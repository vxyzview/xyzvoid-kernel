// SPDX-License-Identifier: GPL-2.0
/*
 * Completely Fair Scheduling (CFS) Class (SCHED_NORMAL/SCHED_BATCH)
 *
 *  Copyright (C) 2007 Red Hat, Inc., Ingo Molnar <mingo@redhat.com>
 *
 *  Interactivity improvements by Mike Galbraith
 *  (C) 2007 Mike Galbraith <efault@gmx.de>
 *
 *  Various enhancements by Dmitry Adamushko.
 *  (C) 2007 Dmitry Adamushko <dmitry.adamushko@gmail.com>
 *
 *  Group scheduling enhancements by Srivatsa Vaddagiri
 *  Copyright IBM Corporation, 2007
 *  Author: Srivatsa Vaddagiri <vatsa@linux.vnet.ibm.com>
 *
 *  Scaled math optimizations by Thomas Gleixner
 *  Copyright (C) 2007, Thomas Gleixner <tglx@linutronix.de>
 *
 *  Adaptive scheduling granularity, math enhancements by Peter Zijlstra
 *  Copyright (C) 2007 Red Hat, Inc., Peter Zijlstra
 */
#include <linux/energy_model.h>
#include <linux/mmap_lock.h>
#include <linux/hugetlb_inline.h>
#include <linux/jiffies.h>
#include <linux/mm_api.h>
#include <linux/highmem.h>
#include <linux/spinlock_api.h>
#include <linux/cpumask_api.h>
#include <linux/lockdep_api.h>
#include <linux/softirq.h>
#include <linux/refcount_api.h>
#include <linux/topology.h>
#include <linux/sched/clock.h>
#include <linux/sched/cond_resched.h>
#include <linux/sched/cputime.h>
#include <linux/sched/isolation.h>
#include <linux/sched/nohz.h>
#include <linux/sched/prio.h>

#include <linux/cpuidle.h>
#include <linux/interrupt.h>
#include <linux/memory-tiers.h>
#include <linux/mempolicy.h>
#include <linux/mutex_api.h>
#include <linux/profile.h>
#include <linux/psi.h>
#include <linux/ratelimit.h>
#include <linux/task_work.h>
#include <linux/rbtree_augmented.h>

#include <asm/switch_to.h>

#include <uapi/linux/sched/types.h>

#include "sched.h"
#include "stats.h"
#include "autogroup.h"

/*
 * The initial- and re-scaling of tunables is configurable
 *
 * Options are:
 *
 *   SCHED_TUNABLESCALING_NONE - unscaled, always *1
 *   SCHED_TUNABLESCALING_LOG - scaled logarithmically, *1+ilog(ncpus)
 *   SCHED_TUNABLESCALING_LINEAR - scaled linear, *ncpus
 *
 * (default SCHED_TUNABLESCALING_LOG = *(1+ilog(ncpus))
 */
unsigned int sysctl_sched_tunable_scaling = SCHED_TUNABLESCALING_LOG;

/*
 * Minimal preemption granularity for CPU-bound tasks:
 *
 * (default: 0.75 msec * (1 + ilog(ncpus)), units: nanoseconds)
 */
unsigned int sysctl_sched_base_slice			= 750000ULL;
static unsigned int normalized_sysctl_sched_base_slice	= 750000ULL;

const_debug unsigned int sysctl_sched_migration_cost	= 500000UL;

static int __init setup_sched_thermal_decay_shift(char *str)
{
	pr_warn("Ignoring the deprecated sched_thermal_decay_shift= option\n");
	return 1;
}
__setup("sched_thermal_decay_shift=", setup_sched_thermal_decay_shift);

#ifdef CONFIG_SMP
/*
 * For asym packing, by default the lower numbered CPU has higher priority.
 */
int __weak arch_asym_cpu_priority(int cpu)
{
	return -cpu;
}

/*
 * The margin used when comparing utilization with CPU capacity.
 *
 * (default: ~20%)
 */
#define fits_capacity(cap, max)	((cap) * 1280 < (max) * 1024)

/*
 * The margin used when comparing CPU capacities.
 * is 'cap1' noticeably greater than 'cap2'
 *
 * (default: ~5%)
 */
#define capacity_greater(cap1, cap2) ((cap1) * 1024 > (cap2) * 1078)
#endif

#ifdef CONFIG_CFS_BANDWIDTH
/*
 * Amount of runtime to allocate from global (tg) to local (per-cfs_rq) pool
 * each time a cfs_rq requests quota.
 *
 * Note: in the case that the slice exceeds the runtime remaining (either due
 * to consumption or the quota being specified to be smaller than the slice)
 * we will always only issue the remaining available time.
 *
 * (default: 5 msec, units: microseconds)
 */
static unsigned int sysctl_sched_cfs_bandwidth_slice		= 5000UL;
#endif

#ifdef CONFIG_NUMA_BALANCING
/* Restrict the NUMA promotion throughput (MB/s) for each target node. */
static unsigned int sysctl_numa_balancing_promote_rate_limit = 65536;
#endif

#ifdef CONFIG_SYSCTL
static const struct ctl_table sched_fair_sysctls[] = {
#ifdef CONFIG_CFS_BANDWIDTH
	{
		.procname       = "sched_cfs_bandwidth_slice_us",
		.data           = &sysctl_sched_cfs_bandwidth_slice,
		.maxlen         = sizeof(unsigned int),
		.mode           = 0644,
		.proc_handler   = proc_dointvec_minmax,
		.extra1         = SYSCTL_ONE,
	},
#endif
#ifdef CONFIG_NUMA_BALANCING
	{
		.procname	= "numa_balancing_promote_rate_limit_MBps",
		.data		= &sysctl_numa_balancing_promote_rate_limit,
		.maxlen		= sizeof(unsigned int),
		.mode		= 0644,
		.proc_handler	= proc_dointvec_minmax,
		.extra1		= SYSCTL_ZERO,
	},
#endif /* CONFIG_NUMA_BALANCING */
};

static int __init sched_fair_sysctl_init(void)
{
	register_sysctl_init("kernel", sched_fair_sysctls);
	return 0;
}
late_initcall(sched_fair_sysctl_init);
#endif

static inline void update_load_add(struct load_weight *lw, unsigned long inc)
{
	lw->weight += inc;
	lw->inv_weight = 0;
}

static inline void update_load_sub(struct load_weight *lw, unsigned long dec)
{
	lw->weight -= dec;
	lw->inv_weight = 0;
}

static inline void update_load_set(struct load_weight *lw, unsigned long w)
{
	lw->weight = w;
	lw->inv_weight = 0;
}

/*
 * Increase the granularity value when there are more CPUs,
 * because with more CPUs the 'effective latency' as visible
 * to users decreases. But the relationship is not linear,
 * so pick a second-best guess by going with the log2 of the
 * number of CPUs.
 *
 * This idea comes from the SD scheduler of Con Kolivas:
 */
static unsigned int get_update_sysctl_factor(void)
{
	unsigned int cpus = min_t(unsigned int, num_online_cpus(), 8);
	unsigned int factor;

	switch (sysctl_sched_tunable_scaling) {
	case SCHED_TUNABLESCALING_NONE:
		factor = 1;
		break;
	case SCHED_TUNABLESCALING_LINEAR:
		factor = cpus;
		break;
	case SCHED_TUNABLESCALING_LOG:
	default:
		factor = 1 + ilog2(cpus);
		break;
	}

	return factor;
}

static void update_sysctl(void)
{
	unsigned int factor = get_update_sysctl_factor();

#define SET_SYSCTL(name) \
	(sysctl_##name = (factor) * normalized_sysctl_##name)
	SET_SYSCTL(sched_base_slice);
#undef SET_SYSCTL
}

void __init sched_init_granularity(void)
{
	update_sysctl();
}

#define WMULT_CONST	(~0U)
#define WMULT_SHIFT	32

static void __update_inv_weight(struct load_weight *lw)
{
	unsigned long w;

	if (likely(lw->inv_weight))
		return;

	w = scale_load_down(lw->weight);

	if (BITS_PER_LONG > 32 && unlikely(w >= WMULT_CONST))
		lw->inv_weight = 1;
	else if (unlikely(!w))
		lw->inv_weight = WMULT_CONST;
	else
		lw->inv_weight = WMULT_CONST / w;
}

/*
 * delta_exec * weight / lw.weight
 *   OR
 * (delta_exec * (weight * lw->inv_weight)) >> WMULT_SHIFT
 *
 * Either weight := NICE_0_LOAD and lw \e sched_prio_to_wmult[], in which case
 * we're guaranteed shift stays positive because inv_weight is guaranteed to
 * fit 32 bits, and NICE_0_LOAD gives another 10 bits; therefore shift >= 22.
 *
 * Or, weight =< lw.weight (because lw.weight is the runqueue weight), thus
 * weight/lw.weight <= 1, and therefore our shift will also be positive.
 */
static u64 __calc_delta(u64 delta_exec, unsigned long weight, struct load_weight *lw)
{
	u64 fact = scale_load_down(weight);
	u32 fact_hi = (u32)(fact >> 32);
	int shift = WMULT_SHIFT;
	int fs;

	__update_inv_weight(lw);

	if (unlikely(fact_hi)) {
		fs = fls(fact_hi);
		shift -= fs;
		fact >>= fs;
	}

	fact = mul_u32_u32(fact, lw->inv_weight);

	fact_hi = (u32)(fact >> 32);
	if (fact_hi) {
		fs = fls(fact_hi);
		shift -= fs;
		fact >>= fs;
	}

	return mul_u64_u32_shr(delta_exec, fact, shift);
}

/*
 * delta /= w
 */
static inline u64 calc_delta_fair(u64 delta, struct sched_entity *se)
{
	if (unlikely(se->load.weight != NICE_0_LOAD))
		delta = __calc_delta(delta, NICE_0_LOAD, &se->load);

	return delta;
}

const struct sched_class fair_sched_class;

/**************************************************************
 * CFS operations on generic schedulable entities:
 */

#ifdef CONFIG_FAIR_GROUP_SCHED

/* Walk up scheduling entities hierarchy */
#define for_each_sched_entity(se) \
		for (; se; se = se->parent)

static inline bool list_add_leaf_cfs_rq(struct cfs_rq *cfs_rq)
{
	struct rq *rq = rq_of(cfs_rq);
	int cpu = cpu_of(rq);

	if (cfs_rq->on_list)
		return rq->tmp_alone_branch == &rq->leaf_cfs_rq_list;

	cfs_rq->on_list = 1;

	/*
	 * Ensure we either appear before our parent (if already
	 * enqueued) or force our parent to appear after us when it is
	 * enqueued. The fact that we always enqueue bottom-up
	 * reduces this to two cases and a special case for the root
	 * cfs_rq. Furthermore, it also means that we will always reset
	 * tmp_alone_branch either when the branch is connected
	 * to a tree or when we reach the top of the tree
	 */
	if (cfs_rq->tg->parent &&
	    cfs_rq->tg->parent->cfs_rq[cpu]->on_list) {
		/*
		 * If parent is already on the list, we add the child
		 * just before. Thanks to circular linked property of
		 * the list, this means to put the child at the tail
		 * of the list that starts by parent.
		 */
		list_add_tail_rcu(&cfs_rq->leaf_cfs_rq_list,
			&(cfs_rq->tg->parent->cfs_rq[cpu]->leaf_cfs_rq_list));
		/*
		 * The branch is now connected to its tree so we can
		 * reset tmp_alone_branch to the beginning of the
		 * list.
		 */
		rq->tmp_alone_branch = &rq->leaf_cfs_rq_list;
		return true;
	}

	if (!cfs_rq->tg->parent) {
		/*
		 * cfs rq without parent should be put
		 * at the tail of the list.
		 */
		list_add_tail_rcu(&cfs_rq->leaf_cfs_rq_list,
			&rq->leaf_cfs_rq_list);
		/*
		 * We have reach the top of a tree so we can reset
		 * tmp_alone_branch to the beginning of the list.
		 */
		rq->tmp_alone_branch = &rq->leaf_cfs_rq_list;
		return true;
	}

	/*
	 * The parent has not already been added so we want to
	 * make sure that it will be put after us.
	 * tmp_alone_branch points to the begin of the branch
	 * where we will add parent.
	 */
	list_add_rcu(&cfs_rq->leaf_cfs_rq_list, rq->tmp_alone_branch);
	/*
	 * update tmp_alone_branch to points to the new begin
	 * of the branch
	 */
	rq->tmp_alone_branch = &cfs_rq->leaf_cfs_rq_list;
	return false;
}

static inline void list_del_leaf_cfs_rq(struct cfs_rq *cfs_rq)
{
	if (cfs_rq->on_list) {
		struct rq *rq = rq_of(cfs_rq);

		/*
		 * With cfs_rq being unthrottled/throttled during an enqueue,
		 * it can happen the tmp_alone_branch points to the leaf that
		 * we finally want to delete. In this case, tmp_alone_branch moves
		 * to the prev element but it will point to rq->leaf_cfs_rq_list
		 * at the end of the enqueue.
		 */
		if (rq->tmp_alone_branch == &cfs_rq->leaf_cfs_rq_list)
			rq->tmp_alone_branch = cfs_rq->leaf_cfs_rq_list.prev;

		list_del_rcu(&cfs_rq->leaf_cfs_rq_list);
		cfs_rq->on_list = 0;
	}
}

static inline void assert_list_leaf_cfs_rq(struct rq *rq)
{
	SCHED_WARN_ON(rq->tmp_alone_branch != &rq->leaf_cfs_rq_list);
}

/* Iterate through all leaf cfs_rq's on a runqueue */
#define for_each_leaf_cfs_rq_safe(rq, cfs_rq, pos)			\
	list_for_each_entry_safe(cfs_rq, pos, &rq->leaf_cfs_rq_list,	\
				 leaf_cfs_rq_list)

/* Do the two (enqueued) entities belong to the same group ? */
static inline struct cfs_rq *
is_same_group(struct sched_entity *se, struct sched_entity *pse)
{
	if (se->cfs_rq == pse->cfs_rq)
		return se->cfs_rq;

	return NULL;
}

static inline struct sched_entity *parent_entity(const struct sched_entity *se)
{
	return se->parent;
}

static void
find_matching_se(struct sched_entity **se, struct sched_entity **pse)
{
	int se_depth, pse_depth;

	/*
	 * preemption test can be made between sibling entities who are in the
	 * same cfs_rq i.e who have a common parent. Walk up the hierarchy of
	 * both tasks until we find their ancestors who are siblings of common
	 * parent.
	 */

	/* First walk up until both entities are at same depth */
	se_depth = (*se)->depth;
	pse_depth = (*pse)->depth;

	while (se_depth > pse_depth) {
		se_depth--;
		*se = parent_entity(*se);
	}

	while (pse_depth > se_depth) {
		pse_depth--;
		*pse = parent_entity(*pse);
	}

	while (!is_same_group(*se, *pse)) {
		*se = parent_entity(*se);
		*pse = parent_entity(*pse);
	}
}

static int tg_is_idle(struct task_group *tg)
{
	return tg->idle > 0;
}

static int cfs_rq_is_idle(struct cfs_rq *cfs_rq)
{
	return cfs_rq->idle > 0;
}

static int se_is_idle(struct sched_entity *se)
{
	if (entity_is_task(se))
		return task_has_idle_policy(task_of(se));
	return cfs_rq_is_idle(group_cfs_rq(se));
}

#else	/* !CONFIG_FAIR_GROUP_SCHED */

#define for_each_sched_entity(se) \
		for (; se; se = NULL)

static inline bool list_add_leaf_cfs_rq(struct cfs_rq *cfs_rq)
{
	return true;
}

static inline void list_del_leaf_cfs_rq(struct cfs_rq *cfs_rq)
{
}

static inline void assert_list_leaf_cfs_rq(struct rq *rq)
{
}

#define for_each_leaf_cfs_rq_safe(rq, cfs_rq, pos)	\
		for (cfs_rq = &rq->cfs, pos = NULL; cfs_rq; cfs_rq = pos)

static inline struct sched_entity *parent_entity(struct sched_entity *se)
{
	return NULL;
}

static inline void
find_matching_se(struct sched_entity **se, struct sched_entity **pse)
{
}

static inline int tg_is_idle(struct task_group *tg)
{
	return 0;
}

static int cfs_rq_is_idle(struct cfs_rq *cfs_rq)
{
	return 0;
}

static int se_is_idle(struct sched_entity *se)
{
	return task_has_idle_policy(task_of(se));
}

#endif	/* CONFIG_FAIR_GROUP_SCHED */

static __always_inline
void account_cfs_rq_runtime(struct cfs_rq *cfs_rq, u64 delta_exec);

/**************************************************************
 * Scheduling class tree data structure manipulation methods:
 */

static inline __maybe_unused u64 max_vruntime(u64 max_vruntime, u64 vruntime)
{
	s64 delta = (s64)(vruntime - max_vruntime);
	if (delta > 0)
		max_vruntime = vruntime;

	return max_vruntime;
}

static inline __maybe_unused u64 min_vruntime(u64 min_vruntime, u64 vruntime)
{
	s64 delta = (s64)(vruntime - min_vruntime);
	if (delta < 0)
		min_vruntime = vruntime;

	return min_vruntime;
}

static inline bool entity_before(const struct sched_entity *a,
				 const struct sched_entity *b)
{
	/*
	 * Tiebreak on vruntime seems unnecessary since it can
	 * hardly happen.
	 */
	return (s64)(a->deadline - b->deadline) < 0;
}

static inline s64 entity_key(struct cfs_rq *cfs_rq, struct sched_entity *se)
{
	return (s64)(se->vruntime - cfs_rq->min_vruntime);
}

#define __node_2_se(node) \
	rb_entry((node), struct sched_entity, run_node)

/*
 * Compute virtual time from the per-task service numbers:
 *
 * Fair schedulers conserve lag:
 *
 *   \Sum lag_i = 0
 *
 * Where lag_i is given by:
 *
 *   lag_i = S - s_i = w_i * (V - v_i)
 *
 * Where S is the ideal service time and V is it's virtual time counterpart.
 * Therefore:
 *
 *   \Sum lag_i = 0
 *   \Sum w_i * (V - v_i) = 0
 *   \Sum w_i * V - w_i * v_i = 0
 *
 * From which we can solve an expression for V in v_i (which we have in
 * se->vruntime):
 *
 *       \Sum v_i * w_i   \Sum v_i * w_i
 *   V = -------------- = --------------
 *          \Sum w_i            W
 *
 * Specifically, this is the weighted average of all entity virtual runtimes.
 *
 * [[ NOTE: this is only equal to the ideal scheduler under the condition
 *          that join/leave operations happen at lag_i = 0, otherwise the
 *          virtual time has non-contiguous motion equivalent to:
 *
 *	      V +-= lag_i / W
 *
 *	    Also see the comment in place_entity() that deals with this. ]]
 *
 * However, since v_i is u64, and the multiplication could easily overflow
 * transform it into a relative form that uses smaller quantities:
 *
 * Substitute: v_i == (v_i - v0) + v0
 *
 *     \Sum ((v_i - v0) + v0) * w_i   \Sum (v_i - v0) * w_i
 * V = ---------------------------- = --------------------- + v0
 *                  W                            W
 *
 * Which we track using:
 *
 *                    v0 := cfs_rq->min_vruntime
 * \Sum (v_i - v0) * w_i := cfs_rq->avg_vruntime
 *              \Sum w_i := cfs_rq->avg_load
 *
 * Since min_vruntime is a monotonic increasing variable that closely tracks
 * the per-task service, these deltas: (v_i - v), will be in the order of the
 * maximal (virtual) lag induced in the system due to quantisation.
 *
 * Also, we use scale_load_down() to reduce the size.
 *
 * As measured, the max (key * weight) value was ~44 bits for a kernel build.
 */
static void
avg_vruntime_add(struct cfs_rq *cfs_rq, struct sched_entity *se)
{
	unsigned long weight = scale_load_down(se->load.weight);
	s64 key = entity_key(cfs_rq, se);

	cfs_rq->avg_vruntime += key * weight;
	cfs_rq->avg_load += weight;
}

static void
avg_vruntime_sub(struct cfs_rq *cfs_rq, struct sched_entity *se)
{
	unsigned long weight = scale_load_down(se->load.weight);
	s64 key = entity_key(cfs_rq, se);

	cfs_rq->avg_vruntime -= key * weight;
	cfs_rq->avg_load -= weight;
}

static inline
void avg_vruntime_update(struct cfs_rq *cfs_rq, s64 delta)
{
	/*
	 * v' = v + d ==> avg_vruntime' = avg_runtime - d*avg_load
	 */
	cfs_rq->avg_vruntime -= cfs_rq->avg_load * delta;
}

/*
 * Specifically: avg_runtime() + 0 must result in entity_eligible() := true
 * For this to be so, the result of this function must have a left bias.
 */
u64 avg_vruntime(struct cfs_rq *cfs_rq)
{
	struct sched_entity *curr = cfs_rq->curr;
	s64 avg = cfs_rq->avg_vruntime;
	long load = cfs_rq->avg_load;

	if (curr && curr->on_rq) {
		unsigned long weight = scale_load_down(curr->load.weight);

		avg += entity_key(cfs_rq, curr) * weight;
		load += weight;
	}

	if (load) {
		/* sign flips effective floor / ceiling */
		if (avg < 0)
			avg -= (load - 1);
		avg = div_s64(avg, load);
	}

	return cfs_rq->min_vruntime + avg;
}

/*
 * lag_i = S - s_i = w_i * (V - v_i)
 *
 * However, since V is approximated by the weighted average of all entities it
 * is possible -- by addition/removal/reweight to the tree -- to move V around
 * and end up with a larger lag than we started with.
 *
 * Limit this to either double the slice length with a minimum of TICK_NSEC
 * since that is the timing granularity.
 *
 * EEVDF gives the following limit for a steady state system:
 *
 *   -r_max < lag < max(r_max, q)
 *
 * XXX could add max_slice to the augmented data to track this.
 */
static void update_entity_lag(struct cfs_rq *cfs_rq, struct sched_entity *se)
{
	s64 vlag, limit;

	SCHED_WARN_ON(!se->on_rq);

	vlag = avg_vruntime(cfs_rq) - se->vruntime;
	limit = calc_delta_fair(max_t(u64, 2*se->slice, TICK_NSEC), se);

	se->vlag = clamp(vlag, -limit, limit);
}

/*
 * Entity is eligible once it received less service than it ought to have,
 * eg. lag >= 0.
 *
 * lag_i = S - s_i = w_i*(V - v_i)
 *
 * lag_i >= 0 -> V >= v_i
 *
 *     \Sum (v_i - v)*w_i
 * V = ------------------ + v
 *          \Sum w_i
 *
 * lag_i >= 0 -> \Sum (v_i - v)*w_i >= (v_i - v)*(\Sum w_i)
 *
 * Note: using 'avg_vruntime() > se->vruntime' is inaccurate due
 *       to the loss in precision caused by the division.
 */
static int vruntime_eligible(struct cfs_rq *cfs_rq, u64 vruntime)
{
	struct sched_entity *curr = cfs_rq->curr;
	s64 avg = cfs_rq->avg_vruntime;
	long load = cfs_rq->avg_load;

	if (curr && curr->on_rq) {
		unsigned long weight = scale_load_down(curr->load.weight);

		avg += entity_key(cfs_rq, curr) * weight;
		load += weight;
	}

	return avg >= (s64)(vruntime - cfs_rq->min_vruntime) * load;
}

int entity_eligible(struct cfs_rq *cfs_rq, struct sched_entity *se)
{
	return vruntime_eligible(cfs_rq, se->vruntime);
}

static u64 __update_min_vruntime(struct cfs_rq *cfs_rq, u64 vruntime)
{
	u64 min_vruntime = cfs_rq->min_vruntime;
	/*
	 * open coded max_vruntime() to allow updating avg_vruntime
	 */
	s64 delta = (s64)(vruntime - min_vruntime);
	if (delta > 0) {
		avg_vruntime_update(cfs_rq, delta);
		min_vruntime = vruntime;
	}
	return min_vruntime;
}

static void update_min_vruntime(struct cfs_rq *cfs_rq)
{
	struct sched_entity *se = __pick_root_entity(cfs_rq);
	struct sched_entity *curr = cfs_rq->curr;
	u64 vruntime = cfs_rq->min_vruntime;

	if (curr) {
		if (curr->on_rq)
			vruntime = curr->vruntime;
		else
			curr = NULL;
	}

	if (se) {
		if (!curr)
			vruntime = se->min_vruntime;
		else
			vruntime = min_vruntime(vruntime, se->min_vruntime);
	}

	/* ensure we never gain time by being placed backwards. */
	cfs_rq->min_vruntime = __update_min_vruntime(cfs_rq, vruntime);
}

static inline u64 cfs_rq_min_slice(struct cfs_rq *cfs_rq)
{
	struct sched_entity *root = __pick_root_entity(cfs_rq);
	struct sched_entity *curr = cfs_rq->curr;
	u64 min_slice = ~0ULL;

	if (curr && curr->on_rq)
		min_slice = curr->slice;

	if (root)
		min_slice = min(min_slice, root->min_slice);

	return min_slice;
}

static inline bool __entity_less(struct rb_node *a, const struct rb_node *b)
{
	return entity_before(__node_2_se(a), __node_2_se(b));
}

#define vruntime_gt(field, lse, rse) ({ (s64)((lse)->field - (rse)->field) > 0; })

static inline void __min_vruntime_update(struct sched_entity *se, struct rb_node *node)
{
	if (node) {
		struct sched_entity *rse = __node_2_se(node);
		if (vruntime_gt(min_vruntime, se, rse))
			se->min_vruntime = rse->min_vruntime;
	}
}

static inline void __min_slice_update(struct sched_entity *se, struct rb_node *node)
{
	if (node) {
		struct sched_entity *rse = __node_2_se(node);
		if (rse->min_slice < se->min_slice)
			se->min_slice = rse->min_slice;
	}
}

/*
 * se->min_vruntime = min(se->vruntime, {left,right}->min_vruntime)
 */
static inline bool min_vruntime_update(struct sched_entity *se, bool exit)
{
	u64 old_min_vruntime = se->min_vruntime;
	u64 old_min_slice = se->min_slice;
	struct rb_node *node = &se->run_node;

	se->min_vruntime = se->vruntime;
	__min_vruntime_update(se, node->rb_right);
	__min_vruntime_update(se, node->rb_left);

	se->min_slice = se->slice;
	__min_slice_update(se, node->rb_right);
	__min_slice_update(se, node->rb_left);

	return se->min_vruntime == old_min_vruntime &&
	       se->min_slice == old_min_slice;
}

RB_DECLARE_CALLBACKS(static, min_vruntime_cb, struct sched_entity,
		     run_node, min_vruntime, min_vruntime_update);

/*
 * Enqueue an entity into the rb-tree:
 */
static void __enqueue_entity(struct cfs_rq *cfs_rq, struct sched_entity *se)
{
	avg_vruntime_add(cfs_rq, se);
	se->min_vruntime = se->vruntime;
	se->min_slice = se->slice;
	rb_add_augmented_cached(&se->run_node, &cfs_rq->tasks_timeline,
				__entity_less, &min_vruntime_cb);
}

static void __dequeue_entity(struct cfs_rq *cfs_rq, struct sched_entity *se)
{
	rb_erase_augmented_cached(&se->run_node, &cfs_rq->tasks_timeline,
				  &min_vruntime_cb);
	avg_vruntime_sub(cfs_rq, se);
}

struct sched_entity *__pick_root_entity(struct cfs_rq *cfs_rq)
{
	struct rb_node *root = cfs_rq->tasks_timeline.rb_root.rb_node;

	if (!root)
		return NULL;

	return __node_2_se(root);
}

struct sched_entity *__pick_first_entity(struct cfs_rq *cfs_rq)
{
	struct rb_node *left = rb_first_cached(&cfs_rq->tasks_timeline);

	if (!left)
		return NULL;

	return __node_2_se(left);
}

/*
 * HACK, stash a copy of deadline at the point of pick in vlag,
 * which isn't used until dequeue.
 */
static inline void set_protect_slice(struct sched_entity *se)
{
	se->vlag = se->deadline;
}

static inline bool protect_slice(struct sched_entity *se)
{
	return se->vlag == se->deadline;
}

static inline void cancel_protect_slice(struct sched_entity *se)
{
	if (protect_slice(se))
		se->vlag = se->deadline + 1;
}

/*
 * Earliest Eligible Virtual Deadline First
 *
 * In order to provide latency guarantees for different request sizes
 * EEVDF selects the best runnable task from two criteria:
 *
 *  1) the task must be eligible (must be owed service)
 *
 *  2) from those tasks that meet 1), we select the one
 *     with the earliest virtual deadline.
 *
 * We can do this in O(log n) time due to an augmented RB-tree. The
 * tree keeps the entries sorted on deadline, but also functions as a
 * heap based on the vruntime by keeping:
 *
 *  se->min_vruntime = min(se->vruntime, se->{left,right}->min_vruntime)
 *
 * Which allows tree pruning through eligibility.
 */
static struct sched_entity *pick_eevdf(struct cfs_rq *cfs_rq)
{
	struct rb_node *node = cfs_rq->tasks_timeline.rb_root.rb_node;
	struct sched_entity *se = __pick_first_entity(cfs_rq);
	struct sched_entity *curr = cfs_rq->curr;
	struct sched_entity *best = NULL;

	/*
	 * We can safely skip eligibility check if there is only one entity
	 * in this cfs_rq, saving some cycles.
	 */
	if (cfs_rq->nr_queued == 1)
		return curr && curr->on_rq ? curr : se;

	if (curr && (!curr->on_rq || !entity_eligible(cfs_rq, curr)))
		curr = NULL;

	if (sched_feat(RUN_TO_PARITY) && curr && protect_slice(curr))
		return curr;

	/* Pick the leftmost entity if it's eligible */
	if (se && entity_eligible(cfs_rq, se)) {
		best = se;
		goto found;
	}

	/* Heap search for the EEVD entity */
	while (node) {
		struct rb_node *left = node->rb_left;

		/*
		 * Eligible entities in left subtree are always better
		 * choices, since they have earlier deadlines.
		 */
		if (left && vruntime_eligible(cfs_rq,
					__node_2_se(left)->min_vruntime)) {
			node = left;
			continue;
		}

		se = __node_2_se(node);

		/*
		 * The left subtree either is empty or has no eligible
		 * entity, so check the current node since it is the one
		 * with earliest deadline that might be eligible.
		 */
		if (entity_eligible(cfs_rq, se)) {
			best = se;
			break;
		}

		node = node->rb_right;
	}
found:
	if (!best || (curr && entity_before(curr, best)))
		best = curr;

	return best;
}

#ifdef CONFIG_SCHED_DEBUG
struct sched_entity *__pick_last_entity(struct cfs_rq *cfs_rq)
{
	struct rb_node *last = rb_last(&cfs_rq->tasks_timeline.rb_root);

	if (!last)
		return NULL;

	return __node_2_se(last);
}

/**************************************************************
 * Scheduling class statistics methods:
 */
#ifdef CONFIG_SMP
int sched_update_scaling(void)
{
	unsigned int factor = get_update_sysctl_factor();

#define WRT_SYSCTL(name) \
	(normalized_sysctl_##name = sysctl_##name / (factor))
	WRT_SYSCTL(sched_base_slice);
#undef WRT_SYSCTL

	return 0;
}
#endif
#endif

static void clear_buddies(struct cfs_rq *cfs_rq, struct sched_entity *se);

/*
 * XXX: strictly: vd_i += N*r_i/w_i such that: vd_i > ve_i
 * this is probably good enough.
 */
static bool update_deadline(struct cfs_rq *cfs_rq, struct sched_entity *se)
{
	if ((s64)(se->vruntime - se->deadline) < 0)
		return false;

	/*
	 * For EEVDF the virtual time slope is determined by w_i (iow.
	 * nice) while the request time r_i is determined by
	 * sysctl_sched_base_slice.
	 */
	if (!se->custom_slice)
		se->slice = sysctl_sched_base_slice;

	/*
	 * EEVDF: vd_i = ve_i + r_i / w_i
	 */
	se->deadline = se->vruntime + calc_delta_fair(se->slice, se);

	/*
	 * The task has consumed its request, reschedule.
	 */
	return true;
}

#include "pelt.h"
#ifdef CONFIG_SMP

static int select_idle_sibling(struct task_struct *p, int prev_cpu, int cpu);
static unsigned long task_h_load(struct task_struct *p);
static unsigned long capacity_of(int cpu);

/* Give new sched_entity start runnable values to heavy its load in infant time */
void init_entity_runnable_average(struct sched_entity *se)
{
	struct sched_avg *sa = &se->avg;

	memset(sa, 0, sizeof(*sa));

	/*
	 * Tasks are initialized with full load to be seen as heavy tasks until
	 * they get a chance to stabilize to their real load level.
	 * Group entities are initialized with zero load to reflect the fact that
	 * nothing has been attached to the task group yet.
	 */
	if (entity_is_task(se))
		sa->load_avg = scale_load_down(se->load.weight);

	/* when this task is enqueued, it will contribute to its cfs_rq's load_avg */
}

/*
 * With new tasks being created, their initial util_avgs are extrapolated
 * based on the cfs_rq's current util_avg:
 *
 *   util_avg = cfs_rq->avg.util_avg / (cfs_rq->avg.load_avg + 1)
 *		* se_weight(se)
 *
 * However, in many cases, the above util_avg does not give a desired
 * value. Moreover, the sum of the util_avgs may be divergent, such
 * as when the series is a harmonic series.
 *
 * To solve this problem, we also cap the util_avg of successive tasks to
 * only 1/2 of the left utilization budget:
 *
 *   util_avg_cap = (cpu_scale - cfs_rq->avg.util_avg) / 2^n
 *
 * where n denotes the nth task and cpu_scale the CPU capacity.
 *
 * For example, for a CPU with 1024 of capacity, a simplest series from
 * the beginning would be like:
 *
 *  task  util_avg: 512, 256, 128,  64,  32,   16,    8, ...
 * cfs_rq util_avg: 512, 768, 896, 960, 992, 1008, 1016, ...
 *
 * Finally, that extrapolated util_avg is clamped to the cap (util_avg_cap)
 * if util_avg > util_avg_cap.
 */
void post_init_entity_util_avg(struct task_struct *p)
{
	struct sched_entity *se = &p->se;
	struct cfs_rq *cfs_rq = cfs_rq_of(se);
	struct sched_avg *sa = &se->avg;
	long cpu_scale = arch_scale_cpu_capacity(cpu_of(rq_of(cfs_rq)));
	long cap = (long)(cpu_scale - cfs_rq->avg.util_avg) / 2;

	if (p->sched_class != &fair_sched_class) {
		/*
		 * For !fair tasks do:
		 *
		update_cfs_rq_load_avg(now, cfs_rq);
		attach_entity_load_avg(cfs_rq, se);
		switched_from_fair(rq, p);
		 *
		 * such that the next switched_to_fair() has the
		 * expected state.
		 */
		se->avg.last_update_time = cfs_rq_clock_pelt(cfs_rq);
		return;
	}

	if (cap > 0) {
		if (cfs_rq->avg.util_avg != 0) {
			sa->util_avg  = cfs_rq->avg.util_avg * se_weight(se);
			sa->util_avg /= (cfs_rq->avg.load_avg + 1);

			if (sa->util_avg > cap)
				sa->util_avg = cap;
		} else {
			sa->util_avg = cap;
		}
	}

	sa->runnable_avg = sa->util_avg;
}

#else /* !CONFIG_SMP */
void init_entity_runnable_average(struct sched_entity *se)
{
}
void post_init_entity_util_avg(struct task_struct *p)
{
}
static void update_tg_load_avg(struct cfs_rq *cfs_rq)
{
}
#endif /* CONFIG_SMP */

static s64 update_curr_se(struct rq *rq, struct sched_entity *curr)
{
	u64 now = rq_clock_task(rq);
	s64 delta_exec;

	delta_exec = now - curr->exec_start;
	if (unlikely(delta_exec <= 0))
		return delta_exec;

	curr->exec_start = now;
	curr->sum_exec_runtime += delta_exec;

	if (schedstat_enabled()) {
		struct sched_statistics *stats;

		stats = __schedstats_from_se(curr);
		__schedstat_set(stats->exec_max,
				max(delta_exec, stats->exec_max));
	}

	return delta_exec;
}

static inline void update_curr_task(struct task_struct *p, s64 delta_exec)
{
	trace_sched_stat_runtime(p, delta_exec);
	account_group_exec_runtime(p, delta_exec);
	cgroup_account_cputime(p, delta_exec);
}

static inline bool did_preempt_short(struct cfs_rq *cfs_rq, struct sched_entity *curr)
{
	if (!sched_feat(PREEMPT_SHORT))
		return false;

	if (curr->vlag == curr->deadline)
		return false;

	return !entity_eligible(cfs_rq, curr);
}

static inline bool do_preempt_short(struct cfs_rq *cfs_rq,
				    struct sched_entity *pse, struct sched_entity *se)
{
	if (!sched_feat(PREEMPT_SHORT))
		return false;

	if (pse->slice >= se->slice)
		return false;

	if (!entity_eligible(cfs_rq, pse))
		return false;

	if (entity_before(pse, se))
		return true;

	if (!entity_eligible(cfs_rq, se))
		return true;

	return false;
}

/*
 * Used by other classes to account runtime.
 */
s64 update_curr_common(struct rq *rq)
{
	struct task_struct *donor = rq->donor;
	s64 delta_exec;

	delta_exec = update_curr_se(rq, &donor->se);
	if (likely(delta_exec > 0))
		update_curr_task(donor, delta_exec);

	return delta_exec;
}

/*
 * Update the current task's runtime statistics.
 */
static void update_curr(struct cfs_rq *cfs_rq)
{
	struct sched_entity *curr = cfs_rq->curr;
	struct rq *rq = rq_of(cfs_rq);
	s64 delta_exec;
	bool resched;

	if (unlikely(!curr))
		return;

	delta_exec = update_curr_se(rq, curr);
	if (unlikely(delta_exec <= 0))
		return;

	curr->vruntime += calc_delta_fair(delta_exec, curr);
	resched = update_deadline(cfs_rq, curr);
	update_min_vruntime(cfs_rq);

	if (entity_is_task(curr)) {
		struct task_struct *p = task_of(curr);

		update_curr_task(p, delta_exec);

		/*
		 * If the fair_server is active, we need to account for the
		 * fair_server time whether or not the task is running on
		 * behalf of fair_server or not:
		 *  - If the task is running on behalf of fair_server, we need
		 *    to limit its time based on the assigned runtime.
		 *  - Fair task that runs outside of fair_server should account
		 *    against fair_server such that it can account for this time
		 *    and possibly avoid running this period.
		 */
		if (dl_server_active(&rq->fair_server))
			dl_server_update(&rq->fair_server, delta_exec);
	}

	account_cfs_rq_runtime(cfs_rq, delta_exec);

	if (cfs_rq->nr_queued == 1)
		return;

	if (resched || did_preempt_short(cfs_rq, curr)) {
		resched_curr_lazy(rq);
		clear_buddies(cfs_rq, curr);
	}
}

static void update_curr_fair(struct rq *rq)
{
	update_curr(cfs_rq_of(&rq->donor->se));
}

static inline void
update_stats_wait_start_fair(struct cfs_rq *cfs_rq, struct sched_entity *se)
{
	struct sched_statistics *stats;
	struct task_struct *p = NULL;

	if (!schedstat_enabled())
		return;

	stats = __schedstats_from_se(se);

	if (entity_is_task(se))
		p = task_of(se);

	__update_stats_wait_start(rq_of(cfs_rq), p, stats);
}

static inline void
update_stats_wait_end_fair(struct cfs_rq *cfs_rq, struct sched_entity *se)
{
	struct sched_statistics *stats;
	struct task_struct *p = NULL;

	if (!schedstat_enabled())
		return;

	stats = __schedstats_from_se(se);

	/*
	 * When the sched_schedstat changes from 0 to 1, some sched se
	 * maybe already in the runqueue, the se->statistics.wait_start
	 * will be 0.So it will let the delta wrong. We need to avoid this
	 * scenario.
	 */
	if (unlikely(!schedstat_val(stats->wait_start)))
		return;

	if (entity_is_task(se))
		p = task_of(se);

	__update_stats_wait_end(rq_of(cfs_rq), p, stats);
}

static inline void
update_stats_enqueue_sleeper_fair(struct cfs_rq *cfs_rq, struct sched_entity *se)
{
	struct sched_statistics *stats;
	struct task_struct *tsk = NULL;

	if (!schedstat_enabled())
		return;

	stats = __schedstats_from_se(se);

	if (entity_is_task(se))
		tsk = task_of(se);

	__update_stats_enqueue_sleeper(rq_of(cfs_rq), tsk, stats);
}

/*
 * Task is being enqueued - update stats:
 */
static inline void
update_stats_enqueue_fair(struct cfs_rq *cfs_rq, struct sched_entity *se, int flags)
{
	if (!schedstat_enabled())
		return;

	/*
	 * Are we enqueueing a waiting task? (for current tasks
	 * a dequeue/enqueue event is a NOP)
	 */
	if (se != cfs_rq->curr)
		update_stats_wait_start_fair(cfs_rq, se);

	if (flags & ENQUEUE_WAKEUP)
		update_stats_enqueue_sleeper_fair(cfs_rq, se);
}

static inline void
update_stats_dequeue_fair(struct cfs_rq *cfs_rq, struct sched_entity *se, int flags)
{

	if (!schedstat_enabled())
		return;

	/*
	 * Mark the end of the wait period if dequeueing a
	 * waiting task:
	 */
	if (se != cfs_rq->curr)
		update_stats_wait_end_fair(cfs_rq, se);

	if ((flags & DEQUEUE_SLEEP) && entity_is_task(se)) {
		struct task_struct *tsk = task_of(se);
		unsigned int state;

		/* XXX racy against TTWU */
		state = READ_ONCE(tsk->__state);
		if (state & TASK_INTERRUPTIBLE)
			__schedstat_set(tsk->stats.sleep_start,
				      rq_clock(rq_of(cfs_rq)));
		if (state & TASK_UNINTERRUPTIBLE)
			__schedstat_set(tsk->stats.block_start,
				      rq_clock(rq_of(cfs_rq)));
	}
}

/*
 * We are picking a new current task - update its stats:
 */
static inline void
update_stats_curr_start(struct cfs_rq *cfs_rq, struct sched_entity *se)
{
	/*
	 * We are starting a new run period:
	 */
	se->exec_start = rq_clock_task(rq_of(cfs_rq));
}

/**************************************************
 * Scheduling class queueing methods:
 */

static inline bool is_core_idle(int cpu)
{
#ifdef CONFIG_SCHED_SMT
	int sibling;

	for_each_cpu(sibling, cpu_smt_mask(cpu)) {
		if (cpu == sibling)
			continue;

		if (!idle_cpu(sibling))
			return false;
	}
#endif

	return true;
}

#ifdef CONFIG_NUMA
#define NUMA_IMBALANCE_MIN 2

static inline long
adjust_numa_imbalance(int imbalance, int dst_running, int imb_numa_nr)
{
	/*
	 * Allow a NUMA imbalance if busy CPUs is less than the maximum
	 * threshold. Above this threshold, individual tasks may be contending
	 * for both memory bandwidth and any shared HT resources.  This is an
	 * approximation as the number of running tasks may not be related to
	 * the number of busy CPUs due to sched_setaffinity.
	 */
	if (dst_running > imb_numa_nr)
		return imbalance;

	/*
	 * Allow a small imbalance based on a simple pair of communicating
	 * tasks that remain local when the destination is lightly loaded.
	 */
	if (imbalance <= NUMA_IMBALANCE_MIN)
		return 0;

	return imbalance;
}
#endif /* CONFIG_NUMA */

#ifdef CONFIG_NUMA_BALANCING
/*
 * Approximate time to scan a full NUMA task in ms. The task scan period is
 * calculated based on the tasks virtual memory size and
 * numa_balancing_scan_size.
 */
unsigned int sysctl_numa_balancing_scan_period_min = 1000;
unsigned int sysctl_numa_balancing_scan_period_max = 60000;

/* Portion of address space to scan in MB */
unsigned int sysctl_numa_balancing_scan_size = 256;

/* Scan @scan_size MB every @scan_period after an initial @scan_delay in ms */
unsigned int sysctl_numa_balancing_scan_delay = 1000;

/* The page with hint page fault latency < threshold in ms is considered hot */
unsigned int sysctl_numa_balancing_hot_threshold = MSEC_PER_SEC;

struct numa_group {
	refcount_t refcount;

	spinlock_t lock; /* nr_tasks, tasks */
	int nr_tasks;
	pid_t gid;
	int active_nodes;

	struct rcu_head rcu;
	unsigned long total_faults;
	unsigned long max_faults_cpu;
	/*
	 * faults[] array is split into two regions: faults_mem and faults_cpu.
	 *
	 * Faults_cpu is used to decide whether memory should move
	 * towards the CPU. As a consequence, these stats are weighted
	 * more by CPU use than by memory faults.
	 */
	unsigned long faults[];
};

/*
 * For functions that can be called in multiple contexts that permit reading
 * ->numa_group (see struct task_struct for locking rules).
 */
static struct numa_group *deref_task_numa_group(struct task_struct *p)
{
	return rcu_dereference_check(p->numa_group, p == current ||
		(lockdep_is_held(__rq_lockp(task_rq(p))) && !READ_ONCE(p->on_cpu)));
}

static struct numa_group *deref_curr_numa_group(struct task_struct *p)
{
	return rcu_dereference_protected(p->numa_group, p == current);
}

static inline unsigned long group_faults_priv(struct numa_group *ng);
static inline unsigned long group_faults_shared(struct numa_group *ng);

static unsigned int task_nr_scan_windows(struct task_struct *p)
{
	unsigned long rss = 0;
	unsigned long nr_scan_pages;

	/*
	 * Calculations based on RSS as non-present and empty pages are skipped
	 * by the PTE scanner and NUMA hinting faults should be trapped based
	 * on resident pages
	 */
	nr_scan_pages = sysctl_numa_balancing_scan_size << (20 - PAGE_SHIFT);
	rss = get_mm_rss(p->mm);
	if (!rss)
		rss = nr_scan_pages;

	rss = round_up(rss, nr_scan_pages);
	return rss / nr_scan_pages;
}

/* For sanity's sake, never scan more PTEs than MAX_SCAN_WINDOW MB/sec. */
#define MAX_SCAN_WINDOW 2560

static unsigned int task_scan_min(struct task_struct *p)
{
	unsigned int scan_size = READ_ONCE(sysctl_numa_balancing_scan_size);
	unsigned int scan, floor;
	unsigned int windows = 1;

	if (scan_size < MAX_SCAN_WINDOW)
		windows = MAX_SCAN_WINDOW / scan_size;
	floor = 1000 / windows;

	scan = sysctl_numa_balancing_scan_period_min / task_nr_scan_windows(p);
	return max_t(unsigned int, floor, scan);
}

static unsigned int task_scan_start(struct task_struct *p)
{
	unsigned long smin = task_scan_min(p);
	unsigned long period = smin;
	struct numa_group *ng;

	/* Scale the maximum scan period with the amount of shared memory. */
	rcu_read_lock();
	ng = rcu_dereference(p->numa_group);
	if (ng) {
		unsigned long shared = group_faults_shared(ng);
		unsigned long private = group_faults_priv(ng);

		period *= refcount_read(&ng->refcount);
		period *= shared + 1;
		period /= private + shared + 1;
	}
	rcu_read_unlock();

	return max(smin, period);
}

static unsigned int task_scan_max(struct task_struct *p)
{
	unsigned long smin = task_scan_min(p);
	unsigned long smax;
	struct numa_group *ng;

	/* Watch for min being lower than max due to floor calculations */
	smax = sysctl_numa_balancing_scan_period_max / task_nr_scan_windows(p);

	/* Scale the maximum scan period with the amount of shared memory. */
	ng = deref_curr_numa_group(p);
	if (ng) {
		unsigned long shared = group_faults_shared(ng);
		unsigned long private = group_faults_priv(ng);
		unsigned long period = smax;

		period *= refcount_read(&ng->refcount);
		period *= shared + 1;
		period /= private + shared + 1;

		smax = max(smax, period);
	}

	return max(smin, smax);
}

static void account_numa_enqueue(struct rq *rq, struct task_struct *p)
{
	rq->nr_numa_running += (p->numa_preferred_nid != NUMA_NO_NODE);
	rq->nr_preferred_running += (p->numa_preferred_nid == task_node(p));
}

static void account_numa_dequeue(struct rq *rq, struct task_struct *p)
{
	rq->nr_numa_running -= (p->numa_preferred_nid != NUMA_NO_NODE);
	rq->nr_preferred_running -= (p->numa_preferred_nid == task_node(p));
}

/* Shared or private faults. */
#define NR_NUMA_HINT_FAULT_TYPES 2

/* Memory and CPU locality */
#define NR_NUMA_HINT_FAULT_STATS (NR_NUMA_HINT_FAULT_TYPES * 2)

/* Averaged statistics, and temporary buffers. */
#define NR_NUMA_HINT_FAULT_BUCKETS (NR_NUMA_HINT_FAULT_STATS * 2)

pid_t task_numa_group_id(struct task_struct *p)
{
	struct numa_group *ng;
	pid_t gid = 0;

	rcu_read_lock();
	ng = rcu_dereference(p->numa_group);
	if (ng)
		gid = ng->gid;
	rcu_read_unlock();

	return gid;
}

/*
 * The averaged statistics, shared & private, memory & CPU,
 * occupy the first half of the array. The second half of the
 * array is for current counters, which are averaged into the
 * first set by task_numa_placement.
 */
static inline int task_faults_idx(enum numa_faults_stats s, int nid, int priv)
{
	return NR_NUMA_HINT_FAULT_TYPES * (s * nr_node_ids + nid) + priv;
}

static inline unsigned long task_faults(struct task_struct *p, int nid)
{
	if (!p->numa_faults)
		return 0;

	return p->numa_faults[task_faults_idx(NUMA_MEM, nid, 0)] +
		p->numa_faults[task_faults_idx(NUMA_MEM, nid, 1)];
}

static inline unsigned long group_faults(struct task_struct *p, int nid)
{
	struct numa_group *ng = deref_task_numa_group(p);

	if (!ng)
		return 0;

	return ng->faults[task_faults_idx(NUMA_MEM, nid, 0)] +
		ng->faults[task_faults_idx(NUMA_MEM, nid, 1)];
}

static inline unsigned long group_faults_cpu(struct numa_group *group, int nid)
{
	return group->faults[task_faults_idx(NUMA_CPU, nid, 0)] +
		group->faults[task_faults_idx(NUMA_CPU, nid, 1)];
}

static inline unsigned long group_faults_priv(struct numa_group *ng)
{
	unsigned long faults = 0;
	int node;

	for_each_online_node(node) {
		faults += ng->faults[task_faults_idx(NUMA_MEM, node, 1)];
	}

	return faults;
}

static inline unsigned long group_faults_shared(struct numa_group *ng)
{
	unsigned long faults = 0;
	int node;

	for_each_online_node(node) {
		faults += ng->faults[task_faults_idx(NUMA_MEM, node, 0)];
	}

	return faults;
}

/*
 * A node triggering more than 1/3 as many NUMA faults as the maximum is
 * considered part of a numa group's pseudo-interleaving set. Migrations
 * between these nodes are slowed down, to allow things to settle down.
 */
#define ACTIVE_NODE_FRACTION 3

static bool numa_is_active_node(int nid, struct numa_group *ng)
{
	return group_faults_cpu(ng, nid) * ACTIVE_NODE_FRACTION > ng->max_faults_cpu;
}

/* Handle placement on systems where not all nodes are directly connected. */
static unsigned long score_nearby_nodes(struct task_struct *p, int nid,
					int lim_dist, bool task)
{
	unsigned long score = 0;
	int node, max_dist;

	/*
	 * All nodes are directly connected, and the same distance
	 * from each other. No need for fancy placement algorithms.
	 */
	if (sched_numa_topology_type == NUMA_DIRECT)
		return 0;

	/* sched_max_numa_distance may be changed in parallel. */
	max_dist = READ_ONCE(sched_max_numa_distance);
	/*
	 * This code is called for each node, introducing N^2 complexity,
	 * which should be OK given the number of nodes rarely exceeds 8.
	 */
	for_each_online_node(node) {
		unsigned long faults;
		int dist = node_distance(nid, node);

		/*
		 * The furthest away nodes in the system are not interesting
		 * for placement; nid was already counted.
		 */
		if (dist >= max_dist || node == nid)
			continue;

		/*
		 * On systems with a backplane NUMA topology, compare groups
		 * of nodes, and move tasks towards the group with the most
		 * memory accesses. When comparing two nodes at distance
		 * "hoplimit", only nodes closer by than "hoplimit" are part
		 * of each group. Skip other nodes.
		 */
		if (sched_numa_topology_type == NUMA_BACKPLANE && dist >= lim_dist)
			continue;

		/* Add up the faults from nearby nodes. */
		if (task)
			faults = task_faults(p, node);
		else
			faults = group_faults(p, node);

		/*
		 * On systems with a glueless mesh NUMA topology, there are
		 * no fixed "groups of nodes". Instead, nodes that are not
		 * directly connected bounce traffic through intermediate
		 * nodes; a numa_group can occupy any set of nodes.
		 * The further away a node is, the less the faults count.
		 * This seems to result in good task placement.
		 */
		if (sched_numa_topology_type == NUMA_GLUELESS_MESH) {
			faults *= (max_dist - dist);
			faults /= (max_dist - LOCAL_DISTANCE);
		}

		score += faults;
	}

	return score;
}

/*
 * These return the fraction of accesses done by a particular task, or
 * task group, on a particular numa node.  The group weight is given a
 * larger multiplier, in order to group tasks together that are almost
 * evenly spread out between numa nodes.
 */
static inline unsigned long task_weight(struct task_struct *p, int nid,
					int dist)
{
	unsigned long faults, total_faults;

	if (!p->numa_faults)
		return 0;

	total_faults = p->total_numa_faults;

	if (!total_faults)
		return 0;

	faults = task_faults(p, nid);
	faults += score_nearby_nodes(p, nid, dist, true);

	return 1000 * faults / total_faults;
}

static inline unsigned long group_weight(struct task_struct *p, int nid,
					 int dist)
{
	struct numa_group *ng = deref_task_numa_group(p);
	unsigned long faults, total_faults;

	if (!ng)
		return 0;

	total_faults = ng->total_faults;

	if (!total_faults)
		return 0;

	faults = group_faults(p, nid);
	faults += score_nearby_nodes(p, nid, dist, false);

	return 1000 * faults / total_faults;
}

/*
 * If memory tiering mode is enabled, cpupid of slow memory page is
 * used to record scan time instead of CPU and PID.  When tiering mode
 * is disabled at run time, the scan time (in cpupid) will be
 * interpreted as CPU and PID.  So CPU needs to be checked to avoid to
 * access out of array bound.
 */
static inline bool cpupid_valid(int cpupid)
{
	return cpupid_to_cpu(cpupid) < nr_cpu_ids;
}

/*
 * For memory tiering mode, if there are enough free pages (more than
 * enough watermark defined here) in fast memory node, to take full
 * advantage of fast memory capacity, all recently accessed slow
 * memory pages will be migrated to fast memory node without
 * considering hot threshold.
 */
static bool pgdat_free_space_enough(struct pglist_data *pgdat)
{
	int z;
	unsigned long enough_wmark;

	enough_wmark = max(1UL * 1024 * 1024 * 1024 >> PAGE_SHIFT,
			   pgdat->node_present_pages >> 4);
	for (z = pgdat->nr_zones - 1; z >= 0; z--) {
		struct zone *zone = pgdat->node_zones + z;

		if (!populated_zone(zone))
			continue;

		if (zone_watermark_ok(zone, 0,
				      promo_wmark_pages(zone) + enough_wmark,
				      ZONE_MOVABLE, 0))
			return true;
	}
	return false;
}

/*
 * For memory tiering mode, when page tables are scanned, the scan
 * time will be recorded in struct page in addition to make page
 * PROT_NONE for slow memory page.  So when the page is accessed, in
 * hint page fault handler, the hint page fault latency is calculated
 * via,
 *
 *	hint page fault latency = hint page fault time - scan time
 *
 * The smaller the hint page fault latency, the higher the possibility
 * for the page to be hot.
 */
static int numa_hint_fault_latency(struct folio *folio)
{
	int last_time, time;

	time = jiffies_to_msecs(jiffies);
	last_time = folio_xchg_access_time(folio, time);

	return (time - last_time) & PAGE_ACCESS_TIME_MASK;
}

/*
 * For memory tiering mode, too high promotion/demotion throughput may
 * hurt application latency.  So we provide a mechanism to rate limit
 * the number of pages that are tried to be promoted.
 */
static bool numa_promotion_rate_limit(struct pglist_data *pgdat,
				      unsigned long rate_limit, int nr)
{
	unsigned long nr_cand;
	unsigned int now, start;

	now = jiffies_to_msecs(jiffies);
	mod_node_page_state(pgdat, PGPROMOTE_CANDIDATE, nr);
	nr_cand = node_page_state(pgdat, PGPROMOTE_CANDIDATE);
	start = pgdat->nbp_rl_start;
	if (now - start > MSEC_PER_SEC &&
	    cmpxchg(&pgdat->nbp_rl_start, start, now) == start)
		pgdat->nbp_rl_nr_cand = nr_cand;
	if (nr_cand - pgdat->nbp_rl_nr_cand >= rate_limit)
		return true;
	return false;
}

#define NUMA_MIGRATION_ADJUST_STEPS	16

static void numa_promotion_adjust_threshold(struct pglist_data *pgdat,
					    unsigned long rate_limit,
					    unsigned int ref_th)
{
	unsigned int now, start, th_period, unit_th, th;
	unsigned long nr_cand, ref_cand, diff_cand;

	now = jiffies_to_msecs(jiffies);
	th_period = sysctl_numa_balancing_scan_period_max;
	start = pgdat->nbp_th_start;
	if (now - start > th_period &&
	    cmpxchg(&pgdat->nbp_th_start, start, now) == start) {
		ref_cand = rate_limit *
			sysctl_numa_balancing_scan_period_max / MSEC_PER_SEC;
		nr_cand = node_page_state(pgdat, PGPROMOTE_CANDIDATE);
		diff_cand = nr_cand - pgdat->nbp_th_nr_cand;
		unit_th = ref_th * 2 / NUMA_MIGRATION_ADJUST_STEPS;
		th = pgdat->nbp_threshold ? : ref_th;
		if (diff_cand > ref_cand * 11 / 10)
			th = max(th - unit_th, unit_th);
		else if (diff_cand < ref_cand * 9 / 10)
			th = min(th + unit_th, ref_th * 2);
		pgdat->nbp_th_nr_cand = nr_cand;
		pgdat->nbp_threshold = th;
	}
}

bool should_numa_migrate_memory(struct task_struct *p, struct folio *folio,
				int src_nid, int dst_cpu)
{
	struct numa_group *ng = deref_curr_numa_group(p);
	int dst_nid = cpu_to_node(dst_cpu);
	int last_cpupid, this_cpupid;

	/*
	 * Cannot migrate to memoryless nodes.
	 */
	if (!node_state(dst_nid, N_MEMORY))
		return false;

	/*
	 * The pages in slow memory node should be migrated according
	 * to hot/cold instead of private/shared.
	 */
	if (folio_use_access_time(folio)) {
		struct pglist_data *pgdat;
		unsigned long rate_limit;
		unsigned int latency, th, def_th;

		pgdat = NODE_DATA(dst_nid);
		if (pgdat_free_space_enough(pgdat)) {
			/* workload changed, reset hot threshold */
			pgdat->nbp_threshold = 0;
			return true;
		}

		def_th = sysctl_numa_balancing_hot_threshold;
		rate_limit = sysctl_numa_balancing_promote_rate_limit << \
			(20 - PAGE_SHIFT);
		numa_promotion_adjust_threshold(pgdat, rate_limit, def_th);

		th = pgdat->nbp_threshold ? : def_th;
		latency = numa_hint_fault_latency(folio);
		if (latency >= th)
			return false;

		return !numa_promotion_rate_limit(pgdat, rate_limit,
						  folio_nr_pages(folio));
	}

	this_cpupid = cpu_pid_to_cpupid(dst_cpu, current->pid);
	last_cpupid = folio_xchg_last_cpupid(folio, this_cpupid);

	if (!(sysctl_numa_balancing_mode & NUMA_BALANCING_MEMORY_TIERING) &&
	    !node_is_toptier(src_nid) && !cpupid_valid(last_cpupid))
		return false;

	/*
	 * Allow first faults or private faults to migrate immediately early in
	 * the lifetime of a task. The magic number 4 is based on waiting for
	 * two full passes of the "multi-stage node selection" test that is
	 * executed below.
	 */
	if ((p->numa_preferred_nid == NUMA_NO_NODE || p->numa_scan_seq <= 4) &&
	    (cpupid_pid_unset(last_cpupid) || cpupid_match_pid(p, last_cpupid)))
		return true;

	/*
	 * Multi-stage node selection is used in conjunction with a periodic
	 * migration fault to build a temporal task<->page relation. By using
	 * a two-stage filter we remove short/unlikely relations.
	 *
	 * Using P(p) ~ n_p / n_t as per frequentist probability, we can equate
	 * a task's usage of a particular page (n_p) per total usage of this
	 * page (n_t) (in a given time-span) to a probability.
	 *
	 * Our periodic faults will sample this probability and getting the
	 * same result twice in a row, given these samples are fully
	 * independent, is then given by P(n)^2, provided our sample period
	 * is sufficiently short compared to the usage pattern.
	 *
	 * This quadric squishes small probabilities, making it less likely we
	 * act on an unlikely task<->page relation.
	 */
	if (!cpupid_pid_unset(last_cpupid) &&
				cpupid_to_nid(last_cpupid) != dst_nid)
		return false;

	/* Always allow migrate on private faults */
	if (cpupid_match_pid(p, last_cpupid))
		return true;

	/* A shared fault, but p->numa_group has not been set up yet. */
	if (!ng)
		return true;

	/*
	 * Destination node is much more heavily used than the source
	 * node? Allow migration.
	 */
	if (group_faults_cpu(ng, dst_nid) > group_faults_cpu(ng, src_nid) *
					ACTIVE_NODE_FRACTION)
		return true;

	/*
	 * Distribute memory according to CPU & memory use on each node,
	 * with 3/4 hysteresis to avoid unnecessary memory migrations:
	 *
	 * faults_cpu(dst)   3   faults_cpu(src)
	 * --------------- * - > ---------------
	 * faults_mem(dst)   4   faults_mem(src)
	 */
	return group_faults_cpu(ng, dst_nid) * group_faults(p, src_nid) * 3 >
	       group_faults_cpu(ng, src_nid) * group_faults(p, dst_nid) * 4;
}

/*
 * 'numa_type' describes the node at the moment of load balancing.
 */
enum numa_type {
	/* The node has spare capacity that can be used to run more tasks.  */
	node_has_spare = 0,
	/*
	 * The node is fully used and the tasks don't compete for more CPU
	 * cycles. Nevertheless, some tasks might wait before running.
	 */
	node_fully_busy,
	/*
	 * The node is overloaded and can't provide expected CPU cycles to all
	 * tasks.
	 */
	node_overloaded
};

/* Cached statistics for all CPUs within a node */
struct numa_stats {
	unsigned long load;
	unsigned long runnable;
	unsigned long util;
	/* Total compute capacity of CPUs on a node */
	unsigned long compute_capacity;
	unsigned int nr_running;
	unsigned int weight;
	enum numa_type node_type;
	int idle_cpu;
};

struct task_numa_env {
	struct task_struct *p;

	int src_cpu, src_nid;
	int dst_cpu, dst_nid;
	int imb_numa_nr;

	struct numa_stats src_stats, dst_stats;

	int imbalance_pct;
	int dist;

	struct task_struct *best_task;
	long best_imp;
	int best_cpu;
};

static unsigned long cpu_load(struct rq *rq);
static unsigned long cpu_runnable(struct rq *rq);

static inline enum
numa_type numa_classify(unsigned int imbalance_pct,
			 struct numa_stats *ns)
{
	if ((ns->nr_running > ns->weight) &&
	    (((ns->compute_capacity * 100) < (ns->util * imbalance_pct)) ||
	     ((ns->compute_capacity * imbalance_pct) < (ns->runnable * 100))))
		return node_overloaded;

	if ((ns->nr_running < ns->weight) ||
	    (((ns->compute_capacity * 100) > (ns->util * imbalance_pct)) &&
	     ((ns->compute_capacity * imbalance_pct) > (ns->runnable * 100))))
		return node_has_spare;

	return node_fully_busy;
}

#ifdef CONFIG_SCHED_SMT
/* Forward declarations of select_idle_sibling helpers */
static inline bool test_idle_cores(int cpu);
static inline int numa_idle_core(int idle_core, int cpu)
{
	if (!static_branch_likely(&sched_smt_present) ||
	    idle_core >= 0 || !test_idle_cores(cpu))
		return idle_core;

	/*
	 * Prefer cores instead of packing HT siblings
	 * and triggering future load balancing.
	 */
	if (is_core_idle(cpu))
		idle_core = cpu;

	return idle_core;
}
#else
static inline int numa_idle_core(int idle_core, int cpu)
{
	return idle_core;
}
#endif

/*
 * Gather all necessary information to make NUMA balancing placement
 * decisions that are compatible with standard load balancer. This
 * borrows code and logic from update_sg_lb_stats but sharing a
 * common implementation is impractical.
 */
static void update_numa_stats(struct task_numa_env *env,
			      struct numa_stats *ns, int nid,
			      bool find_idle)
{
	int cpu, idle_core = -1;

	memset(ns, 0, sizeof(*ns));
	ns->idle_cpu = -1;

	rcu_read_lock();
	for_each_cpu(cpu, cpumask_of_node(nid)) {
		struct rq *rq = cpu_rq(cpu);

		ns->load += cpu_load(rq);
		ns->runnable += cpu_runnable(rq);
		ns->util += cpu_util_cfs(cpu);
		ns->nr_running += rq->cfs.h_nr_runnable;
		ns->compute_capacity += capacity_of(cpu);

		if (find_idle && idle_core < 0 && !rq->nr_running && idle_cpu(cpu)) {
			if (READ_ONCE(rq->numa_migrate_on) ||
			    !cpumask_test_cpu(cpu, env->p->cpus_ptr))
				continue;

			if (ns->idle_cpu == -1)
				ns->idle_cpu = cpu;

			idle_core = numa_idle_core(idle_core, cpu);
		}
	}
	rcu_read_unlock();

	ns->weight = cpumask_weight(cpumask_of_node(nid));

	ns->node_type = numa_classify(env->imbalance_pct, ns);

	if (idle_core >= 0)
		ns->idle_cpu = idle_core;
}

static void task_numa_assign(struct task_numa_env *env,
			     struct task_struct *p, long imp)
{
	struct rq *rq = cpu_rq(env->dst_cpu);

	/* Check if run-queue part of active NUMA balance. */
	if (env->best_cpu != env->dst_cpu && xchg(&rq->numa_migrate_on, 1)) {
		int cpu;
		int start = env->dst_cpu;

		/* Find alternative idle CPU. */
		for_each_cpu_wrap(cpu, cpumask_of_node(env->dst_nid), start + 1) {
			if (cpu == env->best_cpu || !idle_cpu(cpu) ||
			    !cpumask_test_cpu(cpu, env->p->cpus_ptr)) {
				continue;
			}

			env->dst_cpu = cpu;
			rq = cpu_rq(env->dst_cpu);
			if (!xchg(&rq->numa_migrate_on, 1))
				goto assign;
		}

		/* Failed to find an alternative idle CPU */
		return;
	}

assign:
	/*
	 * Clear previous best_cpu/rq numa-migrate flag, since task now
	 * found a better CPU to move/swap.
	 */
	if (env->best_cpu != -1 && env->best_cpu != env->dst_cpu) {
		rq = cpu_rq(env->best_cpu);
		WRITE_ONCE(rq->numa_migrate_on, 0);
	}

	if (env->best_task)
		put_task_struct(env->best_task);
	if (p)
		get_task_struct(p);

	env->best_task = p;
	env->best_imp = imp;
	env->best_cpu = env->dst_cpu;
}

static bool load_too_imbalanced(long src_load, long dst_load,
				struct task_numa_env *env)
{
	long imb, old_imb;
	long orig_src_load, orig_dst_load;
	long src_capacity, dst_capacity;

	/*
	 * The load is corrected for the CPU capacity available on each node.
	 *
	 * src_load        dst_load
	 * ------------ vs ---------
	 * src_capacity    dst_capacity
	 */
	src_capacity = env->src_stats.compute_capacity;
	dst_capacity = env->dst_stats.compute_capacity;

	imb = abs(dst_load * src_capacity - src_load * dst_capacity);

	orig_src_load = env->src_stats.load;
	orig_dst_load = env->dst_stats.load;

	old_imb = abs(orig_dst_load * src_capacity - orig_src_load * dst_capacity);

	/* Would this change make things worse? */
	return (imb > old_imb);
}

/*
 * Maximum NUMA importance can be 1998 (2*999);
 * SMALLIMP @ 30 would be close to 1998/64.
 * Used to deter task migration.
 */
#define SMALLIMP	30

/*
 * This checks if the overall compute and NUMA accesses of the system would
 * be improved if the source tasks was migrated to the target dst_cpu taking
 * into account that it might be best if task running on the dst_cpu should
 * be exchanged with the source task
 */
static bool task_numa_compare(struct task_numa_env *env,
			      long taskimp, long groupimp, bool maymove)
{
	struct numa_group *cur_ng, *p_ng = deref_curr_numa_group(env->p);
	struct rq *dst_rq = cpu_rq(env->dst_cpu);
	long imp = p_ng ? groupimp : taskimp;
	struct task_struct *cur;
	long src_load, dst_load;
	int dist = env->dist;
	long moveimp = imp;
	long load;
	bool stopsearch = false;

	if (READ_ONCE(dst_rq->numa_migrate_on))
		return false;

	rcu_read_lock();
	cur = rcu_dereference(dst_rq->curr);
	if (cur && ((cur->flags & PF_EXITING) || is_idle_task(cur)))
		cur = NULL;

	/*
	 * Because we have preemption enabled we can get migrated around and
	 * end try selecting ourselves (current == env->p) as a swap candidate.
	 */
	if (cur == env->p) {
		stopsearch = true;
		goto unlock;
	}

	if (!cur) {
		if (maymove && moveimp >= env->best_imp)
			goto assign;
		else
			goto unlock;
	}

	/* Skip this swap candidate if cannot move to the source cpu. */
	if (!cpumask_test_cpu(env->src_cpu, cur->cpus_ptr))
		goto unlock;

	/*
	 * Skip this swap candidate if it is not moving to its preferred
	 * node and the best task is.
	 */
	if (env->best_task &&
	    env->best_task->numa_preferred_nid == env->src_nid &&
	    cur->numa_preferred_nid != env->src_nid) {
		goto unlock;
	}

	/*
	 * "imp" is the fault differential for the source task between the
	 * source and destination node. Calculate the total differential for
	 * the source task and potential destination task. The more negative
	 * the value is, the more remote accesses that would be expected to
	 * be incurred if the tasks were swapped.
	 *
	 * If dst and source tasks are in the same NUMA group, or not
	 * in any group then look only at task weights.
	 */
	cur_ng = rcu_dereference(cur->numa_group);
	if (cur_ng == p_ng) {
		/*
		 * Do not swap within a group or between tasks that have
		 * no group if there is spare capacity. Swapping does
		 * not address the load imbalance and helps one task at
		 * the cost of punishing another.
		 */
		if (env->dst_stats.node_type == node_has_spare)
			goto unlock;

		imp = taskimp + task_weight(cur, env->src_nid, dist) -
		      task_weight(cur, env->dst_nid, dist);
		/*
		 * Add some hysteresis to prevent swapping the
		 * tasks within a group over tiny differences.
		 */
		if (cur_ng)
			imp -= imp / 16;
	} else {
		/*
		 * Compare the group weights. If a task is all by itself
		 * (not part of a group), use the task weight instead.
		 */
		if (cur_ng && p_ng)
			imp += group_weight(cur, env->src_nid, dist) -
			       group_weight(cur, env->dst_nid, dist);
		else
			imp += task_weight(cur, env->src_nid, dist) -
			       task_weight(cur, env->dst_nid, dist);
	}

	/* Discourage picking a task already on its preferred node */
	if (cur->numa_preferred_nid == env->dst_nid)
		imp -= imp / 16;

	/*
	 * Encourage picking a task that moves to its preferred node.
	 * This potentially makes imp larger than it's maximum of
	 * 1998 (see SMALLIMP and task_weight for why) but in this
	 * case, it does not matter.
	 */
	if (cur->numa_preferred_nid == env->src_nid)
		imp += imp / 8;

	if (maymove && moveimp > imp && moveimp > env->best_imp) {
		imp = moveimp;
		cur = NULL;
		goto assign;
	}

	/*
	 * Prefer swapping with a task moving to its preferred node over a
	 * task that is not.
	 */
	if (env->best_task && cur->numa_preferred_nid == env->src_nid &&
	    env->best_task->numa_preferred_nid != env->src_nid) {
		goto assign;
	}

	/*
	 * If the NUMA importance is less than SMALLIMP,
	 * task migration might only result in ping pong
	 * of tasks and also hurt performance due to cache
	 * misses.
	 */
	if (imp < SMALLIMP || imp <= env->best_imp + SMALLIMP / 2)
		goto unlock;

	/*
	 * In the overloaded case, try and keep the load balanced.
	 */
	load = task_h_load(env->p) - task_h_load(cur);
	if (!load)
		goto assign;

	dst_load = env->dst_stats.load + load;
	src_load = env->src_stats.load - load;

	if (load_too_imbalanced(src_load, dst_load, env))
		goto unlock;

assign:
	/* Evaluate an idle CPU for a task numa move. */
	if (!cur) {
		int cpu = env->dst_stats.idle_cpu;

		/* Nothing cached so current CPU went idle since the search. */
		if (cpu < 0)
			cpu = env->dst_cpu;

		/*
		 * If the CPU is no longer truly idle and the previous best CPU
		 * is, keep using it.
		 */
		if (!idle_cpu(cpu) && env->best_cpu >= 0 &&
		    idle_cpu(env->best_cpu)) {
			cpu = env->best_cpu;
		}

		env->dst_cpu = cpu;
	}

	task_numa_assign(env, cur, imp);

	/*
	 * If a move to idle is allowed because there is capacity or load
	 * balance improves then stop the search. While a better swap
	 * candidate may exist, a search is not free.
	 */
	if (maymove && !cur && env->best_cpu >= 0 && idle_cpu(env->best_cpu))
		stopsearch = true;

	/*
	 * If a swap candidate must be identified and the current best task
	 * moves its preferred node then stop the search.
	 */
	if (!maymove && env->best_task &&
	    env->best_task->numa_preferred_nid == env->src_nid) {
		stopsearch = true;
	}
unlock:
	rcu_read_unlock();

	return stopsearch;
}

static void task_numa_find_cpu(struct task_numa_env *env,
				long taskimp, long groupimp)
{
	bool maymove = false;
	int cpu;

	/*
	 * If dst node has spare capacity, then check if there is an
	 * imbalance that would be overruled by the load balancer.
	 */
	if (env->dst_stats.node_type == node_has_spare) {
		unsigned int imbalance;
		int src_running, dst_running;

		/*
		 * Would movement cause an imbalance? Note that if src has
		 * more running tasks that the imbalance is ignored as the
		 * move improves the imbalance from the perspective of the
		 * CPU load balancer.
		 * */
		src_running = env->src_stats.nr_running - 1;
		dst_running = env->dst_stats.nr_running + 1;
		imbalance = max(0, dst_running - src_running);
		imbalance = adjust_numa_imbalance(imbalance, dst_running,
						  env->imb_numa_nr);

		/* Use idle CPU if there is no imbalance */
		if (!imbalance) {
			maymove = true;
			if (env->dst_stats.idle_cpu >= 0) {
				env->dst_cpu = env->dst_stats.idle_cpu;
				task_numa_assign(env, NULL, 0);
				return;
			}
		}
	} else {
		long src_load, dst_load, load;
		/*
		 * If the improvement from just moving env->p direction is better
		 * than swapping tasks around, check if a move is possible.
		 */
		load = task_h_load(env->p);
		dst_load = env->dst_stats.load + load;
		src_load = env->src_stats.load - load;
		maymove = !load_too_imbalanced(src_load, dst_load, env);
	}

	for_each_cpu(cpu, cpumask_of_node(env->dst_nid)) {
		/* Skip this CPU if the source task cannot migrate */
		if (!cpumask_test_cpu(cpu, env->p->cpus_ptr))
			continue;

		env->dst_cpu = cpu;
		if (task_numa_compare(env, taskimp, groupimp, maymove))
			break;
	}
}

static int task_numa_migrate(struct task_struct *p)
{
	struct task_numa_env env = {
		.p = p,

		.src_cpu = task_cpu(p),
		.src_nid = task_node(p),

		.imbalance_pct = 112,

		.best_task = NULL,
		.best_imp = 0,
		.best_cpu = -1,
	};
	unsigned long taskweight, groupweight;
	struct sched_domain *sd;
	long taskimp, groupimp;
	struct numa_group *ng;
	struct rq *best_rq;
	int nid, ret, dist;

	/*
	 * Pick the lowest SD_NUMA domain, as that would have the smallest
	 * imbalance and would be the first to start moving tasks about.
	 *
	 * And we want to avoid any moving of tasks about, as that would create
	 * random movement of tasks -- counter the numa conditions we're trying
	 * to satisfy here.
	 */
	rcu_read_lock();
	sd = rcu_dereference(per_cpu(sd_numa, env.src_cpu));
	if (sd) {
		env.imbalance_pct = 100 + (sd->imbalance_pct - 100) / 2;
		env.imb_numa_nr = sd->imb_numa_nr;
	}
	rcu_read_unlock();

	/*
	 * Cpusets can break the scheduler domain tree into smaller
	 * balance domains, some of which do not cross NUMA boundaries.
	 * Tasks that are "trapped" in such domains cannot be migrated
	 * elsewhere, so there is no point in (re)trying.
	 */
	if (unlikely(!sd)) {
		sched_setnuma(p, task_node(p));
		return -EINVAL;
	}

	env.dst_nid = p->numa_preferred_nid;
	dist = env.dist = node_distance(env.src_nid, env.dst_nid);
	taskweight = task_weight(p, env.src_nid, dist);
	groupweight = group_weight(p, env.src_nid, dist);
	update_numa_stats(&env, &env.src_stats, env.src_nid, false);
	taskimp = task_weight(p, env.dst_nid, dist) - taskweight;
	groupimp = group_weight(p, env.dst_nid, dist) - groupweight;
	update_numa_stats(&env, &env.dst_stats, env.dst_nid, true);

	/* Try to find a spot on the preferred nid. */
	task_numa_find_cpu(&env, taskimp, groupimp);

	/*
	 * Look at other nodes in these cases:
	 * - there is no space available on the preferred_nid
	 * - the task is part of a numa_group that is interleaved across
	 *   multiple NUMA nodes; in order to better consolidate the group,
	 *   we need to check other locations.
	 */
	ng = deref_curr_numa_group(p);
	if (env.best_cpu == -1 || (ng && ng->active_nodes > 1)) {
		for_each_node_state(nid, N_CPU) {
			if (nid == env.src_nid || nid == p->numa_preferred_nid)
				continue;

			dist = node_distance(env.src_nid, env.dst_nid);
			if (sched_numa_topology_type == NUMA_BACKPLANE &&
						dist != env.dist) {
				taskweight = task_weight(p, env.src_nid, dist);
				groupweight = group_weight(p, env.src_nid, dist);
			}

			/* Only consider nodes where both task and groups benefit */
			taskimp = task_weight(p, nid, dist) - taskweight;
			groupimp = group_weight(p, nid, dist) - groupweight;
			if (taskimp < 0 && groupimp < 0)
				continue;

			env.dist = dist;
			env.dst_nid = nid;
			update_numa_stats(&env, &env.dst_stats, env.dst_nid, true);
			task_numa_find_cpu(&env, taskimp, groupimp);
		}
	}

	/*
	 * If the task is part of a workload that spans multiple NUMA nodes,
	 * and is migrating into one of the workload's active nodes, remember
	 * this node as the task's preferred numa node, so the workload can
	 * settle down.
	 * A task that migrated to a second choice node will be better off
	 * trying for a better one later. Do not set the preferred node here.
	 */
	if (ng) {
		if (env.best_cpu == -1)
			nid = env.src_nid;
		else
			nid = cpu_to_node(env.best_cpu);

		if (nid != p->numa_preferred_nid)
			sched_setnuma(p, nid);
	}

	/* No better CPU than the current one was found. */
	if (env.best_cpu == -1) {
		trace_sched_stick_numa(p, env.src_cpu, NULL, -1);
		return -EAGAIN;
	}

	best_rq = cpu_rq(env.best_cpu);
	if (env.best_task == NULL) {
		ret = migrate_task_to(p, env.best_cpu);
		WRITE_ONCE(best_rq->numa_migrate_on, 0);
		if (ret != 0)
			trace_sched_stick_numa(p, env.src_cpu, NULL, env.best_cpu);
		return ret;
	}

	ret = migrate_swap(p, env.best_task, env.best_cpu, env.src_cpu);
	WRITE_ONCE(best_rq->numa_migrate_on, 0);

	if (ret != 0)
		trace_sched_stick_numa(p, env.src_cpu, env.best_task, env.best_cpu);
	put_task_struct(env.best_task);
	return ret;
}

/* Attempt to migrate a task to a CPU on the preferred node. */
static void numa_migrate_preferred(struct task_struct *p)
{
	unsigned long interval = HZ;

	/* This task has no NUMA fault statistics yet */
	if (unlikely(p->numa_preferred_nid == NUMA_NO_NODE || !p->numa_faults))
		return;

	/* Periodically retry migrating the task to the preferred node */
	interval = min(interval, msecs_to_jiffies(p->numa_scan_period) / 16);
	p->numa_migrate_retry = jiffies + interval;

	/* Success if task is already running on preferred CPU */
	if (task_node(p) == p->numa_preferred_nid)
		return;

	/* Otherwise, try migrate to a CPU on the preferred node */
	task_numa_migrate(p);
}

/*
 * Find out how many nodes the workload is actively running on. Do this by
 * tracking the nodes from which NUMA hinting faults are triggered. This can
 * be different from the set of nodes where the workload's memory is currently
 * located.
 */
static void numa_group_count_active_nodes(struct numa_group *numa_group)
{
	unsigned long faults, max_faults = 0;
	int nid, active_nodes = 0;

	for_each_node_state(nid, N_CPU) {
		faults = group_faults_cpu(numa_group, nid);
		if (faults > max_faults)
			max_faults = faults;
	}

	for_each_node_state(nid, N_CPU) {
		faults = group_faults_cpu(numa_group, nid);
		if (faults * ACTIVE_NODE_FRACTION > max_faults)
			active_nodes++;
	}

	numa_group->max_faults_cpu = max_faults;
	numa_group->active_nodes = active_nodes;
}

/*
 * When adapting the scan rate, the period is divided into NUMA_PERIOD_SLOTS
 * increments. The more local the fault statistics are, the higher the scan
 * period will be for the next scan window. If local/(local+remote) ratio is
 * below NUMA_PERIOD_THRESHOLD (where range of ratio is 1..NUMA_PERIOD_SLOTS)
 * the scan period will decrease. Aim for 70% local accesses.
 */
#define NUMA_PERIOD_SLOTS 10
#define NUMA_PERIOD_THRESHOLD 7

/*
 * Increase the scan period (slow down scanning) if the majority of
 * our memory is already on our local node, or if the majority of
 * the page accesses are shared with other processes.
 * Otherwise, decrease the scan period.
 */
static void update_task_scan_period(struct task_struct *p,
			unsigned long shared, unsigned long private)
{
	unsigned int period_slot;
	int lr_ratio, ps_ratio;
	int diff;

	unsigned long remote = p->numa_faults_locality[0];
	unsigned long local = p->numa_faults_locality[1];

	/*
	 * If there were no record hinting faults then either the task is
	 * completely idle or all activity is in areas that are not of interest
	 * to automatic numa balancing. Related to that, if there were failed
	 * migration then it implies we are migrating too quickly or the local
	 * node is overloaded. In either case, scan slower
	 */
	if (local + shared == 0 || p->numa_faults_locality[2]) {
		p->numa_scan_period = min(p->numa_scan_period_max,
			p->numa_scan_period << 1);

		p->mm->numa_next_scan = jiffies +
			msecs_to_jiffies(p->numa_scan_period);

		return;
	}

	/*
	 * Prepare to scale scan period relative to the current period.
	 *	 == NUMA_PERIOD_THRESHOLD scan period stays the same
	 *       <  NUMA_PERIOD_THRESHOLD scan period decreases (scan faster)
	 *	 >= NUMA_PERIOD_THRESHOLD scan period increases (scan slower)
	 */
	period_slot = DIV_ROUND_UP(p->numa_scan_period, NUMA_PERIOD_SLOTS);
	lr_ratio = (local * NUMA_PERIOD_SLOTS) / (local + remote);
	ps_ratio = (private * NUMA_PERIOD_SLOTS) / (private + shared);

	if (ps_ratio >= NUMA_PERIOD_THRESHOLD) {
		/*
		 * Most memory accesses are local. There is no need to
		 * do fast NUMA scanning, since memory is already local.
		 */
		int slot = ps_ratio - NUMA_PERIOD_THRESHOLD;
		if (!slot)
			slot = 1;
		diff = slot * period_slot;
	} else if (lr_ratio >= NUMA_PERIOD_THRESHOLD) {
		/*
		 * Most memory accesses are shared with other tasks.
		 * There is no point in continuing fast NUMA scanning,
		 * since other tasks may just move the memory elsewhere.
		 */
		int slot = lr_ratio - NUMA_PERIOD_THRESHOLD;
		if (!slot)
			slot = 1;
		diff = slot * period_slot;
	} else {
		/*
		 * Private memory faults exceed (SLOTS-THRESHOLD)/SLOTS,
		 * yet they are not on the local NUMA node. Speed up
		 * NUMA scanning to get the memory moved over.
		 */
		int ratio = max(lr_ratio, ps_ratio);
		diff = -(NUMA_PERIOD_THRESHOLD - ratio) * period_slot;
	}

	p->numa_scan_period = clamp(p->numa_scan_period + diff,
			task_scan_min(p), task_scan_max(p));
	memset(p->numa_faults_locality, 0, sizeof(p->numa_faults_locality));
}

/*
 * Get the fraction of time the task has been running since the last
 * NUMA placement cycle. The scheduler keeps similar statistics, but
 * decays those on a 32ms period, which is orders of magnitude off
 * from the dozens-of-seconds NUMA balancing period. Use the scheduler
 * stats only if the task is so new there are no NUMA statistics yet.
 */
static u64 numa_get_avg_runtime(struct task_struct *p, u64 *period)
{
	u64 runtime, delta, now;
	/* Use the start of this time slice to avoid calculations. */
	now = p->se.exec_start;
	runtime = p->se.sum_exec_runtime;

	if (p->last_task_numa_placement) {
		delta = runtime - p->last_sum_exec_runtime;
		*period = now - p->last_task_numa_placement;

		/* Avoid time going backwards, prevent potential divide error: */
		if (unlikely((s64)*period < 0))
			*period = 0;
	} else {
		delta = p->se.avg.load_sum;
		*period = LOAD_AVG_MAX;
	}

	p->last_sum_exec_runtime = runtime;
	p->last_task_numa_placement = now;

	return delta;
}

/*
 * Determine the preferred nid for a task in a numa_group. This needs to
 * be done in a way that produces consistent results with group_weight,
 * otherwise workloads might not converge.
 */
static int preferred_group_nid(struct task_struct *p, int nid)
{
	nodemask_t nodes;
	int dist;

	/* Direct connections between all NUMA nodes. */
	if (sched_numa_topology_type == NUMA_DIRECT)
		return nid;

	/*
	 * On a system with glueless mesh NUMA topology, group_weight
	 * scores nodes according to the number of NUMA hinting faults on
	 * both the node itself, and on nearby nodes.
	 */
	if (sched_numa_topology_type == NUMA_GLUELESS_MESH) {
		unsigned long score, max_score = 0;
		int node, max_node = nid;

		dist = sched_max_numa_distance;

		for_each_node_state(node, N_CPU) {
			score = group_weight(p, node, dist);
			if (score > max_score) {
				max_score = score;
				max_node = node;
			}
		}
		return max_node;
	}

	/*
	 * Finding the preferred nid in a system with NUMA backplane
	 * interconnect topology is more involved. The goal is to locate
	 * tasks from numa_groups near each other in the system, and
	 * untangle workloads from different sides of the system. This requires
	 * searching down the hierarchy of node groups, recursively searching
	 * inside the highest scoring group of nodes. The nodemask tricks
	 * keep the complexity of the search down.
	 */
	nodes = node_states[N_CPU];
	for (dist = sched_max_numa_distance; dist > LOCAL_DISTANCE; dist--) {
		unsigned long max_faults = 0;
		nodemask_t max_group = NODE_MASK_NONE;
		int a, b;

		/* Are there nodes at this distance from each other? */
		if (!find_numa_distance(dist))
			continue;

		for_each_node_mask(a, nodes) {
			unsigned long faults = 0;
			nodemask_t this_group;
			nodes_clear(this_group);

			/* Sum group's NUMA faults; includes a==b case. */
			for_each_node_mask(b, nodes) {
				if (node_distance(a, b) < dist) {
					faults += group_faults(p, b);
					node_set(b, this_group);
					node_clear(b, nodes);
				}
			}

			/* Remember the top group. */
			if (faults > max_faults) {
				max_faults = faults;
				max_group = this_group;
				/*
				 * subtle: at the smallest distance there is
				 * just one node left in each "group", the
				 * winner is the preferred nid.
				 */
				nid = a;
			}
		}
		/* Next round, evaluate the nodes within max_group. */
		if (!max_faults)
			break;
		nodes = max_group;
	}
	return nid;
}

static void task_numa_placement(struct task_struct *p)
{
	int seq, nid, max_nid = NUMA_NO_NODE;
	unsigned long max_faults = 0;
	unsigned long fault_types[2] = { 0, 0 };
	unsigned long total_faults;
	u64 runtime, period;
	spinlock_t *group_lock = NULL;
	struct numa_group *ng;

	/*
	 * The p->mm->numa_scan_seq field gets updated without
	 * exclusive access. Use READ_ONCE() here to ensure
	 * that the field is read in a single access:
	 */
	seq = READ_ONCE(p->mm->numa_scan_seq);
	if (p->numa_scan_seq == seq)
		return;
	p->numa_scan_seq = seq;
	p->numa_scan_period_max = task_scan_max(p);

	total_faults = p->numa_faults_locality[0] +
		       p->numa_faults_locality[1];
	runtime = numa_get_avg_runtime(p, &period);

	/* If the task is part of a group prevent parallel updates to group stats */
	ng = deref_curr_numa_group(p);
	if (ng) {
		group_lock = &ng->lock;
		spin_lock_irq(group_lock);
	}

	/* Find the node with the highest number of faults */
	for_each_online_node(nid) {
		/* Keep track of the offsets in numa_faults array */
		int mem_idx, membuf_idx, cpu_idx, cpubuf_idx;
		unsigned long faults = 0, group_faults = 0;
		int priv;

		for (priv = 0; priv < NR_NUMA_HINT_FAULT_TYPES; priv++) {
			long diff, f_diff, f_weight;

			mem_idx = task_faults_idx(NUMA_MEM, nid, priv);
			membuf_idx = task_faults_idx(NUMA_MEMBUF, nid, priv);
			cpu_idx = task_faults_idx(NUMA_CPU, nid, priv);
			cpubuf_idx = task_faults_idx(NUMA_CPUBUF, nid, priv);

			/* Decay existing window, copy faults since last scan */
			diff = p->numa_faults[membuf_idx] - p->numa_faults[mem_idx] / 2;
			fault_types[priv] += p->numa_faults[membuf_idx];
			p->numa_faults[membuf_idx] = 0;

			/*
			 * Normalize the faults_from, so all tasks in a group
			 * count according to CPU use, instead of by the raw
			 * number of faults. Tasks with little runtime have
			 * little over-all impact on throughput, and thus their
			 * faults are less important.
			 */
			f_weight = div64_u64(runtime << 16, period + 1);
			f_weight = (f_weight * p->numa_faults[cpubuf_idx]) /
				   (total_faults + 1);
			f_diff = f_weight - p->numa_faults[cpu_idx] / 2;
			p->numa_faults[cpubuf_idx] = 0;

			p->numa_faults[mem_idx] += diff;
			p->numa_faults[cpu_idx] += f_diff;
			faults += p->numa_faults[mem_idx];
			p->total_numa_faults += diff;
			if (ng) {
				/*
				 * safe because we can only change our own group
				 *
				 * mem_idx represents the offset for a given
				 * nid and priv in a specific region because it
				 * is at the beginning of the numa_faults array.
				 */
				ng->faults[mem_idx] += diff;
				ng->faults[cpu_idx] += f_diff;
				ng->total_faults += diff;
				group_faults += ng->faults[mem_idx];
			}
		}

		if (!ng) {
			if (faults > max_faults) {
				max_faults = faults;
				max_nid = nid;
			}
		} else if (group_faults > max_faults) {
			max_faults = group_faults;
			max_nid = nid;
		}
	}

	/* Cannot migrate task to CPU-less node */
	max_nid = numa_nearest_node(max_nid, N_CPU);

	if (ng) {
		numa_group_count_active_nodes(ng);
		spin_unlock_irq(group_lock);
		max_nid = preferred_group_nid(p, max_nid);
	}

	if (max_faults) {
		/* Set the new preferred node */
		if (max_nid != p->numa_preferred_nid)
			sched_setnuma(p, max_nid);
	}

	update_task_scan_period(p, fault_types[0], fault_types[1]);
}

static inline int get_numa_group(struct numa_group *grp)
{
	return refcount_inc_not_zero(&grp->refcount);
}

static inline void put_numa_group(struct numa_group *grp)
{
	if (refcount_dec_and_test(&grp->refcount))
		kfree_rcu(grp, rcu);
}

static void task_numa_group(struct task_struct *p, int cpupid, int flags,
			int *priv)
{
	struct numa_group *grp, *my_grp;
	struct task_struct *tsk;
	bool join = false;
	int cpu = cpupid_to_cpu(cpupid);
	int i;

	if (unlikely(!deref_curr_numa_group(p))) {
		unsigned int size = sizeof(struct numa_group) +
				    NR_NUMA_HINT_FAULT_STATS *
				    nr_node_ids * sizeof(unsigned long);

		grp = kzalloc(size, GFP_KERNEL | __GFP_NOWARN);
		if (!grp)
			return;

		refcount_set(&grp->refcount, 1);
		grp->active_nodes = 1;
		grp->max_faults_cpu = 0;
		spin_lock_init(&grp->lock);
		grp->gid = p->pid;

		for (i = 0; i < NR_NUMA_HINT_FAULT_STATS * nr_node_ids; i++)
			grp->faults[i] = p->numa_faults[i];

		grp->total_faults = p->total_numa_faults;

		grp->nr_tasks++;
		rcu_assign_pointer(p->numa_group, grp);
	}

	rcu_read_lock();
	tsk = READ_ONCE(cpu_rq(cpu)->curr);

	if (!cpupid_match_pid(tsk, cpupid))
		goto no_join;

	grp = rcu_dereference(tsk->numa_group);
	if (!grp)
		goto no_join;

	my_grp = deref_curr_numa_group(p);
	if (grp == my_grp)
		goto no_join;

	/*
	 * Only join the other group if its bigger; if we're the bigger group,
	 * the other task will join us.
	 */
	if (my_grp->nr_tasks > grp->nr_tasks)
		goto no_join;

	/*
	 * Tie-break on the grp address.
	 */
	if (my_grp->nr_tasks == grp->nr_tasks && my_grp > grp)
		goto no_join;

	/* Always join threads in the same process. */
	if (tsk->mm == current->mm)
		join = true;

	/* Simple filter to avoid false positives due to PID collisions */
	if (flags & TNF_SHARED)
		join = true;

	/* Update priv based on whether false sharing was detected */
	*priv = !join;

	if (join && !get_numa_group(grp))
		goto no_join;

	rcu_read_unlock();

	if (!join)
		return;

	WARN_ON_ONCE(irqs_disabled());
	double_lock_irq(&my_grp->lock, &grp->lock);

	for (i = 0; i < NR_NUMA_HINT_FAULT_STATS * nr_node_ids; i++) {
		my_grp->faults[i] -= p->numa_faults[i];
		grp->faults[i] += p->numa_faults[i];
	}
	my_grp->total_faults -= p->total_numa_faults;
	grp->total_faults += p->total_numa_faults;

	my_grp->nr_tasks--;
	grp->nr_tasks++;

	spin_unlock(&my_grp->lock);
	spin_unlock_irq(&grp->lock);

	rcu_assign_pointer(p->numa_group, grp);

	put_numa_group(my_grp);
	return;

no_join:
	rcu_read_unlock();
	return;
}

/*
 * Get rid of NUMA statistics associated with a task (either current or dead).
 * If @final is set, the task is dead and has reached refcount zero, so we can
 * safely free all relevant data structures. Otherwise, there might be
 * concurrent reads from places like load balancing and procfs, and we should
 * reset the data back to default state without freeing ->numa_faults.
 */
void task_numa_free(struct task_struct *p, bool final)
{
	/* safe: p either is current or is being freed by current */
	struct numa_group *grp = rcu_dereference_raw(p->numa_group);
	unsigned long *numa_faults = p->numa_faults;
	unsigned long flags;
	int i;

	if (!numa_faults)
		return;

	if (grp) {
		spin_lock_irqsave(&grp->lock, flags);
		for (i = 0; i < NR_NUMA_HINT_FAULT_STATS * nr_node_ids; i++)
			grp->faults[i] -= p->numa_faults[i];
		grp->total_faults -= p->total_numa_faults;

		grp->nr_tasks--;
		spin_unlock_irqrestore(&grp->lock, flags);
		RCU_INIT_POINTER(p->numa_group, NULL);
		put_numa_group(grp);
	}

	if (final) {
		p->numa_faults = NULL;
		kfree(numa_faults);
	} else {
		p->total_numa_faults = 0;
		for (i = 0; i < NR_NUMA_HINT_FAULT_STATS * nr_node_ids; i++)
			numa_faults[i] = 0;
	}
}

/*
 * Got a PROT_NONE fault for a page on @node.
 */
void task_numa_fault(int last_cpupid, int mem_node, int pages, int flags)
{
	struct task_struct *p = current;
	bool migrated = flags & TNF_MIGRATED;
	int cpu_node = task_node(current);
	int local = !!(flags & TNF_FAULT_LOCAL);
	struct numa_group *ng;
	int priv;

	if (!static_branch_likely(&sched_numa_balancing))
		return;

	/* for example, ksmd faulting in a user's mm */
	if (!p->mm)
		return;

	/*
	 * NUMA faults statistics are unnecessary for the slow memory
	 * node for memory tiering mode.
	 */
	if (!node_is_toptier(mem_node) &&
	    (sysctl_numa_balancing_mode & NUMA_BALANCING_MEMORY_TIERING ||
	     !cpupid_valid(last_cpupid)))
		return;

	/* Allocate buffer to track faults on a per-node basis */
	if (unlikely(!p->numa_faults)) {
		int size = sizeof(*p->numa_faults) *
			   NR_NUMA_HINT_FAULT_BUCKETS * nr_node_ids;

		p->numa_faults = kzalloc(size, GFP_KERNEL|__GFP_NOWARN);
		if (!p->numa_faults)
			return;

		p->total_numa_faults = 0;
		memset(p->numa_faults_locality, 0, sizeof(p->numa_faults_locality));
	}

	/*
	 * First accesses are treated as private, otherwise consider accesses
	 * to be private if the accessing pid has not changed
	 */
	if (unlikely(last_cpupid == (-1 & LAST_CPUPID_MASK))) {
		priv = 1;
	} else {
		priv = cpupid_match_pid(p, last_cpupid);
		if (!priv && !(flags & TNF_NO_GROUP))
			task_numa_group(p, last_cpupid, flags, &priv);
	}

	/*
	 * If a workload spans multiple NUMA nodes, a shared fault that
	 * occurs wholly within the set of nodes that the workload is
	 * actively using should be counted as local. This allows the
	 * scan rate to slow down when a workload has settled down.
	 */
	ng = deref_curr_numa_group(p);
	if (!priv && !local && ng && ng->active_nodes > 1 &&
				numa_is_active_node(cpu_node, ng) &&
				numa_is_active_node(mem_node, ng))
		local = 1;

	/*
	 * Retry to migrate task to preferred node periodically, in case it
	 * previously failed, or the scheduler moved us.
	 */
	if (time_after(jiffies, p->numa_migrate_retry)) {
		task_numa_placement(p);
		numa_migrate_preferred(p);
	}

	if (migrated)
		p->numa_pages_migrated += pages;
	if (flags & TNF_MIGRATE_FAIL)
		p->numa_faults_locality[2] += pages;

	p->numa_faults[task_faults_idx(NUMA_MEMBUF, mem_node, priv)] += pages;
	p->numa_faults[task_faults_idx(NUMA_CPUBUF, cpu_node, priv)] += pages;
	p->numa_faults_locality[local] += pages;
}

static void reset_ptenuma_scan(struct task_struct *p)
{
	/*
	 * We only did a read acquisition of the mmap sem, so
	 * p->mm->numa_scan_seq is written to without exclusive access
	 * and the update is not guaranteed to be atomic. That's not
	 * much of an issue though, since this is just used for
	 * statistical sampling. Use READ_ONCE/WRITE_ONCE, which are not
	 * expensive, to avoid any form of compiler optimizations:
	 */
	WRITE_ONCE(p->mm->numa_scan_seq, READ_ONCE(p->mm->numa_scan_seq) + 1);
	p->mm->numa_scan_offset = 0;
}

static bool vma_is_accessed(struct mm_struct *mm, struct vm_area_struct *vma)
{
	unsigned long pids;
	/*
	 * Allow unconditional access first two times, so that all the (pages)
	 * of VMAs get prot_none fault introduced irrespective of accesses.
	 * This is also done to avoid any side effect of task scanning
	 * amplifying the unfairness of disjoint set of VMAs' access.
	 */
	if ((READ_ONCE(current->mm->numa_scan_seq) - vma->numab_state->start_scan_seq) < 2)
		return true;

	pids = vma->numab_state->pids_active[0] | vma->numab_state->pids_active[1];
	if (test_bit(hash_32(current->pid, ilog2(BITS_PER_LONG)), &pids))
		return true;

	/*
	 * Complete a scan that has already started regardless of PID access, or
	 * some VMAs may never be scanned in multi-threaded applications:
	 */
	if (mm->numa_scan_offset > vma->vm_start) {
		trace_sched_skip_vma_numa(mm, vma, NUMAB_SKIP_IGNORE_PID);
		return true;
	}

	/*
	 * This vma has not been accessed for a while, and if the number
	 * the threads in the same process is low, which means no other
	 * threads can help scan this vma, force a vma scan.
	 */
	if (READ_ONCE(mm->numa_scan_seq) >
	   (vma->numab_state->prev_scan_seq + get_nr_threads(current)))
		return true;

	return false;
}

#define VMA_PID_RESET_PERIOD (4 * sysctl_numa_balancing_scan_delay)

/*
 * The expensive part of numa migration is done from task_work context.
 * Triggered from task_tick_numa().
 */
static void task_numa_work(struct callback_head *work)
{
	unsigned long migrate, next_scan, now = jiffies;
	struct task_struct *p = current;
	struct mm_struct *mm = p->mm;
	u64 runtime = p->se.sum_exec_runtime;
	struct vm_area_struct *vma;
	unsigned long start, end;
	unsigned long nr_pte_updates = 0;
	long pages, virtpages;
	struct vma_iterator vmi;
	bool vma_pids_skipped;
	bool vma_pids_forced = false;

	SCHED_WARN_ON(p != container_of(work, struct task_struct, numa_work));

	work->next = work;
	/*
	 * Who cares about NUMA placement when they're dying.
	 *
	 * NOTE: make sure not to dereference p->mm before this check,
	 * exit_task_work() happens _after_ exit_mm() so we could be called
	 * without p->mm even though we still had it when we enqueued this
	 * work.
	 */
	if (p->flags & PF_EXITING)
		return;

	if (!mm->numa_next_scan) {
		mm->numa_next_scan = now +
			msecs_to_jiffies(sysctl_numa_balancing_scan_delay);
	}

	/*
	 * Enforce maximal scan/migration frequency..
	 */
	migrate = mm->numa_next_scan;
	if (time_before(now, migrate))
		return;

	if (p->numa_scan_period == 0) {
		p->numa_scan_period_max = task_scan_max(p);
		p->numa_scan_period = task_scan_start(p);
	}

	next_scan = now + msecs_to_jiffies(p->numa_scan_period);
	if (!try_cmpxchg(&mm->numa_next_scan, &migrate, next_scan))
		return;

	/*
	 * Delay this task enough that another task of this mm will likely win
	 * the next time around.
	 */
	p->node_stamp += 2 * TICK_NSEC;

	pages = sysctl_numa_balancing_scan_size;
	pages <<= 20 - PAGE_SHIFT; /* MB in pages */
	virtpages = pages * 8;	   /* Scan up to this much virtual space */
	if (!pages)
		return;


	if (!mmap_read_trylock(mm))
		return;

	/*
	 * VMAs are skipped if the current PID has not trapped a fault within
	 * the VMA recently. Allow scanning to be forced if there is no
	 * suitable VMA remaining.
	 */
	vma_pids_skipped = false;

retry_pids:
	start = mm->numa_scan_offset;
	vma_iter_init(&vmi, mm, start);
	vma = vma_next(&vmi);
	if (!vma) {
		reset_ptenuma_scan(p);
		start = 0;
		vma_iter_set(&vmi, start);
		vma = vma_next(&vmi);
	}

	for (; vma; vma = vma_next(&vmi)) {
		if (!vma_migratable(vma) || !vma_policy_mof(vma) ||
			is_vm_hugetlb_page(vma) || (vma->vm_flags & VM_MIXEDMAP)) {
			trace_sched_skip_vma_numa(mm, vma, NUMAB_SKIP_UNSUITABLE);
			continue;
		}

		/*
		 * Shared library pages mapped by multiple processes are not
		 * migrated as it is expected they are cache replicated. Avoid
		 * hinting faults in read-only file-backed mappings or the vDSO
		 * as migrating the pages will be of marginal benefit.
		 */
		if (!vma->vm_mm ||
		    (vma->vm_file && (vma->vm_flags & (VM_READ|VM_WRITE)) == (VM_READ))) {
			trace_sched_skip_vma_numa(mm, vma, NUMAB_SKIP_SHARED_RO);
			continue;
		}

		/*
		 * Skip inaccessible VMAs to avoid any confusion between
		 * PROT_NONE and NUMA hinting PTEs
		 */
		if (!vma_is_accessible(vma)) {
			trace_sched_skip_vma_numa(mm, vma, NUMAB_SKIP_INACCESSIBLE);
			continue;
		}

		/* Initialise new per-VMA NUMAB state. */
		if (!vma->numab_state) {
			struct vma_numab_state *ptr;

			ptr = kzalloc(sizeof(*ptr), GFP_KERNEL);
			if (!ptr)
				continue;

			if (cmpxchg(&vma->numab_state, NULL, ptr)) {
				kfree(ptr);
				continue;
			}

			vma->numab_state->start_scan_seq = mm->numa_scan_seq;

			vma->numab_state->next_scan = now +
				msecs_to_jiffies(sysctl_numa_balancing_scan_delay);

			/* Reset happens after 4 times scan delay of scan start */
			vma->numab_state->pids_active_reset =  vma->numab_state->next_scan +
				msecs_to_jiffies(VMA_PID_RESET_PERIOD);

			/*
			 * Ensure prev_scan_seq does not match numa_scan_seq,
			 * to prevent VMAs being skipped prematurely on the
			 * first scan:
			 */
			 vma->numab_state->prev_scan_seq = mm->numa_scan_seq - 1;
		}

		/*
		 * Scanning the VMAs of short lived tasks add more overhead. So
		 * delay the scan for new VMAs.
		 */
		if (mm->numa_scan_seq && time_before(jiffies,
						vma->numab_state->next_scan)) {
			trace_sched_skip_vma_numa(mm, vma, NUMAB_SKIP_SCAN_DELAY);
			continue;
		}

		/* RESET access PIDs regularly for old VMAs. */
		if (mm->numa_scan_seq &&
				time_after(jiffies, vma->numab_state->pids_active_reset)) {
			vma->numab_state->pids_active_reset = vma->numab_state->pids_active_reset +
				msecs_to_jiffies(VMA_PID_RESET_PERIOD);
			vma->numab_state->pids_active[0] = READ_ONCE(vma->numab_state->pids_active[1]);
			vma->numab_state->pids_active[1] = 0;
		}

		/* Do not rescan VMAs twice within the same sequence. */
		if (vma->numab_state->prev_scan_seq == mm->numa_scan_seq) {
			mm->numa_scan_offset = vma->vm_end;
			trace_sched_skip_vma_numa(mm, vma, NUMAB_SKIP_SEQ_COMPLETED);
			continue;
		}

		/*
		 * Do not scan the VMA if task has not accessed it, unless no other
		 * VMA candidate exists.
		 */
		if (!vma_pids_forced && !vma_is_accessed(mm, vma)) {
			vma_pids_skipped = true;
			trace_sched_skip_vma_numa(mm, vma, NUMAB_SKIP_PID_INACTIVE);
			continue;
		}

		do {
			start = max(start, vma->vm_start);
			end = ALIGN(start + (pages << PAGE_SHIFT), HPAGE_SIZE);
			end = min(end, vma->vm_end);
			nr_pte_updates = change_prot_numa(vma, start, end);

			/*
			 * Try to scan sysctl_numa_balancing_size worth of
			 * hpages that have at least one present PTE that
			 * is not already PTE-numa. If the VMA contains
			 * areas that are unused or already full of prot_numa
			 * PTEs, scan up to virtpages, to skip through those
			 * areas faster.
			 */
			if (nr_pte_updates)
				pages -= (end - start) >> PAGE_SHIFT;
			virtpages -= (end - start) >> PAGE_SHIFT;

			start = end;
			if (pages <= 0 || virtpages <= 0)
				goto out;

			cond_resched();
		} while (end != vma->vm_end);

		/* VMA scan is complete, do not scan until next sequence. */
		vma->numab_state->prev_scan_seq = mm->numa_scan_seq;

		/*
		 * Only force scan within one VMA at a time, to limit the
		 * cost of scanning a potentially uninteresting VMA.
		 */
		if (vma_pids_forced)
			break;
	}

	/*
	 * If no VMAs are remaining and VMAs were skipped due to the PID
	 * not accessing the VMA previously, then force a scan to ensure
	 * forward progress:
	 */
	if (!vma && !vma_pids_forced && vma_pids_skipped) {
		vma_pids_forced = true;
		goto retry_pids;
	}

out:
	/*
	 * It is possible to reach the end of the VMA list but the last few
	 * VMAs are not guaranteed to the vma_migratable. If they are not, we
	 * would find the !migratable VMA on the next scan but not reset the
	 * scanner to the start so check it now.
	 */
	if (vma)
		mm->numa_scan_offset = start;
	else
		reset_ptenuma_scan(p);
	mmap_read_unlock(mm);

	/*
	 * Make sure tasks use at least 32x as much time to run other code
	 * than they used here, to limit NUMA PTE scanning overhead to 3% max.
	 * Usually update_task_scan_period slows down scanning enough; on an
	 * overloaded system we need to limit overhead on a per task basis.
	 */
	if (unlikely(p->se.sum_exec_runtime != runtime)) {
		u64 diff = p->se.sum_exec_runtime - runtime;
		p->node_stamp += 32 * diff;
	}
}

void init_numa_balancing(unsigned long clone_flags, struct task_struct *p)
{
	int mm_users = 0;
	struct mm_struct *mm = p->mm;

	if (mm) {
		mm_users = atomic_read(&mm->mm_users);
		if (mm_users == 1) {
			mm->numa_next_scan = jiffies + msecs_to_jiffies(sysctl_numa_balancing_scan_delay);
			mm->numa_scan_seq = 0;
		}
	}
	p->node_stamp			= 0;
	p->numa_scan_seq		= mm ? mm->numa_scan_seq : 0;
	p->numa_scan_period		= sysctl_numa_balancing_scan_delay;
	p->numa_migrate_retry		= 0;
	/* Protect against double add, see task_tick_numa and task_numa_work */
	p->numa_work.next		= &p->numa_work;
	p->numa_faults			= NULL;
	p->numa_pages_migrated		= 0;
	p->total_numa_faults		= 0;
	RCU_INIT_POINTER(p->numa_group, NULL);
	p->last_task_numa_placement	= 0;
	p->last_sum_exec_runtime	= 0;

	init_task_work(&p->numa_work, task_numa_work);

	/* New address space, reset the preferred nid */
	if (!(clone_flags & CLONE_VM)) {
		p->numa_preferred_nid = NUMA_NO_NODE;
		return;
	}

	/*
	 * New thread, keep existing numa_preferred_nid which should be copied
	 * already by arch_dup_task_struct but stagger when scans start.
	 */
	if (mm) {
		unsigned int delay;

		delay = min_t(unsigned int, task_scan_max(current),
			current->numa_scan_period * mm_users * NSEC_PER_MSEC);
		delay += 2 * TICK_NSEC;
		p->node_stamp = delay;
	}
}

/*
 * Drive the periodic memory faults..
 */
static void task_tick_numa(struct rq *rq, struct task_struct *curr)
{
	struct callback_head *work = &curr->numa_work;
	u64 period, now;

	/*
	 * We don't care about NUMA placement if we don't have memory.
	 */
	if (!curr->mm || (curr->flags & (PF_EXITING | PF_KTHREAD)) || work->next != work)
		return;

	/*
	 * Using runtime rather than walltime has the dual advantage that
	 * we (mostly) drive the selection from busy threads and that the
	 * task needs to have done some actual work before we bother with
	 * NUMA placement.
	 */
	now = curr->se.sum_exec_runtime;
	period = (u64)curr->numa_scan_period * NSEC_PER_MSEC;

	if (now > curr->node_stamp + period) {
		if (!curr->node_stamp)
			curr->numa_scan_period = task_scan_start(curr);
		curr->node_stamp += period;

		if (!time_before(jiffies, curr->mm->numa_next_scan))
			task_work_add(curr, work, TWA_RESUME);
	}
}

static void update_scan_period(struct task_struct *p, int new_cpu)
{
	int src_nid = cpu_to_node(task_cpu(p));
	int dst_nid = cpu_to_node(new_cpu);

	if (!static_branch_likely(&sched_numa_balancing))
		return;

	if (!p->mm || !p->numa_faults || (p->flags & PF_EXITING))
		return;

	if (src_nid == dst_nid)
		return;

	/*
	 * Allow resets if faults have been trapped before one scan
	 * has completed. This is most likely due to a new task that
	 * is pulled cross-node due to wakeups or load balancing.
	 */
	if (p->numa_scan_seq) {
		/*
		 * Avoid scan adjustments if moving to the preferred
		 * node or if the task was not previously running on
		 * the preferred node.
		 */
		if (dst_nid == p->numa_preferred_nid ||
		    (p->numa_preferred_nid != NUMA_NO_NODE &&
			src_nid != p->numa_preferred_nid))
			return;
	}

	p->numa_scan_period = task_scan_start(p);
}

#else
static void task_tick_numa(struct rq *rq, struct task_struct *curr)
{
}

static inline void account_numa_enqueue(struct rq *rq, struct task_struct *p)
{
}

static inline void account_numa_dequeue(struct rq *rq, struct task_struct *p)
{
}

static inline void update_scan_period(struct task_struct *p, int new_cpu)
{
}

#endif /* CONFIG_NUMA_BALANCING */

static void
account_entity_enqueue(struct cfs_rq *cfs_rq, struct sched_entity *se)
{
	update_load_add(&cfs_rq->load, se->load.weight);
#ifdef CONFIG_SMP
	if (entity_is_task(se)) {
		struct rq *rq = rq_of(cfs_rq);

		account_numa_enqueue(rq, task_of(se));
		list_add(&se->group_node, &rq->cfs_tasks);
	}
#endif
	cfs_rq->nr_queued++;
}

static void
account_entity_dequeue(struct cfs_rq *cfs_rq, struct sched_entity *se)
{
	update_load_sub(&cfs_rq->load, se->load.weight);
#ifdef CONFIG_SMP
	if (entity_is_task(se)) {
		account_numa_dequeue(rq_of(cfs_rq), task_of(se));
		list_del_init(&se->group_node);
	}
#endif
	cfs_rq->nr_queued--;
}

/*
 * Signed add and clamp on underflow.
 *
 * Explicitly do a load-store to ensure the intermediate value never hits
 * memory. This allows lockless observations without ever seeing the negative
 * values.
 */
#define add_positive(_ptr, _val) do {                           \
	typeof(_ptr) ptr = (_ptr);                              \
	typeof(_val) val = (_val);                              \
	typeof(*ptr) res, var = READ_ONCE(*ptr);                \
								\
	res = var + val;                                        \
								\
	if (val < 0 && res > var)                               \
		res = 0;                                        \
								\
	WRITE_ONCE(*ptr, res);                                  \
} while (0)

/*
 * Unsigned subtract and clamp on underflow.
 *
 * Explicitly do a load-store to ensure the intermediate value never hits
 * memory. This allows lockless observations without ever seeing the negative
 * values.
 */
#define sub_positive(_ptr, _val) do {				\
	typeof(_ptr) ptr = (_ptr);				\
	typeof(*ptr) val = (_val);				\
	typeof(*ptr) res, var = READ_ONCE(*ptr);		\
	res = var - val;					\
	if (res > var)						\
		res = 0;					\
	WRITE_ONCE(*ptr, res);					\
} while (0)

/*
 * Remove and clamp on negative, from a local variable.
 *
 * A variant of sub_positive(), which does not use explicit load-store
 * and is thus optimized for local variable updates.
 */
#define lsub_positive(_ptr, _val) do {				\
	typeof(_ptr) ptr = (_ptr);				\
	*ptr -= min_t(typeof(*ptr), *ptr, _val);		\
} while (0)

#ifdef CONFIG_SMP
static inline void
enqueue_load_avg(struct cfs_rq *cfs_rq, struct sched_entity *se)
{
	cfs_rq->avg.load_avg += se->avg.load_avg;
	cfs_rq->avg.load_sum += se_weight(se) * se->avg.load_sum;
}

static inline void
dequeue_load_avg(struct cfs_rq *cfs_rq, struct sched_entity *se)
{
	sub_positive(&cfs_rq->avg.load_avg, se->avg.load_avg);
	sub_positive(&cfs_rq->avg.load_sum, se_weight(se) * se->avg.load_sum);
	/* See update_cfs_rq_load_avg() */
	cfs_rq->avg.load_sum = max_t(u32, cfs_rq->avg.load_sum,
					  cfs_rq->avg.load_avg * PELT_MIN_DIVIDER);
}
#else
static inline void
enqueue_load_avg(struct cfs_rq *cfs_rq, struct sched_entity *se) { }
static inline void
dequeue_load_avg(struct cfs_rq *cfs_rq, struct sched_entity *se) { }
#endif

static void place_entity(struct cfs_rq *cfs_rq, struct sched_entity *se, int flags);

static void reweight_entity(struct cfs_rq *cfs_rq, struct sched_entity *se,
			    unsigned long weight)
{
	bool curr = cfs_rq->curr == se;

	if (se->on_rq) {
		/* commit outstanding execution time */
		update_curr(cfs_rq);
		update_entity_lag(cfs_rq, se);
		se->deadline -= se->vruntime;
		se->rel_deadline = 1;
		if (!curr)
			__dequeue_entity(cfs_rq, se);
		update_load_sub(&cfs_rq->load, se->load.weight);
	}
	dequeue_load_avg(cfs_rq, se);

	/*
	 * Because we keep se->vlag = V - v_i, while: lag_i = w_i*(V - v_i),
	 * we need to scale se->vlag when w_i changes.
	 */
	se->vlag = div_s64(se->vlag * se->load.weight, weight);
	if (se->rel_deadline)
		se->deadline = div_s64(se->deadline * se->load.weight, weight);

	update_load_set(&se->load, weight);

#ifdef CONFIG_SMP
	do {
		u32 divider = get_pelt_divider(&se->avg);

		se->avg.load_avg = div_u64(se_weight(se) * se->avg.load_sum, divider);
	} while (0);
#endif

	enqueue_load_avg(cfs_rq, se);
	if (se->on_rq) {
		update_load_add(&cfs_rq->load, se->load.weight);
		place_entity(cfs_rq, se, 0);
		if (!curr)
			__enqueue_entity(cfs_rq, se);

		/*
		 * The entity's vruntime has been adjusted, so let's check
		 * whether the rq-wide min_vruntime needs updated too. Since
		 * the calculations above require stable min_vruntime rather
		 * than up-to-date one, we do the update at the end of the
		 * reweight process.
		 */
		update_min_vruntime(cfs_rq);
	}
}

static void reweight_task_fair(struct rq *rq, struct task_struct *p,
			       const struct load_weight *lw)
{
	struct sched_entity *se = &p->se;
	struct cfs_rq *cfs_rq = cfs_rq_of(se);
	struct load_weight *load = &se->load;

	reweight_entity(cfs_rq, se, lw->weight);
	load->inv_weight = lw->inv_weight;
}

static inline int throttled_hierarchy(struct cfs_rq *cfs_rq);

#ifdef CONFIG_FAIR_GROUP_SCHED
#ifdef CONFIG_SMP
/*
 * All this does is approximate the hierarchical proportion which includes that
 * global sum we all love to hate.
 *
 * That is, the weight of a group entity, is the proportional share of the
 * group weight based on the group runqueue weights. That is:
 *
 *                     tg->weight * grq->load.weight
 *   ge->load.weight = -----------------------------               (1)
 *                       \Sum grq->load.weight
 *
 * Now, because computing that sum is prohibitively expensive to compute (been
 * there, done that) we approximate it with this average stuff. The average
 * moves slower and therefore the approximation is cheaper and more stable.
 *
 * So instead of the above, we substitute:
 *
 *   grq->load.weight -> grq->avg.load_avg                         (2)
 *
 * which yields the following:
 *
 *                     tg->weight * grq->avg.load_avg
 *   ge->load.weight = ------------------------------              (3)
 *                             tg->load_avg
 *
 * Where: tg->load_avg ~= \Sum grq->avg.load_avg
 *
 * That is shares_avg, and it is right (given the approximation (2)).
 *
 * The problem with it is that because the average is slow -- it was designed
 * to be exactly that of course -- this leads to transients in boundary
 * conditions. In specific, the case where the group was idle and we start the
 * one task. It takes time for our CPU's grq->avg.load_avg to build up,
 * yielding bad latency etc..
 *
 * Now, in that special case (1) reduces to:
 *
 *                     tg->weight * grq->load.weight
 *   ge->load.weight = ----------------------------- = tg->weight   (4)
 *                         grp->load.weight
 *
 * That is, the sum collapses because all other CPUs are idle; the UP scenario.
 *
 * So what we do is modify our approximation (3) to approach (4) in the (near)
 * UP case, like:
 *
 *   ge->load.weight =
 *
 *              tg->weight * grq->load.weight
 *     ---------------------------------------------------         (5)
 *     tg->load_avg - grq->avg.load_avg + grq->load.weight
 *
 * But because grq->load.weight can drop to 0, resulting in a divide by zero,
 * we need to use grq->avg.load_avg as its lower bound, which then gives:
 *
 *
 *                     tg->weight * grq->load.weight
 *   ge->load.weight = -----------------------------		   (6)
 *                             tg_load_avg'
 *
 * Where:
 *
 *   tg_load_avg' = tg->load_avg - grq->avg.load_avg +
 *                  max(grq->load.weight, grq->avg.load_avg)
 *
 * And that is shares_weight and is icky. In the (near) UP case it approaches
 * (4) while in the normal case it approaches (3). It consistently
 * overestimates the ge->load.weight and therefore:
 *
 *   \Sum ge->load.weight >= tg->weight
 *
 * hence icky!
 */
static long calc_group_shares(struct cfs_rq *cfs_rq)
{
	long tg_weight, tg_shares, load, shares;
	struct task_group *tg = cfs_rq->tg;

	tg_shares = READ_ONCE(tg->shares);

	load = max(scale_load_down(cfs_rq->load.weight), cfs_rq->avg.load_avg);

	tg_weight = atomic_long_read(&tg->load_avg);

	/* Ensure tg_weight >= load */
	tg_weight -= cfs_rq->tg_load_avg_contrib;
	tg_weight += load;

	shares = (tg_shares * load);
	if (tg_weight)
		shares /= tg_weight;

	/*
	 * MIN_SHARES has to be unscaled here to support per-CPU partitioning
	 * of a group with small tg->shares value. It is a floor value which is
	 * assigned as a minimum load.weight to the sched_entity representing
	 * the group on a CPU.
	 *
	 * E.g. on 64-bit for a group with tg->shares of scale_load(15)=15*1024
	 * on an 8-core system with 8 tasks each runnable on one CPU shares has
	 * to be 15*1024*1/8=1920 instead of scale_load(MIN_SHARES)=2*1024. In
	 * case no task is runnable on a CPU MIN_SHARES=2 should be returned
	 * instead of 0.
	 */
	return clamp_t(long, shares, MIN_SHARES, tg_shares);
}
#endif /* CONFIG_SMP */

/*
 * Recomputes the group entity based on the current state of its group
 * runqueue.
 */
static void update_cfs_group(struct sched_entity *se)
{
	struct cfs_rq *gcfs_rq = group_cfs_rq(se);
	long shares;

	/*
	 * When a group becomes empty, preserve its weight. This matters for
	 * DELAY_DEQUEUE.
	 */
	if (!gcfs_rq || !gcfs_rq->load.weight)
		return;

	if (throttled_hierarchy(gcfs_rq))
		return;

#ifndef CONFIG_SMP
	shares = READ_ONCE(gcfs_rq->tg->shares);
#else
	shares = calc_group_shares(gcfs_rq);
#endif
	if (unlikely(se->load.weight != shares))
		reweight_entity(cfs_rq_of(se), se, shares);
}

#else /* CONFIG_FAIR_GROUP_SCHED */
static inline void update_cfs_group(struct sched_entity *se)
{
}
#endif /* CONFIG_FAIR_GROUP_SCHED */

static inline void cfs_rq_util_change(struct cfs_rq *cfs_rq, int flags)
{
	struct rq *rq = rq_of(cfs_rq);

	if (&rq->cfs == cfs_rq) {
		/*
		 * There are a few boundary cases this might miss but it should
		 * get called often enough that that should (hopefully) not be
		 * a real problem.
		 *
		 * It will not get called when we go idle, because the idle
		 * thread is a different class (!fair), nor will the utilization
		 * number include things like RT tasks.
		 *
		 * As is, the util number is not freq-invariant (we'd have to
		 * implement arch_scale_freq_capacity() for that).
		 *
		 * See cpu_util_cfs().
		 */
		cpufreq_update_util(rq, flags);
	}
}

#ifdef CONFIG_SMP
static inline bool load_avg_is_decayed(struct sched_avg *sa)
{
	if (sa->load_sum)
		return false;

	if (sa->util_sum)
		return false;

	if (sa->runnable_sum)
		return false;

	/*
	 * _avg must be null when _sum are null because _avg = _sum / divider
	 * Make sure that rounding and/or propagation of PELT values never
	 * break this.
	 */
	SCHED_WARN_ON(sa->load_avg ||
		      sa->util_avg ||
		      sa->runnable_avg);

	return true;
}

static inline u64 cfs_rq_last_update_time(struct cfs_rq *cfs_rq)
{
	return u64_u32_load_copy(cfs_rq->avg.last_update_time,
				 cfs_rq->last_update_time_copy);
}
#ifdef CONFIG_FAIR_GROUP_SCHED
/*
 * Because list_add_leaf_cfs_rq always places a child cfs_rq on the list
 * immediately before a parent cfs_rq, and cfs_rqs are removed from the list
 * bottom-up, we only have to test whether the cfs_rq before us on the list
 * is our child.
 * If cfs_rq is not on the list, test whether a child needs its to be added to
 * connect a branch to the tree  * (see list_add_leaf_cfs_rq() for details).
 */
static inline bool child_cfs_rq_on_list(struct cfs_rq *cfs_rq)
{
	struct cfs_rq *prev_cfs_rq;
	struct list_head *prev;
	struct rq *rq = rq_of(cfs_rq);

	if (cfs_rq->on_list) {
		prev = cfs_rq->leaf_cfs_rq_list.prev;
	} else {
		prev = rq->tmp_alone_branch;
	}

	if (prev == &rq->leaf_cfs_rq_list)
		return false;

	prev_cfs_rq = container_of(prev, struct cfs_rq, leaf_cfs_rq_list);

	return (prev_cfs_rq->tg->parent == cfs_rq->tg);
}

static inline bool cfs_rq_is_decayed(struct cfs_rq *cfs_rq)
{
	if (cfs_rq->load.weight)
		return false;

	if (!load_avg_is_decayed(&cfs_rq->avg))
		return false;

	if (child_cfs_rq_on_list(cfs_rq))
		return false;

	return true;
}

/**
 * update_tg_load_avg - update the tg's load avg
 * @cfs_rq: the cfs_rq whose avg changed
 *
 * This function 'ensures': tg->load_avg := \Sum tg->cfs_rq[]->avg.load.
 * However, because tg->load_avg is a global value there are performance
 * considerations.
 *
 * In order to avoid having to look at the other cfs_rq's, we use a
 * differential update where we store the last value we propagated. This in
 * turn allows skipping updates if the differential is 'small'.
 *
 * Updating tg's load_avg is necessary before update_cfs_share().
 */
static inline void update_tg_load_avg(struct cfs_rq *cfs_rq)
{
	long delta;
	u64 now;

	/*
	 * No need to update load_avg for root_task_group as it is not used.
	 */
	if (cfs_rq->tg == &root_task_group)
		return;

	/* rq has been offline and doesn't contribute to the share anymore: */
	if (!cpu_active(cpu_of(rq_of(cfs_rq))))
		return;

	/*
	 * For migration heavy workloads, access to tg->load_avg can be
	 * unbound. Limit the update rate to at most once per ms.
	 */
	now = sched_clock_cpu(cpu_of(rq_of(cfs_rq)));
	if (now - cfs_rq->last_update_tg_load_avg < NSEC_PER_MSEC)
		return;

	delta = cfs_rq->avg.load_avg - cfs_rq->tg_load_avg_contrib;
	if (abs(delta) > cfs_rq->tg_load_avg_contrib / 64) {
		atomic_long_add(delta, &cfs_rq->tg->load_avg);
		cfs_rq->tg_load_avg_contrib = cfs_rq->avg.load_avg;
		cfs_rq->last_update_tg_load_avg = now;
	}
}

static inline void clear_tg_load_avg(struct cfs_rq *cfs_rq)
{
	long delta;
	u64 now;

	/*
	 * No need to update load_avg for root_task_group, as it is not used.
	 */
	if (cfs_rq->tg == &root_task_group)
		return;

	now = sched_clock_cpu(cpu_of(rq_of(cfs_rq)));
	delta = 0 - cfs_rq->tg_load_avg_contrib;
	atomic_long_add(delta, &cfs_rq->tg->load_avg);
	cfs_rq->tg_load_avg_contrib = 0;
	cfs_rq->last_update_tg_load_avg = now;
}

/* CPU offline callback: */
static void __maybe_unused clear_tg_offline_cfs_rqs(struct rq *rq)
{
	struct task_group *tg;

	lockdep_assert_rq_held(rq);

	/*
	 * The rq clock has already been updated in
	 * set_rq_offline(), so we should skip updating
	 * the rq clock again in unthrottle_cfs_rq().
	 */
	rq_clock_start_loop_update(rq);

	rcu_read_lock();
	list_for_each_entry_rcu(tg, &task_groups, list) {
		struct cfs_rq *cfs_rq = tg->cfs_rq[cpu_of(rq)];

		clear_tg_load_avg(cfs_rq);
	}
	rcu_read_unlock();

	rq_clock_stop_loop_update(rq);
}

/*
 * Called within set_task_rq() right before setting a task's CPU. The
 * caller only guarantees p->pi_lock is held; no other assumptions,
 * including the state of rq->lock, should be made.
 */
void set_task_rq_fair(struct sched_entity *se,
		      struct cfs_rq *prev, struct cfs_rq *next)
{
	u64 p_last_update_time;
	u64 n_last_update_time;

	if (!sched_feat(ATTACH_AGE_LOAD))
		return;

	/*
	 * We are supposed to update the task to "current" time, then its up to
	 * date and ready to go to new CPU/cfs_rq. But we have difficulty in
	 * getting what current time is, so simply throw away the out-of-date
	 * time. This will result in the wakee task is less decayed, but giving
	 * the wakee more load sounds not bad.
	 */
	if (!(se->avg.last_update_time && prev))
		return;

	p_last_update_time = cfs_rq_last_update_time(prev);
	n_last_update_time = cfs_rq_last_update_time(next);

	__update_load_avg_blocked_se(p_last_update_time, se);
	se->avg.last_update_time = n_last_update_time;
}

/*
 * When on migration a sched_entity joins/leaves the PELT hierarchy, we need to
 * propagate its contribution. The key to this propagation is the invariant
 * that for each group:
 *
 *   ge->avg == grq->avg						(1)
 *
 * _IFF_ we look at the pure running and runnable sums. Because they
 * represent the very same entity, just at different points in the hierarchy.
 *
 * Per the above update_tg_cfs_util() and update_tg_cfs_runnable() are trivial
 * and simply copies the running/runnable sum over (but still wrong, because
 * the group entity and group rq do not have their PELT windows aligned).
 *
 * However, update_tg_cfs_load() is more complex. So we have:
 *
 *   ge->avg.load_avg = ge->load.weight * ge->avg.runnable_avg		(2)
 *
 * And since, like util, the runnable part should be directly transferable,
 * the following would _appear_ to be the straight forward approach:
 *
 *   grq->avg.load_avg = grq->load.weight * grq->avg.runnable_avg	(3)
 *
 * And per (1) we have:
 *
 *   ge->avg.runnable_avg == grq->avg.runnable_avg
 *
 * Which gives:
 *
 *                      ge->load.weight * grq->avg.load_avg
 *   ge->avg.load_avg = -----------------------------------		(4)
 *                               grq->load.weight
 *
 * Except that is wrong!
 *
 * Because while for entities historical weight is not important and we
 * really only care about our future and therefore can consider a pure
 * runnable sum, runqueues can NOT do this.
 *
 * We specifically want runqueues to have a load_avg that includes
 * historical weights. Those represent the blocked load, the load we expect
 * to (shortly) return to us. This only works by keeping the weights as
 * integral part of the sum. We therefore cannot decompose as per (3).
 *
 * Another reason this doesn't work is that runnable isn't a 0-sum entity.
 * Imagine a rq with 2 tasks that each are runnable 2/3 of the time. Then the
 * rq itself is runnable anywhere between 2/3 and 1 depending on how the
 * runnable section of these tasks overlap (or not). If they were to perfectly
 * align the rq as a whole would be runnable 2/3 of the time. If however we
 * always have at least 1 runnable task, the rq as a whole is always runnable.
 *
 * So we'll have to approximate.. :/
 *
 * Given the constraint:
 *
 *   ge->avg.running_sum <= ge->avg.runnable_sum <= LOAD_AVG_MAX
 *
 * We can construct a rule that adds runnable to a rq by assuming minimal
 * overlap.
 *
 * On removal, we'll assume each task is equally runnable; which yields:
 *
 *   grq->avg.runnable_sum = grq->avg.load_sum / grq->load.weight
 *
 * XXX: only do this for the part of runnable > running ?
 *
 */
static inline void
update_tg_cfs_util(struct cfs_rq *cfs_rq, struct sched_entity *se, struct cfs_rq *gcfs_rq)
{
	long delta_sum, delta_avg = gcfs_rq->avg.util_avg - se->avg.util_avg;
	u32 new_sum, divider;

	/* Nothing to update */
	if (!delta_avg)
		return;

	/*
	 * cfs_rq->avg.period_contrib can be used for both cfs_rq and se.
	 * See ___update_load_avg() for details.
	 */
	divider = get_pelt_divider(&cfs_rq->avg);


	/* Set new sched_entity's utilization */
	se->avg.util_avg = gcfs_rq->avg.util_avg;
	new_sum = se->avg.util_avg * divider;
	delta_sum = (long)new_sum - (long)se->avg.util_sum;
	se->avg.util_sum = new_sum;

	/* Update parent cfs_rq utilization */
	add_positive(&cfs_rq->avg.util_avg, delta_avg);
	add_positive(&cfs_rq->avg.util_sum, delta_sum);

	/* See update_cfs_rq_load_avg() */
	cfs_rq->avg.util_sum = max_t(u32, cfs_rq->avg.util_sum,
					  cfs_rq->avg.util_avg * PELT_MIN_DIVIDER);
}

static inline void
update_tg_cfs_runnable(struct cfs_rq *cfs_rq, struct sched_entity *se, struct cfs_rq *gcfs_rq)
{
	long delta_sum, delta_avg = gcfs_rq->avg.runnable_avg - se->avg.runnable_avg;
	u32 new_sum, divider;

	/* Nothing to update */
	if (!delta_avg)
		return;

	/*
	 * cfs_rq->avg.period_contrib can be used for both cfs_rq and se.
	 * See ___update_load_avg() for details.
	 */
	divider = get_pelt_divider(&cfs_rq->avg);

	/* Set new sched_entity's runnable */
	se->avg.runnable_avg = gcfs_rq->avg.runnable_avg;
	new_sum = se->avg.runnable_avg * divider;
	delta_sum = (long)new_sum - (long)se->avg.runnable_sum;
	se->avg.runnable_sum = new_sum;

	/* Update parent cfs_rq runnable */
	add_positive(&cfs_rq->avg.runnable_avg, delta_avg);
	add_positive(&cfs_rq->avg.runnable_sum, delta_sum);
	/* See update_cfs_rq_load_avg() */
	cfs_rq->avg.runnable_sum = max_t(u32, cfs_rq->avg.runnable_sum,
					      cfs_rq->avg.runnable_avg * PELT_MIN_DIVIDER);
}

static inline void
update_tg_cfs_load(struct cfs_rq *cfs_rq, struct sched_entity *se, struct cfs_rq *gcfs_rq)
{
	long delta_avg, running_sum, runnable_sum = gcfs_rq->prop_runnable_sum;
	unsigned long load_avg;
	u64 load_sum = 0;
	s64 delta_sum;
	u32 divider;

	if (!runnable_sum)
		return;

	gcfs_rq->prop_runnable_sum = 0;

	/*
	 * cfs_rq->avg.period_contrib can be used for both cfs_rq and se.
	 * See ___update_load_avg() for details.
	 */
	divider = get_pelt_divider(&cfs_rq->avg);

	if (runnable_sum >= 0) {
		/*
		 * Add runnable; clip at LOAD_AVG_MAX. Reflects that until
		 * the CPU is saturated running == runnable.
		 */
		runnable_sum += se->avg.load_sum;
		runnable_sum = min_t(long, runnable_sum, divider);
	} else {
		/*
		 * Estimate the new unweighted runnable_sum of the gcfs_rq by
		 * assuming all tasks are equally runnable.
		 */
		if (scale_load_down(gcfs_rq->load.weight)) {
			load_sum = div_u64(gcfs_rq->avg.load_sum,
				scale_load_down(gcfs_rq->load.weight));
		}

		/* But make sure to not inflate se's runnable */
		runnable_sum = min(se->avg.load_sum, load_sum);
	}

	/*
	 * runnable_sum can't be lower than running_sum
	 * Rescale running sum to be in the same range as runnable sum
	 * running_sum is in [0 : LOAD_AVG_MAX <<  SCHED_CAPACITY_SHIFT]
	 * runnable_sum is in [0 : LOAD_AVG_MAX]
	 */
	running_sum = se->avg.util_sum >> SCHED_CAPACITY_SHIFT;
	runnable_sum = max(runnable_sum, running_sum);

	load_sum = se_weight(se) * runnable_sum;
	load_avg = div_u64(load_sum, divider);

	delta_avg = load_avg - se->avg.load_avg;
	if (!delta_avg)
		return;

	delta_sum = load_sum - (s64)se_weight(se) * se->avg.load_sum;

	se->avg.load_sum = runnable_sum;
	se->avg.load_avg = load_avg;
	add_positive(&cfs_rq->avg.load_avg, delta_avg);
	add_positive(&cfs_rq->avg.load_sum, delta_sum);
	/* See update_cfs_rq_load_avg() */
	cfs_rq->avg.load_sum = max_t(u32, cfs_rq->avg.load_sum,
					  cfs_rq->avg.load_avg * PELT_MIN_DIVIDER);
}

static inline void add_tg_cfs_propagate(struct cfs_rq *cfs_rq, long runnable_sum)
{
	cfs_rq->propagate = 1;
	cfs_rq->prop_runnable_sum += runnable_sum;
}

/* Update task and its cfs_rq load average */
static inline int propagate_entity_load_avg(struct sched_entity *se)
{
	struct cfs_rq *cfs_rq, *gcfs_rq;

	if (entity_is_task(se))
		return 0;

	gcfs_rq = group_cfs_rq(se);
	if (!gcfs_rq->propagate)
		return 0;

	gcfs_rq->propagate = 0;

	cfs_rq = cfs_rq_of(se);

	add_tg_cfs_propagate(cfs_rq, gcfs_rq->prop_runnable_sum);

	update_tg_cfs_util(cfs_rq, se, gcfs_rq);
	update_tg_cfs_runnable(cfs_rq, se, gcfs_rq);
	update_tg_cfs_load(cfs_rq, se, gcfs_rq);

	trace_pelt_cfs_tp(cfs_rq);
	trace_pelt_se_tp(se);

	return 1;
}

/*
 * Check if we need to update the load and the utilization of a blocked
 * group_entity:
 */
static inline bool skip_blocked_update(struct sched_entity *se)
{
	struct cfs_rq *gcfs_rq = group_cfs_rq(se);

	/*
	 * If sched_entity still have not zero load or utilization, we have to
	 * decay it:
	 */
	if (se->avg.load_avg || se->avg.util_avg)
		return false;

	/*
	 * If there is a pending propagation, we have to update the load and
	 * the utilization of the sched_entity:
	 */
	if (gcfs_rq->propagate)
		return false;

	/*
	 * Otherwise, the load and the utilization of the sched_entity is
	 * already zero and there is no pending propagation, so it will be a
	 * waste of time to try to decay it:
	 */
	return true;
}

#else /* CONFIG_FAIR_GROUP_SCHED */

static inline void update_tg_load_avg(struct cfs_rq *cfs_rq) {}

static inline void clear_tg_offline_cfs_rqs(struct rq *rq) {}

static inline int propagate_entity_load_avg(struct sched_entity *se)
{
	return 0;
}

static inline void add_tg_cfs_propagate(struct cfs_rq *cfs_rq, long runnable_sum) {}

#endif /* CONFIG_FAIR_GROUP_SCHED */

#ifdef CONFIG_NO_HZ_COMMON
static inline void migrate_se_pelt_lag(struct sched_entity *se)
{
	u64 throttled = 0, now, lut;
	struct cfs_rq *cfs_rq;
	struct rq *rq;
	bool is_idle;

	if (load_avg_is_decayed(&se->avg))
		return;

	cfs_rq = cfs_rq_of(se);
	rq = rq_of(cfs_rq);

	rcu_read_lock();
	is_idle = is_idle_task(rcu_dereference(rq->curr));
	rcu_read_unlock();

	/*
	 * The lag estimation comes with a cost we don't want to pay all the
	 * time. Hence, limiting to the case where the source CPU is idle and
	 * we know we are at the greatest risk to have an outdated clock.
	 */
	if (!is_idle)
		return;

	/*
	 * Estimated "now" is: last_update_time + cfs_idle_lag + rq_idle_lag, where:
	 *
	 *   last_update_time (the cfs_rq's last_update_time)
	 *	= cfs_rq_clock_pelt()@cfs_rq_idle
	 *      = rq_clock_pelt()@cfs_rq_idle
	 *        - cfs->throttled_clock_pelt_time@cfs_rq_idle
	 *
	 *   cfs_idle_lag (delta between rq's update and cfs_rq's update)
	 *      = rq_clock_pelt()@rq_idle - rq_clock_pelt()@cfs_rq_idle
	 *
	 *   rq_idle_lag (delta between now and rq's update)
	 *      = sched_clock_cpu() - rq_clock()@rq_idle
	 *
	 * We can then write:
	 *
	 *    now = rq_clock_pelt()@rq_idle - cfs->throttled_clock_pelt_time +
	 *          sched_clock_cpu() - rq_clock()@rq_idle
	 * Where:
	 *      rq_clock_pelt()@rq_idle is rq->clock_pelt_idle
	 *      rq_clock()@rq_idle      is rq->clock_idle
	 *      cfs->throttled_clock_pelt_time@cfs_rq_idle
	 *                              is cfs_rq->throttled_pelt_idle
	 */

#ifdef CONFIG_CFS_BANDWIDTH
	throttled = u64_u32_load(cfs_rq->throttled_pelt_idle);
	/* The clock has been stopped for throttling */
	if (throttled == U64_MAX)
		return;
#endif
	now = u64_u32_load(rq->clock_pelt_idle);
	/*
	 * Paired with _update_idle_rq_clock_pelt(). It ensures at the worst case
	 * is observed the old clock_pelt_idle value and the new clock_idle,
	 * which lead to an underestimation. The opposite would lead to an
	 * overestimation.
	 */
	smp_rmb();
	lut = cfs_rq_last_update_time(cfs_rq);

	now -= throttled;
	if (now < lut)
		/*
		 * cfs_rq->avg.last_update_time is more recent than our
		 * estimation, let's use it.
		 */
		now = lut;
	else
		now += sched_clock_cpu(cpu_of(rq)) - u64_u32_load(rq->clock_idle);

	__update_load_avg_blocked_se(now, se);
}
#else
static void migrate_se_pelt_lag(struct sched_entity *se) {}
#endif

/**
 * update_cfs_rq_load_avg - update the cfs_rq's load/util averages
 * @now: current time, as per cfs_rq_clock_pelt()
 * @cfs_rq: cfs_rq to update
 *
 * The cfs_rq avg is the direct sum of all its entities (blocked and runnable)
 * avg. The immediate corollary is that all (fair) tasks must be attached.
 *
 * cfs_rq->avg is used for task_h_load() and update_cfs_share() for example.
 *
 * Return: true if the load decayed or we removed load.
 *
 * Since both these conditions indicate a changed cfs_rq->avg.load we should
 * call update_tg_load_avg() when this function returns true.
 */
static inline int
update_cfs_rq_load_avg(u64 now, struct cfs_rq *cfs_rq)
{
	unsigned long removed_load = 0, removed_util = 0, removed_runnable = 0;
	struct sched_avg *sa = &cfs_rq->avg;
	int decayed = 0;

	if (cfs_rq->removed.nr) {
		unsigned long r;
		u32 divider = get_pelt_divider(&cfs_rq->avg);

		raw_spin_lock(&cfs_rq->removed.lock);
		swap(cfs_rq->removed.util_avg, removed_util);
		swap(cfs_rq->removed.load_avg, removed_load);
		swap(cfs_rq->removed.runnable_avg, removed_runnable);
		cfs_rq->removed.nr = 0;
		raw_spin_unlock(&cfs_rq->removed.lock);

		r = removed_load;
		sub_positive(&sa->load_avg, r);
		sub_positive(&sa->load_sum, r * divider);
		/* See sa->util_sum below */
		sa->load_sum = max_t(u32, sa->load_sum, sa->load_avg * PELT_MIN_DIVIDER);

		r = removed_util;
		sub_positive(&sa->util_avg, r);
		sub_positive(&sa->util_sum, r * divider);
		/*
		 * Because of rounding, se->util_sum might ends up being +1 more than
		 * cfs->util_sum. Although this is not a problem by itself, detaching
		 * a lot of tasks with the rounding problem between 2 updates of
		 * util_avg (~1ms) can make cfs->util_sum becoming null whereas
		 * cfs_util_avg is not.
		 * Check that util_sum is still above its lower bound for the new
		 * util_avg. Given that period_contrib might have moved since the last
		 * sync, we are only sure that util_sum must be above or equal to
		 *    util_avg * minimum possible divider
		 */
		sa->util_sum = max_t(u32, sa->util_sum, sa->util_avg * PELT_MIN_DIVIDER);

		r = removed_runnable;
		sub_positive(&sa->runnable_avg, r);
		sub_positive(&sa->runnable_sum, r * divider);
		/* See sa->util_sum above */
		sa->runnable_sum = max_t(u32, sa->runnable_sum,
					      sa->runnable_avg * PELT_MIN_DIVIDER);

		/*
		 * removed_runnable is the unweighted version of removed_load so we
		 * can use it to estimate removed_load_sum.
		 */
		add_tg_cfs_propagate(cfs_rq,
			-(long)(removed_runnable * divider) >> SCHED_CAPACITY_SHIFT);

		decayed = 1;
	}

	decayed |= __update_load_avg_cfs_rq(now, cfs_rq);
	u64_u32_store_copy(sa->last_update_time,
			   cfs_rq->last_update_time_copy,
			   sa->last_update_time);
	return decayed;
}

/**
 * attach_entity_load_avg - attach this entity to its cfs_rq load avg
 * @cfs_rq: cfs_rq to attach to
 * @se: sched_entity to attach
 *
 * Must call update_cfs_rq_load_avg() before this, since we rely on
 * cfs_rq->avg.last_update_time being current.
 */
static void attach_entity_load_avg(struct cfs_rq *cfs_rq, struct sched_entity *se)
{
	/*
	 * cfs_rq->avg.period_contrib can be used for both cfs_rq and se.
	 * See ___update_load_avg() for details.
	 */
	u32 divider = get_pelt_divider(&cfs_rq->avg);

	/*
	 * When we attach the @se to the @cfs_rq, we must align the decay
	 * window because without that, really weird and wonderful things can
	 * happen.
	 *
	 * XXX illustrate
	 */
	se->avg.last_update_time = cfs_rq->avg.last_update_time;
	se->avg.period_contrib = cfs_rq->avg.period_contrib;

	/*
	 * Hell(o) Nasty stuff.. we need to recompute _sum based on the new
	 * period_contrib. This isn't strictly correct, but since we're
	 * entirely outside of the PELT hierarchy, nobody cares if we truncate
	 * _sum a little.
	 */
	se->avg.util_sum = se->avg.util_avg * divider;

	se->avg.runnable_sum = se->avg.runnable_avg * divider;

	se->avg.load_sum = se->avg.load_avg * divider;
	if (se_weight(se) < se->avg.load_sum)
		se->avg.load_sum = div_u64(se->avg.load_sum, se_weight(se));
	else
		se->avg.load_sum = 1;

	enqueue_load_avg(cfs_rq, se);
	cfs_rq->avg.util_avg += se->avg.util_avg;
	cfs_rq->avg.util_sum += se->avg.util_sum;
	cfs_rq->avg.runnable_avg += se->avg.runnable_avg;
	cfs_rq->avg.runnable_sum += se->avg.runnable_sum;

	add_tg_cfs_propagate(cfs_rq, se->avg.load_sum);

	cfs_rq_util_change(cfs_rq, 0);

	trace_pelt_cfs_tp(cfs_rq);
}

/**
 * detach_entity_load_avg - detach this entity from its cfs_rq load avg
 * @cfs_rq: cfs_rq to detach from
 * @se: sched_entity to detach
 *
 * Must call update_cfs_rq_load_avg() before this, since we rely on
 * cfs_rq->avg.last_update_time being current.
 */
static void detach_entity_load_avg(struct cfs_rq *cfs_rq, struct sched_entity *se)
{
	dequeue_load_avg(cfs_rq, se);
	sub_positive(&cfs_rq->avg.util_avg, se->avg.util_avg);
	sub_positive(&cfs_rq->avg.util_sum, se->avg.util_sum);
	/* See update_cfs_rq_load_avg() */
	cfs_rq->avg.util_sum = max_t(u32, cfs_rq->avg.util_sum,
					  cfs_rq->avg.util_avg * PELT_MIN_DIVIDER);

	sub_positive(&cfs_rq->avg.runnable_avg, se->avg.runnable_avg);
	sub_positive(&cfs_rq->avg.runnable_sum, se->avg.runnable_sum);
	/* See update_cfs_rq_load_avg() */
	cfs_rq->avg.runnable_sum = max_t(u32, cfs_rq->avg.runnable_sum,
					      cfs_rq->avg.runnable_avg * PELT_MIN_DIVIDER);

	add_tg_cfs_propagate(cfs_rq, -se->avg.load_sum);

	cfs_rq_util_change(cfs_rq, 0);

	trace_pelt_cfs_tp(cfs_rq);
}

/*
 * Optional action to be done while updating the load average
 */
#define UPDATE_TG	0x1
#define SKIP_AGE_LOAD	0x2
#define DO_ATTACH	0x4
#define DO_DETACH	0x8

/* Update task and its cfs_rq load average */
static inline void update_load_avg(struct cfs_rq *cfs_rq, struct sched_entity *se, int flags)
{
	u64 now = cfs_rq_clock_pelt(cfs_rq);
	int decayed;

	/*
	 * Track task load average for carrying it to new CPU after migrated, and
	 * track group sched_entity load average for task_h_load calculation in migration
	 */
	if (se->avg.last_update_time && !(flags & SKIP_AGE_LOAD))
		__update_load_avg_se(now, cfs_rq, se);

	decayed  = update_cfs_rq_load_avg(now, cfs_rq);
	decayed |= propagate_entity_load_avg(se);

	if (!se->avg.last_update_time && (flags & DO_ATTACH)) {

		/*
		 * DO_ATTACH means we're here from enqueue_entity().
		 * !last_update_time means we've passed through
		 * migrate_task_rq_fair() indicating we migrated.
		 *
		 * IOW we're enqueueing a task on a new CPU.
		 */
		attach_entity_load_avg(cfs_rq, se);
		update_tg_load_avg(cfs_rq);

	} else if (flags & DO_DETACH) {
		/*
		 * DO_DETACH means we're here from dequeue_entity()
		 * and we are migrating task out of the CPU.
		 */
		detach_entity_load_avg(cfs_rq, se);
		update_tg_load_avg(cfs_rq);
	} else if (decayed) {
		cfs_rq_util_change(cfs_rq, 0);

		if (flags & UPDATE_TG)
			update_tg_load_avg(cfs_rq);
	}
}

/*
 * Synchronize entity load avg of dequeued entity without locking
 * the previous rq.
 */
static void sync_entity_load_avg(struct sched_entity *se)
{
	struct cfs_rq *cfs_rq = cfs_rq_of(se);
	u64 last_update_time;

	last_update_time = cfs_rq_last_update_time(cfs_rq);
	__update_load_avg_blocked_se(last_update_time, se);
}

/*
 * Task first catches up with cfs_rq, and then subtract
 * itself from the cfs_rq (task must be off the queue now).
 */
static void remove_entity_load_avg(struct sched_entity *se)
{
	struct cfs_rq *cfs_rq = cfs_rq_of(se);
	unsigned long flags;

	/*
	 * tasks cannot exit without having gone through wake_up_new_task() ->
	 * enqueue_task_fair() which will have added things to the cfs_rq,
	 * so we can remove unconditionally.
	 */

	sync_entity_load_avg(se);

	raw_spin_lock_irqsave(&cfs_rq->removed.lock, flags);
	++cfs_rq->removed.nr;
	cfs_rq->removed.util_avg	+= se->avg.util_avg;
	cfs_rq->removed.load_avg	+= se->avg.load_avg;
	cfs_rq->removed.runnable_avg	+= se->avg.runnable_avg;
	raw_spin_unlock_irqrestore(&cfs_rq->removed.lock, flags);
}

static inline unsigned long cfs_rq_runnable_avg(struct cfs_rq *cfs_rq)
{
	return cfs_rq->avg.runnable_avg;
}

static inline unsigned long cfs_rq_load_avg(struct cfs_rq *cfs_rq)
{
	return cfs_rq->avg.load_avg;
}

static int sched_balance_newidle(struct rq *this_rq, struct rq_flags *rf);

static inline unsigned long task_util(struct task_struct *p)
{
	return READ_ONCE(p->se.avg.util_avg);
}

static inline unsigned long task_runnable(struct task_struct *p)
{
	return READ_ONCE(p->se.avg.runnable_avg);
}

static inline unsigned long _task_util_est(struct task_struct *p)
{
	return READ_ONCE(p->se.avg.util_est) & ~UTIL_AVG_UNCHANGED;
}

static inline unsigned long task_util_est(struct task_struct *p)
{
	return max(task_util(p), _task_util_est(p));
}

static inline void util_est_enqueue(struct cfs_rq *cfs_rq,
				    struct task_struct *p)
{
	unsigned int enqueued;

	if (!sched_feat(UTIL_EST))
		return;

	/* Update root cfs_rq's estimated utilization */
	enqueued  = cfs_rq->avg.util_est;
	enqueued += _task_util_est(p);
	WRITE_ONCE(cfs_rq->avg.util_est, enqueued);

	trace_sched_util_est_cfs_tp(cfs_rq);
}

static inline void util_est_dequeue(struct cfs_rq *cfs_rq,
				    struct task_struct *p)
{
	unsigned int enqueued;

	if (!sched_feat(UTIL_EST))
		return;

	/* Update root cfs_rq's estimated utilization */
	enqueued  = cfs_rq->avg.util_est;
	enqueued -= min_t(unsigned int, enqueued, _task_util_est(p));
	WRITE_ONCE(cfs_rq->avg.util_est, enqueued);

	trace_sched_util_est_cfs_tp(cfs_rq);
}

#define UTIL_EST_MARGIN (SCHED_CAPACITY_SCALE / 100)

static inline void util_est_update(struct cfs_rq *cfs_rq,
				   struct task_struct *p,
				   bool task_sleep)
{
	unsigned int ewma, dequeued, last_ewma_diff;

	if (!sched_feat(UTIL_EST))
		return;

	/*
	 * Skip update of task's estimated utilization when the task has not
	 * yet completed an activation, e.g. being migrated.
	 */
	if (!task_sleep)
		return;

	/* Get current estimate of utilization */
	ewma = READ_ONCE(p->se.avg.util_est);

	/*
	 * If the PELT values haven't changed since enqueue time,
	 * skip the util_est update.
	 */
	if (ewma & UTIL_AVG_UNCHANGED)
		return;

	/* Get utilization at dequeue */
	dequeued = task_util(p);

	/*
	 * Reset EWMA on utilization increases, the moving average is used only
	 * to smooth utilization decreases.
	 */
	if (ewma <= dequeued) {
		ewma = dequeued;
		goto done;
	}

	/*
	 * Skip update of task's estimated utilization when its members are
	 * already ~1% close to its last activation value.
	 */
	last_ewma_diff = ewma - dequeued;
	if (last_ewma_diff < UTIL_EST_MARGIN)
		goto done;

	/*
	 * To avoid overestimation of actual task utilization, skip updates if
	 * we cannot grant there is idle time in this CPU.
	 */
	if (dequeued > arch_scale_cpu_capacity(cpu_of(rq_of(cfs_rq))))
		return;

	/*
	 * To avoid underestimate of task utilization, skip updates of EWMA if
	 * we cannot grant that thread got all CPU time it wanted.
	 */
	if ((dequeued + UTIL_EST_MARGIN) < task_runnable(p))
		goto done;


	/*
	 * Update Task's estimated utilization
	 *
	 * When *p completes an activation we can consolidate another sample
	 * of the task size. This is done by using this value to update the
	 * Exponential Weighted Moving Average (EWMA):
	 *
	 *  ewma(t) = w *  task_util(p) + (1-w) * ewma(t-1)
	 *          = w *  task_util(p) +         ewma(t-1)  - w * ewma(t-1)
	 *          = w * (task_util(p) -         ewma(t-1)) +     ewma(t-1)
	 *          = w * (      -last_ewma_diff           ) +     ewma(t-1)
	 *          = w * (-last_ewma_diff +  ewma(t-1) / w)
	 *
	 * Where 'w' is the weight of new samples, which is configured to be
	 * 0.25, thus making w=1/4 ( >>= UTIL_EST_WEIGHT_SHIFT)
	 */
	ewma <<= UTIL_EST_WEIGHT_SHIFT;
	ewma  -= last_ewma_diff;
	ewma >>= UTIL_EST_WEIGHT_SHIFT;
done:
	ewma |= UTIL_AVG_UNCHANGED;
	WRITE_ONCE(p->se.avg.util_est, ewma);

	trace_sched_util_est_se_tp(&p->se);
}

static inline unsigned long get_actual_cpu_capacity(int cpu)
{
	unsigned long capacity = arch_scale_cpu_capacity(cpu);

	capacity -= max(hw_load_avg(cpu_rq(cpu)), cpufreq_get_pressure(cpu));

	return capacity;
}

static inline int util_fits_cpu(unsigned long util,
				unsigned long uclamp_min,
				unsigned long uclamp_max,
				int cpu)
{
	unsigned long capacity = capacity_of(cpu);
	unsigned long capacity_orig;
	bool fits, uclamp_max_fits;

	/*
	 * Check if the real util fits without any uclamp boost/cap applied.
	 */
	fits = fits_capacity(util, capacity);

	if (!uclamp_is_used())
		return fits;

	/*
	 * We must use arch_scale_cpu_capacity() for comparing against uclamp_min and
	 * uclamp_max. We only care about capacity pressure (by using
	 * capacity_of()) for comparing against the real util.
	 *
	 * If a task is boosted to 1024 for example, we don't want a tiny
	 * pressure to skew the check whether it fits a CPU or not.
	 *
	 * Similarly if a task is capped to arch_scale_cpu_capacity(little_cpu), it
	 * should fit a little cpu even if there's some pressure.
	 *
	 * Only exception is for HW or cpufreq pressure since it has a direct impact
	 * on available OPP of the system.
	 *
	 * We honour it for uclamp_min only as a drop in performance level
	 * could result in not getting the requested minimum performance level.
	 *
	 * For uclamp_max, we can tolerate a drop in performance level as the
	 * goal is to cap the task. So it's okay if it's getting less.
	 */
	capacity_orig = arch_scale_cpu_capacity(cpu);

	/*
	 * We want to force a task to fit a cpu as implied by uclamp_max.
	 * But we do have some corner cases to cater for..
	 *
	 *
	 *                                 C=z
	 *   |                             ___
	 *   |                  C=y       |   |
	 *   |_ _ _ _ _ _ _ _ _ ___ _ _ _ | _ | _ _ _ _ _  uclamp_max
	 *   |      C=x        |   |      |   |
	 *   |      ___        |   |      |   |
	 *   |     |   |       |   |      |   |    (util somewhere in this region)
	 *   |     |   |       |   |      |   |
	 *   |     |   |       |   |      |   |
	 *   +----------------------------------------
	 *         CPU0        CPU1       CPU2
	 *
	 *   In the above example if a task is capped to a specific performance
	 *   point, y, then when:
	 *
	 *   * util = 80% of x then it does not fit on CPU0 and should migrate
	 *     to CPU1
	 *   * util = 80% of y then it is forced to fit on CPU1 to honour
	 *     uclamp_max request.
	 *
	 *   which is what we're enforcing here. A task always fits if
	 *   uclamp_max <= capacity_orig. But when uclamp_max > capacity_orig,
	 *   the normal upmigration rules should withhold still.
	 *
	 *   Only exception is when we are on max capacity, then we need to be
	 *   careful not to block overutilized state. This is so because:
	 *
	 *     1. There's no concept of capping at max_capacity! We can't go
	 *        beyond this performance level anyway.
	 *     2. The system is being saturated when we're operating near
	 *        max capacity, it doesn't make sense to block overutilized.
	 */
	uclamp_max_fits = (capacity_orig == SCHED_CAPACITY_SCALE) && (uclamp_max == SCHED_CAPACITY_SCALE);
	uclamp_max_fits = !uclamp_max_fits && (uclamp_max <= capacity_orig);
	fits = fits || uclamp_max_fits;

	/*
	 *
	 *                                 C=z
	 *   |                             ___       (region a, capped, util >= uclamp_max)
	 *   |                  C=y       |   |
	 *   |_ _ _ _ _ _ _ _ _ ___ _ _ _ | _ | _ _ _ _ _ uclamp_max
	 *   |      C=x        |   |      |   |
	 *   |      ___        |   |      |   |      (region b, uclamp_min <= util <= uclamp_max)
	 *   |_ _ _|_ _|_ _ _ _| _ | _ _ _| _ | _ _ _ _ _ uclamp_min
	 *   |     |   |       |   |      |   |
	 *   |     |   |       |   |      |   |      (region c, boosted, util < uclamp_min)
	 *   +----------------------------------------
	 *         CPU0        CPU1       CPU2
	 *
	 * a) If util > uclamp_max, then we're capped, we don't care about
	 *    actual fitness value here. We only care if uclamp_max fits
	 *    capacity without taking margin/pressure into account.
	 *    See comment above.
	 *
	 * b) If uclamp_min <= util <= uclamp_max, then the normal
	 *    fits_capacity() rules apply. Except we need to ensure that we
	 *    enforce we remain within uclamp_max, see comment above.
	 *
	 * c) If util < uclamp_min, then we are boosted. Same as (b) but we
	 *    need to take into account the boosted value fits the CPU without
	 *    taking margin/pressure into account.
	 *
	 * Cases (a) and (b) are handled in the 'fits' variable already. We
	 * just need to consider an extra check for case (c) after ensuring we
	 * handle the case uclamp_min > uclamp_max.
	 */
	uclamp_min = min(uclamp_min, uclamp_max);
	if (fits && (util < uclamp_min) &&
	    (uclamp_min > get_actual_cpu_capacity(cpu)))
		return -1;

	return fits;
}

static inline int task_fits_cpu(struct task_struct *p, int cpu)
{
	unsigned long uclamp_min = uclamp_eff_value(p, UCLAMP_MIN);
	unsigned long uclamp_max = uclamp_eff_value(p, UCLAMP_MAX);
	unsigned long util = task_util_est(p);
	/*
	 * Return true only if the cpu fully fits the task requirements, which
	 * include the utilization but also the performance hints.
	 */
	return (util_fits_cpu(util, uclamp_min, uclamp_max, cpu) > 0);
}

static inline void update_misfit_status(struct task_struct *p, struct rq *rq)
{
	int cpu = cpu_of(rq);

	if (!sched_asym_cpucap_active())
		return;

	/*
	 * Affinity allows us to go somewhere higher?  Or are we on biggest
	 * available CPU already? Or do we fit into this CPU ?
	 */
	if (!p || (p->nr_cpus_allowed == 1) ||
	    (arch_scale_cpu_capacity(cpu) == p->max_allowed_capacity) ||
	    task_fits_cpu(p, cpu)) {

		rq->misfit_task_load = 0;
		return;
	}

	/*
	 * Make sure that misfit_task_load will not be null even if
	 * task_h_load() returns 0.
	 */
	rq->misfit_task_load = max_t(unsigned long, task_h_load(p), 1);
}

#else /* CONFIG_SMP */

static inline bool cfs_rq_is_decayed(struct cfs_rq *cfs_rq)
{
	return !cfs_rq->nr_queued;
}

#define UPDATE_TG	0x0
#define SKIP_AGE_LOAD	0x0
#define DO_ATTACH	0x0
#define DO_DETACH	0x0

static inline void update_load_avg(struct cfs_rq *cfs_rq, struct sched_entity *se, int not_used1)
{
	cfs_rq_util_change(cfs_rq, 0);
}

static inline void remove_entity_load_avg(struct sched_entity *se) {}

static inline void
attach_entity_load_avg(struct cfs_rq *cfs_rq, struct sched_entity *se) {}
static inline void
detach_entity_load_avg(struct cfs_rq *cfs_rq, struct sched_entity *se) {}

static inline int sched_balance_newidle(struct rq *rq, struct rq_flags *rf)
{
	return 0;
}

static inline void
util_est_enqueue(struct cfs_rq *cfs_rq, struct task_struct *p) {}

static inline void
util_est_dequeue(struct cfs_rq *cfs_rq, struct task_struct *p) {}

static inline void
util_est_update(struct cfs_rq *cfs_rq, struct task_struct *p,
		bool task_sleep) {}
static inline void update_misfit_status(struct task_struct *p, struct rq *rq) {}

#endif /* CONFIG_SMP */

void __setparam_fair(struct task_struct *p, const struct sched_attr *attr)
{
	struct sched_entity *se = &p->se;

	p->static_prio = NICE_TO_PRIO(attr->sched_nice);
	if (attr->sched_runtime) {
		se->custom_slice = 1;
		se->slice = clamp_t(u64, attr->sched_runtime,
				      NSEC_PER_MSEC/10,   /* HZ=1000 * 10 */
				      NSEC_PER_MSEC*100); /* HZ=100  / 10 */
	} else {
		se->custom_slice = 0;
		se->slice = sysctl_sched_base_slice;
	}
}

static void
place_entity(struct cfs_rq *cfs_rq, struct sched_entity *se, int flags)
{
	u64 vslice, vruntime = avg_vruntime(cfs_rq);
	s64 lag = 0;

	if (!se->custom_slice)
		se->slice = sysctl_sched_base_slice;
	vslice = calc_delta_fair(se->slice, se);

	/*
	 * Due to how V is constructed as the weighted average of entities,
	 * adding tasks with positive lag, or removing tasks with negative lag
	 * will move 'time' backwards, this can screw around with the lag of
	 * other tasks.
	 *
	 * EEVDF: placement strategy #1 / #2
	 */
	if (sched_feat(PLACE_LAG) && cfs_rq->nr_queued && se->vlag) {
		struct sched_entity *curr = cfs_rq->curr;
		unsigned long load;

		lag = se->vlag;

		/*
		 * If we want to place a task and preserve lag, we have to
		 * consider the effect of the new entity on the weighted
		 * average and compensate for this, otherwise lag can quickly
		 * evaporate.
		 *
		 * Lag is defined as:
		 *
		 *   lag_i = S - s_i = w_i * (V - v_i)
		 *
		 * To avoid the 'w_i' term all over the place, we only track
		 * the virtual lag:
		 *
		 *   vl_i = V - v_i <=> v_i = V - vl_i
		 *
		 * And we take V to be the weighted average of all v:
		 *
		 *   V = (\Sum w_j*v_j) / W
		 *
		 * Where W is: \Sum w_j
		 *
		 * Then, the weighted average after adding an entity with lag
		 * vl_i is given by:
		 *
		 *   V' = (\Sum w_j*v_j + w_i*v_i) / (W + w_i)
		 *      = (W*V + w_i*(V - vl_i)) / (W + w_i)
		 *      = (W*V + w_i*V - w_i*vl_i) / (W + w_i)
		 *      = (V*(W + w_i) - w_i*l) / (W + w_i)
		 *      = V - w_i*vl_i / (W + w_i)
		 *
		 * And the actual lag after adding an entity with vl_i is:
		 *
		 *   vl'_i = V' - v_i
		 *         = V - w_i*vl_i / (W + w_i) - (V - vl_i)
		 *         = vl_i - w_i*vl_i / (W + w_i)
		 *
		 * Which is strictly less than vl_i. So in order to preserve lag
		 * we should inflate the lag before placement such that the
		 * effective lag after placement comes out right.
		 *
		 * As such, invert the above relation for vl'_i to get the vl_i
		 * we need to use such that the lag after placement is the lag
		 * we computed before dequeue.
		 *
		 *   vl'_i = vl_i - w_i*vl_i / (W + w_i)
		 *         = ((W + w_i)*vl_i - w_i*vl_i) / (W + w_i)
		 *
		 *   (W + w_i)*vl'_i = (W + w_i)*vl_i - w_i*vl_i
		 *                   = W*vl_i
		 *
		 *   vl_i = (W + w_i)*vl'_i / W
		 */
		load = cfs_rq->avg_load;
		if (curr && curr->on_rq)
			load += scale_load_down(curr->load.weight);

		lag *= load + scale_load_down(se->load.weight);
		if (WARN_ON_ONCE(!load))
			load = 1;
		lag = div_s64(lag, load);
	}

	se->vruntime = vruntime - lag;

	if (se->rel_deadline) {
		se->deadline += se->vruntime;
		se->rel_deadline = 0;
		return;
	}

	/*
	 * When joining the competition; the existing tasks will be,
	 * on average, halfway through their slice, as such start tasks
	 * off with half a slice to ease into the competition.
	 */
	if (sched_feat(PLACE_DEADLINE_INITIAL) && (flags & ENQUEUE_INITIAL))
		vslice /= 2;

	/*
	 * EEVDF: vd_i = ve_i + r_i/w_i
	 */
	se->deadline = se->vruntime + vslice;
}

static void check_enqueue_throttle(struct cfs_rq *cfs_rq);
static inline int cfs_rq_throttled(struct cfs_rq *cfs_rq);

static void
requeue_delayed_entity(struct sched_entity *se);

static void
enqueue_entity(struct cfs_rq *cfs_rq, struct sched_entity *se, int flags)
{
	bool curr = cfs_rq->curr == se;

	/*
	 * If we're the current task, we must renormalise before calling
	 * update_curr().
	 */
	if (curr)
		place_entity(cfs_rq, se, flags);

	update_curr(cfs_rq);

	/*
	 * When enqueuing a sched_entity, we must:
	 *   - Update loads to have both entity and cfs_rq synced with now.
	 *   - For group_entity, update its runnable_weight to reflect the new
	 *     h_nr_runnable of its group cfs_rq.
	 *   - For group_entity, update its weight to reflect the new share of
	 *     its group cfs_rq
	 *   - Add its new weight to cfs_rq->load.weight
	 */
	update_load_avg(cfs_rq, se, UPDATE_TG | DO_ATTACH);
	se_update_runnable(se);
	/*
	 * XXX update_load_avg() above will have attached us to the pelt sum;
	 * but update_cfs_group() here will re-adjust the weight and have to
	 * undo/redo all that. Seems wasteful.
	 */
	update_cfs_group(se);

	/*
	 * XXX now that the entity has been re-weighted, and it's lag adjusted,
	 * we can place the entity.
	 */
	if (!curr)
		place_entity(cfs_rq, se, flags);

	account_entity_enqueue(cfs_rq, se);

	/* Entity has migrated, no longer consider this task hot */
	if (flags & ENQUEUE_MIGRATED)
		se->exec_start = 0;

	check_schedstat_required();
	update_stats_enqueue_fair(cfs_rq, se, flags);
	if (!curr)
		__enqueue_entity(cfs_rq, se);
	se->on_rq = 1;

	if (cfs_rq->nr_queued == 1) {
		check_enqueue_throttle(cfs_rq);
		if (!throttled_hierarchy(cfs_rq)) {
			list_add_leaf_cfs_rq(cfs_rq);
		} else {
#ifdef CONFIG_CFS_BANDWIDTH
			struct rq *rq = rq_of(cfs_rq);

			if (cfs_rq_throttled(cfs_rq) && !cfs_rq->throttled_clock)
				cfs_rq->throttled_clock = rq_clock(rq);
			if (!cfs_rq->throttled_clock_self)
				cfs_rq->throttled_clock_self = rq_clock(rq);
#endif
		}
	}
}

static void __clear_buddies_next(struct sched_entity *se)
{
	for_each_sched_entity(se) {
		struct cfs_rq *cfs_rq = cfs_rq_of(se);
		if (cfs_rq->next != se)
			break;

		cfs_rq->next = NULL;
	}
}

static void clear_buddies(struct cfs_rq *cfs_rq, struct sched_entity *se)
{
	if (cfs_rq->next == se)
		__clear_buddies_next(se);
}

static __always_inline void return_cfs_rq_runtime(struct cfs_rq *cfs_rq);

static void set_delayed(struct sched_entity *se)
{
	se->sched_delayed = 1;

	/*
	 * Delayed se of cfs_rq have no tasks queued on them.
	 * Do not adjust h_nr_runnable since dequeue_entities()
	 * will account it for blocked tasks.
	 */
	if (!entity_is_task(se))
		return;

	for_each_sched_entity(se) {
		struct cfs_rq *cfs_rq = cfs_rq_of(se);

		cfs_rq->h_nr_runnable--;
		if (cfs_rq_throttled(cfs_rq))
			break;
	}
}

static void clear_delayed(struct sched_entity *se)
{
	se->sched_delayed = 0;

	/*
	 * Delayed se of cfs_rq have no tasks queued on them.
	 * Do not adjust h_nr_runnable since a dequeue has
	 * already accounted for it or an enqueue of a task
	 * below it will account for it in enqueue_task_fair().
	 */
	if (!entity_is_task(se))
		return;

	for_each_sched_entity(se) {
		struct cfs_rq *cfs_rq = cfs_rq_of(se);

		cfs_rq->h_nr_runnable++;
		if (cfs_rq_throttled(cfs_rq))
			break;
	}
}

static inline void finish_delayed_dequeue_entity(struct sched_entity *se)
{
	clear_delayed(se);
	if (sched_feat(DELAY_ZERO) && se->vlag > 0)
		se->vlag = 0;
}

static bool
dequeue_entity(struct cfs_rq *cfs_rq, struct sched_entity *se, int flags)
{
	bool sleep = flags & DEQUEUE_SLEEP;
	int action = UPDATE_TG;

	update_curr(cfs_rq);
	clear_buddies(cfs_rq, se);

	if (flags & DEQUEUE_DELAYED) {
		SCHED_WARN_ON(!se->sched_delayed);
	} else {
		bool delay = sleep;
		/*
		 * DELAY_DEQUEUE relies on spurious wakeups, special task
		 * states must not suffer spurious wakeups, excempt them.
		 */
		if (flags & DEQUEUE_SPECIAL)
			delay = false;

		SCHED_WARN_ON(delay && se->sched_delayed);

		if (sched_feat(DELAY_DEQUEUE) && delay &&
		    !entity_eligible(cfs_rq, se)) {
			update_load_avg(cfs_rq, se, 0);
			set_delayed(se);
			return false;
		}
	}

	if (entity_is_task(se) && task_on_rq_migrating(task_of(se)))
		action |= DO_DETACH;

	/*
	 * When dequeuing a sched_entity, we must:
	 *   - Update loads to have both entity and cfs_rq synced with now.
	 *   - For group_entity, update its runnable_weight to reflect the new
	 *     h_nr_runnable of its group cfs_rq.
	 *   - Subtract its previous weight from cfs_rq->load.weight.
	 *   - For group entity, update its weight to reflect the new share
	 *     of its group cfs_rq.
	 */
	update_load_avg(cfs_rq, se, action);
	se_update_runnable(se);

	update_stats_dequeue_fair(cfs_rq, se, flags);

	update_entity_lag(cfs_rq, se);
	if (sched_feat(PLACE_REL_DEADLINE) && !sleep) {
		se->deadline -= se->vruntime;
		se->rel_deadline = 1;
	}

	if (se != cfs_rq->curr)
		__dequeue_entity(cfs_rq, se);
	se->on_rq = 0;
	account_entity_dequeue(cfs_rq, se);

	/* return excess runtime on last dequeue */
	return_cfs_rq_runtime(cfs_rq);

	update_cfs_group(se);

	/*
	 * Now advance min_vruntime if @se was the entity holding it back,
	 * except when: DEQUEUE_SAVE && !DEQUEUE_MOVE, in this case we'll be
	 * put back on, and if we advance min_vruntime, we'll be placed back
	 * further than we started -- i.e. we'll be penalized.
	 */
	if ((flags & (DEQUEUE_SAVE | DEQUEUE_MOVE)) != DEQUEUE_SAVE)
		update_min_vruntime(cfs_rq);

	if (flags & DEQUEUE_DELAYED)
		finish_delayed_dequeue_entity(se);

	if (cfs_rq->nr_queued == 0)
		update_idle_cfs_rq_clock_pelt(cfs_rq);

	return true;
}

static void
set_next_entity(struct cfs_rq *cfs_rq, struct sched_entity *se)
{
	clear_buddies(cfs_rq, se);

	/* 'current' is not kept within the tree. */
	if (se->on_rq) {
		/*
		 * Any task has to be enqueued before it get to execute on
		 * a CPU. So account for the time it spent waiting on the
		 * runqueue.
		 */
		update_stats_wait_end_fair(cfs_rq, se);
		__dequeue_entity(cfs_rq, se);
		update_load_avg(cfs_rq, se, UPDATE_TG);

		set_protect_slice(se);
	}

	update_stats_curr_start(cfs_rq, se);
	SCHED_WARN_ON(cfs_rq->curr);
	cfs_rq->curr = se;

	/*
	 * Track our maximum slice length, if the CPU's load is at
	 * least twice that of our own weight (i.e. don't track it
	 * when there are only lesser-weight tasks around):
	 */
	if (schedstat_enabled() &&
	    rq_of(cfs_rq)->cfs.load.weight >= 2*se->load.weight) {
		struct sched_statistics *stats;

		stats = __schedstats_from_se(se);
		__schedstat_set(stats->slice_max,
				max((u64)stats->slice_max,
				    se->sum_exec_runtime - se->prev_sum_exec_runtime));
	}

	se->prev_sum_exec_runtime = se->sum_exec_runtime;
}

static int dequeue_entities(struct rq *rq, struct sched_entity *se, int flags);

/*
 * Pick the next process, keeping these things in mind, in this order:
 * 1) keep things fair between processes/task groups
 * 2) pick the "next" process, since someone really wants that to run
 * 3) pick the "last" process, for cache locality
 * 4) do not run the "skip" process, if something else is available
 */
static struct sched_entity *
pick_next_entity(struct rq *rq, struct cfs_rq *cfs_rq)
{
	struct sched_entity *se;

	/*
	 * Picking the ->next buddy will affect latency but not fairness.
	 */
	if (sched_feat(PICK_BUDDY) &&
	    cfs_rq->next && entity_eligible(cfs_rq, cfs_rq->next)) {
		/* ->next will never be delayed */
		SCHED_WARN_ON(cfs_rq->next->sched_delayed);
		return cfs_rq->next;
	}

	se = pick_eevdf(cfs_rq);
	if (se->sched_delayed) {
		dequeue_entities(rq, se, DEQUEUE_SLEEP | DEQUEUE_DELAYED);
		/*
		 * Must not reference @se again, see __block_task().
		 */
		return NULL;
	}
	return se;
}

static bool check_cfs_rq_runtime(struct cfs_rq *cfs_rq);

static void put_prev_entity(struct cfs_rq *cfs_rq, struct sched_entity *prev)
{
	/*
	 * If still on the runqueue then deactivate_task()
	 * was not called and update_curr() has to be done:
	 */
	if (prev->on_rq)
		update_curr(cfs_rq);

	/* throttle cfs_rqs exceeding runtime */
	check_cfs_rq_runtime(cfs_rq);

	if (prev->on_rq) {
		update_stats_wait_start_fair(cfs_rq, prev);
		/* Put 'current' back into the tree. */
		__enqueue_entity(cfs_rq, prev);
		/* in !on_rq case, update occurred at dequeue */
		update_load_avg(cfs_rq, prev, 0);
	}
	SCHED_WARN_ON(cfs_rq->curr != prev);
	cfs_rq->curr = NULL;
}

static void
entity_tick(struct cfs_rq *cfs_rq, struct sched_entity *curr, int queued)
{
	/*
	 * Update run-time statistics of the 'current'.
	 */
	update_curr(cfs_rq);

	/*
	 * Ensure that runnable average is periodically updated.
	 */
	update_load_avg(cfs_rq, curr, UPDATE_TG);
	update_cfs_group(curr);

#ifdef CONFIG_SCHED_HRTICK
	/*
	 * queued ticks are scheduled to match the slice, so don't bother
	 * validating it and just reschedule.
	 */
	if (queued) {
		resched_curr_lazy(rq_of(cfs_rq));
		return;
	}
#endif
}


/**************************************************
 * CFS bandwidth control machinery
 */

#ifdef CONFIG_CFS_BANDWIDTH

#ifdef CONFIG_JUMP_LABEL
static struct static_key __cfs_bandwidth_used;

static inline bool cfs_bandwidth_used(void)
{
	return static_key_false(&__cfs_bandwidth_used);
}

void cfs_bandwidth_usage_inc(void)
{
	static_key_slow_inc_cpuslocked(&__cfs_bandwidth_used);
}

void cfs_bandwidth_usage_dec(void)
{
	static_key_slow_dec_cpuslocked(&__cfs_bandwidth_used);
}
#else /* CONFIG_JUMP_LABEL */
static bool cfs_bandwidth_used(void)
{
	return true;
}

void cfs_bandwidth_usage_inc(void) {}
void cfs_bandwidth_usage_dec(void) {}
#endif /* CONFIG_JUMP_LABEL */

/*
 * default period for cfs group bandwidth.
 * default: 0.1s, units: nanoseconds
 */
static inline u64 default_cfs_period(void)
{
	return 100000000ULL;
}

static inline u64 sched_cfs_bandwidth_slice(void)
{
	return (u64)sysctl_sched_cfs_bandwidth_slice * NSEC_PER_USEC;
}

/*
 * Replenish runtime according to assigned quota. We use sched_clock_cpu
 * directly instead of rq->clock to avoid adding additional synchronization
 * around rq->lock.
 *
 * requires cfs_b->lock
 */
void __refill_cfs_bandwidth_runtime(struct cfs_bandwidth *cfs_b)
{
	s64 runtime;

	if (unlikely(cfs_b->quota == RUNTIME_INF))
		return;

	cfs_b->runtime += cfs_b->quota;
	runtime = cfs_b->runtime_snap - cfs_b->runtime;
	if (runtime > 0) {
		cfs_b->burst_time += runtime;
		cfs_b->nr_burst++;
	}

	cfs_b->runtime = min(cfs_b->runtime, cfs_b->quota + cfs_b->burst);
	cfs_b->runtime_snap = cfs_b->runtime;
}

static inline struct cfs_bandwidth *tg_cfs_bandwidth(struct task_group *tg)
{
	return &tg->cfs_bandwidth;
}

/* returns 0 on failure to allocate runtime */
static int __assign_cfs_rq_runtime(struct cfs_bandwidth *cfs_b,
				   struct cfs_rq *cfs_rq, u64 target_runtime)
{
	u64 min_amount, amount = 0;

	lockdep_assert_held(&cfs_b->lock);

	/* note: this is a positive sum as runtime_remaining <= 0 */
	min_amount = target_runtime - cfs_rq->runtime_remaining;

	if (cfs_b->quota == RUNTIME_INF)
		amount = min_amount;
	else {
		start_cfs_bandwidth(cfs_b);

		if (cfs_b->runtime > 0) {
			amount = min(cfs_b->runtime, min_amount);
			cfs_b->runtime -= amount;
			cfs_b->idle = 0;
		}
	}

	cfs_rq->runtime_remaining += amount;

	return cfs_rq->runtime_remaining > 0;
}

/* returns 0 on failure to allocate runtime */
static int assign_cfs_rq_runtime(struct cfs_rq *cfs_rq)
{
	struct cfs_bandwidth *cfs_b = tg_cfs_bandwidth(cfs_rq->tg);
	int ret;

	raw_spin_lock(&cfs_b->lock);
	ret = __assign_cfs_rq_runtime(cfs_b, cfs_rq, sched_cfs_bandwidth_slice());
	raw_spin_unlock(&cfs_b->lock);

	return ret;
}

static void __account_cfs_rq_runtime(struct cfs_rq *cfs_rq, u64 delta_exec)
{
	/* dock delta_exec before expiring quota (as it could span periods) */
	cfs_rq->runtime_remaining -= delta_exec;

	if (likely(cfs_rq->runtime_remaining > 0))
		return;

	if (cfs_rq->throttled)
		return;
	/*
	 * if we're unable to extend our runtime we resched so that the active
	 * hierarchy can be throttled
	 */
	if (!assign_cfs_rq_runtime(cfs_rq) && likely(cfs_rq->curr))
		resched_curr(rq_of(cfs_rq));
}

static __always_inline
void account_cfs_rq_runtime(struct cfs_rq *cfs_rq, u64 delta_exec)
{
	if (!cfs_bandwidth_used() || !cfs_rq->runtime_enabled)
		return;

	__account_cfs_rq_runtime(cfs_rq, delta_exec);
}

static inline int cfs_rq_throttled(struct cfs_rq *cfs_rq)
{
	return cfs_bandwidth_used() && cfs_rq->throttled;
}

/* check whether cfs_rq, or any parent, is throttled */
static inline int throttled_hierarchy(struct cfs_rq *cfs_rq)
{
	return cfs_bandwidth_used() && cfs_rq->throttle_count;
}

/*
 * Ensure that neither of the group entities corresponding to src_cpu or
 * dest_cpu are members of a throttled hierarchy when performing group
 * load-balance operations.
 */
static inline int throttled_lb_pair(struct task_group *tg,
				    int src_cpu, int dest_cpu)
{
	struct cfs_rq *src_cfs_rq, *dest_cfs_rq;

	src_cfs_rq = tg->cfs_rq[src_cpu];
	dest_cfs_rq = tg->cfs_rq[dest_cpu];

	return throttled_hierarchy(src_cfs_rq) ||
	       throttled_hierarchy(dest_cfs_rq);
}

static int tg_unthrottle_up(struct task_group *tg, void *data)
{
	struct rq *rq = data;
	struct cfs_rq *cfs_rq = tg->cfs_rq[cpu_of(rq)];

	cfs_rq->throttle_count--;
	if (!cfs_rq->throttle_count) {
		cfs_rq->throttled_clock_pelt_time += rq_clock_pelt(rq) -
					     cfs_rq->throttled_clock_pelt;

		/* Add cfs_rq with load or one or more already running entities to the list */
		if (!cfs_rq_is_decayed(cfs_rq))
			list_add_leaf_cfs_rq(cfs_rq);

		if (cfs_rq->throttled_clock_self) {
			u64 delta = rq_clock(rq) - cfs_rq->throttled_clock_self;

			cfs_rq->throttled_clock_self = 0;

			if (SCHED_WARN_ON((s64)delta < 0))
				delta = 0;

			cfs_rq->throttled_clock_self_time += delta;
		}
	}

	return 0;
}

static int tg_throttle_down(struct task_group *tg, void *data)
{
	struct rq *rq = data;
	struct cfs_rq *cfs_rq = tg->cfs_rq[cpu_of(rq)];

	/* group is entering throttled state, stop time */
	if (!cfs_rq->throttle_count) {
		cfs_rq->throttled_clock_pelt = rq_clock_pelt(rq);
		list_del_leaf_cfs_rq(cfs_rq);

		SCHED_WARN_ON(cfs_rq->throttled_clock_self);
		if (cfs_rq->nr_queued)
			cfs_rq->throttled_clock_self = rq_clock(rq);
	}
	cfs_rq->throttle_count++;

	return 0;
}

static bool throttle_cfs_rq(struct cfs_rq *cfs_rq)
{
	struct rq *rq = rq_of(cfs_rq);
	struct cfs_bandwidth *cfs_b = tg_cfs_bandwidth(cfs_rq->tg);
	struct sched_entity *se;
	long queued_delta, runnable_delta, idle_delta, dequeue = 1;
	long rq_h_nr_queued = rq->cfs.h_nr_queued;

	raw_spin_lock(&cfs_b->lock);
	/* This will start the period timer if necessary */
	if (__assign_cfs_rq_runtime(cfs_b, cfs_rq, 1)) {
		/*
		 * We have raced with bandwidth becoming available, and if we
		 * actually throttled the timer might not unthrottle us for an
		 * entire period. We additionally needed to make sure that any
		 * subsequent check_cfs_rq_runtime calls agree not to throttle
		 * us, as we may commit to do cfs put_prev+pick_next, so we ask
		 * for 1ns of runtime rather than just check cfs_b.
		 */
		dequeue = 0;
	} else {
		list_add_tail_rcu(&cfs_rq->throttled_list,
				  &cfs_b->throttled_cfs_rq);
	}
	raw_spin_unlock(&cfs_b->lock);

	if (!dequeue)
		return false;  /* Throttle no longer required. */

	se = cfs_rq->tg->se[cpu_of(rq_of(cfs_rq))];

	/* freeze hierarchy runnable averages while throttled */
	rcu_read_lock();
	walk_tg_tree_from(cfs_rq->tg, tg_throttle_down, tg_nop, (void *)rq);
	rcu_read_unlock();

	queued_delta = cfs_rq->h_nr_queued;
	runnable_delta = cfs_rq->h_nr_runnable;
	idle_delta = cfs_rq->h_nr_idle;
	for_each_sched_entity(se) {
		struct cfs_rq *qcfs_rq = cfs_rq_of(se);
		int flags;

		/* throttled entity or throttle-on-deactivate */
		if (!se->on_rq)
			goto done;

		/*
		 * Abuse SPECIAL to avoid delayed dequeue in this instance.
		 * This avoids teaching dequeue_entities() about throttled
		 * entities and keeps things relatively simple.
		 */
		flags = DEQUEUE_SLEEP | DEQUEUE_SPECIAL;
		if (se->sched_delayed)
			flags |= DEQUEUE_DELAYED;
		dequeue_entity(qcfs_rq, se, flags);

		if (cfs_rq_is_idle(group_cfs_rq(se)))
			idle_delta = cfs_rq->h_nr_queued;

		qcfs_rq->h_nr_queued -= queued_delta;
		qcfs_rq->h_nr_runnable -= runnable_delta;
		qcfs_rq->h_nr_idle -= idle_delta;

		if (qcfs_rq->load.weight) {
			/* Avoid re-evaluating load for this entity: */
			se = parent_entity(se);
			break;
		}
	}

	for_each_sched_entity(se) {
		struct cfs_rq *qcfs_rq = cfs_rq_of(se);
		/* throttled entity or throttle-on-deactivate */
		if (!se->on_rq)
			goto done;

		update_load_avg(qcfs_rq, se, 0);
		se_update_runnable(se);

		if (cfs_rq_is_idle(group_cfs_rq(se)))
			idle_delta = cfs_rq->h_nr_queued;

		qcfs_rq->h_nr_queued -= queued_delta;
		qcfs_rq->h_nr_runnable -= runnable_delta;
		qcfs_rq->h_nr_idle -= idle_delta;
	}

	/* At this point se is NULL and we are at root level*/
	sub_nr_running(rq, queued_delta);

	/* Stop the fair server if throttling resulted in no runnable tasks */
	if (rq_h_nr_queued && !rq->cfs.h_nr_queued)
		dl_server_stop(&rq->fair_server);
done:
	/*
	 * Note: distribution will already see us throttled via the
	 * throttled-list.  rq->lock protects completion.
	 */
	cfs_rq->throttled = 1;
	SCHED_WARN_ON(cfs_rq->throttled_clock);
	if (cfs_rq->nr_queued)
		cfs_rq->throttled_clock = rq_clock(rq);
	return true;
}

void unthrottle_cfs_rq(struct cfs_rq *cfs_rq)
{
	struct rq *rq = rq_of(cfs_rq);
	struct cfs_bandwidth *cfs_b = tg_cfs_bandwidth(cfs_rq->tg);
	struct sched_entity *se;
	long queued_delta, runnable_delta, idle_delta;
	long rq_h_nr_queued = rq->cfs.h_nr_queued;

	se = cfs_rq->tg->se[cpu_of(rq)];

	cfs_rq->throttled = 0;

	update_rq_clock(rq);

	raw_spin_lock(&cfs_b->lock);
	if (cfs_rq->throttled_clock) {
		cfs_b->throttled_time += rq_clock(rq) - cfs_rq->throttled_clock;
		cfs_rq->throttled_clock = 0;
	}
	list_del_rcu(&cfs_rq->throttled_list);
	raw_spin_unlock(&cfs_b->lock);

	/* update hierarchical throttle state */
	walk_tg_tree_from(cfs_rq->tg, tg_nop, tg_unthrottle_up, (void *)rq);

	if (!cfs_rq->load.weight) {
		if (!cfs_rq->on_list)
			return;
		/*
		 * Nothing to run but something to decay (on_list)?
		 * Complete the branch.
		 */
		for_each_sched_entity(se) {
			if (list_add_leaf_cfs_rq(cfs_rq_of(se)))
				break;
		}
		goto unthrottle_throttle;
	}

	queued_delta = cfs_rq->h_nr_queued;
	runnable_delta = cfs_rq->h_nr_runnable;
	idle_delta = cfs_rq->h_nr_idle;
	for_each_sched_entity(se) {
		struct cfs_rq *qcfs_rq = cfs_rq_of(se);

		/* Handle any unfinished DELAY_DEQUEUE business first. */
		if (se->sched_delayed) {
			int flags = DEQUEUE_SLEEP | DEQUEUE_DELAYED;

			dequeue_entity(qcfs_rq, se, flags);
		} else if (se->on_rq)
			break;
		enqueue_entity(qcfs_rq, se, ENQUEUE_WAKEUP);

		if (cfs_rq_is_idle(group_cfs_rq(se)))
			idle_delta = cfs_rq->h_nr_queued;

		qcfs_rq->h_nr_queued += queued_delta;
		qcfs_rq->h_nr_runnable += runnable_delta;
		qcfs_rq->h_nr_idle += idle_delta;

		/* end evaluation on encountering a throttled cfs_rq */
		if (cfs_rq_throttled(qcfs_rq))
			goto unthrottle_throttle;
	}

	for_each_sched_entity(se) {
		struct cfs_rq *qcfs_rq = cfs_rq_of(se);

		update_load_avg(qcfs_rq, se, UPDATE_TG);
		se_update_runnable(se);

		if (cfs_rq_is_idle(group_cfs_rq(se)))
			idle_delta = cfs_rq->h_nr_queued;

		qcfs_rq->h_nr_queued += queued_delta;
		qcfs_rq->h_nr_runnable += runnable_delta;
		qcfs_rq->h_nr_idle += idle_delta;

		/* end evaluation on encountering a throttled cfs_rq */
		if (cfs_rq_throttled(qcfs_rq))
			goto unthrottle_throttle;
	}

	/* Start the fair server if un-throttling resulted in new runnable tasks */
	if (!rq_h_nr_queued && rq->cfs.h_nr_queued)
		dl_server_start(&rq->fair_server);

	/* At this point se is NULL and we are at root level*/
	add_nr_running(rq, queued_delta);

unthrottle_throttle:
	assert_list_leaf_cfs_rq(rq);

	/* Determine whether we need to wake up potentially idle CPU: */
	if (rq->curr == rq->idle && rq->cfs.nr_queued)
		resched_curr(rq);
}

#ifdef CONFIG_SMP
static void __cfsb_csd_unthrottle(void *arg)
{
	struct cfs_rq *cursor, *tmp;
	struct rq *rq = arg;
	struct rq_flags rf;

	rq_lock(rq, &rf);

	/*
	 * Iterating over the list can trigger several call to
	 * update_rq_clock() in unthrottle_cfs_rq().
	 * Do it once and skip the potential next ones.
	 */
	update_rq_clock(rq);
	rq_clock_start_loop_update(rq);

	/*
	 * Since we hold rq lock we're safe from concurrent manipulation of
	 * the CSD list. However, this RCU critical section annotates the
	 * fact that we pair with sched_free_group_rcu(), so that we cannot
	 * race with group being freed in the window between removing it
	 * from the list and advancing to the next entry in the list.
	 */
	rcu_read_lock();

	list_for_each_entry_safe(cursor, tmp, &rq->cfsb_csd_list,
				 throttled_csd_list) {
		list_del_init(&cursor->throttled_csd_list);

		if (cfs_rq_throttled(cursor))
			unthrottle_cfs_rq(cursor);
	}

	rcu_read_unlock();

	rq_clock_stop_loop_update(rq);
	rq_unlock(rq, &rf);
}

static inline void __unthrottle_cfs_rq_async(struct cfs_rq *cfs_rq)
{
	struct rq *rq = rq_of(cfs_rq);
	bool first;

	if (rq == this_rq()) {
		unthrottle_cfs_rq(cfs_rq);
		return;
	}

	/* Already enqueued */
	if (SCHED_WARN_ON(!list_empty(&cfs_rq->throttled_csd_list)))
		return;

	first = list_empty(&rq->cfsb_csd_list);
	list_add_tail(&cfs_rq->throttled_csd_list, &rq->cfsb_csd_list);
	if (first)
		smp_call_function_single_async(cpu_of(rq), &rq->cfsb_csd);
}
#else
static inline void __unthrottle_cfs_rq_async(struct cfs_rq *cfs_rq)
{
	unthrottle_cfs_rq(cfs_rq);
}
#endif

static void unthrottle_cfs_rq_async(struct cfs_rq *cfs_rq)
{
	lockdep_assert_rq_held(rq_of(cfs_rq));

	if (SCHED_WARN_ON(!cfs_rq_throttled(cfs_rq) ||
	    cfs_rq->runtime_remaining <= 0))
		return;

	__unthrottle_cfs_rq_async(cfs_rq);
}

static bool distribute_cfs_runtime(struct cfs_bandwidth *cfs_b)
{
	int this_cpu = smp_processor_id();
	u64 runtime, remaining = 1;
	bool throttled = false;
	struct cfs_rq *cfs_rq, *tmp;
	struct rq_flags rf;
	struct rq *rq;
	LIST_HEAD(local_unthrottle);

	rcu_read_lock();
	list_for_each_entry_rcu(cfs_rq, &cfs_b->throttled_cfs_rq,
				throttled_list) {
		rq = rq_of(cfs_rq);

		if (!remaining) {
			throttled = true;
			break;
		}

		rq_lock_irqsave(rq, &rf);
		if (!cfs_rq_throttled(cfs_rq))
			goto next;

		/* Already queued for async unthrottle */
		if (!list_empty(&cfs_rq->throttled_csd_list))
			goto next;

		/* By the above checks, this should never be true */
		SCHED_WARN_ON(cfs_rq->runtime_remaining > 0);

		raw_spin_lock(&cfs_b->lock);
		runtime = -cfs_rq->runtime_remaining + 1;
		if (runtime > cfs_b->runtime)
			runtime = cfs_b->runtime;
		cfs_b->runtime -= runtime;
		remaining = cfs_b->runtime;
		raw_spin_unlock(&cfs_b->lock);

		cfs_rq->runtime_remaining += runtime;

		/* we check whether we're throttled above */
		if (cfs_rq->runtime_remaining > 0) {
			if (cpu_of(rq) != this_cpu) {
				unthrottle_cfs_rq_async(cfs_rq);
			} else {
				/*
				 * We currently only expect to be unthrottling
				 * a single cfs_rq locally.
				 */
				SCHED_WARN_ON(!list_empty(&local_unthrottle));
				list_add_tail(&cfs_rq->throttled_csd_list,
					      &local_unthrottle);
			}
		} else {
			throttled = true;
		}

next:
		rq_unlock_irqrestore(rq, &rf);
	}

	list_for_each_entry_safe(cfs_rq, tmp, &local_unthrottle,
				 throttled_csd_list) {
		struct rq *rq = rq_of(cfs_rq);

		rq_lock_irqsave(rq, &rf);

		list_del_init(&cfs_rq->throttled_csd_list);

		if (cfs_rq_throttled(cfs_rq))
			unthrottle_cfs_rq(cfs_rq);

		rq_unlock_irqrestore(rq, &rf);
	}
	SCHED_WARN_ON(!list_empty(&local_unthrottle));

	rcu_read_unlock();

	return throttled;
}

/*
 * Responsible for refilling a task_group's bandwidth and unthrottling its
 * cfs_rqs as appropriate. If there has been no activity within the last
 * period the timer is deactivated until scheduling resumes; cfs_b->idle is
 * used to track this state.
 */
static int do_sched_cfs_period_timer(struct cfs_bandwidth *cfs_b, int overrun, unsigned long flags)
{
	int throttled;

	/* no need to continue the timer with no bandwidth constraint */
	if (cfs_b->quota == RUNTIME_INF)
		goto out_deactivate;

	throttled = !list_empty(&cfs_b->throttled_cfs_rq);
	cfs_b->nr_periods += overrun;

	/* Refill extra burst quota even if cfs_b->idle */
	__refill_cfs_bandwidth_runtime(cfs_b);

	/*
	 * idle depends on !throttled (for the case of a large deficit), and if
	 * we're going inactive then everything else can be deferred
	 */
	if (cfs_b->idle && !throttled)
		goto out_deactivate;

	if (!throttled) {
		/* mark as potentially idle for the upcoming period */
		cfs_b->idle = 1;
		return 0;
	}

	/* account preceding periods in which throttling occurred */
	cfs_b->nr_throttled += overrun;

	/*
	 * This check is repeated as we release cfs_b->lock while we unthrottle.
	 */
	while (throttled && cfs_b->runtime > 0) {
		raw_spin_unlock_irqrestore(&cfs_b->lock, flags);
		/* we can't nest cfs_b->lock while distributing bandwidth */
		throttled = distribute_cfs_runtime(cfs_b);
		raw_spin_lock_irqsave(&cfs_b->lock, flags);
	}

	/*
	 * While we are ensured activity in the period following an
	 * unthrottle, this also covers the case in which the new bandwidth is
	 * insufficient to cover the existing bandwidth deficit.  (Forcing the
	 * timer to remain active while there are any throttled entities.)
	 */
	cfs_b->idle = 0;

	return 0;

out_deactivate:
	return 1;
}

/* a cfs_rq won't donate quota below this amount */
static const u64 min_cfs_rq_runtime = 1 * NSEC_PER_MSEC;
/* minimum remaining period time to redistribute slack quota */
static const u64 min_bandwidth_expiration = 2 * NSEC_PER_MSEC;
/* how long we wait to gather additional slack before distributing */
static const u64 cfs_bandwidth_slack_period = 5 * NSEC_PER_MSEC;

/*
 * Are we near the end of the current quota period?
 *
 * Requires cfs_b->lock for hrtimer_expires_remaining to be safe against the
 * hrtimer base being cleared by hrtimer_start. In the case of
 * migrate_hrtimers, base is never cleared, so we are fine.
 */
static int runtime_refresh_within(struct cfs_bandwidth *cfs_b, u64 min_expire)
{
	struct hrtimer *refresh_timer = &cfs_b->period_timer;
	s64 remaining;

	/* if the call-back is running a quota refresh is already occurring */
	if (hrtimer_callback_running(refresh_timer))
		return 1;

	/* is a quota refresh about to occur? */
	remaining = ktime_to_ns(hrtimer_expires_remaining(refresh_timer));
	if (remaining < (s64)min_expire)
		return 1;

	return 0;
}

static void start_cfs_slack_bandwidth(struct cfs_bandwidth *cfs_b)
{
	u64 min_left = cfs_bandwidth_slack_period + min_bandwidth_expiration;

	/* if there's a quota refresh soon don't bother with slack */
	if (runtime_refresh_within(cfs_b, min_left))
		return;

	/* don't push forwards an existing deferred unthrottle */
	if (cfs_b->slack_started)
		return;
	cfs_b->slack_started = true;

	hrtimer_start(&cfs_b->slack_timer,
			ns_to_ktime(cfs_bandwidth_slack_period),
			HRTIMER_MODE_REL);
}

/* we know any runtime found here is valid as update_curr() precedes return */
static void __return_cfs_rq_runtime(struct cfs_rq *cfs_rq)
{
	struct cfs_bandwidth *cfs_b = tg_cfs_bandwidth(cfs_rq->tg);
	s64 slack_runtime = cfs_rq->runtime_remaining - min_cfs_rq_runtime;

	if (slack_runtime <= 0)
		return;

	raw_spin_lock(&cfs_b->lock);
	if (cfs_b->quota != RUNTIME_INF) {
		cfs_b->runtime += slack_runtime;

		/* we are under rq->lock, defer unthrottling using a timer */
		if (cfs_b->runtime > sched_cfs_bandwidth_slice() &&
		    !list_empty(&cfs_b->throttled_cfs_rq))
			start_cfs_slack_bandwidth(cfs_b);
	}
	raw_spin_unlock(&cfs_b->lock);

	/* even if it's not valid for return we don't want to try again */
	cfs_rq->runtime_remaining -= slack_runtime;
}

static __always_inline void return_cfs_rq_runtime(struct cfs_rq *cfs_rq)
{
	if (!cfs_bandwidth_used())
		return;

	if (!cfs_rq->runtime_enabled || cfs_rq->nr_queued)
		return;

	__return_cfs_rq_runtime(cfs_rq);
}

/*
 * This is done with a timer (instead of inline with bandwidth return) since
 * it's necessary to juggle rq->locks to unthrottle their respective cfs_rqs.
 */
static void do_sched_cfs_slack_timer(struct cfs_bandwidth *cfs_b)
{
	u64 runtime = 0, slice = sched_cfs_bandwidth_slice();
	unsigned long flags;

	/* confirm we're still not at a refresh boundary */
	raw_spin_lock_irqsave(&cfs_b->lock, flags);
	cfs_b->slack_started = false;

	if (runtime_refresh_within(cfs_b, min_bandwidth_expiration)) {
		raw_spin_unlock_irqrestore(&cfs_b->lock, flags);
		return;
	}

	if (cfs_b->quota != RUNTIME_INF && cfs_b->runtime > slice)
		runtime = cfs_b->runtime;

	raw_spin_unlock_irqrestore(&cfs_b->lock, flags);

	if (!runtime)
		return;

	distribute_cfs_runtime(cfs_b);
}

/*
 * When a group wakes up we want to make sure that its quota is not already
 * expired/exceeded, otherwise it may be allowed to steal additional ticks of
 * runtime as update_curr() throttling can not trigger until it's on-rq.
 */
static void check_enqueue_throttle(struct cfs_rq *cfs_rq)
{
	if (!cfs_bandwidth_used())
		return;

	/* an active group must be handled by the update_curr()->put() path */
	if (!cfs_rq->runtime_enabled || cfs_rq->curr)
		return;

	/* ensure the group is not already throttled */
	if (cfs_rq_throttled(cfs_rq))
		return;

	/* update runtime allocation */
	account_cfs_rq_runtime(cfs_rq, 0);
	if (cfs_rq->runtime_remaining <= 0)
		throttle_cfs_rq(cfs_rq);
}

static void sync_throttle(struct task_group *tg, int cpu)
{
	struct cfs_rq *pcfs_rq, *cfs_rq;

	if (!cfs_bandwidth_used())
		return;

	if (!tg->parent)
		return;

	cfs_rq = tg->cfs_rq[cpu];
	pcfs_rq = tg->parent->cfs_rq[cpu];

	cfs_rq->throttle_count = pcfs_rq->throttle_count;
	cfs_rq->throttled_clock_pelt = rq_clock_pelt(cpu_rq(cpu));
}

/* conditionally throttle active cfs_rq's from put_prev_entity() */
static bool check_cfs_rq_runtime(struct cfs_rq *cfs_rq)
{
	if (!cfs_bandwidth_used())
		return false;

	if (likely(!cfs_rq->runtime_enabled || cfs_rq->runtime_remaining > 0))
		return false;

	/*
	 * it's possible for a throttled entity to be forced into a running
	 * state (e.g. set_curr_task), in this case we're finished.
	 */
	if (cfs_rq_throttled(cfs_rq))
		return true;

	return throttle_cfs_rq(cfs_rq);
}

static enum hrtimer_restart sched_cfs_slack_timer(struct hrtimer *timer)
{
	struct cfs_bandwidth *cfs_b =
		container_of(timer, struct cfs_bandwidth, slack_timer);

	do_sched_cfs_slack_timer(cfs_b);

	return HRTIMER_NORESTART;
}

extern const u64 max_cfs_quota_period;

static enum hrtimer_restart sched_cfs_period_timer(struct hrtimer *timer)
{
	struct cfs_bandwidth *cfs_b =
		container_of(timer, struct cfs_bandwidth, period_timer);
	unsigned long flags;
	int overrun;
	int idle = 0;
	int count = 0;

	raw_spin_lock_irqsave(&cfs_b->lock, flags);
	for (;;) {
		overrun = hrtimer_forward_now(timer, cfs_b->period);
		if (!overrun)
			break;

		idle = do_sched_cfs_period_timer(cfs_b, overrun, flags);

		if (++count > 3) {
			u64 new, old = ktime_to_ns(cfs_b->period);

			/*
			 * Grow period by a factor of 2 to avoid losing precision.
			 * Precision loss in the quota/period ratio can cause __cfs_schedulable
			 * to fail.
			 */
			new = old * 2;
			if (new < max_cfs_quota_period) {
				cfs_b->period = ns_to_ktime(new);
				cfs_b->quota *= 2;
				cfs_b->burst *= 2;

				pr_warn_ratelimited(
	"cfs_period_timer[cpu%d]: period too short, scaling up (new cfs_period_us = %lld, cfs_quota_us = %lld)\n",
					smp_processor_id(),
					div_u64(new, NSEC_PER_USEC),
					div_u64(cfs_b->quota, NSEC_PER_USEC));
			} else {
				pr_warn_ratelimited(
	"cfs_period_timer[cpu%d]: period too short, but cannot scale up without losing precision (cfs_period_us = %lld, cfs_quota_us = %lld)\n",
					smp_processor_id(),
					div_u64(old, NSEC_PER_USEC),
					div_u64(cfs_b->quota, NSEC_PER_USEC));
			}

			/* reset count so we don't come right back in here */
			count = 0;
		}
	}
	if (idle)
		cfs_b->period_active = 0;
	raw_spin_unlock_irqrestore(&cfs_b->lock, flags);

	return idle ? HRTIMER_NORESTART : HRTIMER_RESTART;
}

void init_cfs_bandwidth(struct cfs_bandwidth *cfs_b, struct cfs_bandwidth *parent)
{
	raw_spin_lock_init(&cfs_b->lock);
	cfs_b->runtime = 0;
	cfs_b->quota = RUNTIME_INF;
	cfs_b->period = ns_to_ktime(default_cfs_period());
	cfs_b->burst = 0;
	cfs_b->hierarchical_quota = parent ? parent->hierarchical_quota : RUNTIME_INF;

	INIT_LIST_HEAD(&cfs_b->throttled_cfs_rq);
	hrtimer_init(&cfs_b->period_timer, CLOCK_MONOTONIC, HRTIMER_MODE_ABS_PINNED);
	cfs_b->period_timer.function = sched_cfs_period_timer;

	/* Add a random offset so that timers interleave */
	hrtimer_set_expires(&cfs_b->period_timer,
			    get_random_u32_below(cfs_b->period));
	hrtimer_init(&cfs_b->slack_timer, CLOCK_MONOTONIC, HRTIMER_MODE_REL);
	cfs_b->slack_timer.function = sched_cfs_slack_timer;
	cfs_b->slack_started = false;
}

static void init_cfs_rq_runtime(struct cfs_rq *cfs_rq)
{
	cfs_rq->runtime_enabled = 0;
	INIT_LIST_HEAD(&cfs_rq->throttled_list);
	INIT_LIST_HEAD(&cfs_rq->throttled_csd_list);
}

void start_cfs_bandwidth(struct cfs_bandwidth *cfs_b)
{
	lockdep_assert_held(&cfs_b->lock);

	if (cfs_b->period_active)
		return;

	cfs_b->period_active = 1;
	hrtimer_forward_now(&cfs_b->period_timer, cfs_b->period);
	hrtimer_start_expires(&cfs_b->period_timer, HRTIMER_MODE_ABS_PINNED);
}

static void destroy_cfs_bandwidth(struct cfs_bandwidth *cfs_b)
{
	int __maybe_unused i;

	/* init_cfs_bandwidth() was not called */
	if (!cfs_b->throttled_cfs_rq.next)
		return;

	hrtimer_cancel(&cfs_b->period_timer);
	hrtimer_cancel(&cfs_b->slack_timer);

	/*
	 * It is possible that we still have some cfs_rq's pending on a CSD
	 * list, though this race is very rare. In order for this to occur, we
	 * must have raced with the last task leaving the group while there
	 * exist throttled cfs_rq(s), and the period_timer must have queued the
	 * CSD item but the remote cpu has not yet processed it. To handle this,
	 * we can simply flush all pending CSD work inline here. We're
	 * guaranteed at this point that no additional cfs_rq of this group can
	 * join a CSD list.
	 */
#ifdef CONFIG_SMP
	for_each_possible_cpu(i) {
		struct rq *rq = cpu_rq(i);
		unsigned long flags;

		if (list_empty(&rq->cfsb_csd_list))
			continue;

		local_irq_save(flags);
		__cfsb_csd_unthrottle(rq);
		local_irq_restore(flags);
	}
#endif
}

/*
 * Both these CPU hotplug callbacks race against unregister_fair_sched_group()
 *
 * The race is harmless, since modifying bandwidth settings of unhooked group
 * bits doesn't do much.
 */

/* cpu online callback */
static void __maybe_unused update_runtime_enabled(struct rq *rq)
{
	struct task_group *tg;

	lockdep_assert_rq_held(rq);

	rcu_read_lock();
	list_for_each_entry_rcu(tg, &task_groups, list) {
		struct cfs_bandwidth *cfs_b = &tg->cfs_bandwidth;
		struct cfs_rq *cfs_rq = tg->cfs_rq[cpu_of(rq)];

		raw_spin_lock(&cfs_b->lock);
		cfs_rq->runtime_enabled = cfs_b->quota != RUNTIME_INF;
		raw_spin_unlock(&cfs_b->lock);
	}
	rcu_read_unlock();
}

/* cpu offline callback */
static void __maybe_unused unthrottle_offline_cfs_rqs(struct rq *rq)
{
	struct task_group *tg;

	lockdep_assert_rq_held(rq);

	// Do not unthrottle for an active CPU
	if (cpumask_test_cpu(cpu_of(rq), cpu_active_mask))
		return;

	/*
	 * The rq clock has already been updated in the
	 * set_rq_offline(), so we should skip updating
	 * the rq clock again in unthrottle_cfs_rq().
	 */
	rq_clock_start_loop_update(rq);

	rcu_read_lock();
	list_for_each_entry_rcu(tg, &task_groups, list) {
		struct cfs_rq *cfs_rq = tg->cfs_rq[cpu_of(rq)];

		if (!cfs_rq->runtime_enabled)
			continue;

		/*
		 * Offline rq is schedulable till CPU is completely disabled
		 * in take_cpu_down(), so we prevent new cfs throttling here.
		 */
		cfs_rq->runtime_enabled = 0;

		if (!cfs_rq_throttled(cfs_rq))
			continue;

		/*
		 * clock_task is not advancing so we just need to make sure
		 * there's some valid quota amount
		 */
		cfs_rq->runtime_remaining = 1;
		unthrottle_cfs_rq(cfs_rq);
	}
	rcu_read_unlock();

	rq_clock_stop_loop_update(rq);
}

bool cfs_task_bw_constrained(struct task_struct *p)
{
	struct cfs_rq *cfs_rq = task_cfs_rq(p);

	if (!cfs_bandwidth_used())
		return false;

	if (cfs_rq->runtime_enabled ||
	    tg_cfs_bandwidth(cfs_rq->tg)->hierarchical_quota != RUNTIME_INF)
		return true;

	return false;
}

#ifdef CONFIG_NO_HZ_FULL
/* called from pick_next_task_fair() */
static void sched_fair_update_stop_tick(struct rq *rq, struct task_struct *p)
{
	int cpu = cpu_of(rq);

	if (!cfs_bandwidth_used())
		return;

	if (!tick_nohz_full_cpu(cpu))
		return;

	if (rq->nr_running != 1)
		return;

	/*
	 *  We know there is only one task runnable and we've just picked it. The
	 *  normal enqueue path will have cleared TICK_DEP_BIT_SCHED if we will
	 *  be otherwise able to stop the tick. Just need to check if we are using
	 *  bandwidth control.
	 */
	if (cfs_task_bw_constrained(p))
		tick_nohz_dep_set_cpu(cpu, TICK_DEP_BIT_SCHED);
}
#endif

#else /* CONFIG_CFS_BANDWIDTH */

static void account_cfs_rq_runtime(struct cfs_rq *cfs_rq, u64 delta_exec) {}
static bool check_cfs_rq_runtime(struct cfs_rq *cfs_rq) { return false; }
static void check_enqueue_throttle(struct cfs_rq *cfs_rq) {}
static inline void sync_throttle(struct task_group *tg, int cpu) {}
static __always_inline void return_cfs_rq_runtime(struct cfs_rq *cfs_rq) {}

static inline int cfs_rq_throttled(struct cfs_rq *cfs_rq)
{
	return 0;
}

static inline int throttled_hierarchy(struct cfs_rq *cfs_rq)
{
	return 0;
}

static inline int throttled_lb_pair(struct task_group *tg,
				    int src_cpu, int dest_cpu)
{
	return 0;
}

#ifdef CONFIG_FAIR_GROUP_SCHED
void init_cfs_bandwidth(struct cfs_bandwidth *cfs_b, struct cfs_bandwidth *parent) {}
static void init_cfs_rq_runtime(struct cfs_rq *cfs_rq) {}
#endif

static inline struct cfs_bandwidth *tg_cfs_bandwidth(struct task_group *tg)
{
	return NULL;
}
static inline void destroy_cfs_bandwidth(struct cfs_bandwidth *cfs_b) {}
static inline void update_runtime_enabled(struct rq *rq) {}
static inline void unthrottle_offline_cfs_rqs(struct rq *rq) {}
#ifdef CONFIG_CGROUP_SCHED
bool cfs_task_bw_constrained(struct task_struct *p)
{
	return false;
}
#endif
#endif /* CONFIG_CFS_BANDWIDTH */

#if !defined(CONFIG_CFS_BANDWIDTH) || !defined(CONFIG_NO_HZ_FULL)
static inline void sched_fair_update_stop_tick(struct rq *rq, struct task_struct *p) {}
#endif

/**************************************************
 * CFS operations on tasks:
 */

#ifdef CONFIG_SCHED_HRTICK
static void hrtick_start_fair(struct rq *rq, struct task_struct *p)
{
	struct sched_entity *se = &p->se;

	SCHED_WARN_ON(task_rq(p) != rq);

	if (rq->cfs.h_nr_queued > 1) {
		u64 ran = se->sum_exec_runtime - se->prev_sum_exec_runtime;
		u64 slice = se->slice;
		s64 delta = slice - ran;

		if (delta < 0) {
			if (task_current_donor(rq, p))
				resched_curr(rq);
			return;
		}
		hrtick_start(rq, delta);
	}
}

/*
 * called from enqueue/dequeue and updates the hrtick when the
 * current task is from our class and nr_running is low enough
 * to matter.
 */
static void hrtick_update(struct rq *rq)
{
	struct task_struct *donor = rq->donor;

	if (!hrtick_enabled_fair(rq) || donor->sched_class != &fair_sched_class)
		return;

	hrtick_start_fair(rq, donor);
}
#else /* !CONFIG_SCHED_HRTICK */
static inline void
hrtick_start_fair(struct rq *rq, struct task_struct *p)
{
}

static inline void hrtick_update(struct rq *rq)
{
}
#endif

#ifdef CONFIG_SMP
static inline bool cpu_overutilized(int cpu)
{
	unsigned long  rq_util_min, rq_util_max;

	if (!sched_energy_enabled())
		return false;

	rq_util_min = uclamp_rq_get(cpu_rq(cpu), UCLAMP_MIN);
	rq_util_max = uclamp_rq_get(cpu_rq(cpu), UCLAMP_MAX);

	/* Return true only if the utilization doesn't fit CPU's capacity */
	return !util_fits_cpu(cpu_util_cfs(cpu), rq_util_min, rq_util_max, cpu);
}

/*
 * overutilized value make sense only if EAS is enabled
 */
static inline bool is_rd_overutilized(struct root_domain *rd)
{
	return !sched_energy_enabled() || READ_ONCE(rd->overutilized);
}

static inline void set_rd_overutilized(struct root_domain *rd, bool flag)
{
	if (!sched_energy_enabled())
		return;

	WRITE_ONCE(rd->overutilized, flag);
	trace_sched_overutilized_tp(rd, flag);
}

static inline void check_update_overutilized_status(struct rq *rq)
{
	/*
	 * overutilized field is used for load balancing decisions only
	 * if energy aware scheduler is being used
	 */

	if (!is_rd_overutilized(rq->rd) && cpu_overutilized(rq->cpu))
		set_rd_overutilized(rq->rd, 1);
}
#else
static inline void check_update_overutilized_status(struct rq *rq) { }
#endif

/* Runqueue only has SCHED_IDLE tasks enqueued */
static int sched_idle_rq(struct rq *rq)
{
	return unlikely(rq->nr_running == rq->cfs.h_nr_idle &&
			rq->nr_running);
}

#ifdef CONFIG_SMP
static int sched_idle_cpu(int cpu)
{
	return sched_idle_rq(cpu_rq(cpu));
}
#endif

static void
requeue_delayed_entity(struct sched_entity *se)
{
	struct cfs_rq *cfs_rq = cfs_rq_of(se);

	/*
	 * se->sched_delayed should imply: se->on_rq == 1.
	 * Because a delayed entity is one that is still on
	 * the runqueue competing until elegibility.
	 */
	SCHED_WARN_ON(!se->sched_delayed);
	SCHED_WARN_ON(!se->on_rq);

	if (sched_feat(DELAY_ZERO)) {
		update_entity_lag(cfs_rq, se);
		if (se->vlag > 0) {
			cfs_rq->nr_queued--;
			if (se != cfs_rq->curr)
				__dequeue_entity(cfs_rq, se);
			se->vlag = 0;
			place_entity(cfs_rq, se, 0);
			if (se != cfs_rq->curr)
				__enqueue_entity(cfs_rq, se);
			cfs_rq->nr_queued++;
		}
	}

	update_load_avg(cfs_rq, se, 0);
	clear_delayed(se);
}

/*
 * The enqueue_task method is called before nr_running is
 * increased. Here we update the fair scheduling stats and
 * then put the task into the rbtree:
 */
static void
enqueue_task_fair(struct rq *rq, struct task_struct *p, int flags)
{
	struct cfs_rq *cfs_rq;
	struct sched_entity *se = &p->se;
	int h_nr_idle = task_has_idle_policy(p);
	int h_nr_runnable = 1;
	int task_new = !(flags & ENQUEUE_WAKEUP);
	int rq_h_nr_queued = rq->cfs.h_nr_queued;
	u64 slice = 0;

	/*
	 * The code below (indirectly) updates schedutil which looks at
	 * the cfs_rq utilization to select a frequency.
	 * Let's add the task's estimated utilization to the cfs_rq's
	 * estimated utilization, before we update schedutil.
	 */
	if (!(p->se.sched_delayed && (task_on_rq_migrating(p) || (flags & ENQUEUE_RESTORE))))
		util_est_enqueue(&rq->cfs, p);

	if (flags & ENQUEUE_DELAYED) {
		requeue_delayed_entity(se);
		return;
	}

	/*
	 * If in_iowait is set, the code below may not trigger any cpufreq
	 * utilization updates, so do it here explicitly with the IOWAIT flag
	 * passed.
	 */
	if (p->in_iowait)
		cpufreq_update_util(rq, SCHED_CPUFREQ_IOWAIT);

	if (task_new && se->sched_delayed)
		h_nr_runnable = 0;

	for_each_sched_entity(se) {
		if (se->on_rq) {
			if (se->sched_delayed)
				requeue_delayed_entity(se);
			break;
		}
		cfs_rq = cfs_rq_of(se);

		/*
		 * Basically set the slice of group entries to the min_slice of
		 * their respective cfs_rq. This ensures the group can service
		 * its entities in the desired time-frame.
		 */
		if (slice) {
			se->slice = slice;
			se->custom_slice = 1;
		}
		enqueue_entity(cfs_rq, se, flags);
		slice = cfs_rq_min_slice(cfs_rq);

		cfs_rq->h_nr_runnable += h_nr_runnable;
		cfs_rq->h_nr_queued++;
		cfs_rq->h_nr_idle += h_nr_idle;

		if (cfs_rq_is_idle(cfs_rq))
			h_nr_idle = 1;

		/* end evaluation on encountering a throttled cfs_rq */
		if (cfs_rq_throttled(cfs_rq))
			goto enqueue_throttle;

		flags = ENQUEUE_WAKEUP;
	}

	for_each_sched_entity(se) {
		cfs_rq = cfs_rq_of(se);

		update_load_avg(cfs_rq, se, UPDATE_TG);
		se_update_runnable(se);
		update_cfs_group(se);

		se->slice = slice;
		if (se != cfs_rq->curr)
			min_vruntime_cb_propagate(&se->run_node, NULL);
		slice = cfs_rq_min_slice(cfs_rq);

		cfs_rq->h_nr_runnable += h_nr_runnable;
		cfs_rq->h_nr_queued++;
		cfs_rq->h_nr_idle += h_nr_idle;

		if (cfs_rq_is_idle(cfs_rq))
			h_nr_idle = 1;

		/* end evaluation on encountering a throttled cfs_rq */
		if (cfs_rq_throttled(cfs_rq))
			goto enqueue_throttle;
	}

	if (!rq_h_nr_queued && rq->cfs.h_nr_queued) {
		/* Account for idle runtime */
		if (!rq->nr_running)
			dl_server_update_idle_time(rq, rq->curr);
		dl_server_start(&rq->fair_server);
	}

	/* At this point se is NULL and we are at root level*/
	add_nr_running(rq, 1);

	/*
	 * Since new tasks are assigned an initial util_avg equal to
	 * half of the spare capacity of their CPU, tiny tasks have the
	 * ability to cross the overutilized threshold, which will
	 * result in the load balancer ruining all the task placement
	 * done by EAS. As a way to mitigate that effect, do not account
	 * for the first enqueue operation of new tasks during the
	 * overutilized flag detection.
	 *
	 * A better way of solving this problem would be to wait for
	 * the PELT signals of tasks to converge before taking them
	 * into account, but that is not straightforward to implement,
	 * and the following generally works well enough in practice.
	 */
	if (!task_new)
		check_update_overutilized_status(rq);

enqueue_throttle:
	assert_list_leaf_cfs_rq(rq);

	hrtick_update(rq);
}

static void set_next_buddy(struct sched_entity *se);

/*
 * Basically dequeue_task_fair(), except it can deal with dequeue_entity()
 * failing half-way through and resume the dequeue later.
 *
 * Returns:
 * -1 - dequeue delayed
 *  0 - dequeue throttled
 *  1 - dequeue complete
 */
static int dequeue_entities(struct rq *rq, struct sched_entity *se, int flags)
{
	bool was_sched_idle = sched_idle_rq(rq);
	int rq_h_nr_queued = rq->cfs.h_nr_queued;
	bool task_sleep = flags & DEQUEUE_SLEEP;
	bool task_delayed = flags & DEQUEUE_DELAYED;
	struct task_struct *p = NULL;
	int h_nr_idle = 0;
	int h_nr_queued = 0;
	int h_nr_runnable = 0;
	struct cfs_rq *cfs_rq;
	u64 slice = 0;

	if (entity_is_task(se)) {
		p = task_of(se);
		h_nr_queued = 1;
		h_nr_idle = task_has_idle_policy(p);
		if (task_sleep || task_delayed || !se->sched_delayed)
			h_nr_runnable = 1;
	} else {
		cfs_rq = group_cfs_rq(se);
		slice = cfs_rq_min_slice(cfs_rq);
	}

	for_each_sched_entity(se) {
		cfs_rq = cfs_rq_of(se);

		if (!dequeue_entity(cfs_rq, se, flags)) {
			if (p && &p->se == se)
				return -1;

			break;
		}

		cfs_rq->h_nr_runnable -= h_nr_runnable;
		cfs_rq->h_nr_queued -= h_nr_queued;
		cfs_rq->h_nr_idle -= h_nr_idle;

		if (cfs_rq_is_idle(cfs_rq))
			h_nr_idle = h_nr_queued;

		/* end evaluation on encountering a throttled cfs_rq */
		if (cfs_rq_throttled(cfs_rq))
			return 0;

		/* Don't dequeue parent if it has other entities besides us */
		if (cfs_rq->load.weight) {
			slice = cfs_rq_min_slice(cfs_rq);

			/* Avoid re-evaluating load for this entity: */
			se = parent_entity(se);
			/*
			 * Bias pick_next to pick a task from this cfs_rq, as
			 * p is sleeping when it is within its sched_slice.
			 */
			if (task_sleep && se && !throttled_hierarchy(cfs_rq))
				set_next_buddy(se);
			break;
		}
		flags |= DEQUEUE_SLEEP;
		flags &= ~(DEQUEUE_DELAYED | DEQUEUE_SPECIAL);
	}

	for_each_sched_entity(se) {
		cfs_rq = cfs_rq_of(se);

		update_load_avg(cfs_rq, se, UPDATE_TG);
		se_update_runnable(se);
		update_cfs_group(se);

		se->slice = slice;
		if (se != cfs_rq->curr)
			min_vruntime_cb_propagate(&se->run_node, NULL);
		slice = cfs_rq_min_slice(cfs_rq);

		cfs_rq->h_nr_runnable -= h_nr_runnable;
		cfs_rq->h_nr_queued -= h_nr_queued;
		cfs_rq->h_nr_idle -= h_nr_idle;

		if (cfs_rq_is_idle(cfs_rq))
			h_nr_idle = h_nr_queued;

		/* end evaluation on encountering a throttled cfs_rq */
		if (cfs_rq_throttled(cfs_rq))
			return 0;
	}

	sub_nr_running(rq, h_nr_queued);

	if (rq_h_nr_queued && !rq->cfs.h_nr_queued)
		dl_server_stop(&rq->fair_server);

	/* balance early to pull high priority tasks */
	if (unlikely(!was_sched_idle && sched_idle_rq(rq)))
		rq->next_balance = jiffies;

	if (p && task_delayed) {
		SCHED_WARN_ON(!task_sleep);
		SCHED_WARN_ON(p->on_rq != 1);

		/* Fix-up what dequeue_task_fair() skipped */
		hrtick_update(rq);

		/*
		 * Fix-up what block_task() skipped.
		 *
		 * Must be last, @p might not be valid after this.
		 */
		__block_task(rq, p);
	}

	return 1;
}

/*
 * The dequeue_task method is called before nr_running is
 * decreased. We remove the task from the rbtree and
 * update the fair scheduling stats:
 */
static bool dequeue_task_fair(struct rq *rq, struct task_struct *p, int flags)
{
	if (!(p->se.sched_delayed && (task_on_rq_migrating(p) || (flags & DEQUEUE_SAVE))))
		util_est_dequeue(&rq->cfs, p);

	util_est_update(&rq->cfs, p, flags & DEQUEUE_SLEEP);
	if (dequeue_entities(rq, &p->se, flags) < 0)
		return false;

	/*
	 * Must not reference @p after dequeue_entities(DEQUEUE_DELAYED).
	 */

	hrtick_update(rq);
	return true;
}

#ifdef CONFIG_SMP

/* Working cpumask for: sched_balance_rq(), sched_balance_newidle(). */
static DEFINE_PER_CPU(cpumask_var_t, load_balance_mask);
static DEFINE_PER_CPU(cpumask_var_t, select_rq_mask);
static DEFINE_PER_CPU(cpumask_var_t, should_we_balance_tmpmask);

#ifdef CONFIG_NO_HZ_COMMON

static struct {
	cpumask_var_t idle_cpus_mask;
	atomic_t nr_cpus;
	int has_blocked;		/* Idle CPUS has blocked load */
	int needs_update;		/* Newly idle CPUs need their next_balance collated */
	unsigned long next_balance;     /* in jiffy units */
	unsigned long next_blocked;	/* Next update of blocked load in jiffies */
} nohz ____cacheline_aligned;

#endif /* CONFIG_NO_HZ_COMMON */

static unsigned long cpu_load(struct rq *rq)
{
	return cfs_rq_load_avg(&rq->cfs);
}

/*
 * cpu_load_without - compute CPU load without any contributions from *p
 * @cpu: the CPU which load is requested
 * @p: the task which load should be discounted
 *
 * The load of a CPU is defined by the load of tasks currently enqueued on that
 * CPU as well as tasks which are currently sleeping after an execution on that
 * CPU.
 *
 * This method returns the load of the specified CPU by discounting the load of
 * the specified task, whenever the task is currently contributing to the CPU
 * load.
 */
static unsigned long cpu_load_without(struct rq *rq, struct task_struct *p)
{
	struct cfs_rq *cfs_rq;
	unsigned int load;

	/* Task has no contribution or is new */
	if (cpu_of(rq) != task_cpu(p) || !READ_ONCE(p->se.avg.last_update_time))
		return cpu_load(rq);

	cfs_rq = &rq->cfs;
	load = READ_ONCE(cfs_rq->avg.load_avg);

	/* Discount task's util from CPU's util */
	lsub_positive(&load, task_h_load(p));

	return load;
}

static unsigned long cpu_runnable(struct rq *rq)
{
	return cfs_rq_runnable_avg(&rq->cfs);
}

static unsigned long cpu_runnable_without(struct rq *rq, struct task_struct *p)
{
	struct cfs_rq *cfs_rq;
	unsigned int runnable;

	/* Task has no contribution or is new */
	if (cpu_of(rq) != task_cpu(p) || !READ_ONCE(p->se.avg.last_update_time))
		return cpu_runnable(rq);

	cfs_rq = &rq->cfs;
	runnable = READ_ONCE(cfs_rq->avg.runnable_avg);

	/* Discount task's runnable from CPU's runnable */
	lsub_positive(&runnable, p->se.avg.runnable_avg);

	return runnable;
}

static unsigned long capacity_of(int cpu)
{
	return cpu_rq(cpu)->cpu_capacity;
}

static void record_wakee(struct task_struct *p)
{
	/*
	 * Only decay a single time; tasks that have less then 1 wakeup per
	 * jiffy will not have built up many flips.
	 */
	if (time_after(jiffies, current->wakee_flip_decay_ts + HZ)) {
		current->wakee_flips >>= 1;
		current->wakee_flip_decay_ts = jiffies;
	}

	if (current->last_wakee != p) {
		current->last_wakee = p;
		current->wakee_flips++;
	}
}

/*
 * Detect M:N waker/wakee relationships via a switching-frequency heuristic.
 *
 * A waker of many should wake a different task than the one last awakened
 * at a frequency roughly N times higher than one of its wakees.
 *
 * In order to determine whether we should let the load spread vs consolidating
 * to shared cache, we look for a minimum 'flip' frequency of llc_size in one
 * partner, and a factor of lls_size higher frequency in the other.
 *
 * With both conditions met, we can be relatively sure that the relationship is
 * non-monogamous, with partner count exceeding socket size.
 *
 * Waker/wakee being client/server, worker/dispatcher, interrupt source or
 * whatever is irrelevant, spread criteria is apparent partner count exceeds
 * socket size.
 */
static int wake_wide(struct task_struct *p)
{
	unsigned int master = current->wakee_flips;
	unsigned int slave = p->wakee_flips;
	int factor = __this_cpu_read(sd_llc_size);

	if (master < slave)
		swap(master, slave);
	if (slave < factor || master < slave * factor)
		return 0;
	return 1;
}

/*
 * The purpose of wake_affine() is to quickly determine on which CPU we can run
 * soonest. For the purpose of speed we only consider the waking and previous
 * CPU.
 *
 * wake_affine_idle() - only considers 'now', it check if the waking CPU is
 *			cache-affine and is (or	will be) idle.
 *
 * wake_affine_weight() - considers the weight to reflect the average
 *			  scheduling latency of the CPUs. This seems to work
 *			  for the overloaded case.
 */
static int
wake_affine_idle(int this_cpu, int prev_cpu, int sync)
{
	/*
	 * If this_cpu is idle, it implies the wakeup is from interrupt
	 * context. Only allow the move if cache is shared. Otherwise an
	 * interrupt intensive workload could force all tasks onto one
	 * node depending on the IO topology or IRQ affinity settings.
	 *
	 * If the prev_cpu is idle and cache affine then avoid a migration.
	 * There is no guarantee that the cache hot data from an interrupt
	 * is more important than cache hot data on the prev_cpu and from
	 * a cpufreq perspective, it's better to have higher utilisation
	 * on one CPU.
	 */
	if (available_idle_cpu(this_cpu) && cpus_share_cache(this_cpu, prev_cpu))
		return available_idle_cpu(prev_cpu) ? prev_cpu : this_cpu;

	if (sync && cpu_rq(this_cpu)->nr_running == 1)
		return this_cpu;

	if (available_idle_cpu(prev_cpu))
		return prev_cpu;

	return nr_cpumask_bits;
}

static int
wake_affine_weight(struct sched_domain *sd, struct task_struct *p,
		   int this_cpu, int prev_cpu, int sync)
{
	s64 this_eff_load, prev_eff_load;
	unsigned long task_load;

	this_eff_load = cpu_load(cpu_rq(this_cpu));

	if (sync) {
		unsigned long current_load = task_h_load(current);

		if (current_load > this_eff_load)
			return this_cpu;

		this_eff_load -= current_load;
	}

	task_load = task_h_load(p);

	this_eff_load += task_load;
	if (sched_feat(WA_BIAS))
		this_eff_load *= 100;
	this_eff_load *= capacity_of(prev_cpu);

	prev_eff_load = cpu_load(cpu_rq(prev_cpu));
	prev_eff_load -= task_load;
	if (sched_feat(WA_BIAS))
		prev_eff_load *= 100 + (sd->imbalance_pct - 100) / 2;
	prev_eff_load *= capacity_of(this_cpu);

	/*
	 * If sync, adjust the weight of prev_eff_load such that if
	 * prev_eff == this_eff that select_idle_sibling() will consider
	 * stacking the wakee on top of the waker if no other CPU is
	 * idle.
	 */
	if (sync)
		prev_eff_load += 1;

	return this_eff_load < prev_eff_load ? this_cpu : nr_cpumask_bits;
}

static int wake_affine(struct sched_domain *sd, struct task_struct *p,
		       int this_cpu, int prev_cpu, int sync)
{
	int target = nr_cpumask_bits;

	if (sched_feat(WA_IDLE))
		target = wake_affine_idle(this_cpu, prev_cpu, sync);

	if (sched_feat(WA_WEIGHT) && target == nr_cpumask_bits)
		target = wake_affine_weight(sd, p, this_cpu, prev_cpu, sync);

	schedstat_inc(p->stats.nr_wakeups_affine_attempts);
	if (target != this_cpu)
		return prev_cpu;

	schedstat_inc(sd->ttwu_move_affine);
	schedstat_inc(p->stats.nr_wakeups_affine);
	return target;
}

static struct sched_group *
sched_balance_find_dst_group(struct sched_domain *sd, struct task_struct *p, int this_cpu);

/*
 * sched_balance_find_dst_group_cpu - find the idlest CPU among the CPUs in the group.
 */
static int
sched_balance_find_dst_group_cpu(struct sched_group *group, struct task_struct *p, int this_cpu)
{
	unsigned long load, min_load = ULONG_MAX;
	unsigned int min_exit_latency = UINT_MAX;
	u64 latest_idle_timestamp = 0;
	int least_loaded_cpu = this_cpu;
	int shallowest_idle_cpu = -1;
	int i;

	/* Check if we have any choice: */
	if (group->group_weight == 1)
		return cpumask_first(sched_group_span(group));

	/* Traverse only the allowed CPUs */
	for_each_cpu_and(i, sched_group_span(group), p->cpus_ptr) {
		struct rq *rq = cpu_rq(i);

		if (!sched_core_cookie_match(rq, p))
			continue;

		if (sched_idle_cpu(i))
			return i;

		if (available_idle_cpu(i)) {
			struct cpuidle_state *idle = idle_get_state(rq);
			if (idle && idle->exit_latency < min_exit_latency) {
				/*
				 * We give priority to a CPU whose idle state
				 * has the smallest exit latency irrespective
				 * of any idle timestamp.
				 */
				min_exit_latency = idle->exit_latency;
				latest_idle_timestamp = rq->idle_stamp;
				shallowest_idle_cpu = i;
			} else if ((!idle || idle->exit_latency == min_exit_latency) &&
				   rq->idle_stamp > latest_idle_timestamp) {
				/*
				 * If equal or no active idle state, then
				 * the most recently idled CPU might have
				 * a warmer cache.
				 */
				latest_idle_timestamp = rq->idle_stamp;
				shallowest_idle_cpu = i;
			}
		} else if (shallowest_idle_cpu == -1) {
			load = cpu_load(cpu_rq(i));
			if (load < min_load) {
				min_load = load;
				least_loaded_cpu = i;
			}
		}
	}

	return shallowest_idle_cpu != -1 ? shallowest_idle_cpu : least_loaded_cpu;
}

static inline int sched_balance_find_dst_cpu(struct sched_domain *sd, struct task_struct *p,
				  int cpu, int prev_cpu, int sd_flag)
{
	int new_cpu = cpu;

	if (!cpumask_intersects(sched_domain_span(sd), p->cpus_ptr))
		return prev_cpu;

	/*
	 * We need task's util for cpu_util_without, sync it up to
	 * prev_cpu's last_update_time.
	 */
	if (!(sd_flag & SD_BALANCE_FORK))
		sync_entity_load_avg(&p->se);

	while (sd) {
		struct sched_group *group;
		struct sched_domain *tmp;
		int weight;

		if (!(sd->flags & sd_flag)) {
			sd = sd->child;
			continue;
		}

		group = sched_balance_find_dst_group(sd, p, cpu);
		if (!group) {
			sd = sd->child;
			continue;
		}

		new_cpu = sched_balance_find_dst_group_cpu(group, p, cpu);
		if (new_cpu == cpu) {
			/* Now try balancing at a lower domain level of 'cpu': */
			sd = sd->child;
			continue;
		}

		/* Now try balancing at a lower domain level of 'new_cpu': */
		cpu = new_cpu;
		weight = sd->span_weight;
		sd = NULL;
		for_each_domain(cpu, tmp) {
			if (weight <= tmp->span_weight)
				break;
			if (tmp->flags & sd_flag)
				sd = tmp;
		}
	}

	return new_cpu;
}

static inline int __select_idle_cpu(int cpu, struct task_struct *p)
{
	if ((available_idle_cpu(cpu) || sched_idle_cpu(cpu)) &&
	    sched_cpu_cookie_match(cpu_rq(cpu), p))
		return cpu;

	return -1;
}

#ifdef CONFIG_SCHED_SMT
DEFINE_STATIC_KEY_FALSE(sched_smt_present);
EXPORT_SYMBOL_GPL(sched_smt_present);

static inline void set_idle_cores(int cpu, int val)
{
	struct sched_domain_shared *sds;

	sds = rcu_dereference(per_cpu(sd_llc_shared, cpu));
	if (sds)
		WRITE_ONCE(sds->has_idle_cores, val);
}

static inline bool test_idle_cores(int cpu)
{
	struct sched_domain_shared *sds;

	sds = rcu_dereference(per_cpu(sd_llc_shared, cpu));
	if (sds)
		return READ_ONCE(sds->has_idle_cores);

	return false;
}

/*
 * Scans the local SMT mask to see if the entire core is idle, and records this
 * information in sd_llc_shared->has_idle_cores.
 *
 * Since SMT siblings share all cache levels, inspecting this limited remote
 * state should be fairly cheap.
 */
void __update_idle_core(struct rq *rq)
{
	int core = cpu_of(rq);
	int cpu;

	rcu_read_lock();
	if (test_idle_cores(core))
		goto unlock;

	for_each_cpu(cpu, cpu_smt_mask(core)) {
		if (cpu == core)
			continue;

		if (!available_idle_cpu(cpu))
			goto unlock;
	}

	set_idle_cores(core, 1);
unlock:
	rcu_read_unlock();
}

/*
 * Scan the entire LLC domain for idle cores; this dynamically switches off if
 * there are no idle cores left in the system; tracked through
 * sd_llc->shared->has_idle_cores and enabled through update_idle_core() above.
 */
static int select_idle_core(struct task_struct *p, int core, struct cpumask *cpus, int *idle_cpu)
{
	bool idle = true;
	int cpu;

	for_each_cpu(cpu, cpu_smt_mask(core)) {
		if (!available_idle_cpu(cpu)) {
			idle = false;
			if (*idle_cpu == -1) {
				if (sched_idle_cpu(cpu) && cpumask_test_cpu(cpu, cpus)) {
					*idle_cpu = cpu;
					break;
				}
				continue;
			}
			break;
		}
		if (*idle_cpu == -1 && cpumask_test_cpu(cpu, cpus))
			*idle_cpu = cpu;
	}

	if (idle)
		return core;

	cpumask_andnot(cpus, cpus, cpu_smt_mask(core));
	return -1;
}

/*
 * Scan the local SMT mask for idle CPUs.
 */
static int select_idle_smt(struct task_struct *p, struct sched_domain *sd, int target)
{
	int cpu;

	for_each_cpu_and(cpu, cpu_smt_mask(target), p->cpus_ptr) {
		if (cpu == target)
			continue;
		/*
		 * Check if the CPU is in the LLC scheduling domain of @target.
		 * Due to isolcpus, there is no guarantee that all the siblings are in the domain.
		 */
		if (!cpumask_test_cpu(cpu, sched_domain_span(sd)))
			continue;
		if (available_idle_cpu(cpu) || sched_idle_cpu(cpu))
			return cpu;
	}

	return -1;
}

#else /* CONFIG_SCHED_SMT */

static inline void set_idle_cores(int cpu, int val)
{
}

static inline bool test_idle_cores(int cpu)
{
	return false;
}

static inline int select_idle_core(struct task_struct *p, int core, struct cpumask *cpus, int *idle_cpu)
{
	return __select_idle_cpu(core, p);
}

static inline int select_idle_smt(struct task_struct *p, struct sched_domain *sd, int target)
{
	return -1;
}

#endif /* CONFIG_SCHED_SMT */

/*
 * Scan the LLC domain for idle CPUs; this is dynamically regulated by
 * comparing the average scan cost (tracked in sd->avg_scan_cost) against the
 * average idle time for this rq (as found in rq->avg_idle).
 */
static int select_idle_cpu(struct task_struct *p, struct sched_domain *sd, bool has_idle_core, int target)
{
	struct cpumask *cpus = this_cpu_cpumask_var_ptr(select_rq_mask);
	int i, cpu, idle_cpu = -1, nr = INT_MAX;
	struct sched_domain_shared *sd_share;

	cpumask_and(cpus, sched_domain_span(sd), p->cpus_ptr);

	if (sched_feat(SIS_UTIL)) {
		sd_share = rcu_dereference(per_cpu(sd_llc_shared, target));
		if (sd_share) {
			/* because !--nr is the condition to stop scan */
			nr = READ_ONCE(sd_share->nr_idle_scan) + 1;
			/* overloaded LLC is unlikely to have idle cpu/core */
			if (nr == 1)
				return -1;
		}
	}

	if (static_branch_unlikely(&sched_cluster_active)) {
		struct sched_group *sg = sd->groups;

		if (sg->flags & SD_CLUSTER) {
			for_each_cpu_wrap(cpu, sched_group_span(sg), target + 1) {
				if (!cpumask_test_cpu(cpu, cpus))
					continue;

				if (has_idle_core) {
					i = select_idle_core(p, cpu, cpus, &idle_cpu);
					if ((unsigned int)i < nr_cpumask_bits)
						return i;
				} else {
					if (--nr <= 0)
						return -1;
					idle_cpu = __select_idle_cpu(cpu, p);
					if ((unsigned int)idle_cpu < nr_cpumask_bits)
						return idle_cpu;
				}
			}
			cpumask_andnot(cpus, cpus, sched_group_span(sg));
		}
	}

	for_each_cpu_wrap(cpu, cpus, target + 1) {
		if (has_idle_core) {
			i = select_idle_core(p, cpu, cpus, &idle_cpu);
			if ((unsigned int)i < nr_cpumask_bits)
				return i;

		} else {
			if (--nr <= 0)
				return -1;
			idle_cpu = __select_idle_cpu(cpu, p);
			if ((unsigned int)idle_cpu < nr_cpumask_bits)
				break;
		}
	}

	if (has_idle_core)
		set_idle_cores(target, false);

	return idle_cpu;
}

/*
 * Scan the asym_capacity domain for idle CPUs; pick the first idle one on which
 * the task fits. If no CPU is big enough, but there are idle ones, try to
 * maximize capacity.
 */
static int
select_idle_capacity(struct task_struct *p, struct sched_domain *sd, int target)
{
	unsigned long task_util, util_min, util_max, best_cap = 0;
	int fits, best_fits = 0;
	int cpu, best_cpu = -1;
	struct cpumask *cpus;

	cpus = this_cpu_cpumask_var_ptr(select_rq_mask);
	cpumask_and(cpus, sched_domain_span(sd), p->cpus_ptr);

	task_util = task_util_est(p);
	util_min = uclamp_eff_value(p, UCLAMP_MIN);
	util_max = uclamp_eff_value(p, UCLAMP_MAX);

	for_each_cpu_wrap(cpu, cpus, target) {
		unsigned long cpu_cap = capacity_of(cpu);

		if (!available_idle_cpu(cpu) && !sched_idle_cpu(cpu))
			continue;

		fits = util_fits_cpu(task_util, util_min, util_max, cpu);

		/* This CPU fits with all requirements */
		if (fits > 0)
			return cpu;
		/*
		 * Only the min performance hint (i.e. uclamp_min) doesn't fit.
		 * Look for the CPU with best capacity.
		 */
		else if (fits < 0)
			cpu_cap = get_actual_cpu_capacity(cpu);

		/*
		 * First, select CPU which fits better (-1 being better than 0).
		 * Then, select the one with best capacity at same level.
		 */
		if ((fits < best_fits) ||
		    ((fits == best_fits) && (cpu_cap > best_cap))) {
			best_cap = cpu_cap;
			best_cpu = cpu;
			best_fits = fits;
		}
	}

	return best_cpu;
}

static inline bool asym_fits_cpu(unsigned long util,
				 unsigned long util_min,
				 unsigned long util_max,
				 int cpu)
{
	if (sched_asym_cpucap_active())
		/*
		 * Return true only if the cpu fully fits the task requirements
		 * which include the utilization and the performance hints.
		 */
		return (util_fits_cpu(util, util_min, util_max, cpu) > 0);

	return true;
}

/*
 * Try and locate an idle core/thread in the LLC cache domain.
 */
static int select_idle_sibling(struct task_struct *p, int prev, int target)
{
	bool has_idle_core = false;
	struct sched_domain *sd;
	unsigned long task_util, util_min, util_max;
	int i, recent_used_cpu, prev_aff = -1;

	/*
	 * On asymmetric system, update task utilization because we will check
	 * that the task fits with CPU's capacity.
	 */
	if (sched_asym_cpucap_active()) {
		sync_entity_load_avg(&p->se);
		task_util = task_util_est(p);
		util_min = uclamp_eff_value(p, UCLAMP_MIN);
		util_max = uclamp_eff_value(p, UCLAMP_MAX);
	}

	/*
	 * per-cpu select_rq_mask usage
	 */
	lockdep_assert_irqs_disabled();

	if ((available_idle_cpu(target) || sched_idle_cpu(target)) &&
	    asym_fits_cpu(task_util, util_min, util_max, target))
		return target;

	/*
	 * If the previous CPU is cache affine and idle, don't be stupid:
	 */
	if (prev != target && cpus_share_cache(prev, target) &&
	    (available_idle_cpu(prev) || sched_idle_cpu(prev)) &&
	    asym_fits_cpu(task_util, util_min, util_max, prev)) {

		if (!static_branch_unlikely(&sched_cluster_active) ||
		    cpus_share_resources(prev, target))
			return prev;

		prev_aff = prev;
	}

	/*
	 * Allow a per-cpu kthread to stack with the wakee if the
	 * kworker thread and the tasks previous CPUs are the same.
	 * The assumption is that the wakee queued work for the
	 * per-cpu kthread that is now complete and the wakeup is
	 * essentially a sync wakeup. An obvious example of this
	 * pattern is IO completions.
	 */
	if (is_per_cpu_kthread(current) &&
	    in_task() &&
	    prev == smp_processor_id() &&
	    this_rq()->nr_running <= 1 &&
	    asym_fits_cpu(task_util, util_min, util_max, prev)) {
		return prev;
	}

	/* Check a recently used CPU as a potential idle candidate: */
	recent_used_cpu = p->recent_used_cpu;
	p->recent_used_cpu = prev;
	if (recent_used_cpu != prev &&
	    recent_used_cpu != target &&
	    cpus_share_cache(recent_used_cpu, target) &&
	    (available_idle_cpu(recent_used_cpu) || sched_idle_cpu(recent_used_cpu)) &&
	    cpumask_test_cpu(recent_used_cpu, p->cpus_ptr) &&
	    asym_fits_cpu(task_util, util_min, util_max, recent_used_cpu)) {

		if (!static_branch_unlikely(&sched_cluster_active) ||
		    cpus_share_resources(recent_used_cpu, target))
			return recent_used_cpu;

	} else {
		recent_used_cpu = -1;
	}

	/*
	 * For asymmetric CPU capacity systems, our domain of interest is
	 * sd_asym_cpucapacity rather than sd_llc.
	 */
	if (sched_asym_cpucap_active()) {
		sd = rcu_dereference(per_cpu(sd_asym_cpucapacity, target));
		/*
		 * On an asymmetric CPU capacity system where an exclusive
		 * cpuset defines a symmetric island (i.e. one unique
		 * capacity_orig value through the cpuset), the key will be set
		 * but the CPUs within that cpuset will not have a domain with
		 * SD_ASYM_CPUCAPACITY. These should follow the usual symmetric
		 * capacity path.
		 */
		if (sd) {
			i = select_idle_capacity(p, sd, target);
			return ((unsigned)i < nr_cpumask_bits) ? i : target;
		}
	}

	sd = rcu_dereference(per_cpu(sd_llc, target));
	if (!sd)
		return target;

	if (sched_smt_active()) {
		has_idle_core = test_idle_cores(target);

		if (!has_idle_core && cpus_share_cache(prev, target)) {
			i = select_idle_smt(p, sd, prev);
			if ((unsigned int)i < nr_cpumask_bits)
				return i;
		}
	}

	i = select_idle_cpu(p, sd, has_idle_core, target);
	if ((unsigned)i < nr_cpumask_bits)
		return i;

	/*
	 * For cluster machines which have lower sharing cache like L2 or
	 * LLC Tag, we tend to find an idle CPU in the target's cluster
	 * first. But prev_cpu or recent_used_cpu may also be a good candidate,
	 * use them if possible when no idle CPU found in select_idle_cpu().
	 */
	if ((unsigned int)prev_aff < nr_cpumask_bits)
		return prev_aff;
	if ((unsigned int)recent_used_cpu < nr_cpumask_bits)
		return recent_used_cpu;

	return target;
}

/**
 * cpu_util() - Estimates the amount of CPU capacity used by CFS tasks.
 * @cpu: the CPU to get the utilization for
 * @p: task for which the CPU utilization should be predicted or NULL
 * @dst_cpu: CPU @p migrates to, -1 if @p moves from @cpu or @p == NULL
 * @boost: 1 to enable boosting, otherwise 0
 *
 * The unit of the return value must be the same as the one of CPU capacity
 * so that CPU utilization can be compared with CPU capacity.
 *
 * CPU utilization is the sum of running time of runnable tasks plus the
 * recent utilization of currently non-runnable tasks on that CPU.
 * It represents the amount of CPU capacity currently used by CFS tasks in
 * the range [0..max CPU capacity] with max CPU capacity being the CPU
 * capacity at f_max.
 *
 * The estimated CPU utilization is defined as the maximum between CPU
 * utilization and sum of the estimated utilization of the currently
 * runnable tasks on that CPU. It preserves a utilization "snapshot" of
 * previously-executed tasks, which helps better deduce how busy a CPU will
 * be when a long-sleeping task wakes up. The contribution to CPU utilization
 * of such a task would be significantly decayed at this point of time.
 *
 * Boosted CPU utilization is defined as max(CPU runnable, CPU utilization).
 * CPU contention for CFS tasks can be detected by CPU runnable > CPU
 * utilization. Boosting is implemented in cpu_util() so that internal
 * users (e.g. EAS) can use it next to external users (e.g. schedutil),
 * latter via cpu_util_cfs_boost().
 *
 * CPU utilization can be higher than the current CPU capacity
 * (f_curr/f_max * max CPU capacity) or even the max CPU capacity because
 * of rounding errors as well as task migrations or wakeups of new tasks.
 * CPU utilization has to be capped to fit into the [0..max CPU capacity]
 * range. Otherwise a group of CPUs (CPU0 util = 121% + CPU1 util = 80%)
 * could be seen as over-utilized even though CPU1 has 20% of spare CPU
 * capacity. CPU utilization is allowed to overshoot current CPU capacity
 * though since this is useful for predicting the CPU capacity required
 * after task migrations (scheduler-driven DVFS).
 *
 * Return: (Boosted) (estimated) utilization for the specified CPU.
 */
static unsigned long
cpu_util(int cpu, struct task_struct *p, int dst_cpu, int boost)
{
	struct cfs_rq *cfs_rq = &cpu_rq(cpu)->cfs;
	unsigned long util = READ_ONCE(cfs_rq->avg.util_avg);
	unsigned long runnable;

	if (boost) {
		runnable = READ_ONCE(cfs_rq->avg.runnable_avg);
		util = max(util, runnable);
	}

	/*
	 * If @dst_cpu is -1 or @p migrates from @cpu to @dst_cpu remove its
	 * contribution. If @p migrates from another CPU to @cpu add its
	 * contribution. In all the other cases @cpu is not impacted by the
	 * migration so its util_avg is already correct.
	 */
	if (p && task_cpu(p) == cpu && dst_cpu != cpu)
		lsub_positive(&util, task_util(p));
	else if (p && task_cpu(p) != cpu && dst_cpu == cpu)
		util += task_util(p);

	if (sched_feat(UTIL_EST)) {
		unsigned long util_est;

		util_est = READ_ONCE(cfs_rq->avg.util_est);

		/*
		 * During wake-up @p isn't enqueued yet and doesn't contribute
		 * to any cpu_rq(cpu)->cfs.avg.util_est.
		 * If @dst_cpu == @cpu add it to "simulate" cpu_util after @p
		 * has been enqueued.
		 *
		 * During exec (@dst_cpu = -1) @p is enqueued and does
		 * contribute to cpu_rq(cpu)->cfs.util_est.
		 * Remove it to "simulate" cpu_util without @p's contribution.
		 *
		 * Despite the task_on_rq_queued(@p) check there is still a
		 * small window for a possible race when an exec
		 * select_task_rq_fair() races with LB's detach_task().
		 *
		 *   detach_task()
		 *     deactivate_task()
		 *       p->on_rq = TASK_ON_RQ_MIGRATING;
		 *       -------------------------------- A
		 *       dequeue_task()                    \
		 *         dequeue_task_fair()              + Race Time
		 *           util_est_dequeue()            /
		 *       -------------------------------- B
		 *
		 * The additional check "current == p" is required to further
		 * reduce the race window.
		 */
		if (dst_cpu == cpu)
			util_est += _task_util_est(p);
		else if (p && unlikely(task_on_rq_queued(p) || current == p))
			lsub_positive(&util_est, _task_util_est(p));

		util = max(util, util_est);
	}

	return min(util, arch_scale_cpu_capacity(cpu));
}

unsigned long cpu_util_cfs(int cpu)
{
	return cpu_util(cpu, NULL, -1, 0);
}

unsigned long cpu_util_cfs_boost(int cpu)
{
	return cpu_util(cpu, NULL, -1, 1);
}

/*
 * cpu_util_without: compute cpu utilization without any contributions from *p
 * @cpu: the CPU which utilization is requested
 * @p: the task which utilization should be discounted
 *
 * The utilization of a CPU is defined by the utilization of tasks currently
 * enqueued on that CPU as well as tasks which are currently sleeping after an
 * execution on that CPU.
 *
 * This method returns the utilization of the specified CPU by discounting the
 * utilization of the specified task, whenever the task is currently
 * contributing to the CPU utilization.
 */
static unsigned long cpu_util_without(int cpu, struct task_struct *p)
{
	/* Task has no contribution or is new */
	if (cpu != task_cpu(p) || !READ_ONCE(p->se.avg.last_update_time))
		p = NULL;

	return cpu_util(cpu, p, -1, 0);
}

/*
 * This function computes an effective utilization for the given CPU, to be
 * used for frequency selection given the linear relation: f = u * f_max.
 *
 * The scheduler tracks the following metrics:
 *
 *   cpu_util_{cfs,rt,dl,irq}()
 *   cpu_bw_dl()
 *
 * Where the cfs,rt and dl util numbers are tracked with the same metric and
 * synchronized windows and are thus directly comparable.
 *
 * The cfs,rt,dl utilization are the running times measured with rq->clock_task
 * which excludes things like IRQ and steal-time. These latter are then accrued
 * in the IRQ utilization.
 *
 * The DL bandwidth number OTOH is not a measured metric but a value computed
 * based on the task model parameters and gives the minimal utilization
 * required to meet deadlines.
 */
unsigned long effective_cpu_util(int cpu, unsigned long util_cfs,
				 unsigned long *min,
				 unsigned long *max)
{
	unsigned long util, irq, scale;
	struct rq *rq = cpu_rq(cpu);

	scale = arch_scale_cpu_capacity(cpu);

	/*
	 * Early check to see if IRQ/steal time saturates the CPU, can be
	 * because of inaccuracies in how we track these -- see
	 * update_irq_load_avg().
	 */
	irq = cpu_util_irq(rq);
	if (unlikely(irq >= scale)) {
		if (min)
			*min = scale;
		if (max)
			*max = scale;
		return scale;
	}

	if (min) {
		/*
		 * The minimum utilization returns the highest level between:
		 * - the computed DL bandwidth needed with the IRQ pressure which
		 *   steals time to the deadline task.
		 * - The minimum performance requirement for CFS and/or RT.
		 */
		*min = max(irq + cpu_bw_dl(rq), uclamp_rq_get(rq, UCLAMP_MIN));

		/*
		 * When an RT task is runnable and uclamp is not used, we must
		 * ensure that the task will run at maximum compute capacity.
		 */
		if (!uclamp_is_used() && rt_rq_is_runnable(&rq->rt))
			*min = max(*min, scale);
	}

	/*
	 * Because the time spend on RT/DL tasks is visible as 'lost' time to
	 * CFS tasks and we use the same metric to track the effective
	 * utilization (PELT windows are synchronized) we can directly add them
	 * to obtain the CPU's actual utilization.
	 */
	util = util_cfs + cpu_util_rt(rq);
	util += cpu_util_dl(rq);

	/*
	 * The maximum hint is a soft bandwidth requirement, which can be lower
	 * than the actual utilization because of uclamp_max requirements.
	 */
	if (max)
		*max = min(scale, uclamp_rq_get(rq, UCLAMP_MAX));

	if (util >= scale)
		return scale;

	/*
	 * There is still idle time; further improve the number by using the
	 * IRQ metric. Because IRQ/steal time is hidden from the task clock we
	 * need to scale the task numbers:
	 *
	 *              max - irq
	 *   U' = irq + --------- * U
	 *                 max
	 */
	util = scale_irq_capacity(util, irq, scale);
	util += irq;

	return min(scale, util);
}

unsigned long sched_cpu_util(int cpu)
{
	return effective_cpu_util(cpu, cpu_util_cfs(cpu), NULL, NULL);
}

/*
 * energy_env - Utilization landscape for energy estimation.
 * @task_busy_time: Utilization contribution by the task for which we test the
 *                  placement. Given by eenv_task_busy_time().
 * @pd_busy_time:   Utilization of the whole perf domain without the task
 *                  contribution. Given by eenv_pd_busy_time().
 * @cpu_cap:        Maximum CPU capacity for the perf domain.
 * @pd_cap:         Entire perf domain capacity. (pd->nr_cpus * cpu_cap).
 */
struct energy_env {
	unsigned long task_busy_time;
	unsigned long pd_busy_time;
	unsigned long cpu_cap;
	unsigned long pd_cap;
};

/*
 * Compute the task busy time for compute_energy(). This time cannot be
 * injected directly into effective_cpu_util() because of the IRQ scaling.
 * The latter only makes sense with the most recent CPUs where the task has
 * run.
 */
static inline void eenv_task_busy_time(struct energy_env *eenv,
				       struct task_struct *p, int prev_cpu)
{
	unsigned long busy_time, max_cap = arch_scale_cpu_capacity(prev_cpu);
	unsigned long irq = cpu_util_irq(cpu_rq(prev_cpu));

	if (unlikely(irq >= max_cap))
		busy_time = max_cap;
	else
		busy_time = scale_irq_capacity(task_util_est(p), irq, max_cap);

	eenv->task_busy_time = busy_time;
}

/*
 * Compute the perf_domain (PD) busy time for compute_energy(). Based on the
 * utilization for each @pd_cpus, it however doesn't take into account
 * clamping since the ratio (utilization / cpu_capacity) is already enough to
 * scale the EM reported power consumption at the (eventually clamped)
 * cpu_capacity.
 *
 * The contribution of the task @p for which we want to estimate the
 * energy cost is removed (by cpu_util()) and must be calculated
 * separately (see eenv_task_busy_time). This ensures:
 *
 *   - A stable PD utilization, no matter which CPU of that PD we want to place
 *     the task on.
 *
 *   - A fair comparison between CPUs as the task contribution (task_util())
 *     will always be the same no matter which CPU utilization we rely on
 *     (util_avg or util_est).
 *
 * Set @eenv busy time for the PD that spans @pd_cpus. This busy time can't
 * exceed @eenv->pd_cap.
 */
static inline void eenv_pd_busy_time(struct energy_env *eenv,
				     struct cpumask *pd_cpus,
				     struct task_struct *p)
{
	unsigned long busy_time = 0;
	int cpu;

	for_each_cpu(cpu, pd_cpus) {
		unsigned long util = cpu_util(cpu, p, -1, 0);

		busy_time += effective_cpu_util(cpu, util, NULL, NULL);
	}

	eenv->pd_busy_time = min(eenv->pd_cap, busy_time);
}

/*
 * Compute the maximum utilization for compute_energy() when the task @p
 * is placed on the cpu @dst_cpu.
 *
 * Returns the maximum utilization among @eenv->cpus. This utilization can't
 * exceed @eenv->cpu_cap.
 */
static inline unsigned long
eenv_pd_max_util(struct energy_env *eenv, struct cpumask *pd_cpus,
		 struct task_struct *p, int dst_cpu)
{
	unsigned long max_util = 0;
	int cpu;

	for_each_cpu(cpu, pd_cpus) {
		struct task_struct *tsk = (cpu == dst_cpu) ? p : NULL;
		unsigned long util = cpu_util(cpu, p, dst_cpu, 1);
		unsigned long eff_util, min, max;

		/*
		 * Performance domain frequency: utilization clamping
		 * must be considered since it affects the selection
		 * of the performance domain frequency.
		 * NOTE: in case RT tasks are running, by default the min
		 * utilization can be max OPP.
		 */
		eff_util = effective_cpu_util(cpu, util, &min, &max);

		/* Task's uclamp can modify min and max value */
		if (tsk && uclamp_is_used()) {
			min = max(min, uclamp_eff_value(p, UCLAMP_MIN));

			/*
			 * If there is no active max uclamp constraint,
			 * directly use task's one, otherwise keep max.
			 */
			if (uclamp_rq_is_idle(cpu_rq(cpu)))
				max = uclamp_eff_value(p, UCLAMP_MAX);
			else
				max = max(max, uclamp_eff_value(p, UCLAMP_MAX));
		}

		eff_util = sugov_effective_cpu_perf(cpu, eff_util, min, max);
		max_util = max(max_util, eff_util);
	}

	return min(max_util, eenv->cpu_cap);
}

/*
 * compute_energy(): Use the Energy Model to estimate the energy that @pd would
 * consume for a given utilization landscape @eenv. When @dst_cpu < 0, the task
 * contribution is ignored.
 */
static inline unsigned long
compute_energy(struct energy_env *eenv, struct perf_domain *pd,
	       struct cpumask *pd_cpus, struct task_struct *p, int dst_cpu)
{
	unsigned long max_util = eenv_pd_max_util(eenv, pd_cpus, p, dst_cpu);
	unsigned long busy_time = eenv->pd_busy_time;
	unsigned long energy;

	if (dst_cpu >= 0)
		busy_time = min(eenv->pd_cap, busy_time + eenv->task_busy_time);

	energy = em_cpu_energy(pd->em_pd, max_util, busy_time, eenv->cpu_cap);

	trace_sched_compute_energy_tp(p, dst_cpu, energy, max_util, busy_time);

	return energy;
}

/*
 * find_energy_efficient_cpu(): Find most energy-efficient target CPU for the
 * waking task. find_energy_efficient_cpu() looks for the CPU with maximum
 * spare capacity in each performance domain and uses it as a potential
 * candidate to execute the task. Then, it uses the Energy Model to figure
 * out which of the CPU candidates is the most energy-efficient.
 *
 * The rationale for this heuristic is as follows. In a performance domain,
 * all the most energy efficient CPU candidates (according to the Energy
 * Model) are those for which we'll request a low frequency. When there are
 * several CPUs for which the frequency request will be the same, we don't
 * have enough data to break the tie between them, because the Energy Model
 * only includes active power costs. With this model, if we assume that
 * frequency requests follow utilization (e.g. using schedutil), the CPU with
 * the maximum spare capacity in a performance domain is guaranteed to be among
 * the best candidates of the performance domain.
 *
 * In practice, it could be preferable from an energy standpoint to pack
 * small tasks on a CPU in order to let other CPUs go in deeper idle states,
 * but that could also hurt our chances to go cluster idle, and we have no
 * ways to tell with the current Energy Model if this is actually a good
 * idea or not. So, find_energy_efficient_cpu() basically favors
 * cluster-packing, and spreading inside a cluster. That should at least be
 * a good thing for latency, and this is consistent with the idea that most
 * of the energy savings of EAS come from the asymmetry of the system, and
 * not so much from breaking the tie between identical CPUs. That's also the
 * reason why EAS is enabled in the topology code only for systems where
 * SD_ASYM_CPUCAPACITY is set.
 *
 * NOTE: Forkees are not accepted in the energy-aware wake-up path because
 * they don't have any useful utilization data yet and it's not possible to
 * forecast their impact on energy consumption. Consequently, they will be
 * placed by sched_balance_find_dst_cpu() on the least loaded CPU, which might turn out
 * to be energy-inefficient in some use-cases. The alternative would be to
 * bias new tasks towards specific types of CPUs first, or to try to infer
 * their util_avg from the parent task, but those heuristics could hurt
 * other use-cases too. So, until someone finds a better way to solve this,
 * let's keep things simple by re-using the existing slow path.
 */
static int find_energy_efficient_cpu(struct task_struct *p, int prev_cpu)
{
	struct cpumask *cpus = this_cpu_cpumask_var_ptr(select_rq_mask);
	unsigned long prev_delta = ULONG_MAX, best_delta = ULONG_MAX;
	unsigned long p_util_min = uclamp_is_used() ? uclamp_eff_value(p, UCLAMP_MIN) : 0;
	unsigned long p_util_max = uclamp_is_used() ? uclamp_eff_value(p, UCLAMP_MAX) : 1024;
	struct root_domain *rd = this_rq()->rd;
	int cpu, best_energy_cpu, target = -1;
	int prev_fits = -1, best_fits = -1;
	unsigned long best_actual_cap = 0;
	unsigned long prev_actual_cap = 0;
	struct sched_domain *sd;
	struct perf_domain *pd;
	struct energy_env eenv;

	rcu_read_lock();
	pd = rcu_dereference(rd->pd);
	if (!pd)
		goto unlock;

	/*
	 * Energy-aware wake-up happens on the lowest sched_domain starting
	 * from sd_asym_cpucapacity spanning over this_cpu and prev_cpu.
	 */
	sd = rcu_dereference(*this_cpu_ptr(&sd_asym_cpucapacity));
	while (sd && !cpumask_test_cpu(prev_cpu, sched_domain_span(sd)))
		sd = sd->parent;
	if (!sd)
		goto unlock;

	target = prev_cpu;

	sync_entity_load_avg(&p->se);
	if (!task_util_est(p) && p_util_min == 0)
		goto unlock;

	eenv_task_busy_time(&eenv, p, prev_cpu);

	for (; pd; pd = pd->next) {
		unsigned long util_min = p_util_min, util_max = p_util_max;
		unsigned long cpu_cap, cpu_actual_cap, util;
		long prev_spare_cap = -1, max_spare_cap = -1;
		unsigned long rq_util_min, rq_util_max;
		unsigned long cur_delta, base_energy;
		int max_spare_cap_cpu = -1;
		int fits, max_fits = -1;

		cpumask_and(cpus, perf_domain_span(pd), cpu_online_mask);

		if (cpumask_empty(cpus))
			continue;

		/* Account external pressure for the energy estimation */
		cpu = cpumask_first(cpus);
		cpu_actual_cap = get_actual_cpu_capacity(cpu);

		eenv.cpu_cap = cpu_actual_cap;
		eenv.pd_cap = 0;

		for_each_cpu(cpu, cpus) {
			struct rq *rq = cpu_rq(cpu);

			eenv.pd_cap += cpu_actual_cap;

			if (!cpumask_test_cpu(cpu, sched_domain_span(sd)))
				continue;

			if (!cpumask_test_cpu(cpu, p->cpus_ptr))
				continue;

			util = cpu_util(cpu, p, cpu, 0);
			cpu_cap = capacity_of(cpu);

			/*
			 * Skip CPUs that cannot satisfy the capacity request.
			 * IOW, placing the task there would make the CPU
			 * overutilized. Take uclamp into account to see how
			 * much capacity we can get out of the CPU; this is
			 * aligned with sched_cpu_util().
			 */
			if (uclamp_is_used() && !uclamp_rq_is_idle(rq)) {
				/*
				 * Open code uclamp_rq_util_with() except for
				 * the clamp() part. I.e.: apply max aggregation
				 * only. util_fits_cpu() logic requires to
				 * operate on non clamped util but must use the
				 * max-aggregated uclamp_{min, max}.
				 */
				rq_util_min = uclamp_rq_get(rq, UCLAMP_MIN);
				rq_util_max = uclamp_rq_get(rq, UCLAMP_MAX);

				util_min = max(rq_util_min, p_util_min);
				util_max = max(rq_util_max, p_util_max);
			}

			fits = util_fits_cpu(util, util_min, util_max, cpu);
			if (!fits)
				continue;

			lsub_positive(&cpu_cap, util);

			if (cpu == prev_cpu) {
				/* Always use prev_cpu as a candidate. */
				prev_spare_cap = cpu_cap;
				prev_fits = fits;
			} else if ((fits > max_fits) ||
				   ((fits == max_fits) && ((long)cpu_cap > max_spare_cap))) {
				/*
				 * Find the CPU with the maximum spare capacity
				 * among the remaining CPUs in the performance
				 * domain.
				 */
				max_spare_cap = cpu_cap;
				max_spare_cap_cpu = cpu;
				max_fits = fits;
			}
		}

		if (max_spare_cap_cpu < 0 && prev_spare_cap < 0)
			continue;

		eenv_pd_busy_time(&eenv, cpus, p);
		/* Compute the 'base' energy of the pd, without @p */
		base_energy = compute_energy(&eenv, pd, cpus, p, -1);

		/* Evaluate the energy impact of using prev_cpu. */
		if (prev_spare_cap > -1) {
			prev_delta = compute_energy(&eenv, pd, cpus, p,
						    prev_cpu);
			/* CPU utilization has changed */
			if (prev_delta < base_energy)
				goto unlock;
			prev_delta -= base_energy;
			prev_actual_cap = cpu_actual_cap;
			best_delta = min(best_delta, prev_delta);
		}

		/* Evaluate the energy impact of using max_spare_cap_cpu. */
		if (max_spare_cap_cpu >= 0 && max_spare_cap > prev_spare_cap) {
			/* Current best energy cpu fits better */
			if (max_fits < best_fits)
				continue;

			/*
			 * Both don't fit performance hint (i.e. uclamp_min)
			 * but best energy cpu has better capacity.
			 */
			if ((max_fits < 0) &&
			    (cpu_actual_cap <= best_actual_cap))
				continue;

			cur_delta = compute_energy(&eenv, pd, cpus, p,
						   max_spare_cap_cpu);
			/* CPU utilization has changed */
			if (cur_delta < base_energy)
				goto unlock;
			cur_delta -= base_energy;

			/*
			 * Both fit for the task but best energy cpu has lower
			 * energy impact.
			 */
			if ((max_fits > 0) && (best_fits > 0) &&
			    (cur_delta >= best_delta))
				continue;

			best_delta = cur_delta;
			best_energy_cpu = max_spare_cap_cpu;
			best_fits = max_fits;
			best_actual_cap = cpu_actual_cap;
		}
	}
	rcu_read_unlock();

	if ((best_fits > prev_fits) ||
	    ((best_fits > 0) && (best_delta < prev_delta)) ||
	    ((best_fits < 0) && (best_actual_cap > prev_actual_cap)))
		target = best_energy_cpu;

	return target;

unlock:
	rcu_read_unlock();

	return target;
}

/*
 * select_task_rq_fair: Select target runqueue for the waking task in domains
 * that have the relevant SD flag set. In practice, this is SD_BALANCE_WAKE,
 * SD_BALANCE_FORK, or SD_BALANCE_EXEC.
 *
 * Balances load by selecting the idlest CPU in the idlest group, or under
 * certain conditions an idle sibling CPU if the domain has SD_WAKE_AFFINE set.
 *
 * Returns the target CPU number.
 */
static int
select_task_rq_fair(struct task_struct *p, int prev_cpu, int wake_flags)
{
	int sync = (wake_flags & WF_SYNC) && !(current->flags & PF_EXITING);
	struct sched_domain *tmp, *sd = NULL;
	int cpu = smp_processor_id();
	int new_cpu = prev_cpu;
	int want_affine = 0;
	/* SD_flags and WF_flags share the first nibble */
	int sd_flag = wake_flags & 0xF;

	/*
	 * required for stable ->cpus_allowed
	 */
	lockdep_assert_held(&p->pi_lock);
	if (wake_flags & WF_TTWU) {
		record_wakee(p);

		if ((wake_flags & WF_CURRENT_CPU) &&
		    cpumask_test_cpu(cpu, p->cpus_ptr))
			return cpu;

		if (!is_rd_overutilized(this_rq()->rd)) {
			new_cpu = find_energy_efficient_cpu(p, prev_cpu);
			if (new_cpu >= 0)
				return new_cpu;
			new_cpu = prev_cpu;
		}

		want_affine = !wake_wide(p) && cpumask_test_cpu(cpu, p->cpus_ptr);
	}

	rcu_read_lock();
	for_each_domain(cpu, tmp) {
		/*
		 * If both 'cpu' and 'prev_cpu' are part of this domain,
		 * cpu is a valid SD_WAKE_AFFINE target.
		 */
		if (want_affine && (tmp->flags & SD_WAKE_AFFINE) &&
		    cpumask_test_cpu(prev_cpu, sched_domain_span(tmp))) {
			if (cpu != prev_cpu)
				new_cpu = wake_affine(tmp, p, cpu, prev_cpu, sync);

			sd = NULL; /* Prefer wake_affine over balance flags */
			break;
		}

		/*
		 * Usually only true for WF_EXEC and WF_FORK, as sched_domains
		 * usually do not have SD_BALANCE_WAKE set. That means wakeup
		 * will usually go to the fast path.
		 */
		if (tmp->flags & sd_flag)
			sd = tmp;
		else if (!want_affine)
			break;
	}

	if (unlikely(sd)) {
		/* Slow path */
		new_cpu = sched_balance_find_dst_cpu(sd, p, cpu, prev_cpu, sd_flag);
	} else if (wake_flags & WF_TTWU) { /* XXX always ? */
		/* Fast path */
		new_cpu = select_idle_sibling(p, prev_cpu, new_cpu);
	}
	rcu_read_unlock();

	return new_cpu;
}

/*
 * Called immediately before a task is migrated to a new CPU; task_cpu(p) and
 * cfs_rq_of(p) references at time of call are still valid and identify the
 * previous CPU. The caller guarantees p->pi_lock or task_rq(p)->lock is held.
 */
static void migrate_task_rq_fair(struct task_struct *p, int new_cpu)
{
	struct sched_entity *se = &p->se;

	if (!task_on_rq_migrating(p)) {
		remove_entity_load_avg(se);

		/*
		 * Here, the task's PELT values have been updated according to
		 * the current rq's clock. But if that clock hasn't been
		 * updated in a while, a substantial idle time will be missed,
		 * leading to an inflation after wake-up on the new rq.
		 *
		 * Estimate the missing time from the cfs_rq last_update_time
		 * and update sched_avg to improve the PELT continuity after
		 * migration.
		 */
		migrate_se_pelt_lag(se);
	}

	/* Tell new CPU we are migrated */
	se->avg.last_update_time = 0;

	update_scan_period(p, new_cpu);
}

static void task_dead_fair(struct task_struct *p)
{
	struct sched_entity *se = &p->se;

	if (se->sched_delayed) {
		struct rq_flags rf;
		struct rq *rq;

		rq = task_rq_lock(p, &rf);
		if (se->sched_delayed) {
			update_rq_clock(rq);
			dequeue_entities(rq, se, DEQUEUE_SLEEP | DEQUEUE_DELAYED);
		}
		task_rq_unlock(rq, p, &rf);
	}

	remove_entity_load_avg(se);
}

/*
 * Set the max capacity the task is allowed to run at for misfit detection.
 */
static void set_task_max_allowed_capacity(struct task_struct *p)
{
	struct asym_cap_data *entry;

	if (!sched_asym_cpucap_active())
		return;

	rcu_read_lock();
	list_for_each_entry_rcu(entry, &asym_cap_list, link) {
		cpumask_t *cpumask;

		cpumask = cpu_capacity_span(entry);
		if (!cpumask_intersects(p->cpus_ptr, cpumask))
			continue;

		p->max_allowed_capacity = entry->capacity;
		break;
	}
	rcu_read_unlock();
}

static void set_cpus_allowed_fair(struct task_struct *p, struct affinity_context *ctx)
{
	set_cpus_allowed_common(p, ctx);
	set_task_max_allowed_capacity(p);
}

static int
balance_fair(struct rq *rq, struct task_struct *prev, struct rq_flags *rf)
{
	if (sched_fair_runnable(rq))
		return 1;

	return sched_balance_newidle(rq, rf) != 0;
}
#else
static inline void set_task_max_allowed_capacity(struct task_struct *p) {}
#endif /* CONFIG_SMP */

static void set_next_buddy(struct sched_entity *se)
{
	for_each_sched_entity(se) {
		if (SCHED_WARN_ON(!se->on_rq))
			return;
		if (se_is_idle(se))
			return;
		cfs_rq_of(se)->next = se;
	}
}

/*
 * Preempt the current task with a newly woken task if needed:
 */
static void check_preempt_wakeup_fair(struct rq *rq, struct task_struct *p, int wake_flags)
{
	struct task_struct *donor = rq->donor;
	struct sched_entity *se = &donor->se, *pse = &p->se;
	struct cfs_rq *cfs_rq = task_cfs_rq(donor);
	int cse_is_idle, pse_is_idle;

	if (unlikely(se == pse))
		return;

	/*
	 * This is possible from callers such as attach_tasks(), in which we
	 * unconditionally wakeup_preempt() after an enqueue (which may have
	 * lead to a throttle).  This both saves work and prevents false
	 * next-buddy nomination below.
	 */
	if (unlikely(throttled_hierarchy(cfs_rq_of(pse))))
		return;

	if (sched_feat(NEXT_BUDDY) && !(wake_flags & WF_FORK) && !pse->sched_delayed) {
		set_next_buddy(pse);
	}

	/*
	 * We can come here with TIF_NEED_RESCHED already set from new task
	 * wake up path.
	 *
	 * Note: this also catches the edge-case of curr being in a throttled
	 * group (e.g. via set_curr_task), since update_curr() (in the
	 * enqueue of curr) will have resulted in resched being set.  This
	 * prevents us from potentially nominating it as a false LAST_BUDDY
	 * below.
	 */
	if (test_tsk_need_resched(rq->curr))
		return;

	if (!sched_feat(WAKEUP_PREEMPTION))
		return;

	find_matching_se(&se, &pse);
	WARN_ON_ONCE(!pse);

	cse_is_idle = se_is_idle(se);
	pse_is_idle = se_is_idle(pse);

	/*
	 * Preempt an idle entity in favor of a non-idle entity (and don't preempt
	 * in the inverse case).
	 */
	if (cse_is_idle && !pse_is_idle) {
		/*
		 * When non-idle entity preempt an idle entity,
		 * don't give idle entity slice protection.
		 */
		cancel_protect_slice(se);
		goto preempt;
	}

	if (cse_is_idle != pse_is_idle)
		return;

	/*
	 * BATCH and IDLE tasks do not preempt others.
	 */
	if (unlikely(!normal_policy(p->policy)))
		return;

	cfs_rq = cfs_rq_of(se);
	update_curr(cfs_rq);
	/*
	 * If @p has a shorter slice than current and @p is eligible, override
	 * current's slice protection in order to allow preemption.
	 *
	 * Note that even if @p does not turn out to be the most eligible
	 * task at this moment, current's slice protection will be lost.
	 */
	if (do_preempt_short(cfs_rq, pse, se))
		cancel_protect_slice(se);

	/*
	 * If @p has become the most eligible task, force preemption.
	 */
	if (pick_eevdf(cfs_rq) == pse)
		goto preempt;

	return;

preempt:
	resched_curr_lazy(rq);
}

static struct task_struct *pick_task_fair(struct rq *rq)
{
	struct sched_entity *se;
	struct cfs_rq *cfs_rq;

again:
	cfs_rq = &rq->cfs;
	if (!cfs_rq->nr_queued)
		return NULL;

	do {
		/* Might not have done put_prev_entity() */
		if (cfs_rq->curr && cfs_rq->curr->on_rq)
			update_curr(cfs_rq);

		if (unlikely(check_cfs_rq_runtime(cfs_rq)))
			goto again;

		se = pick_next_entity(rq, cfs_rq);
		if (!se)
			goto again;
		cfs_rq = group_cfs_rq(se);
	} while (cfs_rq);

	return task_of(se);
}

static void __set_next_task_fair(struct rq *rq, struct task_struct *p, bool first);
static void set_next_task_fair(struct rq *rq, struct task_struct *p, bool first);

struct task_struct *
pick_next_task_fair(struct rq *rq, struct task_struct *prev, struct rq_flags *rf)
{
	struct sched_entity *se;
	struct task_struct *p;
	int new_tasks;

again:
	p = pick_task_fair(rq);
	if (!p)
		goto idle;
	se = &p->se;

#ifdef CONFIG_FAIR_GROUP_SCHED
	if (prev->sched_class != &fair_sched_class)
		goto simple;

	__put_prev_set_next_dl_server(rq, prev, p);

	/*
	 * Because of the set_next_buddy() in dequeue_task_fair() it is rather
	 * likely that a next task is from the same cgroup as the current.
	 *
	 * Therefore attempt to avoid putting and setting the entire cgroup
	 * hierarchy, only change the part that actually changes.
	 *
	 * Since we haven't yet done put_prev_entity and if the selected task
	 * is a different task than we started out with, try and touch the
	 * least amount of cfs_rqs.
	 */
	if (prev != p) {
		struct sched_entity *pse = &prev->se;
		struct cfs_rq *cfs_rq;

		while (!(cfs_rq = is_same_group(se, pse))) {
			int se_depth = se->depth;
			int pse_depth = pse->depth;

			if (se_depth <= pse_depth) {
				put_prev_entity(cfs_rq_of(pse), pse);
				pse = parent_entity(pse);
			}
			if (se_depth >= pse_depth) {
				set_next_entity(cfs_rq_of(se), se);
				se = parent_entity(se);
			}
		}

		put_prev_entity(cfs_rq, pse);
		set_next_entity(cfs_rq, se);

		__set_next_task_fair(rq, p, true);
	}

	return p;

simple:
#endif
	put_prev_set_next_task(rq, prev, p);
	return p;

idle:
	if (!rf)
		return NULL;

	new_tasks = sched_balance_newidle(rq, rf);

	/*
	 * Because sched_balance_newidle() releases (and re-acquires) rq->lock, it is
	 * possible for any higher priority task to appear. In that case we
	 * must re-start the pick_next_entity() loop.
	 */
	if (new_tasks < 0)
		return RETRY_TASK;

	if (new_tasks > 0)
		goto again;

	/*
	 * rq is about to be idle, check if we need to update the
	 * lost_idle_time of clock_pelt
	 */
	update_idle_rq_clock_pelt(rq);

	return NULL;
}

static struct task_struct *__pick_next_task_fair(struct rq *rq, struct task_struct *prev)
{
	return pick_next_task_fair(rq, prev, NULL);
}

static bool fair_server_has_tasks(struct sched_dl_entity *dl_se)
{
	return !!dl_se->rq->cfs.nr_queued;
}

static struct task_struct *fair_server_pick_task(struct sched_dl_entity *dl_se)
{
	return pick_task_fair(dl_se->rq);
}

void fair_server_init(struct rq *rq)
{
	struct sched_dl_entity *dl_se = &rq->fair_server;

	init_dl_entity(dl_se);

	dl_server_init(dl_se, rq, fair_server_has_tasks, fair_server_pick_task);
}

/*
 * Account for a descheduled task:
 */
static void put_prev_task_fair(struct rq *rq, struct task_struct *prev, struct task_struct *next)
{
	struct sched_entity *se = &prev->se;
	struct cfs_rq *cfs_rq;

	for_each_sched_entity(se) {
		cfs_rq = cfs_rq_of(se);
		put_prev_entity(cfs_rq, se);
	}
}

/*
 * sched_yield() is very simple
 */
static void yield_task_fair(struct rq *rq)
{
	struct task_struct *curr = rq->curr;
	struct cfs_rq *cfs_rq = task_cfs_rq(curr);
	struct sched_entity *se = &curr->se;

	/*
	 * Are we the only task in the tree?
	 */
	if (unlikely(rq->nr_running == 1))
		return;

	clear_buddies(cfs_rq, se);

	update_rq_clock(rq);
	/*
	 * Update run-time statistics of the 'current'.
	 */
	update_curr(cfs_rq);
	/*
	 * Tell update_rq_clock() that we've just updated,
	 * so we don't do microscopic update in schedule()
	 * and double the fastpath cost.
	 */
	rq_clock_skip_update(rq);

	se->deadline += calc_delta_fair(se->slice, se);
}

static bool yield_to_task_fair(struct rq *rq, struct task_struct *p)
{
	struct sched_entity *se = &p->se;

	/* throttled hierarchies are not runnable */
	if (!se->on_rq || throttled_hierarchy(cfs_rq_of(se)))
		return false;

	/* Tell the scheduler that we'd really like se to run next. */
	set_next_buddy(se);

	yield_task_fair(rq);

	return true;
}

#ifdef CONFIG_SMP
/**************************************************
 * Fair scheduling class load-balancing methods.
 *
 * BASICS
 *
 * The purpose of load-balancing is to achieve the same basic fairness the
 * per-CPU scheduler provides, namely provide a proportional amount of compute
 * time to each task. This is expressed in the following equation:
 *
 *   W_i,n/P_i == W_j,n/P_j for all i,j                               (1)
 *
 * Where W_i,n is the n-th weight average for CPU i. The instantaneous weight
 * W_i,0 is defined as:
 *
 *   W_i,0 = \Sum_j w_i,j                                             (2)
 *
 * Where w_i,j is the weight of the j-th runnable task on CPU i. This weight
 * is derived from the nice value as per sched_prio_to_weight[].
 *
 * The weight average is an exponential decay average of the instantaneous
 * weight:
 *
 *   W'_i,n = (2^n - 1) / 2^n * W_i,n + 1 / 2^n * W_i,0               (3)
 *
 * C_i is the compute capacity of CPU i, typically it is the
 * fraction of 'recent' time available for SCHED_OTHER task execution. But it
 * can also include other factors [XXX].
 *
 * To achieve this balance we define a measure of imbalance which follows
 * directly from (1):
 *
 *   imb_i,j = max{ avg(W/C), W_i/C_i } - min{ avg(W/C), W_j/C_j }    (4)
 *
 * We them move tasks around to minimize the imbalance. In the continuous
 * function space it is obvious this converges, in the discrete case we get
 * a few fun cases generally called infeasible weight scenarios.
 *
 * [XXX expand on:
 *     - infeasible weights;
 *     - local vs global optima in the discrete case. ]
 *
 *
 * SCHED DOMAINS
 *
 * In order to solve the imbalance equation (4), and avoid the obvious O(n^2)
 * for all i,j solution, we create a tree of CPUs that follows the hardware
 * topology where each level pairs two lower groups (or better). This results
 * in O(log n) layers. Furthermore we reduce the number of CPUs going up the
 * tree to only the first of the previous level and we decrease the frequency
 * of load-balance at each level inversely proportional to the number of CPUs in
 * the groups.
 *
 * This yields:
 *
 *     log_2 n     1     n
 *   \Sum       { --- * --- * 2^i } = O(n)                            (5)
 *     i = 0      2^i   2^i
 *                               `- size of each group
 *         |         |     `- number of CPUs doing load-balance
 *         |         `- freq
 *         `- sum over all levels
 *
 * Coupled with a limit on how many tasks we can migrate every balance pass,
 * this makes (5) the runtime complexity of the balancer.
 *
 * An important property here is that each CPU is still (indirectly) connected
 * to every other CPU in at most O(log n) steps:
 *
 * The adjacency matrix of the resulting graph is given by:
 *
 *             log_2 n
 *   A_i,j = \Union     (i % 2^k == 0) && i / 2^(k+1) == j / 2^(k+1)  (6)
 *             k = 0
 *
 * And you'll find that:
 *
 *   A^(log_2 n)_i,j != 0  for all i,j                                (7)
 *
 * Showing there's indeed a path between every CPU in at most O(log n) steps.
 * The task movement gives a factor of O(m), giving a convergence complexity
 * of:
 *
 *   O(nm log n),  n := nr_cpus, m := nr_tasks                        (8)
 *
 *
 * WORK CONSERVING
 *
 * In order to avoid CPUs going idle while there's still work to do, new idle
 * balancing is more aggressive and has the newly idle CPU iterate up the domain
 * tree itself instead of relying on other CPUs to bring it work.
 *
 * This adds some complexity to both (5) and (8) but it reduces the total idle
 * time.
 *
 * [XXX more?]
 *
 *
 * CGROUPS
 *
 * Cgroups make a horror show out of (2), instead of a simple sum we get:
 *
 *                                s_k,i
 *   W_i,0 = \Sum_j \Prod_k w_k * -----                               (9)
 *                                 S_k
 *
 * Where
 *
 *   s_k,i = \Sum_j w_i,j,k  and  S_k = \Sum_i s_k,i                 (10)
 *
 * w_i,j,k is the weight of the j-th runnable task in the k-th cgroup on CPU i.
 *
 * The big problem is S_k, its a global sum needed to compute a local (W_i)
 * property.
 *
 * [XXX write more on how we solve this.. _after_ merging pjt's patches that
 *      rewrite all of this once again.]
 */

static unsigned long __read_mostly max_load_balance_interval = HZ/10;

enum fbq_type { regular, remote, all };

/*
 * 'group_type' describes the group of CPUs at the moment of load balancing.
 *
 * The enum is ordered by pulling priority, with the group with lowest priority
 * first so the group_type can simply be compared when selecting the busiest
 * group. See update_sd_pick_busiest().
 */
enum group_type {
	/* The group has spare capacity that can be used to run more tasks.  */
	group_has_spare = 0,
	/*
	 * The group is fully used and the tasks don't compete for more CPU
	 * cycles. Nevertheless, some tasks might wait before running.
	 */
	group_fully_busy,
	/*
	 * One task doesn't fit with CPU's capacity and must be migrated to a
	 * more powerful CPU.
	 */
	group_misfit_task,
	/*
	 * Balance SMT group that's fully busy. Can benefit from migration
	 * a task on SMT with busy sibling to another CPU on idle core.
	 */
	group_smt_balance,
	/*
	 * SD_ASYM_PACKING only: One local CPU with higher capacity is available,
	 * and the task should be migrated to it instead of running on the
	 * current CPU.
	 */
	group_asym_packing,
	/*
	 * The tasks' affinity constraints previously prevented the scheduler
	 * from balancing the load across the system.
	 */
	group_imbalanced,
	/*
	 * The CPU is overloaded and can't provide expected CPU cycles to all
	 * tasks.
	 */
	group_overloaded
};

enum migration_type {
	migrate_load = 0,
	migrate_util,
	migrate_task,
	migrate_misfit
};

#define LBF_ALL_PINNED	0x01
#define LBF_NEED_BREAK	0x02
#define LBF_DST_PINNED  0x04
#define LBF_SOME_PINNED	0x08
#define LBF_ACTIVE_LB	0x10

struct lb_env {
	struct sched_domain	*sd;

	struct rq		*src_rq;
	int			src_cpu;

	int			dst_cpu;
	struct rq		*dst_rq;

	struct cpumask		*dst_grpmask;
	int			new_dst_cpu;
	enum cpu_idle_type	idle;
	long			imbalance;
	/* The set of CPUs under consideration for load-balancing */
	struct cpumask		*cpus;

	unsigned int		flags;

	unsigned int		loop;
	unsigned int		loop_break;
	unsigned int		loop_max;

	enum fbq_type		fbq_type;
	enum migration_type	migration_type;
	struct list_head	tasks;
};

/*
 * Is this task likely cache-hot:
 */
static int task_hot(struct task_struct *p, struct lb_env *env)
{
	s64 delta;

	lockdep_assert_rq_held(env->src_rq);

	if (p->sched_class != &fair_sched_class)
		return 0;

	if (unlikely(task_has_idle_policy(p)))
		return 0;

	/* SMT siblings share cache */
	if (env->sd->flags & SD_SHARE_CPUCAPACITY)
		return 0;

	/*
	 * Buddy candidates are cache hot:
	 */
	if (sched_feat(CACHE_HOT_BUDDY) && env->dst_rq->nr_running &&
	    (&p->se == cfs_rq_of(&p->se)->next))
		return 1;

	if (sysctl_sched_migration_cost == -1)
		return 1;

	/*
	 * Don't migrate task if the task's cookie does not match
	 * with the destination CPU's core cookie.
	 */
	if (!sched_core_cookie_match(cpu_rq(env->dst_cpu), p))
		return 1;

	if (sysctl_sched_migration_cost == 0)
		return 0;

	delta = rq_clock_task(env->src_rq) - p->se.exec_start;

	return delta < (s64)sysctl_sched_migration_cost;
}

#ifdef CONFIG_NUMA_BALANCING
/*
 * Returns a positive value, if task migration degrades locality.
 * Returns 0, if task migration is not affected by locality.
 * Returns a negative value, if task migration improves locality i.e migration preferred.
 */
static long migrate_degrades_locality(struct task_struct *p, struct lb_env *env)
{
	struct numa_group *numa_group = rcu_dereference(p->numa_group);
	unsigned long src_weight, dst_weight;
	int src_nid, dst_nid, dist;

	if (!static_branch_likely(&sched_numa_balancing))
		return 0;

	if (!p->numa_faults || !(env->sd->flags & SD_NUMA))
		return 0;

	src_nid = cpu_to_node(env->src_cpu);
	dst_nid = cpu_to_node(env->dst_cpu);

	if (src_nid == dst_nid)
		return 0;

	/* Migrating away from the preferred node is always bad. */
	if (src_nid == p->numa_preferred_nid) {
		if (env->src_rq->nr_running > env->src_rq->nr_preferred_running)
			return 1;
		else
			return 0;
	}

	/* Encourage migration to the preferred node. */
	if (dst_nid == p->numa_preferred_nid)
		return -1;

	/* Leaving a core idle is often worse than degrading locality. */
	if (env->idle == CPU_IDLE)
		return 0;

	dist = node_distance(src_nid, dst_nid);
	if (numa_group) {
		src_weight = group_weight(p, src_nid, dist);
		dst_weight = group_weight(p, dst_nid, dist);
	} else {
		src_weight = task_weight(p, src_nid, dist);
		dst_weight = task_weight(p, dst_nid, dist);
	}

	return src_weight - dst_weight;
}

#else
static inline long migrate_degrades_locality(struct task_struct *p,
					     struct lb_env *env)
{
	return 0;
}
#endif

/*
 * Check whether the task is ineligible on the destination cpu
 *
 * When the PLACE_LAG scheduling feature is enabled and
 * dst_cfs_rq->nr_queued is greater than 1, if the task
 * is ineligible, it will also be ineligible when
 * it is migrated to the destination cpu.
 */
static inline int task_is_ineligible_on_dst_cpu(struct task_struct *p, int dest_cpu)
{
	struct cfs_rq *dst_cfs_rq;

#ifdef CONFIG_FAIR_GROUP_SCHED
	dst_cfs_rq = task_group(p)->cfs_rq[dest_cpu];
#else
	dst_cfs_rq = &cpu_rq(dest_cpu)->cfs;
#endif
	if (sched_feat(PLACE_LAG) && dst_cfs_rq->nr_queued &&
	    !entity_eligible(task_cfs_rq(p), &p->se))
		return 1;

	return 0;
}

/*
 * can_migrate_task - may task p from runqueue rq be migrated to this_cpu?
 */
static
int can_migrate_task(struct task_struct *p, struct lb_env *env)
{
	long degrades, hot;

	lockdep_assert_rq_held(env->src_rq);
	if (p->sched_task_hot)
		p->sched_task_hot = 0;

	/*
	 * We do not migrate tasks that are:
	 * 1) delayed dequeued unless we migrate load, or
	 * 2) throttled_lb_pair, or
	 * 3) cannot be migrated to this CPU due to cpus_ptr, or
	 * 4) running (obviously), or
	 * 5) are cache-hot on their current CPU.
	 */
	if ((p->se.sched_delayed) && (env->migration_type != migrate_load))
		return 0;

	if (throttled_lb_pair(task_group(p), env->src_cpu, env->dst_cpu))
		return 0;

	/*
	 * We want to prioritize the migration of eligible tasks.
	 * For ineligible tasks we soft-limit them and only allow
	 * them to migrate when nr_balance_failed is non-zero to
	 * avoid load-balancing trying very hard to balance the load.
	 */
	if (!env->sd->nr_balance_failed &&
	    task_is_ineligible_on_dst_cpu(p, env->dst_cpu))
		return 0;

	/* Disregard percpu kthreads; they are where they need to be. */
	if (kthread_is_per_cpu(p))
		return 0;

	if (!cpumask_test_cpu(env->dst_cpu, p->cpus_ptr)) {
		int cpu;

		schedstat_inc(p->stats.nr_failed_migrations_affine);

		env->flags |= LBF_SOME_PINNED;

		/*
		 * Remember if this task can be migrated to any other CPU in
		 * our sched_group. We may want to revisit it if we couldn't
		 * meet load balance goals by pulling other tasks on src_cpu.
		 *
		 * Avoid computing new_dst_cpu
		 * - for NEWLY_IDLE
		 * - if we have already computed one in current iteration
		 * - if it's an active balance
		 */
		if (env->idle == CPU_NEWLY_IDLE ||
		    env->flags & (LBF_DST_PINNED | LBF_ACTIVE_LB))
			return 0;

		/* Prevent to re-select dst_cpu via env's CPUs: */
		for_each_cpu_and(cpu, env->dst_grpmask, env->cpus) {
			if (cpumask_test_cpu(cpu, p->cpus_ptr)) {
				env->flags |= LBF_DST_PINNED;
				env->new_dst_cpu = cpu;
				break;
			}
		}

		return 0;
	}

	/* Record that we found at least one task that could run on dst_cpu */
	env->flags &= ~LBF_ALL_PINNED;

	if (task_on_cpu(env->src_rq, p)) {
		schedstat_inc(p->stats.nr_failed_migrations_running);
		return 0;
	}

	/*
	 * Aggressive migration if:
	 * 1) active balance
	 * 2) destination numa is preferred
	 * 3) task is cache cold, or
	 * 4) too many balance attempts have failed.
	 */
	if (env->flags & LBF_ACTIVE_LB)
		return 1;

	degrades = migrate_degrades_locality(p, env);
	if (!degrades)
		hot = task_hot(p, env);
	else
		hot = degrades > 0;

<<<<<<< HEAD
	if (tsk_cache_hot <= 0 ||
	    env->sd->nr_balance_failed > env->sd->cache_nice_tries) {
		if (tsk_cache_hot == 1)
=======
	if (!hot || env->sd->nr_balance_failed > env->sd->cache_nice_tries) {
		if (hot)
>>>>>>> d12acd7b
			p->sched_task_hot = 1;
		return 1;
	}

	schedstat_inc(p->stats.nr_failed_migrations_hot);
	return 0;
}

/*
 * detach_task() -- detach the task for the migration specified in env
 */
static void detach_task(struct task_struct *p, struct lb_env *env)
{
	lockdep_assert_rq_held(env->src_rq);

	if (p->sched_task_hot) {
		p->sched_task_hot = 0;
		schedstat_inc(env->sd->lb_hot_gained[env->idle]);
		schedstat_inc(p->stats.nr_forced_migrations);
	}

	deactivate_task(env->src_rq, p, DEQUEUE_NOCLOCK);
	set_task_cpu(p, env->dst_cpu);
}

/*
 * detach_one_task() -- tries to dequeue exactly one task from env->src_rq, as
 * part of active balancing operations within "domain".
 *
 * Returns a task if successful and NULL otherwise.
 */
static struct task_struct *detach_one_task(struct lb_env *env)
{
	struct task_struct *p;

	lockdep_assert_rq_held(env->src_rq);

	list_for_each_entry_reverse(p,
			&env->src_rq->cfs_tasks, se.group_node) {
		if (!can_migrate_task(p, env))
			continue;

		detach_task(p, env);

		/*
		 * Right now, this is only the second place where
		 * lb_gained[env->idle] is updated (other is detach_tasks)
		 * so we can safely collect stats here rather than
		 * inside detach_tasks().
		 */
		schedstat_inc(env->sd->lb_gained[env->idle]);
		return p;
	}
	return NULL;
}

/*
 * detach_tasks() -- tries to detach up to imbalance load/util/tasks from
 * busiest_rq, as part of a balancing operation within domain "sd".
 *
 * Returns number of detached tasks if successful and 0 otherwise.
 */
static int detach_tasks(struct lb_env *env)
{
	struct list_head *tasks = &env->src_rq->cfs_tasks;
	unsigned long util, load;
	struct task_struct *p;
	int detached = 0;

	lockdep_assert_rq_held(env->src_rq);

	/*
	 * Source run queue has been emptied by another CPU, clear
	 * LBF_ALL_PINNED flag as we will not test any task.
	 */
	if (env->src_rq->nr_running <= 1) {
		env->flags &= ~LBF_ALL_PINNED;
		return 0;
	}

	if (env->imbalance <= 0)
		return 0;

	while (!list_empty(tasks)) {
		/*
		 * We don't want to steal all, otherwise we may be treated likewise,
		 * which could at worst lead to a livelock crash.
		 */
		if (env->idle && env->src_rq->nr_running <= 1)
			break;

		env->loop++;
		/* We've more or less seen every task there is, call it quits */
		if (env->loop > env->loop_max)
			break;

		/* take a breather every nr_migrate tasks */
		if (env->loop > env->loop_break) {
			env->loop_break += SCHED_NR_MIGRATE_BREAK;
			env->flags |= LBF_NEED_BREAK;
			break;
		}

		p = list_last_entry(tasks, struct task_struct, se.group_node);

		if (!can_migrate_task(p, env))
			goto next;

		switch (env->migration_type) {
		case migrate_load:
			/*
			 * Depending of the number of CPUs and tasks and the
			 * cgroup hierarchy, task_h_load() can return a null
			 * value. Make sure that env->imbalance decreases
			 * otherwise detach_tasks() will stop only after
			 * detaching up to loop_max tasks.
			 */
			load = max_t(unsigned long, task_h_load(p), 1);

			if (sched_feat(LB_MIN) &&
			    load < 16 && !env->sd->nr_balance_failed)
				goto next;

			/*
			 * Make sure that we don't migrate too much load.
			 * Nevertheless, let relax the constraint if
			 * scheduler fails to find a good waiting task to
			 * migrate.
			 */
			if (shr_bound(load, env->sd->nr_balance_failed) > env->imbalance)
				goto next;

			env->imbalance -= load;
			break;

		case migrate_util:
			util = task_util_est(p);

			if (shr_bound(util, env->sd->nr_balance_failed) > env->imbalance)
				goto next;

			env->imbalance -= util;
			break;

		case migrate_task:
			env->imbalance--;
			break;

		case migrate_misfit:
			/* This is not a misfit task */
			if (task_fits_cpu(p, env->src_cpu))
				goto next;

			env->imbalance = 0;
			break;
		}

		detach_task(p, env);
		list_add(&p->se.group_node, &env->tasks);

		detached++;

#ifdef CONFIG_PREEMPTION
		/*
		 * NEWIDLE balancing is a source of latency, so preemptible
		 * kernels will stop after the first task is detached to minimize
		 * the critical section.
		 */
		if (env->idle == CPU_NEWLY_IDLE)
			break;
#endif

		/*
		 * We only want to steal up to the prescribed amount of
		 * load/util/tasks.
		 */
		if (env->imbalance <= 0)
			break;

		continue;
next:
		if (p->sched_task_hot)
			schedstat_inc(p->stats.nr_failed_migrations_hot);

		list_move(&p->se.group_node, tasks);
	}

	/*
	 * Right now, this is one of only two places we collect this stat
	 * so we can safely collect detach_one_task() stats here rather
	 * than inside detach_one_task().
	 */
	schedstat_add(env->sd->lb_gained[env->idle], detached);

	return detached;
}

/*
 * attach_task() -- attach the task detached by detach_task() to its new rq.
 */
static void attach_task(struct rq *rq, struct task_struct *p)
{
	lockdep_assert_rq_held(rq);

	WARN_ON_ONCE(task_rq(p) != rq);
	activate_task(rq, p, ENQUEUE_NOCLOCK);
	wakeup_preempt(rq, p, 0);
}

/*
 * attach_one_task() -- attaches the task returned from detach_one_task() to
 * its new rq.
 */
static void attach_one_task(struct rq *rq, struct task_struct *p)
{
	struct rq_flags rf;

	rq_lock(rq, &rf);
	update_rq_clock(rq);
	attach_task(rq, p);
	rq_unlock(rq, &rf);
}

/*
 * attach_tasks() -- attaches all tasks detached by detach_tasks() to their
 * new rq.
 */
static void attach_tasks(struct lb_env *env)
{
	struct list_head *tasks = &env->tasks;
	struct task_struct *p;
	struct rq_flags rf;

	rq_lock(env->dst_rq, &rf);
	update_rq_clock(env->dst_rq);

	while (!list_empty(tasks)) {
		p = list_first_entry(tasks, struct task_struct, se.group_node);
		list_del_init(&p->se.group_node);

		attach_task(env->dst_rq, p);
	}

	rq_unlock(env->dst_rq, &rf);
}

#ifdef CONFIG_NO_HZ_COMMON
static inline bool cfs_rq_has_blocked(struct cfs_rq *cfs_rq)
{
	if (cfs_rq->avg.load_avg)
		return true;

	if (cfs_rq->avg.util_avg)
		return true;

	return false;
}

static inline bool others_have_blocked(struct rq *rq)
{
	if (cpu_util_rt(rq))
		return true;

	if (cpu_util_dl(rq))
		return true;

	if (hw_load_avg(rq))
		return true;

	if (cpu_util_irq(rq))
		return true;

	return false;
}

static inline void update_blocked_load_tick(struct rq *rq)
{
	WRITE_ONCE(rq->last_blocked_load_update_tick, jiffies);
}

static inline void update_blocked_load_status(struct rq *rq, bool has_blocked)
{
	if (!has_blocked)
		rq->has_blocked_load = 0;
}
#else
static inline bool cfs_rq_has_blocked(struct cfs_rq *cfs_rq) { return false; }
static inline bool others_have_blocked(struct rq *rq) { return false; }
static inline void update_blocked_load_tick(struct rq *rq) {}
static inline void update_blocked_load_status(struct rq *rq, bool has_blocked) {}
#endif

static bool __update_blocked_others(struct rq *rq, bool *done)
{
	bool updated;

	/*
	 * update_load_avg() can call cpufreq_update_util(). Make sure that RT,
	 * DL and IRQ signals have been updated before updating CFS.
	 */
	updated = update_other_load_avgs(rq);

	if (others_have_blocked(rq))
		*done = false;

	return updated;
}

#ifdef CONFIG_FAIR_GROUP_SCHED

static bool __update_blocked_fair(struct rq *rq, bool *done)
{
	struct cfs_rq *cfs_rq, *pos;
	bool decayed = false;
	int cpu = cpu_of(rq);

	/*
	 * Iterates the task_group tree in a bottom up fashion, see
	 * list_add_leaf_cfs_rq() for details.
	 */
	for_each_leaf_cfs_rq_safe(rq, cfs_rq, pos) {
		struct sched_entity *se;

		if (update_cfs_rq_load_avg(cfs_rq_clock_pelt(cfs_rq), cfs_rq)) {
			update_tg_load_avg(cfs_rq);

			if (cfs_rq->nr_queued == 0)
				update_idle_cfs_rq_clock_pelt(cfs_rq);

			if (cfs_rq == &rq->cfs)
				decayed = true;
		}

		/* Propagate pending load changes to the parent, if any: */
		se = cfs_rq->tg->se[cpu];
		if (se && !skip_blocked_update(se))
			update_load_avg(cfs_rq_of(se), se, UPDATE_TG);

		/*
		 * There can be a lot of idle CPU cgroups.  Don't let fully
		 * decayed cfs_rqs linger on the list.
		 */
		if (cfs_rq_is_decayed(cfs_rq))
			list_del_leaf_cfs_rq(cfs_rq);

		/* Don't need periodic decay once load/util_avg are null */
		if (cfs_rq_has_blocked(cfs_rq))
			*done = false;
	}

	return decayed;
}

/*
 * Compute the hierarchical load factor for cfs_rq and all its ascendants.
 * This needs to be done in a top-down fashion because the load of a child
 * group is a fraction of its parents load.
 */
static void update_cfs_rq_h_load(struct cfs_rq *cfs_rq)
{
	struct rq *rq = rq_of(cfs_rq);
	struct sched_entity *se = cfs_rq->tg->se[cpu_of(rq)];
	unsigned long now = jiffies;
	unsigned long load;

	if (cfs_rq->last_h_load_update == now)
		return;

	WRITE_ONCE(cfs_rq->h_load_next, NULL);
	for_each_sched_entity(se) {
		cfs_rq = cfs_rq_of(se);
		WRITE_ONCE(cfs_rq->h_load_next, se);
		if (cfs_rq->last_h_load_update == now)
			break;
	}

	if (!se) {
		cfs_rq->h_load = cfs_rq_load_avg(cfs_rq);
		cfs_rq->last_h_load_update = now;
	}

	while ((se = READ_ONCE(cfs_rq->h_load_next)) != NULL) {
		load = cfs_rq->h_load;
		load = div64_ul(load * se->avg.load_avg,
			cfs_rq_load_avg(cfs_rq) + 1);
		cfs_rq = group_cfs_rq(se);
		cfs_rq->h_load = load;
		cfs_rq->last_h_load_update = now;
	}
}

static unsigned long task_h_load(struct task_struct *p)
{
	struct cfs_rq *cfs_rq = task_cfs_rq(p);

	update_cfs_rq_h_load(cfs_rq);
	return div64_ul(p->se.avg.load_avg * cfs_rq->h_load,
			cfs_rq_load_avg(cfs_rq) + 1);
}
#else
static bool __update_blocked_fair(struct rq *rq, bool *done)
{
	struct cfs_rq *cfs_rq = &rq->cfs;
	bool decayed;

	decayed = update_cfs_rq_load_avg(cfs_rq_clock_pelt(cfs_rq), cfs_rq);
	if (cfs_rq_has_blocked(cfs_rq))
		*done = false;

	return decayed;
}

static unsigned long task_h_load(struct task_struct *p)
{
	return p->se.avg.load_avg;
}
#endif

static void sched_balance_update_blocked_averages(int cpu)
{
	bool decayed = false, done = true;
	struct rq *rq = cpu_rq(cpu);
	struct rq_flags rf;

	rq_lock_irqsave(rq, &rf);
	update_blocked_load_tick(rq);
	update_rq_clock(rq);

	decayed |= __update_blocked_others(rq, &done);
	decayed |= __update_blocked_fair(rq, &done);

	update_blocked_load_status(rq, !done);
	if (decayed)
		cpufreq_update_util(rq, 0);
	rq_unlock_irqrestore(rq, &rf);
}

/********** Helpers for sched_balance_find_src_group ************************/

/*
 * sg_lb_stats - stats of a sched_group required for load-balancing:
 */
struct sg_lb_stats {
	unsigned long avg_load;			/* Avg load            over the CPUs of the group */
	unsigned long group_load;		/* Total load          over the CPUs of the group */
	unsigned long group_capacity;		/* Capacity            over the CPUs of the group */
	unsigned long group_util;		/* Total utilization   over the CPUs of the group */
	unsigned long group_runnable;		/* Total runnable time over the CPUs of the group */
	unsigned int sum_nr_running;		/* Nr of all tasks running in the group */
	unsigned int sum_h_nr_running;		/* Nr of CFS tasks running in the group */
	unsigned int idle_cpus;                 /* Nr of idle CPUs         in the group */
	unsigned int group_weight;
	enum group_type group_type;
	unsigned int group_asym_packing;	/* Tasks should be moved to preferred CPU */
	unsigned int group_smt_balance;		/* Task on busy SMT be moved */
	unsigned long group_misfit_task_load;	/* A CPU has a task too big for its capacity */
#ifdef CONFIG_NUMA_BALANCING
	unsigned int nr_numa_running;
	unsigned int nr_preferred_running;
#endif
};

/*
 * sd_lb_stats - stats of a sched_domain required for load-balancing:
 */
struct sd_lb_stats {
	struct sched_group *busiest;		/* Busiest group in this sd */
	struct sched_group *local;		/* Local group in this sd */
	unsigned long total_load;		/* Total load of all groups in sd */
	unsigned long total_capacity;		/* Total capacity of all groups in sd */
	unsigned long avg_load;			/* Average load across all groups in sd */
	unsigned int prefer_sibling;		/* Tasks should go to sibling first */

	struct sg_lb_stats busiest_stat;	/* Statistics of the busiest group */
	struct sg_lb_stats local_stat;		/* Statistics of the local group */
};

static inline void init_sd_lb_stats(struct sd_lb_stats *sds)
{
	/*
	 * Skimp on the clearing to avoid duplicate work. We can avoid clearing
	 * local_stat because update_sg_lb_stats() does a full clear/assignment.
	 * We must however set busiest_stat::group_type and
	 * busiest_stat::idle_cpus to the worst busiest group because
	 * update_sd_pick_busiest() reads these before assignment.
	 */
	*sds = (struct sd_lb_stats){
		.busiest = NULL,
		.local = NULL,
		.total_load = 0UL,
		.total_capacity = 0UL,
		.busiest_stat = {
			.idle_cpus = UINT_MAX,
			.group_type = group_has_spare,
		},
	};
}

static unsigned long scale_rt_capacity(int cpu)
{
	unsigned long max = get_actual_cpu_capacity(cpu);
	struct rq *rq = cpu_rq(cpu);
	unsigned long used, free;
	unsigned long irq;

	irq = cpu_util_irq(rq);

	if (unlikely(irq >= max))
		return 1;

	/*
	 * avg_rt.util_avg and avg_dl.util_avg track binary signals
	 * (running and not running) with weights 0 and 1024 respectively.
	 */
	used = cpu_util_rt(rq);
	used += cpu_util_dl(rq);

	if (unlikely(used >= max))
		return 1;

	free = max - used;

	return scale_irq_capacity(free, irq, max);
}

static void update_cpu_capacity(struct sched_domain *sd, int cpu)
{
	unsigned long capacity = scale_rt_capacity(cpu);
	struct sched_group *sdg = sd->groups;

	if (!capacity)
		capacity = 1;

	cpu_rq(cpu)->cpu_capacity = capacity;
	trace_sched_cpu_capacity_tp(cpu_rq(cpu));

	sdg->sgc->capacity = capacity;
	sdg->sgc->min_capacity = capacity;
	sdg->sgc->max_capacity = capacity;
}

void update_group_capacity(struct sched_domain *sd, int cpu)
{
	struct sched_domain *child = sd->child;
	struct sched_group *group, *sdg = sd->groups;
	unsigned long capacity, min_capacity, max_capacity;
	unsigned long interval;

	interval = msecs_to_jiffies(sd->balance_interval);
	interval = clamp(interval, 1UL, max_load_balance_interval);
	sdg->sgc->next_update = jiffies + interval;

	if (!child) {
		update_cpu_capacity(sd, cpu);
		return;
	}

	capacity = 0;
	min_capacity = ULONG_MAX;
	max_capacity = 0;

	if (child->flags & SD_OVERLAP) {
		/*
		 * SD_OVERLAP domains cannot assume that child groups
		 * span the current group.
		 */

		for_each_cpu(cpu, sched_group_span(sdg)) {
			unsigned long cpu_cap = capacity_of(cpu);

			capacity += cpu_cap;
			min_capacity = min(cpu_cap, min_capacity);
			max_capacity = max(cpu_cap, max_capacity);
		}
	} else  {
		/*
		 * !SD_OVERLAP domains can assume that child groups
		 * span the current group.
		 */

		group = child->groups;
		do {
			struct sched_group_capacity *sgc = group->sgc;

			capacity += sgc->capacity;
			min_capacity = min(sgc->min_capacity, min_capacity);
			max_capacity = max(sgc->max_capacity, max_capacity);
			group = group->next;
		} while (group != child->groups);
	}

	sdg->sgc->capacity = capacity;
	sdg->sgc->min_capacity = min_capacity;
	sdg->sgc->max_capacity = max_capacity;
}

/*
 * Check whether the capacity of the rq has been noticeably reduced by side
 * activity. The imbalance_pct is used for the threshold.
 * Return true is the capacity is reduced
 */
static inline int
check_cpu_capacity(struct rq *rq, struct sched_domain *sd)
{
	return ((rq->cpu_capacity * sd->imbalance_pct) <
				(arch_scale_cpu_capacity(cpu_of(rq)) * 100));
}

/* Check if the rq has a misfit task */
static inline bool check_misfit_status(struct rq *rq)
{
	return rq->misfit_task_load;
}

/*
 * Group imbalance indicates (and tries to solve) the problem where balancing
 * groups is inadequate due to ->cpus_ptr constraints.
 *
 * Imagine a situation of two groups of 4 CPUs each and 4 tasks each with a
 * cpumask covering 1 CPU of the first group and 3 CPUs of the second group.
 * Something like:
 *
 *	{ 0 1 2 3 } { 4 5 6 7 }
 *	        *     * * *
 *
 * If we were to balance group-wise we'd place two tasks in the first group and
 * two tasks in the second group. Clearly this is undesired as it will overload
 * cpu 3 and leave one of the CPUs in the second group unused.
 *
 * The current solution to this issue is detecting the skew in the first group
 * by noticing the lower domain failed to reach balance and had difficulty
 * moving tasks due to affinity constraints.
 *
 * When this is so detected; this group becomes a candidate for busiest; see
 * update_sd_pick_busiest(). And calculate_imbalance() and
 * sched_balance_find_src_group() avoid some of the usual balance conditions to allow it
 * to create an effective group imbalance.
 *
 * This is a somewhat tricky proposition since the next run might not find the
 * group imbalance and decide the groups need to be balanced again. A most
 * subtle and fragile situation.
 */

static inline int sg_imbalanced(struct sched_group *group)
{
	return group->sgc->imbalance;
}

/*
 * group_has_capacity returns true if the group has spare capacity that could
 * be used by some tasks.
 * We consider that a group has spare capacity if the number of task is
 * smaller than the number of CPUs or if the utilization is lower than the
 * available capacity for CFS tasks.
 * For the latter, we use a threshold to stabilize the state, to take into
 * account the variance of the tasks' load and to return true if the available
 * capacity in meaningful for the load balancer.
 * As an example, an available capacity of 1% can appear but it doesn't make
 * any benefit for the load balance.
 */
static inline bool
group_has_capacity(unsigned int imbalance_pct, struct sg_lb_stats *sgs)
{
	if (sgs->sum_nr_running < sgs->group_weight)
		return true;

	if ((sgs->group_capacity * imbalance_pct) <
			(sgs->group_runnable * 100))
		return false;

	if ((sgs->group_capacity * 100) >
			(sgs->group_util * imbalance_pct))
		return true;

	return false;
}

/*
 *  group_is_overloaded returns true if the group has more tasks than it can
 *  handle.
 *  group_is_overloaded is not equals to !group_has_capacity because a group
 *  with the exact right number of tasks, has no more spare capacity but is not
 *  overloaded so both group_has_capacity and group_is_overloaded return
 *  false.
 */
static inline bool
group_is_overloaded(unsigned int imbalance_pct, struct sg_lb_stats *sgs)
{
	if (sgs->sum_nr_running <= sgs->group_weight)
		return false;

	if ((sgs->group_capacity * 100) <
			(sgs->group_util * imbalance_pct))
		return true;

	if ((sgs->group_capacity * imbalance_pct) <
			(sgs->group_runnable * 100))
		return true;

	return false;
}

static inline enum
group_type group_classify(unsigned int imbalance_pct,
			  struct sched_group *group,
			  struct sg_lb_stats *sgs)
{
	if (group_is_overloaded(imbalance_pct, sgs))
		return group_overloaded;

	if (sg_imbalanced(group))
		return group_imbalanced;

	if (sgs->group_asym_packing)
		return group_asym_packing;

	if (sgs->group_smt_balance)
		return group_smt_balance;

	if (sgs->group_misfit_task_load)
		return group_misfit_task;

	if (!group_has_capacity(imbalance_pct, sgs))
		return group_fully_busy;

	return group_has_spare;
}

/**
 * sched_use_asym_prio - Check whether asym_packing priority must be used
 * @sd:		The scheduling domain of the load balancing
 * @cpu:	A CPU
 *
 * Always use CPU priority when balancing load between SMT siblings. When
 * balancing load between cores, it is not sufficient that @cpu is idle. Only
 * use CPU priority if the whole core is idle.
 *
 * Returns: True if the priority of @cpu must be followed. False otherwise.
 */
static bool sched_use_asym_prio(struct sched_domain *sd, int cpu)
{
	if (!(sd->flags & SD_ASYM_PACKING))
		return false;

	if (!sched_smt_active())
		return true;

	return sd->flags & SD_SHARE_CPUCAPACITY || is_core_idle(cpu);
}

static inline bool sched_asym(struct sched_domain *sd, int dst_cpu, int src_cpu)
{
	/*
	 * First check if @dst_cpu can do asym_packing load balance. Only do it
	 * if it has higher priority than @src_cpu.
	 */
	return sched_use_asym_prio(sd, dst_cpu) &&
		sched_asym_prefer(dst_cpu, src_cpu);
}

/**
 * sched_group_asym - Check if the destination CPU can do asym_packing balance
 * @env:	The load balancing environment
 * @sgs:	Load-balancing statistics of the candidate busiest group
 * @group:	The candidate busiest group
 *
 * @env::dst_cpu can do asym_packing if it has higher priority than the
 * preferred CPU of @group.
 *
 * Return: true if @env::dst_cpu can do with asym_packing load balance. False
 * otherwise.
 */
static inline bool
sched_group_asym(struct lb_env *env, struct sg_lb_stats *sgs, struct sched_group *group)
{
	/*
	 * CPU priorities do not make sense for SMT cores with more than one
	 * busy sibling.
	 */
	if ((group->flags & SD_SHARE_CPUCAPACITY) &&
	    (sgs->group_weight - sgs->idle_cpus != 1))
		return false;

	return sched_asym(env->sd, env->dst_cpu, group->asym_prefer_cpu);
}

/* One group has more than one SMT CPU while the other group does not */
static inline bool smt_vs_nonsmt_groups(struct sched_group *sg1,
				    struct sched_group *sg2)
{
	if (!sg1 || !sg2)
		return false;

	return (sg1->flags & SD_SHARE_CPUCAPACITY) !=
		(sg2->flags & SD_SHARE_CPUCAPACITY);
}

static inline bool smt_balance(struct lb_env *env, struct sg_lb_stats *sgs,
			       struct sched_group *group)
{
	if (!env->idle)
		return false;

	/*
	 * For SMT source group, it is better to move a task
	 * to a CPU that doesn't have multiple tasks sharing its CPU capacity.
	 * Note that if a group has a single SMT, SD_SHARE_CPUCAPACITY
	 * will not be on.
	 */
	if (group->flags & SD_SHARE_CPUCAPACITY &&
	    sgs->sum_h_nr_running > 1)
		return true;

	return false;
}

static inline long sibling_imbalance(struct lb_env *env,
				    struct sd_lb_stats *sds,
				    struct sg_lb_stats *busiest,
				    struct sg_lb_stats *local)
{
	int ncores_busiest, ncores_local;
	long imbalance;

	if (!env->idle || !busiest->sum_nr_running)
		return 0;

	ncores_busiest = sds->busiest->cores;
	ncores_local = sds->local->cores;

	if (ncores_busiest == ncores_local) {
		imbalance = busiest->sum_nr_running;
		lsub_positive(&imbalance, local->sum_nr_running);
		return imbalance;
	}

	/* Balance such that nr_running/ncores ratio are same on both groups */
	imbalance = ncores_local * busiest->sum_nr_running;
	lsub_positive(&imbalance, ncores_busiest * local->sum_nr_running);
	/* Normalize imbalance and do rounding on normalization */
	imbalance = 2 * imbalance + ncores_local + ncores_busiest;
	imbalance /= ncores_local + ncores_busiest;

	/* Take advantage of resource in an empty sched group */
	if (imbalance <= 1 && local->sum_nr_running == 0 &&
	    busiest->sum_nr_running > 1)
		imbalance = 2;

	return imbalance;
}

static inline bool
sched_reduced_capacity(struct rq *rq, struct sched_domain *sd)
{
	/*
	 * When there is more than 1 task, the group_overloaded case already
	 * takes care of cpu with reduced capacity
	 */
	if (rq->cfs.h_nr_runnable != 1)
		return false;

	return check_cpu_capacity(rq, sd);
}

/**
 * update_sg_lb_stats - Update sched_group's statistics for load balancing.
 * @env: The load balancing environment.
 * @sds: Load-balancing data with statistics of the local group.
 * @group: sched_group whose statistics are to be updated.
 * @sgs: variable to hold the statistics for this group.
 * @sg_overloaded: sched_group is overloaded
 * @sg_overutilized: sched_group is overutilized
 */
static inline void update_sg_lb_stats(struct lb_env *env,
				      struct sd_lb_stats *sds,
				      struct sched_group *group,
				      struct sg_lb_stats *sgs,
				      bool *sg_overloaded,
				      bool *sg_overutilized)
{
	int i, nr_running, local_group, sd_flags = env->sd->flags;
	bool balancing_at_rd = !env->sd->parent;

	memset(sgs, 0, sizeof(*sgs));

	local_group = group == sds->local;

	for_each_cpu_and(i, sched_group_span(group), env->cpus) {
		struct rq *rq = cpu_rq(i);
		unsigned long load = cpu_load(rq);

		sgs->group_load += load;
		sgs->group_util += cpu_util_cfs(i);
		sgs->group_runnable += cpu_runnable(rq);
		sgs->sum_h_nr_running += rq->cfs.h_nr_runnable;

		nr_running = rq->nr_running;
		sgs->sum_nr_running += nr_running;

		if (cpu_overutilized(i))
			*sg_overutilized = 1;

		/*
		 * No need to call idle_cpu() if nr_running is not 0
		 */
		if (!nr_running && idle_cpu(i)) {
			sgs->idle_cpus++;
			/* Idle cpu can't have misfit task */
			continue;
		}

		/* Overload indicator is only updated at root domain */
		if (balancing_at_rd && nr_running > 1)
			*sg_overloaded = 1;

#ifdef CONFIG_NUMA_BALANCING
		/* Only fbq_classify_group() uses this to classify NUMA groups */
		if (sd_flags & SD_NUMA) {
			sgs->nr_numa_running += rq->nr_numa_running;
			sgs->nr_preferred_running += rq->nr_preferred_running;
		}
#endif
		if (local_group)
			continue;

		if (sd_flags & SD_ASYM_CPUCAPACITY) {
			/* Check for a misfit task on the cpu */
			if (sgs->group_misfit_task_load < rq->misfit_task_load) {
				sgs->group_misfit_task_load = rq->misfit_task_load;
				*sg_overloaded = 1;
			}
		} else if (env->idle && sched_reduced_capacity(rq, env->sd)) {
			/* Check for a task running on a CPU with reduced capacity */
			if (sgs->group_misfit_task_load < load)
				sgs->group_misfit_task_load = load;
		}
	}

	sgs->group_capacity = group->sgc->capacity;

	sgs->group_weight = group->group_weight;

	/* Check if dst CPU is idle and preferred to this group */
	if (!local_group && env->idle && sgs->sum_h_nr_running &&
	    sched_group_asym(env, sgs, group))
		sgs->group_asym_packing = 1;

	/* Check for loaded SMT group to be balanced to dst CPU */
	if (!local_group && smt_balance(env, sgs, group))
		sgs->group_smt_balance = 1;

	sgs->group_type = group_classify(env->sd->imbalance_pct, group, sgs);

	/* Computing avg_load makes sense only when group is overloaded */
	if (sgs->group_type == group_overloaded)
		sgs->avg_load = (sgs->group_load * SCHED_CAPACITY_SCALE) /
				sgs->group_capacity;
}

/**
 * update_sd_pick_busiest - return 1 on busiest group
 * @env: The load balancing environment.
 * @sds: sched_domain statistics
 * @sg: sched_group candidate to be checked for being the busiest
 * @sgs: sched_group statistics
 *
 * Determine if @sg is a busier group than the previously selected
 * busiest group.
 *
 * Return: %true if @sg is a busier group than the previously selected
 * busiest group. %false otherwise.
 */
static bool update_sd_pick_busiest(struct lb_env *env,
				   struct sd_lb_stats *sds,
				   struct sched_group *sg,
				   struct sg_lb_stats *sgs)
{
	struct sg_lb_stats *busiest = &sds->busiest_stat;

	/* Make sure that there is at least one task to pull */
	if (!sgs->sum_h_nr_running)
		return false;

	/*
	 * Don't try to pull misfit tasks we can't help.
	 * We can use max_capacity here as reduction in capacity on some
	 * CPUs in the group should either be possible to resolve
	 * internally or be covered by avg_load imbalance (eventually).
	 */
	if ((env->sd->flags & SD_ASYM_CPUCAPACITY) &&
	    (sgs->group_type == group_misfit_task) &&
	    (!capacity_greater(capacity_of(env->dst_cpu), sg->sgc->max_capacity) ||
	     sds->local_stat.group_type != group_has_spare))
		return false;

	if (sgs->group_type > busiest->group_type)
		return true;

	if (sgs->group_type < busiest->group_type)
		return false;

	/*
	 * The candidate and the current busiest group are the same type of
	 * group. Let check which one is the busiest according to the type.
	 */

	switch (sgs->group_type) {
	case group_overloaded:
		/* Select the overloaded group with highest avg_load. */
		return sgs->avg_load > busiest->avg_load;

	case group_imbalanced:
		/*
		 * Select the 1st imbalanced group as we don't have any way to
		 * choose one more than another.
		 */
		return false;

	case group_asym_packing:
		/* Prefer to move from lowest priority CPU's work */
		return sched_asym_prefer(sds->busiest->asym_prefer_cpu, sg->asym_prefer_cpu);

	case group_misfit_task:
		/*
		 * If we have more than one misfit sg go with the biggest
		 * misfit.
		 */
		return sgs->group_misfit_task_load > busiest->group_misfit_task_load;

	case group_smt_balance:
		/*
		 * Check if we have spare CPUs on either SMT group to
		 * choose has spare or fully busy handling.
		 */
		if (sgs->idle_cpus != 0 || busiest->idle_cpus != 0)
			goto has_spare;

		fallthrough;

	case group_fully_busy:
		/*
		 * Select the fully busy group with highest avg_load. In
		 * theory, there is no need to pull task from such kind of
		 * group because tasks have all compute capacity that they need
		 * but we can still improve the overall throughput by reducing
		 * contention when accessing shared HW resources.
		 *
		 * XXX for now avg_load is not computed and always 0 so we
		 * select the 1st one, except if @sg is composed of SMT
		 * siblings.
		 */

		if (sgs->avg_load < busiest->avg_load)
			return false;

		if (sgs->avg_load == busiest->avg_load) {
			/*
			 * SMT sched groups need more help than non-SMT groups.
			 * If @sg happens to also be SMT, either choice is good.
			 */
			if (sds->busiest->flags & SD_SHARE_CPUCAPACITY)
				return false;
		}

		break;

	case group_has_spare:
		/*
		 * Do not pick sg with SMT CPUs over sg with pure CPUs,
		 * as we do not want to pull task off SMT core with one task
		 * and make the core idle.
		 */
		if (smt_vs_nonsmt_groups(sds->busiest, sg)) {
			if (sg->flags & SD_SHARE_CPUCAPACITY && sgs->sum_h_nr_running <= 1)
				return false;
			else
				return true;
		}
has_spare:

		/*
		 * Select not overloaded group with lowest number of idle CPUs
		 * and highest number of running tasks. We could also compare
		 * the spare capacity which is more stable but it can end up
		 * that the group has less spare capacity but finally more idle
		 * CPUs which means less opportunity to pull tasks.
		 */
		if (sgs->idle_cpus > busiest->idle_cpus)
			return false;
		else if ((sgs->idle_cpus == busiest->idle_cpus) &&
			 (sgs->sum_nr_running <= busiest->sum_nr_running))
			return false;

		break;
	}

	/*
	 * Candidate sg has no more than one task per CPU and has higher
	 * per-CPU capacity. Migrating tasks to less capable CPUs may harm
	 * throughput. Maximize throughput, power/energy consequences are not
	 * considered.
	 */
	if ((env->sd->flags & SD_ASYM_CPUCAPACITY) &&
	    (sgs->group_type <= group_fully_busy) &&
	    (capacity_greater(sg->sgc->min_capacity, capacity_of(env->dst_cpu))))
		return false;

	return true;
}

#ifdef CONFIG_NUMA_BALANCING
static inline enum fbq_type fbq_classify_group(struct sg_lb_stats *sgs)
{
	if (sgs->sum_h_nr_running > sgs->nr_numa_running)
		return regular;
	if (sgs->sum_h_nr_running > sgs->nr_preferred_running)
		return remote;
	return all;
}

static inline enum fbq_type fbq_classify_rq(struct rq *rq)
{
	if (rq->nr_running > rq->nr_numa_running)
		return regular;
	if (rq->nr_running > rq->nr_preferred_running)
		return remote;
	return all;
}
#else
static inline enum fbq_type fbq_classify_group(struct sg_lb_stats *sgs)
{
	return all;
}

static inline enum fbq_type fbq_classify_rq(struct rq *rq)
{
	return regular;
}
#endif /* CONFIG_NUMA_BALANCING */


struct sg_lb_stats;

/*
 * task_running_on_cpu - return 1 if @p is running on @cpu.
 */

static unsigned int task_running_on_cpu(int cpu, struct task_struct *p)
{
	/* Task has no contribution or is new */
	if (cpu != task_cpu(p) || !READ_ONCE(p->se.avg.last_update_time))
		return 0;

	if (task_on_rq_queued(p))
		return 1;

	return 0;
}

/**
 * idle_cpu_without - would a given CPU be idle without p ?
 * @cpu: the processor on which idleness is tested.
 * @p: task which should be ignored.
 *
 * Return: 1 if the CPU would be idle. 0 otherwise.
 */
static int idle_cpu_without(int cpu, struct task_struct *p)
{
	struct rq *rq = cpu_rq(cpu);

	if (rq->curr != rq->idle && rq->curr != p)
		return 0;

	/*
	 * rq->nr_running can't be used but an updated version without the
	 * impact of p on cpu must be used instead. The updated nr_running
	 * be computed and tested before calling idle_cpu_without().
	 */

	if (rq->ttwu_pending)
		return 0;

	return 1;
}

/*
 * update_sg_wakeup_stats - Update sched_group's statistics for wakeup.
 * @sd: The sched_domain level to look for idlest group.
 * @group: sched_group whose statistics are to be updated.
 * @sgs: variable to hold the statistics for this group.
 * @p: The task for which we look for the idlest group/CPU.
 */
static inline void update_sg_wakeup_stats(struct sched_domain *sd,
					  struct sched_group *group,
					  struct sg_lb_stats *sgs,
					  struct task_struct *p)
{
	int i, nr_running;

	memset(sgs, 0, sizeof(*sgs));

	/* Assume that task can't fit any CPU of the group */
	if (sd->flags & SD_ASYM_CPUCAPACITY)
		sgs->group_misfit_task_load = 1;

	for_each_cpu(i, sched_group_span(group)) {
		struct rq *rq = cpu_rq(i);
		unsigned int local;

		sgs->group_load += cpu_load_without(rq, p);
		sgs->group_util += cpu_util_without(i, p);
		sgs->group_runnable += cpu_runnable_without(rq, p);
		local = task_running_on_cpu(i, p);
		sgs->sum_h_nr_running += rq->cfs.h_nr_runnable - local;

		nr_running = rq->nr_running - local;
		sgs->sum_nr_running += nr_running;

		/*
		 * No need to call idle_cpu_without() if nr_running is not 0
		 */
		if (!nr_running && idle_cpu_without(i, p))
			sgs->idle_cpus++;

		/* Check if task fits in the CPU */
		if (sd->flags & SD_ASYM_CPUCAPACITY &&
		    sgs->group_misfit_task_load &&
		    task_fits_cpu(p, i))
			sgs->group_misfit_task_load = 0;

	}

	sgs->group_capacity = group->sgc->capacity;

	sgs->group_weight = group->group_weight;

	sgs->group_type = group_classify(sd->imbalance_pct, group, sgs);

	/*
	 * Computing avg_load makes sense only when group is fully busy or
	 * overloaded
	 */
	if (sgs->group_type == group_fully_busy ||
		sgs->group_type == group_overloaded)
		sgs->avg_load = (sgs->group_load * SCHED_CAPACITY_SCALE) /
				sgs->group_capacity;
}

static bool update_pick_idlest(struct sched_group *idlest,
			       struct sg_lb_stats *idlest_sgs,
			       struct sched_group *group,
			       struct sg_lb_stats *sgs)
{
	if (sgs->group_type < idlest_sgs->group_type)
		return true;

	if (sgs->group_type > idlest_sgs->group_type)
		return false;

	/*
	 * The candidate and the current idlest group are the same type of
	 * group. Let check which one is the idlest according to the type.
	 */

	switch (sgs->group_type) {
	case group_overloaded:
	case group_fully_busy:
		/* Select the group with lowest avg_load. */
		if (idlest_sgs->avg_load <= sgs->avg_load)
			return false;
		break;

	case group_imbalanced:
	case group_asym_packing:
	case group_smt_balance:
		/* Those types are not used in the slow wakeup path */
		return false;

	case group_misfit_task:
		/* Select group with the highest max capacity */
		if (idlest->sgc->max_capacity >= group->sgc->max_capacity)
			return false;
		break;

	case group_has_spare:
		/* Select group with most idle CPUs */
		if (idlest_sgs->idle_cpus > sgs->idle_cpus)
			return false;

		/* Select group with lowest group_util */
		if (idlest_sgs->idle_cpus == sgs->idle_cpus &&
			idlest_sgs->group_util <= sgs->group_util)
			return false;

		break;
	}

	return true;
}

/*
 * sched_balance_find_dst_group() finds and returns the least busy CPU group within the
 * domain.
 *
 * Assumes p is allowed on at least one CPU in sd.
 */
static struct sched_group *
sched_balance_find_dst_group(struct sched_domain *sd, struct task_struct *p, int this_cpu)
{
	struct sched_group *idlest = NULL, *local = NULL, *group = sd->groups;
	struct sg_lb_stats local_sgs, tmp_sgs;
	struct sg_lb_stats *sgs;
	unsigned long imbalance;
	struct sg_lb_stats idlest_sgs = {
			.avg_load = UINT_MAX,
			.group_type = group_overloaded,
	};

	do {
		int local_group;

		/* Skip over this group if it has no CPUs allowed */
		if (!cpumask_intersects(sched_group_span(group),
					p->cpus_ptr))
			continue;

		/* Skip over this group if no cookie matched */
		if (!sched_group_cookie_match(cpu_rq(this_cpu), p, group))
			continue;

		local_group = cpumask_test_cpu(this_cpu,
					       sched_group_span(group));

		if (local_group) {
			sgs = &local_sgs;
			local = group;
		} else {
			sgs = &tmp_sgs;
		}

		update_sg_wakeup_stats(sd, group, sgs, p);

		if (!local_group && update_pick_idlest(idlest, &idlest_sgs, group, sgs)) {
			idlest = group;
			idlest_sgs = *sgs;
		}

	} while (group = group->next, group != sd->groups);


	/* There is no idlest group to push tasks to */
	if (!idlest)
		return NULL;

	/* The local group has been skipped because of CPU affinity */
	if (!local)
		return idlest;

	/*
	 * If the local group is idler than the selected idlest group
	 * don't try and push the task.
	 */
	if (local_sgs.group_type < idlest_sgs.group_type)
		return NULL;

	/*
	 * If the local group is busier than the selected idlest group
	 * try and push the task.
	 */
	if (local_sgs.group_type > idlest_sgs.group_type)
		return idlest;

	switch (local_sgs.group_type) {
	case group_overloaded:
	case group_fully_busy:

		/* Calculate allowed imbalance based on load */
		imbalance = scale_load_down(NICE_0_LOAD) *
				(sd->imbalance_pct-100) / 100;

		/*
		 * When comparing groups across NUMA domains, it's possible for
		 * the local domain to be very lightly loaded relative to the
		 * remote domains but "imbalance" skews the comparison making
		 * remote CPUs look much more favourable. When considering
		 * cross-domain, add imbalance to the load on the remote node
		 * and consider staying local.
		 */

		if ((sd->flags & SD_NUMA) &&
		    ((idlest_sgs.avg_load + imbalance) >= local_sgs.avg_load))
			return NULL;

		/*
		 * If the local group is less loaded than the selected
		 * idlest group don't try and push any tasks.
		 */
		if (idlest_sgs.avg_load >= (local_sgs.avg_load + imbalance))
			return NULL;

		if (100 * local_sgs.avg_load <= sd->imbalance_pct * idlest_sgs.avg_load)
			return NULL;
		break;

	case group_imbalanced:
	case group_asym_packing:
	case group_smt_balance:
		/* Those type are not used in the slow wakeup path */
		return NULL;

	case group_misfit_task:
		/* Select group with the highest max capacity */
		if (local->sgc->max_capacity >= idlest->sgc->max_capacity)
			return NULL;
		break;

	case group_has_spare:
#ifdef CONFIG_NUMA
		if (sd->flags & SD_NUMA) {
			int imb_numa_nr = sd->imb_numa_nr;
#ifdef CONFIG_NUMA_BALANCING
			int idlest_cpu;
			/*
			 * If there is spare capacity at NUMA, try to select
			 * the preferred node
			 */
			if (cpu_to_node(this_cpu) == p->numa_preferred_nid)
				return NULL;

			idlest_cpu = cpumask_first(sched_group_span(idlest));
			if (cpu_to_node(idlest_cpu) == p->numa_preferred_nid)
				return idlest;
#endif /* CONFIG_NUMA_BALANCING */
			/*
			 * Otherwise, keep the task close to the wakeup source
			 * and improve locality if the number of running tasks
			 * would remain below threshold where an imbalance is
			 * allowed while accounting for the possibility the
			 * task is pinned to a subset of CPUs. If there is a
			 * real need of migration, periodic load balance will
			 * take care of it.
			 */
			if (p->nr_cpus_allowed != NR_CPUS) {
				struct cpumask *cpus = this_cpu_cpumask_var_ptr(select_rq_mask);

				cpumask_and(cpus, sched_group_span(local), p->cpus_ptr);
				imb_numa_nr = min(cpumask_weight(cpus), sd->imb_numa_nr);
			}

			imbalance = abs(local_sgs.idle_cpus - idlest_sgs.idle_cpus);
			if (!adjust_numa_imbalance(imbalance,
						   local_sgs.sum_nr_running + 1,
						   imb_numa_nr)) {
				return NULL;
			}
		}
#endif /* CONFIG_NUMA */

		/*
		 * Select group with highest number of idle CPUs. We could also
		 * compare the utilization which is more stable but it can end
		 * up that the group has less spare capacity but finally more
		 * idle CPUs which means more opportunity to run task.
		 */
		if (local_sgs.idle_cpus >= idlest_sgs.idle_cpus)
			return NULL;
		break;
	}

	return idlest;
}

static void update_idle_cpu_scan(struct lb_env *env,
				 unsigned long sum_util)
{
	struct sched_domain_shared *sd_share;
	int llc_weight, pct;
	u64 x, y, tmp;
	/*
	 * Update the number of CPUs to scan in LLC domain, which could
	 * be used as a hint in select_idle_cpu(). The update of sd_share
	 * could be expensive because it is within a shared cache line.
	 * So the write of this hint only occurs during periodic load
	 * balancing, rather than CPU_NEWLY_IDLE, because the latter
	 * can fire way more frequently than the former.
	 */
	if (!sched_feat(SIS_UTIL) || env->idle == CPU_NEWLY_IDLE)
		return;

	llc_weight = per_cpu(sd_llc_size, env->dst_cpu);
	if (env->sd->span_weight != llc_weight)
		return;

	sd_share = rcu_dereference(per_cpu(sd_llc_shared, env->dst_cpu));
	if (!sd_share)
		return;

	/*
	 * The number of CPUs to search drops as sum_util increases, when
	 * sum_util hits 85% or above, the scan stops.
	 * The reason to choose 85% as the threshold is because this is the
	 * imbalance_pct(117) when a LLC sched group is overloaded.
	 *
	 * let y = SCHED_CAPACITY_SCALE - p * x^2                       [1]
	 * and y'= y / SCHED_CAPACITY_SCALE
	 *
	 * x is the ratio of sum_util compared to the CPU capacity:
	 * x = sum_util / (llc_weight * SCHED_CAPACITY_SCALE)
	 * y' is the ratio of CPUs to be scanned in the LLC domain,
	 * and the number of CPUs to scan is calculated by:
	 *
	 * nr_scan = llc_weight * y'                                    [2]
	 *
	 * When x hits the threshold of overloaded, AKA, when
	 * x = 100 / pct, y drops to 0. According to [1],
	 * p should be SCHED_CAPACITY_SCALE * pct^2 / 10000
	 *
	 * Scale x by SCHED_CAPACITY_SCALE:
	 * x' = sum_util / llc_weight;                                  [3]
	 *
	 * and finally [1] becomes:
	 * y = SCHED_CAPACITY_SCALE -
	 *     x'^2 * pct^2 / (10000 * SCHED_CAPACITY_SCALE)            [4]
	 *
	 */
	/* equation [3] */
	x = sum_util;
	do_div(x, llc_weight);

	/* equation [4] */
	pct = env->sd->imbalance_pct;
	tmp = x * x * pct * pct;
	do_div(tmp, 10000 * SCHED_CAPACITY_SCALE);
	tmp = min_t(long, tmp, SCHED_CAPACITY_SCALE);
	y = SCHED_CAPACITY_SCALE - tmp;

	/* equation [2] */
	y *= llc_weight;
	do_div(y, SCHED_CAPACITY_SCALE);
	if ((int)y != sd_share->nr_idle_scan)
		WRITE_ONCE(sd_share->nr_idle_scan, (int)y);
}

/**
 * update_sd_lb_stats - Update sched_domain's statistics for load balancing.
 * @env: The load balancing environment.
 * @sds: variable to hold the statistics for this sched_domain.
 */

static inline void update_sd_lb_stats(struct lb_env *env, struct sd_lb_stats *sds)
{
	struct sched_group *sg = env->sd->groups;
	struct sg_lb_stats *local = &sds->local_stat;
	struct sg_lb_stats tmp_sgs;
	unsigned long sum_util = 0;
	bool sg_overloaded = 0, sg_overutilized = 0;

	do {
		struct sg_lb_stats *sgs = &tmp_sgs;
		int local_group;

		local_group = cpumask_test_cpu(env->dst_cpu, sched_group_span(sg));
		if (local_group) {
			sds->local = sg;
			sgs = local;

			if (env->idle != CPU_NEWLY_IDLE ||
			    time_after_eq(jiffies, sg->sgc->next_update))
				update_group_capacity(env->sd, env->dst_cpu);
		}

		update_sg_lb_stats(env, sds, sg, sgs, &sg_overloaded, &sg_overutilized);

		if (!local_group && update_sd_pick_busiest(env, sds, sg, sgs)) {
			sds->busiest = sg;
			sds->busiest_stat = *sgs;
		}

		/* Now, start updating sd_lb_stats */
		sds->total_load += sgs->group_load;
		sds->total_capacity += sgs->group_capacity;

		sum_util += sgs->group_util;
		sg = sg->next;
	} while (sg != env->sd->groups);

	/*
	 * Indicate that the child domain of the busiest group prefers tasks
	 * go to a child's sibling domains first. NB the flags of a sched group
	 * are those of the child domain.
	 */
	if (sds->busiest)
		sds->prefer_sibling = !!(sds->busiest->flags & SD_PREFER_SIBLING);


	if (env->sd->flags & SD_NUMA)
		env->fbq_type = fbq_classify_group(&sds->busiest_stat);

	if (!env->sd->parent) {
		/* update overload indicator if we are at root domain */
		set_rd_overloaded(env->dst_rq->rd, sg_overloaded);

		/* Update over-utilization (tipping point, U >= 0) indicator */
		set_rd_overutilized(env->dst_rq->rd, sg_overutilized);
	} else if (sg_overutilized) {
		set_rd_overutilized(env->dst_rq->rd, sg_overutilized);
	}

	update_idle_cpu_scan(env, sum_util);
}

/**
 * calculate_imbalance - Calculate the amount of imbalance present within the
 *			 groups of a given sched_domain during load balance.
 * @env: load balance environment
 * @sds: statistics of the sched_domain whose imbalance is to be calculated.
 */
static inline void calculate_imbalance(struct lb_env *env, struct sd_lb_stats *sds)
{
	struct sg_lb_stats *local, *busiest;

	local = &sds->local_stat;
	busiest = &sds->busiest_stat;

	if (busiest->group_type == group_misfit_task) {
		if (env->sd->flags & SD_ASYM_CPUCAPACITY) {
			/* Set imbalance to allow misfit tasks to be balanced. */
			env->migration_type = migrate_misfit;
			env->imbalance = 1;
		} else {
			/*
			 * Set load imbalance to allow moving task from cpu
			 * with reduced capacity.
			 */
			env->migration_type = migrate_load;
			env->imbalance = busiest->group_misfit_task_load;
		}
		return;
	}

	if (busiest->group_type == group_asym_packing) {
		/*
		 * In case of asym capacity, we will try to migrate all load to
		 * the preferred CPU.
		 */
		env->migration_type = migrate_task;
		env->imbalance = busiest->sum_h_nr_running;
		return;
	}

	if (busiest->group_type == group_smt_balance) {
		/* Reduce number of tasks sharing CPU capacity */
		env->migration_type = migrate_task;
		env->imbalance = 1;
		return;
	}

	if (busiest->group_type == group_imbalanced) {
		/*
		 * In the group_imb case we cannot rely on group-wide averages
		 * to ensure CPU-load equilibrium, try to move any task to fix
		 * the imbalance. The next load balance will take care of
		 * balancing back the system.
		 */
		env->migration_type = migrate_task;
		env->imbalance = 1;
		return;
	}

	/*
	 * Try to use spare capacity of local group without overloading it or
	 * emptying busiest.
	 */
	if (local->group_type == group_has_spare) {
		if ((busiest->group_type > group_fully_busy) &&
		    !(env->sd->flags & SD_SHARE_LLC)) {
			/*
			 * If busiest is overloaded, try to fill spare
			 * capacity. This might end up creating spare capacity
			 * in busiest or busiest still being overloaded but
			 * there is no simple way to directly compute the
			 * amount of load to migrate in order to balance the
			 * system.
			 */
			env->migration_type = migrate_util;
			env->imbalance = max(local->group_capacity, local->group_util) -
					 local->group_util;

			/*
			 * In some cases, the group's utilization is max or even
			 * higher than capacity because of migrations but the
			 * local CPU is (newly) idle. There is at least one
			 * waiting task in this overloaded busiest group. Let's
			 * try to pull it.
			 */
			if (env->idle && env->imbalance == 0) {
				env->migration_type = migrate_task;
				env->imbalance = 1;
			}

			return;
		}

		if (busiest->group_weight == 1 || sds->prefer_sibling) {
			/*
			 * When prefer sibling, evenly spread running tasks on
			 * groups.
			 */
			env->migration_type = migrate_task;
			env->imbalance = sibling_imbalance(env, sds, busiest, local);
		} else {

			/*
			 * If there is no overload, we just want to even the number of
			 * idle CPUs.
			 */
			env->migration_type = migrate_task;
			env->imbalance = max_t(long, 0,
					       (local->idle_cpus - busiest->idle_cpus));
		}

#ifdef CONFIG_NUMA
		/* Consider allowing a small imbalance between NUMA groups */
		if (env->sd->flags & SD_NUMA) {
			env->imbalance = adjust_numa_imbalance(env->imbalance,
							       local->sum_nr_running + 1,
							       env->sd->imb_numa_nr);
		}
#endif

		/* Number of tasks to move to restore balance */
		env->imbalance >>= 1;

		return;
	}

	/*
	 * Local is fully busy but has to take more load to relieve the
	 * busiest group
	 */
	if (local->group_type < group_overloaded) {
		/*
		 * Local will become overloaded so the avg_load metrics are
		 * finally needed.
		 */

		local->avg_load = (local->group_load * SCHED_CAPACITY_SCALE) /
				  local->group_capacity;

		/*
		 * If the local group is more loaded than the selected
		 * busiest group don't try to pull any tasks.
		 */
		if (local->avg_load >= busiest->avg_load) {
			env->imbalance = 0;
			return;
		}

		sds->avg_load = (sds->total_load * SCHED_CAPACITY_SCALE) /
				sds->total_capacity;

		/*
		 * If the local group is more loaded than the average system
		 * load, don't try to pull any tasks.
		 */
		if (local->avg_load >= sds->avg_load) {
			env->imbalance = 0;
			return;
		}

	}

	/*
	 * Both group are or will become overloaded and we're trying to get all
	 * the CPUs to the average_load, so we don't want to push ourselves
	 * above the average load, nor do we wish to reduce the max loaded CPU
	 * below the average load. At the same time, we also don't want to
	 * reduce the group load below the group capacity. Thus we look for
	 * the minimum possible imbalance.
	 */
	env->migration_type = migrate_load;
	env->imbalance = min(
		(busiest->avg_load - sds->avg_load) * busiest->group_capacity,
		(sds->avg_load - local->avg_load) * local->group_capacity
	) / SCHED_CAPACITY_SCALE;
}

/******* sched_balance_find_src_group() helpers end here *********************/

/*
 * Decision matrix according to the local and busiest group type:
 *
 * busiest \ local has_spare fully_busy misfit asym imbalanced overloaded
 * has_spare        nr_idle   balanced   N/A    N/A  balanced   balanced
 * fully_busy       nr_idle   nr_idle    N/A    N/A  balanced   balanced
 * misfit_task      force     N/A        N/A    N/A  N/A        N/A
 * asym_packing     force     force      N/A    N/A  force      force
 * imbalanced       force     force      N/A    N/A  force      force
 * overloaded       force     force      N/A    N/A  force      avg_load
 *
 * N/A :      Not Applicable because already filtered while updating
 *            statistics.
 * balanced : The system is balanced for these 2 groups.
 * force :    Calculate the imbalance as load migration is probably needed.
 * avg_load : Only if imbalance is significant enough.
 * nr_idle :  dst_cpu is not busy and the number of idle CPUs is quite
 *            different in groups.
 */

/**
 * sched_balance_find_src_group - Returns the busiest group within the sched_domain
 * if there is an imbalance.
 * @env: The load balancing environment.
 *
 * Also calculates the amount of runnable load which should be moved
 * to restore balance.
 *
 * Return:	- The busiest group if imbalance exists.
 */
static struct sched_group *sched_balance_find_src_group(struct lb_env *env)
{
	struct sg_lb_stats *local, *busiest;
	struct sd_lb_stats sds;

	init_sd_lb_stats(&sds);

	/*
	 * Compute the various statistics relevant for load balancing at
	 * this level.
	 */
	update_sd_lb_stats(env, &sds);

	/* There is no busy sibling group to pull tasks from */
	if (!sds.busiest)
		goto out_balanced;

	busiest = &sds.busiest_stat;

	/* Misfit tasks should be dealt with regardless of the avg load */
	if (busiest->group_type == group_misfit_task)
		goto force_balance;

	if (!is_rd_overutilized(env->dst_rq->rd) &&
	    rcu_dereference(env->dst_rq->rd->pd))
		goto out_balanced;

	/* ASYM feature bypasses nice load balance check */
	if (busiest->group_type == group_asym_packing)
		goto force_balance;

	/*
	 * If the busiest group is imbalanced the below checks don't
	 * work because they assume all things are equal, which typically
	 * isn't true due to cpus_ptr constraints and the like.
	 */
	if (busiest->group_type == group_imbalanced)
		goto force_balance;

	local = &sds.local_stat;
	/*
	 * If the local group is busier than the selected busiest group
	 * don't try and pull any tasks.
	 */
	if (local->group_type > busiest->group_type)
		goto out_balanced;

	/*
	 * When groups are overloaded, use the avg_load to ensure fairness
	 * between tasks.
	 */
	if (local->group_type == group_overloaded) {
		/*
		 * If the local group is more loaded than the selected
		 * busiest group don't try to pull any tasks.
		 */
		if (local->avg_load >= busiest->avg_load)
			goto out_balanced;

		/* XXX broken for overlapping NUMA groups */
		sds.avg_load = (sds.total_load * SCHED_CAPACITY_SCALE) /
				sds.total_capacity;

		/*
		 * Don't pull any tasks if this group is already above the
		 * domain average load.
		 */
		if (local->avg_load >= sds.avg_load)
			goto out_balanced;

		/*
		 * If the busiest group is more loaded, use imbalance_pct to be
		 * conservative.
		 */
		if (100 * busiest->avg_load <=
				env->sd->imbalance_pct * local->avg_load)
			goto out_balanced;
	}

	/*
	 * Try to move all excess tasks to a sibling domain of the busiest
	 * group's child domain.
	 */
	if (sds.prefer_sibling && local->group_type == group_has_spare &&
	    sibling_imbalance(env, &sds, busiest, local) > 1)
		goto force_balance;

	if (busiest->group_type != group_overloaded) {
		if (!env->idle) {
			/*
			 * If the busiest group is not overloaded (and as a
			 * result the local one too) but this CPU is already
			 * busy, let another idle CPU try to pull task.
			 */
			goto out_balanced;
		}

		if (busiest->group_type == group_smt_balance &&
		    smt_vs_nonsmt_groups(sds.local, sds.busiest)) {
			/* Let non SMT CPU pull from SMT CPU sharing with sibling */
			goto force_balance;
		}

		if (busiest->group_weight > 1 &&
		    local->idle_cpus <= (busiest->idle_cpus + 1)) {
			/*
			 * If the busiest group is not overloaded
			 * and there is no imbalance between this and busiest
			 * group wrt idle CPUs, it is balanced. The imbalance
			 * becomes significant if the diff is greater than 1
			 * otherwise we might end up to just move the imbalance
			 * on another group. Of course this applies only if
			 * there is more than 1 CPU per group.
			 */
			goto out_balanced;
		}

		if (busiest->sum_h_nr_running == 1) {
			/*
			 * busiest doesn't have any tasks waiting to run
			 */
			goto out_balanced;
		}
	}

force_balance:
	/* Looks like there is an imbalance. Compute it */
	calculate_imbalance(env, &sds);
	return env->imbalance ? sds.busiest : NULL;

out_balanced:
	env->imbalance = 0;
	return NULL;
}

/*
 * sched_balance_find_src_rq - find the busiest runqueue among the CPUs in the group.
 */
static struct rq *sched_balance_find_src_rq(struct lb_env *env,
				     struct sched_group *group)
{
	struct rq *busiest = NULL, *rq;
	unsigned long busiest_util = 0, busiest_load = 0, busiest_capacity = 1;
	unsigned int busiest_nr = 0;
	int i;

	for_each_cpu_and(i, sched_group_span(group), env->cpus) {
		unsigned long capacity, load, util;
		unsigned int nr_running;
		enum fbq_type rt;

		rq = cpu_rq(i);
		rt = fbq_classify_rq(rq);

		/*
		 * We classify groups/runqueues into three groups:
		 *  - regular: there are !numa tasks
		 *  - remote:  there are numa tasks that run on the 'wrong' node
		 *  - all:     there is no distinction
		 *
		 * In order to avoid migrating ideally placed numa tasks,
		 * ignore those when there's better options.
		 *
		 * If we ignore the actual busiest queue to migrate another
		 * task, the next balance pass can still reduce the busiest
		 * queue by moving tasks around inside the node.
		 *
		 * If we cannot move enough load due to this classification
		 * the next pass will adjust the group classification and
		 * allow migration of more tasks.
		 *
		 * Both cases only affect the total convergence complexity.
		 */
		if (rt > env->fbq_type)
			continue;

		nr_running = rq->cfs.h_nr_runnable;
		if (!nr_running)
			continue;

		capacity = capacity_of(i);

		/*
		 * For ASYM_CPUCAPACITY domains, don't pick a CPU that could
		 * eventually lead to active_balancing high->low capacity.
		 * Higher per-CPU capacity is considered better than balancing
		 * average load.
		 */
		if (env->sd->flags & SD_ASYM_CPUCAPACITY &&
		    !capacity_greater(capacity_of(env->dst_cpu), capacity) &&
		    nr_running == 1)
			continue;

		/*
		 * Make sure we only pull tasks from a CPU of lower priority
		 * when balancing between SMT siblings.
		 *
		 * If balancing between cores, let lower priority CPUs help
		 * SMT cores with more than one busy sibling.
		 */
		if (sched_asym(env->sd, i, env->dst_cpu) && nr_running == 1)
			continue;

		switch (env->migration_type) {
		case migrate_load:
			/*
			 * When comparing with load imbalance, use cpu_load()
			 * which is not scaled with the CPU capacity.
			 */
			load = cpu_load(rq);

			if (nr_running == 1 && load > env->imbalance &&
			    !check_cpu_capacity(rq, env->sd))
				break;

			/*
			 * For the load comparisons with the other CPUs,
			 * consider the cpu_load() scaled with the CPU
			 * capacity, so that the load can be moved away
			 * from the CPU that is potentially running at a
			 * lower capacity.
			 *
			 * Thus we're looking for max(load_i / capacity_i),
			 * crosswise multiplication to rid ourselves of the
			 * division works out to:
			 * load_i * capacity_j > load_j * capacity_i;
			 * where j is our previous maximum.
			 */
			if (load * busiest_capacity > busiest_load * capacity) {
				busiest_load = load;
				busiest_capacity = capacity;
				busiest = rq;
			}
			break;

		case migrate_util:
			util = cpu_util_cfs_boost(i);

			/*
			 * Don't try to pull utilization from a CPU with one
			 * running task. Whatever its utilization, we will fail
			 * detach the task.
			 */
			if (nr_running <= 1)
				continue;

			if (busiest_util < util) {
				busiest_util = util;
				busiest = rq;
			}
			break;

		case migrate_task:
			if (busiest_nr < nr_running) {
				busiest_nr = nr_running;
				busiest = rq;
			}
			break;

		case migrate_misfit:
			/*
			 * For ASYM_CPUCAPACITY domains with misfit tasks we
			 * simply seek the "biggest" misfit task.
			 */
			if (rq->misfit_task_load > busiest_load) {
				busiest_load = rq->misfit_task_load;
				busiest = rq;
			}

			break;

		}
	}

	return busiest;
}

/*
 * Max backoff if we encounter pinned tasks. Pretty arbitrary value, but
 * so long as it is large enough.
 */
#define MAX_PINNED_INTERVAL	512

static inline bool
asym_active_balance(struct lb_env *env)
{
	/*
	 * ASYM_PACKING needs to force migrate tasks from busy but lower
	 * priority CPUs in order to pack all tasks in the highest priority
	 * CPUs. When done between cores, do it only if the whole core if the
	 * whole core is idle.
	 *
	 * If @env::src_cpu is an SMT core with busy siblings, let
	 * the lower priority @env::dst_cpu help it. Do not follow
	 * CPU priority.
	 */
	return env->idle && sched_use_asym_prio(env->sd, env->dst_cpu) &&
	       (sched_asym_prefer(env->dst_cpu, env->src_cpu) ||
		!sched_use_asym_prio(env->sd, env->src_cpu));
}

static inline bool
imbalanced_active_balance(struct lb_env *env)
{
	struct sched_domain *sd = env->sd;

	/*
	 * The imbalanced case includes the case of pinned tasks preventing a fair
	 * distribution of the load on the system but also the even distribution of the
	 * threads on a system with spare capacity
	 */
	if ((env->migration_type == migrate_task) &&
	    (sd->nr_balance_failed > sd->cache_nice_tries+2))
		return 1;

	return 0;
}

static int need_active_balance(struct lb_env *env)
{
	struct sched_domain *sd = env->sd;

	if (asym_active_balance(env))
		return 1;

	if (imbalanced_active_balance(env))
		return 1;

	/*
	 * The dst_cpu is idle and the src_cpu CPU has only 1 CFS task.
	 * It's worth migrating the task if the src_cpu's capacity is reduced
	 * because of other sched_class or IRQs if more capacity stays
	 * available on dst_cpu.
	 */
	if (env->idle &&
	    (env->src_rq->cfs.h_nr_runnable == 1)) {
		if ((check_cpu_capacity(env->src_rq, sd)) &&
		    (capacity_of(env->src_cpu)*sd->imbalance_pct < capacity_of(env->dst_cpu)*100))
			return 1;
	}

	if (env->migration_type == migrate_misfit)
		return 1;

	return 0;
}

static int active_load_balance_cpu_stop(void *data);

static int should_we_balance(struct lb_env *env)
{
	struct cpumask *swb_cpus = this_cpu_cpumask_var_ptr(should_we_balance_tmpmask);
	struct sched_group *sg = env->sd->groups;
	int cpu, idle_smt = -1;

	/*
	 * Ensure the balancing environment is consistent; can happen
	 * when the softirq triggers 'during' hotplug.
	 */
	if (!cpumask_test_cpu(env->dst_cpu, env->cpus))
		return 0;

	/*
	 * In the newly idle case, we will allow all the CPUs
	 * to do the newly idle load balance.
	 *
	 * However, we bail out if we already have tasks or a wakeup pending,
	 * to optimize wakeup latency.
	 */
	if (env->idle == CPU_NEWLY_IDLE) {
		if (env->dst_rq->nr_running > 0 || env->dst_rq->ttwu_pending)
			return 0;
		return 1;
	}

	cpumask_copy(swb_cpus, group_balance_mask(sg));
	/* Try to find first idle CPU */
	for_each_cpu_and(cpu, swb_cpus, env->cpus) {
		if (!idle_cpu(cpu))
			continue;

		/*
		 * Don't balance to idle SMT in busy core right away when
		 * balancing cores, but remember the first idle SMT CPU for
		 * later consideration.  Find CPU on an idle core first.
		 */
		if (!(env->sd->flags & SD_SHARE_CPUCAPACITY) && !is_core_idle(cpu)) {
			if (idle_smt == -1)
				idle_smt = cpu;
			/*
			 * If the core is not idle, and first SMT sibling which is
			 * idle has been found, then its not needed to check other
			 * SMT siblings for idleness:
			 */
#ifdef CONFIG_SCHED_SMT
			cpumask_andnot(swb_cpus, swb_cpus, cpu_smt_mask(cpu));
#endif
			continue;
		}

		/*
		 * Are we the first idle core in a non-SMT domain or higher,
		 * or the first idle CPU in a SMT domain?
		 */
		return cpu == env->dst_cpu;
	}

	/* Are we the first idle CPU with busy siblings? */
	if (idle_smt != -1)
		return idle_smt == env->dst_cpu;

	/* Are we the first CPU of this group ? */
	return group_balance_cpu(sg) == env->dst_cpu;
}

static void update_lb_imbalance_stat(struct lb_env *env, struct sched_domain *sd,
				     enum cpu_idle_type idle)
{
	if (!schedstat_enabled())
		return;

	switch (env->migration_type) {
	case migrate_load:
		__schedstat_add(sd->lb_imbalance_load[idle], env->imbalance);
		break;
	case migrate_util:
		__schedstat_add(sd->lb_imbalance_util[idle], env->imbalance);
		break;
	case migrate_task:
		__schedstat_add(sd->lb_imbalance_task[idle], env->imbalance);
		break;
	case migrate_misfit:
		__schedstat_add(sd->lb_imbalance_misfit[idle], env->imbalance);
		break;
	}
}

/*
 * Check this_cpu to ensure it is balanced within domain. Attempt to move
 * tasks if there is an imbalance.
 */
static int sched_balance_rq(int this_cpu, struct rq *this_rq,
			struct sched_domain *sd, enum cpu_idle_type idle,
			int *continue_balancing)
{
	int ld_moved, cur_ld_moved, active_balance = 0;
	struct sched_domain *sd_parent = sd->parent;
	struct sched_group *group;
	struct rq *busiest;
	struct rq_flags rf;
	struct cpumask *cpus = this_cpu_cpumask_var_ptr(load_balance_mask);
	struct lb_env env = {
		.sd		= sd,
		.dst_cpu	= this_cpu,
		.dst_rq		= this_rq,
		.dst_grpmask    = group_balance_mask(sd->groups),
		.idle		= idle,
		.loop_break	= SCHED_NR_MIGRATE_BREAK,
		.cpus		= cpus,
		.fbq_type	= all,
		.tasks		= LIST_HEAD_INIT(env.tasks),
	};

	cpumask_and(cpus, sched_domain_span(sd), cpu_active_mask);

	schedstat_inc(sd->lb_count[idle]);

redo:
	if (!should_we_balance(&env)) {
		*continue_balancing = 0;
		goto out_balanced;
	}

	group = sched_balance_find_src_group(&env);
	if (!group) {
		schedstat_inc(sd->lb_nobusyg[idle]);
		goto out_balanced;
	}

	busiest = sched_balance_find_src_rq(&env, group);
	if (!busiest) {
		schedstat_inc(sd->lb_nobusyq[idle]);
		goto out_balanced;
	}

	WARN_ON_ONCE(busiest == env.dst_rq);

	update_lb_imbalance_stat(&env, sd, idle);

	env.src_cpu = busiest->cpu;
	env.src_rq = busiest;

	ld_moved = 0;
	/* Clear this flag as soon as we find a pullable task */
	env.flags |= LBF_ALL_PINNED;
	if (busiest->nr_running > 1) {
		/*
		 * Attempt to move tasks. If sched_balance_find_src_group has found
		 * an imbalance but busiest->nr_running <= 1, the group is
		 * still unbalanced. ld_moved simply stays zero, so it is
		 * correctly treated as an imbalance.
		 */
		env.loop_max  = min(sysctl_sched_nr_migrate, busiest->nr_running);

more_balance:
		rq_lock_irqsave(busiest, &rf);
		update_rq_clock(busiest);

		/*
		 * cur_ld_moved - load moved in current iteration
		 * ld_moved     - cumulative load moved across iterations
		 */
		cur_ld_moved = detach_tasks(&env);

		/*
		 * We've detached some tasks from busiest_rq. Every
		 * task is masked "TASK_ON_RQ_MIGRATING", so we can safely
		 * unlock busiest->lock, and we are able to be sure
		 * that nobody can manipulate the tasks in parallel.
		 * See task_rq_lock() family for the details.
		 */

		rq_unlock(busiest, &rf);

		if (cur_ld_moved) {
			attach_tasks(&env);
			ld_moved += cur_ld_moved;
		}

		local_irq_restore(rf.flags);

		if (env.flags & LBF_NEED_BREAK) {
			env.flags &= ~LBF_NEED_BREAK;
			goto more_balance;
		}

		/*
		 * Revisit (affine) tasks on src_cpu that couldn't be moved to
		 * us and move them to an alternate dst_cpu in our sched_group
		 * where they can run. The upper limit on how many times we
		 * iterate on same src_cpu is dependent on number of CPUs in our
		 * sched_group.
		 *
		 * This changes load balance semantics a bit on who can move
		 * load to a given_cpu. In addition to the given_cpu itself
		 * (or a ilb_cpu acting on its behalf where given_cpu is
		 * nohz-idle), we now have balance_cpu in a position to move
		 * load to given_cpu. In rare situations, this may cause
		 * conflicts (balance_cpu and given_cpu/ilb_cpu deciding
		 * _independently_ and at _same_ time to move some load to
		 * given_cpu) causing excess load to be moved to given_cpu.
		 * This however should not happen so much in practice and
		 * moreover subsequent load balance cycles should correct the
		 * excess load moved.
		 */
		if ((env.flags & LBF_DST_PINNED) && env.imbalance > 0) {

			/* Prevent to re-select dst_cpu via env's CPUs */
			__cpumask_clear_cpu(env.dst_cpu, env.cpus);

			env.dst_rq	 = cpu_rq(env.new_dst_cpu);
			env.dst_cpu	 = env.new_dst_cpu;
			env.flags	&= ~LBF_DST_PINNED;
			env.loop	 = 0;
			env.loop_break	 = SCHED_NR_MIGRATE_BREAK;

			/*
			 * Go back to "more_balance" rather than "redo" since we
			 * need to continue with same src_cpu.
			 */
			goto more_balance;
		}

		/*
		 * We failed to reach balance because of affinity.
		 */
		if (sd_parent) {
			int *group_imbalance = &sd_parent->groups->sgc->imbalance;

			if ((env.flags & LBF_SOME_PINNED) && env.imbalance > 0)
				*group_imbalance = 1;
		}

		/* All tasks on this runqueue were pinned by CPU affinity */
		if (unlikely(env.flags & LBF_ALL_PINNED)) {
			__cpumask_clear_cpu(cpu_of(busiest), cpus);
			/*
			 * Attempting to continue load balancing at the current
			 * sched_domain level only makes sense if there are
			 * active CPUs remaining as possible busiest CPUs to
			 * pull load from which are not contained within the
			 * destination group that is receiving any migrated
			 * load.
			 */
			if (!cpumask_subset(cpus, env.dst_grpmask)) {
				env.loop = 0;
				env.loop_break = SCHED_NR_MIGRATE_BREAK;
				goto redo;
			}
			goto out_all_pinned;
		}
	}

	if (!ld_moved) {
		schedstat_inc(sd->lb_failed[idle]);
		/*
		 * Increment the failure counter only on periodic balance.
		 * We do not want newidle balance, which can be very
		 * frequent, pollute the failure counter causing
		 * excessive cache_hot migrations and active balances.
		 *
		 * Similarly for migration_misfit which is not related to
		 * load/util migration, don't pollute nr_balance_failed.
		 */
		if (idle != CPU_NEWLY_IDLE &&
		    env.migration_type != migrate_misfit)
			sd->nr_balance_failed++;

		if (need_active_balance(&env)) {
			unsigned long flags;

			raw_spin_rq_lock_irqsave(busiest, flags);

			/*
			 * Don't kick the active_load_balance_cpu_stop,
			 * if the curr task on busiest CPU can't be
			 * moved to this_cpu:
			 */
			if (!cpumask_test_cpu(this_cpu, busiest->curr->cpus_ptr)) {
				raw_spin_rq_unlock_irqrestore(busiest, flags);
				goto out_one_pinned;
			}

			/* Record that we found at least one task that could run on this_cpu */
			env.flags &= ~LBF_ALL_PINNED;

			/*
			 * ->active_balance synchronizes accesses to
			 * ->active_balance_work.  Once set, it's cleared
			 * only after active load balance is finished.
			 */
			if (!busiest->active_balance) {
				busiest->active_balance = 1;
				busiest->push_cpu = this_cpu;
				active_balance = 1;
			}

			preempt_disable();
			raw_spin_rq_unlock_irqrestore(busiest, flags);
			if (active_balance) {
				stop_one_cpu_nowait(cpu_of(busiest),
					active_load_balance_cpu_stop, busiest,
					&busiest->active_balance_work);
			}
			preempt_enable();
		}
	} else {
		sd->nr_balance_failed = 0;
	}

	if (likely(!active_balance) || need_active_balance(&env)) {
		/* We were unbalanced, so reset the balancing interval */
		sd->balance_interval = sd->min_interval;
	}

	goto out;

out_balanced:
	/*
	 * We reach balance although we may have faced some affinity
	 * constraints. Clear the imbalance flag only if other tasks got
	 * a chance to move and fix the imbalance.
	 */
	if (sd_parent && !(env.flags & LBF_ALL_PINNED)) {
		int *group_imbalance = &sd_parent->groups->sgc->imbalance;

		if (*group_imbalance)
			*group_imbalance = 0;
	}

out_all_pinned:
	/*
	 * We reach balance because all tasks are pinned at this level so
	 * we can't migrate them. Let the imbalance flag set so parent level
	 * can try to migrate them.
	 */
	schedstat_inc(sd->lb_balanced[idle]);

	sd->nr_balance_failed = 0;

out_one_pinned:
	ld_moved = 0;

	/*
	 * sched_balance_newidle() disregards balance intervals, so we could
	 * repeatedly reach this code, which would lead to balance_interval
	 * skyrocketing in a short amount of time. Skip the balance_interval
	 * increase logic to avoid that.
	 *
	 * Similarly misfit migration which is not necessarily an indication of
	 * the system being busy and requires lb to backoff to let it settle
	 * down.
	 */
	if (env.idle == CPU_NEWLY_IDLE ||
	    env.migration_type == migrate_misfit)
		goto out;

	/* tune up the balancing interval */
	if ((env.flags & LBF_ALL_PINNED &&
	     sd->balance_interval < MAX_PINNED_INTERVAL) ||
	    sd->balance_interval < sd->max_interval)
		sd->balance_interval *= 2;
out:
	return ld_moved;
}

static inline unsigned long
get_sd_balance_interval(struct sched_domain *sd, int cpu_busy)
{
	unsigned long interval = sd->balance_interval;

	if (cpu_busy)
		interval *= sd->busy_factor;

	/* scale ms to jiffies */
	interval = msecs_to_jiffies(interval);

	/*
	 * Reduce likelihood of busy balancing at higher domains racing with
	 * balancing at lower domains by preventing their balancing periods
	 * from being multiples of each other.
	 */
	if (cpu_busy)
		interval -= 1;

	interval = clamp(interval, 1UL, max_load_balance_interval);

	return interval;
}

static inline void
update_next_balance(struct sched_domain *sd, unsigned long *next_balance)
{
	unsigned long interval, next;

	/* used by idle balance, so cpu_busy = 0 */
	interval = get_sd_balance_interval(sd, 0);
	next = sd->last_balance + interval;

	if (time_after(*next_balance, next))
		*next_balance = next;
}

/*
 * active_load_balance_cpu_stop is run by the CPU stopper. It pushes
 * running tasks off the busiest CPU onto idle CPUs. It requires at
 * least 1 task to be running on each physical CPU where possible, and
 * avoids physical / logical imbalances.
 */
static int active_load_balance_cpu_stop(void *data)
{
	struct rq *busiest_rq = data;
	int busiest_cpu = cpu_of(busiest_rq);
	int target_cpu = busiest_rq->push_cpu;
	struct rq *target_rq = cpu_rq(target_cpu);
	struct sched_domain *sd;
	struct task_struct *p = NULL;
	struct rq_flags rf;

	rq_lock_irq(busiest_rq, &rf);
	/*
	 * Between queueing the stop-work and running it is a hole in which
	 * CPUs can become inactive. We should not move tasks from or to
	 * inactive CPUs.
	 */
	if (!cpu_active(busiest_cpu) || !cpu_active(target_cpu))
		goto out_unlock;

	/* Make sure the requested CPU hasn't gone down in the meantime: */
	if (unlikely(busiest_cpu != smp_processor_id() ||
		     !busiest_rq->active_balance))
		goto out_unlock;

	/* Is there any task to move? */
	if (busiest_rq->nr_running <= 1)
		goto out_unlock;

	/*
	 * This condition is "impossible", if it occurs
	 * we need to fix it. Originally reported by
	 * Bjorn Helgaas on a 128-CPU setup.
	 */
	WARN_ON_ONCE(busiest_rq == target_rq);

	/* Search for an sd spanning us and the target CPU. */
	rcu_read_lock();
	for_each_domain(target_cpu, sd) {
		if (cpumask_test_cpu(busiest_cpu, sched_domain_span(sd)))
			break;
	}

	if (likely(sd)) {
		struct lb_env env = {
			.sd		= sd,
			.dst_cpu	= target_cpu,
			.dst_rq		= target_rq,
			.src_cpu	= busiest_rq->cpu,
			.src_rq		= busiest_rq,
			.idle		= CPU_IDLE,
			.flags		= LBF_ACTIVE_LB,
		};

		schedstat_inc(sd->alb_count);
		update_rq_clock(busiest_rq);

		p = detach_one_task(&env);
		if (p) {
			schedstat_inc(sd->alb_pushed);
			/* Active balancing done, reset the failure counter. */
			sd->nr_balance_failed = 0;
		} else {
			schedstat_inc(sd->alb_failed);
		}
	}
	rcu_read_unlock();
out_unlock:
	busiest_rq->active_balance = 0;
	rq_unlock(busiest_rq, &rf);

	if (p)
		attach_one_task(target_rq, p);

	local_irq_enable();

	return 0;
}

/*
 * This flag serializes load-balancing passes over large domains
 * (above the NODE topology level) - only one load-balancing instance
 * may run at a time, to reduce overhead on very large systems with
 * lots of CPUs and large NUMA distances.
 *
 * - Note that load-balancing passes triggered while another one
 *   is executing are skipped and not re-tried.
 *
 * - Also note that this does not serialize rebalance_domains()
 *   execution, as non-SD_SERIALIZE domains will still be
 *   load-balanced in parallel.
 */
static atomic_t sched_balance_running = ATOMIC_INIT(0);

/*
 * Scale the max sched_balance_rq interval with the number of CPUs in the system.
 * This trades load-balance latency on larger machines for less cross talk.
 */
void update_max_interval(void)
{
	max_load_balance_interval = HZ*num_online_cpus()/10;
}

static inline bool update_newidle_cost(struct sched_domain *sd, u64 cost)
{
	if (cost > sd->max_newidle_lb_cost) {
		/*
		 * Track max cost of a domain to make sure to not delay the
		 * next wakeup on the CPU.
		 */
		sd->max_newidle_lb_cost = cost;
		sd->last_decay_max_lb_cost = jiffies;
	} else if (time_after(jiffies, sd->last_decay_max_lb_cost + HZ)) {
		/*
		 * Decay the newidle max times by ~1% per second to ensure that
		 * it is not outdated and the current max cost is actually
		 * shorter.
		 */
		sd->max_newidle_lb_cost = (sd->max_newidle_lb_cost * 253) / 256;
		sd->last_decay_max_lb_cost = jiffies;

		return true;
	}

	return false;
}

/*
 * It checks each scheduling domain to see if it is due to be balanced,
 * and initiates a balancing operation if so.
 *
 * Balancing parameters are set up in init_sched_domains.
 */
static void sched_balance_domains(struct rq *rq, enum cpu_idle_type idle)
{
	int continue_balancing = 1;
	int cpu = rq->cpu;
	int busy = idle != CPU_IDLE && !sched_idle_cpu(cpu);
	unsigned long interval;
	struct sched_domain *sd;
	/* Earliest time when we have to do rebalance again */
	unsigned long next_balance = jiffies + 60*HZ;
	int update_next_balance = 0;
	int need_serialize, need_decay = 0;
	u64 max_cost = 0;

	rcu_read_lock();
	for_each_domain(cpu, sd) {
		/*
		 * Decay the newidle max times here because this is a regular
		 * visit to all the domains.
		 */
		need_decay = update_newidle_cost(sd, 0);
		max_cost += sd->max_newidle_lb_cost;

		/*
		 * Stop the load balance at this level. There is another
		 * CPU in our sched group which is doing load balancing more
		 * actively.
		 */
		if (!continue_balancing) {
			if (need_decay)
				continue;
			break;
		}

		interval = get_sd_balance_interval(sd, busy);

		need_serialize = sd->flags & SD_SERIALIZE;
		if (need_serialize) {
			if (atomic_cmpxchg_acquire(&sched_balance_running, 0, 1))
				goto out;
		}

		if (time_after_eq(jiffies, sd->last_balance + interval)) {
			if (sched_balance_rq(cpu, rq, sd, idle, &continue_balancing)) {
				/*
				 * The LBF_DST_PINNED logic could have changed
				 * env->dst_cpu, so we can't know our idle
				 * state even if we migrated tasks. Update it.
				 */
				idle = idle_cpu(cpu);
				busy = !idle && !sched_idle_cpu(cpu);
			}
			sd->last_balance = jiffies;
			interval = get_sd_balance_interval(sd, busy);
		}
		if (need_serialize)
			atomic_set_release(&sched_balance_running, 0);
out:
		if (time_after(next_balance, sd->last_balance + interval)) {
			next_balance = sd->last_balance + interval;
			update_next_balance = 1;
		}
	}
	if (need_decay) {
		/*
		 * Ensure the rq-wide value also decays but keep it at a
		 * reasonable floor to avoid funnies with rq->avg_idle.
		 */
		rq->max_idle_balance_cost =
			max((u64)sysctl_sched_migration_cost, max_cost);
	}
	rcu_read_unlock();

	/*
	 * next_balance will be updated only when there is a need.
	 * When the cpu is attached to null domain for ex, it will not be
	 * updated.
	 */
	if (likely(update_next_balance))
		rq->next_balance = next_balance;

}

static inline int on_null_domain(struct rq *rq)
{
	return unlikely(!rcu_dereference_sched(rq->sd));
}

#ifdef CONFIG_NO_HZ_COMMON
/*
 * NOHZ idle load balancing (ILB) details:
 *
 * - When one of the busy CPUs notices that there may be an idle rebalancing
 *   needed, they will kick the idle load balancer, which then does idle
 *   load balancing for all the idle CPUs.
 */
static inline int find_new_ilb(void)
{
	const struct cpumask *hk_mask;
	int ilb_cpu;

	hk_mask = housekeeping_cpumask(HK_TYPE_KERNEL_NOISE);

	for_each_cpu_and(ilb_cpu, nohz.idle_cpus_mask, hk_mask) {

		if (ilb_cpu == smp_processor_id())
			continue;

		if (idle_cpu(ilb_cpu))
			return ilb_cpu;
	}

	return -1;
}

/*
 * Kick a CPU to do the NOHZ balancing, if it is time for it, via a cross-CPU
 * SMP function call (IPI).
 *
 * We pick the first idle CPU in the HK_TYPE_KERNEL_NOISE housekeeping set
 * (if there is one).
 */
static void kick_ilb(unsigned int flags)
{
	int ilb_cpu;

	/*
	 * Increase nohz.next_balance only when if full ilb is triggered but
	 * not if we only update stats.
	 */
	if (flags & NOHZ_BALANCE_KICK)
		nohz.next_balance = jiffies+1;

	ilb_cpu = find_new_ilb();
	if (ilb_cpu < 0)
		return;

	/*
	 * Don't bother if no new NOHZ balance work items for ilb_cpu,
	 * i.e. all bits in flags are already set in ilb_cpu.
	 */
	if ((atomic_read(nohz_flags(ilb_cpu)) & flags) == flags)
		return;

	/*
	 * Access to rq::nohz_csd is serialized by NOHZ_KICK_MASK; he who sets
	 * the first flag owns it; cleared by nohz_csd_func().
	 */
	flags = atomic_fetch_or(flags, nohz_flags(ilb_cpu));
	if (flags & NOHZ_KICK_MASK)
		return;

	/*
	 * This way we generate an IPI on the target CPU which
	 * is idle, and the softirq performing NOHZ idle load balancing
	 * will be run before returning from the IPI.
	 */
	smp_call_function_single_async(ilb_cpu, &cpu_rq(ilb_cpu)->nohz_csd);
}

/*
 * Current decision point for kicking the idle load balancer in the presence
 * of idle CPUs in the system.
 */
static void nohz_balancer_kick(struct rq *rq)
{
	unsigned long now = jiffies;
	struct sched_domain_shared *sds;
	struct sched_domain *sd;
	int nr_busy, i, cpu = rq->cpu;
	unsigned int flags = 0;

	if (unlikely(rq->idle_balance))
		return;

	/*
	 * We may be recently in ticked or tickless idle mode. At the first
	 * busy tick after returning from idle, we will update the busy stats.
	 */
	nohz_balance_exit_idle(rq);

	/*
	 * None are in tickless mode and hence no need for NOHZ idle load
	 * balancing:
	 */
	if (likely(!atomic_read(&nohz.nr_cpus)))
		return;

	if (READ_ONCE(nohz.has_blocked) &&
	    time_after(now, READ_ONCE(nohz.next_blocked)))
		flags = NOHZ_STATS_KICK;

	if (time_before(now, nohz.next_balance))
		goto out;

	if (rq->nr_running >= 2) {
		flags = NOHZ_STATS_KICK | NOHZ_BALANCE_KICK;
		goto out;
	}

	rcu_read_lock();

	sd = rcu_dereference(rq->sd);
	if (sd) {
		/*
		 * If there's a runnable CFS task and the current CPU has reduced
		 * capacity, kick the ILB to see if there's a better CPU to run on:
		 */
		if (rq->cfs.h_nr_runnable >= 1 && check_cpu_capacity(rq, sd)) {
			flags = NOHZ_STATS_KICK | NOHZ_BALANCE_KICK;
			goto unlock;
		}
	}

	sd = rcu_dereference(per_cpu(sd_asym_packing, cpu));
	if (sd) {
		/*
		 * When ASYM_PACKING; see if there's a more preferred CPU
		 * currently idle; in which case, kick the ILB to move tasks
		 * around.
		 *
		 * When balancing between cores, all the SMT siblings of the
		 * preferred CPU must be idle.
		 */
		for_each_cpu_and(i, sched_domain_span(sd), nohz.idle_cpus_mask) {
			if (sched_asym(sd, i, cpu)) {
				flags = NOHZ_STATS_KICK | NOHZ_BALANCE_KICK;
				goto unlock;
			}
		}
	}

	sd = rcu_dereference(per_cpu(sd_asym_cpucapacity, cpu));
	if (sd) {
		/*
		 * When ASYM_CPUCAPACITY; see if there's a higher capacity CPU
		 * to run the misfit task on.
		 */
		if (check_misfit_status(rq)) {
			flags = NOHZ_STATS_KICK | NOHZ_BALANCE_KICK;
			goto unlock;
		}

		/*
		 * For asymmetric systems, we do not want to nicely balance
		 * cache use, instead we want to embrace asymmetry and only
		 * ensure tasks have enough CPU capacity.
		 *
		 * Skip the LLC logic because it's not relevant in that case.
		 */
		goto unlock;
	}

	sds = rcu_dereference(per_cpu(sd_llc_shared, cpu));
	if (sds) {
		/*
		 * If there is an imbalance between LLC domains (IOW we could
		 * increase the overall cache utilization), we need a less-loaded LLC
		 * domain to pull some load from. Likewise, we may need to spread
		 * load within the current LLC domain (e.g. packed SMT cores but
		 * other CPUs are idle). We can't really know from here how busy
		 * the others are - so just get a NOHZ balance going if it looks
		 * like this LLC domain has tasks we could move.
		 */
		nr_busy = atomic_read(&sds->nr_busy_cpus);
		if (nr_busy > 1) {
			flags = NOHZ_STATS_KICK | NOHZ_BALANCE_KICK;
			goto unlock;
		}
	}
unlock:
	rcu_read_unlock();
out:
	if (READ_ONCE(nohz.needs_update))
		flags |= NOHZ_NEXT_KICK;

	if (flags)
		kick_ilb(flags);
}

static void set_cpu_sd_state_busy(int cpu)
{
	struct sched_domain *sd;

	rcu_read_lock();
	sd = rcu_dereference(per_cpu(sd_llc, cpu));

	if (!sd || !sd->nohz_idle)
		goto unlock;
	sd->nohz_idle = 0;

	atomic_inc(&sd->shared->nr_busy_cpus);
unlock:
	rcu_read_unlock();
}

void nohz_balance_exit_idle(struct rq *rq)
{
	SCHED_WARN_ON(rq != this_rq());

	if (likely(!rq->nohz_tick_stopped))
		return;

	rq->nohz_tick_stopped = 0;
	cpumask_clear_cpu(rq->cpu, nohz.idle_cpus_mask);
	atomic_dec(&nohz.nr_cpus);

	set_cpu_sd_state_busy(rq->cpu);
}

static void set_cpu_sd_state_idle(int cpu)
{
	struct sched_domain *sd;

	rcu_read_lock();
	sd = rcu_dereference(per_cpu(sd_llc, cpu));

	if (!sd || sd->nohz_idle)
		goto unlock;
	sd->nohz_idle = 1;

	atomic_dec(&sd->shared->nr_busy_cpus);
unlock:
	rcu_read_unlock();
}

/*
 * This routine will record that the CPU is going idle with tick stopped.
 * This info will be used in performing idle load balancing in the future.
 */
void nohz_balance_enter_idle(int cpu)
{
	struct rq *rq = cpu_rq(cpu);

	SCHED_WARN_ON(cpu != smp_processor_id());

	/* If this CPU is going down, then nothing needs to be done: */
	if (!cpu_active(cpu))
		return;

	/*
	 * Can be set safely without rq->lock held
	 * If a clear happens, it will have evaluated last additions because
	 * rq->lock is held during the check and the clear
	 */
	rq->has_blocked_load = 1;

	/*
	 * The tick is still stopped but load could have been added in the
	 * meantime. We set the nohz.has_blocked flag to trig a check of the
	 * *_avg. The CPU is already part of nohz.idle_cpus_mask so the clear
	 * of nohz.has_blocked can only happen after checking the new load
	 */
	if (rq->nohz_tick_stopped)
		goto out;

	/* If we're a completely isolated CPU, we don't play: */
	if (on_null_domain(rq))
		return;

	rq->nohz_tick_stopped = 1;

	cpumask_set_cpu(cpu, nohz.idle_cpus_mask);
	atomic_inc(&nohz.nr_cpus);

	/*
	 * Ensures that if nohz_idle_balance() fails to observe our
	 * @idle_cpus_mask store, it must observe the @has_blocked
	 * and @needs_update stores.
	 */
	smp_mb__after_atomic();

	set_cpu_sd_state_idle(cpu);

	WRITE_ONCE(nohz.needs_update, 1);
out:
	/*
	 * Each time a cpu enter idle, we assume that it has blocked load and
	 * enable the periodic update of the load of idle CPUs
	 */
	WRITE_ONCE(nohz.has_blocked, 1);
}

static bool update_nohz_stats(struct rq *rq)
{
	unsigned int cpu = rq->cpu;

	if (!rq->has_blocked_load)
		return false;

	if (!cpumask_test_cpu(cpu, nohz.idle_cpus_mask))
		return false;

	if (!time_after(jiffies, READ_ONCE(rq->last_blocked_load_update_tick)))
		return true;

	sched_balance_update_blocked_averages(cpu);

	return rq->has_blocked_load;
}

/*
 * Internal function that runs load balance for all idle CPUs. The load balance
 * can be a simple update of blocked load or a complete load balance with
 * tasks movement depending of flags.
 */
static void _nohz_idle_balance(struct rq *this_rq, unsigned int flags)
{
	/* Earliest time when we have to do rebalance again */
	unsigned long now = jiffies;
	unsigned long next_balance = now + 60*HZ;
	bool has_blocked_load = false;
	int update_next_balance = 0;
	int this_cpu = this_rq->cpu;
	int balance_cpu;
	struct rq *rq;

	SCHED_WARN_ON((flags & NOHZ_KICK_MASK) == NOHZ_BALANCE_KICK);

	/*
	 * We assume there will be no idle load after this update and clear
	 * the has_blocked flag. If a cpu enters idle in the mean time, it will
	 * set the has_blocked flag and trigger another update of idle load.
	 * Because a cpu that becomes idle, is added to idle_cpus_mask before
	 * setting the flag, we are sure to not clear the state and not
	 * check the load of an idle cpu.
	 *
	 * Same applies to idle_cpus_mask vs needs_update.
	 */
	if (flags & NOHZ_STATS_KICK)
		WRITE_ONCE(nohz.has_blocked, 0);
	if (flags & NOHZ_NEXT_KICK)
		WRITE_ONCE(nohz.needs_update, 0);

	/*
	 * Ensures that if we miss the CPU, we must see the has_blocked
	 * store from nohz_balance_enter_idle().
	 */
	smp_mb();

	/*
	 * Start with the next CPU after this_cpu so we will end with this_cpu and let a
	 * chance for other idle cpu to pull load.
	 */
	for_each_cpu_wrap(balance_cpu,  nohz.idle_cpus_mask, this_cpu+1) {
		if (!idle_cpu(balance_cpu))
			continue;

		/*
		 * If this CPU gets work to do, stop the load balancing
		 * work being done for other CPUs. Next load
		 * balancing owner will pick it up.
		 */
		if (!idle_cpu(this_cpu) && need_resched()) {
			if (flags & NOHZ_STATS_KICK)
				has_blocked_load = true;
			if (flags & NOHZ_NEXT_KICK)
				WRITE_ONCE(nohz.needs_update, 1);
			goto abort;
		}

		rq = cpu_rq(balance_cpu);

		if (flags & NOHZ_STATS_KICK)
			has_blocked_load |= update_nohz_stats(rq);

		/*
		 * If time for next balance is due,
		 * do the balance.
		 */
		if (time_after_eq(jiffies, rq->next_balance)) {
			struct rq_flags rf;

			rq_lock_irqsave(rq, &rf);
			update_rq_clock(rq);
			rq_unlock_irqrestore(rq, &rf);

			if (flags & NOHZ_BALANCE_KICK)
				sched_balance_domains(rq, CPU_IDLE);
		}

		if (time_after(next_balance, rq->next_balance)) {
			next_balance = rq->next_balance;
			update_next_balance = 1;
		}
	}

	/*
	 * next_balance will be updated only when there is a need.
	 * When the CPU is attached to null domain for ex, it will not be
	 * updated.
	 */
	if (likely(update_next_balance))
		nohz.next_balance = next_balance;

	if (flags & NOHZ_STATS_KICK)
		WRITE_ONCE(nohz.next_blocked,
			   now + msecs_to_jiffies(LOAD_AVG_PERIOD));

abort:
	/* There is still blocked load, enable periodic update */
	if (has_blocked_load)
		WRITE_ONCE(nohz.has_blocked, 1);
}

/*
 * In CONFIG_NO_HZ_COMMON case, the idle balance kickee will do the
 * rebalancing for all the CPUs for whom scheduler ticks are stopped.
 */
static bool nohz_idle_balance(struct rq *this_rq, enum cpu_idle_type idle)
{
	unsigned int flags = this_rq->nohz_idle_balance;

	if (!flags)
		return false;

	this_rq->nohz_idle_balance = 0;

	if (idle != CPU_IDLE)
		return false;

	_nohz_idle_balance(this_rq, flags);

	return true;
}

/*
 * Check if we need to directly run the ILB for updating blocked load before
 * entering idle state. Here we run ILB directly without issuing IPIs.
 *
 * Note that when this function is called, the tick may not yet be stopped on
 * this CPU yet. nohz.idle_cpus_mask is updated only when tick is stopped and
 * cleared on the next busy tick. In other words, nohz.idle_cpus_mask updates
 * don't align with CPUs enter/exit idle to avoid bottlenecks due to high idle
 * entry/exit rate (usec). So it is possible that _nohz_idle_balance() is
 * called from this function on (this) CPU that's not yet in the mask. That's
 * OK because the goal of nohz_run_idle_balance() is to run ILB only for
 * updating the blocked load of already idle CPUs without waking up one of
 * those idle CPUs and outside the preempt disable / IRQ off phase of the local
 * cpu about to enter idle, because it can take a long time.
 */
void nohz_run_idle_balance(int cpu)
{
	unsigned int flags;

	flags = atomic_fetch_andnot(NOHZ_NEWILB_KICK, nohz_flags(cpu));

	/*
	 * Update the blocked load only if no SCHED_SOFTIRQ is about to happen
	 * (i.e. NOHZ_STATS_KICK set) and will do the same.
	 */
	if ((flags == NOHZ_NEWILB_KICK) && !need_resched())
		_nohz_idle_balance(cpu_rq(cpu), NOHZ_STATS_KICK);
}

static void nohz_newidle_balance(struct rq *this_rq)
{
	int this_cpu = this_rq->cpu;

	/* Will wake up very soon. No time for doing anything else*/
	if (this_rq->avg_idle < sysctl_sched_migration_cost)
		return;

	/* Don't need to update blocked load of idle CPUs*/
	if (!READ_ONCE(nohz.has_blocked) ||
	    time_before(jiffies, READ_ONCE(nohz.next_blocked)))
		return;

	/*
	 * Set the need to trigger ILB in order to update blocked load
	 * before entering idle state.
	 */
	atomic_or(NOHZ_NEWILB_KICK, nohz_flags(this_cpu));
}

#else /* !CONFIG_NO_HZ_COMMON */
static inline void nohz_balancer_kick(struct rq *rq) { }

static inline bool nohz_idle_balance(struct rq *this_rq, enum cpu_idle_type idle)
{
	return false;
}

static inline void nohz_newidle_balance(struct rq *this_rq) { }
#endif /* CONFIG_NO_HZ_COMMON */

/*
 * sched_balance_newidle is called by schedule() if this_cpu is about to become
 * idle. Attempts to pull tasks from other CPUs.
 *
 * Returns:
 *   < 0 - we released the lock and there are !fair tasks present
 *     0 - failed, no new tasks
 *   > 0 - success, new (fair) tasks present
 */
static int sched_balance_newidle(struct rq *this_rq, struct rq_flags *rf)
{
	unsigned long next_balance = jiffies + HZ;
	int this_cpu = this_rq->cpu;
	int continue_balancing = 1;
	u64 t0, t1, curr_cost = 0;
	struct sched_domain *sd;
	int pulled_task = 0;

	update_misfit_status(NULL, this_rq);

	/*
	 * There is a task waiting to run. No need to search for one.
	 * Return 0; the task will be enqueued when switching to idle.
	 */
	if (this_rq->ttwu_pending)
		return 0;

	/*
	 * We must set idle_stamp _before_ calling sched_balance_rq()
	 * for CPU_NEWLY_IDLE, such that we measure the this duration
	 * as idle time.
	 */
	this_rq->idle_stamp = rq_clock(this_rq);

	/*
	 * Do not pull tasks towards !active CPUs...
	 */
	if (!cpu_active(this_cpu))
		return 0;

	/*
	 * This is OK, because current is on_cpu, which avoids it being picked
	 * for load-balance and preemption/IRQs are still disabled avoiding
	 * further scheduler activity on it and we're being very careful to
	 * re-start the picking loop.
	 */
	rq_unpin_lock(this_rq, rf);

	rcu_read_lock();
	sd = rcu_dereference_check_sched_domain(this_rq->sd);

	if (!get_rd_overloaded(this_rq->rd) ||
	    (sd && this_rq->avg_idle < sd->max_newidle_lb_cost)) {

		if (sd)
			update_next_balance(sd, &next_balance);
		rcu_read_unlock();

		goto out;
	}
	rcu_read_unlock();

	raw_spin_rq_unlock(this_rq);

	t0 = sched_clock_cpu(this_cpu);
	sched_balance_update_blocked_averages(this_cpu);

	rcu_read_lock();
	for_each_domain(this_cpu, sd) {
		u64 domain_cost;

		update_next_balance(sd, &next_balance);

		if (this_rq->avg_idle < curr_cost + sd->max_newidle_lb_cost)
			break;

		if (sd->flags & SD_BALANCE_NEWIDLE) {

			pulled_task = sched_balance_rq(this_cpu, this_rq,
						   sd, CPU_NEWLY_IDLE,
						   &continue_balancing);

			t1 = sched_clock_cpu(this_cpu);
			domain_cost = t1 - t0;
			update_newidle_cost(sd, domain_cost);

			curr_cost += domain_cost;
			t0 = t1;
		}

		/*
		 * Stop searching for tasks to pull if there are
		 * now runnable tasks on this rq.
		 */
		if (pulled_task || !continue_balancing)
			break;
	}
	rcu_read_unlock();

	raw_spin_rq_lock(this_rq);

	if (curr_cost > this_rq->max_idle_balance_cost)
		this_rq->max_idle_balance_cost = curr_cost;

	/*
	 * While browsing the domains, we released the rq lock, a task could
	 * have been enqueued in the meantime. Since we're not going idle,
	 * pretend we pulled a task.
	 */
	if (this_rq->cfs.h_nr_queued && !pulled_task)
		pulled_task = 1;

	/* Is there a task of a high priority class? */
	if (this_rq->nr_running != this_rq->cfs.h_nr_queued)
		pulled_task = -1;

out:
	/* Move the next balance forward */
	if (time_after(this_rq->next_balance, next_balance))
		this_rq->next_balance = next_balance;

	if (pulled_task)
		this_rq->idle_stamp = 0;
	else
		nohz_newidle_balance(this_rq);

	rq_repin_lock(this_rq, rf);

	return pulled_task;
}

/*
 * This softirq handler is triggered via SCHED_SOFTIRQ from two places:
 *
 * - directly from the local sched_tick() for periodic load balancing
 *
 * - indirectly from a remote sched_tick() for NOHZ idle balancing
 *   through the SMP cross-call nohz_csd_func()
 */
static __latent_entropy void sched_balance_softirq(void)
{
	struct rq *this_rq = this_rq();
	enum cpu_idle_type idle = this_rq->idle_balance;
	/*
	 * If this CPU has a pending NOHZ_BALANCE_KICK, then do the
	 * balancing on behalf of the other idle CPUs whose ticks are
	 * stopped. Do nohz_idle_balance *before* sched_balance_domains to
	 * give the idle CPUs a chance to load balance. Else we may
	 * load balance only within the local sched_domain hierarchy
	 * and abort nohz_idle_balance altogether if we pull some load.
	 */
	if (nohz_idle_balance(this_rq, idle))
		return;

	/* normal load balance */
	sched_balance_update_blocked_averages(this_rq->cpu);
	sched_balance_domains(this_rq, idle);
}

/*
 * Trigger the SCHED_SOFTIRQ if it is time to do periodic load balancing.
 */
void sched_balance_trigger(struct rq *rq)
{
	/*
	 * Don't need to rebalance while attached to NULL domain or
	 * runqueue CPU is not active
	 */
	if (unlikely(on_null_domain(rq) || !cpu_active(cpu_of(rq))))
		return;

	if (time_after_eq(jiffies, rq->next_balance))
		raise_softirq(SCHED_SOFTIRQ);

	nohz_balancer_kick(rq);
}

static void rq_online_fair(struct rq *rq)
{
	update_sysctl();

	update_runtime_enabled(rq);
}

static void rq_offline_fair(struct rq *rq)
{
	update_sysctl();

	/* Ensure any throttled groups are reachable by pick_next_task */
	unthrottle_offline_cfs_rqs(rq);

	/* Ensure that we remove rq contribution to group share: */
	clear_tg_offline_cfs_rqs(rq);
}

#endif /* CONFIG_SMP */

#ifdef CONFIG_SCHED_CORE
static inline bool
__entity_slice_used(struct sched_entity *se, int min_nr_tasks)
{
	u64 rtime = se->sum_exec_runtime - se->prev_sum_exec_runtime;
	u64 slice = se->slice;

	return (rtime * min_nr_tasks > slice);
}

#define MIN_NR_TASKS_DURING_FORCEIDLE	2
static inline void task_tick_core(struct rq *rq, struct task_struct *curr)
{
	if (!sched_core_enabled(rq))
		return;

	/*
	 * If runqueue has only one task which used up its slice and
	 * if the sibling is forced idle, then trigger schedule to
	 * give forced idle task a chance.
	 *
	 * sched_slice() considers only this active rq and it gets the
	 * whole slice. But during force idle, we have siblings acting
	 * like a single runqueue and hence we need to consider runnable
	 * tasks on this CPU and the forced idle CPU. Ideally, we should
	 * go through the forced idle rq, but that would be a perf hit.
	 * We can assume that the forced idle CPU has at least
	 * MIN_NR_TASKS_DURING_FORCEIDLE - 1 tasks and use that to check
	 * if we need to give up the CPU.
	 */
	if (rq->core->core_forceidle_count && rq->cfs.nr_queued == 1 &&
	    __entity_slice_used(&curr->se, MIN_NR_TASKS_DURING_FORCEIDLE))
		resched_curr(rq);
}

/*
 * se_fi_update - Update the cfs_rq->min_vruntime_fi in a CFS hierarchy if needed.
 */
static void se_fi_update(const struct sched_entity *se, unsigned int fi_seq,
			 bool forceidle)
{
	for_each_sched_entity(se) {
		struct cfs_rq *cfs_rq = cfs_rq_of(se);

		if (forceidle) {
			if (cfs_rq->forceidle_seq == fi_seq)
				break;
			cfs_rq->forceidle_seq = fi_seq;
		}

		cfs_rq->min_vruntime_fi = cfs_rq->min_vruntime;
	}
}

void task_vruntime_update(struct rq *rq, struct task_struct *p, bool in_fi)
{
	struct sched_entity *se = &p->se;

	if (p->sched_class != &fair_sched_class)
		return;

	se_fi_update(se, rq->core->core_forceidle_seq, in_fi);
}

bool cfs_prio_less(const struct task_struct *a, const struct task_struct *b,
			bool in_fi)
{
	struct rq *rq = task_rq(a);
	const struct sched_entity *sea = &a->se;
	const struct sched_entity *seb = &b->se;
	struct cfs_rq *cfs_rqa;
	struct cfs_rq *cfs_rqb;
	s64 delta;

	SCHED_WARN_ON(task_rq(b)->core != rq->core);

#ifdef CONFIG_FAIR_GROUP_SCHED
	/*
	 * Find an se in the hierarchy for tasks a and b, such that the se's
	 * are immediate siblings.
	 */
	while (sea->cfs_rq->tg != seb->cfs_rq->tg) {
		int sea_depth = sea->depth;
		int seb_depth = seb->depth;

		if (sea_depth >= seb_depth)
			sea = parent_entity(sea);
		if (sea_depth <= seb_depth)
			seb = parent_entity(seb);
	}

	se_fi_update(sea, rq->core->core_forceidle_seq, in_fi);
	se_fi_update(seb, rq->core->core_forceidle_seq, in_fi);

	cfs_rqa = sea->cfs_rq;
	cfs_rqb = seb->cfs_rq;
#else
	cfs_rqa = &task_rq(a)->cfs;
	cfs_rqb = &task_rq(b)->cfs;
#endif

	/*
	 * Find delta after normalizing se's vruntime with its cfs_rq's
	 * min_vruntime_fi, which would have been updated in prior calls
	 * to se_fi_update().
	 */
	delta = (s64)(sea->vruntime - seb->vruntime) +
		(s64)(cfs_rqb->min_vruntime_fi - cfs_rqa->min_vruntime_fi);

	return delta > 0;
}

static int task_is_throttled_fair(struct task_struct *p, int cpu)
{
	struct cfs_rq *cfs_rq;

#ifdef CONFIG_FAIR_GROUP_SCHED
	cfs_rq = task_group(p)->cfs_rq[cpu];
#else
	cfs_rq = &cpu_rq(cpu)->cfs;
#endif
	return throttled_hierarchy(cfs_rq);
}
#else
static inline void task_tick_core(struct rq *rq, struct task_struct *curr) {}
#endif

/*
 * scheduler tick hitting a task of our scheduling class.
 *
 * NOTE: This function can be called remotely by the tick offload that
 * goes along full dynticks. Therefore no local assumption can be made
 * and everything must be accessed through the @rq and @curr passed in
 * parameters.
 */
static void task_tick_fair(struct rq *rq, struct task_struct *curr, int queued)
{
	struct cfs_rq *cfs_rq;
	struct sched_entity *se = &curr->se;

	for_each_sched_entity(se) {
		cfs_rq = cfs_rq_of(se);
		entity_tick(cfs_rq, se, queued);
	}

	if (static_branch_unlikely(&sched_numa_balancing))
		task_tick_numa(rq, curr);

	update_misfit_status(curr, rq);
	check_update_overutilized_status(task_rq(curr));

	task_tick_core(rq, curr);
}

/*
 * called on fork with the child task as argument from the parent's context
 *  - child not yet on the tasklist
 *  - preemption disabled
 */
static void task_fork_fair(struct task_struct *p)
{
	set_task_max_allowed_capacity(p);
}

/*
 * Priority of the task has changed. Check to see if we preempt
 * the current task.
 */
static void
prio_changed_fair(struct rq *rq, struct task_struct *p, int oldprio)
{
	if (!task_on_rq_queued(p))
		return;

	if (rq->cfs.nr_queued == 1)
		return;

	/*
	 * Reschedule if we are currently running on this runqueue and
	 * our priority decreased, or if we are not currently running on
	 * this runqueue and our priority is higher than the current's
	 */
	if (task_current_donor(rq, p)) {
		if (p->prio > oldprio)
			resched_curr(rq);
	} else
		wakeup_preempt(rq, p, 0);
}

#ifdef CONFIG_FAIR_GROUP_SCHED
/*
 * Propagate the changes of the sched_entity across the tg tree to make it
 * visible to the root
 */
static void propagate_entity_cfs_rq(struct sched_entity *se)
{
	struct cfs_rq *cfs_rq = cfs_rq_of(se);

	if (cfs_rq_throttled(cfs_rq))
		return;

	if (!throttled_hierarchy(cfs_rq))
		list_add_leaf_cfs_rq(cfs_rq);

	/* Start to propagate at parent */
	se = se->parent;

	for_each_sched_entity(se) {
		cfs_rq = cfs_rq_of(se);

		update_load_avg(cfs_rq, se, UPDATE_TG);

		if (cfs_rq_throttled(cfs_rq))
			break;

		if (!throttled_hierarchy(cfs_rq))
			list_add_leaf_cfs_rq(cfs_rq);
	}
}
#else
static void propagate_entity_cfs_rq(struct sched_entity *se) { }
#endif

static void detach_entity_cfs_rq(struct sched_entity *se)
{
	struct cfs_rq *cfs_rq = cfs_rq_of(se);

#ifdef CONFIG_SMP
	/*
	 * In case the task sched_avg hasn't been attached:
	 * - A forked task which hasn't been woken up by wake_up_new_task().
	 * - A task which has been woken up by try_to_wake_up() but is
	 *   waiting for actually being woken up by sched_ttwu_pending().
	 */
	if (!se->avg.last_update_time)
		return;
#endif

	/* Catch up with the cfs_rq and remove our load when we leave */
	update_load_avg(cfs_rq, se, 0);
	detach_entity_load_avg(cfs_rq, se);
	update_tg_load_avg(cfs_rq);
	propagate_entity_cfs_rq(se);
}

static void attach_entity_cfs_rq(struct sched_entity *se)
{
	struct cfs_rq *cfs_rq = cfs_rq_of(se);

	/* Synchronize entity with its cfs_rq */
	update_load_avg(cfs_rq, se, sched_feat(ATTACH_AGE_LOAD) ? 0 : SKIP_AGE_LOAD);
	attach_entity_load_avg(cfs_rq, se);
	update_tg_load_avg(cfs_rq);
	propagate_entity_cfs_rq(se);
}

static void detach_task_cfs_rq(struct task_struct *p)
{
	struct sched_entity *se = &p->se;

	detach_entity_cfs_rq(se);
}

static void attach_task_cfs_rq(struct task_struct *p)
{
	struct sched_entity *se = &p->se;

	attach_entity_cfs_rq(se);
}

static void switched_from_fair(struct rq *rq, struct task_struct *p)
{
	detach_task_cfs_rq(p);
}

static void switched_to_fair(struct rq *rq, struct task_struct *p)
{
	SCHED_WARN_ON(p->se.sched_delayed);

	attach_task_cfs_rq(p);

	set_task_max_allowed_capacity(p);

	if (task_on_rq_queued(p)) {
		/*
		 * We were most likely switched from sched_rt, so
		 * kick off the schedule if running, otherwise just see
		 * if we can still preempt the current task.
		 */
		if (task_current_donor(rq, p))
			resched_curr(rq);
		else
			wakeup_preempt(rq, p, 0);
	}
}

static void __set_next_task_fair(struct rq *rq, struct task_struct *p, bool first)
{
	struct sched_entity *se = &p->se;

#ifdef CONFIG_SMP
	if (task_on_rq_queued(p)) {
		/*
		 * Move the next running task to the front of the list, so our
		 * cfs_tasks list becomes MRU one.
		 */
		list_move(&se->group_node, &rq->cfs_tasks);
	}
#endif
	if (!first)
		return;

	SCHED_WARN_ON(se->sched_delayed);

	if (hrtick_enabled_fair(rq))
		hrtick_start_fair(rq, p);

	update_misfit_status(p, rq);
	sched_fair_update_stop_tick(rq, p);
}

/*
 * Account for a task changing its policy or group.
 *
 * This routine is mostly called to set cfs_rq->curr field when a task
 * migrates between groups/classes.
 */
static void set_next_task_fair(struct rq *rq, struct task_struct *p, bool first)
{
	struct sched_entity *se = &p->se;

	for_each_sched_entity(se) {
		struct cfs_rq *cfs_rq = cfs_rq_of(se);

		set_next_entity(cfs_rq, se);
		/* ensure bandwidth has been allocated on our new cfs_rq */
		account_cfs_rq_runtime(cfs_rq, 0);
	}

	__set_next_task_fair(rq, p, first);
}

void init_cfs_rq(struct cfs_rq *cfs_rq)
{
	cfs_rq->tasks_timeline = RB_ROOT_CACHED;
	cfs_rq->min_vruntime = (u64)(-(1LL << 20));
#ifdef CONFIG_SMP
	raw_spin_lock_init(&cfs_rq->removed.lock);
#endif
}

#ifdef CONFIG_FAIR_GROUP_SCHED
static void task_change_group_fair(struct task_struct *p)
{
	/*
	 * We couldn't detach or attach a forked task which
	 * hasn't been woken up by wake_up_new_task().
	 */
	if (READ_ONCE(p->__state) == TASK_NEW)
		return;

	detach_task_cfs_rq(p);

#ifdef CONFIG_SMP
	/* Tell se's cfs_rq has been changed -- migrated */
	p->se.avg.last_update_time = 0;
#endif
	set_task_rq(p, task_cpu(p));
	attach_task_cfs_rq(p);
}

void free_fair_sched_group(struct task_group *tg)
{
	int i;

	for_each_possible_cpu(i) {
		if (tg->cfs_rq)
			kfree(tg->cfs_rq[i]);
		if (tg->se)
			kfree(tg->se[i]);
	}

	kfree(tg->cfs_rq);
	kfree(tg->se);
}

int alloc_fair_sched_group(struct task_group *tg, struct task_group *parent)
{
	struct sched_entity *se;
	struct cfs_rq *cfs_rq;
	int i;

	tg->cfs_rq = kcalloc(nr_cpu_ids, sizeof(cfs_rq), GFP_KERNEL);
	if (!tg->cfs_rq)
		goto err;
	tg->se = kcalloc(nr_cpu_ids, sizeof(se), GFP_KERNEL);
	if (!tg->se)
		goto err;

	tg->shares = NICE_0_LOAD;

	init_cfs_bandwidth(tg_cfs_bandwidth(tg), tg_cfs_bandwidth(parent));

	for_each_possible_cpu(i) {
		cfs_rq = kzalloc_node(sizeof(struct cfs_rq),
				      GFP_KERNEL, cpu_to_node(i));
		if (!cfs_rq)
			goto err;

		se = kzalloc_node(sizeof(struct sched_entity_stats),
				  GFP_KERNEL, cpu_to_node(i));
		if (!se)
			goto err_free_rq;

		init_cfs_rq(cfs_rq);
		init_tg_cfs_entry(tg, cfs_rq, se, i, parent->se[i]);
		init_entity_runnable_average(se);
	}

	return 1;

err_free_rq:
	kfree(cfs_rq);
err:
	return 0;
}

void online_fair_sched_group(struct task_group *tg)
{
	struct sched_entity *se;
	struct rq_flags rf;
	struct rq *rq;
	int i;

	for_each_possible_cpu(i) {
		rq = cpu_rq(i);
		se = tg->se[i];
		rq_lock_irq(rq, &rf);
		update_rq_clock(rq);
		attach_entity_cfs_rq(se);
		sync_throttle(tg, i);
		rq_unlock_irq(rq, &rf);
	}
}

void unregister_fair_sched_group(struct task_group *tg)
{
	int cpu;

	destroy_cfs_bandwidth(tg_cfs_bandwidth(tg));

	for_each_possible_cpu(cpu) {
		struct cfs_rq *cfs_rq = tg->cfs_rq[cpu];
		struct sched_entity *se = tg->se[cpu];
		struct rq *rq = cpu_rq(cpu);

		if (se) {
			if (se->sched_delayed) {
				guard(rq_lock_irqsave)(rq);
				if (se->sched_delayed) {
					update_rq_clock(rq);
					dequeue_entities(rq, se, DEQUEUE_SLEEP | DEQUEUE_DELAYED);
				}
				list_del_leaf_cfs_rq(cfs_rq);
			}
			remove_entity_load_avg(se);
		}

		/*
		 * Only empty task groups can be destroyed; so we can speculatively
		 * check on_list without danger of it being re-added.
		 */
		if (cfs_rq->on_list) {
			guard(rq_lock_irqsave)(rq);
			list_del_leaf_cfs_rq(cfs_rq);
		}
	}
}

void init_tg_cfs_entry(struct task_group *tg, struct cfs_rq *cfs_rq,
			struct sched_entity *se, int cpu,
			struct sched_entity *parent)
{
	struct rq *rq = cpu_rq(cpu);

	cfs_rq->tg = tg;
	cfs_rq->rq = rq;
	init_cfs_rq_runtime(cfs_rq);

	tg->cfs_rq[cpu] = cfs_rq;
	tg->se[cpu] = se;

	/* se could be NULL for root_task_group */
	if (!se)
		return;

	if (!parent) {
		se->cfs_rq = &rq->cfs;
		se->depth = 0;
	} else {
		se->cfs_rq = parent->my_q;
		se->depth = parent->depth + 1;
	}

	se->my_q = cfs_rq;
	/* guarantee group entities always have weight */
	update_load_set(&se->load, NICE_0_LOAD);
	se->parent = parent;
}

static DEFINE_MUTEX(shares_mutex);

static int __sched_group_set_shares(struct task_group *tg, unsigned long shares)
{
	int i;

	lockdep_assert_held(&shares_mutex);

	/*
	 * We can't change the weight of the root cgroup.
	 */
	if (!tg->se[0])
		return -EINVAL;

	shares = clamp(shares, scale_load(MIN_SHARES), scale_load(MAX_SHARES));

	if (tg->shares == shares)
		return 0;

	tg->shares = shares;
	for_each_possible_cpu(i) {
		struct rq *rq = cpu_rq(i);
		struct sched_entity *se = tg->se[i];
		struct rq_flags rf;

		/* Propagate contribution to hierarchy */
		rq_lock_irqsave(rq, &rf);
		update_rq_clock(rq);
		for_each_sched_entity(se) {
			update_load_avg(cfs_rq_of(se), se, UPDATE_TG);
			update_cfs_group(se);
		}
		rq_unlock_irqrestore(rq, &rf);
	}

	return 0;
}

int sched_group_set_shares(struct task_group *tg, unsigned long shares)
{
	int ret;

	mutex_lock(&shares_mutex);
	if (tg_is_idle(tg))
		ret = -EINVAL;
	else
		ret = __sched_group_set_shares(tg, shares);
	mutex_unlock(&shares_mutex);

	return ret;
}

int sched_group_set_idle(struct task_group *tg, long idle)
{
	int i;

	if (tg == &root_task_group)
		return -EINVAL;

	if (idle < 0 || idle > 1)
		return -EINVAL;

	mutex_lock(&shares_mutex);

	if (tg->idle == idle) {
		mutex_unlock(&shares_mutex);
		return 0;
	}

	tg->idle = idle;

	for_each_possible_cpu(i) {
		struct rq *rq = cpu_rq(i);
		struct sched_entity *se = tg->se[i];
		struct cfs_rq *grp_cfs_rq = tg->cfs_rq[i];
		bool was_idle = cfs_rq_is_idle(grp_cfs_rq);
		long idle_task_delta;
		struct rq_flags rf;

		rq_lock_irqsave(rq, &rf);

		grp_cfs_rq->idle = idle;
		if (WARN_ON_ONCE(was_idle == cfs_rq_is_idle(grp_cfs_rq)))
			goto next_cpu;

		idle_task_delta = grp_cfs_rq->h_nr_queued -
				  grp_cfs_rq->h_nr_idle;
		if (!cfs_rq_is_idle(grp_cfs_rq))
			idle_task_delta *= -1;

		for_each_sched_entity(se) {
			struct cfs_rq *cfs_rq = cfs_rq_of(se);

			if (!se->on_rq)
				break;

			cfs_rq->h_nr_idle += idle_task_delta;

			/* Already accounted at parent level and above. */
			if (cfs_rq_is_idle(cfs_rq))
				break;
		}

next_cpu:
		rq_unlock_irqrestore(rq, &rf);
	}

	/* Idle groups have minimum weight. */
	if (tg_is_idle(tg))
		__sched_group_set_shares(tg, scale_load(WEIGHT_IDLEPRIO));
	else
		__sched_group_set_shares(tg, NICE_0_LOAD);

	mutex_unlock(&shares_mutex);
	return 0;
}

#endif /* CONFIG_FAIR_GROUP_SCHED */


static unsigned int get_rr_interval_fair(struct rq *rq, struct task_struct *task)
{
	struct sched_entity *se = &task->se;
	unsigned int rr_interval = 0;

	/*
	 * Time slice is 0 for SCHED_OTHER tasks that are on an otherwise
	 * idle runqueue:
	 */
	if (rq->cfs.load.weight)
		rr_interval = NS_TO_JIFFIES(se->slice);

	return rr_interval;
}

/*
 * All the scheduling class methods:
 */
DEFINE_SCHED_CLASS(fair) = {

	.enqueue_task		= enqueue_task_fair,
	.dequeue_task		= dequeue_task_fair,
	.yield_task		= yield_task_fair,
	.yield_to_task		= yield_to_task_fair,

	.wakeup_preempt		= check_preempt_wakeup_fair,

	.pick_task		= pick_task_fair,
	.pick_next_task		= __pick_next_task_fair,
	.put_prev_task		= put_prev_task_fair,
	.set_next_task          = set_next_task_fair,

#ifdef CONFIG_SMP
	.balance		= balance_fair,
	.select_task_rq		= select_task_rq_fair,
	.migrate_task_rq	= migrate_task_rq_fair,

	.rq_online		= rq_online_fair,
	.rq_offline		= rq_offline_fair,

	.task_dead		= task_dead_fair,
	.set_cpus_allowed	= set_cpus_allowed_fair,
#endif

	.task_tick		= task_tick_fair,
	.task_fork		= task_fork_fair,

	.reweight_task		= reweight_task_fair,
	.prio_changed		= prio_changed_fair,
	.switched_from		= switched_from_fair,
	.switched_to		= switched_to_fair,

	.get_rr_interval	= get_rr_interval_fair,

	.update_curr		= update_curr_fair,

#ifdef CONFIG_FAIR_GROUP_SCHED
	.task_change_group	= task_change_group_fair,
#endif

#ifdef CONFIG_SCHED_CORE
	.task_is_throttled	= task_is_throttled_fair,
#endif

#ifdef CONFIG_UCLAMP_TASK
	.uclamp_enabled		= 1,
#endif
};

#ifdef CONFIG_SCHED_DEBUG
void print_cfs_stats(struct seq_file *m, int cpu)
{
	struct cfs_rq *cfs_rq, *pos;

	rcu_read_lock();
	for_each_leaf_cfs_rq_safe(cpu_rq(cpu), cfs_rq, pos)
		print_cfs_rq(m, cpu, cfs_rq);
	rcu_read_unlock();
}

#ifdef CONFIG_NUMA_BALANCING
void show_numa_stats(struct task_struct *p, struct seq_file *m)
{
	int node;
	unsigned long tsf = 0, tpf = 0, gsf = 0, gpf = 0;
	struct numa_group *ng;

	rcu_read_lock();
	ng = rcu_dereference(p->numa_group);
	for_each_online_node(node) {
		if (p->numa_faults) {
			tsf = p->numa_faults[task_faults_idx(NUMA_MEM, node, 0)];
			tpf = p->numa_faults[task_faults_idx(NUMA_MEM, node, 1)];
		}
		if (ng) {
			gsf = ng->faults[task_faults_idx(NUMA_MEM, node, 0)],
			gpf = ng->faults[task_faults_idx(NUMA_MEM, node, 1)];
		}
		print_numa_stats(m, node, tsf, tpf, gsf, gpf);
	}
	rcu_read_unlock();
}
#endif /* CONFIG_NUMA_BALANCING */
#endif /* CONFIG_SCHED_DEBUG */

__init void init_sched_fair_class(void)
{
#ifdef CONFIG_SMP
	int i;

	for_each_possible_cpu(i) {
		zalloc_cpumask_var_node(&per_cpu(load_balance_mask, i), GFP_KERNEL, cpu_to_node(i));
		zalloc_cpumask_var_node(&per_cpu(select_rq_mask,    i), GFP_KERNEL, cpu_to_node(i));
		zalloc_cpumask_var_node(&per_cpu(should_we_balance_tmpmask, i),
					GFP_KERNEL, cpu_to_node(i));

#ifdef CONFIG_CFS_BANDWIDTH
		INIT_CSD(&cpu_rq(i)->cfsb_csd, __cfsb_csd_unthrottle, cpu_rq(i));
		INIT_LIST_HEAD(&cpu_rq(i)->cfsb_csd_list);
#endif
	}

	open_softirq(SCHED_SOFTIRQ, sched_balance_softirq);

#ifdef CONFIG_NO_HZ_COMMON
	nohz.next_balance = jiffies;
	nohz.next_blocked = jiffies;
	zalloc_cpumask_var(&nohz.idle_cpus_mask, GFP_NOWAIT);
#endif
#endif /* SMP */

}<|MERGE_RESOLUTION|>--- conflicted
+++ resolved
@@ -9476,14 +9476,8 @@
 	else
 		hot = degrades > 0;
 
-<<<<<<< HEAD
-	if (tsk_cache_hot <= 0 ||
-	    env->sd->nr_balance_failed > env->sd->cache_nice_tries) {
-		if (tsk_cache_hot == 1)
-=======
 	if (!hot || env->sd->nr_balance_failed > env->sd->cache_nice_tries) {
 		if (hot)
->>>>>>> d12acd7b
 			p->sched_task_hot = 1;
 		return 1;
 	}
