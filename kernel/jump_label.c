// SPDX-License-Identifier: GPL-2.0-only
/*
 * jump label support
 *
 * Copyright (C) 2009 Jason Baron <jbaron@redhat.com>
 * Copyright (C) 2011 Peter Zijlstra
 *
 */
#include <linux/memory.h>
#include <linux/uaccess.h>
#include <linux/module.h>
#include <linux/list.h>
#include <linux/slab.h>
#include <linux/sort.h>
#include <linux/err.h>
#include <linux/static_key.h>
#include <linux/jump_label_ratelimit.h>
#include <linux/bug.h>
#include <linux/cpu.h>
#include <asm/sections.h>

/* mutex to protect coming/going of the jump_label table */
static DEFINE_MUTEX(jump_label_mutex);

void jump_label_lock(void)
{
	mutex_lock(&jump_label_mutex);
}

void jump_label_unlock(void)
{
	mutex_unlock(&jump_label_mutex);
}

static int jump_label_cmp(const void *a, const void *b)
{
	const struct jump_entry *jea = a;
	const struct jump_entry *jeb = b;

	/*
	 * Entrires are sorted by key.
	 */
	if (jump_entry_key(jea) < jump_entry_key(jeb))
		return -1;

	if (jump_entry_key(jea) > jump_entry_key(jeb))
		return 1;

	/*
	 * In the batching mode, entries should also be sorted by the code
	 * inside the already sorted list of entries, enabling a bsearch in
	 * the vector.
	 */
	if (jump_entry_code(jea) < jump_entry_code(jeb))
		return -1;

	if (jump_entry_code(jea) > jump_entry_code(jeb))
		return 1;

	return 0;
}

static void jump_label_swap(void *a, void *b, int size)
{
	long delta = (unsigned long)a - (unsigned long)b;
	struct jump_entry *jea = a;
	struct jump_entry *jeb = b;
	struct jump_entry tmp = *jea;

	jea->code	= jeb->code - delta;
	jea->target	= jeb->target - delta;
	jea->key	= jeb->key - delta;

	jeb->code	= tmp.code + delta;
	jeb->target	= tmp.target + delta;
	jeb->key	= tmp.key + delta;
}

static void
jump_label_sort_entries(struct jump_entry *start, struct jump_entry *stop)
{
	unsigned long size;
	void *swapfn = NULL;

	if (IS_ENABLED(CONFIG_HAVE_ARCH_JUMP_LABEL_RELATIVE))
		swapfn = jump_label_swap;

	size = (((unsigned long)stop - (unsigned long)start)
					/ sizeof(struct jump_entry));
	sort(start, size, sizeof(struct jump_entry), jump_label_cmp, swapfn);
}

static void jump_label_update(struct static_key *key);

/*
 * There are similar definitions for the !CONFIG_JUMP_LABEL case in jump_label.h.
 * The use of 'atomic_read()' requires atomic.h and its problematic for some
 * kernel headers such as kernel.h and others. Since static_key_count() is not
 * used in the branch statements as it is for the !CONFIG_JUMP_LABEL case its ok
 * to have it be a function here. Similarly, for 'static_key_enable()' and
 * 'static_key_disable()', which require bug.h. This should allow jump_label.h
 * to be included from most/all places for CONFIG_JUMP_LABEL.
 */
int static_key_count(struct static_key *key)
{
	/*
	 * -1 means the first static_key_slow_inc() is in progress.
	 *  static_key_enabled() must return true, so return 1 here.
	 */
	int n = atomic_read(&key->enabled);

	return n >= 0 ? n : 1;
}
EXPORT_SYMBOL_GPL(static_key_count);

/*
 * static_key_fast_inc_not_disabled - adds a user for a static key
 * @key: static key that must be already enabled
 *
 * The caller must make sure that the static key can't get disabled while
 * in this function. It doesn't patch jump labels, only adds a user to
 * an already enabled static key.
 *
 * Returns true if the increment was done. Unlike refcount_t the ref counter
 * is not saturated, but will fail to increment on overflow.
 */
bool static_key_fast_inc_not_disabled(struct static_key *key)
{
	int v;

	STATIC_KEY_CHECK_USE(key);
	/*
	 * Negative key->enabled has a special meaning: it sends
	 * static_key_slow_inc/dec() down the slow path, and it is non-zero
<<<<<<< HEAD
	 * so it counts as "enabled" in jump_label_update().  Note that
	 * atomic_inc_unless_negative() checks >= 0, so roll our own.
=======
	 * so it counts as "enabled" in jump_label_update().
	 *
	 * The INT_MAX overflow condition is either used by the networking
	 * code to reset or detected in the slow path of
	 * static_key_slow_inc_cpuslocked().
>>>>>>> 7aa21fec
	 */
	v = atomic_read(&key->enabled);
	do {
		if (v <= 0 || v == INT_MAX)
			return false;
	} while (!likely(atomic_try_cmpxchg(&key->enabled, &v, v + 1)));

	return true;
}
EXPORT_SYMBOL_GPL(static_key_fast_inc_not_disabled);

bool static_key_slow_inc_cpuslocked(struct static_key *key)
{
	lockdep_assert_cpus_held();

	/*
	 * Careful if we get concurrent static_key_slow_inc/dec() calls;
	 * later calls must wait for the first one to _finish_ the
	 * jump_label_update() process.  At the same time, however,
	 * the jump_label_update() call below wants to see
	 * static_key_enabled(&key) for jumps to be updated properly.
	 */
	if (static_key_fast_inc_not_disabled(key))
		return true;

	guard(mutex)(&jump_label_mutex);
	/* Try to mark it as 'enabling in progress. */
	if (!atomic_cmpxchg(&key->enabled, 0, -1)) {
		jump_label_update(key);
		/*
		 * Ensure that when static_key_fast_inc_not_disabled() or
		 * static_key_slow_try_dec() observe the positive value,
		 * they must also observe all the text changes.
		 */
		atomic_set_release(&key->enabled, 1);
	} else {
		/*
		 * While holding the mutex this should never observe
		 * anything else than a value >= 1 and succeed
		 */
		if (WARN_ON_ONCE(!static_key_fast_inc_not_disabled(key)))
			return false;
	}
	return true;
}

bool static_key_slow_inc(struct static_key *key)
{
	bool ret;

	cpus_read_lock();
	ret = static_key_slow_inc_cpuslocked(key);
	cpus_read_unlock();
	return ret;
}
EXPORT_SYMBOL_GPL(static_key_slow_inc);

void static_key_enable_cpuslocked(struct static_key *key)
{
	STATIC_KEY_CHECK_USE(key);
	lockdep_assert_cpus_held();

	if (atomic_read(&key->enabled) > 0) {
		WARN_ON_ONCE(atomic_read(&key->enabled) != 1);
		return;
	}

	jump_label_lock();
	if (atomic_read(&key->enabled) == 0) {
		atomic_set(&key->enabled, -1);
		jump_label_update(key);
		/*
		 * See static_key_slow_inc().
		 */
		atomic_set_release(&key->enabled, 1);
	}
	jump_label_unlock();
}
EXPORT_SYMBOL_GPL(static_key_enable_cpuslocked);

void static_key_enable(struct static_key *key)
{
	cpus_read_lock();
	static_key_enable_cpuslocked(key);
	cpus_read_unlock();
}
EXPORT_SYMBOL_GPL(static_key_enable);

void static_key_disable_cpuslocked(struct static_key *key)
{
	STATIC_KEY_CHECK_USE(key);
	lockdep_assert_cpus_held();

	if (atomic_read(&key->enabled) != 1) {
		WARN_ON_ONCE(atomic_read(&key->enabled) != 0);
		return;
	}

	jump_label_lock();
	if (atomic_cmpxchg(&key->enabled, 1, 0) == 1)
		jump_label_update(key);
	jump_label_unlock();
}
EXPORT_SYMBOL_GPL(static_key_disable_cpuslocked);

void static_key_disable(struct static_key *key)
{
	cpus_read_lock();
	static_key_disable_cpuslocked(key);
	cpus_read_unlock();
}
EXPORT_SYMBOL_GPL(static_key_disable);

static bool static_key_slow_try_dec(struct static_key *key)
{
	int v;

	/*
	 * Go into the slow path if key::enabled is less than or equal than
	 * one. One is valid to shut down the key, anything less than one
	 * is an imbalance, which is handled at the call site.
	 *
	 * That includes the special case of '-1' which is set in
	 * static_key_slow_inc_cpuslocked(), but that's harmless as it is
	 * fully serialized in the slow path below. By the time this task
	 * acquires the jump label lock the value is back to one and the
	 * retry under the lock must succeed.
	 */
	v = atomic_read(&key->enabled);
	do {
		/*
		 * Warn about the '-1' case though; since that means a
		 * decrement is concurrent with a first (0->1) increment. IOW
		 * people are trying to disable something that wasn't yet fully
		 * enabled. This suggests an ordering problem on the user side.
		 */
		WARN_ON_ONCE(v < 0);
		if (v <= 1)
			return false;
	} while (!likely(atomic_try_cmpxchg(&key->enabled, &v, v - 1)));

	return true;
}

static void __static_key_slow_dec_cpuslocked(struct static_key *key)
{
	lockdep_assert_cpus_held();

	if (static_key_slow_try_dec(key))
		return;

	guard(mutex)(&jump_label_mutex);
	if (atomic_cmpxchg(&key->enabled, 1, 0) == 1)
		jump_label_update(key);
	else
		WARN_ON_ONCE(!static_key_slow_try_dec(key));
}

static void __static_key_slow_dec(struct static_key *key)
{
	cpus_read_lock();
	__static_key_slow_dec_cpuslocked(key);
	cpus_read_unlock();
}

void jump_label_update_timeout(struct work_struct *work)
{
	struct static_key_deferred *key =
		container_of(work, struct static_key_deferred, work.work);
	__static_key_slow_dec(&key->key);
}
EXPORT_SYMBOL_GPL(jump_label_update_timeout);

void static_key_slow_dec(struct static_key *key)
{
	STATIC_KEY_CHECK_USE(key);
	__static_key_slow_dec(key);
}
EXPORT_SYMBOL_GPL(static_key_slow_dec);

void static_key_slow_dec_cpuslocked(struct static_key *key)
{
	STATIC_KEY_CHECK_USE(key);
	__static_key_slow_dec_cpuslocked(key);
}

void __static_key_slow_dec_deferred(struct static_key *key,
				    struct delayed_work *work,
				    unsigned long timeout)
{
	STATIC_KEY_CHECK_USE(key);

	if (static_key_slow_try_dec(key))
		return;

	schedule_delayed_work(work, timeout);
}
EXPORT_SYMBOL_GPL(__static_key_slow_dec_deferred);

void __static_key_deferred_flush(void *key, struct delayed_work *work)
{
	STATIC_KEY_CHECK_USE(key);
	flush_delayed_work(work);
}
EXPORT_SYMBOL_GPL(__static_key_deferred_flush);

void jump_label_rate_limit(struct static_key_deferred *key,
		unsigned long rl)
{
	STATIC_KEY_CHECK_USE(key);
	key->timeout = rl;
	INIT_DELAYED_WORK(&key->work, jump_label_update_timeout);
}
EXPORT_SYMBOL_GPL(jump_label_rate_limit);

static int addr_conflict(struct jump_entry *entry, void *start, void *end)
{
	if (jump_entry_code(entry) <= (unsigned long)end &&
	    jump_entry_code(entry) + jump_entry_size(entry) > (unsigned long)start)
		return 1;

	return 0;
}

static int __jump_label_text_reserved(struct jump_entry *iter_start,
		struct jump_entry *iter_stop, void *start, void *end, bool init)
{
	struct jump_entry *iter;

	iter = iter_start;
	while (iter < iter_stop) {
		if (init || !jump_entry_is_init(iter)) {
			if (addr_conflict(iter, start, end))
				return 1;
		}
		iter++;
	}

	return 0;
}

#ifndef arch_jump_label_transform_static
static void arch_jump_label_transform_static(struct jump_entry *entry,
					     enum jump_label_type type)
{
	/* nothing to do on most architectures */
}
#endif

static inline struct jump_entry *static_key_entries(struct static_key *key)
{
	WARN_ON_ONCE(key->type & JUMP_TYPE_LINKED);
	return (struct jump_entry *)(key->type & ~JUMP_TYPE_MASK);
}

static inline bool static_key_type(struct static_key *key)
{
	return key->type & JUMP_TYPE_TRUE;
}

static inline bool static_key_linked(struct static_key *key)
{
	return key->type & JUMP_TYPE_LINKED;
}

static inline void static_key_clear_linked(struct static_key *key)
{
	key->type &= ~JUMP_TYPE_LINKED;
}

static inline void static_key_set_linked(struct static_key *key)
{
	key->type |= JUMP_TYPE_LINKED;
}

/***
 * A 'struct static_key' uses a union such that it either points directly
 * to a table of 'struct jump_entry' or to a linked list of modules which in
 * turn point to 'struct jump_entry' tables.
 *
 * The two lower bits of the pointer are used to keep track of which pointer
 * type is in use and to store the initial branch direction, we use an access
 * function which preserves these bits.
 */
static void static_key_set_entries(struct static_key *key,
				   struct jump_entry *entries)
{
	unsigned long type;

	WARN_ON_ONCE((unsigned long)entries & JUMP_TYPE_MASK);
	type = key->type & JUMP_TYPE_MASK;
	key->entries = entries;
	key->type |= type;
}

static enum jump_label_type jump_label_type(struct jump_entry *entry)
{
	struct static_key *key = jump_entry_key(entry);
	bool enabled = static_key_enabled(key);
	bool branch = jump_entry_is_branch(entry);

	/* See the comment in linux/jump_label.h */
	return enabled ^ branch;
}

static bool jump_label_can_update(struct jump_entry *entry, bool init)
{
	/*
	 * Cannot update code that was in an init text area.
	 */
	if (!init && jump_entry_is_init(entry))
		return false;

	if (!kernel_text_address(jump_entry_code(entry))) {
		/*
		 * This skips patching built-in __exit, which
		 * is part of init_section_contains() but is
		 * not part of kernel_text_address().
		 *
		 * Skipping built-in __exit is fine since it
		 * will never be executed.
		 */
		WARN_ONCE(!jump_entry_is_init(entry),
			  "can't patch jump_label at %pS",
			  (void *)jump_entry_code(entry));
		return false;
	}

	return true;
}

#ifndef HAVE_JUMP_LABEL_BATCH
static void __jump_label_update(struct static_key *key,
				struct jump_entry *entry,
				struct jump_entry *stop,
				bool init)
{
	for (; (entry < stop) && (jump_entry_key(entry) == key); entry++) {
		if (jump_label_can_update(entry, init))
			arch_jump_label_transform(entry, jump_label_type(entry));
	}
}
#else
static void __jump_label_update(struct static_key *key,
				struct jump_entry *entry,
				struct jump_entry *stop,
				bool init)
{
	for (; (entry < stop) && (jump_entry_key(entry) == key); entry++) {

		if (!jump_label_can_update(entry, init))
			continue;

		if (!arch_jump_label_transform_queue(entry, jump_label_type(entry))) {
			/*
			 * Queue is full: Apply the current queue and try again.
			 */
			arch_jump_label_transform_apply();
			BUG_ON(!arch_jump_label_transform_queue(entry, jump_label_type(entry)));
		}
	}
	arch_jump_label_transform_apply();
}
#endif

void __init jump_label_init(void)
{
	struct jump_entry *iter_start = __start___jump_table;
	struct jump_entry *iter_stop = __stop___jump_table;
	struct static_key *key = NULL;
	struct jump_entry *iter;

	/*
	 * Since we are initializing the static_key.enabled field with
	 * with the 'raw' int values (to avoid pulling in atomic.h) in
	 * jump_label.h, let's make sure that is safe. There are only two
	 * cases to check since we initialize to 0 or 1.
	 */
	BUILD_BUG_ON((int)ATOMIC_INIT(0) != 0);
	BUILD_BUG_ON((int)ATOMIC_INIT(1) != 1);

	if (static_key_initialized)
		return;

	cpus_read_lock();
	jump_label_lock();
	jump_label_sort_entries(iter_start, iter_stop);

	for (iter = iter_start; iter < iter_stop; iter++) {
		struct static_key *iterk;
		bool in_init;

		/* rewrite NOPs */
		if (jump_label_type(iter) == JUMP_LABEL_NOP)
			arch_jump_label_transform_static(iter, JUMP_LABEL_NOP);

		in_init = init_section_contains((void *)jump_entry_code(iter), 1);
		jump_entry_set_init(iter, in_init);

		iterk = jump_entry_key(iter);
		if (iterk == key)
			continue;

		key = iterk;
		static_key_set_entries(key, iter);
	}
	static_key_initialized = true;
	jump_label_unlock();
	cpus_read_unlock();
}

static inline bool static_key_sealed(struct static_key *key)
{
	return (key->type & JUMP_TYPE_LINKED) && !(key->type & ~JUMP_TYPE_MASK);
}

static inline void static_key_seal(struct static_key *key)
{
	unsigned long type = key->type & JUMP_TYPE_TRUE;
	key->type = JUMP_TYPE_LINKED | type;
}

void jump_label_init_ro(void)
{
	struct jump_entry *iter_start = __start___jump_table;
	struct jump_entry *iter_stop = __stop___jump_table;
	struct jump_entry *iter;

	if (WARN_ON_ONCE(!static_key_initialized))
		return;

	cpus_read_lock();
	jump_label_lock();

	for (iter = iter_start; iter < iter_stop; iter++) {
		struct static_key *iterk = jump_entry_key(iter);

		if (!is_kernel_ro_after_init((unsigned long)iterk))
			continue;

		if (static_key_sealed(iterk))
			continue;

		static_key_seal(iterk);
	}

	jump_label_unlock();
	cpus_read_unlock();
}

#ifdef CONFIG_MODULES

enum jump_label_type jump_label_init_type(struct jump_entry *entry)
{
	struct static_key *key = jump_entry_key(entry);
	bool type = static_key_type(key);
	bool branch = jump_entry_is_branch(entry);

	/* See the comment in linux/jump_label.h */
	return type ^ branch;
}

struct static_key_mod {
	struct static_key_mod *next;
	struct jump_entry *entries;
	struct module *mod;
};

static inline struct static_key_mod *static_key_mod(struct static_key *key)
{
	WARN_ON_ONCE(!static_key_linked(key));
	return (struct static_key_mod *)(key->type & ~JUMP_TYPE_MASK);
}

/***
 * key->type and key->next are the same via union.
 * This sets key->next and preserves the type bits.
 *
 * See additional comments above static_key_set_entries().
 */
static void static_key_set_mod(struct static_key *key,
			       struct static_key_mod *mod)
{
	unsigned long type;

	WARN_ON_ONCE((unsigned long)mod & JUMP_TYPE_MASK);
	type = key->type & JUMP_TYPE_MASK;
	key->next = mod;
	key->type |= type;
}

static int __jump_label_mod_text_reserved(void *start, void *end)
{
	struct module *mod;
	int ret;

	preempt_disable();
	mod = __module_text_address((unsigned long)start);
	WARN_ON_ONCE(__module_text_address((unsigned long)end) != mod);
	if (!try_module_get(mod))
		mod = NULL;
	preempt_enable();

	if (!mod)
		return 0;

	ret = __jump_label_text_reserved(mod->jump_entries,
				mod->jump_entries + mod->num_jump_entries,
				start, end, mod->state == MODULE_STATE_COMING);

	module_put(mod);

	return ret;
}

static void __jump_label_mod_update(struct static_key *key)
{
	struct static_key_mod *mod;

	for (mod = static_key_mod(key); mod; mod = mod->next) {
		struct jump_entry *stop;
		struct module *m;

		/*
		 * NULL if the static_key is defined in a module
		 * that does not use it
		 */
		if (!mod->entries)
			continue;

		m = mod->mod;
		if (!m)
			stop = __stop___jump_table;
		else
			stop = m->jump_entries + m->num_jump_entries;
		__jump_label_update(key, mod->entries, stop,
				    m && m->state == MODULE_STATE_COMING);
	}
}

static int jump_label_add_module(struct module *mod)
{
	struct jump_entry *iter_start = mod->jump_entries;
	struct jump_entry *iter_stop = iter_start + mod->num_jump_entries;
	struct jump_entry *iter;
	struct static_key *key = NULL;
	struct static_key_mod *jlm, *jlm2;

	/* if the module doesn't have jump label entries, just return */
	if (iter_start == iter_stop)
		return 0;

	jump_label_sort_entries(iter_start, iter_stop);

	for (iter = iter_start; iter < iter_stop; iter++) {
		struct static_key *iterk;
		bool in_init;

		in_init = within_module_init(jump_entry_code(iter), mod);
		jump_entry_set_init(iter, in_init);

		iterk = jump_entry_key(iter);
		if (iterk == key)
			continue;

		key = iterk;
		if (within_module((unsigned long)key, mod)) {
			static_key_set_entries(key, iter);
			continue;
		}

		/*
		 * If the key was sealed at init, then there's no need to keep a
		 * reference to its module entries - just patch them now and be
		 * done with it.
		 */
		if (static_key_sealed(key))
			goto do_poke;

		jlm = kzalloc(sizeof(struct static_key_mod), GFP_KERNEL);
		if (!jlm)
			return -ENOMEM;
		if (!static_key_linked(key)) {
			jlm2 = kzalloc(sizeof(struct static_key_mod),
				       GFP_KERNEL);
			if (!jlm2) {
				kfree(jlm);
				return -ENOMEM;
			}
			preempt_disable();
			jlm2->mod = __module_address((unsigned long)key);
			preempt_enable();
			jlm2->entries = static_key_entries(key);
			jlm2->next = NULL;
			static_key_set_mod(key, jlm2);
			static_key_set_linked(key);
		}
		jlm->mod = mod;
		jlm->entries = iter;
		jlm->next = static_key_mod(key);
		static_key_set_mod(key, jlm);
		static_key_set_linked(key);

		/* Only update if we've changed from our initial state */
do_poke:
		if (jump_label_type(iter) != jump_label_init_type(iter))
			__jump_label_update(key, iter, iter_stop, true);
	}

	return 0;
}

static void jump_label_del_module(struct module *mod)
{
	struct jump_entry *iter_start = mod->jump_entries;
	struct jump_entry *iter_stop = iter_start + mod->num_jump_entries;
	struct jump_entry *iter;
	struct static_key *key = NULL;
	struct static_key_mod *jlm, **prev;

	for (iter = iter_start; iter < iter_stop; iter++) {
		if (jump_entry_key(iter) == key)
			continue;

		key = jump_entry_key(iter);

		if (within_module((unsigned long)key, mod))
			continue;

		/* No @jlm allocated because key was sealed at init. */
		if (static_key_sealed(key))
			continue;

		/* No memory during module load */
		if (WARN_ON(!static_key_linked(key)))
			continue;

		prev = &key->next;
		jlm = static_key_mod(key);

		while (jlm && jlm->mod != mod) {
			prev = &jlm->next;
			jlm = jlm->next;
		}

		/* No memory during module load */
		if (WARN_ON(!jlm))
			continue;

		if (prev == &key->next)
			static_key_set_mod(key, jlm->next);
		else
			*prev = jlm->next;

		kfree(jlm);

		jlm = static_key_mod(key);
		/* if only one etry is left, fold it back into the static_key */
		if (jlm->next == NULL) {
			static_key_set_entries(key, jlm->entries);
			static_key_clear_linked(key);
			kfree(jlm);
		}
	}
}

static int
jump_label_module_notify(struct notifier_block *self, unsigned long val,
			 void *data)
{
	struct module *mod = data;
	int ret = 0;

	cpus_read_lock();
	jump_label_lock();

	switch (val) {
	case MODULE_STATE_COMING:
		ret = jump_label_add_module(mod);
		if (ret) {
			WARN(1, "Failed to allocate memory: jump_label may not work properly.\n");
			jump_label_del_module(mod);
		}
		break;
	case MODULE_STATE_GOING:
		jump_label_del_module(mod);
		break;
	}

	jump_label_unlock();
	cpus_read_unlock();

	return notifier_from_errno(ret);
}

static struct notifier_block jump_label_module_nb = {
	.notifier_call = jump_label_module_notify,
	.priority = 1, /* higher than tracepoints */
};

static __init int jump_label_init_module(void)
{
	return register_module_notifier(&jump_label_module_nb);
}
early_initcall(jump_label_init_module);

#endif /* CONFIG_MODULES */

/***
 * jump_label_text_reserved - check if addr range is reserved
 * @start: start text addr
 * @end: end text addr
 *
 * checks if the text addr located between @start and @end
 * overlaps with any of the jump label patch addresses. Code
 * that wants to modify kernel text should first verify that
 * it does not overlap with any of the jump label addresses.
 * Caller must hold jump_label_mutex.
 *
 * returns 1 if there is an overlap, 0 otherwise
 */
int jump_label_text_reserved(void *start, void *end)
{
	bool init = system_state < SYSTEM_RUNNING;
	int ret = __jump_label_text_reserved(__start___jump_table,
			__stop___jump_table, start, end, init);

	if (ret)
		return ret;

#ifdef CONFIG_MODULES
	ret = __jump_label_mod_text_reserved(start, end);
#endif
	return ret;
}

static void jump_label_update(struct static_key *key)
{
	struct jump_entry *stop = __stop___jump_table;
	bool init = system_state < SYSTEM_RUNNING;
	struct jump_entry *entry;
#ifdef CONFIG_MODULES
	struct module *mod;

	if (static_key_linked(key)) {
		__jump_label_mod_update(key);
		return;
	}

	preempt_disable();
	mod = __module_address((unsigned long)key);
	if (mod) {
		stop = mod->jump_entries + mod->num_jump_entries;
		init = mod->state == MODULE_STATE_COMING;
	}
	preempt_enable();
#endif
	entry = static_key_entries(key);
	/* if there are no users, entry can be NULL */
	if (entry)
		__jump_label_update(key, entry, stop, init);
}

#ifdef CONFIG_STATIC_KEYS_SELFTEST
static DEFINE_STATIC_KEY_TRUE(sk_true);
static DEFINE_STATIC_KEY_FALSE(sk_false);

static __init int jump_label_test(void)
{
	int i;

	for (i = 0; i < 2; i++) {
		WARN_ON(static_key_enabled(&sk_true.key) != true);
		WARN_ON(static_key_enabled(&sk_false.key) != false);

		WARN_ON(!static_branch_likely(&sk_true));
		WARN_ON(!static_branch_unlikely(&sk_true));
		WARN_ON(static_branch_likely(&sk_false));
		WARN_ON(static_branch_unlikely(&sk_false));

		static_branch_disable(&sk_true);
		static_branch_enable(&sk_false);

		WARN_ON(static_key_enabled(&sk_true.key) == true);
		WARN_ON(static_key_enabled(&sk_false.key) == false);

		WARN_ON(static_branch_likely(&sk_true));
		WARN_ON(static_branch_unlikely(&sk_true));
		WARN_ON(!static_branch_likely(&sk_false));
		WARN_ON(!static_branch_unlikely(&sk_false));

		static_branch_enable(&sk_true);
		static_branch_disable(&sk_false);
	}

	return 0;
}
early_initcall(jump_label_test);
#endif /* STATIC_KEYS_SELFTEST */<|MERGE_RESOLUTION|>--- conflicted
+++ resolved
@@ -132,16 +132,11 @@
 	/*
 	 * Negative key->enabled has a special meaning: it sends
 	 * static_key_slow_inc/dec() down the slow path, and it is non-zero
-<<<<<<< HEAD
-	 * so it counts as "enabled" in jump_label_update().  Note that
-	 * atomic_inc_unless_negative() checks >= 0, so roll our own.
-=======
 	 * so it counts as "enabled" in jump_label_update().
 	 *
 	 * The INT_MAX overflow condition is either used by the networking
 	 * code to reset or detected in the slow path of
 	 * static_key_slow_inc_cpuslocked().
->>>>>>> 7aa21fec
 	 */
 	v = atomic_read(&key->enabled);
 	do {
