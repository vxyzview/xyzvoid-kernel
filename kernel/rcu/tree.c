--- conflicted
+++ resolved
@@ -4851,57 +4851,6 @@
 	return NOTIFY_OK;
 }
 
-<<<<<<< HEAD
-#ifdef CONFIG_RCU_EXP_KTHREAD
-struct kthread_worker *rcu_exp_gp_kworker;
-struct kthread_worker *rcu_exp_par_gp_kworker;
-
-static void __init rcu_start_exp_gp_kworkers(void)
-{
-	const char *par_gp_kworker_name = "rcu_exp_par_gp_kthread_worker";
-	const char *gp_kworker_name = "rcu_exp_gp_kthread_worker";
-	struct sched_param param = { .sched_priority = kthread_prio };
-
-	rcu_exp_gp_kworker = kthread_create_worker(0, gp_kworker_name);
-	if (IS_ERR_OR_NULL(rcu_exp_gp_kworker)) {
-		pr_err("Failed to create %s!\n", gp_kworker_name);
-		rcu_exp_gp_kworker = NULL;
-		return;
-	}
-
-	rcu_exp_par_gp_kworker = kthread_create_worker(0, par_gp_kworker_name);
-	if (IS_ERR_OR_NULL(rcu_exp_par_gp_kworker)) {
-		pr_err("Failed to create %s!\n", par_gp_kworker_name);
-		rcu_exp_par_gp_kworker = NULL;
-		kthread_destroy_worker(rcu_exp_gp_kworker);
-		rcu_exp_gp_kworker = NULL;
-		return;
-	}
-
-	sched_setscheduler_nocheck(rcu_exp_gp_kworker->task, SCHED_FIFO, &param);
-	sched_setscheduler_nocheck(rcu_exp_par_gp_kworker->task, SCHED_FIFO,
-				   &param);
-}
-
-static inline void rcu_alloc_par_gp_wq(void)
-{
-}
-#else /* !CONFIG_RCU_EXP_KTHREAD */
-struct workqueue_struct *rcu_par_gp_wq;
-
-static void __init rcu_start_exp_gp_kworkers(void)
-{
-}
-
-static inline void rcu_alloc_par_gp_wq(void)
-{
-	rcu_par_gp_wq = alloc_workqueue("rcu_par_gp", WQ_MEM_RECLAIM, 0);
-	WARN_ON(!rcu_par_gp_wq);
-}
-#endif /* CONFIG_RCU_EXP_KTHREAD */
-
-=======
->>>>>>> 1b4861e3
 /*
  * Spawn the kthreads that handle RCU's grace periods.
  */
