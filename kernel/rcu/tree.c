--- conflicted
+++ resolved
@@ -3536,16 +3536,6 @@
 }
 
 static void
-schedule_delayed_monitor_work(struct kfree_rcu_cpu *krcp)
-{
-	unsigned long flags;
-
-	raw_spin_lock_irqsave(&krcp->lock, flags);
-	__schedule_delayed_monitor_work(krcp);
-	raw_spin_unlock_irqrestore(&krcp->lock, flags);
-}
-
-static void
 kvfree_rcu_drain_ready(struct kfree_rcu_cpu *krcp)
 {
 	struct list_head bulk_ready[FREE_N_CHANNELS];
@@ -3630,11 +3620,7 @@
 			// "free channels", the batch can handle. Break
 			// the loop since it is done with this CPU thus
 			// queuing an RCU work is _always_ success here.
-<<<<<<< HEAD
-			queued = queue_rcu_work(system_wq, &krwp->rcu_work);
-=======
 			queued = queue_rcu_work(system_unbound_wq, &krwp->rcu_work);
->>>>>>> fa10f348
 			WARN_ON_ONCE(!queued);
 			break;
 		}
