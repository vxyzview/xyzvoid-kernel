--- conflicted
+++ resolved
@@ -109,15 +109,8 @@
 torture_param(int, shuffle_interval, 3, "Number of seconds between shuffles");
 torture_param(int, shutdown_secs, 0, "Shutdown time (s), <= zero to disable.");
 torture_param(int, stall_cpu, 0, "Stall duration (s), zero to disable.");
-<<<<<<< HEAD
-torture_param(int, stall_cpu_holdoff, 10,
-	     "Time to wait before starting stall (s).");
-torture_param(bool, stall_no_softlockup, false,
-	     "Avoid softlockup warning during cpu stall.");
-=======
 torture_param(int, stall_cpu_holdoff, 10, "Time to wait before starting stall (s).");
 torture_param(bool, stall_no_softlockup, false, "Avoid softlockup warning during cpu stall.");
->>>>>>> d60c95ef
 torture_param(int, stall_cpu_irqsoff, 0, "Disable interrupts while stalling.");
 torture_param(int, stall_cpu_block, 0, "Sleep while stalling.");
 torture_param(int, stall_gp_kthread, 0, "Grace-period kthread stall duration (s).");
@@ -1784,10 +1777,6 @@
 		local_bh_enable();
 	if (statesold & RCUTORTURE_RDR_RBH)
 		rcu_read_unlock_bh();
-<<<<<<< HEAD
-	if (statesold & RCUTORTURE_RDR_RCU) {
-		bool lockit = !statesnew && !(torture_random(trsp) & 0xffff);
-=======
 	if (statesold & RCUTORTURE_RDR_RCU_2) {
 		cur_ops->readunlock((idxold2 >> RCUTORTURE_RDR_SHIFT_2) & 0x1);
 		WARN_ON_ONCE(idxnew2 != -1);
@@ -1795,7 +1784,6 @@
 	}
 	if (statesold & RCUTORTURE_RDR_RCU_1) {
 		bool lockit;
->>>>>>> d60c95ef
 
 		lockit = !cur_ops->no_pi_lock && !statesnew && !(torture_random(trsp) & 0xffff);
 		if (lockit)
@@ -1856,8 +1844,6 @@
 	else
 		mask = mask & (1 << (randmask2 % RCUTORTURE_RDR_NBITS));
 
-<<<<<<< HEAD
-=======
 	// Can't have nested RCU reader without outer RCU reader.
 	if (!(mask & RCUTORTURE_RDR_RCU_1) && (mask & RCUTORTURE_RDR_RCU_2)) {
 		if (oldmask & RCUTORTURE_RDR_RCU_1)
@@ -1866,7 +1852,6 @@
 			mask |= RCUTORTURE_RDR_RCU_1;
 	}
 
->>>>>>> d60c95ef
 	/*
 	 * Can't enable bh w/irq disabled.
 	 */
@@ -1886,11 +1871,7 @@
 			mask |= oldmask & bhs;
 	}
 
-<<<<<<< HEAD
-	return mask ?: RCUTORTURE_RDR_RCU;
-=======
 	return mask ?: RCUTORTURE_RDR_RCU_1;
->>>>>>> d60c95ef
 }
 
 /*
