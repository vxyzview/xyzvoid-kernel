/* SPDX-License-Identifier: GPL-2.0+ */
/*
 * RCU expedited grace periods
 *
 * Copyright IBM Corporation, 2016
 *
 * Authors: Paul E. McKenney <paulmck@linux.ibm.com>
 */

#include <linux/lockdep.h>

static void rcu_exp_handler(void *unused);
static int rcu_print_task_exp_stall(struct rcu_node *rnp);
static void rcu_exp_print_detail_task_stall_rnp(struct rcu_node *rnp);

/*
 * Record the start of an expedited grace period.
 */
static void rcu_exp_gp_seq_start(void)
{
	rcu_seq_start(&rcu_state.expedited_sequence);
	rcu_poll_gp_seq_start_unlocked(&rcu_state.gp_seq_polled_exp_snap);
}

/*
 * Return the value that the expedited-grace-period counter will have
 * at the end of the current grace period.
 */
static __maybe_unused unsigned long rcu_exp_gp_seq_endval(void)
{
	return rcu_seq_endval(&rcu_state.expedited_sequence);
}

/*
 * Record the end of an expedited grace period.
 */
static void rcu_exp_gp_seq_end(void)
{
	rcu_poll_gp_seq_end_unlocked(&rcu_state.gp_seq_polled_exp_snap);
	rcu_seq_end(&rcu_state.expedited_sequence);
	smp_mb(); /* Ensure that consecutive grace periods serialize. */
}

/*
 * Take a snapshot of the expedited-grace-period counter, which is the
 * earliest value that will indicate that a full grace period has
 * elapsed since the current time.
 */
static unsigned long rcu_exp_gp_seq_snap(void)
{
	unsigned long s;

	smp_mb(); /* Caller's modifications seen first by other CPUs. */
	s = rcu_seq_snap(&rcu_state.expedited_sequence);
	trace_rcu_exp_grace_period(rcu_state.name, s, TPS("snap"));
	return s;
}

/*
 * Given a counter snapshot from rcu_exp_gp_seq_snap(), return true
 * if a full expedited grace period has elapsed since that snapshot
 * was taken.
 */
static bool rcu_exp_gp_seq_done(unsigned long s)
{
	return rcu_seq_done(&rcu_state.expedited_sequence, s);
}

/*
 * Reset the ->expmaskinit values in the rcu_node tree to reflect any
 * recent CPU-online activity.  Note that these masks are not cleared
 * when CPUs go offline, so they reflect the union of all CPUs that have
 * ever been online.  This means that this function normally takes its
 * no-work-to-do fastpath.
 */
static void sync_exp_reset_tree_hotplug(void)
{
	bool done;
	unsigned long flags;
	unsigned long mask;
	unsigned long oldmask;
	int ncpus = smp_load_acquire(&rcu_state.ncpus); /* Order vs. locking. */
	struct rcu_node *rnp;
	struct rcu_node *rnp_up;

	/* If no new CPUs onlined since last time, nothing to do. */
	if (likely(ncpus == rcu_state.ncpus_snap))
		return;
	rcu_state.ncpus_snap = ncpus;

	/*
	 * Each pass through the following loop propagates newly onlined
	 * CPUs for the current rcu_node structure up the rcu_node tree.
	 */
	rcu_for_each_leaf_node(rnp) {
		raw_spin_lock_irqsave_rcu_node(rnp, flags);
		if (rnp->expmaskinit == rnp->expmaskinitnext) {
			raw_spin_unlock_irqrestore_rcu_node(rnp, flags);
			continue;  /* No new CPUs, nothing to do. */
		}

		/* Update this node's mask, track old value for propagation. */
		oldmask = rnp->expmaskinit;
		rnp->expmaskinit = rnp->expmaskinitnext;
		raw_spin_unlock_irqrestore_rcu_node(rnp, flags);

		/* If was already nonzero, nothing to propagate. */
		if (oldmask)
			continue;

		/* Propagate the new CPU up the tree. */
		mask = rnp->grpmask;
		rnp_up = rnp->parent;
		done = false;
		while (rnp_up) {
			raw_spin_lock_irqsave_rcu_node(rnp_up, flags);
			if (rnp_up->expmaskinit)
				done = true;
			rnp_up->expmaskinit |= mask;
			raw_spin_unlock_irqrestore_rcu_node(rnp_up, flags);
			if (done)
				break;
			mask = rnp_up->grpmask;
			rnp_up = rnp_up->parent;
		}
	}
}

/*
 * Reset the ->expmask values in the rcu_node tree in preparation for
 * a new expedited grace period.
 */
static void __maybe_unused sync_exp_reset_tree(void)
{
	unsigned long flags;
	struct rcu_node *rnp;

	sync_exp_reset_tree_hotplug();
	rcu_for_each_node_breadth_first(rnp) {
		raw_spin_lock_irqsave_rcu_node(rnp, flags);
		WARN_ON_ONCE(rnp->expmask);
		WRITE_ONCE(rnp->expmask, rnp->expmaskinit);
		raw_spin_unlock_irqrestore_rcu_node(rnp, flags);
	}
}

/*
 * Return non-zero if there is no RCU expedited grace period in progress
 * for the specified rcu_node structure, in other words, if all CPUs and
 * tasks covered by the specified rcu_node structure have done their bit
 * for the current expedited grace period.
 */
static bool sync_rcu_exp_done(struct rcu_node *rnp)
{
	raw_lockdep_assert_held_rcu_node(rnp);
	return READ_ONCE(rnp->exp_tasks) == NULL &&
	       READ_ONCE(rnp->expmask) == 0;
}

/*
 * Like sync_rcu_exp_done(), but where the caller does not hold the
 * rcu_node's ->lock.
 */
static bool sync_rcu_exp_done_unlocked(struct rcu_node *rnp)
{
	unsigned long flags;
	bool ret;

	raw_spin_lock_irqsave_rcu_node(rnp, flags);
	ret = sync_rcu_exp_done(rnp);
	raw_spin_unlock_irqrestore_rcu_node(rnp, flags);

	return ret;
}

/*
 * Report the exit from RCU read-side critical section for the last task
 * that queued itself during or before the current expedited preemptible-RCU
 * grace period.  This event is reported either to the rcu_node structure on
 * which the task was queued or to one of that rcu_node structure's ancestors,
 * recursively up the tree.  (Calm down, calm down, we do the recursion
 * iteratively!)
 */
static void __rcu_report_exp_rnp(struct rcu_node *rnp,
				 bool wake, unsigned long flags)
	__releases(rnp->lock)
{
	unsigned long mask;

	raw_lockdep_assert_held_rcu_node(rnp);
	for (;;) {
		if (!sync_rcu_exp_done(rnp)) {
			if (!rnp->expmask)
				rcu_initiate_boost(rnp, flags);
			else
				raw_spin_unlock_irqrestore_rcu_node(rnp, flags);
			break;
		}
		if (rnp->parent == NULL) {
			raw_spin_unlock_irqrestore_rcu_node(rnp, flags);
			if (wake)
				swake_up_one_online(&rcu_state.expedited_wq);

			break;
		}
		mask = rnp->grpmask;
		raw_spin_unlock_rcu_node(rnp); /* irqs remain disabled */
		rnp = rnp->parent;
		raw_spin_lock_rcu_node(rnp); /* irqs already disabled */
		WARN_ON_ONCE(!(rnp->expmask & mask));
		WRITE_ONCE(rnp->expmask, rnp->expmask & ~mask);
	}
}

/*
 * Report expedited quiescent state for specified node.  This is a
 * lock-acquisition wrapper function for __rcu_report_exp_rnp().
 */
static void __maybe_unused rcu_report_exp_rnp(struct rcu_node *rnp, bool wake)
{
	unsigned long flags;

	raw_spin_lock_irqsave_rcu_node(rnp, flags);
	__rcu_report_exp_rnp(rnp, wake, flags);
}

/*
 * Report expedited quiescent state for multiple CPUs, all covered by the
 * specified leaf rcu_node structure.
 */
static void rcu_report_exp_cpu_mult(struct rcu_node *rnp,
				    unsigned long mask, bool wake)
{
	int cpu;
	unsigned long flags;
	struct rcu_data *rdp;

	raw_spin_lock_irqsave_rcu_node(rnp, flags);
	if (!(rnp->expmask & mask)) {
		raw_spin_unlock_irqrestore_rcu_node(rnp, flags);
		return;
	}
	WRITE_ONCE(rnp->expmask, rnp->expmask & ~mask);
	for_each_leaf_node_cpu_mask(rnp, cpu, mask) {
		rdp = per_cpu_ptr(&rcu_data, cpu);
		if (!IS_ENABLED(CONFIG_NO_HZ_FULL) || !rdp->rcu_forced_tick_exp)
			continue;
		rdp->rcu_forced_tick_exp = false;
		tick_dep_clear_cpu(cpu, TICK_DEP_BIT_RCU_EXP);
	}
	__rcu_report_exp_rnp(rnp, wake, flags); /* Releases rnp->lock. */
}

/*
 * Report expedited quiescent state for specified rcu_data (CPU).
 */
static void rcu_report_exp_rdp(struct rcu_data *rdp)
{
	WRITE_ONCE(rdp->cpu_no_qs.b.exp, false);
	rcu_report_exp_cpu_mult(rdp->mynode, rdp->grpmask, true);
}

/* Common code for work-done checking. */
static bool sync_exp_work_done(unsigned long s)
{
	if (rcu_exp_gp_seq_done(s)) {
		trace_rcu_exp_grace_period(rcu_state.name, s, TPS("done"));
		smp_mb(); /* Ensure test happens before caller kfree(). */
		return true;
	}
	return false;
}

/*
 * Funnel-lock acquisition for expedited grace periods.  Returns true
 * if some other task completed an expedited grace period that this task
 * can piggy-back on, and with no mutex held.  Otherwise, returns false
 * with the mutex held, indicating that the caller must actually do the
 * expedited grace period.
 */
static bool exp_funnel_lock(unsigned long s)
{
	struct rcu_data *rdp = per_cpu_ptr(&rcu_data, raw_smp_processor_id());
	struct rcu_node *rnp = rdp->mynode;
	struct rcu_node *rnp_root = rcu_get_root();

	/* Low-contention fastpath. */
	if (ULONG_CMP_LT(READ_ONCE(rnp->exp_seq_rq), s) &&
	    (rnp == rnp_root ||
	     ULONG_CMP_LT(READ_ONCE(rnp_root->exp_seq_rq), s)) &&
	    mutex_trylock(&rcu_state.exp_mutex))
		goto fastpath;

	/*
	 * Each pass through the following loop works its way up
	 * the rcu_node tree, returning if others have done the work or
	 * otherwise falls through to acquire ->exp_mutex.  The mapping
	 * from CPU to rcu_node structure can be inexact, as it is just
	 * promoting locality and is not strictly needed for correctness.
	 */
	for (; rnp != NULL; rnp = rnp->parent) {
		if (sync_exp_work_done(s))
			return true;

		/* Work not done, either wait here or go up. */
		spin_lock(&rnp->exp_lock);
		if (ULONG_CMP_GE(rnp->exp_seq_rq, s)) {

			/* Someone else doing GP, so wait for them. */
			spin_unlock(&rnp->exp_lock);
			trace_rcu_exp_funnel_lock(rcu_state.name, rnp->level,
						  rnp->grplo, rnp->grphi,
						  TPS("wait"));
			wait_event(rnp->exp_wq[rcu_seq_ctr(s) & 0x3],
				   sync_exp_work_done(s));
			return true;
		}
		WRITE_ONCE(rnp->exp_seq_rq, s); /* Followers can wait on us. */
		spin_unlock(&rnp->exp_lock);
		trace_rcu_exp_funnel_lock(rcu_state.name, rnp->level,
					  rnp->grplo, rnp->grphi, TPS("nxtlvl"));
	}
	mutex_lock(&rcu_state.exp_mutex);
fastpath:
	if (sync_exp_work_done(s)) {
		mutex_unlock(&rcu_state.exp_mutex);
		return true;
	}
	rcu_exp_gp_seq_start();
	trace_rcu_exp_grace_period(rcu_state.name, s, TPS("start"));
	return false;
}

/*
 * Select the CPUs within the specified rcu_node that the upcoming
 * expedited grace period needs to wait for.
 */
static void __sync_rcu_exp_select_node_cpus(struct rcu_exp_work *rewp)
{
	int cpu;
	unsigned long flags;
	unsigned long mask_ofl_test;
	unsigned long mask_ofl_ipi;
	int ret;
	struct rcu_node *rnp = container_of(rewp, struct rcu_node, rew);

	raw_spin_lock_irqsave_rcu_node(rnp, flags);

	/* Each pass checks a CPU for identity, offline, and idle. */
	mask_ofl_test = 0;
	for_each_leaf_node_cpu_mask(rnp, cpu, rnp->expmask) {
		struct rcu_data *rdp = per_cpu_ptr(&rcu_data, cpu);
		unsigned long mask = rdp->grpmask;
		int snap;

		if (raw_smp_processor_id() == cpu ||
		    !(rnp->qsmaskinitnext & mask)) {
			mask_ofl_test |= mask;
		} else {
			snap = rcu_dynticks_snap(cpu);
			if (rcu_dynticks_in_eqs(snap))
				mask_ofl_test |= mask;
			else
				rdp->exp_dynticks_snap = snap;
		}
	}
	mask_ofl_ipi = rnp->expmask & ~mask_ofl_test;

	/*
	 * Need to wait for any blocked tasks as well.	Note that
	 * additional blocking tasks will also block the expedited GP
	 * until such time as the ->expmask bits are cleared.
	 */
	if (rcu_preempt_has_tasks(rnp))
		WRITE_ONCE(rnp->exp_tasks, rnp->blkd_tasks.next);
	raw_spin_unlock_irqrestore_rcu_node(rnp, flags);

	/* IPI the remaining CPUs for expedited quiescent state. */
	for_each_leaf_node_cpu_mask(rnp, cpu, mask_ofl_ipi) {
		struct rcu_data *rdp = per_cpu_ptr(&rcu_data, cpu);
		unsigned long mask = rdp->grpmask;

retry_ipi:
		if (rcu_dynticks_in_eqs_since(rdp, rdp->exp_dynticks_snap)) {
			mask_ofl_test |= mask;
			continue;
		}
		if (get_cpu() == cpu) {
			mask_ofl_test |= mask;
			put_cpu();
			continue;
		}
		ret = smp_call_function_single(cpu, rcu_exp_handler, NULL, 0);
		put_cpu();
		/* The CPU will report the QS in response to the IPI. */
		if (!ret)
			continue;

		/* Failed, raced with CPU hotplug operation. */
		raw_spin_lock_irqsave_rcu_node(rnp, flags);
		if ((rnp->qsmaskinitnext & mask) &&
		    (rnp->expmask & mask)) {
			/* Online, so delay for a bit and try again. */
			raw_spin_unlock_irqrestore_rcu_node(rnp, flags);
			trace_rcu_exp_grace_period(rcu_state.name, rcu_exp_gp_seq_endval(), TPS("selectofl"));
			schedule_timeout_idle(1);
			goto retry_ipi;
		}
		/* CPU really is offline, so we must report its QS. */
		if (rnp->expmask & mask)
			mask_ofl_test |= mask;
		raw_spin_unlock_irqrestore_rcu_node(rnp, flags);
	}
	/* Report quiescent states for those that went offline. */
	if (mask_ofl_test)
		rcu_report_exp_cpu_mult(rnp, mask_ofl_test, false);
}

static void rcu_exp_sel_wait_wake(unsigned long s);

static void sync_rcu_exp_select_node_cpus(struct kthread_work *wp)
{
	struct rcu_exp_work *rewp =
		container_of(wp, struct rcu_exp_work, rew_work);

	__sync_rcu_exp_select_node_cpus(rewp);
}

static inline bool rcu_exp_worker_started(void)
{
	return !!READ_ONCE(rcu_exp_gp_kworker);
}

<<<<<<< HEAD
static inline bool rcu_exp_par_worker_started(void)
=======
static inline bool rcu_exp_par_worker_started(struct rcu_node *rnp)
>>>>>>> 1b4861e3
{
	return !!READ_ONCE(rnp->exp_kworker);
}

static inline void sync_rcu_exp_select_cpus_queue_work(struct rcu_node *rnp)
{
	kthread_init_work(&rnp->rew.rew_work, sync_rcu_exp_select_node_cpus);
	/*
	 * Use rcu_exp_par_gp_kworker, because flushing a work item from
	 * another work item on the same kthread worker can result in
	 * deadlock.
	 */
	kthread_queue_work(READ_ONCE(rnp->exp_kworker), &rnp->rew.rew_work);
}

static inline void sync_rcu_exp_select_cpus_flush_work(struct rcu_node *rnp)
{
	kthread_flush_work(&rnp->rew.rew_work);
}

/*
 * Work-queue handler to drive an expedited grace period forward.
 */
static void wait_rcu_exp_gp(struct kthread_work *wp)
{
	struct rcu_exp_work *rewp;

	rewp = container_of(wp, struct rcu_exp_work, rew_work);
	rcu_exp_sel_wait_wake(rewp->rew_s);
}

static inline void synchronize_rcu_expedited_queue_work(struct rcu_exp_work *rew)
{
	kthread_init_work(&rew->rew_work, wait_rcu_exp_gp);
	kthread_queue_work(rcu_exp_gp_kworker, &rew->rew_work);
}

<<<<<<< HEAD
static inline void synchronize_rcu_expedited_destroy_work(struct rcu_exp_work *rew)
{
}
#else /* !CONFIG_RCU_EXP_KTHREAD */
static void sync_rcu_exp_select_node_cpus(struct work_struct *wp)
{
	struct rcu_exp_work *rewp =
		container_of(wp, struct rcu_exp_work, rew_work);

	__sync_rcu_exp_select_node_cpus(rewp);
}

static inline bool rcu_exp_worker_started(void)
{
	return !!READ_ONCE(rcu_gp_wq);
}

static inline bool rcu_exp_par_worker_started(void)
{
	return !!READ_ONCE(rcu_par_gp_wq);
}

static inline void sync_rcu_exp_select_cpus_queue_work(struct rcu_node *rnp)
{
	int cpu = find_next_bit(&rnp->ffmask, BITS_PER_LONG, -1);

	INIT_WORK(&rnp->rew.rew_work, sync_rcu_exp_select_node_cpus);
	/* If all offline, queue the work on an unbound CPU. */
	if (unlikely(cpu > rnp->grphi - rnp->grplo))
		cpu = WORK_CPU_UNBOUND;
	else
		cpu += rnp->grplo;
	queue_work_on(cpu, rcu_par_gp_wq, &rnp->rew.rew_work);
}

static inline void sync_rcu_exp_select_cpus_flush_work(struct rcu_node *rnp)
{
	flush_work(&rnp->rew.rew_work);
}

/*
 * Work-queue handler to drive an expedited grace period forward.
 */
static void wait_rcu_exp_gp(struct work_struct *wp)
{
	struct rcu_exp_work *rewp;

	rewp = container_of(wp, struct rcu_exp_work, rew_work);
	rcu_exp_sel_wait_wake(rewp->rew_s);
}

static inline void synchronize_rcu_expedited_queue_work(struct rcu_exp_work *rew)
{
	INIT_WORK_ONSTACK(&rew->rew_work, wait_rcu_exp_gp);
	queue_work(rcu_gp_wq, &rew->rew_work);
}

static inline void synchronize_rcu_expedited_destroy_work(struct rcu_exp_work *rew)
{
	destroy_work_on_stack(&rew->rew_work);
}
#endif /* CONFIG_RCU_EXP_KTHREAD */

=======
>>>>>>> 1b4861e3
/*
 * Select the nodes that the upcoming expedited grace period needs
 * to wait for.
 */
static void sync_rcu_exp_select_cpus(void)
{
	struct rcu_node *rnp;

	trace_rcu_exp_grace_period(rcu_state.name, rcu_exp_gp_seq_endval(), TPS("reset"));
	sync_exp_reset_tree();
	trace_rcu_exp_grace_period(rcu_state.name, rcu_exp_gp_seq_endval(), TPS("select"));

	/* Schedule work for each leaf rcu_node structure. */
	rcu_for_each_leaf_node(rnp) {
		rnp->exp_need_flush = false;
		if (!READ_ONCE(rnp->expmask))
			continue; /* Avoid early boot non-existent wq. */
<<<<<<< HEAD
		if (!rcu_exp_par_worker_started() ||
=======
		if (!rcu_exp_par_worker_started(rnp) ||
>>>>>>> 1b4861e3
		    rcu_scheduler_active != RCU_SCHEDULER_RUNNING ||
		    rcu_is_last_leaf_node(rnp)) {
			/* No worker started yet or last leaf, do direct call. */
			sync_rcu_exp_select_node_cpus(&rnp->rew.rew_work);
			continue;
		}
		sync_rcu_exp_select_cpus_queue_work(rnp);
		rnp->exp_need_flush = true;
	}

	/* Wait for jobs (if any) to complete. */
	rcu_for_each_leaf_node(rnp)
		if (rnp->exp_need_flush)
			sync_rcu_exp_select_cpus_flush_work(rnp);
}

/*
 * Wait for the expedited grace period to elapse, within time limit.
 * If the time limit is exceeded without the grace period elapsing,
 * return false, otherwise return true.
 */
static bool synchronize_rcu_expedited_wait_once(long tlimit)
{
	int t;
	struct rcu_node *rnp_root = rcu_get_root();

	t = swait_event_timeout_exclusive(rcu_state.expedited_wq,
					  sync_rcu_exp_done_unlocked(rnp_root),
					  tlimit);
	// Workqueues should not be signaled.
	if (t > 0 || sync_rcu_exp_done_unlocked(rnp_root))
		return true;
	WARN_ON(t < 0);  /* workqueues should not be signaled. */
	return false;
}

/*
 * Wait for the expedited grace period to elapse, issuing any needed
 * RCU CPU stall warnings along the way.
 */
static void synchronize_rcu_expedited_wait(void)
{
	int cpu;
	unsigned long j;
	unsigned long jiffies_stall;
	unsigned long jiffies_start;
	unsigned long mask;
	int ndetected;
	struct rcu_data *rdp;
	struct rcu_node *rnp;
	struct rcu_node *rnp_root = rcu_get_root();
	unsigned long flags;

	trace_rcu_exp_grace_period(rcu_state.name, rcu_exp_gp_seq_endval(), TPS("startwait"));
	jiffies_stall = rcu_exp_jiffies_till_stall_check();
	jiffies_start = jiffies;
	if (tick_nohz_full_enabled() && rcu_inkernel_boot_has_ended()) {
		if (synchronize_rcu_expedited_wait_once(1))
			return;
		rcu_for_each_leaf_node(rnp) {
			raw_spin_lock_irqsave_rcu_node(rnp, flags);
			mask = READ_ONCE(rnp->expmask);
			for_each_leaf_node_cpu_mask(rnp, cpu, mask) {
				rdp = per_cpu_ptr(&rcu_data, cpu);
				if (rdp->rcu_forced_tick_exp)
					continue;
				rdp->rcu_forced_tick_exp = true;
				if (cpu_online(cpu))
					tick_dep_set_cpu(cpu, TICK_DEP_BIT_RCU_EXP);
			}
			raw_spin_unlock_irqrestore_rcu_node(rnp, flags);
		}
		j = READ_ONCE(jiffies_till_first_fqs);
		if (synchronize_rcu_expedited_wait_once(j + HZ))
			return;
	}

	for (;;) {
		unsigned long j;

		if (synchronize_rcu_expedited_wait_once(jiffies_stall))
			return;
		if (rcu_stall_is_suppressed())
			continue;
		j = jiffies;
		rcu_stall_notifier_call_chain(RCU_STALL_NOTIFY_EXP, (void *)(j - jiffies_start));
		trace_rcu_stall_warning(rcu_state.name, TPS("ExpeditedStall"));
		pr_err("INFO: %s detected expedited stalls on CPUs/tasks: {",
		       rcu_state.name);
		ndetected = 0;
		rcu_for_each_leaf_node(rnp) {
			ndetected += rcu_print_task_exp_stall(rnp);
			for_each_leaf_node_possible_cpu(rnp, cpu) {
				struct rcu_data *rdp;

				mask = leaf_node_cpu_bit(rnp, cpu);
				if (!(READ_ONCE(rnp->expmask) & mask))
					continue;
				ndetected++;
				rdp = per_cpu_ptr(&rcu_data, cpu);
				pr_cont(" %d-%c%c%c%c", cpu,
					"O."[!!cpu_online(cpu)],
					"o."[!!(rdp->grpmask & rnp->expmaskinit)],
					"N."[!!(rdp->grpmask & rnp->expmaskinitnext)],
					"D."[!!data_race(rdp->cpu_no_qs.b.exp)]);
			}
		}
		pr_cont(" } %lu jiffies s: %lu root: %#lx/%c\n",
			j - jiffies_start, rcu_state.expedited_sequence,
			data_race(rnp_root->expmask),
			".T"[!!data_race(rnp_root->exp_tasks)]);
		if (ndetected) {
			pr_err("blocking rcu_node structures (internal RCU debug):");
			rcu_for_each_node_breadth_first(rnp) {
				if (rnp == rnp_root)
					continue; /* printed unconditionally */
				if (sync_rcu_exp_done_unlocked(rnp))
					continue;
				pr_cont(" l=%u:%d-%d:%#lx/%c",
					rnp->level, rnp->grplo, rnp->grphi,
					data_race(rnp->expmask),
					".T"[!!data_race(rnp->exp_tasks)]);
			}
			pr_cont("\n");
		}
		rcu_for_each_leaf_node(rnp) {
			for_each_leaf_node_possible_cpu(rnp, cpu) {
				mask = leaf_node_cpu_bit(rnp, cpu);
				if (!(READ_ONCE(rnp->expmask) & mask))
					continue;
				preempt_disable(); // For smp_processor_id() in dump_cpu_task().
				dump_cpu_task(cpu);
				preempt_enable();
			}
			rcu_exp_print_detail_task_stall_rnp(rnp);
		}
		jiffies_stall = 3 * rcu_exp_jiffies_till_stall_check() + 3;
		panic_on_rcu_stall();
	}
}

/*
 * Wait for the current expedited grace period to complete, and then
 * wake up everyone who piggybacked on the just-completed expedited
 * grace period.  Also update all the ->exp_seq_rq counters as needed
 * in order to avoid counter-wrap problems.
 */
static void rcu_exp_wait_wake(unsigned long s)
{
	struct rcu_node *rnp;

	synchronize_rcu_expedited_wait();

	// Switch over to wakeup mode, allowing the next GP to proceed.
	// End the previous grace period only after acquiring the mutex
	// to ensure that only one GP runs concurrently with wakeups.
	mutex_lock(&rcu_state.exp_wake_mutex);
	rcu_exp_gp_seq_end();
	trace_rcu_exp_grace_period(rcu_state.name, s, TPS("end"));

	rcu_for_each_node_breadth_first(rnp) {
		if (ULONG_CMP_LT(READ_ONCE(rnp->exp_seq_rq), s)) {
			spin_lock(&rnp->exp_lock);
			/* Recheck, avoid hang in case someone just arrived. */
			if (ULONG_CMP_LT(rnp->exp_seq_rq, s))
				WRITE_ONCE(rnp->exp_seq_rq, s);
			spin_unlock(&rnp->exp_lock);
		}
		smp_mb(); /* All above changes before wakeup. */
		wake_up_all(&rnp->exp_wq[rcu_seq_ctr(s) & 0x3]);
	}
	trace_rcu_exp_grace_period(rcu_state.name, s, TPS("endwake"));
	mutex_unlock(&rcu_state.exp_wake_mutex);
}

/*
 * Common code to drive an expedited grace period forward, used by
 * workqueues and mid-boot-time tasks.
 */
static void rcu_exp_sel_wait_wake(unsigned long s)
{
	/* Initialize the rcu_node tree in preparation for the wait. */
	sync_rcu_exp_select_cpus();

	/* Wait and clean up, including waking everyone. */
	rcu_exp_wait_wake(s);
}

#ifdef CONFIG_PREEMPT_RCU

/*
 * Remote handler for smp_call_function_single().  If there is an
 * RCU read-side critical section in effect, request that the
 * next rcu_read_unlock() record the quiescent state up the
 * ->expmask fields in the rcu_node tree.  Otherwise, immediately
 * report the quiescent state.
 */
static void rcu_exp_handler(void *unused)
{
	int depth = rcu_preempt_depth();
	unsigned long flags;
	struct rcu_data *rdp = this_cpu_ptr(&rcu_data);
	struct rcu_node *rnp = rdp->mynode;
	struct task_struct *t = current;

	/*
	 * First, the common case of not being in an RCU read-side
	 * critical section.  If also enabled or idle, immediately
	 * report the quiescent state, otherwise defer.
	 */
	if (!depth) {
		if (!(preempt_count() & (PREEMPT_MASK | SOFTIRQ_MASK)) ||
		    rcu_is_cpu_rrupt_from_idle()) {
			rcu_report_exp_rdp(rdp);
		} else {
			WRITE_ONCE(rdp->cpu_no_qs.b.exp, true);
			set_tsk_need_resched(t);
			set_preempt_need_resched();
		}
		return;
	}

	/*
	 * Second, the less-common case of being in an RCU read-side
	 * critical section.  In this case we can count on a future
	 * rcu_read_unlock().  However, this rcu_read_unlock() might
	 * execute on some other CPU, but in that case there will be
	 * a future context switch.  Either way, if the expedited
	 * grace period is still waiting on this CPU, set ->deferred_qs
	 * so that the eventual quiescent state will be reported.
	 * Note that there is a large group of race conditions that
	 * can have caused this quiescent state to already have been
	 * reported, so we really do need to check ->expmask.
	 */
	if (depth > 0) {
		raw_spin_lock_irqsave_rcu_node(rnp, flags);
		if (rnp->expmask & rdp->grpmask) {
			WRITE_ONCE(rdp->cpu_no_qs.b.exp, true);
			t->rcu_read_unlock_special.b.exp_hint = true;
		}
		raw_spin_unlock_irqrestore_rcu_node(rnp, flags);
		return;
	}

	// Finally, negative nesting depth should not happen.
	WARN_ON_ONCE(1);
}

/* PREEMPTION=y, so no PREEMPTION=n expedited grace period to clean up after. */
static void sync_sched_exp_online_cleanup(int cpu)
{
}

/*
 * Scan the current list of tasks blocked within RCU read-side critical
 * sections, printing out the tid of each that is blocking the current
 * expedited grace period.
 */
static int rcu_print_task_exp_stall(struct rcu_node *rnp)
{
	unsigned long flags;
	int ndetected = 0;
	struct task_struct *t;

	raw_spin_lock_irqsave_rcu_node(rnp, flags);
	if (!rnp->exp_tasks) {
		raw_spin_unlock_irqrestore_rcu_node(rnp, flags);
		return 0;
	}
	t = list_entry(rnp->exp_tasks->prev,
		       struct task_struct, rcu_node_entry);
	list_for_each_entry_continue(t, &rnp->blkd_tasks, rcu_node_entry) {
		pr_cont(" P%d", t->pid);
		ndetected++;
	}
	raw_spin_unlock_irqrestore_rcu_node(rnp, flags);
	return ndetected;
}

/*
 * Scan the current list of tasks blocked within RCU read-side critical
 * sections, dumping the stack of each that is blocking the current
 * expedited grace period.
 */
static void rcu_exp_print_detail_task_stall_rnp(struct rcu_node *rnp)
{
	unsigned long flags;
	struct task_struct *t;

	if (!rcu_exp_stall_task_details)
		return;
	raw_spin_lock_irqsave_rcu_node(rnp, flags);
	if (!READ_ONCE(rnp->exp_tasks)) {
		raw_spin_unlock_irqrestore_rcu_node(rnp, flags);
		return;
	}
	t = list_entry(rnp->exp_tasks->prev,
		       struct task_struct, rcu_node_entry);
	list_for_each_entry_continue(t, &rnp->blkd_tasks, rcu_node_entry) {
		/*
		 * We could be printing a lot while holding a spinlock.
		 * Avoid triggering hard lockup.
		 */
		touch_nmi_watchdog();
		sched_show_task(t);
	}
	raw_spin_unlock_irqrestore_rcu_node(rnp, flags);
}

#else /* #ifdef CONFIG_PREEMPT_RCU */

/* Request an expedited quiescent state. */
static void rcu_exp_need_qs(void)
{
	__this_cpu_write(rcu_data.cpu_no_qs.b.exp, true);
	/* Store .exp before .rcu_urgent_qs. */
	smp_store_release(this_cpu_ptr(&rcu_data.rcu_urgent_qs), true);
	set_tsk_need_resched(current);
	set_preempt_need_resched();
}

/* Invoked on each online non-idle CPU for expedited quiescent state. */
static void rcu_exp_handler(void *unused)
{
	struct rcu_data *rdp = this_cpu_ptr(&rcu_data);
	struct rcu_node *rnp = rdp->mynode;
	bool preempt_bh_enabled = !(preempt_count() & (PREEMPT_MASK | SOFTIRQ_MASK));

	if (!(READ_ONCE(rnp->expmask) & rdp->grpmask) ||
	    __this_cpu_read(rcu_data.cpu_no_qs.b.exp))
		return;
	if (rcu_is_cpu_rrupt_from_idle() ||
	    (IS_ENABLED(CONFIG_PREEMPT_COUNT) && preempt_bh_enabled)) {
		rcu_report_exp_rdp(this_cpu_ptr(&rcu_data));
		return;
	}
	rcu_exp_need_qs();
}

/* Send IPI for expedited cleanup if needed at end of CPU-hotplug operation. */
static void sync_sched_exp_online_cleanup(int cpu)
{
	unsigned long flags;
	int my_cpu;
	struct rcu_data *rdp;
	int ret;
	struct rcu_node *rnp;

	rdp = per_cpu_ptr(&rcu_data, cpu);
	rnp = rdp->mynode;
	my_cpu = get_cpu();
	/* Quiescent state either not needed or already requested, leave. */
	if (!(READ_ONCE(rnp->expmask) & rdp->grpmask) ||
	    READ_ONCE(rdp->cpu_no_qs.b.exp)) {
		put_cpu();
		return;
	}
	/* Quiescent state needed on current CPU, so set it up locally. */
	if (my_cpu == cpu) {
		local_irq_save(flags);
		rcu_exp_need_qs();
		local_irq_restore(flags);
		put_cpu();
		return;
	}
	/* Quiescent state needed on some other CPU, send IPI. */
	ret = smp_call_function_single(cpu, rcu_exp_handler, NULL, 0);
	put_cpu();
	WARN_ON_ONCE(ret);
}

/*
 * Because preemptible RCU does not exist, we never have to check for
 * tasks blocked within RCU read-side critical sections that are
 * blocking the current expedited grace period.
 */
static int rcu_print_task_exp_stall(struct rcu_node *rnp)
{
	return 0;
}

/*
 * Because preemptible RCU does not exist, we never have to print out
 * tasks blocked within RCU read-side critical sections that are blocking
 * the current expedited grace period.
 */
static void rcu_exp_print_detail_task_stall_rnp(struct rcu_node *rnp)
{
}

#endif /* #else #ifdef CONFIG_PREEMPT_RCU */

/**
 * synchronize_rcu_expedited - Brute-force RCU grace period
 *
 * Wait for an RCU grace period, but expedite it.  The basic idea is to
 * IPI all non-idle non-nohz online CPUs.  The IPI handler checks whether
 * the CPU is in an RCU critical section, and if so, it sets a flag that
 * causes the outermost rcu_read_unlock() to report the quiescent state
 * for RCU-preempt or asks the scheduler for help for RCU-sched.  On the
 * other hand, if the CPU is not in an RCU read-side critical section,
 * the IPI handler reports the quiescent state immediately.
 *
 * Although this is a great improvement over previous expedited
 * implementations, it is still unfriendly to real-time workloads, so is
 * thus not recommended for any sort of common-case code.  In fact, if
 * you are using synchronize_rcu_expedited() in a loop, please restructure
 * your code to batch your updates, and then use a single synchronize_rcu()
 * instead.
 *
 * This has the same semantics as (but is more brutal than) synchronize_rcu().
 */
void synchronize_rcu_expedited(void)
{
<<<<<<< HEAD
	bool use_worker;
=======
>>>>>>> 1b4861e3
	unsigned long flags;
	struct rcu_exp_work rew;
	struct rcu_node *rnp;
	unsigned long s;

	RCU_LOCKDEP_WARN(lock_is_held(&rcu_bh_lock_map) ||
			 lock_is_held(&rcu_lock_map) ||
			 lock_is_held(&rcu_sched_lock_map),
			 "Illegal synchronize_rcu_expedited() in RCU read-side critical section");

	use_worker = (rcu_scheduler_active != RCU_SCHEDULER_INIT) &&
		      rcu_exp_worker_started();

	/* Is the state is such that the call is a grace period? */
	if (rcu_blocking_is_gp()) {
		// Note well that this code runs with !PREEMPT && !SMP.
		// In addition, all code that advances grace periods runs
		// at process level.  Therefore, this expedited GP overlaps
		// with other expedited GPs only by being fully nested within
		// them, which allows reuse of ->gp_seq_polled_exp_snap.
		rcu_poll_gp_seq_start_unlocked(&rcu_state.gp_seq_polled_exp_snap);
		rcu_poll_gp_seq_end_unlocked(&rcu_state.gp_seq_polled_exp_snap);

		local_irq_save(flags);
		WARN_ON_ONCE(num_online_cpus() > 1);
		rcu_state.expedited_sequence += (1 << RCU_SEQ_CTR_SHIFT);
		local_irq_restore(flags);
		return;  // Context allows vacuous grace periods.
	}

	/* If expedited grace periods are prohibited, fall back to normal. */
	if (rcu_gp_is_normal()) {
		wait_rcu_gp(call_rcu_hurry);
		return;
	}

	/* Take a snapshot of the sequence number.  */
	s = rcu_exp_gp_seq_snap();
	if (exp_funnel_lock(s))
		return;  /* Someone else did our work for us. */

	/* Ensure that load happens before action based on it. */
<<<<<<< HEAD
	if (unlikely(!use_worker)) {
=======
	if (unlikely((rcu_scheduler_active == RCU_SCHEDULER_INIT) || !rcu_exp_worker_started())) {
>>>>>>> 1b4861e3
		/* Direct call during scheduler init and early_initcalls(). */
		rcu_exp_sel_wait_wake(s);
	} else {
		/* Marshall arguments & schedule the expedited grace period. */
		rew.rew_s = s;
		synchronize_rcu_expedited_queue_work(&rew);
	}

	/* Wait for expedited grace period to complete. */
	rnp = rcu_get_root();
	wait_event(rnp->exp_wq[rcu_seq_ctr(s) & 0x3],
		   sync_exp_work_done(s));
	smp_mb(); /* Work actions happen before return. */

	/* Let the next expedited grace period start. */
	mutex_unlock(&rcu_state.exp_mutex);
<<<<<<< HEAD

	if (likely(use_worker))
		synchronize_rcu_expedited_destroy_work(&rew);
=======
>>>>>>> 1b4861e3
}
EXPORT_SYMBOL_GPL(synchronize_rcu_expedited);

/*
 * Ensure that start_poll_synchronize_rcu_expedited() has the expedited
 * RCU grace periods that it needs.
 */
static void sync_rcu_do_polled_gp(struct work_struct *wp)
{
	unsigned long flags;
	int i = 0;
	struct rcu_node *rnp = container_of(wp, struct rcu_node, exp_poll_wq);
	unsigned long s;

	raw_spin_lock_irqsave(&rnp->exp_poll_lock, flags);
	s = rnp->exp_seq_poll_rq;
	rnp->exp_seq_poll_rq = RCU_GET_STATE_COMPLETED;
	raw_spin_unlock_irqrestore(&rnp->exp_poll_lock, flags);
	if (s == RCU_GET_STATE_COMPLETED)
		return;
	while (!poll_state_synchronize_rcu(s)) {
		synchronize_rcu_expedited();
		if (i == 10 || i == 20)
			pr_info("%s: i = %d s = %lx gp_seq_polled = %lx\n", __func__, i, s, READ_ONCE(rcu_state.gp_seq_polled));
		i++;
	}
	raw_spin_lock_irqsave(&rnp->exp_poll_lock, flags);
	s = rnp->exp_seq_poll_rq;
	if (poll_state_synchronize_rcu(s))
		rnp->exp_seq_poll_rq = RCU_GET_STATE_COMPLETED;
	raw_spin_unlock_irqrestore(&rnp->exp_poll_lock, flags);
}

/**
 * start_poll_synchronize_rcu_expedited - Snapshot current RCU state and start expedited grace period
 *
 * Returns a cookie to pass to a call to cond_synchronize_rcu(),
 * cond_synchronize_rcu_expedited(), or poll_state_synchronize_rcu(),
 * allowing them to determine whether or not any sort of grace period has
 * elapsed in the meantime.  If the needed expedited grace period is not
 * already slated to start, initiates that grace period.
 */
unsigned long start_poll_synchronize_rcu_expedited(void)
{
	unsigned long flags;
	struct rcu_data *rdp;
	struct rcu_node *rnp;
	unsigned long s;

	s = get_state_synchronize_rcu();
	rdp = per_cpu_ptr(&rcu_data, raw_smp_processor_id());
	rnp = rdp->mynode;
	if (rcu_init_invoked())
		raw_spin_lock_irqsave(&rnp->exp_poll_lock, flags);
	if (!poll_state_synchronize_rcu(s)) {
		if (rcu_init_invoked()) {
			rnp->exp_seq_poll_rq = s;
			queue_work(rcu_gp_wq, &rnp->exp_poll_wq);
		}
	}
	if (rcu_init_invoked())
		raw_spin_unlock_irqrestore(&rnp->exp_poll_lock, flags);

	return s;
}
EXPORT_SYMBOL_GPL(start_poll_synchronize_rcu_expedited);

/**
 * start_poll_synchronize_rcu_expedited_full - Take a full snapshot and start expedited grace period
 * @rgosp: Place to put snapshot of grace-period state
 *
 * Places the normal and expedited grace-period states in rgosp.  This
 * state value can be passed to a later call to cond_synchronize_rcu_full()
 * or poll_state_synchronize_rcu_full() to determine whether or not a
 * grace period (whether normal or expedited) has elapsed in the meantime.
 * If the needed expedited grace period is not already slated to start,
 * initiates that grace period.
 */
void start_poll_synchronize_rcu_expedited_full(struct rcu_gp_oldstate *rgosp)
{
	get_state_synchronize_rcu_full(rgosp);
	(void)start_poll_synchronize_rcu_expedited();
}
EXPORT_SYMBOL_GPL(start_poll_synchronize_rcu_expedited_full);

/**
 * cond_synchronize_rcu_expedited - Conditionally wait for an expedited RCU grace period
 *
 * @oldstate: value from get_state_synchronize_rcu(), start_poll_synchronize_rcu(), or start_poll_synchronize_rcu_expedited()
 *
 * If any type of full RCU grace period has elapsed since the earlier
 * call to get_state_synchronize_rcu(), start_poll_synchronize_rcu(),
 * or start_poll_synchronize_rcu_expedited(), just return.  Otherwise,
 * invoke synchronize_rcu_expedited() to wait for a full grace period.
 *
 * Yes, this function does not take counter wrap into account.
 * But counter wrap is harmless.  If the counter wraps, we have waited for
 * more than 2 billion grace periods (and way more on a 64-bit system!),
 * so waiting for a couple of additional grace periods should be just fine.
 *
 * This function provides the same memory-ordering guarantees that
 * would be provided by a synchronize_rcu() that was invoked at the call
 * to the function that provided @oldstate and that returned at the end
 * of this function.
 */
void cond_synchronize_rcu_expedited(unsigned long oldstate)
{
	if (!poll_state_synchronize_rcu(oldstate))
		synchronize_rcu_expedited();
}
EXPORT_SYMBOL_GPL(cond_synchronize_rcu_expedited);

/**
 * cond_synchronize_rcu_expedited_full - Conditionally wait for an expedited RCU grace period
 * @rgosp: value from get_state_synchronize_rcu_full(), start_poll_synchronize_rcu_full(), or start_poll_synchronize_rcu_expedited_full()
 *
 * If a full RCU grace period has elapsed since the call to
 * get_state_synchronize_rcu_full(), start_poll_synchronize_rcu_full(),
 * or start_poll_synchronize_rcu_expedited_full() from which @rgosp was
 * obtained, just return.  Otherwise, invoke synchronize_rcu_expedited()
 * to wait for a full grace period.
 *
 * Yes, this function does not take counter wrap into account.
 * But counter wrap is harmless.  If the counter wraps, we have waited for
 * more than 2 billion grace periods (and way more on a 64-bit system!),
 * so waiting for a couple of additional grace periods should be just fine.
 *
 * This function provides the same memory-ordering guarantees that
 * would be provided by a synchronize_rcu() that was invoked at the call
 * to the function that provided @rgosp and that returned at the end of
 * this function.
 */
void cond_synchronize_rcu_expedited_full(struct rcu_gp_oldstate *rgosp)
{
	if (!poll_state_synchronize_rcu_full(rgosp))
		synchronize_rcu_expedited();
}
EXPORT_SYMBOL_GPL(cond_synchronize_rcu_expedited_full);<|MERGE_RESOLUTION|>--- conflicted
+++ resolved
@@ -431,11 +431,7 @@
 	return !!READ_ONCE(rcu_exp_gp_kworker);
 }
 
-<<<<<<< HEAD
-static inline bool rcu_exp_par_worker_started(void)
-=======
 static inline bool rcu_exp_par_worker_started(struct rcu_node *rnp)
->>>>>>> 1b4861e3
 {
 	return !!READ_ONCE(rnp->exp_kworker);
 }
@@ -473,72 +469,6 @@
 	kthread_queue_work(rcu_exp_gp_kworker, &rew->rew_work);
 }
 
-<<<<<<< HEAD
-static inline void synchronize_rcu_expedited_destroy_work(struct rcu_exp_work *rew)
-{
-}
-#else /* !CONFIG_RCU_EXP_KTHREAD */
-static void sync_rcu_exp_select_node_cpus(struct work_struct *wp)
-{
-	struct rcu_exp_work *rewp =
-		container_of(wp, struct rcu_exp_work, rew_work);
-
-	__sync_rcu_exp_select_node_cpus(rewp);
-}
-
-static inline bool rcu_exp_worker_started(void)
-{
-	return !!READ_ONCE(rcu_gp_wq);
-}
-
-static inline bool rcu_exp_par_worker_started(void)
-{
-	return !!READ_ONCE(rcu_par_gp_wq);
-}
-
-static inline void sync_rcu_exp_select_cpus_queue_work(struct rcu_node *rnp)
-{
-	int cpu = find_next_bit(&rnp->ffmask, BITS_PER_LONG, -1);
-
-	INIT_WORK(&rnp->rew.rew_work, sync_rcu_exp_select_node_cpus);
-	/* If all offline, queue the work on an unbound CPU. */
-	if (unlikely(cpu > rnp->grphi - rnp->grplo))
-		cpu = WORK_CPU_UNBOUND;
-	else
-		cpu += rnp->grplo;
-	queue_work_on(cpu, rcu_par_gp_wq, &rnp->rew.rew_work);
-}
-
-static inline void sync_rcu_exp_select_cpus_flush_work(struct rcu_node *rnp)
-{
-	flush_work(&rnp->rew.rew_work);
-}
-
-/*
- * Work-queue handler to drive an expedited grace period forward.
- */
-static void wait_rcu_exp_gp(struct work_struct *wp)
-{
-	struct rcu_exp_work *rewp;
-
-	rewp = container_of(wp, struct rcu_exp_work, rew_work);
-	rcu_exp_sel_wait_wake(rewp->rew_s);
-}
-
-static inline void synchronize_rcu_expedited_queue_work(struct rcu_exp_work *rew)
-{
-	INIT_WORK_ONSTACK(&rew->rew_work, wait_rcu_exp_gp);
-	queue_work(rcu_gp_wq, &rew->rew_work);
-}
-
-static inline void synchronize_rcu_expedited_destroy_work(struct rcu_exp_work *rew)
-{
-	destroy_work_on_stack(&rew->rew_work);
-}
-#endif /* CONFIG_RCU_EXP_KTHREAD */
-
-=======
->>>>>>> 1b4861e3
 /*
  * Select the nodes that the upcoming expedited grace period needs
  * to wait for.
@@ -556,11 +486,7 @@
 		rnp->exp_need_flush = false;
 		if (!READ_ONCE(rnp->expmask))
 			continue; /* Avoid early boot non-existent wq. */
-<<<<<<< HEAD
-		if (!rcu_exp_par_worker_started() ||
-=======
 		if (!rcu_exp_par_worker_started(rnp) ||
->>>>>>> 1b4861e3
 		    rcu_scheduler_active != RCU_SCHEDULER_RUNNING ||
 		    rcu_is_last_leaf_node(rnp)) {
 			/* No worker started yet or last leaf, do direct call. */
@@ -975,10 +901,6 @@
  */
 void synchronize_rcu_expedited(void)
 {
-<<<<<<< HEAD
-	bool use_worker;
-=======
->>>>>>> 1b4861e3
 	unsigned long flags;
 	struct rcu_exp_work rew;
 	struct rcu_node *rnp;
@@ -988,9 +910,6 @@
 			 lock_is_held(&rcu_lock_map) ||
 			 lock_is_held(&rcu_sched_lock_map),
 			 "Illegal synchronize_rcu_expedited() in RCU read-side critical section");
-
-	use_worker = (rcu_scheduler_active != RCU_SCHEDULER_INIT) &&
-		      rcu_exp_worker_started();
 
 	/* Is the state is such that the call is a grace period? */
 	if (rcu_blocking_is_gp()) {
@@ -1021,11 +940,7 @@
 		return;  /* Someone else did our work for us. */
 
 	/* Ensure that load happens before action based on it. */
-<<<<<<< HEAD
-	if (unlikely(!use_worker)) {
-=======
 	if (unlikely((rcu_scheduler_active == RCU_SCHEDULER_INIT) || !rcu_exp_worker_started())) {
->>>>>>> 1b4861e3
 		/* Direct call during scheduler init and early_initcalls(). */
 		rcu_exp_sel_wait_wake(s);
 	} else {
@@ -1042,12 +957,6 @@
 
 	/* Let the next expedited grace period start. */
 	mutex_unlock(&rcu_state.exp_mutex);
-<<<<<<< HEAD
-
-	if (likely(use_worker))
-		synchronize_rcu_expedited_destroy_work(&rew);
-=======
->>>>>>> 1b4861e3
 }
 EXPORT_SYMBOL_GPL(synchronize_rcu_expedited);
 
