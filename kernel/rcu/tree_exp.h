/* SPDX-License-Identifier: GPL-2.0+ */
/*
 * RCU expedited grace periods
 *
 * Copyright IBM Corporation, 2016
 *
 * Authors: Paul E. McKenney <paulmck@linux.ibm.com>
 */

#include <linux/console.h>
#include <linux/lockdep.h>

static void rcu_exp_handler(void *unused);
static int rcu_print_task_exp_stall(struct rcu_node *rnp);
static void rcu_exp_print_detail_task_stall_rnp(struct rcu_node *rnp);

/*
 * Record the start of an expedited grace period.
 */
static void rcu_exp_gp_seq_start(void)
{
	rcu_seq_start(&rcu_state.expedited_sequence);
	rcu_poll_gp_seq_start_unlocked(&rcu_state.gp_seq_polled_exp_snap);
}

/*
 * Return the value that the expedited-grace-period counter will have
 * at the end of the current grace period.
 */
static __maybe_unused unsigned long rcu_exp_gp_seq_endval(void)
{
	return rcu_seq_endval(&rcu_state.expedited_sequence);
}

/*
 * Record the end of an expedited grace period.
 */
static void rcu_exp_gp_seq_end(void)
{
	rcu_poll_gp_seq_end_unlocked(&rcu_state.gp_seq_polled_exp_snap);
	rcu_seq_end(&rcu_state.expedited_sequence);
	smp_mb(); /* Ensure that consecutive grace periods serialize. */
}

/*
 * Take a snapshot of the expedited-grace-period counter, which is the
 * earliest value that will indicate that a full grace period has
 * elapsed since the current time.
 */
static unsigned long rcu_exp_gp_seq_snap(void)
{
	unsigned long s;

	smp_mb(); /* Caller's modifications seen first by other CPUs. */
	s = rcu_seq_snap(&rcu_state.expedited_sequence);
	trace_rcu_exp_grace_period(rcu_state.name, s, TPS("snap"));
	return s;
}

/*
 * Given a counter snapshot from rcu_exp_gp_seq_snap(), return true
 * if a full expedited grace period has elapsed since that snapshot
 * was taken.
 */
static bool rcu_exp_gp_seq_done(unsigned long s)
{
	return rcu_seq_done(&rcu_state.expedited_sequence, s);
}

/*
 * Reset the ->expmaskinit values in the rcu_node tree to reflect any
 * recent CPU-online activity.  Note that these masks are not cleared
 * when CPUs go offline, so they reflect the union of all CPUs that have
 * ever been online.  This means that this function normally takes its
 * no-work-to-do fastpath.
 */
static void sync_exp_reset_tree_hotplug(void)
{
	bool done;
	unsigned long flags;
	unsigned long mask;
	unsigned long oldmask;
	int ncpus = smp_load_acquire(&rcu_state.ncpus); /* Order vs. locking. */
	struct rcu_node *rnp;
	struct rcu_node *rnp_up;

	/* If no new CPUs onlined since last time, nothing to do. */
	if (likely(ncpus == rcu_state.ncpus_snap))
		return;
	rcu_state.ncpus_snap = ncpus;

	/*
	 * Each pass through the following loop propagates newly onlined
	 * CPUs for the current rcu_node structure up the rcu_node tree.
	 */
	rcu_for_each_leaf_node(rnp) {
		raw_spin_lock_irqsave_rcu_node(rnp, flags);
		if (rnp->expmaskinit == rnp->expmaskinitnext) {
			raw_spin_unlock_irqrestore_rcu_node(rnp, flags);
			continue;  /* No new CPUs, nothing to do. */
		}

		/* Update this node's mask, track old value for propagation. */
		oldmask = rnp->expmaskinit;
		rnp->expmaskinit = rnp->expmaskinitnext;
		raw_spin_unlock_irqrestore_rcu_node(rnp, flags);

		/* If was already nonzero, nothing to propagate. */
		if (oldmask)
			continue;

		/* Propagate the new CPU up the tree. */
		mask = rnp->grpmask;
		rnp_up = rnp->parent;
		done = false;
		while (rnp_up) {
			raw_spin_lock_irqsave_rcu_node(rnp_up, flags);
			if (rnp_up->expmaskinit)
				done = true;
			rnp_up->expmaskinit |= mask;
			raw_spin_unlock_irqrestore_rcu_node(rnp_up, flags);
			if (done)
				break;
			mask = rnp_up->grpmask;
			rnp_up = rnp_up->parent;
		}
	}
}

/*
 * Reset the ->expmask values in the rcu_node tree in preparation for
 * a new expedited grace period.
 */
static void __maybe_unused sync_exp_reset_tree(void)
{
	unsigned long flags;
	struct rcu_node *rnp;

	sync_exp_reset_tree_hotplug();
	rcu_for_each_node_breadth_first(rnp) {
		raw_spin_lock_irqsave_rcu_node(rnp, flags);
		WARN_ON_ONCE(rnp->expmask);
		WRITE_ONCE(rnp->expmask, rnp->expmaskinit);
		raw_spin_unlock_irqrestore_rcu_node(rnp, flags);
	}
}

/*
 * Return non-zero if there is no RCU expedited grace period in progress
 * for the specified rcu_node structure, in other words, if all CPUs and
 * tasks covered by the specified rcu_node structure have done their bit
 * for the current expedited grace period.
 */
static bool sync_rcu_exp_done(struct rcu_node *rnp)
{
	raw_lockdep_assert_held_rcu_node(rnp);
	return READ_ONCE(rnp->exp_tasks) == NULL &&
	       READ_ONCE(rnp->expmask) == 0;
}

/*
 * Like sync_rcu_exp_done(), but where the caller does not hold the
 * rcu_node's ->lock.
 */
static bool sync_rcu_exp_done_unlocked(struct rcu_node *rnp)
{
	unsigned long flags;
	bool ret;

	raw_spin_lock_irqsave_rcu_node(rnp, flags);
	ret = sync_rcu_exp_done(rnp);
	raw_spin_unlock_irqrestore_rcu_node(rnp, flags);

	return ret;
}

/*
 * Report the exit from RCU read-side critical section for the last task
 * that queued itself during or before the current expedited preemptible-RCU
 * grace period.  This event is reported either to the rcu_node structure on
 * which the task was queued or to one of that rcu_node structure's ancestors,
 * recursively up the tree.  (Calm down, calm down, we do the recursion
 * iteratively!)
 */
static void __rcu_report_exp_rnp(struct rcu_node *rnp,
				 bool wake, unsigned long flags)
	__releases(rnp->lock)
{
	unsigned long mask;

	raw_lockdep_assert_held_rcu_node(rnp);
	for (;;) {
		if (!sync_rcu_exp_done(rnp)) {
			if (!rnp->expmask)
				rcu_initiate_boost(rnp, flags);
			else
				raw_spin_unlock_irqrestore_rcu_node(rnp, flags);
			break;
		}
		if (rnp->parent == NULL) {
			raw_spin_unlock_irqrestore_rcu_node(rnp, flags);
<<<<<<< HEAD
			if (wake) {
				smp_mb(); /* EGP done before wake_up(). */
				swake_up_one_online(&rcu_state.expedited_wq);
			}
=======
			if (wake)
				swake_up_one_online(&rcu_state.expedited_wq);

>>>>>>> a6ad5510
			break;
		}
		mask = rnp->grpmask;
		raw_spin_unlock_rcu_node(rnp); /* irqs remain disabled */
		rnp = rnp->parent;
		raw_spin_lock_rcu_node(rnp); /* irqs already disabled */
		WARN_ON_ONCE(!(rnp->expmask & mask));
		WRITE_ONCE(rnp->expmask, rnp->expmask & ~mask);
	}
}

/*
 * Report expedited quiescent state for specified node.  This is a
 * lock-acquisition wrapper function for __rcu_report_exp_rnp().
 */
static void __maybe_unused rcu_report_exp_rnp(struct rcu_node *rnp, bool wake)
{
	unsigned long flags;

	raw_spin_lock_irqsave_rcu_node(rnp, flags);
	__rcu_report_exp_rnp(rnp, wake, flags);
}

/*
 * Report expedited quiescent state for multiple CPUs, all covered by the
 * specified leaf rcu_node structure.
 */
static void rcu_report_exp_cpu_mult(struct rcu_node *rnp,
				    unsigned long mask, bool wake)
{
	int cpu;
	unsigned long flags;
	struct rcu_data *rdp;

	raw_spin_lock_irqsave_rcu_node(rnp, flags);
	if (!(rnp->expmask & mask)) {
		raw_spin_unlock_irqrestore_rcu_node(rnp, flags);
		return;
	}
	WRITE_ONCE(rnp->expmask, rnp->expmask & ~mask);
	for_each_leaf_node_cpu_mask(rnp, cpu, mask) {
		rdp = per_cpu_ptr(&rcu_data, cpu);
		if (!IS_ENABLED(CONFIG_NO_HZ_FULL) || !rdp->rcu_forced_tick_exp)
			continue;
		rdp->rcu_forced_tick_exp = false;
		tick_dep_clear_cpu(cpu, TICK_DEP_BIT_RCU_EXP);
	}
	__rcu_report_exp_rnp(rnp, wake, flags); /* Releases rnp->lock. */
}

/*
 * Report expedited quiescent state for specified rcu_data (CPU).
 */
static void rcu_report_exp_rdp(struct rcu_data *rdp)
{
	WRITE_ONCE(rdp->cpu_no_qs.b.exp, false);
	rcu_report_exp_cpu_mult(rdp->mynode, rdp->grpmask, true);
}

/* Common code for work-done checking. */
static bool sync_exp_work_done(unsigned long s)
{
	if (rcu_exp_gp_seq_done(s)) {
		trace_rcu_exp_grace_period(rcu_state.name, s, TPS("done"));
		/*
		 * Order GP completion with preceding accesses. Order also GP
		 * completion with post GP update side accesses. Pairs with
		 * rcu_seq_end().
		 */
		smp_mb();
		return true;
	}
	return false;
}

/*
 * Funnel-lock acquisition for expedited grace periods.  Returns true
 * if some other task completed an expedited grace period that this task
 * can piggy-back on, and with no mutex held.  Otherwise, returns false
 * with the mutex held, indicating that the caller must actually do the
 * expedited grace period.
 */
static bool exp_funnel_lock(unsigned long s)
{
	struct rcu_data *rdp = per_cpu_ptr(&rcu_data, raw_smp_processor_id());
	struct rcu_node *rnp = rdp->mynode;
	struct rcu_node *rnp_root = rcu_get_root();

	/* Low-contention fastpath. */
	if (ULONG_CMP_LT(READ_ONCE(rnp->exp_seq_rq), s) &&
	    (rnp == rnp_root ||
	     ULONG_CMP_LT(READ_ONCE(rnp_root->exp_seq_rq), s)) &&
	    mutex_trylock(&rcu_state.exp_mutex))
		goto fastpath;

	/*
	 * Each pass through the following loop works its way up
	 * the rcu_node tree, returning if others have done the work or
	 * otherwise falls through to acquire ->exp_mutex.  The mapping
	 * from CPU to rcu_node structure can be inexact, as it is just
	 * promoting locality and is not strictly needed for correctness.
	 */
	for (; rnp != NULL; rnp = rnp->parent) {
		if (sync_exp_work_done(s))
			return true;

		/* Work not done, either wait here or go up. */
		spin_lock(&rnp->exp_lock);
		if (ULONG_CMP_GE(rnp->exp_seq_rq, s)) {

			/* Someone else doing GP, so wait for them. */
			spin_unlock(&rnp->exp_lock);
			trace_rcu_exp_funnel_lock(rcu_state.name, rnp->level,
						  rnp->grplo, rnp->grphi,
						  TPS("wait"));
			wait_event(rnp->exp_wq[rcu_seq_ctr(s) & 0x3],
				   sync_exp_work_done(s));
			return true;
		}
		WRITE_ONCE(rnp->exp_seq_rq, s); /* Followers can wait on us. */
		spin_unlock(&rnp->exp_lock);
		trace_rcu_exp_funnel_lock(rcu_state.name, rnp->level,
					  rnp->grplo, rnp->grphi, TPS("nxtlvl"));
	}
	mutex_lock(&rcu_state.exp_mutex);
fastpath:
	if (sync_exp_work_done(s)) {
		mutex_unlock(&rcu_state.exp_mutex);
		return true;
	}
	rcu_exp_gp_seq_start();
	trace_rcu_exp_grace_period(rcu_state.name, s, TPS("start"));
	return false;
}

/*
 * Select the CPUs within the specified rcu_node that the upcoming
 * expedited grace period needs to wait for.
 */
static void __sync_rcu_exp_select_node_cpus(struct rcu_exp_work *rewp)
{
	int cpu;
	unsigned long flags;
	unsigned long mask_ofl_test;
	unsigned long mask_ofl_ipi;
	int ret;
	struct rcu_node *rnp = container_of(rewp, struct rcu_node, rew);

	raw_spin_lock_irqsave_rcu_node(rnp, flags);

	/* Each pass checks a CPU for identity, offline, and idle. */
	mask_ofl_test = 0;
	for_each_leaf_node_cpu_mask(rnp, cpu, rnp->expmask) {
		struct rcu_data *rdp = per_cpu_ptr(&rcu_data, cpu);
		unsigned long mask = rdp->grpmask;
		int snap;

		if (raw_smp_processor_id() == cpu ||
		    !(rnp->qsmaskinitnext & mask)) {
			mask_ofl_test |= mask;
		} else {
			/*
			 * Full ordering between remote CPU's post idle accesses
			 * and updater's accesses prior to current GP (and also
			 * the started GP sequence number) is enforced by
			 * rcu_seq_start() implicit barrier, relayed by kworkers
			 * locking and even further by smp_mb__after_unlock_lock()
			 * barriers chained all the way throughout the rnp locking
			 * tree since sync_exp_reset_tree() and up to the current
			 * leaf rnp locking.
			 *
			 * Ordering between remote CPU's pre idle accesses and
			 * post grace period updater's accesses is enforced by the
			 * below acquire semantic.
			 */
			snap = ct_rcu_watching_cpu_acquire(cpu);
			if (rcu_watching_snap_in_eqs(snap))
				mask_ofl_test |= mask;
			else
				rdp->exp_watching_snap = snap;
		}
	}
	mask_ofl_ipi = rnp->expmask & ~mask_ofl_test;

	/*
	 * Need to wait for any blocked tasks as well.	Note that
	 * additional blocking tasks will also block the expedited GP
	 * until such time as the ->expmask bits are cleared.
	 */
	if (rcu_preempt_has_tasks(rnp))
		WRITE_ONCE(rnp->exp_tasks, rnp->blkd_tasks.next);
	raw_spin_unlock_irqrestore_rcu_node(rnp, flags);

	/* IPI the remaining CPUs for expedited quiescent state. */
	for_each_leaf_node_cpu_mask(rnp, cpu, mask_ofl_ipi) {
		struct rcu_data *rdp = per_cpu_ptr(&rcu_data, cpu);
		unsigned long mask = rdp->grpmask;

retry_ipi:
		if (rcu_watching_snap_stopped_since(rdp, rdp->exp_watching_snap)) {
			mask_ofl_test |= mask;
			continue;
		}
		if (get_cpu() == cpu) {
			mask_ofl_test |= mask;
			put_cpu();
			continue;
		}
		ret = smp_call_function_single(cpu, rcu_exp_handler, NULL, 0);
		put_cpu();
		/* The CPU will report the QS in response to the IPI. */
		if (!ret)
			continue;

		/* Failed, raced with CPU hotplug operation. */
		raw_spin_lock_irqsave_rcu_node(rnp, flags);
		if ((rnp->qsmaskinitnext & mask) &&
		    (rnp->expmask & mask)) {
			/* Online, so delay for a bit and try again. */
			raw_spin_unlock_irqrestore_rcu_node(rnp, flags);
			trace_rcu_exp_grace_period(rcu_state.name, rcu_exp_gp_seq_endval(), TPS("selectofl"));
			schedule_timeout_idle(1);
			goto retry_ipi;
		}
		/* CPU really is offline, so we must report its QS. */
		if (rnp->expmask & mask)
			mask_ofl_test |= mask;
		raw_spin_unlock_irqrestore_rcu_node(rnp, flags);
	}
	/* Report quiescent states for those that went offline. */
	if (mask_ofl_test)
		rcu_report_exp_cpu_mult(rnp, mask_ofl_test, false);
}

static void rcu_exp_sel_wait_wake(unsigned long s);

static void sync_rcu_exp_select_node_cpus(struct kthread_work *wp)
{
	struct rcu_exp_work *rewp =
		container_of(wp, struct rcu_exp_work, rew_work);

	__sync_rcu_exp_select_node_cpus(rewp);
}

static inline bool rcu_exp_worker_started(void)
<<<<<<< HEAD
{
	return !!READ_ONCE(rcu_exp_gp_kworker);
}

static inline bool rcu_exp_par_worker_started(void)
=======
>>>>>>> a6ad5510
{
	return !!READ_ONCE(rcu_exp_gp_kworker);
}

static inline bool rcu_exp_par_worker_started(struct rcu_node *rnp)
{
	return !!READ_ONCE(rnp->exp_kworker);
}

static inline void sync_rcu_exp_select_cpus_queue_work(struct rcu_node *rnp)
{
	kthread_init_work(&rnp->rew.rew_work, sync_rcu_exp_select_node_cpus);
	/*
	 * Use rcu_exp_par_gp_kworker, because flushing a work item from
	 * another work item on the same kthread worker can result in
	 * deadlock.
	 */
	kthread_queue_work(READ_ONCE(rnp->exp_kworker), &rnp->rew.rew_work);
}

static inline void sync_rcu_exp_select_cpus_flush_work(struct rcu_node *rnp)
{
	kthread_flush_work(&rnp->rew.rew_work);
}

/*
 * Work-queue handler to drive an expedited grace period forward.
 */
static void wait_rcu_exp_gp(struct kthread_work *wp)
{
	struct rcu_exp_work *rewp;

	rewp = container_of(wp, struct rcu_exp_work, rew_work);
	rcu_exp_sel_wait_wake(rewp->rew_s);
}

static inline void synchronize_rcu_expedited_queue_work(struct rcu_exp_work *rew)
{
	kthread_init_work(&rew->rew_work, wait_rcu_exp_gp);
	kthread_queue_work(rcu_exp_gp_kworker, &rew->rew_work);
}

<<<<<<< HEAD
static inline void synchronize_rcu_expedited_destroy_work(struct rcu_exp_work *rew)
{
}
#else /* !CONFIG_RCU_EXP_KTHREAD */
static void sync_rcu_exp_select_node_cpus(struct work_struct *wp)
{
	struct rcu_exp_work *rewp =
		container_of(wp, struct rcu_exp_work, rew_work);

	__sync_rcu_exp_select_node_cpus(rewp);
}

static inline bool rcu_exp_worker_started(void)
{
	return !!READ_ONCE(rcu_gp_wq);
}

static inline bool rcu_exp_par_worker_started(void)
{
	return !!READ_ONCE(rcu_par_gp_wq);
}

static inline void sync_rcu_exp_select_cpus_queue_work(struct rcu_node *rnp)
{
	int cpu = find_next_bit(&rnp->ffmask, BITS_PER_LONG, -1);

	INIT_WORK(&rnp->rew.rew_work, sync_rcu_exp_select_node_cpus);
	/* If all offline, queue the work on an unbound CPU. */
	if (unlikely(cpu > rnp->grphi - rnp->grplo))
		cpu = WORK_CPU_UNBOUND;
	else
		cpu += rnp->grplo;
	queue_work_on(cpu, rcu_par_gp_wq, &rnp->rew.rew_work);
}

static inline void sync_rcu_exp_select_cpus_flush_work(struct rcu_node *rnp)
{
	flush_work(&rnp->rew.rew_work);
}

/*
 * Work-queue handler to drive an expedited grace period forward.
 */
static void wait_rcu_exp_gp(struct work_struct *wp)
{
	struct rcu_exp_work *rewp;

	rewp = container_of(wp, struct rcu_exp_work, rew_work);
	rcu_exp_sel_wait_wake(rewp->rew_s);
}

static inline void synchronize_rcu_expedited_queue_work(struct rcu_exp_work *rew)
{
	INIT_WORK_ONSTACK(&rew->rew_work, wait_rcu_exp_gp);
	queue_work(rcu_gp_wq, &rew->rew_work);
}

static inline void synchronize_rcu_expedited_destroy_work(struct rcu_exp_work *rew)
{
	destroy_work_on_stack(&rew->rew_work);
}
#endif /* CONFIG_RCU_EXP_KTHREAD */

=======
>>>>>>> a6ad5510
/*
 * Select the nodes that the upcoming expedited grace period needs
 * to wait for.
 */
static void sync_rcu_exp_select_cpus(void)
{
	struct rcu_node *rnp;

	trace_rcu_exp_grace_period(rcu_state.name, rcu_exp_gp_seq_endval(), TPS("reset"));
	sync_exp_reset_tree();
	trace_rcu_exp_grace_period(rcu_state.name, rcu_exp_gp_seq_endval(), TPS("select"));

	/* Schedule work for each leaf rcu_node structure. */
	rcu_for_each_leaf_node(rnp) {
		rnp->exp_need_flush = false;
		if (!READ_ONCE(rnp->expmask))
			continue; /* Avoid early boot non-existent wq. */
<<<<<<< HEAD
		if (!rcu_exp_par_worker_started() ||
=======
		if (!rcu_exp_par_worker_started(rnp) ||
>>>>>>> a6ad5510
		    rcu_scheduler_active != RCU_SCHEDULER_RUNNING ||
		    rcu_is_last_leaf_node(rnp)) {
			/* No worker started yet or last leaf, do direct call. */
			sync_rcu_exp_select_node_cpus(&rnp->rew.rew_work);
			continue;
		}
		sync_rcu_exp_select_cpus_queue_work(rnp);
		rnp->exp_need_flush = true;
	}

	/* Wait for jobs (if any) to complete. */
	rcu_for_each_leaf_node(rnp)
		if (rnp->exp_need_flush)
			sync_rcu_exp_select_cpus_flush_work(rnp);
}

/*
 * Wait for the expedited grace period to elapse, within time limit.
 * If the time limit is exceeded without the grace period elapsing,
 * return false, otherwise return true.
 */
static bool synchronize_rcu_expedited_wait_once(long tlimit)
{
	int t;
	struct rcu_node *rnp_root = rcu_get_root();

	t = swait_event_timeout_exclusive(rcu_state.expedited_wq,
					  sync_rcu_exp_done_unlocked(rnp_root),
					  tlimit);
	// Workqueues should not be signaled.
	if (t > 0 || sync_rcu_exp_done_unlocked(rnp_root))
		return true;
	WARN_ON(t < 0);  /* workqueues should not be signaled. */
	return false;
}

/*
 * Print out an expedited RCU CPU stall warning message.
 */
static void synchronize_rcu_expedited_stall(unsigned long jiffies_start, unsigned long j)
{
	int cpu;
	unsigned long mask;
	int ndetected;
	struct rcu_node *rnp;
	struct rcu_node *rnp_root = rcu_get_root();

	if (READ_ONCE(csd_lock_suppress_rcu_stall) && csd_lock_is_stuck()) {
		pr_err("INFO: %s detected expedited stalls, but suppressed full report due to a stuck CSD-lock.\n", rcu_state.name);
		return;
	}
	pr_err("INFO: %s detected expedited stalls on CPUs/tasks: {", rcu_state.name);
	ndetected = 0;
	rcu_for_each_leaf_node(rnp) {
		ndetected += rcu_print_task_exp_stall(rnp);
		for_each_leaf_node_possible_cpu(rnp, cpu) {
			struct rcu_data *rdp;

			mask = leaf_node_cpu_bit(rnp, cpu);
			if (!(READ_ONCE(rnp->expmask) & mask))
				continue;
			ndetected++;
			rdp = per_cpu_ptr(&rcu_data, cpu);
			pr_cont(" %d-%c%c%c%c", cpu,
				"O."[!!cpu_online(cpu)],
				"o."[!!(rdp->grpmask & rnp->expmaskinit)],
				"N."[!!(rdp->grpmask & rnp->expmaskinitnext)],
				"D."[!!data_race(rdp->cpu_no_qs.b.exp)]);
		}
	}
	pr_cont(" } %lu jiffies s: %lu root: %#lx/%c\n",
		j - jiffies_start, rcu_state.expedited_sequence, data_race(rnp_root->expmask),
		".T"[!!data_race(rnp_root->exp_tasks)]);
	if (ndetected) {
		pr_err("blocking rcu_node structures (internal RCU debug):");
		rcu_for_each_node_breadth_first(rnp) {
			if (rnp == rnp_root)
				continue; /* printed unconditionally */
			if (sync_rcu_exp_done_unlocked(rnp))
				continue;
			pr_cont(" l=%u:%d-%d:%#lx/%c",
				rnp->level, rnp->grplo, rnp->grphi, data_race(rnp->expmask),
				".T"[!!data_race(rnp->exp_tasks)]);
		}
		pr_cont("\n");
	}
	rcu_for_each_leaf_node(rnp) {
		for_each_leaf_node_possible_cpu(rnp, cpu) {
			mask = leaf_node_cpu_bit(rnp, cpu);
			if (!(READ_ONCE(rnp->expmask) & mask))
				continue;
			dump_cpu_task(cpu);
		}
		rcu_exp_print_detail_task_stall_rnp(rnp);
	}
}

/*
 * Wait for the expedited grace period to elapse, issuing any needed
 * RCU CPU stall warnings along the way.
 */
static void synchronize_rcu_expedited_wait(void)
{
	int cpu;
	unsigned long j;
	unsigned long jiffies_stall;
	unsigned long jiffies_start;
	unsigned long mask;
	struct rcu_data *rdp;
	struct rcu_node *rnp;
	unsigned long flags;

	trace_rcu_exp_grace_period(rcu_state.name, rcu_exp_gp_seq_endval(), TPS("startwait"));
	jiffies_stall = rcu_exp_jiffies_till_stall_check();
	jiffies_start = jiffies;
	if (tick_nohz_full_enabled() && rcu_inkernel_boot_has_ended()) {
		if (synchronize_rcu_expedited_wait_once(1))
			return;
		rcu_for_each_leaf_node(rnp) {
			raw_spin_lock_irqsave_rcu_node(rnp, flags);
			mask = READ_ONCE(rnp->expmask);
			for_each_leaf_node_cpu_mask(rnp, cpu, mask) {
				rdp = per_cpu_ptr(&rcu_data, cpu);
				if (rdp->rcu_forced_tick_exp)
					continue;
				rdp->rcu_forced_tick_exp = true;
				if (cpu_online(cpu))
					tick_dep_set_cpu(cpu, TICK_DEP_BIT_RCU_EXP);
			}
			raw_spin_unlock_irqrestore_rcu_node(rnp, flags);
		}
		j = READ_ONCE(jiffies_till_first_fqs);
		if (synchronize_rcu_expedited_wait_once(j + HZ))
			return;
	}

	for (;;) {
		unsigned long j;

		if (synchronize_rcu_expedited_wait_once(jiffies_stall))
			return;
		if (rcu_stall_is_suppressed())
			continue;

		nbcon_cpu_emergency_enter();

		j = jiffies;
		rcu_stall_notifier_call_chain(RCU_STALL_NOTIFY_EXP, (void *)(j - jiffies_start));
		trace_rcu_stall_warning(rcu_state.name, TPS("ExpeditedStall"));
		synchronize_rcu_expedited_stall(jiffies_start, j);
		jiffies_stall = 3 * rcu_exp_jiffies_till_stall_check() + 3;

		nbcon_cpu_emergency_exit();

		panic_on_rcu_stall();
	}
}

/*
 * Wait for the current expedited grace period to complete, and then
 * wake up everyone who piggybacked on the just-completed expedited
 * grace period.  Also update all the ->exp_seq_rq counters as needed
 * in order to avoid counter-wrap problems.
 */
static void rcu_exp_wait_wake(unsigned long s)
{
	struct rcu_node *rnp;

	synchronize_rcu_expedited_wait();

	// Switch over to wakeup mode, allowing the next GP to proceed.
	// End the previous grace period only after acquiring the mutex
	// to ensure that only one GP runs concurrently with wakeups.
	mutex_lock(&rcu_state.exp_wake_mutex);
	rcu_exp_gp_seq_end();
	trace_rcu_exp_grace_period(rcu_state.name, s, TPS("end"));

	rcu_for_each_node_breadth_first(rnp) {
		if (ULONG_CMP_LT(READ_ONCE(rnp->exp_seq_rq), s)) {
			spin_lock(&rnp->exp_lock);
			/* Recheck, avoid hang in case someone just arrived. */
			if (ULONG_CMP_LT(rnp->exp_seq_rq, s))
				WRITE_ONCE(rnp->exp_seq_rq, s);
			spin_unlock(&rnp->exp_lock);
		}
		smp_mb(); /* All above changes before wakeup. */
		wake_up_all(&rnp->exp_wq[rcu_seq_ctr(s) & 0x3]);
	}
	trace_rcu_exp_grace_period(rcu_state.name, s, TPS("endwake"));
	mutex_unlock(&rcu_state.exp_wake_mutex);
}

/*
 * Common code to drive an expedited grace period forward, used by
 * workqueues and mid-boot-time tasks.
 */
static void rcu_exp_sel_wait_wake(unsigned long s)
{
	/* Initialize the rcu_node tree in preparation for the wait. */
	sync_rcu_exp_select_cpus();

	/* Wait and clean up, including waking everyone. */
	rcu_exp_wait_wake(s);
}

#ifdef CONFIG_PREEMPT_RCU

/*
 * Remote handler for smp_call_function_single().  If there is an
 * RCU read-side critical section in effect, request that the
 * next rcu_read_unlock() record the quiescent state up the
 * ->expmask fields in the rcu_node tree.  Otherwise, immediately
 * report the quiescent state.
 */
static void rcu_exp_handler(void *unused)
{
	int depth = rcu_preempt_depth();
	unsigned long flags;
	struct rcu_data *rdp = this_cpu_ptr(&rcu_data);
	struct rcu_node *rnp = rdp->mynode;
	struct task_struct *t = current;

	/*
	 * First, the common case of not being in an RCU read-side
	 * critical section.  If also enabled or idle, immediately
	 * report the quiescent state, otherwise defer.
	 */
	if (!depth) {
		if (!(preempt_count() & (PREEMPT_MASK | SOFTIRQ_MASK)) ||
		    rcu_is_cpu_rrupt_from_idle()) {
			rcu_report_exp_rdp(rdp);
		} else {
			WRITE_ONCE(rdp->cpu_no_qs.b.exp, true);
			set_tsk_need_resched(t);
			set_preempt_need_resched();
		}
		return;
	}

	/*
	 * Second, the less-common case of being in an RCU read-side
	 * critical section.  In this case we can count on a future
	 * rcu_read_unlock().  However, this rcu_read_unlock() might
	 * execute on some other CPU, but in that case there will be
	 * a future context switch.  Either way, if the expedited
	 * grace period is still waiting on this CPU, set ->deferred_qs
	 * so that the eventual quiescent state will be reported.
	 * Note that there is a large group of race conditions that
	 * can have caused this quiescent state to already have been
	 * reported, so we really do need to check ->expmask.
	 */
	if (depth > 0) {
		raw_spin_lock_irqsave_rcu_node(rnp, flags);
		if (rnp->expmask & rdp->grpmask) {
			WRITE_ONCE(rdp->cpu_no_qs.b.exp, true);
			t->rcu_read_unlock_special.b.exp_hint = true;
		}
		raw_spin_unlock_irqrestore_rcu_node(rnp, flags);
		return;
	}

	// Finally, negative nesting depth should not happen.
	WARN_ON_ONCE(1);
}

/* PREEMPTION=y, so no PREEMPTION=n expedited grace period to clean up after. */
static void sync_sched_exp_online_cleanup(int cpu)
{
}

/*
 * Scan the current list of tasks blocked within RCU read-side critical
 * sections, printing out the tid of each that is blocking the current
 * expedited grace period.
 */
static int rcu_print_task_exp_stall(struct rcu_node *rnp)
{
	unsigned long flags;
	int ndetected = 0;
	struct task_struct *t;

	raw_spin_lock_irqsave_rcu_node(rnp, flags);
	if (!rnp->exp_tasks) {
		raw_spin_unlock_irqrestore_rcu_node(rnp, flags);
		return 0;
	}
	t = list_entry(rnp->exp_tasks->prev,
		       struct task_struct, rcu_node_entry);
	list_for_each_entry_continue(t, &rnp->blkd_tasks, rcu_node_entry) {
		pr_cont(" P%d", t->pid);
		ndetected++;
	}
	raw_spin_unlock_irqrestore_rcu_node(rnp, flags);
	return ndetected;
}

/*
 * Scan the current list of tasks blocked within RCU read-side critical
 * sections, dumping the stack of each that is blocking the current
 * expedited grace period.
 */
static void rcu_exp_print_detail_task_stall_rnp(struct rcu_node *rnp)
{
	unsigned long flags;
	struct task_struct *t;

	if (!rcu_exp_stall_task_details)
		return;
	raw_spin_lock_irqsave_rcu_node(rnp, flags);
	if (!READ_ONCE(rnp->exp_tasks)) {
		raw_spin_unlock_irqrestore_rcu_node(rnp, flags);
		return;
	}
	t = list_entry(rnp->exp_tasks->prev,
		       struct task_struct, rcu_node_entry);
	list_for_each_entry_continue(t, &rnp->blkd_tasks, rcu_node_entry) {
		/*
		 * We could be printing a lot while holding a spinlock.
		 * Avoid triggering hard lockup.
		 */
		touch_nmi_watchdog();
		sched_show_task(t);
	}
	raw_spin_unlock_irqrestore_rcu_node(rnp, flags);
}

#else /* #ifdef CONFIG_PREEMPT_RCU */

/* Request an expedited quiescent state. */
static void rcu_exp_need_qs(void)
{
	__this_cpu_write(rcu_data.cpu_no_qs.b.exp, true);
	/* Store .exp before .rcu_urgent_qs. */
	smp_store_release(this_cpu_ptr(&rcu_data.rcu_urgent_qs), true);
	set_tsk_need_resched(current);
	set_preempt_need_resched();
}

/* Invoked on each online non-idle CPU for expedited quiescent state. */
static void rcu_exp_handler(void *unused)
{
	struct rcu_data *rdp = this_cpu_ptr(&rcu_data);
	struct rcu_node *rnp = rdp->mynode;
	bool preempt_bh_enabled = !(preempt_count() & (PREEMPT_MASK | SOFTIRQ_MASK));

	if (!(READ_ONCE(rnp->expmask) & rdp->grpmask) ||
	    __this_cpu_read(rcu_data.cpu_no_qs.b.exp))
		return;
	if (rcu_is_cpu_rrupt_from_idle() ||
	    (IS_ENABLED(CONFIG_PREEMPT_COUNT) && preempt_bh_enabled)) {
		rcu_report_exp_rdp(this_cpu_ptr(&rcu_data));
		return;
	}
	rcu_exp_need_qs();
}

/* Send IPI for expedited cleanup if needed at end of CPU-hotplug operation. */
static void sync_sched_exp_online_cleanup(int cpu)
{
	unsigned long flags;
	int my_cpu;
	struct rcu_data *rdp;
	int ret;
	struct rcu_node *rnp;

	rdp = per_cpu_ptr(&rcu_data, cpu);
	rnp = rdp->mynode;
	my_cpu = get_cpu();
	/* Quiescent state either not needed or already requested, leave. */
	if (!(READ_ONCE(rnp->expmask) & rdp->grpmask) ||
	    READ_ONCE(rdp->cpu_no_qs.b.exp)) {
		put_cpu();
		return;
	}
	/* Quiescent state needed on current CPU, so set it up locally. */
	if (my_cpu == cpu) {
		local_irq_save(flags);
		rcu_exp_need_qs();
		local_irq_restore(flags);
		put_cpu();
		return;
	}
	/* Quiescent state needed on some other CPU, send IPI. */
	ret = smp_call_function_single(cpu, rcu_exp_handler, NULL, 0);
	put_cpu();
	WARN_ON_ONCE(ret);
}

/*
 * Because preemptible RCU does not exist, we never have to check for
 * tasks blocked within RCU read-side critical sections that are
 * blocking the current expedited grace period.
 */
static int rcu_print_task_exp_stall(struct rcu_node *rnp)
{
	return 0;
}

/*
 * Because preemptible RCU does not exist, we never have to print out
 * tasks blocked within RCU read-side critical sections that are blocking
 * the current expedited grace period.
 */
static void rcu_exp_print_detail_task_stall_rnp(struct rcu_node *rnp)
{
}

#endif /* #else #ifdef CONFIG_PREEMPT_RCU */

/**
 * synchronize_rcu_expedited - Brute-force RCU grace period
 *
 * Wait for an RCU grace period, but expedite it.  The basic idea is to
 * IPI all non-idle non-nohz online CPUs.  The IPI handler checks whether
 * the CPU is in an RCU critical section, and if so, it sets a flag that
 * causes the outermost rcu_read_unlock() to report the quiescent state
 * for RCU-preempt or asks the scheduler for help for RCU-sched.  On the
 * other hand, if the CPU is not in an RCU read-side critical section,
 * the IPI handler reports the quiescent state immediately.
 *
 * Although this is a great improvement over previous expedited
 * implementations, it is still unfriendly to real-time workloads, so is
 * thus not recommended for any sort of common-case code.  In fact, if
 * you are using synchronize_rcu_expedited() in a loop, please restructure
 * your code to batch your updates, and then use a single synchronize_rcu()
 * instead.
 *
 * This has the same semantics as (but is more brutal than) synchronize_rcu().
 */
void synchronize_rcu_expedited(void)
{
<<<<<<< HEAD
	bool use_worker;
=======
>>>>>>> a6ad5510
	unsigned long flags;
	struct rcu_exp_work rew;
	struct rcu_node *rnp;
	unsigned long s;

	RCU_LOCKDEP_WARN(lock_is_held(&rcu_bh_lock_map) ||
			 lock_is_held(&rcu_lock_map) ||
			 lock_is_held(&rcu_sched_lock_map),
			 "Illegal synchronize_rcu_expedited() in RCU read-side critical section");

	use_worker = (rcu_scheduler_active != RCU_SCHEDULER_INIT) &&
		      rcu_exp_worker_started();

	/* Is the state is such that the call is a grace period? */
	if (rcu_blocking_is_gp()) {
		// Note well that this code runs with !PREEMPT && !SMP.
		// In addition, all code that advances grace periods runs
		// at process level.  Therefore, this expedited GP overlaps
		// with other expedited GPs only by being fully nested within
		// them, which allows reuse of ->gp_seq_polled_exp_snap.
		rcu_poll_gp_seq_start_unlocked(&rcu_state.gp_seq_polled_exp_snap);
		rcu_poll_gp_seq_end_unlocked(&rcu_state.gp_seq_polled_exp_snap);

		local_irq_save(flags);
		WARN_ON_ONCE(num_online_cpus() > 1);
		rcu_state.expedited_sequence += (1 << RCU_SEQ_CTR_SHIFT);
		local_irq_restore(flags);
		return;  // Context allows vacuous grace periods.
	}

	/* If expedited grace periods are prohibited, fall back to normal. */
	if (rcu_gp_is_normal()) {
		synchronize_rcu_normal();
		return;
	}

	/* Take a snapshot of the sequence number.  */
	s = rcu_exp_gp_seq_snap();
	if (exp_funnel_lock(s))
		return;  /* Someone else did our work for us. */

	/* Ensure that load happens before action based on it. */
<<<<<<< HEAD
	if (unlikely(!use_worker)) {
=======
	if (unlikely((rcu_scheduler_active == RCU_SCHEDULER_INIT) || !rcu_exp_worker_started())) {
>>>>>>> a6ad5510
		/* Direct call during scheduler init and early_initcalls(). */
		rcu_exp_sel_wait_wake(s);
	} else {
		/* Marshall arguments & schedule the expedited grace period. */
		rew.rew_s = s;
		synchronize_rcu_expedited_queue_work(&rew);
	}

	/* Wait for expedited grace period to complete. */
	rnp = rcu_get_root();
	wait_event(rnp->exp_wq[rcu_seq_ctr(s) & 0x3],
		   sync_exp_work_done(s));

	/* Let the next expedited grace period start. */
	mutex_unlock(&rcu_state.exp_mutex);
<<<<<<< HEAD

	if (likely(use_worker))
		synchronize_rcu_expedited_destroy_work(&rew);
=======
>>>>>>> a6ad5510
}
EXPORT_SYMBOL_GPL(synchronize_rcu_expedited);

/*
 * Ensure that start_poll_synchronize_rcu_expedited() has the expedited
 * RCU grace periods that it needs.
 */
static void sync_rcu_do_polled_gp(struct work_struct *wp)
{
	unsigned long flags;
	int i = 0;
	struct rcu_node *rnp = container_of(wp, struct rcu_node, exp_poll_wq);
	unsigned long s;

	raw_spin_lock_irqsave(&rnp->exp_poll_lock, flags);
	s = rnp->exp_seq_poll_rq;
	rnp->exp_seq_poll_rq = RCU_GET_STATE_COMPLETED;
	raw_spin_unlock_irqrestore(&rnp->exp_poll_lock, flags);
	if (s == RCU_GET_STATE_COMPLETED)
		return;
	while (!poll_state_synchronize_rcu(s)) {
		synchronize_rcu_expedited();
		if (i == 10 || i == 20)
			pr_info("%s: i = %d s = %lx gp_seq_polled = %lx\n", __func__, i, s, READ_ONCE(rcu_state.gp_seq_polled));
		i++;
	}
	raw_spin_lock_irqsave(&rnp->exp_poll_lock, flags);
	s = rnp->exp_seq_poll_rq;
	if (poll_state_synchronize_rcu(s))
		rnp->exp_seq_poll_rq = RCU_GET_STATE_COMPLETED;
	raw_spin_unlock_irqrestore(&rnp->exp_poll_lock, flags);
}

/**
 * start_poll_synchronize_rcu_expedited - Snapshot current RCU state and start expedited grace period
 *
 * Returns a cookie to pass to a call to cond_synchronize_rcu(),
 * cond_synchronize_rcu_expedited(), or poll_state_synchronize_rcu(),
 * allowing them to determine whether or not any sort of grace period has
 * elapsed in the meantime.  If the needed expedited grace period is not
 * already slated to start, initiates that grace period.
 */
unsigned long start_poll_synchronize_rcu_expedited(void)
{
	unsigned long flags;
	struct rcu_data *rdp;
	struct rcu_node *rnp;
	unsigned long s;

	s = get_state_synchronize_rcu();
	rdp = per_cpu_ptr(&rcu_data, raw_smp_processor_id());
	rnp = rdp->mynode;
	if (rcu_init_invoked())
		raw_spin_lock_irqsave(&rnp->exp_poll_lock, flags);
	if (!poll_state_synchronize_rcu(s)) {
		if (rcu_init_invoked()) {
			rnp->exp_seq_poll_rq = s;
			queue_work(rcu_gp_wq, &rnp->exp_poll_wq);
		}
	}
	if (rcu_init_invoked())
		raw_spin_unlock_irqrestore(&rnp->exp_poll_lock, flags);

	return s;
}
EXPORT_SYMBOL_GPL(start_poll_synchronize_rcu_expedited);

/**
 * start_poll_synchronize_rcu_expedited_full - Take a full snapshot and start expedited grace period
 * @rgosp: Place to put snapshot of grace-period state
 *
 * Places the normal and expedited grace-period states in rgosp.  This
 * state value can be passed to a later call to cond_synchronize_rcu_full()
 * or poll_state_synchronize_rcu_full() to determine whether or not a
 * grace period (whether normal or expedited) has elapsed in the meantime.
 * If the needed expedited grace period is not already slated to start,
 * initiates that grace period.
 */
void start_poll_synchronize_rcu_expedited_full(struct rcu_gp_oldstate *rgosp)
{
	get_state_synchronize_rcu_full(rgosp);
	(void)start_poll_synchronize_rcu_expedited();
}
EXPORT_SYMBOL_GPL(start_poll_synchronize_rcu_expedited_full);

/**
 * cond_synchronize_rcu_expedited - Conditionally wait for an expedited RCU grace period
 *
 * @oldstate: value from get_state_synchronize_rcu(), start_poll_synchronize_rcu(), or start_poll_synchronize_rcu_expedited()
 *
 * If any type of full RCU grace period has elapsed since the earlier
 * call to get_state_synchronize_rcu(), start_poll_synchronize_rcu(),
 * or start_poll_synchronize_rcu_expedited(), just return.  Otherwise,
 * invoke synchronize_rcu_expedited() to wait for a full grace period.
 *
 * Yes, this function does not take counter wrap into account.
 * But counter wrap is harmless.  If the counter wraps, we have waited for
 * more than 2 billion grace periods (and way more on a 64-bit system!),
 * so waiting for a couple of additional grace periods should be just fine.
 *
 * This function provides the same memory-ordering guarantees that
 * would be provided by a synchronize_rcu() that was invoked at the call
 * to the function that provided @oldstate and that returned at the end
 * of this function.
 */
void cond_synchronize_rcu_expedited(unsigned long oldstate)
{
	if (!poll_state_synchronize_rcu(oldstate))
		synchronize_rcu_expedited();
}
EXPORT_SYMBOL_GPL(cond_synchronize_rcu_expedited);

/**
 * cond_synchronize_rcu_expedited_full - Conditionally wait for an expedited RCU grace period
 * @rgosp: value from get_state_synchronize_rcu_full(), start_poll_synchronize_rcu_full(), or start_poll_synchronize_rcu_expedited_full()
 *
 * If a full RCU grace period has elapsed since the call to
 * get_state_synchronize_rcu_full(), start_poll_synchronize_rcu_full(),
 * or start_poll_synchronize_rcu_expedited_full() from which @rgosp was
 * obtained, just return.  Otherwise, invoke synchronize_rcu_expedited()
 * to wait for a full grace period.
 *
 * Yes, this function does not take counter wrap into account.
 * But counter wrap is harmless.  If the counter wraps, we have waited for
 * more than 2 billion grace periods (and way more on a 64-bit system!),
 * so waiting for a couple of additional grace periods should be just fine.
 *
 * This function provides the same memory-ordering guarantees that
 * would be provided by a synchronize_rcu() that was invoked at the call
 * to the function that provided @rgosp and that returned at the end of
 * this function.
 */
void cond_synchronize_rcu_expedited_full(struct rcu_gp_oldstate *rgosp)
{
	if (!poll_state_synchronize_rcu_full(rgosp))
		synchronize_rcu_expedited();
}
EXPORT_SYMBOL_GPL(cond_synchronize_rcu_expedited_full);<|MERGE_RESOLUTION|>--- conflicted
+++ resolved
@@ -199,16 +199,9 @@
 		}
 		if (rnp->parent == NULL) {
 			raw_spin_unlock_irqrestore_rcu_node(rnp, flags);
-<<<<<<< HEAD
-			if (wake) {
-				smp_mb(); /* EGP done before wake_up(). */
-				swake_up_one_online(&rcu_state.expedited_wq);
-			}
-=======
 			if (wake)
 				swake_up_one_online(&rcu_state.expedited_wq);
 
->>>>>>> a6ad5510
 			break;
 		}
 		mask = rnp->grpmask;
@@ -454,14 +447,6 @@
 }
 
 static inline bool rcu_exp_worker_started(void)
-<<<<<<< HEAD
-{
-	return !!READ_ONCE(rcu_exp_gp_kworker);
-}
-
-static inline bool rcu_exp_par_worker_started(void)
-=======
->>>>>>> a6ad5510
 {
 	return !!READ_ONCE(rcu_exp_gp_kworker);
 }
@@ -504,72 +489,6 @@
 	kthread_queue_work(rcu_exp_gp_kworker, &rew->rew_work);
 }
 
-<<<<<<< HEAD
-static inline void synchronize_rcu_expedited_destroy_work(struct rcu_exp_work *rew)
-{
-}
-#else /* !CONFIG_RCU_EXP_KTHREAD */
-static void sync_rcu_exp_select_node_cpus(struct work_struct *wp)
-{
-	struct rcu_exp_work *rewp =
-		container_of(wp, struct rcu_exp_work, rew_work);
-
-	__sync_rcu_exp_select_node_cpus(rewp);
-}
-
-static inline bool rcu_exp_worker_started(void)
-{
-	return !!READ_ONCE(rcu_gp_wq);
-}
-
-static inline bool rcu_exp_par_worker_started(void)
-{
-	return !!READ_ONCE(rcu_par_gp_wq);
-}
-
-static inline void sync_rcu_exp_select_cpus_queue_work(struct rcu_node *rnp)
-{
-	int cpu = find_next_bit(&rnp->ffmask, BITS_PER_LONG, -1);
-
-	INIT_WORK(&rnp->rew.rew_work, sync_rcu_exp_select_node_cpus);
-	/* If all offline, queue the work on an unbound CPU. */
-	if (unlikely(cpu > rnp->grphi - rnp->grplo))
-		cpu = WORK_CPU_UNBOUND;
-	else
-		cpu += rnp->grplo;
-	queue_work_on(cpu, rcu_par_gp_wq, &rnp->rew.rew_work);
-}
-
-static inline void sync_rcu_exp_select_cpus_flush_work(struct rcu_node *rnp)
-{
-	flush_work(&rnp->rew.rew_work);
-}
-
-/*
- * Work-queue handler to drive an expedited grace period forward.
- */
-static void wait_rcu_exp_gp(struct work_struct *wp)
-{
-	struct rcu_exp_work *rewp;
-
-	rewp = container_of(wp, struct rcu_exp_work, rew_work);
-	rcu_exp_sel_wait_wake(rewp->rew_s);
-}
-
-static inline void synchronize_rcu_expedited_queue_work(struct rcu_exp_work *rew)
-{
-	INIT_WORK_ONSTACK(&rew->rew_work, wait_rcu_exp_gp);
-	queue_work(rcu_gp_wq, &rew->rew_work);
-}
-
-static inline void synchronize_rcu_expedited_destroy_work(struct rcu_exp_work *rew)
-{
-	destroy_work_on_stack(&rew->rew_work);
-}
-#endif /* CONFIG_RCU_EXP_KTHREAD */
-
-=======
->>>>>>> a6ad5510
 /*
  * Select the nodes that the upcoming expedited grace period needs
  * to wait for.
@@ -587,11 +506,7 @@
 		rnp->exp_need_flush = false;
 		if (!READ_ONCE(rnp->expmask))
 			continue; /* Avoid early boot non-existent wq. */
-<<<<<<< HEAD
-		if (!rcu_exp_par_worker_started() ||
-=======
 		if (!rcu_exp_par_worker_started(rnp) ||
->>>>>>> a6ad5510
 		    rcu_scheduler_active != RCU_SCHEDULER_RUNNING ||
 		    rcu_is_last_leaf_node(rnp)) {
 			/* No worker started yet or last leaf, do direct call. */
@@ -1023,10 +938,6 @@
  */
 void synchronize_rcu_expedited(void)
 {
-<<<<<<< HEAD
-	bool use_worker;
-=======
->>>>>>> a6ad5510
 	unsigned long flags;
 	struct rcu_exp_work rew;
 	struct rcu_node *rnp;
@@ -1036,9 +947,6 @@
 			 lock_is_held(&rcu_lock_map) ||
 			 lock_is_held(&rcu_sched_lock_map),
 			 "Illegal synchronize_rcu_expedited() in RCU read-side critical section");
-
-	use_worker = (rcu_scheduler_active != RCU_SCHEDULER_INIT) &&
-		      rcu_exp_worker_started();
 
 	/* Is the state is such that the call is a grace period? */
 	if (rcu_blocking_is_gp()) {
@@ -1069,11 +977,7 @@
 		return;  /* Someone else did our work for us. */
 
 	/* Ensure that load happens before action based on it. */
-<<<<<<< HEAD
-	if (unlikely(!use_worker)) {
-=======
 	if (unlikely((rcu_scheduler_active == RCU_SCHEDULER_INIT) || !rcu_exp_worker_started())) {
->>>>>>> a6ad5510
 		/* Direct call during scheduler init and early_initcalls(). */
 		rcu_exp_sel_wait_wake(s);
 	} else {
@@ -1089,12 +993,6 @@
 
 	/* Let the next expedited grace period start. */
 	mutex_unlock(&rcu_state.exp_mutex);
-<<<<<<< HEAD
-
-	if (likely(use_worker))
-		synchronize_rcu_expedited_destroy_work(&rew);
-=======
->>>>>>> a6ad5510
 }
 EXPORT_SYMBOL_GPL(synchronize_rcu_expedited);
 
