--- conflicted
+++ resolved
@@ -2361,16 +2361,12 @@
 	if (unlikely(suppress_printk))
 		return 0;
 
-<<<<<<< HEAD
-	if (unlikely(suppress_panic_printk) && other_cpu_in_panic())
-=======
 	/*
 	 * The messages on the panic CPU are the most important. If
 	 * non-panic CPUs are generating any messages, they will be
 	 * silently dropped.
 	 */
 	if (other_cpu_in_panic() && !panic_triggering_all_cpu_backtrace)
->>>>>>> a6ad5510
 		return 0;
 
 	printk_get_console_flush_type(&ft);
