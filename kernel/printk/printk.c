--- conflicted
+++ resolved
@@ -2614,20 +2614,12 @@
 }
 
 /*
-<<<<<<< HEAD
- * Return true when this CPU should unlock console_sem without pushing all
- * messages to the console. This reduces the chance that the console is
- * locked when the panic CPU tries to use it.
- */
-static bool abandon_console_lock_in_panic(void)
-=======
  * Return true if a panic is in progress on a remote CPU.
  *
  * On true, the local CPU should immediately release any printing resources
  * that may be needed by the panic CPU.
  */
 bool other_cpu_in_panic(void)
->>>>>>> 98817289
 {
 	if (!panic_in_progress())
 		return false;
@@ -2654,11 +2646,7 @@
 	might_sleep();
 
 	/* On panic, the console_lock must be left to the panic cpu. */
-<<<<<<< HEAD
-	while (abandon_console_lock_in_panic())
-=======
 	while (other_cpu_in_panic())
->>>>>>> 98817289
 		msleep(1000);
 
 	down_console_sem();
@@ -2678,13 +2666,7 @@
 int console_trylock(void)
 {
 	/* On panic, the console_lock must be left to the panic cpu. */
-<<<<<<< HEAD
-	if (abandon_console_lock_in_panic())
-		return 0;
-	if (down_trylock_console_sem())
-=======
 	if (other_cpu_in_panic())
->>>>>>> 98817289
 		return 0;
 	if (down_trylock_console_sem())
 		return 0;
