/*
 *  kernel/cpuset.c
 *
 *  Processor and Memory placement constraints for sets of tasks.
 *
 *  Copyright (C) 2003 BULL SA.
 *  Copyright (C) 2004-2007 Silicon Graphics, Inc.
 *  Copyright (C) 2006 Google, Inc
 *
 *  Portions derived from Patrick Mochel's sysfs code.
 *  sysfs is Copyright (c) 2001-3 Patrick Mochel
 *
 *  2003-10-10 Written by Simon Derr.
 *  2003-10-22 Updates by Stephen Hemminger.
 *  2004 May-July Rework by Paul Jackson.
 *  2006 Rework by Paul Menage to use generic cgroups
 *  2008 Rework of the scheduler domains and CPU hotplug handling
 *       by Max Krasnyansky
 *
 *  This file is subject to the terms and conditions of the GNU General Public
 *  License.  See the file COPYING in the main directory of the Linux
 *  distribution for more details.
 */
#include "cgroup-internal.h"
<<<<<<< HEAD
=======
#include "cpuset-internal.h"
>>>>>>> a6ad5510

#include <linux/init.h>
#include <linux/interrupt.h>
#include <linux/kernel.h>
#include <linux/mempolicy.h>
#include <linux/mm.h>
#include <linux/memory.h>
#include <linux/export.h>
#include <linux/rcupdate.h>
#include <linux/sched.h>
#include <linux/sched/deadline.h>
#include <linux/sched/mm.h>
#include <linux/sched/task.h>
#include <linux/security.h>
#include <linux/oom.h>
#include <linux/sched/isolation.h>
#include <linux/wait.h>
#include <linux/workqueue.h>

DEFINE_STATIC_KEY_FALSE(cpusets_pre_enable_key);
DEFINE_STATIC_KEY_FALSE(cpusets_enabled_key);

/*
 * There could be abnormal cpuset configurations for cpu or memory
 * node binding, add this key to provide a quick low-cost judgment
 * of the situation.
 */
DEFINE_STATIC_KEY_FALSE(cpusets_insane_config_key);

static const char * const perr_strings[] = {
	[PERR_INVCPUS]   = "Invalid cpu list in cpuset.cpus.exclusive",
	[PERR_INVPARENT] = "Parent is an invalid partition root",
	[PERR_NOTPART]   = "Parent is not a partition root",
	[PERR_NOTEXCL]   = "Cpu list in cpuset.cpus not exclusive",
	[PERR_NOCPUS]    = "Parent unable to distribute cpu downstream",
	[PERR_HOTPLUG]   = "No cpu available due to hotplug",
	[PERR_CPUSEMPTY] = "cpuset.cpus and cpuset.cpus.exclusive are empty",
	[PERR_HKEEPING]  = "partition config conflicts with housekeeping setup",
	[PERR_ACCESS]    = "Enable partition not permitted",
};

/*
 * Exclusive CPUs distributed out to sub-partitions of top_cpuset
 */
static cpumask_var_t	subpartitions_cpus;

/*
 * Exclusive CPUs in isolated partitions
 */
static cpumask_var_t	isolated_cpus;

/*
 * Housekeeping (HK_TYPE_DOMAIN) CPUs at boot
 */
static cpumask_var_t	boot_hk_cpus;
static bool		have_boot_isolcpus;

/* List of remote partition root children */
static struct list_head remote_children;

/*
 * A flag to force sched domain rebuild at the end of an operation while
 * inhibiting it in the intermediate stages when set. Currently it is only
 * set in hotplug code.
 */
static bool force_sd_rebuild;

/*
 * Partition root states:
 *
 *   0 - member (not a partition root)
 *   1 - partition root
 *   2 - partition root without load balancing (isolated)
 *  -1 - invalid partition root
 *  -2 - invalid isolated partition root
 *
 *  There are 2 types of partitions - local or remote. Local partitions are
 *  those whose parents are partition root themselves. Setting of
 *  cpuset.cpus.exclusive are optional in setting up local partitions.
 *  Remote partitions are those whose parents are not partition roots. Passing
 *  down exclusive CPUs by setting cpuset.cpus.exclusive along its ancestor
 *  nodes are mandatory in creating a remote partition.
 *
 *  For simplicity, a local partition can be created under a local or remote
 *  partition but a remote partition cannot have any partition root in its
 *  ancestor chain except the cgroup root.
 */
#define PRS_MEMBER		0
#define PRS_ROOT		1
#define PRS_ISOLATED		2
#define PRS_INVALID_ROOT	-1
#define PRS_INVALID_ISOLATED	-2

static inline bool is_prs_invalid(int prs_state)
{
	return prs_state < 0;
}

/*
 * Temporary cpumasks for working with partitions that are passed among
 * functions to avoid memory allocation in inner functions.
 */
struct tmpmasks {
	cpumask_var_t addmask, delmask;	/* For partition root */
	cpumask_var_t new_cpus;		/* For update_cpumasks_hier() */
};

void inc_dl_tasks_cs(struct task_struct *p)
{
	struct cpuset *cs = task_cs(p);

	cs->nr_deadline_tasks++;
}

void dec_dl_tasks_cs(struct task_struct *p)
{
	struct cpuset *cs = task_cs(p);

	cs->nr_deadline_tasks--;
}

static inline int is_partition_valid(const struct cpuset *cs)
{
	return cs->partition_root_state > 0;
}

static inline int is_partition_invalid(const struct cpuset *cs)
{
	return cs->partition_root_state < 0;
}

/*
 * Callers should hold callback_lock to modify partition_root_state.
 */
static inline void make_partition_invalid(struct cpuset *cs)
{
	if (cs->partition_root_state > 0)
		cs->partition_root_state = -cs->partition_root_state;
}

/*
 * Send notification event of whenever partition_root_state changes.
 */
static inline void notify_partition_change(struct cpuset *cs, int old_prs)
{
	if (old_prs == cs->partition_root_state)
		return;
	cgroup_file_notify(&cs->partition_file);

	/* Reset prs_err if not invalid */
	if (is_partition_valid(cs))
		WRITE_ONCE(cs->prs_err, PERR_NONE);
}

static struct cpuset top_cpuset = {
	.flags = BIT(CS_ONLINE) | BIT(CS_CPU_EXCLUSIVE) |
		 BIT(CS_MEM_EXCLUSIVE) | BIT(CS_SCHED_LOAD_BALANCE),
	.partition_root_state = PRS_ROOT,
	.relax_domain_level = -1,
	.remote_sibling = LIST_HEAD_INIT(top_cpuset.remote_sibling),
};

/*
 * There are two global locks guarding cpuset structures - cpuset_mutex and
 * callback_lock. We also require taking task_lock() when dereferencing a
 * task's cpuset pointer. See "The task_lock() exception", at the end of this
 * comment.  The cpuset code uses only cpuset_mutex. Other kernel subsystems
 * can use cpuset_lock()/cpuset_unlock() to prevent change to cpuset
 * structures. Note that cpuset_mutex needs to be a mutex as it is used in
 * paths that rely on priority inheritance (e.g. scheduler - on RT) for
 * correctness.
 *
 * A task must hold both locks to modify cpusets.  If a task holds
 * cpuset_mutex, it blocks others, ensuring that it is the only task able to
 * also acquire callback_lock and be able to modify cpusets.  It can perform
 * various checks on the cpuset structure first, knowing nothing will change.
 * It can also allocate memory while just holding cpuset_mutex.  While it is
 * performing these checks, various callback routines can briefly acquire
 * callback_lock to query cpusets.  Once it is ready to make the changes, it
 * takes callback_lock, blocking everyone else.
 *
 * Calls to the kernel memory allocator can not be made while holding
 * callback_lock, as that would risk double tripping on callback_lock
 * from one of the callbacks into the cpuset code from within
 * __alloc_pages().
 *
 * If a task is only holding callback_lock, then it has read-only
 * access to cpusets.
 *
 * Now, the task_struct fields mems_allowed and mempolicy may be changed
 * by other task, we use alloc_lock in the task_struct fields to protect
 * them.
 *
 * The cpuset_common_seq_show() handlers only hold callback_lock across
 * small pieces of code, such as when reading out possibly multi-word
 * cpumasks and nodemasks.
 *
 * Accessing a task's cpuset should be done in accordance with the
 * guidelines for accessing subsystem state in kernel/cgroup.c
 */

static DEFINE_MUTEX(cpuset_mutex);

void cpuset_lock(void)
{
	mutex_lock(&cpuset_mutex);
}

void cpuset_unlock(void)
{
	mutex_unlock(&cpuset_mutex);
}

static DEFINE_SPINLOCK(callback_lock);

void cpuset_callback_lock_irq(void)
{
	spin_lock_irq(&callback_lock);
}

void cpuset_callback_unlock_irq(void)
{
	spin_unlock_irq(&callback_lock);
}

static struct workqueue_struct *cpuset_migrate_mm_wq;

static DECLARE_WAIT_QUEUE_HEAD(cpuset_attach_wq);

static inline void check_insane_mems_config(nodemask_t *nodes)
{
	if (!cpusets_insane_config() &&
		movable_only_nodes(nodes)) {
		static_branch_enable(&cpusets_insane_config_key);
		pr_info("Unsupported (movable nodes only) cpuset configuration detected (nmask=%*pbl)!\n"
			"Cpuset allocations might fail even with a lot of memory available.\n",
			nodemask_pr_args(nodes));
	}
}

/*
 * decrease cs->attach_in_progress.
 * wake_up cpuset_attach_wq if cs->attach_in_progress==0.
 */
static inline void dec_attach_in_progress_locked(struct cpuset *cs)
{
	lockdep_assert_held(&cpuset_mutex);

	cs->attach_in_progress--;
	if (!cs->attach_in_progress)
		wake_up(&cpuset_attach_wq);
}

static inline void dec_attach_in_progress(struct cpuset *cs)
{
	mutex_lock(&cpuset_mutex);
	dec_attach_in_progress_locked(cs);
	mutex_unlock(&cpuset_mutex);
}

/*
 * Cgroup v2 behavior is used on the "cpus" and "mems" control files when
 * on default hierarchy or when the cpuset_v2_mode flag is set by mounting
 * the v1 cpuset cgroup filesystem with the "cpuset_v2_mode" mount option.
 * With v2 behavior, "cpus" and "mems" are always what the users have
 * requested and won't be changed by hotplug events. Only the effective
 * cpus or mems will be affected.
 */
static inline bool is_in_v2_mode(void)
{
	return cgroup_subsys_on_dfl(cpuset_cgrp_subsys) ||
	      (cpuset_cgrp_subsys.root->flags & CGRP_ROOT_CPUSET_V2_MODE);
}

/**
 * partition_is_populated - check if partition has tasks
 * @cs: partition root to be checked
 * @excluded_child: a child cpuset to be excluded in task checking
 * Return: true if there are tasks, false otherwise
 *
 * It is assumed that @cs is a valid partition root. @excluded_child should
 * be non-NULL when this cpuset is going to become a partition itself.
 */
static inline bool partition_is_populated(struct cpuset *cs,
					  struct cpuset *excluded_child)
{
	struct cgroup_subsys_state *css;
	struct cpuset *child;

	if (cs->css.cgroup->nr_populated_csets)
		return true;
	if (!excluded_child && !cs->nr_subparts)
		return cgroup_is_populated(cs->css.cgroup);

	rcu_read_lock();
	cpuset_for_each_child(child, css, cs) {
		if (child == excluded_child)
			continue;
		if (is_partition_valid(child))
			continue;
		if (cgroup_is_populated(child->css.cgroup)) {
			rcu_read_unlock();
			return true;
		}
	}
	rcu_read_unlock();
	return false;
}

/*
 * Return in pmask the portion of a task's cpusets's cpus_allowed that
 * are online and are capable of running the task.  If none are found,
 * walk up the cpuset hierarchy until we find one that does have some
 * appropriate cpus.
 *
 * One way or another, we guarantee to return some non-empty subset
 * of cpu_online_mask.
 *
 * Call with callback_lock or cpuset_mutex held.
 */
static void guarantee_online_cpus(struct task_struct *tsk,
				  struct cpumask *pmask)
{
	const struct cpumask *possible_mask = task_cpu_possible_mask(tsk);
	struct cpuset *cs;

	if (WARN_ON(!cpumask_and(pmask, possible_mask, cpu_online_mask)))
		cpumask_copy(pmask, cpu_online_mask);

	rcu_read_lock();
	cs = task_cs(tsk);

	while (!cpumask_intersects(cs->effective_cpus, pmask))
		cs = parent_cs(cs);

	cpumask_and(pmask, pmask, cs->effective_cpus);
	rcu_read_unlock();
}

/*
 * Return in *pmask the portion of a cpusets's mems_allowed that
 * are online, with memory.  If none are online with memory, walk
 * up the cpuset hierarchy until we find one that does have some
 * online mems.  The top cpuset always has some mems online.
 *
 * One way or another, we guarantee to return some non-empty subset
 * of node_states[N_MEMORY].
 *
 * Call with callback_lock or cpuset_mutex held.
 */
static void guarantee_online_mems(struct cpuset *cs, nodemask_t *pmask)
{
	while (!nodes_intersects(cs->effective_mems, node_states[N_MEMORY]))
		cs = parent_cs(cs);
	nodes_and(*pmask, cs->effective_mems, node_states[N_MEMORY]);
}

/**
 * alloc_cpumasks - allocate three cpumasks for cpuset
 * @cs:  the cpuset that have cpumasks to be allocated.
 * @tmp: the tmpmasks structure pointer
 * Return: 0 if successful, -ENOMEM otherwise.
 *
 * Only one of the two input arguments should be non-NULL.
 */
static inline int alloc_cpumasks(struct cpuset *cs, struct tmpmasks *tmp)
{
	cpumask_var_t *pmask1, *pmask2, *pmask3, *pmask4;

	if (cs) {
		pmask1 = &cs->cpus_allowed;
		pmask2 = &cs->effective_cpus;
		pmask3 = &cs->effective_xcpus;
		pmask4 = &cs->exclusive_cpus;
	} else {
		pmask1 = &tmp->new_cpus;
		pmask2 = &tmp->addmask;
		pmask3 = &tmp->delmask;
		pmask4 = NULL;
	}

	if (!zalloc_cpumask_var(pmask1, GFP_KERNEL))
		return -ENOMEM;

	if (!zalloc_cpumask_var(pmask2, GFP_KERNEL))
		goto free_one;

	if (!zalloc_cpumask_var(pmask3, GFP_KERNEL))
		goto free_two;

	if (pmask4 && !zalloc_cpumask_var(pmask4, GFP_KERNEL))
		goto free_three;


	return 0;

free_three:
	free_cpumask_var(*pmask3);
free_two:
	free_cpumask_var(*pmask2);
free_one:
	free_cpumask_var(*pmask1);
	return -ENOMEM;
}

/**
 * free_cpumasks - free cpumasks in a tmpmasks structure
 * @cs:  the cpuset that have cpumasks to be free.
 * @tmp: the tmpmasks structure pointer
 */
static inline void free_cpumasks(struct cpuset *cs, struct tmpmasks *tmp)
{
	if (cs) {
		free_cpumask_var(cs->cpus_allowed);
		free_cpumask_var(cs->effective_cpus);
		free_cpumask_var(cs->effective_xcpus);
		free_cpumask_var(cs->exclusive_cpus);
	}
	if (tmp) {
		free_cpumask_var(tmp->new_cpus);
		free_cpumask_var(tmp->addmask);
		free_cpumask_var(tmp->delmask);
	}
}

/**
 * alloc_trial_cpuset - allocate a trial cpuset
 * @cs: the cpuset that the trial cpuset duplicates
 */
static struct cpuset *alloc_trial_cpuset(struct cpuset *cs)
{
	struct cpuset *trial;

	trial = kmemdup(cs, sizeof(*cs), GFP_KERNEL);
	if (!trial)
		return NULL;

	if (alloc_cpumasks(trial, NULL)) {
		kfree(trial);
		return NULL;
	}

	cpumask_copy(trial->cpus_allowed, cs->cpus_allowed);
	cpumask_copy(trial->effective_cpus, cs->effective_cpus);
	cpumask_copy(trial->effective_xcpus, cs->effective_xcpus);
	cpumask_copy(trial->exclusive_cpus, cs->exclusive_cpus);
	return trial;
}

/**
 * free_cpuset - free the cpuset
 * @cs: the cpuset to be freed
 */
static inline void free_cpuset(struct cpuset *cs)
{
	free_cpumasks(cs, NULL);
	kfree(cs);
}

/* Return user specified exclusive CPUs */
static inline struct cpumask *user_xcpus(struct cpuset *cs)
{
	return cpumask_empty(cs->exclusive_cpus) ? cs->cpus_allowed
						 : cs->exclusive_cpus;
}

static inline bool xcpus_empty(struct cpuset *cs)
{
	return cpumask_empty(cs->cpus_allowed) &&
	       cpumask_empty(cs->exclusive_cpus);
}

/*
 * cpusets_are_exclusive() - check if two cpusets are exclusive
 *
 * Return true if exclusive, false if not
 */
static inline bool cpusets_are_exclusive(struct cpuset *cs1, struct cpuset *cs2)
{
	struct cpumask *xcpus1 = user_xcpus(cs1);
	struct cpumask *xcpus2 = user_xcpus(cs2);

	if (cpumask_intersects(xcpus1, xcpus2))
		return false;
	return true;
}

/*
 * validate_change() - Used to validate that any proposed cpuset change
 *		       follows the structural rules for cpusets.
 *
 * If we replaced the flag and mask values of the current cpuset
 * (cur) with those values in the trial cpuset (trial), would
 * our various subset and exclusive rules still be valid?  Presumes
 * cpuset_mutex held.
 *
 * 'cur' is the address of an actual, in-use cpuset.  Operations
 * such as list traversal that depend on the actual address of the
 * cpuset in the list must use cur below, not trial.
 *
 * 'trial' is the address of bulk structure copy of cur, with
 * perhaps one or more of the fields cpus_allowed, mems_allowed,
 * or flags changed to new, trial values.
 *
 * Return 0 if valid, -errno if not.
 */

static int validate_change(struct cpuset *cur, struct cpuset *trial)
{
	struct cgroup_subsys_state *css;
	struct cpuset *c, *par;
	int ret = 0;

	rcu_read_lock();

	if (!is_in_v2_mode())
		ret = cpuset1_validate_change(cur, trial);
	if (ret)
		goto out;

	/* Remaining checks don't apply to root cpuset */
	if (cur == &top_cpuset)
		goto out;

	par = parent_cs(cur);

	/*
	 * Cpusets with tasks - existing or newly being attached - can't
	 * be changed to have empty cpus_allowed or mems_allowed.
	 */
	ret = -ENOSPC;
	if ((cgroup_is_populated(cur->css.cgroup) || cur->attach_in_progress)) {
		if (!cpumask_empty(cur->cpus_allowed) &&
		    cpumask_empty(trial->cpus_allowed))
			goto out;
		if (!nodes_empty(cur->mems_allowed) &&
		    nodes_empty(trial->mems_allowed))
			goto out;
	}

	/*
	 * We can't shrink if we won't have enough room for SCHED_DEADLINE
	 * tasks.
	 */
	ret = -EBUSY;
	if (is_cpu_exclusive(cur) &&
	    !cpuset_cpumask_can_shrink(cur->cpus_allowed,
				       trial->cpus_allowed))
		goto out;

	/*
	 * If either I or some sibling (!= me) is exclusive, we can't
	 * overlap. exclusive_cpus cannot overlap with each other if set.
	 */
	ret = -EINVAL;
	cpuset_for_each_child(c, css, par) {
		bool txset, cxset;	/* Are exclusive_cpus set? */

		if (c == cur)
			continue;

		txset = !cpumask_empty(trial->exclusive_cpus);
		cxset = !cpumask_empty(c->exclusive_cpus);
		if (is_cpu_exclusive(trial) || is_cpu_exclusive(c) ||
		    (txset && cxset)) {
			if (!cpusets_are_exclusive(trial, c))
				goto out;
		} else if (txset || cxset) {
			struct cpumask *xcpus, *acpus;

			/*
			 * When just one of the exclusive_cpus's is set,
			 * cpus_allowed of the other cpuset, if set, cannot be
			 * a subset of it or none of those CPUs will be
			 * available if these exclusive CPUs are activated.
			 */
			if (txset) {
				xcpus = trial->exclusive_cpus;
				acpus = c->cpus_allowed;
			} else {
				xcpus = c->exclusive_cpus;
				acpus = trial->cpus_allowed;
			}
			if (!cpumask_empty(acpus) && cpumask_subset(acpus, xcpus))
				goto out;
		}
		if ((is_mem_exclusive(trial) || is_mem_exclusive(c)) &&
		    nodes_intersects(trial->mems_allowed, c->mems_allowed))
			goto out;
	}

	ret = 0;
out:
	rcu_read_unlock();
	return ret;
}

#ifdef CONFIG_SMP
/*
 * Helper routine for generate_sched_domains().
 * Do cpusets a, b have overlapping effective cpus_allowed masks?
 */
static int cpusets_overlap(struct cpuset *a, struct cpuset *b)
{
	return cpumask_intersects(a->effective_cpus, b->effective_cpus);
}

static void
update_domain_attr(struct sched_domain_attr *dattr, struct cpuset *c)
{
	if (dattr->relax_domain_level < c->relax_domain_level)
		dattr->relax_domain_level = c->relax_domain_level;
	return;
}

static void update_domain_attr_tree(struct sched_domain_attr *dattr,
				    struct cpuset *root_cs)
{
	struct cpuset *cp;
	struct cgroup_subsys_state *pos_css;

	rcu_read_lock();
	cpuset_for_each_descendant_pre(cp, pos_css, root_cs) {
		/* skip the whole subtree if @cp doesn't have any CPU */
		if (cpumask_empty(cp->cpus_allowed)) {
			pos_css = css_rightmost_descendant(pos_css);
			continue;
		}

		if (is_sched_load_balance(cp))
			update_domain_attr(dattr, cp);
	}
	rcu_read_unlock();
}

/* Must be called with cpuset_mutex held.  */
static inline int nr_cpusets(void)
{
	/* jump label reference count + the top-level cpuset */
	return static_key_count(&cpusets_enabled_key.key) + 1;
}

/*
 * generate_sched_domains()
 *
 * This function builds a partial partition of the systems CPUs
 * A 'partial partition' is a set of non-overlapping subsets whose
 * union is a subset of that set.
 * The output of this function needs to be passed to kernel/sched/core.c
 * partition_sched_domains() routine, which will rebuild the scheduler's
 * load balancing domains (sched domains) as specified by that partial
 * partition.
 *
 * See "What is sched_load_balance" in Documentation/admin-guide/cgroup-v1/cpusets.rst
 * for a background explanation of this.
 *
 * Does not return errors, on the theory that the callers of this
 * routine would rather not worry about failures to rebuild sched
 * domains when operating in the severe memory shortage situations
 * that could cause allocation failures below.
 *
 * Must be called with cpuset_mutex held.
 *
 * The three key local variables below are:
 *    cp - cpuset pointer, used (together with pos_css) to perform a
 *	   top-down scan of all cpusets. For our purposes, rebuilding
 *	   the schedulers sched domains, we can ignore !is_sched_load_
 *	   balance cpusets.
 *  csa  - (for CpuSet Array) Array of pointers to all the cpusets
 *	   that need to be load balanced, for convenient iterative
 *	   access by the subsequent code that finds the best partition,
 *	   i.e the set of domains (subsets) of CPUs such that the
 *	   cpus_allowed of every cpuset marked is_sched_load_balance
 *	   is a subset of one of these domains, while there are as
 *	   many such domains as possible, each as small as possible.
 * doms  - Conversion of 'csa' to an array of cpumasks, for passing to
 *	   the kernel/sched/core.c routine partition_sched_domains() in a
 *	   convenient format, that can be easily compared to the prior
 *	   value to determine what partition elements (sched domains)
 *	   were changed (added or removed.)
 *
 * Finding the best partition (set of domains):
 *	The double nested loops below over i, j scan over the load
 *	balanced cpusets (using the array of cpuset pointers in csa[])
 *	looking for pairs of cpusets that have overlapping cpus_allowed
 *	and merging them using a union-find algorithm.
 *
 *	The union of the cpus_allowed masks from the set of all cpusets
 *	having the same root then form the one element of the partition
 *	(one sched domain) to be passed to partition_sched_domains().
 *
 */
static int generate_sched_domains(cpumask_var_t **domains,
			struct sched_domain_attr **attributes)
{
	struct cpuset *cp;	/* top-down scan of cpusets */
	struct cpuset **csa;	/* array of all cpuset ptrs */
	int csn;		/* how many cpuset ptrs in csa so far */
	int i, j;		/* indices for partition finding loops */
	cpumask_var_t *doms;	/* resulting partition; i.e. sched domains */
	struct sched_domain_attr *dattr;  /* attributes for custom domains */
	int ndoms = 0;		/* number of sched domains in result */
	int nslot;		/* next empty doms[] struct cpumask slot */
	struct cgroup_subsys_state *pos_css;
	bool root_load_balance = is_sched_load_balance(&top_cpuset);
	bool cgrpv2 = cgroup_subsys_on_dfl(cpuset_cgrp_subsys);
	int nslot_update;

	doms = NULL;
	dattr = NULL;
	csa = NULL;

	/* Special case for the 99% of systems with one, full, sched domain */
	if (root_load_balance && cpumask_empty(subpartitions_cpus)) {
single_root_domain:
		ndoms = 1;
		doms = alloc_sched_domains(ndoms);
		if (!doms)
			goto done;

		dattr = kmalloc(sizeof(struct sched_domain_attr), GFP_KERNEL);
		if (dattr) {
			*dattr = SD_ATTR_INIT;
			update_domain_attr_tree(dattr, &top_cpuset);
		}
		cpumask_and(doms[0], top_cpuset.effective_cpus,
			    housekeeping_cpumask(HK_TYPE_DOMAIN));

		goto done;
	}

	csa = kmalloc_array(nr_cpusets(), sizeof(cp), GFP_KERNEL);
	if (!csa)
		goto done;
	csn = 0;

	rcu_read_lock();
	if (root_load_balance)
		csa[csn++] = &top_cpuset;
	cpuset_for_each_descendant_pre(cp, pos_css, &top_cpuset) {
		if (cp == &top_cpuset)
			continue;

		if (cgrpv2)
			goto v2;

		/*
		 * v1:
		 * Continue traversing beyond @cp iff @cp has some CPUs and
		 * isn't load balancing.  The former is obvious.  The
		 * latter: All child cpusets contain a subset of the
		 * parent's cpus, so just skip them, and then we call
		 * update_domain_attr_tree() to calc relax_domain_level of
		 * the corresponding sched domain.
		 */
		if (!cpumask_empty(cp->cpus_allowed) &&
		    !(is_sched_load_balance(cp) &&
		      cpumask_intersects(cp->cpus_allowed,
					 housekeeping_cpumask(HK_TYPE_DOMAIN))))
			continue;

		if (is_sched_load_balance(cp) &&
		    !cpumask_empty(cp->effective_cpus))
			csa[csn++] = cp;

		/* skip @cp's subtree */
		pos_css = css_rightmost_descendant(pos_css);
		continue;

v2:
		/*
		 * Only valid partition roots that are not isolated and with
		 * non-empty effective_cpus will be saved into csn[].
		 */
		if ((cp->partition_root_state == PRS_ROOT) &&
		    !cpumask_empty(cp->effective_cpus))
			csa[csn++] = cp;

		/*
		 * Skip @cp's subtree if not a partition root and has no
		 * exclusive CPUs to be granted to child cpusets.
		 */
		if (!is_partition_valid(cp) && cpumask_empty(cp->exclusive_cpus))
			pos_css = css_rightmost_descendant(pos_css);
	}
	rcu_read_unlock();

	/*
	 * If there are only isolated partitions underneath the cgroup root,
	 * we can optimize out unneeded sched domains scanning.
	 */
	if (root_load_balance && (csn == 1))
		goto single_root_domain;

	for (i = 0; i < csn; i++)
		uf_node_init(&csa[i]->node);

	/* Merge overlapping cpusets */
	for (i = 0; i < csn; i++) {
		for (j = i + 1; j < csn; j++) {
			if (cpusets_overlap(csa[i], csa[j])) {
				/*
				 * Cgroup v2 shouldn't pass down overlapping
				 * partition root cpusets.
				 */
				WARN_ON_ONCE(cgrpv2);
				uf_union(&csa[i]->node, &csa[j]->node);
			}
		}
	}

	/* Count the total number of domains */
	for (i = 0; i < csn; i++) {
		if (uf_find(&csa[i]->node) == &csa[i]->node)
			ndoms++;
	}

	/*
	 * Now we know how many domains to create.
	 * Convert <csn, csa> to <ndoms, doms> and populate cpu masks.
	 */
	doms = alloc_sched_domains(ndoms);
	if (!doms)
		goto done;

	/*
	 * The rest of the code, including the scheduler, can deal with
	 * dattr==NULL case. No need to abort if alloc fails.
	 */
	dattr = kmalloc_array(ndoms, sizeof(struct sched_domain_attr),
			      GFP_KERNEL);

	/*
	 * Cgroup v2 doesn't support domain attributes, just set all of them
	 * to SD_ATTR_INIT. Also non-isolating partition root CPUs are a
	 * subset of HK_TYPE_DOMAIN housekeeping CPUs.
	 */
	if (cgrpv2) {
		for (i = 0; i < ndoms; i++) {
			/*
			 * The top cpuset may contain some boot time isolated
			 * CPUs that need to be excluded from the sched domain.
			 */
			if (csa[i] == &top_cpuset)
				cpumask_and(doms[i], csa[i]->effective_cpus,
					    housekeeping_cpumask(HK_TYPE_DOMAIN));
			else
				cpumask_copy(doms[i], csa[i]->effective_cpus);
			if (dattr)
				dattr[i] = SD_ATTR_INIT;
		}
		goto done;
	}

	for (nslot = 0, i = 0; i < csn; i++) {
		nslot_update = 0;
		for (j = i; j < csn; j++) {
			if (uf_find(&csa[j]->node) == &csa[i]->node) {
				struct cpumask *dp = doms[nslot];

				if (i == j) {
					nslot_update = 1;
					cpumask_clear(dp);
					if (dattr)
						*(dattr + nslot) = SD_ATTR_INIT;
				}
				cpumask_or(dp, dp, csa[j]->effective_cpus);
				cpumask_and(dp, dp, housekeeping_cpumask(HK_TYPE_DOMAIN));
				if (dattr)
					update_domain_attr_tree(dattr + nslot, csa[j]);
			}
		}
		if (nslot_update)
			nslot++;
	}
	BUG_ON(nslot != ndoms);

done:
	kfree(csa);

	/*
	 * Fallback to the default domain if kmalloc() failed.
	 * See comments in partition_sched_domains().
	 */
	if (doms == NULL)
		ndoms = 1;

	*domains    = doms;
	*attributes = dattr;
	return ndoms;
}

static void dl_update_tasks_root_domain(struct cpuset *cs)
{
	struct css_task_iter it;
	struct task_struct *task;

	if (cs->nr_deadline_tasks == 0)
		return;

	css_task_iter_start(&cs->css, 0, &it);

	while ((task = css_task_iter_next(&it)))
		dl_add_task_root_domain(task);

	css_task_iter_end(&it);
}

static void dl_rebuild_rd_accounting(void)
{
	struct cpuset *cs = NULL;
	struct cgroup_subsys_state *pos_css;

	lockdep_assert_held(&cpuset_mutex);
	lockdep_assert_cpus_held();
	lockdep_assert_held(&sched_domains_mutex);

	rcu_read_lock();

	/*
	 * Clear default root domain DL accounting, it will be computed again
	 * if a task belongs to it.
	 */
	dl_clear_root_domain(&def_root_domain);

	cpuset_for_each_descendant_pre(cs, pos_css, &top_cpuset) {

		if (cpumask_empty(cs->effective_cpus)) {
			pos_css = css_rightmost_descendant(pos_css);
			continue;
		}

		css_get(&cs->css);

		rcu_read_unlock();

		dl_update_tasks_root_domain(cs);

		rcu_read_lock();
		css_put(&cs->css);
	}
	rcu_read_unlock();
}

static void
partition_and_rebuild_sched_domains(int ndoms_new, cpumask_var_t doms_new[],
				    struct sched_domain_attr *dattr_new)
{
	mutex_lock(&sched_domains_mutex);
	partition_sched_domains_locked(ndoms_new, doms_new, dattr_new);
	dl_rebuild_rd_accounting();
	mutex_unlock(&sched_domains_mutex);
}

/*
 * Rebuild scheduler domains.
 *
 * If the flag 'sched_load_balance' of any cpuset with non-empty
 * 'cpus' changes, or if the 'cpus' allowed changes in any cpuset
 * which has that flag enabled, or if any cpuset with a non-empty
 * 'cpus' is removed, then call this routine to rebuild the
 * scheduler's dynamic sched domains.
 *
 * Call with cpuset_mutex held.  Takes cpus_read_lock().
 */
void rebuild_sched_domains_locked(void)
{
	struct cgroup_subsys_state *pos_css;
	struct sched_domain_attr *attr;
	cpumask_var_t *doms;
	struct cpuset *cs;
	int ndoms;

	lockdep_assert_cpus_held();
	lockdep_assert_held(&cpuset_mutex);

	/*
	 * If we have raced with CPU hotplug, return early to avoid
	 * passing doms with offlined cpu to partition_sched_domains().
	 * Anyways, cpuset_handle_hotplug() will rebuild sched domains.
	 *
	 * With no CPUs in any subpartitions, top_cpuset's effective CPUs
	 * should be the same as the active CPUs, so checking only top_cpuset
	 * is enough to detect racing CPU offlines.
	 */
	if (cpumask_empty(subpartitions_cpus) &&
	    !cpumask_equal(top_cpuset.effective_cpus, cpu_active_mask))
		return;

	/*
	 * With subpartition CPUs, however, the effective CPUs of a partition
	 * root should be only a subset of the active CPUs.  Since a CPU in any
	 * partition root could be offlined, all must be checked.
	 */
	if (!cpumask_empty(subpartitions_cpus)) {
		rcu_read_lock();
		cpuset_for_each_descendant_pre(cs, pos_css, &top_cpuset) {
			if (!is_partition_valid(cs)) {
				pos_css = css_rightmost_descendant(pos_css);
				continue;
			}
			if (!cpumask_subset(cs->effective_cpus,
					    cpu_active_mask)) {
				rcu_read_unlock();
				return;
			}
		}
		rcu_read_unlock();
	}

	/* Generate domain masks and attrs */
	ndoms = generate_sched_domains(&doms, &attr);

	/* Have scheduler rebuild the domains */
	partition_and_rebuild_sched_domains(ndoms, doms, attr);
}
#else /* !CONFIG_SMP */
void rebuild_sched_domains_locked(void)
{
}
#endif /* CONFIG_SMP */

static void rebuild_sched_domains_cpuslocked(void)
{
	mutex_lock(&cpuset_mutex);
	rebuild_sched_domains_locked();
	mutex_unlock(&cpuset_mutex);
}

void rebuild_sched_domains(void)
{
	cpus_read_lock();
	rebuild_sched_domains_cpuslocked();
	cpus_read_unlock();
}

/**
 * cpuset_update_tasks_cpumask - Update the cpumasks of tasks in the cpuset.
 * @cs: the cpuset in which each task's cpus_allowed mask needs to be changed
 * @new_cpus: the temp variable for the new effective_cpus mask
 *
 * Iterate through each task of @cs updating its cpus_allowed to the
 * effective cpuset's.  As this function is called with cpuset_mutex held,
 * cpuset membership stays stable. For top_cpuset, task_cpu_possible_mask()
 * is used instead of effective_cpus to make sure all offline CPUs are also
 * included as hotplug code won't update cpumasks for tasks in top_cpuset.
 */
void cpuset_update_tasks_cpumask(struct cpuset *cs, struct cpumask *new_cpus)
{
	struct css_task_iter it;
	struct task_struct *task;
	bool top_cs = cs == &top_cpuset;

	css_task_iter_start(&cs->css, 0, &it);
	while ((task = css_task_iter_next(&it))) {
		const struct cpumask *possible_mask = task_cpu_possible_mask(task);

		if (top_cs) {
			/*
			 * Percpu kthreads in top_cpuset are ignored
			 */
			if (kthread_is_per_cpu(task))
				continue;
			cpumask_andnot(new_cpus, possible_mask, subpartitions_cpus);
		} else {
			cpumask_and(new_cpus, possible_mask, cs->effective_cpus);
		}
		set_cpus_allowed_ptr(task, new_cpus);
	}
	css_task_iter_end(&it);
}

/**
 * compute_effective_cpumask - Compute the effective cpumask of the cpuset
 * @new_cpus: the temp variable for the new effective_cpus mask
 * @cs: the cpuset the need to recompute the new effective_cpus mask
 * @parent: the parent cpuset
 *
 * The result is valid only if the given cpuset isn't a partition root.
 */
static void compute_effective_cpumask(struct cpumask *new_cpus,
				      struct cpuset *cs, struct cpuset *parent)
{
	cpumask_and(new_cpus, cs->cpus_allowed, parent->effective_cpus);
}

/*
 * Commands for update_parent_effective_cpumask
 */
enum partition_cmd {
	partcmd_enable,		/* Enable partition root	  */
	partcmd_enablei,	/* Enable isolated partition root */
	partcmd_disable,	/* Disable partition root	  */
	partcmd_update,		/* Update parent's effective_cpus */
	partcmd_invalidate,	/* Make partition invalid	  */
};

static void update_sibling_cpumasks(struct cpuset *parent, struct cpuset *cs,
				    struct tmpmasks *tmp);

/*
 * Update partition exclusive flag
 *
 * Return: 0 if successful, an error code otherwise
 */
static int update_partition_exclusive(struct cpuset *cs, int new_prs)
{
	bool exclusive = (new_prs > PRS_MEMBER);

	if (exclusive && !is_cpu_exclusive(cs)) {
		if (cpuset_update_flag(CS_CPU_EXCLUSIVE, cs, 1))
			return PERR_NOTEXCL;
	} else if (!exclusive && is_cpu_exclusive(cs)) {
		/* Turning off CS_CPU_EXCLUSIVE will not return error */
		cpuset_update_flag(CS_CPU_EXCLUSIVE, cs, 0);
	}
	return 0;
}

/*
 * Update partition load balance flag and/or rebuild sched domain
 *
 * Changing load balance flag will automatically call
 * rebuild_sched_domains_locked().
 * This function is for cgroup v2 only.
 */
static void update_partition_sd_lb(struct cpuset *cs, int old_prs)
{
	int new_prs = cs->partition_root_state;
	bool rebuild_domains = (new_prs > 0) || (old_prs > 0);
	bool new_lb;

	/*
	 * If cs is not a valid partition root, the load balance state
	 * will follow its parent.
	 */
	if (new_prs > 0) {
		new_lb = (new_prs != PRS_ISOLATED);
	} else {
		new_lb = is_sched_load_balance(parent_cs(cs));
	}
	if (new_lb != !!is_sched_load_balance(cs)) {
		rebuild_domains = true;
		if (new_lb)
			set_bit(CS_SCHED_LOAD_BALANCE, &cs->flags);
		else
			clear_bit(CS_SCHED_LOAD_BALANCE, &cs->flags);
	}

	if (rebuild_domains && !force_sd_rebuild)
		rebuild_sched_domains_locked();
}

/*
 * tasks_nocpu_error - Return true if tasks will have no effective_cpus
 */
static bool tasks_nocpu_error(struct cpuset *parent, struct cpuset *cs,
			      struct cpumask *xcpus)
{
	/*
	 * A populated partition (cs or parent) can't have empty effective_cpus
	 */
	return (cpumask_subset(parent->effective_cpus, xcpus) &&
		partition_is_populated(parent, cs)) ||
	       (!cpumask_intersects(xcpus, cpu_active_mask) &&
		partition_is_populated(cs, NULL));
}

static void reset_partition_data(struct cpuset *cs)
{
	struct cpuset *parent = parent_cs(cs);

	if (!cgroup_subsys_on_dfl(cpuset_cgrp_subsys))
		return;

	lockdep_assert_held(&callback_lock);

	cs->nr_subparts = 0;
	if (cpumask_empty(cs->exclusive_cpus)) {
		cpumask_clear(cs->effective_xcpus);
		if (is_cpu_exclusive(cs))
			clear_bit(CS_CPU_EXCLUSIVE, &cs->flags);
	}
	if (!cpumask_and(cs->effective_cpus, parent->effective_cpus, cs->cpus_allowed))
		cpumask_copy(cs->effective_cpus, parent->effective_cpus);
}

/*
 * partition_xcpus_newstate - Exclusive CPUs state change
 * @old_prs: old partition_root_state
 * @new_prs: new partition_root_state
 * @xcpus: exclusive CPUs with state change
 */
static void partition_xcpus_newstate(int old_prs, int new_prs, struct cpumask *xcpus)
{
	WARN_ON_ONCE(old_prs == new_prs);
	if (new_prs == PRS_ISOLATED)
		cpumask_or(isolated_cpus, isolated_cpus, xcpus);
	else
		cpumask_andnot(isolated_cpus, isolated_cpus, xcpus);
}

/*
 * partition_xcpus_add - Add new exclusive CPUs to partition
 * @new_prs: new partition_root_state
 * @parent: parent cpuset
 * @xcpus: exclusive CPUs to be added
 * Return: true if isolated_cpus modified, false otherwise
 *
 * Remote partition if parent == NULL
 */
static bool partition_xcpus_add(int new_prs, struct cpuset *parent,
				struct cpumask *xcpus)
{
	bool isolcpus_updated;

	WARN_ON_ONCE(new_prs < 0);
	lockdep_assert_held(&callback_lock);
	if (!parent)
		parent = &top_cpuset;


	if (parent == &top_cpuset)
		cpumask_or(subpartitions_cpus, subpartitions_cpus, xcpus);

	isolcpus_updated = (new_prs != parent->partition_root_state);
	if (isolcpus_updated)
		partition_xcpus_newstate(parent->partition_root_state, new_prs,
					 xcpus);

	cpumask_andnot(parent->effective_cpus, parent->effective_cpus, xcpus);
	return isolcpus_updated;
}

/*
 * partition_xcpus_del - Remove exclusive CPUs from partition
 * @old_prs: old partition_root_state
 * @parent: parent cpuset
 * @xcpus: exclusive CPUs to be removed
 * Return: true if isolated_cpus modified, false otherwise
 *
 * Remote partition if parent == NULL
 */
static bool partition_xcpus_del(int old_prs, struct cpuset *parent,
				struct cpumask *xcpus)
{
	bool isolcpus_updated;

	WARN_ON_ONCE(old_prs < 0);
	lockdep_assert_held(&callback_lock);
	if (!parent)
		parent = &top_cpuset;

	if (parent == &top_cpuset)
		cpumask_andnot(subpartitions_cpus, subpartitions_cpus, xcpus);

	isolcpus_updated = (old_prs != parent->partition_root_state);
	if (isolcpus_updated)
		partition_xcpus_newstate(old_prs, parent->partition_root_state,
					 xcpus);

	cpumask_and(xcpus, xcpus, cpu_active_mask);
	cpumask_or(parent->effective_cpus, parent->effective_cpus, xcpus);
	return isolcpus_updated;
}

static void update_unbound_workqueue_cpumask(bool isolcpus_updated)
{
	int ret;

	lockdep_assert_cpus_held();

	if (!isolcpus_updated)
		return;

	ret = workqueue_unbound_exclude_cpumask(isolated_cpus);
	WARN_ON_ONCE(ret < 0);
}

/**
 * cpuset_cpu_is_isolated - Check if the given CPU is isolated
 * @cpu: the CPU number to be checked
 * Return: true if CPU is used in an isolated partition, false otherwise
 */
bool cpuset_cpu_is_isolated(int cpu)
{
	return cpumask_test_cpu(cpu, isolated_cpus);
}
EXPORT_SYMBOL_GPL(cpuset_cpu_is_isolated);

/*
 * compute_effective_exclusive_cpumask - compute effective exclusive CPUs
 * @cs: cpuset
 * @xcpus: effective exclusive CPUs value to be set
 * Return: true if xcpus is not empty, false otherwise.
 *
 * Starting with exclusive_cpus (cpus_allowed if exclusive_cpus is not set),
 * it must be a subset of parent's effective_xcpus.
 */
static bool compute_effective_exclusive_cpumask(struct cpuset *cs,
						struct cpumask *xcpus)
{
	struct cpuset *parent = parent_cs(cs);

	if (!xcpus)
		xcpus = cs->effective_xcpus;

	return cpumask_and(xcpus, user_xcpus(cs), parent->effective_xcpus);
}

static inline bool is_remote_partition(struct cpuset *cs)
{
	return !list_empty(&cs->remote_sibling);
}

static inline bool is_local_partition(struct cpuset *cs)
{
	return is_partition_valid(cs) && !is_remote_partition(cs);
}

/*
 * remote_partition_enable - Enable current cpuset as a remote partition root
 * @cs: the cpuset to update
 * @new_prs: new partition_root_state
 * @tmp: temparary masks
 * Return: 0 if successful, errcode if error
 *
 * Enable the current cpuset to become a remote partition root taking CPUs
 * directly from the top cpuset. cpuset_mutex must be held by the caller.
 */
static int remote_partition_enable(struct cpuset *cs, int new_prs,
				   struct tmpmasks *tmp)
{
	bool isolcpus_updated;

	/*
	 * The user must have sysadmin privilege.
	 */
	if (!capable(CAP_SYS_ADMIN))
		return PERR_ACCESS;

	/*
	 * The requested exclusive_cpus must not be allocated to other
	 * partitions and it can't use up all the root's effective_cpus.
	 *
	 * Note that if there is any local partition root above it or
	 * remote partition root underneath it, its exclusive_cpus must
	 * have overlapped with subpartitions_cpus.
	 */
	compute_effective_exclusive_cpumask(cs, tmp->new_cpus);
	if (cpumask_empty(tmp->new_cpus) ||
	    cpumask_intersects(tmp->new_cpus, subpartitions_cpus) ||
	    cpumask_subset(top_cpuset.effective_cpus, tmp->new_cpus))
		return PERR_INVCPUS;

	spin_lock_irq(&callback_lock);
	isolcpus_updated = partition_xcpus_add(new_prs, NULL, tmp->new_cpus);
	list_add(&cs->remote_sibling, &remote_children);
	spin_unlock_irq(&callback_lock);
	update_unbound_workqueue_cpumask(isolcpus_updated);

	/*
	 * Proprogate changes in top_cpuset's effective_cpus down the hierarchy.
	 */
	cpuset_update_tasks_cpumask(&top_cpuset, tmp->new_cpus);
	update_sibling_cpumasks(&top_cpuset, NULL, tmp);
	return 0;
}

/*
 * remote_partition_disable - Remove current cpuset from remote partition list
 * @cs: the cpuset to update
 * @tmp: temparary masks
 *
 * The effective_cpus is also updated.
 *
 * cpuset_mutex must be held by the caller.
 */
static void remote_partition_disable(struct cpuset *cs, struct tmpmasks *tmp)
{
	bool isolcpus_updated;

	compute_effective_exclusive_cpumask(cs, tmp->new_cpus);
	WARN_ON_ONCE(!is_remote_partition(cs));
	WARN_ON_ONCE(!cpumask_subset(tmp->new_cpus, subpartitions_cpus));

	spin_lock_irq(&callback_lock);
	list_del_init(&cs->remote_sibling);
	isolcpus_updated = partition_xcpus_del(cs->partition_root_state,
					       NULL, tmp->new_cpus);
	cs->partition_root_state = -cs->partition_root_state;
	if (!cs->prs_err)
		cs->prs_err = PERR_INVCPUS;
	reset_partition_data(cs);
	spin_unlock_irq(&callback_lock);
	update_unbound_workqueue_cpumask(isolcpus_updated);

	/*
	 * Proprogate changes in top_cpuset's effective_cpus down the hierarchy.
	 */
	cpuset_update_tasks_cpumask(&top_cpuset, tmp->new_cpus);
	update_sibling_cpumasks(&top_cpuset, NULL, tmp);
}

/*
 * remote_cpus_update - cpus_exclusive change of remote partition
 * @cs: the cpuset to be updated
 * @newmask: the new effective_xcpus mask
 * @tmp: temparary masks
 *
 * top_cpuset and subpartitions_cpus will be updated or partition can be
 * invalidated.
 */
static void remote_cpus_update(struct cpuset *cs, struct cpumask *newmask,
			       struct tmpmasks *tmp)
{
	bool adding, deleting;
	int prs = cs->partition_root_state;
	int isolcpus_updated = 0;

	if (WARN_ON_ONCE(!is_remote_partition(cs)))
		return;

	WARN_ON_ONCE(!cpumask_subset(cs->effective_xcpus, subpartitions_cpus));

	if (cpumask_empty(newmask))
		goto invalidate;

	adding   = cpumask_andnot(tmp->addmask, newmask, cs->effective_xcpus);
	deleting = cpumask_andnot(tmp->delmask, cs->effective_xcpus, newmask);

	/*
	 * Additions of remote CPUs is only allowed if those CPUs are
	 * not allocated to other partitions and there are effective_cpus
	 * left in the top cpuset.
	 */
	if (adding && (!capable(CAP_SYS_ADMIN) ||
		       cpumask_intersects(tmp->addmask, subpartitions_cpus) ||
		       cpumask_subset(top_cpuset.effective_cpus, tmp->addmask)))
		goto invalidate;

	spin_lock_irq(&callback_lock);
	if (adding)
		isolcpus_updated += partition_xcpus_add(prs, NULL, tmp->addmask);
	if (deleting)
		isolcpus_updated += partition_xcpus_del(prs, NULL, tmp->delmask);
	spin_unlock_irq(&callback_lock);
	update_unbound_workqueue_cpumask(isolcpus_updated);

	/*
	 * Proprogate changes in top_cpuset's effective_cpus down the hierarchy.
	 */
	cpuset_update_tasks_cpumask(&top_cpuset, tmp->new_cpus);
	update_sibling_cpumasks(&top_cpuset, NULL, tmp);
	return;

invalidate:
	remote_partition_disable(cs, tmp);
}

/*
 * remote_partition_check - check if a child remote partition needs update
 * @cs: the cpuset to be updated
 * @newmask: the new effective_xcpus mask
 * @delmask: temporary mask for deletion (not in tmp)
 * @tmp: temparary masks
 *
 * This should be called before the given cs has updated its cpus_allowed
 * and/or effective_xcpus.
 */
static void remote_partition_check(struct cpuset *cs, struct cpumask *newmask,
				   struct cpumask *delmask, struct tmpmasks *tmp)
{
	struct cpuset *child, *next;
	int disable_cnt = 0;

	/*
	 * Compute the effective exclusive CPUs that will be deleted.
	 */
	if (!cpumask_andnot(delmask, cs->effective_xcpus, newmask) ||
	    !cpumask_intersects(delmask, subpartitions_cpus))
		return;	/* No deletion of exclusive CPUs in partitions */

	/*
	 * Searching the remote children list to look for those that will
	 * be impacted by the deletion of exclusive CPUs.
	 *
	 * Since a cpuset must be removed from the remote children list
	 * before it can go offline and holding cpuset_mutex will prevent
	 * any change in cpuset status. RCU read lock isn't needed.
	 */
	lockdep_assert_held(&cpuset_mutex);
	list_for_each_entry_safe(child, next, &remote_children, remote_sibling)
		if (cpumask_intersects(child->effective_cpus, delmask)) {
			remote_partition_disable(child, tmp);
			disable_cnt++;
		}
	if (disable_cnt && !force_sd_rebuild)
		rebuild_sched_domains_locked();
}

/*
 * prstate_housekeeping_conflict - check for partition & housekeeping conflicts
 * @prstate: partition root state to be checked
 * @new_cpus: cpu mask
 * Return: true if there is conflict, false otherwise
 *
 * CPUs outside of boot_hk_cpus, if defined, can only be used in an
 * isolated partition.
 */
static bool prstate_housekeeping_conflict(int prstate, struct cpumask *new_cpus)
{
	if (!have_boot_isolcpus)
		return false;

	if ((prstate != PRS_ISOLATED) && !cpumask_subset(new_cpus, boot_hk_cpus))
		return true;

	return false;
}

/**
 * update_parent_effective_cpumask - update effective_cpus mask of parent cpuset
 * @cs:      The cpuset that requests change in partition root state
 * @cmd:     Partition root state change command
 * @newmask: Optional new cpumask for partcmd_update
 * @tmp:     Temporary addmask and delmask
 * Return:   0 or a partition root state error code
 *
 * For partcmd_enable*, the cpuset is being transformed from a non-partition
 * root to a partition root. The effective_xcpus (cpus_allowed if
 * effective_xcpus not set) mask of the given cpuset will be taken away from
 * parent's effective_cpus. The function will return 0 if all the CPUs listed
 * in effective_xcpus can be granted or an error code will be returned.
 *
 * For partcmd_disable, the cpuset is being transformed from a partition
 * root back to a non-partition root. Any CPUs in effective_xcpus will be
 * given back to parent's effective_cpus. 0 will always be returned.
 *
 * For partcmd_update, if the optional newmask is specified, the cpu list is
 * to be changed from effective_xcpus to newmask. Otherwise, effective_xcpus is
 * assumed to remain the same. The cpuset should either be a valid or invalid
 * partition root. The partition root state may change from valid to invalid
 * or vice versa. An error code will be returned if transitioning from
 * invalid to valid violates the exclusivity rule.
 *
 * For partcmd_invalidate, the current partition will be made invalid.
 *
 * The partcmd_enable* and partcmd_disable commands are used by
 * update_prstate(). An error code may be returned and the caller will check
 * for error.
 *
 * The partcmd_update command is used by update_cpumasks_hier() with newmask
 * NULL and update_cpumask() with newmask set. The partcmd_invalidate is used
 * by update_cpumask() with NULL newmask. In both cases, the callers won't
 * check for error and so partition_root_state and prs_error will be updated
 * directly.
 */
static int update_parent_effective_cpumask(struct cpuset *cs, int cmd,
					   struct cpumask *newmask,
					   struct tmpmasks *tmp)
{
	struct cpuset *parent = parent_cs(cs);
	int adding;	/* Adding cpus to parent's effective_cpus	*/
	int deleting;	/* Deleting cpus from parent's effective_cpus	*/
	int old_prs, new_prs;
	int part_error = PERR_NONE;	/* Partition error? */
	int subparts_delta = 0;
	struct cpumask *xcpus;		/* cs effective_xcpus */
	int isolcpus_updated = 0;
	bool nocpu;

	lockdep_assert_held(&cpuset_mutex);

	/*
	 * new_prs will only be changed for the partcmd_update and
	 * partcmd_invalidate commands.
	 */
	adding = deleting = false;
	old_prs = new_prs = cs->partition_root_state;
	xcpus = user_xcpus(cs);

	if (cmd == partcmd_invalidate) {
		if (is_prs_invalid(old_prs))
			return 0;

		/*
		 * Make the current partition invalid.
		 */
		if (is_partition_valid(parent))
			adding = cpumask_and(tmp->addmask,
					     xcpus, parent->effective_xcpus);
		if (old_prs > 0) {
			new_prs = -old_prs;
			subparts_delta--;
		}
		goto write_error;
	}

	/*
	 * The parent must be a partition root.
	 * The new cpumask, if present, or the current cpus_allowed must
	 * not be empty.
	 */
	if (!is_partition_valid(parent)) {
		return is_partition_invalid(parent)
		       ? PERR_INVPARENT : PERR_NOTPART;
	}
	if (!newmask && xcpus_empty(cs))
		return PERR_CPUSEMPTY;

	nocpu = tasks_nocpu_error(parent, cs, xcpus);

	if ((cmd == partcmd_enable) || (cmd == partcmd_enablei)) {
		/*
		 * Enabling partition root is not allowed if its
		 * effective_xcpus is empty or doesn't overlap with
		 * parent's effective_xcpus.
		 */
		if (cpumask_empty(xcpus) ||
		    !cpumask_intersects(xcpus, parent->effective_xcpus))
			return PERR_INVCPUS;

		if (prstate_housekeeping_conflict(new_prs, xcpus))
			return PERR_HKEEPING;

		/*
		 * A parent can be left with no CPU as long as there is no
		 * task directly associated with the parent partition.
		 */
		if (nocpu)
			return PERR_NOCPUS;

		cpumask_copy(tmp->delmask, xcpus);
		deleting = true;
		subparts_delta++;
		new_prs = (cmd == partcmd_enable) ? PRS_ROOT : PRS_ISOLATED;
	} else if (cmd == partcmd_disable) {
		/*
		 * May need to add cpus to parent's effective_cpus for
		 * valid partition root.
		 */
		adding = !is_prs_invalid(old_prs) &&
			  cpumask_and(tmp->addmask, xcpus, parent->effective_xcpus);
		if (adding)
			subparts_delta--;
		new_prs = PRS_MEMBER;
	} else if (newmask) {
		/*
		 * Empty cpumask is not allowed
		 */
		if (cpumask_empty(newmask)) {
			part_error = PERR_CPUSEMPTY;
			goto write_error;
		}
		/* Check newmask again, whether cpus are available for parent/cs */
		nocpu |= tasks_nocpu_error(parent, cs, newmask);

		/*
		 * partcmd_update with newmask:
		 *
		 * Compute add/delete mask to/from effective_cpus
		 *
		 * For valid partition:
		 *   addmask = exclusive_cpus & ~newmask
		 *			      & parent->effective_xcpus
		 *   delmask = newmask & ~exclusive_cpus
		 *		       & parent->effective_xcpus
		 *
		 * For invalid partition:
		 *   delmask = newmask & parent->effective_xcpus
		 */
		if (is_prs_invalid(old_prs)) {
			adding = false;
			deleting = cpumask_and(tmp->delmask,
					newmask, parent->effective_xcpus);
		} else {
			cpumask_andnot(tmp->addmask, xcpus, newmask);
			adding = cpumask_and(tmp->addmask, tmp->addmask,
					     parent->effective_xcpus);

			cpumask_andnot(tmp->delmask, newmask, xcpus);
			deleting = cpumask_and(tmp->delmask, tmp->delmask,
					       parent->effective_xcpus);
		}
		/*
		 * Make partition invalid if parent's effective_cpus could
		 * become empty and there are tasks in the parent.
		 */
		if (nocpu && (!adding ||
		    !cpumask_intersects(tmp->addmask, cpu_active_mask))) {
			part_error = PERR_NOCPUS;
			deleting = false;
			adding = cpumask_and(tmp->addmask,
					     xcpus, parent->effective_xcpus);
		}
	} else {
		/*
		 * partcmd_update w/o newmask
		 *
		 * delmask = effective_xcpus & parent->effective_cpus
		 *
		 * This can be called from:
		 * 1) update_cpumasks_hier()
		 * 2) cpuset_hotplug_update_tasks()
		 *
		 * Check to see if it can be transitioned from valid to
		 * invalid partition or vice versa.
		 *
		 * A partition error happens when parent has tasks and all
		 * its effective CPUs will have to be distributed out.
		 */
		WARN_ON_ONCE(!is_partition_valid(parent));
		if (nocpu) {
			part_error = PERR_NOCPUS;
			if (is_partition_valid(cs))
				adding = cpumask_and(tmp->addmask,
						xcpus, parent->effective_xcpus);
		} else if (is_partition_invalid(cs) &&
			   cpumask_subset(xcpus, parent->effective_xcpus)) {
			struct cgroup_subsys_state *css;
			struct cpuset *child;
			bool exclusive = true;

			/*
			 * Convert invalid partition to valid has to
			 * pass the cpu exclusivity test.
			 */
			rcu_read_lock();
			cpuset_for_each_child(child, css, parent) {
				if (child == cs)
					continue;
				if (!cpusets_are_exclusive(cs, child)) {
					exclusive = false;
					break;
				}
			}
			rcu_read_unlock();
			if (exclusive)
				deleting = cpumask_and(tmp->delmask,
						xcpus, parent->effective_cpus);
			else
				part_error = PERR_NOTEXCL;
		}
	}

write_error:
	if (part_error)
		WRITE_ONCE(cs->prs_err, part_error);

	if (cmd == partcmd_update) {
		/*
		 * Check for possible transition between valid and invalid
		 * partition root.
		 */
		switch (cs->partition_root_state) {
		case PRS_ROOT:
		case PRS_ISOLATED:
			if (part_error) {
				new_prs = -old_prs;
				subparts_delta--;
			}
			break;
		case PRS_INVALID_ROOT:
		case PRS_INVALID_ISOLATED:
			if (!part_error) {
				new_prs = -old_prs;
				subparts_delta++;
			}
			break;
		}
	}

	if (!adding && !deleting && (new_prs == old_prs))
		return 0;

	/*
	 * Transitioning between invalid to valid or vice versa may require
	 * changing CS_CPU_EXCLUSIVE. In the case of partcmd_update,
	 * validate_change() has already been successfully called and
	 * CPU lists in cs haven't been updated yet. So defer it to later.
	 */
	if ((old_prs != new_prs) && (cmd != partcmd_update))  {
		int err = update_partition_exclusive(cs, new_prs);

		if (err)
			return err;
	}

	/*
	 * Change the parent's effective_cpus & effective_xcpus (top cpuset
	 * only).
	 *
	 * Newly added CPUs will be removed from effective_cpus and
	 * newly deleted ones will be added back to effective_cpus.
	 */
	spin_lock_irq(&callback_lock);
	if (old_prs != new_prs) {
		cs->partition_root_state = new_prs;
		if (new_prs <= 0)
			cs->nr_subparts = 0;
	}
	/*
	 * Adding to parent's effective_cpus means deletion CPUs from cs
	 * and vice versa.
	 */
	if (adding)
		isolcpus_updated += partition_xcpus_del(old_prs, parent,
							tmp->addmask);
	if (deleting)
		isolcpus_updated += partition_xcpus_add(new_prs, parent,
							tmp->delmask);

	if (is_partition_valid(parent)) {
		parent->nr_subparts += subparts_delta;
		WARN_ON_ONCE(parent->nr_subparts < 0);
	}
	spin_unlock_irq(&callback_lock);
	update_unbound_workqueue_cpumask(isolcpus_updated);

	if ((old_prs != new_prs) && (cmd == partcmd_update))
		update_partition_exclusive(cs, new_prs);

	if (adding || deleting) {
		cpuset_update_tasks_cpumask(parent, tmp->addmask);
		update_sibling_cpumasks(parent, cs, tmp);
	}

	/*
	 * For partcmd_update without newmask, it is being called from
	 * cpuset_handle_hotplug(). Update the load balance flag and
	 * scheduling domain accordingly.
	 */
	if ((cmd == partcmd_update) && !newmask)
		update_partition_sd_lb(cs, old_prs);

	notify_partition_change(cs, old_prs);
	return 0;
}

/**
 * compute_partition_effective_cpumask - compute effective_cpus for partition
 * @cs: partition root cpuset
 * @new_ecpus: previously computed effective_cpus to be updated
 *
 * Compute the effective_cpus of a partition root by scanning effective_xcpus
 * of child partition roots and excluding their effective_xcpus.
 *
 * This has the side effect of invalidating valid child partition roots,
 * if necessary. Since it is called from either cpuset_hotplug_update_tasks()
 * or update_cpumasks_hier() where parent and children are modified
 * successively, we don't need to call update_parent_effective_cpumask()
 * and the child's effective_cpus will be updated in later iterations.
 *
 * Note that rcu_read_lock() is assumed to be held.
 */
static void compute_partition_effective_cpumask(struct cpuset *cs,
						struct cpumask *new_ecpus)
{
	struct cgroup_subsys_state *css;
	struct cpuset *child;
	bool populated = partition_is_populated(cs, NULL);

	/*
	 * Check child partition roots to see if they should be
	 * invalidated when
	 *  1) child effective_xcpus not a subset of new
	 *     excluisve_cpus
	 *  2) All the effective_cpus will be used up and cp
	 *     has tasks
	 */
	compute_effective_exclusive_cpumask(cs, new_ecpus);
	cpumask_and(new_ecpus, new_ecpus, cpu_active_mask);

	rcu_read_lock();
	cpuset_for_each_child(child, css, cs) {
		if (!is_partition_valid(child))
			continue;

		child->prs_err = 0;
		if (!cpumask_subset(child->effective_xcpus,
				    cs->effective_xcpus))
			child->prs_err = PERR_INVCPUS;
		else if (populated &&
			 cpumask_subset(new_ecpus, child->effective_xcpus))
			child->prs_err = PERR_NOCPUS;

		if (child->prs_err) {
			int old_prs = child->partition_root_state;

			/*
			 * Invalidate child partition
			 */
			spin_lock_irq(&callback_lock);
			make_partition_invalid(child);
			cs->nr_subparts--;
			child->nr_subparts = 0;
			spin_unlock_irq(&callback_lock);
			notify_partition_change(child, old_prs);
			continue;
		}
		cpumask_andnot(new_ecpus, new_ecpus,
			       child->effective_xcpus);
	}
	rcu_read_unlock();
}

/*
 * update_cpumasks_hier() flags
 */
#define HIER_CHECKALL		0x01	/* Check all cpusets with no skipping */
#define HIER_NO_SD_REBUILD	0x02	/* Don't rebuild sched domains */

/*
 * update_cpumasks_hier - Update effective cpumasks and tasks in the subtree
 * @cs:  the cpuset to consider
 * @tmp: temp variables for calculating effective_cpus & partition setup
 * @force: don't skip any descendant cpusets if set
 *
 * When configured cpumask is changed, the effective cpumasks of this cpuset
 * and all its descendants need to be updated.
 *
 * On legacy hierarchy, effective_cpus will be the same with cpu_allowed.
 *
 * Called with cpuset_mutex held
 */
static void update_cpumasks_hier(struct cpuset *cs, struct tmpmasks *tmp,
				 int flags)
{
	struct cpuset *cp;
	struct cgroup_subsys_state *pos_css;
	bool need_rebuild_sched_domains = false;
	int old_prs, new_prs;

	rcu_read_lock();
	cpuset_for_each_descendant_pre(cp, pos_css, cs) {
		struct cpuset *parent = parent_cs(cp);
		bool remote = is_remote_partition(cp);
		bool update_parent = false;

		/*
		 * Skip descendent remote partition that acquires CPUs
		 * directly from top cpuset unless it is cs.
		 */
		if (remote && (cp != cs)) {
			pos_css = css_rightmost_descendant(pos_css);
			continue;
		}

		/*
		 * Update effective_xcpus if exclusive_cpus set.
		 * The case when exclusive_cpus isn't set is handled later.
		 */
		if (!cpumask_empty(cp->exclusive_cpus) && (cp != cs)) {
			spin_lock_irq(&callback_lock);
			compute_effective_exclusive_cpumask(cp, NULL);
			spin_unlock_irq(&callback_lock);
		}

		old_prs = new_prs = cp->partition_root_state;
		if (remote || (is_partition_valid(parent) &&
			       is_partition_valid(cp)))
			compute_partition_effective_cpumask(cp, tmp->new_cpus);
		else
			compute_effective_cpumask(tmp->new_cpus, cp, parent);

		/*
		 * A partition with no effective_cpus is allowed as long as
		 * there is no task associated with it. Call
		 * update_parent_effective_cpumask() to check it.
		 */
		if (is_partition_valid(cp) && cpumask_empty(tmp->new_cpus)) {
			update_parent = true;
			goto update_parent_effective;
		}

		/*
		 * If it becomes empty, inherit the effective mask of the
		 * parent, which is guaranteed to have some CPUs unless
		 * it is a partition root that has explicitly distributed
		 * out all its CPUs.
		 */
		if (is_in_v2_mode() && !remote && cpumask_empty(tmp->new_cpus))
			cpumask_copy(tmp->new_cpus, parent->effective_cpus);

		if (remote)
			goto get_css;

		/*
		 * Skip the whole subtree if
		 * 1) the cpumask remains the same,
		 * 2) has no partition root state,
		 * 3) HIER_CHECKALL flag not set, and
		 * 4) for v2 load balance state same as its parent.
		 */
		if (!cp->partition_root_state && !(flags & HIER_CHECKALL) &&
		    cpumask_equal(tmp->new_cpus, cp->effective_cpus) &&
		    (!cgroup_subsys_on_dfl(cpuset_cgrp_subsys) ||
		    (is_sched_load_balance(parent) == is_sched_load_balance(cp)))) {
			pos_css = css_rightmost_descendant(pos_css);
			continue;
		}

update_parent_effective:
		/*
		 * update_parent_effective_cpumask() should have been called
		 * for cs already in update_cpumask(). We should also call
		 * cpuset_update_tasks_cpumask() again for tasks in the parent
		 * cpuset if the parent's effective_cpus changes.
		 */
		if ((cp != cs) && old_prs) {
			switch (parent->partition_root_state) {
			case PRS_ROOT:
			case PRS_ISOLATED:
				update_parent = true;
				break;

			default:
				/*
				 * When parent is not a partition root or is
				 * invalid, child partition roots become
				 * invalid too.
				 */
				if (is_partition_valid(cp))
					new_prs = -cp->partition_root_state;
				WRITE_ONCE(cp->prs_err,
					   is_partition_invalid(parent)
					   ? PERR_INVPARENT : PERR_NOTPART);
				break;
			}
		}
get_css:
		if (!css_tryget_online(&cp->css))
			continue;
		rcu_read_unlock();

		if (update_parent) {
			update_parent_effective_cpumask(cp, partcmd_update, NULL, tmp);
			/*
			 * The cpuset partition_root_state may become
			 * invalid. Capture it.
			 */
			new_prs = cp->partition_root_state;
		}

		spin_lock_irq(&callback_lock);
		cpumask_copy(cp->effective_cpus, tmp->new_cpus);
		cp->partition_root_state = new_prs;
		/*
		 * Make sure effective_xcpus is properly set for a valid
		 * partition root.
		 */
		if ((new_prs > 0) && cpumask_empty(cp->exclusive_cpus))
			cpumask_and(cp->effective_xcpus,
				    cp->cpus_allowed, parent->effective_xcpus);
		else if (new_prs < 0)
			reset_partition_data(cp);
		spin_unlock_irq(&callback_lock);

		notify_partition_change(cp, old_prs);

		WARN_ON(!is_in_v2_mode() &&
			!cpumask_equal(cp->cpus_allowed, cp->effective_cpus));

		cpuset_update_tasks_cpumask(cp, cp->effective_cpus);

		/*
		 * On default hierarchy, inherit the CS_SCHED_LOAD_BALANCE
		 * from parent if current cpuset isn't a valid partition root
		 * and their load balance states differ.
		 */
		if (cgroup_subsys_on_dfl(cpuset_cgrp_subsys) &&
		    !is_partition_valid(cp) &&
		    (is_sched_load_balance(parent) != is_sched_load_balance(cp))) {
			if (is_sched_load_balance(parent))
				set_bit(CS_SCHED_LOAD_BALANCE, &cp->flags);
			else
				clear_bit(CS_SCHED_LOAD_BALANCE, &cp->flags);
		}

		/*
		 * On legacy hierarchy, if the effective cpumask of any non-
		 * empty cpuset is changed, we need to rebuild sched domains.
		 * On default hierarchy, the cpuset needs to be a partition
		 * root as well.
		 */
		if (!cpumask_empty(cp->cpus_allowed) &&
		    is_sched_load_balance(cp) &&
		   (!cgroup_subsys_on_dfl(cpuset_cgrp_subsys) ||
		    is_partition_valid(cp)))
			need_rebuild_sched_domains = true;

		rcu_read_lock();
		css_put(&cp->css);
	}
	rcu_read_unlock();

	if (need_rebuild_sched_domains && !(flags & HIER_NO_SD_REBUILD) &&
	    !force_sd_rebuild)
		rebuild_sched_domains_locked();
}

/**
 * update_sibling_cpumasks - Update siblings cpumasks
 * @parent:  Parent cpuset
 * @cs:      Current cpuset
 * @tmp:     Temp variables
 */
static void update_sibling_cpumasks(struct cpuset *parent, struct cpuset *cs,
				    struct tmpmasks *tmp)
{
	struct cpuset *sibling;
	struct cgroup_subsys_state *pos_css;

	lockdep_assert_held(&cpuset_mutex);

	/*
	 * Check all its siblings and call update_cpumasks_hier()
	 * if their effective_cpus will need to be changed.
	 *
	 * It is possible a change in parent's effective_cpus
	 * due to a change in a child partition's effective_xcpus will impact
	 * its siblings even if they do not inherit parent's effective_cpus
	 * directly.
	 *
	 * The update_cpumasks_hier() function may sleep. So we have to
	 * release the RCU read lock before calling it. HIER_NO_SD_REBUILD
	 * flag is used to suppress rebuild of sched domains as the callers
	 * will take care of that.
	 */
	rcu_read_lock();
	cpuset_for_each_child(sibling, pos_css, parent) {
		if (sibling == cs)
			continue;
		if (!is_partition_valid(sibling)) {
			compute_effective_cpumask(tmp->new_cpus, sibling,
						  parent);
			if (cpumask_equal(tmp->new_cpus, sibling->effective_cpus))
				continue;
		}
		if (!css_tryget_online(&sibling->css))
			continue;

		rcu_read_unlock();
		update_cpumasks_hier(sibling, tmp, HIER_NO_SD_REBUILD);
		rcu_read_lock();
		css_put(&sibling->css);
	}
	rcu_read_unlock();
}

/**
 * update_cpumask - update the cpus_allowed mask of a cpuset and all tasks in it
 * @cs: the cpuset to consider
 * @trialcs: trial cpuset
 * @buf: buffer of cpu numbers written to this cpuset
 */
static int update_cpumask(struct cpuset *cs, struct cpuset *trialcs,
			  const char *buf)
{
	int retval;
	struct tmpmasks tmp;
	struct cpuset *parent = parent_cs(cs);
	bool invalidate = false;
	int hier_flags = 0;
	int old_prs = cs->partition_root_state;

	/* top_cpuset.cpus_allowed tracks cpu_online_mask; it's read-only */
	if (cs == &top_cpuset)
		return -EACCES;

	/*
	 * An empty cpus_allowed is ok only if the cpuset has no tasks.
	 * Since cpulist_parse() fails on an empty mask, we special case
	 * that parsing.  The validate_change() call ensures that cpusets
	 * with tasks have cpus.
	 */
	if (!*buf) {
		cpumask_clear(trialcs->cpus_allowed);
		if (cpumask_empty(trialcs->exclusive_cpus))
			cpumask_clear(trialcs->effective_xcpus);
	} else {
		retval = cpulist_parse(buf, trialcs->cpus_allowed);
		if (retval < 0)
			return retval;

		if (!cpumask_subset(trialcs->cpus_allowed,
				    top_cpuset.cpus_allowed))
			return -EINVAL;

		/*
		 * When exclusive_cpus isn't explicitly set, it is constrainted
		 * by cpus_allowed and parent's effective_xcpus. Otherwise,
		 * trialcs->effective_xcpus is used as a temporary cpumask
		 * for checking validity of the partition root.
		 */
		if (!cpumask_empty(trialcs->exclusive_cpus) || is_partition_valid(cs))
			compute_effective_exclusive_cpumask(trialcs, NULL);
	}

	/* Nothing to do if the cpus didn't change */
	if (cpumask_equal(cs->cpus_allowed, trialcs->cpus_allowed))
		return 0;

	if (alloc_cpumasks(NULL, &tmp))
		return -ENOMEM;

	if (old_prs) {
		if (is_partition_valid(cs) &&
		    cpumask_empty(trialcs->effective_xcpus)) {
			invalidate = true;
			cs->prs_err = PERR_INVCPUS;
		} else if (prstate_housekeeping_conflict(old_prs, trialcs->effective_xcpus)) {
			invalidate = true;
			cs->prs_err = PERR_HKEEPING;
		} else if (tasks_nocpu_error(parent, cs, trialcs->effective_xcpus)) {
			invalidate = true;
			cs->prs_err = PERR_NOCPUS;
		}
	}

	/*
	 * Check all the descendants in update_cpumasks_hier() if
	 * effective_xcpus is to be changed.
	 */
	if (!cpumask_equal(cs->effective_xcpus, trialcs->effective_xcpus))
		hier_flags = HIER_CHECKALL;

	retval = validate_change(cs, trialcs);

	if ((retval == -EINVAL) && cgroup_subsys_on_dfl(cpuset_cgrp_subsys)) {
		struct cgroup_subsys_state *css;
		struct cpuset *cp;

		/*
		 * The -EINVAL error code indicates that partition sibling
		 * CPU exclusivity rule has been violated. We still allow
		 * the cpumask change to proceed while invalidating the
		 * partition. However, any conflicting sibling partitions
		 * have to be marked as invalid too.
		 */
		invalidate = true;
		rcu_read_lock();
		cpuset_for_each_child(cp, css, parent) {
			struct cpumask *xcpus = user_xcpus(trialcs);

			if (is_partition_valid(cp) &&
			    cpumask_intersects(xcpus, cp->effective_xcpus)) {
				rcu_read_unlock();
				update_parent_effective_cpumask(cp, partcmd_invalidate, NULL, &tmp);
				rcu_read_lock();
			}
		}
		rcu_read_unlock();
		retval = 0;
	}

	if (retval < 0)
		goto out_free;

	if (is_partition_valid(cs) ||
	   (is_partition_invalid(cs) && !invalidate)) {
		struct cpumask *xcpus = trialcs->effective_xcpus;

		if (cpumask_empty(xcpus) && is_partition_invalid(cs))
			xcpus = trialcs->cpus_allowed;

		/*
		 * Call remote_cpus_update() to handle valid remote partition
		 */
		if (is_remote_partition(cs))
			remote_cpus_update(cs, xcpus, &tmp);
		else if (invalidate)
			update_parent_effective_cpumask(cs, partcmd_invalidate,
							NULL, &tmp);
		else
			update_parent_effective_cpumask(cs, partcmd_update,
							xcpus, &tmp);
	} else if (!cpumask_empty(cs->exclusive_cpus)) {
		/*
		 * Use trialcs->effective_cpus as a temp cpumask
		 */
		remote_partition_check(cs, trialcs->effective_xcpus,
				       trialcs->effective_cpus, &tmp);
	}

	spin_lock_irq(&callback_lock);
	cpumask_copy(cs->cpus_allowed, trialcs->cpus_allowed);
	cpumask_copy(cs->effective_xcpus, trialcs->effective_xcpus);
	if ((old_prs > 0) && !is_partition_valid(cs))
		reset_partition_data(cs);
	spin_unlock_irq(&callback_lock);

	/* effective_cpus/effective_xcpus will be updated here */
	update_cpumasks_hier(cs, &tmp, hier_flags);

	/* Update CS_SCHED_LOAD_BALANCE and/or sched_domains, if necessary */
	if (cs->partition_root_state)
		update_partition_sd_lb(cs, old_prs);
out_free:
	free_cpumasks(NULL, &tmp);
	return retval;
}

/**
 * update_exclusive_cpumask - update the exclusive_cpus mask of a cpuset
 * @cs: the cpuset to consider
 * @trialcs: trial cpuset
 * @buf: buffer of cpu numbers written to this cpuset
 *
 * The tasks' cpumask will be updated if cs is a valid partition root.
 */
static int update_exclusive_cpumask(struct cpuset *cs, struct cpuset *trialcs,
				    const char *buf)
{
	int retval;
	struct tmpmasks tmp;
	struct cpuset *parent = parent_cs(cs);
	bool invalidate = false;
	int hier_flags = 0;
	int old_prs = cs->partition_root_state;

	if (!*buf) {
		cpumask_clear(trialcs->exclusive_cpus);
		cpumask_clear(trialcs->effective_xcpus);
	} else {
		retval = cpulist_parse(buf, trialcs->exclusive_cpus);
		if (retval < 0)
			return retval;
	}

	/* Nothing to do if the CPUs didn't change */
	if (cpumask_equal(cs->exclusive_cpus, trialcs->exclusive_cpus))
		return 0;

	if (*buf)
		compute_effective_exclusive_cpumask(trialcs, NULL);

	/*
	 * Check all the descendants in update_cpumasks_hier() if
	 * effective_xcpus is to be changed.
	 */
	if (!cpumask_equal(cs->effective_xcpus, trialcs->effective_xcpus))
		hier_flags = HIER_CHECKALL;

	retval = validate_change(cs, trialcs);
	if (retval)
		return retval;

	if (alloc_cpumasks(NULL, &tmp))
		return -ENOMEM;

	if (old_prs) {
		if (cpumask_empty(trialcs->effective_xcpus)) {
			invalidate = true;
			cs->prs_err = PERR_INVCPUS;
		} else if (prstate_housekeeping_conflict(old_prs, trialcs->effective_xcpus)) {
			invalidate = true;
			cs->prs_err = PERR_HKEEPING;
		} else if (tasks_nocpu_error(parent, cs, trialcs->effective_xcpus)) {
			invalidate = true;
			cs->prs_err = PERR_NOCPUS;
		}

		if (is_remote_partition(cs)) {
			if (invalidate)
				remote_partition_disable(cs, &tmp);
			else
				remote_cpus_update(cs, trialcs->effective_xcpus,
						   &tmp);
		} else if (invalidate) {
			update_parent_effective_cpumask(cs, partcmd_invalidate,
							NULL, &tmp);
		} else {
			update_parent_effective_cpumask(cs, partcmd_update,
						trialcs->effective_xcpus, &tmp);
		}
	} else if (!cpumask_empty(trialcs->exclusive_cpus)) {
		/*
		 * Use trialcs->effective_cpus as a temp cpumask
		 */
		remote_partition_check(cs, trialcs->effective_xcpus,
				       trialcs->effective_cpus, &tmp);
	}
	spin_lock_irq(&callback_lock);
	cpumask_copy(cs->exclusive_cpus, trialcs->exclusive_cpus);
	cpumask_copy(cs->effective_xcpus, trialcs->effective_xcpus);
	if ((old_prs > 0) && !is_partition_valid(cs))
		reset_partition_data(cs);
	spin_unlock_irq(&callback_lock);

	/*
	 * Call update_cpumasks_hier() to update effective_cpus/effective_xcpus
	 * of the subtree when it is a valid partition root or effective_xcpus
	 * is updated.
	 */
	if (is_partition_valid(cs) || hier_flags)
		update_cpumasks_hier(cs, &tmp, hier_flags);

	/* Update CS_SCHED_LOAD_BALANCE and/or sched_domains, if necessary */
	if (cs->partition_root_state)
		update_partition_sd_lb(cs, old_prs);

	free_cpumasks(NULL, &tmp);
	return retval;
}

/*
 * Migrate memory region from one set of nodes to another.  This is
 * performed asynchronously as it can be called from process migration path
 * holding locks involved in process management.  All mm migrations are
 * performed in the queued order and can be waited for by flushing
 * cpuset_migrate_mm_wq.
 */

struct cpuset_migrate_mm_work {
	struct work_struct	work;
	struct mm_struct	*mm;
	nodemask_t		from;
	nodemask_t		to;
};

static void cpuset_migrate_mm_workfn(struct work_struct *work)
{
	struct cpuset_migrate_mm_work *mwork =
		container_of(work, struct cpuset_migrate_mm_work, work);

	/* on a wq worker, no need to worry about %current's mems_allowed */
	do_migrate_pages(mwork->mm, &mwork->from, &mwork->to, MPOL_MF_MOVE_ALL);
	mmput(mwork->mm);
	kfree(mwork);
}

static void cpuset_migrate_mm(struct mm_struct *mm, const nodemask_t *from,
							const nodemask_t *to)
{
	struct cpuset_migrate_mm_work *mwork;

	if (nodes_equal(*from, *to)) {
		mmput(mm);
		return;
	}

	mwork = kzalloc(sizeof(*mwork), GFP_KERNEL);
	if (mwork) {
		mwork->mm = mm;
		mwork->from = *from;
		mwork->to = *to;
		INIT_WORK(&mwork->work, cpuset_migrate_mm_workfn);
		queue_work(cpuset_migrate_mm_wq, &mwork->work);
	} else {
		mmput(mm);
	}
}

static void cpuset_post_attach(void)
{
	flush_workqueue(cpuset_migrate_mm_wq);
}

/*
 * cpuset_change_task_nodemask - change task's mems_allowed and mempolicy
 * @tsk: the task to change
 * @newmems: new nodes that the task will be set
 *
 * We use the mems_allowed_seq seqlock to safely update both tsk->mems_allowed
 * and rebind an eventual tasks' mempolicy. If the task is allocating in
 * parallel, it might temporarily see an empty intersection, which results in
 * a seqlock check and retry before OOM or allocation failure.
 */
static void cpuset_change_task_nodemask(struct task_struct *tsk,
					nodemask_t *newmems)
{
	task_lock(tsk);

	local_irq_disable();
	write_seqcount_begin(&tsk->mems_allowed_seq);

	nodes_or(tsk->mems_allowed, tsk->mems_allowed, *newmems);
	mpol_rebind_task(tsk, newmems);
	tsk->mems_allowed = *newmems;

	write_seqcount_end(&tsk->mems_allowed_seq);
	local_irq_enable();

	task_unlock(tsk);
}

static void *cpuset_being_rebound;

/**
 * cpuset_update_tasks_nodemask - Update the nodemasks of tasks in the cpuset.
 * @cs: the cpuset in which each task's mems_allowed mask needs to be changed
 *
 * Iterate through each task of @cs updating its mems_allowed to the
 * effective cpuset's.  As this function is called with cpuset_mutex held,
 * cpuset membership stays stable.
 */
void cpuset_update_tasks_nodemask(struct cpuset *cs)
{
	static nodemask_t newmems;	/* protected by cpuset_mutex */
	struct css_task_iter it;
	struct task_struct *task;

	cpuset_being_rebound = cs;		/* causes mpol_dup() rebind */

	guarantee_online_mems(cs, &newmems);

	/*
	 * The mpol_rebind_mm() call takes mmap_lock, which we couldn't
	 * take while holding tasklist_lock.  Forks can happen - the
	 * mpol_dup() cpuset_being_rebound check will catch such forks,
	 * and rebind their vma mempolicies too.  Because we still hold
	 * the global cpuset_mutex, we know that no other rebind effort
	 * will be contending for the global variable cpuset_being_rebound.
	 * It's ok if we rebind the same mm twice; mpol_rebind_mm()
	 * is idempotent.  Also migrate pages in each mm to new nodes.
	 */
	css_task_iter_start(&cs->css, 0, &it);
	while ((task = css_task_iter_next(&it))) {
		struct mm_struct *mm;
		bool migrate;

		cpuset_change_task_nodemask(task, &newmems);

		mm = get_task_mm(task);
		if (!mm)
			continue;

		migrate = is_memory_migrate(cs);

		mpol_rebind_mm(mm, &cs->mems_allowed);
		if (migrate)
			cpuset_migrate_mm(mm, &cs->old_mems_allowed, &newmems);
		else
			mmput(mm);
	}
	css_task_iter_end(&it);

	/*
	 * All the tasks' nodemasks have been updated, update
	 * cs->old_mems_allowed.
	 */
	cs->old_mems_allowed = newmems;

	/* We're done rebinding vmas to this cpuset's new mems_allowed. */
	cpuset_being_rebound = NULL;
}

/*
 * update_nodemasks_hier - Update effective nodemasks and tasks in the subtree
 * @cs: the cpuset to consider
 * @new_mems: a temp variable for calculating new effective_mems
 *
 * When configured nodemask is changed, the effective nodemasks of this cpuset
 * and all its descendants need to be updated.
 *
 * On legacy hierarchy, effective_mems will be the same with mems_allowed.
 *
 * Called with cpuset_mutex held
 */
static void update_nodemasks_hier(struct cpuset *cs, nodemask_t *new_mems)
{
	struct cpuset *cp;
	struct cgroup_subsys_state *pos_css;

	rcu_read_lock();
	cpuset_for_each_descendant_pre(cp, pos_css, cs) {
		struct cpuset *parent = parent_cs(cp);

		nodes_and(*new_mems, cp->mems_allowed, parent->effective_mems);

		/*
		 * If it becomes empty, inherit the effective mask of the
		 * parent, which is guaranteed to have some MEMs.
		 */
		if (is_in_v2_mode() && nodes_empty(*new_mems))
			*new_mems = parent->effective_mems;

		/* Skip the whole subtree if the nodemask remains the same. */
		if (nodes_equal(*new_mems, cp->effective_mems)) {
			pos_css = css_rightmost_descendant(pos_css);
			continue;
		}

		if (!css_tryget_online(&cp->css))
			continue;
		rcu_read_unlock();

		spin_lock_irq(&callback_lock);
		cp->effective_mems = *new_mems;
		spin_unlock_irq(&callback_lock);

		WARN_ON(!is_in_v2_mode() &&
			!nodes_equal(cp->mems_allowed, cp->effective_mems));

		cpuset_update_tasks_nodemask(cp);

		rcu_read_lock();
		css_put(&cp->css);
	}
	rcu_read_unlock();
}

/*
 * Handle user request to change the 'mems' memory placement
 * of a cpuset.  Needs to validate the request, update the
 * cpusets mems_allowed, and for each task in the cpuset,
 * update mems_allowed and rebind task's mempolicy and any vma
 * mempolicies and if the cpuset is marked 'memory_migrate',
 * migrate the tasks pages to the new memory.
 *
 * Call with cpuset_mutex held. May take callback_lock during call.
 * Will take tasklist_lock, scan tasklist for tasks in cpuset cs,
 * lock each such tasks mm->mmap_lock, scan its vma's and rebind
 * their mempolicies to the cpusets new mems_allowed.
 */
static int update_nodemask(struct cpuset *cs, struct cpuset *trialcs,
			   const char *buf)
{
	int retval;

	/*
	 * top_cpuset.mems_allowed tracks node_stats[N_MEMORY];
	 * it's read-only
	 */
	if (cs == &top_cpuset) {
		retval = -EACCES;
		goto done;
	}

	/*
	 * An empty mems_allowed is ok iff there are no tasks in the cpuset.
	 * Since nodelist_parse() fails on an empty mask, we special case
	 * that parsing.  The validate_change() call ensures that cpusets
	 * with tasks have memory.
	 */
	if (!*buf) {
		nodes_clear(trialcs->mems_allowed);
	} else {
		retval = nodelist_parse(buf, trialcs->mems_allowed);
		if (retval < 0)
			goto done;

		if (!nodes_subset(trialcs->mems_allowed,
				  top_cpuset.mems_allowed)) {
			retval = -EINVAL;
			goto done;
		}
	}

	if (nodes_equal(cs->mems_allowed, trialcs->mems_allowed)) {
		retval = 0;		/* Too easy - nothing to do */
		goto done;
	}
	retval = validate_change(cs, trialcs);
	if (retval < 0)
		goto done;

	check_insane_mems_config(&trialcs->mems_allowed);

	spin_lock_irq(&callback_lock);
	cs->mems_allowed = trialcs->mems_allowed;
	spin_unlock_irq(&callback_lock);

	/* use trialcs->mems_allowed as a temp variable */
	update_nodemasks_hier(cs, &trialcs->mems_allowed);
done:
	return retval;
}

bool current_cpuset_is_being_rebound(void)
{
	bool ret;

	rcu_read_lock();
	ret = task_cs(current) == cpuset_being_rebound;
	rcu_read_unlock();

	return ret;
}

<<<<<<< HEAD
static int update_relax_domain_level(struct cpuset *cs, s64 val)
{
#ifdef CONFIG_SMP
	if (val < -1 || val > sched_domain_level_max + 1)
		return -EINVAL;
#endif

	if (val != cs->relax_domain_level) {
		cs->relax_domain_level = val;
		if (!cpumask_empty(cs->cpus_allowed) &&
		    is_sched_load_balance(cs))
			rebuild_sched_domains_locked();
	}

	return 0;
}

/**
 * update_tasks_flags - update the spread flags of tasks in the cpuset.
 * @cs: the cpuset in which each task's spread flags needs to be changed
 *
 * Iterate through each task of @cs updating its spread flags.  As this
 * function is called with cpuset_mutex held, cpuset membership stays
 * stable.
 */
static void update_tasks_flags(struct cpuset *cs)
{
	struct css_task_iter it;
	struct task_struct *task;

	css_task_iter_start(&cs->css, 0, &it);
	while ((task = css_task_iter_next(&it)))
		cpuset_update_task_spread_flags(cs, task);
	css_task_iter_end(&it);
}

=======
>>>>>>> a6ad5510
/*
 * cpuset_update_flag - read a 0 or a 1 in a file and update associated flag
 * bit:		the bit to update (see cpuset_flagbits_t)
 * cs:		the cpuset to update
 * turning_on: 	whether the flag is being set or cleared
 *
 * Call with cpuset_mutex held.
 */

int cpuset_update_flag(cpuset_flagbits_t bit, struct cpuset *cs,
		       int turning_on)
{
	struct cpuset *trialcs;
	int balance_flag_changed;
	int spread_flag_changed;
	int err;

	trialcs = alloc_trial_cpuset(cs);
	if (!trialcs)
		return -ENOMEM;

	if (turning_on)
		set_bit(bit, &trialcs->flags);
	else
		clear_bit(bit, &trialcs->flags);

	err = validate_change(cs, trialcs);
	if (err < 0)
		goto out;

	balance_flag_changed = (is_sched_load_balance(cs) !=
				is_sched_load_balance(trialcs));

	spread_flag_changed = ((is_spread_slab(cs) != is_spread_slab(trialcs))
			|| (is_spread_page(cs) != is_spread_page(trialcs)));

	spin_lock_irq(&callback_lock);
	cs->flags = trialcs->flags;
	spin_unlock_irq(&callback_lock);

	if (!cpumask_empty(trialcs->cpus_allowed) && balance_flag_changed &&
	    !force_sd_rebuild)
		rebuild_sched_domains_locked();

	if (spread_flag_changed)
		cpuset1_update_tasks_flags(cs);
out:
	free_cpuset(trialcs);
	return err;
}

/**
 * update_prstate - update partition_root_state
 * @cs: the cpuset to update
 * @new_prs: new partition root state
 * Return: 0 if successful, != 0 if error
 *
 * Call with cpuset_mutex held.
 */
static int update_prstate(struct cpuset *cs, int new_prs)
{
	int err = PERR_NONE, old_prs = cs->partition_root_state;
	struct cpuset *parent = parent_cs(cs);
	struct tmpmasks tmpmask;
	bool new_xcpus_state = false;

	if (old_prs == new_prs)
		return 0;

	/*
	 * Treat a previously invalid partition root as if it is a "member".
	 */
	if (new_prs && is_prs_invalid(old_prs))
		old_prs = PRS_MEMBER;

	if (alloc_cpumasks(NULL, &tmpmask))
		return -ENOMEM;

	/*
	 * Setup effective_xcpus if not properly set yet, it will be cleared
	 * later if partition becomes invalid.
	 */
	if ((new_prs > 0) && cpumask_empty(cs->exclusive_cpus)) {
		spin_lock_irq(&callback_lock);
		cpumask_and(cs->effective_xcpus,
			    cs->cpus_allowed, parent->effective_xcpus);
		spin_unlock_irq(&callback_lock);
	}

	err = update_partition_exclusive(cs, new_prs);
	if (err)
		goto out;

	if (!old_prs) {
		/*
		 * cpus_allowed and exclusive_cpus cannot be both empty.
		 */
		if (xcpus_empty(cs)) {
			err = PERR_CPUSEMPTY;
			goto out;
		}

		/*
		 * If parent is valid partition, enable local partiion.
		 * Otherwise, enable a remote partition.
		 */
		if (is_partition_valid(parent)) {
			enum partition_cmd cmd = (new_prs == PRS_ROOT)
					       ? partcmd_enable : partcmd_enablei;

			err = update_parent_effective_cpumask(cs, cmd, NULL, &tmpmask);
		} else {
			err = remote_partition_enable(cs, new_prs, &tmpmask);
		}
	} else if (old_prs && new_prs) {
		/*
		 * A change in load balance state only, no change in cpumasks.
		 */
		new_xcpus_state = true;
	} else {
		/*
		 * Switching back to member is always allowed even if it
		 * disables child partitions.
		 */
		if (is_remote_partition(cs))
			remote_partition_disable(cs, &tmpmask);
		else
			update_parent_effective_cpumask(cs, partcmd_disable,
							NULL, &tmpmask);

		/*
		 * Invalidation of child partitions will be done in
		 * update_cpumasks_hier().
		 */
	}
out:
	/*
	 * Make partition invalid & disable CS_CPU_EXCLUSIVE if an error
	 * happens.
	 */
	if (err) {
		new_prs = -new_prs;
		update_partition_exclusive(cs, new_prs);
	}

	spin_lock_irq(&callback_lock);
	cs->partition_root_state = new_prs;
	WRITE_ONCE(cs->prs_err, err);
	if (!is_partition_valid(cs))
		reset_partition_data(cs);
	else if (new_xcpus_state)
		partition_xcpus_newstate(old_prs, new_prs, cs->effective_xcpus);
	spin_unlock_irq(&callback_lock);
	update_unbound_workqueue_cpumask(new_xcpus_state);

	/* Force update if switching back to member */
	update_cpumasks_hier(cs, &tmpmask, !new_prs ? HIER_CHECKALL : 0);

	/* Update sched domains and load balance flag */
	update_partition_sd_lb(cs, old_prs);

	notify_partition_change(cs, old_prs);
	free_cpumasks(NULL, &tmpmask);
	return 0;
}

static struct cpuset *cpuset_attach_old_cs;

/*
 * Check to see if a cpuset can accept a new task
 * For v1, cpus_allowed and mems_allowed can't be empty.
 * For v2, effective_cpus can't be empty.
 * Note that in v1, effective_cpus = cpus_allowed.
 */
static int cpuset_can_attach_check(struct cpuset *cs)
{
	if (cpumask_empty(cs->effective_cpus) ||
	   (!is_in_v2_mode() && nodes_empty(cs->mems_allowed)))
		return -ENOSPC;
	return 0;
}

static void reset_migrate_dl_data(struct cpuset *cs)
{
	cs->nr_migrate_dl_tasks = 0;
	cs->sum_migrate_dl_bw = 0;
}

/* Called by cgroups to determine if a cpuset is usable; cpuset_mutex held */
static int cpuset_can_attach(struct cgroup_taskset *tset)
{
	struct cgroup_subsys_state *css;
	struct cpuset *cs, *oldcs;
	struct task_struct *task;
	bool cpus_updated, mems_updated;
	int ret;

	/* used later by cpuset_attach() */
	cpuset_attach_old_cs = task_cs(cgroup_taskset_first(tset, &css));
	oldcs = cpuset_attach_old_cs;
	cs = css_cs(css);

	mutex_lock(&cpuset_mutex);

	/* Check to see if task is allowed in the cpuset */
	ret = cpuset_can_attach_check(cs);
	if (ret)
		goto out_unlock;

	cpus_updated = !cpumask_equal(cs->effective_cpus, oldcs->effective_cpus);
	mems_updated = !nodes_equal(cs->effective_mems, oldcs->effective_mems);

	cgroup_taskset_for_each(task, css, tset) {
		ret = task_can_attach(task);
		if (ret)
			goto out_unlock;

		/*
		 * Skip rights over task check in v2 when nothing changes,
		 * migration permission derives from hierarchy ownership in
		 * cgroup_procs_write_permission()).
		 */
		if (!cgroup_subsys_on_dfl(cpuset_cgrp_subsys) ||
		    (cpus_updated || mems_updated)) {
			ret = security_task_setscheduler(task);
			if (ret)
				goto out_unlock;
		}

		if (dl_task(task)) {
			cs->nr_migrate_dl_tasks++;
			cs->sum_migrate_dl_bw += task->dl.dl_bw;
		}
	}

	if (!cs->nr_migrate_dl_tasks)
		goto out_success;

	if (!cpumask_intersects(oldcs->effective_cpus, cs->effective_cpus)) {
		int cpu = cpumask_any_and(cpu_active_mask, cs->effective_cpus);

		if (unlikely(cpu >= nr_cpu_ids)) {
			reset_migrate_dl_data(cs);
			ret = -EINVAL;
			goto out_unlock;
		}

		ret = dl_bw_alloc(cpu, cs->sum_migrate_dl_bw);
		if (ret) {
			reset_migrate_dl_data(cs);
			goto out_unlock;
		}
	}

out_success:
	/*
	 * Mark attach is in progress.  This makes validate_change() fail
	 * changes which zero cpus/mems_allowed.
	 */
	cs->attach_in_progress++;
out_unlock:
	mutex_unlock(&cpuset_mutex);
	return ret;
}

static void cpuset_cancel_attach(struct cgroup_taskset *tset)
{
	struct cgroup_subsys_state *css;
	struct cpuset *cs;

	cgroup_taskset_first(tset, &css);
	cs = css_cs(css);

	mutex_lock(&cpuset_mutex);
	dec_attach_in_progress_locked(cs);

	if (cs->nr_migrate_dl_tasks) {
		int cpu = cpumask_any(cs->effective_cpus);

		dl_bw_free(cpu, cs->sum_migrate_dl_bw);
		reset_migrate_dl_data(cs);
	}

	mutex_unlock(&cpuset_mutex);
}

/*
 * Protected by cpuset_mutex. cpus_attach is used only by cpuset_attach_task()
 * but we can't allocate it dynamically there.  Define it global and
 * allocate from cpuset_init().
 */
static cpumask_var_t cpus_attach;
static nodemask_t cpuset_attach_nodemask_to;

static void cpuset_attach_task(struct cpuset *cs, struct task_struct *task)
{
	lockdep_assert_held(&cpuset_mutex);

	if (cs != &top_cpuset)
		guarantee_online_cpus(task, cpus_attach);
	else
		cpumask_andnot(cpus_attach, task_cpu_possible_mask(task),
			       subpartitions_cpus);
	/*
	 * can_attach beforehand should guarantee that this doesn't
	 * fail.  TODO: have a better way to handle failure here
	 */
	WARN_ON_ONCE(set_cpus_allowed_ptr(task, cpus_attach));

	cpuset_change_task_nodemask(task, &cpuset_attach_nodemask_to);
	cpuset1_update_task_spread_flags(cs, task);
}

static void cpuset_attach(struct cgroup_taskset *tset)
{
	struct task_struct *task;
	struct task_struct *leader;
	struct cgroup_subsys_state *css;
	struct cpuset *cs;
	struct cpuset *oldcs = cpuset_attach_old_cs;
	bool cpus_updated, mems_updated;

	cgroup_taskset_first(tset, &css);
	cs = css_cs(css);

	lockdep_assert_cpus_held();	/* see cgroup_attach_lock() */
	mutex_lock(&cpuset_mutex);
	cpus_updated = !cpumask_equal(cs->effective_cpus,
				      oldcs->effective_cpus);
	mems_updated = !nodes_equal(cs->effective_mems, oldcs->effective_mems);

	/*
	 * In the default hierarchy, enabling cpuset in the child cgroups
	 * will trigger a number of cpuset_attach() calls with no change
	 * in effective cpus and mems. In that case, we can optimize out
	 * by skipping the task iteration and update.
	 */
	if (cgroup_subsys_on_dfl(cpuset_cgrp_subsys) &&
	    !cpus_updated && !mems_updated) {
		cpuset_attach_nodemask_to = cs->effective_mems;
		goto out;
	}

	guarantee_online_mems(cs, &cpuset_attach_nodemask_to);

	cgroup_taskset_for_each(task, css, tset)
		cpuset_attach_task(cs, task);

	/*
	 * Change mm for all threadgroup leaders. This is expensive and may
	 * sleep and should be moved outside migration path proper. Skip it
	 * if there is no change in effective_mems and CS_MEMORY_MIGRATE is
	 * not set.
	 */
	cpuset_attach_nodemask_to = cs->effective_mems;
	if (!is_memory_migrate(cs) && !mems_updated)
		goto out;

	cgroup_taskset_for_each_leader(leader, css, tset) {
		struct mm_struct *mm = get_task_mm(leader);

		if (mm) {
			mpol_rebind_mm(mm, &cpuset_attach_nodemask_to);

			/*
			 * old_mems_allowed is the same with mems_allowed
			 * here, except if this task is being moved
			 * automatically due to hotplug.  In that case
			 * @mems_allowed has been updated and is empty, so
			 * @old_mems_allowed is the right nodesets that we
			 * migrate mm from.
			 */
			if (is_memory_migrate(cs))
				cpuset_migrate_mm(mm, &oldcs->old_mems_allowed,
						  &cpuset_attach_nodemask_to);
			else
				mmput(mm);
		}
	}

out:
	cs->old_mems_allowed = cpuset_attach_nodemask_to;

	if (cs->nr_migrate_dl_tasks) {
		cs->nr_deadline_tasks += cs->nr_migrate_dl_tasks;
		oldcs->nr_deadline_tasks -= cs->nr_migrate_dl_tasks;
		reset_migrate_dl_data(cs);
	}

	dec_attach_in_progress_locked(cs);

	mutex_unlock(&cpuset_mutex);
}

/*
 * Common handling for a write to a "cpus" or "mems" file.
 */
ssize_t cpuset_write_resmask(struct kernfs_open_file *of,
				    char *buf, size_t nbytes, loff_t off)
{
	struct cpuset *cs = css_cs(of_css(of));
	struct cpuset *trialcs;
	int retval = -ENODEV;

	buf = strstrip(buf);
	cpus_read_lock();
	mutex_lock(&cpuset_mutex);
	if (!is_cpuset_online(cs))
		goto out_unlock;

	trialcs = alloc_trial_cpuset(cs);
	if (!trialcs) {
		retval = -ENOMEM;
		goto out_unlock;
	}

	switch (of_cft(of)->private) {
	case FILE_CPULIST:
		retval = update_cpumask(cs, trialcs, buf);
		break;
	case FILE_EXCLUSIVE_CPULIST:
		retval = update_exclusive_cpumask(cs, trialcs, buf);
		break;
	case FILE_MEMLIST:
		retval = update_nodemask(cs, trialcs, buf);
		break;
	default:
		retval = -EINVAL;
		break;
	}

	free_cpuset(trialcs);
out_unlock:
	mutex_unlock(&cpuset_mutex);
	cpus_read_unlock();
	flush_workqueue(cpuset_migrate_mm_wq);
	return retval ?: nbytes;
}

/*
 * These ascii lists should be read in a single call, by using a user
 * buffer large enough to hold the entire map.  If read in smaller
 * chunks, there is no guarantee of atomicity.  Since the display format
 * used, list of ranges of sequential numbers, is variable length,
 * and since these maps can change value dynamically, one could read
 * gibberish by doing partial reads while a list was changing.
 */
int cpuset_common_seq_show(struct seq_file *sf, void *v)
{
	struct cpuset *cs = css_cs(seq_css(sf));
	cpuset_filetype_t type = seq_cft(sf)->private;
	int ret = 0;

	spin_lock_irq(&callback_lock);

	switch (type) {
	case FILE_CPULIST:
		seq_printf(sf, "%*pbl\n", cpumask_pr_args(cs->cpus_allowed));
		break;
	case FILE_MEMLIST:
		seq_printf(sf, "%*pbl\n", nodemask_pr_args(&cs->mems_allowed));
		break;
	case FILE_EFFECTIVE_CPULIST:
		seq_printf(sf, "%*pbl\n", cpumask_pr_args(cs->effective_cpus));
		break;
	case FILE_EFFECTIVE_MEMLIST:
		seq_printf(sf, "%*pbl\n", nodemask_pr_args(&cs->effective_mems));
		break;
	case FILE_EXCLUSIVE_CPULIST:
		seq_printf(sf, "%*pbl\n", cpumask_pr_args(cs->exclusive_cpus));
		break;
	case FILE_EFFECTIVE_XCPULIST:
		seq_printf(sf, "%*pbl\n", cpumask_pr_args(cs->effective_xcpus));
		break;
	case FILE_SUBPARTS_CPULIST:
		seq_printf(sf, "%*pbl\n", cpumask_pr_args(subpartitions_cpus));
		break;
	case FILE_ISOLATED_CPULIST:
		seq_printf(sf, "%*pbl\n", cpumask_pr_args(isolated_cpus));
		break;
	default:
		ret = -EINVAL;
	}

	spin_unlock_irq(&callback_lock);
	return ret;
}

static int sched_partition_show(struct seq_file *seq, void *v)
{
	struct cpuset *cs = css_cs(seq_css(seq));
	const char *err, *type = NULL;

	switch (cs->partition_root_state) {
	case PRS_ROOT:
		seq_puts(seq, "root\n");
		break;
	case PRS_ISOLATED:
		seq_puts(seq, "isolated\n");
		break;
	case PRS_MEMBER:
		seq_puts(seq, "member\n");
		break;
	case PRS_INVALID_ROOT:
		type = "root";
		fallthrough;
	case PRS_INVALID_ISOLATED:
		if (!type)
			type = "isolated";
		err = perr_strings[READ_ONCE(cs->prs_err)];
		if (err)
			seq_printf(seq, "%s invalid (%s)\n", type, err);
		else
			seq_printf(seq, "%s invalid\n", type);
		break;
	}
	return 0;
}

static ssize_t sched_partition_write(struct kernfs_open_file *of, char *buf,
				     size_t nbytes, loff_t off)
{
	struct cpuset *cs = css_cs(of_css(of));
	int val;
	int retval = -ENODEV;

	buf = strstrip(buf);

	if (!strcmp(buf, "root"))
		val = PRS_ROOT;
	else if (!strcmp(buf, "member"))
		val = PRS_MEMBER;
	else if (!strcmp(buf, "isolated"))
		val = PRS_ISOLATED;
	else
		return -EINVAL;

	css_get(&cs->css);
	cpus_read_lock();
	mutex_lock(&cpuset_mutex);
	if (!is_cpuset_online(cs))
		goto out_unlock;

	retval = update_prstate(cs, val);
out_unlock:
	mutex_unlock(&cpuset_mutex);
	cpus_read_unlock();
	css_put(&cs->css);
	return retval ?: nbytes;
}

/*
 * This is currently a minimal set for the default hierarchy. It can be
 * expanded later on by migrating more features and control files from v1.
 */
static struct cftype dfl_files[] = {
	{
		.name = "cpus",
		.seq_show = cpuset_common_seq_show,
		.write = cpuset_write_resmask,
		.max_write_len = (100U + 6 * NR_CPUS),
		.private = FILE_CPULIST,
		.flags = CFTYPE_NOT_ON_ROOT,
	},

	{
		.name = "mems",
		.seq_show = cpuset_common_seq_show,
		.write = cpuset_write_resmask,
		.max_write_len = (100U + 6 * MAX_NUMNODES),
		.private = FILE_MEMLIST,
		.flags = CFTYPE_NOT_ON_ROOT,
	},

	{
		.name = "cpus.effective",
		.seq_show = cpuset_common_seq_show,
		.private = FILE_EFFECTIVE_CPULIST,
	},

	{
		.name = "mems.effective",
		.seq_show = cpuset_common_seq_show,
		.private = FILE_EFFECTIVE_MEMLIST,
	},

	{
		.name = "cpus.partition",
		.seq_show = sched_partition_show,
		.write = sched_partition_write,
		.private = FILE_PARTITION_ROOT,
		.flags = CFTYPE_NOT_ON_ROOT,
		.file_offset = offsetof(struct cpuset, partition_file),
	},

	{
		.name = "cpus.exclusive",
		.seq_show = cpuset_common_seq_show,
		.write = cpuset_write_resmask,
		.max_write_len = (100U + 6 * NR_CPUS),
		.private = FILE_EXCLUSIVE_CPULIST,
		.flags = CFTYPE_NOT_ON_ROOT,
	},

	{
		.name = "cpus.exclusive.effective",
		.seq_show = cpuset_common_seq_show,
		.private = FILE_EFFECTIVE_XCPULIST,
		.flags = CFTYPE_NOT_ON_ROOT,
	},

	{
		.name = "cpus.subpartitions",
		.seq_show = cpuset_common_seq_show,
		.private = FILE_SUBPARTS_CPULIST,
		.flags = CFTYPE_ONLY_ON_ROOT | CFTYPE_DEBUG,
	},

	{
		.name = "cpus.isolated",
		.seq_show = cpuset_common_seq_show,
		.private = FILE_ISOLATED_CPULIST,
		.flags = CFTYPE_ONLY_ON_ROOT,
	},

	{ }	/* terminate */
};


/**
 * cpuset_css_alloc - Allocate a cpuset css
 * @parent_css: Parent css of the control group that the new cpuset will be
 *              part of
 * Return: cpuset css on success, -ENOMEM on failure.
 *
 * Allocate and initialize a new cpuset css, for non-NULL @parent_css, return
 * top cpuset css otherwise.
 */
static struct cgroup_subsys_state *
cpuset_css_alloc(struct cgroup_subsys_state *parent_css)
{
	struct cpuset *cs;

	if (!parent_css)
		return &top_cpuset.css;

	cs = kzalloc(sizeof(*cs), GFP_KERNEL);
	if (!cs)
		return ERR_PTR(-ENOMEM);

	if (alloc_cpumasks(cs, NULL)) {
		kfree(cs);
		return ERR_PTR(-ENOMEM);
	}

	__set_bit(CS_SCHED_LOAD_BALANCE, &cs->flags);
	fmeter_init(&cs->fmeter);
	cs->relax_domain_level = -1;
	INIT_LIST_HEAD(&cs->remote_sibling);

	/* Set CS_MEMORY_MIGRATE for default hierarchy */
	if (cgroup_subsys_on_dfl(cpuset_cgrp_subsys))
		__set_bit(CS_MEMORY_MIGRATE, &cs->flags);

	return &cs->css;
}

static int cpuset_css_online(struct cgroup_subsys_state *css)
{
	struct cpuset *cs = css_cs(css);
	struct cpuset *parent = parent_cs(cs);
	struct cpuset *tmp_cs;
	struct cgroup_subsys_state *pos_css;

	if (!parent)
		return 0;

	cpus_read_lock();
	mutex_lock(&cpuset_mutex);

	set_bit(CS_ONLINE, &cs->flags);
	if (is_spread_page(parent))
		set_bit(CS_SPREAD_PAGE, &cs->flags);
	if (is_spread_slab(parent))
		set_bit(CS_SPREAD_SLAB, &cs->flags);
	/*
	 * For v2, clear CS_SCHED_LOAD_BALANCE if parent is isolated
	 */
	if (cgroup_subsys_on_dfl(cpuset_cgrp_subsys) &&
	    !is_sched_load_balance(parent))
		clear_bit(CS_SCHED_LOAD_BALANCE, &cs->flags);

	cpuset_inc();

	spin_lock_irq(&callback_lock);
	if (is_in_v2_mode()) {
		cpumask_copy(cs->effective_cpus, parent->effective_cpus);
		cs->effective_mems = parent->effective_mems;
	}
	spin_unlock_irq(&callback_lock);

	if (!test_bit(CGRP_CPUSET_CLONE_CHILDREN, &css->cgroup->flags))
		goto out_unlock;

	/*
	 * Clone @parent's configuration if CGRP_CPUSET_CLONE_CHILDREN is
	 * set.  This flag handling is implemented in cgroup core for
	 * historical reasons - the flag may be specified during mount.
	 *
	 * Currently, if any sibling cpusets have exclusive cpus or mem, we
	 * refuse to clone the configuration - thereby refusing the task to
	 * be entered, and as a result refusing the sys_unshare() or
	 * clone() which initiated it.  If this becomes a problem for some
	 * users who wish to allow that scenario, then this could be
	 * changed to grant parent->cpus_allowed-sibling_cpus_exclusive
	 * (and likewise for mems) to the new cgroup.
	 */
	rcu_read_lock();
	cpuset_for_each_child(tmp_cs, pos_css, parent) {
		if (is_mem_exclusive(tmp_cs) || is_cpu_exclusive(tmp_cs)) {
			rcu_read_unlock();
			goto out_unlock;
		}
	}
	rcu_read_unlock();

	spin_lock_irq(&callback_lock);
	cs->mems_allowed = parent->mems_allowed;
	cs->effective_mems = parent->mems_allowed;
	cpumask_copy(cs->cpus_allowed, parent->cpus_allowed);
	cpumask_copy(cs->effective_cpus, parent->cpus_allowed);
	spin_unlock_irq(&callback_lock);
out_unlock:
	mutex_unlock(&cpuset_mutex);
	cpus_read_unlock();
	return 0;
}

/*
 * If the cpuset being removed has its flag 'sched_load_balance'
 * enabled, then simulate turning sched_load_balance off, which
 * will call rebuild_sched_domains_locked(). That is not needed
 * in the default hierarchy where only changes in partition
 * will cause repartitioning.
 *
 * If the cpuset has the 'sched.partition' flag enabled, simulate
 * turning 'sched.partition" off.
 */

static void cpuset_css_offline(struct cgroup_subsys_state *css)
{
	struct cpuset *cs = css_cs(css);

	cpus_read_lock();
	mutex_lock(&cpuset_mutex);

	if (is_partition_valid(cs))
		update_prstate(cs, 0);

	if (!cgroup_subsys_on_dfl(cpuset_cgrp_subsys) &&
	    is_sched_load_balance(cs))
		cpuset_update_flag(CS_SCHED_LOAD_BALANCE, cs, 0);

	cpuset_dec();
	clear_bit(CS_ONLINE, &cs->flags);

	mutex_unlock(&cpuset_mutex);
	cpus_read_unlock();
}

static void cpuset_css_free(struct cgroup_subsys_state *css)
{
	struct cpuset *cs = css_cs(css);

	free_cpuset(cs);
}

static void cpuset_bind(struct cgroup_subsys_state *root_css)
{
	mutex_lock(&cpuset_mutex);
	spin_lock_irq(&callback_lock);

	if (is_in_v2_mode()) {
		cpumask_copy(top_cpuset.cpus_allowed, cpu_possible_mask);
		cpumask_copy(top_cpuset.effective_xcpus, cpu_possible_mask);
		top_cpuset.mems_allowed = node_possible_map;
	} else {
		cpumask_copy(top_cpuset.cpus_allowed,
			     top_cpuset.effective_cpus);
		top_cpuset.mems_allowed = top_cpuset.effective_mems;
	}

	spin_unlock_irq(&callback_lock);
	mutex_unlock(&cpuset_mutex);
}

/*
 * In case the child is cloned into a cpuset different from its parent,
 * additional checks are done to see if the move is allowed.
 */
static int cpuset_can_fork(struct task_struct *task, struct css_set *cset)
{
	struct cpuset *cs = css_cs(cset->subsys[cpuset_cgrp_id]);
	bool same_cs;
	int ret;

	rcu_read_lock();
	same_cs = (cs == task_cs(current));
	rcu_read_unlock();

	if (same_cs)
		return 0;

	lockdep_assert_held(&cgroup_mutex);
	mutex_lock(&cpuset_mutex);

	/* Check to see if task is allowed in the cpuset */
	ret = cpuset_can_attach_check(cs);
	if (ret)
		goto out_unlock;

	ret = task_can_attach(task);
	if (ret)
		goto out_unlock;

	ret = security_task_setscheduler(task);
	if (ret)
		goto out_unlock;

	/*
	 * Mark attach is in progress.  This makes validate_change() fail
	 * changes which zero cpus/mems_allowed.
	 */
	cs->attach_in_progress++;
out_unlock:
	mutex_unlock(&cpuset_mutex);
	return ret;
}

static void cpuset_cancel_fork(struct task_struct *task, struct css_set *cset)
{
	struct cpuset *cs = css_cs(cset->subsys[cpuset_cgrp_id]);
	bool same_cs;

	rcu_read_lock();
	same_cs = (cs == task_cs(current));
	rcu_read_unlock();

	if (same_cs)
		return;

	dec_attach_in_progress(cs);
}

/*
 * Make sure the new task conform to the current state of its parent,
 * which could have been changed by cpuset just after it inherits the
 * state from the parent and before it sits on the cgroup's task list.
 */
static void cpuset_fork(struct task_struct *task)
{
	struct cpuset *cs;
	bool same_cs;

	rcu_read_lock();
	cs = task_cs(task);
	same_cs = (cs == task_cs(current));
	rcu_read_unlock();

	if (same_cs) {
		if (cs == &top_cpuset)
			return;

		set_cpus_allowed_ptr(task, current->cpus_ptr);
		task->mems_allowed = current->mems_allowed;
		return;
	}

	/* CLONE_INTO_CGROUP */
	mutex_lock(&cpuset_mutex);
	guarantee_online_mems(cs, &cpuset_attach_nodemask_to);
	cpuset_attach_task(cs, task);

	dec_attach_in_progress_locked(cs);
	mutex_unlock(&cpuset_mutex);
}

struct cgroup_subsys cpuset_cgrp_subsys = {
	.css_alloc	= cpuset_css_alloc,
	.css_online	= cpuset_css_online,
	.css_offline	= cpuset_css_offline,
	.css_free	= cpuset_css_free,
	.can_attach	= cpuset_can_attach,
	.cancel_attach	= cpuset_cancel_attach,
	.attach		= cpuset_attach,
	.post_attach	= cpuset_post_attach,
	.bind		= cpuset_bind,
	.can_fork	= cpuset_can_fork,
	.cancel_fork	= cpuset_cancel_fork,
	.fork		= cpuset_fork,
#ifdef CONFIG_CPUSETS_V1
	.legacy_cftypes	= cpuset1_files,
#endif
	.dfl_cftypes	= dfl_files,
	.early_init	= true,
	.threaded	= true,
};

/**
 * cpuset_init - initialize cpusets at system boot
 *
 * Description: Initialize top_cpuset
 **/

int __init cpuset_init(void)
{
	BUG_ON(!alloc_cpumask_var(&top_cpuset.cpus_allowed, GFP_KERNEL));
	BUG_ON(!alloc_cpumask_var(&top_cpuset.effective_cpus, GFP_KERNEL));
	BUG_ON(!alloc_cpumask_var(&top_cpuset.effective_xcpus, GFP_KERNEL));
	BUG_ON(!alloc_cpumask_var(&top_cpuset.exclusive_cpus, GFP_KERNEL));
	BUG_ON(!zalloc_cpumask_var(&subpartitions_cpus, GFP_KERNEL));
	BUG_ON(!zalloc_cpumask_var(&isolated_cpus, GFP_KERNEL));

	cpumask_setall(top_cpuset.cpus_allowed);
	nodes_setall(top_cpuset.mems_allowed);
	cpumask_setall(top_cpuset.effective_cpus);
	cpumask_setall(top_cpuset.effective_xcpus);
	cpumask_setall(top_cpuset.exclusive_cpus);
	nodes_setall(top_cpuset.effective_mems);

	fmeter_init(&top_cpuset.fmeter);
	INIT_LIST_HEAD(&remote_children);

	BUG_ON(!alloc_cpumask_var(&cpus_attach, GFP_KERNEL));

	have_boot_isolcpus = housekeeping_enabled(HK_TYPE_DOMAIN);
	if (have_boot_isolcpus) {
		BUG_ON(!alloc_cpumask_var(&boot_hk_cpus, GFP_KERNEL));
		cpumask_copy(boot_hk_cpus, housekeeping_cpumask(HK_TYPE_DOMAIN));
		cpumask_andnot(isolated_cpus, cpu_possible_mask, boot_hk_cpus);
	}

	return 0;
}

static void
hotplug_update_tasks(struct cpuset *cs,
		     struct cpumask *new_cpus, nodemask_t *new_mems,
		     bool cpus_updated, bool mems_updated)
{
	/* A partition root is allowed to have empty effective cpus */
	if (cpumask_empty(new_cpus) && !is_partition_valid(cs))
		cpumask_copy(new_cpus, parent_cs(cs)->effective_cpus);
	if (nodes_empty(*new_mems))
		*new_mems = parent_cs(cs)->effective_mems;

	spin_lock_irq(&callback_lock);
	cpumask_copy(cs->effective_cpus, new_cpus);
	cs->effective_mems = *new_mems;
	spin_unlock_irq(&callback_lock);

	if (cpus_updated)
		cpuset_update_tasks_cpumask(cs, new_cpus);
	if (mems_updated)
		cpuset_update_tasks_nodemask(cs);
}

void cpuset_force_rebuild(void)
{
	force_sd_rebuild = true;
}

/**
 * cpuset_hotplug_update_tasks - update tasks in a cpuset for hotunplug
 * @cs: cpuset in interest
 * @tmp: the tmpmasks structure pointer
 *
 * Compare @cs's cpu and mem masks against top_cpuset and if some have gone
 * offline, update @cs accordingly.  If @cs ends up with no CPU or memory,
 * all its tasks are moved to the nearest ancestor with both resources.
 */
static void cpuset_hotplug_update_tasks(struct cpuset *cs, struct tmpmasks *tmp)
{
	static cpumask_t new_cpus;
	static nodemask_t new_mems;
	bool cpus_updated;
	bool mems_updated;
	bool remote;
	int partcmd = -1;
	struct cpuset *parent;
retry:
	wait_event(cpuset_attach_wq, cs->attach_in_progress == 0);

	mutex_lock(&cpuset_mutex);

	/*
	 * We have raced with task attaching. We wait until attaching
	 * is finished, so we won't attach a task to an empty cpuset.
	 */
	if (cs->attach_in_progress) {
		mutex_unlock(&cpuset_mutex);
		goto retry;
	}

	parent = parent_cs(cs);
	compute_effective_cpumask(&new_cpus, cs, parent);
	nodes_and(new_mems, cs->mems_allowed, parent->effective_mems);

	if (!tmp || !cs->partition_root_state)
		goto update_tasks;

	/*
	 * Compute effective_cpus for valid partition root, may invalidate
	 * child partition roots if necessary.
	 */
	remote = is_remote_partition(cs);
	if (remote || (is_partition_valid(cs) && is_partition_valid(parent)))
		compute_partition_effective_cpumask(cs, &new_cpus);

	if (remote && cpumask_empty(&new_cpus) &&
	    partition_is_populated(cs, NULL)) {
		remote_partition_disable(cs, tmp);
		compute_effective_cpumask(&new_cpus, cs, parent);
		remote = false;
		cpuset_force_rebuild();
	}

	/*
	 * Force the partition to become invalid if either one of
	 * the following conditions hold:
	 * 1) empty effective cpus but not valid empty partition.
	 * 2) parent is invalid or doesn't grant any cpus to child
	 *    partitions.
	 */
	if (is_local_partition(cs) && (!is_partition_valid(parent) ||
				tasks_nocpu_error(parent, cs, &new_cpus)))
		partcmd = partcmd_invalidate;
	/*
	 * On the other hand, an invalid partition root may be transitioned
	 * back to a regular one.
	 */
	else if (is_partition_valid(parent) && is_partition_invalid(cs))
		partcmd = partcmd_update;

	if (partcmd >= 0) {
		update_parent_effective_cpumask(cs, partcmd, NULL, tmp);
		if ((partcmd == partcmd_invalidate) || is_partition_valid(cs)) {
			compute_partition_effective_cpumask(cs, &new_cpus);
			cpuset_force_rebuild();
		}
	}

update_tasks:
	cpus_updated = !cpumask_equal(&new_cpus, cs->effective_cpus);
	mems_updated = !nodes_equal(new_mems, cs->effective_mems);
	if (!cpus_updated && !mems_updated)
		goto unlock;	/* Hotplug doesn't affect this cpuset */

	if (mems_updated)
		check_insane_mems_config(&new_mems);

	if (is_in_v2_mode())
		hotplug_update_tasks(cs, &new_cpus, &new_mems,
				     cpus_updated, mems_updated);
	else
		cpuset1_hotplug_update_tasks(cs, &new_cpus, &new_mems,
					    cpus_updated, mems_updated);

unlock:
	mutex_unlock(&cpuset_mutex);
}

/**
 * cpuset_handle_hotplug - handle CPU/memory hot{,un}plug for a cpuset
 *
 * This function is called after either CPU or memory configuration has
 * changed and updates cpuset accordingly.  The top_cpuset is always
 * synchronized to cpu_active_mask and N_MEMORY, which is necessary in
 * order to make cpusets transparent (of no affect) on systems that are
 * actively using CPU hotplug but making no active use of cpusets.
 *
 * Non-root cpusets are only affected by offlining.  If any CPUs or memory
 * nodes have been taken down, cpuset_hotplug_update_tasks() is invoked on
 * all descendants.
 *
 * Note that CPU offlining during suspend is ignored.  We don't modify
 * cpusets across suspend/resume cycles at all.
 *
 * CPU / memory hotplug is handled synchronously.
 */
static void cpuset_handle_hotplug(void)
{
	static cpumask_t new_cpus;
	static nodemask_t new_mems;
	bool cpus_updated, mems_updated;
	bool on_dfl = is_in_v2_mode();
	struct tmpmasks tmp, *ptmp = NULL;

	if (on_dfl && !alloc_cpumasks(NULL, &tmp))
		ptmp = &tmp;

	lockdep_assert_cpus_held();
	mutex_lock(&cpuset_mutex);

	/* fetch the available cpus/mems and find out which changed how */
	cpumask_copy(&new_cpus, cpu_active_mask);
	new_mems = node_states[N_MEMORY];

	/*
	 * If subpartitions_cpus is populated, it is likely that the check
	 * below will produce a false positive on cpus_updated when the cpu
	 * list isn't changed. It is extra work, but it is better to be safe.
	 */
	cpus_updated = !cpumask_equal(top_cpuset.effective_cpus, &new_cpus) ||
		       !cpumask_empty(subpartitions_cpus);
	mems_updated = !nodes_equal(top_cpuset.effective_mems, new_mems);

	/* For v1, synchronize cpus_allowed to cpu_active_mask */
	if (cpus_updated) {
		cpuset_force_rebuild();
		spin_lock_irq(&callback_lock);
		if (!on_dfl)
			cpumask_copy(top_cpuset.cpus_allowed, &new_cpus);
		/*
		 * Make sure that CPUs allocated to child partitions
		 * do not show up in effective_cpus. If no CPU is left,
		 * we clear the subpartitions_cpus & let the child partitions
		 * fight for the CPUs again.
		 */
		if (!cpumask_empty(subpartitions_cpus)) {
			if (cpumask_subset(&new_cpus, subpartitions_cpus)) {
				top_cpuset.nr_subparts = 0;
				cpumask_clear(subpartitions_cpus);
			} else {
				cpumask_andnot(&new_cpus, &new_cpus,
					       subpartitions_cpus);
			}
		}
		cpumask_copy(top_cpuset.effective_cpus, &new_cpus);
		spin_unlock_irq(&callback_lock);
		/* we don't mess with cpumasks of tasks in top_cpuset */
	}

	/* synchronize mems_allowed to N_MEMORY */
	if (mems_updated) {
		spin_lock_irq(&callback_lock);
		if (!on_dfl)
			top_cpuset.mems_allowed = new_mems;
		top_cpuset.effective_mems = new_mems;
		spin_unlock_irq(&callback_lock);
		cpuset_update_tasks_nodemask(&top_cpuset);
	}

	mutex_unlock(&cpuset_mutex);

	/* if cpus or mems changed, we need to propagate to descendants */
	if (cpus_updated || mems_updated) {
		struct cpuset *cs;
		struct cgroup_subsys_state *pos_css;

		rcu_read_lock();
		cpuset_for_each_descendant_pre(cs, pos_css, &top_cpuset) {
			if (cs == &top_cpuset || !css_tryget_online(&cs->css))
				continue;
			rcu_read_unlock();

			cpuset_hotplug_update_tasks(cs, ptmp);

			rcu_read_lock();
			css_put(&cs->css);
		}
		rcu_read_unlock();
	}

	/* rebuild sched domains if cpus_allowed has changed */
	if (force_sd_rebuild) {
		force_sd_rebuild = false;
		rebuild_sched_domains_cpuslocked();
	}

	free_cpumasks(NULL, ptmp);
}

void cpuset_update_active_cpus(void)
{
	/*
	 * We're inside cpu hotplug critical region which usually nests
	 * inside cgroup synchronization.  Bounce actual hotplug processing
	 * to a work item to avoid reverse locking order.
	 */
	cpuset_handle_hotplug();
}

/*
 * Keep top_cpuset.mems_allowed tracking node_states[N_MEMORY].
 * Call this routine anytime after node_states[N_MEMORY] changes.
 * See cpuset_update_active_cpus() for CPU hotplug handling.
 */
static int cpuset_track_online_nodes(struct notifier_block *self,
				unsigned long action, void *arg)
{
	cpuset_handle_hotplug();
	return NOTIFY_OK;
}

/**
 * cpuset_init_smp - initialize cpus_allowed
 *
 * Description: Finish top cpuset after cpu, node maps are initialized
 */
void __init cpuset_init_smp(void)
{
	/*
	 * cpus_allowd/mems_allowed set to v2 values in the initial
	 * cpuset_bind() call will be reset to v1 values in another
	 * cpuset_bind() call when v1 cpuset is mounted.
	 */
	top_cpuset.old_mems_allowed = top_cpuset.mems_allowed;

	cpumask_copy(top_cpuset.effective_cpus, cpu_active_mask);
	top_cpuset.effective_mems = node_states[N_MEMORY];

	hotplug_memory_notifier(cpuset_track_online_nodes, CPUSET_CALLBACK_PRI);

	cpuset_migrate_mm_wq = alloc_ordered_workqueue("cpuset_migrate_mm", 0);
	BUG_ON(!cpuset_migrate_mm_wq);
}

/**
 * cpuset_cpus_allowed - return cpus_allowed mask from a tasks cpuset.
 * @tsk: pointer to task_struct from which to obtain cpuset->cpus_allowed.
 * @pmask: pointer to struct cpumask variable to receive cpus_allowed set.
 *
 * Description: Returns the cpumask_var_t cpus_allowed of the cpuset
 * attached to the specified @tsk.  Guaranteed to return some non-empty
 * subset of cpu_online_mask, even if this means going outside the
 * tasks cpuset, except when the task is in the top cpuset.
 **/

void cpuset_cpus_allowed(struct task_struct *tsk, struct cpumask *pmask)
{
	unsigned long flags;
	struct cpuset *cs;

	spin_lock_irqsave(&callback_lock, flags);
	rcu_read_lock();

	cs = task_cs(tsk);
	if (cs != &top_cpuset)
		guarantee_online_cpus(tsk, pmask);
	/*
	 * Tasks in the top cpuset won't get update to their cpumasks
	 * when a hotplug online/offline event happens. So we include all
	 * offline cpus in the allowed cpu list.
	 */
	if ((cs == &top_cpuset) || cpumask_empty(pmask)) {
		const struct cpumask *possible_mask = task_cpu_possible_mask(tsk);

		/*
		 * We first exclude cpus allocated to partitions. If there is no
		 * allowable online cpu left, we fall back to all possible cpus.
		 */
		cpumask_andnot(pmask, possible_mask, subpartitions_cpus);
		if (!cpumask_intersects(pmask, cpu_online_mask))
			cpumask_copy(pmask, possible_mask);
	}

	rcu_read_unlock();
	spin_unlock_irqrestore(&callback_lock, flags);
}

/**
 * cpuset_cpus_allowed_fallback - final fallback before complete catastrophe.
 * @tsk: pointer to task_struct with which the scheduler is struggling
 *
 * Description: In the case that the scheduler cannot find an allowed cpu in
 * tsk->cpus_allowed, we fall back to task_cs(tsk)->cpus_allowed. In legacy
 * mode however, this value is the same as task_cs(tsk)->effective_cpus,
 * which will not contain a sane cpumask during cases such as cpu hotplugging.
 * This is the absolute last resort for the scheduler and it is only used if
 * _every_ other avenue has been traveled.
 *
 * Returns true if the affinity of @tsk was changed, false otherwise.
 **/

bool cpuset_cpus_allowed_fallback(struct task_struct *tsk)
{
	const struct cpumask *possible_mask = task_cpu_possible_mask(tsk);
	const struct cpumask *cs_mask;
	bool changed = false;

	rcu_read_lock();
	cs_mask = task_cs(tsk)->cpus_allowed;
	if (is_in_v2_mode() && cpumask_subset(cs_mask, possible_mask)) {
		do_set_cpus_allowed(tsk, cs_mask);
		changed = true;
	}
	rcu_read_unlock();

	/*
	 * We own tsk->cpus_allowed, nobody can change it under us.
	 *
	 * But we used cs && cs->cpus_allowed lockless and thus can
	 * race with cgroup_attach_task() or update_cpumask() and get
	 * the wrong tsk->cpus_allowed. However, both cases imply the
	 * subsequent cpuset_change_cpumask()->set_cpus_allowed_ptr()
	 * which takes task_rq_lock().
	 *
	 * If we are called after it dropped the lock we must see all
	 * changes in tsk_cs()->cpus_allowed. Otherwise we can temporary
	 * set any mask even if it is not right from task_cs() pov,
	 * the pending set_cpus_allowed_ptr() will fix things.
	 *
	 * select_fallback_rq() will fix things ups and set cpu_possible_mask
	 * if required.
	 */
	return changed;
}

void __init cpuset_init_current_mems_allowed(void)
{
	nodes_setall(current->mems_allowed);
}

/**
 * cpuset_mems_allowed - return mems_allowed mask from a tasks cpuset.
 * @tsk: pointer to task_struct from which to obtain cpuset->mems_allowed.
 *
 * Description: Returns the nodemask_t mems_allowed of the cpuset
 * attached to the specified @tsk.  Guaranteed to return some non-empty
 * subset of node_states[N_MEMORY], even if this means going outside the
 * tasks cpuset.
 **/

nodemask_t cpuset_mems_allowed(struct task_struct *tsk)
{
	nodemask_t mask;
	unsigned long flags;

	spin_lock_irqsave(&callback_lock, flags);
	rcu_read_lock();
	guarantee_online_mems(task_cs(tsk), &mask);
	rcu_read_unlock();
	spin_unlock_irqrestore(&callback_lock, flags);

	return mask;
}

/**
 * cpuset_nodemask_valid_mems_allowed - check nodemask vs. current mems_allowed
 * @nodemask: the nodemask to be checked
 *
 * Are any of the nodes in the nodemask allowed in current->mems_allowed?
 */
int cpuset_nodemask_valid_mems_allowed(nodemask_t *nodemask)
{
	return nodes_intersects(*nodemask, current->mems_allowed);
}

/*
 * nearest_hardwall_ancestor() - Returns the nearest mem_exclusive or
 * mem_hardwall ancestor to the specified cpuset.  Call holding
 * callback_lock.  If no ancestor is mem_exclusive or mem_hardwall
 * (an unusual configuration), then returns the root cpuset.
 */
static struct cpuset *nearest_hardwall_ancestor(struct cpuset *cs)
{
	while (!(is_mem_exclusive(cs) || is_mem_hardwall(cs)) && parent_cs(cs))
		cs = parent_cs(cs);
	return cs;
}

/*
 * cpuset_node_allowed - Can we allocate on a memory node?
 * @node: is this an allowed node?
 * @gfp_mask: memory allocation flags
 *
 * If we're in interrupt, yes, we can always allocate.  If @node is set in
 * current's mems_allowed, yes.  If it's not a __GFP_HARDWALL request and this
 * node is set in the nearest hardwalled cpuset ancestor to current's cpuset,
 * yes.  If current has access to memory reserves as an oom victim, yes.
 * Otherwise, no.
 *
 * GFP_USER allocations are marked with the __GFP_HARDWALL bit,
 * and do not allow allocations outside the current tasks cpuset
 * unless the task has been OOM killed.
 * GFP_KERNEL allocations are not so marked, so can escape to the
 * nearest enclosing hardwalled ancestor cpuset.
 *
 * Scanning up parent cpusets requires callback_lock.  The
 * __alloc_pages() routine only calls here with __GFP_HARDWALL bit
 * _not_ set if it's a GFP_KERNEL allocation, and all nodes in the
 * current tasks mems_allowed came up empty on the first pass over
 * the zonelist.  So only GFP_KERNEL allocations, if all nodes in the
 * cpuset are short of memory, might require taking the callback_lock.
 *
 * The first call here from mm/page_alloc:get_page_from_freelist()
 * has __GFP_HARDWALL set in gfp_mask, enforcing hardwall cpusets,
 * so no allocation on a node outside the cpuset is allowed (unless
 * in interrupt, of course).
 *
 * The second pass through get_page_from_freelist() doesn't even call
 * here for GFP_ATOMIC calls.  For those calls, the __alloc_pages()
 * variable 'wait' is not set, and the bit ALLOC_CPUSET is not set
 * in alloc_flags.  That logic and the checks below have the combined
 * affect that:
 *	in_interrupt - any node ok (current task context irrelevant)
 *	GFP_ATOMIC   - any node ok
 *	tsk_is_oom_victim   - any node ok
 *	GFP_KERNEL   - any node in enclosing hardwalled cpuset ok
 *	GFP_USER     - only nodes in current tasks mems allowed ok.
 */
bool cpuset_node_allowed(int node, gfp_t gfp_mask)
{
	struct cpuset *cs;		/* current cpuset ancestors */
	bool allowed;			/* is allocation in zone z allowed? */
	unsigned long flags;

	if (in_interrupt())
		return true;
	if (node_isset(node, current->mems_allowed))
		return true;
	/*
	 * Allow tasks that have access to memory reserves because they have
	 * been OOM killed to get memory anywhere.
	 */
	if (unlikely(tsk_is_oom_victim(current)))
		return true;
	if (gfp_mask & __GFP_HARDWALL)	/* If hardwall request, stop here */
		return false;

	if (current->flags & PF_EXITING) /* Let dying task have memory */
		return true;

	/* Not hardwall and node outside mems_allowed: scan up cpusets */
	spin_lock_irqsave(&callback_lock, flags);

	rcu_read_lock();
	cs = nearest_hardwall_ancestor(task_cs(current));
	allowed = node_isset(node, cs->mems_allowed);
	rcu_read_unlock();

	spin_unlock_irqrestore(&callback_lock, flags);
	return allowed;
}

/**
 * cpuset_spread_node() - On which node to begin search for a page
 * @rotor: round robin rotor
 *
 * If a task is marked PF_SPREAD_PAGE or PF_SPREAD_SLAB (as for
 * tasks in a cpuset with is_spread_page or is_spread_slab set),
 * and if the memory allocation used cpuset_mem_spread_node()
 * to determine on which node to start looking, as it will for
 * certain page cache or slab cache pages such as used for file
 * system buffers and inode caches, then instead of starting on the
 * local node to look for a free page, rather spread the starting
 * node around the tasks mems_allowed nodes.
 *
 * We don't have to worry about the returned node being offline
 * because "it can't happen", and even if it did, it would be ok.
 *
 * The routines calling guarantee_online_mems() are careful to
 * only set nodes in task->mems_allowed that are online.  So it
 * should not be possible for the following code to return an
 * offline node.  But if it did, that would be ok, as this routine
 * is not returning the node where the allocation must be, only
 * the node where the search should start.  The zonelist passed to
 * __alloc_pages() will include all nodes.  If the slab allocator
 * is passed an offline node, it will fall back to the local node.
 * See kmem_cache_alloc_node().
 */
static int cpuset_spread_node(int *rotor)
{
	return *rotor = next_node_in(*rotor, current->mems_allowed);
}

/**
 * cpuset_mem_spread_node() - On which node to begin search for a file page
 */
int cpuset_mem_spread_node(void)
{
	if (current->cpuset_mem_spread_rotor == NUMA_NO_NODE)
		current->cpuset_mem_spread_rotor =
			node_random(&current->mems_allowed);

	return cpuset_spread_node(&current->cpuset_mem_spread_rotor);
}

/**
 * cpuset_mems_allowed_intersects - Does @tsk1's mems_allowed intersect @tsk2's?
 * @tsk1: pointer to task_struct of some task.
 * @tsk2: pointer to task_struct of some other task.
 *
 * Description: Return true if @tsk1's mems_allowed intersects the
 * mems_allowed of @tsk2.  Used by the OOM killer to determine if
 * one of the task's memory usage might impact the memory available
 * to the other.
 **/

int cpuset_mems_allowed_intersects(const struct task_struct *tsk1,
				   const struct task_struct *tsk2)
{
	return nodes_intersects(tsk1->mems_allowed, tsk2->mems_allowed);
}

/**
 * cpuset_print_current_mems_allowed - prints current's cpuset and mems_allowed
 *
 * Description: Prints current's name, cpuset name, and cached copy of its
 * mems_allowed to the kernel log.
 */
void cpuset_print_current_mems_allowed(void)
{
	struct cgroup *cgrp;

	rcu_read_lock();

	cgrp = task_cs(current)->css.cgroup;
	pr_cont(",cpuset=");
	pr_cont_cgroup_name(cgrp);
	pr_cont(",mems_allowed=%*pbl",
		nodemask_pr_args(&current->mems_allowed));

	rcu_read_unlock();
}

#ifdef CONFIG_PROC_PID_CPUSET
/*
 * proc_cpuset_show()
 *  - Print tasks cpuset path into seq_file.
 *  - Used for /proc/<pid>/cpuset.
 *  - No need to task_lock(tsk) on this tsk->cpuset reference, as it
 *    doesn't really matter if tsk->cpuset changes after we read it,
 *    and we take cpuset_mutex, keeping cpuset_attach() from changing it
 *    anyway.
 */
int proc_cpuset_show(struct seq_file *m, struct pid_namespace *ns,
		     struct pid *pid, struct task_struct *tsk)
{
	char *buf;
	struct cgroup_subsys_state *css;
	int retval;

	retval = -ENOMEM;
	buf = kmalloc(PATH_MAX, GFP_KERNEL);
	if (!buf)
		goto out;

	rcu_read_lock();
	spin_lock_irq(&css_set_lock);
	css = task_css(tsk, cpuset_cgrp_id);
	retval = cgroup_path_ns_locked(css->cgroup, buf, PATH_MAX,
				       current->nsproxy->cgroup_ns);
	spin_unlock_irq(&css_set_lock);
	rcu_read_unlock();

	if (retval == -E2BIG)
		retval = -ENAMETOOLONG;
	if (retval < 0)
		goto out_free;
	seq_puts(m, buf);
	seq_putc(m, '\n');
	retval = 0;
out_free:
	kfree(buf);
out:
	return retval;
}
#endif /* CONFIG_PROC_PID_CPUSET */

/* Display task mems_allowed in /proc/<pid>/status file. */
void cpuset_task_status_allowed(struct seq_file *m, struct task_struct *task)
{
	seq_printf(m, "Mems_allowed:\t%*pb\n",
		   nodemask_pr_args(&task->mems_allowed));
	seq_printf(m, "Mems_allowed_list:\t%*pbl\n",
		   nodemask_pr_args(&task->mems_allowed));
}<|MERGE_RESOLUTION|>--- conflicted
+++ resolved
@@ -22,10 +22,7 @@
  *  distribution for more details.
  */
 #include "cgroup-internal.h"
-<<<<<<< HEAD
-=======
 #include "cpuset-internal.h"
->>>>>>> a6ad5510
 
 #include <linux/init.h>
 #include <linux/interrupt.h>
@@ -2430,7 +2427,7 @@
 		update_partition_sd_lb(cs, old_prs);
 
 	free_cpumasks(NULL, &tmp);
-	return retval;
+	return 0;
 }
 
 /*
@@ -2708,45 +2705,6 @@
 	return ret;
 }
 
-<<<<<<< HEAD
-static int update_relax_domain_level(struct cpuset *cs, s64 val)
-{
-#ifdef CONFIG_SMP
-	if (val < -1 || val > sched_domain_level_max + 1)
-		return -EINVAL;
-#endif
-
-	if (val != cs->relax_domain_level) {
-		cs->relax_domain_level = val;
-		if (!cpumask_empty(cs->cpus_allowed) &&
-		    is_sched_load_balance(cs))
-			rebuild_sched_domains_locked();
-	}
-
-	return 0;
-}
-
-/**
- * update_tasks_flags - update the spread flags of tasks in the cpuset.
- * @cs: the cpuset in which each task's spread flags needs to be changed
- *
- * Iterate through each task of @cs updating its spread flags.  As this
- * function is called with cpuset_mutex held, cpuset membership stays
- * stable.
- */
-static void update_tasks_flags(struct cpuset *cs)
-{
-	struct css_task_iter it;
-	struct task_struct *task;
-
-	css_task_iter_start(&cs->css, 0, &it);
-	while ((task = css_task_iter_next(&it)))
-		cpuset_update_task_spread_flags(cs, task);
-	css_task_iter_end(&it);
-}
-
-=======
->>>>>>> a6ad5510
 /*
  * cpuset_update_flag - read a 0 or a 1 in a file and update associated flag
  * bit:		the bit to update (see cpuset_flagbits_t)
