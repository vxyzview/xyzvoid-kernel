/*
 *  kernel/cpuset.c
 *
 *  Processor and Memory placement constraints for sets of tasks.
 *
 *  Copyright (C) 2003 BULL SA.
 *  Copyright (C) 2004-2007 Silicon Graphics, Inc.
 *  Copyright (C) 2006 Google, Inc
 *
 *  Portions derived from Patrick Mochel's sysfs code.
 *  sysfs is Copyright (c) 2001-3 Patrick Mochel
 *
 *  2003-10-10 Written by Simon Derr.
 *  2003-10-22 Updates by Stephen Hemminger.
 *  2004 May-July Rework by Paul Jackson.
 *  2006 Rework by Paul Menage to use generic cgroups
 *  2008 Rework of the scheduler domains and CPU hotplug handling
 *       by Max Krasnyansky
 *
 *  This file is subject to the terms and conditions of the GNU General Public
 *  License.  See the file COPYING in the main directory of the Linux
 *  distribution for more details.
 */

#include <linux/cpu.h>
#include <linux/cpumask.h>
#include <linux/cpuset.h>
#include <linux/init.h>
#include <linux/interrupt.h>
#include <linux/kernel.h>
#include <linux/mempolicy.h>
#include <linux/mm.h>
#include <linux/memory.h>
#include <linux/export.h>
#include <linux/rcupdate.h>
#include <linux/sched.h>
#include <linux/sched/deadline.h>
#include <linux/sched/mm.h>
#include <linux/sched/task.h>
#include <linux/security.h>
#include <linux/spinlock.h>
#include <linux/oom.h>
#include <linux/sched/isolation.h>
#include <linux/cgroup.h>
#include <linux/wait.h>

DEFINE_STATIC_KEY_FALSE(cpusets_pre_enable_key);
DEFINE_STATIC_KEY_FALSE(cpusets_enabled_key);

/*
 * There could be abnormal cpuset configurations for cpu or memory
 * node binding, add this key to provide a quick low-cost judgment
 * of the situation.
 */
DEFINE_STATIC_KEY_FALSE(cpusets_insane_config_key);

/* See "Frequency meter" comments, below. */

struct fmeter {
	int cnt;		/* unprocessed events count */
	int val;		/* most recent output value */
	time64_t time;		/* clock (secs) when val computed */
	spinlock_t lock;	/* guards read or write of above */
};

/*
 * Invalid partition error code
 */
enum prs_errcode {
	PERR_NONE = 0,
	PERR_INVCPUS,
	PERR_INVPARENT,
	PERR_NOTPART,
	PERR_NOTEXCL,
	PERR_NOCPUS,
	PERR_HOTPLUG,
	PERR_CPUSEMPTY,
};

static const char * const perr_strings[] = {
	[PERR_INVCPUS]   = "Invalid cpu list in cpuset.cpus",
	[PERR_INVPARENT] = "Parent is an invalid partition root",
	[PERR_NOTPART]   = "Parent is not a partition root",
	[PERR_NOTEXCL]   = "Cpu list in cpuset.cpus not exclusive",
	[PERR_NOCPUS]    = "Parent unable to distribute cpu downstream",
	[PERR_HOTPLUG]   = "No cpu available due to hotplug",
	[PERR_CPUSEMPTY] = "cpuset.cpus is empty",
};

struct cpuset {
	struct cgroup_subsys_state css;

	unsigned long flags;		/* "unsigned long" so bitops work */

	/*
	 * On default hierarchy:
	 *
	 * The user-configured masks can only be changed by writing to
	 * cpuset.cpus and cpuset.mems, and won't be limited by the
	 * parent masks.
	 *
	 * The effective masks is the real masks that apply to the tasks
	 * in the cpuset. They may be changed if the configured masks are
	 * changed or hotplug happens.
	 *
	 * effective_mask == configured_mask & parent's effective_mask,
	 * and if it ends up empty, it will inherit the parent's mask.
	 *
	 *
	 * On legacy hierarchy:
	 *
	 * The user-configured masks are always the same with effective masks.
	 */

	/* user-configured CPUs and Memory Nodes allow to tasks */
	cpumask_var_t cpus_allowed;
	nodemask_t mems_allowed;

	/* effective CPUs and Memory Nodes allow to tasks */
	cpumask_var_t effective_cpus;
	nodemask_t effective_mems;

	/*
	 * CPUs allocated to child sub-partitions (default hierarchy only)
	 * - CPUs granted by the parent = effective_cpus U subparts_cpus
	 * - effective_cpus and subparts_cpus are mutually exclusive.
	 *
	 * effective_cpus contains only onlined CPUs, but subparts_cpus
	 * may have offlined ones.
	 */
	cpumask_var_t subparts_cpus;

	/*
	 * This is old Memory Nodes tasks took on.
	 *
	 * - top_cpuset.old_mems_allowed is initialized to mems_allowed.
	 * - A new cpuset's old_mems_allowed is initialized when some
	 *   task is moved into it.
	 * - old_mems_allowed is used in cpuset_migrate_mm() when we change
	 *   cpuset.mems_allowed and have tasks' nodemask updated, and
	 *   then old_mems_allowed is updated to mems_allowed.
	 */
	nodemask_t old_mems_allowed;

	struct fmeter fmeter;		/* memory_pressure filter */

	/*
	 * Tasks are being attached to this cpuset.  Used to prevent
	 * zeroing cpus/mems_allowed between ->can_attach() and ->attach().
	 */
	int attach_in_progress;

	/* partition number for rebuild_sched_domains() */
	int pn;

	/* for custom sched domain */
	int relax_domain_level;

	/* number of CPUs in subparts_cpus */
	int nr_subparts_cpus;

	/* partition root state */
	int partition_root_state;

	/*
	 * Default hierarchy only:
	 * use_parent_ecpus - set if using parent's effective_cpus
	 * child_ecpus_count - # of children with use_parent_ecpus set
	 */
	int use_parent_ecpus;
	int child_ecpus_count;

	/*
	 * number of SCHED_DEADLINE tasks attached to this cpuset, so that we
	 * know when to rebuild associated root domain bandwidth information.
	 */
	int nr_deadline_tasks;
	int nr_migrate_dl_tasks;
	u64 sum_migrate_dl_bw;

	/* Invalid partition error code, not lock protected */
	enum prs_errcode prs_err;

	/* Handle for cpuset.cpus.partition */
	struct cgroup_file partition_file;
};

/*
 * Partition root states:
 *
 *   0 - member (not a partition root)
 *   1 - partition root
 *   2 - partition root without load balancing (isolated)
 *  -1 - invalid partition root
 *  -2 - invalid isolated partition root
 */
#define PRS_MEMBER		0
#define PRS_ROOT		1
#define PRS_ISOLATED		2
#define PRS_INVALID_ROOT	-1
#define PRS_INVALID_ISOLATED	-2

static inline bool is_prs_invalid(int prs_state)
{
	return prs_state < 0;
}

/*
 * Temporary cpumasks for working with partitions that are passed among
 * functions to avoid memory allocation in inner functions.
 */
struct tmpmasks {
	cpumask_var_t addmask, delmask;	/* For partition root */
	cpumask_var_t new_cpus;		/* For update_cpumasks_hier() */
};

static inline struct cpuset *css_cs(struct cgroup_subsys_state *css)
{
	return css ? container_of(css, struct cpuset, css) : NULL;
}

/* Retrieve the cpuset for a task */
static inline struct cpuset *task_cs(struct task_struct *task)
{
	return css_cs(task_css(task, cpuset_cgrp_id));
}

static inline struct cpuset *parent_cs(struct cpuset *cs)
{
	return css_cs(cs->css.parent);
}

void inc_dl_tasks_cs(struct task_struct *p)
{
	struct cpuset *cs = task_cs(p);

	cs->nr_deadline_tasks++;
}

void dec_dl_tasks_cs(struct task_struct *p)
{
	struct cpuset *cs = task_cs(p);

	cs->nr_deadline_tasks--;
}

/* bits in struct cpuset flags field */
typedef enum {
	CS_ONLINE,
	CS_CPU_EXCLUSIVE,
	CS_MEM_EXCLUSIVE,
	CS_MEM_HARDWALL,
	CS_MEMORY_MIGRATE,
	CS_SCHED_LOAD_BALANCE,
	CS_SPREAD_PAGE,
	CS_SPREAD_SLAB,
} cpuset_flagbits_t;

/* convenient tests for these bits */
static inline bool is_cpuset_online(struct cpuset *cs)
{
	return test_bit(CS_ONLINE, &cs->flags) && !css_is_dying(&cs->css);
}

static inline int is_cpu_exclusive(const struct cpuset *cs)
{
	return test_bit(CS_CPU_EXCLUSIVE, &cs->flags);
}

static inline int is_mem_exclusive(const struct cpuset *cs)
{
	return test_bit(CS_MEM_EXCLUSIVE, &cs->flags);
}

static inline int is_mem_hardwall(const struct cpuset *cs)
{
	return test_bit(CS_MEM_HARDWALL, &cs->flags);
}

static inline int is_sched_load_balance(const struct cpuset *cs)
{
	return test_bit(CS_SCHED_LOAD_BALANCE, &cs->flags);
}

static inline int is_memory_migrate(const struct cpuset *cs)
{
	return test_bit(CS_MEMORY_MIGRATE, &cs->flags);
}

static inline int is_spread_page(const struct cpuset *cs)
{
	return test_bit(CS_SPREAD_PAGE, &cs->flags);
}

static inline int is_spread_slab(const struct cpuset *cs)
{
	return test_bit(CS_SPREAD_SLAB, &cs->flags);
}

static inline int is_partition_valid(const struct cpuset *cs)
{
	return cs->partition_root_state > 0;
}

static inline int is_partition_invalid(const struct cpuset *cs)
{
	return cs->partition_root_state < 0;
}

/*
 * Callers should hold callback_lock to modify partition_root_state.
 */
static inline void make_partition_invalid(struct cpuset *cs)
{
	if (is_partition_valid(cs))
		cs->partition_root_state = -cs->partition_root_state;
}

/*
 * Send notification event of whenever partition_root_state changes.
 */
static inline void notify_partition_change(struct cpuset *cs, int old_prs)
{
	if (old_prs == cs->partition_root_state)
		return;
	cgroup_file_notify(&cs->partition_file);

	/* Reset prs_err if not invalid */
	if (is_partition_valid(cs))
		WRITE_ONCE(cs->prs_err, PERR_NONE);
}

static struct cpuset top_cpuset = {
	.flags = ((1 << CS_ONLINE) | (1 << CS_CPU_EXCLUSIVE) |
		  (1 << CS_MEM_EXCLUSIVE)),
	.partition_root_state = PRS_ROOT,
};

/**
 * cpuset_for_each_child - traverse online children of a cpuset
 * @child_cs: loop cursor pointing to the current child
 * @pos_css: used for iteration
 * @parent_cs: target cpuset to walk children of
 *
 * Walk @child_cs through the online children of @parent_cs.  Must be used
 * with RCU read locked.
 */
#define cpuset_for_each_child(child_cs, pos_css, parent_cs)		\
	css_for_each_child((pos_css), &(parent_cs)->css)		\
		if (is_cpuset_online(((child_cs) = css_cs((pos_css)))))

/**
 * cpuset_for_each_descendant_pre - pre-order walk of a cpuset's descendants
 * @des_cs: loop cursor pointing to the current descendant
 * @pos_css: used for iteration
 * @root_cs: target cpuset to walk ancestor of
 *
 * Walk @des_cs through the online descendants of @root_cs.  Must be used
 * with RCU read locked.  The caller may modify @pos_css by calling
 * css_rightmost_descendant() to skip subtree.  @root_cs is included in the
 * iteration and the first node to be visited.
 */
#define cpuset_for_each_descendant_pre(des_cs, pos_css, root_cs)	\
	css_for_each_descendant_pre((pos_css), &(root_cs)->css)		\
		if (is_cpuset_online(((des_cs) = css_cs((pos_css)))))

/*
 * There are two global locks guarding cpuset structures - cpuset_mutex and
 * callback_lock. We also require taking task_lock() when dereferencing a
 * task's cpuset pointer. See "The task_lock() exception", at the end of this
 * comment.  The cpuset code uses only cpuset_mutex. Other kernel subsystems
 * can use cpuset_lock()/cpuset_unlock() to prevent change to cpuset
 * structures. Note that cpuset_mutex needs to be a mutex as it is used in
 * paths that rely on priority inheritance (e.g. scheduler - on RT) for
 * correctness.
 *
 * A task must hold both locks to modify cpusets.  If a task holds
 * cpuset_mutex, it blocks others, ensuring that it is the only task able to
 * also acquire callback_lock and be able to modify cpusets.  It can perform
 * various checks on the cpuset structure first, knowing nothing will change.
 * It can also allocate memory while just holding cpuset_mutex.  While it is
 * performing these checks, various callback routines can briefly acquire
 * callback_lock to query cpusets.  Once it is ready to make the changes, it
 * takes callback_lock, blocking everyone else.
 *
 * Calls to the kernel memory allocator can not be made while holding
 * callback_lock, as that would risk double tripping on callback_lock
 * from one of the callbacks into the cpuset code from within
 * __alloc_pages().
 *
 * If a task is only holding callback_lock, then it has read-only
 * access to cpusets.
 *
 * Now, the task_struct fields mems_allowed and mempolicy may be changed
 * by other task, we use alloc_lock in the task_struct fields to protect
 * them.
 *
 * The cpuset_common_file_read() handlers only hold callback_lock across
 * small pieces of code, such as when reading out possibly multi-word
 * cpumasks and nodemasks.
 *
 * Accessing a task's cpuset should be done in accordance with the
 * guidelines for accessing subsystem state in kernel/cgroup.c
 */

static DEFINE_MUTEX(cpuset_mutex);

void cpuset_lock(void)
{
	mutex_lock(&cpuset_mutex);
}

void cpuset_unlock(void)
{
	mutex_unlock(&cpuset_mutex);
}

static DEFINE_SPINLOCK(callback_lock);

static struct workqueue_struct *cpuset_migrate_mm_wq;

/*
 * CPU / memory hotplug is handled asynchronously.
 */
static void cpuset_hotplug_workfn(struct work_struct *work);
static DECLARE_WORK(cpuset_hotplug_work, cpuset_hotplug_workfn);

static DECLARE_WAIT_QUEUE_HEAD(cpuset_attach_wq);

static inline void check_insane_mems_config(nodemask_t *nodes)
{
	if (!cpusets_insane_config() &&
		movable_only_nodes(nodes)) {
		static_branch_enable(&cpusets_insane_config_key);
		pr_info("Unsupported (movable nodes only) cpuset configuration detected (nmask=%*pbl)!\n"
			"Cpuset allocations might fail even with a lot of memory available.\n",
			nodemask_pr_args(nodes));
	}
}

/*
 * Cgroup v2 behavior is used on the "cpus" and "mems" control files when
 * on default hierarchy or when the cpuset_v2_mode flag is set by mounting
 * the v1 cpuset cgroup filesystem with the "cpuset_v2_mode" mount option.
 * With v2 behavior, "cpus" and "mems" are always what the users have
 * requested and won't be changed by hotplug events. Only the effective
 * cpus or mems will be affected.
 */
static inline bool is_in_v2_mode(void)
{
	return cgroup_subsys_on_dfl(cpuset_cgrp_subsys) ||
	      (cpuset_cgrp_subsys.root->flags & CGRP_ROOT_CPUSET_V2_MODE);
}

/**
 * partition_is_populated - check if partition has tasks
 * @cs: partition root to be checked
 * @excluded_child: a child cpuset to be excluded in task checking
 * Return: true if there are tasks, false otherwise
 *
 * It is assumed that @cs is a valid partition root. @excluded_child should
 * be non-NULL when this cpuset is going to become a partition itself.
 */
static inline bool partition_is_populated(struct cpuset *cs,
					  struct cpuset *excluded_child)
{
	struct cgroup_subsys_state *css;
	struct cpuset *child;

	if (cs->css.cgroup->nr_populated_csets)
		return true;
	if (!excluded_child && !cs->nr_subparts_cpus)
		return cgroup_is_populated(cs->css.cgroup);

	rcu_read_lock();
	cpuset_for_each_child(child, css, cs) {
		if (child == excluded_child)
			continue;
		if (is_partition_valid(child))
			continue;
		if (cgroup_is_populated(child->css.cgroup)) {
			rcu_read_unlock();
			return true;
		}
	}
	rcu_read_unlock();
	return false;
}

/*
 * Return in pmask the portion of a task's cpusets's cpus_allowed that
 * are online and are capable of running the task.  If none are found,
 * walk up the cpuset hierarchy until we find one that does have some
 * appropriate cpus.
 *
 * One way or another, we guarantee to return some non-empty subset
 * of cpu_online_mask.
 *
 * Call with callback_lock or cpuset_mutex held.
 */
static void guarantee_online_cpus(struct task_struct *tsk,
				  struct cpumask *pmask)
{
	const struct cpumask *possible_mask = task_cpu_possible_mask(tsk);
	struct cpuset *cs;

	if (WARN_ON(!cpumask_and(pmask, possible_mask, cpu_online_mask)))
		cpumask_copy(pmask, cpu_online_mask);

	rcu_read_lock();
	cs = task_cs(tsk);

	while (!cpumask_intersects(cs->effective_cpus, pmask)) {
		cs = parent_cs(cs);
		if (unlikely(!cs)) {
			/*
			 * The top cpuset doesn't have any online cpu as a
			 * consequence of a race between cpuset_hotplug_work
			 * and cpu hotplug notifier.  But we know the top
			 * cpuset's effective_cpus is on its way to be
			 * identical to cpu_online_mask.
			 */
			goto out_unlock;
		}
	}
	cpumask_and(pmask, pmask, cs->effective_cpus);

out_unlock:
	rcu_read_unlock();
}

/*
 * Return in *pmask the portion of a cpusets's mems_allowed that
 * are online, with memory.  If none are online with memory, walk
 * up the cpuset hierarchy until we find one that does have some
 * online mems.  The top cpuset always has some mems online.
 *
 * One way or another, we guarantee to return some non-empty subset
 * of node_states[N_MEMORY].
 *
 * Call with callback_lock or cpuset_mutex held.
 */
static void guarantee_online_mems(struct cpuset *cs, nodemask_t *pmask)
{
	while (!nodes_intersects(cs->effective_mems, node_states[N_MEMORY]))
		cs = parent_cs(cs);
	nodes_and(*pmask, cs->effective_mems, node_states[N_MEMORY]);
}

/*
 * update task's spread flag if cpuset's page/slab spread flag is set
 *
 * Call with callback_lock or cpuset_mutex held. The check can be skipped
 * if on default hierarchy.
 */
static void cpuset_update_task_spread_flags(struct cpuset *cs,
					struct task_struct *tsk)
{
	if (cgroup_subsys_on_dfl(cpuset_cgrp_subsys))
		return;

	if (is_spread_page(cs))
		task_set_spread_page(tsk);
	else
		task_clear_spread_page(tsk);

	if (is_spread_slab(cs))
		task_set_spread_slab(tsk);
	else
		task_clear_spread_slab(tsk);
}

/*
 * is_cpuset_subset(p, q) - Is cpuset p a subset of cpuset q?
 *
 * One cpuset is a subset of another if all its allowed CPUs and
 * Memory Nodes are a subset of the other, and its exclusive flags
 * are only set if the other's are set.  Call holding cpuset_mutex.
 */

static int is_cpuset_subset(const struct cpuset *p, const struct cpuset *q)
{
	return	cpumask_subset(p->cpus_allowed, q->cpus_allowed) &&
		nodes_subset(p->mems_allowed, q->mems_allowed) &&
		is_cpu_exclusive(p) <= is_cpu_exclusive(q) &&
		is_mem_exclusive(p) <= is_mem_exclusive(q);
}

/**
 * alloc_cpumasks - allocate three cpumasks for cpuset
 * @cs:  the cpuset that have cpumasks to be allocated.
 * @tmp: the tmpmasks structure pointer
 * Return: 0 if successful, -ENOMEM otherwise.
 *
 * Only one of the two input arguments should be non-NULL.
 */
static inline int alloc_cpumasks(struct cpuset *cs, struct tmpmasks *tmp)
{
	cpumask_var_t *pmask1, *pmask2, *pmask3;

	if (cs) {
		pmask1 = &cs->cpus_allowed;
		pmask2 = &cs->effective_cpus;
		pmask3 = &cs->subparts_cpus;
	} else {
		pmask1 = &tmp->new_cpus;
		pmask2 = &tmp->addmask;
		pmask3 = &tmp->delmask;
	}

	if (!zalloc_cpumask_var(pmask1, GFP_KERNEL))
		return -ENOMEM;

	if (!zalloc_cpumask_var(pmask2, GFP_KERNEL))
		goto free_one;

	if (!zalloc_cpumask_var(pmask3, GFP_KERNEL))
		goto free_two;

	return 0;

free_two:
	free_cpumask_var(*pmask2);
free_one:
	free_cpumask_var(*pmask1);
	return -ENOMEM;
}

/**
 * free_cpumasks - free cpumasks in a tmpmasks structure
 * @cs:  the cpuset that have cpumasks to be free.
 * @tmp: the tmpmasks structure pointer
 */
static inline void free_cpumasks(struct cpuset *cs, struct tmpmasks *tmp)
{
	if (cs) {
		free_cpumask_var(cs->cpus_allowed);
		free_cpumask_var(cs->effective_cpus);
		free_cpumask_var(cs->subparts_cpus);
	}
	if (tmp) {
		free_cpumask_var(tmp->new_cpus);
		free_cpumask_var(tmp->addmask);
		free_cpumask_var(tmp->delmask);
	}
}

/**
 * alloc_trial_cpuset - allocate a trial cpuset
 * @cs: the cpuset that the trial cpuset duplicates
 */
static struct cpuset *alloc_trial_cpuset(struct cpuset *cs)
{
	struct cpuset *trial;

	trial = kmemdup(cs, sizeof(*cs), GFP_KERNEL);
	if (!trial)
		return NULL;

	if (alloc_cpumasks(trial, NULL)) {
		kfree(trial);
		return NULL;
	}

	cpumask_copy(trial->cpus_allowed, cs->cpus_allowed);
	cpumask_copy(trial->effective_cpus, cs->effective_cpus);
	return trial;
}

/**
 * free_cpuset - free the cpuset
 * @cs: the cpuset to be freed
 */
static inline void free_cpuset(struct cpuset *cs)
{
	free_cpumasks(cs, NULL);
	kfree(cs);
}

/*
 * validate_change_legacy() - Validate conditions specific to legacy (v1)
 *                            behavior.
 */
static int validate_change_legacy(struct cpuset *cur, struct cpuset *trial)
{
	struct cgroup_subsys_state *css;
	struct cpuset *c, *par;
	int ret;

	WARN_ON_ONCE(!rcu_read_lock_held());

	/* Each of our child cpusets must be a subset of us */
	ret = -EBUSY;
	cpuset_for_each_child(c, css, cur)
		if (!is_cpuset_subset(c, trial))
			goto out;

	/* On legacy hierarchy, we must be a subset of our parent cpuset. */
	ret = -EACCES;
	par = parent_cs(cur);
	if (par && !is_cpuset_subset(trial, par))
		goto out;

	ret = 0;
out:
	return ret;
}

/*
 * validate_change() - Used to validate that any proposed cpuset change
 *		       follows the structural rules for cpusets.
 *
 * If we replaced the flag and mask values of the current cpuset
 * (cur) with those values in the trial cpuset (trial), would
 * our various subset and exclusive rules still be valid?  Presumes
 * cpuset_mutex held.
 *
 * 'cur' is the address of an actual, in-use cpuset.  Operations
 * such as list traversal that depend on the actual address of the
 * cpuset in the list must use cur below, not trial.
 *
 * 'trial' is the address of bulk structure copy of cur, with
 * perhaps one or more of the fields cpus_allowed, mems_allowed,
 * or flags changed to new, trial values.
 *
 * Return 0 if valid, -errno if not.
 */

static int validate_change(struct cpuset *cur, struct cpuset *trial)
{
	struct cgroup_subsys_state *css;
	struct cpuset *c, *par;
	int ret = 0;

	rcu_read_lock();

	if (!is_in_v2_mode())
		ret = validate_change_legacy(cur, trial);
	if (ret)
		goto out;

	/* Remaining checks don't apply to root cpuset */
	if (cur == &top_cpuset)
		goto out;

	par = parent_cs(cur);

	/*
	 * Cpusets with tasks - existing or newly being attached - can't
	 * be changed to have empty cpus_allowed or mems_allowed.
	 */
	ret = -ENOSPC;
	if ((cgroup_is_populated(cur->css.cgroup) || cur->attach_in_progress)) {
		if (!cpumask_empty(cur->cpus_allowed) &&
		    cpumask_empty(trial->cpus_allowed))
			goto out;
		if (!nodes_empty(cur->mems_allowed) &&
		    nodes_empty(trial->mems_allowed))
			goto out;
	}

	/*
	 * We can't shrink if we won't have enough room for SCHED_DEADLINE
	 * tasks.
	 */
	ret = -EBUSY;
	if (is_cpu_exclusive(cur) &&
	    !cpuset_cpumask_can_shrink(cur->cpus_allowed,
				       trial->cpus_allowed))
		goto out;

	/*
	 * If either I or some sibling (!= me) is exclusive, we can't
	 * overlap
	 */
	ret = -EINVAL;
	cpuset_for_each_child(c, css, par) {
		if ((is_cpu_exclusive(trial) || is_cpu_exclusive(c)) &&
		    c != cur &&
		    cpumask_intersects(trial->cpus_allowed, c->cpus_allowed))
			goto out;
		if ((is_mem_exclusive(trial) || is_mem_exclusive(c)) &&
		    c != cur &&
		    nodes_intersects(trial->mems_allowed, c->mems_allowed))
			goto out;
	}

	ret = 0;
out:
	rcu_read_unlock();
	return ret;
}

#ifdef CONFIG_SMP
/*
 * Helper routine for generate_sched_domains().
 * Do cpusets a, b have overlapping effective cpus_allowed masks?
 */
static int cpusets_overlap(struct cpuset *a, struct cpuset *b)
{
	return cpumask_intersects(a->effective_cpus, b->effective_cpus);
}

static void
update_domain_attr(struct sched_domain_attr *dattr, struct cpuset *c)
{
	if (dattr->relax_domain_level < c->relax_domain_level)
		dattr->relax_domain_level = c->relax_domain_level;
	return;
}

static void update_domain_attr_tree(struct sched_domain_attr *dattr,
				    struct cpuset *root_cs)
{
	struct cpuset *cp;
	struct cgroup_subsys_state *pos_css;

	rcu_read_lock();
	cpuset_for_each_descendant_pre(cp, pos_css, root_cs) {
		/* skip the whole subtree if @cp doesn't have any CPU */
		if (cpumask_empty(cp->cpus_allowed)) {
			pos_css = css_rightmost_descendant(pos_css);
			continue;
		}

		if (is_sched_load_balance(cp))
			update_domain_attr(dattr, cp);
	}
	rcu_read_unlock();
}

/* Must be called with cpuset_mutex held.  */
static inline int nr_cpusets(void)
{
	/* jump label reference count + the top-level cpuset */
	return static_key_count(&cpusets_enabled_key.key) + 1;
}

/*
 * generate_sched_domains()
 *
 * This function builds a partial partition of the systems CPUs
 * A 'partial partition' is a set of non-overlapping subsets whose
 * union is a subset of that set.
 * The output of this function needs to be passed to kernel/sched/core.c
 * partition_sched_domains() routine, which will rebuild the scheduler's
 * load balancing domains (sched domains) as specified by that partial
 * partition.
 *
 * See "What is sched_load_balance" in Documentation/admin-guide/cgroup-v1/cpusets.rst
 * for a background explanation of this.
 *
 * Does not return errors, on the theory that the callers of this
 * routine would rather not worry about failures to rebuild sched
 * domains when operating in the severe memory shortage situations
 * that could cause allocation failures below.
 *
 * Must be called with cpuset_mutex held.
 *
 * The three key local variables below are:
 *    cp - cpuset pointer, used (together with pos_css) to perform a
 *	   top-down scan of all cpusets. For our purposes, rebuilding
 *	   the schedulers sched domains, we can ignore !is_sched_load_
 *	   balance cpusets.
 *  csa  - (for CpuSet Array) Array of pointers to all the cpusets
 *	   that need to be load balanced, for convenient iterative
 *	   access by the subsequent code that finds the best partition,
 *	   i.e the set of domains (subsets) of CPUs such that the
 *	   cpus_allowed of every cpuset marked is_sched_load_balance
 *	   is a subset of one of these domains, while there are as
 *	   many such domains as possible, each as small as possible.
 * doms  - Conversion of 'csa' to an array of cpumasks, for passing to
 *	   the kernel/sched/core.c routine partition_sched_domains() in a
 *	   convenient format, that can be easily compared to the prior
 *	   value to determine what partition elements (sched domains)
 *	   were changed (added or removed.)
 *
 * Finding the best partition (set of domains):
 *	The triple nested loops below over i, j, k scan over the
 *	load balanced cpusets (using the array of cpuset pointers in
 *	csa[]) looking for pairs of cpusets that have overlapping
 *	cpus_allowed, but which don't have the same 'pn' partition
 *	number and gives them in the same partition number.  It keeps
 *	looping on the 'restart' label until it can no longer find
 *	any such pairs.
 *
 *	The union of the cpus_allowed masks from the set of
 *	all cpusets having the same 'pn' value then form the one
 *	element of the partition (one sched domain) to be passed to
 *	partition_sched_domains().
 */
static int generate_sched_domains(cpumask_var_t **domains,
			struct sched_domain_attr **attributes)
{
	struct cpuset *cp;	/* top-down scan of cpusets */
	struct cpuset **csa;	/* array of all cpuset ptrs */
	int csn;		/* how many cpuset ptrs in csa so far */
	int i, j, k;		/* indices for partition finding loops */
	cpumask_var_t *doms;	/* resulting partition; i.e. sched domains */
	struct sched_domain_attr *dattr;  /* attributes for custom domains */
	int ndoms = 0;		/* number of sched domains in result */
	int nslot;		/* next empty doms[] struct cpumask slot */
	struct cgroup_subsys_state *pos_css;
	bool root_load_balance = is_sched_load_balance(&top_cpuset);

	doms = NULL;
	dattr = NULL;
	csa = NULL;

	/* Special case for the 99% of systems with one, full, sched domain */
	if (root_load_balance && !top_cpuset.nr_subparts_cpus) {
		ndoms = 1;
		doms = alloc_sched_domains(ndoms);
		if (!doms)
			goto done;

		dattr = kmalloc(sizeof(struct sched_domain_attr), GFP_KERNEL);
		if (dattr) {
			*dattr = SD_ATTR_INIT;
			update_domain_attr_tree(dattr, &top_cpuset);
		}
		cpumask_and(doms[0], top_cpuset.effective_cpus,
			    housekeeping_cpumask(HK_TYPE_DOMAIN));

		goto done;
	}

	csa = kmalloc_array(nr_cpusets(), sizeof(cp), GFP_KERNEL);
	if (!csa)
		goto done;
	csn = 0;

	rcu_read_lock();
	if (root_load_balance)
		csa[csn++] = &top_cpuset;
	cpuset_for_each_descendant_pre(cp, pos_css, &top_cpuset) {
		if (cp == &top_cpuset)
			continue;
		/*
		 * Continue traversing beyond @cp iff @cp has some CPUs and
		 * isn't load balancing.  The former is obvious.  The
		 * latter: All child cpusets contain a subset of the
		 * parent's cpus, so just skip them, and then we call
		 * update_domain_attr_tree() to calc relax_domain_level of
		 * the corresponding sched domain.
		 *
		 * If root is load-balancing, we can skip @cp if it
		 * is a subset of the root's effective_cpus.
		 */
		if (!cpumask_empty(cp->cpus_allowed) &&
		    !(is_sched_load_balance(cp) &&
		      cpumask_intersects(cp->cpus_allowed,
					 housekeeping_cpumask(HK_TYPE_DOMAIN))))
			continue;

		if (root_load_balance &&
		    cpumask_subset(cp->cpus_allowed, top_cpuset.effective_cpus))
			continue;

		if (is_sched_load_balance(cp) &&
		    !cpumask_empty(cp->effective_cpus))
			csa[csn++] = cp;

		/* skip @cp's subtree if not a partition root */
		if (!is_partition_valid(cp))
			pos_css = css_rightmost_descendant(pos_css);
	}
	rcu_read_unlock();

	for (i = 0; i < csn; i++)
		csa[i]->pn = i;
	ndoms = csn;

restart:
	/* Find the best partition (set of sched domains) */
	for (i = 0; i < csn; i++) {
		struct cpuset *a = csa[i];
		int apn = a->pn;

		for (j = 0; j < csn; j++) {
			struct cpuset *b = csa[j];
			int bpn = b->pn;

			if (apn != bpn && cpusets_overlap(a, b)) {
				for (k = 0; k < csn; k++) {
					struct cpuset *c = csa[k];

					if (c->pn == bpn)
						c->pn = apn;
				}
				ndoms--;	/* one less element */
				goto restart;
			}
		}
	}

	/*
	 * Now we know how many domains to create.
	 * Convert <csn, csa> to <ndoms, doms> and populate cpu masks.
	 */
	doms = alloc_sched_domains(ndoms);
	if (!doms)
		goto done;

	/*
	 * The rest of the code, including the scheduler, can deal with
	 * dattr==NULL case. No need to abort if alloc fails.
	 */
	dattr = kmalloc_array(ndoms, sizeof(struct sched_domain_attr),
			      GFP_KERNEL);

	for (nslot = 0, i = 0; i < csn; i++) {
		struct cpuset *a = csa[i];
		struct cpumask *dp;
		int apn = a->pn;

		if (apn < 0) {
			/* Skip completed partitions */
			continue;
		}

		dp = doms[nslot];

		if (nslot == ndoms) {
			static int warnings = 10;
			if (warnings) {
				pr_warn("rebuild_sched_domains confused: nslot %d, ndoms %d, csn %d, i %d, apn %d\n",
					nslot, ndoms, csn, i, apn);
				warnings--;
			}
			continue;
		}

		cpumask_clear(dp);
		if (dattr)
			*(dattr + nslot) = SD_ATTR_INIT;
		for (j = i; j < csn; j++) {
			struct cpuset *b = csa[j];

			if (apn == b->pn) {
				cpumask_or(dp, dp, b->effective_cpus);
				cpumask_and(dp, dp, housekeeping_cpumask(HK_TYPE_DOMAIN));
				if (dattr)
					update_domain_attr_tree(dattr + nslot, b);

				/* Done with this partition */
				b->pn = -1;
			}
		}
		nslot++;
	}
	BUG_ON(nslot != ndoms);

done:
	kfree(csa);

	/*
	 * Fallback to the default domain if kmalloc() failed.
	 * See comments in partition_sched_domains().
	 */
	if (doms == NULL)
		ndoms = 1;

	*domains    = doms;
	*attributes = dattr;
	return ndoms;
}

static void dl_update_tasks_root_domain(struct cpuset *cs)
{
	struct css_task_iter it;
	struct task_struct *task;

	if (cs->nr_deadline_tasks == 0)
		return;

	css_task_iter_start(&cs->css, 0, &it);

	while ((task = css_task_iter_next(&it)))
		dl_add_task_root_domain(task);

	css_task_iter_end(&it);
}

static void dl_rebuild_rd_accounting(void)
{
	struct cpuset *cs = NULL;
	struct cgroup_subsys_state *pos_css;

	lockdep_assert_held(&cpuset_mutex);
	lockdep_assert_cpus_held();
	lockdep_assert_held(&sched_domains_mutex);

	rcu_read_lock();

	/*
	 * Clear default root domain DL accounting, it will be computed again
	 * if a task belongs to it.
	 */
	dl_clear_root_domain(&def_root_domain);

	cpuset_for_each_descendant_pre(cs, pos_css, &top_cpuset) {

		if (cpumask_empty(cs->effective_cpus)) {
			pos_css = css_rightmost_descendant(pos_css);
			continue;
		}

		css_get(&cs->css);

		rcu_read_unlock();

		dl_update_tasks_root_domain(cs);

		rcu_read_lock();
		css_put(&cs->css);
	}
	rcu_read_unlock();
}

static void
partition_and_rebuild_sched_domains(int ndoms_new, cpumask_var_t doms_new[],
				    struct sched_domain_attr *dattr_new)
{
	mutex_lock(&sched_domains_mutex);
	partition_sched_domains_locked(ndoms_new, doms_new, dattr_new);
	dl_rebuild_rd_accounting();
	mutex_unlock(&sched_domains_mutex);
}

/*
 * Rebuild scheduler domains.
 *
 * If the flag 'sched_load_balance' of any cpuset with non-empty
 * 'cpus' changes, or if the 'cpus' allowed changes in any cpuset
 * which has that flag enabled, or if any cpuset with a non-empty
 * 'cpus' is removed, then call this routine to rebuild the
 * scheduler's dynamic sched domains.
 *
 * Call with cpuset_mutex held.  Takes cpus_read_lock().
 */
static void rebuild_sched_domains_locked(void)
{
	struct cgroup_subsys_state *pos_css;
	struct sched_domain_attr *attr;
	cpumask_var_t *doms;
	struct cpuset *cs;
	int ndoms;

	lockdep_assert_cpus_held();
	lockdep_assert_held(&cpuset_mutex);

	/*
	 * If we have raced with CPU hotplug, return early to avoid
	 * passing doms with offlined cpu to partition_sched_domains().
	 * Anyways, cpuset_hotplug_workfn() will rebuild sched domains.
	 *
	 * With no CPUs in any subpartitions, top_cpuset's effective CPUs
	 * should be the same as the active CPUs, so checking only top_cpuset
	 * is enough to detect racing CPU offlines.
	 */
	if (!top_cpuset.nr_subparts_cpus &&
	    !cpumask_equal(top_cpuset.effective_cpus, cpu_active_mask))
		return;

	/*
	 * With subpartition CPUs, however, the effective CPUs of a partition
	 * root should be only a subset of the active CPUs.  Since a CPU in any
	 * partition root could be offlined, all must be checked.
	 */
	if (top_cpuset.nr_subparts_cpus) {
		rcu_read_lock();
		cpuset_for_each_descendant_pre(cs, pos_css, &top_cpuset) {
			if (!is_partition_valid(cs)) {
				pos_css = css_rightmost_descendant(pos_css);
				continue;
			}
			if (!cpumask_subset(cs->effective_cpus,
					    cpu_active_mask)) {
				rcu_read_unlock();
				return;
			}
		}
		rcu_read_unlock();
	}

	/* Generate domain masks and attrs */
	ndoms = generate_sched_domains(&doms, &attr);

	/* Have scheduler rebuild the domains */
	partition_and_rebuild_sched_domains(ndoms, doms, attr);
}
#else /* !CONFIG_SMP */
static void rebuild_sched_domains_locked(void)
{
}
#endif /* CONFIG_SMP */

void rebuild_sched_domains(void)
{
	cpus_read_lock();
	mutex_lock(&cpuset_mutex);
	rebuild_sched_domains_locked();
	mutex_unlock(&cpuset_mutex);
	cpus_read_unlock();
}

/**
 * update_tasks_cpumask - Update the cpumasks of tasks in the cpuset.
 * @cs: the cpuset in which each task's cpus_allowed mask needs to be changed
 * @new_cpus: the temp variable for the new effective_cpus mask
 *
 * Iterate through each task of @cs updating its cpus_allowed to the
 * effective cpuset's.  As this function is called with cpuset_mutex held,
 * cpuset membership stays stable. For top_cpuset, task_cpu_possible_mask()
 * is used instead of effective_cpus to make sure all offline CPUs are also
 * included as hotplug code won't update cpumasks for tasks in top_cpuset.
 */
static void update_tasks_cpumask(struct cpuset *cs, struct cpumask *new_cpus)
{
	struct css_task_iter it;
	struct task_struct *task;
	bool top_cs = cs == &top_cpuset;

	css_task_iter_start(&cs->css, 0, &it);
	while ((task = css_task_iter_next(&it))) {
		const struct cpumask *possible_mask = task_cpu_possible_mask(task);

		if (top_cs) {
			/*
			 * Percpu kthreads in top_cpuset are ignored
			 */
			if (kthread_is_per_cpu(task))
				continue;
			cpumask_andnot(new_cpus, possible_mask, cs->subparts_cpus);
		} else {
			cpumask_and(new_cpus, possible_mask, cs->effective_cpus);
		}
		set_cpus_allowed_ptr(task, new_cpus);
	}
	css_task_iter_end(&it);
}

/**
 * compute_effective_cpumask - Compute the effective cpumask of the cpuset
 * @new_cpus: the temp variable for the new effective_cpus mask
 * @cs: the cpuset the need to recompute the new effective_cpus mask
 * @parent: the parent cpuset
 *
 * If the parent has subpartition CPUs, include them in the list of
 * allowable CPUs in computing the new effective_cpus mask. Since offlined
 * CPUs are not removed from subparts_cpus, we have to use cpu_active_mask
 * to mask those out.
 */
static void compute_effective_cpumask(struct cpumask *new_cpus,
				      struct cpuset *cs, struct cpuset *parent)
{
	if (parent->nr_subparts_cpus && is_partition_valid(cs)) {
		cpumask_or(new_cpus, parent->effective_cpus,
			   parent->subparts_cpus);
		cpumask_and(new_cpus, new_cpus, cs->cpus_allowed);
		cpumask_and(new_cpus, new_cpus, cpu_active_mask);
	} else {
		cpumask_and(new_cpus, cs->cpus_allowed, parent->effective_cpus);
	}
}

/*
 * Commands for update_parent_subparts_cpumask
 */
enum subparts_cmd {
	partcmd_enable,		/* Enable partition root	 */
	partcmd_disable,	/* Disable partition root	 */
	partcmd_update,		/* Update parent's subparts_cpus */
	partcmd_invalidate,	/* Make partition invalid	 */
};

static int update_flag(cpuset_flagbits_t bit, struct cpuset *cs,
		       int turning_on);
static void update_sibling_cpumasks(struct cpuset *parent, struct cpuset *cs,
				    struct tmpmasks *tmp);

/*
 * Update partition exclusive flag
 *
 * Return: 0 if successful, an error code otherwise
 */
static int update_partition_exclusive(struct cpuset *cs, int new_prs)
{
	bool exclusive = (new_prs > 0);

	if (exclusive && !is_cpu_exclusive(cs)) {
		if (update_flag(CS_CPU_EXCLUSIVE, cs, 1))
			return PERR_NOTEXCL;
	} else if (!exclusive && is_cpu_exclusive(cs)) {
		/* Turning off CS_CPU_EXCLUSIVE will not return error */
		update_flag(CS_CPU_EXCLUSIVE, cs, 0);
	}
	return 0;
}

/*
 * Update partition load balance flag and/or rebuild sched domain
 *
 * Changing load balance flag will automatically call
 * rebuild_sched_domains_locked().
 * This function is for cgroup v2 only.
 */
static void update_partition_sd_lb(struct cpuset *cs, int old_prs)
{
	int new_prs = cs->partition_root_state;
	bool rebuild_domains = (new_prs > 0) || (old_prs > 0);
	bool new_lb;

	/*
	 * If cs is not a valid partition root, the load balance state
	 * will follow its parent.
	 */
	if (new_prs > 0) {
		new_lb = (new_prs != PRS_ISOLATED);
	} else {
		new_lb = is_sched_load_balance(parent_cs(cs));
	}
	if (new_lb != !!is_sched_load_balance(cs)) {
		rebuild_domains = true;
		if (new_lb)
			set_bit(CS_SCHED_LOAD_BALANCE, &cs->flags);
		else
			clear_bit(CS_SCHED_LOAD_BALANCE, &cs->flags);
	}

	if (rebuild_domains)
		rebuild_sched_domains_locked();
}

/**
 * update_parent_subparts_cpumask - update subparts_cpus mask of parent cpuset
 * @cs:      The cpuset that requests change in partition root state
 * @cmd:     Partition root state change command
 * @newmask: Optional new cpumask for partcmd_update
 * @tmp:     Temporary addmask and delmask
 * Return:   0 or a partition root state error code
 *
 * For partcmd_enable, the cpuset is being transformed from a non-partition
 * root to a partition root. The cpus_allowed mask of the given cpuset will
 * be put into parent's subparts_cpus and taken away from parent's
 * effective_cpus. The function will return 0 if all the CPUs listed in
 * cpus_allowed can be granted or an error code will be returned.
 *
 * For partcmd_disable, the cpuset is being transformed from a partition
 * root back to a non-partition root. Any CPUs in cpus_allowed that are in
 * parent's subparts_cpus will be taken away from that cpumask and put back
 * into parent's effective_cpus. 0 will always be returned.
 *
 * For partcmd_update, if the optional newmask is specified, the cpu list is
 * to be changed from cpus_allowed to newmask. Otherwise, cpus_allowed is
 * assumed to remain the same. The cpuset should either be a valid or invalid
 * partition root. The partition root state may change from valid to invalid
 * or vice versa. An error code will only be returned if transitioning from
 * invalid to valid violates the exclusivity rule.
 *
 * For partcmd_invalidate, the current partition will be made invalid.
 *
 * The partcmd_enable and partcmd_disable commands are used by
 * update_prstate(). An error code may be returned and the caller will check
 * for error.
 *
 * The partcmd_update command is used by update_cpumasks_hier() with newmask
 * NULL and update_cpumask() with newmask set. The partcmd_invalidate is used
 * by update_cpumask() with NULL newmask. In both cases, the callers won't
 * check for error and so partition_root_state and prs_error will be updated
 * directly.
 */
static int update_parent_subparts_cpumask(struct cpuset *cs, int cmd,
					  struct cpumask *newmask,
					  struct tmpmasks *tmp)
{
	struct cpuset *parent = parent_cs(cs);
	int adding;	/* Moving cpus from effective_cpus to subparts_cpus */
	int deleting;	/* Moving cpus from subparts_cpus to effective_cpus */
	int old_prs, new_prs;
	int part_error = PERR_NONE;	/* Partition error? */

	lockdep_assert_held(&cpuset_mutex);

	/*
	 * The parent must be a partition root.
	 * The new cpumask, if present, or the current cpus_allowed must
	 * not be empty.
	 */
	if (!is_partition_valid(parent)) {
		return is_partition_invalid(parent)
		       ? PERR_INVPARENT : PERR_NOTPART;
	}
	if (!newmask && cpumask_empty(cs->cpus_allowed))
		return PERR_CPUSEMPTY;

	/*
	 * new_prs will only be changed for the partcmd_update and
	 * partcmd_invalidate commands.
	 */
	adding = deleting = false;
	old_prs = new_prs = cs->partition_root_state;
	if (cmd == partcmd_enable) {
		/*
		 * Enabling partition root is not allowed if cpus_allowed
		 * doesn't overlap parent's cpus_allowed.
		 */
		if (!cpumask_intersects(cs->cpus_allowed, parent->cpus_allowed))
			return PERR_INVCPUS;

		/*
		 * A parent can be left with no CPU as long as there is no
		 * task directly associated with the parent partition.
		 */
		if (cpumask_subset(parent->effective_cpus, cs->cpus_allowed) &&
		    partition_is_populated(parent, cs))
			return PERR_NOCPUS;

		cpumask_copy(tmp->addmask, cs->cpus_allowed);
		adding = true;
	} else if (cmd == partcmd_disable) {
		/*
		 * Need to remove cpus from parent's subparts_cpus for valid
		 * partition root.
		 */
		deleting = !is_prs_invalid(old_prs) &&
			   cpumask_and(tmp->delmask, cs->cpus_allowed,
				       parent->subparts_cpus);
	} else if (cmd == partcmd_invalidate) {
		if (is_prs_invalid(old_prs))
			return 0;

		/*
		 * Make the current partition invalid. It is assumed that
		 * invalidation is caused by violating cpu exclusivity rule.
		 */
		deleting = cpumask_and(tmp->delmask, cs->cpus_allowed,
				       parent->subparts_cpus);
		if (old_prs > 0) {
			new_prs = -old_prs;
			part_error = PERR_NOTEXCL;
		}
	} else if (newmask) {
		/*
		 * partcmd_update with newmask:
		 *
		 * Compute add/delete mask to/from subparts_cpus
		 *
		 * delmask = cpus_allowed & ~newmask & parent->subparts_cpus
		 * addmask = newmask & parent->cpus_allowed
		 *		     & ~parent->subparts_cpus
		 */
		cpumask_andnot(tmp->delmask, cs->cpus_allowed, newmask);
		deleting = cpumask_and(tmp->delmask, tmp->delmask,
				       parent->subparts_cpus);

		cpumask_and(tmp->addmask, newmask, parent->cpus_allowed);
		adding = cpumask_andnot(tmp->addmask, tmp->addmask,
					parent->subparts_cpus);
		/*
		 * Empty cpumask is not allowed
		 */
		if (cpumask_empty(newmask)) {
			part_error = PERR_CPUSEMPTY;
		/*
		 * Make partition invalid if parent's effective_cpus could
		 * become empty and there are tasks in the parent.
		 */
		} else if (adding &&
		    cpumask_subset(parent->effective_cpus, tmp->addmask) &&
		    !cpumask_intersects(tmp->delmask, cpu_active_mask) &&
		    partition_is_populated(parent, cs)) {
			part_error = PERR_NOCPUS;
			adding = false;
			deleting = cpumask_and(tmp->delmask, cs->cpus_allowed,
					       parent->subparts_cpus);
		}
	} else {
		/*
		 * partcmd_update w/o newmask:
		 *
		 * delmask = cpus_allowed & parent->subparts_cpus
		 * addmask = cpus_allowed & parent->cpus_allowed
		 *			  & ~parent->subparts_cpus
		 *
		 * This gets invoked either due to a hotplug event or from
		 * update_cpumasks_hier(). This can cause the state of a
		 * partition root to transition from valid to invalid or vice
		 * versa. So we still need to compute the addmask and delmask.

		 * A partition error happens when:
		 * 1) Cpuset is valid partition, but parent does not distribute
		 *    out any CPUs.
		 * 2) Parent has tasks and all its effective CPUs will have
		 *    to be distributed out.
		 */
		cpumask_and(tmp->addmask, cs->cpus_allowed,
					  parent->cpus_allowed);
		adding = cpumask_andnot(tmp->addmask, tmp->addmask,
					parent->subparts_cpus);

		if ((is_partition_valid(cs) && !parent->nr_subparts_cpus) ||
		    (adding &&
		     cpumask_subset(parent->effective_cpus, tmp->addmask) &&
		     partition_is_populated(parent, cs))) {
			part_error = PERR_NOCPUS;
			adding = false;
		}

		if (part_error && is_partition_valid(cs) &&
		    parent->nr_subparts_cpus)
			deleting = cpumask_and(tmp->delmask, cs->cpus_allowed,
					       parent->subparts_cpus);
	}
	if (part_error)
		WRITE_ONCE(cs->prs_err, part_error);

	if (cmd == partcmd_update) {
		/*
		 * Check for possible transition between valid and invalid
		 * partition root.
		 */
		switch (cs->partition_root_state) {
		case PRS_ROOT:
		case PRS_ISOLATED:
			if (part_error)
				new_prs = -old_prs;
			break;
		case PRS_INVALID_ROOT:
		case PRS_INVALID_ISOLATED:
			if (!part_error)
				new_prs = -old_prs;
			break;
		}
	}

	if (!adding && !deleting && (new_prs == old_prs))
		return 0;

	/*
	 * Transitioning between invalid to valid or vice versa may require
	 * changing CS_CPU_EXCLUSIVE.
	 */
	if (old_prs != new_prs) {
		int err = update_partition_exclusive(cs, new_prs);

		if (err)
			return err;
	}

	/*
	 * Change the parent's subparts_cpus.
	 * Newly added CPUs will be removed from effective_cpus and
	 * newly deleted ones will be added back to effective_cpus.
	 */
	spin_lock_irq(&callback_lock);
	if (adding) {
		cpumask_or(parent->subparts_cpus,
			   parent->subparts_cpus, tmp->addmask);
		cpumask_andnot(parent->effective_cpus,
			       parent->effective_cpus, tmp->addmask);
	}
	if (deleting) {
		cpumask_andnot(parent->subparts_cpus,
			       parent->subparts_cpus, tmp->delmask);
		/*
		 * Some of the CPUs in subparts_cpus might have been offlined.
		 */
		cpumask_and(tmp->delmask, tmp->delmask, cpu_active_mask);
		cpumask_or(parent->effective_cpus,
			   parent->effective_cpus, tmp->delmask);
	}

	parent->nr_subparts_cpus = cpumask_weight(parent->subparts_cpus);

	if (old_prs != new_prs)
		cs->partition_root_state = new_prs;

	spin_unlock_irq(&callback_lock);

	if (adding || deleting) {
		update_tasks_cpumask(parent, tmp->addmask);
		if (parent->child_ecpus_count)
			update_sibling_cpumasks(parent, cs, tmp);
	}

	/*
	 * For partcmd_update without newmask, it is being called from
	 * cpuset_hotplug_workfn() where cpus_read_lock() wasn't taken.
	 * Update the load balance flag and scheduling domain if
	 * cpus_read_trylock() is successful.
	 */
	if ((cmd == partcmd_update) && !newmask && cpus_read_trylock()) {
		update_partition_sd_lb(cs, old_prs);
		cpus_read_unlock();
	}

	notify_partition_change(cs, old_prs);
	return 0;
}

/*
 * update_cpumasks_hier() flags
 */
#define HIER_CHECKALL		0x01	/* Check all cpusets with no skipping */
#define HIER_NO_SD_REBUILD	0x02	/* Don't rebuild sched domains */

/*
 * update_cpumasks_hier - Update effective cpumasks and tasks in the subtree
 * @cs:  the cpuset to consider
 * @tmp: temp variables for calculating effective_cpus & partition setup
 * @force: don't skip any descendant cpusets if set
 *
 * When configured cpumask is changed, the effective cpumasks of this cpuset
 * and all its descendants need to be updated.
 *
 * On legacy hierarchy, effective_cpus will be the same with cpu_allowed.
 *
 * Called with cpuset_mutex held
 */
static void update_cpumasks_hier(struct cpuset *cs, struct tmpmasks *tmp,
				 int flags)
{
	struct cpuset *cp;
	struct cgroup_subsys_state *pos_css;
	bool need_rebuild_sched_domains = false;
	int old_prs, new_prs;

	rcu_read_lock();
	cpuset_for_each_descendant_pre(cp, pos_css, cs) {
		struct cpuset *parent = parent_cs(cp);
		bool update_parent = false;

		compute_effective_cpumask(tmp->new_cpus, cp, parent);

		/*
		 * If it becomes empty, inherit the effective mask of the
		 * parent, which is guaranteed to have some CPUs unless
		 * it is a partition root that has explicitly distributed
		 * out all its CPUs.
		 */
		if (is_in_v2_mode() && cpumask_empty(tmp->new_cpus)) {
			if (is_partition_valid(cp) &&
			    cpumask_equal(cp->cpus_allowed, cp->subparts_cpus))
				goto update_parent_subparts;

			cpumask_copy(tmp->new_cpus, parent->effective_cpus);
			if (!cp->use_parent_ecpus) {
				cp->use_parent_ecpus = true;
				parent->child_ecpus_count++;
			}
		} else if (cp->use_parent_ecpus) {
			cp->use_parent_ecpus = false;
			WARN_ON_ONCE(!parent->child_ecpus_count);
			parent->child_ecpus_count--;
		}

		/*
		 * Skip the whole subtree if
		 * 1) the cpumask remains the same,
		 * 2) has no partition root state,
<<<<<<< HEAD
		 * 3) force flag not set, and
		 * 4) for v2 load balance state same as its parent.
		 */
		if (!cp->partition_root_state && !force &&
=======
		 * 3) HIER_CHECKALL flag not set, and
		 * 4) for v2 load balance state same as its parent.
		 */
		if (!cp->partition_root_state && !(flags & HIER_CHECKALL) &&
>>>>>>> bd3a9e57
		    cpumask_equal(tmp->new_cpus, cp->effective_cpus) &&
		    (!cgroup_subsys_on_dfl(cpuset_cgrp_subsys) ||
		    (is_sched_load_balance(parent) == is_sched_load_balance(cp)))) {
			pos_css = css_rightmost_descendant(pos_css);
			continue;
		}

update_parent_subparts:
		/*
		 * update_parent_subparts_cpumask() should have been called
		 * for cs already in update_cpumask(). We should also call
		 * update_tasks_cpumask() again for tasks in the parent
		 * cpuset if the parent's subparts_cpus changes.
		 */
		old_prs = new_prs = cp->partition_root_state;
		if ((cp != cs) && old_prs) {
			switch (parent->partition_root_state) {
			case PRS_ROOT:
			case PRS_ISOLATED:
				update_parent = true;
				break;

			default:
				/*
				 * When parent is not a partition root or is
				 * invalid, child partition roots become
				 * invalid too.
				 */
				if (is_partition_valid(cp))
					new_prs = -cp->partition_root_state;
				WRITE_ONCE(cp->prs_err,
					   is_partition_invalid(parent)
					   ? PERR_INVPARENT : PERR_NOTPART);
				break;
			}
		}

		if (!css_tryget_online(&cp->css))
			continue;
		rcu_read_unlock();

		if (update_parent) {
			update_parent_subparts_cpumask(cp, partcmd_update, NULL,
						       tmp);
			/*
			 * The cpuset partition_root_state may become
			 * invalid. Capture it.
			 */
			new_prs = cp->partition_root_state;
		}

		spin_lock_irq(&callback_lock);

		if (cp->nr_subparts_cpus && !is_partition_valid(cp)) {
			/*
			 * Put all active subparts_cpus back to effective_cpus.
			 */
			cpumask_or(tmp->new_cpus, tmp->new_cpus,
				   cp->subparts_cpus);
			cpumask_and(tmp->new_cpus, tmp->new_cpus,
				   cpu_active_mask);
			cp->nr_subparts_cpus = 0;
			cpumask_clear(cp->subparts_cpus);
		}

		cpumask_copy(cp->effective_cpus, tmp->new_cpus);
		if (cp->nr_subparts_cpus) {
			/*
			 * Make sure that effective_cpus & subparts_cpus
			 * are mutually exclusive.
			 */
			cpumask_andnot(cp->effective_cpus, cp->effective_cpus,
				       cp->subparts_cpus);
		}

		cp->partition_root_state = new_prs;
		spin_unlock_irq(&callback_lock);

		notify_partition_change(cp, old_prs);

		WARN_ON(!is_in_v2_mode() &&
			!cpumask_equal(cp->cpus_allowed, cp->effective_cpus));

		update_tasks_cpumask(cp, tmp->new_cpus);

		/*
		 * On default hierarchy, inherit the CS_SCHED_LOAD_BALANCE
		 * from parent if current cpuset isn't a valid partition root
		 * and their load balance states differ.
		 */
		if (cgroup_subsys_on_dfl(cpuset_cgrp_subsys) &&
		    !is_partition_valid(cp) &&
		    (is_sched_load_balance(parent) != is_sched_load_balance(cp))) {
			if (is_sched_load_balance(parent))
				set_bit(CS_SCHED_LOAD_BALANCE, &cp->flags);
			else
				clear_bit(CS_SCHED_LOAD_BALANCE, &cp->flags);
		}

		/*
		 * On legacy hierarchy, if the effective cpumask of any non-
		 * empty cpuset is changed, we need to rebuild sched domains.
		 * On default hierarchy, the cpuset needs to be a partition
		 * root as well.
		 */
		if (!cpumask_empty(cp->cpus_allowed) &&
		    is_sched_load_balance(cp) &&
		   (!cgroup_subsys_on_dfl(cpuset_cgrp_subsys) ||
		    is_partition_valid(cp)))
			need_rebuild_sched_domains = true;

		rcu_read_lock();
		css_put(&cp->css);
	}
	rcu_read_unlock();

	if (need_rebuild_sched_domains && !(flags & HIER_NO_SD_REBUILD))
		rebuild_sched_domains_locked();
}

/**
 * update_sibling_cpumasks - Update siblings cpumasks
 * @parent:  Parent cpuset
 * @cs:      Current cpuset
 * @tmp:     Temp variables
 */
static void update_sibling_cpumasks(struct cpuset *parent, struct cpuset *cs,
				    struct tmpmasks *tmp)
{
	struct cpuset *sibling;
	struct cgroup_subsys_state *pos_css;

	lockdep_assert_held(&cpuset_mutex);

	/*
	 * Check all its siblings and call update_cpumasks_hier()
	 * if their use_parent_ecpus flag is set in order for them
	 * to use the right effective_cpus value.
	 *
	 * The update_cpumasks_hier() function may sleep. So we have to
	 * release the RCU read lock before calling it. HIER_NO_SD_REBUILD
	 * flag is used to suppress rebuild of sched domains as the callers
	 * will take care of that.
	 */
	rcu_read_lock();
	cpuset_for_each_child(sibling, pos_css, parent) {
		if (sibling == cs)
			continue;
		if (!sibling->use_parent_ecpus)
			continue;
		if (!css_tryget_online(&sibling->css))
			continue;

		rcu_read_unlock();
		update_cpumasks_hier(sibling, tmp, HIER_NO_SD_REBUILD);
		rcu_read_lock();
		css_put(&sibling->css);
	}
	rcu_read_unlock();
}

/**
 * update_cpumask - update the cpus_allowed mask of a cpuset and all tasks in it
 * @cs: the cpuset to consider
 * @trialcs: trial cpuset
 * @buf: buffer of cpu numbers written to this cpuset
 */
static int update_cpumask(struct cpuset *cs, struct cpuset *trialcs,
			  const char *buf)
{
	int retval;
	struct tmpmasks tmp;
	bool invalidate = false;
	int old_prs = cs->partition_root_state;

	/* top_cpuset.cpus_allowed tracks cpu_online_mask; it's read-only */
	if (cs == &top_cpuset)
		return -EACCES;

	/*
	 * An empty cpus_allowed is ok only if the cpuset has no tasks.
	 * Since cpulist_parse() fails on an empty mask, we special case
	 * that parsing.  The validate_change() call ensures that cpusets
	 * with tasks have cpus.
	 */
	if (!*buf) {
		cpumask_clear(trialcs->cpus_allowed);
	} else {
		retval = cpulist_parse(buf, trialcs->cpus_allowed);
		if (retval < 0)
			return retval;

		if (!cpumask_subset(trialcs->cpus_allowed,
				    top_cpuset.cpus_allowed))
			return -EINVAL;
	}

	/* Nothing to do if the cpus didn't change */
	if (cpumask_equal(cs->cpus_allowed, trialcs->cpus_allowed))
		return 0;

	if (alloc_cpumasks(NULL, &tmp))
		return -ENOMEM;

	retval = validate_change(cs, trialcs);

	if ((retval == -EINVAL) && cgroup_subsys_on_dfl(cpuset_cgrp_subsys)) {
		struct cpuset *cp, *parent;
		struct cgroup_subsys_state *css;

		/*
		 * The -EINVAL error code indicates that partition sibling
		 * CPU exclusivity rule has been violated. We still allow
		 * the cpumask change to proceed while invalidating the
		 * partition. However, any conflicting sibling partitions
		 * have to be marked as invalid too.
		 */
		invalidate = true;
		rcu_read_lock();
		parent = parent_cs(cs);
		cpuset_for_each_child(cp, css, parent)
			if (is_partition_valid(cp) &&
			    cpumask_intersects(trialcs->cpus_allowed, cp->cpus_allowed)) {
				rcu_read_unlock();
				update_parent_subparts_cpumask(cp, partcmd_invalidate, NULL, &tmp);
				rcu_read_lock();
			}
		rcu_read_unlock();
		retval = 0;
	}
	if (retval < 0)
		goto out_free;

	if (cs->partition_root_state) {
		if (invalidate)
			update_parent_subparts_cpumask(cs, partcmd_invalidate,
						       NULL, &tmp);
		else
			update_parent_subparts_cpumask(cs, partcmd_update,
						trialcs->cpus_allowed, &tmp);
	}

	compute_effective_cpumask(trialcs->effective_cpus, trialcs,
				  parent_cs(cs));
	spin_lock_irq(&callback_lock);
	cpumask_copy(cs->cpus_allowed, trialcs->cpus_allowed);

	/*
	 * Make sure that subparts_cpus, if not empty, is a subset of
	 * cpus_allowed. Clear subparts_cpus if partition not valid or
	 * empty effective cpus with tasks.
	 */
	if (cs->nr_subparts_cpus) {
		if (!is_partition_valid(cs) ||
		   (cpumask_subset(trialcs->effective_cpus, cs->subparts_cpus) &&
		    partition_is_populated(cs, NULL))) {
			cs->nr_subparts_cpus = 0;
			cpumask_clear(cs->subparts_cpus);
		} else {
			cpumask_and(cs->subparts_cpus, cs->subparts_cpus,
				    cs->cpus_allowed);
			cs->nr_subparts_cpus = cpumask_weight(cs->subparts_cpus);
		}
	}
	spin_unlock_irq(&callback_lock);

	/* effective_cpus will be updated here */
	update_cpumasks_hier(cs, &tmp, 0);

	if (cs->partition_root_state) {
		struct cpuset *parent = parent_cs(cs);

		/*
		 * For partition root, update the cpumasks of sibling
		 * cpusets if they use parent's effective_cpus.
		 */
		if (parent->child_ecpus_count)
			update_sibling_cpumasks(parent, cs, &tmp);

		/* Update CS_SCHED_LOAD_BALANCE and/or sched_domains */
		update_partition_sd_lb(cs, old_prs);
	}
out_free:
	free_cpumasks(NULL, &tmp);
	return 0;
}

/*
 * Migrate memory region from one set of nodes to another.  This is
 * performed asynchronously as it can be called from process migration path
 * holding locks involved in process management.  All mm migrations are
 * performed in the queued order and can be waited for by flushing
 * cpuset_migrate_mm_wq.
 */

struct cpuset_migrate_mm_work {
	struct work_struct	work;
	struct mm_struct	*mm;
	nodemask_t		from;
	nodemask_t		to;
};

static void cpuset_migrate_mm_workfn(struct work_struct *work)
{
	struct cpuset_migrate_mm_work *mwork =
		container_of(work, struct cpuset_migrate_mm_work, work);

	/* on a wq worker, no need to worry about %current's mems_allowed */
	do_migrate_pages(mwork->mm, &mwork->from, &mwork->to, MPOL_MF_MOVE_ALL);
	mmput(mwork->mm);
	kfree(mwork);
}

static void cpuset_migrate_mm(struct mm_struct *mm, const nodemask_t *from,
							const nodemask_t *to)
{
	struct cpuset_migrate_mm_work *mwork;

	if (nodes_equal(*from, *to)) {
		mmput(mm);
		return;
	}

	mwork = kzalloc(sizeof(*mwork), GFP_KERNEL);
	if (mwork) {
		mwork->mm = mm;
		mwork->from = *from;
		mwork->to = *to;
		INIT_WORK(&mwork->work, cpuset_migrate_mm_workfn);
		queue_work(cpuset_migrate_mm_wq, &mwork->work);
	} else {
		mmput(mm);
	}
}

static void cpuset_post_attach(void)
{
	flush_workqueue(cpuset_migrate_mm_wq);
}

/*
 * cpuset_change_task_nodemask - change task's mems_allowed and mempolicy
 * @tsk: the task to change
 * @newmems: new nodes that the task will be set
 *
 * We use the mems_allowed_seq seqlock to safely update both tsk->mems_allowed
 * and rebind an eventual tasks' mempolicy. If the task is allocating in
 * parallel, it might temporarily see an empty intersection, which results in
 * a seqlock check and retry before OOM or allocation failure.
 */
static void cpuset_change_task_nodemask(struct task_struct *tsk,
					nodemask_t *newmems)
{
	task_lock(tsk);

	local_irq_disable();
	write_seqcount_begin(&tsk->mems_allowed_seq);

	nodes_or(tsk->mems_allowed, tsk->mems_allowed, *newmems);
	mpol_rebind_task(tsk, newmems);
	tsk->mems_allowed = *newmems;

	write_seqcount_end(&tsk->mems_allowed_seq);
	local_irq_enable();

	task_unlock(tsk);
}

static void *cpuset_being_rebound;

/**
 * update_tasks_nodemask - Update the nodemasks of tasks in the cpuset.
 * @cs: the cpuset in which each task's mems_allowed mask needs to be changed
 *
 * Iterate through each task of @cs updating its mems_allowed to the
 * effective cpuset's.  As this function is called with cpuset_mutex held,
 * cpuset membership stays stable.
 */
static void update_tasks_nodemask(struct cpuset *cs)
{
	static nodemask_t newmems;	/* protected by cpuset_mutex */
	struct css_task_iter it;
	struct task_struct *task;

	cpuset_being_rebound = cs;		/* causes mpol_dup() rebind */

	guarantee_online_mems(cs, &newmems);

	/*
	 * The mpol_rebind_mm() call takes mmap_lock, which we couldn't
	 * take while holding tasklist_lock.  Forks can happen - the
	 * mpol_dup() cpuset_being_rebound check will catch such forks,
	 * and rebind their vma mempolicies too.  Because we still hold
	 * the global cpuset_mutex, we know that no other rebind effort
	 * will be contending for the global variable cpuset_being_rebound.
	 * It's ok if we rebind the same mm twice; mpol_rebind_mm()
	 * is idempotent.  Also migrate pages in each mm to new nodes.
	 */
	css_task_iter_start(&cs->css, 0, &it);
	while ((task = css_task_iter_next(&it))) {
		struct mm_struct *mm;
		bool migrate;

		cpuset_change_task_nodemask(task, &newmems);

		mm = get_task_mm(task);
		if (!mm)
			continue;

		migrate = is_memory_migrate(cs);

		mpol_rebind_mm(mm, &cs->mems_allowed);
		if (migrate)
			cpuset_migrate_mm(mm, &cs->old_mems_allowed, &newmems);
		else
			mmput(mm);
	}
	css_task_iter_end(&it);

	/*
	 * All the tasks' nodemasks have been updated, update
	 * cs->old_mems_allowed.
	 */
	cs->old_mems_allowed = newmems;

	/* We're done rebinding vmas to this cpuset's new mems_allowed. */
	cpuset_being_rebound = NULL;
}

/*
 * update_nodemasks_hier - Update effective nodemasks and tasks in the subtree
 * @cs: the cpuset to consider
 * @new_mems: a temp variable for calculating new effective_mems
 *
 * When configured nodemask is changed, the effective nodemasks of this cpuset
 * and all its descendants need to be updated.
 *
 * On legacy hierarchy, effective_mems will be the same with mems_allowed.
 *
 * Called with cpuset_mutex held
 */
static void update_nodemasks_hier(struct cpuset *cs, nodemask_t *new_mems)
{
	struct cpuset *cp;
	struct cgroup_subsys_state *pos_css;

	rcu_read_lock();
	cpuset_for_each_descendant_pre(cp, pos_css, cs) {
		struct cpuset *parent = parent_cs(cp);

		nodes_and(*new_mems, cp->mems_allowed, parent->effective_mems);

		/*
		 * If it becomes empty, inherit the effective mask of the
		 * parent, which is guaranteed to have some MEMs.
		 */
		if (is_in_v2_mode() && nodes_empty(*new_mems))
			*new_mems = parent->effective_mems;

		/* Skip the whole subtree if the nodemask remains the same. */
		if (nodes_equal(*new_mems, cp->effective_mems)) {
			pos_css = css_rightmost_descendant(pos_css);
			continue;
		}

		if (!css_tryget_online(&cp->css))
			continue;
		rcu_read_unlock();

		spin_lock_irq(&callback_lock);
		cp->effective_mems = *new_mems;
		spin_unlock_irq(&callback_lock);

		WARN_ON(!is_in_v2_mode() &&
			!nodes_equal(cp->mems_allowed, cp->effective_mems));

		update_tasks_nodemask(cp);

		rcu_read_lock();
		css_put(&cp->css);
	}
	rcu_read_unlock();
}

/*
 * Handle user request to change the 'mems' memory placement
 * of a cpuset.  Needs to validate the request, update the
 * cpusets mems_allowed, and for each task in the cpuset,
 * update mems_allowed and rebind task's mempolicy and any vma
 * mempolicies and if the cpuset is marked 'memory_migrate',
 * migrate the tasks pages to the new memory.
 *
 * Call with cpuset_mutex held. May take callback_lock during call.
 * Will take tasklist_lock, scan tasklist for tasks in cpuset cs,
 * lock each such tasks mm->mmap_lock, scan its vma's and rebind
 * their mempolicies to the cpusets new mems_allowed.
 */
static int update_nodemask(struct cpuset *cs, struct cpuset *trialcs,
			   const char *buf)
{
	int retval;

	/*
	 * top_cpuset.mems_allowed tracks node_stats[N_MEMORY];
	 * it's read-only
	 */
	if (cs == &top_cpuset) {
		retval = -EACCES;
		goto done;
	}

	/*
	 * An empty mems_allowed is ok iff there are no tasks in the cpuset.
	 * Since nodelist_parse() fails on an empty mask, we special case
	 * that parsing.  The validate_change() call ensures that cpusets
	 * with tasks have memory.
	 */
	if (!*buf) {
		nodes_clear(trialcs->mems_allowed);
	} else {
		retval = nodelist_parse(buf, trialcs->mems_allowed);
		if (retval < 0)
			goto done;

		if (!nodes_subset(trialcs->mems_allowed,
				  top_cpuset.mems_allowed)) {
			retval = -EINVAL;
			goto done;
		}
	}

	if (nodes_equal(cs->mems_allowed, trialcs->mems_allowed)) {
		retval = 0;		/* Too easy - nothing to do */
		goto done;
	}
	retval = validate_change(cs, trialcs);
	if (retval < 0)
		goto done;

	check_insane_mems_config(&trialcs->mems_allowed);

	spin_lock_irq(&callback_lock);
	cs->mems_allowed = trialcs->mems_allowed;
	spin_unlock_irq(&callback_lock);

	/* use trialcs->mems_allowed as a temp variable */
	update_nodemasks_hier(cs, &trialcs->mems_allowed);
done:
	return retval;
}

bool current_cpuset_is_being_rebound(void)
{
	bool ret;

	rcu_read_lock();
	ret = task_cs(current) == cpuset_being_rebound;
	rcu_read_unlock();

	return ret;
}

static int update_relax_domain_level(struct cpuset *cs, s64 val)
{
#ifdef CONFIG_SMP
	if (val < -1 || val >= sched_domain_level_max)
		return -EINVAL;
#endif

	if (val != cs->relax_domain_level) {
		cs->relax_domain_level = val;
		if (!cpumask_empty(cs->cpus_allowed) &&
		    is_sched_load_balance(cs))
			rebuild_sched_domains_locked();
	}

	return 0;
}

/**
 * update_tasks_flags - update the spread flags of tasks in the cpuset.
 * @cs: the cpuset in which each task's spread flags needs to be changed
 *
 * Iterate through each task of @cs updating its spread flags.  As this
 * function is called with cpuset_mutex held, cpuset membership stays
 * stable.
 */
static void update_tasks_flags(struct cpuset *cs)
{
	struct css_task_iter it;
	struct task_struct *task;

	css_task_iter_start(&cs->css, 0, &it);
	while ((task = css_task_iter_next(&it)))
		cpuset_update_task_spread_flags(cs, task);
	css_task_iter_end(&it);
}

/*
 * update_flag - read a 0 or a 1 in a file and update associated flag
 * bit:		the bit to update (see cpuset_flagbits_t)
 * cs:		the cpuset to update
 * turning_on: 	whether the flag is being set or cleared
 *
 * Call with cpuset_mutex held.
 */

static int update_flag(cpuset_flagbits_t bit, struct cpuset *cs,
		       int turning_on)
{
	struct cpuset *trialcs;
	int balance_flag_changed;
	int spread_flag_changed;
	int err;

	trialcs = alloc_trial_cpuset(cs);
	if (!trialcs)
		return -ENOMEM;

	if (turning_on)
		set_bit(bit, &trialcs->flags);
	else
		clear_bit(bit, &trialcs->flags);

	err = validate_change(cs, trialcs);
	if (err < 0)
		goto out;

	balance_flag_changed = (is_sched_load_balance(cs) !=
				is_sched_load_balance(trialcs));

	spread_flag_changed = ((is_spread_slab(cs) != is_spread_slab(trialcs))
			|| (is_spread_page(cs) != is_spread_page(trialcs)));

	spin_lock_irq(&callback_lock);
	cs->flags = trialcs->flags;
	spin_unlock_irq(&callback_lock);

	if (!cpumask_empty(trialcs->cpus_allowed) && balance_flag_changed)
		rebuild_sched_domains_locked();

	if (spread_flag_changed)
		update_tasks_flags(cs);
out:
	free_cpuset(trialcs);
	return err;
}

/**
 * update_prstate - update partition_root_state
 * @cs: the cpuset to update
 * @new_prs: new partition root state
 * Return: 0 if successful, != 0 if error
 *
 * Call with cpuset_mutex held.
 */
static int update_prstate(struct cpuset *cs, int new_prs)
{
	int err = PERR_NONE, old_prs = cs->partition_root_state;
	struct cpuset *parent = parent_cs(cs);
	struct tmpmasks tmpmask;

	if (old_prs == new_prs)
		return 0;

	/*
	 * For a previously invalid partition root, leave it at being
	 * invalid if new_prs is not "member".
	 */
	if (new_prs && is_prs_invalid(old_prs)) {
		cs->partition_root_state = -new_prs;
		return 0;
	}

	if (alloc_cpumasks(NULL, &tmpmask))
		return -ENOMEM;

	err = update_partition_exclusive(cs, new_prs);
	if (err)
		goto out;

	if (!old_prs) {
		/*
		 * cpus_allowed cannot be empty.
		 */
		if (cpumask_empty(cs->cpus_allowed)) {
			err = PERR_CPUSEMPTY;
			goto out;
		}

		err = update_parent_subparts_cpumask(cs, partcmd_enable,
						     NULL, &tmpmask);
	} else if (old_prs && new_prs) {
		/*
		 * A change in load balance state only, no change in cpumasks.
		 */
		;
	} else {
		/*
		 * Switching back to member is always allowed even if it
		 * disables child partitions.
		 */
		update_parent_subparts_cpumask(cs, partcmd_disable, NULL,
					       &tmpmask);

		/*
		 * If there are child partitions, they will all become invalid.
		 */
		if (unlikely(cs->nr_subparts_cpus)) {
			spin_lock_irq(&callback_lock);
			cs->nr_subparts_cpus = 0;
			cpumask_clear(cs->subparts_cpus);
			compute_effective_cpumask(cs->effective_cpus, cs, parent);
			spin_unlock_irq(&callback_lock);
		}
	}
out:
	/*
	 * Make partition invalid & disable CS_CPU_EXCLUSIVE if an error
	 * happens.
	 */
	if (err) {
		new_prs = -new_prs;
		update_partition_exclusive(cs, new_prs);
	}

	spin_lock_irq(&callback_lock);
	cs->partition_root_state = new_prs;
	WRITE_ONCE(cs->prs_err, err);
	spin_unlock_irq(&callback_lock);

	/*
	 * Update child cpusets, if present.
	 * Force update if switching back to member.
	 */
	if (!list_empty(&cs->css.children))
		update_cpumasks_hier(cs, &tmpmask, !new_prs ? HIER_CHECKALL : 0);

	/* Update sched domains and load balance flag */
	update_partition_sd_lb(cs, old_prs);

	notify_partition_change(cs, old_prs);
	free_cpumasks(NULL, &tmpmask);
	return 0;
}

/*
 * Frequency meter - How fast is some event occurring?
 *
 * These routines manage a digitally filtered, constant time based,
 * event frequency meter.  There are four routines:
 *   fmeter_init() - initialize a frequency meter.
 *   fmeter_markevent() - called each time the event happens.
 *   fmeter_getrate() - returns the recent rate of such events.
 *   fmeter_update() - internal routine used to update fmeter.
 *
 * A common data structure is passed to each of these routines,
 * which is used to keep track of the state required to manage the
 * frequency meter and its digital filter.
 *
 * The filter works on the number of events marked per unit time.
 * The filter is single-pole low-pass recursive (IIR).  The time unit
 * is 1 second.  Arithmetic is done using 32-bit integers scaled to
 * simulate 3 decimal digits of precision (multiplied by 1000).
 *
 * With an FM_COEF of 933, and a time base of 1 second, the filter
 * has a half-life of 10 seconds, meaning that if the events quit
 * happening, then the rate returned from the fmeter_getrate()
 * will be cut in half each 10 seconds, until it converges to zero.
 *
 * It is not worth doing a real infinitely recursive filter.  If more
 * than FM_MAXTICKS ticks have elapsed since the last filter event,
 * just compute FM_MAXTICKS ticks worth, by which point the level
 * will be stable.
 *
 * Limit the count of unprocessed events to FM_MAXCNT, so as to avoid
 * arithmetic overflow in the fmeter_update() routine.
 *
 * Given the simple 32 bit integer arithmetic used, this meter works
 * best for reporting rates between one per millisecond (msec) and
 * one per 32 (approx) seconds.  At constant rates faster than one
 * per msec it maxes out at values just under 1,000,000.  At constant
 * rates between one per msec, and one per second it will stabilize
 * to a value N*1000, where N is the rate of events per second.
 * At constant rates between one per second and one per 32 seconds,
 * it will be choppy, moving up on the seconds that have an event,
 * and then decaying until the next event.  At rates slower than
 * about one in 32 seconds, it decays all the way back to zero between
 * each event.
 */

#define FM_COEF 933		/* coefficient for half-life of 10 secs */
#define FM_MAXTICKS ((u32)99)   /* useless computing more ticks than this */
#define FM_MAXCNT 1000000	/* limit cnt to avoid overflow */
#define FM_SCALE 1000		/* faux fixed point scale */

/* Initialize a frequency meter */
static void fmeter_init(struct fmeter *fmp)
{
	fmp->cnt = 0;
	fmp->val = 0;
	fmp->time = 0;
	spin_lock_init(&fmp->lock);
}

/* Internal meter update - process cnt events and update value */
static void fmeter_update(struct fmeter *fmp)
{
	time64_t now;
	u32 ticks;

	now = ktime_get_seconds();
	ticks = now - fmp->time;

	if (ticks == 0)
		return;

	ticks = min(FM_MAXTICKS, ticks);
	while (ticks-- > 0)
		fmp->val = (FM_COEF * fmp->val) / FM_SCALE;
	fmp->time = now;

	fmp->val += ((FM_SCALE - FM_COEF) * fmp->cnt) / FM_SCALE;
	fmp->cnt = 0;
}

/* Process any previous ticks, then bump cnt by one (times scale). */
static void fmeter_markevent(struct fmeter *fmp)
{
	spin_lock(&fmp->lock);
	fmeter_update(fmp);
	fmp->cnt = min(FM_MAXCNT, fmp->cnt + FM_SCALE);
	spin_unlock(&fmp->lock);
}

/* Process any previous ticks, then return current value. */
static int fmeter_getrate(struct fmeter *fmp)
{
	int val;

	spin_lock(&fmp->lock);
	fmeter_update(fmp);
	val = fmp->val;
	spin_unlock(&fmp->lock);
	return val;
}

static struct cpuset *cpuset_attach_old_cs;

/*
 * Check to see if a cpuset can accept a new task
 * For v1, cpus_allowed and mems_allowed can't be empty.
 * For v2, effective_cpus can't be empty.
 * Note that in v1, effective_cpus = cpus_allowed.
 */
static int cpuset_can_attach_check(struct cpuset *cs)
{
	if (cpumask_empty(cs->effective_cpus) ||
	   (!is_in_v2_mode() && nodes_empty(cs->mems_allowed)))
		return -ENOSPC;
	return 0;
}

static void reset_migrate_dl_data(struct cpuset *cs)
{
	cs->nr_migrate_dl_tasks = 0;
	cs->sum_migrate_dl_bw = 0;
}

/* Called by cgroups to determine if a cpuset is usable; cpuset_mutex held */
static int cpuset_can_attach(struct cgroup_taskset *tset)
{
	struct cgroup_subsys_state *css;
	struct cpuset *cs, *oldcs;
	struct task_struct *task;
	bool cpus_updated, mems_updated;
	int ret;

	/* used later by cpuset_attach() */
	cpuset_attach_old_cs = task_cs(cgroup_taskset_first(tset, &css));
	oldcs = cpuset_attach_old_cs;
	cs = css_cs(css);

	mutex_lock(&cpuset_mutex);

	/* Check to see if task is allowed in the cpuset */
	ret = cpuset_can_attach_check(cs);
	if (ret)
		goto out_unlock;

	cpus_updated = !cpumask_equal(cs->effective_cpus, oldcs->effective_cpus);
	mems_updated = !nodes_equal(cs->effective_mems, oldcs->effective_mems);

	cgroup_taskset_for_each(task, css, tset) {
		ret = task_can_attach(task);
		if (ret)
			goto out_unlock;

		/*
		 * Skip rights over task check in v2 when nothing changes,
		 * migration permission derives from hierarchy ownership in
		 * cgroup_procs_write_permission()).
		 */
		if (!cgroup_subsys_on_dfl(cpuset_cgrp_subsys) ||
		    (cpus_updated || mems_updated)) {
			ret = security_task_setscheduler(task);
			if (ret)
				goto out_unlock;
		}

		if (dl_task(task)) {
			cs->nr_migrate_dl_tasks++;
			cs->sum_migrate_dl_bw += task->dl.dl_bw;
		}
	}

	if (!cs->nr_migrate_dl_tasks)
		goto out_success;

	if (!cpumask_intersects(oldcs->effective_cpus, cs->effective_cpus)) {
		int cpu = cpumask_any_and(cpu_active_mask, cs->effective_cpus);

		if (unlikely(cpu >= nr_cpu_ids)) {
			reset_migrate_dl_data(cs);
			ret = -EINVAL;
			goto out_unlock;
		}

		ret = dl_bw_alloc(cpu, cs->sum_migrate_dl_bw);
		if (ret) {
			reset_migrate_dl_data(cs);
			goto out_unlock;
		}
	}

out_success:
	/*
	 * Mark attach is in progress.  This makes validate_change() fail
	 * changes which zero cpus/mems_allowed.
	 */
	cs->attach_in_progress++;
out_unlock:
	mutex_unlock(&cpuset_mutex);
	return ret;
}

static void cpuset_cancel_attach(struct cgroup_taskset *tset)
{
	struct cgroup_subsys_state *css;
	struct cpuset *cs;

	cgroup_taskset_first(tset, &css);
	cs = css_cs(css);

	mutex_lock(&cpuset_mutex);
	cs->attach_in_progress--;
	if (!cs->attach_in_progress)
		wake_up(&cpuset_attach_wq);

	if (cs->nr_migrate_dl_tasks) {
		int cpu = cpumask_any(cs->effective_cpus);

		dl_bw_free(cpu, cs->sum_migrate_dl_bw);
		reset_migrate_dl_data(cs);
	}

	mutex_unlock(&cpuset_mutex);
}

/*
 * Protected by cpuset_mutex. cpus_attach is used only by cpuset_attach_task()
 * but we can't allocate it dynamically there.  Define it global and
 * allocate from cpuset_init().
 */
static cpumask_var_t cpus_attach;
static nodemask_t cpuset_attach_nodemask_to;

static void cpuset_attach_task(struct cpuset *cs, struct task_struct *task)
{
	lockdep_assert_held(&cpuset_mutex);

	if (cs != &top_cpuset)
		guarantee_online_cpus(task, cpus_attach);
	else
		cpumask_andnot(cpus_attach, task_cpu_possible_mask(task),
			       cs->subparts_cpus);
	/*
	 * can_attach beforehand should guarantee that this doesn't
	 * fail.  TODO: have a better way to handle failure here
	 */
	WARN_ON_ONCE(set_cpus_allowed_ptr(task, cpus_attach));

	cpuset_change_task_nodemask(task, &cpuset_attach_nodemask_to);
	cpuset_update_task_spread_flags(cs, task);
}

static void cpuset_attach(struct cgroup_taskset *tset)
{
	struct task_struct *task;
	struct task_struct *leader;
	struct cgroup_subsys_state *css;
	struct cpuset *cs;
	struct cpuset *oldcs = cpuset_attach_old_cs;
	bool cpus_updated, mems_updated;

	cgroup_taskset_first(tset, &css);
	cs = css_cs(css);

	lockdep_assert_cpus_held();	/* see cgroup_attach_lock() */
	mutex_lock(&cpuset_mutex);
	cpus_updated = !cpumask_equal(cs->effective_cpus,
				      oldcs->effective_cpus);
	mems_updated = !nodes_equal(cs->effective_mems, oldcs->effective_mems);

	/*
	 * In the default hierarchy, enabling cpuset in the child cgroups
	 * will trigger a number of cpuset_attach() calls with no change
	 * in effective cpus and mems. In that case, we can optimize out
	 * by skipping the task iteration and update.
	 */
	if (cgroup_subsys_on_dfl(cpuset_cgrp_subsys) &&
	    !cpus_updated && !mems_updated) {
		cpuset_attach_nodemask_to = cs->effective_mems;
		goto out;
	}

	guarantee_online_mems(cs, &cpuset_attach_nodemask_to);

	cgroup_taskset_for_each(task, css, tset)
		cpuset_attach_task(cs, task);

	/*
	 * Change mm for all threadgroup leaders. This is expensive and may
	 * sleep and should be moved outside migration path proper. Skip it
	 * if there is no change in effective_mems and CS_MEMORY_MIGRATE is
	 * not set.
	 */
	cpuset_attach_nodemask_to = cs->effective_mems;
	if (!is_memory_migrate(cs) && !mems_updated)
		goto out;

	cgroup_taskset_for_each_leader(leader, css, tset) {
		struct mm_struct *mm = get_task_mm(leader);

		if (mm) {
			mpol_rebind_mm(mm, &cpuset_attach_nodemask_to);

			/*
			 * old_mems_allowed is the same with mems_allowed
			 * here, except if this task is being moved
			 * automatically due to hotplug.  In that case
			 * @mems_allowed has been updated and is empty, so
			 * @old_mems_allowed is the right nodesets that we
			 * migrate mm from.
			 */
			if (is_memory_migrate(cs))
				cpuset_migrate_mm(mm, &oldcs->old_mems_allowed,
						  &cpuset_attach_nodemask_to);
			else
				mmput(mm);
		}
	}

out:
	cs->old_mems_allowed = cpuset_attach_nodemask_to;

	if (cs->nr_migrate_dl_tasks) {
		cs->nr_deadline_tasks += cs->nr_migrate_dl_tasks;
		oldcs->nr_deadline_tasks -= cs->nr_migrate_dl_tasks;
		reset_migrate_dl_data(cs);
	}

	cs->attach_in_progress--;
	if (!cs->attach_in_progress)
		wake_up(&cpuset_attach_wq);

	mutex_unlock(&cpuset_mutex);
}

/* The various types of files and directories in a cpuset file system */

typedef enum {
	FILE_MEMORY_MIGRATE,
	FILE_CPULIST,
	FILE_MEMLIST,
	FILE_EFFECTIVE_CPULIST,
	FILE_EFFECTIVE_MEMLIST,
	FILE_SUBPARTS_CPULIST,
	FILE_CPU_EXCLUSIVE,
	FILE_MEM_EXCLUSIVE,
	FILE_MEM_HARDWALL,
	FILE_SCHED_LOAD_BALANCE,
	FILE_PARTITION_ROOT,
	FILE_SCHED_RELAX_DOMAIN_LEVEL,
	FILE_MEMORY_PRESSURE_ENABLED,
	FILE_MEMORY_PRESSURE,
	FILE_SPREAD_PAGE,
	FILE_SPREAD_SLAB,
} cpuset_filetype_t;

static int cpuset_write_u64(struct cgroup_subsys_state *css, struct cftype *cft,
			    u64 val)
{
	struct cpuset *cs = css_cs(css);
	cpuset_filetype_t type = cft->private;
	int retval = 0;

	cpus_read_lock();
	mutex_lock(&cpuset_mutex);
	if (!is_cpuset_online(cs)) {
		retval = -ENODEV;
		goto out_unlock;
	}

	switch (type) {
	case FILE_CPU_EXCLUSIVE:
		retval = update_flag(CS_CPU_EXCLUSIVE, cs, val);
		break;
	case FILE_MEM_EXCLUSIVE:
		retval = update_flag(CS_MEM_EXCLUSIVE, cs, val);
		break;
	case FILE_MEM_HARDWALL:
		retval = update_flag(CS_MEM_HARDWALL, cs, val);
		break;
	case FILE_SCHED_LOAD_BALANCE:
		retval = update_flag(CS_SCHED_LOAD_BALANCE, cs, val);
		break;
	case FILE_MEMORY_MIGRATE:
		retval = update_flag(CS_MEMORY_MIGRATE, cs, val);
		break;
	case FILE_MEMORY_PRESSURE_ENABLED:
		cpuset_memory_pressure_enabled = !!val;
		break;
	case FILE_SPREAD_PAGE:
		retval = update_flag(CS_SPREAD_PAGE, cs, val);
		break;
	case FILE_SPREAD_SLAB:
		retval = update_flag(CS_SPREAD_SLAB, cs, val);
		break;
	default:
		retval = -EINVAL;
		break;
	}
out_unlock:
	mutex_unlock(&cpuset_mutex);
	cpus_read_unlock();
	return retval;
}

static int cpuset_write_s64(struct cgroup_subsys_state *css, struct cftype *cft,
			    s64 val)
{
	struct cpuset *cs = css_cs(css);
	cpuset_filetype_t type = cft->private;
	int retval = -ENODEV;

	cpus_read_lock();
	mutex_lock(&cpuset_mutex);
	if (!is_cpuset_online(cs))
		goto out_unlock;

	switch (type) {
	case FILE_SCHED_RELAX_DOMAIN_LEVEL:
		retval = update_relax_domain_level(cs, val);
		break;
	default:
		retval = -EINVAL;
		break;
	}
out_unlock:
	mutex_unlock(&cpuset_mutex);
	cpus_read_unlock();
	return retval;
}

/*
 * Common handling for a write to a "cpus" or "mems" file.
 */
static ssize_t cpuset_write_resmask(struct kernfs_open_file *of,
				    char *buf, size_t nbytes, loff_t off)
{
	struct cpuset *cs = css_cs(of_css(of));
	struct cpuset *trialcs;
	int retval = -ENODEV;

	buf = strstrip(buf);

	/*
	 * CPU or memory hotunplug may leave @cs w/o any execution
	 * resources, in which case the hotplug code asynchronously updates
	 * configuration and transfers all tasks to the nearest ancestor
	 * which can execute.
	 *
	 * As writes to "cpus" or "mems" may restore @cs's execution
	 * resources, wait for the previously scheduled operations before
	 * proceeding, so that we don't end up keep removing tasks added
	 * after execution capability is restored.
	 *
	 * cpuset_hotplug_work calls back into cgroup core via
	 * cgroup_transfer_tasks() and waiting for it from a cgroupfs
	 * operation like this one can lead to a deadlock through kernfs
	 * active_ref protection.  Let's break the protection.  Losing the
	 * protection is okay as we check whether @cs is online after
	 * grabbing cpuset_mutex anyway.  This only happens on the legacy
	 * hierarchies.
	 */
	css_get(&cs->css);
	kernfs_break_active_protection(of->kn);
	flush_work(&cpuset_hotplug_work);

	cpus_read_lock();
	mutex_lock(&cpuset_mutex);
	if (!is_cpuset_online(cs))
		goto out_unlock;

	trialcs = alloc_trial_cpuset(cs);
	if (!trialcs) {
		retval = -ENOMEM;
		goto out_unlock;
	}

	switch (of_cft(of)->private) {
	case FILE_CPULIST:
		retval = update_cpumask(cs, trialcs, buf);
		break;
	case FILE_MEMLIST:
		retval = update_nodemask(cs, trialcs, buf);
		break;
	default:
		retval = -EINVAL;
		break;
	}

	free_cpuset(trialcs);
out_unlock:
	mutex_unlock(&cpuset_mutex);
	cpus_read_unlock();
	kernfs_unbreak_active_protection(of->kn);
	css_put(&cs->css);
	flush_workqueue(cpuset_migrate_mm_wq);
	return retval ?: nbytes;
}

/*
 * These ascii lists should be read in a single call, by using a user
 * buffer large enough to hold the entire map.  If read in smaller
 * chunks, there is no guarantee of atomicity.  Since the display format
 * used, list of ranges of sequential numbers, is variable length,
 * and since these maps can change value dynamically, one could read
 * gibberish by doing partial reads while a list was changing.
 */
static int cpuset_common_seq_show(struct seq_file *sf, void *v)
{
	struct cpuset *cs = css_cs(seq_css(sf));
	cpuset_filetype_t type = seq_cft(sf)->private;
	int ret = 0;

	spin_lock_irq(&callback_lock);

	switch (type) {
	case FILE_CPULIST:
		seq_printf(sf, "%*pbl\n", cpumask_pr_args(cs->cpus_allowed));
		break;
	case FILE_MEMLIST:
		seq_printf(sf, "%*pbl\n", nodemask_pr_args(&cs->mems_allowed));
		break;
	case FILE_EFFECTIVE_CPULIST:
		seq_printf(sf, "%*pbl\n", cpumask_pr_args(cs->effective_cpus));
		break;
	case FILE_EFFECTIVE_MEMLIST:
		seq_printf(sf, "%*pbl\n", nodemask_pr_args(&cs->effective_mems));
		break;
	case FILE_SUBPARTS_CPULIST:
		seq_printf(sf, "%*pbl\n", cpumask_pr_args(cs->subparts_cpus));
		break;
	default:
		ret = -EINVAL;
	}

	spin_unlock_irq(&callback_lock);
	return ret;
}

static u64 cpuset_read_u64(struct cgroup_subsys_state *css, struct cftype *cft)
{
	struct cpuset *cs = css_cs(css);
	cpuset_filetype_t type = cft->private;
	switch (type) {
	case FILE_CPU_EXCLUSIVE:
		return is_cpu_exclusive(cs);
	case FILE_MEM_EXCLUSIVE:
		return is_mem_exclusive(cs);
	case FILE_MEM_HARDWALL:
		return is_mem_hardwall(cs);
	case FILE_SCHED_LOAD_BALANCE:
		return is_sched_load_balance(cs);
	case FILE_MEMORY_MIGRATE:
		return is_memory_migrate(cs);
	case FILE_MEMORY_PRESSURE_ENABLED:
		return cpuset_memory_pressure_enabled;
	case FILE_MEMORY_PRESSURE:
		return fmeter_getrate(&cs->fmeter);
	case FILE_SPREAD_PAGE:
		return is_spread_page(cs);
	case FILE_SPREAD_SLAB:
		return is_spread_slab(cs);
	default:
		BUG();
	}

	/* Unreachable but makes gcc happy */
	return 0;
}

static s64 cpuset_read_s64(struct cgroup_subsys_state *css, struct cftype *cft)
{
	struct cpuset *cs = css_cs(css);
	cpuset_filetype_t type = cft->private;
	switch (type) {
	case FILE_SCHED_RELAX_DOMAIN_LEVEL:
		return cs->relax_domain_level;
	default:
		BUG();
	}

	/* Unreachable but makes gcc happy */
	return 0;
}

static int sched_partition_show(struct seq_file *seq, void *v)
{
	struct cpuset *cs = css_cs(seq_css(seq));
	const char *err, *type = NULL;

	switch (cs->partition_root_state) {
	case PRS_ROOT:
		seq_puts(seq, "root\n");
		break;
	case PRS_ISOLATED:
		seq_puts(seq, "isolated\n");
		break;
	case PRS_MEMBER:
		seq_puts(seq, "member\n");
		break;
	case PRS_INVALID_ROOT:
		type = "root";
		fallthrough;
	case PRS_INVALID_ISOLATED:
		if (!type)
			type = "isolated";
		err = perr_strings[READ_ONCE(cs->prs_err)];
		if (err)
			seq_printf(seq, "%s invalid (%s)\n", type, err);
		else
			seq_printf(seq, "%s invalid\n", type);
		break;
	}
	return 0;
}

static ssize_t sched_partition_write(struct kernfs_open_file *of, char *buf,
				     size_t nbytes, loff_t off)
{
	struct cpuset *cs = css_cs(of_css(of));
	int val;
	int retval = -ENODEV;

	buf = strstrip(buf);

	/*
	 * Convert "root" to ENABLED, and convert "member" to DISABLED.
	 */
	if (!strcmp(buf, "root"))
		val = PRS_ROOT;
	else if (!strcmp(buf, "member"))
		val = PRS_MEMBER;
	else if (!strcmp(buf, "isolated"))
		val = PRS_ISOLATED;
	else
		return -EINVAL;

	css_get(&cs->css);
	cpus_read_lock();
	mutex_lock(&cpuset_mutex);
	if (!is_cpuset_online(cs))
		goto out_unlock;

	retval = update_prstate(cs, val);
out_unlock:
	mutex_unlock(&cpuset_mutex);
	cpus_read_unlock();
	css_put(&cs->css);
	return retval ?: nbytes;
}

/*
 * for the common functions, 'private' gives the type of file
 */

static struct cftype legacy_files[] = {
	{
		.name = "cpus",
		.seq_show = cpuset_common_seq_show,
		.write = cpuset_write_resmask,
		.max_write_len = (100U + 6 * NR_CPUS),
		.private = FILE_CPULIST,
	},

	{
		.name = "mems",
		.seq_show = cpuset_common_seq_show,
		.write = cpuset_write_resmask,
		.max_write_len = (100U + 6 * MAX_NUMNODES),
		.private = FILE_MEMLIST,
	},

	{
		.name = "effective_cpus",
		.seq_show = cpuset_common_seq_show,
		.private = FILE_EFFECTIVE_CPULIST,
	},

	{
		.name = "effective_mems",
		.seq_show = cpuset_common_seq_show,
		.private = FILE_EFFECTIVE_MEMLIST,
	},

	{
		.name = "cpu_exclusive",
		.read_u64 = cpuset_read_u64,
		.write_u64 = cpuset_write_u64,
		.private = FILE_CPU_EXCLUSIVE,
	},

	{
		.name = "mem_exclusive",
		.read_u64 = cpuset_read_u64,
		.write_u64 = cpuset_write_u64,
		.private = FILE_MEM_EXCLUSIVE,
	},

	{
		.name = "mem_hardwall",
		.read_u64 = cpuset_read_u64,
		.write_u64 = cpuset_write_u64,
		.private = FILE_MEM_HARDWALL,
	},

	{
		.name = "sched_load_balance",
		.read_u64 = cpuset_read_u64,
		.write_u64 = cpuset_write_u64,
		.private = FILE_SCHED_LOAD_BALANCE,
	},

	{
		.name = "sched_relax_domain_level",
		.read_s64 = cpuset_read_s64,
		.write_s64 = cpuset_write_s64,
		.private = FILE_SCHED_RELAX_DOMAIN_LEVEL,
	},

	{
		.name = "memory_migrate",
		.read_u64 = cpuset_read_u64,
		.write_u64 = cpuset_write_u64,
		.private = FILE_MEMORY_MIGRATE,
	},

	{
		.name = "memory_pressure",
		.read_u64 = cpuset_read_u64,
		.private = FILE_MEMORY_PRESSURE,
	},

	{
		.name = "memory_spread_page",
		.read_u64 = cpuset_read_u64,
		.write_u64 = cpuset_write_u64,
		.private = FILE_SPREAD_PAGE,
	},

	{
		.name = "memory_spread_slab",
		.read_u64 = cpuset_read_u64,
		.write_u64 = cpuset_write_u64,
		.private = FILE_SPREAD_SLAB,
	},

	{
		.name = "memory_pressure_enabled",
		.flags = CFTYPE_ONLY_ON_ROOT,
		.read_u64 = cpuset_read_u64,
		.write_u64 = cpuset_write_u64,
		.private = FILE_MEMORY_PRESSURE_ENABLED,
	},

	{ }	/* terminate */
};

/*
 * This is currently a minimal set for the default hierarchy. It can be
 * expanded later on by migrating more features and control files from v1.
 */
static struct cftype dfl_files[] = {
	{
		.name = "cpus",
		.seq_show = cpuset_common_seq_show,
		.write = cpuset_write_resmask,
		.max_write_len = (100U + 6 * NR_CPUS),
		.private = FILE_CPULIST,
		.flags = CFTYPE_NOT_ON_ROOT,
	},

	{
		.name = "mems",
		.seq_show = cpuset_common_seq_show,
		.write = cpuset_write_resmask,
		.max_write_len = (100U + 6 * MAX_NUMNODES),
		.private = FILE_MEMLIST,
		.flags = CFTYPE_NOT_ON_ROOT,
	},

	{
		.name = "cpus.effective",
		.seq_show = cpuset_common_seq_show,
		.private = FILE_EFFECTIVE_CPULIST,
	},

	{
		.name = "mems.effective",
		.seq_show = cpuset_common_seq_show,
		.private = FILE_EFFECTIVE_MEMLIST,
	},

	{
		.name = "cpus.partition",
		.seq_show = sched_partition_show,
		.write = sched_partition_write,
		.private = FILE_PARTITION_ROOT,
		.flags = CFTYPE_NOT_ON_ROOT,
		.file_offset = offsetof(struct cpuset, partition_file),
	},

	{
		.name = "cpus.subpartitions",
		.seq_show = cpuset_common_seq_show,
		.private = FILE_SUBPARTS_CPULIST,
		.flags = CFTYPE_DEBUG,
	},

	{ }	/* terminate */
};


/**
 * cpuset_css_alloc - Allocate a cpuset css
 * @parent_css: Parent css of the control group that the new cpuset will be
 *              part of
 * Return: cpuset css on success, -ENOMEM on failure.
 *
 * Allocate and initialize a new cpuset css, for non-NULL @parent_css, return
 * top cpuset css otherwise.
 */
static struct cgroup_subsys_state *
cpuset_css_alloc(struct cgroup_subsys_state *parent_css)
{
	struct cpuset *cs;

	if (!parent_css)
		return &top_cpuset.css;

	cs = kzalloc(sizeof(*cs), GFP_KERNEL);
	if (!cs)
		return ERR_PTR(-ENOMEM);

	if (alloc_cpumasks(cs, NULL)) {
		kfree(cs);
		return ERR_PTR(-ENOMEM);
	}

	__set_bit(CS_SCHED_LOAD_BALANCE, &cs->flags);
	nodes_clear(cs->mems_allowed);
	nodes_clear(cs->effective_mems);
	fmeter_init(&cs->fmeter);
	cs->relax_domain_level = -1;

	/* Set CS_MEMORY_MIGRATE for default hierarchy */
	if (cgroup_subsys_on_dfl(cpuset_cgrp_subsys))
		__set_bit(CS_MEMORY_MIGRATE, &cs->flags);

	return &cs->css;
}

static int cpuset_css_online(struct cgroup_subsys_state *css)
{
	struct cpuset *cs = css_cs(css);
	struct cpuset *parent = parent_cs(cs);
	struct cpuset *tmp_cs;
	struct cgroup_subsys_state *pos_css;

	if (!parent)
		return 0;

	cpus_read_lock();
	mutex_lock(&cpuset_mutex);

	set_bit(CS_ONLINE, &cs->flags);
	if (is_spread_page(parent))
		set_bit(CS_SPREAD_PAGE, &cs->flags);
	if (is_spread_slab(parent))
		set_bit(CS_SPREAD_SLAB, &cs->flags);

	cpuset_inc();

	spin_lock_irq(&callback_lock);
	if (is_in_v2_mode()) {
		cpumask_copy(cs->effective_cpus, parent->effective_cpus);
		cs->effective_mems = parent->effective_mems;
		cs->use_parent_ecpus = true;
		parent->child_ecpus_count++;
	}

	/*
	 * For v2, clear CS_SCHED_LOAD_BALANCE if parent is isolated
	 */
	if (cgroup_subsys_on_dfl(cpuset_cgrp_subsys) &&
	    !is_sched_load_balance(parent))
		clear_bit(CS_SCHED_LOAD_BALANCE, &cs->flags);

	spin_unlock_irq(&callback_lock);

	if (!test_bit(CGRP_CPUSET_CLONE_CHILDREN, &css->cgroup->flags))
		goto out_unlock;

	/*
	 * Clone @parent's configuration if CGRP_CPUSET_CLONE_CHILDREN is
	 * set.  This flag handling is implemented in cgroup core for
	 * historical reasons - the flag may be specified during mount.
	 *
	 * Currently, if any sibling cpusets have exclusive cpus or mem, we
	 * refuse to clone the configuration - thereby refusing the task to
	 * be entered, and as a result refusing the sys_unshare() or
	 * clone() which initiated it.  If this becomes a problem for some
	 * users who wish to allow that scenario, then this could be
	 * changed to grant parent->cpus_allowed-sibling_cpus_exclusive
	 * (and likewise for mems) to the new cgroup.
	 */
	rcu_read_lock();
	cpuset_for_each_child(tmp_cs, pos_css, parent) {
		if (is_mem_exclusive(tmp_cs) || is_cpu_exclusive(tmp_cs)) {
			rcu_read_unlock();
			goto out_unlock;
		}
	}
	rcu_read_unlock();

	spin_lock_irq(&callback_lock);
	cs->mems_allowed = parent->mems_allowed;
	cs->effective_mems = parent->mems_allowed;
	cpumask_copy(cs->cpus_allowed, parent->cpus_allowed);
	cpumask_copy(cs->effective_cpus, parent->cpus_allowed);
	spin_unlock_irq(&callback_lock);
out_unlock:
	mutex_unlock(&cpuset_mutex);
	cpus_read_unlock();
	return 0;
}

/*
 * If the cpuset being removed has its flag 'sched_load_balance'
 * enabled, then simulate turning sched_load_balance off, which
 * will call rebuild_sched_domains_locked(). That is not needed
 * in the default hierarchy where only changes in partition
 * will cause repartitioning.
 *
 * If the cpuset has the 'sched.partition' flag enabled, simulate
 * turning 'sched.partition" off.
 */

static void cpuset_css_offline(struct cgroup_subsys_state *css)
{
	struct cpuset *cs = css_cs(css);

	cpus_read_lock();
	mutex_lock(&cpuset_mutex);

	if (is_partition_valid(cs))
		update_prstate(cs, 0);

	if (!cgroup_subsys_on_dfl(cpuset_cgrp_subsys) &&
	    is_sched_load_balance(cs))
		update_flag(CS_SCHED_LOAD_BALANCE, cs, 0);

	if (cs->use_parent_ecpus) {
		struct cpuset *parent = parent_cs(cs);

		cs->use_parent_ecpus = false;
		parent->child_ecpus_count--;
	}

	cpuset_dec();
	clear_bit(CS_ONLINE, &cs->flags);

	mutex_unlock(&cpuset_mutex);
	cpus_read_unlock();
}

static void cpuset_css_free(struct cgroup_subsys_state *css)
{
	struct cpuset *cs = css_cs(css);

	free_cpuset(cs);
}

static void cpuset_bind(struct cgroup_subsys_state *root_css)
{
	mutex_lock(&cpuset_mutex);
	spin_lock_irq(&callback_lock);

	if (is_in_v2_mode()) {
		cpumask_copy(top_cpuset.cpus_allowed, cpu_possible_mask);
		top_cpuset.mems_allowed = node_possible_map;
	} else {
		cpumask_copy(top_cpuset.cpus_allowed,
			     top_cpuset.effective_cpus);
		top_cpuset.mems_allowed = top_cpuset.effective_mems;
	}

	spin_unlock_irq(&callback_lock);
	mutex_unlock(&cpuset_mutex);
}

/*
 * In case the child is cloned into a cpuset different from its parent,
 * additional checks are done to see if the move is allowed.
 */
static int cpuset_can_fork(struct task_struct *task, struct css_set *cset)
{
	struct cpuset *cs = css_cs(cset->subsys[cpuset_cgrp_id]);
	bool same_cs;
	int ret;

	rcu_read_lock();
	same_cs = (cs == task_cs(current));
	rcu_read_unlock();

	if (same_cs)
		return 0;

	lockdep_assert_held(&cgroup_mutex);
	mutex_lock(&cpuset_mutex);

	/* Check to see if task is allowed in the cpuset */
	ret = cpuset_can_attach_check(cs);
	if (ret)
		goto out_unlock;

	ret = task_can_attach(task);
	if (ret)
		goto out_unlock;

	ret = security_task_setscheduler(task);
	if (ret)
		goto out_unlock;

	/*
	 * Mark attach is in progress.  This makes validate_change() fail
	 * changes which zero cpus/mems_allowed.
	 */
	cs->attach_in_progress++;
out_unlock:
	mutex_unlock(&cpuset_mutex);
	return ret;
}

static void cpuset_cancel_fork(struct task_struct *task, struct css_set *cset)
{
	struct cpuset *cs = css_cs(cset->subsys[cpuset_cgrp_id]);
	bool same_cs;

	rcu_read_lock();
	same_cs = (cs == task_cs(current));
	rcu_read_unlock();

	if (same_cs)
		return;

	mutex_lock(&cpuset_mutex);
	cs->attach_in_progress--;
	if (!cs->attach_in_progress)
		wake_up(&cpuset_attach_wq);
	mutex_unlock(&cpuset_mutex);
}

/*
 * Make sure the new task conform to the current state of its parent,
 * which could have been changed by cpuset just after it inherits the
 * state from the parent and before it sits on the cgroup's task list.
 */
static void cpuset_fork(struct task_struct *task)
{
	struct cpuset *cs;
	bool same_cs;

	rcu_read_lock();
	cs = task_cs(task);
	same_cs = (cs == task_cs(current));
	rcu_read_unlock();

	if (same_cs) {
		if (cs == &top_cpuset)
			return;

		set_cpus_allowed_ptr(task, current->cpus_ptr);
		task->mems_allowed = current->mems_allowed;
		return;
	}

	/* CLONE_INTO_CGROUP */
	mutex_lock(&cpuset_mutex);
	guarantee_online_mems(cs, &cpuset_attach_nodemask_to);
	cpuset_attach_task(cs, task);

	cs->attach_in_progress--;
	if (!cs->attach_in_progress)
		wake_up(&cpuset_attach_wq);

	mutex_unlock(&cpuset_mutex);
}

struct cgroup_subsys cpuset_cgrp_subsys = {
	.css_alloc	= cpuset_css_alloc,
	.css_online	= cpuset_css_online,
	.css_offline	= cpuset_css_offline,
	.css_free	= cpuset_css_free,
	.can_attach	= cpuset_can_attach,
	.cancel_attach	= cpuset_cancel_attach,
	.attach		= cpuset_attach,
	.post_attach	= cpuset_post_attach,
	.bind		= cpuset_bind,
	.can_fork	= cpuset_can_fork,
	.cancel_fork	= cpuset_cancel_fork,
	.fork		= cpuset_fork,
	.legacy_cftypes	= legacy_files,
	.dfl_cftypes	= dfl_files,
	.early_init	= true,
	.threaded	= true,
};

/**
 * cpuset_init - initialize cpusets at system boot
 *
 * Description: Initialize top_cpuset
 **/

int __init cpuset_init(void)
{
	BUG_ON(!alloc_cpumask_var(&top_cpuset.cpus_allowed, GFP_KERNEL));
	BUG_ON(!alloc_cpumask_var(&top_cpuset.effective_cpus, GFP_KERNEL));
	BUG_ON(!zalloc_cpumask_var(&top_cpuset.subparts_cpus, GFP_KERNEL));

	cpumask_setall(top_cpuset.cpus_allowed);
	nodes_setall(top_cpuset.mems_allowed);
	cpumask_setall(top_cpuset.effective_cpus);
	nodes_setall(top_cpuset.effective_mems);

	fmeter_init(&top_cpuset.fmeter);
	set_bit(CS_SCHED_LOAD_BALANCE, &top_cpuset.flags);
	top_cpuset.relax_domain_level = -1;

	BUG_ON(!alloc_cpumask_var(&cpus_attach, GFP_KERNEL));

	return 0;
}

/*
 * If CPU and/or memory hotplug handlers, below, unplug any CPUs
 * or memory nodes, we need to walk over the cpuset hierarchy,
 * removing that CPU or node from all cpusets.  If this removes the
 * last CPU or node from a cpuset, then move the tasks in the empty
 * cpuset to its next-highest non-empty parent.
 */
static void remove_tasks_in_empty_cpuset(struct cpuset *cs)
{
	struct cpuset *parent;

	/*
	 * Find its next-highest non-empty parent, (top cpuset
	 * has online cpus, so can't be empty).
	 */
	parent = parent_cs(cs);
	while (cpumask_empty(parent->cpus_allowed) ||
			nodes_empty(parent->mems_allowed))
		parent = parent_cs(parent);

	if (cgroup_transfer_tasks(parent->css.cgroup, cs->css.cgroup)) {
		pr_err("cpuset: failed to transfer tasks out of empty cpuset ");
		pr_cont_cgroup_name(cs->css.cgroup);
		pr_cont("\n");
	}
}

static void
hotplug_update_tasks_legacy(struct cpuset *cs,
			    struct cpumask *new_cpus, nodemask_t *new_mems,
			    bool cpus_updated, bool mems_updated)
{
	bool is_empty;

	spin_lock_irq(&callback_lock);
	cpumask_copy(cs->cpus_allowed, new_cpus);
	cpumask_copy(cs->effective_cpus, new_cpus);
	cs->mems_allowed = *new_mems;
	cs->effective_mems = *new_mems;
	spin_unlock_irq(&callback_lock);

	/*
	 * Don't call update_tasks_cpumask() if the cpuset becomes empty,
	 * as the tasks will be migrated to an ancestor.
	 */
	if (cpus_updated && !cpumask_empty(cs->cpus_allowed))
		update_tasks_cpumask(cs, new_cpus);
	if (mems_updated && !nodes_empty(cs->mems_allowed))
		update_tasks_nodemask(cs);

	is_empty = cpumask_empty(cs->cpus_allowed) ||
		   nodes_empty(cs->mems_allowed);

	/*
	 * Move tasks to the nearest ancestor with execution resources,
	 * This is full cgroup operation which will also call back into
	 * cpuset. Should be done outside any lock.
	 */
	if (is_empty) {
		mutex_unlock(&cpuset_mutex);
		remove_tasks_in_empty_cpuset(cs);
		mutex_lock(&cpuset_mutex);
	}
}

static void
hotplug_update_tasks(struct cpuset *cs,
		     struct cpumask *new_cpus, nodemask_t *new_mems,
		     bool cpus_updated, bool mems_updated)
{
	/* A partition root is allowed to have empty effective cpus */
	if (cpumask_empty(new_cpus) && !is_partition_valid(cs))
		cpumask_copy(new_cpus, parent_cs(cs)->effective_cpus);
	if (nodes_empty(*new_mems))
		*new_mems = parent_cs(cs)->effective_mems;

	spin_lock_irq(&callback_lock);
	cpumask_copy(cs->effective_cpus, new_cpus);
	cs->effective_mems = *new_mems;
	spin_unlock_irq(&callback_lock);

	if (cpus_updated)
		update_tasks_cpumask(cs, new_cpus);
	if (mems_updated)
		update_tasks_nodemask(cs);
}

static bool force_rebuild;

void cpuset_force_rebuild(void)
{
	force_rebuild = true;
}

/**
 * cpuset_hotplug_update_tasks - update tasks in a cpuset for hotunplug
 * @cs: cpuset in interest
 * @tmp: the tmpmasks structure pointer
 *
 * Compare @cs's cpu and mem masks against top_cpuset and if some have gone
 * offline, update @cs accordingly.  If @cs ends up with no CPU or memory,
 * all its tasks are moved to the nearest ancestor with both resources.
 */
static void cpuset_hotplug_update_tasks(struct cpuset *cs, struct tmpmasks *tmp)
{
	static cpumask_t new_cpus;
	static nodemask_t new_mems;
	bool cpus_updated;
	bool mems_updated;
	struct cpuset *parent;
retry:
	wait_event(cpuset_attach_wq, cs->attach_in_progress == 0);

	mutex_lock(&cpuset_mutex);

	/*
	 * We have raced with task attaching. We wait until attaching
	 * is finished, so we won't attach a task to an empty cpuset.
	 */
	if (cs->attach_in_progress) {
		mutex_unlock(&cpuset_mutex);
		goto retry;
	}

	parent = parent_cs(cs);
	compute_effective_cpumask(&new_cpus, cs, parent);
	nodes_and(new_mems, cs->mems_allowed, parent->effective_mems);

	if (cs->nr_subparts_cpus)
		/*
		 * Make sure that CPUs allocated to child partitions
		 * do not show up in effective_cpus.
		 */
		cpumask_andnot(&new_cpus, &new_cpus, cs->subparts_cpus);

	if (!tmp || !cs->partition_root_state)
		goto update_tasks;

	/*
	 * In the unlikely event that a partition root has empty
	 * effective_cpus with tasks, we will have to invalidate child
	 * partitions, if present, by setting nr_subparts_cpus to 0 to
	 * reclaim their cpus.
	 */
	if (cs->nr_subparts_cpus && is_partition_valid(cs) &&
	    cpumask_empty(&new_cpus) && partition_is_populated(cs, NULL)) {
		spin_lock_irq(&callback_lock);
		cs->nr_subparts_cpus = 0;
		cpumask_clear(cs->subparts_cpus);
		spin_unlock_irq(&callback_lock);
		compute_effective_cpumask(&new_cpus, cs, parent);
	}

	/*
	 * Force the partition to become invalid if either one of
	 * the following conditions hold:
	 * 1) empty effective cpus but not valid empty partition.
	 * 2) parent is invalid or doesn't grant any cpus to child
	 *    partitions.
	 */
	if (is_partition_valid(cs) && (!parent->nr_subparts_cpus ||
	   (cpumask_empty(&new_cpus) && partition_is_populated(cs, NULL)))) {
		int old_prs, parent_prs;

		update_parent_subparts_cpumask(cs, partcmd_disable, NULL, tmp);
		if (cs->nr_subparts_cpus) {
			spin_lock_irq(&callback_lock);
			cs->nr_subparts_cpus = 0;
			cpumask_clear(cs->subparts_cpus);
			spin_unlock_irq(&callback_lock);
			compute_effective_cpumask(&new_cpus, cs, parent);
		}

		old_prs = cs->partition_root_state;
		parent_prs = parent->partition_root_state;
		if (is_partition_valid(cs)) {
			spin_lock_irq(&callback_lock);
			make_partition_invalid(cs);
			spin_unlock_irq(&callback_lock);
			if (is_prs_invalid(parent_prs))
				WRITE_ONCE(cs->prs_err, PERR_INVPARENT);
			else if (!parent_prs)
				WRITE_ONCE(cs->prs_err, PERR_NOTPART);
			else
				WRITE_ONCE(cs->prs_err, PERR_HOTPLUG);
			notify_partition_change(cs, old_prs);
		}
		cpuset_force_rebuild();
	}

	/*
	 * On the other hand, an invalid partition root may be transitioned
	 * back to a regular one.
	 */
	else if (is_partition_valid(parent) && is_partition_invalid(cs)) {
		update_parent_subparts_cpumask(cs, partcmd_update, NULL, tmp);
		if (is_partition_valid(cs))
			cpuset_force_rebuild();
	}

update_tasks:
	cpus_updated = !cpumask_equal(&new_cpus, cs->effective_cpus);
	mems_updated = !nodes_equal(new_mems, cs->effective_mems);
	if (!cpus_updated && !mems_updated)
		goto unlock;	/* Hotplug doesn't affect this cpuset */

	if (mems_updated)
		check_insane_mems_config(&new_mems);

	if (is_in_v2_mode())
		hotplug_update_tasks(cs, &new_cpus, &new_mems,
				     cpus_updated, mems_updated);
	else
		hotplug_update_tasks_legacy(cs, &new_cpus, &new_mems,
					    cpus_updated, mems_updated);

unlock:
	mutex_unlock(&cpuset_mutex);
}

/**
 * cpuset_hotplug_workfn - handle CPU/memory hotunplug for a cpuset
 * @work: unused
 *
 * This function is called after either CPU or memory configuration has
 * changed and updates cpuset accordingly.  The top_cpuset is always
 * synchronized to cpu_active_mask and N_MEMORY, which is necessary in
 * order to make cpusets transparent (of no affect) on systems that are
 * actively using CPU hotplug but making no active use of cpusets.
 *
 * Non-root cpusets are only affected by offlining.  If any CPUs or memory
 * nodes have been taken down, cpuset_hotplug_update_tasks() is invoked on
 * all descendants.
 *
 * Note that CPU offlining during suspend is ignored.  We don't modify
 * cpusets across suspend/resume cycles at all.
 */
static void cpuset_hotplug_workfn(struct work_struct *work)
{
	static cpumask_t new_cpus;
	static nodemask_t new_mems;
	bool cpus_updated, mems_updated;
	bool on_dfl = is_in_v2_mode();
	struct tmpmasks tmp, *ptmp = NULL;

	if (on_dfl && !alloc_cpumasks(NULL, &tmp))
		ptmp = &tmp;

	mutex_lock(&cpuset_mutex);

	/* fetch the available cpus/mems and find out which changed how */
	cpumask_copy(&new_cpus, cpu_active_mask);
	new_mems = node_states[N_MEMORY];

	/*
	 * If subparts_cpus is populated, it is likely that the check below
	 * will produce a false positive on cpus_updated when the cpu list
	 * isn't changed. It is extra work, but it is better to be safe.
	 */
	cpus_updated = !cpumask_equal(top_cpuset.effective_cpus, &new_cpus);
	mems_updated = !nodes_equal(top_cpuset.effective_mems, new_mems);

	/*
	 * In the rare case that hotplug removes all the cpus in subparts_cpus,
	 * we assumed that cpus are updated.
	 */
	if (!cpus_updated && top_cpuset.nr_subparts_cpus)
		cpus_updated = true;

	/* synchronize cpus_allowed to cpu_active_mask */
	if (cpus_updated) {
		spin_lock_irq(&callback_lock);
		if (!on_dfl)
			cpumask_copy(top_cpuset.cpus_allowed, &new_cpus);
		/*
		 * Make sure that CPUs allocated to child partitions
		 * do not show up in effective_cpus. If no CPU is left,
		 * we clear the subparts_cpus & let the child partitions
		 * fight for the CPUs again.
		 */
		if (top_cpuset.nr_subparts_cpus) {
			if (cpumask_subset(&new_cpus,
					   top_cpuset.subparts_cpus)) {
				top_cpuset.nr_subparts_cpus = 0;
				cpumask_clear(top_cpuset.subparts_cpus);
			} else {
				cpumask_andnot(&new_cpus, &new_cpus,
					       top_cpuset.subparts_cpus);
			}
		}
		cpumask_copy(top_cpuset.effective_cpus, &new_cpus);
		spin_unlock_irq(&callback_lock);
		/* we don't mess with cpumasks of tasks in top_cpuset */
	}

	/* synchronize mems_allowed to N_MEMORY */
	if (mems_updated) {
		spin_lock_irq(&callback_lock);
		if (!on_dfl)
			top_cpuset.mems_allowed = new_mems;
		top_cpuset.effective_mems = new_mems;
		spin_unlock_irq(&callback_lock);
		update_tasks_nodemask(&top_cpuset);
	}

	mutex_unlock(&cpuset_mutex);

	/* if cpus or mems changed, we need to propagate to descendants */
	if (cpus_updated || mems_updated) {
		struct cpuset *cs;
		struct cgroup_subsys_state *pos_css;

		rcu_read_lock();
		cpuset_for_each_descendant_pre(cs, pos_css, &top_cpuset) {
			if (cs == &top_cpuset || !css_tryget_online(&cs->css))
				continue;
			rcu_read_unlock();

			cpuset_hotplug_update_tasks(cs, ptmp);

			rcu_read_lock();
			css_put(&cs->css);
		}
		rcu_read_unlock();
	}

	/* rebuild sched domains if cpus_allowed has changed */
	if (cpus_updated || force_rebuild) {
		force_rebuild = false;
		rebuild_sched_domains();
	}

	free_cpumasks(NULL, ptmp);
}

void cpuset_update_active_cpus(void)
{
	/*
	 * We're inside cpu hotplug critical region which usually nests
	 * inside cgroup synchronization.  Bounce actual hotplug processing
	 * to a work item to avoid reverse locking order.
	 */
	schedule_work(&cpuset_hotplug_work);
}

void cpuset_wait_for_hotplug(void)
{
	flush_work(&cpuset_hotplug_work);
}

/*
 * Keep top_cpuset.mems_allowed tracking node_states[N_MEMORY].
 * Call this routine anytime after node_states[N_MEMORY] changes.
 * See cpuset_update_active_cpus() for CPU hotplug handling.
 */
static int cpuset_track_online_nodes(struct notifier_block *self,
				unsigned long action, void *arg)
{
	schedule_work(&cpuset_hotplug_work);
	return NOTIFY_OK;
}

/**
 * cpuset_init_smp - initialize cpus_allowed
 *
 * Description: Finish top cpuset after cpu, node maps are initialized
 */
void __init cpuset_init_smp(void)
{
	/*
	 * cpus_allowd/mems_allowed set to v2 values in the initial
	 * cpuset_bind() call will be reset to v1 values in another
	 * cpuset_bind() call when v1 cpuset is mounted.
	 */
	top_cpuset.old_mems_allowed = top_cpuset.mems_allowed;

	cpumask_copy(top_cpuset.effective_cpus, cpu_active_mask);
	top_cpuset.effective_mems = node_states[N_MEMORY];

	hotplug_memory_notifier(cpuset_track_online_nodes, CPUSET_CALLBACK_PRI);

	cpuset_migrate_mm_wq = alloc_ordered_workqueue("cpuset_migrate_mm", 0);
	BUG_ON(!cpuset_migrate_mm_wq);
}

/**
 * cpuset_cpus_allowed - return cpus_allowed mask from a tasks cpuset.
 * @tsk: pointer to task_struct from which to obtain cpuset->cpus_allowed.
 * @pmask: pointer to struct cpumask variable to receive cpus_allowed set.
 *
 * Description: Returns the cpumask_var_t cpus_allowed of the cpuset
 * attached to the specified @tsk.  Guaranteed to return some non-empty
 * subset of cpu_online_mask, even if this means going outside the
 * tasks cpuset, except when the task is in the top cpuset.
 **/

void cpuset_cpus_allowed(struct task_struct *tsk, struct cpumask *pmask)
{
	unsigned long flags;
	struct cpuset *cs;

	spin_lock_irqsave(&callback_lock, flags);
	rcu_read_lock();

	cs = task_cs(tsk);
	if (cs != &top_cpuset)
		guarantee_online_cpus(tsk, pmask);
	/*
	 * Tasks in the top cpuset won't get update to their cpumasks
	 * when a hotplug online/offline event happens. So we include all
	 * offline cpus in the allowed cpu list.
	 */
	if ((cs == &top_cpuset) || cpumask_empty(pmask)) {
		const struct cpumask *possible_mask = task_cpu_possible_mask(tsk);

		/*
		 * We first exclude cpus allocated to partitions. If there is no
		 * allowable online cpu left, we fall back to all possible cpus.
		 */
		cpumask_andnot(pmask, possible_mask, top_cpuset.subparts_cpus);
		if (!cpumask_intersects(pmask, cpu_online_mask))
			cpumask_copy(pmask, possible_mask);
	}

	rcu_read_unlock();
	spin_unlock_irqrestore(&callback_lock, flags);
}

/**
 * cpuset_cpus_allowed_fallback - final fallback before complete catastrophe.
 * @tsk: pointer to task_struct with which the scheduler is struggling
 *
 * Description: In the case that the scheduler cannot find an allowed cpu in
 * tsk->cpus_allowed, we fall back to task_cs(tsk)->cpus_allowed. In legacy
 * mode however, this value is the same as task_cs(tsk)->effective_cpus,
 * which will not contain a sane cpumask during cases such as cpu hotplugging.
 * This is the absolute last resort for the scheduler and it is only used if
 * _every_ other avenue has been traveled.
 *
 * Returns true if the affinity of @tsk was changed, false otherwise.
 **/

bool cpuset_cpus_allowed_fallback(struct task_struct *tsk)
{
	const struct cpumask *possible_mask = task_cpu_possible_mask(tsk);
	const struct cpumask *cs_mask;
	bool changed = false;

	rcu_read_lock();
	cs_mask = task_cs(tsk)->cpus_allowed;
	if (is_in_v2_mode() && cpumask_subset(cs_mask, possible_mask)) {
		do_set_cpus_allowed(tsk, cs_mask);
		changed = true;
	}
	rcu_read_unlock();

	/*
	 * We own tsk->cpus_allowed, nobody can change it under us.
	 *
	 * But we used cs && cs->cpus_allowed lockless and thus can
	 * race with cgroup_attach_task() or update_cpumask() and get
	 * the wrong tsk->cpus_allowed. However, both cases imply the
	 * subsequent cpuset_change_cpumask()->set_cpus_allowed_ptr()
	 * which takes task_rq_lock().
	 *
	 * If we are called after it dropped the lock we must see all
	 * changes in tsk_cs()->cpus_allowed. Otherwise we can temporary
	 * set any mask even if it is not right from task_cs() pov,
	 * the pending set_cpus_allowed_ptr() will fix things.
	 *
	 * select_fallback_rq() will fix things ups and set cpu_possible_mask
	 * if required.
	 */
	return changed;
}

void __init cpuset_init_current_mems_allowed(void)
{
	nodes_setall(current->mems_allowed);
}

/**
 * cpuset_mems_allowed - return mems_allowed mask from a tasks cpuset.
 * @tsk: pointer to task_struct from which to obtain cpuset->mems_allowed.
 *
 * Description: Returns the nodemask_t mems_allowed of the cpuset
 * attached to the specified @tsk.  Guaranteed to return some non-empty
 * subset of node_states[N_MEMORY], even if this means going outside the
 * tasks cpuset.
 **/

nodemask_t cpuset_mems_allowed(struct task_struct *tsk)
{
	nodemask_t mask;
	unsigned long flags;

	spin_lock_irqsave(&callback_lock, flags);
	rcu_read_lock();
	guarantee_online_mems(task_cs(tsk), &mask);
	rcu_read_unlock();
	spin_unlock_irqrestore(&callback_lock, flags);

	return mask;
}

/**
 * cpuset_nodemask_valid_mems_allowed - check nodemask vs. current mems_allowed
 * @nodemask: the nodemask to be checked
 *
 * Are any of the nodes in the nodemask allowed in current->mems_allowed?
 */
int cpuset_nodemask_valid_mems_allowed(nodemask_t *nodemask)
{
	return nodes_intersects(*nodemask, current->mems_allowed);
}

/*
 * nearest_hardwall_ancestor() - Returns the nearest mem_exclusive or
 * mem_hardwall ancestor to the specified cpuset.  Call holding
 * callback_lock.  If no ancestor is mem_exclusive or mem_hardwall
 * (an unusual configuration), then returns the root cpuset.
 */
static struct cpuset *nearest_hardwall_ancestor(struct cpuset *cs)
{
	while (!(is_mem_exclusive(cs) || is_mem_hardwall(cs)) && parent_cs(cs))
		cs = parent_cs(cs);
	return cs;
}

/*
 * cpuset_node_allowed - Can we allocate on a memory node?
 * @node: is this an allowed node?
 * @gfp_mask: memory allocation flags
 *
 * If we're in interrupt, yes, we can always allocate.  If @node is set in
 * current's mems_allowed, yes.  If it's not a __GFP_HARDWALL request and this
 * node is set in the nearest hardwalled cpuset ancestor to current's cpuset,
 * yes.  If current has access to memory reserves as an oom victim, yes.
 * Otherwise, no.
 *
 * GFP_USER allocations are marked with the __GFP_HARDWALL bit,
 * and do not allow allocations outside the current tasks cpuset
 * unless the task has been OOM killed.
 * GFP_KERNEL allocations are not so marked, so can escape to the
 * nearest enclosing hardwalled ancestor cpuset.
 *
 * Scanning up parent cpusets requires callback_lock.  The
 * __alloc_pages() routine only calls here with __GFP_HARDWALL bit
 * _not_ set if it's a GFP_KERNEL allocation, and all nodes in the
 * current tasks mems_allowed came up empty on the first pass over
 * the zonelist.  So only GFP_KERNEL allocations, if all nodes in the
 * cpuset are short of memory, might require taking the callback_lock.
 *
 * The first call here from mm/page_alloc:get_page_from_freelist()
 * has __GFP_HARDWALL set in gfp_mask, enforcing hardwall cpusets,
 * so no allocation on a node outside the cpuset is allowed (unless
 * in interrupt, of course).
 *
 * The second pass through get_page_from_freelist() doesn't even call
 * here for GFP_ATOMIC calls.  For those calls, the __alloc_pages()
 * variable 'wait' is not set, and the bit ALLOC_CPUSET is not set
 * in alloc_flags.  That logic and the checks below have the combined
 * affect that:
 *	in_interrupt - any node ok (current task context irrelevant)
 *	GFP_ATOMIC   - any node ok
 *	tsk_is_oom_victim   - any node ok
 *	GFP_KERNEL   - any node in enclosing hardwalled cpuset ok
 *	GFP_USER     - only nodes in current tasks mems allowed ok.
 */
bool cpuset_node_allowed(int node, gfp_t gfp_mask)
{
	struct cpuset *cs;		/* current cpuset ancestors */
	bool allowed;			/* is allocation in zone z allowed? */
	unsigned long flags;

	if (in_interrupt())
		return true;
	if (node_isset(node, current->mems_allowed))
		return true;
	/*
	 * Allow tasks that have access to memory reserves because they have
	 * been OOM killed to get memory anywhere.
	 */
	if (unlikely(tsk_is_oom_victim(current)))
		return true;
	if (gfp_mask & __GFP_HARDWALL)	/* If hardwall request, stop here */
		return false;

	if (current->flags & PF_EXITING) /* Let dying task have memory */
		return true;

	/* Not hardwall and node outside mems_allowed: scan up cpusets */
	spin_lock_irqsave(&callback_lock, flags);

	rcu_read_lock();
	cs = nearest_hardwall_ancestor(task_cs(current));
	allowed = node_isset(node, cs->mems_allowed);
	rcu_read_unlock();

	spin_unlock_irqrestore(&callback_lock, flags);
	return allowed;
}

/**
 * cpuset_spread_node() - On which node to begin search for a page
 * @rotor: round robin rotor
 *
 * If a task is marked PF_SPREAD_PAGE or PF_SPREAD_SLAB (as for
 * tasks in a cpuset with is_spread_page or is_spread_slab set),
 * and if the memory allocation used cpuset_mem_spread_node()
 * to determine on which node to start looking, as it will for
 * certain page cache or slab cache pages such as used for file
 * system buffers and inode caches, then instead of starting on the
 * local node to look for a free page, rather spread the starting
 * node around the tasks mems_allowed nodes.
 *
 * We don't have to worry about the returned node being offline
 * because "it can't happen", and even if it did, it would be ok.
 *
 * The routines calling guarantee_online_mems() are careful to
 * only set nodes in task->mems_allowed that are online.  So it
 * should not be possible for the following code to return an
 * offline node.  But if it did, that would be ok, as this routine
 * is not returning the node where the allocation must be, only
 * the node where the search should start.  The zonelist passed to
 * __alloc_pages() will include all nodes.  If the slab allocator
 * is passed an offline node, it will fall back to the local node.
 * See kmem_cache_alloc_node().
 */
static int cpuset_spread_node(int *rotor)
{
	return *rotor = next_node_in(*rotor, current->mems_allowed);
}

/**
 * cpuset_mem_spread_node() - On which node to begin search for a file page
 */
int cpuset_mem_spread_node(void)
{
	if (current->cpuset_mem_spread_rotor == NUMA_NO_NODE)
		current->cpuset_mem_spread_rotor =
			node_random(&current->mems_allowed);

	return cpuset_spread_node(&current->cpuset_mem_spread_rotor);
}

/**
 * cpuset_slab_spread_node() - On which node to begin search for a slab page
 */
int cpuset_slab_spread_node(void)
{
	if (current->cpuset_slab_spread_rotor == NUMA_NO_NODE)
		current->cpuset_slab_spread_rotor =
			node_random(&current->mems_allowed);

	return cpuset_spread_node(&current->cpuset_slab_spread_rotor);
}
EXPORT_SYMBOL_GPL(cpuset_mem_spread_node);

/**
 * cpuset_mems_allowed_intersects - Does @tsk1's mems_allowed intersect @tsk2's?
 * @tsk1: pointer to task_struct of some task.
 * @tsk2: pointer to task_struct of some other task.
 *
 * Description: Return true if @tsk1's mems_allowed intersects the
 * mems_allowed of @tsk2.  Used by the OOM killer to determine if
 * one of the task's memory usage might impact the memory available
 * to the other.
 **/

int cpuset_mems_allowed_intersects(const struct task_struct *tsk1,
				   const struct task_struct *tsk2)
{
	return nodes_intersects(tsk1->mems_allowed, tsk2->mems_allowed);
}

/**
 * cpuset_print_current_mems_allowed - prints current's cpuset and mems_allowed
 *
 * Description: Prints current's name, cpuset name, and cached copy of its
 * mems_allowed to the kernel log.
 */
void cpuset_print_current_mems_allowed(void)
{
	struct cgroup *cgrp;

	rcu_read_lock();

	cgrp = task_cs(current)->css.cgroup;
	pr_cont(",cpuset=");
	pr_cont_cgroup_name(cgrp);
	pr_cont(",mems_allowed=%*pbl",
		nodemask_pr_args(&current->mems_allowed));

	rcu_read_unlock();
}

/*
 * Collection of memory_pressure is suppressed unless
 * this flag is enabled by writing "1" to the special
 * cpuset file 'memory_pressure_enabled' in the root cpuset.
 */

int cpuset_memory_pressure_enabled __read_mostly;

/*
 * __cpuset_memory_pressure_bump - keep stats of per-cpuset reclaims.
 *
 * Keep a running average of the rate of synchronous (direct)
 * page reclaim efforts initiated by tasks in each cpuset.
 *
 * This represents the rate at which some task in the cpuset
 * ran low on memory on all nodes it was allowed to use, and
 * had to enter the kernels page reclaim code in an effort to
 * create more free memory by tossing clean pages or swapping
 * or writing dirty pages.
 *
 * Display to user space in the per-cpuset read-only file
 * "memory_pressure".  Value displayed is an integer
 * representing the recent rate of entry into the synchronous
 * (direct) page reclaim by any task attached to the cpuset.
 */

void __cpuset_memory_pressure_bump(void)
{
	rcu_read_lock();
	fmeter_markevent(&task_cs(current)->fmeter);
	rcu_read_unlock();
}

#ifdef CONFIG_PROC_PID_CPUSET
/*
 * proc_cpuset_show()
 *  - Print tasks cpuset path into seq_file.
 *  - Used for /proc/<pid>/cpuset.
 *  - No need to task_lock(tsk) on this tsk->cpuset reference, as it
 *    doesn't really matter if tsk->cpuset changes after we read it,
 *    and we take cpuset_mutex, keeping cpuset_attach() from changing it
 *    anyway.
 */
int proc_cpuset_show(struct seq_file *m, struct pid_namespace *ns,
		     struct pid *pid, struct task_struct *tsk)
{
	char *buf;
	struct cgroup_subsys_state *css;
	int retval;

	retval = -ENOMEM;
	buf = kmalloc(PATH_MAX, GFP_KERNEL);
	if (!buf)
		goto out;

	css = task_get_css(tsk, cpuset_cgrp_id);
	retval = cgroup_path_ns(css->cgroup, buf, PATH_MAX,
				current->nsproxy->cgroup_ns);
	css_put(css);
	if (retval >= PATH_MAX)
		retval = -ENAMETOOLONG;
	if (retval < 0)
		goto out_free;
	seq_puts(m, buf);
	seq_putc(m, '\n');
	retval = 0;
out_free:
	kfree(buf);
out:
	return retval;
}
#endif /* CONFIG_PROC_PID_CPUSET */

/* Display task mems_allowed in /proc/<pid>/status file. */
void cpuset_task_status_allowed(struct seq_file *m, struct task_struct *task)
{
	seq_printf(m, "Mems_allowed:\t%*pb\n",
		   nodemask_pr_args(&task->mems_allowed));
	seq_printf(m, "Mems_allowed_list:\t%*pbl\n",
		   nodemask_pr_args(&task->mems_allowed));
}<|MERGE_RESOLUTION|>--- conflicted
+++ resolved
@@ -1660,17 +1660,10 @@
 		 * Skip the whole subtree if
 		 * 1) the cpumask remains the same,
 		 * 2) has no partition root state,
-<<<<<<< HEAD
-		 * 3) force flag not set, and
-		 * 4) for v2 load balance state same as its parent.
-		 */
-		if (!cp->partition_root_state && !force &&
-=======
 		 * 3) HIER_CHECKALL flag not set, and
 		 * 4) for v2 load balance state same as its parent.
 		 */
 		if (!cp->partition_root_state && !(flags & HIER_CHECKALL) &&
->>>>>>> bd3a9e57
 		    cpumask_equal(tmp->new_cpus, cp->effective_cpus) &&
 		    (!cgroup_subsys_on_dfl(cpuset_cgrp_subsys) ||
 		    (is_sched_load_balance(parent) == is_sched_load_balance(cp)))) {
