// SPDX-License-Identifier: GPL-2.0
/*
 *  linux/kernel/sys.c
 *
 *  Copyright (C) 1991, 1992  Linus Torvalds
 */

#include <linux/export.h>
#include <linux/mm.h>
#include <linux/mm_inline.h>
#include <linux/utsname.h>
#include <linux/mman.h>
#include <linux/reboot.h>
#include <linux/prctl.h>
#include <linux/highuid.h>
#include <linux/fs.h>
#include <linux/kmod.h>
#include <linux/ksm.h>
#include <linux/perf_event.h>
#include <linux/resource.h>
#include <linux/kernel.h>
#include <linux/workqueue.h>
#include <linux/capability.h>
#include <linux/device.h>
#include <linux/key.h>
#include <linux/times.h>
#include <linux/posix-timers.h>
#include <linux/security.h>
#include <linux/random.h>
#include <linux/suspend.h>
#include <linux/tty.h>
#include <linux/signal.h>
#include <linux/cn_proc.h>
#include <linux/getcpu.h>
#include <linux/task_io_accounting_ops.h>
#include <linux/seccomp.h>
#include <linux/cpu.h>
#include <linux/personality.h>
#include <linux/ptrace.h>
#include <linux/fs_struct.h>
#include <linux/file.h>
#include <linux/mount.h>
#include <linux/gfp.h>
#include <linux/syscore_ops.h>
#include <linux/version.h>
#include <linux/ctype.h>
#include <linux/syscall_user_dispatch.h>

#include <linux/compat.h>
#include <linux/syscalls.h>
#include <linux/kprobes.h>
#include <linux/user_namespace.h>
#include <linux/time_namespace.h>
#include <linux/binfmts.h>

#include <linux/sched.h>
#include <linux/sched/autogroup.h>
#include <linux/sched/loadavg.h>
#include <linux/sched/stat.h>
#include <linux/sched/mm.h>
#include <linux/sched/coredump.h>
#include <linux/sched/task.h>
#include <linux/sched/cputime.h>
#include <linux/rcupdate.h>
#include <linux/uidgid.h>
#include <linux/cred.h>

#include <linux/nospec.h>

#include <linux/kmsg_dump.h>
/* Move somewhere else to avoid recompiling? */
#include <generated/utsrelease.h>

#include <linux/uaccess.h>
#include <asm/io.h>
#include <asm/unistd.h>

#include "uid16.h"

#ifndef SET_UNALIGN_CTL
# define SET_UNALIGN_CTL(a, b)	(-EINVAL)
#endif
#ifndef GET_UNALIGN_CTL
# define GET_UNALIGN_CTL(a, b)	(-EINVAL)
#endif
#ifndef SET_FPEMU_CTL
# define SET_FPEMU_CTL(a, b)	(-EINVAL)
#endif
#ifndef GET_FPEMU_CTL
# define GET_FPEMU_CTL(a, b)	(-EINVAL)
#endif
#ifndef SET_FPEXC_CTL
# define SET_FPEXC_CTL(a, b)	(-EINVAL)
#endif
#ifndef GET_FPEXC_CTL
# define GET_FPEXC_CTL(a, b)	(-EINVAL)
#endif
#ifndef GET_ENDIAN
# define GET_ENDIAN(a, b)	(-EINVAL)
#endif
#ifndef SET_ENDIAN
# define SET_ENDIAN(a, b)	(-EINVAL)
#endif
#ifndef GET_TSC_CTL
# define GET_TSC_CTL(a)		(-EINVAL)
#endif
#ifndef SET_TSC_CTL
# define SET_TSC_CTL(a)		(-EINVAL)
#endif
#ifndef GET_FP_MODE
# define GET_FP_MODE(a)		(-EINVAL)
#endif
#ifndef SET_FP_MODE
# define SET_FP_MODE(a,b)	(-EINVAL)
#endif
#ifndef SVE_SET_VL
# define SVE_SET_VL(a)		(-EINVAL)
#endif
#ifndef SVE_GET_VL
# define SVE_GET_VL()		(-EINVAL)
#endif
#ifndef SME_SET_VL
# define SME_SET_VL(a)		(-EINVAL)
#endif
#ifndef SME_GET_VL
# define SME_GET_VL()		(-EINVAL)
#endif
#ifndef PAC_RESET_KEYS
# define PAC_RESET_KEYS(a, b)	(-EINVAL)
#endif
#ifndef PAC_SET_ENABLED_KEYS
# define PAC_SET_ENABLED_KEYS(a, b, c)	(-EINVAL)
#endif
#ifndef PAC_GET_ENABLED_KEYS
# define PAC_GET_ENABLED_KEYS(a)	(-EINVAL)
#endif
#ifndef SET_TAGGED_ADDR_CTRL
# define SET_TAGGED_ADDR_CTRL(a)	(-EINVAL)
#endif
#ifndef GET_TAGGED_ADDR_CTRL
# define GET_TAGGED_ADDR_CTRL()		(-EINVAL)
#endif
#ifndef RISCV_V_SET_CONTROL
# define RISCV_V_SET_CONTROL(a)		(-EINVAL)
#endif
#ifndef RISCV_V_GET_CONTROL
# define RISCV_V_GET_CONTROL()		(-EINVAL)
#endif
#ifndef RISCV_SET_ICACHE_FLUSH_CTX
# define RISCV_SET_ICACHE_FLUSH_CTX(a, b)	(-EINVAL)
#endif
#ifndef PPC_GET_DEXCR_ASPECT
# define PPC_GET_DEXCR_ASPECT(a, b)	(-EINVAL)
#endif
#ifndef PPC_SET_DEXCR_ASPECT
# define PPC_SET_DEXCR_ASPECT(a, b, c)	(-EINVAL)
#endif

/*
 * this is where the system-wide overflow UID and GID are defined, for
 * architectures that now have 32-bit UID/GID but didn't in the past
 */

int overflowuid = DEFAULT_OVERFLOWUID;
int overflowgid = DEFAULT_OVERFLOWGID;

EXPORT_SYMBOL(overflowuid);
EXPORT_SYMBOL(overflowgid);

/*
 * the same as above, but for filesystems which can only store a 16-bit
 * UID and GID. as such, this is needed on all architectures
 */

int fs_overflowuid = DEFAULT_FS_OVERFLOWUID;
int fs_overflowgid = DEFAULT_FS_OVERFLOWGID;

EXPORT_SYMBOL(fs_overflowuid);
EXPORT_SYMBOL(fs_overflowgid);

/*
 * Returns true if current's euid is same as p's uid or euid,
 * or has CAP_SYS_NICE to p's user_ns.
 *
 * Called with rcu_read_lock, creds are safe
 */
static bool set_one_prio_perm(struct task_struct *p)
{
	const struct cred *cred = current_cred(), *pcred = __task_cred(p);

	if (uid_eq(pcred->uid,  cred->euid) ||
	    uid_eq(pcred->euid, cred->euid))
		return true;
	if (ns_capable(pcred->user_ns, CAP_SYS_NICE))
		return true;
	return false;
}

/*
 * set the priority of a task
 * - the caller must hold the RCU read lock
 */
static int set_one_prio(struct task_struct *p, int niceval, int error)
{
	int no_nice;

	if (!set_one_prio_perm(p)) {
		error = -EPERM;
		goto out;
	}
	if (niceval < task_nice(p) && !can_nice(p, niceval)) {
		error = -EACCES;
		goto out;
	}
	no_nice = security_task_setnice(p, niceval);
	if (no_nice) {
		error = no_nice;
		goto out;
	}
	if (error == -ESRCH)
		error = 0;
	set_user_nice(p, niceval);
out:
	return error;
}

SYSCALL_DEFINE3(setpriority, int, which, int, who, int, niceval)
{
	struct task_struct *g, *p;
	struct user_struct *user;
	const struct cred *cred = current_cred();
	int error = -EINVAL;
	struct pid *pgrp;
	kuid_t uid;

	if (which > PRIO_USER || which < PRIO_PROCESS)
		goto out;

	/* normalize: avoid signed division (rounding problems) */
	error = -ESRCH;
	if (niceval < MIN_NICE)
		niceval = MIN_NICE;
	if (niceval > MAX_NICE)
		niceval = MAX_NICE;

	rcu_read_lock();
	switch (which) {
	case PRIO_PROCESS:
		if (who)
			p = find_task_by_vpid(who);
		else
			p = current;
		if (p)
			error = set_one_prio(p, niceval, error);
		break;
	case PRIO_PGRP:
		if (who)
			pgrp = find_vpid(who);
		else
			pgrp = task_pgrp(current);
		read_lock(&tasklist_lock);
		do_each_pid_thread(pgrp, PIDTYPE_PGID, p) {
			error = set_one_prio(p, niceval, error);
		} while_each_pid_thread(pgrp, PIDTYPE_PGID, p);
		read_unlock(&tasklist_lock);
		break;
	case PRIO_USER:
		uid = make_kuid(cred->user_ns, who);
		user = cred->user;
		if (!who)
			uid = cred->uid;
		else if (!uid_eq(uid, cred->uid)) {
			user = find_user(uid);
			if (!user)
				goto out_unlock;	/* No processes for this user */
		}
		for_each_process_thread(g, p) {
			if (uid_eq(task_uid(p), uid) && task_pid_vnr(p))
				error = set_one_prio(p, niceval, error);
		}
		if (!uid_eq(uid, cred->uid))
			free_uid(user);		/* For find_user() */
		break;
	}
out_unlock:
	rcu_read_unlock();
out:
	return error;
}

/*
 * Ugh. To avoid negative return values, "getpriority()" will
 * not return the normal nice-value, but a negated value that
 * has been offset by 20 (ie it returns 40..1 instead of -20..19)
 * to stay compatible.
 */
SYSCALL_DEFINE2(getpriority, int, which, int, who)
{
	struct task_struct *g, *p;
	struct user_struct *user;
	const struct cred *cred = current_cred();
	long niceval, retval = -ESRCH;
	struct pid *pgrp;
	kuid_t uid;

	if (which > PRIO_USER || which < PRIO_PROCESS)
		return -EINVAL;

	rcu_read_lock();
	switch (which) {
	case PRIO_PROCESS:
		if (who)
			p = find_task_by_vpid(who);
		else
			p = current;
		if (p) {
			niceval = nice_to_rlimit(task_nice(p));
			if (niceval > retval)
				retval = niceval;
		}
		break;
	case PRIO_PGRP:
		if (who)
			pgrp = find_vpid(who);
		else
			pgrp = task_pgrp(current);
		read_lock(&tasklist_lock);
		do_each_pid_thread(pgrp, PIDTYPE_PGID, p) {
			niceval = nice_to_rlimit(task_nice(p));
			if (niceval > retval)
				retval = niceval;
		} while_each_pid_thread(pgrp, PIDTYPE_PGID, p);
		read_unlock(&tasklist_lock);
		break;
	case PRIO_USER:
		uid = make_kuid(cred->user_ns, who);
		user = cred->user;
		if (!who)
			uid = cred->uid;
		else if (!uid_eq(uid, cred->uid)) {
			user = find_user(uid);
			if (!user)
				goto out_unlock;	/* No processes for this user */
		}
		for_each_process_thread(g, p) {
			if (uid_eq(task_uid(p), uid) && task_pid_vnr(p)) {
				niceval = nice_to_rlimit(task_nice(p));
				if (niceval > retval)
					retval = niceval;
			}
		}
		if (!uid_eq(uid, cred->uid))
			free_uid(user);		/* for find_user() */
		break;
	}
out_unlock:
	rcu_read_unlock();

	return retval;
}

/*
 * Unprivileged users may change the real gid to the effective gid
 * or vice versa.  (BSD-style)
 *
 * If you set the real gid at all, or set the effective gid to a value not
 * equal to the real gid, then the saved gid is set to the new effective gid.
 *
 * This makes it possible for a setgid program to completely drop its
 * privileges, which is often a useful assertion to make when you are doing
 * a security audit over a program.
 *
 * The general idea is that a program which uses just setregid() will be
 * 100% compatible with BSD.  A program which uses just setgid() will be
 * 100% compatible with POSIX with saved IDs.
 *
 * SMP: There are not races, the GIDs are checked only by filesystem
 *      operations (as far as semantic preservation is concerned).
 */
#ifdef CONFIG_MULTIUSER
long __sys_setregid(gid_t rgid, gid_t egid)
{
	struct user_namespace *ns = current_user_ns();
	const struct cred *old;
	struct cred *new;
	int retval;
	kgid_t krgid, kegid;

	krgid = make_kgid(ns, rgid);
	kegid = make_kgid(ns, egid);

	if ((rgid != (gid_t) -1) && !gid_valid(krgid))
		return -EINVAL;
	if ((egid != (gid_t) -1) && !gid_valid(kegid))
		return -EINVAL;

	new = prepare_creds();
	if (!new)
		return -ENOMEM;
	old = current_cred();

	retval = -EPERM;
	if (rgid != (gid_t) -1) {
		if (gid_eq(old->gid, krgid) ||
		    gid_eq(old->egid, krgid) ||
		    ns_capable_setid(old->user_ns, CAP_SETGID))
			new->gid = krgid;
		else
			goto error;
	}
	if (egid != (gid_t) -1) {
		if (gid_eq(old->gid, kegid) ||
		    gid_eq(old->egid, kegid) ||
		    gid_eq(old->sgid, kegid) ||
		    ns_capable_setid(old->user_ns, CAP_SETGID))
			new->egid = kegid;
		else
			goto error;
	}

	if (rgid != (gid_t) -1 ||
	    (egid != (gid_t) -1 && !gid_eq(kegid, old->gid)))
		new->sgid = new->egid;
	new->fsgid = new->egid;

	retval = security_task_fix_setgid(new, old, LSM_SETID_RE);
	if (retval < 0)
		goto error;

	return commit_creds(new);

error:
	abort_creds(new);
	return retval;
}

SYSCALL_DEFINE2(setregid, gid_t, rgid, gid_t, egid)
{
	return __sys_setregid(rgid, egid);
}

/*
 * setgid() is implemented like SysV w/ SAVED_IDS
 *
 * SMP: Same implicit races as above.
 */
long __sys_setgid(gid_t gid)
{
	struct user_namespace *ns = current_user_ns();
	const struct cred *old;
	struct cred *new;
	int retval;
	kgid_t kgid;

	kgid = make_kgid(ns, gid);
	if (!gid_valid(kgid))
		return -EINVAL;

	new = prepare_creds();
	if (!new)
		return -ENOMEM;
	old = current_cred();

	retval = -EPERM;
	if (ns_capable_setid(old->user_ns, CAP_SETGID))
		new->gid = new->egid = new->sgid = new->fsgid = kgid;
	else if (gid_eq(kgid, old->gid) || gid_eq(kgid, old->sgid))
		new->egid = new->fsgid = kgid;
	else
		goto error;

	retval = security_task_fix_setgid(new, old, LSM_SETID_ID);
	if (retval < 0)
		goto error;

	return commit_creds(new);

error:
	abort_creds(new);
	return retval;
}

SYSCALL_DEFINE1(setgid, gid_t, gid)
{
	return __sys_setgid(gid);
}

/*
 * change the user struct in a credentials set to match the new UID
 */
static int set_user(struct cred *new)
{
	struct user_struct *new_user;

	new_user = alloc_uid(new->uid);
	if (!new_user)
		return -EAGAIN;

	free_uid(new->user);
	new->user = new_user;
	return 0;
}

static void flag_nproc_exceeded(struct cred *new)
{
	if (new->ucounts == current_ucounts())
		return;

	/*
	 * We don't fail in case of NPROC limit excess here because too many
	 * poorly written programs don't check set*uid() return code, assuming
	 * it never fails if called by root.  We may still enforce NPROC limit
	 * for programs doing set*uid()+execve() by harmlessly deferring the
	 * failure to the execve() stage.
	 */
	if (is_rlimit_overlimit(new->ucounts, UCOUNT_RLIMIT_NPROC, rlimit(RLIMIT_NPROC)) &&
			new->user != INIT_USER)
		current->flags |= PF_NPROC_EXCEEDED;
	else
		current->flags &= ~PF_NPROC_EXCEEDED;
}

/*
 * Unprivileged users may change the real uid to the effective uid
 * or vice versa.  (BSD-style)
 *
 * If you set the real uid at all, or set the effective uid to a value not
 * equal to the real uid, then the saved uid is set to the new effective uid.
 *
 * This makes it possible for a setuid program to completely drop its
 * privileges, which is often a useful assertion to make when you are doing
 * a security audit over a program.
 *
 * The general idea is that a program which uses just setreuid() will be
 * 100% compatible with BSD.  A program which uses just setuid() will be
 * 100% compatible with POSIX with saved IDs.
 */
long __sys_setreuid(uid_t ruid, uid_t euid)
{
	struct user_namespace *ns = current_user_ns();
	const struct cred *old;
	struct cred *new;
	int retval;
	kuid_t kruid, keuid;

	kruid = make_kuid(ns, ruid);
	keuid = make_kuid(ns, euid);

	if ((ruid != (uid_t) -1) && !uid_valid(kruid))
		return -EINVAL;
	if ((euid != (uid_t) -1) && !uid_valid(keuid))
		return -EINVAL;

	new = prepare_creds();
	if (!new)
		return -ENOMEM;
	old = current_cred();

	retval = -EPERM;
	if (ruid != (uid_t) -1) {
		new->uid = kruid;
		if (!uid_eq(old->uid, kruid) &&
		    !uid_eq(old->euid, kruid) &&
		    !ns_capable_setid(old->user_ns, CAP_SETUID))
			goto error;
	}

	if (euid != (uid_t) -1) {
		new->euid = keuid;
		if (!uid_eq(old->uid, keuid) &&
		    !uid_eq(old->euid, keuid) &&
		    !uid_eq(old->suid, keuid) &&
		    !ns_capable_setid(old->user_ns, CAP_SETUID))
			goto error;
	}

	if (!uid_eq(new->uid, old->uid)) {
		retval = set_user(new);
		if (retval < 0)
			goto error;
	}
	if (ruid != (uid_t) -1 ||
	    (euid != (uid_t) -1 && !uid_eq(keuid, old->uid)))
		new->suid = new->euid;
	new->fsuid = new->euid;

	retval = security_task_fix_setuid(new, old, LSM_SETID_RE);
	if (retval < 0)
		goto error;

	retval = set_cred_ucounts(new);
	if (retval < 0)
		goto error;

	flag_nproc_exceeded(new);
	return commit_creds(new);

error:
	abort_creds(new);
	return retval;
}

SYSCALL_DEFINE2(setreuid, uid_t, ruid, uid_t, euid)
{
	return __sys_setreuid(ruid, euid);
}

/*
 * setuid() is implemented like SysV with SAVED_IDS
 *
 * Note that SAVED_ID's is deficient in that a setuid root program
 * like sendmail, for example, cannot set its uid to be a normal
 * user and then switch back, because if you're root, setuid() sets
 * the saved uid too.  If you don't like this, blame the bright people
 * in the POSIX committee and/or USG.  Note that the BSD-style setreuid()
 * will allow a root program to temporarily drop privileges and be able to
 * regain them by swapping the real and effective uid.
 */
long __sys_setuid(uid_t uid)
{
	struct user_namespace *ns = current_user_ns();
	const struct cred *old;
	struct cred *new;
	int retval;
	kuid_t kuid;

	kuid = make_kuid(ns, uid);
	if (!uid_valid(kuid))
		return -EINVAL;

	new = prepare_creds();
	if (!new)
		return -ENOMEM;
	old = current_cred();

	retval = -EPERM;
	if (ns_capable_setid(old->user_ns, CAP_SETUID)) {
		new->suid = new->uid = kuid;
		if (!uid_eq(kuid, old->uid)) {
			retval = set_user(new);
			if (retval < 0)
				goto error;
		}
	} else if (!uid_eq(kuid, old->uid) && !uid_eq(kuid, new->suid)) {
		goto error;
	}

	new->fsuid = new->euid = kuid;

	retval = security_task_fix_setuid(new, old, LSM_SETID_ID);
	if (retval < 0)
		goto error;

	retval = set_cred_ucounts(new);
	if (retval < 0)
		goto error;

	flag_nproc_exceeded(new);
	return commit_creds(new);

error:
	abort_creds(new);
	return retval;
}

SYSCALL_DEFINE1(setuid, uid_t, uid)
{
	return __sys_setuid(uid);
}


/*
 * This function implements a generic ability to update ruid, euid,
 * and suid.  This allows you to implement the 4.4 compatible seteuid().
 */
long __sys_setresuid(uid_t ruid, uid_t euid, uid_t suid)
{
	struct user_namespace *ns = current_user_ns();
	const struct cred *old;
	struct cred *new;
	int retval;
	kuid_t kruid, keuid, ksuid;
	bool ruid_new, euid_new, suid_new;

	kruid = make_kuid(ns, ruid);
	keuid = make_kuid(ns, euid);
	ksuid = make_kuid(ns, suid);

	if ((ruid != (uid_t) -1) && !uid_valid(kruid))
		return -EINVAL;

	if ((euid != (uid_t) -1) && !uid_valid(keuid))
		return -EINVAL;

	if ((suid != (uid_t) -1) && !uid_valid(ksuid))
		return -EINVAL;

	old = current_cred();

	/* check for no-op */
	if ((ruid == (uid_t) -1 || uid_eq(kruid, old->uid)) &&
	    (euid == (uid_t) -1 || (uid_eq(keuid, old->euid) &&
				    uid_eq(keuid, old->fsuid))) &&
	    (suid == (uid_t) -1 || uid_eq(ksuid, old->suid)))
		return 0;

	ruid_new = ruid != (uid_t) -1        && !uid_eq(kruid, old->uid) &&
		   !uid_eq(kruid, old->euid) && !uid_eq(kruid, old->suid);
	euid_new = euid != (uid_t) -1        && !uid_eq(keuid, old->uid) &&
		   !uid_eq(keuid, old->euid) && !uid_eq(keuid, old->suid);
	suid_new = suid != (uid_t) -1        && !uid_eq(ksuid, old->uid) &&
		   !uid_eq(ksuid, old->euid) && !uid_eq(ksuid, old->suid);
	if ((ruid_new || euid_new || suid_new) &&
	    !ns_capable_setid(old->user_ns, CAP_SETUID))
		return -EPERM;

	new = prepare_creds();
	if (!new)
		return -ENOMEM;

	if (ruid != (uid_t) -1) {
		new->uid = kruid;
		if (!uid_eq(kruid, old->uid)) {
			retval = set_user(new);
			if (retval < 0)
				goto error;
		}
	}
	if (euid != (uid_t) -1)
		new->euid = keuid;
	if (suid != (uid_t) -1)
		new->suid = ksuid;
	new->fsuid = new->euid;

	retval = security_task_fix_setuid(new, old, LSM_SETID_RES);
	if (retval < 0)
		goto error;

	retval = set_cred_ucounts(new);
	if (retval < 0)
		goto error;

	flag_nproc_exceeded(new);
	return commit_creds(new);

error:
	abort_creds(new);
	return retval;
}

SYSCALL_DEFINE3(setresuid, uid_t, ruid, uid_t, euid, uid_t, suid)
{
	return __sys_setresuid(ruid, euid, suid);
}

SYSCALL_DEFINE3(getresuid, uid_t __user *, ruidp, uid_t __user *, euidp, uid_t __user *, suidp)
{
	const struct cred *cred = current_cred();
	int retval;
	uid_t ruid, euid, suid;

	ruid = from_kuid_munged(cred->user_ns, cred->uid);
	euid = from_kuid_munged(cred->user_ns, cred->euid);
	suid = from_kuid_munged(cred->user_ns, cred->suid);

	retval = put_user(ruid, ruidp);
	if (!retval) {
		retval = put_user(euid, euidp);
		if (!retval)
			return put_user(suid, suidp);
	}
	return retval;
}

/*
 * Same as above, but for rgid, egid, sgid.
 */
long __sys_setresgid(gid_t rgid, gid_t egid, gid_t sgid)
{
	struct user_namespace *ns = current_user_ns();
	const struct cred *old;
	struct cred *new;
	int retval;
	kgid_t krgid, kegid, ksgid;
	bool rgid_new, egid_new, sgid_new;

	krgid = make_kgid(ns, rgid);
	kegid = make_kgid(ns, egid);
	ksgid = make_kgid(ns, sgid);

	if ((rgid != (gid_t) -1) && !gid_valid(krgid))
		return -EINVAL;
	if ((egid != (gid_t) -1) && !gid_valid(kegid))
		return -EINVAL;
	if ((sgid != (gid_t) -1) && !gid_valid(ksgid))
		return -EINVAL;

	old = current_cred();

	/* check for no-op */
	if ((rgid == (gid_t) -1 || gid_eq(krgid, old->gid)) &&
	    (egid == (gid_t) -1 || (gid_eq(kegid, old->egid) &&
				    gid_eq(kegid, old->fsgid))) &&
	    (sgid == (gid_t) -1 || gid_eq(ksgid, old->sgid)))
		return 0;

	rgid_new = rgid != (gid_t) -1        && !gid_eq(krgid, old->gid) &&
		   !gid_eq(krgid, old->egid) && !gid_eq(krgid, old->sgid);
	egid_new = egid != (gid_t) -1        && !gid_eq(kegid, old->gid) &&
		   !gid_eq(kegid, old->egid) && !gid_eq(kegid, old->sgid);
	sgid_new = sgid != (gid_t) -1        && !gid_eq(ksgid, old->gid) &&
		   !gid_eq(ksgid, old->egid) && !gid_eq(ksgid, old->sgid);
	if ((rgid_new || egid_new || sgid_new) &&
	    !ns_capable_setid(old->user_ns, CAP_SETGID))
		return -EPERM;

	new = prepare_creds();
	if (!new)
		return -ENOMEM;

	if (rgid != (gid_t) -1)
		new->gid = krgid;
	if (egid != (gid_t) -1)
		new->egid = kegid;
	if (sgid != (gid_t) -1)
		new->sgid = ksgid;
	new->fsgid = new->egid;

	retval = security_task_fix_setgid(new, old, LSM_SETID_RES);
	if (retval < 0)
		goto error;

	return commit_creds(new);

error:
	abort_creds(new);
	return retval;
}

SYSCALL_DEFINE3(setresgid, gid_t, rgid, gid_t, egid, gid_t, sgid)
{
	return __sys_setresgid(rgid, egid, sgid);
}

SYSCALL_DEFINE3(getresgid, gid_t __user *, rgidp, gid_t __user *, egidp, gid_t __user *, sgidp)
{
	const struct cred *cred = current_cred();
	int retval;
	gid_t rgid, egid, sgid;

	rgid = from_kgid_munged(cred->user_ns, cred->gid);
	egid = from_kgid_munged(cred->user_ns, cred->egid);
	sgid = from_kgid_munged(cred->user_ns, cred->sgid);

	retval = put_user(rgid, rgidp);
	if (!retval) {
		retval = put_user(egid, egidp);
		if (!retval)
			retval = put_user(sgid, sgidp);
	}

	return retval;
}


/*
 * "setfsuid()" sets the fsuid - the uid used for filesystem checks. This
 * is used for "access()" and for the NFS daemon (letting nfsd stay at
 * whatever uid it wants to). It normally shadows "euid", except when
 * explicitly set by setfsuid() or for access..
 */
long __sys_setfsuid(uid_t uid)
{
	const struct cred *old;
	struct cred *new;
	uid_t old_fsuid;
	kuid_t kuid;

	old = current_cred();
	old_fsuid = from_kuid_munged(old->user_ns, old->fsuid);

	kuid = make_kuid(old->user_ns, uid);
	if (!uid_valid(kuid))
		return old_fsuid;

	new = prepare_creds();
	if (!new)
		return old_fsuid;

	if (uid_eq(kuid, old->uid)  || uid_eq(kuid, old->euid)  ||
	    uid_eq(kuid, old->suid) || uid_eq(kuid, old->fsuid) ||
	    ns_capable_setid(old->user_ns, CAP_SETUID)) {
		if (!uid_eq(kuid, old->fsuid)) {
			new->fsuid = kuid;
			if (security_task_fix_setuid(new, old, LSM_SETID_FS) == 0)
				goto change_okay;
		}
	}

	abort_creds(new);
	return old_fsuid;

change_okay:
	commit_creds(new);
	return old_fsuid;
}

SYSCALL_DEFINE1(setfsuid, uid_t, uid)
{
	return __sys_setfsuid(uid);
}

/*
 * Samma på svenska..
 */
long __sys_setfsgid(gid_t gid)
{
	const struct cred *old;
	struct cred *new;
	gid_t old_fsgid;
	kgid_t kgid;

	old = current_cred();
	old_fsgid = from_kgid_munged(old->user_ns, old->fsgid);

	kgid = make_kgid(old->user_ns, gid);
	if (!gid_valid(kgid))
		return old_fsgid;

	new = prepare_creds();
	if (!new)
		return old_fsgid;

	if (gid_eq(kgid, old->gid)  || gid_eq(kgid, old->egid)  ||
	    gid_eq(kgid, old->sgid) || gid_eq(kgid, old->fsgid) ||
	    ns_capable_setid(old->user_ns, CAP_SETGID)) {
		if (!gid_eq(kgid, old->fsgid)) {
			new->fsgid = kgid;
			if (security_task_fix_setgid(new,old,LSM_SETID_FS) == 0)
				goto change_okay;
		}
	}

	abort_creds(new);
	return old_fsgid;

change_okay:
	commit_creds(new);
	return old_fsgid;
}

SYSCALL_DEFINE1(setfsgid, gid_t, gid)
{
	return __sys_setfsgid(gid);
}
#endif /* CONFIG_MULTIUSER */

/**
 * sys_getpid - return the thread group id of the current process
 *
 * Note, despite the name, this returns the tgid not the pid.  The tgid and
 * the pid are identical unless CLONE_THREAD was specified on clone() in
 * which case the tgid is the same in all threads of the same group.
 *
 * This is SMP safe as current->tgid does not change.
 */
SYSCALL_DEFINE0(getpid)
{
	return task_tgid_vnr(current);
}

/* Thread ID - the internal kernel "pid" */
SYSCALL_DEFINE0(gettid)
{
	return task_pid_vnr(current);
}

/*
 * Accessing ->real_parent is not SMP-safe, it could
 * change from under us. However, we can use a stale
 * value of ->real_parent under rcu_read_lock(), see
 * release_task()->call_rcu(delayed_put_task_struct).
 */
SYSCALL_DEFINE0(getppid)
{
	int pid;

	rcu_read_lock();
	pid = task_tgid_vnr(rcu_dereference(current->real_parent));
	rcu_read_unlock();

	return pid;
}

SYSCALL_DEFINE0(getuid)
{
	/* Only we change this so SMP safe */
	return from_kuid_munged(current_user_ns(), current_uid());
}

SYSCALL_DEFINE0(geteuid)
{
	/* Only we change this so SMP safe */
	return from_kuid_munged(current_user_ns(), current_euid());
}

SYSCALL_DEFINE0(getgid)
{
	/* Only we change this so SMP safe */
	return from_kgid_munged(current_user_ns(), current_gid());
}

SYSCALL_DEFINE0(getegid)
{
	/* Only we change this so SMP safe */
	return from_kgid_munged(current_user_ns(), current_egid());
}

static void do_sys_times(struct tms *tms)
{
	u64 tgutime, tgstime, cutime, cstime;

	thread_group_cputime_adjusted(current, &tgutime, &tgstime);
	cutime = current->signal->cutime;
	cstime = current->signal->cstime;
	tms->tms_utime = nsec_to_clock_t(tgutime);
	tms->tms_stime = nsec_to_clock_t(tgstime);
	tms->tms_cutime = nsec_to_clock_t(cutime);
	tms->tms_cstime = nsec_to_clock_t(cstime);
}

SYSCALL_DEFINE1(times, struct tms __user *, tbuf)
{
	if (tbuf) {
		struct tms tmp;

		do_sys_times(&tmp);
		if (copy_to_user(tbuf, &tmp, sizeof(struct tms)))
			return -EFAULT;
	}
	force_successful_syscall_return();
	return (long) jiffies_64_to_clock_t(get_jiffies_64());
}

#ifdef CONFIG_COMPAT
static compat_clock_t clock_t_to_compat_clock_t(clock_t x)
{
	return compat_jiffies_to_clock_t(clock_t_to_jiffies(x));
}

COMPAT_SYSCALL_DEFINE1(times, struct compat_tms __user *, tbuf)
{
	if (tbuf) {
		struct tms tms;
		struct compat_tms tmp;

		do_sys_times(&tms);
		/* Convert our struct tms to the compat version. */
		tmp.tms_utime = clock_t_to_compat_clock_t(tms.tms_utime);
		tmp.tms_stime = clock_t_to_compat_clock_t(tms.tms_stime);
		tmp.tms_cutime = clock_t_to_compat_clock_t(tms.tms_cutime);
		tmp.tms_cstime = clock_t_to_compat_clock_t(tms.tms_cstime);
		if (copy_to_user(tbuf, &tmp, sizeof(tmp)))
			return -EFAULT;
	}
	force_successful_syscall_return();
	return compat_jiffies_to_clock_t(jiffies);
}
#endif

/*
 * This needs some heavy checking ...
 * I just haven't the stomach for it. I also don't fully
 * understand sessions/pgrp etc. Let somebody who does explain it.
 *
 * OK, I think I have the protection semantics right.... this is really
 * only important on a multi-user system anyway, to make sure one user
 * can't send a signal to a process owned by another.  -TYT, 12/12/91
 *
 * !PF_FORKNOEXEC check to conform completely to POSIX.
 */
SYSCALL_DEFINE2(setpgid, pid_t, pid, pid_t, pgid)
{
	struct task_struct *p;
	struct task_struct *group_leader = current->group_leader;
	struct pid *pgrp;
	int err;

	if (!pid)
		pid = task_pid_vnr(group_leader);
	if (!pgid)
		pgid = pid;
	if (pgid < 0)
		return -EINVAL;
	rcu_read_lock();

	/* From this point forward we keep holding onto the tasklist lock
	 * so that our parent does not change from under us. -DaveM
	 */
	write_lock_irq(&tasklist_lock);

	err = -ESRCH;
	p = find_task_by_vpid(pid);
	if (!p)
		goto out;

	err = -EINVAL;
	if (!thread_group_leader(p))
		goto out;

	if (same_thread_group(p->real_parent, group_leader)) {
		err = -EPERM;
		if (task_session(p) != task_session(group_leader))
			goto out;
		err = -EACCES;
		if (!(p->flags & PF_FORKNOEXEC))
			goto out;
	} else {
		err = -ESRCH;
		if (p != group_leader)
			goto out;
	}

	err = -EPERM;
	if (p->signal->leader)
		goto out;

	pgrp = task_pid(p);
	if (pgid != pid) {
		struct task_struct *g;

		pgrp = find_vpid(pgid);
		g = pid_task(pgrp, PIDTYPE_PGID);
		if (!g || task_session(g) != task_session(group_leader))
			goto out;
	}

	err = security_task_setpgid(p, pgid);
	if (err)
		goto out;

	if (task_pgrp(p) != pgrp)
		change_pid(p, PIDTYPE_PGID, pgrp);

	err = 0;
out:
	/* All paths lead to here, thus we are safe. -DaveM */
	write_unlock_irq(&tasklist_lock);
	rcu_read_unlock();
	return err;
}

static int do_getpgid(pid_t pid)
{
	struct task_struct *p;
	struct pid *grp;
	int retval;

	rcu_read_lock();
	if (!pid)
		grp = task_pgrp(current);
	else {
		retval = -ESRCH;
		p = find_task_by_vpid(pid);
		if (!p)
			goto out;
		grp = task_pgrp(p);
		if (!grp)
			goto out;

		retval = security_task_getpgid(p);
		if (retval)
			goto out;
	}
	retval = pid_vnr(grp);
out:
	rcu_read_unlock();
	return retval;
}

SYSCALL_DEFINE1(getpgid, pid_t, pid)
{
	return do_getpgid(pid);
}

#ifdef __ARCH_WANT_SYS_GETPGRP

SYSCALL_DEFINE0(getpgrp)
{
	return do_getpgid(0);
}

#endif

SYSCALL_DEFINE1(getsid, pid_t, pid)
{
	struct task_struct *p;
	struct pid *sid;
	int retval;

	rcu_read_lock();
	if (!pid)
		sid = task_session(current);
	else {
		retval = -ESRCH;
		p = find_task_by_vpid(pid);
		if (!p)
			goto out;
		sid = task_session(p);
		if (!sid)
			goto out;

		retval = security_task_getsid(p);
		if (retval)
			goto out;
	}
	retval = pid_vnr(sid);
out:
	rcu_read_unlock();
	return retval;
}

static void set_special_pids(struct pid *pid)
{
	struct task_struct *curr = current->group_leader;

	if (task_session(curr) != pid)
		change_pid(curr, PIDTYPE_SID, pid);

	if (task_pgrp(curr) != pid)
		change_pid(curr, PIDTYPE_PGID, pid);
}

int ksys_setsid(void)
{
	struct task_struct *group_leader = current->group_leader;
	struct pid *sid = task_pid(group_leader);
	pid_t session = pid_vnr(sid);
	int err = -EPERM;

	write_lock_irq(&tasklist_lock);
	/* Fail if I am already a session leader */
	if (group_leader->signal->leader)
		goto out;

	/* Fail if a process group id already exists that equals the
	 * proposed session id.
	 */
	if (pid_task(sid, PIDTYPE_PGID))
		goto out;

	group_leader->signal->leader = 1;
	set_special_pids(sid);

	proc_clear_tty(group_leader);

	err = session;
out:
	write_unlock_irq(&tasklist_lock);
	if (err > 0) {
		proc_sid_connector(group_leader);
		sched_autogroup_create_attach(group_leader);
	}
	return err;
}

SYSCALL_DEFINE0(setsid)
{
	return ksys_setsid();
}

DECLARE_RWSEM(uts_sem);

#ifdef COMPAT_UTS_MACHINE
#define override_architecture(name) \
	(personality(current->personality) == PER_LINUX32 && \
	 copy_to_user(name->machine, COMPAT_UTS_MACHINE, \
		      sizeof(COMPAT_UTS_MACHINE)))
#else
#define override_architecture(name)	0
#endif

/*
 * Work around broken programs that cannot handle "Linux 3.0".
 * Instead we map 3.x to 2.6.40+x, so e.g. 3.0 would be 2.6.40
 * And we map 4.x and later versions to 2.6.60+x, so 4.0/5.0/6.0/... would be
 * 2.6.60.
 */
static int override_release(char __user *release, size_t len)
{
	int ret = 0;

	if (current->personality & UNAME26) {
		const char *rest = UTS_RELEASE;
		char buf[65] = { 0 };
		int ndots = 0;
		unsigned v;
		size_t copy;

		while (*rest) {
			if (*rest == '.' && ++ndots >= 3)
				break;
			if (!isdigit(*rest) && *rest != '.')
				break;
			rest++;
		}
		v = LINUX_VERSION_PATCHLEVEL + 60;
		copy = clamp_t(size_t, len, 1, sizeof(buf));
		copy = scnprintf(buf, copy, "2.6.%u%s", v, rest);
		ret = copy_to_user(release, buf, copy + 1);
	}
	return ret;
}

SYSCALL_DEFINE1(newuname, struct new_utsname __user *, name)
{
	struct new_utsname tmp;

	down_read(&uts_sem);
	memcpy(&tmp, utsname(), sizeof(tmp));
	up_read(&uts_sem);
	if (copy_to_user(name, &tmp, sizeof(tmp)))
		return -EFAULT;

	if (override_release(name->release, sizeof(name->release)))
		return -EFAULT;
	if (override_architecture(name))
		return -EFAULT;
	return 0;
}

#ifdef __ARCH_WANT_SYS_OLD_UNAME
/*
 * Old cruft
 */
SYSCALL_DEFINE1(uname, struct old_utsname __user *, name)
{
	struct old_utsname tmp;

	if (!name)
		return -EFAULT;

	down_read(&uts_sem);
	memcpy(&tmp, utsname(), sizeof(tmp));
	up_read(&uts_sem);
	if (copy_to_user(name, &tmp, sizeof(tmp)))
		return -EFAULT;

	if (override_release(name->release, sizeof(name->release)))
		return -EFAULT;
	if (override_architecture(name))
		return -EFAULT;
	return 0;
}

SYSCALL_DEFINE1(olduname, struct oldold_utsname __user *, name)
{
	struct oldold_utsname tmp;

	if (!name)
		return -EFAULT;

	memset(&tmp, 0, sizeof(tmp));

	down_read(&uts_sem);
	memcpy(&tmp.sysname, &utsname()->sysname, __OLD_UTS_LEN);
	memcpy(&tmp.nodename, &utsname()->nodename, __OLD_UTS_LEN);
	memcpy(&tmp.release, &utsname()->release, __OLD_UTS_LEN);
	memcpy(&tmp.version, &utsname()->version, __OLD_UTS_LEN);
	memcpy(&tmp.machine, &utsname()->machine, __OLD_UTS_LEN);
	up_read(&uts_sem);
	if (copy_to_user(name, &tmp, sizeof(tmp)))
		return -EFAULT;

	if (override_architecture(name))
		return -EFAULT;
	if (override_release(name->release, sizeof(name->release)))
		return -EFAULT;
	return 0;
}
#endif

SYSCALL_DEFINE2(sethostname, char __user *, name, int, len)
{
	int errno;
	char tmp[__NEW_UTS_LEN];

	if (!ns_capable(current->nsproxy->uts_ns->user_ns, CAP_SYS_ADMIN))
		return -EPERM;

	if (len < 0 || len > __NEW_UTS_LEN)
		return -EINVAL;
	errno = -EFAULT;
	if (!copy_from_user(tmp, name, len)) {
		struct new_utsname *u;

		add_device_randomness(tmp, len);
		down_write(&uts_sem);
		u = utsname();
		memcpy(u->nodename, tmp, len);
		memset(u->nodename + len, 0, sizeof(u->nodename) - len);
		errno = 0;
		uts_proc_notify(UTS_PROC_HOSTNAME);
		up_write(&uts_sem);
	}
	return errno;
}

#ifdef __ARCH_WANT_SYS_GETHOSTNAME

SYSCALL_DEFINE2(gethostname, char __user *, name, int, len)
{
	int i;
	struct new_utsname *u;
	char tmp[__NEW_UTS_LEN + 1];

	if (len < 0)
		return -EINVAL;
	down_read(&uts_sem);
	u = utsname();
	i = 1 + strlen(u->nodename);
	if (i > len)
		i = len;
	memcpy(tmp, u->nodename, i);
	up_read(&uts_sem);
	if (copy_to_user(name, tmp, i))
		return -EFAULT;
	return 0;
}

#endif

/*
 * Only setdomainname; getdomainname can be implemented by calling
 * uname()
 */
SYSCALL_DEFINE2(setdomainname, char __user *, name, int, len)
{
	int errno;
	char tmp[__NEW_UTS_LEN];

	if (!ns_capable(current->nsproxy->uts_ns->user_ns, CAP_SYS_ADMIN))
		return -EPERM;
	if (len < 0 || len > __NEW_UTS_LEN)
		return -EINVAL;

	errno = -EFAULT;
	if (!copy_from_user(tmp, name, len)) {
		struct new_utsname *u;

		add_device_randomness(tmp, len);
		down_write(&uts_sem);
		u = utsname();
		memcpy(u->domainname, tmp, len);
		memset(u->domainname + len, 0, sizeof(u->domainname) - len);
		errno = 0;
		uts_proc_notify(UTS_PROC_DOMAINNAME);
		up_write(&uts_sem);
	}
	return errno;
}

/* make sure you are allowed to change @tsk limits before calling this */
static int do_prlimit(struct task_struct *tsk, unsigned int resource,
		      struct rlimit *new_rlim, struct rlimit *old_rlim)
{
	struct rlimit *rlim;
	int retval = 0;

	if (resource >= RLIM_NLIMITS)
		return -EINVAL;
	resource = array_index_nospec(resource, RLIM_NLIMITS);

	if (new_rlim) {
		if (new_rlim->rlim_cur > new_rlim->rlim_max)
			return -EINVAL;
		if (resource == RLIMIT_NOFILE &&
				new_rlim->rlim_max > sysctl_nr_open)
			return -EPERM;
	}

	/* Holding a refcount on tsk protects tsk->signal from disappearing. */
	rlim = tsk->signal->rlim + resource;
	task_lock(tsk->group_leader);
	if (new_rlim) {
		/*
		 * Keep the capable check against init_user_ns until cgroups can
		 * contain all limits.
		 */
		if (new_rlim->rlim_max > rlim->rlim_max &&
				!capable(CAP_SYS_RESOURCE))
			retval = -EPERM;
		if (!retval)
			retval = security_task_setrlimit(tsk, resource, new_rlim);
	}
	if (!retval) {
		if (old_rlim)
			*old_rlim = *rlim;
		if (new_rlim)
			*rlim = *new_rlim;
	}
	task_unlock(tsk->group_leader);

	/*
	 * RLIMIT_CPU handling. Arm the posix CPU timer if the limit is not
	 * infinite. In case of RLIM_INFINITY the posix CPU timer code
	 * ignores the rlimit.
	 */
	if (!retval && new_rlim && resource == RLIMIT_CPU &&
	    new_rlim->rlim_cur != RLIM_INFINITY &&
	    IS_ENABLED(CONFIG_POSIX_TIMERS)) {
		/*
		 * update_rlimit_cpu can fail if the task is exiting, but there
		 * may be other tasks in the thread group that are not exiting,
		 * and they need their cpu timers adjusted.
		 *
		 * The group_leader is the last task to be released, so if we
		 * cannot update_rlimit_cpu on it, then the entire process is
		 * exiting and we do not need to update at all.
		 */
		update_rlimit_cpu(tsk->group_leader, new_rlim->rlim_cur);
	}

	return retval;
}

SYSCALL_DEFINE2(getrlimit, unsigned int, resource, struct rlimit __user *, rlim)
{
	struct rlimit value;
	int ret;

	ret = do_prlimit(current, resource, NULL, &value);
	if (!ret)
		ret = copy_to_user(rlim, &value, sizeof(*rlim)) ? -EFAULT : 0;

	return ret;
}

#ifdef CONFIG_COMPAT

COMPAT_SYSCALL_DEFINE2(setrlimit, unsigned int, resource,
		       struct compat_rlimit __user *, rlim)
{
	struct rlimit r;
	struct compat_rlimit r32;

	if (copy_from_user(&r32, rlim, sizeof(struct compat_rlimit)))
		return -EFAULT;

	if (r32.rlim_cur == COMPAT_RLIM_INFINITY)
		r.rlim_cur = RLIM_INFINITY;
	else
		r.rlim_cur = r32.rlim_cur;
	if (r32.rlim_max == COMPAT_RLIM_INFINITY)
		r.rlim_max = RLIM_INFINITY;
	else
		r.rlim_max = r32.rlim_max;
	return do_prlimit(current, resource, &r, NULL);
}

COMPAT_SYSCALL_DEFINE2(getrlimit, unsigned int, resource,
		       struct compat_rlimit __user *, rlim)
{
	struct rlimit r;
	int ret;

	ret = do_prlimit(current, resource, NULL, &r);
	if (!ret) {
		struct compat_rlimit r32;
		if (r.rlim_cur > COMPAT_RLIM_INFINITY)
			r32.rlim_cur = COMPAT_RLIM_INFINITY;
		else
			r32.rlim_cur = r.rlim_cur;
		if (r.rlim_max > COMPAT_RLIM_INFINITY)
			r32.rlim_max = COMPAT_RLIM_INFINITY;
		else
			r32.rlim_max = r.rlim_max;

		if (copy_to_user(rlim, &r32, sizeof(struct compat_rlimit)))
			return -EFAULT;
	}
	return ret;
}

#endif

#ifdef __ARCH_WANT_SYS_OLD_GETRLIMIT

/*
 *	Back compatibility for getrlimit. Needed for some apps.
 */
SYSCALL_DEFINE2(old_getrlimit, unsigned int, resource,
		struct rlimit __user *, rlim)
{
	struct rlimit x;
	if (resource >= RLIM_NLIMITS)
		return -EINVAL;

	resource = array_index_nospec(resource, RLIM_NLIMITS);
	task_lock(current->group_leader);
	x = current->signal->rlim[resource];
	task_unlock(current->group_leader);
	if (x.rlim_cur > 0x7FFFFFFF)
		x.rlim_cur = 0x7FFFFFFF;
	if (x.rlim_max > 0x7FFFFFFF)
		x.rlim_max = 0x7FFFFFFF;
	return copy_to_user(rlim, &x, sizeof(x)) ? -EFAULT : 0;
}

#ifdef CONFIG_COMPAT
COMPAT_SYSCALL_DEFINE2(old_getrlimit, unsigned int, resource,
		       struct compat_rlimit __user *, rlim)
{
	struct rlimit r;

	if (resource >= RLIM_NLIMITS)
		return -EINVAL;

	resource = array_index_nospec(resource, RLIM_NLIMITS);
	task_lock(current->group_leader);
	r = current->signal->rlim[resource];
	task_unlock(current->group_leader);
	if (r.rlim_cur > 0x7FFFFFFF)
		r.rlim_cur = 0x7FFFFFFF;
	if (r.rlim_max > 0x7FFFFFFF)
		r.rlim_max = 0x7FFFFFFF;

	if (put_user(r.rlim_cur, &rlim->rlim_cur) ||
	    put_user(r.rlim_max, &rlim->rlim_max))
		return -EFAULT;
	return 0;
}
#endif

#endif

static inline bool rlim64_is_infinity(__u64 rlim64)
{
#if BITS_PER_LONG < 64
	return rlim64 >= ULONG_MAX;
#else
	return rlim64 == RLIM64_INFINITY;
#endif
}

static void rlim_to_rlim64(const struct rlimit *rlim, struct rlimit64 *rlim64)
{
	if (rlim->rlim_cur == RLIM_INFINITY)
		rlim64->rlim_cur = RLIM64_INFINITY;
	else
		rlim64->rlim_cur = rlim->rlim_cur;
	if (rlim->rlim_max == RLIM_INFINITY)
		rlim64->rlim_max = RLIM64_INFINITY;
	else
		rlim64->rlim_max = rlim->rlim_max;
}

static void rlim64_to_rlim(const struct rlimit64 *rlim64, struct rlimit *rlim)
{
	if (rlim64_is_infinity(rlim64->rlim_cur))
		rlim->rlim_cur = RLIM_INFINITY;
	else
		rlim->rlim_cur = (unsigned long)rlim64->rlim_cur;
	if (rlim64_is_infinity(rlim64->rlim_max))
		rlim->rlim_max = RLIM_INFINITY;
	else
		rlim->rlim_max = (unsigned long)rlim64->rlim_max;
}

/* rcu lock must be held */
static int check_prlimit_permission(struct task_struct *task,
				    unsigned int flags)
{
	const struct cred *cred = current_cred(), *tcred;
	bool id_match;

	if (current == task)
		return 0;

	tcred = __task_cred(task);
	id_match = (uid_eq(cred->uid, tcred->euid) &&
		    uid_eq(cred->uid, tcred->suid) &&
		    uid_eq(cred->uid, tcred->uid)  &&
		    gid_eq(cred->gid, tcred->egid) &&
		    gid_eq(cred->gid, tcred->sgid) &&
		    gid_eq(cred->gid, tcred->gid));
	if (!id_match && !ns_capable(tcred->user_ns, CAP_SYS_RESOURCE))
		return -EPERM;

	return security_task_prlimit(cred, tcred, flags);
}

SYSCALL_DEFINE4(prlimit64, pid_t, pid, unsigned int, resource,
		const struct rlimit64 __user *, new_rlim,
		struct rlimit64 __user *, old_rlim)
{
	struct rlimit64 old64, new64;
	struct rlimit old, new;
	struct task_struct *tsk;
	unsigned int checkflags = 0;
	int ret;

	if (old_rlim)
		checkflags |= LSM_PRLIMIT_READ;

	if (new_rlim) {
		if (copy_from_user(&new64, new_rlim, sizeof(new64)))
			return -EFAULT;
		rlim64_to_rlim(&new64, &new);
		checkflags |= LSM_PRLIMIT_WRITE;
	}

	rcu_read_lock();
	tsk = pid ? find_task_by_vpid(pid) : current;
	if (!tsk) {
		rcu_read_unlock();
		return -ESRCH;
	}
	ret = check_prlimit_permission(tsk, checkflags);
	if (ret) {
		rcu_read_unlock();
		return ret;
	}
	get_task_struct(tsk);
	rcu_read_unlock();

	ret = do_prlimit(tsk, resource, new_rlim ? &new : NULL,
			old_rlim ? &old : NULL);

	if (!ret && old_rlim) {
		rlim_to_rlim64(&old, &old64);
		if (copy_to_user(old_rlim, &old64, sizeof(old64)))
			ret = -EFAULT;
	}

	put_task_struct(tsk);
	return ret;
}

SYSCALL_DEFINE2(setrlimit, unsigned int, resource, struct rlimit __user *, rlim)
{
	struct rlimit new_rlim;

	if (copy_from_user(&new_rlim, rlim, sizeof(*rlim)))
		return -EFAULT;
	return do_prlimit(current, resource, &new_rlim, NULL);
}

/*
 * It would make sense to put struct rusage in the task_struct,
 * except that would make the task_struct be *really big*.  After
 * task_struct gets moved into malloc'ed memory, it would
 * make sense to do this.  It will make moving the rest of the information
 * a lot simpler!  (Which we're not doing right now because we're not
 * measuring them yet).
 *
 * When sampling multiple threads for RUSAGE_SELF, under SMP we might have
 * races with threads incrementing their own counters.  But since word
 * reads are atomic, we either get new values or old values and we don't
 * care which for the sums.  We always take the siglock to protect reading
 * the c* fields from p->signal from races with exit.c updating those
 * fields when reaping, so a sample either gets all the additions of a
 * given child after it's reaped, or none so this sample is before reaping.
 *
 * Locking:
 * We need to take the siglock for CHILDEREN, SELF and BOTH
 * for  the cases current multithreaded, non-current single threaded
 * non-current multithreaded.  Thread traversal is now safe with
 * the siglock held.
 * Strictly speaking, we donot need to take the siglock if we are current and
 * single threaded,  as no one else can take our signal_struct away, no one
 * else can  reap the  children to update signal->c* counters, and no one else
 * can race with the signal-> fields. If we do not take any lock, the
 * signal-> fields could be read out of order while another thread was just
 * exiting. So we should  place a read memory barrier when we avoid the lock.
 * On the writer side,  write memory barrier is implied in  __exit_signal
 * as __exit_signal releases  the siglock spinlock after updating the signal->
 * fields. But we don't do this yet to keep things simple.
 *
 */

static void accumulate_thread_rusage(struct task_struct *t, struct rusage *r)
{
	r->ru_nvcsw += t->nvcsw;
	r->ru_nivcsw += t->nivcsw;
	r->ru_minflt += t->min_flt;
	r->ru_majflt += t->maj_flt;
	r->ru_inblock += task_io_get_inblock(t);
	r->ru_oublock += task_io_get_oublock(t);
}

void getrusage(struct task_struct *p, int who, struct rusage *r)
{
	struct task_struct *t;
	unsigned long flags;
	u64 tgutime, tgstime, utime, stime;
	unsigned long maxrss;
	struct mm_struct *mm;
	struct signal_struct *sig = p->signal;
	unsigned int seq = 0;

retry:
	memset(r, 0, sizeof(*r));
	utime = stime = 0;
	maxrss = 0;

	if (who == RUSAGE_THREAD) {
		task_cputime_adjusted(current, &utime, &stime);
		accumulate_thread_rusage(p, r);
		maxrss = sig->maxrss;
		goto out_thread;
	}

	flags = read_seqbegin_or_lock_irqsave(&sig->stats_lock, &seq);

	switch (who) {
	case RUSAGE_BOTH:
	case RUSAGE_CHILDREN:
		utime = sig->cutime;
		stime = sig->cstime;
		r->ru_nvcsw = sig->cnvcsw;
		r->ru_nivcsw = sig->cnivcsw;
		r->ru_minflt = sig->cmin_flt;
		r->ru_majflt = sig->cmaj_flt;
		r->ru_inblock = sig->cinblock;
		r->ru_oublock = sig->coublock;
		maxrss = sig->cmaxrss;

		if (who == RUSAGE_CHILDREN)
			break;
		fallthrough;

	case RUSAGE_SELF:
		r->ru_nvcsw += sig->nvcsw;
		r->ru_nivcsw += sig->nivcsw;
		r->ru_minflt += sig->min_flt;
		r->ru_majflt += sig->maj_flt;
		r->ru_inblock += sig->inblock;
		r->ru_oublock += sig->oublock;
		if (maxrss < sig->maxrss)
			maxrss = sig->maxrss;

		rcu_read_lock();
		__for_each_thread(sig, t)
			accumulate_thread_rusage(t, r);
		rcu_read_unlock();

		break;

	default:
		BUG();
	}

	if (need_seqretry(&sig->stats_lock, seq)) {
		seq = 1;
		goto retry;
	}
	done_seqretry_irqrestore(&sig->stats_lock, seq, flags);

	if (who == RUSAGE_CHILDREN)
		goto out_children;

	thread_group_cputime_adjusted(p, &tgutime, &tgstime);
	utime += tgutime;
	stime += tgstime;

out_thread:
	mm = get_task_mm(p);
	if (mm) {
		setmax_mm_hiwater_rss(&maxrss, mm);
		mmput(mm);
	}

out_children:
	r->ru_maxrss = maxrss * (PAGE_SIZE / 1024); /* convert pages to KBs */
	r->ru_utime = ns_to_kernel_old_timeval(utime);
	r->ru_stime = ns_to_kernel_old_timeval(stime);
}

SYSCALL_DEFINE2(getrusage, int, who, struct rusage __user *, ru)
{
	struct rusage r;

	if (who != RUSAGE_SELF && who != RUSAGE_CHILDREN &&
	    who != RUSAGE_THREAD)
		return -EINVAL;

	getrusage(current, who, &r);
	return copy_to_user(ru, &r, sizeof(r)) ? -EFAULT : 0;
}

#ifdef CONFIG_COMPAT
COMPAT_SYSCALL_DEFINE2(getrusage, int, who, struct compat_rusage __user *, ru)
{
	struct rusage r;

	if (who != RUSAGE_SELF && who != RUSAGE_CHILDREN &&
	    who != RUSAGE_THREAD)
		return -EINVAL;

	getrusage(current, who, &r);
	return put_compat_rusage(&r, ru);
}
#endif

SYSCALL_DEFINE1(umask, int, mask)
{
	mask = xchg(&current->fs->umask, mask & S_IRWXUGO);
	return mask;
}

static int prctl_set_mm_exe_file(struct mm_struct *mm, unsigned int fd)
{
	struct fd exe;
	struct inode *inode;
	int err;

	exe = fdget(fd);
	if (!fd_file(exe))
		return -EBADF;

	inode = file_inode(fd_file(exe));

	/*
	 * Because the original mm->exe_file points to executable file, make
	 * sure that this one is executable as well, to avoid breaking an
	 * overall picture.
	 */
	err = -EACCES;
	if (!S_ISREG(inode->i_mode) || path_noexec(&fd_file(exe)->f_path))
		goto exit;

	err = file_permission(fd_file(exe), MAY_EXEC);
	if (err)
		goto exit;

	err = replace_mm_exe_file(mm, fd_file(exe));
exit:
	fdput(exe);
	return err;
}

/*
 * Check arithmetic relations of passed addresses.
 *
 * WARNING: we don't require any capability here so be very careful
 * in what is allowed for modification from userspace.
 */
static int validate_prctl_map_addr(struct prctl_mm_map *prctl_map)
{
	unsigned long mmap_max_addr = TASK_SIZE;
	int error = -EINVAL, i;

	static const unsigned char offsets[] = {
		offsetof(struct prctl_mm_map, start_code),
		offsetof(struct prctl_mm_map, end_code),
		offsetof(struct prctl_mm_map, start_data),
		offsetof(struct prctl_mm_map, end_data),
		offsetof(struct prctl_mm_map, start_brk),
		offsetof(struct prctl_mm_map, brk),
		offsetof(struct prctl_mm_map, start_stack),
		offsetof(struct prctl_mm_map, arg_start),
		offsetof(struct prctl_mm_map, arg_end),
		offsetof(struct prctl_mm_map, env_start),
		offsetof(struct prctl_mm_map, env_end),
	};

	/*
	 * Make sure the members are not somewhere outside
	 * of allowed address space.
	 */
	for (i = 0; i < ARRAY_SIZE(offsets); i++) {
		u64 val = *(u64 *)((char *)prctl_map + offsets[i]);

		if ((unsigned long)val >= mmap_max_addr ||
		    (unsigned long)val < mmap_min_addr)
			goto out;
	}

	/*
	 * Make sure the pairs are ordered.
	 */
#define __prctl_check_order(__m1, __op, __m2)				\
	((unsigned long)prctl_map->__m1 __op				\
	 (unsigned long)prctl_map->__m2) ? 0 : -EINVAL
	error  = __prctl_check_order(start_code, <, end_code);
	error |= __prctl_check_order(start_data,<=, end_data);
	error |= __prctl_check_order(start_brk, <=, brk);
	error |= __prctl_check_order(arg_start, <=, arg_end);
	error |= __prctl_check_order(env_start, <=, env_end);
	if (error)
		goto out;
#undef __prctl_check_order

	error = -EINVAL;

	/*
	 * Neither we should allow to override limits if they set.
	 */
	if (check_data_rlimit(rlimit(RLIMIT_DATA), prctl_map->brk,
			      prctl_map->start_brk, prctl_map->end_data,
			      prctl_map->start_data))
			goto out;

	error = 0;
out:
	return error;
}

#ifdef CONFIG_CHECKPOINT_RESTORE
static int prctl_set_mm_map(int opt, const void __user *addr, unsigned long data_size)
{
	struct prctl_mm_map prctl_map = { .exe_fd = (u32)-1, };
	unsigned long user_auxv[AT_VECTOR_SIZE];
	struct mm_struct *mm = current->mm;
	int error;

	BUILD_BUG_ON(sizeof(user_auxv) != sizeof(mm->saved_auxv));
	BUILD_BUG_ON(sizeof(struct prctl_mm_map) > 256);

	if (opt == PR_SET_MM_MAP_SIZE)
		return put_user((unsigned int)sizeof(prctl_map),
				(unsigned int __user *)addr);

	if (data_size != sizeof(prctl_map))
		return -EINVAL;

	if (copy_from_user(&prctl_map, addr, sizeof(prctl_map)))
		return -EFAULT;

	error = validate_prctl_map_addr(&prctl_map);
	if (error)
		return error;

	if (prctl_map.auxv_size) {
		/*
		 * Someone is trying to cheat the auxv vector.
		 */
		if (!prctl_map.auxv ||
				prctl_map.auxv_size > sizeof(mm->saved_auxv))
			return -EINVAL;

		memset(user_auxv, 0, sizeof(user_auxv));
		if (copy_from_user(user_auxv,
				   (const void __user *)prctl_map.auxv,
				   prctl_map.auxv_size))
			return -EFAULT;

		/* Last entry must be AT_NULL as specification requires */
		user_auxv[AT_VECTOR_SIZE - 2] = AT_NULL;
		user_auxv[AT_VECTOR_SIZE - 1] = AT_NULL;
	}

	if (prctl_map.exe_fd != (u32)-1) {
		/*
		 * Check if the current user is checkpoint/restore capable.
		 * At the time of this writing, it checks for CAP_SYS_ADMIN
		 * or CAP_CHECKPOINT_RESTORE.
		 * Note that a user with access to ptrace can masquerade an
		 * arbitrary program as any executable, even setuid ones.
		 * This may have implications in the tomoyo subsystem.
		 */
		if (!checkpoint_restore_ns_capable(current_user_ns()))
			return -EPERM;

		error = prctl_set_mm_exe_file(mm, prctl_map.exe_fd);
		if (error)
			return error;
	}

	/*
	 * arg_lock protects concurrent updates but we still need mmap_lock for
	 * read to exclude races with sys_brk.
	 */
	mmap_read_lock(mm);

	/*
	 * We don't validate if these members are pointing to
	 * real present VMAs because application may have correspond
	 * VMAs already unmapped and kernel uses these members for statistics
	 * output in procfs mostly, except
	 *
	 *  - @start_brk/@brk which are used in do_brk_flags but kernel lookups
	 *    for VMAs when updating these members so anything wrong written
	 *    here cause kernel to swear at userspace program but won't lead
	 *    to any problem in kernel itself
	 */

	spin_lock(&mm->arg_lock);
	mm->start_code	= prctl_map.start_code;
	mm->end_code	= prctl_map.end_code;
	mm->start_data	= prctl_map.start_data;
	mm->end_data	= prctl_map.end_data;
	mm->start_brk	= prctl_map.start_brk;
	mm->brk		= prctl_map.brk;
	mm->start_stack	= prctl_map.start_stack;
	mm->arg_start	= prctl_map.arg_start;
	mm->arg_end	= prctl_map.arg_end;
	mm->env_start	= prctl_map.env_start;
	mm->env_end	= prctl_map.env_end;
	spin_unlock(&mm->arg_lock);

	/*
	 * Note this update of @saved_auxv is lockless thus
	 * if someone reads this member in procfs while we're
	 * updating -- it may get partly updated results. It's
	 * known and acceptable trade off: we leave it as is to
	 * not introduce additional locks here making the kernel
	 * more complex.
	 */
	if (prctl_map.auxv_size)
		memcpy(mm->saved_auxv, user_auxv, sizeof(user_auxv));

	mmap_read_unlock(mm);
	return 0;
}
#endif /* CONFIG_CHECKPOINT_RESTORE */

static int prctl_set_auxv(struct mm_struct *mm, unsigned long addr,
			  unsigned long len)
{
	/*
	 * This doesn't move the auxiliary vector itself since it's pinned to
	 * mm_struct, but it permits filling the vector with new values.  It's
	 * up to the caller to provide sane values here, otherwise userspace
	 * tools which use this vector might be unhappy.
	 */
	unsigned long user_auxv[AT_VECTOR_SIZE] = {};

	if (len > sizeof(user_auxv))
		return -EINVAL;

	if (copy_from_user(user_auxv, (const void __user *)addr, len))
		return -EFAULT;

	/* Make sure the last entry is always AT_NULL */
	user_auxv[AT_VECTOR_SIZE - 2] = 0;
	user_auxv[AT_VECTOR_SIZE - 1] = 0;

	BUILD_BUG_ON(sizeof(user_auxv) != sizeof(mm->saved_auxv));

	task_lock(current);
	memcpy(mm->saved_auxv, user_auxv, len);
	task_unlock(current);

	return 0;
}

static int prctl_set_mm(int opt, unsigned long addr,
			unsigned long arg4, unsigned long arg5)
{
	struct mm_struct *mm = current->mm;
	struct prctl_mm_map prctl_map = {
		.auxv = NULL,
		.auxv_size = 0,
		.exe_fd = -1,
	};
	struct vm_area_struct *vma;
	int error;

	if (arg5 || (arg4 && (opt != PR_SET_MM_AUXV &&
			      opt != PR_SET_MM_MAP &&
			      opt != PR_SET_MM_MAP_SIZE)))
		return -EINVAL;

#ifdef CONFIG_CHECKPOINT_RESTORE
	if (opt == PR_SET_MM_MAP || opt == PR_SET_MM_MAP_SIZE)
		return prctl_set_mm_map(opt, (const void __user *)addr, arg4);
#endif

	if (!capable(CAP_SYS_RESOURCE))
		return -EPERM;

	if (opt == PR_SET_MM_EXE_FILE)
		return prctl_set_mm_exe_file(mm, (unsigned int)addr);

	if (opt == PR_SET_MM_AUXV)
		return prctl_set_auxv(mm, addr, arg4);

	if (addr >= TASK_SIZE || addr < mmap_min_addr)
		return -EINVAL;

	error = -EINVAL;

	/*
	 * arg_lock protects concurrent updates of arg boundaries, we need
	 * mmap_lock for a) concurrent sys_brk, b) finding VMA for addr
	 * validation.
	 */
	mmap_read_lock(mm);
	vma = find_vma(mm, addr);

	spin_lock(&mm->arg_lock);
	prctl_map.start_code	= mm->start_code;
	prctl_map.end_code	= mm->end_code;
	prctl_map.start_data	= mm->start_data;
	prctl_map.end_data	= mm->end_data;
	prctl_map.start_brk	= mm->start_brk;
	prctl_map.brk		= mm->brk;
	prctl_map.start_stack	= mm->start_stack;
	prctl_map.arg_start	= mm->arg_start;
	prctl_map.arg_end	= mm->arg_end;
	prctl_map.env_start	= mm->env_start;
	prctl_map.env_end	= mm->env_end;

	switch (opt) {
	case PR_SET_MM_START_CODE:
		prctl_map.start_code = addr;
		break;
	case PR_SET_MM_END_CODE:
		prctl_map.end_code = addr;
		break;
	case PR_SET_MM_START_DATA:
		prctl_map.start_data = addr;
		break;
	case PR_SET_MM_END_DATA:
		prctl_map.end_data = addr;
		break;
	case PR_SET_MM_START_STACK:
		prctl_map.start_stack = addr;
		break;
	case PR_SET_MM_START_BRK:
		prctl_map.start_brk = addr;
		break;
	case PR_SET_MM_BRK:
		prctl_map.brk = addr;
		break;
	case PR_SET_MM_ARG_START:
		prctl_map.arg_start = addr;
		break;
	case PR_SET_MM_ARG_END:
		prctl_map.arg_end = addr;
		break;
	case PR_SET_MM_ENV_START:
		prctl_map.env_start = addr;
		break;
	case PR_SET_MM_ENV_END:
		prctl_map.env_end = addr;
		break;
	default:
		goto out;
	}

	error = validate_prctl_map_addr(&prctl_map);
	if (error)
		goto out;

	switch (opt) {
	/*
	 * If command line arguments and environment
	 * are placed somewhere else on stack, we can
	 * set them up here, ARG_START/END to setup
	 * command line arguments and ENV_START/END
	 * for environment.
	 */
	case PR_SET_MM_START_STACK:
	case PR_SET_MM_ARG_START:
	case PR_SET_MM_ARG_END:
	case PR_SET_MM_ENV_START:
	case PR_SET_MM_ENV_END:
		if (!vma) {
			error = -EFAULT;
			goto out;
		}
	}

	mm->start_code	= prctl_map.start_code;
	mm->end_code	= prctl_map.end_code;
	mm->start_data	= prctl_map.start_data;
	mm->end_data	= prctl_map.end_data;
	mm->start_brk	= prctl_map.start_brk;
	mm->brk		= prctl_map.brk;
	mm->start_stack	= prctl_map.start_stack;
	mm->arg_start	= prctl_map.arg_start;
	mm->arg_end	= prctl_map.arg_end;
	mm->env_start	= prctl_map.env_start;
	mm->env_end	= prctl_map.env_end;

	error = 0;
out:
	spin_unlock(&mm->arg_lock);
	mmap_read_unlock(mm);
	return error;
}

#ifdef CONFIG_CHECKPOINT_RESTORE
static int prctl_get_tid_address(struct task_struct *me, int __user * __user *tid_addr)
{
	return put_user(me->clear_child_tid, tid_addr);
}
#else
static int prctl_get_tid_address(struct task_struct *me, int __user * __user *tid_addr)
{
	return -EINVAL;
}
#endif

static int propagate_has_child_subreaper(struct task_struct *p, void *data)
{
	/*
	 * If task has has_child_subreaper - all its descendants
	 * already have these flag too and new descendants will
	 * inherit it on fork, skip them.
	 *
	 * If we've found child_reaper - skip descendants in
	 * it's subtree as they will never get out pidns.
	 */
	if (p->signal->has_child_subreaper ||
	    is_child_reaper(task_pid(p)))
		return 0;

	p->signal->has_child_subreaper = 1;
	return 1;
}

int __weak arch_prctl_spec_ctrl_get(struct task_struct *t, unsigned long which)
{
	return -EINVAL;
}

int __weak arch_prctl_spec_ctrl_set(struct task_struct *t, unsigned long which,
				    unsigned long ctrl)
{
	return -EINVAL;
}

#define PR_IO_FLUSHER (PF_MEMALLOC_NOIO | PF_LOCAL_THROTTLE)

#ifdef CONFIG_ANON_VMA_NAME

#define ANON_VMA_NAME_MAX_LEN		80
#define ANON_VMA_NAME_INVALID_CHARS	"\\`$[]"

static inline bool is_valid_name_char(char ch)
{
	/* printable ascii characters, excluding ANON_VMA_NAME_INVALID_CHARS */
	return ch > 0x1f && ch < 0x7f &&
		!strchr(ANON_VMA_NAME_INVALID_CHARS, ch);
}

static int prctl_set_vma(unsigned long opt, unsigned long addr,
			 unsigned long size, unsigned long arg)
{
	struct mm_struct *mm = current->mm;
	const char __user *uname;
	struct anon_vma_name *anon_name = NULL;
	int error;

	switch (opt) {
	case PR_SET_VMA_ANON_NAME:
		uname = (const char __user *)arg;
		if (uname) {
			char *name, *pch;

			name = strndup_user(uname, ANON_VMA_NAME_MAX_LEN);
			if (IS_ERR(name))
				return PTR_ERR(name);

			for (pch = name; *pch != '\0'; pch++) {
				if (!is_valid_name_char(*pch)) {
					kfree(name);
					return -EINVAL;
				}
			}
			/* anon_vma has its own copy */
			anon_name = anon_vma_name_alloc(name);
			kfree(name);
			if (!anon_name)
				return -ENOMEM;

		}

		mmap_write_lock(mm);
		error = madvise_set_anon_name(mm, addr, size, anon_name);
		mmap_write_unlock(mm);
		anon_vma_name_put(anon_name);
		break;
	default:
		error = -EINVAL;
	}

	return error;
}

#else /* CONFIG_ANON_VMA_NAME */
static int prctl_set_vma(unsigned long opt, unsigned long start,
			 unsigned long size, unsigned long arg)
{
	return -EINVAL;
}
#endif /* CONFIG_ANON_VMA_NAME */

static inline unsigned long get_current_mdwe(void)
{
	unsigned long ret = 0;

	if (test_bit(MMF_HAS_MDWE, &current->mm->flags))
		ret |= PR_MDWE_REFUSE_EXEC_GAIN;
	if (test_bit(MMF_HAS_MDWE_NO_INHERIT, &current->mm->flags))
		ret |= PR_MDWE_NO_INHERIT;

	return ret;
}

static inline int prctl_set_mdwe(unsigned long bits, unsigned long arg3,
				 unsigned long arg4, unsigned long arg5)
{
	unsigned long current_bits;

	if (arg3 || arg4 || arg5)
		return -EINVAL;

	if (bits & ~(PR_MDWE_REFUSE_EXEC_GAIN | PR_MDWE_NO_INHERIT))
<<<<<<< HEAD
		return -EINVAL;

	/* NO_INHERIT only makes sense with REFUSE_EXEC_GAIN */
	if (bits & PR_MDWE_NO_INHERIT && !(bits & PR_MDWE_REFUSE_EXEC_GAIN))
		return -EINVAL;

=======
		return -EINVAL;

	/* NO_INHERIT only makes sense with REFUSE_EXEC_GAIN */
	if (bits & PR_MDWE_NO_INHERIT && !(bits & PR_MDWE_REFUSE_EXEC_GAIN))
		return -EINVAL;

>>>>>>> a6ad5510
	/*
	 * EOPNOTSUPP might be more appropriate here in principle, but
	 * existing userspace depends on EINVAL specifically.
	 */
	if (!arch_memory_deny_write_exec_supported())
		return -EINVAL;

	current_bits = get_current_mdwe();
	if (current_bits && current_bits != bits)
		return -EPERM; /* Cannot unset the flags */

	if (bits & PR_MDWE_NO_INHERIT)
		set_bit(MMF_HAS_MDWE_NO_INHERIT, &current->mm->flags);
	if (bits & PR_MDWE_REFUSE_EXEC_GAIN)
		set_bit(MMF_HAS_MDWE, &current->mm->flags);

	return 0;
}

static inline int prctl_get_mdwe(unsigned long arg2, unsigned long arg3,
				 unsigned long arg4, unsigned long arg5)
{
	if (arg2 || arg3 || arg4 || arg5)
		return -EINVAL;
	return get_current_mdwe();
}

static int prctl_get_auxv(void __user *addr, unsigned long len)
{
	struct mm_struct *mm = current->mm;
	unsigned long size = min_t(unsigned long, sizeof(mm->saved_auxv), len);

	if (size && copy_to_user(addr, mm->saved_auxv, size))
		return -EFAULT;
	return sizeof(mm->saved_auxv);
}

SYSCALL_DEFINE5(prctl, int, option, unsigned long, arg2, unsigned long, arg3,
		unsigned long, arg4, unsigned long, arg5)
{
	struct task_struct *me = current;
	unsigned char comm[sizeof(me->comm)];
	long error;

	error = security_task_prctl(option, arg2, arg3, arg4, arg5);
	if (error != -ENOSYS)
		return error;

	error = 0;
	switch (option) {
	case PR_SET_PDEATHSIG:
		if (!valid_signal(arg2)) {
			error = -EINVAL;
			break;
		}
		me->pdeath_signal = arg2;
		break;
	case PR_GET_PDEATHSIG:
		error = put_user(me->pdeath_signal, (int __user *)arg2);
		break;
	case PR_GET_DUMPABLE:
		error = get_dumpable(me->mm);
		break;
	case PR_SET_DUMPABLE:
		if (arg2 != SUID_DUMP_DISABLE && arg2 != SUID_DUMP_USER) {
			error = -EINVAL;
			break;
		}
		set_dumpable(me->mm, arg2);
		break;

	case PR_SET_UNALIGN:
		error = SET_UNALIGN_CTL(me, arg2);
		break;
	case PR_GET_UNALIGN:
		error = GET_UNALIGN_CTL(me, arg2);
		break;
	case PR_SET_FPEMU:
		error = SET_FPEMU_CTL(me, arg2);
		break;
	case PR_GET_FPEMU:
		error = GET_FPEMU_CTL(me, arg2);
		break;
	case PR_SET_FPEXC:
		error = SET_FPEXC_CTL(me, arg2);
		break;
	case PR_GET_FPEXC:
		error = GET_FPEXC_CTL(me, arg2);
		break;
	case PR_GET_TIMING:
		error = PR_TIMING_STATISTICAL;
		break;
	case PR_SET_TIMING:
		if (arg2 != PR_TIMING_STATISTICAL)
			error = -EINVAL;
		break;
	case PR_SET_NAME:
		comm[sizeof(me->comm) - 1] = 0;
		if (strncpy_from_user(comm, (char __user *)arg2,
				      sizeof(me->comm) - 1) < 0)
			return -EFAULT;
		set_task_comm(me, comm);
		proc_comm_connector(me);
		break;
	case PR_GET_NAME:
		get_task_comm(comm, me);
		if (copy_to_user((char __user *)arg2, comm, sizeof(comm)))
			return -EFAULT;
		break;
	case PR_GET_ENDIAN:
		error = GET_ENDIAN(me, arg2);
		break;
	case PR_SET_ENDIAN:
		error = SET_ENDIAN(me, arg2);
		break;
	case PR_GET_SECCOMP:
		error = prctl_get_seccomp();
		break;
	case PR_SET_SECCOMP:
		error = prctl_set_seccomp(arg2, (char __user *)arg3);
		break;
	case PR_GET_TSC:
		error = GET_TSC_CTL(arg2);
		break;
	case PR_SET_TSC:
		error = SET_TSC_CTL(arg2);
		break;
	case PR_TASK_PERF_EVENTS_DISABLE:
		error = perf_event_task_disable();
		break;
	case PR_TASK_PERF_EVENTS_ENABLE:
		error = perf_event_task_enable();
		break;
	case PR_GET_TIMERSLACK:
		if (current->timer_slack_ns > ULONG_MAX)
			error = ULONG_MAX;
		else
			error = current->timer_slack_ns;
		break;
	case PR_SET_TIMERSLACK:
		if (rt_or_dl_task_policy(current))
			break;
		if (arg2 <= 0)
			current->timer_slack_ns =
					current->default_timer_slack_ns;
		else
			current->timer_slack_ns = arg2;
		break;
	case PR_MCE_KILL:
		if (arg4 | arg5)
			return -EINVAL;
		switch (arg2) {
		case PR_MCE_KILL_CLEAR:
			if (arg3 != 0)
				return -EINVAL;
			current->flags &= ~PF_MCE_PROCESS;
			break;
		case PR_MCE_KILL_SET:
			current->flags |= PF_MCE_PROCESS;
			if (arg3 == PR_MCE_KILL_EARLY)
				current->flags |= PF_MCE_EARLY;
			else if (arg3 == PR_MCE_KILL_LATE)
				current->flags &= ~PF_MCE_EARLY;
			else if (arg3 == PR_MCE_KILL_DEFAULT)
				current->flags &=
						~(PF_MCE_EARLY|PF_MCE_PROCESS);
			else
				return -EINVAL;
			break;
		default:
			return -EINVAL;
		}
		break;
	case PR_MCE_KILL_GET:
		if (arg2 | arg3 | arg4 | arg5)
			return -EINVAL;
		if (current->flags & PF_MCE_PROCESS)
			error = (current->flags & PF_MCE_EARLY) ?
				PR_MCE_KILL_EARLY : PR_MCE_KILL_LATE;
		else
			error = PR_MCE_KILL_DEFAULT;
		break;
	case PR_SET_MM:
		error = prctl_set_mm(arg2, arg3, arg4, arg5);
		break;
	case PR_GET_TID_ADDRESS:
		error = prctl_get_tid_address(me, (int __user * __user *)arg2);
		break;
	case PR_SET_CHILD_SUBREAPER:
		me->signal->is_child_subreaper = !!arg2;
		if (!arg2)
			break;

		walk_process_tree(me, propagate_has_child_subreaper, NULL);
		break;
	case PR_GET_CHILD_SUBREAPER:
		error = put_user(me->signal->is_child_subreaper,
				 (int __user *)arg2);
		break;
	case PR_SET_NO_NEW_PRIVS:
		if (arg2 != 1 || arg3 || arg4 || arg5)
			return -EINVAL;

		task_set_no_new_privs(current);
		break;
	case PR_GET_NO_NEW_PRIVS:
		if (arg2 || arg3 || arg4 || arg5)
			return -EINVAL;
		return task_no_new_privs(current) ? 1 : 0;
	case PR_GET_THP_DISABLE:
		if (arg2 || arg3 || arg4 || arg5)
			return -EINVAL;
		error = !!test_bit(MMF_DISABLE_THP, &me->mm->flags);
		break;
	case PR_SET_THP_DISABLE:
		if (arg3 || arg4 || arg5)
			return -EINVAL;
		if (mmap_write_lock_killable(me->mm))
			return -EINTR;
		if (arg2)
			set_bit(MMF_DISABLE_THP, &me->mm->flags);
		else
			clear_bit(MMF_DISABLE_THP, &me->mm->flags);
		mmap_write_unlock(me->mm);
		break;
	case PR_MPX_ENABLE_MANAGEMENT:
	case PR_MPX_DISABLE_MANAGEMENT:
		/* No longer implemented: */
		return -EINVAL;
	case PR_SET_FP_MODE:
		error = SET_FP_MODE(me, arg2);
		break;
	case PR_GET_FP_MODE:
		error = GET_FP_MODE(me);
		break;
	case PR_SVE_SET_VL:
		error = SVE_SET_VL(arg2);
		break;
	case PR_SVE_GET_VL:
		error = SVE_GET_VL();
		break;
	case PR_SME_SET_VL:
		error = SME_SET_VL(arg2);
		break;
	case PR_SME_GET_VL:
		error = SME_GET_VL();
		break;
	case PR_GET_SPECULATION_CTRL:
		if (arg3 || arg4 || arg5)
			return -EINVAL;
		error = arch_prctl_spec_ctrl_get(me, arg2);
		break;
	case PR_SET_SPECULATION_CTRL:
		if (arg4 || arg5)
			return -EINVAL;
		error = arch_prctl_spec_ctrl_set(me, arg2, arg3);
		break;
	case PR_PAC_RESET_KEYS:
		if (arg3 || arg4 || arg5)
			return -EINVAL;
		error = PAC_RESET_KEYS(me, arg2);
		break;
	case PR_PAC_SET_ENABLED_KEYS:
		if (arg4 || arg5)
			return -EINVAL;
		error = PAC_SET_ENABLED_KEYS(me, arg2, arg3);
		break;
	case PR_PAC_GET_ENABLED_KEYS:
		if (arg2 || arg3 || arg4 || arg5)
			return -EINVAL;
		error = PAC_GET_ENABLED_KEYS(me);
		break;
	case PR_SET_TAGGED_ADDR_CTRL:
		if (arg3 || arg4 || arg5)
			return -EINVAL;
		error = SET_TAGGED_ADDR_CTRL(arg2);
		break;
	case PR_GET_TAGGED_ADDR_CTRL:
		if (arg2 || arg3 || arg4 || arg5)
			return -EINVAL;
		error = GET_TAGGED_ADDR_CTRL();
		break;
	case PR_SET_IO_FLUSHER:
		if (!capable(CAP_SYS_RESOURCE))
			return -EPERM;

		if (arg3 || arg4 || arg5)
			return -EINVAL;

		if (arg2 == 1)
			current->flags |= PR_IO_FLUSHER;
		else if (!arg2)
			current->flags &= ~PR_IO_FLUSHER;
		else
			return -EINVAL;
		break;
	case PR_GET_IO_FLUSHER:
		if (!capable(CAP_SYS_RESOURCE))
			return -EPERM;

		if (arg2 || arg3 || arg4 || arg5)
			return -EINVAL;

		error = (current->flags & PR_IO_FLUSHER) == PR_IO_FLUSHER;
		break;
	case PR_SET_SYSCALL_USER_DISPATCH:
		error = set_syscall_user_dispatch(arg2, arg3, arg4,
						  (char __user *) arg5);
		break;
#ifdef CONFIG_SCHED_CORE
	case PR_SCHED_CORE:
		error = sched_core_share_pid(arg2, arg3, arg4, arg5);
		break;
#endif
	case PR_SET_MDWE:
		error = prctl_set_mdwe(arg2, arg3, arg4, arg5);
		break;
	case PR_GET_MDWE:
		error = prctl_get_mdwe(arg2, arg3, arg4, arg5);
		break;
	case PR_PPC_GET_DEXCR:
		if (arg3 || arg4 || arg5)
			return -EINVAL;
		error = PPC_GET_DEXCR_ASPECT(me, arg2);
		break;
	case PR_PPC_SET_DEXCR:
		if (arg4 || arg5)
			return -EINVAL;
		error = PPC_SET_DEXCR_ASPECT(me, arg2, arg3);
		break;
	case PR_SET_VMA:
		error = prctl_set_vma(arg2, arg3, arg4, arg5);
		break;
	case PR_GET_AUXV:
		if (arg4 || arg5)
			return -EINVAL;
		error = prctl_get_auxv((void __user *)arg2, arg3);
		break;
#ifdef CONFIG_KSM
	case PR_SET_MEMORY_MERGE:
		if (arg3 || arg4 || arg5)
			return -EINVAL;
		if (mmap_write_lock_killable(me->mm))
			return -EINTR;

		if (arg2)
			error = ksm_enable_merge_any(me->mm);
		else
			error = ksm_disable_merge_any(me->mm);
		mmap_write_unlock(me->mm);
		break;
	case PR_GET_MEMORY_MERGE:
		if (arg2 || arg3 || arg4 || arg5)
			return -EINVAL;

		error = !!test_bit(MMF_VM_MERGE_ANY, &me->mm->flags);
		break;
#endif
	case PR_RISCV_V_SET_CONTROL:
		error = RISCV_V_SET_CONTROL(arg2);
		break;
	case PR_RISCV_V_GET_CONTROL:
		error = RISCV_V_GET_CONTROL();
		break;
	case PR_RISCV_SET_ICACHE_FLUSH_CTX:
		error = RISCV_SET_ICACHE_FLUSH_CTX(arg2, arg3);
		break;
	default:
		error = -EINVAL;
		break;
	}
	return error;
}

SYSCALL_DEFINE3(getcpu, unsigned __user *, cpup, unsigned __user *, nodep,
		struct getcpu_cache __user *, unused)
{
	int err = 0;
	int cpu = raw_smp_processor_id();

	if (cpup)
		err |= put_user(cpu, cpup);
	if (nodep)
		err |= put_user(cpu_to_node(cpu), nodep);
	return err ? -EFAULT : 0;
}

/**
 * do_sysinfo - fill in sysinfo struct
 * @info: pointer to buffer to fill
 */
static int do_sysinfo(struct sysinfo *info)
{
	unsigned long mem_total, sav_total;
	unsigned int mem_unit, bitcount;
	struct timespec64 tp;

	memset(info, 0, sizeof(struct sysinfo));

	ktime_get_boottime_ts64(&tp);
	timens_add_boottime(&tp);
	info->uptime = tp.tv_sec + (tp.tv_nsec ? 1 : 0);

	get_avenrun(info->loads, 0, SI_LOAD_SHIFT - FSHIFT);

	info->procs = nr_threads;

	si_meminfo(info);
	si_swapinfo(info);

	/*
	 * If the sum of all the available memory (i.e. ram + swap)
	 * is less than can be stored in a 32 bit unsigned long then
	 * we can be binary compatible with 2.2.x kernels.  If not,
	 * well, in that case 2.2.x was broken anyways...
	 *
	 *  -Erik Andersen <andersee@debian.org>
	 */

	mem_total = info->totalram + info->totalswap;
	if (mem_total < info->totalram || mem_total < info->totalswap)
		goto out;
	bitcount = 0;
	mem_unit = info->mem_unit;
	while (mem_unit > 1) {
		bitcount++;
		mem_unit >>= 1;
		sav_total = mem_total;
		mem_total <<= 1;
		if (mem_total < sav_total)
			goto out;
	}

	/*
	 * If mem_total did not overflow, multiply all memory values by
	 * info->mem_unit and set it to 1.  This leaves things compatible
	 * with 2.2.x, and also retains compatibility with earlier 2.4.x
	 * kernels...
	 */

	info->mem_unit = 1;
	info->totalram <<= bitcount;
	info->freeram <<= bitcount;
	info->sharedram <<= bitcount;
	info->bufferram <<= bitcount;
	info->totalswap <<= bitcount;
	info->freeswap <<= bitcount;
	info->totalhigh <<= bitcount;
	info->freehigh <<= bitcount;

out:
	return 0;
}

SYSCALL_DEFINE1(sysinfo, struct sysinfo __user *, info)
{
	struct sysinfo val;

	do_sysinfo(&val);

	if (copy_to_user(info, &val, sizeof(struct sysinfo)))
		return -EFAULT;

	return 0;
}

#ifdef CONFIG_COMPAT
struct compat_sysinfo {
	s32 uptime;
	u32 loads[3];
	u32 totalram;
	u32 freeram;
	u32 sharedram;
	u32 bufferram;
	u32 totalswap;
	u32 freeswap;
	u16 procs;
	u16 pad;
	u32 totalhigh;
	u32 freehigh;
	u32 mem_unit;
	char _f[20-2*sizeof(u32)-sizeof(int)];
};

COMPAT_SYSCALL_DEFINE1(sysinfo, struct compat_sysinfo __user *, info)
{
	struct sysinfo s;
	struct compat_sysinfo s_32;

	do_sysinfo(&s);

	/* Check to see if any memory value is too large for 32-bit and scale
	 *  down if needed
	 */
	if (upper_32_bits(s.totalram) || upper_32_bits(s.totalswap)) {
		int bitcount = 0;

		while (s.mem_unit < PAGE_SIZE) {
			s.mem_unit <<= 1;
			bitcount++;
		}

		s.totalram >>= bitcount;
		s.freeram >>= bitcount;
		s.sharedram >>= bitcount;
		s.bufferram >>= bitcount;
		s.totalswap >>= bitcount;
		s.freeswap >>= bitcount;
		s.totalhigh >>= bitcount;
		s.freehigh >>= bitcount;
	}

	memset(&s_32, 0, sizeof(s_32));
	s_32.uptime = s.uptime;
	s_32.loads[0] = s.loads[0];
	s_32.loads[1] = s.loads[1];
	s_32.loads[2] = s.loads[2];
	s_32.totalram = s.totalram;
	s_32.freeram = s.freeram;
	s_32.sharedram = s.sharedram;
	s_32.bufferram = s.bufferram;
	s_32.totalswap = s.totalswap;
	s_32.freeswap = s.freeswap;
	s_32.procs = s.procs;
	s_32.totalhigh = s.totalhigh;
	s_32.freehigh = s.freehigh;
	s_32.mem_unit = s.mem_unit;
	if (copy_to_user(info, &s_32, sizeof(s_32)))
		return -EFAULT;
	return 0;
}
#endif /* CONFIG_COMPAT */<|MERGE_RESOLUTION|>--- conflicted
+++ resolved
@@ -2411,21 +2411,12 @@
 		return -EINVAL;
 
 	if (bits & ~(PR_MDWE_REFUSE_EXEC_GAIN | PR_MDWE_NO_INHERIT))
-<<<<<<< HEAD
 		return -EINVAL;
 
 	/* NO_INHERIT only makes sense with REFUSE_EXEC_GAIN */
 	if (bits & PR_MDWE_NO_INHERIT && !(bits & PR_MDWE_REFUSE_EXEC_GAIN))
 		return -EINVAL;
 
-=======
-		return -EINVAL;
-
-	/* NO_INHERIT only makes sense with REFUSE_EXEC_GAIN */
-	if (bits & PR_MDWE_NO_INHERIT && !(bits & PR_MDWE_REFUSE_EXEC_GAIN))
-		return -EINVAL;
-
->>>>>>> a6ad5510
 	/*
 	 * EOPNOTSUPP might be more appropriate here in principle, but
 	 * existing userspace depends on EINVAL specifically.
