--- conflicted
+++ resolved
@@ -756,8 +756,6 @@
 	 * struct_meta info which will be freed with btf_put().
 	 */
 	btf_put(btf);
-<<<<<<< HEAD
-=======
 }
 
 /* called from workqueue */
@@ -768,7 +766,6 @@
 	security_bpf_map_free(map);
 	bpf_map_release_memcg(map);
 	bpf_map_free(map);
->>>>>>> a6ad5510
 }
 
 static void bpf_map_put_uref(struct bpf_map *map)
@@ -3015,11 +3012,7 @@
 
 	bpf_link_free_id(link->id);
 	if (link->prog) {
-<<<<<<< HEAD
-		sleepable = link->prog->aux->sleepable;
-=======
 		sleepable = link->prog->sleepable;
->>>>>>> a6ad5510
 		/* detach BPF program, clean up used resources */
 		ops->release(link);
 	}
@@ -5596,11 +5589,7 @@
 	/* The bpf program will not access the bpf map, but for the sake of
 	 * simplicity, increase sleepable_refcnt for sleepable program as well.
 	 */
-<<<<<<< HEAD
-	if (prog->aux->sleepable)
-=======
 	if (prog->sleepable)
->>>>>>> a6ad5510
 		atomic64_inc(&map->sleepable_refcnt);
 	memcpy(used_maps_new, used_maps_old,
 	       sizeof(used_maps_old[0]) * prog->aux->used_map_cnt);
