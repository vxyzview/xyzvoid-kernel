// SPDX-License-Identifier: GPL-2.0-only
/* Copyright (c) 2011-2014 PLUMgrid, http://plumgrid.com
 */
#include <linux/bpf.h>
#include <linux/bpf-cgroup.h>
#include <linux/bpf_trace.h>
#include <linux/bpf_lirc.h>
#include <linux/bpf_verifier.h>
#include <linux/bsearch.h>
#include <linux/btf.h>
#include <linux/syscalls.h>
#include <linux/slab.h>
#include <linux/sched/signal.h>
#include <linux/vmalloc.h>
#include <linux/mmzone.h>
#include <linux/anon_inodes.h>
#include <linux/fdtable.h>
#include <linux/file.h>
#include <linux/fs.h>
#include <linux/license.h>
#include <linux/filter.h>
#include <linux/kernel.h>
#include <linux/idr.h>
#include <linux/cred.h>
#include <linux/timekeeping.h>
#include <linux/ctype.h>
#include <linux/nospec.h>
#include <linux/audit.h>
#include <uapi/linux/btf.h>
#include <linux/pgtable.h>
#include <linux/bpf_lsm.h>
#include <linux/poll.h>
#include <linux/sort.h>
#include <linux/bpf-netns.h>
#include <linux/rcupdate_trace.h>
#include <linux/memcontrol.h>
#include <linux/trace_events.h>

#define IS_FD_ARRAY(map) ((map)->map_type == BPF_MAP_TYPE_PERF_EVENT_ARRAY || \
			  (map)->map_type == BPF_MAP_TYPE_CGROUP_ARRAY || \
			  (map)->map_type == BPF_MAP_TYPE_ARRAY_OF_MAPS)
#define IS_FD_PROG_ARRAY(map) ((map)->map_type == BPF_MAP_TYPE_PROG_ARRAY)
#define IS_FD_HASH(map) ((map)->map_type == BPF_MAP_TYPE_HASH_OF_MAPS)
#define IS_FD_MAP(map) (IS_FD_ARRAY(map) || IS_FD_PROG_ARRAY(map) || \
			IS_FD_HASH(map))

#define BPF_OBJ_FLAG_MASK   (BPF_F_RDONLY | BPF_F_WRONLY)

DEFINE_PER_CPU(int, bpf_prog_active);
static DEFINE_IDR(prog_idr);
static DEFINE_SPINLOCK(prog_idr_lock);
static DEFINE_IDR(map_idr);
static DEFINE_SPINLOCK(map_idr_lock);
static DEFINE_IDR(link_idr);
static DEFINE_SPINLOCK(link_idr_lock);

int sysctl_unprivileged_bpf_disabled __read_mostly =
	IS_BUILTIN(CONFIG_BPF_UNPRIV_DEFAULT_OFF) ? 2 : 0;

static const struct bpf_map_ops * const bpf_map_types[] = {
#define BPF_PROG_TYPE(_id, _name, prog_ctx_type, kern_ctx_type)
#define BPF_MAP_TYPE(_id, _ops) \
	[_id] = &_ops,
#define BPF_LINK_TYPE(_id, _name)
#include <linux/bpf_types.h>
#undef BPF_PROG_TYPE
#undef BPF_MAP_TYPE
#undef BPF_LINK_TYPE
};

/*
 * If we're handed a bigger struct than we know of, ensure all the unknown bits
 * are 0 - i.e. new user-space does not rely on any kernel feature extensions
 * we don't know about yet.
 *
 * There is a ToCToU between this function call and the following
 * copy_from_user() call. However, this is not a concern since this function is
 * meant to be a future-proofing of bits.
 */
int bpf_check_uarg_tail_zero(bpfptr_t uaddr,
			     size_t expected_size,
			     size_t actual_size)
{
	int res;

	if (unlikely(actual_size > PAGE_SIZE))	/* silly large */
		return -E2BIG;

	if (actual_size <= expected_size)
		return 0;

	if (uaddr.is_kernel)
		res = memchr_inv(uaddr.kernel + expected_size, 0,
				 actual_size - expected_size) == NULL;
	else
		res = check_zeroed_user(uaddr.user + expected_size,
					actual_size - expected_size);
	if (res < 0)
		return res;
	return res ? 0 : -E2BIG;
}

const struct bpf_map_ops bpf_map_offload_ops = {
	.map_meta_equal = bpf_map_meta_equal,
	.map_alloc = bpf_map_offload_map_alloc,
	.map_free = bpf_map_offload_map_free,
	.map_check_btf = map_check_no_btf,
};

static struct bpf_map *find_and_alloc_map(union bpf_attr *attr)
{
	const struct bpf_map_ops *ops;
	u32 type = attr->map_type;
	struct bpf_map *map;
	int err;

	if (type >= ARRAY_SIZE(bpf_map_types))
		return ERR_PTR(-EINVAL);
	type = array_index_nospec(type, ARRAY_SIZE(bpf_map_types));
	ops = bpf_map_types[type];
	if (!ops)
		return ERR_PTR(-EINVAL);

	if (ops->map_alloc_check) {
		err = ops->map_alloc_check(attr);
		if (err)
			return ERR_PTR(err);
	}
	if (attr->map_ifindex)
		ops = &bpf_map_offload_ops;
	map = ops->map_alloc(attr);
	if (IS_ERR(map))
		return map;
	map->ops = ops;
	map->map_type = type;
	return map;
}

static void bpf_map_write_active_inc(struct bpf_map *map)
{
	atomic64_inc(&map->writecnt);
}

static void bpf_map_write_active_dec(struct bpf_map *map)
{
	atomic64_dec(&map->writecnt);
}

bool bpf_map_write_active(const struct bpf_map *map)
{
	return atomic64_read(&map->writecnt) != 0;
}

static u32 bpf_map_value_size(const struct bpf_map *map)
{
	if (map->map_type == BPF_MAP_TYPE_PERCPU_HASH ||
	    map->map_type == BPF_MAP_TYPE_LRU_PERCPU_HASH ||
	    map->map_type == BPF_MAP_TYPE_PERCPU_ARRAY ||
	    map->map_type == BPF_MAP_TYPE_PERCPU_CGROUP_STORAGE)
		return round_up(map->value_size, 8) * num_possible_cpus();
	else if (IS_FD_MAP(map))
		return sizeof(u32);
	else
		return  map->value_size;
}

static void maybe_wait_bpf_programs(struct bpf_map *map)
{
	/* Wait for any running BPF programs to complete so that
	 * userspace, when we return to it, knows that all programs
	 * that could be running use the new map value.
	 */
	if (map->map_type == BPF_MAP_TYPE_HASH_OF_MAPS ||
	    map->map_type == BPF_MAP_TYPE_ARRAY_OF_MAPS)
		synchronize_rcu();
}

static int bpf_map_update_value(struct bpf_map *map, struct fd f, void *key,
				void *value, __u64 flags)
{
	int err;

	/* Need to create a kthread, thus must support schedule */
	if (bpf_map_is_dev_bound(map)) {
		return bpf_map_offload_update_elem(map, key, value, flags);
	} else if (map->map_type == BPF_MAP_TYPE_CPUMAP ||
		   map->map_type == BPF_MAP_TYPE_STRUCT_OPS) {
		return map->ops->map_update_elem(map, key, value, flags);
	} else if (map->map_type == BPF_MAP_TYPE_SOCKHASH ||
		   map->map_type == BPF_MAP_TYPE_SOCKMAP) {
		return sock_map_update_elem_sys(map, key, value, flags);
	} else if (IS_FD_PROG_ARRAY(map)) {
		return bpf_fd_array_map_update_elem(map, f.file, key, value,
						    flags);
	}

	bpf_disable_instrumentation();
	if (map->map_type == BPF_MAP_TYPE_PERCPU_HASH ||
	    map->map_type == BPF_MAP_TYPE_LRU_PERCPU_HASH) {
		err = bpf_percpu_hash_update(map, key, value, flags);
	} else if (map->map_type == BPF_MAP_TYPE_PERCPU_ARRAY) {
		err = bpf_percpu_array_update(map, key, value, flags);
	} else if (map->map_type == BPF_MAP_TYPE_PERCPU_CGROUP_STORAGE) {
		err = bpf_percpu_cgroup_storage_update(map, key, value,
						       flags);
	} else if (IS_FD_ARRAY(map)) {
		rcu_read_lock();
		err = bpf_fd_array_map_update_elem(map, f.file, key, value,
						   flags);
		rcu_read_unlock();
	} else if (map->map_type == BPF_MAP_TYPE_HASH_OF_MAPS) {
		rcu_read_lock();
		err = bpf_fd_htab_map_update_elem(map, f.file, key, value,
						  flags);
		rcu_read_unlock();
	} else if (map->map_type == BPF_MAP_TYPE_REUSEPORT_SOCKARRAY) {
		/* rcu_read_lock() is not needed */
		err = bpf_fd_reuseport_array_update_elem(map, key, value,
							 flags);
	} else if (map->map_type == BPF_MAP_TYPE_QUEUE ||
		   map->map_type == BPF_MAP_TYPE_STACK ||
		   map->map_type == BPF_MAP_TYPE_BLOOM_FILTER) {
		err = map->ops->map_push_elem(map, value, flags);
	} else {
		rcu_read_lock();
		err = map->ops->map_update_elem(map, key, value, flags);
		rcu_read_unlock();
	}
	bpf_enable_instrumentation();
	maybe_wait_bpf_programs(map);

	return err;
}

static int bpf_map_copy_value(struct bpf_map *map, void *key, void *value,
			      __u64 flags)
{
	void *ptr;
	int err;

	if (bpf_map_is_dev_bound(map))
		return bpf_map_offload_lookup_elem(map, key, value);

	bpf_disable_instrumentation();
	if (map->map_type == BPF_MAP_TYPE_PERCPU_HASH ||
	    map->map_type == BPF_MAP_TYPE_LRU_PERCPU_HASH) {
		err = bpf_percpu_hash_copy(map, key, value);
	} else if (map->map_type == BPF_MAP_TYPE_PERCPU_ARRAY) {
		err = bpf_percpu_array_copy(map, key, value);
	} else if (map->map_type == BPF_MAP_TYPE_PERCPU_CGROUP_STORAGE) {
		err = bpf_percpu_cgroup_storage_copy(map, key, value);
	} else if (map->map_type == BPF_MAP_TYPE_STACK_TRACE) {
		err = bpf_stackmap_copy(map, key, value);
	} else if (IS_FD_ARRAY(map) || IS_FD_PROG_ARRAY(map)) {
		err = bpf_fd_array_map_lookup_elem(map, key, value);
	} else if (IS_FD_HASH(map)) {
		err = bpf_fd_htab_map_lookup_elem(map, key, value);
	} else if (map->map_type == BPF_MAP_TYPE_REUSEPORT_SOCKARRAY) {
		err = bpf_fd_reuseport_array_lookup_elem(map, key, value);
	} else if (map->map_type == BPF_MAP_TYPE_QUEUE ||
		   map->map_type == BPF_MAP_TYPE_STACK ||
		   map->map_type == BPF_MAP_TYPE_BLOOM_FILTER) {
		err = map->ops->map_peek_elem(map, value);
	} else if (map->map_type == BPF_MAP_TYPE_STRUCT_OPS) {
		/* struct_ops map requires directly updating "value" */
		err = bpf_struct_ops_map_sys_lookup_elem(map, key, value);
	} else {
		rcu_read_lock();
		if (map->ops->map_lookup_elem_sys_only)
			ptr = map->ops->map_lookup_elem_sys_only(map, key);
		else
			ptr = map->ops->map_lookup_elem(map, key);
		if (IS_ERR(ptr)) {
			err = PTR_ERR(ptr);
		} else if (!ptr) {
			err = -ENOENT;
		} else {
			err = 0;
			if (flags & BPF_F_LOCK)
				/* lock 'ptr' and copy everything but lock */
				copy_map_value_locked(map, value, ptr, true);
			else
				copy_map_value(map, value, ptr);
			/* mask lock and timer, since value wasn't zero inited */
			check_and_init_map_value(map, value);
		}
		rcu_read_unlock();
	}

	bpf_enable_instrumentation();
	maybe_wait_bpf_programs(map);

	return err;
}

/* Please, do not use this function outside from the map creation path
 * (e.g. in map update path) without taking care of setting the active
 * memory cgroup (see at bpf_map_kmalloc_node() for example).
 */
static void *__bpf_map_area_alloc(u64 size, int numa_node, bool mmapable)
{
	/* We really just want to fail instead of triggering OOM killer
	 * under memory pressure, therefore we set __GFP_NORETRY to kmalloc,
	 * which is used for lower order allocation requests.
	 *
	 * It has been observed that higher order allocation requests done by
	 * vmalloc with __GFP_NORETRY being set might fail due to not trying
	 * to reclaim memory from the page cache, thus we set
	 * __GFP_RETRY_MAYFAIL to avoid such situations.
	 */

	const gfp_t gfp = __GFP_NOWARN | __GFP_ZERO | __GFP_ACCOUNT;
	unsigned int flags = 0;
	unsigned long align = 1;
	void *area;

	if (size >= SIZE_MAX)
		return NULL;

	/* kmalloc()'ed memory can't be mmap()'ed */
	if (mmapable) {
		BUG_ON(!PAGE_ALIGNED(size));
		align = SHMLBA;
		flags = VM_USERMAP;
	} else if (size <= (PAGE_SIZE << PAGE_ALLOC_COSTLY_ORDER)) {
		area = kmalloc_node(size, gfp | GFP_USER | __GFP_NORETRY,
				    numa_node);
		if (area != NULL)
			return area;
	}

	return __vmalloc_node_range(size, align, VMALLOC_START, VMALLOC_END,
			gfp | GFP_KERNEL | __GFP_RETRY_MAYFAIL, PAGE_KERNEL,
			flags, numa_node, __builtin_return_address(0));
}

void *bpf_map_area_alloc(u64 size, int numa_node)
{
	return __bpf_map_area_alloc(size, numa_node, false);
}

void *bpf_map_area_mmapable_alloc(u64 size, int numa_node)
{
	return __bpf_map_area_alloc(size, numa_node, true);
}

void bpf_map_area_free(void *area)
{
	kvfree(area);
}

static u32 bpf_map_flags_retain_permanent(u32 flags)
{
	/* Some map creation flags are not tied to the map object but
	 * rather to the map fd instead, so they have no meaning upon
	 * map object inspection since multiple file descriptors with
	 * different (access) properties can exist here. Thus, given
	 * this has zero meaning for the map itself, lets clear these
	 * from here.
	 */
	return flags & ~(BPF_F_RDONLY | BPF_F_WRONLY);
}

void bpf_map_init_from_attr(struct bpf_map *map, union bpf_attr *attr)
{
	map->map_type = attr->map_type;
	map->key_size = attr->key_size;
	map->value_size = attr->value_size;
	map->max_entries = attr->max_entries;
	map->map_flags = bpf_map_flags_retain_permanent(attr->map_flags);
	map->numa_node = bpf_map_attr_numa_node(attr);
	map->map_extra = attr->map_extra;
}

static int bpf_map_alloc_id(struct bpf_map *map)
{
	int id;

	idr_preload(GFP_KERNEL);
	spin_lock_bh(&map_idr_lock);
	id = idr_alloc_cyclic(&map_idr, map, 1, INT_MAX, GFP_ATOMIC);
	if (id > 0)
		map->id = id;
	spin_unlock_bh(&map_idr_lock);
	idr_preload_end();

	if (WARN_ON_ONCE(!id))
		return -ENOSPC;

	return id > 0 ? 0 : id;
}

void bpf_map_free_id(struct bpf_map *map, bool do_idr_lock)
{
	unsigned long flags;

	/* Offloaded maps are removed from the IDR store when their device
	 * disappears - even if someone holds an fd to them they are unusable,
	 * the memory is gone, all ops will fail; they are simply waiting for
	 * refcnt to drop to be freed.
	 */
	if (!map->id)
		return;

	if (do_idr_lock)
		spin_lock_irqsave(&map_idr_lock, flags);
	else
		__acquire(&map_idr_lock);

	idr_remove(&map_idr, map->id);
	map->id = 0;

	if (do_idr_lock)
		spin_unlock_irqrestore(&map_idr_lock, flags);
	else
		__release(&map_idr_lock);
}

#ifdef CONFIG_MEMCG_KMEM
static void bpf_map_save_memcg(struct bpf_map *map)
{
	/* Currently if a map is created by a process belonging to the root
	 * memory cgroup, get_obj_cgroup_from_current() will return NULL.
	 * So we have to check map->objcg for being NULL each time it's
	 * being used.
	 */
	map->objcg = get_obj_cgroup_from_current();
}

static void bpf_map_release_memcg(struct bpf_map *map)
{
	if (map->objcg)
		obj_cgroup_put(map->objcg);
}

static struct mem_cgroup *bpf_map_get_memcg(const struct bpf_map *map)
{
	if (map->objcg)
		return get_mem_cgroup_from_objcg(map->objcg);

	return root_mem_cgroup;
}

void *bpf_map_kmalloc_node(const struct bpf_map *map, size_t size, gfp_t flags,
			   int node)
{
	struct mem_cgroup *memcg, *old_memcg;
	void *ptr;

	memcg = bpf_map_get_memcg(map);
	old_memcg = set_active_memcg(memcg);
	ptr = kmalloc_node(size, flags | __GFP_ACCOUNT, node);
	set_active_memcg(old_memcg);
	mem_cgroup_put(memcg);

	return ptr;
}

void *bpf_map_kzalloc(const struct bpf_map *map, size_t size, gfp_t flags)
{
	struct mem_cgroup *memcg, *old_memcg;
	void *ptr;

	memcg = bpf_map_get_memcg(map);
	old_memcg = set_active_memcg(memcg);
	ptr = kzalloc(size, flags | __GFP_ACCOUNT);
	set_active_memcg(old_memcg);
	mem_cgroup_put(memcg);

	return ptr;
}

void __percpu *bpf_map_alloc_percpu(const struct bpf_map *map, size_t size,
				    size_t align, gfp_t flags)
{
	struct mem_cgroup *memcg, *old_memcg;
	void __percpu *ptr;

	memcg = bpf_map_get_memcg(map);
	old_memcg = set_active_memcg(memcg);
	ptr = __alloc_percpu_gfp(size, align, flags | __GFP_ACCOUNT);
	set_active_memcg(old_memcg);
	mem_cgroup_put(memcg);

	return ptr;
}

#else
static void bpf_map_save_memcg(struct bpf_map *map)
{
}

static void bpf_map_release_memcg(struct bpf_map *map)
{
}
#endif

static int bpf_map_kptr_off_cmp(const void *a, const void *b)
{
	const struct bpf_map_value_off_desc *off_desc1 = a, *off_desc2 = b;

	if (off_desc1->offset < off_desc2->offset)
		return -1;
	else if (off_desc1->offset > off_desc2->offset)
		return 1;
	return 0;
}

struct bpf_map_value_off_desc *bpf_map_kptr_off_contains(struct bpf_map *map, u32 offset)
{
	/* Since members are iterated in btf_find_field in increasing order,
	 * offsets appended to kptr_off_tab are in increasing order, so we can
	 * do bsearch to find exact match.
	 */
	struct bpf_map_value_off *tab;

	if (!map_value_has_kptrs(map))
		return NULL;
	tab = map->kptr_off_tab;
	return bsearch(&offset, tab->off, tab->nr_off, sizeof(tab->off[0]), bpf_map_kptr_off_cmp);
}

void bpf_map_free_kptr_off_tab(struct bpf_map *map)
{
	struct bpf_map_value_off *tab = map->kptr_off_tab;
	int i;

	if (!map_value_has_kptrs(map))
		return;
	for (i = 0; i < tab->nr_off; i++) {
		if (tab->off[i].kptr.module)
			module_put(tab->off[i].kptr.module);
		btf_put(tab->off[i].kptr.btf);
	}
	kfree(tab);
	map->kptr_off_tab = NULL;
}

struct bpf_map_value_off *bpf_map_copy_kptr_off_tab(const struct bpf_map *map)
{
	struct bpf_map_value_off *tab = map->kptr_off_tab, *new_tab;
	int size, i;

	if (!map_value_has_kptrs(map))
		return ERR_PTR(-ENOENT);
	size = offsetof(struct bpf_map_value_off, off[tab->nr_off]);
	new_tab = kmemdup(tab, size, GFP_KERNEL | __GFP_NOWARN);
	if (!new_tab)
		return ERR_PTR(-ENOMEM);
	/* Do a deep copy of the kptr_off_tab */
	for (i = 0; i < tab->nr_off; i++) {
		btf_get(tab->off[i].kptr.btf);
		if (tab->off[i].kptr.module && !try_module_get(tab->off[i].kptr.module)) {
			while (i--) {
				if (tab->off[i].kptr.module)
					module_put(tab->off[i].kptr.module);
				btf_put(tab->off[i].kptr.btf);
			}
			kfree(new_tab);
			return ERR_PTR(-ENXIO);
		}
	}
	return new_tab;
}

bool bpf_map_equal_kptr_off_tab(const struct bpf_map *map_a, const struct bpf_map *map_b)
{
	struct bpf_map_value_off *tab_a = map_a->kptr_off_tab, *tab_b = map_b->kptr_off_tab;
	bool a_has_kptr = map_value_has_kptrs(map_a), b_has_kptr = map_value_has_kptrs(map_b);
	int size;

	if (!a_has_kptr && !b_has_kptr)
		return true;
	if (a_has_kptr != b_has_kptr)
		return false;
	if (tab_a->nr_off != tab_b->nr_off)
		return false;
	size = offsetof(struct bpf_map_value_off, off[tab_a->nr_off]);
	return !memcmp(tab_a, tab_b, size);
}

/* Caller must ensure map_value_has_kptrs is true. Note that this function can
 * be called on a map value while the map_value is visible to BPF programs, as
 * it ensures the correct synchronization, and we already enforce the same using
 * the bpf_kptr_xchg helper on the BPF program side for referenced kptrs.
 */
void bpf_map_free_kptrs(struct bpf_map *map, void *map_value)
{
	struct bpf_map_value_off *tab = map->kptr_off_tab;
	unsigned long *btf_id_ptr;
	int i;

	for (i = 0; i < tab->nr_off; i++) {
		struct bpf_map_value_off_desc *off_desc = &tab->off[i];
		unsigned long old_ptr;

		btf_id_ptr = map_value + off_desc->offset;
		if (off_desc->type == BPF_KPTR_UNREF) {
			u64 *p = (u64 *)btf_id_ptr;

			WRITE_ONCE(*p, 0);
			continue;
		}
		old_ptr = xchg(btf_id_ptr, 0);
		off_desc->kptr.dtor((void *)old_ptr);
	}
}

/* called from workqueue */
static void bpf_map_free_deferred(struct work_struct *work)
{
	struct bpf_map *map = container_of(work, struct bpf_map, work);

	security_bpf_map_free(map);
	kfree(map->off_arr);
	bpf_map_release_memcg(map);
	/* implementation dependent freeing, map_free callback also does
	 * bpf_map_free_kptr_off_tab, if needed.
	 */
	map->ops->map_free(map);
}

static void bpf_map_put_uref(struct bpf_map *map)
{
	if (atomic64_dec_and_test(&map->usercnt)) {
		if (map->ops->map_release_uref)
			map->ops->map_release_uref(map);
	}
}

/* decrement map refcnt and schedule it for freeing via workqueue
 * (unrelying map implementation ops->map_free() might sleep)
 */
static void __bpf_map_put(struct bpf_map *map, bool do_idr_lock)
{
	if (atomic64_dec_and_test(&map->refcnt)) {
		/* bpf_map_free_id() must be called first */
		bpf_map_free_id(map, do_idr_lock);
		btf_put(map->btf);
		INIT_WORK(&map->work, bpf_map_free_deferred);
		schedule_work(&map->work);
	}
}

void bpf_map_put(struct bpf_map *map)
{
	__bpf_map_put(map, true);
}
EXPORT_SYMBOL_GPL(bpf_map_put);

void bpf_map_put_with_uref(struct bpf_map *map)
{
	bpf_map_put_uref(map);
	bpf_map_put(map);
}

static int bpf_map_release(struct inode *inode, struct file *filp)
{
	struct bpf_map *map = filp->private_data;

	if (map->ops->map_release)
		map->ops->map_release(map, filp);

	bpf_map_put_with_uref(map);
	return 0;
}

static fmode_t map_get_sys_perms(struct bpf_map *map, struct fd f)
{
	fmode_t mode = f.file->f_mode;

	/* Our file permissions may have been overridden by global
	 * map permissions facing syscall side.
	 */
	if (READ_ONCE(map->frozen))
		mode &= ~FMODE_CAN_WRITE;
	return mode;
}

#ifdef CONFIG_PROC_FS
/* Provides an approximation of the map's memory footprint.
 * Used only to provide a backward compatibility and display
 * a reasonable "memlock" info.
 */
static unsigned long bpf_map_memory_footprint(const struct bpf_map *map)
{
	unsigned long size;

	size = round_up(map->key_size + bpf_map_value_size(map), 8);

	return round_up(map->max_entries * size, PAGE_SIZE);
}

static void bpf_map_show_fdinfo(struct seq_file *m, struct file *filp)
{
	struct bpf_map *map = filp->private_data;
	u32 type = 0, jited = 0;

	if (map_type_contains_progs(map)) {
		spin_lock(&map->owner.lock);
		type  = map->owner.type;
		jited = map->owner.jited;
		spin_unlock(&map->owner.lock);
	}

	seq_printf(m,
		   "map_type:\t%u\n"
		   "key_size:\t%u\n"
		   "value_size:\t%u\n"
		   "max_entries:\t%u\n"
		   "map_flags:\t%#x\n"
		   "map_extra:\t%#llx\n"
		   "memlock:\t%lu\n"
		   "map_id:\t%u\n"
		   "frozen:\t%u\n",
		   map->map_type,
		   map->key_size,
		   map->value_size,
		   map->max_entries,
		   map->map_flags,
		   (unsigned long long)map->map_extra,
		   bpf_map_memory_footprint(map),
		   map->id,
		   READ_ONCE(map->frozen));
	if (type) {
		seq_printf(m, "owner_prog_type:\t%u\n", type);
		seq_printf(m, "owner_jited:\t%u\n", jited);
	}
}
#endif

static ssize_t bpf_dummy_read(struct file *filp, char __user *buf, size_t siz,
			      loff_t *ppos)
{
	/* We need this handler such that alloc_file() enables
	 * f_mode with FMODE_CAN_READ.
	 */
	return -EINVAL;
}

static ssize_t bpf_dummy_write(struct file *filp, const char __user *buf,
			       size_t siz, loff_t *ppos)
{
	/* We need this handler such that alloc_file() enables
	 * f_mode with FMODE_CAN_WRITE.
	 */
	return -EINVAL;
}

/* called for any extra memory-mapped regions (except initial) */
static void bpf_map_mmap_open(struct vm_area_struct *vma)
{
	struct bpf_map *map = vma->vm_file->private_data;

	if (vma->vm_flags & VM_MAYWRITE)
		bpf_map_write_active_inc(map);
}

/* called for all unmapped memory region (including initial) */
static void bpf_map_mmap_close(struct vm_area_struct *vma)
{
	struct bpf_map *map = vma->vm_file->private_data;

	if (vma->vm_flags & VM_MAYWRITE)
		bpf_map_write_active_dec(map);
}

static const struct vm_operations_struct bpf_map_default_vmops = {
	.open		= bpf_map_mmap_open,
	.close		= bpf_map_mmap_close,
};

static int bpf_map_mmap(struct file *filp, struct vm_area_struct *vma)
{
	struct bpf_map *map = filp->private_data;
	int err;

	if (!map->ops->map_mmap || map_value_has_spin_lock(map) ||
	    map_value_has_timer(map) || map_value_has_kptrs(map))
		return -ENOTSUPP;

	if (!(vma->vm_flags & VM_SHARED))
		return -EINVAL;

	mutex_lock(&map->freeze_mutex);

	if (vma->vm_flags & VM_WRITE) {
		if (map->frozen) {
			err = -EPERM;
			goto out;
		}
		/* map is meant to be read-only, so do not allow mapping as
		 * writable, because it's possible to leak a writable page
		 * reference and allows user-space to still modify it after
		 * freezing, while verifier will assume contents do not change
		 */
		if (map->map_flags & BPF_F_RDONLY_PROG) {
			err = -EACCES;
			goto out;
		}
	}

	/* set default open/close callbacks */
	vma->vm_ops = &bpf_map_default_vmops;
	vma->vm_private_data = map;
	vma->vm_flags &= ~VM_MAYEXEC;
	if (!(vma->vm_flags & VM_WRITE))
		/* disallow re-mapping with PROT_WRITE */
		vma->vm_flags &= ~VM_MAYWRITE;

	err = map->ops->map_mmap(map, vma);
	if (err)
		goto out;

	if (vma->vm_flags & VM_MAYWRITE)
		bpf_map_write_active_inc(map);
out:
	mutex_unlock(&map->freeze_mutex);
	return err;
}

static __poll_t bpf_map_poll(struct file *filp, struct poll_table_struct *pts)
{
	struct bpf_map *map = filp->private_data;

	if (map->ops->map_poll)
		return map->ops->map_poll(map, filp, pts);

	return EPOLLERR;
}

const struct file_operations bpf_map_fops = {
#ifdef CONFIG_PROC_FS
	.show_fdinfo	= bpf_map_show_fdinfo,
#endif
	.release	= bpf_map_release,
	.read		= bpf_dummy_read,
	.write		= bpf_dummy_write,
	.mmap		= bpf_map_mmap,
	.poll		= bpf_map_poll,
};

int bpf_map_new_fd(struct bpf_map *map, int flags)
{
	int ret;

	ret = security_bpf_map(map, OPEN_FMODE(flags));
	if (ret < 0)
		return ret;

	return anon_inode_getfd("bpf-map", &bpf_map_fops, map,
				flags | O_CLOEXEC);
}

int bpf_get_file_flag(int flags)
{
	if ((flags & BPF_F_RDONLY) && (flags & BPF_F_WRONLY))
		return -EINVAL;
	if (flags & BPF_F_RDONLY)
		return O_RDONLY;
	if (flags & BPF_F_WRONLY)
		return O_WRONLY;
	return O_RDWR;
}

/* helper macro to check that unused fields 'union bpf_attr' are zero */
#define CHECK_ATTR(CMD) \
	memchr_inv((void *) &attr->CMD##_LAST_FIELD + \
		   sizeof(attr->CMD##_LAST_FIELD), 0, \
		   sizeof(*attr) - \
		   offsetof(union bpf_attr, CMD##_LAST_FIELD) - \
		   sizeof(attr->CMD##_LAST_FIELD)) != NULL

/* dst and src must have at least "size" number of bytes.
 * Return strlen on success and < 0 on error.
 */
int bpf_obj_name_cpy(char *dst, const char *src, unsigned int size)
{
	const char *end = src + size;
	const char *orig_src = src;

	memset(dst, 0, size);
	/* Copy all isalnum(), '_' and '.' chars. */
	while (src < end && *src) {
		if (!isalnum(*src) &&
		    *src != '_' && *src != '.')
			return -EINVAL;
		*dst++ = *src++;
	}

	/* No '\0' found in "size" number of bytes */
	if (src == end)
		return -EINVAL;

	return src - orig_src;
}

int map_check_no_btf(const struct bpf_map *map,
		     const struct btf *btf,
		     const struct btf_type *key_type,
		     const struct btf_type *value_type)
{
	return -ENOTSUPP;
}

static int map_off_arr_cmp(const void *_a, const void *_b, const void *priv)
{
	const u32 a = *(const u32 *)_a;
	const u32 b = *(const u32 *)_b;

	if (a < b)
		return -1;
	else if (a > b)
		return 1;
	return 0;
}

static void map_off_arr_swap(void *_a, void *_b, int size, const void *priv)
{
	struct bpf_map *map = (struct bpf_map *)priv;
	u32 *off_base = map->off_arr->field_off;
	u32 *a = _a, *b = _b;
	u8 *sz_a, *sz_b;

	sz_a = map->off_arr->field_sz + (a - off_base);
	sz_b = map->off_arr->field_sz + (b - off_base);

	swap(*a, *b);
	swap(*sz_a, *sz_b);
}

static int bpf_map_alloc_off_arr(struct bpf_map *map)
{
	bool has_spin_lock = map_value_has_spin_lock(map);
	bool has_timer = map_value_has_timer(map);
	bool has_kptrs = map_value_has_kptrs(map);
	struct bpf_map_off_arr *off_arr;
	u32 i;

	if (!has_spin_lock && !has_timer && !has_kptrs) {
		map->off_arr = NULL;
		return 0;
	}

	off_arr = kmalloc(sizeof(*map->off_arr), GFP_KERNEL | __GFP_NOWARN);
	if (!off_arr)
		return -ENOMEM;
	map->off_arr = off_arr;

	off_arr->cnt = 0;
	if (has_spin_lock) {
		i = off_arr->cnt;

		off_arr->field_off[i] = map->spin_lock_off;
		off_arr->field_sz[i] = sizeof(struct bpf_spin_lock);
		off_arr->cnt++;
	}
	if (has_timer) {
		i = off_arr->cnt;

		off_arr->field_off[i] = map->timer_off;
		off_arr->field_sz[i] = sizeof(struct bpf_timer);
		off_arr->cnt++;
	}
	if (has_kptrs) {
		struct bpf_map_value_off *tab = map->kptr_off_tab;
		u32 *off = &off_arr->field_off[off_arr->cnt];
		u8 *sz = &off_arr->field_sz[off_arr->cnt];

		for (i = 0; i < tab->nr_off; i++) {
			*off++ = tab->off[i].offset;
			*sz++ = sizeof(u64);
		}
		off_arr->cnt += tab->nr_off;
	}

	if (off_arr->cnt == 1)
		return 0;
	sort_r(off_arr->field_off, off_arr->cnt, sizeof(off_arr->field_off[0]),
	       map_off_arr_cmp, map_off_arr_swap, map);
	return 0;
}

static int map_check_btf(struct bpf_map *map, const struct btf *btf,
			 u32 btf_key_id, u32 btf_value_id)
{
	const struct btf_type *key_type, *value_type;
	u32 key_size, value_size;
	int ret = 0;

	/* Some maps allow key to be unspecified. */
	if (btf_key_id) {
		key_type = btf_type_id_size(btf, &btf_key_id, &key_size);
		if (!key_type || key_size != map->key_size)
			return -EINVAL;
	} else {
		key_type = btf_type_by_id(btf, 0);
		if (!map->ops->map_check_btf)
			return -EINVAL;
	}

	value_type = btf_type_id_size(btf, &btf_value_id, &value_size);
	if (!value_type || value_size != map->value_size)
		return -EINVAL;

	map->spin_lock_off = btf_find_spin_lock(btf, value_type);

	if (map_value_has_spin_lock(map)) {
		if (map->map_flags & BPF_F_RDONLY_PROG)
			return -EACCES;
		if (map->map_type != BPF_MAP_TYPE_HASH &&
		    map->map_type != BPF_MAP_TYPE_ARRAY &&
		    map->map_type != BPF_MAP_TYPE_CGROUP_STORAGE &&
		    map->map_type != BPF_MAP_TYPE_SK_STORAGE &&
		    map->map_type != BPF_MAP_TYPE_INODE_STORAGE &&
		    map->map_type != BPF_MAP_TYPE_TASK_STORAGE)
			return -ENOTSUPP;
		if (map->spin_lock_off + sizeof(struct bpf_spin_lock) >
		    map->value_size) {
			WARN_ONCE(1,
				  "verifier bug spin_lock_off %d value_size %d\n",
				  map->spin_lock_off, map->value_size);
			return -EFAULT;
		}
	}

	map->timer_off = btf_find_timer(btf, value_type);
	if (map_value_has_timer(map)) {
		if (map->map_flags & BPF_F_RDONLY_PROG)
			return -EACCES;
		if (map->map_type != BPF_MAP_TYPE_HASH &&
		    map->map_type != BPF_MAP_TYPE_LRU_HASH &&
		    map->map_type != BPF_MAP_TYPE_ARRAY)
			return -EOPNOTSUPP;
	}

	map->kptr_off_tab = btf_parse_kptrs(btf, value_type);
	if (map_value_has_kptrs(map)) {
		if (!bpf_capable()) {
			ret = -EPERM;
			goto free_map_tab;
		}
		if (map->map_flags & (BPF_F_RDONLY_PROG | BPF_F_WRONLY_PROG)) {
			ret = -EACCES;
			goto free_map_tab;
		}
		if (map->map_type != BPF_MAP_TYPE_HASH &&
		    map->map_type != BPF_MAP_TYPE_LRU_HASH &&
		    map->map_type != BPF_MAP_TYPE_ARRAY) {
			ret = -EOPNOTSUPP;
			goto free_map_tab;
		}
	}

	if (map->ops->map_check_btf) {
		ret = map->ops->map_check_btf(map, btf, key_type, value_type);
		if (ret < 0)
			goto free_map_tab;
	}

	return ret;
free_map_tab:
	bpf_map_free_kptr_off_tab(map);
	return ret;
}

#define BPF_MAP_CREATE_LAST_FIELD map_extra
/* called via syscall */
static int map_create(union bpf_attr *attr)
{
	int numa_node = bpf_map_attr_numa_node(attr);
	struct bpf_map *map;
	int f_flags;
	int err;

	err = CHECK_ATTR(BPF_MAP_CREATE);
	if (err)
		return -EINVAL;

	if (attr->btf_vmlinux_value_type_id) {
		if (attr->map_type != BPF_MAP_TYPE_STRUCT_OPS ||
		    attr->btf_key_type_id || attr->btf_value_type_id)
			return -EINVAL;
	} else if (attr->btf_key_type_id && !attr->btf_value_type_id) {
		return -EINVAL;
	}

	if (attr->map_type != BPF_MAP_TYPE_BLOOM_FILTER &&
	    attr->map_extra != 0)
		return -EINVAL;

	f_flags = bpf_get_file_flag(attr->map_flags);
	if (f_flags < 0)
		return f_flags;

	if (numa_node != NUMA_NO_NODE &&
	    ((unsigned int)numa_node >= nr_node_ids ||
	     !node_online(numa_node)))
		return -EINVAL;

	/* find map type and init map: hashtable vs rbtree vs bloom vs ... */
	map = find_and_alloc_map(attr);
	if (IS_ERR(map))
		return PTR_ERR(map);

	err = bpf_obj_name_cpy(map->name, attr->map_name,
			       sizeof(attr->map_name));
	if (err < 0)
		goto free_map;

	atomic64_set(&map->refcnt, 1);
	atomic64_set(&map->usercnt, 1);
	mutex_init(&map->freeze_mutex);
	spin_lock_init(&map->owner.lock);

	map->spin_lock_off = -EINVAL;
	map->timer_off = -EINVAL;
	if (attr->btf_key_type_id || attr->btf_value_type_id ||
	    /* Even the map's value is a kernel's struct,
	     * the bpf_prog.o must have BTF to begin with
	     * to figure out the corresponding kernel's
	     * counter part.  Thus, attr->btf_fd has
	     * to be valid also.
	     */
	    attr->btf_vmlinux_value_type_id) {
		struct btf *btf;

		btf = btf_get_by_fd(attr->btf_fd);
		if (IS_ERR(btf)) {
			err = PTR_ERR(btf);
			goto free_map;
		}
		if (btf_is_kernel(btf)) {
			btf_put(btf);
			err = -EACCES;
			goto free_map;
		}
		map->btf = btf;

		if (attr->btf_value_type_id) {
			err = map_check_btf(map, btf, attr->btf_key_type_id,
					    attr->btf_value_type_id);
			if (err)
				goto free_map;
		}

		map->btf_key_type_id = attr->btf_key_type_id;
		map->btf_value_type_id = attr->btf_value_type_id;
		map->btf_vmlinux_value_type_id =
			attr->btf_vmlinux_value_type_id;
	}

	err = bpf_map_alloc_off_arr(map);
	if (err)
		goto free_map;

	err = security_bpf_map_alloc(map);
	if (err)
		goto free_map_off_arr;

	err = bpf_map_alloc_id(map);
	if (err)
		goto free_map_sec;

	bpf_map_save_memcg(map);

	err = bpf_map_new_fd(map, f_flags);
	if (err < 0) {
		/* failed to allocate fd.
		 * bpf_map_put_with_uref() is needed because the above
		 * bpf_map_alloc_id() has published the map
		 * to the userspace and the userspace may
		 * have refcnt-ed it through BPF_MAP_GET_FD_BY_ID.
		 */
		bpf_map_put_with_uref(map);
		return err;
	}

	return err;

free_map_sec:
	security_bpf_map_free(map);
free_map_off_arr:
	kfree(map->off_arr);
free_map:
	btf_put(map->btf);
	map->ops->map_free(map);
	return err;
}

/* if error is returned, fd is released.
 * On success caller should complete fd access with matching fdput()
 */
struct bpf_map *__bpf_map_get(struct fd f)
{
	if (!f.file)
		return ERR_PTR(-EBADF);
	if (f.file->f_op != &bpf_map_fops) {
		fdput(f);
		return ERR_PTR(-EINVAL);
	}

	return f.file->private_data;
}

void bpf_map_inc(struct bpf_map *map)
{
	atomic64_inc(&map->refcnt);
}
EXPORT_SYMBOL_GPL(bpf_map_inc);

void bpf_map_inc_with_uref(struct bpf_map *map)
{
	atomic64_inc(&map->refcnt);
	atomic64_inc(&map->usercnt);
}
EXPORT_SYMBOL_GPL(bpf_map_inc_with_uref);

struct bpf_map *bpf_map_get(u32 ufd)
{
	struct fd f = fdget(ufd);
	struct bpf_map *map;

	map = __bpf_map_get(f);
	if (IS_ERR(map))
		return map;

	bpf_map_inc(map);
	fdput(f);

	return map;
}
EXPORT_SYMBOL(bpf_map_get);

struct bpf_map *bpf_map_get_with_uref(u32 ufd)
{
	struct fd f = fdget(ufd);
	struct bpf_map *map;

	map = __bpf_map_get(f);
	if (IS_ERR(map))
		return map;

	bpf_map_inc_with_uref(map);
	fdput(f);

	return map;
}

/* map_idr_lock should have been held */
static struct bpf_map *__bpf_map_inc_not_zero(struct bpf_map *map, bool uref)
{
	int refold;

	refold = atomic64_fetch_add_unless(&map->refcnt, 1, 0);
	if (!refold)
		return ERR_PTR(-ENOENT);
	if (uref)
		atomic64_inc(&map->usercnt);

	return map;
}

struct bpf_map *bpf_map_inc_not_zero(struct bpf_map *map)
{
	spin_lock_bh(&map_idr_lock);
	map = __bpf_map_inc_not_zero(map, false);
	spin_unlock_bh(&map_idr_lock);

	return map;
}
EXPORT_SYMBOL_GPL(bpf_map_inc_not_zero);

int __weak bpf_stackmap_copy(struct bpf_map *map, void *key, void *value)
{
	return -ENOTSUPP;
}

static void *__bpf_copy_key(void __user *ukey, u64 key_size)
{
	if (key_size)
		return vmemdup_user(ukey, key_size);

	if (ukey)
		return ERR_PTR(-EINVAL);

	return NULL;
}

static void *___bpf_copy_key(bpfptr_t ukey, u64 key_size)
{
	if (key_size)
		return kvmemdup_bpfptr(ukey, key_size);

	if (!bpfptr_is_null(ukey))
		return ERR_PTR(-EINVAL);

	return NULL;
}

/* last field in 'union bpf_attr' used by this command */
#define BPF_MAP_LOOKUP_ELEM_LAST_FIELD flags

static int map_lookup_elem(union bpf_attr *attr)
{
	void __user *ukey = u64_to_user_ptr(attr->key);
	void __user *uvalue = u64_to_user_ptr(attr->value);
	int ufd = attr->map_fd;
	struct bpf_map *map;
	void *key, *value;
	u32 value_size;
	struct fd f;
	int err;

	if (CHECK_ATTR(BPF_MAP_LOOKUP_ELEM))
		return -EINVAL;

	if (attr->flags & ~BPF_F_LOCK)
		return -EINVAL;

	f = fdget(ufd);
	map = __bpf_map_get(f);
	if (IS_ERR(map))
		return PTR_ERR(map);
	if (!(map_get_sys_perms(map, f) & FMODE_CAN_READ)) {
		err = -EPERM;
		goto err_put;
	}

	if ((attr->flags & BPF_F_LOCK) &&
	    !map_value_has_spin_lock(map)) {
		err = -EINVAL;
		goto err_put;
	}

	key = __bpf_copy_key(ukey, map->key_size);
	if (IS_ERR(key)) {
		err = PTR_ERR(key);
		goto err_put;
	}

	value_size = bpf_map_value_size(map);

	err = -ENOMEM;
	value = kvmalloc(value_size, GFP_USER | __GFP_NOWARN);
	if (!value)
		goto free_key;

	if (map->map_type == BPF_MAP_TYPE_BLOOM_FILTER) {
		if (copy_from_user(value, uvalue, value_size))
			err = -EFAULT;
		else
			err = bpf_map_copy_value(map, key, value, attr->flags);
		goto free_value;
	}

	err = bpf_map_copy_value(map, key, value, attr->flags);
	if (err)
		goto free_value;

	err = -EFAULT;
	if (copy_to_user(uvalue, value, value_size) != 0)
		goto free_value;

	err = 0;

free_value:
	kvfree(value);
free_key:
	kvfree(key);
err_put:
	fdput(f);
	return err;
}


#define BPF_MAP_UPDATE_ELEM_LAST_FIELD flags

static int map_update_elem(union bpf_attr *attr, bpfptr_t uattr)
{
	bpfptr_t ukey = make_bpfptr(attr->key, uattr.is_kernel);
	bpfptr_t uvalue = make_bpfptr(attr->value, uattr.is_kernel);
	int ufd = attr->map_fd;
	struct bpf_map *map;
	void *key, *value;
	u32 value_size;
	struct fd f;
	int err;

	if (CHECK_ATTR(BPF_MAP_UPDATE_ELEM))
		return -EINVAL;

	f = fdget(ufd);
	map = __bpf_map_get(f);
	if (IS_ERR(map))
		return PTR_ERR(map);
	bpf_map_write_active_inc(map);
	if (!(map_get_sys_perms(map, f) & FMODE_CAN_WRITE)) {
		err = -EPERM;
		goto err_put;
	}

	if ((attr->flags & BPF_F_LOCK) &&
	    !map_value_has_spin_lock(map)) {
		err = -EINVAL;
		goto err_put;
	}

	key = ___bpf_copy_key(ukey, map->key_size);
	if (IS_ERR(key)) {
		err = PTR_ERR(key);
		goto err_put;
	}

	value_size = bpf_map_value_size(map);

	err = -ENOMEM;
	value = kvmalloc(value_size, GFP_USER | __GFP_NOWARN);
	if (!value)
		goto free_key;

	err = -EFAULT;
	if (copy_from_bpfptr(value, uvalue, value_size) != 0)
		goto free_value;

	err = bpf_map_update_value(map, f, key, value, attr->flags);

free_value:
	kvfree(value);
free_key:
	kvfree(key);
err_put:
	bpf_map_write_active_dec(map);
	fdput(f);
	return err;
}

#define BPF_MAP_DELETE_ELEM_LAST_FIELD key

static int map_delete_elem(union bpf_attr *attr)
{
	void __user *ukey = u64_to_user_ptr(attr->key);
	int ufd = attr->map_fd;
	struct bpf_map *map;
	struct fd f;
	void *key;
	int err;

	if (CHECK_ATTR(BPF_MAP_DELETE_ELEM))
		return -EINVAL;

	f = fdget(ufd);
	map = __bpf_map_get(f);
	if (IS_ERR(map))
		return PTR_ERR(map);
	bpf_map_write_active_inc(map);
	if (!(map_get_sys_perms(map, f) & FMODE_CAN_WRITE)) {
		err = -EPERM;
		goto err_put;
	}

	key = __bpf_copy_key(ukey, map->key_size);
	if (IS_ERR(key)) {
		err = PTR_ERR(key);
		goto err_put;
	}

	if (bpf_map_is_dev_bound(map)) {
		err = bpf_map_offload_delete_elem(map, key);
		goto out;
	} else if (IS_FD_PROG_ARRAY(map) ||
		   map->map_type == BPF_MAP_TYPE_STRUCT_OPS) {
		/* These maps require sleepable context */
		err = map->ops->map_delete_elem(map, key);
		goto out;
	}

	bpf_disable_instrumentation();
	rcu_read_lock();
	err = map->ops->map_delete_elem(map, key);
	rcu_read_unlock();
	bpf_enable_instrumentation();
	maybe_wait_bpf_programs(map);
out:
	kvfree(key);
err_put:
	bpf_map_write_active_dec(map);
	fdput(f);
	return err;
}

/* last field in 'union bpf_attr' used by this command */
#define BPF_MAP_GET_NEXT_KEY_LAST_FIELD next_key

static int map_get_next_key(union bpf_attr *attr)
{
	void __user *ukey = u64_to_user_ptr(attr->key);
	void __user *unext_key = u64_to_user_ptr(attr->next_key);
	int ufd = attr->map_fd;
	struct bpf_map *map;
	void *key, *next_key;
	struct fd f;
	int err;

	if (CHECK_ATTR(BPF_MAP_GET_NEXT_KEY))
		return -EINVAL;

	f = fdget(ufd);
	map = __bpf_map_get(f);
	if (IS_ERR(map))
		return PTR_ERR(map);
	if (!(map_get_sys_perms(map, f) & FMODE_CAN_READ)) {
		err = -EPERM;
		goto err_put;
	}

	if (ukey) {
		key = __bpf_copy_key(ukey, map->key_size);
		if (IS_ERR(key)) {
			err = PTR_ERR(key);
			goto err_put;
		}
	} else {
		key = NULL;
	}

	err = -ENOMEM;
	next_key = kvmalloc(map->key_size, GFP_USER);
	if (!next_key)
		goto free_key;

	if (bpf_map_is_dev_bound(map)) {
		err = bpf_map_offload_get_next_key(map, key, next_key);
		goto out;
	}

	rcu_read_lock();
	err = map->ops->map_get_next_key(map, key, next_key);
	rcu_read_unlock();
out:
	if (err)
		goto free_next_key;

	err = -EFAULT;
	if (copy_to_user(unext_key, next_key, map->key_size) != 0)
		goto free_next_key;

	err = 0;

free_next_key:
	kvfree(next_key);
free_key:
	kvfree(key);
err_put:
	fdput(f);
	return err;
}

int generic_map_delete_batch(struct bpf_map *map,
			     const union bpf_attr *attr,
			     union bpf_attr __user *uattr)
{
	void __user *keys = u64_to_user_ptr(attr->batch.keys);
	u32 cp, max_count;
	int err = 0;
	void *key;

	if (attr->batch.elem_flags & ~BPF_F_LOCK)
		return -EINVAL;

	if ((attr->batch.elem_flags & BPF_F_LOCK) &&
	    !map_value_has_spin_lock(map)) {
		return -EINVAL;
	}

	max_count = attr->batch.count;
	if (!max_count)
		return 0;

	key = kvmalloc(map->key_size, GFP_USER | __GFP_NOWARN);
	if (!key)
		return -ENOMEM;

	for (cp = 0; cp < max_count; cp++) {
		err = -EFAULT;
		if (copy_from_user(key, keys + cp * map->key_size,
				   map->key_size))
			break;

		if (bpf_map_is_dev_bound(map)) {
			err = bpf_map_offload_delete_elem(map, key);
			break;
		}

		bpf_disable_instrumentation();
		rcu_read_lock();
		err = map->ops->map_delete_elem(map, key);
		rcu_read_unlock();
		bpf_enable_instrumentation();
		if (err)
			break;
		cond_resched();
	}
	if (copy_to_user(&uattr->batch.count, &cp, sizeof(cp)))
		err = -EFAULT;

	kvfree(key);

	maybe_wait_bpf_programs(map);
	return err;
}

int generic_map_update_batch(struct bpf_map *map,
			     const union bpf_attr *attr,
			     union bpf_attr __user *uattr)
{
	void __user *values = u64_to_user_ptr(attr->batch.values);
	void __user *keys = u64_to_user_ptr(attr->batch.keys);
	u32 value_size, cp, max_count;
	int ufd = attr->batch.map_fd;
	void *key, *value;
	struct fd f;
	int err = 0;

	if (attr->batch.elem_flags & ~BPF_F_LOCK)
		return -EINVAL;

	if ((attr->batch.elem_flags & BPF_F_LOCK) &&
	    !map_value_has_spin_lock(map)) {
		return -EINVAL;
	}

	value_size = bpf_map_value_size(map);

	max_count = attr->batch.count;
	if (!max_count)
		return 0;

	key = kvmalloc(map->key_size, GFP_USER | __GFP_NOWARN);
	if (!key)
		return -ENOMEM;

	value = kvmalloc(value_size, GFP_USER | __GFP_NOWARN);
	if (!value) {
		kvfree(key);
		return -ENOMEM;
	}

	f = fdget(ufd); /* bpf_map_do_batch() guarantees ufd is valid */
	for (cp = 0; cp < max_count; cp++) {
		err = -EFAULT;
		if (copy_from_user(key, keys + cp * map->key_size,
		    map->key_size) ||
		    copy_from_user(value, values + cp * value_size, value_size))
			break;

		err = bpf_map_update_value(map, f, key, value,
					   attr->batch.elem_flags);

		if (err)
			break;
		cond_resched();
	}

	if (copy_to_user(&uattr->batch.count, &cp, sizeof(cp)))
		err = -EFAULT;

	kvfree(value);
	kvfree(key);
	fdput(f);
	return err;
}

#define MAP_LOOKUP_RETRIES 3

int generic_map_lookup_batch(struct bpf_map *map,
				    const union bpf_attr *attr,
				    union bpf_attr __user *uattr)
{
	void __user *uobatch = u64_to_user_ptr(attr->batch.out_batch);
	void __user *ubatch = u64_to_user_ptr(attr->batch.in_batch);
	void __user *values = u64_to_user_ptr(attr->batch.values);
	void __user *keys = u64_to_user_ptr(attr->batch.keys);
	void *buf, *buf_prevkey, *prev_key, *key, *value;
	int err, retry = MAP_LOOKUP_RETRIES;
	u32 value_size, cp, max_count;

	if (attr->batch.elem_flags & ~BPF_F_LOCK)
		return -EINVAL;

	if ((attr->batch.elem_flags & BPF_F_LOCK) &&
	    !map_value_has_spin_lock(map))
		return -EINVAL;

	value_size = bpf_map_value_size(map);

	max_count = attr->batch.count;
	if (!max_count)
		return 0;

	if (put_user(0, &uattr->batch.count))
		return -EFAULT;

	buf_prevkey = kvmalloc(map->key_size, GFP_USER | __GFP_NOWARN);
	if (!buf_prevkey)
		return -ENOMEM;

	buf = kvmalloc(map->key_size + value_size, GFP_USER | __GFP_NOWARN);
	if (!buf) {
		kvfree(buf_prevkey);
		return -ENOMEM;
	}

	err = -EFAULT;
	prev_key = NULL;
	if (ubatch && copy_from_user(buf_prevkey, ubatch, map->key_size))
		goto free_buf;
	key = buf;
	value = key + map->key_size;
	if (ubatch)
		prev_key = buf_prevkey;

	for (cp = 0; cp < max_count;) {
		rcu_read_lock();
		err = map->ops->map_get_next_key(map, prev_key, key);
		rcu_read_unlock();
		if (err)
			break;
		err = bpf_map_copy_value(map, key, value,
					 attr->batch.elem_flags);

		if (err == -ENOENT) {
			if (retry) {
				retry--;
				continue;
			}
			err = -EINTR;
			break;
		}

		if (err)
			goto free_buf;

		if (copy_to_user(keys + cp * map->key_size, key,
				 map->key_size)) {
			err = -EFAULT;
			goto free_buf;
		}
		if (copy_to_user(values + cp * value_size, value, value_size)) {
			err = -EFAULT;
			goto free_buf;
		}

		if (!prev_key)
			prev_key = buf_prevkey;

		swap(prev_key, key);
		retry = MAP_LOOKUP_RETRIES;
		cp++;
		cond_resched();
	}

	if (err == -EFAULT)
		goto free_buf;

	if ((copy_to_user(&uattr->batch.count, &cp, sizeof(cp)) ||
		    (cp && copy_to_user(uobatch, prev_key, map->key_size))))
		err = -EFAULT;

free_buf:
	kvfree(buf_prevkey);
	kvfree(buf);
	return err;
}

#define BPF_MAP_LOOKUP_AND_DELETE_ELEM_LAST_FIELD flags

static int map_lookup_and_delete_elem(union bpf_attr *attr)
{
	void __user *ukey = u64_to_user_ptr(attr->key);
	void __user *uvalue = u64_to_user_ptr(attr->value);
	int ufd = attr->map_fd;
	struct bpf_map *map;
	void *key, *value;
	u32 value_size;
	struct fd f;
	int err;

	if (CHECK_ATTR(BPF_MAP_LOOKUP_AND_DELETE_ELEM))
		return -EINVAL;

	if (attr->flags & ~BPF_F_LOCK)
		return -EINVAL;

	f = fdget(ufd);
	map = __bpf_map_get(f);
	if (IS_ERR(map))
		return PTR_ERR(map);
	bpf_map_write_active_inc(map);
	if (!(map_get_sys_perms(map, f) & FMODE_CAN_READ) ||
	    !(map_get_sys_perms(map, f) & FMODE_CAN_WRITE)) {
		err = -EPERM;
		goto err_put;
	}

	if (attr->flags &&
	    (map->map_type == BPF_MAP_TYPE_QUEUE ||
	     map->map_type == BPF_MAP_TYPE_STACK)) {
		err = -EINVAL;
		goto err_put;
	}

	if ((attr->flags & BPF_F_LOCK) &&
	    !map_value_has_spin_lock(map)) {
		err = -EINVAL;
		goto err_put;
	}

	key = __bpf_copy_key(ukey, map->key_size);
	if (IS_ERR(key)) {
		err = PTR_ERR(key);
		goto err_put;
	}

	value_size = bpf_map_value_size(map);

	err = -ENOMEM;
	value = kvmalloc(value_size, GFP_USER | __GFP_NOWARN);
	if (!value)
		goto free_key;

	err = -ENOTSUPP;
	if (map->map_type == BPF_MAP_TYPE_QUEUE ||
	    map->map_type == BPF_MAP_TYPE_STACK) {
		err = map->ops->map_pop_elem(map, value);
	} else if (map->map_type == BPF_MAP_TYPE_HASH ||
		   map->map_type == BPF_MAP_TYPE_PERCPU_HASH ||
		   map->map_type == BPF_MAP_TYPE_LRU_HASH ||
		   map->map_type == BPF_MAP_TYPE_LRU_PERCPU_HASH) {
		if (!bpf_map_is_dev_bound(map)) {
			bpf_disable_instrumentation();
			rcu_read_lock();
			err = map->ops->map_lookup_and_delete_elem(map, key, value, attr->flags);
			rcu_read_unlock();
			bpf_enable_instrumentation();
		}
	}

	if (err)
		goto free_value;

	if (copy_to_user(uvalue, value, value_size) != 0) {
		err = -EFAULT;
		goto free_value;
	}

	err = 0;

free_value:
	kvfree(value);
free_key:
	kvfree(key);
err_put:
	bpf_map_write_active_dec(map);
	fdput(f);
	return err;
}

#define BPF_MAP_FREEZE_LAST_FIELD map_fd

static int map_freeze(const union bpf_attr *attr)
{
	int err = 0, ufd = attr->map_fd;
	struct bpf_map *map;
	struct fd f;

	if (CHECK_ATTR(BPF_MAP_FREEZE))
		return -EINVAL;

	f = fdget(ufd);
	map = __bpf_map_get(f);
	if (IS_ERR(map))
		return PTR_ERR(map);

	if (map->map_type == BPF_MAP_TYPE_STRUCT_OPS ||
	    map_value_has_timer(map) || map_value_has_kptrs(map)) {
		fdput(f);
		return -ENOTSUPP;
	}

	mutex_lock(&map->freeze_mutex);
	if (bpf_map_write_active(map)) {
		err = -EBUSY;
		goto err_put;
	}
	if (READ_ONCE(map->frozen)) {
		err = -EBUSY;
		goto err_put;
	}
	if (!bpf_capable()) {
		err = -EPERM;
		goto err_put;
	}

	WRITE_ONCE(map->frozen, true);
err_put:
	mutex_unlock(&map->freeze_mutex);
	fdput(f);
	return err;
}

static const struct bpf_prog_ops * const bpf_prog_types[] = {
#define BPF_PROG_TYPE(_id, _name, prog_ctx_type, kern_ctx_type) \
	[_id] = & _name ## _prog_ops,
#define BPF_MAP_TYPE(_id, _ops)
#define BPF_LINK_TYPE(_id, _name)
#include <linux/bpf_types.h>
#undef BPF_PROG_TYPE
#undef BPF_MAP_TYPE
#undef BPF_LINK_TYPE
};

static int find_prog_type(enum bpf_prog_type type, struct bpf_prog *prog)
{
	const struct bpf_prog_ops *ops;

	if (type >= ARRAY_SIZE(bpf_prog_types))
		return -EINVAL;
	type = array_index_nospec(type, ARRAY_SIZE(bpf_prog_types));
	ops = bpf_prog_types[type];
	if (!ops)
		return -EINVAL;

	if (!bpf_prog_is_dev_bound(prog->aux))
		prog->aux->ops = ops;
	else
		prog->aux->ops = &bpf_offload_prog_ops;
	prog->type = type;
	return 0;
}

enum bpf_audit {
	BPF_AUDIT_LOAD,
	BPF_AUDIT_UNLOAD,
	BPF_AUDIT_MAX,
};

static const char * const bpf_audit_str[BPF_AUDIT_MAX] = {
	[BPF_AUDIT_LOAD]   = "LOAD",
	[BPF_AUDIT_UNLOAD] = "UNLOAD",
};

static void bpf_audit_prog(const struct bpf_prog *prog, unsigned int op)
{
	struct audit_context *ctx = NULL;
	struct audit_buffer *ab;

	if (WARN_ON_ONCE(op >= BPF_AUDIT_MAX))
		return;
	if (audit_enabled == AUDIT_OFF)
		return;
	if (op == BPF_AUDIT_LOAD)
		ctx = audit_context();
	ab = audit_log_start(ctx, GFP_ATOMIC, AUDIT_BPF);
	if (unlikely(!ab))
		return;
	audit_log_format(ab, "prog-id=%u op=%s",
			 prog->aux->id, bpf_audit_str[op]);
	audit_log_end(ab);
}

static int bpf_prog_alloc_id(struct bpf_prog *prog)
{
	int id;

	idr_preload(GFP_KERNEL);
	spin_lock_bh(&prog_idr_lock);
	id = idr_alloc_cyclic(&prog_idr, prog, 1, INT_MAX, GFP_ATOMIC);
	if (id > 0)
		prog->aux->id = id;
	spin_unlock_bh(&prog_idr_lock);
	idr_preload_end();

	/* id is in [1, INT_MAX) */
	if (WARN_ON_ONCE(!id))
		return -ENOSPC;

	return id > 0 ? 0 : id;
}

void bpf_prog_free_id(struct bpf_prog *prog, bool do_idr_lock)
{
	unsigned long flags;

	/* cBPF to eBPF migrations are currently not in the idr store.
	 * Offloaded programs are removed from the store when their device
	 * disappears - even if someone grabs an fd to them they are unusable,
	 * simply waiting for refcnt to drop to be freed.
	 */
	if (!prog->aux->id)
		return;

	if (do_idr_lock)
		spin_lock_irqsave(&prog_idr_lock, flags);
	else
		__acquire(&prog_idr_lock);

	idr_remove(&prog_idr, prog->aux->id);
	prog->aux->id = 0;

	if (do_idr_lock)
		spin_unlock_irqrestore(&prog_idr_lock, flags);
	else
		__release(&prog_idr_lock);
}

static void __bpf_prog_put_rcu(struct rcu_head *rcu)
{
	struct bpf_prog_aux *aux = container_of(rcu, struct bpf_prog_aux, rcu);

	kvfree(aux->func_info);
	kfree(aux->func_info_aux);
	free_uid(aux->user);
	security_bpf_prog_free(aux);
	bpf_prog_free(aux->prog);
}

static void __bpf_prog_put_noref(struct bpf_prog *prog, bool deferred)
{
	bpf_prog_kallsyms_del_all(prog);
	btf_put(prog->aux->btf);
	kvfree(prog->aux->jited_linfo);
	kvfree(prog->aux->linfo);
	kfree(prog->aux->kfunc_tab);
	if (prog->aux->attach_btf)
		btf_put(prog->aux->attach_btf);

	if (deferred) {
		if (prog->aux->sleepable)
			call_rcu_tasks_trace(&prog->aux->rcu, __bpf_prog_put_rcu);
		else
			call_rcu(&prog->aux->rcu, __bpf_prog_put_rcu);
	} else {
		__bpf_prog_put_rcu(&prog->aux->rcu);
	}
}

static void bpf_prog_put_deferred(struct work_struct *work)
{
	struct bpf_prog_aux *aux;
	struct bpf_prog *prog;

	aux = container_of(work, struct bpf_prog_aux, work);
	prog = aux->prog;
	perf_event_bpf_event(prog, PERF_BPF_EVENT_PROG_UNLOAD, 0);
	bpf_audit_prog(prog, BPF_AUDIT_UNLOAD);
	__bpf_prog_put_noref(prog, true);
}

static void __bpf_prog_put(struct bpf_prog *prog, bool do_idr_lock)
{
	struct bpf_prog_aux *aux = prog->aux;

	if (atomic64_dec_and_test(&aux->refcnt)) {
		/* bpf_prog_free_id() must be called first */
		bpf_prog_free_id(prog, do_idr_lock);

		if (in_irq() || irqs_disabled()) {
			INIT_WORK(&aux->work, bpf_prog_put_deferred);
			schedule_work(&aux->work);
		} else {
			bpf_prog_put_deferred(&aux->work);
		}
	}
}

void bpf_prog_put(struct bpf_prog *prog)
{
	__bpf_prog_put(prog, true);
}
EXPORT_SYMBOL_GPL(bpf_prog_put);

static int bpf_prog_release(struct inode *inode, struct file *filp)
{
	struct bpf_prog *prog = filp->private_data;

	bpf_prog_put(prog);
	return 0;
}

struct bpf_prog_kstats {
	u64 nsecs;
	u64 cnt;
	u64 misses;
};

static void bpf_prog_get_stats(const struct bpf_prog *prog,
			       struct bpf_prog_kstats *stats)
{
	u64 nsecs = 0, cnt = 0, misses = 0;
	int cpu;

	for_each_possible_cpu(cpu) {
		const struct bpf_prog_stats *st;
		unsigned int start;
		u64 tnsecs, tcnt, tmisses;

		st = per_cpu_ptr(prog->stats, cpu);
		do {
			start = u64_stats_fetch_begin_irq(&st->syncp);
			tnsecs = u64_stats_read(&st->nsecs);
			tcnt = u64_stats_read(&st->cnt);
			tmisses = u64_stats_read(&st->misses);
		} while (u64_stats_fetch_retry_irq(&st->syncp, start));
		nsecs += tnsecs;
		cnt += tcnt;
		misses += tmisses;
	}
	stats->nsecs = nsecs;
	stats->cnt = cnt;
	stats->misses = misses;
}

#ifdef CONFIG_PROC_FS
static void bpf_prog_show_fdinfo(struct seq_file *m, struct file *filp)
{
	const struct bpf_prog *prog = filp->private_data;
	char prog_tag[sizeof(prog->tag) * 2 + 1] = { };
	struct bpf_prog_kstats stats;

	bpf_prog_get_stats(prog, &stats);
	bin2hex(prog_tag, prog->tag, sizeof(prog->tag));
	seq_printf(m,
		   "prog_type:\t%u\n"
		   "prog_jited:\t%u\n"
		   "prog_tag:\t%s\n"
		   "memlock:\t%llu\n"
		   "prog_id:\t%u\n"
		   "run_time_ns:\t%llu\n"
		   "run_cnt:\t%llu\n"
		   "recursion_misses:\t%llu\n"
		   "verified_insns:\t%u\n",
		   prog->type,
		   prog->jited,
		   prog_tag,
		   prog->pages * 1ULL << PAGE_SHIFT,
		   prog->aux->id,
		   stats.nsecs,
		   stats.cnt,
		   stats.misses,
		   prog->aux->verified_insns);
}
#endif

const struct file_operations bpf_prog_fops = {
#ifdef CONFIG_PROC_FS
	.show_fdinfo	= bpf_prog_show_fdinfo,
#endif
	.release	= bpf_prog_release,
	.read		= bpf_dummy_read,
	.write		= bpf_dummy_write,
};

int bpf_prog_new_fd(struct bpf_prog *prog)
{
	int ret;

	ret = security_bpf_prog(prog);
	if (ret < 0)
		return ret;

	return anon_inode_getfd("bpf-prog", &bpf_prog_fops, prog,
				O_RDWR | O_CLOEXEC);
}

static struct bpf_prog *____bpf_prog_get(struct fd f)
{
	if (!f.file)
		return ERR_PTR(-EBADF);
	if (f.file->f_op != &bpf_prog_fops) {
		fdput(f);
		return ERR_PTR(-EINVAL);
	}

	return f.file->private_data;
}

void bpf_prog_add(struct bpf_prog *prog, int i)
{
	atomic64_add(i, &prog->aux->refcnt);
}
EXPORT_SYMBOL_GPL(bpf_prog_add);

void bpf_prog_sub(struct bpf_prog *prog, int i)
{
	/* Only to be used for undoing previous bpf_prog_add() in some
	 * error path. We still know that another entity in our call
	 * path holds a reference to the program, thus atomic_sub() can
	 * be safely used in such cases!
	 */
	WARN_ON(atomic64_sub_return(i, &prog->aux->refcnt) == 0);
}
EXPORT_SYMBOL_GPL(bpf_prog_sub);

void bpf_prog_inc(struct bpf_prog *prog)
{
	atomic64_inc(&prog->aux->refcnt);
}
EXPORT_SYMBOL_GPL(bpf_prog_inc);

/* prog_idr_lock should have been held */
struct bpf_prog *bpf_prog_inc_not_zero(struct bpf_prog *prog)
{
	int refold;

	refold = atomic64_fetch_add_unless(&prog->aux->refcnt, 1, 0);

	if (!refold)
		return ERR_PTR(-ENOENT);

	return prog;
}
EXPORT_SYMBOL_GPL(bpf_prog_inc_not_zero);

bool bpf_prog_get_ok(struct bpf_prog *prog,
			    enum bpf_prog_type *attach_type, bool attach_drv)
{
	/* not an attachment, just a refcount inc, always allow */
	if (!attach_type)
		return true;

	if (prog->type != *attach_type)
		return false;
	if (bpf_prog_is_dev_bound(prog->aux) && !attach_drv)
		return false;

	return true;
}

static struct bpf_prog *__bpf_prog_get(u32 ufd, enum bpf_prog_type *attach_type,
				       bool attach_drv)
{
	struct fd f = fdget(ufd);
	struct bpf_prog *prog;

	prog = ____bpf_prog_get(f);
	if (IS_ERR(prog))
		return prog;
	if (!bpf_prog_get_ok(prog, attach_type, attach_drv)) {
		prog = ERR_PTR(-EINVAL);
		goto out;
	}

	bpf_prog_inc(prog);
out:
	fdput(f);
	return prog;
}

struct bpf_prog *bpf_prog_get(u32 ufd)
{
	return __bpf_prog_get(ufd, NULL, false);
}

struct bpf_prog *bpf_prog_get_type_dev(u32 ufd, enum bpf_prog_type type,
				       bool attach_drv)
{
	return __bpf_prog_get(ufd, &type, attach_drv);
}
EXPORT_SYMBOL_GPL(bpf_prog_get_type_dev);

/* Initially all BPF programs could be loaded w/o specifying
 * expected_attach_type. Later for some of them specifying expected_attach_type
 * at load time became required so that program could be validated properly.
 * Programs of types that are allowed to be loaded both w/ and w/o (for
 * backward compatibility) expected_attach_type, should have the default attach
 * type assigned to expected_attach_type for the latter case, so that it can be
 * validated later at attach time.
 *
 * bpf_prog_load_fixup_attach_type() sets expected_attach_type in @attr if
 * prog type requires it but has some attach types that have to be backward
 * compatible.
 */
static void bpf_prog_load_fixup_attach_type(union bpf_attr *attr)
{
	switch (attr->prog_type) {
	case BPF_PROG_TYPE_CGROUP_SOCK:
		/* Unfortunately BPF_ATTACH_TYPE_UNSPEC enumeration doesn't
		 * exist so checking for non-zero is the way to go here.
		 */
		if (!attr->expected_attach_type)
			attr->expected_attach_type =
				BPF_CGROUP_INET_SOCK_CREATE;
		break;
	case BPF_PROG_TYPE_SK_REUSEPORT:
		if (!attr->expected_attach_type)
			attr->expected_attach_type =
				BPF_SK_REUSEPORT_SELECT;
		break;
	}
}

static int
bpf_prog_load_check_attach(enum bpf_prog_type prog_type,
			   enum bpf_attach_type expected_attach_type,
			   struct btf *attach_btf, u32 btf_id,
			   struct bpf_prog *dst_prog)
{
	if (btf_id) {
		if (btf_id > BTF_MAX_TYPE)
			return -EINVAL;

		if (!attach_btf && !dst_prog)
			return -EINVAL;

		switch (prog_type) {
		case BPF_PROG_TYPE_TRACING:
		case BPF_PROG_TYPE_LSM:
		case BPF_PROG_TYPE_STRUCT_OPS:
		case BPF_PROG_TYPE_EXT:
			break;
		default:
			return -EINVAL;
		}
	}

	if (attach_btf && (!btf_id || dst_prog))
		return -EINVAL;

	if (dst_prog && prog_type != BPF_PROG_TYPE_TRACING &&
	    prog_type != BPF_PROG_TYPE_EXT)
		return -EINVAL;

	switch (prog_type) {
	case BPF_PROG_TYPE_CGROUP_SOCK:
		switch (expected_attach_type) {
		case BPF_CGROUP_INET_SOCK_CREATE:
		case BPF_CGROUP_INET_SOCK_RELEASE:
		case BPF_CGROUP_INET4_POST_BIND:
		case BPF_CGROUP_INET6_POST_BIND:
			return 0;
		default:
			return -EINVAL;
		}
	case BPF_PROG_TYPE_CGROUP_SOCK_ADDR:
		switch (expected_attach_type) {
		case BPF_CGROUP_INET4_BIND:
		case BPF_CGROUP_INET6_BIND:
		case BPF_CGROUP_INET4_CONNECT:
		case BPF_CGROUP_INET6_CONNECT:
		case BPF_CGROUP_INET4_GETPEERNAME:
		case BPF_CGROUP_INET6_GETPEERNAME:
		case BPF_CGROUP_INET4_GETSOCKNAME:
		case BPF_CGROUP_INET6_GETSOCKNAME:
		case BPF_CGROUP_UDP4_SENDMSG:
		case BPF_CGROUP_UDP6_SENDMSG:
		case BPF_CGROUP_UDP4_RECVMSG:
		case BPF_CGROUP_UDP6_RECVMSG:
			return 0;
		default:
			return -EINVAL;
		}
	case BPF_PROG_TYPE_CGROUP_SKB:
		switch (expected_attach_type) {
		case BPF_CGROUP_INET_INGRESS:
		case BPF_CGROUP_INET_EGRESS:
			return 0;
		default:
			return -EINVAL;
		}
	case BPF_PROG_TYPE_CGROUP_SOCKOPT:
		switch (expected_attach_type) {
		case BPF_CGROUP_SETSOCKOPT:
		case BPF_CGROUP_GETSOCKOPT:
			return 0;
		default:
			return -EINVAL;
		}
	case BPF_PROG_TYPE_SK_LOOKUP:
		if (expected_attach_type == BPF_SK_LOOKUP)
			return 0;
		return -EINVAL;
	case BPF_PROG_TYPE_SK_REUSEPORT:
		switch (expected_attach_type) {
		case BPF_SK_REUSEPORT_SELECT:
		case BPF_SK_REUSEPORT_SELECT_OR_MIGRATE:
			return 0;
		default:
			return -EINVAL;
		}
	case BPF_PROG_TYPE_SYSCALL:
	case BPF_PROG_TYPE_EXT:
		if (expected_attach_type)
			return -EINVAL;
		fallthrough;
	default:
		return 0;
	}
}

static bool is_net_admin_prog_type(enum bpf_prog_type prog_type)
{
	switch (prog_type) {
	case BPF_PROG_TYPE_SCHED_CLS:
	case BPF_PROG_TYPE_SCHED_ACT:
	case BPF_PROG_TYPE_XDP:
	case BPF_PROG_TYPE_LWT_IN:
	case BPF_PROG_TYPE_LWT_OUT:
	case BPF_PROG_TYPE_LWT_XMIT:
	case BPF_PROG_TYPE_LWT_SEG6LOCAL:
	case BPF_PROG_TYPE_SK_SKB:
	case BPF_PROG_TYPE_SK_MSG:
	case BPF_PROG_TYPE_LIRC_MODE2:
	case BPF_PROG_TYPE_FLOW_DISSECTOR:
	case BPF_PROG_TYPE_CGROUP_DEVICE:
	case BPF_PROG_TYPE_CGROUP_SOCK:
	case BPF_PROG_TYPE_CGROUP_SOCK_ADDR:
	case BPF_PROG_TYPE_CGROUP_SOCKOPT:
	case BPF_PROG_TYPE_CGROUP_SYSCTL:
	case BPF_PROG_TYPE_SOCK_OPS:
	case BPF_PROG_TYPE_EXT: /* extends any prog */
		return true;
	case BPF_PROG_TYPE_CGROUP_SKB:
		/* always unpriv */
	case BPF_PROG_TYPE_SK_REUSEPORT:
		/* equivalent to SOCKET_FILTER. need CAP_BPF only */
	default:
		return false;
	}
}

static bool is_perfmon_prog_type(enum bpf_prog_type prog_type)
{
	switch (prog_type) {
	case BPF_PROG_TYPE_KPROBE:
	case BPF_PROG_TYPE_TRACEPOINT:
	case BPF_PROG_TYPE_PERF_EVENT:
	case BPF_PROG_TYPE_RAW_TRACEPOINT:
	case BPF_PROG_TYPE_RAW_TRACEPOINT_WRITABLE:
	case BPF_PROG_TYPE_TRACING:
	case BPF_PROG_TYPE_LSM:
	case BPF_PROG_TYPE_STRUCT_OPS: /* has access to struct sock */
	case BPF_PROG_TYPE_EXT: /* extends any prog */
		return true;
	default:
		return false;
	}
}

/* last field in 'union bpf_attr' used by this command */
#define	BPF_PROG_LOAD_LAST_FIELD core_relo_rec_size

static int bpf_prog_load(union bpf_attr *attr, bpfptr_t uattr)
{
	enum bpf_prog_type type = attr->prog_type;
	struct bpf_prog *prog, *dst_prog = NULL;
	struct btf *attach_btf = NULL;
	int err;
	char license[128];
	bool is_gpl;

	if (CHECK_ATTR(BPF_PROG_LOAD))
		return -EINVAL;

	if (attr->prog_flags & ~(BPF_F_STRICT_ALIGNMENT |
				 BPF_F_ANY_ALIGNMENT |
				 BPF_F_TEST_STATE_FREQ |
				 BPF_F_SLEEPABLE |
				 BPF_F_TEST_RND_HI32 |
				 BPF_F_XDP_HAS_FRAGS))
		return -EINVAL;

	if (!IS_ENABLED(CONFIG_HAVE_EFFICIENT_UNALIGNED_ACCESS) &&
	    (attr->prog_flags & BPF_F_ANY_ALIGNMENT) &&
	    !bpf_capable())
		return -EPERM;

	/* copy eBPF program license from user space */
	if (strncpy_from_bpfptr(license,
				make_bpfptr(attr->license, uattr.is_kernel),
				sizeof(license) - 1) < 0)
		return -EFAULT;
	license[sizeof(license) - 1] = 0;

	/* eBPF programs must be GPL compatible to use GPL-ed functions */
	is_gpl = license_is_gpl_compatible(license);

	if (attr->insn_cnt == 0 ||
	    attr->insn_cnt > (bpf_capable() ? BPF_COMPLEXITY_LIMIT_INSNS : BPF_MAXINSNS))
		return -E2BIG;
	if (type != BPF_PROG_TYPE_SOCKET_FILTER &&
	    type != BPF_PROG_TYPE_CGROUP_SKB &&
	    !bpf_capable())
		return -EPERM;

	if (is_net_admin_prog_type(type) && !capable(CAP_NET_ADMIN) && !capable(CAP_SYS_ADMIN))
		return -EPERM;
	if (is_perfmon_prog_type(type) && !perfmon_capable())
		return -EPERM;

	/* attach_prog_fd/attach_btf_obj_fd can specify fd of either bpf_prog
	 * or btf, we need to check which one it is
	 */
	if (attr->attach_prog_fd) {
		dst_prog = bpf_prog_get(attr->attach_prog_fd);
		if (IS_ERR(dst_prog)) {
			dst_prog = NULL;
			attach_btf = btf_get_by_fd(attr->attach_btf_obj_fd);
			if (IS_ERR(attach_btf))
				return -EINVAL;
			if (!btf_is_kernel(attach_btf)) {
				/* attaching through specifying bpf_prog's BTF
				 * objects directly might be supported eventually
				 */
				btf_put(attach_btf);
				return -ENOTSUPP;
			}
		}
	} else if (attr->attach_btf_id) {
		/* fall back to vmlinux BTF, if BTF type ID is specified */
		attach_btf = bpf_get_btf_vmlinux();
		if (IS_ERR(attach_btf))
			return PTR_ERR(attach_btf);
		if (!attach_btf)
			return -EINVAL;
		btf_get(attach_btf);
	}

	bpf_prog_load_fixup_attach_type(attr);
	if (bpf_prog_load_check_attach(type, attr->expected_attach_type,
				       attach_btf, attr->attach_btf_id,
				       dst_prog)) {
		if (dst_prog)
			bpf_prog_put(dst_prog);
		if (attach_btf)
			btf_put(attach_btf);
		return -EINVAL;
	}

	/* plain bpf_prog allocation */
	prog = bpf_prog_alloc(bpf_prog_size(attr->insn_cnt), GFP_USER);
	if (!prog) {
		if (dst_prog)
			bpf_prog_put(dst_prog);
		if (attach_btf)
			btf_put(attach_btf);
		return -ENOMEM;
	}

	prog->expected_attach_type = attr->expected_attach_type;
	prog->aux->attach_btf = attach_btf;
	prog->aux->attach_btf_id = attr->attach_btf_id;
	prog->aux->dst_prog = dst_prog;
	prog->aux->offload_requested = !!attr->prog_ifindex;
	prog->aux->sleepable = attr->prog_flags & BPF_F_SLEEPABLE;
	prog->aux->xdp_has_frags = attr->prog_flags & BPF_F_XDP_HAS_FRAGS;

	err = security_bpf_prog_alloc(prog->aux);
	if (err)
		goto free_prog;

	prog->aux->user = get_current_user();
	prog->len = attr->insn_cnt;

	err = -EFAULT;
	if (copy_from_bpfptr(prog->insns,
			     make_bpfptr(attr->insns, uattr.is_kernel),
			     bpf_prog_insn_size(prog)) != 0)
		goto free_prog_sec;

	prog->orig_prog = NULL;
	prog->jited = 0;

	atomic64_set(&prog->aux->refcnt, 1);
	prog->gpl_compatible = is_gpl ? 1 : 0;

	if (bpf_prog_is_dev_bound(prog->aux)) {
		err = bpf_prog_offload_init(prog, attr);
		if (err)
			goto free_prog_sec;
	}

	/* find program type: socket_filter vs tracing_filter */
	err = find_prog_type(type, prog);
	if (err < 0)
		goto free_prog_sec;

	prog->aux->load_time = ktime_get_boottime_ns();
	err = bpf_obj_name_cpy(prog->aux->name, attr->prog_name,
			       sizeof(attr->prog_name));
	if (err < 0)
		goto free_prog_sec;

	/* run eBPF verifier */
	err = bpf_check(&prog, attr, uattr);
	if (err < 0)
		goto free_used_maps;

	prog = bpf_prog_select_runtime(prog, &err);
	if (err < 0)
		goto free_used_maps;

	err = bpf_prog_alloc_id(prog);
	if (err)
		goto free_used_maps;

	/* Upon success of bpf_prog_alloc_id(), the BPF prog is
	 * effectively publicly exposed. However, retrieving via
	 * bpf_prog_get_fd_by_id() will take another reference,
	 * therefore it cannot be gone underneath us.
	 *
	 * Only for the time /after/ successful bpf_prog_new_fd()
	 * and before returning to userspace, we might just hold
	 * one reference and any parallel close on that fd could
	 * rip everything out. Hence, below notifications must
	 * happen before bpf_prog_new_fd().
	 *
	 * Also, any failure handling from this point onwards must
	 * be using bpf_prog_put() given the program is exposed.
	 */
	bpf_prog_kallsyms_add(prog);
	perf_event_bpf_event(prog, PERF_BPF_EVENT_PROG_LOAD, 0);
	bpf_audit_prog(prog, BPF_AUDIT_LOAD);

	err = bpf_prog_new_fd(prog);
	if (err < 0)
		bpf_prog_put(prog);
	return err;

free_used_maps:
	/* In case we have subprogs, we need to wait for a grace
	 * period before we can tear down JIT memory since symbols
	 * are already exposed under kallsyms.
	 */
	__bpf_prog_put_noref(prog, prog->aux->func_cnt);
	return err;
free_prog_sec:
	free_uid(prog->aux->user);
	security_bpf_prog_free(prog->aux);
free_prog:
	if (prog->aux->attach_btf)
		btf_put(prog->aux->attach_btf);
	bpf_prog_free(prog);
	return err;
}

#define BPF_OBJ_LAST_FIELD file_flags

static int bpf_obj_pin(const union bpf_attr *attr)
{
	if (CHECK_ATTR(BPF_OBJ) || attr->file_flags != 0)
		return -EINVAL;

	return bpf_obj_pin_user(attr->bpf_fd, u64_to_user_ptr(attr->pathname));
}

static int bpf_obj_get(const union bpf_attr *attr)
{
	if (CHECK_ATTR(BPF_OBJ) || attr->bpf_fd != 0 ||
	    attr->file_flags & ~BPF_OBJ_FLAG_MASK)
		return -EINVAL;

	return bpf_obj_get_user(u64_to_user_ptr(attr->pathname),
				attr->file_flags);
}

void bpf_link_init(struct bpf_link *link, enum bpf_link_type type,
		   const struct bpf_link_ops *ops, struct bpf_prog *prog)
{
	atomic64_set(&link->refcnt, 1);
	link->type = type;
	link->id = 0;
	link->ops = ops;
	link->prog = prog;
}

static void bpf_link_free_id(int id)
{
	if (!id)
		return;

	spin_lock_bh(&link_idr_lock);
	idr_remove(&link_idr, id);
	spin_unlock_bh(&link_idr_lock);
}

/* Clean up bpf_link and corresponding anon_inode file and FD. After
 * anon_inode is created, bpf_link can't be just kfree()'d due to deferred
 * anon_inode's release() call. This helper marksbpf_link as
 * defunct, releases anon_inode file and puts reserved FD. bpf_prog's refcnt
 * is not decremented, it's the responsibility of a calling code that failed
 * to complete bpf_link initialization.
 */
void bpf_link_cleanup(struct bpf_link_primer *primer)
{
	primer->link->prog = NULL;
	bpf_link_free_id(primer->id);
	fput(primer->file);
	put_unused_fd(primer->fd);
}

void bpf_link_inc(struct bpf_link *link)
{
	atomic64_inc(&link->refcnt);
}

/* bpf_link_free is guaranteed to be called from process context */
static void bpf_link_free(struct bpf_link *link)
{
	bpf_link_free_id(link->id);
	if (link->prog) {
		/* detach BPF program, clean up used resources */
		link->ops->release(link);
		bpf_prog_put(link->prog);
	}
	/* free bpf_link and its containing memory */
	link->ops->dealloc(link);
}

static void bpf_link_put_deferred(struct work_struct *work)
{
	struct bpf_link *link = container_of(work, struct bpf_link, work);

	bpf_link_free(link);
}

/* bpf_link_put can be called from atomic context, but ensures that resources
 * are freed from process context
 */
void bpf_link_put(struct bpf_link *link)
{
	if (!atomic64_dec_and_test(&link->refcnt))
		return;

	if (in_atomic()) {
		INIT_WORK(&link->work, bpf_link_put_deferred);
		schedule_work(&link->work);
	} else {
		bpf_link_free(link);
	}
}
EXPORT_SYMBOL(bpf_link_put);

static int bpf_link_release(struct inode *inode, struct file *filp)
{
	struct bpf_link *link = filp->private_data;

	bpf_link_put(link);
	return 0;
}

#ifdef CONFIG_PROC_FS
#define BPF_PROG_TYPE(_id, _name, prog_ctx_type, kern_ctx_type)
#define BPF_MAP_TYPE(_id, _ops)
#define BPF_LINK_TYPE(_id, _name) [_id] = #_name,
static const char *bpf_link_type_strs[] = {
	[BPF_LINK_TYPE_UNSPEC] = "<invalid>",
#include <linux/bpf_types.h>
};
#undef BPF_PROG_TYPE
#undef BPF_MAP_TYPE
#undef BPF_LINK_TYPE

static void bpf_link_show_fdinfo(struct seq_file *m, struct file *filp)
{
	const struct bpf_link *link = filp->private_data;
	const struct bpf_prog *prog = link->prog;
	char prog_tag[sizeof(prog->tag) * 2 + 1] = { };

	bin2hex(prog_tag, prog->tag, sizeof(prog->tag));
	seq_printf(m,
		   "link_type:\t%s\n"
		   "link_id:\t%u\n"
		   "prog_tag:\t%s\n"
		   "prog_id:\t%u\n",
		   bpf_link_type_strs[link->type],
		   link->id,
		   prog_tag,
		   prog->aux->id);
	if (link->ops->show_fdinfo)
		link->ops->show_fdinfo(link, m);
}
#endif

static const struct file_operations bpf_link_fops = {
#ifdef CONFIG_PROC_FS
	.show_fdinfo	= bpf_link_show_fdinfo,
#endif
	.release	= bpf_link_release,
	.read		= bpf_dummy_read,
	.write		= bpf_dummy_write,
};

static int bpf_link_alloc_id(struct bpf_link *link)
{
	int id;

	idr_preload(GFP_KERNEL);
	spin_lock_bh(&link_idr_lock);
	id = idr_alloc_cyclic(&link_idr, link, 1, INT_MAX, GFP_ATOMIC);
	spin_unlock_bh(&link_idr_lock);
	idr_preload_end();

	return id;
}

/* Prepare bpf_link to be exposed to user-space by allocating anon_inode file,
 * reserving unused FD and allocating ID from link_idr. This is to be paired
 * with bpf_link_settle() to install FD and ID and expose bpf_link to
 * user-space, if bpf_link is successfully attached. If not, bpf_link and
 * pre-allocated resources are to be freed with bpf_cleanup() call. All the
 * transient state is passed around in struct bpf_link_primer.
 * This is preferred way to create and initialize bpf_link, especially when
 * there are complicated and expensive operations in between creating bpf_link
 * itself and attaching it to BPF hook. By using bpf_link_prime() and
 * bpf_link_settle() kernel code using bpf_link doesn't have to perform
 * expensive (and potentially failing) roll back operations in a rare case
 * that file, FD, or ID can't be allocated.
 */
int bpf_link_prime(struct bpf_link *link, struct bpf_link_primer *primer)
{
	struct file *file;
	int fd, id;

	fd = get_unused_fd_flags(O_CLOEXEC);
	if (fd < 0)
		return fd;


	id = bpf_link_alloc_id(link);
	if (id < 0) {
		put_unused_fd(fd);
		return id;
	}

	file = anon_inode_getfile("bpf_link", &bpf_link_fops, link, O_CLOEXEC);
	if (IS_ERR(file)) {
		bpf_link_free_id(id);
		put_unused_fd(fd);
		return PTR_ERR(file);
	}

	primer->link = link;
	primer->file = file;
	primer->fd = fd;
	primer->id = id;
	return 0;
}

int bpf_link_settle(struct bpf_link_primer *primer)
{
	/* make bpf_link fetchable by ID */
	spin_lock_bh(&link_idr_lock);
	primer->link->id = primer->id;
	spin_unlock_bh(&link_idr_lock);
	/* make bpf_link fetchable by FD */
	fd_install(primer->fd, primer->file);
	/* pass through installed FD */
	return primer->fd;
}

int bpf_link_new_fd(struct bpf_link *link)
{
	return anon_inode_getfd("bpf-link", &bpf_link_fops, link, O_CLOEXEC);
}

struct bpf_link *bpf_link_get_from_fd(u32 ufd)
{
	struct fd f = fdget(ufd);
	struct bpf_link *link;

	if (!f.file)
		return ERR_PTR(-EBADF);
	if (f.file->f_op != &bpf_link_fops) {
		fdput(f);
		return ERR_PTR(-EINVAL);
	}

	link = f.file->private_data;
	bpf_link_inc(link);
	fdput(f);

	return link;
}
EXPORT_SYMBOL(bpf_link_get_from_fd);

static void bpf_tracing_link_release(struct bpf_link *link)
{
	struct bpf_tracing_link *tr_link =
		container_of(link, struct bpf_tracing_link, link.link);

	WARN_ON_ONCE(bpf_trampoline_unlink_prog(&tr_link->link,
						tr_link->trampoline));

	bpf_trampoline_put(tr_link->trampoline);

	/* tgt_prog is NULL if target is a kernel function */
	if (tr_link->tgt_prog)
		bpf_prog_put(tr_link->tgt_prog);
}

static void bpf_tracing_link_dealloc(struct bpf_link *link)
{
	struct bpf_tracing_link *tr_link =
		container_of(link, struct bpf_tracing_link, link.link);

	kfree(tr_link);
}

static void bpf_tracing_link_show_fdinfo(const struct bpf_link *link,
					 struct seq_file *seq)
{
	struct bpf_tracing_link *tr_link =
		container_of(link, struct bpf_tracing_link, link.link);

	seq_printf(seq,
		   "attach_type:\t%d\n",
		   tr_link->attach_type);
}

static int bpf_tracing_link_fill_link_info(const struct bpf_link *link,
					   struct bpf_link_info *info)
{
	struct bpf_tracing_link *tr_link =
		container_of(link, struct bpf_tracing_link, link.link);

	info->tracing.attach_type = tr_link->attach_type;
	bpf_trampoline_unpack_key(tr_link->trampoline->key,
				  &info->tracing.target_obj_id,
				  &info->tracing.target_btf_id);

	return 0;
}

static const struct bpf_link_ops bpf_tracing_link_lops = {
	.release = bpf_tracing_link_release,
	.dealloc = bpf_tracing_link_dealloc,
	.show_fdinfo = bpf_tracing_link_show_fdinfo,
	.fill_link_info = bpf_tracing_link_fill_link_info,
};

static int bpf_tracing_prog_attach(struct bpf_prog *prog,
				   int tgt_prog_fd,
				   u32 btf_id,
				   u64 bpf_cookie)
{
	struct bpf_link_primer link_primer;
	struct bpf_prog *tgt_prog = NULL;
	struct bpf_trampoline *tr = NULL;
	struct bpf_tracing_link *link;
	u64 key = 0;
	int err;

	switch (prog->type) {
	case BPF_PROG_TYPE_TRACING:
		if (prog->expected_attach_type != BPF_TRACE_FENTRY &&
		    prog->expected_attach_type != BPF_TRACE_FEXIT &&
		    prog->expected_attach_type != BPF_MODIFY_RETURN) {
			err = -EINVAL;
			goto out_put_prog;
		}
		break;
	case BPF_PROG_TYPE_EXT:
		if (prog->expected_attach_type != 0) {
			err = -EINVAL;
			goto out_put_prog;
		}
		break;
	case BPF_PROG_TYPE_LSM:
		if (prog->expected_attach_type != BPF_LSM_MAC) {
			err = -EINVAL;
			goto out_put_prog;
		}
		break;
	default:
		err = -EINVAL;
		goto out_put_prog;
	}

	if (!!tgt_prog_fd != !!btf_id) {
		err = -EINVAL;
		goto out_put_prog;
	}

	if (tgt_prog_fd) {
		/* For now we only allow new targets for BPF_PROG_TYPE_EXT */
		if (prog->type != BPF_PROG_TYPE_EXT) {
			err = -EINVAL;
			goto out_put_prog;
		}

		tgt_prog = bpf_prog_get(tgt_prog_fd);
		if (IS_ERR(tgt_prog)) {
			err = PTR_ERR(tgt_prog);
			tgt_prog = NULL;
			goto out_put_prog;
		}

		key = bpf_trampoline_compute_key(tgt_prog, NULL, btf_id);
	}

	link = kzalloc(sizeof(*link), GFP_USER);
	if (!link) {
		err = -ENOMEM;
		goto out_put_prog;
	}
	bpf_link_init(&link->link.link, BPF_LINK_TYPE_TRACING,
		      &bpf_tracing_link_lops, prog);
	link->attach_type = prog->expected_attach_type;
	link->link.cookie = bpf_cookie;

	mutex_lock(&prog->aux->dst_mutex);

	/* There are a few possible cases here:
	 *
	 * - if prog->aux->dst_trampoline is set, the program was just loaded
	 *   and not yet attached to anything, so we can use the values stored
	 *   in prog->aux
	 *
	 * - if prog->aux->dst_trampoline is NULL, the program has already been
         *   attached to a target and its initial target was cleared (below)
	 *
	 * - if tgt_prog != NULL, the caller specified tgt_prog_fd +
	 *   target_btf_id using the link_create API.
	 *
	 * - if tgt_prog == NULL when this function was called using the old
	 *   raw_tracepoint_open API, and we need a target from prog->aux
	 *
	 * - if prog->aux->dst_trampoline and tgt_prog is NULL, the program
	 *   was detached and is going for re-attachment.
	 */
	if (!prog->aux->dst_trampoline && !tgt_prog) {
		/*
		 * Allow re-attach for TRACING and LSM programs. If it's
		 * currently linked, bpf_trampoline_link_prog will fail.
		 * EXT programs need to specify tgt_prog_fd, so they
		 * re-attach in separate code path.
		 */
		if (prog->type != BPF_PROG_TYPE_TRACING &&
		    prog->type != BPF_PROG_TYPE_LSM) {
			err = -EINVAL;
			goto out_unlock;
		}
		btf_id = prog->aux->attach_btf_id;
		key = bpf_trampoline_compute_key(NULL, prog->aux->attach_btf, btf_id);
	}

	if (!prog->aux->dst_trampoline ||
	    (key && key != prog->aux->dst_trampoline->key)) {
		/* If there is no saved target, or the specified target is
		 * different from the destination specified at load time, we
		 * need a new trampoline and a check for compatibility
		 */
		struct bpf_attach_target_info tgt_info = {};

		err = bpf_check_attach_target(NULL, prog, tgt_prog, btf_id,
					      &tgt_info);
		if (err)
			goto out_unlock;

		tr = bpf_trampoline_get(key, &tgt_info);
		if (!tr) {
			err = -ENOMEM;
			goto out_unlock;
		}
	} else {
		/* The caller didn't specify a target, or the target was the
		 * same as the destination supplied during program load. This
		 * means we can reuse the trampoline and reference from program
		 * load time, and there is no need to allocate a new one. This
		 * can only happen once for any program, as the saved values in
		 * prog->aux are cleared below.
		 */
		tr = prog->aux->dst_trampoline;
		tgt_prog = prog->aux->dst_prog;
	}

	err = bpf_link_prime(&link->link.link, &link_primer);
	if (err)
		goto out_unlock;

	err = bpf_trampoline_link_prog(&link->link, tr);
	if (err) {
		bpf_link_cleanup(&link_primer);
		link = NULL;
		goto out_unlock;
	}

	link->tgt_prog = tgt_prog;
	link->trampoline = tr;

	/* Always clear the trampoline and target prog from prog->aux to make
	 * sure the original attach destination is not kept alive after a
	 * program is (re-)attached to another target.
	 */
	if (prog->aux->dst_prog &&
	    (tgt_prog_fd || tr != prog->aux->dst_trampoline))
		/* got extra prog ref from syscall, or attaching to different prog */
		bpf_prog_put(prog->aux->dst_prog);
	if (prog->aux->dst_trampoline && tr != prog->aux->dst_trampoline)
		/* we allocated a new trampoline, so free the old one */
		bpf_trampoline_put(prog->aux->dst_trampoline);

	prog->aux->dst_prog = NULL;
	prog->aux->dst_trampoline = NULL;
	mutex_unlock(&prog->aux->dst_mutex);

	return bpf_link_settle(&link_primer);
out_unlock:
	if (tr && tr != prog->aux->dst_trampoline)
		bpf_trampoline_put(tr);
	mutex_unlock(&prog->aux->dst_mutex);
	kfree(link);
out_put_prog:
	if (tgt_prog_fd && tgt_prog)
		bpf_prog_put(tgt_prog);
	return err;
}

struct bpf_raw_tp_link {
	struct bpf_link link;
	struct bpf_raw_event_map *btp;
};

static void bpf_raw_tp_link_release(struct bpf_link *link)
{
	struct bpf_raw_tp_link *raw_tp =
		container_of(link, struct bpf_raw_tp_link, link);

	bpf_probe_unregister(raw_tp->btp, raw_tp->link.prog);
	bpf_put_raw_tracepoint(raw_tp->btp);
}

static void bpf_raw_tp_link_dealloc(struct bpf_link *link)
{
	struct bpf_raw_tp_link *raw_tp =
		container_of(link, struct bpf_raw_tp_link, link);

	kfree(raw_tp);
}

static void bpf_raw_tp_link_show_fdinfo(const struct bpf_link *link,
					struct seq_file *seq)
{
	struct bpf_raw_tp_link *raw_tp_link =
		container_of(link, struct bpf_raw_tp_link, link);

	seq_printf(seq,
		   "tp_name:\t%s\n",
		   raw_tp_link->btp->tp->name);
}

static int bpf_raw_tp_link_fill_link_info(const struct bpf_link *link,
					  struct bpf_link_info *info)
{
	struct bpf_raw_tp_link *raw_tp_link =
		container_of(link, struct bpf_raw_tp_link, link);
	char __user *ubuf = u64_to_user_ptr(info->raw_tracepoint.tp_name);
	const char *tp_name = raw_tp_link->btp->tp->name;
	u32 ulen = info->raw_tracepoint.tp_name_len;
	size_t tp_len = strlen(tp_name);

	if (!ulen ^ !ubuf)
		return -EINVAL;

	info->raw_tracepoint.tp_name_len = tp_len + 1;

	if (!ubuf)
		return 0;

	if (ulen >= tp_len + 1) {
		if (copy_to_user(ubuf, tp_name, tp_len + 1))
			return -EFAULT;
	} else {
		char zero = '\0';

		if (copy_to_user(ubuf, tp_name, ulen - 1))
			return -EFAULT;
		if (put_user(zero, ubuf + ulen - 1))
			return -EFAULT;
		return -ENOSPC;
	}

	return 0;
}

static const struct bpf_link_ops bpf_raw_tp_link_lops = {
	.release = bpf_raw_tp_link_release,
	.dealloc = bpf_raw_tp_link_dealloc,
	.show_fdinfo = bpf_raw_tp_link_show_fdinfo,
	.fill_link_info = bpf_raw_tp_link_fill_link_info,
};

#ifdef CONFIG_PERF_EVENTS
struct bpf_perf_link {
	struct bpf_link link;
	struct file *perf_file;
};

static void bpf_perf_link_release(struct bpf_link *link)
{
	struct bpf_perf_link *perf_link = container_of(link, struct bpf_perf_link, link);
	struct perf_event *event = perf_link->perf_file->private_data;

	perf_event_free_bpf_prog(event);
	fput(perf_link->perf_file);
}

static void bpf_perf_link_dealloc(struct bpf_link *link)
{
	struct bpf_perf_link *perf_link = container_of(link, struct bpf_perf_link, link);

	kfree(perf_link);
}

static const struct bpf_link_ops bpf_perf_link_lops = {
	.release = bpf_perf_link_release,
	.dealloc = bpf_perf_link_dealloc,
};

static int bpf_perf_link_attach(const union bpf_attr *attr, struct bpf_prog *prog)
{
	struct bpf_link_primer link_primer;
	struct bpf_perf_link *link;
	struct perf_event *event;
	struct file *perf_file;
	int err;

	if (attr->link_create.flags)
		return -EINVAL;

	perf_file = perf_event_get(attr->link_create.target_fd);
	if (IS_ERR(perf_file))
		return PTR_ERR(perf_file);

	link = kzalloc(sizeof(*link), GFP_USER);
	if (!link) {
		err = -ENOMEM;
		goto out_put_file;
	}
	bpf_link_init(&link->link, BPF_LINK_TYPE_PERF_EVENT, &bpf_perf_link_lops, prog);
	link->perf_file = perf_file;

	err = bpf_link_prime(&link->link, &link_primer);
	if (err) {
		kfree(link);
		goto out_put_file;
	}

	event = perf_file->private_data;
	err = perf_event_set_bpf_prog(event, prog, attr->link_create.perf_event.bpf_cookie);
	if (err) {
		bpf_link_cleanup(&link_primer);
		goto out_put_file;
	}
	/* perf_event_set_bpf_prog() doesn't take its own refcnt on prog */
	bpf_prog_inc(prog);

	return bpf_link_settle(&link_primer);

out_put_file:
	fput(perf_file);
	return err;
}
#else
static int bpf_perf_link_attach(const union bpf_attr *attr, struct bpf_prog *prog)
{
	return -EOPNOTSUPP;
}
#endif /* CONFIG_PERF_EVENTS */

static int bpf_raw_tp_link_attach(struct bpf_prog *prog,
				  const char __user *user_tp_name)
{
	struct bpf_link_primer link_primer;
	struct bpf_raw_tp_link *link;
	struct bpf_raw_event_map *btp;
	const char *tp_name;
	char buf[128];
	int err;

	switch (prog->type) {
	case BPF_PROG_TYPE_TRACING:
	case BPF_PROG_TYPE_EXT:
	case BPF_PROG_TYPE_LSM:
		if (user_tp_name)
			/* The attach point for this category of programs
			 * should be specified via btf_id during program load.
			 */
			return -EINVAL;
		if (prog->type == BPF_PROG_TYPE_TRACING &&
		    prog->expected_attach_type == BPF_TRACE_RAW_TP) {
			tp_name = prog->aux->attach_func_name;
			break;
		}
		return bpf_tracing_prog_attach(prog, 0, 0, 0);
	case BPF_PROG_TYPE_RAW_TRACEPOINT:
	case BPF_PROG_TYPE_RAW_TRACEPOINT_WRITABLE:
		if (strncpy_from_user(buf, user_tp_name, sizeof(buf) - 1) < 0)
			return -EFAULT;
		buf[sizeof(buf) - 1] = 0;
		tp_name = buf;
		break;
	default:
		return -EINVAL;
	}

	btp = bpf_get_raw_tracepoint(tp_name);
	if (!btp)
		return -ENOENT;

	link = kzalloc(sizeof(*link), GFP_USER);
	if (!link) {
		err = -ENOMEM;
		goto out_put_btp;
	}
	bpf_link_init(&link->link, BPF_LINK_TYPE_RAW_TRACEPOINT,
		      &bpf_raw_tp_link_lops, prog);
	link->btp = btp;

	err = bpf_link_prime(&link->link, &link_primer);
	if (err) {
		kfree(link);
		goto out_put_btp;
	}

	err = bpf_probe_register(link->btp, prog);
	if (err) {
		bpf_link_cleanup(&link_primer);
		goto out_put_btp;
	}

	return bpf_link_settle(&link_primer);

out_put_btp:
	bpf_put_raw_tracepoint(btp);
	return err;
}

#define BPF_RAW_TRACEPOINT_OPEN_LAST_FIELD raw_tracepoint.prog_fd

static int bpf_raw_tracepoint_open(const union bpf_attr *attr)
{
	struct bpf_prog *prog;
	int fd;

	if (CHECK_ATTR(BPF_RAW_TRACEPOINT_OPEN))
		return -EINVAL;

	prog = bpf_prog_get(attr->raw_tracepoint.prog_fd);
	if (IS_ERR(prog))
		return PTR_ERR(prog);

	fd = bpf_raw_tp_link_attach(prog, u64_to_user_ptr(attr->raw_tracepoint.name));
	if (fd < 0)
		bpf_prog_put(prog);
	return fd;
}

static int bpf_prog_attach_check_attach_type(const struct bpf_prog *prog,
					     enum bpf_attach_type attach_type)
{
	switch (prog->type) {
	case BPF_PROG_TYPE_CGROUP_SOCK:
	case BPF_PROG_TYPE_CGROUP_SOCK_ADDR:
	case BPF_PROG_TYPE_CGROUP_SOCKOPT:
	case BPF_PROG_TYPE_SK_LOOKUP:
		return attach_type == prog->expected_attach_type ? 0 : -EINVAL;
	case BPF_PROG_TYPE_CGROUP_SKB:
		if (!capable(CAP_NET_ADMIN))
			/* cg-skb progs can be loaded by unpriv user.
			 * check permissions at attach time.
			 */
			return -EPERM;
		return prog->enforce_expected_attach_type &&
			prog->expected_attach_type != attach_type ?
			-EINVAL : 0;
	default:
		return 0;
	}
}

static enum bpf_prog_type
attach_type_to_prog_type(enum bpf_attach_type attach_type)
{
	switch (attach_type) {
	case BPF_CGROUP_INET_INGRESS:
	case BPF_CGROUP_INET_EGRESS:
		return BPF_PROG_TYPE_CGROUP_SKB;
	case BPF_CGROUP_INET_SOCK_CREATE:
	case BPF_CGROUP_INET_SOCK_RELEASE:
	case BPF_CGROUP_INET4_POST_BIND:
	case BPF_CGROUP_INET6_POST_BIND:
		return BPF_PROG_TYPE_CGROUP_SOCK;
	case BPF_CGROUP_INET4_BIND:
	case BPF_CGROUP_INET6_BIND:
	case BPF_CGROUP_INET4_CONNECT:
	case BPF_CGROUP_INET6_CONNECT:
	case BPF_CGROUP_INET4_GETPEERNAME:
	case BPF_CGROUP_INET6_GETPEERNAME:
	case BPF_CGROUP_INET4_GETSOCKNAME:
	case BPF_CGROUP_INET6_GETSOCKNAME:
	case BPF_CGROUP_UDP4_SENDMSG:
	case BPF_CGROUP_UDP6_SENDMSG:
	case BPF_CGROUP_UDP4_RECVMSG:
	case BPF_CGROUP_UDP6_RECVMSG:
		return BPF_PROG_TYPE_CGROUP_SOCK_ADDR;
	case BPF_CGROUP_SOCK_OPS:
		return BPF_PROG_TYPE_SOCK_OPS;
	case BPF_CGROUP_DEVICE:
		return BPF_PROG_TYPE_CGROUP_DEVICE;
	case BPF_SK_MSG_VERDICT:
		return BPF_PROG_TYPE_SK_MSG;
	case BPF_SK_SKB_STREAM_PARSER:
	case BPF_SK_SKB_STREAM_VERDICT:
	case BPF_SK_SKB_VERDICT:
		return BPF_PROG_TYPE_SK_SKB;
	case BPF_LIRC_MODE2:
		return BPF_PROG_TYPE_LIRC_MODE2;
	case BPF_FLOW_DISSECTOR:
		return BPF_PROG_TYPE_FLOW_DISSECTOR;
	case BPF_CGROUP_SYSCTL:
		return BPF_PROG_TYPE_CGROUP_SYSCTL;
	case BPF_CGROUP_GETSOCKOPT:
	case BPF_CGROUP_SETSOCKOPT:
		return BPF_PROG_TYPE_CGROUP_SOCKOPT;
	case BPF_TRACE_ITER:
	case BPF_TRACE_RAW_TP:
	case BPF_TRACE_FENTRY:
	case BPF_TRACE_FEXIT:
	case BPF_MODIFY_RETURN:
		return BPF_PROG_TYPE_TRACING;
	case BPF_LSM_MAC:
		return BPF_PROG_TYPE_LSM;
	case BPF_SK_LOOKUP:
		return BPF_PROG_TYPE_SK_LOOKUP;
	case BPF_XDP:
		return BPF_PROG_TYPE_XDP;
	case BPF_LSM_CGROUP:
		return BPF_PROG_TYPE_LSM;
	default:
		return BPF_PROG_TYPE_UNSPEC;
	}
}

#define BPF_PROG_ATTACH_LAST_FIELD replace_bpf_fd

#define BPF_F_ATTACH_MASK \
	(BPF_F_ALLOW_OVERRIDE | BPF_F_ALLOW_MULTI | BPF_F_REPLACE)

static int bpf_prog_attach(const union bpf_attr *attr)
{
	enum bpf_prog_type ptype;
	struct bpf_prog *prog;
	int ret;

	if (CHECK_ATTR(BPF_PROG_ATTACH))
		return -EINVAL;

	if (attr->attach_flags & ~BPF_F_ATTACH_MASK)
		return -EINVAL;

	ptype = attach_type_to_prog_type(attr->attach_type);
	if (ptype == BPF_PROG_TYPE_UNSPEC)
		return -EINVAL;

	prog = bpf_prog_get_type(attr->attach_bpf_fd, ptype);
	if (IS_ERR(prog))
		return PTR_ERR(prog);

	if (bpf_prog_attach_check_attach_type(prog, attr->attach_type)) {
		bpf_prog_put(prog);
		return -EINVAL;
	}

	switch (ptype) {
	case BPF_PROG_TYPE_SK_SKB:
	case BPF_PROG_TYPE_SK_MSG:
		ret = sock_map_get_from_fd(attr, prog);
		break;
	case BPF_PROG_TYPE_LIRC_MODE2:
		ret = lirc_prog_attach(attr, prog);
		break;
	case BPF_PROG_TYPE_FLOW_DISSECTOR:
		ret = netns_bpf_prog_attach(attr, prog);
		break;
	case BPF_PROG_TYPE_CGROUP_DEVICE:
	case BPF_PROG_TYPE_CGROUP_SKB:
	case BPF_PROG_TYPE_CGROUP_SOCK:
	case BPF_PROG_TYPE_CGROUP_SOCK_ADDR:
	case BPF_PROG_TYPE_CGROUP_SOCKOPT:
	case BPF_PROG_TYPE_CGROUP_SYSCTL:
	case BPF_PROG_TYPE_SOCK_OPS:
	case BPF_PROG_TYPE_LSM:
		if (ptype == BPF_PROG_TYPE_LSM &&
		    prog->expected_attach_type != BPF_LSM_CGROUP)
			return -EINVAL;

		ret = cgroup_bpf_prog_attach(attr, ptype, prog);
		break;
	default:
		ret = -EINVAL;
	}

	if (ret)
		bpf_prog_put(prog);
	return ret;
}

#define BPF_PROG_DETACH_LAST_FIELD attach_type

static int bpf_prog_detach(const union bpf_attr *attr)
{
	enum bpf_prog_type ptype;

	if (CHECK_ATTR(BPF_PROG_DETACH))
		return -EINVAL;

	ptype = attach_type_to_prog_type(attr->attach_type);

	switch (ptype) {
	case BPF_PROG_TYPE_SK_MSG:
	case BPF_PROG_TYPE_SK_SKB:
		return sock_map_prog_detach(attr, ptype);
	case BPF_PROG_TYPE_LIRC_MODE2:
		return lirc_prog_detach(attr);
	case BPF_PROG_TYPE_FLOW_DISSECTOR:
		return netns_bpf_prog_detach(attr, ptype);
	case BPF_PROG_TYPE_CGROUP_DEVICE:
	case BPF_PROG_TYPE_CGROUP_SKB:
	case BPF_PROG_TYPE_CGROUP_SOCK:
	case BPF_PROG_TYPE_CGROUP_SOCK_ADDR:
	case BPF_PROG_TYPE_CGROUP_SOCKOPT:
	case BPF_PROG_TYPE_CGROUP_SYSCTL:
	case BPF_PROG_TYPE_SOCK_OPS:
	case BPF_PROG_TYPE_LSM:
		return cgroup_bpf_prog_detach(attr, ptype);
	default:
		return -EINVAL;
	}
}

#define BPF_PROG_QUERY_LAST_FIELD query.prog_attach_flags

static int bpf_prog_query(const union bpf_attr *attr,
			  union bpf_attr __user *uattr)
{
	if (!capable(CAP_NET_ADMIN))
		return -EPERM;
	if (CHECK_ATTR(BPF_PROG_QUERY))
		return -EINVAL;
	if (attr->query.query_flags & ~BPF_F_QUERY_EFFECTIVE)
		return -EINVAL;

	switch (attr->query.attach_type) {
	case BPF_CGROUP_INET_INGRESS:
	case BPF_CGROUP_INET_EGRESS:
	case BPF_CGROUP_INET_SOCK_CREATE:
	case BPF_CGROUP_INET_SOCK_RELEASE:
	case BPF_CGROUP_INET4_BIND:
	case BPF_CGROUP_INET6_BIND:
	case BPF_CGROUP_INET4_POST_BIND:
	case BPF_CGROUP_INET6_POST_BIND:
	case BPF_CGROUP_INET4_CONNECT:
	case BPF_CGROUP_INET6_CONNECT:
	case BPF_CGROUP_INET4_GETPEERNAME:
	case BPF_CGROUP_INET6_GETPEERNAME:
	case BPF_CGROUP_INET4_GETSOCKNAME:
	case BPF_CGROUP_INET6_GETSOCKNAME:
	case BPF_CGROUP_UDP4_SENDMSG:
	case BPF_CGROUP_UDP6_SENDMSG:
	case BPF_CGROUP_UDP4_RECVMSG:
	case BPF_CGROUP_UDP6_RECVMSG:
	case BPF_CGROUP_SOCK_OPS:
	case BPF_CGROUP_DEVICE:
	case BPF_CGROUP_SYSCTL:
	case BPF_CGROUP_GETSOCKOPT:
	case BPF_CGROUP_SETSOCKOPT:
	case BPF_LSM_CGROUP:
		return cgroup_bpf_prog_query(attr, uattr);
	case BPF_LIRC_MODE2:
		return lirc_prog_query(attr, uattr);
	case BPF_FLOW_DISSECTOR:
	case BPF_SK_LOOKUP:
		return netns_bpf_prog_query(attr, uattr);
	case BPF_SK_SKB_STREAM_PARSER:
	case BPF_SK_SKB_STREAM_VERDICT:
	case BPF_SK_MSG_VERDICT:
	case BPF_SK_SKB_VERDICT:
		return sock_map_bpf_prog_query(attr, uattr);
	default:
		return -EINVAL;
	}
}

#define BPF_PROG_TEST_RUN_LAST_FIELD test.batch_size

static int bpf_prog_test_run(const union bpf_attr *attr,
			     union bpf_attr __user *uattr)
{
	struct bpf_prog *prog;
	int ret = -ENOTSUPP;

	if (CHECK_ATTR(BPF_PROG_TEST_RUN))
		return -EINVAL;

	if ((attr->test.ctx_size_in && !attr->test.ctx_in) ||
	    (!attr->test.ctx_size_in && attr->test.ctx_in))
		return -EINVAL;

	if ((attr->test.ctx_size_out && !attr->test.ctx_out) ||
	    (!attr->test.ctx_size_out && attr->test.ctx_out))
		return -EINVAL;

	prog = bpf_prog_get(attr->test.prog_fd);
	if (IS_ERR(prog))
		return PTR_ERR(prog);

	if (prog->aux->ops->test_run)
		ret = prog->aux->ops->test_run(prog, attr, uattr);

	bpf_prog_put(prog);
	return ret;
}

#define BPF_OBJ_GET_NEXT_ID_LAST_FIELD next_id

static int bpf_obj_get_next_id(const union bpf_attr *attr,
			       union bpf_attr __user *uattr,
			       struct idr *idr,
			       spinlock_t *lock)
{
	u32 next_id = attr->start_id;
	int err = 0;

	if (CHECK_ATTR(BPF_OBJ_GET_NEXT_ID) || next_id >= INT_MAX)
		return -EINVAL;

	if (!capable(CAP_SYS_ADMIN))
		return -EPERM;

	next_id++;
	spin_lock_bh(lock);
	if (!idr_get_next(idr, &next_id))
		err = -ENOENT;
	spin_unlock_bh(lock);

	if (!err)
		err = put_user(next_id, &uattr->next_id);

	return err;
}

struct bpf_map *bpf_map_get_curr_or_next(u32 *id)
{
	struct bpf_map *map;

	spin_lock_bh(&map_idr_lock);
again:
	map = idr_get_next(&map_idr, id);
	if (map) {
		map = __bpf_map_inc_not_zero(map, false);
		if (IS_ERR(map)) {
			(*id)++;
			goto again;
		}
	}
	spin_unlock_bh(&map_idr_lock);

	return map;
}

struct bpf_prog *bpf_prog_get_curr_or_next(u32 *id)
{
	struct bpf_prog *prog;

	spin_lock_bh(&prog_idr_lock);
again:
	prog = idr_get_next(&prog_idr, id);
	if (prog) {
		prog = bpf_prog_inc_not_zero(prog);
		if (IS_ERR(prog)) {
			(*id)++;
			goto again;
		}
	}
	spin_unlock_bh(&prog_idr_lock);

	return prog;
}

#define BPF_PROG_GET_FD_BY_ID_LAST_FIELD prog_id

struct bpf_prog *bpf_prog_by_id(u32 id)
{
	struct bpf_prog *prog;

	if (!id)
		return ERR_PTR(-ENOENT);

	spin_lock_bh(&prog_idr_lock);
	prog = idr_find(&prog_idr, id);
	if (prog)
		prog = bpf_prog_inc_not_zero(prog);
	else
		prog = ERR_PTR(-ENOENT);
	spin_unlock_bh(&prog_idr_lock);
	return prog;
}

static int bpf_prog_get_fd_by_id(const union bpf_attr *attr)
{
	struct bpf_prog *prog;
	u32 id = attr->prog_id;
	int fd;

	if (CHECK_ATTR(BPF_PROG_GET_FD_BY_ID))
		return -EINVAL;

	if (!capable(CAP_SYS_ADMIN))
		return -EPERM;

	prog = bpf_prog_by_id(id);
	if (IS_ERR(prog))
		return PTR_ERR(prog);

	fd = bpf_prog_new_fd(prog);
	if (fd < 0)
		bpf_prog_put(prog);

	return fd;
}

#define BPF_MAP_GET_FD_BY_ID_LAST_FIELD open_flags

static int bpf_map_get_fd_by_id(const union bpf_attr *attr)
{
	struct bpf_map *map;
	u32 id = attr->map_id;
	int f_flags;
	int fd;

	if (CHECK_ATTR(BPF_MAP_GET_FD_BY_ID) ||
	    attr->open_flags & ~BPF_OBJ_FLAG_MASK)
		return -EINVAL;

	if (!capable(CAP_SYS_ADMIN))
		return -EPERM;

	f_flags = bpf_get_file_flag(attr->open_flags);
	if (f_flags < 0)
		return f_flags;

	spin_lock_bh(&map_idr_lock);
	map = idr_find(&map_idr, id);
	if (map)
		map = __bpf_map_inc_not_zero(map, true);
	else
		map = ERR_PTR(-ENOENT);
	spin_unlock_bh(&map_idr_lock);

	if (IS_ERR(map))
		return PTR_ERR(map);

	fd = bpf_map_new_fd(map, f_flags);
	if (fd < 0)
		bpf_map_put_with_uref(map);

	return fd;
}

static const struct bpf_map *bpf_map_from_imm(const struct bpf_prog *prog,
					      unsigned long addr, u32 *off,
					      u32 *type)
{
	const struct bpf_map *map;
	int i;

	mutex_lock(&prog->aux->used_maps_mutex);
	for (i = 0, *off = 0; i < prog->aux->used_map_cnt; i++) {
		map = prog->aux->used_maps[i];
		if (map == (void *)addr) {
			*type = BPF_PSEUDO_MAP_FD;
			goto out;
		}
		if (!map->ops->map_direct_value_meta)
			continue;
		if (!map->ops->map_direct_value_meta(map, addr, off)) {
			*type = BPF_PSEUDO_MAP_VALUE;
			goto out;
		}
	}
	map = NULL;

out:
	mutex_unlock(&prog->aux->used_maps_mutex);
	return map;
}

static struct bpf_insn *bpf_insn_prepare_dump(const struct bpf_prog *prog,
					      const struct cred *f_cred)
{
	const struct bpf_map *map;
	struct bpf_insn *insns;
	u32 off, type;
	u64 imm;
	u8 code;
	int i;

	insns = kmemdup(prog->insnsi, bpf_prog_insn_size(prog),
			GFP_USER);
	if (!insns)
		return insns;

	for (i = 0; i < prog->len; i++) {
		code = insns[i].code;

		if (code == (BPF_JMP | BPF_TAIL_CALL)) {
			insns[i].code = BPF_JMP | BPF_CALL;
			insns[i].imm = BPF_FUNC_tail_call;
			/* fall-through */
		}
		if (code == (BPF_JMP | BPF_CALL) ||
		    code == (BPF_JMP | BPF_CALL_ARGS)) {
			if (code == (BPF_JMP | BPF_CALL_ARGS))
				insns[i].code = BPF_JMP | BPF_CALL;
			if (!bpf_dump_raw_ok(f_cred))
				insns[i].imm = 0;
			continue;
		}
		if (BPF_CLASS(code) == BPF_LDX && BPF_MODE(code) == BPF_PROBE_MEM) {
			insns[i].code = BPF_LDX | BPF_SIZE(code) | BPF_MEM;
			continue;
		}

		if (code != (BPF_LD | BPF_IMM | BPF_DW))
			continue;

		imm = ((u64)insns[i + 1].imm << 32) | (u32)insns[i].imm;
		map = bpf_map_from_imm(prog, imm, &off, &type);
		if (map) {
			insns[i].src_reg = type;
			insns[i].imm = map->id;
			insns[i + 1].imm = off;
			continue;
		}
	}

	return insns;
}

static int set_info_rec_size(struct bpf_prog_info *info)
{
	/*
	 * Ensure info.*_rec_size is the same as kernel expected size
	 *
	 * or
	 *
	 * Only allow zero *_rec_size if both _rec_size and _cnt are
	 * zero.  In this case, the kernel will set the expected
	 * _rec_size back to the info.
	 */

	if ((info->nr_func_info || info->func_info_rec_size) &&
	    info->func_info_rec_size != sizeof(struct bpf_func_info))
		return -EINVAL;

	if ((info->nr_line_info || info->line_info_rec_size) &&
	    info->line_info_rec_size != sizeof(struct bpf_line_info))
		return -EINVAL;

	if ((info->nr_jited_line_info || info->jited_line_info_rec_size) &&
	    info->jited_line_info_rec_size != sizeof(__u64))
		return -EINVAL;

	info->func_info_rec_size = sizeof(struct bpf_func_info);
	info->line_info_rec_size = sizeof(struct bpf_line_info);
	info->jited_line_info_rec_size = sizeof(__u64);

	return 0;
}

static int bpf_prog_get_info_by_fd(struct file *file,
				   struct bpf_prog *prog,
				   const union bpf_attr *attr,
				   union bpf_attr __user *uattr)
{
	struct bpf_prog_info __user *uinfo = u64_to_user_ptr(attr->info.info);
	struct btf *attach_btf = bpf_prog_get_target_btf(prog);
	struct bpf_prog_info info;
	u32 info_len = attr->info.info_len;
	struct bpf_prog_kstats stats;
	char __user *uinsns;
	u32 ulen;
	int err;

	err = bpf_check_uarg_tail_zero(USER_BPFPTR(uinfo), sizeof(info), info_len);
	if (err)
		return err;
	info_len = min_t(u32, sizeof(info), info_len);

	memset(&info, 0, sizeof(info));
	if (copy_from_user(&info, uinfo, info_len))
		return -EFAULT;

	info.type = prog->type;
	info.id = prog->aux->id;
	info.load_time = prog->aux->load_time;
	info.created_by_uid = from_kuid_munged(current_user_ns(),
					       prog->aux->user->uid);
	info.gpl_compatible = prog->gpl_compatible;

	memcpy(info.tag, prog->tag, sizeof(prog->tag));
	memcpy(info.name, prog->aux->name, sizeof(prog->aux->name));

	mutex_lock(&prog->aux->used_maps_mutex);
	ulen = info.nr_map_ids;
	info.nr_map_ids = prog->aux->used_map_cnt;
	ulen = min_t(u32, info.nr_map_ids, ulen);
	if (ulen) {
		u32 __user *user_map_ids = u64_to_user_ptr(info.map_ids);
		u32 i;

		for (i = 0; i < ulen; i++)
			if (put_user(prog->aux->used_maps[i]->id,
				     &user_map_ids[i])) {
				mutex_unlock(&prog->aux->used_maps_mutex);
				return -EFAULT;
			}
	}
	mutex_unlock(&prog->aux->used_maps_mutex);

	err = set_info_rec_size(&info);
	if (err)
		return err;

	bpf_prog_get_stats(prog, &stats);
	info.run_time_ns = stats.nsecs;
	info.run_cnt = stats.cnt;
	info.recursion_misses = stats.misses;

	info.verified_insns = prog->aux->verified_insns;

	if (!bpf_capable()) {
		info.jited_prog_len = 0;
		info.xlated_prog_len = 0;
		info.nr_jited_ksyms = 0;
		info.nr_jited_func_lens = 0;
		info.nr_func_info = 0;
		info.nr_line_info = 0;
		info.nr_jited_line_info = 0;
		goto done;
	}

	ulen = info.xlated_prog_len;
	info.xlated_prog_len = bpf_prog_insn_size(prog);
	if (info.xlated_prog_len && ulen) {
		struct bpf_insn *insns_sanitized;
		bool fault;

		if (prog->blinded && !bpf_dump_raw_ok(file->f_cred)) {
			info.xlated_prog_insns = 0;
			goto done;
		}
		insns_sanitized = bpf_insn_prepare_dump(prog, file->f_cred);
		if (!insns_sanitized)
			return -ENOMEM;
		uinsns = u64_to_user_ptr(info.xlated_prog_insns);
		ulen = min_t(u32, info.xlated_prog_len, ulen);
		fault = copy_to_user(uinsns, insns_sanitized, ulen);
		kfree(insns_sanitized);
		if (fault)
			return -EFAULT;
	}

	if (bpf_prog_is_dev_bound(prog->aux)) {
		err = bpf_prog_offload_info_fill(&info, prog);
		if (err)
			return err;
		goto done;
	}

	/* NOTE: the following code is supposed to be skipped for offload.
	 * bpf_prog_offload_info_fill() is the place to fill similar fields
	 * for offload.
	 */
	ulen = info.jited_prog_len;
	if (prog->aux->func_cnt) {
		u32 i;

		info.jited_prog_len = 0;
		for (i = 0; i < prog->aux->func_cnt; i++)
			info.jited_prog_len += prog->aux->func[i]->jited_len;
	} else {
		info.jited_prog_len = prog->jited_len;
	}

	if (info.jited_prog_len && ulen) {
		if (bpf_dump_raw_ok(file->f_cred)) {
			uinsns = u64_to_user_ptr(info.jited_prog_insns);
			ulen = min_t(u32, info.jited_prog_len, ulen);

			/* for multi-function programs, copy the JITed
			 * instructions for all the functions
			 */
			if (prog->aux->func_cnt) {
				u32 len, free, i;
				u8 *img;

				free = ulen;
				for (i = 0; i < prog->aux->func_cnt; i++) {
					len = prog->aux->func[i]->jited_len;
					len = min_t(u32, len, free);
					img = (u8 *) prog->aux->func[i]->bpf_func;
					if (copy_to_user(uinsns, img, len))
						return -EFAULT;
					uinsns += len;
					free -= len;
					if (!free)
						break;
				}
			} else {
				if (copy_to_user(uinsns, prog->bpf_func, ulen))
					return -EFAULT;
			}
		} else {
			info.jited_prog_insns = 0;
		}
	}

	ulen = info.nr_jited_ksyms;
	info.nr_jited_ksyms = prog->aux->func_cnt ? : 1;
	if (ulen) {
		if (bpf_dump_raw_ok(file->f_cred)) {
			unsigned long ksym_addr;
			u64 __user *user_ksyms;
			u32 i;

			/* copy the address of the kernel symbol
			 * corresponding to each function
			 */
			ulen = min_t(u32, info.nr_jited_ksyms, ulen);
			user_ksyms = u64_to_user_ptr(info.jited_ksyms);
			if (prog->aux->func_cnt) {
				for (i = 0; i < ulen; i++) {
					ksym_addr = (unsigned long)
						prog->aux->func[i]->bpf_func;
					if (put_user((u64) ksym_addr,
						     &user_ksyms[i]))
						return -EFAULT;
				}
			} else {
				ksym_addr = (unsigned long) prog->bpf_func;
				if (put_user((u64) ksym_addr, &user_ksyms[0]))
					return -EFAULT;
			}
		} else {
			info.jited_ksyms = 0;
		}
	}

	ulen = info.nr_jited_func_lens;
	info.nr_jited_func_lens = prog->aux->func_cnt ? : 1;
	if (ulen) {
		if (bpf_dump_raw_ok(file->f_cred)) {
			u32 __user *user_lens;
			u32 func_len, i;

			/* copy the JITed image lengths for each function */
			ulen = min_t(u32, info.nr_jited_func_lens, ulen);
			user_lens = u64_to_user_ptr(info.jited_func_lens);
			if (prog->aux->func_cnt) {
				for (i = 0; i < ulen; i++) {
					func_len =
						prog->aux->func[i]->jited_len;
					if (put_user(func_len, &user_lens[i]))
						return -EFAULT;
				}
			} else {
				func_len = prog->jited_len;
				if (put_user(func_len, &user_lens[0]))
					return -EFAULT;
			}
		} else {
			info.jited_func_lens = 0;
		}
	}

	if (prog->aux->btf)
		info.btf_id = btf_obj_id(prog->aux->btf);
	info.attach_btf_id = prog->aux->attach_btf_id;
	if (attach_btf)
		info.attach_btf_obj_id = btf_obj_id(attach_btf);

	ulen = info.nr_func_info;
	info.nr_func_info = prog->aux->func_info_cnt;
	if (info.nr_func_info && ulen) {
		char __user *user_finfo;

		user_finfo = u64_to_user_ptr(info.func_info);
		ulen = min_t(u32, info.nr_func_info, ulen);
		if (copy_to_user(user_finfo, prog->aux->func_info,
				 info.func_info_rec_size * ulen))
			return -EFAULT;
	}

	ulen = info.nr_line_info;
	info.nr_line_info = prog->aux->nr_linfo;
	if (info.nr_line_info && ulen) {
		__u8 __user *user_linfo;

		user_linfo = u64_to_user_ptr(info.line_info);
		ulen = min_t(u32, info.nr_line_info, ulen);
		if (copy_to_user(user_linfo, prog->aux->linfo,
				 info.line_info_rec_size * ulen))
			return -EFAULT;
	}

	ulen = info.nr_jited_line_info;
	if (prog->aux->jited_linfo)
		info.nr_jited_line_info = prog->aux->nr_linfo;
	else
		info.nr_jited_line_info = 0;
	if (info.nr_jited_line_info && ulen) {
		if (bpf_dump_raw_ok(file->f_cred)) {
			unsigned long line_addr;
			__u64 __user *user_linfo;
			u32 i;

			user_linfo = u64_to_user_ptr(info.jited_line_info);
			ulen = min_t(u32, info.nr_jited_line_info, ulen);
			for (i = 0; i < ulen; i++) {
				line_addr = (unsigned long)prog->aux->jited_linfo[i];
				if (put_user((__u64)line_addr, &user_linfo[i]))
					return -EFAULT;
			}
		} else {
			info.jited_line_info = 0;
		}
	}

	ulen = info.nr_prog_tags;
	info.nr_prog_tags = prog->aux->func_cnt ? : 1;
	if (ulen) {
		__u8 __user (*user_prog_tags)[BPF_TAG_SIZE];
		u32 i;

		user_prog_tags = u64_to_user_ptr(info.prog_tags);
		ulen = min_t(u32, info.nr_prog_tags, ulen);
		if (prog->aux->func_cnt) {
			for (i = 0; i < ulen; i++) {
				if (copy_to_user(user_prog_tags[i],
						 prog->aux->func[i]->tag,
						 BPF_TAG_SIZE))
					return -EFAULT;
			}
		} else {
			if (copy_to_user(user_prog_tags[0],
					 prog->tag, BPF_TAG_SIZE))
				return -EFAULT;
		}
	}

done:
	if (copy_to_user(uinfo, &info, info_len) ||
	    put_user(info_len, &uattr->info.info_len))
		return -EFAULT;

	return 0;
}

static int bpf_map_get_info_by_fd(struct file *file,
				  struct bpf_map *map,
				  const union bpf_attr *attr,
				  union bpf_attr __user *uattr)
{
	struct bpf_map_info __user *uinfo = u64_to_user_ptr(attr->info.info);
	struct bpf_map_info info;
	u32 info_len = attr->info.info_len;
	int err;

	err = bpf_check_uarg_tail_zero(USER_BPFPTR(uinfo), sizeof(info), info_len);
	if (err)
		return err;
	info_len = min_t(u32, sizeof(info), info_len);

	memset(&info, 0, sizeof(info));
	info.type = map->map_type;
	info.id = map->id;
	info.key_size = map->key_size;
	info.value_size = map->value_size;
	info.max_entries = map->max_entries;
	info.map_flags = map->map_flags;
	info.map_extra = map->map_extra;
	memcpy(info.name, map->name, sizeof(map->name));

	if (map->btf) {
		info.btf_id = btf_obj_id(map->btf);
		info.btf_key_type_id = map->btf_key_type_id;
		info.btf_value_type_id = map->btf_value_type_id;
	}
	info.btf_vmlinux_value_type_id = map->btf_vmlinux_value_type_id;

	if (bpf_map_is_dev_bound(map)) {
		err = bpf_map_offload_info_fill(&info, map);
		if (err)
			return err;
	}

	if (copy_to_user(uinfo, &info, info_len) ||
	    put_user(info_len, &uattr->info.info_len))
		return -EFAULT;

	return 0;
}

static int bpf_btf_get_info_by_fd(struct file *file,
				  struct btf *btf,
				  const union bpf_attr *attr,
				  union bpf_attr __user *uattr)
{
	struct bpf_btf_info __user *uinfo = u64_to_user_ptr(attr->info.info);
	u32 info_len = attr->info.info_len;
	int err;

	err = bpf_check_uarg_tail_zero(USER_BPFPTR(uinfo), sizeof(*uinfo), info_len);
	if (err)
		return err;

	return btf_get_info_by_fd(btf, attr, uattr);
}

static int bpf_link_get_info_by_fd(struct file *file,
				  struct bpf_link *link,
				  const union bpf_attr *attr,
				  union bpf_attr __user *uattr)
{
	struct bpf_link_info __user *uinfo = u64_to_user_ptr(attr->info.info);
	struct bpf_link_info info;
	u32 info_len = attr->info.info_len;
	int err;

	err = bpf_check_uarg_tail_zero(USER_BPFPTR(uinfo), sizeof(info), info_len);
	if (err)
		return err;
	info_len = min_t(u32, sizeof(info), info_len);

	memset(&info, 0, sizeof(info));
	if (copy_from_user(&info, uinfo, info_len))
		return -EFAULT;

	info.type = link->type;
	info.id = link->id;
	info.prog_id = link->prog->aux->id;

	if (link->ops->fill_link_info) {
		err = link->ops->fill_link_info(link, &info);
		if (err)
			return err;
	}

	if (copy_to_user(uinfo, &info, info_len) ||
	    put_user(info_len, &uattr->info.info_len))
		return -EFAULT;

	return 0;
}


#define BPF_OBJ_GET_INFO_BY_FD_LAST_FIELD info.info

static int bpf_obj_get_info_by_fd(const union bpf_attr *attr,
				  union bpf_attr __user *uattr)
{
	int ufd = attr->info.bpf_fd;
	struct fd f;
	int err;

	if (CHECK_ATTR(BPF_OBJ_GET_INFO_BY_FD))
		return -EINVAL;

	f = fdget(ufd);
	if (!f.file)
		return -EBADFD;

	if (f.file->f_op == &bpf_prog_fops)
		err = bpf_prog_get_info_by_fd(f.file, f.file->private_data, attr,
					      uattr);
	else if (f.file->f_op == &bpf_map_fops)
		err = bpf_map_get_info_by_fd(f.file, f.file->private_data, attr,
					     uattr);
	else if (f.file->f_op == &btf_fops)
		err = bpf_btf_get_info_by_fd(f.file, f.file->private_data, attr, uattr);
	else if (f.file->f_op == &bpf_link_fops)
		err = bpf_link_get_info_by_fd(f.file, f.file->private_data,
					      attr, uattr);
	else
		err = -EINVAL;

	fdput(f);
	return err;
}

#define BPF_BTF_LOAD_LAST_FIELD btf_log_level

static int bpf_btf_load(const union bpf_attr *attr, bpfptr_t uattr)
{
	if (CHECK_ATTR(BPF_BTF_LOAD))
		return -EINVAL;

	if (!bpf_capable())
		return -EPERM;

	return btf_new_fd(attr, uattr);
}

#define BPF_BTF_GET_FD_BY_ID_LAST_FIELD btf_id

static int bpf_btf_get_fd_by_id(const union bpf_attr *attr)
{
	if (CHECK_ATTR(BPF_BTF_GET_FD_BY_ID))
		return -EINVAL;

	if (!capable(CAP_SYS_ADMIN))
		return -EPERM;

	return btf_get_fd_by_id(attr->btf_id);
}

static int bpf_task_fd_query_copy(const union bpf_attr *attr,
				    union bpf_attr __user *uattr,
				    u32 prog_id, u32 fd_type,
				    const char *buf, u64 probe_offset,
				    u64 probe_addr)
{
	char __user *ubuf = u64_to_user_ptr(attr->task_fd_query.buf);
	u32 len = buf ? strlen(buf) : 0, input_len;
	int err = 0;

	if (put_user(len, &uattr->task_fd_query.buf_len))
		return -EFAULT;
	input_len = attr->task_fd_query.buf_len;
	if (input_len && ubuf) {
		if (!len) {
			/* nothing to copy, just make ubuf NULL terminated */
			char zero = '\0';

			if (put_user(zero, ubuf))
				return -EFAULT;
		} else if (input_len >= len + 1) {
			/* ubuf can hold the string with NULL terminator */
			if (copy_to_user(ubuf, buf, len + 1))
				return -EFAULT;
		} else {
			/* ubuf cannot hold the string with NULL terminator,
			 * do a partial copy with NULL terminator.
			 */
			char zero = '\0';

			err = -ENOSPC;
			if (copy_to_user(ubuf, buf, input_len - 1))
				return -EFAULT;
			if (put_user(zero, ubuf + input_len - 1))
				return -EFAULT;
		}
	}

	if (put_user(prog_id, &uattr->task_fd_query.prog_id) ||
	    put_user(fd_type, &uattr->task_fd_query.fd_type) ||
	    put_user(probe_offset, &uattr->task_fd_query.probe_offset) ||
	    put_user(probe_addr, &uattr->task_fd_query.probe_addr))
		return -EFAULT;

	return err;
}

#define BPF_TASK_FD_QUERY_LAST_FIELD task_fd_query.probe_addr

static int bpf_task_fd_query(const union bpf_attr *attr,
			     union bpf_attr __user *uattr)
{
	pid_t pid = attr->task_fd_query.pid;
	u32 fd = attr->task_fd_query.fd;
	const struct perf_event *event;
	struct task_struct *task;
	struct file *file;
	int err;

	if (CHECK_ATTR(BPF_TASK_FD_QUERY))
		return -EINVAL;

	if (!capable(CAP_SYS_ADMIN))
		return -EPERM;

	if (attr->task_fd_query.flags != 0)
		return -EINVAL;

	rcu_read_lock();
	task = get_pid_task(find_vpid(pid), PIDTYPE_PID);
	rcu_read_unlock();
	if (!task)
		return -ENOENT;

	err = 0;
	file = fget_task(task, fd);
	put_task_struct(task);
	if (!file)
		return -EBADF;

	if (file->f_op == &bpf_link_fops) {
		struct bpf_link *link = file->private_data;

		if (link->ops == &bpf_raw_tp_link_lops) {
			struct bpf_raw_tp_link *raw_tp =
				container_of(link, struct bpf_raw_tp_link, link);
			struct bpf_raw_event_map *btp = raw_tp->btp;

			err = bpf_task_fd_query_copy(attr, uattr,
						     raw_tp->link.prog->aux->id,
						     BPF_FD_TYPE_RAW_TRACEPOINT,
						     btp->tp->name, 0, 0);
			goto put_file;
		}
		goto out_not_supp;
	}

	event = perf_get_event(file);
	if (!IS_ERR(event)) {
		u64 probe_offset, probe_addr;
		u32 prog_id, fd_type;
		const char *buf;

		err = bpf_get_perf_event_info(event, &prog_id, &fd_type,
					      &buf, &probe_offset,
					      &probe_addr);
		if (!err)
			err = bpf_task_fd_query_copy(attr, uattr, prog_id,
						     fd_type, buf,
						     probe_offset,
						     probe_addr);
		goto put_file;
	}

out_not_supp:
	err = -ENOTSUPP;
put_file:
	fput(file);
	return err;
}

#define BPF_MAP_BATCH_LAST_FIELD batch.flags

#define BPF_DO_BATCH(fn)			\
	do {					\
		if (!fn) {			\
			err = -ENOTSUPP;	\
			goto err_put;		\
		}				\
		err = fn(map, attr, uattr);	\
	} while (0)

static int bpf_map_do_batch(const union bpf_attr *attr,
			    union bpf_attr __user *uattr,
			    int cmd)
{
	bool has_read  = cmd == BPF_MAP_LOOKUP_BATCH ||
			 cmd == BPF_MAP_LOOKUP_AND_DELETE_BATCH;
	bool has_write = cmd != BPF_MAP_LOOKUP_BATCH;
	struct bpf_map *map;
	int err, ufd;
	struct fd f;

	if (CHECK_ATTR(BPF_MAP_BATCH))
		return -EINVAL;

	ufd = attr->batch.map_fd;
	f = fdget(ufd);
	map = __bpf_map_get(f);
	if (IS_ERR(map))
		return PTR_ERR(map);
	if (has_write)
		bpf_map_write_active_inc(map);
	if (has_read && !(map_get_sys_perms(map, f) & FMODE_CAN_READ)) {
		err = -EPERM;
		goto err_put;
	}
	if (has_write && !(map_get_sys_perms(map, f) & FMODE_CAN_WRITE)) {
		err = -EPERM;
		goto err_put;
	}

	if (cmd == BPF_MAP_LOOKUP_BATCH)
		BPF_DO_BATCH(map->ops->map_lookup_batch);
	else if (cmd == BPF_MAP_LOOKUP_AND_DELETE_BATCH)
		BPF_DO_BATCH(map->ops->map_lookup_and_delete_batch);
	else if (cmd == BPF_MAP_UPDATE_BATCH)
		BPF_DO_BATCH(map->ops->map_update_batch);
	else
		BPF_DO_BATCH(map->ops->map_delete_batch);
err_put:
	if (has_write)
		bpf_map_write_active_dec(map);
	fdput(f);
	return err;
}

#define BPF_LINK_CREATE_LAST_FIELD link_create.kprobe_multi.cookies
static int link_create(union bpf_attr *attr, bpfptr_t uattr)
{
	enum bpf_prog_type ptype;
	struct bpf_prog *prog;
	int ret;

	if (CHECK_ATTR(BPF_LINK_CREATE))
		return -EINVAL;

	prog = bpf_prog_get(attr->link_create.prog_fd);
	if (IS_ERR(prog))
		return PTR_ERR(prog);

	ret = bpf_prog_attach_check_attach_type(prog,
						attr->link_create.attach_type);
	if (ret)
		goto out;

	switch (prog->type) {
	case BPF_PROG_TYPE_EXT:
		break;
	case BPF_PROG_TYPE_PERF_EVENT:
	case BPF_PROG_TYPE_TRACEPOINT:
		if (attr->link_create.attach_type != BPF_PERF_EVENT) {
			ret = -EINVAL;
			goto out;
		}
		break;
	case BPF_PROG_TYPE_KPROBE:
		if (attr->link_create.attach_type != BPF_PERF_EVENT &&
		    attr->link_create.attach_type != BPF_TRACE_KPROBE_MULTI) {
			ret = -EINVAL;
			goto out;
		}
		break;
	default:
		ptype = attach_type_to_prog_type(attr->link_create.attach_type);
		if (ptype == BPF_PROG_TYPE_UNSPEC || ptype != prog->type) {
			ret = -EINVAL;
			goto out;
		}
		break;
	}

	switch (prog->type) {
	case BPF_PROG_TYPE_CGROUP_SKB:
	case BPF_PROG_TYPE_CGROUP_SOCK:
	case BPF_PROG_TYPE_CGROUP_SOCK_ADDR:
	case BPF_PROG_TYPE_SOCK_OPS:
	case BPF_PROG_TYPE_CGROUP_DEVICE:
	case BPF_PROG_TYPE_CGROUP_SYSCTL:
	case BPF_PROG_TYPE_CGROUP_SOCKOPT:
		ret = cgroup_bpf_link_attach(attr, prog);
		break;
	case BPF_PROG_TYPE_EXT:
		ret = bpf_tracing_prog_attach(prog,
					      attr->link_create.target_fd,
					      attr->link_create.target_btf_id,
					      attr->link_create.tracing.cookie);
		break;
	case BPF_PROG_TYPE_LSM:
	case BPF_PROG_TYPE_TRACING:
		if (attr->link_create.attach_type != prog->expected_attach_type) {
			ret = -EINVAL;
			goto out;
		}
		if (prog->expected_attach_type == BPF_TRACE_RAW_TP)
			ret = bpf_raw_tp_link_attach(prog, NULL);
		else if (prog->expected_attach_type == BPF_TRACE_ITER)
			ret = bpf_iter_link_attach(attr, uattr, prog);
		else if (prog->expected_attach_type == BPF_LSM_CGROUP)
			ret = cgroup_bpf_link_attach(attr, prog);
		else
			ret = bpf_tracing_prog_attach(prog,
						      attr->link_create.target_fd,
						      attr->link_create.target_btf_id,
						      attr->link_create.tracing.cookie);
		break;
	case BPF_PROG_TYPE_FLOW_DISSECTOR:
	case BPF_PROG_TYPE_SK_LOOKUP:
		ret = netns_bpf_link_create(attr, prog);
		break;
#ifdef CONFIG_NET
	case BPF_PROG_TYPE_XDP:
		ret = bpf_xdp_link_attach(attr, prog);
		break;
#endif
	case BPF_PROG_TYPE_PERF_EVENT:
	case BPF_PROG_TYPE_TRACEPOINT:
		ret = bpf_perf_link_attach(attr, prog);
		break;
	case BPF_PROG_TYPE_KPROBE:
		if (attr->link_create.attach_type == BPF_PERF_EVENT)
			ret = bpf_perf_link_attach(attr, prog);
		else
			ret = bpf_kprobe_multi_link_attach(attr, prog);
		break;
	default:
		ret = -EINVAL;
	}

out:
	if (ret < 0)
		bpf_prog_put(prog);
	return ret;
}

#define BPF_LINK_UPDATE_LAST_FIELD link_update.old_prog_fd

static int link_update(union bpf_attr *attr)
{
	struct bpf_prog *old_prog = NULL, *new_prog;
	struct bpf_link *link;
	u32 flags;
	int ret;

	if (CHECK_ATTR(BPF_LINK_UPDATE))
		return -EINVAL;

	flags = attr->link_update.flags;
	if (flags & ~BPF_F_REPLACE)
		return -EINVAL;

	link = bpf_link_get_from_fd(attr->link_update.link_fd);
	if (IS_ERR(link))
		return PTR_ERR(link);

	new_prog = bpf_prog_get(attr->link_update.new_prog_fd);
	if (IS_ERR(new_prog)) {
		ret = PTR_ERR(new_prog);
		goto out_put_link;
	}

	if (flags & BPF_F_REPLACE) {
		old_prog = bpf_prog_get(attr->link_update.old_prog_fd);
		if (IS_ERR(old_prog)) {
			ret = PTR_ERR(old_prog);
			old_prog = NULL;
			goto out_put_progs;
		}
	} else if (attr->link_update.old_prog_fd) {
		ret = -EINVAL;
		goto out_put_progs;
	}

	if (link->ops->update_prog)
		ret = link->ops->update_prog(link, new_prog, old_prog);
	else
		ret = -EINVAL;

out_put_progs:
	if (old_prog)
		bpf_prog_put(old_prog);
	if (ret)
		bpf_prog_put(new_prog);
out_put_link:
	bpf_link_put(link);
	return ret;
}

#define BPF_LINK_DETACH_LAST_FIELD link_detach.link_fd

static int link_detach(union bpf_attr *attr)
{
	struct bpf_link *link;
	int ret;

	if (CHECK_ATTR(BPF_LINK_DETACH))
		return -EINVAL;

	link = bpf_link_get_from_fd(attr->link_detach.link_fd);
	if (IS_ERR(link))
		return PTR_ERR(link);

	if (link->ops->detach)
		ret = link->ops->detach(link);
	else
		ret = -EOPNOTSUPP;

	bpf_link_put(link);
	return ret;
}

static struct bpf_link *bpf_link_inc_not_zero(struct bpf_link *link)
{
	return atomic64_fetch_add_unless(&link->refcnt, 1, 0) ? link : ERR_PTR(-ENOENT);
}

struct bpf_link *bpf_link_by_id(u32 id)
{
	struct bpf_link *link;

	if (!id)
		return ERR_PTR(-ENOENT);

	spin_lock_bh(&link_idr_lock);
	/* before link is "settled", ID is 0, pretend it doesn't exist yet */
	link = idr_find(&link_idr, id);
	if (link) {
		if (link->id)
			link = bpf_link_inc_not_zero(link);
		else
			link = ERR_PTR(-EAGAIN);
	} else {
		link = ERR_PTR(-ENOENT);
	}
	spin_unlock_bh(&link_idr_lock);
	return link;
}

struct bpf_link *bpf_link_get_curr_or_next(u32 *id)
{
	struct bpf_link *link;

	spin_lock_bh(&link_idr_lock);
again:
	link = idr_get_next(&link_idr, id);
	if (link) {
		link = bpf_link_inc_not_zero(link);
		if (IS_ERR(link)) {
			(*id)++;
			goto again;
		}
	}
	spin_unlock_bh(&link_idr_lock);

	return link;
}

#define BPF_LINK_GET_FD_BY_ID_LAST_FIELD link_id

static int bpf_link_get_fd_by_id(const union bpf_attr *attr)
{
	struct bpf_link *link;
	u32 id = attr->link_id;
	int fd;

	if (CHECK_ATTR(BPF_LINK_GET_FD_BY_ID))
		return -EINVAL;

	if (!capable(CAP_SYS_ADMIN))
		return -EPERM;

	link = bpf_link_by_id(id);
	if (IS_ERR(link))
		return PTR_ERR(link);

	fd = bpf_link_new_fd(link);
	if (fd < 0)
		bpf_link_put(link);

	return fd;
}

DEFINE_MUTEX(bpf_stats_enabled_mutex);

static int bpf_stats_release(struct inode *inode, struct file *file)
{
	mutex_lock(&bpf_stats_enabled_mutex);
	static_key_slow_dec(&bpf_stats_enabled_key.key);
	mutex_unlock(&bpf_stats_enabled_mutex);
	return 0;
}

static const struct file_operations bpf_stats_fops = {
	.release = bpf_stats_release,
};

static int bpf_enable_runtime_stats(void)
{
	int fd;

	mutex_lock(&bpf_stats_enabled_mutex);

	/* Set a very high limit to avoid overflow */
	if (static_key_count(&bpf_stats_enabled_key.key) > INT_MAX / 2) {
		mutex_unlock(&bpf_stats_enabled_mutex);
		return -EBUSY;
	}

	fd = anon_inode_getfd("bpf-stats", &bpf_stats_fops, NULL, O_CLOEXEC);
	if (fd >= 0)
		static_key_slow_inc(&bpf_stats_enabled_key.key);

	mutex_unlock(&bpf_stats_enabled_mutex);
	return fd;
}

#define BPF_ENABLE_STATS_LAST_FIELD enable_stats.type

static int bpf_enable_stats(union bpf_attr *attr)
{

	if (CHECK_ATTR(BPF_ENABLE_STATS))
		return -EINVAL;

	if (!capable(CAP_SYS_ADMIN))
		return -EPERM;

	switch (attr->enable_stats.type) {
	case BPF_STATS_RUN_TIME:
		return bpf_enable_runtime_stats();
	default:
		break;
	}
	return -EINVAL;
}

#define BPF_ITER_CREATE_LAST_FIELD iter_create.flags

static int bpf_iter_create(union bpf_attr *attr)
{
	struct bpf_link *link;
	int err;

	if (CHECK_ATTR(BPF_ITER_CREATE))
		return -EINVAL;

	if (attr->iter_create.flags)
		return -EINVAL;

	link = bpf_link_get_from_fd(attr->iter_create.link_fd);
	if (IS_ERR(link))
		return PTR_ERR(link);

	err = bpf_iter_new_fd(link);
	bpf_link_put(link);

	return err;
}

#define BPF_PROG_BIND_MAP_LAST_FIELD prog_bind_map.flags

static int bpf_prog_bind_map(union bpf_attr *attr)
{
	struct bpf_prog *prog;
	struct bpf_map *map;
	struct bpf_map **used_maps_old, **used_maps_new;
	int i, ret = 0;

	if (CHECK_ATTR(BPF_PROG_BIND_MAP))
		return -EINVAL;

	if (attr->prog_bind_map.flags)
		return -EINVAL;

	prog = bpf_prog_get(attr->prog_bind_map.prog_fd);
	if (IS_ERR(prog))
		return PTR_ERR(prog);

	map = bpf_map_get(attr->prog_bind_map.map_fd);
	if (IS_ERR(map)) {
		ret = PTR_ERR(map);
		goto out_prog_put;
	}

	mutex_lock(&prog->aux->used_maps_mutex);

	used_maps_old = prog->aux->used_maps;

	for (i = 0; i < prog->aux->used_map_cnt; i++)
		if (used_maps_old[i] == map) {
			bpf_map_put(map);
			goto out_unlock;
		}

	used_maps_new = kmalloc_array(prog->aux->used_map_cnt + 1,
				      sizeof(used_maps_new[0]),
				      GFP_KERNEL);
	if (!used_maps_new) {
		ret = -ENOMEM;
		goto out_unlock;
	}

	memcpy(used_maps_new, used_maps_old,
	       sizeof(used_maps_old[0]) * prog->aux->used_map_cnt);
	used_maps_new[prog->aux->used_map_cnt] = map;

	prog->aux->used_map_cnt++;
	prog->aux->used_maps = used_maps_new;

	kfree(used_maps_old);

out_unlock:
	mutex_unlock(&prog->aux->used_maps_mutex);

	if (ret)
		bpf_map_put(map);
out_prog_put:
	bpf_prog_put(prog);
	return ret;
}

static int __sys_bpf(int cmd, bpfptr_t uattr, unsigned int size)
{
	union bpf_attr attr;
	bool capable;
	int err;

	capable = bpf_capable() || !sysctl_unprivileged_bpf_disabled;

	/* Intent here is for unprivileged_bpf_disabled to block key object
	 * creation commands for unprivileged users; other actions depend
	 * of fd availability and access to bpffs, so are dependent on
	 * object creation success.  Capabilities are later verified for
	 * operations such as load and map create, so even with unprivileged
	 * BPF disabled, capability checks are still carried out for these
	 * and other operations.
	 */
	if (!capable &&
	    (cmd == BPF_MAP_CREATE || cmd == BPF_PROG_LOAD))
		return -EPERM;

	err = bpf_check_uarg_tail_zero(uattr, sizeof(attr), size);
	if (err)
		return err;
	size = min_t(u32, size, sizeof(attr));

	/* copy attributes from user space, may be less than sizeof(bpf_attr) */
	memset(&attr, 0, sizeof(attr));
	if (copy_from_bpfptr(&attr, uattr, size) != 0)
		return -EFAULT;

	err = security_bpf(cmd, &attr, size);
	if (err < 0)
		return err;

	switch (cmd) {
	case BPF_MAP_CREATE:
		err = map_create(&attr);
		break;
	case BPF_MAP_LOOKUP_ELEM:
		err = map_lookup_elem(&attr);
		break;
	case BPF_MAP_UPDATE_ELEM:
		err = map_update_elem(&attr, uattr);
		break;
	case BPF_MAP_DELETE_ELEM:
		err = map_delete_elem(&attr);
		break;
	case BPF_MAP_GET_NEXT_KEY:
		err = map_get_next_key(&attr);
		break;
	case BPF_MAP_FREEZE:
		err = map_freeze(&attr);
		break;
	case BPF_PROG_LOAD:
		err = bpf_prog_load(&attr, uattr);
		break;
	case BPF_OBJ_PIN:
		err = bpf_obj_pin(&attr);
		break;
	case BPF_OBJ_GET:
		err = bpf_obj_get(&attr);
		break;
	case BPF_PROG_ATTACH:
		err = bpf_prog_attach(&attr);
		break;
	case BPF_PROG_DETACH:
		err = bpf_prog_detach(&attr);
		break;
	case BPF_PROG_QUERY:
		err = bpf_prog_query(&attr, uattr.user);
		break;
	case BPF_PROG_TEST_RUN:
		err = bpf_prog_test_run(&attr, uattr.user);
		break;
	case BPF_PROG_GET_NEXT_ID:
		err = bpf_obj_get_next_id(&attr, uattr.user,
					  &prog_idr, &prog_idr_lock);
		break;
	case BPF_MAP_GET_NEXT_ID:
		err = bpf_obj_get_next_id(&attr, uattr.user,
					  &map_idr, &map_idr_lock);
		break;
	case BPF_BTF_GET_NEXT_ID:
		err = bpf_obj_get_next_id(&attr, uattr.user,
					  &btf_idr, &btf_idr_lock);
		break;
	case BPF_PROG_GET_FD_BY_ID:
		err = bpf_prog_get_fd_by_id(&attr);
		break;
	case BPF_MAP_GET_FD_BY_ID:
		err = bpf_map_get_fd_by_id(&attr);
		break;
	case BPF_OBJ_GET_INFO_BY_FD:
		err = bpf_obj_get_info_by_fd(&attr, uattr.user);
		break;
	case BPF_RAW_TRACEPOINT_OPEN:
		err = bpf_raw_tracepoint_open(&attr);
		break;
	case BPF_BTF_LOAD:
		err = bpf_btf_load(&attr, uattr);
		break;
	case BPF_BTF_GET_FD_BY_ID:
		err = bpf_btf_get_fd_by_id(&attr);
		break;
	case BPF_TASK_FD_QUERY:
		err = bpf_task_fd_query(&attr, uattr.user);
		break;
	case BPF_MAP_LOOKUP_AND_DELETE_ELEM:
		err = map_lookup_and_delete_elem(&attr);
		break;
	case BPF_MAP_LOOKUP_BATCH:
		err = bpf_map_do_batch(&attr, uattr.user, BPF_MAP_LOOKUP_BATCH);
		break;
	case BPF_MAP_LOOKUP_AND_DELETE_BATCH:
		err = bpf_map_do_batch(&attr, uattr.user,
				       BPF_MAP_LOOKUP_AND_DELETE_BATCH);
		break;
	case BPF_MAP_UPDATE_BATCH:
		err = bpf_map_do_batch(&attr, uattr.user, BPF_MAP_UPDATE_BATCH);
		break;
	case BPF_MAP_DELETE_BATCH:
		err = bpf_map_do_batch(&attr, uattr.user, BPF_MAP_DELETE_BATCH);
		break;
	case BPF_LINK_CREATE:
		err = link_create(&attr, uattr);
		break;
	case BPF_LINK_UPDATE:
		err = link_update(&attr);
		break;
	case BPF_LINK_GET_FD_BY_ID:
		err = bpf_link_get_fd_by_id(&attr);
		break;
	case BPF_LINK_GET_NEXT_ID:
		err = bpf_obj_get_next_id(&attr, uattr.user,
					  &link_idr, &link_idr_lock);
		break;
	case BPF_ENABLE_STATS:
		err = bpf_enable_stats(&attr);
		break;
	case BPF_ITER_CREATE:
		err = bpf_iter_create(&attr);
		break;
	case BPF_LINK_DETACH:
		err = link_detach(&attr);
		break;
	case BPF_PROG_BIND_MAP:
		err = bpf_prog_bind_map(&attr);
		break;
	default:
		err = -EINVAL;
		break;
	}

	return err;
}

SYSCALL_DEFINE3(bpf, int, cmd, union bpf_attr __user *, uattr, unsigned int, size)
{
	return __sys_bpf(cmd, USER_BPFPTR(uattr), size);
}

static bool syscall_prog_is_valid_access(int off, int size,
					 enum bpf_access_type type,
					 const struct bpf_prog *prog,
					 struct bpf_insn_access_aux *info)
{
	if (off < 0 || off >= U16_MAX)
		return false;
	if (off % size != 0)
		return false;
	return true;
}

BPF_CALL_3(bpf_sys_bpf, int, cmd, union bpf_attr *, attr, u32, attr_size)
{
	switch (cmd) {
	case BPF_MAP_CREATE:
	case BPF_MAP_UPDATE_ELEM:
	case BPF_MAP_FREEZE:
	case BPF_PROG_LOAD:
	case BPF_BTF_LOAD:
	case BPF_LINK_CREATE:
	case BPF_RAW_TRACEPOINT_OPEN:
		break;
	default:
		return -EINVAL;
	}
	return __sys_bpf(cmd, KERNEL_BPFPTR(attr), attr_size);
}

<<<<<<< HEAD
=======

/* To shut up -Wmissing-prototypes.
 * This function is used by the kernel light skeleton
 * to load bpf programs when modules are loaded or during kernel boot.
 * See tools/lib/bpf/skel_internal.h
 */
int kern_sys_bpf(int cmd, union bpf_attr *attr, unsigned int size);

>>>>>>> e6f4ff3f
int kern_sys_bpf(int cmd, union bpf_attr *attr, unsigned int size)
{
	struct bpf_prog * __maybe_unused prog;
	struct bpf_tramp_run_ctx __maybe_unused run_ctx;

	switch (cmd) {
#ifdef CONFIG_BPF_JIT /* __bpf_prog_enter_sleepable used by trampoline and JIT */
	case BPF_PROG_TEST_RUN:
		if (attr->test.data_in || attr->test.data_out ||
		    attr->test.ctx_out || attr->test.duration ||
		    attr->test.repeat || attr->test.flags)
			return -EINVAL;

		prog = bpf_prog_get_type(attr->test.prog_fd, BPF_PROG_TYPE_SYSCALL);
		if (IS_ERR(prog))
			return PTR_ERR(prog);

		if (attr->test.ctx_size_in < prog->aux->max_ctx_offset ||
		    attr->test.ctx_size_in > U16_MAX) {
			bpf_prog_put(prog);
			return -EINVAL;
		}

		run_ctx.bpf_cookie = 0;
		run_ctx.saved_run_ctx = NULL;
		if (!__bpf_prog_enter_sleepable(prog, &run_ctx)) {
			/* recursion detected */
			bpf_prog_put(prog);
			return -EBUSY;
		}
		attr->test.retval = bpf_prog_run(prog, (void *) (long) attr->test.ctx_in);
		__bpf_prog_exit_sleepable(prog, 0 /* bpf_prog_run does runtime stats */, &run_ctx);
		bpf_prog_put(prog);
		return 0;
#endif
	default:
		return ____bpf_sys_bpf(cmd, attr, size);
	}
}
EXPORT_SYMBOL(kern_sys_bpf);

static const struct bpf_func_proto bpf_sys_bpf_proto = {
	.func		= bpf_sys_bpf,
	.gpl_only	= false,
	.ret_type	= RET_INTEGER,
	.arg1_type	= ARG_ANYTHING,
	.arg2_type	= ARG_PTR_TO_MEM | MEM_RDONLY,
	.arg3_type	= ARG_CONST_SIZE,
};

const struct bpf_func_proto * __weak
tracing_prog_func_proto(enum bpf_func_id func_id, const struct bpf_prog *prog)
{
	return bpf_base_func_proto(func_id);
}

BPF_CALL_1(bpf_sys_close, u32, fd)
{
	/* When bpf program calls this helper there should not be
	 * an fdget() without matching completed fdput().
	 * This helper is allowed in the following callchain only:
	 * sys_bpf->prog_test_run->bpf_prog->bpf_sys_close
	 */
	return close_fd(fd);
}

static const struct bpf_func_proto bpf_sys_close_proto = {
	.func		= bpf_sys_close,
	.gpl_only	= false,
	.ret_type	= RET_INTEGER,
	.arg1_type	= ARG_ANYTHING,
};

BPF_CALL_4(bpf_kallsyms_lookup_name, const char *, name, int, name_sz, int, flags, u64 *, res)
{
	if (flags)
		return -EINVAL;

	if (name_sz <= 1 || name[name_sz - 1])
		return -EINVAL;

	if (!bpf_dump_raw_ok(current_cred()))
		return -EPERM;

	*res = kallsyms_lookup_name(name);
	return *res ? 0 : -ENOENT;
}

static const struct bpf_func_proto bpf_kallsyms_lookup_name_proto = {
	.func		= bpf_kallsyms_lookup_name,
	.gpl_only	= false,
	.ret_type	= RET_INTEGER,
	.arg1_type	= ARG_PTR_TO_MEM,
	.arg2_type	= ARG_CONST_SIZE_OR_ZERO,
	.arg3_type	= ARG_ANYTHING,
	.arg4_type	= ARG_PTR_TO_LONG,
};

static const struct bpf_func_proto *
syscall_prog_func_proto(enum bpf_func_id func_id, const struct bpf_prog *prog)
{
	switch (func_id) {
	case BPF_FUNC_sys_bpf:
		return !perfmon_capable() ? NULL : &bpf_sys_bpf_proto;
	case BPF_FUNC_btf_find_by_name_kind:
		return &bpf_btf_find_by_name_kind_proto;
	case BPF_FUNC_sys_close:
		return &bpf_sys_close_proto;
	case BPF_FUNC_kallsyms_lookup_name:
		return &bpf_kallsyms_lookup_name_proto;
	default:
		return tracing_prog_func_proto(func_id, prog);
	}
}

const struct bpf_verifier_ops bpf_syscall_verifier_ops = {
	.get_func_proto  = syscall_prog_func_proto,
	.is_valid_access = syscall_prog_is_valid_access,
};

const struct bpf_prog_ops bpf_syscall_prog_ops = {
	.test_run = bpf_prog_test_run_syscall,
};

#ifdef CONFIG_SYSCTL
static int bpf_stats_handler(struct ctl_table *table, int write,
			     void *buffer, size_t *lenp, loff_t *ppos)
{
	struct static_key *key = (struct static_key *)table->data;
	static int saved_val;
	int val, ret;
	struct ctl_table tmp = {
		.data   = &val,
		.maxlen = sizeof(val),
		.mode   = table->mode,
		.extra1 = SYSCTL_ZERO,
		.extra2 = SYSCTL_ONE,
	};

	if (write && !capable(CAP_SYS_ADMIN))
		return -EPERM;

	mutex_lock(&bpf_stats_enabled_mutex);
	val = saved_val;
	ret = proc_dointvec_minmax(&tmp, write, buffer, lenp, ppos);
	if (write && !ret && val != saved_val) {
		if (val)
			static_key_slow_inc(key);
		else
			static_key_slow_dec(key);
		saved_val = val;
	}
	mutex_unlock(&bpf_stats_enabled_mutex);
	return ret;
}

void __weak unpriv_ebpf_notify(int new_state)
{
}

static int bpf_unpriv_handler(struct ctl_table *table, int write,
			      void *buffer, size_t *lenp, loff_t *ppos)
{
	int ret, unpriv_enable = *(int *)table->data;
	bool locked_state = unpriv_enable == 1;
	struct ctl_table tmp = *table;

	if (write && !capable(CAP_SYS_ADMIN))
		return -EPERM;

	tmp.data = &unpriv_enable;
	ret = proc_dointvec_minmax(&tmp, write, buffer, lenp, ppos);
	if (write && !ret) {
		if (locked_state && unpriv_enable != 1)
			return -EPERM;
		*(int *)table->data = unpriv_enable;
	}

	unpriv_ebpf_notify(unpriv_enable);

	return ret;
}

static struct ctl_table bpf_syscall_table[] = {
	{
		.procname	= "unprivileged_bpf_disabled",
		.data		= &sysctl_unprivileged_bpf_disabled,
		.maxlen		= sizeof(sysctl_unprivileged_bpf_disabled),
		.mode		= 0644,
		.proc_handler	= bpf_unpriv_handler,
		.extra1		= SYSCTL_ZERO,
		.extra2		= SYSCTL_TWO,
	},
	{
		.procname	= "bpf_stats_enabled",
		.data		= &bpf_stats_enabled_key.key,
		.maxlen		= sizeof(bpf_stats_enabled_key),
		.mode		= 0644,
		.proc_handler	= bpf_stats_handler,
	},
	{ }
};

static int __init bpf_syscall_sysctl_init(void)
{
	register_sysctl_init("kernel", bpf_syscall_table);
	return 0;
}
late_initcall(bpf_syscall_sysctl_init);
#endif /* CONFIG_SYSCTL */<|MERGE_RESOLUTION|>--- conflicted
+++ resolved
@@ -5088,8 +5088,6 @@
 	return __sys_bpf(cmd, KERNEL_BPFPTR(attr), attr_size);
 }
 
-<<<<<<< HEAD
-=======
 
 /* To shut up -Wmissing-prototypes.
  * This function is used by the kernel light skeleton
@@ -5098,7 +5096,6 @@
  */
 int kern_sys_bpf(int cmd, union bpf_attr *attr, unsigned int size);
 
->>>>>>> e6f4ff3f
 int kern_sys_bpf(int cmd, union bpf_attr *attr, unsigned int size)
 {
 	struct bpf_prog * __maybe_unused prog;
