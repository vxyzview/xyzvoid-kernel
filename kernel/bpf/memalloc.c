// SPDX-License-Identifier: GPL-2.0-only
/* Copyright (c) 2022 Meta Platforms, Inc. and affiliates. */
#include <linux/mm.h>
#include <linux/llist.h>
#include <linux/bpf.h>
#include <linux/irq_work.h>
#include <linux/bpf_mem_alloc.h>
#include <linux/memcontrol.h>
#include <asm/local.h>

/* Any context (including NMI) BPF specific memory allocator.
 *
 * Tracing BPF programs can attach to kprobe and fentry. Hence they
 * run in unknown context where calling plain kmalloc() might not be safe.
 *
 * Front-end kmalloc() with per-cpu per-bucket cache of free elements.
 * Refill this cache asynchronously from irq_work.
 *
 * CPU_0 buckets
 * 16 32 64 96 128 196 256 512 1024 2048 4096
 * ...
 * CPU_N buckets
 * 16 32 64 96 128 196 256 512 1024 2048 4096
 *
 * The buckets are prefilled at the start.
 * BPF programs always run with migration disabled.
 * It's safe to allocate from cache of the current cpu with irqs disabled.
 * Free-ing is always done into bucket of the current cpu as well.
 * irq_work trims extra free elements from buckets with kfree
 * and refills them with kmalloc, so global kmalloc logic takes care
 * of freeing objects allocated by one cpu and freed on another.
 *
 * Every allocated objected is padded with extra 8 bytes that contains
 * struct llist_node.
 */
#define LLIST_NODE_SZ sizeof(struct llist_node)

/* similar to kmalloc, but sizeof == 8 bucket is gone */
static u8 size_index[24] __ro_after_init = {
	3,	/* 8 */
	3,	/* 16 */
	4,	/* 24 */
	4,	/* 32 */
	5,	/* 40 */
	5,	/* 48 */
	5,	/* 56 */
	5,	/* 64 */
	1,	/* 72 */
	1,	/* 80 */
	1,	/* 88 */
	1,	/* 96 */
	6,	/* 104 */
	6,	/* 112 */
	6,	/* 120 */
	6,	/* 128 */
	2,	/* 136 */
	2,	/* 144 */
	2,	/* 152 */
	2,	/* 160 */
	2,	/* 168 */
	2,	/* 176 */
	2,	/* 184 */
	2	/* 192 */
};

static int bpf_mem_cache_idx(size_t size)
{
	if (!size || size > 4096)
		return -1;

	if (size <= 192)
		return size_index[(size - 1) / 8] - 1;

	return fls(size - 1) - 2;
}

#define NUM_CACHES 11

struct bpf_mem_cache {
	/* per-cpu list of free objects of size 'unit_size'.
	 * All accesses are done with interrupts disabled and 'active' counter
	 * protection with __llist_add() and __llist_del_first().
	 */
	struct llist_head free_llist;
	local_t active;

	/* Operations on the free_list from unit_alloc/unit_free/bpf_mem_refill
	 * are sequenced by per-cpu 'active' counter. But unit_free() cannot
	 * fail. When 'active' is busy the unit_free() will add an object to
	 * free_llist_extra.
	 */
	struct llist_head free_llist_extra;

	struct irq_work refill_work;
	struct obj_cgroup *objcg;
	int unit_size;
	/* count of objects in free_llist */
	int free_cnt;
	int low_watermark, high_watermark, batch;
	int percpu_size;
	bool draining;
	struct bpf_mem_cache *tgt;

	/* list of objects to be freed after RCU GP */
	struct llist_head free_by_rcu;
	struct llist_node *free_by_rcu_tail;
	struct llist_head waiting_for_gp;
	struct llist_node *waiting_for_gp_tail;
	struct rcu_head rcu;
	atomic_t call_rcu_in_progress;
	struct llist_head free_llist_extra_rcu;

	/* list of objects to be freed after RCU tasks trace GP */
	struct llist_head free_by_rcu_ttrace;
	struct llist_head waiting_for_gp_ttrace;
	struct rcu_head rcu_ttrace;
	atomic_t call_rcu_ttrace_in_progress;
};

struct bpf_mem_caches {
	struct bpf_mem_cache cache[NUM_CACHES];
};

static struct llist_node notrace *__llist_del_first(struct llist_head *head)
{
	struct llist_node *entry, *next;

	entry = head->first;
	if (!entry)
		return NULL;
	next = entry->next;
	head->first = next;
	return entry;
}

static void *__alloc(struct bpf_mem_cache *c, int node, gfp_t flags)
{
	if (c->percpu_size) {
		void **obj = kmalloc_node(c->percpu_size, flags, node);
		void *pptr = __alloc_percpu_gfp(c->unit_size, 8, flags);

		if (!obj || !pptr) {
			free_percpu(pptr);
			kfree(obj);
			return NULL;
		}
		obj[1] = pptr;
		return obj;
	}

	return kmalloc_node(c->unit_size, flags | __GFP_ZERO, node);
}

static struct mem_cgroup *get_memcg(const struct bpf_mem_cache *c)
{
#ifdef CONFIG_MEMCG_KMEM
	if (c->objcg)
		return get_mem_cgroup_from_objcg(c->objcg);
#endif

#ifdef CONFIG_MEMCG
	return root_mem_cgroup;
#else
	return NULL;
#endif
}

static void inc_active(struct bpf_mem_cache *c, unsigned long *flags)
{
	if (IS_ENABLED(CONFIG_PREEMPT_RT))
		/* In RT irq_work runs in per-cpu kthread, so disable
		 * interrupts to avoid preemption and interrupts and
		 * reduce the chance of bpf prog executing on this cpu
		 * when active counter is busy.
		 */
		local_irq_save(*flags);
	/* alloc_bulk runs from irq_work which will not preempt a bpf
	 * program that does unit_alloc/unit_free since IRQs are
	 * disabled there. There is no race to increment 'active'
	 * counter. It protects free_llist from corruption in case NMI
	 * bpf prog preempted this loop.
	 */
	WARN_ON_ONCE(local_inc_return(&c->active) != 1);
}

static void dec_active(struct bpf_mem_cache *c, unsigned long *flags)
{
	local_dec(&c->active);
	if (IS_ENABLED(CONFIG_PREEMPT_RT))
		local_irq_restore(*flags);
}

static void add_obj_to_free_list(struct bpf_mem_cache *c, void *obj)
{
	unsigned long flags;

	inc_active(c, &flags);
	__llist_add(obj, &c->free_llist);
	c->free_cnt++;
	dec_active(c, &flags);
}

/* Mostly runs from irq_work except __init phase. */
static void alloc_bulk(struct bpf_mem_cache *c, int cnt, int node, bool atomic)
{
	struct mem_cgroup *memcg = NULL, *old_memcg;
	gfp_t gfp;
	void *obj;
	int i;

	gfp = __GFP_NOWARN | __GFP_ACCOUNT;
	gfp |= atomic ? GFP_NOWAIT : GFP_KERNEL;

	for (i = 0; i < cnt; i++) {
		/*
		 * For every 'c' llist_del_first(&c->free_by_rcu_ttrace); is
		 * done only by one CPU == current CPU. Other CPUs might
		 * llist_add() and llist_del_all() in parallel.
		 */
		obj = llist_del_first(&c->free_by_rcu_ttrace);
		if (!obj)
			break;
		add_obj_to_free_list(c, obj);
	}
	if (i >= cnt)
		return;

	for (; i < cnt; i++) {
		obj = llist_del_first(&c->waiting_for_gp_ttrace);
		if (!obj)
			break;
		add_obj_to_free_list(c, obj);
	}
	if (i >= cnt)
		return;

	memcg = get_memcg(c);
	old_memcg = set_active_memcg(memcg);
	for (; i < cnt; i++) {
		/* Allocate, but don't deplete atomic reserves that typical
		 * GFP_ATOMIC would do. irq_work runs on this cpu and kmalloc
		 * will allocate from the current numa node which is what we
		 * want here.
		 */
		obj = __alloc(c, node, gfp);
		if (!obj)
			break;
		add_obj_to_free_list(c, obj);
	}
	set_active_memcg(old_memcg);
	mem_cgroup_put(memcg);
}

static void free_one(void *obj, bool percpu)
{
	if (percpu) {
		free_percpu(((void **)obj)[1]);
		kfree(obj);
		return;
	}

	kfree(obj);
}

static int free_all(struct llist_node *llnode, bool percpu)
{
	struct llist_node *pos, *t;
	int cnt = 0;

	llist_for_each_safe(pos, t, llnode) {
		free_one(pos, percpu);
		cnt++;
	}
	return cnt;
}

static void __free_rcu(struct rcu_head *head)
{
	struct bpf_mem_cache *c = container_of(head, struct bpf_mem_cache, rcu_ttrace);

	free_all(llist_del_all(&c->waiting_for_gp_ttrace), !!c->percpu_size);
	atomic_set(&c->call_rcu_ttrace_in_progress, 0);
}

static void __free_rcu_tasks_trace(struct rcu_head *head)
{
	/* If RCU Tasks Trace grace period implies RCU grace period,
	 * there is no need to invoke call_rcu().
	 */
	if (rcu_trace_implies_rcu_gp())
		__free_rcu(head);
	else
		call_rcu(head, __free_rcu);
}

static void enque_to_free(struct bpf_mem_cache *c, void *obj)
{
	struct llist_node *llnode = obj;

	/* bpf_mem_cache is a per-cpu object. Freeing happens in irq_work.
	 * Nothing races to add to free_by_rcu_ttrace list.
	 */
	llist_add(llnode, &c->free_by_rcu_ttrace);
}

static void do_call_rcu_ttrace(struct bpf_mem_cache *c)
{
	struct llist_node *llnode, *t;

	if (atomic_xchg(&c->call_rcu_ttrace_in_progress, 1)) {
		if (unlikely(READ_ONCE(c->draining))) {
			llnode = llist_del_all(&c->free_by_rcu_ttrace);
			free_all(llnode, !!c->percpu_size);
		}
		return;
	}

	WARN_ON_ONCE(!llist_empty(&c->waiting_for_gp_ttrace));
	llist_for_each_safe(llnode, t, llist_del_all(&c->free_by_rcu_ttrace))
		llist_add(llnode, &c->waiting_for_gp_ttrace);

	if (unlikely(READ_ONCE(c->draining))) {
		__free_rcu(&c->rcu_ttrace);
		return;
	}

	/* Use call_rcu_tasks_trace() to wait for sleepable progs to finish.
	 * If RCU Tasks Trace grace period implies RCU grace period, free
	 * these elements directly, else use call_rcu() to wait for normal
	 * progs to finish and finally do free_one() on each element.
	 */
	call_rcu_tasks_trace(&c->rcu_ttrace, __free_rcu_tasks_trace);
}

static void free_bulk(struct bpf_mem_cache *c)
{
	struct bpf_mem_cache *tgt = c->tgt;
	struct llist_node *llnode, *t;
	unsigned long flags;
	int cnt;

	WARN_ON_ONCE(tgt->unit_size != c->unit_size);
	WARN_ON_ONCE(tgt->percpu_size != c->percpu_size);

	do {
		inc_active(c, &flags);
		llnode = __llist_del_first(&c->free_llist);
		if (llnode)
			cnt = --c->free_cnt;
		else
			cnt = 0;
		dec_active(c, &flags);
		if (llnode)
			enque_to_free(tgt, llnode);
	} while (cnt > (c->high_watermark + c->low_watermark) / 2);

	/* and drain free_llist_extra */
	llist_for_each_safe(llnode, t, llist_del_all(&c->free_llist_extra))
		enque_to_free(tgt, llnode);
	do_call_rcu_ttrace(tgt);
}

static void __free_by_rcu(struct rcu_head *head)
{
	struct bpf_mem_cache *c = container_of(head, struct bpf_mem_cache, rcu);
	struct bpf_mem_cache *tgt = c->tgt;
	struct llist_node *llnode;

	WARN_ON_ONCE(tgt->unit_size != c->unit_size);
	WARN_ON_ONCE(tgt->percpu_size != c->percpu_size);

	llnode = llist_del_all(&c->waiting_for_gp);
	if (!llnode)
		goto out;

	llist_add_batch(llnode, c->waiting_for_gp_tail, &tgt->free_by_rcu_ttrace);

	/* Objects went through regular RCU GP. Send them to RCU tasks trace */
	do_call_rcu_ttrace(tgt);
out:
	atomic_set(&c->call_rcu_in_progress, 0);
}

static void check_free_by_rcu(struct bpf_mem_cache *c)
{
	struct llist_node *llnode, *t;
	unsigned long flags;

	/* drain free_llist_extra_rcu */
	if (unlikely(!llist_empty(&c->free_llist_extra_rcu))) {
		inc_active(c, &flags);
		llist_for_each_safe(llnode, t, llist_del_all(&c->free_llist_extra_rcu))
			if (__llist_add(llnode, &c->free_by_rcu))
				c->free_by_rcu_tail = llnode;
		dec_active(c, &flags);
	}

	if (llist_empty(&c->free_by_rcu))
		return;

	if (atomic_xchg(&c->call_rcu_in_progress, 1)) {
		/*
		 * Instead of kmalloc-ing new rcu_head and triggering 10k
		 * call_rcu() to hit rcutree.qhimark and force RCU to notice
		 * the overload just ask RCU to hurry up. There could be many
		 * objects in free_by_rcu list.
		 * This hint reduces memory consumption for an artificial
		 * benchmark from 2 Gbyte to 150 Mbyte.
		 */
		rcu_request_urgent_qs_task(current);
		return;
	}

	WARN_ON_ONCE(!llist_empty(&c->waiting_for_gp));

	inc_active(c, &flags);
	WRITE_ONCE(c->waiting_for_gp.first, __llist_del_all(&c->free_by_rcu));
	c->waiting_for_gp_tail = c->free_by_rcu_tail;
	dec_active(c, &flags);

	if (unlikely(READ_ONCE(c->draining))) {
		free_all(llist_del_all(&c->waiting_for_gp), !!c->percpu_size);
		atomic_set(&c->call_rcu_in_progress, 0);
	} else {
		call_rcu_hurry(&c->rcu, __free_by_rcu);
	}
}

static void bpf_mem_refill(struct irq_work *work)
{
	struct bpf_mem_cache *c = container_of(work, struct bpf_mem_cache, refill_work);
	int cnt;

	/* Racy access to free_cnt. It doesn't need to be 100% accurate */
	cnt = c->free_cnt;
	if (cnt < c->low_watermark)
		/* irq_work runs on this cpu and kmalloc will allocate
		 * from the current numa node which is what we want here.
		 */
		alloc_bulk(c, c->batch, NUMA_NO_NODE, true);
	else if (cnt > c->high_watermark)
		free_bulk(c);

	check_free_by_rcu(c);
}

static void notrace irq_work_raise(struct bpf_mem_cache *c)
{
	irq_work_queue(&c->refill_work);
}

/* For typical bpf map case that uses bpf_mem_cache_alloc and single bucket
 * the freelist cache will be elem_size * 64 (or less) on each cpu.
 *
 * For bpf programs that don't have statically known allocation sizes and
 * assuming (low_mark + high_mark) / 2 as an average number of elements per
 * bucket and all buckets are used the total amount of memory in freelists
 * on each cpu will be:
 * 64*16 + 64*32 + 64*64 + 64*96 + 64*128 + 64*196 + 64*256 + 32*512 + 16*1024 + 8*2048 + 4*4096
 * == ~ 116 Kbyte using below heuristic.
 * Initialized, but unused bpf allocator (not bpf map specific one) will
 * consume ~ 11 Kbyte per cpu.
 * Typical case will be between 11K and 116K closer to 11K.
 * bpf progs can and should share bpf_mem_cache when possible.
 */
static void init_refill_work(struct bpf_mem_cache *c)
{
	init_irq_work(&c->refill_work, bpf_mem_refill);
	if (c->unit_size <= 256) {
		c->low_watermark = 32;
		c->high_watermark = 96;
	} else {
		/* When page_size == 4k, order-0 cache will have low_mark == 2
		 * and high_mark == 6 with batch alloc of 3 individual pages at
		 * a time.
		 * 8k allocs and above low == 1, high == 3, batch == 1.
		 */
		c->low_watermark = max(32 * 256 / c->unit_size, 1);
		c->high_watermark = max(96 * 256 / c->unit_size, 3);
	}
	c->batch = max((c->high_watermark - c->low_watermark) / 4 * 3, 1);
}

static void prefill_mem_cache(struct bpf_mem_cache *c, int cpu)
{
	/* To avoid consuming memory assume that 1st run of bpf
	 * prog won't be doing more than 4 map_update_elem from
	 * irq disabled region
	 */
	alloc_bulk(c, c->unit_size <= 256 ? 4 : 1, cpu_to_node(cpu), false);
}

/* When size != 0 bpf_mem_cache for each cpu.
 * This is typical bpf hash map use case when all elements have equal size.
 *
 * When size == 0 allocate 11 bpf_mem_cache-s for each cpu, then rely on
 * kmalloc/kfree. Max allocation size is 4096 in this case.
 * This is bpf_dynptr and bpf_kptr use case.
 */
int bpf_mem_alloc_init(struct bpf_mem_alloc *ma, int size, bool percpu)
{
	static u16 sizes[NUM_CACHES] = {96, 192, 16, 32, 64, 128, 256, 512, 1024, 2048, 4096};
	struct bpf_mem_caches *cc, __percpu *pcc;
	struct bpf_mem_cache *c, __percpu *pc;
	struct obj_cgroup *objcg = NULL;
	int cpu, i, unit_size, percpu_size = 0;

<<<<<<< HEAD
=======
	/* room for llist_node and per-cpu pointer */
	if (percpu)
		percpu_size = LLIST_NODE_SZ + sizeof(void *);
>>>>>>> 7bbf3b67
	ma->percpu = percpu;

	if (size) {
		pc = __alloc_percpu_gfp(sizeof(*pc), 8, GFP_KERNEL);
		if (!pc)
			return -ENOMEM;

		if (!percpu)
			size += LLIST_NODE_SZ; /* room for llist_node */
		unit_size = size;

#ifdef CONFIG_MEMCG_KMEM
		if (memcg_bpf_enabled())
			objcg = get_obj_cgroup_from_current();
#endif
		for_each_possible_cpu(cpu) {
			c = per_cpu_ptr(pc, cpu);
			c->unit_size = unit_size;
			c->objcg = objcg;
			c->percpu_size = percpu_size;
			c->tgt = c;
			init_refill_work(c);
			prefill_mem_cache(c, cpu);
		}
		ma->cache = pc;
		return 0;
	}

	pcc = __alloc_percpu_gfp(sizeof(*cc), 8, GFP_KERNEL);
	if (!pcc)
		return -ENOMEM;
#ifdef CONFIG_MEMCG_KMEM
	objcg = get_obj_cgroup_from_current();
#endif
	for_each_possible_cpu(cpu) {
		cc = per_cpu_ptr(pcc, cpu);
		for (i = 0; i < NUM_CACHES; i++) {
			c = &cc->cache[i];
			c->unit_size = sizes[i];
			c->objcg = objcg;
			c->percpu_size = percpu_size;
			c->tgt = c;

			init_refill_work(c);
			prefill_mem_cache(c, cpu);
		}
	}

	ma->caches = pcc;
	return 0;
}

static void drain_mem_cache(struct bpf_mem_cache *c)
{
	bool percpu = !!c->percpu_size;

	/* No progs are using this bpf_mem_cache, but htab_map_free() called
	 * bpf_mem_cache_free() for all remaining elements and they can be in
	 * free_by_rcu_ttrace or in waiting_for_gp_ttrace lists, so drain those lists now.
	 *
	 * Except for waiting_for_gp_ttrace list, there are no concurrent operations
	 * on these lists, so it is safe to use __llist_del_all().
	 */
	free_all(llist_del_all(&c->free_by_rcu_ttrace), percpu);
	free_all(llist_del_all(&c->waiting_for_gp_ttrace), percpu);
	free_all(__llist_del_all(&c->free_llist), percpu);
	free_all(__llist_del_all(&c->free_llist_extra), percpu);
	free_all(__llist_del_all(&c->free_by_rcu), percpu);
	free_all(__llist_del_all(&c->free_llist_extra_rcu), percpu);
	free_all(llist_del_all(&c->waiting_for_gp), percpu);
}

static void check_mem_cache(struct bpf_mem_cache *c)
{
	WARN_ON_ONCE(!llist_empty(&c->free_by_rcu_ttrace));
	WARN_ON_ONCE(!llist_empty(&c->waiting_for_gp_ttrace));
	WARN_ON_ONCE(!llist_empty(&c->free_llist));
	WARN_ON_ONCE(!llist_empty(&c->free_llist_extra));
	WARN_ON_ONCE(!llist_empty(&c->free_by_rcu));
	WARN_ON_ONCE(!llist_empty(&c->free_llist_extra_rcu));
	WARN_ON_ONCE(!llist_empty(&c->waiting_for_gp));
}

static void check_leaked_objs(struct bpf_mem_alloc *ma)
{
	struct bpf_mem_caches *cc;
	struct bpf_mem_cache *c;
	int cpu, i;

	if (ma->cache) {
		for_each_possible_cpu(cpu) {
			c = per_cpu_ptr(ma->cache, cpu);
			check_mem_cache(c);
		}
	}
	if (ma->caches) {
		for_each_possible_cpu(cpu) {
			cc = per_cpu_ptr(ma->caches, cpu);
			for (i = 0; i < NUM_CACHES; i++) {
				c = &cc->cache[i];
				check_mem_cache(c);
			}
		}
	}
}

static void free_mem_alloc_no_barrier(struct bpf_mem_alloc *ma)
{
	check_leaked_objs(ma);
	free_percpu(ma->cache);
	free_percpu(ma->caches);
	ma->cache = NULL;
	ma->caches = NULL;
}

static void free_mem_alloc(struct bpf_mem_alloc *ma)
{
	/* waiting_for_gp[_ttrace] lists were drained, but RCU callbacks
	 * might still execute. Wait for them.
	 *
	 * rcu_barrier_tasks_trace() doesn't imply synchronize_rcu_tasks_trace(),
	 * but rcu_barrier_tasks_trace() and rcu_barrier() below are only used
	 * to wait for the pending __free_rcu_tasks_trace() and __free_rcu(),
	 * so if call_rcu(head, __free_rcu) is skipped due to
	 * rcu_trace_implies_rcu_gp(), it will be OK to skip rcu_barrier() by
	 * using rcu_trace_implies_rcu_gp() as well.
	 */
	rcu_barrier(); /* wait for __free_by_rcu */
	rcu_barrier_tasks_trace(); /* wait for __free_rcu */
	if (!rcu_trace_implies_rcu_gp())
		rcu_barrier();
	free_mem_alloc_no_barrier(ma);
}

static void free_mem_alloc_deferred(struct work_struct *work)
{
	struct bpf_mem_alloc *ma = container_of(work, struct bpf_mem_alloc, work);

	free_mem_alloc(ma);
	kfree(ma);
}

static void destroy_mem_alloc(struct bpf_mem_alloc *ma, int rcu_in_progress)
{
	struct bpf_mem_alloc *copy;

	if (!rcu_in_progress) {
		/* Fast path. No callbacks are pending, hence no need to do
		 * rcu_barrier-s.
		 */
		free_mem_alloc_no_barrier(ma);
		return;
	}

	copy = kmemdup(ma, sizeof(*ma), GFP_KERNEL);
	if (!copy) {
		/* Slow path with inline barrier-s */
		free_mem_alloc(ma);
		return;
	}

	/* Defer barriers into worker to let the rest of map memory to be freed */
	memset(ma, 0, sizeof(*ma));
	INIT_WORK(&copy->work, free_mem_alloc_deferred);
	queue_work(system_unbound_wq, &copy->work);
}

void bpf_mem_alloc_destroy(struct bpf_mem_alloc *ma)
{
	struct bpf_mem_caches *cc;
	struct bpf_mem_cache *c;
	int cpu, i, rcu_in_progress;

	if (ma->cache) {
		rcu_in_progress = 0;
		for_each_possible_cpu(cpu) {
			c = per_cpu_ptr(ma->cache, cpu);
			WRITE_ONCE(c->draining, true);
			irq_work_sync(&c->refill_work);
			drain_mem_cache(c);
			rcu_in_progress += atomic_read(&c->call_rcu_ttrace_in_progress);
			rcu_in_progress += atomic_read(&c->call_rcu_in_progress);
		}
		/* objcg is the same across cpus */
		if (c->objcg)
			obj_cgroup_put(c->objcg);
		destroy_mem_alloc(ma, rcu_in_progress);
	}
	if (ma->caches) {
		rcu_in_progress = 0;
		for_each_possible_cpu(cpu) {
			cc = per_cpu_ptr(ma->caches, cpu);
			for (i = 0; i < NUM_CACHES; i++) {
				c = &cc->cache[i];
				WRITE_ONCE(c->draining, true);
				irq_work_sync(&c->refill_work);
				drain_mem_cache(c);
				rcu_in_progress += atomic_read(&c->call_rcu_ttrace_in_progress);
				rcu_in_progress += atomic_read(&c->call_rcu_in_progress);
			}
		}
		if (c->objcg)
			obj_cgroup_put(c->objcg);
		destroy_mem_alloc(ma, rcu_in_progress);
	}
}

/* notrace is necessary here and in other functions to make sure
 * bpf programs cannot attach to them and cause llist corruptions.
 */
static void notrace *unit_alloc(struct bpf_mem_cache *c)
{
	struct llist_node *llnode = NULL;
	unsigned long flags;
	int cnt = 0;

	/* Disable irqs to prevent the following race for majority of prog types:
	 * prog_A
	 *   bpf_mem_alloc
	 *      preemption or irq -> prog_B
	 *        bpf_mem_alloc
	 *
	 * but prog_B could be a perf_event NMI prog.
	 * Use per-cpu 'active' counter to order free_list access between
	 * unit_alloc/unit_free/bpf_mem_refill.
	 */
	local_irq_save(flags);
	if (local_inc_return(&c->active) == 1) {
		llnode = __llist_del_first(&c->free_llist);
		if (llnode) {
			cnt = --c->free_cnt;
			*(struct bpf_mem_cache **)llnode = c;
		}
	}
	local_dec(&c->active);

	WARN_ON(cnt < 0);

	if (cnt < c->low_watermark)
		irq_work_raise(c);
	/* Enable IRQ after the enqueue of irq work completes, so irq work
	 * will run after IRQ is enabled and free_llist may be refilled by
	 * irq work before other task preempts current task.
	 */
	local_irq_restore(flags);

	return llnode;
}

/* Though 'ptr' object could have been allocated on a different cpu
 * add it to the free_llist of the current cpu.
 * Let kfree() logic deal with it when it's later called from irq_work.
 */
static void notrace unit_free(struct bpf_mem_cache *c, void *ptr)
{
	struct llist_node *llnode = ptr - LLIST_NODE_SZ;
	unsigned long flags;
	int cnt = 0;

	BUILD_BUG_ON(LLIST_NODE_SZ > 8);

	/*
	 * Remember bpf_mem_cache that allocated this object.
	 * The hint is not accurate.
	 */
	c->tgt = *(struct bpf_mem_cache **)llnode;

	local_irq_save(flags);
	if (local_inc_return(&c->active) == 1) {
		__llist_add(llnode, &c->free_llist);
		cnt = ++c->free_cnt;
	} else {
		/* unit_free() cannot fail. Therefore add an object to atomic
		 * llist. free_bulk() will drain it. Though free_llist_extra is
		 * a per-cpu list we have to use atomic llist_add here, since
		 * it also can be interrupted by bpf nmi prog that does another
		 * unit_free() into the same free_llist_extra.
		 */
		llist_add(llnode, &c->free_llist_extra);
	}
	local_dec(&c->active);

	if (cnt > c->high_watermark)
		/* free few objects from current cpu into global kmalloc pool */
		irq_work_raise(c);
	/* Enable IRQ after irq_work_raise() completes, otherwise when current
	 * task is preempted by task which does unit_alloc(), unit_alloc() may
	 * return NULL unexpectedly because irq work is already pending but can
	 * not been triggered and free_llist can not be refilled timely.
	 */
	local_irq_restore(flags);
}

static void notrace unit_free_rcu(struct bpf_mem_cache *c, void *ptr)
{
	struct llist_node *llnode = ptr - LLIST_NODE_SZ;
	unsigned long flags;

	c->tgt = *(struct bpf_mem_cache **)llnode;

	local_irq_save(flags);
	if (local_inc_return(&c->active) == 1) {
		if (__llist_add(llnode, &c->free_by_rcu))
			c->free_by_rcu_tail = llnode;
	} else {
		llist_add(llnode, &c->free_llist_extra_rcu);
	}
	local_dec(&c->active);

	if (!atomic_read(&c->call_rcu_in_progress))
		irq_work_raise(c);
	local_irq_restore(flags);
}

/* Called from BPF program or from sys_bpf syscall.
 * In both cases migration is disabled.
 */
void notrace *bpf_mem_alloc(struct bpf_mem_alloc *ma, size_t size)
{
	int idx;
	void *ret;

	if (!size)
		return NULL;

	idx = bpf_mem_cache_idx(size + LLIST_NODE_SZ);
	if (idx < 0)
		return NULL;

	ret = unit_alloc(this_cpu_ptr(ma->caches)->cache + idx);
	return !ret ? NULL : ret + LLIST_NODE_SZ;
}

void notrace bpf_mem_free(struct bpf_mem_alloc *ma, void *ptr)
{
	struct bpf_mem_cache *c;
	int idx;

	if (!ptr)
		return;

	c = *(void **)(ptr - LLIST_NODE_SZ);
	idx = bpf_mem_cache_idx(c->unit_size);
	if (WARN_ON_ONCE(idx < 0))
		return;

	unit_free(this_cpu_ptr(ma->caches)->cache + idx, ptr);
}

void notrace bpf_mem_free_rcu(struct bpf_mem_alloc *ma, void *ptr)
{
	struct bpf_mem_cache *c;
	int idx;

	if (!ptr)
		return;

	c = *(void **)(ptr - LLIST_NODE_SZ);
	idx = bpf_mem_cache_idx(c->unit_size);
	if (WARN_ON_ONCE(idx < 0))
		return;

	unit_free_rcu(this_cpu_ptr(ma->caches)->cache + idx, ptr);
}

void notrace *bpf_mem_cache_alloc(struct bpf_mem_alloc *ma)
{
	void *ret;

	ret = unit_alloc(this_cpu_ptr(ma->cache));
	return !ret ? NULL : ret + LLIST_NODE_SZ;
}

void notrace bpf_mem_cache_free(struct bpf_mem_alloc *ma, void *ptr)
{
	if (!ptr)
		return;

	unit_free(this_cpu_ptr(ma->cache), ptr);
}

void notrace bpf_mem_cache_free_rcu(struct bpf_mem_alloc *ma, void *ptr)
{
	if (!ptr)
		return;

	unit_free_rcu(this_cpu_ptr(ma->cache), ptr);
}

/* Directly does a kfree() without putting 'ptr' back to the free_llist
 * for reuse and without waiting for a rcu_tasks_trace gp.
 * The caller must first go through the rcu_tasks_trace gp for 'ptr'
 * before calling bpf_mem_cache_raw_free().
 * It could be used when the rcu_tasks_trace callback does not have
 * a hold on the original bpf_mem_alloc object that allocated the
 * 'ptr'. This should only be used in the uncommon code path.
 * Otherwise, the bpf_mem_alloc's free_llist cannot be refilled
 * and may affect performance.
 */
void bpf_mem_cache_raw_free(void *ptr)
{
	if (!ptr)
		return;

	kfree(ptr - LLIST_NODE_SZ);
}

/* When flags == GFP_KERNEL, it signals that the caller will not cause
 * deadlock when using kmalloc. bpf_mem_cache_alloc_flags() will use
 * kmalloc if the free_llist is empty.
 */
void notrace *bpf_mem_cache_alloc_flags(struct bpf_mem_alloc *ma, gfp_t flags)
{
	struct bpf_mem_cache *c;
	void *ret;

	c = this_cpu_ptr(ma->cache);

	ret = unit_alloc(c);
	if (!ret && flags == GFP_KERNEL) {
		struct mem_cgroup *memcg, *old_memcg;

		memcg = get_memcg(c);
		old_memcg = set_active_memcg(memcg);
		ret = __alloc(c, NUMA_NO_NODE, GFP_KERNEL | __GFP_NOWARN | __GFP_ACCOUNT);
		if (ret)
			*(struct bpf_mem_cache **)ret = c;
		set_active_memcg(old_memcg);
		mem_cgroup_put(memcg);
	}

	return !ret ? NULL : ret + LLIST_NODE_SZ;
}<|MERGE_RESOLUTION|>--- conflicted
+++ resolved
@@ -505,12 +505,9 @@
 	struct obj_cgroup *objcg = NULL;
 	int cpu, i, unit_size, percpu_size = 0;
 
-<<<<<<< HEAD
-=======
 	/* room for llist_node and per-cpu pointer */
 	if (percpu)
 		percpu_size = LLIST_NODE_SZ + sizeof(void *);
->>>>>>> 7bbf3b67
 	ma->percpu = percpu;
 
 	if (size) {
