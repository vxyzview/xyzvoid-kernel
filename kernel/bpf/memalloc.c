--- conflicted
+++ resolved
@@ -490,13 +490,6 @@
 
 static void prefill_mem_cache(struct bpf_mem_cache *c, int cpu)
 {
-<<<<<<< HEAD
-	/* To avoid consuming memory assume that 1st run of bpf
-	 * prog won't be doing more than 4 map_update_elem from
-	 * irq disabled region
-	 */
-	alloc_bulk(c, c->unit_size <= 256 ? 4 : 1, cpu_to_node(cpu), false);
-=======
 	int cnt = 1;
 
 	/* To avoid consuming memory, for non-percpu allocation, assume that
@@ -507,7 +500,6 @@
 	if (!c->percpu_size && c->unit_size <= 256)
 		cnt = 4;
 	alloc_bulk(c, cnt, cpu_to_node(cpu), false);
->>>>>>> a6ad5510
 }
 
 /* When size != 0 bpf_mem_cache for each cpu.
@@ -519,14 +511,6 @@
  */
 int bpf_mem_alloc_init(struct bpf_mem_alloc *ma, int size, bool percpu)
 {
-<<<<<<< HEAD
-	static u16 sizes[NUM_CACHES] = {96, 192, 16, 32, 64, 128, 256, 512, 1024, 2048, 4096};
-	struct bpf_mem_caches *cc, __percpu *pcc;
-	struct bpf_mem_cache *c, __percpu *pc;
-	struct obj_cgroup *objcg = NULL;
-	int cpu, i, unit_size, percpu_size = 0;
-
-=======
 	struct bpf_mem_caches *cc; struct bpf_mem_caches __percpu *pcc;
 	struct bpf_mem_cache *c; struct bpf_mem_cache __percpu *pc;
 	struct obj_cgroup *objcg = NULL;
@@ -538,7 +522,6 @@
 	/* room for llist_node and per-cpu pointer */
 	if (percpu)
 		percpu_size = LLIST_NODE_SZ + sizeof(void *);
->>>>>>> a6ad5510
 	ma->percpu = percpu;
 
 	if (size) {
@@ -572,11 +555,7 @@
 	pcc = __alloc_percpu_gfp(sizeof(*cc), 8, GFP_KERNEL);
 	if (!pcc)
 		return -ENOMEM;
-<<<<<<< HEAD
-#ifdef CONFIG_MEMCG_KMEM
-=======
 #ifdef CONFIG_MEMCG
->>>>>>> a6ad5510
 	objcg = get_obj_cgroup_from_current();
 #endif
 	ma->objcg = objcg;
@@ -596,8 +575,6 @@
 
 	ma->caches = pcc;
 	return 0;
-<<<<<<< HEAD
-=======
 }
 
 int bpf_mem_alloc_percpu_init(struct bpf_mem_alloc *ma, struct obj_cgroup *objcg)
@@ -648,7 +625,6 @@
 	}
 
 	return 0;
->>>>>>> a6ad5510
 }
 
 static void drain_mem_cache(struct bpf_mem_cache *c)
@@ -1030,8 +1006,6 @@
 	}
 
 	return !ret ? NULL : ret + LLIST_NODE_SZ;
-<<<<<<< HEAD
-=======
 }
 
 int bpf_mem_alloc_check_size(bool percpu, size_t size)
@@ -1042,5 +1016,4 @@
 		return -E2BIG;
 
 	return 0;
->>>>>>> a6ad5510
 }