// SPDX-License-Identifier: GPL-2.0-only
/* Copyright (c) 2022 Meta Platforms, Inc. and affiliates. */
#include <linux/mm.h>
#include <linux/llist.h>
#include <linux/bpf.h>
#include <linux/irq_work.h>
#include <linux/bpf_mem_alloc.h>
#include <linux/memcontrol.h>
#include <asm/local.h>

/* Any context (including NMI) BPF specific memory allocator.
 *
 * Tracing BPF programs can attach to kprobe and fentry. Hence they
 * run in unknown context where calling plain kmalloc() might not be safe.
 *
 * Front-end kmalloc() with per-cpu per-bucket cache of free elements.
 * Refill this cache asynchronously from irq_work.
 *
 * CPU_0 buckets
 * 16 32 64 96 128 196 256 512 1024 2048 4096
 * ...
 * CPU_N buckets
 * 16 32 64 96 128 196 256 512 1024 2048 4096
 *
 * The buckets are prefilled at the start.
 * BPF programs always run with migration disabled.
 * It's safe to allocate from cache of the current cpu with irqs disabled.
 * Free-ing is always done into bucket of the current cpu as well.
 * irq_work trims extra free elements from buckets with kfree
 * and refills them with kmalloc, so global kmalloc logic takes care
 * of freeing objects allocated by one cpu and freed on another.
 *
 * Every allocated objected is padded with extra 8 bytes that contains
 * struct llist_node.
 */
#define LLIST_NODE_SZ sizeof(struct llist_node)

/* similar to kmalloc, but sizeof == 8 bucket is gone */
static u8 size_index[24] __ro_after_init = {
	3,	/* 8 */
	3,	/* 16 */
	4,	/* 24 */
	4,	/* 32 */
	5,	/* 40 */
	5,	/* 48 */
	5,	/* 56 */
	5,	/* 64 */
	1,	/* 72 */
	1,	/* 80 */
	1,	/* 88 */
	1,	/* 96 */
	6,	/* 104 */
	6,	/* 112 */
	6,	/* 120 */
	6,	/* 128 */
	2,	/* 136 */
	2,	/* 144 */
	2,	/* 152 */
	2,	/* 160 */
	2,	/* 168 */
	2,	/* 176 */
	2,	/* 184 */
	2	/* 192 */
};

static int bpf_mem_cache_idx(size_t size)
{
	if (!size || size > 4096)
		return -1;

	if (size <= 192)
		return size_index[(size - 1) / 8] - 1;

	return fls(size - 1) - 2;
}

#define NUM_CACHES 11

struct bpf_mem_cache {
	/* per-cpu list of free objects of size 'unit_size'.
	 * All accesses are done with interrupts disabled and 'active' counter
	 * protection with __llist_add() and __llist_del_first().
	 */
	struct llist_head free_llist;
	local_t active;

	/* Operations on the free_list from unit_alloc/unit_free/bpf_mem_refill
	 * are sequenced by per-cpu 'active' counter. But unit_free() cannot
	 * fail. When 'active' is busy the unit_free() will add an object to
	 * free_llist_extra.
	 */
	struct llist_head free_llist_extra;

	struct irq_work refill_work;
	struct obj_cgroup *objcg;
	int unit_size;
	/* count of objects in free_llist */
	int free_cnt;
	int low_watermark, high_watermark, batch;
	int percpu_size;
	bool draining;
	struct bpf_mem_cache *tgt;

	/* list of objects to be freed after RCU GP */
	struct llist_head free_by_rcu;
	struct llist_node *free_by_rcu_tail;
	struct llist_head waiting_for_gp;
	struct llist_node *waiting_for_gp_tail;
	struct rcu_head rcu;
	atomic_t call_rcu_in_progress;
	struct llist_head free_llist_extra_rcu;

	/* list of objects to be freed after RCU tasks trace GP */
	struct llist_head free_by_rcu_ttrace;
	struct llist_head waiting_for_gp_ttrace;
	struct rcu_head rcu_ttrace;
	atomic_t call_rcu_ttrace_in_progress;
};

struct bpf_mem_caches {
	struct bpf_mem_cache cache[NUM_CACHES];
};

static const u16 sizes[NUM_CACHES] = {96, 192, 16, 32, 64, 128, 256, 512, 1024, 2048, 4096};

static struct llist_node notrace *__llist_del_first(struct llist_head *head)
{
	struct llist_node *entry, *next;

	entry = head->first;
	if (!entry)
		return NULL;
	next = entry->next;
	head->first = next;
	return entry;
}

static void *__alloc(struct bpf_mem_cache *c, int node, gfp_t flags)
{
	if (c->percpu_size) {
		void **obj = kmalloc_node(c->percpu_size, flags, node);
		void *pptr = __alloc_percpu_gfp(c->unit_size, 8, flags);

		if (!obj || !pptr) {
			free_percpu(pptr);
			kfree(obj);
			return NULL;
		}
		obj[1] = pptr;
		return obj;
	}

	return kmalloc_node(c->unit_size, flags | __GFP_ZERO, node);
}

static struct mem_cgroup *get_memcg(const struct bpf_mem_cache *c)
{
#ifdef CONFIG_MEMCG_KMEM
	if (c->objcg)
		return get_mem_cgroup_from_objcg(c->objcg);
#endif

#ifdef CONFIG_MEMCG
	return root_mem_cgroup;
#else
	return NULL;
#endif
}

static void inc_active(struct bpf_mem_cache *c, unsigned long *flags)
{
	if (IS_ENABLED(CONFIG_PREEMPT_RT))
		/* In RT irq_work runs in per-cpu kthread, so disable
		 * interrupts to avoid preemption and interrupts and
		 * reduce the chance of bpf prog executing on this cpu
		 * when active counter is busy.
		 */
		local_irq_save(*flags);
	/* alloc_bulk runs from irq_work which will not preempt a bpf
	 * program that does unit_alloc/unit_free since IRQs are
	 * disabled there. There is no race to increment 'active'
	 * counter. It protects free_llist from corruption in case NMI
	 * bpf prog preempted this loop.
	 */
	WARN_ON_ONCE(local_inc_return(&c->active) != 1);
}

static void dec_active(struct bpf_mem_cache *c, unsigned long *flags)
{
	local_dec(&c->active);
	if (IS_ENABLED(CONFIG_PREEMPT_RT))
		local_irq_restore(*flags);
}

static void add_obj_to_free_list(struct bpf_mem_cache *c, void *obj)
{
	unsigned long flags;

	inc_active(c, &flags);
	__llist_add(obj, &c->free_llist);
	c->free_cnt++;
	dec_active(c, &flags);
}

/* Mostly runs from irq_work except __init phase. */
static void alloc_bulk(struct bpf_mem_cache *c, int cnt, int node, bool atomic)
{
	struct mem_cgroup *memcg = NULL, *old_memcg;
	gfp_t gfp;
	void *obj;
	int i;

	gfp = __GFP_NOWARN | __GFP_ACCOUNT;
	gfp |= atomic ? GFP_NOWAIT : GFP_KERNEL;

	for (i = 0; i < cnt; i++) {
		/*
		 * For every 'c' llist_del_first(&c->free_by_rcu_ttrace); is
		 * done only by one CPU == current CPU. Other CPUs might
		 * llist_add() and llist_del_all() in parallel.
		 */
		obj = llist_del_first(&c->free_by_rcu_ttrace);
		if (!obj)
			break;
		add_obj_to_free_list(c, obj);
	}
	if (i >= cnt)
		return;

	for (; i < cnt; i++) {
		obj = llist_del_first(&c->waiting_for_gp_ttrace);
		if (!obj)
			break;
		add_obj_to_free_list(c, obj);
	}
	if (i >= cnt)
		return;

	memcg = get_memcg(c);
	old_memcg = set_active_memcg(memcg);
	for (; i < cnt; i++) {
		/* Allocate, but don't deplete atomic reserves that typical
		 * GFP_ATOMIC would do. irq_work runs on this cpu and kmalloc
		 * will allocate from the current numa node which is what we
		 * want here.
		 */
		obj = __alloc(c, node, gfp);
		if (!obj)
			break;
		add_obj_to_free_list(c, obj);
	}
	set_active_memcg(old_memcg);
	mem_cgroup_put(memcg);
}

static void free_one(void *obj, bool percpu)
{
	if (percpu) {
		free_percpu(((void **)obj)[1]);
		kfree(obj);
		return;
	}

	kfree(obj);
}

static int free_all(struct llist_node *llnode, bool percpu)
{
	struct llist_node *pos, *t;
	int cnt = 0;

	llist_for_each_safe(pos, t, llnode) {
		free_one(pos, percpu);
		cnt++;
	}
	return cnt;
}

static void __free_rcu(struct rcu_head *head)
{
	struct bpf_mem_cache *c = container_of(head, struct bpf_mem_cache, rcu_ttrace);

	free_all(llist_del_all(&c->waiting_for_gp_ttrace), !!c->percpu_size);
	atomic_set(&c->call_rcu_ttrace_in_progress, 0);
}

static void __free_rcu_tasks_trace(struct rcu_head *head)
{
	/* If RCU Tasks Trace grace period implies RCU grace period,
	 * there is no need to invoke call_rcu().
	 */
	if (rcu_trace_implies_rcu_gp())
		__free_rcu(head);
	else
		call_rcu(head, __free_rcu);
}

static void enque_to_free(struct bpf_mem_cache *c, void *obj)
{
	struct llist_node *llnode = obj;

	/* bpf_mem_cache is a per-cpu object. Freeing happens in irq_work.
	 * Nothing races to add to free_by_rcu_ttrace list.
	 */
	llist_add(llnode, &c->free_by_rcu_ttrace);
}

static void do_call_rcu_ttrace(struct bpf_mem_cache *c)
{
	struct llist_node *llnode, *t;

	if (atomic_xchg(&c->call_rcu_ttrace_in_progress, 1)) {
		if (unlikely(READ_ONCE(c->draining))) {
			llnode = llist_del_all(&c->free_by_rcu_ttrace);
			free_all(llnode, !!c->percpu_size);
		}
		return;
	}

	WARN_ON_ONCE(!llist_empty(&c->waiting_for_gp_ttrace));
	llist_for_each_safe(llnode, t, llist_del_all(&c->free_by_rcu_ttrace))
		llist_add(llnode, &c->waiting_for_gp_ttrace);

	if (unlikely(READ_ONCE(c->draining))) {
		__free_rcu(&c->rcu_ttrace);
		return;
	}

	/* Use call_rcu_tasks_trace() to wait for sleepable progs to finish.
	 * If RCU Tasks Trace grace period implies RCU grace period, free
	 * these elements directly, else use call_rcu() to wait for normal
	 * progs to finish and finally do free_one() on each element.
	 */
	call_rcu_tasks_trace(&c->rcu_ttrace, __free_rcu_tasks_trace);
}

static void free_bulk(struct bpf_mem_cache *c)
{
	struct bpf_mem_cache *tgt = c->tgt;
	struct llist_node *llnode, *t;
	unsigned long flags;
	int cnt;

	WARN_ON_ONCE(tgt->unit_size != c->unit_size);
	WARN_ON_ONCE(tgt->percpu_size != c->percpu_size);

	do {
		inc_active(c, &flags);
		llnode = __llist_del_first(&c->free_llist);
		if (llnode)
			cnt = --c->free_cnt;
		else
			cnt = 0;
		dec_active(c, &flags);
		if (llnode)
			enque_to_free(tgt, llnode);
	} while (cnt > (c->high_watermark + c->low_watermark) / 2);

	/* and drain free_llist_extra */
	llist_for_each_safe(llnode, t, llist_del_all(&c->free_llist_extra))
		enque_to_free(tgt, llnode);
	do_call_rcu_ttrace(tgt);
}

static void __free_by_rcu(struct rcu_head *head)
{
	struct bpf_mem_cache *c = container_of(head, struct bpf_mem_cache, rcu);
	struct bpf_mem_cache *tgt = c->tgt;
	struct llist_node *llnode;

	WARN_ON_ONCE(tgt->unit_size != c->unit_size);
	WARN_ON_ONCE(tgt->percpu_size != c->percpu_size);

	llnode = llist_del_all(&c->waiting_for_gp);
	if (!llnode)
		goto out;

	llist_add_batch(llnode, c->waiting_for_gp_tail, &tgt->free_by_rcu_ttrace);

	/* Objects went through regular RCU GP. Send them to RCU tasks trace */
	do_call_rcu_ttrace(tgt);
out:
	atomic_set(&c->call_rcu_in_progress, 0);
}

static void check_free_by_rcu(struct bpf_mem_cache *c)
{
	struct llist_node *llnode, *t;
	unsigned long flags;

	/* drain free_llist_extra_rcu */
	if (unlikely(!llist_empty(&c->free_llist_extra_rcu))) {
		inc_active(c, &flags);
		llist_for_each_safe(llnode, t, llist_del_all(&c->free_llist_extra_rcu))
			if (__llist_add(llnode, &c->free_by_rcu))
				c->free_by_rcu_tail = llnode;
		dec_active(c, &flags);
	}

	if (llist_empty(&c->free_by_rcu))
		return;

	if (atomic_xchg(&c->call_rcu_in_progress, 1)) {
		/*
		 * Instead of kmalloc-ing new rcu_head and triggering 10k
		 * call_rcu() to hit rcutree.qhimark and force RCU to notice
		 * the overload just ask RCU to hurry up. There could be many
		 * objects in free_by_rcu list.
		 * This hint reduces memory consumption for an artificial
		 * benchmark from 2 Gbyte to 150 Mbyte.
		 */
		rcu_request_urgent_qs_task(current);
		return;
	}

	WARN_ON_ONCE(!llist_empty(&c->waiting_for_gp));

	inc_active(c, &flags);
	WRITE_ONCE(c->waiting_for_gp.first, __llist_del_all(&c->free_by_rcu));
	c->waiting_for_gp_tail = c->free_by_rcu_tail;
	dec_active(c, &flags);

	if (unlikely(READ_ONCE(c->draining))) {
		free_all(llist_del_all(&c->waiting_for_gp), !!c->percpu_size);
		atomic_set(&c->call_rcu_in_progress, 0);
	} else {
		call_rcu_hurry(&c->rcu, __free_by_rcu);
	}
}

static void bpf_mem_refill(struct irq_work *work)
{
	struct bpf_mem_cache *c = container_of(work, struct bpf_mem_cache, refill_work);
	int cnt;

	/* Racy access to free_cnt. It doesn't need to be 100% accurate */
	cnt = c->free_cnt;
	if (cnt < c->low_watermark)
		/* irq_work runs on this cpu and kmalloc will allocate
		 * from the current numa node which is what we want here.
		 */
		alloc_bulk(c, c->batch, NUMA_NO_NODE, true);
	else if (cnt > c->high_watermark)
		free_bulk(c);

	check_free_by_rcu(c);
}

static void notrace irq_work_raise(struct bpf_mem_cache *c)
{
	irq_work_queue(&c->refill_work);
}

/* For typical bpf map case that uses bpf_mem_cache_alloc and single bucket
 * the freelist cache will be elem_size * 64 (or less) on each cpu.
 *
 * For bpf programs that don't have statically known allocation sizes and
 * assuming (low_mark + high_mark) / 2 as an average number of elements per
 * bucket and all buckets are used the total amount of memory in freelists
 * on each cpu will be:
 * 64*16 + 64*32 + 64*64 + 64*96 + 64*128 + 64*196 + 64*256 + 32*512 + 16*1024 + 8*2048 + 4*4096
 * == ~ 116 Kbyte using below heuristic.
 * Initialized, but unused bpf allocator (not bpf map specific one) will
 * consume ~ 11 Kbyte per cpu.
 * Typical case will be between 11K and 116K closer to 11K.
 * bpf progs can and should share bpf_mem_cache when possible.
 *
 * Percpu allocation is typically rare. To avoid potential unnecessary large
 * memory consumption, set low_mark = 1 and high_mark = 3, resulting in c->batch = 1.
 */
static void init_refill_work(struct bpf_mem_cache *c)
{
	init_irq_work(&c->refill_work, bpf_mem_refill);
	if (c->percpu_size) {
		c->low_watermark = 1;
		c->high_watermark = 3;
	} else if (c->unit_size <= 256) {
		c->low_watermark = 32;
		c->high_watermark = 96;
	} else {
		/* When page_size == 4k, order-0 cache will have low_mark == 2
		 * and high_mark == 6 with batch alloc of 3 individual pages at
		 * a time.
		 * 8k allocs and above low == 1, high == 3, batch == 1.
		 */
		c->low_watermark = max(32 * 256 / c->unit_size, 1);
		c->high_watermark = max(96 * 256 / c->unit_size, 3);
	}
	c->batch = max((c->high_watermark - c->low_watermark) / 4 * 3, 1);
}

static void prefill_mem_cache(struct bpf_mem_cache *c, int cpu)
{
<<<<<<< HEAD
	/* To avoid consuming memory assume that 1st run of bpf
	 * prog won't be doing more than 4 map_update_elem from
	 * irq disabled region
	 */
	alloc_bulk(c, c->unit_size <= 256 ? 4 : 1, cpu_to_node(cpu), false);
=======
	int cnt = 1;

	/* To avoid consuming memory, for non-percpu allocation, assume that
	 * 1st run of bpf prog won't be doing more than 4 map_update_elem from
	 * irq disabled region if unit size is less than or equal to 256.
	 * For all other cases, let us just do one allocation.
	 */
	if (!c->percpu_size && c->unit_size <= 256)
		cnt = 4;
	alloc_bulk(c, cnt, cpu_to_node(cpu), false);
>>>>>>> 03a22b59
}

/* When size != 0 bpf_mem_cache for each cpu.
 * This is typical bpf hash map use case when all elements have equal size.
 *
 * When size == 0 allocate 11 bpf_mem_cache-s for each cpu, then rely on
 * kmalloc/kfree. Max allocation size is 4096 in this case.
 * This is bpf_dynptr and bpf_kptr use case.
 */
int bpf_mem_alloc_init(struct bpf_mem_alloc *ma, int size, bool percpu)
{
<<<<<<< HEAD
	static u16 sizes[NUM_CACHES] = {96, 192, 16, 32, 64, 128, 256, 512, 1024, 2048, 4096};
=======
>>>>>>> 03a22b59
	struct bpf_mem_caches *cc, __percpu *pcc;
	struct bpf_mem_cache *c, __percpu *pc;
	struct obj_cgroup *objcg = NULL;
	int cpu, i, unit_size, percpu_size = 0;
<<<<<<< HEAD
=======

	if (percpu && size == 0)
		return -EINVAL;
>>>>>>> 03a22b59

	/* room for llist_node and per-cpu pointer */
	if (percpu)
		percpu_size = LLIST_NODE_SZ + sizeof(void *);
	ma->percpu = percpu;

	if (size) {
		pc = __alloc_percpu_gfp(sizeof(*pc), 8, GFP_KERNEL);
		if (!pc)
			return -ENOMEM;

		if (!percpu)
			size += LLIST_NODE_SZ; /* room for llist_node */
		unit_size = size;

#ifdef CONFIG_MEMCG_KMEM
		if (memcg_bpf_enabled())
			objcg = get_obj_cgroup_from_current();
#endif
		ma->objcg = objcg;

		for_each_possible_cpu(cpu) {
			c = per_cpu_ptr(pc, cpu);
			c->unit_size = unit_size;
			c->objcg = objcg;
			c->percpu_size = percpu_size;
			c->tgt = c;
			init_refill_work(c);
			prefill_mem_cache(c, cpu);
		}
		ma->cache = pc;
		return 0;
	}

	pcc = __alloc_percpu_gfp(sizeof(*cc), 8, GFP_KERNEL);
	if (!pcc)
		return -ENOMEM;
#ifdef CONFIG_MEMCG_KMEM
	objcg = get_obj_cgroup_from_current();
#endif
	ma->objcg = objcg;
	for_each_possible_cpu(cpu) {
		cc = per_cpu_ptr(pcc, cpu);
		for (i = 0; i < NUM_CACHES; i++) {
			c = &cc->cache[i];
			c->unit_size = sizes[i];
			c->objcg = objcg;
			c->percpu_size = percpu_size;
			c->tgt = c;

			init_refill_work(c);
			prefill_mem_cache(c, cpu);
		}
	}

	ma->caches = pcc;
	return 0;
<<<<<<< HEAD
=======
}

int bpf_mem_alloc_percpu_init(struct bpf_mem_alloc *ma, struct obj_cgroup *objcg)
{
	struct bpf_mem_caches __percpu *pcc;

	pcc = __alloc_percpu_gfp(sizeof(struct bpf_mem_caches), 8, GFP_KERNEL);
	if (!pcc)
		return -ENOMEM;

	ma->caches = pcc;
	ma->objcg = objcg;
	ma->percpu = true;
	return 0;
}

int bpf_mem_alloc_percpu_unit_init(struct bpf_mem_alloc *ma, int size)
{
	struct bpf_mem_caches *cc, __percpu *pcc;
	int cpu, i, unit_size, percpu_size;
	struct obj_cgroup *objcg;
	struct bpf_mem_cache *c;

	i = bpf_mem_cache_idx(size);
	if (i < 0)
		return -EINVAL;

	/* room for llist_node and per-cpu pointer */
	percpu_size = LLIST_NODE_SZ + sizeof(void *);

	unit_size = sizes[i];
	objcg = ma->objcg;
	pcc = ma->caches;

	for_each_possible_cpu(cpu) {
		cc = per_cpu_ptr(pcc, cpu);
		c = &cc->cache[i];
		if (c->unit_size)
			break;

		c->unit_size = unit_size;
		c->objcg = objcg;
		c->percpu_size = percpu_size;
		c->tgt = c;

		init_refill_work(c);
		prefill_mem_cache(c, cpu);
	}

	return 0;
>>>>>>> 03a22b59
}

static void drain_mem_cache(struct bpf_mem_cache *c)
{
	bool percpu = !!c->percpu_size;

	/* No progs are using this bpf_mem_cache, but htab_map_free() called
	 * bpf_mem_cache_free() for all remaining elements and they can be in
	 * free_by_rcu_ttrace or in waiting_for_gp_ttrace lists, so drain those lists now.
	 *
	 * Except for waiting_for_gp_ttrace list, there are no concurrent operations
	 * on these lists, so it is safe to use __llist_del_all().
	 */
	free_all(llist_del_all(&c->free_by_rcu_ttrace), percpu);
	free_all(llist_del_all(&c->waiting_for_gp_ttrace), percpu);
	free_all(__llist_del_all(&c->free_llist), percpu);
	free_all(__llist_del_all(&c->free_llist_extra), percpu);
	free_all(__llist_del_all(&c->free_by_rcu), percpu);
	free_all(__llist_del_all(&c->free_llist_extra_rcu), percpu);
	free_all(llist_del_all(&c->waiting_for_gp), percpu);
}

static void check_mem_cache(struct bpf_mem_cache *c)
{
	WARN_ON_ONCE(!llist_empty(&c->free_by_rcu_ttrace));
	WARN_ON_ONCE(!llist_empty(&c->waiting_for_gp_ttrace));
	WARN_ON_ONCE(!llist_empty(&c->free_llist));
	WARN_ON_ONCE(!llist_empty(&c->free_llist_extra));
	WARN_ON_ONCE(!llist_empty(&c->free_by_rcu));
	WARN_ON_ONCE(!llist_empty(&c->free_llist_extra_rcu));
	WARN_ON_ONCE(!llist_empty(&c->waiting_for_gp));
}

static void check_leaked_objs(struct bpf_mem_alloc *ma)
{
	struct bpf_mem_caches *cc;
	struct bpf_mem_cache *c;
	int cpu, i;

	if (ma->cache) {
		for_each_possible_cpu(cpu) {
			c = per_cpu_ptr(ma->cache, cpu);
			check_mem_cache(c);
		}
	}
	if (ma->caches) {
		for_each_possible_cpu(cpu) {
			cc = per_cpu_ptr(ma->caches, cpu);
			for (i = 0; i < NUM_CACHES; i++) {
				c = &cc->cache[i];
				check_mem_cache(c);
			}
		}
	}
}

static void free_mem_alloc_no_barrier(struct bpf_mem_alloc *ma)
{
	check_leaked_objs(ma);
	free_percpu(ma->cache);
	free_percpu(ma->caches);
	ma->cache = NULL;
	ma->caches = NULL;
}

static void free_mem_alloc(struct bpf_mem_alloc *ma)
{
	/* waiting_for_gp[_ttrace] lists were drained, but RCU callbacks
	 * might still execute. Wait for them.
	 *
	 * rcu_barrier_tasks_trace() doesn't imply synchronize_rcu_tasks_trace(),
	 * but rcu_barrier_tasks_trace() and rcu_barrier() below are only used
	 * to wait for the pending __free_rcu_tasks_trace() and __free_rcu(),
	 * so if call_rcu(head, __free_rcu) is skipped due to
	 * rcu_trace_implies_rcu_gp(), it will be OK to skip rcu_barrier() by
	 * using rcu_trace_implies_rcu_gp() as well.
	 */
	rcu_barrier(); /* wait for __free_by_rcu */
	rcu_barrier_tasks_trace(); /* wait for __free_rcu */
	if (!rcu_trace_implies_rcu_gp())
		rcu_barrier();
	free_mem_alloc_no_barrier(ma);
}

static void free_mem_alloc_deferred(struct work_struct *work)
{
	struct bpf_mem_alloc *ma = container_of(work, struct bpf_mem_alloc, work);

	free_mem_alloc(ma);
	kfree(ma);
}

static void destroy_mem_alloc(struct bpf_mem_alloc *ma, int rcu_in_progress)
{
	struct bpf_mem_alloc *copy;

	if (!rcu_in_progress) {
		/* Fast path. No callbacks are pending, hence no need to do
		 * rcu_barrier-s.
		 */
		free_mem_alloc_no_barrier(ma);
		return;
	}

	copy = kmemdup(ma, sizeof(*ma), GFP_KERNEL);
	if (!copy) {
		/* Slow path with inline barrier-s */
		free_mem_alloc(ma);
		return;
	}

	/* Defer barriers into worker to let the rest of map memory to be freed */
	memset(ma, 0, sizeof(*ma));
	INIT_WORK(&copy->work, free_mem_alloc_deferred);
	queue_work(system_unbound_wq, &copy->work);
}

void bpf_mem_alloc_destroy(struct bpf_mem_alloc *ma)
{
	struct bpf_mem_caches *cc;
	struct bpf_mem_cache *c;
	int cpu, i, rcu_in_progress;

	if (ma->cache) {
		rcu_in_progress = 0;
		for_each_possible_cpu(cpu) {
			c = per_cpu_ptr(ma->cache, cpu);
			WRITE_ONCE(c->draining, true);
			irq_work_sync(&c->refill_work);
			drain_mem_cache(c);
			rcu_in_progress += atomic_read(&c->call_rcu_ttrace_in_progress);
			rcu_in_progress += atomic_read(&c->call_rcu_in_progress);
		}
		if (ma->objcg)
			obj_cgroup_put(ma->objcg);
		destroy_mem_alloc(ma, rcu_in_progress);
	}
	if (ma->caches) {
		rcu_in_progress = 0;
		for_each_possible_cpu(cpu) {
			cc = per_cpu_ptr(ma->caches, cpu);
			for (i = 0; i < NUM_CACHES; i++) {
				c = &cc->cache[i];
				WRITE_ONCE(c->draining, true);
				irq_work_sync(&c->refill_work);
				drain_mem_cache(c);
				rcu_in_progress += atomic_read(&c->call_rcu_ttrace_in_progress);
				rcu_in_progress += atomic_read(&c->call_rcu_in_progress);
			}
		}
		if (ma->objcg)
			obj_cgroup_put(ma->objcg);
		destroy_mem_alloc(ma, rcu_in_progress);
	}
}

/* notrace is necessary here and in other functions to make sure
 * bpf programs cannot attach to them and cause llist corruptions.
 */
static void notrace *unit_alloc(struct bpf_mem_cache *c)
{
	struct llist_node *llnode = NULL;
	unsigned long flags;
	int cnt = 0;

	/* Disable irqs to prevent the following race for majority of prog types:
	 * prog_A
	 *   bpf_mem_alloc
	 *      preemption or irq -> prog_B
	 *        bpf_mem_alloc
	 *
	 * but prog_B could be a perf_event NMI prog.
	 * Use per-cpu 'active' counter to order free_list access between
	 * unit_alloc/unit_free/bpf_mem_refill.
	 */
	local_irq_save(flags);
	if (local_inc_return(&c->active) == 1) {
		llnode = __llist_del_first(&c->free_llist);
		if (llnode) {
			cnt = --c->free_cnt;
			*(struct bpf_mem_cache **)llnode = c;
		}
	}
	local_dec(&c->active);

	WARN_ON(cnt < 0);

	if (cnt < c->low_watermark)
		irq_work_raise(c);
	/* Enable IRQ after the enqueue of irq work completes, so irq work
	 * will run after IRQ is enabled and free_llist may be refilled by
	 * irq work before other task preempts current task.
	 */
	local_irq_restore(flags);

	return llnode;
}

/* Though 'ptr' object could have been allocated on a different cpu
 * add it to the free_llist of the current cpu.
 * Let kfree() logic deal with it when it's later called from irq_work.
 */
static void notrace unit_free(struct bpf_mem_cache *c, void *ptr)
{
	struct llist_node *llnode = ptr - LLIST_NODE_SZ;
	unsigned long flags;
	int cnt = 0;

	BUILD_BUG_ON(LLIST_NODE_SZ > 8);

	/*
	 * Remember bpf_mem_cache that allocated this object.
	 * The hint is not accurate.
	 */
	c->tgt = *(struct bpf_mem_cache **)llnode;

	local_irq_save(flags);
	if (local_inc_return(&c->active) == 1) {
		__llist_add(llnode, &c->free_llist);
		cnt = ++c->free_cnt;
	} else {
		/* unit_free() cannot fail. Therefore add an object to atomic
		 * llist. free_bulk() will drain it. Though free_llist_extra is
		 * a per-cpu list we have to use atomic llist_add here, since
		 * it also can be interrupted by bpf nmi prog that does another
		 * unit_free() into the same free_llist_extra.
		 */
		llist_add(llnode, &c->free_llist_extra);
	}
	local_dec(&c->active);

	if (cnt > c->high_watermark)
		/* free few objects from current cpu into global kmalloc pool */
		irq_work_raise(c);
	/* Enable IRQ after irq_work_raise() completes, otherwise when current
	 * task is preempted by task which does unit_alloc(), unit_alloc() may
	 * return NULL unexpectedly because irq work is already pending but can
	 * not been triggered and free_llist can not be refilled timely.
	 */
	local_irq_restore(flags);
}

static void notrace unit_free_rcu(struct bpf_mem_cache *c, void *ptr)
{
	struct llist_node *llnode = ptr - LLIST_NODE_SZ;
	unsigned long flags;

	c->tgt = *(struct bpf_mem_cache **)llnode;

	local_irq_save(flags);
	if (local_inc_return(&c->active) == 1) {
		if (__llist_add(llnode, &c->free_by_rcu))
			c->free_by_rcu_tail = llnode;
	} else {
		llist_add(llnode, &c->free_llist_extra_rcu);
	}
	local_dec(&c->active);

	if (!atomic_read(&c->call_rcu_in_progress))
		irq_work_raise(c);
	local_irq_restore(flags);
}

/* Called from BPF program or from sys_bpf syscall.
 * In both cases migration is disabled.
 */
void notrace *bpf_mem_alloc(struct bpf_mem_alloc *ma, size_t size)
{
	int idx;
	void *ret;

	if (!size)
		return NULL;

	if (!ma->percpu)
		size += LLIST_NODE_SZ;
	idx = bpf_mem_cache_idx(size);
	if (idx < 0)
		return NULL;

	ret = unit_alloc(this_cpu_ptr(ma->caches)->cache + idx);
	return !ret ? NULL : ret + LLIST_NODE_SZ;
}

void notrace bpf_mem_free(struct bpf_mem_alloc *ma, void *ptr)
{
	struct bpf_mem_cache *c;
	int idx;

	if (!ptr)
		return;

	c = *(void **)(ptr - LLIST_NODE_SZ);
	idx = bpf_mem_cache_idx(c->unit_size);
	if (WARN_ON_ONCE(idx < 0))
		return;

	unit_free(this_cpu_ptr(ma->caches)->cache + idx, ptr);
}

void notrace bpf_mem_free_rcu(struct bpf_mem_alloc *ma, void *ptr)
{
	struct bpf_mem_cache *c;
	int idx;

	if (!ptr)
		return;

	c = *(void **)(ptr - LLIST_NODE_SZ);
	idx = bpf_mem_cache_idx(c->unit_size);
	if (WARN_ON_ONCE(idx < 0))
		return;

	unit_free_rcu(this_cpu_ptr(ma->caches)->cache + idx, ptr);
}

void notrace *bpf_mem_cache_alloc(struct bpf_mem_alloc *ma)
{
	void *ret;

	ret = unit_alloc(this_cpu_ptr(ma->cache));
	return !ret ? NULL : ret + LLIST_NODE_SZ;
}

void notrace bpf_mem_cache_free(struct bpf_mem_alloc *ma, void *ptr)
{
	if (!ptr)
		return;

	unit_free(this_cpu_ptr(ma->cache), ptr);
}

void notrace bpf_mem_cache_free_rcu(struct bpf_mem_alloc *ma, void *ptr)
{
	if (!ptr)
		return;

	unit_free_rcu(this_cpu_ptr(ma->cache), ptr);
}

/* Directly does a kfree() without putting 'ptr' back to the free_llist
 * for reuse and without waiting for a rcu_tasks_trace gp.
 * The caller must first go through the rcu_tasks_trace gp for 'ptr'
 * before calling bpf_mem_cache_raw_free().
 * It could be used when the rcu_tasks_trace callback does not have
 * a hold on the original bpf_mem_alloc object that allocated the
 * 'ptr'. This should only be used in the uncommon code path.
 * Otherwise, the bpf_mem_alloc's free_llist cannot be refilled
 * and may affect performance.
 */
void bpf_mem_cache_raw_free(void *ptr)
{
	if (!ptr)
		return;

	kfree(ptr - LLIST_NODE_SZ);
}

/* When flags == GFP_KERNEL, it signals that the caller will not cause
 * deadlock when using kmalloc. bpf_mem_cache_alloc_flags() will use
 * kmalloc if the free_llist is empty.
 */
void notrace *bpf_mem_cache_alloc_flags(struct bpf_mem_alloc *ma, gfp_t flags)
{
	struct bpf_mem_cache *c;
	void *ret;

	c = this_cpu_ptr(ma->cache);

	ret = unit_alloc(c);
	if (!ret && flags == GFP_KERNEL) {
		struct mem_cgroup *memcg, *old_memcg;

		memcg = get_memcg(c);
		old_memcg = set_active_memcg(memcg);
		ret = __alloc(c, NUMA_NO_NODE, GFP_KERNEL | __GFP_NOWARN | __GFP_ACCOUNT);
		if (ret)
			*(struct bpf_mem_cache **)ret = c;
		set_active_memcg(old_memcg);
		mem_cgroup_put(memcg);
	}

	return !ret ? NULL : ret + LLIST_NODE_SZ;
}<|MERGE_RESOLUTION|>--- conflicted
+++ resolved
@@ -491,13 +491,6 @@
 
 static void prefill_mem_cache(struct bpf_mem_cache *c, int cpu)
 {
-<<<<<<< HEAD
-	/* To avoid consuming memory assume that 1st run of bpf
-	 * prog won't be doing more than 4 map_update_elem from
-	 * irq disabled region
-	 */
-	alloc_bulk(c, c->unit_size <= 256 ? 4 : 1, cpu_to_node(cpu), false);
-=======
 	int cnt = 1;
 
 	/* To avoid consuming memory, for non-percpu allocation, assume that
@@ -508,7 +501,6 @@
 	if (!c->percpu_size && c->unit_size <= 256)
 		cnt = 4;
 	alloc_bulk(c, cnt, cpu_to_node(cpu), false);
->>>>>>> 03a22b59
 }
 
 /* When size != 0 bpf_mem_cache for each cpu.
@@ -520,20 +512,13 @@
  */
 int bpf_mem_alloc_init(struct bpf_mem_alloc *ma, int size, bool percpu)
 {
-<<<<<<< HEAD
-	static u16 sizes[NUM_CACHES] = {96, 192, 16, 32, 64, 128, 256, 512, 1024, 2048, 4096};
-=======
->>>>>>> 03a22b59
 	struct bpf_mem_caches *cc, __percpu *pcc;
 	struct bpf_mem_cache *c, __percpu *pc;
 	struct obj_cgroup *objcg = NULL;
 	int cpu, i, unit_size, percpu_size = 0;
-<<<<<<< HEAD
-=======
 
 	if (percpu && size == 0)
 		return -EINVAL;
->>>>>>> 03a22b59
 
 	/* room for llist_node and per-cpu pointer */
 	if (percpu)
@@ -591,8 +576,6 @@
 
 	ma->caches = pcc;
 	return 0;
-<<<<<<< HEAD
-=======
 }
 
 int bpf_mem_alloc_percpu_init(struct bpf_mem_alloc *ma, struct obj_cgroup *objcg)
@@ -643,7 +626,6 @@
 	}
 
 	return 0;
->>>>>>> 03a22b59
 }
 
 static void drain_mem_cache(struct bpf_mem_cache *c)
