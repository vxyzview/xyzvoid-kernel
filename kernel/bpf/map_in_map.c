// SPDX-License-Identifier: GPL-2.0-only
/* Copyright (c) 2017 Facebook
 */
#include <linux/slab.h>
#include <linux/bpf.h>

#include "map_in_map.h"

struct bpf_map *bpf_map_meta_alloc(int inner_map_ufd)
{
	struct bpf_map *inner_map, *inner_map_meta;
	u32 inner_map_meta_size;
	struct fd f;

	f = fdget(inner_map_ufd);
	inner_map = __bpf_map_get(f);
	if (IS_ERR(inner_map))
		return inner_map;

	/* prog_array->owner_prog_type and owner_jited
	 * is a runtime binding.  Doing static check alone
	 * in the verifier is not enough.
	 */
	if (inner_map->map_type == BPF_MAP_TYPE_PROG_ARRAY ||
	    inner_map->map_type == BPF_MAP_TYPE_CGROUP_STORAGE ||
	    inner_map->map_type == BPF_MAP_TYPE_PERCPU_CGROUP_STORAGE) {
		fdput(f);
		return ERR_PTR(-ENOTSUPP);
	}

	/* Does not support >1 level map-in-map */
	if (inner_map->inner_map_meta) {
		fdput(f);
		return ERR_PTR(-EINVAL);
	}

<<<<<<< HEAD
=======
	if (map_value_has_spin_lock(inner_map)) {
		fdput(f);
		return ERR_PTR(-ENOTSUPP);
	}

>>>>>>> f7688b48
	inner_map_meta_size = sizeof(*inner_map_meta);
	/* In some cases verifier needs to access beyond just base map. */
	if (inner_map->ops == &array_map_ops)
		inner_map_meta_size = sizeof(struct bpf_array);

	inner_map_meta = kzalloc(inner_map_meta_size, GFP_USER);
	if (!inner_map_meta) {
		fdput(f);
		return ERR_PTR(-ENOMEM);
	}

	inner_map_meta->map_type = inner_map->map_type;
	inner_map_meta->key_size = inner_map->key_size;
	inner_map_meta->value_size = inner_map->value_size;
	inner_map_meta->map_flags = inner_map->map_flags;
	inner_map_meta->max_entries = inner_map->max_entries;
	inner_map_meta->spin_lock_off = inner_map->spin_lock_off;

	/* Misc members not needed in bpf_map_meta_equal() check. */
	inner_map_meta->ops = inner_map->ops;
	if (inner_map->ops == &array_map_ops) {
		inner_map_meta->unpriv_array = inner_map->unpriv_array;
		container_of(inner_map_meta, struct bpf_array, map)->index_mask =
		     container_of(inner_map, struct bpf_array, map)->index_mask;
	}

	/* Misc members not needed in bpf_map_meta_equal() check. */
	inner_map_meta->ops = inner_map->ops;
	if (inner_map->ops == &array_map_ops) {
		inner_map_meta->unpriv_array = inner_map->unpriv_array;
		container_of(inner_map_meta, struct bpf_array, map)->index_mask =
		     container_of(inner_map, struct bpf_array, map)->index_mask;
	}

	fdput(f);
	return inner_map_meta;
}

void bpf_map_meta_free(struct bpf_map *map_meta)
{
	kfree(map_meta);
}

bool bpf_map_meta_equal(const struct bpf_map *meta0,
			const struct bpf_map *meta1)
{
	/* No need to compare ops because it is covered by map_type */
	return meta0->map_type == meta1->map_type &&
		meta0->key_size == meta1->key_size &&
		meta0->value_size == meta1->value_size &&
		meta0->map_flags == meta1->map_flags &&
		meta0->max_entries == meta1->max_entries;
}

void *bpf_map_fd_get_ptr(struct bpf_map *map,
			 struct file *map_file /* not used */,
			 int ufd)
{
	struct bpf_map *inner_map;
	struct fd f;

	f = fdget(ufd);
	inner_map = __bpf_map_get(f);
	if (IS_ERR(inner_map))
		return inner_map;

	if (bpf_map_meta_equal(map->inner_map_meta, inner_map))
		inner_map = bpf_map_inc(inner_map, false);
	else
		inner_map = ERR_PTR(-EINVAL);

	fdput(f);
	return inner_map;
}

void bpf_map_fd_put_ptr(void *ptr)
{
	/* ptr->ops->map_free() has to go through one
	 * rcu grace period by itself.
	 */
	bpf_map_put(ptr);
}

u32 bpf_map_fd_sys_lookup_elem(void *ptr)
{
	return ((struct bpf_map *)ptr)->id;
}<|MERGE_RESOLUTION|>--- conflicted
+++ resolved
@@ -34,14 +34,11 @@
 		return ERR_PTR(-EINVAL);
 	}
 
-<<<<<<< HEAD
-=======
 	if (map_value_has_spin_lock(inner_map)) {
 		fdput(f);
 		return ERR_PTR(-ENOTSUPP);
 	}
 
->>>>>>> f7688b48
 	inner_map_meta_size = sizeof(*inner_map_meta);
 	/* In some cases verifier needs to access beyond just base map. */
 	if (inner_map->ops == &array_map_ops)
@@ -59,14 +56,6 @@
 	inner_map_meta->map_flags = inner_map->map_flags;
 	inner_map_meta->max_entries = inner_map->max_entries;
 	inner_map_meta->spin_lock_off = inner_map->spin_lock_off;
-
-	/* Misc members not needed in bpf_map_meta_equal() check. */
-	inner_map_meta->ops = inner_map->ops;
-	if (inner_map->ops == &array_map_ops) {
-		inner_map_meta->unpriv_array = inner_map->unpriv_array;
-		container_of(inner_map_meta, struct bpf_array, map)->index_mask =
-		     container_of(inner_map, struct bpf_array, map)->index_mask;
-	}
 
 	/* Misc members not needed in bpf_map_meta_equal() check. */
 	inner_map_meta->ops = inner_map->ops;
