--- conflicted
+++ resolved
@@ -2966,11 +2966,7 @@
 {
 	struct bpf_iter_bits_kern *kit = (void *)it;
 	int bit = kit->bit, nr_bits = kit->nr_bits;
-<<<<<<< HEAD
-	const unsigned long *bits;
-=======
 	const void *bits;
->>>>>>> fa10f348
 
 	if (!nr_bits || bit >= nr_bits)
 		return NULL;
