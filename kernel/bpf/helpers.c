--- conflicted
+++ resolved
@@ -538,11 +538,7 @@
 	.arg1_type	= ARG_PTR_TO_MEM | MEM_RDONLY,
 	.arg2_type	= ARG_CONST_SIZE,
 	.arg3_type	= ARG_ANYTHING,
-<<<<<<< HEAD
-	.arg4_type	= ARG_PTR_TO_FIXED_SIZE_MEM | MEM_UNINIT | MEM_ALIGNED,
-=======
 	.arg4_type	= ARG_PTR_TO_FIXED_SIZE_MEM | MEM_UNINIT | MEM_WRITE | MEM_ALIGNED,
->>>>>>> e8a05819
 	.arg4_size	= sizeof(s64),
 };
 
@@ -570,11 +566,7 @@
 	.arg1_type	= ARG_PTR_TO_MEM | MEM_RDONLY,
 	.arg2_type	= ARG_CONST_SIZE,
 	.arg3_type	= ARG_ANYTHING,
-<<<<<<< HEAD
-	.arg4_type	= ARG_PTR_TO_FIXED_SIZE_MEM | MEM_UNINIT | MEM_ALIGNED,
-=======
 	.arg4_type	= ARG_PTR_TO_FIXED_SIZE_MEM | MEM_UNINIT | MEM_WRITE | MEM_ALIGNED,
->>>>>>> e8a05819
 	.arg4_size	= sizeof(u64),
 };
 
