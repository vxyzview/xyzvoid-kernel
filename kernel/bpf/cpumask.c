// SPDX-License-Identifier: GPL-2.0-only
/* Copyright (c) 2023 Meta, Inc */
#include <linux/bpf.h>
#include <linux/bpf_mem_alloc.h>
#include <linux/btf.h>
#include <linux/btf_ids.h>
#include <linux/cpumask.h>

/**
 * struct bpf_cpumask - refcounted BPF cpumask wrapper structure
 * @cpumask:	The actual cpumask embedded in the struct.
 * @rcu:	The RCU head used to free the cpumask with RCU safety.
 * @usage:	Object reference counter. When the refcount goes to 0, the
 *		memory is released back to the BPF allocator, which provides
 *		RCU safety.
 *
 * Note that we explicitly embed a cpumask_t rather than a cpumask_var_t.  This
 * is done to avoid confusing the verifier due to the typedef of cpumask_var_t
 * changing depending on whether CONFIG_CPUMASK_OFFSTACK is defined or not. See
 * the details in <linux/cpumask.h>. The consequence is that this structure is
 * likely a bit larger than it needs to be when CONFIG_CPUMASK_OFFSTACK is
 * defined due to embedding the whole NR_CPUS-size bitmap, but the extra memory
 * overhead is minimal. For the more typical case of CONFIG_CPUMASK_OFFSTACK
 * not being defined, the structure is the same size regardless.
 */
struct bpf_cpumask {
	cpumask_t cpumask;
	struct rcu_head rcu;
	refcount_t usage;
};

static struct bpf_mem_alloc bpf_cpumask_ma;

static bool cpu_valid(u32 cpu)
{
	return cpu < nr_cpu_ids;
}

__diag_push();
__diag_ignore_all("-Wmissing-prototypes",
		  "Global kfuncs as their definitions will be in BTF");

/**
 * bpf_cpumask_create() - Create a mutable BPF cpumask.
 *
 * Allocates a cpumask that can be queried, mutated, acquired, and released by
 * a BPF program. The cpumask returned by this function must either be embedded
 * in a map as a kptr, or freed with bpf_cpumask_release().
 *
 * bpf_cpumask_create() allocates memory using the BPF memory allocator, and
 * will not block. It may return NULL if no memory is available.
 */
__bpf_kfunc struct bpf_cpumask *bpf_cpumask_create(void)
{
	struct bpf_cpumask *cpumask;

	/* cpumask must be the first element so struct bpf_cpumask be cast to struct cpumask. */
	BUILD_BUG_ON(offsetof(struct bpf_cpumask, cpumask) != 0);

	cpumask = bpf_mem_cache_alloc(&bpf_cpumask_ma);
	if (!cpumask)
		return NULL;

	memset(cpumask, 0, sizeof(*cpumask));
	refcount_set(&cpumask->usage, 1);

	return cpumask;
}

/**
 * bpf_cpumask_acquire() - Acquire a reference to a BPF cpumask.
 * @cpumask: The BPF cpumask being acquired. The cpumask must be a trusted
 *	     pointer.
 *
 * Acquires a reference to a BPF cpumask. The cpumask returned by this function
 * must either be embedded in a map as a kptr, or freed with
 * bpf_cpumask_release().
 */
__bpf_kfunc struct bpf_cpumask *bpf_cpumask_acquire(struct bpf_cpumask *cpumask)
{
	refcount_inc(&cpumask->usage);
	return cpumask;
}

static void cpumask_free_cb(struct rcu_head *head)
{
	struct bpf_cpumask *cpumask;

	cpumask = container_of(head, struct bpf_cpumask, rcu);
	migrate_disable();
	bpf_mem_cache_free(&bpf_cpumask_ma, cpumask);
	migrate_enable();
}

static void cpumask_free_cb(struct rcu_head *head)
{
	struct bpf_cpumask *cpumask;

	cpumask = container_of(head, struct bpf_cpumask, rcu);
	migrate_disable();
	bpf_mem_cache_free(&bpf_cpumask_ma, cpumask);
	migrate_enable();
}

/**
 * bpf_cpumask_release() - Release a previously acquired BPF cpumask.
 * @cpumask: The cpumask being released.
 *
 * Releases a previously acquired reference to a BPF cpumask. When the final
 * reference of the BPF cpumask has been released, it is subsequently freed in
 * an RCU callback in the BPF memory allocator.
 */
__bpf_kfunc void bpf_cpumask_release(struct bpf_cpumask *cpumask)
{
<<<<<<< HEAD
	if (!cpumask)
		return;

=======
>>>>>>> 160f4124
	if (refcount_dec_and_test(&cpumask->usage))
		call_rcu(&cpumask->rcu, cpumask_free_cb);
}

/**
 * bpf_cpumask_first() - Get the index of the first nonzero bit in the cpumask.
 * @cpumask: The cpumask being queried.
 *
 * Find the index of the first nonzero bit of the cpumask. A struct bpf_cpumask
 * pointer may be safely passed to this function.
 */
__bpf_kfunc u32 bpf_cpumask_first(const struct cpumask *cpumask)
{
	return cpumask_first(cpumask);
}

/**
 * bpf_cpumask_first_zero() - Get the index of the first unset bit in the
 *			      cpumask.
 * @cpumask: The cpumask being queried.
 *
 * Find the index of the first unset bit of the cpumask. A struct bpf_cpumask
 * pointer may be safely passed to this function.
 */
__bpf_kfunc u32 bpf_cpumask_first_zero(const struct cpumask *cpumask)
{
	return cpumask_first_zero(cpumask);
}

/**
 * bpf_cpumask_set_cpu() - Set a bit for a CPU in a BPF cpumask.
 * @cpu: The CPU to be set in the cpumask.
 * @cpumask: The BPF cpumask in which a bit is being set.
 */
__bpf_kfunc void bpf_cpumask_set_cpu(u32 cpu, struct bpf_cpumask *cpumask)
{
	if (!cpu_valid(cpu))
		return;

	cpumask_set_cpu(cpu, (struct cpumask *)cpumask);
}

/**
 * bpf_cpumask_clear_cpu() - Clear a bit for a CPU in a BPF cpumask.
 * @cpu: The CPU to be cleared from the cpumask.
 * @cpumask: The BPF cpumask in which a bit is being cleared.
 */
__bpf_kfunc void bpf_cpumask_clear_cpu(u32 cpu, struct bpf_cpumask *cpumask)
{
	if (!cpu_valid(cpu))
		return;

	cpumask_clear_cpu(cpu, (struct cpumask *)cpumask);
}

/**
 * bpf_cpumask_test_cpu() - Test whether a CPU is set in a cpumask.
 * @cpu: The CPU being queried for.
 * @cpumask: The cpumask being queried for containing a CPU.
 *
 * Return:
 * * true  - @cpu is set in the cpumask
 * * false - @cpu was not set in the cpumask, or @cpu is an invalid cpu.
 */
__bpf_kfunc bool bpf_cpumask_test_cpu(u32 cpu, const struct cpumask *cpumask)
{
	if (!cpu_valid(cpu))
		return false;

	return cpumask_test_cpu(cpu, (struct cpumask *)cpumask);
}

/**
 * bpf_cpumask_test_and_set_cpu() - Atomically test and set a CPU in a BPF cpumask.
 * @cpu: The CPU being set and queried for.
 * @cpumask: The BPF cpumask being set and queried for containing a CPU.
 *
 * Return:
 * * true  - @cpu is set in the cpumask
 * * false - @cpu was not set in the cpumask, or @cpu is invalid.
 */
__bpf_kfunc bool bpf_cpumask_test_and_set_cpu(u32 cpu, struct bpf_cpumask *cpumask)
{
	if (!cpu_valid(cpu))
		return false;

	return cpumask_test_and_set_cpu(cpu, (struct cpumask *)cpumask);
}

/**
 * bpf_cpumask_test_and_clear_cpu() - Atomically test and clear a CPU in a BPF
 *				      cpumask.
 * @cpu: The CPU being cleared and queried for.
 * @cpumask: The BPF cpumask being cleared and queried for containing a CPU.
 *
 * Return:
 * * true  - @cpu is set in the cpumask
 * * false - @cpu was not set in the cpumask, or @cpu is invalid.
 */
__bpf_kfunc bool bpf_cpumask_test_and_clear_cpu(u32 cpu, struct bpf_cpumask *cpumask)
{
	if (!cpu_valid(cpu))
		return false;

	return cpumask_test_and_clear_cpu(cpu, (struct cpumask *)cpumask);
}

/**
 * bpf_cpumask_setall() - Set all of the bits in a BPF cpumask.
 * @cpumask: The BPF cpumask having all of its bits set.
 */
__bpf_kfunc void bpf_cpumask_setall(struct bpf_cpumask *cpumask)
{
	cpumask_setall((struct cpumask *)cpumask);
}

/**
 * bpf_cpumask_clear() - Clear all of the bits in a BPF cpumask.
 * @cpumask: The BPF cpumask being cleared.
 */
__bpf_kfunc void bpf_cpumask_clear(struct bpf_cpumask *cpumask)
{
	cpumask_clear((struct cpumask *)cpumask);
}

/**
 * bpf_cpumask_and() - AND two cpumasks and store the result.
 * @dst: The BPF cpumask where the result is being stored.
 * @src1: The first input.
 * @src2: The second input.
 *
 * Return:
 * * true  - @dst has at least one bit set following the operation
 * * false - @dst is empty following the operation
 *
 * struct bpf_cpumask pointers may be safely passed to @src1 and @src2.
 */
__bpf_kfunc bool bpf_cpumask_and(struct bpf_cpumask *dst,
				 const struct cpumask *src1,
				 const struct cpumask *src2)
{
	return cpumask_and((struct cpumask *)dst, src1, src2);
}

/**
 * bpf_cpumask_or() - OR two cpumasks and store the result.
 * @dst: The BPF cpumask where the result is being stored.
 * @src1: The first input.
 * @src2: The second input.
 *
 * struct bpf_cpumask pointers may be safely passed to @src1 and @src2.
 */
__bpf_kfunc void bpf_cpumask_or(struct bpf_cpumask *dst,
				const struct cpumask *src1,
				const struct cpumask *src2)
{
	cpumask_or((struct cpumask *)dst, src1, src2);
}

/**
 * bpf_cpumask_xor() - XOR two cpumasks and store the result.
 * @dst: The BPF cpumask where the result is being stored.
 * @src1: The first input.
 * @src2: The second input.
 *
 * struct bpf_cpumask pointers may be safely passed to @src1 and @src2.
 */
__bpf_kfunc void bpf_cpumask_xor(struct bpf_cpumask *dst,
				 const struct cpumask *src1,
				 const struct cpumask *src2)
{
	cpumask_xor((struct cpumask *)dst, src1, src2);
}

/**
 * bpf_cpumask_equal() - Check two cpumasks for equality.
 * @src1: The first input.
 * @src2: The second input.
 *
 * Return:
 * * true   - @src1 and @src2 have the same bits set.
 * * false  - @src1 and @src2 differ in at least one bit.
 *
 * struct bpf_cpumask pointers may be safely passed to @src1 and @src2.
 */
__bpf_kfunc bool bpf_cpumask_equal(const struct cpumask *src1, const struct cpumask *src2)
{
	return cpumask_equal(src1, src2);
}

/**
 * bpf_cpumask_intersects() - Check two cpumasks for overlap.
 * @src1: The first input.
 * @src2: The second input.
 *
 * Return:
 * * true   - @src1 and @src2 have at least one of the same bits set.
 * * false  - @src1 and @src2 don't have any of the same bits set.
 *
 * struct bpf_cpumask pointers may be safely passed to @src1 and @src2.
 */
__bpf_kfunc bool bpf_cpumask_intersects(const struct cpumask *src1, const struct cpumask *src2)
{
	return cpumask_intersects(src1, src2);
}

/**
 * bpf_cpumask_subset() - Check if a cpumask is a subset of another.
 * @src1: The first cpumask being checked as a subset.
 * @src2: The second cpumask being checked as a superset.
 *
 * Return:
 * * true   - All of the bits of @src1 are set in @src2.
 * * false  - At least one bit in @src1 is not set in @src2.
 *
 * struct bpf_cpumask pointers may be safely passed to @src1 and @src2.
 */
__bpf_kfunc bool bpf_cpumask_subset(const struct cpumask *src1, const struct cpumask *src2)
{
	return cpumask_subset(src1, src2);
}

/**
 * bpf_cpumask_empty() - Check if a cpumask is empty.
 * @cpumask: The cpumask being checked.
 *
 * Return:
 * * true   - None of the bits in @cpumask are set.
 * * false  - At least one bit in @cpumask is set.
 *
 * A struct bpf_cpumask pointer may be safely passed to @cpumask.
 */
__bpf_kfunc bool bpf_cpumask_empty(const struct cpumask *cpumask)
{
	return cpumask_empty(cpumask);
}

/**
 * bpf_cpumask_full() - Check if a cpumask has all bits set.
 * @cpumask: The cpumask being checked.
 *
 * Return:
 * * true   - All of the bits in @cpumask are set.
 * * false  - At least one bit in @cpumask is cleared.
 *
 * A struct bpf_cpumask pointer may be safely passed to @cpumask.
 */
__bpf_kfunc bool bpf_cpumask_full(const struct cpumask *cpumask)
{
	return cpumask_full(cpumask);
}

/**
 * bpf_cpumask_copy() - Copy the contents of a cpumask into a BPF cpumask.
 * @dst: The BPF cpumask being copied into.
 * @src: The cpumask being copied.
 *
 * A struct bpf_cpumask pointer may be safely passed to @src.
 */
__bpf_kfunc void bpf_cpumask_copy(struct bpf_cpumask *dst, const struct cpumask *src)
{
	cpumask_copy((struct cpumask *)dst, src);
}

/**
 * bpf_cpumask_any() - Return a random set CPU from a cpumask.
 * @cpumask: The cpumask being queried.
 *
 * Return:
 * * A random set bit within [0, num_cpus) if at least one bit is set.
 * * >= num_cpus if no bit is set.
 *
 * A struct bpf_cpumask pointer may be safely passed to @src.
 */
__bpf_kfunc u32 bpf_cpumask_any(const struct cpumask *cpumask)
{
	return cpumask_any(cpumask);
}

/**
 * bpf_cpumask_any_and() - Return a random set CPU from the AND of two
 *			   cpumasks.
 * @src1: The first cpumask.
 * @src2: The second cpumask.
 *
 * Return:
 * * A random set bit within [0, num_cpus) if at least one bit is set.
 * * >= num_cpus if no bit is set.
 *
 * struct bpf_cpumask pointers may be safely passed to @src1 and @src2.
 */
__bpf_kfunc u32 bpf_cpumask_any_and(const struct cpumask *src1, const struct cpumask *src2)
{
	return cpumask_any_and(src1, src2);
}

__diag_pop();

BTF_SET8_START(cpumask_kfunc_btf_ids)
BTF_ID_FLAGS(func, bpf_cpumask_create, KF_ACQUIRE | KF_RET_NULL)
BTF_ID_FLAGS(func, bpf_cpumask_release, KF_RELEASE)
BTF_ID_FLAGS(func, bpf_cpumask_acquire, KF_ACQUIRE | KF_TRUSTED_ARGS)
BTF_ID_FLAGS(func, bpf_cpumask_first, KF_RCU)
BTF_ID_FLAGS(func, bpf_cpumask_first_zero, KF_RCU)
BTF_ID_FLAGS(func, bpf_cpumask_set_cpu, KF_RCU)
BTF_ID_FLAGS(func, bpf_cpumask_clear_cpu, KF_RCU)
BTF_ID_FLAGS(func, bpf_cpumask_test_cpu, KF_RCU)
BTF_ID_FLAGS(func, bpf_cpumask_test_and_set_cpu, KF_RCU)
BTF_ID_FLAGS(func, bpf_cpumask_test_and_clear_cpu, KF_RCU)
BTF_ID_FLAGS(func, bpf_cpumask_setall, KF_RCU)
BTF_ID_FLAGS(func, bpf_cpumask_clear, KF_RCU)
BTF_ID_FLAGS(func, bpf_cpumask_and, KF_RCU)
BTF_ID_FLAGS(func, bpf_cpumask_or, KF_RCU)
BTF_ID_FLAGS(func, bpf_cpumask_xor, KF_RCU)
BTF_ID_FLAGS(func, bpf_cpumask_equal, KF_RCU)
BTF_ID_FLAGS(func, bpf_cpumask_intersects, KF_RCU)
BTF_ID_FLAGS(func, bpf_cpumask_subset, KF_RCU)
BTF_ID_FLAGS(func, bpf_cpumask_empty, KF_RCU)
BTF_ID_FLAGS(func, bpf_cpumask_full, KF_RCU)
BTF_ID_FLAGS(func, bpf_cpumask_copy, KF_RCU)
BTF_ID_FLAGS(func, bpf_cpumask_any, KF_RCU)
BTF_ID_FLAGS(func, bpf_cpumask_any_and, KF_RCU)
BTF_SET8_END(cpumask_kfunc_btf_ids)

static const struct btf_kfunc_id_set cpumask_kfunc_set = {
	.owner = THIS_MODULE,
	.set   = &cpumask_kfunc_btf_ids,
};

BTF_ID_LIST(cpumask_dtor_ids)
BTF_ID(struct, bpf_cpumask)
BTF_ID(func, bpf_cpumask_release)

static int __init cpumask_kfunc_init(void)
{
	int ret;
	const struct btf_id_dtor_kfunc cpumask_dtors[] = {
		{
			.btf_id	      = cpumask_dtor_ids[0],
			.kfunc_btf_id = cpumask_dtor_ids[1]
		},
	};

	ret = bpf_mem_alloc_init(&bpf_cpumask_ma, sizeof(struct bpf_cpumask), false);
	ret = ret ?: register_btf_kfunc_id_set(BPF_PROG_TYPE_TRACING, &cpumask_kfunc_set);
	ret = ret ?: register_btf_kfunc_id_set(BPF_PROG_TYPE_STRUCT_OPS, &cpumask_kfunc_set);
	return  ret ?: register_btf_id_dtor_kfuncs(cpumask_dtors,
						   ARRAY_SIZE(cpumask_dtors),
						   THIS_MODULE);
}

late_initcall(cpumask_kfunc_init);<|MERGE_RESOLUTION|>--- conflicted
+++ resolved
@@ -92,16 +92,6 @@
 	migrate_enable();
 }
 
-static void cpumask_free_cb(struct rcu_head *head)
-{
-	struct bpf_cpumask *cpumask;
-
-	cpumask = container_of(head, struct bpf_cpumask, rcu);
-	migrate_disable();
-	bpf_mem_cache_free(&bpf_cpumask_ma, cpumask);
-	migrate_enable();
-}
-
 /**
  * bpf_cpumask_release() - Release a previously acquired BPF cpumask.
  * @cpumask: The cpumask being released.
@@ -112,12 +102,6 @@
  */
 __bpf_kfunc void bpf_cpumask_release(struct bpf_cpumask *cpumask)
 {
-<<<<<<< HEAD
-	if (!cpumask)
-		return;
-
-=======
->>>>>>> 160f4124
 	if (refcount_dec_and_test(&cpumask->usage))
 		call_rcu(&cpumask->rcu, cpumask_free_cb);
 }
