// SPDX-License-Identifier: GPL-2.0-or-later
/*
 * Module kallsyms support
 *
 * Copyright (C) 2010 Rusty Russell
 */

#include <linux/module.h>
#include <linux/module_symbol.h>
#include <linux/kallsyms.h>
#include <linux/buildid.h>
#include <linux/bsearch.h>
#include "internal.h"

/* Lookup exported symbol in given range of kernel_symbols */
static const struct kernel_symbol *lookup_exported_symbol(const char *name,
							  const struct kernel_symbol *start,
							  const struct kernel_symbol *stop)
{
	return bsearch(name, start, stop - start,
			sizeof(struct kernel_symbol), cmp_name);
}

static int is_exported(const char *name, unsigned long value,
		       const struct module *mod)
{
	const struct kernel_symbol *ks;

	if (!mod)
		ks = lookup_exported_symbol(name, __start___ksymtab, __stop___ksymtab);
	else
		ks = lookup_exported_symbol(name, mod->syms, mod->syms + mod->num_syms);

	return ks && kernel_symbol_value(ks) == value;
}

/* As per nm */
static char elf_type(const Elf_Sym *sym, const struct load_info *info)
{
	const Elf_Shdr *sechdrs = info->sechdrs;

	if (ELF_ST_BIND(sym->st_info) == STB_WEAK) {
		if (ELF_ST_TYPE(sym->st_info) == STT_OBJECT)
			return 'v';
		else
			return 'w';
	}
	if (sym->st_shndx == SHN_UNDEF)
		return 'U';
	if (sym->st_shndx == SHN_ABS || sym->st_shndx == info->index.pcpu)
		return 'a';
	if (sym->st_shndx >= SHN_LORESERVE)
		return '?';
	if (sechdrs[sym->st_shndx].sh_flags & SHF_EXECINSTR)
		return 't';
	if (sechdrs[sym->st_shndx].sh_flags & SHF_ALLOC &&
	    sechdrs[sym->st_shndx].sh_type != SHT_NOBITS) {
		if (!(sechdrs[sym->st_shndx].sh_flags & SHF_WRITE))
			return 'r';
		else if (sechdrs[sym->st_shndx].sh_flags & ARCH_SHF_SMALL)
			return 'g';
		else
			return 'd';
	}
	if (sechdrs[sym->st_shndx].sh_type == SHT_NOBITS) {
		if (sechdrs[sym->st_shndx].sh_flags & ARCH_SHF_SMALL)
			return 's';
		else
			return 'b';
	}
	if (strstarts(info->secstrings + sechdrs[sym->st_shndx].sh_name,
		      ".debug")) {
		return 'n';
	}
	return '?';
}

static bool is_core_symbol(const Elf_Sym *src, const Elf_Shdr *sechdrs,
			   unsigned int shnum, unsigned int pcpundx)
{
	const Elf_Shdr *sec;
	enum mod_mem_type type;

	if (src->st_shndx == SHN_UNDEF ||
	    src->st_shndx >= shnum ||
	    !src->st_name)
		return false;

#ifdef CONFIG_KALLSYMS_ALL
	if (src->st_shndx == pcpundx)
		return true;
#endif

	sec = sechdrs + src->st_shndx;
	type = sec->sh_entsize >> SH_ENTSIZE_TYPE_SHIFT;
	if (!(sec->sh_flags & SHF_ALLOC)
#ifndef CONFIG_KALLSYMS_ALL
	    || !(sec->sh_flags & SHF_EXECINSTR)
#endif
	    || mod_mem_type_is_init(type))
		return false;

	return true;
}

/*
 * We only allocate and copy the strings needed by the parts of symtab
 * we keep.  This is simple, but has the effect of making multiple
 * copies of duplicates.  We could be more sophisticated, see
 * linux-kernel thread starting with
 * <73defb5e4bca04a6431392cc341112b1@localhost>.
 */
void layout_symtab(struct module *mod, struct load_info *info)
{
	Elf_Shdr *symsect = info->sechdrs + info->index.sym;
	Elf_Shdr *strsect = info->sechdrs + info->index.str;
	const Elf_Sym *src;
	unsigned int i, nsrc, ndst, strtab_size = 0;
	struct module_memory *mod_mem_data = &mod->mem[MOD_DATA];
	struct module_memory *mod_mem_init_data = &mod->mem[MOD_INIT_DATA];

	/* Put symbol section at end of init part of module. */
	symsect->sh_flags |= SHF_ALLOC;
	symsect->sh_entsize = module_get_offset_and_type(mod, MOD_INIT_DATA,
							 symsect, info->index.sym);
	pr_debug("\t%s\n", info->secstrings + symsect->sh_name);

	src = (void *)info->hdr + symsect->sh_offset;
	nsrc = symsect->sh_size / sizeof(*src);

	/* Compute total space required for the core symbols' strtab. */
	for (ndst = i = 0; i < nsrc; i++) {
		if (i == 0 || is_livepatch_module(mod) ||
		    is_core_symbol(src + i, info->sechdrs, info->hdr->e_shnum,
				   info->index.pcpu)) {
			strtab_size += strlen(&info->strtab[src[i].st_name]) + 1;
			ndst++;
		}
	}

	/* Append room for core symbols at end of core part. */
	info->symoffs = ALIGN(mod_mem_data->size, symsect->sh_addralign ?: 1);
	info->stroffs = mod_mem_data->size = info->symoffs + ndst * sizeof(Elf_Sym);
	mod_mem_data->size += strtab_size;
	/* Note add_kallsyms() computes strtab_size as core_typeoffs - stroffs */
	info->core_typeoffs = mod_mem_data->size;
	mod_mem_data->size += ndst * sizeof(char);

	/* Put string table section at end of init part of module. */
	strsect->sh_flags |= SHF_ALLOC;
	strsect->sh_entsize = module_get_offset_and_type(mod, MOD_INIT_DATA,
							 strsect, info->index.str);
	pr_debug("\t%s\n", info->secstrings + strsect->sh_name);

	/* We'll tack temporary mod_kallsyms on the end. */
	mod_mem_init_data->size = ALIGN(mod_mem_init_data->size,
					__alignof__(struct mod_kallsyms));
	info->mod_kallsyms_init_off = mod_mem_init_data->size;

	mod_mem_init_data->size += sizeof(struct mod_kallsyms);
	info->init_typeoffs = mod_mem_init_data->size;
	mod_mem_init_data->size += nsrc * sizeof(char);
}

/*
 * We use the full symtab and strtab which layout_symtab arranged to
 * be appended to the init section.  Later we switch to the cut-down
 * core-only ones.
 */
void add_kallsyms(struct module *mod, const struct load_info *info)
{
	unsigned int i, ndst;
	const Elf_Sym *src;
	Elf_Sym *dst;
	char *s;
	Elf_Shdr *symsec = &info->sechdrs[info->index.sym];
	unsigned long strtab_size;
	void *data_base = mod->mem[MOD_DATA].base;
	void *init_data_base = mod->mem[MOD_INIT_DATA].base;

	/* Set up to point into init section. */
	mod->kallsyms = (void __rcu *)init_data_base +
		info->mod_kallsyms_init_off;

	rcu_read_lock();
	/* The following is safe since this pointer cannot change */
	rcu_dereference(mod->kallsyms)->symtab = (void *)symsec->sh_addr;
	rcu_dereference(mod->kallsyms)->num_symtab = symsec->sh_size / sizeof(Elf_Sym);
	/* Make sure we get permanent strtab: don't use info->strtab. */
	rcu_dereference(mod->kallsyms)->strtab =
		(void *)info->sechdrs[info->index.str].sh_addr;
	rcu_dereference(mod->kallsyms)->typetab = init_data_base + info->init_typeoffs;

	/*
	 * Now populate the cut down core kallsyms for after init
	 * and set types up while we still have access to sections.
	 */
	mod->core_kallsyms.symtab = dst = data_base + info->symoffs;
	mod->core_kallsyms.strtab = s = data_base + info->stroffs;
	mod->core_kallsyms.typetab = data_base + info->core_typeoffs;
	strtab_size = info->core_typeoffs - info->stroffs;
	src = rcu_dereference(mod->kallsyms)->symtab;
	for (ndst = i = 0; i < rcu_dereference(mod->kallsyms)->num_symtab; i++) {
		rcu_dereference(mod->kallsyms)->typetab[i] = elf_type(src + i, info);
		if (i == 0 || is_livepatch_module(mod) ||
		    is_core_symbol(src + i, info->sechdrs, info->hdr->e_shnum,
				   info->index.pcpu)) {
			ssize_t ret;

			mod->core_kallsyms.typetab[ndst] =
			    rcu_dereference(mod->kallsyms)->typetab[i];
			dst[ndst] = src[i];
			dst[ndst++].st_name = s - mod->core_kallsyms.strtab;
			ret = strscpy(s,
				      &rcu_dereference(mod->kallsyms)->strtab[src[i].st_name],
				      strtab_size);
			if (ret < 0)
				break;
			s += ret + 1;
			strtab_size -= ret + 1;
		}
	}
	rcu_read_unlock();
	mod->core_kallsyms.num_symtab = ndst;
}

#if IS_ENABLED(CONFIG_STACKTRACE_BUILD_ID)
void init_build_id(struct module *mod, const struct load_info *info)
{
	const Elf_Shdr *sechdr;
	unsigned int i;

	for (i = 0; i < info->hdr->e_shnum; i++) {
		sechdr = &info->sechdrs[i];
		if (!sect_empty(sechdr) && sechdr->sh_type == SHT_NOTE &&
		    !build_id_parse_buf((void *)sechdr->sh_addr, mod->build_id,
					sechdr->sh_size))
			break;
	}
}
#else
void init_build_id(struct module *mod, const struct load_info *info)
{
}
#endif

static const char *kallsyms_symbol_name(struct mod_kallsyms *kallsyms, unsigned int symnum)
{
	return kallsyms->strtab + kallsyms->symtab[symnum].st_name;
}

/*
 * Given a module and address, find the corresponding symbol and return its name
 * while providing its size and offset if needed.
 */
static const char *find_kallsyms_symbol(struct module *mod,
					unsigned long addr,
					unsigned long *size,
					unsigned long *offset)
{
	unsigned int i, best = 0;
	unsigned long nextval, bestval;
	struct mod_kallsyms *kallsyms = rcu_dereference_sched(mod->kallsyms);
	struct module_memory *mod_mem;

	/* At worse, next value is at end of module */
	if (within_module_init(addr, mod))
		mod_mem = &mod->mem[MOD_INIT_TEXT];
	else
		mod_mem = &mod->mem[MOD_TEXT];

	nextval = (unsigned long)mod_mem->base + mod_mem->size;

	bestval = kallsyms_symbol_value(&kallsyms->symtab[best]);

	/*
	 * Scan for closest preceding symbol, and next symbol. (ELF
	 * starts real symbols at 1).
	 */
	for (i = 1; i < kallsyms->num_symtab; i++) {
		const Elf_Sym *sym = &kallsyms->symtab[i];
		unsigned long thisval = kallsyms_symbol_value(sym);

		if (sym->st_shndx == SHN_UNDEF)
			continue;

		/*
		 * We ignore unnamed symbols: they're uninformative
		 * and inserted at a whim.
		 */
		if (*kallsyms_symbol_name(kallsyms, i) == '\0' ||
		    is_mapping_symbol(kallsyms_symbol_name(kallsyms, i)))
			continue;

		if (thisval <= addr && thisval > bestval) {
			best = i;
			bestval = thisval;
		}
		if (thisval > addr && thisval < nextval)
			nextval = thisval;
	}

	if (!best)
		return NULL;

	if (size)
		*size = nextval - bestval;
	if (offset)
		*offset = addr - bestval;

	return kallsyms_symbol_name(kallsyms, best);
}

void * __weak dereference_module_function_descriptor(struct module *mod,
						     void *ptr)
{
	return ptr;
}

/*
 * For kallsyms to ask for address resolution.  NULL means not found.  Careful
 * not to lock to avoid deadlock on oopses, simply disable preemption.
 */
const char *module_address_lookup(unsigned long addr,
				  unsigned long *size,
			    unsigned long *offset,
			    char **modname,
			    const unsigned char **modbuildid,
			    char *namebuf)
{
	const char *ret = NULL;
	struct module *mod;

	preempt_disable();
	mod = __module_address(addr);
	if (mod) {
		if (modname)
			*modname = mod->name;
		if (modbuildid) {
#if IS_ENABLED(CONFIG_STACKTRACE_BUILD_ID)
			*modbuildid = mod->build_id;
#else
			*modbuildid = NULL;
#endif
		}

		ret = find_kallsyms_symbol(mod, addr, size, offset);
	}
	/* Make a copy in here where it's safe */
	if (ret) {
		strncpy(namebuf, ret, KSYM_NAME_LEN - 1);
		ret = namebuf;
	}
	preempt_enable();

	return ret;
}

int lookup_module_symbol_name(unsigned long addr, char *symname)
{
	struct module *mod;

	preempt_disable();
	list_for_each_entry_rcu(mod, &modules, list) {
		if (mod->state == MODULE_STATE_UNFORMED)
			continue;
		if (within_module(addr, mod)) {
			const char *sym;

			sym = find_kallsyms_symbol(mod, addr, NULL, NULL);
			if (!sym)
				goto out;

			strscpy(symname, sym, KSYM_NAME_LEN);
			preempt_enable();
			return 0;
		}
	}
out:
	preempt_enable();
	return -ERANGE;
}

int module_get_kallsym(unsigned int symnum, unsigned long *value, char *type,
		       char *name, char *module_name, int *exported)
{
	struct module *mod;

	preempt_disable();
	list_for_each_entry_rcu(mod, &modules, list) {
		struct mod_kallsyms *kallsyms;

		if (mod->state == MODULE_STATE_UNFORMED)
			continue;
		kallsyms = rcu_dereference_sched(mod->kallsyms);
		if (symnum < kallsyms->num_symtab) {
			const Elf_Sym *sym = &kallsyms->symtab[symnum];

			*value = kallsyms_symbol_value(sym);
			*type = kallsyms->typetab[symnum];
			strscpy(name, kallsyms_symbol_name(kallsyms, symnum), KSYM_NAME_LEN);
			strscpy(module_name, mod->name, MODULE_NAME_LEN);
			*exported = is_exported(name, *value, mod);
			preempt_enable();
			return 0;
		}
		symnum -= kallsyms->num_symtab;
	}
	preempt_enable();
	return -ERANGE;
}

/* Given a module and name of symbol, find and return the symbol's value */
static unsigned long __find_kallsyms_symbol_value(struct module *mod, const char *name)
{
	unsigned int i;
	struct mod_kallsyms *kallsyms = rcu_dereference_sched(mod->kallsyms);

	for (i = 0; i < kallsyms->num_symtab; i++) {
		const Elf_Sym *sym = &kallsyms->symtab[i];

		if (strcmp(name, kallsyms_symbol_name(kallsyms, i)) == 0 &&
		    sym->st_shndx != SHN_UNDEF)
			return kallsyms_symbol_value(sym);
	}
	return 0;
}

static unsigned long __module_kallsyms_lookup_name(const char *name)
{
	struct module *mod;
	char *colon;

	colon = strnchr(name, MODULE_NAME_LEN, ':');
	if (colon) {
		mod = find_module_all(name, colon - name, false);
		if (mod)
			return __find_kallsyms_symbol_value(mod, colon + 1);
		return 0;
	}

	list_for_each_entry_rcu(mod, &modules, list) {
		unsigned long ret;

		if (mod->state == MODULE_STATE_UNFORMED)
			continue;
		ret = __find_kallsyms_symbol_value(mod, name);
		if (ret)
			return ret;
	}
	return 0;
}

/* Look for this name: can be of form module:name. */
unsigned long module_kallsyms_lookup_name(const char *name)
{
	unsigned long ret;

	/* Don't lock: we're in enough trouble already. */
	preempt_disable();
	ret = __module_kallsyms_lookup_name(name);
	preempt_enable();
	return ret;
}

<<<<<<< HEAD
int module_kallsyms_on_each_symbol(int (*fn)(void *, const char *,
					     struct module *, unsigned long),
=======
unsigned long find_kallsyms_symbol_value(struct module *mod, const char *name)
{
	unsigned long ret;

	preempt_disable();
	ret = __find_kallsyms_symbol_value(mod, name);
	preempt_enable();
	return ret;
}

int module_kallsyms_on_each_symbol(const char *modname,
				   int (*fn)(void *, const char *, unsigned long),
>>>>>>> 98817289
				   void *data)
{
	struct module *mod;
	unsigned int i;
	int ret = 0;

	mutex_lock(&module_mutex);
	list_for_each_entry(mod, &modules, list) {
		struct mod_kallsyms *kallsyms;

		if (mod->state == MODULE_STATE_UNFORMED)
			continue;

		if (modname && strcmp(modname, mod->name))
			continue;

		/* Use rcu_dereference_sched() to remain compliant with the sparse tool */
		preempt_disable();
		kallsyms = rcu_dereference_sched(mod->kallsyms);
		preempt_enable();

		for (i = 0; i < kallsyms->num_symtab; i++) {
			const Elf_Sym *sym = &kallsyms->symtab[i];

			if (sym->st_shndx == SHN_UNDEF)
				continue;

			ret = fn(data, kallsyms_symbol_name(kallsyms, i),
				 kallsyms_symbol_value(sym));
			if (ret != 0)
				goto out;
		}

		/*
		 * The given module is found, the subsequent modules do not
		 * need to be compared.
		 */
		if (modname)
			break;
	}
out:
	mutex_unlock(&module_mutex);
	return ret;
}<|MERGE_RESOLUTION|>--- conflicted
+++ resolved
@@ -463,10 +463,6 @@
 	return ret;
 }
 
-<<<<<<< HEAD
-int module_kallsyms_on_each_symbol(int (*fn)(void *, const char *,
-					     struct module *, unsigned long),
-=======
 unsigned long find_kallsyms_symbol_value(struct module *mod, const char *name)
 {
 	unsigned long ret;
@@ -479,7 +475,6 @@
 
 int module_kallsyms_on_each_symbol(const char *modname,
 				   int (*fn)(void *, const char *, unsigned long),
->>>>>>> 98817289
 				   void *data)
 {
 	struct module *mod;
