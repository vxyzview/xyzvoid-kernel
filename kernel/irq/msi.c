--- conflicted
+++ resolved
@@ -779,11 +779,6 @@
 	/*
 	 * Checking the first MSI descriptor is sufficient. MSIX supports
 	 * masking and MSI does so when the can_mask attribute is set.
-<<<<<<< HEAD
-	 */
-	desc = first_msi_entry(dev);
-	return desc->msi_attrib.is_msix || desc->msi_attrib.can_mask;
-=======
 	 */
 	desc = msi_first_desc(dev, MSI_DESC_ALL);
 	return desc->pci.msi_attrib.is_msix || desc->pci.msi_attrib.can_mask;
@@ -853,7 +848,6 @@
 	if (vflags & VIRQ_CAN_RESERVE)
 		irqd_clr_activated(irqd);
 	return 0;
->>>>>>> d60c95ef
 }
 
 int __msi_domain_alloc_irqs(struct irq_domain *domain, struct device *dev,
@@ -949,27 +943,7 @@
 	struct msi_domain_ops *ops = info->ops;
 	int ret;
 
-<<<<<<< HEAD
-		irq_data = irq_domain_get_irq_data(domain, i);
-		if (!can_reserve) {
-			irqd_clr_can_reserve(irq_data);
-			if (domain->flags & IRQ_DOMAIN_MSI_NOMASK_QUIRK)
-				irqd_set_msi_nomask_quirk(irq_data);
-			if ((info->flags & MSI_FLAG_ACTIVATE_EARLY) &&
-				irqd_affinity_is_managed(irq_data) &&
-				!cpumask_intersects(irq_data_get_affinity_mask(irq_data),
-						    cpu_online_mask)) {
-				irqd_set_managed_shutdown(irq_data);
-				continue;
-			}
-		}
-		ret = irq_domain_activate_irq(irq_data, can_reserve);
-		if (ret)
-			goto cleanup;
-	}
-=======
 	lockdep_assert_held(&dev->msi.data->mutex);
->>>>>>> d60c95ef
 
 	ret = msi_domain_add_simple_msi_descs(info, dev, nvec);
 	if (ret)
