// SPDX-License-Identifier: GPL-2.0

#define pr_fmt(fmt)  "irq: " fmt

#include <linux/acpi.h>
#include <linux/debugfs.h>
#include <linux/hardirq.h>
#include <linux/interrupt.h>
#include <linux/irq.h>
#include <linux/irqdesc.h>
#include <linux/irqdomain.h>
#include <linux/module.h>
#include <linux/mutex.h>
#include <linux/of.h>
#include <linux/of_address.h>
#include <linux/of_irq.h>
#include <linux/topology.h>
#include <linux/seq_file.h>
#include <linux/slab.h>
#include <linux/smp.h>
#include <linux/fs.h>

static LIST_HEAD(irq_domain_list);
static DEFINE_MUTEX(irq_domain_mutex);

static struct irq_domain *irq_default_domain;

static int irq_domain_alloc_irqs_locked(struct irq_domain *domain, int irq_base,
					unsigned int nr_irqs, int node, void *arg,
					bool realloc, const struct irq_affinity_desc *affinity);
static void irq_domain_check_hierarchy(struct irq_domain *domain);
static void irq_domain_free_one_irq(struct irq_domain *domain, unsigned int virq);

struct irqchip_fwid {
	struct fwnode_handle	fwnode;
	unsigned int		type;
	char			*name;
	phys_addr_t		*pa;
};

#ifdef CONFIG_GENERIC_IRQ_DEBUGFS
static void debugfs_add_domain_dir(struct irq_domain *d);
static void debugfs_remove_domain_dir(struct irq_domain *d);
#else
static inline void debugfs_add_domain_dir(struct irq_domain *d) { }
static inline void debugfs_remove_domain_dir(struct irq_domain *d) { }
#endif

static const char *irqchip_fwnode_get_name(const struct fwnode_handle *fwnode)
{
	struct irqchip_fwid *fwid = container_of(fwnode, struct irqchip_fwid, fwnode);

	return fwid->name;
}

const struct fwnode_operations irqchip_fwnode_ops = {
	.get_name = irqchip_fwnode_get_name,
};
EXPORT_SYMBOL_GPL(irqchip_fwnode_ops);

/**
 * __irq_domain_alloc_fwnode - Allocate a fwnode_handle suitable for
 *                           identifying an irq domain
 * @type:	Type of irqchip_fwnode. See linux/irqdomain.h
 * @id:		Optional user provided id if name != NULL
 * @name:	Optional user provided domain name
 * @pa:		Optional user-provided physical address
 *
 * Allocate a struct irqchip_fwid, and return a pointer to the embedded
 * fwnode_handle (or NULL on failure).
 *
 * Note: The types IRQCHIP_FWNODE_NAMED and IRQCHIP_FWNODE_NAMED_ID are
 * solely to transport name information to irqdomain creation code. The
 * node is not stored. For other types the pointer is kept in the irq
 * domain struct.
 */
struct fwnode_handle *__irq_domain_alloc_fwnode(unsigned int type, int id,
						const char *name,
						phys_addr_t *pa)
{
	struct irqchip_fwid *fwid;
	char *n;

	fwid = kzalloc(sizeof(*fwid), GFP_KERNEL);

	switch (type) {
	case IRQCHIP_FWNODE_NAMED:
		n = kasprintf(GFP_KERNEL, "%s", name);
		break;
	case IRQCHIP_FWNODE_NAMED_ID:
		n = kasprintf(GFP_KERNEL, "%s-%d", name, id);
		break;
	default:
		n = kasprintf(GFP_KERNEL, "irqchip@%pa", pa);
		break;
	}

	if (!fwid || !n) {
		kfree(fwid);
		kfree(n);
		return NULL;
	}

	fwid->type = type;
	fwid->name = n;
	fwid->pa = pa;
	fwnode_init(&fwid->fwnode, &irqchip_fwnode_ops);
	return &fwid->fwnode;
}
EXPORT_SYMBOL_GPL(__irq_domain_alloc_fwnode);

/**
 * irq_domain_free_fwnode - Free a non-OF-backed fwnode_handle
 * @fwnode: fwnode_handle to free
 *
 * Free a fwnode_handle allocated with irq_domain_alloc_fwnode.
 */
void irq_domain_free_fwnode(struct fwnode_handle *fwnode)
{
	struct irqchip_fwid *fwid;

	if (!fwnode || WARN_ON(!is_fwnode_irqchip(fwnode)))
		return;

	fwid = container_of(fwnode, struct irqchip_fwid, fwnode);
	kfree(fwid->name);
	kfree(fwid);
}
EXPORT_SYMBOL_GPL(irq_domain_free_fwnode);

static int alloc_name(struct irq_domain *domain, char *base, enum irq_domain_bus_token bus_token)
{
	if (bus_token == DOMAIN_BUS_ANY)
		domain->name = kasprintf(GFP_KERNEL, "%s", base);
	else
		domain->name = kasprintf(GFP_KERNEL, "%s-%d", base, bus_token);
	if (!domain->name)
		return -ENOMEM;

	domain->flags |= IRQ_DOMAIN_NAME_ALLOCATED;
	return 0;
}

static int alloc_fwnode_name(struct irq_domain *domain, const struct fwnode_handle *fwnode,
			     enum irq_domain_bus_token bus_token, const char *suffix)
{
	const char *sep = suffix ? "-" : "";
	const char *suf = suffix ? : "";
	char *name;

	if (bus_token == DOMAIN_BUS_ANY)
		name = kasprintf(GFP_KERNEL, "%pfw%s%s", fwnode, sep, suf);
	else
		name = kasprintf(GFP_KERNEL, "%pfw%s%s-%d", fwnode, sep, suf, bus_token);
	if (!name)
		return -ENOMEM;

	/*
	 * fwnode paths contain '/', which debugfs is legitimately unhappy
	 * about. Replace them with ':', which does the trick and is not as
	 * offensive as '\'...
	 */
	domain->name = strreplace(name, '/', ':');
	domain->flags |= IRQ_DOMAIN_NAME_ALLOCATED;
	return 0;
}

static int alloc_unknown_name(struct irq_domain *domain, enum irq_domain_bus_token bus_token)
{
	static atomic_t unknown_domains;
	int id = atomic_inc_return(&unknown_domains);

	if (bus_token == DOMAIN_BUS_ANY)
		domain->name = kasprintf(GFP_KERNEL, "unknown-%d", id);
	else
		domain->name = kasprintf(GFP_KERNEL, "unknown-%d-%d", id, bus_token);
	if (!domain->name)
		return -ENOMEM;

	domain->flags |= IRQ_DOMAIN_NAME_ALLOCATED;
	return 0;
}

static int irq_domain_set_name(struct irq_domain *domain, const struct irq_domain_info *info)
{
	enum irq_domain_bus_token bus_token = info->bus_token;
	const struct fwnode_handle *fwnode = info->fwnode;

	if (is_fwnode_irqchip(fwnode)) {
		struct irqchip_fwid *fwid = container_of(fwnode, struct irqchip_fwid, fwnode);

		/*
		 * The name_suffix is only intended to be used to avoid a name
		 * collision when multiple domains are created for a single
		 * device and the name is picked using a real device node.
		 * (Typical use-case is regmap-IRQ controllers for devices
		 * providing more than one physical IRQ.) There should be no
		 * need to use name_suffix with irqchip-fwnode.
		 */
		if (info->name_suffix)
			return -EINVAL;

		switch (fwid->type) {
		case IRQCHIP_FWNODE_NAMED:
		case IRQCHIP_FWNODE_NAMED_ID:
<<<<<<< HEAD
			domain->name = kstrdup(fwid->name, GFP_KERNEL);
			if (!domain->name) {
				kfree(domain);
				return NULL;
			}
			domain->flags |= IRQ_DOMAIN_NAME_ALLOCATED;
			break;
=======
			return alloc_name(domain, fwid->name, bus_token);
>>>>>>> a6ad5510
		default:
			domain->name = fwid->name;
			if (bus_token != DOMAIN_BUS_ANY)
				return alloc_name(domain, fwid->name, bus_token);
		}

<<<<<<< HEAD
		/*
		 * fwnode paths contain '/', which debugfs is legitimately
		 * unhappy about. Replace them with ':', which does
		 * the trick and is not as offensive as '\'...
		 */
		name = kasprintf(GFP_KERNEL, "%pfw", fwnode);
		if (!name) {
			kfree(domain);
			return NULL;
		}

		domain->name = strreplace(name, '/', ':');
		domain->flags |= IRQ_DOMAIN_NAME_ALLOCATED;
=======
	} else if (is_of_node(fwnode) || is_acpi_device_node(fwnode) || is_software_node(fwnode)) {
		return alloc_fwnode_name(domain, fwnode, bus_token, info->name_suffix);
>>>>>>> a6ad5510
	}

	if (domain->name)
		return 0;

	if (fwnode)
		pr_err("Invalid fwnode type for irqdomain\n");
	return alloc_unknown_name(domain, bus_token);
}

static struct irq_domain *__irq_domain_create(const struct irq_domain_info *info)
{
	struct irq_domain *domain;
	int err;

	if (WARN_ON((info->size && info->direct_max) ||
		    (!IS_ENABLED(CONFIG_IRQ_DOMAIN_NOMAP) && info->direct_max) ||
		    (info->direct_max && info->direct_max != info->hwirq_max)))
		return ERR_PTR(-EINVAL);

	domain = kzalloc_node(struct_size(domain, revmap, info->size),
			      GFP_KERNEL, of_node_to_nid(to_of_node(info->fwnode)));
	if (!domain)
		return ERR_PTR(-ENOMEM);

	err = irq_domain_set_name(domain, info);
	if (err) {
		kfree(domain);
		return ERR_PTR(err);
	}

<<<<<<< HEAD
	domain->fwnode = fwnode_handle_get(fwnode);
=======
	domain->fwnode = fwnode_handle_get(info->fwnode);
>>>>>>> a6ad5510
	fwnode_dev_initialized(domain->fwnode, true);

	/* Fill structure */
	INIT_RADIX_TREE(&domain->revmap_tree, GFP_KERNEL);
	domain->ops = info->ops;
	domain->host_data = info->host_data;
	domain->bus_token = info->bus_token;
	domain->hwirq_max = info->hwirq_max;

	if (info->direct_max)
		domain->flags |= IRQ_DOMAIN_FLAG_NO_MAP;

	domain->revmap_size = info->size;

	/*
	 * Hierarchical domains use the domain lock of the root domain
	 * (innermost domain).
	 *
	 * For non-hierarchical domains (as for root domains), the root
	 * pointer is set to the domain itself so that &domain->root->mutex
	 * always points to the right lock.
	 */
	mutex_init(&domain->mutex);
	domain->root = domain;

	irq_domain_check_hierarchy(domain);

	return domain;
}

static void __irq_domain_publish(struct irq_domain *domain)
{
	mutex_lock(&irq_domain_mutex);
	debugfs_add_domain_dir(domain);
	list_add(&domain->link, &irq_domain_list);
	mutex_unlock(&irq_domain_mutex);

	pr_debug("Added domain %s\n", domain->name);
}

static void irq_domain_free(struct irq_domain *domain)
{
	fwnode_dev_initialized(domain->fwnode, false);
	fwnode_handle_put(domain->fwnode);
	if (domain->flags & IRQ_DOMAIN_NAME_ALLOCATED)
		kfree(domain->name);
	kfree(domain);
}

static void irq_domain_instantiate_descs(const struct irq_domain_info *info)
{
	if (!IS_ENABLED(CONFIG_SPARSE_IRQ))
		return;

	if (irq_alloc_descs(info->virq_base, info->virq_base, info->size,
			    of_node_to_nid(to_of_node(info->fwnode))) < 0) {
		pr_info("Cannot allocate irq_descs @ IRQ%d, assuming pre-allocated\n",
			info->virq_base);
	}
}

static struct irq_domain *__irq_domain_instantiate(const struct irq_domain_info *info,
						   bool cond_alloc_descs, bool force_associate)
{
	struct irq_domain *domain;
	int err;

	domain = __irq_domain_create(info);
	if (IS_ERR(domain))
		return domain;

	domain->flags |= info->domain_flags;
	domain->exit = info->exit;

#ifdef CONFIG_IRQ_DOMAIN_HIERARCHY
	if (info->parent) {
		domain->root = info->parent->root;
		domain->parent = info->parent;
	}
#endif

	if (info->dgc_info) {
		err = irq_domain_alloc_generic_chips(domain, info->dgc_info);
		if (err)
			goto err_domain_free;
	}

	if (info->init) {
		err = info->init(domain);
		if (err)
			goto err_domain_gc_remove;
	}

	__irq_domain_publish(domain);

	if (cond_alloc_descs && info->virq_base > 0)
		irq_domain_instantiate_descs(info);

	/*
	 * Legacy interrupt domains have a fixed Linux interrupt number
	 * associated. Other interrupt domains can request association by
	 * providing a Linux interrupt number > 0.
	 */
	if (force_associate || info->virq_base > 0) {
		irq_domain_associate_many(domain, info->virq_base, info->hwirq_base,
					  info->size - info->hwirq_base);
	}

	return domain;

err_domain_gc_remove:
	if (info->dgc_info)
		irq_domain_remove_generic_chips(domain);
err_domain_free:
	irq_domain_free(domain);
	return ERR_PTR(err);
}

/**
 * irq_domain_instantiate() - Instantiate a new irq domain data structure
 * @info: Domain information pointer pointing to the information for this domain
 *
 * Return: A pointer to the instantiated irq domain or an ERR_PTR value.
 */
struct irq_domain *irq_domain_instantiate(const struct irq_domain_info *info)
{
	return __irq_domain_instantiate(info, false, false);
}
EXPORT_SYMBOL_GPL(irq_domain_instantiate);

/**
 * irq_domain_remove() - Remove an irq domain.
 * @domain: domain to remove
 *
 * This routine is used to remove an irq domain. The caller must ensure
 * that all mappings within the domain have been disposed of prior to
 * use, depending on the revmap type.
 */
void irq_domain_remove(struct irq_domain *domain)
{
	if (domain->exit)
		domain->exit(domain);

	mutex_lock(&irq_domain_mutex);
	debugfs_remove_domain_dir(domain);

	WARN_ON(!radix_tree_empty(&domain->revmap_tree));

	list_del(&domain->link);

	/*
	 * If the going away domain is the default one, reset it.
	 */
	if (unlikely(irq_default_domain == domain))
		irq_set_default_host(NULL);

	mutex_unlock(&irq_domain_mutex);

	if (domain->flags & IRQ_DOMAIN_FLAG_DESTROY_GC)
		irq_domain_remove_generic_chips(domain);

	pr_debug("Removed domain %s\n", domain->name);
	irq_domain_free(domain);
}
EXPORT_SYMBOL_GPL(irq_domain_remove);

void irq_domain_update_bus_token(struct irq_domain *domain,
				 enum irq_domain_bus_token bus_token)
{
	char *name;

	if (domain->bus_token == bus_token)
		return;

	mutex_lock(&irq_domain_mutex);

	domain->bus_token = bus_token;

	name = kasprintf(GFP_KERNEL, "%s-%d", domain->name, bus_token);
	if (!name) {
		mutex_unlock(&irq_domain_mutex);
		return;
	}

	debugfs_remove_domain_dir(domain);

	if (domain->flags & IRQ_DOMAIN_NAME_ALLOCATED)
		kfree(domain->name);
	else
		domain->flags |= IRQ_DOMAIN_NAME_ALLOCATED;

	domain->name = name;
	debugfs_add_domain_dir(domain);

	mutex_unlock(&irq_domain_mutex);
}
EXPORT_SYMBOL_GPL(irq_domain_update_bus_token);

/**
 * irq_domain_create_simple() - Register an irq_domain and optionally map a range of irqs
 * @fwnode: firmware node for the interrupt controller
 * @size: total number of irqs in mapping
 * @first_irq: first number of irq block assigned to the domain,
 *	pass zero to assign irqs on-the-fly. If first_irq is non-zero, then
 *	pre-map all of the irqs in the domain to virqs starting at first_irq.
 * @ops: domain callbacks
 * @host_data: Controller private data pointer
 *
 * Allocates an irq_domain, and optionally if first_irq is positive then also
 * allocate irq_descs and map all of the hwirqs to virqs starting at first_irq.
 *
 * This is intended to implement the expected behaviour for most
 * interrupt controllers. If device tree is used, then first_irq will be 0 and
 * irqs get mapped dynamically on the fly. However, if the controller requires
 * static virq assignments (non-DT boot) then it will set that up correctly.
 */
struct irq_domain *irq_domain_create_simple(struct fwnode_handle *fwnode,
					    unsigned int size,
					    unsigned int first_irq,
					    const struct irq_domain_ops *ops,
					    void *host_data)
{
	struct irq_domain_info info = {
		.fwnode		= fwnode,
		.size		= size,
		.hwirq_max	= size,
		.virq_base	= first_irq,
		.ops		= ops,
		.host_data	= host_data,
	};
	struct irq_domain *domain = __irq_domain_instantiate(&info, true, false);

	return IS_ERR(domain) ? NULL : domain;
}
EXPORT_SYMBOL_GPL(irq_domain_create_simple);

/**
 * irq_domain_add_legacy() - Allocate and register a legacy revmap irq_domain.
 * @of_node: pointer to interrupt controller's device tree node.
 * @size: total number of irqs in legacy mapping
 * @first_irq: first number of irq block assigned to the domain
 * @first_hwirq: first hwirq number to use for the translation. Should normally
 *               be '0', but a positive integer can be used if the effective
 *               hwirqs numbering does not begin at zero.
 * @ops: map/unmap domain callbacks
 * @host_data: Controller private data pointer
 *
 * Note: the map() callback will be called before this function returns
 * for all legacy interrupts except 0 (which is always the invalid irq for
 * a legacy controller).
 */
struct irq_domain *irq_domain_add_legacy(struct device_node *of_node,
					 unsigned int size,
					 unsigned int first_irq,
					 irq_hw_number_t first_hwirq,
					 const struct irq_domain_ops *ops,
					 void *host_data)
{
	return irq_domain_create_legacy(of_node_to_fwnode(of_node), size,
					first_irq, first_hwirq, ops, host_data);
}
EXPORT_SYMBOL_GPL(irq_domain_add_legacy);

struct irq_domain *irq_domain_create_legacy(struct fwnode_handle *fwnode,
					 unsigned int size,
					 unsigned int first_irq,
					 irq_hw_number_t first_hwirq,
					 const struct irq_domain_ops *ops,
					 void *host_data)
{
	struct irq_domain_info info = {
		.fwnode		= fwnode,
		.size		= first_hwirq + size,
		.hwirq_max	= first_hwirq + size,
		.hwirq_base	= first_hwirq,
		.virq_base	= first_irq,
		.ops		= ops,
		.host_data	= host_data,
	};
	struct irq_domain *domain = __irq_domain_instantiate(&info, false, true);

	return IS_ERR(domain) ? NULL : domain;
}
EXPORT_SYMBOL_GPL(irq_domain_create_legacy);

/**
 * irq_find_matching_fwspec() - Locates a domain for a given fwspec
 * @fwspec: FW specifier for an interrupt
 * @bus_token: domain-specific data
 */
struct irq_domain *irq_find_matching_fwspec(struct irq_fwspec *fwspec,
					    enum irq_domain_bus_token bus_token)
{
	struct irq_domain *h, *found = NULL;
	struct fwnode_handle *fwnode = fwspec->fwnode;
	int rc;

	/*
	 * We might want to match the legacy controller last since
	 * it might potentially be set to match all interrupts in
	 * the absence of a device node. This isn't a problem so far
	 * yet though...
	 *
	 * bus_token == DOMAIN_BUS_ANY matches any domain, any other
	 * values must generate an exact match for the domain to be
	 * selected.
	 */
	mutex_lock(&irq_domain_mutex);
	list_for_each_entry(h, &irq_domain_list, link) {
		if (h->ops->select && bus_token != DOMAIN_BUS_ANY)
			rc = h->ops->select(h, fwspec, bus_token);
		else if (h->ops->match)
			rc = h->ops->match(h, to_of_node(fwnode), bus_token);
		else
			rc = ((fwnode != NULL) && (h->fwnode == fwnode) &&
			      ((bus_token == DOMAIN_BUS_ANY) ||
			       (h->bus_token == bus_token)));

		if (rc) {
			found = h;
			break;
		}
	}
	mutex_unlock(&irq_domain_mutex);
	return found;
}
EXPORT_SYMBOL_GPL(irq_find_matching_fwspec);

/**
 * irq_set_default_host() - Set a "default" irq domain
 * @domain: default domain pointer
 *
 * For convenience, it's possible to set a "default" domain that will be used
 * whenever NULL is passed to irq_create_mapping(). It makes life easier for
 * platforms that want to manipulate a few hard coded interrupt numbers that
 * aren't properly represented in the device-tree.
 */
void irq_set_default_host(struct irq_domain *domain)
{
	pr_debug("Default domain set to @0x%p\n", domain);

	irq_default_domain = domain;
}
EXPORT_SYMBOL_GPL(irq_set_default_host);

/**
 * irq_get_default_host() - Retrieve the "default" irq domain
 *
 * Returns: the default domain, if any.
 *
 * Modern code should never use this. This should only be used on
 * systems that cannot implement a firmware->fwnode mapping (which
 * both DT and ACPI provide).
 */
struct irq_domain *irq_get_default_host(void)
{
	return irq_default_domain;
}
EXPORT_SYMBOL_GPL(irq_get_default_host);

static bool irq_domain_is_nomap(struct irq_domain *domain)
{
	return IS_ENABLED(CONFIG_IRQ_DOMAIN_NOMAP) &&
	       (domain->flags & IRQ_DOMAIN_FLAG_NO_MAP);
}

static void irq_domain_clear_mapping(struct irq_domain *domain,
				     irq_hw_number_t hwirq)
{
	lockdep_assert_held(&domain->root->mutex);

	if (irq_domain_is_nomap(domain))
		return;

	if (hwirq < domain->revmap_size)
		rcu_assign_pointer(domain->revmap[hwirq], NULL);
	else
		radix_tree_delete(&domain->revmap_tree, hwirq);
}

static void irq_domain_set_mapping(struct irq_domain *domain,
				   irq_hw_number_t hwirq,
				   struct irq_data *irq_data)
{
	/*
	 * This also makes sure that all domains point to the same root when
	 * called from irq_domain_insert_irq() for each domain in a hierarchy.
	 */
	lockdep_assert_held(&domain->root->mutex);

	if (irq_domain_is_nomap(domain))
		return;

	if (hwirq < domain->revmap_size)
		rcu_assign_pointer(domain->revmap[hwirq], irq_data);
	else
		radix_tree_insert(&domain->revmap_tree, hwirq, irq_data);
}

static void irq_domain_disassociate(struct irq_domain *domain, unsigned int irq)
{
	struct irq_data *irq_data = irq_get_irq_data(irq);
	irq_hw_number_t hwirq;

	if (WARN(!irq_data || irq_data->domain != domain,
		 "virq%i doesn't exist; cannot disassociate\n", irq))
		return;

	hwirq = irq_data->hwirq;

	mutex_lock(&domain->root->mutex);

	irq_set_status_flags(irq, IRQ_NOREQUEST);

	/* remove chip and handler */
	irq_set_chip_and_handler(irq, NULL, NULL);

	/* Make sure it's completed */
	synchronize_irq(irq);

	/* Tell the PIC about it */
	if (domain->ops->unmap)
		domain->ops->unmap(domain, irq);
	smp_mb();

	irq_data->domain = NULL;
	irq_data->hwirq = 0;
	domain->mapcount--;

	/* Clear reverse map for this hwirq */
	irq_domain_clear_mapping(domain, hwirq);

	mutex_unlock(&domain->root->mutex);
}

static int irq_domain_associate_locked(struct irq_domain *domain, unsigned int virq,
				       irq_hw_number_t hwirq)
{
	struct irq_data *irq_data = irq_get_irq_data(virq);
	int ret;

	if (WARN(hwirq >= domain->hwirq_max,
		 "error: hwirq 0x%x is too large for %s\n", (int)hwirq, domain->name))
		return -EINVAL;
	if (WARN(!irq_data, "error: virq%i is not allocated", virq))
		return -EINVAL;
	if (WARN(irq_data->domain, "error: virq%i is already associated", virq))
		return -EINVAL;

	irq_data->hwirq = hwirq;
	irq_data->domain = domain;
	if (domain->ops->map) {
		ret = domain->ops->map(domain, virq, hwirq);
		if (ret != 0) {
			/*
			 * If map() returns -EPERM, this interrupt is protected
			 * by the firmware or some other service and shall not
			 * be mapped. Don't bother telling the user about it.
			 */
			if (ret != -EPERM) {
				pr_info("%s didn't like hwirq-0x%lx to VIRQ%i mapping (rc=%d)\n",
				       domain->name, hwirq, virq, ret);
			}
			irq_data->domain = NULL;
			irq_data->hwirq = 0;
			return ret;
		}
	}

	domain->mapcount++;
	irq_domain_set_mapping(domain, hwirq, irq_data);

	irq_clear_status_flags(virq, IRQ_NOREQUEST);

	return 0;
}

int irq_domain_associate(struct irq_domain *domain, unsigned int virq,
			 irq_hw_number_t hwirq)
{
	int ret;

	mutex_lock(&domain->root->mutex);
	ret = irq_domain_associate_locked(domain, virq, hwirq);
	mutex_unlock(&domain->root->mutex);

	return ret;
}
EXPORT_SYMBOL_GPL(irq_domain_associate);

void irq_domain_associate_many(struct irq_domain *domain, unsigned int irq_base,
			       irq_hw_number_t hwirq_base, int count)
{
	struct device_node *of_node;
	int i;

	of_node = irq_domain_get_of_node(domain);
	pr_debug("%s(%s, irqbase=%i, hwbase=%i, count=%i)\n", __func__,
		of_node_full_name(of_node), irq_base, (int)hwirq_base, count);

	for (i = 0; i < count; i++)
		irq_domain_associate(domain, irq_base + i, hwirq_base + i);
}
EXPORT_SYMBOL_GPL(irq_domain_associate_many);

#ifdef CONFIG_IRQ_DOMAIN_NOMAP
/**
 * irq_create_direct_mapping() - Allocate an irq for direct mapping
 * @domain: domain to allocate the irq for or NULL for default domain
 *
 * This routine is used for irq controllers which can choose the hardware
 * interrupt numbers they generate. In such a case it's simplest to use
 * the linux irq as the hardware interrupt number. It still uses the linear
 * or radix tree to store the mapping, but the irq controller can optimize
 * the revmap path by using the hwirq directly.
 */
unsigned int irq_create_direct_mapping(struct irq_domain *domain)
{
	struct device_node *of_node;
	unsigned int virq;

	if (domain == NULL)
		domain = irq_default_domain;

	of_node = irq_domain_get_of_node(domain);
	virq = irq_alloc_desc_from(1, of_node_to_nid(of_node));
	if (!virq) {
		pr_debug("create_direct virq allocation failed\n");
		return 0;
	}
	if (virq >= domain->hwirq_max) {
		pr_err("ERROR: no free irqs available below %lu maximum\n",
			domain->hwirq_max);
		irq_free_desc(virq);
		return 0;
	}
	pr_debug("create_direct obtained virq %d\n", virq);

	if (irq_domain_associate(domain, virq, virq)) {
		irq_free_desc(virq);
		return 0;
	}

	return virq;
}
EXPORT_SYMBOL_GPL(irq_create_direct_mapping);
#endif

static unsigned int irq_create_mapping_affinity_locked(struct irq_domain *domain,
						       irq_hw_number_t hwirq,
						       const struct irq_affinity_desc *affinity)
{
	struct device_node *of_node = irq_domain_get_of_node(domain);
	int virq;

	pr_debug("irq_create_mapping(0x%p, 0x%lx)\n", domain, hwirq);

	/* Allocate a virtual interrupt number */
	virq = irq_domain_alloc_descs(-1, 1, hwirq, of_node_to_nid(of_node),
				      affinity);
	if (virq <= 0) {
		pr_debug("-> virq allocation failed\n");
		return 0;
	}

	if (irq_domain_associate_locked(domain, virq, hwirq)) {
		irq_free_desc(virq);
		return 0;
	}

	pr_debug("irq %lu on domain %s mapped to virtual irq %u\n",
		hwirq, of_node_full_name(of_node), virq);

	return virq;
}

/**
 * irq_create_mapping_affinity() - Map a hardware interrupt into linux irq space
 * @domain: domain owning this hardware interrupt or NULL for default domain
 * @hwirq: hardware irq number in that domain space
 * @affinity: irq affinity
 *
 * Only one mapping per hardware interrupt is permitted. Returns a linux
 * irq number.
 * If the sense/trigger is to be specified, set_irq_type() should be called
 * on the number returned from that call.
 */
unsigned int irq_create_mapping_affinity(struct irq_domain *domain,
					 irq_hw_number_t hwirq,
					 const struct irq_affinity_desc *affinity)
{
	int virq;

	/* Look for default domain if necessary */
	if (domain == NULL)
		domain = irq_default_domain;
	if (domain == NULL) {
		WARN(1, "%s(, %lx) called with NULL domain\n", __func__, hwirq);
		return 0;
	}

	mutex_lock(&domain->root->mutex);

	/* Check if mapping already exists */
	virq = irq_find_mapping(domain, hwirq);
	if (virq) {
		pr_debug("existing mapping on virq %d\n", virq);
		goto out;
	}

	virq = irq_create_mapping_affinity_locked(domain, hwirq, affinity);
out:
	mutex_unlock(&domain->root->mutex);

	return virq;
}
EXPORT_SYMBOL_GPL(irq_create_mapping_affinity);

static int irq_domain_translate(struct irq_domain *d,
				struct irq_fwspec *fwspec,
				irq_hw_number_t *hwirq, unsigned int *type)
{
#ifdef CONFIG_IRQ_DOMAIN_HIERARCHY
	if (d->ops->translate)
		return d->ops->translate(d, fwspec, hwirq, type);
#endif
	if (d->ops->xlate)
		return d->ops->xlate(d, to_of_node(fwspec->fwnode),
				     fwspec->param, fwspec->param_count,
				     hwirq, type);

	/* If domain has no translation, then we assume interrupt line */
	*hwirq = fwspec->param[0];
	return 0;
}

void of_phandle_args_to_fwspec(struct device_node *np, const u32 *args,
			       unsigned int count, struct irq_fwspec *fwspec)
{
	int i;

	fwspec->fwnode = of_node_to_fwnode(np);
	fwspec->param_count = count;

	for (i = 0; i < count; i++)
		fwspec->param[i] = args[i];
}
EXPORT_SYMBOL_GPL(of_phandle_args_to_fwspec);

unsigned int irq_create_fwspec_mapping(struct irq_fwspec *fwspec)
{
	struct irq_domain *domain;
	struct irq_data *irq_data;
	irq_hw_number_t hwirq;
	unsigned int type = IRQ_TYPE_NONE;
	int virq;

	if (fwspec->fwnode) {
		domain = irq_find_matching_fwspec(fwspec, DOMAIN_BUS_WIRED);
		if (!domain)
			domain = irq_find_matching_fwspec(fwspec, DOMAIN_BUS_ANY);
	} else {
		domain = irq_default_domain;
	}

	if (!domain) {
		pr_warn("no irq domain found for %s !\n",
			of_node_full_name(to_of_node(fwspec->fwnode)));
		return 0;
	}

	if (irq_domain_translate(domain, fwspec, &hwirq, &type))
		return 0;

	/*
	 * WARN if the irqchip returns a type with bits
	 * outside the sense mask set and clear these bits.
	 */
	if (WARN_ON(type & ~IRQ_TYPE_SENSE_MASK))
		type &= IRQ_TYPE_SENSE_MASK;

	mutex_lock(&domain->root->mutex);

	/*
	 * If we've already configured this interrupt,
	 * don't do it again, or hell will break loose.
	 */
	virq = irq_find_mapping(domain, hwirq);
	if (virq) {
		/*
		 * If the trigger type is not specified or matches the
		 * current trigger type then we are done so return the
		 * interrupt number.
		 */
		if (type == IRQ_TYPE_NONE || type == irq_get_trigger_type(virq))
			goto out;

		/*
		 * If the trigger type has not been set yet, then set
		 * it now and return the interrupt number.
		 */
		if (irq_get_trigger_type(virq) == IRQ_TYPE_NONE) {
			irq_data = irq_get_irq_data(virq);
			if (!irq_data) {
				virq = 0;
				goto out;
			}

			irqd_set_trigger_type(irq_data, type);
			goto out;
		}

		pr_warn("type mismatch, failed to map hwirq-%lu for %s!\n",
			hwirq, of_node_full_name(to_of_node(fwspec->fwnode)));
		virq = 0;
		goto out;
	}

	if (irq_domain_is_hierarchy(domain)) {
		if (irq_domain_is_msi_device(domain)) {
			mutex_unlock(&domain->root->mutex);
			virq = msi_device_domain_alloc_wired(domain, hwirq, type);
			mutex_lock(&domain->root->mutex);
		} else
			virq = irq_domain_alloc_irqs_locked(domain, -1, 1, NUMA_NO_NODE,
							    fwspec, false, NULL);
		if (virq <= 0) {
			virq = 0;
			goto out;
		}
	} else {
		/* Create mapping */
		virq = irq_create_mapping_affinity_locked(domain, hwirq, NULL);
		if (!virq)
			goto out;
	}

	irq_data = irq_get_irq_data(virq);
	if (WARN_ON(!irq_data)) {
		virq = 0;
		goto out;
	}

	/* Store trigger type */
	irqd_set_trigger_type(irq_data, type);
out:
	mutex_unlock(&domain->root->mutex);

	return virq;
}
EXPORT_SYMBOL_GPL(irq_create_fwspec_mapping);

unsigned int irq_create_of_mapping(struct of_phandle_args *irq_data)
{
	struct irq_fwspec fwspec;

	of_phandle_args_to_fwspec(irq_data->np, irq_data->args,
				  irq_data->args_count, &fwspec);

	return irq_create_fwspec_mapping(&fwspec);
}
EXPORT_SYMBOL_GPL(irq_create_of_mapping);

/**
 * irq_dispose_mapping() - Unmap an interrupt
 * @virq: linux irq number of the interrupt to unmap
 */
void irq_dispose_mapping(unsigned int virq)
{
	struct irq_data *irq_data;
	struct irq_domain *domain;

	irq_data = virq ? irq_get_irq_data(virq) : NULL;
	if (!irq_data)
		return;

	domain = irq_data->domain;
	if (WARN_ON(domain == NULL))
		return;

	if (irq_domain_is_hierarchy(domain)) {
		irq_domain_free_one_irq(domain, virq);
	} else {
		irq_domain_disassociate(domain, virq);
		irq_free_desc(virq);
	}
}
EXPORT_SYMBOL_GPL(irq_dispose_mapping);

/**
 * __irq_resolve_mapping() - Find a linux irq from a hw irq number.
 * @domain: domain owning this hardware interrupt
 * @hwirq: hardware irq number in that domain space
 * @irq: optional pointer to return the Linux irq if required
 *
 * Returns the interrupt descriptor.
 */
struct irq_desc *__irq_resolve_mapping(struct irq_domain *domain,
				       irq_hw_number_t hwirq,
				       unsigned int *irq)
{
	struct irq_desc *desc = NULL;
	struct irq_data *data;

	/* Look for default domain if necessary */
	if (domain == NULL)
		domain = irq_default_domain;
	if (domain == NULL)
		return desc;

	if (irq_domain_is_nomap(domain)) {
		if (hwirq < domain->hwirq_max) {
			data = irq_domain_get_irq_data(domain, hwirq);
			if (data && data->hwirq == hwirq)
				desc = irq_data_to_desc(data);
			if (irq && desc)
				*irq = hwirq;
		}

		return desc;
	}

	rcu_read_lock();
	/* Check if the hwirq is in the linear revmap. */
	if (hwirq < domain->revmap_size)
		data = rcu_dereference(domain->revmap[hwirq]);
	else
		data = radix_tree_lookup(&domain->revmap_tree, hwirq);

	if (likely(data)) {
		desc = irq_data_to_desc(data);
		if (irq)
			*irq = data->irq;
	}

	rcu_read_unlock();
	return desc;
}
EXPORT_SYMBOL_GPL(__irq_resolve_mapping);

/**
 * irq_domain_xlate_onecell() - Generic xlate for direct one cell bindings
 * @d:		Interrupt domain involved in the translation
 * @ctrlr:	The device tree node for the device whose interrupt is translated
 * @intspec:	The interrupt specifier data from the device tree
 * @intsize:	The number of entries in @intspec
 * @out_hwirq:	Pointer to storage for the hardware interrupt number
 * @out_type:	Pointer to storage for the interrupt type
 *
 * Device Tree IRQ specifier translation function which works with one cell
 * bindings where the cell value maps directly to the hwirq number.
 */
int irq_domain_xlate_onecell(struct irq_domain *d, struct device_node *ctrlr,
			     const u32 *intspec, unsigned int intsize,
			     unsigned long *out_hwirq, unsigned int *out_type)
{
	if (WARN_ON(intsize < 1))
		return -EINVAL;
	*out_hwirq = intspec[0];
	*out_type = IRQ_TYPE_NONE;
	return 0;
}
EXPORT_SYMBOL_GPL(irq_domain_xlate_onecell);

/**
 * irq_domain_xlate_twocell() - Generic xlate for direct two cell bindings
 * @d:		Interrupt domain involved in the translation
 * @ctrlr:	The device tree node for the device whose interrupt is translated
 * @intspec:	The interrupt specifier data from the device tree
 * @intsize:	The number of entries in @intspec
 * @out_hwirq:	Pointer to storage for the hardware interrupt number
 * @out_type:	Pointer to storage for the interrupt type
 *
 * Device Tree IRQ specifier translation function which works with two cell
 * bindings where the cell values map directly to the hwirq number
 * and linux irq flags.
 */
int irq_domain_xlate_twocell(struct irq_domain *d, struct device_node *ctrlr,
			const u32 *intspec, unsigned int intsize,
			irq_hw_number_t *out_hwirq, unsigned int *out_type)
{
	struct irq_fwspec fwspec;

	of_phandle_args_to_fwspec(ctrlr, intspec, intsize, &fwspec);
	return irq_domain_translate_twocell(d, &fwspec, out_hwirq, out_type);
}
EXPORT_SYMBOL_GPL(irq_domain_xlate_twocell);

/**
 * irq_domain_xlate_onetwocell() - Generic xlate for one or two cell bindings
 * @d:		Interrupt domain involved in the translation
 * @ctrlr:	The device tree node for the device whose interrupt is translated
 * @intspec:	The interrupt specifier data from the device tree
 * @intsize:	The number of entries in @intspec
 * @out_hwirq:	Pointer to storage for the hardware interrupt number
 * @out_type:	Pointer to storage for the interrupt type
 *
 * Device Tree IRQ specifier translation function which works with either one
 * or two cell bindings where the cell values map directly to the hwirq number
 * and linux irq flags.
 *
 * Note: don't use this function unless your interrupt controller explicitly
 * supports both one and two cell bindings.  For the majority of controllers
 * the _onecell() or _twocell() variants above should be used.
 */
int irq_domain_xlate_onetwocell(struct irq_domain *d,
				struct device_node *ctrlr,
				const u32 *intspec, unsigned int intsize,
				unsigned long *out_hwirq, unsigned int *out_type)
{
	if (WARN_ON(intsize < 1))
		return -EINVAL;
	*out_hwirq = intspec[0];
	if (intsize > 1)
		*out_type = intspec[1] & IRQ_TYPE_SENSE_MASK;
	else
		*out_type = IRQ_TYPE_NONE;
	return 0;
}
EXPORT_SYMBOL_GPL(irq_domain_xlate_onetwocell);

const struct irq_domain_ops irq_domain_simple_ops = {
	.xlate = irq_domain_xlate_onetwocell,
};
EXPORT_SYMBOL_GPL(irq_domain_simple_ops);

/**
 * irq_domain_translate_onecell() - Generic translate for direct one cell
 * bindings
 * @d:		Interrupt domain involved in the translation
 * @fwspec:	The firmware interrupt specifier to translate
 * @out_hwirq:	Pointer to storage for the hardware interrupt number
 * @out_type:	Pointer to storage for the interrupt type
 */
int irq_domain_translate_onecell(struct irq_domain *d,
				 struct irq_fwspec *fwspec,
				 unsigned long *out_hwirq,
				 unsigned int *out_type)
{
	if (WARN_ON(fwspec->param_count < 1))
		return -EINVAL;
	*out_hwirq = fwspec->param[0];
	*out_type = IRQ_TYPE_NONE;
	return 0;
}
EXPORT_SYMBOL_GPL(irq_domain_translate_onecell);

/**
 * irq_domain_translate_twocell() - Generic translate for direct two cell
 * bindings
 * @d:		Interrupt domain involved in the translation
 * @fwspec:	The firmware interrupt specifier to translate
 * @out_hwirq:	Pointer to storage for the hardware interrupt number
 * @out_type:	Pointer to storage for the interrupt type
 *
 * Device Tree IRQ specifier translation function which works with two cell
 * bindings where the cell values map directly to the hwirq number
 * and linux irq flags.
 */
int irq_domain_translate_twocell(struct irq_domain *d,
				 struct irq_fwspec *fwspec,
				 unsigned long *out_hwirq,
				 unsigned int *out_type)
{
	if (WARN_ON(fwspec->param_count < 2))
		return -EINVAL;
	*out_hwirq = fwspec->param[0];
	*out_type = fwspec->param[1] & IRQ_TYPE_SENSE_MASK;
	return 0;
}
EXPORT_SYMBOL_GPL(irq_domain_translate_twocell);

int irq_domain_alloc_descs(int virq, unsigned int cnt, irq_hw_number_t hwirq,
			   int node, const struct irq_affinity_desc *affinity)
{
	unsigned int hint;

	if (virq >= 0) {
		virq = __irq_alloc_descs(virq, virq, cnt, node, THIS_MODULE,
					 affinity);
	} else {
		hint = hwirq % nr_irqs;
		if (hint == 0)
			hint++;
		virq = __irq_alloc_descs(-1, hint, cnt, node, THIS_MODULE,
					 affinity);
		if (virq <= 0 && hint > 1) {
			virq = __irq_alloc_descs(-1, 1, cnt, node, THIS_MODULE,
						 affinity);
		}
	}

	return virq;
}

/**
 * irq_domain_reset_irq_data - Clear hwirq, chip and chip_data in @irq_data
 * @irq_data:	The pointer to irq_data
 */
void irq_domain_reset_irq_data(struct irq_data *irq_data)
{
	irq_data->hwirq = 0;
	irq_data->chip = &no_irq_chip;
	irq_data->chip_data = NULL;
}
EXPORT_SYMBOL_GPL(irq_domain_reset_irq_data);

#ifdef	CONFIG_IRQ_DOMAIN_HIERARCHY
/**
 * irq_domain_create_hierarchy - Add a irqdomain into the hierarchy
 * @parent:	Parent irq domain to associate with the new domain
 * @flags:	Irq domain flags associated to the domain
 * @size:	Size of the domain. See below
 * @fwnode:	Optional fwnode of the interrupt controller
 * @ops:	Pointer to the interrupt domain callbacks
 * @host_data:	Controller private data pointer
 *
 * If @size is 0 a tree domain is created, otherwise a linear domain.
 *
 * If successful the parent is associated to the new domain and the
 * domain flags are set.
 * Returns pointer to IRQ domain, or NULL on failure.
 */
struct irq_domain *irq_domain_create_hierarchy(struct irq_domain *parent,
					    unsigned int flags,
					    unsigned int size,
					    struct fwnode_handle *fwnode,
					    const struct irq_domain_ops *ops,
					    void *host_data)
{
	struct irq_domain_info info = {
		.fwnode		= fwnode,
		.size		= size,
		.hwirq_max	= size,
		.ops		= ops,
		.host_data	= host_data,
		.domain_flags	= flags,
		.parent		= parent,
	};
	struct irq_domain *d;

	if (!info.size)
		info.hwirq_max = ~0U;

	d = irq_domain_instantiate(&info);
	return IS_ERR(d) ? NULL : d;
}
EXPORT_SYMBOL_GPL(irq_domain_create_hierarchy);

static void irq_domain_insert_irq(int virq)
{
	struct irq_data *data;

	for (data = irq_get_irq_data(virq); data; data = data->parent_data) {
		struct irq_domain *domain = data->domain;

		domain->mapcount++;
		irq_domain_set_mapping(domain, data->hwirq, data);
	}

	irq_clear_status_flags(virq, IRQ_NOREQUEST);
}

static void irq_domain_remove_irq(int virq)
{
	struct irq_data *data;

	irq_set_status_flags(virq, IRQ_NOREQUEST);
	irq_set_chip_and_handler(virq, NULL, NULL);
	synchronize_irq(virq);
	smp_mb();

	for (data = irq_get_irq_data(virq); data; data = data->parent_data) {
		struct irq_domain *domain = data->domain;
		irq_hw_number_t hwirq = data->hwirq;

		domain->mapcount--;
		irq_domain_clear_mapping(domain, hwirq);
	}
}

static struct irq_data *irq_domain_insert_irq_data(struct irq_domain *domain,
						   struct irq_data *child)
{
	struct irq_data *irq_data;

	irq_data = kzalloc_node(sizeof(*irq_data), GFP_KERNEL,
				irq_data_get_node(child));
	if (irq_data) {
		child->parent_data = irq_data;
		irq_data->irq = child->irq;
		irq_data->common = child->common;
		irq_data->domain = domain;
	}

	return irq_data;
}

static void __irq_domain_free_hierarchy(struct irq_data *irq_data)
{
	struct irq_data *tmp;

	while (irq_data) {
		tmp = irq_data;
		irq_data = irq_data->parent_data;
		kfree(tmp);
	}
}

static void irq_domain_free_irq_data(unsigned int virq, unsigned int nr_irqs)
{
	struct irq_data *irq_data, *tmp;
	int i;

	for (i = 0; i < nr_irqs; i++) {
		irq_data = irq_get_irq_data(virq + i);
		tmp = irq_data->parent_data;
		irq_data->parent_data = NULL;
		irq_data->domain = NULL;

		__irq_domain_free_hierarchy(tmp);
	}
}

/**
 * irq_domain_disconnect_hierarchy - Mark the first unused level of a hierarchy
 * @domain:	IRQ domain from which the hierarchy is to be disconnected
 * @virq:	IRQ number where the hierarchy is to be trimmed
 *
 * Marks the @virq level belonging to @domain as disconnected.
 * Returns -EINVAL if @virq doesn't have a valid irq_data pointing
 * to @domain.
 *
 * Its only use is to be able to trim levels of hierarchy that do not
 * have any real meaning for this interrupt, and that the driver marks
 * as such from its .alloc() callback.
 */
int irq_domain_disconnect_hierarchy(struct irq_domain *domain,
				    unsigned int virq)
{
	struct irq_data *irqd;

	irqd = irq_domain_get_irq_data(domain, virq);
	if (!irqd)
		return -EINVAL;

	irqd->chip = ERR_PTR(-ENOTCONN);
	return 0;
}
EXPORT_SYMBOL_GPL(irq_domain_disconnect_hierarchy);

static int irq_domain_trim_hierarchy(unsigned int virq)
{
	struct irq_data *tail, *irqd, *irq_data;

	irq_data = irq_get_irq_data(virq);
	tail = NULL;

	/* The first entry must have a valid irqchip */
	if (IS_ERR_OR_NULL(irq_data->chip))
		return -EINVAL;

	/*
	 * Validate that the irq_data chain is sane in the presence of
	 * a hierarchy trimming marker.
	 */
	for (irqd = irq_data->parent_data; irqd; irq_data = irqd, irqd = irqd->parent_data) {
		/* Can't have a valid irqchip after a trim marker */
		if (irqd->chip && tail)
			return -EINVAL;

		/* Can't have an empty irqchip before a trim marker */
		if (!irqd->chip && !tail)
			return -EINVAL;

		if (IS_ERR(irqd->chip)) {
			/* Only -ENOTCONN is a valid trim marker */
			if (PTR_ERR(irqd->chip) != -ENOTCONN)
				return -EINVAL;

			tail = irq_data;
		}
	}

	/* No trim marker, nothing to do */
	if (!tail)
		return 0;

	pr_info("IRQ%d: trimming hierarchy from %s\n",
		virq, tail->parent_data->domain->name);

	/* Sever the inner part of the hierarchy...  */
	irqd = tail;
	tail = tail->parent_data;
	irqd->parent_data = NULL;
	__irq_domain_free_hierarchy(tail);

	return 0;
}

static int irq_domain_alloc_irq_data(struct irq_domain *domain,
				     unsigned int virq, unsigned int nr_irqs)
{
	struct irq_data *irq_data;
	struct irq_domain *parent;
	int i;

	/* The outermost irq_data is embedded in struct irq_desc */
	for (i = 0; i < nr_irqs; i++) {
		irq_data = irq_get_irq_data(virq + i);
		irq_data->domain = domain;

		for (parent = domain->parent; parent; parent = parent->parent) {
			irq_data = irq_domain_insert_irq_data(parent, irq_data);
			if (!irq_data) {
				irq_domain_free_irq_data(virq, i + 1);
				return -ENOMEM;
			}
		}
	}

	return 0;
}

/**
 * irq_domain_get_irq_data - Get irq_data associated with @virq and @domain
 * @domain:	domain to match
 * @virq:	IRQ number to get irq_data
 */
struct irq_data *irq_domain_get_irq_data(struct irq_domain *domain,
					 unsigned int virq)
{
	struct irq_data *irq_data;

	for (irq_data = irq_get_irq_data(virq); irq_data;
	     irq_data = irq_data->parent_data)
		if (irq_data->domain == domain)
			return irq_data;

	return NULL;
}
EXPORT_SYMBOL_GPL(irq_domain_get_irq_data);

/**
 * irq_domain_set_hwirq_and_chip - Set hwirq and irqchip of @virq at @domain
 * @domain:	Interrupt domain to match
 * @virq:	IRQ number
 * @hwirq:	The hwirq number
 * @chip:	The associated interrupt chip
 * @chip_data:	The associated chip data
 */
int irq_domain_set_hwirq_and_chip(struct irq_domain *domain, unsigned int virq,
				  irq_hw_number_t hwirq,
				  const struct irq_chip *chip,
				  void *chip_data)
{
	struct irq_data *irq_data = irq_domain_get_irq_data(domain, virq);

	if (!irq_data)
		return -ENOENT;

	irq_data->hwirq = hwirq;
	irq_data->chip = (struct irq_chip *)(chip ? chip : &no_irq_chip);
	irq_data->chip_data = chip_data;

	return 0;
}
EXPORT_SYMBOL_GPL(irq_domain_set_hwirq_and_chip);

/**
 * irq_domain_set_info - Set the complete data for a @virq in @domain
 * @domain:		Interrupt domain to match
 * @virq:		IRQ number
 * @hwirq:		The hardware interrupt number
 * @chip:		The associated interrupt chip
 * @chip_data:		The associated interrupt chip data
 * @handler:		The interrupt flow handler
 * @handler_data:	The interrupt flow handler data
 * @handler_name:	The interrupt handler name
 */
void irq_domain_set_info(struct irq_domain *domain, unsigned int virq,
			 irq_hw_number_t hwirq, const struct irq_chip *chip,
			 void *chip_data, irq_flow_handler_t handler,
			 void *handler_data, const char *handler_name)
{
	irq_domain_set_hwirq_and_chip(domain, virq, hwirq, chip, chip_data);
	__irq_set_handler(virq, handler, 0, handler_name);
	irq_set_handler_data(virq, handler_data);
}
EXPORT_SYMBOL(irq_domain_set_info);

/**
 * irq_domain_free_irqs_common - Clear irq_data and free the parent
 * @domain:	Interrupt domain to match
 * @virq:	IRQ number to start with
 * @nr_irqs:	The number of irqs to free
 */
void irq_domain_free_irqs_common(struct irq_domain *domain, unsigned int virq,
				 unsigned int nr_irqs)
{
	struct irq_data *irq_data;
	int i;

	for (i = 0; i < nr_irqs; i++) {
		irq_data = irq_domain_get_irq_data(domain, virq + i);
		if (irq_data)
			irq_domain_reset_irq_data(irq_data);
	}
	irq_domain_free_irqs_parent(domain, virq, nr_irqs);
}
EXPORT_SYMBOL_GPL(irq_domain_free_irqs_common);

/**
 * irq_domain_free_irqs_top - Clear handler and handler data, clear irqdata and free parent
 * @domain:	Interrupt domain to match
 * @virq:	IRQ number to start with
 * @nr_irqs:	The number of irqs to free
 */
void irq_domain_free_irqs_top(struct irq_domain *domain, unsigned int virq,
			      unsigned int nr_irqs)
{
	int i;

	for (i = 0; i < nr_irqs; i++) {
		irq_set_handler_data(virq + i, NULL);
		irq_set_handler(virq + i, NULL);
	}
	irq_domain_free_irqs_common(domain, virq, nr_irqs);
}

static void irq_domain_free_irqs_hierarchy(struct irq_domain *domain,
					   unsigned int irq_base,
					   unsigned int nr_irqs)
{
	unsigned int i;

	if (!domain->ops->free)
		return;

	for (i = 0; i < nr_irqs; i++) {
		if (irq_domain_get_irq_data(domain, irq_base + i))
			domain->ops->free(domain, irq_base + i, 1);
	}
}

int irq_domain_alloc_irqs_hierarchy(struct irq_domain *domain,
				    unsigned int irq_base,
				    unsigned int nr_irqs, void *arg)
{
	if (!domain->ops->alloc) {
		pr_debug("domain->ops->alloc() is NULL\n");
		return -ENOSYS;
	}

	return domain->ops->alloc(domain, irq_base, nr_irqs, arg);
}

static int irq_domain_alloc_irqs_locked(struct irq_domain *domain, int irq_base,
					unsigned int nr_irqs, int node, void *arg,
					bool realloc, const struct irq_affinity_desc *affinity)
{
	int i, ret, virq;

	if (realloc && irq_base >= 0) {
		virq = irq_base;
	} else {
		virq = irq_domain_alloc_descs(irq_base, nr_irqs, 0, node,
					      affinity);
		if (virq < 0) {
			pr_debug("cannot allocate IRQ(base %d, count %d)\n",
				 irq_base, nr_irqs);
			return virq;
		}
	}

	if (irq_domain_alloc_irq_data(domain, virq, nr_irqs)) {
		pr_debug("cannot allocate memory for IRQ%d\n", virq);
		ret = -ENOMEM;
		goto out_free_desc;
	}

	ret = irq_domain_alloc_irqs_hierarchy(domain, virq, nr_irqs, arg);
	if (ret < 0)
		goto out_free_irq_data;

	for (i = 0; i < nr_irqs; i++) {
		ret = irq_domain_trim_hierarchy(virq + i);
		if (ret)
			goto out_free_irq_data;
	}

	for (i = 0; i < nr_irqs; i++)
		irq_domain_insert_irq(virq + i);

	return virq;

out_free_irq_data:
	irq_domain_free_irq_data(virq, nr_irqs);
out_free_desc:
	irq_free_descs(virq, nr_irqs);
	return ret;
}

/**
 * __irq_domain_alloc_irqs - Allocate IRQs from domain
 * @domain:	domain to allocate from
 * @irq_base:	allocate specified IRQ number if irq_base >= 0
 * @nr_irqs:	number of IRQs to allocate
 * @node:	NUMA node id for memory allocation
 * @arg:	domain specific argument
 * @realloc:	IRQ descriptors have already been allocated if true
 * @affinity:	Optional irq affinity mask for multiqueue devices
 *
 * Allocate IRQ numbers and initialized all data structures to support
 * hierarchy IRQ domains.
 * Parameter @realloc is mainly to support legacy IRQs.
 * Returns error code or allocated IRQ number
 *
 * The whole process to setup an IRQ has been split into two steps.
 * The first step, __irq_domain_alloc_irqs(), is to allocate IRQ
 * descriptor and required hardware resources. The second step,
 * irq_domain_activate_irq(), is to program the hardware with preallocated
 * resources. In this way, it's easier to rollback when failing to
 * allocate resources.
 */
int __irq_domain_alloc_irqs(struct irq_domain *domain, int irq_base,
			    unsigned int nr_irqs, int node, void *arg,
			    bool realloc, const struct irq_affinity_desc *affinity)
{
	int ret;

	if (domain == NULL) {
		domain = irq_default_domain;
		if (WARN(!domain, "domain is NULL; cannot allocate IRQ\n"))
			return -EINVAL;
	}

	mutex_lock(&domain->root->mutex);
	ret = irq_domain_alloc_irqs_locked(domain, irq_base, nr_irqs, node, arg,
					   realloc, affinity);
	mutex_unlock(&domain->root->mutex);

	return ret;
}
EXPORT_SYMBOL_GPL(__irq_domain_alloc_irqs);

/* The irq_data was moved, fix the revmap to refer to the new location */
static void irq_domain_fix_revmap(struct irq_data *d)
{
	void __rcu **slot;

	lockdep_assert_held(&d->domain->root->mutex);

	if (irq_domain_is_nomap(d->domain))
		return;

	/* Fix up the revmap. */
	if (d->hwirq < d->domain->revmap_size) {
		/* Not using radix tree */
		rcu_assign_pointer(d->domain->revmap[d->hwirq], d);
	} else {
		slot = radix_tree_lookup_slot(&d->domain->revmap_tree, d->hwirq);
		if (slot)
			radix_tree_replace_slot(&d->domain->revmap_tree, slot, d);
	}
}

/**
 * irq_domain_push_irq() - Push a domain in to the top of a hierarchy.
 * @domain:	Domain to push.
 * @virq:	Irq to push the domain in to.
 * @arg:	Passed to the irq_domain_ops alloc() function.
 *
 * For an already existing irqdomain hierarchy, as might be obtained
 * via a call to pci_enable_msix(), add an additional domain to the
 * head of the processing chain.  Must be called before request_irq()
 * has been called.
 */
int irq_domain_push_irq(struct irq_domain *domain, int virq, void *arg)
{
	struct irq_data *irq_data = irq_get_irq_data(virq);
	struct irq_data *parent_irq_data;
	struct irq_desc *desc;
	int rv = 0;

	/*
	 * Check that no action has been set, which indicates the virq
	 * is in a state where this function doesn't have to deal with
	 * races between interrupt handling and maintaining the
	 * hierarchy.  This will catch gross misuse.  Attempting to
	 * make the check race free would require holding locks across
	 * calls to struct irq_domain_ops->alloc(), which could lead
	 * to deadlock, so we just do a simple check before starting.
	 */
	desc = irq_to_desc(virq);
	if (!desc)
		return -EINVAL;
	if (WARN_ON(desc->action))
		return -EBUSY;

	if (domain == NULL)
		return -EINVAL;

	if (WARN_ON(!irq_domain_is_hierarchy(domain)))
		return -EINVAL;

	if (!irq_data)
		return -EINVAL;

	if (domain->parent != irq_data->domain)
		return -EINVAL;

	parent_irq_data = kzalloc_node(sizeof(*parent_irq_data), GFP_KERNEL,
				       irq_data_get_node(irq_data));
	if (!parent_irq_data)
		return -ENOMEM;

	mutex_lock(&domain->root->mutex);

	/* Copy the original irq_data. */
	*parent_irq_data = *irq_data;

	/*
	 * Overwrite the irq_data, which is embedded in struct irq_desc, with
	 * values for this domain.
	 */
	irq_data->parent_data = parent_irq_data;
	irq_data->domain = domain;
	irq_data->mask = 0;
	irq_data->hwirq = 0;
	irq_data->chip = NULL;
	irq_data->chip_data = NULL;

	/* May (probably does) set hwirq, chip, etc. */
	rv = irq_domain_alloc_irqs_hierarchy(domain, virq, 1, arg);
	if (rv) {
		/* Restore the original irq_data. */
		*irq_data = *parent_irq_data;
		kfree(parent_irq_data);
		goto error;
	}

	irq_domain_fix_revmap(parent_irq_data);
	irq_domain_set_mapping(domain, irq_data->hwirq, irq_data);
error:
	mutex_unlock(&domain->root->mutex);

	return rv;
}
EXPORT_SYMBOL_GPL(irq_domain_push_irq);

/**
 * irq_domain_pop_irq() - Remove a domain from the top of a hierarchy.
 * @domain:	Domain to remove.
 * @virq:	Irq to remove the domain from.
 *
 * Undo the effects of a call to irq_domain_push_irq().  Must be
 * called either before request_irq() or after free_irq().
 */
int irq_domain_pop_irq(struct irq_domain *domain, int virq)
{
	struct irq_data *irq_data = irq_get_irq_data(virq);
	struct irq_data *parent_irq_data;
	struct irq_data *tmp_irq_data;
	struct irq_desc *desc;

	/*
	 * Check that no action is set, which indicates the virq is in
	 * a state where this function doesn't have to deal with races
	 * between interrupt handling and maintaining the hierarchy.
	 * This will catch gross misuse.  Attempting to make the check
	 * race free would require holding locks across calls to
	 * struct irq_domain_ops->free(), which could lead to
	 * deadlock, so we just do a simple check before starting.
	 */
	desc = irq_to_desc(virq);
	if (!desc)
		return -EINVAL;
	if (WARN_ON(desc->action))
		return -EBUSY;

	if (domain == NULL)
		return -EINVAL;

	if (!irq_data)
		return -EINVAL;

	tmp_irq_data = irq_domain_get_irq_data(domain, virq);

	/* We can only "pop" if this domain is at the top of the list */
	if (WARN_ON(irq_data != tmp_irq_data))
		return -EINVAL;

	if (WARN_ON(irq_data->domain != domain))
		return -EINVAL;

	parent_irq_data = irq_data->parent_data;
	if (WARN_ON(!parent_irq_data))
		return -EINVAL;

	mutex_lock(&domain->root->mutex);

	irq_data->parent_data = NULL;

	irq_domain_clear_mapping(domain, irq_data->hwirq);
	irq_domain_free_irqs_hierarchy(domain, virq, 1);

	/* Restore the original irq_data. */
	*irq_data = *parent_irq_data;

	irq_domain_fix_revmap(irq_data);

	mutex_unlock(&domain->root->mutex);

	kfree(parent_irq_data);

	return 0;
}
EXPORT_SYMBOL_GPL(irq_domain_pop_irq);

/**
 * irq_domain_free_irqs - Free IRQ number and associated data structures
 * @virq:	base IRQ number
 * @nr_irqs:	number of IRQs to free
 */
void irq_domain_free_irqs(unsigned int virq, unsigned int nr_irqs)
{
	struct irq_data *data = irq_get_irq_data(virq);
	struct irq_domain *domain;
	int i;

	if (WARN(!data || !data->domain || !data->domain->ops->free,
		 "NULL pointer, cannot free irq\n"))
		return;

	domain = data->domain;

	mutex_lock(&domain->root->mutex);
	for (i = 0; i < nr_irqs; i++)
		irq_domain_remove_irq(virq + i);
	irq_domain_free_irqs_hierarchy(domain, virq, nr_irqs);
	mutex_unlock(&domain->root->mutex);

	irq_domain_free_irq_data(virq, nr_irqs);
	irq_free_descs(virq, nr_irqs);
}

static void irq_domain_free_one_irq(struct irq_domain *domain, unsigned int virq)
{
	if (irq_domain_is_msi_device(domain))
		msi_device_domain_free_wired(domain, virq);
	else
		irq_domain_free_irqs(virq, 1);
}

/**
 * irq_domain_alloc_irqs_parent - Allocate interrupts from parent domain
 * @domain:	Domain below which interrupts must be allocated
 * @irq_base:	Base IRQ number
 * @nr_irqs:	Number of IRQs to allocate
 * @arg:	Allocation data (arch/domain specific)
 */
int irq_domain_alloc_irqs_parent(struct irq_domain *domain,
				 unsigned int irq_base, unsigned int nr_irqs,
				 void *arg)
{
	if (!domain->parent)
		return -ENOSYS;

	return irq_domain_alloc_irqs_hierarchy(domain->parent, irq_base,
					       nr_irqs, arg);
}
EXPORT_SYMBOL_GPL(irq_domain_alloc_irqs_parent);

/**
 * irq_domain_free_irqs_parent - Free interrupts from parent domain
 * @domain:	Domain below which interrupts must be freed
 * @irq_base:	Base IRQ number
 * @nr_irqs:	Number of IRQs to free
 */
void irq_domain_free_irqs_parent(struct irq_domain *domain,
				 unsigned int irq_base, unsigned int nr_irqs)
{
	if (!domain->parent)
		return;

	irq_domain_free_irqs_hierarchy(domain->parent, irq_base, nr_irqs);
}
EXPORT_SYMBOL_GPL(irq_domain_free_irqs_parent);

static void __irq_domain_deactivate_irq(struct irq_data *irq_data)
{
	if (irq_data && irq_data->domain) {
		struct irq_domain *domain = irq_data->domain;

		if (domain->ops->deactivate)
			domain->ops->deactivate(domain, irq_data);
		if (irq_data->parent_data)
			__irq_domain_deactivate_irq(irq_data->parent_data);
	}
}

static int __irq_domain_activate_irq(struct irq_data *irqd, bool reserve)
{
	int ret = 0;

	if (irqd && irqd->domain) {
		struct irq_domain *domain = irqd->domain;

		if (irqd->parent_data)
			ret = __irq_domain_activate_irq(irqd->parent_data,
							reserve);
		if (!ret && domain->ops->activate) {
			ret = domain->ops->activate(domain, irqd, reserve);
			/* Rollback in case of error */
			if (ret && irqd->parent_data)
				__irq_domain_deactivate_irq(irqd->parent_data);
		}
	}
	return ret;
}

/**
 * irq_domain_activate_irq - Call domain_ops->activate recursively to activate
 *			     interrupt
 * @irq_data:	Outermost irq_data associated with interrupt
 * @reserve:	If set only reserve an interrupt vector instead of assigning one
 *
 * This is the second step to call domain_ops->activate to program interrupt
 * controllers, so the interrupt could actually get delivered.
 */
int irq_domain_activate_irq(struct irq_data *irq_data, bool reserve)
{
	int ret = 0;

	if (!irqd_is_activated(irq_data))
		ret = __irq_domain_activate_irq(irq_data, reserve);
	if (!ret)
		irqd_set_activated(irq_data);
	return ret;
}

/**
 * irq_domain_deactivate_irq - Call domain_ops->deactivate recursively to
 *			       deactivate interrupt
 * @irq_data: outermost irq_data associated with interrupt
 *
 * It calls domain_ops->deactivate to program interrupt controllers to disable
 * interrupt delivery.
 */
void irq_domain_deactivate_irq(struct irq_data *irq_data)
{
	if (irqd_is_activated(irq_data)) {
		__irq_domain_deactivate_irq(irq_data);
		irqd_clr_activated(irq_data);
	}
}

static void irq_domain_check_hierarchy(struct irq_domain *domain)
{
	/* Hierarchy irq_domains must implement callback alloc() */
	if (domain->ops->alloc)
		domain->flags |= IRQ_DOMAIN_FLAG_HIERARCHY;
}
#else	/* CONFIG_IRQ_DOMAIN_HIERARCHY */
/**
 * irq_domain_get_irq_data - Get irq_data associated with @virq and @domain
 * @domain:	domain to match
 * @virq:	IRQ number to get irq_data
 */
struct irq_data *irq_domain_get_irq_data(struct irq_domain *domain,
					 unsigned int virq)
{
	struct irq_data *irq_data = irq_get_irq_data(virq);

	return (irq_data && irq_data->domain == domain) ? irq_data : NULL;
}
EXPORT_SYMBOL_GPL(irq_domain_get_irq_data);

/**
 * irq_domain_set_info - Set the complete data for a @virq in @domain
 * @domain:		Interrupt domain to match
 * @virq:		IRQ number
 * @hwirq:		The hardware interrupt number
 * @chip:		The associated interrupt chip
 * @chip_data:		The associated interrupt chip data
 * @handler:		The interrupt flow handler
 * @handler_data:	The interrupt flow handler data
 * @handler_name:	The interrupt handler name
 */
void irq_domain_set_info(struct irq_domain *domain, unsigned int virq,
			 irq_hw_number_t hwirq, const struct irq_chip *chip,
			 void *chip_data, irq_flow_handler_t handler,
			 void *handler_data, const char *handler_name)
{
	irq_set_chip_and_handler_name(virq, chip, handler, handler_name);
	irq_set_chip_data(virq, chip_data);
	irq_set_handler_data(virq, handler_data);
}

static int irq_domain_alloc_irqs_locked(struct irq_domain *domain, int irq_base,
					unsigned int nr_irqs, int node, void *arg,
					bool realloc, const struct irq_affinity_desc *affinity)
{
	return -EINVAL;
}

static void irq_domain_check_hierarchy(struct irq_domain *domain) { }
static void irq_domain_free_one_irq(struct irq_domain *domain, unsigned int virq) { }

#endif	/* CONFIG_IRQ_DOMAIN_HIERARCHY */

#ifdef CONFIG_GENERIC_IRQ_DEBUGFS
#include "internals.h"

static struct dentry *domain_dir;

static const struct irq_bit_descr irqdomain_flags[] = {
	BIT_MASK_DESCR(IRQ_DOMAIN_FLAG_HIERARCHY),
	BIT_MASK_DESCR(IRQ_DOMAIN_NAME_ALLOCATED),
	BIT_MASK_DESCR(IRQ_DOMAIN_FLAG_IPI_PER_CPU),
	BIT_MASK_DESCR(IRQ_DOMAIN_FLAG_IPI_SINGLE),
	BIT_MASK_DESCR(IRQ_DOMAIN_FLAG_MSI),
	BIT_MASK_DESCR(IRQ_DOMAIN_FLAG_ISOLATED_MSI),
	BIT_MASK_DESCR(IRQ_DOMAIN_FLAG_NO_MAP),
	BIT_MASK_DESCR(IRQ_DOMAIN_FLAG_MSI_PARENT),
	BIT_MASK_DESCR(IRQ_DOMAIN_FLAG_MSI_DEVICE),
	BIT_MASK_DESCR(IRQ_DOMAIN_FLAG_NONCORE),
};

static void irq_domain_debug_show_one(struct seq_file *m, struct irq_domain *d, int ind)
{
	seq_printf(m, "%*sname:   %s\n", ind, "", d->name);
	seq_printf(m, "%*ssize:   %u\n", ind + 1, "", d->revmap_size);
	seq_printf(m, "%*smapped: %u\n", ind + 1, "", d->mapcount);
	seq_printf(m, "%*sflags:  0x%08x\n", ind +1 , "", d->flags);
	irq_debug_show_bits(m, ind, d->flags, irqdomain_flags, ARRAY_SIZE(irqdomain_flags));
	if (d->ops && d->ops->debug_show)
		d->ops->debug_show(m, d, NULL, ind + 1);
#ifdef	CONFIG_IRQ_DOMAIN_HIERARCHY
	if (!d->parent)
		return;
	seq_printf(m, "%*sparent: %s\n", ind + 1, "", d->parent->name);
	irq_domain_debug_show_one(m, d->parent, ind + 4);
#endif
}

static int irq_domain_debug_show(struct seq_file *m, void *p)
{
	struct irq_domain *d = m->private;

	/* Default domain? Might be NULL */
	if (!d) {
		if (!irq_default_domain)
			return 0;
		d = irq_default_domain;
	}
	irq_domain_debug_show_one(m, d, 0);
	return 0;
}
DEFINE_SHOW_ATTRIBUTE(irq_domain_debug);

static void debugfs_add_domain_dir(struct irq_domain *d)
{
	if (!d->name || !domain_dir)
		return;
	debugfs_create_file(d->name, 0444, domain_dir, d,
			    &irq_domain_debug_fops);
}

static void debugfs_remove_domain_dir(struct irq_domain *d)
{
	debugfs_lookup_and_remove(d->name, domain_dir);
}

void __init irq_domain_debugfs_init(struct dentry *root)
{
	struct irq_domain *d;

	domain_dir = debugfs_create_dir("domains", root);

	debugfs_create_file("default", 0444, domain_dir, NULL,
			    &irq_domain_debug_fops);
	mutex_lock(&irq_domain_mutex);
	list_for_each_entry(d, &irq_domain_list, link)
		debugfs_add_domain_dir(d);
	mutex_unlock(&irq_domain_mutex);
}
#endif<|MERGE_RESOLUTION|>--- conflicted
+++ resolved
@@ -203,41 +203,15 @@
 		switch (fwid->type) {
 		case IRQCHIP_FWNODE_NAMED:
 		case IRQCHIP_FWNODE_NAMED_ID:
-<<<<<<< HEAD
-			domain->name = kstrdup(fwid->name, GFP_KERNEL);
-			if (!domain->name) {
-				kfree(domain);
-				return NULL;
-			}
-			domain->flags |= IRQ_DOMAIN_NAME_ALLOCATED;
-			break;
-=======
 			return alloc_name(domain, fwid->name, bus_token);
->>>>>>> a6ad5510
 		default:
 			domain->name = fwid->name;
 			if (bus_token != DOMAIN_BUS_ANY)
 				return alloc_name(domain, fwid->name, bus_token);
 		}
 
-<<<<<<< HEAD
-		/*
-		 * fwnode paths contain '/', which debugfs is legitimately
-		 * unhappy about. Replace them with ':', which does
-		 * the trick and is not as offensive as '\'...
-		 */
-		name = kasprintf(GFP_KERNEL, "%pfw", fwnode);
-		if (!name) {
-			kfree(domain);
-			return NULL;
-		}
-
-		domain->name = strreplace(name, '/', ':');
-		domain->flags |= IRQ_DOMAIN_NAME_ALLOCATED;
-=======
 	} else if (is_of_node(fwnode) || is_acpi_device_node(fwnode) || is_software_node(fwnode)) {
 		return alloc_fwnode_name(domain, fwnode, bus_token, info->name_suffix);
->>>>>>> a6ad5510
 	}
 
 	if (domain->name)
@@ -269,11 +243,7 @@
 		return ERR_PTR(err);
 	}
 
-<<<<<<< HEAD
-	domain->fwnode = fwnode_handle_get(fwnode);
-=======
 	domain->fwnode = fwnode_handle_get(info->fwnode);
->>>>>>> a6ad5510
 	fwnode_dev_initialized(domain->fwnode, true);
 
 	/* Fill structure */
