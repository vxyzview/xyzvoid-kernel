// SPDX-License-Identifier: GPL-2.0
/*
 * Copyright (C) 1992, 1998-2006 Linus Torvalds, Ingo Molnar
 * Copyright (C) 2005-2006 Thomas Gleixner
 *
 * This file contains driver APIs to the irq subsystem.
 */

#define pr_fmt(fmt) "genirq: " fmt

#include <linux/irq.h>
#include <linux/kthread.h>
#include <linux/module.h>
#include <linux/random.h>
#include <linux/interrupt.h>
#include <linux/irqdomain.h>
#include <linux/slab.h>
#include <linux/sched.h>
#include <linux/sched/rt.h>
#include <linux/sched/task.h>
#include <linux/sched/isolation.h>
#include <uapi/linux/sched/types.h>
#include <linux/task_work.h>

#include "internals.h"

#if defined(CONFIG_IRQ_FORCED_THREADING) && !defined(CONFIG_PREEMPT_RT)
DEFINE_STATIC_KEY_FALSE(force_irqthreads_key);

static int __init setup_forced_irqthreads(char *arg)
{
	static_branch_enable(&force_irqthreads_key);
	return 0;
}
early_param("threadirqs", setup_forced_irqthreads);
#endif

static void __synchronize_hardirq(struct irq_desc *desc, bool sync_chip)
{
	struct irq_data *irqd = irq_desc_get_irq_data(desc);
	bool inprogress;

	do {
		unsigned long flags;

		/*
		 * Wait until we're out of the critical section.  This might
		 * give the wrong answer due to the lack of memory barriers.
		 */
		while (irqd_irq_inprogress(&desc->irq_data))
			cpu_relax();

		/* Ok, that indicated we're done: double-check carefully. */
		raw_spin_lock_irqsave(&desc->lock, flags);
		inprogress = irqd_irq_inprogress(&desc->irq_data);

		/*
		 * If requested and supported, check at the chip whether it
		 * is in flight at the hardware level, i.e. already pending
		 * in a CPU and waiting for service and acknowledge.
		 */
		if (!inprogress && sync_chip) {
			/*
			 * Ignore the return code. inprogress is only updated
			 * when the chip supports it.
			 */
			__irq_get_irqchip_state(irqd, IRQCHIP_STATE_ACTIVE,
						&inprogress);
		}
		raw_spin_unlock_irqrestore(&desc->lock, flags);

		/* Oops, that failed? */
	} while (inprogress);
}

/**
 *	synchronize_hardirq - wait for pending hard IRQ handlers (on other CPUs)
 *	@irq: interrupt number to wait for
 *
 *	This function waits for any pending hard IRQ handlers for this
 *	interrupt to complete before returning. If you use this
 *	function while holding a resource the IRQ handler may need you
 *	will deadlock. It does not take associated threaded handlers
 *	into account.
 *
 *	Do not use this for shutdown scenarios where you must be sure
 *	that all parts (hardirq and threaded handler) have completed.
 *
 *	Returns: false if a threaded handler is active.
 *
 *	This function may be called - with care - from IRQ context.
 *
 *	It does not check whether there is an interrupt in flight at the
 *	hardware level, but not serviced yet, as this might deadlock when
 *	called with interrupts disabled and the target CPU of the interrupt
 *	is the current CPU.
 */
bool synchronize_hardirq(unsigned int irq)
{
	struct irq_desc *desc = irq_to_desc(irq);

	if (desc) {
		__synchronize_hardirq(desc, false);
		return !atomic_read(&desc->threads_active);
	}

	return true;
}
EXPORT_SYMBOL(synchronize_hardirq);

/**
 *	synchronize_irq - wait for pending IRQ handlers (on other CPUs)
 *	@irq: interrupt number to wait for
 *
 *	This function waits for any pending IRQ handlers for this interrupt
 *	to complete before returning. If you use this function while
 *	holding a resource the IRQ handler may need you will deadlock.
 *
 *	Can only be called from preemptible code as it might sleep when
 *	an interrupt thread is associated to @irq.
 *
 *	It optionally makes sure (when the irq chip supports that method)
 *	that the interrupt is not pending in any CPU and waiting for
 *	service.
 */
void synchronize_irq(unsigned int irq)
{
	struct irq_desc *desc = irq_to_desc(irq);

	if (desc) {
		__synchronize_hardirq(desc, true);
		/*
		 * We made sure that no hardirq handler is
		 * running. Now verify that no threaded handlers are
		 * active.
		 */
		wait_event(desc->wait_for_threads,
			   !atomic_read(&desc->threads_active));
	}
}
EXPORT_SYMBOL(synchronize_irq);

#ifdef CONFIG_SMP
cpumask_var_t irq_default_affinity;

static bool __irq_can_set_affinity(struct irq_desc *desc)
{
	if (!desc || !irqd_can_balance(&desc->irq_data) ||
	    !desc->irq_data.chip || !desc->irq_data.chip->irq_set_affinity)
		return false;
	return true;
}

/**
 *	irq_can_set_affinity - Check if the affinity of a given irq can be set
 *	@irq:		Interrupt to check
 *
 */
int irq_can_set_affinity(unsigned int irq)
{
	return __irq_can_set_affinity(irq_to_desc(irq));
}

/**
 * irq_can_set_affinity_usr - Check if affinity of a irq can be set from user space
 * @irq:	Interrupt to check
 *
 * Like irq_can_set_affinity() above, but additionally checks for the
 * AFFINITY_MANAGED flag.
 */
bool irq_can_set_affinity_usr(unsigned int irq)
{
	struct irq_desc *desc = irq_to_desc(irq);

	return __irq_can_set_affinity(desc) &&
		!irqd_affinity_is_managed(&desc->irq_data);
}

/**
 *	irq_set_thread_affinity - Notify irq threads to adjust affinity
 *	@desc:		irq descriptor which has affinity changed
 *
 *	We just set IRQTF_AFFINITY and delegate the affinity setting
 *	to the interrupt thread itself. We can not call
 *	set_cpus_allowed_ptr() here as we hold desc->lock and this
 *	code can be called from hard interrupt context.
 */
void irq_set_thread_affinity(struct irq_desc *desc)
{
	struct irqaction *action;

	for_each_action_of_desc(desc, action)
		if (action->thread)
			set_bit(IRQTF_AFFINITY, &action->thread_flags);
}

#ifdef CONFIG_GENERIC_IRQ_EFFECTIVE_AFF_MASK
static void irq_validate_effective_affinity(struct irq_data *data)
{
	const struct cpumask *m = irq_data_get_effective_affinity_mask(data);
	struct irq_chip *chip = irq_data_get_irq_chip(data);

	if (!cpumask_empty(m))
		return;
	pr_warn_once("irq_chip %s did not update eff. affinity mask of irq %u\n",
		     chip->name, data->irq);
}
#else
static inline void irq_validate_effective_affinity(struct irq_data *data) { }
#endif

int irq_do_set_affinity(struct irq_data *data, const struct cpumask *mask,
			bool force)
{
	struct irq_desc *desc = irq_data_to_desc(data);
	struct irq_chip *chip = irq_data_get_irq_chip(data);
	const struct cpumask  *prog_mask;
	int ret;

	static DEFINE_RAW_SPINLOCK(tmp_mask_lock);
	static struct cpumask tmp_mask;

	if (!chip || !chip->irq_set_affinity)
		return -EINVAL;

	raw_spin_lock(&tmp_mask_lock);
	/*
	 * If this is a managed interrupt and housekeeping is enabled on
	 * it check whether the requested affinity mask intersects with
	 * a housekeeping CPU. If so, then remove the isolated CPUs from
	 * the mask and just keep the housekeeping CPU(s). This prevents
	 * the affinity setter from routing the interrupt to an isolated
	 * CPU to avoid that I/O submitted from a housekeeping CPU causes
	 * interrupts on an isolated one.
	 *
	 * If the masks do not intersect or include online CPU(s) then
	 * keep the requested mask. The isolated target CPUs are only
	 * receiving interrupts when the I/O operation was submitted
	 * directly from them.
	 *
	 * If all housekeeping CPUs in the affinity mask are offline, the
	 * interrupt will be migrated by the CPU hotplug code once a
	 * housekeeping CPU which belongs to the affinity mask comes
	 * online.
	 */
	if (irqd_affinity_is_managed(data) &&
<<<<<<< HEAD
	    housekeeping_enabled(HK_FLAG_MANAGED_IRQ)) {
=======
	    housekeeping_enabled(HK_TYPE_MANAGED_IRQ)) {
>>>>>>> d60c95ef
		const struct cpumask *hk_mask;

		hk_mask = housekeeping_cpumask(HK_TYPE_MANAGED_IRQ);

		cpumask_and(&tmp_mask, mask, hk_mask);
		if (!cpumask_intersects(&tmp_mask, cpu_online_mask))
			prog_mask = mask;
		else
			prog_mask = &tmp_mask;
	} else {
		prog_mask = mask;
	}

	/*
	 * Make sure we only provide online CPUs to the irqchip,
	 * unless we are being asked to force the affinity (in which
	 * case we do as we are told).
	 */
	cpumask_and(&tmp_mask, prog_mask, cpu_online_mask);
	if (!force && !cpumask_empty(&tmp_mask))
		ret = chip->irq_set_affinity(data, &tmp_mask, force);
	else if (force)
		ret = chip->irq_set_affinity(data, mask, force);
	else
		ret = -EINVAL;

	raw_spin_unlock(&tmp_mask_lock);

	switch (ret) {
	case IRQ_SET_MASK_OK:
	case IRQ_SET_MASK_OK_DONE:
		cpumask_copy(desc->irq_common_data.affinity, mask);
		fallthrough;
	case IRQ_SET_MASK_OK_NOCOPY:
		irq_validate_effective_affinity(data);
		irq_set_thread_affinity(desc);
		ret = 0;
	}

	return ret;
}

#ifdef CONFIG_GENERIC_PENDING_IRQ
static inline int irq_set_affinity_pending(struct irq_data *data,
					   const struct cpumask *dest)
{
	struct irq_desc *desc = irq_data_to_desc(data);

	irqd_set_move_pending(data);
	irq_copy_pending(desc, dest);
	return 0;
}
#else
static inline int irq_set_affinity_pending(struct irq_data *data,
					   const struct cpumask *dest)
{
	return -EBUSY;
}
#endif

static int irq_try_set_affinity(struct irq_data *data,
				const struct cpumask *dest, bool force)
{
	int ret = irq_do_set_affinity(data, dest, force);

	/*
	 * In case that the underlying vector management is busy and the
	 * architecture supports the generic pending mechanism then utilize
	 * this to avoid returning an error to user space.
	 */
	if (ret == -EBUSY && !force)
		ret = irq_set_affinity_pending(data, dest);
	return ret;
}

static bool irq_set_affinity_deactivated(struct irq_data *data,
					 const struct cpumask *mask, bool force)
{
	struct irq_desc *desc = irq_data_to_desc(data);

	/*
	 * Handle irq chips which can handle affinity only in activated
	 * state correctly
	 *
	 * If the interrupt is not yet activated, just store the affinity
	 * mask and do not call the chip driver at all. On activation the
	 * driver has to make sure anyway that the interrupt is in a
	 * usable state so startup works.
	 */
	if (!IS_ENABLED(CONFIG_IRQ_DOMAIN_HIERARCHY) ||
	    irqd_is_activated(data) || !irqd_affinity_on_activate(data))
		return false;

	cpumask_copy(desc->irq_common_data.affinity, mask);
	irq_data_update_effective_affinity(data, mask);
	irqd_set(data, IRQD_AFFINITY_SET);
	return true;
}

int irq_set_affinity_locked(struct irq_data *data, const struct cpumask *mask,
			    bool force)
{
	struct irq_chip *chip = irq_data_get_irq_chip(data);
	struct irq_desc *desc = irq_data_to_desc(data);
	int ret = 0;

	if (!chip || !chip->irq_set_affinity)
		return -EINVAL;

	if (irq_set_affinity_deactivated(data, mask, force))
		return 0;

	if (irq_can_move_pcntxt(data) && !irqd_is_setaffinity_pending(data)) {
		ret = irq_try_set_affinity(data, mask, force);
	} else {
		irqd_set_move_pending(data);
		irq_copy_pending(desc, mask);
	}

	if (desc->affinity_notify) {
		kref_get(&desc->affinity_notify->kref);
		if (!schedule_work(&desc->affinity_notify->work)) {
			/* Work was already scheduled, drop our extra ref */
			kref_put(&desc->affinity_notify->kref,
				 desc->affinity_notify->release);
		}
	}
	irqd_set(data, IRQD_AFFINITY_SET);

	return ret;
}

/**
 * irq_update_affinity_desc - Update affinity management for an interrupt
 * @irq:	The interrupt number to update
 * @affinity:	Pointer to the affinity descriptor
 *
 * This interface can be used to configure the affinity management of
 * interrupts which have been allocated already.
 *
 * There are certain limitations on when it may be used - attempts to use it
 * for when the kernel is configured for generic IRQ reservation mode (in
 * config GENERIC_IRQ_RESERVATION_MODE) will fail, as it may conflict with
 * managed/non-managed interrupt accounting. In addition, attempts to use it on
 * an interrupt which is already started or which has already been configured
 * as managed will also fail, as these mean invalid init state or double init.
 */
int irq_update_affinity_desc(unsigned int irq,
			     struct irq_affinity_desc *affinity)
{
	struct irq_desc *desc;
	unsigned long flags;
	bool activated;
	int ret = 0;

	/*
	 * Supporting this with the reservation scheme used by x86 needs
	 * some more thought. Fail it for now.
	 */
	if (IS_ENABLED(CONFIG_GENERIC_IRQ_RESERVATION_MODE))
		return -EOPNOTSUPP;

	desc = irq_get_desc_buslock(irq, &flags, 0);
	if (!desc)
		return -EINVAL;

	/* Requires the interrupt to be shut down */
	if (irqd_is_started(&desc->irq_data)) {
		ret = -EBUSY;
		goto out_unlock;
	}

	/* Interrupts which are already managed cannot be modified */
	if (irqd_affinity_is_managed(&desc->irq_data)) {
		ret = -EBUSY;
		goto out_unlock;
	}

	/*
	 * Deactivate the interrupt. That's required to undo
	 * anything an earlier activation has established.
	 */
	activated = irqd_is_activated(&desc->irq_data);
	if (activated)
		irq_domain_deactivate_irq(&desc->irq_data);

	if (affinity->is_managed) {
		irqd_set(&desc->irq_data, IRQD_AFFINITY_MANAGED);
		irqd_set(&desc->irq_data, IRQD_MANAGED_SHUTDOWN);
	}

	cpumask_copy(desc->irq_common_data.affinity, &affinity->mask);

	/* Restore the activation state */
	if (activated)
		irq_domain_activate_irq(&desc->irq_data, false);

out_unlock:
	irq_put_desc_busunlock(desc, flags);
	return ret;
}

static int __irq_set_affinity(unsigned int irq, const struct cpumask *mask,
			      bool force)
{
	struct irq_desc *desc = irq_to_desc(irq);
	unsigned long flags;
	int ret;

	if (!desc)
		return -EINVAL;

	raw_spin_lock_irqsave(&desc->lock, flags);
	ret = irq_set_affinity_locked(irq_desc_get_irq_data(desc), mask, force);
	raw_spin_unlock_irqrestore(&desc->lock, flags);
	return ret;
}

/**
 * irq_set_affinity - Set the irq affinity of a given irq
 * @irq:	Interrupt to set affinity
 * @cpumask:	cpumask
 *
 * Fails if cpumask does not contain an online CPU
 */
int irq_set_affinity(unsigned int irq, const struct cpumask *cpumask)
{
	return __irq_set_affinity(irq, cpumask, false);
}
EXPORT_SYMBOL_GPL(irq_set_affinity);

/**
 * irq_force_affinity - Force the irq affinity of a given irq
 * @irq:	Interrupt to set affinity
 * @cpumask:	cpumask
 *
 * Same as irq_set_affinity, but without checking the mask against
 * online cpus.
 *
 * Solely for low level cpu hotplug code, where we need to make per
 * cpu interrupts affine before the cpu becomes online.
 */
int irq_force_affinity(unsigned int irq, const struct cpumask *cpumask)
{
	return __irq_set_affinity(irq, cpumask, true);
}
EXPORT_SYMBOL_GPL(irq_force_affinity);

int __irq_apply_affinity_hint(unsigned int irq, const struct cpumask *m,
			      bool setaffinity)
{
	unsigned long flags;
	struct irq_desc *desc = irq_get_desc_lock(irq, &flags, IRQ_GET_DESC_CHECK_GLOBAL);

	if (!desc)
		return -EINVAL;
	desc->affinity_hint = m;
	irq_put_desc_unlock(desc, flags);
	if (m && setaffinity)
		__irq_set_affinity(irq, m, false);
	return 0;
}
EXPORT_SYMBOL_GPL(__irq_apply_affinity_hint);

static void irq_affinity_notify(struct work_struct *work)
{
	struct irq_affinity_notify *notify =
		container_of(work, struct irq_affinity_notify, work);
	struct irq_desc *desc = irq_to_desc(notify->irq);
	cpumask_var_t cpumask;
	unsigned long flags;

	if (!desc || !alloc_cpumask_var(&cpumask, GFP_KERNEL))
		goto out;

	raw_spin_lock_irqsave(&desc->lock, flags);
	if (irq_move_pending(&desc->irq_data))
		irq_get_pending(cpumask, desc);
	else
		cpumask_copy(cpumask, desc->irq_common_data.affinity);
	raw_spin_unlock_irqrestore(&desc->lock, flags);

	notify->notify(notify, cpumask);

	free_cpumask_var(cpumask);
out:
	kref_put(&notify->kref, notify->release);
}

/**
 *	irq_set_affinity_notifier - control notification of IRQ affinity changes
 *	@irq:		Interrupt for which to enable/disable notification
 *	@notify:	Context for notification, or %NULL to disable
 *			notification.  Function pointers must be initialised;
 *			the other fields will be initialised by this function.
 *
 *	Must be called in process context.  Notification may only be enabled
 *	after the IRQ is allocated and must be disabled before the IRQ is
 *	freed using free_irq().
 */
int
irq_set_affinity_notifier(unsigned int irq, struct irq_affinity_notify *notify)
{
	struct irq_desc *desc = irq_to_desc(irq);
	struct irq_affinity_notify *old_notify;
	unsigned long flags;

	/* The release function is promised process context */
	might_sleep();

	if (!desc || desc->istate & IRQS_NMI)
		return -EINVAL;

	/* Complete initialisation of *notify */
	if (notify) {
		notify->irq = irq;
		kref_init(&notify->kref);
		INIT_WORK(&notify->work, irq_affinity_notify);
	}

	raw_spin_lock_irqsave(&desc->lock, flags);
	old_notify = desc->affinity_notify;
	desc->affinity_notify = notify;
	raw_spin_unlock_irqrestore(&desc->lock, flags);

	if (old_notify) {
		if (cancel_work_sync(&old_notify->work)) {
			/* Pending work had a ref, put that one too */
			kref_put(&old_notify->kref, old_notify->release);
		}
		kref_put(&old_notify->kref, old_notify->release);
	}

	return 0;
}
EXPORT_SYMBOL_GPL(irq_set_affinity_notifier);

#ifndef CONFIG_AUTO_IRQ_AFFINITY
/*
 * Generic version of the affinity autoselector.
 */
int irq_setup_affinity(struct irq_desc *desc)
{
	struct cpumask *set = irq_default_affinity;
	int ret, node = irq_desc_get_node(desc);
	static DEFINE_RAW_SPINLOCK(mask_lock);
	static struct cpumask mask;

	/* Excludes PER_CPU and NO_BALANCE interrupts */
	if (!__irq_can_set_affinity(desc))
		return 0;

	raw_spin_lock(&mask_lock);
	/*
	 * Preserve the managed affinity setting and a userspace affinity
	 * setup, but make sure that one of the targets is online.
	 */
	if (irqd_affinity_is_managed(&desc->irq_data) ||
	    irqd_has_set(&desc->irq_data, IRQD_AFFINITY_SET)) {
		if (cpumask_intersects(desc->irq_common_data.affinity,
				       cpu_online_mask))
			set = desc->irq_common_data.affinity;
		else
			irqd_clear(&desc->irq_data, IRQD_AFFINITY_SET);
	}

	cpumask_and(&mask, cpu_online_mask, set);
	if (cpumask_empty(&mask))
		cpumask_copy(&mask, cpu_online_mask);

	if (node != NUMA_NO_NODE) {
		const struct cpumask *nodemask = cpumask_of_node(node);

		/* make sure at least one of the cpus in nodemask is online */
		if (cpumask_intersects(&mask, nodemask))
			cpumask_and(&mask, &mask, nodemask);
	}
	ret = irq_do_set_affinity(&desc->irq_data, &mask, false);
	raw_spin_unlock(&mask_lock);
	return ret;
}
#else
/* Wrapper for ALPHA specific affinity selector magic */
int irq_setup_affinity(struct irq_desc *desc)
{
	return irq_select_affinity(irq_desc_get_irq(desc));
}
#endif /* CONFIG_AUTO_IRQ_AFFINITY */
#endif /* CONFIG_SMP */


/**
 *	irq_set_vcpu_affinity - Set vcpu affinity for the interrupt
 *	@irq: interrupt number to set affinity
 *	@vcpu_info: vCPU specific data or pointer to a percpu array of vCPU
 *	            specific data for percpu_devid interrupts
 *
 *	This function uses the vCPU specific data to set the vCPU
 *	affinity for an irq. The vCPU specific data is passed from
 *	outside, such as KVM. One example code path is as below:
 *	KVM -> IOMMU -> irq_set_vcpu_affinity().
 */
int irq_set_vcpu_affinity(unsigned int irq, void *vcpu_info)
{
	unsigned long flags;
	struct irq_desc *desc = irq_get_desc_lock(irq, &flags, 0);
	struct irq_data *data;
	struct irq_chip *chip;
	int ret = -ENOSYS;

	if (!desc)
		return -EINVAL;

	data = irq_desc_get_irq_data(desc);
	do {
		chip = irq_data_get_irq_chip(data);
		if (chip && chip->irq_set_vcpu_affinity)
			break;
#ifdef CONFIG_IRQ_DOMAIN_HIERARCHY
		data = data->parent_data;
#else
		data = NULL;
#endif
	} while (data);

	if (data)
		ret = chip->irq_set_vcpu_affinity(data, vcpu_info);
	irq_put_desc_unlock(desc, flags);

	return ret;
}
EXPORT_SYMBOL_GPL(irq_set_vcpu_affinity);

void __disable_irq(struct irq_desc *desc)
{
	if (!desc->depth++)
		irq_disable(desc);
}

static int __disable_irq_nosync(unsigned int irq)
{
	unsigned long flags;
	struct irq_desc *desc = irq_get_desc_buslock(irq, &flags, IRQ_GET_DESC_CHECK_GLOBAL);

	if (!desc)
		return -EINVAL;
	__disable_irq(desc);
	irq_put_desc_busunlock(desc, flags);
	return 0;
}

/**
 *	disable_irq_nosync - disable an irq without waiting
 *	@irq: Interrupt to disable
 *
 *	Disable the selected interrupt line.  Disables and Enables are
 *	nested.
 *	Unlike disable_irq(), this function does not ensure existing
 *	instances of the IRQ handler have completed before returning.
 *
 *	This function may be called from IRQ context.
 */
void disable_irq_nosync(unsigned int irq)
{
	__disable_irq_nosync(irq);
}
EXPORT_SYMBOL(disable_irq_nosync);

/**
 *	disable_irq - disable an irq and wait for completion
 *	@irq: Interrupt to disable
 *
 *	Disable the selected interrupt line.  Enables and Disables are
 *	nested.
 *	This function waits for any pending IRQ handlers for this interrupt
 *	to complete before returning. If you use this function while
 *	holding a resource the IRQ handler may need you will deadlock.
 *
 *	This function may be called - with care - from IRQ context.
 */
void disable_irq(unsigned int irq)
{
	if (!__disable_irq_nosync(irq))
		synchronize_irq(irq);
}
EXPORT_SYMBOL(disable_irq);

/**
 *	disable_hardirq - disables an irq and waits for hardirq completion
 *	@irq: Interrupt to disable
 *
 *	Disable the selected interrupt line.  Enables and Disables are
 *	nested.
 *	This function waits for any pending hard IRQ handlers for this
 *	interrupt to complete before returning. If you use this function while
 *	holding a resource the hard IRQ handler may need you will deadlock.
 *
 *	When used to optimistically disable an interrupt from atomic context
 *	the return value must be checked.
 *
 *	Returns: false if a threaded handler is active.
 *
 *	This function may be called - with care - from IRQ context.
 */
bool disable_hardirq(unsigned int irq)
{
	if (!__disable_irq_nosync(irq))
		return synchronize_hardirq(irq);

	return false;
}
EXPORT_SYMBOL_GPL(disable_hardirq);

/**
 *	disable_nmi_nosync - disable an nmi without waiting
 *	@irq: Interrupt to disable
 *
 *	Disable the selected interrupt line. Disables and enables are
 *	nested.
 *	The interrupt to disable must have been requested through request_nmi.
 *	Unlike disable_nmi(), this function does not ensure existing
 *	instances of the IRQ handler have completed before returning.
 */
void disable_nmi_nosync(unsigned int irq)
{
	disable_irq_nosync(irq);
}

void __enable_irq(struct irq_desc *desc)
{
	switch (desc->depth) {
	case 0:
 err_out:
		WARN(1, KERN_WARNING "Unbalanced enable for IRQ %d\n",
		     irq_desc_get_irq(desc));
		break;
	case 1: {
		if (desc->istate & IRQS_SUSPENDED)
			goto err_out;
		/* Prevent probing on this irq: */
		irq_settings_set_noprobe(desc);
		/*
		 * Call irq_startup() not irq_enable() here because the
		 * interrupt might be marked NOAUTOEN. So irq_startup()
		 * needs to be invoked when it gets enabled the first
		 * time. If it was already started up, then irq_startup()
		 * will invoke irq_enable() under the hood.
		 */
		irq_startup(desc, IRQ_RESEND, IRQ_START_FORCE);
		break;
	}
	default:
		desc->depth--;
	}
}

/**
 *	enable_irq - enable handling of an irq
 *	@irq: Interrupt to enable
 *
 *	Undoes the effect of one call to disable_irq().  If this
 *	matches the last disable, processing of interrupts on this
 *	IRQ line is re-enabled.
 *
 *	This function may be called from IRQ context only when
 *	desc->irq_data.chip->bus_lock and desc->chip->bus_sync_unlock are NULL !
 */
void enable_irq(unsigned int irq)
{
	unsigned long flags;
	struct irq_desc *desc = irq_get_desc_buslock(irq, &flags, IRQ_GET_DESC_CHECK_GLOBAL);

	if (!desc)
		return;
	if (WARN(!desc->irq_data.chip,
		 KERN_ERR "enable_irq before setup/request_irq: irq %u\n", irq))
		goto out;

	__enable_irq(desc);
out:
	irq_put_desc_busunlock(desc, flags);
}
EXPORT_SYMBOL(enable_irq);

/**
 *	enable_nmi - enable handling of an nmi
 *	@irq: Interrupt to enable
 *
 *	The interrupt to enable must have been requested through request_nmi.
 *	Undoes the effect of one call to disable_nmi(). If this
 *	matches the last disable, processing of interrupts on this
 *	IRQ line is re-enabled.
 */
void enable_nmi(unsigned int irq)
{
	enable_irq(irq);
}

static int set_irq_wake_real(unsigned int irq, unsigned int on)
{
	struct irq_desc *desc = irq_to_desc(irq);
	int ret = -ENXIO;

	if (irq_desc_get_chip(desc)->flags &  IRQCHIP_SKIP_SET_WAKE)
		return 0;

	if (desc->irq_data.chip->irq_set_wake)
		ret = desc->irq_data.chip->irq_set_wake(&desc->irq_data, on);

	return ret;
}

/**
 *	irq_set_irq_wake - control irq power management wakeup
 *	@irq:	interrupt to control
 *	@on:	enable/disable power management wakeup
 *
 *	Enable/disable power management wakeup mode, which is
 *	disabled by default.  Enables and disables must match,
 *	just as they match for non-wakeup mode support.
 *
 *	Wakeup mode lets this IRQ wake the system from sleep
 *	states like "suspend to RAM".
 *
 *	Note: irq enable/disable state is completely orthogonal
 *	to the enable/disable state of irq wake. An irq can be
 *	disabled with disable_irq() and still wake the system as
 *	long as the irq has wake enabled. If this does not hold,
 *	then the underlying irq chip and the related driver need
 *	to be investigated.
 */
int irq_set_irq_wake(unsigned int irq, unsigned int on)
{
	unsigned long flags;
	struct irq_desc *desc = irq_get_desc_buslock(irq, &flags, IRQ_GET_DESC_CHECK_GLOBAL);
	int ret = 0;

	if (!desc)
		return -EINVAL;

	/* Don't use NMIs as wake up interrupts please */
	if (desc->istate & IRQS_NMI) {
		ret = -EINVAL;
		goto out_unlock;
	}

	/* wakeup-capable irqs can be shared between drivers that
	 * don't need to have the same sleep mode behaviors.
	 */
	if (on) {
		if (desc->wake_depth++ == 0) {
			ret = set_irq_wake_real(irq, on);
			if (ret)
				desc->wake_depth = 0;
			else
				irqd_set(&desc->irq_data, IRQD_WAKEUP_STATE);
		}
	} else {
		if (desc->wake_depth == 0) {
			WARN(1, "Unbalanced IRQ %d wake disable\n", irq);
		} else if (--desc->wake_depth == 0) {
			ret = set_irq_wake_real(irq, on);
			if (ret)
				desc->wake_depth = 1;
			else
				irqd_clear(&desc->irq_data, IRQD_WAKEUP_STATE);
		}
	}

out_unlock:
	irq_put_desc_busunlock(desc, flags);
	return ret;
}
EXPORT_SYMBOL(irq_set_irq_wake);

/*
 * Internal function that tells the architecture code whether a
 * particular irq has been exclusively allocated or is available
 * for driver use.
 */
int can_request_irq(unsigned int irq, unsigned long irqflags)
{
	unsigned long flags;
	struct irq_desc *desc = irq_get_desc_lock(irq, &flags, 0);
	int canrequest = 0;

	if (!desc)
		return 0;

	if (irq_settings_can_request(desc)) {
		if (!desc->action ||
		    irqflags & desc->action->flags & IRQF_SHARED)
			canrequest = 1;
	}
	irq_put_desc_unlock(desc, flags);
	return canrequest;
}

int __irq_set_trigger(struct irq_desc *desc, unsigned long flags)
{
	struct irq_chip *chip = desc->irq_data.chip;
	int ret, unmask = 0;

	if (!chip || !chip->irq_set_type) {
		/*
		 * IRQF_TRIGGER_* but the PIC does not support multiple
		 * flow-types?
		 */
		pr_debug("No set_type function for IRQ %d (%s)\n",
			 irq_desc_get_irq(desc),
			 chip ? (chip->name ? : "unknown") : "unknown");
		return 0;
	}

	if (chip->flags & IRQCHIP_SET_TYPE_MASKED) {
		if (!irqd_irq_masked(&desc->irq_data))
			mask_irq(desc);
		if (!irqd_irq_disabled(&desc->irq_data))
			unmask = 1;
	}

	/* Mask all flags except trigger mode */
	flags &= IRQ_TYPE_SENSE_MASK;
	ret = chip->irq_set_type(&desc->irq_data, flags);

	switch (ret) {
	case IRQ_SET_MASK_OK:
	case IRQ_SET_MASK_OK_DONE:
		irqd_clear(&desc->irq_data, IRQD_TRIGGER_MASK);
		irqd_set(&desc->irq_data, flags);
		fallthrough;

	case IRQ_SET_MASK_OK_NOCOPY:
		flags = irqd_get_trigger_type(&desc->irq_data);
		irq_settings_set_trigger_mask(desc, flags);
		irqd_clear(&desc->irq_data, IRQD_LEVEL);
		irq_settings_clr_level(desc);
		if (flags & IRQ_TYPE_LEVEL_MASK) {
			irq_settings_set_level(desc);
			irqd_set(&desc->irq_data, IRQD_LEVEL);
		}

		ret = 0;
		break;
	default:
		pr_err("Setting trigger mode %lu for irq %u failed (%pS)\n",
		       flags, irq_desc_get_irq(desc), chip->irq_set_type);
	}
	if (unmask)
		unmask_irq(desc);
	return ret;
}

#ifdef CONFIG_HARDIRQS_SW_RESEND
int irq_set_parent(int irq, int parent_irq)
{
	unsigned long flags;
	struct irq_desc *desc = irq_get_desc_lock(irq, &flags, 0);

	if (!desc)
		return -EINVAL;

	desc->parent_irq = parent_irq;

	irq_put_desc_unlock(desc, flags);
	return 0;
}
EXPORT_SYMBOL_GPL(irq_set_parent);
#endif

/*
 * Default primary interrupt handler for threaded interrupts. Is
 * assigned as primary handler when request_threaded_irq is called
 * with handler == NULL. Useful for oneshot interrupts.
 */
static irqreturn_t irq_default_primary_handler(int irq, void *dev_id)
{
	return IRQ_WAKE_THREAD;
}

/*
 * Primary handler for nested threaded interrupts. Should never be
 * called.
 */
static irqreturn_t irq_nested_primary_handler(int irq, void *dev_id)
{
	WARN(1, "Primary handler called for nested irq %d\n", irq);
	return IRQ_NONE;
}

static irqreturn_t irq_forced_secondary_handler(int irq, void *dev_id)
{
	WARN(1, "Secondary action handler called for irq %d\n", irq);
	return IRQ_NONE;
}

static int irq_wait_for_interrupt(struct irqaction *action)
{
	for (;;) {
		set_current_state(TASK_INTERRUPTIBLE);

		if (kthread_should_stop()) {
			/* may need to run one last time */
			if (test_and_clear_bit(IRQTF_RUNTHREAD,
					       &action->thread_flags)) {
				__set_current_state(TASK_RUNNING);
				return 0;
			}
			__set_current_state(TASK_RUNNING);
			return -1;
		}

		if (test_and_clear_bit(IRQTF_RUNTHREAD,
				       &action->thread_flags)) {
			__set_current_state(TASK_RUNNING);
			return 0;
		}
		schedule();
	}
}

/*
 * Oneshot interrupts keep the irq line masked until the threaded
 * handler finished. unmask if the interrupt has not been disabled and
 * is marked MASKED.
 */
static void irq_finalize_oneshot(struct irq_desc *desc,
				 struct irqaction *action)
{
	if (!(desc->istate & IRQS_ONESHOT) ||
	    action->handler == irq_forced_secondary_handler)
		return;
again:
	chip_bus_lock(desc);
	raw_spin_lock_irq(&desc->lock);

	/*
	 * Implausible though it may be we need to protect us against
	 * the following scenario:
	 *
	 * The thread is faster done than the hard interrupt handler
	 * on the other CPU. If we unmask the irq line then the
	 * interrupt can come in again and masks the line, leaves due
	 * to IRQS_INPROGRESS and the irq line is masked forever.
	 *
	 * This also serializes the state of shared oneshot handlers
	 * versus "desc->threads_oneshot |= action->thread_mask;" in
	 * irq_wake_thread(). See the comment there which explains the
	 * serialization.
	 */
	if (unlikely(irqd_irq_inprogress(&desc->irq_data))) {
		raw_spin_unlock_irq(&desc->lock);
		chip_bus_sync_unlock(desc);
		cpu_relax();
		goto again;
	}

	/*
	 * Now check again, whether the thread should run. Otherwise
	 * we would clear the threads_oneshot bit of this thread which
	 * was just set.
	 */
	if (test_bit(IRQTF_RUNTHREAD, &action->thread_flags))
		goto out_unlock;

	desc->threads_oneshot &= ~action->thread_mask;

	if (!desc->threads_oneshot && !irqd_irq_disabled(&desc->irq_data) &&
	    irqd_irq_masked(&desc->irq_data))
		unmask_threaded_irq(desc);

out_unlock:
	raw_spin_unlock_irq(&desc->lock);
	chip_bus_sync_unlock(desc);
}

#ifdef CONFIG_SMP
/*
 * Check whether we need to change the affinity of the interrupt thread.
 */
static void
irq_thread_check_affinity(struct irq_desc *desc, struct irqaction *action)
{
	cpumask_var_t mask;
	bool valid = true;

	if (!test_and_clear_bit(IRQTF_AFFINITY, &action->thread_flags))
		return;

	/*
	 * In case we are out of memory we set IRQTF_AFFINITY again and
	 * try again next time
	 */
	if (!alloc_cpumask_var(&mask, GFP_KERNEL)) {
		set_bit(IRQTF_AFFINITY, &action->thread_flags);
		return;
	}

	raw_spin_lock_irq(&desc->lock);
	/*
	 * This code is triggered unconditionally. Check the affinity
	 * mask pointer. For CPU_MASK_OFFSTACK=n this is optimized out.
	 */
	if (cpumask_available(desc->irq_common_data.affinity)) {
		const struct cpumask *m;

		m = irq_data_get_effective_affinity_mask(&desc->irq_data);
		cpumask_copy(mask, m);
	} else {
		valid = false;
	}
	raw_spin_unlock_irq(&desc->lock);

	if (valid)
		set_cpus_allowed_ptr(current, mask);
	free_cpumask_var(mask);
}
#else
static inline void
irq_thread_check_affinity(struct irq_desc *desc, struct irqaction *action) { }
#endif

/*
 * Interrupts which are not explicitly requested as threaded
 * interrupts rely on the implicit bh/preempt disable of the hard irq
 * context. So we need to disable bh here to avoid deadlocks and other
 * side effects.
 */
static irqreturn_t
irq_forced_thread_fn(struct irq_desc *desc, struct irqaction *action)
{
	irqreturn_t ret;

	local_bh_disable();
	if (!IS_ENABLED(CONFIG_PREEMPT_RT))
		local_irq_disable();
	ret = action->thread_fn(action->irq, action->dev_id);
	if (ret == IRQ_HANDLED)
		atomic_inc(&desc->threads_handled);

	irq_finalize_oneshot(desc, action);
	if (!IS_ENABLED(CONFIG_PREEMPT_RT))
		local_irq_enable();
	local_bh_enable();
	return ret;
}

/*
 * Interrupts explicitly requested as threaded interrupts want to be
 * preemptible - many of them need to sleep and wait for slow busses to
 * complete.
 */
static irqreturn_t irq_thread_fn(struct irq_desc *desc,
		struct irqaction *action)
{
	irqreturn_t ret;

	ret = action->thread_fn(action->irq, action->dev_id);
	if (ret == IRQ_HANDLED)
		atomic_inc(&desc->threads_handled);

	irq_finalize_oneshot(desc, action);
	return ret;
}

static void wake_threads_waitq(struct irq_desc *desc)
{
	if (atomic_dec_and_test(&desc->threads_active))
		wake_up(&desc->wait_for_threads);
}

static void irq_thread_dtor(struct callback_head *unused)
{
	struct task_struct *tsk = current;
	struct irq_desc *desc;
	struct irqaction *action;

	if (WARN_ON_ONCE(!(current->flags & PF_EXITING)))
		return;

	action = kthread_data(tsk);

	pr_err("exiting task \"%s\" (%d) is an active IRQ thread (irq %d)\n",
	       tsk->comm, tsk->pid, action->irq);


	desc = irq_to_desc(action->irq);
	/*
	 * If IRQTF_RUNTHREAD is set, we need to decrement
	 * desc->threads_active and wake possible waiters.
	 */
	if (test_and_clear_bit(IRQTF_RUNTHREAD, &action->thread_flags))
		wake_threads_waitq(desc);

	/* Prevent a stale desc->threads_oneshot */
	irq_finalize_oneshot(desc, action);
}

static void irq_wake_secondary(struct irq_desc *desc, struct irqaction *action)
{
	struct irqaction *secondary = action->secondary;

	if (WARN_ON_ONCE(!secondary))
		return;

	raw_spin_lock_irq(&desc->lock);
	__irq_wake_thread(desc, secondary);
	raw_spin_unlock_irq(&desc->lock);
}

/*
 * Internal function to notify that a interrupt thread is ready.
 */
static void irq_thread_set_ready(struct irq_desc *desc,
				 struct irqaction *action)
{
	set_bit(IRQTF_READY, &action->thread_flags);
	wake_up(&desc->wait_for_threads);
}

/*
 * Internal function to wake up a interrupt thread and wait until it is
 * ready.
 */
static void wake_up_and_wait_for_irq_thread_ready(struct irq_desc *desc,
						  struct irqaction *action)
{
	if (!action || !action->thread)
		return;

	wake_up_process(action->thread);
	wait_event(desc->wait_for_threads,
		   test_bit(IRQTF_READY, &action->thread_flags));
}

/*
 * Interrupt handler thread
 */
static int irq_thread(void *data)
{
	struct callback_head on_exit_work;
	struct irqaction *action = data;
	struct irq_desc *desc = irq_to_desc(action->irq);
	irqreturn_t (*handler_fn)(struct irq_desc *desc,
			struct irqaction *action);

	irq_thread_set_ready(desc, action);

<<<<<<< HEAD
=======
	sched_set_fifo(current);

>>>>>>> d60c95ef
	if (force_irqthreads() && test_bit(IRQTF_FORCED_THREAD,
					   &action->thread_flags))
		handler_fn = irq_forced_thread_fn;
	else
		handler_fn = irq_thread_fn;

	init_task_work(&on_exit_work, irq_thread_dtor);
	task_work_add(current, &on_exit_work, TWA_NONE);

	irq_thread_check_affinity(desc, action);

	while (!irq_wait_for_interrupt(action)) {
		irqreturn_t action_ret;

		irq_thread_check_affinity(desc, action);

		action_ret = handler_fn(desc, action);
		if (action_ret == IRQ_WAKE_THREAD)
			irq_wake_secondary(desc, action);

		wake_threads_waitq(desc);
	}

	/*
	 * This is the regular exit path. __free_irq() is stopping the
	 * thread via kthread_stop() after calling
	 * synchronize_hardirq(). So neither IRQTF_RUNTHREAD nor the
	 * oneshot mask bit can be set.
	 */
	task_work_cancel(current, irq_thread_dtor);
	return 0;
}

/**
 *	irq_wake_thread - wake the irq thread for the action identified by dev_id
 *	@irq:		Interrupt line
 *	@dev_id:	Device identity for which the thread should be woken
 *
 */
void irq_wake_thread(unsigned int irq, void *dev_id)
{
	struct irq_desc *desc = irq_to_desc(irq);
	struct irqaction *action;
	unsigned long flags;

	if (!desc || WARN_ON(irq_settings_is_per_cpu_devid(desc)))
		return;

	raw_spin_lock_irqsave(&desc->lock, flags);
	for_each_action_of_desc(desc, action) {
		if (action->dev_id == dev_id) {
			if (action->thread)
				__irq_wake_thread(desc, action);
			break;
		}
	}
	raw_spin_unlock_irqrestore(&desc->lock, flags);
}
EXPORT_SYMBOL_GPL(irq_wake_thread);

static int irq_setup_forced_threading(struct irqaction *new)
{
	if (!force_irqthreads())
		return 0;
	if (new->flags & (IRQF_NO_THREAD | IRQF_PERCPU | IRQF_ONESHOT))
		return 0;

	/*
	 * No further action required for interrupts which are requested as
	 * threaded interrupts already
	 */
	if (new->handler == irq_default_primary_handler)
		return 0;

	new->flags |= IRQF_ONESHOT;

	/*
	 * Handle the case where we have a real primary handler and a
	 * thread handler. We force thread them as well by creating a
	 * secondary action.
	 */
	if (new->handler && new->thread_fn) {
		/* Allocate the secondary action */
		new->secondary = kzalloc(sizeof(struct irqaction), GFP_KERNEL);
		if (!new->secondary)
			return -ENOMEM;
		new->secondary->handler = irq_forced_secondary_handler;
		new->secondary->thread_fn = new->thread_fn;
		new->secondary->dev_id = new->dev_id;
		new->secondary->irq = new->irq;
		new->secondary->name = new->name;
	}
	/* Deal with the primary handler */
	set_bit(IRQTF_FORCED_THREAD, &new->thread_flags);
	new->thread_fn = new->handler;
	new->handler = irq_default_primary_handler;
	return 0;
}

static int irq_request_resources(struct irq_desc *desc)
{
	struct irq_data *d = &desc->irq_data;
	struct irq_chip *c = d->chip;

	return c->irq_request_resources ? c->irq_request_resources(d) : 0;
}

static void irq_release_resources(struct irq_desc *desc)
{
	struct irq_data *d = &desc->irq_data;
	struct irq_chip *c = d->chip;

	if (c->irq_release_resources)
		c->irq_release_resources(d);
}

static bool irq_supports_nmi(struct irq_desc *desc)
{
	struct irq_data *d = irq_desc_get_irq_data(desc);

#ifdef CONFIG_IRQ_DOMAIN_HIERARCHY
	/* Only IRQs directly managed by the root irqchip can be set as NMI */
	if (d->parent_data)
		return false;
#endif
	/* Don't support NMIs for chips behind a slow bus */
	if (d->chip->irq_bus_lock || d->chip->irq_bus_sync_unlock)
		return false;

	return d->chip->flags & IRQCHIP_SUPPORTS_NMI;
}

static int irq_nmi_setup(struct irq_desc *desc)
{
	struct irq_data *d = irq_desc_get_irq_data(desc);
	struct irq_chip *c = d->chip;

	return c->irq_nmi_setup ? c->irq_nmi_setup(d) : -EINVAL;
}

static void irq_nmi_teardown(struct irq_desc *desc)
{
	struct irq_data *d = irq_desc_get_irq_data(desc);
	struct irq_chip *c = d->chip;

	if (c->irq_nmi_teardown)
		c->irq_nmi_teardown(d);
}

static int
setup_irq_thread(struct irqaction *new, unsigned int irq, bool secondary)
{
	struct task_struct *t;

	if (!secondary) {
		t = kthread_create(irq_thread, new, "irq/%d-%s", irq,
				   new->name);
	} else {
		t = kthread_create(irq_thread, new, "irq/%d-s-%s", irq,
				   new->name);
	}

	if (IS_ERR(t))
		return PTR_ERR(t);

	/*
	 * We keep the reference to the task struct even if
	 * the thread dies to avoid that the interrupt code
	 * references an already freed task_struct.
	 */
	new->thread = get_task_struct(t);
	/*
	 * Tell the thread to set its affinity. This is
	 * important for shared interrupt handlers as we do
	 * not invoke setup_affinity() for the secondary
	 * handlers as everything is already set up. Even for
	 * interrupts marked with IRQF_NO_BALANCE this is
	 * correct as we want the thread to move to the cpu(s)
	 * on which the requesting code placed the interrupt.
	 */
	set_bit(IRQTF_AFFINITY, &new->thread_flags);
	return 0;
}

/*
 * Internal function to register an irqaction - typically used to
 * allocate special interrupts that are part of the architecture.
 *
 * Locking rules:
 *
 * desc->request_mutex	Provides serialization against a concurrent free_irq()
 *   chip_bus_lock	Provides serialization for slow bus operations
 *     desc->lock	Provides serialization against hard interrupts
 *
 * chip_bus_lock and desc->lock are sufficient for all other management and
 * interrupt related functions. desc->request_mutex solely serializes
 * request/free_irq().
 */
static int
__setup_irq(unsigned int irq, struct irq_desc *desc, struct irqaction *new)
{
	struct irqaction *old, **old_ptr;
	unsigned long flags, thread_mask = 0;
	int ret, nested, shared = 0;

	if (!desc)
		return -EINVAL;

	if (desc->irq_data.chip == &no_irq_chip)
		return -ENOSYS;
	if (!try_module_get(desc->owner))
		return -ENODEV;

	new->irq = irq;

	/*
	 * If the trigger type is not specified by the caller,
	 * then use the default for this interrupt.
	 */
	if (!(new->flags & IRQF_TRIGGER_MASK))
		new->flags |= irqd_get_trigger_type(&desc->irq_data);

	/*
	 * Check whether the interrupt nests into another interrupt
	 * thread.
	 */
	nested = irq_settings_is_nested_thread(desc);
	if (nested) {
		if (!new->thread_fn) {
			ret = -EINVAL;
			goto out_mput;
		}
		/*
		 * Replace the primary handler which was provided from
		 * the driver for non nested interrupt handling by the
		 * dummy function which warns when called.
		 */
		new->handler = irq_nested_primary_handler;
	} else {
		if (irq_settings_can_thread(desc)) {
			ret = irq_setup_forced_threading(new);
			if (ret)
				goto out_mput;
		}
	}

	/*
	 * Create a handler thread when a thread function is supplied
	 * and the interrupt does not nest into another interrupt
	 * thread.
	 */
	if (new->thread_fn && !nested) {
		ret = setup_irq_thread(new, irq, false);
		if (ret)
			goto out_mput;
		if (new->secondary) {
			ret = setup_irq_thread(new->secondary, irq, true);
			if (ret)
				goto out_thread;
		}
	}

	/*
	 * Drivers are often written to work w/o knowledge about the
	 * underlying irq chip implementation, so a request for a
	 * threaded irq without a primary hard irq context handler
	 * requires the ONESHOT flag to be set. Some irq chips like
	 * MSI based interrupts are per se one shot safe. Check the
	 * chip flags, so we can avoid the unmask dance at the end of
	 * the threaded handler for those.
	 */
	if (desc->irq_data.chip->flags & IRQCHIP_ONESHOT_SAFE)
		new->flags &= ~IRQF_ONESHOT;

	/*
	 * Protects against a concurrent __free_irq() call which might wait
	 * for synchronize_hardirq() to complete without holding the optional
	 * chip bus lock and desc->lock. Also protects against handing out
	 * a recycled oneshot thread_mask bit while it's still in use by
	 * its previous owner.
	 */
	mutex_lock(&desc->request_mutex);

	/*
	 * Acquire bus lock as the irq_request_resources() callback below
	 * might rely on the serialization or the magic power management
	 * functions which are abusing the irq_bus_lock() callback,
	 */
	chip_bus_lock(desc);

	/* First installed action requests resources. */
	if (!desc->action) {
		ret = irq_request_resources(desc);
		if (ret) {
			pr_err("Failed to request resources for %s (irq %d) on irqchip %s\n",
			       new->name, irq, desc->irq_data.chip->name);
			goto out_bus_unlock;
		}
	}

	/*
	 * The following block of code has to be executed atomically
	 * protected against a concurrent interrupt and any of the other
	 * management calls which are not serialized via
	 * desc->request_mutex or the optional bus lock.
	 */
	raw_spin_lock_irqsave(&desc->lock, flags);
	old_ptr = &desc->action;
	old = *old_ptr;
	if (old) {
		/*
		 * Can't share interrupts unless both agree to and are
		 * the same type (level, edge, polarity). So both flag
		 * fields must have IRQF_SHARED set and the bits which
		 * set the trigger type must match. Also all must
		 * agree on ONESHOT.
		 * Interrupt lines used for NMIs cannot be shared.
		 */
		unsigned int oldtype;

		if (desc->istate & IRQS_NMI) {
			pr_err("Invalid attempt to share NMI for %s (irq %d) on irqchip %s.\n",
				new->name, irq, desc->irq_data.chip->name);
			ret = -EINVAL;
			goto out_unlock;
		}

		/*
		 * If nobody did set the configuration before, inherit
		 * the one provided by the requester.
		 */
		if (irqd_trigger_type_was_set(&desc->irq_data)) {
			oldtype = irqd_get_trigger_type(&desc->irq_data);
		} else {
			oldtype = new->flags & IRQF_TRIGGER_MASK;
			irqd_set_trigger_type(&desc->irq_data, oldtype);
		}

		if (!((old->flags & new->flags) & IRQF_SHARED) ||
		    (oldtype != (new->flags & IRQF_TRIGGER_MASK)) ||
		    ((old->flags ^ new->flags) & IRQF_ONESHOT))
			goto mismatch;

		/* All handlers must agree on per-cpuness */
		if ((old->flags & IRQF_PERCPU) !=
		    (new->flags & IRQF_PERCPU))
			goto mismatch;

		/* add new interrupt at end of irq queue */
		do {
			/*
			 * Or all existing action->thread_mask bits,
			 * so we can find the next zero bit for this
			 * new action.
			 */
			thread_mask |= old->thread_mask;
			old_ptr = &old->next;
			old = *old_ptr;
		} while (old);
		shared = 1;
	}

	/*
	 * Setup the thread mask for this irqaction for ONESHOT. For
	 * !ONESHOT irqs the thread mask is 0 so we can avoid a
	 * conditional in irq_wake_thread().
	 */
	if (new->flags & IRQF_ONESHOT) {
		/*
		 * Unlikely to have 32 resp 64 irqs sharing one line,
		 * but who knows.
		 */
		if (thread_mask == ~0UL) {
			ret = -EBUSY;
			goto out_unlock;
		}
		/*
		 * The thread_mask for the action is or'ed to
		 * desc->thread_active to indicate that the
		 * IRQF_ONESHOT thread handler has been woken, but not
		 * yet finished. The bit is cleared when a thread
		 * completes. When all threads of a shared interrupt
		 * line have completed desc->threads_active becomes
		 * zero and the interrupt line is unmasked. See
		 * handle.c:irq_wake_thread() for further information.
		 *
		 * If no thread is woken by primary (hard irq context)
		 * interrupt handlers, then desc->threads_active is
		 * also checked for zero to unmask the irq line in the
		 * affected hard irq flow handlers
		 * (handle_[fasteoi|level]_irq).
		 *
		 * The new action gets the first zero bit of
		 * thread_mask assigned. See the loop above which or's
		 * all existing action->thread_mask bits.
		 */
		new->thread_mask = 1UL << ffz(thread_mask);

	} else if (new->handler == irq_default_primary_handler &&
		   !(desc->irq_data.chip->flags & IRQCHIP_ONESHOT_SAFE)) {
		/*
		 * The interrupt was requested with handler = NULL, so
		 * we use the default primary handler for it. But it
		 * does not have the oneshot flag set. In combination
		 * with level interrupts this is deadly, because the
		 * default primary handler just wakes the thread, then
		 * the irq lines is reenabled, but the device still
		 * has the level irq asserted. Rinse and repeat....
		 *
		 * While this works for edge type interrupts, we play
		 * it safe and reject unconditionally because we can't
		 * say for sure which type this interrupt really
		 * has. The type flags are unreliable as the
		 * underlying chip implementation can override them.
		 */
		pr_err("Threaded irq requested with handler=NULL and !ONESHOT for %s (irq %d)\n",
		       new->name, irq);
		ret = -EINVAL;
		goto out_unlock;
	}

	if (!shared) {
		/* Setup the type (level, edge polarity) if configured: */
		if (new->flags & IRQF_TRIGGER_MASK) {
			ret = __irq_set_trigger(desc,
						new->flags & IRQF_TRIGGER_MASK);

			if (ret)
				goto out_unlock;
		}

		/*
		 * Activate the interrupt. That activation must happen
		 * independently of IRQ_NOAUTOEN. request_irq() can fail
		 * and the callers are supposed to handle
		 * that. enable_irq() of an interrupt requested with
		 * IRQ_NOAUTOEN is not supposed to fail. The activation
		 * keeps it in shutdown mode, it merily associates
		 * resources if necessary and if that's not possible it
		 * fails. Interrupts which are in managed shutdown mode
		 * will simply ignore that activation request.
		 */
		ret = irq_activate(desc);
		if (ret)
			goto out_unlock;

		desc->istate &= ~(IRQS_AUTODETECT | IRQS_SPURIOUS_DISABLED | \
				  IRQS_ONESHOT | IRQS_WAITING);
		irqd_clear(&desc->irq_data, IRQD_IRQ_INPROGRESS);

		if (new->flags & IRQF_PERCPU) {
			irqd_set(&desc->irq_data, IRQD_PER_CPU);
			irq_settings_set_per_cpu(desc);
			if (new->flags & IRQF_NO_DEBUG)
				irq_settings_set_no_debug(desc);
		}

		if (noirqdebug)
			irq_settings_set_no_debug(desc);

		if (new->flags & IRQF_ONESHOT)
			desc->istate |= IRQS_ONESHOT;

		/* Exclude IRQ from balancing if requested */
		if (new->flags & IRQF_NOBALANCING) {
			irq_settings_set_no_balancing(desc);
			irqd_set(&desc->irq_data, IRQD_NO_BALANCING);
		}

		if (!(new->flags & IRQF_NO_AUTOEN) &&
		    irq_settings_can_autoenable(desc)) {
			irq_startup(desc, IRQ_RESEND, IRQ_START_COND);
		} else {
			/*
			 * Shared interrupts do not go well with disabling
			 * auto enable. The sharing interrupt might request
			 * it while it's still disabled and then wait for
			 * interrupts forever.
			 */
			WARN_ON_ONCE(new->flags & IRQF_SHARED);
			/* Undo nested disables: */
			desc->depth = 1;
		}

	} else if (new->flags & IRQF_TRIGGER_MASK) {
		unsigned int nmsk = new->flags & IRQF_TRIGGER_MASK;
		unsigned int omsk = irqd_get_trigger_type(&desc->irq_data);

		if (nmsk != omsk)
			/* hope the handler works with current  trigger mode */
			pr_warn("irq %d uses trigger mode %u; requested %u\n",
				irq, omsk, nmsk);
	}

	*old_ptr = new;

	irq_pm_install_action(desc, new);

	/* Reset broken irq detection when installing new handler */
	desc->irq_count = 0;
	desc->irqs_unhandled = 0;

	/*
	 * Check whether we disabled the irq via the spurious handler
	 * before. Reenable it and give it another chance.
	 */
	if (shared && (desc->istate & IRQS_SPURIOUS_DISABLED)) {
		desc->istate &= ~IRQS_SPURIOUS_DISABLED;
		__enable_irq(desc);
	}

	raw_spin_unlock_irqrestore(&desc->lock, flags);
	chip_bus_sync_unlock(desc);
	mutex_unlock(&desc->request_mutex);

	irq_setup_timings(desc, new);

	wake_up_and_wait_for_irq_thread_ready(desc, new);
	wake_up_and_wait_for_irq_thread_ready(desc, new->secondary);

	register_irq_proc(irq, desc);
	new->dir = NULL;
	register_handler_proc(irq, new);
	return 0;

mismatch:
	if (!(new->flags & IRQF_PROBE_SHARED)) {
		pr_err("Flags mismatch irq %d. %08x (%s) vs. %08x (%s)\n",
		       irq, new->flags, new->name, old->flags, old->name);
#ifdef CONFIG_DEBUG_SHIRQ
		dump_stack();
#endif
	}
	ret = -EBUSY;

out_unlock:
	raw_spin_unlock_irqrestore(&desc->lock, flags);

	if (!desc->action)
		irq_release_resources(desc);
out_bus_unlock:
	chip_bus_sync_unlock(desc);
	mutex_unlock(&desc->request_mutex);

out_thread:
	if (new->thread) {
		struct task_struct *t = new->thread;

		new->thread = NULL;
		kthread_stop(t);
		put_task_struct(t);
	}
	if (new->secondary && new->secondary->thread) {
		struct task_struct *t = new->secondary->thread;

		new->secondary->thread = NULL;
		kthread_stop(t);
		put_task_struct(t);
	}
out_mput:
	module_put(desc->owner);
	return ret;
}

/*
 * Internal function to unregister an irqaction - used to free
 * regular and special interrupts that are part of the architecture.
 */
static struct irqaction *__free_irq(struct irq_desc *desc, void *dev_id)
{
	unsigned irq = desc->irq_data.irq;
	struct irqaction *action, **action_ptr;
	unsigned long flags;

	WARN(in_interrupt(), "Trying to free IRQ %d from IRQ context!\n", irq);

	mutex_lock(&desc->request_mutex);
	chip_bus_lock(desc);
	raw_spin_lock_irqsave(&desc->lock, flags);

	/*
	 * There can be multiple actions per IRQ descriptor, find the right
	 * one based on the dev_id:
	 */
	action_ptr = &desc->action;
	for (;;) {
		action = *action_ptr;

		if (!action) {
			WARN(1, "Trying to free already-free IRQ %d\n", irq);
			raw_spin_unlock_irqrestore(&desc->lock, flags);
			chip_bus_sync_unlock(desc);
			mutex_unlock(&desc->request_mutex);
			return NULL;
		}

		if (action->dev_id == dev_id)
			break;
		action_ptr = &action->next;
	}

	/* Found it - now remove it from the list of entries: */
	*action_ptr = action->next;

	irq_pm_remove_action(desc, action);

	/* If this was the last handler, shut down the IRQ line: */
	if (!desc->action) {
		irq_settings_clr_disable_unlazy(desc);
		/* Only shutdown. Deactivate after synchronize_hardirq() */
		irq_shutdown(desc);
	}

#ifdef CONFIG_SMP
	/* make sure affinity_hint is cleaned up */
	if (WARN_ON_ONCE(desc->affinity_hint))
		desc->affinity_hint = NULL;
#endif

	raw_spin_unlock_irqrestore(&desc->lock, flags);
	/*
	 * Drop bus_lock here so the changes which were done in the chip
	 * callbacks above are synced out to the irq chips which hang
	 * behind a slow bus (I2C, SPI) before calling synchronize_hardirq().
	 *
	 * Aside of that the bus_lock can also be taken from the threaded
	 * handler in irq_finalize_oneshot() which results in a deadlock
	 * because kthread_stop() would wait forever for the thread to
	 * complete, which is blocked on the bus lock.
	 *
	 * The still held desc->request_mutex() protects against a
	 * concurrent request_irq() of this irq so the release of resources
	 * and timing data is properly serialized.
	 */
	chip_bus_sync_unlock(desc);

	unregister_handler_proc(irq, action);

	/*
	 * Make sure it's not being used on another CPU and if the chip
	 * supports it also make sure that there is no (not yet serviced)
	 * interrupt in flight at the hardware level.
	 */
	__synchronize_hardirq(desc, true);

#ifdef CONFIG_DEBUG_SHIRQ
	/*
	 * It's a shared IRQ -- the driver ought to be prepared for an IRQ
	 * event to happen even now it's being freed, so let's make sure that
	 * is so by doing an extra call to the handler ....
	 *
	 * ( We do this after actually deregistering it, to make sure that a
	 *   'real' IRQ doesn't run in parallel with our fake. )
	 */
	if (action->flags & IRQF_SHARED) {
		local_irq_save(flags);
		action->handler(irq, dev_id);
		local_irq_restore(flags);
	}
#endif

	/*
	 * The action has already been removed above, but the thread writes
	 * its oneshot mask bit when it completes. Though request_mutex is
	 * held across this which prevents __setup_irq() from handing out
	 * the same bit to a newly requested action.
	 */
	if (action->thread) {
		kthread_stop(action->thread);
		put_task_struct(action->thread);
		if (action->secondary && action->secondary->thread) {
			kthread_stop(action->secondary->thread);
			put_task_struct(action->secondary->thread);
		}
	}

	/* Last action releases resources */
	if (!desc->action) {
		/*
		 * Reacquire bus lock as irq_release_resources() might
		 * require it to deallocate resources over the slow bus.
		 */
		chip_bus_lock(desc);
		/*
		 * There is no interrupt on the fly anymore. Deactivate it
		 * completely.
		 */
		raw_spin_lock_irqsave(&desc->lock, flags);
		irq_domain_deactivate_irq(&desc->irq_data);
		raw_spin_unlock_irqrestore(&desc->lock, flags);

		irq_release_resources(desc);
		chip_bus_sync_unlock(desc);
		irq_remove_timings(desc);
	}

	mutex_unlock(&desc->request_mutex);

	irq_chip_pm_put(&desc->irq_data);
	module_put(desc->owner);
	kfree(action->secondary);
	return action;
}

/**
 *	free_irq - free an interrupt allocated with request_irq
 *	@irq: Interrupt line to free
 *	@dev_id: Device identity to free
 *
 *	Remove an interrupt handler. The handler is removed and if the
 *	interrupt line is no longer in use by any driver it is disabled.
 *	On a shared IRQ the caller must ensure the interrupt is disabled
 *	on the card it drives before calling this function. The function
 *	does not return until any executing interrupts for this IRQ
 *	have completed.
 *
 *	This function must not be called from interrupt context.
 *
 *	Returns the devname argument passed to request_irq.
 */
const void *free_irq(unsigned int irq, void *dev_id)
{
	struct irq_desc *desc = irq_to_desc(irq);
	struct irqaction *action;
	const char *devname;

	if (!desc || WARN_ON(irq_settings_is_per_cpu_devid(desc)))
		return NULL;

#ifdef CONFIG_SMP
	if (WARN_ON(desc->affinity_notify))
		desc->affinity_notify = NULL;
#endif

	action = __free_irq(desc, dev_id);

	if (!action)
		return NULL;

	devname = action->name;
	kfree(action);
	return devname;
}
EXPORT_SYMBOL(free_irq);

/* This function must be called with desc->lock held */
static const void *__cleanup_nmi(unsigned int irq, struct irq_desc *desc)
{
	const char *devname = NULL;

	desc->istate &= ~IRQS_NMI;

	if (!WARN_ON(desc->action == NULL)) {
		irq_pm_remove_action(desc, desc->action);
		devname = desc->action->name;
		unregister_handler_proc(irq, desc->action);

		kfree(desc->action);
		desc->action = NULL;
	}

	irq_settings_clr_disable_unlazy(desc);
	irq_shutdown_and_deactivate(desc);

	irq_release_resources(desc);

	irq_chip_pm_put(&desc->irq_data);
	module_put(desc->owner);

	return devname;
}

const void *free_nmi(unsigned int irq, void *dev_id)
{
	struct irq_desc *desc = irq_to_desc(irq);
	unsigned long flags;
	const void *devname;

	if (!desc || WARN_ON(!(desc->istate & IRQS_NMI)))
		return NULL;

	if (WARN_ON(irq_settings_is_per_cpu_devid(desc)))
		return NULL;

	/* NMI still enabled */
	if (WARN_ON(desc->depth == 0))
		disable_nmi_nosync(irq);

	raw_spin_lock_irqsave(&desc->lock, flags);

	irq_nmi_teardown(desc);
	devname = __cleanup_nmi(irq, desc);

	raw_spin_unlock_irqrestore(&desc->lock, flags);

	return devname;
}

/**
 *	request_threaded_irq - allocate an interrupt line
 *	@irq: Interrupt line to allocate
 *	@handler: Function to be called when the IRQ occurs.
 *		  Primary handler for threaded interrupts.
 *		  If handler is NULL and thread_fn != NULL
 *		  the default primary handler is installed.
 *	@thread_fn: Function called from the irq handler thread
 *		    If NULL, no irq thread is created
 *	@irqflags: Interrupt type flags
 *	@devname: An ascii name for the claiming device
 *	@dev_id: A cookie passed back to the handler function
 *
 *	This call allocates interrupt resources and enables the
 *	interrupt line and IRQ handling. From the point this
 *	call is made your handler function may be invoked. Since
 *	your handler function must clear any interrupt the board
 *	raises, you must take care both to initialise your hardware
 *	and to set up the interrupt handler in the right order.
 *
 *	If you want to set up a threaded irq handler for your device
 *	then you need to supply @handler and @thread_fn. @handler is
 *	still called in hard interrupt context and has to check
 *	whether the interrupt originates from the device. If yes it
 *	needs to disable the interrupt on the device and return
 *	IRQ_WAKE_THREAD which will wake up the handler thread and run
 *	@thread_fn. This split handler design is necessary to support
 *	shared interrupts.
 *
 *	Dev_id must be globally unique. Normally the address of the
 *	device data structure is used as the cookie. Since the handler
 *	receives this value it makes sense to use it.
 *
 *	If your interrupt is shared you must pass a non NULL dev_id
 *	as this is required when freeing the interrupt.
 *
 *	Flags:
 *
 *	IRQF_SHARED		Interrupt is shared
 *	IRQF_TRIGGER_*		Specify active edge(s) or level
 *	IRQF_ONESHOT		Run thread_fn with interrupt line masked
 */
int request_threaded_irq(unsigned int irq, irq_handler_t handler,
			 irq_handler_t thread_fn, unsigned long irqflags,
			 const char *devname, void *dev_id)
{
	struct irqaction *action;
	struct irq_desc *desc;
	int retval;

	if (irq == IRQ_NOTCONNECTED)
		return -ENOTCONN;

	/*
	 * Sanity-check: shared interrupts must pass in a real dev-ID,
	 * otherwise we'll have trouble later trying to figure out
	 * which interrupt is which (messes up the interrupt freeing
	 * logic etc).
	 *
	 * Also shared interrupts do not go well with disabling auto enable.
	 * The sharing interrupt might request it while it's still disabled
	 * and then wait for interrupts forever.
	 *
	 * Also IRQF_COND_SUSPEND only makes sense for shared interrupts and
	 * it cannot be set along with IRQF_NO_SUSPEND.
	 */
	if (((irqflags & IRQF_SHARED) && !dev_id) ||
	    ((irqflags & IRQF_SHARED) && (irqflags & IRQF_NO_AUTOEN)) ||
	    (!(irqflags & IRQF_SHARED) && (irqflags & IRQF_COND_SUSPEND)) ||
	    ((irqflags & IRQF_NO_SUSPEND) && (irqflags & IRQF_COND_SUSPEND)))
		return -EINVAL;

	desc = irq_to_desc(irq);
	if (!desc)
		return -EINVAL;

	if (!irq_settings_can_request(desc) ||
	    WARN_ON(irq_settings_is_per_cpu_devid(desc)))
		return -EINVAL;

	if (!handler) {
		if (!thread_fn)
			return -EINVAL;
		handler = irq_default_primary_handler;
	}

	action = kzalloc(sizeof(struct irqaction), GFP_KERNEL);
	if (!action)
		return -ENOMEM;

	action->handler = handler;
	action->thread_fn = thread_fn;
	action->flags = irqflags;
	action->name = devname;
	action->dev_id = dev_id;

	retval = irq_chip_pm_get(&desc->irq_data);
	if (retval < 0) {
		kfree(action);
		return retval;
	}

	retval = __setup_irq(irq, desc, action);

	if (retval) {
		irq_chip_pm_put(&desc->irq_data);
		kfree(action->secondary);
		kfree(action);
	}

#ifdef CONFIG_DEBUG_SHIRQ_FIXME
	if (!retval && (irqflags & IRQF_SHARED)) {
		/*
		 * It's a shared IRQ -- the driver ought to be prepared for it
		 * to happen immediately, so let's make sure....
		 * We disable the irq to make sure that a 'real' IRQ doesn't
		 * run in parallel with our fake.
		 */
		unsigned long flags;

		disable_irq(irq);
		local_irq_save(flags);

		handler(irq, dev_id);

		local_irq_restore(flags);
		enable_irq(irq);
	}
#endif
	return retval;
}
EXPORT_SYMBOL(request_threaded_irq);

/**
 *	request_any_context_irq - allocate an interrupt line
 *	@irq: Interrupt line to allocate
 *	@handler: Function to be called when the IRQ occurs.
 *		  Threaded handler for threaded interrupts.
 *	@flags: Interrupt type flags
 *	@name: An ascii name for the claiming device
 *	@dev_id: A cookie passed back to the handler function
 *
 *	This call allocates interrupt resources and enables the
 *	interrupt line and IRQ handling. It selects either a
 *	hardirq or threaded handling method depending on the
 *	context.
 *
 *	On failure, it returns a negative value. On success,
 *	it returns either IRQC_IS_HARDIRQ or IRQC_IS_NESTED.
 */
int request_any_context_irq(unsigned int irq, irq_handler_t handler,
			    unsigned long flags, const char *name, void *dev_id)
{
	struct irq_desc *desc;
	int ret;

	if (irq == IRQ_NOTCONNECTED)
		return -ENOTCONN;

	desc = irq_to_desc(irq);
	if (!desc)
		return -EINVAL;

	if (irq_settings_is_nested_thread(desc)) {
		ret = request_threaded_irq(irq, NULL, handler,
					   flags, name, dev_id);
		return !ret ? IRQC_IS_NESTED : ret;
	}

	ret = request_irq(irq, handler, flags, name, dev_id);
	return !ret ? IRQC_IS_HARDIRQ : ret;
}
EXPORT_SYMBOL_GPL(request_any_context_irq);

/**
 *	request_nmi - allocate an interrupt line for NMI delivery
 *	@irq: Interrupt line to allocate
 *	@handler: Function to be called when the IRQ occurs.
 *		  Threaded handler for threaded interrupts.
 *	@irqflags: Interrupt type flags
 *	@name: An ascii name for the claiming device
 *	@dev_id: A cookie passed back to the handler function
 *
 *	This call allocates interrupt resources and enables the
 *	interrupt line and IRQ handling. It sets up the IRQ line
 *	to be handled as an NMI.
 *
 *	An interrupt line delivering NMIs cannot be shared and IRQ handling
 *	cannot be threaded.
 *
 *	Interrupt lines requested for NMI delivering must produce per cpu
 *	interrupts and have auto enabling setting disabled.
 *
 *	Dev_id must be globally unique. Normally the address of the
 *	device data structure is used as the cookie. Since the handler
 *	receives this value it makes sense to use it.
 *
 *	If the interrupt line cannot be used to deliver NMIs, function
 *	will fail and return a negative value.
 */
int request_nmi(unsigned int irq, irq_handler_t handler,
		unsigned long irqflags, const char *name, void *dev_id)
{
	struct irqaction *action;
	struct irq_desc *desc;
	unsigned long flags;
	int retval;

	if (irq == IRQ_NOTCONNECTED)
		return -ENOTCONN;

	/* NMI cannot be shared, used for Polling */
	if (irqflags & (IRQF_SHARED | IRQF_COND_SUSPEND | IRQF_IRQPOLL))
		return -EINVAL;

	if (!(irqflags & IRQF_PERCPU))
		return -EINVAL;

	if (!handler)
		return -EINVAL;

	desc = irq_to_desc(irq);

	if (!desc || (irq_settings_can_autoenable(desc) &&
	    !(irqflags & IRQF_NO_AUTOEN)) ||
	    !irq_settings_can_request(desc) ||
	    WARN_ON(irq_settings_is_per_cpu_devid(desc)) ||
	    !irq_supports_nmi(desc))
		return -EINVAL;

	action = kzalloc(sizeof(struct irqaction), GFP_KERNEL);
	if (!action)
		return -ENOMEM;

	action->handler = handler;
	action->flags = irqflags | IRQF_NO_THREAD | IRQF_NOBALANCING;
	action->name = name;
	action->dev_id = dev_id;

	retval = irq_chip_pm_get(&desc->irq_data);
	if (retval < 0)
		goto err_out;

	retval = __setup_irq(irq, desc, action);
	if (retval)
		goto err_irq_setup;

	raw_spin_lock_irqsave(&desc->lock, flags);

	/* Setup NMI state */
	desc->istate |= IRQS_NMI;
	retval = irq_nmi_setup(desc);
	if (retval) {
		__cleanup_nmi(irq, desc);
		raw_spin_unlock_irqrestore(&desc->lock, flags);
		return -EINVAL;
	}

	raw_spin_unlock_irqrestore(&desc->lock, flags);

	return 0;

err_irq_setup:
	irq_chip_pm_put(&desc->irq_data);
err_out:
	kfree(action);

	return retval;
}

void enable_percpu_irq(unsigned int irq, unsigned int type)
{
	unsigned int cpu = smp_processor_id();
	unsigned long flags;
	struct irq_desc *desc = irq_get_desc_lock(irq, &flags, IRQ_GET_DESC_CHECK_PERCPU);

	if (!desc)
		return;

	/*
	 * If the trigger type is not specified by the caller, then
	 * use the default for this interrupt.
	 */
	type &= IRQ_TYPE_SENSE_MASK;
	if (type == IRQ_TYPE_NONE)
		type = irqd_get_trigger_type(&desc->irq_data);

	if (type != IRQ_TYPE_NONE) {
		int ret;

		ret = __irq_set_trigger(desc, type);

		if (ret) {
			WARN(1, "failed to set type for IRQ%d\n", irq);
			goto out;
		}
	}

	irq_percpu_enable(desc, cpu);
out:
	irq_put_desc_unlock(desc, flags);
}
EXPORT_SYMBOL_GPL(enable_percpu_irq);

void enable_percpu_nmi(unsigned int irq, unsigned int type)
{
	enable_percpu_irq(irq, type);
}

/**
 * irq_percpu_is_enabled - Check whether the per cpu irq is enabled
 * @irq:	Linux irq number to check for
 *
 * Must be called from a non migratable context. Returns the enable
 * state of a per cpu interrupt on the current cpu.
 */
bool irq_percpu_is_enabled(unsigned int irq)
{
	unsigned int cpu = smp_processor_id();
	struct irq_desc *desc;
	unsigned long flags;
	bool is_enabled;

	desc = irq_get_desc_lock(irq, &flags, IRQ_GET_DESC_CHECK_PERCPU);
	if (!desc)
		return false;

	is_enabled = cpumask_test_cpu(cpu, desc->percpu_enabled);
	irq_put_desc_unlock(desc, flags);

	return is_enabled;
}
EXPORT_SYMBOL_GPL(irq_percpu_is_enabled);

void disable_percpu_irq(unsigned int irq)
{
	unsigned int cpu = smp_processor_id();
	unsigned long flags;
	struct irq_desc *desc = irq_get_desc_lock(irq, &flags, IRQ_GET_DESC_CHECK_PERCPU);

	if (!desc)
		return;

	irq_percpu_disable(desc, cpu);
	irq_put_desc_unlock(desc, flags);
}
EXPORT_SYMBOL_GPL(disable_percpu_irq);

void disable_percpu_nmi(unsigned int irq)
{
	disable_percpu_irq(irq);
}

/*
 * Internal function to unregister a percpu irqaction.
 */
static struct irqaction *__free_percpu_irq(unsigned int irq, void __percpu *dev_id)
{
	struct irq_desc *desc = irq_to_desc(irq);
	struct irqaction *action;
	unsigned long flags;

	WARN(in_interrupt(), "Trying to free IRQ %d from IRQ context!\n", irq);

	if (!desc)
		return NULL;

	raw_spin_lock_irqsave(&desc->lock, flags);

	action = desc->action;
	if (!action || action->percpu_dev_id != dev_id) {
		WARN(1, "Trying to free already-free IRQ %d\n", irq);
		goto bad;
	}

	if (!cpumask_empty(desc->percpu_enabled)) {
		WARN(1, "percpu IRQ %d still enabled on CPU%d!\n",
		     irq, cpumask_first(desc->percpu_enabled));
		goto bad;
	}

	/* Found it - now remove it from the list of entries: */
	desc->action = NULL;

	desc->istate &= ~IRQS_NMI;

	raw_spin_unlock_irqrestore(&desc->lock, flags);

	unregister_handler_proc(irq, action);

	irq_chip_pm_put(&desc->irq_data);
	module_put(desc->owner);
	return action;

bad:
	raw_spin_unlock_irqrestore(&desc->lock, flags);
	return NULL;
}

/**
 *	remove_percpu_irq - free a per-cpu interrupt
 *	@irq: Interrupt line to free
 *	@act: irqaction for the interrupt
 *
 * Used to remove interrupts statically setup by the early boot process.
 */
void remove_percpu_irq(unsigned int irq, struct irqaction *act)
{
	struct irq_desc *desc = irq_to_desc(irq);

	if (desc && irq_settings_is_per_cpu_devid(desc))
	    __free_percpu_irq(irq, act->percpu_dev_id);
}

/**
 *	free_percpu_irq - free an interrupt allocated with request_percpu_irq
 *	@irq: Interrupt line to free
 *	@dev_id: Device identity to free
 *
 *	Remove a percpu interrupt handler. The handler is removed, but
 *	the interrupt line is not disabled. This must be done on each
 *	CPU before calling this function. The function does not return
 *	until any executing interrupts for this IRQ have completed.
 *
 *	This function must not be called from interrupt context.
 */
void free_percpu_irq(unsigned int irq, void __percpu *dev_id)
{
	struct irq_desc *desc = irq_to_desc(irq);

	if (!desc || !irq_settings_is_per_cpu_devid(desc))
		return;

	chip_bus_lock(desc);
	kfree(__free_percpu_irq(irq, dev_id));
	chip_bus_sync_unlock(desc);
}
EXPORT_SYMBOL_GPL(free_percpu_irq);

void free_percpu_nmi(unsigned int irq, void __percpu *dev_id)
{
	struct irq_desc *desc = irq_to_desc(irq);

	if (!desc || !irq_settings_is_per_cpu_devid(desc))
		return;

	if (WARN_ON(!(desc->istate & IRQS_NMI)))
		return;

	kfree(__free_percpu_irq(irq, dev_id));
}

/**
 *	setup_percpu_irq - setup a per-cpu interrupt
 *	@irq: Interrupt line to setup
 *	@act: irqaction for the interrupt
 *
 * Used to statically setup per-cpu interrupts in the early boot process.
 */
int setup_percpu_irq(unsigned int irq, struct irqaction *act)
{
	struct irq_desc *desc = irq_to_desc(irq);
	int retval;

	if (!desc || !irq_settings_is_per_cpu_devid(desc))
		return -EINVAL;

	retval = irq_chip_pm_get(&desc->irq_data);
	if (retval < 0)
		return retval;

	retval = __setup_irq(irq, desc, act);

	if (retval)
		irq_chip_pm_put(&desc->irq_data);

	return retval;
}

/**
 *	__request_percpu_irq - allocate a percpu interrupt line
 *	@irq: Interrupt line to allocate
 *	@handler: Function to be called when the IRQ occurs.
 *	@flags: Interrupt type flags (IRQF_TIMER only)
 *	@devname: An ascii name for the claiming device
 *	@dev_id: A percpu cookie passed back to the handler function
 *
 *	This call allocates interrupt resources and enables the
 *	interrupt on the local CPU. If the interrupt is supposed to be
 *	enabled on other CPUs, it has to be done on each CPU using
 *	enable_percpu_irq().
 *
 *	Dev_id must be globally unique. It is a per-cpu variable, and
 *	the handler gets called with the interrupted CPU's instance of
 *	that variable.
 */
int __request_percpu_irq(unsigned int irq, irq_handler_t handler,
			 unsigned long flags, const char *devname,
			 void __percpu *dev_id)
{
	struct irqaction *action;
	struct irq_desc *desc;
	int retval;

	if (!dev_id)
		return -EINVAL;

	desc = irq_to_desc(irq);
	if (!desc || !irq_settings_can_request(desc) ||
	    !irq_settings_is_per_cpu_devid(desc))
		return -EINVAL;

	if (flags && flags != IRQF_TIMER)
		return -EINVAL;

	action = kzalloc(sizeof(struct irqaction), GFP_KERNEL);
	if (!action)
		return -ENOMEM;

	action->handler = handler;
	action->flags = flags | IRQF_PERCPU | IRQF_NO_SUSPEND;
	action->name = devname;
	action->percpu_dev_id = dev_id;

	retval = irq_chip_pm_get(&desc->irq_data);
	if (retval < 0) {
		kfree(action);
		return retval;
	}

	retval = __setup_irq(irq, desc, action);

	if (retval) {
		irq_chip_pm_put(&desc->irq_data);
		kfree(action);
	}

	return retval;
}
EXPORT_SYMBOL_GPL(__request_percpu_irq);

/**
 *	request_percpu_nmi - allocate a percpu interrupt line for NMI delivery
 *	@irq: Interrupt line to allocate
 *	@handler: Function to be called when the IRQ occurs.
 *	@name: An ascii name for the claiming device
 *	@dev_id: A percpu cookie passed back to the handler function
 *
 *	This call allocates interrupt resources for a per CPU NMI. Per CPU NMIs
 *	have to be setup on each CPU by calling prepare_percpu_nmi() before
 *	being enabled on the same CPU by using enable_percpu_nmi().
 *
 *	Dev_id must be globally unique. It is a per-cpu variable, and
 *	the handler gets called with the interrupted CPU's instance of
 *	that variable.
 *
 *	Interrupt lines requested for NMI delivering should have auto enabling
 *	setting disabled.
 *
 *	If the interrupt line cannot be used to deliver NMIs, function
 *	will fail returning a negative value.
 */
int request_percpu_nmi(unsigned int irq, irq_handler_t handler,
		       const char *name, void __percpu *dev_id)
{
	struct irqaction *action;
	struct irq_desc *desc;
	unsigned long flags;
	int retval;

	if (!handler)
		return -EINVAL;

	desc = irq_to_desc(irq);

	if (!desc || !irq_settings_can_request(desc) ||
	    !irq_settings_is_per_cpu_devid(desc) ||
	    irq_settings_can_autoenable(desc) ||
	    !irq_supports_nmi(desc))
		return -EINVAL;

	/* The line cannot already be NMI */
	if (desc->istate & IRQS_NMI)
		return -EINVAL;

	action = kzalloc(sizeof(struct irqaction), GFP_KERNEL);
	if (!action)
		return -ENOMEM;

	action->handler = handler;
	action->flags = IRQF_PERCPU | IRQF_NO_SUSPEND | IRQF_NO_THREAD
		| IRQF_NOBALANCING;
	action->name = name;
	action->percpu_dev_id = dev_id;

	retval = irq_chip_pm_get(&desc->irq_data);
	if (retval < 0)
		goto err_out;

	retval = __setup_irq(irq, desc, action);
	if (retval)
		goto err_irq_setup;

	raw_spin_lock_irqsave(&desc->lock, flags);
	desc->istate |= IRQS_NMI;
	raw_spin_unlock_irqrestore(&desc->lock, flags);

	return 0;

err_irq_setup:
	irq_chip_pm_put(&desc->irq_data);
err_out:
	kfree(action);

	return retval;
}

/**
 *	prepare_percpu_nmi - performs CPU local setup for NMI delivery
 *	@irq: Interrupt line to prepare for NMI delivery
 *
 *	This call prepares an interrupt line to deliver NMI on the current CPU,
 *	before that interrupt line gets enabled with enable_percpu_nmi().
 *
 *	As a CPU local operation, this should be called from non-preemptible
 *	context.
 *
 *	If the interrupt line cannot be used to deliver NMIs, function
 *	will fail returning a negative value.
 */
int prepare_percpu_nmi(unsigned int irq)
{
	unsigned long flags;
	struct irq_desc *desc;
	int ret = 0;

	WARN_ON(preemptible());

	desc = irq_get_desc_lock(irq, &flags,
				 IRQ_GET_DESC_CHECK_PERCPU);
	if (!desc)
		return -EINVAL;

	if (WARN(!(desc->istate & IRQS_NMI),
		 KERN_ERR "prepare_percpu_nmi called for a non-NMI interrupt: irq %u\n",
		 irq)) {
		ret = -EINVAL;
		goto out;
	}

	ret = irq_nmi_setup(desc);
	if (ret) {
		pr_err("Failed to setup NMI delivery: irq %u\n", irq);
		goto out;
	}

out:
	irq_put_desc_unlock(desc, flags);
	return ret;
}

/**
 *	teardown_percpu_nmi - undoes NMI setup of IRQ line
 *	@irq: Interrupt line from which CPU local NMI configuration should be
 *	      removed
 *
 *	This call undoes the setup done by prepare_percpu_nmi().
 *
 *	IRQ line should not be enabled for the current CPU.
 *
 *	As a CPU local operation, this should be called from non-preemptible
 *	context.
 */
void teardown_percpu_nmi(unsigned int irq)
{
	unsigned long flags;
	struct irq_desc *desc;

	WARN_ON(preemptible());

	desc = irq_get_desc_lock(irq, &flags,
				 IRQ_GET_DESC_CHECK_PERCPU);
	if (!desc)
		return;

	if (WARN_ON(!(desc->istate & IRQS_NMI)))
		goto out;

	irq_nmi_teardown(desc);
out:
	irq_put_desc_unlock(desc, flags);
}

int __irq_get_irqchip_state(struct irq_data *data, enum irqchip_irq_state which,
			    bool *state)
{
	struct irq_chip *chip;
	int err = -EINVAL;

	do {
		chip = irq_data_get_irq_chip(data);
		if (WARN_ON_ONCE(!chip))
			return -ENODEV;
		if (chip->irq_get_irqchip_state)
			break;
#ifdef CONFIG_IRQ_DOMAIN_HIERARCHY
		data = data->parent_data;
#else
		data = NULL;
#endif
	} while (data);

	if (data)
		err = chip->irq_get_irqchip_state(data, which, state);
	return err;
}

/**
 *	irq_get_irqchip_state - returns the irqchip state of a interrupt.
 *	@irq: Interrupt line that is forwarded to a VM
 *	@which: One of IRQCHIP_STATE_* the caller wants to know about
 *	@state: a pointer to a boolean where the state is to be stored
 *
 *	This call snapshots the internal irqchip state of an
 *	interrupt, returning into @state the bit corresponding to
 *	stage @which
 *
 *	This function should be called with preemption disabled if the
 *	interrupt controller has per-cpu registers.
 */
int irq_get_irqchip_state(unsigned int irq, enum irqchip_irq_state which,
			  bool *state)
{
	struct irq_desc *desc;
	struct irq_data *data;
	unsigned long flags;
	int err = -EINVAL;

	desc = irq_get_desc_buslock(irq, &flags, 0);
	if (!desc)
		return err;

	data = irq_desc_get_irq_data(desc);

	err = __irq_get_irqchip_state(data, which, state);

	irq_put_desc_busunlock(desc, flags);
	return err;
}
EXPORT_SYMBOL_GPL(irq_get_irqchip_state);

/**
 *	irq_set_irqchip_state - set the state of a forwarded interrupt.
 *	@irq: Interrupt line that is forwarded to a VM
 *	@which: State to be restored (one of IRQCHIP_STATE_*)
 *	@val: Value corresponding to @which
 *
 *	This call sets the internal irqchip state of an interrupt,
 *	depending on the value of @which.
 *
 *	This function should be called with migration disabled if the
 *	interrupt controller has per-cpu registers.
 */
int irq_set_irqchip_state(unsigned int irq, enum irqchip_irq_state which,
			  bool val)
{
	struct irq_desc *desc;
	struct irq_data *data;
	struct irq_chip *chip;
	unsigned long flags;
	int err = -EINVAL;

	desc = irq_get_desc_buslock(irq, &flags, 0);
	if (!desc)
		return err;

	data = irq_desc_get_irq_data(desc);

	do {
		chip = irq_data_get_irq_chip(data);
		if (WARN_ON_ONCE(!chip)) {
			err = -ENODEV;
			goto out_unlock;
		}
		if (chip->irq_set_irqchip_state)
			break;
#ifdef CONFIG_IRQ_DOMAIN_HIERARCHY
		data = data->parent_data;
#else
		data = NULL;
#endif
	} while (data);

	if (data)
		err = chip->irq_set_irqchip_state(data, which, val);

out_unlock:
	irq_put_desc_busunlock(desc, flags);
	return err;
}
EXPORT_SYMBOL_GPL(irq_set_irqchip_state);

/**
 * irq_has_action - Check whether an interrupt is requested
 * @irq:	The linux irq number
 *
 * Returns: A snapshot of the current state
 */
bool irq_has_action(unsigned int irq)
{
	bool res;

	rcu_read_lock();
	res = irq_desc_has_action(irq_to_desc(irq));
	rcu_read_unlock();
	return res;
}
EXPORT_SYMBOL_GPL(irq_has_action);

/**
 * irq_check_status_bit - Check whether bits in the irq descriptor status are set
 * @irq:	The linux irq number
 * @bitmask:	The bitmask to evaluate
 *
 * Returns: True if one of the bits in @bitmask is set
 */
bool irq_check_status_bit(unsigned int irq, unsigned int bitmask)
{
	struct irq_desc *desc;
	bool res = false;

	rcu_read_lock();
	desc = irq_to_desc(irq);
	if (desc)
		res = !!(desc->status_use_accessors & bitmask);
	rcu_read_unlock();
	return res;
}
EXPORT_SYMBOL_GPL(irq_check_status_bit);<|MERGE_RESOLUTION|>--- conflicted
+++ resolved
@@ -244,11 +244,7 @@
 	 * online.
 	 */
 	if (irqd_affinity_is_managed(data) &&
-<<<<<<< HEAD
-	    housekeeping_enabled(HK_FLAG_MANAGED_IRQ)) {
-=======
 	    housekeeping_enabled(HK_TYPE_MANAGED_IRQ)) {
->>>>>>> d60c95ef
 		const struct cpumask *hk_mask;
 
 		hk_mask = housekeeping_cpumask(HK_TYPE_MANAGED_IRQ);
@@ -1297,11 +1293,8 @@
 
 	irq_thread_set_ready(desc, action);
 
-<<<<<<< HEAD
-=======
 	sched_set_fifo(current);
 
->>>>>>> d60c95ef
 	if (force_irqthreads() && test_bit(IRQTF_FORCED_THREAD,
 					   &action->thread_flags))
 		handler_fn = irq_forced_thread_fn;
