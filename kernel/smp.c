--- conflicted
+++ resolved
@@ -273,18 +273,12 @@
 	cpu_cur_csd = smp_load_acquire(&per_cpu(cur_csd, cpux)); /* Before func and info. */
 	/* How long since this CSD lock was stuck. */
 	ts_delta = ts2 - ts0;
-<<<<<<< HEAD
-	pr_alert("csd: %s non-responsive CSD lock (#%d) on CPU#%d, waiting %llu ns for CPU#%02d %pS(%ps).\n",
-		 firsttime ? "Detected" : "Continued", *bug_id, raw_smp_processor_id(), ts_delta,
-		 cpu, csd->func, csd->info);
-=======
 	pr_alert("csd: %s non-responsive CSD lock (#%d) on CPU#%d, waiting %lld ns for CPU#%02d %pS(%ps).\n",
 		 firsttime ? "Detected" : "Continued", *bug_id, raw_smp_processor_id(), (s64)ts_delta,
 		 cpu, csd->func, csd->info);
 	(*nmessages)++;
 	if (firsttime)
 		atomic_inc(&n_csd_lock_stuck);
->>>>>>> a6ad5510
 	/*
 	 * If the CSD lock is still stuck after 5 minutes, it is unlikely
 	 * to become unstuck. Use a signed comparison to avoid triggering
