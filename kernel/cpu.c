/* CPU control.
 * (C) 2001, 2002, 2003, 2004 Rusty Russell
 *
 * This code is licenced under the GPL.
 */
#include <linux/sched/mm.h>
#include <linux/proc_fs.h>
#include <linux/smp.h>
#include <linux/init.h>
#include <linux/notifier.h>
#include <linux/sched/signal.h>
#include <linux/sched/hotplug.h>
#include <linux/sched/isolation.h>
#include <linux/sched/task.h>
#include <linux/sched/smt.h>
#include <linux/unistd.h>
#include <linux/cpu.h>
#include <linux/oom.h>
#include <linux/rcupdate.h>
#include <linux/delay.h>
#include <linux/export.h>
#include <linux/bug.h>
#include <linux/kthread.h>
#include <linux/stop_machine.h>
#include <linux/mutex.h>
#include <linux/gfp.h>
#include <linux/suspend.h>
#include <linux/lockdep.h>
#include <linux/tick.h>
#include <linux/irq.h>
#include <linux/nmi.h>
#include <linux/smpboot.h>
#include <linux/relay.h>
#include <linux/slab.h>
#include <linux/scs.h>
#include <linux/percpu-rwsem.h>
#include <linux/cpuset.h>
#include <linux/random.h>
#include <linux/cc_platform.h>

#include <trace/events/power.h>
#define CREATE_TRACE_POINTS
#include <trace/events/cpuhp.h>

#include "smpboot.h"

/**
 * struct cpuhp_cpu_state - Per cpu hotplug state storage
 * @state:	The current cpu state
 * @target:	The target state
 * @fail:	Current CPU hotplug callback state
 * @thread:	Pointer to the hotplug thread
 * @should_run:	Thread should execute
 * @rollback:	Perform a rollback
 * @single:	Single callback invocation
 * @bringup:	Single callback bringup or teardown selector
 * @cpu:	CPU number
 * @node:	Remote CPU node; for multi-instance, do a
 *		single entry callback for install/remove
 * @last:	For multi-instance rollback, remember how far we got
 * @cb_state:	The state for a single callback (install/uninstall)
 * @result:	Result of the operation
 * @ap_sync_state:	State for AP synchronization
 * @done_up:	Signal completion to the issuer of the task for cpu-up
 * @done_down:	Signal completion to the issuer of the task for cpu-down
 */
struct cpuhp_cpu_state {
	enum cpuhp_state	state;
	enum cpuhp_state	target;
	enum cpuhp_state	fail;
#ifdef CONFIG_SMP
	struct task_struct	*thread;
	bool			should_run;
	bool			rollback;
	bool			single;
	bool			bringup;
	struct hlist_node	*node;
	struct hlist_node	*last;
	enum cpuhp_state	cb_state;
	int			result;
	atomic_t		ap_sync_state;
	struct completion	done_up;
	struct completion	done_down;
#endif
};

static DEFINE_PER_CPU(struct cpuhp_cpu_state, cpuhp_state) = {
	.fail = CPUHP_INVALID,
};

#ifdef CONFIG_SMP
cpumask_t cpus_booted_once_mask;
#endif

#if defined(CONFIG_LOCKDEP) && defined(CONFIG_SMP)
static struct lockdep_map cpuhp_state_up_map =
	STATIC_LOCKDEP_MAP_INIT("cpuhp_state-up", &cpuhp_state_up_map);
static struct lockdep_map cpuhp_state_down_map =
	STATIC_LOCKDEP_MAP_INIT("cpuhp_state-down", &cpuhp_state_down_map);


static inline void cpuhp_lock_acquire(bool bringup)
{
	lock_map_acquire(bringup ? &cpuhp_state_up_map : &cpuhp_state_down_map);
}

static inline void cpuhp_lock_release(bool bringup)
{
	lock_map_release(bringup ? &cpuhp_state_up_map : &cpuhp_state_down_map);
}
#else

static inline void cpuhp_lock_acquire(bool bringup) { }
static inline void cpuhp_lock_release(bool bringup) { }

#endif

/**
 * struct cpuhp_step - Hotplug state machine step
 * @name:	Name of the step
 * @startup:	Startup function of the step
 * @teardown:	Teardown function of the step
 * @cant_stop:	Bringup/teardown can't be stopped at this step
 * @multi_instance:	State has multiple instances which get added afterwards
 */
struct cpuhp_step {
	const char		*name;
	union {
		int		(*single)(unsigned int cpu);
		int		(*multi)(unsigned int cpu,
					 struct hlist_node *node);
	} startup;
	union {
		int		(*single)(unsigned int cpu);
		int		(*multi)(unsigned int cpu,
					 struct hlist_node *node);
	} teardown;
	/* private: */
	struct hlist_head	list;
	/* public: */
	bool			cant_stop;
	bool			multi_instance;
};

static DEFINE_MUTEX(cpuhp_state_mutex);
static struct cpuhp_step cpuhp_hp_states[];

static struct cpuhp_step *cpuhp_get_step(enum cpuhp_state state)
{
	return cpuhp_hp_states + state;
}

static bool cpuhp_step_empty(bool bringup, struct cpuhp_step *step)
{
	return bringup ? !step->startup.single : !step->teardown.single;
}

/**
 * cpuhp_invoke_callback - Invoke the callbacks for a given state
 * @cpu:	The cpu for which the callback should be invoked
 * @state:	The state to do callbacks for
 * @bringup:	True if the bringup callback should be invoked
 * @node:	For multi-instance, do a single entry callback for install/remove
 * @lastp:	For multi-instance rollback, remember how far we got
 *
 * Called from cpu hotplug and from the state register machinery.
 *
 * Return: %0 on success or a negative errno code
 */
static int cpuhp_invoke_callback(unsigned int cpu, enum cpuhp_state state,
				 bool bringup, struct hlist_node *node,
				 struct hlist_node **lastp)
{
	struct cpuhp_cpu_state *st = per_cpu_ptr(&cpuhp_state, cpu);
	struct cpuhp_step *step = cpuhp_get_step(state);
	int (*cbm)(unsigned int cpu, struct hlist_node *node);
	int (*cb)(unsigned int cpu);
	int ret, cnt;

	if (st->fail == state) {
		st->fail = CPUHP_INVALID;
		return -EAGAIN;
	}

	if (cpuhp_step_empty(bringup, step)) {
		WARN_ON_ONCE(1);
		return 0;
	}

	if (!step->multi_instance) {
		WARN_ON_ONCE(lastp && *lastp);
		cb = bringup ? step->startup.single : step->teardown.single;

		trace_cpuhp_enter(cpu, st->target, state, cb);
		ret = cb(cpu);
		trace_cpuhp_exit(cpu, st->state, state, ret);
		return ret;
	}
	cbm = bringup ? step->startup.multi : step->teardown.multi;

	/* Single invocation for instance add/remove */
	if (node) {
		WARN_ON_ONCE(lastp && *lastp);
		trace_cpuhp_multi_enter(cpu, st->target, state, cbm, node);
		ret = cbm(cpu, node);
		trace_cpuhp_exit(cpu, st->state, state, ret);
		return ret;
	}

	/* State transition. Invoke on all instances */
	cnt = 0;
	hlist_for_each(node, &step->list) {
		if (lastp && node == *lastp)
			break;

		trace_cpuhp_multi_enter(cpu, st->target, state, cbm, node);
		ret = cbm(cpu, node);
		trace_cpuhp_exit(cpu, st->state, state, ret);
		if (ret) {
			if (!lastp)
				goto err;

			*lastp = node;
			return ret;
		}
		cnt++;
	}
	if (lastp)
		*lastp = NULL;
	return 0;
err:
	/* Rollback the instances if one failed */
	cbm = !bringup ? step->startup.multi : step->teardown.multi;
	if (!cbm)
		return ret;

	hlist_for_each(node, &step->list) {
		if (!cnt--)
			break;

		trace_cpuhp_multi_enter(cpu, st->target, state, cbm, node);
		ret = cbm(cpu, node);
		trace_cpuhp_exit(cpu, st->state, state, ret);
		/*
		 * Rollback must not fail,
		 */
		WARN_ON_ONCE(ret);
	}
	return ret;
}

#ifdef CONFIG_SMP
static bool cpuhp_is_ap_state(enum cpuhp_state state)
{
	/*
	 * The extra check for CPUHP_TEARDOWN_CPU is only for documentation
	 * purposes as that state is handled explicitly in cpu_down.
	 */
	return state > CPUHP_BRINGUP_CPU && state != CPUHP_TEARDOWN_CPU;
}

static inline void wait_for_ap_thread(struct cpuhp_cpu_state *st, bool bringup)
{
	struct completion *done = bringup ? &st->done_up : &st->done_down;
	wait_for_completion(done);
}

static inline void complete_ap_thread(struct cpuhp_cpu_state *st, bool bringup)
{
	struct completion *done = bringup ? &st->done_up : &st->done_down;
	complete(done);
}

/*
 * The former STARTING/DYING states, ran with IRQs disabled and must not fail.
 */
static bool cpuhp_is_atomic_state(enum cpuhp_state state)
{
	return CPUHP_AP_IDLE_DEAD <= state && state < CPUHP_AP_ONLINE;
}

/* Synchronization state management */
enum cpuhp_sync_state {
	SYNC_STATE_DEAD,
	SYNC_STATE_KICKED,
	SYNC_STATE_SHOULD_DIE,
	SYNC_STATE_ALIVE,
	SYNC_STATE_SHOULD_ONLINE,
	SYNC_STATE_ONLINE,
};

#ifdef CONFIG_HOTPLUG_CORE_SYNC
/**
 * cpuhp_ap_update_sync_state - Update synchronization state during bringup/teardown
 * @state:	The synchronization state to set
 *
 * No synchronization point. Just update of the synchronization state, but implies
 * a full barrier so that the AP changes are visible before the control CPU proceeds.
 */
static inline void cpuhp_ap_update_sync_state(enum cpuhp_sync_state state)
{
	atomic_t *st = this_cpu_ptr(&cpuhp_state.ap_sync_state);

	(void)atomic_xchg(st, state);
}

void __weak arch_cpuhp_sync_state_poll(void) { cpu_relax(); }

static bool cpuhp_wait_for_sync_state(unsigned int cpu, enum cpuhp_sync_state state,
				      enum cpuhp_sync_state next_state)
{
	atomic_t *st = per_cpu_ptr(&cpuhp_state.ap_sync_state, cpu);
	ktime_t now, end, start = ktime_get();
	int sync;

	end = start + 10ULL * NSEC_PER_SEC;

	sync = atomic_read(st);
	while (1) {
		if (sync == state) {
			if (!atomic_try_cmpxchg(st, &sync, next_state))
				continue;
			return true;
		}

		now = ktime_get();
		if (now > end) {
			/* Timeout. Leave the state unchanged */
			return false;
		} else if (now - start < NSEC_PER_MSEC) {
			/* Poll for one millisecond */
			arch_cpuhp_sync_state_poll();
		} else {
			usleep_range_state(USEC_PER_MSEC, 2 * USEC_PER_MSEC, TASK_UNINTERRUPTIBLE);
		}
		sync = atomic_read(st);
	}
	return true;
}
#else  /* CONFIG_HOTPLUG_CORE_SYNC */
static inline void cpuhp_ap_update_sync_state(enum cpuhp_sync_state state) { }
#endif /* !CONFIG_HOTPLUG_CORE_SYNC */

#ifdef CONFIG_HOTPLUG_CORE_SYNC_DEAD
/**
 * cpuhp_ap_report_dead - Update synchronization state to DEAD
 *
 * No synchronization point. Just update of the synchronization state.
 */
void cpuhp_ap_report_dead(void)
{
	cpuhp_ap_update_sync_state(SYNC_STATE_DEAD);
}

void __weak arch_cpuhp_cleanup_dead_cpu(unsigned int cpu) { }

/*
 * Late CPU shutdown synchronization point. Cannot use cpuhp_state::done_down
 * because the AP cannot issue complete() at this stage.
 */
static void cpuhp_bp_sync_dead(unsigned int cpu)
{
	atomic_t *st = per_cpu_ptr(&cpuhp_state.ap_sync_state, cpu);
	int sync = atomic_read(st);

	do {
		/* CPU can have reported dead already. Don't overwrite that! */
		if (sync == SYNC_STATE_DEAD)
			break;
	} while (!atomic_try_cmpxchg(st, &sync, SYNC_STATE_SHOULD_DIE));

	if (cpuhp_wait_for_sync_state(cpu, SYNC_STATE_DEAD, SYNC_STATE_DEAD)) {
		/* CPU reached dead state. Invoke the cleanup function */
		arch_cpuhp_cleanup_dead_cpu(cpu);
		return;
	}

	/* No further action possible. Emit message and give up. */
	pr_err("CPU%u failed to report dead state\n", cpu);
}
#else /* CONFIG_HOTPLUG_CORE_SYNC_DEAD */
static inline void cpuhp_bp_sync_dead(unsigned int cpu) { }
#endif /* !CONFIG_HOTPLUG_CORE_SYNC_DEAD */

#ifdef CONFIG_HOTPLUG_CORE_SYNC_FULL
/**
 * cpuhp_ap_sync_alive - Synchronize AP with the control CPU once it is alive
 *
 * Updates the AP synchronization state to SYNC_STATE_ALIVE and waits
 * for the BP to release it.
 */
void cpuhp_ap_sync_alive(void)
{
	atomic_t *st = this_cpu_ptr(&cpuhp_state.ap_sync_state);

	cpuhp_ap_update_sync_state(SYNC_STATE_ALIVE);

	/* Wait for the control CPU to release it. */
	while (atomic_read(st) != SYNC_STATE_SHOULD_ONLINE)
		cpu_relax();
}

static bool cpuhp_can_boot_ap(unsigned int cpu)
{
	atomic_t *st = per_cpu_ptr(&cpuhp_state.ap_sync_state, cpu);
	int sync = atomic_read(st);

again:
	switch (sync) {
	case SYNC_STATE_DEAD:
		/* CPU is properly dead */
		break;
	case SYNC_STATE_KICKED:
		/* CPU did not come up in previous attempt */
		break;
	case SYNC_STATE_ALIVE:
		/* CPU is stuck cpuhp_ap_sync_alive(). */
		break;
	default:
		/* CPU failed to report online or dead and is in limbo state. */
		return false;
	}

	/* Prepare for booting */
	if (!atomic_try_cmpxchg(st, &sync, SYNC_STATE_KICKED))
		goto again;

	return true;
}

void __weak arch_cpuhp_cleanup_kick_cpu(unsigned int cpu) { }

/*
 * Early CPU bringup synchronization point. Cannot use cpuhp_state::done_up
 * because the AP cannot issue complete() so early in the bringup.
 */
static int cpuhp_bp_sync_alive(unsigned int cpu)
{
	int ret = 0;

	if (!IS_ENABLED(CONFIG_HOTPLUG_CORE_SYNC_FULL))
		return 0;

	if (!cpuhp_wait_for_sync_state(cpu, SYNC_STATE_ALIVE, SYNC_STATE_SHOULD_ONLINE)) {
		pr_err("CPU%u failed to report alive state\n", cpu);
		ret = -EIO;
	}

	/* Let the architecture cleanup the kick alive mechanics. */
	arch_cpuhp_cleanup_kick_cpu(cpu);
	return ret;
}
#else /* CONFIG_HOTPLUG_CORE_SYNC_FULL */
static inline int cpuhp_bp_sync_alive(unsigned int cpu) { return 0; }
static inline bool cpuhp_can_boot_ap(unsigned int cpu) { return true; }
#endif /* !CONFIG_HOTPLUG_CORE_SYNC_FULL */

/* Serializes the updates to cpu_online_mask, cpu_present_mask */
static DEFINE_MUTEX(cpu_add_remove_lock);
bool cpuhp_tasks_frozen;
EXPORT_SYMBOL_GPL(cpuhp_tasks_frozen);

/*
 * The following two APIs (cpu_maps_update_begin/done) must be used when
 * attempting to serialize the updates to cpu_online_mask & cpu_present_mask.
 */
void cpu_maps_update_begin(void)
{
	mutex_lock(&cpu_add_remove_lock);
}

void cpu_maps_update_done(void)
{
	mutex_unlock(&cpu_add_remove_lock);
}

/*
 * If set, cpu_up and cpu_down will return -EBUSY and do nothing.
 * Should always be manipulated under cpu_add_remove_lock
 */
static int cpu_hotplug_disabled;

#ifdef CONFIG_HOTPLUG_CPU

DEFINE_STATIC_PERCPU_RWSEM(cpu_hotplug_lock);

void cpus_read_lock(void)
{
	percpu_down_read(&cpu_hotplug_lock);
}
EXPORT_SYMBOL_GPL(cpus_read_lock);

int cpus_read_trylock(void)
{
	return percpu_down_read_trylock(&cpu_hotplug_lock);
}
EXPORT_SYMBOL_GPL(cpus_read_trylock);

void cpus_read_unlock(void)
{
	percpu_up_read(&cpu_hotplug_lock);
}
EXPORT_SYMBOL_GPL(cpus_read_unlock);

void cpus_write_lock(void)
{
	percpu_down_write(&cpu_hotplug_lock);
}

void cpus_write_unlock(void)
{
	percpu_up_write(&cpu_hotplug_lock);
}

void lockdep_assert_cpus_held(void)
{
	/*
	 * We can't have hotplug operations before userspace starts running,
	 * and some init codepaths will knowingly not take the hotplug lock.
	 * This is all valid, so mute lockdep until it makes sense to report
	 * unheld locks.
	 */
	if (system_state < SYSTEM_RUNNING)
		return;

	percpu_rwsem_assert_held(&cpu_hotplug_lock);
}

#ifdef CONFIG_LOCKDEP
int lockdep_is_cpus_held(void)
{
	return percpu_rwsem_is_held(&cpu_hotplug_lock);
}
#endif

static void lockdep_acquire_cpus_lock(void)
{
	rwsem_acquire(&cpu_hotplug_lock.dep_map, 0, 0, _THIS_IP_);
}

static void lockdep_release_cpus_lock(void)
{
	rwsem_release(&cpu_hotplug_lock.dep_map, _THIS_IP_);
}

/*
 * Wait for currently running CPU hotplug operations to complete (if any) and
 * disable future CPU hotplug (from sysfs). The 'cpu_add_remove_lock' protects
 * the 'cpu_hotplug_disabled' flag. The same lock is also acquired by the
 * hotplug path before performing hotplug operations. So acquiring that lock
 * guarantees mutual exclusion from any currently running hotplug operations.
 */
void cpu_hotplug_disable(void)
{
	cpu_maps_update_begin();
	cpu_hotplug_disabled++;
	cpu_maps_update_done();
}
EXPORT_SYMBOL_GPL(cpu_hotplug_disable);

static void __cpu_hotplug_enable(void)
{
	if (WARN_ONCE(!cpu_hotplug_disabled, "Unbalanced cpu hotplug enable\n"))
		return;
	cpu_hotplug_disabled--;
}

void cpu_hotplug_enable(void)
{
	cpu_maps_update_begin();
	__cpu_hotplug_enable();
	cpu_maps_update_done();
}
EXPORT_SYMBOL_GPL(cpu_hotplug_enable);

#else

static void lockdep_acquire_cpus_lock(void)
{
}

static void lockdep_release_cpus_lock(void)
{
}

#endif	/* CONFIG_HOTPLUG_CPU */

/*
 * Architectures that need SMT-specific errata handling during SMT hotplug
 * should override this.
 */
void __weak arch_smt_update(void) { }

#ifdef CONFIG_HOTPLUG_SMT

enum cpuhp_smt_control cpu_smt_control __read_mostly = CPU_SMT_ENABLED;
static unsigned int cpu_smt_max_threads __ro_after_init;
unsigned int cpu_smt_num_threads __read_mostly = UINT_MAX;

void __init cpu_smt_disable(bool force)
{
	if (!cpu_smt_possible())
		return;

	if (force) {
		pr_info("SMT: Force disabled\n");
		cpu_smt_control = CPU_SMT_FORCE_DISABLED;
	} else {
		pr_info("SMT: disabled\n");
		cpu_smt_control = CPU_SMT_DISABLED;
	}
	cpu_smt_num_threads = 1;
}

/*
 * The decision whether SMT is supported can only be done after the full
 * CPU identification. Called from architecture code.
 */
void __init cpu_smt_set_num_threads(unsigned int num_threads,
				    unsigned int max_threads)
{
	WARN_ON(!num_threads || (num_threads > max_threads));

	if (max_threads == 1)
		cpu_smt_control = CPU_SMT_NOT_SUPPORTED;

	cpu_smt_max_threads = max_threads;

	/*
	 * If SMT has been disabled via the kernel command line or SMT is
	 * not supported, set cpu_smt_num_threads to 1 for consistency.
	 * If enabled, take the architecture requested number of threads
	 * to bring up into account.
	 */
	if (cpu_smt_control != CPU_SMT_ENABLED)
		cpu_smt_num_threads = 1;
	else if (num_threads < cpu_smt_num_threads)
		cpu_smt_num_threads = num_threads;
}

static int __init smt_cmdline_disable(char *str)
{
	cpu_smt_disable(str && !strcmp(str, "force"));
	return 0;
}
early_param("nosmt", smt_cmdline_disable);

/*
 * For Archicture supporting partial SMT states check if the thread is allowed.
 * Otherwise this has already been checked through cpu_smt_max_threads when
 * setting the SMT level.
 */
static inline bool cpu_smt_thread_allowed(unsigned int cpu)
{
#ifdef CONFIG_SMT_NUM_THREADS_DYNAMIC
	return topology_smt_thread_allowed(cpu);
#else
	return true;
#endif
}

static inline bool cpu_bootable(unsigned int cpu)
{
	if (cpu_smt_control == CPU_SMT_ENABLED && cpu_smt_thread_allowed(cpu))
		return true;

	/* All CPUs are bootable if controls are not configured */
	if (cpu_smt_control == CPU_SMT_NOT_IMPLEMENTED)
		return true;

	/* All CPUs are bootable if CPU is not SMT capable */
	if (cpu_smt_control == CPU_SMT_NOT_SUPPORTED)
		return true;

	if (topology_is_primary_thread(cpu))
		return true;

	/*
	 * On x86 it's required to boot all logical CPUs at least once so
	 * that the init code can get a chance to set CR4.MCE on each
	 * CPU. Otherwise, a broadcasted MCE observing CR4.MCE=0b on any
	 * core will shutdown the machine.
	 */
	return !cpumask_test_cpu(cpu, &cpus_booted_once_mask);
}

/* Returns true if SMT is supported and not forcefully (irreversibly) disabled */
bool cpu_smt_possible(void)
{
	return cpu_smt_control != CPU_SMT_FORCE_DISABLED &&
		cpu_smt_control != CPU_SMT_NOT_SUPPORTED;
}
EXPORT_SYMBOL_GPL(cpu_smt_possible);

#else
static inline bool cpu_bootable(unsigned int cpu) { return true; }
#endif

static inline enum cpuhp_state
cpuhp_set_state(int cpu, struct cpuhp_cpu_state *st, enum cpuhp_state target)
{
	enum cpuhp_state prev_state = st->state;
	bool bringup = st->state < target;

	st->rollback = false;
	st->last = NULL;

	st->target = target;
	st->single = false;
	st->bringup = bringup;
	if (cpu_dying(cpu) != !bringup)
		set_cpu_dying(cpu, !bringup);

	return prev_state;
}

static inline void
cpuhp_reset_state(int cpu, struct cpuhp_cpu_state *st,
		  enum cpuhp_state prev_state)
{
	bool bringup = !st->bringup;

	st->target = prev_state;

	/*
	 * Already rolling back. No need invert the bringup value or to change
	 * the current state.
	 */
	if (st->rollback)
		return;

	st->rollback = true;

	/*
	 * If we have st->last we need to undo partial multi_instance of this
	 * state first. Otherwise start undo at the previous state.
	 */
	if (!st->last) {
		if (st->bringup)
			st->state--;
		else
			st->state++;
	}

	st->bringup = bringup;
	if (cpu_dying(cpu) != !bringup)
		set_cpu_dying(cpu, !bringup);
}

/* Regular hotplug invocation of the AP hotplug thread */
static void __cpuhp_kick_ap(struct cpuhp_cpu_state *st)
{
	if (!st->single && st->state == st->target)
		return;

	st->result = 0;
	/*
	 * Make sure the above stores are visible before should_run becomes
	 * true. Paired with the mb() above in cpuhp_thread_fun()
	 */
	smp_mb();
	st->should_run = true;
	wake_up_process(st->thread);
	wait_for_ap_thread(st, st->bringup);
}

static int cpuhp_kick_ap(int cpu, struct cpuhp_cpu_state *st,
			 enum cpuhp_state target)
{
	enum cpuhp_state prev_state;
	int ret;

	prev_state = cpuhp_set_state(cpu, st, target);
	__cpuhp_kick_ap(st);
	if ((ret = st->result)) {
		cpuhp_reset_state(cpu, st, prev_state);
		__cpuhp_kick_ap(st);
	}

	return ret;
}

static int bringup_wait_for_ap_online(unsigned int cpu)
{
	struct cpuhp_cpu_state *st = per_cpu_ptr(&cpuhp_state, cpu);

	/* Wait for the CPU to reach CPUHP_AP_ONLINE_IDLE */
	wait_for_ap_thread(st, true);
	if (WARN_ON_ONCE((!cpu_online(cpu))))
		return -ECANCELED;

	/* Unpark the hotplug thread of the target cpu */
	kthread_unpark(st->thread);

	/*
	 * SMT soft disabling on X86 requires to bring the CPU out of the
	 * BIOS 'wait for SIPI' state in order to set the CR4.MCE bit.  The
	 * CPU marked itself as booted_once in notify_cpu_starting() so the
	 * cpu_bootable() check will now return false if this is not the
	 * primary sibling.
	 */
	if (!cpu_bootable(cpu))
		return -ECANCELED;
	return 0;
}

#ifdef CONFIG_HOTPLUG_SPLIT_STARTUP
static int cpuhp_kick_ap_alive(unsigned int cpu)
{
	if (!cpuhp_can_boot_ap(cpu))
		return -EAGAIN;

	return arch_cpuhp_kick_ap_alive(cpu, idle_thread_get(cpu));
}

static int cpuhp_bringup_ap(unsigned int cpu)
{
	struct cpuhp_cpu_state *st = per_cpu_ptr(&cpuhp_state, cpu);
	int ret;

	/*
	 * Some architectures have to walk the irq descriptors to
	 * setup the vector space for the cpu which comes online.
	 * Prevent irq alloc/free across the bringup.
	 */
	irq_lock_sparse();

	ret = cpuhp_bp_sync_alive(cpu);
	if (ret)
		goto out_unlock;

	ret = bringup_wait_for_ap_online(cpu);
	if (ret)
		goto out_unlock;

	irq_unlock_sparse();

	if (st->target <= CPUHP_AP_ONLINE_IDLE)
		return 0;

	return cpuhp_kick_ap(cpu, st, st->target);

out_unlock:
	irq_unlock_sparse();
	return ret;
}
#else
static int bringup_cpu(unsigned int cpu)
{
	struct cpuhp_cpu_state *st = per_cpu_ptr(&cpuhp_state, cpu);
	struct task_struct *idle = idle_thread_get(cpu);
	int ret;

	if (!cpuhp_can_boot_ap(cpu))
		return -EAGAIN;

	/*
	 * Some architectures have to walk the irq descriptors to
	 * setup the vector space for the cpu which comes online.
	 *
	 * Prevent irq alloc/free across the bringup by acquiring the
	 * sparse irq lock. Hold it until the upcoming CPU completes the
	 * startup in cpuhp_online_idle() which allows to avoid
	 * intermediate synchronization points in the architecture code.
	 */
	irq_lock_sparse();

	ret = __cpu_up(cpu, idle);
	if (ret)
		goto out_unlock;

	ret = cpuhp_bp_sync_alive(cpu);
	if (ret)
		goto out_unlock;

	ret = bringup_wait_for_ap_online(cpu);
	if (ret)
		goto out_unlock;

	irq_unlock_sparse();

	if (st->target <= CPUHP_AP_ONLINE_IDLE)
		return 0;

	return cpuhp_kick_ap(cpu, st, st->target);

out_unlock:
	irq_unlock_sparse();
	return ret;
}
#endif

static int finish_cpu(unsigned int cpu)
{
	struct task_struct *idle = idle_thread_get(cpu);
	struct mm_struct *mm = idle->active_mm;

	/*
	 * idle_task_exit() will have switched to &init_mm, now
	 * clean up any remaining active_mm state.
	 */
	if (mm != &init_mm)
		idle->active_mm = &init_mm;
	mmdrop_lazy_tlb(mm);
	return 0;
}

/*
 * Hotplug state machine related functions
 */

/*
 * Get the next state to run. Empty ones will be skipped. Returns true if a
 * state must be run.
 *
 * st->state will be modified ahead of time, to match state_to_run, as if it
 * has already ran.
 */
static bool cpuhp_next_state(bool bringup,
			     enum cpuhp_state *state_to_run,
			     struct cpuhp_cpu_state *st,
			     enum cpuhp_state target)
{
	do {
		if (bringup) {
			if (st->state >= target)
				return false;

			*state_to_run = ++st->state;
		} else {
			if (st->state <= target)
				return false;

			*state_to_run = st->state--;
		}

		if (!cpuhp_step_empty(bringup, cpuhp_get_step(*state_to_run)))
			break;
	} while (true);

	return true;
}

static int __cpuhp_invoke_callback_range(bool bringup,
					 unsigned int cpu,
					 struct cpuhp_cpu_state *st,
					 enum cpuhp_state target,
					 bool nofail)
{
	enum cpuhp_state state;
	int ret = 0;

	while (cpuhp_next_state(bringup, &state, st, target)) {
		int err;

		err = cpuhp_invoke_callback(cpu, state, bringup, NULL, NULL);
		if (!err)
			continue;

		if (nofail) {
			pr_warn("CPU %u %s state %s (%d) failed (%d)\n",
				cpu, bringup ? "UP" : "DOWN",
				cpuhp_get_step(st->state)->name,
				st->state, err);
			ret = -1;
		} else {
			ret = err;
			break;
		}
	}

	return ret;
}

static inline int cpuhp_invoke_callback_range(bool bringup,
					      unsigned int cpu,
					      struct cpuhp_cpu_state *st,
					      enum cpuhp_state target)
{
	return __cpuhp_invoke_callback_range(bringup, cpu, st, target, false);
}

static inline void cpuhp_invoke_callback_range_nofail(bool bringup,
						      unsigned int cpu,
						      struct cpuhp_cpu_state *st,
						      enum cpuhp_state target)
{
	__cpuhp_invoke_callback_range(bringup, cpu, st, target, true);
}

static inline bool can_rollback_cpu(struct cpuhp_cpu_state *st)
{
	if (IS_ENABLED(CONFIG_HOTPLUG_CPU))
		return true;
	/*
	 * When CPU hotplug is disabled, then taking the CPU down is not
	 * possible because takedown_cpu() and the architecture and
	 * subsystem specific mechanisms are not available. So the CPU
	 * which would be completely unplugged again needs to stay around
	 * in the current state.
	 */
	return st->state <= CPUHP_BRINGUP_CPU;
}

static int cpuhp_up_callbacks(unsigned int cpu, struct cpuhp_cpu_state *st,
			      enum cpuhp_state target)
{
	enum cpuhp_state prev_state = st->state;
	int ret = 0;

	ret = cpuhp_invoke_callback_range(true, cpu, st, target);
	if (ret) {
		pr_debug("CPU UP failed (%d) CPU %u state %s (%d)\n",
			 ret, cpu, cpuhp_get_step(st->state)->name,
			 st->state);

		cpuhp_reset_state(cpu, st, prev_state);
		if (can_rollback_cpu(st))
			WARN_ON(cpuhp_invoke_callback_range(false, cpu, st,
							    prev_state));
	}
	return ret;
}

/*
 * The cpu hotplug threads manage the bringup and teardown of the cpus
 */
static int cpuhp_should_run(unsigned int cpu)
{
	struct cpuhp_cpu_state *st = this_cpu_ptr(&cpuhp_state);

	return st->should_run;
}

/*
 * Execute teardown/startup callbacks on the plugged cpu. Also used to invoke
 * callbacks when a state gets [un]installed at runtime.
 *
 * Each invocation of this function by the smpboot thread does a single AP
 * state callback.
 *
 * It has 3 modes of operation:
 *  - single: runs st->cb_state
 *  - up:     runs ++st->state, while st->state < st->target
 *  - down:   runs st->state--, while st->state > st->target
 *
 * When complete or on error, should_run is cleared and the completion is fired.
 */
static void cpuhp_thread_fun(unsigned int cpu)
{
	struct cpuhp_cpu_state *st = this_cpu_ptr(&cpuhp_state);
	bool bringup = st->bringup;
	enum cpuhp_state state;

	if (WARN_ON_ONCE(!st->should_run))
		return;

	/*
	 * ACQUIRE for the cpuhp_should_run() load of ->should_run. Ensures
	 * that if we see ->should_run we also see the rest of the state.
	 */
	smp_mb();

	/*
	 * The BP holds the hotplug lock, but we're now running on the AP,
	 * ensure that anybody asserting the lock is held, will actually find
	 * it so.
	 */
	lockdep_acquire_cpus_lock();
	cpuhp_lock_acquire(bringup);

	if (st->single) {
		state = st->cb_state;
		st->should_run = false;
	} else {
		st->should_run = cpuhp_next_state(bringup, &state, st, st->target);
		if (!st->should_run)
			goto end;
	}

	WARN_ON_ONCE(!cpuhp_is_ap_state(state));

	if (cpuhp_is_atomic_state(state)) {
		local_irq_disable();
		st->result = cpuhp_invoke_callback(cpu, state, bringup, st->node, &st->last);
		local_irq_enable();

		/*
		 * STARTING/DYING must not fail!
		 */
		WARN_ON_ONCE(st->result);
	} else {
		st->result = cpuhp_invoke_callback(cpu, state, bringup, st->node, &st->last);
	}

	if (st->result) {
		/*
		 * If we fail on a rollback, we're up a creek without no
		 * paddle, no way forward, no way back. We loose, thanks for
		 * playing.
		 */
		WARN_ON_ONCE(st->rollback);
		st->should_run = false;
	}

end:
	cpuhp_lock_release(bringup);
	lockdep_release_cpus_lock();

	if (!st->should_run)
		complete_ap_thread(st, bringup);
}

/* Invoke a single callback on a remote cpu */
static int
cpuhp_invoke_ap_callback(int cpu, enum cpuhp_state state, bool bringup,
			 struct hlist_node *node)
{
	struct cpuhp_cpu_state *st = per_cpu_ptr(&cpuhp_state, cpu);
	int ret;

	if (!cpu_online(cpu))
		return 0;

	cpuhp_lock_acquire(false);
	cpuhp_lock_release(false);

	cpuhp_lock_acquire(true);
	cpuhp_lock_release(true);

	/*
	 * If we are up and running, use the hotplug thread. For early calls
	 * we invoke the thread function directly.
	 */
	if (!st->thread)
		return cpuhp_invoke_callback(cpu, state, bringup, node, NULL);

	st->rollback = false;
	st->last = NULL;

	st->node = node;
	st->bringup = bringup;
	st->cb_state = state;
	st->single = true;

	__cpuhp_kick_ap(st);

	/*
	 * If we failed and did a partial, do a rollback.
	 */
	if ((ret = st->result) && st->last) {
		st->rollback = true;
		st->bringup = !bringup;

		__cpuhp_kick_ap(st);
	}

	/*
	 * Clean up the leftovers so the next hotplug operation wont use stale
	 * data.
	 */
	st->node = st->last = NULL;
	return ret;
}

static int cpuhp_kick_ap_work(unsigned int cpu)
{
	struct cpuhp_cpu_state *st = per_cpu_ptr(&cpuhp_state, cpu);
	enum cpuhp_state prev_state = st->state;
	int ret;

	cpuhp_lock_acquire(false);
	cpuhp_lock_release(false);

	cpuhp_lock_acquire(true);
	cpuhp_lock_release(true);

	trace_cpuhp_enter(cpu, st->target, prev_state, cpuhp_kick_ap_work);
	ret = cpuhp_kick_ap(cpu, st, st->target);
	trace_cpuhp_exit(cpu, st->state, prev_state, ret);

	return ret;
}

static struct smp_hotplug_thread cpuhp_threads = {
	.store			= &cpuhp_state.thread,
	.thread_should_run	= cpuhp_should_run,
	.thread_fn		= cpuhp_thread_fun,
	.thread_comm		= "cpuhp/%u",
	.selfparking		= true,
};

static __init void cpuhp_init_state(void)
{
	struct cpuhp_cpu_state *st;
	int cpu;

	for_each_possible_cpu(cpu) {
		st = per_cpu_ptr(&cpuhp_state, cpu);
		init_completion(&st->done_up);
		init_completion(&st->done_down);
	}
}

void __init cpuhp_threads_init(void)
{
	cpuhp_init_state();
	BUG_ON(smpboot_register_percpu_thread(&cpuhp_threads));
	kthread_unpark(this_cpu_read(cpuhp_state.thread));
}

/*
 *
 * Serialize hotplug trainwrecks outside of the cpu_hotplug_lock
 * protected region.
 *
 * The operation is still serialized against concurrent CPU hotplug via
 * cpu_add_remove_lock, i.e. CPU map protection.  But it is _not_
 * serialized against other hotplug related activity like adding or
 * removing of state callbacks and state instances, which invoke either the
 * startup or the teardown callback of the affected state.
 *
 * This is required for subsystems which are unfixable vs. CPU hotplug and
 * evade lock inversion problems by scheduling work which has to be
 * completed _before_ cpu_up()/_cpu_down() returns.
 *
 * Don't even think about adding anything to this for any new code or even
 * drivers. It's only purpose is to keep existing lock order trainwrecks
 * working.
 *
 * For cpu_down() there might be valid reasons to finish cleanups which are
 * not required to be done under cpu_hotplug_lock, but that's a different
 * story and would be not invoked via this.
 */
static void cpu_up_down_serialize_trainwrecks(bool tasks_frozen)
{
	/*
	 * cpusets delegate hotplug operations to a worker to "solve" the
	 * lock order problems. Wait for the worker, but only if tasks are
	 * _not_ frozen (suspend, hibernate) as that would wait forever.
	 *
	 * The wait is required because otherwise the hotplug operation
	 * returns with inconsistent state, which could even be observed in
	 * user space when a new CPU is brought up. The CPU plug uevent
	 * would be delivered and user space reacting on it would fail to
	 * move tasks to the newly plugged CPU up to the point where the
	 * work has finished because up to that point the newly plugged CPU
	 * is not assignable in cpusets/cgroups. On unplug that's not
	 * necessarily a visible issue, but it is still inconsistent state,
	 * which is the real problem which needs to be "fixed". This can't
	 * prevent the transient state between scheduling the work and
	 * returning from waiting for it.
	 */
	if (!tasks_frozen)
		cpuset_wait_for_hotplug();
}

#ifdef CONFIG_HOTPLUG_CPU
#ifndef arch_clear_mm_cpumask_cpu
#define arch_clear_mm_cpumask_cpu(cpu, mm) cpumask_clear_cpu(cpu, mm_cpumask(mm))
#endif

/**
 * clear_tasks_mm_cpumask - Safely clear tasks' mm_cpumask for a CPU
 * @cpu: a CPU id
 *
 * This function walks all processes, finds a valid mm struct for each one and
 * then clears a corresponding bit in mm's cpumask.  While this all sounds
 * trivial, there are various non-obvious corner cases, which this function
 * tries to solve in a safe manner.
 *
 * Also note that the function uses a somewhat relaxed locking scheme, so it may
 * be called only for an already offlined CPU.
 */
void clear_tasks_mm_cpumask(int cpu)
{
	struct task_struct *p;

	/*
	 * This function is called after the cpu is taken down and marked
	 * offline, so its not like new tasks will ever get this cpu set in
	 * their mm mask. -- Peter Zijlstra
	 * Thus, we may use rcu_read_lock() here, instead of grabbing
	 * full-fledged tasklist_lock.
	 */
	WARN_ON(cpu_online(cpu));
	rcu_read_lock();
	for_each_process(p) {
		struct task_struct *t;

		/*
		 * Main thread might exit, but other threads may still have
		 * a valid mm. Find one.
		 */
		t = find_lock_task_mm(p);
		if (!t)
			continue;
		arch_clear_mm_cpumask_cpu(cpu, t->mm);
		task_unlock(t);
	}
	rcu_read_unlock();
}

/* Take this CPU down. */
static int take_cpu_down(void *_param)
{
	struct cpuhp_cpu_state *st = this_cpu_ptr(&cpuhp_state);
	enum cpuhp_state target = max((int)st->target, CPUHP_AP_OFFLINE);
	int err, cpu = smp_processor_id();

	/* Ensure this CPU doesn't handle any more interrupts. */
	err = __cpu_disable();
	if (err < 0)
		return err;

	/*
	 * Must be called from CPUHP_TEARDOWN_CPU, which means, as we are going
	 * down, that the current state is CPUHP_TEARDOWN_CPU - 1.
	 */
	WARN_ON(st->state != (CPUHP_TEARDOWN_CPU - 1));

	/*
	 * Invoke the former CPU_DYING callbacks. DYING must not fail!
	 */
	cpuhp_invoke_callback_range_nofail(false, cpu, st, target);

	/* Give up timekeeping duties */
	tick_handover_do_timer();
	/* Remove CPU from timer broadcasting */
	tick_offline_cpu(cpu);
	/* Park the stopper thread */
	stop_machine_park(cpu);
	return 0;
}

static int takedown_cpu(unsigned int cpu)
{
	struct cpuhp_cpu_state *st = per_cpu_ptr(&cpuhp_state, cpu);
	int err;

	/* Park the smpboot threads */
	kthread_park(st->thread);

	/*
	 * Prevent irq alloc/free while the dying cpu reorganizes the
	 * interrupt affinities.
	 */
	irq_lock_sparse();

	/*
	 * So now all preempt/rcu users must observe !cpu_active().
	 */
	err = stop_machine_cpuslocked(take_cpu_down, NULL, cpumask_of(cpu));
	if (err) {
		/* CPU refused to die */
		irq_unlock_sparse();
		/* Unpark the hotplug thread so we can rollback there */
		kthread_unpark(st->thread);
		return err;
	}
	BUG_ON(cpu_online(cpu));

	/*
	 * The teardown callback for CPUHP_AP_SCHED_STARTING will have removed
	 * all runnable tasks from the CPU, there's only the idle task left now
	 * that the migration thread is done doing the stop_machine thing.
	 *
	 * Wait for the stop thread to go away.
	 */
	wait_for_ap_thread(st, false);
	BUG_ON(st->state != CPUHP_AP_IDLE_DEAD);

	/* Interrupts are moved away from the dying cpu, reenable alloc/free */
	irq_unlock_sparse();

	hotplug_cpu__broadcast_tick_pull(cpu);
	/* This actually kills the CPU. */
	__cpu_die(cpu);

	cpuhp_bp_sync_dead(cpu);

	tick_cleanup_dead_cpu(cpu);
	rcutree_migrate_callbacks(cpu);
	return 0;
}

static void cpuhp_complete_idle_dead(void *arg)
{
	struct cpuhp_cpu_state *st = arg;

	complete_ap_thread(st, false);
}

void cpuhp_report_idle_dead(void)
{
	struct cpuhp_cpu_state *st = this_cpu_ptr(&cpuhp_state);

	BUG_ON(st->state != CPUHP_AP_OFFLINE);
	rcu_report_dead(smp_processor_id());
	st->state = CPUHP_AP_IDLE_DEAD;
	/*
	 * We cannot call complete after rcu_report_dead() so we delegate it
	 * to an online cpu.
	 */
	smp_call_function_single(cpumask_first(cpu_online_mask),
				 cpuhp_complete_idle_dead, st, 0);
}

static int cpuhp_down_callbacks(unsigned int cpu, struct cpuhp_cpu_state *st,
				enum cpuhp_state target)
{
	enum cpuhp_state prev_state = st->state;
	int ret = 0;

	ret = cpuhp_invoke_callback_range(false, cpu, st, target);
	if (ret) {
		pr_debug("CPU DOWN failed (%d) CPU %u state %s (%d)\n",
			 ret, cpu, cpuhp_get_step(st->state)->name,
			 st->state);

		cpuhp_reset_state(cpu, st, prev_state);

		if (st->state < prev_state)
			WARN_ON(cpuhp_invoke_callback_range(true, cpu, st,
							    prev_state));
	}

	return ret;
}

/* Requires cpu_add_remove_lock to be held */
static int __ref _cpu_down(unsigned int cpu, int tasks_frozen,
			   enum cpuhp_state target)
{
	struct cpuhp_cpu_state *st = per_cpu_ptr(&cpuhp_state, cpu);
	int prev_state, ret = 0;

	if (num_online_cpus() == 1)
		return -EBUSY;

	if (!cpu_present(cpu))
		return -EINVAL;

	cpus_write_lock();

	cpuhp_tasks_frozen = tasks_frozen;

	prev_state = cpuhp_set_state(cpu, st, target);
	/*
	 * If the current CPU state is in the range of the AP hotplug thread,
	 * then we need to kick the thread.
	 */
	if (st->state > CPUHP_TEARDOWN_CPU) {
		st->target = max((int)target, CPUHP_TEARDOWN_CPU);
		ret = cpuhp_kick_ap_work(cpu);
		/*
		 * The AP side has done the error rollback already. Just
		 * return the error code..
		 */
		if (ret)
			goto out;

		/*
		 * We might have stopped still in the range of the AP hotplug
		 * thread. Nothing to do anymore.
		 */
		if (st->state > CPUHP_TEARDOWN_CPU)
			goto out;

		st->target = target;
	}
	/*
	 * The AP brought itself down to CPUHP_TEARDOWN_CPU. So we need
	 * to do the further cleanups.
	 */
	ret = cpuhp_down_callbacks(cpu, st, target);
	if (ret && st->state < prev_state) {
		if (st->state == CPUHP_TEARDOWN_CPU) {
			cpuhp_reset_state(cpu, st, prev_state);
			__cpuhp_kick_ap(st);
		} else {
			WARN(1, "DEAD callback error for CPU%d", cpu);
		}
	}

out:
	cpus_write_unlock();
	/*
	 * Do post unplug cleanup. This is still protected against
	 * concurrent CPU hotplug via cpu_add_remove_lock.
	 */
	lockup_detector_cleanup();
	arch_smt_update();
	cpu_up_down_serialize_trainwrecks(tasks_frozen);
	return ret;
}

struct cpu_down_work {
	unsigned int		cpu;
	enum cpuhp_state	target;
};

static long __cpu_down_maps_locked(void *arg)
{
	struct cpu_down_work *work = arg;

	return _cpu_down(work->cpu, 0, work->target);
}

static int cpu_down_maps_locked(unsigned int cpu, enum cpuhp_state target)
{
	struct cpu_down_work work = { .cpu = cpu, .target = target, };

	/*
	 * If the platform does not support hotplug, report it explicitly to
	 * differentiate it from a transient offlining failure.
	 */
	if (cc_platform_has(CC_ATTR_HOTPLUG_DISABLED))
		return -EOPNOTSUPP;
	if (cpu_hotplug_disabled)
		return -EBUSY;

	/*
	 * Ensure that the control task does not run on the to be offlined
	 * CPU to prevent a deadlock against cfs_b->period_timer.
	 * Also keep at least one housekeeping cpu onlined to avoid generating
	 * an empty sched_domain span.
	 */
	for_each_cpu_and(cpu, cpu_online_mask, housekeeping_cpumask(HK_TYPE_DOMAIN)) {
		if (cpu != work.cpu)
			return work_on_cpu(cpu, __cpu_down_maps_locked, &work);
	}
	return -EBUSY;
}

static int cpu_down(unsigned int cpu, enum cpuhp_state target)
{
	int err;

	cpu_maps_update_begin();
	err = cpu_down_maps_locked(cpu, target);
	cpu_maps_update_done();
	return err;
}

/**
 * cpu_device_down - Bring down a cpu device
 * @dev: Pointer to the cpu device to offline
 *
 * This function is meant to be used by device core cpu subsystem only.
 *
 * Other subsystems should use remove_cpu() instead.
 *
 * Return: %0 on success or a negative errno code
 */
int cpu_device_down(struct device *dev)
{
	return cpu_down(dev->id, CPUHP_OFFLINE);
}

int remove_cpu(unsigned int cpu)
{
	int ret;

	lock_device_hotplug();
	ret = device_offline(get_cpu_device(cpu));
	unlock_device_hotplug();

	return ret;
}
EXPORT_SYMBOL_GPL(remove_cpu);

void smp_shutdown_nonboot_cpus(unsigned int primary_cpu)
{
	unsigned int cpu;
	int error;

	cpu_maps_update_begin();

	/*
	 * Make certain the cpu I'm about to reboot on is online.
	 *
	 * This is inline to what migrate_to_reboot_cpu() already do.
	 */
	if (!cpu_online(primary_cpu))
		primary_cpu = cpumask_first(cpu_online_mask);

	for_each_online_cpu(cpu) {
		if (cpu == primary_cpu)
			continue;

		error = cpu_down_maps_locked(cpu, CPUHP_OFFLINE);
		if (error) {
			pr_err("Failed to offline CPU%d - error=%d",
				cpu, error);
			break;
		}
	}

	/*
	 * Ensure all but the reboot CPU are offline.
	 */
	BUG_ON(num_online_cpus() > 1);

	/*
	 * Make sure the CPUs won't be enabled by someone else after this
	 * point. Kexec will reboot to a new kernel shortly resetting
	 * everything along the way.
	 */
	cpu_hotplug_disabled++;

	cpu_maps_update_done();
}

#else
#define takedown_cpu		NULL
#endif /*CONFIG_HOTPLUG_CPU*/

/**
 * notify_cpu_starting(cpu) - Invoke the callbacks on the starting CPU
 * @cpu: cpu that just started
 *
 * It must be called by the arch code on the new cpu, before the new cpu
 * enables interrupts and before the "boot" cpu returns from __cpu_up().
 */
void notify_cpu_starting(unsigned int cpu)
{
	struct cpuhp_cpu_state *st = per_cpu_ptr(&cpuhp_state, cpu);
	enum cpuhp_state target = min((int)st->target, CPUHP_AP_ONLINE);

	rcu_cpu_starting(cpu);	/* Enables RCU usage on this CPU. */
	cpumask_set_cpu(cpu, &cpus_booted_once_mask);

	/*
	 * STARTING must not fail!
	 */
	cpuhp_invoke_callback_range_nofail(true, cpu, st, target);
}

/*
 * Called from the idle task. Wake up the controlling task which brings the
 * hotplug thread of the upcoming CPU up and then delegates the rest of the
 * online bringup to the hotplug thread.
 */
void cpuhp_online_idle(enum cpuhp_state state)
{
	struct cpuhp_cpu_state *st = this_cpu_ptr(&cpuhp_state);

	/* Happens for the boot cpu */
	if (state != CPUHP_AP_ONLINE_IDLE)
		return;

	cpuhp_ap_update_sync_state(SYNC_STATE_ONLINE);

	/*
	 * Unpark the stopper thread before we start the idle loop (and start
	 * scheduling); this ensures the stopper task is always available.
	 */
	stop_machine_unpark(smp_processor_id());

	st->state = CPUHP_AP_ONLINE_IDLE;
	complete_ap_thread(st, true);
}

/* Requires cpu_add_remove_lock to be held */
static int _cpu_up(unsigned int cpu, int tasks_frozen, enum cpuhp_state target)
{
	struct cpuhp_cpu_state *st = per_cpu_ptr(&cpuhp_state, cpu);
	struct task_struct *idle;
	int ret = 0;

	cpus_write_lock();

	if (!cpu_present(cpu)) {
		ret = -EINVAL;
		goto out;
	}

	/*
	 * The caller of cpu_up() might have raced with another
	 * caller. Nothing to do.
	 */
	if (st->state >= target)
		goto out;

	if (st->state == CPUHP_OFFLINE) {
		/* Let it fail before we try to bring the cpu up */
		idle = idle_thread_get(cpu);
		if (IS_ERR(idle)) {
			ret = PTR_ERR(idle);
			goto out;
		}

		/*
		 * Reset stale stack state from the last time this CPU was online.
		 */
		scs_task_reset(idle);
		kasan_unpoison_task_stack(idle);
	}

	cpuhp_tasks_frozen = tasks_frozen;

	cpuhp_set_state(cpu, st, target);
	/*
	 * If the current CPU state is in the range of the AP hotplug thread,
	 * then we need to kick the thread once more.
	 */
	if (st->state > CPUHP_BRINGUP_CPU) {
		ret = cpuhp_kick_ap_work(cpu);
		/*
		 * The AP side has done the error rollback already. Just
		 * return the error code..
		 */
		if (ret)
			goto out;
	}

	/*
	 * Try to reach the target state. We max out on the BP at
	 * CPUHP_BRINGUP_CPU. After that the AP hotplug thread is
	 * responsible for bringing it up to the target state.
	 */
	target = min((int)target, CPUHP_BRINGUP_CPU);
	ret = cpuhp_up_callbacks(cpu, st, target);
out:
	cpus_write_unlock();
	arch_smt_update();
	cpu_up_down_serialize_trainwrecks(tasks_frozen);
	return ret;
}

static int cpu_up(unsigned int cpu, enum cpuhp_state target)
{
	int err = 0;

	if (!cpu_possible(cpu)) {
		pr_err("can't online cpu %d because it is not configured as may-hotadd at boot time\n",
		       cpu);
#if defined(CONFIG_IA64)
		pr_err("please check additional_cpus= boot parameter\n");
#endif
		return -EINVAL;
	}

	err = try_online_node(cpu_to_node(cpu));
	if (err)
		return err;

	cpu_maps_update_begin();

	if (cpu_hotplug_disabled) {
		err = -EBUSY;
		goto out;
	}
	if (!cpu_bootable(cpu)) {
		err = -EPERM;
		goto out;
	}

	err = _cpu_up(cpu, 0, target);
out:
	cpu_maps_update_done();
	return err;
}

/**
 * cpu_device_up - Bring up a cpu device
 * @dev: Pointer to the cpu device to online
 *
 * This function is meant to be used by device core cpu subsystem only.
 *
 * Other subsystems should use add_cpu() instead.
 *
 * Return: %0 on success or a negative errno code
 */
int cpu_device_up(struct device *dev)
{
	return cpu_up(dev->id, CPUHP_ONLINE);
}

int add_cpu(unsigned int cpu)
{
	int ret;

	lock_device_hotplug();
	ret = device_online(get_cpu_device(cpu));
	unlock_device_hotplug();

	return ret;
}
EXPORT_SYMBOL_GPL(add_cpu);

/**
 * bringup_hibernate_cpu - Bring up the CPU that we hibernated on
 * @sleep_cpu: The cpu we hibernated on and should be brought up.
 *
 * On some architectures like arm64, we can hibernate on any CPU, but on
 * wake up the CPU we hibernated on might be offline as a side effect of
 * using maxcpus= for example.
 *
 * Return: %0 on success or a negative errno code
 */
int bringup_hibernate_cpu(unsigned int sleep_cpu)
{
	int ret;

	if (!cpu_online(sleep_cpu)) {
		pr_info("Hibernated on a CPU that is offline! Bringing CPU up.\n");
		ret = cpu_up(sleep_cpu, CPUHP_ONLINE);
		if (ret) {
			pr_err("Failed to bring hibernate-CPU up!\n");
			return ret;
		}
	}
	return 0;
}

static void __init cpuhp_bringup_mask(const struct cpumask *mask, unsigned int ncpus,
				      enum cpuhp_state target)
{
	unsigned int cpu;

	for_each_cpu(cpu, mask) {
		struct cpuhp_cpu_state *st = per_cpu_ptr(&cpuhp_state, cpu);

		if (cpu_up(cpu, target) && can_rollback_cpu(st)) {
			/*
			 * If this failed then cpu_up() might have only
			 * rolled back to CPUHP_BP_KICK_AP for the final
			 * online. Clean it up. NOOP if already rolled back.
			 */
			WARN_ON(cpuhp_invoke_callback_range(false, cpu, st, CPUHP_OFFLINE));
		}

		if (!--ncpus)
			break;
	}
}

#ifdef CONFIG_HOTPLUG_PARALLEL
static bool __cpuhp_parallel_bringup __ro_after_init = true;

static int __init parallel_bringup_parse_param(char *arg)
{
	return kstrtobool(arg, &__cpuhp_parallel_bringup);
}
early_param("cpuhp.parallel", parallel_bringup_parse_param);

static inline bool cpuhp_smt_aware(void)
{
<<<<<<< HEAD
	return topology_smt_supported();
=======
	return cpu_smt_max_threads > 1;
>>>>>>> bd3a9e57
}

static inline const struct cpumask *cpuhp_get_primary_thread_mask(void)
{
	return cpu_primary_thread_mask;
}

/*
 * On architectures which have enabled parallel bringup this invokes all BP
 * prepare states for each of the to be onlined APs first. The last state
 * sends the startup IPI to the APs. The APs proceed through the low level
 * bringup code in parallel and then wait for the control CPU to release
 * them one by one for the final onlining procedure.
 *
 * This avoids waiting for each AP to respond to the startup IPI in
 * CPUHP_BRINGUP_CPU.
 */
static bool __init cpuhp_bringup_cpus_parallel(unsigned int ncpus)
{
	const struct cpumask *mask = cpu_present_mask;

	if (__cpuhp_parallel_bringup)
		__cpuhp_parallel_bringup = arch_cpuhp_init_parallel_bringup();
	if (!__cpuhp_parallel_bringup)
		return false;

	if (cpuhp_smt_aware()) {
		const struct cpumask *pmask = cpuhp_get_primary_thread_mask();
		static struct cpumask tmp_mask __initdata;

		/*
		 * X86 requires to prevent that SMT siblings stopped while
		 * the primary thread does a microcode update for various
		 * reasons. Bring the primary threads up first.
		 */
		cpumask_and(&tmp_mask, mask, pmask);
		cpuhp_bringup_mask(&tmp_mask, ncpus, CPUHP_BP_KICK_AP);
		cpuhp_bringup_mask(&tmp_mask, ncpus, CPUHP_ONLINE);
		/* Account for the online CPUs */
		ncpus -= num_online_cpus();
		if (!ncpus)
			return true;
		/* Create the mask for secondary CPUs */
		cpumask_andnot(&tmp_mask, mask, pmask);
		mask = &tmp_mask;
	}

	/* Bring the not-yet started CPUs up */
	cpuhp_bringup_mask(mask, ncpus, CPUHP_BP_KICK_AP);
	cpuhp_bringup_mask(mask, ncpus, CPUHP_ONLINE);
	return true;
}
#else
static inline bool cpuhp_bringup_cpus_parallel(unsigned int ncpus) { return false; }
#endif /* CONFIG_HOTPLUG_PARALLEL */

void __init bringup_nonboot_cpus(unsigned int setup_max_cpus)
{
	/* Try parallel bringup optimization if enabled */
	if (cpuhp_bringup_cpus_parallel(setup_max_cpus))
		return;

	/* Full per CPU serialized bringup */
	cpuhp_bringup_mask(cpu_present_mask, setup_max_cpus, CPUHP_ONLINE);
}

#ifdef CONFIG_PM_SLEEP_SMP
static cpumask_var_t frozen_cpus;

int freeze_secondary_cpus(int primary)
{
	int cpu, error = 0;

	cpu_maps_update_begin();
	if (primary == -1) {
		primary = cpumask_first(cpu_online_mask);
		if (!housekeeping_cpu(primary, HK_TYPE_TIMER))
			primary = housekeeping_any_cpu(HK_TYPE_TIMER);
	} else {
		if (!cpu_online(primary))
			primary = cpumask_first(cpu_online_mask);
	}

	/*
	 * We take down all of the non-boot CPUs in one shot to avoid races
	 * with the userspace trying to use the CPU hotplug at the same time
	 */
	cpumask_clear(frozen_cpus);

	pr_info("Disabling non-boot CPUs ...\n");
	for_each_online_cpu(cpu) {
		if (cpu == primary)
			continue;

		if (pm_wakeup_pending()) {
			pr_info("Wakeup pending. Abort CPU freeze\n");
			error = -EBUSY;
			break;
		}

		trace_suspend_resume(TPS("CPU_OFF"), cpu, true);
		error = _cpu_down(cpu, 1, CPUHP_OFFLINE);
		trace_suspend_resume(TPS("CPU_OFF"), cpu, false);
		if (!error)
			cpumask_set_cpu(cpu, frozen_cpus);
		else {
			pr_err("Error taking CPU%d down: %d\n", cpu, error);
			break;
		}
	}

	if (!error)
		BUG_ON(num_online_cpus() > 1);
	else
		pr_err("Non-boot CPUs are not disabled\n");

	/*
	 * Make sure the CPUs won't be enabled by someone else. We need to do
	 * this even in case of failure as all freeze_secondary_cpus() users are
	 * supposed to do thaw_secondary_cpus() on the failure path.
	 */
	cpu_hotplug_disabled++;

	cpu_maps_update_done();
	return error;
}

void __weak arch_thaw_secondary_cpus_begin(void)
{
}

void __weak arch_thaw_secondary_cpus_end(void)
{
}

void thaw_secondary_cpus(void)
{
	int cpu, error;

	/* Allow everyone to use the CPU hotplug again */
	cpu_maps_update_begin();
	__cpu_hotplug_enable();
	if (cpumask_empty(frozen_cpus))
		goto out;

	pr_info("Enabling non-boot CPUs ...\n");

	arch_thaw_secondary_cpus_begin();

	for_each_cpu(cpu, frozen_cpus) {
		trace_suspend_resume(TPS("CPU_ON"), cpu, true);
		error = _cpu_up(cpu, 1, CPUHP_ONLINE);
		trace_suspend_resume(TPS("CPU_ON"), cpu, false);
		if (!error) {
			pr_info("CPU%d is up\n", cpu);
			continue;
		}
		pr_warn("Error taking CPU%d up: %d\n", cpu, error);
	}

	arch_thaw_secondary_cpus_end();

	cpumask_clear(frozen_cpus);
out:
	cpu_maps_update_done();
}

static int __init alloc_frozen_cpus(void)
{
	if (!alloc_cpumask_var(&frozen_cpus, GFP_KERNEL|__GFP_ZERO))
		return -ENOMEM;
	return 0;
}
core_initcall(alloc_frozen_cpus);

/*
 * When callbacks for CPU hotplug notifications are being executed, we must
 * ensure that the state of the system with respect to the tasks being frozen
 * or not, as reported by the notification, remains unchanged *throughout the
 * duration* of the execution of the callbacks.
 * Hence we need to prevent the freezer from racing with regular CPU hotplug.
 *
 * This synchronization is implemented by mutually excluding regular CPU
 * hotplug and Suspend/Hibernate call paths by hooking onto the Suspend/
 * Hibernate notifications.
 */
static int
cpu_hotplug_pm_callback(struct notifier_block *nb,
			unsigned long action, void *ptr)
{
	switch (action) {

	case PM_SUSPEND_PREPARE:
	case PM_HIBERNATION_PREPARE:
		cpu_hotplug_disable();
		break;

	case PM_POST_SUSPEND:
	case PM_POST_HIBERNATION:
		cpu_hotplug_enable();
		break;

	default:
		return NOTIFY_DONE;
	}

	return NOTIFY_OK;
}


static int __init cpu_hotplug_pm_sync_init(void)
{
	/*
	 * cpu_hotplug_pm_callback has higher priority than x86
	 * bsp_pm_callback which depends on cpu_hotplug_pm_callback
	 * to disable cpu hotplug to avoid cpu hotplug race.
	 */
	pm_notifier(cpu_hotplug_pm_callback, 0);
	return 0;
}
core_initcall(cpu_hotplug_pm_sync_init);

#endif /* CONFIG_PM_SLEEP_SMP */

int __boot_cpu_id;

#endif /* CONFIG_SMP */

/* Boot processor state steps */
static struct cpuhp_step cpuhp_hp_states[] = {
	[CPUHP_OFFLINE] = {
		.name			= "offline",
		.startup.single		= NULL,
		.teardown.single	= NULL,
	},
#ifdef CONFIG_SMP
	[CPUHP_CREATE_THREADS]= {
		.name			= "threads:prepare",
		.startup.single		= smpboot_create_threads,
		.teardown.single	= NULL,
		.cant_stop		= true,
	},
	[CPUHP_PERF_PREPARE] = {
		.name			= "perf:prepare",
		.startup.single		= perf_event_init_cpu,
		.teardown.single	= perf_event_exit_cpu,
	},
	[CPUHP_RANDOM_PREPARE] = {
		.name			= "random:prepare",
		.startup.single		= random_prepare_cpu,
		.teardown.single	= NULL,
	},
	[CPUHP_WORKQUEUE_PREP] = {
		.name			= "workqueue:prepare",
		.startup.single		= workqueue_prepare_cpu,
		.teardown.single	= NULL,
	},
	[CPUHP_HRTIMERS_PREPARE] = {
		.name			= "hrtimers:prepare",
		.startup.single		= hrtimers_prepare_cpu,
		.teardown.single	= hrtimers_dead_cpu,
	},
	[CPUHP_SMPCFD_PREPARE] = {
		.name			= "smpcfd:prepare",
		.startup.single		= smpcfd_prepare_cpu,
		.teardown.single	= smpcfd_dead_cpu,
	},
	[CPUHP_RELAY_PREPARE] = {
		.name			= "relay:prepare",
		.startup.single		= relay_prepare_cpu,
		.teardown.single	= NULL,
	},
	[CPUHP_SLAB_PREPARE] = {
		.name			= "slab:prepare",
		.startup.single		= slab_prepare_cpu,
		.teardown.single	= slab_dead_cpu,
	},
	[CPUHP_RCUTREE_PREP] = {
		.name			= "RCU/tree:prepare",
		.startup.single		= rcutree_prepare_cpu,
		.teardown.single	= rcutree_dead_cpu,
	},
	/*
	 * On the tear-down path, timers_dead_cpu() must be invoked
	 * before blk_mq_queue_reinit_notify() from notify_dead(),
	 * otherwise a RCU stall occurs.
	 */
	[CPUHP_TIMERS_PREPARE] = {
		.name			= "timers:prepare",
		.startup.single		= timers_prepare_cpu,
		.teardown.single	= timers_dead_cpu,
	},

#ifdef CONFIG_HOTPLUG_SPLIT_STARTUP
	/*
	 * Kicks the AP alive. AP will wait in cpuhp_ap_sync_alive() until
	 * the next step will release it.
	 */
	[CPUHP_BP_KICK_AP] = {
		.name			= "cpu:kick_ap",
		.startup.single		= cpuhp_kick_ap_alive,
	},

	/*
	 * Waits for the AP to reach cpuhp_ap_sync_alive() and then
	 * releases it for the complete bringup.
	 */
	[CPUHP_BRINGUP_CPU] = {
		.name			= "cpu:bringup",
		.startup.single		= cpuhp_bringup_ap,
		.teardown.single	= finish_cpu,
		.cant_stop		= true,
	},
#else
	/*
	 * All-in-one CPU bringup state which includes the kick alive.
	 */
	[CPUHP_BRINGUP_CPU] = {
		.name			= "cpu:bringup",
		.startup.single		= bringup_cpu,
		.teardown.single	= finish_cpu,
		.cant_stop		= true,
	},
#endif
	/* Final state before CPU kills itself */
	[CPUHP_AP_IDLE_DEAD] = {
		.name			= "idle:dead",
	},
	/*
	 * Last state before CPU enters the idle loop to die. Transient state
	 * for synchronization.
	 */
	[CPUHP_AP_OFFLINE] = {
		.name			= "ap:offline",
		.cant_stop		= true,
	},
	/* First state is scheduler control. Interrupts are disabled */
	[CPUHP_AP_SCHED_STARTING] = {
		.name			= "sched:starting",
		.startup.single		= sched_cpu_starting,
		.teardown.single	= sched_cpu_dying,
	},
	[CPUHP_AP_RCUTREE_DYING] = {
		.name			= "RCU/tree:dying",
		.startup.single		= NULL,
		.teardown.single	= rcutree_dying_cpu,
	},
	[CPUHP_AP_SMPCFD_DYING] = {
		.name			= "smpcfd:dying",
		.startup.single		= NULL,
		.teardown.single	= smpcfd_dying_cpu,
	},
	/* Entry state on starting. Interrupts enabled from here on. Transient
	 * state for synchronsization */
	[CPUHP_AP_ONLINE] = {
		.name			= "ap:online",
	},
	/*
	 * Handled on control processor until the plugged processor manages
	 * this itself.
	 */
	[CPUHP_TEARDOWN_CPU] = {
		.name			= "cpu:teardown",
		.startup.single		= NULL,
		.teardown.single	= takedown_cpu,
		.cant_stop		= true,
	},

	[CPUHP_AP_SCHED_WAIT_EMPTY] = {
		.name			= "sched:waitempty",
		.startup.single		= NULL,
		.teardown.single	= sched_cpu_wait_empty,
	},

	/* Handle smpboot threads park/unpark */
	[CPUHP_AP_SMPBOOT_THREADS] = {
		.name			= "smpboot/threads:online",
		.startup.single		= smpboot_unpark_threads,
		.teardown.single	= smpboot_park_threads,
	},
	[CPUHP_AP_IRQ_AFFINITY_ONLINE] = {
		.name			= "irq/affinity:online",
		.startup.single		= irq_affinity_online_cpu,
		.teardown.single	= NULL,
	},
	[CPUHP_AP_PERF_ONLINE] = {
		.name			= "perf:online",
		.startup.single		= perf_event_init_cpu,
		.teardown.single	= perf_event_exit_cpu,
	},
	[CPUHP_AP_WATCHDOG_ONLINE] = {
		.name			= "lockup_detector:online",
		.startup.single		= lockup_detector_online_cpu,
		.teardown.single	= lockup_detector_offline_cpu,
	},
	[CPUHP_AP_WORKQUEUE_ONLINE] = {
		.name			= "workqueue:online",
		.startup.single		= workqueue_online_cpu,
		.teardown.single	= workqueue_offline_cpu,
	},
	[CPUHP_AP_RANDOM_ONLINE] = {
		.name			= "random:online",
		.startup.single		= random_online_cpu,
		.teardown.single	= NULL,
	},
	[CPUHP_AP_RCUTREE_ONLINE] = {
		.name			= "RCU/tree:online",
		.startup.single		= rcutree_online_cpu,
		.teardown.single	= rcutree_offline_cpu,
	},
#endif
	/*
	 * The dynamically registered state space is here
	 */

#ifdef CONFIG_SMP
	/* Last state is scheduler control setting the cpu active */
	[CPUHP_AP_ACTIVE] = {
		.name			= "sched:active",
		.startup.single		= sched_cpu_activate,
		.teardown.single	= sched_cpu_deactivate,
	},
#endif

	/* CPU is fully up and running. */
	[CPUHP_ONLINE] = {
		.name			= "online",
		.startup.single		= NULL,
		.teardown.single	= NULL,
	},
};

/* Sanity check for callbacks */
static int cpuhp_cb_check(enum cpuhp_state state)
{
	if (state <= CPUHP_OFFLINE || state >= CPUHP_ONLINE)
		return -EINVAL;
	return 0;
}

/*
 * Returns a free for dynamic slot assignment of the Online state. The states
 * are protected by the cpuhp_slot_states mutex and an empty slot is identified
 * by having no name assigned.
 */
static int cpuhp_reserve_state(enum cpuhp_state state)
{
	enum cpuhp_state i, end;
	struct cpuhp_step *step;

	switch (state) {
	case CPUHP_AP_ONLINE_DYN:
		step = cpuhp_hp_states + CPUHP_AP_ONLINE_DYN;
		end = CPUHP_AP_ONLINE_DYN_END;
		break;
	case CPUHP_BP_PREPARE_DYN:
		step = cpuhp_hp_states + CPUHP_BP_PREPARE_DYN;
		end = CPUHP_BP_PREPARE_DYN_END;
		break;
	default:
		return -EINVAL;
	}

	for (i = state; i <= end; i++, step++) {
		if (!step->name)
			return i;
	}
	WARN(1, "No more dynamic states available for CPU hotplug\n");
	return -ENOSPC;
}

static int cpuhp_store_callbacks(enum cpuhp_state state, const char *name,
				 int (*startup)(unsigned int cpu),
				 int (*teardown)(unsigned int cpu),
				 bool multi_instance)
{
	/* (Un)Install the callbacks for further cpu hotplug operations */
	struct cpuhp_step *sp;
	int ret = 0;

	/*
	 * If name is NULL, then the state gets removed.
	 *
	 * CPUHP_AP_ONLINE_DYN and CPUHP_BP_PREPARE_DYN are handed out on
	 * the first allocation from these dynamic ranges, so the removal
	 * would trigger a new allocation and clear the wrong (already
	 * empty) state, leaving the callbacks of the to be cleared state
	 * dangling, which causes wreckage on the next hotplug operation.
	 */
	if (name && (state == CPUHP_AP_ONLINE_DYN ||
		     state == CPUHP_BP_PREPARE_DYN)) {
		ret = cpuhp_reserve_state(state);
		if (ret < 0)
			return ret;
		state = ret;
	}
	sp = cpuhp_get_step(state);
	if (name && sp->name)
		return -EBUSY;

	sp->startup.single = startup;
	sp->teardown.single = teardown;
	sp->name = name;
	sp->multi_instance = multi_instance;
	INIT_HLIST_HEAD(&sp->list);
	return ret;
}

static void *cpuhp_get_teardown_cb(enum cpuhp_state state)
{
	return cpuhp_get_step(state)->teardown.single;
}

/*
 * Call the startup/teardown function for a step either on the AP or
 * on the current CPU.
 */
static int cpuhp_issue_call(int cpu, enum cpuhp_state state, bool bringup,
			    struct hlist_node *node)
{
	struct cpuhp_step *sp = cpuhp_get_step(state);
	int ret;

	/*
	 * If there's nothing to do, we done.
	 * Relies on the union for multi_instance.
	 */
	if (cpuhp_step_empty(bringup, sp))
		return 0;
	/*
	 * The non AP bound callbacks can fail on bringup. On teardown
	 * e.g. module removal we crash for now.
	 */
#ifdef CONFIG_SMP
	if (cpuhp_is_ap_state(state))
		ret = cpuhp_invoke_ap_callback(cpu, state, bringup, node);
	else
		ret = cpuhp_invoke_callback(cpu, state, bringup, node, NULL);
#else
	ret = cpuhp_invoke_callback(cpu, state, bringup, node, NULL);
#endif
	BUG_ON(ret && !bringup);
	return ret;
}

/*
 * Called from __cpuhp_setup_state on a recoverable failure.
 *
 * Note: The teardown callbacks for rollback are not allowed to fail!
 */
static void cpuhp_rollback_install(int failedcpu, enum cpuhp_state state,
				   struct hlist_node *node)
{
	int cpu;

	/* Roll back the already executed steps on the other cpus */
	for_each_present_cpu(cpu) {
		struct cpuhp_cpu_state *st = per_cpu_ptr(&cpuhp_state, cpu);
		int cpustate = st->state;

		if (cpu >= failedcpu)
			break;

		/* Did we invoke the startup call on that cpu ? */
		if (cpustate >= state)
			cpuhp_issue_call(cpu, state, false, node);
	}
}

int __cpuhp_state_add_instance_cpuslocked(enum cpuhp_state state,
					  struct hlist_node *node,
					  bool invoke)
{
	struct cpuhp_step *sp;
	int cpu;
	int ret;

	lockdep_assert_cpus_held();

	sp = cpuhp_get_step(state);
	if (sp->multi_instance == false)
		return -EINVAL;

	mutex_lock(&cpuhp_state_mutex);

	if (!invoke || !sp->startup.multi)
		goto add_node;

	/*
	 * Try to call the startup callback for each present cpu
	 * depending on the hotplug state of the cpu.
	 */
	for_each_present_cpu(cpu) {
		struct cpuhp_cpu_state *st = per_cpu_ptr(&cpuhp_state, cpu);
		int cpustate = st->state;

		if (cpustate < state)
			continue;

		ret = cpuhp_issue_call(cpu, state, true, node);
		if (ret) {
			if (sp->teardown.multi)
				cpuhp_rollback_install(cpu, state, node);
			goto unlock;
		}
	}
add_node:
	ret = 0;
	hlist_add_head(node, &sp->list);
unlock:
	mutex_unlock(&cpuhp_state_mutex);
	return ret;
}

int __cpuhp_state_add_instance(enum cpuhp_state state, struct hlist_node *node,
			       bool invoke)
{
	int ret;

	cpus_read_lock();
	ret = __cpuhp_state_add_instance_cpuslocked(state, node, invoke);
	cpus_read_unlock();
	return ret;
}
EXPORT_SYMBOL_GPL(__cpuhp_state_add_instance);

/**
 * __cpuhp_setup_state_cpuslocked - Setup the callbacks for an hotplug machine state
 * @state:		The state to setup
 * @name:		Name of the step
 * @invoke:		If true, the startup function is invoked for cpus where
 *			cpu state >= @state
 * @startup:		startup callback function
 * @teardown:		teardown callback function
 * @multi_instance:	State is set up for multiple instances which get
 *			added afterwards.
 *
 * The caller needs to hold cpus read locked while calling this function.
 * Return:
 *   On success:
 *      Positive state number if @state is CPUHP_AP_ONLINE_DYN;
 *      0 for all other states
 *   On failure: proper (negative) error code
 */
int __cpuhp_setup_state_cpuslocked(enum cpuhp_state state,
				   const char *name, bool invoke,
				   int (*startup)(unsigned int cpu),
				   int (*teardown)(unsigned int cpu),
				   bool multi_instance)
{
	int cpu, ret = 0;
	bool dynstate;

	lockdep_assert_cpus_held();

	if (cpuhp_cb_check(state) || !name)
		return -EINVAL;

	mutex_lock(&cpuhp_state_mutex);

	ret = cpuhp_store_callbacks(state, name, startup, teardown,
				    multi_instance);

	dynstate = state == CPUHP_AP_ONLINE_DYN;
	if (ret > 0 && dynstate) {
		state = ret;
		ret = 0;
	}

	if (ret || !invoke || !startup)
		goto out;

	/*
	 * Try to call the startup callback for each present cpu
	 * depending on the hotplug state of the cpu.
	 */
	for_each_present_cpu(cpu) {
		struct cpuhp_cpu_state *st = per_cpu_ptr(&cpuhp_state, cpu);
		int cpustate = st->state;

		if (cpustate < state)
			continue;

		ret = cpuhp_issue_call(cpu, state, true, NULL);
		if (ret) {
			if (teardown)
				cpuhp_rollback_install(cpu, state, NULL);
			cpuhp_store_callbacks(state, NULL, NULL, NULL, false);
			goto out;
		}
	}
out:
	mutex_unlock(&cpuhp_state_mutex);
	/*
	 * If the requested state is CPUHP_AP_ONLINE_DYN, return the
	 * dynamically allocated state in case of success.
	 */
	if (!ret && dynstate)
		return state;
	return ret;
}
EXPORT_SYMBOL(__cpuhp_setup_state_cpuslocked);

int __cpuhp_setup_state(enum cpuhp_state state,
			const char *name, bool invoke,
			int (*startup)(unsigned int cpu),
			int (*teardown)(unsigned int cpu),
			bool multi_instance)
{
	int ret;

	cpus_read_lock();
	ret = __cpuhp_setup_state_cpuslocked(state, name, invoke, startup,
					     teardown, multi_instance);
	cpus_read_unlock();
	return ret;
}
EXPORT_SYMBOL(__cpuhp_setup_state);

int __cpuhp_state_remove_instance(enum cpuhp_state state,
				  struct hlist_node *node, bool invoke)
{
	struct cpuhp_step *sp = cpuhp_get_step(state);
	int cpu;

	BUG_ON(cpuhp_cb_check(state));

	if (!sp->multi_instance)
		return -EINVAL;

	cpus_read_lock();
	mutex_lock(&cpuhp_state_mutex);

	if (!invoke || !cpuhp_get_teardown_cb(state))
		goto remove;
	/*
	 * Call the teardown callback for each present cpu depending
	 * on the hotplug state of the cpu. This function is not
	 * allowed to fail currently!
	 */
	for_each_present_cpu(cpu) {
		struct cpuhp_cpu_state *st = per_cpu_ptr(&cpuhp_state, cpu);
		int cpustate = st->state;

		if (cpustate >= state)
			cpuhp_issue_call(cpu, state, false, node);
	}

remove:
	hlist_del(node);
	mutex_unlock(&cpuhp_state_mutex);
	cpus_read_unlock();

	return 0;
}
EXPORT_SYMBOL_GPL(__cpuhp_state_remove_instance);

/**
 * __cpuhp_remove_state_cpuslocked - Remove the callbacks for an hotplug machine state
 * @state:	The state to remove
 * @invoke:	If true, the teardown function is invoked for cpus where
 *		cpu state >= @state
 *
 * The caller needs to hold cpus read locked while calling this function.
 * The teardown callback is currently not allowed to fail. Think
 * about module removal!
 */
void __cpuhp_remove_state_cpuslocked(enum cpuhp_state state, bool invoke)
{
	struct cpuhp_step *sp = cpuhp_get_step(state);
	int cpu;

	BUG_ON(cpuhp_cb_check(state));

	lockdep_assert_cpus_held();

	mutex_lock(&cpuhp_state_mutex);
	if (sp->multi_instance) {
		WARN(!hlist_empty(&sp->list),
		     "Error: Removing state %d which has instances left.\n",
		     state);
		goto remove;
	}

	if (!invoke || !cpuhp_get_teardown_cb(state))
		goto remove;

	/*
	 * Call the teardown callback for each present cpu depending
	 * on the hotplug state of the cpu. This function is not
	 * allowed to fail currently!
	 */
	for_each_present_cpu(cpu) {
		struct cpuhp_cpu_state *st = per_cpu_ptr(&cpuhp_state, cpu);
		int cpustate = st->state;

		if (cpustate >= state)
			cpuhp_issue_call(cpu, state, false, NULL);
	}
remove:
	cpuhp_store_callbacks(state, NULL, NULL, NULL, false);
	mutex_unlock(&cpuhp_state_mutex);
}
EXPORT_SYMBOL(__cpuhp_remove_state_cpuslocked);

void __cpuhp_remove_state(enum cpuhp_state state, bool invoke)
{
	cpus_read_lock();
	__cpuhp_remove_state_cpuslocked(state, invoke);
	cpus_read_unlock();
}
EXPORT_SYMBOL(__cpuhp_remove_state);

#ifdef CONFIG_HOTPLUG_SMT
static void cpuhp_offline_cpu_device(unsigned int cpu)
{
	struct device *dev = get_cpu_device(cpu);

	dev->offline = true;
	/* Tell user space about the state change */
	kobject_uevent(&dev->kobj, KOBJ_OFFLINE);
}

static void cpuhp_online_cpu_device(unsigned int cpu)
{
	struct device *dev = get_cpu_device(cpu);

	dev->offline = false;
	/* Tell user space about the state change */
	kobject_uevent(&dev->kobj, KOBJ_ONLINE);
}

int cpuhp_smt_disable(enum cpuhp_smt_control ctrlval)
{
	int cpu, ret = 0;

	cpu_maps_update_begin();
	for_each_online_cpu(cpu) {
		if (topology_is_primary_thread(cpu))
			continue;
		/*
		 * Disable can be called with CPU_SMT_ENABLED when changing
		 * from a higher to lower number of SMT threads per core.
		 */
		if (ctrlval == CPU_SMT_ENABLED && cpu_smt_thread_allowed(cpu))
			continue;
		ret = cpu_down_maps_locked(cpu, CPUHP_OFFLINE);
		if (ret)
			break;
		/*
		 * As this needs to hold the cpu maps lock it's impossible
		 * to call device_offline() because that ends up calling
		 * cpu_down() which takes cpu maps lock. cpu maps lock
		 * needs to be held as this might race against in kernel
		 * abusers of the hotplug machinery (thermal management).
		 *
		 * So nothing would update device:offline state. That would
		 * leave the sysfs entry stale and prevent onlining after
		 * smt control has been changed to 'off' again. This is
		 * called under the sysfs hotplug lock, so it is properly
		 * serialized against the regular offline usage.
		 */
		cpuhp_offline_cpu_device(cpu);
	}
	if (!ret)
		cpu_smt_control = ctrlval;
	cpu_maps_update_done();
	return ret;
}

int cpuhp_smt_enable(void)
{
	int cpu, ret = 0;

	cpu_maps_update_begin();
	cpu_smt_control = CPU_SMT_ENABLED;
	for_each_present_cpu(cpu) {
		/* Skip online CPUs and CPUs on offline nodes */
		if (cpu_online(cpu) || !node_online(cpu_to_node(cpu)))
			continue;
		if (!cpu_smt_thread_allowed(cpu))
			continue;
		ret = _cpu_up(cpu, 0, CPUHP_ONLINE);
		if (ret)
			break;
		/* See comment in cpuhp_smt_disable() */
		cpuhp_online_cpu_device(cpu);
	}
	cpu_maps_update_done();
	return ret;
}
#endif

#if defined(CONFIG_SYSFS) && defined(CONFIG_HOTPLUG_CPU)
static ssize_t state_show(struct device *dev,
			  struct device_attribute *attr, char *buf)
{
	struct cpuhp_cpu_state *st = per_cpu_ptr(&cpuhp_state, dev->id);

	return sprintf(buf, "%d\n", st->state);
}
static DEVICE_ATTR_RO(state);

static ssize_t target_store(struct device *dev, struct device_attribute *attr,
			    const char *buf, size_t count)
{
	struct cpuhp_cpu_state *st = per_cpu_ptr(&cpuhp_state, dev->id);
	struct cpuhp_step *sp;
	int target, ret;

	ret = kstrtoint(buf, 10, &target);
	if (ret)
		return ret;

#ifdef CONFIG_CPU_HOTPLUG_STATE_CONTROL
	if (target < CPUHP_OFFLINE || target > CPUHP_ONLINE)
		return -EINVAL;
#else
	if (target != CPUHP_OFFLINE && target != CPUHP_ONLINE)
		return -EINVAL;
#endif

	ret = lock_device_hotplug_sysfs();
	if (ret)
		return ret;

	mutex_lock(&cpuhp_state_mutex);
	sp = cpuhp_get_step(target);
	ret = !sp->name || sp->cant_stop ? -EINVAL : 0;
	mutex_unlock(&cpuhp_state_mutex);
	if (ret)
		goto out;

	if (st->state < target)
		ret = cpu_up(dev->id, target);
	else if (st->state > target)
		ret = cpu_down(dev->id, target);
	else if (WARN_ON(st->target != target))
		st->target = target;
out:
	unlock_device_hotplug();
	return ret ? ret : count;
}

static ssize_t target_show(struct device *dev,
			   struct device_attribute *attr, char *buf)
{
	struct cpuhp_cpu_state *st = per_cpu_ptr(&cpuhp_state, dev->id);

	return sprintf(buf, "%d\n", st->target);
}
static DEVICE_ATTR_RW(target);

static ssize_t fail_store(struct device *dev, struct device_attribute *attr,
			  const char *buf, size_t count)
{
	struct cpuhp_cpu_state *st = per_cpu_ptr(&cpuhp_state, dev->id);
	struct cpuhp_step *sp;
	int fail, ret;

	ret = kstrtoint(buf, 10, &fail);
	if (ret)
		return ret;

	if (fail == CPUHP_INVALID) {
		st->fail = fail;
		return count;
	}

	if (fail < CPUHP_OFFLINE || fail > CPUHP_ONLINE)
		return -EINVAL;

	/*
	 * Cannot fail STARTING/DYING callbacks.
	 */
	if (cpuhp_is_atomic_state(fail))
		return -EINVAL;

	/*
	 * DEAD callbacks cannot fail...
	 * ... neither can CPUHP_BRINGUP_CPU during hotunplug. The latter
	 * triggering STARTING callbacks, a failure in this state would
	 * hinder rollback.
	 */
	if (fail <= CPUHP_BRINGUP_CPU && st->state > CPUHP_BRINGUP_CPU)
		return -EINVAL;

	/*
	 * Cannot fail anything that doesn't have callbacks.
	 */
	mutex_lock(&cpuhp_state_mutex);
	sp = cpuhp_get_step(fail);
	if (!sp->startup.single && !sp->teardown.single)
		ret = -EINVAL;
	mutex_unlock(&cpuhp_state_mutex);
	if (ret)
		return ret;

	st->fail = fail;

	return count;
}

static ssize_t fail_show(struct device *dev,
			 struct device_attribute *attr, char *buf)
{
	struct cpuhp_cpu_state *st = per_cpu_ptr(&cpuhp_state, dev->id);

	return sprintf(buf, "%d\n", st->fail);
}

static DEVICE_ATTR_RW(fail);

static struct attribute *cpuhp_cpu_attrs[] = {
	&dev_attr_state.attr,
	&dev_attr_target.attr,
	&dev_attr_fail.attr,
	NULL
};

static const struct attribute_group cpuhp_cpu_attr_group = {
	.attrs = cpuhp_cpu_attrs,
	.name = "hotplug",
	NULL
};

static ssize_t states_show(struct device *dev,
				 struct device_attribute *attr, char *buf)
{
	ssize_t cur, res = 0;
	int i;

	mutex_lock(&cpuhp_state_mutex);
	for (i = CPUHP_OFFLINE; i <= CPUHP_ONLINE; i++) {
		struct cpuhp_step *sp = cpuhp_get_step(i);

		if (sp->name) {
			cur = sprintf(buf, "%3d: %s\n", i, sp->name);
			buf += cur;
			res += cur;
		}
	}
	mutex_unlock(&cpuhp_state_mutex);
	return res;
}
static DEVICE_ATTR_RO(states);

static struct attribute *cpuhp_cpu_root_attrs[] = {
	&dev_attr_states.attr,
	NULL
};

static const struct attribute_group cpuhp_cpu_root_attr_group = {
	.attrs = cpuhp_cpu_root_attrs,
	.name = "hotplug",
	NULL
};

#ifdef CONFIG_HOTPLUG_SMT

static bool cpu_smt_num_threads_valid(unsigned int threads)
{
	if (IS_ENABLED(CONFIG_SMT_NUM_THREADS_DYNAMIC))
		return threads >= 1 && threads <= cpu_smt_max_threads;
	return threads == 1 || threads == cpu_smt_max_threads;
}

static ssize_t
__store_smt_control(struct device *dev, struct device_attribute *attr,
		    const char *buf, size_t count)
{
	int ctrlval, ret, num_threads, orig_threads;
	bool force_off;

	if (cpu_smt_control == CPU_SMT_FORCE_DISABLED)
		return -EPERM;

	if (cpu_smt_control == CPU_SMT_NOT_SUPPORTED)
		return -ENODEV;

	if (sysfs_streq(buf, "on")) {
		ctrlval = CPU_SMT_ENABLED;
		num_threads = cpu_smt_max_threads;
	} else if (sysfs_streq(buf, "off")) {
		ctrlval = CPU_SMT_DISABLED;
		num_threads = 1;
	} else if (sysfs_streq(buf, "forceoff")) {
		ctrlval = CPU_SMT_FORCE_DISABLED;
		num_threads = 1;
	} else if (kstrtoint(buf, 10, &num_threads) == 0) {
		if (num_threads == 1)
			ctrlval = CPU_SMT_DISABLED;
		else if (cpu_smt_num_threads_valid(num_threads))
			ctrlval = CPU_SMT_ENABLED;
		else
			return -EINVAL;
	} else {
		return -EINVAL;
	}

	ret = lock_device_hotplug_sysfs();
	if (ret)
		return ret;

	orig_threads = cpu_smt_num_threads;
	cpu_smt_num_threads = num_threads;

	force_off = ctrlval != cpu_smt_control && ctrlval == CPU_SMT_FORCE_DISABLED;

	if (num_threads > orig_threads)
		ret = cpuhp_smt_enable();
	else if (num_threads < orig_threads || force_off)
		ret = cpuhp_smt_disable(ctrlval);

	unlock_device_hotplug();
	return ret ? ret : count;
}

#else /* !CONFIG_HOTPLUG_SMT */
static ssize_t
__store_smt_control(struct device *dev, struct device_attribute *attr,
		    const char *buf, size_t count)
{
	return -ENODEV;
}
#endif /* CONFIG_HOTPLUG_SMT */

static const char *smt_states[] = {
	[CPU_SMT_ENABLED]		= "on",
	[CPU_SMT_DISABLED]		= "off",
	[CPU_SMT_FORCE_DISABLED]	= "forceoff",
	[CPU_SMT_NOT_SUPPORTED]		= "notsupported",
	[CPU_SMT_NOT_IMPLEMENTED]	= "notimplemented",
};

static ssize_t control_show(struct device *dev,
			    struct device_attribute *attr, char *buf)
{
	const char *state = smt_states[cpu_smt_control];

#ifdef CONFIG_HOTPLUG_SMT
	/*
	 * If SMT is enabled but not all threads are enabled then show the
	 * number of threads. If all threads are enabled show "on". Otherwise
	 * show the state name.
	 */
	if (cpu_smt_control == CPU_SMT_ENABLED &&
	    cpu_smt_num_threads != cpu_smt_max_threads)
		return sysfs_emit(buf, "%d\n", cpu_smt_num_threads);
#endif

	return snprintf(buf, PAGE_SIZE - 2, "%s\n", state);
}

static ssize_t control_store(struct device *dev, struct device_attribute *attr,
			     const char *buf, size_t count)
{
	return __store_smt_control(dev, attr, buf, count);
}
static DEVICE_ATTR_RW(control);

static ssize_t active_show(struct device *dev,
			   struct device_attribute *attr, char *buf)
{
	return snprintf(buf, PAGE_SIZE - 2, "%d\n", sched_smt_active());
}
static DEVICE_ATTR_RO(active);

static struct attribute *cpuhp_smt_attrs[] = {
	&dev_attr_control.attr,
	&dev_attr_active.attr,
	NULL
};

static const struct attribute_group cpuhp_smt_attr_group = {
	.attrs = cpuhp_smt_attrs,
	.name = "smt",
	NULL
};

static int __init cpu_smt_sysfs_init(void)
{
	struct device *dev_root;
	int ret = -ENODEV;

	dev_root = bus_get_dev_root(&cpu_subsys);
	if (dev_root) {
		ret = sysfs_create_group(&dev_root->kobj, &cpuhp_smt_attr_group);
		put_device(dev_root);
	}
	return ret;
}

static int __init cpuhp_sysfs_init(void)
{
	struct device *dev_root;
	int cpu, ret;

	ret = cpu_smt_sysfs_init();
	if (ret)
		return ret;

	dev_root = bus_get_dev_root(&cpu_subsys);
	if (dev_root) {
		ret = sysfs_create_group(&dev_root->kobj, &cpuhp_cpu_root_attr_group);
		put_device(dev_root);
		if (ret)
			return ret;
	}

	for_each_possible_cpu(cpu) {
		struct device *dev = get_cpu_device(cpu);

		if (!dev)
			continue;
		ret = sysfs_create_group(&dev->kobj, &cpuhp_cpu_attr_group);
		if (ret)
			return ret;
	}
	return 0;
}
device_initcall(cpuhp_sysfs_init);
#endif /* CONFIG_SYSFS && CONFIG_HOTPLUG_CPU */

/*
 * cpu_bit_bitmap[] is a special, "compressed" data structure that
 * represents all NR_CPUS bits binary values of 1<<nr.
 *
 * It is used by cpumask_of() to get a constant address to a CPU
 * mask value that has a single bit set only.
 */

/* cpu_bit_bitmap[0] is empty - so we can back into it */
#define MASK_DECLARE_1(x)	[x+1][0] = (1UL << (x))
#define MASK_DECLARE_2(x)	MASK_DECLARE_1(x), MASK_DECLARE_1(x+1)
#define MASK_DECLARE_4(x)	MASK_DECLARE_2(x), MASK_DECLARE_2(x+2)
#define MASK_DECLARE_8(x)	MASK_DECLARE_4(x), MASK_DECLARE_4(x+4)

const unsigned long cpu_bit_bitmap[BITS_PER_LONG+1][BITS_TO_LONGS(NR_CPUS)] = {

	MASK_DECLARE_8(0),	MASK_DECLARE_8(8),
	MASK_DECLARE_8(16),	MASK_DECLARE_8(24),
#if BITS_PER_LONG > 32
	MASK_DECLARE_8(32),	MASK_DECLARE_8(40),
	MASK_DECLARE_8(48),	MASK_DECLARE_8(56),
#endif
};
EXPORT_SYMBOL_GPL(cpu_bit_bitmap);

const DECLARE_BITMAP(cpu_all_bits, NR_CPUS) = CPU_BITS_ALL;
EXPORT_SYMBOL(cpu_all_bits);

#ifdef CONFIG_INIT_ALL_POSSIBLE
struct cpumask __cpu_possible_mask __read_mostly
	= {CPU_BITS_ALL};
#else
struct cpumask __cpu_possible_mask __read_mostly;
#endif
EXPORT_SYMBOL(__cpu_possible_mask);

struct cpumask __cpu_online_mask __read_mostly;
EXPORT_SYMBOL(__cpu_online_mask);

struct cpumask __cpu_present_mask __read_mostly;
EXPORT_SYMBOL(__cpu_present_mask);

struct cpumask __cpu_active_mask __read_mostly;
EXPORT_SYMBOL(__cpu_active_mask);

struct cpumask __cpu_dying_mask __read_mostly;
EXPORT_SYMBOL(__cpu_dying_mask);

atomic_t __num_online_cpus __read_mostly;
EXPORT_SYMBOL(__num_online_cpus);

void init_cpu_present(const struct cpumask *src)
{
	cpumask_copy(&__cpu_present_mask, src);
}

void init_cpu_possible(const struct cpumask *src)
{
	cpumask_copy(&__cpu_possible_mask, src);
}

void init_cpu_online(const struct cpumask *src)
{
	cpumask_copy(&__cpu_online_mask, src);
}

void set_cpu_online(unsigned int cpu, bool online)
{
	/*
	 * atomic_inc/dec() is required to handle the horrid abuse of this
	 * function by the reboot and kexec code which invoke it from
	 * IPI/NMI broadcasts when shutting down CPUs. Invocation from
	 * regular CPU hotplug is properly serialized.
	 *
	 * Note, that the fact that __num_online_cpus is of type atomic_t
	 * does not protect readers which are not serialized against
	 * concurrent hotplug operations.
	 */
	if (online) {
		if (!cpumask_test_and_set_cpu(cpu, &__cpu_online_mask))
			atomic_inc(&__num_online_cpus);
	} else {
		if (cpumask_test_and_clear_cpu(cpu, &__cpu_online_mask))
			atomic_dec(&__num_online_cpus);
	}
}

/*
 * Activate the first processor.
 */
void __init boot_cpu_init(void)
{
	int cpu = smp_processor_id();

	/* Mark the boot cpu "present", "online" etc for SMP and UP case */
	set_cpu_online(cpu, true);
	set_cpu_active(cpu, true);
	set_cpu_present(cpu, true);
	set_cpu_possible(cpu, true);

#ifdef CONFIG_SMP
	__boot_cpu_id = cpu;
#endif
}

/*
 * Must be called _AFTER_ setting up the per_cpu areas
 */
void __init boot_cpu_hotplug_init(void)
{
#ifdef CONFIG_SMP
	cpumask_set_cpu(smp_processor_id(), &cpus_booted_once_mask);
	atomic_set(this_cpu_ptr(&cpuhp_state.ap_sync_state), SYNC_STATE_ONLINE);
#endif
	this_cpu_write(cpuhp_state.state, CPUHP_ONLINE);
	this_cpu_write(cpuhp_state.target, CPUHP_ONLINE);
}

/*
 * These are used for a global "mitigations=" cmdline option for toggling
 * optional CPU mitigations.
 */
enum cpu_mitigations {
	CPU_MITIGATIONS_OFF,
	CPU_MITIGATIONS_AUTO,
	CPU_MITIGATIONS_AUTO_NOSMT,
};

static enum cpu_mitigations cpu_mitigations __ro_after_init =
	CPU_MITIGATIONS_AUTO;

static int __init mitigations_parse_cmdline(char *arg)
{
	if (!strcmp(arg, "off"))
		cpu_mitigations = CPU_MITIGATIONS_OFF;
	else if (!strcmp(arg, "auto"))
		cpu_mitigations = CPU_MITIGATIONS_AUTO;
	else if (!strcmp(arg, "auto,nosmt"))
		cpu_mitigations = CPU_MITIGATIONS_AUTO_NOSMT;
	else
		pr_crit("Unsupported mitigations=%s, system may still be vulnerable\n",
			arg);

	return 0;
}
early_param("mitigations", mitigations_parse_cmdline);

/* mitigations=off */
bool cpu_mitigations_off(void)
{
	return cpu_mitigations == CPU_MITIGATIONS_OFF;
}
EXPORT_SYMBOL_GPL(cpu_mitigations_off);

/* mitigations=auto,nosmt */
bool cpu_mitigations_auto_nosmt(void)
{
	return cpu_mitigations == CPU_MITIGATIONS_AUTO_NOSMT;
}
EXPORT_SYMBOL_GPL(cpu_mitigations_auto_nosmt);<|MERGE_RESOLUTION|>--- conflicted
+++ resolved
@@ -1848,11 +1848,7 @@
 
 static inline bool cpuhp_smt_aware(void)
 {
-<<<<<<< HEAD
-	return topology_smt_supported();
-=======
 	return cpu_smt_max_threads > 1;
->>>>>>> bd3a9e57
 }
 
 static inline const struct cpumask *cpuhp_get_primary_thread_mask(void)
