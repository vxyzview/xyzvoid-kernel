// SPDX-License-Identifier: GPL-2.0

#ifndef _LINUX_KERNEL_TRACE_H
#define _LINUX_KERNEL_TRACE_H

#include <linux/fs.h>
#include <linux/atomic.h>
#include <linux/sched.h>
#include <linux/clocksource.h>
#include <linux/ring_buffer.h>
#include <linux/mmiotrace.h>
#include <linux/tracepoint.h>
#include <linux/ftrace.h>
#include <linux/trace.h>
#include <linux/hw_breakpoint.h>
#include <linux/trace_seq.h>
#include <linux/trace_events.h>
#include <linux/compiler.h>
#include <linux/glob.h>
#include <linux/irq_work.h>
#include <linux/workqueue.h>
#include <linux/ctype.h>
#include <linux/once_lite.h>

#ifdef CONFIG_FTRACE_SYSCALLS
#include <asm/unistd.h>		/* For NR_SYSCALLS	     */
#include <asm/syscall.h>	/* some archs define it here */
#endif

#define TRACE_MODE_WRITE	0640
#define TRACE_MODE_READ		0440

enum trace_type {
	__TRACE_FIRST_TYPE = 0,

	TRACE_FN,
	TRACE_CTX,
	TRACE_WAKE,
	TRACE_STACK,
	TRACE_PRINT,
	TRACE_BPRINT,
	TRACE_MMIO_RW,
	TRACE_MMIO_MAP,
	TRACE_BRANCH,
	TRACE_GRAPH_RET,
	TRACE_GRAPH_ENT,
	TRACE_USER_STACK,
	TRACE_BLK,
	TRACE_BPUTS,
	TRACE_HWLAT,
	TRACE_OSNOISE,
	TRACE_TIMERLAT,
	TRACE_RAW_DATA,
	TRACE_FUNC_REPEATS,

	__TRACE_LAST_TYPE,
};


#undef __field
#define __field(type, item)		type	item;

#undef __field_fn
#define __field_fn(type, item)		type	item;

#undef __field_struct
#define __field_struct(type, item)	__field(type, item)

#undef __field_desc
#define __field_desc(type, container, item)

#undef __field_packed
#define __field_packed(type, container, item)

#undef __array
#define __array(type, item, size)	type	item[size];

#undef __array_desc
#define __array_desc(type, container, item, size)

#undef __dynamic_array
#define __dynamic_array(type, item)	type	item[];

#undef F_STRUCT
#define F_STRUCT(args...)		args

#undef FTRACE_ENTRY
#define FTRACE_ENTRY(name, struct_name, id, tstruct, print)		\
	struct struct_name {						\
		struct trace_entry	ent;				\
		tstruct							\
	}

#undef FTRACE_ENTRY_DUP
#define FTRACE_ENTRY_DUP(name, name_struct, id, tstruct, printk)

#undef FTRACE_ENTRY_REG
#define FTRACE_ENTRY_REG(name, struct_name, id, tstruct, print,	regfn)	\
	FTRACE_ENTRY(name, struct_name, id, PARAMS(tstruct), PARAMS(print))

#undef FTRACE_ENTRY_PACKED
#define FTRACE_ENTRY_PACKED(name, struct_name, id, tstruct, print)	\
	FTRACE_ENTRY(name, struct_name, id, PARAMS(tstruct), PARAMS(print)) __packed

#include "trace_entries.h"

/* Use this for memory failure errors */
#define MEM_FAIL(condition, fmt, ...)					\
	DO_ONCE_LITE_IF(condition, pr_err, "ERROR: " fmt, ##__VA_ARGS__)

/*
 * syscalls are special, and need special handling, this is why
 * they are not included in trace_entries.h
 */
struct syscall_trace_enter {
	struct trace_entry	ent;
	int			nr;
	unsigned long		args[];
};

struct syscall_trace_exit {
	struct trace_entry	ent;
	int			nr;
	long			ret;
};

struct kprobe_trace_entry_head {
	struct trace_entry	ent;
	unsigned long		ip;
};

struct eprobe_trace_entry_head {
	struct trace_entry	ent;
	unsigned int		type;
};

struct kretprobe_trace_entry_head {
	struct trace_entry	ent;
	unsigned long		func;
	unsigned long		ret_ip;
};

#define TRACE_BUF_SIZE		1024

struct trace_array;

/*
 * The CPU trace array - it consists of thousands of trace entries
 * plus some other descriptor data: (for example which task started
 * the trace, etc.)
 */
struct trace_array_cpu {
	atomic_t		disabled;
	void			*buffer_page;	/* ring buffer spare */

	unsigned long		entries;
	unsigned long		saved_latency;
	unsigned long		critical_start;
	unsigned long		critical_end;
	unsigned long		critical_sequence;
	unsigned long		nice;
	unsigned long		policy;
	unsigned long		rt_priority;
	unsigned long		skipped_entries;
	u64			preempt_timestamp;
	pid_t			pid;
	kuid_t			uid;
	char			comm[TASK_COMM_LEN];

#ifdef CONFIG_FUNCTION_TRACER
	int			ftrace_ignore_pid;
#endif
	bool			ignore_pid;
};

struct tracer;
struct trace_option_dentry;

struct array_buffer {
	struct trace_array		*tr;
	struct trace_buffer		*buffer;
	struct trace_array_cpu __percpu	*data;
	u64				time_start;
	int				cpu;
};

#define TRACE_FLAGS_MAX_SIZE		32

struct trace_options {
	struct tracer			*tracer;
	struct trace_option_dentry	*topts;
};

struct trace_pid_list {
	int				pid_max;
	unsigned long			*pids;
};

enum {
	TRACE_PIDS		= BIT(0),
	TRACE_NO_PIDS		= BIT(1),
};

static inline bool pid_type_enabled(int type, struct trace_pid_list *pid_list,
				    struct trace_pid_list *no_pid_list)
{
	/* Return true if the pid list in type has pids */
	return ((type & TRACE_PIDS) && pid_list) ||
		((type & TRACE_NO_PIDS) && no_pid_list);
}

static inline bool still_need_pid_events(int type, struct trace_pid_list *pid_list,
					 struct trace_pid_list *no_pid_list)
{
	/*
	 * Turning off what is in @type, return true if the "other"
	 * pid list, still has pids in it.
	 */
	return (!(type & TRACE_PIDS) && pid_list) ||
		(!(type & TRACE_NO_PIDS) && no_pid_list);
}

typedef bool (*cond_update_fn_t)(struct trace_array *tr, void *cond_data);

/**
 * struct cond_snapshot - conditional snapshot data and callback
 *
 * The cond_snapshot structure encapsulates a callback function and
 * data associated with the snapshot for a given tracing instance.
 *
 * When a snapshot is taken conditionally, by invoking
 * tracing_snapshot_cond(tr, cond_data), the cond_data passed in is
 * passed in turn to the cond_snapshot.update() function.  That data
 * can be compared by the update() implementation with the cond_data
 * contained within the struct cond_snapshot instance associated with
 * the trace_array.  Because the tr->max_lock is held throughout the
 * update() call, the update() function can directly retrieve the
 * cond_snapshot and cond_data associated with the per-instance
 * snapshot associated with the trace_array.
 *
 * The cond_snapshot.update() implementation can save data to be
 * associated with the snapshot if it decides to, and returns 'true'
 * in that case, or it returns 'false' if the conditional snapshot
 * shouldn't be taken.
 *
 * The cond_snapshot instance is created and associated with the
 * user-defined cond_data by tracing_cond_snapshot_enable().
 * Likewise, the cond_snapshot instance is destroyed and is no longer
 * associated with the trace instance by
 * tracing_cond_snapshot_disable().
 *
 * The method below is required.
 *
 * @update: When a conditional snapshot is invoked, the update()
 *	callback function is invoked with the tr->max_lock held.  The
 *	update() implementation signals whether or not to actually
 *	take the snapshot, by returning 'true' if so, 'false' if no
 *	snapshot should be taken.  Because the max_lock is held for
 *	the duration of update(), the implementation is safe to
 *	directly retrieved and save any implementation data it needs
 *	to in association with the snapshot.
 */
struct cond_snapshot {
	void				*cond_data;
	cond_update_fn_t		update;
};

/*
 * struct trace_func_repeats - used to keep track of the consecutive
 * (on the same CPU) calls of a single function.
 */
struct trace_func_repeats {
	unsigned long	ip;
	unsigned long	parent_ip;
	unsigned long	count;
	u64		ts_last_call;
};

/*
 * The trace array - an array of per-CPU trace arrays. This is the
 * highest level data structure that individual tracers deal with.
 * They have on/off state as well:
 */
struct trace_array {
	struct list_head	list;
	char			*name;
	struct array_buffer	array_buffer;
#ifdef CONFIG_TRACER_MAX_TRACE
	/*
	 * The max_buffer is used to snapshot the trace when a maximum
	 * latency is reached, or when the user initiates a snapshot.
	 * Some tracers will use this to store a maximum trace while
	 * it continues examining live traces.
	 *
	 * The buffers for the max_buffer are set up the same as the array_buffer
	 * When a snapshot is taken, the buffer of the max_buffer is swapped
	 * with the buffer of the array_buffer and the buffers are reset for
	 * the array_buffer so the tracing can continue.
	 */
	struct array_buffer	max_buffer;
	bool			allocated_snapshot;
#endif
#if defined(CONFIG_TRACER_MAX_TRACE) || defined(CONFIG_HWLAT_TRACER) \
	|| defined(CONFIG_OSNOISE_TRACER)
	unsigned long		max_latency;
#ifdef CONFIG_FSNOTIFY
	struct dentry		*d_max_latency;
	struct work_struct	fsnotify_work;
	struct irq_work		fsnotify_irqwork;
#endif
#endif
	struct trace_pid_list	__rcu *filtered_pids;
	struct trace_pid_list	__rcu *filtered_no_pids;
	/*
	 * max_lock is used to protect the swapping of buffers
	 * when taking a max snapshot. The buffers themselves are
	 * protected by per_cpu spinlocks. But the action of the swap
	 * needs its own lock.
	 *
	 * This is defined as a arch_spinlock_t in order to help
	 * with performance when lockdep debugging is enabled.
	 *
	 * It is also used in other places outside the update_max_tr
	 * so it needs to be defined outside of the
	 * CONFIG_TRACER_MAX_TRACE.
	 */
	arch_spinlock_t		max_lock;
	int			buffer_disabled;
#ifdef CONFIG_FTRACE_SYSCALLS
	int			sys_refcount_enter;
	int			sys_refcount_exit;
	struct trace_event_file __rcu *enter_syscall_files[NR_syscalls];
	struct trace_event_file __rcu *exit_syscall_files[NR_syscalls];
#endif
	int			stop_count;
	int			clock_id;
	int			nr_topts;
	bool			clear_trace;
	int			buffer_percent;
	unsigned int		n_err_log_entries;
	struct tracer		*current_trace;
	unsigned int		trace_flags;
	unsigned char		trace_flags_index[TRACE_FLAGS_MAX_SIZE];
	unsigned int		flags;
	raw_spinlock_t		start_lock;
	struct list_head	err_log;
	struct dentry		*dir;
	struct dentry		*options;
	struct dentry		*percpu_dir;
	struct dentry		*event_dir;
	struct trace_options	*topts;
	struct list_head	systems;
	struct list_head	events;
	struct trace_event_file *trace_marker_file;
	cpumask_var_t		tracing_cpumask; /* only trace on set CPUs */
	int			ref;
	int			trace_ref;
#ifdef CONFIG_FUNCTION_TRACER
	struct ftrace_ops	*ops;
	struct trace_pid_list	__rcu *function_pids;
	struct trace_pid_list	__rcu *function_no_pids;
#ifdef CONFIG_DYNAMIC_FTRACE
	/* All of these are protected by the ftrace_lock */
	struct list_head	func_probes;
	struct list_head	mod_trace;
	struct list_head	mod_notrace;
#endif
	/* function tracing enabled */
	int			function_enabled;
#endif
	int			no_filter_buffering_ref;
	struct list_head	hist_vars;
#ifdef CONFIG_TRACER_SNAPSHOT
	struct cond_snapshot	*cond_snapshot;
#endif
	struct trace_func_repeats	__percpu *last_func_repeats;
};

enum {
	TRACE_ARRAY_FL_GLOBAL	= (1 << 0)
};

extern struct list_head ftrace_trace_arrays;

extern struct mutex trace_types_lock;

extern int trace_array_get(struct trace_array *tr);
extern int tracing_check_open_get_tr(struct trace_array *tr);
extern struct trace_array *trace_array_find(const char *instance);
extern struct trace_array *trace_array_find_get(const char *instance);

extern u64 tracing_event_time_stamp(struct trace_buffer *buffer, struct ring_buffer_event *rbe);
extern int tracing_set_filter_buffering(struct trace_array *tr, bool set);
extern int tracing_set_clock(struct trace_array *tr, const char *clockstr);

extern bool trace_clock_in_ns(struct trace_array *tr);

/*
 * The global tracer (top) should be the first trace array added,
 * but we check the flag anyway.
 */
static inline struct trace_array *top_trace_array(void)
{
	struct trace_array *tr;

	if (list_empty(&ftrace_trace_arrays))
		return NULL;

	tr = list_entry(ftrace_trace_arrays.prev,
			typeof(*tr), list);
	WARN_ON(!(tr->flags & TRACE_ARRAY_FL_GLOBAL));
	return tr;
}

#define FTRACE_CMP_TYPE(var, type) \
	__builtin_types_compatible_p(typeof(var), type *)

#undef IF_ASSIGN
#define IF_ASSIGN(var, entry, etype, id)			\
	if (FTRACE_CMP_TYPE(var, etype)) {			\
		var = (typeof(var))(entry);			\
		WARN_ON(id != 0 && (entry)->type != id);	\
		break;						\
	}

/* Will cause compile errors if type is not found. */
extern void __ftrace_bad_type(void);

/*
 * The trace_assign_type is a verifier that the entry type is
 * the same as the type being assigned. To add new types simply
 * add a line with the following format:
 *
 * IF_ASSIGN(var, ent, type, id);
 *
 *  Where "type" is the trace type that includes the trace_entry
 *  as the "ent" item. And "id" is the trace identifier that is
 *  used in the trace_type enum.
 *
 *  If the type can have more than one id, then use zero.
 */
#define trace_assign_type(var, ent)					\
	do {								\
		IF_ASSIGN(var, ent, struct ftrace_entry, TRACE_FN);	\
		IF_ASSIGN(var, ent, struct ctx_switch_entry, 0);	\
		IF_ASSIGN(var, ent, struct stack_entry, TRACE_STACK);	\
		IF_ASSIGN(var, ent, struct userstack_entry, TRACE_USER_STACK);\
		IF_ASSIGN(var, ent, struct print_entry, TRACE_PRINT);	\
		IF_ASSIGN(var, ent, struct bprint_entry, TRACE_BPRINT);	\
		IF_ASSIGN(var, ent, struct bputs_entry, TRACE_BPUTS);	\
		IF_ASSIGN(var, ent, struct hwlat_entry, TRACE_HWLAT);	\
		IF_ASSIGN(var, ent, struct osnoise_entry, TRACE_OSNOISE);\
		IF_ASSIGN(var, ent, struct timerlat_entry, TRACE_TIMERLAT);\
		IF_ASSIGN(var, ent, struct raw_data_entry, TRACE_RAW_DATA);\
		IF_ASSIGN(var, ent, struct trace_mmiotrace_rw,		\
			  TRACE_MMIO_RW);				\
		IF_ASSIGN(var, ent, struct trace_mmiotrace_map,		\
			  TRACE_MMIO_MAP);				\
		IF_ASSIGN(var, ent, struct trace_branch, TRACE_BRANCH); \
		IF_ASSIGN(var, ent, struct ftrace_graph_ent_entry,	\
			  TRACE_GRAPH_ENT);		\
		IF_ASSIGN(var, ent, struct ftrace_graph_ret_entry,	\
			  TRACE_GRAPH_RET);		\
		IF_ASSIGN(var, ent, struct func_repeats_entry,		\
			  TRACE_FUNC_REPEATS);				\
		__ftrace_bad_type();					\
	} while (0)

/*
 * An option specific to a tracer. This is a boolean value.
 * The bit is the bit index that sets its value on the
 * flags value in struct tracer_flags.
 */
struct tracer_opt {
	const char	*name; /* Will appear on the trace_options file */
	u32		bit; /* Mask assigned in val field in tracer_flags */
};

/*
 * The set of specific options for a tracer. Your tracer
 * have to set the initial value of the flags val.
 */
struct tracer_flags {
	u32			val;
	struct tracer_opt	*opts;
	struct tracer		*trace;
};

/* Makes more easy to define a tracer opt */
#define TRACER_OPT(s, b)	.name = #s, .bit = b


struct trace_option_dentry {
	struct tracer_opt		*opt;
	struct tracer_flags		*flags;
	struct trace_array		*tr;
	struct dentry			*entry;
};

/**
 * struct tracer - a specific tracer and its callbacks to interact with tracefs
 * @name: the name chosen to select it on the available_tracers file
 * @init: called when one switches to this tracer (echo name > current_tracer)
 * @reset: called when one switches to another tracer
 * @start: called when tracing is unpaused (echo 1 > tracing_on)
 * @stop: called when tracing is paused (echo 0 > tracing_on)
 * @update_thresh: called when tracing_thresh is updated
 * @open: called when the trace file is opened
 * @pipe_open: called when the trace_pipe file is opened
 * @close: called when the trace file is released
 * @pipe_close: called when the trace_pipe file is released
 * @read: override the default read callback on trace_pipe
 * @splice_read: override the default splice_read callback on trace_pipe
 * @selftest: selftest to run on boot (see trace_selftest.c)
 * @print_headers: override the first lines that describe your columns
 * @print_line: callback that prints a trace
 * @set_flag: signals one of your private flags changed (trace_options file)
 * @flags: your private flags
 */
struct tracer {
	const char		*name;
	int			(*init)(struct trace_array *tr);
	void			(*reset)(struct trace_array *tr);
	void			(*start)(struct trace_array *tr);
	void			(*stop)(struct trace_array *tr);
	int			(*update_thresh)(struct trace_array *tr);
	void			(*open)(struct trace_iterator *iter);
	void			(*pipe_open)(struct trace_iterator *iter);
	void			(*close)(struct trace_iterator *iter);
	void			(*pipe_close)(struct trace_iterator *iter);
	ssize_t			(*read)(struct trace_iterator *iter,
					struct file *filp, char __user *ubuf,
					size_t cnt, loff_t *ppos);
	ssize_t			(*splice_read)(struct trace_iterator *iter,
					       struct file *filp,
					       loff_t *ppos,
					       struct pipe_inode_info *pipe,
					       size_t len,
					       unsigned int flags);
#ifdef CONFIG_FTRACE_STARTUP_TEST
	int			(*selftest)(struct tracer *trace,
					    struct trace_array *tr);
#endif
	void			(*print_header)(struct seq_file *m);
	enum print_line_t	(*print_line)(struct trace_iterator *iter);
	/* If you handled the flag setting, return 0 */
	int			(*set_flag)(struct trace_array *tr,
					    u32 old_flags, u32 bit, int set);
	/* Return 0 if OK with change, else return non-zero */
	int			(*flag_changed)(struct trace_array *tr,
						u32 mask, int set);
	struct tracer		*next;
	struct tracer_flags	*flags;
	int			enabled;
	bool			print_max;
	bool			allow_instances;
#ifdef CONFIG_TRACER_MAX_TRACE
	bool			use_max_tr;
#endif
	/* True if tracer cannot be enabled in kernel param */
	bool			noboot;
};

<<<<<<< HEAD

/* Only current can touch trace_recursion */

/*
 * For function tracing recursion:
 *  The order of these bits are important.
 *
 *  When function tracing occurs, the following steps are made:
 *   If arch does not support a ftrace feature:
 *    call internal function (uses INTERNAL bits) which calls...
 *   If callback is registered to the "global" list, the list
 *    function is called and recursion checks the GLOBAL bits.
 *    then this function calls...
 *   The function callback, which can use the FTRACE bits to
 *    check for recursion.
 */
enum {
	/* Function recursion bits */
	TRACE_FTRACE_BIT,
	TRACE_FTRACE_NMI_BIT,
	TRACE_FTRACE_IRQ_BIT,
	TRACE_FTRACE_SIRQ_BIT,
	TRACE_FTRACE_TRANSITION_BIT,

	/* Internal use recursion bits */
	TRACE_INTERNAL_BIT,
	TRACE_INTERNAL_NMI_BIT,
	TRACE_INTERNAL_IRQ_BIT,
	TRACE_INTERNAL_SIRQ_BIT,
	TRACE_INTERNAL_TRANSITION_BIT,

	TRACE_BRANCH_BIT,
/*
 * Abuse of the trace_recursion.
 * As we need a way to maintain state if we are tracing the function
 * graph in irq because we want to trace a particular function that
 * was called in irq context but we have irq tracing off. Since this
 * can only be modified by current, we can reuse trace_recursion.
 */
	TRACE_IRQ_BIT,

	/* Set if the function is in the set_graph_function file */
	TRACE_GRAPH_BIT,

	/*
	 * In the very unlikely case that an interrupt came in
	 * at a start of graph tracing, and we want to trace
	 * the function in that interrupt, the depth can be greater
	 * than zero, because of the preempted start of a previous
	 * trace. In an even more unlikely case, depth could be 2
	 * if a softirq interrupted the start of graph tracing,
	 * followed by an interrupt preempting a start of graph
	 * tracing in the softirq, and depth can even be 3
	 * if an NMI came in at the start of an interrupt function
	 * that preempted a softirq start of a function that
	 * preempted normal context!!!! Luckily, it can't be
	 * greater than 3, so the next two bits are a mask
	 * of what the depth is when we set TRACE_GRAPH_BIT
	 */

	TRACE_GRAPH_DEPTH_START_BIT,
	TRACE_GRAPH_DEPTH_END_BIT,

	/*
	 * To implement set_graph_notrace, if this bit is set, we ignore
	 * function graph tracing of called functions, until the return
	 * function is called to clear it.
	 */
	TRACE_GRAPH_NOTRACE_BIT,
};

#define trace_recursion_set(bit)	do { (current)->trace_recursion |= (1<<(bit)); } while (0)
#define trace_recursion_clear(bit)	do { (current)->trace_recursion &= ~(1<<(bit)); } while (0)
#define trace_recursion_test(bit)	((current)->trace_recursion & (1<<(bit)))

#define trace_recursion_depth() \
	(((current)->trace_recursion >> TRACE_GRAPH_DEPTH_START_BIT) & 3)
#define trace_recursion_set_depth(depth) \
	do {								\
		current->trace_recursion &=				\
			~(3 << TRACE_GRAPH_DEPTH_START_BIT);		\
		current->trace_recursion |=				\
			((depth) & 3) << TRACE_GRAPH_DEPTH_START_BIT;	\
	} while (0)

#define TRACE_CONTEXT_BITS	4

#define TRACE_FTRACE_START	TRACE_FTRACE_BIT

#define TRACE_LIST_START	TRACE_INTERNAL_BIT

#define TRACE_CONTEXT_MASK	((1 << (TRACE_LIST_START + TRACE_CONTEXT_BITS)) - 1)

enum {
	TRACE_CTX_NMI,
	TRACE_CTX_IRQ,
	TRACE_CTX_SOFTIRQ,
	TRACE_CTX_NORMAL,
	TRACE_CTX_TRANSITION,
};

static __always_inline int trace_get_context_bit(void)
{
	int bit;

	if (in_interrupt()) {
		if (in_nmi())
			bit = TRACE_CTX_NMI;

		else if (in_irq())
			bit = TRACE_CTX_IRQ;
		else
			bit = TRACE_CTX_SOFTIRQ;
	} else
		bit = TRACE_CTX_NORMAL;

	return bit;
}

static __always_inline int trace_test_and_set_recursion(int start)
{
	unsigned int val = current->trace_recursion;
	int bit;

	bit = trace_get_context_bit() + start;
	if (unlikely(val & (1 << bit))) {
		/*
		 * It could be that preempt_count has not been updated during
		 * a switch between contexts. Allow for a single recursion.
		 */
		bit = start + TRACE_CTX_TRANSITION;
		if (trace_recursion_test(bit))
			return -1;
		trace_recursion_set(bit);
		barrier();
		return bit;
	}

	val |= 1 << bit;
	current->trace_recursion = val;
	barrier();

	return bit;
}

static __always_inline void trace_clear_recursion(int bit)
{
	unsigned int val = current->trace_recursion;

	bit = 1 << bit;
	val &= ~bit;

	barrier();
	current->trace_recursion = val;
}

=======
>>>>>>> 3b17187f
static inline struct ring_buffer_iter *
trace_buffer_iter(struct trace_iterator *iter, int cpu)
{
	return iter->buffer_iter ? iter->buffer_iter[cpu] : NULL;
}

int tracer_init(struct tracer *t, struct trace_array *tr);
int tracing_is_enabled(void);
void tracing_reset_online_cpus(struct array_buffer *buf);
void tracing_reset_current(int cpu);
void tracing_reset_all_online_cpus(void);
int tracing_open_generic(struct inode *inode, struct file *filp);
int tracing_open_generic_tr(struct inode *inode, struct file *filp);
bool tracing_is_disabled(void);
bool tracer_tracing_is_on(struct trace_array *tr);
void tracer_tracing_on(struct trace_array *tr);
void tracer_tracing_off(struct trace_array *tr);
struct dentry *trace_create_file(const char *name,
				 umode_t mode,
				 struct dentry *parent,
				 void *data,
				 const struct file_operations *fops);

int tracing_init_dentry(void);

struct ring_buffer_event;

struct ring_buffer_event *
trace_buffer_lock_reserve(struct trace_buffer *buffer,
			  int type,
			  unsigned long len,
			  unsigned int trace_ctx);

struct trace_entry *tracing_get_trace_entry(struct trace_array *tr,
						struct trace_array_cpu *data);

struct trace_entry *trace_find_next_entry(struct trace_iterator *iter,
					  int *ent_cpu, u64 *ent_ts);

void trace_buffer_unlock_commit_nostack(struct trace_buffer *buffer,
					struct ring_buffer_event *event);

bool trace_is_tracepoint_string(const char *str);
const char *trace_event_format(struct trace_iterator *iter, const char *fmt);
void trace_check_vprintf(struct trace_iterator *iter, const char *fmt,
			 va_list ap);

int trace_empty(struct trace_iterator *iter);

void *trace_find_next_entry_inc(struct trace_iterator *iter);

void trace_init_global_iter(struct trace_iterator *iter);

void tracing_iter_reset(struct trace_iterator *iter, int cpu);

unsigned long trace_total_entries_cpu(struct trace_array *tr, int cpu);
unsigned long trace_total_entries(struct trace_array *tr);

void trace_function(struct trace_array *tr,
		    unsigned long ip,
		    unsigned long parent_ip,
		    unsigned int trace_ctx);
void trace_graph_function(struct trace_array *tr,
		    unsigned long ip,
		    unsigned long parent_ip,
		    unsigned int trace_ctx);
void trace_latency_header(struct seq_file *m);
void trace_default_header(struct seq_file *m);
void print_trace_header(struct seq_file *m, struct trace_iterator *iter);

void trace_graph_return(struct ftrace_graph_ret *trace);
int trace_graph_entry(struct ftrace_graph_ent *trace);
void set_graph_array(struct trace_array *tr);

void tracing_start_cmdline_record(void);
void tracing_stop_cmdline_record(void);
void tracing_start_tgid_record(void);
void tracing_stop_tgid_record(void);

int register_tracer(struct tracer *type);
int is_tracing_stopped(void);

loff_t tracing_lseek(struct file *file, loff_t offset, int whence);

extern cpumask_var_t __read_mostly tracing_buffer_mask;

#define for_each_tracing_cpu(cpu)	\
	for_each_cpu(cpu, tracing_buffer_mask)

extern unsigned long nsecs_to_usecs(unsigned long nsecs);

extern unsigned long tracing_thresh;

/* PID filtering */

extern int pid_max;

bool trace_find_filtered_pid(struct trace_pid_list *filtered_pids,
			     pid_t search_pid);
bool trace_ignore_this_task(struct trace_pid_list *filtered_pids,
			    struct trace_pid_list *filtered_no_pids,
			    struct task_struct *task);
void trace_filter_add_remove_task(struct trace_pid_list *pid_list,
				  struct task_struct *self,
				  struct task_struct *task);
void *trace_pid_next(struct trace_pid_list *pid_list, void *v, loff_t *pos);
void *trace_pid_start(struct trace_pid_list *pid_list, loff_t *pos);
int trace_pid_show(struct seq_file *m, void *v);
void trace_free_pid_list(struct trace_pid_list *pid_list);
int trace_pid_write(struct trace_pid_list *filtered_pids,
		    struct trace_pid_list **new_pid_list,
		    const char __user *ubuf, size_t cnt);

#ifdef CONFIG_TRACER_MAX_TRACE
void update_max_tr(struct trace_array *tr, struct task_struct *tsk, int cpu,
		   void *cond_data);
void update_max_tr_single(struct trace_array *tr,
			  struct task_struct *tsk, int cpu);
#endif /* CONFIG_TRACER_MAX_TRACE */

#if (defined(CONFIG_TRACER_MAX_TRACE) || defined(CONFIG_HWLAT_TRACER) \
	|| defined(CONFIG_OSNOISE_TRACER)) && defined(CONFIG_FSNOTIFY)
#define LATENCY_FS_NOTIFY
#endif

#ifdef LATENCY_FS_NOTIFY
void latency_fsnotify(struct trace_array *tr);
#else
static inline void latency_fsnotify(struct trace_array *tr) { }
#endif

#ifdef CONFIG_STACKTRACE
void __trace_stack(struct trace_array *tr, unsigned int trace_ctx, int skip);
#else
static inline void __trace_stack(struct trace_array *tr, unsigned int trace_ctx,
				 int skip)
{
}
#endif /* CONFIG_STACKTRACE */

void trace_last_func_repeats(struct trace_array *tr,
			     struct trace_func_repeats *last_info,
			     unsigned int trace_ctx);

extern u64 ftrace_now(int cpu);

extern void trace_find_cmdline(int pid, char comm[]);
extern int trace_find_tgid(int pid);
extern void trace_event_follow_fork(struct trace_array *tr, bool enable);

#ifdef CONFIG_DYNAMIC_FTRACE
extern unsigned long ftrace_update_tot_cnt;
extern unsigned long ftrace_number_of_pages;
extern unsigned long ftrace_number_of_groups;
void ftrace_init_trace_array(struct trace_array *tr);
#else
static inline void ftrace_init_trace_array(struct trace_array *tr) { }
#endif
#define DYN_FTRACE_TEST_NAME trace_selftest_dynamic_test_func
extern int DYN_FTRACE_TEST_NAME(void);
#define DYN_FTRACE_TEST_NAME2 trace_selftest_dynamic_test_func2
extern int DYN_FTRACE_TEST_NAME2(void);

extern bool ring_buffer_expanded;
extern bool tracing_selftest_disabled;

#ifdef CONFIG_FTRACE_STARTUP_TEST
extern void __init disable_tracing_selftest(const char *reason);

extern int trace_selftest_startup_function(struct tracer *trace,
					   struct trace_array *tr);
extern int trace_selftest_startup_function_graph(struct tracer *trace,
						 struct trace_array *tr);
extern int trace_selftest_startup_irqsoff(struct tracer *trace,
					  struct trace_array *tr);
extern int trace_selftest_startup_preemptoff(struct tracer *trace,
					     struct trace_array *tr);
extern int trace_selftest_startup_preemptirqsoff(struct tracer *trace,
						 struct trace_array *tr);
extern int trace_selftest_startup_wakeup(struct tracer *trace,
					 struct trace_array *tr);
extern int trace_selftest_startup_nop(struct tracer *trace,
					 struct trace_array *tr);
extern int trace_selftest_startup_branch(struct tracer *trace,
					 struct trace_array *tr);
/*
 * Tracer data references selftest functions that only occur
 * on boot up. These can be __init functions. Thus, when selftests
 * are enabled, then the tracers need to reference __init functions.
 */
#define __tracer_data		__refdata
#else
static inline void __init disable_tracing_selftest(const char *reason)
{
}
/* Tracers are seldom changed. Optimize when selftests are disabled. */
#define __tracer_data		__read_mostly
#endif /* CONFIG_FTRACE_STARTUP_TEST */

extern void *head_page(struct trace_array_cpu *data);
extern unsigned long long ns2usecs(u64 nsec);
extern int
trace_vbprintk(unsigned long ip, const char *fmt, va_list args);
extern int
trace_vprintk(unsigned long ip, const char *fmt, va_list args);
extern int
trace_array_vprintk(struct trace_array *tr,
		    unsigned long ip, const char *fmt, va_list args);
int trace_array_printk_buf(struct trace_buffer *buffer,
			   unsigned long ip, const char *fmt, ...);
void trace_printk_seq(struct trace_seq *s);
enum print_line_t print_trace_line(struct trace_iterator *iter);

extern char trace_find_mark(unsigned long long duration);

struct ftrace_hash;

struct ftrace_mod_load {
	struct list_head	list;
	char			*func;
	char			*module;
	int			 enable;
};

enum {
	FTRACE_HASH_FL_MOD	= (1 << 0),
};

struct ftrace_hash {
	unsigned long		size_bits;
	struct hlist_head	*buckets;
	unsigned long		count;
	unsigned long		flags;
	struct rcu_head		rcu;
};

struct ftrace_func_entry *
ftrace_lookup_ip(struct ftrace_hash *hash, unsigned long ip);

static __always_inline bool ftrace_hash_empty(struct ftrace_hash *hash)
{
	return !hash || !(hash->count || (hash->flags & FTRACE_HASH_FL_MOD));
}

/* Standard output formatting function used for function return traces */
#ifdef CONFIG_FUNCTION_GRAPH_TRACER

/* Flag options */
#define TRACE_GRAPH_PRINT_OVERRUN       0x1
#define TRACE_GRAPH_PRINT_CPU           0x2
#define TRACE_GRAPH_PRINT_OVERHEAD      0x4
#define TRACE_GRAPH_PRINT_PROC          0x8
#define TRACE_GRAPH_PRINT_DURATION      0x10
#define TRACE_GRAPH_PRINT_ABS_TIME      0x20
#define TRACE_GRAPH_PRINT_REL_TIME      0x40
#define TRACE_GRAPH_PRINT_IRQS          0x80
#define TRACE_GRAPH_PRINT_TAIL          0x100
#define TRACE_GRAPH_SLEEP_TIME          0x200
#define TRACE_GRAPH_GRAPH_TIME          0x400
#define TRACE_GRAPH_PRINT_FILL_SHIFT	28
#define TRACE_GRAPH_PRINT_FILL_MASK	(0x3 << TRACE_GRAPH_PRINT_FILL_SHIFT)

extern void ftrace_graph_sleep_time_control(bool enable);

#ifdef CONFIG_FUNCTION_PROFILER
extern void ftrace_graph_graph_time_control(bool enable);
#else
static inline void ftrace_graph_graph_time_control(bool enable) { }
#endif

extern enum print_line_t
print_graph_function_flags(struct trace_iterator *iter, u32 flags);
extern void print_graph_headers_flags(struct seq_file *s, u32 flags);
extern void
trace_print_graph_duration(unsigned long long duration, struct trace_seq *s);
extern void graph_trace_open(struct trace_iterator *iter);
extern void graph_trace_close(struct trace_iterator *iter);
extern int __trace_graph_entry(struct trace_array *tr,
			       struct ftrace_graph_ent *trace,
			       unsigned int trace_ctx);
extern void __trace_graph_return(struct trace_array *tr,
				 struct ftrace_graph_ret *trace,
				 unsigned int trace_ctx);

#ifdef CONFIG_DYNAMIC_FTRACE
extern struct ftrace_hash __rcu *ftrace_graph_hash;
extern struct ftrace_hash __rcu *ftrace_graph_notrace_hash;

static inline int ftrace_graph_addr(struct ftrace_graph_ent *trace)
{
	unsigned long addr = trace->func;
	int ret = 0;
	struct ftrace_hash *hash;

	preempt_disable_notrace();

	/*
	 * Have to open code "rcu_dereference_sched()" because the
	 * function graph tracer can be called when RCU is not
	 * "watching".
	 * Protected with schedule_on_each_cpu(ftrace_sync)
	 */
	hash = rcu_dereference_protected(ftrace_graph_hash, !preemptible());

	if (ftrace_hash_empty(hash)) {
		ret = 1;
		goto out;
	}

	if (ftrace_lookup_ip(hash, addr)) {

		/*
		 * This needs to be cleared on the return functions
		 * when the depth is zero.
		 */
		trace_recursion_set(TRACE_GRAPH_BIT);
		trace_recursion_set_depth(trace->depth);

		/*
		 * If no irqs are to be traced, but a set_graph_function
		 * is set, and called by an interrupt handler, we still
		 * want to trace it.
		 */
		if (in_irq())
			trace_recursion_set(TRACE_IRQ_BIT);
		else
			trace_recursion_clear(TRACE_IRQ_BIT);
		ret = 1;
	}

out:
	preempt_enable_notrace();
	return ret;
}

static inline void ftrace_graph_addr_finish(struct ftrace_graph_ret *trace)
{
	if (trace_recursion_test(TRACE_GRAPH_BIT) &&
	    trace->depth == trace_recursion_depth())
		trace_recursion_clear(TRACE_GRAPH_BIT);
}

static inline int ftrace_graph_notrace_addr(unsigned long addr)
{
	int ret = 0;
	struct ftrace_hash *notrace_hash;

	preempt_disable_notrace();

	/*
	 * Have to open code "rcu_dereference_sched()" because the
	 * function graph tracer can be called when RCU is not
	 * "watching".
	 * Protected with schedule_on_each_cpu(ftrace_sync)
	 */
	notrace_hash = rcu_dereference_protected(ftrace_graph_notrace_hash,
						 !preemptible());

	if (ftrace_lookup_ip(notrace_hash, addr))
		ret = 1;

	preempt_enable_notrace();
	return ret;
}
#else
static inline int ftrace_graph_addr(struct ftrace_graph_ent *trace)
{
	return 1;
}

static inline int ftrace_graph_notrace_addr(unsigned long addr)
{
	return 0;
}
static inline void ftrace_graph_addr_finish(struct ftrace_graph_ret *trace)
{ }
#endif /* CONFIG_DYNAMIC_FTRACE */

extern unsigned int fgraph_max_depth;

static inline bool ftrace_graph_ignore_func(struct ftrace_graph_ent *trace)
{
	/* trace it when it is-nested-in or is a function enabled. */
	return !(trace_recursion_test(TRACE_GRAPH_BIT) ||
		 ftrace_graph_addr(trace)) ||
		(trace->depth < 0) ||
		(fgraph_max_depth && trace->depth >= fgraph_max_depth);
}

#else /* CONFIG_FUNCTION_GRAPH_TRACER */
static inline enum print_line_t
print_graph_function_flags(struct trace_iterator *iter, u32 flags)
{
	return TRACE_TYPE_UNHANDLED;
}
#endif /* CONFIG_FUNCTION_GRAPH_TRACER */

extern struct list_head ftrace_pids;

#ifdef CONFIG_FUNCTION_TRACER

#define FTRACE_PID_IGNORE	-1
#define FTRACE_PID_TRACE	-2

struct ftrace_func_command {
	struct list_head	list;
	char			*name;
	int			(*func)(struct trace_array *tr,
					struct ftrace_hash *hash,
					char *func, char *cmd,
					char *params, int enable);
};
extern bool ftrace_filter_param __initdata;
static inline int ftrace_trace_task(struct trace_array *tr)
{
	return this_cpu_read(tr->array_buffer.data->ftrace_ignore_pid) !=
		FTRACE_PID_IGNORE;
}
extern int ftrace_is_dead(void);
int ftrace_create_function_files(struct trace_array *tr,
				 struct dentry *parent);
void ftrace_destroy_function_files(struct trace_array *tr);
int ftrace_allocate_ftrace_ops(struct trace_array *tr);
void ftrace_free_ftrace_ops(struct trace_array *tr);
void ftrace_init_global_array_ops(struct trace_array *tr);
void ftrace_init_array_ops(struct trace_array *tr, ftrace_func_t func);
void ftrace_reset_array_ops(struct trace_array *tr);
void ftrace_init_tracefs(struct trace_array *tr, struct dentry *d_tracer);
void ftrace_init_tracefs_toplevel(struct trace_array *tr,
				  struct dentry *d_tracer);
void ftrace_clear_pids(struct trace_array *tr);
int init_function_trace(void);
void ftrace_pid_follow_fork(struct trace_array *tr, bool enable);
#else
static inline int ftrace_trace_task(struct trace_array *tr)
{
	return 1;
}
static inline int ftrace_is_dead(void) { return 0; }
static inline int
ftrace_create_function_files(struct trace_array *tr,
			     struct dentry *parent)
{
	return 0;
}
static inline int ftrace_allocate_ftrace_ops(struct trace_array *tr)
{
	return 0;
}
static inline void ftrace_free_ftrace_ops(struct trace_array *tr) { }
static inline void ftrace_destroy_function_files(struct trace_array *tr) { }
static inline __init void
ftrace_init_global_array_ops(struct trace_array *tr) { }
static inline void ftrace_reset_array_ops(struct trace_array *tr) { }
static inline void ftrace_init_tracefs(struct trace_array *tr, struct dentry *d) { }
static inline void ftrace_init_tracefs_toplevel(struct trace_array *tr, struct dentry *d) { }
static inline void ftrace_clear_pids(struct trace_array *tr) { }
static inline int init_function_trace(void) { return 0; }
static inline void ftrace_pid_follow_fork(struct trace_array *tr, bool enable) { }
/* ftace_func_t type is not defined, use macro instead of static inline */
#define ftrace_init_array_ops(tr, func) do { } while (0)
#endif /* CONFIG_FUNCTION_TRACER */

#if defined(CONFIG_FUNCTION_TRACER) && defined(CONFIG_DYNAMIC_FTRACE)

struct ftrace_probe_ops {
	void			(*func)(unsigned long ip,
					unsigned long parent_ip,
					struct trace_array *tr,
					struct ftrace_probe_ops *ops,
					void *data);
	int			(*init)(struct ftrace_probe_ops *ops,
					struct trace_array *tr,
					unsigned long ip, void *init_data,
					void **data);
	void			(*free)(struct ftrace_probe_ops *ops,
					struct trace_array *tr,
					unsigned long ip, void *data);
	int			(*print)(struct seq_file *m,
					 unsigned long ip,
					 struct ftrace_probe_ops *ops,
					 void *data);
};

struct ftrace_func_mapper;
typedef int (*ftrace_mapper_func)(void *data);

struct ftrace_func_mapper *allocate_ftrace_func_mapper(void);
void **ftrace_func_mapper_find_ip(struct ftrace_func_mapper *mapper,
					   unsigned long ip);
int ftrace_func_mapper_add_ip(struct ftrace_func_mapper *mapper,
			       unsigned long ip, void *data);
void *ftrace_func_mapper_remove_ip(struct ftrace_func_mapper *mapper,
				   unsigned long ip);
void free_ftrace_func_mapper(struct ftrace_func_mapper *mapper,
			     ftrace_mapper_func free_func);

extern int
register_ftrace_function_probe(char *glob, struct trace_array *tr,
			       struct ftrace_probe_ops *ops, void *data);
extern int
unregister_ftrace_function_probe_func(char *glob, struct trace_array *tr,
				      struct ftrace_probe_ops *ops);
extern void clear_ftrace_function_probes(struct trace_array *tr);

int register_ftrace_command(struct ftrace_func_command *cmd);
int unregister_ftrace_command(struct ftrace_func_command *cmd);

void ftrace_create_filter_files(struct ftrace_ops *ops,
				struct dentry *parent);
void ftrace_destroy_filter_files(struct ftrace_ops *ops);

extern int ftrace_set_filter(struct ftrace_ops *ops, unsigned char *buf,
			     int len, int reset);
extern int ftrace_set_notrace(struct ftrace_ops *ops, unsigned char *buf,
			      int len, int reset);
#else
struct ftrace_func_command;

static inline __init int register_ftrace_command(struct ftrace_func_command *cmd)
{
	return -EINVAL;
}
static inline __init int unregister_ftrace_command(char *cmd_name)
{
	return -EINVAL;
}
static inline void clear_ftrace_function_probes(struct trace_array *tr)
{
}

/*
 * The ops parameter passed in is usually undefined.
 * This must be a macro.
 */
#define ftrace_create_filter_files(ops, parent) do { } while (0)
#define ftrace_destroy_filter_files(ops) do { } while (0)
#endif /* CONFIG_FUNCTION_TRACER && CONFIG_DYNAMIC_FTRACE */

bool ftrace_event_is_function(struct trace_event_call *call);

/*
 * struct trace_parser - servers for reading the user input separated by spaces
 * @cont: set if the input is not complete - no final space char was found
 * @buffer: holds the parsed user input
 * @idx: user input length
 * @size: buffer size
 */
struct trace_parser {
	bool		cont;
	char		*buffer;
	unsigned	idx;
	unsigned	size;
};

static inline bool trace_parser_loaded(struct trace_parser *parser)
{
	return (parser->idx != 0);
}

static inline bool trace_parser_cont(struct trace_parser *parser)
{
	return parser->cont;
}

static inline void trace_parser_clear(struct trace_parser *parser)
{
	parser->cont = false;
	parser->idx = 0;
}

extern int trace_parser_get_init(struct trace_parser *parser, int size);
extern void trace_parser_put(struct trace_parser *parser);
extern int trace_get_user(struct trace_parser *parser, const char __user *ubuf,
	size_t cnt, loff_t *ppos);

/*
 * Only create function graph options if function graph is configured.
 */
#ifdef CONFIG_FUNCTION_GRAPH_TRACER
# define FGRAPH_FLAGS						\
		C(DISPLAY_GRAPH,	"display-graph"),
#else
# define FGRAPH_FLAGS
#endif

#ifdef CONFIG_BRANCH_TRACER
# define BRANCH_FLAGS					\
		C(BRANCH,		"branch"),
#else
# define BRANCH_FLAGS
#endif

#ifdef CONFIG_FUNCTION_TRACER
# define FUNCTION_FLAGS						\
		C(FUNCTION,		"function-trace"),	\
		C(FUNC_FORK,		"function-fork"),
# define FUNCTION_DEFAULT_FLAGS		TRACE_ITER_FUNCTION
#else
# define FUNCTION_FLAGS
# define FUNCTION_DEFAULT_FLAGS		0UL
# define TRACE_ITER_FUNC_FORK		0UL
#endif

#ifdef CONFIG_STACKTRACE
# define STACK_FLAGS				\
		C(STACKTRACE,		"stacktrace"),
#else
# define STACK_FLAGS
#endif

/*
 * trace_iterator_flags is an enumeration that defines bit
 * positions into trace_flags that controls the output.
 *
 * NOTE: These bits must match the trace_options array in
 *       trace.c (this macro guarantees it).
 */
#define TRACE_FLAGS						\
		C(PRINT_PARENT,		"print-parent"),	\
		C(SYM_OFFSET,		"sym-offset"),		\
		C(SYM_ADDR,		"sym-addr"),		\
		C(VERBOSE,		"verbose"),		\
		C(RAW,			"raw"),			\
		C(HEX,			"hex"),			\
		C(BIN,			"bin"),			\
		C(BLOCK,		"block"),		\
		C(PRINTK,		"trace_printk"),	\
		C(ANNOTATE,		"annotate"),		\
		C(USERSTACKTRACE,	"userstacktrace"),	\
		C(SYM_USEROBJ,		"sym-userobj"),		\
		C(PRINTK_MSGONLY,	"printk-msg-only"),	\
		C(CONTEXT_INFO,		"context-info"),   /* Print pid/cpu/time */ \
		C(LATENCY_FMT,		"latency-format"),	\
		C(RECORD_CMD,		"record-cmd"),		\
		C(RECORD_TGID,		"record-tgid"),		\
		C(OVERWRITE,		"overwrite"),		\
		C(STOP_ON_FREE,		"disable_on_free"),	\
		C(IRQ_INFO,		"irq-info"),		\
		C(MARKERS,		"markers"),		\
		C(EVENT_FORK,		"event-fork"),		\
		C(PAUSE_ON_TRACE,	"pause-on-trace"),	\
		C(HASH_PTR,		"hash-ptr"),	/* Print hashed pointer */ \
		FUNCTION_FLAGS					\
		FGRAPH_FLAGS					\
		STACK_FLAGS					\
		BRANCH_FLAGS

/*
 * By defining C, we can make TRACE_FLAGS a list of bit names
 * that will define the bits for the flag masks.
 */
#undef C
#define C(a, b) TRACE_ITER_##a##_BIT

enum trace_iterator_bits {
	TRACE_FLAGS
	/* Make sure we don't go more than we have bits for */
	TRACE_ITER_LAST_BIT
};

/*
 * By redefining C, we can make TRACE_FLAGS a list of masks that
 * use the bits as defined above.
 */
#undef C
#define C(a, b) TRACE_ITER_##a = (1 << TRACE_ITER_##a##_BIT)

enum trace_iterator_flags { TRACE_FLAGS };

/*
 * TRACE_ITER_SYM_MASK masks the options in trace_flags that
 * control the output of kernel symbols.
 */
#define TRACE_ITER_SYM_MASK \
	(TRACE_ITER_PRINT_PARENT|TRACE_ITER_SYM_OFFSET|TRACE_ITER_SYM_ADDR)

extern struct tracer nop_trace;

#ifdef CONFIG_BRANCH_TRACER
extern int enable_branch_tracing(struct trace_array *tr);
extern void disable_branch_tracing(void);
static inline int trace_branch_enable(struct trace_array *tr)
{
	if (tr->trace_flags & TRACE_ITER_BRANCH)
		return enable_branch_tracing(tr);
	return 0;
}
static inline void trace_branch_disable(void)
{
	/* due to races, always disable */
	disable_branch_tracing();
}
#else
static inline int trace_branch_enable(struct trace_array *tr)
{
	return 0;
}
static inline void trace_branch_disable(void)
{
}
#endif /* CONFIG_BRANCH_TRACER */

/* set ring buffers to default size if not already done so */
int tracing_update_buffers(void);

struct ftrace_event_field {
	struct list_head	link;
	const char		*name;
	const char		*type;
	int			filter_type;
	int			offset;
	int			size;
	int			is_signed;
};

struct prog_entry;

struct event_filter {
	struct prog_entry __rcu	*prog;
	char			*filter_string;
};

struct event_subsystem {
	struct list_head	list;
	const char		*name;
	struct event_filter	*filter;
	int			ref_count;
};

struct trace_subsystem_dir {
	struct list_head		list;
	struct event_subsystem		*subsystem;
	struct trace_array		*tr;
	struct dentry			*entry;
	int				ref_count;
	int				nr_events;
};

extern int call_filter_check_discard(struct trace_event_call *call, void *rec,
				     struct trace_buffer *buffer,
				     struct ring_buffer_event *event);

void trace_buffer_unlock_commit_regs(struct trace_array *tr,
				     struct trace_buffer *buffer,
				     struct ring_buffer_event *event,
				     unsigned int trcace_ctx,
				     struct pt_regs *regs);

static inline void trace_buffer_unlock_commit(struct trace_array *tr,
					      struct trace_buffer *buffer,
					      struct ring_buffer_event *event,
					      unsigned int trace_ctx)
{
	trace_buffer_unlock_commit_regs(tr, buffer, event, trace_ctx, NULL);
}

DECLARE_PER_CPU(struct ring_buffer_event *, trace_buffered_event);
DECLARE_PER_CPU(int, trace_buffered_event_cnt);
void trace_buffered_event_disable(void);
void trace_buffered_event_enable(void);

static inline void
__trace_event_discard_commit(struct trace_buffer *buffer,
			     struct ring_buffer_event *event)
{
	if (this_cpu_read(trace_buffered_event) == event) {
		/* Simply release the temp buffer */
		this_cpu_dec(trace_buffered_event_cnt);
		return;
	}
	ring_buffer_discard_commit(buffer, event);
}

/*
 * Helper function for event_trigger_unlock_commit{_regs}().
 * If there are event triggers attached to this event that requires
 * filtering against its fields, then they will be called as the
 * entry already holds the field information of the current event.
 *
 * It also checks if the event should be discarded or not.
 * It is to be discarded if the event is soft disabled and the
 * event was only recorded to process triggers, or if the event
 * filter is active and this event did not match the filters.
 *
 * Returns true if the event is discarded, false otherwise.
 */
static inline bool
__event_trigger_test_discard(struct trace_event_file *file,
			     struct trace_buffer *buffer,
			     struct ring_buffer_event *event,
			     void *entry,
			     enum event_trigger_type *tt)
{
	unsigned long eflags = file->flags;

	if (eflags & EVENT_FILE_FL_TRIGGER_COND)
		*tt = event_triggers_call(file, buffer, entry, event);

	if (test_bit(EVENT_FILE_FL_SOFT_DISABLED_BIT, &file->flags) ||
	    (unlikely(file->flags & EVENT_FILE_FL_FILTERED) &&
	     !filter_match_preds(file->filter, entry))) {
		__trace_event_discard_commit(buffer, event);
		return true;
	}

	return false;
}

/**
 * event_trigger_unlock_commit - handle triggers and finish event commit
 * @file: The file pointer associated with the event
 * @buffer: The ring buffer that the event is being written to
 * @event: The event meta data in the ring buffer
 * @entry: The event itself
 * @trace_ctx: The tracing context flags.
 *
 * This is a helper function to handle triggers that require data
 * from the event itself. It also tests the event against filters and
 * if the event is soft disabled and should be discarded.
 */
static inline void
event_trigger_unlock_commit(struct trace_event_file *file,
			    struct trace_buffer *buffer,
			    struct ring_buffer_event *event,
			    void *entry, unsigned int trace_ctx)
{
	enum event_trigger_type tt = ETT_NONE;

	if (!__event_trigger_test_discard(file, buffer, event, entry, &tt))
		trace_buffer_unlock_commit(file->tr, buffer, event, trace_ctx);

	if (tt)
		event_triggers_post_call(file, tt);
}

#define FILTER_PRED_INVALID	((unsigned short)-1)
#define FILTER_PRED_IS_RIGHT	(1 << 15)
#define FILTER_PRED_FOLD	(1 << 15)

/*
 * The max preds is the size of unsigned short with
 * two flags at the MSBs. One bit is used for both the IS_RIGHT
 * and FOLD flags. The other is reserved.
 *
 * 2^14 preds is way more than enough.
 */
#define MAX_FILTER_PRED		16384

struct filter_pred;
struct regex;

typedef int (*filter_pred_fn_t) (struct filter_pred *pred, void *event);

typedef int (*regex_match_func)(char *str, struct regex *r, int len);

enum regex_type {
	MATCH_FULL = 0,
	MATCH_FRONT_ONLY,
	MATCH_MIDDLE_ONLY,
	MATCH_END_ONLY,
	MATCH_GLOB,
	MATCH_INDEX,
};

struct regex {
	char			pattern[MAX_FILTER_STR_VAL];
	int			len;
	int			field_len;
	regex_match_func	match;
};

struct filter_pred {
	filter_pred_fn_t 	fn;
	u64 			val;
	struct regex		regex;
	unsigned short		*ops;
	struct ftrace_event_field *field;
	int 			offset;
	int			not;
	int 			op;
};

static inline bool is_string_field(struct ftrace_event_field *field)
{
	return field->filter_type == FILTER_DYN_STRING ||
	       field->filter_type == FILTER_STATIC_STRING ||
	       field->filter_type == FILTER_PTR_STRING ||
	       field->filter_type == FILTER_COMM;
}

static inline bool is_function_field(struct ftrace_event_field *field)
{
	return field->filter_type == FILTER_TRACE_FN;
}

extern enum regex_type
filter_parse_regex(char *buff, int len, char **search, int *not);
extern void print_event_filter(struct trace_event_file *file,
			       struct trace_seq *s);
extern int apply_event_filter(struct trace_event_file *file,
			      char *filter_string);
extern int apply_subsystem_event_filter(struct trace_subsystem_dir *dir,
					char *filter_string);
extern void print_subsystem_event_filter(struct event_subsystem *system,
					 struct trace_seq *s);
extern int filter_assign_type(const char *type);
extern int create_event_filter(struct trace_array *tr,
			       struct trace_event_call *call,
			       char *filter_str, bool set_str,
			       struct event_filter **filterp);
extern void free_event_filter(struct event_filter *filter);

struct ftrace_event_field *
trace_find_event_field(struct trace_event_call *call, char *name);

extern void trace_event_enable_cmd_record(bool enable);
extern void trace_event_enable_tgid_record(bool enable);

extern int event_trace_init(void);
extern int event_trace_add_tracer(struct dentry *parent, struct trace_array *tr);
extern int event_trace_del_tracer(struct trace_array *tr);
extern void __trace_early_add_events(struct trace_array *tr);

extern struct trace_event_file *__find_event_file(struct trace_array *tr,
						  const char *system,
						  const char *event);
extern struct trace_event_file *find_event_file(struct trace_array *tr,
						const char *system,
						const char *event);

static inline void *event_file_data(struct file *filp)
{
	return READ_ONCE(file_inode(filp)->i_private);
}

extern struct mutex event_mutex;
extern struct list_head ftrace_events;

extern const struct file_operations event_trigger_fops;
extern const struct file_operations event_hist_fops;
extern const struct file_operations event_hist_debug_fops;
extern const struct file_operations event_inject_fops;

#ifdef CONFIG_HIST_TRIGGERS
extern int register_trigger_hist_cmd(void);
extern int register_trigger_hist_enable_disable_cmds(void);
#else
static inline int register_trigger_hist_cmd(void) { return 0; }
static inline int register_trigger_hist_enable_disable_cmds(void) { return 0; }
#endif

extern int register_trigger_cmds(void);
extern void clear_event_triggers(struct trace_array *tr);

enum {
	EVENT_TRIGGER_FL_PROBE		= BIT(0),
};

struct event_trigger_data {
	unsigned long			count;
	int				ref;
	int				flags;
	struct event_trigger_ops	*ops;
	struct event_command		*cmd_ops;
	struct event_filter __rcu	*filter;
	char				*filter_str;
	void				*private_data;
	bool				paused;
	bool				paused_tmp;
	struct list_head		list;
	char				*name;
	struct list_head		named_list;
	struct event_trigger_data	*named_data;
};

/* Avoid typos */
#define ENABLE_EVENT_STR	"enable_event"
#define DISABLE_EVENT_STR	"disable_event"
#define ENABLE_HIST_STR		"enable_hist"
#define DISABLE_HIST_STR	"disable_hist"

struct enable_trigger_data {
	struct trace_event_file		*file;
	bool				enable;
	bool				hist;
};

extern int event_enable_trigger_print(struct seq_file *m,
				      struct event_trigger_ops *ops,
				      struct event_trigger_data *data);
extern void event_enable_trigger_free(struct event_trigger_ops *ops,
				      struct event_trigger_data *data);
extern int event_enable_trigger_func(struct event_command *cmd_ops,
				     struct trace_event_file *file,
				     char *glob, char *cmd, char *param);
extern int event_enable_register_trigger(char *glob,
					 struct event_trigger_ops *ops,
					 struct event_trigger_data *data,
					 struct trace_event_file *file);
extern void event_enable_unregister_trigger(char *glob,
					    struct event_trigger_ops *ops,
					    struct event_trigger_data *test,
					    struct trace_event_file *file);
extern void trigger_data_free(struct event_trigger_data *data);
extern int event_trigger_init(struct event_trigger_ops *ops,
			      struct event_trigger_data *data);
extern int trace_event_trigger_enable_disable(struct trace_event_file *file,
					      int trigger_enable);
extern void update_cond_flag(struct trace_event_file *file);
extern int set_trigger_filter(char *filter_str,
			      struct event_trigger_data *trigger_data,
			      struct trace_event_file *file);
extern struct event_trigger_data *find_named_trigger(const char *name);
extern bool is_named_trigger(struct event_trigger_data *test);
extern int save_named_trigger(const char *name,
			      struct event_trigger_data *data);
extern void del_named_trigger(struct event_trigger_data *data);
extern void pause_named_trigger(struct event_trigger_data *data);
extern void unpause_named_trigger(struct event_trigger_data *data);
extern void set_named_trigger_data(struct event_trigger_data *data,
				   struct event_trigger_data *named_data);
extern struct event_trigger_data *
get_named_trigger_data(struct event_trigger_data *data);
extern int register_event_command(struct event_command *cmd);
extern int unregister_event_command(struct event_command *cmd);
extern int register_trigger_hist_enable_disable_cmds(void);

/**
 * struct event_trigger_ops - callbacks for trace event triggers
 *
 * The methods in this structure provide per-event trigger hooks for
 * various trigger operations.
 *
 * All the methods below, except for @init() and @free(), must be
 * implemented.
 *
 * @func: The trigger 'probe' function called when the triggering
 *	event occurs.  The data passed into this callback is the data
 *	that was supplied to the event_command @reg() function that
 *	registered the trigger (see struct event_command) along with
 *	the trace record, rec.
 *
 * @init: An optional initialization function called for the trigger
 *	when the trigger is registered (via the event_command reg()
 *	function).  This can be used to perform per-trigger
 *	initialization such as incrementing a per-trigger reference
 *	count, for instance.  This is usually implemented by the
 *	generic utility function @event_trigger_init() (see
 *	trace_event_triggers.c).
 *
 * @free: An optional de-initialization function called for the
 *	trigger when the trigger is unregistered (via the
 *	event_command @reg() function).  This can be used to perform
 *	per-trigger de-initialization such as decrementing a
 *	per-trigger reference count and freeing corresponding trigger
 *	data, for instance.  This is usually implemented by the
 *	generic utility function @event_trigger_free() (see
 *	trace_event_triggers.c).
 *
 * @print: The callback function invoked to have the trigger print
 *	itself.  This is usually implemented by a wrapper function
 *	that calls the generic utility function @event_trigger_print()
 *	(see trace_event_triggers.c).
 */
struct event_trigger_ops {
	void			(*func)(struct event_trigger_data *data,
					struct trace_buffer *buffer, void *rec,
					struct ring_buffer_event *rbe);
	int			(*init)(struct event_trigger_ops *ops,
					struct event_trigger_data *data);
	void			(*free)(struct event_trigger_ops *ops,
					struct event_trigger_data *data);
	int			(*print)(struct seq_file *m,
					 struct event_trigger_ops *ops,
					 struct event_trigger_data *data);
};

/**
 * struct event_command - callbacks and data members for event commands
 *
 * Event commands are invoked by users by writing the command name
 * into the 'trigger' file associated with a trace event.  The
 * parameters associated with a specific invocation of an event
 * command are used to create an event trigger instance, which is
 * added to the list of trigger instances associated with that trace
 * event.  When the event is hit, the set of triggers associated with
 * that event is invoked.
 *
 * The data members in this structure provide per-event command data
 * for various event commands.
 *
 * All the data members below, except for @post_trigger, must be set
 * for each event command.
 *
 * @name: The unique name that identifies the event command.  This is
 *	the name used when setting triggers via trigger files.
 *
 * @trigger_type: A unique id that identifies the event command
 *	'type'.  This value has two purposes, the first to ensure that
 *	only one trigger of the same type can be set at a given time
 *	for a particular event e.g. it doesn't make sense to have both
 *	a traceon and traceoff trigger attached to a single event at
 *	the same time, so traceon and traceoff have the same type
 *	though they have different names.  The @trigger_type value is
 *	also used as a bit value for deferring the actual trigger
 *	action until after the current event is finished.  Some
 *	commands need to do this if they themselves log to the trace
 *	buffer (see the @post_trigger() member below).  @trigger_type
 *	values are defined by adding new values to the trigger_type
 *	enum in include/linux/trace_events.h.
 *
 * @flags: See the enum event_command_flags below.
 *
 * All the methods below, except for @set_filter() and @unreg_all(),
 * must be implemented.
 *
 * @func: The callback function responsible for parsing and
 *	registering the trigger written to the 'trigger' file by the
 *	user.  It allocates the trigger instance and registers it with
 *	the appropriate trace event.  It makes use of the other
 *	event_command callback functions to orchestrate this, and is
 *	usually implemented by the generic utility function
 *	@event_trigger_callback() (see trace_event_triggers.c).
 *
 * @reg: Adds the trigger to the list of triggers associated with the
 *	event, and enables the event trigger itself, after
 *	initializing it (via the event_trigger_ops @init() function).
 *	This is also where commands can use the @trigger_type value to
 *	make the decision as to whether or not multiple instances of
 *	the trigger should be allowed.  This is usually implemented by
 *	the generic utility function @register_trigger() (see
 *	trace_event_triggers.c).
 *
 * @unreg: Removes the trigger from the list of triggers associated
 *	with the event, and disables the event trigger itself, after
 *	initializing it (via the event_trigger_ops @free() function).
 *	This is usually implemented by the generic utility function
 *	@unregister_trigger() (see trace_event_triggers.c).
 *
 * @unreg_all: An optional function called to remove all the triggers
 *	from the list of triggers associated with the event.  Called
 *	when a trigger file is opened in truncate mode.
 *
 * @set_filter: An optional function called to parse and set a filter
 *	for the trigger.  If no @set_filter() method is set for the
 *	event command, filters set by the user for the command will be
 *	ignored.  This is usually implemented by the generic utility
 *	function @set_trigger_filter() (see trace_event_triggers.c).
 *
 * @get_trigger_ops: The callback function invoked to retrieve the
 *	event_trigger_ops implementation associated with the command.
 */
struct event_command {
	struct list_head	list;
	char			*name;
	enum event_trigger_type	trigger_type;
	int			flags;
	int			(*func)(struct event_command *cmd_ops,
					struct trace_event_file *file,
					char *glob, char *cmd, char *params);
	int			(*reg)(char *glob,
				       struct event_trigger_ops *ops,
				       struct event_trigger_data *data,
				       struct trace_event_file *file);
	void			(*unreg)(char *glob,
					 struct event_trigger_ops *ops,
					 struct event_trigger_data *data,
					 struct trace_event_file *file);
	void			(*unreg_all)(struct trace_event_file *file);
	int			(*set_filter)(char *filter_str,
					      struct event_trigger_data *data,
					      struct trace_event_file *file);
	struct event_trigger_ops *(*get_trigger_ops)(char *cmd, char *param);
};

/**
 * enum event_command_flags - flags for struct event_command
 *
 * @POST_TRIGGER: A flag that says whether or not this command needs
 *	to have its action delayed until after the current event has
 *	been closed.  Some triggers need to avoid being invoked while
 *	an event is currently in the process of being logged, since
 *	the trigger may itself log data into the trace buffer.  Thus
 *	we make sure the current event is committed before invoking
 *	those triggers.  To do that, the trigger invocation is split
 *	in two - the first part checks the filter using the current
 *	trace record; if a command has the @post_trigger flag set, it
 *	sets a bit for itself in the return value, otherwise it
 *	directly invokes the trigger.  Once all commands have been
 *	either invoked or set their return flag, the current record is
 *	either committed or discarded.  At that point, if any commands
 *	have deferred their triggers, those commands are finally
 *	invoked following the close of the current event.  In other
 *	words, if the event_trigger_ops @func() probe implementation
 *	itself logs to the trace buffer, this flag should be set,
 *	otherwise it can be left unspecified.
 *
 * @NEEDS_REC: A flag that says whether or not this command needs
 *	access to the trace record in order to perform its function,
 *	regardless of whether or not it has a filter associated with
 *	it (filters make a trigger require access to the trace record
 *	but are not always present).
 */
enum event_command_flags {
	EVENT_CMD_FL_POST_TRIGGER	= 1,
	EVENT_CMD_FL_NEEDS_REC		= 2,
};

static inline bool event_command_post_trigger(struct event_command *cmd_ops)
{
	return cmd_ops->flags & EVENT_CMD_FL_POST_TRIGGER;
}

static inline bool event_command_needs_rec(struct event_command *cmd_ops)
{
	return cmd_ops->flags & EVENT_CMD_FL_NEEDS_REC;
}

extern int trace_event_enable_disable(struct trace_event_file *file,
				      int enable, int soft_disable);
extern int tracing_alloc_snapshot(void);
extern void tracing_snapshot_cond(struct trace_array *tr, void *cond_data);
extern int tracing_snapshot_cond_enable(struct trace_array *tr, void *cond_data, cond_update_fn_t update);

extern int tracing_snapshot_cond_disable(struct trace_array *tr);
extern void *tracing_cond_snapshot_data(struct trace_array *tr);

extern const char *__start___trace_bprintk_fmt[];
extern const char *__stop___trace_bprintk_fmt[];

extern const char *__start___tracepoint_str[];
extern const char *__stop___tracepoint_str[];

void trace_printk_control(bool enabled);
void trace_printk_start_comm(void);
int trace_keep_overwrite(struct tracer *tracer, u32 mask, int set);
int set_tracer_flag(struct trace_array *tr, unsigned int mask, int enabled);

/* Used from boot time tracer */
extern int trace_set_options(struct trace_array *tr, char *option);
extern int tracing_set_tracer(struct trace_array *tr, const char *buf);
extern ssize_t tracing_resize_ring_buffer(struct trace_array *tr,
					  unsigned long size, int cpu_id);
extern int tracing_set_cpumask(struct trace_array *tr,
				cpumask_var_t tracing_cpumask_new);


#define MAX_EVENT_NAME_LEN	64

extern ssize_t trace_parse_run_command(struct file *file,
		const char __user *buffer, size_t count, loff_t *ppos,
		int (*createfn)(const char *));

extern unsigned int err_pos(char *cmd, const char *str);
extern void tracing_log_err(struct trace_array *tr,
			    const char *loc, const char *cmd,
			    const char **errs, u8 type, u8 pos);

/*
 * Normal trace_printk() and friends allocates special buffers
 * to do the manipulation, as well as saves the print formats
 * into sections to display. But the trace infrastructure wants
 * to use these without the added overhead at the price of being
 * a bit slower (used mainly for warnings, where we don't care
 * about performance). The internal_trace_puts() is for such
 * a purpose.
 */
#define internal_trace_puts(str) __trace_puts(_THIS_IP_, str, strlen(str))

#undef FTRACE_ENTRY
#define FTRACE_ENTRY(call, struct_name, id, tstruct, print)	\
	extern struct trace_event_call					\
	__aligned(4) event_##call;
#undef FTRACE_ENTRY_DUP
#define FTRACE_ENTRY_DUP(call, struct_name, id, tstruct, print)	\
	FTRACE_ENTRY(call, struct_name, id, PARAMS(tstruct), PARAMS(print))
#undef FTRACE_ENTRY_PACKED
#define FTRACE_ENTRY_PACKED(call, struct_name, id, tstruct, print) \
	FTRACE_ENTRY(call, struct_name, id, PARAMS(tstruct), PARAMS(print))

#include "trace_entries.h"

#if defined(CONFIG_PERF_EVENTS) && defined(CONFIG_FUNCTION_TRACER)
int perf_ftrace_event_register(struct trace_event_call *call,
			       enum trace_reg type, void *data);
#else
#define perf_ftrace_event_register NULL
#endif

#ifdef CONFIG_FTRACE_SYSCALLS
void init_ftrace_syscalls(void);
const char *get_syscall_name(int syscall);
#else
static inline void init_ftrace_syscalls(void) { }
static inline const char *get_syscall_name(int syscall)
{
	return NULL;
}
#endif

#ifdef CONFIG_EVENT_TRACING
void trace_event_init(void);
void trace_event_eval_update(struct trace_eval_map **map, int len);
/* Used from boot time tracer */
extern int ftrace_set_clr_event(struct trace_array *tr, char *buf, int set);
extern int trigger_process_regex(struct trace_event_file *file, char *buff);
#else
static inline void __init trace_event_init(void) { }
static inline void trace_event_eval_update(struct trace_eval_map **map, int len) { }
#endif

#ifdef CONFIG_TRACER_SNAPSHOT
void tracing_snapshot_instance(struct trace_array *tr);
int tracing_alloc_snapshot_instance(struct trace_array *tr);
#else
static inline void tracing_snapshot_instance(struct trace_array *tr) { }
static inline int tracing_alloc_snapshot_instance(struct trace_array *tr)
{
	return 0;
}
#endif

#ifdef CONFIG_PREEMPT_TRACER
void tracer_preempt_on(unsigned long a0, unsigned long a1);
void tracer_preempt_off(unsigned long a0, unsigned long a1);
#else
static inline void tracer_preempt_on(unsigned long a0, unsigned long a1) { }
static inline void tracer_preempt_off(unsigned long a0, unsigned long a1) { }
#endif
#ifdef CONFIG_IRQSOFF_TRACER
void tracer_hardirqs_on(unsigned long a0, unsigned long a1);
void tracer_hardirqs_off(unsigned long a0, unsigned long a1);
#else
static inline void tracer_hardirqs_on(unsigned long a0, unsigned long a1) { }
static inline void tracer_hardirqs_off(unsigned long a0, unsigned long a1) { }
#endif

extern struct trace_iterator *tracepoint_print_iter;

/*
 * Reset the state of the trace_iterator so that it can read consumed data.
 * Normally, the trace_iterator is used for reading the data when it is not
 * consumed, and must retain state.
 */
static __always_inline void trace_iterator_reset(struct trace_iterator *iter)
{
	const size_t offset = offsetof(struct trace_iterator, seq);

	/*
	 * Keep gcc from complaining about overwriting more than just one
	 * member in the structure.
	 */
	memset((char *)iter + offset, 0, sizeof(struct trace_iterator) - offset);

	iter->pos = -1;
}

/* Check the name is good for event/group/fields */
static inline bool is_good_name(const char *name)
{
	if (!isalpha(*name) && *name != '_')
		return false;
	while (*++name != '\0') {
		if (!isalpha(*name) && !isdigit(*name) && *name != '_')
			return false;
	}
	return true;
}

/* Convert certain expected symbols into '_' when generating event names */
static inline void sanitize_event_name(char *name)
{
	while (*name++ != '\0')
		if (*name == ':' || *name == '.')
			*name = '_';
}

/*
 * This is a generic way to read and write a u64 value from a file in tracefs.
 *
 * The value is stored on the variable pointed by *val. The value needs
 * to be at least *min and at most *max. The write is protected by an
 * existing *lock.
 */
struct trace_min_max_param {
	struct mutex	*lock;
	u64		*val;
	u64		*min;
	u64		*max;
};

#define U64_STR_SIZE		24	/* 20 digits max */

extern const struct file_operations trace_min_max_fops;

#endif /* _LINUX_KERNEL_TRACE_H */<|MERGE_RESOLUTION|>--- conflicted
+++ resolved
@@ -561,165 +561,6 @@
 	bool			noboot;
 };
 
-<<<<<<< HEAD
-
-/* Only current can touch trace_recursion */
-
-/*
- * For function tracing recursion:
- *  The order of these bits are important.
- *
- *  When function tracing occurs, the following steps are made:
- *   If arch does not support a ftrace feature:
- *    call internal function (uses INTERNAL bits) which calls...
- *   If callback is registered to the "global" list, the list
- *    function is called and recursion checks the GLOBAL bits.
- *    then this function calls...
- *   The function callback, which can use the FTRACE bits to
- *    check for recursion.
- */
-enum {
-	/* Function recursion bits */
-	TRACE_FTRACE_BIT,
-	TRACE_FTRACE_NMI_BIT,
-	TRACE_FTRACE_IRQ_BIT,
-	TRACE_FTRACE_SIRQ_BIT,
-	TRACE_FTRACE_TRANSITION_BIT,
-
-	/* Internal use recursion bits */
-	TRACE_INTERNAL_BIT,
-	TRACE_INTERNAL_NMI_BIT,
-	TRACE_INTERNAL_IRQ_BIT,
-	TRACE_INTERNAL_SIRQ_BIT,
-	TRACE_INTERNAL_TRANSITION_BIT,
-
-	TRACE_BRANCH_BIT,
-/*
- * Abuse of the trace_recursion.
- * As we need a way to maintain state if we are tracing the function
- * graph in irq because we want to trace a particular function that
- * was called in irq context but we have irq tracing off. Since this
- * can only be modified by current, we can reuse trace_recursion.
- */
-	TRACE_IRQ_BIT,
-
-	/* Set if the function is in the set_graph_function file */
-	TRACE_GRAPH_BIT,
-
-	/*
-	 * In the very unlikely case that an interrupt came in
-	 * at a start of graph tracing, and we want to trace
-	 * the function in that interrupt, the depth can be greater
-	 * than zero, because of the preempted start of a previous
-	 * trace. In an even more unlikely case, depth could be 2
-	 * if a softirq interrupted the start of graph tracing,
-	 * followed by an interrupt preempting a start of graph
-	 * tracing in the softirq, and depth can even be 3
-	 * if an NMI came in at the start of an interrupt function
-	 * that preempted a softirq start of a function that
-	 * preempted normal context!!!! Luckily, it can't be
-	 * greater than 3, so the next two bits are a mask
-	 * of what the depth is when we set TRACE_GRAPH_BIT
-	 */
-
-	TRACE_GRAPH_DEPTH_START_BIT,
-	TRACE_GRAPH_DEPTH_END_BIT,
-
-	/*
-	 * To implement set_graph_notrace, if this bit is set, we ignore
-	 * function graph tracing of called functions, until the return
-	 * function is called to clear it.
-	 */
-	TRACE_GRAPH_NOTRACE_BIT,
-};
-
-#define trace_recursion_set(bit)	do { (current)->trace_recursion |= (1<<(bit)); } while (0)
-#define trace_recursion_clear(bit)	do { (current)->trace_recursion &= ~(1<<(bit)); } while (0)
-#define trace_recursion_test(bit)	((current)->trace_recursion & (1<<(bit)))
-
-#define trace_recursion_depth() \
-	(((current)->trace_recursion >> TRACE_GRAPH_DEPTH_START_BIT) & 3)
-#define trace_recursion_set_depth(depth) \
-	do {								\
-		current->trace_recursion &=				\
-			~(3 << TRACE_GRAPH_DEPTH_START_BIT);		\
-		current->trace_recursion |=				\
-			((depth) & 3) << TRACE_GRAPH_DEPTH_START_BIT;	\
-	} while (0)
-
-#define TRACE_CONTEXT_BITS	4
-
-#define TRACE_FTRACE_START	TRACE_FTRACE_BIT
-
-#define TRACE_LIST_START	TRACE_INTERNAL_BIT
-
-#define TRACE_CONTEXT_MASK	((1 << (TRACE_LIST_START + TRACE_CONTEXT_BITS)) - 1)
-
-enum {
-	TRACE_CTX_NMI,
-	TRACE_CTX_IRQ,
-	TRACE_CTX_SOFTIRQ,
-	TRACE_CTX_NORMAL,
-	TRACE_CTX_TRANSITION,
-};
-
-static __always_inline int trace_get_context_bit(void)
-{
-	int bit;
-
-	if (in_interrupt()) {
-		if (in_nmi())
-			bit = TRACE_CTX_NMI;
-
-		else if (in_irq())
-			bit = TRACE_CTX_IRQ;
-		else
-			bit = TRACE_CTX_SOFTIRQ;
-	} else
-		bit = TRACE_CTX_NORMAL;
-
-	return bit;
-}
-
-static __always_inline int trace_test_and_set_recursion(int start)
-{
-	unsigned int val = current->trace_recursion;
-	int bit;
-
-	bit = trace_get_context_bit() + start;
-	if (unlikely(val & (1 << bit))) {
-		/*
-		 * It could be that preempt_count has not been updated during
-		 * a switch between contexts. Allow for a single recursion.
-		 */
-		bit = start + TRACE_CTX_TRANSITION;
-		if (trace_recursion_test(bit))
-			return -1;
-		trace_recursion_set(bit);
-		barrier();
-		return bit;
-	}
-
-	val |= 1 << bit;
-	current->trace_recursion = val;
-	barrier();
-
-	return bit;
-}
-
-static __always_inline void trace_clear_recursion(int bit)
-{
-	unsigned int val = current->trace_recursion;
-
-	bit = 1 << bit;
-	val &= ~bit;
-
-	barrier();
-	current->trace_recursion = val;
-}
-
-=======
->>>>>>> 3b17187f
 static inline struct ring_buffer_iter *
 trace_buffer_iter(struct trace_iterator *iter, int cpu)
 {
