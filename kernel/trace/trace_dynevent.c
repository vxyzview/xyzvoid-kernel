// SPDX-License-Identifier: GPL-2.0
/*
 * Generic dynamic event control interface
 *
 * Copyright (C) 2018 Masami Hiramatsu <mhiramat@kernel.org>
 */

#include <linux/debugfs.h>
#include <linux/kernel.h>
#include <linux/list.h>
#include <linux/mm.h>
#include <linux/mutex.h>
#include <linux/tracefs.h>

#include "trace.h"
#include "trace_output.h"	/* for trace_event_sem */
#include "trace_dynevent.h"

static DEFINE_MUTEX(dyn_event_ops_mutex);
static LIST_HEAD(dyn_event_ops_list);

bool trace_event_dyn_try_get_ref(struct trace_event_call *dyn_call)
{
	struct trace_event_call *call;
	bool ret = false;

	if (WARN_ON_ONCE(!(dyn_call->flags & TRACE_EVENT_FL_DYNAMIC)))
		return false;

	down_read(&trace_event_sem);
	list_for_each_entry(call, &ftrace_events, list) {
		if (call == dyn_call) {
			atomic_inc(&dyn_call->refcnt);
			ret = true;
		}
	}
	up_read(&trace_event_sem);
	return ret;
}

void trace_event_dyn_put_ref(struct trace_event_call *call)
{
	if (WARN_ON_ONCE(!(call->flags & TRACE_EVENT_FL_DYNAMIC)))
		return;

	if (WARN_ON_ONCE(atomic_read(&call->refcnt) <= 0)) {
		atomic_set(&call->refcnt, 0);
		return;
	}

	atomic_dec(&call->refcnt);
}

bool trace_event_dyn_busy(struct trace_event_call *call)
{
	return atomic_read(&call->refcnt) != 0;
}

int dyn_event_register(struct dyn_event_operations *ops)
{
	if (!ops || !ops->create || !ops->show || !ops->is_busy ||
	    !ops->free || !ops->match)
		return -EINVAL;

	INIT_LIST_HEAD(&ops->list);
	mutex_lock(&dyn_event_ops_mutex);
	list_add_tail(&ops->list, &dyn_event_ops_list);
	mutex_unlock(&dyn_event_ops_mutex);
	return 0;
}

int dyn_event_release(const char *raw_command, struct dyn_event_operations *type)
{
	struct dyn_event *pos, *n;
	char *system = NULL, *event, *p;
	int argc, ret = -ENOENT;
	char **argv;

	argv = argv_split(GFP_KERNEL, raw_command, &argc);
	if (!argv)
		return -ENOMEM;

	if (argv[0][0] == '-') {
		if (argv[0][1] != ':') {
			ret = -EINVAL;
			goto out;
		}
		event = &argv[0][2];
	} else {
		event = strchr(argv[0], ':');
		if (!event) {
			ret = -EINVAL;
			goto out;
		}
		event++;
	}

	p = strchr(event, '/');
	if (p) {
		system = event;
		event = p + 1;
		*p = '\0';
	}
	if (!system && event[0] == '\0') {
		ret = -EINVAL;
		goto out;
	}

	mutex_lock(&event_mutex);
	for_each_dyn_event_safe(pos, n) {
		if (type && type != pos->ops)
			continue;
		if (!pos->ops->match(system, event,
				argc - 1, (const char **)argv + 1, pos))
			continue;

		ret = pos->ops->free(pos);
		if (ret)
			break;
	}
	tracing_reset_all_online_cpus();
	mutex_unlock(&event_mutex);
out:
	argv_free(argv);
	return ret;
}

static int create_dyn_event(const char *raw_command)
{
	struct dyn_event_operations *ops;
	int ret = -ENODEV;

	if (raw_command[0] == '-' || raw_command[0] == '!')
		return dyn_event_release(raw_command, NULL);

	mutex_lock(&dyn_event_ops_mutex);
	list_for_each_entry(ops, &dyn_event_ops_list, list) {
		ret = ops->create(raw_command);
		if (!ret || ret != -ECANCELED)
			break;
	}
	mutex_unlock(&dyn_event_ops_mutex);
	if (ret == -ECANCELED)
		ret = -EINVAL;

	return ret;
}

/* Protected by event_mutex */
LIST_HEAD(dyn_event_list);

void *dyn_event_seq_start(struct seq_file *m, loff_t *pos)
{
	mutex_lock(&event_mutex);
	return seq_list_start(&dyn_event_list, *pos);
}

void *dyn_event_seq_next(struct seq_file *m, void *v, loff_t *pos)
{
	return seq_list_next(v, &dyn_event_list, pos);
}

void dyn_event_seq_stop(struct seq_file *m, void *v)
{
	mutex_unlock(&event_mutex);
}

static int dyn_event_seq_show(struct seq_file *m, void *v)
{
	struct dyn_event *ev = v;

	if (ev && ev->ops)
		return ev->ops->show(m, ev);

	return 0;
}

static const struct seq_operations dyn_event_seq_op = {
	.start	= dyn_event_seq_start,
	.next	= dyn_event_seq_next,
	.stop	= dyn_event_seq_stop,
	.show	= dyn_event_seq_show
};

/*
 * dyn_events_release_all - Release all specific events
 * @type:	the dyn_event_operations * which filters releasing events
 *
 * This releases all events which ->ops matches @type. If @type is NULL,
 * all events are released.
 * Return -EBUSY if any of them are in use, and return other errors when
 * it failed to free the given event. Except for -EBUSY, event releasing
 * process will be aborted at that point and there may be some other
 * releasable events on the list.
 */
int dyn_events_release_all(struct dyn_event_operations *type)
{
	struct dyn_event *ev, *tmp;
	int ret = 0;

	mutex_lock(&event_mutex);
	for_each_dyn_event(ev) {
		if (type && ev->ops != type)
			continue;
		if (ev->ops->is_busy(ev)) {
			ret = -EBUSY;
			goto out;
		}
	}
	for_each_dyn_event_safe(ev, tmp) {
		if (type && ev->ops != type)
			continue;
		ret = ev->ops->free(ev);
		if (ret)
			break;
	}
out:
	tracing_reset_all_online_cpus();
	mutex_unlock(&event_mutex);

	return ret;
}

static int dyn_event_open(struct inode *inode, struct file *file)
{
	int ret;

	ret = tracing_check_open_get_tr(NULL);
	if (ret)
		return ret;

	if ((file->f_mode & FMODE_WRITE) && (file->f_flags & O_TRUNC)) {
		ret = dyn_events_release_all(NULL);
		if (ret < 0)
			return ret;
	}

	return seq_open(file, &dyn_event_seq_op);
}

static ssize_t dyn_event_write(struct file *file, const char __user *buffer,
				size_t count, loff_t *ppos)
{
	return trace_parse_run_command(file, buffer, count, ppos,
				       create_dyn_event);
}

static const struct file_operations dynamic_events_ops = {
	.owner          = THIS_MODULE,
	.open           = dyn_event_open,
	.read           = seq_read,
	.llseek         = seq_lseek,
	.release        = seq_release,
	.write		= dyn_event_write,
};

/* Make a tracefs interface for controlling dynamic events */
static __init int init_dynamic_event(void)
{
	int ret;

	ret = tracing_init_dentry();
	if (ret)
		return 0;

<<<<<<< HEAD
	entry = tracefs_create_file("dynamic_events", TRACE_MODE_WRITE, NULL,
				    NULL, &dynamic_events_ops);

	/* Event list interface */
	if (!entry)
		pr_warn("Could not create tracefs 'dynamic_events' entry\n");
=======
	trace_create_file("dynamic_events", TRACE_MODE_WRITE, NULL,
			  NULL, &dynamic_events_ops);
>>>>>>> d60c95ef

	return 0;
}
fs_initcall(init_dynamic_event);

/**
 * dynevent_arg_add - Add an arg to a dynevent_cmd
 * @cmd: A pointer to the dynevent_cmd struct representing the new event cmd
 * @arg: The argument to append to the current cmd
 * @check_arg: An (optional) pointer to a function checking arg sanity
 *
 * Append an argument to a dynevent_cmd.  The argument string will be
 * appended to the current cmd string, followed by a separator, if
 * applicable.  Before the argument is added, the @check_arg function,
 * if present, will be used to check the sanity of the current arg
 * string.
 *
 * The cmd string and separator should be set using the
 * dynevent_arg_init() before any arguments are added using this
 * function.
 *
 * Return: 0 if successful, error otherwise.
 */
int dynevent_arg_add(struct dynevent_cmd *cmd,
		     struct dynevent_arg *arg,
		     dynevent_check_arg_fn_t check_arg)
{
	int ret = 0;

	if (check_arg) {
		ret = check_arg(arg);
		if (ret)
			return ret;
	}

	ret = seq_buf_printf(&cmd->seq, " %s%c", arg->str, arg->separator);
	if (ret) {
		pr_err("String is too long: %s%c\n", arg->str, arg->separator);
		return -E2BIG;
	}

	return ret;
}

/**
 * dynevent_arg_pair_add - Add an arg pair to a dynevent_cmd
 * @cmd: A pointer to the dynevent_cmd struct representing the new event cmd
 * @arg_pair: The argument pair to append to the current cmd
 * @check_arg: An (optional) pointer to a function checking arg sanity
 *
 * Append an argument pair to a dynevent_cmd.  An argument pair
 * consists of a left-hand-side argument and a right-hand-side
 * argument separated by an operator, which can be whitespace, all
 * followed by a separator, if applicable.  This can be used to add
 * arguments of the form 'type variable_name;' or 'x+y'.
 *
 * The lhs argument string will be appended to the current cmd string,
 * followed by an operator, if applicable, followed by the rhs string,
 * followed finally by a separator, if applicable.  Before the
 * argument is added, the @check_arg function, if present, will be
 * used to check the sanity of the current arg strings.
 *
 * The cmd strings, operator, and separator should be set using the
 * dynevent_arg_pair_init() before any arguments are added using this
 * function.
 *
 * Return: 0 if successful, error otherwise.
 */
int dynevent_arg_pair_add(struct dynevent_cmd *cmd,
			  struct dynevent_arg_pair *arg_pair,
			  dynevent_check_arg_fn_t check_arg)
{
	int ret = 0;

	if (check_arg) {
		ret = check_arg(arg_pair);
		if (ret)
			return ret;
	}

	ret = seq_buf_printf(&cmd->seq, " %s%c%s%c", arg_pair->lhs,
			     arg_pair->operator, arg_pair->rhs,
			     arg_pair->separator);
	if (ret) {
		pr_err("field string is too long: %s%c%s%c\n", arg_pair->lhs,
		       arg_pair->operator, arg_pair->rhs,
		       arg_pair->separator);
		return -E2BIG;
	}

	return ret;
}

/**
 * dynevent_str_add - Add a string to a dynevent_cmd
 * @cmd: A pointer to the dynevent_cmd struct representing the new event cmd
 * @str: The string to append to the current cmd
 *
 * Append a string to a dynevent_cmd.  The string will be appended to
 * the current cmd string as-is, with nothing prepended or appended.
 *
 * Return: 0 if successful, error otherwise.
 */
int dynevent_str_add(struct dynevent_cmd *cmd, const char *str)
{
	int ret = 0;

	ret = seq_buf_puts(&cmd->seq, str);
	if (ret) {
		pr_err("String is too long: %s\n", str);
		return -E2BIG;
	}

	return ret;
}

/**
 * dynevent_cmd_init - Initialize a dynevent_cmd object
 * @cmd: A pointer to the dynevent_cmd struct representing the cmd
 * @buf: A pointer to the buffer to generate the command into
 * @maxlen: The length of the buffer the command will be generated into
 * @type: The type of the cmd, checked against further operations
 * @run_command: The type-specific function that will actually run the command
 *
 * Initialize a dynevent_cmd.  A dynevent_cmd is used to build up and
 * run dynamic event creation commands, such as commands for creating
 * synthetic and kprobe events.  Before calling any of the functions
 * used to build the command, a dynevent_cmd object should be
 * instantiated and initialized using this function.
 *
 * The initialization sets things up by saving a pointer to the
 * user-supplied buffer and its length via the @buf and @maxlen
 * params, and by saving the cmd-specific @type and @run_command
 * params which are used to check subsequent dynevent_cmd operations
 * and actually run the command when complete.
 */
void dynevent_cmd_init(struct dynevent_cmd *cmd, char *buf, int maxlen,
		       enum dynevent_type type,
		       dynevent_create_fn_t run_command)
{
	memset(cmd, '\0', sizeof(*cmd));

	seq_buf_init(&cmd->seq, buf, maxlen);
	cmd->type = type;
	cmd->run_command = run_command;
}

/**
 * dynevent_arg_init - Initialize a dynevent_arg object
 * @arg: A pointer to the dynevent_arg struct representing the arg
 * @separator: An (optional) separator, appended after adding the arg
 *
 * Initialize a dynevent_arg object.  A dynevent_arg represents an
 * object used to append single arguments to the current command
 * string.  After the arg string is successfully appended to the
 * command string, the optional @separator is appended.  If no
 * separator was specified when initializing the arg, a space will be
 * appended.
 */
void dynevent_arg_init(struct dynevent_arg *arg,
		       char separator)
{
	memset(arg, '\0', sizeof(*arg));

	if (!separator)
		separator = ' ';
	arg->separator = separator;
}

/**
 * dynevent_arg_pair_init - Initialize a dynevent_arg_pair object
 * @arg_pair: A pointer to the dynevent_arg_pair struct representing the arg
 * @operator: An (optional) operator, appended after adding the first arg
 * @separator: An (optional) separator, appended after adding the second arg
 *
 * Initialize a dynevent_arg_pair object.  A dynevent_arg_pair
 * represents an object used to append argument pairs such as 'type
 * variable_name;' or 'x+y' to the current command string.  An
 * argument pair consists of a left-hand-side argument and a
 * right-hand-side argument separated by an operator, which can be
 * whitespace, all followed by a separator, if applicable.  After the
 * first arg string is successfully appended to the command string,
 * the optional @operator is appended, followed by the second arg and
 * optional @separator.  If no separator was specified when
 * initializing the arg, a space will be appended.
 */
void dynevent_arg_pair_init(struct dynevent_arg_pair *arg_pair,
			    char operator, char separator)
{
	memset(arg_pair, '\0', sizeof(*arg_pair));

	if (!operator)
		operator = ' ';
	arg_pair->operator = operator;

	if (!separator)
		separator = ' ';
	arg_pair->separator = separator;
}

/**
 * dynevent_create - Create the dynamic event contained in dynevent_cmd
 * @cmd: The dynevent_cmd object containing the dynamic event creation command
 *
 * Once a dynevent_cmd object has been successfully built up via the
 * dynevent_cmd_init(), dynevent_arg_add() and dynevent_arg_pair_add()
 * functions, this function runs the final command to actually create
 * the event.
 *
 * Return: 0 if the event was successfully created, error otherwise.
 */
int dynevent_create(struct dynevent_cmd *cmd)
{
	return cmd->run_command(cmd);
}
EXPORT_SYMBOL_GPL(dynevent_create);<|MERGE_RESOLUTION|>--- conflicted
+++ resolved
@@ -263,17 +263,8 @@
 	if (ret)
 		return 0;
 
-<<<<<<< HEAD
-	entry = tracefs_create_file("dynamic_events", TRACE_MODE_WRITE, NULL,
-				    NULL, &dynamic_events_ops);
-
-	/* Event list interface */
-	if (!entry)
-		pr_warn("Could not create tracefs 'dynamic_events' entry\n");
-=======
 	trace_create_file("dynamic_events", TRACE_MODE_WRITE, NULL,
 			  NULL, &dynamic_events_ops);
->>>>>>> d60c95ef
 
 	return 0;
 }
