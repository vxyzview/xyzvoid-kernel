--- conflicted
+++ resolved
@@ -5977,15 +5977,8 @@
  out_unlock:
 	mutex_unlock(&direct_mutex);
 
-<<<<<<< HEAD
-	if (free_hash && free_hash != EMPTY_HASH) {
-		synchronize_rcu_tasks();
-		free_ftrace_hash(free_hash);
-	}
-=======
 	if (free_hash && free_hash != EMPTY_HASH)
 		call_rcu_tasks(&free_hash->rcu, register_ftrace_direct_cb);
->>>>>>> a6ad5510
 
 	if (new_hash)
 		free_ftrace_hash(new_hash);
