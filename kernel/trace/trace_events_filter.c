--- conflicted
+++ resolved
@@ -1519,15 +1519,10 @@
 			pred->fn_num = FILTER_PRED_FN_STRING;
 			pred->regex.field_len = field->size;
 
-<<<<<<< HEAD
-		} else if (field->filter_type == FILTER_DYN_STRING)
-			pred->fn = filter_pred_strloc;
-=======
 		} else if (field->filter_type == FILTER_DYN_STRING) {
 			pred->fn_num = FILTER_PRED_FN_STRLOC;
 		} else if (field->filter_type == FILTER_RDYN_STRING)
 			pred->fn_num = FILTER_PRED_FN_STRRELLOC;
->>>>>>> d60c95ef
 		else {
 
 			if (!ustring_per_cpu) {
@@ -1538,15 +1533,9 @@
 			}
 
 			if (ustring)
-<<<<<<< HEAD
-				pred->fn = filter_pred_pchar_user;
-			else
-				pred->fn = filter_pred_pchar;
-=======
 				pred->fn_num = FILTER_PRED_FN_PCHAR_USER;
 			else
 				pred->fn_num = FILTER_PRED_FN_PCHAR;
->>>>>>> d60c95ef
 		}
 		/* go past the last quote */
 		i++;
