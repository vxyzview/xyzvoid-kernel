// SPDX-License-Identifier: GPL-2.0
#include <trace/syscall.h>
#include <trace/events/syscalls.h>
#include <linux/syscalls.h>
#include <linux/slab.h>
#include <linux/kernel.h>
#include <linux/module.h>	/* for MODULE_NAME_LEN via KSYM_SYMBOL_LEN */
#include <linux/ftrace.h>
#include <linux/perf_event.h>
#include <linux/xarray.h>
#include <asm/syscall.h>

#include "trace_output.h"
#include "trace.h"

static DEFINE_MUTEX(syscall_trace_lock);

static int syscall_enter_register(struct trace_event_call *event,
				 enum trace_reg type, void *data);
static int syscall_exit_register(struct trace_event_call *event,
				 enum trace_reg type, void *data);

static struct list_head *
syscall_get_enter_fields(struct trace_event_call *call)
{
	struct syscall_metadata *entry = call->data;

	return &entry->enter_fields;
}

extern struct syscall_metadata *__start_syscalls_metadata[];
extern struct syscall_metadata *__stop_syscalls_metadata[];

static DEFINE_XARRAY(syscalls_metadata_sparse);
static struct syscall_metadata **syscalls_metadata;

#ifndef ARCH_HAS_SYSCALL_MATCH_SYM_NAME
static inline bool arch_syscall_match_sym_name(const char *sym, const char *name)
{
	/*
	 * Only compare after the "sys" prefix. Archs that use
	 * syscall wrappers may have syscalls symbols aliases prefixed
	 * with ".SyS" or ".sys" instead of "sys", leading to an unwanted
	 * mismatch.
	 */
	return !strcmp(sym + 3, name + 3);
}
#endif

#ifdef ARCH_TRACE_IGNORE_COMPAT_SYSCALLS
/*
 * Some architectures that allow for 32bit applications
 * to run on a 64bit kernel, do not map the syscalls for
 * the 32bit tasks the same as they do for 64bit tasks.
 *
 *     *cough*x86*cough*
 *
 * In such a case, instead of reporting the wrong syscalls,
 * simply ignore them.
 *
 * For an arch to ignore the compat syscalls it needs to
 * define ARCH_TRACE_IGNORE_COMPAT_SYSCALLS as well as
 * define the function arch_trace_is_compat_syscall() to let
 * the tracing system know that it should ignore it.
 */
static int
trace_get_syscall_nr(struct task_struct *task, struct pt_regs *regs)
{
	if (unlikely(arch_trace_is_compat_syscall(regs)))
		return -1;

	return syscall_get_nr(task, regs);
}
#else
static inline int
trace_get_syscall_nr(struct task_struct *task, struct pt_regs *regs)
{
	return syscall_get_nr(task, regs);
}
#endif /* ARCH_TRACE_IGNORE_COMPAT_SYSCALLS */

static __init struct syscall_metadata *
find_syscall_meta(unsigned long syscall)
{
	struct syscall_metadata **start;
	struct syscall_metadata **stop;
	char str[KSYM_SYMBOL_LEN];


	start = __start_syscalls_metadata;
	stop = __stop_syscalls_metadata;
	kallsyms_lookup(syscall, NULL, NULL, NULL, str);

	if (arch_syscall_match_sym_name(str, "sys_ni_syscall"))
		return NULL;

	for ( ; start < stop; start++) {
		if ((*start)->name && arch_syscall_match_sym_name(str, (*start)->name))
			return *start;
	}
	return NULL;
}

static struct syscall_metadata *syscall_nr_to_meta(int nr)
{
	if (IS_ENABLED(CONFIG_HAVE_SPARSE_SYSCALL_NR))
		return xa_load(&syscalls_metadata_sparse, (unsigned long)nr);

	if (!syscalls_metadata || nr >= NR_syscalls || nr < 0)
		return NULL;

	return syscalls_metadata[nr];
}

const char *get_syscall_name(int syscall)
{
	struct syscall_metadata *entry;

	entry = syscall_nr_to_meta(syscall);
	if (!entry)
		return NULL;

	return entry->name;
}

static enum print_line_t
print_syscall_enter(struct trace_iterator *iter, int flags,
		    struct trace_event *event)
{
	struct trace_array *tr = iter->tr;
	struct trace_seq *s = &iter->seq;
	struct trace_entry *ent = iter->ent;
	struct syscall_trace_enter *trace;
	struct syscall_metadata *entry;
	int i, syscall;

	trace = (typeof(trace))ent;
	syscall = trace->nr;
	entry = syscall_nr_to_meta(syscall);

	if (!entry)
		goto end;

	if (entry->enter_event->event.type != ent->type) {
		WARN_ON_ONCE(1);
		goto end;
	}

	trace_seq_printf(s, "%s(", entry->name);

	for (i = 0; i < entry->nb_args; i++) {

		if (trace_seq_has_overflowed(s))
			goto end;

		/* parameter types */
		if (tr && tr->trace_flags & TRACE_ITER_VERBOSE)
			trace_seq_printf(s, "%s ", entry->types[i]);

		/* parameter values */
		trace_seq_printf(s, "%s: %lx%s", entry->args[i],
				 trace->args[i],
				 i == entry->nb_args - 1 ? "" : ", ");
	}

	trace_seq_putc(s, ')');
end:
	trace_seq_putc(s, '\n');

	return trace_handle_return(s);
}

static enum print_line_t
print_syscall_exit(struct trace_iterator *iter, int flags,
		   struct trace_event *event)
{
	struct trace_seq *s = &iter->seq;
	struct trace_entry *ent = iter->ent;
	struct syscall_trace_exit *trace;
	int syscall;
	struct syscall_metadata *entry;

	trace = (typeof(trace))ent;
	syscall = trace->nr;
	entry = syscall_nr_to_meta(syscall);

	if (!entry) {
		trace_seq_putc(s, '\n');
		goto out;
	}

	if (entry->exit_event->event.type != ent->type) {
		WARN_ON_ONCE(1);
		return TRACE_TYPE_UNHANDLED;
	}

	trace_seq_printf(s, "%s -> 0x%lx\n", entry->name,
				trace->ret);

 out:
	return trace_handle_return(s);
}

#define SYSCALL_FIELD(_type, _name) {					\
	.type = #_type, .name = #_name,					\
	.size = sizeof(_type), .align = __alignof__(_type),		\
	.is_signed = is_signed_type(_type), .filter_type = FILTER_OTHER }

static int __init
__set_enter_print_fmt(struct syscall_metadata *entry, char *buf, int len)
{
	int i;
	int pos = 0;

	/* When len=0, we just calculate the needed length */
#define LEN_OR_ZERO (len ? len - pos : 0)

	pos += snprintf(buf + pos, LEN_OR_ZERO, "\"");
	for (i = 0; i < entry->nb_args; i++) {
		pos += snprintf(buf + pos, LEN_OR_ZERO, "%s: 0x%%0%zulx%s",
				entry->args[i], sizeof(unsigned long),
				i == entry->nb_args - 1 ? "" : ", ");
	}
	pos += snprintf(buf + pos, LEN_OR_ZERO, "\"");

	for (i = 0; i < entry->nb_args; i++) {
		pos += snprintf(buf + pos, LEN_OR_ZERO,
				", ((unsigned long)(REC->%s))", entry->args[i]);
	}

#undef LEN_OR_ZERO

	/* return the length of print_fmt */
	return pos;
}

static int __init set_syscall_print_fmt(struct trace_event_call *call)
{
	char *print_fmt;
	int len;
	struct syscall_metadata *entry = call->data;

	if (entry->enter_event != call) {
		call->print_fmt = "\"0x%lx\", REC->ret";
		return 0;
	}

	/* First: called with 0 length to calculate the needed length */
	len = __set_enter_print_fmt(entry, NULL, 0);

	print_fmt = kmalloc(len + 1, GFP_KERNEL);
	if (!print_fmt)
		return -ENOMEM;

	/* Second: actually write the @print_fmt */
	__set_enter_print_fmt(entry, print_fmt, len + 1);
	call->print_fmt = print_fmt;

	return 0;
}

static void __init free_syscall_print_fmt(struct trace_event_call *call)
{
	struct syscall_metadata *entry = call->data;

	if (entry->enter_event == call)
		kfree(call->print_fmt);
}

static int __init syscall_enter_define_fields(struct trace_event_call *call)
{
	struct syscall_trace_enter trace;
	struct syscall_metadata *meta = call->data;
	int offset = offsetof(typeof(trace), args);
	int ret = 0;
	int i;

	for (i = 0; i < meta->nb_args; i++) {
		ret = trace_define_field(call, meta->types[i],
					 meta->args[i], offset,
					 sizeof(unsigned long), 0,
					 FILTER_OTHER);
		if (ret)
			break;
		offset += sizeof(unsigned long);
	}

	return ret;
}

static void ftrace_syscall_enter(void *data, struct pt_regs *regs, long id)
{
	struct trace_array *tr = data;
	struct trace_event_file *trace_file;
	struct syscall_trace_enter *entry;
	struct syscall_metadata *sys_data;
	struct trace_event_buffer fbuffer;
	unsigned long args[6];
	int syscall_nr;
	int size;

	/*
	 * Syscall probe called with preemption enabled, but the ring
	 * buffer and per-cpu data require preemption to be disabled.
	 */
<<<<<<< HEAD
=======
	might_fault();
>>>>>>> 4e3ac415
	guard(preempt_notrace)();

	syscall_nr = trace_get_syscall_nr(current, regs);
	if (syscall_nr < 0 || syscall_nr >= NR_syscalls)
		return;

	/* Here we're inside tp handler's rcu_read_lock_sched (__DO_TRACE) */
	trace_file = rcu_dereference_sched(tr->enter_syscall_files[syscall_nr]);
	if (!trace_file)
		return;

	if (trace_trigger_soft_disabled(trace_file))
		return;

	sys_data = syscall_nr_to_meta(syscall_nr);
	if (!sys_data)
		return;

	size = sizeof(*entry) + sizeof(unsigned long) * sys_data->nb_args;

	entry = trace_event_buffer_reserve(&fbuffer, trace_file, size);
	if (!entry)
		return;

	entry = ring_buffer_event_data(fbuffer.event);
	entry->nr = syscall_nr;
	syscall_get_arguments(current, regs, args);
	memcpy(entry->args, args, sizeof(unsigned long) * sys_data->nb_args);

	trace_event_buffer_commit(&fbuffer);
}

static void ftrace_syscall_exit(void *data, struct pt_regs *regs, long ret)
{
	struct trace_array *tr = data;
	struct trace_event_file *trace_file;
	struct syscall_trace_exit *entry;
	struct syscall_metadata *sys_data;
	struct trace_event_buffer fbuffer;
	int syscall_nr;

	/*
	 * Syscall probe called with preemption enabled, but the ring
	 * buffer and per-cpu data require preemption to be disabled.
	 */
<<<<<<< HEAD
=======
	might_fault();
>>>>>>> 4e3ac415
	guard(preempt_notrace)();

	syscall_nr = trace_get_syscall_nr(current, regs);
	if (syscall_nr < 0 || syscall_nr >= NR_syscalls)
		return;

	/* Here we're inside tp handler's rcu_read_lock_sched (__DO_TRACE()) */
	trace_file = rcu_dereference_sched(tr->exit_syscall_files[syscall_nr]);
	if (!trace_file)
		return;

	if (trace_trigger_soft_disabled(trace_file))
		return;

	sys_data = syscall_nr_to_meta(syscall_nr);
	if (!sys_data)
		return;

	entry = trace_event_buffer_reserve(&fbuffer, trace_file, sizeof(*entry));
	if (!entry)
		return;

	entry = ring_buffer_event_data(fbuffer.event);
	entry->nr = syscall_nr;
	entry->ret = syscall_get_return_value(current, regs);

	trace_event_buffer_commit(&fbuffer);
}

static int reg_event_syscall_enter(struct trace_event_file *file,
				   struct trace_event_call *call)
{
	struct trace_array *tr = file->tr;
	int ret = 0;
	int num;

	num = ((struct syscall_metadata *)call->data)->syscall_nr;
	if (WARN_ON_ONCE(num < 0 || num >= NR_syscalls))
		return -ENOSYS;
	mutex_lock(&syscall_trace_lock);
	if (!tr->sys_refcount_enter)
		ret = register_trace_sys_enter(ftrace_syscall_enter, tr);
	if (!ret) {
		rcu_assign_pointer(tr->enter_syscall_files[num], file);
		tr->sys_refcount_enter++;
	}
	mutex_unlock(&syscall_trace_lock);
	return ret;
}

static void unreg_event_syscall_enter(struct trace_event_file *file,
				      struct trace_event_call *call)
{
	struct trace_array *tr = file->tr;
	int num;

	num = ((struct syscall_metadata *)call->data)->syscall_nr;
	if (WARN_ON_ONCE(num < 0 || num >= NR_syscalls))
		return;
	mutex_lock(&syscall_trace_lock);
	tr->sys_refcount_enter--;
	RCU_INIT_POINTER(tr->enter_syscall_files[num], NULL);
	if (!tr->sys_refcount_enter)
		unregister_trace_sys_enter(ftrace_syscall_enter, tr);
	mutex_unlock(&syscall_trace_lock);
}

static int reg_event_syscall_exit(struct trace_event_file *file,
				  struct trace_event_call *call)
{
	struct trace_array *tr = file->tr;
	int ret = 0;
	int num;

	num = ((struct syscall_metadata *)call->data)->syscall_nr;
	if (WARN_ON_ONCE(num < 0 || num >= NR_syscalls))
		return -ENOSYS;
	mutex_lock(&syscall_trace_lock);
	if (!tr->sys_refcount_exit)
		ret = register_trace_sys_exit(ftrace_syscall_exit, tr);
	if (!ret) {
		rcu_assign_pointer(tr->exit_syscall_files[num], file);
		tr->sys_refcount_exit++;
	}
	mutex_unlock(&syscall_trace_lock);
	return ret;
}

static void unreg_event_syscall_exit(struct trace_event_file *file,
				     struct trace_event_call *call)
{
	struct trace_array *tr = file->tr;
	int num;

	num = ((struct syscall_metadata *)call->data)->syscall_nr;
	if (WARN_ON_ONCE(num < 0 || num >= NR_syscalls))
		return;
	mutex_lock(&syscall_trace_lock);
	tr->sys_refcount_exit--;
	RCU_INIT_POINTER(tr->exit_syscall_files[num], NULL);
	if (!tr->sys_refcount_exit)
		unregister_trace_sys_exit(ftrace_syscall_exit, tr);
	mutex_unlock(&syscall_trace_lock);
}

static int __init init_syscall_trace(struct trace_event_call *call)
{
	int id;
	int num;

	num = ((struct syscall_metadata *)call->data)->syscall_nr;
	if (num < 0 || num >= NR_syscalls) {
		pr_debug("syscall %s metadata not mapped, disabling ftrace event\n",
				((struct syscall_metadata *)call->data)->name);
		return -ENOSYS;
	}

	if (set_syscall_print_fmt(call) < 0)
		return -ENOMEM;

	id = trace_event_raw_init(call);

	if (id < 0) {
		free_syscall_print_fmt(call);
		return id;
	}

	return id;
}

static struct trace_event_fields __refdata syscall_enter_fields_array[] = {
	SYSCALL_FIELD(int, __syscall_nr),
	{ .type = TRACE_FUNCTION_TYPE,
	  .define_fields = syscall_enter_define_fields },
	{}
};

struct trace_event_functions enter_syscall_print_funcs = {
	.trace		= print_syscall_enter,
};

struct trace_event_functions exit_syscall_print_funcs = {
	.trace		= print_syscall_exit,
};

struct trace_event_class __refdata event_class_syscall_enter = {
	.system		= "syscalls",
	.reg		= syscall_enter_register,
	.fields_array	= syscall_enter_fields_array,
	.get_fields	= syscall_get_enter_fields,
	.raw_init	= init_syscall_trace,
};

struct trace_event_class __refdata event_class_syscall_exit = {
	.system		= "syscalls",
	.reg		= syscall_exit_register,
	.fields_array	= (struct trace_event_fields[]){
		SYSCALL_FIELD(int, __syscall_nr),
		SYSCALL_FIELD(long, ret),
		{}
	},
	.fields		= LIST_HEAD_INIT(event_class_syscall_exit.fields),
	.raw_init	= init_syscall_trace,
};

unsigned long __init __weak arch_syscall_addr(int nr)
{
	return (unsigned long)sys_call_table[nr];
}

void __init init_ftrace_syscalls(void)
{
	struct syscall_metadata *meta;
	unsigned long addr;
	int i;
	void *ret;

	if (!IS_ENABLED(CONFIG_HAVE_SPARSE_SYSCALL_NR)) {
		syscalls_metadata = kcalloc(NR_syscalls,
					sizeof(*syscalls_metadata),
					GFP_KERNEL);
		if (!syscalls_metadata) {
			WARN_ON(1);
			return;
		}
	}

	for (i = 0; i < NR_syscalls; i++) {
		addr = arch_syscall_addr(i);
		meta = find_syscall_meta(addr);
		if (!meta)
			continue;

		meta->syscall_nr = i;

		if (!IS_ENABLED(CONFIG_HAVE_SPARSE_SYSCALL_NR)) {
			syscalls_metadata[i] = meta;
		} else {
			ret = xa_store(&syscalls_metadata_sparse, i, meta,
					GFP_KERNEL);
			WARN(xa_is_err(ret),
				"Syscall memory allocation failed\n");
		}

	}
}

#ifdef CONFIG_PERF_EVENTS

static DECLARE_BITMAP(enabled_perf_enter_syscalls, NR_syscalls);
static DECLARE_BITMAP(enabled_perf_exit_syscalls, NR_syscalls);
static int sys_perf_refcount_enter;
static int sys_perf_refcount_exit;

static int perf_call_bpf_enter(struct trace_event_call *call, struct pt_regs *regs,
			       struct syscall_metadata *sys_data,
			       struct syscall_trace_enter *rec)
{
	struct syscall_tp_t {
		struct trace_entry ent;
		int syscall_nr;
		unsigned long args[SYSCALL_DEFINE_MAXARGS];
	} __aligned(8) param;
	int i;

	BUILD_BUG_ON(sizeof(param.ent) < sizeof(void *));

	/* bpf prog requires 'regs' to be the first member in the ctx (a.k.a. &param) */
	perf_fetch_caller_regs(regs);
	*(struct pt_regs **)&param = regs;
	param.syscall_nr = rec->nr;
	for (i = 0; i < sys_data->nb_args; i++)
		param.args[i] = rec->args[i];
	return trace_call_bpf(call, &param);
}

static void perf_syscall_enter(void *ignore, struct pt_regs *regs, long id)
{
	struct syscall_metadata *sys_data;
	struct syscall_trace_enter *rec;
	struct pt_regs *fake_regs;
	struct hlist_head *head;
	unsigned long args[6];
	bool valid_prog_array;
	int syscall_nr;
	int rctx;
	int size;

	/*
	 * Syscall probe called with preemption enabled, but the ring
	 * buffer and per-cpu data require preemption to be disabled.
	 */
	might_fault();
	guard(preempt_notrace)();

	syscall_nr = trace_get_syscall_nr(current, regs);
	if (syscall_nr < 0 || syscall_nr >= NR_syscalls)
		return;
	if (!test_bit(syscall_nr, enabled_perf_enter_syscalls))
		return;

	sys_data = syscall_nr_to_meta(syscall_nr);
	if (!sys_data)
		return;

	head = this_cpu_ptr(sys_data->enter_event->perf_events);
	valid_prog_array = bpf_prog_array_valid(sys_data->enter_event);
	if (!valid_prog_array && hlist_empty(head))
		return;

	/* get the size after alignment with the u32 buffer size field */
	size = sizeof(unsigned long) * sys_data->nb_args + sizeof(*rec);
	size = ALIGN(size + sizeof(u32), sizeof(u64));
	size -= sizeof(u32);

	rec = perf_trace_buf_alloc(size, &fake_regs, &rctx);
	if (!rec)
		return;

	rec->nr = syscall_nr;
	syscall_get_arguments(current, regs, args);
	memcpy(&rec->args, args, sizeof(unsigned long) * sys_data->nb_args);

	if ((valid_prog_array &&
	     !perf_call_bpf_enter(sys_data->enter_event, fake_regs, sys_data, rec)) ||
	    hlist_empty(head)) {
		perf_swevent_put_recursion_context(rctx);
		return;
	}

	perf_trace_buf_submit(rec, size, rctx,
			      sys_data->enter_event->event.type, 1, regs,
			      head, NULL);
}

static int perf_sysenter_enable(struct trace_event_call *call)
{
	int ret = 0;
	int num;

	num = ((struct syscall_metadata *)call->data)->syscall_nr;

	mutex_lock(&syscall_trace_lock);
	if (!sys_perf_refcount_enter)
		ret = register_trace_sys_enter(perf_syscall_enter, NULL);
	if (ret) {
		pr_info("event trace: Could not activate syscall entry trace point");
	} else {
		set_bit(num, enabled_perf_enter_syscalls);
		sys_perf_refcount_enter++;
	}
	mutex_unlock(&syscall_trace_lock);
	return ret;
}

static void perf_sysenter_disable(struct trace_event_call *call)
{
	int num;

	num = ((struct syscall_metadata *)call->data)->syscall_nr;

	mutex_lock(&syscall_trace_lock);
	sys_perf_refcount_enter--;
	clear_bit(num, enabled_perf_enter_syscalls);
	if (!sys_perf_refcount_enter)
		unregister_trace_sys_enter(perf_syscall_enter, NULL);
	mutex_unlock(&syscall_trace_lock);
}

static int perf_call_bpf_exit(struct trace_event_call *call, struct pt_regs *regs,
			      struct syscall_trace_exit *rec)
{
	struct syscall_tp_t {
		struct trace_entry ent;
		int syscall_nr;
		unsigned long ret;
	} __aligned(8) param;

	/* bpf prog requires 'regs' to be the first member in the ctx (a.k.a. &param) */
	perf_fetch_caller_regs(regs);
	*(struct pt_regs **)&param = regs;
	param.syscall_nr = rec->nr;
	param.ret = rec->ret;
	return trace_call_bpf(call, &param);
}

static void perf_syscall_exit(void *ignore, struct pt_regs *regs, long ret)
{
	struct syscall_metadata *sys_data;
	struct syscall_trace_exit *rec;
	struct pt_regs *fake_regs;
	struct hlist_head *head;
	bool valid_prog_array;
	int syscall_nr;
	int rctx;
	int size;

	/*
	 * Syscall probe called with preemption enabled, but the ring
	 * buffer and per-cpu data require preemption to be disabled.
	 */
	might_fault();
	guard(preempt_notrace)();

	syscall_nr = trace_get_syscall_nr(current, regs);
	if (syscall_nr < 0 || syscall_nr >= NR_syscalls)
		return;
	if (!test_bit(syscall_nr, enabled_perf_exit_syscalls))
		return;

	sys_data = syscall_nr_to_meta(syscall_nr);
	if (!sys_data)
		return;

	head = this_cpu_ptr(sys_data->exit_event->perf_events);
	valid_prog_array = bpf_prog_array_valid(sys_data->exit_event);
	if (!valid_prog_array && hlist_empty(head))
		return;

	/* We can probably do that at build time */
	size = ALIGN(sizeof(*rec) + sizeof(u32), sizeof(u64));
	size -= sizeof(u32);

	rec = perf_trace_buf_alloc(size, &fake_regs, &rctx);
	if (!rec)
		return;

	rec->nr = syscall_nr;
	rec->ret = syscall_get_return_value(current, regs);

	if ((valid_prog_array &&
	     !perf_call_bpf_exit(sys_data->exit_event, fake_regs, rec)) ||
	    hlist_empty(head)) {
		perf_swevent_put_recursion_context(rctx);
		return;
	}

	perf_trace_buf_submit(rec, size, rctx, sys_data->exit_event->event.type,
			      1, regs, head, NULL);
}

static int perf_sysexit_enable(struct trace_event_call *call)
{
	int ret = 0;
	int num;

	num = ((struct syscall_metadata *)call->data)->syscall_nr;

	mutex_lock(&syscall_trace_lock);
	if (!sys_perf_refcount_exit)
		ret = register_trace_sys_exit(perf_syscall_exit, NULL);
	if (ret) {
		pr_info("event trace: Could not activate syscall exit trace point");
	} else {
		set_bit(num, enabled_perf_exit_syscalls);
		sys_perf_refcount_exit++;
	}
	mutex_unlock(&syscall_trace_lock);
	return ret;
}

static void perf_sysexit_disable(struct trace_event_call *call)
{
	int num;

	num = ((struct syscall_metadata *)call->data)->syscall_nr;

	mutex_lock(&syscall_trace_lock);
	sys_perf_refcount_exit--;
	clear_bit(num, enabled_perf_exit_syscalls);
	if (!sys_perf_refcount_exit)
		unregister_trace_sys_exit(perf_syscall_exit, NULL);
	mutex_unlock(&syscall_trace_lock);
}

#endif /* CONFIG_PERF_EVENTS */

static int syscall_enter_register(struct trace_event_call *event,
				 enum trace_reg type, void *data)
{
	struct trace_event_file *file = data;

	switch (type) {
	case TRACE_REG_REGISTER:
		return reg_event_syscall_enter(file, event);
	case TRACE_REG_UNREGISTER:
		unreg_event_syscall_enter(file, event);
		return 0;

#ifdef CONFIG_PERF_EVENTS
	case TRACE_REG_PERF_REGISTER:
		return perf_sysenter_enable(event);
	case TRACE_REG_PERF_UNREGISTER:
		perf_sysenter_disable(event);
		return 0;
	case TRACE_REG_PERF_OPEN:
	case TRACE_REG_PERF_CLOSE:
	case TRACE_REG_PERF_ADD:
	case TRACE_REG_PERF_DEL:
		return 0;
#endif
	}
	return 0;
}

static int syscall_exit_register(struct trace_event_call *event,
				 enum trace_reg type, void *data)
{
	struct trace_event_file *file = data;

	switch (type) {
	case TRACE_REG_REGISTER:
		return reg_event_syscall_exit(file, event);
	case TRACE_REG_UNREGISTER:
		unreg_event_syscall_exit(file, event);
		return 0;

#ifdef CONFIG_PERF_EVENTS
	case TRACE_REG_PERF_REGISTER:
		return perf_sysexit_enable(event);
	case TRACE_REG_PERF_UNREGISTER:
		perf_sysexit_disable(event);
		return 0;
	case TRACE_REG_PERF_OPEN:
	case TRACE_REG_PERF_CLOSE:
	case TRACE_REG_PERF_ADD:
	case TRACE_REG_PERF_DEL:
		return 0;
#endif
	}
	return 0;
}<|MERGE_RESOLUTION|>--- conflicted
+++ resolved
@@ -303,10 +303,7 @@
 	 * Syscall probe called with preemption enabled, but the ring
 	 * buffer and per-cpu data require preemption to be disabled.
 	 */
-<<<<<<< HEAD
-=======
 	might_fault();
->>>>>>> 4e3ac415
 	guard(preempt_notrace)();
 
 	syscall_nr = trace_get_syscall_nr(current, regs);
@@ -352,10 +349,7 @@
 	 * Syscall probe called with preemption enabled, but the ring
 	 * buffer and per-cpu data require preemption to be disabled.
 	 */
-<<<<<<< HEAD
-=======
 	might_fault();
->>>>>>> 4e3ac415
 	guard(preempt_notrace)();
 
 	syscall_nr = trace_get_syscall_nr(current, regs);
