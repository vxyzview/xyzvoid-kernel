// SPDX-License-Identifier: GPL-2.0
/*
 * trace_events_trigger - trace event triggers
 *
 * Copyright (C) 2013 Tom Zanussi <tom.zanussi@linux.intel.com>
 */

#include <linux/security.h>
#include <linux/module.h>
#include <linux/ctype.h>
#include <linux/mutex.h>
#include <linux/slab.h>
#include <linux/rculist.h>

#include "trace.h"

static LIST_HEAD(trigger_commands);
static DEFINE_MUTEX(trigger_cmd_mutex);

void trigger_data_free(struct event_trigger_data *data)
{
	if (data->cmd_ops->set_filter)
		data->cmd_ops->set_filter(NULL, data, NULL);

	/* make sure current triggers exit before free */
	tracepoint_synchronize_unregister();

	kfree(data);
}

/**
 * event_triggers_call - Call triggers associated with a trace event
 * @file: The trace_event_file associated with the event
 * @buffer: The ring buffer that the event is being written to
 * @rec: The trace entry for the event, NULL for unconditional invocation
 * @event: The event meta data in the ring buffer
 *
 * For each trigger associated with an event, invoke the trigger
 * function registered with the associated trigger command.  If rec is
 * non-NULL, it means that the trigger requires further processing and
 * shouldn't be unconditionally invoked.  If rec is non-NULL and the
 * trigger has a filter associated with it, rec will checked against
 * the filter and if the record matches the trigger will be invoked.
 * If the trigger is a 'post_trigger', meaning it shouldn't be invoked
 * in any case until the current event is written, the trigger
 * function isn't invoked but the bit associated with the deferred
 * trigger is set in the return value.
 *
 * Returns an enum event_trigger_type value containing a set bit for
 * any trigger that should be deferred, ETT_NONE if nothing to defer.
 *
 * Called from tracepoint handlers (with rcu_read_lock_sched() held).
 *
 * Return: an enum event_trigger_type value containing a set bit for
 * any trigger that should be deferred, ETT_NONE if nothing to defer.
 */
enum event_trigger_type
event_triggers_call(struct trace_event_file *file,
		    struct trace_buffer *buffer, void *rec,
		    struct ring_buffer_event *event)
{
	struct event_trigger_data *data;
	enum event_trigger_type tt = ETT_NONE;
	struct event_filter *filter;

	if (list_empty(&file->triggers))
		return tt;

	list_for_each_entry_rcu(data, &file->triggers, list) {
		if (data->paused)
			continue;
		if (!rec) {
			data->ops->trigger(data, buffer, rec, event);
			continue;
		}
		filter = rcu_dereference_sched(data->filter);
		if (filter && !filter_match_preds(filter, rec))
			continue;
		if (event_command_post_trigger(data->cmd_ops)) {
			tt |= data->cmd_ops->trigger_type;
			continue;
		}
		data->ops->trigger(data, buffer, rec, event);
	}
	return tt;
}
EXPORT_SYMBOL_GPL(event_triggers_call);

bool __trace_trigger_soft_disabled(struct trace_event_file *file)
{
	unsigned long eflags = file->flags;

	if (eflags & EVENT_FILE_FL_TRIGGER_MODE)
		event_triggers_call(file, NULL, NULL, NULL);
	if (eflags & EVENT_FILE_FL_SOFT_DISABLED)
		return true;
	if (eflags & EVENT_FILE_FL_PID_FILTER)
		return trace_event_ignore_this_pid(file);
	return false;
}
EXPORT_SYMBOL_GPL(__trace_trigger_soft_disabled);

/**
 * event_triggers_post_call - Call 'post_triggers' for a trace event
 * @file: The trace_event_file associated with the event
 * @tt: enum event_trigger_type containing a set bit for each trigger to invoke
 *
 * For each trigger associated with an event, invoke the trigger
 * function registered with the associated trigger command, if the
 * corresponding bit is set in the tt enum passed into this function.
 * See @event_triggers_call for details on how those bits are set.
 *
 * Called from tracepoint handlers (with rcu_read_lock_sched() held).
 */
void
event_triggers_post_call(struct trace_event_file *file,
			 enum event_trigger_type tt)
{
	struct event_trigger_data *data;

	list_for_each_entry_rcu(data, &file->triggers, list) {
		if (data->paused)
			continue;
		if (data->cmd_ops->trigger_type & tt)
			data->ops->trigger(data, NULL, NULL, NULL);
	}
}
EXPORT_SYMBOL_GPL(event_triggers_post_call);

#define SHOW_AVAILABLE_TRIGGERS	(void *)(1UL)

static void *trigger_next(struct seq_file *m, void *t, loff_t *pos)
{
	struct trace_event_file *event_file = event_file_data(m->private);

	if (t == SHOW_AVAILABLE_TRIGGERS) {
		(*pos)++;
		return NULL;
	}
	return seq_list_next(t, &event_file->triggers, pos);
}

static bool check_user_trigger(struct trace_event_file *file)
{
	struct event_trigger_data *data;

	list_for_each_entry_rcu(data, &file->triggers, list,
				lockdep_is_held(&event_mutex)) {
		if (data->flags & EVENT_TRIGGER_FL_PROBE)
			continue;
		return true;
	}
	return false;
}

static void *trigger_start(struct seq_file *m, loff_t *pos)
{
	struct trace_event_file *event_file;

	/* ->stop() is called even if ->start() fails */
	mutex_lock(&event_mutex);
	event_file = event_file_file(m->private);
	if (unlikely(!event_file))
		return ERR_PTR(-ENODEV);

	if (list_empty(&event_file->triggers) || !check_user_trigger(event_file))
		return *pos == 0 ? SHOW_AVAILABLE_TRIGGERS : NULL;

	return seq_list_start(&event_file->triggers, *pos);
}

static void trigger_stop(struct seq_file *m, void *t)
{
	mutex_unlock(&event_mutex);
}

static int trigger_show(struct seq_file *m, void *v)
{
	struct event_trigger_data *data;
	struct event_command *p;

	if (v == SHOW_AVAILABLE_TRIGGERS) {
		seq_puts(m, "# Available triggers:\n");
		seq_putc(m, '#');
		mutex_lock(&trigger_cmd_mutex);
		list_for_each_entry_reverse(p, &trigger_commands, list)
			seq_printf(m, " %s", p->name);
		seq_putc(m, '\n');
		mutex_unlock(&trigger_cmd_mutex);
		return 0;
	}

	data = list_entry(v, struct event_trigger_data, list);
	data->ops->print(m, data);

	return 0;
}

static const struct seq_operations event_triggers_seq_ops = {
	.start = trigger_start,
	.next = trigger_next,
	.stop = trigger_stop,
	.show = trigger_show,
};

static int event_trigger_regex_open(struct inode *inode, struct file *file)
{
	int ret;

	ret = security_locked_down(LOCKDOWN_TRACEFS);
	if (ret)
		return ret;

	mutex_lock(&event_mutex);

	if (unlikely(!event_file_file(file))) {
		mutex_unlock(&event_mutex);
		return -ENODEV;
	}

	if ((file->f_mode & FMODE_WRITE) &&
	    (file->f_flags & O_TRUNC)) {
		struct trace_event_file *event_file;
		struct event_command *p;

		event_file = event_file_data(file);

		list_for_each_entry(p, &trigger_commands, list) {
			if (p->unreg_all)
				p->unreg_all(event_file);
		}
	}

	if (file->f_mode & FMODE_READ) {
		ret = seq_open(file, &event_triggers_seq_ops);
		if (!ret) {
			struct seq_file *m = file->private_data;
			m->private = file;
		}
	}

	mutex_unlock(&event_mutex);

	return ret;
}

int trigger_process_regex(struct trace_event_file *file, char *buff)
{
	char *command, *next;
	struct event_command *p;
	int ret = -EINVAL;

	next = buff = skip_spaces(buff);
	command = strsep(&next, ": \t");
	if (next) {
		next = skip_spaces(next);
		if (!*next)
			next = NULL;
	}
	command = (command[0] != '!') ? command : command + 1;

	mutex_lock(&trigger_cmd_mutex);
	list_for_each_entry(p, &trigger_commands, list) {
		if (strcmp(p->name, command) == 0) {
			ret = p->parse(p, file, buff, command, next);
			goto out_unlock;
		}
	}
 out_unlock:
	mutex_unlock(&trigger_cmd_mutex);

	return ret;
}

static ssize_t event_trigger_regex_write(struct file *file,
					 const char __user *ubuf,
					 size_t cnt, loff_t *ppos)
{
	struct trace_event_file *event_file;
	ssize_t ret;
	char *buf;

	if (!cnt)
		return 0;

	if (cnt >= PAGE_SIZE)
		return -EINVAL;

	buf = memdup_user_nul(ubuf, cnt);
	if (IS_ERR(buf))
		return PTR_ERR(buf);

	strim(buf);

	mutex_lock(&event_mutex);
	event_file = event_file_file(file);
	if (unlikely(!event_file)) {
		mutex_unlock(&event_mutex);
		kfree(buf);
		return -ENODEV;
	}
	ret = trigger_process_regex(event_file, buf);
	mutex_unlock(&event_mutex);

	kfree(buf);
	if (ret < 0)
		goto out;

	*ppos += cnt;
	ret = cnt;
 out:
	return ret;
}

static int event_trigger_regex_release(struct inode *inode, struct file *file)
{
	mutex_lock(&event_mutex);

	if (file->f_mode & FMODE_READ)
		seq_release(inode, file);

	mutex_unlock(&event_mutex);

	return 0;
}

static ssize_t
event_trigger_write(struct file *filp, const char __user *ubuf,
		    size_t cnt, loff_t *ppos)
{
	return event_trigger_regex_write(filp, ubuf, cnt, ppos);
}

static int
event_trigger_open(struct inode *inode, struct file *filp)
{
	/* Checks for tracefs lockdown */
	return event_trigger_regex_open(inode, filp);
}

static int
event_trigger_release(struct inode *inode, struct file *file)
{
	return event_trigger_regex_release(inode, file);
}

const struct file_operations event_trigger_fops = {
	.open = event_trigger_open,
	.read = seq_read,
	.write = event_trigger_write,
	.llseek = tracing_lseek,
	.release = event_trigger_release,
};

/*
 * Currently we only register event commands from __init, so mark this
 * __init too.
 */
__init int register_event_command(struct event_command *cmd)
{
	struct event_command *p;
	int ret = 0;

	mutex_lock(&trigger_cmd_mutex);
	list_for_each_entry(p, &trigger_commands, list) {
		if (strcmp(cmd->name, p->name) == 0) {
			ret = -EBUSY;
			goto out_unlock;
		}
	}
	list_add(&cmd->list, &trigger_commands);
 out_unlock:
	mutex_unlock(&trigger_cmd_mutex);

	return ret;
}

/*
 * Currently we only unregister event commands from __init, so mark
 * this __init too.
 */
__init int unregister_event_command(struct event_command *cmd)
{
	struct event_command *p, *n;
	int ret = -ENODEV;

	mutex_lock(&trigger_cmd_mutex);
	list_for_each_entry_safe(p, n, &trigger_commands, list) {
		if (strcmp(cmd->name, p->name) == 0) {
			ret = 0;
			list_del_init(&p->list);
			goto out_unlock;
		}
	}
 out_unlock:
	mutex_unlock(&trigger_cmd_mutex);

	return ret;
}

/**
 * event_trigger_print - Generic event_trigger_ops @print implementation
 * @name: The name of the event trigger
 * @m: The seq_file being printed to
 * @data: Trigger-specific data
 * @filter_str: filter_str to print, if present
 *
 * Common implementation for event triggers to print themselves.
 *
 * Usually wrapped by a function that simply sets the @name of the
 * trigger command and then invokes this.
 *
 * Return: 0 on success, errno otherwise
 */
static int
event_trigger_print(const char *name, struct seq_file *m,
		    void *data, char *filter_str)
{
	long count = (long)data;

	seq_puts(m, name);

	if (count == -1)
		seq_puts(m, ":unlimited");
	else
		seq_printf(m, ":count=%ld", count);

	if (filter_str)
		seq_printf(m, " if %s\n", filter_str);
	else
		seq_putc(m, '\n');

	return 0;
}

/**
 * event_trigger_init - Generic event_trigger_ops @init implementation
 * @data: Trigger-specific data
 *
 * Common implementation of event trigger initialization.
 *
 * Usually used directly as the @init method in event trigger
 * implementations.
 *
 * Return: 0 on success, errno otherwise
 */
int event_trigger_init(struct event_trigger_data *data)
{
	data->ref++;
	return 0;
}

/**
 * event_trigger_free - Generic event_trigger_ops @free implementation
 * @data: Trigger-specific data
 *
 * Common implementation of event trigger de-initialization.
 *
 * Usually used directly as the @free method in event trigger
 * implementations.
 */
static void
event_trigger_free(struct event_trigger_data *data)
{
	if (WARN_ON_ONCE(data->ref <= 0))
		return;

	data->ref--;
	if (!data->ref)
		trigger_data_free(data);
}

int trace_event_trigger_enable_disable(struct trace_event_file *file,
				       int trigger_enable)
{
	int ret = 0;

	if (trigger_enable) {
		if (atomic_inc_return(&file->tm_ref) > 1)
			return ret;
		set_bit(EVENT_FILE_FL_TRIGGER_MODE_BIT, &file->flags);
		ret = trace_event_enable_disable(file, 1, 1);
	} else {
		if (atomic_dec_return(&file->tm_ref) > 0)
			return ret;
		clear_bit(EVENT_FILE_FL_TRIGGER_MODE_BIT, &file->flags);
		ret = trace_event_enable_disable(file, 0, 1);
	}

	return ret;
}

/**
 * clear_event_triggers - Clear all triggers associated with a trace array
 * @tr: The trace array to clear
 *
 * For each trigger, the triggering event has its tm_ref decremented
 * via trace_event_trigger_enable_disable(), and any associated event
 * (in the case of enable/disable_event triggers) will have its sm_ref
 * decremented via free()->trace_event_enable_disable().  That
 * combination effectively reverses the soft-mode/trigger state added
 * by trigger registration.
 *
 * Must be called with event_mutex held.
 */
void
clear_event_triggers(struct trace_array *tr)
{
	struct trace_event_file *file;

	list_for_each_entry(file, &tr->events, list) {
		struct event_trigger_data *data, *n;
		list_for_each_entry_safe(data, n, &file->triggers, list) {
			trace_event_trigger_enable_disable(file, 0);
			list_del_rcu(&data->list);
			if (data->ops->free)
				data->ops->free(data);
		}
	}
}

/**
 * update_cond_flag - Set or reset the TRIGGER_COND bit
 * @file: The trace_event_file associated with the event
 *
 * If an event has triggers and any of those triggers has a filter or
 * a post_trigger, trigger invocation needs to be deferred until after
 * the current event has logged its data, and the event should have
 * its TRIGGER_COND bit set, otherwise the TRIGGER_COND bit should be
 * cleared.
 */
void update_cond_flag(struct trace_event_file *file)
{
	struct event_trigger_data *data;
	bool set_cond = false;

	lockdep_assert_held(&event_mutex);

	list_for_each_entry(data, &file->triggers, list) {
		if (data->filter || event_command_post_trigger(data->cmd_ops) ||
		    event_command_needs_rec(data->cmd_ops)) {
			set_cond = true;
			break;
		}
	}

	if (set_cond)
		set_bit(EVENT_FILE_FL_TRIGGER_COND_BIT, &file->flags);
	else
		clear_bit(EVENT_FILE_FL_TRIGGER_COND_BIT, &file->flags);
}

/**
 * register_trigger - Generic event_command @reg implementation
 * @glob: The raw string used to register the trigger
 * @data: Trigger-specific data to associate with the trigger
 * @file: The trace_event_file associated with the event
 *
 * Common implementation for event trigger registration.
 *
 * Usually used directly as the @reg method in event command
 * implementations.
 *
 * Return: 0 on success, errno otherwise
 */
static int register_trigger(char *glob,
			    struct event_trigger_data *data,
			    struct trace_event_file *file)
{
	struct event_trigger_data *test;
	int ret = 0;

	lockdep_assert_held(&event_mutex);

	list_for_each_entry(test, &file->triggers, list) {
		if (test->cmd_ops->trigger_type == data->cmd_ops->trigger_type) {
			ret = -EEXIST;
			goto out;
		}
	}

	if (data->ops->init) {
		ret = data->ops->init(data);
		if (ret < 0)
			goto out;
	}

	list_add_rcu(&data->list, &file->triggers);

	update_cond_flag(file);
	ret = trace_event_trigger_enable_disable(file, 1);
	if (ret < 0) {
		list_del_rcu(&data->list);
		update_cond_flag(file);
	}
out:
	return ret;
}

/*
 * True if the trigger was found and unregistered, else false.
 */
static bool try_unregister_trigger(char *glob,
				   struct event_trigger_data *test,
				   struct trace_event_file *file)
{
	struct event_trigger_data *data = NULL, *iter;

	lockdep_assert_held(&event_mutex);

	list_for_each_entry(iter, &file->triggers, list) {
		if (iter->cmd_ops->trigger_type == test->cmd_ops->trigger_type) {
			data = iter;
			list_del_rcu(&data->list);
			trace_event_trigger_enable_disable(file, 0);
			update_cond_flag(file);
			break;
		}
	}

	if (data) {
		if (data->ops->free)
			data->ops->free(data);

		return true;
	}

	return false;
}

/**
 * unregister_trigger - Generic event_command @unreg implementation
 * @glob: The raw string used to register the trigger
 * @test: Trigger-specific data used to find the trigger to remove
 * @file: The trace_event_file associated with the event
 *
 * Common implementation for event trigger unregistration.
 *
 * Usually used directly as the @unreg method in event command
 * implementations.
 */
static void unregister_trigger(char *glob,
			       struct event_trigger_data *test,
			       struct trace_event_file *file)
{
	try_unregister_trigger(glob, test, file);
}

/*
 * Event trigger parsing helper functions.
 *
 * These functions help make it easier to write an event trigger
 * parsing function i.e. the struct event_command.parse() callback
 * function responsible for parsing and registering a trigger command
 * written to the 'trigger' file.
 *
 * A trigger command (or just 'trigger' for short) takes the form:
 *   [trigger] [if filter]
 *
 * The struct event_command.parse() callback (and other struct
 * event_command functions) refer to several components of a trigger
 * command.  Those same components are referenced by the event trigger
 * parsing helper functions defined below.  These components are:
 *
 *   cmd               - the trigger command name
 *   glob              - the trigger command name optionally prefaced with '!'
 *   param_and_filter  - text following cmd and ':'
 *   param             - text following cmd and ':' and stripped of filter
 *   filter            - the optional filter text following (and including) 'if'
 *
 * To illustrate the use of these componenents, here are some concrete
 * examples. For the following triggers:
 *
 *   echo 'traceon:5 if pid == 0' > trigger
 *     - 'traceon' is both cmd and glob
 *     - '5 if pid == 0' is the param_and_filter
 *     - '5' is the param
 *     - 'if pid == 0' is the filter
 *
 *   echo 'enable_event:sys:event:n' > trigger
 *     - 'enable_event' is both cmd and glob
 *     - 'sys:event:n' is the param_and_filter
 *     - 'sys:event:n' is the param
 *     - there is no filter
 *
 *   echo 'hist:keys=pid if prio > 50' > trigger
 *     - 'hist' is both cmd and glob
 *     - 'keys=pid if prio > 50' is the param_and_filter
 *     - 'keys=pid' is the param
 *     - 'if prio > 50' is the filter
 *
 *   echo '!enable_event:sys:event:n' > trigger
 *     - 'enable_event' the cmd
 *     - '!enable_event' is the glob
 *     - 'sys:event:n' is the param_and_filter
 *     - 'sys:event:n' is the param
 *     - there is no filter
 *
 *   echo 'traceoff' > trigger
 *     - 'traceoff' is both cmd and glob
 *     - there is no param_and_filter
 *     - there is no param
 *     - there is no filter
 *
 * There are a few different categories of event trigger covered by
 * these helpers:
 *
 *  - triggers that don't require a parameter e.g. traceon
 *  - triggers that do require a parameter e.g. enable_event and hist
 *  - triggers that though they may not require a param may support an
 *    optional 'n' param (n = number of times the trigger should fire)
 *    e.g.: traceon:5 or enable_event:sys:event:n
 *  - triggers that do not support an 'n' param e.g. hist
 *
 * These functions can be used or ignored as necessary - it all
 * depends on the complexity of the trigger, and the granularity of
 * the functions supported reflects the fact that some implementations
 * may need to customize certain aspects of their implementations and
 * won't need certain functions.  For instance, the hist trigger
 * implementation doesn't use event_trigger_separate_filter() because
 * it has special requirements for handling the filter.
 */

/**
 * event_trigger_check_remove - check whether an event trigger specifies remove
 * @glob: The trigger command string, with optional remove(!) operator
 *
 * The event trigger callback implementations pass in 'glob' as a
 * parameter.  This is the command name either with or without a
 * remove(!)  operator.  This function simply parses the glob and
 * determines whether the command corresponds to a trigger removal or
 * a trigger addition.
 *
 * Return: true if this is a remove command, false otherwise
 */
bool event_trigger_check_remove(const char *glob)
{
	return (glob && glob[0] == '!') ? true : false;
}

/**
 * event_trigger_empty_param - check whether the param is empty
 * @param: The trigger param string
 *
 * The event trigger callback implementations pass in 'param' as a
 * parameter.  This corresponds to the string following the command
 * name minus the command name.  This function can be called by a
 * callback implementation for any command that requires a param; a
 * callback that doesn't require a param can ignore it.
 *
 * Return: true if this is an empty param, false otherwise
 */
bool event_trigger_empty_param(const char *param)
{
	return !param;
}

/**
 * event_trigger_separate_filter - separate an event trigger from a filter
 * @param_and_filter: String containing trigger and possibly filter
 * @param: outparam, will be filled with a pointer to the trigger
 * @filter: outparam, will be filled with a pointer to the filter
 * @param_required: Specifies whether or not the param string is required
 *
 * Given a param string of the form '[trigger] [if filter]', this
 * function separates the filter from the trigger and returns the
 * trigger in @param and the filter in @filter.  Either the @param
 * or the @filter may be set to NULL by this function - if not set to
 * NULL, they will contain strings corresponding to the trigger and
 * filter.
 *
 * There are two cases that need to be handled with respect to the
 * passed-in param: either the param is required, or it is not
 * required.  If @param_required is set, and there's no param, it will
 * return -EINVAL.  If @param_required is not set and there's a param
 * that starts with a number, that corresponds to the case of a
 * trigger with :n (n = number of times the trigger should fire) and
 * the parsing continues normally; otherwise the function just returns
 * and assumes param just contains a filter and there's nothing else
 * to do.
 *
 * Return: 0 on success, errno otherwise
 */
int event_trigger_separate_filter(char *param_and_filter, char **param,
				  char **filter, bool param_required)
{
	int ret = 0;

	*param = *filter = NULL;

	if (!param_and_filter) {
		if (param_required)
			ret = -EINVAL;
		goto out;
	}

	/*
	 * Here we check for an optional param. The only legal
	 * optional param is :n, and if that's the case, continue
	 * below. Otherwise we assume what's left is a filter and
	 * return it as the filter string for the caller to deal with.
	 */
	if (!param_required && param_and_filter && !isdigit(param_and_filter[0])) {
		*filter = param_and_filter;
		goto out;
	}

	/*
	 * Separate the param from the filter (param [if filter]).
	 * Here we have either an optional :n param or a required
	 * param and an optional filter.
	 */
	*param = strsep(&param_and_filter, " \t");

	/*
	 * Here we have a filter, though it may be empty.
	 */
	if (param_and_filter) {
		*filter = skip_spaces(param_and_filter);
		if (!**filter)
			*filter = NULL;
	}
out:
	return ret;
}

/**
 * event_trigger_alloc - allocate and init event_trigger_data for a trigger
 * @cmd_ops: The event_command operations for the trigger
 * @cmd: The cmd string
 * @param: The param string
 * @private_data: User data to associate with the event trigger
 *
 * Allocate an event_trigger_data instance and initialize it.  The
 * @cmd_ops are used along with the @cmd and @param to get the
 * trigger_ops to assign to the event_trigger_data.  @private_data can
 * also be passed in and associated with the event_trigger_data.
 *
 * Use event_trigger_free() to free an event_trigger_data object.
 *
 * Return: The trigger_data object success, NULL otherwise
 */
struct event_trigger_data *event_trigger_alloc(struct event_command *cmd_ops,
					       char *cmd,
					       char *param,
					       void *private_data)
{
	struct event_trigger_data *trigger_data;
	struct event_trigger_ops *trigger_ops;

	trigger_ops = cmd_ops->get_trigger_ops(cmd, param);

	trigger_data = kzalloc(sizeof(*trigger_data), GFP_KERNEL);
	if (!trigger_data)
		return NULL;

	trigger_data->count = -1;
	trigger_data->ops = trigger_ops;
	trigger_data->cmd_ops = cmd_ops;
	trigger_data->private_data = private_data;

	INIT_LIST_HEAD(&trigger_data->list);
	INIT_LIST_HEAD(&trigger_data->named_list);
	RCU_INIT_POINTER(trigger_data->filter, NULL);

	return trigger_data;
}

/**
 * event_trigger_parse_num - parse and return the number param for a trigger
 * @param: The param string
 * @trigger_data: The trigger_data for the trigger
 *
 * Parse the :n (n = number of times the trigger should fire) param
 * and set the count variable in the trigger_data to the parsed count.
 *
 * Return: 0 on success, errno otherwise
 */
int event_trigger_parse_num(char *param,
			    struct event_trigger_data *trigger_data)
{
	char *number;
	int ret = 0;

	if (param) {
		number = strsep(&param, ":");

		if (!strlen(number))
			return -EINVAL;

		/*
		 * We use the callback data field (which is a pointer)
		 * as our counter.
		 */
		ret = kstrtoul(number, 0, &trigger_data->count);
	}

	return ret;
}

/**
 * event_trigger_set_filter - set an event trigger's filter
 * @cmd_ops: The event_command operations for the trigger
 * @file: The event file for the trigger's event
 * @param: The string containing the filter
 * @trigger_data: The trigger_data for the trigger
 *
 * Set the filter for the trigger.  If the filter is NULL, just return
 * without error.
 *
 * Return: 0 on success, errno otherwise
 */
int event_trigger_set_filter(struct event_command *cmd_ops,
			     struct trace_event_file *file,
			     char *param,
			     struct event_trigger_data *trigger_data)
{
	if (param && cmd_ops->set_filter)
		return cmd_ops->set_filter(param, trigger_data, file);

	return 0;
}

/**
 * event_trigger_reset_filter - reset an event trigger's filter
 * @cmd_ops: The event_command operations for the trigger
 * @trigger_data: The trigger_data for the trigger
 *
 * Reset the filter for the trigger to no filter.
 */
void event_trigger_reset_filter(struct event_command *cmd_ops,
				struct event_trigger_data *trigger_data)
{
	if (cmd_ops->set_filter)
		cmd_ops->set_filter(NULL, trigger_data, NULL);
}

/**
 * event_trigger_register - register an event trigger
 * @cmd_ops: The event_command operations for the trigger
 * @file: The event file for the trigger's event
 * @glob: The trigger command string, with optional remove(!) operator
 * @trigger_data: The trigger_data for the trigger
 *
 * Register an event trigger.  The @cmd_ops are used to call the
 * cmd_ops->reg() function which actually does the registration.
 *
 * Return: 0 on success, errno otherwise
 */
int event_trigger_register(struct event_command *cmd_ops,
			   struct trace_event_file *file,
			   char *glob,
			   struct event_trigger_data *trigger_data)
{
	return cmd_ops->reg(glob, trigger_data, file);
}

/**
 * event_trigger_unregister - unregister an event trigger
 * @cmd_ops: The event_command operations for the trigger
 * @file: The event file for the trigger's event
 * @glob: The trigger command string, with optional remove(!) operator
 * @trigger_data: The trigger_data for the trigger
 *
 * Unregister an event trigger.  The @cmd_ops are used to call the
 * cmd_ops->unreg() function which actually does the unregistration.
 */
void event_trigger_unregister(struct event_command *cmd_ops,
			      struct trace_event_file *file,
			      char *glob,
			      struct event_trigger_data *trigger_data)
{
	cmd_ops->unreg(glob, trigger_data, file);
}

/*
 * End event trigger parsing helper functions.
 */

/**
 * event_trigger_parse - Generic event_command @parse implementation
 * @cmd_ops: The command ops, used for trigger registration
 * @file: The trace_event_file associated with the event
 * @glob: The raw string used to register the trigger
 * @cmd: The cmd portion of the string used to register the trigger
 * @param_and_filter: The param and filter portion of the string used to register the trigger
 *
 * Common implementation for event command parsing and trigger
 * instantiation.
 *
 * Usually used directly as the @parse method in event command
 * implementations.
 *
 * Return: 0 on success, errno otherwise
 */
static int
event_trigger_parse(struct event_command *cmd_ops,
		    struct trace_event_file *file,
		    char *glob, char *cmd, char *param_and_filter)
{
	struct event_trigger_data *trigger_data;
	char *param, *filter;
	bool remove;
	int ret;

	remove = event_trigger_check_remove(glob);

	ret = event_trigger_separate_filter(param_and_filter, &param, &filter, false);
	if (ret)
		return ret;

	ret = -ENOMEM;
	trigger_data = event_trigger_alloc(cmd_ops, cmd, param, file);
	if (!trigger_data)
		goto out;

	if (remove) {
		event_trigger_unregister(cmd_ops, file, glob+1, trigger_data);
		kfree(trigger_data);
		ret = 0;
		goto out;
	}

	ret = event_trigger_parse_num(param, trigger_data);
	if (ret)
		goto out_free;

	ret = event_trigger_set_filter(cmd_ops, file, filter, trigger_data);
	if (ret < 0)
		goto out_free;

	/* Up the trigger_data count to make sure reg doesn't free it on failure */
	event_trigger_init(trigger_data);

	ret = event_trigger_register(cmd_ops, file, glob, trigger_data);
	if (ret)
		goto out_free;

	/* Down the counter of trigger_data or free it if not used anymore */
	event_trigger_free(trigger_data);
 out:
	return ret;

 out_free:
	event_trigger_reset_filter(cmd_ops, trigger_data);
	kfree(trigger_data);
	goto out;
}

/**
 * set_trigger_filter - Generic event_command @set_filter implementation
 * @filter_str: The filter string for the trigger, NULL to remove filter
 * @trigger_data: Trigger-specific data
 * @file: The trace_event_file associated with the event
 *
 * Common implementation for event command filter parsing and filter
 * instantiation.
 *
 * Usually used directly as the @set_filter method in event command
 * implementations.
 *
 * Also used to remove a filter (if filter_str = NULL).
 *
 * Return: 0 on success, errno otherwise
 */
int set_trigger_filter(char *filter_str,
		       struct event_trigger_data *trigger_data,
		       struct trace_event_file *file)
{
	struct event_trigger_data *data = trigger_data;
	struct event_filter *filter = NULL, *tmp;
	int ret = -EINVAL;
	char *s;

	if (!filter_str) /* clear the current filter */
		goto assign;

	s = strsep(&filter_str, " \t");

	if (!strlen(s) || strcmp(s, "if") != 0)
		goto out;

	if (!filter_str)
		goto out;

	/* The filter is for the 'trigger' event, not the triggered event */
	ret = create_event_filter(file->tr, file->event_call,
				  filter_str, true, &filter);

	/* Only enabled set_str for error handling */
	if (filter) {
		kfree(filter->filter_string);
		filter->filter_string = NULL;
	}

	/*
	 * If create_event_filter() fails, filter still needs to be freed.
	 * Which the calling code will do with data->filter.
	 */
 assign:
	tmp = rcu_access_pointer(data->filter);

	rcu_assign_pointer(data->filter, filter);

	if (tmp) {
		/*
		 * Make sure the call is done with the filter.
		 * It is possible that a filter could fail at boot up,
		 * and then this path will be called. Avoid the synchronization
		 * in that case.
		 */
		if (system_state != SYSTEM_BOOTING)
			tracepoint_synchronize_unregister();
		free_event_filter(tmp);
	}

	kfree(data->filter_str);
	data->filter_str = NULL;

	if (filter_str) {
		data->filter_str = kstrdup(filter_str, GFP_KERNEL);
		if (!data->filter_str) {
			free_event_filter(rcu_access_pointer(data->filter));
			data->filter = NULL;
			ret = -ENOMEM;
		}
	}
 out:
	return ret;
}

static LIST_HEAD(named_triggers);

/**
 * find_named_trigger - Find the common named trigger associated with @name
 * @name: The name of the set of named triggers to find the common data for
 *
 * Named triggers are sets of triggers that share a common set of
 * trigger data.  The first named trigger registered with a given name
 * owns the common trigger data that the others subsequently
 * registered with the same name will reference.  This function
 * returns the common trigger data associated with that first
 * registered instance.
 *
 * Return: the common trigger data for the given named trigger on
 * success, NULL otherwise.
 */
struct event_trigger_data *find_named_trigger(const char *name)
{
	struct event_trigger_data *data;

	if (!name)
		return NULL;

	list_for_each_entry(data, &named_triggers, named_list) {
		if (data->named_data)
			continue;
		if (strcmp(data->name, name) == 0)
			return data;
	}

	return NULL;
}

/**
 * is_named_trigger - determine if a given trigger is a named trigger
 * @test: The trigger data to test
 *
 * Return: true if 'test' is a named trigger, false otherwise.
 */
bool is_named_trigger(struct event_trigger_data *test)
{
	struct event_trigger_data *data;

	list_for_each_entry(data, &named_triggers, named_list) {
		if (test == data)
			return true;
	}

	return false;
}

/**
 * save_named_trigger - save the trigger in the named trigger list
 * @name: The name of the named trigger set
 * @data: The trigger data to save
 *
 * Return: 0 if successful, negative error otherwise.
 */
int save_named_trigger(const char *name, struct event_trigger_data *data)
{
	data->name = kstrdup(name, GFP_KERNEL);
	if (!data->name)
		return -ENOMEM;

	list_add(&data->named_list, &named_triggers);

	return 0;
}

/**
 * del_named_trigger - delete a trigger from the named trigger list
 * @data: The trigger data to delete
 */
void del_named_trigger(struct event_trigger_data *data)
{
	kfree(data->name);
	data->name = NULL;

	list_del(&data->named_list);
}

static void __pause_named_trigger(struct event_trigger_data *data, bool pause)
{
	struct event_trigger_data *test;

	list_for_each_entry(test, &named_triggers, named_list) {
		if (strcmp(test->name, data->name) == 0) {
			if (pause) {
				test->paused_tmp = test->paused;
				test->paused = true;
			} else {
				test->paused = test->paused_tmp;
			}
		}
	}
}

/**
 * pause_named_trigger - Pause all named triggers with the same name
 * @data: The trigger data of a named trigger to pause
 *
 * Pauses a named trigger along with all other triggers having the
 * same name.  Because named triggers share a common set of data,
 * pausing only one is meaningless, so pausing one named trigger needs
 * to pause all triggers with the same name.
 */
void pause_named_trigger(struct event_trigger_data *data)
{
	__pause_named_trigger(data, true);
}

/**
 * unpause_named_trigger - Un-pause all named triggers with the same name
 * @data: The trigger data of a named trigger to unpause
 *
 * Un-pauses a named trigger along with all other triggers having the
 * same name.  Because named triggers share a common set of data,
 * unpausing only one is meaningless, so unpausing one named trigger
 * needs to unpause all triggers with the same name.
 */
void unpause_named_trigger(struct event_trigger_data *data)
{
	__pause_named_trigger(data, false);
}

/**
 * set_named_trigger_data - Associate common named trigger data
 * @data: The trigger data to associate
 * @named_data: The common named trigger to be associated
 *
 * Named triggers are sets of triggers that share a common set of
 * trigger data.  The first named trigger registered with a given name
 * owns the common trigger data that the others subsequently
 * registered with the same name will reference.  This function
 * associates the common trigger data from the first trigger with the
 * given trigger.
 */
void set_named_trigger_data(struct event_trigger_data *data,
			    struct event_trigger_data *named_data)
{
	data->named_data = named_data;
}

struct event_trigger_data *
get_named_trigger_data(struct event_trigger_data *data)
{
	return data->named_data;
}

static void
traceon_trigger(struct event_trigger_data *data,
		struct trace_buffer *buffer, void *rec,
		struct ring_buffer_event *event)
{
	struct trace_event_file *file = data->private_data;

	if (file) {
		if (tracer_tracing_is_on(file->tr))
			return;

		tracer_tracing_on(file->tr);
		return;
	}

	if (tracing_is_on())
		return;

	tracing_on();
}

static void
traceon_count_trigger(struct event_trigger_data *data,
		      struct trace_buffer *buffer, void *rec,
		      struct ring_buffer_event *event)
{
	struct trace_event_file *file = data->private_data;

	if (file) {
		if (tracer_tracing_is_on(file->tr))
			return;
	} else {
		if (tracing_is_on())
			return;
	}

	if (!data->count)
		return;

	if (data->count != -1)
		(data->count)--;

	if (file)
		tracer_tracing_on(file->tr);
	else
		tracing_on();
}

static void
traceoff_trigger(struct event_trigger_data *data,
		 struct trace_buffer *buffer, void *rec,
		 struct ring_buffer_event *event)
{
	struct trace_event_file *file = data->private_data;

	if (file) {
		if (!tracer_tracing_is_on(file->tr))
			return;

		tracer_tracing_off(file->tr);
		return;
	}

	if (!tracing_is_on())
		return;

	tracing_off();
}

static void
traceoff_count_trigger(struct event_trigger_data *data,
		       struct trace_buffer *buffer, void *rec,
		       struct ring_buffer_event *event)
{
	struct trace_event_file *file = data->private_data;

	if (file) {
		if (!tracer_tracing_is_on(file->tr))
			return;
	} else {
		if (!tracing_is_on())
			return;
	}

	if (!data->count)
		return;

	if (data->count != -1)
		(data->count)--;

	if (file)
		tracer_tracing_off(file->tr);
	else
		tracing_off();
}

static int
traceon_trigger_print(struct seq_file *m, struct event_trigger_data *data)
{
	return event_trigger_print("traceon", m, (void *)data->count,
				   data->filter_str);
}

static int
traceoff_trigger_print(struct seq_file *m, struct event_trigger_data *data)
{
	return event_trigger_print("traceoff", m, (void *)data->count,
				   data->filter_str);
}

static struct event_trigger_ops traceon_trigger_ops = {
	.trigger		= traceon_trigger,
	.print			= traceon_trigger_print,
	.init			= event_trigger_init,
	.free			= event_trigger_free,
};

static struct event_trigger_ops traceon_count_trigger_ops = {
	.trigger		= traceon_count_trigger,
	.print			= traceon_trigger_print,
	.init			= event_trigger_init,
	.free			= event_trigger_free,
};

static struct event_trigger_ops traceoff_trigger_ops = {
	.trigger		= traceoff_trigger,
	.print			= traceoff_trigger_print,
	.init			= event_trigger_init,
	.free			= event_trigger_free,
};

static struct event_trigger_ops traceoff_count_trigger_ops = {
	.trigger		= traceoff_count_trigger,
	.print			= traceoff_trigger_print,
	.init			= event_trigger_init,
	.free			= event_trigger_free,
};

static struct event_trigger_ops *
onoff_get_trigger_ops(char *cmd, char *param)
{
	struct event_trigger_ops *ops;

	/* we register both traceon and traceoff to this callback */
	if (strcmp(cmd, "traceon") == 0)
		ops = param ? &traceon_count_trigger_ops :
			&traceon_trigger_ops;
	else
		ops = param ? &traceoff_count_trigger_ops :
			&traceoff_trigger_ops;

	return ops;
}

static struct event_command trigger_traceon_cmd = {
	.name			= "traceon",
	.trigger_type		= ETT_TRACE_ONOFF,
	.parse			= event_trigger_parse,
	.reg			= register_trigger,
	.unreg			= unregister_trigger,
	.get_trigger_ops	= onoff_get_trigger_ops,
	.set_filter		= set_trigger_filter,
};

static struct event_command trigger_traceoff_cmd = {
	.name			= "traceoff",
	.trigger_type		= ETT_TRACE_ONOFF,
	.flags			= EVENT_CMD_FL_POST_TRIGGER,
	.parse			= event_trigger_parse,
	.reg			= register_trigger,
	.unreg			= unregister_trigger,
	.get_trigger_ops	= onoff_get_trigger_ops,
	.set_filter		= set_trigger_filter,
};

#ifdef CONFIG_TRACER_SNAPSHOT
static void
snapshot_trigger(struct event_trigger_data *data,
		 struct trace_buffer *buffer, void *rec,
		 struct ring_buffer_event *event)
{
	struct trace_event_file *file = data->private_data;

	if (file)
		tracing_snapshot_instance(file->tr);
	else
		tracing_snapshot();
}

static void
snapshot_count_trigger(struct event_trigger_data *data,
		       struct trace_buffer *buffer, void *rec,
		       struct ring_buffer_event *event)
{
	if (!data->count)
		return;

	if (data->count != -1)
		(data->count)--;

	snapshot_trigger(data, buffer, rec, event);
}

static int
register_snapshot_trigger(char *glob,
			  struct event_trigger_data *data,
			  struct trace_event_file *file)
{
<<<<<<< HEAD
	int ret = tracing_alloc_snapshot_instance(file->tr);
=======
	int ret = tracing_arm_snapshot(file->tr);
>>>>>>> a6ad5510

	if (ret < 0)
		return ret;

	ret = register_trigger(glob, data, file);
	if (ret < 0)
		tracing_disarm_snapshot(file->tr);
	return ret;
}

static void unregister_snapshot_trigger(char *glob,
					struct event_trigger_data *data,
					struct trace_event_file *file)
{
	if (try_unregister_trigger(glob, data, file))
		tracing_disarm_snapshot(file->tr);
}

static int
snapshot_trigger_print(struct seq_file *m, struct event_trigger_data *data)
{
	return event_trigger_print("snapshot", m, (void *)data->count,
				   data->filter_str);
}

static struct event_trigger_ops snapshot_trigger_ops = {
	.trigger		= snapshot_trigger,
	.print			= snapshot_trigger_print,
	.init			= event_trigger_init,
	.free			= event_trigger_free,
};

static struct event_trigger_ops snapshot_count_trigger_ops = {
	.trigger		= snapshot_count_trigger,
	.print			= snapshot_trigger_print,
	.init			= event_trigger_init,
	.free			= event_trigger_free,
};

static struct event_trigger_ops *
snapshot_get_trigger_ops(char *cmd, char *param)
{
	return param ? &snapshot_count_trigger_ops : &snapshot_trigger_ops;
}

static struct event_command trigger_snapshot_cmd = {
	.name			= "snapshot",
	.trigger_type		= ETT_SNAPSHOT,
	.parse			= event_trigger_parse,
	.reg			= register_snapshot_trigger,
	.unreg			= unregister_snapshot_trigger,
	.get_trigger_ops	= snapshot_get_trigger_ops,
	.set_filter		= set_trigger_filter,
};

static __init int register_trigger_snapshot_cmd(void)
{
	int ret;

	ret = register_event_command(&trigger_snapshot_cmd);
	WARN_ON(ret < 0);

	return ret;
}
#else
static __init int register_trigger_snapshot_cmd(void) { return 0; }
#endif /* CONFIG_TRACER_SNAPSHOT */

#ifdef CONFIG_STACKTRACE
#ifdef CONFIG_UNWINDER_ORC
/* Skip 2:
 *   event_triggers_post_call()
 *   trace_event_raw_event_xxx()
 */
# define STACK_SKIP 2
#else
/*
 * Skip 4:
 *   stacktrace_trigger()
 *   event_triggers_post_call()
 *   trace_event_buffer_commit()
 *   trace_event_raw_event_xxx()
 */
#define STACK_SKIP 4
#endif

static void
stacktrace_trigger(struct event_trigger_data *data,
		   struct trace_buffer *buffer,  void *rec,
		   struct ring_buffer_event *event)
{
	struct trace_event_file *file = data->private_data;

	if (file)
		__trace_stack(file->tr, tracing_gen_ctx(), STACK_SKIP);
	else
		trace_dump_stack(STACK_SKIP);
}

static void
stacktrace_count_trigger(struct event_trigger_data *data,
			 struct trace_buffer *buffer, void *rec,
			 struct ring_buffer_event *event)
{
	if (!data->count)
		return;

	if (data->count != -1)
		(data->count)--;

	stacktrace_trigger(data, buffer, rec, event);
}

static int
stacktrace_trigger_print(struct seq_file *m, struct event_trigger_data *data)
{
	return event_trigger_print("stacktrace", m, (void *)data->count,
				   data->filter_str);
}

static struct event_trigger_ops stacktrace_trigger_ops = {
	.trigger		= stacktrace_trigger,
	.print			= stacktrace_trigger_print,
	.init			= event_trigger_init,
	.free			= event_trigger_free,
};

static struct event_trigger_ops stacktrace_count_trigger_ops = {
	.trigger		= stacktrace_count_trigger,
	.print			= stacktrace_trigger_print,
	.init			= event_trigger_init,
	.free			= event_trigger_free,
};

static struct event_trigger_ops *
stacktrace_get_trigger_ops(char *cmd, char *param)
{
	return param ? &stacktrace_count_trigger_ops : &stacktrace_trigger_ops;
}

static struct event_command trigger_stacktrace_cmd = {
	.name			= "stacktrace",
	.trigger_type		= ETT_STACKTRACE,
	.flags			= EVENT_CMD_FL_POST_TRIGGER,
	.parse			= event_trigger_parse,
	.reg			= register_trigger,
	.unreg			= unregister_trigger,
	.get_trigger_ops	= stacktrace_get_trigger_ops,
	.set_filter		= set_trigger_filter,
};

static __init int register_trigger_stacktrace_cmd(void)
{
	int ret;

	ret = register_event_command(&trigger_stacktrace_cmd);
	WARN_ON(ret < 0);

	return ret;
}
#else
static __init int register_trigger_stacktrace_cmd(void) { return 0; }
#endif /* CONFIG_STACKTRACE */

static __init void unregister_trigger_traceon_traceoff_cmds(void)
{
	unregister_event_command(&trigger_traceon_cmd);
	unregister_event_command(&trigger_traceoff_cmd);
}

static void
event_enable_trigger(struct event_trigger_data *data,
		     struct trace_buffer *buffer,  void *rec,
		     struct ring_buffer_event *event)
{
	struct enable_trigger_data *enable_data = data->private_data;

	if (enable_data->enable)
		clear_bit(EVENT_FILE_FL_SOFT_DISABLED_BIT, &enable_data->file->flags);
	else
		set_bit(EVENT_FILE_FL_SOFT_DISABLED_BIT, &enable_data->file->flags);
}

static void
event_enable_count_trigger(struct event_trigger_data *data,
			   struct trace_buffer *buffer,  void *rec,
			   struct ring_buffer_event *event)
{
	struct enable_trigger_data *enable_data = data->private_data;

	if (!data->count)
		return;

	/* Skip if the event is in a state we want to switch to */
	if (enable_data->enable == !(enable_data->file->flags & EVENT_FILE_FL_SOFT_DISABLED))
		return;

	if (data->count != -1)
		(data->count)--;

	event_enable_trigger(data, buffer, rec, event);
}

int event_enable_trigger_print(struct seq_file *m,
			       struct event_trigger_data *data)
{
	struct enable_trigger_data *enable_data = data->private_data;

	seq_printf(m, "%s:%s:%s",
		   enable_data->hist ?
		   (enable_data->enable ? ENABLE_HIST_STR : DISABLE_HIST_STR) :
		   (enable_data->enable ? ENABLE_EVENT_STR : DISABLE_EVENT_STR),
		   enable_data->file->event_call->class->system,
		   trace_event_name(enable_data->file->event_call));

	if (data->count == -1)
		seq_puts(m, ":unlimited");
	else
		seq_printf(m, ":count=%ld", data->count);

	if (data->filter_str)
		seq_printf(m, " if %s\n", data->filter_str);
	else
		seq_putc(m, '\n');

	return 0;
}

void event_enable_trigger_free(struct event_trigger_data *data)
{
	struct enable_trigger_data *enable_data = data->private_data;

	if (WARN_ON_ONCE(data->ref <= 0))
		return;

	data->ref--;
	if (!data->ref) {
		/* Remove the SOFT_MODE flag */
		trace_event_enable_disable(enable_data->file, 0, 1);
		trace_event_put_ref(enable_data->file->event_call);
		trigger_data_free(data);
		kfree(enable_data);
	}
}

static struct event_trigger_ops event_enable_trigger_ops = {
	.trigger		= event_enable_trigger,
	.print			= event_enable_trigger_print,
	.init			= event_trigger_init,
	.free			= event_enable_trigger_free,
};

static struct event_trigger_ops event_enable_count_trigger_ops = {
	.trigger		= event_enable_count_trigger,
	.print			= event_enable_trigger_print,
	.init			= event_trigger_init,
	.free			= event_enable_trigger_free,
};

static struct event_trigger_ops event_disable_trigger_ops = {
	.trigger		= event_enable_trigger,
	.print			= event_enable_trigger_print,
	.init			= event_trigger_init,
	.free			= event_enable_trigger_free,
};

static struct event_trigger_ops event_disable_count_trigger_ops = {
	.trigger		= event_enable_count_trigger,
	.print			= event_enable_trigger_print,
	.init			= event_trigger_init,
	.free			= event_enable_trigger_free,
};

int event_enable_trigger_parse(struct event_command *cmd_ops,
			       struct trace_event_file *file,
			       char *glob, char *cmd, char *param_and_filter)
{
	struct trace_event_file *event_enable_file;
	struct enable_trigger_data *enable_data;
	struct event_trigger_data *trigger_data;
	struct trace_array *tr = file->tr;
	char *param, *filter;
	bool enable, remove;
	const char *system;
	const char *event;
	bool hist = false;
	int ret;

	remove = event_trigger_check_remove(glob);

	if (event_trigger_empty_param(param_and_filter))
		return -EINVAL;

	ret = event_trigger_separate_filter(param_and_filter, &param, &filter, true);
	if (ret)
		return ret;

	system = strsep(&param, ":");
	if (!param)
		return -EINVAL;

	event = strsep(&param, ":");

	ret = -EINVAL;
	event_enable_file = find_event_file(tr, system, event);
	if (!event_enable_file)
		goto out;

#ifdef CONFIG_HIST_TRIGGERS
	hist = ((strcmp(cmd, ENABLE_HIST_STR) == 0) ||
		(strcmp(cmd, DISABLE_HIST_STR) == 0));

	enable = ((strcmp(cmd, ENABLE_EVENT_STR) == 0) ||
		  (strcmp(cmd, ENABLE_HIST_STR) == 0));
#else
	enable = strcmp(cmd, ENABLE_EVENT_STR) == 0;
#endif
	ret = -ENOMEM;

	enable_data = kzalloc(sizeof(*enable_data), GFP_KERNEL);
	if (!enable_data)
		goto out;

	enable_data->hist = hist;
	enable_data->enable = enable;
	enable_data->file = event_enable_file;

	trigger_data = event_trigger_alloc(cmd_ops, cmd, param, enable_data);
	if (!trigger_data) {
		kfree(enable_data);
		goto out;
	}

	if (remove) {
		event_trigger_unregister(cmd_ops, file, glob+1, trigger_data);
		kfree(trigger_data);
		kfree(enable_data);
		ret = 0;
		goto out;
	}

	/* Up the trigger_data count to make sure nothing frees it on failure */
	event_trigger_init(trigger_data);

	ret = event_trigger_parse_num(param, trigger_data);
	if (ret)
		goto out_free;

	ret = event_trigger_set_filter(cmd_ops, file, filter, trigger_data);
	if (ret < 0)
		goto out_free;

	/* Don't let event modules unload while probe registered */
	ret = trace_event_try_get_ref(event_enable_file->event_call);
	if (!ret) {
		ret = -EBUSY;
		goto out_free;
	}

	ret = trace_event_enable_disable(event_enable_file, 1, 1);
	if (ret < 0)
		goto out_put;

	ret = event_trigger_register(cmd_ops, file, glob, trigger_data);
	if (ret)
		goto out_disable;

	event_trigger_free(trigger_data);
 out:
	return ret;
 out_disable:
	trace_event_enable_disable(event_enable_file, 0, 1);
 out_put:
	trace_event_put_ref(event_enable_file->event_call);
 out_free:
	event_trigger_reset_filter(cmd_ops, trigger_data);
	event_trigger_free(trigger_data);
	kfree(enable_data);

	goto out;
}

int event_enable_register_trigger(char *glob,
				  struct event_trigger_data *data,
				  struct trace_event_file *file)
{
	struct enable_trigger_data *enable_data = data->private_data;
	struct enable_trigger_data *test_enable_data;
	struct event_trigger_data *test;
	int ret = 0;

	lockdep_assert_held(&event_mutex);

	list_for_each_entry(test, &file->triggers, list) {
		test_enable_data = test->private_data;
		if (test_enable_data &&
		    (test->cmd_ops->trigger_type ==
		     data->cmd_ops->trigger_type) &&
		    (test_enable_data->file == enable_data->file)) {
			ret = -EEXIST;
			goto out;
		}
	}

	if (data->ops->init) {
		ret = data->ops->init(data);
		if (ret < 0)
			goto out;
	}

	list_add_rcu(&data->list, &file->triggers);

	update_cond_flag(file);
	ret = trace_event_trigger_enable_disable(file, 1);
	if (ret < 0) {
		list_del_rcu(&data->list);
		update_cond_flag(file);
	}
out:
	return ret;
}

void event_enable_unregister_trigger(char *glob,
				     struct event_trigger_data *test,
				     struct trace_event_file *file)
{
	struct enable_trigger_data *test_enable_data = test->private_data;
	struct event_trigger_data *data = NULL, *iter;
	struct enable_trigger_data *enable_data;

	lockdep_assert_held(&event_mutex);

	list_for_each_entry(iter, &file->triggers, list) {
		enable_data = iter->private_data;
		if (enable_data &&
		    (iter->cmd_ops->trigger_type ==
		     test->cmd_ops->trigger_type) &&
		    (enable_data->file == test_enable_data->file)) {
			data = iter;
			list_del_rcu(&data->list);
			trace_event_trigger_enable_disable(file, 0);
			update_cond_flag(file);
			break;
		}
	}

	if (data && data->ops->free)
		data->ops->free(data);
}

static struct event_trigger_ops *
event_enable_get_trigger_ops(char *cmd, char *param)
{
	struct event_trigger_ops *ops;
	bool enable;

#ifdef CONFIG_HIST_TRIGGERS
	enable = ((strcmp(cmd, ENABLE_EVENT_STR) == 0) ||
		  (strcmp(cmd, ENABLE_HIST_STR) == 0));
#else
	enable = strcmp(cmd, ENABLE_EVENT_STR) == 0;
#endif
	if (enable)
		ops = param ? &event_enable_count_trigger_ops :
			&event_enable_trigger_ops;
	else
		ops = param ? &event_disable_count_trigger_ops :
			&event_disable_trigger_ops;

	return ops;
}

static struct event_command trigger_enable_cmd = {
	.name			= ENABLE_EVENT_STR,
	.trigger_type		= ETT_EVENT_ENABLE,
	.parse			= event_enable_trigger_parse,
	.reg			= event_enable_register_trigger,
	.unreg			= event_enable_unregister_trigger,
	.get_trigger_ops	= event_enable_get_trigger_ops,
	.set_filter		= set_trigger_filter,
};

static struct event_command trigger_disable_cmd = {
	.name			= DISABLE_EVENT_STR,
	.trigger_type		= ETT_EVENT_ENABLE,
	.parse			= event_enable_trigger_parse,
	.reg			= event_enable_register_trigger,
	.unreg			= event_enable_unregister_trigger,
	.get_trigger_ops	= event_enable_get_trigger_ops,
	.set_filter		= set_trigger_filter,
};

static __init void unregister_trigger_enable_disable_cmds(void)
{
	unregister_event_command(&trigger_enable_cmd);
	unregister_event_command(&trigger_disable_cmd);
}

static __init int register_trigger_enable_disable_cmds(void)
{
	int ret;

	ret = register_event_command(&trigger_enable_cmd);
	if (WARN_ON(ret < 0))
		return ret;
	ret = register_event_command(&trigger_disable_cmd);
	if (WARN_ON(ret < 0))
		unregister_trigger_enable_disable_cmds();

	return ret;
}

static __init int register_trigger_traceon_traceoff_cmds(void)
{
	int ret;

	ret = register_event_command(&trigger_traceon_cmd);
	if (WARN_ON(ret < 0))
		return ret;
	ret = register_event_command(&trigger_traceoff_cmd);
	if (WARN_ON(ret < 0))
		unregister_trigger_traceon_traceoff_cmds();

	return ret;
}

__init int register_trigger_cmds(void)
{
	register_trigger_traceon_traceoff_cmds();
	register_trigger_snapshot_cmd();
	register_trigger_stacktrace_cmd();
	register_trigger_enable_disable_cmds();
	register_trigger_hist_enable_disable_cmds();
	register_trigger_hist_cmd();

	return 0;
}<|MERGE_RESOLUTION|>--- conflicted
+++ resolved
@@ -1486,11 +1486,7 @@
 			  struct event_trigger_data *data,
 			  struct trace_event_file *file)
 {
-<<<<<<< HEAD
-	int ret = tracing_alloc_snapshot_instance(file->tr);
-=======
 	int ret = tracing_arm_snapshot(file->tr);
->>>>>>> a6ad5510
 
 	if (ret < 0)
 		return ret;
