--- conflicted
+++ resolved
@@ -719,12 +719,7 @@
 	const char *name;
 };
 
-<<<<<<< HEAD
-static int count_mod_symbols(void *data, const char *name,
-			     struct module *module, unsigned long unused)
-=======
 static int count_mod_symbols(void *data, const char *name, unsigned long unused)
->>>>>>> 98817289
 {
 	struct sym_count_ctx *ctx = data;
 
@@ -740,11 +735,7 @@
 
 	kallsyms_on_each_match_symbol(count_symbols, func_name, &ctx.count);
 
-<<<<<<< HEAD
-	module_kallsyms_on_each_symbol(count_mod_symbols, &ctx);
-=======
 	module_kallsyms_on_each_symbol(NULL, count_mod_symbols, &ctx);
->>>>>>> 98817289
 
 	return ctx.count;
 }
