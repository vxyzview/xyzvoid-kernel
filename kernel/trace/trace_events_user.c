// SPDX-License-Identifier: GPL-2.0-only
/*
 * Copyright (c) 2021, Microsoft Corporation.
 *
 * Authors:
 *   Beau Belgrave <beaub@linux.microsoft.com>
 */

#include <linux/bitmap.h>
#include <linux/cdev.h>
#include <linux/hashtable.h>
#include <linux/list.h>
#include <linux/io.h>
#include <linux/uio.h>
#include <linux/ioctl.h>
#include <linux/jhash.h>
#include <linux/refcount.h>
#include <linux/trace_events.h>
#include <linux/tracefs.h>
#include <linux/types.h>
#include <linux/uaccess.h>
#include <linux/highmem.h>
#include <linux/init.h>
#include <linux/user_events.h>
#include "trace_dynevent.h"
#include "trace_output.h"
#include "trace.h"

#define USER_EVENTS_PREFIX_LEN (sizeof(USER_EVENTS_PREFIX)-1)

#define FIELD_DEPTH_TYPE 0
#define FIELD_DEPTH_NAME 1
#define FIELD_DEPTH_SIZE 2

/* Limit how long of an event name plus args within the subsystem. */
#define MAX_EVENT_DESC 512
#define EVENT_NAME(user_event) ((user_event)->reg_name)
#define EVENT_TP_NAME(user_event) ((user_event)->tracepoint.name)
#define MAX_FIELD_ARRAY_SIZE 1024

/*
 * Internal bits (kernel side only) to keep track of connected probes:
 * These are used when status is requested in text form about an event. These
 * bits are compared against an internal byte on the event to determine which
 * probes to print out to the user.
 *
 * These do not reflect the mapped bytes between the user and kernel space.
 */
#define EVENT_STATUS_FTRACE BIT(0)
#define EVENT_STATUS_PERF BIT(1)
#define EVENT_STATUS_OTHER BIT(7)

/*
 * Stores the system name, tables, and locks for a group of events. This
 * allows isolation for events by various means.
 */
struct user_event_group {
	char			*system_name;
	char			*system_multi_name;
	struct hlist_node	node;
	struct mutex		reg_mutex;
	DECLARE_HASHTABLE(register_table, 8);
	/* ID that moves forward within the group for multi-event names */
	u64			multi_id;
};

/* Group for init_user_ns mapping, top-most group */
static struct user_event_group *init_group;

/* Max allowed events for the whole system */
static unsigned int max_user_events = 32768;

/* Current number of events on the whole system */
static unsigned int current_user_events;

/*
 * Stores per-event properties, as users register events
 * within a file a user_event might be created if it does not
 * already exist. These are globally used and their lifetime
 * is tied to the refcnt member. These cannot go away until the
 * refcnt reaches one.
 */
struct user_event {
	struct user_event_group		*group;
	char				*reg_name;
	struct tracepoint		tracepoint;
	struct trace_event_call		call;
	struct trace_event_class	class;
	struct dyn_event		devent;
	struct hlist_node		node;
	struct list_head		fields;
	struct list_head		validators;
	struct work_struct		put_work;
	refcount_t			refcnt;
	int				min_size;
	int				reg_flags;
	char				status;
};

/*
 * Stores per-mm/event properties that enable an address to be
 * updated properly for each task. As tasks are forked, we use
 * these to track enablement sites that are tied to an event.
 */
struct user_event_enabler {
	struct list_head	mm_enablers_link;
	struct user_event	*event;
	unsigned long		addr;

	/* Track enable bit, flags, etc. Aligned for bitops. */
	unsigned long		values;
};

/* Bits 0-5 are for the bit to update upon enable/disable (0-63 allowed) */
#define ENABLE_VAL_BIT_MASK 0x3F

/* Bit 6 is for faulting status of enablement */
#define ENABLE_VAL_FAULTING_BIT 6

/* Bit 7 is for freeing status of enablement */
#define ENABLE_VAL_FREEING_BIT 7

/* Bit 8 is for marking 32-bit on 64-bit */
#define ENABLE_VAL_32_ON_64_BIT 8

#define ENABLE_VAL_COMPAT_MASK (1 << ENABLE_VAL_32_ON_64_BIT)

/* Only duplicate the bit and compat values */
#define ENABLE_VAL_DUP_MASK (ENABLE_VAL_BIT_MASK | ENABLE_VAL_COMPAT_MASK)

#define ENABLE_BITOPS(e) (&(e)->values)

#define ENABLE_BIT(e) ((int)((e)->values & ENABLE_VAL_BIT_MASK))

#define EVENT_MULTI_FORMAT(f) ((f) & USER_EVENT_REG_MULTI_FORMAT)

/* Used for asynchronous faulting in of pages */
struct user_event_enabler_fault {
	struct work_struct		work;
	struct user_event_mm		*mm;
	struct user_event_enabler	*enabler;
	int				attempt;
};

static struct kmem_cache *fault_cache;

/* Global list of memory descriptors using user_events */
static LIST_HEAD(user_event_mms);
static DEFINE_SPINLOCK(user_event_mms_lock);

/*
 * Stores per-file events references, as users register events
 * within a file this structure is modified and freed via RCU.
 * The lifetime of this struct is tied to the lifetime of the file.
 * These are not shared and only accessible by the file that created it.
 */
struct user_event_refs {
	struct rcu_head		rcu;
	int			count;
	struct user_event	*events[];
};

struct user_event_file_info {
	struct user_event_group	*group;
	struct user_event_refs	*refs;
};

#define VALIDATOR_ENSURE_NULL (1 << 0)
#define VALIDATOR_REL (1 << 1)

struct user_event_validator {
	struct list_head	user_event_link;
	int			offset;
	int			flags;
};

static inline void align_addr_bit(unsigned long *addr, int *bit,
				  unsigned long *flags)
{
	if (IS_ALIGNED(*addr, sizeof(long))) {
#ifdef __BIG_ENDIAN
		/* 32 bit on BE 64 bit requires a 32 bit offset when aligned. */
		if (test_bit(ENABLE_VAL_32_ON_64_BIT, flags))
			*bit += 32;
#endif
		return;
	}

	*addr = ALIGN_DOWN(*addr, sizeof(long));

	/*
	 * We only support 32 and 64 bit values. The only time we need
	 * to align is a 32 bit value on a 64 bit kernel, which on LE
	 * is always 32 bits, and on BE requires no change when unaligned.
	 */
#ifdef __LITTLE_ENDIAN
	*bit += 32;
#endif
}

typedef void (*user_event_func_t) (struct user_event *user, struct iov_iter *i,
				   void *tpdata, bool *faulted);

static int user_event_parse(struct user_event_group *group, char *name,
			    char *args, char *flags,
			    struct user_event **newuser, int reg_flags);

static struct user_event_mm *user_event_mm_get(struct user_event_mm *mm);
static struct user_event_mm *user_event_mm_get_all(struct user_event *user);
static void user_event_mm_put(struct user_event_mm *mm);
static int destroy_user_event(struct user_event *user);
static bool user_fields_match(struct user_event *user, int argc,
			      const char **argv);

static u32 user_event_key(char *name)
{
	return jhash(name, strlen(name), 0);
}

static bool user_event_capable(u16 reg_flags)
{
	/* Persistent events require CAP_PERFMON / CAP_SYS_ADMIN */
	if (reg_flags & USER_EVENT_REG_PERSIST) {
		if (!perfmon_capable())
			return false;
	}

	return true;
}

static struct user_event *user_event_get(struct user_event *user)
{
	refcount_inc(&user->refcnt);

	return user;
}

static void delayed_destroy_user_event(struct work_struct *work)
{
	struct user_event *user = container_of(
		work, struct user_event, put_work);

	mutex_lock(&event_mutex);

	if (!refcount_dec_and_test(&user->refcnt))
		goto out;

	if (destroy_user_event(user)) {
		/*
		 * The only reason this would fail here is if we cannot
		 * update the visibility of the event. In this case the
		 * event stays in the hashtable, waiting for someone to
		 * attempt to delete it later.
		 */
		pr_warn("user_events: Unable to delete event\n");
		refcount_set(&user->refcnt, 1);
	}
out:
	mutex_unlock(&event_mutex);
}

static void user_event_put(struct user_event *user, bool locked)
{
	bool delete;

	if (unlikely(!user))
		return;

	/*
	 * When the event is not enabled for auto-delete there will always
	 * be at least 1 reference to the event. During the event creation
	 * we initially set the refcnt to 2 to achieve this. In those cases
	 * the caller must acquire event_mutex and after decrement check if
	 * the refcnt is 1, meaning this is the last reference. When auto
	 * delete is enabled, there will only be 1 ref, IE: refcnt will be
	 * only set to 1 during creation to allow the below checks to go
	 * through upon the last put. The last put must always be done with
	 * the event mutex held.
	 */
	if (!locked) {
		lockdep_assert_not_held(&event_mutex);
		delete = refcount_dec_and_mutex_lock(&user->refcnt, &event_mutex);
	} else {
		lockdep_assert_held(&event_mutex);
		delete = refcount_dec_and_test(&user->refcnt);
	}

	if (!delete)
		return;

	/*
	 * We now have the event_mutex in all cases, which ensures that
	 * no new references will be taken until event_mutex is released.
	 * New references come through find_user_event(), which requires
	 * the event_mutex to be held.
	 */

	if (user->reg_flags & USER_EVENT_REG_PERSIST) {
		/* We should not get here when persist flag is set */
		pr_alert("BUG: Auto-delete engaged on persistent event\n");
		goto out;
	}

	/*
	 * Unfortunately we have to attempt the actual destroy in a work
	 * queue. This is because not all cases handle a trace_event_call
	 * being removed within the class->reg() operation for unregister.
	 */
	INIT_WORK(&user->put_work, delayed_destroy_user_event);

	/*
	 * Since the event is still in the hashtable, we have to re-inc
	 * the ref count to 1. This count will be decremented and checked
	 * in the work queue to ensure it's still the last ref. This is
	 * needed because a user-process could register the same event in
	 * between the time of event_mutex release and the work queue
	 * running the delayed destroy. If we removed the item now from
	 * the hashtable, this would result in a timing window where a
	 * user process would fail a register because the trace_event_call
	 * register would fail in the tracing layers.
	 */
	refcount_set(&user->refcnt, 1);

	if (WARN_ON_ONCE(!schedule_work(&user->put_work))) {
		/*
		 * If we fail we must wait for an admin to attempt delete or
		 * another register/close of the event, whichever is first.
		 */
		pr_warn("user_events: Unable to queue delayed destroy\n");
	}
out:
	/* Ensure if we didn't have event_mutex before we unlock it */
	if (!locked)
		mutex_unlock(&event_mutex);
}

static void user_event_group_destroy(struct user_event_group *group)
{
	kfree(group->system_name);
	kfree(group->system_multi_name);
	kfree(group);
}

static char *user_event_group_system_name(void)
{
	char *system_name;
	int len = sizeof(USER_EVENTS_SYSTEM) + 1;

	system_name = kmalloc(len, GFP_KERNEL);

	if (!system_name)
		return NULL;

	snprintf(system_name, len, "%s", USER_EVENTS_SYSTEM);

	return system_name;
}

static char *user_event_group_system_multi_name(void)
{
	return kstrdup(USER_EVENTS_MULTI_SYSTEM, GFP_KERNEL);
}

static struct user_event_group *current_user_event_group(void)
{
	return init_group;
}

static struct user_event_group *user_event_group_create(void)
{
	struct user_event_group *group;

	group = kzalloc(sizeof(*group), GFP_KERNEL);

	if (!group)
		return NULL;

	group->system_name = user_event_group_system_name();

	if (!group->system_name)
		goto error;

	group->system_multi_name = user_event_group_system_multi_name();

	if (!group->system_multi_name)
		goto error;

	mutex_init(&group->reg_mutex);
	hash_init(group->register_table);

	return group;
error:
	if (group)
		user_event_group_destroy(group);

	return NULL;
};

static void user_event_enabler_destroy(struct user_event_enabler *enabler,
				       bool locked)
{
	list_del_rcu(&enabler->mm_enablers_link);

	/* No longer tracking the event via the enabler */
	user_event_put(enabler->event, locked);

	kfree(enabler);
}

static int user_event_mm_fault_in(struct user_event_mm *mm, unsigned long uaddr,
				  int attempt)
{
	bool unlocked;
	int ret;

	/*
	 * Normally this is low, ensure that it cannot be taken advantage of by
	 * bad user processes to cause excessive looping.
	 */
	if (attempt > 10)
		return -EFAULT;

	mmap_read_lock(mm->mm);

	/* Ensure MM has tasks, cannot use after exit_mm() */
	if (refcount_read(&mm->tasks) == 0) {
		ret = -ENOENT;
		goto out;
	}

	ret = fixup_user_fault(mm->mm, uaddr, FAULT_FLAG_WRITE | FAULT_FLAG_REMOTE,
			       &unlocked);
out:
	mmap_read_unlock(mm->mm);

	return ret;
}

static int user_event_enabler_write(struct user_event_mm *mm,
				    struct user_event_enabler *enabler,
				    bool fixup_fault, int *attempt);

static void user_event_enabler_fault_fixup(struct work_struct *work)
{
	struct user_event_enabler_fault *fault = container_of(
		work, struct user_event_enabler_fault, work);
	struct user_event_enabler *enabler = fault->enabler;
	struct user_event_mm *mm = fault->mm;
	unsigned long uaddr = enabler->addr;
	int attempt = fault->attempt;
	int ret;

	ret = user_event_mm_fault_in(mm, uaddr, attempt);

	if (ret && ret != -ENOENT) {
		struct user_event *user = enabler->event;

		pr_warn("user_events: Fault for mm: 0x%pK @ 0x%llx event: %s\n",
			mm->mm, (unsigned long long)uaddr, EVENT_NAME(user));
	}

	/* Prevent state changes from racing */
	mutex_lock(&event_mutex);

	/* User asked for enabler to be removed during fault */
	if (test_bit(ENABLE_VAL_FREEING_BIT, ENABLE_BITOPS(enabler))) {
		user_event_enabler_destroy(enabler, true);
		goto out;
	}

	/*
	 * If we managed to get the page, re-issue the write. We do not
	 * want to get into a possible infinite loop, which is why we only
	 * attempt again directly if the page came in. If we couldn't get
	 * the page here, then we will try again the next time the event is
	 * enabled/disabled.
	 */
	clear_bit(ENABLE_VAL_FAULTING_BIT, ENABLE_BITOPS(enabler));

	if (!ret) {
		mmap_read_lock(mm->mm);
		user_event_enabler_write(mm, enabler, true, &attempt);
		mmap_read_unlock(mm->mm);
	}
out:
	mutex_unlock(&event_mutex);

	/* In all cases we no longer need the mm or fault */
	user_event_mm_put(mm);
	kmem_cache_free(fault_cache, fault);
}

static bool user_event_enabler_queue_fault(struct user_event_mm *mm,
					   struct user_event_enabler *enabler,
					   int attempt)
{
	struct user_event_enabler_fault *fault;

	fault = kmem_cache_zalloc(fault_cache, GFP_NOWAIT | __GFP_NOWARN);

	if (!fault)
		return false;

	INIT_WORK(&fault->work, user_event_enabler_fault_fixup);
	fault->mm = user_event_mm_get(mm);
	fault->enabler = enabler;
	fault->attempt = attempt;

	/* Don't try to queue in again while we have a pending fault */
	set_bit(ENABLE_VAL_FAULTING_BIT, ENABLE_BITOPS(enabler));

	if (!schedule_work(&fault->work)) {
		/* Allow another attempt later */
		clear_bit(ENABLE_VAL_FAULTING_BIT, ENABLE_BITOPS(enabler));

		user_event_mm_put(mm);
		kmem_cache_free(fault_cache, fault);

		return false;
	}

	return true;
}

static int user_event_enabler_write(struct user_event_mm *mm,
				    struct user_event_enabler *enabler,
				    bool fixup_fault, int *attempt)
{
	unsigned long uaddr = enabler->addr;
	unsigned long *ptr;
	struct page *page;
	void *kaddr;
	int bit = ENABLE_BIT(enabler);
	int ret;

	lockdep_assert_held(&event_mutex);
	mmap_assert_locked(mm->mm);

	*attempt += 1;

	/* Ensure MM has tasks, cannot use after exit_mm() */
	if (refcount_read(&mm->tasks) == 0)
		return -ENOENT;

	if (unlikely(test_bit(ENABLE_VAL_FAULTING_BIT, ENABLE_BITOPS(enabler)) ||
		     test_bit(ENABLE_VAL_FREEING_BIT, ENABLE_BITOPS(enabler))))
		return -EBUSY;

	align_addr_bit(&uaddr, &bit, ENABLE_BITOPS(enabler));

	ret = pin_user_pages_remote(mm->mm, uaddr, 1, FOLL_WRITE | FOLL_NOFAULT,
				    &page, NULL);

	if (unlikely(ret <= 0)) {
		if (!fixup_fault)
			return -EFAULT;

		if (!user_event_enabler_queue_fault(mm, enabler, *attempt))
			pr_warn("user_events: Unable to queue fault handler\n");

		return -EFAULT;
	}

	kaddr = kmap_local_page(page);
	ptr = kaddr + (uaddr & ~PAGE_MASK);

	/* Update bit atomically, user tracers must be atomic as well */
	if (enabler->event && enabler->event->status)
		set_bit(bit, ptr);
	else
		clear_bit(bit, ptr);

	kunmap_local(kaddr);
	unpin_user_pages_dirty_lock(&page, 1, true);

	return 0;
}

static bool user_event_enabler_exists(struct user_event_mm *mm,
				      unsigned long uaddr, unsigned char bit)
{
	struct user_event_enabler *enabler;

	list_for_each_entry(enabler, &mm->enablers, mm_enablers_link) {
		if (enabler->addr == uaddr && ENABLE_BIT(enabler) == bit)
			return true;
	}

	return false;
}

static void user_event_enabler_update(struct user_event *user)
{
	struct user_event_enabler *enabler;
	struct user_event_mm *next;
	struct user_event_mm *mm;
	int attempt;

	lockdep_assert_held(&event_mutex);

	/*
	 * We need to build a one-shot list of all the mms that have an
	 * enabler for the user_event passed in. This list is only valid
	 * while holding the event_mutex. The only reason for this is due
	 * to the global mm list being RCU protected and we use methods
	 * which can wait (mmap_read_lock and pin_user_pages_remote).
	 *
	 * NOTE: user_event_mm_get_all() increments the ref count of each
	 * mm that is added to the list to prevent removal timing windows.
	 * We must always put each mm after they are used, which may wait.
	 */
	mm = user_event_mm_get_all(user);

	while (mm) {
		next = mm->next;
		mmap_read_lock(mm->mm);

		list_for_each_entry(enabler, &mm->enablers, mm_enablers_link) {
			if (enabler->event == user) {
				attempt = 0;
				user_event_enabler_write(mm, enabler, true, &attempt);
			}
		}

		mmap_read_unlock(mm->mm);
		user_event_mm_put(mm);
		mm = next;
	}
}

static bool user_event_enabler_dup(struct user_event_enabler *orig,
				   struct user_event_mm *mm)
{
	struct user_event_enabler *enabler;

	/* Skip pending frees */
	if (unlikely(test_bit(ENABLE_VAL_FREEING_BIT, ENABLE_BITOPS(orig))))
		return true;

	enabler = kzalloc(sizeof(*enabler), GFP_NOWAIT | __GFP_ACCOUNT);

	if (!enabler)
		return false;

	enabler->event = user_event_get(orig->event);
	enabler->addr = orig->addr;

	/* Only dup part of value (ignore future flags, etc) */
	enabler->values = orig->values & ENABLE_VAL_DUP_MASK;

	/* Enablers not exposed yet, RCU not required */
	list_add(&enabler->mm_enablers_link, &mm->enablers);

	return true;
}

static struct user_event_mm *user_event_mm_get(struct user_event_mm *mm)
{
	refcount_inc(&mm->refcnt);

	return mm;
}

static struct user_event_mm *user_event_mm_get_all(struct user_event *user)
{
	struct user_event_mm *found = NULL;
	struct user_event_enabler *enabler;
	struct user_event_mm *mm;

	/*
	 * We use the mm->next field to build a one-shot list from the global
	 * RCU protected list. To build this list the event_mutex must be held.
	 * This lets us build a list without requiring allocs that could fail
	 * when user based events are most wanted for diagnostics.
	 */
	lockdep_assert_held(&event_mutex);

	/*
	 * We do not want to block fork/exec while enablements are being
	 * updated, so we use RCU to walk the current tasks that have used
	 * user_events ABI for 1 or more events. Each enabler found in each
	 * task that matches the event being updated has a write to reflect
	 * the kernel state back into the process. Waits/faults must not occur
	 * during this. So we scan the list under RCU for all the mm that have
	 * the event within it. This is needed because mm_read_lock() can wait.
	 * Each user mm returned has a ref inc to handle remove RCU races.
	 */
	rcu_read_lock();

	list_for_each_entry_rcu(mm, &user_event_mms, mms_link) {
		list_for_each_entry_rcu(enabler, &mm->enablers, mm_enablers_link) {
			if (enabler->event == user) {
				mm->next = found;
				found = user_event_mm_get(mm);
				break;
			}
		}
	}

	rcu_read_unlock();

	return found;
}

static struct user_event_mm *user_event_mm_alloc(struct task_struct *t)
{
	struct user_event_mm *user_mm;

	user_mm = kzalloc(sizeof(*user_mm), GFP_KERNEL_ACCOUNT);

	if (!user_mm)
		return NULL;

	user_mm->mm = t->mm;
	INIT_LIST_HEAD(&user_mm->enablers);
	refcount_set(&user_mm->refcnt, 1);
	refcount_set(&user_mm->tasks, 1);

	/*
	 * The lifetime of the memory descriptor can slightly outlast
	 * the task lifetime if a ref to the user_event_mm is taken
	 * between list_del_rcu() and call_rcu(). Therefore we need
	 * to take a reference to it to ensure it can live this long
	 * under this corner case. This can also occur in clones that
	 * outlast the parent.
	 */
	mmgrab(user_mm->mm);

	return user_mm;
}

static void user_event_mm_attach(struct user_event_mm *user_mm, struct task_struct *t)
{
	unsigned long flags;

	spin_lock_irqsave(&user_event_mms_lock, flags);
	list_add_rcu(&user_mm->mms_link, &user_event_mms);
	spin_unlock_irqrestore(&user_event_mms_lock, flags);

	t->user_event_mm = user_mm;
}

static struct user_event_mm *current_user_event_mm(void)
{
	struct user_event_mm *user_mm = current->user_event_mm;

	if (user_mm)
		goto inc;

	user_mm = user_event_mm_alloc(current);

	if (!user_mm)
		goto error;

	user_event_mm_attach(user_mm, current);
inc:
	refcount_inc(&user_mm->refcnt);
error:
	return user_mm;
}

static void user_event_mm_destroy(struct user_event_mm *mm)
{
	struct user_event_enabler *enabler, *next;

	list_for_each_entry_safe(enabler, next, &mm->enablers, mm_enablers_link)
		user_event_enabler_destroy(enabler, false);

	mmdrop(mm->mm);
	kfree(mm);
}

static void user_event_mm_put(struct user_event_mm *mm)
{
	if (mm && refcount_dec_and_test(&mm->refcnt))
		user_event_mm_destroy(mm);
}

static void delayed_user_event_mm_put(struct work_struct *work)
{
	struct user_event_mm *mm;

	mm = container_of(to_rcu_work(work), struct user_event_mm, put_rwork);
	user_event_mm_put(mm);
}

void user_event_mm_remove(struct task_struct *t)
{
	struct user_event_mm *mm;
	unsigned long flags;

	might_sleep();

	mm = t->user_event_mm;
	t->user_event_mm = NULL;

	/* Clone will increment the tasks, only remove if last clone */
	if (!refcount_dec_and_test(&mm->tasks))
		return;

	/* Remove the mm from the list, so it can no longer be enabled */
	spin_lock_irqsave(&user_event_mms_lock, flags);
	list_del_rcu(&mm->mms_link);
	spin_unlock_irqrestore(&user_event_mms_lock, flags);

	/*
	 * We need to wait for currently occurring writes to stop within
	 * the mm. This is required since exit_mm() snaps the current rss
	 * stats and clears them. On the final mmdrop(), check_mm() will
	 * report a bug if these increment.
	 *
	 * All writes/pins are done under mmap_read lock, take the write
	 * lock to ensure in-progress faults have completed. Faults that
	 * are pending but yet to run will check the task count and skip
	 * the fault since the mm is going away.
	 */
	mmap_write_lock(mm->mm);
	mmap_write_unlock(mm->mm);

	/*
	 * Put for mm must be done after RCU delay to handle new refs in
	 * between the list_del_rcu() and now. This ensures any get refs
	 * during rcu_read_lock() are accounted for during list removal.
	 *
	 * CPU A			|	CPU B
	 * ---------------------------------------------------------------
	 * user_event_mm_remove()	|	rcu_read_lock();
	 * list_del_rcu()		|	list_for_each_entry_rcu();
	 * call_rcu()			|	refcount_inc();
	 * .				|	rcu_read_unlock();
	 * schedule_work()		|	.
	 * user_event_mm_put()		|	.
	 *
	 * mmdrop() cannot be called in the softirq context of call_rcu()
	 * so we use a work queue after call_rcu() to run within.
	 */
	INIT_RCU_WORK(&mm->put_rwork, delayed_user_event_mm_put);
	queue_rcu_work(system_wq, &mm->put_rwork);
}

void user_event_mm_dup(struct task_struct *t, struct user_event_mm *old_mm)
{
	struct user_event_mm *mm = user_event_mm_alloc(t);
	struct user_event_enabler *enabler;

	if (!mm)
		return;

	rcu_read_lock();

	list_for_each_entry_rcu(enabler, &old_mm->enablers, mm_enablers_link) {
		if (!user_event_enabler_dup(enabler, mm))
			goto error;
	}

	rcu_read_unlock();

	user_event_mm_attach(mm, t);
	return;
error:
	rcu_read_unlock();
	user_event_mm_destroy(mm);
}

static bool current_user_event_enabler_exists(unsigned long uaddr,
					      unsigned char bit)
{
	struct user_event_mm *user_mm = current_user_event_mm();
	bool exists;

	if (!user_mm)
		return false;

	exists = user_event_enabler_exists(user_mm, uaddr, bit);

	user_event_mm_put(user_mm);

	return exists;
}

static struct user_event_enabler
*user_event_enabler_create(struct user_reg *reg, struct user_event *user,
			   int *write_result)
{
	struct user_event_enabler *enabler;
	struct user_event_mm *user_mm;
	unsigned long uaddr = (unsigned long)reg->enable_addr;
	int attempt = 0;

	user_mm = current_user_event_mm();

	if (!user_mm)
		return NULL;

	enabler = kzalloc(sizeof(*enabler), GFP_KERNEL_ACCOUNT);

	if (!enabler)
		goto out;

	enabler->event = user;
	enabler->addr = uaddr;
	enabler->values = reg->enable_bit;

#if BITS_PER_LONG >= 64
	if (reg->enable_size == 4)
		set_bit(ENABLE_VAL_32_ON_64_BIT, ENABLE_BITOPS(enabler));
#endif

retry:
	/* Prevents state changes from racing with new enablers */
	mutex_lock(&event_mutex);

	/* Attempt to reflect the current state within the process */
	mmap_read_lock(user_mm->mm);
	*write_result = user_event_enabler_write(user_mm, enabler, false,
						 &attempt);
	mmap_read_unlock(user_mm->mm);

	/*
	 * If the write works, then we will track the enabler. A ref to the
	 * underlying user_event is held by the enabler to prevent it going
	 * away while the enabler is still in use by a process. The ref is
	 * removed when the enabler is destroyed. This means a event cannot
	 * be forcefully deleted from the system until all tasks using it
	 * exit or run exec(), which includes forks and clones.
	 */
	if (!*write_result) {
		user_event_get(user);
		list_add_rcu(&enabler->mm_enablers_link, &user_mm->enablers);
	}

	mutex_unlock(&event_mutex);

	if (*write_result) {
		/* Attempt to fault-in and retry if it worked */
		if (!user_event_mm_fault_in(user_mm, uaddr, attempt))
			goto retry;

		kfree(enabler);
		enabler = NULL;
	}
out:
	user_event_mm_put(user_mm);

	return enabler;
}

static __always_inline __must_check
bool user_event_last_ref(struct user_event *user)
{
	int last = 0;

	if (user->reg_flags & USER_EVENT_REG_PERSIST)
		last = 1;

	return refcount_read(&user->refcnt) == last;
}

static __always_inline __must_check
size_t copy_nofault(void *addr, size_t bytes, struct iov_iter *i)
{
	size_t ret;

	pagefault_disable();

	ret = copy_from_iter_nocache(addr, bytes, i);

	pagefault_enable();

	return ret;
}

static struct list_head *user_event_get_fields(struct trace_event_call *call)
{
	struct user_event *user = (struct user_event *)call->data;

	return &user->fields;
}

/*
 * Parses a register command for user_events
 * Format: event_name[:FLAG1[,FLAG2...]] [field1[;field2...]]
 *
 * Example event named 'test' with a 20 char 'msg' field with an unsigned int
 * 'id' field after:
 * test char[20] msg;unsigned int id
 *
 * NOTE: Offsets are from the user data perspective, they are not from the
 * trace_entry/buffer perspective. We automatically add the common properties
 * sizes to the offset for the user.
 *
 * Upon success user_event has its ref count increased by 1.
 */
static int user_event_parse_cmd(struct user_event_group *group,
				char *raw_command, struct user_event **newuser,
				int reg_flags)
{
	char *name = raw_command;
	char *args = strpbrk(name, " ");
	char *flags;

	if (args)
		*args++ = '\0';

	flags = strpbrk(name, ":");

	if (flags)
		*flags++ = '\0';

	return user_event_parse(group, name, args, flags, newuser, reg_flags);
}

static int user_field_array_size(const char *type)
{
	const char *start = strchr(type, '[');
	char val[8];
	char *bracket;
	int size = 0;

	if (start == NULL)
		return -EINVAL;

	if (strscpy(val, start + 1, sizeof(val)) <= 0)
		return -EINVAL;

	bracket = strchr(val, ']');

	if (!bracket)
		return -EINVAL;

	*bracket = '\0';

	if (kstrtouint(val, 0, &size))
		return -EINVAL;

	if (size > MAX_FIELD_ARRAY_SIZE)
		return -EINVAL;

	return size;
}

static int user_field_size(const char *type)
{
	/* long is not allowed from a user, since it's ambigious in size */
	if (strcmp(type, "s64") == 0)
		return sizeof(s64);
	if (strcmp(type, "u64") == 0)
		return sizeof(u64);
	if (strcmp(type, "s32") == 0)
		return sizeof(s32);
	if (strcmp(type, "u32") == 0)
		return sizeof(u32);
	if (strcmp(type, "int") == 0)
		return sizeof(int);
	if (strcmp(type, "unsigned int") == 0)
		return sizeof(unsigned int);
	if (strcmp(type, "s16") == 0)
		return sizeof(s16);
	if (strcmp(type, "u16") == 0)
		return sizeof(u16);
	if (strcmp(type, "short") == 0)
		return sizeof(short);
	if (strcmp(type, "unsigned short") == 0)
		return sizeof(unsigned short);
	if (strcmp(type, "s8") == 0)
		return sizeof(s8);
	if (strcmp(type, "u8") == 0)
		return sizeof(u8);
	if (strcmp(type, "char") == 0)
		return sizeof(char);
	if (strcmp(type, "unsigned char") == 0)
		return sizeof(unsigned char);
	if (str_has_prefix(type, "char["))
		return user_field_array_size(type);
	if (str_has_prefix(type, "unsigned char["))
		return user_field_array_size(type);
	if (str_has_prefix(type, "__data_loc "))
		return sizeof(u32);
	if (str_has_prefix(type, "__rel_loc "))
		return sizeof(u32);

	/* Uknown basic type, error */
	return -EINVAL;
}

static void user_event_destroy_validators(struct user_event *user)
{
	struct user_event_validator *validator, *next;
	struct list_head *head = &user->validators;

	list_for_each_entry_safe(validator, next, head, user_event_link) {
		list_del(&validator->user_event_link);
		kfree(validator);
	}
}

static void user_event_destroy_fields(struct user_event *user)
{
	struct ftrace_event_field *field, *next;
	struct list_head *head = &user->fields;

	list_for_each_entry_safe(field, next, head, link) {
		list_del(&field->link);
		kfree(field);
	}
}

static int user_event_add_field(struct user_event *user, const char *type,
				const char *name, int offset, int size,
				int is_signed, int filter_type)
{
	struct user_event_validator *validator;
	struct ftrace_event_field *field;
	int validator_flags = 0;

	field = kmalloc(sizeof(*field), GFP_KERNEL_ACCOUNT);

	if (!field)
		return -ENOMEM;

	if (str_has_prefix(type, "__data_loc "))
		goto add_validator;

	if (str_has_prefix(type, "__rel_loc ")) {
		validator_flags |= VALIDATOR_REL;
		goto add_validator;
	}

	goto add_field;

add_validator:
	if (strstr(type, "char") != NULL)
		validator_flags |= VALIDATOR_ENSURE_NULL;

	validator = kmalloc(sizeof(*validator), GFP_KERNEL_ACCOUNT);

	if (!validator) {
		kfree(field);
		return -ENOMEM;
	}

	validator->flags = validator_flags;
	validator->offset = offset;

	/* Want sequential access when validating */
	list_add_tail(&validator->user_event_link, &user->validators);

add_field:
	field->type = type;
	field->name = name;
	field->offset = offset;
	field->size = size;
	field->is_signed = is_signed;
	field->filter_type = filter_type;

	if (filter_type == FILTER_OTHER)
		field->filter_type = filter_assign_type(type);

	list_add(&field->link, &user->fields);

	/*
	 * Min size from user writes that are required, this does not include
	 * the size of trace_entry (common fields).
	 */
	user->min_size = (offset + size) - sizeof(struct trace_entry);

	return 0;
}

/*
 * Parses the values of a field within the description
 * Format: type name [size]
 */
static int user_event_parse_field(char *field, struct user_event *user,
				  u32 *offset)
{
	char *part, *type, *name;
	u32 depth = 0, saved_offset = *offset;
	int len, size = -EINVAL;
	bool is_struct = false;

	field = skip_spaces(field);

	if (*field == '\0')
		return 0;

	/* Handle types that have a space within */
	len = str_has_prefix(field, "unsigned ");
	if (len)
		goto skip_next;

	len = str_has_prefix(field, "struct ");
	if (len) {
		is_struct = true;
		goto skip_next;
	}

	len = str_has_prefix(field, "__data_loc unsigned ");
	if (len)
		goto skip_next;

	len = str_has_prefix(field, "__data_loc ");
	if (len)
		goto skip_next;

	len = str_has_prefix(field, "__rel_loc unsigned ");
	if (len)
		goto skip_next;

	len = str_has_prefix(field, "__rel_loc ");
	if (len)
		goto skip_next;

	goto parse;
skip_next:
	type = field;
	field = strpbrk(field + len, " ");

	if (field == NULL)
		return -EINVAL;

	*field++ = '\0';
	depth++;
parse:
	name = NULL;

	while ((part = strsep(&field, " ")) != NULL) {
		switch (depth++) {
		case FIELD_DEPTH_TYPE:
			type = part;
			break;
		case FIELD_DEPTH_NAME:
			name = part;
			break;
		case FIELD_DEPTH_SIZE:
			if (!is_struct)
				return -EINVAL;

			if (kstrtou32(part, 10, &size))
				return -EINVAL;
			break;
		default:
			return -EINVAL;
		}
	}

	if (depth < FIELD_DEPTH_SIZE || !name)
		return -EINVAL;

	if (depth == FIELD_DEPTH_SIZE)
		size = user_field_size(type);

	if (size == 0)
		return -EINVAL;

	if (size < 0)
		return size;

	*offset = saved_offset + size;

	return user_event_add_field(user, type, name, saved_offset, size,
				    type[0] != 'u', FILTER_OTHER);
}

static int user_event_parse_fields(struct user_event *user, char *args)
{
	char *field;
	u32 offset = sizeof(struct trace_entry);
	int ret = -EINVAL;

	if (args == NULL)
		return 0;

	while ((field = strsep(&args, ";")) != NULL) {
		ret = user_event_parse_field(field, user, &offset);

		if (ret)
			break;
	}

	return ret;
}

static struct trace_event_fields user_event_fields_array[1];

static const char *user_field_format(const char *type)
{
	if (strcmp(type, "s64") == 0)
		return "%lld";
	if (strcmp(type, "u64") == 0)
		return "%llu";
	if (strcmp(type, "s32") == 0)
		return "%d";
	if (strcmp(type, "u32") == 0)
		return "%u";
	if (strcmp(type, "int") == 0)
		return "%d";
	if (strcmp(type, "unsigned int") == 0)
		return "%u";
	if (strcmp(type, "s16") == 0)
		return "%d";
	if (strcmp(type, "u16") == 0)
		return "%u";
	if (strcmp(type, "short") == 0)
		return "%d";
	if (strcmp(type, "unsigned short") == 0)
		return "%u";
	if (strcmp(type, "s8") == 0)
		return "%d";
	if (strcmp(type, "u8") == 0)
		return "%u";
	if (strcmp(type, "char") == 0)
		return "%d";
	if (strcmp(type, "unsigned char") == 0)
		return "%u";
	if (strstr(type, "char[") != NULL)
		return "%s";

	/* Unknown, likely struct, allowed treat as 64-bit */
	return "%llu";
}

static bool user_field_is_dyn_string(const char *type, const char **str_func)
{
	if (str_has_prefix(type, "__data_loc ")) {
		*str_func = "__get_str";
		goto check;
	}

	if (str_has_prefix(type, "__rel_loc ")) {
		*str_func = "__get_rel_str";
		goto check;
	}

	return false;
check:
	return strstr(type, "char") != NULL;
}

#define LEN_OR_ZERO (len ? len - pos : 0)
static int user_dyn_field_set_string(int argc, const char **argv, int *iout,
				     char *buf, int len, bool *colon)
{
	int pos = 0, i = *iout;

	*colon = false;

	for (; i < argc; ++i) {
		if (i != *iout)
			pos += snprintf(buf + pos, LEN_OR_ZERO, " ");

		pos += snprintf(buf + pos, LEN_OR_ZERO, "%s", argv[i]);

		if (strchr(argv[i], ';')) {
			++i;
			*colon = true;
			break;
		}
	}

	/* Actual set, advance i */
	if (len != 0)
		*iout = i;

	return pos + 1;
}

static int user_field_set_string(struct ftrace_event_field *field,
				 char *buf, int len, bool colon)
{
	int pos = 0;

	pos += snprintf(buf + pos, LEN_OR_ZERO, "%s", field->type);
	pos += snprintf(buf + pos, LEN_OR_ZERO, " ");
	pos += snprintf(buf + pos, LEN_OR_ZERO, "%s", field->name);

	if (str_has_prefix(field->type, "struct "))
		pos += snprintf(buf + pos, LEN_OR_ZERO, " %d", field->size);

	if (colon)
		pos += snprintf(buf + pos, LEN_OR_ZERO, ";");

	return pos + 1;
}

static int user_event_set_print_fmt(struct user_event *user, char *buf, int len)
{
	struct ftrace_event_field *field;
	struct list_head *head = &user->fields;
	int pos = 0, depth = 0;
	const char *str_func;

	pos += snprintf(buf + pos, LEN_OR_ZERO, "\"");

	list_for_each_entry_reverse(field, head, link) {
		if (depth != 0)
			pos += snprintf(buf + pos, LEN_OR_ZERO, " ");

		pos += snprintf(buf + pos, LEN_OR_ZERO, "%s=%s",
				field->name, user_field_format(field->type));

		depth++;
	}

	pos += snprintf(buf + pos, LEN_OR_ZERO, "\"");

	list_for_each_entry_reverse(field, head, link) {
		if (user_field_is_dyn_string(field->type, &str_func))
			pos += snprintf(buf + pos, LEN_OR_ZERO,
					", %s(%s)", str_func, field->name);
		else
			pos += snprintf(buf + pos, LEN_OR_ZERO,
					", REC->%s", field->name);
	}

	return pos + 1;
}
#undef LEN_OR_ZERO

static int user_event_create_print_fmt(struct user_event *user)
{
	char *print_fmt;
	int len;

	len = user_event_set_print_fmt(user, NULL, 0);

	print_fmt = kmalloc(len, GFP_KERNEL_ACCOUNT);

	if (!print_fmt)
		return -ENOMEM;

	user_event_set_print_fmt(user, print_fmt, len);

	user->call.print_fmt = print_fmt;

	return 0;
}

static enum print_line_t user_event_print_trace(struct trace_iterator *iter,
						int flags,
						struct trace_event *event)
{
	return print_event_fields(iter, event);
}

static struct trace_event_functions user_event_funcs = {
	.trace = user_event_print_trace,
};

static int user_event_set_call_visible(struct user_event *user, bool visible)
{
	int ret;
	const struct cred *old_cred;
	struct cred *cred;

	cred = prepare_creds();

	if (!cred)
		return -ENOMEM;

	/*
	 * While by default tracefs is locked down, systems can be configured
	 * to allow user_event files to be less locked down. The extreme case
	 * being "other" has read/write access to user_events_data/status.
	 *
	 * When not locked down, processes may not have permissions to
	 * add/remove calls themselves to tracefs. We need to temporarily
	 * switch to root file permission to allow for this scenario.
	 */
	cred->fsuid = GLOBAL_ROOT_UID;

	old_cred = override_creds(cred);

	if (visible)
		ret = trace_add_event_call(&user->call);
	else
		ret = trace_remove_event_call(&user->call);

	revert_creds(old_cred);
	put_cred(cred);

	return ret;
}

static int destroy_user_event(struct user_event *user)
{
	int ret = 0;

	lockdep_assert_held(&event_mutex);

	/* Must destroy fields before call removal */
	user_event_destroy_fields(user);

	ret = user_event_set_call_visible(user, false);

	if (ret)
		return ret;

	dyn_event_remove(&user->devent);
	hash_del(&user->node);

	user_event_destroy_validators(user);

	/* If we have different names, both must be freed */
	if (EVENT_NAME(user) != EVENT_TP_NAME(user))
		kfree(EVENT_TP_NAME(user));

	kfree(user->call.print_fmt);
	kfree(EVENT_NAME(user));
	kfree(user);

	if (current_user_events > 0)
		current_user_events--;
	else
		pr_alert("BUG: Bad current_user_events\n");

	return ret;
}

static struct user_event *find_user_event(struct user_event_group *group,
					  char *name, int argc, const char **argv,
					  u32 flags, u32 *outkey)
{
	struct user_event *user;
	u32 key = user_event_key(name);

	*outkey = key;

	hash_for_each_possible(group->register_table, user, node, key) {
<<<<<<< HEAD
=======
		/*
		 * Single-format events shouldn't return multi-format
		 * events. Callers expect the underlying tracepoint to match
		 * the name exactly in these cases. Only check like-formats.
		 */
		if (EVENT_MULTI_FORMAT(flags) != EVENT_MULTI_FORMAT(user->reg_flags))
			continue;

>>>>>>> a6ad5510
		if (strcmp(EVENT_NAME(user), name))
			continue;

		if (user_fields_match(user, argc, argv))
			return user_event_get(user);

<<<<<<< HEAD
=======
		/* Scan others if this is a multi-format event */
		if (EVENT_MULTI_FORMAT(flags))
			continue;

>>>>>>> a6ad5510
		return ERR_PTR(-EADDRINUSE);
	}

	return NULL;
}

static int user_event_validate(struct user_event *user, void *data, int len)
{
	struct list_head *head = &user->validators;
	struct user_event_validator *validator;
	void *pos, *end = data + len;
	u32 loc, offset, size;

	list_for_each_entry(validator, head, user_event_link) {
		pos = data + validator->offset;

		/* Already done min_size check, no bounds check here */
		loc = *(u32 *)pos;
		offset = loc & 0xffff;
		size = loc >> 16;

		if (likely(validator->flags & VALIDATOR_REL))
			pos += offset + sizeof(loc);
		else
			pos = data + offset;

		pos += size;

		if (unlikely(pos > end))
			return -EFAULT;

		if (likely(validator->flags & VALIDATOR_ENSURE_NULL))
			if (unlikely(*(char *)(pos - 1) != '\0'))
				return -EFAULT;
	}

	return 0;
}

/*
 * Writes the user supplied payload out to a trace file.
 */
static void user_event_ftrace(struct user_event *user, struct iov_iter *i,
			      void *tpdata, bool *faulted)
{
	struct trace_event_file *file;
	struct trace_entry *entry;
	struct trace_event_buffer event_buffer;
	size_t size = sizeof(*entry) + i->count;

	file = (struct trace_event_file *)tpdata;

	if (!file ||
	    !(file->flags & EVENT_FILE_FL_ENABLED) ||
	    trace_trigger_soft_disabled(file))
		return;

	/* Allocates and fills trace_entry, + 1 of this is data payload */
	entry = trace_event_buffer_reserve(&event_buffer, file, size);

	if (unlikely(!entry))
		return;

	if (unlikely(i->count != 0 && !copy_nofault(entry + 1, i->count, i)))
		goto discard;

	if (!list_empty(&user->validators) &&
	    unlikely(user_event_validate(user, entry, size)))
		goto discard;

	trace_event_buffer_commit(&event_buffer);

	return;
discard:
	*faulted = true;
	__trace_event_discard_commit(event_buffer.buffer,
				     event_buffer.event);
}

#ifdef CONFIG_PERF_EVENTS
/*
 * Writes the user supplied payload out to perf ring buffer.
 */
static void user_event_perf(struct user_event *user, struct iov_iter *i,
			    void *tpdata, bool *faulted)
{
	struct hlist_head *perf_head;

	perf_head = this_cpu_ptr(user->call.perf_events);

	if (perf_head && !hlist_empty(perf_head)) {
		struct trace_entry *perf_entry;
		struct pt_regs *regs;
		size_t size = sizeof(*perf_entry) + i->count;
		int context;

		perf_entry = perf_trace_buf_alloc(ALIGN(size, 8),
						  &regs, &context);

		if (unlikely(!perf_entry))
			return;

		perf_fetch_caller_regs(regs);

		if (unlikely(i->count != 0 && !copy_nofault(perf_entry + 1, i->count, i)))
			goto discard;

		if (!list_empty(&user->validators) &&
		    unlikely(user_event_validate(user, perf_entry, size)))
			goto discard;

		perf_trace_buf_submit(perf_entry, size, context,
				      user->call.event.type, 1, regs,
				      perf_head, NULL);

		return;
discard:
		*faulted = true;
		perf_swevent_put_recursion_context(context);
	}
}
#endif

/*
 * Update the enabled bit among all user processes.
 */
static void update_enable_bit_for(struct user_event *user)
{
	struct tracepoint *tp = &user->tracepoint;
	char status = 0;

	if (atomic_read(&tp->key.enabled) > 0) {
		struct tracepoint_func *probe_func_ptr;
		user_event_func_t probe_func;

		rcu_read_lock_sched();

		probe_func_ptr = rcu_dereference_sched(tp->funcs);

		if (probe_func_ptr) {
			do {
				probe_func = probe_func_ptr->func;

				if (probe_func == user_event_ftrace)
					status |= EVENT_STATUS_FTRACE;
#ifdef CONFIG_PERF_EVENTS
				else if (probe_func == user_event_perf)
					status |= EVENT_STATUS_PERF;
#endif
				else
					status |= EVENT_STATUS_OTHER;
			} while ((++probe_func_ptr)->func);
		}

		rcu_read_unlock_sched();
	}

	user->status = status;

	user_event_enabler_update(user);
}

/*
 * Register callback for our events from tracing sub-systems.
 */
static int user_event_reg(struct trace_event_call *call,
			  enum trace_reg type,
			  void *data)
{
	struct user_event *user = (struct user_event *)call->data;
	int ret = 0;

	if (!user)
		return -ENOENT;

	switch (type) {
	case TRACE_REG_REGISTER:
		ret = tracepoint_probe_register(call->tp,
						call->class->probe,
						data);
		if (!ret)
			goto inc;
		break;

	case TRACE_REG_UNREGISTER:
		tracepoint_probe_unregister(call->tp,
					    call->class->probe,
					    data);
		goto dec;

#ifdef CONFIG_PERF_EVENTS
	case TRACE_REG_PERF_REGISTER:
		ret = tracepoint_probe_register(call->tp,
						call->class->perf_probe,
						data);
		if (!ret)
			goto inc;
		break;

	case TRACE_REG_PERF_UNREGISTER:
		tracepoint_probe_unregister(call->tp,
					    call->class->perf_probe,
					    data);
		goto dec;

	case TRACE_REG_PERF_OPEN:
	case TRACE_REG_PERF_CLOSE:
	case TRACE_REG_PERF_ADD:
	case TRACE_REG_PERF_DEL:
		break;
#endif
	}

	return ret;
inc:
	user_event_get(user);
	update_enable_bit_for(user);
	return 0;
dec:
	update_enable_bit_for(user);
	user_event_put(user, true);
	return 0;
}

static int user_event_create(const char *raw_command)
{
	struct user_event_group *group;
	struct user_event *user;
	char *name;
	int ret;

	if (!str_has_prefix(raw_command, USER_EVENTS_PREFIX))
		return -ECANCELED;

	raw_command += USER_EVENTS_PREFIX_LEN;
	raw_command = skip_spaces(raw_command);

	name = kstrdup(raw_command, GFP_KERNEL_ACCOUNT);

	if (!name)
		return -ENOMEM;

	group = current_user_event_group();

	if (!group) {
		kfree(name);
		return -ENOENT;
	}

	mutex_lock(&group->reg_mutex);

	/* Dyn events persist, otherwise they would cleanup immediately */
	ret = user_event_parse_cmd(group, name, &user, USER_EVENT_REG_PERSIST);

	if (!ret)
		user_event_put(user, false);

	mutex_unlock(&group->reg_mutex);

	if (ret)
		kfree(name);

	return ret;
}

static int user_event_show(struct seq_file *m, struct dyn_event *ev)
{
	struct user_event *user = container_of(ev, struct user_event, devent);
	struct ftrace_event_field *field;
	struct list_head *head;
	int depth = 0;

	seq_printf(m, "%s%s", USER_EVENTS_PREFIX, EVENT_NAME(user));

	head = trace_get_fields(&user->call);

	list_for_each_entry_reverse(field, head, link) {
		if (depth == 0)
			seq_puts(m, " ");
		else
			seq_puts(m, "; ");

		seq_printf(m, "%s %s", field->type, field->name);

		if (str_has_prefix(field->type, "struct "))
			seq_printf(m, " %d", field->size);

		depth++;
	}

	seq_puts(m, "\n");

	return 0;
}

static bool user_event_is_busy(struct dyn_event *ev)
{
	struct user_event *user = container_of(ev, struct user_event, devent);

	return !user_event_last_ref(user);
}

static int user_event_free(struct dyn_event *ev)
{
	struct user_event *user = container_of(ev, struct user_event, devent);

	if (!user_event_last_ref(user))
		return -EBUSY;

	if (!user_event_capable(user->reg_flags))
		return -EPERM;

	return destroy_user_event(user);
}

static bool user_field_match(struct ftrace_event_field *field, int argc,
			     const char **argv, int *iout)
{
	char *field_name = NULL, *dyn_field_name = NULL;
	bool colon = false, match = false;
	int dyn_len, len;

	if (*iout >= argc)
		return false;

	dyn_len = user_dyn_field_set_string(argc, argv, iout, dyn_field_name,
					    0, &colon);

	len = user_field_set_string(field, field_name, 0, colon);

	if (dyn_len != len)
		return false;

	dyn_field_name = kmalloc(dyn_len, GFP_KERNEL);
	field_name = kmalloc(len, GFP_KERNEL);

	if (!dyn_field_name || !field_name)
		goto out;

	user_dyn_field_set_string(argc, argv, iout, dyn_field_name,
				  dyn_len, &colon);

	user_field_set_string(field, field_name, len, colon);

	match = strcmp(dyn_field_name, field_name) == 0;
out:
	kfree(dyn_field_name);
	kfree(field_name);

	return match;
}

static bool user_fields_match(struct user_event *user, int argc,
			      const char **argv)
{
	struct ftrace_event_field *field;
	struct list_head *head = &user->fields;
	int i = 0;

	if (argc == 0)
		return list_empty(head);

	list_for_each_entry_reverse(field, head, link) {
		if (!user_field_match(field, argc, argv, &i))
			return false;
	}

	if (i != argc)
		return false;

	return true;
}

static bool user_event_match(const char *system, const char *event,
			     int argc, const char **argv, struct dyn_event *ev)
{
	struct user_event *user = container_of(ev, struct user_event, devent);
	bool match;

	match = strcmp(EVENT_NAME(user), event) == 0;

<<<<<<< HEAD
=======
	if (match && system) {
		match = strcmp(system, user->group->system_name) == 0 ||
			strcmp(system, user->group->system_multi_name) == 0;
	}

>>>>>>> a6ad5510
	if (match)
		match = user_fields_match(user, argc, argv);

	return match;
}

static struct dyn_event_operations user_event_dops = {
	.create = user_event_create,
	.show = user_event_show,
	.is_busy = user_event_is_busy,
	.free = user_event_free,
	.match = user_event_match,
};

static int user_event_trace_register(struct user_event *user)
{
	int ret;

	ret = register_trace_event(&user->call.event);

	if (!ret)
		return -ENODEV;

	ret = user_event_set_call_visible(user, true);

	if (ret)
		unregister_trace_event(&user->call.event);

	return ret;
}

static int user_event_set_tp_name(struct user_event *user)
{
	lockdep_assert_held(&user->group->reg_mutex);

	if (EVENT_MULTI_FORMAT(user->reg_flags)) {
		char *multi_name;

		multi_name = kasprintf(GFP_KERNEL_ACCOUNT, "%s.%llx",
				       user->reg_name, user->group->multi_id);

		if (!multi_name)
			return -ENOMEM;

		user->call.name = multi_name;
		user->tracepoint.name = multi_name;

		/* Inc to ensure unique multi-event name next time */
		user->group->multi_id++;
	} else {
		/* Non Multi-format uses register name */
		user->call.name = user->reg_name;
		user->tracepoint.name = user->reg_name;
	}

	return 0;
}

/*
 * Counts how many ';' without a trailing space are in the args.
 */
static int count_semis_no_space(char *args)
{
	int count = 0;

	while ((args = strchr(args, ';'))) {
		args++;

		if (!isspace(*args))
			count++;
	}

	return count;
}

/*
 * Copies the arguments while ensuring all ';' have a trailing space.
 */
static char *insert_space_after_semis(char *args, int count)
{
	char *fixed, *pos;
	int len;

	len = strlen(args) + count;
	fixed = kmalloc(len + 1, GFP_KERNEL);

	if (!fixed)
		return NULL;

	pos = fixed;

	/* Insert a space after ';' if there is no trailing space. */
	while (*args) {
		*pos = *args++;

		if (*pos++ == ';' && !isspace(*args))
			*pos++ = ' ';
	}

	*pos = '\0';

	return fixed;
}

static char **user_event_argv_split(char *args, int *argc)
{
	char **split;
	char *fixed;
	int count;

	/* Count how many ';' without a trailing space */
	count = count_semis_no_space(args);

	/* No fixup is required */
	if (!count)
		return argv_split(GFP_KERNEL, args, argc);

	/* We must fixup 'field;field' to 'field; field' */
	fixed = insert_space_after_semis(args, count);

	if (!fixed)
		return NULL;

	/* We do a normal split afterwards */
	split = argv_split(GFP_KERNEL, fixed, argc);

	/* We can free since argv_split makes a copy */
	kfree(fixed);

	return split;
}

/*
 * Counts how many ';' without a trailing space are in the args.
 */
static int count_semis_no_space(char *args)
{
	int count = 0;

	while ((args = strchr(args, ';'))) {
		args++;

		if (!isspace(*args))
			count++;
	}

	return count;
}

/*
 * Copies the arguments while ensuring all ';' have a trailing space.
 */
static char *insert_space_after_semis(char *args, int count)
{
	char *fixed, *pos;
	int len;

	len = strlen(args) + count;
	fixed = kmalloc(len + 1, GFP_KERNEL);

	if (!fixed)
		return NULL;

	pos = fixed;

	/* Insert a space after ';' if there is no trailing space. */
	while (*args) {
		*pos = *args++;

		if (*pos++ == ';' && !isspace(*args))
			*pos++ = ' ';
	}

	*pos = '\0';

	return fixed;
}

static char **user_event_argv_split(char *args, int *argc)
{
	char **split;
	char *fixed;
	int count;

	/* Count how many ';' without a trailing space */
	count = count_semis_no_space(args);

	/* No fixup is required */
	if (!count)
		return argv_split(GFP_KERNEL, args, argc);

	/* We must fixup 'field;field' to 'field; field' */
	fixed = insert_space_after_semis(args, count);

	if (!fixed)
		return NULL;

	/* We do a normal split afterwards */
	split = argv_split(GFP_KERNEL, fixed, argc);

	/* We can free since argv_split makes a copy */
	kfree(fixed);

	return split;
}

/*
 * Parses the event name, arguments and flags then registers if successful.
 * The name buffer lifetime is owned by this method for success cases only.
 * Upon success the returned user_event has its ref count increased by 1.
 */
static int user_event_parse(struct user_event_group *group, char *name,
			    char *args, char *flags,
			    struct user_event **newuser, int reg_flags)
{
	struct user_event *user;
	char **argv = NULL;
	int argc = 0;
	int ret;
	u32 key;

	/* Currently don't support any text based flags */
	if (flags != NULL)
		return -EINVAL;

	if (!user_event_capable(reg_flags))
		return -EPERM;

	if (args) {
		argv = user_event_argv_split(args, &argc);

		if (!argv)
			return -ENOMEM;
	}

	/* Prevent dyn_event from racing */
	mutex_lock(&event_mutex);
	user = find_user_event(group, name, argc, (const char **)argv,
			       reg_flags, &key);
	mutex_unlock(&event_mutex);

	if (argv)
		argv_free(argv);

	if (IS_ERR(user))
		return PTR_ERR(user);

	if (user) {
		*newuser = user;
		/*
		 * Name is allocated by caller, free it since it already exists.
		 * Caller only worries about failure cases for freeing.
		 */
		kfree(name);

		return 0;
	}

	user = kzalloc(sizeof(*user), GFP_KERNEL_ACCOUNT);

	if (!user)
		return -ENOMEM;

	INIT_LIST_HEAD(&user->class.fields);
	INIT_LIST_HEAD(&user->fields);
	INIT_LIST_HEAD(&user->validators);

	user->group = group;
	user->reg_name = name;
	user->reg_flags = reg_flags;

	ret = user_event_set_tp_name(user);

	if (ret)
		goto put_user;

	ret = user_event_parse_fields(user, args);

	if (ret)
		goto put_user;

	ret = user_event_create_print_fmt(user);

	if (ret)
		goto put_user;

	user->call.data = user;
	user->call.class = &user->class;
	user->call.flags = TRACE_EVENT_FL_TRACEPOINT;
	user->call.tp = &user->tracepoint;
	user->call.event.funcs = &user_event_funcs;

	if (EVENT_MULTI_FORMAT(user->reg_flags))
		user->class.system = group->system_multi_name;
	else
		user->class.system = group->system_name;

	user->class.fields_array = user_event_fields_array;
	user->class.get_fields = user_event_get_fields;
	user->class.reg = user_event_reg;
	user->class.probe = user_event_ftrace;
#ifdef CONFIG_PERF_EVENTS
	user->class.perf_probe = user_event_perf;
#endif

	mutex_lock(&event_mutex);

	if (current_user_events >= max_user_events) {
		ret = -EMFILE;
		goto put_user_lock;
	}

	ret = user_event_trace_register(user);

	if (ret)
		goto put_user_lock;

	if (user->reg_flags & USER_EVENT_REG_PERSIST) {
		/* Ensure we track self ref and caller ref (2) */
		refcount_set(&user->refcnt, 2);
	} else {
		/* Ensure we track only caller ref (1) */
		refcount_set(&user->refcnt, 1);
	}

	dyn_event_init(&user->devent, &user_event_dops);
	dyn_event_add(&user->devent, &user->call);
	hash_add(group->register_table, &user->node, key);
	current_user_events++;

	mutex_unlock(&event_mutex);

	*newuser = user;
	return 0;
put_user_lock:
	mutex_unlock(&event_mutex);
put_user:
	user_event_destroy_fields(user);
	user_event_destroy_validators(user);
	kfree(user->call.print_fmt);

	/* Caller frees reg_name on error, but not multi-name */
	if (EVENT_NAME(user) != EVENT_TP_NAME(user))
		kfree(EVENT_TP_NAME(user));

	kfree(user);
	return ret;
}

/*
 * Deletes previously created events if they are no longer being used.
 */
static int delete_user_event(struct user_event_group *group, char *name)
{
	struct user_event *user;
	struct hlist_node *tmp;
	u32 key = user_event_key(name);
	int ret = -ENOENT;

	/* Attempt to delete all event(s) with the name passed in */
	hash_for_each_possible_safe(group->register_table, user, tmp, node, key) {
		if (strcmp(EVENT_NAME(user), name))
			continue;

		if (!user_event_last_ref(user))
			return -EBUSY;

		if (!user_event_capable(user->reg_flags))
			return -EPERM;

		ret = destroy_user_event(user);

		if (ret)
			goto out;
	}
out:
	return ret;
}

/*
 * Validates the user payload and writes via iterator.
 */
static ssize_t user_events_write_core(struct file *file, struct iov_iter *i)
{
	struct user_event_file_info *info = file->private_data;
	struct user_event_refs *refs;
	struct user_event *user = NULL;
	struct tracepoint *tp;
	ssize_t ret = i->count;
	int idx;

	if (unlikely(copy_from_iter(&idx, sizeof(idx), i) != sizeof(idx)))
		return -EFAULT;

	if (idx < 0)
		return -EINVAL;

	rcu_read_lock_sched();

	refs = rcu_dereference_sched(info->refs);

	/*
	 * The refs->events array is protected by RCU, and new items may be
	 * added. But the user retrieved from indexing into the events array
	 * shall be immutable while the file is opened.
	 */
	if (likely(refs && idx < refs->count))
		user = refs->events[idx];

	rcu_read_unlock_sched();

	if (unlikely(user == NULL))
		return -ENOENT;

	if (unlikely(i->count < user->min_size))
		return -EINVAL;

	tp = &user->tracepoint;

	/*
	 * It's possible key.enabled disables after this check, however
	 * we don't mind if a few events are included in this condition.
	 */
	if (likely(atomic_read(&tp->key.enabled) > 0)) {
		struct tracepoint_func *probe_func_ptr;
		user_event_func_t probe_func;
		struct iov_iter copy;
		void *tpdata;
		bool faulted;

		if (unlikely(fault_in_iov_iter_readable(i, i->count)))
			return -EFAULT;

		faulted = false;

		rcu_read_lock_sched();

		probe_func_ptr = rcu_dereference_sched(tp->funcs);

		if (probe_func_ptr) {
			do {
				copy = *i;
				probe_func = probe_func_ptr->func;
				tpdata = probe_func_ptr->data;
				probe_func(user, &copy, tpdata, &faulted);
			} while ((++probe_func_ptr)->func);
		}

		rcu_read_unlock_sched();

		if (unlikely(faulted))
			return -EFAULT;
	} else
		return -EBADF;

	return ret;
}

static int user_events_open(struct inode *node, struct file *file)
{
	struct user_event_group *group;
	struct user_event_file_info *info;

	group = current_user_event_group();

	if (!group)
		return -ENOENT;

	info = kzalloc(sizeof(*info), GFP_KERNEL_ACCOUNT);

	if (!info)
		return -ENOMEM;

	info->group = group;

	file->private_data = info;

	return 0;
}

static ssize_t user_events_write(struct file *file, const char __user *ubuf,
				 size_t count, loff_t *ppos)
{
	struct iov_iter i;

	if (unlikely(*ppos != 0))
		return -EFAULT;

	if (unlikely(import_ubuf(ITER_SOURCE, (char __user *)ubuf, count, &i)))
		return -EFAULT;

	return user_events_write_core(file, &i);
}

static ssize_t user_events_write_iter(struct kiocb *kp, struct iov_iter *i)
{
	return user_events_write_core(kp->ki_filp, i);
}

static int user_events_ref_add(struct user_event_file_info *info,
			       struct user_event *user)
{
	struct user_event_group *group = info->group;
	struct user_event_refs *refs, *new_refs;
	int i, size, count = 0;

	refs = rcu_dereference_protected(info->refs,
					 lockdep_is_held(&group->reg_mutex));

	if (refs) {
		count = refs->count;

		for (i = 0; i < count; ++i)
			if (refs->events[i] == user)
				return i;
	}

	size = struct_size(refs, events, count + 1);

	new_refs = kzalloc(size, GFP_KERNEL_ACCOUNT);

	if (!new_refs)
		return -ENOMEM;

	new_refs->count = count + 1;

	for (i = 0; i < count; ++i)
		new_refs->events[i] = refs->events[i];

	new_refs->events[i] = user_event_get(user);

	rcu_assign_pointer(info->refs, new_refs);

	if (refs)
		kfree_rcu(refs, rcu);

	return i;
}

static long user_reg_get(struct user_reg __user *ureg, struct user_reg *kreg)
{
	u32 size;
	long ret;

	ret = get_user(size, &ureg->size);

	if (ret)
		return ret;

	if (size > PAGE_SIZE)
		return -E2BIG;

	if (size < offsetofend(struct user_reg, write_index))
		return -EINVAL;

	ret = copy_struct_from_user(kreg, sizeof(*kreg), ureg, size);

	if (ret)
		return ret;

	/* Ensure only valid flags */
	if (kreg->flags & ~(USER_EVENT_REG_MAX-1))
		return -EINVAL;

	/* Ensure supported size */
	switch (kreg->enable_size) {
	case 4:
		/* 32-bit */
		break;
#if BITS_PER_LONG >= 64
	case 8:
		/* 64-bit */
		break;
#endif
	default:
		return -EINVAL;
	}

	/* Ensure natural alignment */
	if (kreg->enable_addr % kreg->enable_size)
		return -EINVAL;

	/* Ensure bit range for size */
	if (kreg->enable_bit > (kreg->enable_size * BITS_PER_BYTE) - 1)
		return -EINVAL;

	/* Ensure accessible */
	if (!access_ok((const void __user *)(uintptr_t)kreg->enable_addr,
		       kreg->enable_size))
		return -EFAULT;

	kreg->size = size;

	return 0;
}

/*
 * Registers a user_event on behalf of a user process.
 */
static long user_events_ioctl_reg(struct user_event_file_info *info,
				  unsigned long uarg)
{
	struct user_reg __user *ureg = (struct user_reg __user *)uarg;
	struct user_reg reg;
	struct user_event *user;
	struct user_event_enabler *enabler;
	char *name;
	long ret;
	int write_result;

	ret = user_reg_get(ureg, &reg);

	if (ret)
		return ret;

	/*
	 * Prevent users from using the same address and bit multiple times
	 * within the same mm address space. This can cause unexpected behavior
	 * for user processes that is far easier to debug if this is explictly
	 * an error upon registering.
	 */
	if (current_user_event_enabler_exists((unsigned long)reg.enable_addr,
					      reg.enable_bit))
		return -EADDRINUSE;

	name = strndup_user((const char __user *)(uintptr_t)reg.name_args,
			    MAX_EVENT_DESC);

	if (IS_ERR(name)) {
		ret = PTR_ERR(name);
		return ret;
	}

	ret = user_event_parse_cmd(info->group, name, &user, reg.flags);

	if (ret) {
		kfree(name);
		return ret;
	}

	ret = user_events_ref_add(info, user);

	/* No longer need parse ref, ref_add either worked or not */
	user_event_put(user, false);

	/* Positive number is index and valid */
	if (ret < 0)
		return ret;

	/*
	 * user_events_ref_add succeeded:
	 * At this point we have a user_event, it's lifetime is bound by the
	 * reference count, not this file. If anything fails, the user_event
	 * still has a reference until the file is released. During release
	 * any remaining references (from user_events_ref_add) are decremented.
	 *
	 * Attempt to create an enabler, which too has a lifetime tied in the
	 * same way for the event. Once the task that caused the enabler to be
	 * created exits or issues exec() then the enablers it has created
	 * will be destroyed and the ref to the event will be decremented.
	 */
	enabler = user_event_enabler_create(&reg, user, &write_result);

	if (!enabler)
		return -ENOMEM;

	/* Write failed/faulted, give error back to caller */
	if (write_result)
		return write_result;

	put_user((u32)ret, &ureg->write_index);

	return 0;
}

/*
 * Deletes a user_event on behalf of a user process.
 */
static long user_events_ioctl_del(struct user_event_file_info *info,
				  unsigned long uarg)
{
	void __user *ubuf = (void __user *)uarg;
	char *name;
	long ret;

	name = strndup_user(ubuf, MAX_EVENT_DESC);

	if (IS_ERR(name))
		return PTR_ERR(name);

	/* event_mutex prevents dyn_event from racing */
	mutex_lock(&event_mutex);
	ret = delete_user_event(info->group, name);
	mutex_unlock(&event_mutex);

	kfree(name);

	return ret;
}

static long user_unreg_get(struct user_unreg __user *ureg,
			   struct user_unreg *kreg)
{
	u32 size;
	long ret;

	ret = get_user(size, &ureg->size);

	if (ret)
		return ret;

	if (size > PAGE_SIZE)
		return -E2BIG;

	if (size < offsetofend(struct user_unreg, disable_addr))
		return -EINVAL;

	ret = copy_struct_from_user(kreg, sizeof(*kreg), ureg, size);

	/* Ensure no reserved values, since we don't support any yet */
	if (kreg->__reserved || kreg->__reserved2)
		return -EINVAL;

	return ret;
}

static int user_event_mm_clear_bit(struct user_event_mm *user_mm,
				   unsigned long uaddr, unsigned char bit,
				   unsigned long flags)
{
	struct user_event_enabler enabler;
	int result;
	int attempt = 0;

	memset(&enabler, 0, sizeof(enabler));
	enabler.addr = uaddr;
	enabler.values = bit | flags;
retry:
	/* Prevents state changes from racing with new enablers */
	mutex_lock(&event_mutex);

	/* Force the bit to be cleared, since no event is attached */
	mmap_read_lock(user_mm->mm);
	result = user_event_enabler_write(user_mm, &enabler, false, &attempt);
	mmap_read_unlock(user_mm->mm);

	mutex_unlock(&event_mutex);

	if (result) {
		/* Attempt to fault-in and retry if it worked */
		if (!user_event_mm_fault_in(user_mm, uaddr, attempt))
			goto retry;
	}

	return result;
}

/*
 * Unregisters an enablement address/bit within a task/user mm.
 */
static long user_events_ioctl_unreg(unsigned long uarg)
{
	struct user_unreg __user *ureg = (struct user_unreg __user *)uarg;
	struct user_event_mm *mm = current->user_event_mm;
	struct user_event_enabler *enabler, *next;
	struct user_unreg reg;
	unsigned long flags;
	long ret;

	ret = user_unreg_get(ureg, &reg);

	if (ret)
		return ret;

	if (!mm)
		return -ENOENT;

	flags = 0;
	ret = -ENOENT;

	/*
	 * Flags freeing and faulting are used to indicate if the enabler is in
	 * use at all. When faulting is set a page-fault is occurring asyncly.
	 * During async fault if freeing is set, the enabler will be destroyed.
	 * If no async fault is happening, we can destroy it now since we hold
	 * the event_mutex during these checks.
	 */
	mutex_lock(&event_mutex);

	list_for_each_entry_safe(enabler, next, &mm->enablers, mm_enablers_link) {
		if (enabler->addr == reg.disable_addr &&
		    ENABLE_BIT(enabler) == reg.disable_bit) {
			set_bit(ENABLE_VAL_FREEING_BIT, ENABLE_BITOPS(enabler));

			/* We must keep compat flags for the clear */
			flags |= enabler->values & ENABLE_VAL_COMPAT_MASK;

			if (!test_bit(ENABLE_VAL_FAULTING_BIT, ENABLE_BITOPS(enabler)))
				user_event_enabler_destroy(enabler, true);

			/* Removed at least one */
			ret = 0;
		}
	}

	mutex_unlock(&event_mutex);

	/* Ensure bit is now cleared for user, regardless of event status */
	if (!ret)
		ret = user_event_mm_clear_bit(mm, reg.disable_addr,
					      reg.disable_bit, flags);

	return ret;
}

/*
 * Handles the ioctl from user mode to register or alter operations.
 */
static long user_events_ioctl(struct file *file, unsigned int cmd,
			      unsigned long uarg)
{
	struct user_event_file_info *info = file->private_data;
	struct user_event_group *group = info->group;
	long ret = -ENOTTY;

	switch (cmd) {
	case DIAG_IOCSREG:
		mutex_lock(&group->reg_mutex);
		ret = user_events_ioctl_reg(info, uarg);
		mutex_unlock(&group->reg_mutex);
		break;

	case DIAG_IOCSDEL:
		mutex_lock(&group->reg_mutex);
		ret = user_events_ioctl_del(info, uarg);
		mutex_unlock(&group->reg_mutex);
		break;

	case DIAG_IOCSUNREG:
		mutex_lock(&group->reg_mutex);
		ret = user_events_ioctl_unreg(uarg);
		mutex_unlock(&group->reg_mutex);
		break;
	}

	return ret;
}

/*
 * Handles the final close of the file from user mode.
 */
static int user_events_release(struct inode *node, struct file *file)
{
	struct user_event_file_info *info = file->private_data;
	struct user_event_group *group;
	struct user_event_refs *refs;
	int i;

	if (!info)
		return -EINVAL;

	group = info->group;

	/*
	 * Ensure refs cannot change under any situation by taking the
	 * register mutex during the final freeing of the references.
	 */
	mutex_lock(&group->reg_mutex);

	refs = info->refs;

	if (!refs)
		goto out;

	/*
	 * The lifetime of refs has reached an end, it's tied to this file.
	 * The underlying user_events are ref counted, and cannot be freed.
	 * After this decrement, the user_events may be freed elsewhere.
	 */
	for (i = 0; i < refs->count; ++i)
		user_event_put(refs->events[i], false);

out:
	file->private_data = NULL;

	mutex_unlock(&group->reg_mutex);

	kfree(refs);
	kfree(info);

	return 0;
}

static const struct file_operations user_data_fops = {
	.open		= user_events_open,
	.write		= user_events_write,
	.write_iter	= user_events_write_iter,
	.unlocked_ioctl	= user_events_ioctl,
	.release	= user_events_release,
};

static void *user_seq_start(struct seq_file *m, loff_t *pos)
{
	if (*pos)
		return NULL;

	return (void *)1;
}

static void *user_seq_next(struct seq_file *m, void *p, loff_t *pos)
{
	++*pos;
	return NULL;
}

static void user_seq_stop(struct seq_file *m, void *p)
{
}

static int user_seq_show(struct seq_file *m, void *p)
{
	struct user_event_group *group = m->private;
	struct user_event *user;
	char status;
	int i, active = 0, busy = 0;

	if (!group)
		return -EINVAL;

	mutex_lock(&group->reg_mutex);

	hash_for_each(group->register_table, i, user, node) {
		status = user->status;

		seq_printf(m, "%s", EVENT_TP_NAME(user));

		if (status != 0)
			seq_puts(m, " #");

		if (status != 0) {
			seq_puts(m, " Used by");
			if (status & EVENT_STATUS_FTRACE)
				seq_puts(m, " ftrace");
			if (status & EVENT_STATUS_PERF)
				seq_puts(m, " perf");
			if (status & EVENT_STATUS_OTHER)
				seq_puts(m, " other");
			busy++;
		}

		seq_puts(m, "\n");
		active++;
	}

	mutex_unlock(&group->reg_mutex);

	seq_puts(m, "\n");
	seq_printf(m, "Active: %d\n", active);
	seq_printf(m, "Busy: %d\n", busy);

	return 0;
}

static const struct seq_operations user_seq_ops = {
	.start	= user_seq_start,
	.next	= user_seq_next,
	.stop	= user_seq_stop,
	.show	= user_seq_show,
};

static int user_status_open(struct inode *node, struct file *file)
{
	struct user_event_group *group;
	int ret;

	group = current_user_event_group();

	if (!group)
		return -ENOENT;

	ret = seq_open(file, &user_seq_ops);

	if (!ret) {
		/* Chain group to seq_file */
		struct seq_file *m = file->private_data;

		m->private = group;
	}

	return ret;
}

static const struct file_operations user_status_fops = {
	.open		= user_status_open,
	.read		= seq_read,
	.llseek		= seq_lseek,
	.release	= seq_release,
};

/*
 * Creates a set of tracefs files to allow user mode interactions.
 */
static int create_user_tracefs(void)
{
	struct dentry *edata, *emmap;

	edata = tracefs_create_file("user_events_data", TRACE_MODE_WRITE,
				    NULL, NULL, &user_data_fops);

	if (!edata) {
		pr_warn("Could not create tracefs 'user_events_data' entry\n");
		goto err;
	}

	emmap = tracefs_create_file("user_events_status", TRACE_MODE_READ,
				    NULL, NULL, &user_status_fops);

	if (!emmap) {
		tracefs_remove(edata);
		pr_warn("Could not create tracefs 'user_events_mmap' entry\n");
		goto err;
	}

	return 0;
err:
	return -ENODEV;
}

static int set_max_user_events_sysctl(const struct ctl_table *table, int write,
				      void *buffer, size_t *lenp, loff_t *ppos)
{
	int ret;

	mutex_lock(&event_mutex);

	ret = proc_douintvec(table, write, buffer, lenp, ppos);

	mutex_unlock(&event_mutex);

	return ret;
}

static struct ctl_table user_event_sysctls[] = {
	{
		.procname	= "user_events_max",
		.data		= &max_user_events,
		.maxlen		= sizeof(unsigned int),
		.mode		= 0644,
		.proc_handler	= set_max_user_events_sysctl,
	},
};

static int __init trace_events_user_init(void)
{
	int ret;

	fault_cache = KMEM_CACHE(user_event_enabler_fault, 0);

	if (!fault_cache)
		return -ENOMEM;

	init_group = user_event_group_create();

	if (!init_group) {
		kmem_cache_destroy(fault_cache);
		return -ENOMEM;
	}

	ret = create_user_tracefs();

	if (ret) {
		pr_warn("user_events could not register with tracefs\n");
		user_event_group_destroy(init_group);
		kmem_cache_destroy(fault_cache);
		init_group = NULL;
		return ret;
	}

	if (dyn_event_register(&user_event_dops))
		pr_warn("user_events could not register with dyn_events\n");

	register_sysctl_init("kernel", user_event_sysctls);

	return 0;
}

fs_initcall(trace_events_user_init);<|MERGE_RESOLUTION|>--- conflicted
+++ resolved
@@ -1527,8 +1527,6 @@
 	*outkey = key;
 
 	hash_for_each_possible(group->register_table, user, node, key) {
-<<<<<<< HEAD
-=======
 		/*
 		 * Single-format events shouldn't return multi-format
 		 * events. Callers expect the underlying tracepoint to match
@@ -1537,20 +1535,16 @@
 		if (EVENT_MULTI_FORMAT(flags) != EVENT_MULTI_FORMAT(user->reg_flags))
 			continue;
 
->>>>>>> a6ad5510
 		if (strcmp(EVENT_NAME(user), name))
 			continue;
 
 		if (user_fields_match(user, argc, argv))
 			return user_event_get(user);
 
-<<<<<<< HEAD
-=======
 		/* Scan others if this is a multi-format event */
 		if (EVENT_MULTI_FORMAT(flags))
 			continue;
 
->>>>>>> a6ad5510
 		return ERR_PTR(-EADDRINUSE);
 	}
 
@@ -1932,14 +1926,11 @@
 
 	match = strcmp(EVENT_NAME(user), event) == 0;
 
-<<<<<<< HEAD
-=======
 	if (match && system) {
 		match = strcmp(system, user->group->system_name) == 0 ||
 			strcmp(system, user->group->system_multi_name) == 0;
 	}
 
->>>>>>> a6ad5510
 	if (match)
 		match = user_fields_match(user, argc, argv);
 
@@ -1996,80 +1987,6 @@
 	}
 
 	return 0;
-}
-
-/*
- * Counts how many ';' without a trailing space are in the args.
- */
-static int count_semis_no_space(char *args)
-{
-	int count = 0;
-
-	while ((args = strchr(args, ';'))) {
-		args++;
-
-		if (!isspace(*args))
-			count++;
-	}
-
-	return count;
-}
-
-/*
- * Copies the arguments while ensuring all ';' have a trailing space.
- */
-static char *insert_space_after_semis(char *args, int count)
-{
-	char *fixed, *pos;
-	int len;
-
-	len = strlen(args) + count;
-	fixed = kmalloc(len + 1, GFP_KERNEL);
-
-	if (!fixed)
-		return NULL;
-
-	pos = fixed;
-
-	/* Insert a space after ';' if there is no trailing space. */
-	while (*args) {
-		*pos = *args++;
-
-		if (*pos++ == ';' && !isspace(*args))
-			*pos++ = ' ';
-	}
-
-	*pos = '\0';
-
-	return fixed;
-}
-
-static char **user_event_argv_split(char *args, int *argc)
-{
-	char **split;
-	char *fixed;
-	int count;
-
-	/* Count how many ';' without a trailing space */
-	count = count_semis_no_space(args);
-
-	/* No fixup is required */
-	if (!count)
-		return argv_split(GFP_KERNEL, args, argc);
-
-	/* We must fixup 'field;field' to 'field; field' */
-	fixed = insert_space_after_semis(args, count);
-
-	if (!fixed)
-		return NULL;
-
-	/* We do a normal split afterwards */
-	split = argv_split(GFP_KERNEL, fixed, argc);
-
-	/* We can free since argv_split makes a copy */
-	kfree(fixed);
-
-	return split;
 }
 
 /*
