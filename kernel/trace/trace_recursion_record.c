// SPDX-License-Identifier: GPL-2.0

#include <linux/seq_file.h>
#include <linux/kallsyms.h>
#include <linux/module.h>
#include <linux/ftrace.h>
#include <linux/fs.h>

#include "trace_output.h"

struct recursed_functions {
	unsigned long		ip;
	unsigned long		parent_ip;
};

static struct recursed_functions recursed_functions[CONFIG_FTRACE_RECORD_RECURSION_SIZE];
static atomic_t nr_records;

/*
 * Cache the last found function. Yes, updates to this is racey, but
 * so is memory cache ;-)
 */
static unsigned long cached_function;

void ftrace_record_recursion(unsigned long ip, unsigned long parent_ip)
{
	int index = 0;
	int i;
	unsigned long old;

 again:
	/* First check the last one recorded */
	if (ip == cached_function)
		return;

	i = atomic_read(&nr_records);
	/* nr_records is -1 when clearing records */
	smp_mb__after_atomic();
	if (i < 0)
		return;

	/*
	 * If there's two writers and this writer comes in second,
	 * the cmpxchg() below to update the ip will fail. Then this
	 * writer will try again. It is possible that index will now
	 * be greater than nr_records. This is because the writer
	 * that succeeded has not updated the nr_records yet.
	 * This writer could keep trying again until the other writer
	 * updates nr_records. But if the other writer takes an
	 * interrupt, and that interrupt locks up that CPU, we do
	 * not want this CPU to lock up due to the recursion protection,
	 * and have a bug report showing this CPU as the cause of
	 * locking up the computer. To not lose this record, this
	 * writer will simply use the next position to update the
	 * recursed_functions, and it will update the nr_records
	 * accordingly.
	 */
	if (index < i)
		index = i;
	if (index >= CONFIG_FTRACE_RECORD_RECURSION_SIZE)
		return;

	for (i = index - 1; i >= 0; i--) {
		if (recursed_functions[i].ip == ip) {
			cached_function = ip;
			return;
		}
	}

	cached_function = ip;

	/*
	 * We only want to add a function if it hasn't been added before.
	 * Add to the current location before incrementing the count.
	 * If it fails to add, then increment the index (save in i)
	 * and try again.
	 */
	old = cmpxchg(&recursed_functions[index].ip, 0, ip);
	if (old != 0) {
		/* Did something else already added this for us? */
		if (old == ip)
			return;
		/* Try the next location (use i for the next index) */
		index++;
		goto again;
	}

	recursed_functions[index].parent_ip = parent_ip;

	/*
	 * It's still possible that we could race with the clearing
	 *    CPU0                                    CPU1
	 *    ----                                    ----
	 *                                       ip = func
	 *  nr_records = -1;
	 *  recursed_functions[0] = 0;
	 *                                       i = -1
	 *                                       if (i < 0)
	 *  nr_records = 0;
	 *  (new recursion detected)
	 *      recursed_functions[0] = func
	 *                                            cmpxchg(recursed_functions[0],
	 *                                                    func, 0)
	 *
	 * But the worse that could happen is that we get a zero in
	 * the recursed_functions array, and it's likely that "func" will
	 * be recorded again.
	 */
	i = atomic_read(&nr_records);
	smp_mb__after_atomic();
	if (i < 0)
		cmpxchg(&recursed_functions[index].ip, ip, 0);
	else if (i <= index)
		atomic_cmpxchg(&nr_records, i, index + 1);
}
EXPORT_SYMBOL_GPL(ftrace_record_recursion);

static DEFINE_MUTEX(recursed_function_lock);
static struct trace_seq *tseq;

static void *recursed_function_seq_start(struct seq_file *m, loff_t *pos)
{
	void *ret = NULL;
	int index;

	mutex_lock(&recursed_function_lock);
	index = atomic_read(&nr_records);
	if (*pos < index) {
		ret = &recursed_functions[*pos];
	}

	tseq = kzalloc(sizeof(*tseq), GFP_KERNEL);
	if (!tseq)
		return ERR_PTR(-ENOMEM);

	trace_seq_init(tseq);

	return ret;
}

static void *recursed_function_seq_next(struct seq_file *m, void *v, loff_t *pos)
{
	int index;
	int p;

	index = atomic_read(&nr_records);
	p = ++(*pos);

	return p < index ? &recursed_functions[p] : NULL;
}

static void recursed_function_seq_stop(struct seq_file *m, void *v)
{
	kfree(tseq);
	mutex_unlock(&recursed_function_lock);
}

static int recursed_function_seq_show(struct seq_file *m, void *v)
{
	struct recursed_functions *record = v;
	int ret = 0;

	if (record) {
		trace_seq_print_sym(tseq, record->parent_ip, true);
		trace_seq_puts(tseq, ":\t");
		trace_seq_print_sym(tseq, record->ip, true);
		trace_seq_putc(tseq, '\n');
		ret = trace_print_seq(m, tseq);
	}

	return ret;
}

static const struct seq_operations recursed_function_seq_ops = {
	.start  = recursed_function_seq_start,
	.next   = recursed_function_seq_next,
	.stop   = recursed_function_seq_stop,
	.show   = recursed_function_seq_show
};

static int recursed_function_open(struct inode *inode, struct file *file)
{
	int ret = 0;

	mutex_lock(&recursed_function_lock);
	/* If this file was opened for write, then erase contents */
	if ((file->f_mode & FMODE_WRITE) && (file->f_flags & O_TRUNC)) {
		/* disable updating records */
		atomic_set(&nr_records, -1);
		smp_mb__after_atomic();
		memset(recursed_functions, 0, sizeof(recursed_functions));
		smp_wmb();
		/* enable them again */
		atomic_set(&nr_records, 0);
	}
	if (file->f_mode & FMODE_READ)
		ret = seq_open(file, &recursed_function_seq_ops);
	mutex_unlock(&recursed_function_lock);

	return ret;
}

static ssize_t recursed_function_write(struct file *file,
				       const char __user *buffer,
				       size_t count, loff_t *ppos)
{
	return count;
}

static int recursed_function_release(struct inode *inode, struct file *file)
{
	if (file->f_mode & FMODE_READ)
		seq_release(inode, file);
	return 0;
}

static const struct file_operations recursed_functions_fops = {
	.open           = recursed_function_open,
	.write		= recursed_function_write,
	.read           = seq_read,
	.llseek         = seq_lseek,
	.release        = recursed_function_release,
};

__init static int create_recursed_functions(void)
{

<<<<<<< HEAD
	dentry = trace_create_file("recursed_functions", TRACE_MODE_WRITE,
				   NULL, NULL, &recursed_functions_fops);
	if (!dentry)
		pr_warn("WARNING: Failed to create recursed_functions\n");
=======
	trace_create_file("recursed_functions", TRACE_MODE_WRITE,
			  NULL, NULL, &recursed_functions_fops);
>>>>>>> d60c95ef
	return 0;
}

fs_initcall(create_recursed_functions);<|MERGE_RESOLUTION|>--- conflicted
+++ resolved
@@ -225,15 +225,8 @@
 __init static int create_recursed_functions(void)
 {
 
-<<<<<<< HEAD
-	dentry = trace_create_file("recursed_functions", TRACE_MODE_WRITE,
-				   NULL, NULL, &recursed_functions_fops);
-	if (!dentry)
-		pr_warn("WARNING: Failed to create recursed_functions\n");
-=======
 	trace_create_file("recursed_functions", TRACE_MODE_WRITE,
 			  NULL, NULL, &recursed_functions_fops);
->>>>>>> d60c95ef
 	return 0;
 }
 
