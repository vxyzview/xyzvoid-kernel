--- conflicted
+++ resolved
@@ -3795,20 +3795,9 @@
 			return -EFAULT;
 		if (get_timespec64(&ts, utime))
 			return -EFAULT;
-<<<<<<< HEAD
-		if (!timespec64_valid(&ts))
-			return -EINVAL;
-
-		t = timespec64_to_ktime(ts);
-		if (cmd == FUTEX_WAIT)
-			t = ktime_add_safe(ktime_get(), t);
-		else if (cmd != FUTEX_LOCK_PI && !(op & FUTEX_CLOCK_REALTIME))
-			t = timens_ktime_to_host(CLOCK_MONOTONIC, t);
-=======
 		ret = futex_init_timeout(cmd, op, &ts, &t);
 		if (ret)
 			return ret;
->>>>>>> 25423f4b
 		tp = &t;
 	}
 
@@ -3985,20 +3974,9 @@
 	if (utime && futex_cmd_has_timeout(cmd)) {
 		if (get_old_timespec32(&ts, utime))
 			return -EFAULT;
-<<<<<<< HEAD
-		if (!timespec64_valid(&ts))
-			return -EINVAL;
-
-		t = timespec64_to_ktime(ts);
-		if (cmd == FUTEX_WAIT)
-			t = ktime_add_safe(ktime_get(), t);
-		else if (cmd != FUTEX_LOCK_PI && !(op & FUTEX_CLOCK_REALTIME))
-			t = timens_ktime_to_host(CLOCK_MONOTONIC, t);
-=======
 		ret = futex_init_timeout(cmd, op, &ts, &t);
 		if (ret)
 			return ret;
->>>>>>> 25423f4b
 		tp = &t;
 	}
 
