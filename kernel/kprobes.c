// SPDX-License-Identifier: GPL-2.0-or-later
/*
 *  Kernel Probes (KProbes)
 *
 * Copyright (C) IBM Corporation, 2002, 2004
 *
 * 2002-Oct	Created by Vamsi Krishna S <vamsi_krishna@in.ibm.com> Kernel
 *		Probes initial implementation (includes suggestions from
 *		Rusty Russell).
 * 2004-Aug	Updated by Prasanna S Panchamukhi <prasanna@in.ibm.com> with
 *		hlists and exceptions notifier as suggested by Andi Kleen.
 * 2004-July	Suparna Bhattacharya <suparna@in.ibm.com> added jumper probes
 *		interface to access function arguments.
 * 2004-Sep	Prasanna S Panchamukhi <prasanna@in.ibm.com> Changed Kprobes
 *		exceptions notifier to be first on the priority list.
 * 2005-May	Hien Nguyen <hien@us.ibm.com>, Jim Keniston
 *		<jkenisto@us.ibm.com> and Prasanna S Panchamukhi
 *		<prasanna@in.ibm.com> added function-return probes.
 */

#define pr_fmt(fmt) "kprobes: " fmt

#include <linux/kprobes.h>
#include <linux/hash.h>
#include <linux/init.h>
#include <linux/slab.h>
#include <linux/stddef.h>
#include <linux/export.h>
#include <linux/kallsyms.h>
#include <linux/freezer.h>
#include <linux/seq_file.h>
#include <linux/debugfs.h>
#include <linux/sysctl.h>
#include <linux/kdebug.h>
#include <linux/memory.h>
#include <linux/ftrace.h>
#include <linux/cpu.h>
#include <linux/jump_label.h>
#include <linux/static_call.h>
#include <linux/perf_event.h>
#include <linux/execmem.h>

#include <asm/sections.h>
#include <asm/cacheflush.h>
#include <asm/errno.h>
#include <linux/uaccess.h>

#define KPROBE_HASH_BITS 6
#define KPROBE_TABLE_SIZE (1 << KPROBE_HASH_BITS)

#if !defined(CONFIG_OPTPROBES) || !defined(CONFIG_SYSCTL)
#define kprobe_sysctls_init() do { } while (0)
#endif

static int kprobes_initialized;
/* kprobe_table can be accessed by
 * - Normal hlist traversal and RCU add/del under 'kprobe_mutex' is held.
 * Or
 * - RCU hlist traversal under disabling preempt (breakpoint handlers)
 */
static struct hlist_head kprobe_table[KPROBE_TABLE_SIZE];

/* NOTE: change this value only with 'kprobe_mutex' held */
static bool kprobes_all_disarmed;

/* This protects 'kprobe_table' and 'optimizing_list' */
static DEFINE_MUTEX(kprobe_mutex);
static DEFINE_PER_CPU(struct kprobe *, kprobe_instance);

kprobe_opcode_t * __weak kprobe_lookup_name(const char *name,
					unsigned int __unused)
{
	return ((kprobe_opcode_t *)(kallsyms_lookup_name(name)));
}

/*
 * Blacklist -- list of 'struct kprobe_blacklist_entry' to store info where
 * kprobes can not probe.
 */
static LIST_HEAD(kprobe_blacklist);

#ifdef __ARCH_WANT_KPROBES_INSN_SLOT
/*
 * 'kprobe::ainsn.insn' points to the copy of the instruction to be
 * single-stepped. x86_64, POWER4 and above have no-exec support and
 * stepping on the instruction on a vmalloced/kmalloced/data page
 * is a recipe for disaster
 */
struct kprobe_insn_page {
	struct list_head list;
	kprobe_opcode_t *insns;		/* Page of instruction slots */
	struct kprobe_insn_cache *cache;
	int nused;
	int ngarbage;
	char slot_used[];
};

#define KPROBE_INSN_PAGE_SIZE(slots)			\
	(offsetof(struct kprobe_insn_page, slot_used) +	\
	 (sizeof(char) * (slots)))

static int slots_per_page(struct kprobe_insn_cache *c)
{
	return PAGE_SIZE/(c->insn_size * sizeof(kprobe_opcode_t));
}

enum kprobe_slot_state {
	SLOT_CLEAN = 0,
	SLOT_DIRTY = 1,
	SLOT_USED = 2,
};

void __weak *alloc_insn_page(void)
{
	/*
	 * Use execmem_alloc() so this page is within +/- 2GB of where the
	 * kernel image and loaded module images reside. This is required
	 * for most of the architectures.
	 * (e.g. x86-64 needs this to handle the %rip-relative fixups.)
	 */
	return execmem_alloc(EXECMEM_KPROBES, PAGE_SIZE);
}

static void free_insn_page(void *page)
{
	execmem_free(page);
}

struct kprobe_insn_cache kprobe_insn_slots = {
	.mutex = __MUTEX_INITIALIZER(kprobe_insn_slots.mutex),
	.alloc = alloc_insn_page,
	.free = free_insn_page,
	.sym = KPROBE_INSN_PAGE_SYM,
	.pages = LIST_HEAD_INIT(kprobe_insn_slots.pages),
	.insn_size = MAX_INSN_SIZE,
	.nr_garbage = 0,
};
static int collect_garbage_slots(struct kprobe_insn_cache *c);

/**
 * __get_insn_slot() - Find a slot on an executable page for an instruction.
 * We allocate an executable page if there's no room on existing ones.
 */
kprobe_opcode_t *__get_insn_slot(struct kprobe_insn_cache *c)
{
	struct kprobe_insn_page *kip;
	kprobe_opcode_t *slot = NULL;

	/* Since the slot array is not protected by rcu, we need a mutex */
	mutex_lock(&c->mutex);
 retry:
	rcu_read_lock();
	list_for_each_entry_rcu(kip, &c->pages, list) {
		if (kip->nused < slots_per_page(c)) {
			int i;

			for (i = 0; i < slots_per_page(c); i++) {
				if (kip->slot_used[i] == SLOT_CLEAN) {
					kip->slot_used[i] = SLOT_USED;
					kip->nused++;
					slot = kip->insns + (i * c->insn_size);
					rcu_read_unlock();
					goto out;
				}
			}
			/* kip->nused is broken. Fix it. */
			kip->nused = slots_per_page(c);
			WARN_ON(1);
		}
	}
	rcu_read_unlock();

	/* If there are any garbage slots, collect it and try again. */
	if (c->nr_garbage && collect_garbage_slots(c) == 0)
		goto retry;

	/* All out of space.  Need to allocate a new page. */
	kip = kmalloc(KPROBE_INSN_PAGE_SIZE(slots_per_page(c)), GFP_KERNEL);
	if (!kip)
		goto out;

	kip->insns = c->alloc();
	if (!kip->insns) {
		kfree(kip);
		goto out;
	}
	INIT_LIST_HEAD(&kip->list);
	memset(kip->slot_used, SLOT_CLEAN, slots_per_page(c));
	kip->slot_used[0] = SLOT_USED;
	kip->nused = 1;
	kip->ngarbage = 0;
	kip->cache = c;
	list_add_rcu(&kip->list, &c->pages);
	slot = kip->insns;

	/* Record the perf ksymbol register event after adding the page */
	perf_event_ksymbol(PERF_RECORD_KSYMBOL_TYPE_OOL, (unsigned long)kip->insns,
			   PAGE_SIZE, false, c->sym);
out:
	mutex_unlock(&c->mutex);
	return slot;
}

/* Return true if all garbages are collected, otherwise false. */
static bool collect_one_slot(struct kprobe_insn_page *kip, int idx)
{
	kip->slot_used[idx] = SLOT_CLEAN;
	kip->nused--;
	if (kip->nused == 0) {
		/*
		 * Page is no longer in use.  Free it unless
		 * it's the last one.  We keep the last one
		 * so as not to have to set it up again the
		 * next time somebody inserts a probe.
		 */
		if (!list_is_singular(&kip->list)) {
			/*
			 * Record perf ksymbol unregister event before removing
			 * the page.
			 */
			perf_event_ksymbol(PERF_RECORD_KSYMBOL_TYPE_OOL,
					   (unsigned long)kip->insns, PAGE_SIZE, true,
					   kip->cache->sym);
			list_del_rcu(&kip->list);
			synchronize_rcu();
			kip->cache->free(kip->insns);
			kfree(kip);
		}
		return true;
	}
	return false;
}

static int collect_garbage_slots(struct kprobe_insn_cache *c)
{
	struct kprobe_insn_page *kip, *next;

	/* Ensure no-one is interrupted on the garbages */
	synchronize_rcu();

	list_for_each_entry_safe(kip, next, &c->pages, list) {
		int i;

		if (kip->ngarbage == 0)
			continue;
		kip->ngarbage = 0;	/* we will collect all garbages */
		for (i = 0; i < slots_per_page(c); i++) {
			if (kip->slot_used[i] == SLOT_DIRTY && collect_one_slot(kip, i))
				break;
		}
	}
	c->nr_garbage = 0;
	return 0;
}

void __free_insn_slot(struct kprobe_insn_cache *c,
		      kprobe_opcode_t *slot, int dirty)
{
	struct kprobe_insn_page *kip;
	long idx;

	mutex_lock(&c->mutex);
	rcu_read_lock();
	list_for_each_entry_rcu(kip, &c->pages, list) {
		idx = ((long)slot - (long)kip->insns) /
			(c->insn_size * sizeof(kprobe_opcode_t));
		if (idx >= 0 && idx < slots_per_page(c))
			goto out;
	}
	/* Could not find this slot. */
	WARN_ON(1);
	kip = NULL;
out:
	rcu_read_unlock();
	/* Mark and sweep: this may sleep */
	if (kip) {
		/* Check double free */
		WARN_ON(kip->slot_used[idx] != SLOT_USED);
		if (dirty) {
			kip->slot_used[idx] = SLOT_DIRTY;
			kip->ngarbage++;
			if (++c->nr_garbage > slots_per_page(c))
				collect_garbage_slots(c);
		} else {
			collect_one_slot(kip, idx);
		}
	}
	mutex_unlock(&c->mutex);
}

/*
 * Check given address is on the page of kprobe instruction slots.
 * This will be used for checking whether the address on a stack
 * is on a text area or not.
 */
bool __is_insn_slot_addr(struct kprobe_insn_cache *c, unsigned long addr)
{
	struct kprobe_insn_page *kip;
	bool ret = false;

	rcu_read_lock();
	list_for_each_entry_rcu(kip, &c->pages, list) {
		if (addr >= (unsigned long)kip->insns &&
		    addr < (unsigned long)kip->insns + PAGE_SIZE) {
			ret = true;
			break;
		}
	}
	rcu_read_unlock();

	return ret;
}

int kprobe_cache_get_kallsym(struct kprobe_insn_cache *c, unsigned int *symnum,
			     unsigned long *value, char *type, char *sym)
{
	struct kprobe_insn_page *kip;
	int ret = -ERANGE;

	rcu_read_lock();
	list_for_each_entry_rcu(kip, &c->pages, list) {
		if ((*symnum)--)
			continue;
		strscpy(sym, c->sym, KSYM_NAME_LEN);
		*type = 't';
		*value = (unsigned long)kip->insns;
		ret = 0;
		break;
	}
	rcu_read_unlock();

	return ret;
}

#ifdef CONFIG_OPTPROBES
void __weak *alloc_optinsn_page(void)
{
	return alloc_insn_page();
}

void __weak free_optinsn_page(void *page)
{
	free_insn_page(page);
}

/* For optimized_kprobe buffer */
struct kprobe_insn_cache kprobe_optinsn_slots = {
	.mutex = __MUTEX_INITIALIZER(kprobe_optinsn_slots.mutex),
	.alloc = alloc_optinsn_page,
	.free = free_optinsn_page,
	.sym = KPROBE_OPTINSN_PAGE_SYM,
	.pages = LIST_HEAD_INIT(kprobe_optinsn_slots.pages),
	/* .insn_size is initialized later */
	.nr_garbage = 0,
};
#endif
#endif

/* We have preemption disabled.. so it is safe to use __ versions */
static inline void set_kprobe_instance(struct kprobe *kp)
{
	__this_cpu_write(kprobe_instance, kp);
}

static inline void reset_kprobe_instance(void)
{
	__this_cpu_write(kprobe_instance, NULL);
}

/*
 * This routine is called either:
 *	- under the 'kprobe_mutex' - during kprobe_[un]register().
 *				OR
 *	- with preemption disabled - from architecture specific code.
 */
struct kprobe *get_kprobe(void *addr)
{
	struct hlist_head *head;
	struct kprobe *p;

	head = &kprobe_table[hash_ptr(addr, KPROBE_HASH_BITS)];
	hlist_for_each_entry_rcu(p, head, hlist,
				 lockdep_is_held(&kprobe_mutex)) {
		if (p->addr == addr)
			return p;
	}

	return NULL;
}
NOKPROBE_SYMBOL(get_kprobe);

static int aggr_pre_handler(struct kprobe *p, struct pt_regs *regs);

/* Return true if 'p' is an aggregator */
static inline bool kprobe_aggrprobe(struct kprobe *p)
{
	return p->pre_handler == aggr_pre_handler;
}

/* Return true if 'p' is unused */
static inline bool kprobe_unused(struct kprobe *p)
{
	return kprobe_aggrprobe(p) && kprobe_disabled(p) &&
	       list_empty(&p->list);
}

/* Keep all fields in the kprobe consistent. */
static inline void copy_kprobe(struct kprobe *ap, struct kprobe *p)
{
	memcpy(&p->opcode, &ap->opcode, sizeof(kprobe_opcode_t));
	memcpy(&p->ainsn, &ap->ainsn, sizeof(struct arch_specific_insn));
}

#ifdef CONFIG_OPTPROBES
/* NOTE: This is protected by 'kprobe_mutex'. */
static bool kprobes_allow_optimization;

/*
 * Call all 'kprobe::pre_handler' on the list, but ignores its return value.
 * This must be called from arch-dep optimized caller.
 */
void opt_pre_handler(struct kprobe *p, struct pt_regs *regs)
{
	struct kprobe *kp;

	list_for_each_entry_rcu(kp, &p->list, list) {
		if (kp->pre_handler && likely(!kprobe_disabled(kp))) {
			set_kprobe_instance(kp);
			kp->pre_handler(kp, regs);
		}
		reset_kprobe_instance();
	}
}
NOKPROBE_SYMBOL(opt_pre_handler);

/* Free optimized instructions and optimized_kprobe */
static void free_aggr_kprobe(struct kprobe *p)
{
	struct optimized_kprobe *op;

	op = container_of(p, struct optimized_kprobe, kp);
	arch_remove_optimized_kprobe(op);
	arch_remove_kprobe(p);
	kfree(op);
}

/* Return true if the kprobe is ready for optimization. */
static inline int kprobe_optready(struct kprobe *p)
{
	struct optimized_kprobe *op;

	if (kprobe_aggrprobe(p)) {
		op = container_of(p, struct optimized_kprobe, kp);
		return arch_prepared_optinsn(&op->optinsn);
	}

	return 0;
}

/* Return true if the kprobe is disarmed. Note: p must be on hash list */
bool kprobe_disarmed(struct kprobe *p)
{
	struct optimized_kprobe *op;

	/* If kprobe is not aggr/opt probe, just return kprobe is disabled */
	if (!kprobe_aggrprobe(p))
		return kprobe_disabled(p);

	op = container_of(p, struct optimized_kprobe, kp);

	return kprobe_disabled(p) && list_empty(&op->list);
}

/* Return true if the probe is queued on (un)optimizing lists */
static bool kprobe_queued(struct kprobe *p)
{
	struct optimized_kprobe *op;

	if (kprobe_aggrprobe(p)) {
		op = container_of(p, struct optimized_kprobe, kp);
		if (!list_empty(&op->list))
			return true;
	}
	return false;
}

/*
 * Return an optimized kprobe whose optimizing code replaces
 * instructions including 'addr' (exclude breakpoint).
 */
static struct kprobe *get_optimized_kprobe(kprobe_opcode_t *addr)
{
	int i;
	struct kprobe *p = NULL;
	struct optimized_kprobe *op;

	/* Don't check i == 0, since that is a breakpoint case. */
	for (i = 1; !p && i < MAX_OPTIMIZED_LENGTH / sizeof(kprobe_opcode_t); i++)
		p = get_kprobe(addr - i);

	if (p && kprobe_optready(p)) {
		op = container_of(p, struct optimized_kprobe, kp);
		if (arch_within_optimized_kprobe(op, addr))
			return p;
	}

	return NULL;
}

/* Optimization staging list, protected by 'kprobe_mutex' */
static LIST_HEAD(optimizing_list);
static LIST_HEAD(unoptimizing_list);
static LIST_HEAD(freeing_list);

static void kprobe_optimizer(struct work_struct *work);
static DECLARE_DELAYED_WORK(optimizing_work, kprobe_optimizer);
#define OPTIMIZE_DELAY 5

/*
 * Optimize (replace a breakpoint with a jump) kprobes listed on
 * 'optimizing_list'.
 */
static void do_optimize_kprobes(void)
{
	lockdep_assert_held(&text_mutex);
	/*
	 * The optimization/unoptimization refers 'online_cpus' via
	 * stop_machine() and cpu-hotplug modifies the 'online_cpus'.
	 * And same time, 'text_mutex' will be held in cpu-hotplug and here.
	 * This combination can cause a deadlock (cpu-hotplug tries to lock
	 * 'text_mutex' but stop_machine() can not be done because
	 * the 'online_cpus' has been changed)
	 * To avoid this deadlock, caller must have locked cpu-hotplug
	 * for preventing cpu-hotplug outside of 'text_mutex' locking.
	 */
	lockdep_assert_cpus_held();

	/* Optimization never be done when disarmed */
	if (kprobes_all_disarmed || !kprobes_allow_optimization ||
	    list_empty(&optimizing_list))
		return;

	arch_optimize_kprobes(&optimizing_list);
}

/*
 * Unoptimize (replace a jump with a breakpoint and remove the breakpoint
 * if need) kprobes listed on 'unoptimizing_list'.
 */
static void do_unoptimize_kprobes(void)
{
	struct optimized_kprobe *op, *tmp;

	lockdep_assert_held(&text_mutex);
	/* See comment in do_optimize_kprobes() */
	lockdep_assert_cpus_held();

	if (!list_empty(&unoptimizing_list))
		arch_unoptimize_kprobes(&unoptimizing_list, &freeing_list);

	/* Loop on 'freeing_list' for disarming and removing from kprobe hash list */
	list_for_each_entry_safe(op, tmp, &freeing_list, list) {
		/* Switching from detour code to origin */
		op->kp.flags &= ~KPROBE_FLAG_OPTIMIZED;
		/* Disarm probes if marked disabled and not gone */
		if (kprobe_disabled(&op->kp) && !kprobe_gone(&op->kp))
			arch_disarm_kprobe(&op->kp);
		if (kprobe_unused(&op->kp)) {
			/*
			 * Remove unused probes from hash list. After waiting
			 * for synchronization, these probes are reclaimed.
			 * (reclaiming is done by do_free_cleaned_kprobes().)
			 */
			hlist_del_rcu(&op->kp.hlist);
		} else
			list_del_init(&op->list);
	}
}

/* Reclaim all kprobes on the 'freeing_list' */
static void do_free_cleaned_kprobes(void)
{
	struct optimized_kprobe *op, *tmp;

	list_for_each_entry_safe(op, tmp, &freeing_list, list) {
		list_del_init(&op->list);
		if (WARN_ON_ONCE(!kprobe_unused(&op->kp))) {
			/*
			 * This must not happen, but if there is a kprobe
			 * still in use, keep it on kprobes hash list.
			 */
			continue;
		}
		free_aggr_kprobe(&op->kp);
	}
}

/* Start optimizer after OPTIMIZE_DELAY passed */
static void kick_kprobe_optimizer(void)
{
	schedule_delayed_work(&optimizing_work, OPTIMIZE_DELAY);
}

/* Kprobe jump optimizer */
static void kprobe_optimizer(struct work_struct *work)
{
	mutex_lock(&kprobe_mutex);
	cpus_read_lock();
	mutex_lock(&text_mutex);

	/*
	 * Step 1: Unoptimize kprobes and collect cleaned (unused and disarmed)
	 * kprobes before waiting for quiesence period.
	 */
	do_unoptimize_kprobes();

	/*
	 * Step 2: Wait for quiesence period to ensure all potentially
	 * preempted tasks to have normally scheduled. Because optprobe
	 * may modify multiple instructions, there is a chance that Nth
	 * instruction is preempted. In that case, such tasks can return
	 * to 2nd-Nth byte of jump instruction. This wait is for avoiding it.
	 * Note that on non-preemptive kernel, this is transparently converted
	 * to synchronoze_sched() to wait for all interrupts to have completed.
	 */
	synchronize_rcu_tasks();

	/* Step 3: Optimize kprobes after quiesence period */
	do_optimize_kprobes();

	/* Step 4: Free cleaned kprobes after quiesence period */
	do_free_cleaned_kprobes();

	mutex_unlock(&text_mutex);
	cpus_read_unlock();

	/* Step 5: Kick optimizer again if needed */
	if (!list_empty(&optimizing_list) || !list_empty(&unoptimizing_list))
		kick_kprobe_optimizer();

	mutex_unlock(&kprobe_mutex);
}

/* Wait for completing optimization and unoptimization */
void wait_for_kprobe_optimizer(void)
{
	mutex_lock(&kprobe_mutex);

	while (!list_empty(&optimizing_list) || !list_empty(&unoptimizing_list)) {
		mutex_unlock(&kprobe_mutex);

		/* This will also make 'optimizing_work' execute immmediately */
		flush_delayed_work(&optimizing_work);
		/* 'optimizing_work' might not have been queued yet, relax */
		cpu_relax();

		mutex_lock(&kprobe_mutex);
	}

	mutex_unlock(&kprobe_mutex);
}

bool optprobe_queued_unopt(struct optimized_kprobe *op)
{
	struct optimized_kprobe *_op;

	list_for_each_entry(_op, &unoptimizing_list, list) {
		if (op == _op)
			return true;
	}

	return false;
}

/* Optimize kprobe if p is ready to be optimized */
static void optimize_kprobe(struct kprobe *p)
{
	struct optimized_kprobe *op;

	/* Check if the kprobe is disabled or not ready for optimization. */
	if (!kprobe_optready(p) || !kprobes_allow_optimization ||
	    (kprobe_disabled(p) || kprobes_all_disarmed))
		return;

	/* kprobes with 'post_handler' can not be optimized */
	if (p->post_handler)
		return;

	op = container_of(p, struct optimized_kprobe, kp);

	/* Check there is no other kprobes at the optimized instructions */
	if (arch_check_optimized_kprobe(op) < 0)
		return;

	/* Check if it is already optimized. */
	if (op->kp.flags & KPROBE_FLAG_OPTIMIZED) {
		if (optprobe_queued_unopt(op)) {
			/* This is under unoptimizing. Just dequeue the probe */
			list_del_init(&op->list);
		}
		return;
	}
	op->kp.flags |= KPROBE_FLAG_OPTIMIZED;

	/*
	 * On the 'unoptimizing_list' and 'optimizing_list',
	 * 'op' must have OPTIMIZED flag
	 */
	if (WARN_ON_ONCE(!list_empty(&op->list)))
		return;

	list_add(&op->list, &optimizing_list);
	kick_kprobe_optimizer();
}

/* Short cut to direct unoptimizing */
static void force_unoptimize_kprobe(struct optimized_kprobe *op)
{
	lockdep_assert_cpus_held();
	arch_unoptimize_kprobe(op);
	op->kp.flags &= ~KPROBE_FLAG_OPTIMIZED;
}

/* Unoptimize a kprobe if p is optimized */
static void unoptimize_kprobe(struct kprobe *p, bool force)
{
	struct optimized_kprobe *op;

	if (!kprobe_aggrprobe(p) || kprobe_disarmed(p))
		return; /* This is not an optprobe nor optimized */

	op = container_of(p, struct optimized_kprobe, kp);
	if (!kprobe_optimized(p))
		return;

	if (!list_empty(&op->list)) {
		if (optprobe_queued_unopt(op)) {
			/* Queued in unoptimizing queue */
			if (force) {
				/*
				 * Forcibly unoptimize the kprobe here, and queue it
				 * in the freeing list for release afterwards.
				 */
				force_unoptimize_kprobe(op);
				list_move(&op->list, &freeing_list);
			}
		} else {
			/* Dequeue from the optimizing queue */
			list_del_init(&op->list);
			op->kp.flags &= ~KPROBE_FLAG_OPTIMIZED;
		}
		return;
	}

	/* Optimized kprobe case */
	if (force) {
		/* Forcibly update the code: this is a special case */
		force_unoptimize_kprobe(op);
	} else {
		list_add(&op->list, &unoptimizing_list);
		kick_kprobe_optimizer();
	}
}

/* Cancel unoptimizing for reusing */
static int reuse_unused_kprobe(struct kprobe *ap)
{
	struct optimized_kprobe *op;

	/*
	 * Unused kprobe MUST be on the way of delayed unoptimizing (means
	 * there is still a relative jump) and disabled.
	 */
	op = container_of(ap, struct optimized_kprobe, kp);
	WARN_ON_ONCE(list_empty(&op->list));
	/* Enable the probe again */
	ap->flags &= ~KPROBE_FLAG_DISABLED;
	/* Optimize it again. (remove from 'op->list') */
	if (!kprobe_optready(ap))
		return -EINVAL;

	optimize_kprobe(ap);
	return 0;
}

/* Remove optimized instructions */
static void kill_optimized_kprobe(struct kprobe *p)
{
	struct optimized_kprobe *op;

	op = container_of(p, struct optimized_kprobe, kp);
	if (!list_empty(&op->list))
		/* Dequeue from the (un)optimization queue */
		list_del_init(&op->list);
	op->kp.flags &= ~KPROBE_FLAG_OPTIMIZED;

	if (kprobe_unused(p)) {
		/*
		 * Unused kprobe is on unoptimizing or freeing list. We move it
		 * to freeing_list and let the kprobe_optimizer() remove it from
		 * the kprobe hash list and free it.
		 */
		if (optprobe_queued_unopt(op))
			list_move(&op->list, &freeing_list);
	}

	/* Don't touch the code, because it is already freed. */
	arch_remove_optimized_kprobe(op);
}

static inline
void __prepare_optimized_kprobe(struct optimized_kprobe *op, struct kprobe *p)
{
	if (!kprobe_ftrace(p))
		arch_prepare_optimized_kprobe(op, p);
}

/* Try to prepare optimized instructions */
static void prepare_optimized_kprobe(struct kprobe *p)
{
	struct optimized_kprobe *op;

	op = container_of(p, struct optimized_kprobe, kp);
	__prepare_optimized_kprobe(op, p);
}

/* Allocate new optimized_kprobe and try to prepare optimized instructions. */
static struct kprobe *alloc_aggr_kprobe(struct kprobe *p)
{
	struct optimized_kprobe *op;

	op = kzalloc(sizeof(struct optimized_kprobe), GFP_KERNEL);
	if (!op)
		return NULL;

	INIT_LIST_HEAD(&op->list);
	op->kp.addr = p->addr;
	__prepare_optimized_kprobe(op, p);

	return &op->kp;
}

static void init_aggr_kprobe(struct kprobe *ap, struct kprobe *p);

/*
 * Prepare an optimized_kprobe and optimize it.
 * NOTE: 'p' must be a normal registered kprobe.
 */
static void try_to_optimize_kprobe(struct kprobe *p)
{
	struct kprobe *ap;
	struct optimized_kprobe *op;

	/* Impossible to optimize ftrace-based kprobe. */
	if (kprobe_ftrace(p))
		return;

	/* For preparing optimization, jump_label_text_reserved() is called. */
	cpus_read_lock();
	jump_label_lock();
	mutex_lock(&text_mutex);

	ap = alloc_aggr_kprobe(p);
	if (!ap)
		goto out;

	op = container_of(ap, struct optimized_kprobe, kp);
	if (!arch_prepared_optinsn(&op->optinsn)) {
		/* If failed to setup optimizing, fallback to kprobe. */
		arch_remove_optimized_kprobe(op);
		kfree(op);
		goto out;
	}

	init_aggr_kprobe(ap, p);
	optimize_kprobe(ap);	/* This just kicks optimizer thread. */

out:
	mutex_unlock(&text_mutex);
	jump_label_unlock();
	cpus_read_unlock();
}

static void optimize_all_kprobes(void)
{
	struct hlist_head *head;
	struct kprobe *p;
	unsigned int i;

	mutex_lock(&kprobe_mutex);
	/* If optimization is already allowed, just return. */
	if (kprobes_allow_optimization)
		goto out;

	cpus_read_lock();
	kprobes_allow_optimization = true;
	for (i = 0; i < KPROBE_TABLE_SIZE; i++) {
		head = &kprobe_table[i];
		hlist_for_each_entry(p, head, hlist)
			if (!kprobe_disabled(p))
				optimize_kprobe(p);
	}
	cpus_read_unlock();
	pr_info("kprobe jump-optimization is enabled. All kprobes are optimized if possible.\n");
out:
	mutex_unlock(&kprobe_mutex);
}

#ifdef CONFIG_SYSCTL
static void unoptimize_all_kprobes(void)
{
	struct hlist_head *head;
	struct kprobe *p;
	unsigned int i;

	mutex_lock(&kprobe_mutex);
	/* If optimization is already prohibited, just return. */
	if (!kprobes_allow_optimization) {
		mutex_unlock(&kprobe_mutex);
		return;
	}

	cpus_read_lock();
	kprobes_allow_optimization = false;
	for (i = 0; i < KPROBE_TABLE_SIZE; i++) {
		head = &kprobe_table[i];
		hlist_for_each_entry(p, head, hlist) {
			if (!kprobe_disabled(p))
				unoptimize_kprobe(p, false);
		}
	}
	cpus_read_unlock();
	mutex_unlock(&kprobe_mutex);

	/* Wait for unoptimizing completion. */
	wait_for_kprobe_optimizer();
	pr_info("kprobe jump-optimization is disabled. All kprobes are based on software breakpoint.\n");
}

static DEFINE_MUTEX(kprobe_sysctl_mutex);
static int sysctl_kprobes_optimization;
static int proc_kprobes_optimization_handler(const struct ctl_table *table,
					     int write, void *buffer,
					     size_t *length, loff_t *ppos)
{
	int ret;

	mutex_lock(&kprobe_sysctl_mutex);
	sysctl_kprobes_optimization = kprobes_allow_optimization ? 1 : 0;
	ret = proc_dointvec_minmax(table, write, buffer, length, ppos);

	if (sysctl_kprobes_optimization)
		optimize_all_kprobes();
	else
		unoptimize_all_kprobes();
	mutex_unlock(&kprobe_sysctl_mutex);

	return ret;
}

static struct ctl_table kprobe_sysctls[] = {
	{
		.procname	= "kprobes-optimization",
		.data		= &sysctl_kprobes_optimization,
		.maxlen		= sizeof(int),
		.mode		= 0644,
		.proc_handler	= proc_kprobes_optimization_handler,
		.extra1		= SYSCTL_ZERO,
		.extra2		= SYSCTL_ONE,
	},
};

static void __init kprobe_sysctls_init(void)
{
	register_sysctl_init("debug", kprobe_sysctls);
}
#endif /* CONFIG_SYSCTL */

/* Put a breakpoint for a probe. */
static void __arm_kprobe(struct kprobe *p)
{
	struct kprobe *_p;

	lockdep_assert_held(&text_mutex);

	/* Find the overlapping optimized kprobes. */
	_p = get_optimized_kprobe(p->addr);
	if (unlikely(_p))
		/* Fallback to unoptimized kprobe */
		unoptimize_kprobe(_p, true);

	arch_arm_kprobe(p);
	optimize_kprobe(p);	/* Try to optimize (add kprobe to a list) */
}

/* Remove the breakpoint of a probe. */
static void __disarm_kprobe(struct kprobe *p, bool reopt)
{
	struct kprobe *_p;

	lockdep_assert_held(&text_mutex);

	/* Try to unoptimize */
	unoptimize_kprobe(p, kprobes_all_disarmed);

	if (!kprobe_queued(p)) {
		arch_disarm_kprobe(p);
		/* If another kprobe was blocked, re-optimize it. */
		_p = get_optimized_kprobe(p->addr);
		if (unlikely(_p) && reopt)
			optimize_kprobe(_p);
	}
	/*
	 * TODO: Since unoptimization and real disarming will be done by
	 * the worker thread, we can not check whether another probe are
	 * unoptimized because of this probe here. It should be re-optimized
	 * by the worker thread.
	 */
}

#else /* !CONFIG_OPTPROBES */

#define optimize_kprobe(p)			do {} while (0)
#define unoptimize_kprobe(p, f)			do {} while (0)
#define kill_optimized_kprobe(p)		do {} while (0)
#define prepare_optimized_kprobe(p)		do {} while (0)
#define try_to_optimize_kprobe(p)		do {} while (0)
#define __arm_kprobe(p)				arch_arm_kprobe(p)
#define __disarm_kprobe(p, o)			arch_disarm_kprobe(p)
#define kprobe_disarmed(p)			kprobe_disabled(p)
#define wait_for_kprobe_optimizer()		do {} while (0)

static int reuse_unused_kprobe(struct kprobe *ap)
{
	/*
	 * If the optimized kprobe is NOT supported, the aggr kprobe is
	 * released at the same time that the last aggregated kprobe is
	 * unregistered.
	 * Thus there should be no chance to reuse unused kprobe.
	 */
	WARN_ON_ONCE(1);
	return -EINVAL;
}

static void free_aggr_kprobe(struct kprobe *p)
{
	arch_remove_kprobe(p);
	kfree(p);
}

static struct kprobe *alloc_aggr_kprobe(struct kprobe *p)
{
	return kzalloc(sizeof(struct kprobe), GFP_KERNEL);
}
#endif /* CONFIG_OPTPROBES */

#ifdef CONFIG_KPROBES_ON_FTRACE
static struct ftrace_ops kprobe_ftrace_ops __read_mostly = {
	.func = kprobe_ftrace_handler,
	.flags = FTRACE_OPS_FL_SAVE_REGS,
};

static struct ftrace_ops kprobe_ipmodify_ops __read_mostly = {
	.func = kprobe_ftrace_handler,
	.flags = FTRACE_OPS_FL_SAVE_REGS | FTRACE_OPS_FL_IPMODIFY,
};

static int kprobe_ipmodify_enabled;
static int kprobe_ftrace_enabled;
bool kprobe_ftrace_disabled;

static int __arm_kprobe_ftrace(struct kprobe *p, struct ftrace_ops *ops,
			       int *cnt)
{
	int ret;

	lockdep_assert_held(&kprobe_mutex);

	ret = ftrace_set_filter_ip(ops, (unsigned long)p->addr, 0, 0);
	if (WARN_ONCE(ret < 0, "Failed to arm kprobe-ftrace at %pS (error %d)\n", p->addr, ret))
		return ret;

	if (*cnt == 0) {
		ret = register_ftrace_function(ops);
		if (WARN(ret < 0, "Failed to register kprobe-ftrace (error %d)\n", ret))
			goto err_ftrace;
	}

	(*cnt)++;
	return ret;

err_ftrace:
	/*
	 * At this point, sinec ops is not registered, we should be sefe from
	 * registering empty filter.
	 */
	ftrace_set_filter_ip(ops, (unsigned long)p->addr, 1, 0);
	return ret;
}

static int arm_kprobe_ftrace(struct kprobe *p)
{
	bool ipmodify = (p->post_handler != NULL);

	return __arm_kprobe_ftrace(p,
		ipmodify ? &kprobe_ipmodify_ops : &kprobe_ftrace_ops,
		ipmodify ? &kprobe_ipmodify_enabled : &kprobe_ftrace_enabled);
}

static int __disarm_kprobe_ftrace(struct kprobe *p, struct ftrace_ops *ops,
				  int *cnt)
{
	int ret;

	lockdep_assert_held(&kprobe_mutex);

	if (*cnt == 1) {
		ret = unregister_ftrace_function(ops);
		if (WARN(ret < 0, "Failed to unregister kprobe-ftrace (error %d)\n", ret))
			return ret;
	}

	(*cnt)--;

	ret = ftrace_set_filter_ip(ops, (unsigned long)p->addr, 1, 0);
	WARN_ONCE(ret < 0, "Failed to disarm kprobe-ftrace at %pS (error %d)\n",
		  p->addr, ret);
	return ret;
}

static int disarm_kprobe_ftrace(struct kprobe *p)
{
	bool ipmodify = (p->post_handler != NULL);

	return __disarm_kprobe_ftrace(p,
		ipmodify ? &kprobe_ipmodify_ops : &kprobe_ftrace_ops,
		ipmodify ? &kprobe_ipmodify_enabled : &kprobe_ftrace_enabled);
}

void kprobe_ftrace_kill(void)
{
	kprobe_ftrace_disabled = true;
}
#else	/* !CONFIG_KPROBES_ON_FTRACE */
static inline int arm_kprobe_ftrace(struct kprobe *p)
{
	return -ENODEV;
}

static inline int disarm_kprobe_ftrace(struct kprobe *p)
{
	return -ENODEV;
}
#endif

static int prepare_kprobe(struct kprobe *p)
{
	/* Must ensure p->addr is really on ftrace */
	if (kprobe_ftrace(p))
		return arch_prepare_kprobe_ftrace(p);

	return arch_prepare_kprobe(p);
}

static int arm_kprobe(struct kprobe *kp)
{
	if (unlikely(kprobe_ftrace(kp)))
		return arm_kprobe_ftrace(kp);

	cpus_read_lock();
	mutex_lock(&text_mutex);
	__arm_kprobe(kp);
	mutex_unlock(&text_mutex);
	cpus_read_unlock();

	return 0;
}

static int disarm_kprobe(struct kprobe *kp, bool reopt)
{
	if (unlikely(kprobe_ftrace(kp)))
		return disarm_kprobe_ftrace(kp);

	cpus_read_lock();
	mutex_lock(&text_mutex);
	__disarm_kprobe(kp, reopt);
	mutex_unlock(&text_mutex);
	cpus_read_unlock();

	return 0;
}

/*
 * Aggregate handlers for multiple kprobes support - these handlers
 * take care of invoking the individual kprobe handlers on p->list
 */
static int aggr_pre_handler(struct kprobe *p, struct pt_regs *regs)
{
	struct kprobe *kp;

	list_for_each_entry_rcu(kp, &p->list, list) {
		if (kp->pre_handler && likely(!kprobe_disabled(kp))) {
			set_kprobe_instance(kp);
			if (kp->pre_handler(kp, regs))
				return 1;
		}
		reset_kprobe_instance();
	}
	return 0;
}
NOKPROBE_SYMBOL(aggr_pre_handler);

static void aggr_post_handler(struct kprobe *p, struct pt_regs *regs,
			      unsigned long flags)
{
	struct kprobe *kp;

	list_for_each_entry_rcu(kp, &p->list, list) {
		if (kp->post_handler && likely(!kprobe_disabled(kp))) {
			set_kprobe_instance(kp);
			kp->post_handler(kp, regs, flags);
			reset_kprobe_instance();
		}
	}
}
NOKPROBE_SYMBOL(aggr_post_handler);

/* Walks the list and increments 'nmissed' if 'p' has child probes. */
void kprobes_inc_nmissed_count(struct kprobe *p)
{
	struct kprobe *kp;

	if (!kprobe_aggrprobe(p)) {
		p->nmissed++;
	} else {
		list_for_each_entry_rcu(kp, &p->list, list)
			kp->nmissed++;
	}
}
NOKPROBE_SYMBOL(kprobes_inc_nmissed_count);

static struct kprobe kprobe_busy = {
	.addr = (void *) get_kprobe,
};

void kprobe_busy_begin(void)
{
	struct kprobe_ctlblk *kcb;

	preempt_disable();
	__this_cpu_write(current_kprobe, &kprobe_busy);
	kcb = get_kprobe_ctlblk();
	kcb->kprobe_status = KPROBE_HIT_ACTIVE;
}

void kprobe_busy_end(void)
{
	__this_cpu_write(current_kprobe, NULL);
	preempt_enable();
}

/* Add the new probe to 'ap->list'. */
static int add_new_kprobe(struct kprobe *ap, struct kprobe *p)
{
	if (p->post_handler)
		unoptimize_kprobe(ap, true);	/* Fall back to normal kprobe */

	list_add_rcu(&p->list, &ap->list);
	if (p->post_handler && !ap->post_handler)
		ap->post_handler = aggr_post_handler;

	return 0;
}

/*
 * Fill in the required fields of the aggregator kprobe. Replace the
 * earlier kprobe in the hlist with the aggregator kprobe.
 */
static void init_aggr_kprobe(struct kprobe *ap, struct kprobe *p)
{
	/* Copy the insn slot of 'p' to 'ap'. */
	copy_kprobe(p, ap);
	flush_insn_slot(ap);
	ap->addr = p->addr;
	ap->flags = p->flags & ~KPROBE_FLAG_OPTIMIZED;
	ap->pre_handler = aggr_pre_handler;
	/* We don't care the kprobe which has gone. */
	if (p->post_handler && !kprobe_gone(p))
		ap->post_handler = aggr_post_handler;

	INIT_LIST_HEAD(&ap->list);
	INIT_HLIST_NODE(&ap->hlist);

	list_add_rcu(&p->list, &ap->list);
	hlist_replace_rcu(&p->hlist, &ap->hlist);
}

/*
 * This registers the second or subsequent kprobe at the same address.
 */
static int register_aggr_kprobe(struct kprobe *orig_p, struct kprobe *p)
{
	int ret = 0;
	struct kprobe *ap = orig_p;

	cpus_read_lock();

	/* For preparing optimization, jump_label_text_reserved() is called */
	jump_label_lock();
	mutex_lock(&text_mutex);

	if (!kprobe_aggrprobe(orig_p)) {
		/* If 'orig_p' is not an 'aggr_kprobe', create new one. */
		ap = alloc_aggr_kprobe(orig_p);
		if (!ap) {
			ret = -ENOMEM;
			goto out;
		}
		init_aggr_kprobe(ap, orig_p);
	} else if (kprobe_unused(ap)) {
		/* This probe is going to die. Rescue it */
		ret = reuse_unused_kprobe(ap);
		if (ret)
			goto out;
	}

	if (kprobe_gone(ap)) {
		/*
		 * Attempting to insert new probe at the same location that
		 * had a probe in the module vaddr area which already
		 * freed. So, the instruction slot has already been
		 * released. We need a new slot for the new probe.
		 */
		ret = arch_prepare_kprobe(ap);
		if (ret)
			/*
			 * Even if fail to allocate new slot, don't need to
			 * free the 'ap'. It will be used next time, or
			 * freed by unregister_kprobe().
			 */
			goto out;

		/* Prepare optimized instructions if possible. */
		prepare_optimized_kprobe(ap);

		/*
		 * Clear gone flag to prevent allocating new slot again, and
		 * set disabled flag because it is not armed yet.
		 */
		ap->flags = (ap->flags & ~KPROBE_FLAG_GONE)
			    | KPROBE_FLAG_DISABLED;
	}

	/* Copy the insn slot of 'p' to 'ap'. */
	copy_kprobe(ap, p);
	ret = add_new_kprobe(ap, p);

out:
	mutex_unlock(&text_mutex);
	jump_label_unlock();
	cpus_read_unlock();

	if (ret == 0 && kprobe_disabled(ap) && !kprobe_disabled(p)) {
		ap->flags &= ~KPROBE_FLAG_DISABLED;
		if (!kprobes_all_disarmed) {
			/* Arm the breakpoint again. */
			ret = arm_kprobe(ap);
			if (ret) {
				ap->flags |= KPROBE_FLAG_DISABLED;
				list_del_rcu(&p->list);
				synchronize_rcu();
			}
		}
	}
	return ret;
}

bool __weak arch_within_kprobe_blacklist(unsigned long addr)
{
	/* The '__kprobes' functions and entry code must not be probed. */
	return addr >= (unsigned long)__kprobes_text_start &&
	       addr < (unsigned long)__kprobes_text_end;
}

static bool __within_kprobe_blacklist(unsigned long addr)
{
	struct kprobe_blacklist_entry *ent;

	if (arch_within_kprobe_blacklist(addr))
		return true;
	/*
	 * If 'kprobe_blacklist' is defined, check the address and
	 * reject any probe registration in the prohibited area.
	 */
	list_for_each_entry(ent, &kprobe_blacklist, list) {
		if (addr >= ent->start_addr && addr < ent->end_addr)
			return true;
	}
	return false;
}

bool within_kprobe_blacklist(unsigned long addr)
{
	char symname[KSYM_NAME_LEN], *p;

	if (__within_kprobe_blacklist(addr))
		return true;

	/* Check if the address is on a suffixed-symbol */
	if (!lookup_symbol_name(addr, symname)) {
		p = strchr(symname, '.');
		if (!p)
			return false;
		*p = '\0';
		addr = (unsigned long)kprobe_lookup_name(symname, 0);
		if (addr)
			return __within_kprobe_blacklist(addr);
	}
	return false;
}

/*
 * arch_adjust_kprobe_addr - adjust the address
 * @addr: symbol base address
 * @offset: offset within the symbol
 * @on_func_entry: was this @addr+@offset on the function entry
 *
 * Typically returns @addr + @offset, except for special cases where the
 * function might be prefixed by a CFI landing pad, in that case any offset
 * inside the landing pad is mapped to the first 'real' instruction of the
 * symbol.
 *
 * Specifically, for things like IBT/BTI, skip the resp. ENDBR/BTI.C
 * instruction at +0.
 */
kprobe_opcode_t *__weak arch_adjust_kprobe_addr(unsigned long addr,
						unsigned long offset,
						bool *on_func_entry)
{
	*on_func_entry = !offset;
	return (kprobe_opcode_t *)(addr + offset);
}

/*
 * If 'symbol_name' is specified, look it up and add the 'offset'
 * to it. This way, we can specify a relative address to a symbol.
 * This returns encoded errors if it fails to look up symbol or invalid
 * combination of parameters.
 */
static kprobe_opcode_t *
_kprobe_addr(kprobe_opcode_t *addr, const char *symbol_name,
	     unsigned long offset, bool *on_func_entry)
{
	if ((symbol_name && addr) || (!symbol_name && !addr))
		goto invalid;

	if (symbol_name) {
		/*
		 * Input: @sym + @offset
		 * Output: @addr + @offset
		 *
		 * NOTE: kprobe_lookup_name() does *NOT* fold the offset
		 *       argument into it's output!
		 */
		addr = kprobe_lookup_name(symbol_name, offset);
		if (!addr)
			return ERR_PTR(-ENOENT);
	}

	/*
	 * So here we have @addr + @offset, displace it into a new
	 * @addr' + @offset' where @addr' is the symbol start address.
	 */
	addr = (void *)addr + offset;
	if (!kallsyms_lookup_size_offset((unsigned long)addr, NULL, &offset))
		return ERR_PTR(-ENOENT);
	addr = (void *)addr - offset;

	/*
	 * Then ask the architecture to re-combine them, taking care of
	 * magical function entry details while telling us if this was indeed
	 * at the start of the function.
	 */
	addr = arch_adjust_kprobe_addr((unsigned long)addr, offset, on_func_entry);
	if (addr)
		return addr;

invalid:
	return ERR_PTR(-EINVAL);
}

static kprobe_opcode_t *kprobe_addr(struct kprobe *p)
{
	bool on_func_entry;
	return _kprobe_addr(p->addr, p->symbol_name, p->offset, &on_func_entry);
}

/*
 * Check the 'p' is valid and return the aggregator kprobe
 * at the same address.
 */
static struct kprobe *__get_valid_kprobe(struct kprobe *p)
{
	struct kprobe *ap, *list_p;

	lockdep_assert_held(&kprobe_mutex);

	ap = get_kprobe(p->addr);
	if (unlikely(!ap))
		return NULL;

	if (p != ap) {
		list_for_each_entry(list_p, &ap->list, list)
			if (list_p == p)
			/* kprobe p is a valid probe */
				goto valid;
		return NULL;
	}
valid:
	return ap;
}

/*
 * Warn and return error if the kprobe is being re-registered since
 * there must be a software bug.
 */
static inline int warn_kprobe_rereg(struct kprobe *p)
{
	int ret = 0;

	mutex_lock(&kprobe_mutex);
	if (WARN_ON_ONCE(__get_valid_kprobe(p)))
		ret = -EINVAL;
	mutex_unlock(&kprobe_mutex);

	return ret;
}

static int check_ftrace_location(struct kprobe *p)
{
	unsigned long addr = (unsigned long)p->addr;

	if (ftrace_location(addr) == addr) {
#ifdef CONFIG_KPROBES_ON_FTRACE
		p->flags |= KPROBE_FLAG_FTRACE;
#else	/* !CONFIG_KPROBES_ON_FTRACE */
		return -EINVAL;
#endif
	}
	return 0;
}

static bool is_cfi_preamble_symbol(unsigned long addr)
{
	char symbuf[KSYM_NAME_LEN];

	if (lookup_symbol_name(addr, symbuf))
		return false;

	return str_has_prefix(symbuf, "__cfi_") ||
		str_has_prefix(symbuf, "__pfx_");
}

static int check_kprobe_address_safe(struct kprobe *p,
				     struct module **probed_mod)
{
	int ret;

	ret = check_ftrace_location(p);
	if (ret)
		return ret;
	jump_label_lock();
	preempt_disable();

	/* Ensure the address is in a text area, and find a module if exists. */
	*probed_mod = NULL;
	if (!core_kernel_text((unsigned long) p->addr)) {
		*probed_mod = __module_text_address((unsigned long) p->addr);
		if (!(*probed_mod)) {
			ret = -EINVAL;
			goto out;
		}
	}
	/* Ensure it is not in reserved area. */
	if (in_gate_area_no_mm((unsigned long) p->addr) ||
	    within_kprobe_blacklist((unsigned long) p->addr) ||
	    jump_label_text_reserved(p->addr, p->addr) ||
	    static_call_text_reserved(p->addr, p->addr) ||
	    find_bug((unsigned long)p->addr) ||
	    is_cfi_preamble_symbol((unsigned long)p->addr)) {
		ret = -EINVAL;
		goto out;
	}

	/* Get module refcount and reject __init functions for loaded modules. */
<<<<<<< HEAD
	if (*probed_mod) {
=======
	if (IS_ENABLED(CONFIG_MODULES) && *probed_mod) {
>>>>>>> a6ad5510
		/*
		 * We must hold a refcount of the probed module while updating
		 * its code to prohibit unexpected unloading.
		 */
		if (unlikely(!try_module_get(*probed_mod))) {
			ret = -ENOENT;
			goto out;
		}

		/*
		 * If the module freed '.init.text', we couldn't insert
		 * kprobes in there.
		 */
		if (within_module_init((unsigned long)p->addr, *probed_mod) &&
		    !module_is_coming(*probed_mod)) {
			module_put(*probed_mod);
			*probed_mod = NULL;
			ret = -ENOENT;
		}
	}

out:
	preempt_enable();
	jump_label_unlock();

	return ret;
}

int register_kprobe(struct kprobe *p)
{
	int ret;
	struct kprobe *old_p;
	struct module *probed_mod;
	kprobe_opcode_t *addr;
	bool on_func_entry;

	/* Adjust probe address from symbol */
	addr = _kprobe_addr(p->addr, p->symbol_name, p->offset, &on_func_entry);
	if (IS_ERR(addr))
		return PTR_ERR(addr);
	p->addr = addr;

	ret = warn_kprobe_rereg(p);
	if (ret)
		return ret;

	/* User can pass only KPROBE_FLAG_DISABLED to register_kprobe */
	p->flags &= KPROBE_FLAG_DISABLED;
	p->nmissed = 0;
	INIT_LIST_HEAD(&p->list);

	ret = check_kprobe_address_safe(p, &probed_mod);
	if (ret)
		return ret;

	mutex_lock(&kprobe_mutex);

	if (on_func_entry)
		p->flags |= KPROBE_FLAG_ON_FUNC_ENTRY;

	old_p = get_kprobe(p->addr);
	if (old_p) {
		/* Since this may unoptimize 'old_p', locking 'text_mutex'. */
		ret = register_aggr_kprobe(old_p, p);
		goto out;
	}

	cpus_read_lock();
	/* Prevent text modification */
	mutex_lock(&text_mutex);
	ret = prepare_kprobe(p);
	mutex_unlock(&text_mutex);
	cpus_read_unlock();
	if (ret)
		goto out;

	INIT_HLIST_NODE(&p->hlist);
	hlist_add_head_rcu(&p->hlist,
		       &kprobe_table[hash_ptr(p->addr, KPROBE_HASH_BITS)]);

	if (!kprobes_all_disarmed && !kprobe_disabled(p)) {
		ret = arm_kprobe(p);
		if (ret) {
			hlist_del_rcu(&p->hlist);
			synchronize_rcu();
			goto out;
		}
	}

	/* Try to optimize kprobe */
	try_to_optimize_kprobe(p);
out:
	mutex_unlock(&kprobe_mutex);

	if (probed_mod)
		module_put(probed_mod);

	return ret;
}
EXPORT_SYMBOL_GPL(register_kprobe);

/* Check if all probes on the 'ap' are disabled. */
static bool aggr_kprobe_disabled(struct kprobe *ap)
{
	struct kprobe *kp;

	lockdep_assert_held(&kprobe_mutex);

	list_for_each_entry(kp, &ap->list, list)
		if (!kprobe_disabled(kp))
			/*
			 * Since there is an active probe on the list,
			 * we can't disable this 'ap'.
			 */
			return false;

	return true;
}

static struct kprobe *__disable_kprobe(struct kprobe *p)
{
	struct kprobe *orig_p;
	int ret;

	lockdep_assert_held(&kprobe_mutex);

	/* Get an original kprobe for return */
	orig_p = __get_valid_kprobe(p);
	if (unlikely(orig_p == NULL))
		return ERR_PTR(-EINVAL);

	if (!kprobe_disabled(p)) {
		/* Disable probe if it is a child probe */
		if (p != orig_p)
			p->flags |= KPROBE_FLAG_DISABLED;

		/* Try to disarm and disable this/parent probe */
		if (p == orig_p || aggr_kprobe_disabled(orig_p)) {
			/*
			 * Don't be lazy here.  Even if 'kprobes_all_disarmed'
			 * is false, 'orig_p' might not have been armed yet.
			 * Note arm_all_kprobes() __tries__ to arm all kprobes
			 * on the best effort basis.
			 */
			if (!kprobes_all_disarmed && !kprobe_disabled(orig_p)) {
				ret = disarm_kprobe(orig_p, true);
				if (ret) {
					p->flags &= ~KPROBE_FLAG_DISABLED;
					return ERR_PTR(ret);
				}
			}
			orig_p->flags |= KPROBE_FLAG_DISABLED;
		}
	}

	return orig_p;
}

/*
 * Unregister a kprobe without a scheduler synchronization.
 */
static int __unregister_kprobe_top(struct kprobe *p)
{
	struct kprobe *ap, *list_p;

	/* Disable kprobe. This will disarm it if needed. */
	ap = __disable_kprobe(p);
	if (IS_ERR(ap))
		return PTR_ERR(ap);

	if (ap == p)
		/*
		 * This probe is an independent(and non-optimized) kprobe
		 * (not an aggrprobe). Remove from the hash list.
		 */
		goto disarmed;

	/* Following process expects this probe is an aggrprobe */
	WARN_ON(!kprobe_aggrprobe(ap));

	if (list_is_singular(&ap->list) && kprobe_disarmed(ap))
		/*
		 * !disarmed could be happen if the probe is under delayed
		 * unoptimizing.
		 */
		goto disarmed;
	else {
		/* If disabling probe has special handlers, update aggrprobe */
		if (p->post_handler && !kprobe_gone(p)) {
			list_for_each_entry(list_p, &ap->list, list) {
				if ((list_p != p) && (list_p->post_handler))
					goto noclean;
			}
			/*
			 * For the kprobe-on-ftrace case, we keep the
			 * post_handler setting to identify this aggrprobe
			 * armed with kprobe_ipmodify_ops.
			 */
			if (!kprobe_ftrace(ap))
				ap->post_handler = NULL;
		}
noclean:
		/*
		 * Remove from the aggrprobe: this path will do nothing in
		 * __unregister_kprobe_bottom().
		 */
		list_del_rcu(&p->list);
		if (!kprobe_disabled(ap) && !kprobes_all_disarmed)
			/*
			 * Try to optimize this probe again, because post
			 * handler may have been changed.
			 */
			optimize_kprobe(ap);
	}
	return 0;

disarmed:
	hlist_del_rcu(&ap->hlist);
	return 0;
}

static void __unregister_kprobe_bottom(struct kprobe *p)
{
	struct kprobe *ap;

	if (list_empty(&p->list))
		/* This is an independent kprobe */
		arch_remove_kprobe(p);
	else if (list_is_singular(&p->list)) {
		/* This is the last child of an aggrprobe */
		ap = list_entry(p->list.next, struct kprobe, list);
		list_del(&p->list);
		free_aggr_kprobe(ap);
	}
	/* Otherwise, do nothing. */
}

int register_kprobes(struct kprobe **kps, int num)
{
	int i, ret = 0;

	if (num <= 0)
		return -EINVAL;
	for (i = 0; i < num; i++) {
		ret = register_kprobe(kps[i]);
		if (ret < 0) {
			if (i > 0)
				unregister_kprobes(kps, i);
			break;
		}
	}
	return ret;
}
EXPORT_SYMBOL_GPL(register_kprobes);

void unregister_kprobe(struct kprobe *p)
{
	unregister_kprobes(&p, 1);
}
EXPORT_SYMBOL_GPL(unregister_kprobe);

void unregister_kprobes(struct kprobe **kps, int num)
{
	int i;

	if (num <= 0)
		return;
	mutex_lock(&kprobe_mutex);
	for (i = 0; i < num; i++)
		if (__unregister_kprobe_top(kps[i]) < 0)
			kps[i]->addr = NULL;
	mutex_unlock(&kprobe_mutex);

	synchronize_rcu();
	for (i = 0; i < num; i++)
		if (kps[i]->addr)
			__unregister_kprobe_bottom(kps[i]);
}
EXPORT_SYMBOL_GPL(unregister_kprobes);

int __weak kprobe_exceptions_notify(struct notifier_block *self,
					unsigned long val, void *data)
{
	return NOTIFY_DONE;
}
NOKPROBE_SYMBOL(kprobe_exceptions_notify);

static struct notifier_block kprobe_exceptions_nb = {
	.notifier_call = kprobe_exceptions_notify,
	.priority = 0x7fffffff /* we need to be notified first */
};

#ifdef CONFIG_KRETPROBES

#if !defined(CONFIG_KRETPROBE_ON_RETHOOK)

/* callbacks for objpool of kretprobe instances */
static int kretprobe_init_inst(void *nod, void *context)
{
	struct kretprobe_instance *ri = nod;

	ri->rph = context;
	return 0;
}
static int kretprobe_fini_pool(struct objpool_head *head, void *context)
{
	kfree(context);
	return 0;
}

static void free_rp_inst_rcu(struct rcu_head *head)
{
	struct kretprobe_instance *ri = container_of(head, struct kretprobe_instance, rcu);
	struct kretprobe_holder *rph = ri->rph;

	objpool_drop(ri, &rph->pool);
}
NOKPROBE_SYMBOL(free_rp_inst_rcu);

static void recycle_rp_inst(struct kretprobe_instance *ri)
{
	struct kretprobe *rp = get_kretprobe(ri);

	if (likely(rp))
		objpool_push(ri, &rp->rph->pool);
	else
		call_rcu(&ri->rcu, free_rp_inst_rcu);
}
NOKPROBE_SYMBOL(recycle_rp_inst);

/*
 * This function is called from delayed_put_task_struct() when a task is
 * dead and cleaned up to recycle any kretprobe instances associated with
 * this task. These left over instances represent probed functions that
 * have been called but will never return.
 */
void kprobe_flush_task(struct task_struct *tk)
{
	struct kretprobe_instance *ri;
	struct llist_node *node;

	/* Early boot, not yet initialized. */
	if (unlikely(!kprobes_initialized))
		return;

	kprobe_busy_begin();

	node = __llist_del_all(&tk->kretprobe_instances);
	while (node) {
		ri = container_of(node, struct kretprobe_instance, llist);
		node = node->next;

		recycle_rp_inst(ri);
	}

	kprobe_busy_end();
}
NOKPROBE_SYMBOL(kprobe_flush_task);

static inline void free_rp_inst(struct kretprobe *rp)
{
	struct kretprobe_holder *rph = rp->rph;

	if (!rph)
		return;
	rp->rph = NULL;
	objpool_fini(&rph->pool);
}

/* This assumes the 'tsk' is the current task or the is not running. */
static kprobe_opcode_t *__kretprobe_find_ret_addr(struct task_struct *tsk,
						  struct llist_node **cur)
{
	struct kretprobe_instance *ri = NULL;
	struct llist_node *node = *cur;

	if (!node)
		node = tsk->kretprobe_instances.first;
	else
		node = node->next;

	while (node) {
		ri = container_of(node, struct kretprobe_instance, llist);
		if (ri->ret_addr != kretprobe_trampoline_addr()) {
			*cur = node;
			return ri->ret_addr;
		}
		node = node->next;
	}
	return NULL;
}
NOKPROBE_SYMBOL(__kretprobe_find_ret_addr);

/**
 * kretprobe_find_ret_addr -- Find correct return address modified by kretprobe
 * @tsk: Target task
 * @fp: A frame pointer
 * @cur: a storage of the loop cursor llist_node pointer for next call
 *
 * Find the correct return address modified by a kretprobe on @tsk in unsigned
 * long type. If it finds the return address, this returns that address value,
 * or this returns 0.
 * The @tsk must be 'current' or a task which is not running. @fp is a hint
 * to get the currect return address - which is compared with the
 * kretprobe_instance::fp field. The @cur is a loop cursor for searching the
 * kretprobe return addresses on the @tsk. The '*@cur' should be NULL at the
 * first call, but '@cur' itself must NOT NULL.
 */
unsigned long kretprobe_find_ret_addr(struct task_struct *tsk, void *fp,
				      struct llist_node **cur)
{
	struct kretprobe_instance *ri;
	kprobe_opcode_t *ret;

	if (WARN_ON_ONCE(!cur))
		return 0;

	do {
		ret = __kretprobe_find_ret_addr(tsk, cur);
		if (!ret)
			break;
		ri = container_of(*cur, struct kretprobe_instance, llist);
	} while (ri->fp != fp);

	return (unsigned long)ret;
}
NOKPROBE_SYMBOL(kretprobe_find_ret_addr);

void __weak arch_kretprobe_fixup_return(struct pt_regs *regs,
					kprobe_opcode_t *correct_ret_addr)
{
	/*
	 * Do nothing by default. Please fill this to update the fake return
	 * address on the stack with the correct one on each arch if possible.
	 */
}

unsigned long __kretprobe_trampoline_handler(struct pt_regs *regs,
					     void *frame_pointer)
{
	struct kretprobe_instance *ri = NULL;
	struct llist_node *first, *node = NULL;
	kprobe_opcode_t *correct_ret_addr;
	struct kretprobe *rp;

	/* Find correct address and all nodes for this frame. */
	correct_ret_addr = __kretprobe_find_ret_addr(current, &node);
	if (!correct_ret_addr) {
		pr_err("kretprobe: Return address not found, not execute handler. Maybe there is a bug in the kernel.\n");
		BUG_ON(1);
	}

	/*
	 * Set the return address as the instruction pointer, because if the
	 * user handler calls stack_trace_save_regs() with this 'regs',
	 * the stack trace will start from the instruction pointer.
	 */
	instruction_pointer_set(regs, (unsigned long)correct_ret_addr);

	/* Run the user handler of the nodes. */
	first = current->kretprobe_instances.first;
	while (first) {
		ri = container_of(first, struct kretprobe_instance, llist);

		if (WARN_ON_ONCE(ri->fp != frame_pointer))
			break;

		rp = get_kretprobe(ri);
		if (rp && rp->handler) {
			struct kprobe *prev = kprobe_running();

			__this_cpu_write(current_kprobe, &rp->kp);
			ri->ret_addr = correct_ret_addr;
			rp->handler(ri, regs);
			__this_cpu_write(current_kprobe, prev);
		}
		if (first == node)
			break;

		first = first->next;
	}

	arch_kretprobe_fixup_return(regs, correct_ret_addr);

	/* Unlink all nodes for this frame. */
	first = current->kretprobe_instances.first;
	current->kretprobe_instances.first = node->next;
	node->next = NULL;

	/* Recycle free instances. */
	while (first) {
		ri = container_of(first, struct kretprobe_instance, llist);
		first = first->next;

		recycle_rp_inst(ri);
	}

	return (unsigned long)correct_ret_addr;
}
NOKPROBE_SYMBOL(__kretprobe_trampoline_handler)

/*
 * This kprobe pre_handler is registered with every kretprobe. When probe
 * hits it will set up the return probe.
 */
static int pre_handler_kretprobe(struct kprobe *p, struct pt_regs *regs)
{
	struct kretprobe *rp = container_of(p, struct kretprobe, kp);
	struct kretprobe_holder *rph = rp->rph;
	struct kretprobe_instance *ri;

	ri = objpool_pop(&rph->pool);
	if (!ri) {
		rp->nmissed++;
		return 0;
	}

	if (rp->entry_handler && rp->entry_handler(ri, regs)) {
		objpool_push(ri, &rph->pool);
		return 0;
	}

	arch_prepare_kretprobe(ri, regs);

	__llist_add(&ri->llist, &current->kretprobe_instances);

	return 0;
}
NOKPROBE_SYMBOL(pre_handler_kretprobe);
#else /* CONFIG_KRETPROBE_ON_RETHOOK */
/*
 * This kprobe pre_handler is registered with every kretprobe. When probe
 * hits it will set up the return probe.
 */
static int pre_handler_kretprobe(struct kprobe *p, struct pt_regs *regs)
{
	struct kretprobe *rp = container_of(p, struct kretprobe, kp);
	struct kretprobe_instance *ri;
	struct rethook_node *rhn;

	rhn = rethook_try_get(rp->rh);
	if (!rhn) {
		rp->nmissed++;
		return 0;
	}

	ri = container_of(rhn, struct kretprobe_instance, node);

	if (rp->entry_handler && rp->entry_handler(ri, regs))
		rethook_recycle(rhn);
	else
		rethook_hook(rhn, regs, kprobe_ftrace(p));

	return 0;
}
NOKPROBE_SYMBOL(pre_handler_kretprobe);

static void kretprobe_rethook_handler(struct rethook_node *rh, void *data,
				      unsigned long ret_addr,
				      struct pt_regs *regs)
{
	struct kretprobe *rp = (struct kretprobe *)data;
	struct kretprobe_instance *ri;
	struct kprobe_ctlblk *kcb;

	/* The data must NOT be null. This means rethook data structure is broken. */
	if (WARN_ON_ONCE(!data) || !rp->handler)
		return;

	__this_cpu_write(current_kprobe, &rp->kp);
	kcb = get_kprobe_ctlblk();
	kcb->kprobe_status = KPROBE_HIT_ACTIVE;

	ri = container_of(rh, struct kretprobe_instance, node);
	rp->handler(ri, regs);

	__this_cpu_write(current_kprobe, NULL);
}
NOKPROBE_SYMBOL(kretprobe_rethook_handler);

#endif /* !CONFIG_KRETPROBE_ON_RETHOOK */

/**
 * kprobe_on_func_entry() -- check whether given address is function entry
 * @addr: Target address
 * @sym:  Target symbol name
 * @offset: The offset from the symbol or the address
 *
 * This checks whether the given @addr+@offset or @sym+@offset is on the
 * function entry address or not.
 * This returns 0 if it is the function entry, or -EINVAL if it is not.
 * And also it returns -ENOENT if it fails the symbol or address lookup.
 * Caller must pass @addr or @sym (either one must be NULL), or this
 * returns -EINVAL.
 */
int kprobe_on_func_entry(kprobe_opcode_t *addr, const char *sym, unsigned long offset)
{
	bool on_func_entry;
	kprobe_opcode_t *kp_addr = _kprobe_addr(addr, sym, offset, &on_func_entry);

	if (IS_ERR(kp_addr))
		return PTR_ERR(kp_addr);

	if (!on_func_entry)
		return -EINVAL;

	return 0;
}

int register_kretprobe(struct kretprobe *rp)
{
	int ret;
	int i;
	void *addr;

	ret = kprobe_on_func_entry(rp->kp.addr, rp->kp.symbol_name, rp->kp.offset);
	if (ret)
		return ret;

	/* If only 'rp->kp.addr' is specified, check reregistering kprobes */
	if (rp->kp.addr && warn_kprobe_rereg(&rp->kp))
		return -EINVAL;

	if (kretprobe_blacklist_size) {
		addr = kprobe_addr(&rp->kp);
		if (IS_ERR(addr))
			return PTR_ERR(addr);

		for (i = 0; kretprobe_blacklist[i].name != NULL; i++) {
			if (kretprobe_blacklist[i].addr == addr)
				return -EINVAL;
		}
	}

	if (rp->data_size > KRETPROBE_MAX_DATA_SIZE)
		return -E2BIG;

	rp->kp.pre_handler = pre_handler_kretprobe;
	rp->kp.post_handler = NULL;

	/* Pre-allocate memory for max kretprobe instances */
	if (rp->maxactive <= 0)
		rp->maxactive = max_t(unsigned int, 10, 2*num_possible_cpus());

#ifdef CONFIG_KRETPROBE_ON_RETHOOK
	rp->rh = rethook_alloc((void *)rp, kretprobe_rethook_handler,
				sizeof(struct kretprobe_instance) +
				rp->data_size, rp->maxactive);
	if (IS_ERR(rp->rh))
		return PTR_ERR(rp->rh);

	rp->nmissed = 0;
	/* Establish function entry probe point */
	ret = register_kprobe(&rp->kp);
	if (ret != 0) {
		rethook_free(rp->rh);
		rp->rh = NULL;
	}
#else	/* !CONFIG_KRETPROBE_ON_RETHOOK */
	rp->rph = kzalloc(sizeof(struct kretprobe_holder), GFP_KERNEL);
	if (!rp->rph)
		return -ENOMEM;

<<<<<<< HEAD
	rcu_assign_pointer(rp->rph->rp, rp);
	for (i = 0; i < rp->maxactive; i++) {
		inst = kzalloc(struct_size(inst, data, rp->data_size), GFP_KERNEL);
		if (inst == NULL) {
			refcount_set(&rp->rph->ref, i);
			free_rp_inst(rp);
			return -ENOMEM;
		}
		inst->rph = rp->rph;
		freelist_add(&inst->freelist, &rp->freelist);
=======
	if (objpool_init(&rp->rph->pool, rp->maxactive, rp->data_size +
			sizeof(struct kretprobe_instance), GFP_KERNEL,
			rp->rph, kretprobe_init_inst, kretprobe_fini_pool)) {
		kfree(rp->rph);
		rp->rph = NULL;
		return -ENOMEM;
>>>>>>> a6ad5510
	}
	rcu_assign_pointer(rp->rph->rp, rp);
	rp->nmissed = 0;
	/* Establish function entry probe point */
	ret = register_kprobe(&rp->kp);
	if (ret != 0)
		free_rp_inst(rp);
#endif
	return ret;
}
EXPORT_SYMBOL_GPL(register_kretprobe);

int register_kretprobes(struct kretprobe **rps, int num)
{
	int ret = 0, i;

	if (num <= 0)
		return -EINVAL;
	for (i = 0; i < num; i++) {
		ret = register_kretprobe(rps[i]);
		if (ret < 0) {
			if (i > 0)
				unregister_kretprobes(rps, i);
			break;
		}
	}
	return ret;
}
EXPORT_SYMBOL_GPL(register_kretprobes);

void unregister_kretprobe(struct kretprobe *rp)
{
	unregister_kretprobes(&rp, 1);
}
EXPORT_SYMBOL_GPL(unregister_kretprobe);

void unregister_kretprobes(struct kretprobe **rps, int num)
{
	int i;

	if (num <= 0)
		return;
	mutex_lock(&kprobe_mutex);
	for (i = 0; i < num; i++) {
		if (__unregister_kprobe_top(&rps[i]->kp) < 0)
			rps[i]->kp.addr = NULL;
#ifdef CONFIG_KRETPROBE_ON_RETHOOK
		rethook_free(rps[i]->rh);
#else
		rcu_assign_pointer(rps[i]->rph->rp, NULL);
#endif
	}
	mutex_unlock(&kprobe_mutex);

	synchronize_rcu();
	for (i = 0; i < num; i++) {
		if (rps[i]->kp.addr) {
			__unregister_kprobe_bottom(&rps[i]->kp);
#ifndef CONFIG_KRETPROBE_ON_RETHOOK
			free_rp_inst(rps[i]);
#endif
		}
	}
}
EXPORT_SYMBOL_GPL(unregister_kretprobes);

#else /* CONFIG_KRETPROBES */
int register_kretprobe(struct kretprobe *rp)
{
	return -EOPNOTSUPP;
}
EXPORT_SYMBOL_GPL(register_kretprobe);

int register_kretprobes(struct kretprobe **rps, int num)
{
	return -EOPNOTSUPP;
}
EXPORT_SYMBOL_GPL(register_kretprobes);

void unregister_kretprobe(struct kretprobe *rp)
{
}
EXPORT_SYMBOL_GPL(unregister_kretprobe);

void unregister_kretprobes(struct kretprobe **rps, int num)
{
}
EXPORT_SYMBOL_GPL(unregister_kretprobes);

static int pre_handler_kretprobe(struct kprobe *p, struct pt_regs *regs)
{
	return 0;
}
NOKPROBE_SYMBOL(pre_handler_kretprobe);

#endif /* CONFIG_KRETPROBES */

/* Set the kprobe gone and remove its instruction buffer. */
static void kill_kprobe(struct kprobe *p)
{
	struct kprobe *kp;

	lockdep_assert_held(&kprobe_mutex);

	/*
	 * The module is going away. We should disarm the kprobe which
	 * is using ftrace, because ftrace framework is still available at
	 * 'MODULE_STATE_GOING' notification.
	 */
	if (kprobe_ftrace(p) && !kprobe_disabled(p) && !kprobes_all_disarmed)
		disarm_kprobe_ftrace(p);

	p->flags |= KPROBE_FLAG_GONE;
	if (kprobe_aggrprobe(p)) {
		/*
		 * If this is an aggr_kprobe, we have to list all the
		 * chained probes and mark them GONE.
		 */
		list_for_each_entry(kp, &p->list, list)
			kp->flags |= KPROBE_FLAG_GONE;
		p->post_handler = NULL;
		kill_optimized_kprobe(p);
	}
	/*
	 * Here, we can remove insn_slot safely, because no thread calls
	 * the original probed function (which will be freed soon) any more.
	 */
	arch_remove_kprobe(p);
}

/* Disable one kprobe */
int disable_kprobe(struct kprobe *kp)
{
	int ret = 0;
	struct kprobe *p;

	mutex_lock(&kprobe_mutex);

	/* Disable this kprobe */
	p = __disable_kprobe(kp);
	if (IS_ERR(p))
		ret = PTR_ERR(p);

	mutex_unlock(&kprobe_mutex);
	return ret;
}
EXPORT_SYMBOL_GPL(disable_kprobe);

/* Enable one kprobe */
int enable_kprobe(struct kprobe *kp)
{
	int ret = 0;
	struct kprobe *p;

	mutex_lock(&kprobe_mutex);

	/* Check whether specified probe is valid. */
	p = __get_valid_kprobe(kp);
	if (unlikely(p == NULL)) {
		ret = -EINVAL;
		goto out;
	}

	if (kprobe_gone(kp)) {
		/* This kprobe has gone, we couldn't enable it. */
		ret = -EINVAL;
		goto out;
	}

	if (p != kp)
		kp->flags &= ~KPROBE_FLAG_DISABLED;

	if (!kprobes_all_disarmed && kprobe_disabled(p)) {
		p->flags &= ~KPROBE_FLAG_DISABLED;
		ret = arm_kprobe(p);
		if (ret) {
			p->flags |= KPROBE_FLAG_DISABLED;
			if (p != kp)
				kp->flags |= KPROBE_FLAG_DISABLED;
		}
	}
out:
	mutex_unlock(&kprobe_mutex);
	return ret;
}
EXPORT_SYMBOL_GPL(enable_kprobe);

/* Caller must NOT call this in usual path. This is only for critical case */
void dump_kprobe(struct kprobe *kp)
{
	pr_err("Dump kprobe:\n.symbol_name = %s, .offset = %x, .addr = %pS\n",
	       kp->symbol_name, kp->offset, kp->addr);
}
NOKPROBE_SYMBOL(dump_kprobe);

int kprobe_add_ksym_blacklist(unsigned long entry)
{
	struct kprobe_blacklist_entry *ent;
	unsigned long offset = 0, size = 0;

	if (!kernel_text_address(entry) ||
	    !kallsyms_lookup_size_offset(entry, &size, &offset))
		return -EINVAL;

	ent = kmalloc(sizeof(*ent), GFP_KERNEL);
	if (!ent)
		return -ENOMEM;
	ent->start_addr = entry;
	ent->end_addr = entry + size;
	INIT_LIST_HEAD(&ent->list);
	list_add_tail(&ent->list, &kprobe_blacklist);

	return (int)size;
}

/* Add all symbols in given area into kprobe blacklist */
int kprobe_add_area_blacklist(unsigned long start, unsigned long end)
{
	unsigned long entry;
	int ret = 0;

	for (entry = start; entry < end; entry += ret) {
		ret = kprobe_add_ksym_blacklist(entry);
		if (ret < 0)
			return ret;
		if (ret == 0)	/* In case of alias symbol */
			ret = 1;
	}
	return 0;
}

int __weak arch_kprobe_get_kallsym(unsigned int *symnum, unsigned long *value,
				   char *type, char *sym)
{
	return -ERANGE;
}

int kprobe_get_kallsym(unsigned int symnum, unsigned long *value, char *type,
		       char *sym)
{
#ifdef __ARCH_WANT_KPROBES_INSN_SLOT
	if (!kprobe_cache_get_kallsym(&kprobe_insn_slots, &symnum, value, type, sym))
		return 0;
#ifdef CONFIG_OPTPROBES
	if (!kprobe_cache_get_kallsym(&kprobe_optinsn_slots, &symnum, value, type, sym))
		return 0;
#endif
#endif
	if (!arch_kprobe_get_kallsym(&symnum, value, type, sym))
		return 0;
	return -ERANGE;
}

int __init __weak arch_populate_kprobe_blacklist(void)
{
	return 0;
}

/*
 * Lookup and populate the kprobe_blacklist.
 *
 * Unlike the kretprobe blacklist, we'll need to determine
 * the range of addresses that belong to the said functions,
 * since a kprobe need not necessarily be at the beginning
 * of a function.
 */
static int __init populate_kprobe_blacklist(unsigned long *start,
					     unsigned long *end)
{
	unsigned long entry;
	unsigned long *iter;
	int ret;

	for (iter = start; iter < end; iter++) {
		entry = (unsigned long)dereference_symbol_descriptor((void *)*iter);
		ret = kprobe_add_ksym_blacklist(entry);
		if (ret == -EINVAL)
			continue;
		if (ret < 0)
			return ret;
	}

	/* Symbols in '__kprobes_text' are blacklisted */
	ret = kprobe_add_area_blacklist((unsigned long)__kprobes_text_start,
					(unsigned long)__kprobes_text_end);
	if (ret)
		return ret;

	/* Symbols in 'noinstr' section are blacklisted */
	ret = kprobe_add_area_blacklist((unsigned long)__noinstr_text_start,
					(unsigned long)__noinstr_text_end);

	return ret ? : arch_populate_kprobe_blacklist();
}

#ifdef CONFIG_MODULES
/* Remove all symbols in given area from kprobe blacklist */
static void kprobe_remove_area_blacklist(unsigned long start, unsigned long end)
{
	struct kprobe_blacklist_entry *ent, *n;

	list_for_each_entry_safe(ent, n, &kprobe_blacklist, list) {
		if (ent->start_addr < start || ent->start_addr >= end)
			continue;
		list_del(&ent->list);
		kfree(ent);
	}
}

static void kprobe_remove_ksym_blacklist(unsigned long entry)
{
	kprobe_remove_area_blacklist(entry, entry + 1);
}

static void add_module_kprobe_blacklist(struct module *mod)
{
	unsigned long start, end;
	int i;

	if (mod->kprobe_blacklist) {
		for (i = 0; i < mod->num_kprobe_blacklist; i++)
			kprobe_add_ksym_blacklist(mod->kprobe_blacklist[i]);
	}

	start = (unsigned long)mod->kprobes_text_start;
	if (start) {
		end = start + mod->kprobes_text_size;
		kprobe_add_area_blacklist(start, end);
	}

	start = (unsigned long)mod->noinstr_text_start;
	if (start) {
		end = start + mod->noinstr_text_size;
		kprobe_add_area_blacklist(start, end);
	}
}

static void remove_module_kprobe_blacklist(struct module *mod)
{
	unsigned long start, end;
	int i;

	if (mod->kprobe_blacklist) {
		for (i = 0; i < mod->num_kprobe_blacklist; i++)
			kprobe_remove_ksym_blacklist(mod->kprobe_blacklist[i]);
	}

	start = (unsigned long)mod->kprobes_text_start;
	if (start) {
		end = start + mod->kprobes_text_size;
		kprobe_remove_area_blacklist(start, end);
	}

	start = (unsigned long)mod->noinstr_text_start;
	if (start) {
		end = start + mod->noinstr_text_size;
		kprobe_remove_area_blacklist(start, end);
	}
}

/* Module notifier call back, checking kprobes on the module */
static int kprobes_module_callback(struct notifier_block *nb,
				   unsigned long val, void *data)
{
	struct module *mod = data;
	struct hlist_head *head;
	struct kprobe *p;
	unsigned int i;
	int checkcore = (val == MODULE_STATE_GOING);

	if (val == MODULE_STATE_COMING) {
		mutex_lock(&kprobe_mutex);
		add_module_kprobe_blacklist(mod);
		mutex_unlock(&kprobe_mutex);
	}
	if (val != MODULE_STATE_GOING && val != MODULE_STATE_LIVE)
		return NOTIFY_DONE;

	/*
	 * When 'MODULE_STATE_GOING' was notified, both of module '.text' and
	 * '.init.text' sections would be freed. When 'MODULE_STATE_LIVE' was
	 * notified, only '.init.text' section would be freed. We need to
	 * disable kprobes which have been inserted in the sections.
	 */
	mutex_lock(&kprobe_mutex);
	for (i = 0; i < KPROBE_TABLE_SIZE; i++) {
		head = &kprobe_table[i];
		hlist_for_each_entry(p, head, hlist)
			if (within_module_init((unsigned long)p->addr, mod) ||
			    (checkcore &&
			     within_module_core((unsigned long)p->addr, mod))) {
				/*
				 * The vaddr this probe is installed will soon
				 * be vfreed buy not synced to disk. Hence,
				 * disarming the breakpoint isn't needed.
				 *
				 * Note, this will also move any optimized probes
				 * that are pending to be removed from their
				 * corresponding lists to the 'freeing_list' and
				 * will not be touched by the delayed
				 * kprobe_optimizer() work handler.
				 */
				kill_kprobe(p);
			}
	}
	if (val == MODULE_STATE_GOING)
		remove_module_kprobe_blacklist(mod);
	mutex_unlock(&kprobe_mutex);
	return NOTIFY_DONE;
}

static struct notifier_block kprobe_module_nb = {
	.notifier_call = kprobes_module_callback,
	.priority = 0
};

static int kprobe_register_module_notifier(void)
{
	return register_module_notifier(&kprobe_module_nb);
}
#else
static int kprobe_register_module_notifier(void)
{
	return 0;
}
#endif /* CONFIG_MODULES */

void kprobe_free_init_mem(void)
{
	void *start = (void *)(&__init_begin);
	void *end = (void *)(&__init_end);
	struct hlist_head *head;
	struct kprobe *p;
	int i;

	mutex_lock(&kprobe_mutex);

	/* Kill all kprobes on initmem because the target code has been freed. */
	for (i = 0; i < KPROBE_TABLE_SIZE; i++) {
		head = &kprobe_table[i];
		hlist_for_each_entry(p, head, hlist) {
			if (start <= (void *)p->addr && (void *)p->addr < end)
				kill_kprobe(p);
		}
	}

	mutex_unlock(&kprobe_mutex);
}

static int __init init_kprobes(void)
{
	int i, err;

	/* FIXME allocate the probe table, currently defined statically */
	/* initialize all list heads */
	for (i = 0; i < KPROBE_TABLE_SIZE; i++)
		INIT_HLIST_HEAD(&kprobe_table[i]);

	err = populate_kprobe_blacklist(__start_kprobe_blacklist,
					__stop_kprobe_blacklist);
	if (err)
		pr_err("Failed to populate blacklist (error %d), kprobes not restricted, be careful using them!\n", err);

	if (kretprobe_blacklist_size) {
		/* lookup the function address from its name */
		for (i = 0; kretprobe_blacklist[i].name != NULL; i++) {
			kretprobe_blacklist[i].addr =
				kprobe_lookup_name(kretprobe_blacklist[i].name, 0);
			if (!kretprobe_blacklist[i].addr)
				pr_err("Failed to lookup symbol '%s' for kretprobe blacklist. Maybe the target function is removed or renamed.\n",
				       kretprobe_blacklist[i].name);
		}
	}

	/* By default, kprobes are armed */
	kprobes_all_disarmed = false;

#if defined(CONFIG_OPTPROBES) && defined(__ARCH_WANT_KPROBES_INSN_SLOT)
	/* Init 'kprobe_optinsn_slots' for allocation */
	kprobe_optinsn_slots.insn_size = MAX_OPTINSN_SIZE;
#endif

	err = arch_init_kprobes();
	if (!err)
		err = register_die_notifier(&kprobe_exceptions_nb);
	if (!err)
		err = kprobe_register_module_notifier();

	kprobes_initialized = (err == 0);
	kprobe_sysctls_init();
	return err;
}
early_initcall(init_kprobes);

#if defined(CONFIG_OPTPROBES)
static int __init init_optprobes(void)
{
	/*
	 * Enable kprobe optimization - this kicks the optimizer which
	 * depends on synchronize_rcu_tasks() and ksoftirqd, that is
	 * not spawned in early initcall. So delay the optimization.
	 */
	optimize_all_kprobes();

	return 0;
}
subsys_initcall(init_optprobes);
#endif

#ifdef CONFIG_DEBUG_FS
static void report_probe(struct seq_file *pi, struct kprobe *p,
		const char *sym, int offset, char *modname, struct kprobe *pp)
{
	char *kprobe_type;
	void *addr = p->addr;

	if (p->pre_handler == pre_handler_kretprobe)
		kprobe_type = "r";
	else
		kprobe_type = "k";

	if (!kallsyms_show_value(pi->file->f_cred))
		addr = NULL;

	if (sym)
		seq_printf(pi, "%px  %s  %s+0x%x  %s ",
			addr, kprobe_type, sym, offset,
			(modname ? modname : " "));
	else	/* try to use %pS */
		seq_printf(pi, "%px  %s  %pS ",
			addr, kprobe_type, p->addr);

	if (!pp)
		pp = p;
	seq_printf(pi, "%s%s%s%s\n",
		(kprobe_gone(p) ? "[GONE]" : ""),
		((kprobe_disabled(p) && !kprobe_gone(p)) ?  "[DISABLED]" : ""),
		(kprobe_optimized(pp) ? "[OPTIMIZED]" : ""),
		(kprobe_ftrace(pp) ? "[FTRACE]" : ""));
}

static void *kprobe_seq_start(struct seq_file *f, loff_t *pos)
{
	return (*pos < KPROBE_TABLE_SIZE) ? pos : NULL;
}

static void *kprobe_seq_next(struct seq_file *f, void *v, loff_t *pos)
{
	(*pos)++;
	if (*pos >= KPROBE_TABLE_SIZE)
		return NULL;
	return pos;
}

static void kprobe_seq_stop(struct seq_file *f, void *v)
{
	/* Nothing to do */
}

static int show_kprobe_addr(struct seq_file *pi, void *v)
{
	struct hlist_head *head;
	struct kprobe *p, *kp;
	const char *sym;
	unsigned int i = *(loff_t *) v;
	unsigned long offset = 0;
	char *modname, namebuf[KSYM_NAME_LEN];

	head = &kprobe_table[i];
	preempt_disable();
	hlist_for_each_entry_rcu(p, head, hlist) {
		sym = kallsyms_lookup((unsigned long)p->addr, NULL,
					&offset, &modname, namebuf);
		if (kprobe_aggrprobe(p)) {
			list_for_each_entry_rcu(kp, &p->list, list)
				report_probe(pi, kp, sym, offset, modname, p);
		} else
			report_probe(pi, p, sym, offset, modname, NULL);
	}
	preempt_enable();
	return 0;
}

static const struct seq_operations kprobes_sops = {
	.start = kprobe_seq_start,
	.next  = kprobe_seq_next,
	.stop  = kprobe_seq_stop,
	.show  = show_kprobe_addr
};

DEFINE_SEQ_ATTRIBUTE(kprobes);

/* kprobes/blacklist -- shows which functions can not be probed */
static void *kprobe_blacklist_seq_start(struct seq_file *m, loff_t *pos)
{
	mutex_lock(&kprobe_mutex);
	return seq_list_start(&kprobe_blacklist, *pos);
}

static void *kprobe_blacklist_seq_next(struct seq_file *m, void *v, loff_t *pos)
{
	return seq_list_next(v, &kprobe_blacklist, pos);
}

static int kprobe_blacklist_seq_show(struct seq_file *m, void *v)
{
	struct kprobe_blacklist_entry *ent =
		list_entry(v, struct kprobe_blacklist_entry, list);

	/*
	 * If '/proc/kallsyms' is not showing kernel address, we won't
	 * show them here either.
	 */
	if (!kallsyms_show_value(m->file->f_cred))
		seq_printf(m, "0x%px-0x%px\t%ps\n", NULL, NULL,
			   (void *)ent->start_addr);
	else
		seq_printf(m, "0x%px-0x%px\t%ps\n", (void *)ent->start_addr,
			   (void *)ent->end_addr, (void *)ent->start_addr);
	return 0;
}

static void kprobe_blacklist_seq_stop(struct seq_file *f, void *v)
{
	mutex_unlock(&kprobe_mutex);
}

static const struct seq_operations kprobe_blacklist_sops = {
	.start = kprobe_blacklist_seq_start,
	.next  = kprobe_blacklist_seq_next,
	.stop  = kprobe_blacklist_seq_stop,
	.show  = kprobe_blacklist_seq_show,
};
DEFINE_SEQ_ATTRIBUTE(kprobe_blacklist);

static int arm_all_kprobes(void)
{
	struct hlist_head *head;
	struct kprobe *p;
	unsigned int i, total = 0, errors = 0;
	int err, ret = 0;

	mutex_lock(&kprobe_mutex);

	/* If kprobes are armed, just return */
	if (!kprobes_all_disarmed)
		goto already_enabled;

	/*
	 * optimize_kprobe() called by arm_kprobe() checks
	 * kprobes_all_disarmed, so set kprobes_all_disarmed before
	 * arm_kprobe.
	 */
	kprobes_all_disarmed = false;
	/* Arming kprobes doesn't optimize kprobe itself */
	for (i = 0; i < KPROBE_TABLE_SIZE; i++) {
		head = &kprobe_table[i];
		/* Arm all kprobes on a best-effort basis */
		hlist_for_each_entry(p, head, hlist) {
			if (!kprobe_disabled(p)) {
				err = arm_kprobe(p);
				if (err)  {
					errors++;
					ret = err;
				}
				total++;
			}
		}
	}

	if (errors)
		pr_warn("Kprobes globally enabled, but failed to enable %d out of %d probes. Please check which kprobes are kept disabled via debugfs.\n",
			errors, total);
	else
		pr_info("Kprobes globally enabled\n");

already_enabled:
	mutex_unlock(&kprobe_mutex);
	return ret;
}

static int disarm_all_kprobes(void)
{
	struct hlist_head *head;
	struct kprobe *p;
	unsigned int i, total = 0, errors = 0;
	int err, ret = 0;

	mutex_lock(&kprobe_mutex);

	/* If kprobes are already disarmed, just return */
	if (kprobes_all_disarmed) {
		mutex_unlock(&kprobe_mutex);
		return 0;
	}

	kprobes_all_disarmed = true;

	for (i = 0; i < KPROBE_TABLE_SIZE; i++) {
		head = &kprobe_table[i];
		/* Disarm all kprobes on a best-effort basis */
		hlist_for_each_entry(p, head, hlist) {
			if (!arch_trampoline_kprobe(p) && !kprobe_disabled(p)) {
				err = disarm_kprobe(p, false);
				if (err) {
					errors++;
					ret = err;
				}
				total++;
			}
		}
	}

	if (errors)
		pr_warn("Kprobes globally disabled, but failed to disable %d out of %d probes. Please check which kprobes are kept enabled via debugfs.\n",
			errors, total);
	else
		pr_info("Kprobes globally disabled\n");

	mutex_unlock(&kprobe_mutex);

	/* Wait for disarming all kprobes by optimizer */
	wait_for_kprobe_optimizer();

	return ret;
}

/*
 * XXX: The debugfs bool file interface doesn't allow for callbacks
 * when the bool state is switched. We can reuse that facility when
 * available
 */
static ssize_t read_enabled_file_bool(struct file *file,
	       char __user *user_buf, size_t count, loff_t *ppos)
{
	char buf[3];

	if (!kprobes_all_disarmed)
		buf[0] = '1';
	else
		buf[0] = '0';
	buf[1] = '\n';
	buf[2] = 0x00;
	return simple_read_from_buffer(user_buf, count, ppos, buf, 2);
}

static ssize_t write_enabled_file_bool(struct file *file,
	       const char __user *user_buf, size_t count, loff_t *ppos)
{
	bool enable;
	int ret;

	ret = kstrtobool_from_user(user_buf, count, &enable);
	if (ret)
		return ret;

	ret = enable ? arm_all_kprobes() : disarm_all_kprobes();
	if (ret)
		return ret;

	return count;
}

static const struct file_operations fops_kp = {
	.read =         read_enabled_file_bool,
	.write =        write_enabled_file_bool,
	.llseek =	default_llseek,
};

static int __init debugfs_kprobe_init(void)
{
	struct dentry *dir;

	dir = debugfs_create_dir("kprobes", NULL);

	debugfs_create_file("list", 0400, dir, NULL, &kprobes_fops);

	debugfs_create_file("enabled", 0600, dir, NULL, &fops_kp);

	debugfs_create_file("blacklist", 0400, dir, NULL,
			    &kprobe_blacklist_fops);

	return 0;
}

late_initcall(debugfs_kprobe_init);
#endif /* CONFIG_DEBUG_FS */<|MERGE_RESOLUTION|>--- conflicted
+++ resolved
@@ -1593,11 +1593,7 @@
 	}
 
 	/* Get module refcount and reject __init functions for loaded modules. */
-<<<<<<< HEAD
-	if (*probed_mod) {
-=======
 	if (IS_ENABLED(CONFIG_MODULES) && *probed_mod) {
->>>>>>> a6ad5510
 		/*
 		 * We must hold a refcount of the probed module while updating
 		 * its code to prohibit unexpected unloading.
@@ -2261,25 +2257,12 @@
 	if (!rp->rph)
 		return -ENOMEM;
 
-<<<<<<< HEAD
-	rcu_assign_pointer(rp->rph->rp, rp);
-	for (i = 0; i < rp->maxactive; i++) {
-		inst = kzalloc(struct_size(inst, data, rp->data_size), GFP_KERNEL);
-		if (inst == NULL) {
-			refcount_set(&rp->rph->ref, i);
-			free_rp_inst(rp);
-			return -ENOMEM;
-		}
-		inst->rph = rp->rph;
-		freelist_add(&inst->freelist, &rp->freelist);
-=======
 	if (objpool_init(&rp->rph->pool, rp->maxactive, rp->data_size +
 			sizeof(struct kretprobe_instance), GFP_KERNEL,
 			rp->rph, kretprobe_init_inst, kretprobe_fini_pool)) {
 		kfree(rp->rph);
 		rp->rph = NULL;
 		return -ENOMEM;
->>>>>>> a6ad5510
 	}
 	rcu_assign_pointer(rp->rph->rp, rp);
 	rp->nmissed = 0;
