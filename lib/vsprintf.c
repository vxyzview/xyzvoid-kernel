// SPDX-License-Identifier: GPL-2.0-only
/*
 *  linux/lib/vsprintf.c
 *
 *  Copyright (C) 1991, 1992  Linus Torvalds
 */

/* vsprintf.c -- Lars Wirzenius & Linus Torvalds. */
/*
 * Wirzenius wrote this portably, Torvalds fucked it up :-)
 */

/*
 * Fri Jul 13 2001 Crutcher Dunnavant <crutcher+kernel@datastacks.com>
 * - changed to provide snprintf and vsnprintf functions
 * So Feb  1 16:51:32 CET 2004 Juergen Quade <quade@hsnr.de>
 * - scnprintf and vscnprintf
 */

#include <linux/stdarg.h>
#include <linux/build_bug.h>
#include <linux/clk.h>
#include <linux/clk-provider.h>
#include <linux/errname.h>
#include <linux/module.h>	/* for KSYM_SYMBOL_LEN */
#include <linux/types.h>
#include <linux/string.h>
#include <linux/ctype.h>
#include <linux/kernel.h>
#include <linux/kallsyms.h>
#include <linux/math64.h>
#include <linux/uaccess.h>
#include <linux/ioport.h>
#include <linux/dcache.h>
#include <linux/cred.h>
#include <linux/rtc.h>
#include <linux/time.h>
#include <linux/uuid.h>
#include <linux/of.h>
#include <net/addrconf.h>
#include <linux/siphash.h>
#include <linux/compiler.h>
#include <linux/property.h>
#ifdef CONFIG_BLOCK
#include <linux/blkdev.h>
#endif

#include "../mm/internal.h"	/* For the trace_print_flags arrays */

#include <asm/page.h>		/* for PAGE_SIZE */
#include <asm/byteorder.h>	/* cpu_to_le16 */
#include <asm/unaligned.h>

#include <linux/string_helpers.h>
#include "kstrtox.h"

/* Disable pointer hashing if requested */
bool no_hash_pointers __ro_after_init;
EXPORT_SYMBOL_GPL(no_hash_pointers);

static noinline unsigned long long simple_strntoull(const char *startp, size_t max_chars, char **endp, unsigned int base)
{
	const char *cp;
	unsigned long long result = 0ULL;
	size_t prefix_chars;
	unsigned int rv;

	cp = _parse_integer_fixup_radix(startp, &base);
	prefix_chars = cp - startp;
	if (prefix_chars < max_chars) {
		rv = _parse_integer_limit(cp, base, &result, max_chars - prefix_chars);
		/* FIXME */
		cp += (rv & ~KSTRTOX_OVERFLOW);
	} else {
		/* Field too short for prefix + digit, skip over without converting */
		cp = startp + max_chars;
	}

	if (endp)
		*endp = (char *)cp;

	return result;
}

/**
 * simple_strtoull - convert a string to an unsigned long long
 * @cp: The start of the string
 * @endp: A pointer to the end of the parsed string will be placed here
 * @base: The number base to use
 *
 * This function has caveats. Please use kstrtoull instead.
 */
noinline
unsigned long long simple_strtoull(const char *cp, char **endp, unsigned int base)
{
	return simple_strntoull(cp, INT_MAX, endp, base);
}
EXPORT_SYMBOL(simple_strtoull);

/**
 * simple_strtoul - convert a string to an unsigned long
 * @cp: The start of the string
 * @endp: A pointer to the end of the parsed string will be placed here
 * @base: The number base to use
 *
 * This function has caveats. Please use kstrtoul instead.
 */
unsigned long simple_strtoul(const char *cp, char **endp, unsigned int base)
{
	return simple_strtoull(cp, endp, base);
}
EXPORT_SYMBOL(simple_strtoul);

/**
 * simple_strtol - convert a string to a signed long
 * @cp: The start of the string
 * @endp: A pointer to the end of the parsed string will be placed here
 * @base: The number base to use
 *
 * This function has caveats. Please use kstrtol instead.
 */
long simple_strtol(const char *cp, char **endp, unsigned int base)
{
	if (*cp == '-')
		return -simple_strtoul(cp + 1, endp, base);

	return simple_strtoul(cp, endp, base);
}
EXPORT_SYMBOL(simple_strtol);

static long long simple_strntoll(const char *cp, size_t max_chars, char **endp,
				 unsigned int base)
{
	/*
	 * simple_strntoull() safely handles receiving max_chars==0 in the
	 * case cp[0] == '-' && max_chars == 1.
	 * If max_chars == 0 we can drop through and pass it to simple_strntoull()
	 * and the content of *cp is irrelevant.
	 */
	if (*cp == '-' && max_chars > 0)
		return -simple_strntoull(cp + 1, max_chars - 1, endp, base);

	return simple_strntoull(cp, max_chars, endp, base);
}

/**
 * simple_strtoll - convert a string to a signed long long
 * @cp: The start of the string
 * @endp: A pointer to the end of the parsed string will be placed here
 * @base: The number base to use
 *
 * This function has caveats. Please use kstrtoll instead.
 */
long long simple_strtoll(const char *cp, char **endp, unsigned int base)
{
	return simple_strntoll(cp, INT_MAX, endp, base);
}
EXPORT_SYMBOL(simple_strtoll);

static noinline_for_stack
int skip_atoi(const char **s)
{
	int i = 0;

	do {
		i = i*10 + *((*s)++) - '0';
	} while (isdigit(**s));

	return i;
}

/*
 * Decimal conversion is by far the most typical, and is used for
 * /proc and /sys data. This directly impacts e.g. top performance
 * with many processes running. We optimize it for speed by emitting
 * two characters at a time, using a 200 byte lookup table. This
 * roughly halves the number of multiplications compared to computing
 * the digits one at a time. Implementation strongly inspired by the
 * previous version, which in turn used ideas described at
 * <http://www.cs.uiowa.edu/~jones/bcd/divide.html> (with permission
 * from the author, Douglas W. Jones).
 *
 * It turns out there is precisely one 26 bit fixed-point
 * approximation a of 64/100 for which x/100 == (x * (u64)a) >> 32
 * holds for all x in [0, 10^8-1], namely a = 0x28f5c29. The actual
 * range happens to be somewhat larger (x <= 1073741898), but that's
 * irrelevant for our purpose.
 *
 * For dividing a number in the range [10^4, 10^6-1] by 100, we still
 * need a 32x32->64 bit multiply, so we simply use the same constant.
 *
 * For dividing a number in the range [100, 10^4-1] by 100, there are
 * several options. The simplest is (x * 0x147b) >> 19, which is valid
 * for all x <= 43698.
 */

static const u16 decpair[100] = {
#define _(x) (__force u16) cpu_to_le16(((x % 10) | ((x / 10) << 8)) + 0x3030)
	_( 0), _( 1), _( 2), _( 3), _( 4), _( 5), _( 6), _( 7), _( 8), _( 9),
	_(10), _(11), _(12), _(13), _(14), _(15), _(16), _(17), _(18), _(19),
	_(20), _(21), _(22), _(23), _(24), _(25), _(26), _(27), _(28), _(29),
	_(30), _(31), _(32), _(33), _(34), _(35), _(36), _(37), _(38), _(39),
	_(40), _(41), _(42), _(43), _(44), _(45), _(46), _(47), _(48), _(49),
	_(50), _(51), _(52), _(53), _(54), _(55), _(56), _(57), _(58), _(59),
	_(60), _(61), _(62), _(63), _(64), _(65), _(66), _(67), _(68), _(69),
	_(70), _(71), _(72), _(73), _(74), _(75), _(76), _(77), _(78), _(79),
	_(80), _(81), _(82), _(83), _(84), _(85), _(86), _(87), _(88), _(89),
	_(90), _(91), _(92), _(93), _(94), _(95), _(96), _(97), _(98), _(99),
#undef _
};

/*
 * This will print a single '0' even if r == 0, since we would
 * immediately jump to out_r where two 0s would be written but only
 * one of them accounted for in buf. This is needed by ip4_string
 * below. All other callers pass a non-zero value of r.
*/
static noinline_for_stack
char *put_dec_trunc8(char *buf, unsigned r)
{
	unsigned q;

	/* 1 <= r < 10^8 */
	if (r < 100)
		goto out_r;

	/* 100 <= r < 10^8 */
	q = (r * (u64)0x28f5c29) >> 32;
	*((u16 *)buf) = decpair[r - 100*q];
	buf += 2;

	/* 1 <= q < 10^6 */
	if (q < 100)
		goto out_q;

	/*  100 <= q < 10^6 */
	r = (q * (u64)0x28f5c29) >> 32;
	*((u16 *)buf) = decpair[q - 100*r];
	buf += 2;

	/* 1 <= r < 10^4 */
	if (r < 100)
		goto out_r;

	/* 100 <= r < 10^4 */
	q = (r * 0x147b) >> 19;
	*((u16 *)buf) = decpair[r - 100*q];
	buf += 2;
out_q:
	/* 1 <= q < 100 */
	r = q;
out_r:
	/* 1 <= r < 100 */
	*((u16 *)buf) = decpair[r];
	buf += r < 10 ? 1 : 2;
	return buf;
}

#if BITS_PER_LONG == 64 && BITS_PER_LONG_LONG == 64
static noinline_for_stack
char *put_dec_full8(char *buf, unsigned r)
{
	unsigned q;

	/* 0 <= r < 10^8 */
	q = (r * (u64)0x28f5c29) >> 32;
	*((u16 *)buf) = decpair[r - 100*q];
	buf += 2;

	/* 0 <= q < 10^6 */
	r = (q * (u64)0x28f5c29) >> 32;
	*((u16 *)buf) = decpair[q - 100*r];
	buf += 2;

	/* 0 <= r < 10^4 */
	q = (r * 0x147b) >> 19;
	*((u16 *)buf) = decpair[r - 100*q];
	buf += 2;

	/* 0 <= q < 100 */
	*((u16 *)buf) = decpair[q];
	buf += 2;
	return buf;
}

static noinline_for_stack
char *put_dec(char *buf, unsigned long long n)
{
	if (n >= 100*1000*1000)
		buf = put_dec_full8(buf, do_div(n, 100*1000*1000));
	/* 1 <= n <= 1.6e11 */
	if (n >= 100*1000*1000)
		buf = put_dec_full8(buf, do_div(n, 100*1000*1000));
	/* 1 <= n < 1e8 */
	return put_dec_trunc8(buf, n);
}

#elif BITS_PER_LONG == 32 && BITS_PER_LONG_LONG == 64

static void
put_dec_full4(char *buf, unsigned r)
{
	unsigned q;

	/* 0 <= r < 10^4 */
	q = (r * 0x147b) >> 19;
	*((u16 *)buf) = decpair[r - 100*q];
	buf += 2;
	/* 0 <= q < 100 */
	*((u16 *)buf) = decpair[q];
}

/*
 * Call put_dec_full4 on x % 10000, return x / 10000.
 * The approximation x/10000 == (x * 0x346DC5D7) >> 43
 * holds for all x < 1,128,869,999.  The largest value this
 * helper will ever be asked to convert is 1,125,520,955.
 * (second call in the put_dec code, assuming n is all-ones).
 */
static noinline_for_stack
unsigned put_dec_helper4(char *buf, unsigned x)
{
        uint32_t q = (x * (uint64_t)0x346DC5D7) >> 43;

        put_dec_full4(buf, x - q * 10000);
        return q;
}

/* Based on code by Douglas W. Jones found at
 * <http://www.cs.uiowa.edu/~jones/bcd/decimal.html#sixtyfour>
 * (with permission from the author).
 * Performs no 64-bit division and hence should be fast on 32-bit machines.
 */
static
char *put_dec(char *buf, unsigned long long n)
{
	uint32_t d3, d2, d1, q, h;

	if (n < 100*1000*1000)
		return put_dec_trunc8(buf, n);

	d1  = ((uint32_t)n >> 16); /* implicit "& 0xffff" */
	h   = (n >> 32);
	d2  = (h      ) & 0xffff;
	d3  = (h >> 16); /* implicit "& 0xffff" */

	/* n = 2^48 d3 + 2^32 d2 + 2^16 d1 + d0
	     = 281_4749_7671_0656 d3 + 42_9496_7296 d2 + 6_5536 d1 + d0 */
	q   = 656 * d3 + 7296 * d2 + 5536 * d1 + ((uint32_t)n & 0xffff);
	q = put_dec_helper4(buf, q);

	q += 7671 * d3 + 9496 * d2 + 6 * d1;
	q = put_dec_helper4(buf+4, q);

	q += 4749 * d3 + 42 * d2;
	q = put_dec_helper4(buf+8, q);

	q += 281 * d3;
	buf += 12;
	if (q)
		buf = put_dec_trunc8(buf, q);
	else while (buf[-1] == '0')
		--buf;

	return buf;
}

#endif

/*
 * Convert passed number to decimal string.
 * Returns the length of string.  On buffer overflow, returns 0.
 *
 * If speed is not important, use snprintf(). It's easy to read the code.
 */
int num_to_str(char *buf, int size, unsigned long long num, unsigned int width)
{
	/* put_dec requires 2-byte alignment of the buffer. */
	char tmp[sizeof(num) * 3] __aligned(2);
	int idx, len;

	/* put_dec() may work incorrectly for num = 0 (generate "", not "0") */
	if (num <= 9) {
		tmp[0] = '0' + num;
		len = 1;
	} else {
		len = put_dec(tmp, num) - tmp;
	}

	if (len > size || width > size)
		return 0;

	if (width > len) {
		width = width - len;
		for (idx = 0; idx < width; idx++)
			buf[idx] = ' ';
	} else {
		width = 0;
	}

	for (idx = 0; idx < len; ++idx)
		buf[idx + width] = tmp[len - idx - 1];

	return len + width;
}

#define SIGN	1		/* unsigned/signed, must be 1 */
#define LEFT	2		/* left justified */
#define PLUS	4		/* show plus */
#define SPACE	8		/* space if plus */
#define ZEROPAD	16		/* pad with zero, must be 16 == '0' - ' ' */
#define SMALL	32		/* use lowercase in hex (must be 32 == 0x20) */
#define SPECIAL	64		/* prefix hex with "0x", octal with "0" */

static_assert(SIGN == 1);
static_assert(ZEROPAD == ('0' - ' '));
static_assert(SMALL == ('a' ^ 'A'));

enum format_type {
	FORMAT_TYPE_NONE, /* Just a string part */
	FORMAT_TYPE_WIDTH,
	FORMAT_TYPE_PRECISION,
	FORMAT_TYPE_CHAR,
	FORMAT_TYPE_STR,
	FORMAT_TYPE_PTR,
	FORMAT_TYPE_PERCENT_CHAR,
	FORMAT_TYPE_INVALID,
	FORMAT_TYPE_LONG_LONG,
	FORMAT_TYPE_ULONG,
	FORMAT_TYPE_LONG,
	FORMAT_TYPE_UBYTE,
	FORMAT_TYPE_BYTE,
	FORMAT_TYPE_USHORT,
	FORMAT_TYPE_SHORT,
	FORMAT_TYPE_UINT,
	FORMAT_TYPE_INT,
	FORMAT_TYPE_SIZE_T,
	FORMAT_TYPE_PTRDIFF
};

struct printf_spec {
	unsigned int	type:8;		/* format_type enum */
	signed int	field_width:24;	/* width of output field */
	unsigned int	flags:8;	/* flags to number() */
	unsigned int	base:8;		/* number base, 8, 10 or 16 only */
	signed int	precision:16;	/* # of digits/chars */
} __packed;
static_assert(sizeof(struct printf_spec) == 8);

#define FIELD_WIDTH_MAX ((1 << 23) - 1)
#define PRECISION_MAX ((1 << 15) - 1)

static noinline_for_stack
char *number(char *buf, char *end, unsigned long long num,
	     struct printf_spec spec)
{
	/* put_dec requires 2-byte alignment of the buffer. */
	char tmp[3 * sizeof(num)] __aligned(2);
	char sign;
	char locase;
	int need_pfx = ((spec.flags & SPECIAL) && spec.base != 10);
	int i;
	bool is_zero = num == 0LL;
	int field_width = spec.field_width;
	int precision = spec.precision;

	/* locase = 0 or 0x20. ORing digits or letters with 'locase'
	 * produces same digits or (maybe lowercased) letters */
	locase = (spec.flags & SMALL);
	if (spec.flags & LEFT)
		spec.flags &= ~ZEROPAD;
	sign = 0;
	if (spec.flags & SIGN) {
		if ((signed long long)num < 0) {
			sign = '-';
			num = -(signed long long)num;
			field_width--;
		} else if (spec.flags & PLUS) {
			sign = '+';
			field_width--;
		} else if (spec.flags & SPACE) {
			sign = ' ';
			field_width--;
		}
	}
	if (need_pfx) {
		if (spec.base == 16)
			field_width -= 2;
		else if (!is_zero)
			field_width--;
	}

	/* generate full string in tmp[], in reverse order */
	i = 0;
	if (num < spec.base)
		tmp[i++] = hex_asc_upper[num] | locase;
	else if (spec.base != 10) { /* 8 or 16 */
		int mask = spec.base - 1;
		int shift = 3;

		if (spec.base == 16)
			shift = 4;
		do {
			tmp[i++] = (hex_asc_upper[((unsigned char)num) & mask] | locase);
			num >>= shift;
		} while (num);
	} else { /* base 10 */
		i = put_dec(tmp, num) - tmp;
	}

	/* printing 100 using %2d gives "100", not "00" */
	if (i > precision)
		precision = i;
	/* leading space padding */
	field_width -= precision;
	if (!(spec.flags & (ZEROPAD | LEFT))) {
		while (--field_width >= 0) {
			if (buf < end)
				*buf = ' ';
			++buf;
		}
	}
	/* sign */
	if (sign) {
		if (buf < end)
			*buf = sign;
		++buf;
	}
	/* "0x" / "0" prefix */
	if (need_pfx) {
		if (spec.base == 16 || !is_zero) {
			if (buf < end)
				*buf = '0';
			++buf;
		}
		if (spec.base == 16) {
			if (buf < end)
				*buf = ('X' | locase);
			++buf;
		}
	}
	/* zero or space padding */
	if (!(spec.flags & LEFT)) {
		char c = ' ' + (spec.flags & ZEROPAD);

		while (--field_width >= 0) {
			if (buf < end)
				*buf = c;
			++buf;
		}
	}
	/* hmm even more zero padding? */
	while (i <= --precision) {
		if (buf < end)
			*buf = '0';
		++buf;
	}
	/* actual digits of result */
	while (--i >= 0) {
		if (buf < end)
			*buf = tmp[i];
		++buf;
	}
	/* trailing space padding */
	while (--field_width >= 0) {
		if (buf < end)
			*buf = ' ';
		++buf;
	}

	return buf;
}

static noinline_for_stack
char *special_hex_number(char *buf, char *end, unsigned long long num, int size)
{
	struct printf_spec spec;

	spec.type = FORMAT_TYPE_PTR;
	spec.field_width = 2 + 2 * size;	/* 0x + hex */
	spec.flags = SPECIAL | SMALL | ZEROPAD;
	spec.base = 16;
	spec.precision = -1;

	return number(buf, end, num, spec);
}

static void move_right(char *buf, char *end, unsigned len, unsigned spaces)
{
	size_t size;
	if (buf >= end)	/* nowhere to put anything */
		return;
	size = end - buf;
	if (size <= spaces) {
		memset(buf, ' ', size);
		return;
	}
	if (len) {
		if (len > size - spaces)
			len = size - spaces;
		memmove(buf + spaces, buf, len);
	}
	memset(buf, ' ', spaces);
}

/*
 * Handle field width padding for a string.
 * @buf: current buffer position
 * @n: length of string
 * @end: end of output buffer
 * @spec: for field width and flags
 * Returns: new buffer position after padding.
 */
static noinline_for_stack
char *widen_string(char *buf, int n, char *end, struct printf_spec spec)
{
	unsigned spaces;

	if (likely(n >= spec.field_width))
		return buf;
	/* we want to pad the sucker */
	spaces = spec.field_width - n;
	if (!(spec.flags & LEFT)) {
		move_right(buf - n, end, n, spaces);
		return buf + spaces;
	}
	while (spaces--) {
		if (buf < end)
			*buf = ' ';
		++buf;
	}
	return buf;
}

/* Handle string from a well known address. */
static char *string_nocheck(char *buf, char *end, const char *s,
			    struct printf_spec spec)
{
	int len = 0;
	int lim = spec.precision;

	while (lim--) {
		char c = *s++;
		if (!c)
			break;
		if (buf < end)
			*buf = c;
		++buf;
		++len;
	}
	return widen_string(buf, len, end, spec);
}

static char *err_ptr(char *buf, char *end, void *ptr,
		     struct printf_spec spec)
{
	int err = PTR_ERR(ptr);
	const char *sym = errname(err);

	if (sym)
		return string_nocheck(buf, end, sym, spec);

	/*
	 * Somebody passed ERR_PTR(-1234) or some other non-existing
	 * Efoo - or perhaps CONFIG_SYMBOLIC_ERRNAME=n. Fall back to
	 * printing it as its decimal representation.
	 */
	spec.flags |= SIGN;
	spec.base = 10;
	return number(buf, end, err, spec);
}

/* Be careful: error messages must fit into the given buffer. */
static char *error_string(char *buf, char *end, const char *s,
			  struct printf_spec spec)
{
	/*
	 * Hard limit to avoid a completely insane messages. It actually
	 * works pretty well because most error messages are in
	 * the many pointer format modifiers.
	 */
	if (spec.precision == -1)
		spec.precision = 2 * sizeof(void *);

	return string_nocheck(buf, end, s, spec);
}

/*
 * Do not call any complex external code here. Nested printk()/vsprintf()
 * might cause infinite loops. Failures might break printk() and would
 * be hard to debug.
 */
static const char *check_pointer_msg(const void *ptr)
{
	if (!ptr)
		return "(null)";

	if ((unsigned long)ptr < PAGE_SIZE || IS_ERR_VALUE(ptr))
		return "(efault)";

	return NULL;
}

static int check_pointer(char **buf, char *end, const void *ptr,
			 struct printf_spec spec)
{
	const char *err_msg;

	err_msg = check_pointer_msg(ptr);
	if (err_msg) {
		*buf = error_string(*buf, end, err_msg, spec);
		return -EFAULT;
	}

	return 0;
}

static noinline_for_stack
char *string(char *buf, char *end, const char *s,
	     struct printf_spec spec)
{
	if (check_pointer(&buf, end, s, spec))
		return buf;

	return string_nocheck(buf, end, s, spec);
}

static char *pointer_string(char *buf, char *end,
			    const void *ptr,
			    struct printf_spec spec)
{
	spec.base = 16;
	spec.flags |= SMALL;
	if (spec.field_width == -1) {
		spec.field_width = 2 * sizeof(ptr);
		spec.flags |= ZEROPAD;
	}

	return number(buf, end, (unsigned long int)ptr, spec);
}

/* Make pointers available for printing early in the boot sequence. */
static int debug_boot_weak_hash __ro_after_init;

static int __init debug_boot_weak_hash_enable(char *str)
{
	debug_boot_weak_hash = 1;
	pr_info("debug_boot_weak_hash enabled\n");
	return 0;
}
early_param("debug_boot_weak_hash", debug_boot_weak_hash_enable);

static DEFINE_STATIC_KEY_TRUE(not_filled_random_ptr_key);
static siphash_key_t ptr_key __read_mostly;

static void enable_ptr_key_workfn(struct work_struct *work)
{
	get_random_bytes(&ptr_key, sizeof(ptr_key));
	/* Needs to run from preemptible context */
	static_branch_disable(&not_filled_random_ptr_key);
}

static DECLARE_WORK(enable_ptr_key_work, enable_ptr_key_workfn);

static int fill_random_ptr_key(struct notifier_block *nb,
			       unsigned long action, void *data)
{
	/* This may be in an interrupt handler. */
	queue_work(system_unbound_wq, &enable_ptr_key_work);
	return 0;
}

static struct notifier_block random_ready = {
	.notifier_call = fill_random_ptr_key
};

static int __init initialize_ptr_random(void)
{
	int key_size = sizeof(ptr_key);
	int ret;

	/* Use hw RNG if available. */
	if (get_random_bytes_arch(&ptr_key, key_size) == key_size) {
		static_branch_disable(&not_filled_random_ptr_key);
		return 0;
	}

	ret = register_random_ready_notifier(&random_ready);
	if (!ret) {
		return 0;
	} else if (ret == -EALREADY) {
		/* This is in preemptible context */
		enable_ptr_key_workfn(&enable_ptr_key_work);
		return 0;
	}

	return ret;
}
early_initcall(initialize_ptr_random);

/* Maps a pointer to a 32 bit unique identifier. */
static inline int __ptr_to_hashval(const void *ptr, unsigned long *hashval_out)
{
	unsigned long hashval;

	if (static_branch_unlikely(&not_filled_random_ptr_key))
		return -EAGAIN;

#ifdef CONFIG_64BIT
	hashval = (unsigned long)siphash_1u64((u64)ptr, &ptr_key);
	/*
	 * Mask off the first 32 bits, this makes explicit that we have
	 * modified the address (and 32 bits is plenty for a unique ID).
	 */
	hashval = hashval & 0xffffffff;
#else
	hashval = (unsigned long)siphash_1u32((u32)ptr, &ptr_key);
#endif
	*hashval_out = hashval;
	return 0;
}

int ptr_to_hashval(const void *ptr, unsigned long *hashval_out)
{
	return __ptr_to_hashval(ptr, hashval_out);
}

static char *ptr_to_id(char *buf, char *end, const void *ptr,
		       struct printf_spec spec)
{
	const char *str = sizeof(ptr) == 8 ? "(____ptrval____)" : "(ptrval)";
	unsigned long hashval;
	int ret;

	/*
	 * Print the real pointer value for NULL and error pointers,
	 * as they are not actual addresses.
	 */
	if (IS_ERR_OR_NULL(ptr))
		return pointer_string(buf, end, ptr, spec);

	/* When debugging early boot use non-cryptographically secure hash. */
	if (unlikely(debug_boot_weak_hash)) {
		hashval = hash_long((unsigned long)ptr, 32);
		return pointer_string(buf, end, (const void *)hashval, spec);
	}

	ret = __ptr_to_hashval(ptr, &hashval);
	if (ret) {
		spec.field_width = 2 * sizeof(ptr);
		/* string length must be less than default_width */
		return error_string(buf, end, str, spec);
	}

	return pointer_string(buf, end, (const void *)hashval, spec);
}

static char *default_pointer(char *buf, char *end, const void *ptr,
			     struct printf_spec spec)
{
	/*
	 * default is to _not_ leak addresses, so hash before printing,
	 * unless no_hash_pointers is specified on the command line.
	 */
	if (unlikely(no_hash_pointers))
		return pointer_string(buf, end, ptr, spec);

	return ptr_to_id(buf, end, ptr, spec);
}

int kptr_restrict __read_mostly;

static noinline_for_stack
char *restricted_pointer(char *buf, char *end, const void *ptr,
			 struct printf_spec spec)
{
	switch (kptr_restrict) {
	case 0:
		/* Handle as %p, hash and do _not_ leak addresses. */
		return default_pointer(buf, end, ptr, spec);
	case 1: {
		const struct cred *cred;

		/*
		 * kptr_restrict==1 cannot be used in IRQ context
		 * because its test for CAP_SYSLOG would be meaningless.
		 */
		if (in_irq() || in_serving_softirq() || in_nmi()) {
			if (spec.field_width == -1)
				spec.field_width = 2 * sizeof(ptr);
			return error_string(buf, end, "pK-error", spec);
		}

		/*
		 * Only print the real pointer value if the current
		 * process has CAP_SYSLOG and is running with the
		 * same credentials it started with. This is because
		 * access to files is checked at open() time, but %pK
		 * checks permission at read() time. We don't want to
		 * leak pointer values if a binary opens a file using
		 * %pK and then elevates privileges before reading it.
		 */
		cred = current_cred();
		if (!has_capability_noaudit(current, CAP_SYSLOG) ||
		    !uid_eq(cred->euid, cred->uid) ||
		    !gid_eq(cred->egid, cred->gid))
			ptr = NULL;
		break;
	}
	case 2:
	default:
		/* Always print 0's for %pK */
		ptr = NULL;
		break;
	}

	return pointer_string(buf, end, ptr, spec);
}

static noinline_for_stack
char *dentry_name(char *buf, char *end, const struct dentry *d, struct printf_spec spec,
		  const char *fmt)
{
	const char *array[4], *s;
	const struct dentry *p;
	int depth;
	int i, n;

	switch (fmt[1]) {
		case '2': case '3': case '4':
			depth = fmt[1] - '0';
			break;
		default:
			depth = 1;
	}

	rcu_read_lock();
	for (i = 0; i < depth; i++, d = p) {
		if (check_pointer(&buf, end, d, spec)) {
			rcu_read_unlock();
			return buf;
		}

		p = READ_ONCE(d->d_parent);
		array[i] = READ_ONCE(d->d_name.name);
		if (p == d) {
			if (i)
				array[i] = "";
			i++;
			break;
		}
	}
	s = array[--i];
	for (n = 0; n != spec.precision; n++, buf++) {
		char c = *s++;
		if (!c) {
			if (!i)
				break;
			c = '/';
			s = array[--i];
		}
		if (buf < end)
			*buf = c;
	}
	rcu_read_unlock();
	return widen_string(buf, n, end, spec);
}

static noinline_for_stack
char *file_dentry_name(char *buf, char *end, const struct file *f,
			struct printf_spec spec, const char *fmt)
{
	if (check_pointer(&buf, end, f, spec))
		return buf;

	return dentry_name(buf, end, f->f_path.dentry, spec, fmt);
}
#ifdef CONFIG_BLOCK
static noinline_for_stack
char *bdev_name(char *buf, char *end, struct block_device *bdev,
		struct printf_spec spec, const char *fmt)
{
	struct gendisk *hd;

	if (check_pointer(&buf, end, bdev, spec))
		return buf;

	hd = bdev->bd_disk;
	buf = string(buf, end, hd->disk_name, spec);
	if (bdev->bd_partno) {
		if (isdigit(hd->disk_name[strlen(hd->disk_name)-1])) {
			if (buf < end)
				*buf = 'p';
			buf++;
		}
		buf = number(buf, end, bdev->bd_partno, spec);
	}
	return buf;
}
#endif

static noinline_for_stack
char *symbol_string(char *buf, char *end, void *ptr,
		    struct printf_spec spec, const char *fmt)
{
	unsigned long value;
#ifdef CONFIG_KALLSYMS
	char sym[KSYM_SYMBOL_LEN];
#endif

	if (fmt[1] == 'R')
		ptr = __builtin_extract_return_addr(ptr);
	value = (unsigned long)ptr;

#ifdef CONFIG_KALLSYMS
	if (*fmt == 'B' && fmt[1] == 'b')
		sprint_backtrace_build_id(sym, value);
	else if (*fmt == 'B')
		sprint_backtrace(sym, value);
	else if (*fmt == 'S' && (fmt[1] == 'b' || (fmt[1] == 'R' && fmt[2] == 'b')))
		sprint_symbol_build_id(sym, value);
	else if (*fmt != 's')
		sprint_symbol(sym, value);
	else
		sprint_symbol_no_offset(sym, value);

	return string_nocheck(buf, end, sym, spec);
#else
	return special_hex_number(buf, end, value, sizeof(void *));
#endif
}

static const struct printf_spec default_str_spec = {
	.field_width = -1,
	.precision = -1,
};

static const struct printf_spec default_flag_spec = {
	.base = 16,
	.precision = -1,
	.flags = SPECIAL | SMALL,
};

static const struct printf_spec default_dec_spec = {
	.base = 10,
	.precision = -1,
};

static const struct printf_spec default_dec02_spec = {
	.base = 10,
	.field_width = 2,
	.precision = -1,
	.flags = ZEROPAD,
};

static const struct printf_spec default_dec04_spec = {
	.base = 10,
	.field_width = 4,
	.precision = -1,
	.flags = ZEROPAD,
};

static noinline_for_stack
char *resource_string(char *buf, char *end, struct resource *res,
		      struct printf_spec spec, const char *fmt)
{
#ifndef IO_RSRC_PRINTK_SIZE
#define IO_RSRC_PRINTK_SIZE	6
#endif

#ifndef MEM_RSRC_PRINTK_SIZE
#define MEM_RSRC_PRINTK_SIZE	10
#endif
	static const struct printf_spec io_spec = {
		.base = 16,
		.field_width = IO_RSRC_PRINTK_SIZE,
		.precision = -1,
		.flags = SPECIAL | SMALL | ZEROPAD,
	};
	static const struct printf_spec mem_spec = {
		.base = 16,
		.field_width = MEM_RSRC_PRINTK_SIZE,
		.precision = -1,
		.flags = SPECIAL | SMALL | ZEROPAD,
	};
	static const struct printf_spec bus_spec = {
		.base = 16,
		.field_width = 2,
		.precision = -1,
		.flags = SMALL | ZEROPAD,
	};
	static const struct printf_spec str_spec = {
		.field_width = -1,
		.precision = 10,
		.flags = LEFT,
	};

	/* 32-bit res (sizeof==4): 10 chars in dec, 10 in hex ("0x" + 8)
	 * 64-bit res (sizeof==8): 20 chars in dec, 18 in hex ("0x" + 16) */
#define RSRC_BUF_SIZE		((2 * sizeof(resource_size_t)) + 4)
#define FLAG_BUF_SIZE		(2 * sizeof(res->flags))
#define DECODED_BUF_SIZE	sizeof("[mem - 64bit pref window disabled]")
#define RAW_BUF_SIZE		sizeof("[mem - flags 0x]")
	char sym[max(2*RSRC_BUF_SIZE + DECODED_BUF_SIZE,
		     2*RSRC_BUF_SIZE + FLAG_BUF_SIZE + RAW_BUF_SIZE)];

	char *p = sym, *pend = sym + sizeof(sym);
	int decode = (fmt[0] == 'R') ? 1 : 0;
	const struct printf_spec *specp;

	if (check_pointer(&buf, end, res, spec))
		return buf;

	*p++ = '[';
	if (res->flags & IORESOURCE_IO) {
		p = string_nocheck(p, pend, "io  ", str_spec);
		specp = &io_spec;
	} else if (res->flags & IORESOURCE_MEM) {
		p = string_nocheck(p, pend, "mem ", str_spec);
		specp = &mem_spec;
	} else if (res->flags & IORESOURCE_IRQ) {
		p = string_nocheck(p, pend, "irq ", str_spec);
		specp = &default_dec_spec;
	} else if (res->flags & IORESOURCE_DMA) {
		p = string_nocheck(p, pend, "dma ", str_spec);
		specp = &default_dec_spec;
	} else if (res->flags & IORESOURCE_BUS) {
		p = string_nocheck(p, pend, "bus ", str_spec);
		specp = &bus_spec;
	} else {
		p = string_nocheck(p, pend, "??? ", str_spec);
		specp = &mem_spec;
		decode = 0;
	}
	if (decode && res->flags & IORESOURCE_UNSET) {
		p = string_nocheck(p, pend, "size ", str_spec);
		p = number(p, pend, resource_size(res), *specp);
	} else {
		p = number(p, pend, res->start, *specp);
		if (res->start != res->end) {
			*p++ = '-';
			p = number(p, pend, res->end, *specp);
		}
	}
	if (decode) {
		if (res->flags & IORESOURCE_MEM_64)
			p = string_nocheck(p, pend, " 64bit", str_spec);
		if (res->flags & IORESOURCE_PREFETCH)
			p = string_nocheck(p, pend, " pref", str_spec);
		if (res->flags & IORESOURCE_WINDOW)
			p = string_nocheck(p, pend, " window", str_spec);
		if (res->flags & IORESOURCE_DISABLED)
			p = string_nocheck(p, pend, " disabled", str_spec);
	} else {
		p = string_nocheck(p, pend, " flags ", str_spec);
		p = number(p, pend, res->flags, default_flag_spec);
	}
	*p++ = ']';
	*p = '\0';

	return string_nocheck(buf, end, sym, spec);
}

static noinline_for_stack
char *hex_string(char *buf, char *end, u8 *addr, struct printf_spec spec,
		 const char *fmt)
{
	int i, len = 1;		/* if we pass '%ph[CDN]', field width remains
				   negative value, fallback to the default */
	char separator;

	if (spec.field_width == 0)
		/* nothing to print */
		return buf;

	if (check_pointer(&buf, end, addr, spec))
		return buf;

	switch (fmt[1]) {
	case 'C':
		separator = ':';
		break;
	case 'D':
		separator = '-';
		break;
	case 'N':
		separator = 0;
		break;
	default:
		separator = ' ';
		break;
	}

	if (spec.field_width > 0)
		len = min_t(int, spec.field_width, 64);

	for (i = 0; i < len; ++i) {
		if (buf < end)
			*buf = hex_asc_hi(addr[i]);
		++buf;
		if (buf < end)
			*buf = hex_asc_lo(addr[i]);
		++buf;

		if (separator && i != len - 1) {
			if (buf < end)
				*buf = separator;
			++buf;
		}
	}

	return buf;
}

static noinline_for_stack
char *bitmap_string(char *buf, char *end, unsigned long *bitmap,
		    struct printf_spec spec, const char *fmt)
{
	const int CHUNKSZ = 32;
	int nr_bits = max_t(int, spec.field_width, 0);
	int i, chunksz;
	bool first = true;

	if (check_pointer(&buf, end, bitmap, spec))
		return buf;

	/* reused to print numbers */
	spec = (struct printf_spec){ .flags = SMALL | ZEROPAD, .base = 16 };

	chunksz = nr_bits & (CHUNKSZ - 1);
	if (chunksz == 0)
		chunksz = CHUNKSZ;

	i = ALIGN(nr_bits, CHUNKSZ) - CHUNKSZ;
	for (; i >= 0; i -= CHUNKSZ) {
		u32 chunkmask, val;
		int word, bit;

		chunkmask = ((1ULL << chunksz) - 1);
		word = i / BITS_PER_LONG;
		bit = i % BITS_PER_LONG;
		val = (bitmap[word] >> bit) & chunkmask;

		if (!first) {
			if (buf < end)
				*buf = ',';
			buf++;
		}
		first = false;

		spec.field_width = DIV_ROUND_UP(chunksz, 4);
		buf = number(buf, end, val, spec);

		chunksz = CHUNKSZ;
	}
	return buf;
}

static noinline_for_stack
char *bitmap_list_string(char *buf, char *end, unsigned long *bitmap,
			 struct printf_spec spec, const char *fmt)
{
	int nr_bits = max_t(int, spec.field_width, 0);
	bool first = true;
	int rbot, rtop;

	if (check_pointer(&buf, end, bitmap, spec))
		return buf;

	for_each_set_bitrange(rbot, rtop, bitmap, nr_bits) {
		if (!first) {
			if (buf < end)
				*buf = ',';
			buf++;
		}
		first = false;

		buf = number(buf, end, rbot, default_dec_spec);
		if (rtop == rbot + 1)
			continue;

		if (buf < end)
			*buf = '-';
		buf = number(++buf, end, rtop - 1, default_dec_spec);
	}
	return buf;
}

static noinline_for_stack
char *mac_address_string(char *buf, char *end, u8 *addr,
			 struct printf_spec spec, const char *fmt)
{
	char mac_addr[sizeof("xx:xx:xx:xx:xx:xx")];
	char *p = mac_addr;
	int i;
	char separator;
	bool reversed = false;

	if (check_pointer(&buf, end, addr, spec))
		return buf;

	switch (fmt[1]) {
	case 'F':
		separator = '-';
		break;

	case 'R':
		reversed = true;
		fallthrough;

	default:
		separator = ':';
		break;
	}

	for (i = 0; i < 6; i++) {
		if (reversed)
			p = hex_byte_pack(p, addr[5 - i]);
		else
			p = hex_byte_pack(p, addr[i]);

		if (fmt[0] == 'M' && i != 5)
			*p++ = separator;
	}
	*p = '\0';

	return string_nocheck(buf, end, mac_addr, spec);
}

static noinline_for_stack
char *ip4_string(char *p, const u8 *addr, const char *fmt)
{
	int i;
	bool leading_zeros = (fmt[0] == 'i');
	int index;
	int step;

	switch (fmt[2]) {
	case 'h':
#ifdef __BIG_ENDIAN
		index = 0;
		step = 1;
#else
		index = 3;
		step = -1;
#endif
		break;
	case 'l':
		index = 3;
		step = -1;
		break;
	case 'n':
	case 'b':
	default:
		index = 0;
		step = 1;
		break;
	}
	for (i = 0; i < 4; i++) {
		char temp[4] __aligned(2);	/* hold each IP quad in reverse order */
		int digits = put_dec_trunc8(temp, addr[index]) - temp;
		if (leading_zeros) {
			if (digits < 3)
				*p++ = '0';
			if (digits < 2)
				*p++ = '0';
		}
		/* reverse the digits in the quad */
		while (digits--)
			*p++ = temp[digits];
		if (i < 3)
			*p++ = '.';
		index += step;
	}
	*p = '\0';

	return p;
}

static noinline_for_stack
char *ip6_compressed_string(char *p, const char *addr)
{
	int i, j, range;
	unsigned char zerolength[8];
	int longest = 1;
	int colonpos = -1;
	u16 word;
	u8 hi, lo;
	bool needcolon = false;
	bool useIPv4;
	struct in6_addr in6;

	memcpy(&in6, addr, sizeof(struct in6_addr));

	useIPv4 = ipv6_addr_v4mapped(&in6) || ipv6_addr_is_isatap(&in6);

	memset(zerolength, 0, sizeof(zerolength));

	if (useIPv4)
		range = 6;
	else
		range = 8;

	/* find position of longest 0 run */
	for (i = 0; i < range; i++) {
		for (j = i; j < range; j++) {
			if (in6.s6_addr16[j] != 0)
				break;
			zerolength[i]++;
		}
	}
	for (i = 0; i < range; i++) {
		if (zerolength[i] > longest) {
			longest = zerolength[i];
			colonpos = i;
		}
	}
	if (longest == 1)		/* don't compress a single 0 */
		colonpos = -1;

	/* emit address */
	for (i = 0; i < range; i++) {
		if (i == colonpos) {
			if (needcolon || i == 0)
				*p++ = ':';
			*p++ = ':';
			needcolon = false;
			i += longest - 1;
			continue;
		}
		if (needcolon) {
			*p++ = ':';
			needcolon = false;
		}
		/* hex u16 without leading 0s */
		word = ntohs(in6.s6_addr16[i]);
		hi = word >> 8;
		lo = word & 0xff;
		if (hi) {
			if (hi > 0x0f)
				p = hex_byte_pack(p, hi);
			else
				*p++ = hex_asc_lo(hi);
			p = hex_byte_pack(p, lo);
		}
		else if (lo > 0x0f)
			p = hex_byte_pack(p, lo);
		else
			*p++ = hex_asc_lo(lo);
		needcolon = true;
	}

	if (useIPv4) {
		if (needcolon)
			*p++ = ':';
		p = ip4_string(p, &in6.s6_addr[12], "I4");
	}
	*p = '\0';

	return p;
}

static noinline_for_stack
char *ip6_string(char *p, const char *addr, const char *fmt)
{
	int i;

	for (i = 0; i < 8; i++) {
		p = hex_byte_pack(p, *addr++);
		p = hex_byte_pack(p, *addr++);
		if (fmt[0] == 'I' && i != 7)
			*p++ = ':';
	}
	*p = '\0';

	return p;
}

static noinline_for_stack
char *ip6_addr_string(char *buf, char *end, const u8 *addr,
		      struct printf_spec spec, const char *fmt)
{
	char ip6_addr[sizeof("xxxx:xxxx:xxxx:xxxx:xxxx:xxxx:255.255.255.255")];

	if (fmt[0] == 'I' && fmt[2] == 'c')
		ip6_compressed_string(ip6_addr, addr);
	else
		ip6_string(ip6_addr, addr, fmt);

	return string_nocheck(buf, end, ip6_addr, spec);
}

static noinline_for_stack
char *ip4_addr_string(char *buf, char *end, const u8 *addr,
		      struct printf_spec spec, const char *fmt)
{
	char ip4_addr[sizeof("255.255.255.255")];

	ip4_string(ip4_addr, addr, fmt);

	return string_nocheck(buf, end, ip4_addr, spec);
}

static noinline_for_stack
char *ip6_addr_string_sa(char *buf, char *end, const struct sockaddr_in6 *sa,
			 struct printf_spec spec, const char *fmt)
{
	bool have_p = false, have_s = false, have_f = false, have_c = false;
	char ip6_addr[sizeof("[xxxx:xxxx:xxxx:xxxx:xxxx:xxxx:255.255.255.255]") +
		      sizeof(":12345") + sizeof("/123456789") +
		      sizeof("%1234567890")];
	char *p = ip6_addr, *pend = ip6_addr + sizeof(ip6_addr);
	const u8 *addr = (const u8 *) &sa->sin6_addr;
	char fmt6[2] = { fmt[0], '6' };
	u8 off = 0;

	fmt++;
	while (isalpha(*++fmt)) {
		switch (*fmt) {
		case 'p':
			have_p = true;
			break;
		case 'f':
			have_f = true;
			break;
		case 's':
			have_s = true;
			break;
		case 'c':
			have_c = true;
			break;
		}
	}

	if (have_p || have_s || have_f) {
		*p = '[';
		off = 1;
	}

	if (fmt6[0] == 'I' && have_c)
		p = ip6_compressed_string(ip6_addr + off, addr);
	else
		p = ip6_string(ip6_addr + off, addr, fmt6);

	if (have_p || have_s || have_f)
		*p++ = ']';

	if (have_p) {
		*p++ = ':';
		p = number(p, pend, ntohs(sa->sin6_port), spec);
	}
	if (have_f) {
		*p++ = '/';
		p = number(p, pend, ntohl(sa->sin6_flowinfo &
					  IPV6_FLOWINFO_MASK), spec);
	}
	if (have_s) {
		*p++ = '%';
		p = number(p, pend, sa->sin6_scope_id, spec);
	}
	*p = '\0';

	return string_nocheck(buf, end, ip6_addr, spec);
}

static noinline_for_stack
char *ip4_addr_string_sa(char *buf, char *end, const struct sockaddr_in *sa,
			 struct printf_spec spec, const char *fmt)
{
	bool have_p = false;
	char *p, ip4_addr[sizeof("255.255.255.255") + sizeof(":12345")];
	char *pend = ip4_addr + sizeof(ip4_addr);
	const u8 *addr = (const u8 *) &sa->sin_addr.s_addr;
	char fmt4[3] = { fmt[0], '4', 0 };

	fmt++;
	while (isalpha(*++fmt)) {
		switch (*fmt) {
		case 'p':
			have_p = true;
			break;
		case 'h':
		case 'l':
		case 'n':
		case 'b':
			fmt4[2] = *fmt;
			break;
		}
	}

	p = ip4_string(ip4_addr, addr, fmt4);
	if (have_p) {
		*p++ = ':';
		p = number(p, pend, ntohs(sa->sin_port), spec);
	}
	*p = '\0';

	return string_nocheck(buf, end, ip4_addr, spec);
}

static noinline_for_stack
char *ip_addr_string(char *buf, char *end, const void *ptr,
		     struct printf_spec spec, const char *fmt)
{
	char *err_fmt_msg;

	if (check_pointer(&buf, end, ptr, spec))
		return buf;

	switch (fmt[1]) {
	case '6':
		return ip6_addr_string(buf, end, ptr, spec, fmt);
	case '4':
		return ip4_addr_string(buf, end, ptr, spec, fmt);
	case 'S': {
		const union {
			struct sockaddr		raw;
			struct sockaddr_in	v4;
			struct sockaddr_in6	v6;
		} *sa = ptr;

		switch (sa->raw.sa_family) {
		case AF_INET:
			return ip4_addr_string_sa(buf, end, &sa->v4, spec, fmt);
		case AF_INET6:
			return ip6_addr_string_sa(buf, end, &sa->v6, spec, fmt);
		default:
			return error_string(buf, end, "(einval)", spec);
		}}
	}

	err_fmt_msg = fmt[0] == 'i' ? "(%pi?)" : "(%pI?)";
	return error_string(buf, end, err_fmt_msg, spec);
}

static noinline_for_stack
char *escaped_string(char *buf, char *end, u8 *addr, struct printf_spec spec,
		     const char *fmt)
{
	bool found = true;
	int count = 1;
	unsigned int flags = 0;
	int len;

	if (spec.field_width == 0)
		return buf;				/* nothing to print */

	if (check_pointer(&buf, end, addr, spec))
		return buf;

	do {
		switch (fmt[count++]) {
		case 'a':
			flags |= ESCAPE_ANY;
			break;
		case 'c':
			flags |= ESCAPE_SPECIAL;
			break;
		case 'h':
			flags |= ESCAPE_HEX;
			break;
		case 'n':
			flags |= ESCAPE_NULL;
			break;
		case 'o':
			flags |= ESCAPE_OCTAL;
			break;
		case 'p':
			flags |= ESCAPE_NP;
			break;
		case 's':
			flags |= ESCAPE_SPACE;
			break;
		default:
			found = false;
			break;
		}
	} while (found);

	if (!flags)
		flags = ESCAPE_ANY_NP;

	len = spec.field_width < 0 ? 1 : spec.field_width;

	/*
	 * string_escape_mem() writes as many characters as it can to
	 * the given buffer, and returns the total size of the output
	 * had the buffer been big enough.
	 */
	buf += string_escape_mem(addr, len, buf, buf < end ? end - buf : 0, flags, NULL);

	return buf;
}

static char *va_format(char *buf, char *end, struct va_format *va_fmt,
		       struct printf_spec spec, const char *fmt)
{
	va_list va;

	if (check_pointer(&buf, end, va_fmt, spec))
		return buf;

	va_copy(va, *va_fmt->va);
	buf += vsnprintf(buf, end > buf ? end - buf : 0, va_fmt->fmt, va);
	va_end(va);

	return buf;
}

static noinline_for_stack
char *uuid_string(char *buf, char *end, const u8 *addr,
		  struct printf_spec spec, const char *fmt)
{
	char uuid[UUID_STRING_LEN + 1];
	char *p = uuid;
	int i;
	const u8 *index = uuid_index;
	bool uc = false;

	if (check_pointer(&buf, end, addr, spec))
		return buf;

	switch (*(++fmt)) {
	case 'L':
		uc = true;
		fallthrough;
	case 'l':
		index = guid_index;
		break;
	case 'B':
		uc = true;
		break;
	}

	for (i = 0; i < 16; i++) {
		if (uc)
			p = hex_byte_pack_upper(p, addr[index[i]]);
		else
			p = hex_byte_pack(p, addr[index[i]]);
		switch (i) {
		case 3:
		case 5:
		case 7:
		case 9:
			*p++ = '-';
			break;
		}
	}

	*p = 0;

	return string_nocheck(buf, end, uuid, spec);
}

static noinline_for_stack
char *netdev_bits(char *buf, char *end, const void *addr,
		  struct printf_spec spec,  const char *fmt)
{
	unsigned long long num;
	int size;

	if (check_pointer(&buf, end, addr, spec))
		return buf;

	switch (fmt[1]) {
	case 'F':
		num = *(const netdev_features_t *)addr;
		size = sizeof(netdev_features_t);
		break;
	default:
		return error_string(buf, end, "(%pN?)", spec);
	}

	return special_hex_number(buf, end, num, size);
}

static noinline_for_stack
char *fourcc_string(char *buf, char *end, const u32 *fourcc,
		    struct printf_spec spec, const char *fmt)
{
	char output[sizeof("0123 little-endian (0x01234567)")];
	char *p = output;
	unsigned int i;
	u32 orig, val;

	if (fmt[1] != 'c' || fmt[2] != 'c')
		return error_string(buf, end, "(%p4?)", spec);

	if (check_pointer(&buf, end, fourcc, spec))
		return buf;

	orig = get_unaligned(fourcc);
	val = orig & ~BIT(31);

	for (i = 0; i < sizeof(u32); i++) {
		unsigned char c = val >> (i * 8);

		/* Print non-control ASCII characters as-is, dot otherwise */
		*p++ = isascii(c) && isprint(c) ? c : '.';
	}

<<<<<<< HEAD
	strcpy(p, orig & BIT(31) ? " big-endian" : " little-endian");
=======
	*p++ = ' ';
	strcpy(p, orig & BIT(31) ? "big-endian" : "little-endian");
>>>>>>> 3a82f341
	p += strlen(p);

	*p++ = ' ';
	*p++ = '(';
	p = special_hex_number(p, output + sizeof(output) - 2, orig, sizeof(u32));
	*p++ = ')';
	*p = '\0';

	return string(buf, end, output, spec);
}

static noinline_for_stack
char *address_val(char *buf, char *end, const void *addr,
		  struct printf_spec spec, const char *fmt)
{
	unsigned long long num;
	int size;

	if (check_pointer(&buf, end, addr, spec))
		return buf;

	switch (fmt[1]) {
	case 'd':
		num = *(const dma_addr_t *)addr;
		size = sizeof(dma_addr_t);
		break;
	case 'p':
	default:
		num = *(const phys_addr_t *)addr;
		size = sizeof(phys_addr_t);
		break;
	}

	return special_hex_number(buf, end, num, size);
}

static noinline_for_stack
char *date_str(char *buf, char *end, const struct rtc_time *tm, bool r)
{
	int year = tm->tm_year + (r ? 0 : 1900);
	int mon = tm->tm_mon + (r ? 0 : 1);

	buf = number(buf, end, year, default_dec04_spec);
	if (buf < end)
		*buf = '-';
	buf++;

	buf = number(buf, end, mon, default_dec02_spec);
	if (buf < end)
		*buf = '-';
	buf++;

	return number(buf, end, tm->tm_mday, default_dec02_spec);
}

static noinline_for_stack
char *time_str(char *buf, char *end, const struct rtc_time *tm, bool r)
{
	buf = number(buf, end, tm->tm_hour, default_dec02_spec);
	if (buf < end)
		*buf = ':';
	buf++;

	buf = number(buf, end, tm->tm_min, default_dec02_spec);
	if (buf < end)
		*buf = ':';
	buf++;

	return number(buf, end, tm->tm_sec, default_dec02_spec);
}

static noinline_for_stack
char *rtc_str(char *buf, char *end, const struct rtc_time *tm,
	      struct printf_spec spec, const char *fmt)
{
	bool have_t = true, have_d = true;
	bool raw = false, iso8601_separator = true;
	bool found = true;
	int count = 2;

	if (check_pointer(&buf, end, tm, spec))
		return buf;

	switch (fmt[count]) {
	case 'd':
		have_t = false;
		count++;
		break;
	case 't':
		have_d = false;
		count++;
		break;
	}

	do {
		switch (fmt[count++]) {
		case 'r':
			raw = true;
			break;
		case 's':
			iso8601_separator = false;
			break;
		default:
			found = false;
			break;
		}
	} while (found);

	if (have_d)
		buf = date_str(buf, end, tm, raw);
	if (have_d && have_t) {
		if (buf < end)
			*buf = iso8601_separator ? 'T' : ' ';
		buf++;
	}
	if (have_t)
		buf = time_str(buf, end, tm, raw);

	return buf;
}

static noinline_for_stack
char *time64_str(char *buf, char *end, const time64_t time,
		 struct printf_spec spec, const char *fmt)
{
	struct rtc_time rtc_time;
	struct tm tm;

	time64_to_tm(time, 0, &tm);

	rtc_time.tm_sec = tm.tm_sec;
	rtc_time.tm_min = tm.tm_min;
	rtc_time.tm_hour = tm.tm_hour;
	rtc_time.tm_mday = tm.tm_mday;
	rtc_time.tm_mon = tm.tm_mon;
	rtc_time.tm_year = tm.tm_year;
	rtc_time.tm_wday = tm.tm_wday;
	rtc_time.tm_yday = tm.tm_yday;

	rtc_time.tm_isdst = 0;

	return rtc_str(buf, end, &rtc_time, spec, fmt);
}

static noinline_for_stack
char *time_and_date(char *buf, char *end, void *ptr, struct printf_spec spec,
		    const char *fmt)
{
	switch (fmt[1]) {
	case 'R':
		return rtc_str(buf, end, (const struct rtc_time *)ptr, spec, fmt);
	case 'T':
		return time64_str(buf, end, *(const time64_t *)ptr, spec, fmt);
	default:
		return error_string(buf, end, "(%pt?)", spec);
	}
}

static noinline_for_stack
char *clock(char *buf, char *end, struct clk *clk, struct printf_spec spec,
	    const char *fmt)
{
	if (!IS_ENABLED(CONFIG_HAVE_CLK))
		return error_string(buf, end, "(%pC?)", spec);

	if (check_pointer(&buf, end, clk, spec))
		return buf;

	switch (fmt[1]) {
	case 'n':
	default:
#ifdef CONFIG_COMMON_CLK
		return string(buf, end, __clk_get_name(clk), spec);
#else
		return ptr_to_id(buf, end, clk, spec);
#endif
	}
}

static
char *format_flags(char *buf, char *end, unsigned long flags,
					const struct trace_print_flags *names)
{
	unsigned long mask;

	for ( ; flags && names->name; names++) {
		mask = names->mask;
		if ((flags & mask) != mask)
			continue;

		buf = string(buf, end, names->name, default_str_spec);

		flags &= ~mask;
		if (flags) {
			if (buf < end)
				*buf = '|';
			buf++;
		}
	}

	if (flags)
		buf = number(buf, end, flags, default_flag_spec);

	return buf;
}

struct page_flags_fields {
	int width;
	int shift;
	int mask;
	const struct printf_spec *spec;
	const char *name;
};

static const struct page_flags_fields pff[] = {
	{SECTIONS_WIDTH, SECTIONS_PGSHIFT, SECTIONS_MASK,
	 &default_dec_spec, "section"},
	{NODES_WIDTH, NODES_PGSHIFT, NODES_MASK,
	 &default_dec_spec, "node"},
	{ZONES_WIDTH, ZONES_PGSHIFT, ZONES_MASK,
	 &default_dec_spec, "zone"},
	{LAST_CPUPID_WIDTH, LAST_CPUPID_PGSHIFT, LAST_CPUPID_MASK,
	 &default_flag_spec, "lastcpupid"},
	{KASAN_TAG_WIDTH, KASAN_TAG_PGSHIFT, KASAN_TAG_MASK,
	 &default_flag_spec, "kasantag"},
};

static
char *format_page_flags(char *buf, char *end, unsigned long flags)
{
	unsigned long main_flags = flags & PAGEFLAGS_MASK;
	bool append = false;
	int i;

	buf = number(buf, end, flags, default_flag_spec);
	if (buf < end)
		*buf = '(';
	buf++;

	/* Page flags from the main area. */
	if (main_flags) {
		buf = format_flags(buf, end, main_flags, pageflag_names);
		append = true;
	}

	/* Page flags from the fields area */
	for (i = 0; i < ARRAY_SIZE(pff); i++) {
		/* Skip undefined fields. */
		if (!pff[i].width)
			continue;

		/* Format: Flag Name + '=' (equals sign) + Number + '|' (separator) */
		if (append) {
			if (buf < end)
				*buf = '|';
			buf++;
		}

		buf = string(buf, end, pff[i].name, default_str_spec);
		if (buf < end)
			*buf = '=';
		buf++;
		buf = number(buf, end, (flags >> pff[i].shift) & pff[i].mask,
			     *pff[i].spec);

		append = true;
	}
	if (buf < end)
		*buf = ')';
	buf++;

	return buf;
}

static noinline_for_stack
char *flags_string(char *buf, char *end, void *flags_ptr,
		   struct printf_spec spec, const char *fmt)
{
	unsigned long flags;
	const struct trace_print_flags *names;

	if (check_pointer(&buf, end, flags_ptr, spec))
		return buf;

	switch (fmt[1]) {
	case 'p':
		return format_page_flags(buf, end, *(unsigned long *)flags_ptr);
	case 'v':
		flags = *(unsigned long *)flags_ptr;
		names = vmaflag_names;
		break;
	case 'g':
		flags = (__force unsigned long)(*(gfp_t *)flags_ptr);
		names = gfpflag_names;
		break;
	default:
		return error_string(buf, end, "(%pG?)", spec);
	}

	return format_flags(buf, end, flags, names);
}

static noinline_for_stack
char *fwnode_full_name_string(struct fwnode_handle *fwnode, char *buf,
			      char *end)
{
	int depth;

	/* Loop starting from the root node to the current node. */
	for (depth = fwnode_count_parents(fwnode); depth >= 0; depth--) {
		struct fwnode_handle *__fwnode =
			fwnode_get_nth_parent(fwnode, depth);

		buf = string(buf, end, fwnode_get_name_prefix(__fwnode),
			     default_str_spec);
		buf = string(buf, end, fwnode_get_name(__fwnode),
			     default_str_spec);

		fwnode_handle_put(__fwnode);
	}

	return buf;
}

static noinline_for_stack
char *device_node_string(char *buf, char *end, struct device_node *dn,
			 struct printf_spec spec, const char *fmt)
{
	char tbuf[sizeof("xxxx") + 1];
	const char *p;
	int ret;
	char *buf_start = buf;
	struct property *prop;
	bool has_mult, pass;

	struct printf_spec str_spec = spec;
	str_spec.field_width = -1;

	if (fmt[0] != 'F')
		return error_string(buf, end, "(%pO?)", spec);

	if (!IS_ENABLED(CONFIG_OF))
		return error_string(buf, end, "(%pOF?)", spec);

	if (check_pointer(&buf, end, dn, spec))
		return buf;

	/* simple case without anything any more format specifiers */
	fmt++;
	if (fmt[0] == '\0' || strcspn(fmt,"fnpPFcC") > 0)
		fmt = "f";

	for (pass = false; strspn(fmt,"fnpPFcC"); fmt++, pass = true) {
		int precision;
		if (pass) {
			if (buf < end)
				*buf = ':';
			buf++;
		}

		switch (*fmt) {
		case 'f':	/* full_name */
			buf = fwnode_full_name_string(of_fwnode_handle(dn), buf,
						      end);
			break;
		case 'n':	/* name */
			p = fwnode_get_name(of_fwnode_handle(dn));
			precision = str_spec.precision;
			str_spec.precision = strchrnul(p, '@') - p;
			buf = string(buf, end, p, str_spec);
			str_spec.precision = precision;
			break;
		case 'p':	/* phandle */
			buf = number(buf, end, (unsigned int)dn->phandle, default_dec_spec);
			break;
		case 'P':	/* path-spec */
			p = fwnode_get_name(of_fwnode_handle(dn));
			if (!p[1])
				p = "/";
			buf = string(buf, end, p, str_spec);
			break;
		case 'F':	/* flags */
			tbuf[0] = of_node_check_flag(dn, OF_DYNAMIC) ? 'D' : '-';
			tbuf[1] = of_node_check_flag(dn, OF_DETACHED) ? 'd' : '-';
			tbuf[2] = of_node_check_flag(dn, OF_POPULATED) ? 'P' : '-';
			tbuf[3] = of_node_check_flag(dn, OF_POPULATED_BUS) ? 'B' : '-';
			tbuf[4] = 0;
			buf = string_nocheck(buf, end, tbuf, str_spec);
			break;
		case 'c':	/* major compatible string */
			ret = of_property_read_string(dn, "compatible", &p);
			if (!ret)
				buf = string(buf, end, p, str_spec);
			break;
		case 'C':	/* full compatible string */
			has_mult = false;
			of_property_for_each_string(dn, "compatible", prop, p) {
				if (has_mult)
					buf = string_nocheck(buf, end, ",", str_spec);
				buf = string_nocheck(buf, end, "\"", str_spec);
				buf = string(buf, end, p, str_spec);
				buf = string_nocheck(buf, end, "\"", str_spec);

				has_mult = true;
			}
			break;
		default:
			break;
		}
	}

	return widen_string(buf, buf - buf_start, end, spec);
}

static noinline_for_stack
char *fwnode_string(char *buf, char *end, struct fwnode_handle *fwnode,
		    struct printf_spec spec, const char *fmt)
{
	struct printf_spec str_spec = spec;
	char *buf_start = buf;

	str_spec.field_width = -1;

	if (*fmt != 'w')
		return error_string(buf, end, "(%pf?)", spec);

	if (check_pointer(&buf, end, fwnode, spec))
		return buf;

	fmt++;

	switch (*fmt) {
	case 'P':	/* name */
		buf = string(buf, end, fwnode_get_name(fwnode), str_spec);
		break;
	case 'f':	/* full_name */
	default:
		buf = fwnode_full_name_string(fwnode, buf, end);
		break;
	}

	return widen_string(buf, buf - buf_start, end, spec);
}

int __init no_hash_pointers_enable(char *str)
{
	if (no_hash_pointers)
		return 0;

	no_hash_pointers = true;

	pr_warn("**********************************************************\n");
	pr_warn("**   NOTICE NOTICE NOTICE NOTICE NOTICE NOTICE NOTICE   **\n");
	pr_warn("**                                                      **\n");
	pr_warn("** This system shows unhashed kernel memory addresses   **\n");
	pr_warn("** via the console, logs, and other interfaces. This    **\n");
	pr_warn("** might reduce the security of your system.            **\n");
	pr_warn("**                                                      **\n");
	pr_warn("** If you see this message and you are not debugging    **\n");
	pr_warn("** the kernel, report this immediately to your system   **\n");
	pr_warn("** administrator!                                       **\n");
	pr_warn("**                                                      **\n");
	pr_warn("**   NOTICE NOTICE NOTICE NOTICE NOTICE NOTICE NOTICE   **\n");
	pr_warn("**********************************************************\n");

	return 0;
}
early_param("no_hash_pointers", no_hash_pointers_enable);

/*
 * Show a '%p' thing.  A kernel extension is that the '%p' is followed
 * by an extra set of alphanumeric characters that are extended format
 * specifiers.
 *
 * Please update scripts/checkpatch.pl when adding/removing conversion
 * characters.  (Search for "check for vsprintf extension").
 *
 * Right now we handle:
 *
 * - 'S' For symbolic direct pointers (or function descriptors) with offset
 * - 's' For symbolic direct pointers (or function descriptors) without offset
 * - '[Ss]R' as above with __builtin_extract_return_addr() translation
 * - 'S[R]b' as above with module build ID (for use in backtraces)
 * - '[Ff]' %pf and %pF were obsoleted and later removed in favor of
 *	    %ps and %pS. Be careful when re-using these specifiers.
 * - 'B' For backtraced symbolic direct pointers with offset
 * - 'Bb' as above with module build ID (for use in backtraces)
 * - 'R' For decoded struct resource, e.g., [mem 0x0-0x1f 64bit pref]
 * - 'r' For raw struct resource, e.g., [mem 0x0-0x1f flags 0x201]
 * - 'b[l]' For a bitmap, the number of bits is determined by the field
 *       width which must be explicitly specified either as part of the
 *       format string '%32b[l]' or through '%*b[l]', [l] selects
 *       range-list format instead of hex format
 * - 'M' For a 6-byte MAC address, it prints the address in the
 *       usual colon-separated hex notation
 * - 'm' For a 6-byte MAC address, it prints the hex address without colons
 * - 'MF' For a 6-byte MAC FDDI address, it prints the address
 *       with a dash-separated hex notation
 * - '[mM]R' For a 6-byte MAC address, Reverse order (Bluetooth)
 * - 'I' [46] for IPv4/IPv6 addresses printed in the usual way
 *       IPv4 uses dot-separated decimal without leading 0's (1.2.3.4)
 *       IPv6 uses colon separated network-order 16 bit hex with leading 0's
 *       [S][pfs]
 *       Generic IPv4/IPv6 address (struct sockaddr *) that falls back to
 *       [4] or [6] and is able to print port [p], flowinfo [f], scope [s]
 * - 'i' [46] for 'raw' IPv4/IPv6 addresses
 *       IPv6 omits the colons (01020304...0f)
 *       IPv4 uses dot-separated decimal with leading 0's (010.123.045.006)
 *       [S][pfs]
 *       Generic IPv4/IPv6 address (struct sockaddr *) that falls back to
 *       [4] or [6] and is able to print port [p], flowinfo [f], scope [s]
 * - '[Ii][4S][hnbl]' IPv4 addresses in host, network, big or little endian order
 * - 'I[6S]c' for IPv6 addresses printed as specified by
 *       https://tools.ietf.org/html/rfc5952
 * - 'E[achnops]' For an escaped buffer, where rules are defined by combination
 *                of the following flags (see string_escape_mem() for the
 *                details):
 *                  a - ESCAPE_ANY
 *                  c - ESCAPE_SPECIAL
 *                  h - ESCAPE_HEX
 *                  n - ESCAPE_NULL
 *                  o - ESCAPE_OCTAL
 *                  p - ESCAPE_NP
 *                  s - ESCAPE_SPACE
 *                By default ESCAPE_ANY_NP is used.
 * - 'U' For a 16 byte UUID/GUID, it prints the UUID/GUID in the form
 *       "xxxxxxxx-xxxx-xxxx-xxxx-xxxxxxxxxxxx"
 *       Options for %pU are:
 *         b big endian lower case hex (default)
 *         B big endian UPPER case hex
 *         l little endian lower case hex
 *         L little endian UPPER case hex
 *           big endian output byte order is:
 *             [0][1][2][3]-[4][5]-[6][7]-[8][9]-[10][11][12][13][14][15]
 *           little endian output byte order is:
 *             [3][2][1][0]-[5][4]-[7][6]-[8][9]-[10][11][12][13][14][15]
 * - 'V' For a struct va_format which contains a format string * and va_list *,
 *       call vsnprintf(->format, *->va_list).
 *       Implements a "recursive vsnprintf".
 *       Do not use this feature without some mechanism to verify the
 *       correctness of the format string and va_list arguments.
 * - 'K' For a kernel pointer that should be hidden from unprivileged users.
 *       Use only for procfs, sysfs and similar files, not printk(); please
 *       read the documentation (path below) first.
 * - 'NF' For a netdev_features_t
 * - '4cc' V4L2 or DRM FourCC code, with endianness and raw numerical value.
 * - 'h[CDN]' For a variable-length buffer, it prints it as a hex string with
 *            a certain separator (' ' by default):
 *              C colon
 *              D dash
 *              N no separator
 *            The maximum supported length is 64 bytes of the input. Consider
 *            to use print_hex_dump() for the larger input.
 * - 'a[pd]' For address types [p] phys_addr_t, [d] dma_addr_t and derivatives
 *           (default assumed to be phys_addr_t, passed by reference)
 * - 'd[234]' For a dentry name (optionally 2-4 last components)
 * - 'D[234]' Same as 'd' but for a struct file
 * - 'g' For block_device name (gendisk + partition number)
 * - 't[RT][dt][r][s]' For time and date as represented by:
 *      R    struct rtc_time
 *      T    time64_t
 * - 'C' For a clock, it prints the name (Common Clock Framework) or address
 *       (legacy clock framework) of the clock
 * - 'Cn' For a clock, it prints the name (Common Clock Framework) or address
 *        (legacy clock framework) of the clock
 * - 'G' For flags to be printed as a collection of symbolic strings that would
 *       construct the specific value. Supported flags given by option:
 *       p page flags (see struct page) given as pointer to unsigned long
 *       g gfp flags (GFP_* and __GFP_*) given as pointer to gfp_t
 *       v vma flags (VM_*) given as pointer to unsigned long
 * - 'OF[fnpPcCF]'  For a device tree object
 *                  Without any optional arguments prints the full_name
 *                  f device node full_name
 *                  n device node name
 *                  p device node phandle
 *                  P device node path spec (name + @unit)
 *                  F device node flags
 *                  c major compatible string
 *                  C full compatible string
 * - 'fw[fP]'	For a firmware node (struct fwnode_handle) pointer
 *		Without an option prints the full name of the node
 *		f full name
 *		P node name, including a possible unit address
 * - 'x' For printing the address unmodified. Equivalent to "%lx".
 *       Please read the documentation (path below) before using!
 * - '[ku]s' For a BPF/tracing related format specifier, e.g. used out of
 *           bpf_trace_printk() where [ku] prefix specifies either kernel (k)
 *           or user (u) memory to probe, and:
 *              s a string, equivalent to "%s" on direct vsnprintf() use
 *
 * ** When making changes please also update:
 *	Documentation/core-api/printk-formats.rst
 *
 * Note: The default behaviour (unadorned %p) is to hash the address,
 * rendering it useful as a unique identifier.
 */
static noinline_for_stack
char *pointer(const char *fmt, char *buf, char *end, void *ptr,
	      struct printf_spec spec)
{
	switch (*fmt) {
	case 'S':
	case 's':
		ptr = dereference_symbol_descriptor(ptr);
		fallthrough;
	case 'B':
		return symbol_string(buf, end, ptr, spec, fmt);
	case 'R':
	case 'r':
		return resource_string(buf, end, ptr, spec, fmt);
	case 'h':
		return hex_string(buf, end, ptr, spec, fmt);
	case 'b':
		switch (fmt[1]) {
		case 'l':
			return bitmap_list_string(buf, end, ptr, spec, fmt);
		default:
			return bitmap_string(buf, end, ptr, spec, fmt);
		}
	case 'M':			/* Colon separated: 00:01:02:03:04:05 */
	case 'm':			/* Contiguous: 000102030405 */
					/* [mM]F (FDDI) */
					/* [mM]R (Reverse order; Bluetooth) */
		return mac_address_string(buf, end, ptr, spec, fmt);
	case 'I':			/* Formatted IP supported
					 * 4:	1.2.3.4
					 * 6:	0001:0203:...:0708
					 * 6c:	1::708 or 1::1.2.3.4
					 */
	case 'i':			/* Contiguous:
					 * 4:	001.002.003.004
					 * 6:   000102...0f
					 */
		return ip_addr_string(buf, end, ptr, spec, fmt);
	case 'E':
		return escaped_string(buf, end, ptr, spec, fmt);
	case 'U':
		return uuid_string(buf, end, ptr, spec, fmt);
	case 'V':
		return va_format(buf, end, ptr, spec, fmt);
	case 'K':
		return restricted_pointer(buf, end, ptr, spec);
	case 'N':
		return netdev_bits(buf, end, ptr, spec, fmt);
	case '4':
		return fourcc_string(buf, end, ptr, spec, fmt);
	case 'a':
		return address_val(buf, end, ptr, spec, fmt);
	case 'd':
		return dentry_name(buf, end, ptr, spec, fmt);
	case 't':
		return time_and_date(buf, end, ptr, spec, fmt);
	case 'C':
		return clock(buf, end, ptr, spec, fmt);
	case 'D':
		return file_dentry_name(buf, end, ptr, spec, fmt);
#ifdef CONFIG_BLOCK
	case 'g':
		return bdev_name(buf, end, ptr, spec, fmt);
#endif

	case 'G':
		return flags_string(buf, end, ptr, spec, fmt);
	case 'O':
		return device_node_string(buf, end, ptr, spec, fmt + 1);
	case 'f':
		return fwnode_string(buf, end, ptr, spec, fmt + 1);
	case 'x':
		return pointer_string(buf, end, ptr, spec);
	case 'e':
		/* %pe with a non-ERR_PTR gets treated as plain %p */
		if (!IS_ERR(ptr))
			return default_pointer(buf, end, ptr, spec);
		return err_ptr(buf, end, ptr, spec);
	case 'u':
	case 'k':
		switch (fmt[1]) {
		case 's':
			return string(buf, end, ptr, spec);
		default:
			return error_string(buf, end, "(einval)", spec);
		}
	default:
		return default_pointer(buf, end, ptr, spec);
	}
}

/*
 * Helper function to decode printf style format.
 * Each call decode a token from the format and return the
 * number of characters read (or likely the delta where it wants
 * to go on the next call).
 * The decoded token is returned through the parameters
 *
 * 'h', 'l', or 'L' for integer fields
 * 'z' support added 23/7/1999 S.H.
 * 'z' changed to 'Z' --davidm 1/25/99
 * 'Z' changed to 'z' --adobriyan 2017-01-25
 * 't' added for ptrdiff_t
 *
 * @fmt: the format string
 * @type of the token returned
 * @flags: various flags such as +, -, # tokens..
 * @field_width: overwritten width
 * @base: base of the number (octal, hex, ...)
 * @precision: precision of a number
 * @qualifier: qualifier of a number (long, size_t, ...)
 */
static noinline_for_stack
int format_decode(const char *fmt, struct printf_spec *spec)
{
	const char *start = fmt;
	char qualifier;

	/* we finished early by reading the field width */
	if (spec->type == FORMAT_TYPE_WIDTH) {
		if (spec->field_width < 0) {
			spec->field_width = -spec->field_width;
			spec->flags |= LEFT;
		}
		spec->type = FORMAT_TYPE_NONE;
		goto precision;
	}

	/* we finished early by reading the precision */
	if (spec->type == FORMAT_TYPE_PRECISION) {
		if (spec->precision < 0)
			spec->precision = 0;

		spec->type = FORMAT_TYPE_NONE;
		goto qualifier;
	}

	/* By default */
	spec->type = FORMAT_TYPE_NONE;

	for (; *fmt ; ++fmt) {
		if (*fmt == '%')
			break;
	}

	/* Return the current non-format string */
	if (fmt != start || !*fmt)
		return fmt - start;

	/* Process flags */
	spec->flags = 0;

	while (1) { /* this also skips first '%' */
		bool found = true;

		++fmt;

		switch (*fmt) {
		case '-': spec->flags |= LEFT;    break;
		case '+': spec->flags |= PLUS;    break;
		case ' ': spec->flags |= SPACE;   break;
		case '#': spec->flags |= SPECIAL; break;
		case '0': spec->flags |= ZEROPAD; break;
		default:  found = false;
		}

		if (!found)
			break;
	}

	/* get field width */
	spec->field_width = -1;

	if (isdigit(*fmt))
		spec->field_width = skip_atoi(&fmt);
	else if (*fmt == '*') {
		/* it's the next argument */
		spec->type = FORMAT_TYPE_WIDTH;
		return ++fmt - start;
	}

precision:
	/* get the precision */
	spec->precision = -1;
	if (*fmt == '.') {
		++fmt;
		if (isdigit(*fmt)) {
			spec->precision = skip_atoi(&fmt);
			if (spec->precision < 0)
				spec->precision = 0;
		} else if (*fmt == '*') {
			/* it's the next argument */
			spec->type = FORMAT_TYPE_PRECISION;
			return ++fmt - start;
		}
	}

qualifier:
	/* get the conversion qualifier */
	qualifier = 0;
	if (*fmt == 'h' || _tolower(*fmt) == 'l' ||
	    *fmt == 'z' || *fmt == 't') {
		qualifier = *fmt++;
		if (unlikely(qualifier == *fmt)) {
			if (qualifier == 'l') {
				qualifier = 'L';
				++fmt;
			} else if (qualifier == 'h') {
				qualifier = 'H';
				++fmt;
			}
		}
	}

	/* default base */
	spec->base = 10;
	switch (*fmt) {
	case 'c':
		spec->type = FORMAT_TYPE_CHAR;
		return ++fmt - start;

	case 's':
		spec->type = FORMAT_TYPE_STR;
		return ++fmt - start;

	case 'p':
		spec->type = FORMAT_TYPE_PTR;
		return ++fmt - start;

	case '%':
		spec->type = FORMAT_TYPE_PERCENT_CHAR;
		return ++fmt - start;

	/* integer number formats - set up the flags and "break" */
	case 'o':
		spec->base = 8;
		break;

	case 'x':
		spec->flags |= SMALL;
		fallthrough;

	case 'X':
		spec->base = 16;
		break;

	case 'd':
	case 'i':
		spec->flags |= SIGN;
		break;
	case 'u':
		break;

	case 'n':
		/*
		 * Since %n poses a greater security risk than
		 * utility, treat it as any other invalid or
		 * unsupported format specifier.
		 */
		fallthrough;

	default:
		WARN_ONCE(1, "Please remove unsupported %%%c in format string\n", *fmt);
		spec->type = FORMAT_TYPE_INVALID;
		return fmt - start;
	}

	if (qualifier == 'L')
		spec->type = FORMAT_TYPE_LONG_LONG;
	else if (qualifier == 'l') {
		BUILD_BUG_ON(FORMAT_TYPE_ULONG + SIGN != FORMAT_TYPE_LONG);
		spec->type = FORMAT_TYPE_ULONG + (spec->flags & SIGN);
	} else if (qualifier == 'z') {
		spec->type = FORMAT_TYPE_SIZE_T;
	} else if (qualifier == 't') {
		spec->type = FORMAT_TYPE_PTRDIFF;
	} else if (qualifier == 'H') {
		BUILD_BUG_ON(FORMAT_TYPE_UBYTE + SIGN != FORMAT_TYPE_BYTE);
		spec->type = FORMAT_TYPE_UBYTE + (spec->flags & SIGN);
	} else if (qualifier == 'h') {
		BUILD_BUG_ON(FORMAT_TYPE_USHORT + SIGN != FORMAT_TYPE_SHORT);
		spec->type = FORMAT_TYPE_USHORT + (spec->flags & SIGN);
	} else {
		BUILD_BUG_ON(FORMAT_TYPE_UINT + SIGN != FORMAT_TYPE_INT);
		spec->type = FORMAT_TYPE_UINT + (spec->flags & SIGN);
	}

	return ++fmt - start;
}

static void
set_field_width(struct printf_spec *spec, int width)
{
	spec->field_width = width;
	if (WARN_ONCE(spec->field_width != width, "field width %d too large", width)) {
		spec->field_width = clamp(width, -FIELD_WIDTH_MAX, FIELD_WIDTH_MAX);
	}
}

static void
set_precision(struct printf_spec *spec, int prec)
{
	spec->precision = prec;
	if (WARN_ONCE(spec->precision != prec, "precision %d too large", prec)) {
		spec->precision = clamp(prec, 0, PRECISION_MAX);
	}
}

/**
 * vsnprintf - Format a string and place it in a buffer
 * @buf: The buffer to place the result into
 * @size: The size of the buffer, including the trailing null space
 * @fmt: The format string to use
 * @args: Arguments for the format string
 *
 * This function generally follows C99 vsnprintf, but has some
 * extensions and a few limitations:
 *
 *  - ``%n`` is unsupported
 *  - ``%p*`` is handled by pointer()
 *
 * See pointer() or Documentation/core-api/printk-formats.rst for more
 * extensive description.
 *
 * **Please update the documentation in both places when making changes**
 *
 * The return value is the number of characters which would
 * be generated for the given input, excluding the trailing
 * '\0', as per ISO C99. If you want to have the exact
 * number of characters written into @buf as return value
 * (not including the trailing '\0'), use vscnprintf(). If the
 * return is greater than or equal to @size, the resulting
 * string is truncated.
 *
 * If you're not already dealing with a va_list consider using snprintf().
 */
int vsnprintf(char *buf, size_t size, const char *fmt, va_list args)
{
	unsigned long long num;
	char *str, *end;
	struct printf_spec spec = {0};

	/* Reject out-of-range values early.  Large positive sizes are
	   used for unknown buffer sizes. */
	if (WARN_ON_ONCE(size > INT_MAX))
		return 0;

	str = buf;
	end = buf + size;

	/* Make sure end is always >= buf */
	if (end < buf) {
		end = ((void *)-1);
		size = end - buf;
	}

	while (*fmt) {
		const char *old_fmt = fmt;
		int read = format_decode(fmt, &spec);

		fmt += read;

		switch (spec.type) {
		case FORMAT_TYPE_NONE: {
			int copy = read;
			if (str < end) {
				if (copy > end - str)
					copy = end - str;
				memcpy(str, old_fmt, copy);
			}
			str += read;
			break;
		}

		case FORMAT_TYPE_WIDTH:
			set_field_width(&spec, va_arg(args, int));
			break;

		case FORMAT_TYPE_PRECISION:
			set_precision(&spec, va_arg(args, int));
			break;

		case FORMAT_TYPE_CHAR: {
			char c;

			if (!(spec.flags & LEFT)) {
				while (--spec.field_width > 0) {
					if (str < end)
						*str = ' ';
					++str;

				}
			}
			c = (unsigned char) va_arg(args, int);
			if (str < end)
				*str = c;
			++str;
			while (--spec.field_width > 0) {
				if (str < end)
					*str = ' ';
				++str;
			}
			break;
		}

		case FORMAT_TYPE_STR:
			str = string(str, end, va_arg(args, char *), spec);
			break;

		case FORMAT_TYPE_PTR:
			str = pointer(fmt, str, end, va_arg(args, void *),
				      spec);
			while (isalnum(*fmt))
				fmt++;
			break;

		case FORMAT_TYPE_PERCENT_CHAR:
			if (str < end)
				*str = '%';
			++str;
			break;

		case FORMAT_TYPE_INVALID:
			/*
			 * Presumably the arguments passed gcc's type
			 * checking, but there is no safe or sane way
			 * for us to continue parsing the format and
			 * fetching from the va_list; the remaining
			 * specifiers and arguments would be out of
			 * sync.
			 */
			goto out;

		default:
			switch (spec.type) {
			case FORMAT_TYPE_LONG_LONG:
				num = va_arg(args, long long);
				break;
			case FORMAT_TYPE_ULONG:
				num = va_arg(args, unsigned long);
				break;
			case FORMAT_TYPE_LONG:
				num = va_arg(args, long);
				break;
			case FORMAT_TYPE_SIZE_T:
				if (spec.flags & SIGN)
					num = va_arg(args, ssize_t);
				else
					num = va_arg(args, size_t);
				break;
			case FORMAT_TYPE_PTRDIFF:
				num = va_arg(args, ptrdiff_t);
				break;
			case FORMAT_TYPE_UBYTE:
				num = (unsigned char) va_arg(args, int);
				break;
			case FORMAT_TYPE_BYTE:
				num = (signed char) va_arg(args, int);
				break;
			case FORMAT_TYPE_USHORT:
				num = (unsigned short) va_arg(args, int);
				break;
			case FORMAT_TYPE_SHORT:
				num = (short) va_arg(args, int);
				break;
			case FORMAT_TYPE_INT:
				num = (int) va_arg(args, int);
				break;
			default:
				num = va_arg(args, unsigned int);
			}

			str = number(str, end, num, spec);
		}
	}

out:
	if (size > 0) {
		if (str < end)
			*str = '\0';
		else
			end[-1] = '\0';
	}

	/* the trailing null byte doesn't count towards the total */
	return str-buf;

}
EXPORT_SYMBOL(vsnprintf);

/**
 * vscnprintf - Format a string and place it in a buffer
 * @buf: The buffer to place the result into
 * @size: The size of the buffer, including the trailing null space
 * @fmt: The format string to use
 * @args: Arguments for the format string
 *
 * The return value is the number of characters which have been written into
 * the @buf not including the trailing '\0'. If @size is == 0 the function
 * returns 0.
 *
 * If you're not already dealing with a va_list consider using scnprintf().
 *
 * See the vsnprintf() documentation for format string extensions over C99.
 */
int vscnprintf(char *buf, size_t size, const char *fmt, va_list args)
{
	int i;

	if (unlikely(!size))
		return 0;

	i = vsnprintf(buf, size, fmt, args);

	if (likely(i < size))
		return i;

	return size - 1;
}
EXPORT_SYMBOL(vscnprintf);

/**
 * snprintf - Format a string and place it in a buffer
 * @buf: The buffer to place the result into
 * @size: The size of the buffer, including the trailing null space
 * @fmt: The format string to use
 * @...: Arguments for the format string
 *
 * The return value is the number of characters which would be
 * generated for the given input, excluding the trailing null,
 * as per ISO C99.  If the return is greater than or equal to
 * @size, the resulting string is truncated.
 *
 * See the vsnprintf() documentation for format string extensions over C99.
 */
int snprintf(char *buf, size_t size, const char *fmt, ...)
{
	va_list args;
	int i;

	va_start(args, fmt);
	i = vsnprintf(buf, size, fmt, args);
	va_end(args);

	return i;
}
EXPORT_SYMBOL(snprintf);

/**
 * scnprintf - Format a string and place it in a buffer
 * @buf: The buffer to place the result into
 * @size: The size of the buffer, including the trailing null space
 * @fmt: The format string to use
 * @...: Arguments for the format string
 *
 * The return value is the number of characters written into @buf not including
 * the trailing '\0'. If @size is == 0 the function returns 0.
 */

int scnprintf(char *buf, size_t size, const char *fmt, ...)
{
	va_list args;
	int i;

	va_start(args, fmt);
	i = vscnprintf(buf, size, fmt, args);
	va_end(args);

	return i;
}
EXPORT_SYMBOL(scnprintf);

/**
 * vsprintf - Format a string and place it in a buffer
 * @buf: The buffer to place the result into
 * @fmt: The format string to use
 * @args: Arguments for the format string
 *
 * The function returns the number of characters written
 * into @buf. Use vsnprintf() or vscnprintf() in order to avoid
 * buffer overflows.
 *
 * If you're not already dealing with a va_list consider using sprintf().
 *
 * See the vsnprintf() documentation for format string extensions over C99.
 */
int vsprintf(char *buf, const char *fmt, va_list args)
{
	return vsnprintf(buf, INT_MAX, fmt, args);
}
EXPORT_SYMBOL(vsprintf);

/**
 * sprintf - Format a string and place it in a buffer
 * @buf: The buffer to place the result into
 * @fmt: The format string to use
 * @...: Arguments for the format string
 *
 * The function returns the number of characters written
 * into @buf. Use snprintf() or scnprintf() in order to avoid
 * buffer overflows.
 *
 * See the vsnprintf() documentation for format string extensions over C99.
 */
int sprintf(char *buf, const char *fmt, ...)
{
	va_list args;
	int i;

	va_start(args, fmt);
	i = vsnprintf(buf, INT_MAX, fmt, args);
	va_end(args);

	return i;
}
EXPORT_SYMBOL(sprintf);

#ifdef CONFIG_BINARY_PRINTF
/*
 * bprintf service:
 * vbin_printf() - VA arguments to binary data
 * bstr_printf() - Binary data to text string
 */

/**
 * vbin_printf - Parse a format string and place args' binary value in a buffer
 * @bin_buf: The buffer to place args' binary value
 * @size: The size of the buffer(by words(32bits), not characters)
 * @fmt: The format string to use
 * @args: Arguments for the format string
 *
 * The format follows C99 vsnprintf, except %n is ignored, and its argument
 * is skipped.
 *
 * The return value is the number of words(32bits) which would be generated for
 * the given input.
 *
 * NOTE:
 * If the return value is greater than @size, the resulting bin_buf is NOT
 * valid for bstr_printf().
 */
int vbin_printf(u32 *bin_buf, size_t size, const char *fmt, va_list args)
{
	struct printf_spec spec = {0};
	char *str, *end;
	int width;

	str = (char *)bin_buf;
	end = (char *)(bin_buf + size);

#define save_arg(type)							\
({									\
	unsigned long long value;					\
	if (sizeof(type) == 8) {					\
		unsigned long long val8;				\
		str = PTR_ALIGN(str, sizeof(u32));			\
		val8 = va_arg(args, unsigned long long);		\
		if (str + sizeof(type) <= end) {			\
			*(u32 *)str = *(u32 *)&val8;			\
			*(u32 *)(str + 4) = *((u32 *)&val8 + 1);	\
		}							\
		value = val8;						\
	} else {							\
		unsigned int val4;					\
		str = PTR_ALIGN(str, sizeof(type));			\
		val4 = va_arg(args, int);				\
		if (str + sizeof(type) <= end)				\
			*(typeof(type) *)str = (type)(long)val4;	\
		value = (unsigned long long)val4;			\
	}								\
	str += sizeof(type);						\
	value;								\
})

	while (*fmt) {
		int read = format_decode(fmt, &spec);

		fmt += read;

		switch (spec.type) {
		case FORMAT_TYPE_NONE:
		case FORMAT_TYPE_PERCENT_CHAR:
			break;
		case FORMAT_TYPE_INVALID:
			goto out;

		case FORMAT_TYPE_WIDTH:
		case FORMAT_TYPE_PRECISION:
			width = (int)save_arg(int);
			/* Pointers may require the width */
			if (*fmt == 'p')
				set_field_width(&spec, width);
			break;

		case FORMAT_TYPE_CHAR:
			save_arg(char);
			break;

		case FORMAT_TYPE_STR: {
			const char *save_str = va_arg(args, char *);
			const char *err_msg;
			size_t len;

			err_msg = check_pointer_msg(save_str);
			if (err_msg)
				save_str = err_msg;

			len = strlen(save_str) + 1;
			if (str + len < end)
				memcpy(str, save_str, len);
			str += len;
			break;
		}

		case FORMAT_TYPE_PTR:
			/* Dereferenced pointers must be done now */
			switch (*fmt) {
			/* Dereference of functions is still OK */
			case 'S':
			case 's':
			case 'x':
			case 'K':
			case 'e':
				save_arg(void *);
				break;
			default:
				if (!isalnum(*fmt)) {
					save_arg(void *);
					break;
				}
				str = pointer(fmt, str, end, va_arg(args, void *),
					      spec);
				if (str + 1 < end)
					*str++ = '\0';
				else
					end[-1] = '\0'; /* Must be nul terminated */
			}
			/* skip all alphanumeric pointer suffixes */
			while (isalnum(*fmt))
				fmt++;
			break;

		default:
			switch (spec.type) {

			case FORMAT_TYPE_LONG_LONG:
				save_arg(long long);
				break;
			case FORMAT_TYPE_ULONG:
			case FORMAT_TYPE_LONG:
				save_arg(unsigned long);
				break;
			case FORMAT_TYPE_SIZE_T:
				save_arg(size_t);
				break;
			case FORMAT_TYPE_PTRDIFF:
				save_arg(ptrdiff_t);
				break;
			case FORMAT_TYPE_UBYTE:
			case FORMAT_TYPE_BYTE:
				save_arg(char);
				break;
			case FORMAT_TYPE_USHORT:
			case FORMAT_TYPE_SHORT:
				save_arg(short);
				break;
			default:
				save_arg(int);
			}
		}
	}

out:
	return (u32 *)(PTR_ALIGN(str, sizeof(u32))) - bin_buf;
#undef save_arg
}
EXPORT_SYMBOL_GPL(vbin_printf);

/**
 * bstr_printf - Format a string from binary arguments and place it in a buffer
 * @buf: The buffer to place the result into
 * @size: The size of the buffer, including the trailing null space
 * @fmt: The format string to use
 * @bin_buf: Binary arguments for the format string
 *
 * This function like C99 vsnprintf, but the difference is that vsnprintf gets
 * arguments from stack, and bstr_printf gets arguments from @bin_buf which is
 * a binary buffer that generated by vbin_printf.
 *
 * The format follows C99 vsnprintf, but has some extensions:
 *  see vsnprintf comment for details.
 *
 * The return value is the number of characters which would
 * be generated for the given input, excluding the trailing
 * '\0', as per ISO C99. If you want to have the exact
 * number of characters written into @buf as return value
 * (not including the trailing '\0'), use vscnprintf(). If the
 * return is greater than or equal to @size, the resulting
 * string is truncated.
 */
int bstr_printf(char *buf, size_t size, const char *fmt, const u32 *bin_buf)
{
	struct printf_spec spec = {0};
	char *str, *end;
	const char *args = (const char *)bin_buf;

	if (WARN_ON_ONCE(size > INT_MAX))
		return 0;

	str = buf;
	end = buf + size;

#define get_arg(type)							\
({									\
	typeof(type) value;						\
	if (sizeof(type) == 8) {					\
		args = PTR_ALIGN(args, sizeof(u32));			\
		*(u32 *)&value = *(u32 *)args;				\
		*((u32 *)&value + 1) = *(u32 *)(args + 4);		\
	} else {							\
		args = PTR_ALIGN(args, sizeof(type));			\
		value = *(typeof(type) *)args;				\
	}								\
	args += sizeof(type);						\
	value;								\
})

	/* Make sure end is always >= buf */
	if (end < buf) {
		end = ((void *)-1);
		size = end - buf;
	}

	while (*fmt) {
		const char *old_fmt = fmt;
		int read = format_decode(fmt, &spec);

		fmt += read;

		switch (spec.type) {
		case FORMAT_TYPE_NONE: {
			int copy = read;
			if (str < end) {
				if (copy > end - str)
					copy = end - str;
				memcpy(str, old_fmt, copy);
			}
			str += read;
			break;
		}

		case FORMAT_TYPE_WIDTH:
			set_field_width(&spec, get_arg(int));
			break;

		case FORMAT_TYPE_PRECISION:
			set_precision(&spec, get_arg(int));
			break;

		case FORMAT_TYPE_CHAR: {
			char c;

			if (!(spec.flags & LEFT)) {
				while (--spec.field_width > 0) {
					if (str < end)
						*str = ' ';
					++str;
				}
			}
			c = (unsigned char) get_arg(char);
			if (str < end)
				*str = c;
			++str;
			while (--spec.field_width > 0) {
				if (str < end)
					*str = ' ';
				++str;
			}
			break;
		}

		case FORMAT_TYPE_STR: {
			const char *str_arg = args;
			args += strlen(str_arg) + 1;
			str = string(str, end, (char *)str_arg, spec);
			break;
		}

		case FORMAT_TYPE_PTR: {
			bool process = false;
			int copy, len;
			/* Non function dereferences were already done */
			switch (*fmt) {
			case 'S':
			case 's':
			case 'x':
			case 'K':
			case 'e':
				process = true;
				break;
			default:
				if (!isalnum(*fmt)) {
					process = true;
					break;
				}
				/* Pointer dereference was already processed */
				if (str < end) {
					len = copy = strlen(args);
					if (copy > end - str)
						copy = end - str;
					memcpy(str, args, copy);
					str += len;
					args += len + 1;
				}
			}
			if (process)
				str = pointer(fmt, str, end, get_arg(void *), spec);

			while (isalnum(*fmt))
				fmt++;
			break;
		}

		case FORMAT_TYPE_PERCENT_CHAR:
			if (str < end)
				*str = '%';
			++str;
			break;

		case FORMAT_TYPE_INVALID:
			goto out;

		default: {
			unsigned long long num;

			switch (spec.type) {

			case FORMAT_TYPE_LONG_LONG:
				num = get_arg(long long);
				break;
			case FORMAT_TYPE_ULONG:
			case FORMAT_TYPE_LONG:
				num = get_arg(unsigned long);
				break;
			case FORMAT_TYPE_SIZE_T:
				num = get_arg(size_t);
				break;
			case FORMAT_TYPE_PTRDIFF:
				num = get_arg(ptrdiff_t);
				break;
			case FORMAT_TYPE_UBYTE:
				num = get_arg(unsigned char);
				break;
			case FORMAT_TYPE_BYTE:
				num = get_arg(signed char);
				break;
			case FORMAT_TYPE_USHORT:
				num = get_arg(unsigned short);
				break;
			case FORMAT_TYPE_SHORT:
				num = get_arg(short);
				break;
			case FORMAT_TYPE_UINT:
				num = get_arg(unsigned int);
				break;
			default:
				num = get_arg(int);
			}

			str = number(str, end, num, spec);
		} /* default: */
		} /* switch(spec.type) */
	} /* while(*fmt) */

out:
	if (size > 0) {
		if (str < end)
			*str = '\0';
		else
			end[-1] = '\0';
	}

#undef get_arg

	/* the trailing null byte doesn't count towards the total */
	return str - buf;
}
EXPORT_SYMBOL_GPL(bstr_printf);

/**
 * bprintf - Parse a format string and place args' binary value in a buffer
 * @bin_buf: The buffer to place args' binary value
 * @size: The size of the buffer(by words(32bits), not characters)
 * @fmt: The format string to use
 * @...: Arguments for the format string
 *
 * The function returns the number of words(u32) written
 * into @bin_buf.
 */
int bprintf(u32 *bin_buf, size_t size, const char *fmt, ...)
{
	va_list args;
	int ret;

	va_start(args, fmt);
	ret = vbin_printf(bin_buf, size, fmt, args);
	va_end(args);

	return ret;
}
EXPORT_SYMBOL_GPL(bprintf);

#endif /* CONFIG_BINARY_PRINTF */

/**
 * vsscanf - Unformat a buffer into a list of arguments
 * @buf:	input buffer
 * @fmt:	format of buffer
 * @args:	arguments
 */
int vsscanf(const char *buf, const char *fmt, va_list args)
{
	const char *str = buf;
	char *next;
	char digit;
	int num = 0;
	u8 qualifier;
	unsigned int base;
	union {
		long long s;
		unsigned long long u;
	} val;
	s16 field_width;
	bool is_sign;

	while (*fmt) {
		/* skip any white space in format */
		/* white space in format matches any amount of
		 * white space, including none, in the input.
		 */
		if (isspace(*fmt)) {
			fmt = skip_spaces(++fmt);
			str = skip_spaces(str);
		}

		/* anything that is not a conversion must match exactly */
		if (*fmt != '%' && *fmt) {
			if (*fmt++ != *str++)
				break;
			continue;
		}

		if (!*fmt)
			break;
		++fmt;

		/* skip this conversion.
		 * advance both strings to next white space
		 */
		if (*fmt == '*') {
			if (!*str)
				break;
			while (!isspace(*fmt) && *fmt != '%' && *fmt) {
				/* '%*[' not yet supported, invalid format */
				if (*fmt == '[')
					return num;
				fmt++;
			}
			while (!isspace(*str) && *str)
				str++;
			continue;
		}

		/* get field width */
		field_width = -1;
		if (isdigit(*fmt)) {
			field_width = skip_atoi(&fmt);
			if (field_width <= 0)
				break;
		}

		/* get conversion qualifier */
		qualifier = -1;
		if (*fmt == 'h' || _tolower(*fmt) == 'l' ||
		    *fmt == 'z') {
			qualifier = *fmt++;
			if (unlikely(qualifier == *fmt)) {
				if (qualifier == 'h') {
					qualifier = 'H';
					fmt++;
				} else if (qualifier == 'l') {
					qualifier = 'L';
					fmt++;
				}
			}
		}

		if (!*fmt)
			break;

		if (*fmt == 'n') {
			/* return number of characters read so far */
			*va_arg(args, int *) = str - buf;
			++fmt;
			continue;
		}

		if (!*str)
			break;

		base = 10;
		is_sign = false;

		switch (*fmt++) {
		case 'c':
		{
			char *s = (char *)va_arg(args, char*);
			if (field_width == -1)
				field_width = 1;
			do {
				*s++ = *str++;
			} while (--field_width > 0 && *str);
			num++;
		}
		continue;
		case 's':
		{
			char *s = (char *)va_arg(args, char *);
			if (field_width == -1)
				field_width = SHRT_MAX;
			/* first, skip leading white space in buffer */
			str = skip_spaces(str);

			/* now copy until next white space */
			while (*str && !isspace(*str) && field_width--)
				*s++ = *str++;
			*s = '\0';
			num++;
		}
		continue;
		/*
		 * Warning: This implementation of the '[' conversion specifier
		 * deviates from its glibc counterpart in the following ways:
		 * (1) It does NOT support ranges i.e. '-' is NOT a special
		 *     character
		 * (2) It cannot match the closing bracket ']' itself
		 * (3) A field width is required
		 * (4) '%*[' (discard matching input) is currently not supported
		 *
		 * Example usage:
		 * ret = sscanf("00:0a:95","%2[^:]:%2[^:]:%2[^:]",
		 *		buf1, buf2, buf3);
		 * if (ret < 3)
		 *    // etc..
		 */
		case '[':
		{
			char *s = (char *)va_arg(args, char *);
			DECLARE_BITMAP(set, 256) = {0};
			unsigned int len = 0;
			bool negate = (*fmt == '^');

			/* field width is required */
			if (field_width == -1)
				return num;

			if (negate)
				++fmt;

			for ( ; *fmt && *fmt != ']'; ++fmt, ++len)
				__set_bit((u8)*fmt, set);

			/* no ']' or no character set found */
			if (!*fmt || !len)
				return num;
			++fmt;

			if (negate) {
				bitmap_complement(set, set, 256);
				/* exclude null '\0' byte */
				__clear_bit(0, set);
			}

			/* match must be non-empty */
			if (!test_bit((u8)*str, set))
				return num;

			while (test_bit((u8)*str, set) && field_width--)
				*s++ = *str++;
			*s = '\0';
			++num;
		}
		continue;
		case 'o':
			base = 8;
			break;
		case 'x':
		case 'X':
			base = 16;
			break;
		case 'i':
			base = 0;
			fallthrough;
		case 'd':
			is_sign = true;
			fallthrough;
		case 'u':
			break;
		case '%':
			/* looking for '%' in str */
			if (*str++ != '%')
				return num;
			continue;
		default:
			/* invalid format; stop here */
			return num;
		}

		/* have some sort of integer conversion.
		 * first, skip white space in buffer.
		 */
		str = skip_spaces(str);

		digit = *str;
		if (is_sign && digit == '-') {
			if (field_width == 1)
				break;

			digit = *(str + 1);
		}

		if (!digit
		    || (base == 16 && !isxdigit(digit))
		    || (base == 10 && !isdigit(digit))
		    || (base == 8 && (!isdigit(digit) || digit > '7'))
		    || (base == 0 && !isdigit(digit)))
			break;

		if (is_sign)
			val.s = simple_strntoll(str,
						field_width >= 0 ? field_width : INT_MAX,
						&next, base);
		else
			val.u = simple_strntoull(str,
						 field_width >= 0 ? field_width : INT_MAX,
						 &next, base);

		switch (qualifier) {
		case 'H':	/* that's 'hh' in format */
			if (is_sign)
				*va_arg(args, signed char *) = val.s;
			else
				*va_arg(args, unsigned char *) = val.u;
			break;
		case 'h':
			if (is_sign)
				*va_arg(args, short *) = val.s;
			else
				*va_arg(args, unsigned short *) = val.u;
			break;
		case 'l':
			if (is_sign)
				*va_arg(args, long *) = val.s;
			else
				*va_arg(args, unsigned long *) = val.u;
			break;
		case 'L':
			if (is_sign)
				*va_arg(args, long long *) = val.s;
			else
				*va_arg(args, unsigned long long *) = val.u;
			break;
		case 'z':
			*va_arg(args, size_t *) = val.u;
			break;
		default:
			if (is_sign)
				*va_arg(args, int *) = val.s;
			else
				*va_arg(args, unsigned int *) = val.u;
			break;
		}
		num++;

		if (!next)
			break;
		str = next;
	}

	return num;
}
EXPORT_SYMBOL(vsscanf);

/**
 * sscanf - Unformat a buffer into a list of arguments
 * @buf:	input buffer
 * @fmt:	formatting of buffer
 * @...:	resulting arguments
 */
int sscanf(const char *buf, const char *fmt, ...)
{
	va_list args;
	int i;

	va_start(args, fmt);
	i = vsscanf(buf, fmt, args);
	va_end(args);

	return i;
}
EXPORT_SYMBOL(sscanf);<|MERGE_RESOLUTION|>--- conflicted
+++ resolved
@@ -1799,12 +1799,8 @@
 		*p++ = isascii(c) && isprint(c) ? c : '.';
 	}
 
-<<<<<<< HEAD
-	strcpy(p, orig & BIT(31) ? " big-endian" : " little-endian");
-=======
 	*p++ = ' ';
 	strcpy(p, orig & BIT(31) ? "big-endian" : "little-endian");
->>>>>>> 3a82f341
 	p += strlen(p);
 
 	*p++ = ' ';
