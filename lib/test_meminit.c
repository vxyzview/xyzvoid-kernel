// SPDX-License-Identifier: GPL-2.0
/*
 * Test cases for SL[AOU]B/page initialization at alloc/free time.
 */
#define pr_fmt(fmt) KBUILD_MODNAME ": " fmt

#include <linux/init.h>
#include <linux/kernel.h>
#include <linux/mm.h>
#include <linux/module.h>
#include <linux/slab.h>
#include <linux/string.h>
#include <linux/vmalloc.h>

#define GARBAGE_INT (0x09A7BA9E)
#define GARBAGE_BYTE (0x9E)

#define REPORT_FAILURES_IN_FN() \
	do {	\
		if (failures)	\
			pr_info("%s failed %d out of %d times\n",	\
				__func__, failures, num_tests);		\
		else		\
			pr_info("all %d tests in %s passed\n",		\
				num_tests, __func__);			\
	} while (0)

/* Calculate the number of uninitialized bytes in the buffer. */
static int __init count_nonzero_bytes(void *ptr, size_t size)
{
	int i, ret = 0;
	unsigned char *p = (unsigned char *)ptr;

	for (i = 0; i < size; i++)
		if (p[i])
			ret++;
	return ret;
}

/* Fill a buffer with garbage, skipping |skip| first bytes. */
static void __init fill_with_garbage_skip(void *ptr, int size, size_t skip)
{
	unsigned int *p = (unsigned int *)((char *)ptr + skip);
	int i = 0;

	WARN_ON(skip > size);
	size -= skip;

	while (size >= sizeof(*p)) {
		p[i] = GARBAGE_INT;
		i++;
		size -= sizeof(*p);
	}
	if (size)
		memset(&p[i], GARBAGE_BYTE, size);
}

static void __init fill_with_garbage(void *ptr, size_t size)
{
	fill_with_garbage_skip(ptr, size, 0);
}

static int __init do_alloc_pages_order(int order, int *total_failures)
{
	struct page *page;
	void *buf;
	size_t size = PAGE_SIZE << order;

	page = alloc_pages(GFP_KERNEL, order);
	if (!page)
		goto err;
	buf = page_address(page);
	fill_with_garbage(buf, size);
	__free_pages(page, order);

	page = alloc_pages(GFP_KERNEL, order);
	if (!page)
		goto err;
	buf = page_address(page);
	if (count_nonzero_bytes(buf, size))
		(*total_failures)++;
	fill_with_garbage(buf, size);
	__free_pages(page, order);
	return 1;
err:
	(*total_failures)++;
	return 1;
}

/* Test the page allocator by calling alloc_pages with different orders. */
static int __init test_pages(int *total_failures)
{
	int failures = 0, num_tests = 0;
	int i;

<<<<<<< HEAD
	for (i = 0; i < MAX_ORDER; i++)
=======
	for (i = 0; i <= MAX_ORDER; i++)
>>>>>>> 98817289
		num_tests += do_alloc_pages_order(i, &failures);

	REPORT_FAILURES_IN_FN();
	*total_failures += failures;
	return num_tests;
}

/* Test kmalloc() with given parameters. */
static int __init do_kmalloc_size(size_t size, int *total_failures)
{
	void *buf;

	buf = kmalloc(size, GFP_KERNEL);
	if (!buf)
		goto err;
	fill_with_garbage(buf, size);
	kfree(buf);

	buf = kmalloc(size, GFP_KERNEL);
	if (!buf)
		goto err;
	if (count_nonzero_bytes(buf, size))
		(*total_failures)++;
	fill_with_garbage(buf, size);
	kfree(buf);
	return 1;
err:
	(*total_failures)++;
	return 1;
}

/* Test vmalloc() with given parameters. */
static int __init do_vmalloc_size(size_t size, int *total_failures)
{
	void *buf;

	buf = vmalloc(size);
	if (!buf)
		goto err;
	fill_with_garbage(buf, size);
	vfree(buf);

	buf = vmalloc(size);
	if (!buf)
		goto err;
	if (count_nonzero_bytes(buf, size))
		(*total_failures)++;
	fill_with_garbage(buf, size);
	vfree(buf);
	return 1;
err:
	(*total_failures)++;
	return 1;
}

/* Test kmalloc()/vmalloc() by allocating objects of different sizes. */
static int __init test_kvmalloc(int *total_failures)
{
	int failures = 0, num_tests = 0;
	int i, size;

	for (i = 0; i < 20; i++) {
		size = 1 << i;
		num_tests += do_kmalloc_size(size, &failures);
		num_tests += do_vmalloc_size(size, &failures);
	}

	REPORT_FAILURES_IN_FN();
	*total_failures += failures;
	return num_tests;
}

#define CTOR_BYTES (sizeof(unsigned int))
#define CTOR_PATTERN (0x41414141)
/* Initialize the first 4 bytes of the object. */
static void test_ctor(void *obj)
{
	*(unsigned int *)obj = CTOR_PATTERN;
}

/*
 * Check the invariants for the buffer allocated from a slab cache.
 * If the cache has a test constructor, the first 4 bytes of the object must
 * always remain equal to CTOR_PATTERN.
 * If the cache isn't an RCU-typesafe one, or if the allocation is done with
 * __GFP_ZERO, then the object contents must be zeroed after allocation.
 * If the cache is an RCU-typesafe one, the object contents must never be
 * zeroed after the first use. This is checked by memcmp() in
 * do_kmem_cache_size().
 */
static bool __init check_buf(void *buf, int size, bool want_ctor,
			     bool want_rcu, bool want_zero)
{
	int bytes;
	bool fail = false;

	bytes = count_nonzero_bytes(buf, size);
	WARN_ON(want_ctor && want_zero);
	if (want_zero)
		return bytes;
	if (want_ctor) {
		if (*(unsigned int *)buf != CTOR_PATTERN)
			fail = 1;
	} else {
		if (bytes)
			fail = !want_rcu;
	}
	return fail;
}

#define BULK_SIZE 100
static void *bulk_array[BULK_SIZE];

/*
 * Test kmem_cache with given parameters:
 *  want_ctor - use a constructor;
 *  want_rcu - use SLAB_TYPESAFE_BY_RCU;
 *  want_zero - use __GFP_ZERO.
 */
static int __init do_kmem_cache_size(size_t size, bool want_ctor,
				     bool want_rcu, bool want_zero,
				     int *total_failures)
{
	struct kmem_cache *c;
	int iter;
	bool fail = false;
	gfp_t alloc_mask = GFP_KERNEL | (want_zero ? __GFP_ZERO : 0);
	void *buf, *buf_copy;

	c = kmem_cache_create("test_cache", size, 1,
			      want_rcu ? SLAB_TYPESAFE_BY_RCU : 0,
			      want_ctor ? test_ctor : NULL);
	for (iter = 0; iter < 10; iter++) {
		/* Do a test of bulk allocations */
		if (!want_rcu && !want_ctor) {
			int ret;

			ret = kmem_cache_alloc_bulk(c, alloc_mask, BULK_SIZE, bulk_array);
			if (!ret) {
				fail = true;
			} else {
				int i;
				for (i = 0; i < ret; i++)
					fail |= check_buf(bulk_array[i], size, want_ctor, want_rcu, want_zero);
				kmem_cache_free_bulk(c, ret, bulk_array);
			}
		}

		buf = kmem_cache_alloc(c, alloc_mask);
		/* Check that buf is zeroed, if it must be. */
		fail |= check_buf(buf, size, want_ctor, want_rcu, want_zero);
		fill_with_garbage_skip(buf, size, want_ctor ? CTOR_BYTES : 0);

		if (!want_rcu) {
			kmem_cache_free(c, buf);
			continue;
		}

		/*
		 * If this is an RCU cache, use a critical section to ensure we
		 * can touch objects after they're freed.
		 */
		rcu_read_lock();
		/*
		 * Copy the buffer to check that it's not wiped on
		 * free().
		 */
		buf_copy = kmalloc(size, GFP_ATOMIC);
		if (buf_copy)
			memcpy(buf_copy, buf, size);

		kmem_cache_free(c, buf);
		/*
		 * Check that |buf| is intact after kmem_cache_free().
		 * |want_zero| is false, because we wrote garbage to
		 * the buffer already.
		 */
		fail |= check_buf(buf, size, want_ctor, want_rcu,
				  false);
		if (buf_copy) {
			fail |= (bool)memcmp(buf, buf_copy, size);
			kfree(buf_copy);
		}
		rcu_read_unlock();
	}
	kmem_cache_destroy(c);

	*total_failures += fail;
	return 1;
}

/*
 * Check that the data written to an RCU-allocated object survives
 * reallocation.
 */
static int __init do_kmem_cache_rcu_persistent(int size, int *total_failures)
{
	struct kmem_cache *c;
	void *buf, *buf_contents, *saved_ptr;
	void **used_objects;
	int i, iter, maxiter = 1024;
	bool fail = false;

	c = kmem_cache_create("test_cache", size, size, SLAB_TYPESAFE_BY_RCU,
			      NULL);
	buf = kmem_cache_alloc(c, GFP_KERNEL);
	if (!buf)
		goto out;
	saved_ptr = buf;
	fill_with_garbage(buf, size);
	buf_contents = kmalloc(size, GFP_KERNEL);
	if (!buf_contents) {
		kmem_cache_free(c, buf);
		goto out;
	}
	used_objects = kmalloc_array(maxiter, sizeof(void *), GFP_KERNEL);
	if (!used_objects) {
		kmem_cache_free(c, buf);
		kfree(buf_contents);
		goto out;
	}
	memcpy(buf_contents, buf, size);
	kmem_cache_free(c, buf);
	/*
	 * Run for a fixed number of iterations. If we never hit saved_ptr,
	 * assume the test passes.
	 */
	for (iter = 0; iter < maxiter; iter++) {
		buf = kmem_cache_alloc(c, GFP_KERNEL);
		used_objects[iter] = buf;
		if (buf == saved_ptr) {
			fail = memcmp(buf_contents, buf, size);
			for (i = 0; i <= iter; i++)
				kmem_cache_free(c, used_objects[i]);
			goto free_out;
		}
	}

	for (iter = 0; iter < maxiter; iter++)
		kmem_cache_free(c, used_objects[iter]);

free_out:
	kfree(buf_contents);
	kfree(used_objects);
out:
	kmem_cache_destroy(c);
	*total_failures += fail;
	return 1;
}

static int __init do_kmem_cache_size_bulk(int size, int *total_failures)
{
	struct kmem_cache *c;
	int i, iter, maxiter = 1024;
	int num, bytes;
	bool fail = false;
	void *objects[10];

	c = kmem_cache_create("test_cache", size, size, 0, NULL);
	for (iter = 0; (iter < maxiter) && !fail; iter++) {
		num = kmem_cache_alloc_bulk(c, GFP_KERNEL, ARRAY_SIZE(objects),
					    objects);
		for (i = 0; i < num; i++) {
			bytes = count_nonzero_bytes(objects[i], size);
			if (bytes)
				fail = true;
			fill_with_garbage(objects[i], size);
		}

		if (num)
			kmem_cache_free_bulk(c, num, objects);
	}
	kmem_cache_destroy(c);
	*total_failures += fail;
	return 1;
}

/*
 * Test kmem_cache allocation by creating caches of different sizes, with and
 * without constructors, with and without SLAB_TYPESAFE_BY_RCU.
 */
static int __init test_kmemcache(int *total_failures)
{
	int failures = 0, num_tests = 0;
	int i, flags, size;
	bool ctor, rcu, zero;

	for (i = 0; i < 10; i++) {
		size = 8 << i;
		for (flags = 0; flags < 8; flags++) {
			ctor = flags & 1;
			rcu = flags & 2;
			zero = flags & 4;
			if (ctor & zero)
				continue;
			num_tests += do_kmem_cache_size(size, ctor, rcu, zero,
							&failures);
		}
		num_tests += do_kmem_cache_size_bulk(size, &failures);
	}
	REPORT_FAILURES_IN_FN();
	*total_failures += failures;
	return num_tests;
}

/* Test the behavior of SLAB_TYPESAFE_BY_RCU caches of different sizes. */
static int __init test_rcu_persistent(int *total_failures)
{
	int failures = 0, num_tests = 0;
	int i, size;

	for (i = 0; i < 10; i++) {
		size = 8 << i;
		num_tests += do_kmem_cache_rcu_persistent(size, &failures);
	}
	REPORT_FAILURES_IN_FN();
	*total_failures += failures;
	return num_tests;
}

/*
 * Run the tests. Each test function returns the number of executed tests and
 * updates |failures| with the number of failed tests.
 */
static int __init test_meminit_init(void)
{
	int failures = 0, num_tests = 0;

	num_tests += test_pages(&failures);
	num_tests += test_kvmalloc(&failures);
	num_tests += test_kmemcache(&failures);
	num_tests += test_rcu_persistent(&failures);

	if (failures == 0)
		pr_info("all %d tests passed!\n", num_tests);
	else
		pr_info("failures: %d out of %d\n", failures, num_tests);

	return failures ? -EINVAL : 0;
}
module_init(test_meminit_init);

MODULE_LICENSE("GPL");<|MERGE_RESOLUTION|>--- conflicted
+++ resolved
@@ -93,11 +93,7 @@
 	int failures = 0, num_tests = 0;
 	int i;
 
-<<<<<<< HEAD
-	for (i = 0; i < MAX_ORDER; i++)
-=======
 	for (i = 0; i <= MAX_ORDER; i++)
->>>>>>> 98817289
 		num_tests += do_alloc_pages_order(i, &failures);
 
 	REPORT_FAILURES_IN_FN();
