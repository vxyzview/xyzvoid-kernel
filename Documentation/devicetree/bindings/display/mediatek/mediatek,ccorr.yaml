--- conflicted
+++ resolved
@@ -30,13 +30,6 @@
               - mediatek,mt8188-disp-ccorr
               - mediatek,mt8195-disp-ccorr
           - const: mediatek,mt8192-disp-ccorr
-<<<<<<< HEAD
-      - items:
-          - enum:
-              - mediatek,mt8186-disp-ccorr
-          - const: mediatek,mt8192-disp-ccorr
-=======
->>>>>>> 98817289
 
   reg:
     maxItems: 1
