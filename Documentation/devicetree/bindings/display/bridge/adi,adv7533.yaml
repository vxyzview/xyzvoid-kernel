--- conflicted
+++ resolved
@@ -91,12 +91,9 @@
     description: Number of DSI data lanes connected to the DSI host.
     $ref: /schemas/types.yaml#/definitions/uint32
     enum: [ 2, 3, 4 ]
-<<<<<<< HEAD
-=======
 
   "#sound-dai-cells":
     const: 0
->>>>>>> a6ad5510
 
   ports:
     description:
