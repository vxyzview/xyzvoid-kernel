--- conflicted
+++ resolved
@@ -223,16 +223,12 @@
                       "top_i2so2",
                       "top_i2si1",
                       "top_i2si2",
-<<<<<<< HEAD
-                      "adsp_audio_26m";
-=======
                       "adsp_audio_26m",
                       "apll1_d4",
                       "apll2_d4",
                       "apll12_div4",
                       "top_a2sys",
                       "top_aud_iec";
->>>>>>> 238589d0
     };
 
 ...