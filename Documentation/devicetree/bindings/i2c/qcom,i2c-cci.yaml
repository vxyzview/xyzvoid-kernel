# SPDX-License-Identifier: GPL-2.0 OR BSD-2-Clause
%YAML 1.2
---
$id: http://devicetree.org/schemas/i2c/qcom,i2c-cci.yaml#
$schema: http://devicetree.org/meta-schemas/core.yaml#

title: Qualcomm Camera Control Interface (CCI) I2C controller

maintainers:
  - Loic Poulain <loic.poulain@linaro.org>
  - Robert Foss <robert.foss@linaro.org>

properties:
  compatible:
    oneOf:
      - enum:
          - qcom,msm8226-cci
          - qcom,msm8974-cci
          - qcom,msm8996-cci

      - items:
          - enum:
              - qcom,msm8916-cci
          - const: qcom,msm8226-cci # CCI v1

      - items:
          - enum:
              - qcom,sc7280-cci
<<<<<<< HEAD
=======
              - qcom,sc8280xp-cci
>>>>>>> 0c383648
              - qcom,sdm845-cci
              - qcom,sm6350-cci
              - qcom,sm8250-cci
              - qcom,sm8450-cci
          - const: qcom,msm8996-cci # CCI v2

  "#address-cells":
    const: 1

  "#size-cells":
    const: 0

  clocks:
    minItems: 3
    maxItems: 6

  clock-names:
    minItems: 3
    maxItems: 6

  interrupts:
    maxItems: 1

  power-domains:
    maxItems: 1

  reg:
    maxItems: 1

patternProperties:
  "^i2c-bus@[01]$":
    $ref: /schemas/i2c/i2c-controller.yaml#
    unevaluatedProperties: false

    properties:
      reg:
        maxItems: 1

      clock-frequency:
        default: 100000

required:
  - compatible
  - clock-names
  - clocks
  - interrupts
  - reg

allOf:
  - if:
      properties:
        compatible:
          contains:
            enum:
              - qcom,msm8996-cci
    then:
      required:
        - power-domains

  - if:
      properties:
        compatible:
          contains:
            enum:
              - qcom,msm8226-cci
              - qcom,msm8916-cci
    then:
      properties:
        i2c-bus@1: false

  - if:
      properties:
        compatible:
          oneOf:
            - contains:
                enum:
                  - qcom,msm8974-cci

            - const: qcom,msm8226-cci
    then:
      properties:
        clocks:
          maxItems: 3
        clock-names:
          items:
            - const: camss_top_ahb
            - const: cci_ahb
            - const: cci

  - if:
      properties:
        compatible:
          oneOf:
            - contains:
                enum:
                  - qcom,msm8916-cci

            - const: qcom,msm8996-cci
    then:
      properties:
        clocks:
          maxItems: 4
        clock-names:
          items:
            - const: camss_top_ahb
            - const: cci_ahb
            - const: cci
            - const: camss_ahb

  - if:
      properties:
        compatible:
          contains:
            enum:
              - qcom,sdm845-cci
              - qcom,sm6350-cci
    then:
      properties:
        clocks:
          minItems: 6
        clock-names:
          items:
            - const: camnoc_axi
            - const: soc_ahb
            - const: slow_ahb_src
            - const: cpas_ahb
            - const: cci
            - const: cci_src

  - if:
      properties:
        compatible:
          contains:
            enum:
              - qcom,sc7280-cci
              - qcom,sm8250-cci
              - qcom,sm8450-cci
    then:
      properties:
        clocks:
          minItems: 5
          maxItems: 5
        clock-names:
          items:
            - const: camnoc_axi
            - const: slow_ahb_src
            - const: cpas_ahb
            - const: cci
            - const: cci_src

  - if:
      properties:
        compatible:
          contains:
            enum:
              - qcom,sc8280xp-cci
    then:
      properties:
        clocks:
          minItems: 4
          maxItems: 4
        clock-names:
          items:
            - const: camnoc_axi
            - const: slow_ahb_src
            - const: cpas_ahb
            - const: cci

additionalProperties: false

examples:
  - |
    #include <dt-bindings/clock/qcom,camcc-sdm845.h>
    #include <dt-bindings/gpio/gpio.h>
    #include <dt-bindings/interrupt-controller/arm-gic.h>

    cci@ac4a000 {
        reg = <0x0ac4a000 0x4000>;
        compatible = "qcom,sdm845-cci", "qcom,msm8996-cci";
        #address-cells = <1>;
        #size-cells = <0>;

        interrupts = <GIC_SPI 460 IRQ_TYPE_EDGE_RISING>;
        power-domains = <&clock_camcc TITAN_TOP_GDSC>;

        clocks = <&clock_camcc CAM_CC_CAMNOC_AXI_CLK>,
                 <&clock_camcc CAM_CC_SOC_AHB_CLK>,
                 <&clock_camcc CAM_CC_SLOW_AHB_CLK_SRC>,
                 <&clock_camcc CAM_CC_CPAS_AHB_CLK>,
                 <&clock_camcc CAM_CC_CCI_CLK>,
                 <&clock_camcc CAM_CC_CCI_CLK_SRC>;
        clock-names = "camnoc_axi",
                      "soc_ahb",
                      "slow_ahb_src",
                      "cpas_ahb",
                      "cci",
                      "cci_src";

        assigned-clocks = <&clock_camcc CAM_CC_CAMNOC_AXI_CLK>,
                          <&clock_camcc CAM_CC_CCI_CLK>;
        assigned-clock-rates = <80000000>,
                               <37500000>;

        pinctrl-names = "default", "sleep";
        pinctrl-0 = <&cci0_default &cci1_default>;
        pinctrl-1 = <&cci0_sleep &cci1_sleep>;

        i2c-bus@0 {
            reg = <0>;
            clock-frequency = <1000000>;
            #address-cells = <1>;
            #size-cells = <0>;

            camera@10 {
                compatible = "ovti,ov8856";
                reg = <0x10>;

                reset-gpios = <&tlmm 9 GPIO_ACTIVE_LOW>;
                pinctrl-names = "default";
                pinctrl-0 = <&cam0_default>;

                clocks = <&clock_camcc CAM_CC_MCLK0_CLK>;
                clock-names = "xvclk";
                clock-frequency = <19200000>;

                dovdd-supply = <&vreg_lvs1a_1p8>;
                avdd-supply = <&cam0_avdd_2v8>;
                dvdd-supply = <&cam0_dvdd_1v2>;

                port {
                    ov8856_ep: endpoint {
                        link-frequencies = /bits/ 64 <360000000 180000000>;
                        data-lanes = <1 2 3 4>;
                        remote-endpoint = <&csiphy0_ep>;
                    };
                };
            };
        };

        cci_i2c1: i2c-bus@1 {
            reg = <1>;
            clock-frequency = <1000000>;
            #address-cells = <1>;
            #size-cells = <0>;

            camera@60 {
                compatible = "ovti,ov7251";
                reg = <0x60>;

                enable-gpios = <&tlmm 21 GPIO_ACTIVE_HIGH>;
                pinctrl-names = "default";
                pinctrl-0 = <&cam3_default>;

                clocks = <&clock_camcc CAM_CC_MCLK3_CLK>;
                clock-names = "xclk";
                clock-frequency = <24000000>;

                vdddo-supply = <&vreg_lvs1a_1p8>;
                vdda-supply = <&cam3_avdd_2v8>;

                port {
                    ov7251_ep: endpoint {
                        data-lanes = <0>;
                        link-frequencies = /bits/ 64 <240000000 319200000>;
                        remote-endpoint = <&csiphy3_ep>;
                    };
                };
            };
        };
    };<|MERGE_RESOLUTION|>--- conflicted
+++ resolved
@@ -26,10 +26,7 @@
       - items:
           - enum:
               - qcom,sc7280-cci
-<<<<<<< HEAD
-=======
               - qcom,sc8280xp-cci
->>>>>>> 0c383648
               - qcom,sdm845-cci
               - qcom,sm6350-cci
               - qcom,sm8250-cci
