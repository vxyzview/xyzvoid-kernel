/* SPDX-License-Identifier: GPL-2.0-only */
/*
 * SELinux support for the Audit LSM hooks
 *
 * Author: James Morris <jmorris@redhat.com>
 *
 * Copyright (C) 2005 Red Hat, Inc., James Morris <jmorris@redhat.com>
 * Copyright (C) 2006 Trusted Computer Solutions, Inc. <dgoeddel@trustedcs.com>
 * Copyright (C) 2006 IBM Corporation, Timothy R. Chavez <tinytim@us.ibm.com>
 */

#ifndef _SELINUX_AUDIT_H
#define _SELINUX_AUDIT_H

#include <linux/audit.h>
#include <linux/types.h>

/**
<<<<<<< HEAD
 *	selinux_audit_rule_init - alloc/init an selinux audit rule structure.
 *	@field: the field this rule refers to
 *	@op: the operator the rule uses
 *	@rulestr: the text "target" of the rule
 *	@rule: pointer to the new rule structure returned via this
 *	@gfp: GFP flag used for kmalloc
=======
 * selinux_audit_rule_init - alloc/init an selinux audit rule structure.
 * @field: the field this rule refers to
 * @op: the operator the rule uses
 * @rulestr: the text "target" of the rule
 * @rule: pointer to the new rule structure returned via this
 * @gfp: GFP flag used for kmalloc
>>>>>>> a6ad5510
 *
 * Returns 0 if successful, -errno if not.  On success, the rule structure
 * will be allocated internally.  The caller must free this structure with
 * selinux_audit_rule_free() after use.
 */
int selinux_audit_rule_init(u32 field, u32 op, char *rulestr, void **rule,
			    gfp_t gfp);

/**
 * selinux_audit_rule_free - free an selinux audit rule structure.
 * @rule: pointer to the audit rule to be freed
 *
 * This will free all memory associated with the given rule.
 * If @rule is NULL, no operation is performed.
 */
void selinux_audit_rule_free(void *rule);

/**
 * selinux_audit_rule_match - determine if a context ID matches a rule.
 * @sid: the context ID to check
 * @field: the field this rule refers to
 * @op: the operator the rule uses
 * @rule: pointer to the audit rule to check against
 *
 * Returns 1 if the context id matches the rule, 0 if it does not, and
 * -errno on failure.
 */
int selinux_audit_rule_match(u32 sid, u32 field, u32 op, void *rule);

/**
 * selinux_audit_rule_known - check to see if rule contains selinux fields.
 * @rule: rule to be checked
 * Returns 1 if there are selinux fields specified in the rule, 0 otherwise.
 */
int selinux_audit_rule_known(struct audit_krule *rule);

#endif /* _SELINUX_AUDIT_H */<|MERGE_RESOLUTION|>--- conflicted
+++ resolved
@@ -16,21 +16,12 @@
 #include <linux/types.h>
 
 /**
-<<<<<<< HEAD
- *	selinux_audit_rule_init - alloc/init an selinux audit rule structure.
- *	@field: the field this rule refers to
- *	@op: the operator the rule uses
- *	@rulestr: the text "target" of the rule
- *	@rule: pointer to the new rule structure returned via this
- *	@gfp: GFP flag used for kmalloc
-=======
  * selinux_audit_rule_init - alloc/init an selinux audit rule structure.
  * @field: the field this rule refers to
  * @op: the operator the rule uses
  * @rulestr: the text "target" of the rule
  * @rule: pointer to the new rule structure returned via this
  * @gfp: GFP flag used for kmalloc
->>>>>>> a6ad5510
  *
  * Returns 0 if successful, -errno if not.  On success, the rule structure
  * will be allocated internally.  The caller must free this structure with
