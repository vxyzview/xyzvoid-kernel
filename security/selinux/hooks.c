--- conflicted
+++ resolved
@@ -5793,10 +5793,6 @@
 	struct sk_security_struct *sksec;
 	struct common_audit_data ad;
 	struct lsm_network_audit net = {0,};
-<<<<<<< HEAD
-	char *addrp;
-=======
->>>>>>> 92b4b594
 	u8 proto = 0;
 
 	sk = skb_to_full_sk(skb);
