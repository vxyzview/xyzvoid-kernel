--- conflicted
+++ resolved
@@ -144,22 +144,6 @@
 	return aa_audit(type, profile, &ad, file_audit_cb);
 }
 
-<<<<<<< HEAD
-/**
- * is_deleted - test if a file has been completely unlinked
- * @dentry: dentry of file to test for deletion  (NOT NULL)
- *
- * Returns: true if deleted else false
- */
-static inline bool is_deleted(struct dentry *dentry)
-{
-	if (d_unlinked(dentry) && d_backing_inode(dentry)->i_nlink == 0)
-		return true;
-	return false;
-}
-
-=======
->>>>>>> a6ad5510
 static int path_name(const char *op, const struct cred *subj_cred,
 		     struct aa_label *label,
 		     const struct path *path, int flags, char *buffer,
