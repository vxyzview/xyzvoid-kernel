--- conflicted
+++ resolved
@@ -1242,11 +1242,7 @@
 /*
  * The cred blob is a pointer to, not an instance of, an aa_label.
  */
-<<<<<<< HEAD
-struct lsm_blob_sizes apparmor_blob_sizes __lsm_ro_after_init = {
-=======
 struct lsm_blob_sizes apparmor_blob_sizes __ro_after_init = {
->>>>>>> 98817289
 	.lbs_cred = sizeof(struct aa_label *),
 	.lbs_file = sizeof(struct aa_file_ctx),
 	.lbs_task = sizeof(struct aa_task_ctx),
