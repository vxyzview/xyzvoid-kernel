/* SPDX-License-Identifier: GPL-2.0-only */
/*
 * Copyright (C) 2005,2006,2007,2008 IBM Corporation
 *
 * Authors:
 * Reiner Sailer <sailer@watson.ibm.com>
 * Mimi Zohar <zohar@us.ibm.com>
 *
 * File: ima.h
 *	internal Integrity Measurement Architecture (IMA) definitions
 */

#ifndef __LINUX_IMA_H
#define __LINUX_IMA_H

#include <linux/types.h>
#include <linux/crypto.h>
#include <linux/fs.h>
#include <linux/security.h>
#include <linux/hash.h>
#include <linux/tpm.h>
#include <linux/audit.h>
#include <crypto/hash_info.h>

#include "../integrity.h"

#ifdef CONFIG_HAVE_IMA_KEXEC
#include <asm/ima.h>
#endif

enum ima_show_type { IMA_SHOW_BINARY, IMA_SHOW_BINARY_NO_FIELD_LEN,
		     IMA_SHOW_BINARY_OLD_STRING_FMT, IMA_SHOW_ASCII };
enum tpm_pcrs { TPM_PCR0 = 0, TPM_PCR8 = 8, TPM_PCR10 = 10 };

/* digest size for IMA, fits SHA1 or MD5 */
#define IMA_DIGEST_SIZE		SHA1_DIGEST_SIZE
#define IMA_EVENT_NAME_LEN_MAX	255

#define IMA_HASH_BITS 10
#define IMA_MEASURE_HTABLE_SIZE (1 << IMA_HASH_BITS)

#define IMA_TEMPLATE_FIELD_ID_MAX_LEN	16
#define IMA_TEMPLATE_NUM_FIELDS_MAX	15

#define IMA_TEMPLATE_IMA_NAME "ima"
#define IMA_TEMPLATE_IMA_FMT "d|n"

#define NR_BANKS(chip) ((chip != NULL) ? chip->nr_allocated_banks : 0)

/* current content of the policy */
extern int ima_policy_flag;

/* set during initialization */
extern int ima_hash_algo;
extern int ima_sha1_idx __ro_after_init;
extern int ima_hash_algo_idx __ro_after_init;
extern int ima_extra_slots __ro_after_init;
extern int ima_appraise;
extern struct tpm_chip *ima_tpm_chip;
extern const char boot_aggregate_name[];

/* IMA event related data */
struct ima_event_data {
	struct integrity_iint_cache *iint;
	struct file *file;
	const unsigned char *filename;
	struct evm_ima_xattr_data *xattr_value;
	int xattr_len;
	const struct modsig *modsig;
	const char *violation;
	const void *buf;
	int buf_len;
};

/* IMA template field data definition */
struct ima_field_data {
	u8 *data;
	u32 len;
};

/* IMA template field definition */
struct ima_template_field {
	const char field_id[IMA_TEMPLATE_FIELD_ID_MAX_LEN];
	int (*field_init)(struct ima_event_data *event_data,
			  struct ima_field_data *field_data);
	void (*field_show)(struct seq_file *m, enum ima_show_type show,
			   struct ima_field_data *field_data);
};

/* IMA template descriptor definition */
struct ima_template_desc {
	struct list_head list;
	char *name;
	char *fmt;
	int num_fields;
	const struct ima_template_field **fields;
};

struct ima_template_entry {
	int pcr;
	struct tpm_digest *digests;
	struct ima_template_desc *template_desc; /* template descriptor */
	u32 template_data_len;
	struct ima_field_data template_data[];	/* template related data */
};

struct ima_queue_entry {
	struct hlist_node hnext;	/* place in hash collision list */
	struct list_head later;		/* place in ima_measurements list */
	struct ima_template_entry *entry;
};
extern struct list_head ima_measurements;	/* list of all measurements */

/* Some details preceding the binary serialized measurement list */
struct ima_kexec_hdr {
	u16 version;
	u16 _reserved0;
	u32 _reserved1;
	u64 buffer_size;
	u64 count;
};

extern const int read_idmap[];

#ifdef CONFIG_HAVE_IMA_KEXEC
void ima_load_kexec_buffer(void);
#else
static inline void ima_load_kexec_buffer(void) {}
#endif /* CONFIG_HAVE_IMA_KEXEC */

/*
 * The default binary_runtime_measurements list format is defined as the
 * platform native format.  The canonical format is defined as little-endian.
 */
extern bool ima_canonical_fmt;

/* Internal IMA function definitions */
int ima_init(void);
int ima_fs_init(void);
int ima_add_template_entry(struct ima_template_entry *entry, int violation,
			   const char *op, struct inode *inode,
			   const unsigned char *filename);
int ima_calc_file_hash(struct file *file, struct ima_digest_data *hash);
int ima_calc_buffer_hash(const void *buf, loff_t len,
			 struct ima_digest_data *hash);
int ima_calc_field_array_hash(struct ima_field_data *field_data,
<<<<<<< HEAD
			      struct ima_template_desc *desc, int num_fields,
			      struct ima_digest_data *hash);
=======
			      struct ima_template_entry *entry);
>>>>>>> d1988041
int ima_calc_boot_aggregate(struct ima_digest_data *hash);
void ima_add_violation(struct file *file, const unsigned char *filename,
		       struct integrity_iint_cache *iint,
		       const char *op, const char *cause);
int ima_init_crypto(void);
void ima_putc(struct seq_file *m, void *data, int datalen);
void ima_print_digest(struct seq_file *m, u8 *digest, u32 size);
int template_desc_init_fields(const char *template_fmt,
			      const struct ima_template_field ***fields,
			      int *num_fields);
struct ima_template_desc *ima_template_desc_current(void);
struct ima_template_desc *lookup_template_desc(const char *name);
bool ima_template_has_modsig(const struct ima_template_desc *ima_template);
int ima_restore_measurement_entry(struct ima_template_entry *entry);
int ima_restore_measurement_list(loff_t bufsize, void *buf);
int ima_measurements_show(struct seq_file *m, void *v);
unsigned long ima_get_binary_runtime_size(void);
int ima_init_template(void);
void ima_init_template_list(void);
int __init ima_init_digests(void);
int ima_lsm_policy_change(struct notifier_block *nb, unsigned long event,
			  void *lsm_data);

/*
 * used to protect h_table and sha_table
 */
extern spinlock_t ima_queue_lock;

struct ima_h_table {
	atomic_long_t len;	/* number of stored measurements in the list */
	atomic_long_t violations;
	struct hlist_head queue[IMA_MEASURE_HTABLE_SIZE];
};
extern struct ima_h_table ima_htable;

static inline unsigned int ima_hash_key(u8 *digest)
{
	/* there is no point in taking a hash of part of a digest */
	return (digest[0] | digest[1] << 8) % IMA_MEASURE_HTABLE_SIZE;
}

#define __ima_hooks(hook)				\
	hook(NONE, none)				\
	hook(FILE_CHECK, file)				\
	hook(MMAP_CHECK, mmap)				\
	hook(BPRM_CHECK, bprm)				\
	hook(CREDS_CHECK, creds)			\
	hook(POST_SETATTR, post_setattr)		\
	hook(MODULE_CHECK, module)			\
	hook(FIRMWARE_CHECK, firmware)			\
	hook(KEXEC_KERNEL_CHECK, kexec_kernel)		\
	hook(KEXEC_INITRAMFS_CHECK, kexec_initramfs)	\
	hook(POLICY_CHECK, policy)			\
	hook(KEXEC_CMDLINE, kexec_cmdline)		\
	hook(KEY_CHECK, key)				\
	hook(MAX_CHECK, none)

#define __ima_hook_enumify(ENUM, str)	ENUM,
#define __ima_stringify(arg) (#arg)
#define __ima_hook_measuring_stringify(ENUM, str) \
		(__ima_stringify(measuring_ ##str)),

enum ima_hooks {
	__ima_hooks(__ima_hook_enumify)
};

static const char * const ima_hooks_measure_str[] = {
	__ima_hooks(__ima_hook_measuring_stringify)
};

static inline const char *func_measure_str(enum ima_hooks func)
{
	if (func >= MAX_CHECK)
		return ima_hooks_measure_str[NONE];

	return ima_hooks_measure_str[func];
}

extern const char *const func_tokens[];

struct modsig;

#ifdef CONFIG_IMA_QUEUE_EARLY_BOOT_KEYS
/*
 * To track keys that need to be measured.
 */
struct ima_key_entry {
	struct list_head list;
	void *payload;
	size_t payload_len;
	char *keyring_name;
};
void ima_init_key_queue(void);
bool ima_should_queue_key(void);
bool ima_queue_key(struct key *keyring, const void *payload,
		   size_t payload_len);
void ima_process_queued_keys(void);
#else
static inline void ima_init_key_queue(void) {}
static inline bool ima_should_queue_key(void) { return false; }
static inline bool ima_queue_key(struct key *keyring,
				 const void *payload,
				 size_t payload_len) { return false; }
static inline void ima_process_queued_keys(void) {}
#endif /* CONFIG_IMA_QUEUE_EARLY_BOOT_KEYS */

/* LIM API function definitions */
int ima_get_action(struct inode *inode, const struct cred *cred, u32 secid,
		   int mask, enum ima_hooks func, int *pcr,
		   struct ima_template_desc **template_desc,
		   const char *keyring);
int ima_must_measure(struct inode *inode, int mask, enum ima_hooks func);
int ima_collect_measurement(struct integrity_iint_cache *iint,
			    struct file *file, void *buf, loff_t size,
			    enum hash_algo algo, struct modsig *modsig);
void ima_store_measurement(struct integrity_iint_cache *iint, struct file *file,
			   const unsigned char *filename,
			   struct evm_ima_xattr_data *xattr_value,
			   int xattr_len, const struct modsig *modsig, int pcr,
			   struct ima_template_desc *template_desc);
void process_buffer_measurement(struct inode *inode, const void *buf, int size,
				const char *eventname, enum ima_hooks func,
				int pcr, const char *keyring);
void ima_audit_measurement(struct integrity_iint_cache *iint,
			   const unsigned char *filename);
int ima_alloc_init_template(struct ima_event_data *event_data,
			    struct ima_template_entry **entry,
			    struct ima_template_desc *template_desc);
int ima_store_template(struct ima_template_entry *entry, int violation,
		       struct inode *inode,
		       const unsigned char *filename, int pcr);
void ima_free_template_entry(struct ima_template_entry *entry);
const char *ima_d_path(const struct path *path, char **pathbuf, char *filename);

/* IMA policy related functions */
int ima_match_policy(struct inode *inode, const struct cred *cred, u32 secid,
		     enum ima_hooks func, int mask, int flags, int *pcr,
		     struct ima_template_desc **template_desc,
		     const char *keyring);
void ima_init_policy(void);
void ima_update_policy(void);
void ima_update_policy_flag(void);
ssize_t ima_parse_add_rule(char *);
void ima_delete_rules(void);
int ima_check_policy(void);
void *ima_policy_start(struct seq_file *m, loff_t *pos);
void *ima_policy_next(struct seq_file *m, void *v, loff_t *pos);
void ima_policy_stop(struct seq_file *m, void *v);
int ima_policy_show(struct seq_file *m, void *v);

/* Appraise integrity measurements */
#define IMA_APPRAISE_ENFORCE	0x01
#define IMA_APPRAISE_FIX	0x02
#define IMA_APPRAISE_LOG	0x04
#define IMA_APPRAISE_MODULES	0x08
#define IMA_APPRAISE_FIRMWARE	0x10
#define IMA_APPRAISE_POLICY	0x20
#define IMA_APPRAISE_KEXEC	0x40

#ifdef CONFIG_IMA_APPRAISE
int ima_check_blacklist(struct integrity_iint_cache *iint,
			const struct modsig *modsig, int pcr);
int ima_appraise_measurement(enum ima_hooks func,
			     struct integrity_iint_cache *iint,
			     struct file *file, const unsigned char *filename,
			     struct evm_ima_xattr_data *xattr_value,
			     int xattr_len, const struct modsig *modsig);
int ima_must_appraise(struct inode *inode, int mask, enum ima_hooks func);
void ima_update_xattr(struct integrity_iint_cache *iint, struct file *file);
enum integrity_status ima_get_cache_status(struct integrity_iint_cache *iint,
					   enum ima_hooks func);
enum hash_algo ima_get_hash_algo(struct evm_ima_xattr_data *xattr_value,
				 int xattr_len);
int ima_read_xattr(struct dentry *dentry,
		   struct evm_ima_xattr_data **xattr_value);

#else
static inline int ima_check_blacklist(struct integrity_iint_cache *iint,
				      const struct modsig *modsig, int pcr)
{
	return 0;
}

static inline int ima_appraise_measurement(enum ima_hooks func,
					   struct integrity_iint_cache *iint,
					   struct file *file,
					   const unsigned char *filename,
					   struct evm_ima_xattr_data *xattr_value,
					   int xattr_len,
					   const struct modsig *modsig)
{
	return INTEGRITY_UNKNOWN;
}

static inline int ima_must_appraise(struct inode *inode, int mask,
				    enum ima_hooks func)
{
	return 0;
}

static inline void ima_update_xattr(struct integrity_iint_cache *iint,
				    struct file *file)
{
}

static inline enum integrity_status ima_get_cache_status(struct integrity_iint_cache
							 *iint,
							 enum ima_hooks func)
{
	return INTEGRITY_UNKNOWN;
}

static inline enum hash_algo
ima_get_hash_algo(struct evm_ima_xattr_data *xattr_value, int xattr_len)
{
	return ima_hash_algo;
}

static inline int ima_read_xattr(struct dentry *dentry,
				 struct evm_ima_xattr_data **xattr_value)
{
	return 0;
}

#endif /* CONFIG_IMA_APPRAISE */

#ifdef CONFIG_IMA_APPRAISE_MODSIG
int ima_read_modsig(enum ima_hooks func, const void *buf, loff_t buf_len,
		    struct modsig **modsig);
void ima_collect_modsig(struct modsig *modsig, const void *buf, loff_t size);
int ima_get_modsig_digest(const struct modsig *modsig, enum hash_algo *algo,
			  const u8 **digest, u32 *digest_size);
int ima_get_raw_modsig(const struct modsig *modsig, const void **data,
		       u32 *data_len);
void ima_free_modsig(struct modsig *modsig);
#else
static inline int ima_read_modsig(enum ima_hooks func, const void *buf,
				  loff_t buf_len, struct modsig **modsig)
{
	return -EOPNOTSUPP;
}

static inline void ima_collect_modsig(struct modsig *modsig, const void *buf,
				      loff_t size)
{
}

static inline int ima_get_modsig_digest(const struct modsig *modsig,
					enum hash_algo *algo, const u8 **digest,
					u32 *digest_size)
{
	return -EOPNOTSUPP;
}

static inline int ima_get_raw_modsig(const struct modsig *modsig,
				     const void **data, u32 *data_len)
{
	return -EOPNOTSUPP;
}

static inline void ima_free_modsig(struct modsig *modsig)
{
}
#endif /* CONFIG_IMA_APPRAISE_MODSIG */

/* LSM based policy rules require audit */
#ifdef CONFIG_IMA_LSM_RULES

<<<<<<< HEAD
#define security_filter_rule_init security_audit_rule_init
#define security_filter_rule_free security_audit_rule_free
#define security_filter_rule_match security_audit_rule_match
=======
#define ima_filter_rule_init security_audit_rule_init
#define ima_filter_rule_free security_audit_rule_free
#define ima_filter_rule_match security_audit_rule_match
>>>>>>> d1988041

#else

static inline int ima_filter_rule_init(u32 field, u32 op, char *rulestr,
				       void **lsmrule)
{
	return -EINVAL;
}

<<<<<<< HEAD
static inline void security_filter_rule_free(void *lsmrule)
{
}

static inline int security_filter_rule_match(u32 secid, u32 field, u32 op,
					     void *lsmrule)
=======
static inline void ima_filter_rule_free(void *lsmrule)
{
}

static inline int ima_filter_rule_match(u32 secid, u32 field, u32 op,
					void *lsmrule)
>>>>>>> d1988041
{
	return -EINVAL;
}
#endif /* CONFIG_IMA_LSM_RULES */

#ifdef	CONFIG_IMA_READ_POLICY
#define	POLICY_FILE_FLAGS	(S_IWUSR | S_IRUSR)
#else
#define	POLICY_FILE_FLAGS	S_IWUSR
#endif /* CONFIG_IMA_READ_POLICY */

#endif /* __LINUX_IMA_H */<|MERGE_RESOLUTION|>--- conflicted
+++ resolved
@@ -144,12 +144,7 @@
 int ima_calc_buffer_hash(const void *buf, loff_t len,
 			 struct ima_digest_data *hash);
 int ima_calc_field_array_hash(struct ima_field_data *field_data,
-<<<<<<< HEAD
-			      struct ima_template_desc *desc, int num_fields,
-			      struct ima_digest_data *hash);
-=======
 			      struct ima_template_entry *entry);
->>>>>>> d1988041
 int ima_calc_boot_aggregate(struct ima_digest_data *hash);
 void ima_add_violation(struct file *file, const unsigned char *filename,
 		       struct integrity_iint_cache *iint,
@@ -418,15 +413,9 @@
 /* LSM based policy rules require audit */
 #ifdef CONFIG_IMA_LSM_RULES
 
-<<<<<<< HEAD
-#define security_filter_rule_init security_audit_rule_init
-#define security_filter_rule_free security_audit_rule_free
-#define security_filter_rule_match security_audit_rule_match
-=======
 #define ima_filter_rule_init security_audit_rule_init
 #define ima_filter_rule_free security_audit_rule_free
 #define ima_filter_rule_match security_audit_rule_match
->>>>>>> d1988041
 
 #else
 
@@ -436,21 +425,12 @@
 	return -EINVAL;
 }
 
-<<<<<<< HEAD
-static inline void security_filter_rule_free(void *lsmrule)
-{
-}
-
-static inline int security_filter_rule_match(u32 secid, u32 field, u32 op,
-					     void *lsmrule)
-=======
 static inline void ima_filter_rule_free(void *lsmrule)
 {
 }
 
 static inline int ima_filter_rule_match(u32 secid, u32 field, u32 op,
 					void *lsmrule)
->>>>>>> d1988041
 {
 	return -EINVAL;
 }
