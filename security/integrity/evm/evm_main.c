--- conflicted
+++ resolved
@@ -975,13 +975,6 @@
 		evm_update_evmxattr(dentry, NULL, NULL, 0);
 }
 
-<<<<<<< HEAD
-int evm_inode_copy_up_xattr(const char *name)
-{
-	if (strcmp(name, XATTR_NAME_EVM) == 0)
-		return 1; /* Discard */
-	return -EOPNOTSUPP;
-=======
 static int evm_inode_copy_up_xattr(struct dentry *src, const char *name)
 {
 	struct evm_ima_xattr_data *xattr_data = NULL;
@@ -1012,7 +1005,6 @@
 
 	kfree(xattr_data);
 	return rc;
->>>>>>> a6ad5510
 }
 
 /*
