// SPDX-License-Identifier: GPL-2.0-or-later
/*
 * Security plug functions
 *
 * Copyright (C) 2001 WireX Communications, Inc <chris@wirex.com>
 * Copyright (C) 2001-2002 Greg Kroah-Hartman <greg@kroah.com>
 * Copyright (C) 2001 Networks Associates Technology, Inc <ssmalley@nai.com>
 * Copyright (C) 2016 Mellanox Technologies
 * Copyright (C) 2023 Microsoft Corporation <paul@paul-moore.com>
 */

#define pr_fmt(fmt) "LSM: " fmt

#include <linux/bpf.h>
#include <linux/capability.h>
#include <linux/dcache.h>
#include <linux/export.h>
#include <linux/init.h>
#include <linux/kernel.h>
#include <linux/kernel_read_file.h>
#include <linux/lsm_hooks.h>
#include <linux/fsnotify.h>
#include <linux/mman.h>
#include <linux/mount.h>
#include <linux/personality.h>
#include <linux/backing-dev.h>
#include <linux/string.h>
#include <linux/xattr.h>
#include <linux/msg.h>
#include <linux/overflow.h>
#include <linux/perf_event.h>
#include <linux/fs.h>
#include <net/flow.h>
#include <net/sock.h>

#define SECURITY_HOOK_ACTIVE_KEY(HOOK, IDX) security_hook_active_##HOOK##_##IDX

/*
 * Identifier for the LSM static calls.
 * HOOK is an LSM hook as defined in linux/lsm_hookdefs.h
 * IDX is the index of the static call. 0 <= NUM < MAX_LSM_COUNT
 */
#define LSM_STATIC_CALL(HOOK, IDX) lsm_static_call_##HOOK##_##IDX

/*
 * Call the macro M for each LSM hook MAX_LSM_COUNT times.
 */
#define LSM_LOOP_UNROLL(M, ...) 		\
do {						\
	UNROLL(MAX_LSM_COUNT, M, __VA_ARGS__)	\
} while (0)

#define LSM_DEFINE_UNROLL(M, ...) UNROLL(MAX_LSM_COUNT, M, __VA_ARGS__)

/*
 * These are descriptions of the reasons that can be passed to the
 * security_locked_down() LSM hook. Placing this array here allows
 * all security modules to use the same descriptions for auditing
 * purposes.
 */
const char *const lockdown_reasons[LOCKDOWN_CONFIDENTIALITY_MAX + 1] = {
	[LOCKDOWN_NONE] = "none",
	[LOCKDOWN_MODULE_SIGNATURE] = "unsigned module loading",
	[LOCKDOWN_DEV_MEM] = "/dev/mem,kmem,port",
	[LOCKDOWN_EFI_TEST] = "/dev/efi_test access",
	[LOCKDOWN_KEXEC] = "kexec of unsigned images",
	[LOCKDOWN_HIBERNATION] = "hibernation",
	[LOCKDOWN_PCI_ACCESS] = "direct PCI access",
	[LOCKDOWN_IOPORT] = "raw io port access",
	[LOCKDOWN_MSR] = "raw MSR access",
	[LOCKDOWN_ACPI_TABLES] = "modifying ACPI tables",
	[LOCKDOWN_DEVICE_TREE] = "modifying device tree contents",
	[LOCKDOWN_PCMCIA_CIS] = "direct PCMCIA CIS storage",
	[LOCKDOWN_TIOCSSERIAL] = "reconfiguration of serial port IO",
	[LOCKDOWN_MODULE_PARAMETERS] = "unsafe module parameters",
	[LOCKDOWN_MMIOTRACE] = "unsafe mmio",
	[LOCKDOWN_DEBUGFS] = "debugfs access",
	[LOCKDOWN_XMON_WR] = "xmon write access",
	[LOCKDOWN_BPF_WRITE_USER] = "use of bpf to write user RAM",
	[LOCKDOWN_DBG_WRITE_KERNEL] = "use of kgdb/kdb to write kernel RAM",
	[LOCKDOWN_RTAS_ERROR_INJECTION] = "RTAS error injection",
	[LOCKDOWN_INTEGRITY_MAX] = "integrity",
	[LOCKDOWN_KCORE] = "/proc/kcore access",
	[LOCKDOWN_KPROBES] = "use of kprobes",
	[LOCKDOWN_BPF_READ_KERNEL] = "use of bpf to read kernel RAM",
	[LOCKDOWN_DBG_READ_KERNEL] = "use of kgdb/kdb to read kernel RAM",
	[LOCKDOWN_PERF] = "unsafe use of perf",
	[LOCKDOWN_TRACEFS] = "use of tracefs",
	[LOCKDOWN_XMON_RW] = "xmon read and write access",
	[LOCKDOWN_XFRM_SECRET] = "xfrm SA secret",
	[LOCKDOWN_CONFIDENTIALITY_MAX] = "confidentiality",
};

static BLOCKING_NOTIFIER_HEAD(blocking_lsm_notifier_chain);

static struct kmem_cache *lsm_file_cache;
static struct kmem_cache *lsm_inode_cache;

char *lsm_names;
static struct lsm_blob_sizes blob_sizes __ro_after_init;

/* Boot-time LSM user choice */
static __initdata const char *chosen_lsm_order;
static __initdata const char *chosen_major_lsm;

static __initconst const char *const builtin_lsm_order = CONFIG_LSM;

/* Ordered list of LSMs to initialize. */
static __initdata struct lsm_info *ordered_lsms[MAX_LSM_COUNT + 1];
static __initdata struct lsm_info *exclusive;

#ifdef CONFIG_HAVE_STATIC_CALL
#define LSM_HOOK_TRAMP(NAME, NUM) \
	&STATIC_CALL_TRAMP(LSM_STATIC_CALL(NAME, NUM))
#else
#define LSM_HOOK_TRAMP(NAME, NUM) NULL
#endif

/*
 * Define static calls and static keys for each LSM hook.
 */
#define DEFINE_LSM_STATIC_CALL(NUM, NAME, RET, ...)			\
	DEFINE_STATIC_CALL_NULL(LSM_STATIC_CALL(NAME, NUM),		\
				*((RET(*)(__VA_ARGS__))NULL));		\
	DEFINE_STATIC_KEY_FALSE(SECURITY_HOOK_ACTIVE_KEY(NAME, NUM));

#define LSM_HOOK(RET, DEFAULT, NAME, ...)				\
	LSM_DEFINE_UNROLL(DEFINE_LSM_STATIC_CALL, NAME, RET, __VA_ARGS__)
#include <linux/lsm_hook_defs.h>
#undef LSM_HOOK
#undef DEFINE_LSM_STATIC_CALL

/*
 * Initialise a table of static calls for each LSM hook.
 * DEFINE_STATIC_CALL_NULL invocation above generates a key (STATIC_CALL_KEY)
 * and a trampoline (STATIC_CALL_TRAMP) which are used to call
 * __static_call_update when updating the static call.
 *
 * The static calls table is used by early LSMs, some architectures can fault on
 * unaligned accesses and the fault handling code may not be ready by then.
 * Thus, the static calls table should be aligned to avoid any unhandled faults
 * in early init.
 */
struct lsm_static_calls_table
	static_calls_table __ro_after_init __aligned(sizeof(u64)) = {
#define INIT_LSM_STATIC_CALL(NUM, NAME)					\
	(struct lsm_static_call) {					\
		.key = &STATIC_CALL_KEY(LSM_STATIC_CALL(NAME, NUM)),	\
		.trampoline = LSM_HOOK_TRAMP(NAME, NUM),		\
		.active = &SECURITY_HOOK_ACTIVE_KEY(NAME, NUM),		\
	},
#define LSM_HOOK(RET, DEFAULT, NAME, ...)				\
	.NAME = {							\
		LSM_DEFINE_UNROLL(INIT_LSM_STATIC_CALL, NAME)		\
	},
#include <linux/lsm_hook_defs.h>
#undef LSM_HOOK
#undef INIT_LSM_STATIC_CALL
	};

static __initdata bool debug;
#define init_debug(...)						\
	do {							\
		if (debug)					\
			pr_info(__VA_ARGS__);			\
	} while (0)

static bool __init is_enabled(struct lsm_info *lsm)
{
	if (!lsm->enabled)
		return false;

	return *lsm->enabled;
}

/* Mark an LSM's enabled flag. */
static int lsm_enabled_true __initdata = 1;
static int lsm_enabled_false __initdata = 0;
static void __init set_enabled(struct lsm_info *lsm, bool enabled)
{
	/*
	 * When an LSM hasn't configured an enable variable, we can use
	 * a hard-coded location for storing the default enabled state.
	 */
	if (!lsm->enabled) {
		if (enabled)
			lsm->enabled = &lsm_enabled_true;
		else
			lsm->enabled = &lsm_enabled_false;
	} else if (lsm->enabled == &lsm_enabled_true) {
		if (!enabled)
			lsm->enabled = &lsm_enabled_false;
	} else if (lsm->enabled == &lsm_enabled_false) {
		if (enabled)
			lsm->enabled = &lsm_enabled_true;
	} else {
		*lsm->enabled = enabled;
	}
}

/* Is an LSM already listed in the ordered LSMs list? */
static bool __init exists_ordered_lsm(struct lsm_info *lsm)
{
	struct lsm_info **check;

	for (check = ordered_lsms; *check; check++)
		if (*check == lsm)
			return true;

	return false;
}

/* Append an LSM to the list of ordered LSMs to initialize. */
static int last_lsm __initdata;
static void __init append_ordered_lsm(struct lsm_info *lsm, const char *from)
{
	/* Ignore duplicate selections. */
	if (exists_ordered_lsm(lsm))
		return;

	if (WARN(last_lsm == MAX_LSM_COUNT, "%s: out of LSM static calls!?\n", from))
		return;

	/* Enable this LSM, if it is not already set. */
	if (!lsm->enabled)
		lsm->enabled = &lsm_enabled_true;
	ordered_lsms[last_lsm++] = lsm;

	init_debug("%s ordered: %s (%s)\n", from, lsm->name,
		   is_enabled(lsm) ? "enabled" : "disabled");
}

/* Is an LSM allowed to be initialized? */
static bool __init lsm_allowed(struct lsm_info *lsm)
{
	/* Skip if the LSM is disabled. */
	if (!is_enabled(lsm))
		return false;

	/* Not allowed if another exclusive LSM already initialized. */
	if ((lsm->flags & LSM_FLAG_EXCLUSIVE) && exclusive) {
		init_debug("exclusive disabled: %s\n", lsm->name);
		return false;
	}

	return true;
}

static void __init lsm_set_blob_size(int *need, int *lbs)
{
	int offset;

	if (*need <= 0)
		return;

	offset = ALIGN(*lbs, sizeof(void *));
	*lbs = offset + *need;
	*need = offset;
}

static void __init lsm_set_blob_sizes(struct lsm_blob_sizes *needed)
{
	if (!needed)
		return;

	lsm_set_blob_size(&needed->lbs_cred, &blob_sizes.lbs_cred);
	lsm_set_blob_size(&needed->lbs_file, &blob_sizes.lbs_file);
	lsm_set_blob_size(&needed->lbs_ib, &blob_sizes.lbs_ib);
	/*
	 * The inode blob gets an rcu_head in addition to
	 * what the modules might need.
	 */
	if (needed->lbs_inode && blob_sizes.lbs_inode == 0)
		blob_sizes.lbs_inode = sizeof(struct rcu_head);
	lsm_set_blob_size(&needed->lbs_inode, &blob_sizes.lbs_inode);
	lsm_set_blob_size(&needed->lbs_ipc, &blob_sizes.lbs_ipc);
	lsm_set_blob_size(&needed->lbs_key, &blob_sizes.lbs_key);
	lsm_set_blob_size(&needed->lbs_msg_msg, &blob_sizes.lbs_msg_msg);
	lsm_set_blob_size(&needed->lbs_perf_event, &blob_sizes.lbs_perf_event);
	lsm_set_blob_size(&needed->lbs_sock, &blob_sizes.lbs_sock);
	lsm_set_blob_size(&needed->lbs_superblock, &blob_sizes.lbs_superblock);
	lsm_set_blob_size(&needed->lbs_task, &blob_sizes.lbs_task);
	lsm_set_blob_size(&needed->lbs_tun_dev, &blob_sizes.lbs_tun_dev);
	lsm_set_blob_size(&needed->lbs_xattr_count,
			  &blob_sizes.lbs_xattr_count);
	lsm_set_blob_size(&needed->lbs_bdev, &blob_sizes.lbs_bdev);
}

/* Prepare LSM for initialization. */
static void __init prepare_lsm(struct lsm_info *lsm)
{
	int enabled = lsm_allowed(lsm);

	/* Record enablement (to handle any following exclusive LSMs). */
	set_enabled(lsm, enabled);

	/* If enabled, do pre-initialization work. */
	if (enabled) {
		if ((lsm->flags & LSM_FLAG_EXCLUSIVE) && !exclusive) {
			exclusive = lsm;
			init_debug("exclusive chosen:   %s\n", lsm->name);
		}

		lsm_set_blob_sizes(lsm->blobs);
	}
}

/* Initialize a given LSM, if it is enabled. */
static void __init initialize_lsm(struct lsm_info *lsm)
{
	if (is_enabled(lsm)) {
		int ret;

		init_debug("initializing %s\n", lsm->name);
		ret = lsm->init();
		WARN(ret, "%s failed to initialize: %d\n", lsm->name, ret);
	}
}

/*
 * Current index to use while initializing the lsm id list.
 */
u32 lsm_active_cnt __ro_after_init;
const struct lsm_id *lsm_idlist[MAX_LSM_COUNT];

/* Populate ordered LSMs list from comma-separated LSM name list. */
static void __init ordered_lsm_parse(const char *order, const char *origin)
{
	struct lsm_info *lsm;
	char *sep, *name, *next;

	/* LSM_ORDER_FIRST is always first. */
	for (lsm = __start_lsm_info; lsm < __end_lsm_info; lsm++) {
		if (lsm->order == LSM_ORDER_FIRST)
			append_ordered_lsm(lsm, "  first");
	}

	/* Process "security=", if given. */
	if (chosen_major_lsm) {
		struct lsm_info *major;

		/*
		 * To match the original "security=" behavior, this
		 * explicitly does NOT fallback to another Legacy Major
		 * if the selected one was separately disabled: disable
		 * all non-matching Legacy Major LSMs.
		 */
		for (major = __start_lsm_info; major < __end_lsm_info;
		     major++) {
			if ((major->flags & LSM_FLAG_LEGACY_MAJOR) &&
			    strcmp(major->name, chosen_major_lsm) != 0) {
				set_enabled(major, false);
				init_debug("security=%s disabled: %s (only one legacy major LSM)\n",
					   chosen_major_lsm, major->name);
			}
		}
	}

	sep = kstrdup(order, GFP_KERNEL);
	next = sep;
	/* Walk the list, looking for matching LSMs. */
	while ((name = strsep(&next, ",")) != NULL) {
		bool found = false;

		for (lsm = __start_lsm_info; lsm < __end_lsm_info; lsm++) {
			if (strcmp(lsm->name, name) == 0) {
				if (lsm->order == LSM_ORDER_MUTABLE)
					append_ordered_lsm(lsm, origin);
				found = true;
			}
		}

		if (!found)
			init_debug("%s ignored: %s (not built into kernel)\n",
				   origin, name);
	}

	/* Process "security=", if given. */
	if (chosen_major_lsm) {
		for (lsm = __start_lsm_info; lsm < __end_lsm_info; lsm++) {
			if (exists_ordered_lsm(lsm))
				continue;
			if (strcmp(lsm->name, chosen_major_lsm) == 0)
				append_ordered_lsm(lsm, "security=");
		}
	}

	/* LSM_ORDER_LAST is always last. */
	for (lsm = __start_lsm_info; lsm < __end_lsm_info; lsm++) {
		if (lsm->order == LSM_ORDER_LAST)
			append_ordered_lsm(lsm, "   last");
	}

	/* Disable all LSMs not in the ordered list. */
	for (lsm = __start_lsm_info; lsm < __end_lsm_info; lsm++) {
		if (exists_ordered_lsm(lsm))
			continue;
		set_enabled(lsm, false);
		init_debug("%s skipped: %s (not in requested order)\n",
			   origin, lsm->name);
	}

	kfree(sep);
}

static void __init lsm_static_call_init(struct security_hook_list *hl)
{
	struct lsm_static_call *scall = hl->scalls;
	int i;

	for (i = 0; i < MAX_LSM_COUNT; i++) {
		/* Update the first static call that is not used yet */
		if (!scall->hl) {
			__static_call_update(scall->key, scall->trampoline,
					     hl->hook.lsm_func_addr);
			scall->hl = hl;
			static_branch_enable(scall->active);
			return;
		}
		scall++;
	}
	panic("%s - Ran out of static slots.\n", __func__);
}

static void __init lsm_early_cred(struct cred *cred);
static void __init lsm_early_task(struct task_struct *task);

static int lsm_append(const char *new, char **result);

static void __init report_lsm_order(void)
{
	struct lsm_info **lsm, *early;
	int first = 0;

	pr_info("initializing lsm=");

	/* Report each enabled LSM name, comma separated. */
	for (early = __start_early_lsm_info;
	     early < __end_early_lsm_info; early++)
		if (is_enabled(early))
			pr_cont("%s%s", first++ == 0 ? "" : ",", early->name);
	for (lsm = ordered_lsms; *lsm; lsm++)
		if (is_enabled(*lsm))
			pr_cont("%s%s", first++ == 0 ? "" : ",", (*lsm)->name);

	pr_cont("\n");
}

static void __init ordered_lsm_init(void)
{
	struct lsm_info **lsm;

	if (chosen_lsm_order) {
		if (chosen_major_lsm) {
			pr_warn("security=%s is ignored because it is superseded by lsm=%s\n",
				chosen_major_lsm, chosen_lsm_order);
			chosen_major_lsm = NULL;
		}
		ordered_lsm_parse(chosen_lsm_order, "cmdline");
	} else
		ordered_lsm_parse(builtin_lsm_order, "builtin");

	for (lsm = ordered_lsms; *lsm; lsm++)
		prepare_lsm(*lsm);

	report_lsm_order();

	init_debug("cred blob size       = %d\n", blob_sizes.lbs_cred);
	init_debug("file blob size       = %d\n", blob_sizes.lbs_file);
	init_debug("ib blob size         = %d\n", blob_sizes.lbs_ib);
	init_debug("inode blob size      = %d\n", blob_sizes.lbs_inode);
	init_debug("ipc blob size        = %d\n", blob_sizes.lbs_ipc);
#ifdef CONFIG_KEYS
	init_debug("key blob size        = %d\n", blob_sizes.lbs_key);
#endif /* CONFIG_KEYS */
	init_debug("msg_msg blob size    = %d\n", blob_sizes.lbs_msg_msg);
	init_debug("sock blob size       = %d\n", blob_sizes.lbs_sock);
	init_debug("superblock blob size = %d\n", blob_sizes.lbs_superblock);
	init_debug("perf event blob size = %d\n", blob_sizes.lbs_perf_event);
	init_debug("task blob size       = %d\n", blob_sizes.lbs_task);
	init_debug("tun device blob size = %d\n", blob_sizes.lbs_tun_dev);
	init_debug("xattr slots          = %d\n", blob_sizes.lbs_xattr_count);
	init_debug("bdev blob size       = %d\n", blob_sizes.lbs_bdev);

	/*
	 * Create any kmem_caches needed for blobs
	 */
	if (blob_sizes.lbs_file)
		lsm_file_cache = kmem_cache_create("lsm_file_cache",
						   blob_sizes.lbs_file, 0,
						   SLAB_PANIC, NULL);
	if (blob_sizes.lbs_inode)
		lsm_inode_cache = kmem_cache_create("lsm_inode_cache",
						    blob_sizes.lbs_inode, 0,
						    SLAB_PANIC, NULL);

	lsm_early_cred((struct cred *) current->cred);
	lsm_early_task(current);
	for (lsm = ordered_lsms; *lsm; lsm++)
		initialize_lsm(*lsm);
}

int __init early_security_init(void)
{
	struct lsm_info *lsm;

	for (lsm = __start_early_lsm_info; lsm < __end_early_lsm_info; lsm++) {
		if (!lsm->enabled)
			lsm->enabled = &lsm_enabled_true;
		prepare_lsm(lsm);
		initialize_lsm(lsm);
	}

	return 0;
}

/**
 * security_init - initializes the security framework
 *
 * This should be called early in the kernel initialization sequence.
 */
int __init security_init(void)
{
	struct lsm_info *lsm;

	init_debug("legacy security=%s\n", chosen_major_lsm ? : " *unspecified*");
	init_debug("  CONFIG_LSM=%s\n", builtin_lsm_order);
	init_debug("boot arg lsm=%s\n", chosen_lsm_order ? : " *unspecified*");

	/*
	 * Append the names of the early LSM modules now that kmalloc() is
	 * available
	 */
	for (lsm = __start_early_lsm_info; lsm < __end_early_lsm_info; lsm++) {
		init_debug("  early started: %s (%s)\n", lsm->name,
			   is_enabled(lsm) ? "enabled" : "disabled");
		if (lsm->enabled)
			lsm_append(lsm->name, &lsm_names);
	}

	/* Load LSMs in specified order. */
	ordered_lsm_init();

	return 0;
}

/* Save user chosen LSM */
static int __init choose_major_lsm(char *str)
{
	chosen_major_lsm = str;
	return 1;
}
__setup("security=", choose_major_lsm);

/* Explicitly choose LSM initialization order. */
static int __init choose_lsm_order(char *str)
{
	chosen_lsm_order = str;
	return 1;
}
__setup("lsm=", choose_lsm_order);

/* Enable LSM order debugging. */
static int __init enable_debug(char *str)
{
	debug = true;
	return 1;
}
__setup("lsm.debug", enable_debug);

static bool match_last_lsm(const char *list, const char *lsm)
{
	const char *last;

	if (WARN_ON(!list || !lsm))
		return false;
	last = strrchr(list, ',');
	if (last)
		/* Pass the comma, strcmp() will check for '\0' */
		last++;
	else
		last = list;
	return !strcmp(last, lsm);
}

static int lsm_append(const char *new, char **result)
{
	char *cp;

	if (*result == NULL) {
		*result = kstrdup(new, GFP_KERNEL);
		if (*result == NULL)
			return -ENOMEM;
	} else {
		/* Check if it is the last registered name */
		if (match_last_lsm(*result, new))
			return 0;
		cp = kasprintf(GFP_KERNEL, "%s,%s", *result, new);
		if (cp == NULL)
			return -ENOMEM;
		kfree(*result);
		*result = cp;
	}
	return 0;
}

/**
 * security_add_hooks - Add a modules hooks to the hook lists.
 * @hooks: the hooks to add
 * @count: the number of hooks to add
 * @lsmid: the identification information for the security module
 *
 * Each LSM has to register its hooks with the infrastructure.
 */
void __init security_add_hooks(struct security_hook_list *hooks, int count,
			       const struct lsm_id *lsmid)
{
	int i;

	/*
	 * A security module may call security_add_hooks() more
	 * than once during initialization, and LSM initialization
	 * is serialized. Landlock is one such case.
	 * Look at the previous entry, if there is one, for duplication.
	 */
	if (lsm_active_cnt == 0 || lsm_idlist[lsm_active_cnt - 1] != lsmid) {
		if (lsm_active_cnt >= MAX_LSM_COUNT)
			panic("%s Too many LSMs registered.\n", __func__);
		lsm_idlist[lsm_active_cnt++] = lsmid;
	}

	for (i = 0; i < count; i++) {
		hooks[i].lsmid = lsmid;
		lsm_static_call_init(&hooks[i]);
	}

	/*
	 * Don't try to append during early_security_init(), we'll come back
	 * and fix this up afterwards.
	 */
	if (slab_is_available()) {
		if (lsm_append(lsmid->name, &lsm_names) < 0)
			panic("%s - Cannot get early memory.\n", __func__);
	}
}

int call_blocking_lsm_notifier(enum lsm_event event, void *data)
{
	return blocking_notifier_call_chain(&blocking_lsm_notifier_chain,
					    event, data);
}
EXPORT_SYMBOL(call_blocking_lsm_notifier);

int register_blocking_lsm_notifier(struct notifier_block *nb)
{
	return blocking_notifier_chain_register(&blocking_lsm_notifier_chain,
						nb);
}
EXPORT_SYMBOL(register_blocking_lsm_notifier);

int unregister_blocking_lsm_notifier(struct notifier_block *nb)
{
	return blocking_notifier_chain_unregister(&blocking_lsm_notifier_chain,
						  nb);
}
EXPORT_SYMBOL(unregister_blocking_lsm_notifier);

/**
 * lsm_blob_alloc - allocate a composite blob
 * @dest: the destination for the blob
 * @size: the size of the blob
 * @gfp: allocation type
 *
 * Allocate a blob for all the modules
 *
 * Returns 0, or -ENOMEM if memory can't be allocated.
 */
static int lsm_blob_alloc(void **dest, size_t size, gfp_t gfp)
{
	if (size == 0) {
		*dest = NULL;
		return 0;
	}

	*dest = kzalloc(size, gfp);
	if (*dest == NULL)
		return -ENOMEM;
	return 0;
}

/**
 * lsm_cred_alloc - allocate a composite cred blob
 * @cred: the cred that needs a blob
 * @gfp: allocation type
 *
 * Allocate the cred blob for all the modules
 *
 * Returns 0, or -ENOMEM if memory can't be allocated.
 */
static int lsm_cred_alloc(struct cred *cred, gfp_t gfp)
{
	return lsm_blob_alloc(&cred->security, blob_sizes.lbs_cred, gfp);
}

/**
 * lsm_early_cred - during initialization allocate a composite cred blob
 * @cred: the cred that needs a blob
 *
 * Allocate the cred blob for all the modules
 */
static void __init lsm_early_cred(struct cred *cred)
{
	int rc = lsm_cred_alloc(cred, GFP_KERNEL);

	if (rc)
		panic("%s: Early cred alloc failed.\n", __func__);
}

/**
 * lsm_file_alloc - allocate a composite file blob
 * @file: the file that needs a blob
 *
 * Allocate the file blob for all the modules
 *
 * Returns 0, or -ENOMEM if memory can't be allocated.
 */
static int lsm_file_alloc(struct file *file)
{
	if (!lsm_file_cache) {
		file->f_security = NULL;
		return 0;
	}

	file->f_security = kmem_cache_zalloc(lsm_file_cache, GFP_KERNEL);
	if (file->f_security == NULL)
		return -ENOMEM;
	return 0;
}

/**
 * lsm_inode_alloc - allocate a composite inode blob
 * @inode: the inode that needs a blob
 * @gfp: allocation flags
 *
 * Allocate the inode blob for all the modules
 *
 * Returns 0, or -ENOMEM if memory can't be allocated.
 */
static int lsm_inode_alloc(struct inode *inode, gfp_t gfp)
{
	if (!lsm_inode_cache) {
		inode->i_security = NULL;
		return 0;
	}

	inode->i_security = kmem_cache_zalloc(lsm_inode_cache, gfp);
	if (inode->i_security == NULL)
		return -ENOMEM;
	return 0;
}

/**
 * lsm_task_alloc - allocate a composite task blob
 * @task: the task that needs a blob
 *
 * Allocate the task blob for all the modules
 *
 * Returns 0, or -ENOMEM if memory can't be allocated.
 */
static int lsm_task_alloc(struct task_struct *task)
{
	return lsm_blob_alloc(&task->security, blob_sizes.lbs_task, GFP_KERNEL);
}

/**
 * lsm_ipc_alloc - allocate a composite ipc blob
 * @kip: the ipc that needs a blob
 *
 * Allocate the ipc blob for all the modules
 *
 * Returns 0, or -ENOMEM if memory can't be allocated.
 */
static int lsm_ipc_alloc(struct kern_ipc_perm *kip)
{
	return lsm_blob_alloc(&kip->security, blob_sizes.lbs_ipc, GFP_KERNEL);
}

#ifdef CONFIG_KEYS
/**
 * lsm_key_alloc - allocate a composite key blob
 * @key: the key that needs a blob
 *
 * Allocate the key blob for all the modules
 *
 * Returns 0, or -ENOMEM if memory can't be allocated.
 */
static int lsm_key_alloc(struct key *key)
{
	return lsm_blob_alloc(&key->security, blob_sizes.lbs_key, GFP_KERNEL);
}
#endif /* CONFIG_KEYS */

/**
 * lsm_msg_msg_alloc - allocate a composite msg_msg blob
 * @mp: the msg_msg that needs a blob
 *
 * Allocate the ipc blob for all the modules
 *
 * Returns 0, or -ENOMEM if memory can't be allocated.
 */
static int lsm_msg_msg_alloc(struct msg_msg *mp)
{
	return lsm_blob_alloc(&mp->security, blob_sizes.lbs_msg_msg,
			      GFP_KERNEL);
}

/**
 * lsm_bdev_alloc - allocate a composite block_device blob
 * @bdev: the block_device that needs a blob
 *
 * Allocate the block_device blob for all the modules
 *
 * Returns 0, or -ENOMEM if memory can't be allocated.
 */
static int lsm_bdev_alloc(struct block_device *bdev)
{
	if (blob_sizes.lbs_bdev == 0) {
		bdev->bd_security = NULL;
		return 0;
	}

	bdev->bd_security = kzalloc(blob_sizes.lbs_bdev, GFP_KERNEL);
	if (!bdev->bd_security)
		return -ENOMEM;

	return 0;
}

/**
 * lsm_early_task - during initialization allocate a composite task blob
 * @task: the task that needs a blob
 *
 * Allocate the task blob for all the modules
 */
static void __init lsm_early_task(struct task_struct *task)
{
	int rc = lsm_task_alloc(task);

	if (rc)
		panic("%s: Early task alloc failed.\n", __func__);
}

/**
 * lsm_superblock_alloc - allocate a composite superblock blob
 * @sb: the superblock that needs a blob
 *
 * Allocate the superblock blob for all the modules
 *
 * Returns 0, or -ENOMEM if memory can't be allocated.
 */
static int lsm_superblock_alloc(struct super_block *sb)
{
	return lsm_blob_alloc(&sb->s_security, blob_sizes.lbs_superblock,
			      GFP_KERNEL);
}

/**
 * lsm_fill_user_ctx - Fill a user space lsm_ctx structure
 * @uctx: a userspace LSM context to be filled
 * @uctx_len: available uctx size (input), used uctx size (output)
 * @val: the new LSM context value
 * @val_len: the size of the new LSM context value
 * @id: LSM id
 * @flags: LSM defined flags
 *
 * Fill all of the fields in a userspace lsm_ctx structure.  If @uctx is NULL
 * simply calculate the required size to output via @utc_len and return
 * success.
 *
 * Returns 0 on success, -E2BIG if userspace buffer is not large enough,
 * -EFAULT on a copyout error, -ENOMEM if memory can't be allocated.
 */
int lsm_fill_user_ctx(struct lsm_ctx __user *uctx, u32 *uctx_len,
		      void *val, size_t val_len,
		      u64 id, u64 flags)
{
	struct lsm_ctx *nctx = NULL;
	size_t nctx_len;
	int rc = 0;

	nctx_len = ALIGN(struct_size(nctx, ctx, val_len), sizeof(void *));
	if (nctx_len > *uctx_len) {
		rc = -E2BIG;
		goto out;
	}

	/* no buffer - return success/0 and set @uctx_len to the req size */
	if (!uctx)
		goto out;

	nctx = kzalloc(nctx_len, GFP_KERNEL);
	if (nctx == NULL) {
		rc = -ENOMEM;
		goto out;
	}
	nctx->id = id;
	nctx->flags = flags;
	nctx->len = nctx_len;
	nctx->ctx_len = val_len;
	memcpy(nctx->ctx, val, val_len);

	if (copy_to_user(uctx, nctx, nctx_len))
		rc = -EFAULT;

out:
	kfree(nctx);
	*uctx_len = nctx_len;
	return rc;
}

/*
 * The default value of the LSM hook is defined in linux/lsm_hook_defs.h and
 * can be accessed with:
 *
 *	LSM_RET_DEFAULT(<hook_name>)
 *
 * The macros below define static constants for the default value of each
 * LSM hook.
 */
#define LSM_RET_DEFAULT(NAME) (NAME##_default)
#define DECLARE_LSM_RET_DEFAULT_void(DEFAULT, NAME)
#define DECLARE_LSM_RET_DEFAULT_int(DEFAULT, NAME) \
	static const int __maybe_unused LSM_RET_DEFAULT(NAME) = (DEFAULT);
#define LSM_HOOK(RET, DEFAULT, NAME, ...) \
	DECLARE_LSM_RET_DEFAULT_##RET(DEFAULT, NAME)

#include <linux/lsm_hook_defs.h>
#undef LSM_HOOK

/*
 * Hook list operation macros.
 *
 * call_void_hook:
 *	This is a hook that does not return a value.
 *
 * call_int_hook:
 *	This is a hook that returns a value.
 */
#define __CALL_STATIC_VOID(NUM, HOOK, ...)				     \
do {									     \
	if (static_branch_unlikely(&SECURITY_HOOK_ACTIVE_KEY(HOOK, NUM))) {    \
		static_call(LSM_STATIC_CALL(HOOK, NUM))(__VA_ARGS__);	     \
	}								     \
} while (0);

#define call_void_hook(HOOK, ...)                                 \
	do {                                                      \
		LSM_LOOP_UNROLL(__CALL_STATIC_VOID, HOOK, __VA_ARGS__); \
	} while (0)


#define __CALL_STATIC_INT(NUM, R, HOOK, LABEL, ...)			     \
do {									     \
	if (static_branch_unlikely(&SECURITY_HOOK_ACTIVE_KEY(HOOK, NUM))) {  \
		R = static_call(LSM_STATIC_CALL(HOOK, NUM))(__VA_ARGS__);    \
		if (R != LSM_RET_DEFAULT(HOOK))				     \
			goto LABEL;					     \
	}								     \
} while (0);

#define call_int_hook(HOOK, ...)					\
({									\
	__label__ OUT;							\
	int RC = LSM_RET_DEFAULT(HOOK);					\
									\
	LSM_LOOP_UNROLL(__CALL_STATIC_INT, RC, HOOK, OUT, __VA_ARGS__);	\
OUT:									\
	RC;								\
})

#define lsm_for_each_hook(scall, NAME)					\
	for (scall = static_calls_table.NAME;				\
	     scall - static_calls_table.NAME < MAX_LSM_COUNT; scall++)  \
		if (static_key_enabled(&scall->active->key))

/* Security operations */

/**
 * security_binder_set_context_mgr() - Check if becoming binder ctx mgr is ok
 * @mgr: task credentials of current binder process
 *
 * Check whether @mgr is allowed to be the binder context manager.
 *
 * Return: Return 0 if permission is granted.
 */
int security_binder_set_context_mgr(const struct cred *mgr)
{
	return call_int_hook(binder_set_context_mgr, mgr);
}

/**
 * security_binder_transaction() - Check if a binder transaction is allowed
 * @from: sending process
 * @to: receiving process
 *
 * Check whether @from is allowed to invoke a binder transaction call to @to.
 *
 * Return: Returns 0 if permission is granted.
 */
int security_binder_transaction(const struct cred *from,
				const struct cred *to)
{
	return call_int_hook(binder_transaction, from, to);
}

/**
 * security_binder_transfer_binder() - Check if a binder transfer is allowed
 * @from: sending process
 * @to: receiving process
 *
 * Check whether @from is allowed to transfer a binder reference to @to.
 *
 * Return: Returns 0 if permission is granted.
 */
int security_binder_transfer_binder(const struct cred *from,
				    const struct cred *to)
{
	return call_int_hook(binder_transfer_binder, from, to);
}

/**
 * security_binder_transfer_file() - Check if a binder file xfer is allowed
 * @from: sending process
 * @to: receiving process
 * @file: file being transferred
 *
 * Check whether @from is allowed to transfer @file to @to.
 *
 * Return: Returns 0 if permission is granted.
 */
int security_binder_transfer_file(const struct cred *from,
				  const struct cred *to, const struct file *file)
{
	return call_int_hook(binder_transfer_file, from, to, file);
}

/**
 * security_ptrace_access_check() - Check if tracing is allowed
 * @child: target process
 * @mode: PTRACE_MODE flags
 *
 * Check permission before allowing the current process to trace the @child
 * process.  Security modules may also want to perform a process tracing check
 * during an execve in the set_security or apply_creds hooks of tracing check
 * during an execve in the bprm_set_creds hook of binprm_security_ops if the
 * process is being traced and its security attributes would be changed by the
 * execve.
 *
 * Return: Returns 0 if permission is granted.
 */
int security_ptrace_access_check(struct task_struct *child, unsigned int mode)
{
	return call_int_hook(ptrace_access_check, child, mode);
}

/**
 * security_ptrace_traceme() - Check if tracing is allowed
 * @parent: tracing process
 *
 * Check that the @parent process has sufficient permission to trace the
 * current process before allowing the current process to present itself to the
 * @parent process for tracing.
 *
 * Return: Returns 0 if permission is granted.
 */
int security_ptrace_traceme(struct task_struct *parent)
{
	return call_int_hook(ptrace_traceme, parent);
}

/**
 * security_capget() - Get the capability sets for a process
 * @target: target process
 * @effective: effective capability set
 * @inheritable: inheritable capability set
 * @permitted: permitted capability set
 *
 * Get the @effective, @inheritable, and @permitted capability sets for the
 * @target process.  The hook may also perform permission checking to determine
 * if the current process is allowed to see the capability sets of the @target
 * process.
 *
 * Return: Returns 0 if the capability sets were successfully obtained.
 */
int security_capget(const struct task_struct *target,
		    kernel_cap_t *effective,
		    kernel_cap_t *inheritable,
		    kernel_cap_t *permitted)
{
	return call_int_hook(capget, target, effective, inheritable, permitted);
}

/**
 * security_capset() - Set the capability sets for a process
 * @new: new credentials for the target process
 * @old: current credentials of the target process
 * @effective: effective capability set
 * @inheritable: inheritable capability set
 * @permitted: permitted capability set
 *
 * Set the @effective, @inheritable, and @permitted capability sets for the
 * current process.
 *
 * Return: Returns 0 and update @new if permission is granted.
 */
int security_capset(struct cred *new, const struct cred *old,
		    const kernel_cap_t *effective,
		    const kernel_cap_t *inheritable,
		    const kernel_cap_t *permitted)
{
	return call_int_hook(capset, new, old, effective, inheritable,
			     permitted);
}

/**
 * security_capable() - Check if a process has the necessary capability
 * @cred: credentials to examine
 * @ns: user namespace
 * @cap: capability requested
 * @opts: capability check options
 *
 * Check whether the @tsk process has the @cap capability in the indicated
 * credentials.  @cap contains the capability <include/linux/capability.h>.
 * @opts contains options for the capable check <include/linux/security.h>.
 *
 * Return: Returns 0 if the capability is granted.
 */
int security_capable(const struct cred *cred,
		     struct user_namespace *ns,
		     int cap,
		     unsigned int opts)
{
	return call_int_hook(capable, cred, ns, cap, opts);
}

/**
 * security_quotactl() - Check if a quotactl() syscall is allowed for this fs
 * @cmds: commands
 * @type: type
 * @id: id
 * @sb: filesystem
 *
 * Check whether the quotactl syscall is allowed for this @sb.
 *
 * Return: Returns 0 if permission is granted.
 */
int security_quotactl(int cmds, int type, int id, const struct super_block *sb)
{
	return call_int_hook(quotactl, cmds, type, id, sb);
}

/**
 * security_quota_on() - Check if QUOTAON is allowed for a dentry
 * @dentry: dentry
 *
 * Check whether QUOTAON is allowed for @dentry.
 *
 * Return: Returns 0 if permission is granted.
 */
int security_quota_on(struct dentry *dentry)
{
	return call_int_hook(quota_on, dentry);
}

/**
 * security_syslog() - Check if accessing the kernel message ring is allowed
 * @type: SYSLOG_ACTION_* type
 *
 * Check permission before accessing the kernel message ring or changing
 * logging to the console.  See the syslog(2) manual page for an explanation of
 * the @type values.
 *
 * Return: Return 0 if permission is granted.
 */
int security_syslog(int type)
{
	return call_int_hook(syslog, type);
}

/**
 * security_settime64() - Check if changing the system time is allowed
 * @ts: new time
 * @tz: timezone
 *
 * Check permission to change the system time, struct timespec64 is defined in
 * <include/linux/time64.h> and timezone is defined in <include/linux/time.h>.
 *
 * Return: Returns 0 if permission is granted.
 */
int security_settime64(const struct timespec64 *ts, const struct timezone *tz)
{
	return call_int_hook(settime, ts, tz);
}

/**
 * security_vm_enough_memory_mm() - Check if allocating a new mem map is allowed
 * @mm: mm struct
 * @pages: number of pages
 *
 * Check permissions for allocating a new virtual mapping.  If all LSMs return
 * a positive value, __vm_enough_memory() will be called with cap_sys_admin
 * set. If at least one LSM returns 0 or negative, __vm_enough_memory() will be
 * called with cap_sys_admin cleared.
 *
 * Return: Returns 0 if permission is granted by the LSM infrastructure to the
 *         caller.
 */
int security_vm_enough_memory_mm(struct mm_struct *mm, long pages)
{
	struct lsm_static_call *scall;
	int cap_sys_admin = 1;
	int rc;

	/*
	 * The module will respond with 0 if it thinks the __vm_enough_memory()
	 * call should be made with the cap_sys_admin set. If all of the modules
	 * agree that it should be set it will. If any module thinks it should
	 * not be set it won't.
	 */
	lsm_for_each_hook(scall, vm_enough_memory) {
		rc = scall->hl->hook.vm_enough_memory(mm, pages);
		if (rc < 0) {
			cap_sys_admin = 0;
			break;
		}
	}
	return __vm_enough_memory(mm, pages, cap_sys_admin);
}

/**
 * security_bprm_creds_for_exec() - Prepare the credentials for exec()
 * @bprm: binary program information
 *
 * If the setup in prepare_exec_creds did not setup @bprm->cred->security
 * properly for executing @bprm->file, update the LSM's portion of
 * @bprm->cred->security to be what commit_creds needs to install for the new
 * program.  This hook may also optionally check permissions (e.g. for
 * transitions between security domains).  The hook must set @bprm->secureexec
 * to 1 if AT_SECURE should be set to request libc enable secure mode.  @bprm
 * contains the linux_binprm structure.
 *
 * Return: Returns 0 if the hook is successful and permission is granted.
 */
int security_bprm_creds_for_exec(struct linux_binprm *bprm)
{
	return call_int_hook(bprm_creds_for_exec, bprm);
}

/**
 * security_bprm_creds_from_file() - Update linux_binprm creds based on file
 * @bprm: binary program information
 * @file: associated file
 *
 * If @file is setpcap, suid, sgid or otherwise marked to change privilege upon
 * exec, update @bprm->cred to reflect that change. This is called after
 * finding the binary that will be executed without an interpreter.  This
 * ensures that the credentials will not be derived from a script that the
 * binary will need to reopen, which when reopend may end up being a completely
 * different file.  This hook may also optionally check permissions (e.g. for
 * transitions between security domains).  The hook must set @bprm->secureexec
 * to 1 if AT_SECURE should be set to request libc enable secure mode.  The
 * hook must add to @bprm->per_clear any personality flags that should be
 * cleared from current->personality.  @bprm contains the linux_binprm
 * structure.
 *
 * Return: Returns 0 if the hook is successful and permission is granted.
 */
int security_bprm_creds_from_file(struct linux_binprm *bprm, const struct file *file)
{
	return call_int_hook(bprm_creds_from_file, bprm, file);
}

/**
 * security_bprm_check() - Mediate binary handler search
 * @bprm: binary program information
 *
 * This hook mediates the point when a search for a binary handler will begin.
 * It allows a check against the @bprm->cred->security value which was set in
 * the preceding creds_for_exec call.  The argv list and envp list are reliably
 * available in @bprm.  This hook may be called multiple times during a single
 * execve.  @bprm contains the linux_binprm structure.
 *
 * Return: Returns 0 if the hook is successful and permission is granted.
 */
int security_bprm_check(struct linux_binprm *bprm)
{
	return call_int_hook(bprm_check_security, bprm);
}

/**
 * security_bprm_committing_creds() - Install creds for a process during exec()
 * @bprm: binary program information
 *
 * Prepare to install the new security attributes of a process being
 * transformed by an execve operation, based on the old credentials pointed to
 * by @current->cred and the information set in @bprm->cred by the
 * bprm_creds_for_exec hook.  @bprm points to the linux_binprm structure.  This
 * hook is a good place to perform state changes on the process such as closing
 * open file descriptors to which access will no longer be granted when the
 * attributes are changed.  This is called immediately before commit_creds().
 */
void security_bprm_committing_creds(const struct linux_binprm *bprm)
{
	call_void_hook(bprm_committing_creds, bprm);
}

/**
 * security_bprm_committed_creds() - Tidy up after cred install during exec()
 * @bprm: binary program information
 *
 * Tidy up after the installation of the new security attributes of a process
 * being transformed by an execve operation.  The new credentials have, by this
 * point, been set to @current->cred.  @bprm points to the linux_binprm
 * structure.  This hook is a good place to perform state changes on the
 * process such as clearing out non-inheritable signal state.  This is called
 * immediately after commit_creds().
 */
void security_bprm_committed_creds(const struct linux_binprm *bprm)
{
	call_void_hook(bprm_committed_creds, bprm);
}

/**
 * security_fs_context_submount() - Initialise fc->security
 * @fc: new filesystem context
 * @reference: dentry reference for submount/remount
 *
 * Fill out the ->security field for a new fs_context.
 *
 * Return: Returns 0 on success or negative error code on failure.
 */
int security_fs_context_submount(struct fs_context *fc, struct super_block *reference)
{
	return call_int_hook(fs_context_submount, fc, reference);
}

/**
 * security_fs_context_dup() - Duplicate a fs_context LSM blob
 * @fc: destination filesystem context
 * @src_fc: source filesystem context
 *
 * Allocate and attach a security structure to sc->security.  This pointer is
 * initialised to NULL by the caller.  @fc indicates the new filesystem context.
 * @src_fc indicates the original filesystem context.
 *
 * Return: Returns 0 on success or a negative error code on failure.
 */
int security_fs_context_dup(struct fs_context *fc, struct fs_context *src_fc)
{
	return call_int_hook(fs_context_dup, fc, src_fc);
}

/**
 * security_fs_context_parse_param() - Configure a filesystem context
 * @fc: filesystem context
 * @param: filesystem parameter
 *
 * Userspace provided a parameter to configure a superblock.  The LSM can
 * consume the parameter or return it to the caller for use elsewhere.
 *
 * Return: If the parameter is used by the LSM it should return 0, if it is
 *         returned to the caller -ENOPARAM is returned, otherwise a negative
 *         error code is returned.
 */
int security_fs_context_parse_param(struct fs_context *fc,
				    struct fs_parameter *param)
{
	struct lsm_static_call *scall;
	int trc;
	int rc = -ENOPARAM;

	lsm_for_each_hook(scall, fs_context_parse_param) {
		trc = scall->hl->hook.fs_context_parse_param(fc, param);
		if (trc == 0)
			rc = 0;
		else if (trc != -ENOPARAM)
			return trc;
	}
	return rc;
}

/**
 * security_sb_alloc() - Allocate a super_block LSM blob
 * @sb: filesystem superblock
 *
 * Allocate and attach a security structure to the sb->s_security field.  The
 * s_security field is initialized to NULL when the structure is allocated.
 * @sb contains the super_block structure to be modified.
 *
 * Return: Returns 0 if operation was successful.
 */
int security_sb_alloc(struct super_block *sb)
{
	int rc = lsm_superblock_alloc(sb);

	if (unlikely(rc))
		return rc;
	rc = call_int_hook(sb_alloc_security, sb);
	if (unlikely(rc))
		security_sb_free(sb);
	return rc;
}

/**
 * security_sb_delete() - Release super_block LSM associated objects
 * @sb: filesystem superblock
 *
 * Release objects tied to a superblock (e.g. inodes).  @sb contains the
 * super_block structure being released.
 */
void security_sb_delete(struct super_block *sb)
{
	call_void_hook(sb_delete, sb);
}

/**
 * security_sb_free() - Free a super_block LSM blob
 * @sb: filesystem superblock
 *
 * Deallocate and clear the sb->s_security field.  @sb contains the super_block
 * structure to be modified.
 */
void security_sb_free(struct super_block *sb)
{
	call_void_hook(sb_free_security, sb);
	kfree(sb->s_security);
	sb->s_security = NULL;
}

/**
 * security_free_mnt_opts() - Free memory associated with mount options
 * @mnt_opts: LSM processed mount options
 *
 * Free memory associated with @mnt_ops.
 */
void security_free_mnt_opts(void **mnt_opts)
{
	if (!*mnt_opts)
		return;
	call_void_hook(sb_free_mnt_opts, *mnt_opts);
	*mnt_opts = NULL;
}
EXPORT_SYMBOL(security_free_mnt_opts);

/**
 * security_sb_eat_lsm_opts() - Consume LSM mount options
 * @options: mount options
 * @mnt_opts: LSM processed mount options
 *
 * Eat (scan @options) and save them in @mnt_opts.
 *
 * Return: Returns 0 on success, negative values on failure.
 */
int security_sb_eat_lsm_opts(char *options, void **mnt_opts)
{
	return call_int_hook(sb_eat_lsm_opts, options, mnt_opts);
}
EXPORT_SYMBOL(security_sb_eat_lsm_opts);

/**
 * security_sb_mnt_opts_compat() - Check if new mount options are allowed
 * @sb: filesystem superblock
 * @mnt_opts: new mount options
 *
 * Determine if the new mount options in @mnt_opts are allowed given the
 * existing mounted filesystem at @sb.  @sb superblock being compared.
 *
 * Return: Returns 0 if options are compatible.
 */
int security_sb_mnt_opts_compat(struct super_block *sb,
				void *mnt_opts)
{
	return call_int_hook(sb_mnt_opts_compat, sb, mnt_opts);
}
EXPORT_SYMBOL(security_sb_mnt_opts_compat);

/**
 * security_sb_remount() - Verify no incompatible mount changes during remount
 * @sb: filesystem superblock
 * @mnt_opts: (re)mount options
 *
 * Extracts security system specific mount options and verifies no changes are
 * being made to those options.
 *
 * Return: Returns 0 if permission is granted.
 */
int security_sb_remount(struct super_block *sb,
			void *mnt_opts)
{
	return call_int_hook(sb_remount, sb, mnt_opts);
}
EXPORT_SYMBOL(security_sb_remount);

/**
 * security_sb_kern_mount() - Check if a kernel mount is allowed
 * @sb: filesystem superblock
 *
 * Mount this @sb if allowed by permissions.
 *
 * Return: Returns 0 if permission is granted.
 */
int security_sb_kern_mount(const struct super_block *sb)
{
	return call_int_hook(sb_kern_mount, sb);
}

/**
 * security_sb_show_options() - Output the mount options for a superblock
 * @m: output file
 * @sb: filesystem superblock
 *
 * Show (print on @m) mount options for this @sb.
 *
 * Return: Returns 0 on success, negative values on failure.
 */
int security_sb_show_options(struct seq_file *m, struct super_block *sb)
{
	return call_int_hook(sb_show_options, m, sb);
}

/**
 * security_sb_statfs() - Check if accessing fs stats is allowed
 * @dentry: superblock handle
 *
 * Check permission before obtaining filesystem statistics for the @mnt
 * mountpoint.  @dentry is a handle on the superblock for the filesystem.
 *
 * Return: Returns 0 if permission is granted.
 */
int security_sb_statfs(struct dentry *dentry)
{
	return call_int_hook(sb_statfs, dentry);
}

/**
 * security_sb_mount() - Check permission for mounting a filesystem
 * @dev_name: filesystem backing device
 * @path: mount point
 * @type: filesystem type
 * @flags: mount flags
 * @data: filesystem specific data
 *
 * Check permission before an object specified by @dev_name is mounted on the
 * mount point named by @nd.  For an ordinary mount, @dev_name identifies a
 * device if the file system type requires a device.  For a remount
 * (@flags & MS_REMOUNT), @dev_name is irrelevant.  For a loopback/bind mount
 * (@flags & MS_BIND), @dev_name identifies the	pathname of the object being
 * mounted.
 *
 * Return: Returns 0 if permission is granted.
 */
int security_sb_mount(const char *dev_name, const struct path *path,
		      const char *type, unsigned long flags, void *data)
{
	return call_int_hook(sb_mount, dev_name, path, type, flags, data);
}

/**
 * security_sb_umount() - Check permission for unmounting a filesystem
 * @mnt: mounted filesystem
 * @flags: unmount flags
 *
 * Check permission before the @mnt file system is unmounted.
 *
 * Return: Returns 0 if permission is granted.
 */
int security_sb_umount(struct vfsmount *mnt, int flags)
{
	return call_int_hook(sb_umount, mnt, flags);
}

/**
 * security_sb_pivotroot() - Check permissions for pivoting the rootfs
 * @old_path: new location for current rootfs
 * @new_path: location of the new rootfs
 *
 * Check permission before pivoting the root filesystem.
 *
 * Return: Returns 0 if permission is granted.
 */
int security_sb_pivotroot(const struct path *old_path,
			  const struct path *new_path)
{
	return call_int_hook(sb_pivotroot, old_path, new_path);
}

/**
 * security_sb_set_mnt_opts() - Set the mount options for a filesystem
 * @sb: filesystem superblock
 * @mnt_opts: binary mount options
 * @kern_flags: kernel flags (in)
 * @set_kern_flags: kernel flags (out)
 *
 * Set the security relevant mount options used for a superblock.
 *
 * Return: Returns 0 on success, error on failure.
 */
int security_sb_set_mnt_opts(struct super_block *sb,
			     void *mnt_opts,
			     unsigned long kern_flags,
			     unsigned long *set_kern_flags)
{
	struct lsm_static_call *scall;
	int rc = mnt_opts ? -EOPNOTSUPP : LSM_RET_DEFAULT(sb_set_mnt_opts);

	lsm_for_each_hook(scall, sb_set_mnt_opts) {
		rc = scall->hl->hook.sb_set_mnt_opts(sb, mnt_opts, kern_flags,
					      set_kern_flags);
		if (rc != LSM_RET_DEFAULT(sb_set_mnt_opts))
			break;
	}
	return rc;
}
EXPORT_SYMBOL(security_sb_set_mnt_opts);

/**
 * security_sb_clone_mnt_opts() - Duplicate superblock mount options
 * @oldsb: source superblock
 * @newsb: destination superblock
 * @kern_flags: kernel flags (in)
 * @set_kern_flags: kernel flags (out)
 *
 * Copy all security options from a given superblock to another.
 *
 * Return: Returns 0 on success, error on failure.
 */
int security_sb_clone_mnt_opts(const struct super_block *oldsb,
			       struct super_block *newsb,
			       unsigned long kern_flags,
			       unsigned long *set_kern_flags)
{
	return call_int_hook(sb_clone_mnt_opts, oldsb, newsb,
			     kern_flags, set_kern_flags);
}
EXPORT_SYMBOL(security_sb_clone_mnt_opts);

/**
 * security_move_mount() - Check permissions for moving a mount
 * @from_path: source mount point
 * @to_path: destination mount point
 *
 * Check permission before a mount is moved.
 *
 * Return: Returns 0 if permission is granted.
 */
int security_move_mount(const struct path *from_path,
			const struct path *to_path)
{
	return call_int_hook(move_mount, from_path, to_path);
}

/**
 * security_path_notify() - Check if setting a watch is allowed
 * @path: file path
 * @mask: event mask
 * @obj_type: file path type
 *
 * Check permissions before setting a watch on events as defined by @mask, on
 * an object at @path, whose type is defined by @obj_type.
 *
 * Return: Returns 0 if permission is granted.
 */
int security_path_notify(const struct path *path, u64 mask,
			 unsigned int obj_type)
{
	return call_int_hook(path_notify, path, mask, obj_type);
}

/**
 * security_inode_alloc() - Allocate an inode LSM blob
 * @inode: the inode
 * @gfp: allocation flags
 *
 * Allocate and attach a security structure to @inode->i_security.  The
 * i_security field is initialized to NULL when the inode structure is
 * allocated.
 *
 * Return: Return 0 if operation was successful.
 */
int security_inode_alloc(struct inode *inode, gfp_t gfp)
{
	int rc = lsm_inode_alloc(inode, gfp);

	if (unlikely(rc))
		return rc;
	rc = call_int_hook(inode_alloc_security, inode);
	if (unlikely(rc))
		security_inode_free(inode);
	return rc;
}

static void inode_free_by_rcu(struct rcu_head *head)
{
	/* The rcu head is at the start of the inode blob */
	call_void_hook(inode_free_security_rcu, head);
	kmem_cache_free(lsm_inode_cache, head);
}

/**
 * security_inode_free() - Free an inode's LSM blob
 * @inode: the inode
 *
 * Release any LSM resources associated with @inode, although due to the
 * inode's RCU protections it is possible that the resources will not be
 * fully released until after the current RCU grace period has elapsed.
 *
 * It is important for LSMs to note that despite being present in a call to
 * security_inode_free(), @inode may still be referenced in a VFS path walk
 * and calls to security_inode_permission() may be made during, or after,
 * a call to security_inode_free().  For this reason the inode->i_security
 * field is released via a call_rcu() callback and any LSMs which need to
 * retain inode state for use in security_inode_permission() should only
 * release that state in the inode_free_security_rcu() LSM hook callback.
 */
void security_inode_free(struct inode *inode)
{
	call_void_hook(inode_free_security, inode);
	if (!inode->i_security)
		return;
	call_rcu((struct rcu_head *)inode->i_security, inode_free_by_rcu);
}

/**
 * security_dentry_init_security() - Perform dentry initialization
 * @dentry: the dentry to initialize
 * @mode: mode used to determine resource type
 * @name: name of the last path component
 * @xattr_name: name of the security/LSM xattr
 * @ctx: pointer to the resulting LSM context
 * @ctxlen: length of @ctx
 *
 * Compute a context for a dentry as the inode is not yet available since NFSv4
 * has no label backed by an EA anyway.  It is important to note that
 * @xattr_name does not need to be free'd by the caller, it is a static string.
 *
 * Return: Returns 0 on success, negative values on failure.
 */
int security_dentry_init_security(struct dentry *dentry, int mode,
				  const struct qstr *name,
				  const char **xattr_name, void **ctx,
				  u32 *ctxlen)
{
	return call_int_hook(dentry_init_security, dentry, mode, name,
			     xattr_name, ctx, ctxlen);
}
EXPORT_SYMBOL(security_dentry_init_security);

/**
 * security_dentry_create_files_as() - Perform dentry initialization
 * @dentry: the dentry to initialize
 * @mode: mode used to determine resource type
 * @name: name of the last path component
 * @old: creds to use for LSM context calculations
 * @new: creds to modify
 *
 * Compute a context for a dentry as the inode is not yet available and set
 * that context in passed in creds so that new files are created using that
 * context. Context is calculated using the passed in creds and not the creds
 * of the caller.
 *
 * Return: Returns 0 on success, error on failure.
 */
int security_dentry_create_files_as(struct dentry *dentry, int mode,
				    struct qstr *name,
				    const struct cred *old, struct cred *new)
{
	return call_int_hook(dentry_create_files_as, dentry, mode,
			     name, old, new);
}
EXPORT_SYMBOL(security_dentry_create_files_as);

/**
 * security_inode_init_security() - Initialize an inode's LSM context
 * @inode: the inode
 * @dir: parent directory
 * @qstr: last component of the pathname
 * @initxattrs: callback function to write xattrs
 * @fs_data: filesystem specific data
 *
 * Obtain the security attribute name suffix and value to set on a newly
 * created inode and set up the incore security field for the new inode.  This
 * hook is called by the fs code as part of the inode creation transaction and
 * provides for atomic labeling of the inode, unlike the post_create/mkdir/...
 * hooks called by the VFS.
 *
 * The hook function is expected to populate the xattrs array, by calling
 * lsm_get_xattr_slot() to retrieve the slots reserved by the security module
 * with the lbs_xattr_count field of the lsm_blob_sizes structure.  For each
 * slot, the hook function should set ->name to the attribute name suffix
 * (e.g. selinux), to allocate ->value (will be freed by the caller) and set it
 * to the attribute value, to set ->value_len to the length of the value.  If
 * the security module does not use security attributes or does not wish to put
 * a security attribute on this particular inode, then it should return
 * -EOPNOTSUPP to skip this processing.
 *
 * Return: Returns 0 if the LSM successfully initialized all of the inode
 *         security attributes that are required, negative values otherwise.
 */
int security_inode_init_security(struct inode *inode, struct inode *dir,
				 const struct qstr *qstr,
				 const initxattrs initxattrs, void *fs_data)
{
	struct lsm_static_call *scall;
	struct xattr *new_xattrs = NULL;
	int ret = -EOPNOTSUPP, xattr_count = 0;

	if (unlikely(IS_PRIVATE(inode)))
		return 0;

	if (!blob_sizes.lbs_xattr_count)
		return 0;

	if (initxattrs) {
		/* Allocate +1 as terminator. */
		new_xattrs = kcalloc(blob_sizes.lbs_xattr_count + 1,
				     sizeof(*new_xattrs), GFP_NOFS);
		if (!new_xattrs)
			return -ENOMEM;
	}

	lsm_for_each_hook(scall, inode_init_security) {
		ret = scall->hl->hook.inode_init_security(inode, dir, qstr, new_xattrs,
						  &xattr_count);
		if (ret && ret != -EOPNOTSUPP)
			goto out;
		/*
		 * As documented in lsm_hooks.h, -EOPNOTSUPP in this context
		 * means that the LSM is not willing to provide an xattr, not
		 * that it wants to signal an error. Thus, continue to invoke
		 * the remaining LSMs.
		 */
	}

	/* If initxattrs() is NULL, xattr_count is zero, skip the call. */
	if (!xattr_count)
		goto out;

	ret = initxattrs(inode, new_xattrs, fs_data);
out:
	for (; xattr_count > 0; xattr_count--)
		kfree(new_xattrs[xattr_count - 1].value);
	kfree(new_xattrs);
	return (ret == -EOPNOTSUPP) ? 0 : ret;
}
EXPORT_SYMBOL(security_inode_init_security);

/**
 * security_inode_init_security_anon() - Initialize an anonymous inode
 * @inode: the inode
 * @name: the anonymous inode class
 * @context_inode: an optional related inode
 *
 * Set up the incore security field for the new anonymous inode and return
 * whether the inode creation is permitted by the security module or not.
 *
 * Return: Returns 0 on success, -EACCES if the security module denies the
 * creation of this inode, or another -errno upon other errors.
 */
int security_inode_init_security_anon(struct inode *inode,
				      const struct qstr *name,
				      const struct inode *context_inode)
{
	return call_int_hook(inode_init_security_anon, inode, name,
			     context_inode);
}

#ifdef CONFIG_SECURITY_PATH
/**
 * security_path_mknod() - Check if creating a special file is allowed
 * @dir: parent directory
 * @dentry: new file
 * @mode: new file mode
 * @dev: device number
 *
 * Check permissions when creating a file. Note that this hook is called even
 * if mknod operation is being done for a regular file.
 *
 * Return: Returns 0 if permission is granted.
 */
int security_path_mknod(const struct path *dir, struct dentry *dentry,
			umode_t mode, unsigned int dev)
{
	if (unlikely(IS_PRIVATE(d_backing_inode(dir->dentry))))
		return 0;
	return call_int_hook(path_mknod, dir, dentry, mode, dev);
}
EXPORT_SYMBOL(security_path_mknod);

/**
 * security_path_post_mknod() - Update inode security after reg file creation
 * @idmap: idmap of the mount
 * @dentry: new file
 *
 * Update inode security field after a regular file has been created.
 */
void security_path_post_mknod(struct mnt_idmap *idmap, struct dentry *dentry)
{
	if (unlikely(IS_PRIVATE(d_backing_inode(dentry))))
		return;
	call_void_hook(path_post_mknod, idmap, dentry);
}

/**
 * security_path_mkdir() - Check if creating a new directory is allowed
 * @dir: parent directory
 * @dentry: new directory
 * @mode: new directory mode
 *
 * Check permissions to create a new directory in the existing directory.
 *
 * Return: Returns 0 if permission is granted.
 */
int security_path_mkdir(const struct path *dir, struct dentry *dentry,
			umode_t mode)
{
	if (unlikely(IS_PRIVATE(d_backing_inode(dir->dentry))))
		return 0;
	return call_int_hook(path_mkdir, dir, dentry, mode);
}
EXPORT_SYMBOL(security_path_mkdir);

/**
 * security_path_rmdir() - Check if removing a directory is allowed
 * @dir: parent directory
 * @dentry: directory to remove
 *
 * Check the permission to remove a directory.
 *
 * Return: Returns 0 if permission is granted.
 */
int security_path_rmdir(const struct path *dir, struct dentry *dentry)
{
	if (unlikely(IS_PRIVATE(d_backing_inode(dir->dentry))))
		return 0;
	return call_int_hook(path_rmdir, dir, dentry);
}

/**
 * security_path_unlink() - Check if removing a hard link is allowed
 * @dir: parent directory
 * @dentry: file
 *
 * Check the permission to remove a hard link to a file.
 *
 * Return: Returns 0 if permission is granted.
 */
int security_path_unlink(const struct path *dir, struct dentry *dentry)
{
	if (unlikely(IS_PRIVATE(d_backing_inode(dir->dentry))))
		return 0;
	return call_int_hook(path_unlink, dir, dentry);
}
EXPORT_SYMBOL(security_path_unlink);

/**
 * security_path_symlink() - Check if creating a symbolic link is allowed
 * @dir: parent directory
 * @dentry: symbolic link
 * @old_name: file pathname
 *
 * Check the permission to create a symbolic link to a file.
 *
 * Return: Returns 0 if permission is granted.
 */
int security_path_symlink(const struct path *dir, struct dentry *dentry,
			  const char *old_name)
{
	if (unlikely(IS_PRIVATE(d_backing_inode(dir->dentry))))
		return 0;
	return call_int_hook(path_symlink, dir, dentry, old_name);
}

/**
 * security_path_link - Check if creating a hard link is allowed
 * @old_dentry: existing file
 * @new_dir: new parent directory
 * @new_dentry: new link
 *
 * Check permission before creating a new hard link to a file.
 *
 * Return: Returns 0 if permission is granted.
 */
int security_path_link(struct dentry *old_dentry, const struct path *new_dir,
		       struct dentry *new_dentry)
{
	if (unlikely(IS_PRIVATE(d_backing_inode(old_dentry))))
		return 0;
	return call_int_hook(path_link, old_dentry, new_dir, new_dentry);
}

/**
 * security_path_rename() - Check if renaming a file is allowed
 * @old_dir: parent directory of the old file
 * @old_dentry: the old file
 * @new_dir: parent directory of the new file
 * @new_dentry: the new file
 * @flags: flags
 *
 * Check for permission to rename a file or directory.
 *
 * Return: Returns 0 if permission is granted.
 */
int security_path_rename(const struct path *old_dir, struct dentry *old_dentry,
			 const struct path *new_dir, struct dentry *new_dentry,
			 unsigned int flags)
{
	if (unlikely(IS_PRIVATE(d_backing_inode(old_dentry)) ||
		     (d_is_positive(new_dentry) &&
		      IS_PRIVATE(d_backing_inode(new_dentry)))))
		return 0;

	return call_int_hook(path_rename, old_dir, old_dentry, new_dir,
			     new_dentry, flags);
}
EXPORT_SYMBOL(security_path_rename);

/**
 * security_path_truncate() - Check if truncating a file is allowed
 * @path: file
 *
 * Check permission before truncating the file indicated by path.  Note that
 * truncation permissions may also be checked based on already opened files,
 * using the security_file_truncate() hook.
 *
 * Return: Returns 0 if permission is granted.
 */
int security_path_truncate(const struct path *path)
{
	if (unlikely(IS_PRIVATE(d_backing_inode(path->dentry))))
		return 0;
	return call_int_hook(path_truncate, path);
}

/**
 * security_path_chmod() - Check if changing the file's mode is allowed
 * @path: file
 * @mode: new mode
 *
 * Check for permission to change a mode of the file @path. The new mode is
 * specified in @mode which is a bitmask of constants from
 * <include/uapi/linux/stat.h>.
 *
 * Return: Returns 0 if permission is granted.
 */
int security_path_chmod(const struct path *path, umode_t mode)
{
	if (unlikely(IS_PRIVATE(d_backing_inode(path->dentry))))
		return 0;
	return call_int_hook(path_chmod, path, mode);
}

/**
 * security_path_chown() - Check if changing the file's owner/group is allowed
 * @path: file
 * @uid: file owner
 * @gid: file group
 *
 * Check for permission to change owner/group of a file or directory.
 *
 * Return: Returns 0 if permission is granted.
 */
int security_path_chown(const struct path *path, kuid_t uid, kgid_t gid)
{
	if (unlikely(IS_PRIVATE(d_backing_inode(path->dentry))))
		return 0;
	return call_int_hook(path_chown, path, uid, gid);
}

/**
 * security_path_chroot() - Check if changing the root directory is allowed
 * @path: directory
 *
 * Check for permission to change root directory.
 *
 * Return: Returns 0 if permission is granted.
 */
int security_path_chroot(const struct path *path)
{
	return call_int_hook(path_chroot, path);
}
#endif /* CONFIG_SECURITY_PATH */

/**
 * security_inode_create() - Check if creating a file is allowed
 * @dir: the parent directory
 * @dentry: the file being created
 * @mode: requested file mode
 *
 * Check permission to create a regular file.
 *
 * Return: Returns 0 if permission is granted.
 */
int security_inode_create(struct inode *dir, struct dentry *dentry,
			  umode_t mode)
{
	if (unlikely(IS_PRIVATE(dir)))
		return 0;
	return call_int_hook(inode_create, dir, dentry, mode);
}
EXPORT_SYMBOL_GPL(security_inode_create);

/**
 * security_inode_post_create_tmpfile() - Update inode security of new tmpfile
 * @idmap: idmap of the mount
 * @inode: inode of the new tmpfile
 *
 * Update inode security data after a tmpfile has been created.
 */
void security_inode_post_create_tmpfile(struct mnt_idmap *idmap,
					struct inode *inode)
{
	if (unlikely(IS_PRIVATE(inode)))
		return;
	call_void_hook(inode_post_create_tmpfile, idmap, inode);
}

/**
 * security_inode_link() - Check if creating a hard link is allowed
 * @old_dentry: existing file
 * @dir: new parent directory
 * @new_dentry: new link
 *
 * Check permission before creating a new hard link to a file.
 *
 * Return: Returns 0 if permission is granted.
 */
int security_inode_link(struct dentry *old_dentry, struct inode *dir,
			struct dentry *new_dentry)
{
	if (unlikely(IS_PRIVATE(d_backing_inode(old_dentry))))
		return 0;
	return call_int_hook(inode_link, old_dentry, dir, new_dentry);
}

/**
 * security_inode_unlink() - Check if removing a hard link is allowed
 * @dir: parent directory
 * @dentry: file
 *
 * Check the permission to remove a hard link to a file.
 *
 * Return: Returns 0 if permission is granted.
 */
int security_inode_unlink(struct inode *dir, struct dentry *dentry)
{
	if (unlikely(IS_PRIVATE(d_backing_inode(dentry))))
		return 0;
	return call_int_hook(inode_unlink, dir, dentry);
}

/**
 * security_inode_symlink() - Check if creating a symbolic link is allowed
 * @dir: parent directory
 * @dentry: symbolic link
 * @old_name: existing filename
 *
 * Check the permission to create a symbolic link to a file.
 *
 * Return: Returns 0 if permission is granted.
 */
int security_inode_symlink(struct inode *dir, struct dentry *dentry,
			   const char *old_name)
{
	if (unlikely(IS_PRIVATE(dir)))
		return 0;
	return call_int_hook(inode_symlink, dir, dentry, old_name);
}

/**
 * security_inode_mkdir() - Check if creation a new director is allowed
 * @dir: parent directory
 * @dentry: new directory
 * @mode: new directory mode
 *
 * Check permissions to create a new directory in the existing directory
 * associated with inode structure @dir.
 *
 * Return: Returns 0 if permission is granted.
 */
int security_inode_mkdir(struct inode *dir, struct dentry *dentry, umode_t mode)
{
	if (unlikely(IS_PRIVATE(dir)))
		return 0;
	return call_int_hook(inode_mkdir, dir, dentry, mode);
}
EXPORT_SYMBOL_GPL(security_inode_mkdir);

/**
 * security_inode_rmdir() - Check if removing a directory is allowed
 * @dir: parent directory
 * @dentry: directory to be removed
 *
 * Check the permission to remove a directory.
 *
 * Return: Returns 0 if permission is granted.
 */
int security_inode_rmdir(struct inode *dir, struct dentry *dentry)
{
	if (unlikely(IS_PRIVATE(d_backing_inode(dentry))))
		return 0;
	return call_int_hook(inode_rmdir, dir, dentry);
}

/**
 * security_inode_mknod() - Check if creating a special file is allowed
 * @dir: parent directory
 * @dentry: new file
 * @mode: new file mode
 * @dev: device number
 *
 * Check permissions when creating a special file (or a socket or a fifo file
 * created via the mknod system call).  Note that if mknod operation is being
 * done for a regular file, then the create hook will be called and not this
 * hook.
 *
 * Return: Returns 0 if permission is granted.
 */
int security_inode_mknod(struct inode *dir, struct dentry *dentry,
			 umode_t mode, dev_t dev)
{
	if (unlikely(IS_PRIVATE(dir)))
		return 0;
	return call_int_hook(inode_mknod, dir, dentry, mode, dev);
}

/**
 * security_inode_rename() - Check if renaming a file is allowed
 * @old_dir: parent directory of the old file
 * @old_dentry: the old file
 * @new_dir: parent directory of the new file
 * @new_dentry: the new file
 * @flags: flags
 *
 * Check for permission to rename a file or directory.
 *
 * Return: Returns 0 if permission is granted.
 */
int security_inode_rename(struct inode *old_dir, struct dentry *old_dentry,
			  struct inode *new_dir, struct dentry *new_dentry,
			  unsigned int flags)
{
	if (unlikely(IS_PRIVATE(d_backing_inode(old_dentry)) ||
		     (d_is_positive(new_dentry) &&
		      IS_PRIVATE(d_backing_inode(new_dentry)))))
		return 0;

	if (flags & RENAME_EXCHANGE) {
		int err = call_int_hook(inode_rename, new_dir, new_dentry,
					old_dir, old_dentry);
		if (err)
			return err;
	}

	return call_int_hook(inode_rename, old_dir, old_dentry,
			     new_dir, new_dentry);
}

/**
 * security_inode_readlink() - Check if reading a symbolic link is allowed
 * @dentry: link
 *
 * Check the permission to read the symbolic link.
 *
 * Return: Returns 0 if permission is granted.
 */
int security_inode_readlink(struct dentry *dentry)
{
	if (unlikely(IS_PRIVATE(d_backing_inode(dentry))))
		return 0;
	return call_int_hook(inode_readlink, dentry);
}

/**
 * security_inode_follow_link() - Check if following a symbolic link is allowed
 * @dentry: link dentry
 * @inode: link inode
 * @rcu: true if in RCU-walk mode
 *
 * Check permission to follow a symbolic link when looking up a pathname.  If
 * @rcu is true, @inode is not stable.
 *
 * Return: Returns 0 if permission is granted.
 */
int security_inode_follow_link(struct dentry *dentry, struct inode *inode,
			       bool rcu)
{
	if (unlikely(IS_PRIVATE(inode)))
		return 0;
	return call_int_hook(inode_follow_link, dentry, inode, rcu);
}

/**
 * security_inode_permission() - Check if accessing an inode is allowed
 * @inode: inode
 * @mask: access mask
 *
 * Check permission before accessing an inode.  This hook is called by the
 * existing Linux permission function, so a security module can use it to
 * provide additional checking for existing Linux permission checks.  Notice
 * that this hook is called when a file is opened (as well as many other
 * operations), whereas the file_security_ops permission hook is called when
 * the actual read/write operations are performed.
 *
 * Return: Returns 0 if permission is granted.
 */
int security_inode_permission(struct inode *inode, int mask)
{
	if (unlikely(IS_PRIVATE(inode)))
		return 0;
	return call_int_hook(inode_permission, inode, mask);
}

/**
 * security_inode_setattr() - Check if setting file attributes is allowed
 * @idmap: idmap of the mount
 * @dentry: file
 * @attr: new attributes
 *
 * Check permission before setting file attributes.  Note that the kernel call
 * to notify_change is performed from several locations, whenever file
 * attributes change (such as when a file is truncated, chown/chmod operations,
 * transferring disk quotas, etc).
 *
 * Return: Returns 0 if permission is granted.
 */
int security_inode_setattr(struct mnt_idmap *idmap,
			   struct dentry *dentry, struct iattr *attr)
{
	if (unlikely(IS_PRIVATE(d_backing_inode(dentry))))
		return 0;
	return call_int_hook(inode_setattr, idmap, dentry, attr);
}
EXPORT_SYMBOL_GPL(security_inode_setattr);

/**
 * security_inode_post_setattr() - Update the inode after a setattr operation
 * @idmap: idmap of the mount
 * @dentry: file
 * @ia_valid: file attributes set
 *
 * Update inode security field after successful setting file attributes.
 */
void security_inode_post_setattr(struct mnt_idmap *idmap, struct dentry *dentry,
				 int ia_valid)
{
	if (unlikely(IS_PRIVATE(d_backing_inode(dentry))))
		return;
	call_void_hook(inode_post_setattr, idmap, dentry, ia_valid);
}

/**
 * security_inode_getattr() - Check if getting file attributes is allowed
 * @path: file
 *
 * Check permission before obtaining file attributes.
 *
 * Return: Returns 0 if permission is granted.
 */
int security_inode_getattr(const struct path *path)
{
	if (unlikely(IS_PRIVATE(d_backing_inode(path->dentry))))
		return 0;
	return call_int_hook(inode_getattr, path);
}

/**
 * security_inode_setxattr() - Check if setting file xattrs is allowed
 * @idmap: idmap of the mount
 * @dentry: file
 * @name: xattr name
 * @value: xattr value
 * @size: size of xattr value
 * @flags: flags
 *
 * This hook performs the desired permission checks before setting the extended
 * attributes (xattrs) on @dentry.  It is important to note that we have some
 * additional logic before the main LSM implementation calls to detect if we
 * need to perform an additional capability check at the LSM layer.
 *
 * Normally we enforce a capability check prior to executing the various LSM
 * hook implementations, but if a LSM wants to avoid this capability check,
 * it can register a 'inode_xattr_skipcap' hook and return a value of 1 for
 * xattrs that it wants to avoid the capability check, leaving the LSM fully
 * responsible for enforcing the access control for the specific xattr.  If all
 * of the enabled LSMs refrain from registering a 'inode_xattr_skipcap' hook,
 * or return a 0 (the default return value), the capability check is still
 * performed.  If no 'inode_xattr_skipcap' hooks are registered the capability
 * check is performed.
 *
 * Return: Returns 0 if permission is granted.
 */
int security_inode_setxattr(struct mnt_idmap *idmap,
			    struct dentry *dentry, const char *name,
			    const void *value, size_t size, int flags)
{
	int rc;

	if (unlikely(IS_PRIVATE(d_backing_inode(dentry))))
		return 0;

	/* enforce the capability checks at the lsm layer, if needed */
	if (!call_int_hook(inode_xattr_skipcap, name)) {
		rc = cap_inode_setxattr(dentry, name, value, size, flags);
		if (rc)
			return rc;
	}

	return call_int_hook(inode_setxattr, idmap, dentry, name, value, size,
			     flags);
}

/**
 * security_inode_set_acl() - Check if setting posix acls is allowed
 * @idmap: idmap of the mount
 * @dentry: file
 * @acl_name: acl name
 * @kacl: acl struct
 *
 * Check permission before setting posix acls, the posix acls in @kacl are
 * identified by @acl_name.
 *
 * Return: Returns 0 if permission is granted.
 */
int security_inode_set_acl(struct mnt_idmap *idmap,
			   struct dentry *dentry, const char *acl_name,
			   struct posix_acl *kacl)
{
	if (unlikely(IS_PRIVATE(d_backing_inode(dentry))))
		return 0;
	return call_int_hook(inode_set_acl, idmap, dentry, acl_name, kacl);
}

/**
 * security_inode_post_set_acl() - Update inode security from posix acls set
 * @dentry: file
 * @acl_name: acl name
 * @kacl: acl struct
 *
 * Update inode security data after successfully setting posix acls on @dentry.
 * The posix acls in @kacl are identified by @acl_name.
 */
void security_inode_post_set_acl(struct dentry *dentry, const char *acl_name,
				 struct posix_acl *kacl)
{
	if (unlikely(IS_PRIVATE(d_backing_inode(dentry))))
		return;
	call_void_hook(inode_post_set_acl, dentry, acl_name, kacl);
}

/**
 * security_inode_get_acl() - Check if reading posix acls is allowed
 * @idmap: idmap of the mount
 * @dentry: file
 * @acl_name: acl name
 *
 * Check permission before getting osix acls, the posix acls are identified by
 * @acl_name.
 *
 * Return: Returns 0 if permission is granted.
 */
int security_inode_get_acl(struct mnt_idmap *idmap,
			   struct dentry *dentry, const char *acl_name)
{
	if (unlikely(IS_PRIVATE(d_backing_inode(dentry))))
		return 0;
	return call_int_hook(inode_get_acl, idmap, dentry, acl_name);
}

/**
 * security_inode_remove_acl() - Check if removing a posix acl is allowed
 * @idmap: idmap of the mount
 * @dentry: file
 * @acl_name: acl name
 *
 * Check permission before removing posix acls, the posix acls are identified
 * by @acl_name.
 *
 * Return: Returns 0 if permission is granted.
 */
int security_inode_remove_acl(struct mnt_idmap *idmap,
			      struct dentry *dentry, const char *acl_name)
{
	if (unlikely(IS_PRIVATE(d_backing_inode(dentry))))
		return 0;
	return call_int_hook(inode_remove_acl, idmap, dentry, acl_name);
}

/**
 * security_inode_post_remove_acl() - Update inode security after rm posix acls
 * @idmap: idmap of the mount
 * @dentry: file
 * @acl_name: acl name
 *
 * Update inode security data after successfully removing posix acls on
 * @dentry in @idmap. The posix acls are identified by @acl_name.
 */
void security_inode_post_remove_acl(struct mnt_idmap *idmap,
				    struct dentry *dentry, const char *acl_name)
{
	if (unlikely(IS_PRIVATE(d_backing_inode(dentry))))
		return;
	call_void_hook(inode_post_remove_acl, idmap, dentry, acl_name);
}

/**
 * security_inode_post_setxattr() - Update the inode after a setxattr operation
 * @dentry: file
 * @name: xattr name
 * @value: xattr value
 * @size: xattr value size
 * @flags: flags
 *
 * Update inode security field after successful setxattr operation.
 */
void security_inode_post_setxattr(struct dentry *dentry, const char *name,
				  const void *value, size_t size, int flags)
{
	if (unlikely(IS_PRIVATE(d_backing_inode(dentry))))
		return;
	call_void_hook(inode_post_setxattr, dentry, name, value, size, flags);
}

/**
 * security_inode_getxattr() - Check if xattr access is allowed
 * @dentry: file
 * @name: xattr name
 *
 * Check permission before obtaining the extended attributes identified by
 * @name for @dentry.
 *
 * Return: Returns 0 if permission is granted.
 */
int security_inode_getxattr(struct dentry *dentry, const char *name)
{
	if (unlikely(IS_PRIVATE(d_backing_inode(dentry))))
		return 0;
	return call_int_hook(inode_getxattr, dentry, name);
}

/**
 * security_inode_listxattr() - Check if listing xattrs is allowed
 * @dentry: file
 *
 * Check permission before obtaining the list of extended attribute names for
 * @dentry.
 *
 * Return: Returns 0 if permission is granted.
 */
int security_inode_listxattr(struct dentry *dentry)
{
	if (unlikely(IS_PRIVATE(d_backing_inode(dentry))))
		return 0;
	return call_int_hook(inode_listxattr, dentry);
}

/**
 * security_inode_removexattr() - Check if removing an xattr is allowed
 * @idmap: idmap of the mount
 * @dentry: file
 * @name: xattr name
 *
 * This hook performs the desired permission checks before setting the extended
 * attributes (xattrs) on @dentry.  It is important to note that we have some
 * additional logic before the main LSM implementation calls to detect if we
 * need to perform an additional capability check at the LSM layer.
 *
 * Normally we enforce a capability check prior to executing the various LSM
 * hook implementations, but if a LSM wants to avoid this capability check,
 * it can register a 'inode_xattr_skipcap' hook and return a value of 1 for
 * xattrs that it wants to avoid the capability check, leaving the LSM fully
 * responsible for enforcing the access control for the specific xattr.  If all
 * of the enabled LSMs refrain from registering a 'inode_xattr_skipcap' hook,
 * or return a 0 (the default return value), the capability check is still
 * performed.  If no 'inode_xattr_skipcap' hooks are registered the capability
 * check is performed.
 *
 * Return: Returns 0 if permission is granted.
 */
int security_inode_removexattr(struct mnt_idmap *idmap,
			       struct dentry *dentry, const char *name)
{
	int rc;

	if (unlikely(IS_PRIVATE(d_backing_inode(dentry))))
		return 0;

	/* enforce the capability checks at the lsm layer, if needed */
	if (!call_int_hook(inode_xattr_skipcap, name)) {
		rc = cap_inode_removexattr(idmap, dentry, name);
		if (rc)
			return rc;
	}

	return call_int_hook(inode_removexattr, idmap, dentry, name);
}

/**
 * security_inode_post_removexattr() - Update the inode after a removexattr op
 * @dentry: file
 * @name: xattr name
 *
 * Update the inode after a successful removexattr operation.
 */
void security_inode_post_removexattr(struct dentry *dentry, const char *name)
{
	if (unlikely(IS_PRIVATE(d_backing_inode(dentry))))
		return;
	call_void_hook(inode_post_removexattr, dentry, name);
}

/**
 * security_inode_need_killpriv() - Check if security_inode_killpriv() required
 * @dentry: associated dentry
 *
 * Called when an inode has been changed to determine if
 * security_inode_killpriv() should be called.
 *
 * Return: Return <0 on error to abort the inode change operation, return 0 if
 *         security_inode_killpriv() does not need to be called, return >0 if
 *         security_inode_killpriv() does need to be called.
 */
int security_inode_need_killpriv(struct dentry *dentry)
{
	return call_int_hook(inode_need_killpriv, dentry);
}

/**
 * security_inode_killpriv() - The setuid bit is removed, update LSM state
 * @idmap: idmap of the mount
 * @dentry: associated dentry
 *
 * The @dentry's setuid bit is being removed.  Remove similar security labels.
 * Called with the dentry->d_inode->i_mutex held.
 *
 * Return: Return 0 on success.  If error is returned, then the operation
 *         causing setuid bit removal is failed.
 */
int security_inode_killpriv(struct mnt_idmap *idmap,
			    struct dentry *dentry)
{
	return call_int_hook(inode_killpriv, idmap, dentry);
}

/**
 * security_inode_getsecurity() - Get the xattr security label of an inode
 * @idmap: idmap of the mount
 * @inode: inode
 * @name: xattr name
 * @buffer: security label buffer
 * @alloc: allocation flag
 *
 * Retrieve a copy of the extended attribute representation of the security
 * label associated with @name for @inode via @buffer.  Note that @name is the
 * remainder of the attribute name after the security prefix has been removed.
 * @alloc is used to specify if the call should return a value via the buffer
 * or just the value length.
 *
 * Return: Returns size of buffer on success.
 */
int security_inode_getsecurity(struct mnt_idmap *idmap,
			       struct inode *inode, const char *name,
			       void **buffer, bool alloc)
{
	if (unlikely(IS_PRIVATE(inode)))
		return LSM_RET_DEFAULT(inode_getsecurity);

	return call_int_hook(inode_getsecurity, idmap, inode, name, buffer,
			     alloc);
}

/**
 * security_inode_setsecurity() - Set the xattr security label of an inode
 * @inode: inode
 * @name: xattr name
 * @value: security label
 * @size: length of security label
 * @flags: flags
 *
 * Set the security label associated with @name for @inode from the extended
 * attribute value @value.  @size indicates the size of the @value in bytes.
 * @flags may be XATTR_CREATE, XATTR_REPLACE, or 0. Note that @name is the
 * remainder of the attribute name after the security. prefix has been removed.
 *
 * Return: Returns 0 on success.
 */
int security_inode_setsecurity(struct inode *inode, const char *name,
			       const void *value, size_t size, int flags)
{
	if (unlikely(IS_PRIVATE(inode)))
		return LSM_RET_DEFAULT(inode_setsecurity);

	return call_int_hook(inode_setsecurity, inode, name, value, size,
			     flags);
}

/**
 * security_inode_listsecurity() - List the xattr security label names
 * @inode: inode
 * @buffer: buffer
 * @buffer_size: size of buffer
 *
 * Copy the extended attribute names for the security labels associated with
 * @inode into @buffer.  The maximum size of @buffer is specified by
 * @buffer_size.  @buffer may be NULL to request the size of the buffer
 * required.
 *
 * Return: Returns number of bytes used/required on success.
 */
int security_inode_listsecurity(struct inode *inode,
				char *buffer, size_t buffer_size)
{
	if (unlikely(IS_PRIVATE(inode)))
		return 0;
	return call_int_hook(inode_listsecurity, inode, buffer, buffer_size);
}
EXPORT_SYMBOL(security_inode_listsecurity);

/**
 * security_inode_getsecid() - Get an inode's secid
 * @inode: inode
 * @secid: secid to return
 *
 * Get the secid associated with the node.  In case of failure, @secid will be
 * set to zero.
 */
void security_inode_getsecid(struct inode *inode, u32 *secid)
{
	call_void_hook(inode_getsecid, inode, secid);
}

/**
 * security_inode_copy_up() - Create new creds for an overlayfs copy-up op
 * @src: union dentry of copy-up file
 * @new: newly created creds
 *
 * A file is about to be copied up from lower layer to upper layer of overlay
 * filesystem. Security module can prepare a set of new creds and modify as
 * need be and return new creds. Caller will switch to new creds temporarily to
 * create new file and release newly allocated creds.
 *
 * Return: Returns 0 on success or a negative error code on error.
 */
int security_inode_copy_up(struct dentry *src, struct cred **new)
{
	return call_int_hook(inode_copy_up, src, new);
}
EXPORT_SYMBOL(security_inode_copy_up);

/**
 * security_inode_copy_up_xattr() - Filter xattrs in an overlayfs copy-up op
 * @src: union dentry of copy-up file
 * @name: xattr name
 *
 * Filter the xattrs being copied up when a unioned file is copied up from a
 * lower layer to the union/overlay layer.   The caller is responsible for
 * reading and writing the xattrs, this hook is merely a filter.
 *
 * Return: Returns 0 to accept the xattr, -ECANCELED to discard the xattr,
 *         -EOPNOTSUPP if the security module does not know about attribute,
 *         or a negative error code to abort the copy up.
 */
int security_inode_copy_up_xattr(struct dentry *src, const char *name)
{
	int rc;

	rc = call_int_hook(inode_copy_up_xattr, src, name);
	if (rc != LSM_RET_DEFAULT(inode_copy_up_xattr))
		return rc;

	return evm_inode_copy_up_xattr(name);
}
EXPORT_SYMBOL(security_inode_copy_up_xattr);

/**
 * security_inode_setintegrity() - Set the inode's integrity data
 * @inode: inode
 * @type: type of integrity, e.g. hash digest, signature, etc
 * @value: the integrity value
 * @size: size of the integrity value
 *
 * Register a verified integrity measurement of a inode with LSMs.
 * LSMs should free the previously saved data if @value is NULL.
 *
 * Return: Returns 0 on success, negative values on failure.
 */
int security_inode_setintegrity(const struct inode *inode,
				enum lsm_integrity_type type, const void *value,
				size_t size)
{
	return call_int_hook(inode_setintegrity, inode, type, value, size);
}
EXPORT_SYMBOL(security_inode_setintegrity);

/**
 * security_kernfs_init_security() - Init LSM context for a kernfs node
 * @kn_dir: parent kernfs node
 * @kn: the kernfs node to initialize
 *
 * Initialize the security context of a newly created kernfs node based on its
 * own and its parent's attributes.
 *
 * Return: Returns 0 if permission is granted.
 */
int security_kernfs_init_security(struct kernfs_node *kn_dir,
				  struct kernfs_node *kn)
{
	return call_int_hook(kernfs_init_security, kn_dir, kn);
}

/**
 * security_file_permission() - Check file permissions
 * @file: file
 * @mask: requested permissions
 *
 * Check file permissions before accessing an open file.  This hook is called
 * by various operations that read or write files.  A security module can use
 * this hook to perform additional checking on these operations, e.g. to
 * revalidate permissions on use to support privilege bracketing or policy
 * changes.  Notice that this hook is used when the actual read/write
 * operations are performed, whereas the inode_security_ops hook is called when
 * a file is opened (as well as many other operations).  Although this hook can
 * be used to revalidate permissions for various system call operations that
 * read or write files, it does not address the revalidation of permissions for
 * memory-mapped files.  Security modules must handle this separately if they
 * need such revalidation.
 *
 * Return: Returns 0 if permission is granted.
 */
int security_file_permission(struct file *file, int mask)
{
	return call_int_hook(file_permission, file, mask);
}

/**
 * security_file_alloc() - Allocate and init a file's LSM blob
 * @file: the file
 *
 * Allocate and attach a security structure to the file->f_security field.  The
 * security field is initialized to NULL when the structure is first created.
 *
 * Return: Return 0 if the hook is successful and permission is granted.
 */
int security_file_alloc(struct file *file)
{
	int rc = lsm_file_alloc(file);

	if (rc)
		return rc;
	rc = call_int_hook(file_alloc_security, file);
	if (unlikely(rc))
		security_file_free(file);
	return rc;
}

/**
 * security_file_release() - Perform actions before releasing the file ref
 * @file: the file
 *
 * Perform actions before releasing the last reference to a file.
 */
void security_file_release(struct file *file)
{
	call_void_hook(file_release, file);
}

/**
 * security_file_free() - Free a file's LSM blob
 * @file: the file
 *
 * Deallocate and free any security structures stored in file->f_security.
 */
void security_file_free(struct file *file)
{
	void *blob;

	call_void_hook(file_free_security, file);

	blob = file->f_security;
	if (blob) {
		file->f_security = NULL;
		kmem_cache_free(lsm_file_cache, blob);
	}
}

/**
 * security_file_ioctl() - Check if an ioctl is allowed
 * @file: associated file
 * @cmd: ioctl cmd
 * @arg: ioctl arguments
 *
 * Check permission for an ioctl operation on @file.  Note that @arg sometimes
 * represents a user space pointer; in other cases, it may be a simple integer
 * value.  When @arg represents a user space pointer, it should never be used
 * by the security module.
 *
 * Return: Returns 0 if permission is granted.
 */
int security_file_ioctl(struct file *file, unsigned int cmd, unsigned long arg)
{
	return call_int_hook(file_ioctl, file, cmd, arg);
}
EXPORT_SYMBOL_GPL(security_file_ioctl);

/**
 * security_file_ioctl_compat() - Check if an ioctl is allowed in compat mode
 * @file: associated file
 * @cmd: ioctl cmd
 * @arg: ioctl arguments
 *
 * Compat version of security_file_ioctl() that correctly handles 32-bit
 * processes running on 64-bit kernels.
 *
 * Return: Returns 0 if permission is granted.
 */
int security_file_ioctl_compat(struct file *file, unsigned int cmd,
			       unsigned long arg)
{
<<<<<<< HEAD
	return call_int_hook(file_ioctl_compat, 0, file, cmd, arg);
=======
	return call_int_hook(file_ioctl_compat, file, cmd, arg);
>>>>>>> a6ad5510
}
EXPORT_SYMBOL_GPL(security_file_ioctl_compat);

static inline unsigned long mmap_prot(struct file *file, unsigned long prot)
{
	/*
	 * Does we have PROT_READ and does the application expect
	 * it to imply PROT_EXEC?  If not, nothing to talk about...
	 */
	if ((prot & (PROT_READ | PROT_EXEC)) != PROT_READ)
		return prot;
	if (!(current->personality & READ_IMPLIES_EXEC))
		return prot;
	/*
	 * if that's an anonymous mapping, let it.
	 */
	if (!file)
		return prot | PROT_EXEC;
	/*
	 * ditto if it's not on noexec mount, except that on !MMU we need
	 * NOMMU_MAP_EXEC (== VM_MAYEXEC) in this case
	 */
	if (!path_noexec(&file->f_path)) {
#ifndef CONFIG_MMU
		if (file->f_op->mmap_capabilities) {
			unsigned caps = file->f_op->mmap_capabilities(file);
			if (!(caps & NOMMU_MAP_EXEC))
				return prot;
		}
#endif
		return prot | PROT_EXEC;
	}
	/* anything on noexec mount won't get PROT_EXEC */
	return prot;
}

/**
 * security_mmap_file() - Check if mmap'ing a file is allowed
 * @file: file
 * @prot: protection applied by the kernel
 * @flags: flags
 *
 * Check permissions for a mmap operation.  The @file may be NULL, e.g. if
 * mapping anonymous memory.
 *
 * Return: Returns 0 if permission is granted.
 */
int security_mmap_file(struct file *file, unsigned long prot,
		       unsigned long flags)
{
	return call_int_hook(mmap_file, file, prot, mmap_prot(file, prot),
			     flags);
}

/**
 * security_mmap_addr() - Check if mmap'ing an address is allowed
 * @addr: address
 *
 * Check permissions for a mmap operation at @addr.
 *
 * Return: Returns 0 if permission is granted.
 */
int security_mmap_addr(unsigned long addr)
{
	return call_int_hook(mmap_addr, addr);
}

/**
 * security_file_mprotect() - Check if changing memory protections is allowed
 * @vma: memory region
 * @reqprot: application requested protection
 * @prot: protection applied by the kernel
 *
 * Check permissions before changing memory access permissions.
 *
 * Return: Returns 0 if permission is granted.
 */
int security_file_mprotect(struct vm_area_struct *vma, unsigned long reqprot,
			   unsigned long prot)
{
	return call_int_hook(file_mprotect, vma, reqprot, prot);
}

/**
 * security_file_lock() - Check if a file lock is allowed
 * @file: file
 * @cmd: lock operation (e.g. F_RDLCK, F_WRLCK)
 *
 * Check permission before performing file locking operations.  Note the hook
 * mediates both flock and fcntl style locks.
 *
 * Return: Returns 0 if permission is granted.
 */
int security_file_lock(struct file *file, unsigned int cmd)
{
	return call_int_hook(file_lock, file, cmd);
}

/**
 * security_file_fcntl() - Check if fcntl() op is allowed
 * @file: file
 * @cmd: fcntl command
 * @arg: command argument
 *
 * Check permission before allowing the file operation specified by @cmd from
 * being performed on the file @file.  Note that @arg sometimes represents a
 * user space pointer; in other cases, it may be a simple integer value.  When
 * @arg represents a user space pointer, it should never be used by the
 * security module.
 *
 * Return: Returns 0 if permission is granted.
 */
int security_file_fcntl(struct file *file, unsigned int cmd, unsigned long arg)
{
	return call_int_hook(file_fcntl, file, cmd, arg);
}

/**
 * security_file_set_fowner() - Set the file owner info in the LSM blob
 * @file: the file
 *
 * Save owner security information (typically from current->security) in
 * file->f_security for later use by the send_sigiotask hook.
 *
 * This hook is called with file->f_owner.lock held.
 *
 * Return: Returns 0 on success.
 */
void security_file_set_fowner(struct file *file)
{
	call_void_hook(file_set_fowner, file);
}

/**
 * security_file_send_sigiotask() - Check if sending SIGIO/SIGURG is allowed
 * @tsk: target task
 * @fown: signal sender
 * @sig: signal to be sent, SIGIO is sent if 0
 *
 * Check permission for the file owner @fown to send SIGIO or SIGURG to the
 * process @tsk.  Note that this hook is sometimes called from interrupt.  Note
 * that the fown_struct, @fown, is never outside the context of a struct file,
 * so the file structure (and associated security information) can always be
 * obtained: container_of(fown, struct file, f_owner).
 *
 * Return: Returns 0 if permission is granted.
 */
int security_file_send_sigiotask(struct task_struct *tsk,
				 struct fown_struct *fown, int sig)
{
	return call_int_hook(file_send_sigiotask, tsk, fown, sig);
}

/**
 * security_file_receive() - Check if receiving a file via IPC is allowed
 * @file: file being received
 *
 * This hook allows security modules to control the ability of a process to
 * receive an open file descriptor via socket IPC.
 *
 * Return: Returns 0 if permission is granted.
 */
int security_file_receive(struct file *file)
{
	return call_int_hook(file_receive, file);
}

/**
 * security_file_open() - Save open() time state for late use by the LSM
 * @file:
 *
 * Save open-time permission checking state for later use upon file_permission,
 * and recheck access if anything has changed since inode_permission.
 *
 * Return: Returns 0 if permission is granted.
 */
int security_file_open(struct file *file)
{
	int ret;

	ret = call_int_hook(file_open, file);
	if (ret)
		return ret;

	return fsnotify_open_perm(file);
}

/**
 * security_file_post_open() - Evaluate a file after it has been opened
 * @file: the file
 * @mask: access mask
 *
 * Evaluate an opened file and the access mask requested with open(). The hook
 * is useful for LSMs that require the file content to be available in order to
 * make decisions.
 *
 * Return: Returns 0 if permission is granted.
 */
int security_file_post_open(struct file *file, int mask)
{
	return call_int_hook(file_post_open, file, mask);
}
EXPORT_SYMBOL_GPL(security_file_post_open);

/**
 * security_file_truncate() - Check if truncating a file is allowed
 * @file: file
 *
 * Check permission before truncating a file, i.e. using ftruncate.  Note that
 * truncation permission may also be checked based on the path, using the
 * @path_truncate hook.
 *
 * Return: Returns 0 if permission is granted.
 */
int security_file_truncate(struct file *file)
{
	return call_int_hook(file_truncate, file);
}

/**
 * security_task_alloc() - Allocate a task's LSM blob
 * @task: the task
 * @clone_flags: flags indicating what is being shared
 *
 * Handle allocation of task-related resources.
 *
 * Return: Returns a zero on success, negative values on failure.
 */
int security_task_alloc(struct task_struct *task, unsigned long clone_flags)
{
	int rc = lsm_task_alloc(task);

	if (rc)
		return rc;
	rc = call_int_hook(task_alloc, task, clone_flags);
	if (unlikely(rc))
		security_task_free(task);
	return rc;
}

/**
 * security_task_free() - Free a task's LSM blob and related resources
 * @task: task
 *
 * Handle release of task-related resources.  Note that this can be called from
 * interrupt context.
 */
void security_task_free(struct task_struct *task)
{
	call_void_hook(task_free, task);

	kfree(task->security);
	task->security = NULL;
}

/**
 * security_cred_alloc_blank() - Allocate the min memory to allow cred_transfer
 * @cred: credentials
 * @gfp: gfp flags
 *
 * Only allocate sufficient memory and attach to @cred such that
 * cred_transfer() will not get ENOMEM.
 *
 * Return: Returns 0 on success, negative values on failure.
 */
int security_cred_alloc_blank(struct cred *cred, gfp_t gfp)
{
	int rc = lsm_cred_alloc(cred, gfp);

	if (rc)
		return rc;

	rc = call_int_hook(cred_alloc_blank, cred, gfp);
	if (unlikely(rc))
		security_cred_free(cred);
	return rc;
}

/**
 * security_cred_free() - Free the cred's LSM blob and associated resources
 * @cred: credentials
 *
 * Deallocate and clear the cred->security field in a set of credentials.
 */
void security_cred_free(struct cred *cred)
{
	/*
	 * There is a failure case in prepare_creds() that
	 * may result in a call here with ->security being NULL.
	 */
	if (unlikely(cred->security == NULL))
		return;

	call_void_hook(cred_free, cred);

	kfree(cred->security);
	cred->security = NULL;
}

/**
 * security_prepare_creds() - Prepare a new set of credentials
 * @new: new credentials
 * @old: original credentials
 * @gfp: gfp flags
 *
 * Prepare a new set of credentials by copying the data from the old set.
 *
 * Return: Returns 0 on success, negative values on failure.
 */
int security_prepare_creds(struct cred *new, const struct cred *old, gfp_t gfp)
{
	int rc = lsm_cred_alloc(new, gfp);

	if (rc)
		return rc;

	rc = call_int_hook(cred_prepare, new, old, gfp);
	if (unlikely(rc))
		security_cred_free(new);
	return rc;
}

/**
 * security_transfer_creds() - Transfer creds
 * @new: target credentials
 * @old: original credentials
 *
 * Transfer data from original creds to new creds.
 */
void security_transfer_creds(struct cred *new, const struct cred *old)
{
	call_void_hook(cred_transfer, new, old);
}

/**
 * security_cred_getsecid() - Get the secid from a set of credentials
 * @c: credentials
 * @secid: secid value
 *
 * Retrieve the security identifier of the cred structure @c.  In case of
 * failure, @secid will be set to zero.
 */
void security_cred_getsecid(const struct cred *c, u32 *secid)
{
	*secid = 0;
	call_void_hook(cred_getsecid, c, secid);
}
EXPORT_SYMBOL(security_cred_getsecid);

/**
 * security_kernel_act_as() - Set the kernel credentials to act as secid
 * @new: credentials
 * @secid: secid
 *
 * Set the credentials for a kernel service to act as (subjective context).
 * The current task must be the one that nominated @secid.
 *
 * Return: Returns 0 if successful.
 */
int security_kernel_act_as(struct cred *new, u32 secid)
{
	return call_int_hook(kernel_act_as, new, secid);
}

/**
 * security_kernel_create_files_as() - Set file creation context using an inode
 * @new: target credentials
 * @inode: reference inode
 *
 * Set the file creation context in a set of credentials to be the same as the
 * objective context of the specified inode.  The current task must be the one
 * that nominated @inode.
 *
 * Return: Returns 0 if successful.
 */
int security_kernel_create_files_as(struct cred *new, struct inode *inode)
{
	return call_int_hook(kernel_create_files_as, new, inode);
}

/**
 * security_kernel_module_request() - Check if loading a module is allowed
 * @kmod_name: module name
 *
 * Ability to trigger the kernel to automatically upcall to userspace for
 * userspace to load a kernel module with the given name.
 *
 * Return: Returns 0 if successful.
 */
int security_kernel_module_request(char *kmod_name)
{
	return call_int_hook(kernel_module_request, kmod_name);
}

/**
 * security_kernel_read_file() - Read a file specified by userspace
 * @file: file
 * @id: file identifier
 * @contents: trust if security_kernel_post_read_file() will be called
 *
 * Read a file specified by userspace.
 *
 * Return: Returns 0 if permission is granted.
 */
int security_kernel_read_file(struct file *file, enum kernel_read_file_id id,
			      bool contents)
{
	return call_int_hook(kernel_read_file, file, id, contents);
}
EXPORT_SYMBOL_GPL(security_kernel_read_file);

/**
 * security_kernel_post_read_file() - Read a file specified by userspace
 * @file: file
 * @buf: file contents
 * @size: size of file contents
 * @id: file identifier
 *
 * Read a file specified by userspace.  This must be paired with a prior call
 * to security_kernel_read_file() call that indicated this hook would also be
 * called, see security_kernel_read_file() for more information.
 *
 * Return: Returns 0 if permission is granted.
 */
int security_kernel_post_read_file(struct file *file, char *buf, loff_t size,
				   enum kernel_read_file_id id)
{
	return call_int_hook(kernel_post_read_file, file, buf, size, id);
}
EXPORT_SYMBOL_GPL(security_kernel_post_read_file);

/**
 * security_kernel_load_data() - Load data provided by userspace
 * @id: data identifier
 * @contents: true if security_kernel_post_load_data() will be called
 *
 * Load data provided by userspace.
 *
 * Return: Returns 0 if permission is granted.
 */
int security_kernel_load_data(enum kernel_load_data_id id, bool contents)
{
	return call_int_hook(kernel_load_data, id, contents);
}
EXPORT_SYMBOL_GPL(security_kernel_load_data);

/**
 * security_kernel_post_load_data() - Load userspace data from a non-file source
 * @buf: data
 * @size: size of data
 * @id: data identifier
 * @description: text description of data, specific to the id value
 *
 * Load data provided by a non-file source (usually userspace buffer).  This
 * must be paired with a prior security_kernel_load_data() call that indicated
 * this hook would also be called, see security_kernel_load_data() for more
 * information.
 *
 * Return: Returns 0 if permission is granted.
 */
int security_kernel_post_load_data(char *buf, loff_t size,
				   enum kernel_load_data_id id,
				   char *description)
{
	return call_int_hook(kernel_post_load_data, buf, size, id, description);
}
EXPORT_SYMBOL_GPL(security_kernel_post_load_data);

/**
 * security_task_fix_setuid() - Update LSM with new user id attributes
 * @new: updated credentials
 * @old: credentials being replaced
 * @flags: LSM_SETID_* flag values
 *
 * Update the module's state after setting one or more of the user identity
 * attributes of the current process.  The @flags parameter indicates which of
 * the set*uid system calls invoked this hook.  If @new is the set of
 * credentials that will be installed.  Modifications should be made to this
 * rather than to @current->cred.
 *
 * Return: Returns 0 on success.
 */
int security_task_fix_setuid(struct cred *new, const struct cred *old,
			     int flags)
{
	return call_int_hook(task_fix_setuid, new, old, flags);
}

/**
 * security_task_fix_setgid() - Update LSM with new group id attributes
 * @new: updated credentials
 * @old: credentials being replaced
 * @flags: LSM_SETID_* flag value
 *
 * Update the module's state after setting one or more of the group identity
 * attributes of the current process.  The @flags parameter indicates which of
 * the set*gid system calls invoked this hook.  @new is the set of credentials
 * that will be installed.  Modifications should be made to this rather than to
 * @current->cred.
 *
 * Return: Returns 0 on success.
 */
int security_task_fix_setgid(struct cred *new, const struct cred *old,
			     int flags)
{
	return call_int_hook(task_fix_setgid, new, old, flags);
}

/**
 * security_task_fix_setgroups() - Update LSM with new supplementary groups
 * @new: updated credentials
 * @old: credentials being replaced
 *
 * Update the module's state after setting the supplementary group identity
 * attributes of the current process.  @new is the set of credentials that will
 * be installed.  Modifications should be made to this rather than to
 * @current->cred.
 *
 * Return: Returns 0 on success.
 */
int security_task_fix_setgroups(struct cred *new, const struct cred *old)
{
	return call_int_hook(task_fix_setgroups, new, old);
}

/**
 * security_task_setpgid() - Check if setting the pgid is allowed
 * @p: task being modified
 * @pgid: new pgid
 *
 * Check permission before setting the process group identifier of the process
 * @p to @pgid.
 *
 * Return: Returns 0 if permission is granted.
 */
int security_task_setpgid(struct task_struct *p, pid_t pgid)
{
	return call_int_hook(task_setpgid, p, pgid);
}

/**
 * security_task_getpgid() - Check if getting the pgid is allowed
 * @p: task
 *
 * Check permission before getting the process group identifier of the process
 * @p.
 *
 * Return: Returns 0 if permission is granted.
 */
int security_task_getpgid(struct task_struct *p)
{
	return call_int_hook(task_getpgid, p);
}

/**
 * security_task_getsid() - Check if getting the session id is allowed
 * @p: task
 *
 * Check permission before getting the session identifier of the process @p.
 *
 * Return: Returns 0 if permission is granted.
 */
int security_task_getsid(struct task_struct *p)
{
	return call_int_hook(task_getsid, p);
}

/**
 * security_current_getsecid_subj() - Get the current task's subjective secid
 * @secid: secid value
 *
 * Retrieve the subjective security identifier of the current task and return
 * it in @secid.  In case of failure, @secid will be set to zero.
 */
void security_current_getsecid_subj(u32 *secid)
{
	*secid = 0;
	call_void_hook(current_getsecid_subj, secid);
}
EXPORT_SYMBOL(security_current_getsecid_subj);

/**
 * security_task_getsecid_obj() - Get a task's objective secid
 * @p: target task
 * @secid: secid value
 *
 * Retrieve the objective security identifier of the task_struct in @p and
 * return it in @secid. In case of failure, @secid will be set to zero.
 */
void security_task_getsecid_obj(struct task_struct *p, u32 *secid)
{
	*secid = 0;
	call_void_hook(task_getsecid_obj, p, secid);
}
EXPORT_SYMBOL(security_task_getsecid_obj);

/**
 * security_task_setnice() - Check if setting a task's nice value is allowed
 * @p: target task
 * @nice: nice value
 *
 * Check permission before setting the nice value of @p to @nice.
 *
 * Return: Returns 0 if permission is granted.
 */
int security_task_setnice(struct task_struct *p, int nice)
{
	return call_int_hook(task_setnice, p, nice);
}

/**
 * security_task_setioprio() - Check if setting a task's ioprio is allowed
 * @p: target task
 * @ioprio: ioprio value
 *
 * Check permission before setting the ioprio value of @p to @ioprio.
 *
 * Return: Returns 0 if permission is granted.
 */
int security_task_setioprio(struct task_struct *p, int ioprio)
{
	return call_int_hook(task_setioprio, p, ioprio);
}

/**
 * security_task_getioprio() - Check if getting a task's ioprio is allowed
 * @p: task
 *
 * Check permission before getting the ioprio value of @p.
 *
 * Return: Returns 0 if permission is granted.
 */
int security_task_getioprio(struct task_struct *p)
{
	return call_int_hook(task_getioprio, p);
}

/**
 * security_task_prlimit() - Check if get/setting resources limits is allowed
 * @cred: current task credentials
 * @tcred: target task credentials
 * @flags: LSM_PRLIMIT_* flag bits indicating a get/set/both
 *
 * Check permission before getting and/or setting the resource limits of
 * another task.
 *
 * Return: Returns 0 if permission is granted.
 */
int security_task_prlimit(const struct cred *cred, const struct cred *tcred,
			  unsigned int flags)
{
	return call_int_hook(task_prlimit, cred, tcred, flags);
}

/**
 * security_task_setrlimit() - Check if setting a new rlimit value is allowed
 * @p: target task's group leader
 * @resource: resource whose limit is being set
 * @new_rlim: new resource limit
 *
 * Check permission before setting the resource limits of process @p for
 * @resource to @new_rlim.  The old resource limit values can be examined by
 * dereferencing (p->signal->rlim + resource).
 *
 * Return: Returns 0 if permission is granted.
 */
int security_task_setrlimit(struct task_struct *p, unsigned int resource,
			    struct rlimit *new_rlim)
{
	return call_int_hook(task_setrlimit, p, resource, new_rlim);
}

/**
 * security_task_setscheduler() - Check if setting sched policy/param is allowed
 * @p: target task
 *
 * Check permission before setting scheduling policy and/or parameters of
 * process @p.
 *
 * Return: Returns 0 if permission is granted.
 */
int security_task_setscheduler(struct task_struct *p)
{
	return call_int_hook(task_setscheduler, p);
}

/**
 * security_task_getscheduler() - Check if getting scheduling info is allowed
 * @p: target task
 *
 * Check permission before obtaining scheduling information for process @p.
 *
 * Return: Returns 0 if permission is granted.
 */
int security_task_getscheduler(struct task_struct *p)
{
	return call_int_hook(task_getscheduler, p);
}

/**
 * security_task_movememory() - Check if moving memory is allowed
 * @p: task
 *
 * Check permission before moving memory owned by process @p.
 *
 * Return: Returns 0 if permission is granted.
 */
int security_task_movememory(struct task_struct *p)
{
	return call_int_hook(task_movememory, p);
}

/**
 * security_task_kill() - Check if sending a signal is allowed
 * @p: target process
 * @info: signal information
 * @sig: signal value
 * @cred: credentials of the signal sender, NULL if @current
 *
 * Check permission before sending signal @sig to @p.  @info can be NULL, the
 * constant 1, or a pointer to a kernel_siginfo structure.  If @info is 1 or
 * SI_FROMKERNEL(info) is true, then the signal should be viewed as coming from
 * the kernel and should typically be permitted.  SIGIO signals are handled
 * separately by the send_sigiotask hook in file_security_ops.
 *
 * Return: Returns 0 if permission is granted.
 */
int security_task_kill(struct task_struct *p, struct kernel_siginfo *info,
		       int sig, const struct cred *cred)
{
	return call_int_hook(task_kill, p, info, sig, cred);
}

/**
 * security_task_prctl() - Check if a prctl op is allowed
 * @option: operation
 * @arg2: argument
 * @arg3: argument
 * @arg4: argument
 * @arg5: argument
 *
 * Check permission before performing a process control operation on the
 * current process.
 *
 * Return: Return -ENOSYS if no-one wanted to handle this op, any other value
 *         to cause prctl() to return immediately with that value.
 */
int security_task_prctl(int option, unsigned long arg2, unsigned long arg3,
			unsigned long arg4, unsigned long arg5)
{
	int thisrc;
	int rc = LSM_RET_DEFAULT(task_prctl);
	struct lsm_static_call *scall;

	lsm_for_each_hook(scall, task_prctl) {
		thisrc = scall->hl->hook.task_prctl(option, arg2, arg3, arg4, arg5);
		if (thisrc != LSM_RET_DEFAULT(task_prctl)) {
			rc = thisrc;
			if (thisrc != 0)
				break;
		}
	}
	return rc;
}

/**
 * security_task_to_inode() - Set the security attributes of a task's inode
 * @p: task
 * @inode: inode
 *
 * Set the security attributes for an inode based on an associated task's
 * security attributes, e.g. for /proc/pid inodes.
 */
void security_task_to_inode(struct task_struct *p, struct inode *inode)
{
	call_void_hook(task_to_inode, p, inode);
}

/**
 * security_create_user_ns() - Check if creating a new userns is allowed
 * @cred: prepared creds
 *
 * Check permission prior to creating a new user namespace.
 *
 * Return: Returns 0 if successful, otherwise < 0 error code.
 */
int security_create_user_ns(const struct cred *cred)
{
	return call_int_hook(userns_create, cred);
}

/**
 * security_ipc_permission() - Check if sysv ipc access is allowed
 * @ipcp: ipc permission structure
 * @flag: requested permissions
 *
 * Check permissions for access to IPC.
 *
 * Return: Returns 0 if permission is granted.
 */
int security_ipc_permission(struct kern_ipc_perm *ipcp, short flag)
{
	return call_int_hook(ipc_permission, ipcp, flag);
}

/**
 * security_ipc_getsecid() - Get the sysv ipc object's secid
 * @ipcp: ipc permission structure
 * @secid: secid pointer
 *
 * Get the secid associated with the ipc object.  In case of failure, @secid
 * will be set to zero.
 */
void security_ipc_getsecid(struct kern_ipc_perm *ipcp, u32 *secid)
{
	*secid = 0;
	call_void_hook(ipc_getsecid, ipcp, secid);
}

/**
 * security_msg_msg_alloc() - Allocate a sysv ipc message LSM blob
 * @msg: message structure
 *
 * Allocate and attach a security structure to the msg->security field.  The
 * security field is initialized to NULL when the structure is first created.
 *
 * Return: Return 0 if operation was successful and permission is granted.
 */
int security_msg_msg_alloc(struct msg_msg *msg)
{
	int rc = lsm_msg_msg_alloc(msg);

	if (unlikely(rc))
		return rc;
	rc = call_int_hook(msg_msg_alloc_security, msg);
	if (unlikely(rc))
		security_msg_msg_free(msg);
	return rc;
}

/**
 * security_msg_msg_free() - Free a sysv ipc message LSM blob
 * @msg: message structure
 *
 * Deallocate the security structure for this message.
 */
void security_msg_msg_free(struct msg_msg *msg)
{
	call_void_hook(msg_msg_free_security, msg);
	kfree(msg->security);
	msg->security = NULL;
}

/**
 * security_msg_queue_alloc() - Allocate a sysv ipc msg queue LSM blob
 * @msq: sysv ipc permission structure
 *
 * Allocate and attach a security structure to @msg. The security field is
 * initialized to NULL when the structure is first created.
 *
 * Return: Returns 0 if operation was successful and permission is granted.
 */
int security_msg_queue_alloc(struct kern_ipc_perm *msq)
{
	int rc = lsm_ipc_alloc(msq);

	if (unlikely(rc))
		return rc;
	rc = call_int_hook(msg_queue_alloc_security, msq);
	if (unlikely(rc))
		security_msg_queue_free(msq);
	return rc;
}

/**
 * security_msg_queue_free() - Free a sysv ipc msg queue LSM blob
 * @msq: sysv ipc permission structure
 *
 * Deallocate security field @perm->security for the message queue.
 */
void security_msg_queue_free(struct kern_ipc_perm *msq)
{
	call_void_hook(msg_queue_free_security, msq);
	kfree(msq->security);
	msq->security = NULL;
}

/**
 * security_msg_queue_associate() - Check if a msg queue operation is allowed
 * @msq: sysv ipc permission structure
 * @msqflg: operation flags
 *
 * Check permission when a message queue is requested through the msgget system
 * call. This hook is only called when returning the message queue identifier
 * for an existing message queue, not when a new message queue is created.
 *
 * Return: Return 0 if permission is granted.
 */
int security_msg_queue_associate(struct kern_ipc_perm *msq, int msqflg)
{
	return call_int_hook(msg_queue_associate, msq, msqflg);
}

/**
 * security_msg_queue_msgctl() - Check if a msg queue operation is allowed
 * @msq: sysv ipc permission structure
 * @cmd: operation
 *
 * Check permission when a message control operation specified by @cmd is to be
 * performed on the message queue with permissions.
 *
 * Return: Returns 0 if permission is granted.
 */
int security_msg_queue_msgctl(struct kern_ipc_perm *msq, int cmd)
{
	return call_int_hook(msg_queue_msgctl, msq, cmd);
}

/**
 * security_msg_queue_msgsnd() - Check if sending a sysv ipc message is allowed
 * @msq: sysv ipc permission structure
 * @msg: message
 * @msqflg: operation flags
 *
 * Check permission before a message, @msg, is enqueued on the message queue
 * with permissions specified in @msq.
 *
 * Return: Returns 0 if permission is granted.
 */
int security_msg_queue_msgsnd(struct kern_ipc_perm *msq,
			      struct msg_msg *msg, int msqflg)
{
	return call_int_hook(msg_queue_msgsnd, msq, msg, msqflg);
}

/**
 * security_msg_queue_msgrcv() - Check if receiving a sysv ipc msg is allowed
 * @msq: sysv ipc permission structure
 * @msg: message
 * @target: target task
 * @type: type of message requested
 * @mode: operation flags
 *
 * Check permission before a message, @msg, is removed from the message	queue.
 * The @target task structure contains a pointer to the process that will be
 * receiving the message (not equal to the current process when inline receives
 * are being performed).
 *
 * Return: Returns 0 if permission is granted.
 */
int security_msg_queue_msgrcv(struct kern_ipc_perm *msq, struct msg_msg *msg,
			      struct task_struct *target, long type, int mode)
{
	return call_int_hook(msg_queue_msgrcv, msq, msg, target, type, mode);
}

/**
 * security_shm_alloc() - Allocate a sysv shm LSM blob
 * @shp: sysv ipc permission structure
 *
 * Allocate and attach a security structure to the @shp security field.  The
 * security field is initialized to NULL when the structure is first created.
 *
 * Return: Returns 0 if operation was successful and permission is granted.
 */
int security_shm_alloc(struct kern_ipc_perm *shp)
{
	int rc = lsm_ipc_alloc(shp);

	if (unlikely(rc))
		return rc;
	rc = call_int_hook(shm_alloc_security, shp);
	if (unlikely(rc))
		security_shm_free(shp);
	return rc;
}

/**
 * security_shm_free() - Free a sysv shm LSM blob
 * @shp: sysv ipc permission structure
 *
 * Deallocate the security structure @perm->security for the memory segment.
 */
void security_shm_free(struct kern_ipc_perm *shp)
{
	call_void_hook(shm_free_security, shp);
	kfree(shp->security);
	shp->security = NULL;
}

/**
 * security_shm_associate() - Check if a sysv shm operation is allowed
 * @shp: sysv ipc permission structure
 * @shmflg: operation flags
 *
 * Check permission when a shared memory region is requested through the shmget
 * system call. This hook is only called when returning the shared memory
 * region identifier for an existing region, not when a new shared memory
 * region is created.
 *
 * Return: Returns 0 if permission is granted.
 */
int security_shm_associate(struct kern_ipc_perm *shp, int shmflg)
{
	return call_int_hook(shm_associate, shp, shmflg);
}

/**
 * security_shm_shmctl() - Check if a sysv shm operation is allowed
 * @shp: sysv ipc permission structure
 * @cmd: operation
 *
 * Check permission when a shared memory control operation specified by @cmd is
 * to be performed on the shared memory region with permissions in @shp.
 *
 * Return: Return 0 if permission is granted.
 */
int security_shm_shmctl(struct kern_ipc_perm *shp, int cmd)
{
	return call_int_hook(shm_shmctl, shp, cmd);
}

/**
 * security_shm_shmat() - Check if a sysv shm attach operation is allowed
 * @shp: sysv ipc permission structure
 * @shmaddr: address of memory region to attach
 * @shmflg: operation flags
 *
 * Check permissions prior to allowing the shmat system call to attach the
 * shared memory segment with permissions @shp to the data segment of the
 * calling process. The attaching address is specified by @shmaddr.
 *
 * Return: Returns 0 if permission is granted.
 */
int security_shm_shmat(struct kern_ipc_perm *shp,
		       char __user *shmaddr, int shmflg)
{
	return call_int_hook(shm_shmat, shp, shmaddr, shmflg);
}

/**
 * security_sem_alloc() - Allocate a sysv semaphore LSM blob
 * @sma: sysv ipc permission structure
 *
 * Allocate and attach a security structure to the @sma security field. The
 * security field is initialized to NULL when the structure is first created.
 *
 * Return: Returns 0 if operation was successful and permission is granted.
 */
int security_sem_alloc(struct kern_ipc_perm *sma)
{
	int rc = lsm_ipc_alloc(sma);

	if (unlikely(rc))
		return rc;
	rc = call_int_hook(sem_alloc_security, sma);
	if (unlikely(rc))
		security_sem_free(sma);
	return rc;
}

/**
 * security_sem_free() - Free a sysv semaphore LSM blob
 * @sma: sysv ipc permission structure
 *
 * Deallocate security structure @sma->security for the semaphore.
 */
void security_sem_free(struct kern_ipc_perm *sma)
{
	call_void_hook(sem_free_security, sma);
	kfree(sma->security);
	sma->security = NULL;
}

/**
 * security_sem_associate() - Check if a sysv semaphore operation is allowed
 * @sma: sysv ipc permission structure
 * @semflg: operation flags
 *
 * Check permission when a semaphore is requested through the semget system
 * call. This hook is only called when returning the semaphore identifier for
 * an existing semaphore, not when a new one must be created.
 *
 * Return: Returns 0 if permission is granted.
 */
int security_sem_associate(struct kern_ipc_perm *sma, int semflg)
{
	return call_int_hook(sem_associate, sma, semflg);
}

/**
 * security_sem_semctl() - Check if a sysv semaphore operation is allowed
 * @sma: sysv ipc permission structure
 * @cmd: operation
 *
 * Check permission when a semaphore operation specified by @cmd is to be
 * performed on the semaphore.
 *
 * Return: Returns 0 if permission is granted.
 */
int security_sem_semctl(struct kern_ipc_perm *sma, int cmd)
{
	return call_int_hook(sem_semctl, sma, cmd);
}

/**
 * security_sem_semop() - Check if a sysv semaphore operation is allowed
 * @sma: sysv ipc permission structure
 * @sops: operations to perform
 * @nsops: number of operations
 * @alter: flag indicating changes will be made
 *
 * Check permissions before performing operations on members of the semaphore
 * set. If the @alter flag is nonzero, the semaphore set may be modified.
 *
 * Return: Returns 0 if permission is granted.
 */
int security_sem_semop(struct kern_ipc_perm *sma, struct sembuf *sops,
		       unsigned nsops, int alter)
{
	return call_int_hook(sem_semop, sma, sops, nsops, alter);
}

/**
 * security_d_instantiate() - Populate an inode's LSM state based on a dentry
 * @dentry: dentry
 * @inode: inode
 *
 * Fill in @inode security information for a @dentry if allowed.
 */
void security_d_instantiate(struct dentry *dentry, struct inode *inode)
{
	if (unlikely(inode && IS_PRIVATE(inode)))
		return;
	call_void_hook(d_instantiate, dentry, inode);
}
EXPORT_SYMBOL(security_d_instantiate);

/*
 * Please keep this in sync with it's counterpart in security/lsm_syscalls.c
 */

/**
 * security_getselfattr - Read an LSM attribute of the current process.
 * @attr: which attribute to return
 * @uctx: the user-space destination for the information, or NULL
 * @size: pointer to the size of space available to receive the data
 * @flags: special handling options. LSM_FLAG_SINGLE indicates that only
 * attributes associated with the LSM identified in the passed @ctx be
 * reported.
 *
 * A NULL value for @uctx can be used to get both the number of attributes
 * and the size of the data.
 *
 * Returns the number of attributes found on success, negative value
 * on error. @size is reset to the total size of the data.
 * If @size is insufficient to contain the data -E2BIG is returned.
 */
int security_getselfattr(unsigned int attr, struct lsm_ctx __user *uctx,
			 u32 __user *size, u32 flags)
{
	struct lsm_static_call *scall;
	struct lsm_ctx lctx = { .id = LSM_ID_UNDEF, };
	u8 __user *base = (u8 __user *)uctx;
	u32 entrysize;
	u32 total = 0;
	u32 left;
	bool toobig = false;
	bool single = false;
	int count = 0;
	int rc;

	if (attr == LSM_ATTR_UNDEF)
		return -EINVAL;
	if (size == NULL)
		return -EINVAL;
	if (get_user(left, size))
		return -EFAULT;

	if (flags) {
		/*
		 * Only flag supported is LSM_FLAG_SINGLE
		 */
		if (flags != LSM_FLAG_SINGLE || !uctx)
			return -EINVAL;
		if (copy_from_user(&lctx, uctx, sizeof(lctx)))
			return -EFAULT;
		/*
		 * If the LSM ID isn't specified it is an error.
		 */
		if (lctx.id == LSM_ID_UNDEF)
			return -EINVAL;
		single = true;
	}

	/*
	 * In the usual case gather all the data from the LSMs.
	 * In the single case only get the data from the LSM specified.
	 */
	lsm_for_each_hook(scall, getselfattr) {
		if (single && lctx.id != scall->hl->lsmid->id)
			continue;
		entrysize = left;
		if (base)
			uctx = (struct lsm_ctx __user *)(base + total);
		rc = scall->hl->hook.getselfattr(attr, uctx, &entrysize, flags);
		if (rc == -EOPNOTSUPP) {
			rc = 0;
			continue;
		}
		if (rc == -E2BIG) {
			rc = 0;
			left = 0;
			toobig = true;
		} else if (rc < 0)
			return rc;
		else
			left -= entrysize;

		total += entrysize;
		count += rc;
		if (single)
			break;
	}
	if (put_user(total, size))
		return -EFAULT;
	if (toobig)
		return -E2BIG;
	if (count == 0)
		return LSM_RET_DEFAULT(getselfattr);
	return count;
}

/*
 * Please keep this in sync with it's counterpart in security/lsm_syscalls.c
 */

/**
 * security_setselfattr - Set an LSM attribute on the current process.
 * @attr: which attribute to set
 * @uctx: the user-space source for the information
 * @size: the size of the data
 * @flags: reserved for future use, must be 0
 *
 * Set an LSM attribute for the current process. The LSM, attribute
 * and new value are included in @uctx.
 *
 * Returns 0 on success, -EINVAL if the input is inconsistent, -EFAULT
 * if the user buffer is inaccessible, E2BIG if size is too big, or an
 * LSM specific failure.
 */
int security_setselfattr(unsigned int attr, struct lsm_ctx __user *uctx,
			 u32 size, u32 flags)
{
	struct lsm_static_call *scall;
	struct lsm_ctx *lctx;
	int rc = LSM_RET_DEFAULT(setselfattr);
	u64 required_len;

	if (flags)
		return -EINVAL;
	if (size < sizeof(*lctx))
		return -EINVAL;
	if (size > PAGE_SIZE)
		return -E2BIG;

	lctx = memdup_user(uctx, size);
	if (IS_ERR(lctx))
		return PTR_ERR(lctx);

	if (size < lctx->len ||
	    check_add_overflow(sizeof(*lctx), lctx->ctx_len, &required_len) ||
	    lctx->len < required_len) {
		rc = -EINVAL;
		goto free_out;
	}

	lsm_for_each_hook(scall, setselfattr)
		if ((scall->hl->lsmid->id) == lctx->id) {
			rc = scall->hl->hook.setselfattr(attr, lctx, size, flags);
			break;
		}

free_out:
	kfree(lctx);
	return rc;
}

/**
 * security_getprocattr() - Read an attribute for a task
 * @p: the task
 * @lsmid: LSM identification
 * @name: attribute name
 * @value: attribute value
 *
 * Read attribute @name for task @p and store it into @value if allowed.
 *
 * Return: Returns the length of @value on success, a negative value otherwise.
 */
int security_getprocattr(struct task_struct *p, int lsmid, const char *name,
			 char **value)
{
	struct lsm_static_call *scall;

	lsm_for_each_hook(scall, getprocattr) {
		if (lsmid != 0 && lsmid != scall->hl->lsmid->id)
			continue;
		return scall->hl->hook.getprocattr(p, name, value);
	}
	return LSM_RET_DEFAULT(getprocattr);
}

/**
 * security_setprocattr() - Set an attribute for a task
 * @lsmid: LSM identification
 * @name: attribute name
 * @value: attribute value
 * @size: attribute value size
 *
 * Write (set) the current task's attribute @name to @value, size @size if
 * allowed.
 *
 * Return: Returns bytes written on success, a negative value otherwise.
 */
int security_setprocattr(int lsmid, const char *name, void *value, size_t size)
{
	struct lsm_static_call *scall;

	lsm_for_each_hook(scall, setprocattr) {
		if (lsmid != 0 && lsmid != scall->hl->lsmid->id)
			continue;
		return scall->hl->hook.setprocattr(name, value, size);
	}
	return LSM_RET_DEFAULT(setprocattr);
}

/**
 * security_netlink_send() - Save info and check if netlink sending is allowed
 * @sk: sending socket
 * @skb: netlink message
 *
 * Save security information for a netlink message so that permission checking
 * can be performed when the message is processed.  The security information
 * can be saved using the eff_cap field of the netlink_skb_parms structure.
 * Also may be used to provide fine grained control over message transmission.
 *
 * Return: Returns 0 if the information was successfully saved and message is
 *         allowed to be transmitted.
 */
int security_netlink_send(struct sock *sk, struct sk_buff *skb)
{
	return call_int_hook(netlink_send, sk, skb);
}

/**
 * security_ismaclabel() - Check if the named attribute is a MAC label
 * @name: full extended attribute name
 *
 * Check if the extended attribute specified by @name represents a MAC label.
 *
 * Return: Returns 1 if name is a MAC attribute otherwise returns 0.
 */
int security_ismaclabel(const char *name)
{
	return call_int_hook(ismaclabel, name);
}
EXPORT_SYMBOL(security_ismaclabel);

/**
 * security_secid_to_secctx() - Convert a secid to a secctx
 * @secid: secid
 * @secdata: secctx
 * @seclen: secctx length
 *
 * Convert secid to security context.  If @secdata is NULL the length of the
 * result will be returned in @seclen, but no @secdata will be returned.  This
 * does mean that the length could change between calls to check the length and
 * the next call which actually allocates and returns the @secdata.
 *
 * Return: Return 0 on success, error on failure.
 */
int security_secid_to_secctx(u32 secid, char **secdata, u32 *seclen)
{
	return call_int_hook(secid_to_secctx, secid, secdata, seclen);
}
EXPORT_SYMBOL(security_secid_to_secctx);

/**
 * security_secctx_to_secid() - Convert a secctx to a secid
 * @secdata: secctx
 * @seclen: length of secctx
 * @secid: secid
 *
 * Convert security context to secid.
 *
 * Return: Returns 0 on success, error on failure.
 */
int security_secctx_to_secid(const char *secdata, u32 seclen, u32 *secid)
{
	*secid = 0;
	return call_int_hook(secctx_to_secid, secdata, seclen, secid);
}
EXPORT_SYMBOL(security_secctx_to_secid);

/**
 * security_release_secctx() - Free a secctx buffer
 * @secdata: secctx
 * @seclen: length of secctx
 *
 * Release the security context.
 */
void security_release_secctx(char *secdata, u32 seclen)
{
	call_void_hook(release_secctx, secdata, seclen);
}
EXPORT_SYMBOL(security_release_secctx);

/**
 * security_inode_invalidate_secctx() - Invalidate an inode's security label
 * @inode: inode
 *
 * Notify the security module that it must revalidate the security context of
 * an inode.
 */
void security_inode_invalidate_secctx(struct inode *inode)
{
	call_void_hook(inode_invalidate_secctx, inode);
}
EXPORT_SYMBOL(security_inode_invalidate_secctx);

/**
 * security_inode_notifysecctx() - Notify the LSM of an inode's security label
 * @inode: inode
 * @ctx: secctx
 * @ctxlen: length of secctx
 *
 * Notify the security module of what the security context of an inode should
 * be.  Initializes the incore security context managed by the security module
 * for this inode.  Example usage: NFS client invokes this hook to initialize
 * the security context in its incore inode to the value provided by the server
 * for the file when the server returned the file's attributes to the client.
 * Must be called with inode->i_mutex locked.
 *
 * Return: Returns 0 on success, error on failure.
 */
int security_inode_notifysecctx(struct inode *inode, void *ctx, u32 ctxlen)
{
	return call_int_hook(inode_notifysecctx, inode, ctx, ctxlen);
}
EXPORT_SYMBOL(security_inode_notifysecctx);

/**
 * security_inode_setsecctx() - Change the security label of an inode
 * @dentry: inode
 * @ctx: secctx
 * @ctxlen: length of secctx
 *
 * Change the security context of an inode.  Updates the incore security
 * context managed by the security module and invokes the fs code as needed
 * (via __vfs_setxattr_noperm) to update any backing xattrs that represent the
 * context.  Example usage: NFS server invokes this hook to change the security
 * context in its incore inode and on the backing filesystem to a value
 * provided by the client on a SETATTR operation.  Must be called with
 * inode->i_mutex locked.
 *
 * Return: Returns 0 on success, error on failure.
 */
int security_inode_setsecctx(struct dentry *dentry, void *ctx, u32 ctxlen)
{
	return call_int_hook(inode_setsecctx, dentry, ctx, ctxlen);
}
EXPORT_SYMBOL(security_inode_setsecctx);

/**
 * security_inode_getsecctx() - Get the security label of an inode
 * @inode: inode
 * @ctx: secctx
 * @ctxlen: length of secctx
 *
 * On success, returns 0 and fills out @ctx and @ctxlen with the security
 * context for the given @inode.
 *
 * Return: Returns 0 on success, error on failure.
 */
int security_inode_getsecctx(struct inode *inode, void **ctx, u32 *ctxlen)
{
<<<<<<< HEAD
	struct security_hook_list *hp;
	int rc;

	/*
	 * Only one module will provide a security context.
	 */
	hlist_for_each_entry(hp, &security_hook_heads.inode_getsecctx, list) {
		rc = hp->hook.inode_getsecctx(inode, ctx, ctxlen);
		if (rc != LSM_RET_DEFAULT(inode_getsecctx))
			return rc;
	}

	return LSM_RET_DEFAULT(inode_getsecctx);
=======
	return call_int_hook(inode_getsecctx, inode, ctx, ctxlen);
>>>>>>> a6ad5510
}
EXPORT_SYMBOL(security_inode_getsecctx);

#ifdef CONFIG_WATCH_QUEUE
/**
 * security_post_notification() - Check if a watch notification can be posted
 * @w_cred: credentials of the task that set the watch
 * @cred: credentials of the task which triggered the watch
 * @n: the notification
 *
 * Check to see if a watch notification can be posted to a particular queue.
 *
 * Return: Returns 0 if permission is granted.
 */
int security_post_notification(const struct cred *w_cred,
			       const struct cred *cred,
			       struct watch_notification *n)
{
	return call_int_hook(post_notification, w_cred, cred, n);
}
#endif /* CONFIG_WATCH_QUEUE */

#ifdef CONFIG_KEY_NOTIFICATIONS
/**
 * security_watch_key() - Check if a task is allowed to watch for key events
 * @key: the key to watch
 *
 * Check to see if a process is allowed to watch for event notifications from
 * a key or keyring.
 *
 * Return: Returns 0 if permission is granted.
 */
int security_watch_key(struct key *key)
{
	return call_int_hook(watch_key, key);
}
#endif /* CONFIG_KEY_NOTIFICATIONS */

#ifdef CONFIG_SECURITY_NETWORK
/**
 * security_unix_stream_connect() - Check if a AF_UNIX stream is allowed
 * @sock: originating sock
 * @other: peer sock
 * @newsk: new sock
 *
 * Check permissions before establishing a Unix domain stream connection
 * between @sock and @other.
 *
 * The @unix_stream_connect and @unix_may_send hooks were necessary because
 * Linux provides an alternative to the conventional file name space for Unix
 * domain sockets.  Whereas binding and connecting to sockets in the file name
 * space is mediated by the typical file permissions (and caught by the mknod
 * and permission hooks in inode_security_ops), binding and connecting to
 * sockets in the abstract name space is completely unmediated.  Sufficient
 * control of Unix domain sockets in the abstract name space isn't possible
 * using only the socket layer hooks, since we need to know the actual target
 * socket, which is not looked up until we are inside the af_unix code.
 *
 * Return: Returns 0 if permission is granted.
 */
int security_unix_stream_connect(struct sock *sock, struct sock *other,
				 struct sock *newsk)
{
	return call_int_hook(unix_stream_connect, sock, other, newsk);
}
EXPORT_SYMBOL(security_unix_stream_connect);

/**
 * security_unix_may_send() - Check if AF_UNIX socket can send datagrams
 * @sock: originating sock
 * @other: peer sock
 *
 * Check permissions before connecting or sending datagrams from @sock to
 * @other.
 *
 * The @unix_stream_connect and @unix_may_send hooks were necessary because
 * Linux provides an alternative to the conventional file name space for Unix
 * domain sockets.  Whereas binding and connecting to sockets in the file name
 * space is mediated by the typical file permissions (and caught by the mknod
 * and permission hooks in inode_security_ops), binding and connecting to
 * sockets in the abstract name space is completely unmediated.  Sufficient
 * control of Unix domain sockets in the abstract name space isn't possible
 * using only the socket layer hooks, since we need to know the actual target
 * socket, which is not looked up until we are inside the af_unix code.
 *
 * Return: Returns 0 if permission is granted.
 */
int security_unix_may_send(struct socket *sock,  struct socket *other)
{
	return call_int_hook(unix_may_send, sock, other);
}
EXPORT_SYMBOL(security_unix_may_send);

/**
 * security_socket_create() - Check if creating a new socket is allowed
 * @family: protocol family
 * @type: communications type
 * @protocol: requested protocol
 * @kern: set to 1 if a kernel socket is requested
 *
 * Check permissions prior to creating a new socket.
 *
 * Return: Returns 0 if permission is granted.
 */
int security_socket_create(int family, int type, int protocol, int kern)
{
	return call_int_hook(socket_create, family, type, protocol, kern);
}

/**
 * security_socket_post_create() - Initialize a newly created socket
 * @sock: socket
 * @family: protocol family
 * @type: communications type
 * @protocol: requested protocol
 * @kern: set to 1 if a kernel socket is requested
 *
 * This hook allows a module to update or allocate a per-socket security
 * structure. Note that the security field was not added directly to the socket
 * structure, but rather, the socket security information is stored in the
 * associated inode.  Typically, the inode alloc_security hook will allocate
 * and attach security information to SOCK_INODE(sock)->i_security.  This hook
 * may be used to update the SOCK_INODE(sock)->i_security field with additional
 * information that wasn't available when the inode was allocated.
 *
 * Return: Returns 0 if permission is granted.
 */
int security_socket_post_create(struct socket *sock, int family,
				int type, int protocol, int kern)
{
	return call_int_hook(socket_post_create, sock, family, type,
			     protocol, kern);
}

/**
 * security_socket_socketpair() - Check if creating a socketpair is allowed
 * @socka: first socket
 * @sockb: second socket
 *
 * Check permissions before creating a fresh pair of sockets.
 *
 * Return: Returns 0 if permission is granted and the connection was
 *         established.
 */
int security_socket_socketpair(struct socket *socka, struct socket *sockb)
{
	return call_int_hook(socket_socketpair, socka, sockb);
}
EXPORT_SYMBOL(security_socket_socketpair);

/**
 * security_socket_bind() - Check if a socket bind operation is allowed
 * @sock: socket
 * @address: requested bind address
 * @addrlen: length of address
 *
 * Check permission before socket protocol layer bind operation is performed
 * and the socket @sock is bound to the address specified in the @address
 * parameter.
 *
 * Return: Returns 0 if permission is granted.
 */
int security_socket_bind(struct socket *sock,
			 struct sockaddr *address, int addrlen)
{
	return call_int_hook(socket_bind, sock, address, addrlen);
}

/**
 * security_socket_connect() - Check if a socket connect operation is allowed
 * @sock: socket
 * @address: address of remote connection point
 * @addrlen: length of address
 *
 * Check permission before socket protocol layer connect operation attempts to
 * connect socket @sock to a remote address, @address.
 *
 * Return: Returns 0 if permission is granted.
 */
int security_socket_connect(struct socket *sock,
			    struct sockaddr *address, int addrlen)
{
	return call_int_hook(socket_connect, sock, address, addrlen);
}

/**
 * security_socket_listen() - Check if a socket is allowed to listen
 * @sock: socket
 * @backlog: connection queue size
 *
 * Check permission before socket protocol layer listen operation.
 *
 * Return: Returns 0 if permission is granted.
 */
int security_socket_listen(struct socket *sock, int backlog)
{
	return call_int_hook(socket_listen, sock, backlog);
}

/**
 * security_socket_accept() - Check if a socket is allowed to accept connections
 * @sock: listening socket
 * @newsock: newly creation connection socket
 *
 * Check permission before accepting a new connection.  Note that the new
 * socket, @newsock, has been created and some information copied to it, but
 * the accept operation has not actually been performed.
 *
 * Return: Returns 0 if permission is granted.
 */
int security_socket_accept(struct socket *sock, struct socket *newsock)
{
	return call_int_hook(socket_accept, sock, newsock);
}

/**
 * security_socket_sendmsg() - Check if sending a message is allowed
 * @sock: sending socket
 * @msg: message to send
 * @size: size of message
 *
 * Check permission before transmitting a message to another socket.
 *
 * Return: Returns 0 if permission is granted.
 */
int security_socket_sendmsg(struct socket *sock, struct msghdr *msg, int size)
{
	return call_int_hook(socket_sendmsg, sock, msg, size);
}

/**
 * security_socket_recvmsg() - Check if receiving a message is allowed
 * @sock: receiving socket
 * @msg: message to receive
 * @size: size of message
 * @flags: operational flags
 *
 * Check permission before receiving a message from a socket.
 *
 * Return: Returns 0 if permission is granted.
 */
int security_socket_recvmsg(struct socket *sock, struct msghdr *msg,
			    int size, int flags)
{
	return call_int_hook(socket_recvmsg, sock, msg, size, flags);
}

/**
 * security_socket_getsockname() - Check if reading the socket addr is allowed
 * @sock: socket
 *
 * Check permission before reading the local address (name) of the socket
 * object.
 *
 * Return: Returns 0 if permission is granted.
 */
int security_socket_getsockname(struct socket *sock)
{
	return call_int_hook(socket_getsockname, sock);
}

/**
 * security_socket_getpeername() - Check if reading the peer's addr is allowed
 * @sock: socket
 *
 * Check permission before the remote address (name) of a socket object.
 *
 * Return: Returns 0 if permission is granted.
 */
int security_socket_getpeername(struct socket *sock)
{
	return call_int_hook(socket_getpeername, sock);
}

/**
 * security_socket_getsockopt() - Check if reading a socket option is allowed
 * @sock: socket
 * @level: option's protocol level
 * @optname: option name
 *
 * Check permissions before retrieving the options associated with socket
 * @sock.
 *
 * Return: Returns 0 if permission is granted.
 */
int security_socket_getsockopt(struct socket *sock, int level, int optname)
{
	return call_int_hook(socket_getsockopt, sock, level, optname);
}

/**
 * security_socket_setsockopt() - Check if setting a socket option is allowed
 * @sock: socket
 * @level: option's protocol level
 * @optname: option name
 *
 * Check permissions before setting the options associated with socket @sock.
 *
 * Return: Returns 0 if permission is granted.
 */
int security_socket_setsockopt(struct socket *sock, int level, int optname)
{
	return call_int_hook(socket_setsockopt, sock, level, optname);
}

/**
 * security_socket_shutdown() - Checks if shutting down the socket is allowed
 * @sock: socket
 * @how: flag indicating how sends and receives are handled
 *
 * Checks permission before all or part of a connection on the socket @sock is
 * shut down.
 *
 * Return: Returns 0 if permission is granted.
 */
int security_socket_shutdown(struct socket *sock, int how)
{
	return call_int_hook(socket_shutdown, sock, how);
}

/**
 * security_sock_rcv_skb() - Check if an incoming network packet is allowed
 * @sk: destination sock
 * @skb: incoming packet
 *
 * Check permissions on incoming network packets.  This hook is distinct from
 * Netfilter's IP input hooks since it is the first time that the incoming
 * sk_buff @skb has been associated with a particular socket, @sk.  Must not
 * sleep inside this hook because some callers hold spinlocks.
 *
 * Return: Returns 0 if permission is granted.
 */
int security_sock_rcv_skb(struct sock *sk, struct sk_buff *skb)
{
	return call_int_hook(socket_sock_rcv_skb, sk, skb);
}
EXPORT_SYMBOL(security_sock_rcv_skb);

/**
 * security_socket_getpeersec_stream() - Get the remote peer label
 * @sock: socket
 * @optval: destination buffer
 * @optlen: size of peer label copied into the buffer
 * @len: maximum size of the destination buffer
 *
 * This hook allows the security module to provide peer socket security state
 * for unix or connected tcp sockets to userspace via getsockopt SO_GETPEERSEC.
 * For tcp sockets this can be meaningful if the socket is associated with an
 * ipsec SA.
 *
 * Return: Returns 0 if all is well, otherwise, typical getsockopt return
 *         values.
 */
int security_socket_getpeersec_stream(struct socket *sock, sockptr_t optval,
				      sockptr_t optlen, unsigned int len)
{
<<<<<<< HEAD
	struct security_hook_list *hp;
	int rc;

	/*
	 * Only one module will provide a security context.
	 */
	hlist_for_each_entry(hp, &security_hook_heads.socket_getpeersec_stream,
			     list) {
		rc = hp->hook.socket_getpeersec_stream(sock, optval, optlen,
						       len);
		if (rc != LSM_RET_DEFAULT(socket_getpeersec_stream))
			return rc;
	}
	return LSM_RET_DEFAULT(socket_getpeersec_stream);
=======
	return call_int_hook(socket_getpeersec_stream, sock, optval, optlen,
			     len);
>>>>>>> a6ad5510
}

/**
 * security_socket_getpeersec_dgram() - Get the remote peer label
 * @sock: socket
 * @skb: datagram packet
 * @secid: remote peer label secid
 *
 * This hook allows the security module to provide peer socket security state
 * for udp sockets on a per-packet basis to userspace via getsockopt
 * SO_GETPEERSEC. The application must first have indicated the IP_PASSSEC
 * option via getsockopt. It can then retrieve the security state returned by
 * this hook for a packet via the SCM_SECURITY ancillary message type.
 *
 * Return: Returns 0 on success, error on failure.
 */
int security_socket_getpeersec_dgram(struct socket *sock,
				     struct sk_buff *skb, u32 *secid)
{
<<<<<<< HEAD
	struct security_hook_list *hp;
	int rc;

	/*
	 * Only one module will provide a security context.
	 */
	hlist_for_each_entry(hp, &security_hook_heads.socket_getpeersec_dgram,
			     list) {
		rc = hp->hook.socket_getpeersec_dgram(sock, skb, secid);
		if (rc != LSM_RET_DEFAULT(socket_getpeersec_dgram))
			return rc;
	}
	return LSM_RET_DEFAULT(socket_getpeersec_dgram);
=======
	return call_int_hook(socket_getpeersec_dgram, sock, skb, secid);
>>>>>>> a6ad5510
}
EXPORT_SYMBOL(security_socket_getpeersec_dgram);

/**
 * lsm_sock_alloc - allocate a composite sock blob
 * @sock: the sock that needs a blob
 * @gfp: allocation mode
 *
 * Allocate the sock blob for all the modules
 *
 * Returns 0, or -ENOMEM if memory can't be allocated.
 */
static int lsm_sock_alloc(struct sock *sock, gfp_t gfp)
{
	return lsm_blob_alloc(&sock->sk_security, blob_sizes.lbs_sock, gfp);
}

/**
 * security_sk_alloc() - Allocate and initialize a sock's LSM blob
 * @sk: sock
 * @family: protocol family
 * @priority: gfp flags
 *
 * Allocate and attach a security structure to the sk->sk_security field, which
 * is used to copy security attributes between local stream sockets.
 *
 * Return: Returns 0 on success, error on failure.
 */
int security_sk_alloc(struct sock *sk, int family, gfp_t priority)
{
	int rc = lsm_sock_alloc(sk, priority);

	if (unlikely(rc))
		return rc;
	rc = call_int_hook(sk_alloc_security, sk, family, priority);
	if (unlikely(rc))
		security_sk_free(sk);
	return rc;
}

/**
 * security_sk_free() - Free the sock's LSM blob
 * @sk: sock
 *
 * Deallocate security structure.
 */
void security_sk_free(struct sock *sk)
{
	call_void_hook(sk_free_security, sk);
	kfree(sk->sk_security);
	sk->sk_security = NULL;
}

/**
 * security_sk_clone() - Clone a sock's LSM state
 * @sk: original sock
 * @newsk: target sock
 *
 * Clone/copy security structure.
 */
void security_sk_clone(const struct sock *sk, struct sock *newsk)
{
	call_void_hook(sk_clone_security, sk, newsk);
}
EXPORT_SYMBOL(security_sk_clone);

/**
 * security_sk_classify_flow() - Set a flow's secid based on socket
 * @sk: original socket
 * @flic: target flow
 *
 * Set the target flow's secid to socket's secid.
 */
void security_sk_classify_flow(const struct sock *sk, struct flowi_common *flic)
{
	call_void_hook(sk_getsecid, sk, &flic->flowic_secid);
}
EXPORT_SYMBOL(security_sk_classify_flow);

/**
 * security_req_classify_flow() - Set a flow's secid based on request_sock
 * @req: request_sock
 * @flic: target flow
 *
 * Sets @flic's secid to @req's secid.
 */
void security_req_classify_flow(const struct request_sock *req,
				struct flowi_common *flic)
{
	call_void_hook(req_classify_flow, req, flic);
}
EXPORT_SYMBOL(security_req_classify_flow);

/**
 * security_sock_graft() - Reconcile LSM state when grafting a sock on a socket
 * @sk: sock being grafted
 * @parent: target parent socket
 *
 * Sets @parent's inode secid to @sk's secid and update @sk with any necessary
 * LSM state from @parent.
 */
void security_sock_graft(struct sock *sk, struct socket *parent)
{
	call_void_hook(sock_graft, sk, parent);
}
EXPORT_SYMBOL(security_sock_graft);

/**
 * security_inet_conn_request() - Set request_sock state using incoming connect
 * @sk: parent listening sock
 * @skb: incoming connection
 * @req: new request_sock
 *
 * Initialize the @req LSM state based on @sk and the incoming connect in @skb.
 *
 * Return: Returns 0 if permission is granted.
 */
int security_inet_conn_request(const struct sock *sk,
			       struct sk_buff *skb, struct request_sock *req)
{
	return call_int_hook(inet_conn_request, sk, skb, req);
}
EXPORT_SYMBOL(security_inet_conn_request);

/**
 * security_inet_csk_clone() - Set new sock LSM state based on request_sock
 * @newsk: new sock
 * @req: connection request_sock
 *
 * Set that LSM state of @sock using the LSM state from @req.
 */
void security_inet_csk_clone(struct sock *newsk,
			     const struct request_sock *req)
{
	call_void_hook(inet_csk_clone, newsk, req);
}

/**
 * security_inet_conn_established() - Update sock's LSM state with connection
 * @sk: sock
 * @skb: connection packet
 *
 * Update @sock's LSM state to represent a new connection from @skb.
 */
void security_inet_conn_established(struct sock *sk,
				    struct sk_buff *skb)
{
	call_void_hook(inet_conn_established, sk, skb);
}
EXPORT_SYMBOL(security_inet_conn_established);

/**
 * security_secmark_relabel_packet() - Check if setting a secmark is allowed
 * @secid: new secmark value
 *
 * Check if the process should be allowed to relabel packets to @secid.
 *
 * Return: Returns 0 if permission is granted.
 */
int security_secmark_relabel_packet(u32 secid)
{
	return call_int_hook(secmark_relabel_packet, secid);
}
EXPORT_SYMBOL(security_secmark_relabel_packet);

/**
 * security_secmark_refcount_inc() - Increment the secmark labeling rule count
 *
 * Tells the LSM to increment the number of secmark labeling rules loaded.
 */
void security_secmark_refcount_inc(void)
{
	call_void_hook(secmark_refcount_inc);
}
EXPORT_SYMBOL(security_secmark_refcount_inc);

/**
 * security_secmark_refcount_dec() - Decrement the secmark labeling rule count
 *
 * Tells the LSM to decrement the number of secmark labeling rules loaded.
 */
void security_secmark_refcount_dec(void)
{
	call_void_hook(secmark_refcount_dec);
}
EXPORT_SYMBOL(security_secmark_refcount_dec);

/**
 * security_tun_dev_alloc_security() - Allocate a LSM blob for a TUN device
 * @security: pointer to the LSM blob
 *
 * This hook allows a module to allocate a security structure for a TUN	device,
 * returning the pointer in @security.
 *
 * Return: Returns a zero on success, negative values on failure.
 */
int security_tun_dev_alloc_security(void **security)
{
	int rc;

	rc = lsm_blob_alloc(security, blob_sizes.lbs_tun_dev, GFP_KERNEL);
	if (rc)
		return rc;

	rc = call_int_hook(tun_dev_alloc_security, *security);
	if (rc) {
		kfree(*security);
		*security = NULL;
	}
	return rc;
}
EXPORT_SYMBOL(security_tun_dev_alloc_security);

/**
 * security_tun_dev_free_security() - Free a TUN device LSM blob
 * @security: LSM blob
 *
 * This hook allows a module to free the security structure for a TUN device.
 */
void security_tun_dev_free_security(void *security)
{
	kfree(security);
}
EXPORT_SYMBOL(security_tun_dev_free_security);

/**
 * security_tun_dev_create() - Check if creating a TUN device is allowed
 *
 * Check permissions prior to creating a new TUN device.
 *
 * Return: Returns 0 if permission is granted.
 */
int security_tun_dev_create(void)
{
	return call_int_hook(tun_dev_create);
}
EXPORT_SYMBOL(security_tun_dev_create);

/**
 * security_tun_dev_attach_queue() - Check if attaching a TUN queue is allowed
 * @security: TUN device LSM blob
 *
 * Check permissions prior to attaching to a TUN device queue.
 *
 * Return: Returns 0 if permission is granted.
 */
int security_tun_dev_attach_queue(void *security)
{
	return call_int_hook(tun_dev_attach_queue, security);
}
EXPORT_SYMBOL(security_tun_dev_attach_queue);

/**
 * security_tun_dev_attach() - Update TUN device LSM state on attach
 * @sk: associated sock
 * @security: TUN device LSM blob
 *
 * This hook can be used by the module to update any security state associated
 * with the TUN device's sock structure.
 *
 * Return: Returns 0 if permission is granted.
 */
int security_tun_dev_attach(struct sock *sk, void *security)
{
	return call_int_hook(tun_dev_attach, sk, security);
}
EXPORT_SYMBOL(security_tun_dev_attach);

/**
 * security_tun_dev_open() - Update TUN device LSM state on open
 * @security: TUN device LSM blob
 *
 * This hook can be used by the module to update any security state associated
 * with the TUN device's security structure.
 *
 * Return: Returns 0 if permission is granted.
 */
int security_tun_dev_open(void *security)
{
	return call_int_hook(tun_dev_open, security);
}
EXPORT_SYMBOL(security_tun_dev_open);

/**
 * security_sctp_assoc_request() - Update the LSM on a SCTP association req
 * @asoc: SCTP association
 * @skb: packet requesting the association
 *
 * Passes the @asoc and @chunk->skb of the association INIT packet to the LSM.
 *
 * Return: Returns 0 on success, error on failure.
 */
int security_sctp_assoc_request(struct sctp_association *asoc,
				struct sk_buff *skb)
{
	return call_int_hook(sctp_assoc_request, asoc, skb);
}
EXPORT_SYMBOL(security_sctp_assoc_request);

/**
 * security_sctp_bind_connect() - Validate a list of addrs for a SCTP option
 * @sk: socket
 * @optname: SCTP option to validate
 * @address: list of IP addresses to validate
 * @addrlen: length of the address list
 *
 * Validiate permissions required for each address associated with sock	@sk.
 * Depending on @optname, the addresses will be treated as either a connect or
 * bind service. The @addrlen is calculated on each IPv4 and IPv6 address using
 * sizeof(struct sockaddr_in) or sizeof(struct sockaddr_in6).
 *
 * Return: Returns 0 on success, error on failure.
 */
int security_sctp_bind_connect(struct sock *sk, int optname,
			       struct sockaddr *address, int addrlen)
{
	return call_int_hook(sctp_bind_connect, sk, optname, address, addrlen);
}
EXPORT_SYMBOL(security_sctp_bind_connect);

/**
 * security_sctp_sk_clone() - Clone a SCTP sock's LSM state
 * @asoc: SCTP association
 * @sk: original sock
 * @newsk: target sock
 *
 * Called whenever a new socket is created by accept(2) (i.e. a TCP style
 * socket) or when a socket is 'peeled off' e.g userspace calls
 * sctp_peeloff(3).
 */
void security_sctp_sk_clone(struct sctp_association *asoc, struct sock *sk,
			    struct sock *newsk)
{
	call_void_hook(sctp_sk_clone, asoc, sk, newsk);
}
EXPORT_SYMBOL(security_sctp_sk_clone);

/**
 * security_sctp_assoc_established() - Update LSM state when assoc established
 * @asoc: SCTP association
 * @skb: packet establishing the association
 *
 * Passes the @asoc and @chunk->skb of the association COOKIE_ACK packet to the
 * security module.
 *
 * Return: Returns 0 if permission is granted.
 */
int security_sctp_assoc_established(struct sctp_association *asoc,
				    struct sk_buff *skb)
{
	return call_int_hook(sctp_assoc_established, asoc, skb);
}
EXPORT_SYMBOL(security_sctp_assoc_established);

/**
 * security_mptcp_add_subflow() - Inherit the LSM label from the MPTCP socket
 * @sk: the owning MPTCP socket
 * @ssk: the new subflow
 *
 * Update the labeling for the given MPTCP subflow, to match the one of the
 * owning MPTCP socket. This hook has to be called after the socket creation and
 * initialization via the security_socket_create() and
 * security_socket_post_create() LSM hooks.
 *
 * Return: Returns 0 on success or a negative error code on failure.
 */
int security_mptcp_add_subflow(struct sock *sk, struct sock *ssk)
{
	return call_int_hook(mptcp_add_subflow, sk, ssk);
}

#endif	/* CONFIG_SECURITY_NETWORK */

#ifdef CONFIG_SECURITY_INFINIBAND
/**
 * security_ib_pkey_access() - Check if access to an IB pkey is allowed
 * @sec: LSM blob
 * @subnet_prefix: subnet prefix of the port
 * @pkey: IB pkey
 *
 * Check permission to access a pkey when modifying a QP.
 *
 * Return: Returns 0 if permission is granted.
 */
int security_ib_pkey_access(void *sec, u64 subnet_prefix, u16 pkey)
{
	return call_int_hook(ib_pkey_access, sec, subnet_prefix, pkey);
}
EXPORT_SYMBOL(security_ib_pkey_access);

/**
 * security_ib_endport_manage_subnet() - Check if SMPs traffic is allowed
 * @sec: LSM blob
 * @dev_name: IB device name
 * @port_num: port number
 *
 * Check permissions to send and receive SMPs on a end port.
 *
 * Return: Returns 0 if permission is granted.
 */
int security_ib_endport_manage_subnet(void *sec,
				      const char *dev_name, u8 port_num)
{
	return call_int_hook(ib_endport_manage_subnet, sec, dev_name, port_num);
}
EXPORT_SYMBOL(security_ib_endport_manage_subnet);

/**
 * security_ib_alloc_security() - Allocate an Infiniband LSM blob
 * @sec: LSM blob
 *
 * Allocate a security structure for Infiniband objects.
 *
 * Return: Returns 0 on success, non-zero on failure.
 */
int security_ib_alloc_security(void **sec)
{
	int rc;

	rc = lsm_blob_alloc(sec, blob_sizes.lbs_ib, GFP_KERNEL);
	if (rc)
		return rc;

	rc = call_int_hook(ib_alloc_security, *sec);
	if (rc) {
		kfree(*sec);
		*sec = NULL;
	}
	return rc;
}
EXPORT_SYMBOL(security_ib_alloc_security);

/**
 * security_ib_free_security() - Free an Infiniband LSM blob
 * @sec: LSM blob
 *
 * Deallocate an Infiniband security structure.
 */
void security_ib_free_security(void *sec)
{
	kfree(sec);
}
EXPORT_SYMBOL(security_ib_free_security);
#endif	/* CONFIG_SECURITY_INFINIBAND */

#ifdef CONFIG_SECURITY_NETWORK_XFRM
/**
 * security_xfrm_policy_alloc() - Allocate a xfrm policy LSM blob
 * @ctxp: xfrm security context being added to the SPD
 * @sec_ctx: security label provided by userspace
 * @gfp: gfp flags
 *
 * Allocate a security structure to the xp->security field; the security field
 * is initialized to NULL when the xfrm_policy is allocated.
 *
 * Return:  Return 0 if operation was successful.
 */
int security_xfrm_policy_alloc(struct xfrm_sec_ctx **ctxp,
			       struct xfrm_user_sec_ctx *sec_ctx,
			       gfp_t gfp)
{
	return call_int_hook(xfrm_policy_alloc_security, ctxp, sec_ctx, gfp);
}
EXPORT_SYMBOL(security_xfrm_policy_alloc);

/**
 * security_xfrm_policy_clone() - Clone xfrm policy LSM state
 * @old_ctx: xfrm security context
 * @new_ctxp: target xfrm security context
 *
 * Allocate a security structure in new_ctxp that contains the information from
 * the old_ctx structure.
 *
 * Return: Return 0 if operation was successful.
 */
int security_xfrm_policy_clone(struct xfrm_sec_ctx *old_ctx,
			       struct xfrm_sec_ctx **new_ctxp)
{
	return call_int_hook(xfrm_policy_clone_security, old_ctx, new_ctxp);
}

/**
 * security_xfrm_policy_free() - Free a xfrm security context
 * @ctx: xfrm security context
 *
 * Free LSM resources associated with @ctx.
 */
void security_xfrm_policy_free(struct xfrm_sec_ctx *ctx)
{
	call_void_hook(xfrm_policy_free_security, ctx);
}
EXPORT_SYMBOL(security_xfrm_policy_free);

/**
 * security_xfrm_policy_delete() - Check if deleting a xfrm policy is allowed
 * @ctx: xfrm security context
 *
 * Authorize deletion of a SPD entry.
 *
 * Return: Returns 0 if permission is granted.
 */
int security_xfrm_policy_delete(struct xfrm_sec_ctx *ctx)
{
	return call_int_hook(xfrm_policy_delete_security, ctx);
}

/**
 * security_xfrm_state_alloc() - Allocate a xfrm state LSM blob
 * @x: xfrm state being added to the SAD
 * @sec_ctx: security label provided by userspace
 *
 * Allocate a security structure to the @x->security field; the security field
 * is initialized to NULL when the xfrm_state is allocated. Set the context to
 * correspond to @sec_ctx.
 *
 * Return: Return 0 if operation was successful.
 */
int security_xfrm_state_alloc(struct xfrm_state *x,
			      struct xfrm_user_sec_ctx *sec_ctx)
{
	return call_int_hook(xfrm_state_alloc, x, sec_ctx);
}
EXPORT_SYMBOL(security_xfrm_state_alloc);

/**
 * security_xfrm_state_alloc_acquire() - Allocate a xfrm state LSM blob
 * @x: xfrm state being added to the SAD
 * @polsec: associated policy's security context
 * @secid: secid from the flow
 *
 * Allocate a security structure to the x->security field; the security field
 * is initialized to NULL when the xfrm_state is allocated.  Set the context to
 * correspond to secid.
 *
 * Return: Returns 0 if operation was successful.
 */
int security_xfrm_state_alloc_acquire(struct xfrm_state *x,
				      struct xfrm_sec_ctx *polsec, u32 secid)
{
	return call_int_hook(xfrm_state_alloc_acquire, x, polsec, secid);
}

/**
 * security_xfrm_state_delete() - Check if deleting a xfrm state is allowed
 * @x: xfrm state
 *
 * Authorize deletion of x->security.
 *
 * Return: Returns 0 if permission is granted.
 */
int security_xfrm_state_delete(struct xfrm_state *x)
{
	return call_int_hook(xfrm_state_delete_security, x);
}
EXPORT_SYMBOL(security_xfrm_state_delete);

/**
 * security_xfrm_state_free() - Free a xfrm state
 * @x: xfrm state
 *
 * Deallocate x->security.
 */
void security_xfrm_state_free(struct xfrm_state *x)
{
	call_void_hook(xfrm_state_free_security, x);
}

/**
 * security_xfrm_policy_lookup() - Check if using a xfrm policy is allowed
 * @ctx: target xfrm security context
 * @fl_secid: flow secid used to authorize access
 *
 * Check permission when a flow selects a xfrm_policy for processing XFRMs on a
 * packet.  The hook is called when selecting either a per-socket policy or a
 * generic xfrm policy.
 *
 * Return: Return 0 if permission is granted, -ESRCH otherwise, or -errno on
 *         other errors.
 */
int security_xfrm_policy_lookup(struct xfrm_sec_ctx *ctx, u32 fl_secid)
{
	return call_int_hook(xfrm_policy_lookup, ctx, fl_secid);
}

/**
 * security_xfrm_state_pol_flow_match() - Check for a xfrm match
 * @x: xfrm state to match
 * @xp: xfrm policy to check for a match
 * @flic: flow to check for a match.
 *
 * Check @xp and @flic for a match with @x.
 *
 * Return: Returns 1 if there is a match.
 */
int security_xfrm_state_pol_flow_match(struct xfrm_state *x,
				       struct xfrm_policy *xp,
				       const struct flowi_common *flic)
{
	struct lsm_static_call *scall;
	int rc = LSM_RET_DEFAULT(xfrm_state_pol_flow_match);

	/*
	 * Since this function is expected to return 0 or 1, the judgment
	 * becomes difficult if multiple LSMs supply this call. Fortunately,
	 * we can use the first LSM's judgment because currently only SELinux
	 * supplies this call.
	 *
	 * For speed optimization, we explicitly break the loop rather than
	 * using the macro
	 */
	lsm_for_each_hook(scall, xfrm_state_pol_flow_match) {
		rc = scall->hl->hook.xfrm_state_pol_flow_match(x, xp, flic);
		break;
	}
	return rc;
}

/**
 * security_xfrm_decode_session() - Determine the xfrm secid for a packet
 * @skb: xfrm packet
 * @secid: secid
 *
 * Decode the packet in @skb and return the security label in @secid.
 *
 * Return: Return 0 if all xfrms used have the same secid.
 */
int security_xfrm_decode_session(struct sk_buff *skb, u32 *secid)
{
	return call_int_hook(xfrm_decode_session, skb, secid, 1);
}

void security_skb_classify_flow(struct sk_buff *skb, struct flowi_common *flic)
{
	int rc = call_int_hook(xfrm_decode_session, skb, &flic->flowic_secid,
			       0);

	BUG_ON(rc);
}
EXPORT_SYMBOL(security_skb_classify_flow);
#endif	/* CONFIG_SECURITY_NETWORK_XFRM */

#ifdef CONFIG_KEYS
/**
 * security_key_alloc() - Allocate and initialize a kernel key LSM blob
 * @key: key
 * @cred: credentials
 * @flags: allocation flags
 *
 * Permit allocation of a key and assign security data. Note that key does not
 * have a serial number assigned at this point.
 *
 * Return: Return 0 if permission is granted, -ve error otherwise.
 */
int security_key_alloc(struct key *key, const struct cred *cred,
		       unsigned long flags)
{
	int rc = lsm_key_alloc(key);

	if (unlikely(rc))
		return rc;
	rc = call_int_hook(key_alloc, key, cred, flags);
	if (unlikely(rc))
		security_key_free(key);
	return rc;
}

/**
 * security_key_free() - Free a kernel key LSM blob
 * @key: key
 *
 * Notification of destruction; free security data.
 */
void security_key_free(struct key *key)
{
	kfree(key->security);
	key->security = NULL;
}

/**
 * security_key_permission() - Check if a kernel key operation is allowed
 * @key_ref: key reference
 * @cred: credentials of actor requesting access
 * @need_perm: requested permissions
 *
 * See whether a specific operational right is granted to a process on a key.
 *
 * Return: Return 0 if permission is granted, -ve error otherwise.
 */
int security_key_permission(key_ref_t key_ref, const struct cred *cred,
			    enum key_need_perm need_perm)
{
	return call_int_hook(key_permission, key_ref, cred, need_perm);
}

/**
 * security_key_getsecurity() - Get the key's security label
 * @key: key
 * @buffer: security label buffer
 *
 * Get a textual representation of the security context attached to a key for
 * the purposes of honouring KEYCTL_GETSECURITY.  This function allocates the
 * storage for the NUL-terminated string and the caller should free it.
 *
 * Return: Returns the length of @buffer (including terminating NUL) or -ve if
 *         an error occurs.  May also return 0 (and a NULL buffer pointer) if
 *         there is no security label assigned to the key.
 */
int security_key_getsecurity(struct key *key, char **buffer)
{
	*buffer = NULL;
	return call_int_hook(key_getsecurity, key, buffer);
}

/**
 * security_key_post_create_or_update() - Notification of key create or update
 * @keyring: keyring to which the key is linked to
 * @key: created or updated key
 * @payload: data used to instantiate or update the key
 * @payload_len: length of payload
 * @flags: key flags
 * @create: flag indicating whether the key was created or updated
 *
 * Notify the caller of a key creation or update.
 */
void security_key_post_create_or_update(struct key *keyring, struct key *key,
					const void *payload, size_t payload_len,
					unsigned long flags, bool create)
{
	call_void_hook(key_post_create_or_update, keyring, key, payload,
		       payload_len, flags, create);
}
#endif	/* CONFIG_KEYS */

#ifdef CONFIG_AUDIT
/**
 * security_audit_rule_init() - Allocate and init an LSM audit rule struct
 * @field: audit action
 * @op: rule operator
 * @rulestr: rule context
 * @lsmrule: receive buffer for audit rule struct
 * @gfp: GFP flag used for kmalloc
 *
 * Allocate and initialize an LSM audit rule structure.
 *
 * Return: Return 0 if @lsmrule has been successfully set, -EINVAL in case of
 *         an invalid rule.
 */
int security_audit_rule_init(u32 field, u32 op, char *rulestr, void **lsmrule,
			     gfp_t gfp)
{
<<<<<<< HEAD
	return call_int_hook(audit_rule_init, 0, field, op, rulestr, lsmrule, gfp);
=======
	return call_int_hook(audit_rule_init, field, op, rulestr, lsmrule, gfp);
>>>>>>> a6ad5510
}

/**
 * security_audit_rule_known() - Check if an audit rule contains LSM fields
 * @krule: audit rule
 *
 * Specifies whether given @krule contains any fields related to the current
 * LSM.
 *
 * Return: Returns 1 in case of relation found, 0 otherwise.
 */
int security_audit_rule_known(struct audit_krule *krule)
{
	return call_int_hook(audit_rule_known, krule);
}

/**
 * security_audit_rule_free() - Free an LSM audit rule struct
 * @lsmrule: audit rule struct
 *
 * Deallocate the LSM audit rule structure previously allocated by
 * audit_rule_init().
 */
void security_audit_rule_free(void *lsmrule)
{
	call_void_hook(audit_rule_free, lsmrule);
}

/**
 * security_audit_rule_match() - Check if a label matches an audit rule
 * @secid: security label
 * @field: LSM audit field
 * @op: matching operator
 * @lsmrule: audit rule
 *
 * Determine if given @secid matches a rule previously approved by
 * security_audit_rule_known().
 *
 * Return: Returns 1 if secid matches the rule, 0 if it does not, -ERRNO on
 *         failure.
 */
int security_audit_rule_match(u32 secid, u32 field, u32 op, void *lsmrule)
{
	return call_int_hook(audit_rule_match, secid, field, op, lsmrule);
}
#endif /* CONFIG_AUDIT */

#ifdef CONFIG_BPF_SYSCALL
/**
 * security_bpf() - Check if the bpf syscall operation is allowed
 * @cmd: command
 * @attr: bpf attribute
 * @size: size
 *
 * Do a initial check for all bpf syscalls after the attribute is copied into
 * the kernel. The actual security module can implement their own rules to
 * check the specific cmd they need.
 *
 * Return: Returns 0 if permission is granted.
 */
int security_bpf(int cmd, union bpf_attr *attr, unsigned int size)
{
	return call_int_hook(bpf, cmd, attr, size);
}

/**
 * security_bpf_map() - Check if access to a bpf map is allowed
 * @map: bpf map
 * @fmode: mode
 *
 * Do a check when the kernel generates and returns a file descriptor for eBPF
 * maps.
 *
 * Return: Returns 0 if permission is granted.
 */
int security_bpf_map(struct bpf_map *map, fmode_t fmode)
{
	return call_int_hook(bpf_map, map, fmode);
}

/**
 * security_bpf_prog() - Check if access to a bpf program is allowed
 * @prog: bpf program
 *
 * Do a check when the kernel generates and returns a file descriptor for eBPF
 * programs.
 *
 * Return: Returns 0 if permission is granted.
 */
int security_bpf_prog(struct bpf_prog *prog)
{
	return call_int_hook(bpf_prog, prog);
}

/**
 * security_bpf_map_create() - Check if BPF map creation is allowed
 * @map: BPF map object
 * @attr: BPF syscall attributes used to create BPF map
 * @token: BPF token used to grant user access
 *
 * Do a check when the kernel creates a new BPF map. This is also the
 * point where LSM blob is allocated for LSMs that need them.
 *
 * Return: Returns 0 on success, error on failure.
 */
int security_bpf_map_create(struct bpf_map *map, union bpf_attr *attr,
			    struct bpf_token *token)
{
	return call_int_hook(bpf_map_create, map, attr, token);
}

/**
 * security_bpf_prog_load() - Check if loading of BPF program is allowed
 * @prog: BPF program object
 * @attr: BPF syscall attributes used to create BPF program
 * @token: BPF token used to grant user access to BPF subsystem
 *
 * Perform an access control check when the kernel loads a BPF program and
 * allocates associated BPF program object. This hook is also responsible for
 * allocating any required LSM state for the BPF program.
 *
 * Return: Returns 0 on success, error on failure.
 */
int security_bpf_prog_load(struct bpf_prog *prog, union bpf_attr *attr,
			   struct bpf_token *token)
{
	return call_int_hook(bpf_prog_load, prog, attr, token);
}

/**
 * security_bpf_token_create() - Check if creating of BPF token is allowed
 * @token: BPF token object
 * @attr: BPF syscall attributes used to create BPF token
 * @path: path pointing to BPF FS mount point from which BPF token is created
 *
 * Do a check when the kernel instantiates a new BPF token object from BPF FS
 * instance. This is also the point where LSM blob can be allocated for LSMs.
 *
 * Return: Returns 0 on success, error on failure.
 */
int security_bpf_token_create(struct bpf_token *token, union bpf_attr *attr,
			      const struct path *path)
{
	return call_int_hook(bpf_token_create, token, attr, path);
}

/**
 * security_bpf_token_cmd() - Check if BPF token is allowed to delegate
 * requested BPF syscall command
 * @token: BPF token object
 * @cmd: BPF syscall command requested to be delegated by BPF token
 *
 * Do a check when the kernel decides whether provided BPF token should allow
 * delegation of requested BPF syscall command.
 *
 * Return: Returns 0 on success, error on failure.
 */
int security_bpf_token_cmd(const struct bpf_token *token, enum bpf_cmd cmd)
{
	return call_int_hook(bpf_token_cmd, token, cmd);
}

/**
 * security_bpf_token_capable() - Check if BPF token is allowed to delegate
 * requested BPF-related capability
 * @token: BPF token object
 * @cap: capabilities requested to be delegated by BPF token
 *
 * Do a check when the kernel decides whether provided BPF token should allow
 * delegation of requested BPF-related capabilities.
 *
 * Return: Returns 0 on success, error on failure.
 */
int security_bpf_token_capable(const struct bpf_token *token, int cap)
{
	return call_int_hook(bpf_token_capable, token, cap);
}

/**
 * security_bpf_map_free() - Free a bpf map's LSM blob
 * @map: bpf map
 *
 * Clean up the security information stored inside bpf map.
 */
void security_bpf_map_free(struct bpf_map *map)
{
	call_void_hook(bpf_map_free, map);
}

/**
 * security_bpf_prog_free() - Free a BPF program's LSM blob
 * @prog: BPF program struct
 *
 * Clean up the security information stored inside BPF program.
 */
void security_bpf_prog_free(struct bpf_prog *prog)
{
	call_void_hook(bpf_prog_free, prog);
}

/**
 * security_bpf_token_free() - Free a BPF token's LSM blob
 * @token: BPF token struct
 *
 * Clean up the security information stored inside BPF token.
 */
void security_bpf_token_free(struct bpf_token *token)
{
	call_void_hook(bpf_token_free, token);
}
#endif /* CONFIG_BPF_SYSCALL */

/**
 * security_locked_down() - Check if a kernel feature is allowed
 * @what: requested kernel feature
 *
 * Determine whether a kernel feature that potentially enables arbitrary code
 * execution in kernel space should be permitted.
 *
 * Return: Returns 0 if permission is granted.
 */
int security_locked_down(enum lockdown_reason what)
{
	return call_int_hook(locked_down, what);
}
EXPORT_SYMBOL(security_locked_down);

/**
 * security_bdev_alloc() - Allocate a block device LSM blob
 * @bdev: block device
 *
 * Allocate and attach a security structure to @bdev->bd_security.  The
 * security field is initialized to NULL when the bdev structure is
 * allocated.
 *
 * Return: Return 0 if operation was successful.
 */
int security_bdev_alloc(struct block_device *bdev)
{
	int rc = 0;

	rc = lsm_bdev_alloc(bdev);
	if (unlikely(rc))
		return rc;

	rc = call_int_hook(bdev_alloc_security, bdev);
	if (unlikely(rc))
		security_bdev_free(bdev);

	return rc;
}
EXPORT_SYMBOL(security_bdev_alloc);

/**
 * security_bdev_free() - Free a block device's LSM blob
 * @bdev: block device
 *
 * Deallocate the bdev security structure and set @bdev->bd_security to NULL.
 */
void security_bdev_free(struct block_device *bdev)
{
	if (!bdev->bd_security)
		return;

	call_void_hook(bdev_free_security, bdev);

	kfree(bdev->bd_security);
	bdev->bd_security = NULL;
}
EXPORT_SYMBOL(security_bdev_free);

/**
 * security_bdev_setintegrity() - Set the device's integrity data
 * @bdev: block device
 * @type: type of integrity, e.g. hash digest, signature, etc
 * @value: the integrity value
 * @size: size of the integrity value
 *
 * Register a verified integrity measurement of a bdev with LSMs.
 * LSMs should free the previously saved data if @value is NULL.
 * Please note that the new hook should be invoked every time the security
 * information is updated to keep these data current. For example, in dm-verity,
 * if the mapping table is reloaded and configured to use a different dm-verity
 * target with a new roothash and signing information, the previously stored
 * data in the LSM blob will become obsolete. It is crucial to re-invoke the
 * hook to refresh these data and ensure they are up to date. This necessity
 * arises from the design of device-mapper, where a device-mapper device is
 * first created, and then targets are subsequently loaded into it. These
 * targets can be modified multiple times during the device's lifetime.
 * Therefore, while the LSM blob is allocated during the creation of the block
 * device, its actual contents are not initialized at this stage and can change
 * substantially over time. This includes alterations from data that the LSMs
 * 'trusts' to those they do not, making it essential to handle these changes
 * correctly. Failure to address this dynamic aspect could potentially allow
 * for bypassing LSM checks.
 *
 * Return: Returns 0 on success, negative values on failure.
 */
int security_bdev_setintegrity(struct block_device *bdev,
			       enum lsm_integrity_type type, const void *value,
			       size_t size)
{
	return call_int_hook(bdev_setintegrity, bdev, type, value, size);
}
EXPORT_SYMBOL(security_bdev_setintegrity);

#ifdef CONFIG_PERF_EVENTS
/**
 * security_perf_event_open() - Check if a perf event open is allowed
 * @attr: perf event attribute
 * @type: type of event
 *
 * Check whether the @type of perf_event_open syscall is allowed.
 *
 * Return: Returns 0 if permission is granted.
 */
int security_perf_event_open(struct perf_event_attr *attr, int type)
{
	return call_int_hook(perf_event_open, attr, type);
}

/**
 * security_perf_event_alloc() - Allocate a perf event LSM blob
 * @event: perf event
 *
 * Allocate and save perf_event security info.
 *
 * Return: Returns 0 on success, error on failure.
 */
int security_perf_event_alloc(struct perf_event *event)
{
	int rc;

	rc = lsm_blob_alloc(&event->security, blob_sizes.lbs_perf_event,
			    GFP_KERNEL);
	if (rc)
		return rc;

	rc = call_int_hook(perf_event_alloc, event);
	if (rc) {
		kfree(event->security);
		event->security = NULL;
	}
	return rc;
}

/**
 * security_perf_event_free() - Free a perf event LSM blob
 * @event: perf event
 *
 * Release (free) perf_event security info.
 */
void security_perf_event_free(struct perf_event *event)
{
	kfree(event->security);
	event->security = NULL;
}

/**
 * security_perf_event_read() - Check if reading a perf event label is allowed
 * @event: perf event
 *
 * Read perf_event security info if allowed.
 *
 * Return: Returns 0 if permission is granted.
 */
int security_perf_event_read(struct perf_event *event)
{
	return call_int_hook(perf_event_read, event);
}

/**
 * security_perf_event_write() - Check if writing a perf event label is allowed
 * @event: perf event
 *
 * Write perf_event security info if allowed.
 *
 * Return: Returns 0 if permission is granted.
 */
int security_perf_event_write(struct perf_event *event)
{
	return call_int_hook(perf_event_write, event);
}
#endif /* CONFIG_PERF_EVENTS */

#ifdef CONFIG_IO_URING
/**
 * security_uring_override_creds() - Check if overriding creds is allowed
 * @new: new credentials
 *
 * Check if the current task, executing an io_uring operation, is allowed to
 * override it's credentials with @new.
 *
 * Return: Returns 0 if permission is granted.
 */
int security_uring_override_creds(const struct cred *new)
{
	return call_int_hook(uring_override_creds, new);
}

/**
 * security_uring_sqpoll() - Check if IORING_SETUP_SQPOLL is allowed
 *
 * Check whether the current task is allowed to spawn a io_uring polling thread
 * (IORING_SETUP_SQPOLL).
 *
 * Return: Returns 0 if permission is granted.
 */
int security_uring_sqpoll(void)
{
	return call_int_hook(uring_sqpoll);
}

/**
 * security_uring_cmd() - Check if a io_uring passthrough command is allowed
 * @ioucmd: command
 *
 * Check whether the file_operations uring_cmd is allowed to run.
 *
 * Return: Returns 0 if permission is granted.
 */
int security_uring_cmd(struct io_uring_cmd *ioucmd)
{
	return call_int_hook(uring_cmd, ioucmd);
}
#endif /* CONFIG_IO_URING */

/**
 * security_initramfs_populated() - Notify LSMs that initramfs has been loaded
 *
 * Tells the LSMs the initramfs has been unpacked into the rootfs.
 */
void security_initramfs_populated(void)
{
	call_void_hook(initramfs_populated);
}<|MERGE_RESOLUTION|>--- conflicted
+++ resolved
@@ -2777,7 +2777,7 @@
 	if (rc != LSM_RET_DEFAULT(inode_copy_up_xattr))
 		return rc;
 
-	return evm_inode_copy_up_xattr(name);
+	return LSM_RET_DEFAULT(inode_copy_up_xattr);
 }
 EXPORT_SYMBOL(security_inode_copy_up_xattr);
 
@@ -2925,11 +2925,7 @@
 int security_file_ioctl_compat(struct file *file, unsigned int cmd,
 			       unsigned long arg)
 {
-<<<<<<< HEAD
-	return call_int_hook(file_ioctl_compat, 0, file, cmd, arg);
-=======
 	return call_int_hook(file_ioctl_compat, file, cmd, arg);
->>>>>>> a6ad5510
 }
 EXPORT_SYMBOL_GPL(security_file_ioctl_compat);
 
@@ -4416,23 +4412,7 @@
  */
 int security_inode_getsecctx(struct inode *inode, void **ctx, u32 *ctxlen)
 {
-<<<<<<< HEAD
-	struct security_hook_list *hp;
-	int rc;
-
-	/*
-	 * Only one module will provide a security context.
-	 */
-	hlist_for_each_entry(hp, &security_hook_heads.inode_getsecctx, list) {
-		rc = hp->hook.inode_getsecctx(inode, ctx, ctxlen);
-		if (rc != LSM_RET_DEFAULT(inode_getsecctx))
-			return rc;
-	}
-
-	return LSM_RET_DEFAULT(inode_getsecctx);
-=======
 	return call_int_hook(inode_getsecctx, inode, ctx, ctxlen);
->>>>>>> a6ad5510
 }
 EXPORT_SYMBOL(security_inode_getsecctx);
 
@@ -4789,25 +4769,8 @@
 int security_socket_getpeersec_stream(struct socket *sock, sockptr_t optval,
 				      sockptr_t optlen, unsigned int len)
 {
-<<<<<<< HEAD
-	struct security_hook_list *hp;
-	int rc;
-
-	/*
-	 * Only one module will provide a security context.
-	 */
-	hlist_for_each_entry(hp, &security_hook_heads.socket_getpeersec_stream,
-			     list) {
-		rc = hp->hook.socket_getpeersec_stream(sock, optval, optlen,
-						       len);
-		if (rc != LSM_RET_DEFAULT(socket_getpeersec_stream))
-			return rc;
-	}
-	return LSM_RET_DEFAULT(socket_getpeersec_stream);
-=======
 	return call_int_hook(socket_getpeersec_stream, sock, optval, optlen,
 			     len);
->>>>>>> a6ad5510
 }
 
 /**
@@ -4827,23 +4790,7 @@
 int security_socket_getpeersec_dgram(struct socket *sock,
 				     struct sk_buff *skb, u32 *secid)
 {
-<<<<<<< HEAD
-	struct security_hook_list *hp;
-	int rc;
-
-	/*
-	 * Only one module will provide a security context.
-	 */
-	hlist_for_each_entry(hp, &security_hook_heads.socket_getpeersec_dgram,
-			     list) {
-		rc = hp->hook.socket_getpeersec_dgram(sock, skb, secid);
-		if (rc != LSM_RET_DEFAULT(socket_getpeersec_dgram))
-			return rc;
-	}
-	return LSM_RET_DEFAULT(socket_getpeersec_dgram);
-=======
 	return call_int_hook(socket_getpeersec_dgram, sock, skb, secid);
->>>>>>> a6ad5510
 }
 EXPORT_SYMBOL(security_socket_getpeersec_dgram);
 
@@ -5594,11 +5541,7 @@
 int security_audit_rule_init(u32 field, u32 op, char *rulestr, void **lsmrule,
 			     gfp_t gfp)
 {
-<<<<<<< HEAD
-	return call_int_hook(audit_rule_init, 0, field, op, rulestr, lsmrule, gfp);
-=======
 	return call_int_hook(audit_rule_init, field, op, rulestr, lsmrule, gfp);
->>>>>>> a6ad5510
 }
 
 /**
