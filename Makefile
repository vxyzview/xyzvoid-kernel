# SPDX-License-Identifier: GPL-2.0
VERSION = 6
<<<<<<< HEAD
PATCHLEVEL = 8
SUBLEVEL = 11
=======
PATCHLEVEL = 9
SUBLEVEL = 3
>>>>>>> 1b4861e3
EXTRAVERSION =
NAME = Hurr durr I'ma ninja sloth

# *DOCUMENTATION*
# To see a list of typical targets execute "make help"
# More info can be located in ./README
# Comments in this file are targeted only to the developer, do not
# expect to learn how to build the kernel reading this file.

ifeq ($(filter undefine,$(.FEATURES)),)
$(error GNU Make >= 3.82 is required. Your Make version is $(MAKE_VERSION))
endif

$(if $(filter __%, $(MAKECMDGOALS)), \
	$(error targets prefixed with '__' are only for internal use))

# That's our default target when none is given on the command line
PHONY := __all
__all:

# We are using a recursive build, so we need to do a little thinking
# to get the ordering right.
#
# Most importantly: sub-Makefiles should only ever modify files in
# their own directory. If in some directory we have a dependency on
# a file in another dir (which doesn't happen often, but it's often
# unavoidable when linking the built-in.a targets which finally
# turn into vmlinux), we will call a sub make in that other dir, and
# after that we are sure that everything which is in that other dir
# is now up to date.
#
# The only cases where we need to modify files which have global
# effects are thus separated out and done before the recursive
# descending is started. They are now explicitly listed as the
# prepare rule.

this-makefile := $(lastword $(MAKEFILE_LIST))
abs_srctree := $(realpath $(dir $(this-makefile)))
abs_objtree := $(CURDIR)

ifneq ($(sub_make_done),1)

# Do not use make's built-in rules and variables
# (this increases performance and avoids hard-to-debug behaviour)
MAKEFLAGS += -rR

# Avoid funny character set dependencies
unexport LC_ALL
LC_COLLATE=C
LC_NUMERIC=C
export LC_COLLATE LC_NUMERIC

# Avoid interference with shell env settings
unexport GREP_OPTIONS

# Beautify output
# ---------------------------------------------------------------------------
#
# Most of build commands in Kbuild start with "cmd_". You can optionally define
# "quiet_cmd_*". If defined, the short log is printed. Otherwise, no log from
# that command is printed by default.
#
# e.g.)
#    quiet_cmd_depmod = DEPMOD  $(MODLIB)
#          cmd_depmod = $(srctree)/scripts/depmod.sh $(DEPMOD) $(KERNELRELEASE)
#
# A simple variant is to prefix commands with $(Q) - that's useful
# for commands that shall be hidden in non-verbose mode.
#
#    $(Q)$(MAKE) $(build)=scripts/basic
#
# If KBUILD_VERBOSE contains 1, the whole command is echoed.
# If KBUILD_VERBOSE contains 2, the reason for rebuilding is printed.
#
# To put more focus on warnings, be less verbose as default
# Use 'make V=1' to see the full commands

ifeq ("$(origin V)", "command line")
  KBUILD_VERBOSE = $(V)
endif

quiet = quiet_
Q = @

ifneq ($(findstring 1, $(KBUILD_VERBOSE)),)
  quiet =
  Q =
endif

# If the user is running make -s (silent mode), suppress echoing of
# commands
# make-4.0 (and later) keep single letter options in the 1st word of MAKEFLAGS.

ifeq ($(filter 3.%,$(MAKE_VERSION)),)
short-opts := $(firstword -$(MAKEFLAGS))
else
short-opts := $(filter-out --%,$(MAKEFLAGS))
endif

ifneq ($(findstring s,$(short-opts)),)
quiet=silent_
override KBUILD_VERBOSE :=
endif

export quiet Q KBUILD_VERBOSE

# Call a source code checker (by default, "sparse") as part of the
# C compilation.
#
# Use 'make C=1' to enable checking of only re-compiled files.
# Use 'make C=2' to enable checking of *all* source files, regardless
# of whether they are re-compiled or not.
#
# See the file "Documentation/dev-tools/sparse.rst" for more details,
# including where to get the "sparse" utility.

ifeq ("$(origin C)", "command line")
  KBUILD_CHECKSRC = $(C)
endif
ifndef KBUILD_CHECKSRC
  KBUILD_CHECKSRC = 0
endif

export KBUILD_CHECKSRC

# Enable "clippy" (a linter) as part of the Rust compilation.
#
# Use 'make CLIPPY=1' to enable it.
ifeq ("$(origin CLIPPY)", "command line")
  KBUILD_CLIPPY := $(CLIPPY)
endif

export KBUILD_CLIPPY

# Use make M=dir or set the environment variable KBUILD_EXTMOD to specify the
# directory of external module to build. Setting M= takes precedence.
ifeq ("$(origin M)", "command line")
  KBUILD_EXTMOD := $(M)
endif

$(if $(word 2, $(KBUILD_EXTMOD)), \
	$(error building multiple external modules is not supported))

$(foreach x, % :, $(if $(findstring $x, $(KBUILD_EXTMOD)), \
	$(error module directory path cannot contain '$x')))

# Remove trailing slashes
ifneq ($(filter %/, $(KBUILD_EXTMOD)),)
KBUILD_EXTMOD := $(shell dirname $(KBUILD_EXTMOD).)
endif

export KBUILD_EXTMOD

# backward compatibility
KBUILD_EXTRA_WARN ?= $(KBUILD_ENABLE_EXTRA_GCC_CHECKS)

ifeq ("$(origin W)", "command line")
  KBUILD_EXTRA_WARN := $(W)
endif

export KBUILD_EXTRA_WARN

# Kbuild will save output files in the current working directory.
# This does not need to match to the root of the kernel source tree.
#
# For example, you can do this:
#
#  cd /dir/to/store/output/files; make -f /dir/to/kernel/source/Makefile
#
# If you want to save output files in a different location, there are
# two syntaxes to specify it.
#
# 1) O=
# Use "make O=dir/to/store/output/files/"
#
# 2) Set KBUILD_OUTPUT
# Set the environment variable KBUILD_OUTPUT to point to the output directory.
# export KBUILD_OUTPUT=dir/to/store/output/files/; make
#
# The O= assignment takes precedence over the KBUILD_OUTPUT environment
# variable.

# Do we want to change the working directory?
ifeq ("$(origin O)", "command line")
  KBUILD_OUTPUT := $(O)
endif

ifneq ($(KBUILD_OUTPUT),)
# $(realpath ...) gets empty if the path does not exist. Run 'mkdir -p' first.
$(shell mkdir -p "$(KBUILD_OUTPUT)")
# $(realpath ...) resolves symlinks
abs_objtree := $(realpath $(KBUILD_OUTPUT))
$(if $(abs_objtree),,$(error failed to create output directory "$(KBUILD_OUTPUT)"))
endif # ifneq ($(KBUILD_OUTPUT),)

ifneq ($(words $(subst :, ,$(abs_srctree))), 1)
$(error source directory cannot contain spaces or colons)
endif

ifneq ($(filter 3.%,$(MAKE_VERSION)),)
# 'MAKEFLAGS += -rR' does not immediately become effective for GNU Make 3.x
# We need to invoke sub-make to avoid implicit rules in the top Makefile.
need-sub-make := 1
# Cancel implicit rules for this Makefile.
$(this-makefile): ;
endif

export sub_make_done := 1

endif # sub_make_done

ifeq ($(abs_objtree),$(CURDIR))
# Suppress "Entering directory ..." if we are at the final work directory.
no-print-directory := --no-print-directory
else
# Recursion to show "Entering directory ..."
need-sub-make := 1
endif

ifeq ($(filter --no-print-directory, $(MAKEFLAGS)),)
# If --no-print-directory is unset, recurse once again to set it.
# You may end up recursing into __sub-make twice. This is needed due to the
# behavior change in GNU Make 4.4.1.
need-sub-make := 1
endif

ifeq ($(need-sub-make),1)

PHONY += $(MAKECMDGOALS) __sub-make

$(filter-out $(this-makefile), $(MAKECMDGOALS)) __all: __sub-make
	@:

# Invoke a second make in the output directory, passing relevant variables
__sub-make:
	$(Q)$(MAKE) $(no-print-directory) -C $(abs_objtree) \
	-f $(abs_srctree)/Makefile $(MAKECMDGOALS)

else # need-sub-make

# We process the rest of the Makefile if this is the final invocation of make

ifeq ($(abs_srctree),$(abs_objtree))
        # building in the source tree
        srctree := .
	building_out_of_srctree :=
else
        ifeq ($(abs_srctree)/,$(dir $(abs_objtree)))
                # building in a subdirectory of the source tree
                srctree := ..
        else
                srctree := $(abs_srctree)
        endif
	building_out_of_srctree := 1
endif

ifneq ($(KBUILD_ABS_SRCTREE),)
srctree := $(abs_srctree)
endif

objtree		:= .
VPATH		:= $(srctree)

export building_out_of_srctree srctree objtree VPATH

# To make sure we do not include .config for any of the *config targets
# catch them early, and hand them over to scripts/kconfig/Makefile
# It is allowed to specify more targets when calling make, including
# mixing *config targets and build targets.
# For example 'make oldconfig all'.
# Detect when mixed targets is specified, and make a second invocation
# of make so .config is not included in this case either (for *config).

version_h := include/generated/uapi/linux/version.h

clean-targets := %clean mrproper cleandocs
no-dot-config-targets := $(clean-targets) \
			 cscope gtags TAGS tags help% %docs check% coccicheck \
			 $(version_h) headers headers_% archheaders archscripts \
			 %asm-generic kernelversion %src-pkg dt_binding_check \
			 outputmakefile rustavailable rustfmt rustfmtcheck
no-sync-config-targets := $(no-dot-config-targets) %install modules_sign kernelrelease \
			  image_name
single-targets := %.a %.i %.ko %.lds %.ll %.lst %.mod %.o %.rsi %.s %.symtypes %/

config-build	:=
mixed-build	:=
need-config	:= 1
may-sync-config	:= 1
single-build	:=

ifneq ($(filter $(no-dot-config-targets), $(MAKECMDGOALS)),)
    ifeq ($(filter-out $(no-dot-config-targets), $(MAKECMDGOALS)),)
        need-config :=
    endif
endif

ifneq ($(filter $(no-sync-config-targets), $(MAKECMDGOALS)),)
    ifeq ($(filter-out $(no-sync-config-targets), $(MAKECMDGOALS)),)
        may-sync-config :=
    endif
endif

need-compiler := $(may-sync-config)

ifneq ($(KBUILD_EXTMOD),)
    may-sync-config :=
endif

ifeq ($(KBUILD_EXTMOD),)
    ifneq ($(filter %config,$(MAKECMDGOALS)),)
        config-build := 1
        ifneq ($(words $(MAKECMDGOALS)),1)
            mixed-build := 1
        endif
    endif
endif

# We cannot build single targets and the others at the same time
ifneq ($(filter $(single-targets), $(MAKECMDGOALS)),)
    single-build := 1
    ifneq ($(filter-out $(single-targets), $(MAKECMDGOALS)),)
        mixed-build := 1
    endif
endif

# For "make -j clean all", "make -j mrproper defconfig all", etc.
ifneq ($(filter $(clean-targets),$(MAKECMDGOALS)),)
    ifneq ($(filter-out $(clean-targets),$(MAKECMDGOALS)),)
        mixed-build := 1
    endif
endif

# install and modules_install need also be processed one by one
ifneq ($(filter install,$(MAKECMDGOALS)),)
    ifneq ($(filter modules_install,$(MAKECMDGOALS)),)
        mixed-build := 1
    endif
endif

ifdef mixed-build
# ===========================================================================
# We're called with mixed targets (*config and build targets).
# Handle them one by one.

PHONY += $(MAKECMDGOALS) __build_one_by_one

$(MAKECMDGOALS): __build_one_by_one
	@:

__build_one_by_one:
	$(Q)set -e; \
	for i in $(MAKECMDGOALS); do \
		$(MAKE) -f $(srctree)/Makefile $$i; \
	done

else # !mixed-build

include $(srctree)/scripts/Kbuild.include

# Read KERNELRELEASE from include/config/kernel.release (if it exists)
KERNELRELEASE = $(call read-file, include/config/kernel.release)
KERNELVERSION = $(VERSION)$(if $(PATCHLEVEL),.$(PATCHLEVEL)$(if $(SUBLEVEL),.$(SUBLEVEL)))$(EXTRAVERSION)
export VERSION PATCHLEVEL SUBLEVEL KERNELRELEASE KERNELVERSION

include $(srctree)/scripts/subarch.include

# Cross compiling and selecting different set of gcc/bin-utils
# ---------------------------------------------------------------------------
#
# When performing cross compilation for other architectures ARCH shall be set
# to the target architecture. (See arch/* for the possibilities).
# ARCH can be set during invocation of make:
# make ARCH=arm64
# Another way is to have ARCH set in the environment.
# The default ARCH is the host where make is executed.

# CROSS_COMPILE specify the prefix used for all executables used
# during compilation. Only gcc and related bin-utils executables
# are prefixed with $(CROSS_COMPILE).
# CROSS_COMPILE can be set on the command line
# make CROSS_COMPILE=aarch64-linux-gnu-
# Alternatively CROSS_COMPILE can be set in the environment.
# Default value for CROSS_COMPILE is not to prefix executables
# Note: Some architectures assign CROSS_COMPILE in their arch/*/Makefile
ARCH		?= $(SUBARCH)

# Architecture as present in compile.h
UTS_MACHINE 	:= $(ARCH)
SRCARCH 	:= $(ARCH)

# Additional ARCH settings for x86
ifeq ($(ARCH),i386)
        SRCARCH := x86
endif
ifeq ($(ARCH),x86_64)
        SRCARCH := x86
endif

# Additional ARCH settings for sparc
ifeq ($(ARCH),sparc32)
       SRCARCH := sparc
endif
ifeq ($(ARCH),sparc64)
       SRCARCH := sparc
endif

# Additional ARCH settings for parisc
ifeq ($(ARCH),parisc64)
       SRCARCH := parisc
endif

export cross_compiling :=
ifneq ($(SRCARCH),$(SUBARCH))
cross_compiling := 1
endif

KCONFIG_CONFIG	?= .config
export KCONFIG_CONFIG

# SHELL used by kbuild
CONFIG_SHELL := sh

HOST_LFS_CFLAGS := $(shell getconf LFS_CFLAGS 2>/dev/null)
HOST_LFS_LDFLAGS := $(shell getconf LFS_LDFLAGS 2>/dev/null)
HOST_LFS_LIBS := $(shell getconf LFS_LIBS 2>/dev/null)

ifneq ($(LLVM),)
ifneq ($(filter %/,$(LLVM)),)
LLVM_PREFIX := $(LLVM)
else ifneq ($(filter -%,$(LLVM)),)
LLVM_SUFFIX := $(LLVM)
endif

HOSTCC	= $(LLVM_PREFIX)clang$(LLVM_SUFFIX)
HOSTCXX	= $(LLVM_PREFIX)clang++$(LLVM_SUFFIX)
else
HOSTCC	= gcc
HOSTCXX	= g++
endif
HOSTRUSTC = rustc
HOSTPKG_CONFIG	= pkg-config

KBUILD_USERHOSTCFLAGS := -Wall -Wmissing-prototypes -Wstrict-prototypes \
			 -O2 -fomit-frame-pointer -std=gnu11
KBUILD_USERCFLAGS  := $(KBUILD_USERHOSTCFLAGS) $(USERCFLAGS)
KBUILD_USERLDFLAGS := $(USERLDFLAGS)

# These flags apply to all Rust code in the tree, including the kernel and
# host programs.
export rust_common_flags := --edition=2021 \
			    -Zbinary_dep_depinfo=y \
			    -Dunsafe_op_in_unsafe_fn -Drust_2018_idioms \
			    -Dunreachable_pub -Dnon_ascii_idents \
			    -Wmissing_docs \
			    -Drustdoc::missing_crate_level_docs \
			    -Dclippy::correctness -Dclippy::style \
			    -Dclippy::suspicious -Dclippy::complexity \
			    -Dclippy::perf \
			    -Dclippy::let_unit_value -Dclippy::mut_mut \
			    -Dclippy::needless_bitwise_bool \
			    -Dclippy::needless_continue \
			    -Dclippy::no_mangle_with_rust_abi \
			    -Wclippy::dbg_macro

KBUILD_HOSTCFLAGS   := $(KBUILD_USERHOSTCFLAGS) $(HOST_LFS_CFLAGS) $(HOSTCFLAGS)
KBUILD_HOSTCXXFLAGS := -Wall -O2 $(HOST_LFS_CFLAGS) $(HOSTCXXFLAGS)
KBUILD_HOSTRUSTFLAGS := $(rust_common_flags) -O -Cstrip=debuginfo \
			-Zallow-features= $(HOSTRUSTFLAGS)
KBUILD_HOSTLDFLAGS  := $(HOST_LFS_LDFLAGS) $(HOSTLDFLAGS)
KBUILD_HOSTLDLIBS   := $(HOST_LFS_LIBS) $(HOSTLDLIBS)

# Make variables (CC, etc...)
CPP		= $(CC) -E
ifneq ($(LLVM),)
CC		= $(LLVM_PREFIX)clang$(LLVM_SUFFIX)
LD		= $(LLVM_PREFIX)ld.lld$(LLVM_SUFFIX)
AR		= $(LLVM_PREFIX)llvm-ar$(LLVM_SUFFIX)
NM		= $(LLVM_PREFIX)llvm-nm$(LLVM_SUFFIX)
OBJCOPY		= $(LLVM_PREFIX)llvm-objcopy$(LLVM_SUFFIX)
OBJDUMP		= $(LLVM_PREFIX)llvm-objdump$(LLVM_SUFFIX)
READELF		= $(LLVM_PREFIX)llvm-readelf$(LLVM_SUFFIX)
STRIP		= $(LLVM_PREFIX)llvm-strip$(LLVM_SUFFIX)
else
CC		= $(CROSS_COMPILE)gcc
LD		= $(CROSS_COMPILE)ld
AR		= $(CROSS_COMPILE)ar
NM		= $(CROSS_COMPILE)nm
OBJCOPY		= $(CROSS_COMPILE)objcopy
OBJDUMP		= $(CROSS_COMPILE)objdump
READELF		= $(CROSS_COMPILE)readelf
STRIP		= $(CROSS_COMPILE)strip
endif
RUSTC		= rustc
RUSTDOC		= rustdoc
RUSTFMT		= rustfmt
CLIPPY_DRIVER	= clippy-driver
BINDGEN		= bindgen
CARGO		= cargo
PAHOLE		= pahole
RESOLVE_BTFIDS	= $(objtree)/tools/bpf/resolve_btfids/resolve_btfids
LEX		= flex
YACC		= bison
AWK		= awk
INSTALLKERNEL  := installkernel
PERL		= perl
PYTHON3		= python3
CHECK		= sparse
BASH		= bash
KGZIP		= gzip
KBZIP2		= bzip2
KLZOP		= lzop
LZMA		= lzma
LZ4		= lz4c
XZ		= xz
ZSTD		= zstd

CHECKFLAGS     := -D__linux__ -Dlinux -D__STDC__ -Dunix -D__unix__ \
		  -Wbitwise -Wno-return-void -Wno-unknown-attribute $(CF)
NOSTDINC_FLAGS :=
CFLAGS_MODULE   =
RUSTFLAGS_MODULE =
AFLAGS_MODULE   =
LDFLAGS_MODULE  =
CFLAGS_KERNEL	=
RUSTFLAGS_KERNEL =
AFLAGS_KERNEL	=
LDFLAGS_vmlinux =

# Use USERINCLUDE when you must reference the UAPI directories only.
USERINCLUDE    := \
		-I$(srctree)/arch/$(SRCARCH)/include/uapi \
		-I$(objtree)/arch/$(SRCARCH)/include/generated/uapi \
		-I$(srctree)/include/uapi \
		-I$(objtree)/include/generated/uapi \
                -include $(srctree)/include/linux/compiler-version.h \
                -include $(srctree)/include/linux/kconfig.h

# Use LINUXINCLUDE when you must reference the include/ directory.
# Needed to be compatible with the O= option
LINUXINCLUDE    := \
		-I$(srctree)/arch/$(SRCARCH)/include \
		-I$(objtree)/arch/$(SRCARCH)/include/generated \
		$(if $(building_out_of_srctree),-I$(srctree)/include) \
		-I$(objtree)/include \
		$(USERINCLUDE)

KBUILD_AFLAGS   := -D__ASSEMBLY__ -fno-PIE

KBUILD_CFLAGS :=
KBUILD_CFLAGS += -std=gnu11
KBUILD_CFLAGS += -fshort-wchar
KBUILD_CFLAGS += -funsigned-char
KBUILD_CFLAGS += -fno-common
KBUILD_CFLAGS += -fno-PIE
KBUILD_CFLAGS += -fno-strict-aliasing

KBUILD_CPPFLAGS := -D__KERNEL__
KBUILD_RUSTFLAGS := $(rust_common_flags) \
		    -Cpanic=abort -Cembed-bitcode=n -Clto=n \
		    -Cforce-unwind-tables=n -Ccodegen-units=1 \
		    -Csymbol-mangling-version=v0 \
		    -Crelocation-model=static \
		    -Zfunction-sections=n \
		    -Dclippy::float_arithmetic

KBUILD_AFLAGS_KERNEL :=
KBUILD_CFLAGS_KERNEL :=
KBUILD_RUSTFLAGS_KERNEL :=
KBUILD_AFLAGS_MODULE  := -DMODULE
KBUILD_CFLAGS_MODULE  := -DMODULE
KBUILD_RUSTFLAGS_MODULE := --cfg MODULE
KBUILD_LDFLAGS_MODULE :=
KBUILD_LDFLAGS :=
CLANG_FLAGS :=

ifeq ($(KBUILD_CLIPPY),1)
	RUSTC_OR_CLIPPY_QUIET := CLIPPY
	RUSTC_OR_CLIPPY = $(CLIPPY_DRIVER)
else
	RUSTC_OR_CLIPPY_QUIET := RUSTC
	RUSTC_OR_CLIPPY = $(RUSTC)
endif

ifdef RUST_LIB_SRC
	export RUST_LIB_SRC
endif

# Allows the usage of unstable features in stable compilers.
export RUSTC_BOOTSTRAP := 1

export ARCH SRCARCH CONFIG_SHELL BASH HOSTCC KBUILD_HOSTCFLAGS CROSS_COMPILE LD CC HOSTPKG_CONFIG
export RUSTC RUSTDOC RUSTFMT RUSTC_OR_CLIPPY_QUIET RUSTC_OR_CLIPPY BINDGEN CARGO
export HOSTRUSTC KBUILD_HOSTRUSTFLAGS
export CPP AR NM STRIP OBJCOPY OBJDUMP READELF PAHOLE RESOLVE_BTFIDS LEX YACC AWK INSTALLKERNEL
export PERL PYTHON3 CHECK CHECKFLAGS MAKE UTS_MACHINE HOSTCXX
export KGZIP KBZIP2 KLZOP LZMA LZ4 XZ ZSTD
export KBUILD_HOSTCXXFLAGS KBUILD_HOSTLDFLAGS KBUILD_HOSTLDLIBS LDFLAGS_MODULE
export KBUILD_USERCFLAGS KBUILD_USERLDFLAGS

export KBUILD_CPPFLAGS NOSTDINC_FLAGS LINUXINCLUDE OBJCOPYFLAGS KBUILD_LDFLAGS
export KBUILD_CFLAGS CFLAGS_KERNEL CFLAGS_MODULE
export KBUILD_RUSTFLAGS RUSTFLAGS_KERNEL RUSTFLAGS_MODULE
export KBUILD_AFLAGS AFLAGS_KERNEL AFLAGS_MODULE
export KBUILD_AFLAGS_MODULE KBUILD_CFLAGS_MODULE KBUILD_RUSTFLAGS_MODULE KBUILD_LDFLAGS_MODULE
export KBUILD_AFLAGS_KERNEL KBUILD_CFLAGS_KERNEL KBUILD_RUSTFLAGS_KERNEL

# Files to ignore in find ... statements

export RCS_FIND_IGNORE := \( -name SCCS -o -name BitKeeper -o -name .svn -o    \
			  -name CVS -o -name .pc -o -name .hg -o -name .git \) \
			  -prune -o

# ===========================================================================
# Rules shared between *config targets and build targets

# Basic helpers built in scripts/basic/
PHONY += scripts_basic
scripts_basic:
	$(Q)$(MAKE) $(build)=scripts/basic

PHONY += outputmakefile
ifdef building_out_of_srctree
# Before starting out-of-tree build, make sure the source tree is clean.
# outputmakefile generates a Makefile in the output directory, if using a
# separate output directory. This allows convenient use of make in the
# output directory.
# At the same time when output Makefile generated, generate .gitignore to
# ignore whole output directory

quiet_cmd_makefile = GEN     Makefile
      cmd_makefile = { \
	echo "\# Automatically generated by $(srctree)/Makefile: don't edit"; \
	echo "include $(srctree)/Makefile"; \
	} > Makefile

outputmakefile:
	@if [ -f $(srctree)/.config -o \
		 -d $(srctree)/include/config -o \
		 -d $(srctree)/arch/$(SRCARCH)/include/generated ]; then \
		echo >&2 "***"; \
		echo >&2 "*** The source tree is not clean, please run 'make$(if $(findstring command line, $(origin ARCH)), ARCH=$(ARCH)) mrproper'"; \
		echo >&2 "*** in $(abs_srctree)";\
		echo >&2 "***"; \
		false; \
	fi
	$(Q)ln -fsn $(srctree) source
	$(call cmd,makefile)
	$(Q)test -e .gitignore || \
	{ echo "# this is build directory, ignore it"; echo "*"; } > .gitignore
endif

# The expansion should be delayed until arch/$(SRCARCH)/Makefile is included.
# Some architectures define CROSS_COMPILE in arch/$(SRCARCH)/Makefile.
# CC_VERSION_TEXT is referenced from Kconfig (so it needs export),
# and from include/config/auto.conf.cmd to detect the compiler upgrade.
CC_VERSION_TEXT = $(subst $(pound),,$(shell LC_ALL=C $(CC) --version 2>/dev/null | head -n 1))

ifneq ($(findstring clang,$(CC_VERSION_TEXT)),)
include $(srctree)/scripts/Makefile.clang
endif

# Include this also for config targets because some architectures need
# cc-cross-prefix to determine CROSS_COMPILE.
ifdef need-compiler
include $(srctree)/scripts/Makefile.compiler
endif

ifdef config-build
# ===========================================================================
# *config targets only - make sure prerequisites are updated, and descend
# in scripts/kconfig to make the *config target

# Read arch-specific Makefile to set KBUILD_DEFCONFIG as needed.
# KBUILD_DEFCONFIG may point out an alternative default configuration
# used for 'make defconfig'
include $(srctree)/arch/$(SRCARCH)/Makefile
export KBUILD_DEFCONFIG KBUILD_KCONFIG CC_VERSION_TEXT

config: outputmakefile scripts_basic FORCE
	$(Q)$(MAKE) $(build)=scripts/kconfig $@

%config: outputmakefile scripts_basic FORCE
	$(Q)$(MAKE) $(build)=scripts/kconfig $@

else #!config-build
# ===========================================================================
# Build targets only - this includes vmlinux, arch-specific targets, clean
# targets and others. In general all targets except *config targets.

# If building an external module we do not care about the all: rule
# but instead __all depend on modules
PHONY += all
ifeq ($(KBUILD_EXTMOD),)
__all: all
else
__all: modules
endif

targets :=

# Decide whether to build built-in, modular, or both.
# Normally, just do built-in.

KBUILD_MODULES :=
KBUILD_BUILTIN := 1

# If we have only "make modules", don't compile built-in objects.
ifeq ($(MAKECMDGOALS),modules)
  KBUILD_BUILTIN :=
endif

# If we have "make <whatever> modules", compile modules
# in addition to whatever we do anyway.
# Just "make" or "make all" shall build modules as well

ifneq ($(filter all modules nsdeps %compile_commands.json clang-%,$(MAKECMDGOALS)),)
  KBUILD_MODULES := 1
endif

ifeq ($(MAKECMDGOALS),)
  KBUILD_MODULES := 1
endif

export KBUILD_MODULES KBUILD_BUILTIN

ifdef need-config
include include/config/auto.conf
endif

ifeq ($(KBUILD_EXTMOD),)
# Objects we will link into vmlinux / subdirs we need to visit
core-y		:=
drivers-y	:=
libs-y		:= lib/
endif # KBUILD_EXTMOD

# The all: target is the default when no target is given on the
# command line.
# This allow a user to issue only 'make' to build a kernel including modules
# Defaults to vmlinux, but the arch makefile usually adds further targets
all: vmlinux

CFLAGS_GCOV	:= -fprofile-arcs -ftest-coverage
ifdef CONFIG_CC_IS_GCC
CFLAGS_GCOV	+= -fno-tree-loop-im
endif
export CFLAGS_GCOV

# The arch Makefiles can override CC_FLAGS_FTRACE. We may also append it later.
ifdef CONFIG_FUNCTION_TRACER
  CC_FLAGS_FTRACE := -pg
endif

include $(srctree)/arch/$(SRCARCH)/Makefile

ifdef need-config
ifdef may-sync-config
# Read in dependencies to all Kconfig* files, make sure to run syncconfig if
# changes are detected. This should be included after arch/$(SRCARCH)/Makefile
# because some architectures define CROSS_COMPILE there.
include include/config/auto.conf.cmd

$(KCONFIG_CONFIG):
	@echo >&2 '***'
	@echo >&2 '*** Configuration file "$@" not found!'
	@echo >&2 '***'
	@echo >&2 '*** Please run some configurator (e.g. "make oldconfig" or'
	@echo >&2 '*** "make menuconfig" or "make xconfig").'
	@echo >&2 '***'
	@/bin/false

# The actual configuration files used during the build are stored in
# include/generated/ and include/config/. Update them if .config is newer than
# include/config/auto.conf (which mirrors .config).
#
# This exploits the 'multi-target pattern rule' trick.
# The syncconfig should be executed only once to make all the targets.
# (Note: use the grouped target '&:' when we bump to GNU Make 4.3)
#
# Do not use $(call cmd,...) here. That would suppress prompts from syncconfig,
# so you cannot notice that Kconfig is waiting for the user input.
%/config/auto.conf %/config/auto.conf.cmd %/generated/autoconf.h %/generated/rustc_cfg: $(KCONFIG_CONFIG)
	$(Q)$(kecho) "  SYNC    $@"
	$(Q)$(MAKE) -f $(srctree)/Makefile syncconfig
else # !may-sync-config
# External modules and some install targets need include/generated/autoconf.h
# and include/config/auto.conf but do not care if they are up-to-date.
# Use auto.conf to trigger the test
PHONY += include/config/auto.conf

include/config/auto.conf:
	@test -e include/generated/autoconf.h -a -e $@ || (		\
	echo >&2;							\
	echo >&2 "  ERROR: Kernel configuration is invalid.";		\
	echo >&2 "         include/generated/autoconf.h or $@ are missing.";\
	echo >&2 "         Run 'make oldconfig && make prepare' on kernel src to fix it.";	\
	echo >&2 ;							\
	/bin/false)

endif # may-sync-config
endif # need-config

KBUILD_CFLAGS	+= -fno-delete-null-pointer-checks

ifdef CONFIG_CC_OPTIMIZE_FOR_PERFORMANCE
KBUILD_CFLAGS += -O2
KBUILD_RUSTFLAGS += -Copt-level=2
else ifdef CONFIG_CC_OPTIMIZE_FOR_SIZE
KBUILD_CFLAGS += -Os
KBUILD_RUSTFLAGS += -Copt-level=s
endif

# Always set `debug-assertions` and `overflow-checks` because their default
# depends on `opt-level` and `debug-assertions`, respectively.
KBUILD_RUSTFLAGS += -Cdebug-assertions=$(if $(CONFIG_RUST_DEBUG_ASSERTIONS),y,n)
KBUILD_RUSTFLAGS += -Coverflow-checks=$(if $(CONFIG_RUST_OVERFLOW_CHECKS),y,n)

# Tell gcc to never replace conditional load with a non-conditional one
ifdef CONFIG_CC_IS_GCC
# gcc-10 renamed --param=allow-store-data-races=0 to
# -fno-allow-store-data-races.
KBUILD_CFLAGS	+= $(call cc-option,--param=allow-store-data-races=0)
KBUILD_CFLAGS	+= $(call cc-option,-fno-allow-store-data-races)
endif

ifdef CONFIG_READABLE_ASM
# Disable optimizations that make assembler listings hard to read.
# reorder blocks reorders the control in the function
# ipa clone creates specialized cloned functions
# partial inlining inlines only parts of functions
KBUILD_CFLAGS += -fno-reorder-blocks -fno-ipa-cp-clone -fno-partial-inlining
endif

stackp-flags-y                                    := -fno-stack-protector
stackp-flags-$(CONFIG_STACKPROTECTOR)             := -fstack-protector
stackp-flags-$(CONFIG_STACKPROTECTOR_STRONG)      := -fstack-protector-strong

KBUILD_CFLAGS += $(stackp-flags-y)

KBUILD_RUSTFLAGS-$(CONFIG_WERROR) += -Dwarnings
KBUILD_RUSTFLAGS += $(KBUILD_RUSTFLAGS-y)

ifdef CONFIG_FRAME_POINTER
KBUILD_CFLAGS	+= -fno-omit-frame-pointer -fno-optimize-sibling-calls
KBUILD_RUSTFLAGS += -Cforce-frame-pointers=y
else
# Some targets (ARM with Thumb2, for example), can't be built with frame
# pointers.  For those, we don't have FUNCTION_TRACER automatically
# select FRAME_POINTER.  However, FUNCTION_TRACER adds -pg, and this is
# incompatible with -fomit-frame-pointer with current GCC, so we don't use
# -fomit-frame-pointer with FUNCTION_TRACER.
# In the Rust target specification, "frame-pointer" is set explicitly
# to "may-omit".
ifndef CONFIG_FUNCTION_TRACER
KBUILD_CFLAGS	+= -fomit-frame-pointer
endif
endif

# Initialize all stack variables with a 0xAA pattern.
ifdef CONFIG_INIT_STACK_ALL_PATTERN
KBUILD_CFLAGS	+= -ftrivial-auto-var-init=pattern
endif

# Initialize all stack variables with a zero value.
ifdef CONFIG_INIT_STACK_ALL_ZERO
KBUILD_CFLAGS	+= -ftrivial-auto-var-init=zero
ifdef CONFIG_CC_HAS_AUTO_VAR_INIT_ZERO_ENABLER
# https://github.com/llvm/llvm-project/issues/44842
CC_AUTO_VAR_INIT_ZERO_ENABLER := -enable-trivial-auto-var-init-zero-knowing-it-will-be-removed-from-clang
export CC_AUTO_VAR_INIT_ZERO_ENABLER
KBUILD_CFLAGS	+= $(CC_AUTO_VAR_INIT_ZERO_ENABLER)
endif
endif

# While VLAs have been removed, GCC produces unreachable stack probes
# for the randomize_kstack_offset feature. Disable it for all compilers.
KBUILD_CFLAGS	+= $(call cc-option, -fno-stack-clash-protection)

# Clear used registers at func exit (to reduce data lifetime and ROP gadgets).
ifdef CONFIG_ZERO_CALL_USED_REGS
KBUILD_CFLAGS	+= -fzero-call-used-regs=used-gpr
endif

ifdef CONFIG_FUNCTION_TRACER
ifdef CONFIG_FTRACE_MCOUNT_USE_CC
  CC_FLAGS_FTRACE	+= -mrecord-mcount
  ifdef CONFIG_HAVE_NOP_MCOUNT
    ifeq ($(call cc-option-yn, -mnop-mcount),y)
      CC_FLAGS_FTRACE	+= -mnop-mcount
      CC_FLAGS_USING	+= -DCC_USING_NOP_MCOUNT
    endif
  endif
endif
ifdef CONFIG_FTRACE_MCOUNT_USE_OBJTOOL
  ifdef CONFIG_HAVE_OBJTOOL_NOP_MCOUNT
    CC_FLAGS_USING	+= -DCC_USING_NOP_MCOUNT
  endif
endif
ifdef CONFIG_FTRACE_MCOUNT_USE_RECORDMCOUNT
  ifdef CONFIG_HAVE_C_RECORDMCOUNT
    BUILD_C_RECORDMCOUNT := y
    export BUILD_C_RECORDMCOUNT
  endif
endif
ifdef CONFIG_HAVE_FENTRY
  # s390-linux-gnu-gcc did not support -mfentry until gcc-9.
  ifeq ($(call cc-option-yn, -mfentry),y)
    CC_FLAGS_FTRACE	+= -mfentry
    CC_FLAGS_USING	+= -DCC_USING_FENTRY
  endif
endif
export CC_FLAGS_FTRACE
KBUILD_CFLAGS	+= $(CC_FLAGS_FTRACE) $(CC_FLAGS_USING)
KBUILD_AFLAGS	+= $(CC_FLAGS_USING)
endif

# We trigger additional mismatches with less inlining
ifdef CONFIG_DEBUG_SECTION_MISMATCH
KBUILD_CFLAGS += -fno-inline-functions-called-once
endif

# `rustc`'s `-Zfunction-sections` applies to data too (as of 1.59.0).
ifdef CONFIG_LD_DEAD_CODE_DATA_ELIMINATION
KBUILD_CFLAGS_KERNEL += -ffunction-sections -fdata-sections
KBUILD_RUSTFLAGS_KERNEL += -Zfunction-sections=y
LDFLAGS_vmlinux += --gc-sections
endif

ifdef CONFIG_SHADOW_CALL_STACK
ifndef CONFIG_DYNAMIC_SCS
CC_FLAGS_SCS	:= -fsanitize=shadow-call-stack
KBUILD_CFLAGS	+= $(CC_FLAGS_SCS)
endif
export CC_FLAGS_SCS
endif

ifdef CONFIG_LTO_CLANG
ifdef CONFIG_LTO_CLANG_THIN
CC_FLAGS_LTO	:= -flto=thin -fsplit-lto-unit
KBUILD_LDFLAGS	+= --thinlto-cache-dir=$(extmod_prefix).thinlto-cache
else
CC_FLAGS_LTO	:= -flto
endif
CC_FLAGS_LTO	+= -fvisibility=hidden

# Limit inlining across translation units to reduce binary size
KBUILD_LDFLAGS += -mllvm -import-instr-limit=5
endif

ifdef CONFIG_LTO
KBUILD_CFLAGS	+= -fno-lto $(CC_FLAGS_LTO)
KBUILD_AFLAGS	+= -fno-lto
export CC_FLAGS_LTO
endif

ifdef CONFIG_CFI_CLANG
CC_FLAGS_CFI	:= -fsanitize=kcfi
KBUILD_CFLAGS	+= $(CC_FLAGS_CFI)
export CC_FLAGS_CFI
endif

ifneq ($(CONFIG_FUNCTION_ALIGNMENT),0)
# Set the minimal function alignment. Use the newer GCC option
# -fmin-function-alignment if it is available, or fall back to -falign-funtions.
# See also CONFIG_CC_HAS_SANE_FUNCTION_ALIGNMENT.
ifdef CONFIG_CC_HAS_MIN_FUNCTION_ALIGNMENT
KBUILD_CFLAGS += -fmin-function-alignment=$(CONFIG_FUNCTION_ALIGNMENT)
else
KBUILD_CFLAGS += -falign-functions=$(CONFIG_FUNCTION_ALIGNMENT)
endif
endif

# arch Makefile may override CC so keep this after arch Makefile is included
NOSTDINC_FLAGS += -nostdinc

# To gain proper coverage for CONFIG_UBSAN_BOUNDS and CONFIG_FORTIFY_SOURCE,
# the kernel uses only C99 flexible arrays for dynamically sized trailing
# arrays. Enforce this for everything that may examine structure sizes and
# perform bounds checking.
KBUILD_CFLAGS += $(call cc-option, -fstrict-flex-arrays=3)

#Currently, disable -Wstringop-overflow for GCC 11, globally.
KBUILD_CFLAGS-$(CONFIG_CC_NO_STRINGOP_OVERFLOW) += $(call cc-option, -Wno-stringop-overflow)
KBUILD_CFLAGS-$(CONFIG_CC_STRINGOP_OVERFLOW) += $(call cc-option, -Wstringop-overflow)

# disable invalid "can't wrap" optimizations for signed / pointers
KBUILD_CFLAGS	+= -fno-strict-overflow

# Make sure -fstack-check isn't enabled (like gentoo apparently did)
KBUILD_CFLAGS  += -fno-stack-check

# conserve stack if available
ifdef CONFIG_CC_IS_GCC
KBUILD_CFLAGS   += -fconserve-stack
endif

# change __FILE__ to the relative path from the srctree
KBUILD_CPPFLAGS += $(call cc-option,-fmacro-prefix-map=$(srctree)/=)

# include additional Makefiles when needed
include-y			:= scripts/Makefile.extrawarn
include-$(CONFIG_DEBUG_INFO)	+= scripts/Makefile.debug
include-$(CONFIG_DEBUG_INFO_BTF)+= scripts/Makefile.btf
include-$(CONFIG_KASAN)		+= scripts/Makefile.kasan
include-$(CONFIG_KCSAN)		+= scripts/Makefile.kcsan
include-$(CONFIG_KMSAN)		+= scripts/Makefile.kmsan
include-$(CONFIG_UBSAN)		+= scripts/Makefile.ubsan
include-$(CONFIG_KCOV)		+= scripts/Makefile.kcov
include-$(CONFIG_RANDSTRUCT)	+= scripts/Makefile.randstruct
include-$(CONFIG_GCC_PLUGINS)	+= scripts/Makefile.gcc-plugins

include $(addprefix $(srctree)/, $(include-y))

# scripts/Makefile.gcc-plugins is intentionally included last.
# Do not add $(call cc-option,...) below this line. When you build the kernel
# from the clean source tree, the GCC plugins do not exist at this point.

# Add user supplied CPPFLAGS, AFLAGS, CFLAGS and RUSTFLAGS as the last assignments
KBUILD_CPPFLAGS += $(KCPPFLAGS)
KBUILD_AFLAGS   += $(KAFLAGS)
KBUILD_CFLAGS   += $(KCFLAGS)
KBUILD_RUSTFLAGS += $(KRUSTFLAGS)

KBUILD_LDFLAGS_MODULE += --build-id=sha1
LDFLAGS_vmlinux += --build-id=sha1

KBUILD_LDFLAGS	+= -z noexecstack
ifeq ($(CONFIG_LD_IS_BFD),y)
KBUILD_LDFLAGS	+= $(call ld-option,--no-warn-rwx-segments)
endif

ifeq ($(CONFIG_STRIP_ASM_SYMS),y)
LDFLAGS_vmlinux	+= -X
endif

ifeq ($(CONFIG_RELR),y)
# ld.lld before 15 did not support -z pack-relative-relocs.
LDFLAGS_vmlinux	+= $(call ld-option,--pack-dyn-relocs=relr,-z pack-relative-relocs)
endif

# We never want expected sections to be placed heuristically by the
# linker. All sections should be explicitly named in the linker script.
ifdef CONFIG_LD_ORPHAN_WARN
LDFLAGS_vmlinux += --orphan-handling=$(CONFIG_LD_ORPHAN_WARN_LEVEL)
endif

# Align the bit size of userspace programs with the kernel
KBUILD_USERCFLAGS  += $(filter -m32 -m64 --target=%, $(KBUILD_CFLAGS))
KBUILD_USERLDFLAGS += $(filter -m32 -m64 --target=%, $(KBUILD_CFLAGS))

# make the checker run with the right architecture
CHECKFLAGS += --arch=$(ARCH)

# insure the checker run with the right endianness
CHECKFLAGS += $(if $(CONFIG_CPU_BIG_ENDIAN),-mbig-endian,-mlittle-endian)

# the checker needs the correct machine size
CHECKFLAGS += $(if $(CONFIG_64BIT),-m64,-m32)

# Default kernel image to build when no specific target is given.
# KBUILD_IMAGE may be overruled on the command line or
# set in the environment
# Also any assignments in arch/$(ARCH)/Makefile take precedence over
# this default value
export KBUILD_IMAGE ?= vmlinux

#
# INSTALL_PATH specifies where to place the updated kernel and system map
# images. Default is /boot, but you can set it to other values
export	INSTALL_PATH ?= /boot

#
# INSTALL_DTBS_PATH specifies a prefix for relocations required by build roots.
# Like INSTALL_MOD_PATH, it isn't defined in the Makefile, but can be passed as
# an argument if needed. Otherwise it defaults to the kernel install path
#
export INSTALL_DTBS_PATH ?= $(INSTALL_PATH)/dtbs/$(KERNELRELEASE)

#
# INSTALL_MOD_PATH specifies a prefix to MODLIB for module directory
# relocations required by build roots.  This is not defined in the
# makefile but the argument can be passed to make if needed.
#

MODLIB	= $(INSTALL_MOD_PATH)/lib/modules/$(KERNELRELEASE)
export MODLIB

PHONY += prepare0

export extmod_prefix = $(if $(KBUILD_EXTMOD),$(KBUILD_EXTMOD)/)
export MODORDER := $(extmod_prefix)modules.order
export MODULES_NSDEPS := $(extmod_prefix)modules.nsdeps

ifeq ($(KBUILD_EXTMOD),)

build-dir	:= .
clean-dirs	:= $(sort . Documentation \
		     $(patsubst %/,%,$(filter %/, $(core-) \
			$(drivers-) $(libs-))))

export ARCH_CORE	:= $(core-y)
export ARCH_LIB		:= $(filter %/, $(libs-y))
export ARCH_DRIVERS	:= $(drivers-y) $(drivers-m)
# Externally visible symbols (used by link-vmlinux.sh)

KBUILD_VMLINUX_OBJS := ./built-in.a
ifdef CONFIG_MODULES
KBUILD_VMLINUX_OBJS += $(patsubst %/, %/lib.a, $(filter %/, $(libs-y)))
KBUILD_VMLINUX_LIBS := $(filter-out %/, $(libs-y))
else
KBUILD_VMLINUX_LIBS := $(patsubst %/,%/lib.a, $(libs-y))
endif

export KBUILD_VMLINUX_LIBS
export KBUILD_LDS          := arch/$(SRCARCH)/kernel/vmlinux.lds

ifdef CONFIG_TRIM_UNUSED_KSYMS
# For the kernel to actually contain only the needed exported symbols,
# we have to build modules as well to determine what those symbols are.
KBUILD_MODULES := 1
endif

# '$(AR) mPi' needs 'T' to workaround the bug of llvm-ar <= 14
quiet_cmd_ar_vmlinux.a = AR      $@
      cmd_ar_vmlinux.a = \
	rm -f $@; \
	$(AR) cDPrST $@ $(KBUILD_VMLINUX_OBJS); \
	$(AR) mPiT $$($(AR) t $@ | sed -n 1p) $@ $$($(AR) t $@ | grep -F -f $(srctree)/scripts/head-object-list.txt)

targets += vmlinux.a
vmlinux.a: $(KBUILD_VMLINUX_OBJS) scripts/head-object-list.txt FORCE
	$(call if_changed,ar_vmlinux.a)

PHONY += vmlinux_o
vmlinux_o: vmlinux.a $(KBUILD_VMLINUX_LIBS)
	$(Q)$(MAKE) -f $(srctree)/scripts/Makefile.vmlinux_o

vmlinux.o modules.builtin.modinfo modules.builtin: vmlinux_o
	@:

PHONY += vmlinux
# LDFLAGS_vmlinux in the top Makefile defines linker flags for the top vmlinux,
# not for decompressors. LDFLAGS_vmlinux in arch/*/boot/compressed/Makefile is
# unrelated; the decompressors just happen to have the same base name,
# arch/*/boot/compressed/vmlinux.
# Export LDFLAGS_vmlinux only to scripts/Makefile.vmlinux.
#
# _LDFLAGS_vmlinux is a workaround for the 'private export' bug:
#   https://savannah.gnu.org/bugs/?61463
# For Make > 4.4, the following simple code will work:
#  vmlinux: private export LDFLAGS_vmlinux := $(LDFLAGS_vmlinux)
vmlinux: private _LDFLAGS_vmlinux := $(LDFLAGS_vmlinux)
vmlinux: export LDFLAGS_vmlinux = $(_LDFLAGS_vmlinux)
vmlinux: vmlinux.o $(KBUILD_LDS) modpost
	$(Q)$(MAKE) -f $(srctree)/scripts/Makefile.vmlinux

# The actual objects are generated when descending,
# make sure no implicit rule kicks in
$(sort $(KBUILD_LDS) $(KBUILD_VMLINUX_OBJS) $(KBUILD_VMLINUX_LIBS)): . ;

ifeq ($(origin KERNELRELEASE),file)
filechk_kernel.release = $(srctree)/scripts/setlocalversion $(srctree)
else
filechk_kernel.release = echo $(KERNELRELEASE)
endif

# Store (new) KERNELRELEASE string in include/config/kernel.release
include/config/kernel.release: FORCE
	$(call filechk,kernel.release)

# Additional helpers built in scripts/
# Carefully list dependencies so we do not try to build scripts twice
# in parallel
PHONY += scripts
scripts: scripts_basic scripts_dtc
	$(Q)$(MAKE) $(build)=$(@)

# Things we need to do before we recursively start building the kernel
# or the modules are listed in "prepare".
# A multi level approach is used. prepareN is processed before prepareN-1.
# archprepare is used in arch Makefiles and when processed asm symlink,
# version.h and scripts_basic is processed / created.

PHONY += prepare archprepare

archprepare: outputmakefile archheaders archscripts scripts include/config/kernel.release \
	asm-generic $(version_h) include/generated/utsrelease.h \
	include/generated/compile.h include/generated/autoconf.h remove-stale-files

prepare0: archprepare
	$(Q)$(MAKE) $(build)=scripts/mod
	$(Q)$(MAKE) $(build)=. prepare

# All the preparing..
prepare: prepare0
ifdef CONFIG_RUST
	+$(Q)$(CONFIG_SHELL) $(srctree)/scripts/rust_is_available.sh
	$(Q)$(MAKE) $(build)=rust
endif

PHONY += remove-stale-files
remove-stale-files:
	$(Q)$(srctree)/scripts/remove-stale-files

# Support for using generic headers in asm-generic
asm-generic := -f $(srctree)/scripts/Makefile.asm-generic obj

PHONY += asm-generic uapi-asm-generic
asm-generic: uapi-asm-generic
	$(Q)$(MAKE) $(asm-generic)=arch/$(SRCARCH)/include/generated/asm \
	generic=include/asm-generic
uapi-asm-generic:
	$(Q)$(MAKE) $(asm-generic)=arch/$(SRCARCH)/include/generated/uapi/asm \
	generic=include/uapi/asm-generic

# Generate some files
# ---------------------------------------------------------------------------

# KERNELRELEASE can change from a few different places, meaning version.h
# needs to be updated, so this check is forced on all builds

uts_len := 64
define filechk_utsrelease.h
	if [ `echo -n "$(KERNELRELEASE)" | wc -c ` -gt $(uts_len) ]; then \
	  echo '"$(KERNELRELEASE)" exceeds $(uts_len) characters' >&2;    \
	  exit 1;                                                         \
	fi;                                                               \
	echo \#define UTS_RELEASE \"$(KERNELRELEASE)\"
endef

define filechk_version.h
	if [ $(SUBLEVEL) -gt 255 ]; then                                 \
		echo \#define LINUX_VERSION_CODE $(shell                 \
		expr $(VERSION) \* 65536 + $(PATCHLEVEL) \* 256 + 255); \
	else                                                             \
		echo \#define LINUX_VERSION_CODE $(shell                 \
		expr $(VERSION) \* 65536 + $(PATCHLEVEL) \* 256 + $(SUBLEVEL)); \
	fi;                                                              \
	echo '#define KERNEL_VERSION(a,b,c) (((a) << 16) + ((b) << 8) +  \
	((c) > 255 ? 255 : (c)))';                                       \
	echo \#define LINUX_VERSION_MAJOR $(VERSION);                    \
	echo \#define LINUX_VERSION_PATCHLEVEL $(PATCHLEVEL);            \
	echo \#define LINUX_VERSION_SUBLEVEL $(SUBLEVEL)
endef

$(version_h): PATCHLEVEL := $(or $(PATCHLEVEL), 0)
$(version_h): SUBLEVEL := $(or $(SUBLEVEL), 0)
$(version_h): FORCE
	$(call filechk,version.h)

include/generated/utsrelease.h: include/config/kernel.release FORCE
	$(call filechk,utsrelease.h)

filechk_compile.h = $(srctree)/scripts/mkcompile_h \
	"$(UTS_MACHINE)" "$(CONFIG_CC_VERSION_TEXT)" "$(LD)"

include/generated/compile.h: FORCE
	$(call filechk,compile.h)

PHONY += headerdep
headerdep:
	$(Q)find $(srctree)/include/ -name '*.h' | xargs --max-args 1 \
	$(srctree)/scripts/headerdep.pl -I$(srctree)/include

# ---------------------------------------------------------------------------
# Kernel headers

#Default location for installed headers
export INSTALL_HDR_PATH = $(objtree)/usr

quiet_cmd_headers_install = INSTALL $(INSTALL_HDR_PATH)/include
      cmd_headers_install = \
	mkdir -p $(INSTALL_HDR_PATH); \
	rsync -mrl --include='*/' --include='*\.h' --exclude='*' \
	usr/include $(INSTALL_HDR_PATH)

PHONY += headers_install
headers_install: headers
	$(call cmd,headers_install)

PHONY += archheaders archscripts

hdr-inst := -f $(srctree)/scripts/Makefile.headersinst obj

PHONY += headers
headers: $(version_h) scripts_unifdef uapi-asm-generic archheaders archscripts
	$(if $(filter um, $(SRCARCH)), $(error Headers not exportable for UML))
	$(Q)$(MAKE) $(hdr-inst)=include/uapi
	$(Q)$(MAKE) $(hdr-inst)=arch/$(SRCARCH)/include/uapi

ifdef CONFIG_HEADERS_INSTALL
prepare: headers
endif

PHONY += scripts_unifdef
scripts_unifdef: scripts_basic
	$(Q)$(MAKE) $(build)=scripts scripts/unifdef

# ---------------------------------------------------------------------------
# Install

# Many distributions have the custom install script, /sbin/installkernel.
# If DKMS is installed, 'make install' will eventually recurse back
# to this Makefile to build and install external modules.
# Cancel sub_make_done so that options such as M=, V=, etc. are parsed.

quiet_cmd_install = INSTALL $(INSTALL_PATH)
      cmd_install = unset sub_make_done; $(srctree)/scripts/install.sh

# ---------------------------------------------------------------------------
# vDSO install

PHONY += vdso_install
vdso_install: export INSTALL_FILES = $(vdso-install-y)
vdso_install:
	$(Q)$(MAKE) -f $(srctree)/scripts/Makefile.vdsoinst

# ---------------------------------------------------------------------------
# Tools

ifdef CONFIG_OBJTOOL
prepare: tools/objtool
endif

ifdef CONFIG_BPF
ifdef CONFIG_DEBUG_INFO_BTF
prepare: tools/bpf/resolve_btfids
endif
endif

PHONY += resolve_btfids_clean

resolve_btfids_O = $(abspath $(objtree))/tools/bpf/resolve_btfids

# tools/bpf/resolve_btfids directory might not exist
# in output directory, skip its clean in that case
resolve_btfids_clean:
ifneq ($(wildcard $(resolve_btfids_O)),)
	$(Q)$(MAKE) -sC $(srctree)/tools/bpf/resolve_btfids O=$(resolve_btfids_O) clean
endif

# Clear a bunch of variables before executing the submake
ifeq ($(quiet),silent_)
tools_silent=s
endif

tools/: FORCE
	$(Q)mkdir -p $(objtree)/tools
	$(Q)$(MAKE) LDFLAGS= MAKEFLAGS="$(tools_silent) $(filter --j% -j,$(MAKEFLAGS))" O=$(abspath $(objtree)) subdir=tools -C $(srctree)/tools/

tools/%: FORCE
	$(Q)mkdir -p $(objtree)/tools
	$(Q)$(MAKE) LDFLAGS= MAKEFLAGS="$(tools_silent) $(filter --j% -j,$(MAKEFLAGS))" O=$(abspath $(objtree)) subdir=tools -C $(srctree)/tools/ $*

# ---------------------------------------------------------------------------
# Kernel selftest

PHONY += kselftest
kselftest: headers
	$(Q)$(MAKE) -C $(srctree)/tools/testing/selftests run_tests

kselftest-%: headers FORCE
	$(Q)$(MAKE) -C $(srctree)/tools/testing/selftests $*

PHONY += kselftest-merge
kselftest-merge:
	$(if $(wildcard $(objtree)/.config),, $(error No .config exists, config your kernel first!))
	$(Q)find $(srctree)/tools/testing/selftests -name config -o -name config.$(UTS_MACHINE) | \
		xargs $(srctree)/scripts/kconfig/merge_config.sh -y -m $(objtree)/.config
	$(Q)$(MAKE) -f $(srctree)/Makefile olddefconfig

# ---------------------------------------------------------------------------
# Devicetree files

ifneq ($(wildcard $(srctree)/arch/$(SRCARCH)/boot/dts/),)
dtstree := arch/$(SRCARCH)/boot/dts
endif

ifneq ($(dtstree),)

%.dtb: dtbs_prepare
	$(Q)$(MAKE) $(build)=$(dtstree) $(dtstree)/$@

%.dtbo: dtbs_prepare
	$(Q)$(MAKE) $(build)=$(dtstree) $(dtstree)/$@

PHONY += dtbs dtbs_prepare dtbs_install dtbs_check
dtbs: dtbs_prepare
	$(Q)$(MAKE) $(build)=$(dtstree) need-dtbslist=1

# include/config/kernel.release is actually needed when installing DTBs because
# INSTALL_DTBS_PATH contains $(KERNELRELEASE). However, we do not want to make
# dtbs_install depend on it as dtbs_install may run as root.
dtbs_prepare: include/config/kernel.release scripts_dtc

ifneq ($(filter dtbs_check, $(MAKECMDGOALS)),)
export CHECK_DTBS=y
endif

ifneq ($(CHECK_DTBS),)
dtbs_prepare: dt_binding_check
endif

dtbs_check: dtbs

dtbs_install:
	$(Q)$(MAKE) -f $(srctree)/scripts/Makefile.dtbinst obj=$(dtstree)

ifdef CONFIG_OF_EARLY_FLATTREE
all: dtbs
endif

endif

PHONY += scripts_dtc
scripts_dtc: scripts_basic
	$(Q)$(MAKE) $(build)=scripts/dtc

ifneq ($(filter dt_binding_check, $(MAKECMDGOALS)),)
export CHECK_DT_BINDING=y
endif

PHONY += dt_binding_check
dt_binding_check: scripts_dtc
	$(Q)$(MAKE) $(build)=Documentation/devicetree/bindings

PHONY += dt_compatible_check
dt_compatible_check: dt_binding_check
	$(Q)$(MAKE) $(build)=Documentation/devicetree/bindings $@

# ---------------------------------------------------------------------------
# Modules

ifdef CONFIG_MODULES

# By default, build modules as well

all: modules

# When we're building modules with modversions, we need to consider
# the built-in objects during the descend as well, in order to
# make sure the checksums are up to date before we record them.
ifdef CONFIG_MODVERSIONS
  KBUILD_BUILTIN := 1
endif

# Build modules
#

# *.ko are usually independent of vmlinux, but CONFIG_DEBUG_INFO_BTF_MODULES
# is an exception.
ifdef CONFIG_DEBUG_INFO_BTF_MODULES
KBUILD_BUILTIN := 1
modules: vmlinux
endif

modules: modules_prepare

# Target to prepare building external modules
modules_prepare: prepare
	$(Q)$(MAKE) $(build)=scripts scripts/module.lds

endif # CONFIG_MODULES

###
# Cleaning is done on three levels.
# make clean     Delete most generated files
#                Leave enough to build external modules
# make mrproper  Delete the current configuration, and all generated files
# make distclean Remove editor backup files, patch leftover files and the like

# Directories & files removed with 'make clean'
CLEAN_FILES += vmlinux.symvers modules-only.symvers \
	       modules.builtin modules.builtin.modinfo modules.nsdeps \
	       compile_commands.json .thinlto-cache rust/test \
	       rust-project.json .vmlinux.objs .vmlinux.export.c

# Directories & files removed with 'make mrproper'
MRPROPER_FILES += include/config include/generated          \
		  arch/$(SRCARCH)/include/generated .objdiff \
		  debian snap tar-install \
		  .config .config.old .version \
		  Module.symvers \
		  certs/signing_key.pem \
		  certs/x509.genkey \
		  vmlinux-gdb.py \
		  rpmbuild \
		  rust/libmacros.so

# clean - Delete most, but leave enough to build external modules
#
clean: rm-files := $(CLEAN_FILES)

PHONY += archclean vmlinuxclean

vmlinuxclean:
	$(Q)$(CONFIG_SHELL) $(srctree)/scripts/link-vmlinux.sh clean
	$(Q)$(if $(ARCH_POSTLINK), $(MAKE) -f $(ARCH_POSTLINK) clean)

clean: archclean vmlinuxclean resolve_btfids_clean

# mrproper - Delete all generated files, including .config
#
mrproper: rm-files := $(wildcard $(MRPROPER_FILES))
mrproper-dirs      := $(addprefix _mrproper_,scripts)

PHONY += $(mrproper-dirs) mrproper
$(mrproper-dirs):
	$(Q)$(MAKE) $(clean)=$(patsubst _mrproper_%,%,$@)

mrproper: clean $(mrproper-dirs)
	$(call cmd,rmfiles)
	@find . $(RCS_FIND_IGNORE) \
		\( -name '*.rmeta' \) \
		-type f -print | xargs rm -f

# distclean
#
PHONY += distclean

distclean: mrproper
	@find . $(RCS_FIND_IGNORE) \
		\( -name '*.orig' -o -name '*.rej' -o -name '*~' \
		-o -name '*.bak' -o -name '#*#' -o -name '*%' \
		-o -name 'core' -o -name tags -o -name TAGS -o -name 'cscope*' \
		-o -name GPATH -o -name GRTAGS -o -name GSYMS -o -name GTAGS \) \
		-type f -print | xargs rm -f


# Packaging of the kernel to various formats
# ---------------------------------------------------------------------------

%src-pkg: FORCE
	$(Q)$(MAKE) -f $(srctree)/scripts/Makefile.package $@
%pkg: include/config/kernel.release FORCE
	$(Q)$(MAKE) -f $(srctree)/scripts/Makefile.package $@

# Brief documentation of the typical targets used
# ---------------------------------------------------------------------------

boards := $(wildcard $(srctree)/arch/$(SRCARCH)/configs/*_defconfig)
boards := $(sort $(notdir $(boards)))
board-dirs := $(dir $(wildcard $(srctree)/arch/$(SRCARCH)/configs/*/*_defconfig))
board-dirs := $(sort $(notdir $(board-dirs:/=)))

PHONY += help
help:
	@echo  'Cleaning targets:'
	@echo  '  clean		  - Remove most generated files but keep the config and'
	@echo  '                    enough build support to build external modules'
	@echo  '  mrproper	  - Remove all generated files + config + various backup files'
	@echo  '  distclean	  - mrproper + remove editor backup and patch files'
	@echo  ''
	@$(MAKE) -f $(srctree)/scripts/kconfig/Makefile help
	@echo  ''
	@echo  'Other generic targets:'
	@echo  '  all		  - Build all targets marked with [*]'
	@echo  '* vmlinux	  - Build the bare kernel'
	@echo  '* modules	  - Build all modules'
	@echo  '  modules_install - Install all modules to INSTALL_MOD_PATH (default: /)'
	@echo  '  vdso_install    - Install unstripped vdso to INSTALL_MOD_PATH (default: /)'
	@echo  '  dir/            - Build all files in dir and below'
	@echo  '  dir/file.[ois]  - Build specified target only'
	@echo  '  dir/file.ll     - Build the LLVM assembly file'
	@echo  '                    (requires compiler support for LLVM assembly generation)'
	@echo  '  dir/file.lst    - Build specified mixed source/assembly target only'
	@echo  '                    (requires a recent binutils and recent build (System.map))'
	@echo  '  dir/file.ko     - Build module including final link'
	@echo  '  modules_prepare - Set up for building external modules'
	@echo  '  tags/TAGS	  - Generate tags file for editors'
	@echo  '  cscope	  - Generate cscope index'
	@echo  '  gtags           - Generate GNU GLOBAL index'
	@echo  '  kernelrelease	  - Output the release version string (use with make -s)'
	@echo  '  kernelversion	  - Output the version stored in Makefile (use with make -s)'
	@echo  '  image_name	  - Output the image name (use with make -s)'
	@echo  '  headers_install - Install sanitised kernel headers to INSTALL_HDR_PATH'; \
	 echo  '                    (default: $(INSTALL_HDR_PATH))'; \
	 echo  ''
	@echo  'Static analysers:'
	@echo  '  checkstack      - Generate a list of stack hogs and consider all functions'
	@echo  '                    with a stack size larger than MINSTACKSIZE (default: 100)'
	@echo  '  versioncheck    - Sanity check on version.h usage'
	@echo  '  includecheck    - Check for duplicate included header files'
	@echo  '  export_report   - List the usages of all exported symbols'
	@echo  '  headerdep       - Detect inclusion cycles in headers'
	@echo  '  coccicheck      - Check with Coccinelle'
	@echo  '  clang-analyzer  - Check with clang static analyzer'
	@echo  '  clang-tidy      - Check with clang-tidy'
	@echo  ''
	@echo  'Tools:'
	@echo  '  nsdeps          - Generate missing symbol namespace dependencies'
	@echo  ''
	@echo  'Kernel selftest:'
	@echo  '  kselftest         - Build and run kernel selftest'
	@echo  '                      Build, install, and boot kernel before'
	@echo  '                      running kselftest on it'
	@echo  '                      Run as root for full coverage'
	@echo  '  kselftest-all     - Build kernel selftest'
	@echo  '  kselftest-install - Build and install kernel selftest'
	@echo  '  kselftest-clean   - Remove all generated kselftest files'
	@echo  '  kselftest-merge   - Merge all the config dependencies of'
	@echo  '		      kselftest to existing .config.'
	@echo  ''
	@echo  'Rust targets:'
	@echo  '  rustavailable   - Checks whether the Rust toolchain is'
	@echo  '		    available and, if not, explains why.'
	@echo  '  rustfmt	  - Reformat all the Rust code in the kernel'
	@echo  '  rustfmtcheck	  - Checks if all the Rust code in the kernel'
	@echo  '		    is formatted, printing a diff otherwise.'
	@echo  '  rustdoc	  - Generate Rust documentation'
	@echo  '		    (requires kernel .config)'
	@echo  '  rusttest        - Runs the Rust tests'
	@echo  '                    (requires kernel .config; downloads external repos)'
	@echo  '  rust-analyzer	  - Generate rust-project.json rust-analyzer support file'
	@echo  '		    (requires kernel .config)'
	@echo  '  dir/file.[os]   - Build specified target only'
	@echo  '  dir/file.rsi    - Build macro expanded source, similar to C preprocessing.'
	@echo  '                    Run with RUSTFMT=n to skip reformatting if needed.'
	@echo  '                    The output is not intended to be compilable.'
	@echo  '  dir/file.ll     - Build the LLVM assembly file'
	@echo  ''
	@$(if $(dtstree), \
		echo 'Devicetree:'; \
		echo '* dtbs             - Build device tree blobs for enabled boards'; \
		echo '  dtbs_install     - Install dtbs to $(INSTALL_DTBS_PATH)'; \
		echo '  dt_binding_check - Validate device tree binding documents'; \
		echo '  dtbs_check       - Validate device tree source files';\
		echo '')

	@echo 'Userspace tools targets:'
	@echo '  use "make tools/help"'
	@echo '  or  "cd tools; make help"'
	@echo  ''
	@echo  'Kernel packaging:'
	@$(MAKE) -f $(srctree)/scripts/Makefile.package help
	@echo  ''
	@echo  'Documentation targets:'
	@$(MAKE) -f $(srctree)/Documentation/Makefile dochelp
	@echo  ''
	@echo  'Architecture-specific targets ($(SRCARCH)):'
	@$(or $(archhelp),\
		echo '  No architecture-specific help defined for $(SRCARCH)')
	@echo  ''
	@$(if $(boards), \
		$(foreach b, $(boards), \
		printf "  %-27s - Build for %s\\n" $(b) $(subst _defconfig,,$(b));) \
		echo '')
	@$(if $(board-dirs), \
		$(foreach b, $(board-dirs), \
		printf "  %-16s - Show %s-specific targets\\n" help-$(b) $(b);) \
		printf "  %-16s - Show all of the above\\n" help-boards; \
		echo '')

	@echo  '  make V=n   [targets] 1: verbose build'
	@echo  '                       2: give reason for rebuild of target'
	@echo  '                       V=1 and V=2 can be combined with V=12'
	@echo  '  make O=dir [targets] Locate all output files in "dir", including .config'
	@echo  '  make C=1   [targets] Check re-compiled c source with $$CHECK'
	@echo  '                       (sparse by default)'
	@echo  '  make C=2   [targets] Force check of all c source with $$CHECK'
	@echo  '  make RECORDMCOUNT_WARN=1 [targets] Warn about ignored mcount sections'
	@echo  '  make W=n   [targets] Enable extra build checks, n=1,2,3,c,e where'
	@echo  '		1: warnings which may be relevant and do not occur too often'
	@echo  '		2: warnings which occur quite often but may still be relevant'
	@echo  '		3: more obscure warnings, can most likely be ignored'
	@echo  '		c: extra checks in the configuration stage (Kconfig)'
	@echo  '		e: warnings are being treated as errors'
	@echo  '		Multiple levels can be combined with W=12 or W=123'
	@$(if $(dtstree), \
		echo '  make CHECK_DTBS=1 [targets] Check all generated dtb files against schema'; \
		echo '         This can be applied both to "dtbs" and to individual "foo.dtb" targets' ; \
		)
	@echo  ''
	@echo  'Execute "make" or "make all" to build all targets marked with [*] '
	@echo  'For further info see the ./README file'


help-board-dirs := $(addprefix help-,$(board-dirs))

help-boards: $(help-board-dirs)

boards-per-dir = $(sort $(notdir $(wildcard $(srctree)/arch/$(SRCARCH)/configs/$*/*_defconfig)))

$(help-board-dirs): help-%:
	@echo  'Architecture-specific targets ($(SRCARCH) $*):'
	@$(if $(boards-per-dir), \
		$(foreach b, $(boards-per-dir), \
		printf "  %-24s - Build for %s\\n" $*/$(b) $(subst _defconfig,,$(b));) \
		echo '')


# Documentation targets
# ---------------------------------------------------------------------------
DOC_TARGETS := xmldocs latexdocs pdfdocs htmldocs epubdocs cleandocs \
	       linkcheckdocs dochelp refcheckdocs texinfodocs infodocs
PHONY += $(DOC_TARGETS)
$(DOC_TARGETS):
	$(Q)$(MAKE) $(build)=Documentation $@


# Rust targets
# ---------------------------------------------------------------------------

# "Is Rust available?" target
PHONY += rustavailable
rustavailable:
	+$(Q)$(CONFIG_SHELL) $(srctree)/scripts/rust_is_available.sh && echo "Rust is available!"

# Documentation target
#
# Using the singular to avoid running afoul of `no-dot-config-targets`.
PHONY += rustdoc
rustdoc: prepare
	$(Q)$(MAKE) $(build)=rust $@

# Testing target
PHONY += rusttest
rusttest: prepare
	$(Q)$(MAKE) $(build)=rust $@

# Formatting targets
PHONY += rustfmt rustfmtcheck

# We skip `rust/alloc` since we want to minimize the diff w.r.t. upstream.
#
# We match using absolute paths since `find` does not resolve them
# when matching, which is a problem when e.g. `srctree` is `..`.
# We `grep` afterwards in order to remove the directory entry itself.
rustfmt:
	$(Q)find $(abs_srctree) -type f -name '*.rs' \
		-o -path $(abs_srctree)/rust/alloc -prune \
		-o -path $(abs_objtree)/rust/test -prune \
		| grep -Fv $(abs_srctree)/rust/alloc \
		| grep -Fv $(abs_objtree)/rust/test \
		| grep -Fv generated \
		| xargs $(RUSTFMT) $(rustfmt_flags)

rustfmtcheck: rustfmt_flags = --check
rustfmtcheck: rustfmt

# Misc
# ---------------------------------------------------------------------------

PHONY += misc-check
misc-check:
	$(Q)$(srctree)/scripts/misc-check

all: misc-check

PHONY += scripts_gdb
scripts_gdb: prepare0
	$(Q)$(MAKE) $(build)=scripts/gdb
	$(Q)ln -fsn $(abspath $(srctree)/scripts/gdb/vmlinux-gdb.py)

ifdef CONFIG_GDB_SCRIPTS
all: scripts_gdb
endif

else # KBUILD_EXTMOD

filechk_kernel.release = echo $(KERNELRELEASE)

###
# External module support.
# When building external modules the kernel used as basis is considered
# read-only, and no consistency checks are made and the make
# system is not used on the basis kernel. If updates are required
# in the basis kernel ordinary make commands (without M=...) must be used.

# We are always building only modules.
KBUILD_BUILTIN :=
KBUILD_MODULES := 1

build-dir := $(KBUILD_EXTMOD)

compile_commands.json: $(extmod_prefix)compile_commands.json
PHONY += compile_commands.json

clean-dirs := $(KBUILD_EXTMOD)
clean: rm-files := $(KBUILD_EXTMOD)/Module.symvers $(KBUILD_EXTMOD)/modules.nsdeps \
	$(KBUILD_EXTMOD)/compile_commands.json $(KBUILD_EXTMOD)/.thinlto-cache

PHONY += prepare
# now expand this into a simple variable to reduce the cost of shell evaluations
prepare: CC_VERSION_TEXT := $(CC_VERSION_TEXT)
prepare:
	@if [ "$(CC_VERSION_TEXT)" != "$(CONFIG_CC_VERSION_TEXT)" ]; then \
		echo >&2 "warning: the compiler differs from the one used to build the kernel"; \
		echo >&2 "  The kernel was built by: $(CONFIG_CC_VERSION_TEXT)"; \
		echo >&2 "  You are using:           $(CC_VERSION_TEXT)"; \
	fi

PHONY += help
help:
	@echo  '  Building external modules.'
	@echo  '  Syntax: make -C path/to/kernel/src M=$$PWD target'
	@echo  ''
	@echo  '  modules         - default target, build the module(s)'
	@echo  '  modules_install - install the module'
	@echo  '  clean           - remove generated files in module directory only'
	@echo  '  rust-analyzer	  - generate rust-project.json rust-analyzer support file'
	@echo  ''

ifndef CONFIG_MODULES
modules modules_install: __external_modules_error
__external_modules_error:
	@echo >&2 '***'
	@echo >&2 '*** The present kernel disabled CONFIG_MODULES.'
	@echo >&2 '*** You cannot build or install external modules.'
	@echo >&2 '***'
	@false
endif

endif # KBUILD_EXTMOD

# ---------------------------------------------------------------------------
# Modules

PHONY += modules modules_install modules_sign modules_prepare

modules_install:
	$(Q)$(MAKE) -f $(srctree)/scripts/Makefile.modinst \
	sign-only=$(if $(filter modules_install,$(MAKECMDGOALS)),,y)

ifeq ($(CONFIG_MODULE_SIG),y)
# modules_sign is a subset of modules_install.
# 'make modules_install modules_sign' is equivalent to 'make modules_install'.
modules_sign: modules_install
	@:
else
modules_sign:
	@echo >&2 '***'
	@echo >&2 '*** CONFIG_MODULE_SIG is disabled. You cannot sign modules.'
	@echo >&2 '***'
	@false
endif

ifdef CONFIG_MODULES

$(MODORDER): $(build-dir)
	@:

# KBUILD_MODPOST_NOFINAL can be set to skip the final link of modules.
# This is solely useful to speed up test compiles.
modules: modpost
ifneq ($(KBUILD_MODPOST_NOFINAL),1)
	$(Q)$(MAKE) -f $(srctree)/scripts/Makefile.modfinal
endif

PHONY += modules_check
modules_check: $(MODORDER)
	$(Q)$(CONFIG_SHELL) $(srctree)/scripts/modules-check.sh $<

else # CONFIG_MODULES

modules:
	@:

KBUILD_MODULES :=

endif # CONFIG_MODULES

PHONY += modpost
modpost: $(if $(single-build),, $(if $(KBUILD_BUILTIN), vmlinux.o)) \
	 $(if $(KBUILD_MODULES), modules_check)
	$(Q)$(MAKE) -f $(srctree)/scripts/Makefile.modpost

# Single targets
# ---------------------------------------------------------------------------
# To build individual files in subdirectories, you can do like this:
#
#   make foo/bar/baz.s
#
# The supported suffixes for single-target are listed in 'single-targets'
#
# To build only under specific subdirectories, you can do like this:
#
#   make foo/bar/baz/

ifdef single-build

# .ko is special because modpost is needed
single-ko := $(sort $(filter %.ko, $(MAKECMDGOALS)))
single-no-ko := $(filter-out $(single-ko), $(MAKECMDGOALS)) \
		$(foreach x, o mod, $(patsubst %.ko, %.$x, $(single-ko)))

$(single-ko): single_modules
	@:
$(single-no-ko): $(build-dir)
	@:

# Remove MODORDER when done because it is not the real one.
PHONY += single_modules
single_modules: $(single-no-ko) modules_prepare
	$(Q){ $(foreach m, $(single-ko), echo $(extmod_prefix)$(m:%.ko=%.o);) } > $(MODORDER)
	$(Q)$(MAKE) -f $(srctree)/scripts/Makefile.modpost
ifneq ($(KBUILD_MODPOST_NOFINAL),1)
	$(Q)$(MAKE) -f $(srctree)/scripts/Makefile.modfinal
endif
	$(Q)rm -f $(MODORDER)

single-goals := $(addprefix $(build-dir)/, $(single-no-ko))

KBUILD_MODULES := 1

endif

# Preset locale variables to speed up the build process. Limit locale
# tweaks to this spot to avoid wrong language settings when running
# make menuconfig etc.
# Error messages still appears in the original language
PHONY += $(build-dir)
$(build-dir): prepare
	$(Q)$(MAKE) $(build)=$@ need-builtin=1 need-modorder=1 $(single-goals)

clean-dirs := $(addprefix _clean_, $(clean-dirs))
PHONY += $(clean-dirs) clean
$(clean-dirs):
	$(Q)$(MAKE) $(clean)=$(patsubst _clean_%,%,$@)

clean: $(clean-dirs)
	$(call cmd,rmfiles)
	@find $(or $(KBUILD_EXTMOD), .) $(RCS_FIND_IGNORE) \
		\( -name '*.[aios]' -o -name '*.rsi' -o -name '*.ko' -o -name '.*.cmd' \
		-o -name '*.ko.*' \
		-o -name '*.dtb' -o -name '*.dtbo' \
		-o -name '*.dtb.S' -o -name '*.dtbo.S' \
		-o -name '*.dt.yaml' -o -name 'dtbs-list' \
		-o -name '*.dwo' -o -name '*.lst' \
		-o -name '*.su' -o -name '*.mod' \
		-o -name '.*.d' -o -name '.*.tmp' -o -name '*.mod.c' \
		-o -name '*.lex.c' -o -name '*.tab.[ch]' \
		-o -name '*.asn1.[ch]' \
		-o -name '*.symtypes' -o -name 'modules.order' \
		-o -name '*.c.[012]*.*' \
		-o -name '*.ll' \
		-o -name '*.gcno' \
		-o -name '*.*.symversions' \) -type f -print \
		-o -name '.tmp_*' -print \
		| xargs rm -rf

# Generate tags for editors
# ---------------------------------------------------------------------------
quiet_cmd_tags = GEN     $@
      cmd_tags = $(BASH) $(srctree)/scripts/tags.sh $@

tags TAGS cscope gtags: FORCE
	$(call cmd,tags)

# IDE support targets
PHONY += rust-analyzer
rust-analyzer:
	$(Q)$(MAKE) $(build)=rust $@

# Script to generate missing namespace dependencies
# ---------------------------------------------------------------------------

PHONY += nsdeps
nsdeps: export KBUILD_NSDEPS=1
nsdeps: modules
	$(Q)$(CONFIG_SHELL) $(srctree)/scripts/nsdeps

# Clang Tooling
# ---------------------------------------------------------------------------

quiet_cmd_gen_compile_commands = GEN     $@
      cmd_gen_compile_commands = $(PYTHON3) $< -a $(AR) -o $@ $(filter-out $<, $(real-prereqs))

$(extmod_prefix)compile_commands.json: scripts/clang-tools/gen_compile_commands.py \
	$(if $(KBUILD_EXTMOD),, vmlinux.a $(KBUILD_VMLINUX_LIBS)) \
	$(if $(CONFIG_MODULES), $(MODORDER)) FORCE
	$(call if_changed,gen_compile_commands)

targets += $(extmod_prefix)compile_commands.json

PHONY += clang-tidy clang-analyzer

ifdef CONFIG_CC_IS_CLANG
quiet_cmd_clang_tools = CHECK   $<
      cmd_clang_tools = $(PYTHON3) $(srctree)/scripts/clang-tools/run-clang-tools.py $@ $<

clang-tidy clang-analyzer: $(extmod_prefix)compile_commands.json
	$(call cmd,clang_tools)
else
clang-tidy clang-analyzer:
	@echo "$@ requires CC=clang" >&2
	@false
endif

# Scripts to check various things for consistency
# ---------------------------------------------------------------------------

PHONY += includecheck versioncheck coccicheck export_report

includecheck:
	find $(srctree)/* $(RCS_FIND_IGNORE) \
		-name '*.[hcS]' -type f -print | sort \
		| xargs $(PERL) -w $(srctree)/scripts/checkincludes.pl

versioncheck:
	find $(srctree)/* $(RCS_FIND_IGNORE) \
		-name '*.[hcS]' -type f -print | sort \
		| xargs $(PERL) -w $(srctree)/scripts/checkversion.pl

coccicheck:
	$(Q)$(BASH) $(srctree)/scripts/$@

export_report:
	$(PERL) $(srctree)/scripts/export_report.pl

PHONY += checkstack kernelrelease kernelversion image_name

# UML needs a little special treatment here.  It wants to use the host
# toolchain, so needs $(SUBARCH) passed to checkstack.pl.  Everyone
# else wants $(ARCH), including people doing cross-builds, which means
# that $(SUBARCH) doesn't work here.
ifeq ($(ARCH), um)
CHECKSTACK_ARCH := $(SUBARCH)
else
CHECKSTACK_ARCH := $(ARCH)
endif
MINSTACKSIZE	?= 100
checkstack:
	$(OBJDUMP) -d vmlinux $$(find . -name '*.ko') | \
	$(PERL) $(srctree)/scripts/checkstack.pl $(CHECKSTACK_ARCH) $(MINSTACKSIZE)

kernelrelease:
	@$(filechk_kernel.release)

kernelversion:
	@echo $(KERNELVERSION)

image_name:
	@echo $(KBUILD_IMAGE)

PHONY += run-command
run-command:
	$(Q)$(KBUILD_RUN_COMMAND)

quiet_cmd_rmfiles = $(if $(wildcard $(rm-files)),CLEAN   $(wildcard $(rm-files)))
      cmd_rmfiles = rm -rf $(rm-files)

# read saved command lines for existing targets
existing-targets := $(wildcard $(sort $(targets)))

-include $(foreach f,$(existing-targets),$(dir $(f)).$(notdir $(f)).cmd)

endif # config-build
endif # mixed-build
endif # need-sub-make

PHONY += FORCE
FORCE:

# Declare the contents of the PHONY variable as phony.  We keep that
# information in a variable so we can use it in if_changed and friends.
.PHONY: $(PHONY)<|MERGE_RESOLUTION|>--- conflicted
+++ resolved
@@ -1,12 +1,7 @@
 # SPDX-License-Identifier: GPL-2.0
 VERSION = 6
-<<<<<<< HEAD
-PATCHLEVEL = 8
-SUBLEVEL = 11
-=======
 PATCHLEVEL = 9
 SUBLEVEL = 3
->>>>>>> 1b4861e3
 EXTRAVERSION =
 NAME = Hurr durr I'ma ninja sloth
 
