# SPDX-License-Identifier: GPL-2.0
VERSION = 6
<<<<<<< HEAD
PATCHLEVEL = 11
SUBLEVEL = 11
=======
PATCHLEVEL = 12
SUBLEVEL = 2
>>>>>>> fa10f348
EXTRAVERSION =
NAME = Baby Opossum Posse

# *DOCUMENTATION*
# To see a list of typical targets execute "make help"
# More info can be located in ./README
# Comments in this file are targeted only to the developer, do not
# expect to learn how to build the kernel reading this file.

ifeq ($(filter output-sync,$(.FEATURES)),)
$(error GNU Make >= 4.0 is required. Your Make version is $(MAKE_VERSION))
endif

$(if $(filter __%, $(MAKECMDGOALS)), \
	$(error targets prefixed with '__' are only for internal use))

# That's our default target when none is given on the command line
PHONY := __all
__all:

# We are using a recursive build, so we need to do a little thinking
# to get the ordering right.
#
# Most importantly: sub-Makefiles should only ever modify files in
# their own directory. If in some directory we have a dependency on
# a file in another dir (which doesn't happen often, but it's often
# unavoidable when linking the built-in.a targets which finally
# turn into vmlinux), we will call a sub make in that other dir, and
# after that we are sure that everything which is in that other dir
# is now up to date.
#
# The only cases where we need to modify files which have global
# effects are thus separated out and done before the recursive
# descending is started. They are now explicitly listed as the
# prepare rule.

this-makefile := $(lastword $(MAKEFILE_LIST))
abs_srctree := $(realpath $(dir $(this-makefile)))
abs_objtree := $(CURDIR)

ifneq ($(sub_make_done),1)

# Do not use make's built-in rules and variables
# (this increases performance and avoids hard-to-debug behaviour)
MAKEFLAGS += -rR

# Avoid funny character set dependencies
unexport LC_ALL
LC_COLLATE=C
LC_NUMERIC=C
export LC_COLLATE LC_NUMERIC

# Avoid interference with shell env settings
unexport GREP_OPTIONS

# Beautify output
# ---------------------------------------------------------------------------
#
# Most of build commands in Kbuild start with "cmd_". You can optionally define
# "quiet_cmd_*". If defined, the short log is printed. Otherwise, no log from
# that command is printed by default.
#
# e.g.)
#    quiet_cmd_depmod = DEPMOD  $(MODLIB)
#          cmd_depmod = $(srctree)/scripts/depmod.sh $(DEPMOD) $(KERNELRELEASE)
#
# A simple variant is to prefix commands with $(Q) - that's useful
# for commands that shall be hidden in non-verbose mode.
#
#    $(Q)$(MAKE) $(build)=scripts/basic
#
# If KBUILD_VERBOSE contains 1, the whole command is echoed.
# If KBUILD_VERBOSE contains 2, the reason for rebuilding is printed.
#
# To put more focus on warnings, be less verbose as default
# Use 'make V=1' to see the full commands

ifeq ("$(origin V)", "command line")
  KBUILD_VERBOSE = $(V)
endif

quiet = quiet_
Q = @

ifneq ($(findstring 1, $(KBUILD_VERBOSE)),)
  quiet =
  Q =
endif

# If the user is running make -s (silent mode), suppress echoing of
# commands
ifneq ($(findstring s,$(firstword -$(MAKEFLAGS))),)
quiet=silent_
override KBUILD_VERBOSE :=
endif

export quiet Q KBUILD_VERBOSE

# Call a source code checker (by default, "sparse") as part of the
# C compilation.
#
# Use 'make C=1' to enable checking of only re-compiled files.
# Use 'make C=2' to enable checking of *all* source files, regardless
# of whether they are re-compiled or not.
#
# See the file "Documentation/dev-tools/sparse.rst" for more details,
# including where to get the "sparse" utility.

ifeq ("$(origin C)", "command line")
  KBUILD_CHECKSRC = $(C)
endif
ifndef KBUILD_CHECKSRC
  KBUILD_CHECKSRC = 0
endif

export KBUILD_CHECKSRC

# Enable "clippy" (a linter) as part of the Rust compilation.
#
# Use 'make CLIPPY=1' to enable it.
ifeq ("$(origin CLIPPY)", "command line")
  KBUILD_CLIPPY := $(CLIPPY)
endif

export KBUILD_CLIPPY

# Use make M=dir or set the environment variable KBUILD_EXTMOD to specify the
# directory of external module to build. Setting M= takes precedence.
ifeq ("$(origin M)", "command line")
  KBUILD_EXTMOD := $(M)
endif

$(if $(word 2, $(KBUILD_EXTMOD)), \
	$(error building multiple external modules is not supported))

$(foreach x, % :, $(if $(findstring $x, $(KBUILD_EXTMOD)), \
	$(error module directory path cannot contain '$x')))

# Remove trailing slashes
ifneq ($(filter %/, $(KBUILD_EXTMOD)),)
KBUILD_EXTMOD := $(shell dirname $(KBUILD_EXTMOD).)
endif

export KBUILD_EXTMOD

# backward compatibility
KBUILD_EXTRA_WARN ?= $(KBUILD_ENABLE_EXTRA_GCC_CHECKS)

ifeq ("$(origin W)", "command line")
  KBUILD_EXTRA_WARN := $(W)
endif

export KBUILD_EXTRA_WARN

# Kbuild will save output files in the current working directory.
# This does not need to match to the root of the kernel source tree.
#
# For example, you can do this:
#
#  cd /dir/to/store/output/files; make -f /dir/to/kernel/source/Makefile
#
# If you want to save output files in a different location, there are
# two syntaxes to specify it.
#
# 1) O=
# Use "make O=dir/to/store/output/files/"
#
# 2) Set KBUILD_OUTPUT
# Set the environment variable KBUILD_OUTPUT to point to the output directory.
# export KBUILD_OUTPUT=dir/to/store/output/files/; make
#
# The O= assignment takes precedence over the KBUILD_OUTPUT environment
# variable.

# Do we want to change the working directory?
ifeq ("$(origin O)", "command line")
  KBUILD_OUTPUT := $(O)
endif

ifneq ($(KBUILD_OUTPUT),)
# $(realpath ...) gets empty if the path does not exist. Run 'mkdir -p' first.
$(shell mkdir -p "$(KBUILD_OUTPUT)")
# $(realpath ...) resolves symlinks
abs_objtree := $(realpath $(KBUILD_OUTPUT))
$(if $(abs_objtree),,$(error failed to create output directory "$(KBUILD_OUTPUT)"))
endif # ifneq ($(KBUILD_OUTPUT),)

ifneq ($(words $(subst :, ,$(abs_srctree))), 1)
$(error source directory cannot contain spaces or colons)
endif

export sub_make_done := 1

endif # sub_make_done

ifeq ($(abs_objtree),$(CURDIR))
# Suppress "Entering directory ..." if we are at the final work directory.
no-print-directory := --no-print-directory
else
# Recursion to show "Entering directory ..."
need-sub-make := 1
endif

ifeq ($(filter --no-print-directory, $(MAKEFLAGS)),)
# If --no-print-directory is unset, recurse once again to set it.
# You may end up recursing into __sub-make twice. This is needed due to the
# behavior change in GNU Make 4.4.1.
need-sub-make := 1
endif

ifeq ($(need-sub-make),1)

PHONY += $(MAKECMDGOALS) __sub-make

$(filter-out $(this-makefile), $(MAKECMDGOALS)) __all: __sub-make
	@:

# Invoke a second make in the output directory, passing relevant variables
__sub-make:
	$(Q)$(MAKE) $(no-print-directory) -C $(abs_objtree) \
	-f $(abs_srctree)/Makefile $(MAKECMDGOALS)

else # need-sub-make

# We process the rest of the Makefile if this is the final invocation of make

ifeq ($(abs_srctree),$(abs_objtree))
        # building in the source tree
        srctree := .
	building_out_of_srctree :=
else
        ifeq ($(abs_srctree)/,$(dir $(abs_objtree)))
                # building in a subdirectory of the source tree
                srctree := ..
        else
                srctree := $(abs_srctree)
        endif
	building_out_of_srctree := 1
endif

ifneq ($(KBUILD_ABS_SRCTREE),)
srctree := $(abs_srctree)
endif

objtree		:= .

VPATH		:=

ifeq ($(KBUILD_EXTMOD),)
ifdef building_out_of_srctree
VPATH		:= $(srctree)
endif
endif

export building_out_of_srctree srctree objtree VPATH

# To make sure we do not include .config for any of the *config targets
# catch them early, and hand them over to scripts/kconfig/Makefile
# It is allowed to specify more targets when calling make, including
# mixing *config targets and build targets.
# For example 'make oldconfig all'.
# Detect when mixed targets is specified, and make a second invocation
# of make so .config is not included in this case either (for *config).

version_h := include/generated/uapi/linux/version.h

clean-targets := %clean mrproper cleandocs
no-dot-config-targets := $(clean-targets) \
			 cscope gtags TAGS tags help% %docs check% coccicheck \
			 $(version_h) headers headers_% archheaders archscripts \
			 %asm-generic kernelversion %src-pkg dt_binding_check \
			 outputmakefile rustavailable rustfmt rustfmtcheck
no-sync-config-targets := $(no-dot-config-targets) %install modules_sign kernelrelease \
			  image_name
single-targets := %.a %.i %.ko %.lds %.ll %.lst %.mod %.o %.rsi %.s %.symtypes %/

config-build	:=
mixed-build	:=
need-config	:= 1
may-sync-config	:= 1
single-build	:=

ifneq ($(filter $(no-dot-config-targets), $(MAKECMDGOALS)),)
    ifeq ($(filter-out $(no-dot-config-targets), $(MAKECMDGOALS)),)
        need-config :=
    endif
endif

ifneq ($(filter $(no-sync-config-targets), $(MAKECMDGOALS)),)
    ifeq ($(filter-out $(no-sync-config-targets), $(MAKECMDGOALS)),)
        may-sync-config :=
    endif
endif

need-compiler := $(may-sync-config)

ifneq ($(KBUILD_EXTMOD),)
    may-sync-config :=
endif

ifeq ($(KBUILD_EXTMOD),)
    ifneq ($(filter %config,$(MAKECMDGOALS)),)
        config-build := 1
        ifneq ($(words $(MAKECMDGOALS)),1)
            mixed-build := 1
        endif
    endif
endif

# We cannot build single targets and the others at the same time
ifneq ($(filter $(single-targets), $(MAKECMDGOALS)),)
    single-build := 1
    ifneq ($(filter-out $(single-targets), $(MAKECMDGOALS)),)
        mixed-build := 1
    endif
endif

# For "make -j clean all", "make -j mrproper defconfig all", etc.
ifneq ($(filter $(clean-targets),$(MAKECMDGOALS)),)
    ifneq ($(filter-out $(clean-targets),$(MAKECMDGOALS)),)
        mixed-build := 1
    endif
endif

# install and modules_install need also be processed one by one
ifneq ($(filter install,$(MAKECMDGOALS)),)
    ifneq ($(filter modules_install,$(MAKECMDGOALS)),)
        mixed-build := 1
    endif
endif

ifdef mixed-build
# ===========================================================================
# We're called with mixed targets (*config and build targets).
# Handle them one by one.

PHONY += $(MAKECMDGOALS) __build_one_by_one

$(MAKECMDGOALS): __build_one_by_one
	@:

__build_one_by_one:
	$(Q)set -e; \
	for i in $(MAKECMDGOALS); do \
		$(MAKE) -f $(srctree)/Makefile $$i; \
	done

else # !mixed-build

include $(srctree)/scripts/Kbuild.include

# Read KERNELRELEASE from include/config/kernel.release (if it exists)
KERNELRELEASE = $(call read-file, include/config/kernel.release)
KERNELVERSION = $(VERSION)$(if $(PATCHLEVEL),.$(PATCHLEVEL)$(if $(SUBLEVEL),.$(SUBLEVEL)))$(EXTRAVERSION)
export VERSION PATCHLEVEL SUBLEVEL KERNELRELEASE KERNELVERSION

include $(srctree)/scripts/subarch.include

# Cross compiling and selecting different set of gcc/bin-utils
# ---------------------------------------------------------------------------
#
# When performing cross compilation for other architectures ARCH shall be set
# to the target architecture. (See arch/* for the possibilities).
# ARCH can be set during invocation of make:
# make ARCH=arm64
# Another way is to have ARCH set in the environment.
# The default ARCH is the host where make is executed.

# CROSS_COMPILE specify the prefix used for all executables used
# during compilation. Only gcc and related bin-utils executables
# are prefixed with $(CROSS_COMPILE).
# CROSS_COMPILE can be set on the command line
# make CROSS_COMPILE=aarch64-linux-gnu-
# Alternatively CROSS_COMPILE can be set in the environment.
# Default value for CROSS_COMPILE is not to prefix executables
# Note: Some architectures assign CROSS_COMPILE in their arch/*/Makefile
ARCH		?= $(SUBARCH)

# Architecture as present in compile.h
UTS_MACHINE 	:= $(ARCH)
SRCARCH 	:= $(ARCH)

# Additional ARCH settings for x86
ifeq ($(ARCH),i386)
        SRCARCH := x86
endif
ifeq ($(ARCH),x86_64)
        SRCARCH := x86
endif

# Additional ARCH settings for sparc
ifeq ($(ARCH),sparc32)
       SRCARCH := sparc
endif
ifeq ($(ARCH),sparc64)
       SRCARCH := sparc
endif

# Additional ARCH settings for parisc
ifeq ($(ARCH),parisc64)
       SRCARCH := parisc
endif

export cross_compiling :=
ifneq ($(SRCARCH),$(SUBARCH))
cross_compiling := 1
endif

KCONFIG_CONFIG	?= .config
export KCONFIG_CONFIG

# SHELL used by kbuild
CONFIG_SHELL := sh

HOST_LFS_CFLAGS := $(shell getconf LFS_CFLAGS 2>/dev/null)
HOST_LFS_LDFLAGS := $(shell getconf LFS_LDFLAGS 2>/dev/null)
HOST_LFS_LIBS := $(shell getconf LFS_LIBS 2>/dev/null)

ifneq ($(LLVM),)
ifneq ($(filter %/,$(LLVM)),)
LLVM_PREFIX := $(LLVM)
else ifneq ($(filter -%,$(LLVM)),)
LLVM_SUFFIX := $(LLVM)
endif

HOSTCC	= $(LLVM_PREFIX)clang$(LLVM_SUFFIX)
HOSTCXX	= $(LLVM_PREFIX)clang++$(LLVM_SUFFIX)
else
HOSTCC	= gcc
HOSTCXX	= g++
endif
HOSTRUSTC = rustc
HOSTPKG_CONFIG	= pkg-config

KBUILD_USERHOSTCFLAGS := -Wall -Wmissing-prototypes -Wstrict-prototypes \
			 -O2 -fomit-frame-pointer -std=gnu11
KBUILD_USERCFLAGS  := $(KBUILD_USERHOSTCFLAGS) $(USERCFLAGS)
KBUILD_USERLDFLAGS := $(USERLDFLAGS)

# These flags apply to all Rust code in the tree, including the kernel and
# host programs.
export rust_common_flags := --edition=2021 \
			    -Zbinary_dep_depinfo=y \
			    -Astable_features \
			    -Dunsafe_op_in_unsafe_fn \
			    -Dnon_ascii_idents \
			    -Wrust_2018_idioms \
			    -Wunreachable_pub \
			    -Wmissing_docs \
			    -Wrustdoc::missing_crate_level_docs \
			    -Wclippy::all \
			    -Wclippy::mut_mut \
			    -Wclippy::needless_bitwise_bool \
			    -Wclippy::needless_continue \
			    -Wclippy::no_mangle_with_rust_abi \
			    -Wclippy::dbg_macro

KBUILD_HOSTCFLAGS   := $(KBUILD_USERHOSTCFLAGS) $(HOST_LFS_CFLAGS) \
		       $(HOSTCFLAGS) -I $(srctree)/scripts/include
KBUILD_HOSTCXXFLAGS := -Wall -O2 $(HOST_LFS_CFLAGS) $(HOSTCXXFLAGS) \
		       -I $(srctree)/scripts/include
KBUILD_HOSTRUSTFLAGS := $(rust_common_flags) -O -Cstrip=debuginfo \
			-Zallow-features= $(HOSTRUSTFLAGS)
KBUILD_HOSTLDFLAGS  := $(HOST_LFS_LDFLAGS) $(HOSTLDFLAGS)
KBUILD_HOSTLDLIBS   := $(HOST_LFS_LIBS) $(HOSTLDLIBS)

# Make variables (CC, etc...)
CPP		= $(CC) -E
ifneq ($(LLVM),)
CC		= $(LLVM_PREFIX)clang$(LLVM_SUFFIX)
LD		= $(LLVM_PREFIX)ld.lld$(LLVM_SUFFIX)
AR		= $(LLVM_PREFIX)llvm-ar$(LLVM_SUFFIX)
NM		= $(LLVM_PREFIX)llvm-nm$(LLVM_SUFFIX)
OBJCOPY		= $(LLVM_PREFIX)llvm-objcopy$(LLVM_SUFFIX)
OBJDUMP		= $(LLVM_PREFIX)llvm-objdump$(LLVM_SUFFIX)
READELF		= $(LLVM_PREFIX)llvm-readelf$(LLVM_SUFFIX)
STRIP		= $(LLVM_PREFIX)llvm-strip$(LLVM_SUFFIX)
else
CC		= $(CROSS_COMPILE)gcc
LD		= $(CROSS_COMPILE)ld
AR		= $(CROSS_COMPILE)ar
NM		= $(CROSS_COMPILE)nm
OBJCOPY		= $(CROSS_COMPILE)objcopy
OBJDUMP		= $(CROSS_COMPILE)objdump
READELF		= $(CROSS_COMPILE)readelf
STRIP		= $(CROSS_COMPILE)strip
endif
RUSTC		= rustc
RUSTDOC		= rustdoc
RUSTFMT		= rustfmt
CLIPPY_DRIVER	= clippy-driver
BINDGEN		= bindgen
PAHOLE		= pahole
RESOLVE_BTFIDS	= $(objtree)/tools/bpf/resolve_btfids/resolve_btfids
LEX		= flex
YACC		= bison
AWK		= awk
INSTALLKERNEL  := installkernel
PERL		= perl
PYTHON3		= python3
CHECK		= sparse
BASH		= bash
KGZIP		= gzip
KBZIP2		= bzip2
KLZOP		= lzop
LZMA		= lzma
LZ4		= lz4c
XZ		= xz
ZSTD		= zstd

CHECKFLAGS     := -D__linux__ -Dlinux -D__STDC__ -Dunix -D__unix__ \
		  -Wbitwise -Wno-return-void -Wno-unknown-attribute $(CF)
NOSTDINC_FLAGS :=
CFLAGS_MODULE   =
RUSTFLAGS_MODULE =
AFLAGS_MODULE   =
LDFLAGS_MODULE  =
CFLAGS_KERNEL	=
RUSTFLAGS_KERNEL =
AFLAGS_KERNEL	=
LDFLAGS_vmlinux =

# Use USERINCLUDE when you must reference the UAPI directories only.
USERINCLUDE    := \
		-I$(srctree)/arch/$(SRCARCH)/include/uapi \
		-I$(objtree)/arch/$(SRCARCH)/include/generated/uapi \
		-I$(srctree)/include/uapi \
		-I$(objtree)/include/generated/uapi \
                -include $(srctree)/include/linux/compiler-version.h \
                -include $(srctree)/include/linux/kconfig.h

# Use LINUXINCLUDE when you must reference the include/ directory.
# Needed to be compatible with the O= option
LINUXINCLUDE    := \
		-I$(srctree)/arch/$(SRCARCH)/include \
		-I$(objtree)/arch/$(SRCARCH)/include/generated \
		$(if $(building_out_of_srctree),-I$(srctree)/include) \
		-I$(objtree)/include \
		$(USERINCLUDE)

KBUILD_AFLAGS   := -D__ASSEMBLY__ -fno-PIE

KBUILD_CFLAGS :=
KBUILD_CFLAGS += -std=gnu11
KBUILD_CFLAGS += -fshort-wchar
KBUILD_CFLAGS += -funsigned-char
KBUILD_CFLAGS += -fno-common
KBUILD_CFLAGS += -fno-PIE
KBUILD_CFLAGS += -fno-strict-aliasing

KBUILD_CPPFLAGS := -D__KERNEL__
KBUILD_RUSTFLAGS := $(rust_common_flags) \
		    -Cpanic=abort -Cembed-bitcode=n -Clto=n \
		    -Cforce-unwind-tables=n -Ccodegen-units=1 \
		    -Csymbol-mangling-version=v0 \
		    -Crelocation-model=static \
		    -Zfunction-sections=n \
		    -Wclippy::float_arithmetic

KBUILD_AFLAGS_KERNEL :=
KBUILD_CFLAGS_KERNEL :=
KBUILD_RUSTFLAGS_KERNEL :=
KBUILD_AFLAGS_MODULE  := -DMODULE
KBUILD_CFLAGS_MODULE  := -DMODULE
KBUILD_RUSTFLAGS_MODULE := --cfg MODULE
KBUILD_LDFLAGS_MODULE :=
KBUILD_LDFLAGS :=
CLANG_FLAGS :=

ifeq ($(KBUILD_CLIPPY),1)
	RUSTC_OR_CLIPPY_QUIET := CLIPPY
	RUSTC_OR_CLIPPY = $(CLIPPY_DRIVER)
else
	RUSTC_OR_CLIPPY_QUIET := RUSTC
	RUSTC_OR_CLIPPY = $(RUSTC)
endif

# Allows the usage of unstable features in stable compilers.
export RUSTC_BOOTSTRAP := 1

export ARCH SRCARCH CONFIG_SHELL BASH HOSTCC KBUILD_HOSTCFLAGS CROSS_COMPILE LD CC HOSTPKG_CONFIG
export RUSTC RUSTDOC RUSTFMT RUSTC_OR_CLIPPY_QUIET RUSTC_OR_CLIPPY BINDGEN
export HOSTRUSTC KBUILD_HOSTRUSTFLAGS
export CPP AR NM STRIP OBJCOPY OBJDUMP READELF PAHOLE RESOLVE_BTFIDS LEX YACC AWK INSTALLKERNEL
export PERL PYTHON3 CHECK CHECKFLAGS MAKE UTS_MACHINE HOSTCXX
export KGZIP KBZIP2 KLZOP LZMA LZ4 XZ ZSTD
export KBUILD_HOSTCXXFLAGS KBUILD_HOSTLDFLAGS KBUILD_HOSTLDLIBS LDFLAGS_MODULE
export KBUILD_USERCFLAGS KBUILD_USERLDFLAGS

export KBUILD_CPPFLAGS NOSTDINC_FLAGS LINUXINCLUDE OBJCOPYFLAGS KBUILD_LDFLAGS
export KBUILD_CFLAGS CFLAGS_KERNEL CFLAGS_MODULE
export KBUILD_RUSTFLAGS RUSTFLAGS_KERNEL RUSTFLAGS_MODULE
export KBUILD_AFLAGS AFLAGS_KERNEL AFLAGS_MODULE
export KBUILD_AFLAGS_MODULE KBUILD_CFLAGS_MODULE KBUILD_RUSTFLAGS_MODULE KBUILD_LDFLAGS_MODULE
export KBUILD_AFLAGS_KERNEL KBUILD_CFLAGS_KERNEL KBUILD_RUSTFLAGS_KERNEL

# Files to ignore in find ... statements

export RCS_FIND_IGNORE := \( -name SCCS -o -name BitKeeper -o -name .svn -o    \
			  -name CVS -o -name .pc -o -name .hg -o -name .git \) \
			  -prune -o

# ===========================================================================
# Rules shared between *config targets and build targets

# Basic helpers built in scripts/basic/
PHONY += scripts_basic
scripts_basic:
	$(Q)$(MAKE) $(build)=scripts/basic

PHONY += outputmakefile
ifdef building_out_of_srctree
# Before starting out-of-tree build, make sure the source tree is clean.
# outputmakefile generates a Makefile in the output directory, if using a
# separate output directory. This allows convenient use of make in the
# output directory.
# At the same time when output Makefile generated, generate .gitignore to
# ignore whole output directory

quiet_cmd_makefile = GEN     Makefile
      cmd_makefile = { \
	echo "\# Automatically generated by $(srctree)/Makefile: don't edit"; \
	echo "include $(srctree)/Makefile"; \
	} > Makefile

outputmakefile:
	@if [ -f $(srctree)/.config -o \
		 -d $(srctree)/include/config -o \
		 -d $(srctree)/arch/$(SRCARCH)/include/generated ]; then \
		echo >&2 "***"; \
		echo >&2 "*** The source tree is not clean, please run 'make$(if $(findstring command line, $(origin ARCH)), ARCH=$(ARCH)) mrproper'"; \
		echo >&2 "*** in $(abs_srctree)";\
		echo >&2 "***"; \
		false; \
	fi
	$(Q)ln -fsn $(srctree) source
	$(call cmd,makefile)
	$(Q)test -e .gitignore || \
	{ echo "# this is build directory, ignore it"; echo "*"; } > .gitignore
endif

# The expansion should be delayed until arch/$(SRCARCH)/Makefile is included.
# Some architectures define CROSS_COMPILE in arch/$(SRCARCH)/Makefile.
# CC_VERSION_TEXT and RUSTC_VERSION_TEXT are referenced from Kconfig (so they
# need export), and from include/config/auto.conf.cmd to detect the compiler
# upgrade.
CC_VERSION_TEXT = $(subst $(pound),,$(shell LC_ALL=C $(CC) --version 2>/dev/null | head -n 1))
RUSTC_VERSION_TEXT = $(subst $(pound),,$(shell $(RUSTC) --version 2>/dev/null))

ifneq ($(findstring clang,$(CC_VERSION_TEXT)),)
include $(srctree)/scripts/Makefile.clang
endif

# Include this also for config targets because some architectures need
# cc-cross-prefix to determine CROSS_COMPILE.
ifdef need-compiler
include $(srctree)/scripts/Makefile.compiler
endif

ifdef config-build
# ===========================================================================
# *config targets only - make sure prerequisites are updated, and descend
# in scripts/kconfig to make the *config target

# Read arch-specific Makefile to set KBUILD_DEFCONFIG as needed.
# KBUILD_DEFCONFIG may point out an alternative default configuration
# used for 'make defconfig'
include $(srctree)/arch/$(SRCARCH)/Makefile
export KBUILD_DEFCONFIG KBUILD_KCONFIG CC_VERSION_TEXT RUSTC_VERSION_TEXT

config: outputmakefile scripts_basic FORCE
	$(Q)$(MAKE) $(build)=scripts/kconfig $@

%config: outputmakefile scripts_basic FORCE
	$(Q)$(MAKE) $(build)=scripts/kconfig $@

else #!config-build
# ===========================================================================
# Build targets only - this includes vmlinux, arch-specific targets, clean
# targets and others. In general all targets except *config targets.

# If building an external module we do not care about the all: rule
# but instead __all depend on modules
PHONY += all
ifeq ($(KBUILD_EXTMOD),)
__all: all
else
__all: modules
endif

targets :=

# Decide whether to build built-in, modular, or both.
# Normally, just do built-in.

KBUILD_MODULES :=
KBUILD_BUILTIN := 1

# If we have only "make modules", don't compile built-in objects.
ifeq ($(MAKECMDGOALS),modules)
  KBUILD_BUILTIN :=
endif

# If we have "make <whatever> modules", compile modules
# in addition to whatever we do anyway.
# Just "make" or "make all" shall build modules as well

ifneq ($(filter all modules nsdeps %compile_commands.json clang-%,$(MAKECMDGOALS)),)
  KBUILD_MODULES := 1
endif

ifeq ($(MAKECMDGOALS),)
  KBUILD_MODULES := 1
endif

export KBUILD_MODULES KBUILD_BUILTIN

ifdef need-config
include include/config/auto.conf
endif

ifeq ($(KBUILD_EXTMOD),)
# Objects we will link into vmlinux / subdirs we need to visit
core-y		:=
drivers-y	:=
libs-y		:= lib/
endif # KBUILD_EXTMOD

# The all: target is the default when no target is given on the
# command line.
# This allow a user to issue only 'make' to build a kernel including modules
# Defaults to vmlinux, but the arch makefile usually adds further targets
all: vmlinux

CFLAGS_GCOV	:= -fprofile-arcs -ftest-coverage
ifdef CONFIG_CC_IS_GCC
CFLAGS_GCOV	+= -fno-tree-loop-im
endif
export CFLAGS_GCOV

# The arch Makefiles can override CC_FLAGS_FTRACE. We may also append it later.
ifdef CONFIG_FUNCTION_TRACER
  CC_FLAGS_FTRACE := -pg
endif

include $(srctree)/arch/$(SRCARCH)/Makefile

ifdef need-config
ifdef may-sync-config
# Read in dependencies to all Kconfig* files, make sure to run syncconfig if
# changes are detected. This should be included after arch/$(SRCARCH)/Makefile
# because some architectures define CROSS_COMPILE there.
include include/config/auto.conf.cmd

$(KCONFIG_CONFIG):
	@echo >&2 '***'
	@echo >&2 '*** Configuration file "$@" not found!'
	@echo >&2 '***'
	@echo >&2 '*** Please run some configurator (e.g. "make oldconfig" or'
	@echo >&2 '*** "make menuconfig" or "make xconfig").'
	@echo >&2 '***'
	@/bin/false

# The actual configuration files used during the build are stored in
# include/generated/ and include/config/. Update them if .config is newer than
# include/config/auto.conf (which mirrors .config).
#
# This exploits the 'multi-target pattern rule' trick.
# The syncconfig should be executed only once to make all the targets.
# (Note: use the grouped target '&:' when we bump to GNU Make 4.3)
#
# Do not use $(call cmd,...) here. That would suppress prompts from syncconfig,
# so you cannot notice that Kconfig is waiting for the user input.
%/config/auto.conf %/config/auto.conf.cmd %/generated/autoconf.h %/generated/rustc_cfg: $(KCONFIG_CONFIG)
	$(Q)$(kecho) "  SYNC    $@"
	$(Q)$(MAKE) -f $(srctree)/Makefile syncconfig
else # !may-sync-config
# External modules and some install targets need include/generated/autoconf.h
# and include/config/auto.conf but do not care if they are up-to-date.
# Use auto.conf to trigger the test
PHONY += include/config/auto.conf

include/config/auto.conf:
	@test -e include/generated/autoconf.h -a -e $@ || (		\
	echo >&2;							\
	echo >&2 "  ERROR: Kernel configuration is invalid.";		\
	echo >&2 "         include/generated/autoconf.h or $@ are missing.";\
	echo >&2 "         Run 'make oldconfig && make prepare' on kernel src to fix it.";	\
	echo >&2 ;							\
	/bin/false)

endif # may-sync-config
endif # need-config

KBUILD_CFLAGS	+= -fno-delete-null-pointer-checks

ifdef CONFIG_CC_OPTIMIZE_FOR_PERFORMANCE
KBUILD_CFLAGS += -O2
KBUILD_RUSTFLAGS += -Copt-level=2
else ifdef CONFIG_CC_OPTIMIZE_FOR_SIZE
KBUILD_CFLAGS += -Os
KBUILD_RUSTFLAGS += -Copt-level=s
endif

# Always set `debug-assertions` and `overflow-checks` because their default
# depends on `opt-level` and `debug-assertions`, respectively.
KBUILD_RUSTFLAGS += -Cdebug-assertions=$(if $(CONFIG_RUST_DEBUG_ASSERTIONS),y,n)
KBUILD_RUSTFLAGS += -Coverflow-checks=$(if $(CONFIG_RUST_OVERFLOW_CHECKS),y,n)

# Tell gcc to never replace conditional load with a non-conditional one
ifdef CONFIG_CC_IS_GCC
# gcc-10 renamed --param=allow-store-data-races=0 to
# -fno-allow-store-data-races.
KBUILD_CFLAGS	+= $(call cc-option,--param=allow-store-data-races=0)
KBUILD_CFLAGS	+= $(call cc-option,-fno-allow-store-data-races)
endif

ifdef CONFIG_READABLE_ASM
# Disable optimizations that make assembler listings hard to read.
# reorder blocks reorders the control in the function
# ipa clone creates specialized cloned functions
# partial inlining inlines only parts of functions
KBUILD_CFLAGS += -fno-reorder-blocks -fno-ipa-cp-clone -fno-partial-inlining
endif

stackp-flags-y                                    := -fno-stack-protector
stackp-flags-$(CONFIG_STACKPROTECTOR)             := -fstack-protector
stackp-flags-$(CONFIG_STACKPROTECTOR_STRONG)      := -fstack-protector-strong

KBUILD_CFLAGS += $(stackp-flags-y)

KBUILD_RUSTFLAGS-$(CONFIG_WERROR) += -Dwarnings
KBUILD_RUSTFLAGS += $(KBUILD_RUSTFLAGS-y)

ifdef CONFIG_FRAME_POINTER
KBUILD_CFLAGS	+= -fno-omit-frame-pointer -fno-optimize-sibling-calls
KBUILD_RUSTFLAGS += -Cforce-frame-pointers=y
else
# Some targets (ARM with Thumb2, for example), can't be built with frame
# pointers.  For those, we don't have FUNCTION_TRACER automatically
# select FRAME_POINTER.  However, FUNCTION_TRACER adds -pg, and this is
# incompatible with -fomit-frame-pointer with current GCC, so we don't use
# -fomit-frame-pointer with FUNCTION_TRACER.
# In the Rust target specification, "frame-pointer" is set explicitly
# to "may-omit".
ifndef CONFIG_FUNCTION_TRACER
KBUILD_CFLAGS	+= -fomit-frame-pointer
endif
endif

# Initialize all stack variables with a 0xAA pattern.
ifdef CONFIG_INIT_STACK_ALL_PATTERN
KBUILD_CFLAGS	+= -ftrivial-auto-var-init=pattern
endif

# Initialize all stack variables with a zero value.
ifdef CONFIG_INIT_STACK_ALL_ZERO
KBUILD_CFLAGS	+= -ftrivial-auto-var-init=zero
ifdef CONFIG_CC_HAS_AUTO_VAR_INIT_ZERO_ENABLER
# https://github.com/llvm/llvm-project/issues/44842
CC_AUTO_VAR_INIT_ZERO_ENABLER := -enable-trivial-auto-var-init-zero-knowing-it-will-be-removed-from-clang
export CC_AUTO_VAR_INIT_ZERO_ENABLER
KBUILD_CFLAGS	+= $(CC_AUTO_VAR_INIT_ZERO_ENABLER)
endif
endif

# While VLAs have been removed, GCC produces unreachable stack probes
# for the randomize_kstack_offset feature. Disable it for all compilers.
KBUILD_CFLAGS	+= $(call cc-option, -fno-stack-clash-protection)

# Clear used registers at func exit (to reduce data lifetime and ROP gadgets).
ifdef CONFIG_ZERO_CALL_USED_REGS
KBUILD_CFLAGS	+= -fzero-call-used-regs=used-gpr
endif

ifdef CONFIG_FUNCTION_TRACER
ifdef CONFIG_FTRACE_MCOUNT_USE_CC
  CC_FLAGS_FTRACE	+= -mrecord-mcount
  ifdef CONFIG_HAVE_NOP_MCOUNT
    ifeq ($(call cc-option-yn, -mnop-mcount),y)
      CC_FLAGS_FTRACE	+= -mnop-mcount
      CC_FLAGS_USING	+= -DCC_USING_NOP_MCOUNT
    endif
  endif
endif
ifdef CONFIG_FTRACE_MCOUNT_USE_OBJTOOL
  ifdef CONFIG_HAVE_OBJTOOL_NOP_MCOUNT
    CC_FLAGS_USING	+= -DCC_USING_NOP_MCOUNT
  endif
endif
ifdef CONFIG_FTRACE_MCOUNT_USE_RECORDMCOUNT
  ifdef CONFIG_HAVE_C_RECORDMCOUNT
    BUILD_C_RECORDMCOUNT := y
    export BUILD_C_RECORDMCOUNT
  endif
endif
ifdef CONFIG_HAVE_FENTRY
  # s390-linux-gnu-gcc did not support -mfentry until gcc-9.
  ifeq ($(call cc-option-yn, -mfentry),y)
    CC_FLAGS_FTRACE	+= -mfentry
    CC_FLAGS_USING	+= -DCC_USING_FENTRY
  endif
endif
export CC_FLAGS_FTRACE
KBUILD_CFLAGS	+= $(CC_FLAGS_FTRACE) $(CC_FLAGS_USING)
KBUILD_AFLAGS	+= $(CC_FLAGS_USING)
endif

# We trigger additional mismatches with less inlining
ifdef CONFIG_DEBUG_SECTION_MISMATCH
KBUILD_CFLAGS += -fno-inline-functions-called-once
endif

# `rustc`'s `-Zfunction-sections` applies to data too (as of 1.59.0).
ifdef CONFIG_LD_DEAD_CODE_DATA_ELIMINATION
KBUILD_CFLAGS_KERNEL += -ffunction-sections -fdata-sections
KBUILD_RUSTFLAGS_KERNEL += -Zfunction-sections=y
LDFLAGS_vmlinux += --gc-sections
endif

ifdef CONFIG_SHADOW_CALL_STACK
ifndef CONFIG_DYNAMIC_SCS
CC_FLAGS_SCS	:= -fsanitize=shadow-call-stack
KBUILD_CFLAGS	+= $(CC_FLAGS_SCS)
KBUILD_RUSTFLAGS += -Zsanitizer=shadow-call-stack
endif
export CC_FLAGS_SCS
endif

ifdef CONFIG_LTO_CLANG
ifdef CONFIG_LTO_CLANG_THIN
CC_FLAGS_LTO	:= -flto=thin -fsplit-lto-unit
else
CC_FLAGS_LTO	:= -flto
endif
CC_FLAGS_LTO	+= -fvisibility=hidden

# Limit inlining across translation units to reduce binary size
KBUILD_LDFLAGS += -mllvm -import-instr-limit=5
endif

ifdef CONFIG_LTO
KBUILD_CFLAGS	+= -fno-lto $(CC_FLAGS_LTO)
KBUILD_AFLAGS	+= -fno-lto
export CC_FLAGS_LTO
endif

ifdef CONFIG_CFI_CLANG
CC_FLAGS_CFI	:= -fsanitize=kcfi
ifdef CONFIG_CFI_ICALL_NORMALIZE_INTEGERS
	CC_FLAGS_CFI	+= -fsanitize-cfi-icall-experimental-normalize-integers
endif
ifdef CONFIG_RUST
	# Always pass -Zsanitizer-cfi-normalize-integers as CONFIG_RUST selects
	# CONFIG_CFI_ICALL_NORMALIZE_INTEGERS.
	RUSTC_FLAGS_CFI   := -Zsanitizer=kcfi -Zsanitizer-cfi-normalize-integers
	KBUILD_RUSTFLAGS += $(RUSTC_FLAGS_CFI)
	export RUSTC_FLAGS_CFI
endif
KBUILD_CFLAGS	+= $(CC_FLAGS_CFI)
export CC_FLAGS_CFI
endif

# Architectures can define flags to add/remove for floating-point support
CC_FLAGS_FPU	+= -D_LINUX_FPU_COMPILATION_UNIT
export CC_FLAGS_FPU
export CC_FLAGS_NO_FPU

ifneq ($(CONFIG_FUNCTION_ALIGNMENT),0)
# Set the minimal function alignment. Use the newer GCC option
# -fmin-function-alignment if it is available, or fall back to -falign-funtions.
# See also CONFIG_CC_HAS_SANE_FUNCTION_ALIGNMENT.
ifdef CONFIG_CC_HAS_MIN_FUNCTION_ALIGNMENT
KBUILD_CFLAGS += -fmin-function-alignment=$(CONFIG_FUNCTION_ALIGNMENT)
else
KBUILD_CFLAGS += -falign-functions=$(CONFIG_FUNCTION_ALIGNMENT)
endif
endif

# arch Makefile may override CC so keep this after arch Makefile is included
NOSTDINC_FLAGS += -nostdinc

# To gain proper coverage for CONFIG_UBSAN_BOUNDS and CONFIG_FORTIFY_SOURCE,
# the kernel uses only C99 flexible arrays for dynamically sized trailing
# arrays. Enforce this for everything that may examine structure sizes and
# perform bounds checking.
KBUILD_CFLAGS += $(call cc-option, -fstrict-flex-arrays=3)

#Currently, disable -Wstringop-overflow for GCC 11, globally.
KBUILD_CFLAGS-$(CONFIG_CC_NO_STRINGOP_OVERFLOW) += $(call cc-option, -Wno-stringop-overflow)
KBUILD_CFLAGS-$(CONFIG_CC_STRINGOP_OVERFLOW) += $(call cc-option, -Wstringop-overflow)

# disable invalid "can't wrap" optimizations for signed / pointers
KBUILD_CFLAGS	+= -fno-strict-overflow

# Make sure -fstack-check isn't enabled (like gentoo apparently did)
KBUILD_CFLAGS  += -fno-stack-check

# conserve stack if available
ifdef CONFIG_CC_IS_GCC
KBUILD_CFLAGS   += -fconserve-stack
endif

# change __FILE__ to the relative path from the srctree
KBUILD_CPPFLAGS += $(call cc-option,-fmacro-prefix-map=$(srctree)/=)

# include additional Makefiles when needed
include-y			:= scripts/Makefile.extrawarn
include-$(CONFIG_DEBUG_INFO)	+= scripts/Makefile.debug
include-$(CONFIG_DEBUG_INFO_BTF)+= scripts/Makefile.btf
include-$(CONFIG_KASAN)		+= scripts/Makefile.kasan
include-$(CONFIG_KCSAN)		+= scripts/Makefile.kcsan
include-$(CONFIG_KMSAN)		+= scripts/Makefile.kmsan
include-$(CONFIG_UBSAN)		+= scripts/Makefile.ubsan
include-$(CONFIG_KCOV)		+= scripts/Makefile.kcov
include-$(CONFIG_RANDSTRUCT)	+= scripts/Makefile.randstruct
include-$(CONFIG_GCC_PLUGINS)	+= scripts/Makefile.gcc-plugins

include $(addprefix $(srctree)/, $(include-y))

# scripts/Makefile.gcc-plugins is intentionally included last.
# Do not add $(call cc-option,...) below this line. When you build the kernel
# from the clean source tree, the GCC plugins do not exist at this point.

# Add user supplied CPPFLAGS, AFLAGS, CFLAGS and RUSTFLAGS as the last assignments
KBUILD_CPPFLAGS += $(KCPPFLAGS)
KBUILD_AFLAGS   += $(KAFLAGS)
KBUILD_CFLAGS   += $(KCFLAGS)
KBUILD_RUSTFLAGS += $(KRUSTFLAGS)

KBUILD_LDFLAGS_MODULE += --build-id=sha1
LDFLAGS_vmlinux += --build-id=sha1

KBUILD_LDFLAGS	+= -z noexecstack
ifeq ($(CONFIG_LD_IS_BFD),y)
KBUILD_LDFLAGS	+= $(call ld-option,--no-warn-rwx-segments)
endif

ifeq ($(CONFIG_STRIP_ASM_SYMS),y)
LDFLAGS_vmlinux	+= -X
endif

ifeq ($(CONFIG_RELR),y)
# ld.lld before 15 did not support -z pack-relative-relocs.
LDFLAGS_vmlinux	+= $(call ld-option,--pack-dyn-relocs=relr,-z pack-relative-relocs)
endif

# We never want expected sections to be placed heuristically by the
# linker. All sections should be explicitly named in the linker script.
ifdef CONFIG_LD_ORPHAN_WARN
LDFLAGS_vmlinux += --orphan-handling=$(CONFIG_LD_ORPHAN_WARN_LEVEL)
endif

# Align the bit size of userspace programs with the kernel
KBUILD_USERCFLAGS  += $(filter -m32 -m64 --target=%, $(KBUILD_CFLAGS))
KBUILD_USERLDFLAGS += $(filter -m32 -m64 --target=%, $(KBUILD_CFLAGS))

# make the checker run with the right architecture
CHECKFLAGS += --arch=$(ARCH)

# insure the checker run with the right endianness
CHECKFLAGS += $(if $(CONFIG_CPU_BIG_ENDIAN),-mbig-endian,-mlittle-endian)

# the checker needs the correct machine size
CHECKFLAGS += $(if $(CONFIG_64BIT),-m64,-m32)

# Default kernel image to build when no specific target is given.
# KBUILD_IMAGE may be overruled on the command line or
# set in the environment
# Also any assignments in arch/$(ARCH)/Makefile take precedence over
# this default value
export KBUILD_IMAGE ?= vmlinux

#
# INSTALL_PATH specifies where to place the updated kernel and system map
# images. Default is /boot, but you can set it to other values
export	INSTALL_PATH ?= /boot

#
# INSTALL_DTBS_PATH specifies a prefix for relocations required by build roots.
# Like INSTALL_MOD_PATH, it isn't defined in the Makefile, but can be passed as
# an argument if needed. Otherwise it defaults to the kernel install path
#
export INSTALL_DTBS_PATH ?= $(INSTALL_PATH)/dtbs/$(KERNELRELEASE)

#
# INSTALL_MOD_PATH specifies a prefix to MODLIB for module directory
# relocations required by build roots.  This is not defined in the
# makefile but the argument can be passed to make if needed.
#

MODLIB	= $(INSTALL_MOD_PATH)/lib/modules/$(KERNELRELEASE)
export MODLIB

PHONY += prepare0

export extmod_prefix = $(if $(KBUILD_EXTMOD),$(KBUILD_EXTMOD)/)
export MODORDER := $(extmod_prefix)modules.order
export MODULES_NSDEPS := $(extmod_prefix)modules.nsdeps

ifeq ($(KBUILD_EXTMOD),)

build-dir	:= .
clean-dirs	:= $(sort . Documentation \
		     $(patsubst %/,%,$(filter %/, $(core-) \
			$(drivers-) $(libs-))))

export ARCH_CORE	:= $(core-y)
export ARCH_LIB		:= $(filter %/, $(libs-y))
export ARCH_DRIVERS	:= $(drivers-y) $(drivers-m)
# Externally visible symbols (used by link-vmlinux.sh)

KBUILD_VMLINUX_OBJS := ./built-in.a
ifdef CONFIG_MODULES
KBUILD_VMLINUX_OBJS += $(patsubst %/, %/lib.a, $(filter %/, $(libs-y)))
KBUILD_VMLINUX_LIBS := $(filter-out %/, $(libs-y))
else
KBUILD_VMLINUX_LIBS := $(patsubst %/,%/lib.a, $(libs-y))
endif

export KBUILD_VMLINUX_LIBS
export KBUILD_LDS          := arch/$(SRCARCH)/kernel/vmlinux.lds

ifdef CONFIG_TRIM_UNUSED_KSYMS
# For the kernel to actually contain only the needed exported symbols,
# we have to build modules as well to determine what those symbols are.
KBUILD_MODULES := 1
endif

# '$(AR) mPi' needs 'T' to workaround the bug of llvm-ar <= 14
quiet_cmd_ar_vmlinux.a = AR      $@
      cmd_ar_vmlinux.a = \
	rm -f $@; \
	$(AR) cDPrST $@ $(KBUILD_VMLINUX_OBJS); \
	$(AR) mPiT $$($(AR) t $@ | sed -n 1p) $@ $$($(AR) t $@ | grep -F -f $(srctree)/scripts/head-object-list.txt)

targets += vmlinux.a
vmlinux.a: $(KBUILD_VMLINUX_OBJS) scripts/head-object-list.txt FORCE
	$(call if_changed,ar_vmlinux.a)

PHONY += vmlinux_o
vmlinux_o: vmlinux.a $(KBUILD_VMLINUX_LIBS)
	$(Q)$(MAKE) -f $(srctree)/scripts/Makefile.vmlinux_o

vmlinux.o modules.builtin.modinfo modules.builtin: vmlinux_o
	@:

PHONY += vmlinux
# LDFLAGS_vmlinux in the top Makefile defines linker flags for the top vmlinux,
# not for decompressors. LDFLAGS_vmlinux in arch/*/boot/compressed/Makefile is
# unrelated; the decompressors just happen to have the same base name,
# arch/*/boot/compressed/vmlinux.
# Export LDFLAGS_vmlinux only to scripts/Makefile.vmlinux.
#
# _LDFLAGS_vmlinux is a workaround for the 'private export' bug:
#   https://savannah.gnu.org/bugs/?61463
# For Make > 4.4, the following simple code will work:
#  vmlinux: private export LDFLAGS_vmlinux := $(LDFLAGS_vmlinux)
vmlinux: private _LDFLAGS_vmlinux := $(LDFLAGS_vmlinux)
vmlinux: export LDFLAGS_vmlinux = $(_LDFLAGS_vmlinux)
vmlinux: vmlinux.o $(KBUILD_LDS) modpost
	$(Q)$(MAKE) -f $(srctree)/scripts/Makefile.vmlinux

# The actual objects are generated when descending,
# make sure no implicit rule kicks in
$(sort $(KBUILD_LDS) $(KBUILD_VMLINUX_OBJS) $(KBUILD_VMLINUX_LIBS)): . ;

ifeq ($(origin KERNELRELEASE),file)
filechk_kernel.release = $(srctree)/scripts/setlocalversion $(srctree)
else
filechk_kernel.release = echo $(KERNELRELEASE)
endif

# Store (new) KERNELRELEASE string in include/config/kernel.release
include/config/kernel.release: FORCE
	$(call filechk,kernel.release)

# Additional helpers built in scripts/
# Carefully list dependencies so we do not try to build scripts twice
# in parallel
PHONY += scripts
scripts: scripts_basic scripts_dtc
	$(Q)$(MAKE) $(build)=$(@)

# Things we need to do before we recursively start building the kernel
# or the modules are listed in "prepare".
# A multi level approach is used. prepareN is processed before prepareN-1.
# archprepare is used in arch Makefiles and when processed asm symlink,
# version.h and scripts_basic is processed / created.

PHONY += prepare archprepare

archprepare: outputmakefile archheaders archscripts scripts include/config/kernel.release \
	asm-generic $(version_h) include/generated/utsrelease.h \
	include/generated/compile.h include/generated/autoconf.h remove-stale-files

prepare0: archprepare
	$(Q)$(MAKE) $(build)=scripts/mod
	$(Q)$(MAKE) $(build)=. prepare

# All the preparing..
prepare: prepare0
ifdef CONFIG_RUST
	+$(Q)$(CONFIG_SHELL) $(srctree)/scripts/rust_is_available.sh
	$(Q)$(MAKE) $(build)=rust
endif

PHONY += remove-stale-files
remove-stale-files:
	$(Q)$(srctree)/scripts/remove-stale-files

# Support for using generic headers in asm-generic
asm-generic := -f $(srctree)/scripts/Makefile.asm-headers obj

PHONY += asm-generic uapi-asm-generic
asm-generic: uapi-asm-generic
	$(Q)$(MAKE) $(asm-generic)=arch/$(SRCARCH)/include/generated/asm \
	generic=include/asm-generic
uapi-asm-generic:
	$(Q)$(MAKE) $(asm-generic)=arch/$(SRCARCH)/include/generated/uapi/asm \
	generic=include/uapi/asm-generic

# Generate some files
# ---------------------------------------------------------------------------

# KERNELRELEASE can change from a few different places, meaning version.h
# needs to be updated, so this check is forced on all builds

uts_len := 64
define filechk_utsrelease.h
	if [ `echo -n "$(KERNELRELEASE)" | wc -c ` -gt $(uts_len) ]; then \
	  echo '"$(KERNELRELEASE)" exceeds $(uts_len) characters' >&2;    \
	  exit 1;                                                         \
	fi;                                                               \
	echo \#define UTS_RELEASE \"$(KERNELRELEASE)\"
endef

define filechk_version.h
	if [ $(SUBLEVEL) -gt 255 ]; then                                 \
		echo \#define LINUX_VERSION_CODE $(shell                 \
		expr $(VERSION) \* 65536 + $(PATCHLEVEL) \* 256 + 255); \
	else                                                             \
		echo \#define LINUX_VERSION_CODE $(shell                 \
		expr $(VERSION) \* 65536 + $(PATCHLEVEL) \* 256 + $(SUBLEVEL)); \
	fi;                                                              \
	echo '#define KERNEL_VERSION(a,b,c) (((a) << 16) + ((b) << 8) +  \
	((c) > 255 ? 255 : (c)))';                                       \
	echo \#define LINUX_VERSION_MAJOR $(VERSION);                    \
	echo \#define LINUX_VERSION_PATCHLEVEL $(PATCHLEVEL);            \
	echo \#define LINUX_VERSION_SUBLEVEL $(SUBLEVEL)
endef

$(version_h): private PATCHLEVEL := $(or $(PATCHLEVEL), 0)
$(version_h): private SUBLEVEL := $(or $(SUBLEVEL), 0)
$(version_h): FORCE
	$(call filechk,version.h)

include/generated/utsrelease.h: include/config/kernel.release FORCE
	$(call filechk,utsrelease.h)

filechk_compile.h = $(srctree)/scripts/mkcompile_h \
	"$(UTS_MACHINE)" "$(CONFIG_CC_VERSION_TEXT)" "$(LD)"

include/generated/compile.h: FORCE
	$(call filechk,compile.h)

PHONY += headerdep
headerdep:
	$(Q)find $(srctree)/include/ -name '*.h' | xargs --max-args 1 \
	$(srctree)/scripts/headerdep.pl -I$(srctree)/include

# ---------------------------------------------------------------------------
# Kernel headers

#Default location for installed headers
export INSTALL_HDR_PATH = $(objtree)/usr

quiet_cmd_headers_install = INSTALL $(INSTALL_HDR_PATH)/include
      cmd_headers_install = \
	mkdir -p $(INSTALL_HDR_PATH); \
	rsync -mrl --include='*/' --include='*\.h' --exclude='*' \
	usr/include $(INSTALL_HDR_PATH)

PHONY += headers_install
headers_install: headers
	$(call cmd,headers_install)

PHONY += archheaders archscripts

hdr-inst := -f $(srctree)/scripts/Makefile.headersinst obj

PHONY += headers
headers: $(version_h) scripts_unifdef uapi-asm-generic archheaders archscripts
	$(if $(filter um, $(SRCARCH)), $(error Headers not exportable for UML))
	$(Q)$(MAKE) $(hdr-inst)=include/uapi
	$(Q)$(MAKE) $(hdr-inst)=arch/$(SRCARCH)/include/uapi

ifdef CONFIG_HEADERS_INSTALL
prepare: headers
endif

PHONY += scripts_unifdef
scripts_unifdef: scripts_basic
	$(Q)$(MAKE) $(build)=scripts scripts/unifdef

# ---------------------------------------------------------------------------
# Install

# Many distributions have the custom install script, /sbin/installkernel.
# If DKMS is installed, 'make install' will eventually recurse back
# to this Makefile to build and install external modules.
# Cancel sub_make_done so that options such as M=, V=, etc. are parsed.

quiet_cmd_install = INSTALL $(INSTALL_PATH)
      cmd_install = unset sub_make_done; $(srctree)/scripts/install.sh

# ---------------------------------------------------------------------------
# vDSO install

PHONY += vdso_install
vdso_install: export INSTALL_FILES = $(vdso-install-y)
vdso_install:
	$(Q)$(MAKE) -f $(srctree)/scripts/Makefile.vdsoinst

# ---------------------------------------------------------------------------
# Tools

ifdef CONFIG_OBJTOOL
prepare: tools/objtool
endif

ifdef CONFIG_BPF
ifdef CONFIG_DEBUG_INFO_BTF
prepare: tools/bpf/resolve_btfids
endif
endif

# The tools build system is not a part of Kbuild and tends to introduce
# its own unique issues. If you need to integrate a new tool into Kbuild,
# please consider locating that tool outside the tools/ tree and using the
# standard Kbuild "hostprogs" syntax instead of adding a new tools/* entry
# here. See Documentation/kbuild/makefiles.rst for details.

PHONY += resolve_btfids_clean

resolve_btfids_O = $(abspath $(objtree))/tools/bpf/resolve_btfids

# tools/bpf/resolve_btfids directory might not exist
# in output directory, skip its clean in that case
resolve_btfids_clean:
ifneq ($(wildcard $(resolve_btfids_O)),)
	$(Q)$(MAKE) -sC $(srctree)/tools/bpf/resolve_btfids O=$(resolve_btfids_O) clean
endif

# Clear a bunch of variables before executing the submake
ifeq ($(quiet),silent_)
tools_silent=s
endif

tools/: FORCE
	$(Q)mkdir -p $(objtree)/tools
	$(Q)$(MAKE) LDFLAGS= MAKEFLAGS="$(tools_silent) $(filter --j% -j,$(MAKEFLAGS))" O=$(abspath $(objtree)) subdir=tools -C $(srctree)/tools/

tools/%: FORCE
	$(Q)mkdir -p $(objtree)/tools
	$(Q)$(MAKE) LDFLAGS= MAKEFLAGS="$(tools_silent) $(filter --j% -j,$(MAKEFLAGS))" O=$(abspath $(objtree)) subdir=tools -C $(srctree)/tools/ $*

# ---------------------------------------------------------------------------
# Kernel selftest

PHONY += kselftest
kselftest: headers
	$(Q)$(MAKE) -C $(srctree)/tools/testing/selftests run_tests

kselftest-%: headers FORCE
	$(Q)$(MAKE) -C $(srctree)/tools/testing/selftests $*

PHONY += kselftest-merge
kselftest-merge:
	$(if $(wildcard $(objtree)/.config),, $(error No .config exists, config your kernel first!))
	$(Q)find $(srctree)/tools/testing/selftests -name config -o -name config.$(UTS_MACHINE) | \
		xargs $(srctree)/scripts/kconfig/merge_config.sh -y -m $(objtree)/.config
	$(Q)$(MAKE) -f $(srctree)/Makefile olddefconfig

# ---------------------------------------------------------------------------
# Devicetree files

ifneq ($(wildcard $(srctree)/arch/$(SRCARCH)/boot/dts/),)
dtstree := arch/$(SRCARCH)/boot/dts
endif

ifneq ($(dtstree),)

%.dtb: dtbs_prepare
	$(Q)$(MAKE) $(build)=$(dtstree) $(dtstree)/$@

%.dtbo: dtbs_prepare
	$(Q)$(MAKE) $(build)=$(dtstree) $(dtstree)/$@

PHONY += dtbs dtbs_prepare dtbs_install dtbs_check
dtbs: dtbs_prepare
	$(Q)$(MAKE) $(build)=$(dtstree) need-dtbslist=1

# include/config/kernel.release is actually needed when installing DTBs because
# INSTALL_DTBS_PATH contains $(KERNELRELEASE). However, we do not want to make
# dtbs_install depend on it as dtbs_install may run as root.
dtbs_prepare: include/config/kernel.release scripts_dtc

ifneq ($(filter dtbs_check, $(MAKECMDGOALS)),)
export CHECK_DTBS=y
endif

ifneq ($(CHECK_DTBS),)
dtbs_prepare: dt_binding_schemas
endif

dtbs_check: dtbs

dtbs_install:
	$(Q)$(MAKE) -f $(srctree)/scripts/Makefile.dtbinst obj=$(dtstree)

ifdef CONFIG_OF_EARLY_FLATTREE
all: dtbs
endif

endif

PHONY += scripts_dtc
scripts_dtc: scripts_basic
	$(Q)$(MAKE) $(build)=scripts/dtc

ifneq ($(filter dt_binding_check, $(MAKECMDGOALS)),)
export CHECK_DTBS=y
endif

PHONY += dt_binding_check dt_binding_schemas
dt_binding_check: dt_binding_schemas scripts_dtc
	$(Q)$(MAKE) $(build)=Documentation/devicetree/bindings $@

dt_binding_schemas:
	$(Q)$(MAKE) $(build)=Documentation/devicetree/bindings

PHONY += dt_compatible_check
dt_compatible_check: dt_binding_schemas
	$(Q)$(MAKE) $(build)=Documentation/devicetree/bindings $@

# ---------------------------------------------------------------------------
# Modules

ifdef CONFIG_MODULES

# By default, build modules as well

all: modules

# When we're building modules with modversions, we need to consider
# the built-in objects during the descend as well, in order to
# make sure the checksums are up to date before we record them.
ifdef CONFIG_MODVERSIONS
  KBUILD_BUILTIN := 1
endif

# Build modules
#

# *.ko are usually independent of vmlinux, but CONFIG_DEBUG_INFO_BTF_MODULES
# is an exception.
ifdef CONFIG_DEBUG_INFO_BTF_MODULES
KBUILD_BUILTIN := 1
modules: vmlinux
endif

modules: modules_prepare

# Target to prepare building external modules
modules_prepare: prepare
	$(Q)$(MAKE) $(build)=scripts scripts/module.lds

endif # CONFIG_MODULES

###
# Cleaning is done on three levels.
# make clean     Delete most generated files
#                Leave enough to build external modules
# make mrproper  Delete the current configuration, and all generated files
# make distclean Remove editor backup files, patch leftover files and the like

# Directories & files removed with 'make clean'
CLEAN_FILES += vmlinux.symvers modules-only.symvers \
	       modules.builtin modules.builtin.modinfo modules.nsdeps \
	       modules.builtin.ranges vmlinux.o.map \
	       compile_commands.json rust/test \
	       rust-project.json .vmlinux.objs .vmlinux.export.c

# Directories & files removed with 'make mrproper'
MRPROPER_FILES += include/config include/generated          \
		  arch/$(SRCARCH)/include/generated .objdiff \
		  debian snap tar-install PKGBUILD pacman \
		  .config .config.old .version \
		  Module.symvers \
		  certs/signing_key.pem \
		  certs/x509.genkey \
		  vmlinux-gdb.py \
		  rpmbuild \
		  rust/libmacros.so

# clean - Delete most, but leave enough to build external modules
#
clean: private rm-files := $(CLEAN_FILES)

PHONY += archclean vmlinuxclean

vmlinuxclean:
	$(Q)$(CONFIG_SHELL) $(srctree)/scripts/link-vmlinux.sh clean
	$(Q)$(if $(ARCH_POSTLINK), $(MAKE) -f $(ARCH_POSTLINK) clean)

clean: archclean vmlinuxclean resolve_btfids_clean

# mrproper - Delete all generated files, including .config
#
mrproper: private rm-files := $(MRPROPER_FILES)
mrproper-dirs      := $(addprefix _mrproper_,scripts)

PHONY += $(mrproper-dirs) mrproper
$(mrproper-dirs):
	$(Q)$(MAKE) $(clean)=$(patsubst _mrproper_%,%,$@)

mrproper: clean $(mrproper-dirs)
	$(call cmd,rmfiles)
	@find . $(RCS_FIND_IGNORE) \
		\( -name '*.rmeta' \) \
		-type f -print | xargs rm -f

# distclean
#
PHONY += distclean

distclean: mrproper
	@find . $(RCS_FIND_IGNORE) \
		\( -name '*.orig' -o -name '*.rej' -o -name '*~' \
		-o -name '*.bak' -o -name '#*#' -o -name '*%' \
		-o -name 'core' -o -name tags -o -name TAGS -o -name 'cscope*' \
		-o -name GPATH -o -name GRTAGS -o -name GSYMS -o -name GTAGS \) \
		-type f -print | xargs rm -f


# Packaging of the kernel to various formats
# ---------------------------------------------------------------------------

%src-pkg: FORCE
	$(Q)$(MAKE) -f $(srctree)/scripts/Makefile.package $@
%pkg: include/config/kernel.release FORCE
	$(Q)$(MAKE) -f $(srctree)/scripts/Makefile.package $@

# Brief documentation of the typical targets used
# ---------------------------------------------------------------------------

boards := $(wildcard $(srctree)/arch/$(SRCARCH)/configs/*_defconfig)
boards := $(sort $(notdir $(boards)))
board-dirs := $(dir $(wildcard $(srctree)/arch/$(SRCARCH)/configs/*/*_defconfig))
board-dirs := $(sort $(notdir $(board-dirs:/=)))

PHONY += help
help:
	@echo  'Cleaning targets:'
	@echo  '  clean		  - Remove most generated files but keep the config and'
	@echo  '                    enough build support to build external modules'
	@echo  '  mrproper	  - Remove all generated files + config + various backup files'
	@echo  '  distclean	  - mrproper + remove editor backup and patch files'
	@echo  ''
	@$(MAKE) -f $(srctree)/scripts/kconfig/Makefile help
	@echo  ''
	@echo  'Other generic targets:'
	@echo  '  all		  - Build all targets marked with [*]'
	@echo  '* vmlinux	  - Build the bare kernel'
	@echo  '* modules	  - Build all modules'
	@echo  '  modules_install - Install all modules to INSTALL_MOD_PATH (default: /)'
	@echo  '  vdso_install    - Install unstripped vdso to INSTALL_MOD_PATH (default: /)'
	@echo  '  dir/            - Build all files in dir and below'
	@echo  '  dir/file.[ois]  - Build specified target only'
	@echo  '  dir/file.ll     - Build the LLVM assembly file'
	@echo  '                    (requires compiler support for LLVM assembly generation)'
	@echo  '  dir/file.lst    - Build specified mixed source/assembly target only'
	@echo  '                    (requires a recent binutils and recent build (System.map))'
	@echo  '  dir/file.ko     - Build module including final link'
	@echo  '  modules_prepare - Set up for building external modules'
	@echo  '  tags/TAGS	  - Generate tags file for editors'
	@echo  '  cscope	  - Generate cscope index'
	@echo  '  gtags           - Generate GNU GLOBAL index'
	@echo  '  kernelrelease	  - Output the release version string (use with make -s)'
	@echo  '  kernelversion	  - Output the version stored in Makefile (use with make -s)'
	@echo  '  image_name	  - Output the image name (use with make -s)'
	@echo  '  headers_install - Install sanitised kernel headers to INSTALL_HDR_PATH'; \
	 echo  '                    (default: $(INSTALL_HDR_PATH))'; \
	 echo  ''
	@echo  'Static analysers:'
	@echo  '  checkstack      - Generate a list of stack hogs and consider all functions'
	@echo  '                    with a stack size larger than MINSTACKSIZE (default: 100)'
	@echo  '  versioncheck    - Sanity check on version.h usage'
	@echo  '  includecheck    - Check for duplicate included header files'
	@echo  '  export_report   - List the usages of all exported symbols'
	@echo  '  headerdep       - Detect inclusion cycles in headers'
	@echo  '  coccicheck      - Check with Coccinelle'
	@echo  '  clang-analyzer  - Check with clang static analyzer'
	@echo  '  clang-tidy      - Check with clang-tidy'
	@echo  ''
	@echo  'Tools:'
	@echo  '  nsdeps          - Generate missing symbol namespace dependencies'
	@echo  ''
	@echo  'Kernel selftest:'
	@echo  '  kselftest         - Build and run kernel selftest'
	@echo  '                      Build, install, and boot kernel before'
	@echo  '                      running kselftest on it'
	@echo  '                      Run as root for full coverage'
	@echo  '  kselftest-all     - Build kernel selftest'
	@echo  '  kselftest-install - Build and install kernel selftest'
	@echo  '  kselftest-clean   - Remove all generated kselftest files'
	@echo  '  kselftest-merge   - Merge all the config dependencies of'
	@echo  '		      kselftest to existing .config.'
	@echo  ''
	@echo  'Rust targets:'
	@echo  '  rustavailable   - Checks whether the Rust toolchain is'
	@echo  '		    available and, if not, explains why.'
	@echo  '  rustfmt	  - Reformat all the Rust code in the kernel'
	@echo  '  rustfmtcheck	  - Checks if all the Rust code in the kernel'
	@echo  '		    is formatted, printing a diff otherwise.'
	@echo  '  rustdoc	  - Generate Rust documentation'
	@echo  '		    (requires kernel .config)'
	@echo  '  rusttest        - Runs the Rust tests'
	@echo  '                    (requires kernel .config; downloads external repos)'
	@echo  '  rust-analyzer	  - Generate rust-project.json rust-analyzer support file'
	@echo  '		    (requires kernel .config)'
	@echo  '  dir/file.[os]   - Build specified target only'
	@echo  '  dir/file.rsi    - Build macro expanded source, similar to C preprocessing.'
	@echo  '                    Run with RUSTFMT=n to skip reformatting if needed.'
	@echo  '                    The output is not intended to be compilable.'
	@echo  '  dir/file.ll     - Build the LLVM assembly file'
	@echo  ''
	@$(if $(dtstree), \
		echo 'Devicetree:'; \
		echo '* dtbs               - Build device tree blobs for enabled boards'; \
		echo '  dtbs_install       - Install dtbs to $(INSTALL_DTBS_PATH)'; \
		echo '  dt_binding_check   - Validate device tree binding documents and examples'; \
		echo '  dt_binding_schemas - Build processed device tree binding schemas'; \
		echo '  dtbs_check         - Validate device tree source files';\
		echo '')

	@echo 'Userspace tools targets:'
	@echo '  use "make tools/help"'
	@echo '  or  "cd tools; make help"'
	@echo  ''
	@echo  'Kernel packaging:'
	@$(MAKE) -f $(srctree)/scripts/Makefile.package help
	@echo  ''
	@echo  'Documentation targets:'
	@$(MAKE) -f $(srctree)/Documentation/Makefile dochelp
	@echo  ''
	@echo  'Architecture-specific targets ($(SRCARCH)):'
	@$(or $(archhelp),\
		echo '  No architecture-specific help defined for $(SRCARCH)')
	@echo  ''
	@$(if $(boards), \
		$(foreach b, $(boards), \
		printf "  %-27s - Build for %s\\n" $(b) $(subst _defconfig,,$(b));) \
		echo '')
	@$(if $(board-dirs), \
		$(foreach b, $(board-dirs), \
		printf "  %-16s - Show %s-specific targets\\n" help-$(b) $(b);) \
		printf "  %-16s - Show all of the above\\n" help-boards; \
		echo '')

	@echo  '  make V=n   [targets] 1: verbose build'
	@echo  '                       2: give reason for rebuild of target'
	@echo  '                       V=1 and V=2 can be combined with V=12'
	@echo  '  make O=dir [targets] Locate all output files in "dir", including .config'
	@echo  '  make C=1   [targets] Check re-compiled c source with $$CHECK'
	@echo  '                       (sparse by default)'
	@echo  '  make C=2   [targets] Force check of all c source with $$CHECK'
	@echo  '  make RECORDMCOUNT_WARN=1 [targets] Warn about ignored mcount sections'
	@echo  '  make W=n   [targets] Enable extra build checks, n=1,2,3,c,e where'
	@echo  '		1: warnings which may be relevant and do not occur too often'
	@echo  '		2: warnings which occur quite often but may still be relevant'
	@echo  '		3: more obscure warnings, can most likely be ignored'
	@echo  '		c: extra checks in the configuration stage (Kconfig)'
	@echo  '		e: warnings are being treated as errors'
	@echo  '		Multiple levels can be combined with W=12 or W=123'
	@$(if $(dtstree), \
		echo '  make CHECK_DTBS=1 [targets] Check all generated dtb files against schema'; \
		echo '         This can be applied both to "dtbs" and to individual "foo.dtb" targets' ; \
		)
	@echo  ''
	@echo  'Execute "make" or "make all" to build all targets marked with [*] '
	@echo  'For further info see the ./README file'


help-board-dirs := $(addprefix help-,$(board-dirs))

help-boards: $(help-board-dirs)

boards-per-dir = $(sort $(notdir $(wildcard $(srctree)/arch/$(SRCARCH)/configs/$*/*_defconfig)))

$(help-board-dirs): help-%:
	@echo  'Architecture-specific targets ($(SRCARCH) $*):'
	@$(if $(boards-per-dir), \
		$(foreach b, $(boards-per-dir), \
		printf "  %-24s - Build for %s\\n" $*/$(b) $(subst _defconfig,,$(b));) \
		echo '')


# Documentation targets
# ---------------------------------------------------------------------------
DOC_TARGETS := xmldocs latexdocs pdfdocs htmldocs epubdocs cleandocs \
	       linkcheckdocs dochelp refcheckdocs texinfodocs infodocs
PHONY += $(DOC_TARGETS)
$(DOC_TARGETS):
	$(Q)$(MAKE) $(build)=Documentation $@


# Rust targets
# ---------------------------------------------------------------------------

# "Is Rust available?" target
PHONY += rustavailable
rustavailable:
	+$(Q)$(CONFIG_SHELL) $(srctree)/scripts/rust_is_available.sh && echo "Rust is available!"

# Documentation target
#
# Using the singular to avoid running afoul of `no-dot-config-targets`.
PHONY += rustdoc
rustdoc: prepare
	$(Q)$(MAKE) $(build)=rust $@

# Testing target
PHONY += rusttest
rusttest: prepare
	$(Q)$(MAKE) $(build)=rust $@

# Formatting targets
PHONY += rustfmt rustfmtcheck

# We skip `rust/alloc` since we want to minimize the diff w.r.t. upstream.
#
# We match using absolute paths since `find` does not resolve them
# when matching, which is a problem when e.g. `srctree` is `..`.
# We `grep` afterwards in order to remove the directory entry itself.
rustfmt:
	$(Q)find $(abs_srctree) -type f -name '*.rs' \
		-o -path $(abs_srctree)/rust/alloc -prune \
		-o -path $(abs_objtree)/rust/test -prune \
		| grep -Fv $(abs_srctree)/rust/alloc \
		| grep -Fv $(abs_objtree)/rust/test \
		| grep -Fv generated \
		| xargs $(RUSTFMT) $(rustfmt_flags)

rustfmtcheck: rustfmt_flags = --check
rustfmtcheck: rustfmt

# Misc
# ---------------------------------------------------------------------------

PHONY += misc-check
misc-check:
	$(Q)$(srctree)/scripts/misc-check

all: misc-check

PHONY += scripts_gdb
scripts_gdb: prepare0
	$(Q)$(MAKE) $(build)=scripts/gdb
	$(Q)ln -fsn $(abspath $(srctree)/scripts/gdb/vmlinux-gdb.py)

ifdef CONFIG_GDB_SCRIPTS
all: scripts_gdb
endif

else # KBUILD_EXTMOD

filechk_kernel.release = echo $(KERNELRELEASE)

###
# External module support.
# When building external modules the kernel used as basis is considered
# read-only, and no consistency checks are made and the make
# system is not used on the basis kernel. If updates are required
# in the basis kernel ordinary make commands (without M=...) must be used.

# We are always building only modules.
KBUILD_BUILTIN :=
KBUILD_MODULES := 1

build-dir := $(KBUILD_EXTMOD)

compile_commands.json: $(extmod_prefix)compile_commands.json
PHONY += compile_commands.json

clean-dirs := $(KBUILD_EXTMOD)
clean: private rm-files := $(KBUILD_EXTMOD)/Module.symvers $(KBUILD_EXTMOD)/modules.nsdeps \
	$(KBUILD_EXTMOD)/compile_commands.json

PHONY += prepare
# now expand this into a simple variable to reduce the cost of shell evaluations
prepare: CC_VERSION_TEXT := $(CC_VERSION_TEXT)
prepare:
	@if [ "$(CC_VERSION_TEXT)" != "$(CONFIG_CC_VERSION_TEXT)" ]; then \
		echo >&2 "warning: the compiler differs from the one used to build the kernel"; \
		echo >&2 "  The kernel was built by: $(CONFIG_CC_VERSION_TEXT)"; \
		echo >&2 "  You are using:           $(CC_VERSION_TEXT)"; \
	fi

PHONY += help
help:
	@echo  '  Building external modules.'
	@echo  '  Syntax: make -C path/to/kernel/src M=$$PWD target'
	@echo  ''
	@echo  '  modules         - default target, build the module(s)'
	@echo  '  modules_install - install the module'
	@echo  '  clean           - remove generated files in module directory only'
	@echo  '  rust-analyzer	  - generate rust-project.json rust-analyzer support file'
	@echo  ''

ifndef CONFIG_MODULES
modules modules_install: __external_modules_error
__external_modules_error:
	@echo >&2 '***'
	@echo >&2 '*** The present kernel disabled CONFIG_MODULES.'
	@echo >&2 '*** You cannot build or install external modules.'
	@echo >&2 '***'
	@false
endif

endif # KBUILD_EXTMOD

# ---------------------------------------------------------------------------
# Modules

PHONY += modules modules_install modules_sign modules_prepare

modules_install:
	$(Q)$(MAKE) -f $(srctree)/scripts/Makefile.modinst \
	sign-only=$(if $(filter modules_install,$(MAKECMDGOALS)),,y)

ifeq ($(CONFIG_MODULE_SIG),y)
# modules_sign is a subset of modules_install.
# 'make modules_install modules_sign' is equivalent to 'make modules_install'.
modules_sign: modules_install
	@:
else
modules_sign:
	@echo >&2 '***'
	@echo >&2 '*** CONFIG_MODULE_SIG is disabled. You cannot sign modules.'
	@echo >&2 '***'
	@false
endif

ifdef CONFIG_MODULES

$(MODORDER): $(build-dir)
	@:

# KBUILD_MODPOST_NOFINAL can be set to skip the final link of modules.
# This is solely useful to speed up test compiles.
modules: modpost
ifneq ($(KBUILD_MODPOST_NOFINAL),1)
	$(Q)$(MAKE) -f $(srctree)/scripts/Makefile.modfinal
endif

PHONY += modules_check
modules_check: $(MODORDER)
	$(Q)$(CONFIG_SHELL) $(srctree)/scripts/modules-check.sh $<

else # CONFIG_MODULES

modules:
	@:

KBUILD_MODULES :=

endif # CONFIG_MODULES

PHONY += modpost
modpost: $(if $(single-build),, $(if $(KBUILD_BUILTIN), vmlinux.o)) \
	 $(if $(KBUILD_MODULES), modules_check)
	$(Q)$(MAKE) -f $(srctree)/scripts/Makefile.modpost

# Single targets
# ---------------------------------------------------------------------------
# To build individual files in subdirectories, you can do like this:
#
#   make foo/bar/baz.s
#
# The supported suffixes for single-target are listed in 'single-targets'
#
# To build only under specific subdirectories, you can do like this:
#
#   make foo/bar/baz/

ifdef single-build

# .ko is special because modpost is needed
single-ko := $(sort $(filter %.ko, $(MAKECMDGOALS)))
single-no-ko := $(filter-out $(single-ko), $(MAKECMDGOALS)) \
		$(foreach x, o mod, $(patsubst %.ko, %.$x, $(single-ko)))

$(single-ko): single_modules
	@:
$(single-no-ko): $(build-dir)
	@:

# Remove MODORDER when done because it is not the real one.
PHONY += single_modules
single_modules: $(single-no-ko) modules_prepare
	$(Q){ $(foreach m, $(single-ko), echo $(extmod_prefix)$(m:%.ko=%.o);) } > $(MODORDER)
	$(Q)$(MAKE) -f $(srctree)/scripts/Makefile.modpost
ifneq ($(KBUILD_MODPOST_NOFINAL),1)
	$(Q)$(MAKE) -f $(srctree)/scripts/Makefile.modfinal
endif
	$(Q)rm -f $(MODORDER)

single-goals := $(addprefix $(build-dir)/, $(single-no-ko))

KBUILD_MODULES := 1

endif

# Preset locale variables to speed up the build process. Limit locale
# tweaks to this spot to avoid wrong language settings when running
# make menuconfig etc.
# Error messages still appears in the original language
PHONY += $(build-dir)
$(build-dir): prepare
	$(Q)$(MAKE) $(build)=$@ need-builtin=1 need-modorder=1 $(single-goals)

clean-dirs := $(addprefix _clean_, $(clean-dirs))
PHONY += $(clean-dirs) clean
$(clean-dirs):
	$(Q)$(MAKE) $(clean)=$(patsubst _clean_%,%,$@)

clean: $(clean-dirs)
	$(call cmd,rmfiles)
	@find $(or $(KBUILD_EXTMOD), .) $(RCS_FIND_IGNORE) \
		\( -name '*.[aios]' -o -name '*.rsi' -o -name '*.ko' -o -name '.*.cmd' \
		-o -name '*.ko.*' \
		-o -name '*.dtb' -o -name '*.dtbo' \
		-o -name '*.dtb.S' -o -name '*.dtbo.S' \
		-o -name '*.dt.yaml' -o -name 'dtbs-list' \
		-o -name '*.dwo' -o -name '*.lst' \
		-o -name '*.su' -o -name '*.mod' \
		-o -name '.*.d' -o -name '.*.tmp' -o -name '*.mod.c' \
		-o -name '*.lex.c' -o -name '*.tab.[ch]' \
		-o -name '*.asn1.[ch]' \
		-o -name '*.symtypes' -o -name 'modules.order' \
		-o -name '*.c.[012]*.*' \
		-o -name '*.ll' \
		-o -name '*.gcno' \
		\) -type f -print \
		-o -name '.tmp_*' -print \
		| xargs rm -rf

# Generate tags for editors
# ---------------------------------------------------------------------------
quiet_cmd_tags = GEN     $@
      cmd_tags = $(BASH) $(srctree)/scripts/tags.sh $@

tags TAGS cscope gtags: FORCE
	$(call cmd,tags)

# Generate rust-project.json (a file that describes the structure of non-Cargo
# Rust projects) for rust-analyzer (an implementation of the Language Server
# Protocol).
PHONY += rust-analyzer
rust-analyzer:
	+$(Q)$(CONFIG_SHELL) $(srctree)/scripts/rust_is_available.sh
	$(Q)$(MAKE) $(build)=rust $@

# Script to generate missing namespace dependencies
# ---------------------------------------------------------------------------

PHONY += nsdeps
nsdeps: export KBUILD_NSDEPS=1
nsdeps: modules
	$(Q)$(CONFIG_SHELL) $(srctree)/scripts/nsdeps

# Clang Tooling
# ---------------------------------------------------------------------------

quiet_cmd_gen_compile_commands = GEN     $@
      cmd_gen_compile_commands = $(PYTHON3) $< -a $(AR) -o $@ $(filter-out $<, $(real-prereqs))

$(extmod_prefix)compile_commands.json: $(srctree)/scripts/clang-tools/gen_compile_commands.py \
	$(if $(KBUILD_EXTMOD),, vmlinux.a $(KBUILD_VMLINUX_LIBS)) \
	$(if $(CONFIG_MODULES), $(MODORDER)) FORCE
	$(call if_changed,gen_compile_commands)

targets += $(extmod_prefix)compile_commands.json

PHONY += clang-tidy clang-analyzer

ifdef CONFIG_CC_IS_CLANG
quiet_cmd_clang_tools = CHECK   $<
      cmd_clang_tools = $(PYTHON3) $(srctree)/scripts/clang-tools/run-clang-tools.py $@ $<

clang-tidy clang-analyzer: $(extmod_prefix)compile_commands.json
	$(call cmd,clang_tools)
else
clang-tidy clang-analyzer:
	@echo "$@ requires CC=clang" >&2
	@false
endif

# Scripts to check various things for consistency
# ---------------------------------------------------------------------------

PHONY += includecheck versioncheck coccicheck export_report

includecheck:
	find $(srctree)/* $(RCS_FIND_IGNORE) \
		-name '*.[hcS]' -type f -print | sort \
		| xargs $(PERL) -w $(srctree)/scripts/checkincludes.pl

versioncheck:
	find $(srctree)/* $(RCS_FIND_IGNORE) \
		-name '*.[hcS]' -type f -print | sort \
		| xargs $(PERL) -w $(srctree)/scripts/checkversion.pl

coccicheck:
	$(Q)$(BASH) $(srctree)/scripts/$@

export_report:
	$(PERL) $(srctree)/scripts/export_report.pl

PHONY += checkstack kernelrelease kernelversion image_name

# UML needs a little special treatment here.  It wants to use the host
# toolchain, so needs $(SUBARCH) passed to checkstack.pl.  Everyone
# else wants $(ARCH), including people doing cross-builds, which means
# that $(SUBARCH) doesn't work here.
ifeq ($(ARCH), um)
CHECKSTACK_ARCH := $(SUBARCH)
else
CHECKSTACK_ARCH := $(ARCH)
endif
MINSTACKSIZE	?= 100
checkstack:
	$(OBJDUMP) -d vmlinux $$(find . -name '*.ko') | \
	$(PERL) $(srctree)/scripts/checkstack.pl $(CHECKSTACK_ARCH) $(MINSTACKSIZE)

kernelrelease:
	@$(filechk_kernel.release)

kernelversion:
	@echo $(KERNELVERSION)

image_name:
	@echo $(KBUILD_IMAGE)

PHONY += run-command
run-command:
	$(Q)$(KBUILD_RUN_COMMAND)

quiet_cmd_rmfiles = $(if $(wildcard $(rm-files)),CLEAN   $(wildcard $(rm-files)))
      cmd_rmfiles = rm -rf $(rm-files)

# read saved command lines for existing targets
existing-targets := $(wildcard $(sort $(targets)))

-include $(foreach f,$(existing-targets),$(dir $(f)).$(notdir $(f)).cmd)

endif # config-build
endif # mixed-build
endif # need-sub-make

PHONY += FORCE
FORCE:

# Declare the contents of the PHONY variable as phony.  We keep that
# information in a variable so we can use it in if_changed and friends.
.PHONY: $(PHONY)<|MERGE_RESOLUTION|>--- conflicted
+++ resolved
@@ -1,12 +1,7 @@
 # SPDX-License-Identifier: GPL-2.0
 VERSION = 6
-<<<<<<< HEAD
-PATCHLEVEL = 11
-SUBLEVEL = 11
-=======
 PATCHLEVEL = 12
 SUBLEVEL = 2
->>>>>>> fa10f348
 EXTRAVERSION =
 NAME = Baby Opossum Posse
 
