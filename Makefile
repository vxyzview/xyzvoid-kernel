--- conflicted
+++ resolved
@@ -1,12 +1,7 @@
 # SPDX-License-Identifier: GPL-2.0
 VERSION = 6
-<<<<<<< HEAD
-PATCHLEVEL = 13
-SUBLEVEL = 12
-=======
 PATCHLEVEL = 14
 SUBLEVEL = 3
->>>>>>> d12acd7b
 EXTRAVERSION =
 NAME = Baby Opossum Posse
 
