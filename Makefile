--- conflicted
+++ resolved
@@ -1,12 +1,7 @@
 # SPDX-License-Identifier: GPL-2.0
 VERSION = 6
-<<<<<<< HEAD
-PATCHLEVEL = 3
-SUBLEVEL = 12
-=======
 PATCHLEVEL = 4
 SUBLEVEL = 3
->>>>>>> 160f4124
 EXTRAVERSION =
 NAME = Hurr durr I'ma ninja sloth
 
