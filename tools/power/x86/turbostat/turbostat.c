--- conflicted
+++ resolved
@@ -4574,11 +4574,8 @@
 {
 	free_all_buffers();
 	setup_all_buffers(false);
-<<<<<<< HEAD
-=======
 	linux_perf_init();
 	rapl_perf_init();
->>>>>>> 1b4861e3
 	fprintf(outf, "turbostat: re-initialized with num_cpus %d, allowed_cpus %d\n", topo.num_cpus,
 		topo.allowed_cpus);
 }
@@ -5317,17 +5314,10 @@
 		for (j = 0; j < topo.num_die; ++j) {
 			int k, l;
 			char path_base[128];
-<<<<<<< HEAD
 
 			sprintf(path_base, "/sys/devices/system/cpu/intel_uncore_frequency/package_%02d_die_%02d", i,
 				j);
 
-=======
-
-			sprintf(path_base, "/sys/devices/system/cpu/intel_uncore_frequency/package_%02d_die_%02d", i,
-				j);
-
->>>>>>> 1b4861e3
 			sprintf(path, "%s/min_freq_khz", path_base);
 			k = read_sysfs_int(path);
 			sprintf(path, "%s/max_freq_khz", path_base);
@@ -6772,19 +6762,12 @@
 	ecx_flags = ecx;
 	edx_flags = edx;
 
-<<<<<<< HEAD
-	if (get_msr(sched_getcpu(), MSR_IA32_UCODE_REV, &ucode_patch))
-		warnx("get_msr(UCODE)");
-	else
-		ucode_patch_valid = true;
-=======
 	if (!no_msr) {
 		if (get_msr(sched_getcpu(), MSR_IA32_UCODE_REV, &ucode_patch))
 			warnx("get_msr(UCODE)");
 		else
 			ucode_patch_valid = true;
 	}
->>>>>>> 1b4861e3
 
 	/*
 	 * check max extended function levels of CPUID.
