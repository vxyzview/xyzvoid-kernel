--- conflicted
+++ resolved
@@ -188,10 +188,7 @@
 ip netns exec ${nsrouter} sysctl net.ipv6.conf.all.forwarding=1 > /dev/null
 ip netns exec ${nsrouter} sysctl net.ipv4.conf.veth0.forwarding=1 > /dev/null
 ip netns exec ${nsrouter} sysctl net.ipv4.conf.veth1.forwarding=1 > /dev/null
-<<<<<<< HEAD
-=======
 ip netns exec ${nsrouter} sysctl net.ipv4.conf.all.rp_filter=0 > /dev/null
->>>>>>> d60c95ef
 ip netns exec ${nsrouter} sysctl net.ipv4.conf.veth0.rp_filter=0 > /dev/null
 
 sleep 3
