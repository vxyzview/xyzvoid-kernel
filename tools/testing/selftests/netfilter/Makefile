# SPDX-License-Identifier: GPL-2.0
# Makefile for netfilter selftests

TEST_PROGS := nft_trans_stress.sh nft_fib.sh nft_nat.sh bridge_brouter.sh \
	conntrack_icmp_related.sh nft_flowtable.sh ipvs.sh \
	nft_concat_range.sh nft_conntrack_helper.sh \
	nft_queue.sh nft_meta.sh nf_nat_edemux.sh \
	ipip-conntrack-mtu.sh conntrack_tcp_unreplied.sh \
<<<<<<< HEAD
	conntrack_vrf.sh
=======
	conntrack_vrf.sh nft_synproxy.sh rpath.sh
>>>>>>> d60c95ef

CFLAGS += $(shell pkg-config --cflags libmnl 2>/dev/null || echo "-I/usr/include/libmnl")
LDLIBS = -lmnl
TEST_GEN_FILES =  nf-queue connect_close

include ../lib.mk<|MERGE_RESOLUTION|>--- conflicted
+++ resolved
@@ -6,11 +6,7 @@
 	nft_concat_range.sh nft_conntrack_helper.sh \
 	nft_queue.sh nft_meta.sh nf_nat_edemux.sh \
 	ipip-conntrack-mtu.sh conntrack_tcp_unreplied.sh \
-<<<<<<< HEAD
-	conntrack_vrf.sh
-=======
 	conntrack_vrf.sh nft_synproxy.sh rpath.sh
->>>>>>> d60c95ef
 
 CFLAGS += $(shell pkg-config --cflags libmnl 2>/dev/null || echo "-I/usr/include/libmnl")
 LDLIBS = -lmnl
