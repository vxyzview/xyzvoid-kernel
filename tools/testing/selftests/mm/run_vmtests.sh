#!/bin/bash
# SPDX-License-Identifier: GPL-2.0
# Please run as root

# Kselftest framework requirement - SKIP code is 4.
ksft_skip=4

count_total=0
count_pass=0
count_fail=0
count_skip=0
exitcode=0

usage() {
	cat <<EOF
usage: ${BASH_SOURCE[0]:-$0} [ options ]

  -a: run all tests, including extra ones (other than destructive ones)
  -t: specify specific categories to tests to run
  -h: display this message
  -n: disable TAP output
<<<<<<< HEAD
=======
  -d: run destructive tests
>>>>>>> a6ad5510

The default behavior is to run required tests only.  If -a is specified,
will run all tests.

Alternatively, specific groups tests can be run by passing a string
to the -t argument containing one or more of the following categories
separated by spaces:
- mmap
	tests for mmap(2)
- gup_test
	tests for gup
- userfaultfd
	tests for  userfaultfd(2)
- compaction
	a test for the patch "Allow compaction of unevictable pages"
- mlock
	tests for mlock(2)
- mremap
	tests for mremap(2)
- hugevm
	tests for very large virtual address space
- vmalloc
	vmalloc smoke tests
- hmm
	hmm smoke tests
- madv_populate
	test memadvise(2) MADV_POPULATE_{READ,WRITE} options
- memfd_secret
	test memfd_secret(2)
- process_mrelease
	test process_mrelease(2)
- ksm
	ksm tests that do not require >=2 NUMA nodes
- ksm_numa
	ksm tests that require >=2 NUMA nodes
- pkey
	memory protection key tests
- soft_dirty
	test soft dirty page bit semantics
- pagemap
	test pagemap_scan IOCTL
- cow
	test copy-on-write semantics
- thp
	test transparent huge pages
- hugetlb
	test hugetlbfs huge pages
- migration
	invoke move_pages(2) to exercise the migration entry code
	paths in the kernel
- mkdirty
	test handling of code that might set PTE/PMD dirty in
	read-only VMAs
- mdwe
	test prctl(PR_SET_MDWE, ...)

example: ./run_vmtests.sh -t "hmm mmap ksm"
EOF
	exit 0
}

RUN_ALL=false
<<<<<<< HEAD
=======
RUN_DESTRUCTIVE=false
>>>>>>> a6ad5510
TAP_PREFIX="# "

while getopts "aht:n" OPT; do
	case ${OPT} in
		"a") RUN_ALL=true ;;
		"h") usage ;;
		"t") VM_SELFTEST_ITEMS=${OPTARG} ;;
		"n") TAP_PREFIX= ;;
<<<<<<< HEAD
=======
		"d") RUN_DESTRUCTIVE=true ;;
>>>>>>> a6ad5510
	esac
done
shift $((OPTIND -1))

# default behavior: run all tests
VM_SELFTEST_ITEMS=${VM_SELFTEST_ITEMS:-default}

test_selected() {
	if [ "$VM_SELFTEST_ITEMS" == "default" ]; then
		# If no VM_SELFTEST_ITEMS are specified, run all tests
		return 0
	fi
	# If test selected argument is one of the test items
	if [[ " ${VM_SELFTEST_ITEMS[*]} " =~ " ${1} " ]]; then
	        return 0
	else
	        return 1
	fi
}

run_gup_matrix() {
    # -t: thp=on, -T: thp=off, -H: hugetlb=on
    local hugetlb_mb=$(( needmem_KB / 1024 ))

    for huge in -t -T "-H -m $hugetlb_mb"; do
        # -u: gup-fast, -U: gup-basic, -a: pin-fast, -b: pin-basic, -L: pin-longterm
        for test_cmd in -u -U -a -b -L; do
            # -w: write=1, -W: write=0
            for write in -w -W; do
                # -S: shared
                for share in -S " "; do
                    # -n: How many pages to fetch together?  512 is special
                    # because it's default thp size (or 2M on x86), 123 to
                    # just test partial gup when hit a huge in whatever form
                    for num in "-n 1" "-n 512" "-n 123"; do
                        CATEGORY="gup_test" run_test ./gup_test \
                                $huge $test_cmd $write $share $num
                    done
                done
            done
        done
    done
}

# get huge pagesize and freepages from /proc/meminfo
while read -r name size unit; do
	if [ "$name" = "HugePages_Free:" ]; then
		freepgs="$size"
	fi
	if [ "$name" = "Hugepagesize:" ]; then
		hpgsize_KB="$size"
	fi
done < /proc/meminfo

# Simple hugetlbfs tests have a hardcoded minimum requirement of
# huge pages totaling 256MB (262144KB) in size.  The userfaultfd
# hugetlb test requires a minimum of 2 * nr_cpus huge pages.  Take
# both of these requirements into account and attempt to increase
# number of huge pages available.
nr_cpus=$(nproc)
uffd_min_KB=$((hpgsize_KB * nr_cpus * 2))
hugetlb_min_KB=$((256 * 1024))
if [[ $uffd_min_KB -gt $hugetlb_min_KB ]]; then
	needmem_KB=$uffd_min_KB
else
	needmem_KB=$hugetlb_min_KB
fi

# set proper nr_hugepages
if [ -n "$freepgs" ] && [ -n "$hpgsize_KB" ]; then
	nr_hugepgs=$(cat /proc/sys/vm/nr_hugepages)
	needpgs=$((needmem_KB / hpgsize_KB))
	tries=2
	while [ "$tries" -gt 0 ] && [ "$freepgs" -lt "$needpgs" ]; do
		lackpgs=$((needpgs - freepgs))
		echo 3 > /proc/sys/vm/drop_caches
		if ! echo $((lackpgs + nr_hugepgs)) > /proc/sys/vm/nr_hugepages; then
			echo "Please run this test as root"
			exit $ksft_skip
		fi
		while read -r name size unit; do
			if [ "$name" = "HugePages_Free:" ]; then
				freepgs=$size
			fi
		done < /proc/meminfo
		tries=$((tries - 1))
	done
	if [ "$freepgs" -lt "$needpgs" ]; then
		printf "Not enough huge pages available (%d < %d)\n" \
		       "$freepgs" "$needpgs"
	fi
else
	echo "no hugetlbfs support in kernel?"
	exit 1
fi

# filter 64bit architectures
ARCH64STR="arm64 mips64 parisc64 ppc64 ppc64le riscv64 s390x sparc64 x86_64"
if [ -z "$ARCH" ]; then
	ARCH=$(uname -m 2>/dev/null | sed -e 's/aarch64.*/arm64/')
fi
VADDR64=0
echo "$ARCH64STR" | grep "$ARCH" &>/dev/null && VADDR64=1

tap_prefix() {
	sed -e "s/^/${TAP_PREFIX}/"
}

tap_output() {
	if [[ ! -z "$TAP_PREFIX" ]]; then
		read str
		echo $str
	fi
}

pretty_name() {
	echo "$*" | sed -e 's/^\(bash \)\?\.\///'
}

# Usage: run_test [test binary] [arbitrary test arguments...]
run_test() {
	if test_selected ${CATEGORY}; then
<<<<<<< HEAD
=======
		# On memory constrainted systems some tests can fail to allocate hugepages.
		# perform some cleanup before the test for a higher success rate.
		if [ ${CATEGORY} == "thp" ] | [ ${CATEGORY} == "hugetlb" ]; then
			echo 3 > /proc/sys/vm/drop_caches
			sleep 2
			echo 1 > /proc/sys/vm/compact_memory
			sleep 2
		fi

>>>>>>> a6ad5510
		local test=$(pretty_name "$*")
		local title="running $*"
		local sep=$(echo -n "$title" | tr "[:graph:][:space:]" -)
		printf "%s\n%s\n%s\n" "$sep" "$title" "$sep" | tap_prefix

		("$@" 2>&1) | tap_prefix
		local ret=${PIPESTATUS[0]}
		count_total=$(( count_total + 1 ))
		if [ $ret -eq 0 ]; then
			count_pass=$(( count_pass + 1 ))
			echo "[PASS]" | tap_prefix
			echo "ok ${count_total} ${test}" | tap_output
		elif [ $ret -eq $ksft_skip ]; then
			count_skip=$(( count_skip + 1 ))
			echo "[SKIP]" | tap_prefix
			echo "ok ${count_total} ${test} # SKIP" | tap_output
			exitcode=$ksft_skip
		else
			count_fail=$(( count_fail + 1 ))
			echo "[FAIL]" | tap_prefix
			echo "not ok ${count_total} ${test} # exit=$ret" | tap_output
			exitcode=1
		fi
	fi # test_selected
}

echo "TAP version 13" | tap_output

CATEGORY="hugetlb" run_test ./hugepage-mmap

shmmax=$(cat /proc/sys/kernel/shmmax)
shmall=$(cat /proc/sys/kernel/shmall)
echo 268435456 > /proc/sys/kernel/shmmax
echo 4194304 > /proc/sys/kernel/shmall
CATEGORY="hugetlb" run_test ./hugepage-shm
echo "$shmmax" > /proc/sys/kernel/shmmax
echo "$shmall" > /proc/sys/kernel/shmall

CATEGORY="hugetlb" run_test ./map_hugetlb
CATEGORY="hugetlb" run_test ./hugepage-mremap
CATEGORY="hugetlb" run_test ./hugepage-vmemmap
CATEGORY="hugetlb" run_test ./hugetlb-madvise
CATEGORY="hugetlb" run_test ./hugetlb_dio

nr_hugepages_tmp=$(cat /proc/sys/vm/nr_hugepages)
# For this test, we need one and just one huge page
echo 1 > /proc/sys/vm/nr_hugepages
CATEGORY="hugetlb" run_test ./hugetlb_fault_after_madv
CATEGORY="hugetlb" run_test ./hugetlb_madv_vs_map
# Restore the previous number of huge pages, since further tests rely on it
echo "$nr_hugepages_tmp" > /proc/sys/vm/nr_hugepages

if test_selected "hugetlb"; then
	echo "NOTE: These hugetlb tests provide minimal coverage.  Use"	  | tap_prefix
	echo "      https://github.com/libhugetlbfs/libhugetlbfs.git for" | tap_prefix
	echo "      hugetlb regression testing."			  | tap_prefix
fi

CATEGORY="mmap" run_test ./map_fixed_noreplace

if $RUN_ALL; then
    run_gup_matrix
else
    # get_user_pages_fast() benchmark
    CATEGORY="gup_test" run_test ./gup_test -u
    # pin_user_pages_fast() benchmark
    CATEGORY="gup_test" run_test ./gup_test -a
fi
# Dump pages 0, 19, and 4096, using pin_user_pages:
CATEGORY="gup_test" run_test ./gup_test -ct -F 0x1 0 19 0x1000
CATEGORY="gup_test" run_test ./gup_longterm

CATEGORY="userfaultfd" run_test ./uffd-unit-tests
uffd_stress_bin=./uffd-stress
CATEGORY="userfaultfd" run_test ${uffd_stress_bin} anon 20 16
# Hugetlb tests require source and destination huge pages. Pass in half
# the size of the free pages we have, which is used for *each*.
half_ufd_size_MB=$((freepgs / 2))
CATEGORY="userfaultfd" run_test ${uffd_stress_bin} hugetlb "$half_ufd_size_MB" 32
CATEGORY="userfaultfd" run_test ${uffd_stress_bin} hugetlb-private "$half_ufd_size_MB" 32
CATEGORY="userfaultfd" run_test ${uffd_stress_bin} shmem 20 16
CATEGORY="userfaultfd" run_test ${uffd_stress_bin} shmem-private 20 16

#cleanup
echo "$nr_hugepgs" > /proc/sys/vm/nr_hugepages

CATEGORY="compaction" run_test ./compaction_test

if command -v sudo &> /dev/null;
then
	CATEGORY="mlock" run_test sudo -u nobody ./on-fault-limit
else
	echo "# SKIP ./on-fault-limit"
fi

CATEGORY="mmap" run_test ./map_populate

CATEGORY="mlock" run_test ./mlock-random-test

CATEGORY="mlock" run_test ./mlock2-tests

CATEGORY="process_mrelease" run_test ./mrelease_test

CATEGORY="mremap" run_test ./mremap_test

CATEGORY="hugetlb" run_test ./thuge-gen
CATEGORY="hugetlb" run_test ./charge_reserved_hugetlb.sh -cgroup-v2
CATEGORY="hugetlb" run_test ./hugetlb_reparenting_test.sh -cgroup-v2
if $RUN_DESTRUCTIVE; then
nr_hugepages_tmp=$(cat /proc/sys/vm/nr_hugepages)
enable_soft_offline=$(cat /proc/sys/vm/enable_soft_offline)
echo 8 > /proc/sys/vm/nr_hugepages
CATEGORY="hugetlb" run_test ./hugetlb-soft-offline
echo "$nr_hugepages_tmp" > /proc/sys/vm/nr_hugepages
echo "$enable_soft_offline" > /proc/sys/vm/enable_soft_offline
CATEGORY="hugetlb" run_test ./hugetlb-read-hwpoison
fi

if [ $VADDR64 -ne 0 ]; then

	# set overcommit_policy as OVERCOMMIT_ALWAYS so that kernel
	# allows high virtual address allocation requests independent
	# of platform's physical memory.

	prev_policy=$(cat /proc/sys/vm/overcommit_memory)
	echo 1 > /proc/sys/vm/overcommit_memory
	CATEGORY="hugevm" run_test ./virtual_address_range
	echo $prev_policy > /proc/sys/vm/overcommit_memory

	# va high address boundary switch test
	ARCH_ARM64="arm64"
	prev_nr_hugepages=$(cat /proc/sys/vm/nr_hugepages)
	if [ "$ARCH" == "$ARCH_ARM64" ]; then
		echo 6 > /proc/sys/vm/nr_hugepages
	fi
	CATEGORY="hugevm" run_test bash ./va_high_addr_switch.sh
	if [ "$ARCH" == "$ARCH_ARM64" ]; then
		echo $prev_nr_hugepages > /proc/sys/vm/nr_hugepages
	fi
fi # VADDR64

# vmalloc stability smoke test
CATEGORY="vmalloc" run_test bash ./test_vmalloc.sh smoke

CATEGORY="mremap" run_test ./mremap_dontunmap

CATEGORY="hmm" run_test bash ./test_hmm.sh smoke

# MADV_POPULATE_READ and MADV_POPULATE_WRITE tests
CATEGORY="madv_populate" run_test ./madv_populate

if [ -x ./memfd_secret ]
then
(echo 0 | sudo tee /proc/sys/kernel/yama/ptrace_scope 2>&1) | tap_prefix
CATEGORY="memfd_secret" run_test ./memfd_secret
fi

# KSM KSM_MERGE_TIME_HUGE_PAGES test with size of 100
CATEGORY="ksm" run_test ./ksm_tests -H -s 100
# KSM KSM_MERGE_TIME test with size of 100
CATEGORY="ksm" run_test ./ksm_tests -P -s 100
# KSM MADV_MERGEABLE test with 10 identical pages
CATEGORY="ksm" run_test ./ksm_tests -M -p 10
# KSM unmerge test
CATEGORY="ksm" run_test ./ksm_tests -U
# KSM test with 10 zero pages and use_zero_pages = 0
CATEGORY="ksm" run_test ./ksm_tests -Z -p 10 -z 0
# KSM test with 10 zero pages and use_zero_pages = 1
CATEGORY="ksm" run_test ./ksm_tests -Z -p 10 -z 1
# KSM test with 2 NUMA nodes and merge_across_nodes = 1
CATEGORY="ksm_numa" run_test ./ksm_tests -N -m 1
# KSM test with 2 NUMA nodes and merge_across_nodes = 0
CATEGORY="ksm_numa" run_test ./ksm_tests -N -m 0

CATEGORY="ksm" run_test ./ksm_functional_tests

# protection_keys tests
nr_hugepgs=$(cat /proc/sys/vm/nr_hugepages)
if [ -x ./protection_keys_32 ]
then
	CATEGORY="pkey" run_test ./protection_keys_32
fi

if [ -x ./protection_keys_64 ]
then
	CATEGORY="pkey" run_test ./protection_keys_64
fi
echo "$nr_hugepgs" > /proc/sys/vm/nr_hugepages

if [ -x ./soft-dirty ]
then
	CATEGORY="soft_dirty" run_test ./soft-dirty
fi

CATEGORY="pagemap" run_test ./pagemap_ioctl

# COW tests
CATEGORY="cow" run_test ./cow

CATEGORY="thp" run_test ./khugepaged

CATEGORY="thp" run_test ./khugepaged -s 2

CATEGORY="thp" run_test ./transhuge-stress -d 20

# Try to create XFS if not provided
if [ -z "${SPLIT_HUGE_PAGE_TEST_XFS_PATH}" ]; then
    if test_selected "thp"; then
        if grep xfs /proc/filesystems &>/dev/null; then
            XFS_IMG=$(mktemp /tmp/xfs_img_XXXXXX)
            SPLIT_HUGE_PAGE_TEST_XFS_PATH=$(mktemp -d /tmp/xfs_dir_XXXXXX)
            truncate -s 314572800 ${XFS_IMG}
            mkfs.xfs -q ${XFS_IMG}
            mount -o loop ${XFS_IMG} ${SPLIT_HUGE_PAGE_TEST_XFS_PATH}
            MOUNTED_XFS=1
        fi
    fi
fi

CATEGORY="thp" run_test ./split_huge_page_test ${SPLIT_HUGE_PAGE_TEST_XFS_PATH}

if [ -n "${MOUNTED_XFS}" ]; then
    umount ${SPLIT_HUGE_PAGE_TEST_XFS_PATH}
    rmdir ${SPLIT_HUGE_PAGE_TEST_XFS_PATH}
    rm -f ${XFS_IMG}
fi

CATEGORY="migration" run_test ./migration

CATEGORY="mkdirty" run_test ./mkdirty

CATEGORY="mdwe" run_test ./mdwe_test

echo "SUMMARY: PASS=${count_pass} SKIP=${count_skip} FAIL=${count_fail}" | tap_prefix
echo "1..${count_total}" | tap_output

exit $exitcode<|MERGE_RESOLUTION|>--- conflicted
+++ resolved
@@ -19,10 +19,7 @@
   -t: specify specific categories to tests to run
   -h: display this message
   -n: disable TAP output
-<<<<<<< HEAD
-=======
   -d: run destructive tests
->>>>>>> a6ad5510
 
 The default behavior is to run required tests only.  If -a is specified,
 will run all tests.
@@ -85,10 +82,7 @@
 }
 
 RUN_ALL=false
-<<<<<<< HEAD
-=======
 RUN_DESTRUCTIVE=false
->>>>>>> a6ad5510
 TAP_PREFIX="# "
 
 while getopts "aht:n" OPT; do
@@ -97,10 +91,7 @@
 		"h") usage ;;
 		"t") VM_SELFTEST_ITEMS=${OPTARG} ;;
 		"n") TAP_PREFIX= ;;
-<<<<<<< HEAD
-=======
 		"d") RUN_DESTRUCTIVE=true ;;
->>>>>>> a6ad5510
 	esac
 done
 shift $((OPTIND -1))
@@ -223,8 +214,6 @@
 # Usage: run_test [test binary] [arbitrary test arguments...]
 run_test() {
 	if test_selected ${CATEGORY}; then
-<<<<<<< HEAD
-=======
 		# On memory constrainted systems some tests can fail to allocate hugepages.
 		# perform some cleanup before the test for a higher success rate.
 		if [ ${CATEGORY} == "thp" ] | [ ${CATEGORY} == "hugetlb" ]; then
@@ -234,7 +223,6 @@
 			sleep 2
 		fi
 
->>>>>>> a6ad5510
 		local test=$(pretty_name "$*")
 		local title="running $*"
 		local sep=$(echo -n "$title" | tr "[:graph:][:space:]" -)
