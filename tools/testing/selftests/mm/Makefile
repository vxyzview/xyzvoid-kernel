--- conflicted
+++ resolved
@@ -107,21 +107,13 @@
 endif
 else
 
-<<<<<<< HEAD
-ifneq (,$(findstring $(ARCH),powerpc))
-=======
 ifneq (,$(filter $(ARCH),arm64 powerpc))
->>>>>>> a6ad5510
 TEST_GEN_FILES += protection_keys
 endif
 
 endif
 
-<<<<<<< HEAD
-ifneq (,$(filter $(ARCH),arm64 ia64 mips64 parisc64 powerpc riscv64 s390x sparc64 x86_64 s390))
-=======
 ifneq (,$(filter $(ARCH),arm64 mips64 parisc64 powerpc riscv64 s390x sparc64 x86_64 s390))
->>>>>>> a6ad5510
 TEST_GEN_FILES += va_high_addr_switch
 TEST_GEN_FILES += virtual_address_range
 TEST_GEN_FILES += write_to_hugetlbfs
