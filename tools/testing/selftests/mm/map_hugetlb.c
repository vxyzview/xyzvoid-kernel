// SPDX-License-Identifier: GPL-2.0
/*
 * Example of using hugepage memory in a user application using the mmap
 * system call with MAP_HUGETLB flag.  Before running this program make
 * sure the administrator has allocated enough default sized huge pages
 * to cover the 256 MB allocation.
 */
#include <stdlib.h>
#include <stdio.h>
#include <unistd.h>
#include <sys/mman.h>
#include <fcntl.h>
#include "vm_util.h"
<<<<<<< HEAD
=======
#include "../kselftest.h"
>>>>>>> a6ad5510

#define LENGTH (256UL*1024*1024)
#define PROTECTION (PROT_READ | PROT_WRITE)

static void check_bytes(char *addr)
{
	ksft_print_msg("First hex is %x\n", *((unsigned int *)addr));
}

static void write_bytes(char *addr, size_t length)
{
	unsigned long i;

	for (i = 0; i < length; i++)
		*(addr + i) = (char)i;
}

static void read_bytes(char *addr, size_t length)
{
	unsigned long i;

	check_bytes(addr);
	for (i = 0; i < length; i++)
		if (*(addr + i) != (char)i)
			ksft_exit_fail_msg("Mismatch at %lu\n", i);

	ksft_test_result_pass("Read correct data\n");
}

int main(int argc, char **argv)
{
	void *addr;
<<<<<<< HEAD
	int ret;
=======
>>>>>>> a6ad5510
	size_t hugepage_size;
	size_t length = LENGTH;
	int flags = MAP_PRIVATE | MAP_ANONYMOUS | MAP_HUGETLB;
	int shift = 0;

	hugepage_size = default_huge_page_size();
	/* munmap with fail if the length is not page aligned */
	if (hugepage_size > length)
		length = hugepage_size;

<<<<<<< HEAD
=======
	ksft_print_header();
	ksft_set_plan(1);

>>>>>>> a6ad5510
	if (argc > 1)
		length = atol(argv[1]) << 20;
	if (argc > 2) {
		shift = atoi(argv[2]);
		if (shift)
			flags |= (shift & MAP_HUGE_MASK) << MAP_HUGE_SHIFT;
	}

	if (shift)
		ksft_print_msg("%u kB hugepages\n", 1 << (shift - 10));
	else
		ksft_print_msg("Default size hugepages\n");
	ksft_print_msg("Mapping %lu Mbytes\n", (unsigned long)length >> 20);

	addr = mmap(NULL, length, PROTECTION, flags, -1, 0);
	if (addr == MAP_FAILED)
		ksft_exit_fail_msg("mmap: %s\n", strerror(errno));

	ksft_print_msg("Returned address is %p\n", addr);
	check_bytes(addr);
	write_bytes(addr, length);
	read_bytes(addr, length);

	/* munmap() length of MAP_HUGETLB memory must be hugepage aligned */
	if (munmap(addr, length))
		ksft_exit_fail_msg("munmap: %s\n", strerror(errno));

	ksft_finished();
}<|MERGE_RESOLUTION|>--- conflicted
+++ resolved
@@ -11,10 +11,7 @@
 #include <sys/mman.h>
 #include <fcntl.h>
 #include "vm_util.h"
-<<<<<<< HEAD
-=======
 #include "../kselftest.h"
->>>>>>> a6ad5510
 
 #define LENGTH (256UL*1024*1024)
 #define PROTECTION (PROT_READ | PROT_WRITE)
@@ -47,10 +44,6 @@
 int main(int argc, char **argv)
 {
 	void *addr;
-<<<<<<< HEAD
-	int ret;
-=======
->>>>>>> a6ad5510
 	size_t hugepage_size;
 	size_t length = LENGTH;
 	int flags = MAP_PRIVATE | MAP_ANONYMOUS | MAP_HUGETLB;
@@ -61,12 +54,9 @@
 	if (hugepage_size > length)
 		length = hugepage_size;
 
-<<<<<<< HEAD
-=======
 	ksft_print_header();
 	ksft_set_plan(1);
 
->>>>>>> a6ad5510
 	if (argc > 1)
 		length = atol(argv[1]) << 20;
 	if (argc > 2) {
