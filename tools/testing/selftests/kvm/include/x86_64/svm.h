/* SPDX-License-Identifier: GPL-2.0 */
/*
 * tools/testing/selftests/kvm/include/x86_64/svm.h
 * This is a copy of arch/x86/include/asm/svm.h
 *
 */

#ifndef SELFTEST_KVM_SVM_H
#define SELFTEST_KVM_SVM_H

enum {
	INTERCEPT_INTR,
	INTERCEPT_NMI,
	INTERCEPT_SMI,
	INTERCEPT_INIT,
	INTERCEPT_VINTR,
	INTERCEPT_SELECTIVE_CR0,
	INTERCEPT_STORE_IDTR,
	INTERCEPT_STORE_GDTR,
	INTERCEPT_STORE_LDTR,
	INTERCEPT_STORE_TR,
	INTERCEPT_LOAD_IDTR,
	INTERCEPT_LOAD_GDTR,
	INTERCEPT_LOAD_LDTR,
	INTERCEPT_LOAD_TR,
	INTERCEPT_RDTSC,
	INTERCEPT_RDPMC,
	INTERCEPT_PUSHF,
	INTERCEPT_POPF,
	INTERCEPT_CPUID,
	INTERCEPT_RSM,
	INTERCEPT_IRET,
	INTERCEPT_INTn,
	INTERCEPT_INVD,
	INTERCEPT_PAUSE,
	INTERCEPT_HLT,
	INTERCEPT_INVLPG,
	INTERCEPT_INVLPGA,
	INTERCEPT_IOIO_PROT,
	INTERCEPT_MSR_PROT,
	INTERCEPT_TASK_SWITCH,
	INTERCEPT_FERR_FREEZE,
	INTERCEPT_SHUTDOWN,
	INTERCEPT_VMRUN,
	INTERCEPT_VMMCALL,
	INTERCEPT_VMLOAD,
	INTERCEPT_VMSAVE,
	INTERCEPT_STGI,
	INTERCEPT_CLGI,
	INTERCEPT_SKINIT,
	INTERCEPT_RDTSCP,
	INTERCEPT_ICEBP,
	INTERCEPT_WBINVD,
	INTERCEPT_MONITOR,
	INTERCEPT_MWAIT,
	INTERCEPT_MWAIT_COND,
	INTERCEPT_XSETBV,
	INTERCEPT_RDPRU,
};

struct hv_vmcb_enlightenments {
	struct __packed hv_enlightenments_control {
		u32 nested_flush_hypercall:1;
		u32 msr_bitmap:1;
		u32 enlightened_npt_tlb: 1;
		u32 reserved:29;
	} __packed hv_enlightenments_control;
	u32 hv_vp_id;
	u64 hv_vm_id;
	u64 partition_assist_page;
	u64 reserved;
} __packed;

/*
 * Hyper-V uses the software reserved clean bit in VMCB
 */
#define HV_VMCB_NESTED_ENLIGHTENMENTS (1U << 31)
<<<<<<< HEAD
=======

/* Synthetic VM-Exit */
#define HV_SVM_EXITCODE_ENL			0xf0000000
#define HV_SVM_ENL_EXITCODE_TRAP_AFTER_FLUSH	(1)
>>>>>>> 98817289

struct __attribute__ ((__packed__)) vmcb_control_area {
	u32 intercept_cr;
	u32 intercept_dr;
	u32 intercept_exceptions;
	u64 intercept;
	u8 reserved_1[40];
	u16 pause_filter_thresh;
	u16 pause_filter_count;
	u64 iopm_base_pa;
	u64 msrpm_base_pa;
	u64 tsc_offset;
	u32 asid;
	u8 tlb_ctl;
	u8 reserved_2[3];
	u32 int_ctl;
	u32 int_vector;
	u32 int_state;
	u8 reserved_3[4];
	u32 exit_code;
	u32 exit_code_hi;
	u64 exit_info_1;
	u64 exit_info_2;
	u32 exit_int_info;
	u32 exit_int_info_err;
	u64 nested_ctl;
	u64 avic_vapic_bar;
	u8 reserved_4[8];
	u32 event_inj;
	u32 event_inj_err;
	u64 nested_cr3;
	u64 virt_ext;
	u32 clean;
	u32 reserved_5;
	u64 next_rip;
	u8 insn_len;
	u8 insn_bytes[15];
	u64 avic_backing_page;	/* Offset 0xe0 */
	u8 reserved_6[8];	/* Offset 0xe8 */
	u64 avic_logical_id;	/* Offset 0xf0 */
	u64 avic_physical_id;	/* Offset 0xf8 */
	u8 reserved_7[8];
	u64 vmsa_pa;		/* Used for an SEV-ES guest */
	u8 reserved_8[720];
	/*
	 * Offset 0x3e0, 32 bytes reserved
	 * for use by hypervisor/software.
	 */
	union {
		struct hv_vmcb_enlightenments hv_enlightenments;
		u8 reserved_sw[32];
	};
};


#define TLB_CONTROL_DO_NOTHING 0
#define TLB_CONTROL_FLUSH_ALL_ASID 1
#define TLB_CONTROL_FLUSH_ASID 3
#define TLB_CONTROL_FLUSH_ASID_LOCAL 7

#define V_TPR_MASK 0x0f

#define V_IRQ_SHIFT 8
#define V_IRQ_MASK (1 << V_IRQ_SHIFT)

#define V_GIF_SHIFT 9
#define V_GIF_MASK (1 << V_GIF_SHIFT)

#define V_INTR_PRIO_SHIFT 16
#define V_INTR_PRIO_MASK (0x0f << V_INTR_PRIO_SHIFT)

#define V_IGN_TPR_SHIFT 20
#define V_IGN_TPR_MASK (1 << V_IGN_TPR_SHIFT)

#define V_INTR_MASKING_SHIFT 24
#define V_INTR_MASKING_MASK (1 << V_INTR_MASKING_SHIFT)

#define V_GIF_ENABLE_SHIFT 25
#define V_GIF_ENABLE_MASK (1 << V_GIF_ENABLE_SHIFT)

#define AVIC_ENABLE_SHIFT 31
#define AVIC_ENABLE_MASK (1 << AVIC_ENABLE_SHIFT)

#define LBR_CTL_ENABLE_MASK BIT_ULL(0)
#define VIRTUAL_VMLOAD_VMSAVE_ENABLE_MASK BIT_ULL(1)

#define SVM_INTERRUPT_SHADOW_MASK 1

#define SVM_IOIO_STR_SHIFT 2
#define SVM_IOIO_REP_SHIFT 3
#define SVM_IOIO_SIZE_SHIFT 4
#define SVM_IOIO_ASIZE_SHIFT 7

#define SVM_IOIO_TYPE_MASK 1
#define SVM_IOIO_STR_MASK (1 << SVM_IOIO_STR_SHIFT)
#define SVM_IOIO_REP_MASK (1 << SVM_IOIO_REP_SHIFT)
#define SVM_IOIO_SIZE_MASK (7 << SVM_IOIO_SIZE_SHIFT)
#define SVM_IOIO_ASIZE_MASK (7 << SVM_IOIO_ASIZE_SHIFT)

#define SVM_VM_CR_VALID_MASK	0x001fULL
#define SVM_VM_CR_SVM_LOCK_MASK 0x0008ULL
#define SVM_VM_CR_SVM_DIS_MASK  0x0010ULL

#define SVM_NESTED_CTL_NP_ENABLE	BIT(0)
#define SVM_NESTED_CTL_SEV_ENABLE	BIT(1)

struct __attribute__ ((__packed__)) vmcb_seg {
	u16 selector;
	u16 attrib;
	u32 limit;
	u64 base;
};

struct __attribute__ ((__packed__)) vmcb_save_area {
	struct vmcb_seg es;
	struct vmcb_seg cs;
	struct vmcb_seg ss;
	struct vmcb_seg ds;
	struct vmcb_seg fs;
	struct vmcb_seg gs;
	struct vmcb_seg gdtr;
	struct vmcb_seg ldtr;
	struct vmcb_seg idtr;
	struct vmcb_seg tr;
	u8 reserved_1[43];
	u8 cpl;
	u8 reserved_2[4];
	u64 efer;
	u8 reserved_3[112];
	u64 cr4;
	u64 cr3;
	u64 cr0;
	u64 dr7;
	u64 dr6;
	u64 rflags;
	u64 rip;
	u8 reserved_4[88];
	u64 rsp;
	u8 reserved_5[24];
	u64 rax;
	u64 star;
	u64 lstar;
	u64 cstar;
	u64 sfmask;
	u64 kernel_gs_base;
	u64 sysenter_cs;
	u64 sysenter_esp;
	u64 sysenter_eip;
	u64 cr2;
	u8 reserved_6[32];
	u64 g_pat;
	u64 dbgctl;
	u64 br_from;
	u64 br_to;
	u64 last_excp_from;
	u64 last_excp_to;
};

struct __attribute__ ((__packed__)) vmcb {
	struct vmcb_control_area control;
	struct vmcb_save_area save;
};

#define SVM_VM_CR_SVM_DISABLE 4

#define SVM_SELECTOR_S_SHIFT 4
#define SVM_SELECTOR_DPL_SHIFT 5
#define SVM_SELECTOR_P_SHIFT 7
#define SVM_SELECTOR_AVL_SHIFT 8
#define SVM_SELECTOR_L_SHIFT 9
#define SVM_SELECTOR_DB_SHIFT 10
#define SVM_SELECTOR_G_SHIFT 11

#define SVM_SELECTOR_TYPE_MASK (0xf)
#define SVM_SELECTOR_S_MASK (1 << SVM_SELECTOR_S_SHIFT)
#define SVM_SELECTOR_DPL_MASK (3 << SVM_SELECTOR_DPL_SHIFT)
#define SVM_SELECTOR_P_MASK (1 << SVM_SELECTOR_P_SHIFT)
#define SVM_SELECTOR_AVL_MASK (1 << SVM_SELECTOR_AVL_SHIFT)
#define SVM_SELECTOR_L_MASK (1 << SVM_SELECTOR_L_SHIFT)
#define SVM_SELECTOR_DB_MASK (1 << SVM_SELECTOR_DB_SHIFT)
#define SVM_SELECTOR_G_MASK (1 << SVM_SELECTOR_G_SHIFT)

#define SVM_SELECTOR_WRITE_MASK (1 << 1)
#define SVM_SELECTOR_READ_MASK SVM_SELECTOR_WRITE_MASK
#define SVM_SELECTOR_CODE_MASK (1 << 3)

#define INTERCEPT_CR0_READ	0
#define INTERCEPT_CR3_READ	3
#define INTERCEPT_CR4_READ	4
#define INTERCEPT_CR8_READ	8
#define INTERCEPT_CR0_WRITE	(16 + 0)
#define INTERCEPT_CR3_WRITE	(16 + 3)
#define INTERCEPT_CR4_WRITE	(16 + 4)
#define INTERCEPT_CR8_WRITE	(16 + 8)

#define INTERCEPT_DR0_READ	0
#define INTERCEPT_DR1_READ	1
#define INTERCEPT_DR2_READ	2
#define INTERCEPT_DR3_READ	3
#define INTERCEPT_DR4_READ	4
#define INTERCEPT_DR5_READ	5
#define INTERCEPT_DR6_READ	6
#define INTERCEPT_DR7_READ	7
#define INTERCEPT_DR0_WRITE	(16 + 0)
#define INTERCEPT_DR1_WRITE	(16 + 1)
#define INTERCEPT_DR2_WRITE	(16 + 2)
#define INTERCEPT_DR3_WRITE	(16 + 3)
#define INTERCEPT_DR4_WRITE	(16 + 4)
#define INTERCEPT_DR5_WRITE	(16 + 5)
#define INTERCEPT_DR6_WRITE	(16 + 6)
#define INTERCEPT_DR7_WRITE	(16 + 7)

#define SVM_EVTINJ_VEC_MASK 0xff

#define SVM_EVTINJ_TYPE_SHIFT 8
#define SVM_EVTINJ_TYPE_MASK (7 << SVM_EVTINJ_TYPE_SHIFT)

#define SVM_EVTINJ_TYPE_INTR (0 << SVM_EVTINJ_TYPE_SHIFT)
#define SVM_EVTINJ_TYPE_NMI (2 << SVM_EVTINJ_TYPE_SHIFT)
#define SVM_EVTINJ_TYPE_EXEPT (3 << SVM_EVTINJ_TYPE_SHIFT)
#define SVM_EVTINJ_TYPE_SOFT (4 << SVM_EVTINJ_TYPE_SHIFT)

#define SVM_EVTINJ_VALID (1 << 31)
#define SVM_EVTINJ_VALID_ERR (1 << 11)

#define SVM_EXITINTINFO_VEC_MASK SVM_EVTINJ_VEC_MASK
#define SVM_EXITINTINFO_TYPE_MASK SVM_EVTINJ_TYPE_MASK

#define	SVM_EXITINTINFO_TYPE_INTR SVM_EVTINJ_TYPE_INTR
#define	SVM_EXITINTINFO_TYPE_NMI SVM_EVTINJ_TYPE_NMI
#define	SVM_EXITINTINFO_TYPE_EXEPT SVM_EVTINJ_TYPE_EXEPT
#define	SVM_EXITINTINFO_TYPE_SOFT SVM_EVTINJ_TYPE_SOFT

#define SVM_EXITINTINFO_VALID SVM_EVTINJ_VALID
#define SVM_EXITINTINFO_VALID_ERR SVM_EVTINJ_VALID_ERR

#define SVM_EXITINFOSHIFT_TS_REASON_IRET 36
#define SVM_EXITINFOSHIFT_TS_REASON_JMP 38
#define SVM_EXITINFOSHIFT_TS_HAS_ERROR_CODE 44

#define SVM_EXITINFO_REG_MASK 0x0F

#define SVM_CR0_SELECTIVE_MASK (X86_CR0_TS | X86_CR0_MP)

#endif /* SELFTEST_KVM_SVM_H */<|MERGE_RESOLUTION|>--- conflicted
+++ resolved
@@ -75,13 +75,10 @@
  * Hyper-V uses the software reserved clean bit in VMCB
  */
 #define HV_VMCB_NESTED_ENLIGHTENMENTS (1U << 31)
-<<<<<<< HEAD
-=======
 
 /* Synthetic VM-Exit */
 #define HV_SVM_EXITCODE_ENL			0xf0000000
 #define HV_SVM_ENL_EXITCODE_TRAP_AFTER_FLUSH	(1)
->>>>>>> 98817289
 
 struct __attribute__ ((__packed__)) vmcb_control_area {
 	u32 intercept_cr;
