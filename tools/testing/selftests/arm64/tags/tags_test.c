--- conflicted
+++ resolved
@@ -25,11 +25,7 @@
 		tbi_enabled = 1;
 	ptr = (struct utsname *)malloc(sizeof(*ptr));
 	if (!ptr)
-<<<<<<< HEAD
-		ksft_exit_fail_msg("Failed to allocate utsname buffer\n");
-=======
 		ksft_exit_fail_perror("Failed to allocate utsname buffer");
->>>>>>> a6ad5510
 
 	if (tbi_enabled)
 		tag = 0x42;
