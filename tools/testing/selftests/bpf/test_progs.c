--- conflicted
+++ resolved
@@ -38,11 +38,8 @@
 }
 #endif /*__GLIBC__ */
 
-<<<<<<< HEAD
-=======
 int env_verbosity = 0;
 
->>>>>>> fa10f348
 static bool verbose(void)
 {
 	return env.verbosity > VERBOSE_NONE;
