// SPDX-License-Identifier: GPL-2.0
#include <test_progs.h>
#include "kprobe_multi.skel.h"
#include "trace_helpers.h"
#include "kprobe_multi_empty.skel.h"
#include "bpf/libbpf_internal.h"
#include "bpf/hashmap.h"

static void kprobe_multi_test_run(struct kprobe_multi *skel, bool test_return)
{
	LIBBPF_OPTS(bpf_test_run_opts, topts);
	int err, prog_fd;

	prog_fd = bpf_program__fd(skel->progs.trigger);
	err = bpf_prog_test_run_opts(prog_fd, &topts);
	ASSERT_OK(err, "test_run");
	ASSERT_EQ(topts.retval, 0, "test_run");

	ASSERT_EQ(skel->bss->kprobe_test1_result, 1, "kprobe_test1_result");
	ASSERT_EQ(skel->bss->kprobe_test2_result, 1, "kprobe_test2_result");
	ASSERT_EQ(skel->bss->kprobe_test3_result, 1, "kprobe_test3_result");
	ASSERT_EQ(skel->bss->kprobe_test4_result, 1, "kprobe_test4_result");
	ASSERT_EQ(skel->bss->kprobe_test5_result, 1, "kprobe_test5_result");
	ASSERT_EQ(skel->bss->kprobe_test6_result, 1, "kprobe_test6_result");
	ASSERT_EQ(skel->bss->kprobe_test7_result, 1, "kprobe_test7_result");
	ASSERT_EQ(skel->bss->kprobe_test8_result, 1, "kprobe_test8_result");

	if (test_return) {
		ASSERT_EQ(skel->bss->kretprobe_test1_result, 1, "kretprobe_test1_result");
		ASSERT_EQ(skel->bss->kretprobe_test2_result, 1, "kretprobe_test2_result");
		ASSERT_EQ(skel->bss->kretprobe_test3_result, 1, "kretprobe_test3_result");
		ASSERT_EQ(skel->bss->kretprobe_test4_result, 1, "kretprobe_test4_result");
		ASSERT_EQ(skel->bss->kretprobe_test5_result, 1, "kretprobe_test5_result");
		ASSERT_EQ(skel->bss->kretprobe_test6_result, 1, "kretprobe_test6_result");
		ASSERT_EQ(skel->bss->kretprobe_test7_result, 1, "kretprobe_test7_result");
		ASSERT_EQ(skel->bss->kretprobe_test8_result, 1, "kretprobe_test8_result");
	}
}

static void test_skel_api(void)
{
	struct kprobe_multi *skel = NULL;
	int err;

	skel = kprobe_multi__open_and_load();
	if (!ASSERT_OK_PTR(skel, "kprobe_multi__open_and_load"))
		goto cleanup;

	skel->bss->pid = getpid();
	err = kprobe_multi__attach(skel);
	if (!ASSERT_OK(err, "kprobe_multi__attach"))
		goto cleanup;

	kprobe_multi_test_run(skel, true);

cleanup:
	kprobe_multi__destroy(skel);
}

static void test_link_api(struct bpf_link_create_opts *opts)
{
	int prog_fd, link1_fd = -1, link2_fd = -1;
	struct kprobe_multi *skel = NULL;

	skel = kprobe_multi__open_and_load();
	if (!ASSERT_OK_PTR(skel, "fentry_raw_skel_load"))
		goto cleanup;

	skel->bss->pid = getpid();
	prog_fd = bpf_program__fd(skel->progs.test_kprobe);
	link1_fd = bpf_link_create(prog_fd, 0, BPF_TRACE_KPROBE_MULTI, opts);
	if (!ASSERT_GE(link1_fd, 0, "link_fd"))
		goto cleanup;

	opts->kprobe_multi.flags = BPF_F_KPROBE_MULTI_RETURN;
	prog_fd = bpf_program__fd(skel->progs.test_kretprobe);
	link2_fd = bpf_link_create(prog_fd, 0, BPF_TRACE_KPROBE_MULTI, opts);
	if (!ASSERT_GE(link2_fd, 0, "link_fd"))
		goto cleanup;

	kprobe_multi_test_run(skel, true);

cleanup:
	if (link1_fd != -1)
		close(link1_fd);
	if (link2_fd != -1)
		close(link2_fd);
	kprobe_multi__destroy(skel);
}

#define GET_ADDR(__sym, __addr) ({					\
	__addr = ksym_get_addr(__sym);					\
	if (!ASSERT_NEQ(__addr, 0, "kallsyms load failed for " #__sym))	\
		return;							\
})

static void test_link_api_addrs(void)
{
	LIBBPF_OPTS(bpf_link_create_opts, opts);
	unsigned long long addrs[8];

	GET_ADDR("bpf_fentry_test1", addrs[0]);
	GET_ADDR("bpf_fentry_test2", addrs[1]);
	GET_ADDR("bpf_fentry_test3", addrs[2]);
	GET_ADDR("bpf_fentry_test4", addrs[3]);
	GET_ADDR("bpf_fentry_test5", addrs[4]);
	GET_ADDR("bpf_fentry_test6", addrs[5]);
	GET_ADDR("bpf_fentry_test7", addrs[6]);
	GET_ADDR("bpf_fentry_test8", addrs[7]);

	opts.kprobe_multi.addrs = (const unsigned long*) addrs;
	opts.kprobe_multi.cnt = ARRAY_SIZE(addrs);
	test_link_api(&opts);
}

static void test_link_api_syms(void)
{
	LIBBPF_OPTS(bpf_link_create_opts, opts);
	const char *syms[8] = {
		"bpf_fentry_test1",
		"bpf_fentry_test2",
		"bpf_fentry_test3",
		"bpf_fentry_test4",
		"bpf_fentry_test5",
		"bpf_fentry_test6",
		"bpf_fentry_test7",
		"bpf_fentry_test8",
	};

	opts.kprobe_multi.syms = syms;
	opts.kprobe_multi.cnt = ARRAY_SIZE(syms);
	test_link_api(&opts);
}

static void
test_attach_api(const char *pattern, struct bpf_kprobe_multi_opts *opts)
{
	struct bpf_link *link1 = NULL, *link2 = NULL;
	struct kprobe_multi *skel = NULL;

	skel = kprobe_multi__open_and_load();
	if (!ASSERT_OK_PTR(skel, "fentry_raw_skel_load"))
		goto cleanup;

	skel->bss->pid = getpid();
	link1 = bpf_program__attach_kprobe_multi_opts(skel->progs.test_kprobe_manual,
						      pattern, opts);
	if (!ASSERT_OK_PTR(link1, "bpf_program__attach_kprobe_multi_opts"))
		goto cleanup;

	if (opts) {
		opts->retprobe = true;
		link2 = bpf_program__attach_kprobe_multi_opts(skel->progs.test_kretprobe_manual,
							      pattern, opts);
		if (!ASSERT_OK_PTR(link2, "bpf_program__attach_kprobe_multi_opts"))
			goto cleanup;
	}

	kprobe_multi_test_run(skel, !!opts);

cleanup:
	bpf_link__destroy(link2);
	bpf_link__destroy(link1);
	kprobe_multi__destroy(skel);
}

static void test_attach_api_pattern(void)
{
	LIBBPF_OPTS(bpf_kprobe_multi_opts, opts);

	test_attach_api("bpf_fentry_test*", &opts);
	test_attach_api("bpf_fentry_test?", NULL);
}

static void test_attach_api_addrs(void)
{
	LIBBPF_OPTS(bpf_kprobe_multi_opts, opts);
	unsigned long long addrs[8];

	GET_ADDR("bpf_fentry_test1", addrs[0]);
	GET_ADDR("bpf_fentry_test2", addrs[1]);
	GET_ADDR("bpf_fentry_test3", addrs[2]);
	GET_ADDR("bpf_fentry_test4", addrs[3]);
	GET_ADDR("bpf_fentry_test5", addrs[4]);
	GET_ADDR("bpf_fentry_test6", addrs[5]);
	GET_ADDR("bpf_fentry_test7", addrs[6]);
	GET_ADDR("bpf_fentry_test8", addrs[7]);

	opts.addrs = (const unsigned long *) addrs;
	opts.cnt = ARRAY_SIZE(addrs);
	test_attach_api(NULL, &opts);
}

static void test_attach_api_syms(void)
{
	LIBBPF_OPTS(bpf_kprobe_multi_opts, opts);
	const char *syms[8] = {
		"bpf_fentry_test1",
		"bpf_fentry_test2",
		"bpf_fentry_test3",
		"bpf_fentry_test4",
		"bpf_fentry_test5",
		"bpf_fentry_test6",
		"bpf_fentry_test7",
		"bpf_fentry_test8",
	};

	opts.syms = syms;
	opts.cnt = ARRAY_SIZE(syms);
	test_attach_api(NULL, &opts);
}

static void test_attach_api_fails(void)
{
	LIBBPF_OPTS(bpf_kprobe_multi_opts, opts);
	struct kprobe_multi *skel = NULL;
	struct bpf_link *link = NULL;
	unsigned long long addrs[2];
	const char *syms[2] = {
		"bpf_fentry_test1",
		"bpf_fentry_test2",
	};
	__u64 cookies[2];

	addrs[0] = ksym_get_addr("bpf_fentry_test1");
	addrs[1] = ksym_get_addr("bpf_fentry_test2");

	if (!ASSERT_FALSE(!addrs[0] || !addrs[1], "ksym_get_addr"))
		goto cleanup;

	skel = kprobe_multi__open_and_load();
	if (!ASSERT_OK_PTR(skel, "fentry_raw_skel_load"))
		goto cleanup;

	skel->bss->pid = getpid();

	/* fail_1 - pattern and opts NULL */
	link = bpf_program__attach_kprobe_multi_opts(skel->progs.test_kprobe_manual,
						     NULL, NULL);
	if (!ASSERT_ERR_PTR(link, "fail_1"))
		goto cleanup;

	if (!ASSERT_EQ(libbpf_get_error(link), -EINVAL, "fail_1_error"))
		goto cleanup;

	/* fail_2 - both addrs and syms set */
	opts.addrs = (const unsigned long *) addrs;
	opts.syms = syms;
	opts.cnt = ARRAY_SIZE(syms);
	opts.cookies = NULL;

	link = bpf_program__attach_kprobe_multi_opts(skel->progs.test_kprobe_manual,
						     NULL, &opts);
	if (!ASSERT_ERR_PTR(link, "fail_2"))
		goto cleanup;

	if (!ASSERT_EQ(libbpf_get_error(link), -EINVAL, "fail_2_error"))
		goto cleanup;

	/* fail_3 - pattern and addrs set */
	opts.addrs = (const unsigned long *) addrs;
	opts.syms = NULL;
	opts.cnt = ARRAY_SIZE(syms);
	opts.cookies = NULL;

	link = bpf_program__attach_kprobe_multi_opts(skel->progs.test_kprobe_manual,
						     "ksys_*", &opts);
	if (!ASSERT_ERR_PTR(link, "fail_3"))
		goto cleanup;

	if (!ASSERT_EQ(libbpf_get_error(link), -EINVAL, "fail_3_error"))
		goto cleanup;

	/* fail_4 - pattern and cnt set */
	opts.addrs = NULL;
	opts.syms = NULL;
	opts.cnt = ARRAY_SIZE(syms);
	opts.cookies = NULL;

	link = bpf_program__attach_kprobe_multi_opts(skel->progs.test_kprobe_manual,
						     "ksys_*", &opts);
	if (!ASSERT_ERR_PTR(link, "fail_4"))
		goto cleanup;

	if (!ASSERT_EQ(libbpf_get_error(link), -EINVAL, "fail_4_error"))
		goto cleanup;

	/* fail_5 - pattern and cookies */
	opts.addrs = NULL;
	opts.syms = NULL;
	opts.cnt = 0;
	opts.cookies = cookies;

	link = bpf_program__attach_kprobe_multi_opts(skel->progs.test_kprobe_manual,
						     "ksys_*", &opts);
	if (!ASSERT_ERR_PTR(link, "fail_5"))
		goto cleanup;

	if (!ASSERT_EQ(libbpf_get_error(link), -EINVAL, "fail_5_error"))
		goto cleanup;

cleanup:
	bpf_link__destroy(link);
	kprobe_multi__destroy(skel);
}

static inline __u64 get_time_ns(void)
{
	struct timespec t;

	clock_gettime(CLOCK_MONOTONIC, &t);
	return (__u64) t.tv_sec * 1000000000 + t.tv_nsec;
}

static size_t symbol_hash(long key, void *ctx __maybe_unused)
{
	return str_hash((const char *) key);
}

static bool symbol_equal(long key1, long key2, void *ctx __maybe_unused)
{
	return strcmp((const char *) key1, (const char *) key2) == 0;
}

static int get_syms(char ***symsp, size_t *cntp)
{
	size_t cap = 0, cnt = 0, i;
	char *name = NULL, **syms = NULL;
	struct hashmap *map;
	char buf[256];
	FILE *f;
	int err = 0;

	/*
	 * The available_filter_functions contains many duplicates,
	 * but other than that all symbols are usable in kprobe multi
	 * interface.
	 * Filtering out duplicates by using hashmap__add, which won't
	 * add existing entry.
	 */
	f = fopen("/sys/kernel/debug/tracing/available_filter_functions", "r");
	if (!f)
		return -EINVAL;

	map = hashmap__new(symbol_hash, symbol_equal, NULL);
	if (IS_ERR(map)) {
		err = libbpf_get_error(map);
		goto error;
	}

	while (fgets(buf, sizeof(buf), f)) {
		/* skip modules */
		if (strchr(buf, '['))
			continue;

		free(name);
		if (sscanf(buf, "%ms$*[^\n]\n", &name) != 1)
			continue;
		/*
		 * We attach to almost all kernel functions and some of them
		 * will cause 'suspicious RCU usage' when fprobe is attached
		 * to them. Filter out the current culprits - arch_cpu_idle
		 * default_idle and rcu_* functions.
		 */
		if (!strcmp(name, "arch_cpu_idle"))
			continue;
		if (!strcmp(name, "default_idle"))
			continue;
		if (!strncmp(name, "rcu_", 4))
			continue;
		if (!strcmp(name, "bpf_dispatcher_xdp_func"))
			continue;
		if (!strncmp(name, "__ftrace_invalid_address__",
			     sizeof("__ftrace_invalid_address__") - 1))
			continue;

<<<<<<< HEAD
		err = hashmap__add(map, name, NULL);
=======
		err = hashmap__add(map, name, 0);
>>>>>>> 6ab3eda1
		if (err == -EEXIST)
			continue;
		if (err)
			goto error;

		err = libbpf_ensure_mem((void **) &syms, &cap,
					sizeof(*syms), cnt + 1);
		if (err)
			goto error;

		syms[cnt++] = name;
		name = NULL;
	}

	*symsp = syms;
	*cntp = cnt;

error:
	free(name);
	fclose(f);
	hashmap__free(map);
	if (err) {
		for (i = 0; i < cnt; i++)
			free(syms[i]);
		free(syms);
	}
	return err;
}

void serial_test_kprobe_multi_bench_attach(void)
{
	LIBBPF_OPTS(bpf_kprobe_multi_opts, opts);
	struct kprobe_multi_empty *skel = NULL;
	long attach_start_ns, attach_end_ns;
	long detach_start_ns, detach_end_ns;
	double attach_delta, detach_delta;
	struct bpf_link *link = NULL;
	char **syms = NULL;
	size_t cnt = 0, i;

	if (!ASSERT_OK(get_syms(&syms, &cnt), "get_syms"))
		return;

	skel = kprobe_multi_empty__open_and_load();
	if (!ASSERT_OK_PTR(skel, "kprobe_multi_empty__open_and_load"))
		goto cleanup;

	opts.syms = (const char **) syms;
	opts.cnt = cnt;

	attach_start_ns = get_time_ns();
	link = bpf_program__attach_kprobe_multi_opts(skel->progs.test_kprobe_empty,
						     NULL, &opts);
	attach_end_ns = get_time_ns();

	if (!ASSERT_OK_PTR(link, "bpf_program__attach_kprobe_multi_opts"))
		goto cleanup;

	detach_start_ns = get_time_ns();
	bpf_link__destroy(link);
	detach_end_ns = get_time_ns();

	attach_delta = (attach_end_ns - attach_start_ns) / 1000000000.0;
	detach_delta = (detach_end_ns - detach_start_ns) / 1000000000.0;

	printf("%s: found %lu functions\n", __func__, cnt);
	printf("%s: attached in %7.3lfs\n", __func__, attach_delta);
	printf("%s: detached in %7.3lfs\n", __func__, detach_delta);

cleanup:
	kprobe_multi_empty__destroy(skel);
	if (syms) {
		for (i = 0; i < cnt; i++)
			free(syms[i]);
		free(syms);
	}
}

void test_kprobe_multi_test(void)
{
	if (!ASSERT_OK(load_kallsyms(), "load_kallsyms"))
		return;

	if (test__start_subtest("skel_api"))
		test_skel_api();
	if (test__start_subtest("link_api_addrs"))
		test_link_api_syms();
	if (test__start_subtest("link_api_syms"))
		test_link_api_addrs();
	if (test__start_subtest("attach_api_pattern"))
		test_attach_api_pattern();
	if (test__start_subtest("attach_api_addrs"))
		test_attach_api_addrs();
	if (test__start_subtest("attach_api_syms"))
		test_attach_api_syms();
	if (test__start_subtest("attach_api_fails"))
		test_attach_api_fails();
}<|MERGE_RESOLUTION|>--- conflicted
+++ resolved
@@ -374,11 +374,7 @@
 			     sizeof("__ftrace_invalid_address__") - 1))
 			continue;
 
-<<<<<<< HEAD
-		err = hashmap__add(map, name, NULL);
-=======
 		err = hashmap__add(map, name, 0);
->>>>>>> 6ab3eda1
 		if (err == -EEXIST)
 			continue;
 		if (err)
