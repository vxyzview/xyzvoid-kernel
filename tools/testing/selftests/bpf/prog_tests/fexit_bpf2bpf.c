--- conflicted
+++ resolved
@@ -500,24 +500,8 @@
 	bind4_prog__destroy(skel);
 }
 
-<<<<<<< HEAD
-static void test_func_replace_global_func(void)
-{
-	const char *prog_name[] = {
-		"freplace/test_pkt_access",
-	};
-
-	test_fexit_bpf2bpf_common("./freplace_global_func.o",
-				  "./test_pkt_access.o",
-				  ARRAY_SIZE(prog_name),
-				  prog_name, false, NULL);
-}
-
-void test_fexit_bpf2bpf(void)
-=======
 /* NOTE: affect other tests, must run in serial mode */
 void serial_test_fexit_bpf2bpf(void)
->>>>>>> d60c95ef
 {
 	if (test__start_subtest("target_no_callees"))
 		test_target_no_callees();
@@ -539,9 +523,6 @@
 		test_fmod_ret_freplace();
 	if (test__start_subtest("func_replace_global_func"))
 		test_func_replace_global_func();
-<<<<<<< HEAD
-=======
 	if (test__start_subtest("fentry_to_cgroup_bpf"))
 		test_fentry_to_cgroup_bpf();
->>>>>>> d60c95ef
 }