--- conflicted
+++ resolved
@@ -102,8 +102,6 @@
 progs/btf_dump_test_case_packing.c-bpf_gcc-CFLAGS := -Wno-error
 progs/btf_dump_test_case_padding.c-bpf_gcc-CFLAGS := -Wno-error
 progs/btf_dump_test_case_syntax.c-bpf_gcc-CFLAGS := -Wno-error
-<<<<<<< HEAD
-=======
 
 # The following tests do type-punning, via the __imm_insn macro, from
 # `struct bpf_insn' to long and then uses the value.  This triggers an
@@ -117,7 +115,6 @@
 progs/verifier_spill_fill.c-bpf_gcc-CFLAGS := -fno-strict-aliasing
 progs/verifier_subprog_precision.c-bpf_gcc-CFLAGS := -fno-strict-aliasing
 progs/verifier_uninit.c-bpf_gcc-CFLAGS := -fno-strict-aliasing
->>>>>>> a6ad5510
 endif
 
 ifneq ($(CLANG_CPUV4),)
@@ -730,17 +727,11 @@
 			 cap_helpers.c		\
 			 unpriv_helpers.c 	\
 			 netlink_helpers.c	\
-<<<<<<< HEAD
-			 test_loader.c		\
-			 xsk.c			\
-			 disasm.c		\
-=======
 			 jit_disasm_helpers.c	\
 			 test_loader.c		\
 			 xsk.c			\
 			 disasm.c		\
 			 disasm_helpers.c	\
->>>>>>> a6ad5510
 			 json_writer.c 		\
 			 flow_dissector_load.h	\
 			 ip_check_defrag_frags.h
@@ -871,11 +862,7 @@
 
 # Linking uprobe_multi can fail due to relocation overflows on mips.
 $(OUTPUT)/uprobe_multi: CFLAGS += $(if $(filter mips, $(ARCH)),-mxgot)
-<<<<<<< HEAD
-$(OUTPUT)/uprobe_multi: uprobe_multi.c
-=======
 $(OUTPUT)/uprobe_multi: uprobe_multi.c uprobe_multi.ld
->>>>>>> a6ad5510
 	$(call msg,BINARY,,$@)
 	$(Q)$(CC) $(CFLAGS) -Wl,-T,uprobe_multi.ld -O0 $(LDFLAGS) 	\
 		$(filter-out %.ld,$^) $(LDLIBS) -o $@
