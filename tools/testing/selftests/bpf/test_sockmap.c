// SPDX-License-Identifier: GPL-2.0
// Copyright (c) 2017-2018 Covalent IO, Inc. http://covalent.io
#include <stdio.h>
#include <stdlib.h>
#include <sys/socket.h>
#include <sys/ioctl.h>
#include <sys/select.h>
#include <netinet/in.h>
#include <arpa/inet.h>
#include <unistd.h>
#include <string.h>
#include <errno.h>
#include <stdbool.h>
#include <signal.h>
#include <fcntl.h>
#include <sys/wait.h>
#include <time.h>
#include <sched.h>

#include <sys/time.h>
#include <sys/types.h>
#include <sys/sendfile.h>

#include <linux/netlink.h>
#include <linux/socket.h>
#include <linux/sock_diag.h>
#include <linux/bpf.h>
#include <linux/if_link.h>
#include <linux/tls.h>
#include <assert.h>
#include <libgen.h>

#include <getopt.h>

#include <bpf/bpf.h>
#include <bpf/libbpf.h>

#include "bpf_util.h"
#include "cgroup_helpers.h"

int running;
static void running_handler(int a);

#ifndef TCP_ULP
# define TCP_ULP 31
#endif
#ifndef SOL_TLS
# define SOL_TLS 282
#endif

/* randomly selected ports for testing on lo */
#define S1_PORT 10000
#define S2_PORT 10001

#define BPF_SOCKMAP_FILENAME  "test_sockmap_kern.bpf.o"
#define BPF_SOCKHASH_FILENAME "test_sockhash_kern.bpf.o"
#define CG_PATH "/sockmap"

#define EDATAINTEGRITY 2001

/* global sockets */
int s1, s2, c1, c2, p1, p2;
int test_cnt;
int passed;
int failed;
int map_fd[9];
struct bpf_map *maps[9];
struct bpf_program *progs[9];
struct bpf_link *links[9];

int txmsg_pass;
int txmsg_redir;
int txmsg_drop;
int txmsg_apply;
int txmsg_cork;
int txmsg_start;
int txmsg_end;
int txmsg_start_push;
int txmsg_end_push;
int txmsg_start_pop;
int txmsg_pop;
int txmsg_ingress;
int txmsg_redir_skb;
int txmsg_ktls_skb;
int txmsg_ktls_skb_drop;
int txmsg_ktls_skb_redir;
int ktls;
int peek_flag;
int skb_use_parser;
int txmsg_omit_skb_parser;
int verify_push_start;
int verify_push_len;
int verify_pop_start;
int verify_pop_len;

static const struct option long_options[] = {
	{"help",	no_argument,		NULL, 'h' },
	{"cgroup",	required_argument,	NULL, 'c' },
	{"rate",	required_argument,	NULL, 'r' },
	{"verbose",	optional_argument,	NULL, 'v' },
	{"iov_count",	required_argument,	NULL, 'i' },
	{"length",	required_argument,	NULL, 'l' },
	{"test",	required_argument,	NULL, 't' },
	{"data_test",   no_argument,		NULL, 'd' },
	{"txmsg",		no_argument,	&txmsg_pass,  1  },
	{"txmsg_redir",		no_argument,	&txmsg_redir, 1  },
	{"txmsg_drop",		no_argument,	&txmsg_drop, 1 },
	{"txmsg_apply",	required_argument,	NULL, 'a'},
	{"txmsg_cork",	required_argument,	NULL, 'k'},
	{"txmsg_start", required_argument,	NULL, 's'},
	{"txmsg_end",	required_argument,	NULL, 'e'},
	{"txmsg_start_push", required_argument,	NULL, 'p'},
	{"txmsg_end_push",   required_argument,	NULL, 'q'},
	{"txmsg_start_pop",  required_argument,	NULL, 'w'},
	{"txmsg_pop",	     required_argument,	NULL, 'x'},
	{"txmsg_ingress", no_argument,		&txmsg_ingress, 1 },
	{"txmsg_redir_skb", no_argument,	&txmsg_redir_skb, 1 },
	{"ktls", no_argument,			&ktls, 1 },
	{"peek", no_argument,			&peek_flag, 1 },
	{"txmsg_omit_skb_parser", no_argument,      &txmsg_omit_skb_parser, 1},
	{"whitelist", required_argument,	NULL, 'n' },
	{"blacklist", required_argument,	NULL, 'b' },
	{0, 0, NULL, 0 }
};

struct test_env {
	const char *type;
	const char *subtest;
	const char *prepend;

	int test_num;
	int subtest_num;

	int succ_cnt;
	int fail_cnt;
	int fail_last;
};

struct test_env env;

struct sockmap_options {
	int verbose;
	bool base;
	bool sendpage;
	bool data_test;
	bool drop_expected;
	bool check_recved_len;
	bool tx_wait_mem;
	int iov_count;
	int iov_length;
	int rate;
	char *map;
	char *whitelist;
	char *blacklist;
	char *prepend;
};

struct _test {
	char *title;
	void (*tester)(int cg_fd, struct sockmap_options *opt);
};

static void test_start(void)
{
	env.subtest_num++;
}

static void test_fail(void)
{
	env.fail_cnt++;
}

static void test_pass(void)
{
	env.succ_cnt++;
}

static void test_reset(void)
{
	txmsg_start = txmsg_end = 0;
	txmsg_start_pop = txmsg_pop = 0;
	txmsg_start_push = txmsg_end_push = 0;
	txmsg_pass = txmsg_drop = txmsg_redir = 0;
	txmsg_apply = txmsg_cork = 0;
	txmsg_ingress = txmsg_redir_skb = 0;
	txmsg_ktls_skb = txmsg_ktls_skb_drop = txmsg_ktls_skb_redir = 0;
	txmsg_omit_skb_parser = 0;
	skb_use_parser = 0;
}

static int test_start_subtest(const struct _test *t, struct sockmap_options *o)
{
	env.type = o->map;
	env.subtest = t->title;
	env.prepend = o->prepend;
	env.test_num++;
	env.subtest_num = 0;
	env.fail_last = env.fail_cnt;
	test_reset();
	return 0;
}

static void test_end_subtest(void)
{
	int error = env.fail_cnt - env.fail_last;
	int type = strcmp(env.type, BPF_SOCKMAP_FILENAME);

	if (!error)
		test_pass();

	fprintf(stdout, "#%2d/%2d %8s:%s:%s:%s\n",
		env.test_num, env.subtest_num,
		!type ? "sockmap" : "sockhash",
		env.prepend ? : "",
		env.subtest, error ? "FAIL" : "OK");
}

static void test_print_results(void)
{
	fprintf(stdout, "Pass: %d Fail: %d\n",
		env.succ_cnt, env.fail_cnt);
}

static void usage(char *argv[])
{
	int i;

	printf(" Usage: %s --cgroup <cgroup_path>\n", argv[0]);
	printf(" options:\n");
	for (i = 0; long_options[i].name != 0; i++) {
		printf(" --%-12s", long_options[i].name);
		if (long_options[i].flag != NULL)
			printf(" flag (internal value:%d)\n",
				*long_options[i].flag);
		else
			printf(" -%c\n", long_options[i].val);
	}
	printf("\n");
}

char *sock_to_string(int s)
{
	if (s == c1)
		return "client1";
	else if (s == c2)
		return "client2";
	else if (s == s1)
		return "server1";
	else if (s == s2)
		return "server2";
	else if (s == p1)
		return "peer1";
	else if (s == p2)
		return "peer2";
	else
		return "unknown";
}

static int sockmap_init_ktls(int verbose, int s)
{
	struct tls12_crypto_info_aes_gcm_128 tls_tx = {
		.info = {
			.version     = TLS_1_2_VERSION,
			.cipher_type = TLS_CIPHER_AES_GCM_128,
		},
	};
	struct tls12_crypto_info_aes_gcm_128 tls_rx = {
		.info = {
			.version     = TLS_1_2_VERSION,
			.cipher_type = TLS_CIPHER_AES_GCM_128,
		},
	};
	int so_buf = 6553500;
	int err;

	err = setsockopt(s, 6, TCP_ULP, "tls", sizeof("tls"));
	if (err) {
		fprintf(stderr, "setsockopt: TCP_ULP(%s) failed with error %i\n", sock_to_string(s), err);
		return -EINVAL;
	}
	err = setsockopt(s, SOL_TLS, TLS_TX, (void *)&tls_tx, sizeof(tls_tx));
	if (err) {
		fprintf(stderr, "setsockopt: TLS_TX(%s) failed with error %i\n", sock_to_string(s), err);
		return -EINVAL;
	}
	err = setsockopt(s, SOL_TLS, TLS_RX, (void *)&tls_rx, sizeof(tls_rx));
	if (err) {
		fprintf(stderr, "setsockopt: TLS_RX(%s) failed with error %i\n", sock_to_string(s), err);
		return -EINVAL;
	}
	err = setsockopt(s, SOL_SOCKET, SO_SNDBUF, &so_buf, sizeof(so_buf));
	if (err) {
		fprintf(stderr, "setsockopt: (%s) failed sndbuf with error %i\n", sock_to_string(s), err);
		return -EINVAL;
	}
	err = setsockopt(s, SOL_SOCKET, SO_RCVBUF, &so_buf, sizeof(so_buf));
	if (err) {
		fprintf(stderr, "setsockopt: (%s) failed rcvbuf with error %i\n", sock_to_string(s), err);
		return -EINVAL;
	}

	if (verbose)
		fprintf(stdout, "socket(%s) kTLS enabled\n", sock_to_string(s));
	return 0;
}
static int sockmap_init_sockets(int verbose)
{
	int i, err, one = 1;
	struct sockaddr_in addr;
	int *fds[4] = {&s1, &s2, &c1, &c2};

	s1 = s2 = p1 = p2 = c1 = c2 = 0;

	/* Init sockets */
	for (i = 0; i < 4; i++) {
		*fds[i] = socket(AF_INET, SOCK_STREAM, 0);
		if (*fds[i] < 0) {
			perror("socket s1 failed()");
			return errno;
		}
	}

	/* Allow reuse */
	for (i = 0; i < 2; i++) {
		err = setsockopt(*fds[i], SOL_SOCKET, SO_REUSEADDR,
				 (char *)&one, sizeof(one));
		if (err) {
			perror("setsockopt failed()");
			return errno;
		}
	}

	/* Non-blocking sockets */
	for (i = 0; i < 2; i++) {
		err = ioctl(*fds[i], FIONBIO, (char *)&one);
		if (err < 0) {
			perror("ioctl s1 failed()");
			return errno;
		}
	}

	/* Bind server sockets */
	memset(&addr, 0, sizeof(struct sockaddr_in));
	addr.sin_family = AF_INET;
	addr.sin_addr.s_addr = inet_addr("127.0.0.1");

	addr.sin_port = htons(S1_PORT);
	err = bind(s1, (struct sockaddr *)&addr, sizeof(addr));
	if (err < 0) {
		perror("bind s1 failed()");
		return errno;
	}

	addr.sin_port = htons(S2_PORT);
	err = bind(s2, (struct sockaddr *)&addr, sizeof(addr));
	if (err < 0) {
		perror("bind s2 failed()");
		return errno;
	}

	/* Listen server sockets */
	addr.sin_port = htons(S1_PORT);
	err = listen(s1, 32);
	if (err < 0) {
		perror("listen s1 failed()");
		return errno;
	}

	addr.sin_port = htons(S2_PORT);
	err = listen(s2, 32);
	if (err < 0) {
		perror("listen s1 failed()");
		return errno;
	}

	/* Initiate Connect */
	addr.sin_port = htons(S1_PORT);
	err = connect(c1, (struct sockaddr *)&addr, sizeof(addr));
	if (err < 0 && errno != EINPROGRESS) {
		perror("connect c1 failed()");
		return errno;
	}

	addr.sin_port = htons(S2_PORT);
	err = connect(c2, (struct sockaddr *)&addr, sizeof(addr));
	if (err < 0 && errno != EINPROGRESS) {
		perror("connect c2 failed()");
		return errno;
	} else if (err < 0) {
		err = 0;
	}

	/* Accept Connecrtions */
	p1 = accept(s1, NULL, NULL);
	if (p1 < 0) {
		perror("accept s1 failed()");
		return errno;
	}

	p2 = accept(s2, NULL, NULL);
	if (p2 < 0) {
		perror("accept s1 failed()");
		return errno;
	}

	if (verbose > 1) {
		printf("connected sockets: c1 <-> p1, c2 <-> p2\n");
		printf("cgroups binding: c1(%i) <-> s1(%i) - - - c2(%i) <-> s2(%i)\n",
			c1, s1, c2, s2);
	}
	return 0;
}

struct msg_stats {
	size_t bytes_sent;
	size_t bytes_recvd;
	struct timespec start;
	struct timespec end;
};

static int msg_loop_sendpage(int fd, int iov_length, int cnt,
			     struct msg_stats *s,
			     struct sockmap_options *opt)
{
	bool drop = opt->drop_expected;
	unsigned char k = 0;
	int i, j, fp;
	FILE *file;

	file = tmpfile();
	if (!file) {
		perror("create file for sendpage");
		return 1;
	}
	for (i = 0; i < cnt; i++, k = 0) {
		for (j = 0; j < iov_length; j++, k++)
			fwrite(&k, sizeof(char), 1, file);
	}
	fflush(file);
	fseek(file, 0, SEEK_SET);

	fp = fileno(file);

	clock_gettime(CLOCK_MONOTONIC, &s->start);
	for (i = 0; i < cnt; i++) {
		int sent;

		errno = 0;
		sent = sendfile(fd, fp, NULL, iov_length);

		if (!drop && sent < 0) {
			perror("sendpage loop error");
			fclose(file);
			return sent;
		} else if (drop && sent >= 0) {
			printf("sendpage loop error expected: %i errno %i\n",
			       sent, errno);
			fclose(file);
			return -EIO;
		}

		if (sent > 0)
			s->bytes_sent += sent;
	}
	clock_gettime(CLOCK_MONOTONIC, &s->end);
	fclose(file);
	return 0;
}

static void msg_free_iov(struct msghdr *msg)
{
	int i;

	for (i = 0; i < msg->msg_iovlen; i++)
		free(msg->msg_iov[i].iov_base);
	free(msg->msg_iov);
	msg->msg_iov = NULL;
	msg->msg_iovlen = 0;
}

static int msg_alloc_iov(struct msghdr *msg,
			 int iov_count, int iov_length,
			 bool data, bool xmit)
{
	unsigned char k = 0;
	struct iovec *iov;
	int i;

	iov = calloc(iov_count, sizeof(struct iovec));
	if (!iov)
		return errno;

	for (i = 0; i < iov_count; i++) {
		unsigned char *d = calloc(iov_length, sizeof(char));

		if (!d) {
			fprintf(stderr, "iov_count %i/%i OOM\n", i, iov_count);
			goto unwind_iov;
		}
		iov[i].iov_base = d;
		iov[i].iov_len = iov_length;

		if (data && xmit) {
			int j;

			for (j = 0; j < iov_length; j++)
				d[j] = k++;
		}
	}

	msg->msg_iov = iov;
	msg->msg_iovlen = iov_count;

	return 0;
unwind_iov:
	for (i--; i >= 0 ; i--)
		free(msg->msg_iov[i].iov_base);
	return -ENOMEM;
}

/* In push or pop test, we need to do some calculations for msg_verify_data */
static void msg_verify_date_prep(void)
{
	int push_range_end = txmsg_start_push + txmsg_end_push - 1;
	int pop_range_end = txmsg_start_pop + txmsg_pop - 1;

	if (txmsg_end_push && txmsg_pop &&
	    txmsg_start_push <= pop_range_end && txmsg_start_pop <= push_range_end) {
		/* The push range and the pop range overlap */
		int overlap_len;

		verify_push_start = txmsg_start_push;
		verify_pop_start = txmsg_start_pop;
		if (txmsg_start_push < txmsg_start_pop)
			overlap_len = min(push_range_end - txmsg_start_pop + 1, txmsg_pop);
		else
			overlap_len = min(pop_range_end - txmsg_start_push + 1, txmsg_end_push);
		verify_push_len = max(txmsg_end_push - overlap_len, 0);
		verify_pop_len = max(txmsg_pop - overlap_len, 0);
	} else {
		/* Otherwise */
		verify_push_start = txmsg_start_push;
		verify_pop_start = txmsg_start_pop;
		verify_push_len = txmsg_end_push;
		verify_pop_len = txmsg_pop;
	}
}
<<<<<<< HEAD

static int msg_verify_data(struct msghdr *msg, int size, int chunk_sz,
			   unsigned char *k_p, int *bytes_cnt_p,
			   int *check_cnt_p, int *push_p)
{
	int bytes_cnt = *bytes_cnt_p, check_cnt = *check_cnt_p, push = *push_p;
	unsigned char k = *k_p;
	int i, j;

=======

static int msg_verify_data(struct msghdr *msg, int size, int chunk_sz,
			   unsigned char *k_p, int *bytes_cnt_p,
			   int *check_cnt_p, int *push_p)
{
	int bytes_cnt = *bytes_cnt_p, check_cnt = *check_cnt_p, push = *push_p;
	unsigned char k = *k_p;
	int i, j;

>>>>>>> 4e3ac415
	for (i = 0, j = 0; i < msg->msg_iovlen && size; i++, j = 0) {
		unsigned char *d = msg->msg_iov[i].iov_base;

		/* Special case test for skb ingress + ktls */
		if (i == 0 && txmsg_ktls_skb) {
			if (msg->msg_iov[i].iov_len < 4)
				return -EDATAINTEGRITY;
			if (memcmp(d, "PASS", 4) != 0) {
				fprintf(stderr,
					"detected skb data error with skb ingress update @iov[%i]:%i \"%02x %02x %02x %02x\" != \"PASS\"\n",
					i, 0, d[0], d[1], d[2], d[3]);
				return -EDATAINTEGRITY;
			}
			j = 4; /* advance index past PASS header */
		}

		for (; j < msg->msg_iov[i].iov_len && size; j++) {
			if (push > 0 &&
			    check_cnt == verify_push_start + verify_push_len - push) {
				int skipped;
revisit_push:
				skipped = push;
				if (j + push >= msg->msg_iov[i].iov_len)
					skipped = msg->msg_iov[i].iov_len - j;
				push -= skipped;
				size -= skipped;
				j += skipped - 1;
				check_cnt += skipped;
				continue;
			}

			if (verify_pop_len > 0 && check_cnt == verify_pop_start) {
				bytes_cnt += verify_pop_len;
				check_cnt += verify_pop_len;
				k += verify_pop_len;

				if (bytes_cnt == chunk_sz) {
					k = 0;
					bytes_cnt = 0;
					check_cnt = 0;
					push = verify_push_len;
				}

				if (push > 0 &&
				    check_cnt == verify_push_start + verify_push_len - push)
					goto revisit_push;
			}

			if (d[j] != k++) {
				fprintf(stderr,
					"detected data corruption @iov[%i]:%i %02x != %02x, %02x ?= %02x\n",
					i, j, d[j], k - 1, d[j+1], k);
				return -EDATAINTEGRITY;
			}
			bytes_cnt++;
			check_cnt++;
			if (bytes_cnt == chunk_sz) {
				k = 0;
				bytes_cnt = 0;
				check_cnt = 0;
				push = verify_push_len;
			}
			size--;
		}
	}
	*k_p = k;
	*bytes_cnt_p = bytes_cnt;
	*check_cnt_p = check_cnt;
	*push_p = push;
	return 0;
}

static int msg_loop(int fd, int iov_count, int iov_length, int cnt,
		    struct msg_stats *s, bool tx,
		    struct sockmap_options *opt)
{
	struct msghdr msg = {0}, msg_peek = {0};
	int err, i, flags = MSG_NOSIGNAL;
	bool drop = opt->drop_expected;
	bool data = opt->data_test;
	int iov_alloc_length = iov_length;

	if (!tx && opt->check_recved_len)
		iov_alloc_length *= 2;

	err = msg_alloc_iov(&msg, iov_count, iov_alloc_length, data, tx);
	if (err)
		goto out_errno;
	if (peek_flag) {
		err = msg_alloc_iov(&msg_peek, iov_count, iov_length, data, tx);
		if (err)
			goto out_errno;
	}

	if (tx) {
		clock_gettime(CLOCK_MONOTONIC, &s->start);
		for (i = 0; i < cnt; i++) {
			int sent;

			errno = 0;
			sent = sendmsg(fd, &msg, flags);

			if (!drop && sent < 0) {
				if (opt->tx_wait_mem && errno == EACCES) {
					errno = 0;
					goto out_errno;
				}
				perror("sendmsg loop error");
				goto out_errno;
			} else if (drop && sent >= 0) {
				fprintf(stderr,
					"sendmsg loop error expected: %i errno %i\n",
					sent, errno);
				errno = -EIO;
				goto out_errno;
			}
			if (sent > 0)
				s->bytes_sent += sent;
		}
		clock_gettime(CLOCK_MONOTONIC, &s->end);
	} else {
		float total_bytes, txmsg_pop_total, txmsg_push_total;
		int slct, recvp = 0, recv, max_fd = fd;
		int fd_flags = O_NONBLOCK;
		struct timeval timeout;
		unsigned char k = 0;
		int bytes_cnt = 0;
		int check_cnt = 0;
		int push = 0;
		fd_set w;

		fcntl(fd, fd_flags);
		/* Account for pop bytes noting each iteration of apply will
		 * call msg_pop_data helper so we need to account for this
		 * by calculating the number of apply iterations. Note user
		 * of the tool can create cases where no data is sent by
		 * manipulating pop/push/pull/etc. For example txmsg_apply 1
		 * with txmsg_pop 1 will try to apply 1B at a time but each
		 * iteration will then pop 1B so no data will ever be sent.
		 * This is really only useful for testing edge cases in code
		 * paths.
		 */
		total_bytes = (float)iov_length * (float)cnt;
		if (!opt->sendpage)
			total_bytes *= (float)iov_count;
		if (txmsg_apply) {
			txmsg_push_total = txmsg_end_push * (total_bytes / txmsg_apply);
			txmsg_pop_total = txmsg_pop * (total_bytes / txmsg_apply);
		} else {
			txmsg_push_total = txmsg_end_push * cnt;
			txmsg_pop_total = txmsg_pop * cnt;
		}
		total_bytes += txmsg_push_total;
		total_bytes -= txmsg_pop_total;
		if (data) {
			msg_verify_date_prep();
			push = verify_push_len;
		}
		err = clock_gettime(CLOCK_MONOTONIC, &s->start);
		if (err < 0)
			perror("recv start time");
		while (s->bytes_recvd < total_bytes) {
			if (txmsg_cork) {
				timeout.tv_sec = 0;
				timeout.tv_usec = 300000;
			} else {
				timeout.tv_sec = 3;
				timeout.tv_usec = 0;
			}

			/* FD sets */
			FD_ZERO(&w);
			FD_SET(fd, &w);

			slct = select(max_fd + 1, &w, NULL, NULL, &timeout);
			if (slct == -1) {
				perror("select()");
				clock_gettime(CLOCK_MONOTONIC, &s->end);
				goto out_errno;
			} else if (!slct) {
				if (opt->verbose)
					fprintf(stderr, "unexpected timeout: recved %zu/%f pop_total %f\n", s->bytes_recvd, total_bytes, txmsg_pop_total);
				errno = -EIO;
				clock_gettime(CLOCK_MONOTONIC, &s->end);
				goto out_errno;
			}

			if (opt->tx_wait_mem) {
				FD_ZERO(&w);
				FD_SET(fd, &w);
				slct = select(max_fd + 1, NULL, NULL, &w, &timeout);
				errno = 0;
				close(fd);
				goto out_errno;
			}

			errno = 0;
			if (peek_flag) {
				flags |= MSG_PEEK;
				recvp = recvmsg(fd, &msg_peek, flags);
				if (recvp < 0) {
					if (errno != EWOULDBLOCK) {
						clock_gettime(CLOCK_MONOTONIC, &s->end);
						goto out_errno;
					}
				}
				flags = 0;
			}

			recv = recvmsg(fd, &msg, flags);
			if (recv < 0) {
				if (errno != EWOULDBLOCK) {
					clock_gettime(CLOCK_MONOTONIC, &s->end);
					perror("recv failed()");
					goto out_errno;
				}
			}

			if (recv > 0)
				s->bytes_recvd += recv;

			if (opt->check_recved_len && s->bytes_recvd > total_bytes) {
				errno = EMSGSIZE;
				fprintf(stderr, "recv failed(), bytes_recvd:%zd, total_bytes:%f\n",
						s->bytes_recvd, total_bytes);
				goto out_errno;
			}

			if (data) {
				int chunk_sz = opt->sendpage ?
						iov_length :
						iov_length * iov_count;

				errno = msg_verify_data(&msg, recv, chunk_sz, &k, &bytes_cnt,
							&check_cnt, &push);
				if (errno) {
					perror("data verify msg failed");
					goto out_errno;
				}
				if (recvp) {
					errno = msg_verify_data(&msg_peek,
								recvp,
								chunk_sz,
								&k,
								&bytes_cnt,
								&check_cnt,
								&push);
					if (errno) {
						perror("data verify msg_peek failed");
						goto out_errno;
					}
				}
			}
		}
		clock_gettime(CLOCK_MONOTONIC, &s->end);
	}

	msg_free_iov(&msg);
	msg_free_iov(&msg_peek);
	return err;
out_errno:
	msg_free_iov(&msg);
	msg_free_iov(&msg_peek);
	return errno;
}

static float giga = 1000000000;

static inline float sentBps(struct msg_stats s)
{
	return s.bytes_sent / (s.end.tv_sec - s.start.tv_sec);
}

static inline float recvdBps(struct msg_stats s)
{
	return s.bytes_recvd / (s.end.tv_sec - s.start.tv_sec);
}

static int sendmsg_test(struct sockmap_options *opt)
{
	float sent_Bps = 0, recvd_Bps = 0;
	int rx_fd, txpid, rxpid, err = 0;
	struct msg_stats s = {0};
	int iov_count = opt->iov_count;
	int iov_buf = opt->iov_length;
	int rx_status, tx_status;
	int cnt = opt->rate;

	errno = 0;

	if (opt->base)
		rx_fd = p1;
	else
		rx_fd = p2;

	if (ktls) {
		/* Redirecting into non-TLS socket which sends into a TLS
		 * socket is not a valid test. So in this case lets not
		 * enable kTLS but still run the test.
		 */
		if (!txmsg_redir || txmsg_ingress) {
			err = sockmap_init_ktls(opt->verbose, rx_fd);
			if (err)
				return err;
		}
		err = sockmap_init_ktls(opt->verbose, c1);
		if (err)
			return err;
	}

	if (opt->tx_wait_mem) {
		struct timeval timeout;
		int rxtx_buf_len = 1024;

		timeout.tv_sec = 3;
		timeout.tv_usec = 0;

		err = setsockopt(c2, SOL_SOCKET, SO_SNDTIMEO, &timeout, sizeof(struct timeval));
		err |= setsockopt(c2, SOL_SOCKET, SO_SNDBUFFORCE, &rxtx_buf_len, sizeof(int));
		err |= setsockopt(p2, SOL_SOCKET, SO_RCVBUFFORCE, &rxtx_buf_len, sizeof(int));
		if (err) {
			perror("setsockopt failed()");
			return errno;
		}
	}

	rxpid = fork();
	if (rxpid == 0) {
		if (opt->drop_expected || txmsg_ktls_skb_drop)
			_exit(0);

		if (!iov_buf) /* zero bytes sent case */
			_exit(0);

		if (opt->sendpage)
			iov_count = 1;
		err = msg_loop(rx_fd, iov_count, iov_buf,
			       cnt, &s, false, opt);
		if (opt->verbose > 1)
			fprintf(stderr,
				"msg_loop_rx: iov_count %i iov_buf %i cnt %i err %i\n",
				iov_count, iov_buf, cnt, err);
		if (s.end.tv_sec - s.start.tv_sec) {
			sent_Bps = sentBps(s);
			recvd_Bps = recvdBps(s);
		}
		if (opt->verbose > 1)
			fprintf(stdout,
				"rx_sendmsg: TX: %zuB %fB/s %fGB/s RX: %zuB %fB/s %fGB/s %s\n",
				s.bytes_sent, sent_Bps, sent_Bps/giga,
				s.bytes_recvd, recvd_Bps, recvd_Bps/giga,
				peek_flag ? "(peek_msg)" : "");
		if (err && err != -EDATAINTEGRITY && txmsg_cork)
			err = 0;
		exit(err ? 1 : 0);
	} else if (rxpid == -1) {
		perror("msg_loop_rx");
		return errno;
	}

	if (opt->tx_wait_mem)
		close(c2);

	txpid = fork();
	if (txpid == 0) {
		if (opt->sendpage)
			err = msg_loop_sendpage(c1, iov_buf, cnt, &s, opt);
		else
			err = msg_loop(c1, iov_count, iov_buf,
				       cnt, &s, true, opt);

		if (err)
			fprintf(stderr,
				"msg_loop_tx: iov_count %i iov_buf %i cnt %i err %i\n",
				iov_count, iov_buf, cnt, err);
		if (s.end.tv_sec - s.start.tv_sec) {
			sent_Bps = sentBps(s);
			recvd_Bps = recvdBps(s);
		}
		if (opt->verbose > 1)
			fprintf(stdout,
				"tx_sendmsg: TX: %zuB %fB/s %f GB/s RX: %zuB %fB/s %fGB/s\n",
				s.bytes_sent, sent_Bps, sent_Bps/giga,
				s.bytes_recvd, recvd_Bps, recvd_Bps/giga);
		exit(err ? 1 : 0);
	} else if (txpid == -1) {
		perror("msg_loop_tx");
		return errno;
	}

	assert(waitpid(rxpid, &rx_status, 0) == rxpid);
	assert(waitpid(txpid, &tx_status, 0) == txpid);
	if (WIFEXITED(rx_status)) {
		err = WEXITSTATUS(rx_status);
		if (err) {
			fprintf(stderr, "rx thread exited with err %d.\n", err);
			goto out;
		}
	}
	if (WIFEXITED(tx_status)) {
		err = WEXITSTATUS(tx_status);
		if (err)
			fprintf(stderr, "tx thread exited with err %d.\n", err);
	}
out:
	return err;
}

static int forever_ping_pong(int rate, struct sockmap_options *opt)
{
	struct timeval timeout;
	char buf[1024] = {0};
	int sc;

	timeout.tv_sec = 10;
	timeout.tv_usec = 0;

	/* Ping/Pong data from client to server */
	sc = send(c1, buf, sizeof(buf), 0);
	if (sc < 0) {
		perror("send failed()");
		return sc;
	}

	do {
		int s, rc, i, max_fd = p2;
		fd_set w;

		/* FD sets */
		FD_ZERO(&w);
		FD_SET(c1, &w);
		FD_SET(c2, &w);
		FD_SET(p1, &w);
		FD_SET(p2, &w);

		s = select(max_fd + 1, &w, NULL, NULL, &timeout);
		if (s == -1) {
			perror("select()");
			break;
		} else if (!s) {
			fprintf(stderr, "unexpected timeout\n");
			break;
		}

		for (i = 0; i <= max_fd && s > 0; ++i) {
			if (!FD_ISSET(i, &w))
				continue;

			s--;

			rc = recv(i, buf, sizeof(buf), 0);
			if (rc < 0) {
				if (errno != EWOULDBLOCK) {
					perror("recv failed()");
					return rc;
				}
			}

			if (rc == 0) {
				close(i);
				break;
			}

			sc = send(i, buf, rc, 0);
			if (sc < 0) {
				perror("send failed()");
				return sc;
			}
		}

		if (rate)
			sleep(rate);

		if (opt->verbose) {
			printf(".");
			fflush(stdout);

		}
	} while (running);

	return 0;
}

enum {
	SELFTESTS,
	PING_PONG,
	SENDMSG,
	BASE,
	BASE_SENDPAGE,
	SENDPAGE,
};

static int run_options(struct sockmap_options *options, int cg_fd,  int test)
{
	int i, key, next_key, err, zero = 0;
	struct bpf_program *tx_prog;

	/* If base test skip BPF setup */
	if (test == BASE || test == BASE_SENDPAGE)
		goto run;

	/* Attach programs to sockmap */
	if (!txmsg_omit_skb_parser) {
		links[0] = bpf_program__attach_sockmap(progs[0], map_fd[0]);
		if (!links[0]) {
			fprintf(stderr,
				"ERROR: bpf_program__attach_sockmap (sockmap %i->%i): (%s)\n",
				bpf_program__fd(progs[0]), map_fd[0], strerror(errno));
			return -1;
		}
	}

	links[1] = bpf_program__attach_sockmap(progs[1], map_fd[0]);
	if (!links[1]) {
		fprintf(stderr, "ERROR: bpf_program__attach_sockmap (sockmap): (%s)\n",
			strerror(errno));
		return -1;
	}

	/* Attach programs to TLS sockmap */
	if (txmsg_ktls_skb) {
		if (!txmsg_omit_skb_parser) {
			links[2] = bpf_program__attach_sockmap(progs[0], map_fd[8]);
			if (!links[2]) {
				fprintf(stderr,
					"ERROR: bpf_program__attach_sockmap (TLS sockmap %i->%i): (%s)\n",
					bpf_program__fd(progs[0]), map_fd[8], strerror(errno));
				return -1;
			}
		}

		links[3] = bpf_program__attach_sockmap(progs[2], map_fd[8]);
		if (!links[3]) {
			fprintf(stderr, "ERROR: bpf_program__attach_sockmap (TLS sockmap): (%s)\n",
				strerror(errno));
			return -1;
		}
	}

	/* Attach to cgroups */
	err = bpf_prog_attach(bpf_program__fd(progs[3]), cg_fd, BPF_CGROUP_SOCK_OPS, 0);
	if (err) {
		fprintf(stderr, "ERROR: bpf_prog_attach (groups): %d (%s)\n",
			err, strerror(errno));
		return err;
	}

run:
	err = sockmap_init_sockets(options->verbose);
	if (err) {
		fprintf(stderr, "ERROR: test socket failed: %d\n", err);
		goto out;
	}

	/* Attach txmsg program to sockmap */
	if (txmsg_pass)
		tx_prog = progs[4];
	else if (txmsg_redir)
		tx_prog = progs[5];
	else if (txmsg_apply)
		tx_prog = progs[6];
	else if (txmsg_cork)
		tx_prog = progs[7];
	else if (txmsg_drop)
		tx_prog = progs[8];
	else
		tx_prog = NULL;

	if (tx_prog) {
		int redir_fd;

		links[4] = bpf_program__attach_sockmap(tx_prog, map_fd[1]);
		if (!links[4]) {
			fprintf(stderr,
				"ERROR: bpf_program__attach_sockmap (txmsg): (%s)\n",
				strerror(errno));
			err = -1;
			goto out;
		}

		i = 0;
		err = bpf_map_update_elem(map_fd[1], &i, &c1, BPF_ANY);
		if (err) {
			fprintf(stderr,
				"ERROR: bpf_map_update_elem (txmsg):  %d (%s\n",
				err, strerror(errno));
			goto out;
		}

		if (txmsg_redir)
			redir_fd = c2;
		else
			redir_fd = c1;

		err = bpf_map_update_elem(map_fd[2], &i, &redir_fd, BPF_ANY);
		if (err) {
			fprintf(stderr,
				"ERROR: bpf_map_update_elem (txmsg):  %d (%s\n",
				err, strerror(errno));
			goto out;
		}

		if (txmsg_apply) {
			err = bpf_map_update_elem(map_fd[3],
						  &i, &txmsg_apply, BPF_ANY);
			if (err) {
				fprintf(stderr,
					"ERROR: bpf_map_update_elem (apply_bytes):  %d (%s\n",
					err, strerror(errno));
				goto out;
			}
		}

		if (txmsg_cork) {
			err = bpf_map_update_elem(map_fd[4],
						  &i, &txmsg_cork, BPF_ANY);
			if (err) {
				fprintf(stderr,
					"ERROR: bpf_map_update_elem (cork_bytes):  %d (%s\n",
					err, strerror(errno));
				goto out;
			}
		}

		if (txmsg_start) {
			err = bpf_map_update_elem(map_fd[5],
						  &i, &txmsg_start, BPF_ANY);
			if (err) {
				fprintf(stderr,
					"ERROR: bpf_map_update_elem (txmsg_start):  %d (%s)\n",
					err, strerror(errno));
				goto out;
			}
		}

		if (txmsg_end) {
			i = 1;
			err = bpf_map_update_elem(map_fd[5],
						  &i, &txmsg_end, BPF_ANY);
			if (err) {
				fprintf(stderr,
					"ERROR: bpf_map_update_elem (txmsg_end):  %d (%s)\n",
					err, strerror(errno));
				goto out;
			}
		}

		if (txmsg_start_push) {
			i = 2;
			err = bpf_map_update_elem(map_fd[5],
						  &i, &txmsg_start_push, BPF_ANY);
			if (err) {
				fprintf(stderr,
					"ERROR: bpf_map_update_elem (txmsg_start_push):  %d (%s)\n",
					err, strerror(errno));
				goto out;
			}
		}

		if (txmsg_end_push) {
			i = 3;
			err = bpf_map_update_elem(map_fd[5],
						  &i, &txmsg_end_push, BPF_ANY);
			if (err) {
				fprintf(stderr,
					"ERROR: bpf_map_update_elem %i@%i (txmsg_end_push):  %d (%s)\n",
					txmsg_end_push, i, err, strerror(errno));
				goto out;
			}
		}

		if (txmsg_start_pop) {
			i = 4;
			err = bpf_map_update_elem(map_fd[5],
						  &i, &txmsg_start_pop, BPF_ANY);
			if (err) {
				fprintf(stderr,
					"ERROR: bpf_map_update_elem %i@%i (txmsg_start_pop):  %d (%s)\n",
					txmsg_start_pop, i, err, strerror(errno));
				goto out;
			}
		} else {
			i = 4;
			bpf_map_update_elem(map_fd[5],
						  &i, &txmsg_start_pop, BPF_ANY);
		}

		if (txmsg_pop) {
			i = 5;
			err = bpf_map_update_elem(map_fd[5],
						  &i, &txmsg_pop, BPF_ANY);
			if (err) {
				fprintf(stderr,
					"ERROR: bpf_map_update_elem %i@%i (txmsg_pop):  %d (%s)\n",
					txmsg_pop, i, err, strerror(errno));
				goto out;
			}
		} else {
			i = 5;
			bpf_map_update_elem(map_fd[5],
					    &i, &txmsg_pop, BPF_ANY);

		}

		if (txmsg_ingress) {
			int in = BPF_F_INGRESS;

			i = 0;
			err = bpf_map_update_elem(map_fd[6], &i, &in, BPF_ANY);
			if (err) {
				fprintf(stderr,
					"ERROR: bpf_map_update_elem (txmsg_ingress): %d (%s)\n",
					err, strerror(errno));
			}
			i = 1;
			err = bpf_map_update_elem(map_fd[1], &i, &p1, BPF_ANY);
			if (err) {
				fprintf(stderr,
					"ERROR: bpf_map_update_elem (p1 txmsg): %d (%s)\n",
					err, strerror(errno));
			}
			err = bpf_map_update_elem(map_fd[2], &i, &p1, BPF_ANY);
			if (err) {
				fprintf(stderr,
					"ERROR: bpf_map_update_elem (p1 redir): %d (%s)\n",
					err, strerror(errno));
			}

			i = 2;
			err = bpf_map_update_elem(map_fd[2], &i, &p2, BPF_ANY);
			if (err) {
				fprintf(stderr,
					"ERROR: bpf_map_update_elem (p2 txmsg): %d (%s)\n",
					err, strerror(errno));
			}
		}

		if (txmsg_ktls_skb) {
			int ingress = BPF_F_INGRESS;

			i = 0;
			err = bpf_map_update_elem(map_fd[8], &i, &p2, BPF_ANY);
			if (err) {
				fprintf(stderr,
					"ERROR: bpf_map_update_elem (c1 sockmap): %d (%s)\n",
					err, strerror(errno));
			}

			if (txmsg_ktls_skb_redir) {
				i = 1;
				err = bpf_map_update_elem(map_fd[7],
							  &i, &ingress, BPF_ANY);
				if (err) {
					fprintf(stderr,
						"ERROR: bpf_map_update_elem (txmsg_ingress): %d (%s)\n",
						err, strerror(errno));
				}
			}

			if (txmsg_ktls_skb_drop) {
				i = 1;
				err = bpf_map_update_elem(map_fd[7], &i, &i, BPF_ANY);
			}
		}

		if (txmsg_redir_skb) {
			int skb_fd = (test == SENDMSG || test == SENDPAGE) ?
					p2 : p1;
			int ingress = BPF_F_INGRESS;

			i = 0;
			err = bpf_map_update_elem(map_fd[7],
						  &i, &ingress, BPF_ANY);
			if (err) {
				fprintf(stderr,
					"ERROR: bpf_map_update_elem (txmsg_ingress): %d (%s)\n",
					err, strerror(errno));
			}

			i = 3;
			err = bpf_map_update_elem(map_fd[0], &i, &skb_fd, BPF_ANY);
			if (err) {
				fprintf(stderr,
					"ERROR: bpf_map_update_elem (c1 sockmap): %d (%s)\n",
					err, strerror(errno));
			}
		}
	}

	if (skb_use_parser) {
		i = 2;
		err = bpf_map_update_elem(map_fd[7], &i, &skb_use_parser, BPF_ANY);
	}

	if (txmsg_drop)
		options->drop_expected = true;

	if (test == PING_PONG)
		err = forever_ping_pong(options->rate, options);
	else if (test == SENDMSG) {
		options->base = false;
		options->sendpage = false;
		err = sendmsg_test(options);
	} else if (test == SENDPAGE) {
		options->base = false;
		options->sendpage = true;
		err = sendmsg_test(options);
	} else if (test == BASE) {
		options->base = true;
		options->sendpage = false;
		err = sendmsg_test(options);
	} else if (test == BASE_SENDPAGE) {
		options->base = true;
		options->sendpage = true;
		err = sendmsg_test(options);
	} else
		fprintf(stderr, "unknown test\n");
out:
	/* Detatch and zero all the maps */
	bpf_prog_detach2(bpf_program__fd(progs[3]), cg_fd, BPF_CGROUP_SOCK_OPS);

	for (i = 0; i < ARRAY_SIZE(links); i++) {
		if (links[i])
			bpf_link__detach(links[i]);
	}

	for (i = 0; i < ARRAY_SIZE(map_fd); i++) {
		key = next_key = 0;
		bpf_map_update_elem(map_fd[i], &key, &zero, BPF_ANY);
		while (bpf_map_get_next_key(map_fd[i], &key, &next_key) == 0) {
			bpf_map_update_elem(map_fd[i], &key, &zero, BPF_ANY);
			key = next_key;
		}
	}

	close(s1);
	close(s2);
	close(p1);
	close(p2);
	close(c1);
	close(c2);
	return err;
}

static char *test_to_str(int test)
{
	switch (test) {
	case SENDMSG:
		return "sendmsg";
	case SENDPAGE:
		return "sendpage";
	}
	return "unknown";
}

static void append_str(char *dst, const char *src, size_t dst_cap)
{
	size_t avail = dst_cap - strlen(dst);

	if (avail <= 1) /* just zero byte could be written */
		return;

	strncat(dst, src, avail - 1); /* strncat() adds + 1 for zero byte */
}

#define OPTSTRING 60
static void test_options(char *options)
{
	char tstr[OPTSTRING];

	memset(options, 0, OPTSTRING);

	if (txmsg_pass)
		append_str(options, "pass,", OPTSTRING);
	if (txmsg_redir)
		append_str(options, "redir,", OPTSTRING);
	if (txmsg_drop)
		append_str(options, "drop,", OPTSTRING);
	if (txmsg_apply) {
		snprintf(tstr, OPTSTRING, "apply %d,", txmsg_apply);
		append_str(options, tstr, OPTSTRING);
	}
	if (txmsg_cork) {
		snprintf(tstr, OPTSTRING, "cork %d,", txmsg_cork);
		append_str(options, tstr, OPTSTRING);
	}
	if (txmsg_start) {
		snprintf(tstr, OPTSTRING, "start %d,", txmsg_start);
		append_str(options, tstr, OPTSTRING);
	}
	if (txmsg_end) {
		snprintf(tstr, OPTSTRING, "end %d,", txmsg_end);
		append_str(options, tstr, OPTSTRING);
	}
	if (txmsg_start_pop) {
		snprintf(tstr, OPTSTRING, "pop (%d,%d),",
			 txmsg_start_pop, txmsg_start_pop + txmsg_pop);
		append_str(options, tstr, OPTSTRING);
	}
	if (txmsg_ingress)
		append_str(options, "ingress,", OPTSTRING);
	if (txmsg_redir_skb)
		append_str(options, "redir_skb,", OPTSTRING);
	if (txmsg_ktls_skb)
		append_str(options, "ktls_skb,", OPTSTRING);
	if (ktls)
		append_str(options, "ktls,", OPTSTRING);
	if (peek_flag)
		append_str(options, "peek,", OPTSTRING);
}

static int __test_exec(int cgrp, int test, struct sockmap_options *opt)
{
	char *options = calloc(OPTSTRING, sizeof(char));
	int err;

	if (test == SENDPAGE)
		opt->sendpage = true;
	else
		opt->sendpage = false;

	if (txmsg_drop)
		opt->drop_expected = true;
	else
		opt->drop_expected = false;

	test_options(options);

	if (opt->verbose) {
		fprintf(stdout,
			" [TEST %i]: (%i, %i, %i, %s, %s): ",
			test_cnt, opt->rate, opt->iov_count, opt->iov_length,
			test_to_str(test), options);
		fflush(stdout);
	}
	err = run_options(opt, cgrp, test);
	if (opt->verbose)
		fprintf(stdout, " %s\n", !err ? "PASS" : "FAILED");
	test_cnt++;
	!err ? passed++ : failed++;
	free(options);
	return err;
}

static void test_exec(int cgrp, struct sockmap_options *opt)
{
	int type = strcmp(opt->map, BPF_SOCKMAP_FILENAME);
	int err;

	if (type == 0) {
		test_start();
		err = __test_exec(cgrp, SENDMSG, opt);
		if (err)
			test_fail();
	} else {
		test_start();
		err = __test_exec(cgrp, SENDPAGE, opt);
		if (err)
			test_fail();
	}
}

static void test_send_one(struct sockmap_options *opt, int cgrp)
{
	opt->iov_length = 1;
	opt->iov_count = 1;
	opt->rate = 1;
	test_exec(cgrp, opt);

	opt->iov_length = 1;
	opt->iov_count = 1024;
	opt->rate = 1;
	test_exec(cgrp, opt);

	opt->iov_length = 1024;
	opt->iov_count = 1;
	opt->rate = 1;
	test_exec(cgrp, opt);

}

static void test_send_many(struct sockmap_options *opt, int cgrp)
{
	opt->iov_length = 3;
	opt->iov_count = 1;
	opt->rate = 512;
	test_exec(cgrp, opt);

	opt->rate = 100;
	opt->iov_count = 1;
	opt->iov_length = 5;
	test_exec(cgrp, opt);
}

static void test_send_large(struct sockmap_options *opt, int cgrp)
{
	opt->iov_length = 8192;
	opt->iov_count = 32;
	opt->rate = 2;
	test_exec(cgrp, opt);
}

static void test_send(struct sockmap_options *opt, int cgrp)
{
	test_send_one(opt, cgrp);
	test_send_many(opt, cgrp);
	test_send_large(opt, cgrp);
	sched_yield();
}

static void test_txmsg_pass(int cgrp, struct sockmap_options *opt)
{
	/* Test small and large iov_count values with pass/redir/apply/cork */
	txmsg_pass = 1;
	test_send(opt, cgrp);
}

static void test_txmsg_redir(int cgrp, struct sockmap_options *opt)
{
	txmsg_redir = 1;
	test_send(opt, cgrp);
}

static void test_txmsg_redir_wait_sndmem(int cgrp, struct sockmap_options *opt)
{
	opt->tx_wait_mem = true;
	txmsg_redir = 1;
	test_send_large(opt, cgrp);

	txmsg_redir = 1;
	txmsg_apply = 4097;
	test_send_large(opt, cgrp);
	opt->tx_wait_mem = false;
}

static void test_txmsg_drop(int cgrp, struct sockmap_options *opt)
{
	txmsg_drop = 1;
	test_send(opt, cgrp);
}

static void test_txmsg_ingress_redir(int cgrp, struct sockmap_options *opt)
{
	txmsg_pass = txmsg_drop = 0;
	txmsg_ingress = txmsg_redir = 1;
	test_send(opt, cgrp);
}

static void test_txmsg_skb(int cgrp, struct sockmap_options *opt)
{
	bool data = opt->data_test;
	int k = ktls;

	opt->data_test = true;
	ktls = 1;

	txmsg_pass = txmsg_drop = 0;
	txmsg_ingress = txmsg_redir = 0;
	txmsg_ktls_skb = 1;
	txmsg_pass = 1;

	/* Using data verification so ensure iov layout is
	 * expected from test receiver side. e.g. has enough
	 * bytes to write test code.
	 */
	opt->iov_length = 100;
	opt->iov_count = 1;
	opt->rate = 1;
	test_exec(cgrp, opt);

	txmsg_ktls_skb_drop = 1;
	test_exec(cgrp, opt);

	txmsg_ktls_skb_drop = 0;
	txmsg_ktls_skb_redir = 1;
	test_exec(cgrp, opt);
	txmsg_ktls_skb_redir = 0;

	/* Tests that omit skb_parser */
	txmsg_omit_skb_parser = 1;
	ktls = 0;
	txmsg_ktls_skb = 0;
	test_exec(cgrp, opt);

	txmsg_ktls_skb_drop = 1;
	test_exec(cgrp, opt);
	txmsg_ktls_skb_drop = 0;

	txmsg_ktls_skb_redir = 1;
	test_exec(cgrp, opt);

	ktls = 1;
	test_exec(cgrp, opt);
	txmsg_omit_skb_parser = 0;

	opt->data_test = data;
	ktls = k;
}

/* Test cork with hung data. This tests poor usage patterns where
 * cork can leave data on the ring if user program is buggy and
 * doesn't flush them somehow. They do take some time however
 * because they wait for a timeout. Test pass, redir and cork with
 * apply logic. Use cork size of 4097 with send_large to avoid
 * aligning cork size with send size.
 */
static void test_txmsg_cork_hangs(int cgrp, struct sockmap_options *opt)
{
	txmsg_pass = 1;
	txmsg_redir = 0;
	txmsg_cork = 4097;
	txmsg_apply = 4097;
	test_send_large(opt, cgrp);

	txmsg_pass = 0;
	txmsg_redir = 1;
	txmsg_apply = 0;
	txmsg_cork = 4097;
	test_send_large(opt, cgrp);

	txmsg_pass = 0;
	txmsg_redir = 1;
	txmsg_apply = 4097;
	txmsg_cork = 4097;
	test_send_large(opt, cgrp);
}

static void test_txmsg_pull(int cgrp, struct sockmap_options *opt)
{
	/* Test basic start/end */
	txmsg_pass = 1;
	txmsg_start = 1;
	txmsg_end = 2;
	test_send(opt, cgrp);

	/* Test >4k pull */
	txmsg_pass = 1;
	txmsg_start = 4096;
	txmsg_end = 9182;
	test_send_large(opt, cgrp);

	/* Test pull + redirect */
	txmsg_redir = 1;
	txmsg_start = 1;
	txmsg_end = 2;
	test_send(opt, cgrp);

	/* Test pull + cork */
	txmsg_redir = 0;
	txmsg_cork = 512;
	txmsg_start = 1;
	txmsg_end = 2;
	test_send_many(opt, cgrp);

	/* Test pull + cork + redirect */
	txmsg_redir = 1;
	txmsg_cork = 512;
	txmsg_start = 1;
	txmsg_end = 2;
	test_send_many(opt, cgrp);
}

static void test_txmsg_pop(int cgrp, struct sockmap_options *opt)
{
	bool data = opt->data_test;

	/* Test basic pop */
	txmsg_pass = 1;
	txmsg_start_pop = 1;
	txmsg_pop = 2;
	test_send_many(opt, cgrp);

	/* Test pop with >4k */
	txmsg_pass = 1;
	txmsg_start_pop = 4096;
	txmsg_pop = 4096;
	test_send_large(opt, cgrp);

	/* Test pop + redirect */
	txmsg_redir = 1;
	txmsg_start_pop = 1;
	txmsg_pop = 2;
	test_send_many(opt, cgrp);

	/* TODO: Test for pop + cork should be different,
	 * - It makes the layout of the received data difficult
	 * - It makes it hard to calculate the total_bytes in the recvmsg
	 * Temporarily skip the data integrity test for this case now.
	 */
	opt->data_test = false;
	/* Test pop + cork */
	txmsg_redir = 0;
	txmsg_cork = 512;
	txmsg_start_pop = 1;
	txmsg_pop = 2;
	test_send_many(opt, cgrp);

	/* Test pop + redirect + cork */
	txmsg_redir = 1;
	txmsg_cork = 4;
	txmsg_start_pop = 1;
	txmsg_pop = 2;
	test_send_many(opt, cgrp);
	opt->data_test = data;
}

static void test_txmsg_push(int cgrp, struct sockmap_options *opt)
{
	bool data = opt->data_test;

	/* Test basic push */
	txmsg_pass = 1;
	txmsg_start_push = 1;
	txmsg_end_push = 1;
	test_send(opt, cgrp);

	/* Test push 4kB >4k */
	txmsg_pass = 1;
	txmsg_start_push = 4096;
	txmsg_end_push = 4096;
	test_send_large(opt, cgrp);

	/* Test push + redirect */
	txmsg_redir = 1;
	txmsg_start_push = 1;
	txmsg_end_push = 2;
	test_send_many(opt, cgrp);

	/* TODO: Test for push + cork should be different,
	 * - It makes the layout of the received data difficult
	 * - It makes it hard to calculate the total_bytes in the recvmsg
	 * Temporarily skip the data integrity test for this case now.
	 */
	opt->data_test = false;
	/* Test push + cork */
	txmsg_redir = 0;
	txmsg_cork = 512;
	txmsg_start_push = 1;
	txmsg_end_push = 2;
	test_send_many(opt, cgrp);
	opt->data_test = data;
}

static void test_txmsg_push_pop(int cgrp, struct sockmap_options *opt)
{
<<<<<<< HEAD
=======
	/* Test push/pop range overlapping */
	txmsg_pass = 1;
	txmsg_start_push = 1;
	txmsg_end_push = 10;
	txmsg_start_pop = 5;
	txmsg_pop = 4;
	test_send_large(opt, cgrp);

	txmsg_pass = 1;
	txmsg_start_push = 1;
	txmsg_end_push = 10;
	txmsg_start_pop = 5;
	txmsg_pop = 16;
	test_send_large(opt, cgrp);

	txmsg_pass = 1;
	txmsg_start_push = 5;
	txmsg_end_push = 4;
	txmsg_start_pop = 1;
	txmsg_pop = 10;
	test_send_large(opt, cgrp);

	txmsg_pass = 1;
	txmsg_start_push = 5;
	txmsg_end_push = 16;
	txmsg_start_pop = 1;
	txmsg_pop = 10;
	test_send_large(opt, cgrp);

	/* Test push/pop range non-overlapping */
>>>>>>> 4e3ac415
	txmsg_pass = 1;
	txmsg_start_push = 1;
	txmsg_end_push = 10;
	txmsg_start_pop = 16;
	txmsg_pop = 4;
	test_send_large(opt, cgrp);

	txmsg_pass = 1;
	txmsg_start_push = 16;
	txmsg_end_push = 10;
	txmsg_start_pop = 5;
	txmsg_pop = 4;
	test_send_large(opt, cgrp);
}

static void test_txmsg_apply(int cgrp, struct sockmap_options *opt)
{
	txmsg_pass = 1;
	txmsg_redir = 0;
	txmsg_ingress = 0;
	txmsg_apply = 1;
	txmsg_cork = 0;
	test_send_one(opt, cgrp);

	txmsg_pass = 0;
	txmsg_redir = 1;
	txmsg_ingress = 0;
	txmsg_apply = 1;
	txmsg_cork = 0;
	test_send_one(opt, cgrp);

	txmsg_pass = 0;
	txmsg_redir = 1;
	txmsg_ingress = 1;
	txmsg_apply = 1;
	txmsg_cork = 0;
	test_send_one(opt, cgrp);

	txmsg_pass = 1;
	txmsg_redir = 0;
	txmsg_ingress = 0;
	txmsg_apply = 1024;
	txmsg_cork = 0;
	test_send_large(opt, cgrp);

	txmsg_pass = 0;
	txmsg_redir = 1;
	txmsg_ingress = 0;
	txmsg_apply = 1024;
	txmsg_cork = 0;
	test_send_large(opt, cgrp);

	txmsg_pass = 0;
	txmsg_redir = 1;
	txmsg_ingress = 1;
	txmsg_apply = 1024;
	txmsg_cork = 0;
	test_send_large(opt, cgrp);
}

static void test_txmsg_cork(int cgrp, struct sockmap_options *opt)
{
	txmsg_pass = 1;
	txmsg_redir = 0;
	txmsg_apply = 0;
	txmsg_cork = 1;
	test_send(opt, cgrp);

	txmsg_pass = 1;
	txmsg_redir = 0;
	txmsg_apply = 1;
	txmsg_cork = 1;
	test_send(opt, cgrp);
}

static void test_txmsg_ingress_parser(int cgrp, struct sockmap_options *opt)
{
	txmsg_pass = 1;
	skb_use_parser = 512;
	if (ktls == 1)
		skb_use_parser = 570;
	opt->iov_length = 256;
	opt->iov_count = 1;
	opt->rate = 2;
	test_exec(cgrp, opt);
}

static void test_txmsg_ingress_parser2(int cgrp, struct sockmap_options *opt)
{
	if (ktls == 1)
		return;
	skb_use_parser = 10;
	opt->iov_length = 20;
	opt->iov_count = 1;
	opt->rate = 1;
	opt->check_recved_len = true;
	test_exec(cgrp, opt);
	opt->check_recved_len = false;
}

char *map_names[] = {
	"sock_map",
	"sock_map_txmsg",
	"sock_map_redir",
	"sock_apply_bytes",
	"sock_cork_bytes",
	"sock_bytes",
	"sock_redir_flags",
	"sock_skb_opts",
	"tls_sock_map",
};

static int populate_progs(char *bpf_file)
{
	struct bpf_program *prog;
	struct bpf_object *obj;
	int i = 0;
	long err;

	obj = bpf_object__open(bpf_file);
	err = libbpf_get_error(obj);
	if (err) {
		char err_buf[256];

		libbpf_strerror(err, err_buf, sizeof(err_buf));
		printf("Unable to load eBPF objects in file '%s' : %s\n",
		       bpf_file, err_buf);
		return -1;
	}

	i = bpf_object__load(obj);
	i = 0;
	bpf_object__for_each_program(prog, obj) {
		progs[i] = prog;
		i++;
	}

	for (i = 0; i < ARRAY_SIZE(map_fd); i++) {
		maps[i] = bpf_object__find_map_by_name(obj, map_names[i]);
		map_fd[i] = bpf_map__fd(maps[i]);
		if (map_fd[i] < 0) {
			fprintf(stderr, "load_bpf_file: (%i) %s\n",
				map_fd[i], strerror(errno));
			return -1;
		}
	}

	for (i = 0; i < ARRAY_SIZE(links); i++)
		links[i] = NULL;

	return 0;
}

struct _test test[] = {
	{"txmsg test passthrough", test_txmsg_pass},
	{"txmsg test redirect", test_txmsg_redir},
	{"txmsg test redirect wait send mem", test_txmsg_redir_wait_sndmem},
	{"txmsg test drop", test_txmsg_drop},
	{"txmsg test ingress redirect", test_txmsg_ingress_redir},
	{"txmsg test skb", test_txmsg_skb},
	{"txmsg test apply", test_txmsg_apply},
	{"txmsg test cork", test_txmsg_cork},
	{"txmsg test hanging corks", test_txmsg_cork_hangs},
	{"txmsg test push_data", test_txmsg_push},
	{"txmsg test pull-data", test_txmsg_pull},
	{"txmsg test pop-data", test_txmsg_pop},
	{"txmsg test push/pop data", test_txmsg_push_pop},
	{"txmsg test ingress parser", test_txmsg_ingress_parser},
	{"txmsg test ingress parser2", test_txmsg_ingress_parser2},
};

static int check_whitelist(struct _test *t, struct sockmap_options *opt)
{
	char *entry, *ptr;

	if (!opt->whitelist)
		return 0;
	ptr = strdup(opt->whitelist);
	if (!ptr)
		return -ENOMEM;
	entry = strtok(ptr, ",");
	while (entry) {
		if ((opt->prepend && strstr(opt->prepend, entry) != 0) ||
		    strstr(opt->map, entry) != 0 ||
		    strstr(t->title, entry) != 0) {
			free(ptr);
			return 0;
		}
		entry = strtok(NULL, ",");
	}
	free(ptr);
	return -EINVAL;
}

static int check_blacklist(struct _test *t, struct sockmap_options *opt)
{
	char *entry, *ptr;

	if (!opt->blacklist)
		return -EINVAL;
	ptr = strdup(opt->blacklist);
	if (!ptr)
		return -ENOMEM;
	entry = strtok(ptr, ",");
	while (entry) {
		if ((opt->prepend && strstr(opt->prepend, entry) != 0) ||
		    strstr(opt->map, entry) != 0 ||
		    strstr(t->title, entry) != 0) {
			free(ptr);
			return 0;
		}
		entry = strtok(NULL, ",");
	}
	free(ptr);
	return -EINVAL;
}

static int __test_selftests(int cg_fd, struct sockmap_options *opt)
{
	int i, err;

	err = populate_progs(opt->map);
	if (err < 0) {
		fprintf(stderr, "ERROR: (%i) load bpf failed\n", err);
		return err;
	}

	/* Tests basic commands and APIs */
	for (i = 0; i < ARRAY_SIZE(test); i++) {
		struct _test t = test[i];

		if (check_whitelist(&t, opt) != 0)
			continue;
		if (check_blacklist(&t, opt) == 0)
			continue;

		test_start_subtest(&t, opt);
		t.tester(cg_fd, opt);
		test_end_subtest();
	}

	return err;
}

static void test_selftests_sockmap(int cg_fd, struct sockmap_options *opt)
{
	opt->map = BPF_SOCKMAP_FILENAME;
	__test_selftests(cg_fd, opt);
}

static void test_selftests_sockhash(int cg_fd, struct sockmap_options *opt)
{
	opt->map = BPF_SOCKHASH_FILENAME;
	__test_selftests(cg_fd, opt);
}

static void test_selftests_ktls(int cg_fd, struct sockmap_options *opt)
{
	opt->map = BPF_SOCKHASH_FILENAME;
	opt->prepend = "ktls";
	ktls = 1;
	__test_selftests(cg_fd, opt);
	ktls = 0;
}

static int test_selftest(int cg_fd, struct sockmap_options *opt)
{
	test_selftests_sockmap(cg_fd, opt);
	test_selftests_sockhash(cg_fd, opt);
	test_selftests_ktls(cg_fd, opt);
	test_print_results();
	return 0;
}

int main(int argc, char **argv)
{
	int iov_count = 1, length = 1024, rate = 1;
	struct sockmap_options options = {0};
	int opt, longindex, err, cg_fd = 0;
	char *bpf_file = BPF_SOCKMAP_FILENAME;
	int test = SELFTESTS;
	bool cg_created = 0;

	while ((opt = getopt_long(argc, argv, ":dhv:c:r:i:l:t:p:q:n:b:",
				  long_options, &longindex)) != -1) {
		switch (opt) {
		case 's':
			txmsg_start = atoi(optarg);
			break;
		case 'e':
			txmsg_end = atoi(optarg);
			break;
		case 'p':
			txmsg_start_push = atoi(optarg);
			break;
		case 'q':
			txmsg_end_push = atoi(optarg);
			break;
		case 'w':
			txmsg_start_pop = atoi(optarg);
			break;
		case 'x':
			txmsg_pop = atoi(optarg);
			break;
		case 'a':
			txmsg_apply = atoi(optarg);
			break;
		case 'k':
			txmsg_cork = atoi(optarg);
			break;
		case 'c':
			cg_fd = open(optarg, O_DIRECTORY, O_RDONLY);
			if (cg_fd < 0) {
				fprintf(stderr,
					"ERROR: (%i) open cg path failed: %s\n",
					cg_fd, optarg);
				return cg_fd;
			}
			break;
		case 'r':
			rate = atoi(optarg);
			break;
		case 'v':
			options.verbose = 1;
			if (optarg)
				options.verbose = atoi(optarg);
			break;
		case 'i':
			iov_count = atoi(optarg);
			break;
		case 'l':
			length = atoi(optarg);
			break;
		case 'd':
			options.data_test = true;
			break;
		case 't':
			if (strcmp(optarg, "ping") == 0) {
				test = PING_PONG;
			} else if (strcmp(optarg, "sendmsg") == 0) {
				test = SENDMSG;
			} else if (strcmp(optarg, "base") == 0) {
				test = BASE;
			} else if (strcmp(optarg, "base_sendpage") == 0) {
				test = BASE_SENDPAGE;
			} else if (strcmp(optarg, "sendpage") == 0) {
				test = SENDPAGE;
			} else {
				usage(argv);
				return -1;
			}
			break;
		case 'n':
			options.whitelist = strdup(optarg);
			if (!options.whitelist)
				return -ENOMEM;
			break;
		case 'b':
			options.blacklist = strdup(optarg);
			if (!options.blacklist)
				return -ENOMEM;
		case 0:
			break;
		case 'h':
		default:
			usage(argv);
			return -1;
		}
	}

	if (!cg_fd) {
		cg_fd = cgroup_setup_and_join(CG_PATH);
		if (cg_fd < 0)
			return cg_fd;
		cg_created = 1;
	}

	/* Use libbpf 1.0 API mode */
	libbpf_set_strict_mode(LIBBPF_STRICT_ALL);

	if (test == SELFTESTS) {
		err = test_selftest(cg_fd, &options);
		goto out;
	}

	err = populate_progs(bpf_file);
	if (err) {
		fprintf(stderr, "populate program: (%s) %s\n",
			bpf_file, strerror(errno));
		return 1;
	}
	running = 1;

	/* catch SIGINT */
	signal(SIGINT, running_handler);

	options.iov_count = iov_count;
	options.iov_length = length;
	options.rate = rate;

	err = run_options(&options, cg_fd, test);
out:
	if (options.whitelist)
		free(options.whitelist);
	if (options.blacklist)
		free(options.blacklist);
	close(cg_fd);
	if (cg_created)
		cleanup_cgroup_environment();
	return err;
}

void running_handler(int a)
{
	running = 0;
}<|MERGE_RESOLUTION|>--- conflicted
+++ resolved
@@ -545,7 +545,6 @@
 		verify_pop_len = txmsg_pop;
 	}
 }
-<<<<<<< HEAD
 
 static int msg_verify_data(struct msghdr *msg, int size, int chunk_sz,
 			   unsigned char *k_p, int *bytes_cnt_p,
@@ -555,17 +554,6 @@
 	unsigned char k = *k_p;
 	int i, j;
 
-=======
-
-static int msg_verify_data(struct msghdr *msg, int size, int chunk_sz,
-			   unsigned char *k_p, int *bytes_cnt_p,
-			   int *check_cnt_p, int *push_p)
-{
-	int bytes_cnt = *bytes_cnt_p, check_cnt = *check_cnt_p, push = *push_p;
-	unsigned char k = *k_p;
-	int i, j;
-
->>>>>>> 4e3ac415
 	for (i = 0, j = 0; i < msg->msg_iovlen && size; i++, j = 0) {
 		unsigned char *d = msg->msg_iov[i].iov_base;
 
@@ -1811,8 +1799,6 @@
 
 static void test_txmsg_push_pop(int cgrp, struct sockmap_options *opt)
 {
-<<<<<<< HEAD
-=======
 	/* Test push/pop range overlapping */
 	txmsg_pass = 1;
 	txmsg_start_push = 1;
@@ -1843,7 +1829,6 @@
 	test_send_large(opt, cgrp);
 
 	/* Test push/pop range non-overlapping */
->>>>>>> 4e3ac415
 	txmsg_pass = 1;
 	txmsg_start_push = 1;
 	txmsg_end_push = 10;
