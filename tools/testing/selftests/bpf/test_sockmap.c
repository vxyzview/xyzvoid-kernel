--- conflicted
+++ resolved
@@ -440,20 +440,12 @@
 		sent = sendfile(fd, fp, NULL, iov_length);
 
 		if (!drop && sent < 0) {
-<<<<<<< HEAD
-			perror("send loop error");
-			fclose(file);
-			return sent;
-		} else if (drop && sent >= 0) {
-			printf("sendpage loop error expected: %i\n", sent);
-=======
 			perror("sendpage loop error");
 			fclose(file);
 			return sent;
 		} else if (drop && sent >= 0) {
 			printf("sendpage loop error expected: %i errno %i\n",
 			       sent, errno);
->>>>>>> d1988041
 			fclose(file);
 			return -EIO;
 		}
@@ -583,11 +575,7 @@
 			sent = sendmsg(fd, &msg, flags);
 
 			if (!drop && sent < 0) {
-<<<<<<< HEAD
-				perror("send loop error");
-=======
 				perror("sendmsg loop error");
->>>>>>> d1988041
 				goto out_errno;
 			} else if (drop && sent >= 0) {
 				fprintf(stderr,
