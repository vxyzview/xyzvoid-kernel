// SPDX-License-Identifier: GPL-2.0
// Copyright (c) 2019 Facebook

#include <stdint.h>
#include <stddef.h>
#include <stdbool.h>
#include <linux/bpf.h>
#include <linux/ptrace.h>
#include <linux/sched.h>
#include <linux/types.h>
#include <bpf/bpf_helpers.h>

#include "bpf_compiler.h"

typedef uint32_t pid_t;
struct task_struct {};

#define TASK_COMM_LEN 16
#define PERF_MAX_STACK_DEPTH 127

#define STROBE_TYPE_INVALID 0
#define STROBE_TYPE_INT 1
#define STROBE_TYPE_STR 2
#define STROBE_TYPE_MAP 3

#define STACK_TABLE_EPOCH_SHIFT 20
#define STROBE_MAX_STR_LEN 1
#define STROBE_MAX_CFGS 32
#define READ_MAP_VAR_PAYLOAD_CAP					\
	((1 + STROBE_MAX_MAP_ENTRIES * 2) * STROBE_MAX_STR_LEN)
#define STROBE_MAX_PAYLOAD						\
	(STROBE_MAX_STRS * STROBE_MAX_STR_LEN +				\
	 STROBE_MAX_MAPS * READ_MAP_VAR_PAYLOAD_CAP)

struct strobe_value_header {
	/*
	 * meaning depends on type:
	 * 1. int: 0, if value not set, 1 otherwise
	 * 2. str: 1 always, whether value is set or not is determined by ptr
	 * 3. map: 1 always, pointer points to additional struct with number
	 *    of entries (up to STROBE_MAX_MAP_ENTRIES)
	 */
	uint16_t len;
	/*
	 * _reserved might be used for some future fields/flags, but we always
	 * want to keep strobe_value_header to be 8 bytes, so BPF can read 16
	 * bytes in one go and get both header and value
	 */
	uint8_t _reserved[6];
};

/*
 * strobe_value_generic is used from BPF probe only, but needs to be a union
 * of strobe_value_int/strobe_value_str/strobe_value_map
 */
struct strobe_value_generic {
	struct strobe_value_header header;
	union {
		int64_t val;
		void *ptr;
	};
};

struct strobe_value_int {
	struct strobe_value_header header;
	int64_t value;
};

struct strobe_value_str {
	struct strobe_value_header header;
	const char* value;
};

struct strobe_value_map {
	struct strobe_value_header header;
	const struct strobe_map_raw* value;
};

struct strobe_map_entry {
	const char* key;
	const char* val;
};

/*
 * Map of C-string key/value pairs with fixed maximum capacity. Each map has
 * corresponding int64 ID, which application can use (or ignore) in whatever
 * way appropriate. Map is "write-only", there is no way to get data out of
 * map. Map is intended to be used to provide metadata for profilers and is
 * not to be used for internal in-app communication. All methods are
 * thread-safe.
 */
struct strobe_map_raw {
	/*
	 * general purpose unique ID that's up to application to decide
	 * whether and how to use; for request metadata use case id is unique
	 * request ID that's used to match metadata with stack traces on
	 * Strobelight backend side
	 */
	int64_t id;
	/* number of used entries in map */
	int64_t cnt;
	/*
	 * having volatile doesn't change anything on BPF side, but clang
	 * emits warnings for passing `volatile const char *` into
	 * bpf_probe_read_user_str that expects just `const char *`
	 */
	const char* tag;
	/*
	 * key/value entries, each consisting of 2 pointers to key and value
	 * C strings
	 */
	struct strobe_map_entry entries[STROBE_MAX_MAP_ENTRIES];
};

/* Following values define supported values of TLS mode */
#define TLS_NOT_SET -1
#define TLS_LOCAL_EXEC 0
#define TLS_IMM_EXEC 1
#define TLS_GENERAL_DYN 2

/*
 * structure that universally represents TLS location (both for static
 * executables and shared libraries)
 */
struct strobe_value_loc {
	/*
	 * tls_mode defines what TLS mode was used for particular metavariable:
	 * - -1 (TLS_NOT_SET) - no metavariable;
	 * - 0 (TLS_LOCAL_EXEC) - Local Executable mode;
	 * - 1 (TLS_IMM_EXEC) - Immediate Executable mode;
	 * - 2 (TLS_GENERAL_DYN) - General Dynamic mode;
	 * Local Dynamic mode is not yet supported, because never seen in
	 * practice.  Mode defines how offset field is interpreted. See
	 * calc_location() in below for details.
	 */
	int64_t tls_mode;
	/*
	 * TLS_LOCAL_EXEC: offset from thread pointer (fs:0 for x86-64,
	 * tpidr_el0 for aarch64).
	 * TLS_IMM_EXEC: absolute address of GOT entry containing offset
	 * from thread pointer;
	 * TLS_GENERAL_DYN: absolute address of double GOT entry
	 * containing tls_index_t struct;
	 */
	int64_t offset;
};

struct strobemeta_cfg {
	int64_t req_meta_idx;
	struct strobe_value_loc int_locs[STROBE_MAX_INTS];
	struct strobe_value_loc str_locs[STROBE_MAX_STRS];
	struct strobe_value_loc map_locs[STROBE_MAX_MAPS];
};

struct strobe_map_descr {
	uint64_t id;
	int16_t tag_len;
	/*
	 * cnt <0 - map value isn't set;
	 * 0 - map has id set, but no key/value entries
	 */
	int16_t cnt;
	/*
	 * both key_lens[i] and val_lens[i] should be >0 for present key/value
	 * entry
	 */
	uint16_t key_lens[STROBE_MAX_MAP_ENTRIES];
	uint16_t val_lens[STROBE_MAX_MAP_ENTRIES];
};

struct strobemeta_payload {
	/* req_id has valid request ID, if req_meta_valid == 1 */
	int64_t req_id;
	uint8_t req_meta_valid;
	/*
	 * mask has Nth bit set to 1, if Nth metavar was present and
	 * successfully read
	 */
	uint64_t int_vals_set_mask;
	int64_t int_vals[STROBE_MAX_INTS];
	/* len is >0 for present values */
	uint16_t str_lens[STROBE_MAX_STRS];
	/* if map_descrs[i].cnt == -1, metavar is not present/set */
	struct strobe_map_descr map_descrs[STROBE_MAX_MAPS];
	/*
	 * payload has compactly packed values of str and map variables in the
	 * form: strval1\0strval2\0map1key1\0map1val1\0map2key1\0map2val1\0
	 * (and so on); str_lens[i], key_lens[i] and val_lens[i] determines
	 * value length
	 */
	char payload[STROBE_MAX_PAYLOAD];
};

struct strobelight_bpf_sample {
	uint64_t ktime;
	char comm[TASK_COMM_LEN];
	pid_t pid;
	int user_stack_id;
	int kernel_stack_id;
	int has_meta;
	struct strobemeta_payload metadata;
	/*
	 * makes it possible to pass (<real payload size> + 1) as data size to
	 * perf_submit() to avoid perf_submit's paranoia about passing zero as
	 * size, as it deduces that <real payload size> might be
	 * **theoretically** zero
	 */
	char dummy_safeguard;
};

struct {
	__uint(type, BPF_MAP_TYPE_PERF_EVENT_ARRAY);
	__uint(max_entries, 32);
	__uint(key_size, sizeof(int));
	__uint(value_size, sizeof(int));
} samples SEC(".maps");

struct {
	__uint(type, BPF_MAP_TYPE_STACK_TRACE);
	__uint(max_entries, 16);
	__uint(key_size, sizeof(uint32_t));
	__uint(value_size, sizeof(uint64_t) * PERF_MAX_STACK_DEPTH);
} stacks_0 SEC(".maps");

struct {
	__uint(type, BPF_MAP_TYPE_STACK_TRACE);
	__uint(max_entries, 16);
	__uint(key_size, sizeof(uint32_t));
	__uint(value_size, sizeof(uint64_t) * PERF_MAX_STACK_DEPTH);
} stacks_1 SEC(".maps");

struct {
	__uint(type, BPF_MAP_TYPE_PERCPU_ARRAY);
	__uint(max_entries, 1);
	__type(key, uint32_t);
	__type(value, struct strobelight_bpf_sample);
} sample_heap SEC(".maps");

struct {
	__uint(type, BPF_MAP_TYPE_PERCPU_ARRAY);
	__uint(max_entries, STROBE_MAX_CFGS);
	__type(key, pid_t);
	__type(value, struct strobemeta_cfg);
} strobemeta_cfgs SEC(".maps");

/* Type for the dtv.  */
/* https://github.com/lattera/glibc/blob/master/nptl/sysdeps/x86_64/tls.h#L34 */
typedef union dtv {
	size_t counter;
	struct {
		void* val;
		bool is_static;
	} pointer;
} dtv_t;

/* Partial definition for tcbhead_t */
/* https://github.com/bminor/glibc/blob/master/sysdeps/x86_64/nptl/tls.h#L42 */
struct tcbhead {
	void* tcb;
	dtv_t* dtv;
};

/*
 * TLS module/offset information for shared library case.
 * For x86-64, this is mapped onto two entries in GOT.
 * For aarch64, this is pointed to by second GOT entry.
 */
struct tls_index {
	uint64_t module;
	uint64_t offset;
};

#ifdef SUBPROGS
__noinline
#else
__always_inline
#endif
static void *calc_location(struct strobe_value_loc *loc, void *tls_base)
{
	/*
	 * tls_mode value is:
	 * - -1 (TLS_NOT_SET), if no metavar is present;
	 * - 0 (TLS_LOCAL_EXEC), if metavar uses Local Executable mode of TLS
	 * (offset from fs:0 for x86-64 or tpidr_el0 for aarch64);
	 * - 1 (TLS_IMM_EXEC), if metavar uses Immediate Executable mode of TLS;
	 * - 2 (TLS_GENERAL_DYN), if metavar uses General Dynamic mode of TLS;
	 * This schema allows to use something like:
	 * (tls_mode + 1) * (tls_base + offset)
	 * to get NULL for "no metavar" location, or correct pointer for local
	 * executable mode without doing extra ifs.
	 */
	if (loc->tls_mode <= TLS_LOCAL_EXEC) {
		/* static executable is simple, we just have offset from
		 * tls_base */
		void *addr = tls_base + loc->offset;
		/* multiply by (tls_mode + 1) to get NULL, if we have no
		 * metavar in this slot */
		return (void *)((loc->tls_mode + 1) * (int64_t)addr);
	}
	/*
	 * Other modes are more complicated, we need to jump through few hoops.
	 *
	 * For immediate executable mode (currently supported only for aarch64):
	 *  - loc->offset is pointing to a GOT entry containing fixed offset
	 *  relative to tls_base;
	 *
	 * For general dynamic mode:
	 *  - loc->offset is pointing to a beginning of double GOT entries;
	 *  - (for aarch64 only) second entry points to tls_index_t struct;
	 *  - (for x86-64 only) two GOT entries are already tls_index_t;
	 *  - tls_index_t->module is used to find start of TLS section in
	 *  which variable resides;
	 *  - tls_index_t->offset provides offset within that TLS section,
	 *  pointing to value of variable.
	 */
	struct tls_index tls_index;
	dtv_t *dtv;
	void *tls_ptr;

	bpf_probe_read_user(&tls_index, sizeof(struct tls_index),
			    (void *)loc->offset);
	/* valid module index is always positive */
	if (tls_index.module > 0) {
		/* dtv = ((struct tcbhead *)tls_base)->dtv[tls_index.module] */
		bpf_probe_read_user(&dtv, sizeof(dtv),
				    &((struct tcbhead *)tls_base)->dtv);
		dtv += tls_index.module;
	} else {
		dtv = NULL;
	}
	bpf_probe_read_user(&tls_ptr, sizeof(void *), dtv);
	/* if pointer has (void *)-1 value, then TLS wasn't initialized yet */
	return tls_ptr && tls_ptr != (void *)-1
		? tls_ptr + tls_index.offset
		: NULL;
}

#ifdef SUBPROGS
__noinline
#else
__always_inline
#endif
static void read_int_var(struct strobemeta_cfg *cfg,
			 size_t idx, void *tls_base,
			 struct strobe_value_generic *value,
			 struct strobemeta_payload *data)
{
	void *location = calc_location(&cfg->int_locs[idx], tls_base);
	if (!location)
		return;

	bpf_probe_read_user(value, sizeof(struct strobe_value_generic), location);
	data->int_vals[idx] = value->val;
	if (value->header.len)
		data->int_vals_set_mask |= (1 << idx);
}

static __always_inline uint64_t read_str_var(struct strobemeta_cfg *cfg,
					     size_t idx, void *tls_base,
					     struct strobe_value_generic *value,
					     struct strobemeta_payload *data,
					     size_t off)
{
	void *location;
	uint64_t len;

	data->str_lens[idx] = 0;
	location = calc_location(&cfg->str_locs[idx], tls_base);
	if (!location)
		return 0;

	bpf_probe_read_user(value, sizeof(struct strobe_value_generic), location);
	len = bpf_probe_read_user_str(&data->payload[off], STROBE_MAX_STR_LEN, value->ptr);
	/*
	 * if bpf_probe_read_user_str returns error (<0), due to casting to
	 * unsigned int, it will become big number, so next check is
	 * sufficient to check for errors AND prove to BPF verifier, that
	 * bpf_probe_read_user_str won't return anything bigger than
	 * STROBE_MAX_STR_LEN
	 */
	if (len > STROBE_MAX_STR_LEN)
		return 0;

	data->str_lens[idx] = len;
	return off + len;
}

static __always_inline uint64_t read_map_var(struct strobemeta_cfg *cfg,
					     size_t idx, void *tls_base,
					     struct strobe_value_generic *value,
					     struct strobemeta_payload *data,
					     size_t off)
{
	struct strobe_map_descr* descr = &data->map_descrs[idx];
	struct strobe_map_raw map;
	void *location;
	uint64_t len;

	descr->tag_len = 0; /* presume no tag is set */
	descr->cnt = -1; /* presume no value is set */

	location = calc_location(&cfg->map_locs[idx], tls_base);
	if (!location)
		return off;

	bpf_probe_read_user(value, sizeof(struct strobe_value_generic), location);
	if (bpf_probe_read_user(&map, sizeof(struct strobe_map_raw), value->ptr))
		return off;

	descr->id = map.id;
	descr->cnt = map.cnt;
	if (cfg->req_meta_idx == idx) {
		data->req_id = map.id;
		data->req_meta_valid = 1;
	}

	len = bpf_probe_read_user_str(&data->payload[off], STROBE_MAX_STR_LEN, map.tag);
	if (len <= STROBE_MAX_STR_LEN) {
		descr->tag_len = len;
		off += len;
	}

#ifdef NO_UNROLL
	__pragma_loop_no_unroll
#else
	__pragma_loop_unroll
#endif
	for (int i = 0; i < STROBE_MAX_MAP_ENTRIES; ++i) {
		if (i >= map.cnt)
			break;

		descr->key_lens[i] = 0;
		len = bpf_probe_read_user_str(&data->payload[off], STROBE_MAX_STR_LEN,
					      map.entries[i].key);
		if (len <= STROBE_MAX_STR_LEN) {
			descr->key_lens[i] = len;
			off += len;
		}
		descr->val_lens[i] = 0;
		len = bpf_probe_read_user_str(&data->payload[off], STROBE_MAX_STR_LEN,
					      map.entries[i].val);
		if (len <= STROBE_MAX_STR_LEN) {
			descr->val_lens[i] = len;
			off += len;
		}
	}

	return off;
}

#ifdef USE_BPF_LOOP
enum read_type {
	READ_INT_VAR,
	READ_MAP_VAR,
	READ_STR_VAR,
};

struct read_var_ctx {
	struct strobemeta_payload *data;
	void *tls_base;
	struct strobemeta_cfg *cfg;
	size_t payload_off;
	/* value gets mutated */
	struct strobe_value_generic *value;
	enum read_type type;
};

static int read_var_callback(__u64 index, struct read_var_ctx *ctx)
{
	/* lose precision info for ctx->payload_off, verifier won't track
	 * double xor, barrier_var() is needed to force clang keep both xors.
	 */
	ctx->payload_off ^= index;
	barrier_var(ctx->payload_off);
	ctx->payload_off ^= index;
	switch (ctx->type) {
	case READ_INT_VAR:
		if (index >= STROBE_MAX_INTS)
			return 1;
		read_int_var(ctx->cfg, index, ctx->tls_base, ctx->value, ctx->data);
		break;
	case READ_MAP_VAR:
		if (index >= STROBE_MAX_MAPS)
			return 1;
		if (ctx->payload_off > sizeof(ctx->data->payload) - READ_MAP_VAR_PAYLOAD_CAP)
			return 1;
		ctx->payload_off = read_map_var(ctx->cfg, index, ctx->tls_base,
						ctx->value, ctx->data, ctx->payload_off);
		break;
	case READ_STR_VAR:
		if (index >= STROBE_MAX_STRS)
			return 1;
		if (ctx->payload_off > sizeof(ctx->data->payload) - STROBE_MAX_STR_LEN)
			return 1;
		ctx->payload_off = read_str_var(ctx->cfg, index, ctx->tls_base,
						ctx->value, ctx->data, ctx->payload_off);
		break;
	}
	return 0;
}
#endif /* USE_BPF_LOOP */

/*
 * read_strobe_meta returns NULL, if no metadata was read; otherwise returns
 * pointer to *right after* payload ends
 */
#ifdef SUBPROGS
__noinline
#else
__always_inline
#endif
static void *read_strobe_meta(struct task_struct *task,
			      struct strobemeta_payload *data)
{
	pid_t pid = bpf_get_current_pid_tgid() >> 32;
	struct strobe_value_generic value = {0};
	struct strobemeta_cfg *cfg;
	size_t payload_off;
	void *tls_base;

	cfg = bpf_map_lookup_elem(&strobemeta_cfgs, &pid);
	if (!cfg)
		return NULL;

	data->int_vals_set_mask = 0;
	data->req_meta_valid = 0;
	payload_off = 0;
	/*
	 * we don't have struct task_struct definition, it should be:
	 * tls_base = (void *)task->thread.fsbase;
	 */
	tls_base = (void *)task;

#ifdef USE_BPF_LOOP
	struct read_var_ctx ctx = {
		.cfg = cfg,
		.tls_base = tls_base,
		.value = &value,
		.data = data,
		.payload_off = 0,
	};
	int err;

	ctx.type = READ_INT_VAR;
	err = bpf_loop(STROBE_MAX_INTS, read_var_callback, &ctx, 0);
	if (err != STROBE_MAX_INTS)
		return NULL;

	ctx.type = READ_STR_VAR;
	err = bpf_loop(STROBE_MAX_STRS, read_var_callback, &ctx, 0);
	if (err != STROBE_MAX_STRS)
		return NULL;

	ctx.type = READ_MAP_VAR;
	err = bpf_loop(STROBE_MAX_MAPS, read_var_callback, &ctx, 0);
	if (err != STROBE_MAX_MAPS)
		return NULL;

	payload_off = ctx.payload_off;
<<<<<<< HEAD
	/* this should not really happen, here only to satisfy verifer */
=======
	/* this should not really happen, here only to satisfy verifier */
>>>>>>> a6ad5510
	if (payload_off > sizeof(data->payload))
		payload_off = sizeof(data->payload);
#else
#ifdef NO_UNROLL
	__pragma_loop_no_unroll
#else
	__pragma_loop_unroll
#endif /* NO_UNROLL */
	for (int i = 0; i < STROBE_MAX_INTS; ++i) {
		read_int_var(cfg, i, tls_base, &value, data);
	}
#ifdef NO_UNROLL
	__pragma_loop_no_unroll
#else
	__pragma_loop_unroll
#endif /* NO_UNROLL */
	for (int i = 0; i < STROBE_MAX_STRS; ++i) {
		payload_off = read_str_var(cfg, i, tls_base, &value, data, payload_off);
	}
#ifdef NO_UNROLL
	__pragma_loop_no_unroll
#else
	__pragma_loop_unroll
#endif /* NO_UNROLL */
	for (int i = 0; i < STROBE_MAX_MAPS; ++i) {
		payload_off = read_map_var(cfg, i, tls_base, &value, data, payload_off);
	}
#endif /* USE_BPF_LOOP */

	/*
	 * return pointer right after end of payload, so it's possible to
	 * calculate exact amount of useful data that needs to be sent
	 */
	return &data->payload[payload_off];
}

SEC("raw_tracepoint/kfree_skb")
int on_event(struct pt_regs *ctx) {
	pid_t pid =  bpf_get_current_pid_tgid() >> 32;
	struct strobelight_bpf_sample* sample;
	struct task_struct *task;
	uint32_t zero = 0;
	uint64_t ktime_ns;
	void *sample_end;

	sample = bpf_map_lookup_elem(&sample_heap, &zero);
	if (!sample)
		return 0; /* this will never happen */

	sample->pid = pid;
	bpf_get_current_comm(&sample->comm, TASK_COMM_LEN);
	ktime_ns = bpf_ktime_get_ns();
	sample->ktime = ktime_ns;

	task = (struct task_struct *)bpf_get_current_task();
	sample_end = read_strobe_meta(task, &sample->metadata);
	sample->has_meta = sample_end != NULL;
	sample_end = sample_end ? : &sample->metadata;

	if ((ktime_ns >> STACK_TABLE_EPOCH_SHIFT) & 1) {
		sample->kernel_stack_id = bpf_get_stackid(ctx, &stacks_1, 0);
		sample->user_stack_id = bpf_get_stackid(ctx, &stacks_1, BPF_F_USER_STACK);
	} else {
		sample->kernel_stack_id = bpf_get_stackid(ctx, &stacks_0, 0);
		sample->user_stack_id = bpf_get_stackid(ctx, &stacks_0, BPF_F_USER_STACK);
	}

	uint64_t sample_size = sample_end - (void *)sample;
	/* should always be true */
	if (sample_size < sizeof(struct strobelight_bpf_sample))
		bpf_perf_event_output(ctx, &samples, 0, sample, 1 + sample_size);
	return 0;
}

char _license[] SEC("license") = "GPL";<|MERGE_RESOLUTION|>--- conflicted
+++ resolved
@@ -557,11 +557,7 @@
 		return NULL;
 
 	payload_off = ctx.payload_off;
-<<<<<<< HEAD
-	/* this should not really happen, here only to satisfy verifer */
-=======
 	/* this should not really happen, here only to satisfy verifier */
->>>>>>> a6ad5510
 	if (payload_off > sizeof(data->payload))
 		payload_off = sizeof(data->payload);
 #else
