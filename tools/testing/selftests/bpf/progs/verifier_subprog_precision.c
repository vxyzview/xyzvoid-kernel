--- conflicted
+++ resolved
@@ -278,11 +278,7 @@
 __msg("mark_precise: frame0: regs=r6 stack= before 13: (bf) r1 = r7")
 __msg("mark_precise: frame0: regs=r6 stack= before 12: (27) r6 *= 4")
 __msg("mark_precise: frame0: regs=r6 stack= before 11: (25) if r6 > 0x3 goto pc+4")
-<<<<<<< HEAD
-__msg("mark_precise: frame0: regs=r6 stack= before 10: (bf) r6 = r0")
-=======
 __msg("mark_precise: frame0: regs=r0,r6 stack= before 10: (bf) r6 = r0")
->>>>>>> a6ad5510
 __msg("mark_precise: frame0: regs=r0 stack= before 9: (85) call bpf_loop")
 /* State entering callback body popped from states stack */
 __msg("from 9 to 17: frame1:")
