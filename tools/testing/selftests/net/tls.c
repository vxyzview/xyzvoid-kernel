--- conflicted
+++ resolved
@@ -2055,8 +2055,6 @@
 	close(sfd);
 }
 
-<<<<<<< HEAD
-=======
 TEST(prequeue) {
 	struct tls_crypto_info_keys tls12;
 	char buf[20000], buf2[20000];
@@ -2102,7 +2100,6 @@
 	close(cfd);
 }
 
->>>>>>> 98817289
 static void __attribute__((constructor)) fips_check(void) {
 	int res;
 	FILE *f;
