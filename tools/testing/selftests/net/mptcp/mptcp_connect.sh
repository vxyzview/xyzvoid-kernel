#!/bin/bash
# SPDX-License-Identifier: GPL-2.0

# Double quotes to prevent globbing and word splitting is recommended in new
# code but we accept it, especially because there were too many before having
# address all other issues detected by shellcheck.
#shellcheck disable=SC2086

. "$(dirname "${0}")/mptcp_lib.sh"

time_start=$(date +%s)

optstring="S:R:d:e:l:r:h4cm:f:tC"
ret=0
final_ret=0
sin=""
sout=""
cin_disconnect=""
cin=""
cout=""
capture=false
timeout_poll=30
timeout_test=$((timeout_poll * 2 + 1))
ipv6=true
ethtool_random_on=true
tc_delay="$((RANDOM%50))"
tc_loss=$((RANDOM%101))
testmode=""
sndbuf=0
rcvbuf=0
options_log=true
do_tcp=0
checksum=false
filesize=0
connect_per_transfer=1
port=$((10000 - 1))

if [ $tc_loss -eq 100 ];then
	tc_loss=1%
elif [ $tc_loss -ge 10 ]; then
	tc_loss=0.$tc_loss%
elif [ $tc_loss -ge 1 ]; then
	tc_loss=0.0$tc_loss%
else
	tc_loss=""
fi

usage() {
	echo "Usage: $0 [ -a ]"
	echo -e "\t-d: tc/netem delay in milliseconds, e.g. \"-d 10\" (default random)"
	echo -e "\t-l: tc/netem loss percentage, e.g. \"-l 0.02\" (default random)"
	echo -e "\t-r: tc/netem reorder mode, e.g. \"-r 25% 50% gap 5\", use "-r 0" to disable reordering (default random)"
	echo -e "\t-e: ethtool features to disable, e.g.: \"-e tso -e gso\" (default: randomly disable any of tso/gso/gro)"
	echo -e "\t-4: IPv4 only: disable IPv6 tests (default: test both IPv4 and IPv6)"
	echo -e "\t-c: capture packets for each test using tcpdump (default: no capture)"
	echo -e "\t-f: size of file to transfer in bytes (default random)"
	echo -e "\t-S: set sndbuf value (default: use kernel default)"
	echo -e "\t-R: set rcvbuf value (default: use kernel default)"
	echo -e "\t-m: test mode (poll, sendfile; default: poll)"
	echo -e "\t-t: also run tests with TCP (use twice to non-fallback tcp)"
	echo -e "\t-C: enable the MPTCP data checksum"
}

while getopts "$optstring" option;do
	case "$option" in
	"h")
		usage $0
		exit ${KSFT_PASS}
		;;
	"d")
		if [ $OPTARG -ge 0 ];then
			tc_delay="$OPTARG"
		else
			echo "-d requires numeric argument, got \"$OPTARG\"" 1>&2
			exit ${KSFT_FAIL}
		fi
		;;
	"e")
		ethtool_args="$ethtool_args $OPTARG off"
		ethtool_random_on=false
		;;
	"l")
		tc_loss="$OPTARG"
		;;
	"r")
		tc_reorder="$OPTARG"
		;;
	"4")
		ipv6=false
		;;
	"c")
		capture=true
		;;
	"S")
		if [ $OPTARG -ge 0 ];then
			sndbuf="$OPTARG"
		else
			echo "-S requires numeric argument, got \"$OPTARG\"" 1>&2
			exit ${KSFT_FAIL}
		fi
		;;
	"R")
		if [ $OPTARG -ge 0 ];then
			rcvbuf="$OPTARG"
		else
			echo "-R requires numeric argument, got \"$OPTARG\"" 1>&2
			exit ${KSFT_FAIL}
		fi
		;;
	"m")
		testmode="$OPTARG"
		;;
	"f")
		filesize="$OPTARG"
		;;
	"t")
		do_tcp=$((do_tcp+1))
		;;
	"C")
		checksum=true
		;;
	"?")
		usage $0
		exit ${KSFT_FAIL}
		;;
	esac
done

ns1=""
ns2=""
ns3=""
ns4=""

TEST_GROUP=""

# This function is used in the cleanup trap
#shellcheck disable=SC2317
cleanup()
{
	rm -f "$cin_disconnect" "$cout_disconnect"
	rm -f "$cin" "$cout"
	rm -f "$sin" "$sout"
	rm -f "$capout"

	mptcp_lib_ns_exit "${ns1}" "${ns2}" "${ns3}" "${ns4}"
}

mptcp_lib_check_mptcp
mptcp_lib_check_kallsyms
mptcp_lib_check_tools ip

sin=$(mktemp)
sout=$(mktemp)
cin=$(mktemp)
cout=$(mktemp)
capout=$(mktemp)
cin_disconnect="$cin".disconnect
cout_disconnect="$cout".disconnect
trap cleanup EXIT

mptcp_lib_ns_init ns1 ns2 ns3 ns4

#  "$ns1"              ns2                    ns3                     ns4
# ns1eth2    ns2eth1   ns2eth3      ns3eth2   ns3eth4       ns4eth3
#                           - drop 1% ->            reorder 25%
#                           <- TSO off -

ip link add ns1eth2 netns "$ns1" type veth peer name ns2eth1 netns "$ns2"
ip link add ns2eth3 netns "$ns2" type veth peer name ns3eth2 netns "$ns3"
ip link add ns3eth4 netns "$ns3" type veth peer name ns4eth3 netns "$ns4"

ip -net "$ns1" addr add 10.0.1.1/24 dev ns1eth2
ip -net "$ns1" addr add dead:beef:1::1/64 dev ns1eth2 nodad

ip -net "$ns1" link set ns1eth2 up
ip -net "$ns1" route add default via 10.0.1.2
ip -net "$ns1" route add default via dead:beef:1::2

ip -net "$ns2" addr add 10.0.1.2/24 dev ns2eth1
ip -net "$ns2" addr add dead:beef:1::2/64 dev ns2eth1 nodad
ip -net "$ns2" link set ns2eth1 up

ip -net "$ns2" addr add 10.0.2.1/24 dev ns2eth3
ip -net "$ns2" addr add dead:beef:2::1/64 dev ns2eth3 nodad
ip -net "$ns2" link set ns2eth3 up
ip -net "$ns2" route add default via 10.0.2.2
ip -net "$ns2" route add default via dead:beef:2::2
ip netns exec "$ns2" sysctl -q net.ipv4.ip_forward=1
ip netns exec "$ns2" sysctl -q net.ipv6.conf.all.forwarding=1

ip -net "$ns3" addr add 10.0.2.2/24 dev ns3eth2
ip -net "$ns3" addr add dead:beef:2::2/64 dev ns3eth2 nodad
ip -net "$ns3" link set ns3eth2 up

ip -net "$ns3" addr add 10.0.3.2/24 dev ns3eth4
ip -net "$ns3" addr add dead:beef:3::2/64 dev ns3eth4 nodad
ip -net "$ns3" link set ns3eth4 up
ip -net "$ns3" route add default via 10.0.2.1
ip -net "$ns3" route add default via dead:beef:2::1
ip netns exec "$ns3" sysctl -q net.ipv4.ip_forward=1
ip netns exec "$ns3" sysctl -q net.ipv6.conf.all.forwarding=1

ip -net "$ns4" addr add 10.0.3.1/24 dev ns4eth3
ip -net "$ns4" addr add dead:beef:3::1/64 dev ns4eth3 nodad
ip -net "$ns4" link set ns4eth3 up
ip -net "$ns4" route add default via 10.0.3.2
ip -net "$ns4" route add default via dead:beef:3::2

if $checksum; then
	for i in "$ns1" "$ns2" "$ns3" "$ns4";do
		ip netns exec $i sysctl -q net.mptcp.checksum_enabled=1
	done
fi

set_ethtool_flags() {
	local ns="$1"
	local dev="$2"
	local flags="$3"

	if ip netns exec $ns ethtool -K $dev $flags 2>/dev/null; then
<<<<<<< HEAD
		echo "INFO: set $ns dev $dev: ethtool -K $flags"
=======
		mptcp_lib_pr_info "set $ns dev $dev: ethtool -K $flags"
>>>>>>> 1b4861e3
	fi
}

set_random_ethtool_flags() {
	local flags=""
	local r=$RANDOM

	local pick1=$((r & 1))
	local pick2=$((r & 2))
	local pick3=$((r & 4))

	[ $pick1 -ne 0 ] && flags="tso off"
	[ $pick2 -ne 0 ] && flags="$flags gso off"
	[ $pick3 -ne 0 ] && flags="$flags gro off"

	[ -z "$flags" ] && return

	set_ethtool_flags "$1" "$2" "$flags"
}

if $ethtool_random_on;then
	set_random_ethtool_flags "$ns3" ns3eth2
	set_random_ethtool_flags "$ns4" ns4eth3
else
	set_ethtool_flags "$ns3" ns3eth2 "$ethtool_args"
	set_ethtool_flags "$ns4" ns4eth3 "$ethtool_args"
fi

print_larger_title() {
	# here we don't have the time, a bit longer for the alignment
	MPTCP_LIB_TEST_FORMAT="%02u %-69s" \
		mptcp_lib_print_title "${@}"
}

check_mptcp_disabled()
{
	local disabled_ns
	mptcp_lib_ns_init disabled_ns

	print_larger_title "New MPTCP socket can be blocked via sysctl"
	# net.mptcp.enabled should be enabled by default
	if [ "$(ip netns exec ${disabled_ns} sysctl net.mptcp.enabled | awk '{ print $3 }')" -ne 1 ]; then
		mptcp_lib_pr_fail "net.mptcp.enabled sysctl is not 1 by default"
		mptcp_lib_result_fail "net.mptcp.enabled sysctl is not 1 by default"
		ret=${KSFT_FAIL}
		return 1
	fi
	ip netns exec ${disabled_ns} sysctl -q net.mptcp.enabled=0

	local err=0
	LC_ALL=C ip netns exec ${disabled_ns} ./mptcp_connect -p 10000 -s MPTCP 127.0.0.1 < "$cin" 2>&1 | \
		grep -q "^socket: Protocol not available$" && err=1
	mptcp_lib_ns_exit "${disabled_ns}"

	if [ ${err} -eq 0 ]; then
		mptcp_lib_pr_fail "New MPTCP socket cannot be blocked via sysctl"
		mptcp_lib_result_fail "New MPTCP socket cannot be blocked via sysctl"
		ret=${KSFT_FAIL}
		return 1
	fi

	mptcp_lib_pr_ok
	mptcp_lib_result_pass "New MPTCP socket can be blocked via sysctl"
	return 0
}

do_ping()
{
	local listener_ns="$1"
	local connector_ns="$2"
	local connect_addr="$3"
	local ping_args="-q -c 1"
	local rc=0

	if mptcp_lib_is_v6 "${connect_addr}"; then
		$ipv6 || return 0
		ping_args="${ping_args} -6"
	fi

	ip netns exec ${connector_ns} ping ${ping_args} $connect_addr >/dev/null || rc=1

	if [ $rc -ne 0 ] ; then
		mptcp_lib_pr_fail "$listener_ns -> $connect_addr connectivity"
		ret=${KSFT_FAIL}

		return 1
	fi

	return 0
}

do_transfer()
{
	local listener_ns="$1"
	local connector_ns="$2"
	local cl_proto="$3"
	local srv_proto="$4"
	local connect_addr="$5"
	local local_addr="$6"
	local extra_args="$7"

<<<<<<< HEAD
	local port
	port=$((10000+TEST_COUNT))
	TEST_COUNT=$((TEST_COUNT+1))
=======
	port=$((port + 1))
>>>>>>> 1b4861e3

	if [ "$rcvbuf" -gt 0 ]; then
		extra_args+=" -R $rcvbuf"
	fi

	if [ "$sndbuf" -gt 0 ]; then
		extra_args+=" -S $sndbuf"
	fi

	if [ -n "$testmode" ]; then
		extra_args+=" -m $testmode"
	fi

	if [ -n "$extra_args" ] && $options_log; then
		mptcp_lib_pr_info "extra options: $extra_args"
	fi
	options_log=false

	:> "$cout"
	:> "$sout"
	:> "$capout"

	local addr_port
	addr_port=$(printf "%s:%d" ${connect_addr} ${port})
	local result_msg
	result_msg="$(printf "%.3s %-5s -> %.3s (%-20s) %-5s" ${connector_ns} ${cl_proto} ${listener_ns} ${addr_port} ${srv_proto})"
	mptcp_lib_print_title "${result_msg}"

	if $capture; then
		local capuser
		local rndh="${connector_ns:4}"
		if [ -z $SUDO_USER ] ; then
			capuser=""
		else
			capuser="-Z $SUDO_USER"
		fi

		local capfile="${rndh}-${connector_ns:0:3}-${listener_ns:0:3}-${cl_proto}-${srv_proto}-${connect_addr}-${port}"
		local capopt="-i any -s 65535 -B 32768 ${capuser}"

		ip netns exec ${listener_ns}  tcpdump ${capopt} -w "${capfile}-listener.pcap"  >> "${capout}" 2>&1 &
		local cappid_listener=$!

		ip netns exec ${connector_ns} tcpdump ${capopt} -w "${capfile}-connector.pcap" >> "${capout}" 2>&1 &
		local cappid_connector=$!

		sleep 1
	fi

	NSTAT_HISTORY=/tmp/${listener_ns}.nstat ip netns exec ${listener_ns} \
		nstat -n
	if [ ${listener_ns} != ${connector_ns} ]; then
		NSTAT_HISTORY=/tmp/${connector_ns}.nstat ip netns exec ${connector_ns} \
			nstat -n
	fi

	local stat_synrx_last_l
	local stat_ackrx_last_l
	local stat_cookietx_last
	local stat_cookierx_last
	local stat_csum_err_s
	local stat_csum_err_c
	local stat_tcpfb_last_l
	stat_synrx_last_l=$(mptcp_lib_get_counter "${listener_ns}" "MPTcpExtMPCapableSYNRX")
	stat_ackrx_last_l=$(mptcp_lib_get_counter "${listener_ns}" "MPTcpExtMPCapableACKRX")
	stat_cookietx_last=$(mptcp_lib_get_counter "${listener_ns}" "TcpExtSyncookiesSent")
	stat_cookierx_last=$(mptcp_lib_get_counter "${listener_ns}" "TcpExtSyncookiesRecv")
	stat_csum_err_s=$(mptcp_lib_get_counter "${listener_ns}" "MPTcpExtDataCsumErr")
	stat_csum_err_c=$(mptcp_lib_get_counter "${connector_ns}" "MPTcpExtDataCsumErr")
	stat_tcpfb_last_l=$(mptcp_lib_get_counter "${listener_ns}" "MPTcpExtMPCapableFallbackACK")

	timeout ${timeout_test} \
		ip netns exec ${listener_ns} \
			./mptcp_connect -t ${timeout_poll} -l -p $port -s ${srv_proto} \
				$extra_args $local_addr < "$sin" > "$sout" &
	local spid=$!

	mptcp_lib_wait_local_port_listen "${listener_ns}" "${port}"

	local start
	start=$(date +%s%3N)
	timeout ${timeout_test} \
		ip netns exec ${connector_ns} \
			./mptcp_connect -t ${timeout_poll} -p $port -s ${cl_proto} \
				$extra_args $connect_addr < "$cin" > "$cout" &
	local cpid=$!

	wait $cpid
	local retc=$?
	wait $spid
	local rets=$?

	local stop
	stop=$(date +%s%3N)

	if $capture; then
		sleep 1
		kill ${cappid_listener}
		kill ${cappid_connector}
	fi

	NSTAT_HISTORY=/tmp/${listener_ns}.nstat ip netns exec ${listener_ns} \
		nstat | grep Tcp > /tmp/${listener_ns}.out
	if [ ${listener_ns} != ${connector_ns} ]; then
		NSTAT_HISTORY=/tmp/${connector_ns}.nstat ip netns exec ${connector_ns} \
			nstat | grep Tcp > /tmp/${connector_ns}.out
	fi

	local duration
	duration=$((stop-start))
	result_msg+=" # time=${duration}ms"
	printf "(duration %05sms) " "${duration}"
	if [ ${rets} -ne 0 ] || [ ${retc} -ne 0 ]; then
		mptcp_lib_pr_fail "client exit code $retc, server $rets"
		echo -e "\nnetns ${listener_ns} socket stat for ${port}:" 1>&2
		ip netns exec ${listener_ns} ss -Menita 1>&2 -o "sport = :$port"
		cat /tmp/${listener_ns}.out
		echo -e "\nnetns ${connector_ns} socket stat for ${port}:" 1>&2
		ip netns exec ${connector_ns} ss -Menita 1>&2 -o "dport = :$port"
		[ ${listener_ns} != ${connector_ns} ] && cat /tmp/${connector_ns}.out

		echo
		cat "$capout"
		mptcp_lib_result_fail "${TEST_GROUP}: ${result_msg}"
		return 1
	fi

	mptcp_lib_check_transfer $sin $cout "file received by client"
	retc=$?
	mptcp_lib_check_transfer $cin $sout "file received by server"
	rets=$?

	local extra=""
	local stat_synrx_now_l
	local stat_ackrx_now_l
	local stat_cookietx_now
	local stat_cookierx_now
	local stat_ooo_now
	local stat_tcpfb_now_l
	stat_synrx_now_l=$(mptcp_lib_get_counter "${listener_ns}" "MPTcpExtMPCapableSYNRX")
	stat_ackrx_now_l=$(mptcp_lib_get_counter "${listener_ns}" "MPTcpExtMPCapableACKRX")
	stat_cookietx_now=$(mptcp_lib_get_counter "${listener_ns}" "TcpExtSyncookiesSent")
	stat_cookierx_now=$(mptcp_lib_get_counter "${listener_ns}" "TcpExtSyncookiesRecv")
	stat_ooo_now=$(mptcp_lib_get_counter "${listener_ns}" "TcpExtTCPOFOQueue")
	stat_tcpfb_now_l=$(mptcp_lib_get_counter "${listener_ns}" "MPTcpExtMPCapableFallbackACK")

	expect_synrx=$((stat_synrx_last_l))
	expect_ackrx=$((stat_ackrx_last_l))

	cookies=$(ip netns exec ${listener_ns} sysctl net.ipv4.tcp_syncookies)
	cookies=${cookies##*=}

	if [ ${cl_proto} = "MPTCP" ] && [ ${srv_proto} = "MPTCP" ]; then
		expect_synrx=$((stat_synrx_last_l+connect_per_transfer))
		expect_ackrx=$((stat_ackrx_last_l+connect_per_transfer))
	fi

	if [ ${stat_synrx_now_l} -lt ${expect_synrx} ]; then
		mptcp_lib_pr_fail "lower MPC SYN rx (${stat_synrx_now_l})" \
				  "than expected (${expect_synrx})"
		retc=1
	fi
	if [ ${stat_ackrx_now_l} -lt ${expect_ackrx} ] && [ ${stat_ooo_now} -eq 0 ]; then
		if [ ${stat_ooo_now} -eq 0 ]; then
			mptcp_lib_pr_fail "lower MPC ACK rx (${stat_ackrx_now_l})" \
					  "than expected (${expect_ackrx})"
			rets=1
		else
			extra+=" [ Note ] fallback due to TCP OoO"
		fi
	fi

	if $checksum; then
		local csum_err_s
		local csum_err_c
		csum_err_s=$(mptcp_lib_get_counter "${listener_ns}" "MPTcpExtDataCsumErr")
		csum_err_c=$(mptcp_lib_get_counter "${connector_ns}" "MPTcpExtDataCsumErr")

		local csum_err_s_nr=$((csum_err_s - stat_csum_err_s))
		if [ $csum_err_s_nr -gt 0 ]; then
<<<<<<< HEAD
			printf "[ FAIL ]\nserver got %d data checksum error[s]" ${csum_err_s_nr}
=======
			mptcp_lib_pr_fail "server got ${csum_err_s_nr} data checksum error[s]"
>>>>>>> 1b4861e3
			rets=1
		fi

		local csum_err_c_nr=$((csum_err_c - stat_csum_err_c))
		if [ $csum_err_c_nr -gt 0 ]; then
<<<<<<< HEAD
			printf "[ FAIL ]\nclient got %d data checksum error[s]" ${csum_err_c_nr}
=======
			mptcp_lib_pr_fail "client got ${csum_err_c_nr} data checksum error[s]"
>>>>>>> 1b4861e3
			retc=1
		fi
	fi

	if [ ${stat_ooo_now} -eq 0 ] && [ ${stat_tcpfb_last_l} -ne ${stat_tcpfb_now_l} ]; then
		mptcp_lib_pr_fail "unexpected fallback to TCP"
		rets=1
	fi

	if [ $cookies -eq 2 ];then
		if [ $stat_cookietx_last -ge $stat_cookietx_now ] ;then
			extra+=" WARN: CookieSent: did not advance"
		fi
		if [ $stat_cookierx_last -ge $stat_cookierx_now ] ;then
			extra+=" WARN: CookieRecv: did not advance"
		fi
	else
		if [ $stat_cookietx_last -ne $stat_cookietx_now ] ;then
			extra+=" WARN: CookieSent: changed"
		fi
		if [ $stat_cookierx_last -ne $stat_cookierx_now ] ;then
			extra+=" WARN: CookieRecv: changed"
		fi
	fi

	if [ ${stat_synrx_now_l} -gt ${expect_synrx} ]; then
		extra+=" WARN: SYNRX: expect ${expect_synrx},"
		extra+=" got ${stat_synrx_now_l} (probably retransmissions)"
	fi
	if [ ${stat_ackrx_now_l} -gt ${expect_ackrx} ]; then
		extra+=" WARN: ACKRX: expect ${expect_ackrx},"
		extra+=" got ${stat_ackrx_now_l} (probably retransmissions)"
	fi

	if [ $retc -eq 0 ] && [ $rets -eq 0 ]; then
<<<<<<< HEAD
		printf "[ OK ]%s\n" "${extra:1}"
		mptcp_lib_result_pass "${TEST_GROUP}: ${result_msg}"
	else
		if [ -n "${extra}" ]; then
			printf "%s\n" "${extra:1}"
=======
		mptcp_lib_pr_ok "${extra:1}"
		mptcp_lib_result_pass "${TEST_GROUP}: ${result_msg}"
	else
		if [ -n "${extra}" ]; then
			mptcp_lib_print_warn "${extra:1}"
>>>>>>> 1b4861e3
		fi
		mptcp_lib_result_fail "${TEST_GROUP}: ${result_msg}"
	fi

	cat "$capout"
	[ $retc -eq 0 ] && [ $rets -eq 0 ]
}

make_file()
{
	local name=$1
	local who=$2
	local SIZE=$filesize
	local ksize
	local rem

	if [ $SIZE -eq 0 ]; then
		local MAXSIZE=$((1024 * 1024 * 8))
		local MINSIZE=$((1024 * 256))

		SIZE=$(((RANDOM * RANDOM + MINSIZE) % MAXSIZE))
	fi

	ksize=$((SIZE / 1024))
	rem=$((SIZE - (ksize * 1024)))

	mptcp_lib_make_file $name 1024 $ksize
	dd if=/dev/urandom conv=notrunc of="$name" oflag=append bs=1 count=$rem 2> /dev/null

	echo "Created $name (size $(du -b "$name")) containing data sent by $who"
}

run_tests_lo()
{
	local listener_ns="$1"
	local connector_ns="$2"
	local connect_addr="$3"
	local loopback="$4"
	local extra_args="$5"
	local lret=0

	# skip if test programs are running inside same netns for subsequent runs.
	if [ $loopback -eq 0 ] && [ ${listener_ns} = ${connector_ns} ]; then
		return 0
	fi

	# skip if we don't want v6
	if ! $ipv6 && mptcp_lib_is_v6 "${connect_addr}"; then
		return 0
	fi

	local local_addr
	if mptcp_lib_is_v6 "${connect_addr}"; then
		local_addr="::"
	else
		local_addr="0.0.0.0"
	fi

	do_transfer ${listener_ns} ${connector_ns} MPTCP MPTCP \
		    ${connect_addr} ${local_addr} "${extra_args}"
	lret=$?
	if [ $lret -ne 0 ]; then
		ret=$lret
		return 1
	fi

	if [ $do_tcp -eq 0 ]; then
		# don't bother testing fallback tcp except for loopback case.
		if [ ${listener_ns} != ${connector_ns} ]; then
			return 0
		fi
	fi

	do_transfer ${listener_ns} ${connector_ns} MPTCP TCP \
		    ${connect_addr} ${local_addr} "${extra_args}"
	lret=$?
	if [ $lret -ne 0 ]; then
		ret=$lret
		return 1
	fi

	do_transfer ${listener_ns} ${connector_ns} TCP MPTCP \
		    ${connect_addr} ${local_addr} "${extra_args}"
	lret=$?
	if [ $lret -ne 0 ]; then
		ret=$lret
		return 1
	fi

	if [ $do_tcp -gt 1 ] ;then
		do_transfer ${listener_ns} ${connector_ns} TCP TCP \
			    ${connect_addr} ${local_addr} "${extra_args}"
		lret=$?
		if [ $lret -ne 0 ]; then
			ret=$lret
			return 1
		fi
	fi

	return 0
}

run_tests()
{
	run_tests_lo $1 $2 $3 0
}

run_test_transparent()
{
	local connect_addr="$1"
	local msg="$2"

	local connector_ns="$ns1"
	local listener_ns="$ns2"
	local lret=0
	local r6flag=""

	TEST_GROUP="${msg}"

	# skip if we don't want v6
	if ! $ipv6 && mptcp_lib_is_v6 "${connect_addr}"; then
		return 0
	fi

	# IP(V6)_TRANSPARENT has been added after TOS support which came with
	# the required infrastructure in MPTCP sockopt code. To support TOS, the
	# following function has been exported (T). Not great but better than
	# checking for a specific kernel version.
	if ! mptcp_lib_kallsyms_has "T __ip_sock_set_tos$"; then
		mptcp_lib_pr_skip "${msg} not supported by the kernel"
		mptcp_lib_result_skip "${TEST_GROUP}"
		return
	fi

	if ! ip netns exec "$listener_ns" nft -f /dev/stdin <<"EOF"
flush ruleset
table inet mangle {
	chain divert {
		type filter hook prerouting priority -150;

		meta l4proto tcp socket transparent 1 meta mark set 1 accept
		tcp dport 20000 tproxy to :20000 meta mark set 1 accept
	}
}
EOF
	then
<<<<<<< HEAD
		echo "SKIP: $msg, could not load nft ruleset"
=======
		mptcp_lib_pr_skip "$msg, could not load nft ruleset"
>>>>>>> 1b4861e3
		mptcp_lib_fail_if_expected_feature "nft rules"
		mptcp_lib_result_skip "${TEST_GROUP}"
		return
	fi

	local local_addr
	if mptcp_lib_is_v6 "${connect_addr}"; then
		local_addr="::"
		r6flag="-6"
	else
		local_addr="0.0.0.0"
	fi

	if ! ip -net "$listener_ns" $r6flag rule add fwmark 1 lookup 100; then
		ip netns exec "$listener_ns" nft flush ruleset
		mptcp_lib_pr_skip "$msg, ip $r6flag rule failed"
		mptcp_lib_fail_if_expected_feature "ip rule"
		mptcp_lib_result_skip "${TEST_GROUP}"
		return
	fi

	if ! ip -net "$listener_ns" route add local $local_addr/0 dev lo table 100; then
		ip netns exec "$listener_ns" nft flush ruleset
		ip -net "$listener_ns" $r6flag rule del fwmark 1 lookup 100
		mptcp_lib_pr_skip "$msg, ip route add local $local_addr failed"
		mptcp_lib_fail_if_expected_feature "ip route"
		mptcp_lib_result_skip "${TEST_GROUP}"
		return
	fi

	mptcp_lib_pr_info "test $msg"

	port=$((20000 - 1))
	local extra_args="-o TRANSPARENT"
	do_transfer ${listener_ns} ${connector_ns} MPTCP MPTCP \
		    ${connect_addr} ${local_addr} "${extra_args}"
	lret=$?

	ip netns exec "$listener_ns" nft flush ruleset
	ip -net "$listener_ns" $r6flag rule del fwmark 1 lookup 100
	ip -net "$listener_ns" route del local $local_addr/0 dev lo table 100

	if [ $lret -ne 0 ]; then
		mptcp_lib_pr_fail "$msg, mptcp connection error"
		ret=$lret
		return 1
	fi

	mptcp_lib_pr_info "$msg pass"
	return 0
}

run_tests_peekmode()
{
	local peekmode="$1"

	TEST_GROUP="peek mode: ${peekmode}"
	mptcp_lib_pr_info "with peek mode: ${peekmode}"
	run_tests_lo "$ns1" "$ns1" 10.0.1.1 1 "-P ${peekmode}"
	run_tests_lo "$ns1" "$ns1" dead:beef:1::1 1 "-P ${peekmode}"
}

run_tests_mptfo()
{
	TEST_GROUP="MPTFO"

	if ! mptcp_lib_kallsyms_has "mptcp_fastopen_"; then
		mptcp_lib_pr_skip "TFO not supported by the kernel"
		mptcp_lib_result_skip "${TEST_GROUP}"
		return
	fi

	mptcp_lib_pr_info "with MPTFO start"
	ip netns exec "$ns1" sysctl -q net.ipv4.tcp_fastopen=2
	ip netns exec "$ns2" sysctl -q net.ipv4.tcp_fastopen=1

	run_tests_lo "$ns1" "$ns2" 10.0.1.1 0 "-o MPTFO"
	run_tests_lo "$ns1" "$ns2" 10.0.1.1 0 "-o MPTFO"

	run_tests_lo "$ns1" "$ns2" dead:beef:1::1 0 "-o MPTFO"
	run_tests_lo "$ns1" "$ns2" dead:beef:1::1 0 "-o MPTFO"

	ip netns exec "$ns1" sysctl -q net.ipv4.tcp_fastopen=0
	ip netns exec "$ns2" sysctl -q net.ipv4.tcp_fastopen=0
	mptcp_lib_pr_info "with MPTFO end"
}

run_tests_disconnect()
{
	local old_cin=$cin
	local old_sin=$sin

	TEST_GROUP="full disconnect"

	if ! mptcp_lib_kallsyms_has "mptcp_pm_data_reset$"; then
		mptcp_lib_pr_skip "Full disconnect not supported"
		mptcp_lib_result_skip "${TEST_GROUP}"
		return
	fi

	cat $cin $cin $cin > "$cin".disconnect

	# force do_transfer to cope with the multiple transmissions
	sin="$cin.disconnect"
	cin="$cin.disconnect"
	cin_disconnect="$old_cin"
	connect_per_transfer=3

	mptcp_lib_pr_info "disconnect"
	run_tests_lo "$ns1" "$ns1" 10.0.1.1 1 "-I 3 -i $old_cin"
	run_tests_lo "$ns1" "$ns1" dead:beef:1::1 1 "-I 3 -i $old_cin"

	# restore previous status
	sin=$old_sin
	cin=$old_cin
	cin_disconnect="$cin".disconnect
	connect_per_transfer=1
}

display_time()
{
	time_end=$(date +%s)
	time_run=$((time_end-time_start))

	echo "Time: ${time_run} seconds"
}

log_if_error()
{
	local msg="$1"

	if [ ${ret} -ne 0 ]; then
		mptcp_lib_pr_fail "${msg}"

		final_ret=${ret}
		ret=${KSFT_PASS}

		return ${final_ret}
	fi
}

stop_if_error()
{
	if ! log_if_error "${@}"; then
		display_time
		mptcp_lib_result_print_all_tap
		exit ${final_ret}
	fi
}

make_file "$cin" "client"
make_file "$sin" "server"

check_mptcp_disabled

stop_if_error "The kernel configuration is not valid for MPTCP"

print_larger_title "Validating network environment with pings"
for sender in "$ns1" "$ns2" "$ns3" "$ns4";do
	do_ping "$ns1" $sender 10.0.1.1
	do_ping "$ns1" $sender dead:beef:1::1

	do_ping "$ns2" $sender 10.0.1.2
	do_ping "$ns2" $sender dead:beef:1::2
	do_ping "$ns2" $sender 10.0.2.1
	do_ping "$ns2" $sender dead:beef:2::1

	do_ping "$ns3" $sender 10.0.2.2
	do_ping "$ns3" $sender dead:beef:2::2
	do_ping "$ns3" $sender 10.0.3.2
	do_ping "$ns3" $sender dead:beef:3::2

	do_ping "$ns4" $sender 10.0.3.1
	do_ping "$ns4" $sender dead:beef:3::1
done

mptcp_lib_result_code "${ret}" "ping tests"

stop_if_error "Could not even run ping tests"
mptcp_lib_pr_ok

[ -n "$tc_loss" ] && tc -net "$ns2" qdisc add dev ns2eth3 root netem loss random $tc_loss delay ${tc_delay}ms
tc_info="loss of $tc_loss "
test "$tc_delay" -gt 0 && tc_info+="delay $tc_delay ms "

reorder_delay=$((tc_delay / 4))

if [ -z "${tc_reorder}" ]; then
	reorder1=$((RANDOM%10))
	reorder1=$((100 - reorder1))
	reorder2=$((RANDOM%100))

	if [ $reorder_delay -gt 0 ] && [ $reorder1 -lt 100 ] && [ $reorder2 -gt 0 ]; then
		tc_reorder="reorder ${reorder1}% ${reorder2}%"
		tc_info+="$tc_reorder with delay ${reorder_delay}ms "
	fi
elif [ "$tc_reorder" = "0" ];then
	tc_reorder=""
elif [ "$reorder_delay" -gt 0 ];then
	# reordering requires some delay
	tc_reorder="reorder $tc_reorder"
	tc_info+="$tc_reorder with delay ${reorder_delay}ms "
fi

<<<<<<< HEAD
echo "INFO: Using ${tc_info}on ns3eth4"
=======
mptcp_lib_pr_info "Using ${tc_info}on ns3eth4"
>>>>>>> 1b4861e3

tc -net "$ns3" qdisc add dev ns3eth4 root netem delay ${reorder_delay}ms $tc_reorder

TEST_GROUP="loopback v4"
run_tests_lo "$ns1" "$ns1" 10.0.1.1 1
stop_if_error "Could not even run loopback test"

TEST_GROUP="loopback v6"
run_tests_lo "$ns1" "$ns1" dead:beef:1::1 1
stop_if_error "Could not even run loopback v6 test"

TEST_GROUP="multihosts"
for sender in $ns1 $ns2 $ns3 $ns4;do
	# ns1<->ns2 is not subject to reordering/tc delays. Use it to test
	# mptcp syncookie support.
	if [ $sender = $ns1 ]; then
		ip netns exec "$ns2" sysctl -q net.ipv4.tcp_syncookies=2
	else
		ip netns exec "$ns2" sysctl -q net.ipv4.tcp_syncookies=1
	fi

	run_tests "$ns1" $sender 10.0.1.1
	run_tests "$ns1" $sender dead:beef:1::1

	run_tests "$ns2" $sender 10.0.1.2
	run_tests "$ns2" $sender dead:beef:1::2
	run_tests "$ns2" $sender 10.0.2.1
	run_tests "$ns2" $sender dead:beef:2::1

	run_tests "$ns3" $sender 10.0.2.2
	run_tests "$ns3" $sender dead:beef:2::2
	run_tests "$ns3" $sender 10.0.3.2
	run_tests "$ns3" $sender dead:beef:3::2

	run_tests "$ns4" $sender 10.0.3.1
	run_tests "$ns4" $sender dead:beef:3::1

	log_if_error "Tests with $sender as a sender have failed"
done

run_tests_peekmode "saveWithPeek"
run_tests_peekmode "saveAfterPeek"
log_if_error "Tests with peek mode have failed"

# MPTFO (MultiPath TCP Fatopen tests)
run_tests_mptfo
log_if_error "Tests with MPTFO have failed"

# connect to ns4 ip address, ns2 should intercept/proxy
run_test_transparent 10.0.3.1 "tproxy ipv4"
run_test_transparent dead:beef:3::1 "tproxy ipv6"
log_if_error "Tests with tproxy have failed"

run_tests_disconnect
log_if_error "Tests of the full disconnection have failed"

display_time
mptcp_lib_result_print_all_tap
exit ${final_ret}<|MERGE_RESOLUTION|>--- conflicted
+++ resolved
@@ -218,11 +218,7 @@
 	local flags="$3"
 
 	if ip netns exec $ns ethtool -K $dev $flags 2>/dev/null; then
-<<<<<<< HEAD
-		echo "INFO: set $ns dev $dev: ethtool -K $flags"
-=======
 		mptcp_lib_pr_info "set $ns dev $dev: ethtool -K $flags"
->>>>>>> 1b4861e3
 	fi
 }
 
@@ -324,13 +320,7 @@
 	local local_addr="$6"
 	local extra_args="$7"
 
-<<<<<<< HEAD
-	local port
-	port=$((10000+TEST_COUNT))
-	TEST_COUNT=$((TEST_COUNT+1))
-=======
 	port=$((port + 1))
->>>>>>> 1b4861e3
 
 	if [ "$rcvbuf" -gt 0 ]; then
 		extra_args+=" -R $rcvbuf"
@@ -511,21 +501,13 @@
 
 		local csum_err_s_nr=$((csum_err_s - stat_csum_err_s))
 		if [ $csum_err_s_nr -gt 0 ]; then
-<<<<<<< HEAD
-			printf "[ FAIL ]\nserver got %d data checksum error[s]" ${csum_err_s_nr}
-=======
 			mptcp_lib_pr_fail "server got ${csum_err_s_nr} data checksum error[s]"
->>>>>>> 1b4861e3
 			rets=1
 		fi
 
 		local csum_err_c_nr=$((csum_err_c - stat_csum_err_c))
 		if [ $csum_err_c_nr -gt 0 ]; then
-<<<<<<< HEAD
-			printf "[ FAIL ]\nclient got %d data checksum error[s]" ${csum_err_c_nr}
-=======
 			mptcp_lib_pr_fail "client got ${csum_err_c_nr} data checksum error[s]"
->>>>>>> 1b4861e3
 			retc=1
 		fi
 	fi
@@ -561,19 +543,11 @@
 	fi
 
 	if [ $retc -eq 0 ] && [ $rets -eq 0 ]; then
-<<<<<<< HEAD
-		printf "[ OK ]%s\n" "${extra:1}"
-		mptcp_lib_result_pass "${TEST_GROUP}: ${result_msg}"
-	else
-		if [ -n "${extra}" ]; then
-			printf "%s\n" "${extra:1}"
-=======
 		mptcp_lib_pr_ok "${extra:1}"
 		mptcp_lib_result_pass "${TEST_GROUP}: ${result_msg}"
 	else
 		if [ -n "${extra}" ]; then
 			mptcp_lib_print_warn "${extra:1}"
->>>>>>> 1b4861e3
 		fi
 		mptcp_lib_result_fail "${TEST_GROUP}: ${result_msg}"
 	fi
@@ -720,11 +694,7 @@
 }
 EOF
 	then
-<<<<<<< HEAD
-		echo "SKIP: $msg, could not load nft ruleset"
-=======
 		mptcp_lib_pr_skip "$msg, could not load nft ruleset"
->>>>>>> 1b4861e3
 		mptcp_lib_fail_if_expected_feature "nft rules"
 		mptcp_lib_result_skip "${TEST_GROUP}"
 		return
@@ -929,11 +899,7 @@
 	tc_info+="$tc_reorder with delay ${reorder_delay}ms "
 fi
 
-<<<<<<< HEAD
-echo "INFO: Using ${tc_info}on ns3eth4"
-=======
 mptcp_lib_pr_info "Using ${tc_info}on ns3eth4"
->>>>>>> 1b4861e3
 
 tc -net "$ns3" qdisc add dev ns3eth4 root netem delay ${reorder_delay}ms $tc_reorder
 
