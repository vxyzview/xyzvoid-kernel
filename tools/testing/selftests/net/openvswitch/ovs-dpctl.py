--- conflicted
+++ resolved
@@ -645,10 +645,6 @@
                     print_str += "clone("
                     print_str += datum.dpstr(more)
                     print_str += ")"
-<<<<<<< HEAD
-                else:
-                    print_str += datum.dpstr(more)
-=======
                 elif field[0] == "OVS_ACTION_ATTR_SET" or \
                      field[0] == "OVS_ACTION_ATTR_SET_MASKED":
                     print_str += "set"
@@ -666,7 +662,6 @@
                         print_str += datum.dpstr(more)
                     except:
                         print_str += "{ATTR: %s not decoded}" % field[0]
->>>>>>> a6ad5510
 
         return print_str
 
@@ -685,11 +680,7 @@
                     actstr, reason = parse_extract_field(
                         actstr,
                         "drop(",
-<<<<<<< HEAD
-                        "([0-9]+)",
-=======
                         r"([0-9]+)",
->>>>>>> a6ad5510
                         lambda x: int(x, 0),
                         False,
                         None,
@@ -744,8 +735,6 @@
                 self["attrs"].append(("OVS_ACTION_ATTR_CLONE", subacts))
                 actstr = actstr[parsedLen:]
                 parsed = True
-<<<<<<< HEAD
-=======
             elif parse_starts_block(actstr, "set(", False):
                 parencount += 1
                 k = ovskey()
@@ -765,7 +754,6 @@
                 if not actstr.startswith(")"):
                     actstr = ")" + actstr
                 parsed = True
->>>>>>> a6ad5510
             elif parse_starts_block(actstr, "ct(", False):
                 parencount += 1
                 actstr = actstr[len("ct(") :]
@@ -859,8 +847,6 @@
                 self["attrs"].append(["OVS_ACTION_ATTR_CT", ctact])
                 parsed = True
 
-<<<<<<< HEAD
-=======
             elif parse_starts_block(actstr, "sample(", False):
                 sampleact = self.sample()
                 actstr = sampleact.parse(actstr[len("sample(") : ])
@@ -892,7 +878,6 @@
                 self["attrs"].append(["OVS_ACTION_ATTR_TRUNC", val])
                 parsed = True
 
->>>>>>> a6ad5510
             actstr = actstr[strspn(actstr, ", ") :]
             while parencount > 0:
                 parencount -= 1
@@ -2699,12 +2684,9 @@
 
     sys.setrecursionlimit(100000)
 
-<<<<<<< HEAD
-=======
     if args.subcommand == "psample-events":
         PsampleEvent().read_samples()
 
->>>>>>> a6ad5510
     if hasattr(args, "showdp"):
         found = False
         for iface in ndb.interfaces:
