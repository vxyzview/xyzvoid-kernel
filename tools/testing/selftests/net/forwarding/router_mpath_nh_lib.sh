--- conflicted
+++ resolved
@@ -62,12 +62,6 @@
 	xfail_on_veth $rp11 \
 		nh_stats_do_test "HW $what" "$nh1_id" "$nh2_id" "$group_id" \
 				 nh_stats_get_hw "${mz[@]}"
-<<<<<<< HEAD
-	elif [[ $kind == veth ]]; then
-		log_test_xfail "HW stats not offloaded on veth topology"
-	fi
-=======
->>>>>>> 2d002356
 }
 
 nh_stats_test_dispatch()
