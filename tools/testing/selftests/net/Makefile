# SPDX-License-Identifier: GPL-2.0
# Makefile for net selftests

CFLAGS +=  -Wall -Wl,--no-as-needed -O2 -g
CFLAGS += -I../../../../usr/include/ $(KHDR_INCLUDES)
# Additional include paths needed by kselftest.h
CFLAGS += -I../

TEST_PROGS := run_netsocktests run_afpackettests test_bpf.sh netdevice.sh \
	      rtnetlink.sh xfrm_policy.sh test_blackhole_dev.sh
TEST_PROGS += fib_tests.sh fib-onlink-tests.sh pmtu.sh udpgso.sh ip_defrag.sh
TEST_PROGS += udpgso_bench.sh fib_rule_tests.sh msg_zerocopy.sh psock_snd.sh
TEST_PROGS += udpgro_bench.sh udpgro.sh test_vxlan_under_vrf.sh reuseport_addr_any.sh
TEST_PROGS += test_vxlan_fdb_changelink.sh so_txtime.sh ipv6_flowlabel.sh
TEST_PROGS += tcp_fastopen_backup_key.sh fcnal-test.sh l2tp.sh traceroute.sh
TEST_PROGS += fin_ack_lat.sh fib_nexthop_multiprefix.sh fib_nexthops.sh fib_nexthop_nongw.sh
TEST_PROGS += altnames.sh icmp.sh icmp_redirect.sh ip6_gre_headroom.sh
TEST_PROGS += route_localnet.sh
TEST_PROGS += reuseaddr_ports_exhausted.sh
TEST_PROGS += txtimestamp.sh
TEST_PROGS += vrf-xfrm-tests.sh
TEST_PROGS += rxtimestamp.sh
TEST_PROGS += drop_monitor_tests.sh
TEST_PROGS += vrf_route_leaking.sh
TEST_PROGS += bareudp.sh
TEST_PROGS += amt.sh
TEST_PROGS += unicast_extensions.sh
TEST_PROGS += udpgro_fwd.sh
TEST_PROGS += udpgro_frglist.sh
TEST_PROGS += veth.sh
TEST_PROGS += ioam6.sh
TEST_PROGS += gro.sh
TEST_PROGS += gre_gso.sh
TEST_PROGS += cmsg_so_mark.sh
TEST_PROGS += cmsg_time.sh cmsg_ipv6.sh
TEST_PROGS += netns-name.sh
TEST_PROGS += nl_netdev.py
TEST_PROGS += srv6_end_dt46_l3vpn_test.sh
TEST_PROGS += srv6_end_dt4_l3vpn_test.sh
TEST_PROGS += srv6_end_dt6_l3vpn_test.sh
TEST_PROGS += srv6_hencap_red_l3vpn_test.sh
TEST_PROGS += srv6_hl2encap_red_l2vpn_test.sh
TEST_PROGS += srv6_end_next_csid_l3vpn_test.sh
TEST_PROGS += srv6_end_x_next_csid_l3vpn_test.sh
TEST_PROGS += srv6_end_flavors_test.sh
TEST_PROGS += srv6_end_dx4_netfilter_test.sh
TEST_PROGS += srv6_end_dx6_netfilter_test.sh
TEST_PROGS += vrf_strict_mode_test.sh
TEST_PROGS += arp_ndisc_evict_nocarrier.sh
TEST_PROGS += ndisc_unsolicited_na_test.sh
TEST_PROGS += arp_ndisc_untracked_subnets.sh
TEST_PROGS += stress_reuseport_listen.sh
TEST_PROGS += l2_tos_ttl_inherit.sh
TEST_PROGS += bind_bhash.sh
TEST_PROGS += ip_local_port_range.sh
TEST_PROGS += rps_default_mask.sh
TEST_PROGS += big_tcp.sh
TEST_PROGS += netns-sysctl.sh
TEST_PROGS_EXTENDED := toeplitz_client.sh toeplitz.sh xfrm_policy_add_speed.sh
TEST_GEN_FILES =  socket nettest
TEST_GEN_FILES += psock_fanout psock_tpacket msg_zerocopy reuseport_addr_any
TEST_GEN_FILES += tcp_mmap tcp_inq psock_snd txring_overwrite
TEST_GEN_FILES += udpgso udpgso_bench_tx udpgso_bench_rx ip_defrag
TEST_GEN_FILES += so_txtime ipv6_flowlabel ipv6_flowlabel_mgr so_netns_cookie
TEST_GEN_FILES += tcp_fastopen_backup_key
TEST_GEN_FILES += fin_ack_lat
TEST_GEN_FILES += reuseaddr_ports_exhausted
TEST_GEN_FILES += hwtstamp_config rxtimestamp timestamping txtimestamp
TEST_GEN_FILES += ipsec
TEST_GEN_FILES += ioam6_parser
TEST_GEN_FILES += gro
TEST_GEN_PROGS = reuseport_bpf reuseport_bpf_cpu reuseport_bpf_numa
TEST_GEN_PROGS += reuseport_dualstack reuseaddr_conflict tls tun tap epoll_busy_poll
TEST_GEN_FILES += toeplitz
TEST_GEN_FILES += cmsg_sender
TEST_GEN_FILES += stress_reuseport_listen
TEST_PROGS += test_vxlan_vnifiltering.sh
TEST_GEN_FILES += io_uring_zerocopy_tx
TEST_PROGS += io_uring_zerocopy_tx.sh
TEST_GEN_FILES += bind_bhash
TEST_GEN_PROGS += sk_bind_sendto_listen
TEST_GEN_PROGS += sk_connect_zero_addr
TEST_GEN_PROGS += sk_so_peek_off
TEST_PROGS += test_ingress_egress_chaining.sh
TEST_GEN_PROGS += so_incoming_cpu
TEST_PROGS += sctp_vrf.sh
TEST_GEN_FILES += sctp_hello
TEST_GEN_FILES += ip_local_port_range
TEST_GEN_PROGS += bind_wildcard
TEST_GEN_PROGS += bind_timewait
TEST_PROGS += test_vxlan_mdb.sh
TEST_PROGS += test_bridge_neigh_suppress.sh
TEST_PROGS += test_vxlan_nolocalbypass.sh
TEST_PROGS += test_bridge_backup_port.sh
TEST_PROGS += fdb_flush.sh fdb_notify.sh
TEST_PROGS += fq_band_pktlimit.sh
TEST_PROGS += vlan_hw_filter.sh
TEST_PROGS += bpf_offload.py
TEST_PROGS += ipv6_route_update_soft_lockup.sh
<<<<<<< HEAD
=======
TEST_PROGS += busy_poll_test.sh
>>>>>>> 4e3ac415

# YNL files, must be before "include ..lib.mk"
YNL_GEN_FILES := busy_poller netlink-dumps
TEST_GEN_FILES += $(YNL_GEN_FILES)

TEST_FILES := settings
TEST_FILES += in_netns.sh lib.sh net_helper.sh setup_loopback.sh setup_veth.sh

TEST_GEN_FILES += $(patsubst %.c,%.o,$(wildcard *.bpf.c))

TEST_INCLUDES := forwarding/lib.sh

include ../lib.mk

# YNL build
YNL_GENS := netdev
include ynl.mk

$(OUTPUT)/epoll_busy_poll: LDLIBS += -lcap
$(OUTPUT)/reuseport_bpf_numa: LDLIBS += -lnuma
$(OUTPUT)/tcp_mmap: LDLIBS += -lpthread -lcrypto
$(OUTPUT)/tcp_inq: LDLIBS += -lpthread
$(OUTPUT)/bind_bhash: LDLIBS += -lpthread
$(OUTPUT)/io_uring_zerocopy_tx: CFLAGS += -I../../../include/

include bpf.mk<|MERGE_RESOLUTION|>--- conflicted
+++ resolved
@@ -97,10 +97,7 @@
 TEST_PROGS += vlan_hw_filter.sh
 TEST_PROGS += bpf_offload.py
 TEST_PROGS += ipv6_route_update_soft_lockup.sh
-<<<<<<< HEAD
-=======
 TEST_PROGS += busy_poll_test.sh
->>>>>>> 4e3ac415
 
 # YNL files, must be before "include ..lib.mk"
 YNL_GEN_FILES := busy_poller netlink-dumps
