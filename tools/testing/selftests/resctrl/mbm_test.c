// SPDX-License-Identifier: GPL-2.0
/*
 * Memory Bandwidth Monitoring (MBM) test
 *
 * Copyright (C) 2018 Intel Corporation
 *
 * Authors:
 *    Sai Praneeth Prakhya <sai.praneeth.prakhya@intel.com>,
 *    Fenghua Yu <fenghua.yu@intel.com>
 */
#include "resctrl.h"

#define RESULT_FILE_NAME	"result_mbm"
#define MAX_DIFF_PERCENT	5
#define NUM_OF_RUNS		5

static int
show_bw_info(unsigned long *bw_imc, unsigned long *bw_resc, int span)
{
	unsigned long avg_bw_imc = 0, avg_bw_resc = 0;
	unsigned long sum_bw_imc = 0, sum_bw_resc = 0;
	int runs, ret, avg_diff_per;
	float avg_diff = 0;

	/*
	 * Discard the first value which is inaccurate due to monitoring setup
	 * transition phase.
	 */
	for (runs = 1; runs < NUM_OF_RUNS ; runs++) {
		sum_bw_imc += bw_imc[runs];
		sum_bw_resc += bw_resc[runs];
	}

	avg_bw_imc = sum_bw_imc / 4;
	avg_bw_resc = sum_bw_resc / 4;
	avg_diff = (float)labs(avg_bw_resc - avg_bw_imc) / avg_bw_imc;
	avg_diff_per = (int)(avg_diff * 100);

	ret = avg_diff_per > MAX_DIFF_PERCENT;
	ksft_print_msg("%s Check MBM diff within %d%%\n",
		       ret ? "Fail:" : "Pass:", MAX_DIFF_PERCENT);
	ksft_print_msg("avg_diff_per: %d%%\n", avg_diff_per);
	ksft_print_msg("Span (MB): %d\n", span);
	ksft_print_msg("avg_bw_imc: %lu\n", avg_bw_imc);
	ksft_print_msg("avg_bw_resc: %lu\n", avg_bw_resc);

	return ret;
}

static int check_results(int span)
{
	unsigned long bw_imc[NUM_OF_RUNS], bw_resc[NUM_OF_RUNS];
	char temp[1024], *token_array[8];
	char output[] = RESULT_FILE_NAME;
	int runs, ret;
	FILE *fp;

	ksft_print_msg("Checking for pass/fail\n");

	fp = fopen(output, "r");
	if (!fp) {
		perror(output);

		return errno;
	}

	runs = 0;
	while (fgets(temp, sizeof(temp), fp)) {
		char *token = strtok(temp, ":\t");
		int i = 0;

		while (token) {
			token_array[i++] = token;
			token = strtok(NULL, ":\t");
		}

		bw_resc[runs] = strtoul(token_array[5], NULL, 0);
		bw_imc[runs] = strtoul(token_array[3], NULL, 0);
		runs++;
	}

	ret = show_bw_info(bw_imc, bw_resc, span);

	fclose(fp);

	return ret;
}

static int mbm_setup(int num, ...)
{
	struct resctrl_val_param *p;
	va_list param;
	int ret = 0;

<<<<<<< HEAD
	/* Run NUM_OF_RUNS times */
	if (num_of_runs++ >= NUM_OF_RUNS)
		return END_OF_TESTS;

=======
>>>>>>> 160f4124
	va_start(param, num);
	p = va_arg(param, struct resctrl_val_param *);
	va_end(param);

	/* Run NUM_OF_RUNS times */
	if (p->num_of_runs >= NUM_OF_RUNS)
		return END_OF_TESTS;

	/* Set up shemata with 100% allocation on the first run. */
	if (p->num_of_runs == 0)
		ret = write_schemata(p->ctrlgrp, "100", p->cpu_no,
				     p->resctrl_val);

	p->num_of_runs++;

	return ret;
}

void mbm_test_cleanup(void)
{
	remove(RESULT_FILE_NAME);
}

int mbm_bw_change(int span, int cpu_no, char *bw_report, char **benchmark_cmd)
{
	struct resctrl_val_param param = {
		.resctrl_val	= MBM_STR,
		.ctrlgrp	= "c1",
		.mongrp		= "m1",
		.span		= span,
		.cpu_no		= cpu_no,
		.mum_resctrlfs	= true,
		.filename	= RESULT_FILE_NAME,
		.bw_report	=  bw_report,
		.setup		= mbm_setup
	};
	int ret;

	remove(RESULT_FILE_NAME);

	ret = resctrl_val(benchmark_cmd, &param);
	if (ret)
		goto out;

	ret = check_results(span);

out:
	mbm_test_cleanup();

	return ret;
}<|MERGE_RESOLUTION|>--- conflicted
+++ resolved
@@ -92,13 +92,6 @@
 	va_list param;
 	int ret = 0;
 
-<<<<<<< HEAD
-	/* Run NUM_OF_RUNS times */
-	if (num_of_runs++ >= NUM_OF_RUNS)
-		return END_OF_TESTS;
-
-=======
->>>>>>> 160f4124
 	va_start(param, num);
 	p = va_arg(param, struct resctrl_val_param *);
 	va_end(param);
