// SPDX-License-Identifier: GPL-2.0
/*
 * Memory bandwidth monitoring and allocation library
 *
 * Copyright (C) 2018 Intel Corporation
 *
 * Authors:
 *    Sai Praneeth Prakhya <sai.praneeth.prakhya@intel.com>,
 *    Fenghua Yu <fenghua.yu@intel.com>
 */
#include "resctrl.h"

#define UNCORE_IMC		"uncore_imc"
#define READ_FILE_NAME		"events/cas_count_read"
#define DYN_PMU_PATH		"/sys/bus/event_source/devices"
#define SCALE			0.00006103515625
#define MAX_IMCS		20
#define MAX_TOKENS		5

#define CON_MBM_LOCAL_BYTES_PATH		\
	"%s/%s/mon_data/mon_L3_%02d/mbm_local_bytes"

struct membw_read_format {
	__u64 value;         /* The value of the event */
	__u64 time_enabled;  /* if PERF_FORMAT_TOTAL_TIME_ENABLED */
	__u64 time_running;  /* if PERF_FORMAT_TOTAL_TIME_RUNNING */
	__u64 id;            /* if PERF_FORMAT_ID */
};

struct imc_counter_config {
	__u32 type;
	__u64 event;
	__u64 umask;
	struct perf_event_attr pe;
	struct membw_read_format return_value;
	int fd;
};

static char mbm_total_path[1024];
static int imcs;
static struct imc_counter_config imc_counters_config[MAX_IMCS];
static const struct resctrl_test *current_test;

static void read_mem_bw_initialize_perf_event_attr(int i)
{
	memset(&imc_counters_config[i].pe, 0,
	       sizeof(struct perf_event_attr));
	imc_counters_config[i].pe.type = imc_counters_config[i].type;
	imc_counters_config[i].pe.size = sizeof(struct perf_event_attr);
	imc_counters_config[i].pe.disabled = 1;
	imc_counters_config[i].pe.inherit = 1;
	imc_counters_config[i].pe.exclude_guest = 0;
	imc_counters_config[i].pe.config =
		imc_counters_config[i].umask << 8 |
		imc_counters_config[i].event;
	imc_counters_config[i].pe.sample_type = PERF_SAMPLE_IDENTIFIER;
	imc_counters_config[i].pe.read_format =
		PERF_FORMAT_TOTAL_TIME_ENABLED | PERF_FORMAT_TOTAL_TIME_RUNNING;
}

static void read_mem_bw_ioctl_perf_event_ioc_reset_enable(int i)
{
	ioctl(imc_counters_config[i].fd, PERF_EVENT_IOC_RESET, 0);
	ioctl(imc_counters_config[i].fd, PERF_EVENT_IOC_ENABLE, 0);
}

static void read_mem_bw_ioctl_perf_event_ioc_disable(int i)
{
	ioctl(imc_counters_config[i].fd, PERF_EVENT_IOC_DISABLE, 0);
}

/*
 * get_read_event_and_umask:	Parse config into event and umask
 * @cas_count_cfg:	Config
 * @count:		iMC number
 */
static void get_read_event_and_umask(char *cas_count_cfg, int count)
{
	char *token[MAX_TOKENS];
	int i = 0;

	token[0] = strtok(cas_count_cfg, "=,");

	for (i = 1; i < MAX_TOKENS; i++)
		token[i] = strtok(NULL, "=,");

	for (i = 0; i < MAX_TOKENS - 1; i++) {
		if (!token[i])
			break;
		if (strcmp(token[i], "event") == 0)
			imc_counters_config[count].event = strtol(token[i + 1], NULL, 16);
		if (strcmp(token[i], "umask") == 0)
			imc_counters_config[count].umask = strtol(token[i + 1], NULL, 16);
	}
}

static int open_perf_read_event(int i, int cpu_no)
{
	imc_counters_config[i].fd =
		perf_event_open(&imc_counters_config[i].pe, -1, cpu_no, -1,
				PERF_FLAG_FD_CLOEXEC);

	if (imc_counters_config[i].fd == -1) {
		fprintf(stderr, "Error opening leader %llx\n",
			imc_counters_config[i].pe.config);

		return -1;
	}

	return 0;
}

/* Get type and config of an iMC counter's read event. */
static int read_from_imc_dir(char *imc_dir, int count)
{
	char cas_count_cfg[1024], imc_counter_cfg[1024], imc_counter_type[1024];
	FILE *fp;

	/* Get type of iMC counter */
	sprintf(imc_counter_type, "%s%s", imc_dir, "type");
	fp = fopen(imc_counter_type, "r");
	if (!fp) {
		ksft_perror("Failed to open iMC counter type file");

		return -1;
	}
	if (fscanf(fp, "%u", &imc_counters_config[count].type) <= 0) {
		ksft_perror("Could not get iMC type");
		fclose(fp);

		return -1;
	}
	fclose(fp);

	/* Get read config */
	sprintf(imc_counter_cfg, "%s%s", imc_dir, READ_FILE_NAME);
	fp = fopen(imc_counter_cfg, "r");
	if (!fp) {
		ksft_perror("Failed to open iMC config file");

		return -1;
	}
	if (fscanf(fp, "%1023s", cas_count_cfg) <= 0) {
		ksft_perror("Could not get iMC cas count read");
		fclose(fp);

		return -1;
	}
	fclose(fp);

<<<<<<< HEAD
	get_event_and_umask(cas_count_cfg, count, READ);

	/* Get write config */
	sprintf(imc_counter_cfg, "%s%s", imc_dir, WRITE_FILE_NAME);
	fp = fopen(imc_counter_cfg, "r");
	if (!fp) {
		ksft_perror("Failed to open iMC config file");

		return -1;
	}
	if  (fscanf(fp, "%1023s", cas_count_cfg) <= 0) {
		ksft_perror("Could not get iMC cas count write");
		fclose(fp);

		return -1;
	}
	fclose(fp);

	get_event_and_umask(cas_count_cfg, count, WRITE);
=======
	get_read_event_and_umask(cas_count_cfg, count);
>>>>>>> 4e3ac415

	return 0;
}

/*
 * A system can have 'n' number of iMC (Integrated Memory Controller)
 * counters, get that 'n'. Discover the properties of the available
 * counters in support of needed performance measurement via perf.
 * For each iMC counter get it's type and config. Also obtain each
 * counter's event and umask for the memory read events that will be
 * measured.
 *
 * Enumerate all these details into an array of structures.
 *
 * Return: >= 0 on success. < 0 on failure.
 */
static int num_of_imcs(void)
{
	char imc_dir[512], *temp;
	unsigned int count = 0;
	struct dirent *ep;
	int ret;
	DIR *dp;

	dp = opendir(DYN_PMU_PATH);
	if (dp) {
		while ((ep = readdir(dp))) {
			temp = strstr(ep->d_name, UNCORE_IMC);
			if (!temp)
				continue;

			/*
			 * imc counters are named as "uncore_imc_<n>", hence
			 * increment the pointer to point to <n>. Note that
			 * sizeof(UNCORE_IMC) would count for null character as
			 * well and hence the last underscore character in
			 * uncore_imc'_' need not be counted.
			 */
			temp = temp + sizeof(UNCORE_IMC);

			/*
			 * Some directories under "DYN_PMU_PATH" could have
			 * names like "uncore_imc_free_running", hence, check if
			 * first character is a numerical digit or not.
			 */
			if (temp[0] >= '0' && temp[0] <= '9') {
				sprintf(imc_dir, "%s/%s/", DYN_PMU_PATH,
					ep->d_name);
				ret = read_from_imc_dir(imc_dir, count);
				if (ret) {
					closedir(dp);

					return ret;
				}
				count++;
			}
		}
		closedir(dp);
		if (count == 0) {
			ksft_print_msg("Unable to find iMC counters\n");

			return -1;
		}
	} else {
		ksft_perror("Unable to open PMU directory");

		return -1;
	}

	return count;
}

int initialize_read_mem_bw_imc(void)
{
	int imc;

	imcs = num_of_imcs();
	if (imcs <= 0)
		return imcs;

	/* Initialize perf_event_attr structures for all iMC's */
	for (imc = 0; imc < imcs; imc++)
		read_mem_bw_initialize_perf_event_attr(imc);

	return 0;
}

static void perf_close_imc_read_mem_bw(void)
{
	int mc;

	for (mc = 0; mc < imcs; mc++) {
		if (imc_counters_config[mc].fd != -1)
			close(imc_counters_config[mc].fd);
	}
}

/*
 * perf_open_imc_read_mem_bw - Open perf fds for IMCs
 * @cpu_no: CPU number that the benchmark PID is bound to
 *
 * Return: = 0 on success. < 0 on failure.
 */
static int perf_open_imc_read_mem_bw(int cpu_no)
{
	int imc, ret;

	for (imc = 0; imc < imcs; imc++)
		imc_counters_config[imc].fd = -1;

	for (imc = 0; imc < imcs; imc++) {
		ret = open_perf_read_event(imc, cpu_no);
		if (ret)
			goto close_fds;
	}

	return 0;

close_fds:
	perf_close_imc_read_mem_bw();
	return -1;
}

/*
 * do_imc_read_mem_bw_test - Perform memory bandwidth test
 *
 * Runs memory bandwidth test over one second period. Also, handles starting
 * and stopping of the IMC perf counters around the test.
 */
static void do_imc_read_mem_bw_test(void)
{
	int imc;

	for (imc = 0; imc < imcs; imc++)
		read_mem_bw_ioctl_perf_event_ioc_reset_enable(imc);

	sleep(1);

	/* Stop counters after a second to get results. */
	for (imc = 0; imc < imcs; imc++)
		read_mem_bw_ioctl_perf_event_ioc_disable(imc);
}

/*
 * get_read_mem_bw_imc - Memory read bandwidth as reported by iMC counters
 *
 * Memory read bandwidth utilized by a process on a socket can be calculated
 * using iMC counters' read events. Perf events are used to read these
 * counters.
 *
 * Return: = 0 on success. < 0 on failure.
 */
static int get_read_mem_bw_imc(float *bw_imc)
{
	float reads = 0, of_mul_read = 1;
	int imc;

	/*
	 * Log read event values from all iMC counters into
	 * struct imc_counter_config.
	 * Take overflow into consideration before calculating total bandwidth.
	 */
	for (imc = 0; imc < imcs; imc++) {
		struct imc_counter_config *r =
			&imc_counters_config[imc];

		if (read(r->fd, &r->return_value,
			 sizeof(struct membw_read_format)) == -1) {
			ksft_perror("Couldn't get read bandwidth through iMC");
			return -1;
		}

		__u64 r_time_enabled = r->return_value.time_enabled;
		__u64 r_time_running = r->return_value.time_running;

		if (r_time_enabled != r_time_running)
			of_mul_read = (float)r_time_enabled /
					(float)r_time_running;

		reads += r->return_value.value * of_mul_read * SCALE;
	}

	*bw_imc = reads;
	return 0;
}

/*
 * initialize_mem_bw_resctrl:	Appropriately populate "mbm_total_path"
 * @param:	Parameters passed to resctrl_val()
 * @domain_id:	Domain ID (cache ID; for MB, L3 cache ID)
 */
void initialize_mem_bw_resctrl(const struct resctrl_val_param *param,
			       int domain_id)
{
	sprintf(mbm_total_path, CON_MBM_LOCAL_BYTES_PATH, RESCTRL_PATH,
		param->ctrlgrp, domain_id);
}

/*
 * Open file to read MBM local bytes from resctrl FS
 */
static FILE *open_mem_bw_resctrl(const char *mbm_bw_file)
{
	FILE *fp;

	fp = fopen(mbm_bw_file, "r");
	if (!fp)
		ksft_perror("Failed to open total memory bandwidth file");

	return fp;
}

/*
 * Get MBM Local bytes as reported by resctrl FS
 */
static int get_mem_bw_resctrl(FILE *fp, unsigned long *mbm_total)
{
	if (fscanf(fp, "%lu\n", mbm_total) <= 0) {
		ksft_perror("Could not get MBM local bytes");
		return -1;
	}
	return 0;
}

static pid_t bm_pid;

void ctrlc_handler(int signum, siginfo_t *info, void *ptr)
{
	/* Only kill child after bm_pid is set after fork() */
	if (bm_pid)
		kill(bm_pid, SIGKILL);
	umount_resctrlfs();
	if (current_test && current_test->cleanup)
		current_test->cleanup();
	ksft_print_msg("Ending\n\n");

	exit(EXIT_SUCCESS);
}

/*
 * Register CTRL-C handler for parent, as it has to kill
 * child process before exiting.
 */
int signal_handler_register(const struct resctrl_test *test)
{
	struct sigaction sigact = {};
	int ret = 0;

	bm_pid = 0;

	current_test = test;
	sigact.sa_sigaction = ctrlc_handler;
	sigemptyset(&sigact.sa_mask);
	sigact.sa_flags = SA_SIGINFO;
	if (sigaction(SIGINT, &sigact, NULL) ||
	    sigaction(SIGTERM, &sigact, NULL) ||
	    sigaction(SIGHUP, &sigact, NULL)) {
		ksft_perror("sigaction");
		ret = -1;
	}
	return ret;
}

/*
 * Reset signal handler to SIG_DFL.
 * Non-Value return because the caller should keep
 * the error code of other path even if sigaction fails.
 */
void signal_handler_unregister(void)
{
	struct sigaction sigact = {};

	current_test = NULL;
	sigact.sa_handler = SIG_DFL;
	sigemptyset(&sigact.sa_mask);
	if (sigaction(SIGINT, &sigact, NULL) ||
	    sigaction(SIGTERM, &sigact, NULL) ||
	    sigaction(SIGHUP, &sigact, NULL)) {
		ksft_perror("sigaction");
	}
}

/*
 * print_results_bw:	the memory bandwidth results are stored in a file
 * @filename:		file that stores the results
 * @bm_pid:		child pid that runs benchmark
 * @bw_imc:		perf imc counter value
 * @bw_resc:		memory bandwidth value
 *
 * Return:		0 on success, < 0 on error.
 */
static int print_results_bw(char *filename, pid_t bm_pid, float bw_imc,
			    unsigned long bw_resc)
{
	unsigned long diff = fabs(bw_imc - bw_resc);
	FILE *fp;

	if (strcmp(filename, "stdio") == 0 || strcmp(filename, "stderr") == 0) {
		printf("Pid: %d \t Mem_BW_iMC: %f \t ", (int)bm_pid, bw_imc);
		printf("Mem_BW_resc: %lu \t Difference: %lu\n", bw_resc, diff);
	} else {
		fp = fopen(filename, "a");
		if (!fp) {
			ksft_perror("Cannot open results file");

			return -1;
		}
		if (fprintf(fp, "Pid: %d \t Mem_BW_iMC: %f \t Mem_BW_resc: %lu \t Difference: %lu\n",
			    (int)bm_pid, bw_imc, bw_resc, diff) <= 0) {
			ksft_print_msg("Could not log results\n");
			fclose(fp);

			return -1;
		}
		fclose(fp);
	}

	return 0;
}

/*
 * measure_read_mem_bw - Measures read memory bandwidth numbers while benchmark runs
 * @uparams:		User supplied parameters
 * @param:		Parameters passed to resctrl_val()
 * @bm_pid:		PID that runs the benchmark
 *
 * Measure memory bandwidth from resctrl and from another source which is
 * perf imc value or could be something else if perf imc event is not
 * available. Compare the two values to validate resctrl value. It takes
 * 1 sec to measure the data.
 * resctrl does not distinguish between read and write operations so
 * its data includes all memory operations.
 */
int measure_read_mem_bw(const struct user_params *uparams,
			struct resctrl_val_param *param, pid_t bm_pid)
{
	unsigned long bw_resc, bw_resc_start, bw_resc_end;
	FILE *mem_bw_fp;
	float bw_imc;
	int ret;

	mem_bw_fp = open_mem_bw_resctrl(mbm_total_path);
	if (!mem_bw_fp)
		return -1;

	ret = perf_open_imc_read_mem_bw(uparams->cpu);
	if (ret < 0)
		goto close_fp;

	ret = get_mem_bw_resctrl(mem_bw_fp, &bw_resc_start);
	if (ret < 0)
		goto close_imc;

	rewind(mem_bw_fp);

	do_imc_read_mem_bw_test();

	ret = get_mem_bw_resctrl(mem_bw_fp, &bw_resc_end);
	if (ret < 0)
		goto close_imc;

	ret = get_read_mem_bw_imc(&bw_imc);
	if (ret < 0)
		goto close_imc;

	perf_close_imc_read_mem_bw();
	fclose(mem_bw_fp);

	bw_resc = (bw_resc_end - bw_resc_start) / MB;

	return print_results_bw(param->filename, bm_pid, bw_imc, bw_resc);

close_imc:
	perf_close_imc_read_mem_bw();
close_fp:
	fclose(mem_bw_fp);
	return ret;
}

/*
 * resctrl_val:	execute benchmark and measure memory bandwidth on
 *			the benchmark
 * @test:		test information structure
 * @uparams:		user supplied parameters
 * @param:		parameters passed to resctrl_val()
 *
 * Return:		0 when the test was run, < 0 on error.
 */
int resctrl_val(const struct resctrl_test *test,
		const struct user_params *uparams,
		struct resctrl_val_param *param)
{
	unsigned char *buf = NULL;
	cpu_set_t old_affinity;
	int domain_id;
	int ret = 0;
	pid_t ppid;

	if (strcmp(param->filename, "") == 0)
		sprintf(param->filename, "stdio");

	ret = get_domain_id(test->resource, uparams->cpu, &domain_id);
	if (ret < 0) {
		ksft_print_msg("Could not get domain ID\n");
		return ret;
	}

	ppid = getpid();

	/* Taskset test to specified CPU. */
	ret = taskset_benchmark(ppid, uparams->cpu, &old_affinity);
	if (ret)
		return ret;

	/* Write test to specified control & monitoring group in resctrl FS. */
	ret = write_bm_pid_to_resctrl(ppid, param->ctrlgrp, param->mongrp);
	if (ret)
		goto reset_affinity;

	if (param->init) {
		ret = param->init(param, domain_id);
		if (ret)
			goto reset_affinity;
	}

	/*
	 * If not running user provided benchmark, run the default
	 * "fill_buf". First phase of "fill_buf" is to prepare the
	 * buffer that the benchmark will operate on. No measurements
	 * are needed during this phase and prepared memory will be
	 * passed to next part of benchmark via copy-on-write thus
	 * no impact on the benchmark that relies on reading from
	 * memory only.
	 */
	if (param->fill_buf) {
		buf = alloc_buffer(param->fill_buf->buf_size,
				   param->fill_buf->memflush);
		if (!buf) {
			ret = -ENOMEM;
			goto reset_affinity;
		}
	}

	fflush(stdout);
	bm_pid = fork();
	if (bm_pid == -1) {
		ret = -errno;
		ksft_perror("Unable to fork");
		goto free_buf;
	}

	/*
	 * What needs to be measured runs in separate process until
	 * terminated.
	 */
	if (bm_pid == 0) {
		if (param->fill_buf)
			fill_cache_read(buf, param->fill_buf->buf_size, false);
		else if (uparams->benchmark_cmd[0])
			execvp(uparams->benchmark_cmd[0], (char **)uparams->benchmark_cmd);
		exit(EXIT_SUCCESS);
	}

	ksft_print_msg("Benchmark PID: %d\n", (int)bm_pid);

	/* Give benchmark enough time to fully run. */
	sleep(1);

	/* Test runs until the callback setup() tells the test to stop. */
	while (1) {
		ret = param->setup(test, uparams, param);
		if (ret == END_OF_TESTS) {
			ret = 0;
			break;
		}
		if (ret < 0)
			break;

		ret = param->measure(uparams, param, bm_pid);
		if (ret)
			break;
	}

	kill(bm_pid, SIGKILL);
free_buf:
	free(buf);
reset_affinity:
	taskset_restore(ppid, &old_affinity);
	return ret;
}<|MERGE_RESOLUTION|>--- conflicted
+++ resolved
@@ -148,29 +148,7 @@
 	}
 	fclose(fp);
 
-<<<<<<< HEAD
-	get_event_and_umask(cas_count_cfg, count, READ);
-
-	/* Get write config */
-	sprintf(imc_counter_cfg, "%s%s", imc_dir, WRITE_FILE_NAME);
-	fp = fopen(imc_counter_cfg, "r");
-	if (!fp) {
-		ksft_perror("Failed to open iMC config file");
-
-		return -1;
-	}
-	if  (fscanf(fp, "%1023s", cas_count_cfg) <= 0) {
-		ksft_perror("Could not get iMC cas count write");
-		fclose(fp);
-
-		return -1;
-	}
-	fclose(fp);
-
-	get_event_and_umask(cas_count_cfg, count, WRITE);
-=======
 	get_read_event_and_umask(cas_count_cfg, count);
->>>>>>> 4e3ac415
 
 	return 0;
 }
