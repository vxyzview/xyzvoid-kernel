// SPDX-License-Identifier: GPL-2.0
/*
 * fill_buf benchmark
 *
 * Copyright (C) 2018 Intel Corporation
 *
 * Authors:
 *    Sai Praneeth Prakhya <sai.praneeth.prakhya@intel.com>,
 *    Fenghua Yu <fenghua.yu@intel.com>
 */
#include <stdio.h>
#include <unistd.h>
#include <stdlib.h>
#include <sys/types.h>
#include <sys/wait.h>
#include <inttypes.h>
#include <string.h>

#include "resctrl.h"

#define CL_SIZE			(64)
#define PAGE_SIZE		(4 * 1024)
#define MB			(1024 * 1024)

static void sb(void)
{
#if defined(__i386) || defined(__x86_64)
	asm volatile("sfence\n\t"
		     : : : "memory");
#endif
}

static void cl_flush(void *p)
{
#if defined(__i386) || defined(__x86_64)
	asm volatile("clflush (%0)\n\t"
		     : : "r"(p) : "memory");
#endif
}

void mem_flush(unsigned char *buf, size_t buf_size)
{
	unsigned char *cp = buf;
	size_t i = 0;

	buf_size = buf_size / CL_SIZE; /* mem size in cache lines */

	for (i = 0; i < buf_size; i++)
		cl_flush(&cp[i * CL_SIZE]);

	sb();
}

<<<<<<< HEAD
=======
/*
 * Buffer index step advance to workaround HW prefetching interfering with
 * the measurements.
 *
 * Must be a prime to step through all indexes of the buffer.
 *
 * Some primes work better than others on some architectures (from MBA/MBM
 * result stability point of view).
 */
#define FILL_IDX_MULT	23

>>>>>>> a6ad5510
static int fill_one_span_read(unsigned char *buf, size_t buf_size)
{
	unsigned int size = buf_size / (CL_SIZE / 2);
	unsigned int i, idx = 0;
	unsigned char sum = 0;

	/*
	 * Read the buffer in an order that is unexpected by HW prefetching
	 * optimizations to prevent them interfering with the caching pattern.
	 *
	 * The read order is (in terms of halves of cachelines):
	 *	i * FILL_IDX_MULT % size
	 * The formula is open-coded below to avoiding modulo inside the loop
	 * as it improves MBA/MBM result stability on some architectures.
	 */
	for (i = 0; i < size; i++) {
		sum += buf[idx * (CL_SIZE / 2)];

		idx += FILL_IDX_MULT;
		while (idx >= size)
			idx -= size;
	}

	return sum;
}

static void fill_one_span_write(unsigned char *buf, size_t buf_size)
{
	unsigned char *end_ptr = buf + buf_size;
	unsigned char *p;

	p = buf;
	while (p < end_ptr) {
		*p = '1';
		p += (CL_SIZE / 2);
	}
}

void fill_cache_read(unsigned char *buf, size_t buf_size, bool once)
{
	int ret = 0;

	while (1) {
		ret = fill_one_span_read(buf, buf_size);
		if (once)
			break;
	}

	/* Consume read result so that reading memory is not optimized out. */
<<<<<<< HEAD
	fp = fopen("/dev/null", "w");
	if (!fp) {
		ksft_perror("Unable to write to /dev/null");
		return -1;
	}
	fprintf(fp, "Sum: %d ", ret);
	fclose(fp);

	return 0;
=======
	*value_sink = ret;
>>>>>>> a6ad5510
}

static void fill_cache_write(unsigned char *buf, size_t buf_size, bool once)
{
	while (1) {
		fill_one_span_write(buf, buf_size);
		if (once)
			break;
	}
}

<<<<<<< HEAD
static unsigned char *alloc_buffer(size_t buf_size, int memflush)
=======
unsigned char *alloc_buffer(size_t buf_size, int memflush)
>>>>>>> a6ad5510
{
	void *buf = NULL;
	uint64_t *p64;
	ssize_t s64;
	int ret;

	ret = posix_memalign(&buf, PAGE_SIZE, buf_size);
	if (ret < 0)
		return NULL;

	/* Initialize the buffer */
	p64 = buf;
	s64 = buf_size / sizeof(uint64_t);

	while (s64 > 0) {
		*p64 = (uint64_t)rand();
		p64 += (CL_SIZE / sizeof(uint64_t));
		s64 -= (CL_SIZE / sizeof(uint64_t));
	}

	/* Flush the memory before using to avoid "cache hot pages" effect */
	if (memflush)
		mem_flush(buf, buf_size);

	return buf;
}

int run_fill_buf(size_t buf_size, int memflush, int op, bool once)
{
	unsigned char *buf;
<<<<<<< HEAD
	int ret;

	buf = alloc_buffer(buf_size, memflush);
	if (!buf)
		return -1;

	if (op == 0)
		ret = fill_cache_read(buf, buf_size, once);
	else
		ret = fill_cache_write(buf, buf_size, once);
	free(buf);
	if (ret) {
		printf("\n Error in fill cache\n");
=======

	buf = alloc_buffer(buf_size, memflush);
	if (!buf)
>>>>>>> a6ad5510
		return -1;

	if (op == 0)
		fill_cache_read(buf, buf_size, once);
	else
		fill_cache_write(buf, buf_size, once);
	free(buf);

	return 0;
}<|MERGE_RESOLUTION|>--- conflicted
+++ resolved
@@ -51,8 +51,6 @@
 	sb();
 }
 
-<<<<<<< HEAD
-=======
 /*
  * Buffer index step advance to workaround HW prefetching interfering with
  * the measurements.
@@ -64,7 +62,6 @@
  */
 #define FILL_IDX_MULT	23
 
->>>>>>> a6ad5510
 static int fill_one_span_read(unsigned char *buf, size_t buf_size)
 {
 	unsigned int size = buf_size / (CL_SIZE / 2);
@@ -114,19 +111,7 @@
 	}
 
 	/* Consume read result so that reading memory is not optimized out. */
-<<<<<<< HEAD
-	fp = fopen("/dev/null", "w");
-	if (!fp) {
-		ksft_perror("Unable to write to /dev/null");
-		return -1;
-	}
-	fprintf(fp, "Sum: %d ", ret);
-	fclose(fp);
-
-	return 0;
-=======
 	*value_sink = ret;
->>>>>>> a6ad5510
 }
 
 static void fill_cache_write(unsigned char *buf, size_t buf_size, bool once)
@@ -138,11 +123,7 @@
 	}
 }
 
-<<<<<<< HEAD
-static unsigned char *alloc_buffer(size_t buf_size, int memflush)
-=======
 unsigned char *alloc_buffer(size_t buf_size, int memflush)
->>>>>>> a6ad5510
 {
 	void *buf = NULL;
 	uint64_t *p64;
@@ -173,25 +154,9 @@
 int run_fill_buf(size_t buf_size, int memflush, int op, bool once)
 {
 	unsigned char *buf;
-<<<<<<< HEAD
-	int ret;
 
 	buf = alloc_buffer(buf_size, memflush);
 	if (!buf)
-		return -1;
-
-	if (op == 0)
-		ret = fill_cache_read(buf, buf_size, once);
-	else
-		ret = fill_cache_write(buf, buf_size, once);
-	free(buf);
-	if (ret) {
-		printf("\n Error in fill cache\n");
-=======
-
-	buf = alloc_buffer(buf_size, memflush);
-	if (!buf)
->>>>>>> a6ad5510
 		return -1;
 
 	if (op == 0)
