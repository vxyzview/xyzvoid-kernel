// SPDX-License-Identifier: GPL-2.0
/*
 * Cache Allocation Technology (CAT) test
 *
 * Copyright (C) 2018 Intel Corporation
 *
 * Authors:
 *    Sai Praneeth Prakhya <sai.praneeth.prakhya@intel.com>,
 *    Fenghua Yu <fenghua.yu@intel.com>
 */
#include "resctrl.h"
#include <unistd.h>

#define RESULT_FILE_NAME	"result_cat"
#define NUM_OF_RUNS		5

/*
 * Minimum difference in LLC misses between a test with n+1 bits CBM to the
 * test with n bits is MIN_DIFF_PERCENT_PER_BIT * (n - 1). With e.g. 5 vs 4
 * bits in the CBM mask, the minimum difference must be at least
 * MIN_DIFF_PERCENT_PER_BIT * (4 - 1) = 3 percent.
 *
 * The relationship between number of used CBM bits and difference in LLC
 * misses is not expected to be linear. With a small number of bits, the
 * margin is smaller than with larger number of bits. For selftest purposes,
 * however, linear approach is enough because ultimately only pass/fail
 * decision has to be made and distinction between strong and stronger
 * signal is irrelevant.
 */
#define MIN_DIFF_PERCENT_PER_BIT	1UL

static int show_results_info(__u64 sum_llc_val, int no_of_bits,
			     unsigned long cache_span,
			     unsigned long min_diff_percent,
			     unsigned long num_of_runs, bool platform,
			     __s64 *prev_avg_llc_val)
{
	__u64 avg_llc_val = 0;
	float avg_diff;
	int ret = 0;

	avg_llc_val = sum_llc_val / num_of_runs;
	if (*prev_avg_llc_val) {
		float delta = (__s64)(avg_llc_val - *prev_avg_llc_val);

		avg_diff = delta / *prev_avg_llc_val;
		ret = platform && (avg_diff * 100) < (float)min_diff_percent;

		ksft_print_msg("%s Check cache miss rate changed more than %.1f%%\n",
			       ret ? "Fail:" : "Pass:", (float)min_diff_percent);

		ksft_print_msg("Percent diff=%.1f\n", avg_diff * 100);
	}
	*prev_avg_llc_val = avg_llc_val;

	show_cache_info(no_of_bits, avg_llc_val, cache_span, true);

	return ret;
}

<<<<<<< HEAD
static int check_results(struct resctrl_val_param *param, size_t span)
=======
/* Remove the highest bit from CBM */
static unsigned long next_mask(unsigned long current_mask)
{
	return current_mask & (current_mask >> 1);
}

static int check_results(struct resctrl_val_param *param, const char *cache_type,
			 unsigned long cache_total_size, unsigned long full_cache_mask,
			 unsigned long current_mask)
>>>>>>> a6ad5510
{
	char *token_array[8], temp[512];
	__u64 sum_llc_perf_miss = 0;
	__s64 prev_avg_llc_val = 0;
	unsigned long alloc_size;
	int runs = 0;
	int fail = 0;
	int ret;
	FILE *fp;

	ksft_print_msg("Checking for pass/fail\n");
	fp = fopen(param->filename, "r");
	if (!fp) {
		ksft_perror("Cannot open file");

		return -1;
	}

	while (fgets(temp, sizeof(temp), fp)) {
		char *token = strtok(temp, ":\t");
		int fields = 0;
		int bits;

		while (token) {
			token_array[fields++] = token;
			token = strtok(NULL, ":\t");
		}

		sum_llc_perf_miss += strtoull(token_array[3], NULL, 0);
		runs++;

		if (runs < NUM_OF_RUNS)
			continue;

		if (!current_mask) {
			ksft_print_msg("Unexpected empty cache mask\n");
			break;
		}

		alloc_size = cache_portion_size(cache_total_size, current_mask, full_cache_mask);

		bits = count_bits(current_mask);

		ret = show_results_info(sum_llc_perf_miss, bits,
					alloc_size / 64,
					MIN_DIFF_PERCENT_PER_BIT * (bits - 1),
					runs, get_vendor() == ARCH_INTEL,
					&prev_avg_llc_val);
		if (ret)
			fail = 1;

		runs = 0;
		sum_llc_perf_miss = 0;
		current_mask = next_mask(current_mask);
	}

	fclose(fp);

<<<<<<< HEAD
	return show_cache_info(sum_llc_perf_miss, no_of_bits, span / 64,
			       MAX_DIFF, MAX_DIFF_PERCENT, runs - 1,
			       get_vendor() == ARCH_INTEL, false);
=======
	return fail;
>>>>>>> a6ad5510
}

static void cat_test_cleanup(void)
{
	remove(RESULT_FILE_NAME);
}

/*
 * cat_test - Execute CAT benchmark and measure cache misses
 * @test:		Test information structure
 * @uparams:		User supplied parameters
 * @param:		Parameters passed to cat_test()
 * @span:		Buffer size for the benchmark
 * @current_mask	Start mask for the first iteration
 *
 * Run CAT selftest by varying the allocated cache portion and comparing the
 * impact on cache misses (the result analysis is done in check_results()
 * and show_results_info(), not in this function).
 *
 * One bit is removed from the CAT allocation bit mask (in current_mask) for
 * each subsequent test which keeps reducing the size of the allocated cache
 * portion. A single test flushes the buffer, reads it to warm up the cache,
 * and reads the buffer again. The cache misses are measured during the last
 * read pass.
 *
 * Return:		0 when the test was run, < 0 on error.
 */
static int cat_test(const struct resctrl_test *test,
		    const struct user_params *uparams,
		    struct resctrl_val_param *param,
		    size_t span, unsigned long current_mask)
{
<<<<<<< HEAD
	unsigned long l_mask, l_mask_1;
	int ret, pipefd[2], sibling_cpu_no;
	unsigned long cache_size = 0;
	unsigned long long_mask;
	char cbm_mask[256];
	int count_of_bits;
	char pipe_message;
	size_t span;
=======
	struct perf_event_read pe_read;
	struct perf_event_attr pea;
	cpu_set_t old_affinity;
	unsigned char *buf;
	char schemata[64];
	int ret, i, pe_fd;
	pid_t bm_pid;

	if (strcmp(param->filename, "") == 0)
		sprintf(param->filename, "stdio");

	bm_pid = getpid();
>>>>>>> a6ad5510

	/* Taskset benchmark to specified cpu */
	ret = taskset_benchmark(bm_pid, uparams->cpu, &old_affinity);
	if (ret)
		return ret;

	/* Write benchmark to specified con_mon grp, mon_grp in resctrl FS*/
	ret = write_bm_pid_to_resctrl(bm_pid, param->ctrlgrp, param->mongrp);
	if (ret)
		goto reset_affinity;

	perf_event_attr_initialize(&pea, PERF_COUNT_HW_CACHE_MISSES);
	perf_event_initialize_read_format(&pe_read);
	pe_fd = perf_open(&pea, bm_pid, uparams->cpu);
	if (pe_fd < 0) {
		ret = -1;
		goto reset_affinity;
	}

	buf = alloc_buffer(span, 1);
	if (!buf) {
		ret = -1;
		goto pe_close;
	}

	while (current_mask) {
		snprintf(schemata, sizeof(schemata), "%lx", param->mask & ~current_mask);
		ret = write_schemata("", schemata, uparams->cpu, test->resource);
		if (ret)
			goto free_buf;
		snprintf(schemata, sizeof(schemata), "%lx", current_mask);
		ret = write_schemata(param->ctrlgrp, schemata, uparams->cpu, test->resource);
		if (ret)
			goto free_buf;

		for (i = 0; i < NUM_OF_RUNS; i++) {
			mem_flush(buf, span);
			fill_cache_read(buf, span, true);

			ret = perf_event_reset_enable(pe_fd);
			if (ret)
				goto free_buf;

			fill_cache_read(buf, span, true);

			ret = perf_event_measure(pe_fd, &pe_read, param->filename, bm_pid);
			if (ret)
				goto free_buf;
		}
		current_mask = next_mask(current_mask);
	}

free_buf:
	free(buf);
pe_close:
	close(pe_fd);
reset_affinity:
	taskset_restore(bm_pid, &old_affinity);

	return ret;
}

static int cat_run_test(const struct resctrl_test *test, const struct user_params *uparams)
{
	unsigned long long_mask, start_mask, full_cache_mask;
	unsigned long cache_total_size = 0;
	int n = uparams->bits;
	unsigned int start;
	int count_of_bits;
	size_t span;
	int ret;

	ret = get_full_cbm(test->resource, &full_cache_mask);
	if (ret)
		return ret;
	/* Get the largest contiguous exclusive portion of the cache */
	ret = get_mask_no_shareable(test->resource, &long_mask);
	if (ret)
		return ret;

	/* Get L3/L2 cache size */
	ret = get_cache_size(uparams->cpu, test->resource, &cache_total_size);
	if (ret)
		return ret;
	ksft_print_msg("Cache size :%lu\n", cache_total_size);

	count_of_bits = count_contiguous_bits(long_mask, &start);

	if (!n)
		n = count_of_bits / 2;

	if (n > count_of_bits - 1) {
		ksft_print_msg("Invalid input value for no_of_bits n!\n");
		ksft_print_msg("Please enter value in range 1 to %d\n",
			       count_of_bits - 1);
		return -1;
	}
	start_mask = create_bit_mask(start, n);

	struct resctrl_val_param param = {
		.ctrlgrp	= "c1",
		.filename	= RESULT_FILE_NAME,
		.num_of_runs	= 0,
	};
	param.mask = long_mask;
	span = cache_portion_size(cache_total_size, start_mask, full_cache_mask);

	remove(param.filename);

<<<<<<< HEAD
	/* Set param values for parent thread which will be allocated bitmask
	 * with (max_bits - n) bits
	 */
	span = cache_size * (count_of_bits - n) / count_of_bits;
	strcpy(param.ctrlgrp, "c2");
	strcpy(param.mongrp, "m2");
	strcpy(param.filename, RESULT_FILE_NAME2);
	param.mask = l_mask;
	param.num_of_runs = 0;

	if (pipe(pipefd)) {
		ksft_perror("Unable to create pipe");
		return errno;
=======
	ret = cat_test(test, uparams, &param, span, start_mask);
	if (ret)
		return ret;

	ret = check_results(&param, test->resource,
			    cache_total_size, full_cache_mask, start_mask);
	return ret;
}

static bool arch_supports_noncont_cat(const struct resctrl_test *test)
{
	/* AMD always supports non-contiguous CBM. */
	if (get_vendor() == ARCH_AMD)
		return true;

#if defined(__i386__) || defined(__x86_64__) /* arch */
	unsigned int eax, ebx, ecx, edx;
	/* Intel support for non-contiguous CBM needs to be discovered. */
	if (!strcmp(test->resource, "L3"))
		__cpuid_count(0x10, 1, eax, ebx, ecx, edx);
	else if (!strcmp(test->resource, "L2"))
		__cpuid_count(0x10, 2, eax, ebx, ecx, edx);
	else
		return false;

	return ((ecx >> 3) & 1);
#endif /* end arch */

	return false;
}

static int noncont_cat_run_test(const struct resctrl_test *test,
				const struct user_params *uparams)
{
	unsigned long full_cache_mask, cont_mask, noncont_mask;
	unsigned int sparse_masks;
	int bit_center, ret;
	char schemata[64];

	/* Check to compare sparse_masks content to CPUID output. */
	ret = resource_info_unsigned_get(test->resource, "sparse_masks", &sparse_masks);
	if (ret)
		return ret;

	if (arch_supports_noncont_cat(test) != sparse_masks) {
		ksft_print_msg("Hardware and kernel differ on non-contiguous CBM support!\n");
		return 1;
>>>>>>> a6ad5510
	}

	/* Write checks initialization. */
	ret = get_full_cbm(test->resource, &full_cache_mask);
	if (ret < 0)
		return ret;
	bit_center = count_bits(full_cache_mask) / 2;

	/*
	 * The bit_center needs to be at least 3 to properly calculate the CBM
	 * hole in the noncont_mask. If it's smaller return an error since the
	 * cache mask is too short and that shouldn't happen.
	 */
<<<<<<< HEAD
	if (bm_pid == 0) {
		param.mask = l_mask_1;
		strcpy(param.ctrlgrp, "c1");
		strcpy(param.mongrp, "m1");
		span = cache_size * n / count_of_bits;
		strcpy(param.filename, RESULT_FILE_NAME1);
		param.num_of_runs = 0;
		param.cpu_no = sibling_cpu_no;
=======
	if (bit_center < 3)
		return -EINVAL;
	cont_mask = full_cache_mask >> bit_center;

	/* Contiguous mask write check. */
	snprintf(schemata, sizeof(schemata), "%lx", cont_mask);
	ret = write_schemata("", schemata, uparams->cpu, test->resource);
	if (ret) {
		ksft_print_msg("Write of contiguous CBM failed\n");
		return 1;
>>>>>>> a6ad5510
	}

	/*
	 * Non-contiguous mask write check. CBM has a 0xf hole approximately in the middle.
	 * Output is compared with support information to catch any edge case errors.
	 */
	noncont_mask = ~(0xfUL << (bit_center - 2)) & full_cache_mask;
	snprintf(schemata, sizeof(schemata), "%lx", noncont_mask);
	ret = write_schemata("", schemata, uparams->cpu, test->resource);
	if (ret && sparse_masks)
		ksft_print_msg("Non-contiguous CBMs supported but write of non-contiguous CBM failed\n");
	else if (ret && !sparse_masks)
		ksft_print_msg("Non-contiguous CBMs not supported and write of non-contiguous CBM failed as expected\n");
	else if (!ret && !sparse_masks)
		ksft_print_msg("Non-contiguous CBMs not supported but write of non-contiguous CBM succeeded\n");

	return !ret == !sparse_masks;
}

<<<<<<< HEAD
	ret = cat_val(&param, span);
	if (ret == 0)
		ret = check_results(&param, span);

	if (bm_pid == 0) {
		/* Tell parent that child is ready */
		close(pipefd[0]);
		pipe_message = 1;
		if (write(pipefd[1], &pipe_message, sizeof(pipe_message)) <
		    sizeof(pipe_message))
			/*
			 * Just print the error message.
			 * Let while(1) run and wait for itself to be killed.
			 */
			ksft_perror("Failed signaling parent process");

		close(pipefd[1]);
		while (1)
			;
	} else {
		/* Parent waits for child to be ready. */
		close(pipefd[1]);
		pipe_message = 0;
		while (pipe_message != 1) {
			if (read(pipefd[0], &pipe_message,
				 sizeof(pipe_message)) < sizeof(pipe_message)) {
				ksft_perror("Failed reading from child process");
				break;
			}
		}
		close(pipefd[0]);
		kill(bm_pid, SIGKILL);
	}

	cat_test_cleanup();
=======
static bool noncont_cat_feature_check(const struct resctrl_test *test)
{
	if (!resctrl_resource_exists(test->resource))
		return false;

	return resource_info_file_exists(test->resource, "sparse_masks");
}
>>>>>>> a6ad5510

struct resctrl_test l3_cat_test = {
	.name = "L3_CAT",
	.group = "CAT",
	.resource = "L3",
	.feature_check = test_resource_feature_check,
	.run_test = cat_run_test,
	.cleanup = cat_test_cleanup,
};

struct resctrl_test l3_noncont_cat_test = {
	.name = "L3_NONCONT_CAT",
	.group = "CAT",
	.resource = "L3",
	.feature_check = noncont_cat_feature_check,
	.run_test = noncont_cat_run_test,
};

struct resctrl_test l2_noncont_cat_test = {
	.name = "L2_NONCONT_CAT",
	.group = "CAT",
	.resource = "L2",
	.feature_check = noncont_cat_feature_check,
	.run_test = noncont_cat_run_test,
};<|MERGE_RESOLUTION|>--- conflicted
+++ resolved
@@ -58,9 +58,6 @@
 	return ret;
 }
 
-<<<<<<< HEAD
-static int check_results(struct resctrl_val_param *param, size_t span)
-=======
 /* Remove the highest bit from CBM */
 static unsigned long next_mask(unsigned long current_mask)
 {
@@ -70,7 +67,6 @@
 static int check_results(struct resctrl_val_param *param, const char *cache_type,
 			 unsigned long cache_total_size, unsigned long full_cache_mask,
 			 unsigned long current_mask)
->>>>>>> a6ad5510
 {
 	char *token_array[8], temp[512];
 	__u64 sum_llc_perf_miss = 0;
@@ -129,13 +125,7 @@
 
 	fclose(fp);
 
-<<<<<<< HEAD
-	return show_cache_info(sum_llc_perf_miss, no_of_bits, span / 64,
-			       MAX_DIFF, MAX_DIFF_PERCENT, runs - 1,
-			       get_vendor() == ARCH_INTEL, false);
-=======
 	return fail;
->>>>>>> a6ad5510
 }
 
 static void cat_test_cleanup(void)
@@ -168,16 +158,6 @@
 		    struct resctrl_val_param *param,
 		    size_t span, unsigned long current_mask)
 {
-<<<<<<< HEAD
-	unsigned long l_mask, l_mask_1;
-	int ret, pipefd[2], sibling_cpu_no;
-	unsigned long cache_size = 0;
-	unsigned long long_mask;
-	char cbm_mask[256];
-	int count_of_bits;
-	char pipe_message;
-	size_t span;
-=======
 	struct perf_event_read pe_read;
 	struct perf_event_attr pea;
 	cpu_set_t old_affinity;
@@ -190,7 +170,6 @@
 		sprintf(param->filename, "stdio");
 
 	bm_pid = getpid();
->>>>>>> a6ad5510
 
 	/* Taskset benchmark to specified cpu */
 	ret = taskset_benchmark(bm_pid, uparams->cpu, &old_affinity);
@@ -300,21 +279,6 @@
 
 	remove(param.filename);
 
-<<<<<<< HEAD
-	/* Set param values for parent thread which will be allocated bitmask
-	 * with (max_bits - n) bits
-	 */
-	span = cache_size * (count_of_bits - n) / count_of_bits;
-	strcpy(param.ctrlgrp, "c2");
-	strcpy(param.mongrp, "m2");
-	strcpy(param.filename, RESULT_FILE_NAME2);
-	param.mask = l_mask;
-	param.num_of_runs = 0;
-
-	if (pipe(pipefd)) {
-		ksft_perror("Unable to create pipe");
-		return errno;
-=======
 	ret = cat_test(test, uparams, &param, span, start_mask);
 	if (ret)
 		return ret;
@@ -362,7 +326,6 @@
 	if (arch_supports_noncont_cat(test) != sparse_masks) {
 		ksft_print_msg("Hardware and kernel differ on non-contiguous CBM support!\n");
 		return 1;
->>>>>>> a6ad5510
 	}
 
 	/* Write checks initialization. */
@@ -376,16 +339,6 @@
 	 * hole in the noncont_mask. If it's smaller return an error since the
 	 * cache mask is too short and that shouldn't happen.
 	 */
-<<<<<<< HEAD
-	if (bm_pid == 0) {
-		param.mask = l_mask_1;
-		strcpy(param.ctrlgrp, "c1");
-		strcpy(param.mongrp, "m1");
-		span = cache_size * n / count_of_bits;
-		strcpy(param.filename, RESULT_FILE_NAME1);
-		param.num_of_runs = 0;
-		param.cpu_no = sibling_cpu_no;
-=======
 	if (bit_center < 3)
 		return -EINVAL;
 	cont_mask = full_cache_mask >> bit_center;
@@ -396,7 +349,6 @@
 	if (ret) {
 		ksft_print_msg("Write of contiguous CBM failed\n");
 		return 1;
->>>>>>> a6ad5510
 	}
 
 	/*
@@ -416,43 +368,6 @@
 	return !ret == !sparse_masks;
 }
 
-<<<<<<< HEAD
-	ret = cat_val(&param, span);
-	if (ret == 0)
-		ret = check_results(&param, span);
-
-	if (bm_pid == 0) {
-		/* Tell parent that child is ready */
-		close(pipefd[0]);
-		pipe_message = 1;
-		if (write(pipefd[1], &pipe_message, sizeof(pipe_message)) <
-		    sizeof(pipe_message))
-			/*
-			 * Just print the error message.
-			 * Let while(1) run and wait for itself to be killed.
-			 */
-			ksft_perror("Failed signaling parent process");
-
-		close(pipefd[1]);
-		while (1)
-			;
-	} else {
-		/* Parent waits for child to be ready. */
-		close(pipefd[1]);
-		pipe_message = 0;
-		while (pipe_message != 1) {
-			if (read(pipefd[0], &pipe_message,
-				 sizeof(pipe_message)) < sizeof(pipe_message)) {
-				ksft_perror("Failed reading from child process");
-				break;
-			}
-		}
-		close(pipefd[0]);
-		kill(bm_pid, SIGKILL);
-	}
-
-	cat_test_cleanup();
-=======
 static bool noncont_cat_feature_check(const struct resctrl_test *test)
 {
 	if (!resctrl_resource_exists(test->resource))
@@ -460,7 +375,6 @@
 
 	return resource_info_file_exists(test->resource, "sparse_masks");
 }
->>>>>>> a6ad5510
 
 struct resctrl_test l3_cat_test = {
 	.name = "L3_CAT",
