--- conflicted
+++ resolved
@@ -70,16 +70,6 @@
 
 int cmt_resctrl_val(int cpu_no, int n, const char * const *benchmark_cmd)
 {
-<<<<<<< HEAD
-	int ret, mum_resctrlfs;
-
-	cache_size = 0;
-	mum_resctrlfs = 1;
-
-	ret = remount_resctrlfs(mum_resctrlfs);
-	if (ret)
-		return ret;
-=======
 	const char * const *cmd = benchmark_cmd;
 	const char *new_cmd[BENCHMARK_ARGS];
 	unsigned long cache_size = 0;
@@ -89,7 +79,6 @@
 	int count_of_bits;
 	size_t span;
 	int ret, i;
->>>>>>> 98817289
 
 	ret = get_cbm_mask("L3", cbm_mask);
 	if (ret)
