// SPDX-License-Identifier: GPL-2.0
/*
 * Cache Monitoring Technology (CMT) test
 *
 * Copyright (C) 2018 Intel Corporation
 *
 * Authors:
 *    Sai Praneeth Prakhya <sai.praneeth.prakhya@intel.com>,
 *    Fenghua Yu <fenghua.yu@intel.com>
 */
#include "resctrl.h"
#include <unistd.h>

#define RESULT_FILE_NAME	"result_cmt"
#define NUM_OF_RUNS		5
#define MAX_DIFF		2000000
#define MAX_DIFF_PERCENT	15

#define CON_MON_LCC_OCCUP_PATH		\
	"%s/%s/mon_data/mon_L3_%02d/llc_occupancy"

static int cmt_init(const struct resctrl_val_param *param, int domain_id)
{
	sprintf(llc_occup_path, CON_MON_LCC_OCCUP_PATH, RESCTRL_PATH,
		param->ctrlgrp, domain_id);

	return 0;
}

static int cmt_setup(const struct resctrl_test *test,
		     const struct user_params *uparams,
		     struct resctrl_val_param *p)
{
	/* Run NUM_OF_RUNS times */
	if (p->num_of_runs >= NUM_OF_RUNS)
		return END_OF_TESTS;

	p->num_of_runs++;

	return 0;
}

<<<<<<< HEAD
=======
static int cmt_measure(const struct user_params *uparams,
		       struct resctrl_val_param *param, pid_t bm_pid)
{
	sleep(1);
	return measure_llc_resctrl(param->filename, bm_pid);
}

static int show_results_info(unsigned long sum_llc_val, int no_of_bits,
			     unsigned long cache_span, unsigned long max_diff,
			     unsigned long max_diff_percent, unsigned long num_of_runs,
			     bool platform)
{
	unsigned long avg_llc_val = 0;
	float diff_percent;
	long avg_diff = 0;
	int ret;

	avg_llc_val = sum_llc_val / num_of_runs;
	avg_diff = (long)(cache_span - avg_llc_val);
	diff_percent = ((float)cache_span - avg_llc_val) / cache_span * 100;

	ret = platform && abs((int)diff_percent) > max_diff_percent &&
	      labs(avg_diff) > max_diff;

	ksft_print_msg("%s Check cache miss rate within %lu%%\n",
		       ret ? "Fail:" : "Pass:", max_diff_percent);

	ksft_print_msg("Percent diff=%d\n", abs((int)diff_percent));

	show_cache_info(no_of_bits, avg_llc_val, cache_span, false);

	return ret;
}

>>>>>>> a6ad5510
static int check_results(struct resctrl_val_param *param, size_t span, int no_of_bits)
{
	char *token_array[8], temp[512];
	unsigned long sum_llc_occu_resc = 0;
	int runs = 0;
	FILE *fp;

	ksft_print_msg("Checking for pass/fail\n");
	fp = fopen(param->filename, "r");
	if (!fp) {
		ksft_perror("Error in opening file");

		return -1;
	}

	while (fgets(temp, sizeof(temp), fp)) {
		char *token = strtok(temp, ":\t");
		int fields = 0;

		while (token) {
			token_array[fields++] = token;
			token = strtok(NULL, ":\t");
		}

		/* Field 3 is llc occ resc value */
		if (runs > 0)
			sum_llc_occu_resc += strtoul(token_array[3], NULL, 0);
		runs++;
	}
	fclose(fp);

<<<<<<< HEAD
	return show_cache_info(sum_llc_occu_resc, no_of_bits, span,
			       MAX_DIFF, MAX_DIFF_PERCENT, runs - 1,
			       true, true);
=======
	return show_results_info(sum_llc_occu_resc, no_of_bits, span,
				 MAX_DIFF, MAX_DIFF_PERCENT, runs - 1, true);
>>>>>>> a6ad5510
}

static void cmt_test_cleanup(void)
{
	remove(RESULT_FILE_NAME);
}

<<<<<<< HEAD
int cmt_resctrl_val(int cpu_no, int n, const char * const *benchmark_cmd)
{
	const char * const *cmd = benchmark_cmd;
	const char *new_cmd[BENCHMARK_ARGS];
	unsigned long cache_size = 0;
	unsigned long long_mask;
	char *span_str = NULL;
	char cbm_mask[256];
=======
static int cmt_run_test(const struct resctrl_test *test, const struct user_params *uparams)
{
	const char * const *cmd = uparams->benchmark_cmd;
	const char *new_cmd[BENCHMARK_ARGS];
	unsigned long cache_total_size = 0;
	int n = uparams->bits ? : 5;
	unsigned long long_mask;
	char *span_str = NULL;
>>>>>>> a6ad5510
	int count_of_bits;
	size_t span;
	int ret, i;

	ret = get_full_cbm("L3", &long_mask);
	if (ret)
		return ret;

	ret = get_cache_size(uparams->cpu, "L3", &cache_total_size);
	if (ret)
		return ret;
	ksft_print_msg("Cache size :%lu\n", cache_total_size);

	count_of_bits = count_bits(long_mask);

	if (n < 1 || n > count_of_bits) {
		ksft_print_msg("Invalid input value for numbr_of_bits n!\n");
		ksft_print_msg("Please enter value in range 1 to %d\n", count_of_bits);
		return -1;
	}

	struct resctrl_val_param param = {
		.ctrlgrp	= "c1",
		.filename	= RESULT_FILE_NAME,
		.mask		= ~(long_mask << n) & long_mask,
		.num_of_runs	= 0,
		.init		= cmt_init,
		.setup		= cmt_setup,
		.measure	= cmt_measure,
	};

<<<<<<< HEAD
	span = cache_size * n / count_of_bits;

	if (strcmp(cmd[0], "fill_buf") == 0) {
		/* Duplicate the command to be able to replace span in it */
		for (i = 0; benchmark_cmd[i]; i++)
			new_cmd[i] = benchmark_cmd[i];
=======
	span = cache_portion_size(cache_total_size, param.mask, long_mask);

	if (strcmp(cmd[0], "fill_buf") == 0) {
		/* Duplicate the command to be able to replace span in it */
		for (i = 0; uparams->benchmark_cmd[i]; i++)
			new_cmd[i] = uparams->benchmark_cmd[i];
>>>>>>> a6ad5510
		new_cmd[i] = NULL;

		ret = asprintf(&span_str, "%zu", span);
		if (ret < 0)
			return -1;
		new_cmd[1] = span_str;
		cmd = new_cmd;
	}

	remove(RESULT_FILE_NAME);

<<<<<<< HEAD
	ret = resctrl_val(cmd, &param);
=======
	ret = resctrl_val(test, uparams, cmd, &param);
>>>>>>> a6ad5510
	if (ret)
		goto out;

	ret = check_results(&param, span, n);
<<<<<<< HEAD

out:
	cmt_test_cleanup();
=======
	if (ret && (get_vendor() == ARCH_INTEL))
		ksft_print_msg("Intel CMT may be inaccurate when Sub-NUMA Clustering is enabled. Check BIOS configuration.\n");

out:
>>>>>>> a6ad5510
	free(span_str);

	return ret;
}

static bool cmt_feature_check(const struct resctrl_test *test)
{
	return test_resource_feature_check(test) &&
	       resctrl_mon_feature_exists("L3_MON", "llc_occupancy");
}

struct resctrl_test cmt_test = {
	.name = "CMT",
	.resource = "L3",
	.feature_check = cmt_feature_check,
	.run_test = cmt_run_test,
	.cleanup = cmt_test_cleanup,
};<|MERGE_RESOLUTION|>--- conflicted
+++ resolved
@@ -40,8 +40,6 @@
 	return 0;
 }
 
-<<<<<<< HEAD
-=======
 static int cmt_measure(const struct user_params *uparams,
 		       struct resctrl_val_param *param, pid_t bm_pid)
 {
@@ -76,7 +74,6 @@
 	return ret;
 }
 
->>>>>>> a6ad5510
 static int check_results(struct resctrl_val_param *param, size_t span, int no_of_bits)
 {
 	char *token_array[8], temp[512];
@@ -108,14 +105,8 @@
 	}
 	fclose(fp);
 
-<<<<<<< HEAD
-	return show_cache_info(sum_llc_occu_resc, no_of_bits, span,
-			       MAX_DIFF, MAX_DIFF_PERCENT, runs - 1,
-			       true, true);
-=======
 	return show_results_info(sum_llc_occu_resc, no_of_bits, span,
 				 MAX_DIFF, MAX_DIFF_PERCENT, runs - 1, true);
->>>>>>> a6ad5510
 }
 
 static void cmt_test_cleanup(void)
@@ -123,16 +114,6 @@
 	remove(RESULT_FILE_NAME);
 }
 
-<<<<<<< HEAD
-int cmt_resctrl_val(int cpu_no, int n, const char * const *benchmark_cmd)
-{
-	const char * const *cmd = benchmark_cmd;
-	const char *new_cmd[BENCHMARK_ARGS];
-	unsigned long cache_size = 0;
-	unsigned long long_mask;
-	char *span_str = NULL;
-	char cbm_mask[256];
-=======
 static int cmt_run_test(const struct resctrl_test *test, const struct user_params *uparams)
 {
 	const char * const *cmd = uparams->benchmark_cmd;
@@ -141,7 +122,6 @@
 	int n = uparams->bits ? : 5;
 	unsigned long long_mask;
 	char *span_str = NULL;
->>>>>>> a6ad5510
 	int count_of_bits;
 	size_t span;
 	int ret, i;
@@ -173,21 +153,12 @@
 		.measure	= cmt_measure,
 	};
 
-<<<<<<< HEAD
-	span = cache_size * n / count_of_bits;
-
-	if (strcmp(cmd[0], "fill_buf") == 0) {
-		/* Duplicate the command to be able to replace span in it */
-		for (i = 0; benchmark_cmd[i]; i++)
-			new_cmd[i] = benchmark_cmd[i];
-=======
 	span = cache_portion_size(cache_total_size, param.mask, long_mask);
 
 	if (strcmp(cmd[0], "fill_buf") == 0) {
 		/* Duplicate the command to be able to replace span in it */
 		for (i = 0; uparams->benchmark_cmd[i]; i++)
 			new_cmd[i] = uparams->benchmark_cmd[i];
->>>>>>> a6ad5510
 		new_cmd[i] = NULL;
 
 		ret = asprintf(&span_str, "%zu", span);
@@ -199,25 +170,15 @@
 
 	remove(RESULT_FILE_NAME);
 
-<<<<<<< HEAD
-	ret = resctrl_val(cmd, &param);
-=======
 	ret = resctrl_val(test, uparams, cmd, &param);
->>>>>>> a6ad5510
 	if (ret)
 		goto out;
 
 	ret = check_results(&param, span, n);
-<<<<<<< HEAD
-
-out:
-	cmt_test_cleanup();
-=======
 	if (ret && (get_vendor() == ARCH_INTEL))
 		ksft_print_msg("Intel CMT may be inaccurate when Sub-NUMA Clustering is enabled. Check BIOS configuration.\n");
 
 out:
->>>>>>> a6ad5510
 	free(span_str);
 
 	return ret;
