/* SPDX-License-Identifier: GPL-2.0 */

#define _GNU_SOURCE
#define _LARGEFILE64_SOURCE

/* libc-specific include files
 * The program may be built in 3 ways:
 *   $(CC) -nostdlib -include /path/to/nolibc.h => NOLIBC already defined
 *   $(CC) -nostdlib -I/path/to/nolibc/sysroot  => _NOLIBC_* guards are present
 *   $(CC) with default libc                    => NOLIBC* never defined
 */
#ifndef NOLIBC
#include <stdio.h>
#include <stdlib.h>
#include <string.h>
#ifndef _NOLIBC_STDIO_H
/* standard libcs need more includes */
#include <sys/auxv.h>
#include <sys/io.h>
#include <sys/ioctl.h>
#include <sys/mman.h>
#include <sys/mount.h>
#include <sys/prctl.h>
#include <sys/reboot.h>
#include <sys/stat.h>
#include <sys/syscall.h>
#include <sys/sysmacros.h>
#include <sys/time.h>
#include <sys/wait.h>
#include <dirent.h>
#include <errno.h>
#include <fcntl.h>
#include <poll.h>
#include <sched.h>
#include <signal.h>
#include <stdarg.h>
#include <stddef.h>
#include <stdint.h>
#include <unistd.h>
#include <limits.h>
#endif
#endif

/* for the type of int_fast16_t and int_fast32_t, musl differs from glibc and nolibc */
#define SINT_MAX_OF_TYPE(type) (((type)1 << (sizeof(type) * 8 - 2)) - (type)1 + ((type)1 << (sizeof(type) * 8 - 2)))
#define SINT_MIN_OF_TYPE(type) (-SINT_MAX_OF_TYPE(type) - 1)

/* will be used to test initialization of environ */
static char **test_envp;

/* will be used to test initialization of argv */
static char **test_argv;

/* will be used to test initialization of argc */
static int test_argc;

/* will be used by some test cases as readable file, please don't write it */
static const char *argv0;

/* definition of a series of tests */
struct test {
	const char *name;              /* test name */
	int (*func)(int min, int max); /* handler */
};

#ifndef _NOLIBC_STDLIB_H
char *itoa(int i)
{
	static char buf[12];
	int ret;

	ret = snprintf(buf, sizeof(buf), "%d", i);
	return (ret >= 0 && ret < sizeof(buf)) ? buf : "#err";
}
#endif

#define CASE_ERR(err) \
	case err: return #err

/* returns the error name (e.g. "ENOENT") for common errors, "SUCCESS" for 0,
 * or the decimal value for less common ones.
 */
static const char *errorname(int err)
{
	switch (err) {
	case 0: return "SUCCESS";
	CASE_ERR(EPERM);
	CASE_ERR(ENOENT);
	CASE_ERR(ESRCH);
	CASE_ERR(EINTR);
	CASE_ERR(EIO);
	CASE_ERR(ENXIO);
	CASE_ERR(E2BIG);
	CASE_ERR(ENOEXEC);
	CASE_ERR(EBADF);
	CASE_ERR(ECHILD);
	CASE_ERR(EAGAIN);
	CASE_ERR(ENOMEM);
	CASE_ERR(EACCES);
	CASE_ERR(EFAULT);
	CASE_ERR(ENOTBLK);
	CASE_ERR(EBUSY);
	CASE_ERR(EEXIST);
	CASE_ERR(EXDEV);
	CASE_ERR(ENODEV);
	CASE_ERR(ENOTDIR);
	CASE_ERR(EISDIR);
	CASE_ERR(EINVAL);
	CASE_ERR(ENFILE);
	CASE_ERR(EMFILE);
	CASE_ERR(ENOTTY);
	CASE_ERR(ETXTBSY);
	CASE_ERR(EFBIG);
	CASE_ERR(ENOSPC);
	CASE_ERR(ESPIPE);
	CASE_ERR(EROFS);
	CASE_ERR(EMLINK);
	CASE_ERR(EPIPE);
	CASE_ERR(EDOM);
	CASE_ERR(ERANGE);
	CASE_ERR(ENOSYS);
	CASE_ERR(EOVERFLOW);
	default:
		return itoa(err);
	}
}

static void putcharn(char c, size_t n)
{
	char buf[64];

	memset(buf, c, n);
	buf[n] = '\0';
	fputs(buf, stdout);
}

enum RESULT {
	OK,
	FAIL,
	SKIPPED,
};

static void result(int llen, enum RESULT r)
{
	const char *msg;

	if (r == OK)
		msg = " [OK]";
	else if (r == SKIPPED)
		msg = "[SKIPPED]";
	else
		msg = "[FAIL]";

	if (llen < 64)
		putcharn(' ', 64 - llen);
	puts(msg);
}

/* The tests below are intended to be used by the macroes, which evaluate
 * expression <expr>, print the status to stdout, and update the "ret"
 * variable to count failures. The functions themselves return the number
 * of failures, thus either 0 or 1.
 */

#define EXPECT_ZR(cond, expr)				\
	do { if (!(cond)) result(llen, SKIPPED); else ret += expect_zr(expr, llen); } while (0)

static __attribute__((unused))
int expect_zr(int expr, int llen)
{
	int ret = !(expr == 0);

	llen += printf(" = %d ", expr);
	result(llen, ret ? FAIL : OK);
	return ret;
}


#define EXPECT_NZ(cond, expr, val)			\
	do { if (!(cond)) result(llen, SKIPPED); else ret += expect_nz(expr, llen; } while (0)

static __attribute__((unused))
int expect_nz(int expr, int llen)
{
	int ret = !(expr != 0);

	llen += printf(" = %d ", expr);
	result(llen, ret ? FAIL : OK);
	return ret;
}


#define EXPECT_EQ(cond, expr, val)				\
	do { if (!(cond)) result(llen, SKIPPED); else ret += expect_eq(expr, llen, val); } while (0)

static __attribute__((unused))
int expect_eq(uint64_t expr, int llen, uint64_t val)
{
	int ret = !(expr == val);

	llen += printf(" = %lld ", (long long)expr);
	result(llen, ret ? FAIL : OK);
	return ret;
}


#define EXPECT_NE(cond, expr, val)				\
	do { if (!(cond)) result(llen, SKIPPED); else ret += expect_ne(expr, llen, val); } while (0)

static __attribute__((unused))
int expect_ne(int expr, int llen, int val)
{
	int ret = !(expr != val);

	llen += printf(" = %d ", expr);
	result(llen, ret ? FAIL : OK);
	return ret;
}


#define EXPECT_GE(cond, expr, val)				\
	do { if (!(cond)) result(llen, SKIPPED); else ret += expect_ge(expr, llen, val); } while (0)

static __attribute__((unused))
int expect_ge(int expr, int llen, int val)
{
	int ret = !(expr >= val);

	llen += printf(" = %d ", expr);
	result(llen, ret ? FAIL : OK);
	return ret;
}


#define EXPECT_GT(cond, expr, val)				\
	do { if (!(cond)) result(llen, SKIPPED); else ret += expect_gt(expr, llen, val); } while (0)

static __attribute__((unused))
int expect_gt(int expr, int llen, int val)
{
	int ret = !(expr > val);

	llen += printf(" = %d ", expr);
	result(llen, ret ? FAIL : OK);
	return ret;
}


#define EXPECT_LE(cond, expr, val)				\
	do { if (!(cond)) result(llen, SKIPPED); else ret += expect_le(expr, llen, val); } while (0)

static __attribute__((unused))
int expect_le(int expr, int llen, int val)
{
	int ret = !(expr <= val);

	llen += printf(" = %d ", expr);
	result(llen, ret ? FAIL : OK);
	return ret;
}


#define EXPECT_LT(cond, expr, val)				\
	do { if (!(cond)) result(llen, SKIPPED); else ret += expect_lt(expr, llen, val); } while (0)

static __attribute__((unused))
int expect_lt(int expr, int llen, int val)
{
	int ret = !(expr < val);

	llen += printf(" = %d ", expr);
	result(llen, ret ? FAIL : OK);
	return ret;
}


#define EXPECT_SYSZR(cond, expr)				\
	do { if (!(cond)) result(llen, SKIPPED); else ret += expect_syszr(expr, llen); } while (0)

static __attribute__((unused))
int expect_syszr(int expr, int llen)
{
	int ret = 0;

	if (expr) {
		ret = 1;
		llen += printf(" = %d %s ", expr, errorname(errno));
		result(llen, FAIL);
	} else {
		llen += printf(" = %d ", expr);
		result(llen, OK);
	}
	return ret;
}


#define EXPECT_SYSEQ(cond, expr, val)				\
	do { if (!(cond)) result(llen, SKIPPED); else ret += expect_syseq(expr, llen, val); } while (0)

static __attribute__((unused))
int expect_syseq(int expr, int llen, int val)
{
	int ret = 0;

	if (expr != val) {
		ret = 1;
		llen += printf(" = %d %s ", expr, errorname(errno));
		result(llen, FAIL);
	} else {
		llen += printf(" = %d ", expr);
		result(llen, OK);
	}
	return ret;
}


#define EXPECT_SYSNE(cond, expr, val)				\
	do { if (!(cond)) result(llen, SKIPPED); else ret += expect_sysne(expr, llen, val); } while (0)

static __attribute__((unused))
int expect_sysne(int expr, int llen, int val)
{
	int ret = 0;

	if (expr == val) {
		ret = 1;
		llen += printf(" = %d %s ", expr, errorname(errno));
		result(llen, FAIL);
	} else {
		llen += printf(" = %d ", expr);
		result(llen, OK);
	}
	return ret;
}


#define EXPECT_SYSER2(cond, expr, expret, experr1, experr2)		\
	do { if (!(cond)) result(llen, SKIPPED); else ret += expect_syserr2(expr, expret, experr1, experr2, llen); } while (0)

#define EXPECT_SYSER(cond, expr, expret, experr)			\
	EXPECT_SYSER2(cond, expr, expret, experr, 0)

static __attribute__((unused))
int expect_syserr2(int expr, int expret, int experr1, int experr2, int llen)
{
	int ret = 0;
	int _errno = errno;

	llen += printf(" = %d %s ", expr, errorname(_errno));
	if (expr != expret || (_errno != experr1 && _errno != experr2)) {
		ret = 1;
		if (experr2 == 0)
			llen += printf(" != (%d %s) ", expret, errorname(experr1));
		else
			llen += printf(" != (%d %s %s) ", expret, errorname(experr1), errorname(experr2));
		result(llen, FAIL);
	} else {
		result(llen, OK);
	}
	return ret;
}


#define EXPECT_PTRZR(cond, expr)				\
	do { if (!(cond)) result(llen, SKIPPED); else ret += expect_ptrzr(expr, llen); } while (0)

static __attribute__((unused))
int expect_ptrzr(const void *expr, int llen)
{
	int ret = 0;

	llen += printf(" = <%p> ", expr);
	if (expr) {
		ret = 1;
		result(llen, FAIL);
	} else {
		result(llen, OK);
	}
	return ret;
}


#define EXPECT_PTRNZ(cond, expr)				\
	do { if (!(cond)) result(llen, SKIPPED); else ret += expect_ptrnz(expr, llen); } while (0)

static __attribute__((unused))
int expect_ptrnz(const void *expr, int llen)
{
	int ret = 0;

	llen += printf(" = <%p> ", expr);
	if (!expr) {
		ret = 1;
		result(llen, FAIL);
	} else {
		result(llen, OK);
	}
	return ret;
}

#define EXPECT_PTREQ(cond, expr, cmp)				\
	do { if (!(cond)) result(llen, SKIPPED); else ret += expect_ptreq(expr, llen, cmp); } while (0)

static __attribute__((unused))
int expect_ptreq(const void *expr, int llen, const void *cmp)
{
	int ret = 0;

	llen += printf(" = <%p> ", expr);
	if (expr != cmp) {
		ret = 1;
		result(llen, FAIL);
	} else {
		result(llen, OK);
	}
	return ret;
}

#define EXPECT_PTRNE(cond, expr, cmp)				\
	do { if (!(cond)) result(llen, SKIPPED); else ret += expect_ptrne(expr, llen, cmp); } while (0)

static __attribute__((unused))
int expect_ptrne(const void *expr, int llen, const void *cmp)
{
	int ret = 0;

	llen += printf(" = <%p> ", expr);
	if (expr == cmp) {
		ret = 1;
		result(llen, FAIL);
	} else {
		result(llen, OK);
	}
	return ret;
}

#define EXPECT_PTRGE(cond, expr, cmp)				\
	do { if (!(cond)) result(llen, SKIPPED); else ret += expect_ptrge(expr, llen, cmp); } while (0)

static __attribute__((unused))
int expect_ptrge(const void *expr, int llen, const void *cmp)
{
	int ret = !(expr >= cmp);

	llen += printf(" = <%p> ", expr);
	result(llen, ret ? FAIL : OK);
	return ret;
}

#define EXPECT_PTRGT(cond, expr, cmp)				\
	do { if (!(cond)) result(llen, SKIPPED); else ret += expect_ptrgt(expr, llen, cmp); } while (0)

static __attribute__((unused))
int expect_ptrgt(const void *expr, int llen, const void *cmp)
{
	int ret = !(expr > cmp);

	llen += printf(" = <%p> ", expr);
	result(llen, ret ? FAIL : OK);
	return ret;
}


#define EXPECT_PTRLE(cond, expr, cmp)				\
	do { if (!(cond)) result(llen, SKIPPED); else ret += expect_ptrle(expr, llen, cmp); } while (0)

static __attribute__((unused))
int expect_ptrle(const void *expr, int llen, const void *cmp)
{
	int ret = !(expr <= cmp);

	llen += printf(" = <%p> ", expr);
	result(llen, ret ? FAIL : OK);
	return ret;
}


#define EXPECT_PTRLT(cond, expr, cmp)				\
	do { if (!(cond)) result(llen, SKIPPED); else ret += expect_ptrlt(expr, llen, cmp); } while (0)

static __attribute__((unused))
int expect_ptrlt(const void *expr, int llen, const void *cmp)
{
	int ret = !(expr < cmp);

	llen += printf(" = <%p> ", expr);
	result(llen, ret ? FAIL : OK);
	return ret;
}

#define EXPECT_PTRER2(cond, expr, expret, experr1, experr2)		\
	do { if (!(cond)) result(llen, SKIPPED); else ret += expect_ptrerr2(expr, expret, experr1, experr2, llen); } while (0)

#define EXPECT_PTRER(cond, expr, expret, experr)			\
	EXPECT_PTRER2(cond, expr, expret, experr, 0)

static __attribute__((unused))
int expect_ptrerr2(const void *expr, const void *expret, int experr1, int experr2, int llen)
{
	int ret = 0;
	int _errno = errno;

	llen += printf(" = <%p> %s ", expr, errorname(_errno));
	if (expr != expret || (_errno != experr1 && _errno != experr2)) {
		ret = 1;
		if (experr2 == 0)
			llen += printf(" != (<%p> %s) ", expret, errorname(experr1));
		else
			llen += printf(" != (<%p> %s %s) ", expret, errorname(experr1), errorname(experr2));
		result(llen, FAIL);
	} else {
		result(llen, OK);
	}
	return ret;
}

#define EXPECT_STRZR(cond, expr)				\
	do { if (!(cond)) result(llen, SKIPPED); else ret += expect_strzr(expr, llen); } while (0)

static __attribute__((unused))
int expect_strzr(const char *expr, int llen)
{
	int ret = 0;

	llen += printf(" = <%s> ", expr);
	if (expr) {
		ret = 1;
		result(llen, FAIL);
	} else {
		result(llen, OK);
	}
	return ret;
}


#define EXPECT_STRNZ(cond, expr)				\
	do { if (!(cond)) result(llen, SKIPPED); else ret += expect_strnz(expr, llen); } while (0)

static __attribute__((unused))
int expect_strnz(const char *expr, int llen)
{
	int ret = 0;

	llen += printf(" = <%s> ", expr);
	if (!expr) {
		ret = 1;
		result(llen, FAIL);
	} else {
		result(llen, OK);
	}
	return ret;
}


#define EXPECT_STREQ(cond, expr, cmp)				\
	do { if (!(cond)) result(llen, SKIPPED); else ret += expect_streq(expr, llen, cmp); } while (0)

static __attribute__((unused))
int expect_streq(const char *expr, int llen, const char *cmp)
{
	int ret = 0;

	llen += printf(" = <%s> ", expr);
	if (strcmp(expr, cmp) != 0) {
		ret = 1;
		result(llen, FAIL);
	} else {
		result(llen, OK);
	}
	return ret;
}


#define EXPECT_STRNE(cond, expr, cmp)				\
	do { if (!(cond)) result(llen, SKIPPED); else ret += expect_strne(expr, llen, cmp); } while (0)

static __attribute__((unused))
int expect_strne(const char *expr, int llen, const char *cmp)
{
	int ret = 0;

	llen += printf(" = <%s> ", expr);
	if (strcmp(expr, cmp) == 0) {
		ret = 1;
		result(llen, FAIL);
	} else {
		result(llen, OK);
	}
	return ret;
}


/* declare tests based on line numbers. There must be exactly one test per line. */
#define CASE_TEST(name) \
	case __LINE__: llen += printf("%d %s", test, #name);

int run_startup(int min, int max)
{
	int test;
	int ret = 0;
	/* kernel at least passes HOME and TERM, shell passes more */
	int env_total = 2;
	/* checking NULL for argv/argv0, environ and _auxv is not enough, let's compare with sbrk(0) or &end */
	extern char end;
	char *brk = sbrk(0) != (void *)-1 ? sbrk(0) : &end;
	/* differ from nolibc, both glibc and musl have no global _auxv */
	const unsigned long *test_auxv = (void *)-1;
#ifdef NOLIBC
	test_auxv = _auxv;
#endif

	for (test = min; test >= 0 && test <= max; test++) {
		int llen = 0; /* line length */

		/* avoid leaving empty lines below, this will insert holes into
		 * test numbers.
		 */
		switch (test + __LINE__ + 1) {
		CASE_TEST(argc);             EXPECT_GE(1, test_argc, 1); break;
		CASE_TEST(argv_addr);        EXPECT_PTRGT(1, test_argv, brk); break;
		CASE_TEST(argv_environ);     EXPECT_PTRLT(1, test_argv, environ); break;
		CASE_TEST(argv_total);       EXPECT_EQ(1, environ - test_argv - 1, test_argc ?: 1); break;
		CASE_TEST(argv0_addr);       EXPECT_PTRGT(1, argv0, brk); break;
		CASE_TEST(argv0_str);        EXPECT_STRNZ(1, argv0 > brk ? argv0 : NULL); break;
		CASE_TEST(argv0_len);        EXPECT_GE(1,  argv0 > brk ? strlen(argv0) : 0, 1); break;
		CASE_TEST(environ_addr);     EXPECT_PTRGT(1, environ, brk); break;
		CASE_TEST(environ_envp);     EXPECT_PTREQ(1, environ, test_envp); break;
		CASE_TEST(environ_auxv);     EXPECT_PTRLT(test_auxv != (void *)-1, environ, test_auxv); break;
		CASE_TEST(environ_total);    EXPECT_GE(test_auxv != (void *)-1, (void *)test_auxv - (void *)environ - 1, env_total); break;
		CASE_TEST(environ_HOME);     EXPECT_PTRNZ(1, getenv("HOME")); break;
		CASE_TEST(auxv_addr);        EXPECT_PTRGT(test_auxv != (void *)-1, test_auxv, brk); break;
		CASE_TEST(auxv_AT_UID);      EXPECT_EQ(1, getauxval(AT_UID), getuid()); break;
		CASE_TEST(auxv_AT_PAGESZ);   EXPECT_GE(1, getauxval(AT_PAGESZ), 4096); break;
		case __LINE__:
			return ret; /* must be last */
		/* note: do not set any defaults so as to permit holes above */
		}
	}
	return ret;
}


/* used by some syscall tests below */
int test_getdents64(const char *dir)
{
	char buffer[4096];
	int fd, ret;
	int err;

	ret = fd = open(dir, O_RDONLY | O_DIRECTORY, 0);
	if (ret < 0)
		return ret;

	ret = getdents64(fd, (void *)buffer, sizeof(buffer));
	err = errno;
	close(fd);

	errno = err;
	return ret;
}

int test_getpagesize(void)
{
	int x = getpagesize();
	int c;

	if (x < 0)
		return x;

#if defined(__x86_64__) || defined(__i386__) || defined(__i486__) || defined(__i586__) || defined(__i686__)
	/*
	 * x86 family is always 4K page.
	 */
	c = (x == 4096);
#elif defined(__aarch64__)
	/*
	 * Linux aarch64 supports three values of page size: 4K, 16K, and 64K
	 * which are selected at kernel compilation time.
	 */
	c = (x == 4096 || x == (16 * 1024) || x == (64 * 1024));
#else
	/*
	 * Assuming other architectures must have at least 4K page.
	 */
	c = (x >= 4096);
#endif

	return !c;
}

int test_fork(void)
{
	int status;
	pid_t pid;

	/* flush the printf buffer to avoid child flush it */
	fflush(stdout);
	fflush(stderr);

	pid = fork();

	switch (pid) {
	case -1:
		return 1;

	case 0:
		exit(123);

	default:
		pid = waitpid(pid, &status, 0);

		return pid == -1 || !WIFEXITED(status) || WEXITSTATUS(status) != 123;
	}
}

int test_stat_timestamps(void)
{
	struct stat st;

	if (sizeof(st.st_atim.tv_sec) != sizeof(st.st_atime))
		return 1;

	if (stat("/proc/self/", &st) && stat(argv0, &st) && stat("/", &st))
		return 1;

	if (st.st_atim.tv_sec != st.st_atime || st.st_atim.tv_nsec > 1000000000)
		return 1;

	if (st.st_mtim.tv_sec != st.st_mtime || st.st_mtim.tv_nsec > 1000000000)
		return 1;

	if (st.st_ctim.tv_sec != st.st_ctime || st.st_ctim.tv_nsec > 1000000000)
		return 1;

	return 0;
}

int test_mmap_munmap(void)
{
	int ret, fd, i, page_size;
	void *mem;
	size_t file_size, length;
	off_t offset, pa_offset;
	struct stat stat_buf;
	const char * const files[] = {
		"/dev/zero",
		"/proc/1/exe", "/proc/self/exe",
		argv0,
		NULL
	};

	page_size = getpagesize();
	if (page_size < 0)
		return 1;

	/* find a right file to mmap, existed and accessible */
	for (i = 0; files[i] != NULL; i++) {
		ret = fd = open(files[i], O_RDONLY);
		if (ret == -1)
			continue;
		else
			break;
	}
	if (ret == -1)
		return 1;

	ret = stat(files[i], &stat_buf);
	if (ret == -1)
		goto end;

	/* file size of the special /dev/zero is 0, let's assign one manually */
	if (i == 0)
		file_size = 3*page_size;
	else
		file_size = stat_buf.st_size;

	offset = file_size - 1;
	if (offset < 0)
		offset = 0;
	length = file_size - offset;
	pa_offset = offset & ~(page_size - 1);

	mem = mmap(NULL, length + offset - pa_offset, PROT_READ, MAP_SHARED, fd, pa_offset);
	if (mem == MAP_FAILED) {
		ret = 1;
		goto end;
	}

	ret = munmap(mem, length + offset - pa_offset);

end:
	close(fd);
	return !!ret;
}

int test_pipe(void)
{
	const char *const msg = "hello, nolibc";
	int pipefd[2];
	char buf[32];
	size_t len;

	if (pipe(pipefd) == -1)
		return 1;

	write(pipefd[1], msg, strlen(msg));
	close(pipefd[1]);
	len = read(pipefd[0], buf, sizeof(buf));
	close(pipefd[0]);

	if (len != strlen(msg))
		return 1;

	return !!memcmp(buf, msg, len);
}


/* Run syscall tests between IDs <min> and <max>.
 * Return 0 on success, non-zero on failure.
 */
int run_syscall(int min, int max)
{
	struct timeval tv;
	struct timezone tz;
	struct stat stat_buf;
	int euid0;
	int proc;
	int test;
	int tmp;
	int ret = 0;
	void *p1, *p2;
	int has_gettid = 1;

	/* <proc> indicates whether or not /proc is mounted */
	proc = stat("/proc", &stat_buf) == 0;

	/* this will be used to skip certain tests that can't be run unprivileged */
	euid0 = geteuid() == 0;

	/* from 2.30, glibc provides gettid() */
#if defined(__GLIBC_MINOR__) && defined(__GLIBC__)
	has_gettid = __GLIBC__ > 2 || (__GLIBC__ == 2 && __GLIBC_MINOR__ >= 30);
#endif

	for (test = min; test >= 0 && test <= max; test++) {
		int llen = 0; /* line length */

		/* avoid leaving empty lines below, this will insert holes into
		 * test numbers.
		 */
		switch (test + __LINE__ + 1) {
		CASE_TEST(getpid);            EXPECT_SYSNE(1, getpid(), -1); break;
		CASE_TEST(getppid);           EXPECT_SYSNE(1, getppid(), -1); break;
		CASE_TEST(gettid);            EXPECT_SYSNE(has_gettid, gettid(), -1); break;
		CASE_TEST(getpgid_self);      EXPECT_SYSNE(1, getpgid(0), -1); break;
		CASE_TEST(getpgid_bad);       EXPECT_SYSER(1, getpgid(-1), -1, ESRCH); break;
		CASE_TEST(kill_0);            EXPECT_SYSZR(1, kill(getpid(), 0)); break;
		CASE_TEST(kill_CONT);         EXPECT_SYSZR(1, kill(getpid(), 0)); break;
		CASE_TEST(kill_BADPID);       EXPECT_SYSER(1, kill(INT_MAX, 0), -1, ESRCH); break;
		CASE_TEST(sbrk_0);            EXPECT_PTRNE(1, sbrk(0), (void *)-1); break;
		CASE_TEST(sbrk);              if ((p1 = p2 = sbrk(4096)) != (void *)-1) p2 = sbrk(-4096); EXPECT_SYSZR(1, (p2 == (void *)-1) || p2 == p1); break;
		CASE_TEST(brk);               EXPECT_SYSZR(1, brk(sbrk(0))); break;
		CASE_TEST(chdir_root);        EXPECT_SYSZR(1, chdir("/")); chdir(getenv("PWD")); break;
		CASE_TEST(chdir_dot);         EXPECT_SYSZR(1, chdir(".")); break;
		CASE_TEST(chdir_blah);        EXPECT_SYSER(1, chdir("/blah"), -1, ENOENT); break;
		CASE_TEST(chmod_argv0);       EXPECT_SYSZR(1, chmod(argv0, 0555)); break;
		CASE_TEST(chmod_self);        EXPECT_SYSER(proc, chmod("/proc/self", 0555), -1, EPERM); break;
		CASE_TEST(chown_self);        EXPECT_SYSER(proc, chown("/proc/self", 0, 0), -1, EPERM); break;
		CASE_TEST(chroot_root);       EXPECT_SYSZR(euid0, chroot("/")); break;
		CASE_TEST(chroot_blah);       EXPECT_SYSER(1, chroot("/proc/self/blah"), -1, ENOENT); break;
		CASE_TEST(chroot_exe);        EXPECT_SYSER(1, chroot(argv0), -1, ENOTDIR); break;
		CASE_TEST(close_m1);          EXPECT_SYSER(1, close(-1), -1, EBADF); break;
		CASE_TEST(close_dup);         EXPECT_SYSZR(1, close(dup(0))); break;
		CASE_TEST(dup_0);             tmp = dup(0);  EXPECT_SYSNE(1, tmp, -1); close(tmp); break;
		CASE_TEST(dup_m1);            tmp = dup(-1); EXPECT_SYSER(1, tmp, -1, EBADF); if (tmp != -1) close(tmp); break;
		CASE_TEST(dup2_0);            tmp = dup2(0, 100);  EXPECT_SYSNE(1, tmp, -1); close(tmp); break;
		CASE_TEST(dup2_m1);           tmp = dup2(-1, 100); EXPECT_SYSER(1, tmp, -1, EBADF); if (tmp != -1) close(tmp); break;
		CASE_TEST(dup3_0);            tmp = dup3(0, 100, 0);  EXPECT_SYSNE(1, tmp, -1); close(tmp); break;
		CASE_TEST(dup3_m1);           tmp = dup3(-1, 100, 0); EXPECT_SYSER(1, tmp, -1, EBADF); if (tmp != -1) close(tmp); break;
		CASE_TEST(execve_root);       EXPECT_SYSER(1, execve("/", (char*[]){ [0] = "/", [1] = NULL }, NULL), -1, EACCES); break;
		CASE_TEST(fork);              EXPECT_SYSZR(1, test_fork()); break;
		CASE_TEST(getdents64_root);   EXPECT_SYSNE(1, test_getdents64("/"), -1); break;
		CASE_TEST(getdents64_null);   EXPECT_SYSER(1, test_getdents64("/dev/null"), -1, ENOTDIR); break;
		CASE_TEST(gettimeofday_tv);   EXPECT_SYSZR(1, gettimeofday(&tv, NULL)); break;
		CASE_TEST(gettimeofday_tv_tz);EXPECT_SYSZR(1, gettimeofday(&tv, &tz)); break;
		CASE_TEST(getpagesize);       EXPECT_SYSZR(1, test_getpagesize()); break;
		CASE_TEST(ioctl_tiocinq);     EXPECT_SYSZR(1, ioctl(0, TIOCINQ, &tmp)); break;
		CASE_TEST(ioctl_tiocinq);     EXPECT_SYSZR(1, ioctl(0, TIOCINQ, &tmp)); break;
		CASE_TEST(link_root1);        EXPECT_SYSER(1, link("/", "/"), -1, EEXIST); break;
		CASE_TEST(link_blah);         EXPECT_SYSER(1, link("/proc/self/blah", "/blah"), -1, ENOENT); break;
		CASE_TEST(link_dir);          EXPECT_SYSER(euid0, link("/", "/blah"), -1, EPERM); break;
		CASE_TEST(link_cross);        EXPECT_SYSER(proc, link("/proc/self/cmdline", "/blah"), -1, EXDEV); break;
		CASE_TEST(lseek_m1);          EXPECT_SYSER(1, lseek(-1, 0, SEEK_SET), -1, EBADF); break;
		CASE_TEST(lseek_0);           EXPECT_SYSER(1, lseek(0, 0, SEEK_SET), -1, ESPIPE); break;
		CASE_TEST(mkdir_root);        EXPECT_SYSER(1, mkdir("/", 0755), -1, EEXIST); break;
		CASE_TEST(mmap_bad);          EXPECT_PTRER(1, mmap(NULL, 0, PROT_READ, MAP_PRIVATE, 0, 0), MAP_FAILED, EINVAL); break;
		CASE_TEST(munmap_bad);        EXPECT_SYSER(1, munmap((void *)1, 0), -1, EINVAL); break;
		CASE_TEST(mmap_munmap_good);  EXPECT_SYSZR(1, test_mmap_munmap()); break;
		CASE_TEST(open_tty);          EXPECT_SYSNE(1, tmp = open("/dev/null", 0), -1); if (tmp != -1) close(tmp); break;
		CASE_TEST(open_blah);         EXPECT_SYSER(1, tmp = open("/proc/self/blah", 0), -1, ENOENT); if (tmp != -1) close(tmp); break;
		CASE_TEST(pipe);              EXPECT_SYSZR(1, test_pipe()); break;
		CASE_TEST(poll_null);         EXPECT_SYSZR(1, poll(NULL, 0, 0)); break;
		CASE_TEST(poll_stdout);       EXPECT_SYSNE(1, ({ struct pollfd fds = { 1, POLLOUT, 0}; poll(&fds, 1, 0); }), -1); break;
		CASE_TEST(poll_fault);        EXPECT_SYSER(1, poll((void *)1, 1, 0), -1, EFAULT); break;
		CASE_TEST(prctl);             EXPECT_SYSER(1, prctl(PR_SET_NAME, (unsigned long)NULL, 0, 0, 0), -1, EFAULT); break;
		CASE_TEST(read_badf);         EXPECT_SYSER(1, read(-1, &tmp, 1), -1, EBADF); break;
		CASE_TEST(rmdir_blah);        EXPECT_SYSER(1, rmdir("/blah"), -1, ENOENT); break;
		CASE_TEST(sched_yield);       EXPECT_SYSZR(1, sched_yield()); break;
		CASE_TEST(select_null);       EXPECT_SYSZR(1, ({ struct timeval tv = { 0 }; select(0, NULL, NULL, NULL, &tv); })); break;
		CASE_TEST(select_stdout);     EXPECT_SYSNE(1, ({ fd_set fds; FD_ZERO(&fds); FD_SET(1, &fds); select(2, NULL, &fds, NULL, NULL); }), -1); break;
		CASE_TEST(select_fault);      EXPECT_SYSER(1, select(1, (void *)1, NULL, NULL, 0), -1, EFAULT); break;
		CASE_TEST(stat_blah);         EXPECT_SYSER(1, stat("/proc/self/blah", &stat_buf), -1, ENOENT); break;
		CASE_TEST(stat_fault);        EXPECT_SYSER(1, stat((void *)1, &stat_buf), -1, EFAULT); break;
		CASE_TEST(stat_timestamps);   EXPECT_SYSZR(1, test_stat_timestamps()); break;
		CASE_TEST(symlink_root);      EXPECT_SYSER(1, symlink("/", "/"), -1, EEXIST); break;
		CASE_TEST(unlink_root);       EXPECT_SYSER(1, unlink("/"), -1, EISDIR); break;
		CASE_TEST(unlink_blah);       EXPECT_SYSER(1, unlink("/proc/self/blah"), -1, ENOENT); break;
		CASE_TEST(wait_child);        EXPECT_SYSER(1, wait(&tmp), -1, ECHILD); break;
		CASE_TEST(waitpid_min);       EXPECT_SYSER(1, waitpid(INT_MIN, &tmp, WNOHANG), -1, ESRCH); break;
		CASE_TEST(waitpid_child);     EXPECT_SYSER(1, waitpid(getpid(), &tmp, WNOHANG), -1, ECHILD); break;
		CASE_TEST(write_badf);        EXPECT_SYSER(1, write(-1, &tmp, 1), -1, EBADF); break;
		CASE_TEST(write_zero);        EXPECT_SYSZR(1, write(1, &tmp, 0)); break;
		CASE_TEST(syscall_noargs);    EXPECT_SYSEQ(1, syscall(__NR_getpid), getpid()); break;
		CASE_TEST(syscall_args);      EXPECT_SYSER(1, syscall(__NR_statx, 0, NULL, 0, 0, NULL), -1, EFAULT); break;
		case __LINE__:
			return ret; /* must be last */
		/* note: do not set any defaults so as to permit holes above */
		}
	}
	return ret;
}

int run_stdlib(int min, int max)
{
	int test;
	int ret = 0;

	for (test = min; test >= 0 && test <= max; test++) {
		int llen = 0; /* line length */

		/* avoid leaving empty lines below, this will insert holes into
		 * test numbers.
		 */
		switch (test + __LINE__ + 1) {
		CASE_TEST(getenv_TERM);        EXPECT_STRNZ(1, getenv("TERM")); break;
		CASE_TEST(getenv_blah);        EXPECT_STRZR(1, getenv("blah")); break;
		CASE_TEST(setcmp_blah_blah);   EXPECT_EQ(1, strcmp("blah", "blah"), 0); break;
		CASE_TEST(setcmp_blah_blah2);  EXPECT_NE(1, strcmp("blah", "blah2"), 0); break;
		CASE_TEST(setncmp_blah_blah);  EXPECT_EQ(1, strncmp("blah", "blah", 10), 0); break;
		CASE_TEST(setncmp_blah_blah4); EXPECT_EQ(1, strncmp("blah", "blah4", 4), 0); break;
		CASE_TEST(setncmp_blah_blah5); EXPECT_NE(1, strncmp("blah", "blah5", 5), 0); break;
		CASE_TEST(setncmp_blah_blah6); EXPECT_NE(1, strncmp("blah", "blah6", 6), 0); break;
		CASE_TEST(strchr_foobar_o);    EXPECT_STREQ(1, strchr("foobar", 'o'), "oobar"); break;
		CASE_TEST(strchr_foobar_z);    EXPECT_STRZR(1, strchr("foobar", 'z')); break;
		CASE_TEST(strrchr_foobar_o);   EXPECT_STREQ(1, strrchr("foobar", 'o'), "obar"); break;
		CASE_TEST(strrchr_foobar_z);   EXPECT_STRZR(1, strrchr("foobar", 'z')); break;
		CASE_TEST(memcmp_20_20);       EXPECT_EQ(1, memcmp("aaa\x20", "aaa\x20", 4), 0); break;
		CASE_TEST(memcmp_20_60);       EXPECT_LT(1, memcmp("aaa\x20", "aaa\x60", 4), 0); break;
		CASE_TEST(memcmp_60_20);       EXPECT_GT(1, memcmp("aaa\x60", "aaa\x20", 4), 0); break;
		CASE_TEST(memcmp_20_e0);       EXPECT_LT(1, memcmp("aaa\x20", "aaa\xe0", 4), 0); break;
		CASE_TEST(memcmp_e0_20);       EXPECT_GT(1, memcmp("aaa\xe0", "aaa\x20", 4), 0); break;
		CASE_TEST(memcmp_80_e0);       EXPECT_LT(1, memcmp("aaa\x80", "aaa\xe0", 4), 0); break;
		CASE_TEST(memcmp_e0_80);       EXPECT_GT(1, memcmp("aaa\xe0", "aaa\x80", 4), 0); break;
		CASE_TEST(limit_int8_max);          EXPECT_EQ(1, INT8_MAX,         (int8_t)          0x7f); break;
		CASE_TEST(limit_int8_min);          EXPECT_EQ(1, INT8_MIN,         (int8_t)          0x80); break;
		CASE_TEST(limit_uint8_max);         EXPECT_EQ(1, UINT8_MAX,        (uint8_t)         0xff); break;
		CASE_TEST(limit_int16_max);         EXPECT_EQ(1, INT16_MAX,        (int16_t)         0x7fff); break;
		CASE_TEST(limit_int16_min);         EXPECT_EQ(1, INT16_MIN,        (int16_t)         0x8000); break;
		CASE_TEST(limit_uint16_max);        EXPECT_EQ(1, UINT16_MAX,       (uint16_t)        0xffff); break;
		CASE_TEST(limit_int32_max);         EXPECT_EQ(1, INT32_MAX,        (int32_t)         0x7fffffff); break;
		CASE_TEST(limit_int32_min);         EXPECT_EQ(1, INT32_MIN,        (int32_t)         0x80000000); break;
		CASE_TEST(limit_uint32_max);        EXPECT_EQ(1, UINT32_MAX,       (uint32_t)        0xffffffff); break;
		CASE_TEST(limit_int64_max);         EXPECT_EQ(1, INT64_MAX,        (int64_t)         0x7fffffffffffffff); break;
		CASE_TEST(limit_int64_min);         EXPECT_EQ(1, INT64_MIN,        (int64_t)         0x8000000000000000); break;
		CASE_TEST(limit_uint64_max);        EXPECT_EQ(1, UINT64_MAX,       (uint64_t)        0xffffffffffffffff); break;
		CASE_TEST(limit_int_least8_max);    EXPECT_EQ(1, INT_LEAST8_MAX,   (int_least8_t)    0x7f); break;
		CASE_TEST(limit_int_least8_min);    EXPECT_EQ(1, INT_LEAST8_MIN,   (int_least8_t)    0x80); break;
		CASE_TEST(limit_uint_least8_max);   EXPECT_EQ(1, UINT_LEAST8_MAX,  (uint_least8_t)   0xff); break;
		CASE_TEST(limit_int_least16_max);   EXPECT_EQ(1, INT_LEAST16_MAX,  (int_least16_t)   0x7fff); break;
		CASE_TEST(limit_int_least16_min);   EXPECT_EQ(1, INT_LEAST16_MIN,  (int_least16_t)   0x8000); break;
		CASE_TEST(limit_uint_least16_max);  EXPECT_EQ(1, UINT_LEAST16_MAX, (uint_least16_t)  0xffff); break;
		CASE_TEST(limit_int_least32_max);   EXPECT_EQ(1, INT_LEAST32_MAX,  (int_least32_t)   0x7fffffff); break;
		CASE_TEST(limit_int_least32_min);   EXPECT_EQ(1, INT_LEAST32_MIN,  (int_least32_t)   0x80000000); break;
		CASE_TEST(limit_uint_least32_max);  EXPECT_EQ(1, UINT_LEAST32_MAX, (uint_least32_t)  0xffffffffU); break;
		CASE_TEST(limit_int_least64_min);   EXPECT_EQ(1, INT_LEAST64_MIN,  (int_least64_t)   0x8000000000000000LL); break;
		CASE_TEST(limit_int_least64_max);   EXPECT_EQ(1, INT_LEAST64_MAX,  (int_least64_t)   0x7fffffffffffffffLL); break;
		CASE_TEST(limit_uint_least64_max);  EXPECT_EQ(1, UINT_LEAST64_MAX, (uint_least64_t)  0xffffffffffffffffULL); break;
		CASE_TEST(limit_int_fast8_max);     EXPECT_EQ(1, INT_FAST8_MAX,    (int_fast8_t)     0x7f); break;
		CASE_TEST(limit_int_fast8_min);     EXPECT_EQ(1, INT_FAST8_MIN,    (int_fast8_t)     0x80); break;
		CASE_TEST(limit_uint_fast8_max);    EXPECT_EQ(1, UINT_FAST8_MAX,   (uint_fast8_t)    0xff); break;
		CASE_TEST(limit_int_fast16_min);    EXPECT_EQ(1, INT_FAST16_MIN,   (int_fast16_t)    SINT_MIN_OF_TYPE(int_fast16_t)); break;
		CASE_TEST(limit_int_fast16_max);    EXPECT_EQ(1, INT_FAST16_MAX,   (int_fast16_t)    SINT_MAX_OF_TYPE(int_fast16_t)); break;
		CASE_TEST(limit_uint_fast16_max);   EXPECT_EQ(1, UINT_FAST16_MAX,  (uint_fast16_t)   UINTPTR_MAX); break;
		CASE_TEST(limit_int_fast32_min);    EXPECT_EQ(1, INT_FAST32_MIN,   (int_fast32_t)    SINT_MIN_OF_TYPE(int_fast32_t)); break;
		CASE_TEST(limit_int_fast32_max);    EXPECT_EQ(1, INT_FAST32_MAX,   (int_fast32_t)    SINT_MAX_OF_TYPE(int_fast32_t)); break;
		CASE_TEST(limit_uint_fast32_max);   EXPECT_EQ(1, UINT_FAST32_MAX,  (uint_fast32_t)   UINTPTR_MAX); break;
		CASE_TEST(limit_int_fast64_min);    EXPECT_EQ(1, INT_FAST64_MIN,   (int_fast64_t)    INT64_MIN); break;
		CASE_TEST(limit_int_fast64_max);    EXPECT_EQ(1, INT_FAST64_MAX,   (int_fast64_t)    INT64_MAX); break;
		CASE_TEST(limit_uint_fast64_max);   EXPECT_EQ(1, UINT_FAST64_MAX,  (uint_fast64_t)   UINT64_MAX); break;
		CASE_TEST(sizeof_long_sane);        EXPECT_EQ(1, sizeof(long) == 8 || sizeof(long) == 4, 1); break;
		CASE_TEST(limit_intptr_min);        EXPECT_EQ(1, INTPTR_MIN,  sizeof(long) == 8 ? (intptr_t)  0x8000000000000000LL  : (intptr_t)  0x80000000); break;
		CASE_TEST(limit_intptr_max);        EXPECT_EQ(1, INTPTR_MAX,  sizeof(long) == 8 ? (intptr_t)  0x7fffffffffffffffLL  : (intptr_t)  0x7fffffff); break;
		CASE_TEST(limit_uintptr_max);       EXPECT_EQ(1, UINTPTR_MAX, sizeof(long) == 8 ? (uintptr_t) 0xffffffffffffffffULL : (uintptr_t) 0xffffffffU); break;
		CASE_TEST(limit_ptrdiff_min);       EXPECT_EQ(1, PTRDIFF_MIN, sizeof(long) == 8 ? (ptrdiff_t) 0x8000000000000000LL  : (ptrdiff_t) 0x80000000); break;
		CASE_TEST(limit_ptrdiff_max);       EXPECT_EQ(1, PTRDIFF_MAX, sizeof(long) == 8 ? (ptrdiff_t) 0x7fffffffffffffffLL  : (ptrdiff_t) 0x7fffffff); break;
		CASE_TEST(limit_size_max);          EXPECT_EQ(1, SIZE_MAX,    sizeof(long) == 8 ? (size_t)    0xffffffffffffffffULL : (size_t)    0xffffffffU); break;

		case __LINE__:
			return ret; /* must be last */
		/* note: do not set any defaults so as to permit holes above */
		}
	}
	return ret;
}

#define EXPECT_VFPRINTF(c, expected, fmt, ...)				\
	ret += expect_vfprintf(llen, c, expected, fmt, ##__VA_ARGS__)

static int expect_vfprintf(int llen, int c, const char *expected, const char *fmt, ...)
{
	int ret, fd;
	ssize_t w, r;
	char buf[100];
	FILE *memfile;
	va_list args;

	fd = open("/tmp", O_TMPFILE | O_EXCL | O_RDWR, 0600);
	if (fd == -1) {
		result(llen, SKIPPED);
		return 0;
	}

	memfile = fdopen(fd, "w+");
	if (!memfile) {
		result(llen, FAIL);
		return 1;
	}

	va_start(args, fmt);
	w = vfprintf(memfile, fmt, args);
	va_end(args);

	if (w != c) {
		llen += printf(" written(%d) != %d", (int)w, c);
		result(llen, FAIL);
		return 1;
	}

	fflush(memfile);
	lseek(fd, 0, SEEK_SET);

	r = read(fd, buf, sizeof(buf) - 1);

	fclose(memfile);

	if (r != w) {
		llen += printf(" written(%d) != read(%d)", (int)w, (int)r);
		result(llen, FAIL);
		return 1;
	}

	buf[r] = '\0';
	llen += printf(" \"%s\" = \"%s\"", expected, buf);
	ret = strncmp(expected, buf, c);

	result(llen, ret ? FAIL : OK);
	return ret;
}

static int run_vfprintf(int min, int max)
{
	int test;
	int ret = 0;

	for (test = min; test >= 0 && test <= max; test++) {
		int llen = 0; /* line length */

		/* avoid leaving empty lines below, this will insert holes into
		 * test numbers.
		 */
		switch (test + __LINE__ + 1) {
		CASE_TEST(empty);        EXPECT_VFPRINTF(0, "", ""); break;
		CASE_TEST(simple);       EXPECT_VFPRINTF(3, "foo", "foo"); break;
		CASE_TEST(string);       EXPECT_VFPRINTF(3, "foo", "%s", "foo"); break;
		CASE_TEST(number);       EXPECT_VFPRINTF(4, "1234", "%d", 1234); break;
		CASE_TEST(negnumber);    EXPECT_VFPRINTF(5, "-1234", "%d", -1234); break;
		CASE_TEST(unsigned);     EXPECT_VFPRINTF(5, "12345", "%u", 12345); break;
		CASE_TEST(char);         EXPECT_VFPRINTF(1, "c", "%c", 'c'); break;
		CASE_TEST(hex);          EXPECT_VFPRINTF(1, "f", "%x", 0xf); break;
		CASE_TEST(pointer);      EXPECT_VFPRINTF(3, "0x1", "%p", (void *) 0x1); break;
		case __LINE__:
			return ret; /* must be last */
		/* note: do not set any defaults so as to permit holes above */
		}
	}
	return ret;
}

static int smash_stack(void)
{
	char buf[100];
	volatile char *ptr = buf;
	size_t i;

	for (i = 0; i < 200; i++)
		ptr[i] = 'P';

	return 1;
}

static int run_protection(int min __attribute__((unused)),
			  int max __attribute__((unused)))
{
	pid_t pid;
	int llen = 0, status;

	llen += printf("0 -fstackprotector ");

#if !defined(_NOLIBC_STACKPROTECTOR)
	llen += printf("not supported");
	result(llen, SKIPPED);
	return 0;
#endif

#if defined(_NOLIBC_STACKPROTECTOR)
	if (!__stack_chk_guard) {
		llen += printf("__stack_chk_guard not initialized");
		result(llen, FAIL);
		return 1;
	}
#endif

	pid = -1;
	pid = fork();

	switch (pid) {
	case -1:
		llen += printf("fork()");
		result(llen, FAIL);
		return 1;

	case 0:
		close(STDOUT_FILENO);
		close(STDERR_FILENO);

		prctl(PR_SET_DUMPABLE, 0, 0, 0, 0);
		smash_stack();
		return 1;

	default:
		pid = waitpid(pid, &status, 0);

		if (pid == -1 || !WIFSIGNALED(status) || WTERMSIG(status) != SIGABRT) {
			llen += printf("waitpid()");
			result(llen, FAIL);
			return 1;
		}
		result(llen, OK);
		return 0;
	}
}

/* prepare what needs to be prepared for pid 1 (stdio, /dev, /proc, etc) */
int prepare(void)
{
	struct stat stat_buf;

	/* It's possible that /dev doesn't even exist or was not mounted, so
	 * we'll try to create it, mount it, or create minimal entries into it.
	 * We want at least /dev/null and /dev/console.
	 */
	if (stat("/dev/.", &stat_buf) == 0 || mkdir("/dev", 0755) == 0) {
		if (stat("/dev/console", &stat_buf) != 0 ||
		    stat("/dev/null", &stat_buf) != 0 ||
		    stat("/dev/zero", &stat_buf) != 0) {
			/* try devtmpfs first, otherwise fall back to manual creation */
			if (mount("/dev", "/dev", "devtmpfs", 0, 0) != 0) {
				mknod("/dev/console", 0600 | S_IFCHR, makedev(5, 1));
				mknod("/dev/null",    0666 | S_IFCHR, makedev(1, 3));
				mknod("/dev/zero",    0666 | S_IFCHR, makedev(1, 5));
			}
		}
	}

	/* If no /dev/console was found before calling init, stdio is closed so
	 * we need to reopen it from /dev/console. If it failed above, it will
	 * still fail here and we cannot emit a message anyway.
	 */
	if (close(dup(1)) == -1) {
		int fd = open("/dev/console", O_RDWR);

		if (fd >= 0) {
			if (fd != 0)
				dup2(fd, 0);
			if (fd != 1)
				dup2(fd, 1);
			if (fd != 2)
				dup2(fd, 2);
			if (fd > 2)
				close(fd);
			puts("\nSuccessfully reopened /dev/console.");
		}
	}

	/* try to mount /proc if not mounted. Silently fail otherwise */
	if (stat("/proc/.", &stat_buf) == 0 || mkdir("/proc", 0755) == 0) {
		if (stat("/proc/self", &stat_buf) != 0) {
			/* If not mountable, remove /proc completely to avoid misuse */
			if (mount("none", "/proc", "proc", 0, 0) != 0)
				rmdir("/proc");
		}
	}

	/* some tests rely on a writable /tmp */
	mkdir("/tmp", 0755);

	return 0;
}

/* This is the definition of known test names, with their functions */
static const struct test test_names[] = {
	/* add new tests here */
	{ .name = "startup",    .func = run_startup    },
	{ .name = "syscall",    .func = run_syscall    },
	{ .name = "stdlib",     .func = run_stdlib     },
	{ .name = "vfprintf",   .func = run_vfprintf   },
	{ .name = "protection", .func = run_protection },
	{ 0 }
};

<<<<<<< HEAD
int is_setting_valid(char *test)
=======
static int is_setting_valid(char *test)
>>>>>>> 98817289
{
	int idx, len, test_len, valid = 0;
	char delimiter;

	if (!test)
		return valid;

	test_len = strlen(test);

	for (idx = 0; test_names[idx].name; idx++) {
		len = strlen(test_names[idx].name);
		if (test_len < len)
			continue;

		if (strncmp(test, test_names[idx].name, len) != 0)
			continue;

		delimiter = test[len];
		if (delimiter != ':' && delimiter != ',' && delimiter != '\0')
			continue;

		valid = 1;
		break;
	}

	return valid;
}

int main(int argc, char **argv, char **envp)
{
	int min = 0;
	int max = INT_MAX;
	int ret = 0;
	int err;
	int idx;
	char *test;

	argv0 = argv[0];
	test_argc = argc;
	test_argv = argv;
	test_envp = envp;

	/* when called as init, it's possible that no console was opened, for
	 * example if no /dev file system was provided. We'll check that fd#1
	 * was opened, and if not we'll attempt to create and open /dev/console
	 * and /dev/null that we'll use for later tests.
	 */
	if (getpid() == 1)
		prepare();

	/* the definition of a series of tests comes from either argv[1] or the
	 * "NOLIBC_TEST" environment variable. It's made of a comma-delimited
	 * series of test names and optional ranges:
	 *    syscall:5-15[:.*],stdlib:8-10
	 */
	test = argv[1];
	if (!is_setting_valid(test))
		test = getenv("NOLIBC_TEST");

	if (is_setting_valid(test)) {
		char *comma, *colon, *dash, *value;

		do {
			comma = strchr(test, ',');
			if (comma)
				*(comma++) = '\0';

			colon = strchr(test, ':');
			if (colon)
				*(colon++) = '\0';

			for (idx = 0; test_names[idx].name; idx++) {
				if (strcmp(test, test_names[idx].name) == 0)
					break;
			}

			if (test_names[idx].name) {
				/* The test was named, it will be called at least
				 * once. We may have an optional range at <colon>
				 * here, which defaults to the full range.
				 */
				do {
					min = 0; max = INT_MAX;
					value = colon;
					if (value && *value) {
						colon = strchr(value, ':');
						if (colon)
							*(colon++) = '\0';

						dash = strchr(value, '-');
						if (dash)
							*(dash++) = '\0';

						/* support :val: :min-max: :min-: :-max: */
						if (*value)
							min = atoi(value);
						if (!dash)
							max = min;
						else if (*dash)
							max = atoi(dash);

						value = colon;
					}

					/* now's time to call the test */
					printf("Running test '%s'\n", test_names[idx].name);
					err = test_names[idx].func(min, max);
					ret += err;
					printf("Errors during this test: %d\n\n", err);
				} while (colon && *colon);
			} else
				printf("Ignoring unknown test name '%s'\n", test);

			test = comma;
		} while (test && *test);
	} else {
		/* no test mentioned, run everything */
		for (idx = 0; test_names[idx].name; idx++) {
			printf("Running test '%s'\n", test_names[idx].name);
			err = test_names[idx].func(min, max);
			ret += err;
			printf("Errors during this test: %d\n\n", err);
		}
	}

	printf("Total number of errors: %d\n", ret);

	if (getpid() == 1) {
		/* we're running as init, there's no other process on the
		 * system, thus likely started from a VM for a quick check.
		 * Exiting will provoke a kernel panic that may be reported
		 * as an error by Qemu or the hypervisor, while stopping
		 * cleanly will often be reported as a success. This allows
		 * to use the output of this program for bisecting kernels.
		 */
		printf("Leaving init with final status: %d\n", !!ret);
		if (ret == 0)
			reboot(RB_POWER_OFF);
#if defined(__x86_64__)
		/* QEMU started with "-device isa-debug-exit -no-reboot" will
		 * exit with status code 2N+1 when N is written to 0x501. We
		 * hard-code the syscall here as it's arch-dependent.
		 */
		else if (syscall(__NR_ioperm, 0x501, 1, 1) == 0)
			__asm__ volatile ("outb %%al, %%dx" :: "d"(0x501), "a"(0));
		/* if it does nothing, fall back to the regular panic */
#endif
	}

	printf("Exiting with status %d\n", !!ret);
	return !!ret;
}<|MERGE_RESOLUTION|>--- conflicted
+++ resolved
@@ -1228,11 +1228,7 @@
 	{ 0 }
 };
 
-<<<<<<< HEAD
-int is_setting_valid(char *test)
-=======
 static int is_setting_valid(char *test)
->>>>>>> 98817289
 {
 	int idx, len, test_len, valid = 0;
 	char delimiter;
