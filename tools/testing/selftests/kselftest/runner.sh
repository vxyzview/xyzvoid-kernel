--- conflicted
+++ resolved
@@ -84,11 +84,7 @@
 			echo "ok $test_num $TEST_HDR_MSG # SKIP"
 		elif [ $rc -eq $timeout_rc ]; then \
 			echo "#"
-<<<<<<< HEAD
-			echo "not ok $test_num $TEST_HDR_MSG # TIMEOUT"
-=======
 			echo "not ok $test_num $TEST_HDR_MSG # TIMEOUT $kselftest_timeout seconds"
->>>>>>> d1988041
 		else
 			echo "not ok $test_num $TEST_HDR_MSG # exit=$rc"
 		fi)
