#!/bin/bash
# SPDX-License-Identifier: GPL-2.0
#
# This test injects a 10-MB burst of traffic with VLAN tag and 802.1p priority
# of 1. This stream is consistently prioritized as priority 1, is put to PG
# buffer 1, and scheduled at TC 1.
#
# - the stream first ingresses through $swp1, where it is forwarded to $swp3
#
# - then it ingresses through $swp4. Here it is put to a lossless buffer and put
#   to a small pool ("PFC pool"). The traffic is forwarded to $swp2, which is
#   shaped, and thus the PFC pool eventually fills, therefore the headroom
#   fills, and $swp3 is paused.
#
# - since $swp3 now can't send traffic, the traffic ingressing $swp1 is kept at
#   a pool ("overflow pool"). The overflow pool needs to be large enough to
#   contain the whole burst.
#
# - eventually the PFC pool gets some traffic out, headroom therefore gets some
#   traffic to the pool, and $swp3 is unpaused again. This way the traffic is
#   gradually forwarded from the overflow pool, through the PFC pool, out of
#   $swp2, and eventually to $h2.
#
# - if PFC works, all lossless flow packets that ingress through $swp1 should
#   also be seen ingressing $h2. If it doesn't, there will be drops due to
#   discrepancy between the speeds of $swp1 and $h2.
#
# - it should all play out relatively quickly, so that SLL and HLL will not
#   cause drops.
#
# +-----------------------+
# | H1                    |
# |   + $h1.111           |
# |   | 192.0.2.33/28     |
# |   |                   |
# |   + $h1               |
# +---|-------------------+  +--------------------+
#     |                      |                    |
# +---|----------------------|--------------------|---------------------------+
# |   + $swp1          $swp3 +                    + $swp4                     |
# |   | iPOOL1        iPOOL0 |                    | iPOOL2                    |
# |   | ePOOL4        ePOOL5 |                    | ePOOL4                    |
# |   |                1Gbps |                    | 1Gbps                     |
# |   |        PFC:enabled=1 |                    | PFC:enabled=1             |
# | +-|----------------------|-+                +-|------------------------+  |
# | | + $swp1.111  $swp3.111 + |                | + $swp4.111              |  |
# | |                          |                |                          |  |
# | | BR1                      |                | BR2                      |  |
# | |                          |                |                          |  |
# | |                          |                |         + $swp2.111      |  |
# | +--------------------------+                +---------|----------------+  |
# |                                                       |                   |
# | iPOOL0: 500KB dynamic                                 |                   |
# | iPOOL1: 10MB static                                   |                   |
# | iPOOL2: 1MB static                                    + $swp2             |
# | ePOOL4: 500KB dynamic                                 | iPOOL0            |
# | ePOOL5: 10MB static                                   | ePOOL6            |
# | ePOOL6: "infinite" static                             | 200Mbps shaper    |
# +-------------------------------------------------------|-------------------+
#                                                         |
#                                                     +---|-------------------+
#                                                     |   + $h2            H2 |
#                                                     |   |                   |
#                                                     |   + $h2.111           |
#                                                     |     192.0.2.34/28     |
#                                                     +-----------------------+
#
# iPOOL0+ePOOL4 is a helper pool for control traffic etc.
# iPOOL1+ePOOL5 are overflow pools.
# iPOOL2+ePOOL6 are PFC pools.

ALL_TESTS="
	ping_ipv4
	test_qos_pfc
"

lib_dir=$(dirname $0)/../../../net/forwarding

NUM_NETIFS=6
source $lib_dir/lib.sh
source $lib_dir/devlink_lib.sh
source qos_lib.sh

_1KB=1000
_100KB=$((100 * _1KB))
_500KB=$((500 * _1KB))
_1MB=$((1000 * _1KB))
_10MB=$((10 * _1MB))

h1_create()
{
	simple_if_init $h1
	mtu_set $h1 10000

	vlan_create $h1 111 v$h1 192.0.2.33/28
}

h1_destroy()
{
	vlan_destroy $h1 111

	mtu_restore $h1
	simple_if_fini $h1
}

h2_create()
{
	simple_if_init $h2
	mtu_set $h2 10000

	vlan_create $h2 111 v$h2 192.0.2.34/28
}

h2_destroy()
{
	vlan_destroy $h2 111

	mtu_restore $h2
	simple_if_fini $h2
}

switch_create()
{
	# pools
	# -----

	devlink_pool_size_thtype_save 0
	devlink_pool_size_thtype_save 4
	devlink_pool_size_thtype_save 1
	devlink_pool_size_thtype_save 5
	devlink_pool_size_thtype_save 2
	devlink_pool_size_thtype_save 6

	devlink_port_pool_th_save $swp1 1
	devlink_port_pool_th_save $swp2 6
	devlink_port_pool_th_save $swp3 5
	devlink_port_pool_th_save $swp4 2

	devlink_tc_bind_pool_th_save $swp1 1 ingress
	devlink_tc_bind_pool_th_save $swp2 1 egress
	devlink_tc_bind_pool_th_save $swp3 1 egress
	devlink_tc_bind_pool_th_save $swp4 1 ingress

	# Control traffic pools. Just reduce the size. Keep them dynamic so that
	# we don't need to change all the uninteresting quotas.
	devlink_pool_size_thtype_set 0 dynamic $_500KB
	devlink_pool_size_thtype_set 4 dynamic $_500KB

	# Overflow pools.
	devlink_pool_size_thtype_set 1 static $_10MB
	devlink_pool_size_thtype_set 5 static $_10MB

	# PFC pools. As per the writ, the size of egress PFC pool should be
	# infinice, but actually it just needs to be large enough to not matter
	# in practice, so reuse the 10MB limit.
	devlink_pool_size_thtype_set 2 static $_1MB
	devlink_pool_size_thtype_set 6 static $_10MB

	# $swp1
	# -----

	ip link set dev $swp1 up
	mtu_set $swp1 10000
	vlan_create $swp1 111
	ip link set dev $swp1.111 type vlan ingress-qos-map 0:0 1:1

	devlink_port_pool_th_set $swp1 1 $_10MB
	devlink_tc_bind_pool_th_set $swp1 1 ingress 1 $_10MB

	# Configure qdisc so that we can configure PG and therefore pool
	# assignment.
	tc qdisc replace dev $swp1 root handle 1: \
	   ets bands 8 strict 8 priomap 7 6
	dcb buffer set dev $swp1 prio-buffer all:0 1:1

	# $swp2
	# -----

	ip link set dev $swp2 up
	mtu_set $swp2 10000
	vlan_create $swp2 111
	ip link set dev $swp2.111 type vlan egress-qos-map 0:0 1:1

	devlink_port_pool_th_set $swp2 6 $_10MB
	devlink_tc_bind_pool_th_set $swp2 1 egress 6 $_10MB

	# prio 0->TC0 (band 7), 1->TC1 (band 6). TC1 is shaped.
	tc qdisc replace dev $swp2 root handle 1: \
	   ets bands 8 strict 8 priomap 7 6
	tc qdisc replace dev $swp2 parent 1:7 handle 17: \
	   tbf rate 200Mbit burst 131072 limit 1M

	# $swp3
	# -----

	ip link set dev $swp3 up
	mtu_set $swp3 10000
	vlan_create $swp3 111
	ip link set dev $swp3.111 type vlan egress-qos-map 0:0 1:1

	devlink_port_pool_th_set $swp3 5 $_10MB
	devlink_tc_bind_pool_th_set $swp3 1 egress 5 $_10MB

	# prio 0->TC0 (band 7), 1->TC1 (band 6)
	tc qdisc replace dev $swp3 root handle 1: \
	   ets bands 8 strict 8 priomap 7 6

	# Need to enable PFC so that PAUSE takes effect. Therefore need to put
	# the lossless prio into a buffer of its own. Don't bother with buffer
	# sizes though, there is not going to be any pressure in the "backward"
	# direction.
	dcb buffer set dev $swp3 prio-buffer all:0 1:1
	dcb pfc set dev $swp3 prio-pfc all:off 1:on

	# $swp4
	# -----

	ip link set dev $swp4 up
	mtu_set $swp4 10000
	vlan_create $swp4 111
	ip link set dev $swp4.111 type vlan ingress-qos-map 0:0 1:1

	devlink_port_pool_th_set $swp4 2 $_1MB
	devlink_tc_bind_pool_th_set $swp4 1 ingress 2 $_1MB

	# Configure qdisc so that we can hand-tune headroom.
	tc qdisc replace dev $swp4 root handle 1: \
	   ets bands 8 strict 8 priomap 7 6
	dcb buffer set dev $swp4 prio-buffer all:0 1:1
	dcb pfc set dev $swp4 prio-pfc all:off 1:on
	# PG0 will get autoconfigured to Xoff, give PG1 arbitrarily 100K, which
	# is (-2*MTU) about 80K of delay provision.
<<<<<<< HEAD
	__mlnx_qos -i $swp4 --buffer_size=0,$_100KB,0,0,0,0,0,0 >/dev/null
=======
	dcb buffer set dev $swp4 buffer-size all:0 1:$_100KB
>>>>>>> 3b17187f

	# bridges
	# -------

	ip link add name br1 type bridge vlan_filtering 0
	ip link set dev $swp1.111 master br1
	ip link set dev $swp3.111 master br1
	ip link set dev br1 up

	ip link add name br2 type bridge vlan_filtering 0
	ip link set dev $swp2.111 master br2
	ip link set dev $swp4.111 master br2
	ip link set dev br2 up
}

switch_destroy()
{
	# Do this first so that we can reset the limits to values that are only
	# valid for the original static / dynamic setting.
	devlink_pool_size_thtype_restore 6
	devlink_pool_size_thtype_restore 5
	devlink_pool_size_thtype_restore 4
	devlink_pool_size_thtype_restore 2
	devlink_pool_size_thtype_restore 1
	devlink_pool_size_thtype_restore 0

	# bridges
	# -------

	ip link set dev br2 down
	ip link set dev $swp4.111 nomaster
	ip link set dev $swp2.111 nomaster
	ip link del dev br2

	ip link set dev br1 down
	ip link set dev $swp3.111 nomaster
	ip link set dev $swp1.111 nomaster
	ip link del dev br1

	# $swp4
	# -----

	dcb buffer set dev $swp4 buffer-size all:0
	dcb pfc set dev $swp4 prio-pfc all:off
	dcb buffer set dev $swp4 prio-buffer all:0
	tc qdisc del dev $swp4 root

	devlink_tc_bind_pool_th_restore $swp4 1 ingress
	devlink_port_pool_th_restore $swp4 2

	vlan_destroy $swp4 111
	mtu_restore $swp4
	ip link set dev $swp4 down

	# $swp3
	# -----

	dcb pfc set dev $swp3 prio-pfc all:off
	dcb buffer set dev $swp3 prio-buffer all:0
	tc qdisc del dev $swp3 root

	devlink_tc_bind_pool_th_restore $swp3 1 egress
	devlink_port_pool_th_restore $swp3 5

	vlan_destroy $swp3 111
	mtu_restore $swp3
	ip link set dev $swp3 down

	# $swp2
	# -----

	tc qdisc del dev $swp2 parent 1:7
	tc qdisc del dev $swp2 root

	devlink_tc_bind_pool_th_restore $swp2 1 egress
	devlink_port_pool_th_restore $swp2 6

	vlan_destroy $swp2 111
	mtu_restore $swp2
	ip link set dev $swp2 down

	# $swp1
	# -----

	dcb buffer set dev $swp1 prio-buffer all:0
	tc qdisc del dev $swp1 root

	devlink_tc_bind_pool_th_restore $swp1 1 ingress
	devlink_port_pool_th_restore $swp1 1

	vlan_destroy $swp1 111
	mtu_restore $swp1
	ip link set dev $swp1 down
}

setup_prepare()
{
	h1=${NETIFS[p1]}
	swp1=${NETIFS[p2]}

	swp2=${NETIFS[p3]}
	h2=${NETIFS[p4]}

	swp3=${NETIFS[p5]}
	swp4=${NETIFS[p6]}

	h2mac=$(mac_get $h2)

	vrf_prepare

	h1_create
	h2_create
	switch_create
}

cleanup()
{
	pre_cleanup

	switch_destroy
	h2_destroy
	h1_destroy

	vrf_cleanup
}

ping_ipv4()
{
	ping_test $h1 192.0.2.34
}

test_qos_pfc()
{
	RET=0

	# 10M pool, each packet is 8K of payload + headers
	local pkts=$((_10MB / 8050))
	local size=$((pkts * 8050))
	local in0=$(ethtool_stats_get $swp1 rx_octets_prio_1)
	local out0=$(ethtool_stats_get $swp2 tx_octets_prio_1)

	$MZ $h1 -p 8000 -Q 1:111 -A 192.0.2.33 -B 192.0.2.34 \
		-a own -b $h2mac -c $pkts -t udp -q
	sleep 2

	local in1=$(ethtool_stats_get $swp1 rx_octets_prio_1)
	local out1=$(ethtool_stats_get $swp2 tx_octets_prio_1)

	local din=$((in1 - in0))
	local dout=$((out1 - out0))

	local pct_in=$((din * 100 / size))

	((pct_in > 95 && pct_in < 105))
	check_err $? "Relative ingress out of expected bounds, $pct_in% should be 100%"

	((dout == din))
	check_err $? "$((din - dout)) bytes out of $din ingressed got lost"

	log_test "PFC"
}

trap cleanup EXIT

bail_on_lldpad
setup_prepare
setup_wait
tests_run

exit $EXIT_STATUS<|MERGE_RESOLUTION|>--- conflicted
+++ resolved
@@ -230,11 +230,7 @@
 	dcb pfc set dev $swp4 prio-pfc all:off 1:on
 	# PG0 will get autoconfigured to Xoff, give PG1 arbitrarily 100K, which
 	# is (-2*MTU) about 80K of delay provision.
-<<<<<<< HEAD
-	__mlnx_qos -i $swp4 --buffer_size=0,$_100KB,0,0,0,0,0,0 >/dev/null
-=======
 	dcb buffer set dev $swp4 buffer-size all:0 1:$_100KB
->>>>>>> 3b17187f
 
 	# bridges
 	# -------
