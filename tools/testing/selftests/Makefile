# SPDX-License-Identifier: GPL-2.0
TARGETS = android
TARGETS += bpf
TARGETS += breakpoints
TARGETS += capabilities
TARGETS += cgroup
TARGETS += cpufreq
TARGETS += cpu-hotplug
TARGETS += drivers/dma-buf
TARGETS += efivarfs
TARGETS += exec
TARGETS += filesystems
TARGETS += filesystems/binderfs
TARGETS += firmware
TARGETS += ftrace
TARGETS += futex
TARGETS += gpio
TARGETS += intel_pstate
TARGETS += ipc
TARGETS += ir
TARGETS += kcmp
TARGETS += kexec
TARGETS += kvm
TARGETS += lib
TARGETS += livepatch
TARGETS += membarrier
TARGETS += memfd
TARGETS += memory-hotplug
TARGETS += mount
TARGETS += mqueue
TARGETS += net
TARGETS += netfilter
<<<<<<< HEAD
=======
TARGETS += networking/timestamping
>>>>>>> f7688b48
TARGETS += nsfs
TARGETS += pidfd
TARGETS += powerpc
TARGETS += proc
TARGETS += pstore
TARGETS += ptrace
TARGETS += rseq
TARGETS += rtc
TARGETS += seccomp
TARGETS += sigaltstack
TARGETS += size
TARGETS += sparc64
TARGETS += splice
TARGETS += static_keys
TARGETS += sync
TARGETS += sysctl
ifneq (1, $(quicktest))
TARGETS += timers
endif
TARGETS += tmpfs
TARGETS += tpm2
TARGETS += user
TARGETS += vm
TARGETS += x86
TARGETS += zram
#Please keep the TARGETS list alphabetically sorted
# Run "make quicktest=1 run_tests" or
# "make quicktest=1 kselftest" from top level Makefile

TARGETS_HOTPLUG = cpu-hotplug
TARGETS_HOTPLUG += memory-hotplug

# User can optionally provide a TARGETS skiplist.
SKIP_TARGETS ?=
ifneq ($(SKIP_TARGETS),)
	TMP := $(filter-out $(SKIP_TARGETS), $(TARGETS))
	override TARGETS := $(TMP)
endif

# Clear LDFLAGS and MAKEFLAGS if called from main
# Makefile to avoid test build failures when test
# Makefile doesn't have explicit build rules.
ifeq (1,$(MAKELEVEL))
override LDFLAGS =
override MAKEFLAGS =
endif

# Append kselftest to KBUILD_OUTPUT to avoid cluttering
# KBUILD_OUTPUT with selftest objects and headers installed
# by selftests Makefile or lib.mk.
ifdef building_out_of_srctree
override LDFLAGS =
endif

ifneq ($(O),)
	BUILD := $(O)
else
	ifneq ($(KBUILD_OUTPUT),)
		BUILD := $(KBUILD_OUTPUT)/kselftest
	else
		BUILD := $(shell pwd)
		DEFAULT_INSTALL_HDR_PATH := 1
	endif
endif

# Prepare for headers install
top_srcdir ?= ../../..
include $(top_srcdir)/scripts/subarch.include
ARCH           ?= $(SUBARCH)
export KSFT_KHDR_INSTALL_DONE := 1
export BUILD

# build and run gpio when output directory is the src dir.
# gpio has dependency on tools/gpio and builds tools/gpio
# objects in the src directory in all cases making the src
# repo dirty even when objects are relocated.
ifneq (1,$(DEFAULT_INSTALL_HDR_PATH))
	TMP := $(filter-out gpio, $(TARGETS))
	TARGETS := $(TMP)
endif

# set default goal to all, so make without a target runs all, even when
# all isn't the first target in the file.
.DEFAULT_GOAL := all

# Install headers here once for all tests. KSFT_KHDR_INSTALL_DONE
# is used to avoid running headers_install from lib.mk.
# Invoke headers install with --no-builtin-rules to avoid circular
# dependency in "make kselftest" case. In this case, second level
# make inherits builtin-rules which will use the rule generate
# Makefile.o and runs into
# "Circular Makefile.o <- prepare dependency dropped."
# and headers_install fails and test compile fails.
#
# O= KBUILD_OUTPUT cases don't run into this error, since main Makefile
# invokes them as sub-makes and --no-builtin-rules is not necessary,
# but doesn't cause any failures. Keep it simple and use the same
# flags in both cases.
# Local build cases: "make kselftest", "make -C" - headers are installed
# in the default INSTALL_HDR_PATH usr/include.
khdr:
ifeq (1,$(DEFAULT_INSTALL_HDR_PATH))
	$(MAKE) --no-builtin-rules ARCH=$(ARCH) -C $(top_srcdir) headers_install
else
	$(MAKE) --no-builtin-rules INSTALL_HDR_PATH=$$BUILD/usr \
		ARCH=$(ARCH) -C $(top_srcdir) headers_install
endif

all: khdr
	@for TARGET in $(TARGETS); do		\
		BUILD_TARGET=$$BUILD/$$TARGET;	\
		mkdir $$BUILD_TARGET  -p;	\
		$(MAKE) OUTPUT=$$BUILD_TARGET -C $$TARGET;\
	done;

run_tests: all
	@for TARGET in $(TARGETS); do \
		BUILD_TARGET=$$BUILD/$$TARGET;	\
		$(MAKE) OUTPUT=$$BUILD_TARGET -C $$TARGET run_tests;\
	done;

hotplug:
	@for TARGET in $(TARGETS_HOTPLUG); do \
		BUILD_TARGET=$$BUILD/$$TARGET;	\
		$(MAKE) OUTPUT=$$BUILD_TARGET -C $$TARGET;\
	done;

run_hotplug: hotplug
	@for TARGET in $(TARGETS_HOTPLUG); do \
		BUILD_TARGET=$$BUILD/$$TARGET;	\
		$(MAKE) OUTPUT=$$BUILD_TARGET -C $$TARGET run_full_test;\
	done;

clean_hotplug:
	@for TARGET in $(TARGETS_HOTPLUG); do \
		BUILD_TARGET=$$BUILD/$$TARGET;	\
		$(MAKE) OUTPUT=$$BUILD_TARGET -C $$TARGET clean;\
	done;

run_pstore_crash:
	$(MAKE) -C pstore run_crash

# Use $BUILD as the default install root. $BUILD points to the
# right output location for the following cases:
# 1. output_dir=kernel_src
# 2. a separate output directory is specified using O= KBUILD_OUTPUT
# 3. a separate output directory is specified using KBUILD_OUTPUT
# Avoid conflict with INSTALL_PATH set by the main Makefile
#
KSFT_INSTALL_PATH ?= $(BUILD)/kselftest_install
KSFT_INSTALL_PATH := $(abspath $(KSFT_INSTALL_PATH))
# Avoid changing the rest of the logic here and lib.mk.
INSTALL_PATH := $(KSFT_INSTALL_PATH)
ALL_SCRIPT := $(INSTALL_PATH)/run_kselftest.sh

install: all
ifdef INSTALL_PATH
	@# Ask all targets to install their files
	mkdir -p $(INSTALL_PATH)/kselftest
	install -m 744 kselftest/runner.sh $(INSTALL_PATH)/kselftest/
	install -m 744 kselftest/prefix.pl $(INSTALL_PATH)/kselftest/
	@for TARGET in $(TARGETS); do \
		BUILD_TARGET=$$BUILD/$$TARGET;	\
		$(MAKE) OUTPUT=$$BUILD_TARGET -C $$TARGET INSTALL_PATH=$(INSTALL_PATH)/$$TARGET install; \
	done;

	@# Ask all targets to emit their test scripts
	echo "#!/bin/sh" > $(ALL_SCRIPT)
	echo "BASE_DIR=\$$(realpath \$$(dirname \$$0))" >> $(ALL_SCRIPT)
	echo "cd \$$BASE_DIR" >> $(ALL_SCRIPT)
	echo ". ./kselftest/runner.sh" >> $(ALL_SCRIPT)
	echo "ROOT=\$$PWD" >> $(ALL_SCRIPT)
	echo "if [ \"\$$1\" = \"--summary\" ]; then" >> $(ALL_SCRIPT)
	echo "  logfile=\$$BASE_DIR/output.log" >> $(ALL_SCRIPT)
	echo "  cat /dev/null > \$$logfile" >> $(ALL_SCRIPT)
	echo "fi" >> $(ALL_SCRIPT)

	@# While building run_kselftest.sh skip also non-existent TARGET dirs:
	@# they could be the result of a build failure and should NOT be
	@# included in the generated runlist.
	for TARGET in $(TARGETS); do \
		BUILD_TARGET=$$BUILD/$$TARGET;	\
		[ ! -d $(INSTALL_PATH)/$$TARGET ] && echo "Skipping non-existent dir: $$TARGET" && continue; \
		echo "[ -w /dev/kmsg ] && echo \"kselftest: Running tests in $$TARGET\" >> /dev/kmsg" >> $(ALL_SCRIPT); \
		echo "cd $$TARGET" >> $(ALL_SCRIPT); \
		echo -n "run_many" >> $(ALL_SCRIPT); \
		echo -n "Emit Tests for $$TARGET\n"; \
		$(MAKE) -s --no-print-directory OUTPUT=$$BUILD_TARGET -C $$TARGET emit_tests >> $(ALL_SCRIPT); \
		echo "" >> $(ALL_SCRIPT);	    \
		echo "cd \$$ROOT" >> $(ALL_SCRIPT); \
	done;

	chmod u+x $(ALL_SCRIPT)
else
	$(error Error: set INSTALL_PATH to use install)
endif

clean:
	@for TARGET in $(TARGETS); do \
		BUILD_TARGET=$$BUILD/$$TARGET;	\
		$(MAKE) OUTPUT=$$BUILD_TARGET -C $$TARGET clean;\
	done;

.PHONY: khdr all run_tests hotplug run_hotplug clean_hotplug run_pstore_crash install clean<|MERGE_RESOLUTION|>--- conflicted
+++ resolved
@@ -30,10 +30,7 @@
 TARGETS += mqueue
 TARGETS += net
 TARGETS += netfilter
-<<<<<<< HEAD
-=======
 TARGETS += networking/timestamping
->>>>>>> f7688b48
 TARGETS += nsfs
 TARGETS += pidfd
 TARGETS += powerpc
