// SPDX-License-Identifier: GPL-2.0-only
// Copyright(c) 2021 Intel Corporation. All rights reserved.

#include <linux/platform_device.h>
#include <linux/mod_devicetable.h>
#include <linux/vmalloc.h>
#include <linux/module.h>
#include <linux/delay.h>
#include <linux/sizes.h>
#include <linux/bits.h>
#include <cxl/mailbox.h>
#include <linux/unaligned.h>
#include <crypto/sha2.h>
#include <cxlmem.h>

#include "trace.h"

#define LSA_SIZE SZ_128K
#define FW_SIZE SZ_64M
#define FW_SLOTS 3
#define DEV_SIZE SZ_2G
#define EFFECT(x) (1U << x)

#define MOCK_INJECT_DEV_MAX 8
#define MOCK_INJECT_TEST_MAX 128

static unsigned int poison_inject_dev_max = MOCK_INJECT_DEV_MAX;

enum cxl_command_effects {
	CONF_CHANGE_COLD_RESET = 0,
	CONF_CHANGE_IMMEDIATE,
	DATA_CHANGE_IMMEDIATE,
	POLICY_CHANGE_IMMEDIATE,
	LOG_CHANGE_IMMEDIATE,
	SECURITY_CHANGE_IMMEDIATE,
	BACKGROUND_OP,
	SECONDARY_MBOX_SUPPORTED,
};

#define CXL_CMD_EFFECT_NONE cpu_to_le16(0)

static struct cxl_cel_entry mock_cel[] = {
	{
		.opcode = cpu_to_le16(CXL_MBOX_OP_GET_SUPPORTED_LOGS),
		.effect = CXL_CMD_EFFECT_NONE,
	},
	{
		.opcode = cpu_to_le16(CXL_MBOX_OP_IDENTIFY),
		.effect = CXL_CMD_EFFECT_NONE,
	},
	{
		.opcode = cpu_to_le16(CXL_MBOX_OP_GET_LSA),
		.effect = CXL_CMD_EFFECT_NONE,
	},
	{
		.opcode = cpu_to_le16(CXL_MBOX_OP_GET_PARTITION_INFO),
		.effect = CXL_CMD_EFFECT_NONE,
	},
	{
		.opcode = cpu_to_le16(CXL_MBOX_OP_SET_LSA),
		.effect = cpu_to_le16(EFFECT(CONF_CHANGE_IMMEDIATE) |
				      EFFECT(DATA_CHANGE_IMMEDIATE)),
	},
	{
		.opcode = cpu_to_le16(CXL_MBOX_OP_GET_HEALTH_INFO),
		.effect = CXL_CMD_EFFECT_NONE,
	},
	{
		.opcode = cpu_to_le16(CXL_MBOX_OP_GET_POISON),
		.effect = CXL_CMD_EFFECT_NONE,
	},
	{
		.opcode = cpu_to_le16(CXL_MBOX_OP_INJECT_POISON),
		.effect = cpu_to_le16(EFFECT(DATA_CHANGE_IMMEDIATE)),
	},
	{
		.opcode = cpu_to_le16(CXL_MBOX_OP_CLEAR_POISON),
		.effect = cpu_to_le16(EFFECT(DATA_CHANGE_IMMEDIATE)),
	},
	{
		.opcode = cpu_to_le16(CXL_MBOX_OP_GET_FW_INFO),
		.effect = CXL_CMD_EFFECT_NONE,
	},
	{
		.opcode = cpu_to_le16(CXL_MBOX_OP_TRANSFER_FW),
		.effect = cpu_to_le16(EFFECT(CONF_CHANGE_COLD_RESET) |
				      EFFECT(BACKGROUND_OP)),
	},
	{
		.opcode = cpu_to_le16(CXL_MBOX_OP_ACTIVATE_FW),
		.effect = cpu_to_le16(EFFECT(CONF_CHANGE_COLD_RESET) |
				      EFFECT(CONF_CHANGE_IMMEDIATE)),
	},
	{
		.opcode = cpu_to_le16(CXL_MBOX_OP_SANITIZE),
		.effect = cpu_to_le16(EFFECT(DATA_CHANGE_IMMEDIATE) |
				      EFFECT(SECURITY_CHANGE_IMMEDIATE) |
				      EFFECT(BACKGROUND_OP)),
	},
};

/* See CXL 2.0 Table 181 Get Health Info Output Payload */
struct cxl_mbox_health_info {
	u8 health_status;
	u8 media_status;
	u8 ext_status;
	u8 life_used;
	__le16 temperature;
	__le32 dirty_shutdowns;
	__le32 volatile_errors;
	__le32 pmem_errors;
} __packed;

static struct {
	struct cxl_mbox_get_supported_logs gsl;
	struct cxl_gsl_entry entry;
} mock_gsl_payload = {
	.gsl = {
		.entries = cpu_to_le16(1),
	},
	.entry = {
		.uuid = DEFINE_CXL_CEL_UUID,
		.size = cpu_to_le32(sizeof(mock_cel)),
	},
};

#define PASS_TRY_LIMIT 3

#define CXL_TEST_EVENT_CNT_MAX 15

/* Set a number of events to return at a time for simulation.  */
#define CXL_TEST_EVENT_RET_MAX 4

struct mock_event_log {
	u16 clear_idx;
	u16 cur_idx;
	u16 nr_events;
	u16 nr_overflow;
	u16 overflow_reset;
	struct cxl_event_record_raw *events[CXL_TEST_EVENT_CNT_MAX];
};

struct mock_event_store {
	struct mock_event_log mock_logs[CXL_EVENT_TYPE_MAX];
	u32 ev_status;
};

struct cxl_mockmem_data {
	void *lsa;
	void *fw;
	int fw_slot;
	int fw_staged;
	size_t fw_size;
	u32 security_state;
	u8 user_pass[NVDIMM_PASSPHRASE_LEN];
	u8 master_pass[NVDIMM_PASSPHRASE_LEN];
	int user_limit;
	int master_limit;
	struct mock_event_store mes;
	struct cxl_memdev_state *mds;
	u8 event_buf[SZ_4K];
	u64 timestamp;
	unsigned long sanitize_timeout;
};

static struct mock_event_log *event_find_log(struct device *dev, int log_type)
{
	struct cxl_mockmem_data *mdata = dev_get_drvdata(dev);

	if (log_type >= CXL_EVENT_TYPE_MAX)
		return NULL;
	return &mdata->mes.mock_logs[log_type];
}

static struct cxl_event_record_raw *event_get_current(struct mock_event_log *log)
{
	return log->events[log->cur_idx];
}

static void event_reset_log(struct mock_event_log *log)
{
	log->cur_idx = 0;
	log->clear_idx = 0;
	log->nr_overflow = log->overflow_reset;
}

/* Handle can never be 0 use 1 based indexing for handle */
static u16 event_get_clear_handle(struct mock_event_log *log)
{
	return log->clear_idx + 1;
}

/* Handle can never be 0 use 1 based indexing for handle */
static __le16 event_get_cur_event_handle(struct mock_event_log *log)
{
	u16 cur_handle = log->cur_idx + 1;

	return cpu_to_le16(cur_handle);
}

static bool event_log_empty(struct mock_event_log *log)
{
	return log->cur_idx == log->nr_events;
}

static void mes_add_event(struct mock_event_store *mes,
			  enum cxl_event_log_type log_type,
			  struct cxl_event_record_raw *event)
{
	struct mock_event_log *log;

	if (WARN_ON(log_type >= CXL_EVENT_TYPE_MAX))
		return;

	log = &mes->mock_logs[log_type];

	if ((log->nr_events + 1) > CXL_TEST_EVENT_CNT_MAX) {
		log->nr_overflow++;
		log->overflow_reset = log->nr_overflow;
		return;
	}

	log->events[log->nr_events] = event;
	log->nr_events++;
}

/*
 * Vary the number of events returned to simulate events occuring while the
 * logs are being read.
 */
static int ret_limit = 0;

static int mock_get_event(struct device *dev, struct cxl_mbox_cmd *cmd)
{
	struct cxl_get_event_payload *pl;
	struct mock_event_log *log;
	u16 nr_overflow;
	u8 log_type;
	int i;

	if (cmd->size_in != sizeof(log_type))
		return -EINVAL;

	ret_limit = (ret_limit + 1) % CXL_TEST_EVENT_RET_MAX;
	if (!ret_limit)
		ret_limit = 1;

	if (cmd->size_out < struct_size(pl, records, ret_limit))
		return -EINVAL;

	log_type = *((u8 *)cmd->payload_in);
	if (log_type >= CXL_EVENT_TYPE_MAX)
		return -EINVAL;

	memset(cmd->payload_out, 0, struct_size(pl, records, 0));

	log = event_find_log(dev, log_type);
	if (!log || event_log_empty(log))
		return 0;

	pl = cmd->payload_out;

	for (i = 0; i < ret_limit && !event_log_empty(log); i++) {
		memcpy(&pl->records[i], event_get_current(log),
		       sizeof(pl->records[i]));
		pl->records[i].event.generic.hdr.handle =
				event_get_cur_event_handle(log);
		log->cur_idx++;
	}

	cmd->size_out = struct_size(pl, records, i);
	pl->record_count = cpu_to_le16(i);
	if (!event_log_empty(log))
		pl->flags |= CXL_GET_EVENT_FLAG_MORE_RECORDS;

	if (log->nr_overflow) {
		u64 ns;

		pl->flags |= CXL_GET_EVENT_FLAG_OVERFLOW;
		pl->overflow_err_count = cpu_to_le16(nr_overflow);
		ns = ktime_get_real_ns();
		ns -= 5000000000; /* 5s ago */
		pl->first_overflow_timestamp = cpu_to_le64(ns);
		ns = ktime_get_real_ns();
		ns -= 1000000000; /* 1s ago */
		pl->last_overflow_timestamp = cpu_to_le64(ns);
	}

	return 0;
}

static int mock_clear_event(struct device *dev, struct cxl_mbox_cmd *cmd)
{
	struct cxl_mbox_clear_event_payload *pl = cmd->payload_in;
	struct mock_event_log *log;
	u8 log_type = pl->event_log;
	u16 handle;
	int nr;

	if (log_type >= CXL_EVENT_TYPE_MAX)
		return -EINVAL;

	log = event_find_log(dev, log_type);
	if (!log)
		return 0; /* No mock data in this log */

	/*
	 * This check is technically not invalid per the specification AFAICS.
	 * (The host could 'guess' handles and clear them in order).
	 * However, this is not good behavior for the host so test it.
	 */
	if (log->clear_idx + pl->nr_recs > log->cur_idx) {
		dev_err(dev,
			"Attempting to clear more events than returned!\n");
		return -EINVAL;
	}

	/* Check handle order prior to clearing events */
	for (nr = 0, handle = event_get_clear_handle(log);
	     nr < pl->nr_recs;
	     nr++, handle++) {
		if (handle != le16_to_cpu(pl->handles[nr])) {
			dev_err(dev, "Clearing events out of order\n");
			return -EINVAL;
		}
	}

	if (log->nr_overflow)
		log->nr_overflow = 0;

	/* Clear events */
	log->clear_idx += pl->nr_recs;
	return 0;
}

static void cxl_mock_event_trigger(struct device *dev)
{
	struct cxl_mockmem_data *mdata = dev_get_drvdata(dev);
	struct mock_event_store *mes = &mdata->mes;
	int i;

	for (i = CXL_EVENT_TYPE_INFO; i < CXL_EVENT_TYPE_MAX; i++) {
		struct mock_event_log *log;

		log = event_find_log(dev, i);
		if (log)
			event_reset_log(log);
	}

	cxl_mem_get_event_records(mdata->mds, mes->ev_status);
}

struct cxl_event_record_raw maint_needed = {
	.id = UUID_INIT(0xBA5EBA11, 0xABCD, 0xEFEB,
			0xa5, 0x5a, 0xa5, 0x5a, 0xa5, 0xa5, 0x5a, 0xa5),
	.event.generic = {
		.hdr = {
			.length = sizeof(struct cxl_event_record_raw),
			.flags[0] = CXL_EVENT_RECORD_FLAG_MAINT_NEEDED,
			/* .handle = Set dynamically */
			.related_handle = cpu_to_le16(0xa5b6),
		},
		.data = { 0xDE, 0xAD, 0xBE, 0xEF },
	},
};

struct cxl_event_record_raw hardware_replace = {
	.id = UUID_INIT(0xABCDEFEB, 0xBA11, 0xBA5E,
			0xa5, 0x5a, 0xa5, 0x5a, 0xa5, 0xa5, 0x5a, 0xa5),
	.event.generic = {
		.hdr = {
			.length = sizeof(struct cxl_event_record_raw),
			.flags[0] = CXL_EVENT_RECORD_FLAG_HW_REPLACE,
			/* .handle = Set dynamically */
			.related_handle = cpu_to_le16(0xb6a5),
		},
		.data = { 0xDE, 0xAD, 0xBE, 0xEF },
	},
};

struct cxl_test_gen_media {
	uuid_t id;
	struct cxl_event_gen_media rec;
} __packed;

struct cxl_test_gen_media gen_media = {
	.id = CXL_EVENT_GEN_MEDIA_UUID,
	.rec = {
		.media_hdr = {
			.hdr = {
				.length = sizeof(struct cxl_test_gen_media),
				.flags[0] = CXL_EVENT_RECORD_FLAG_PERMANENT,
				/* .handle = Set dynamically */
				.related_handle = cpu_to_le16(0),
			},
			.phys_addr = cpu_to_le64(0x2000),
			.descriptor = CXL_GMER_EVT_DESC_UNCORECTABLE_EVENT,
			.type = CXL_GMER_MEM_EVT_TYPE_DATA_PATH_ERROR,
			.transaction_type = CXL_GMER_TRANS_HOST_WRITE,
			/* .validity_flags = <set below> */
			.channel = 1,
			.rank = 30,
		},
	},
};

struct cxl_test_dram {
	uuid_t id;
	struct cxl_event_dram rec;
} __packed;

struct cxl_test_dram dram = {
	.id = CXL_EVENT_DRAM_UUID,
	.rec = {
		.media_hdr = {
			.hdr = {
				.length = sizeof(struct cxl_test_dram),
				.flags[0] = CXL_EVENT_RECORD_FLAG_PERF_DEGRADED,
				/* .handle = Set dynamically */
				.related_handle = cpu_to_le16(0),
			},
			.phys_addr = cpu_to_le64(0x8000),
			.descriptor = CXL_GMER_EVT_DESC_THRESHOLD_EVENT,
			.type = CXL_GMER_MEM_EVT_TYPE_INV_ADDR,
			.transaction_type = CXL_GMER_TRANS_INTERNAL_MEDIA_SCRUB,
			/* .validity_flags = <set below> */
			.channel = 1,
		},
		.bank_group = 5,
		.bank = 2,
		.column = {0xDE, 0xAD},
	},
};

struct cxl_test_mem_module {
	uuid_t id;
	struct cxl_event_mem_module rec;
} __packed;

struct cxl_test_mem_module mem_module = {
	.id = CXL_EVENT_MEM_MODULE_UUID,
	.rec = {
		.hdr = {
			.length = sizeof(struct cxl_test_mem_module),
			/* .handle = Set dynamically */
			.related_handle = cpu_to_le16(0),
		},
		.event_type = CXL_MMER_TEMP_CHANGE,
		.info = {
			.health_status = CXL_DHI_HS_PERFORMANCE_DEGRADED,
			.media_status = CXL_DHI_MS_ALL_DATA_LOST,
			.add_status = (CXL_DHI_AS_CRITICAL << 2) |
				      (CXL_DHI_AS_WARNING << 4) |
				      (CXL_DHI_AS_WARNING << 5),
			.device_temp = { 0xDE, 0xAD},
			.dirty_shutdown_cnt = { 0xde, 0xad, 0xbe, 0xef },
			.cor_vol_err_cnt = { 0xde, 0xad, 0xbe, 0xef },
			.cor_per_err_cnt = { 0xde, 0xad, 0xbe, 0xef },
		}
	},
};

static int mock_set_timestamp(struct cxl_dev_state *cxlds,
			      struct cxl_mbox_cmd *cmd)
{
	struct cxl_mockmem_data *mdata = dev_get_drvdata(cxlds->dev);
	struct cxl_mbox_set_timestamp_in *ts = cmd->payload_in;

	if (cmd->size_in != sizeof(*ts))
		return -EINVAL;

	if (cmd->size_out != 0)
		return -EINVAL;

	mdata->timestamp = le64_to_cpu(ts->timestamp);
	return 0;
}

static void cxl_mock_add_event_logs(struct mock_event_store *mes)
{
	put_unaligned_le16(CXL_GMER_VALID_CHANNEL | CXL_GMER_VALID_RANK,
			   &gen_media.rec.media_hdr.validity_flags);

	put_unaligned_le16(CXL_DER_VALID_CHANNEL | CXL_DER_VALID_BANK_GROUP |
			   CXL_DER_VALID_BANK | CXL_DER_VALID_COLUMN,
			   &dram.rec.media_hdr.validity_flags);

	mes_add_event(mes, CXL_EVENT_TYPE_INFO, &maint_needed);
	mes_add_event(mes, CXL_EVENT_TYPE_INFO,
		      (struct cxl_event_record_raw *)&gen_media);
	mes_add_event(mes, CXL_EVENT_TYPE_INFO,
		      (struct cxl_event_record_raw *)&mem_module);
	mes->ev_status |= CXLDEV_EVENT_STATUS_INFO;

	mes_add_event(mes, CXL_EVENT_TYPE_FAIL, &maint_needed);
	mes_add_event(mes, CXL_EVENT_TYPE_FAIL, &hardware_replace);
	mes_add_event(mes, CXL_EVENT_TYPE_FAIL,
		      (struct cxl_event_record_raw *)&dram);
	mes_add_event(mes, CXL_EVENT_TYPE_FAIL,
		      (struct cxl_event_record_raw *)&gen_media);
	mes_add_event(mes, CXL_EVENT_TYPE_FAIL,
		      (struct cxl_event_record_raw *)&mem_module);
	mes_add_event(mes, CXL_EVENT_TYPE_FAIL, &hardware_replace);
	mes_add_event(mes, CXL_EVENT_TYPE_FAIL,
		      (struct cxl_event_record_raw *)&dram);
	/* Overflow this log */
	mes_add_event(mes, CXL_EVENT_TYPE_FAIL, &hardware_replace);
	mes_add_event(mes, CXL_EVENT_TYPE_FAIL, &hardware_replace);
	mes_add_event(mes, CXL_EVENT_TYPE_FAIL, &hardware_replace);
	mes_add_event(mes, CXL_EVENT_TYPE_FAIL, &hardware_replace);
	mes_add_event(mes, CXL_EVENT_TYPE_FAIL, &hardware_replace);
	mes_add_event(mes, CXL_EVENT_TYPE_FAIL, &hardware_replace);
	mes_add_event(mes, CXL_EVENT_TYPE_FAIL, &hardware_replace);
	mes_add_event(mes, CXL_EVENT_TYPE_FAIL, &hardware_replace);
	mes_add_event(mes, CXL_EVENT_TYPE_FAIL, &hardware_replace);
	mes_add_event(mes, CXL_EVENT_TYPE_FAIL, &hardware_replace);
	mes->ev_status |= CXLDEV_EVENT_STATUS_FAIL;

	mes_add_event(mes, CXL_EVENT_TYPE_FATAL, &hardware_replace);
	mes_add_event(mes, CXL_EVENT_TYPE_FATAL,
		      (struct cxl_event_record_raw *)&dram);
	mes->ev_status |= CXLDEV_EVENT_STATUS_FATAL;
}

static int mock_gsl(struct cxl_mbox_cmd *cmd)
{
	if (cmd->size_out < sizeof(mock_gsl_payload))
		return -EINVAL;

	memcpy(cmd->payload_out, &mock_gsl_payload, sizeof(mock_gsl_payload));
	cmd->size_out = sizeof(mock_gsl_payload);

	return 0;
}

static int mock_get_log(struct cxl_memdev_state *mds, struct cxl_mbox_cmd *cmd)
{
	struct cxl_mailbox *cxl_mbox = &mds->cxlds.cxl_mbox;
	struct cxl_mbox_get_log *gl = cmd->payload_in;
	u32 offset = le32_to_cpu(gl->offset);
	u32 length = le32_to_cpu(gl->length);
	uuid_t uuid = DEFINE_CXL_CEL_UUID;
	void *data = &mock_cel;

	if (cmd->size_in < sizeof(*gl))
		return -EINVAL;
	if (length > cxl_mbox->payload_size)
		return -EINVAL;
	if (offset + length > sizeof(mock_cel))
		return -EINVAL;
	if (!uuid_equal(&gl->uuid, &uuid))
		return -EINVAL;
	if (length > cmd->size_out)
		return -EINVAL;

	memcpy(cmd->payload_out, data + offset, length);

	return 0;
}

static int mock_rcd_id(struct cxl_mbox_cmd *cmd)
{
	struct cxl_mbox_identify id = {
		.fw_revision = { "mock fw v1 " },
		.total_capacity =
			cpu_to_le64(DEV_SIZE / CXL_CAPACITY_MULTIPLIER),
		.volatile_capacity =
			cpu_to_le64(DEV_SIZE / CXL_CAPACITY_MULTIPLIER),
	};

	if (cmd->size_out < sizeof(id))
		return -EINVAL;

	memcpy(cmd->payload_out, &id, sizeof(id));

	return 0;
}

static int mock_id(struct cxl_mbox_cmd *cmd)
{
	struct cxl_mbox_identify id = {
		.fw_revision = { "mock fw v1 " },
		.lsa_size = cpu_to_le32(LSA_SIZE),
		.partition_align =
			cpu_to_le64(SZ_256M / CXL_CAPACITY_MULTIPLIER),
		.total_capacity =
			cpu_to_le64(DEV_SIZE / CXL_CAPACITY_MULTIPLIER),
		.inject_poison_limit = cpu_to_le16(MOCK_INJECT_TEST_MAX),
	};

	put_unaligned_le24(CXL_POISON_LIST_MAX, id.poison_list_max_mer);

	if (cmd->size_out < sizeof(id))
		return -EINVAL;

	memcpy(cmd->payload_out, &id, sizeof(id));

	return 0;
}

static int mock_partition_info(struct cxl_mbox_cmd *cmd)
{
	struct cxl_mbox_get_partition_info pi = {
		.active_volatile_cap =
			cpu_to_le64(DEV_SIZE / 2 / CXL_CAPACITY_MULTIPLIER),
		.active_persistent_cap =
			cpu_to_le64(DEV_SIZE / 2 / CXL_CAPACITY_MULTIPLIER),
	};

	if (cmd->size_out < sizeof(pi))
		return -EINVAL;

	memcpy(cmd->payload_out, &pi, sizeof(pi));

	return 0;
}

void cxl_mockmem_sanitize_work(struct work_struct *work)
{
	struct cxl_memdev_state *mds =
		container_of(work, typeof(*mds), security.poll_dwork.work);
	struct cxl_mailbox *cxl_mbox = &mds->cxlds.cxl_mbox;

	mutex_lock(&cxl_mbox->mbox_mutex);
	if (mds->security.sanitize_node)
		sysfs_notify_dirent(mds->security.sanitize_node);
	mds->security.sanitize_active = false;
	mutex_unlock(&cxl_mbox->mbox_mutex);

	dev_dbg(mds->cxlds.dev, "sanitize complete\n");
}

static int mock_sanitize(struct cxl_mockmem_data *mdata,
			 struct cxl_mbox_cmd *cmd)
{
	struct cxl_memdev_state *mds = mdata->mds;
	struct cxl_mailbox *cxl_mbox = &mds->cxlds.cxl_mbox;
	int rc = 0;

	if (cmd->size_in != 0)
		return -EINVAL;

	if (cmd->size_out != 0)
		return -EINVAL;

	if (mdata->security_state & CXL_PMEM_SEC_STATE_USER_PASS_SET) {
		cmd->return_code = CXL_MBOX_CMD_RC_SECURITY;
		return -ENXIO;
	}
	if (mdata->security_state & CXL_PMEM_SEC_STATE_LOCKED) {
		cmd->return_code = CXL_MBOX_CMD_RC_SECURITY;
		return -ENXIO;
	}

	mutex_lock(&cxl_mbox->mbox_mutex);
	if (schedule_delayed_work(&mds->security.poll_dwork,
				  msecs_to_jiffies(mdata->sanitize_timeout))) {
		mds->security.sanitize_active = true;
		dev_dbg(mds->cxlds.dev, "sanitize issued\n");
	} else
		rc = -EBUSY;
	mutex_unlock(&cxl_mbox->mbox_mutex);

	return rc;
}

static int mock_secure_erase(struct cxl_mockmem_data *mdata,
			     struct cxl_mbox_cmd *cmd)
{
	if (cmd->size_in != 0)
		return -EINVAL;

	if (cmd->size_out != 0)
		return -EINVAL;

	if (mdata->security_state & CXL_PMEM_SEC_STATE_USER_PASS_SET) {
		cmd->return_code = CXL_MBOX_CMD_RC_SECURITY;
		return -ENXIO;
	}

	if (mdata->security_state & CXL_PMEM_SEC_STATE_LOCKED) {
		cmd->return_code = CXL_MBOX_CMD_RC_SECURITY;
		return -ENXIO;
	}

	return 0;
}

static int mock_get_security_state(struct cxl_mockmem_data *mdata,
				   struct cxl_mbox_cmd *cmd)
{
	if (cmd->size_in)
		return -EINVAL;

	if (cmd->size_out != sizeof(u32))
		return -EINVAL;

	memcpy(cmd->payload_out, &mdata->security_state, sizeof(u32));

	return 0;
}

static void master_plimit_check(struct cxl_mockmem_data *mdata)
{
	if (mdata->master_limit == PASS_TRY_LIMIT)
		return;
	mdata->master_limit++;
	if (mdata->master_limit == PASS_TRY_LIMIT)
		mdata->security_state |= CXL_PMEM_SEC_STATE_MASTER_PLIMIT;
}

static void user_plimit_check(struct cxl_mockmem_data *mdata)
{
	if (mdata->user_limit == PASS_TRY_LIMIT)
		return;
	mdata->user_limit++;
	if (mdata->user_limit == PASS_TRY_LIMIT)
		mdata->security_state |= CXL_PMEM_SEC_STATE_USER_PLIMIT;
}

static int mock_set_passphrase(struct cxl_mockmem_data *mdata,
			       struct cxl_mbox_cmd *cmd)
{
	struct cxl_set_pass *set_pass;

	if (cmd->size_in != sizeof(*set_pass))
		return -EINVAL;

	if (cmd->size_out != 0)
		return -EINVAL;

	if (mdata->security_state & CXL_PMEM_SEC_STATE_FROZEN) {
		cmd->return_code = CXL_MBOX_CMD_RC_SECURITY;
		return -ENXIO;
	}

	set_pass = cmd->payload_in;
	switch (set_pass->type) {
	case CXL_PMEM_SEC_PASS_MASTER:
		if (mdata->security_state & CXL_PMEM_SEC_STATE_MASTER_PLIMIT) {
			cmd->return_code = CXL_MBOX_CMD_RC_SECURITY;
			return -ENXIO;
		}
		/*
		 * CXL spec rev3.0 8.2.9.8.6.2, The master pasphrase shall only be set in
		 * the security disabled state when the user passphrase is not set.
		 */
		if (mdata->security_state & CXL_PMEM_SEC_STATE_USER_PASS_SET) {
			cmd->return_code = CXL_MBOX_CMD_RC_SECURITY;
			return -ENXIO;
		}
		if (memcmp(mdata->master_pass, set_pass->old_pass, NVDIMM_PASSPHRASE_LEN)) {
			master_plimit_check(mdata);
			cmd->return_code = CXL_MBOX_CMD_RC_PASSPHRASE;
			return -ENXIO;
		}
		memcpy(mdata->master_pass, set_pass->new_pass, NVDIMM_PASSPHRASE_LEN);
		mdata->security_state |= CXL_PMEM_SEC_STATE_MASTER_PASS_SET;
		return 0;

	case CXL_PMEM_SEC_PASS_USER:
		if (mdata->security_state & CXL_PMEM_SEC_STATE_USER_PLIMIT) {
			cmd->return_code = CXL_MBOX_CMD_RC_SECURITY;
			return -ENXIO;
		}
		if (memcmp(mdata->user_pass, set_pass->old_pass, NVDIMM_PASSPHRASE_LEN)) {
			user_plimit_check(mdata);
			cmd->return_code = CXL_MBOX_CMD_RC_PASSPHRASE;
			return -ENXIO;
		}
		memcpy(mdata->user_pass, set_pass->new_pass, NVDIMM_PASSPHRASE_LEN);
		mdata->security_state |= CXL_PMEM_SEC_STATE_USER_PASS_SET;
		return 0;

	default:
		cmd->return_code = CXL_MBOX_CMD_RC_INPUT;
	}
	return -EINVAL;
}

static int mock_disable_passphrase(struct cxl_mockmem_data *mdata,
				   struct cxl_mbox_cmd *cmd)
{
	struct cxl_disable_pass *dis_pass;

	if (cmd->size_in != sizeof(*dis_pass))
		return -EINVAL;

	if (cmd->size_out != 0)
		return -EINVAL;

	if (mdata->security_state & CXL_PMEM_SEC_STATE_FROZEN) {
		cmd->return_code = CXL_MBOX_CMD_RC_SECURITY;
		return -ENXIO;
	}

	dis_pass = cmd->payload_in;
	switch (dis_pass->type) {
	case CXL_PMEM_SEC_PASS_MASTER:
		if (mdata->security_state & CXL_PMEM_SEC_STATE_MASTER_PLIMIT) {
			cmd->return_code = CXL_MBOX_CMD_RC_SECURITY;
			return -ENXIO;
		}

		if (!(mdata->security_state & CXL_PMEM_SEC_STATE_MASTER_PASS_SET)) {
			cmd->return_code = CXL_MBOX_CMD_RC_SECURITY;
			return -ENXIO;
		}

		if (memcmp(dis_pass->pass, mdata->master_pass, NVDIMM_PASSPHRASE_LEN)) {
			master_plimit_check(mdata);
			cmd->return_code = CXL_MBOX_CMD_RC_PASSPHRASE;
			return -ENXIO;
		}

		mdata->master_limit = 0;
		memset(mdata->master_pass, 0, NVDIMM_PASSPHRASE_LEN);
		mdata->security_state &= ~CXL_PMEM_SEC_STATE_MASTER_PASS_SET;
		return 0;

	case CXL_PMEM_SEC_PASS_USER:
		if (mdata->security_state & CXL_PMEM_SEC_STATE_USER_PLIMIT) {
			cmd->return_code = CXL_MBOX_CMD_RC_SECURITY;
			return -ENXIO;
		}

		if (!(mdata->security_state & CXL_PMEM_SEC_STATE_USER_PASS_SET)) {
			cmd->return_code = CXL_MBOX_CMD_RC_SECURITY;
			return -ENXIO;
		}

		if (memcmp(dis_pass->pass, mdata->user_pass, NVDIMM_PASSPHRASE_LEN)) {
			user_plimit_check(mdata);
			cmd->return_code = CXL_MBOX_CMD_RC_PASSPHRASE;
			return -ENXIO;
		}

		mdata->user_limit = 0;
		memset(mdata->user_pass, 0, NVDIMM_PASSPHRASE_LEN);
		mdata->security_state &= ~(CXL_PMEM_SEC_STATE_USER_PASS_SET |
					   CXL_PMEM_SEC_STATE_LOCKED);
		return 0;

	default:
		cmd->return_code = CXL_MBOX_CMD_RC_INPUT;
		return -EINVAL;
	}

	return 0;
}

static int mock_freeze_security(struct cxl_mockmem_data *mdata,
				struct cxl_mbox_cmd *cmd)
{
	if (cmd->size_in != 0)
		return -EINVAL;

	if (cmd->size_out != 0)
		return -EINVAL;

	if (mdata->security_state & CXL_PMEM_SEC_STATE_FROZEN)
		return 0;

	mdata->security_state |= CXL_PMEM_SEC_STATE_FROZEN;
	return 0;
}

static int mock_unlock_security(struct cxl_mockmem_data *mdata,
				struct cxl_mbox_cmd *cmd)
{
	if (cmd->size_in != NVDIMM_PASSPHRASE_LEN)
		return -EINVAL;

	if (cmd->size_out != 0)
		return -EINVAL;

	if (mdata->security_state & CXL_PMEM_SEC_STATE_FROZEN) {
		cmd->return_code = CXL_MBOX_CMD_RC_SECURITY;
		return -ENXIO;
	}

	if (!(mdata->security_state & CXL_PMEM_SEC_STATE_USER_PASS_SET)) {
		cmd->return_code = CXL_MBOX_CMD_RC_SECURITY;
		return -ENXIO;
	}

	if (mdata->security_state & CXL_PMEM_SEC_STATE_USER_PLIMIT) {
		cmd->return_code = CXL_MBOX_CMD_RC_SECURITY;
		return -ENXIO;
	}

	if (!(mdata->security_state & CXL_PMEM_SEC_STATE_LOCKED)) {
		cmd->return_code = CXL_MBOX_CMD_RC_SECURITY;
		return -ENXIO;
	}

	if (memcmp(cmd->payload_in, mdata->user_pass, NVDIMM_PASSPHRASE_LEN)) {
		if (++mdata->user_limit == PASS_TRY_LIMIT)
			mdata->security_state |= CXL_PMEM_SEC_STATE_USER_PLIMIT;
		cmd->return_code = CXL_MBOX_CMD_RC_PASSPHRASE;
		return -ENXIO;
	}

	mdata->user_limit = 0;
	mdata->security_state &= ~CXL_PMEM_SEC_STATE_LOCKED;
	return 0;
}

static int mock_passphrase_secure_erase(struct cxl_mockmem_data *mdata,
					struct cxl_mbox_cmd *cmd)
{
	struct cxl_pass_erase *erase;

	if (cmd->size_in != sizeof(*erase))
		return -EINVAL;

	if (cmd->size_out != 0)
		return -EINVAL;

	erase = cmd->payload_in;
	if (mdata->security_state & CXL_PMEM_SEC_STATE_FROZEN) {
		cmd->return_code = CXL_MBOX_CMD_RC_SECURITY;
		return -ENXIO;
	}

	if (mdata->security_state & CXL_PMEM_SEC_STATE_USER_PLIMIT &&
	    erase->type == CXL_PMEM_SEC_PASS_USER) {
		cmd->return_code = CXL_MBOX_CMD_RC_SECURITY;
		return -ENXIO;
	}

	if (mdata->security_state & CXL_PMEM_SEC_STATE_MASTER_PLIMIT &&
	    erase->type == CXL_PMEM_SEC_PASS_MASTER) {
		cmd->return_code = CXL_MBOX_CMD_RC_SECURITY;
		return -ENXIO;
	}

	switch (erase->type) {
	case CXL_PMEM_SEC_PASS_MASTER:
		/*
		 * The spec does not clearly define the behavior of the scenario
		 * where a master passphrase is passed in while the master
		 * passphrase is not set and user passphrase is not set. The
		 * code will take the assumption that it will behave the same
		 * as a CXL secure erase command without passphrase (0x4401).
		 */
		if (mdata->security_state & CXL_PMEM_SEC_STATE_MASTER_PASS_SET) {
			if (memcmp(mdata->master_pass, erase->pass,
				   NVDIMM_PASSPHRASE_LEN)) {
				master_plimit_check(mdata);
				cmd->return_code = CXL_MBOX_CMD_RC_PASSPHRASE;
				return -ENXIO;
			}
			mdata->master_limit = 0;
			mdata->user_limit = 0;
			mdata->security_state &= ~CXL_PMEM_SEC_STATE_USER_PASS_SET;
			memset(mdata->user_pass, 0, NVDIMM_PASSPHRASE_LEN);
			mdata->security_state &= ~CXL_PMEM_SEC_STATE_LOCKED;
		} else {
			/*
			 * CXL rev3 8.2.9.8.6.3 Disable Passphrase
			 * When master passphrase is disabled, the device shall
			 * return Invalid Input for the Passphrase Secure Erase
			 * command with master passphrase.
			 */
			return -EINVAL;
		}
		/* Scramble encryption keys so that data is effectively erased */
		break;
	case CXL_PMEM_SEC_PASS_USER:
		/*
		 * The spec does not clearly define the behavior of the scenario
		 * where a user passphrase is passed in while the user
		 * passphrase is not set. The code will take the assumption that
		 * it will behave the same as a CXL secure erase command without
		 * passphrase (0x4401).
		 */
		if (mdata->security_state & CXL_PMEM_SEC_STATE_USER_PASS_SET) {
			if (memcmp(mdata->user_pass, erase->pass,
				   NVDIMM_PASSPHRASE_LEN)) {
				user_plimit_check(mdata);
				cmd->return_code = CXL_MBOX_CMD_RC_PASSPHRASE;
				return -ENXIO;
			}
			mdata->user_limit = 0;
			mdata->security_state &= ~CXL_PMEM_SEC_STATE_USER_PASS_SET;
			memset(mdata->user_pass, 0, NVDIMM_PASSPHRASE_LEN);
		}

		/*
		 * CXL rev3 Table 8-118
		 * If user passphrase is not set or supported by device, current
		 * passphrase value is ignored. Will make the assumption that
		 * the operation will proceed as secure erase w/o passphrase
		 * since spec is not explicit.
		 */

		/* Scramble encryption keys so that data is effectively erased */
		break;
	default:
		return -EINVAL;
	}

	return 0;
}

static int mock_get_lsa(struct cxl_mockmem_data *mdata,
			struct cxl_mbox_cmd *cmd)
{
	struct cxl_mbox_get_lsa *get_lsa = cmd->payload_in;
	void *lsa = mdata->lsa;
	u32 offset, length;

	if (sizeof(*get_lsa) > cmd->size_in)
		return -EINVAL;
	offset = le32_to_cpu(get_lsa->offset);
	length = le32_to_cpu(get_lsa->length);
	if (offset + length > LSA_SIZE)
		return -EINVAL;
	if (length > cmd->size_out)
		return -EINVAL;

	memcpy(cmd->payload_out, lsa + offset, length);
	return 0;
}

static int mock_set_lsa(struct cxl_mockmem_data *mdata,
			struct cxl_mbox_cmd *cmd)
{
	struct cxl_mbox_set_lsa *set_lsa = cmd->payload_in;
	void *lsa = mdata->lsa;
	u32 offset, length;

	if (sizeof(*set_lsa) > cmd->size_in)
		return -EINVAL;
	offset = le32_to_cpu(set_lsa->offset);
	length = cmd->size_in - sizeof(*set_lsa);
	if (offset + length > LSA_SIZE)
		return -EINVAL;

	memcpy(lsa + offset, &set_lsa->data[0], length);
	return 0;
}

static int mock_health_info(struct cxl_mbox_cmd *cmd)
{
	struct cxl_mbox_health_info health_info = {
		/* set flags for maint needed, perf degraded, hw replacement */
		.health_status = 0x7,
		/* set media status to "All Data Lost" */
		.media_status = 0x3,
		/*
		 * set ext_status flags for:
		 *  ext_life_used: normal,
		 *  ext_temperature: critical,
		 *  ext_corrected_volatile: warning,
		 *  ext_corrected_persistent: normal,
		 */
		.ext_status = 0x18,
		.life_used = 15,
		.temperature = cpu_to_le16(25),
		.dirty_shutdowns = cpu_to_le32(10),
		.volatile_errors = cpu_to_le32(20),
		.pmem_errors = cpu_to_le32(30),
	};

	if (cmd->size_out < sizeof(health_info))
		return -EINVAL;

	memcpy(cmd->payload_out, &health_info, sizeof(health_info));
	return 0;
}

static struct mock_poison {
	struct cxl_dev_state *cxlds;
	u64 dpa;
} mock_poison_list[MOCK_INJECT_TEST_MAX];

static struct cxl_mbox_poison_out *
cxl_get_injected_po(struct cxl_dev_state *cxlds, u64 offset, u64 length)
{
	struct cxl_mbox_poison_out *po;
	int nr_records = 0;
	u64 dpa;

	po = kzalloc(struct_size(po, record, poison_inject_dev_max), GFP_KERNEL);
	if (!po)
		return NULL;

	for (int i = 0; i < MOCK_INJECT_TEST_MAX; i++) {
		if (mock_poison_list[i].cxlds != cxlds)
			continue;
		if (mock_poison_list[i].dpa < offset ||
		    mock_poison_list[i].dpa > offset + length - 1)
			continue;

		dpa = mock_poison_list[i].dpa + CXL_POISON_SOURCE_INJECTED;
		po->record[nr_records].address = cpu_to_le64(dpa);
		po->record[nr_records].length = cpu_to_le32(1);
		nr_records++;
		if (nr_records == poison_inject_dev_max)
			break;
	}

	/* Always return count, even when zero */
	po->count = cpu_to_le16(nr_records);

	return po;
}

static int mock_get_poison(struct cxl_dev_state *cxlds,
			   struct cxl_mbox_cmd *cmd)
{
	struct cxl_mbox_poison_in *pi = cmd->payload_in;
	struct cxl_mbox_poison_out *po;
	u64 offset = le64_to_cpu(pi->offset);
	u64 length = le64_to_cpu(pi->length);
	int nr_records;

	po = cxl_get_injected_po(cxlds, offset, length);
	if (!po)
		return -ENOMEM;
	nr_records = le16_to_cpu(po->count);
	memcpy(cmd->payload_out, po, struct_size(po, record, nr_records));
	cmd->size_out = struct_size(po, record, nr_records);
	kfree(po);

	return 0;
}

static bool mock_poison_dev_max_injected(struct cxl_dev_state *cxlds)
{
	int count = 0;

	for (int i = 0; i < MOCK_INJECT_TEST_MAX; i++) {
		if (mock_poison_list[i].cxlds == cxlds)
			count++;
	}
	return (count >= poison_inject_dev_max);
}

static int mock_poison_add(struct cxl_dev_state *cxlds, u64 dpa)
{
	/* Return EBUSY to match the CXL driver handling */
	if (mock_poison_dev_max_injected(cxlds)) {
		dev_dbg(cxlds->dev,
			"Device poison injection limit has been reached: %d\n",
			poison_inject_dev_max);
		return -EBUSY;
	}

	for (int i = 0; i < MOCK_INJECT_TEST_MAX; i++) {
		if (!mock_poison_list[i].cxlds) {
			mock_poison_list[i].cxlds = cxlds;
			mock_poison_list[i].dpa = dpa;
			return 0;
		}
	}
	dev_dbg(cxlds->dev,
		"Mock test poison injection limit has been reached: %d\n",
		MOCK_INJECT_TEST_MAX);

	return -ENXIO;
}

static bool mock_poison_found(struct cxl_dev_state *cxlds, u64 dpa)
{
	for (int i = 0; i < MOCK_INJECT_TEST_MAX; i++) {
		if (mock_poison_list[i].cxlds == cxlds &&
		    mock_poison_list[i].dpa == dpa)
			return true;
	}
	return false;
}

static int mock_inject_poison(struct cxl_dev_state *cxlds,
			      struct cxl_mbox_cmd *cmd)
{
	struct cxl_mbox_inject_poison *pi = cmd->payload_in;
	u64 dpa = le64_to_cpu(pi->address);

	if (mock_poison_found(cxlds, dpa)) {
		/* Not an error to inject poison if already poisoned */
		dev_dbg(cxlds->dev, "DPA: 0x%llx already poisoned\n", dpa);
		return 0;
	}

	return mock_poison_add(cxlds, dpa);
}

static bool mock_poison_del(struct cxl_dev_state *cxlds, u64 dpa)
{
	for (int i = 0; i < MOCK_INJECT_TEST_MAX; i++) {
		if (mock_poison_list[i].cxlds == cxlds &&
		    mock_poison_list[i].dpa == dpa) {
			mock_poison_list[i].cxlds = NULL;
			return true;
		}
	}
	return false;
}

static int mock_clear_poison(struct cxl_dev_state *cxlds,
			     struct cxl_mbox_cmd *cmd)
{
	struct cxl_mbox_clear_poison *pi = cmd->payload_in;
	u64 dpa = le64_to_cpu(pi->address);

	/*
	 * A real CXL device will write pi->write_data to the address
	 * being cleared. In this mock, just delete this address from
	 * the mock poison list.
	 */
	if (!mock_poison_del(cxlds, dpa))
		dev_dbg(cxlds->dev, "DPA: 0x%llx not in poison list\n", dpa);

	return 0;
}

static bool mock_poison_list_empty(void)
{
	for (int i = 0; i < MOCK_INJECT_TEST_MAX; i++) {
		if (mock_poison_list[i].cxlds)
			return false;
	}
	return true;
}

static ssize_t poison_inject_max_show(struct device_driver *drv, char *buf)
{
	return sysfs_emit(buf, "%u\n", poison_inject_dev_max);
}

static ssize_t poison_inject_max_store(struct device_driver *drv,
				       const char *buf, size_t len)
{
	int val;

	if (kstrtoint(buf, 0, &val) < 0)
		return -EINVAL;

	if (!mock_poison_list_empty())
		return -EBUSY;

	if (val <= MOCK_INJECT_TEST_MAX)
		poison_inject_dev_max = val;
	else
		return -EINVAL;

	return len;
}

static DRIVER_ATTR_RW(poison_inject_max);

static struct attribute *cxl_mock_mem_core_attrs[] = {
	&driver_attr_poison_inject_max.attr,
	NULL
};
ATTRIBUTE_GROUPS(cxl_mock_mem_core);

static int mock_fw_info(struct cxl_mockmem_data *mdata,
			struct cxl_mbox_cmd *cmd)
{
	struct cxl_mbox_get_fw_info fw_info = {
		.num_slots = FW_SLOTS,
		.slot_info = (mdata->fw_slot & 0x7) |
			     ((mdata->fw_staged & 0x7) << 3),
		.activation_cap = 0,
	};

	strcpy(fw_info.slot_1_revision, "cxl_test_fw_001");
	strcpy(fw_info.slot_2_revision, "cxl_test_fw_002");
	strcpy(fw_info.slot_3_revision, "cxl_test_fw_003");
	strcpy(fw_info.slot_4_revision, "");

	if (cmd->size_out < sizeof(fw_info))
		return -EINVAL;

	memcpy(cmd->payload_out, &fw_info, sizeof(fw_info));
	return 0;
}

static int mock_transfer_fw(struct cxl_mockmem_data *mdata,
			    struct cxl_mbox_cmd *cmd)
{
	struct cxl_mbox_transfer_fw *transfer = cmd->payload_in;
	void *fw = mdata->fw;
	size_t offset, length;

	offset = le32_to_cpu(transfer->offset) * CXL_FW_TRANSFER_ALIGNMENT;
	length = cmd->size_in - sizeof(*transfer);
	if (offset + length > FW_SIZE)
		return -EINVAL;

	switch (transfer->action) {
	case CXL_FW_TRANSFER_ACTION_FULL:
		if (offset != 0)
			return -EINVAL;
		fallthrough;
	case CXL_FW_TRANSFER_ACTION_END:
		if (transfer->slot == 0 || transfer->slot > FW_SLOTS)
			return -EINVAL;
		mdata->fw_size = offset + length;
		break;
	case CXL_FW_TRANSFER_ACTION_INITIATE:
	case CXL_FW_TRANSFER_ACTION_CONTINUE:
		break;
	case CXL_FW_TRANSFER_ACTION_ABORT:
		return 0;
	default:
		return -EINVAL;
	}

	memcpy(fw + offset, transfer->data, length);
	usleep_range(1500, 2000);
	return 0;
}

static int mock_activate_fw(struct cxl_mockmem_data *mdata,
			    struct cxl_mbox_cmd *cmd)
{
	struct cxl_mbox_activate_fw *activate = cmd->payload_in;

	if (activate->slot == 0 || activate->slot > FW_SLOTS)
		return -EINVAL;

	switch (activate->action) {
	case CXL_FW_ACTIVATE_ONLINE:
		mdata->fw_slot = activate->slot;
		mdata->fw_staged = 0;
		return 0;
	case CXL_FW_ACTIVATE_OFFLINE:
		mdata->fw_staged = activate->slot;
		return 0;
	}

	return -EINVAL;
}

static int cxl_mock_mbox_send(struct cxl_mailbox *cxl_mbox,
			      struct cxl_mbox_cmd *cmd)
{
	struct device *dev = cxl_mbox->host;
	struct cxl_mockmem_data *mdata = dev_get_drvdata(dev);
	struct cxl_memdev_state *mds = mdata->mds;
	struct cxl_dev_state *cxlds = &mds->cxlds;
	int rc = -EIO;

	switch (cmd->opcode) {
	case CXL_MBOX_OP_SET_TIMESTAMP:
		rc = mock_set_timestamp(cxlds, cmd);
		break;
	case CXL_MBOX_OP_GET_SUPPORTED_LOGS:
		rc = mock_gsl(cmd);
		break;
	case CXL_MBOX_OP_GET_LOG:
		rc = mock_get_log(mds, cmd);
		break;
	case CXL_MBOX_OP_IDENTIFY:
		if (cxlds->rcd)
			rc = mock_rcd_id(cmd);
		else
			rc = mock_id(cmd);
		break;
	case CXL_MBOX_OP_GET_LSA:
		rc = mock_get_lsa(mdata, cmd);
		break;
	case CXL_MBOX_OP_GET_PARTITION_INFO:
		rc = mock_partition_info(cmd);
		break;
	case CXL_MBOX_OP_GET_EVENT_RECORD:
		rc = mock_get_event(dev, cmd);
		break;
	case CXL_MBOX_OP_CLEAR_EVENT_RECORD:
		rc = mock_clear_event(dev, cmd);
		break;
	case CXL_MBOX_OP_SET_LSA:
		rc = mock_set_lsa(mdata, cmd);
		break;
	case CXL_MBOX_OP_GET_HEALTH_INFO:
		rc = mock_health_info(cmd);
		break;
	case CXL_MBOX_OP_SANITIZE:
		rc = mock_sanitize(mdata, cmd);
		break;
	case CXL_MBOX_OP_SECURE_ERASE:
		rc = mock_secure_erase(mdata, cmd);
		break;
	case CXL_MBOX_OP_GET_SECURITY_STATE:
		rc = mock_get_security_state(mdata, cmd);
		break;
	case CXL_MBOX_OP_SET_PASSPHRASE:
		rc = mock_set_passphrase(mdata, cmd);
		break;
	case CXL_MBOX_OP_DISABLE_PASSPHRASE:
		rc = mock_disable_passphrase(mdata, cmd);
		break;
	case CXL_MBOX_OP_FREEZE_SECURITY:
		rc = mock_freeze_security(mdata, cmd);
		break;
	case CXL_MBOX_OP_UNLOCK:
		rc = mock_unlock_security(mdata, cmd);
		break;
	case CXL_MBOX_OP_PASSPHRASE_SECURE_ERASE:
		rc = mock_passphrase_secure_erase(mdata, cmd);
		break;
	case CXL_MBOX_OP_GET_POISON:
		rc = mock_get_poison(cxlds, cmd);
		break;
	case CXL_MBOX_OP_INJECT_POISON:
		rc = mock_inject_poison(cxlds, cmd);
		break;
	case CXL_MBOX_OP_CLEAR_POISON:
		rc = mock_clear_poison(cxlds, cmd);
		break;
	case CXL_MBOX_OP_GET_FW_INFO:
		rc = mock_fw_info(mdata, cmd);
		break;
	case CXL_MBOX_OP_TRANSFER_FW:
		rc = mock_transfer_fw(mdata, cmd);
		break;
	case CXL_MBOX_OP_ACTIVATE_FW:
		rc = mock_activate_fw(mdata, cmd);
		break;
	default:
		break;
	}

	dev_dbg(dev, "opcode: %#x sz_in: %zd sz_out: %zd rc: %d\n", cmd->opcode,
		cmd->size_in, cmd->size_out, rc);

	return rc;
}

static void label_area_release(void *lsa)
{
	vfree(lsa);
}

static void fw_buf_release(void *buf)
{
	vfree(buf);
}

static bool is_rcd(struct platform_device *pdev)
{
	const struct platform_device_id *id = platform_get_device_id(pdev);

	return !!id->driver_data;
}

static ssize_t event_trigger_store(struct device *dev,
				   struct device_attribute *attr,
				   const char *buf, size_t count)
{
	cxl_mock_event_trigger(dev);
	return count;
}
static DEVICE_ATTR_WO(event_trigger);

static int cxl_mock_mailbox_create(struct cxl_dev_state *cxlds)
{
	int rc;

	rc = cxl_mailbox_init(&cxlds->cxl_mbox, cxlds->dev);
	if (rc)
		return rc;

	return 0;
}

static int cxl_mock_mem_probe(struct platform_device *pdev)
{
	struct device *dev = &pdev->dev;
	struct cxl_memdev *cxlmd;
	struct cxl_memdev_state *mds;
	struct cxl_dev_state *cxlds;
	struct cxl_mockmem_data *mdata;
	struct cxl_mailbox *cxl_mbox;
	int rc;

	mdata = devm_kzalloc(dev, sizeof(*mdata), GFP_KERNEL);
	if (!mdata)
		return -ENOMEM;
	dev_set_drvdata(dev, mdata);

	mdata->lsa = vmalloc(LSA_SIZE);
	if (!mdata->lsa)
		return -ENOMEM;
	mdata->fw = vmalloc(FW_SIZE);
	if (!mdata->fw)
		return -ENOMEM;
	mdata->fw_slot = 2;

	rc = devm_add_action_or_reset(dev, label_area_release, mdata->lsa);
	if (rc)
		return rc;

	rc = devm_add_action_or_reset(dev, fw_buf_release, mdata->fw);
	if (rc)
		return rc;

	mds = cxl_memdev_state_create(dev);
	if (IS_ERR(mds))
		return PTR_ERR(mds);

	cxlds = &mds->cxlds;
	rc = cxl_mock_mailbox_create(cxlds);
	if (rc)
		return rc;

	cxl_mbox = &mds->cxlds.cxl_mbox;
	mdata->mds = mds;
	cxl_mbox->mbox_send = cxl_mock_mbox_send;
	cxl_mbox->payload_size = SZ_4K;
	mds->event.buf = (struct cxl_get_event_payload *) mdata->event_buf;
	INIT_DELAYED_WORK(&mds->security.poll_dwork, cxl_mockmem_sanitize_work);

	cxlds->serial = pdev->id;
	if (is_rcd(pdev))
		cxlds->rcd = true;

	rc = cxl_enumerate_cmds(mds);
	if (rc)
		return rc;

	rc = cxl_poison_state_init(mds);
	if (rc)
		return rc;

	rc = cxl_set_timestamp(mds);
	if (rc)
		return rc;

	cxlds->media_ready = true;
	rc = cxl_dev_state_identify(mds);
	if (rc)
		return rc;

	rc = cxl_mem_create_range_info(mds);
	if (rc)
		return rc;

	cxl_mock_add_event_logs(&mdata->mes);

	cxlmd = devm_cxl_add_memdev(&pdev->dev, cxlds);
	if (IS_ERR(cxlmd))
		return PTR_ERR(cxlmd);

	rc = devm_cxl_setup_fw_upload(&pdev->dev, mds);
<<<<<<< HEAD
=======
	if (rc)
		return rc;

	rc = devm_cxl_sanitize_setup_notifier(&pdev->dev, cxlmd);
>>>>>>> a6ad5510
	if (rc)
		return rc;

	cxl_mem_get_event_records(mds, CXLDEV_EVENT_STATUS_ALL);

	return 0;
}

static ssize_t security_lock_show(struct device *dev,
				  struct device_attribute *attr, char *buf)
{
	struct cxl_mockmem_data *mdata = dev_get_drvdata(dev);

	return sysfs_emit(buf, "%u\n",
			  !!(mdata->security_state & CXL_PMEM_SEC_STATE_LOCKED));
}

static ssize_t security_lock_store(struct device *dev, struct device_attribute *attr,
				   const char *buf, size_t count)
{
	struct cxl_mockmem_data *mdata = dev_get_drvdata(dev);
	u32 mask = CXL_PMEM_SEC_STATE_FROZEN | CXL_PMEM_SEC_STATE_USER_PLIMIT |
		   CXL_PMEM_SEC_STATE_MASTER_PLIMIT;
	int val;

	if (kstrtoint(buf, 0, &val) < 0)
		return -EINVAL;

	if (val == 1) {
		if (!(mdata->security_state & CXL_PMEM_SEC_STATE_USER_PASS_SET))
			return -ENXIO;
		mdata->security_state |= CXL_PMEM_SEC_STATE_LOCKED;
		mdata->security_state &= ~mask;
	} else {
		return -EINVAL;
	}
	return count;
}

static DEVICE_ATTR_RW(security_lock);

static ssize_t fw_buf_checksum_show(struct device *dev,
				    struct device_attribute *attr, char *buf)
{
	struct cxl_mockmem_data *mdata = dev_get_drvdata(dev);
	u8 hash[SHA256_DIGEST_SIZE];
	unsigned char *hstr, *hptr;
	struct sha256_state sctx;
	ssize_t written = 0;
	int i;

	sha256_init(&sctx);
	sha256_update(&sctx, mdata->fw, mdata->fw_size);
	sha256_final(&sctx, hash);

	hstr = kzalloc((SHA256_DIGEST_SIZE * 2) + 1, GFP_KERNEL);
	if (!hstr)
		return -ENOMEM;

	hptr = hstr;
	for (i = 0; i < SHA256_DIGEST_SIZE; i++)
		hptr += sprintf(hptr, "%02x", hash[i]);

	written = sysfs_emit(buf, "%s\n", hstr);

	kfree(hstr);
	return written;
}

static DEVICE_ATTR_RO(fw_buf_checksum);

static ssize_t sanitize_timeout_show(struct device *dev,
				  struct device_attribute *attr, char *buf)
{
	struct cxl_mockmem_data *mdata = dev_get_drvdata(dev);

	return sysfs_emit(buf, "%lu\n", mdata->sanitize_timeout);
}

static ssize_t sanitize_timeout_store(struct device *dev,
				      struct device_attribute *attr,
				      const char *buf, size_t count)
{
	struct cxl_mockmem_data *mdata = dev_get_drvdata(dev);
	unsigned long val;
	int rc;

	rc = kstrtoul(buf, 0, &val);
	if (rc)
		return rc;

	mdata->sanitize_timeout = val;

	return count;
}

static DEVICE_ATTR_RW(sanitize_timeout);

static struct attribute *cxl_mock_mem_attrs[] = {
	&dev_attr_security_lock.attr,
	&dev_attr_event_trigger.attr,
	&dev_attr_fw_buf_checksum.attr,
	&dev_attr_sanitize_timeout.attr,
	NULL
};
ATTRIBUTE_GROUPS(cxl_mock_mem);

static const struct platform_device_id cxl_mock_mem_ids[] = {
	{ .name = "cxl_mem", 0 },
	{ .name = "cxl_rcd", 1 },
	{ },
};
MODULE_DEVICE_TABLE(platform, cxl_mock_mem_ids);

static struct platform_driver cxl_mock_mem_driver = {
	.probe = cxl_mock_mem_probe,
	.id_table = cxl_mock_mem_ids,
	.driver = {
		.name = KBUILD_MODNAME,
		.dev_groups = cxl_mock_mem_groups,
		.groups = cxl_mock_mem_core_groups,
		.probe_type = PROBE_PREFER_ASYNCHRONOUS,
	},
};

module_platform_driver(cxl_mock_mem_driver);
MODULE_LICENSE("GPL v2");
MODULE_IMPORT_NS(CXL);<|MERGE_RESOLUTION|>--- conflicted
+++ resolved
@@ -1548,13 +1548,10 @@
 		return PTR_ERR(cxlmd);
 
 	rc = devm_cxl_setup_fw_upload(&pdev->dev, mds);
-<<<<<<< HEAD
-=======
 	if (rc)
 		return rc;
 
 	rc = devm_cxl_sanitize_setup_notifier(&pdev->dev, cxlmd);
->>>>>>> a6ad5510
 	if (rc)
 		return rc;
 
