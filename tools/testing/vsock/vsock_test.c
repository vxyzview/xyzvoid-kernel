// SPDX-License-Identifier: GPL-2.0-only
/*
 * vsock_test - vsock.ko test suite
 *
 * Copyright (C) 2017 Red Hat, Inc.
 *
 * Author: Stefan Hajnoczi <stefanha@redhat.com>
 */

#include <getopt.h>
#include <stdio.h>
#include <stdlib.h>
#include <string.h>
#include <errno.h>
#include <unistd.h>
#include <linux/kernel.h>
#include <sys/types.h>
#include <sys/socket.h>
#include <time.h>
#include <sys/mman.h>
#include <poll.h>
#include <signal.h>
#include <sys/ioctl.h>
#include <linux/sockios.h>

#include "vsock_test_zerocopy.h"
#include "timeout.h"
#include "control.h"
#include "util.h"

static void test_stream_connection_reset(const struct test_opts *opts)
{
	union {
		struct sockaddr sa;
		struct sockaddr_vm svm;
	} addr = {
		.svm = {
			.svm_family = AF_VSOCK,
			.svm_port = opts->peer_port,
			.svm_cid = opts->peer_cid,
		},
	};
	int ret;
	int fd;

	fd = socket(AF_VSOCK, SOCK_STREAM, 0);

	timeout_begin(TIMEOUT);
	do {
		ret = connect(fd, &addr.sa, sizeof(addr.svm));
		timeout_check("connect");
	} while (ret < 0 && errno == EINTR);
	timeout_end();

	if (ret != -1) {
		fprintf(stderr, "expected connect(2) failure, got %d\n", ret);
		exit(EXIT_FAILURE);
	}
	if (errno != ECONNRESET) {
		fprintf(stderr, "unexpected connect(2) errno %d\n", errno);
		exit(EXIT_FAILURE);
	}

	close(fd);
}

static void test_stream_bind_only_client(const struct test_opts *opts)
{
	union {
		struct sockaddr sa;
		struct sockaddr_vm svm;
	} addr = {
		.svm = {
			.svm_family = AF_VSOCK,
			.svm_port = opts->peer_port,
			.svm_cid = opts->peer_cid,
		},
	};
	int ret;
	int fd;

	/* Wait for the server to be ready */
	control_expectln("BIND");

	fd = socket(AF_VSOCK, SOCK_STREAM, 0);

	timeout_begin(TIMEOUT);
	do {
		ret = connect(fd, &addr.sa, sizeof(addr.svm));
		timeout_check("connect");
	} while (ret < 0 && errno == EINTR);
	timeout_end();

	if (ret != -1) {
		fprintf(stderr, "expected connect(2) failure, got %d\n", ret);
		exit(EXIT_FAILURE);
	}
	if (errno != ECONNRESET) {
		fprintf(stderr, "unexpected connect(2) errno %d\n", errno);
		exit(EXIT_FAILURE);
	}

	/* Notify the server that the client has finished */
	control_writeln("DONE");

	close(fd);
}

static void test_stream_bind_only_server(const struct test_opts *opts)
{
	union {
		struct sockaddr sa;
		struct sockaddr_vm svm;
	} addr = {
		.svm = {
			.svm_family = AF_VSOCK,
			.svm_port = opts->peer_port,
			.svm_cid = VMADDR_CID_ANY,
		},
	};
	int fd;

	fd = socket(AF_VSOCK, SOCK_STREAM, 0);

	if (bind(fd, &addr.sa, sizeof(addr.svm)) < 0) {
		perror("bind");
		exit(EXIT_FAILURE);
	}

	/* Notify the client that the server is ready */
	control_writeln("BIND");

	/* Wait for the client to finish */
	control_expectln("DONE");

	close(fd);
}

static void test_stream_client_close_client(const struct test_opts *opts)
{
	int fd;

	fd = vsock_stream_connect(opts->peer_cid, opts->peer_port);
	if (fd < 0) {
		perror("connect");
		exit(EXIT_FAILURE);
	}

	send_byte(fd, 1, 0);
	close(fd);
}

static void test_stream_client_close_server(const struct test_opts *opts)
{
	int fd;

	fd = vsock_stream_accept(VMADDR_CID_ANY, opts->peer_port, NULL);
	if (fd < 0) {
		perror("accept");
		exit(EXIT_FAILURE);
	}

	/* Wait for the remote to close the connection, before check
	 * -EPIPE error on send.
	 */
	vsock_wait_remote_close(fd);

	send_byte(fd, -EPIPE, 0);
	recv_byte(fd, 1, 0);
	recv_byte(fd, 0, 0);
	close(fd);
}

static void test_stream_server_close_client(const struct test_opts *opts)
{
	int fd;

	fd = vsock_stream_connect(opts->peer_cid, opts->peer_port);
	if (fd < 0) {
		perror("connect");
		exit(EXIT_FAILURE);
	}

	/* Wait for the remote to close the connection, before check
	 * -EPIPE error on send.
	 */
	vsock_wait_remote_close(fd);

	send_byte(fd, -EPIPE, 0);
	recv_byte(fd, 1, 0);
	recv_byte(fd, 0, 0);
	close(fd);
}

static void test_stream_server_close_server(const struct test_opts *opts)
{
	int fd;

	fd = vsock_stream_accept(VMADDR_CID_ANY, opts->peer_port, NULL);
	if (fd < 0) {
		perror("accept");
		exit(EXIT_FAILURE);
	}

	send_byte(fd, 1, 0);
	close(fd);
}

/* With the standard socket sizes, VMCI is able to support about 100
 * concurrent stream connections.
 */
#define MULTICONN_NFDS 100

static void test_stream_multiconn_client(const struct test_opts *opts)
{
	int fds[MULTICONN_NFDS];
	int i;

	for (i = 0; i < MULTICONN_NFDS; i++) {
		fds[i] = vsock_stream_connect(opts->peer_cid, opts->peer_port);
		if (fds[i] < 0) {
			perror("connect");
			exit(EXIT_FAILURE);
		}
	}

	for (i = 0; i < MULTICONN_NFDS; i++) {
		if (i % 2)
			recv_byte(fds[i], 1, 0);
		else
			send_byte(fds[i], 1, 0);
	}

	for (i = 0; i < MULTICONN_NFDS; i++)
		close(fds[i]);
}

static void test_stream_multiconn_server(const struct test_opts *opts)
{
	int fds[MULTICONN_NFDS];
	int i;

	for (i = 0; i < MULTICONN_NFDS; i++) {
		fds[i] = vsock_stream_accept(VMADDR_CID_ANY, opts->peer_port, NULL);
		if (fds[i] < 0) {
			perror("accept");
			exit(EXIT_FAILURE);
		}
	}

	for (i = 0; i < MULTICONN_NFDS; i++) {
		if (i % 2)
			send_byte(fds[i], 1, 0);
		else
			recv_byte(fds[i], 1, 0);
	}

	for (i = 0; i < MULTICONN_NFDS; i++)
		close(fds[i]);
}

#define MSG_PEEK_BUF_LEN 64

static void test_msg_peek_client(const struct test_opts *opts,
				 bool seqpacket)
{
	unsigned char buf[MSG_PEEK_BUF_LEN];
	int fd;
	int i;

	if (seqpacket)
		fd = vsock_seqpacket_connect(opts->peer_cid, opts->peer_port);
	else
		fd = vsock_stream_connect(opts->peer_cid, opts->peer_port);

	if (fd < 0) {
		perror("connect");
		exit(EXIT_FAILURE);
	}

	for (i = 0; i < sizeof(buf); i++)
		buf[i] = rand() & 0xFF;

	control_expectln("SRVREADY");

	send_buf(fd, buf, sizeof(buf), 0, sizeof(buf));

	close(fd);
}

static void test_msg_peek_server(const struct test_opts *opts,
				 bool seqpacket)
{
	unsigned char buf_half[MSG_PEEK_BUF_LEN / 2];
	unsigned char buf_normal[MSG_PEEK_BUF_LEN];
	unsigned char buf_peek[MSG_PEEK_BUF_LEN];
	int fd;

	if (seqpacket)
		fd = vsock_seqpacket_accept(VMADDR_CID_ANY, opts->peer_port, NULL);
	else
		fd = vsock_stream_accept(VMADDR_CID_ANY, opts->peer_port, NULL);

	if (fd < 0) {
		perror("accept");
		exit(EXIT_FAILURE);
	}

	/* Peek from empty socket. */
	recv_buf(fd, buf_peek, sizeof(buf_peek), MSG_PEEK | MSG_DONTWAIT,
		 -EAGAIN);

	control_writeln("SRVREADY");

	/* Peek part of data. */
	recv_buf(fd, buf_half, sizeof(buf_half), MSG_PEEK, sizeof(buf_half));

	/* Peek whole data. */
	recv_buf(fd, buf_peek, sizeof(buf_peek), MSG_PEEK, sizeof(buf_peek));

	/* Compare partial and full peek. */
	if (memcmp(buf_half, buf_peek, sizeof(buf_half))) {
		fprintf(stderr, "Partial peek data mismatch\n");
		exit(EXIT_FAILURE);
	}

	if (seqpacket) {
		/* This type of socket supports MSG_TRUNC flag,
		 * so check it with MSG_PEEK. We must get length
		 * of the message.
		 */
		recv_buf(fd, buf_half, sizeof(buf_half), MSG_PEEK | MSG_TRUNC,
			 sizeof(buf_peek));
	}

	recv_buf(fd, buf_normal, sizeof(buf_normal), 0, sizeof(buf_normal));

	/* Compare full peek and normal read. */
	if (memcmp(buf_peek, buf_normal, sizeof(buf_peek))) {
		fprintf(stderr, "Full peek data mismatch\n");
		exit(EXIT_FAILURE);
	}

	close(fd);
}

static void test_stream_msg_peek_client(const struct test_opts *opts)
{
	return test_msg_peek_client(opts, false);
}

static void test_stream_msg_peek_server(const struct test_opts *opts)
{
	return test_msg_peek_server(opts, false);
}

#define SOCK_BUF_SIZE (2 * 1024 * 1024)
#define MAX_MSG_PAGES 4

static void test_seqpacket_msg_bounds_client(const struct test_opts *opts)
{
	unsigned long curr_hash;
	size_t max_msg_size;
	int page_size;
	int msg_count;
	int fd;

	fd = vsock_seqpacket_connect(opts->peer_cid, opts->peer_port);
	if (fd < 0) {
		perror("connect");
		exit(EXIT_FAILURE);
	}

	/* Wait, until receiver sets buffer size. */
	control_expectln("SRVREADY");

	curr_hash = 0;
	page_size = getpagesize();
	max_msg_size = MAX_MSG_PAGES * page_size;
	msg_count = SOCK_BUF_SIZE / max_msg_size;

	for (int i = 0; i < msg_count; i++) {
		size_t buf_size;
		int flags;
		void *buf;

		/* Use "small" buffers and "big" buffers. */
		if (i & 1)
			buf_size = page_size +
					(rand() % (max_msg_size - page_size));
		else
			buf_size = 1 + (rand() % page_size);

		buf = malloc(buf_size);

		if (!buf) {
			perror("malloc");
			exit(EXIT_FAILURE);
		}

		memset(buf, rand() & 0xff, buf_size);
		/* Set at least one MSG_EOR + some random. */
		if (i == (msg_count / 2) || (rand() & 1)) {
			flags = MSG_EOR;
			curr_hash++;
		} else {
			flags = 0;
		}

		send_buf(fd, buf, buf_size, flags, buf_size);

		/*
		 * Hash sum is computed at both client and server in
		 * the same way:
		 * H += hash('message data')
		 * Such hash "controls" both data integrity and message
		 * bounds. After data exchange, both sums are compared
		 * using control socket, and if message bounds wasn't
		 * broken - two values must be equal.
		 */
		curr_hash += hash_djb2(buf, buf_size);
		free(buf);
	}

	control_writeln("SENDDONE");
	control_writeulong(curr_hash);
	close(fd);
}

static void test_seqpacket_msg_bounds_server(const struct test_opts *opts)
{
	unsigned long long sock_buf_size;
	unsigned long remote_hash;
	unsigned long curr_hash;
	int fd;
	struct msghdr msg = {0};
	struct iovec iov = {0};

	fd = vsock_seqpacket_accept(VMADDR_CID_ANY, opts->peer_port, NULL);
	if (fd < 0) {
		perror("accept");
		exit(EXIT_FAILURE);
	}

	sock_buf_size = SOCK_BUF_SIZE;

	setsockopt_ull_check(fd, AF_VSOCK, SO_VM_SOCKETS_BUFFER_MAX_SIZE,
			     sock_buf_size,
			     "setsockopt(SO_VM_SOCKETS_BUFFER_MAX_SIZE)");

	setsockopt_ull_check(fd, AF_VSOCK, SO_VM_SOCKETS_BUFFER_SIZE,
			     sock_buf_size,
			     "setsockopt(SO_VM_SOCKETS_BUFFER_SIZE)");

	/* Ready to receive data. */
	control_writeln("SRVREADY");
	/* Wait, until peer sends whole data. */
	control_expectln("SENDDONE");
	iov.iov_len = MAX_MSG_PAGES * getpagesize();
	iov.iov_base = malloc(iov.iov_len);
	if (!iov.iov_base) {
		perror("malloc");
		exit(EXIT_FAILURE);
	}

	msg.msg_iov = &iov;
	msg.msg_iovlen = 1;

	curr_hash = 0;

	while (1) {
		ssize_t recv_size;

		recv_size = recvmsg(fd, &msg, 0);

		if (!recv_size)
			break;

		if (recv_size < 0) {
			perror("recvmsg");
			exit(EXIT_FAILURE);
		}

		if (msg.msg_flags & MSG_EOR)
			curr_hash++;

		curr_hash += hash_djb2(msg.msg_iov[0].iov_base, recv_size);
	}

	free(iov.iov_base);
	close(fd);
	remote_hash = control_readulong();

	if (curr_hash != remote_hash) {
		fprintf(stderr, "Message bounds broken\n");
		exit(EXIT_FAILURE);
	}
}

#define MESSAGE_TRUNC_SZ 32
static void test_seqpacket_msg_trunc_client(const struct test_opts *opts)
{
	int fd;
	char buf[MESSAGE_TRUNC_SZ];

	fd = vsock_seqpacket_connect(opts->peer_cid, opts->peer_port);
	if (fd < 0) {
		perror("connect");
		exit(EXIT_FAILURE);
	}

	send_buf(fd, buf, sizeof(buf), 0, sizeof(buf));

	control_writeln("SENDDONE");
	close(fd);
}

static void test_seqpacket_msg_trunc_server(const struct test_opts *opts)
{
	int fd;
	char buf[MESSAGE_TRUNC_SZ / 2];
	struct msghdr msg = {0};
	struct iovec iov = {0};

	fd = vsock_seqpacket_accept(VMADDR_CID_ANY, opts->peer_port, NULL);
	if (fd < 0) {
		perror("accept");
		exit(EXIT_FAILURE);
	}

	control_expectln("SENDDONE");
	iov.iov_base = buf;
	iov.iov_len = sizeof(buf);
	msg.msg_iov = &iov;
	msg.msg_iovlen = 1;

	ssize_t ret = recvmsg(fd, &msg, MSG_TRUNC);

	if (ret != MESSAGE_TRUNC_SZ) {
		printf("%zi\n", ret);
		perror("MSG_TRUNC doesn't work");
		exit(EXIT_FAILURE);
	}

	if (!(msg.msg_flags & MSG_TRUNC)) {
		fprintf(stderr, "MSG_TRUNC expected\n");
		exit(EXIT_FAILURE);
	}

	close(fd);
}

static time_t current_nsec(void)
{
	struct timespec ts;

	if (clock_gettime(CLOCK_REALTIME, &ts)) {
		perror("clock_gettime(3) failed");
		exit(EXIT_FAILURE);
	}

	return (ts.tv_sec * 1000000000ULL) + ts.tv_nsec;
}

#define RCVTIMEO_TIMEOUT_SEC 1
#define READ_OVERHEAD_NSEC 250000000 /* 0.25 sec */

static void test_seqpacket_timeout_client(const struct test_opts *opts)
{
	int fd;
	struct timeval tv;
	char dummy;
	time_t read_enter_ns;
	time_t read_overhead_ns;

	fd = vsock_seqpacket_connect(opts->peer_cid, opts->peer_port);
	if (fd < 0) {
		perror("connect");
		exit(EXIT_FAILURE);
	}

	tv.tv_sec = RCVTIMEO_TIMEOUT_SEC;
	tv.tv_usec = 0;

	setsockopt_timeval_check(fd, SOL_SOCKET, SO_RCVTIMEO, tv,
				 "setsockopt(SO_RCVTIMEO)");

	read_enter_ns = current_nsec();

	if (read(fd, &dummy, sizeof(dummy)) != -1) {
		fprintf(stderr,
			"expected 'dummy' read(2) failure\n");
		exit(EXIT_FAILURE);
	}

	if (errno != EAGAIN) {
		perror("EAGAIN expected");
		exit(EXIT_FAILURE);
	}

	read_overhead_ns = current_nsec() - read_enter_ns -
			1000000000ULL * RCVTIMEO_TIMEOUT_SEC;

	if (read_overhead_ns > READ_OVERHEAD_NSEC) {
		fprintf(stderr,
			"too much time in read(2), %lu > %i ns\n",
			read_overhead_ns, READ_OVERHEAD_NSEC);
		exit(EXIT_FAILURE);
	}

	control_writeln("WAITDONE");
	close(fd);
}

static void test_seqpacket_timeout_server(const struct test_opts *opts)
{
	int fd;

	fd = vsock_seqpacket_accept(VMADDR_CID_ANY, opts->peer_port, NULL);
	if (fd < 0) {
		perror("accept");
		exit(EXIT_FAILURE);
	}

	control_expectln("WAITDONE");
	close(fd);
}

static void test_seqpacket_bigmsg_client(const struct test_opts *opts)
{
	unsigned long long sock_buf_size;
	size_t buf_size;
	socklen_t len;
	void *data;
	int fd;

	len = sizeof(sock_buf_size);

	fd = vsock_seqpacket_connect(opts->peer_cid, opts->peer_port);
	if (fd < 0) {
		perror("connect");
		exit(EXIT_FAILURE);
	}

	if (getsockopt(fd, AF_VSOCK, SO_VM_SOCKETS_BUFFER_SIZE,
		       &sock_buf_size, &len)) {
		perror("getsockopt");
		exit(EXIT_FAILURE);
	}

	sock_buf_size++;

	/* size_t can be < unsigned long long */
	buf_size = (size_t)sock_buf_size;
	if (buf_size != sock_buf_size) {
		fprintf(stderr, "Returned BUFFER_SIZE too large\n");
		exit(EXIT_FAILURE);
	}

	data = malloc(buf_size);
	if (!data) {
		perror("malloc");
		exit(EXIT_FAILURE);
	}

	send_buf(fd, data, buf_size, 0, -EMSGSIZE);

	control_writeln("CLISENT");

	free(data);
	close(fd);
}

static void test_seqpacket_bigmsg_server(const struct test_opts *opts)
{
	int fd;

	fd = vsock_seqpacket_accept(VMADDR_CID_ANY, opts->peer_port, NULL);
	if (fd < 0) {
		perror("accept");
		exit(EXIT_FAILURE);
	}

	control_expectln("CLISENT");

	close(fd);
}

#define BUF_PATTERN_1 'a'
#define BUF_PATTERN_2 'b'

static void test_seqpacket_invalid_rec_buffer_client(const struct test_opts *opts)
{
	int fd;
	unsigned char *buf1;
	unsigned char *buf2;
	int buf_size = getpagesize() * 3;

	fd = vsock_seqpacket_connect(opts->peer_cid, opts->peer_port);
	if (fd < 0) {
		perror("connect");
		exit(EXIT_FAILURE);
	}

	buf1 = malloc(buf_size);
	if (!buf1) {
		perror("'malloc()' for 'buf1'");
		exit(EXIT_FAILURE);
	}

	buf2 = malloc(buf_size);
	if (!buf2) {
		perror("'malloc()' for 'buf2'");
		exit(EXIT_FAILURE);
	}

	memset(buf1, BUF_PATTERN_1, buf_size);
	memset(buf2, BUF_PATTERN_2, buf_size);

	send_buf(fd, buf1, buf_size, 0, buf_size);

	send_buf(fd, buf2, buf_size, 0, buf_size);

	close(fd);
}

static void test_seqpacket_invalid_rec_buffer_server(const struct test_opts *opts)
{
	int fd;
	unsigned char *broken_buf;
	unsigned char *valid_buf;
	int page_size = getpagesize();
	int buf_size = page_size * 3;
	ssize_t res;
	int prot = PROT_READ | PROT_WRITE;
	int flags = MAP_PRIVATE | MAP_ANONYMOUS;
	int i;

	fd = vsock_seqpacket_accept(VMADDR_CID_ANY, opts->peer_port, NULL);
	if (fd < 0) {
		perror("accept");
		exit(EXIT_FAILURE);
	}

	/* Setup first buffer. */
	broken_buf = mmap(NULL, buf_size, prot, flags, -1, 0);
	if (broken_buf == MAP_FAILED) {
		perror("mmap for 'broken_buf'");
		exit(EXIT_FAILURE);
	}

	/* Unmap "hole" in buffer. */
	if (munmap(broken_buf + page_size, page_size)) {
		perror("'broken_buf' setup");
		exit(EXIT_FAILURE);
	}

	valid_buf = mmap(NULL, buf_size, prot, flags, -1, 0);
	if (valid_buf == MAP_FAILED) {
		perror("mmap for 'valid_buf'");
		exit(EXIT_FAILURE);
	}

	/* Try to fill buffer with unmapped middle. */
	res = read(fd, broken_buf, buf_size);
	if (res != -1) {
		fprintf(stderr,
			"expected 'broken_buf' read(2) failure, got %zi\n",
			res);
		exit(EXIT_FAILURE);
	}

	if (errno != EFAULT) {
		perror("unexpected errno of 'broken_buf'");
		exit(EXIT_FAILURE);
	}

	/* Try to fill valid buffer. */
	res = read(fd, valid_buf, buf_size);
	if (res < 0) {
		perror("unexpected 'valid_buf' read(2) failure");
		exit(EXIT_FAILURE);
	}

	if (res != buf_size) {
		fprintf(stderr,
			"invalid 'valid_buf' read(2), expected %i, got %zi\n",
			buf_size, res);
		exit(EXIT_FAILURE);
	}

	for (i = 0; i < buf_size; i++) {
		if (valid_buf[i] != BUF_PATTERN_2) {
			fprintf(stderr,
				"invalid pattern for 'valid_buf' at %i, expected %hhX, got %hhX\n",
				i, BUF_PATTERN_2, valid_buf[i]);
			exit(EXIT_FAILURE);
		}
	}

	/* Unmap buffers. */
	munmap(broken_buf, page_size);
	munmap(broken_buf + page_size * 2, page_size);
	munmap(valid_buf, buf_size);
	close(fd);
}

#define RCVLOWAT_BUF_SIZE 128

static void test_stream_poll_rcvlowat_server(const struct test_opts *opts)
{
	int fd;
	int i;

	fd = vsock_stream_accept(VMADDR_CID_ANY, opts->peer_port, NULL);
	if (fd < 0) {
		perror("accept");
		exit(EXIT_FAILURE);
	}

	/* Send 1 byte. */
	send_byte(fd, 1, 0);

	control_writeln("SRVSENT");

	/* Wait until client is ready to receive rest of data. */
	control_expectln("CLNSENT");

	for (i = 0; i < RCVLOWAT_BUF_SIZE - 1; i++)
		send_byte(fd, 1, 0);

	/* Keep socket in active state. */
	control_expectln("POLLDONE");

	close(fd);
}

static void test_stream_poll_rcvlowat_client(const struct test_opts *opts)
{
	int lowat_val = RCVLOWAT_BUF_SIZE;
	char buf[RCVLOWAT_BUF_SIZE];
	struct pollfd fds;
	short poll_flags;
	int fd;

	fd = vsock_stream_connect(opts->peer_cid, opts->peer_port);
	if (fd < 0) {
		perror("connect");
		exit(EXIT_FAILURE);
	}

	setsockopt_int_check(fd, SOL_SOCKET, SO_RCVLOWAT,
			     lowat_val, "setsockopt(SO_RCVLOWAT)");

	control_expectln("SRVSENT");

	/* At this point, server sent 1 byte. */
	fds.fd = fd;
	poll_flags = POLLIN | POLLRDNORM;
	fds.events = poll_flags;

	/* Try to wait for 1 sec. */
	if (poll(&fds, 1, 1000) < 0) {
		perror("poll");
		exit(EXIT_FAILURE);
	}

	/* poll() must return nothing. */
	if (fds.revents) {
		fprintf(stderr, "Unexpected poll result %hx\n",
			fds.revents);
		exit(EXIT_FAILURE);
	}

	/* Tell server to send rest of data. */
	control_writeln("CLNSENT");

	/* Poll for data. */
	if (poll(&fds, 1, 10000) < 0) {
		perror("poll");
		exit(EXIT_FAILURE);
	}

	/* Only these two bits are expected. */
	if (fds.revents != poll_flags) {
		fprintf(stderr, "Unexpected poll result %hx\n",
			fds.revents);
		exit(EXIT_FAILURE);
	}

	/* Use MSG_DONTWAIT, if call is going to wait, EAGAIN
	 * will be returned.
	 */
	recv_buf(fd, buf, sizeof(buf), MSG_DONTWAIT, RCVLOWAT_BUF_SIZE);

	control_writeln("POLLDONE");

	close(fd);
}

#define INV_BUF_TEST_DATA_LEN 512

static void test_inv_buf_client(const struct test_opts *opts, bool stream)
{
	unsigned char data[INV_BUF_TEST_DATA_LEN] = {0};
	ssize_t expected_ret;
	int fd;

	if (stream)
		fd = vsock_stream_connect(opts->peer_cid, opts->peer_port);
	else
		fd = vsock_seqpacket_connect(opts->peer_cid, opts->peer_port);

	if (fd < 0) {
		perror("connect");
		exit(EXIT_FAILURE);
	}

	control_expectln("SENDDONE");

	/* Use invalid buffer here. */
	recv_buf(fd, NULL, sizeof(data), 0, -EFAULT);

	if (stream) {
		/* For SOCK_STREAM we must continue reading. */
		expected_ret = sizeof(data);
	} else {
		/* For SOCK_SEQPACKET socket's queue must be empty. */
		expected_ret = -EAGAIN;
	}

	recv_buf(fd, data, sizeof(data), MSG_DONTWAIT, expected_ret);

	control_writeln("DONE");

	close(fd);
}

static void test_inv_buf_server(const struct test_opts *opts, bool stream)
{
	unsigned char data[INV_BUF_TEST_DATA_LEN] = {0};
	int fd;

	if (stream)
		fd = vsock_stream_accept(VMADDR_CID_ANY, opts->peer_port, NULL);
	else
		fd = vsock_seqpacket_accept(VMADDR_CID_ANY, opts->peer_port, NULL);

	if (fd < 0) {
		perror("accept");
		exit(EXIT_FAILURE);
	}

	send_buf(fd, data, sizeof(data), 0, sizeof(data));

	control_writeln("SENDDONE");

	control_expectln("DONE");

	close(fd);
}

static void test_stream_inv_buf_client(const struct test_opts *opts)
{
	test_inv_buf_client(opts, true);
}

static void test_stream_inv_buf_server(const struct test_opts *opts)
{
	test_inv_buf_server(opts, true);
}

static void test_seqpacket_inv_buf_client(const struct test_opts *opts)
{
	test_inv_buf_client(opts, false);
}

static void test_seqpacket_inv_buf_server(const struct test_opts *opts)
{
	test_inv_buf_server(opts, false);
}

#define HELLO_STR "HELLO"
#define WORLD_STR "WORLD"

static void test_stream_virtio_skb_merge_client(const struct test_opts *opts)
{
	int fd;

	fd = vsock_stream_connect(opts->peer_cid, opts->peer_port);
	if (fd < 0) {
		perror("connect");
		exit(EXIT_FAILURE);
	}

	/* Send first skbuff. */
	send_buf(fd, HELLO_STR, strlen(HELLO_STR), 0, strlen(HELLO_STR));

	control_writeln("SEND0");
	/* Peer reads part of first skbuff. */
	control_expectln("REPLY0");

	/* Send second skbuff, it will be appended to the first. */
	send_buf(fd, WORLD_STR, strlen(WORLD_STR), 0, strlen(WORLD_STR));

	control_writeln("SEND1");
	/* Peer reads merged skbuff packet. */
	control_expectln("REPLY1");

	close(fd);
}

static void test_stream_virtio_skb_merge_server(const struct test_opts *opts)
{
	size_t read = 0, to_read;
	unsigned char buf[64];
	int fd;

	fd = vsock_stream_accept(VMADDR_CID_ANY, opts->peer_port, NULL);
	if (fd < 0) {
		perror("accept");
		exit(EXIT_FAILURE);
	}

	control_expectln("SEND0");

	/* Read skbuff partially. */
	to_read = 2;
	recv_buf(fd, buf + read, to_read, 0, to_read);
	read += to_read;

	control_writeln("REPLY0");
	control_expectln("SEND1");

	/* Read the rest of both buffers */
	to_read = strlen(HELLO_STR WORLD_STR) - read;
	recv_buf(fd, buf + read, to_read, 0, to_read);
	read += to_read;

	/* No more bytes should be there */
	to_read = sizeof(buf) - read;
	recv_buf(fd, buf + read, to_read, MSG_DONTWAIT, -EAGAIN);

	if (memcmp(buf, HELLO_STR WORLD_STR, strlen(HELLO_STR WORLD_STR))) {
		fprintf(stderr, "pattern mismatch\n");
		exit(EXIT_FAILURE);
	}

	control_writeln("REPLY1");

	close(fd);
}

static void test_seqpacket_msg_peek_client(const struct test_opts *opts)
{
	return test_msg_peek_client(opts, true);
}

static void test_seqpacket_msg_peek_server(const struct test_opts *opts)
{
	return test_msg_peek_server(opts, true);
}

static sig_atomic_t have_sigpipe;

static void sigpipe(int signo)
{
	have_sigpipe = 1;
}

static void test_stream_check_sigpipe(int fd)
{
	ssize_t res;

	have_sigpipe = 0;

	res = send(fd, "A", 1, 0);
	if (res != -1) {
		fprintf(stderr, "expected send(2) failure, got %zi\n", res);
		exit(EXIT_FAILURE);
	}

	if (!have_sigpipe) {
		fprintf(stderr, "SIGPIPE expected\n");
		exit(EXIT_FAILURE);
	}

	have_sigpipe = 0;

	res = send(fd, "A", 1, MSG_NOSIGNAL);
	if (res != -1) {
		fprintf(stderr, "expected send(2) failure, got %zi\n", res);
		exit(EXIT_FAILURE);
	}

	if (have_sigpipe) {
		fprintf(stderr, "SIGPIPE not expected\n");
		exit(EXIT_FAILURE);
	}
}

static void test_stream_shutwr_client(const struct test_opts *opts)
{
	int fd;

	struct sigaction act = {
		.sa_handler = sigpipe,
	};

	sigaction(SIGPIPE, &act, NULL);

	fd = vsock_stream_connect(opts->peer_cid, opts->peer_port);
	if (fd < 0) {
		perror("connect");
		exit(EXIT_FAILURE);
	}

	if (shutdown(fd, SHUT_WR)) {
		perror("shutdown");
		exit(EXIT_FAILURE);
	}

	test_stream_check_sigpipe(fd);

	control_writeln("CLIENTDONE");

	close(fd);
}

static void test_stream_shutwr_server(const struct test_opts *opts)
{
	int fd;

	fd = vsock_stream_accept(VMADDR_CID_ANY, opts->peer_port, NULL);
	if (fd < 0) {
		perror("accept");
		exit(EXIT_FAILURE);
	}

	control_expectln("CLIENTDONE");

	close(fd);
}

static void test_stream_shutrd_client(const struct test_opts *opts)
{
	int fd;

	struct sigaction act = {
		.sa_handler = sigpipe,
	};

	sigaction(SIGPIPE, &act, NULL);

	fd = vsock_stream_connect(opts->peer_cid, opts->peer_port);
	if (fd < 0) {
		perror("connect");
		exit(EXIT_FAILURE);
	}

	control_expectln("SHUTRDDONE");

	test_stream_check_sigpipe(fd);

	control_writeln("CLIENTDONE");

	close(fd);
}

static void test_stream_shutrd_server(const struct test_opts *opts)
{
	int fd;

	fd = vsock_stream_accept(VMADDR_CID_ANY, opts->peer_port, NULL);
	if (fd < 0) {
		perror("accept");
		exit(EXIT_FAILURE);
	}

	if (shutdown(fd, SHUT_RD)) {
		perror("shutdown");
		exit(EXIT_FAILURE);
	}

	control_writeln("SHUTRDDONE");
	control_expectln("CLIENTDONE");

	close(fd);
}

static void test_double_bind_connect_server(const struct test_opts *opts)
{
	int listen_fd, client_fd, i;
	struct sockaddr_vm sa_client;
	socklen_t socklen_client = sizeof(sa_client);

	listen_fd = vsock_stream_listen(VMADDR_CID_ANY, opts->peer_port);

	for (i = 0; i < 2; i++) {
		control_writeln("LISTENING");

		timeout_begin(TIMEOUT);
		do {
			client_fd = accept(listen_fd, (struct sockaddr *)&sa_client,
					   &socklen_client);
			timeout_check("accept");
		} while (client_fd < 0 && errno == EINTR);
		timeout_end();

		if (client_fd < 0) {
			perror("accept");
			exit(EXIT_FAILURE);
		}

		/* Waiting for remote peer to close connection */
		vsock_wait_remote_close(client_fd);
	}

	close(listen_fd);
}

static void test_double_bind_connect_client(const struct test_opts *opts)
{
	int i, client_fd;

	for (i = 0; i < 2; i++) {
		/* Wait until server is ready to accept a new connection */
		control_expectln("LISTENING");

		/* We use 'peer_port + 1' as "some" port for the 'bind()'
		 * call. It is safe for overflow, but must be considered,
		 * when running multiple test applications simultaneously
		 * where 'peer-port' argument differs by 1.
		 */
		client_fd = vsock_bind_connect(opts->peer_cid, opts->peer_port,
					       opts->peer_port + 1, SOCK_STREAM);

		close(client_fd);
	}
}

#define MSG_BUF_IOCTL_LEN 64
static void test_unsent_bytes_server(const struct test_opts *opts, int type)
{
	unsigned char buf[MSG_BUF_IOCTL_LEN];
	int client_fd;

	client_fd = vsock_accept(VMADDR_CID_ANY, opts->peer_port, NULL, type);
	if (client_fd < 0) {
		perror("accept");
		exit(EXIT_FAILURE);
	}

	recv_buf(client_fd, buf, sizeof(buf), 0, sizeof(buf));
	control_writeln("RECEIVED");

	close(client_fd);
}

static void test_unsent_bytes_client(const struct test_opts *opts, int type)
{
	unsigned char buf[MSG_BUF_IOCTL_LEN];
	int ret, fd, sock_bytes_unsent;

	fd = vsock_connect(opts->peer_cid, opts->peer_port, type);
	if (fd < 0) {
		perror("connect");
		exit(EXIT_FAILURE);
	}

	for (int i = 0; i < sizeof(buf); i++)
		buf[i] = rand() & 0xFF;

	send_buf(fd, buf, sizeof(buf), 0, sizeof(buf));
	control_expectln("RECEIVED");

	ret = ioctl(fd, SIOCOUTQ, &sock_bytes_unsent);
	if (ret < 0) {
		if (errno == EOPNOTSUPP) {
			fprintf(stderr, "Test skipped, SIOCOUTQ not supported.\n");
		} else {
			perror("ioctl");
			exit(EXIT_FAILURE);
		}
	} else if (ret == 0 && sock_bytes_unsent != 0) {
		fprintf(stderr,
			"Unexpected 'SIOCOUTQ' value, expected 0, got %i\n",
			sock_bytes_unsent);
		exit(EXIT_FAILURE);
	}

	close(fd);
}

static void test_stream_unsent_bytes_client(const struct test_opts *opts)
{
	test_unsent_bytes_client(opts, SOCK_STREAM);
}

static void test_stream_unsent_bytes_server(const struct test_opts *opts)
{
	test_unsent_bytes_server(opts, SOCK_STREAM);
}

static void test_seqpacket_unsent_bytes_client(const struct test_opts *opts)
{
	test_unsent_bytes_client(opts, SOCK_SEQPACKET);
}

static void test_seqpacket_unsent_bytes_server(const struct test_opts *opts)
{
	test_unsent_bytes_server(opts, SOCK_SEQPACKET);
}

#define RCVLOWAT_CREDIT_UPD_BUF_SIZE	(1024 * 128)
/* This define is the same as in 'include/linux/virtio_vsock.h':
 * it is used to decide when to send credit update message during
 * reading from rx queue of a socket. Value and its usage in
 * kernel is important for this test.
 */
#define VIRTIO_VSOCK_MAX_PKT_BUF_SIZE	(1024 * 64)

static void test_stream_rcvlowat_def_cred_upd_client(const struct test_opts *opts)
{
	size_t buf_size;
	void *buf;
	int fd;

	fd = vsock_stream_connect(opts->peer_cid, opts->peer_port);
	if (fd < 0) {
		perror("connect");
		exit(EXIT_FAILURE);
	}

	/* Send 1 byte more than peer's buffer size. */
	buf_size = RCVLOWAT_CREDIT_UPD_BUF_SIZE + 1;

	buf = malloc(buf_size);
	if (!buf) {
		perror("malloc");
		exit(EXIT_FAILURE);
	}

	/* Wait until peer sets needed buffer size. */
	recv_byte(fd, 1, 0);

	if (send(fd, buf, buf_size, 0) != buf_size) {
		perror("send failed");
		exit(EXIT_FAILURE);
	}

	free(buf);
	close(fd);
}

static void test_stream_credit_update_test(const struct test_opts *opts,
					   bool low_rx_bytes_test)
{
	int recv_buf_size;
	struct pollfd fds;
	size_t buf_size;
	unsigned long long sock_buf_size;
	void *buf;
	int fd;

	fd = vsock_stream_accept(VMADDR_CID_ANY, opts->peer_port, NULL);
	if (fd < 0) {
		perror("accept");
		exit(EXIT_FAILURE);
	}

	buf_size = RCVLOWAT_CREDIT_UPD_BUF_SIZE;

	/* size_t can be < unsigned long long */
	sock_buf_size = buf_size;

<<<<<<< HEAD
	if (setsockopt(fd, AF_VSOCK, SO_VM_SOCKETS_BUFFER_SIZE,
		       &sock_buf_size, sizeof(sock_buf_size))) {
		perror("setsockopt(SO_VM_SOCKETS_BUFFER_SIZE)");
		exit(EXIT_FAILURE);
	}
=======
	setsockopt_ull_check(fd, AF_VSOCK, SO_VM_SOCKETS_BUFFER_SIZE,
			     sock_buf_size,
			     "setsockopt(SO_VM_SOCKETS_BUFFER_SIZE)");
>>>>>>> 4e3ac415

	if (low_rx_bytes_test) {
		/* Set new SO_RCVLOWAT here. This enables sending credit
		 * update when number of bytes if our rx queue become <
		 * SO_RCVLOWAT value.
		 */
		recv_buf_size = 1 + VIRTIO_VSOCK_MAX_PKT_BUF_SIZE;

		setsockopt_int_check(fd, SOL_SOCKET, SO_RCVLOWAT,
				     recv_buf_size, "setsockopt(SO_RCVLOWAT)");
	}

	/* Send one dummy byte here, because 'setsockopt()' above also
	 * sends special packet which tells sender to update our buffer
	 * size. This 'send_byte()' will serialize such packet with data
	 * reads in a loop below. Sender starts transmission only when
	 * it receives this single byte.
	 */
	send_byte(fd, 1, 0);

	buf = malloc(buf_size);
	if (!buf) {
		perror("malloc");
		exit(EXIT_FAILURE);
	}

	/* Wait until there will be 128KB of data in rx queue. */
	while (1) {
		ssize_t res;

		res = recv(fd, buf, buf_size, MSG_PEEK);
		if (res == buf_size)
			break;

		if (res <= 0) {
			fprintf(stderr, "unexpected 'recv()' return: %zi\n", res);
			exit(EXIT_FAILURE);
		}
	}

	/* There is 128KB of data in the socket's rx queue, dequeue first
	 * 64KB, credit update is sent if 'low_rx_bytes_test' == true.
	 * Otherwise, credit update is sent in 'if (!low_rx_bytes_test)'.
	 */
	recv_buf_size = VIRTIO_VSOCK_MAX_PKT_BUF_SIZE;
	recv_buf(fd, buf, recv_buf_size, 0, recv_buf_size);

	if (!low_rx_bytes_test) {
		recv_buf_size++;

		/* Updating SO_RCVLOWAT will send credit update. */
		setsockopt_int_check(fd, SOL_SOCKET, SO_RCVLOWAT,
				     recv_buf_size, "setsockopt(SO_RCVLOWAT)");
	}

	fds.fd = fd;
	fds.events = POLLIN | POLLRDNORM | POLLERR |
		     POLLRDHUP | POLLHUP;

	/* This 'poll()' will return once we receive last byte
	 * sent by client.
	 */
	if (poll(&fds, 1, -1) < 0) {
		perror("poll");
		exit(EXIT_FAILURE);
	}

	if (fds.revents & POLLERR) {
		fprintf(stderr, "'poll()' error\n");
		exit(EXIT_FAILURE);
	}

	if (fds.revents & (POLLIN | POLLRDNORM)) {
		recv_buf(fd, buf, recv_buf_size, MSG_DONTWAIT, recv_buf_size);
	} else {
		/* These flags must be set, as there is at
		 * least 64KB of data ready to read.
		 */
		fprintf(stderr, "POLLIN | POLLRDNORM expected\n");
		exit(EXIT_FAILURE);
	}

	free(buf);
	close(fd);
}

static void test_stream_cred_upd_on_low_rx_bytes(const struct test_opts *opts)
{
	test_stream_credit_update_test(opts, true);
}

static void test_stream_cred_upd_on_set_rcvlowat(const struct test_opts *opts)
{
	test_stream_credit_update_test(opts, false);
}

static struct test_case test_cases[] = {
	{
		.name = "SOCK_STREAM connection reset",
		.run_client = test_stream_connection_reset,
	},
	{
		.name = "SOCK_STREAM bind only",
		.run_client = test_stream_bind_only_client,
		.run_server = test_stream_bind_only_server,
	},
	{
		.name = "SOCK_STREAM client close",
		.run_client = test_stream_client_close_client,
		.run_server = test_stream_client_close_server,
	},
	{
		.name = "SOCK_STREAM server close",
		.run_client = test_stream_server_close_client,
		.run_server = test_stream_server_close_server,
	},
	{
		.name = "SOCK_STREAM multiple connections",
		.run_client = test_stream_multiconn_client,
		.run_server = test_stream_multiconn_server,
	},
	{
		.name = "SOCK_STREAM MSG_PEEK",
		.run_client = test_stream_msg_peek_client,
		.run_server = test_stream_msg_peek_server,
	},
	{
		.name = "SOCK_SEQPACKET msg bounds",
		.run_client = test_seqpacket_msg_bounds_client,
		.run_server = test_seqpacket_msg_bounds_server,
	},
	{
		.name = "SOCK_SEQPACKET MSG_TRUNC flag",
		.run_client = test_seqpacket_msg_trunc_client,
		.run_server = test_seqpacket_msg_trunc_server,
	},
	{
		.name = "SOCK_SEQPACKET timeout",
		.run_client = test_seqpacket_timeout_client,
		.run_server = test_seqpacket_timeout_server,
	},
	{
		.name = "SOCK_SEQPACKET invalid receive buffer",
		.run_client = test_seqpacket_invalid_rec_buffer_client,
		.run_server = test_seqpacket_invalid_rec_buffer_server,
	},
	{
		.name = "SOCK_STREAM poll() + SO_RCVLOWAT",
		.run_client = test_stream_poll_rcvlowat_client,
		.run_server = test_stream_poll_rcvlowat_server,
	},
	{
		.name = "SOCK_SEQPACKET big message",
		.run_client = test_seqpacket_bigmsg_client,
		.run_server = test_seqpacket_bigmsg_server,
	},
	{
		.name = "SOCK_STREAM test invalid buffer",
		.run_client = test_stream_inv_buf_client,
		.run_server = test_stream_inv_buf_server,
	},
	{
		.name = "SOCK_SEQPACKET test invalid buffer",
		.run_client = test_seqpacket_inv_buf_client,
		.run_server = test_seqpacket_inv_buf_server,
	},
	{
		.name = "SOCK_STREAM virtio skb merge",
		.run_client = test_stream_virtio_skb_merge_client,
		.run_server = test_stream_virtio_skb_merge_server,
	},
	{
		.name = "SOCK_SEQPACKET MSG_PEEK",
		.run_client = test_seqpacket_msg_peek_client,
		.run_server = test_seqpacket_msg_peek_server,
	},
	{
		.name = "SOCK_STREAM SHUT_WR",
		.run_client = test_stream_shutwr_client,
		.run_server = test_stream_shutwr_server,
	},
	{
		.name = "SOCK_STREAM SHUT_RD",
		.run_client = test_stream_shutrd_client,
		.run_server = test_stream_shutrd_server,
	},
	{
		.name = "SOCK_STREAM MSG_ZEROCOPY",
		.run_client = test_stream_msgzcopy_client,
		.run_server = test_stream_msgzcopy_server,
	},
	{
		.name = "SOCK_SEQPACKET MSG_ZEROCOPY",
		.run_client = test_seqpacket_msgzcopy_client,
		.run_server = test_seqpacket_msgzcopy_server,
	},
	{
		.name = "SOCK_STREAM MSG_ZEROCOPY empty MSG_ERRQUEUE",
		.run_client = test_stream_msgzcopy_empty_errq_client,
		.run_server = test_stream_msgzcopy_empty_errq_server,
	},
	{
		.name = "SOCK_STREAM double bind connect",
		.run_client = test_double_bind_connect_client,
		.run_server = test_double_bind_connect_server,
	},
	{
		.name = "SOCK_STREAM virtio credit update + SO_RCVLOWAT",
		.run_client = test_stream_rcvlowat_def_cred_upd_client,
		.run_server = test_stream_cred_upd_on_set_rcvlowat,
	},
	{
		.name = "SOCK_STREAM virtio credit update + low rx_bytes",
		.run_client = test_stream_rcvlowat_def_cred_upd_client,
		.run_server = test_stream_cred_upd_on_low_rx_bytes,
	},
	{
		.name = "SOCK_STREAM ioctl(SIOCOUTQ) 0 unsent bytes",
		.run_client = test_stream_unsent_bytes_client,
		.run_server = test_stream_unsent_bytes_server,
	},
	{
		.name = "SOCK_SEQPACKET ioctl(SIOCOUTQ) 0 unsent bytes",
		.run_client = test_seqpacket_unsent_bytes_client,
		.run_server = test_seqpacket_unsent_bytes_server,
	},
	{},
};

static const char optstring[] = "";
static const struct option longopts[] = {
	{
		.name = "control-host",
		.has_arg = required_argument,
		.val = 'H',
	},
	{
		.name = "control-port",
		.has_arg = required_argument,
		.val = 'P',
	},
	{
		.name = "mode",
		.has_arg = required_argument,
		.val = 'm',
	},
	{
		.name = "peer-cid",
		.has_arg = required_argument,
		.val = 'p',
	},
	{
		.name = "peer-port",
		.has_arg = required_argument,
		.val = 'q',
	},
	{
		.name = "list",
		.has_arg = no_argument,
		.val = 'l',
	},
	{
		.name = "skip",
		.has_arg = required_argument,
		.val = 's',
	},
	{
		.name = "help",
		.has_arg = no_argument,
		.val = '?',
	},
	{},
};

static void usage(void)
{
	fprintf(stderr, "Usage: vsock_test [--help] [--control-host=<host>] --control-port=<port> --mode=client|server --peer-cid=<cid> [--peer-port=<port>] [--list] [--skip=<test_id>]\n"
		"\n"
		"  Server: vsock_test --control-port=1234 --mode=server --peer-cid=3\n"
		"  Client: vsock_test --control-host=192.168.0.1 --control-port=1234 --mode=client --peer-cid=2\n"
		"\n"
		"Run vsock.ko tests.  Must be launched in both guest\n"
		"and host.  One side must use --mode=client and\n"
		"the other side must use --mode=server.\n"
		"\n"
		"A TCP control socket connection is used to coordinate tests\n"
		"between the client and the server.  The server requires a\n"
		"listen address and the client requires an address to\n"
		"connect to.\n"
		"\n"
		"The CID of the other side must be given with --peer-cid=<cid>.\n"
		"During the test, two AF_VSOCK ports will be used: the port\n"
		"specified with --peer-port=<port> (or the default port)\n"
		"and the next one.\n"
		"\n"
		"Options:\n"
		"  --help                 This help message\n"
		"  --control-host <host>  Server IP address to connect to\n"
		"  --control-port <port>  Server port to listen on/connect to\n"
		"  --mode client|server   Server or client mode\n"
		"  --peer-cid <cid>       CID of the other side\n"
		"  --peer-port <port>     AF_VSOCK port used for the test [default: %d]\n"
		"  --list                 List of tests that will be executed\n"
		"  --skip <test_id>       Test ID to skip;\n"
		"                         use multiple --skip options to skip more tests\n",
		DEFAULT_PEER_PORT
		);
	exit(EXIT_FAILURE);
}

int main(int argc, char **argv)
{
	const char *control_host = NULL;
	const char *control_port = NULL;
	struct test_opts opts = {
		.mode = TEST_MODE_UNSET,
		.peer_cid = VMADDR_CID_ANY,
		.peer_port = DEFAULT_PEER_PORT,
	};

	srand(time(NULL));
	init_signals();

	for (;;) {
		int opt = getopt_long(argc, argv, optstring, longopts, NULL);

		if (opt == -1)
			break;

		switch (opt) {
		case 'H':
			control_host = optarg;
			break;
		case 'm':
			if (strcmp(optarg, "client") == 0)
				opts.mode = TEST_MODE_CLIENT;
			else if (strcmp(optarg, "server") == 0)
				opts.mode = TEST_MODE_SERVER;
			else {
				fprintf(stderr, "--mode must be \"client\" or \"server\"\n");
				return EXIT_FAILURE;
			}
			break;
		case 'p':
			opts.peer_cid = parse_cid(optarg);
			break;
		case 'q':
			opts.peer_port = parse_port(optarg);
			break;
		case 'P':
			control_port = optarg;
			break;
		case 'l':
			list_tests(test_cases);
			break;
		case 's':
			skip_test(test_cases, ARRAY_SIZE(test_cases) - 1,
				  optarg);
			break;
		case '?':
		default:
			usage();
		}
	}

	if (!control_port)
		usage();
	if (opts.mode == TEST_MODE_UNSET)
		usage();
	if (opts.peer_cid == VMADDR_CID_ANY)
		usage();

	if (!control_host) {
		if (opts.mode != TEST_MODE_SERVER)
			usage();
		control_host = "0.0.0.0";
	}

	control_init(control_host, control_port,
		     opts.mode == TEST_MODE_SERVER);

	run_tests(test_cases, &opts);

	control_cleanup();
	return EXIT_SUCCESS;
}<|MERGE_RESOLUTION|>--- conflicted
+++ resolved
@@ -1374,17 +1374,9 @@
 	/* size_t can be < unsigned long long */
 	sock_buf_size = buf_size;
 
-<<<<<<< HEAD
-	if (setsockopt(fd, AF_VSOCK, SO_VM_SOCKETS_BUFFER_SIZE,
-		       &sock_buf_size, sizeof(sock_buf_size))) {
-		perror("setsockopt(SO_VM_SOCKETS_BUFFER_SIZE)");
-		exit(EXIT_FAILURE);
-	}
-=======
 	setsockopt_ull_check(fd, AF_VSOCK, SO_VM_SOCKETS_BUFFER_SIZE,
 			     sock_buf_size,
 			     "setsockopt(SO_VM_SOCKETS_BUFFER_SIZE)");
->>>>>>> 4e3ac415
 
 	if (low_rx_bytes_test) {
 		/* Set new SO_RCVLOWAT here. This enables sending credit
