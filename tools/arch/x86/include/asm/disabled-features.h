#ifndef _ASM_X86_DISABLED_FEATURES_H
#define _ASM_X86_DISABLED_FEATURES_H

/* These features, although they might be available in a CPU
 * will not be used because the compile options to support
 * them are not present.
 *
 * This code allows them to be checked and disabled at
 * compile time without an explicit #ifdef.  Use
 * cpu_feature_enabled().
 */

#ifdef CONFIG_X86_UMIP
# define DISABLE_UMIP	0
#else
# define DISABLE_UMIP	(1<<(X86_FEATURE_UMIP & 31))
#endif

#ifdef CONFIG_X86_64
# define DISABLE_VME		(1<<(X86_FEATURE_VME & 31))
# define DISABLE_K6_MTRR	(1<<(X86_FEATURE_K6_MTRR & 31))
# define DISABLE_CYRIX_ARR	(1<<(X86_FEATURE_CYRIX_ARR & 31))
# define DISABLE_CENTAUR_MCR	(1<<(X86_FEATURE_CENTAUR_MCR & 31))
# define DISABLE_PCID		0
#else
# define DISABLE_VME		0
# define DISABLE_K6_MTRR	0
# define DISABLE_CYRIX_ARR	0
# define DISABLE_CENTAUR_MCR	0
# define DISABLE_PCID		(1<<(X86_FEATURE_PCID & 31))
#endif /* CONFIG_X86_64 */

#ifdef CONFIG_X86_INTEL_MEMORY_PROTECTION_KEYS
# define DISABLE_PKU		0
# define DISABLE_OSPKE		0
#else
# define DISABLE_PKU		(1<<(X86_FEATURE_PKU & 31))
# define DISABLE_OSPKE		(1<<(X86_FEATURE_OSPKE & 31))
#endif /* CONFIG_X86_INTEL_MEMORY_PROTECTION_KEYS */

#ifdef CONFIG_X86_5LEVEL
# define DISABLE_LA57	0
#else
# define DISABLE_LA57	(1<<(X86_FEATURE_LA57 & 31))
#endif

#ifdef CONFIG_PAGE_TABLE_ISOLATION
# define DISABLE_PTI		0
#else
# define DISABLE_PTI		(1 << (X86_FEATURE_PTI & 31))
#endif

#ifdef CONFIG_RETPOLINE
# define DISABLE_RETPOLINE	0
#else
# define DISABLE_RETPOLINE	((1 << (X86_FEATURE_RETPOLINE & 31)) | \
				 (1 << (X86_FEATURE_RETPOLINE_LFENCE & 31)))
#endif

#ifdef CONFIG_RETHUNK
# define DISABLE_RETHUNK	0
#else
# define DISABLE_RETHUNK	(1 << (X86_FEATURE_RETHUNK & 31))
#endif

#ifdef CONFIG_CPU_UNRET_ENTRY
# define DISABLE_UNRET		0
#else
# define DISABLE_UNRET		(1 << (X86_FEATURE_UNRET & 31))
#endif

<<<<<<< HEAD
/* Force disable because it's broken beyond repair */
#define DISABLE_ENQCMD		(1 << (X86_FEATURE_ENQCMD & 31))
=======
#ifdef CONFIG_INTEL_IOMMU_SVM
# define DISABLE_ENQCMD		0
#else
# define DISABLE_ENQCMD		(1 << (X86_FEATURE_ENQCMD & 31))
#endif
>>>>>>> d60c95ef

#ifdef CONFIG_X86_SGX
# define DISABLE_SGX	0
#else
# define DISABLE_SGX	(1 << (X86_FEATURE_SGX & 31))
#endif

#ifdef CONFIG_INTEL_TDX_GUEST
# define DISABLE_TDX_GUEST	0
#else
# define DISABLE_TDX_GUEST	(1 << (X86_FEATURE_TDX_GUEST & 31))
#endif

/*
 * Make sure to add features to the correct mask
 */
#define DISABLED_MASK0	(DISABLE_VME)
#define DISABLED_MASK1	0
#define DISABLED_MASK2	0
#define DISABLED_MASK3	(DISABLE_CYRIX_ARR|DISABLE_CENTAUR_MCR|DISABLE_K6_MTRR)
#define DISABLED_MASK4	(DISABLE_PCID)
#define DISABLED_MASK5	0
#define DISABLED_MASK6	0
#define DISABLED_MASK7	(DISABLE_PTI)
#define DISABLED_MASK8	(DISABLE_TDX_GUEST)
#define DISABLED_MASK9	(DISABLE_SGX)
#define DISABLED_MASK10	0
#define DISABLED_MASK11	(DISABLE_RETPOLINE|DISABLE_RETHUNK|DISABLE_UNRET)
#define DISABLED_MASK12	0
#define DISABLED_MASK13	0
#define DISABLED_MASK14	0
#define DISABLED_MASK15	0
#define DISABLED_MASK16	(DISABLE_PKU|DISABLE_OSPKE|DISABLE_LA57|DISABLE_UMIP| \
			 DISABLE_ENQCMD)
#define DISABLED_MASK17	0
#define DISABLED_MASK18	0
#define DISABLED_MASK19	0
#define DISABLED_MASK_CHECK BUILD_BUG_ON_ZERO(NCAPINTS != 20)

#endif /* _ASM_X86_DISABLED_FEATURES_H */<|MERGE_RESOLUTION|>--- conflicted
+++ resolved
@@ -69,16 +69,11 @@
 # define DISABLE_UNRET		(1 << (X86_FEATURE_UNRET & 31))
 #endif
 
-<<<<<<< HEAD
-/* Force disable because it's broken beyond repair */
-#define DISABLE_ENQCMD		(1 << (X86_FEATURE_ENQCMD & 31))
-=======
 #ifdef CONFIG_INTEL_IOMMU_SVM
 # define DISABLE_ENQCMD		0
 #else
 # define DISABLE_ENQCMD		(1 << (X86_FEATURE_ENQCMD & 31))
 #endif
->>>>>>> d60c95ef
 
 #ifdef CONFIG_X86_SGX
 # define DISABLE_SGX	0
