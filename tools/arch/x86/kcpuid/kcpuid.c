--- conflicted
+++ resolved
@@ -243,14 +243,8 @@
 		 * Some can provide the exact number of subleafs,
 		 * others have to be tried (0xf)
 		 */
-<<<<<<< HEAD
-		if (f == 0x7 || f == 0x14 || f == 0x17 || f == 0x18)
-			max_subleaf = min((eax & 0xff) + 1, max_subleaf);
-
-=======
 		if (f == 0x7 || f == 0x14 || f == 0x17 || f == 0x18 || f == 0x1d)
 			max_subleaf = min((eax & 0xff) + 1, max_subleaf);
->>>>>>> fa10f348
 		if (f == 0xb)
 			max_subleaf = 2;
 		if (f == 0x1f)
