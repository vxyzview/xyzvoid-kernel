--- conflicted
+++ resolved
@@ -624,72 +624,6 @@
 	return 0;
 }
 
-<<<<<<< HEAD
-static struct instruction *find_last_insn(struct objtool_file *file,
-					  struct section *sec)
-{
-	struct instruction *insn = NULL;
-	unsigned int offset;
-	unsigned int end = (sec->sh.sh_size > 10) ? sec->sh.sh_size - 10 : 0;
-
-	for (offset = sec->sh.sh_size - 1; offset >= end && !insn; offset--)
-		insn = find_insn(file, sec, offset);
-
-	return insn;
-}
-
-/*
- * Mark "ud2" instructions and manually annotated dead ends.
- */
-static int add_dead_ends(struct objtool_file *file)
-{
-	struct section *rsec;
-	struct reloc *reloc;
-	struct instruction *insn;
-	uint64_t offset;
-
-	/*
-	 * UD2 defaults to being a dead-end, allow them to be annotated for
-	 * non-fatal, eg WARN.
-	 */
-	rsec = find_section_by_name(file->elf, ".rela.discard.reachable");
-	if (!rsec)
-		return 0;
-
-	for_each_reloc(rsec, reloc) {
-		if (reloc->sym->type == STT_SECTION) {
-			offset = reloc_addend(reloc);
-		} else if (reloc->sym->local_label) {
-			offset = reloc->sym->offset;
-		} else {
-			WARN("unexpected relocation symbol type in %s", rsec->name);
-			return -1;
-		}
-
-		insn = find_insn(file, reloc->sym->sec, offset);
-		if (insn)
-			insn = prev_insn_same_sec(file, insn);
-		else if (offset == reloc->sym->sec->sh.sh_size) {
-			insn = find_last_insn(file, reloc->sym->sec);
-			if (!insn) {
-				WARN("can't find reachable insn at %s+0x%" PRIx64,
-				     reloc->sym->sec->name, offset);
-				return -1;
-			}
-		} else {
-			WARN("can't find reachable insn at %s+0x%" PRIx64,
-			     reloc->sym->sec->name, offset);
-			return -1;
-		}
-
-		insn->dead_end = false;
-	}
-
-	return 0;
-}
-
-=======
->>>>>>> d12acd7b
 static int create_static_call_sections(struct objtool_file *file)
 {
 	struct static_call_site *site;
@@ -2053,17 +1987,10 @@
 		 * which point to the end of the function.  Ignore them.
 		 */
 		if (reloc->sym->sec == pfunc->sec &&
-<<<<<<< HEAD
-		    reloc_addend(reloc) == pfunc->offset + pfunc->len)
-			goto next;
-
-		dest_insn = find_insn(file, reloc->sym->sec, reloc_addend(reloc));
-=======
 		    sym_offset == pfunc->offset + pfunc->len)
 			goto next;
 
 		dest_insn = find_insn(file, reloc->sym->sec, sym_offset);
->>>>>>> d12acd7b
 		if (!dest_insn)
 			break;
 
