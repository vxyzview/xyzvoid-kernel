/* SPDX-License-Identifier: (LGPL-2.1 OR BSD-2-Clause) */
/* Copyright (c) 2021 Facebook */
#ifndef __SKEL_INTERNAL_H
#define __SKEL_INTERNAL_H

#ifdef __KERNEL__
#include <linux/fdtable.h>
#include <linux/mm.h>
#include <linux/mman.h>
#include <linux/slab.h>
#include <linux/bpf.h>
#else
#include <unistd.h>
#include <sys/syscall.h>
#include <sys/mman.h>
#include <stdlib.h>
#include "bpf.h"
#endif

#ifndef __NR_bpf
# if defined(__mips__) && defined(_ABIO32)
#  define __NR_bpf 4355
# elif defined(__mips__) && defined(_ABIN32)
#  define __NR_bpf 6319
# elif defined(__mips__) && defined(_ABI64)
#  define __NR_bpf 5315
# endif
#endif

/* This file is a base header for auto-generated *.lskel.h files.
 * Its contents will change and may become part of auto-generation in the future.
 *
 * The layout of bpf_[map|prog]_desc and bpf_loader_ctx is feature dependent
 * and will change from one version of libbpf to another and features
 * requested during loader program generation.
 */
struct bpf_map_desc {
	/* output of the loader prog */
	int map_fd;
	/* input for the loader prog */
	__u32 max_entries;
	__aligned_u64 initial_value;
};
struct bpf_prog_desc {
	int prog_fd;
};

enum {
	BPF_SKEL_KERNEL = (1ULL << 0),
};

struct bpf_loader_ctx {
	__u32 sz;
	__u32 flags;
	__u32 log_level;
	__u32 log_size;
	__u64 log_buf;
};

struct bpf_load_and_run_opts {
	struct bpf_loader_ctx *ctx;
	const void *data;
	const void *insns;
	__u32 data_sz;
	__u32 insns_sz;
	const char *errstr;
};

long kern_sys_bpf(__u32 cmd, void *attr, __u32 attr_size);

static inline int skel_sys_bpf(enum bpf_cmd cmd, union bpf_attr *attr,
			  unsigned int size)
{
#ifdef __KERNEL__
	return kern_sys_bpf(cmd, attr, size);
#else
	return syscall(__NR_bpf, cmd, attr, size);
#endif
}

#ifdef __KERNEL__
static inline int close(int fd)
{
	return close_fd(fd);
}

static inline void *skel_alloc(size_t size)
{
	struct bpf_loader_ctx *ctx = kzalloc(size, GFP_KERNEL);

	if (!ctx)
		return NULL;
	ctx->flags |= BPF_SKEL_KERNEL;
	return ctx;
}

static inline void skel_free(const void *p)
{
	kfree(p);
}

/* skel->bss/rodata maps are populated the following way:
 *
 * For kernel use:
 * skel_prep_map_data() allocates kernel memory that kernel module can directly access.
 * Generated lskel stores the pointer in skel->rodata and in skel->maps.rodata.initial_value.
 * The loader program will perform probe_read_kernel() from maps.rodata.initial_value.
 * skel_finalize_map_data() sets skel->rodata to point to actual value in a bpf map and
 * does maps.rodata.initial_value = ~0ULL to signal skel_free_map_data() that kvfree
 * is not nessary.
 *
 * For user space:
 * skel_prep_map_data() mmaps anon memory into skel->rodata that can be accessed directly.
 * Generated lskel stores the pointer in skel->rodata and in skel->maps.rodata.initial_value.
 * The loader program will perform copy_from_user() from maps.rodata.initial_value.
 * skel_finalize_map_data() remaps bpf array map value from the kernel memory into
 * skel->rodata address.
 *
 * The "bpftool gen skeleton -L" command generates lskel.h that is suitable for
 * both kernel and user space. The generated loader program does
 * either bpf_probe_read_kernel() or bpf_copy_from_user() from initial_value
 * depending on bpf_loader_ctx->flags.
 */
static inline void skel_free_map_data(void *p, __u64 addr, size_t sz)
{
	if (addr != ~0ULL)
		kvfree(p);
	/* When addr == ~0ULL the 'p' points to
	 * ((struct bpf_array *)map)->value. See skel_finalize_map_data.
	 */
}

static inline void *skel_prep_map_data(const void *val, size_t mmap_sz, size_t val_sz)
{
	void *addr;

	addr = kvmalloc(val_sz, GFP_KERNEL);
	if (!addr)
		return NULL;
	memcpy(addr, val, val_sz);
	return addr;
}

static inline void *skel_finalize_map_data(__u64 *init_val, size_t mmap_sz, int flags, int fd)
{
	struct bpf_map *map;
	void *addr = NULL;

	kvfree((void *) (long) *init_val);
	*init_val = ~0ULL;

	/* At this point bpf_load_and_run() finished without error and
	 * 'fd' is a valid bpf map FD. All sanity checks below should succeed.
	 */
	map = bpf_map_get(fd);
	if (IS_ERR(map))
		return NULL;
	if (map->map_type != BPF_MAP_TYPE_ARRAY)
		goto out;
	addr = ((struct bpf_array *)map)->value;
	/* the addr stays valid, since FD is not closed */
out:
	bpf_map_put(map);
	return addr;
}

#else

static inline void *skel_alloc(size_t size)
{
	return calloc(1, size);
}

static inline void skel_free(void *p)
{
	free(p);
}

static inline void skel_free_map_data(void *p, __u64 addr, size_t sz)
{
	munmap(p, sz);
}

static inline void *skel_prep_map_data(const void *val, size_t mmap_sz, size_t val_sz)
{
	void *addr;

	addr = mmap(NULL, mmap_sz, PROT_READ | PROT_WRITE,
		    MAP_SHARED | MAP_ANONYMOUS, -1, 0);
	if (addr == (void *) -1)
		return NULL;
	memcpy(addr, val, val_sz);
	return addr;
}

static inline void *skel_finalize_map_data(__u64 *init_val, size_t mmap_sz, int flags, int fd)
{
	void *addr;

	addr = mmap((void *) (long) *init_val, mmap_sz, flags, MAP_SHARED | MAP_FIXED, fd, 0);
	if (addr == (void *) -1)
		return NULL;
	return addr;
}
#endif

static inline int skel_closenz(int fd)
{
	if (fd > 0)
		return close(fd);
	return -EINVAL;
}

#ifndef offsetofend
#define offsetofend(TYPE, MEMBER) \
	(offsetof(TYPE, MEMBER)	+ sizeof((((TYPE *)0)->MEMBER)))
#endif

static inline int skel_map_create(enum bpf_map_type map_type,
				  const char *map_name,
				  __u32 key_size,
				  __u32 value_size,
				  __u32 max_entries)
{
	const size_t attr_sz = offsetofend(union bpf_attr, map_extra);
	union bpf_attr attr;

	memset(&attr, 0, attr_sz);

	attr.map_type = map_type;
	strncpy(attr.map_name, map_name, sizeof(attr.map_name));
	attr.key_size = key_size;
	attr.value_size = value_size;
	attr.max_entries = max_entries;

	return skel_sys_bpf(BPF_MAP_CREATE, &attr, attr_sz);
}

static inline int skel_map_update_elem(int fd, const void *key,
				       const void *value, __u64 flags)
{
	const size_t attr_sz = offsetofend(union bpf_attr, flags);
	union bpf_attr attr;

	memset(&attr, 0, attr_sz);
	attr.map_fd = fd;
	attr.key = (long) key;
	attr.value = (long) value;
	attr.flags = flags;

	return skel_sys_bpf(BPF_MAP_UPDATE_ELEM, &attr, attr_sz);
}

static inline int skel_map_delete_elem(int fd, const void *key)
{
	const size_t attr_sz = offsetofend(union bpf_attr, flags);
	union bpf_attr attr;

	memset(&attr, 0, attr_sz);
	attr.map_fd = fd;
	attr.key = (long)key;

	return skel_sys_bpf(BPF_MAP_DELETE_ELEM, &attr, attr_sz);
}

static inline int skel_map_get_fd_by_id(__u32 id)
{
	const size_t attr_sz = offsetofend(union bpf_attr, flags);
	union bpf_attr attr;

	memset(&attr, 0, attr_sz);
	attr.map_id = id;

	return skel_sys_bpf(BPF_MAP_GET_FD_BY_ID, &attr, attr_sz);
}

static inline int skel_raw_tracepoint_open(const char *name, int prog_fd)
{
	const size_t attr_sz = offsetofend(union bpf_attr, raw_tracepoint.prog_fd);
	union bpf_attr attr;

	memset(&attr, 0, attr_sz);
	attr.raw_tracepoint.name = (long) name;
	attr.raw_tracepoint.prog_fd = prog_fd;

	return skel_sys_bpf(BPF_RAW_TRACEPOINT_OPEN, &attr, attr_sz);
}

static inline int skel_link_create(int prog_fd, int target_fd,
				   enum bpf_attach_type attach_type)
{
	const size_t attr_sz = offsetofend(union bpf_attr, link_create.iter_info_len);
	union bpf_attr attr;

	memset(&attr, 0, attr_sz);
	attr.link_create.prog_fd = prog_fd;
	attr.link_create.target_fd = target_fd;
	attr.link_create.attach_type = attach_type;

	return skel_sys_bpf(BPF_LINK_CREATE, &attr, attr_sz);
}

#ifdef __KERNEL__
#define set_err
#else
#define set_err err = -errno
#endif

static inline int bpf_load_and_run(struct bpf_load_and_run_opts *opts)
{
	const size_t prog_load_attr_sz = offsetofend(union bpf_attr, fd_array);
	const size_t test_run_attr_sz = offsetofend(union bpf_attr, test);
	int map_fd = -1, prog_fd = -1, key = 0, err;
	union bpf_attr attr;

	err = map_fd = skel_map_create(BPF_MAP_TYPE_ARRAY, "__loader.map", 4, opts->data_sz, 1);
	if (map_fd < 0) {
		opts->errstr = "failed to create loader map";
		set_err;
		goto out;
	}

	err = skel_map_update_elem(map_fd, &key, opts->data, 0);
	if (err < 0) {
		opts->errstr = "failed to update loader map";
		set_err;
		goto out;
	}

	memset(&attr, 0, prog_load_attr_sz);
	attr.prog_type = BPF_PROG_TYPE_SYSCALL;
	attr.insns = (long) opts->insns;
	attr.insn_cnt = opts->insns_sz / sizeof(struct bpf_insn);
	attr.license = (long) "Dual BSD/GPL";
	memcpy(attr.prog_name, "__loader.prog", sizeof("__loader.prog"));
	attr.fd_array = (long) &map_fd;
	attr.log_level = opts->ctx->log_level;
	attr.log_size = opts->ctx->log_size;
	attr.log_buf = opts->ctx->log_buf;
	attr.prog_flags = BPF_F_SLEEPABLE;
	err = prog_fd = skel_sys_bpf(BPF_PROG_LOAD, &attr, prog_load_attr_sz);
	if (prog_fd < 0) {
		opts->errstr = "failed to load loader prog";
		set_err;
		goto out;
	}

	memset(&attr, 0, test_run_attr_sz);
	attr.test.prog_fd = prog_fd;
	attr.test.ctx_in = (long) opts->ctx;
	attr.test.ctx_size_in = opts->ctx->sz;
	err = skel_sys_bpf(BPF_PROG_RUN, &attr, test_run_attr_sz);
	if (err < 0 || (int)attr.test.retval < 0) {
		opts->errstr = "failed to execute loader prog";
		if (err < 0) {
<<<<<<< HEAD
			err = -errno;
		} else {
			err = (int)attr.test.retval;
			errno = -err;
=======
			set_err;
		} else {
			err = (int)attr.test.retval;
#ifndef __KERNEL__
			errno = -err;
#endif
>>>>>>> d60c95ef
		}
		goto out;
	}
	err = 0;
out:
	if (map_fd >= 0)
		close(map_fd);
	if (prog_fd >= 0)
		close(prog_fd);
	return err;
}

#endif<|MERGE_RESOLUTION|>--- conflicted
+++ resolved
@@ -353,19 +353,12 @@
 	if (err < 0 || (int)attr.test.retval < 0) {
 		opts->errstr = "failed to execute loader prog";
 		if (err < 0) {
-<<<<<<< HEAD
-			err = -errno;
-		} else {
-			err = (int)attr.test.retval;
-			errno = -err;
-=======
 			set_err;
 		} else {
 			err = (int)attr.test.retval;
 #ifndef __KERNEL__
 			errno = -err;
 #endif
->>>>>>> d60c95ef
 		}
 		goto out;
 	}
