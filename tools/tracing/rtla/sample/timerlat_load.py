#!/usr/bin/env python3
# SPDX-License-Identifier: GPL-2.0-only
#
# Copyright (C) 2024 Red Hat, Inc. Daniel Bristot de Oliveira <bristot@kernel.org>
#
# This is a sample code about how to use timerlat's timer by any workload
# so rtla can measure and provide auto-analysis for the overall latency (IOW
# the response time) for a task.
#
# Before running it, you need to dispatch timerlat with -U option in a terminal.
# Then # run this script pinned to a CPU on another terminal. For example:
#
# timerlat_load.py 1 -p 95
#
# The "Timerlat IRQ" is the IRQ latency, The thread latency is the latency
# for the python process to get the CPU. The Ret from user Timer Latency is
# the overall latency. In other words, it is the response time for that
# activation.
#
# This is just an example, the load is reading 20MB of data from /dev/full
# It is in python because it is easy to read :-)

import argparse
import sys
import os

parser = argparse.ArgumentParser(description='user-space timerlat thread in Python')
parser.add_argument("cpu", type=int, help='CPU to run timerlat thread')
parser.add_argument("-p", "--prio", type=int, help='FIFO priority')
args = parser.parse_args()

try:
    affinity_mask = {args.cpu}
<<<<<<< HEAD
except:
    print("Invalid cpu: " + args.cpu)
    exit(1)

try:
    os.sched_setaffinity(0, affinity_mask);
except:
    print("Error setting affinity")
    exit(1)
=======
    os.sched_setaffinity(0, affinity_mask)
except Exception as e:
    print(f"Error setting affinity: {e}")
    sys.exit(1)
>>>>>>> 4e3ac415

if args.prio:
    try:
        param = os.sched_param(args.prio)
        os.sched_setscheduler(0, os.SCHED_FIFO, param)
    except Exception as e:
        print(f"Error setting priority: {e}")
        sys.exit(1)

try:
    timerlat_path = f"/sys/kernel/tracing/osnoise/per_cpu/cpu{args.cpu}/timerlat_fd"
    timerlat_fd = open(timerlat_path, 'r')
except PermissionError:
    print("Permission denied. Please check your access rights.")
    sys.exit(1)
except OSError:
    print("Error opening timerlat fd, did you run timerlat -U?")
    sys.exit(1)

try:
    data_fd = open("/dev/full", 'r')
except Exception as e:
    print(f"Error opening data fd: {e}")
    sys.exit(1)

while True:
    try:
        timerlat_fd.read(1)
        data_fd.read(20 * 1024 * 1024)
    except KeyboardInterrupt:
        print("Leaving")
        break
    except IOError as e:
        print(f"I/O error occurred: {e}")
        break
    except Exception as e:
        print(f"Unexpected error: {e}")
        break

timerlat_fd.close()
data_fd.close()<|MERGE_RESOLUTION|>--- conflicted
+++ resolved
@@ -31,22 +31,10 @@
 
 try:
     affinity_mask = {args.cpu}
-<<<<<<< HEAD
-except:
-    print("Invalid cpu: " + args.cpu)
-    exit(1)
-
-try:
-    os.sched_setaffinity(0, affinity_mask);
-except:
-    print("Error setting affinity")
-    exit(1)
-=======
     os.sched_setaffinity(0, affinity_mask)
 except Exception as e:
     print(f"Error setting affinity: {e}")
     sys.exit(1)
->>>>>>> 4e3ac415
 
 if args.prio:
     try:
