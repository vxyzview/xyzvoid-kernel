// SPDX-License-Identifier: GPL-2.0

#include <internal/cpumap.h>
#include "../../../util/cpumap.h"
#include "../../../util/header.h"
#include "../../../util/pmu.h"
#include "../../../util/pmus.h"
#include <api/fs/fs.h>
#include <math.h>

const struct pmu_metrics_table *pmu_metrics_table__find(void)
{
<<<<<<< HEAD
	struct perf_pmu *pmu = perf_pmus__find_core_pmu();

	if (pmu)
		return perf_pmu__find_metrics_table(pmu);

	return NULL;
}

const struct pmu_events_table *pmu_events_table__find(void)
{
	struct perf_pmu *pmu = perf_pmus__find_core_pmu();
=======
	struct perf_pmu *pmu;

	/* Metrics aren't currently supported on heterogeneous Arm systems */
	if (perf_pmus__num_core_pmus() > 1)
		return NULL;
>>>>>>> a6ad5510

	/* Doesn't matter which one here because they'll all be the same */
	pmu = perf_pmus__find_core_pmu();
	if (pmu)
		return perf_pmu__find_metrics_table(pmu);

	return NULL;
}

double perf_pmu__cpu_slots_per_cycle(void)
{
	char path[PATH_MAX];
	unsigned long long slots = 0;
	struct perf_pmu *pmu = perf_pmus__find_core_pmu();

	if (pmu) {
		perf_pmu__pathname_scnprintf(path, sizeof(path),
					     pmu->name, "caps/slots");
		/*
		 * The value of slots is not greater than 32 bits, but
		 * filename__read_int can't read value with 0x prefix,
		 * so use filename__read_ull instead.
		 */
		filename__read_ull(path, &slots);
	}

	return slots ? (double)slots : NAN;
}<|MERGE_RESOLUTION|>--- conflicted
+++ resolved
@@ -10,25 +10,11 @@
 
 const struct pmu_metrics_table *pmu_metrics_table__find(void)
 {
-<<<<<<< HEAD
-	struct perf_pmu *pmu = perf_pmus__find_core_pmu();
-
-	if (pmu)
-		return perf_pmu__find_metrics_table(pmu);
-
-	return NULL;
-}
-
-const struct pmu_events_table *pmu_events_table__find(void)
-{
-	struct perf_pmu *pmu = perf_pmus__find_core_pmu();
-=======
 	struct perf_pmu *pmu;
 
 	/* Metrics aren't currently supported on heterogeneous Arm systems */
 	if (perf_pmus__num_core_pmus() > 1)
 		return NULL;
->>>>>>> a6ad5510
 
 	/* Doesn't matter which one here because they'll all be the same */
 	pmu = perf_pmus__find_core_pmu();
