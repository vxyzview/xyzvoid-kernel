[
  {
    "EventCode": "0x10004",
    "EventName": "PM_EXEC_STALL_TRANSLATION",
    "BriefDescription": "Cycles in which the oldest instruction in the pipeline suffered a TLB miss or ERAT miss and waited for it to resolve."
  },
  {
    "EventCode": "0x10006",
    "EventName": "PM_DISP_STALL_HELD_OTHER_CYC",
    "BriefDescription": "Cycles in which the next-to-complete (NTC) instruction is held at dispatch for any other reason."
  },
  {
    "EventCode": "0x1000C",
    "EventName": "PM_LSU_LD0_FIN",
    "BriefDescription": "LSU Finished an internal operation in LD0 port."
  },
  {
    "EventCode": "0x1000E",
    "EventName": "PM_MMA_ISSUED",
    "BriefDescription": "MMA instruction issued."
  },
  {
    "EventCode": "0x10012",
    "EventName": "PM_LSU_ST0_FIN",
    "BriefDescription": "LSU Finished an internal operation in ST0 port."
  },
  {
    "EventCode": "0x10014",
    "EventName": "PM_LSU_ST4_FIN",
    "BriefDescription": "LSU Finished an internal operation in ST4 port."
  },
  {
    "EventCode": "0x10018",
    "EventName": "PM_IC_DEMAND_CYC",
    "BriefDescription": "Cycles in which an instruction reload is pending to satisfy a demand miss."
  },
  {
<<<<<<< HEAD
    "EventCode": "0x10038",
    "EventName": "PM_DISP_STALL_TRANSLATION",
    "BriefDescription": "Cycles when dispatch was stalled for this thread because the MMU was handling a translation miss."
  },
  {
    "EventCode": "0x1003A",
    "EventName": "PM_DISP_STALL_BR_MPRED_IC_L2",
    "BriefDescription": "Cycles when dispatch was stalled while the instruction was fetched from the local L2 after suffering a branch mispredict."
  },
  {
=======
    "EventCode": "0x10028",
    "EventName": "PM_NTC_FLUSH",
    "BriefDescription": "The instruction was flushed after becoming next-to-complete (NTC)."
  },
  {
    "EventCode": "0x10038",
    "EventName": "PM_DISP_STALL_TRANSLATION",
    "BriefDescription": "Cycles when dispatch was stalled for this thread because the MMU was handling a translation miss."
  },
  {
    "EventCode": "0x1003A",
    "EventName": "PM_DISP_STALL_BR_MPRED_IC_L2",
    "BriefDescription": "Cycles when dispatch was stalled while the instruction was fetched from the local L2 after suffering a branch mispredict."
  },
  {
>>>>>>> bd3a9e57
    "EventCode": "0x1003C",
    "EventName": "PM_EXEC_STALL_DMISS_L2L3",
    "BriefDescription": "Cycles in which the oldest instruction in the pipeline was waiting for a load miss to resolve from either the local L2 or local L3."
  },
  {
    "EventCode": "0x10058",
    "EventName": "PM_EXEC_STALL_FIN_AT_DISP",
    "BriefDescription": "Cycles in which the oldest instruction in the pipeline finished at dispatch and did not require execution in the LSU, BRU or VSU."
  },
  {
    "EventCode": "0x1005A",
    "EventName": "PM_FLUSH_MPRED",
    "BriefDescription": "A flush occurred due to a mispredicted branch. Includes target and direction."
  },
  {
    "EventCode": "0x1C05A",
    "EventName": "PM_DERAT_MISS_2M",
    "BriefDescription": "Data ERAT Miss (Data TLB Access) page size 2M. Implies radix translation. When MMCR1[16]=0 this event counts only DERAT reloads for demand misses. When MMCR1[16]=1 this event includes demand misses and prefetches."
  },
  {
    "EventCode": "0x1D05E",
    "EventName": "PM_DISP_STALL_HELD_HALT_CYC",
    "BriefDescription": "Cycles in which the next-to-complete (NTC) instruction is held at dispatch because of power management."
  },
  {
    "EventCode": "0x1E050",
    "EventName": "PM_DISP_STALL_HELD_STF_MAPPER_CYC",
    "BriefDescription": "Cycles in which the next-to-complete (NTC) instruction is held at dispatch because the STF mapper/SRB was full. Includes GPR (count, link, tar), VSR, VMR, FPR."
  },
  {
    "EventCode": "0x1E054",
    "EventName": "PM_EXEC_STALL_DMISS_L21_L31",
    "BriefDescription": "Cycles in which the oldest instruction in the pipeline was waiting for a load miss to resolve from another core's L2 or L3 on the same chip."
  },
  {
    "EventCode": "0x1E056",
    "EventName": "PM_EXEC_STALL_STORE_PIPE",
    "BriefDescription": "Cycles in which the oldest instruction in the pipeline was executing in the store unit. This does not include cycles spent handling store misses, PTESYNC instructions or TLBIE instructions."
  },
  {
    "EventCode": "0x1E05A",
    "EventName": "PM_CMPL_STALL_LWSYNC",
    "BriefDescription": "Cycles in which the oldest instruction in the pipeline was a lwsync waiting to complete."
  },
  {
<<<<<<< HEAD
=======
    "EventCode": "0x1F058",
    "EventName": "PM_DISP_HELD_CYC",
    "BriefDescription": "Cycles dispatch is held."
  },
  {
>>>>>>> bd3a9e57
    "EventCode": "0x10064",
    "EventName": "PM_DISP_STALL_IC_L2",
    "BriefDescription": "Cycles when dispatch was stalled while the instruction was fetched from the local L2."
  },
  {
    "EventCode": "0x10068",
    "EventName": "PM_BR_FIN",
    "BriefDescription": "A branch instruction finished. Includes predicted/mispredicted/unconditional."
  },
  {
    "EventCode": "0x1006A",
    "EventName": "PM_FX_LSU_FIN",
    "BriefDescription": "Simple fixed point instruction issued to the store unit. Measured at finish time."
  },
  {
    "EventCode": "0x100F8",
    "EventName": "PM_DISP_STALL_CYC",
    "BriefDescription": "Cycles the ICT has no itags assigned to this thread (no instructions were dispatched during these cycles)."
  },
  {
    "EventCode": "0x20004",
    "EventName": "PM_ISSUE_STALL",
    "BriefDescription": "Cycles in which the oldest instruction in the pipeline was dispatched but not issued yet."
  },
  {
    "EventCode": "0x20006",
    "EventName": "PM_DISP_STALL_HELD_ISSQ_FULL_CYC",
    "BriefDescription": "Cycles in which the next-to-complete (NTC) instruction is held at dispatch due to Issue queue full. Includes issue queue and branch queue."
  },
  {
    "EventCode": "0x2000E",
    "EventName": "PM_LSU_LD1_FIN",
    "BriefDescription": "LSU Finished an internal operation in LD1 port."
  },
  {
    "EventCode": "0x2C010",
    "EventName": "PM_EXEC_STALL_LSU",
    "BriefDescription": "Cycles in which the oldest instruction in the pipeline was executing in the Load Store Unit. This does not include simple fixed point instructions."
  },
  {
    "EventCode": "0x2C014",
    "EventName": "PM_CMPL_STALL_SPECIAL",
    "BriefDescription": "Cycles in which the oldest instruction in the pipeline required special handling before completing."
  },
  {
    "EventCode": "0x2C016",
    "EventName": "PM_DISP_STALL_IERAT_ONLY_MISS",
    "BriefDescription": "Cycles when dispatch was stalled while waiting to resolve an instruction ERAT miss."
  },
  {
    "EventCode": "0x2C018",
    "EventName": "PM_EXEC_STALL_DMISS_L3MISS",
    "BriefDescription": "Cycles in which the oldest instruction in the pipeline was waiting for a load miss to resolve from a source beyond the local L2 or local L3."
  },
  {
    "EventCode": "0x2C01C",
    "EventName": "PM_EXEC_STALL_DMISS_OFF_CHIP",
    "BriefDescription": "Cycles in which the oldest instruction in the pipeline was waiting for a load miss to resolve from a remote chip."
  },
  {
    "EventCode": "0x2C01E",
    "EventName": "PM_DISP_STALL_BR_MPRED_IC_L3",
    "BriefDescription": "Cycles when dispatch was stalled while the instruction was fetched from the local L3 after suffering a branch mispredict."
  },
  {
    "EventCode": "0x2D010",
    "EventName": "PM_LSU_ST1_FIN",
    "BriefDescription": "LSU Finished an internal operation in ST1 port."
  },
  {
    "EventCode": "0x10016",
    "EventName": "PM_VSU0_ISSUE",
    "BriefDescription": "VSU instruction issued to VSU pipe 0."
  },
  {
    "EventCode": "0x2D012",
    "EventName": "PM_VSU1_ISSUE",
    "BriefDescription": "VSU instruction issued to VSU pipe 1."
  },
  {
    "EventCode": "0x2505C",
    "EventName": "PM_VSU_ISSUE",
    "BriefDescription": "At least one VSU instruction was issued to one of the VSU pipes. Up to 4 per cycle. Includes fixed point operations."
  },
  {
    "EventCode": "0x4001C",
    "EventName": "PM_VSU_FIN",
    "BriefDescription": "VSU instruction finished."
  },
  {
    "EventCode": "0x2D018",
    "EventName": "PM_EXEC_STALL_VSU",
    "BriefDescription": "Cycles in which the oldest instruction in the pipeline was executing in the VSU (includes FXU, VSU, CRU)."
  },
  {
    "EventCode": "0x2D01A",
    "EventName": "PM_DISP_STALL_IC_MISS",
    "BriefDescription": "Cycles when dispatch was stalled for this thread due to an instruction cache miss."
  },
  {
    "EventCode": "0x2D01C",
    "EventName": "PM_CMPL_STALL_STCX",
    "BriefDescription": "Cycles in which the oldest instruction in the pipeline was a stcx waiting for resolution from the nest before completing."
  },
  {
    "EventCode": "0x2E018",
    "EventName": "PM_DISP_STALL_FETCH",
    "BriefDescription": "Cycles when dispatch was stalled for this thread because Fetch was being held."
  },
  {
    "EventCode": "0x2E01A",
    "EventName": "PM_DISP_STALL_HELD_XVFC_MAPPER_CYC",
    "BriefDescription": "Cycles in which the next-to-complete (NTC) instruction is held at dispatch because the XVFC mapper/SRB was full."
<<<<<<< HEAD
  },
  {
    "EventCode": "0x2E01C",
    "EventName": "PM_EXEC_STALL_TLBIE",
    "BriefDescription": "Cycles in which the oldest instruction in the pipeline was a TLBIE instruction executing in the Load Store Unit."
  },
  {
=======
  },
  {
    "EventCode": "0x2E01C",
    "EventName": "PM_EXEC_STALL_TLBIE",
    "BriefDescription": "Cycles in which the oldest instruction in the pipeline was a TLBIE instruction executing in the Load Store Unit."
  },
  {
>>>>>>> bd3a9e57
    "EventCode": "0x2E01E",
    "EventName": "PM_EXEC_STALL_NTC_FLUSH",
    "BriefDescription": "Cycles in which the oldest instruction in the pipeline was executing in any unit before it was flushed. Note that if the flush of the oldest instruction happens after finish, the cycles from dispatch to issue will be included in PM_DISP_STALL and the cycles from issue to finish will be included in PM_EXEC_STALL and its corresponding children. This event will also count cycles when the previous next-to-finish (NTF) instruction is still completing and the new NTF instruction is stalled at dispatch."
  },
  {
    "EventCode": "0x2405A",
    "EventName": "PM_NTC_FIN",
    "BriefDescription": "Cycles in which the oldest instruction in the pipeline (NTC) finishes. Note that instructions can finish out of order, therefore not all the instructions that finish have a Next-to-complete status."
  },
  {
<<<<<<< HEAD
=======
    "EventCode": "0x20066",
    "EventName": "PM_DISP_HELD_OTHER_CYC",
    "BriefDescription": "Cycles dispatch is held for any other reason."
  },
  {
    "EventCode": "0x2006A",
    "EventName": "PM_DISP_HELD_STF_MAPPER_CYC",
    "BriefDescription": "Cycles dispatch is held because the STF mapper/SRB was full. Includes GPR (count, link, tar), VSR, VMR, FPR."
  },
  {
>>>>>>> bd3a9e57
    "EventCode": "0x30004",
    "EventName": "PM_DISP_STALL_FLUSH",
    "BriefDescription": "Cycles when dispatch was stalled because of a flush that happened to an instruction(s) that was not yet next-to-complete (NTC). PM_EXEC_STALL_NTC_FLUSH only includes instructions that were flushed after becoming NTC."
  },
  {
    "EventCode": "0x30008",
    "EventName": "PM_EXEC_STALL",
    "BriefDescription": "Cycles in which the oldest instruction in the pipeline was waiting to finish in one of the execution units (BRU, LSU, VSU). Only cycles between issue and finish are counted in this category."
  },
  {
    "EventCode": "0x30014",
    "EventName": "PM_EXEC_STALL_STORE",
    "BriefDescription": "Cycles in which the oldest instruction in the pipeline was a store instruction executing in the Load Store Unit."
<<<<<<< HEAD
  },
  {
    "EventCode": "0x30016",
    "EventName": "PM_EXEC_STALL_DERAT_DTLB_MISS",
    "BriefDescription": "Cycles in which the oldest instruction in the pipeline suffered a TLB miss and waited for it resolve."
  },
  {
    "EventCode": "0x30018",
    "EventName": "PM_DISP_STALL_HELD_SCOREBOARD_CYC",
    "BriefDescription": "Cycles in which the next-to-complete (NTC) instruction is held at dispatch while waiting on the Scoreboard. This event combines VSCR and FPSCR together."
  },
  {
=======
  },
  {
    "EventCode": "0x30016",
    "EventName": "PM_EXEC_STALL_DERAT_DTLB_MISS",
    "BriefDescription": "Cycles in which the oldest instruction in the pipeline suffered a TLB miss and waited for it resolve."
  },
  {
    "EventCode": "0x30018",
    "EventName": "PM_DISP_STALL_HELD_SCOREBOARD_CYC",
    "BriefDescription": "Cycles in which the next-to-complete (NTC) instruction is held at dispatch while waiting on the Scoreboard. This event combines VSCR and FPSCR together."
  },
  {
>>>>>>> bd3a9e57
    "EventCode": "0x3001A",
    "EventName": "PM_LSU_ST2_FIN",
    "BriefDescription": "LSU Finished an internal operation in ST2 port."
  },
  {
    "EventCode": "0x30026",
    "EventName": "PM_EXEC_STALL_STORE_MISS",
    "BriefDescription": "Cycles in which the oldest instruction in the pipeline was a store whose cache line was not resident in the L1 and was waiting for allocation of the missing line into the L1."
  },
  {
    "EventCode": "0x30028",
    "EventName": "PM_CMPL_STALL_MEM_ECC",
    "BriefDescription": "Cycles in which the oldest instruction in the pipeline was waiting for the non-speculative finish of either a STCX waiting for its result or a load waiting for non-critical sectors of data and ECC."
  },
  {
    "EventCode": "0x30036",
    "EventName": "PM_EXEC_STALL_SIMPLE_FX",
    "BriefDescription": "Cycles in which the oldest instruction in the pipeline was a simple fixed point instruction executing in the Load Store Unit."
  },
  {
    "EventCode": "0x30038",
    "EventName": "PM_EXEC_STALL_DMISS_LMEM",
    "BriefDescription": "Cycles in which the oldest instruction in the pipeline was waiting for a load miss to resolve from the local memory, local OpenCAPI cache, or local OpenCAPI memory."
  },
  {
    "EventCode": "0x3003A",
    "EventName": "PM_CMPL_STALL_EXCEPTION",
    "BriefDescription": "Cycles in which the oldest instruction in the pipeline was not allowed to complete because it was interrupted by ANY exception, which has to be serviced before the instruction can complete."
  },
  {
    "EventCode": "0x3F044",
    "EventName": "PM_VSU2_ISSUE",
    "BriefDescription": "VSU instruction issued to VSU pipe 2."
  },
  {
    "EventCode": "0x30058",
    "EventName": "PM_TLBIE_FIN",
    "BriefDescription": "TLBIE instruction finished in the LSU. Two TLBIEs can finish each cycle. All will be counted."
<<<<<<< HEAD
  },
  {
    "EventCode": "0x34054",
    "EventName": "PM_EXEC_STALL_DMISS_L2L3_NOCONFLICT",
    "BriefDescription": "Cycles in which the oldest instruction in the pipeline was waiting for a load miss to resolve from the local L2 or local L3, without a dispatch conflict."
  },
  {
    "EventCode": "0x34056",
    "EventName": "PM_EXEC_STALL_LOAD_FINISH",
    "BriefDescription": "Cycles in which the oldest instruction in the pipeline was finishing a load after its data was reloaded from a data source beyond the local L1; cycles in which the LSU was processing an L1-hit; cycles in which the next-to-finish (NTF) instruction merged with another load in the LMQ; cycles in which the NTF instruction is waiting for a data reload for a load miss, but the data comes back with a non-NTF instruction."
  },
  {
    "EventCode": "0x34058",
    "EventName": "PM_DISP_STALL_BR_MPRED_ICMISS",
    "BriefDescription": "Cycles when dispatch was stalled after a mispredicted branch resulted in an instruction cache miss."
  },
  {
    "EventCode": "0x3D05C",
    "EventName": "PM_DISP_STALL_HELD_RENAME_CYC",
    "BriefDescription": "Cycles in which the next-to-complete (NTC) instruction is held at dispatch because the mapper/SRB was full. Includes GPR (count, link, tar), VSR, VMR, FPR and XVFC."
  },
  {
    "EventCode": "0x3E052",
    "EventName": "PM_DISP_STALL_IC_L3",
    "BriefDescription": "Cycles when dispatch was stalled while the instruction was fetched from the local L3."
=======
  },
  {
    "EventCode": "0x34054",
    "EventName": "PM_EXEC_STALL_DMISS_L2L3_NOCONFLICT",
    "BriefDescription": "Cycles in which the oldest instruction in the pipeline was waiting for a load miss to resolve from the local L2 or local L3, without a dispatch conflict."
  },
  {
    "EventCode": "0x34056",
    "EventName": "PM_EXEC_STALL_LOAD_FINISH",
    "BriefDescription": "Cycles in which the oldest instruction in the pipeline was finishing a load after its data was reloaded from a data source beyond the local L1; cycles in which the LSU was processing an L1-hit; cycles in which the next-to-finish (NTF) instruction merged with another load in the LMQ; cycles in which the NTF instruction is waiting for a data reload for a load miss, but the data comes back with a non-NTF instruction."
  },
  {
    "EventCode": "0x34058",
    "EventName": "PM_DISP_STALL_BR_MPRED_ICMISS",
    "BriefDescription": "Cycles when dispatch was stalled after a mispredicted branch resulted in an instruction cache miss."
  },
  {
    "EventCode": "0x3D05C",
    "EventName": "PM_DISP_STALL_HELD_RENAME_CYC",
    "BriefDescription": "Cycles in which the next-to-complete (NTC) instruction is held at dispatch because the mapper/SRB was full. Includes GPR (count, link, tar), VSR, VMR, FPR and XVFC."
  },
  {
    "EventCode": "0x3E052",
    "EventName": "PM_DISP_STALL_IC_L3",
    "BriefDescription": "Cycles when dispatch was stalled while the instruction was fetched from the local L3."
  },
  {
    "EventCode": "0x30060",
    "EventName": "PM_DISP_HELD_XVFC_MAPPER_CYC",
    "BriefDescription": "Cycles dispatch is held because the XVFC mapper/SRB was full."
>>>>>>> bd3a9e57
  },
  {
    "EventCode": "0x30066",
    "EventName": "PM_LSU_FIN",
    "BriefDescription": "LSU Finished an internal operation (up to 4 per cycle)."
  },
  {
    "EventCode": "0x40004",
    "EventName": "PM_FXU_ISSUE",
    "BriefDescription": "A fixed point instruction was issued to the VSU."
  },
  {
    "EventCode": "0x40008",
    "EventName": "PM_NTC_ALL_FIN",
    "BriefDescription": "Cycles in which both instructions in the ICT entry pair show as finished. These are the cycles between finish and completion for the oldest pair of instructions in the pipeline."
  },
  {
    "EventCode": "0x4C010",
    "EventName": "PM_DISP_STALL_BR_MPRED_IC_L3MISS",
    "BriefDescription": "Cycles when dispatch was stalled while the instruction was fetched from sources beyond the local L3 after suffering a mispredicted branch."
  },
  {
    "EventCode": "0x4C012",
    "EventName": "PM_EXEC_STALL_DERAT_ONLY_MISS",
    "BriefDescription": "Cycles in which the oldest instruction in the pipeline suffered an ERAT miss and waited for it resolve."
  },
  {
    "EventCode": "0x4C016",
    "EventName": "PM_EXEC_STALL_DMISS_L2L3_CONFLICT",
    "BriefDescription": "Cycles in which the oldest instruction in the pipeline was waiting for a load miss to resolve from the local L2 or local L3, with a dispatch conflict."
  },
  {
    "EventCode": "0x4C018",
    "EventName": "PM_CMPL_STALL",
    "BriefDescription": "Cycles in which the oldest instruction in the pipeline cannot complete because the thread was blocked for any reason."
  },
  {
    "EventCode": "0x4C01A",
    "EventName": "PM_EXEC_STALL_DMISS_OFF_NODE",
    "BriefDescription": "Cycles in which the oldest instruction in the pipeline was waiting for a load miss to resolve from a distant chip."
  },
  {
    "EventCode": "0x4C01E",
    "EventName": "PM_LSU_ST3_FIN",
    "BriefDescription": "LSU Finished an internal operation in ST3 port."
  },
  {
    "EventCode": "0x4D014",
    "EventName": "PM_EXEC_STALL_LOAD",
    "BriefDescription": "Cycles in which the oldest instruction in the pipeline was a load instruction executing in the Load Store Unit."
  },
  {
    "EventCode": "0x4D016",
    "EventName": "PM_EXEC_STALL_PTESYNC",
    "BriefDescription": "Cycles in which the oldest instruction in the pipeline was a PTESYNC instruction executing in the Load Store Unit."
  },
  {
    "EventCode": "0x4D018",
    "EventName": "PM_EXEC_STALL_BRU",
    "BriefDescription": "Cycles in which the oldest instruction in the pipeline was executing in the Branch unit."
  },
  {
    "EventCode": "0x4D01A",
    "EventName": "PM_CMPL_STALL_HWSYNC",
    "BriefDescription": "Cycles in which the oldest instruction in the pipeline was a hwsync waiting for response from L2 before completing."
  },
  {
    "EventCode": "0x4D01C",
    "EventName": "PM_EXEC_STALL_TLBIEL",
    "BriefDescription": "Cycles in which the oldest instruction in the pipeline was a TLBIEL instruction executing in the Load Store Unit. TLBIEL instructions have lower overhead than TLBIE instructions because they don't get set to the nest."
  },
  {
    "EventCode": "0x4D01E",
    "EventName": "PM_DISP_STALL_BR_MPRED",
    "BriefDescription": "Cycles when dispatch was stalled for this thread due to a mispredicted branch."
  },
  {
    "EventCode": "0x4E010",
    "EventName": "PM_DISP_STALL_IC_L3MISS",
    "BriefDescription": "Cycles when dispatch was stalled while the instruction was fetched from any source beyond the local L3."
  },
  {
    "EventCode": "0x4E012",
    "EventName": "PM_EXEC_STALL_UNKNOWN",
    "BriefDescription": "Cycles in which the oldest instruction in the pipeline completed without an ntf_type pulse. The ntf_pulse was missed by the ISU because the next-to-finish (NTF) instruction finishes and completions came too close together."
  },
  {
    "EventCode": "0x4E01A",
    "EventName": "PM_DISP_STALL_HELD_CYC",
    "BriefDescription": "Cycles in which the next-to-complete (NTC) instruction is held at dispatch for any reason."
  },
  {
    "EventCode": "0x4D020",
    "EventName": "PM_VSU3_ISSUE",
    "BriefDescription": "VSU instruction was issued to VSU pipe 3."
  },
  {
    "EventCode": "0x4003C",
    "EventName": "PM_DISP_STALL_HELD_SYNC_CYC",
    "BriefDescription": "Cycles in which the next-to-complete (NTC) instruction is held at dispatch because of a synchronizing instruction that requires the ICT to be empty before dispatch."
  },
  {
    "EventCode": "0x45058",
    "EventName": "PM_IC_MISS_CMPL",
    "BriefDescription": "Non-speculative instruction cache miss, counted at completion."
<<<<<<< HEAD
=======
  },
  {
    "EventCode": "0x40060",
    "EventName": "PM_DISP_HELD_SCOREBOARD_CYC",
    "BriefDescription": "Cycles dispatch is held while waiting on the Scoreboard. This event combines VSCR and FPSCR together."
  },
  {
    "EventCode": "0x40062",
    "EventName": "PM_DISP_HELD_RENAME_CYC",
    "BriefDescription": "Cycles dispatch is held because the mapper/SRB was full. Includes GPR (count, link, tar), VSR, VMR, FPR and XVFC."
>>>>>>> bd3a9e57
  },
  {
    "EventCode": "0x400F2",
    "EventName": "PM_1PLUS_PPC_DISP",
    "BriefDescription": "Cycles at least one Instr Dispatched."
  },
  {
    "EventCode": "0x400F8",
    "EventName": "PM_FLUSH",
    "BriefDescription": "Flush (any type)."
  }
]<|MERGE_RESOLUTION|>--- conflicted
+++ resolved
@@ -35,7 +35,11 @@
     "BriefDescription": "Cycles in which an instruction reload is pending to satisfy a demand miss."
   },
   {
-<<<<<<< HEAD
+    "EventCode": "0x10028",
+    "EventName": "PM_NTC_FLUSH",
+    "BriefDescription": "The instruction was flushed after becoming next-to-complete (NTC)."
+  },
+  {
     "EventCode": "0x10038",
     "EventName": "PM_DISP_STALL_TRANSLATION",
     "BriefDescription": "Cycles when dispatch was stalled for this thread because the MMU was handling a translation miss."
@@ -46,23 +50,6 @@
     "BriefDescription": "Cycles when dispatch was stalled while the instruction was fetched from the local L2 after suffering a branch mispredict."
   },
   {
-=======
-    "EventCode": "0x10028",
-    "EventName": "PM_NTC_FLUSH",
-    "BriefDescription": "The instruction was flushed after becoming next-to-complete (NTC)."
-  },
-  {
-    "EventCode": "0x10038",
-    "EventName": "PM_DISP_STALL_TRANSLATION",
-    "BriefDescription": "Cycles when dispatch was stalled for this thread because the MMU was handling a translation miss."
-  },
-  {
-    "EventCode": "0x1003A",
-    "EventName": "PM_DISP_STALL_BR_MPRED_IC_L2",
-    "BriefDescription": "Cycles when dispatch was stalled while the instruction was fetched from the local L2 after suffering a branch mispredict."
-  },
-  {
->>>>>>> bd3a9e57
     "EventCode": "0x1003C",
     "EventName": "PM_EXEC_STALL_DMISS_L2L3",
     "BriefDescription": "Cycles in which the oldest instruction in the pipeline was waiting for a load miss to resolve from either the local L2 or local L3."
@@ -108,14 +95,11 @@
     "BriefDescription": "Cycles in which the oldest instruction in the pipeline was a lwsync waiting to complete."
   },
   {
-<<<<<<< HEAD
-=======
     "EventCode": "0x1F058",
     "EventName": "PM_DISP_HELD_CYC",
     "BriefDescription": "Cycles dispatch is held."
   },
   {
->>>>>>> bd3a9e57
     "EventCode": "0x10064",
     "EventName": "PM_DISP_STALL_IC_L2",
     "BriefDescription": "Cycles when dispatch was stalled while the instruction was fetched from the local L2."
@@ -229,7 +213,6 @@
     "EventCode": "0x2E01A",
     "EventName": "PM_DISP_STALL_HELD_XVFC_MAPPER_CYC",
     "BriefDescription": "Cycles in which the next-to-complete (NTC) instruction is held at dispatch because the XVFC mapper/SRB was full."
-<<<<<<< HEAD
   },
   {
     "EventCode": "0x2E01C",
@@ -237,15 +220,6 @@
     "BriefDescription": "Cycles in which the oldest instruction in the pipeline was a TLBIE instruction executing in the Load Store Unit."
   },
   {
-=======
-  },
-  {
-    "EventCode": "0x2E01C",
-    "EventName": "PM_EXEC_STALL_TLBIE",
-    "BriefDescription": "Cycles in which the oldest instruction in the pipeline was a TLBIE instruction executing in the Load Store Unit."
-  },
-  {
->>>>>>> bd3a9e57
     "EventCode": "0x2E01E",
     "EventName": "PM_EXEC_STALL_NTC_FLUSH",
     "BriefDescription": "Cycles in which the oldest instruction in the pipeline was executing in any unit before it was flushed. Note that if the flush of the oldest instruction happens after finish, the cycles from dispatch to issue will be included in PM_DISP_STALL and the cycles from issue to finish will be included in PM_EXEC_STALL and its corresponding children. This event will also count cycles when the previous next-to-finish (NTF) instruction is still completing and the new NTF instruction is stalled at dispatch."
@@ -256,8 +230,6 @@
     "BriefDescription": "Cycles in which the oldest instruction in the pipeline (NTC) finishes. Note that instructions can finish out of order, therefore not all the instructions that finish have a Next-to-complete status."
   },
   {
-<<<<<<< HEAD
-=======
     "EventCode": "0x20066",
     "EventName": "PM_DISP_HELD_OTHER_CYC",
     "BriefDescription": "Cycles dispatch is held for any other reason."
@@ -268,7 +240,6 @@
     "BriefDescription": "Cycles dispatch is held because the STF mapper/SRB was full. Includes GPR (count, link, tar), VSR, VMR, FPR."
   },
   {
->>>>>>> bd3a9e57
     "EventCode": "0x30004",
     "EventName": "PM_DISP_STALL_FLUSH",
     "BriefDescription": "Cycles when dispatch was stalled because of a flush that happened to an instruction(s) that was not yet next-to-complete (NTC). PM_EXEC_STALL_NTC_FLUSH only includes instructions that were flushed after becoming NTC."
@@ -282,7 +253,6 @@
     "EventCode": "0x30014",
     "EventName": "PM_EXEC_STALL_STORE",
     "BriefDescription": "Cycles in which the oldest instruction in the pipeline was a store instruction executing in the Load Store Unit."
-<<<<<<< HEAD
   },
   {
     "EventCode": "0x30016",
@@ -295,20 +265,6 @@
     "BriefDescription": "Cycles in which the next-to-complete (NTC) instruction is held at dispatch while waiting on the Scoreboard. This event combines VSCR and FPSCR together."
   },
   {
-=======
-  },
-  {
-    "EventCode": "0x30016",
-    "EventName": "PM_EXEC_STALL_DERAT_DTLB_MISS",
-    "BriefDescription": "Cycles in which the oldest instruction in the pipeline suffered a TLB miss and waited for it resolve."
-  },
-  {
-    "EventCode": "0x30018",
-    "EventName": "PM_DISP_STALL_HELD_SCOREBOARD_CYC",
-    "BriefDescription": "Cycles in which the next-to-complete (NTC) instruction is held at dispatch while waiting on the Scoreboard. This event combines VSCR and FPSCR together."
-  },
-  {
->>>>>>> bd3a9e57
     "EventCode": "0x3001A",
     "EventName": "PM_LSU_ST2_FIN",
     "BriefDescription": "LSU Finished an internal operation in ST2 port."
@@ -347,7 +303,6 @@
     "EventCode": "0x30058",
     "EventName": "PM_TLBIE_FIN",
     "BriefDescription": "TLBIE instruction finished in the LSU. Two TLBIEs can finish each cycle. All will be counted."
-<<<<<<< HEAD
   },
   {
     "EventCode": "0x34054",
@@ -373,38 +328,11 @@
     "EventCode": "0x3E052",
     "EventName": "PM_DISP_STALL_IC_L3",
     "BriefDescription": "Cycles when dispatch was stalled while the instruction was fetched from the local L3."
-=======
-  },
-  {
-    "EventCode": "0x34054",
-    "EventName": "PM_EXEC_STALL_DMISS_L2L3_NOCONFLICT",
-    "BriefDescription": "Cycles in which the oldest instruction in the pipeline was waiting for a load miss to resolve from the local L2 or local L3, without a dispatch conflict."
-  },
-  {
-    "EventCode": "0x34056",
-    "EventName": "PM_EXEC_STALL_LOAD_FINISH",
-    "BriefDescription": "Cycles in which the oldest instruction in the pipeline was finishing a load after its data was reloaded from a data source beyond the local L1; cycles in which the LSU was processing an L1-hit; cycles in which the next-to-finish (NTF) instruction merged with another load in the LMQ; cycles in which the NTF instruction is waiting for a data reload for a load miss, but the data comes back with a non-NTF instruction."
-  },
-  {
-    "EventCode": "0x34058",
-    "EventName": "PM_DISP_STALL_BR_MPRED_ICMISS",
-    "BriefDescription": "Cycles when dispatch was stalled after a mispredicted branch resulted in an instruction cache miss."
-  },
-  {
-    "EventCode": "0x3D05C",
-    "EventName": "PM_DISP_STALL_HELD_RENAME_CYC",
-    "BriefDescription": "Cycles in which the next-to-complete (NTC) instruction is held at dispatch because the mapper/SRB was full. Includes GPR (count, link, tar), VSR, VMR, FPR and XVFC."
-  },
-  {
-    "EventCode": "0x3E052",
-    "EventName": "PM_DISP_STALL_IC_L3",
-    "BriefDescription": "Cycles when dispatch was stalled while the instruction was fetched from the local L3."
   },
   {
     "EventCode": "0x30060",
     "EventName": "PM_DISP_HELD_XVFC_MAPPER_CYC",
     "BriefDescription": "Cycles dispatch is held because the XVFC mapper/SRB was full."
->>>>>>> bd3a9e57
   },
   {
     "EventCode": "0x30066",
@@ -510,8 +438,6 @@
     "EventCode": "0x45058",
     "EventName": "PM_IC_MISS_CMPL",
     "BriefDescription": "Non-speculative instruction cache miss, counted at completion."
-<<<<<<< HEAD
-=======
   },
   {
     "EventCode": "0x40060",
@@ -522,7 +448,6 @@
     "EventCode": "0x40062",
     "EventName": "PM_DISP_HELD_RENAME_CYC",
     "BriefDescription": "Cycles dispatch is held because the mapper/SRB was full. Includes GPR (count, link, tar), VSR, VMR, FPR and XVFC."
->>>>>>> bd3a9e57
   },
   {
     "EventCode": "0x400F2",
