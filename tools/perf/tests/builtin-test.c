--- conflicted
+++ resolved
@@ -310,13 +310,8 @@
 		char buf[512];
 		ssize_t len;
 
-<<<<<<< HEAD
-		/* Poll to avoid excessive spinning, timeout set for 1000ms. */
-		poll(pfds, ARRAY_SIZE(pfds), /*timeout=*/1000);
-=======
 		/* Poll to avoid excessive spinning, timeout set for 100ms. */
 		poll(pfds, ARRAY_SIZE(pfds), /*timeout=*/100);
->>>>>>> 2d002356
 		if (!err_done && pfds[0].revents) {
 			errno = 0;
 			len = read(err, buf, sizeof(buf) - 1);
