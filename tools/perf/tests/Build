# SPDX-License-Identifier: GPL-2.0

<<<<<<< HEAD
perf-y += builtin-test.o
perf-y += builtin-test-list.o
perf-y += parse-events.o
perf-y += dso-data.o
perf-y += attr.o
perf-y += vmlinux-kallsyms.o
perf-$(CONFIG_LIBTRACEEVENT) += openat-syscall.o
perf-$(CONFIG_LIBTRACEEVENT) += openat-syscall-all-cpus.o
perf-$(CONFIG_LIBTRACEEVENT) += openat-syscall-tp-fields.o
perf-$(CONFIG_LIBTRACEEVENT) += mmap-basic.o
perf-y += perf-record.o
perf-y += evsel-roundtrip-name.o
perf-$(CONFIG_LIBTRACEEVENT) += evsel-tp-sched.o
perf-y += fdarray.o
perf-y += pmu.o
perf-y += pmu-events.o
perf-y += hists_common.o
perf-y += hists_link.o
perf-y += hists_filter.o
perf-y += hists_output.o
perf-y += hists_cumulate.o
perf-y += python-use.o
perf-y += bp_signal.o
perf-y += bp_signal_overflow.o
perf-y += bp_account.o
perf-y += wp.o
perf-y += task-exit.o
perf-y += sw-clock.o
perf-y += mmap-thread-lookup.o
perf-y += thread-maps-share.o
perf-$(CONFIG_LIBTRACEEVENT) += switch-tracking.o
perf-y += keep-tracking.o
perf-y += code-reading.o
perf-y += sample-parsing.o
perf-y += parse-no-sample-id-all.o
perf-y += kmod-path.o
perf-y += thread-map.o
perf-y += topology.o
perf-y += mem.o
perf-y += cpumap.o
perf-y += stat.o
perf-y += event_update.o
perf-y += event-times.o
perf-y += expr.o
perf-y += backward-ring-buffer.o
perf-y += sdt.o
perf-y += is_printable_array.o
perf-y += bitmap.o
perf-y += perf-hooks.o
perf-y += unit_number__scnprintf.o
perf-y += mem2node.o
perf-y += maps.o
perf-y += time-utils-test.o
perf-y += genelf.o
perf-y += api-io.o
perf-y += demangle-java-test.o
perf-y += demangle-ocaml-test.o
perf-y += pfm.o
perf-y += parse-metric.o
perf-y += pe-file-parsing.o
perf-y += expand-cgroup.o
perf-y += perf-time-to-tsc.o
perf-y += dlfilter-test.o
perf-y += sigtrap.o
perf-y += event_groups.o
perf-y += symbols.o
perf-y += util.o
=======
perf-test-y += builtin-test.o
perf-test-y += tests-scripts.o
perf-test-y += parse-events.o
perf-test-y += dso-data.o
perf-test-y += attr.o
perf-test-y += vmlinux-kallsyms.o
perf-test-$(CONFIG_LIBTRACEEVENT) += openat-syscall.o
perf-test-$(CONFIG_LIBTRACEEVENT) += openat-syscall-all-cpus.o
perf-test-$(CONFIG_LIBTRACEEVENT) += openat-syscall-tp-fields.o
perf-test-$(CONFIG_LIBTRACEEVENT) += mmap-basic.o
perf-test-y += perf-record.o
perf-test-y += evsel-roundtrip-name.o
perf-test-$(CONFIG_LIBTRACEEVENT) += evsel-tp-sched.o
perf-test-y += fdarray.o
perf-test-y += pmu.o
perf-test-y += pmu-events.o
perf-test-y += hists_common.o
perf-test-y += hists_link.o
perf-test-y += hists_filter.o
perf-test-y += hists_output.o
perf-test-y += hists_cumulate.o
perf-test-y += python-use.o
perf-test-y += bp_signal.o
perf-test-y += bp_signal_overflow.o
perf-test-y += bp_account.o
perf-test-y += wp.o
perf-test-y += task-exit.o
perf-test-y += sw-clock.o
perf-test-y += mmap-thread-lookup.o
perf-test-y += thread-maps-share.o
perf-test-$(CONFIG_LIBTRACEEVENT) += switch-tracking.o
perf-test-y += keep-tracking.o
perf-test-y += code-reading.o
perf-test-y += sample-parsing.o
perf-test-y += parse-no-sample-id-all.o
perf-test-y += kmod-path.o
perf-test-y += thread-map.o
perf-test-y += topology.o
perf-test-y += mem.o
perf-test-y += cpumap.o
perf-test-y += stat.o
perf-test-y += event_update.o
perf-test-y += event-times.o
perf-test-y += expr.o
perf-test-y += backward-ring-buffer.o
perf-test-y += sdt.o
perf-test-y += is_printable_array.o
perf-test-y += bitmap.o
perf-test-y += perf-hooks.o
perf-test-y += unit_number__scnprintf.o
perf-test-y += mem2node.o
perf-test-y += maps.o
perf-test-y += time-utils-test.o
perf-test-y += genelf.o
perf-test-y += api-io.o
perf-test-y += demangle-java-test.o
perf-test-y += demangle-ocaml-test.o
perf-test-y += pfm.o
perf-test-y += parse-metric.o
perf-test-y += pe-file-parsing.o
perf-test-y += expand-cgroup.o
perf-test-y += perf-time-to-tsc.o
perf-test-y += dlfilter-test.o
perf-test-y += sigtrap.o
perf-test-y += event_groups.o
perf-test-y += symbols.o
perf-test-y += util.o
>>>>>>> a6ad5510

ifeq ($(SRCARCH),$(filter $(SRCARCH),x86 arm arm64 powerpc))
perf-test-$(CONFIG_DWARF_UNWIND) += dwarf-unwind.o
endif

CFLAGS_attr.o         += -DBINDIR="BUILD_STR($(bindir_SQ))" -DPYTHON="BUILD_STR($(PYTHON_WORD))"
CFLAGS_python-use.o   += -DPYTHONPATH="BUILD_STR($(OUTPUT)python)" -DPYTHON="BUILD_STR($(PYTHON_WORD))"
CFLAGS_dwarf-unwind.o += -fno-optimize-sibling-calls

perf-test-y += workloads/

ifdef SHELLCHECK
  SHELL_TESTS := $(shell find tests/shell -executable -type f -name '*.sh')
  TEST_LOGS := $(SHELL_TESTS:tests/shell/%=shell/%.shellcheck_log)
else
  SHELL_TESTS :=
  TEST_LOGS :=
endif

$(OUTPUT)%.shellcheck_log: %
	$(call rule_mkdir)
	$(Q)$(call echo-cmd,test)shellcheck -a -S warning "$<" > $@ || (cat $@ && rm $@ && false)

perf-test-y += $(TEST_LOGS)<|MERGE_RESOLUTION|>--- conflicted
+++ resolved
@@ -1,74 +1,5 @@
 # SPDX-License-Identifier: GPL-2.0
 
-<<<<<<< HEAD
-perf-y += builtin-test.o
-perf-y += builtin-test-list.o
-perf-y += parse-events.o
-perf-y += dso-data.o
-perf-y += attr.o
-perf-y += vmlinux-kallsyms.o
-perf-$(CONFIG_LIBTRACEEVENT) += openat-syscall.o
-perf-$(CONFIG_LIBTRACEEVENT) += openat-syscall-all-cpus.o
-perf-$(CONFIG_LIBTRACEEVENT) += openat-syscall-tp-fields.o
-perf-$(CONFIG_LIBTRACEEVENT) += mmap-basic.o
-perf-y += perf-record.o
-perf-y += evsel-roundtrip-name.o
-perf-$(CONFIG_LIBTRACEEVENT) += evsel-tp-sched.o
-perf-y += fdarray.o
-perf-y += pmu.o
-perf-y += pmu-events.o
-perf-y += hists_common.o
-perf-y += hists_link.o
-perf-y += hists_filter.o
-perf-y += hists_output.o
-perf-y += hists_cumulate.o
-perf-y += python-use.o
-perf-y += bp_signal.o
-perf-y += bp_signal_overflow.o
-perf-y += bp_account.o
-perf-y += wp.o
-perf-y += task-exit.o
-perf-y += sw-clock.o
-perf-y += mmap-thread-lookup.o
-perf-y += thread-maps-share.o
-perf-$(CONFIG_LIBTRACEEVENT) += switch-tracking.o
-perf-y += keep-tracking.o
-perf-y += code-reading.o
-perf-y += sample-parsing.o
-perf-y += parse-no-sample-id-all.o
-perf-y += kmod-path.o
-perf-y += thread-map.o
-perf-y += topology.o
-perf-y += mem.o
-perf-y += cpumap.o
-perf-y += stat.o
-perf-y += event_update.o
-perf-y += event-times.o
-perf-y += expr.o
-perf-y += backward-ring-buffer.o
-perf-y += sdt.o
-perf-y += is_printable_array.o
-perf-y += bitmap.o
-perf-y += perf-hooks.o
-perf-y += unit_number__scnprintf.o
-perf-y += mem2node.o
-perf-y += maps.o
-perf-y += time-utils-test.o
-perf-y += genelf.o
-perf-y += api-io.o
-perf-y += demangle-java-test.o
-perf-y += demangle-ocaml-test.o
-perf-y += pfm.o
-perf-y += parse-metric.o
-perf-y += pe-file-parsing.o
-perf-y += expand-cgroup.o
-perf-y += perf-time-to-tsc.o
-perf-y += dlfilter-test.o
-perf-y += sigtrap.o
-perf-y += event_groups.o
-perf-y += symbols.o
-perf-y += util.o
-=======
 perf-test-y += builtin-test.o
 perf-test-y += tests-scripts.o
 perf-test-y += parse-events.o
@@ -136,7 +67,6 @@
 perf-test-y += event_groups.o
 perf-test-y += symbols.o
 perf-test-y += util.o
->>>>>>> a6ad5510
 
 ifeq ($(SRCARCH),$(filter $(SRCARCH),x86 arm arm64 powerpc))
 perf-test-$(CONFIG_DWARF_UNWIND) += dwarf-unwind.o
