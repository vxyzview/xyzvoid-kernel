--- conflicted
+++ resolved
@@ -180,27 +180,17 @@
 	return -1;
 }
 
-<<<<<<< HEAD
-static bool perf_mem_event__supported(const char *mnt, struct perf_pmu *pmu,
-=======
 static bool perf_pmu__mem_events_supported(const char *mnt, struct perf_pmu *pmu,
->>>>>>> a6ad5510
 				      struct perf_mem_event *e)
 {
-	char sysfs_name[100];
 	char path[PATH_MAX];
 	struct stat st;
 
-<<<<<<< HEAD
-	scnprintf(sysfs_name, sizeof(sysfs_name), e->sysfs_name, pmu->name);
-	scnprintf(path, PATH_MAX, "%s/devices/%s", mnt, sysfs_name);
-=======
 	if (!e->event_name)
 		return true;
 
 	scnprintf(path, PATH_MAX, "%s/devices/%s/events/%s", mnt, pmu->name, e->event_name);
 
->>>>>>> a6ad5510
 	return !stat(path, &st);
 }
 
@@ -214,12 +204,7 @@
 		return -ENOENT;
 
 	for (j = 0; j < PERF_MEM_EVENTS__MAX; j++) {
-<<<<<<< HEAD
-		struct perf_mem_event *e = perf_mem_events__ptr(j);
-		struct perf_pmu *pmu = NULL;
-=======
 		struct perf_mem_event *e = perf_pmu__mem_events_ptr(pmu, j);
->>>>>>> a6ad5510
 
 		/*
 		 * If the event entry isn't valid, skip initialization
@@ -228,24 +213,9 @@
 		if (!e->tag)
 			continue;
 
-<<<<<<< HEAD
-		/*
-		 * Scan all PMUs not just core ones, since perf mem/c2c on
-		 * platforms like AMD uses IBS OP PMU which is independent
-		 * of core PMU.
-		 */
-		while ((pmu = perf_pmus__scan(pmu)) != NULL) {
-			e->supported |= perf_mem_event__supported(mnt, pmu, e);
-			if (e->supported) {
-				found = true;
-				break;
-			}
-		}
-=======
 		e->supported |= perf_pmu__mem_events_supported(mnt, pmu, e);
 		if (e->supported)
 			found = true;
->>>>>>> a6ad5510
 	}
 
 	return found ? 0 : -ENOENT;
@@ -283,29 +253,11 @@
 {
 	const char *mnt = sysfs__mount();
 	struct perf_pmu *pmu = NULL;
-<<<<<<< HEAD
-
-	while ((pmu = perf_pmus__scan(pmu)) != NULL) {
-		if (!perf_mem_event__supported(mnt, pmu, e)) {
-			pr_err("failed: event '%s' not supported\n",
-			       perf_mem_events__name(idx, pmu->name));
-		}
-	}
-}
-
-int perf_mem_events__record_args(const char **rec_argv, int *argv_nr,
-				 char **rec_tmp, int *tmp_nr)
-{
-	const char *mnt = sysfs__mount();
-	int i = *argv_nr, k = 0;
-	struct perf_mem_event *e;
-=======
 	struct perf_mem_event *e;
 	int i = *argv_nr;
 	const char *s;
 	char *copy;
 	struct perf_cpu_map *cpu_map = NULL;
->>>>>>> a6ad5510
 
 	while ((pmu = perf_pmus__scan_mem(pmu)) != NULL) {
 		for (int j = 0; j < PERF_MEM_EVENTS__MAX; j++) {
@@ -320,22 +272,12 @@
 				return -1;
 			}
 
-<<<<<<< HEAD
-			rec_argv[i++] = "-e";
-			rec_argv[i++] = perf_mem_events__name(j, NULL);
-		} else {
-			struct perf_pmu *pmu = NULL;
-
-			if (!e->supported) {
-				perf_mem_events__print_unsupport_hybrid(e, j);
-=======
 			s = perf_pmu__mem_events_name(j, pmu);
 			if (!s || !perf_pmu__mem_events_supported(mnt, pmu, e))
 				continue;
 
 			copy = strdup(s);
 			if (!copy)
->>>>>>> a6ad5510
 				return -1;
 
 			rec_argv[i++] = "-e";
@@ -345,20 +287,9 @@
 		}
 	}
 
-<<<<<<< HEAD
-				if (!perf_mem_event__supported(mnt, pmu, e))
-					continue;
-
-				rec_argv[i++] = "-e";
-				if (s) {
-					char *copy = strdup(s);
-					if (!copy)
-						return -1;
-=======
 	if (cpu_map) {
 		if (!perf_cpu_map__equal(cpu_map, cpu_map__online())) {
 			char buf[200];
->>>>>>> a6ad5510
 
 			cpu_map__snprint(cpu_map, buf, sizeof(buf));
 			pr_warning("Memory events are enabled on a subset of CPUs: %s\n", buf);
