// SPDX-License-Identifier: GPL-2.0
#include "callchain.h"
#include "debug.h"
#include "dso.h"
#include "build-id.h"
#include "hist.h"
#include "kvm-stat.h"
#include "map.h"
#include "map_symbol.h"
#include "branch.h"
#include "mem-events.h"
#include "mem-info.h"
#include "session.h"
#include "namespaces.h"
#include "cgroup.h"
#include "sort.h"
#include "units.h"
#include "evlist.h"
#include "evsel.h"
#include "annotate.h"
#include "srcline.h"
#include "symbol.h"
#include "thread.h"
#include "block-info.h"
#include "ui/progress.h"
#include <errno.h>
#include <math.h>
#include <inttypes.h>
#include <sys/param.h>
#include <linux/rbtree.h>
#include <linux/string.h>
#include <linux/time64.h>
#include <linux/zalloc.h>

static bool hists__filter_entry_by_dso(struct hists *hists,
				       struct hist_entry *he);
static bool hists__filter_entry_by_thread(struct hists *hists,
					  struct hist_entry *he);
static bool hists__filter_entry_by_symbol(struct hists *hists,
					  struct hist_entry *he);
static bool hists__filter_entry_by_socket(struct hists *hists,
					  struct hist_entry *he);

u16 hists__col_len(struct hists *hists, enum hist_column col)
{
	return hists->col_len[col];
}

void hists__set_col_len(struct hists *hists, enum hist_column col, u16 len)
{
	hists->col_len[col] = len;
}

bool hists__new_col_len(struct hists *hists, enum hist_column col, u16 len)
{
	if (len > hists__col_len(hists, col)) {
		hists__set_col_len(hists, col, len);
		return true;
	}
	return false;
}

void hists__reset_col_len(struct hists *hists)
{
	enum hist_column col;

	for (col = 0; col < HISTC_NR_COLS; ++col)
		hists__set_col_len(hists, col, 0);
}

static void hists__set_unres_dso_col_len(struct hists *hists, int dso)
{
	const unsigned int unresolved_col_width = BITS_PER_LONG / 4;

	if (hists__col_len(hists, dso) < unresolved_col_width &&
	    !symbol_conf.col_width_list_str && !symbol_conf.field_sep &&
	    !symbol_conf.dso_list)
		hists__set_col_len(hists, dso, unresolved_col_width);
}

void hists__calc_col_len(struct hists *hists, struct hist_entry *h)
{
	const unsigned int unresolved_col_width = BITS_PER_LONG / 4;
	int symlen;
	u16 len;

	if (h->block_info)
		return;
	/*
	 * +4 accounts for '[x] ' priv level info
	 * +2 accounts for 0x prefix on raw addresses
	 * +3 accounts for ' y ' symtab origin info
	 */
	if (h->ms.sym) {
		symlen = h->ms.sym->namelen + 4;
		if (verbose > 0)
			symlen += BITS_PER_LONG / 4 + 2 + 3;
		hists__new_col_len(hists, HISTC_SYMBOL, symlen);
	} else {
		symlen = unresolved_col_width + 4 + 2;
		hists__new_col_len(hists, HISTC_SYMBOL, symlen);
		hists__set_unres_dso_col_len(hists, HISTC_DSO);
	}

	len = thread__comm_len(h->thread);
	if (hists__new_col_len(hists, HISTC_COMM, len))
		hists__set_col_len(hists, HISTC_THREAD, len + 8);

	if (h->ms.map) {
		len = dso__name_len(map__dso(h->ms.map));
		hists__new_col_len(hists, HISTC_DSO, len);
	}

	if (h->parent)
		hists__new_col_len(hists, HISTC_PARENT, h->parent->namelen);

	if (h->branch_info) {
		if (h->branch_info->from.ms.sym) {
			symlen = (int)h->branch_info->from.ms.sym->namelen + 4;
			if (verbose > 0)
				symlen += BITS_PER_LONG / 4 + 2 + 3;
			hists__new_col_len(hists, HISTC_SYMBOL_FROM, symlen);

			symlen = dso__name_len(map__dso(h->branch_info->from.ms.map));
			hists__new_col_len(hists, HISTC_DSO_FROM, symlen);
		} else {
			symlen = unresolved_col_width + 4 + 2;
			hists__new_col_len(hists, HISTC_SYMBOL_FROM, symlen);
			hists__new_col_len(hists, HISTC_ADDR_FROM, symlen);
			hists__set_unres_dso_col_len(hists, HISTC_DSO_FROM);
		}

		if (h->branch_info->to.ms.sym) {
			symlen = (int)h->branch_info->to.ms.sym->namelen + 4;
			if (verbose > 0)
				symlen += BITS_PER_LONG / 4 + 2 + 3;
			hists__new_col_len(hists, HISTC_SYMBOL_TO, symlen);

			symlen = dso__name_len(map__dso(h->branch_info->to.ms.map));
			hists__new_col_len(hists, HISTC_DSO_TO, symlen);
		} else {
			symlen = unresolved_col_width + 4 + 2;
			hists__new_col_len(hists, HISTC_SYMBOL_TO, symlen);
			hists__new_col_len(hists, HISTC_ADDR_TO, symlen);
			hists__set_unres_dso_col_len(hists, HISTC_DSO_TO);
		}

		if (h->branch_info->srcline_from)
			hists__new_col_len(hists, HISTC_SRCLINE_FROM,
					strlen(h->branch_info->srcline_from));
		if (h->branch_info->srcline_to)
			hists__new_col_len(hists, HISTC_SRCLINE_TO,
					strlen(h->branch_info->srcline_to));
	}

	if (h->mem_info) {
		if (mem_info__daddr(h->mem_info)->ms.sym) {
			symlen = (int)mem_info__daddr(h->mem_info)->ms.sym->namelen + 4
			       + unresolved_col_width + 2;
			hists__new_col_len(hists, HISTC_MEM_DADDR_SYMBOL,
					   symlen);
			hists__new_col_len(hists, HISTC_MEM_DCACHELINE,
					   symlen + 1);
		} else {
			symlen = unresolved_col_width + 4 + 2;
			hists__new_col_len(hists, HISTC_MEM_DADDR_SYMBOL,
					   symlen);
			hists__new_col_len(hists, HISTC_MEM_DCACHELINE,
					   symlen);
		}

		if (mem_info__iaddr(h->mem_info)->ms.sym) {
			symlen = (int)mem_info__iaddr(h->mem_info)->ms.sym->namelen + 4
			       + unresolved_col_width + 2;
			hists__new_col_len(hists, HISTC_MEM_IADDR_SYMBOL,
					   symlen);
		} else {
			symlen = unresolved_col_width + 4 + 2;
			hists__new_col_len(hists, HISTC_MEM_IADDR_SYMBOL,
					   symlen);
		}

		if (mem_info__daddr(h->mem_info)->ms.map) {
			symlen = dso__name_len(map__dso(mem_info__daddr(h->mem_info)->ms.map));
			hists__new_col_len(hists, HISTC_MEM_DADDR_DSO,
					   symlen);
		} else {
			symlen = unresolved_col_width + 4 + 2;
			hists__set_unres_dso_col_len(hists, HISTC_MEM_DADDR_DSO);
		}

		hists__new_col_len(hists, HISTC_MEM_PHYS_DADDR,
				   unresolved_col_width + 4 + 2);

		hists__new_col_len(hists, HISTC_MEM_DATA_PAGE_SIZE,
				   unresolved_col_width + 4 + 2);

	} else {
		symlen = unresolved_col_width + 4 + 2;
		hists__new_col_len(hists, HISTC_MEM_DADDR_SYMBOL, symlen);
		hists__new_col_len(hists, HISTC_MEM_IADDR_SYMBOL, symlen);
		hists__set_unres_dso_col_len(hists, HISTC_MEM_DADDR_DSO);
	}

	hists__new_col_len(hists, HISTC_CGROUP, 6);
	hists__new_col_len(hists, HISTC_CGROUP_ID, 20);
	hists__new_col_len(hists, HISTC_CPU, 3);
	hists__new_col_len(hists, HISTC_SOCKET, 6);
	hists__new_col_len(hists, HISTC_MEM_LOCKED, 6);
	hists__new_col_len(hists, HISTC_MEM_TLB, 22);
	hists__new_col_len(hists, HISTC_MEM_SNOOP, 12);
	hists__new_col_len(hists, HISTC_MEM_LVL, 36 + 3);
	hists__new_col_len(hists, HISTC_LOCAL_WEIGHT, 12);
	hists__new_col_len(hists, HISTC_GLOBAL_WEIGHT, 12);
	hists__new_col_len(hists, HISTC_MEM_BLOCKED, 10);
	hists__new_col_len(hists, HISTC_LOCAL_INS_LAT, 13);
	hists__new_col_len(hists, HISTC_GLOBAL_INS_LAT, 13);
	hists__new_col_len(hists, HISTC_LOCAL_P_STAGE_CYC, 13);
	hists__new_col_len(hists, HISTC_GLOBAL_P_STAGE_CYC, 13);
	hists__new_col_len(hists, HISTC_ADDR, BITS_PER_LONG / 4 + 2);

	if (symbol_conf.nanosecs)
		hists__new_col_len(hists, HISTC_TIME, 16);
	else
		hists__new_col_len(hists, HISTC_TIME, 12);
	hists__new_col_len(hists, HISTC_CODE_PAGE_SIZE, 6);

	if (h->srcline) {
		len = MAX(strlen(h->srcline), strlen(sort_srcline.se_header));
		hists__new_col_len(hists, HISTC_SRCLINE, len);
	}

	if (h->srcfile)
		hists__new_col_len(hists, HISTC_SRCFILE, strlen(h->srcfile));

	if (h->transaction)
		hists__new_col_len(hists, HISTC_TRANSACTION,
				   hist_entry__transaction_len());

	if (h->trace_output)
		hists__new_col_len(hists, HISTC_TRACE, strlen(h->trace_output));

	if (h->cgroup) {
		const char *cgrp_name = "unknown";
		struct cgroup *cgrp = cgroup__find(maps__machine(h->ms.maps)->env,
						   h->cgroup);
		if (cgrp != NULL)
			cgrp_name = cgrp->name;

		hists__new_col_len(hists, HISTC_CGROUP, strlen(cgrp_name));
	}
}

void hists__output_recalc_col_len(struct hists *hists, int max_rows)
{
	struct rb_node *next = rb_first_cached(&hists->entries);
	struct hist_entry *n;
	int row = 0;

	hists__reset_col_len(hists);

	while (next && row++ < max_rows) {
		n = rb_entry(next, struct hist_entry, rb_node);
		if (!n->filtered)
			hists__calc_col_len(hists, n);
		next = rb_next(&n->rb_node);
	}
}

static void he_stat__add_cpumode_period(struct he_stat *he_stat,
					unsigned int cpumode, u64 period)
{
	switch (cpumode) {
	case PERF_RECORD_MISC_KERNEL:
		he_stat->period_sys += period;
		break;
	case PERF_RECORD_MISC_USER:
		he_stat->period_us += period;
		break;
	case PERF_RECORD_MISC_GUEST_KERNEL:
		he_stat->period_guest_sys += period;
		break;
	case PERF_RECORD_MISC_GUEST_USER:
		he_stat->period_guest_us += period;
		break;
	default:
		break;
	}
}

static long hist_time(unsigned long htime)
{
	unsigned long time_quantum = symbol_conf.time_quantum;
	if (time_quantum)
		return (htime / time_quantum) * time_quantum;
	return htime;
}

static void he_stat__add_period(struct he_stat *he_stat, u64 period)
{
	he_stat->period		+= period;
	he_stat->nr_events	+= 1;
}

static void he_stat__add_stat(struct he_stat *dest, struct he_stat *src)
{
	dest->period		+= src->period;
	dest->period_sys	+= src->period_sys;
	dest->period_us		+= src->period_us;
	dest->period_guest_sys	+= src->period_guest_sys;
	dest->period_guest_us	+= src->period_guest_us;
	dest->weight1		+= src->weight1;
	dest->weight2		+= src->weight2;
	dest->weight3		+= src->weight3;
	dest->nr_events		+= src->nr_events;
}

static void he_stat__decay(struct he_stat *he_stat)
{
	he_stat->period = (he_stat->period * 7) / 8;
	he_stat->nr_events = (he_stat->nr_events * 7) / 8;
	he_stat->weight1 = (he_stat->weight1 * 7) / 8;
	he_stat->weight2 = (he_stat->weight2 * 7) / 8;
	he_stat->weight3 = (he_stat->weight3 * 7) / 8;
}

static void hists__delete_entry(struct hists *hists, struct hist_entry *he);

static bool hists__decay_entry(struct hists *hists, struct hist_entry *he)
{
	u64 prev_period = he->stat.period;
	u64 diff;

	if (prev_period == 0)
		return true;

	he_stat__decay(&he->stat);
	if (symbol_conf.cumulate_callchain)
		he_stat__decay(he->stat_acc);
	decay_callchain(he->callchain);

	diff = prev_period - he->stat.period;

	if (!he->depth) {
		hists->stats.total_period -= diff;
		if (!he->filtered)
			hists->stats.total_non_filtered_period -= diff;
	}

	if (!he->leaf) {
		struct hist_entry *child;
		struct rb_node *node = rb_first_cached(&he->hroot_out);
		while (node) {
			child = rb_entry(node, struct hist_entry, rb_node);
			node = rb_next(node);

			if (hists__decay_entry(hists, child))
				hists__delete_entry(hists, child);
		}
	}

	return he->stat.period == 0;
}

static void hists__delete_entry(struct hists *hists, struct hist_entry *he)
{
	struct rb_root_cached *root_in;
	struct rb_root_cached *root_out;

	if (he->parent_he) {
		root_in  = &he->parent_he->hroot_in;
		root_out = &he->parent_he->hroot_out;
	} else {
		if (hists__has(hists, need_collapse))
			root_in = &hists->entries_collapsed;
		else
			root_in = hists->entries_in;
		root_out = &hists->entries;
	}

	rb_erase_cached(&he->rb_node_in, root_in);
	rb_erase_cached(&he->rb_node, root_out);

	--hists->nr_entries;
	if (!he->filtered)
		--hists->nr_non_filtered_entries;

	hist_entry__delete(he);
}

void hists__decay_entries(struct hists *hists, bool zap_user, bool zap_kernel)
{
	struct rb_node *next = rb_first_cached(&hists->entries);
	struct hist_entry *n;

	while (next) {
		n = rb_entry(next, struct hist_entry, rb_node);
		next = rb_next(&n->rb_node);
		if (((zap_user && n->level == '.') ||
		     (zap_kernel && n->level != '.') ||
		     hists__decay_entry(hists, n))) {
			hists__delete_entry(hists, n);
		}
	}
}

void hists__delete_entries(struct hists *hists)
{
	struct rb_node *next = rb_first_cached(&hists->entries);
	struct hist_entry *n;

	while (next) {
		n = rb_entry(next, struct hist_entry, rb_node);
		next = rb_next(&n->rb_node);

		hists__delete_entry(hists, n);
	}
}

struct hist_entry *hists__get_entry(struct hists *hists, int idx)
{
	struct rb_node *next = rb_first_cached(&hists->entries);
	struct hist_entry *n;
	int i = 0;

	while (next) {
		n = rb_entry(next, struct hist_entry, rb_node);
		if (i == idx)
			return n;

		next = rb_next(&n->rb_node);
		i++;
	}

	return NULL;
}

/*
 * histogram, sorted on item, collects periods
 */

static int hist_entry__init(struct hist_entry *he,
			    struct hist_entry *template,
			    bool sample_self,
			    size_t callchain_size)
{
	*he = *template;
	he->callchain_size = callchain_size;

	if (symbol_conf.cumulate_callchain) {
		he->stat_acc = malloc(sizeof(he->stat));
		if (he->stat_acc == NULL)
			return -ENOMEM;
		memcpy(he->stat_acc, &he->stat, sizeof(he->stat));
		if (!sample_self)
			memset(&he->stat, 0, sizeof(he->stat));
	}

	he->ms.maps = maps__get(he->ms.maps);
	he->ms.map = map__get(he->ms.map);

	if (he->branch_info) {
		/*
		 * This branch info is (a part of) allocated from
		 * sample__resolve_bstack() and will be freed after
		 * adding new entries.  So we need to save a copy.
		 */
		he->branch_info = malloc(sizeof(*he->branch_info));
		if (he->branch_info == NULL)
			goto err;

		memcpy(he->branch_info, template->branch_info,
		       sizeof(*he->branch_info));

		he->branch_info->from.ms.maps = maps__get(he->branch_info->from.ms.maps);
		he->branch_info->from.ms.map = map__get(he->branch_info->from.ms.map);
		he->branch_info->to.ms.maps = maps__get(he->branch_info->to.ms.maps);
		he->branch_info->to.ms.map = map__get(he->branch_info->to.ms.map);
	}

	if (he->mem_info) {
		he->mem_info = mem_info__clone(template->mem_info);
		if (he->mem_info == NULL)
			goto err_infos;
	}

	if (hist_entry__has_callchains(he) && symbol_conf.use_callchain)
		callchain_init(he->callchain);

	if (he->raw_data) {
		he->raw_data = memdup(he->raw_data, he->raw_size);
		if (he->raw_data == NULL)
			goto err_infos;
	}

	if (he->srcline && he->srcline != SRCLINE_UNKNOWN) {
		he->srcline = strdup(he->srcline);
		if (he->srcline == NULL)
			goto err_rawdata;
	}

	if (symbol_conf.res_sample) {
		he->res_samples = calloc(symbol_conf.res_sample,
					sizeof(struct res_sample));
		if (!he->res_samples)
			goto err_srcline;
	}

	INIT_LIST_HEAD(&he->pairs.node);
	he->thread = thread__get(he->thread);
	he->hroot_in  = RB_ROOT_CACHED;
	he->hroot_out = RB_ROOT_CACHED;

	if (!symbol_conf.report_hierarchy)
		he->leaf = true;

	return 0;

err_srcline:
	zfree(&he->srcline);

err_rawdata:
	zfree(&he->raw_data);

err_infos:
	if (he->branch_info) {
		map_symbol__exit(&he->branch_info->from.ms);
		map_symbol__exit(&he->branch_info->to.ms);
		zfree(&he->branch_info);
	}
	if (he->mem_info) {
		map_symbol__exit(&mem_info__iaddr(he->mem_info)->ms);
		map_symbol__exit(&mem_info__daddr(he->mem_info)->ms);
	}
err:
	map_symbol__exit(&he->ms);
	zfree(&he->stat_acc);
	return -ENOMEM;
}

static void *hist_entry__zalloc(size_t size)
{
	return zalloc(size + sizeof(struct hist_entry));
}

static void hist_entry__free(void *ptr)
{
	free(ptr);
}

static struct hist_entry_ops default_ops = {
	.new	= hist_entry__zalloc,
	.free	= hist_entry__free,
};

static struct hist_entry *hist_entry__new(struct hist_entry *template,
					  bool sample_self)
{
	struct hist_entry_ops *ops = template->ops;
	size_t callchain_size = 0;
	struct hist_entry *he;
	int err = 0;

	if (!ops)
		ops = template->ops = &default_ops;

	if (symbol_conf.use_callchain)
		callchain_size = sizeof(struct callchain_root);

	he = ops->new(callchain_size);
	if (he) {
		err = hist_entry__init(he, template, sample_self, callchain_size);
		if (err) {
			ops->free(he);
			he = NULL;
		}
	}
	return he;
}

static u8 symbol__parent_filter(const struct symbol *parent)
{
	if (symbol_conf.exclude_other && parent == NULL)
		return 1 << HIST_FILTER__PARENT;
	return 0;
}

static void hist_entry__add_callchain_period(struct hist_entry *he, u64 period)
{
	if (!hist_entry__has_callchains(he) || !symbol_conf.use_callchain)
		return;

	he->hists->callchain_period += period;
	if (!he->filtered)
		he->hists->callchain_non_filtered_period += period;
}

static struct hist_entry *hists__findnew_entry(struct hists *hists,
					       struct hist_entry *entry,
					       const struct addr_location *al,
					       bool sample_self)
{
	struct rb_node **p;
	struct rb_node *parent = NULL;
	struct hist_entry *he;
	int64_t cmp;
	u64 period = entry->stat.period;
	bool leftmost = true;

	p = &hists->entries_in->rb_root.rb_node;

	while (*p != NULL) {
		parent = *p;
		he = rb_entry(parent, struct hist_entry, rb_node_in);

		/*
		 * Make sure that it receives arguments in a same order as
		 * hist_entry__collapse() so that we can use an appropriate
		 * function when searching an entry regardless which sort
		 * keys were used.
		 */
		cmp = hist_entry__cmp(he, entry);
		if (!cmp) {
			if (sample_self) {
				he_stat__add_stat(&he->stat, &entry->stat);
				hist_entry__add_callchain_period(he, period);
			}
			if (symbol_conf.cumulate_callchain)
				he_stat__add_period(he->stat_acc, period);

			block_info__delete(entry->block_info);

			kvm_info__zput(entry->kvm_info);

			/* If the map of an existing hist_entry has
			 * become out-of-date due to an exec() or
			 * similar, update it.  Otherwise we will
			 * mis-adjust symbol addresses when computing
			 * the history counter to increment.
			 */
			if (hists__has(hists, sym) && he->ms.map != entry->ms.map) {
				if (he->ms.sym) {
					u64 addr = he->ms.sym->start;
					he->ms.sym = map__find_symbol(entry->ms.map, addr);
				}

				map__put(he->ms.map);
				he->ms.map = map__get(entry->ms.map);
			}
			goto out;
		}

		if (cmp < 0)
			p = &(*p)->rb_left;
		else {
			p = &(*p)->rb_right;
			leftmost = false;
		}
	}

	he = hist_entry__new(entry, sample_self);
	if (!he)
		return NULL;

	if (sample_self)
		hist_entry__add_callchain_period(he, period);
	hists->nr_entries++;

	rb_link_node(&he->rb_node_in, parent, p);
	rb_insert_color_cached(&he->rb_node_in, hists->entries_in, leftmost);
out:
	if (sample_self)
		he_stat__add_cpumode_period(&he->stat, al->cpumode, period);
	if (symbol_conf.cumulate_callchain)
		he_stat__add_cpumode_period(he->stat_acc, al->cpumode, period);
	return he;
}

static unsigned random_max(unsigned high)
{
	unsigned thresh = -high % high;
	for (;;) {
		unsigned r = random();
		if (r >= thresh)
			return r % high;
	}
}

static void hists__res_sample(struct hist_entry *he, struct perf_sample *sample)
{
	struct res_sample *r;
	int j;

	if (he->num_res < symbol_conf.res_sample) {
		j = he->num_res++;
	} else {
		j = random_max(symbol_conf.res_sample);
	}
	r = &he->res_samples[j];
	r->time = sample->time;
	r->cpu = sample->cpu;
	r->tid = sample->tid;
}

static struct hist_entry*
__hists__add_entry(struct hists *hists,
		   struct addr_location *al,
		   struct symbol *sym_parent,
		   struct branch_info *bi,
		   struct mem_info *mi,
		   struct kvm_info *ki,
		   struct block_info *block_info,
		   struct perf_sample *sample,
		   bool sample_self,
		   struct hist_entry_ops *ops)
{
	struct namespaces *ns = thread__namespaces(al->thread);
	struct hist_entry entry = {
		.thread	= al->thread,
		.comm = thread__comm(al->thread),
		.cgroup_id = {
			.dev = ns ? ns->link_info[CGROUP_NS_INDEX].dev : 0,
			.ino = ns ? ns->link_info[CGROUP_NS_INDEX].ino : 0,
		},
		.cgroup = sample->cgroup,
		.ms = {
			.maps	= al->maps,
			.map	= al->map,
			.sym	= al->sym,
		},
		.srcline = (char *) al->srcline,
		.socket	 = al->socket,
		.cpu	 = al->cpu,
		.cpumode = al->cpumode,
		.ip	 = al->addr,
		.level	 = al->level,
		.code_page_size = sample->code_page_size,
		.stat = {
			.nr_events = 1,
			.period	= sample->period,
			.weight1 = sample->weight,
			.weight2 = sample->ins_lat,
			.weight3 = sample->p_stage_cyc,
		},
		.parent = sym_parent,
		.filtered = symbol__parent_filter(sym_parent) | al->filtered,
		.hists	= hists,
		.branch_info = bi,
		.mem_info = mi,
		.kvm_info = ki,
		.block_info = block_info,
		.transaction = sample->transaction,
		.raw_data = sample->raw_data,
		.raw_size = sample->raw_size,
		.ops = ops,
		.time = hist_time(sample->time),
		.weight = sample->weight,
		.ins_lat = sample->ins_lat,
		.p_stage_cyc = sample->p_stage_cyc,
		.simd_flags = sample->simd_flags,
	}, *he = hists__findnew_entry(hists, &entry, al, sample_self);

	if (!hists->has_callchains && he && he->callchain_size != 0)
		hists->has_callchains = true;
	if (he && symbol_conf.res_sample)
		hists__res_sample(he, sample);
	return he;
}

struct hist_entry *hists__add_entry(struct hists *hists,
				    struct addr_location *al,
				    struct symbol *sym_parent,
				    struct branch_info *bi,
				    struct mem_info *mi,
				    struct kvm_info *ki,
				    struct perf_sample *sample,
				    bool sample_self)
{
	return __hists__add_entry(hists, al, sym_parent, bi, mi, ki, NULL,
				  sample, sample_self, NULL);
}

struct hist_entry *hists__add_entry_ops(struct hists *hists,
					struct hist_entry_ops *ops,
					struct addr_location *al,
					struct symbol *sym_parent,
					struct branch_info *bi,
					struct mem_info *mi,
					struct kvm_info *ki,
					struct perf_sample *sample,
					bool sample_self)
{
	return __hists__add_entry(hists, al, sym_parent, bi, mi, ki, NULL,
				  sample, sample_self, ops);
}

struct hist_entry *hists__add_entry_block(struct hists *hists,
					  struct addr_location *al,
					  struct block_info *block_info)
{
	struct hist_entry entry = {
		.block_info = block_info,
		.hists = hists,
		.ms = {
			.maps = al->maps,
			.map = al->map,
			.sym = al->sym,
		},
	}, *he = hists__findnew_entry(hists, &entry, al, false);

	return he;
}

static int
iter_next_nop_entry(struct hist_entry_iter *iter __maybe_unused,
		    struct addr_location *al __maybe_unused)
{
	return 0;
}

static int
iter_add_next_nop_entry(struct hist_entry_iter *iter __maybe_unused,
			struct addr_location *al __maybe_unused)
{
	return 0;
}

static int
iter_prepare_mem_entry(struct hist_entry_iter *iter, struct addr_location *al)
{
	struct perf_sample *sample = iter->sample;
	struct mem_info *mi;

	mi = sample__resolve_mem(sample, al);
	if (mi == NULL)
		return -ENOMEM;

	iter->mi = mi;
	return 0;
}

static int
iter_add_single_mem_entry(struct hist_entry_iter *iter, struct addr_location *al)
{
	u64 cost;
	struct mem_info *mi = iter->mi;
	struct hists *hists = evsel__hists(iter->evsel);
	struct perf_sample *sample = iter->sample;
	struct hist_entry *he;

	if (mi == NULL)
		return -EINVAL;

	cost = sample->weight;
	if (!cost)
		cost = 1;

	/*
	 * must pass period=weight in order to get the correct
	 * sorting from hists__collapse_resort() which is solely
	 * based on periods. We want sorting be done on nr_events * weight
	 * and this is indirectly achieved by passing period=weight here
	 * and the he_stat__add_period() function.
	 */
	sample->period = cost;

	he = hists__add_entry(hists, al, iter->parent, NULL, mi, NULL,
			      sample, true);
	if (!he)
		return -ENOMEM;

	iter->he = he;
	return 0;
}

static int
iter_finish_mem_entry(struct hist_entry_iter *iter,
		      struct addr_location *al __maybe_unused)
{
	struct evsel *evsel = iter->evsel;
	struct hists *hists = evsel__hists(evsel);
	struct hist_entry *he = iter->he;
	int err = -EINVAL;

	if (he == NULL)
		goto out;

	hists__inc_nr_samples(hists, he->filtered);

	err = hist_entry__append_callchain(he, iter->sample);

out:
	mem_info__zput(iter->mi);

	iter->he = NULL;
	return err;
}

static int
iter_prepare_branch_entry(struct hist_entry_iter *iter, struct addr_location *al)
{
	struct branch_info *bi;
	struct perf_sample *sample = iter->sample;

	bi = sample__resolve_bstack(sample, al);
	if (!bi)
		return -ENOMEM;

	iter->curr = 0;
	iter->total = sample->branch_stack->nr;

	iter->bi = bi;
	return 0;
}

static int
iter_add_single_branch_entry(struct hist_entry_iter *iter __maybe_unused,
			     struct addr_location *al __maybe_unused)
{
	return 0;
}

static int
iter_next_branch_entry(struct hist_entry_iter *iter, struct addr_location *al)
{
	struct branch_info *bi = iter->bi;
	int i = iter->curr;

	if (bi == NULL)
		return 0;

	if (iter->curr >= iter->total)
		return 0;

	maps__put(al->maps);
	al->maps = maps__get(bi[i].to.ms.maps);
	map__put(al->map);
	al->map = map__get(bi[i].to.ms.map);
	al->sym = bi[i].to.ms.sym;
	al->addr = bi[i].to.addr;
	return 1;
}

static int
iter_add_next_branch_entry(struct hist_entry_iter *iter, struct addr_location *al)
{
	struct branch_info *bi;
	struct evsel *evsel = iter->evsel;
	struct hists *hists = evsel__hists(evsel);
	struct perf_sample *sample = iter->sample;
	struct hist_entry *he = NULL;
	int i = iter->curr;
	int err = 0;

	bi = iter->bi;

	if (iter->hide_unresolved && !(bi[i].from.ms.sym && bi[i].to.ms.sym))
		goto out;

	/*
	 * The report shows the percentage of total branches captured
	 * and not events sampled. Thus we use a pseudo period of 1.
	 */
	sample->period = 1;
	sample->weight = bi->flags.cycles ? bi->flags.cycles : 1;

	he = hists__add_entry(hists, al, iter->parent, &bi[i], NULL, NULL,
			      sample, true);
	if (he == NULL)
		return -ENOMEM;

	hists__inc_nr_samples(hists, he->filtered);

out:
	iter->he = he;
	iter->curr++;
	return err;
}

static void branch_info__exit(struct branch_info *bi)
{
	map_symbol__exit(&bi->from.ms);
	map_symbol__exit(&bi->to.ms);
	zfree_srcline(&bi->srcline_from);
	zfree_srcline(&bi->srcline_to);
}

static int
iter_finish_branch_entry(struct hist_entry_iter *iter,
			 struct addr_location *al __maybe_unused)
{
	for (int i = 0; i < iter->total; i++)
		branch_info__exit(&iter->bi[i]);

	zfree(&iter->bi);
	iter->he = NULL;

	return iter->curr >= iter->total ? 0 : -1;
}

static int
iter_prepare_normal_entry(struct hist_entry_iter *iter __maybe_unused,
			  struct addr_location *al __maybe_unused)
{
	return 0;
}

static int
iter_add_single_normal_entry(struct hist_entry_iter *iter, struct addr_location *al)
{
	struct evsel *evsel = iter->evsel;
	struct perf_sample *sample = iter->sample;
	struct hist_entry *he;

	he = hists__add_entry(evsel__hists(evsel), al, iter->parent, NULL, NULL,
			      NULL, sample, true);
	if (he == NULL)
		return -ENOMEM;

	iter->he = he;
	return 0;
}

static int
iter_finish_normal_entry(struct hist_entry_iter *iter,
			 struct addr_location *al __maybe_unused)
{
	struct hist_entry *he = iter->he;
	struct evsel *evsel = iter->evsel;
	struct perf_sample *sample = iter->sample;

	if (he == NULL)
		return 0;

	iter->he = NULL;

	hists__inc_nr_samples(evsel__hists(evsel), he->filtered);

	return hist_entry__append_callchain(he, sample);
}

static int
iter_prepare_cumulative_entry(struct hist_entry_iter *iter,
			      struct addr_location *al __maybe_unused)
{
	struct hist_entry **he_cache;
	struct callchain_cursor *cursor = get_tls_callchain_cursor();

	if (cursor == NULL)
		return -ENOMEM;

	callchain_cursor_commit(cursor);

	/*
	 * This is for detecting cycles or recursions so that they're
	 * cumulated only one time to prevent entries more than 100%
	 * overhead.
	 */
	he_cache = malloc(sizeof(*he_cache) * (cursor->nr + 1));
	if (he_cache == NULL)
		return -ENOMEM;

	iter->he_cache = he_cache;
	iter->curr = 0;

	return 0;
}

static int
iter_add_single_cumulative_entry(struct hist_entry_iter *iter,
				 struct addr_location *al)
{
	struct evsel *evsel = iter->evsel;
	struct hists *hists = evsel__hists(evsel);
	struct perf_sample *sample = iter->sample;
	struct hist_entry **he_cache = iter->he_cache;
	struct hist_entry *he;
	int err = 0;

	he = hists__add_entry(hists, al, iter->parent, NULL, NULL, NULL,
			      sample, true);
	if (he == NULL)
		return -ENOMEM;

	iter->he = he;
	he_cache[iter->curr++] = he;

	hist_entry__append_callchain(he, sample);

	/*
	 * We need to re-initialize the cursor since callchain_append()
	 * advanced the cursor to the end.
	 */
	callchain_cursor_commit(get_tls_callchain_cursor());

	hists__inc_nr_samples(hists, he->filtered);

	return err;
}

static int
iter_next_cumulative_entry(struct hist_entry_iter *iter,
			   struct addr_location *al)
{
	struct callchain_cursor_node *node;

	node = callchain_cursor_current(get_tls_callchain_cursor());
	if (node == NULL)
		return 0;

	return fill_callchain_info(al, node, iter->hide_unresolved);
}

static bool
hist_entry__fast__sym_diff(struct hist_entry *left,
			   struct hist_entry *right)
{
	struct symbol *sym_l = left->ms.sym;
	struct symbol *sym_r = right->ms.sym;

	if (!sym_l && !sym_r)
		return left->ip != right->ip;

	return !!_sort__sym_cmp(sym_l, sym_r);
}


static int
iter_add_next_cumulative_entry(struct hist_entry_iter *iter,
			       struct addr_location *al)
{
	struct evsel *evsel = iter->evsel;
	struct perf_sample *sample = iter->sample;
	struct hist_entry **he_cache = iter->he_cache;
	struct hist_entry *he;
	struct hist_entry he_tmp = {
		.hists = evsel__hists(evsel),
		.cpu = al->cpu,
		.thread = al->thread,
		.comm = thread__comm(al->thread),
		.ip = al->addr,
		.ms = {
			.maps = al->maps,
			.map = al->map,
			.sym = al->sym,
		},
		.srcline = (char *) al->srcline,
		.parent = iter->parent,
		.raw_data = sample->raw_data,
		.raw_size = sample->raw_size,
	};
	int i;
	struct callchain_cursor cursor, *tls_cursor = get_tls_callchain_cursor();
	bool fast = hists__has(he_tmp.hists, sym);

	if (tls_cursor == NULL)
		return -ENOMEM;

	callchain_cursor_snapshot(&cursor, tls_cursor);

	callchain_cursor_advance(tls_cursor);

	/*
	 * Check if there's duplicate entries in the callchain.
	 * It's possible that it has cycles or recursive calls.
	 */
	for (i = 0; i < iter->curr; i++) {
		/*
		 * For most cases, there are no duplicate entries in callchain.
		 * The symbols are usually different. Do a quick check for
		 * symbols first.
		 */
		if (fast && hist_entry__fast__sym_diff(he_cache[i], &he_tmp))
			continue;

		if (hist_entry__cmp(he_cache[i], &he_tmp) == 0) {
			/* to avoid calling callback function */
			iter->he = NULL;
			return 0;
		}
	}

	he = hists__add_entry(evsel__hists(evsel), al, iter->parent, NULL, NULL,
			      NULL, sample, false);
	if (he == NULL)
		return -ENOMEM;

	iter->he = he;
	he_cache[iter->curr++] = he;

	if (hist_entry__has_callchains(he) && symbol_conf.use_callchain)
		callchain_append(he->callchain, &cursor, sample->period);
	return 0;
}

static int
iter_finish_cumulative_entry(struct hist_entry_iter *iter,
			     struct addr_location *al __maybe_unused)
{
	mem_info__zput(iter->mi);
	zfree(&iter->bi);
	zfree(&iter->he_cache);
	iter->he = NULL;

	return 0;
}

const struct hist_iter_ops hist_iter_mem = {
	.prepare_entry 		= iter_prepare_mem_entry,
	.add_single_entry 	= iter_add_single_mem_entry,
	.next_entry 		= iter_next_nop_entry,
	.add_next_entry 	= iter_add_next_nop_entry,
	.finish_entry 		= iter_finish_mem_entry,
};

const struct hist_iter_ops hist_iter_branch = {
	.prepare_entry 		= iter_prepare_branch_entry,
	.add_single_entry 	= iter_add_single_branch_entry,
	.next_entry 		= iter_next_branch_entry,
	.add_next_entry 	= iter_add_next_branch_entry,
	.finish_entry 		= iter_finish_branch_entry,
};

const struct hist_iter_ops hist_iter_normal = {
	.prepare_entry 		= iter_prepare_normal_entry,
	.add_single_entry 	= iter_add_single_normal_entry,
	.next_entry 		= iter_next_nop_entry,
	.add_next_entry 	= iter_add_next_nop_entry,
	.finish_entry 		= iter_finish_normal_entry,
};

const struct hist_iter_ops hist_iter_cumulative = {
	.prepare_entry 		= iter_prepare_cumulative_entry,
	.add_single_entry 	= iter_add_single_cumulative_entry,
	.next_entry 		= iter_next_cumulative_entry,
	.add_next_entry 	= iter_add_next_cumulative_entry,
	.finish_entry 		= iter_finish_cumulative_entry,
};

int hist_entry_iter__add(struct hist_entry_iter *iter, struct addr_location *al,
			 int max_stack_depth, void *arg)
{
	int err, err2;
	struct map *alm = NULL;

	if (al)
		alm = map__get(al->map);

	err = sample__resolve_callchain(iter->sample, get_tls_callchain_cursor(), &iter->parent,
					iter->evsel, al, max_stack_depth);
	if (err) {
		map__put(alm);
		return err;
	}

	err = iter->ops->prepare_entry(iter, al);
	if (err)
		goto out;

	err = iter->ops->add_single_entry(iter, al);
	if (err)
		goto out;

	if (iter->he && iter->add_entry_cb) {
		err = iter->add_entry_cb(iter, al, true, arg);
		if (err)
			goto out;
	}

	while (iter->ops->next_entry(iter, al)) {
		err = iter->ops->add_next_entry(iter, al);
		if (err)
			break;

		if (iter->he && iter->add_entry_cb) {
			err = iter->add_entry_cb(iter, al, false, arg);
			if (err)
				goto out;
		}
	}

out:
	err2 = iter->ops->finish_entry(iter, al);
	if (!err)
		err = err2;

	map__put(alm);

	return err;
}

int64_t
hist_entry__cmp(struct hist_entry *left, struct hist_entry *right)
{
	struct hists *hists = left->hists;
	struct perf_hpp_fmt *fmt;
	int64_t cmp = 0;

	hists__for_each_sort_list(hists, fmt) {
		if (perf_hpp__is_dynamic_entry(fmt) &&
		    !perf_hpp__defined_dynamic_entry(fmt, hists))
			continue;

		cmp = fmt->cmp(fmt, left, right);
		if (cmp)
			break;
	}

	return cmp;
}

int64_t
hist_entry__collapse(struct hist_entry *left, struct hist_entry *right)
{
	struct hists *hists = left->hists;
	struct perf_hpp_fmt *fmt;
	int64_t cmp = 0;

	hists__for_each_sort_list(hists, fmt) {
		if (perf_hpp__is_dynamic_entry(fmt) &&
		    !perf_hpp__defined_dynamic_entry(fmt, hists))
			continue;

		cmp = fmt->collapse(fmt, left, right);
		if (cmp)
			break;
	}

	return cmp;
}

void hist_entry__delete(struct hist_entry *he)
{
	struct hist_entry_ops *ops = he->ops;

	thread__zput(he->thread);
	map_symbol__exit(&he->ms);

	if (he->branch_info) {
		branch_info__exit(he->branch_info);
		zfree(&he->branch_info);
	}

	if (he->mem_info) {
		map_symbol__exit(&mem_info__iaddr(he->mem_info)->ms);
		map_symbol__exit(&mem_info__daddr(he->mem_info)->ms);
		mem_info__zput(he->mem_info);
	}

	if (he->block_info)
		block_info__delete(he->block_info);

	if (he->kvm_info)
		kvm_info__zput(he->kvm_info);

	zfree(&he->res_samples);
	zfree(&he->stat_acc);
	zfree_srcline(&he->srcline);
	if (he->srcfile && he->srcfile[0])
		zfree(&he->srcfile);
	free_callchain(he->callchain);
	zfree(&he->trace_output);
	zfree(&he->raw_data);
	ops->free(he);
}

/*
 * If this is not the last column, then we need to pad it according to the
 * pre-calculated max length for this column, otherwise don't bother adding
 * spaces because that would break viewing this with, for instance, 'less',
 * that would show tons of trailing spaces when a long C++ demangled method
 * names is sampled.
*/
int hist_entry__snprintf_alignment(struct hist_entry *he, struct perf_hpp *hpp,
				   struct perf_hpp_fmt *fmt, int printed)
{
	if (!list_is_last(&fmt->list, &he->hists->hpp_list->fields)) {
		const int width = fmt->width(fmt, hpp, he->hists);
		if (printed < width) {
			advance_hpp(hpp, printed);
			printed = scnprintf(hpp->buf, hpp->size, "%-*s", width - printed, " ");
		}
	}

	return printed;
}

/*
 * collapse the histogram
 */

static void hists__apply_filters(struct hists *hists, struct hist_entry *he);
static void hists__remove_entry_filter(struct hists *hists, struct hist_entry *he,
				       enum hist_filter type);

typedef bool (*fmt_chk_fn)(struct perf_hpp_fmt *fmt);

static bool check_thread_entry(struct perf_hpp_fmt *fmt)
{
	return perf_hpp__is_thread_entry(fmt) || perf_hpp__is_comm_entry(fmt);
}

static void hist_entry__check_and_remove_filter(struct hist_entry *he,
						enum hist_filter type,
						fmt_chk_fn check)
{
	struct perf_hpp_fmt *fmt;
	bool type_match = false;
	struct hist_entry *parent = he->parent_he;

	switch (type) {
	case HIST_FILTER__THREAD:
		if (symbol_conf.comm_list == NULL &&
		    symbol_conf.pid_list == NULL &&
		    symbol_conf.tid_list == NULL)
			return;
		break;
	case HIST_FILTER__DSO:
		if (symbol_conf.dso_list == NULL)
			return;
		break;
	case HIST_FILTER__SYMBOL:
		if (symbol_conf.sym_list == NULL)
			return;
		break;
	case HIST_FILTER__PARENT:
	case HIST_FILTER__GUEST:
	case HIST_FILTER__HOST:
	case HIST_FILTER__SOCKET:
	case HIST_FILTER__C2C:
	default:
		return;
	}

	/* if it's filtered by own fmt, it has to have filter bits */
	perf_hpp_list__for_each_format(he->hpp_list, fmt) {
		if (check(fmt)) {
			type_match = true;
			break;
		}
	}

	if (type_match) {
		/*
		 * If the filter is for current level entry, propagate
		 * filter marker to parents.  The marker bit was
		 * already set by default so it only needs to clear
		 * non-filtered entries.
		 */
		if (!(he->filtered & (1 << type))) {
			while (parent) {
				parent->filtered &= ~(1 << type);
				parent = parent->parent_he;
			}
		}
	} else {
		/*
		 * If current entry doesn't have matching formats, set
		 * filter marker for upper level entries.  it will be
		 * cleared if its lower level entries is not filtered.
		 *
		 * For lower-level entries, it inherits parent's
		 * filter bit so that lower level entries of a
		 * non-filtered entry won't set the filter marker.
		 */
		if (parent == NULL)
			he->filtered |= (1 << type);
		else
			he->filtered |= (parent->filtered & (1 << type));
	}
}

static void hist_entry__apply_hierarchy_filters(struct hist_entry *he)
{
	hist_entry__check_and_remove_filter(he, HIST_FILTER__THREAD,
					    check_thread_entry);

	hist_entry__check_and_remove_filter(he, HIST_FILTER__DSO,
					    perf_hpp__is_dso_entry);

	hist_entry__check_and_remove_filter(he, HIST_FILTER__SYMBOL,
					    perf_hpp__is_sym_entry);

	hists__apply_filters(he->hists, he);
}

static struct hist_entry *hierarchy_insert_entry(struct hists *hists,
						 struct rb_root_cached *root,
						 struct hist_entry *he,
						 struct hist_entry *parent_he,
						 struct perf_hpp_list *hpp_list)
{
	struct rb_node **p = &root->rb_root.rb_node;
	struct rb_node *parent = NULL;
	struct hist_entry *iter, *new;
	struct perf_hpp_fmt *fmt;
	int64_t cmp;
	bool leftmost = true;

	while (*p != NULL) {
		parent = *p;
		iter = rb_entry(parent, struct hist_entry, rb_node_in);

		cmp = 0;
		perf_hpp_list__for_each_sort_list(hpp_list, fmt) {
			cmp = fmt->collapse(fmt, iter, he);
			if (cmp)
				break;
		}

		if (!cmp) {
			he_stat__add_stat(&iter->stat, &he->stat);
			return iter;
		}

		if (cmp < 0)
			p = &parent->rb_left;
		else {
			p = &parent->rb_right;
			leftmost = false;
		}
	}

	new = hist_entry__new(he, true);
	if (new == NULL)
		return NULL;

	hists->nr_entries++;

	/* save related format list for output */
	new->hpp_list = hpp_list;
	new->parent_he = parent_he;

	hist_entry__apply_hierarchy_filters(new);

	/* some fields are now passed to 'new' */
	perf_hpp_list__for_each_sort_list(hpp_list, fmt) {
		if (perf_hpp__is_trace_entry(fmt) || perf_hpp__is_dynamic_entry(fmt))
			he->trace_output = NULL;
		else
			new->trace_output = NULL;

		if (perf_hpp__is_srcline_entry(fmt))
			he->srcline = NULL;
		else
			new->srcline = NULL;

		if (perf_hpp__is_srcfile_entry(fmt))
			he->srcfile = NULL;
		else
			new->srcfile = NULL;
	}

	rb_link_node(&new->rb_node_in, parent, p);
	rb_insert_color_cached(&new->rb_node_in, root, leftmost);
	return new;
}

static int hists__hierarchy_insert_entry(struct hists *hists,
					 struct rb_root_cached *root,
					 struct hist_entry *he)
{
	struct perf_hpp_list_node *node;
	struct hist_entry *new_he = NULL;
	struct hist_entry *parent = NULL;
	int depth = 0;
	int ret = 0;

	list_for_each_entry(node, &hists->hpp_formats, list) {
		/* skip period (overhead) and elided columns */
		if (node->level == 0 || node->skip)
			continue;

		/* insert copy of 'he' for each fmt into the hierarchy */
		new_he = hierarchy_insert_entry(hists, root, he, parent, &node->hpp);
		if (new_he == NULL) {
			ret = -1;
			break;
		}

		root = &new_he->hroot_in;
		new_he->depth = depth++;
		parent = new_he;
	}

	if (new_he) {
		new_he->leaf = true;

		if (hist_entry__has_callchains(new_he) &&
		    symbol_conf.use_callchain) {
			struct callchain_cursor *cursor = get_tls_callchain_cursor();

			if (cursor == NULL)
				return -1;

			callchain_cursor_reset(cursor);
			if (callchain_merge(cursor,
					    new_he->callchain,
					    he->callchain) < 0)
				ret = -1;
		}
	}

	/* 'he' is no longer used */
	hist_entry__delete(he);

	/* return 0 (or -1) since it already applied filters */
	return ret;
}

static int hists__collapse_insert_entry(struct hists *hists,
					struct rb_root_cached *root,
					struct hist_entry *he)
{
	struct rb_node **p = &root->rb_root.rb_node;
	struct rb_node *parent = NULL;
	struct hist_entry *iter;
	int64_t cmp;
	bool leftmost = true;

	if (symbol_conf.report_hierarchy)
		return hists__hierarchy_insert_entry(hists, root, he);

	while (*p != NULL) {
		parent = *p;
		iter = rb_entry(parent, struct hist_entry, rb_node_in);

		cmp = hist_entry__collapse(iter, he);

		if (!cmp) {
			int ret = 0;

			he_stat__add_stat(&iter->stat, &he->stat);
			if (symbol_conf.cumulate_callchain)
				he_stat__add_stat(iter->stat_acc, he->stat_acc);

			if (hist_entry__has_callchains(he) && symbol_conf.use_callchain) {
				struct callchain_cursor *cursor = get_tls_callchain_cursor();

				if (cursor != NULL) {
					callchain_cursor_reset(cursor);
					if (callchain_merge(cursor, iter->callchain, he->callchain) < 0)
						ret = -1;
				} else {
					ret = 0;
				}
			}
			hist_entry__delete(he);
			return ret;
		}

		if (cmp < 0)
			p = &(*p)->rb_left;
		else {
			p = &(*p)->rb_right;
			leftmost = false;
		}
	}
	hists->nr_entries++;

	rb_link_node(&he->rb_node_in, parent, p);
	rb_insert_color_cached(&he->rb_node_in, root, leftmost);
	return 1;
}

struct rb_root_cached *hists__get_rotate_entries_in(struct hists *hists)
{
	struct rb_root_cached *root;

	mutex_lock(&hists->lock);

	root = hists->entries_in;
	if (++hists->entries_in > &hists->entries_in_array[1])
		hists->entries_in = &hists->entries_in_array[0];

	mutex_unlock(&hists->lock);

	return root;
}

static void hists__apply_filters(struct hists *hists, struct hist_entry *he)
{
	hists__filter_entry_by_dso(hists, he);
	hists__filter_entry_by_thread(hists, he);
	hists__filter_entry_by_symbol(hists, he);
	hists__filter_entry_by_socket(hists, he);
}

int hists__collapse_resort(struct hists *hists, struct ui_progress *prog)
{
	struct rb_root_cached *root;
	struct rb_node *next;
	struct hist_entry *n;
	int ret;

	if (!hists__has(hists, need_collapse))
		return 0;

	hists->nr_entries = 0;

	root = hists__get_rotate_entries_in(hists);

	next = rb_first_cached(root);

	while (next) {
		if (session_done())
			break;
		n = rb_entry(next, struct hist_entry, rb_node_in);
		next = rb_next(&n->rb_node_in);

		rb_erase_cached(&n->rb_node_in, root);
		ret = hists__collapse_insert_entry(hists, &hists->entries_collapsed, n);
		if (ret < 0)
			return -1;

		if (ret) {
			/*
			 * If it wasn't combined with one of the entries already
			 * collapsed, we need to apply the filters that may have
			 * been set by, say, the hist_browser.
			 */
			hists__apply_filters(hists, n);
		}
		if (prog)
			ui_progress__update(prog, 1);
	}
	return 0;
}

static int64_t hist_entry__sort(struct hist_entry *a, struct hist_entry *b)
{
	struct hists *hists = a->hists;
	struct perf_hpp_fmt *fmt;
	int64_t cmp = 0;

	hists__for_each_sort_list(hists, fmt) {
		if (perf_hpp__should_skip(fmt, a->hists))
			continue;

		cmp = fmt->sort(fmt, a, b);
		if (cmp)
			break;
	}

	return cmp;
}

static void hists__reset_filter_stats(struct hists *hists)
{
	hists->nr_non_filtered_entries = 0;
	hists->stats.total_non_filtered_period = 0;
}

void hists__reset_stats(struct hists *hists)
{
	hists->nr_entries = 0;
	hists->stats.total_period = 0;

	hists__reset_filter_stats(hists);
}

static void hists__inc_filter_stats(struct hists *hists, struct hist_entry *h)
{
	hists->nr_non_filtered_entries++;
	hists->stats.total_non_filtered_period += h->stat.period;
}

void hists__inc_stats(struct hists *hists, struct hist_entry *h)
{
	if (!h->filtered)
		hists__inc_filter_stats(hists, h);

	hists->nr_entries++;
	hists->stats.total_period += h->stat.period;
}

static void hierarchy_recalc_total_periods(struct hists *hists)
{
	struct rb_node *node;
	struct hist_entry *he;

	node = rb_first_cached(&hists->entries);

	hists->stats.total_period = 0;
	hists->stats.total_non_filtered_period = 0;

	/*
	 * recalculate total period using top-level entries only
	 * since lower level entries only see non-filtered entries
	 * but upper level entries have sum of both entries.
	 */
	while (node) {
		he = rb_entry(node, struct hist_entry, rb_node);
		node = rb_next(node);

		hists->stats.total_period += he->stat.period;
		if (!he->filtered)
			hists->stats.total_non_filtered_period += he->stat.period;
	}
}

static void hierarchy_insert_output_entry(struct rb_root_cached *root,
					  struct hist_entry *he)
{
	struct rb_node **p = &root->rb_root.rb_node;
	struct rb_node *parent = NULL;
	struct hist_entry *iter;
	struct perf_hpp_fmt *fmt;
	bool leftmost = true;

	while (*p != NULL) {
		parent = *p;
		iter = rb_entry(parent, struct hist_entry, rb_node);

		if (hist_entry__sort(he, iter) > 0)
			p = &parent->rb_left;
		else {
			p = &parent->rb_right;
			leftmost = false;
		}
	}

	rb_link_node(&he->rb_node, parent, p);
	rb_insert_color_cached(&he->rb_node, root, leftmost);

	/* update column width of dynamic entry */
	perf_hpp_list__for_each_sort_list(he->hpp_list, fmt) {
		if (fmt->init)
			fmt->init(fmt, he);
	}
}

static void hists__hierarchy_output_resort(struct hists *hists,
					   struct ui_progress *prog,
					   struct rb_root_cached *root_in,
					   struct rb_root_cached *root_out,
					   u64 min_callchain_hits,
					   bool use_callchain)
{
	struct rb_node *node;
	struct hist_entry *he;

	*root_out = RB_ROOT_CACHED;
	node = rb_first_cached(root_in);

	while (node) {
		he = rb_entry(node, struct hist_entry, rb_node_in);
		node = rb_next(node);

		hierarchy_insert_output_entry(root_out, he);

		if (prog)
			ui_progress__update(prog, 1);

		hists->nr_entries++;
		if (!he->filtered) {
			hists->nr_non_filtered_entries++;
			hists__calc_col_len(hists, he);
		}

		if (!he->leaf) {
			hists__hierarchy_output_resort(hists, prog,
						       &he->hroot_in,
						       &he->hroot_out,
						       min_callchain_hits,
						       use_callchain);
			continue;
		}

		if (!use_callchain)
			continue;

		if (callchain_param.mode == CHAIN_GRAPH_REL) {
			u64 total = he->stat.period;

			if (symbol_conf.cumulate_callchain)
				total = he->stat_acc->period;

			min_callchain_hits = total * (callchain_param.min_percent / 100);
		}

		callchain_param.sort(&he->sorted_chain, he->callchain,
				     min_callchain_hits, &callchain_param);
	}
}

static void __hists__insert_output_entry(struct rb_root_cached *entries,
					 struct hist_entry *he,
					 u64 min_callchain_hits,
					 bool use_callchain)
{
	struct rb_node **p = &entries->rb_root.rb_node;
	struct rb_node *parent = NULL;
	struct hist_entry *iter;
	struct perf_hpp_fmt *fmt;
	bool leftmost = true;

	if (use_callchain) {
		if (callchain_param.mode == CHAIN_GRAPH_REL) {
			u64 total = he->stat.period;

			if (symbol_conf.cumulate_callchain)
				total = he->stat_acc->period;

			min_callchain_hits = total * (callchain_param.min_percent / 100);
		}
		callchain_param.sort(&he->sorted_chain, he->callchain,
				      min_callchain_hits, &callchain_param);
	}

	while (*p != NULL) {
		parent = *p;
		iter = rb_entry(parent, struct hist_entry, rb_node);

		if (hist_entry__sort(he, iter) > 0)
			p = &(*p)->rb_left;
		else {
			p = &(*p)->rb_right;
			leftmost = false;
		}
	}

	rb_link_node(&he->rb_node, parent, p);
	rb_insert_color_cached(&he->rb_node, entries, leftmost);

	/* update column width of dynamic entries */
	perf_hpp_list__for_each_sort_list(&perf_hpp_list, fmt) {
		if (fmt->init)
			fmt->init(fmt, he);
	}
}

static void output_resort(struct hists *hists, struct ui_progress *prog,
			  bool use_callchain, hists__resort_cb_t cb,
			  void *cb_arg)
{
	struct rb_root_cached *root;
	struct rb_node *next;
	struct hist_entry *n;
	u64 callchain_total;
	u64 min_callchain_hits;

	callchain_total = hists->callchain_period;
	if (symbol_conf.filter_relative)
		callchain_total = hists->callchain_non_filtered_period;

	min_callchain_hits = callchain_total * (callchain_param.min_percent / 100);

	hists__reset_stats(hists);
	hists__reset_col_len(hists);

	if (symbol_conf.report_hierarchy) {
		hists__hierarchy_output_resort(hists, prog,
					       &hists->entries_collapsed,
					       &hists->entries,
					       min_callchain_hits,
					       use_callchain);
		hierarchy_recalc_total_periods(hists);
		return;
	}

	if (hists__has(hists, need_collapse))
		root = &hists->entries_collapsed;
	else
		root = hists->entries_in;

	next = rb_first_cached(root);
	hists->entries = RB_ROOT_CACHED;

	while (next) {
		n = rb_entry(next, struct hist_entry, rb_node_in);
		next = rb_next(&n->rb_node_in);

		if (cb && cb(n, cb_arg))
			continue;

		__hists__insert_output_entry(&hists->entries, n, min_callchain_hits, use_callchain);
		hists__inc_stats(hists, n);

		if (!n->filtered)
			hists__calc_col_len(hists, n);

		if (prog)
			ui_progress__update(prog, 1);
	}
}

void evsel__output_resort_cb(struct evsel *evsel, struct ui_progress *prog,
			     hists__resort_cb_t cb, void *cb_arg)
{
	bool use_callchain;

	if (evsel && symbol_conf.use_callchain && !symbol_conf.show_ref_callgraph)
		use_callchain = evsel__has_callchain(evsel);
	else
		use_callchain = symbol_conf.use_callchain;

	use_callchain |= symbol_conf.show_branchflag_count;

	output_resort(evsel__hists(evsel), prog, use_callchain, cb, cb_arg);
}

void evsel__output_resort(struct evsel *evsel, struct ui_progress *prog)
{
	return evsel__output_resort_cb(evsel, prog, NULL, NULL);
}

void hists__output_resort(struct hists *hists, struct ui_progress *prog)
{
	output_resort(hists, prog, symbol_conf.use_callchain, NULL, NULL);
}

void hists__output_resort_cb(struct hists *hists, struct ui_progress *prog,
			     hists__resort_cb_t cb)
{
	output_resort(hists, prog, symbol_conf.use_callchain, cb, NULL);
}

static bool can_goto_child(struct hist_entry *he, enum hierarchy_move_dir hmd)
{
	if (he->leaf || hmd == HMD_FORCE_SIBLING)
		return false;

	if (he->unfolded || hmd == HMD_FORCE_CHILD)
		return true;

	return false;
}

struct rb_node *rb_hierarchy_last(struct rb_node *node)
{
	struct hist_entry *he = rb_entry(node, struct hist_entry, rb_node);

	while (can_goto_child(he, HMD_NORMAL)) {
		node = rb_last(&he->hroot_out.rb_root);
		he = rb_entry(node, struct hist_entry, rb_node);
	}
	return node;
}

struct rb_node *__rb_hierarchy_next(struct rb_node *node, enum hierarchy_move_dir hmd)
{
	struct hist_entry *he = rb_entry(node, struct hist_entry, rb_node);

	if (can_goto_child(he, hmd))
		node = rb_first_cached(&he->hroot_out);
	else
		node = rb_next(node);

	while (node == NULL) {
		he = he->parent_he;
		if (he == NULL)
			break;

		node = rb_next(&he->rb_node);
	}
	return node;
}

struct rb_node *rb_hierarchy_prev(struct rb_node *node)
{
	struct hist_entry *he = rb_entry(node, struct hist_entry, rb_node);

	node = rb_prev(node);
	if (node)
		return rb_hierarchy_last(node);

	he = he->parent_he;
	if (he == NULL)
		return NULL;

	return &he->rb_node;
}

bool hist_entry__has_hierarchy_children(struct hist_entry *he, float limit)
{
	struct rb_node *node;
	struct hist_entry *child;
	float percent;

	if (he->leaf)
		return false;

	node = rb_first_cached(&he->hroot_out);
	child = rb_entry(node, struct hist_entry, rb_node);

	while (node && child->filtered) {
		node = rb_next(node);
		child = rb_entry(node, struct hist_entry, rb_node);
	}

	if (node)
		percent = hist_entry__get_percent_limit(child);
	else
		percent = 0;

	return node && percent >= limit;
}

static void hists__remove_entry_filter(struct hists *hists, struct hist_entry *h,
				       enum hist_filter filter)
{
	h->filtered &= ~(1 << filter);

	if (symbol_conf.report_hierarchy) {
		struct hist_entry *parent = h->parent_he;

		while (parent) {
			he_stat__add_stat(&parent->stat, &h->stat);

			parent->filtered &= ~(1 << filter);

			if (parent->filtered)
				goto next;

			/* force fold unfiltered entry for simplicity */
			parent->unfolded = false;
			parent->has_no_entry = false;
			parent->row_offset = 0;
			parent->nr_rows = 0;
next:
			parent = parent->parent_he;
		}
	}

	if (h->filtered)
		return;

	/* force fold unfiltered entry for simplicity */
	h->unfolded = false;
	h->has_no_entry = false;
	h->row_offset = 0;
	h->nr_rows = 0;

	hists->stats.nr_non_filtered_samples += h->stat.nr_events;

	hists__inc_filter_stats(hists, h);
	hists__calc_col_len(hists, h);
}


static bool hists__filter_entry_by_dso(struct hists *hists,
				       struct hist_entry *he)
{
	if (hists->dso_filter != NULL &&
	    (he->ms.map == NULL || !RC_CHK_EQUAL(map__dso(he->ms.map), hists->dso_filter))) {
		he->filtered |= (1 << HIST_FILTER__DSO);
		return true;
	}

	return false;
}

static bool hists__filter_entry_by_thread(struct hists *hists,
					  struct hist_entry *he)
{
	if (hists->thread_filter != NULL &&
	    !RC_CHK_EQUAL(he->thread, hists->thread_filter)) {
		he->filtered |= (1 << HIST_FILTER__THREAD);
		return true;
	}

	return false;
}

static bool hists__filter_entry_by_symbol(struct hists *hists,
					  struct hist_entry *he)
{
	if (hists->symbol_filter_str != NULL &&
	    (!he->ms.sym || strstr(he->ms.sym->name,
				   hists->symbol_filter_str) == NULL)) {
		he->filtered |= (1 << HIST_FILTER__SYMBOL);
		return true;
	}

	return false;
}

static bool hists__filter_entry_by_socket(struct hists *hists,
					  struct hist_entry *he)
{
	if ((hists->socket_filter > -1) &&
	    (he->socket != hists->socket_filter)) {
		he->filtered |= (1 << HIST_FILTER__SOCKET);
		return true;
	}

	return false;
}

typedef bool (*filter_fn_t)(struct hists *hists, struct hist_entry *he);

static void hists__filter_by_type(struct hists *hists, int type, filter_fn_t filter)
{
	struct rb_node *nd;

	hists->stats.nr_non_filtered_samples = 0;

	hists__reset_filter_stats(hists);
	hists__reset_col_len(hists);

	for (nd = rb_first_cached(&hists->entries); nd; nd = rb_next(nd)) {
		struct hist_entry *h = rb_entry(nd, struct hist_entry, rb_node);

		if (filter(hists, h))
			continue;

		hists__remove_entry_filter(hists, h, type);
	}
}

static void resort_filtered_entry(struct rb_root_cached *root,
				  struct hist_entry *he)
{
	struct rb_node **p = &root->rb_root.rb_node;
	struct rb_node *parent = NULL;
	struct hist_entry *iter;
	struct rb_root_cached new_root = RB_ROOT_CACHED;
	struct rb_node *nd;
	bool leftmost = true;

	while (*p != NULL) {
		parent = *p;
		iter = rb_entry(parent, struct hist_entry, rb_node);

		if (hist_entry__sort(he, iter) > 0)
			p = &(*p)->rb_left;
		else {
			p = &(*p)->rb_right;
			leftmost = false;
		}
	}

	rb_link_node(&he->rb_node, parent, p);
	rb_insert_color_cached(&he->rb_node, root, leftmost);

	if (he->leaf || he->filtered)
		return;

	nd = rb_first_cached(&he->hroot_out);
	while (nd) {
		struct hist_entry *h = rb_entry(nd, struct hist_entry, rb_node);

		nd = rb_next(nd);
		rb_erase_cached(&h->rb_node, &he->hroot_out);

		resort_filtered_entry(&new_root, h);
	}

	he->hroot_out = new_root;
}

static void hists__filter_hierarchy(struct hists *hists, int type, const void *arg)
{
	struct rb_node *nd;
	struct rb_root_cached new_root = RB_ROOT_CACHED;

	hists->stats.nr_non_filtered_samples = 0;

	hists__reset_filter_stats(hists);
	hists__reset_col_len(hists);

	nd = rb_first_cached(&hists->entries);
	while (nd) {
		struct hist_entry *h = rb_entry(nd, struct hist_entry, rb_node);
		int ret;

		ret = hist_entry__filter(h, type, arg);

		/*
		 * case 1. non-matching type
		 * zero out the period, set filter marker and move to child
		 */
		if (ret < 0) {
			memset(&h->stat, 0, sizeof(h->stat));
			h->filtered |= (1 << type);

			nd = __rb_hierarchy_next(&h->rb_node, HMD_FORCE_CHILD);
		}
		/*
		 * case 2. matched type (filter out)
		 * set filter marker and move to next
		 */
		else if (ret == 1) {
			h->filtered |= (1 << type);

			nd = __rb_hierarchy_next(&h->rb_node, HMD_FORCE_SIBLING);
		}
		/*
		 * case 3. ok (not filtered)
		 * add period to hists and parents, erase the filter marker
		 * and move to next sibling
		 */
		else {
			hists__remove_entry_filter(hists, h, type);

			nd = __rb_hierarchy_next(&h->rb_node, HMD_FORCE_SIBLING);
		}
	}

	hierarchy_recalc_total_periods(hists);

	/*
	 * resort output after applying a new filter since filter in a lower
	 * hierarchy can change periods in a upper hierarchy.
	 */
	nd = rb_first_cached(&hists->entries);
	while (nd) {
		struct hist_entry *h = rb_entry(nd, struct hist_entry, rb_node);

		nd = rb_next(nd);
		rb_erase_cached(&h->rb_node, &hists->entries);

		resort_filtered_entry(&new_root, h);
	}

	hists->entries = new_root;
}

void hists__filter_by_thread(struct hists *hists)
{
	if (symbol_conf.report_hierarchy)
		hists__filter_hierarchy(hists, HIST_FILTER__THREAD,
					hists->thread_filter);
	else
		hists__filter_by_type(hists, HIST_FILTER__THREAD,
				      hists__filter_entry_by_thread);
}

void hists__filter_by_dso(struct hists *hists)
{
	if (symbol_conf.report_hierarchy)
		hists__filter_hierarchy(hists, HIST_FILTER__DSO,
					hists->dso_filter);
	else
		hists__filter_by_type(hists, HIST_FILTER__DSO,
				      hists__filter_entry_by_dso);
}

void hists__filter_by_symbol(struct hists *hists)
{
	if (symbol_conf.report_hierarchy)
		hists__filter_hierarchy(hists, HIST_FILTER__SYMBOL,
					hists->symbol_filter_str);
	else
		hists__filter_by_type(hists, HIST_FILTER__SYMBOL,
				      hists__filter_entry_by_symbol);
}

void hists__filter_by_socket(struct hists *hists)
{
	if (symbol_conf.report_hierarchy)
		hists__filter_hierarchy(hists, HIST_FILTER__SOCKET,
					&hists->socket_filter);
	else
		hists__filter_by_type(hists, HIST_FILTER__SOCKET,
				      hists__filter_entry_by_socket);
}

void events_stats__inc(struct events_stats *stats, u32 type)
{
	++stats->nr_events[0];
	++stats->nr_events[type];
}

static void hists_stats__inc(struct hists_stats *stats)
{
	++stats->nr_samples;
}

void hists__inc_nr_events(struct hists *hists)
{
	hists_stats__inc(&hists->stats);
}

void hists__inc_nr_samples(struct hists *hists, bool filtered)
{
	hists_stats__inc(&hists->stats);
	if (!filtered)
		hists->stats.nr_non_filtered_samples++;
}

void hists__inc_nr_lost_samples(struct hists *hists, u32 lost)
{
	hists->stats.nr_lost_samples += lost;
}

void hists__inc_nr_dropped_samples(struct hists *hists, u32 lost)
{
	hists->stats.nr_dropped_samples += lost;
}

static struct hist_entry *hists__add_dummy_entry(struct hists *hists,
						 struct hist_entry *pair)
{
	struct rb_root_cached *root;
	struct rb_node **p;
	struct rb_node *parent = NULL;
	struct hist_entry *he;
	int64_t cmp;
	bool leftmost = true;

	if (hists__has(hists, need_collapse))
		root = &hists->entries_collapsed;
	else
		root = hists->entries_in;

	p = &root->rb_root.rb_node;

	while (*p != NULL) {
		parent = *p;
		he = rb_entry(parent, struct hist_entry, rb_node_in);

		cmp = hist_entry__collapse(he, pair);

		if (!cmp)
			goto out;

		if (cmp < 0)
			p = &(*p)->rb_left;
		else {
			p = &(*p)->rb_right;
			leftmost = false;
		}
	}

	he = hist_entry__new(pair, true);
	if (he) {
		memset(&he->stat, 0, sizeof(he->stat));
		he->hists = hists;
		if (symbol_conf.cumulate_callchain)
			memset(he->stat_acc, 0, sizeof(he->stat));
		rb_link_node(&he->rb_node_in, parent, p);
		rb_insert_color_cached(&he->rb_node_in, root, leftmost);
		hists__inc_stats(hists, he);
		he->dummy = true;
	}
out:
	return he;
}

static struct hist_entry *add_dummy_hierarchy_entry(struct hists *hists,
						    struct rb_root_cached *root,
						    struct hist_entry *pair)
{
	struct rb_node **p;
	struct rb_node *parent = NULL;
	struct hist_entry *he;
	struct perf_hpp_fmt *fmt;
	bool leftmost = true;

	p = &root->rb_root.rb_node;
	while (*p != NULL) {
		int64_t cmp = 0;

		parent = *p;
		he = rb_entry(parent, struct hist_entry, rb_node_in);

		perf_hpp_list__for_each_sort_list(he->hpp_list, fmt) {
			cmp = fmt->collapse(fmt, he, pair);
			if (cmp)
				break;
		}
		if (!cmp)
			goto out;

		if (cmp < 0)
			p = &parent->rb_left;
		else {
			p = &parent->rb_right;
			leftmost = false;
		}
	}

	he = hist_entry__new(pair, true);
	if (he) {
		rb_link_node(&he->rb_node_in, parent, p);
		rb_insert_color_cached(&he->rb_node_in, root, leftmost);

		he->dummy = true;
		he->hists = hists;
		memset(&he->stat, 0, sizeof(he->stat));
		hists__inc_stats(hists, he);
	}
out:
	return he;
}

static struct hist_entry *hists__find_entry(struct hists *hists,
					    struct hist_entry *he)
{
	struct rb_node *n;

	if (hists__has(hists, need_collapse))
		n = hists->entries_collapsed.rb_root.rb_node;
	else
		n = hists->entries_in->rb_root.rb_node;

	while (n) {
		struct hist_entry *iter = rb_entry(n, struct hist_entry, rb_node_in);
		int64_t cmp = hist_entry__collapse(iter, he);

		if (cmp < 0)
			n = n->rb_left;
		else if (cmp > 0)
			n = n->rb_right;
		else
			return iter;
	}

	return NULL;
}

static struct hist_entry *hists__find_hierarchy_entry(struct rb_root_cached *root,
						      struct hist_entry *he)
{
	struct rb_node *n = root->rb_root.rb_node;

	while (n) {
		struct hist_entry *iter;
		struct perf_hpp_fmt *fmt;
		int64_t cmp = 0;

		iter = rb_entry(n, struct hist_entry, rb_node_in);
		perf_hpp_list__for_each_sort_list(he->hpp_list, fmt) {
			cmp = fmt->collapse(fmt, iter, he);
			if (cmp)
				break;
		}

		if (cmp < 0)
			n = n->rb_left;
		else if (cmp > 0)
			n = n->rb_right;
		else
			return iter;
	}

	return NULL;
}

static void hists__match_hierarchy(struct rb_root_cached *leader_root,
				   struct rb_root_cached *other_root)
{
	struct rb_node *nd;
	struct hist_entry *pos, *pair;

	for (nd = rb_first_cached(leader_root); nd; nd = rb_next(nd)) {
		pos  = rb_entry(nd, struct hist_entry, rb_node_in);
		pair = hists__find_hierarchy_entry(other_root, pos);

		if (pair) {
			hist_entry__add_pair(pair, pos);
			hists__match_hierarchy(&pos->hroot_in, &pair->hroot_in);
		}
	}
}

/*
 * Look for pairs to link to the leader buckets (hist_entries):
 */
void hists__match(struct hists *leader, struct hists *other)
{
	struct rb_root_cached *root;
	struct rb_node *nd;
	struct hist_entry *pos, *pair;

	if (symbol_conf.report_hierarchy) {
		/* hierarchy report always collapses entries */
		return hists__match_hierarchy(&leader->entries_collapsed,
					      &other->entries_collapsed);
	}

	if (hists__has(leader, need_collapse))
		root = &leader->entries_collapsed;
	else
		root = leader->entries_in;

	for (nd = rb_first_cached(root); nd; nd = rb_next(nd)) {
		pos  = rb_entry(nd, struct hist_entry, rb_node_in);
		pair = hists__find_entry(other, pos);

		if (pair)
			hist_entry__add_pair(pair, pos);
	}
}

static int hists__link_hierarchy(struct hists *leader_hists,
				 struct hist_entry *parent,
				 struct rb_root_cached *leader_root,
				 struct rb_root_cached *other_root)
{
	struct rb_node *nd;
	struct hist_entry *pos, *leader;

	for (nd = rb_first_cached(other_root); nd; nd = rb_next(nd)) {
		pos = rb_entry(nd, struct hist_entry, rb_node_in);

		if (hist_entry__has_pairs(pos)) {
			bool found = false;

			list_for_each_entry(leader, &pos->pairs.head, pairs.node) {
				if (leader->hists == leader_hists) {
					found = true;
					break;
				}
			}
			if (!found)
				return -1;
		} else {
			leader = add_dummy_hierarchy_entry(leader_hists,
							   leader_root, pos);
			if (leader == NULL)
				return -1;

			/* do not point parent in the pos */
			leader->parent_he = parent;

			hist_entry__add_pair(pos, leader);
		}

		if (!pos->leaf) {
			if (hists__link_hierarchy(leader_hists, leader,
						  &leader->hroot_in,
						  &pos->hroot_in) < 0)
				return -1;
		}
	}
	return 0;
}

/*
 * Look for entries in the other hists that are not present in the leader, if
 * we find them, just add a dummy entry on the leader hists, with period=0,
 * nr_events=0, to serve as the list header.
 */
int hists__link(struct hists *leader, struct hists *other)
{
	struct rb_root_cached *root;
	struct rb_node *nd;
	struct hist_entry *pos, *pair;

	if (symbol_conf.report_hierarchy) {
		/* hierarchy report always collapses entries */
		return hists__link_hierarchy(leader, NULL,
					     &leader->entries_collapsed,
					     &other->entries_collapsed);
	}

	if (hists__has(other, need_collapse))
		root = &other->entries_collapsed;
	else
		root = other->entries_in;

	for (nd = rb_first_cached(root); nd; nd = rb_next(nd)) {
		pos = rb_entry(nd, struct hist_entry, rb_node_in);

		if (!hist_entry__has_pairs(pos)) {
			pair = hists__add_dummy_entry(leader, pos);
			if (pair == NULL)
				return -1;
			hist_entry__add_pair(pos, pair);
		}
	}

	return 0;
}

int hists__unlink(struct hists *hists)
{
	struct rb_root_cached *root;
	struct rb_node *nd;
	struct hist_entry *pos;

	if (hists__has(hists, need_collapse))
		root = &hists->entries_collapsed;
	else
		root = hists->entries_in;

	for (nd = rb_first_cached(root); nd; nd = rb_next(nd)) {
		pos = rb_entry(nd, struct hist_entry, rb_node_in);
		list_del_init(&pos->pairs.node);
	}

	return 0;
}

void hist__account_cycles(struct branch_stack *bs, struct addr_location *al,
			  struct perf_sample *sample, bool nonany_branch_mode,
			  u64 *total_cycles, struct evsel *evsel)
{
	struct branch_info *bi;
	struct branch_entry *entries = perf_sample__branch_entries(sample);

	/* If we have branch cycles always annotate them. */
	if (bs && bs->nr && entries[0].flags.cycles) {
		bi = sample__resolve_bstack(sample, al);
		if (bi) {
			struct addr_map_symbol *prev = NULL;

			/*
			 * Ignore errors, still want to process the
			 * other entries.
			 *
			 * For non standard branch modes always
			 * force no IPC (prev == NULL)
			 *
			 * Note that perf stores branches reversed from
			 * program order!
			 */
			for (int i = bs->nr - 1; i >= 0; i--) {
				addr_map_symbol__account_cycles(&bi[i].from,
					nonany_branch_mode ? NULL : prev,
					bi[i].flags.cycles, evsel,
					bi[i].branch_stack_cntr);
				prev = &bi[i].to;

				if (total_cycles)
					*total_cycles += bi[i].flags.cycles;
			}
			for (unsigned int i = 0; i < bs->nr; i++) {
<<<<<<< HEAD
				map__put(bi[i].to.ms.map);
				maps__put(bi[i].to.ms.maps);
				map__put(bi[i].from.ms.map);
				maps__put(bi[i].from.ms.maps);
=======
				map_symbol__exit(&bi[i].to.ms);
				map_symbol__exit(&bi[i].from.ms);
>>>>>>> a6ad5510
			}
			free(bi);
		}
	}
}

size_t evlist__fprintf_nr_events(struct evlist *evlist, FILE *fp)
{
	struct evsel *pos;
	size_t ret = 0;

	evlist__for_each_entry(evlist, pos) {
		struct hists *hists = evsel__hists(pos);
		u64 total_samples = hists->stats.nr_samples;

		total_samples += hists->stats.nr_lost_samples;
		total_samples += hists->stats.nr_dropped_samples;

		if (symbol_conf.skip_empty && total_samples == 0)
			continue;

		ret += fprintf(fp, "%s stats:\n", evsel__name(pos));
		if (hists->stats.nr_samples)
			ret += fprintf(fp, "%20s events: %10d\n",
				       "SAMPLE", hists->stats.nr_samples);
		if (hists->stats.nr_lost_samples)
			ret += fprintf(fp, "%20s events: %10d\n",
				       "LOST_SAMPLES", hists->stats.nr_lost_samples);
		if (hists->stats.nr_dropped_samples)
			ret += fprintf(fp, "%20s events: %10d\n",
				       "LOST_SAMPLES (BPF)", hists->stats.nr_dropped_samples);
	}

	return ret;
}


u64 hists__total_period(struct hists *hists)
{
	return symbol_conf.filter_relative ? hists->stats.total_non_filtered_period :
		hists->stats.total_period;
}

int __hists__scnprintf_title(struct hists *hists, char *bf, size_t size, bool show_freq)
{
	char unit;
	int printed;
	const struct dso *dso = hists->dso_filter;
	struct thread *thread = hists->thread_filter;
	int socket_id = hists->socket_filter;
	unsigned long nr_samples = hists->stats.nr_samples;
	u64 nr_events = hists->stats.total_period;
	struct evsel *evsel = hists_to_evsel(hists);
	const char *ev_name = evsel__name(evsel);
	char buf[512], sample_freq_str[64] = "";
	size_t buflen = sizeof(buf);
	char ref[30] = " show reference callgraph, ";
	bool enable_ref = false;

	if (symbol_conf.filter_relative) {
		nr_samples = hists->stats.nr_non_filtered_samples;
		nr_events = hists->stats.total_non_filtered_period;
	}

	if (evsel__is_group_event(evsel)) {
		struct evsel *pos;

		evsel__group_desc(evsel, buf, buflen);
		ev_name = buf;

		for_each_group_member(pos, evsel) {
			struct hists *pos_hists = evsel__hists(pos);

			if (symbol_conf.filter_relative) {
				nr_samples += pos_hists->stats.nr_non_filtered_samples;
				nr_events += pos_hists->stats.total_non_filtered_period;
			} else {
				nr_samples += pos_hists->stats.nr_samples;
				nr_events += pos_hists->stats.total_period;
			}
		}
	}

	if (symbol_conf.show_ref_callgraph &&
	    strstr(ev_name, "call-graph=no"))
		enable_ref = true;

	if (show_freq)
		scnprintf(sample_freq_str, sizeof(sample_freq_str), " %d Hz,", evsel->core.attr.sample_freq);

	nr_samples = convert_unit(nr_samples, &unit);
	printed = scnprintf(bf, size,
			   "Samples: %lu%c of event%s '%s',%s%sEvent count (approx.): %" PRIu64,
			   nr_samples, unit, evsel->core.nr_members > 1 ? "s" : "",
			   ev_name, sample_freq_str, enable_ref ? ref : " ", nr_events);


	if (hists->uid_filter_str)
		printed += snprintf(bf + printed, size - printed,
				    ", UID: %s", hists->uid_filter_str);
	if (thread) {
		if (hists__has(hists, thread)) {
			printed += scnprintf(bf + printed, size - printed,
				    ", Thread: %s(%d)",
				    (thread__comm_set(thread) ? thread__comm_str(thread) : ""),
					thread__tid(thread));
		} else {
			printed += scnprintf(bf + printed, size - printed,
				    ", Thread: %s",
				    (thread__comm_set(thread) ? thread__comm_str(thread) : ""));
		}
	}
	if (dso)
		printed += scnprintf(bf + printed, size - printed,
				     ", DSO: %s", dso__short_name(dso));
	if (socket_id > -1)
		printed += scnprintf(bf + printed, size - printed,
				    ", Processor Socket: %d", socket_id);

	return printed;
}

int parse_filter_percentage(const struct option *opt __maybe_unused,
			    const char *arg, int unset __maybe_unused)
{
	if (!strcmp(arg, "relative"))
		symbol_conf.filter_relative = true;
	else if (!strcmp(arg, "absolute"))
		symbol_conf.filter_relative = false;
	else {
		pr_debug("Invalid percentage: %s\n", arg);
		return -1;
	}

	return 0;
}

int perf_hist_config(const char *var, const char *value)
{
	if (!strcmp(var, "hist.percentage"))
		return parse_filter_percentage(NULL, value, 0);

	return 0;
}

int __hists__init(struct hists *hists, struct perf_hpp_list *hpp_list)
{
	memset(hists, 0, sizeof(*hists));
	hists->entries_in_array[0] = hists->entries_in_array[1] = RB_ROOT_CACHED;
	hists->entries_in = &hists->entries_in_array[0];
	hists->entries_collapsed = RB_ROOT_CACHED;
	hists->entries = RB_ROOT_CACHED;
	mutex_init(&hists->lock);
	hists->socket_filter = -1;
	hists->hpp_list = hpp_list;
	INIT_LIST_HEAD(&hists->hpp_formats);
	return 0;
}

static void hists__delete_remaining_entries(struct rb_root_cached *root)
{
	struct rb_node *node;
	struct hist_entry *he;

	while (!RB_EMPTY_ROOT(&root->rb_root)) {
		node = rb_first_cached(root);
		rb_erase_cached(node, root);

		he = rb_entry(node, struct hist_entry, rb_node_in);
		hist_entry__delete(he);
	}
}

static void hists__delete_all_entries(struct hists *hists)
{
	hists__delete_entries(hists);
	hists__delete_remaining_entries(&hists->entries_in_array[0]);
	hists__delete_remaining_entries(&hists->entries_in_array[1]);
	hists__delete_remaining_entries(&hists->entries_collapsed);
}

static void hists_evsel__exit(struct evsel *evsel)
{
	struct hists *hists = evsel__hists(evsel);
	struct perf_hpp_fmt *fmt, *pos;
	struct perf_hpp_list_node *node, *tmp;

	hists__delete_all_entries(hists);

	list_for_each_entry_safe(node, tmp, &hists->hpp_formats, list) {
		perf_hpp_list__for_each_format_safe(&node->hpp, fmt, pos) {
			list_del_init(&fmt->list);
			free(fmt);
		}
		list_del_init(&node->list);
		free(node);
	}
}

static int hists_evsel__init(struct evsel *evsel)
{
	struct hists *hists = evsel__hists(evsel);

	__hists__init(hists, &perf_hpp_list);
	return 0;
}

/*
 * XXX We probably need a hists_evsel__exit() to free the hist_entries
 * stored in the rbtree...
 */

int hists__init(void)
{
	int err = evsel__object_config(sizeof(struct hists_evsel),
				       hists_evsel__init, hists_evsel__exit);
	if (err)
		fputs("FATAL ERROR: Couldn't setup hists class\n", stderr);

	return err;
}

void perf_hpp_list__init(struct perf_hpp_list *list)
{
	INIT_LIST_HEAD(&list->fields);
	INIT_LIST_HEAD(&list->sorts);
}<|MERGE_RESOLUTION|>--- conflicted
+++ resolved
@@ -2719,15 +2719,8 @@
 					*total_cycles += bi[i].flags.cycles;
 			}
 			for (unsigned int i = 0; i < bs->nr; i++) {
-<<<<<<< HEAD
-				map__put(bi[i].to.ms.map);
-				maps__put(bi[i].to.ms.maps);
-				map__put(bi[i].from.ms.map);
-				maps__put(bi[i].from.ms.maps);
-=======
 				map_symbol__exit(&bi[i].to.ms);
 				map_symbol__exit(&bi[i].from.ms);
->>>>>>> a6ad5510
 			}
 			free(bi);
 		}
