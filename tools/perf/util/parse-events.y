%define api.pure full
%parse-param {void *_parse_state}
%parse-param {void *scanner}
%lex-param {void* scanner}
%locations

%{

#ifndef NDEBUG
#define YYDEBUG 1
#endif

#include <errno.h>
#include <linux/compiler.h>
#include <linux/types.h>
#include "pmu.h"
#include "pmus.h"
#include "evsel.h"
#include "parse-events.h"
#include "parse-events-bison.h"

int parse_events_lex(YYSTYPE * yylval_param, YYLTYPE * yylloc_param , void *yyscanner);
void parse_events_error(YYLTYPE *loc, void *parse_state, void *scanner, char const *msg);

#define PE_ABORT(val) \
do { \
	if (val == -ENOMEM) \
		YYNOMEM; \
	YYABORT; \
} while (0)

static struct list_head* alloc_list(void)
{
	struct list_head *list;

	list = malloc(sizeof(*list));
	if (!list)
		return NULL;

	INIT_LIST_HEAD(list);
	return list;
}

static void free_list_evsel(struct list_head* list_evsel)
{
	struct evsel *evsel, *tmp;

	list_for_each_entry_safe(evsel, tmp, list_evsel, core.node) {
		list_del_init(&evsel->core.node);
		evsel__delete(evsel);
	}
	free(list_evsel);
}

%}

%token PE_START_EVENTS PE_START_TERMS
%token PE_VALUE PE_VALUE_SYM_HW PE_VALUE_SYM_SW PE_TERM
%token PE_VALUE_SYM_TOOL
%token PE_EVENT_NAME
%token PE_RAW PE_NAME
%token PE_MODIFIER_EVENT PE_MODIFIER_BP PE_BP_COLON PE_BP_SLASH
%token PE_LEGACY_CACHE
%token PE_PREFIX_MEM
%token PE_ERROR
%token PE_DRV_CFG_TERM
%token PE_TERM_HW
%type <num> PE_VALUE
%type <num> PE_VALUE_SYM_HW
%type <num> PE_VALUE_SYM_SW
%type <num> PE_VALUE_SYM_TOOL
%type <mod> PE_MODIFIER_EVENT
%type <term_type> PE_TERM
%type <num> value_sym
%type <str> PE_RAW
%type <str> PE_NAME
%type <str> PE_LEGACY_CACHE
%type <str> PE_MODIFIER_BP
%type <str> PE_EVENT_NAME
%type <str> PE_DRV_CFG_TERM
%type <str> name_or_raw
%destructor { free ($$); } <str>
%type <term> event_term
%destructor { parse_events_term__delete ($$); } <term>
%type <list_terms> event_config
%type <list_terms> opt_event_config
%type <list_terms> opt_pmu_config
%destructor { parse_events_terms__delete ($$); } <list_terms>
%type <list_evsel> event_pmu
%type <list_evsel> event_legacy_symbol
%type <list_evsel> event_legacy_cache
%type <list_evsel> event_legacy_mem
%type <list_evsel> event_legacy_tracepoint
%type <list_evsel> event_legacy_numeric
%type <list_evsel> event_legacy_raw
%type <list_evsel> event_def
%type <list_evsel> event_mod
%type <list_evsel> event_name
%type <list_evsel> event
%type <list_evsel> events
%type <list_evsel> group_def
%type <list_evsel> group
%type <list_evsel> groups
%destructor { free_list_evsel ($$); } <list_evsel>
%type <tracepoint_name> tracepoint_name
%destructor { free ($$.sys); free ($$.event); } <tracepoint_name>
%type <hardware_term> PE_TERM_HW
%destructor { free ($$.str); } <hardware_term>

%union
{
	char *str;
	u64 num;
	struct parse_events_modifier mod;
	enum parse_events__term_type term_type;
	struct list_head *list_evsel;
	struct parse_events_terms *list_terms;
	struct parse_events_term *term;
	struct tracepoint_name {
		char *sys;
		char *event;
	} tracepoint_name;
	struct hardware_term {
		char *str;
		u64 num;
	} hardware_term;
}
%%

 /*
  * Entry points. We are either parsing events or terminals. Just terminal
  * parsing is used for parsing events in sysfs.
  */
start:
PE_START_EVENTS start_events
|
PE_START_TERMS  start_terms

start_events: groups
{
	/* Take the parsed events, groups.. and place into parse_state. */
	struct list_head *groups  = $1;
	struct parse_events_state *parse_state = _parse_state;

	list_splice_tail(groups, &parse_state->list);
	free(groups);
}

groups: /* A list of groups or events. */
groups ',' group
{
	/* Merge group into the list of events/groups. */
	struct list_head *groups  = $1;
	struct list_head *group  = $3;

	list_splice_tail(group, groups);
	free(group);
	$$ = groups;
}
|
groups ',' event
{
	/* Merge event into the list of events/groups. */
	struct list_head *groups  = $1;
	struct list_head *event = $3;


	list_splice_tail(event, groups);
	free(event);
	$$ = groups;
}
|
group
|
event

group:
group_def ':' PE_MODIFIER_EVENT
{
	/* Apply the modifier to the events in the group_def. */
	struct list_head *list = $1;
	int err;

	err = parse_events__modifier_group(_parse_state, &@3, list, $3);
	if (err)
		YYABORT;
	$$ = list;
}
|
group_def

group_def:
PE_NAME '{' events '}'
{
	struct list_head *list = $3;

	/*
	 * Set the first entry of list to be the leader. Set the group name on
	 * the leader to $1 taking ownership.
	 */
	parse_events__set_leader($1, list);
	$$ = list;
}
|
'{' events '}'
{
	struct list_head *list = $2;

	/* Set the first entry of list to be the leader clearing the group name. */
	parse_events__set_leader(NULL, list);
	$$ = list;
}

events:
events ',' event
{
	struct list_head *events  = $1;
	struct list_head *event = $3;

	list_splice_tail(event, events);
	free(event);
	$$ = events;
}
|
event

event: event_mod

event_mod:
event_name PE_MODIFIER_EVENT
{
	struct list_head *list = $1;
	int err;

	/*
	 * Apply modifier on all events added by single event definition
	 * (there could be more events added for multiple tracepoint
	 * definitions via '*?'.
	 */
	err = parse_events__modifier_event(_parse_state, &@2, list, $2);
	if (err)
		YYABORT;
	$$ = list;
}
|
event_name

event_name:
PE_EVENT_NAME event_def
{
	/*
	 * When an event is parsed the text is rewound and the entire text of
	 * the event is set to the str of PE_EVENT_NAME token matched here. If
	 * no name was on an event via a term, set the name to the entire text
	 * taking ownership of the allocation.
	 */
	int err = parse_events__set_default_name($2, $1);

	if (err) {
		free_list_evsel($2);
		YYNOMEM;
	}
	$$ = $2;
}
|
event_def

event_def: event_pmu |
	   event_legacy_symbol |
	   event_legacy_cache sep_dc |
	   event_legacy_mem sep_dc |
	   event_legacy_tracepoint sep_dc |
	   event_legacy_numeric sep_dc |
	   event_legacy_raw sep_dc

event_pmu:
PE_NAME opt_pmu_config
{
	/* List of created evsels. */
	struct list_head *list = NULL;
	int err = parse_events_multi_pmu_add_or_add_pmu(_parse_state, $1, $2, &list, &@1);

	parse_events_terms__delete($2);
	free($1);
	if (err)
		PE_ABORT(err);
	$$ = list;
}
|
PE_NAME sep_dc
{
	struct list_head *list;
	int err;

	err = parse_events_multi_pmu_add(_parse_state, $1, NULL, &list, &@1);
	if (err < 0) {
		struct parse_events_state *parse_state = _parse_state;
		struct parse_events_error *error = parse_state->error;
		char *help;

		if (asprintf(&help, "Unable to find event on a PMU of '%s'", $1) < 0)
			help = NULL;
		parse_events_error__handle(error, @1.first_column, strdup("Bad event name"), help);
		free($1);
		PE_ABORT(err);
	}
	free($1);
	$$ = list;
}

value_sym:
PE_VALUE_SYM_HW
|
PE_VALUE_SYM_SW

event_legacy_symbol:
value_sym '/' event_config '/'
{
	struct list_head *list;
	int type = $1 >> 16;
	int config = $1 & 255;
	int err;
	bool wildcard = (type == PERF_TYPE_HARDWARE || type == PERF_TYPE_HW_CACHE);

	list = alloc_list();
	if (!list)
		YYNOMEM;
	err = parse_events_add_numeric(_parse_state, list, type, config, $3, wildcard);
	parse_events_terms__delete($3);
	if (err) {
		free_list_evsel(list);
		PE_ABORT(err);
	}
	$$ = list;
}
|
value_sym sep_slash_slash_dc
{
	struct list_head *list;
	int type = $1 >> 16;
	int config = $1 & 255;
	bool wildcard = (type == PERF_TYPE_HARDWARE || type == PERF_TYPE_HW_CACHE);
	int err;

	list = alloc_list();
	if (!list)
		YYNOMEM;
	err = parse_events_add_numeric(_parse_state, list, type, config, /*head_config=*/NULL, wildcard);
	if (err)
		PE_ABORT(err);
	$$ = list;
}
|
PE_VALUE_SYM_TOOL sep_slash_slash_dc
{
	struct list_head *list;
	int err;

	list = alloc_list();
	if (!list)
		YYNOMEM;
	err = parse_events_add_tool(_parse_state, list, $1);
	if (err)
		YYNOMEM;
	$$ = list;
}

event_legacy_cache:
PE_LEGACY_CACHE opt_event_config
{
	struct parse_events_state *parse_state = _parse_state;
	struct list_head *list;
	int err;

	list = alloc_list();
	if (!list)
		YYNOMEM;

	err = parse_events_add_cache(list, &parse_state->idx, $1, parse_state, $2);

	parse_events_terms__delete($2);
	free($1);
	if (err) {
		free_list_evsel(list);
		PE_ABORT(err);
	}
	$$ = list;
}

event_legacy_mem:
PE_PREFIX_MEM PE_VALUE PE_BP_SLASH PE_VALUE PE_BP_COLON PE_MODIFIER_BP opt_event_config
{
	struct list_head *list;
	int err;

	list = alloc_list();
	if (!list)
		YYNOMEM;

	err = parse_events_add_breakpoint(_parse_state, list,
					  $2, $6, $4, $7);
	parse_events_terms__delete($7);
	free($6);
	if (err) {
		free(list);
		PE_ABORT(err);
	}
	$$ = list;
}
|
PE_PREFIX_MEM PE_VALUE PE_BP_SLASH PE_VALUE opt_event_config
{
	struct list_head *list;
	int err;

	list = alloc_list();
	if (!list)
		YYNOMEM;

	err = parse_events_add_breakpoint(_parse_state, list,
					  $2, NULL, $4, $5);
	parse_events_terms__delete($5);
	if (err) {
		free(list);
		PE_ABORT(err);
	}
	$$ = list;
}
|
PE_PREFIX_MEM PE_VALUE PE_BP_COLON PE_MODIFIER_BP opt_event_config
{
	struct list_head *list;
	int err;

	list = alloc_list();
	if (!list)
		YYNOMEM;

	err = parse_events_add_breakpoint(_parse_state, list,
					  $2, $4, 0, $5);
	parse_events_terms__delete($5);
	free($4);
	if (err) {
		free(list);
		PE_ABORT(err);
	}
	$$ = list;
}
|
PE_PREFIX_MEM PE_VALUE opt_event_config
{
	struct list_head *list;
	int err;

	list = alloc_list();
	if (!list)
		YYNOMEM;
	err = parse_events_add_breakpoint(_parse_state, list,
					  $2, NULL, 0, $3);
	parse_events_terms__delete($3);
	if (err) {
		free(list);
		PE_ABORT(err);
	}
	$$ = list;
}

event_legacy_tracepoint:
tracepoint_name opt_event_config
{
	struct parse_events_state *parse_state = _parse_state;
	struct parse_events_error *error = parse_state->error;
	struct list_head *list;
	int err;

	list = alloc_list();
	if (!list)
		YYNOMEM;

	err = parse_events_add_tracepoint(parse_state, list, $1.sys, $1.event,
					error, $2, &@1);

	parse_events_terms__delete($2);
	free($1.sys);
	free($1.event);
	if (err) {
		free(list);
		PE_ABORT(err);
	}
	$$ = list;
}

tracepoint_name:
PE_NAME ':' PE_NAME
{
	struct tracepoint_name tracepoint = {$1, $3};

	$$ = tracepoint;
}

event_legacy_numeric:
PE_VALUE ':' PE_VALUE opt_event_config
{
	struct list_head *list;
	int err;

	list = alloc_list();
	if (!list)
		YYNOMEM;
	err = parse_events_add_numeric(_parse_state, list, (u32)$1, $3, $4,
				       /*wildcard=*/false);
	parse_events_terms__delete($4);
	if (err) {
		free(list);
		PE_ABORT(err);
	}
	$$ = list;
}

event_legacy_raw:
PE_RAW opt_event_config
{
	struct list_head *list;
	int err;
	u64 num;

	list = alloc_list();
	if (!list)
		YYNOMEM;
	errno = 0;
	num = strtoull($1 + 1, NULL, 16);
	/* Given the lexer will only give [a-fA-F0-9]+ a failure here should be impossible. */
	if (errno)
		YYABORT;
	free($1);
	err = parse_events_add_numeric(_parse_state, list, PERF_TYPE_RAW, num, $2,
				       /*wildcard=*/false);
	parse_events_terms__delete($2);
	if (err) {
		free(list);
		PE_ABORT(err);
	}
	$$ = list;
}

opt_event_config:
'/' event_config '/'
{
	$$ = $2;
}
|
'/' '/'
{
	$$ = NULL;
}
|
{
	$$ = NULL;
}

opt_pmu_config:
'/' event_config '/'
{
	$$ = $2;
}
|
'/' '/'
{
	$$ = NULL;
}

start_terms: event_config
{
	struct parse_events_state *parse_state = _parse_state;
	if (parse_state->terms) {
		parse_events_terms__delete ($1);
		YYABORT;
	}
	parse_state->terms = $1;
}

event_config:
event_config ',' event_term
{
	struct parse_events_terms *head = $1;
	struct parse_events_term *term = $3;

	if (!head) {
		parse_events_term__delete(term);
		YYABORT;
	}
	list_add_tail(&term->list, &head->terms);
	$$ = $1;
}
|
event_term
{
	struct parse_events_terms *head = malloc(sizeof(*head));
	struct parse_events_term *term = $1;

	if (!head)
		YYNOMEM;
	parse_events_terms__init(head);
	list_add_tail(&term->list, &head->terms);
	$$ = head;
}

name_or_raw: PE_RAW | PE_NAME | PE_LEGACY_CACHE
<<<<<<< HEAD
=======
|
PE_TERM_HW
{
	$$ = $1.str;
}
>>>>>>> a6ad5510

event_term:
PE_RAW
{
	struct parse_events_term *term;
	int err = parse_events_term__str(&term, PARSE_EVENTS__TERM_TYPE_RAW,
					 strdup("raw"), $1, &@1, &@1);

	if (err) {
		free($1);
		PE_ABORT(err);
	}
	$$ = term;
}
|
name_or_raw '=' name_or_raw
{
	struct parse_events_term *term;
	int err = parse_events_term__str(&term, PARSE_EVENTS__TERM_TYPE_USER, $1, $3, &@1, &@3);

	if (err) {
		free($1);
		free($3);
		PE_ABORT(err);
	}
	$$ = term;
}
|
name_or_raw '=' PE_VALUE
{
	struct parse_events_term *term;
	int err = parse_events_term__num(&term, PARSE_EVENTS__TERM_TYPE_USER,
					 $1, $3, /*novalue=*/false, &@1, &@3);

	if (err) {
		free($1);
		PE_ABORT(err);
	}
	$$ = term;
}
|
PE_LEGACY_CACHE
{
	struct parse_events_term *term;
	int err = parse_events_term__num(&term, PARSE_EVENTS__TERM_TYPE_LEGACY_CACHE,
					 $1, /*num=*/1, /*novalue=*/true, &@1, /*loc_val=*/NULL);

	if (err) {
		free($1);
		PE_ABORT(err);
	}
	$$ = term;
}
|
PE_NAME
{
	struct parse_events_term *term;
	int err = parse_events_term__num(&term, PARSE_EVENTS__TERM_TYPE_USER,
					 $1, /*num=*/1, /*novalue=*/true, &@1, /*loc_val=*/NULL);

	if (err) {
		free($1);
		PE_ABORT(err);
	}
	$$ = term;
}
|
PE_TERM_HW
{
	struct parse_events_term *term;
	int err = parse_events_term__num(&term, PARSE_EVENTS__TERM_TYPE_HARDWARE,
					 $1.str, $1.num & 255, /*novalue=*/false,
					 &@1, /*loc_val=*/NULL);

	if (err) {
		free($1.str);
		PE_ABORT(err);
	}
	$$ = term;
}
|
PE_TERM '=' name_or_raw
{
	struct parse_events_term *term;
	int err = parse_events_term__str(&term, $1, /*config=*/NULL, $3, &@1, &@3);

	if (err) {
		free($3);
		PE_ABORT(err);
	}
	$$ = term;
}
|
PE_TERM '=' PE_TERM
{
	struct parse_events_term *term;
	int err = parse_events_term__term(&term, $1, $3, &@1, &@3);

	if (err)
		PE_ABORT(err);

	$$ = term;
}
|
PE_TERM '=' PE_VALUE
{
	struct parse_events_term *term;
	int err = parse_events_term__num(&term, $1,
					 /*config=*/NULL, $3, /*novalue=*/false,
					 &@1, &@3);

	if (err)
		PE_ABORT(err);

	$$ = term;
}
|
PE_TERM
{
	struct parse_events_term *term;
	int err = parse_events_term__num(&term, $1,
					 /*config=*/NULL, /*num=*/1, /*novalue=*/true,
					 &@1, /*loc_val=*/NULL);

	if (err)
		PE_ABORT(err);

	$$ = term;
}
|
PE_DRV_CFG_TERM
{
	struct parse_events_term *term;
	char *config = strdup($1);
	int err;

	if (!config)
		YYNOMEM;
	err = parse_events_term__str(&term, PARSE_EVENTS__TERM_TYPE_DRV_CFG, config, $1, &@1, NULL);
	if (err) {
		free($1);
		free(config);
		PE_ABORT(err);
	}
	$$ = term;
}

sep_dc: ':' |

sep_slash_slash_dc: '/' '/' | ':' |

%%

void parse_events_error(YYLTYPE *loc, void *_parse_state,
			void *scanner __maybe_unused,
			char const *msg __maybe_unused)
{
	struct parse_events_state *parse_state = _parse_state;

	if (!parse_state->error || !list_empty(&parse_state->error->list))
		return;

	parse_events_error__handle(parse_state->error, loc->last_column,
				   strdup("Unrecognized input"), NULL);
}<|MERGE_RESOLUTION|>--- conflicted
+++ resolved
@@ -606,14 +606,11 @@
 }
 
 name_or_raw: PE_RAW | PE_NAME | PE_LEGACY_CACHE
-<<<<<<< HEAD
-=======
 |
 PE_TERM_HW
 {
 	$$ = $1.str;
 }
->>>>>>> a6ad5510
 
 event_term:
 PE_RAW
