--- conflicted
+++ resolved
@@ -44,14 +44,10 @@
 			buildid_mmap2,
 			guest_code,
 			lazy_load_kernel_maps,
-<<<<<<< HEAD
-			keep_exited_threads;
-=======
 			keep_exited_threads,
 			annotate_data_member,
 			annotate_data_sample,
 			skip_empty;
->>>>>>> a6ad5510
 	const char	*vmlinux_name,
 			*kallsyms_name,
 			*source_prefix,
