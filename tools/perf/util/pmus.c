// SPDX-License-Identifier: GPL-2.0
#include <linux/list.h>
#include <linux/list_sort.h>
#include <linux/string.h>
#include <linux/zalloc.h>
#include <subcmd/pager.h>
#include <sys/types.h>
#include <ctype.h>
#include <dirent.h>
#include <pthread.h>
#include <string.h>
#include <unistd.h>
#include "cpumap.h"
#include "debug.h"
#include "evsel.h"
#include "pmus.h"
#include "pmu.h"
#include "print-events.h"
#include "strbuf.h"

/*
 * core_pmus:  A PMU belongs to core_pmus if it's name is "cpu" or it's sysfs
 *             directory contains "cpus" file. All PMUs belonging to core_pmus
 *             must have pmu->is_core=1. If there are more than one PMU in
 *             this list, perf interprets it as a heterogeneous platform.
 *             (FWIW, certain ARM platforms having heterogeneous cores uses
 *             homogeneous PMU, and thus they are treated as homogeneous
 *             platform by perf because core_pmus will have only one entry)
 * other_pmus: All other PMUs which are not part of core_pmus list. It doesn't
 *             matter whether PMU is present per SMT-thread or outside of the
 *             core in the hw. For e.g., an instance of AMD ibs_fetch// and
 *             ibs_op// PMUs is present in each hw SMT thread, however they
 *             are captured under other_pmus. PMUs belonging to other_pmus
 *             must have pmu->is_core=0 but pmu->is_uncore could be 0 or 1.
 */
static LIST_HEAD(core_pmus);
static LIST_HEAD(other_pmus);
static bool read_sysfs_core_pmus;
static bool read_sysfs_all_pmus;

static void pmu_read_sysfs(bool core_only);

size_t pmu_name_len_no_suffix(const char *str)
{
	int orig_len, len;
	bool has_hex_digits = false;

	orig_len = len = strlen(str);

	/* Count trailing digits. */
	while (len > 0 && isxdigit(str[len - 1])) {
		if (!isdigit(str[len - 1]))
			has_hex_digits = true;
		len--;
	}

	if (len > 0 && len != orig_len && str[len - 1] == '_') {
		/*
		 * There is a '_{num}' suffix. For decimal suffixes any length
		 * will do, for hexadecimal ensure more than 2 hex digits so
		 * that S390's cpum_cf PMU doesn't match.
		 */
		if (!has_hex_digits || (orig_len - len) > 2)
			return len - 1;
	}
	/* Use the full length. */
	return orig_len;
}

int pmu_name_cmp(const char *lhs_pmu_name, const char *rhs_pmu_name)
{
	unsigned long long lhs_num = 0, rhs_num = 0;
	size_t lhs_pmu_name_len = pmu_name_len_no_suffix(lhs_pmu_name);
	size_t rhs_pmu_name_len = pmu_name_len_no_suffix(rhs_pmu_name);
	int ret = strncmp(lhs_pmu_name, rhs_pmu_name,
			lhs_pmu_name_len < rhs_pmu_name_len ? lhs_pmu_name_len : rhs_pmu_name_len);

	if (lhs_pmu_name_len != rhs_pmu_name_len || ret != 0 || lhs_pmu_name_len == 0)
		return ret;

	if (lhs_pmu_name_len + 1 < strlen(lhs_pmu_name))
		lhs_num = strtoull(&lhs_pmu_name[lhs_pmu_name_len + 1], NULL, 16);
	if (rhs_pmu_name_len + 1 < strlen(rhs_pmu_name))
		rhs_num = strtoull(&rhs_pmu_name[rhs_pmu_name_len + 1], NULL, 16);

	return lhs_num < rhs_num ? -1 : (lhs_num > rhs_num ? 1 : 0);
}

void perf_pmus__destroy(void)
{
	struct perf_pmu *pmu, *tmp;

	list_for_each_entry_safe(pmu, tmp, &core_pmus, list) {
		list_del(&pmu->list);

		perf_pmu__delete(pmu);
	}
	list_for_each_entry_safe(pmu, tmp, &other_pmus, list) {
		list_del(&pmu->list);

		perf_pmu__delete(pmu);
	}
	read_sysfs_core_pmus = false;
	read_sysfs_all_pmus = false;
}

static struct perf_pmu *pmu_find(const char *name)
{
	struct perf_pmu *pmu;

	list_for_each_entry(pmu, &core_pmus, list) {
		if (!strcmp(pmu->name, name) ||
		    (pmu->alias_name && !strcmp(pmu->alias_name, name)))
			return pmu;
	}
	list_for_each_entry(pmu, &other_pmus, list) {
		if (!strcmp(pmu->name, name) ||
		    (pmu->alias_name && !strcmp(pmu->alias_name, name)))
			return pmu;
	}

	return NULL;
}

struct perf_pmu *perf_pmus__find(const char *name)
{
	struct perf_pmu *pmu;
	int dirfd;
	bool core_pmu;

	/*
	 * Once PMU is loaded it stays in the list,
	 * so we keep us from multiple reading/parsing
	 * the pmu format definitions.
	 */
	pmu = pmu_find(name);
	if (pmu)
		return pmu;

	if (read_sysfs_all_pmus)
		return NULL;

	core_pmu = is_pmu_core(name);
	if (core_pmu && read_sysfs_core_pmus)
		return NULL;

	dirfd = perf_pmu__event_source_devices_fd();
	pmu = perf_pmu__lookup(core_pmu ? &core_pmus : &other_pmus, dirfd, name,
			       /*eager_load=*/false);
	close(dirfd);

	if (!pmu) {
		/*
		 * Looking up an inidividual PMU failed. This may mean name is
		 * an alias, so read the PMUs from sysfs and try to find again.
		 */
		pmu_read_sysfs(core_pmu);
		pmu = pmu_find(name);
	}
	return pmu;
}

static struct perf_pmu *perf_pmu__find2(int dirfd, const char *name)
{
	struct perf_pmu *pmu;
	bool core_pmu;

	/*
	 * Once PMU is loaded it stays in the list,
	 * so we keep us from multiple reading/parsing
	 * the pmu format definitions.
	 */
	pmu = pmu_find(name);
	if (pmu)
		return pmu;

	if (read_sysfs_all_pmus)
		return NULL;

	core_pmu = is_pmu_core(name);
	if (core_pmu && read_sysfs_core_pmus)
		return NULL;

	return perf_pmu__lookup(core_pmu ? &core_pmus : &other_pmus, dirfd, name,
				/*eager_load=*/false);
}

static int pmus_cmp(void *priv __maybe_unused,
		    const struct list_head *lhs, const struct list_head *rhs)
{
	struct perf_pmu *lhs_pmu = container_of(lhs, struct perf_pmu, list);
	struct perf_pmu *rhs_pmu = container_of(rhs, struct perf_pmu, list);

	return pmu_name_cmp(lhs_pmu->name ?: "", rhs_pmu->name ?: "");
}

/* Add all pmus in sysfs to pmu list: */
static void pmu_read_sysfs(bool core_only)
{
	int fd;
	DIR *dir;
	struct dirent *dent;

	if (read_sysfs_all_pmus || (core_only && read_sysfs_core_pmus))
		return;

	fd = perf_pmu__event_source_devices_fd();
	if (fd < 0)
		return;

	dir = fdopendir(fd);
	if (!dir) {
		close(fd);
		return;
	}

	while ((dent = readdir(dir))) {
		if (!strcmp(dent->d_name, ".") || !strcmp(dent->d_name, ".."))
			continue;
		if (core_only && !is_pmu_core(dent->d_name))
			continue;
		/* add to static LIST_HEAD(core_pmus) or LIST_HEAD(other_pmus): */
		perf_pmu__find2(fd, dent->d_name);
	}

	closedir(dir);
	if (list_empty(&core_pmus)) {
		if (!perf_pmu__create_placeholder_core_pmu(&core_pmus))
			pr_err("Failure to set up any core PMUs\n");
	}
	list_sort(NULL, &core_pmus, pmus_cmp);
	list_sort(NULL, &other_pmus, pmus_cmp);
	if (!list_empty(&core_pmus)) {
		read_sysfs_core_pmus = true;
		if (!core_only)
			read_sysfs_all_pmus = true;
	}
}

static struct perf_pmu *__perf_pmus__find_by_type(unsigned int type)
{
	struct perf_pmu *pmu;

	list_for_each_entry(pmu, &core_pmus, list) {
		if (pmu->type == type)
			return pmu;
	}

	list_for_each_entry(pmu, &other_pmus, list) {
		if (pmu->type == type)
			return pmu;
	}
	return NULL;
}

struct perf_pmu *perf_pmus__find_by_type(unsigned int type)
{
	struct perf_pmu *pmu = __perf_pmus__find_by_type(type);

	if (pmu || read_sysfs_all_pmus)
		return pmu;

	pmu_read_sysfs(/*core_only=*/false);
	pmu = __perf_pmus__find_by_type(type);
	return pmu;
}

/*
 * pmu iterator: If pmu is NULL, we start at the begin, otherwise return the
 * next pmu. Returns NULL on end.
 */
struct perf_pmu *perf_pmus__scan(struct perf_pmu *pmu)
{
	bool use_core_pmus = !pmu || pmu->is_core;

	if (!pmu) {
		pmu_read_sysfs(/*core_only=*/false);
		pmu = list_prepare_entry(pmu, &core_pmus, list);
	}
	if (use_core_pmus) {
		list_for_each_entry_continue(pmu, &core_pmus, list)
			return pmu;

		pmu = NULL;
		pmu = list_prepare_entry(pmu, &other_pmus, list);
	}
	list_for_each_entry_continue(pmu, &other_pmus, list)
		return pmu;
	return NULL;
}

struct perf_pmu *perf_pmus__scan_core(struct perf_pmu *pmu)
{
	if (!pmu) {
		pmu_read_sysfs(/*core_only=*/true);
		return list_first_entry_or_null(&core_pmus, typeof(*pmu), list);
	}
	list_for_each_entry_continue(pmu, &core_pmus, list)
		return pmu;

	return NULL;
}

static struct perf_pmu *perf_pmus__scan_skip_duplicates(struct perf_pmu *pmu)
{
	bool use_core_pmus = !pmu || pmu->is_core;
	int last_pmu_name_len = 0;
	const char *last_pmu_name = (pmu && pmu->name) ? pmu->name : "";

	if (!pmu) {
		pmu_read_sysfs(/*core_only=*/false);
		pmu = list_prepare_entry(pmu, &core_pmus, list);
	} else
		last_pmu_name_len = pmu_name_len_no_suffix(pmu->name ?: "");

	if (use_core_pmus) {
		list_for_each_entry_continue(pmu, &core_pmus, list) {
			int pmu_name_len = pmu_name_len_no_suffix(pmu->name ?: "");

			if (last_pmu_name_len == pmu_name_len &&
			    !strncmp(last_pmu_name, pmu->name ?: "", pmu_name_len))
				continue;

			return pmu;
		}
		pmu = NULL;
		pmu = list_prepare_entry(pmu, &other_pmus, list);
	}
	list_for_each_entry_continue(pmu, &other_pmus, list) {
		int pmu_name_len = pmu_name_len_no_suffix(pmu->name ?: "");

		if (last_pmu_name_len == pmu_name_len &&
		    !strncmp(last_pmu_name, pmu->name ?: "", pmu_name_len))
			continue;

		return pmu;
	}
	return NULL;
}

const struct perf_pmu *perf_pmus__pmu_for_pmu_filter(const char *str)
{
	struct perf_pmu *pmu = NULL;

	while ((pmu = perf_pmus__scan(pmu)) != NULL) {
		if (!strcmp(pmu->name, str))
			return pmu;
		/* Ignore "uncore_" prefix. */
		if (!strncmp(pmu->name, "uncore_", 7)) {
			if (!strcmp(pmu->name + 7, str))
				return pmu;
		}
		/* Ignore "cpu_" prefix on Intel hybrid PMUs. */
		if (!strncmp(pmu->name, "cpu_", 4)) {
			if (!strcmp(pmu->name + 4, str))
				return pmu;
		}
	}
	return NULL;
}

/** Struct for ordering events as output in perf list. */
struct sevent {
	/** PMU for event. */
	const struct perf_pmu *pmu;
	const char *name;
	const char* alias;
	const char *scale_unit;
	const char *desc;
	const char *long_desc;
	const char *encoding_desc;
	const char *topic;
	const char *pmu_name;
	const char *event_type_desc;
	bool deprecated;
};

static int cmp_sevent(const void *a, const void *b)
{
	const struct sevent *as = a;
	const struct sevent *bs = b;
	bool a_iscpu, b_iscpu;
	int ret;

	/* Put extra events last. */
	if (!!as->desc != !!bs->desc)
		return !!as->desc - !!bs->desc;

	/* Order by topics. */
	ret = strcmp(as->topic ?: "", bs->topic ?: "");
	if (ret)
		return ret;

	/* Order CPU core events to be first */
	a_iscpu = as->pmu ? as->pmu->is_core : true;
	b_iscpu = bs->pmu ? bs->pmu->is_core : true;
	if (a_iscpu != b_iscpu)
		return a_iscpu ? -1 : 1;

	/* Order by PMU name. */
	if (as->pmu != bs->pmu) {
		ret = strcmp(as->pmu_name ?: "", bs->pmu_name ?: "");
		if (ret)
			return ret;
	}

	/* Order by event name. */
	return strcmp(as->name, bs->name);
}

static bool pmu_alias_is_duplicate(struct sevent *a, struct sevent *b)
{
	/* Different names -> never duplicates */
	if (strcmp(a->name ?: "//", b->name ?: "//"))
		return false;

	/* Don't remove duplicates for different PMUs */
	return strcmp(a->pmu_name, b->pmu_name) == 0;
}

struct events_callback_state {
	struct sevent *aliases;
	size_t aliases_len;
	size_t index;
};

static int perf_pmus__print_pmu_events__callback(void *vstate,
						struct pmu_event_info *info)
{
	struct events_callback_state *state = vstate;
	struct sevent *s;

	if (state->index >= state->aliases_len) {
		pr_err("Unexpected event %s/%s/\n", info->pmu->name, info->name);
		return 1;
	}
	s = &state->aliases[state->index];
	s->pmu = info->pmu;
#define COPY_STR(str) s->str = info->str ? strdup(info->str) : NULL
	COPY_STR(name);
	COPY_STR(alias);
	COPY_STR(scale_unit);
	COPY_STR(desc);
	COPY_STR(long_desc);
	COPY_STR(encoding_desc);
	COPY_STR(topic);
	COPY_STR(pmu_name);
	COPY_STR(event_type_desc);
#undef COPY_STR
	s->deprecated = info->deprecated;
	state->index++;
	return 0;
}

void perf_pmus__print_pmu_events(const struct print_callbacks *print_cb, void *print_state)
{
	struct perf_pmu *pmu;
	int printed = 0;
	int len;
	struct sevent *aliases;
	struct events_callback_state state;
	bool skip_duplicate_pmus = print_cb->skip_duplicate_pmus(print_state);
	struct perf_pmu *(*scan_fn)(struct perf_pmu *);

	if (skip_duplicate_pmus)
		scan_fn = perf_pmus__scan_skip_duplicates;
	else
		scan_fn = perf_pmus__scan;

	pmu = NULL;
	len = 0;
	while ((pmu = scan_fn(pmu)) != NULL)
		len += perf_pmu__num_events(pmu);

	aliases = zalloc(sizeof(struct sevent) * len);
	if (!aliases) {
		pr_err("FATAL: not enough memory to print PMU events\n");
		return;
	}
	pmu = NULL;
	state = (struct events_callback_state) {
		.aliases = aliases,
		.aliases_len = len,
		.index = 0,
	};
	while ((pmu = scan_fn(pmu)) != NULL) {
		perf_pmu__for_each_event(pmu, skip_duplicate_pmus, &state,
					 perf_pmus__print_pmu_events__callback);
	}
	qsort(aliases, len, sizeof(struct sevent), cmp_sevent);
	for (int j = 0; j < len; j++) {
		/* Skip duplicates */
		if (j < len - 1 && pmu_alias_is_duplicate(&aliases[j], &aliases[j + 1]))
			goto free;

		print_cb->print_event(print_state,
				aliases[j].topic,
				aliases[j].pmu_name,
				aliases[j].name,
				aliases[j].alias,
				aliases[j].scale_unit,
				aliases[j].deprecated,
				aliases[j].event_type_desc,
				aliases[j].desc,
				aliases[j].long_desc,
				aliases[j].encoding_desc);
free:
		zfree(&aliases[j].name);
		zfree(&aliases[j].alias);
		zfree(&aliases[j].scale_unit);
		zfree(&aliases[j].desc);
		zfree(&aliases[j].long_desc);
		zfree(&aliases[j].encoding_desc);
		zfree(&aliases[j].topic);
		zfree(&aliases[j].pmu_name);
		zfree(&aliases[j].event_type_desc);
	}
	if (printed && pager_in_use())
		printf("\n");

	zfree(&aliases);
}

struct build_format_string_args {
	struct strbuf short_string;
	struct strbuf long_string;
	int num_formats;
};

static int build_format_string(void *state, const char *name, int config,
			       const unsigned long *bits)
{
	struct build_format_string_args *args = state;
	unsigned int num_bits;
	int ret1, ret2 = 0;

	(void)config;
	args->num_formats++;
	if (args->num_formats > 1) {
		strbuf_addch(&args->long_string, ',');
		if (args->num_formats < 4)
			strbuf_addch(&args->short_string, ',');
	}
	num_bits = bits ? bitmap_weight(bits, PERF_PMU_FORMAT_BITS) : 0;
	if (num_bits <= 1) {
		ret1 = strbuf_addf(&args->long_string, "%s", name);
		if (args->num_formats < 4)
			ret2 = strbuf_addf(&args->short_string, "%s", name);
	} else if (num_bits > 8) {
		ret1 = strbuf_addf(&args->long_string, "%s=0..0x%llx", name,
				   ULLONG_MAX >> (64 - num_bits));
		if (args->num_formats < 4) {
			ret2 = strbuf_addf(&args->short_string, "%s=0..0x%llx", name,
					   ULLONG_MAX >> (64 - num_bits));
		}
	} else {
		ret1 = strbuf_addf(&args->long_string, "%s=0..%llu", name,
				  ULLONG_MAX >> (64 - num_bits));
		if (args->num_formats < 4) {
			ret2 = strbuf_addf(&args->short_string, "%s=0..%llu", name,
					   ULLONG_MAX >> (64 - num_bits));
		}
	}
	return ret1 < 0 ? ret1 : (ret2 < 0 ? ret2 : 0);
}

void perf_pmus__print_raw_pmu_events(const struct print_callbacks *print_cb, void *print_state)
{
	bool skip_duplicate_pmus = print_cb->skip_duplicate_pmus(print_state);
	struct perf_pmu *(*scan_fn)(struct perf_pmu *);
	struct perf_pmu *pmu = NULL;

	if (skip_duplicate_pmus)
		scan_fn = perf_pmus__scan_skip_duplicates;
	else
		scan_fn = perf_pmus__scan;

	while ((pmu = scan_fn(pmu)) != NULL) {
		struct build_format_string_args format_args = {
			.short_string = STRBUF_INIT,
			.long_string = STRBUF_INIT,
			.num_formats = 0,
		};
		int len = pmu_name_len_no_suffix(pmu->name);
		const char *desc = "(see 'man perf-list' or 'man perf-record' on how to encode it)";

		if (!pmu->is_core)
			desc = NULL;

		strbuf_addf(&format_args.short_string, "%.*s/", len, pmu->name);
		strbuf_addf(&format_args.long_string, "%.*s/", len, pmu->name);
		perf_pmu__for_each_format(pmu, &format_args, build_format_string);

		if (format_args.num_formats > 3)
			strbuf_addf(&format_args.short_string, ",.../modifier");
		else
			strbuf_addf(&format_args.short_string, "/modifier");

		strbuf_addf(&format_args.long_string, "/modifier");
		print_cb->print_event(print_state,
				/*topic=*/NULL,
				/*pmu_name=*/NULL,
				format_args.short_string.buf,
				/*event_alias=*/NULL,
				/*scale_unit=*/NULL,
				/*deprecated=*/false,
				"Raw event descriptor",
				desc,
				/*long_desc=*/NULL,
				format_args.long_string.buf);

		strbuf_release(&format_args.short_string);
		strbuf_release(&format_args.long_string);
	}
}

bool perf_pmus__have_event(const char *pname, const char *name)
{
	struct perf_pmu *pmu = perf_pmus__find(pname);

	return pmu && perf_pmu__have_event(pmu, name);
}

int perf_pmus__num_core_pmus(void)
{
	static int count;

	if (!count) {
		struct perf_pmu *pmu = NULL;

		while ((pmu = perf_pmus__scan_core(pmu)) != NULL)
			count++;
	}
	return count;
}

static bool __perf_pmus__supports_extended_type(void)
{
	struct perf_pmu *pmu = NULL;

	if (perf_pmus__num_core_pmus() <= 1)
		return false;

	while ((pmu = perf_pmus__scan_core(pmu)) != NULL) {
		if (!is_event_supported(PERF_TYPE_HARDWARE, PERF_COUNT_HW_CPU_CYCLES | ((__u64)pmu->type << PERF_PMU_TYPE_SHIFT)))
			return false;
	}

	return true;
}

static bool perf_pmus__do_support_extended_type;

static void perf_pmus__init_supports_extended_type(void)
{
	perf_pmus__do_support_extended_type = __perf_pmus__supports_extended_type();
}

bool perf_pmus__supports_extended_type(void)
{
	static pthread_once_t extended_type_once = PTHREAD_ONCE_INIT;

	pthread_once(&extended_type_once, perf_pmus__init_supports_extended_type);

	return perf_pmus__do_support_extended_type;
}

char *perf_pmus__default_pmu_name(void)
{
	int fd;
	DIR *dir;
	struct dirent *dent;
	char *result = NULL;

	if (!list_empty(&core_pmus))
		return strdup(list_first_entry(&core_pmus, struct perf_pmu, list)->name);

	fd = perf_pmu__event_source_devices_fd();
	if (fd < 0)
		return strdup("cpu");

	dir = fdopendir(fd);
	if (!dir) {
		close(fd);
		return strdup("cpu");
	}

	while ((dent = readdir(dir))) {
		if (!strcmp(dent->d_name, ".") || !strcmp(dent->d_name, ".."))
			continue;
		if (is_pmu_core(dent->d_name)) {
			result = strdup(dent->d_name);
			break;
		}
	}

	closedir(dir);
	return result ?: strdup("cpu");
}

struct perf_pmu *evsel__find_pmu(const struct evsel *evsel)
{
	struct perf_pmu *pmu = evsel->pmu;

	if (!pmu) {
		pmu = perf_pmus__find_by_type(evsel->core.attr.type);
		((struct evsel *)evsel)->pmu = pmu;
	}
	return pmu;
}

struct perf_pmu *perf_pmus__find_core_pmu(void)
{
<<<<<<< HEAD
	struct perf_pmu *pmu = NULL;

	while ((pmu = perf_pmus__scan_core(pmu))) {
		/*
		 * The cpumap should cover all CPUs. Otherwise, some CPUs may
		 * not support some events or have different event IDs.
		 */
		if (RC_CHK_ACCESS(pmu->cpus)->nr != cpu__max_cpu().cpu)
			return NULL;

		return pmu;
	}
	return NULL;
=======
	return perf_pmus__scan_core(NULL);
}

struct perf_pmu *perf_pmus__add_test_pmu(int test_sysfs_dirfd, const char *name)
{
	/*
	 * Some PMU functions read from the sysfs mount point, so care is
	 * needed, hence passing the eager_load flag to load things like the
	 * format files.
	 */
	return perf_pmu__lookup(&other_pmus, test_sysfs_dirfd, name, /*eager_load=*/true);
}

struct perf_pmu *perf_pmus__fake_pmu(void)
{
	static struct perf_pmu fake = {
		.name = "fake",
		.type = PERF_PMU_TYPE_FAKE,
		.format = LIST_HEAD_INIT(fake.format),
	};

	return &fake;
>>>>>>> a6ad5510
}<|MERGE_RESOLUTION|>--- conflicted
+++ resolved
@@ -711,21 +711,6 @@
 
 struct perf_pmu *perf_pmus__find_core_pmu(void)
 {
-<<<<<<< HEAD
-	struct perf_pmu *pmu = NULL;
-
-	while ((pmu = perf_pmus__scan_core(pmu))) {
-		/*
-		 * The cpumap should cover all CPUs. Otherwise, some CPUs may
-		 * not support some events or have different event IDs.
-		 */
-		if (RC_CHK_ACCESS(pmu->cpus)->nr != cpu__max_cpu().cpu)
-			return NULL;
-
-		return pmu;
-	}
-	return NULL;
-=======
 	return perf_pmus__scan_core(NULL);
 }
 
@@ -748,5 +733,4 @@
 	};
 
 	return &fake;
->>>>>>> a6ad5510
 }