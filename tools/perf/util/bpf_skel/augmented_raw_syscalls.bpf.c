--- conflicted
+++ resolved
@@ -216,13 +216,9 @@
 	_Static_assert(is_power_of_2(sizeof(augmented_args->arg.saddr)), "sizeof(augmented_args->arg.saddr) needs to be a power of two");
 	socklen &= sizeof(augmented_args->arg.saddr) - 1;
 
-<<<<<<< HEAD
-	bpf_probe_read_user(&augmented_args->saddr, socklen, sockaddr_arg);
-=======
 	bpf_probe_read_user(&augmented_args->arg.saddr, socklen, sockaddr_arg);
 	augmented_args->arg.size = socklen;
 	augmented_args->arg.err = 0;
->>>>>>> a6ad5510
 
 	return augmented__output(args, augmented_args, len + socklen);
 }
@@ -240,11 +236,7 @@
 
 	socklen &= sizeof(augmented_args->arg.saddr) - 1;
 
-<<<<<<< HEAD
-	bpf_probe_read_user(&augmented_args->saddr, socklen, sockaddr_arg);
-=======
 	bpf_probe_read_user(&augmented_args->arg.saddr, socklen, sockaddr_arg);
->>>>>>> a6ad5510
 
 	return augmented__output(args, augmented_args, len + socklen);
 }
@@ -362,11 +354,7 @@
         if (augmented_args == NULL)
 		goto failure;
 
-<<<<<<< HEAD
-	if (bpf_probe_read_user(&augmented_args->__data, sizeof(*attr), attr) < 0)
-=======
 	if (bpf_probe_read_user(&augmented_args->arg.value, sizeof(*attr), attr) < 0)
->>>>>>> a6ad5510
 		goto failure;
 
 	attr_read = (const struct perf_event_attr_size *)augmented_args->arg.value;
@@ -380,11 +368,7 @@
                 goto failure;
 
 	// Now that we read attr->size and tested it against the size limits, read it completely
-<<<<<<< HEAD
-	if (bpf_probe_read_user(&augmented_args->__data, size, attr) < 0)
-=======
 	if (bpf_probe_read_user(&augmented_args->arg.value, size, attr) < 0)
->>>>>>> a6ad5510
 		goto failure;
 
 	return augmented__output(args, augmented_args, len + size);
@@ -427,11 +411,7 @@
 	if (size > sizeof(augmented_args->arg.value))
                 goto failure;
 
-<<<<<<< HEAD
-	bpf_probe_read_user(&augmented_args->__data, size, rqtp_arg);
-=======
 	bpf_probe_read_user(&augmented_args->arg.value, size, req_arg);
->>>>>>> a6ad5510
 
 	return augmented__output(args, augmented_args, len + size);
 failure:
