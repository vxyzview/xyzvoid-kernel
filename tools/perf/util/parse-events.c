--- conflicted
+++ resolved
@@ -1514,13 +1514,6 @@
 	if (get_config_terms(head_config, &config_terms))
 		return -ENOMEM;
 
-<<<<<<< HEAD
-	if (perf_pmu__config(pmu, &attr, head_config, parse_state->error)) {
-		struct perf_evsel_config_term *pos, *tmp;
-
-		list_for_each_entry_safe(pos, tmp, &config_terms, list) {
-			list_del_init(&pos->list);
-=======
 	/*
 	 * When using default config, record which bits of attr->config were
 	 * changed by the user.
@@ -1535,7 +1528,6 @@
 			list_del_init(&pos->list);
 			if (pos->free_str)
 				zfree(&pos->val.str);
->>>>>>> d1988041
 			free(pos);
 		}
 		return -EINVAL;
@@ -1544,22 +1536,8 @@
 	evsel = __add_event(list, &parse_state->idx, &attr, true,
 			    get_config_name(head_config), pmu,
 			    &config_terms, auto_merge_stats, NULL);
-<<<<<<< HEAD
-	if (evsel) {
-		evsel->unit = info.unit;
-		evsel->scale = info.scale;
-		evsel->per_pkg = info.per_pkg;
-		evsel->snapshot = info.snapshot;
-		evsel->metric_expr = info.metric_expr;
-		evsel->metric_name = info.metric_name;
-		evsel->pmu_name = name ? strdup(name) : NULL;
-		evsel->use_uncore_alias = use_uncore_alias;
-		evsel->percore = config_term_percore(&evsel->config_terms);
-	}
-=======
 	if (!evsel)
 		return -ENOMEM;
->>>>>>> d1988041
 
 	evsel->pmu_name = name ? strdup(name) : NULL;
 	evsel->use_uncore_alias = use_uncore_alias;
