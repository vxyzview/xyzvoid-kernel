--- conflicted
+++ resolved
@@ -50,168 +50,6 @@
 #define Py_TYPE(ob) (((PyObject*)(ob))->ob_type)
 #endif
 
-<<<<<<< HEAD
-/*
- * Avoid bringing in event parsing.
- */
-int parse_event(struct evlist *evlist __maybe_unused, const char *str __maybe_unused)
-{
-	return 0;
-}
-
-/*
- * Provide these two so that we don't have to link against callchain.c and
- * start dragging hist.c, etc.
- */
-struct callchain_param callchain_param;
-
-int parse_callchain_record(const char *arg __maybe_unused,
-			   struct callchain_param *param __maybe_unused)
-{
-	return 0;
-}
-
-/*
- * Add these not to drag util/env.c
- */
-struct perf_env perf_env;
-
-const char *perf_env__cpuid(struct perf_env *env __maybe_unused)
-{
-	return NULL;
-}
-
-// This one is a bit easier, wouldn't drag too much, but leave it as a stub we need it here
-const char *perf_env__arch(struct perf_env *env __maybe_unused)
-{
-	return NULL;
-}
-
-/*
- * These ones are needed not to drag the PMU bandwagon, jevents generated
- * pmu_sys_event_tables, etc and evsel__find_pmu() is used so far just for
- * doing per PMU perf_event_attr.exclude_guest handling, not really needed, so
- * far, for the perf python binding known usecases, revisit if this become
- * necessary.
- */
-struct perf_pmu *evsel__find_pmu(const struct evsel *evsel __maybe_unused)
-{
-	return NULL;
-}
-
-int perf_pmu__scan_file(struct perf_pmu *pmu, const char *name, const char *fmt, ...)
-{
-	return EOF;
-}
-
-const char *perf_pmu__name_from_config(struct perf_pmu *pmu __maybe_unused, u64 config __maybe_unused)
-{
-	return NULL;
-}
-
-struct perf_pmu *perf_pmus__find_by_type(unsigned int type __maybe_unused)
-{
-	return NULL;
-}
-
-int perf_pmus__num_core_pmus(void)
-{
-	return 1;
-}
-
-bool evsel__is_aux_event(const struct evsel *evsel __maybe_unused)
-{
-	return false;
-}
-
-bool perf_pmus__supports_extended_type(void)
-{
-	return false;
-}
-
-/*
- * Add this one here not to drag util/metricgroup.c
- */
-int metricgroup__copy_metric_events(struct evlist *evlist, struct cgroup *cgrp,
-				    struct rblist *new_metric_events,
-				    struct rblist *old_metric_events)
-{
-	return 0;
-}
-
-/*
- * Add this one here not to drag util/trace-event-info.c
- */
-char *tracepoint_id_to_name(u64 config)
-{
-	return NULL;
-}
-
-/*
- * XXX: All these evsel destructors need some better mechanism, like a linked
- * list of destructors registered when the relevant code indeed is used instead
- * of having more and more calls in perf_evsel__delete(). -- acme
- *
- * For now, add some more:
- *
- * Not to drag the BPF bandwagon...
- */
-void bpf_counter__destroy(struct evsel *evsel);
-int bpf_counter__install_pe(struct evsel *evsel, int cpu, int fd);
-int bpf_counter__disable(struct evsel *evsel);
-
-void bpf_counter__destroy(struct evsel *evsel __maybe_unused)
-{
-}
-
-int bpf_counter__install_pe(struct evsel *evsel __maybe_unused, int cpu __maybe_unused, int fd __maybe_unused)
-{
-	return 0;
-}
-
-int bpf_counter__disable(struct evsel *evsel __maybe_unused)
-{
-	return 0;
-}
-
-// not to drag util/bpf-filter.c
-#ifdef HAVE_BPF_SKEL
-int perf_bpf_filter__prepare(struct evsel *evsel __maybe_unused)
-{
-	return 0;
-}
-
-int perf_bpf_filter__destroy(struct evsel *evsel __maybe_unused)
-{
-	return 0;
-}
-#endif
-
-/*
- * Support debug printing even though util/debug.c is not linked.  That means
- * implementing 'verbose' and 'eprintf'.
- */
-int verbose;
-int debug_peo_args;
-
-int eprintf(int level, int var, const char *fmt, ...);
-
-int eprintf(int level, int var, const char *fmt, ...)
-{
-	va_list args;
-	int ret = 0;
-
-	if (var >= level) {
-		va_start(args, fmt);
-		ret = vfprintf(stderr, fmt, args);
-		va_end(args);
-	}
-
-	return ret;
-}
-
-=======
->>>>>>> a6ad5510
 /* Define PyVarObject_HEAD_INIT for python 2.5 */
 #ifndef PyVarObject_HEAD_INIT
 # define PyVarObject_HEAD_INIT(type, size) PyObject_HEAD_INIT(type) size,
