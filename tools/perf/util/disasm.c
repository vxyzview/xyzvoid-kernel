// SPDX-License-Identifier: GPL-2.0-only
#include <ctype.h>
#include <errno.h>
#include <fcntl.h>
#include <inttypes.h>
#include <libgen.h>
#include <regex.h>
#include <stdlib.h>
#include <unistd.h>

#include <linux/string.h>
#include <subcmd/run-command.h>

#include "annotate.h"
#include "annotate-data.h"
#include "build-id.h"
#include "debug.h"
#include "disasm.h"
#include "disasm_bpf.h"
#include "dso.h"
#include "env.h"
#include "evsel.h"
#include "map.h"
#include "maps.h"
#include "namespaces.h"
#include "srcline.h"
#include "symbol.h"
#include "util.h"

static regex_t	 file_lineno;

/* These can be referred from the arch-dependent code */
static struct ins_ops call_ops;
static struct ins_ops dec_ops;
static struct ins_ops jump_ops;
static struct ins_ops mov_ops;
static struct ins_ops nop_ops;
static struct ins_ops lock_ops;
static struct ins_ops ret_ops;
static struct ins_ops load_store_ops;
static struct ins_ops arithmetic_ops;

static int jump__scnprintf(struct ins *ins, char *bf, size_t size,
			   struct ins_operands *ops, int max_ins_name);
static int call__scnprintf(struct ins *ins, char *bf, size_t size,
			   struct ins_operands *ops, int max_ins_name);

static void ins__sort(struct arch *arch);
static int disasm_line__parse(char *line, const char **namep, char **rawp);
static int disasm_line__parse_powerpc(struct disasm_line *dl);
static char *expand_tabs(char *line, char **storage, size_t *storage_len);

static __attribute__((constructor)) void symbol__init_regexpr(void)
{
	regcomp(&file_lineno, "^/[^:]+:([0-9]+)", REG_EXTENDED);
}

static int arch__grow_instructions(struct arch *arch)
{
	struct ins *new_instructions;
	size_t new_nr_allocated;

	if (arch->nr_instructions_allocated == 0 && arch->instructions)
		goto grow_from_non_allocated_table;

	new_nr_allocated = arch->nr_instructions_allocated + 128;
	new_instructions = realloc(arch->instructions, new_nr_allocated * sizeof(struct ins));
	if (new_instructions == NULL)
		return -1;

out_update_instructions:
	arch->instructions = new_instructions;
	arch->nr_instructions_allocated = new_nr_allocated;
	return 0;

grow_from_non_allocated_table:
	new_nr_allocated = arch->nr_instructions + 128;
	new_instructions = calloc(new_nr_allocated, sizeof(struct ins));
	if (new_instructions == NULL)
		return -1;

	memcpy(new_instructions, arch->instructions, arch->nr_instructions);
	goto out_update_instructions;
}

static int arch__associate_ins_ops(struct arch* arch, const char *name, struct ins_ops *ops)
{
	struct ins *ins;

	if (arch->nr_instructions == arch->nr_instructions_allocated &&
	    arch__grow_instructions(arch))
		return -1;

	ins = &arch->instructions[arch->nr_instructions];
	ins->name = strdup(name);
	if (!ins->name)
		return -1;

	ins->ops  = ops;
	arch->nr_instructions++;

	ins__sort(arch);
	return 0;
}

#include "arch/arc/annotate/instructions.c"
#include "arch/arm/annotate/instructions.c"
#include "arch/arm64/annotate/instructions.c"
#include "arch/csky/annotate/instructions.c"
#include "arch/loongarch/annotate/instructions.c"
#include "arch/mips/annotate/instructions.c"
#include "arch/x86/annotate/instructions.c"
#include "arch/powerpc/annotate/instructions.c"
#include "arch/riscv64/annotate/instructions.c"
#include "arch/s390/annotate/instructions.c"
#include "arch/sparc/annotate/instructions.c"

static struct arch architectures[] = {
	{
		.name = "arc",
		.init = arc__annotate_init,
	},
	{
		.name = "arm",
		.init = arm__annotate_init,
	},
	{
		.name = "arm64",
		.init = arm64__annotate_init,
	},
	{
		.name = "csky",
		.init = csky__annotate_init,
	},
	{
		.name = "mips",
		.init = mips__annotate_init,
		.objdump = {
			.comment_char = '#',
		},
	},
	{
		.name = "x86",
		.init = x86__annotate_init,
		.instructions = x86__instructions,
		.nr_instructions = ARRAY_SIZE(x86__instructions),
		.insn_suffix = "bwlq",
		.objdump =  {
			.comment_char = '#',
			.register_char = '%',
			.memory_ref_char = '(',
			.imm_char = '$',
		},
#ifdef HAVE_DWARF_SUPPORT
		.update_insn_state = update_insn_state_x86,
#endif
	},
	{
		.name = "powerpc",
		.init = powerpc__annotate_init,
#ifdef HAVE_DWARF_SUPPORT
		.update_insn_state = update_insn_state_powerpc,
#endif
	},
	{
		.name = "riscv64",
		.init = riscv64__annotate_init,
	},
	{
		.name = "s390",
		.init = s390__annotate_init,
		.objdump =  {
			.comment_char = '#',
		},
	},
	{
		.name = "sparc",
		.init = sparc__annotate_init,
		.objdump = {
			.comment_char = '#',
		},
	},
	{
		.name = "loongarch",
		.init = loongarch__annotate_init,
		.objdump = {
			.comment_char = '#',
		},
	},
};

static int arch__key_cmp(const void *name, const void *archp)
{
	const struct arch *arch = archp;

	return strcmp(name, arch->name);
}

static int arch__cmp(const void *a, const void *b)
{
	const struct arch *aa = a;
	const struct arch *ab = b;

	return strcmp(aa->name, ab->name);
}

static void arch__sort(void)
{
	const int nmemb = ARRAY_SIZE(architectures);

	qsort(architectures, nmemb, sizeof(struct arch), arch__cmp);
}

struct arch *arch__find(const char *name)
{
	const int nmemb = ARRAY_SIZE(architectures);
	static bool sorted;

	if (!sorted) {
		arch__sort();
		sorted = true;
	}

	return bsearch(name, architectures, nmemb, sizeof(struct arch), arch__key_cmp);
}

bool arch__is(struct arch *arch, const char *name)
{
	return !strcmp(arch->name, name);
}

static void ins_ops__delete(struct ins_operands *ops)
{
	if (ops == NULL)
		return;
	zfree(&ops->source.raw);
	zfree(&ops->source.name);
	zfree(&ops->target.raw);
	zfree(&ops->target.name);
}

static int ins__raw_scnprintf(struct ins *ins, char *bf, size_t size,
			      struct ins_operands *ops, int max_ins_name)
{
	return scnprintf(bf, size, "%-*s %s", max_ins_name, ins->name, ops->raw);
}

int ins__scnprintf(struct ins *ins, char *bf, size_t size,
		   struct ins_operands *ops, int max_ins_name)
{
	if (ins->ops->scnprintf)
		return ins->ops->scnprintf(ins, bf, size, ops, max_ins_name);

	return ins__raw_scnprintf(ins, bf, size, ops, max_ins_name);
}

bool ins__is_fused(struct arch *arch, const char *ins1, const char *ins2)
{
	if (!arch || !arch->ins_is_fused)
		return false;

	return arch->ins_is_fused(arch, ins1, ins2);
}

static int call__parse(struct arch *arch, struct ins_operands *ops, struct map_symbol *ms,
		struct disasm_line *dl __maybe_unused)
{
	char *endptr, *tok, *name;
	struct map *map = ms->map;
	struct addr_map_symbol target = {
		.ms = { .map = map, },
	};

	ops->target.addr = strtoull(ops->raw, &endptr, 16);

	name = strchr(endptr, '<');
	if (name == NULL)
		goto indirect_call;

	name++;

	if (arch->objdump.skip_functions_char &&
	    strchr(name, arch->objdump.skip_functions_char))
		return -1;

	tok = strchr(name, '>');
	if (tok == NULL)
		return -1;

	*tok = '\0';
	ops->target.name = strdup(name);
	*tok = '>';

	if (ops->target.name == NULL)
		return -1;
find_target:
	target.addr = map__objdump_2mem(map, ops->target.addr);

	if (maps__find_ams(ms->maps, &target) == 0 &&
	    map__rip_2objdump(target.ms.map, map__map_ip(target.ms.map, target.addr)) == ops->target.addr)
		ops->target.sym = target.ms.sym;

	return 0;

indirect_call:
	tok = strchr(endptr, '*');
	if (tok != NULL) {
		endptr++;

		/* Indirect call can use a non-rip register and offset: callq  *0x8(%rbx).
		 * Do not parse such instruction.  */
		if (strstr(endptr, "(%r") == NULL)
			ops->target.addr = strtoull(endptr, NULL, 16);
	}
	goto find_target;
}

static int call__scnprintf(struct ins *ins, char *bf, size_t size,
			   struct ins_operands *ops, int max_ins_name)
{
	if (ops->target.sym)
		return scnprintf(bf, size, "%-*s %s", max_ins_name, ins->name, ops->target.sym->name);

	if (ops->target.addr == 0)
		return ins__raw_scnprintf(ins, bf, size, ops, max_ins_name);

	if (ops->target.name)
		return scnprintf(bf, size, "%-*s %s", max_ins_name, ins->name, ops->target.name);

	return scnprintf(bf, size, "%-*s *%" PRIx64, max_ins_name, ins->name, ops->target.addr);
}

static struct ins_ops call_ops = {
	.parse	   = call__parse,
	.scnprintf = call__scnprintf,
};

bool ins__is_call(const struct ins *ins)
{
	return ins->ops == &call_ops || ins->ops == &s390_call_ops || ins->ops == &loongarch_call_ops;
}

/*
 * Prevents from matching commas in the comment section, e.g.:
 * ffff200008446e70:       b.cs    ffff2000084470f4 <generic_exec_single+0x314>  // b.hs, b.nlast
 *
 * and skip comma as part of function arguments, e.g.:
 * 1d8b4ac <linemap_lookup(line_maps const*, unsigned int)+0xcc>
 */
static inline const char *validate_comma(const char *c, struct ins_operands *ops)
{
	if (ops->jump.raw_comment && c > ops->jump.raw_comment)
		return NULL;

	if (ops->jump.raw_func_start && c > ops->jump.raw_func_start)
		return NULL;

	return c;
}

static int jump__parse(struct arch *arch, struct ins_operands *ops, struct map_symbol *ms,
		struct disasm_line *dl __maybe_unused)
{
	struct map *map = ms->map;
	struct symbol *sym = ms->sym;
	struct addr_map_symbol target = {
		.ms = { .map = map, },
	};
	const char *c = strchr(ops->raw, ',');
	u64 start, end;

	ops->jump.raw_comment = strchr(ops->raw, arch->objdump.comment_char);
	ops->jump.raw_func_start = strchr(ops->raw, '<');

	c = validate_comma(c, ops);

	/*
	 * Examples of lines to parse for the _cpp_lex_token@@Base
	 * function:
	 *
	 * 1159e6c: jne    115aa32 <_cpp_lex_token@@Base+0xf92>
	 * 1159e8b: jne    c469be <cpp_named_operator2name@@Base+0xa72>
	 *
	 * The first is a jump to an offset inside the same function,
	 * the second is to another function, i.e. that 0xa72 is an
	 * offset in the cpp_named_operator2name@@base function.
	 */
	/*
	 * skip over possible up to 2 operands to get to address, e.g.:
	 * tbnz	 w0, #26, ffff0000083cd190 <security_file_permission+0xd0>
	 */
	if (c++ != NULL) {
		ops->target.addr = strtoull(c, NULL, 16);
		if (!ops->target.addr) {
			c = strchr(c, ',');
			c = validate_comma(c, ops);
			if (c++ != NULL)
				ops->target.addr = strtoull(c, NULL, 16);
		}
	} else {
		ops->target.addr = strtoull(ops->raw, NULL, 16);
	}

	target.addr = map__objdump_2mem(map, ops->target.addr);
	start = map__unmap_ip(map, sym->start);
	end = map__unmap_ip(map, sym->end);

	ops->target.outside = target.addr < start || target.addr > end;

	/*
	 * FIXME: things like this in _cpp_lex_token (gcc's cc1 program):

		cpp_named_operator2name@@Base+0xa72

	 * Point to a place that is after the cpp_named_operator2name
	 * boundaries, i.e.  in the ELF symbol table for cc1
	 * cpp_named_operator2name is marked as being 32-bytes long, but it in
	 * fact is much larger than that, so we seem to need a symbols__find()
	 * routine that looks for >= current->start and  < next_symbol->start,
	 * possibly just for C++ objects?
	 *
	 * For now lets just make some progress by marking jumps to outside the
	 * current function as call like.
	 *
	 * Actual navigation will come next, with further understanding of how
	 * the symbol searching and disassembly should be done.
	 */
	if (maps__find_ams(ms->maps, &target) == 0 &&
	    map__rip_2objdump(target.ms.map, map__map_ip(target.ms.map, target.addr)) == ops->target.addr)
		ops->target.sym = target.ms.sym;

	if (!ops->target.outside) {
		ops->target.offset = target.addr - start;
		ops->target.offset_avail = true;
	} else {
		ops->target.offset_avail = false;
	}

	return 0;
}

static int jump__scnprintf(struct ins *ins, char *bf, size_t size,
			   struct ins_operands *ops, int max_ins_name)
{
	const char *c;

	if (!ops->target.addr || ops->target.offset < 0)
		return ins__raw_scnprintf(ins, bf, size, ops, max_ins_name);

	if (ops->target.outside && ops->target.sym != NULL)
		return scnprintf(bf, size, "%-*s %s", max_ins_name, ins->name, ops->target.sym->name);

	c = strchr(ops->raw, ',');
	c = validate_comma(c, ops);

	if (c != NULL) {
		const char *c2 = strchr(c + 1, ',');

		c2 = validate_comma(c2, ops);
		/* check for 3-op insn */
		if (c2 != NULL)
			c = c2;
		c++;

		/* mirror arch objdump's space-after-comma style */
		if (*c == ' ')
			c++;
	}

	return scnprintf(bf, size, "%-*s %.*s%" PRIx64, max_ins_name,
			 ins->name, c ? c - ops->raw : 0, ops->raw,
			 ops->target.offset);
}

static void jump__delete(struct ins_operands *ops __maybe_unused)
{
	/*
	 * The ops->jump.raw_comment and ops->jump.raw_func_start belong to the
	 * raw string, don't free them.
	 */
}

static struct ins_ops jump_ops = {
	.free	   = jump__delete,
	.parse	   = jump__parse,
	.scnprintf = jump__scnprintf,
};

bool ins__is_jump(const struct ins *ins)
{
	return ins->ops == &jump_ops || ins->ops == &loongarch_jump_ops;
}

static int comment__symbol(char *raw, char *comment, u64 *addrp, char **namep)
{
	char *endptr, *name, *t;

	if (strstr(raw, "(%rip)") == NULL)
		return 0;

	*addrp = strtoull(comment, &endptr, 16);
	if (endptr == comment)
		return 0;
	name = strchr(endptr, '<');
	if (name == NULL)
		return -1;

	name++;

	t = strchr(name, '>');
	if (t == NULL)
		return 0;

	*t = '\0';
	*namep = strdup(name);
	*t = '>';

	return 0;
}

static int lock__parse(struct arch *arch, struct ins_operands *ops, struct map_symbol *ms,
		struct disasm_line *dl __maybe_unused)
{
	ops->locked.ops = zalloc(sizeof(*ops->locked.ops));
	if (ops->locked.ops == NULL)
		return 0;

	if (disasm_line__parse(ops->raw, &ops->locked.ins.name, &ops->locked.ops->raw) < 0)
		goto out_free_ops;

	ops->locked.ins.ops = ins__find(arch, ops->locked.ins.name, 0);

	if (ops->locked.ins.ops == NULL)
		goto out_free_ops;

	if (ops->locked.ins.ops->parse &&
	    ops->locked.ins.ops->parse(arch, ops->locked.ops, ms, NULL) < 0)
		goto out_free_ops;

	return 0;

out_free_ops:
	zfree(&ops->locked.ops);
	return 0;
}

static int lock__scnprintf(struct ins *ins, char *bf, size_t size,
			   struct ins_operands *ops, int max_ins_name)
{
	int printed;

	if (ops->locked.ins.ops == NULL)
		return ins__raw_scnprintf(ins, bf, size, ops, max_ins_name);

	printed = scnprintf(bf, size, "%-*s ", max_ins_name, ins->name);
	return printed + ins__scnprintf(&ops->locked.ins, bf + printed,
					size - printed, ops->locked.ops, max_ins_name);
}

static void lock__delete(struct ins_operands *ops)
{
	struct ins *ins = &ops->locked.ins;

	if (ins->ops && ins->ops->free)
		ins->ops->free(ops->locked.ops);
	else
		ins_ops__delete(ops->locked.ops);

	zfree(&ops->locked.ops);
	zfree(&ops->locked.ins.name);
	zfree(&ops->target.raw);
	zfree(&ops->target.name);
}

static struct ins_ops lock_ops = {
	.free	   = lock__delete,
	.parse	   = lock__parse,
	.scnprintf = lock__scnprintf,
};

/*
 * Check if the operand has more than one registers like x86 SIB addressing:
 *   0x1234(%rax, %rbx, 8)
 *
 * But it doesn't care segment selectors like %gs:0x5678(%rcx), so just check
 * the input string after 'memory_ref_char' if exists.
 */
static bool check_multi_regs(struct arch *arch, const char *op)
{
	int count = 0;

	if (arch->objdump.register_char == 0)
		return false;

	if (arch->objdump.memory_ref_char) {
		op = strchr(op, arch->objdump.memory_ref_char);
		if (op == NULL)
			return false;
	}

	while ((op = strchr(op, arch->objdump.register_char)) != NULL) {
		count++;
		op++;
	}

	return count > 1;
}

static int mov__parse(struct arch *arch, struct ins_operands *ops, struct map_symbol *ms __maybe_unused,
		struct disasm_line *dl __maybe_unused)
{
	char *s = strchr(ops->raw, ','), *target, *comment, prev;

	if (s == NULL)
		return -1;

	*s = '\0';

	/*
	 * x86 SIB addressing has something like 0x8(%rax, %rcx, 1)
	 * then it needs to have the closing parenthesis.
	 */
	if (strchr(ops->raw, '(')) {
		*s = ',';
		s = strchr(ops->raw, ')');
		if (s == NULL || s[1] != ',')
			return -1;
		*++s = '\0';
	}

	ops->source.raw = strdup(ops->raw);
	*s = ',';

	if (ops->source.raw == NULL)
		return -1;

	ops->source.multi_regs = check_multi_regs(arch, ops->source.raw);

	target = skip_spaces(++s);
	comment = strchr(s, arch->objdump.comment_char);

	if (comment != NULL)
		s = comment - 1;
	else
		s = strchr(s, '\0') - 1;

	while (s > target && isspace(s[0]))
		--s;
	s++;
	prev = *s;
	*s = '\0';

	ops->target.raw = strdup(target);
	*s = prev;

	if (ops->target.raw == NULL)
		goto out_free_source;

	ops->target.multi_regs = check_multi_regs(arch, ops->target.raw);

	if (comment == NULL)
		return 0;

	comment = skip_spaces(comment);
	comment__symbol(ops->source.raw, comment + 1, &ops->source.addr, &ops->source.name);
	comment__symbol(ops->target.raw, comment + 1, &ops->target.addr, &ops->target.name);

	return 0;

out_free_source:
	zfree(&ops->source.raw);
	return -1;
}

static int mov__scnprintf(struct ins *ins, char *bf, size_t size,
			   struct ins_operands *ops, int max_ins_name)
{
	return scnprintf(bf, size, "%-*s %s,%s", max_ins_name, ins->name,
			 ops->source.name ?: ops->source.raw,
			 ops->target.name ?: ops->target.raw);
}

static struct ins_ops mov_ops = {
	.parse	   = mov__parse,
	.scnprintf = mov__scnprintf,
};

#define PPC_22_30(R)    (((R) >> 1) & 0x1ff)
#define MINUS_EXT_XO_FORM	234
#define SUB_EXT_XO_FORM		232
#define	ADD_ZERO_EXT_XO_FORM	202
#define	SUB_ZERO_EXT_XO_FORM	200

static int arithmetic__scnprintf(struct ins *ins, char *bf, size_t size,
		struct ins_operands *ops, int max_ins_name)
{
	return scnprintf(bf, size, "%-*s %s", max_ins_name, ins->name,
			ops->raw);
}

/*
 * Sets the fields: multi_regs and "mem_ref".
 * "mem_ref" is set for ops->source which is later used to
 * fill the objdump->memory_ref-char field. This ops is currently
 * used by powerpc and since binary instruction code is used to
 * extract opcode, regs and offset, no other parsing is needed here.
 *
 * Dont set multi regs for 4 cases since it has only one operand
 * for source:
 * - Add to Minus One Extended XO-form ( Ex: addme, addmeo )
 * - Subtract From Minus One Extended XO-form ( Ex: subfme )
 * - Add to Zero Extended XO-form ( Ex: addze, addzeo )
 * - Subtract From Zero Extended XO-form ( Ex: subfze )
 */
static int arithmetic__parse(struct arch *arch __maybe_unused, struct ins_operands *ops,
		struct map_symbol *ms __maybe_unused, struct disasm_line *dl)
{
	int opcode = PPC_OP(dl->raw.raw_insn);

	ops->source.mem_ref = false;
	if (opcode == 31) {
		if ((opcode != MINUS_EXT_XO_FORM) && (opcode != SUB_EXT_XO_FORM) \
				&& (opcode != ADD_ZERO_EXT_XO_FORM) && (opcode != SUB_ZERO_EXT_XO_FORM))
			ops->source.multi_regs = true;
	}

	ops->target.mem_ref = false;
	ops->target.multi_regs = false;

	return 0;
}

static struct ins_ops arithmetic_ops = {
	.parse     = arithmetic__parse,
	.scnprintf = arithmetic__scnprintf,
};

static int load_store__scnprintf(struct ins *ins, char *bf, size_t size,
		struct ins_operands *ops, int max_ins_name)
{
	return scnprintf(bf, size, "%-*s %s", max_ins_name, ins->name,
			ops->raw);
}

/*
 * Sets the fields: multi_regs and "mem_ref".
 * "mem_ref" is set for ops->source which is later used to
 * fill the objdump->memory_ref-char field. This ops is currently
 * used by powerpc and since binary instruction code is used to
 * extract opcode, regs and offset, no other parsing is needed here
 */
static int load_store__parse(struct arch *arch __maybe_unused, struct ins_operands *ops,
		struct map_symbol *ms __maybe_unused, struct disasm_line *dl __maybe_unused)
{
	ops->source.mem_ref = true;
	ops->source.multi_regs = false;
	/* opcode 31 is of X form */
	if (PPC_OP(dl->raw.raw_insn) == 31)
		ops->source.multi_regs = true;

	ops->target.mem_ref = false;
	ops->target.multi_regs = false;

	return 0;
}

static struct ins_ops load_store_ops = {
	.parse     = load_store__parse,
	.scnprintf = load_store__scnprintf,
};

static int dec__parse(struct arch *arch __maybe_unused, struct ins_operands *ops, struct map_symbol *ms __maybe_unused,
		struct disasm_line *dl __maybe_unused)
{
	char *target, *comment, *s, prev;

	target = s = ops->raw;

	while (s[0] != '\0' && !isspace(s[0]))
		++s;
	prev = *s;
	*s = '\0';

	ops->target.raw = strdup(target);
	*s = prev;

	if (ops->target.raw == NULL)
		return -1;

	comment = strchr(s, arch->objdump.comment_char);
	if (comment == NULL)
		return 0;

	comment = skip_spaces(comment);
	comment__symbol(ops->target.raw, comment + 1, &ops->target.addr, &ops->target.name);

	return 0;
}

static int dec__scnprintf(struct ins *ins, char *bf, size_t size,
			   struct ins_operands *ops, int max_ins_name)
{
	return scnprintf(bf, size, "%-*s %s", max_ins_name, ins->name,
			 ops->target.name ?: ops->target.raw);
}

static struct ins_ops dec_ops = {
	.parse	   = dec__parse,
	.scnprintf = dec__scnprintf,
};

static int nop__scnprintf(struct ins *ins __maybe_unused, char *bf, size_t size,
			  struct ins_operands *ops __maybe_unused, int max_ins_name)
{
	return scnprintf(bf, size, "%-*s", max_ins_name, "nop");
}

static struct ins_ops nop_ops = {
	.scnprintf = nop__scnprintf,
};

static struct ins_ops ret_ops = {
	.scnprintf = ins__raw_scnprintf,
};

bool ins__is_nop(const struct ins *ins)
{
	return ins->ops == &nop_ops;
}

bool ins__is_ret(const struct ins *ins)
{
	return ins->ops == &ret_ops;
}

bool ins__is_lock(const struct ins *ins)
{
	return ins->ops == &lock_ops;
}

static int ins__key_cmp(const void *name, const void *insp)
{
	const struct ins *ins = insp;

	return strcmp(name, ins->name);
}

static int ins__cmp(const void *a, const void *b)
{
	const struct ins *ia = a;
	const struct ins *ib = b;

	return strcmp(ia->name, ib->name);
}

static void ins__sort(struct arch *arch)
{
	const int nmemb = arch->nr_instructions;

	qsort(arch->instructions, nmemb, sizeof(struct ins), ins__cmp);
}

static struct ins_ops *__ins__find(struct arch *arch, const char *name, struct disasm_line *dl)
{
	struct ins *ins;
	const int nmemb = arch->nr_instructions;

	if (arch__is(arch, "powerpc")) {
		/*
		 * For powerpc, identify the instruction ops
		 * from the opcode using raw_insn.
		 */
		struct ins_ops *ops;

		ops = check_ppc_insn(dl);
		if (ops)
			return ops;
	}

	if (!arch->sorted_instructions) {
		ins__sort(arch);
		arch->sorted_instructions = true;
	}

	ins = bsearch(name, arch->instructions, nmemb, sizeof(struct ins), ins__key_cmp);
	if (ins)
		return ins->ops;

	if (arch->insn_suffix) {
		char tmp[32];
		char suffix;
		size_t len = strlen(name);

		if (len == 0 || len >= sizeof(tmp))
			return NULL;

		suffix = name[len - 1];
		if (strchr(arch->insn_suffix, suffix) == NULL)
			return NULL;

		strcpy(tmp, name);
		tmp[len - 1] = '\0'; /* remove the suffix and check again */

		ins = bsearch(tmp, arch->instructions, nmemb, sizeof(struct ins), ins__key_cmp);
	}
	return ins ? ins->ops : NULL;
}

struct ins_ops *ins__find(struct arch *arch, const char *name, struct disasm_line *dl)
{
	struct ins_ops *ops = __ins__find(arch, name, dl);

	if (!ops && arch->associate_instruction_ops)
		ops = arch->associate_instruction_ops(arch, name);

	return ops;
}

static void disasm_line__init_ins(struct disasm_line *dl, struct arch *arch, struct map_symbol *ms)
{
	dl->ins.ops = ins__find(arch, dl->ins.name, dl);

	if (!dl->ins.ops)
		return;

	if (dl->ins.ops->parse && dl->ins.ops->parse(arch, &dl->ops, ms, dl) < 0)
		dl->ins.ops = NULL;
}

static int disasm_line__parse(char *line, const char **namep, char **rawp)
{
	char tmp, *name = skip_spaces(line);

	if (name[0] == '\0')
		return -1;

	*rawp = name + 1;

	while ((*rawp)[0] != '\0' && !isspace((*rawp)[0]))
		++*rawp;

	tmp = (*rawp)[0];
	(*rawp)[0] = '\0';
	*namep = strdup(name);

	if (*namep == NULL)
		goto out;

	(*rawp)[0] = tmp;
	*rawp = strim(*rawp);

	return 0;

out:
	return -1;
}

/*
 * Parses the result captured from symbol__disassemble_*
 * Example, line read from DSO file in powerpc:
 * line:    38 01 81 e8
 * opcode: fetched from arch specific get_opcode_insn
 * rawp_insn: e8810138
 *
 * rawp_insn is used later to extract the reg/offset fields
 */
#define	PPC_OP(op)	(((op) >> 26) & 0x3F)
#define	RAW_BYTES	11

static int disasm_line__parse_powerpc(struct disasm_line *dl)
{
	char *line = dl->al.line;
	const char **namep = &dl->ins.name;
	char **rawp = &dl->ops.raw;
	char *tmp_raw_insn, *name_raw_insn = skip_spaces(line);
	char *name = skip_spaces(name_raw_insn + RAW_BYTES);
	int objdump = 0;

	if (strlen(line) > RAW_BYTES)
		objdump = 1;

	if (name_raw_insn[0] == '\0')
		return -1;

	if (objdump) {
		disasm_line__parse(name, namep, rawp);
	} else
		*namep = "";

	tmp_raw_insn = strndup(name_raw_insn, 11);
	if (tmp_raw_insn == NULL)
		return -1;

	remove_spaces(tmp_raw_insn);

	sscanf(tmp_raw_insn, "%x", &dl->raw.raw_insn);
	if (objdump)
		dl->raw.raw_insn = be32_to_cpu(dl->raw.raw_insn);

	return 0;
}

static void annotation_line__init(struct annotation_line *al,
				  struct annotate_args *args,
				  int nr)
{
	al->offset = args->offset;
	al->line = strdup(args->line);
	al->line_nr = args->line_nr;
	al->fileloc = args->fileloc;
	al->data_nr = nr;
}

static void annotation_line__exit(struct annotation_line *al)
{
	zfree_srcline(&al->path);
	zfree(&al->line);
	zfree(&al->cycles);
	zfree(&al->br_cntr);
}

static size_t disasm_line_size(int nr)
{
	struct annotation_line *al;

	return (sizeof(struct disasm_line) + (sizeof(al->data[0]) * nr));
}

/*
 * Allocating the disasm annotation line data with
 * following structure:
 *
 *    -------------------------------------------
 *    struct disasm_line | struct annotation_line
 *    -------------------------------------------
 *
 * We have 'struct annotation_line' member as last member
 * of 'struct disasm_line' to have an easy access.
 */
struct disasm_line *disasm_line__new(struct annotate_args *args)
{
	struct disasm_line *dl = NULL;
	struct annotation *notes = symbol__annotation(args->ms.sym);
	int nr = notes->src->nr_events;

	dl = zalloc(disasm_line_size(nr));
	if (!dl)
		return NULL;

	annotation_line__init(&dl->al, args, nr);
	if (dl->al.line == NULL)
		goto out_delete;

	if (args->offset != -1) {
		if (arch__is(args->arch, "powerpc")) {
			if (disasm_line__parse_powerpc(dl) < 0)
				goto out_free_line;
		} else if (disasm_line__parse(dl->al.line, &dl->ins.name, &dl->ops.raw) < 0)
			goto out_free_line;

		disasm_line__init_ins(dl, args->arch, &args->ms);
	}

	return dl;

out_free_line:
	zfree(&dl->al.line);
out_delete:
	free(dl);
	return NULL;
}

void disasm_line__free(struct disasm_line *dl)
{
	if (dl->ins.ops && dl->ins.ops->free)
		dl->ins.ops->free(&dl->ops);
	else
		ins_ops__delete(&dl->ops);
	zfree(&dl->ins.name);
	annotation_line__exit(&dl->al);
	free(dl);
}

int disasm_line__scnprintf(struct disasm_line *dl, char *bf, size_t size, bool raw, int max_ins_name)
{
	if (raw || !dl->ins.ops)
		return scnprintf(bf, size, "%-*s %s", max_ins_name, dl->ins.name, dl->ops.raw);

	return ins__scnprintf(&dl->ins, bf, size, &dl->ops, max_ins_name);
}

/*
 * symbol__parse_objdump_line() parses objdump output (with -d --no-show-raw)
 * which looks like following
 *
 *  0000000000415500 <_init>:
 *    415500:       sub    $0x8,%rsp
 *    415504:       mov    0x2f5ad5(%rip),%rax        # 70afe0 <_DYNAMIC+0x2f8>
 *    41550b:       test   %rax,%rax
 *    41550e:       je     415515 <_init+0x15>
 *    415510:       callq  416e70 <__gmon_start__@plt>
 *    415515:       add    $0x8,%rsp
 *    415519:       retq
 *
 * it will be parsed and saved into struct disasm_line as
 *  <offset>       <name>  <ops.raw>
 *
 * The offset will be a relative offset from the start of the symbol and -1
 * means that it's not a disassembly line so should be treated differently.
 * The ops.raw part will be parsed further according to type of the instruction.
 */
static int symbol__parse_objdump_line(struct symbol *sym,
				      struct annotate_args *args,
				      char *parsed_line, int *line_nr, char **fileloc)
{
	struct map *map = args->ms.map;
	struct annotation *notes = symbol__annotation(sym);
	struct disasm_line *dl;
	char *tmp;
	s64 line_ip, offset = -1;
	regmatch_t match[2];

	/* /filename:linenr ? Save line number and ignore. */
	if (regexec(&file_lineno, parsed_line, 2, match, 0) == 0) {
		*line_nr = atoi(parsed_line + match[1].rm_so);
		free(*fileloc);
		*fileloc = strdup(parsed_line);
		return 0;
	}

	/* Process hex address followed by ':'. */
	line_ip = strtoull(parsed_line, &tmp, 16);
	if (parsed_line != tmp && tmp[0] == ':' && tmp[1] != '\0') {
		u64 start = map__rip_2objdump(map, sym->start),
		    end = map__rip_2objdump(map, sym->end);

		offset = line_ip - start;
		if ((u64)line_ip < start || (u64)line_ip >= end)
			offset = -1;
		else
			parsed_line = tmp + 1;
	}

	args->offset  = offset;
	args->line    = parsed_line;
	args->line_nr = *line_nr;
	args->fileloc = *fileloc;
	args->ms.sym  = sym;

	dl = disasm_line__new(args);
	(*line_nr)++;

	if (dl == NULL)
		return -1;

	if (!disasm_line__has_local_offset(dl)) {
		dl->ops.target.offset = dl->ops.target.addr -
					map__rip_2objdump(map, sym->start);
		dl->ops.target.offset_avail = true;
	}

	/* kcore has no symbols, so add the call target symbol */
	if (dl->ins.ops && ins__is_call(&dl->ins) && !dl->ops.target.sym) {
		struct addr_map_symbol target = {
			.addr = dl->ops.target.addr,
			.ms = { .map = map, },
		};

		if (!maps__find_ams(args->ms.maps, &target) &&
		    target.ms.sym->start == target.al_addr)
			dl->ops.target.sym = target.ms.sym;
	}

	annotation_line__add(&dl->al, &notes->src->source);
	return 0;
}

static void delete_last_nop(struct symbol *sym)
{
	struct annotation *notes = symbol__annotation(sym);
	struct list_head *list = &notes->src->source;
	struct disasm_line *dl;

	while (!list_empty(list)) {
		dl = list_entry(list->prev, struct disasm_line, al.node);

		if (dl->ins.ops) {
			if (!ins__is_nop(&dl->ins))
				return;
		} else {
			if (!strstr(dl->al.line, " nop ") &&
			    !strstr(dl->al.line, " nopl ") &&
			    !strstr(dl->al.line, " nopw "))
				return;
		}

		list_del_init(&dl->al.node);
		disasm_line__free(dl);
	}
}

int symbol__strerror_disassemble(struct map_symbol *ms, int errnum, char *buf, size_t buflen)
{
	struct dso *dso = map__dso(ms->map);

	BUG_ON(buflen == 0);

	if (errnum >= 0) {
		str_error_r(errnum, buf, buflen);
		return 0;
	}

	switch (errnum) {
	case SYMBOL_ANNOTATE_ERRNO__NO_VMLINUX: {
		char bf[SBUILD_ID_SIZE + 15] = " with build id ";
		char *build_id_msg = NULL;

		if (dso__has_build_id(dso)) {
			build_id__sprintf(dso__bid(dso), bf + 15);
			build_id_msg = bf;
		}
		scnprintf(buf, buflen,
			  "No vmlinux file%s\nwas found in the path.\n\n"
			  "Note that annotation using /proc/kcore requires CAP_SYS_RAWIO capability.\n\n"
			  "Please use:\n\n"
			  "  perf buildid-cache -vu vmlinux\n\n"
			  "or:\n\n"
			  "  --vmlinux vmlinux\n", build_id_msg ?: "");
	}
		break;
	case SYMBOL_ANNOTATE_ERRNO__NO_LIBOPCODES_FOR_BPF:
		scnprintf(buf, buflen, "Please link with binutils's libopcode to enable BPF annotation");
		break;
	case SYMBOL_ANNOTATE_ERRNO__ARCH_INIT_REGEXP:
		scnprintf(buf, buflen, "Problems with arch specific instruction name regular expressions.");
		break;
	case SYMBOL_ANNOTATE_ERRNO__ARCH_INIT_CPUID_PARSING:
		scnprintf(buf, buflen, "Problems while parsing the CPUID in the arch specific initialization.");
		break;
	case SYMBOL_ANNOTATE_ERRNO__BPF_INVALID_FILE:
		scnprintf(buf, buflen, "Invalid BPF file: %s.", dso__long_name(dso));
		break;
	case SYMBOL_ANNOTATE_ERRNO__BPF_MISSING_BTF:
		scnprintf(buf, buflen, "The %s BPF file has no BTF section, compile with -g or use pahole -J.",
			  dso__long_name(dso));
		break;
	default:
		scnprintf(buf, buflen, "Internal error: Invalid %d error code\n", errnum);
		break;
	}

	return 0;
}

static int dso__disassemble_filename(struct dso *dso, char *filename, size_t filename_size)
{
	char linkname[PATH_MAX];
	char *build_id_filename;
	char *build_id_path = NULL;
	char *pos;
	int len;

	if (dso__symtab_type(dso) == DSO_BINARY_TYPE__KALLSYMS &&
	    !dso__is_kcore(dso))
		return SYMBOL_ANNOTATE_ERRNO__NO_VMLINUX;

	build_id_filename = dso__build_id_filename(dso, NULL, 0, false);
	if (build_id_filename) {
		__symbol__join_symfs(filename, filename_size, build_id_filename);
		free(build_id_filename);
	} else {
		if (dso__has_build_id(dso))
			return ENOMEM;
		goto fallback;
	}

	build_id_path = strdup(filename);
	if (!build_id_path)
		return ENOMEM;

	/*
	 * old style build-id cache has name of XX/XXXXXXX.. while
	 * new style has XX/XXXXXXX../{elf,kallsyms,vdso}.
	 * extract the build-id part of dirname in the new style only.
	 */
	pos = strrchr(build_id_path, '/');
	if (pos && strlen(pos) < SBUILD_ID_SIZE - 2)
		dirname(build_id_path);

	if (dso__is_kcore(dso))
		goto fallback;

	len = readlink(build_id_path, linkname, sizeof(linkname) - 1);
	if (len < 0)
		goto fallback;

	linkname[len] = '\0';
	if (strstr(linkname, DSO__NAME_KALLSYMS) ||
		access(filename, R_OK)) {
fallback:
		/*
		 * If we don't have build-ids or the build-id file isn't in the
		 * cache, or is just a kallsyms file, well, lets hope that this
		 * DSO is the same as when 'perf record' ran.
		 */
		if (dso__kernel(dso) && dso__long_name(dso)[0] == '/')
			snprintf(filename, filename_size, "%s", dso__long_name(dso));
		else
			__symbol__join_symfs(filename, filename_size, dso__long_name(dso));

		mutex_lock(dso__lock(dso));
		if (access(filename, R_OK) && errno == ENOENT && dso__nsinfo(dso)) {
			char *new_name = dso__filename_with_chroot(dso, filename);
			if (new_name) {
				strlcpy(filename, new_name, filename_size);
				free(new_name);
			}
		}
		mutex_unlock(dso__lock(dso));
	} else if (dso__binary_type(dso) == DSO_BINARY_TYPE__NOT_FOUND) {
		dso__set_binary_type(dso, DSO_BINARY_TYPE__BUILD_ID_CACHE);
	}

	free(build_id_path);
	return 0;
}

#ifdef HAVE_LIBCAPSTONE_SUPPORT
#include <capstone/capstone.h>

int capstone_init(struct machine *machine, csh *cs_handle, bool is64, bool disassembler_style);

static int open_capstone_handle(struct annotate_args *args, bool is_64bit,
				csh *handle)
{
	struct annotation_options *opt = args->options;
	cs_mode mode = is_64bit ? CS_MODE_64 : CS_MODE_32;

	/* TODO: support more architectures */
	if (!arch__is(args->arch, "x86"))
		return -1;

	if (cs_open(CS_ARCH_X86, mode, handle) != CS_ERR_OK)
		return -1;

	if (!opt->disassembler_style ||
	    !strcmp(opt->disassembler_style, "att"))
		cs_option(*handle, CS_OPT_SYNTAX, CS_OPT_SYNTAX_ATT);

	/*
	 * Resolving address operands to symbols is implemented
	 * on x86 by investigating instruction details.
	 */
	cs_option(*handle, CS_OPT_DETAIL, CS_OPT_ON);

	return 0;
}
#endif

#if defined(HAVE_LIBCAPSTONE_SUPPORT) || defined(HAVE_LIBLLVM_SUPPORT)
struct find_file_offset_data {
	u64 ip;
	u64 offset;
};

/* This will be called for each PHDR in an ELF binary */
static int find_file_offset(u64 start, u64 len, u64 pgoff, void *arg)
{
	struct find_file_offset_data *data = arg;

	if (start <= data->ip && data->ip < start + len) {
		data->offset = pgoff + data->ip - start;
		return 1;
	}
	return 0;
}

static u8 *
read_symbol(const char *filename, struct map *map, struct symbol *sym,
	    u64 *len, bool *is_64bit)
{
	struct dso *dso = map__dso(map);
	struct nscookie nsc;
	u64 start = map__rip_2objdump(map, sym->start);
	u64 end = map__rip_2objdump(map, sym->end);
	int fd, count;
	u8 *buf = NULL;
	struct find_file_offset_data data = {
		.ip = start,
	};

	*is_64bit = false;

	nsinfo__mountns_enter(dso__nsinfo(dso), &nsc);
	fd = open(filename, O_RDONLY);
	nsinfo__mountns_exit(&nsc);
	if (fd < 0)
		return NULL;

	if (file__read_maps(fd, /*exe=*/true, find_file_offset, &data,
			    is_64bit) == 0)
		goto err;

	*len = end - start;
	buf = malloc(*len);
	if (buf == NULL)
		goto err;

	count = pread(fd, buf, *len, data.offset);
	close(fd);
	fd = -1;

	if ((u64)count != *len)
		goto err;

	return buf;

err:
	if (fd >= 0)
		close(fd);
	free(buf);
	return NULL;
}
#endif

#ifdef HAVE_LIBCAPSTONE_SUPPORT
static void print_capstone_detail(cs_insn *insn, char *buf, size_t len,
				  struct annotate_args *args, u64 addr)
{
	int i;
	struct map *map = args->ms.map;
	struct symbol *sym;

	/* TODO: support more architectures */
	if (!arch__is(args->arch, "x86"))
		return;

	if (insn->detail == NULL)
		return;

	for (i = 0; i < insn->detail->x86.op_count; i++) {
		cs_x86_op *op = &insn->detail->x86.operands[i];
		u64 orig_addr;

		if (op->type != X86_OP_MEM)
			continue;

		/* only print RIP-based global symbols for now */
		if (op->mem.base != X86_REG_RIP)
			continue;

		/* get the target address */
		orig_addr = addr + insn->size + op->mem.disp;
		addr = map__objdump_2mem(map, orig_addr);

		if (dso__kernel(map__dso(map))) {
			/*
			 * The kernel maps can be splitted into sections,
			 * let's find the map first and the search the symbol.
			 */
			map = maps__find(map__kmaps(map), addr);
			if (map == NULL)
				continue;
		}

		/* convert it to map-relative address for search */
		addr = map__map_ip(map, addr);

		sym = map__find_symbol(map, addr);
		if (sym == NULL)
			continue;

		if (addr == sym->start) {
			scnprintf(buf, len, "\t# %"PRIx64" <%s>",
				  orig_addr, sym->name);
		} else {
			scnprintf(buf, len, "\t# %"PRIx64" <%s+%#"PRIx64">",
				  orig_addr, sym->name, addr - sym->start);
		}
		break;
	}
}

static int symbol__disassemble_capstone_powerpc(char *filename, struct symbol *sym,
					struct annotate_args *args)
{
	struct annotation *notes = symbol__annotation(sym);
	struct map *map = args->ms.map;
	struct dso *dso = map__dso(map);
	struct nscookie nsc;
	u64 start = map__rip_2objdump(map, sym->start);
	u64 end = map__rip_2objdump(map, sym->end);
	u64 len = end - start;
	u64 offset;
	int i, fd, count;
	bool is_64bit = false;
	bool needs_cs_close = false;
	u8 *buf = NULL;
	struct find_file_offset_data data = {
		.ip = start,
	};
	csh handle;
	char disasm_buf[512];
	struct disasm_line *dl;
	u32 *line;
	bool disassembler_style = false;

	if (args->options->objdump_path)
		return -1;

	nsinfo__mountns_enter(dso__nsinfo(dso), &nsc);
	fd = open(filename, O_RDONLY);
	nsinfo__mountns_exit(&nsc);
	if (fd < 0)
		return -1;

	if (file__read_maps(fd, /*exe=*/true, find_file_offset, &data,
			    &is_64bit) == 0)
		goto err;

	if (!args->options->disassembler_style ||
			!strcmp(args->options->disassembler_style, "att"))
		disassembler_style = true;

	if (capstone_init(maps__machine(args->ms.maps), &handle, is_64bit, disassembler_style) < 0)
		goto err;

	needs_cs_close = true;

	buf = malloc(len);
	if (buf == NULL)
		goto err;

	count = pread(fd, buf, len, data.offset);
	close(fd);
	fd = -1;

	if ((u64)count != len)
		goto err;

	line = (u32 *)buf;

	/* add the function address and name */
	scnprintf(disasm_buf, sizeof(disasm_buf), "%#"PRIx64" <%s>:",
		  start, sym->name);

	args->offset = -1;
	args->line = disasm_buf;
	args->line_nr = 0;
	args->fileloc = NULL;
	args->ms.sym = sym;

	dl = disasm_line__new(args);
	if (dl == NULL)
		goto err;

	annotation_line__add(&dl->al, &notes->src->source);

	/*
	 * TODO: enable disassm for powerpc
	 * count = cs_disasm(handle, buf, len, start, len, &insn);
	 *
	 * For now, only binary code is saved in disassembled line
	 * to be used in "type" and "typeoff" sort keys. Each raw code
	 * is 32 bit instruction. So use "len/4" to get the number of
	 * entries.
	 */
	count = len/4;

	for (i = 0, offset = 0; i < count; i++) {
		args->offset = offset;
		sprintf(args->line, "%x", line[i]);

		dl = disasm_line__new(args);
		if (dl == NULL)
			goto err;

		annotation_line__add(&dl->al, &notes->src->source);

		offset += 4;
	}

	/* It failed in the middle */
	if (offset != len) {
		struct list_head *list = &notes->src->source;

		/* Discard all lines and fallback to objdump */
		while (!list_empty(list)) {
			dl = list_first_entry(list, struct disasm_line, al.node);

			list_del_init(&dl->al.node);
			disasm_line__free(dl);
		}
		count = -1;
	}

out:
	if (needs_cs_close)
		cs_close(&handle);
	free(buf);
	return count < 0 ? count : 0;

err:
	if (fd >= 0)
		close(fd);
	if (needs_cs_close) {
		struct disasm_line *tmp;

		/*
		 * It probably failed in the middle of the above loop.
		 * Release any resources it might add.
		 */
		list_for_each_entry_safe(dl, tmp, &notes->src->source, al.node) {
			list_del(&dl->al.node);
			free(dl);
		}
	}
	count = -1;
	goto out;
}

static int symbol__disassemble_capstone(char *filename, struct symbol *sym,
					struct annotate_args *args)
{
	struct annotation *notes = symbol__annotation(sym);
	struct map *map = args->ms.map;
	u64 start = map__rip_2objdump(map, sym->start);
	u64 len;
	u64 offset;
	int i, count, free_count;
	bool is_64bit = false;
	bool needs_cs_close = false;
	u8 *buf = NULL;
	csh handle;
	cs_insn *insn = NULL;
	char disasm_buf[512];
	struct disasm_line *dl;

	if (args->options->objdump_path)
		return -1;

	buf = read_symbol(filename, map, sym, &len, &is_64bit);
	if (buf == NULL)
		return -1;

	/* add the function address and name */
	scnprintf(disasm_buf, sizeof(disasm_buf), "%#"PRIx64" <%s>:",
		  start, sym->name);

	args->offset = -1;
	args->line = disasm_buf;
	args->line_nr = 0;
	args->fileloc = NULL;
	args->ms.sym = sym;

	dl = disasm_line__new(args);
	if (dl == NULL)
		goto err;

	annotation_line__add(&dl->al, &notes->src->source);

	if (open_capstone_handle(args, is_64bit, &handle) < 0)
		goto err;

	needs_cs_close = true;

	free_count = count = cs_disasm(handle, buf, len, start, len, &insn);
	for (i = 0, offset = 0; i < count; i++) {
		int printed;

		printed = scnprintf(disasm_buf, sizeof(disasm_buf),
				    "       %-7s %s",
				    insn[i].mnemonic, insn[i].op_str);
		print_capstone_detail(&insn[i], disasm_buf + printed,
				      sizeof(disasm_buf) - printed, args,
				      start + offset);

		args->offset = offset;
		args->line = disasm_buf;

		dl = disasm_line__new(args);
		if (dl == NULL)
			goto err;

		annotation_line__add(&dl->al, &notes->src->source);

		offset += insn[i].size;
	}

	/* It failed in the middle: probably due to unknown instructions */
	if (offset != len) {
		struct list_head *list = &notes->src->source;

		/* Discard all lines and fallback to objdump */
		while (!list_empty(list)) {
			dl = list_first_entry(list, struct disasm_line, al.node);

			list_del_init(&dl->al.node);
			disasm_line__free(dl);
		}
		count = -1;
	}

out:
	if (needs_cs_close) {
		cs_close(&handle);
		if (free_count > 0)
			cs_free(insn, free_count);
	}
	free(buf);
	return count < 0 ? count : 0;

err:
	if (needs_cs_close) {
		struct disasm_line *tmp;

		/*
		 * It probably failed in the middle of the above loop.
		 * Release any resources it might add.
		 */
		list_for_each_entry_safe(dl, tmp, &notes->src->source, al.node) {
			list_del(&dl->al.node);
			disasm_line__free(dl);
<<<<<<< HEAD
=======
		}
	}
	count = -1;
	goto out;
}
#endif

static int symbol__disassemble_raw(char *filename, struct symbol *sym,
					struct annotate_args *args)
{
	struct annotation *notes = symbol__annotation(sym);
	struct map *map = args->ms.map;
	struct dso *dso = map__dso(map);
	u64 start = map__rip_2objdump(map, sym->start);
	u64 end = map__rip_2objdump(map, sym->end);
	u64 len = end - start;
	u64 offset;
	int i, count;
	u8 *buf = NULL;
	char disasm_buf[512];
	struct disasm_line *dl;
	u32 *line;

	/* Return if objdump is specified explicitly */
	if (args->options->objdump_path)
		return -1;

	pr_debug("Reading raw instruction from : %s using dso__data_read_offset\n", filename);

	buf = malloc(len);
	if (buf == NULL)
		goto err;

	count = dso__data_read_offset(dso, NULL, sym->start, buf, len);

	line = (u32 *)buf;

	if ((u64)count != len)
		goto err;

	/* add the function address and name */
	scnprintf(disasm_buf, sizeof(disasm_buf), "%#"PRIx64" <%s>:",
		  start, sym->name);

	args->offset = -1;
	args->line = disasm_buf;
	args->line_nr = 0;
	args->fileloc = NULL;
	args->ms.sym = sym;

	dl = disasm_line__new(args);
	if (dl == NULL)
		goto err;

	annotation_line__add(&dl->al, &notes->src->source);

	/* Each raw instruction is 4 byte */
	count = len/4;

	for (i = 0, offset = 0; i < count; i++) {
		args->offset = offset;
		sprintf(args->line, "%x", line[i]);
		dl = disasm_line__new(args);
		if (dl == NULL)
			break;

		annotation_line__add(&dl->al, &notes->src->source);
		offset += 4;
	}

	/* It failed in the middle */
	if (offset != len) {
		struct list_head *list = &notes->src->source;

		/* Discard all lines and fallback to objdump */
		while (!list_empty(list)) {
			dl = list_first_entry(list, struct disasm_line, al.node);

			list_del_init(&dl->al.node);
			disasm_line__free(dl);
>>>>>>> fa10f348
		}
		count = -1;
	}

out:
	free(buf);
	return count < 0 ? count : 0;

err:
	count = -1;
	goto out;
}

#ifdef HAVE_LIBLLVM_SUPPORT
#include <llvm-c/Disassembler.h>
#include <llvm-c/Target.h>
#include "util/llvm-c-helpers.h"

struct symbol_lookup_storage {
	u64 branch_addr;
	u64 pcrel_load_addr;
};

/*
 * Whenever LLVM wants to resolve an address into a symbol, it calls this
 * callback. We don't ever actually _return_ anything (in particular, because
 * it puts quotation marks around what we return), but we use this as a hint
 * that there is a branch or PC-relative address in the expression that we
 * should add some textual annotation for after the instruction. The caller
 * will use this information to add the actual annotation.
 */
static const char *
symbol_lookup_callback(void *disinfo, uint64_t value,
		       uint64_t *ref_type,
		       uint64_t address __maybe_unused,
		       const char **ref __maybe_unused)
{
	struct symbol_lookup_storage *storage = disinfo;

	if (*ref_type == LLVMDisassembler_ReferenceType_In_Branch)
		storage->branch_addr = value;
	else if (*ref_type == LLVMDisassembler_ReferenceType_In_PCrel_Load)
		storage->pcrel_load_addr = value;
	*ref_type = LLVMDisassembler_ReferenceType_InOut_None;
	return NULL;
}

static int symbol__disassemble_llvm(char *filename, struct symbol *sym,
				    struct annotate_args *args)
{
	struct annotation *notes = symbol__annotation(sym);
	struct map *map = args->ms.map;
	struct dso *dso = map__dso(map);
	u64 start = map__rip_2objdump(map, sym->start);
	u8 *buf;
	u64 len;
	u64 pc;
	bool is_64bit;
	char triplet[64];
	char disasm_buf[2048];
	size_t disasm_len;
	struct disasm_line *dl;
	LLVMDisasmContextRef disasm = NULL;
	struct symbol_lookup_storage storage;
	char *line_storage = NULL;
	size_t line_storage_len = 0;
	int ret = -1;

	if (args->options->objdump_path)
		return -1;

	LLVMInitializeAllTargetInfos();
	LLVMInitializeAllTargetMCs();
	LLVMInitializeAllDisassemblers();

	buf = read_symbol(filename, map, sym, &len, &is_64bit);
	if (buf == NULL)
		return -1;

	if (arch__is(args->arch, "x86")) {
		if (is_64bit)
			scnprintf(triplet, sizeof(triplet), "x86_64-pc-linux");
		else
			scnprintf(triplet, sizeof(triplet), "i686-pc-linux");
	} else {
		scnprintf(triplet, sizeof(triplet), "%s-linux-gnu",
			  args->arch->name);
	}

	disasm = LLVMCreateDisasm(triplet, &storage, 0, NULL,
				  symbol_lookup_callback);
	if (disasm == NULL)
		goto err;

	if (args->options->disassembler_style &&
	    !strcmp(args->options->disassembler_style, "intel"))
		LLVMSetDisasmOptions(disasm,
				     LLVMDisassembler_Option_AsmPrinterVariant);

	/*
	 * This needs to be set after AsmPrinterVariant, due to a bug in LLVM;
	 * setting AsmPrinterVariant makes a new instruction printer, making it
	 * forget about the PrintImmHex flag (which is applied before if both
	 * are given to the same call).
	 */
	LLVMSetDisasmOptions(disasm, LLVMDisassembler_Option_PrintImmHex);

	/* add the function address and name */
	scnprintf(disasm_buf, sizeof(disasm_buf), "%#"PRIx64" <%s>:",
		  start, sym->name);

	args->offset = -1;
	args->line = disasm_buf;
	args->line_nr = 0;
	args->fileloc = NULL;
	args->ms.sym = sym;

	dl = disasm_line__new(args);
	if (dl == NULL)
		goto err;

	annotation_line__add(&dl->al, &notes->src->source);

	pc = start;
	for (u64 offset = 0; offset < len; ) {
		unsigned int ins_len;

		storage.branch_addr = 0;
		storage.pcrel_load_addr = 0;

		ins_len = LLVMDisasmInstruction(disasm, buf + offset,
						len - offset, pc,
						disasm_buf, sizeof(disasm_buf));
		if (ins_len == 0)
			goto err;
		disasm_len = strlen(disasm_buf);

		if (storage.branch_addr != 0) {
			char *name = llvm_name_for_code(dso, filename,
							storage.branch_addr);
			if (name != NULL) {
				disasm_len += scnprintf(disasm_buf + disasm_len,
							sizeof(disasm_buf) -
								disasm_len,
							" <%s>", name);
				free(name);
			}
		}
		if (storage.pcrel_load_addr != 0) {
			char *name = llvm_name_for_data(dso, filename,
							storage.pcrel_load_addr);
			disasm_len += scnprintf(disasm_buf + disasm_len,
						sizeof(disasm_buf) - disasm_len,
						"  # %#"PRIx64,
						storage.pcrel_load_addr);
			if (name) {
				disasm_len += scnprintf(disasm_buf + disasm_len,
							sizeof(disasm_buf) -
							disasm_len,
							" <%s>", name);
				free(name);
			}
		}

		args->offset = offset;
		args->line = expand_tabs(disasm_buf, &line_storage,
					 &line_storage_len);
		args->line_nr = 0;
		args->fileloc = NULL;
		args->ms.sym = sym;

		llvm_addr2line(filename, pc, &args->fileloc,
			       (unsigned int *)&args->line_nr, false, NULL);

		dl = disasm_line__new(args);
		if (dl == NULL)
			goto err;

		annotation_line__add(&dl->al, &notes->src->source);

		free(args->fileloc);
		pc += ins_len;
		offset += ins_len;
	}

	ret = 0;

err:
	LLVMDisasmDispose(disasm);
	free(buf);
	free(line_storage);
	return ret;
}
#endif

/*
 * Possibly create a new version of line with tabs expanded. Returns the
 * existing or new line, storage is updated if a new line is allocated. If
 * allocation fails then NULL is returned.
 */
static char *expand_tabs(char *line, char **storage, size_t *storage_len)
{
	size_t i, src, dst, len, new_storage_len, num_tabs;
	char *new_line;
	size_t line_len = strlen(line);

	for (num_tabs = 0, i = 0; i < line_len; i++)
		if (line[i] == '\t')
			num_tabs++;

	if (num_tabs == 0)
		return line;

	/*
	 * Space for the line and '\0', less the leading and trailing
	 * spaces. Each tab may introduce 7 additional spaces.
	 */
	new_storage_len = line_len + 1 + (num_tabs * 7);

	new_line = malloc(new_storage_len);
	if (new_line == NULL) {
		pr_err("Failure allocating memory for tab expansion\n");
		return NULL;
	}

	/*
	 * Copy regions starting at src and expand tabs. If there are two
	 * adjacent tabs then 'src == i', the memcpy is of size 0 and the spaces
	 * are inserted.
	 */
	for (i = 0, src = 0, dst = 0; i < line_len && num_tabs; i++) {
		if (line[i] == '\t') {
			len = i - src;
			memcpy(&new_line[dst], &line[src], len);
			dst += len;
			new_line[dst++] = ' ';
			while (dst % 8 != 0)
				new_line[dst++] = ' ';
			src = i + 1;
			num_tabs--;
		}
	}

	/* Expand the last region. */
	len = line_len - src;
	memcpy(&new_line[dst], &line[src], len);
	dst += len;
	new_line[dst] = '\0';

	free(*storage);
	*storage = new_line;
	*storage_len = new_storage_len;
	return new_line;
}

int symbol__disassemble(struct symbol *sym, struct annotate_args *args)
{
	struct annotation_options *opts = &annotate_opts;
	struct map *map = args->ms.map;
	struct dso *dso = map__dso(map);
	char *command;
	FILE *file;
	char symfs_filename[PATH_MAX];
	struct kcore_extract kce;
	bool delete_extract = false;
	bool decomp = false;
	int lineno = 0;
	char *fileloc = NULL;
	int nline;
	char *line;
	size_t line_len;
	const char *objdump_argv[] = {
		"/bin/sh",
		"-c",
		NULL, /* Will be the objdump command to run. */
		"--",
		NULL, /* Will be the symfs path. */
		NULL,
	};
	struct child_process objdump_process;
	int err = dso__disassemble_filename(dso, symfs_filename, sizeof(symfs_filename));

	if (err)
		return err;

	pr_debug("%s: filename=%s, sym=%s, start=%#" PRIx64 ", end=%#" PRIx64 "\n", __func__,
		 symfs_filename, sym->name, map__unmap_ip(map, sym->start),
		 map__unmap_ip(map, sym->end));

	pr_debug("annotating [%p] %30s : [%p] %30s\n",
		 dso, dso__long_name(dso), sym, sym->name);

	if (dso__binary_type(dso) == DSO_BINARY_TYPE__BPF_PROG_INFO) {
		return symbol__disassemble_bpf(sym, args);
	} else if (dso__binary_type(dso) == DSO_BINARY_TYPE__BPF_IMAGE) {
		return symbol__disassemble_bpf_image(sym, args);
	} else if (dso__binary_type(dso) == DSO_BINARY_TYPE__NOT_FOUND) {
		return -1;
	} else if (dso__is_kcore(dso)) {
		kce.kcore_filename = symfs_filename;
		kce.addr = map__rip_2objdump(map, sym->start);
		kce.offs = sym->start;
		kce.len = sym->end - sym->start;
		if (!kcore_extract__create(&kce)) {
			delete_extract = true;
			strlcpy(symfs_filename, kce.extract_filename,
				sizeof(symfs_filename));
		}
	} else if (dso__needs_decompress(dso)) {
		char tmp[KMOD_DECOMP_LEN];

		if (dso__decompress_kmodule_path(dso, symfs_filename,
						 tmp, sizeof(tmp)) < 0)
			return -1;

		decomp = true;
		strcpy(symfs_filename, tmp);
	}

	/*
	 * For powerpc data type profiling, use the dso__data_read_offset
	 * to read raw instruction directly and interpret the binary code
	 * to understand instructions and register fields. For sort keys as
	 * type and typeoff, disassemble to mnemonic notation is
	 * not required in case of powerpc.
	 */
	if (arch__is(args->arch, "powerpc")) {
		extern const char *sort_order;

		if (sort_order && !strstr(sort_order, "sym")) {
			err = symbol__disassemble_raw(symfs_filename, sym, args);
			if (err == 0)
				goto out_remove_tmp;
#ifdef HAVE_LIBCAPSTONE_SUPPORT
			err = symbol__disassemble_capstone_powerpc(symfs_filename, sym, args);
			if (err == 0)
				goto out_remove_tmp;
#endif
		}
	}

#ifdef HAVE_LIBLLVM_SUPPORT
	err = symbol__disassemble_llvm(symfs_filename, sym, args);
	if (err == 0)
		goto out_remove_tmp;
#endif
#ifdef HAVE_LIBCAPSTONE_SUPPORT
	err = symbol__disassemble_capstone(symfs_filename, sym, args);
	if (err == 0)
		goto out_remove_tmp;
#endif

	err = asprintf(&command,
		 "%s %s%s --start-address=0x%016" PRIx64
		 " --stop-address=0x%016" PRIx64
		 " %s -d %s %s %s %c%s%c %s%s -C \"$1\"",
		 opts->objdump_path ?: "objdump",
		 opts->disassembler_style ? "-M " : "",
		 opts->disassembler_style ?: "",
		 map__rip_2objdump(map, sym->start),
		 map__rip_2objdump(map, sym->end),
		 opts->show_linenr ? "-l" : "",
		 opts->show_asm_raw ? "" : "--no-show-raw-insn",
		 opts->annotate_src ? "-S" : "",
		 opts->prefix ? "--prefix " : "",
		 opts->prefix ? '"' : ' ',
		 opts->prefix ?: "",
		 opts->prefix ? '"' : ' ',
		 opts->prefix_strip ? "--prefix-strip=" : "",
		 opts->prefix_strip ?: "");

	if (err < 0) {
		pr_err("Failure allocating memory for the command to run\n");
		goto out_remove_tmp;
	}

	pr_debug("Executing: %s\n", command);

	objdump_argv[2] = command;
	objdump_argv[4] = symfs_filename;

	/* Create a pipe to read from for stdout */
	memset(&objdump_process, 0, sizeof(objdump_process));
	objdump_process.argv = objdump_argv;
	objdump_process.out = -1;
	objdump_process.err = -1;
	objdump_process.no_stderr = 1;
	if (start_command(&objdump_process)) {
		pr_err("Failure starting to run %s\n", command);
		err = -1;
		goto out_free_command;
	}

	file = fdopen(objdump_process.out, "r");
	if (!file) {
		pr_err("Failure creating FILE stream for %s\n", command);
		/*
		 * If we were using debug info should retry with
		 * original binary.
		 */
		err = -1;
		goto out_close_stdout;
	}

	/* Storage for getline. */
	line = NULL;
	line_len = 0;

	nline = 0;
	while (!feof(file)) {
		const char *match;
		char *expanded_line;

		if (getline(&line, &line_len, file) < 0 || !line)
			break;

		/* Skip lines containing "filename:" */
		match = strstr(line, symfs_filename);
		if (match && match[strlen(symfs_filename)] == ':')
			continue;

		expanded_line = strim(line);
		expanded_line = expand_tabs(expanded_line, &line, &line_len);
		if (!expanded_line)
			break;

		/*
		 * The source code line number (lineno) needs to be kept in
		 * across calls to symbol__parse_objdump_line(), so that it
		 * can associate it with the instructions till the next one.
		 * See disasm_line__new() and struct disasm_line::line_nr.
		 */
		if (symbol__parse_objdump_line(sym, args, expanded_line,
					       &lineno, &fileloc) < 0)
			break;
		nline++;
	}
	free(line);
	free(fileloc);

	err = finish_command(&objdump_process);
	if (err)
		pr_err("Error running %s\n", command);

	if (nline == 0) {
		err = -1;
		pr_err("No output from %s\n", command);
	}

	/*
	 * kallsyms does not have symbol sizes so there may a nop at the end.
	 * Remove it.
	 */
	if (dso__is_kcore(dso))
		delete_last_nop(sym);

	fclose(file);

out_close_stdout:
	close(objdump_process.out);

out_free_command:
	free(command);

out_remove_tmp:
	if (decomp)
		unlink(symfs_filename);

	if (delete_extract)
		kcore_extract__delete(&kce);

	return err;
}<|MERGE_RESOLUTION|>--- conflicted
+++ resolved
@@ -1721,8 +1721,6 @@
 		list_for_each_entry_safe(dl, tmp, &notes->src->source, al.node) {
 			list_del(&dl->al.node);
 			disasm_line__free(dl);
-<<<<<<< HEAD
-=======
 		}
 	}
 	count = -1;
@@ -1803,7 +1801,6 @@
 
 			list_del_init(&dl->al.node);
 			disasm_line__free(dl);
->>>>>>> fa10f348
 		}
 		count = -1;
 	}
