--- conflicted
+++ resolved
@@ -1274,8 +1274,6 @@
 	return 0;
 }
 
-<<<<<<< HEAD
-=======
 static bool remove_old_maps(struct map *map, void *data)
 {
 	const struct map *map_to_save = data;
@@ -1287,7 +1285,6 @@
 	return !RC_CHK_EQUAL(map, map_to_save) && !__map__is_bpf_prog(map);
 }
 
->>>>>>> a6ad5510
 static int dso__load_kcore(struct dso *dso, struct map *map,
 			   const char *kallsyms_filename)
 {
