--- conflicted
+++ resolved
@@ -122,11 +122,7 @@
 			}
 
 			map_fd = bpf_map__fd(skel->maps.events);
-<<<<<<< HEAD
-			perf_cpu_map__for_each_cpu(cpu, j, evlist->core.all_cpus) {
-=======
 			perf_cpu_map__for_each_cpu(cpu, j, evsel->core.cpus) {
->>>>>>> e6f4ff3f
 				int fd = FD(evsel, j);
 				__u32 idx = evsel->core.idx * total_cpus + cpu.cpu;
 
