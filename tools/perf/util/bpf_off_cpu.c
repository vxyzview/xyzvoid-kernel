// SPDX-License-Identifier: GPL-2.0
#include "util/bpf_counter.h"
#include "util/debug.h"
#include "util/evsel.h"
#include "util/evlist.h"
#include "util/off_cpu.h"
#include "util/perf-hooks.h"
#include "util/record.h"
#include "util/session.h"
#include "util/target.h"
#include "util/cpumap.h"
#include "util/thread_map.h"
#include "util/cgroup.h"
#include "util/strlist.h"
#include <bpf/bpf.h>

#include "bpf_skel/off_cpu.skel.h"

#define MAX_STACKS  32
#define MAX_PROC  4096
/* we don't need actual timestamp, just want to put the samples at last */
#define OFF_CPU_TIMESTAMP  (~0ull << 32)

static struct off_cpu_bpf *skel;

struct off_cpu_key {
	u32 pid;
	u32 tgid;
	u32 stack_id;
	u32 state;
	u64 cgroup_id;
};

union off_cpu_data {
	struct perf_event_header hdr;
	u64 array[1024 / sizeof(u64)];
};

static int off_cpu_config(struct evlist *evlist)
{
	struct evsel *evsel;
	struct perf_event_attr attr = {
		.type	= PERF_TYPE_SOFTWARE,
		.config = PERF_COUNT_SW_BPF_OUTPUT,
		.size	= sizeof(attr), /* to capture ABI version */
	};
	char *evname = strdup(OFFCPU_EVENT);

	if (evname == NULL)
		return -ENOMEM;

	evsel = evsel__new(&attr);
	if (!evsel) {
		free(evname);
		return -ENOMEM;
	}

	evsel->core.attr.freq = 1;
	evsel->core.attr.sample_period = 1;
	/* off-cpu analysis depends on stack trace */
	evsel->core.attr.sample_type = PERF_SAMPLE_CALLCHAIN;

	evlist__add(evlist, evsel);

	free(evsel->name);
	evsel->name = evname;

	return 0;
}

static void off_cpu_start(void *arg)
{
	struct evlist *evlist = arg;

	/* update task filter for the given workload */
	if (skel->rodata->has_task && skel->rodata->uses_tgid &&
	    perf_thread_map__pid(evlist->core.threads, 0) != -1) {
		int fd;
		u32 pid;
		u8 val = 1;

		fd = bpf_map__fd(skel->maps.task_filter);
		pid = perf_thread_map__pid(evlist->core.threads, 0);
		bpf_map_update_elem(fd, &pid, &val, BPF_ANY);
	}

	skel->bss->enabled = 1;
}

static void off_cpu_finish(void *arg __maybe_unused)
{
	skel->bss->enabled = 0;
	off_cpu_bpf__destroy(skel);
}

/* v5.18 kernel added prev_state arg, so it needs to check the signature */
static void check_sched_switch_args(void)
{
<<<<<<< HEAD
	const struct btf *btf = btf__load_vmlinux_btf();
=======
	struct btf *btf = btf__load_vmlinux_btf();
>>>>>>> a6ad5510
	const struct btf_type *t1, *t2, *t3;
	u32 type_id;

	type_id = btf__find_by_name_kind(btf, "btf_trace_sched_switch",
					 BTF_KIND_TYPEDEF);
	if ((s32)type_id < 0)
		goto cleanup;

	t1 = btf__type_by_id(btf, type_id);
	if (t1 == NULL)
		goto cleanup;

	t2 = btf__type_by_id(btf, t1->type);
	if (t2 == NULL || !btf_is_ptr(t2))
		goto cleanup;

	t3 = btf__type_by_id(btf, t2->type);
	/* btf_trace func proto has one more argument for the context */
	if (t3 && btf_is_func_proto(t3) && btf_vlen(t3) == 5) {
		/* new format: pass prev_state as 4th arg */
		skel->rodata->has_prev_state = true;
	}
cleanup:
	btf__free(btf);
}

int off_cpu_prepare(struct evlist *evlist, struct target *target,
		    struct record_opts *opts)
{
	int err, fd, i;
	int ncpus = 1, ntasks = 1, ncgrps = 1;
	struct strlist *pid_slist = NULL;
	struct str_node *pos;

	if (off_cpu_config(evlist) < 0) {
		pr_err("Failed to config off-cpu BPF event\n");
		return -1;
	}

	skel = off_cpu_bpf__open();
	if (!skel) {
		pr_err("Failed to open off-cpu BPF skeleton\n");
		return -1;
	}

	/* don't need to set cpu filter for system-wide mode */
	if (target->cpu_list) {
		ncpus = perf_cpu_map__nr(evlist->core.user_requested_cpus);
		bpf_map__set_max_entries(skel->maps.cpu_filter, ncpus);
		skel->rodata->has_cpu = 1;
	}

	if (target->pid) {
		pid_slist = strlist__new(target->pid, NULL);
		if (!pid_slist) {
			pr_err("Failed to create a strlist for pid\n");
			return -1;
		}

		ntasks = 0;
		strlist__for_each_entry(pos, pid_slist) {
			char *end_ptr;
			int pid = strtol(pos->s, &end_ptr, 10);

			if (pid == INT_MIN || pid == INT_MAX ||
			    (*end_ptr != '\0' && *end_ptr != ','))
				continue;

			ntasks++;
		}

		if (ntasks < MAX_PROC)
			ntasks = MAX_PROC;

		bpf_map__set_max_entries(skel->maps.task_filter, ntasks);
		skel->rodata->has_task = 1;
		skel->rodata->uses_tgid = 1;
	} else if (target__has_task(target)) {
		ntasks = perf_thread_map__nr(evlist->core.threads);
		bpf_map__set_max_entries(skel->maps.task_filter, ntasks);
		skel->rodata->has_task = 1;
	} else if (target__none(target)) {
		bpf_map__set_max_entries(skel->maps.task_filter, MAX_PROC);
		skel->rodata->has_task = 1;
		skel->rodata->uses_tgid = 1;
	}

	if (evlist__first(evlist)->cgrp) {
		ncgrps = evlist->core.nr_entries - 1; /* excluding a dummy */
		bpf_map__set_max_entries(skel->maps.cgroup_filter, ncgrps);

		if (!cgroup_is_v2("perf_event"))
			skel->rodata->uses_cgroup_v1 = true;
		skel->rodata->has_cgroup = 1;
	}

	if (opts->record_cgroup) {
		skel->rodata->needs_cgroup = true;

		if (!cgroup_is_v2("perf_event"))
			skel->rodata->uses_cgroup_v1 = true;
	}

	set_max_rlimit();
	check_sched_switch_args();

	err = off_cpu_bpf__load(skel);
	if (err) {
		pr_err("Failed to load off-cpu skeleton\n");
		goto out;
	}

	if (target->cpu_list) {
		u32 cpu;
		u8 val = 1;

		fd = bpf_map__fd(skel->maps.cpu_filter);

		for (i = 0; i < ncpus; i++) {
			cpu = perf_cpu_map__cpu(evlist->core.user_requested_cpus, i).cpu;
			bpf_map_update_elem(fd, &cpu, &val, BPF_ANY);
		}
	}

	if (target->pid) {
		u8 val = 1;

		fd = bpf_map__fd(skel->maps.task_filter);

		strlist__for_each_entry(pos, pid_slist) {
			char *end_ptr;
			u32 tgid;
			int pid = strtol(pos->s, &end_ptr, 10);

			if (pid == INT_MIN || pid == INT_MAX ||
			    (*end_ptr != '\0' && *end_ptr != ','))
				continue;

			tgid = pid;
			bpf_map_update_elem(fd, &tgid, &val, BPF_ANY);
		}
	} else if (target__has_task(target)) {
		u32 pid;
		u8 val = 1;

		fd = bpf_map__fd(skel->maps.task_filter);

		for (i = 0; i < ntasks; i++) {
			pid = perf_thread_map__pid(evlist->core.threads, i);
			bpf_map_update_elem(fd, &pid, &val, BPF_ANY);
		}
	}

	if (evlist__first(evlist)->cgrp) {
		struct evsel *evsel;
		u8 val = 1;

		fd = bpf_map__fd(skel->maps.cgroup_filter);

		evlist__for_each_entry(evlist, evsel) {
			struct cgroup *cgrp = evsel->cgrp;

			if (cgrp == NULL)
				continue;

			if (!cgrp->id && read_cgroup_id(cgrp) < 0) {
				pr_err("Failed to read cgroup id of %s\n",
				       cgrp->name);
				goto out;
			}

			bpf_map_update_elem(fd, &cgrp->id, &val, BPF_ANY);
		}
	}

	err = off_cpu_bpf__attach(skel);
	if (err) {
		pr_err("Failed to attach off-cpu BPF skeleton\n");
		goto out;
	}

	if (perf_hooks__set_hook("record_start", off_cpu_start, evlist) ||
	    perf_hooks__set_hook("record_end", off_cpu_finish, evlist)) {
		pr_err("Failed to attach off-cpu skeleton\n");
		goto out;
	}

	return 0;

out:
	off_cpu_bpf__destroy(skel);
	return -1;
}

int off_cpu_write(struct perf_session *session)
{
	int bytes = 0, size;
	int fd, stack;
	u64 sample_type, val, sid = 0;
	struct evsel *evsel;
	struct perf_data_file *file = &session->data->file;
	struct off_cpu_key prev, key;
	union off_cpu_data data = {
		.hdr = {
			.type = PERF_RECORD_SAMPLE,
			.misc = PERF_RECORD_MISC_USER,
		},
	};
	u64 tstamp = OFF_CPU_TIMESTAMP;

	skel->bss->enabled = 0;

	evsel = evlist__find_evsel_by_str(session->evlist, OFFCPU_EVENT);
	if (evsel == NULL) {
		pr_err("%s evsel not found\n", OFFCPU_EVENT);
		return 0;
	}

	sample_type = evsel->core.attr.sample_type;

	if (sample_type & ~OFFCPU_SAMPLE_TYPES) {
		pr_err("not supported sample type: %llx\n",
		       (unsigned long long)sample_type);
		return -1;
	}

	if (sample_type & (PERF_SAMPLE_ID | PERF_SAMPLE_IDENTIFIER)) {
		if (evsel->core.id)
			sid = evsel->core.id[0];
	}

	fd = bpf_map__fd(skel->maps.off_cpu);
	stack = bpf_map__fd(skel->maps.stacks);
	memset(&prev, 0, sizeof(prev));

	while (!bpf_map_get_next_key(fd, &prev, &key)) {
		int n = 1;  /* start from perf_event_header */
		int ip_pos = -1;

		bpf_map_lookup_elem(fd, &key, &val);

		if (sample_type & PERF_SAMPLE_IDENTIFIER)
			data.array[n++] = sid;
		if (sample_type & PERF_SAMPLE_IP) {
			ip_pos = n;
			data.array[n++] = 0;  /* will be updated */
		}
		if (sample_type & PERF_SAMPLE_TID)
			data.array[n++] = (u64)key.pid << 32 | key.tgid;
		if (sample_type & PERF_SAMPLE_TIME)
			data.array[n++] = tstamp;
		if (sample_type & PERF_SAMPLE_ID)
			data.array[n++] = sid;
		if (sample_type & PERF_SAMPLE_CPU)
			data.array[n++] = 0;
		if (sample_type & PERF_SAMPLE_PERIOD)
			data.array[n++] = val;
		if (sample_type & PERF_SAMPLE_CALLCHAIN) {
			int len = 0;

			/* data.array[n] is callchain->nr (updated later) */
			data.array[n + 1] = PERF_CONTEXT_USER;
			data.array[n + 2] = 0;

			bpf_map_lookup_elem(stack, &key.stack_id, &data.array[n + 2]);
			while (data.array[n + 2 + len])
				len++;

			/* update length of callchain */
			data.array[n] = len + 1;

			/* update sample ip with the first callchain entry */
			if (ip_pos >= 0)
				data.array[ip_pos] = data.array[n + 2];

			/* calculate sample callchain data array length */
			n += len + 2;
		}
		if (sample_type & PERF_SAMPLE_CGROUP)
			data.array[n++] = key.cgroup_id;

		size = n * sizeof(u64);
		data.hdr.size = size;
		bytes += size;

		if (perf_data_file__write(file, &data, size) < 0) {
			pr_err("failed to write perf data, error: %m\n");
			return bytes;
		}

		prev = key;
		/* increase dummy timestamp to sort later samples */
		tstamp++;
	}
	return bytes;
}<|MERGE_RESOLUTION|>--- conflicted
+++ resolved
@@ -96,11 +96,7 @@
 /* v5.18 kernel added prev_state arg, so it needs to check the signature */
 static void check_sched_switch_args(void)
 {
-<<<<<<< HEAD
-	const struct btf *btf = btf__load_vmlinux_btf();
-=======
 	struct btf *btf = btf__load_vmlinux_btf();
->>>>>>> a6ad5510
 	const struct btf_type *t1, *t2, *t3;
 	u32 type_id;
 
