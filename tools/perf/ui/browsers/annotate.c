--- conflicted
+++ resolved
@@ -984,11 +984,7 @@
 	if (dso__annotate_warned(dso))
 		return -1;
 
-<<<<<<< HEAD
-	if (not_annotated) {
-=======
 	if (not_annotated || !sym->annotate2) {
->>>>>>> a6ad5510
 		err = symbol__annotate2(ms, evsel, &browser.arch);
 		if (err) {
 			char msg[BUFSIZ];
@@ -1001,15 +997,9 @@
 
 	ui_helpline__push("Press ESC to exit");
 
-<<<<<<< HEAD
-	browser.b.width = notes->src->max_line_len;
-	browser.b.nr_entries = notes->src->nr_entries;
-	browser.b.entries = &notes->src->source,
-=======
 	browser.b.width = notes->src->widths.max_line_len;
 	browser.b.nr_entries = notes->src->nr_entries;
 	browser.b.entries = &notes->src->source;
->>>>>>> a6ad5510
 	browser.b.width += 18; /* Percentage */
 
 	if (annotate_opts.hide_src_code)
