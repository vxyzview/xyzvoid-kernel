--- conflicted
+++ resolved
@@ -261,12 +261,8 @@
 
 	if (ptr_ring_init(&pool->ring, ring_qsize, GFP_KERNEL) < 0) {
 #ifdef CONFIG_PAGE_POOL_STATS
-<<<<<<< HEAD
-		free_percpu(pool->recycle_stats);
-=======
 		if (!pool->system)
 			free_percpu(pool->recycle_stats);
->>>>>>> a6ad5510
 #endif
 		return -ENOMEM;
 	}
