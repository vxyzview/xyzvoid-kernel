--- conflicted
+++ resolved
@@ -85,11 +85,6 @@
 	}
 
 	WRITE_ONCE(dev->operstate, operstate);
-<<<<<<< HEAD
-
-	write_unlock(&dev_base_lock);
-=======
->>>>>>> 1b4861e3
 }
 
 
