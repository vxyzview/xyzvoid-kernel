// SPDX-License-Identifier: GPL-2.0-or-later
/*
 * INET		An implementation of the TCP/IP protocol suite for the LINUX
 *		operating system.  INET is implemented using the  BSD Socket
 *		interface as the means of communication with the user level.
 *
 *		Generic socket support routines. Memory allocators, socket lock/release
 *		handler for protocols to use and generic option handler.
 *
 * Authors:	Ross Biro
 *		Fred N. van Kempen, <waltje@uWalt.NL.Mugnet.ORG>
 *		Florian La Roche, <flla@stud.uni-sb.de>
 *		Alan Cox, <A.Cox@swansea.ac.uk>
 *
 * Fixes:
 *		Alan Cox	: 	Numerous verify_area() problems
 *		Alan Cox	:	Connecting on a connecting socket
 *					now returns an error for tcp.
 *		Alan Cox	:	sock->protocol is set correctly.
 *					and is not sometimes left as 0.
 *		Alan Cox	:	connect handles icmp errors on a
 *					connect properly. Unfortunately there
 *					is a restart syscall nasty there. I
 *					can't match BSD without hacking the C
 *					library. Ideas urgently sought!
 *		Alan Cox	:	Disallow bind() to addresses that are
 *					not ours - especially broadcast ones!!
 *		Alan Cox	:	Socket 1024 _IS_ ok for users. (fencepost)
 *		Alan Cox	:	sock_wfree/sock_rfree don't destroy sockets,
 *					instead they leave that for the DESTROY timer.
 *		Alan Cox	:	Clean up error flag in accept
 *		Alan Cox	:	TCP ack handling is buggy, the DESTROY timer
 *					was buggy. Put a remove_sock() in the handler
 *					for memory when we hit 0. Also altered the timer
 *					code. The ACK stuff can wait and needs major
 *					TCP layer surgery.
 *		Alan Cox	:	Fixed TCP ack bug, removed remove sock
 *					and fixed timer/inet_bh race.
 *		Alan Cox	:	Added zapped flag for TCP
 *		Alan Cox	:	Move kfree_skb into skbuff.c and tidied up surplus code
 *		Alan Cox	:	for new sk_buff allocations wmalloc/rmalloc now call alloc_skb
 *		Alan Cox	:	kfree_s calls now are kfree_skbmem so we can track skb resources
 *		Alan Cox	:	Supports socket option broadcast now as does udp. Packet and raw need fixing.
 *		Alan Cox	:	Added RCVBUF,SNDBUF size setting. It suddenly occurred to me how easy it was so...
 *		Rick Sladkey	:	Relaxed UDP rules for matching packets.
 *		C.E.Hawkins	:	IFF_PROMISC/SIOCGHWADDR support
 *	Pauline Middelink	:	identd support
 *		Alan Cox	:	Fixed connect() taking signals I think.
 *		Alan Cox	:	SO_LINGER supported
 *		Alan Cox	:	Error reporting fixes
 *		Anonymous	:	inet_create tidied up (sk->reuse setting)
 *		Alan Cox	:	inet sockets don't set sk->type!
 *		Alan Cox	:	Split socket option code
 *		Alan Cox	:	Callbacks
 *		Alan Cox	:	Nagle flag for Charles & Johannes stuff
 *		Alex		:	Removed restriction on inet fioctl
 *		Alan Cox	:	Splitting INET from NET core
 *		Alan Cox	:	Fixed bogus SO_TYPE handling in getsockopt()
 *		Adam Caldwell	:	Missing return in SO_DONTROUTE/SO_DEBUG code
 *		Alan Cox	:	Split IP from generic code
 *		Alan Cox	:	New kfree_skbmem()
 *		Alan Cox	:	Make SO_DEBUG superuser only.
 *		Alan Cox	:	Allow anyone to clear SO_DEBUG
 *					(compatibility fix)
 *		Alan Cox	:	Added optimistic memory grabbing for AF_UNIX throughput.
 *		Alan Cox	:	Allocator for a socket is settable.
 *		Alan Cox	:	SO_ERROR includes soft errors.
 *		Alan Cox	:	Allow NULL arguments on some SO_ opts
 *		Alan Cox	: 	Generic socket allocation to make hooks
 *					easier (suggested by Craig Metz).
 *		Michael Pall	:	SO_ERROR returns positive errno again
 *              Steve Whitehouse:       Added default destructor to free
 *                                      protocol private data.
 *              Steve Whitehouse:       Added various other default routines
 *                                      common to several socket families.
 *              Chris Evans     :       Call suser() check last on F_SETOWN
 *		Jay Schulist	:	Added SO_ATTACH_FILTER and SO_DETACH_FILTER.
 *		Andi Kleen	:	Add sock_kmalloc()/sock_kfree_s()
 *		Andi Kleen	:	Fix write_space callback
 *		Chris Evans	:	Security fixes - signedness again
 *		Arnaldo C. Melo :       cleanups, use skb_queue_purge
 *
 * To Fix:
 */

#define pr_fmt(fmt) KBUILD_MODNAME ": " fmt

#include <asm/unaligned.h>
#include <linux/capability.h>
#include <linux/errno.h>
#include <linux/errqueue.h>
#include <linux/types.h>
#include <linux/socket.h>
#include <linux/in.h>
#include <linux/kernel.h>
#include <linux/module.h>
#include <linux/proc_fs.h>
#include <linux/seq_file.h>
#include <linux/sched.h>
#include <linux/sched/mm.h>
#include <linux/timer.h>
#include <linux/string.h>
#include <linux/sockios.h>
#include <linux/net.h>
#include <linux/mm.h>
#include <linux/slab.h>
#include <linux/interrupt.h>
#include <linux/poll.h>
#include <linux/tcp.h>
#include <linux/init.h>
#include <linux/highmem.h>
#include <linux/user_namespace.h>
#include <linux/static_key.h>
#include <linux/memcontrol.h>
#include <linux/prefetch.h>
#include <linux/compat.h>
#include <linux/mroute.h>
#include <linux/mroute6.h>
#include <linux/icmpv6.h>

#include <linux/uaccess.h>

#include <linux/netdevice.h>
#include <net/protocol.h>
#include <linux/skbuff.h>
#include <net/net_namespace.h>
#include <net/request_sock.h>
#include <net/sock.h>
#include <linux/net_tstamp.h>
#include <net/xfrm.h>
#include <linux/ipsec.h>
#include <net/cls_cgroup.h>
#include <net/netprio_cgroup.h>
#include <linux/sock_diag.h>

#include <linux/filter.h>
#include <net/sock_reuseport.h>
#include <net/bpf_sk_storage.h>

#include <trace/events/sock.h>

#include <net/tcp.h>
#include <net/busy_poll.h>
#include <net/phonet/phonet.h>

#include <linux/ethtool.h>

#include "dev.h"

static DEFINE_MUTEX(proto_list_mutex);
static LIST_HEAD(proto_list);

static void sock_def_write_space_wfree(struct sock *sk);
static void sock_def_write_space(struct sock *sk);

/**
 * sk_ns_capable - General socket capability test
 * @sk: Socket to use a capability on or through
 * @user_ns: The user namespace of the capability to use
 * @cap: The capability to use
 *
 * Test to see if the opener of the socket had when the socket was
 * created and the current process has the capability @cap in the user
 * namespace @user_ns.
 */
bool sk_ns_capable(const struct sock *sk,
		   struct user_namespace *user_ns, int cap)
{
	return file_ns_capable(sk->sk_socket->file, user_ns, cap) &&
		ns_capable(user_ns, cap);
}
EXPORT_SYMBOL(sk_ns_capable);

/**
 * sk_capable - Socket global capability test
 * @sk: Socket to use a capability on or through
 * @cap: The global capability to use
 *
 * Test to see if the opener of the socket had when the socket was
 * created and the current process has the capability @cap in all user
 * namespaces.
 */
bool sk_capable(const struct sock *sk, int cap)
{
	return sk_ns_capable(sk, &init_user_ns, cap);
}
EXPORT_SYMBOL(sk_capable);

/**
 * sk_net_capable - Network namespace socket capability test
 * @sk: Socket to use a capability on or through
 * @cap: The capability to use
 *
 * Test to see if the opener of the socket had when the socket was created
 * and the current process has the capability @cap over the network namespace
 * the socket is a member of.
 */
bool sk_net_capable(const struct sock *sk, int cap)
{
	return sk_ns_capable(sk, sock_net(sk)->user_ns, cap);
}
EXPORT_SYMBOL(sk_net_capable);

/*
 * Each address family might have different locking rules, so we have
 * one slock key per address family and separate keys for internal and
 * userspace sockets.
 */
static struct lock_class_key af_family_keys[AF_MAX];
static struct lock_class_key af_family_kern_keys[AF_MAX];
static struct lock_class_key af_family_slock_keys[AF_MAX];
static struct lock_class_key af_family_kern_slock_keys[AF_MAX];

/*
 * Make lock validator output more readable. (we pre-construct these
 * strings build-time, so that runtime initialization of socket
 * locks is fast):
 */

#define _sock_locks(x)						  \
  x "AF_UNSPEC",	x "AF_UNIX"     ,	x "AF_INET"     , \
  x "AF_AX25"  ,	x "AF_IPX"      ,	x "AF_APPLETALK", \
  x "AF_NETROM",	x "AF_BRIDGE"   ,	x "AF_ATMPVC"   , \
  x "AF_X25"   ,	x "AF_INET6"    ,	x "AF_ROSE"     , \
  x "AF_DECnet",	x "AF_NETBEUI"  ,	x "AF_SECURITY" , \
  x "AF_KEY"   ,	x "AF_NETLINK"  ,	x "AF_PACKET"   , \
  x "AF_ASH"   ,	x "AF_ECONET"   ,	x "AF_ATMSVC"   , \
  x "AF_RDS"   ,	x "AF_SNA"      ,	x "AF_IRDA"     , \
  x "AF_PPPOX" ,	x "AF_WANPIPE"  ,	x "AF_LLC"      , \
  x "27"       ,	x "28"          ,	x "AF_CAN"      , \
  x "AF_TIPC"  ,	x "AF_BLUETOOTH",	x "IUCV"        , \
  x "AF_RXRPC" ,	x "AF_ISDN"     ,	x "AF_PHONET"   , \
  x "AF_IEEE802154",	x "AF_CAIF"	,	x "AF_ALG"      , \
  x "AF_NFC"   ,	x "AF_VSOCK"    ,	x "AF_KCM"      , \
  x "AF_QIPCRTR",	x "AF_SMC"	,	x "AF_XDP"	, \
  x "AF_MCTP"  , \
  x "AF_MAX"

static const char *const af_family_key_strings[AF_MAX+1] = {
	_sock_locks("sk_lock-")
};
static const char *const af_family_slock_key_strings[AF_MAX+1] = {
	_sock_locks("slock-")
};
static const char *const af_family_clock_key_strings[AF_MAX+1] = {
	_sock_locks("clock-")
};

static const char *const af_family_kern_key_strings[AF_MAX+1] = {
	_sock_locks("k-sk_lock-")
};
static const char *const af_family_kern_slock_key_strings[AF_MAX+1] = {
	_sock_locks("k-slock-")
};
static const char *const af_family_kern_clock_key_strings[AF_MAX+1] = {
	_sock_locks("k-clock-")
};
static const char *const af_family_rlock_key_strings[AF_MAX+1] = {
	_sock_locks("rlock-")
};
static const char *const af_family_wlock_key_strings[AF_MAX+1] = {
	_sock_locks("wlock-")
};
static const char *const af_family_elock_key_strings[AF_MAX+1] = {
	_sock_locks("elock-")
};

/*
 * sk_callback_lock and sk queues locking rules are per-address-family,
 * so split the lock classes by using a per-AF key:
 */
static struct lock_class_key af_callback_keys[AF_MAX];
static struct lock_class_key af_rlock_keys[AF_MAX];
static struct lock_class_key af_wlock_keys[AF_MAX];
static struct lock_class_key af_elock_keys[AF_MAX];
static struct lock_class_key af_kern_callback_keys[AF_MAX];

/* Run time adjustable parameters. */
__u32 sysctl_wmem_max __read_mostly = SK_WMEM_MAX;
EXPORT_SYMBOL(sysctl_wmem_max);
__u32 sysctl_rmem_max __read_mostly = SK_RMEM_MAX;
EXPORT_SYMBOL(sysctl_rmem_max);
__u32 sysctl_wmem_default __read_mostly = SK_WMEM_MAX;
__u32 sysctl_rmem_default __read_mostly = SK_RMEM_MAX;

/* Maximal space eaten by iovec or ancillary data plus some space */
int sysctl_optmem_max __read_mostly = sizeof(unsigned long)*(2*UIO_MAXIOV+512);
EXPORT_SYMBOL(sysctl_optmem_max);

int sysctl_tstamp_allow_data __read_mostly = 1;

DEFINE_STATIC_KEY_FALSE(memalloc_socks_key);
EXPORT_SYMBOL_GPL(memalloc_socks_key);

/**
 * sk_set_memalloc - sets %SOCK_MEMALLOC
 * @sk: socket to set it on
 *
 * Set %SOCK_MEMALLOC on a socket for access to emergency reserves.
 * It's the responsibility of the admin to adjust min_free_kbytes
 * to meet the requirements
 */
void sk_set_memalloc(struct sock *sk)
{
	sock_set_flag(sk, SOCK_MEMALLOC);
	sk->sk_allocation |= __GFP_MEMALLOC;
	static_branch_inc(&memalloc_socks_key);
}
EXPORT_SYMBOL_GPL(sk_set_memalloc);

void sk_clear_memalloc(struct sock *sk)
{
	sock_reset_flag(sk, SOCK_MEMALLOC);
	sk->sk_allocation &= ~__GFP_MEMALLOC;
	static_branch_dec(&memalloc_socks_key);

	/*
	 * SOCK_MEMALLOC is allowed to ignore rmem limits to ensure forward
	 * progress of swapping. SOCK_MEMALLOC may be cleared while
	 * it has rmem allocations due to the last swapfile being deactivated
	 * but there is a risk that the socket is unusable due to exceeding
	 * the rmem limits. Reclaim the reserves and obey rmem limits again.
	 */
	sk_mem_reclaim(sk);
}
EXPORT_SYMBOL_GPL(sk_clear_memalloc);

int __sk_backlog_rcv(struct sock *sk, struct sk_buff *skb)
{
	int ret;
	unsigned int noreclaim_flag;

	/* these should have been dropped before queueing */
	BUG_ON(!sock_flag(sk, SOCK_MEMALLOC));

	noreclaim_flag = memalloc_noreclaim_save();
	ret = INDIRECT_CALL_INET(sk->sk_backlog_rcv,
				 tcp_v6_do_rcv,
				 tcp_v4_do_rcv,
				 sk, skb);
	memalloc_noreclaim_restore(noreclaim_flag);

	return ret;
}
EXPORT_SYMBOL(__sk_backlog_rcv);

void sk_error_report(struct sock *sk)
{
	sk->sk_error_report(sk);

	switch (sk->sk_family) {
	case AF_INET:
		fallthrough;
	case AF_INET6:
		trace_inet_sk_error_report(sk);
		break;
	default:
		break;
	}
}
EXPORT_SYMBOL(sk_error_report);

int sock_get_timeout(long timeo, void *optval, bool old_timeval)
{
	struct __kernel_sock_timeval tv;

	if (timeo == MAX_SCHEDULE_TIMEOUT) {
		tv.tv_sec = 0;
		tv.tv_usec = 0;
	} else {
		tv.tv_sec = timeo / HZ;
		tv.tv_usec = ((timeo % HZ) * USEC_PER_SEC) / HZ;
	}

	if (old_timeval && in_compat_syscall() && !COMPAT_USE_64BIT_TIME) {
		struct old_timeval32 tv32 = { tv.tv_sec, tv.tv_usec };
		*(struct old_timeval32 *)optval = tv32;
		return sizeof(tv32);
	}

	if (old_timeval) {
		struct __kernel_old_timeval old_tv;
		old_tv.tv_sec = tv.tv_sec;
		old_tv.tv_usec = tv.tv_usec;
		*(struct __kernel_old_timeval *)optval = old_tv;
		return sizeof(old_tv);
	}

	*(struct __kernel_sock_timeval *)optval = tv;
	return sizeof(tv);
}
EXPORT_SYMBOL(sock_get_timeout);

int sock_copy_user_timeval(struct __kernel_sock_timeval *tv,
			   sockptr_t optval, int optlen, bool old_timeval)
{
	if (old_timeval && in_compat_syscall() && !COMPAT_USE_64BIT_TIME) {
		struct old_timeval32 tv32;

		if (optlen < sizeof(tv32))
			return -EINVAL;

		if (copy_from_sockptr(&tv32, optval, sizeof(tv32)))
			return -EFAULT;
		tv->tv_sec = tv32.tv_sec;
		tv->tv_usec = tv32.tv_usec;
	} else if (old_timeval) {
		struct __kernel_old_timeval old_tv;

		if (optlen < sizeof(old_tv))
			return -EINVAL;
		if (copy_from_sockptr(&old_tv, optval, sizeof(old_tv)))
			return -EFAULT;
		tv->tv_sec = old_tv.tv_sec;
		tv->tv_usec = old_tv.tv_usec;
	} else {
		if (optlen < sizeof(*tv))
			return -EINVAL;
		if (copy_from_sockptr(tv, optval, sizeof(*tv)))
			return -EFAULT;
	}

	return 0;
}
EXPORT_SYMBOL(sock_copy_user_timeval);

static int sock_set_timeout(long *timeo_p, sockptr_t optval, int optlen,
			    bool old_timeval)
{
	struct __kernel_sock_timeval tv;
	int err = sock_copy_user_timeval(&tv, optval, optlen, old_timeval);
	long val;

	if (err)
		return err;

	if (tv.tv_usec < 0 || tv.tv_usec >= USEC_PER_SEC)
		return -EDOM;

	if (tv.tv_sec < 0) {
		static int warned __read_mostly;

		WRITE_ONCE(*timeo_p, 0);
		if (warned < 10 && net_ratelimit()) {
			warned++;
			pr_info("%s: `%s' (pid %d) tries to set negative timeout\n",
				__func__, current->comm, task_pid_nr(current));
		}
		return 0;
	}
	val = MAX_SCHEDULE_TIMEOUT;
	if ((tv.tv_sec || tv.tv_usec) &&
	    (tv.tv_sec < (MAX_SCHEDULE_TIMEOUT / HZ - 1)))
		val = tv.tv_sec * HZ + DIV_ROUND_UP((unsigned long)tv.tv_usec,
						    USEC_PER_SEC / HZ);
	WRITE_ONCE(*timeo_p, val);
	return 0;
}

static bool sock_needs_netstamp(const struct sock *sk)
{
	switch (sk->sk_family) {
	case AF_UNSPEC:
	case AF_UNIX:
		return false;
	default:
		return true;
	}
}

static void sock_disable_timestamp(struct sock *sk, unsigned long flags)
{
	if (sk->sk_flags & flags) {
		sk->sk_flags &= ~flags;
		if (sock_needs_netstamp(sk) &&
		    !(sk->sk_flags & SK_FLAGS_TIMESTAMP))
			net_disable_timestamp();
	}
}


int __sock_queue_rcv_skb(struct sock *sk, struct sk_buff *skb)
{
	unsigned long flags;
	struct sk_buff_head *list = &sk->sk_receive_queue;

	if (atomic_read(&sk->sk_rmem_alloc) >= sk->sk_rcvbuf) {
		atomic_inc(&sk->sk_drops);
		trace_sock_rcvqueue_full(sk, skb);
		return -ENOMEM;
	}

	if (!sk_rmem_schedule(sk, skb, skb->truesize)) {
		atomic_inc(&sk->sk_drops);
		return -ENOBUFS;
	}

	skb->dev = NULL;
	skb_set_owner_r(skb, sk);

	/* we escape from rcu protected region, make sure we dont leak
	 * a norefcounted dst
	 */
	skb_dst_force(skb);

	spin_lock_irqsave(&list->lock, flags);
	sock_skb_set_dropcount(sk, skb);
	__skb_queue_tail(list, skb);
	spin_unlock_irqrestore(&list->lock, flags);

	if (!sock_flag(sk, SOCK_DEAD))
		sk->sk_data_ready(sk);
	return 0;
}
EXPORT_SYMBOL(__sock_queue_rcv_skb);

int sock_queue_rcv_skb_reason(struct sock *sk, struct sk_buff *skb,
			      enum skb_drop_reason *reason)
{
	enum skb_drop_reason drop_reason;
	int err;

	err = sk_filter(sk, skb);
	if (err) {
		drop_reason = SKB_DROP_REASON_SOCKET_FILTER;
		goto out;
	}
	err = __sock_queue_rcv_skb(sk, skb);
	switch (err) {
	case -ENOMEM:
		drop_reason = SKB_DROP_REASON_SOCKET_RCVBUFF;
		break;
	case -ENOBUFS:
		drop_reason = SKB_DROP_REASON_PROTO_MEM;
		break;
	default:
		drop_reason = SKB_NOT_DROPPED_YET;
		break;
	}
out:
	if (reason)
		*reason = drop_reason;
	return err;
}
EXPORT_SYMBOL(sock_queue_rcv_skb_reason);

int __sk_receive_skb(struct sock *sk, struct sk_buff *skb,
		     const int nested, unsigned int trim_cap, bool refcounted)
{
	int rc = NET_RX_SUCCESS;

	if (sk_filter_trim_cap(sk, skb, trim_cap))
		goto discard_and_relse;

	skb->dev = NULL;

	if (sk_rcvqueues_full(sk, sk->sk_rcvbuf)) {
		atomic_inc(&sk->sk_drops);
		goto discard_and_relse;
	}
	if (nested)
		bh_lock_sock_nested(sk);
	else
		bh_lock_sock(sk);
	if (!sock_owned_by_user(sk)) {
		/*
		 * trylock + unlock semantics:
		 */
		mutex_acquire(&sk->sk_lock.dep_map, 0, 1, _RET_IP_);

		rc = sk_backlog_rcv(sk, skb);

		mutex_release(&sk->sk_lock.dep_map, _RET_IP_);
	} else if (sk_add_backlog(sk, skb, READ_ONCE(sk->sk_rcvbuf))) {
		bh_unlock_sock(sk);
		atomic_inc(&sk->sk_drops);
		goto discard_and_relse;
	}

	bh_unlock_sock(sk);
out:
	if (refcounted)
		sock_put(sk);
	return rc;
discard_and_relse:
	kfree_skb(skb);
	goto out;
}
EXPORT_SYMBOL(__sk_receive_skb);

INDIRECT_CALLABLE_DECLARE(struct dst_entry *ip6_dst_check(struct dst_entry *,
							  u32));
INDIRECT_CALLABLE_DECLARE(struct dst_entry *ipv4_dst_check(struct dst_entry *,
							   u32));
struct dst_entry *__sk_dst_check(struct sock *sk, u32 cookie)
{
	struct dst_entry *dst = __sk_dst_get(sk);

	if (dst && dst->obsolete &&
	    INDIRECT_CALL_INET(dst->ops->check, ip6_dst_check, ipv4_dst_check,
			       dst, cookie) == NULL) {
		sk_tx_queue_clear(sk);
		WRITE_ONCE(sk->sk_dst_pending_confirm, 0);
		RCU_INIT_POINTER(sk->sk_dst_cache, NULL);
		dst_release(dst);
		return NULL;
	}

	return dst;
}
EXPORT_SYMBOL(__sk_dst_check);

struct dst_entry *sk_dst_check(struct sock *sk, u32 cookie)
{
	struct dst_entry *dst = sk_dst_get(sk);

	if (dst && dst->obsolete &&
	    INDIRECT_CALL_INET(dst->ops->check, ip6_dst_check, ipv4_dst_check,
			       dst, cookie) == NULL) {
		sk_dst_reset(sk);
		dst_release(dst);
		return NULL;
	}

	return dst;
}
EXPORT_SYMBOL(sk_dst_check);

static int sock_bindtoindex_locked(struct sock *sk, int ifindex)
{
	int ret = -ENOPROTOOPT;
#ifdef CONFIG_NETDEVICES
	struct net *net = sock_net(sk);

	/* Sorry... */
	ret = -EPERM;
	if (sk->sk_bound_dev_if && !ns_capable(net->user_ns, CAP_NET_RAW))
		goto out;

	ret = -EINVAL;
	if (ifindex < 0)
		goto out;

	/* Paired with all READ_ONCE() done locklessly. */
	WRITE_ONCE(sk->sk_bound_dev_if, ifindex);

	if (sk->sk_prot->rehash)
		sk->sk_prot->rehash(sk);
	sk_dst_reset(sk);

	ret = 0;

out:
#endif

	return ret;
}

int sock_bindtoindex(struct sock *sk, int ifindex, bool lock_sk)
{
	int ret;

	if (lock_sk)
		lock_sock(sk);
	ret = sock_bindtoindex_locked(sk, ifindex);
	if (lock_sk)
		release_sock(sk);

	return ret;
}
EXPORT_SYMBOL(sock_bindtoindex);

static int sock_setbindtodevice(struct sock *sk, sockptr_t optval, int optlen)
{
	int ret = -ENOPROTOOPT;
#ifdef CONFIG_NETDEVICES
	struct net *net = sock_net(sk);
	char devname[IFNAMSIZ];
	int index;

	ret = -EINVAL;
	if (optlen < 0)
		goto out;

	/* Bind this socket to a particular device like "eth0",
	 * as specified in the passed interface name. If the
	 * name is "" or the option length is zero the socket
	 * is not bound.
	 */
	if (optlen > IFNAMSIZ - 1)
		optlen = IFNAMSIZ - 1;
	memset(devname, 0, sizeof(devname));

	ret = -EFAULT;
	if (copy_from_sockptr(devname, optval, optlen))
		goto out;

	index = 0;
	if (devname[0] != '\0') {
		struct net_device *dev;

		rcu_read_lock();
		dev = dev_get_by_name_rcu(net, devname);
		if (dev)
			index = dev->ifindex;
		rcu_read_unlock();
		ret = -ENODEV;
		if (!dev)
			goto out;
	}

	sockopt_lock_sock(sk);
	ret = sock_bindtoindex_locked(sk, index);
	sockopt_release_sock(sk);
out:
#endif

	return ret;
}

static int sock_getbindtodevice(struct sock *sk, sockptr_t optval,
				sockptr_t optlen, int len)
{
	int ret = -ENOPROTOOPT;
#ifdef CONFIG_NETDEVICES
	int bound_dev_if = READ_ONCE(sk->sk_bound_dev_if);
	struct net *net = sock_net(sk);
	char devname[IFNAMSIZ];

	if (bound_dev_if == 0) {
		len = 0;
		goto zero;
	}

	ret = -EINVAL;
	if (len < IFNAMSIZ)
		goto out;

	ret = netdev_get_name(net, devname, bound_dev_if);
	if (ret)
		goto out;

	len = strlen(devname) + 1;

	ret = -EFAULT;
	if (copy_to_sockptr(optval, devname, len))
		goto out;

zero:
	ret = -EFAULT;
	if (copy_to_sockptr(optlen, &len, sizeof(int)))
		goto out;

	ret = 0;

out:
#endif

	return ret;
}

bool sk_mc_loop(struct sock *sk)
{
	if (dev_recursion_level())
		return false;
	if (!sk)
		return true;
	/* IPV6_ADDRFORM can change sk->sk_family under us. */
	switch (READ_ONCE(sk->sk_family)) {
	case AF_INET:
		return inet_test_bit(MC_LOOP, sk);
#if IS_ENABLED(CONFIG_IPV6)
	case AF_INET6:
		return inet6_sk(sk)->mc_loop;
#endif
	}
	WARN_ON_ONCE(1);
	return true;
}
EXPORT_SYMBOL(sk_mc_loop);

void sock_set_reuseaddr(struct sock *sk)
{
	lock_sock(sk);
	sk->sk_reuse = SK_CAN_REUSE;
	release_sock(sk);
}
EXPORT_SYMBOL(sock_set_reuseaddr);

void sock_set_reuseport(struct sock *sk)
{
	lock_sock(sk);
	sk->sk_reuseport = true;
	release_sock(sk);
}
EXPORT_SYMBOL(sock_set_reuseport);

void sock_no_linger(struct sock *sk)
{
	lock_sock(sk);
	WRITE_ONCE(sk->sk_lingertime, 0);
	sock_set_flag(sk, SOCK_LINGER);
	release_sock(sk);
}
EXPORT_SYMBOL(sock_no_linger);

void sock_set_priority(struct sock *sk, u32 priority)
{
	lock_sock(sk);
	WRITE_ONCE(sk->sk_priority, priority);
	release_sock(sk);
}
EXPORT_SYMBOL(sock_set_priority);

void sock_set_sndtimeo(struct sock *sk, s64 secs)
{
	lock_sock(sk);
	if (secs && secs < MAX_SCHEDULE_TIMEOUT / HZ - 1)
		WRITE_ONCE(sk->sk_sndtimeo, secs * HZ);
	else
		WRITE_ONCE(sk->sk_sndtimeo, MAX_SCHEDULE_TIMEOUT);
	release_sock(sk);
}
EXPORT_SYMBOL(sock_set_sndtimeo);

static void __sock_set_timestamps(struct sock *sk, bool val, bool new, bool ns)
{
	if (val)  {
		sock_valbool_flag(sk, SOCK_TSTAMP_NEW, new);
		sock_valbool_flag(sk, SOCK_RCVTSTAMPNS, ns);
		sock_set_flag(sk, SOCK_RCVTSTAMP);
		sock_enable_timestamp(sk, SOCK_TIMESTAMP);
	} else {
		sock_reset_flag(sk, SOCK_RCVTSTAMP);
		sock_reset_flag(sk, SOCK_RCVTSTAMPNS);
	}
}

void sock_enable_timestamps(struct sock *sk)
{
	lock_sock(sk);
	__sock_set_timestamps(sk, true, false, true);
	release_sock(sk);
}
EXPORT_SYMBOL(sock_enable_timestamps);

void sock_set_timestamp(struct sock *sk, int optname, bool valbool)
{
	switch (optname) {
	case SO_TIMESTAMP_OLD:
		__sock_set_timestamps(sk, valbool, false, false);
		break;
	case SO_TIMESTAMP_NEW:
		__sock_set_timestamps(sk, valbool, true, false);
		break;
	case SO_TIMESTAMPNS_OLD:
		__sock_set_timestamps(sk, valbool, false, true);
		break;
	case SO_TIMESTAMPNS_NEW:
		__sock_set_timestamps(sk, valbool, true, true);
		break;
	}
}

static int sock_timestamping_bind_phc(struct sock *sk, int phc_index)
{
	struct net *net = sock_net(sk);
	struct net_device *dev = NULL;
	bool match = false;
	int *vclock_index;
	int i, num;

	if (sk->sk_bound_dev_if)
		dev = dev_get_by_index(net, sk->sk_bound_dev_if);

	if (!dev) {
		pr_err("%s: sock not bind to device\n", __func__);
		return -EOPNOTSUPP;
	}

	num = ethtool_get_phc_vclocks(dev, &vclock_index);
	dev_put(dev);

	for (i = 0; i < num; i++) {
		if (*(vclock_index + i) == phc_index) {
			match = true;
			break;
		}
	}

	if (num > 0)
		kfree(vclock_index);

	if (!match)
		return -EINVAL;

	WRITE_ONCE(sk->sk_bind_phc, phc_index);

	return 0;
}

int sock_set_timestamping(struct sock *sk, int optname,
			  struct so_timestamping timestamping)
{
	int val = timestamping.flags;
	int ret;

	if (val & ~SOF_TIMESTAMPING_MASK)
		return -EINVAL;

	if (val & SOF_TIMESTAMPING_OPT_ID_TCP &&
	    !(val & SOF_TIMESTAMPING_OPT_ID))
		return -EINVAL;

	if (val & SOF_TIMESTAMPING_OPT_ID &&
	    !(sk->sk_tsflags & SOF_TIMESTAMPING_OPT_ID)) {
		if (sk_is_tcp(sk)) {
			if ((1 << sk->sk_state) &
			    (TCPF_CLOSE | TCPF_LISTEN))
				return -EINVAL;
			if (val & SOF_TIMESTAMPING_OPT_ID_TCP)
				atomic_set(&sk->sk_tskey, tcp_sk(sk)->write_seq);
			else
				atomic_set(&sk->sk_tskey, tcp_sk(sk)->snd_una);
		} else {
			atomic_set(&sk->sk_tskey, 0);
		}
	}

	if (val & SOF_TIMESTAMPING_OPT_STATS &&
	    !(val & SOF_TIMESTAMPING_OPT_TSONLY))
		return -EINVAL;

	if (val & SOF_TIMESTAMPING_BIND_PHC) {
		ret = sock_timestamping_bind_phc(sk, timestamping.bind_phc);
		if (ret)
			return ret;
	}

	WRITE_ONCE(sk->sk_tsflags, val);
	sock_valbool_flag(sk, SOCK_TSTAMP_NEW, optname == SO_TIMESTAMPING_NEW);

	if (val & SOF_TIMESTAMPING_RX_SOFTWARE)
		sock_enable_timestamp(sk,
				      SOCK_TIMESTAMPING_RX_SOFTWARE);
	else
		sock_disable_timestamp(sk,
				       (1UL << SOCK_TIMESTAMPING_RX_SOFTWARE));
	return 0;
}

void sock_set_keepalive(struct sock *sk)
{
	lock_sock(sk);
	if (sk->sk_prot->keepalive)
		sk->sk_prot->keepalive(sk, true);
	sock_valbool_flag(sk, SOCK_KEEPOPEN, true);
	release_sock(sk);
}
EXPORT_SYMBOL(sock_set_keepalive);

static void __sock_set_rcvbuf(struct sock *sk, int val)
{
	/* Ensure val * 2 fits into an int, to prevent max_t() from treating it
	 * as a negative value.
	 */
	val = min_t(int, val, INT_MAX / 2);
	sk->sk_userlocks |= SOCK_RCVBUF_LOCK;

	/* We double it on the way in to account for "struct sk_buff" etc.
	 * overhead.   Applications assume that the SO_RCVBUF setting they make
	 * will allow that much actual data to be received on that socket.
	 *
	 * Applications are unaware that "struct sk_buff" and other overheads
	 * allocate from the receive buffer during socket buffer allocation.
	 *
	 * And after considering the possible alternatives, returning the value
	 * we actually used in getsockopt is the most desirable behavior.
	 */
	WRITE_ONCE(sk->sk_rcvbuf, max_t(int, val * 2, SOCK_MIN_RCVBUF));
}

void sock_set_rcvbuf(struct sock *sk, int val)
{
	lock_sock(sk);
	__sock_set_rcvbuf(sk, val);
	release_sock(sk);
}
EXPORT_SYMBOL(sock_set_rcvbuf);

static void __sock_set_mark(struct sock *sk, u32 val)
{
	if (val != sk->sk_mark) {
		WRITE_ONCE(sk->sk_mark, val);
		sk_dst_reset(sk);
	}
}

void sock_set_mark(struct sock *sk, u32 val)
{
	lock_sock(sk);
	__sock_set_mark(sk, val);
	release_sock(sk);
}
EXPORT_SYMBOL(sock_set_mark);

static void sock_release_reserved_memory(struct sock *sk, int bytes)
{
	/* Round down bytes to multiple of pages */
	bytes = round_down(bytes, PAGE_SIZE);

	WARN_ON(bytes > sk->sk_reserved_mem);
	WRITE_ONCE(sk->sk_reserved_mem, sk->sk_reserved_mem - bytes);
	sk_mem_reclaim(sk);
}

static int sock_reserve_memory(struct sock *sk, int bytes)
{
	long allocated;
	bool charged;
	int pages;

	if (!mem_cgroup_sockets_enabled || !sk->sk_memcg || !sk_has_account(sk))
		return -EOPNOTSUPP;

	if (!bytes)
		return 0;

	pages = sk_mem_pages(bytes);

	/* pre-charge to memcg */
	charged = mem_cgroup_charge_skmem(sk->sk_memcg, pages,
					  GFP_KERNEL | __GFP_RETRY_MAYFAIL);
	if (!charged)
		return -ENOMEM;

	/* pre-charge to forward_alloc */
	sk_memory_allocated_add(sk, pages);
	allocated = sk_memory_allocated(sk);
	/* If the system goes into memory pressure with this
	 * precharge, give up and return error.
	 */
	if (allocated > sk_prot_mem_limits(sk, 1)) {
		sk_memory_allocated_sub(sk, pages);
		mem_cgroup_uncharge_skmem(sk->sk_memcg, pages);
		return -ENOMEM;
	}
	sk_forward_alloc_add(sk, pages << PAGE_SHIFT);

	WRITE_ONCE(sk->sk_reserved_mem,
		   sk->sk_reserved_mem + (pages << PAGE_SHIFT));

	return 0;
}

void sockopt_lock_sock(struct sock *sk)
{
	/* When current->bpf_ctx is set, the setsockopt is called from
	 * a bpf prog.  bpf has ensured the sk lock has been
	 * acquired before calling setsockopt().
	 */
	if (has_current_bpf_ctx())
		return;

	lock_sock(sk);
}
EXPORT_SYMBOL(sockopt_lock_sock);

void sockopt_release_sock(struct sock *sk)
{
	if (has_current_bpf_ctx())
		return;

	release_sock(sk);
}
EXPORT_SYMBOL(sockopt_release_sock);

bool sockopt_ns_capable(struct user_namespace *ns, int cap)
{
	return has_current_bpf_ctx() || ns_capable(ns, cap);
}
EXPORT_SYMBOL(sockopt_ns_capable);

bool sockopt_capable(int cap)
{
	return has_current_bpf_ctx() || capable(cap);
}
EXPORT_SYMBOL(sockopt_capable);

/*
 *	This is meant for all protocols to use and covers goings on
 *	at the socket level. Everything here is generic.
 */

int sk_setsockopt(struct sock *sk, int level, int optname,
		  sockptr_t optval, unsigned int optlen)
{
	struct so_timestamping timestamping;
	struct socket *sock = sk->sk_socket;
	struct sock_txtime sk_txtime;
	int val;
	int valbool;
	struct linger ling;
	int ret = 0;

	/*
	 *	Options without arguments
	 */

	if (optname == SO_BINDTODEVICE)
		return sock_setbindtodevice(sk, optval, optlen);

	if (optlen < sizeof(int))
		return -EINVAL;

	if (copy_from_sockptr(&val, optval, sizeof(val)))
		return -EFAULT;

	valbool = val ? 1 : 0;

	sockopt_lock_sock(sk);

	switch (optname) {
	case SO_DEBUG:
		if (val && !sockopt_capable(CAP_NET_ADMIN))
			ret = -EACCES;
		else
			sock_valbool_flag(sk, SOCK_DBG, valbool);
		break;
	case SO_REUSEADDR:
		sk->sk_reuse = (valbool ? SK_CAN_REUSE : SK_NO_REUSE);
		break;
	case SO_REUSEPORT:
		sk->sk_reuseport = valbool;
		break;
	case SO_TYPE:
	case SO_PROTOCOL:
	case SO_DOMAIN:
	case SO_ERROR:
		ret = -ENOPROTOOPT;
		break;
	case SO_DONTROUTE:
		sock_valbool_flag(sk, SOCK_LOCALROUTE, valbool);
		sk_dst_reset(sk);
		break;
	case SO_BROADCAST:
		sock_valbool_flag(sk, SOCK_BROADCAST, valbool);
		break;
	case SO_SNDBUF:
		/* Don't error on this BSD doesn't and if you think
		 * about it this is right. Otherwise apps have to
		 * play 'guess the biggest size' games. RCVBUF/SNDBUF
		 * are treated in BSD as hints
		 */
		val = min_t(u32, val, READ_ONCE(sysctl_wmem_max));
set_sndbuf:
		/* Ensure val * 2 fits into an int, to prevent max_t()
		 * from treating it as a negative value.
		 */
		val = min_t(int, val, INT_MAX / 2);
		sk->sk_userlocks |= SOCK_SNDBUF_LOCK;
		WRITE_ONCE(sk->sk_sndbuf,
			   max_t(int, val * 2, SOCK_MIN_SNDBUF));
		/* Wake up sending tasks if we upped the value. */
		sk->sk_write_space(sk);
		break;

	case SO_SNDBUFFORCE:
		if (!sockopt_capable(CAP_NET_ADMIN)) {
			ret = -EPERM;
			break;
		}

		/* No negative values (to prevent underflow, as val will be
		 * multiplied by 2).
		 */
		if (val < 0)
			val = 0;
		goto set_sndbuf;

	case SO_RCVBUF:
		/* Don't error on this BSD doesn't and if you think
		 * about it this is right. Otherwise apps have to
		 * play 'guess the biggest size' games. RCVBUF/SNDBUF
		 * are treated in BSD as hints
		 */
		__sock_set_rcvbuf(sk, min_t(u32, val, READ_ONCE(sysctl_rmem_max)));
		break;

	case SO_RCVBUFFORCE:
		if (!sockopt_capable(CAP_NET_ADMIN)) {
			ret = -EPERM;
			break;
		}

		/* No negative values (to prevent underflow, as val will be
		 * multiplied by 2).
		 */
		__sock_set_rcvbuf(sk, max(val, 0));
		break;

	case SO_KEEPALIVE:
		if (sk->sk_prot->keepalive)
			sk->sk_prot->keepalive(sk, valbool);
		sock_valbool_flag(sk, SOCK_KEEPOPEN, valbool);
		break;

	case SO_OOBINLINE:
		sock_valbool_flag(sk, SOCK_URGINLINE, valbool);
		break;

	case SO_NO_CHECK:
		sk->sk_no_check_tx = valbool;
		break;

	case SO_PRIORITY:
		if ((val >= 0 && val <= 6) ||
		    sockopt_ns_capable(sock_net(sk)->user_ns, CAP_NET_RAW) ||
		    sockopt_ns_capable(sock_net(sk)->user_ns, CAP_NET_ADMIN))
			WRITE_ONCE(sk->sk_priority, val);
		else
			ret = -EPERM;
		break;

	case SO_LINGER:
		if (optlen < sizeof(ling)) {
			ret = -EINVAL;	/* 1003.1g */
			break;
		}
		if (copy_from_sockptr(&ling, optval, sizeof(ling))) {
			ret = -EFAULT;
			break;
		}
		if (!ling.l_onoff) {
			sock_reset_flag(sk, SOCK_LINGER);
		} else {
			unsigned long t_sec = ling.l_linger;

			if (t_sec >= MAX_SCHEDULE_TIMEOUT / HZ)
				WRITE_ONCE(sk->sk_lingertime, MAX_SCHEDULE_TIMEOUT);
			else
				WRITE_ONCE(sk->sk_lingertime, t_sec * HZ);
			sock_set_flag(sk, SOCK_LINGER);
		}
		break;

	case SO_BSDCOMPAT:
		break;

	case SO_PASSCRED:
		assign_bit(SOCK_PASSCRED, &sock->flags, valbool);
		break;

	case SO_PASSPIDFD:
		assign_bit(SOCK_PASSPIDFD, &sock->flags, valbool);
		break;

	case SO_TIMESTAMP_OLD:
	case SO_TIMESTAMP_NEW:
	case SO_TIMESTAMPNS_OLD:
	case SO_TIMESTAMPNS_NEW:
		sock_set_timestamp(sk, optname, valbool);
		break;

	case SO_TIMESTAMPING_NEW:
	case SO_TIMESTAMPING_OLD:
		if (optlen == sizeof(timestamping)) {
			if (copy_from_sockptr(&timestamping, optval,
					      sizeof(timestamping))) {
				ret = -EFAULT;
				break;
			}
		} else {
			memset(&timestamping, 0, sizeof(timestamping));
			timestamping.flags = val;
		}
		ret = sock_set_timestamping(sk, optname, timestamping);
		break;

	case SO_RCVLOWAT:
		{
		int (*set_rcvlowat)(struct sock *sk, int val) = NULL;

		if (val < 0)
			val = INT_MAX;
		if (sock)
			set_rcvlowat = READ_ONCE(sock->ops)->set_rcvlowat;
		if (set_rcvlowat)
			ret = set_rcvlowat(sk, val);
		else
			WRITE_ONCE(sk->sk_rcvlowat, val ? : 1);
		break;
		}
	case SO_RCVTIMEO_OLD:
	case SO_RCVTIMEO_NEW:
		ret = sock_set_timeout(&sk->sk_rcvtimeo, optval,
				       optlen, optname == SO_RCVTIMEO_OLD);
		break;

	case SO_SNDTIMEO_OLD:
	case SO_SNDTIMEO_NEW:
		ret = sock_set_timeout(&sk->sk_sndtimeo, optval,
				       optlen, optname == SO_SNDTIMEO_OLD);
		break;

	case SO_ATTACH_FILTER: {
		struct sock_fprog fprog;

		ret = copy_bpf_fprog_from_user(&fprog, optval, optlen);
		if (!ret)
			ret = sk_attach_filter(&fprog, sk);
		break;
	}
	case SO_ATTACH_BPF:
		ret = -EINVAL;
		if (optlen == sizeof(u32)) {
			u32 ufd;

			ret = -EFAULT;
			if (copy_from_sockptr(&ufd, optval, sizeof(ufd)))
				break;

			ret = sk_attach_bpf(ufd, sk);
		}
		break;

	case SO_ATTACH_REUSEPORT_CBPF: {
		struct sock_fprog fprog;

		ret = copy_bpf_fprog_from_user(&fprog, optval, optlen);
		if (!ret)
			ret = sk_reuseport_attach_filter(&fprog, sk);
		break;
	}
	case SO_ATTACH_REUSEPORT_EBPF:
		ret = -EINVAL;
		if (optlen == sizeof(u32)) {
			u32 ufd;

			ret = -EFAULT;
			if (copy_from_sockptr(&ufd, optval, sizeof(ufd)))
				break;

			ret = sk_reuseport_attach_bpf(ufd, sk);
		}
		break;

	case SO_DETACH_REUSEPORT_BPF:
		ret = reuseport_detach_prog(sk);
		break;

	case SO_DETACH_FILTER:
		ret = sk_detach_filter(sk);
		break;

	case SO_LOCK_FILTER:
		if (sock_flag(sk, SOCK_FILTER_LOCKED) && !valbool)
			ret = -EPERM;
		else
			sock_valbool_flag(sk, SOCK_FILTER_LOCKED, valbool);
		break;

	case SO_PASSSEC:
		assign_bit(SOCK_PASSSEC, &sock->flags, valbool);
		break;
	case SO_MARK:
		if (!sockopt_ns_capable(sock_net(sk)->user_ns, CAP_NET_RAW) &&
		    !sockopt_ns_capable(sock_net(sk)->user_ns, CAP_NET_ADMIN)) {
			ret = -EPERM;
			break;
		}

		__sock_set_mark(sk, val);
		break;
	case SO_RCVMARK:
		sock_valbool_flag(sk, SOCK_RCVMARK, valbool);
		break;

	case SO_RXQ_OVFL:
		sock_valbool_flag(sk, SOCK_RXQ_OVFL, valbool);
		break;

	case SO_WIFI_STATUS:
		sock_valbool_flag(sk, SOCK_WIFI_STATUS, valbool);
		break;

	case SO_PEEK_OFF:
		{
		int (*set_peek_off)(struct sock *sk, int val);

		set_peek_off = READ_ONCE(sock->ops)->set_peek_off;
		if (set_peek_off)
			ret = set_peek_off(sk, val);
		else
			ret = -EOPNOTSUPP;
		break;
		}

	case SO_NOFCS:
		sock_valbool_flag(sk, SOCK_NOFCS, valbool);
		break;

	case SO_SELECT_ERR_QUEUE:
		sock_valbool_flag(sk, SOCK_SELECT_ERR_QUEUE, valbool);
		break;

#ifdef CONFIG_NET_RX_BUSY_POLL
	case SO_BUSY_POLL:
		if (val < 0)
			ret = -EINVAL;
		else
			WRITE_ONCE(sk->sk_ll_usec, val);
		break;
	case SO_PREFER_BUSY_POLL:
		if (valbool && !sockopt_capable(CAP_NET_ADMIN))
			ret = -EPERM;
		else
			WRITE_ONCE(sk->sk_prefer_busy_poll, valbool);
		break;
	case SO_BUSY_POLL_BUDGET:
		if (val > READ_ONCE(sk->sk_busy_poll_budget) && !sockopt_capable(CAP_NET_ADMIN)) {
			ret = -EPERM;
		} else {
			if (val < 0 || val > U16_MAX)
				ret = -EINVAL;
			else
				WRITE_ONCE(sk->sk_busy_poll_budget, val);
		}
		break;
#endif

	case SO_MAX_PACING_RATE:
		{
		unsigned long ulval = (val == ~0U) ? ~0UL : (unsigned int)val;

		if (sizeof(ulval) != sizeof(val) &&
		    optlen >= sizeof(ulval) &&
		    copy_from_sockptr(&ulval, optval, sizeof(ulval))) {
			ret = -EFAULT;
			break;
		}
		if (ulval != ~0UL)
			cmpxchg(&sk->sk_pacing_status,
				SK_PACING_NONE,
				SK_PACING_NEEDED);
		/* Pairs with READ_ONCE() from sk_getsockopt() */
		WRITE_ONCE(sk->sk_max_pacing_rate, ulval);
		sk->sk_pacing_rate = min(sk->sk_pacing_rate, ulval);
		break;
		}
	case SO_INCOMING_CPU:
		reuseport_update_incoming_cpu(sk, val);
		break;

	case SO_CNX_ADVICE:
		if (val == 1)
			dst_negative_advice(sk);
		break;

	case SO_ZEROCOPY:
		if (sk->sk_family == PF_INET || sk->sk_family == PF_INET6) {
			if (!(sk_is_tcp(sk) ||
			      (sk->sk_type == SOCK_DGRAM &&
			       sk->sk_protocol == IPPROTO_UDP)))
				ret = -EOPNOTSUPP;
		} else if (sk->sk_family != PF_RDS) {
			ret = -EOPNOTSUPP;
		}
		if (!ret) {
			if (val < 0 || val > 1)
				ret = -EINVAL;
			else
				sock_valbool_flag(sk, SOCK_ZEROCOPY, valbool);
		}
		break;

	case SO_TXTIME:
		if (optlen != sizeof(struct sock_txtime)) {
			ret = -EINVAL;
			break;
		} else if (copy_from_sockptr(&sk_txtime, optval,
			   sizeof(struct sock_txtime))) {
			ret = -EFAULT;
			break;
		} else if (sk_txtime.flags & ~SOF_TXTIME_FLAGS_MASK) {
			ret = -EINVAL;
			break;
		}
		/* CLOCK_MONOTONIC is only used by sch_fq, and this packet
		 * scheduler has enough safe guards.
		 */
		if (sk_txtime.clockid != CLOCK_MONOTONIC &&
		    !sockopt_ns_capable(sock_net(sk)->user_ns, CAP_NET_ADMIN)) {
			ret = -EPERM;
			break;
		}
		sock_valbool_flag(sk, SOCK_TXTIME, true);
		sk->sk_clockid = sk_txtime.clockid;
		sk->sk_txtime_deadline_mode =
			!!(sk_txtime.flags & SOF_TXTIME_DEADLINE_MODE);
		sk->sk_txtime_report_errors =
			!!(sk_txtime.flags & SOF_TXTIME_REPORT_ERRORS);
		break;

	case SO_BINDTOIFINDEX:
		ret = sock_bindtoindex_locked(sk, val);
		break;

	case SO_BUF_LOCK:
		if (val & ~SOCK_BUF_LOCK_MASK) {
			ret = -EINVAL;
			break;
		}
		sk->sk_userlocks = val | (sk->sk_userlocks &
					  ~SOCK_BUF_LOCK_MASK);
		break;

	case SO_RESERVE_MEM:
	{
		int delta;

		if (val < 0) {
			ret = -EINVAL;
			break;
		}

		delta = val - sk->sk_reserved_mem;
		if (delta < 0)
			sock_release_reserved_memory(sk, -delta);
		else
			ret = sock_reserve_memory(sk, delta);
		break;
	}

	case SO_TXREHASH:
		if (val < -1 || val > 1) {
			ret = -EINVAL;
			break;
		}
		if ((u8)val == SOCK_TXREHASH_DEFAULT)
			val = READ_ONCE(sock_net(sk)->core.sysctl_txrehash);
		/* Paired with READ_ONCE() in tcp_rtx_synack()
		 * and sk_getsockopt().
		 */
		WRITE_ONCE(sk->sk_txrehash, (u8)val);
		break;

	default:
		ret = -ENOPROTOOPT;
		break;
	}
	sockopt_release_sock(sk);
	return ret;
}

int sock_setsockopt(struct socket *sock, int level, int optname,
		    sockptr_t optval, unsigned int optlen)
{
	return sk_setsockopt(sock->sk, level, optname,
			     optval, optlen);
}
EXPORT_SYMBOL(sock_setsockopt);

static const struct cred *sk_get_peer_cred(struct sock *sk)
{
	const struct cred *cred;

	spin_lock(&sk->sk_peer_lock);
	cred = get_cred(sk->sk_peer_cred);
	spin_unlock(&sk->sk_peer_lock);

	return cred;
}

static void cred_to_ucred(struct pid *pid, const struct cred *cred,
			  struct ucred *ucred)
{
	ucred->pid = pid_vnr(pid);
	ucred->uid = ucred->gid = -1;
	if (cred) {
		struct user_namespace *current_ns = current_user_ns();

		ucred->uid = from_kuid_munged(current_ns, cred->euid);
		ucred->gid = from_kgid_munged(current_ns, cred->egid);
	}
}

static int groups_to_user(sockptr_t dst, const struct group_info *src)
{
	struct user_namespace *user_ns = current_user_ns();
	int i;

	for (i = 0; i < src->ngroups; i++) {
		gid_t gid = from_kgid_munged(user_ns, src->gid[i]);

		if (copy_to_sockptr_offset(dst, i * sizeof(gid), &gid, sizeof(gid)))
			return -EFAULT;
	}

	return 0;
}

int sk_getsockopt(struct sock *sk, int level, int optname,
		  sockptr_t optval, sockptr_t optlen)
{
	struct socket *sock = sk->sk_socket;

	union {
		int val;
		u64 val64;
		unsigned long ulval;
		struct linger ling;
		struct old_timeval32 tm32;
		struct __kernel_old_timeval tm;
		struct  __kernel_sock_timeval stm;
		struct sock_txtime txtime;
		struct so_timestamping timestamping;
	} v;

	int lv = sizeof(int);
	int len;

	if (copy_from_sockptr(&len, optlen, sizeof(int)))
		return -EFAULT;
	if (len < 0)
		return -EINVAL;

	memset(&v, 0, sizeof(v));

	switch (optname) {
	case SO_DEBUG:
		v.val = sock_flag(sk, SOCK_DBG);
		break;

	case SO_DONTROUTE:
		v.val = sock_flag(sk, SOCK_LOCALROUTE);
		break;

	case SO_BROADCAST:
		v.val = sock_flag(sk, SOCK_BROADCAST);
		break;

	case SO_SNDBUF:
		v.val = READ_ONCE(sk->sk_sndbuf);
		break;

	case SO_RCVBUF:
		v.val = READ_ONCE(sk->sk_rcvbuf);
		break;

	case SO_REUSEADDR:
		v.val = sk->sk_reuse;
		break;

	case SO_REUSEPORT:
		v.val = sk->sk_reuseport;
		break;

	case SO_KEEPALIVE:
		v.val = sock_flag(sk, SOCK_KEEPOPEN);
		break;

	case SO_TYPE:
		v.val = sk->sk_type;
		break;

	case SO_PROTOCOL:
		v.val = sk->sk_protocol;
		break;

	case SO_DOMAIN:
		v.val = sk->sk_family;
		break;

	case SO_ERROR:
		v.val = -sock_error(sk);
		if (v.val == 0)
			v.val = xchg(&sk->sk_err_soft, 0);
		break;

	case SO_OOBINLINE:
		v.val = sock_flag(sk, SOCK_URGINLINE);
		break;

	case SO_NO_CHECK:
		v.val = sk->sk_no_check_tx;
		break;

	case SO_PRIORITY:
		v.val = READ_ONCE(sk->sk_priority);
		break;

	case SO_LINGER:
		lv		= sizeof(v.ling);
		v.ling.l_onoff	= sock_flag(sk, SOCK_LINGER);
		v.ling.l_linger	= READ_ONCE(sk->sk_lingertime) / HZ;
		break;

	case SO_BSDCOMPAT:
		break;

	case SO_TIMESTAMP_OLD:
		v.val = sock_flag(sk, SOCK_RCVTSTAMP) &&
				!sock_flag(sk, SOCK_TSTAMP_NEW) &&
				!sock_flag(sk, SOCK_RCVTSTAMPNS);
		break;

	case SO_TIMESTAMPNS_OLD:
		v.val = sock_flag(sk, SOCK_RCVTSTAMPNS) && !sock_flag(sk, SOCK_TSTAMP_NEW);
		break;

	case SO_TIMESTAMP_NEW:
		v.val = sock_flag(sk, SOCK_RCVTSTAMP) && sock_flag(sk, SOCK_TSTAMP_NEW);
		break;

	case SO_TIMESTAMPNS_NEW:
		v.val = sock_flag(sk, SOCK_RCVTSTAMPNS) && sock_flag(sk, SOCK_TSTAMP_NEW);
		break;

	case SO_TIMESTAMPING_OLD:
		lv = sizeof(v.timestamping);
		v.timestamping.flags = READ_ONCE(sk->sk_tsflags);
		v.timestamping.bind_phc = READ_ONCE(sk->sk_bind_phc);
		break;

	case SO_RCVTIMEO_OLD:
	case SO_RCVTIMEO_NEW:
		lv = sock_get_timeout(READ_ONCE(sk->sk_rcvtimeo), &v,
				      SO_RCVTIMEO_OLD == optname);
		break;

	case SO_SNDTIMEO_OLD:
	case SO_SNDTIMEO_NEW:
		lv = sock_get_timeout(READ_ONCE(sk->sk_sndtimeo), &v,
				      SO_SNDTIMEO_OLD == optname);
		break;

	case SO_RCVLOWAT:
		v.val = READ_ONCE(sk->sk_rcvlowat);
		break;

	case SO_SNDLOWAT:
		v.val = 1;
		break;

	case SO_PASSCRED:
		v.val = !!test_bit(SOCK_PASSCRED, &sock->flags);
		break;

	case SO_PASSPIDFD:
		v.val = !!test_bit(SOCK_PASSPIDFD, &sock->flags);
		break;

	case SO_PEERCRED:
	{
		struct ucred peercred;
		if (len > sizeof(peercred))
			len = sizeof(peercred);

		spin_lock(&sk->sk_peer_lock);
		cred_to_ucred(sk->sk_peer_pid, sk->sk_peer_cred, &peercred);
		spin_unlock(&sk->sk_peer_lock);

		if (copy_to_sockptr(optval, &peercred, len))
			return -EFAULT;
		goto lenout;
	}

	case SO_PEERPIDFD:
	{
		struct pid *peer_pid;
		struct file *pidfd_file = NULL;
		int pidfd;

		if (len > sizeof(pidfd))
			len = sizeof(pidfd);

		spin_lock(&sk->sk_peer_lock);
		peer_pid = get_pid(sk->sk_peer_pid);
		spin_unlock(&sk->sk_peer_lock);

		if (!peer_pid)
			return -ENODATA;

		pidfd = pidfd_prepare(peer_pid, 0, &pidfd_file);
		put_pid(peer_pid);
		if (pidfd < 0)
			return pidfd;

		if (copy_to_sockptr(optval, &pidfd, len) ||
		    copy_to_sockptr(optlen, &len, sizeof(int))) {
			put_unused_fd(pidfd);
			fput(pidfd_file);

			return -EFAULT;
		}

		fd_install(pidfd, pidfd_file);
		return 0;
	}

	case SO_PEERGROUPS:
	{
		const struct cred *cred;
		int ret, n;

		cred = sk_get_peer_cred(sk);
		if (!cred)
			return -ENODATA;

		n = cred->group_info->ngroups;
		if (len < n * sizeof(gid_t)) {
			len = n * sizeof(gid_t);
			put_cred(cred);
			return copy_to_sockptr(optlen, &len, sizeof(int)) ? -EFAULT : -ERANGE;
		}
		len = n * sizeof(gid_t);

		ret = groups_to_user(optval, cred->group_info);
		put_cred(cred);
		if (ret)
			return ret;
		goto lenout;
	}

	case SO_PEERNAME:
	{
		struct sockaddr_storage address;

<<<<<<< HEAD
		lv = sock->ops->getname(sock, (struct sockaddr *)&address, 2);
=======
		lv = READ_ONCE(sock->ops)->getname(sock, (struct sockaddr *)&address, 2);
>>>>>>> bd3a9e57
		if (lv < 0)
			return -ENOTCONN;
		if (lv < len)
			return -EINVAL;
		if (copy_to_sockptr(optval, &address, len))
			return -EFAULT;
		goto lenout;
	}

	/* Dubious BSD thing... Probably nobody even uses it, but
	 * the UNIX standard wants it for whatever reason... -DaveM
	 */
	case SO_ACCEPTCONN:
		v.val = sk->sk_state == TCP_LISTEN;
		break;

	case SO_PASSSEC:
		v.val = !!test_bit(SOCK_PASSSEC, &sock->flags);
		break;

	case SO_PEERSEC:
		return security_socket_getpeersec_stream(sock,
							 optval, optlen, len);

	case SO_MARK:
		v.val = READ_ONCE(sk->sk_mark);
		break;

	case SO_RCVMARK:
		v.val = sock_flag(sk, SOCK_RCVMARK);
		break;

	case SO_RXQ_OVFL:
		v.val = sock_flag(sk, SOCK_RXQ_OVFL);
		break;

	case SO_WIFI_STATUS:
		v.val = sock_flag(sk, SOCK_WIFI_STATUS);
		break;

	case SO_PEEK_OFF:
		if (!READ_ONCE(sock->ops)->set_peek_off)
			return -EOPNOTSUPP;

		v.val = READ_ONCE(sk->sk_peek_off);
		break;
	case SO_NOFCS:
		v.val = sock_flag(sk, SOCK_NOFCS);
		break;

	case SO_BINDTODEVICE:
		return sock_getbindtodevice(sk, optval, optlen, len);

	case SO_GET_FILTER:
		len = sk_get_filter(sk, optval, len);
		if (len < 0)
			return len;

		goto lenout;

	case SO_LOCK_FILTER:
		v.val = sock_flag(sk, SOCK_FILTER_LOCKED);
		break;

	case SO_BPF_EXTENSIONS:
		v.val = bpf_tell_extensions();
		break;

	case SO_SELECT_ERR_QUEUE:
		v.val = sock_flag(sk, SOCK_SELECT_ERR_QUEUE);
		break;

#ifdef CONFIG_NET_RX_BUSY_POLL
	case SO_BUSY_POLL:
		v.val = READ_ONCE(sk->sk_ll_usec);
		break;
	case SO_PREFER_BUSY_POLL:
		v.val = READ_ONCE(sk->sk_prefer_busy_poll);
		break;
#endif

	case SO_MAX_PACING_RATE:
		/* The READ_ONCE() pair with the WRITE_ONCE() in sk_setsockopt() */
		if (sizeof(v.ulval) != sizeof(v.val) && len >= sizeof(v.ulval)) {
			lv = sizeof(v.ulval);
			v.ulval = READ_ONCE(sk->sk_max_pacing_rate);
		} else {
			/* 32bit version */
			v.val = min_t(unsigned long, ~0U,
				      READ_ONCE(sk->sk_max_pacing_rate));
		}
		break;

	case SO_INCOMING_CPU:
		v.val = READ_ONCE(sk->sk_incoming_cpu);
		break;

	case SO_MEMINFO:
	{
		u32 meminfo[SK_MEMINFO_VARS];

		sk_get_meminfo(sk, meminfo);

		len = min_t(unsigned int, len, sizeof(meminfo));
		if (copy_to_sockptr(optval, &meminfo, len))
			return -EFAULT;

		goto lenout;
	}

#ifdef CONFIG_NET_RX_BUSY_POLL
	case SO_INCOMING_NAPI_ID:
		v.val = READ_ONCE(sk->sk_napi_id);

		/* aggregate non-NAPI IDs down to 0 */
		if (v.val < MIN_NAPI_ID)
			v.val = 0;

		break;
#endif

	case SO_COOKIE:
		lv = sizeof(u64);
		if (len < lv)
			return -EINVAL;
		v.val64 = sock_gen_cookie(sk);
		break;

	case SO_ZEROCOPY:
		v.val = sock_flag(sk, SOCK_ZEROCOPY);
		break;

	case SO_TXTIME:
		lv = sizeof(v.txtime);
		v.txtime.clockid = sk->sk_clockid;
		v.txtime.flags |= sk->sk_txtime_deadline_mode ?
				  SOF_TXTIME_DEADLINE_MODE : 0;
		v.txtime.flags |= sk->sk_txtime_report_errors ?
				  SOF_TXTIME_REPORT_ERRORS : 0;
		break;

	case SO_BINDTOIFINDEX:
		v.val = READ_ONCE(sk->sk_bound_dev_if);
		break;

	case SO_NETNS_COOKIE:
		lv = sizeof(u64);
		if (len != lv)
			return -EINVAL;
		v.val64 = sock_net(sk)->net_cookie;
		break;

	case SO_BUF_LOCK:
		v.val = sk->sk_userlocks & SOCK_BUF_LOCK_MASK;
		break;

	case SO_RESERVE_MEM:
		v.val = READ_ONCE(sk->sk_reserved_mem);
		break;

	case SO_TXREHASH:
		/* Paired with WRITE_ONCE() in sk_setsockopt() */
		v.val = READ_ONCE(sk->sk_txrehash);
		break;

	default:
		/* We implement the SO_SNDLOWAT etc to not be settable
		 * (1003.1g 7).
		 */
		return -ENOPROTOOPT;
	}

	if (len > lv)
		len = lv;
	if (copy_to_sockptr(optval, &v, len))
		return -EFAULT;
lenout:
	if (copy_to_sockptr(optlen, &len, sizeof(int)))
		return -EFAULT;
	return 0;
}

int sock_getsockopt(struct socket *sock, int level, int optname,
		    char __user *optval, int __user *optlen)
{
	return sk_getsockopt(sock->sk, level, optname,
			     USER_SOCKPTR(optval),
			     USER_SOCKPTR(optlen));
}

/*
 * Initialize an sk_lock.
 *
 * (We also register the sk_lock with the lock validator.)
 */
static inline void sock_lock_init(struct sock *sk)
{
	if (sk->sk_kern_sock)
		sock_lock_init_class_and_name(
			sk,
			af_family_kern_slock_key_strings[sk->sk_family],
			af_family_kern_slock_keys + sk->sk_family,
			af_family_kern_key_strings[sk->sk_family],
			af_family_kern_keys + sk->sk_family);
	else
		sock_lock_init_class_and_name(
			sk,
			af_family_slock_key_strings[sk->sk_family],
			af_family_slock_keys + sk->sk_family,
			af_family_key_strings[sk->sk_family],
			af_family_keys + sk->sk_family);
}

/*
 * Copy all fields from osk to nsk but nsk->sk_refcnt must not change yet,
 * even temporarly, because of RCU lookups. sk_node should also be left as is.
 * We must not copy fields between sk_dontcopy_begin and sk_dontcopy_end
 */
static void sock_copy(struct sock *nsk, const struct sock *osk)
{
	const struct proto *prot = READ_ONCE(osk->sk_prot);
#ifdef CONFIG_SECURITY_NETWORK
	void *sptr = nsk->sk_security;
#endif

	/* If we move sk_tx_queue_mapping out of the private section,
	 * we must check if sk_tx_queue_clear() is called after
	 * sock_copy() in sk_clone_lock().
	 */
	BUILD_BUG_ON(offsetof(struct sock, sk_tx_queue_mapping) <
		     offsetof(struct sock, sk_dontcopy_begin) ||
		     offsetof(struct sock, sk_tx_queue_mapping) >=
		     offsetof(struct sock, sk_dontcopy_end));

	memcpy(nsk, osk, offsetof(struct sock, sk_dontcopy_begin));

	memcpy(&nsk->sk_dontcopy_end, &osk->sk_dontcopy_end,
	       prot->obj_size - offsetof(struct sock, sk_dontcopy_end));

#ifdef CONFIG_SECURITY_NETWORK
	nsk->sk_security = sptr;
	security_sk_clone(osk, nsk);
#endif
}

static struct sock *sk_prot_alloc(struct proto *prot, gfp_t priority,
		int family)
{
	struct sock *sk;
	struct kmem_cache *slab;

	slab = prot->slab;
	if (slab != NULL) {
		sk = kmem_cache_alloc(slab, priority & ~__GFP_ZERO);
		if (!sk)
			return sk;
		if (want_init_on_alloc(priority))
			sk_prot_clear_nulls(sk, prot->obj_size);
	} else
		sk = kmalloc(prot->obj_size, priority);

	if (sk != NULL) {
		if (security_sk_alloc(sk, family, priority))
			goto out_free;

		if (!try_module_get(prot->owner))
			goto out_free_sec;
	}

	return sk;

out_free_sec:
	security_sk_free(sk);
out_free:
	if (slab != NULL)
		kmem_cache_free(slab, sk);
	else
		kfree(sk);
	return NULL;
}

static void sk_prot_free(struct proto *prot, struct sock *sk)
{
	struct kmem_cache *slab;
	struct module *owner;

	owner = prot->owner;
	slab = prot->slab;

	cgroup_sk_free(&sk->sk_cgrp_data);
	mem_cgroup_sk_free(sk);
	security_sk_free(sk);
	if (slab != NULL)
		kmem_cache_free(slab, sk);
	else
		kfree(sk);
	module_put(owner);
}

/**
 *	sk_alloc - All socket objects are allocated here
 *	@net: the applicable net namespace
 *	@family: protocol family
 *	@priority: for allocation (%GFP_KERNEL, %GFP_ATOMIC, etc)
 *	@prot: struct proto associated with this new sock instance
 *	@kern: is this to be a kernel socket?
 */
struct sock *sk_alloc(struct net *net, int family, gfp_t priority,
		      struct proto *prot, int kern)
{
	struct sock *sk;

	sk = sk_prot_alloc(prot, priority | __GFP_ZERO, family);
	if (sk) {
		sk->sk_family = family;
		/*
		 * See comment in struct sock definition to understand
		 * why we need sk_prot_creator -acme
		 */
		sk->sk_prot = sk->sk_prot_creator = prot;
		sk->sk_kern_sock = kern;
		sock_lock_init(sk);
		sk->sk_net_refcnt = kern ? 0 : 1;
		if (likely(sk->sk_net_refcnt)) {
			get_net_track(net, &sk->ns_tracker, priority);
			sock_inuse_add(net, 1);
		} else {
			__netns_tracker_alloc(net, &sk->ns_tracker,
					      false, priority);
		}

		sock_net_set(sk, net);
		refcount_set(&sk->sk_wmem_alloc, 1);

		mem_cgroup_sk_alloc(sk);
		cgroup_sk_alloc(&sk->sk_cgrp_data);
		sock_update_classid(&sk->sk_cgrp_data);
		sock_update_netprioidx(&sk->sk_cgrp_data);
		sk_tx_queue_clear(sk);
	}

	return sk;
}
EXPORT_SYMBOL(sk_alloc);

/* Sockets having SOCK_RCU_FREE will call this function after one RCU
 * grace period. This is the case for UDP sockets and TCP listeners.
 */
static void __sk_destruct(struct rcu_head *head)
{
	struct sock *sk = container_of(head, struct sock, sk_rcu);
	struct sk_filter *filter;

	if (sk->sk_destruct)
		sk->sk_destruct(sk);

	filter = rcu_dereference_check(sk->sk_filter,
				       refcount_read(&sk->sk_wmem_alloc) == 0);
	if (filter) {
		sk_filter_uncharge(sk, filter);
		RCU_INIT_POINTER(sk->sk_filter, NULL);
	}

	sock_disable_timestamp(sk, SK_FLAGS_TIMESTAMP);

#ifdef CONFIG_BPF_SYSCALL
	bpf_sk_storage_free(sk);
#endif

	if (atomic_read(&sk->sk_omem_alloc))
		pr_debug("%s: optmem leakage (%d bytes) detected\n",
			 __func__, atomic_read(&sk->sk_omem_alloc));

	if (sk->sk_frag.page) {
		put_page(sk->sk_frag.page);
		sk->sk_frag.page = NULL;
	}

	/* We do not need to acquire sk->sk_peer_lock, we are the last user. */
	put_cred(sk->sk_peer_cred);
	put_pid(sk->sk_peer_pid);

	if (likely(sk->sk_net_refcnt))
		put_net_track(sock_net(sk), &sk->ns_tracker);
	else
		__netns_tracker_free(sock_net(sk), &sk->ns_tracker, false);

	sk_prot_free(sk->sk_prot_creator, sk);
}

void sk_destruct(struct sock *sk)
{
	bool use_call_rcu = sock_flag(sk, SOCK_RCU_FREE);

	if (rcu_access_pointer(sk->sk_reuseport_cb)) {
		reuseport_detach_sock(sk);
		use_call_rcu = true;
	}

	if (use_call_rcu)
		call_rcu(&sk->sk_rcu, __sk_destruct);
	else
		__sk_destruct(&sk->sk_rcu);
}

static void __sk_free(struct sock *sk)
{
	if (likely(sk->sk_net_refcnt))
		sock_inuse_add(sock_net(sk), -1);

	if (unlikely(sk->sk_net_refcnt && sock_diag_has_destroy_listeners(sk)))
		sock_diag_broadcast_destroy(sk);
	else
		sk_destruct(sk);
}

void sk_free(struct sock *sk)
{
	/*
	 * We subtract one from sk_wmem_alloc and can know if
	 * some packets are still in some tx queue.
	 * If not null, sock_wfree() will call __sk_free(sk) later
	 */
	if (refcount_dec_and_test(&sk->sk_wmem_alloc))
		__sk_free(sk);
}
EXPORT_SYMBOL(sk_free);

static void sk_init_common(struct sock *sk)
{
	skb_queue_head_init(&sk->sk_receive_queue);
	skb_queue_head_init(&sk->sk_write_queue);
	skb_queue_head_init(&sk->sk_error_queue);

	rwlock_init(&sk->sk_callback_lock);
	lockdep_set_class_and_name(&sk->sk_receive_queue.lock,
			af_rlock_keys + sk->sk_family,
			af_family_rlock_key_strings[sk->sk_family]);
	lockdep_set_class_and_name(&sk->sk_write_queue.lock,
			af_wlock_keys + sk->sk_family,
			af_family_wlock_key_strings[sk->sk_family]);
	lockdep_set_class_and_name(&sk->sk_error_queue.lock,
			af_elock_keys + sk->sk_family,
			af_family_elock_key_strings[sk->sk_family]);
	lockdep_set_class_and_name(&sk->sk_callback_lock,
			af_callback_keys + sk->sk_family,
			af_family_clock_key_strings[sk->sk_family]);
}

/**
 *	sk_clone_lock - clone a socket, and lock its clone
 *	@sk: the socket to clone
 *	@priority: for allocation (%GFP_KERNEL, %GFP_ATOMIC, etc)
 *
 *	Caller must unlock socket even in error path (bh_unlock_sock(newsk))
 */
struct sock *sk_clone_lock(const struct sock *sk, const gfp_t priority)
{
	struct proto *prot = READ_ONCE(sk->sk_prot);
	struct sk_filter *filter;
	bool is_charged = true;
	struct sock *newsk;

	newsk = sk_prot_alloc(prot, priority, sk->sk_family);
	if (!newsk)
		goto out;

	sock_copy(newsk, sk);

	newsk->sk_prot_creator = prot;

	/* SANITY */
	if (likely(newsk->sk_net_refcnt)) {
		get_net_track(sock_net(newsk), &newsk->ns_tracker, priority);
		sock_inuse_add(sock_net(newsk), 1);
	} else {
		/* Kernel sockets are not elevating the struct net refcount.
		 * Instead, use a tracker to more easily detect if a layer
		 * is not properly dismantling its kernel sockets at netns
		 * destroy time.
		 */
		__netns_tracker_alloc(sock_net(newsk), &newsk->ns_tracker,
				      false, priority);
	}
	sk_node_init(&newsk->sk_node);
	sock_lock_init(newsk);
	bh_lock_sock(newsk);
	newsk->sk_backlog.head	= newsk->sk_backlog.tail = NULL;
	newsk->sk_backlog.len = 0;

	atomic_set(&newsk->sk_rmem_alloc, 0);

	/* sk_wmem_alloc set to one (see sk_free() and sock_wfree()) */
	refcount_set(&newsk->sk_wmem_alloc, 1);

	atomic_set(&newsk->sk_omem_alloc, 0);
	sk_init_common(newsk);

	newsk->sk_dst_cache	= NULL;
	newsk->sk_dst_pending_confirm = 0;
	newsk->sk_wmem_queued	= 0;
	newsk->sk_forward_alloc = 0;
	newsk->sk_reserved_mem  = 0;
	atomic_set(&newsk->sk_drops, 0);
	newsk->sk_send_head	= NULL;
	newsk->sk_userlocks	= sk->sk_userlocks & ~SOCK_BINDPORT_LOCK;
	atomic_set(&newsk->sk_zckey, 0);

	sock_reset_flag(newsk, SOCK_DONE);

	/* sk->sk_memcg will be populated at accept() time */
	newsk->sk_memcg = NULL;

	cgroup_sk_clone(&newsk->sk_cgrp_data);

	rcu_read_lock();
	filter = rcu_dereference(sk->sk_filter);
	if (filter != NULL)
		/* though it's an empty new sock, the charging may fail
		 * if sysctl_optmem_max was changed between creation of
		 * original socket and cloning
		 */
		is_charged = sk_filter_charge(newsk, filter);
	RCU_INIT_POINTER(newsk->sk_filter, filter);
	rcu_read_unlock();

	if (unlikely(!is_charged || xfrm_sk_clone_policy(newsk, sk))) {
		/* We need to make sure that we don't uncharge the new
		 * socket if we couldn't charge it in the first place
		 * as otherwise we uncharge the parent's filter.
		 */
		if (!is_charged)
			RCU_INIT_POINTER(newsk->sk_filter, NULL);
		sk_free_unlock_clone(newsk);
		newsk = NULL;
		goto out;
	}
	RCU_INIT_POINTER(newsk->sk_reuseport_cb, NULL);

	if (bpf_sk_storage_clone(sk, newsk)) {
		sk_free_unlock_clone(newsk);
		newsk = NULL;
		goto out;
	}

	/* Clear sk_user_data if parent had the pointer tagged
	 * as not suitable for copying when cloning.
	 */
	if (sk_user_data_is_nocopy(newsk))
		newsk->sk_user_data = NULL;

	newsk->sk_err	   = 0;
	newsk->sk_err_soft = 0;
	newsk->sk_priority = 0;
	newsk->sk_incoming_cpu = raw_smp_processor_id();

	/* Before updating sk_refcnt, we must commit prior changes to memory
	 * (Documentation/RCU/rculist_nulls.rst for details)
	 */
	smp_wmb();
	refcount_set(&newsk->sk_refcnt, 2);

	sk_set_socket(newsk, NULL);
	sk_tx_queue_clear(newsk);
	RCU_INIT_POINTER(newsk->sk_wq, NULL);

	if (newsk->sk_prot->sockets_allocated)
		sk_sockets_allocated_inc(newsk);

	if (sock_needs_netstamp(sk) && newsk->sk_flags & SK_FLAGS_TIMESTAMP)
		net_enable_timestamp();
out:
	return newsk;
}
EXPORT_SYMBOL_GPL(sk_clone_lock);

void sk_free_unlock_clone(struct sock *sk)
{
	/* It is still raw copy of parent, so invalidate
	 * destructor and make plain sk_free() */
	sk->sk_destruct = NULL;
	bh_unlock_sock(sk);
	sk_free(sk);
}
EXPORT_SYMBOL_GPL(sk_free_unlock_clone);

static u32 sk_dst_gso_max_size(struct sock *sk, struct dst_entry *dst)
{
	bool is_ipv6 = false;
	u32 max_size;

#if IS_ENABLED(CONFIG_IPV6)
	is_ipv6 = (sk->sk_family == AF_INET6 &&
		   !ipv6_addr_v4mapped(&sk->sk_v6_rcv_saddr));
#endif
	/* pairs with the WRITE_ONCE() in netif_set_gso(_ipv4)_max_size() */
	max_size = is_ipv6 ? READ_ONCE(dst->dev->gso_max_size) :
			READ_ONCE(dst->dev->gso_ipv4_max_size);
	if (max_size > GSO_LEGACY_MAX_SIZE && !sk_is_tcp(sk))
		max_size = GSO_LEGACY_MAX_SIZE;

	return max_size - (MAX_TCP_HEADER + 1);
}

void sk_setup_caps(struct sock *sk, struct dst_entry *dst)
{
	u32 max_segs = 1;

	sk->sk_route_caps = dst->dev->features;
	if (sk_is_tcp(sk))
		sk->sk_route_caps |= NETIF_F_GSO;
	if (sk->sk_route_caps & NETIF_F_GSO)
		sk->sk_route_caps |= NETIF_F_GSO_SOFTWARE;
	if (unlikely(sk->sk_gso_disabled))
		sk->sk_route_caps &= ~NETIF_F_GSO_MASK;
	if (sk_can_gso(sk)) {
		if (dst->header_len && !xfrm_dst_offload_ok(dst)) {
			sk->sk_route_caps &= ~NETIF_F_GSO_MASK;
		} else {
			sk->sk_route_caps |= NETIF_F_SG | NETIF_F_HW_CSUM;
			sk->sk_gso_max_size = sk_dst_gso_max_size(sk, dst);
			/* pairs with the WRITE_ONCE() in netif_set_gso_max_segs() */
			max_segs = max_t(u32, READ_ONCE(dst->dev->gso_max_segs), 1);
		}
	}
	sk->sk_gso_max_segs = max_segs;
	sk_dst_set(sk, dst);
}
EXPORT_SYMBOL_GPL(sk_setup_caps);

/*
 *	Simple resource managers for sockets.
 */


/*
 * Write buffer destructor automatically called from kfree_skb.
 */
void sock_wfree(struct sk_buff *skb)
{
	struct sock *sk = skb->sk;
	unsigned int len = skb->truesize;
	bool free;

	if (!sock_flag(sk, SOCK_USE_WRITE_QUEUE)) {
		if (sock_flag(sk, SOCK_RCU_FREE) &&
		    sk->sk_write_space == sock_def_write_space) {
			rcu_read_lock();
			free = refcount_sub_and_test(len, &sk->sk_wmem_alloc);
			sock_def_write_space_wfree(sk);
			rcu_read_unlock();
			if (unlikely(free))
				__sk_free(sk);
			return;
		}

		/*
		 * Keep a reference on sk_wmem_alloc, this will be released
		 * after sk_write_space() call
		 */
		WARN_ON(refcount_sub_and_test(len - 1, &sk->sk_wmem_alloc));
		sk->sk_write_space(sk);
		len = 1;
	}
	/*
	 * if sk_wmem_alloc reaches 0, we must finish what sk_free()
	 * could not do because of in-flight packets
	 */
	if (refcount_sub_and_test(len, &sk->sk_wmem_alloc))
		__sk_free(sk);
}
EXPORT_SYMBOL(sock_wfree);

/* This variant of sock_wfree() is used by TCP,
 * since it sets SOCK_USE_WRITE_QUEUE.
 */
void __sock_wfree(struct sk_buff *skb)
{
	struct sock *sk = skb->sk;

	if (refcount_sub_and_test(skb->truesize, &sk->sk_wmem_alloc))
		__sk_free(sk);
}

void skb_set_owner_w(struct sk_buff *skb, struct sock *sk)
{
	skb_orphan(skb);
	skb->sk = sk;
#ifdef CONFIG_INET
	if (unlikely(!sk_fullsock(sk))) {
		skb->destructor = sock_edemux;
		sock_hold(sk);
		return;
	}
#endif
	skb->destructor = sock_wfree;
	skb_set_hash_from_sk(skb, sk);
	/*
	 * We used to take a refcount on sk, but following operation
	 * is enough to guarantee sk_free() wont free this sock until
	 * all in-flight packets are completed
	 */
	refcount_add(skb->truesize, &sk->sk_wmem_alloc);
}
EXPORT_SYMBOL(skb_set_owner_w);

static bool can_skb_orphan_partial(const struct sk_buff *skb)
{
#ifdef CONFIG_TLS_DEVICE
	/* Drivers depend on in-order delivery for crypto offload,
	 * partial orphan breaks out-of-order-OK logic.
	 */
	if (skb->decrypted)
		return false;
#endif
	return (skb->destructor == sock_wfree ||
		(IS_ENABLED(CONFIG_INET) && skb->destructor == tcp_wfree));
}

/* This helper is used by netem, as it can hold packets in its
 * delay queue. We want to allow the owner socket to send more
 * packets, as if they were already TX completed by a typical driver.
 * But we also want to keep skb->sk set because some packet schedulers
 * rely on it (sch_fq for example).
 */
void skb_orphan_partial(struct sk_buff *skb)
{
	if (skb_is_tcp_pure_ack(skb))
		return;

	if (can_skb_orphan_partial(skb) && skb_set_owner_sk_safe(skb, skb->sk))
		return;

	skb_orphan(skb);
}
EXPORT_SYMBOL(skb_orphan_partial);

/*
 * Read buffer destructor automatically called from kfree_skb.
 */
void sock_rfree(struct sk_buff *skb)
{
	struct sock *sk = skb->sk;
	unsigned int len = skb->truesize;

	atomic_sub(len, &sk->sk_rmem_alloc);
	sk_mem_uncharge(sk, len);
}
EXPORT_SYMBOL(sock_rfree);

/*
 * Buffer destructor for skbs that are not used directly in read or write
 * path, e.g. for error handler skbs. Automatically called from kfree_skb.
 */
void sock_efree(struct sk_buff *skb)
{
	sock_put(skb->sk);
}
EXPORT_SYMBOL(sock_efree);

/* Buffer destructor for prefetch/receive path where reference count may
 * not be held, e.g. for listen sockets.
 */
#ifdef CONFIG_INET
void sock_pfree(struct sk_buff *skb)
{
	if (sk_is_refcounted(skb->sk))
		sock_gen_put(skb->sk);
}
EXPORT_SYMBOL(sock_pfree);
#endif /* CONFIG_INET */

kuid_t sock_i_uid(struct sock *sk)
{
	kuid_t uid;

	read_lock_bh(&sk->sk_callback_lock);
	uid = sk->sk_socket ? SOCK_INODE(sk->sk_socket)->i_uid : GLOBAL_ROOT_UID;
	read_unlock_bh(&sk->sk_callback_lock);
	return uid;
}
EXPORT_SYMBOL(sock_i_uid);

unsigned long __sock_i_ino(struct sock *sk)
{
	unsigned long ino;

	read_lock(&sk->sk_callback_lock);
	ino = sk->sk_socket ? SOCK_INODE(sk->sk_socket)->i_ino : 0;
	read_unlock(&sk->sk_callback_lock);
	return ino;
}
EXPORT_SYMBOL(__sock_i_ino);

unsigned long sock_i_ino(struct sock *sk)
{
	unsigned long ino;

	local_bh_disable();
	ino = __sock_i_ino(sk);
	local_bh_enable();
	return ino;
}
EXPORT_SYMBOL(sock_i_ino);

/*
 * Allocate a skb from the socket's send buffer.
 */
struct sk_buff *sock_wmalloc(struct sock *sk, unsigned long size, int force,
			     gfp_t priority)
{
	if (force ||
	    refcount_read(&sk->sk_wmem_alloc) < READ_ONCE(sk->sk_sndbuf)) {
		struct sk_buff *skb = alloc_skb(size, priority);

		if (skb) {
			skb_set_owner_w(skb, sk);
			return skb;
		}
	}
	return NULL;
}
EXPORT_SYMBOL(sock_wmalloc);

static void sock_ofree(struct sk_buff *skb)
{
	struct sock *sk = skb->sk;

	atomic_sub(skb->truesize, &sk->sk_omem_alloc);
}

struct sk_buff *sock_omalloc(struct sock *sk, unsigned long size,
			     gfp_t priority)
{
	struct sk_buff *skb;

	/* small safe race: SKB_TRUESIZE may differ from final skb->truesize */
	if (atomic_read(&sk->sk_omem_alloc) + SKB_TRUESIZE(size) >
	    READ_ONCE(sysctl_optmem_max))
		return NULL;

	skb = alloc_skb(size, priority);
	if (!skb)
		return NULL;

	atomic_add(skb->truesize, &sk->sk_omem_alloc);
	skb->sk = sk;
	skb->destructor = sock_ofree;
	return skb;
}

/*
 * Allocate a memory block from the socket's option memory buffer.
 */
void *sock_kmalloc(struct sock *sk, int size, gfp_t priority)
{
	int optmem_max = READ_ONCE(sysctl_optmem_max);

	if ((unsigned int)size <= optmem_max &&
	    atomic_read(&sk->sk_omem_alloc) + size < optmem_max) {
		void *mem;
		/* First do the add, to avoid the race if kmalloc
		 * might sleep.
		 */
		atomic_add(size, &sk->sk_omem_alloc);
		mem = kmalloc(size, priority);
		if (mem)
			return mem;
		atomic_sub(size, &sk->sk_omem_alloc);
	}
	return NULL;
}
EXPORT_SYMBOL(sock_kmalloc);

/* Free an option memory block. Note, we actually want the inline
 * here as this allows gcc to detect the nullify and fold away the
 * condition entirely.
 */
static inline void __sock_kfree_s(struct sock *sk, void *mem, int size,
				  const bool nullify)
{
	if (WARN_ON_ONCE(!mem))
		return;
	if (nullify)
		kfree_sensitive(mem);
	else
		kfree(mem);
	atomic_sub(size, &sk->sk_omem_alloc);
}

void sock_kfree_s(struct sock *sk, void *mem, int size)
{
	__sock_kfree_s(sk, mem, size, false);
}
EXPORT_SYMBOL(sock_kfree_s);

void sock_kzfree_s(struct sock *sk, void *mem, int size)
{
	__sock_kfree_s(sk, mem, size, true);
}
EXPORT_SYMBOL(sock_kzfree_s);

/* It is almost wait_for_tcp_memory minus release_sock/lock_sock.
   I think, these locks should be removed for datagram sockets.
 */
static long sock_wait_for_wmem(struct sock *sk, long timeo)
{
	DEFINE_WAIT(wait);

	sk_clear_bit(SOCKWQ_ASYNC_NOSPACE, sk);
	for (;;) {
		if (!timeo)
			break;
		if (signal_pending(current))
			break;
		set_bit(SOCK_NOSPACE, &sk->sk_socket->flags);
		prepare_to_wait(sk_sleep(sk), &wait, TASK_INTERRUPTIBLE);
		if (refcount_read(&sk->sk_wmem_alloc) < READ_ONCE(sk->sk_sndbuf))
			break;
		if (READ_ONCE(sk->sk_shutdown) & SEND_SHUTDOWN)
			break;
		if (READ_ONCE(sk->sk_err))
			break;
		timeo = schedule_timeout(timeo);
	}
	finish_wait(sk_sleep(sk), &wait);
	return timeo;
}


/*
 *	Generic send/receive buffer handlers
 */

struct sk_buff *sock_alloc_send_pskb(struct sock *sk, unsigned long header_len,
				     unsigned long data_len, int noblock,
				     int *errcode, int max_page_order)
{
	struct sk_buff *skb;
	long timeo;
	int err;

	timeo = sock_sndtimeo(sk, noblock);
	for (;;) {
		err = sock_error(sk);
		if (err != 0)
			goto failure;

		err = -EPIPE;
		if (READ_ONCE(sk->sk_shutdown) & SEND_SHUTDOWN)
			goto failure;

		if (sk_wmem_alloc_get(sk) < READ_ONCE(sk->sk_sndbuf))
			break;

		sk_set_bit(SOCKWQ_ASYNC_NOSPACE, sk);
		set_bit(SOCK_NOSPACE, &sk->sk_socket->flags);
		err = -EAGAIN;
		if (!timeo)
			goto failure;
		if (signal_pending(current))
			goto interrupted;
		timeo = sock_wait_for_wmem(sk, timeo);
	}
	skb = alloc_skb_with_frags(header_len, data_len, max_page_order,
				   errcode, sk->sk_allocation);
	if (skb)
		skb_set_owner_w(skb, sk);
	return skb;

interrupted:
	err = sock_intr_errno(timeo);
failure:
	*errcode = err;
	return NULL;
}
EXPORT_SYMBOL(sock_alloc_send_pskb);

int __sock_cmsg_send(struct sock *sk, struct cmsghdr *cmsg,
		     struct sockcm_cookie *sockc)
{
	u32 tsflags;

	switch (cmsg->cmsg_type) {
	case SO_MARK:
		if (!ns_capable(sock_net(sk)->user_ns, CAP_NET_RAW) &&
		    !ns_capable(sock_net(sk)->user_ns, CAP_NET_ADMIN))
			return -EPERM;
		if (cmsg->cmsg_len != CMSG_LEN(sizeof(u32)))
			return -EINVAL;
		sockc->mark = *(u32 *)CMSG_DATA(cmsg);
		break;
	case SO_TIMESTAMPING_OLD:
		if (cmsg->cmsg_len != CMSG_LEN(sizeof(u32)))
			return -EINVAL;

		tsflags = *(u32 *)CMSG_DATA(cmsg);
		if (tsflags & ~SOF_TIMESTAMPING_TX_RECORD_MASK)
			return -EINVAL;

		sockc->tsflags &= ~SOF_TIMESTAMPING_TX_RECORD_MASK;
		sockc->tsflags |= tsflags;
		break;
	case SCM_TXTIME:
		if (!sock_flag(sk, SOCK_TXTIME))
			return -EINVAL;
		if (cmsg->cmsg_len != CMSG_LEN(sizeof(u64)))
			return -EINVAL;
		sockc->transmit_time = get_unaligned((u64 *)CMSG_DATA(cmsg));
		break;
	/* SCM_RIGHTS and SCM_CREDENTIALS are semantically in SOL_UNIX. */
	case SCM_RIGHTS:
	case SCM_CREDENTIALS:
		break;
	default:
		return -EINVAL;
	}
	return 0;
}
EXPORT_SYMBOL(__sock_cmsg_send);

int sock_cmsg_send(struct sock *sk, struct msghdr *msg,
		   struct sockcm_cookie *sockc)
{
	struct cmsghdr *cmsg;
	int ret;

	for_each_cmsghdr(cmsg, msg) {
		if (!CMSG_OK(msg, cmsg))
			return -EINVAL;
		if (cmsg->cmsg_level != SOL_SOCKET)
			continue;
		ret = __sock_cmsg_send(sk, cmsg, sockc);
		if (ret)
			return ret;
	}
	return 0;
}
EXPORT_SYMBOL(sock_cmsg_send);

static void sk_enter_memory_pressure(struct sock *sk)
{
	if (!sk->sk_prot->enter_memory_pressure)
		return;

	sk->sk_prot->enter_memory_pressure(sk);
}

static void sk_leave_memory_pressure(struct sock *sk)
{
	if (sk->sk_prot->leave_memory_pressure) {
		INDIRECT_CALL_INET_1(sk->sk_prot->leave_memory_pressure,
				     tcp_leave_memory_pressure, sk);
	} else {
		unsigned long *memory_pressure = sk->sk_prot->memory_pressure;

		if (memory_pressure && READ_ONCE(*memory_pressure))
			WRITE_ONCE(*memory_pressure, 0);
	}
}

DEFINE_STATIC_KEY_FALSE(net_high_order_alloc_disable_key);

/**
 * skb_page_frag_refill - check that a page_frag contains enough room
 * @sz: minimum size of the fragment we want to get
 * @pfrag: pointer to page_frag
 * @gfp: priority for memory allocation
 *
 * Note: While this allocator tries to use high order pages, there is
 * no guarantee that allocations succeed. Therefore, @sz MUST be
 * less or equal than PAGE_SIZE.
 */
bool skb_page_frag_refill(unsigned int sz, struct page_frag *pfrag, gfp_t gfp)
{
	if (pfrag->page) {
		if (page_ref_count(pfrag->page) == 1) {
			pfrag->offset = 0;
			return true;
		}
		if (pfrag->offset + sz <= pfrag->size)
			return true;
		put_page(pfrag->page);
	}

	pfrag->offset = 0;
	if (SKB_FRAG_PAGE_ORDER &&
	    !static_branch_unlikely(&net_high_order_alloc_disable_key)) {
		/* Avoid direct reclaim but allow kswapd to wake */
		pfrag->page = alloc_pages((gfp & ~__GFP_DIRECT_RECLAIM) |
					  __GFP_COMP | __GFP_NOWARN |
					  __GFP_NORETRY,
					  SKB_FRAG_PAGE_ORDER);
		if (likely(pfrag->page)) {
			pfrag->size = PAGE_SIZE << SKB_FRAG_PAGE_ORDER;
			return true;
		}
	}
	pfrag->page = alloc_page(gfp);
	if (likely(pfrag->page)) {
		pfrag->size = PAGE_SIZE;
		return true;
	}
	return false;
}
EXPORT_SYMBOL(skb_page_frag_refill);

bool sk_page_frag_refill(struct sock *sk, struct page_frag *pfrag)
{
	if (likely(skb_page_frag_refill(32U, pfrag, sk->sk_allocation)))
		return true;

	sk_enter_memory_pressure(sk);
	sk_stream_moderate_sndbuf(sk);
	return false;
}
EXPORT_SYMBOL(sk_page_frag_refill);

void __lock_sock(struct sock *sk)
	__releases(&sk->sk_lock.slock)
	__acquires(&sk->sk_lock.slock)
{
	DEFINE_WAIT(wait);

	for (;;) {
		prepare_to_wait_exclusive(&sk->sk_lock.wq, &wait,
					TASK_UNINTERRUPTIBLE);
		spin_unlock_bh(&sk->sk_lock.slock);
		schedule();
		spin_lock_bh(&sk->sk_lock.slock);
		if (!sock_owned_by_user(sk))
			break;
	}
	finish_wait(&sk->sk_lock.wq, &wait);
}

void __release_sock(struct sock *sk)
	__releases(&sk->sk_lock.slock)
	__acquires(&sk->sk_lock.slock)
{
	struct sk_buff *skb, *next;

	while ((skb = sk->sk_backlog.head) != NULL) {
		sk->sk_backlog.head = sk->sk_backlog.tail = NULL;

		spin_unlock_bh(&sk->sk_lock.slock);

		do {
			next = skb->next;
			prefetch(next);
			DEBUG_NET_WARN_ON_ONCE(skb_dst_is_noref(skb));
			skb_mark_not_on_list(skb);
			sk_backlog_rcv(sk, skb);

			cond_resched();

			skb = next;
		} while (skb != NULL);

		spin_lock_bh(&sk->sk_lock.slock);
	}

	/*
	 * Doing the zeroing here guarantee we can not loop forever
	 * while a wild producer attempts to flood us.
	 */
	sk->sk_backlog.len = 0;
}

void __sk_flush_backlog(struct sock *sk)
{
	spin_lock_bh(&sk->sk_lock.slock);
	__release_sock(sk);
	spin_unlock_bh(&sk->sk_lock.slock);
}
EXPORT_SYMBOL_GPL(__sk_flush_backlog);

/**
 * sk_wait_data - wait for data to arrive at sk_receive_queue
 * @sk:    sock to wait on
 * @timeo: for how long
 * @skb:   last skb seen on sk_receive_queue
 *
 * Now socket state including sk->sk_err is changed only under lock,
 * hence we may omit checks after joining wait queue.
 * We check receive queue before schedule() only as optimization;
 * it is very likely that release_sock() added new data.
 */
int sk_wait_data(struct sock *sk, long *timeo, const struct sk_buff *skb)
{
	DEFINE_WAIT_FUNC(wait, woken_wake_function);
	int rc;

	add_wait_queue(sk_sleep(sk), &wait);
	sk_set_bit(SOCKWQ_ASYNC_WAITDATA, sk);
	rc = sk_wait_event(sk, timeo, skb_peek_tail(&sk->sk_receive_queue) != skb, &wait);
	sk_clear_bit(SOCKWQ_ASYNC_WAITDATA, sk);
	remove_wait_queue(sk_sleep(sk), &wait);
	return rc;
}
EXPORT_SYMBOL(sk_wait_data);

/**
 *	__sk_mem_raise_allocated - increase memory_allocated
 *	@sk: socket
 *	@size: memory size to allocate
 *	@amt: pages to allocate
 *	@kind: allocation type
 *
 *	Similar to __sk_mem_schedule(), but does not update sk_forward_alloc
 */
int __sk_mem_raise_allocated(struct sock *sk, int size, int amt, int kind)
{
	bool memcg_charge = mem_cgroup_sockets_enabled && sk->sk_memcg;
	struct proto *prot = sk->sk_prot;
	bool charged = true;
	long allocated;

	sk_memory_allocated_add(sk, amt);
	allocated = sk_memory_allocated(sk);
	if (memcg_charge &&
	    !(charged = mem_cgroup_charge_skmem(sk->sk_memcg, amt,
						gfp_memcg_charge())))
		goto suppress_allocation;

	/* Under limit. */
	if (allocated <= sk_prot_mem_limits(sk, 0)) {
		sk_leave_memory_pressure(sk);
		return 1;
	}

	/* Under pressure. */
	if (allocated > sk_prot_mem_limits(sk, 1))
		sk_enter_memory_pressure(sk);

	/* Over hard limit. */
	if (allocated > sk_prot_mem_limits(sk, 2))
		goto suppress_allocation;

	/* guarantee minimum buffer size under pressure */
	if (kind == SK_MEM_RECV) {
		if (atomic_read(&sk->sk_rmem_alloc) < sk_get_rmem0(sk, prot))
			return 1;

	} else { /* SK_MEM_SEND */
		int wmem0 = sk_get_wmem0(sk, prot);

		if (sk->sk_type == SOCK_STREAM) {
			if (sk->sk_wmem_queued < wmem0)
				return 1;
		} else if (refcount_read(&sk->sk_wmem_alloc) < wmem0) {
				return 1;
		}
	}

	if (sk_has_memory_pressure(sk)) {
		u64 alloc;

		if (!sk_under_memory_pressure(sk))
			return 1;
		alloc = sk_sockets_allocated_read_positive(sk);
		if (sk_prot_mem_limits(sk, 2) > alloc *
		    sk_mem_pages(sk->sk_wmem_queued +
				 atomic_read(&sk->sk_rmem_alloc) +
				 sk->sk_forward_alloc))
			return 1;
	}

suppress_allocation:

	if (kind == SK_MEM_SEND && sk->sk_type == SOCK_STREAM) {
		sk_stream_moderate_sndbuf(sk);

		/* Fail only if socket is _under_ its sndbuf.
		 * In this case we cannot block, so that we have to fail.
		 */
		if (sk->sk_wmem_queued + size >= sk->sk_sndbuf) {
			/* Force charge with __GFP_NOFAIL */
			if (memcg_charge && !charged) {
				mem_cgroup_charge_skmem(sk->sk_memcg, amt,
					gfp_memcg_charge() | __GFP_NOFAIL);
			}
			return 1;
		}
	}

	if (kind == SK_MEM_SEND || (kind == SK_MEM_RECV && charged))
		trace_sock_exceed_buf_limit(sk, prot, allocated, kind);

	sk_memory_allocated_sub(sk, amt);

	if (memcg_charge && charged)
		mem_cgroup_uncharge_skmem(sk->sk_memcg, amt);

	return 0;
}

/**
 *	__sk_mem_schedule - increase sk_forward_alloc and memory_allocated
 *	@sk: socket
 *	@size: memory size to allocate
 *	@kind: allocation type
 *
 *	If kind is SK_MEM_SEND, it means wmem allocation. Otherwise it means
 *	rmem allocation. This function assumes that protocols which have
 *	memory_pressure use sk_wmem_queued as write buffer accounting.
 */
int __sk_mem_schedule(struct sock *sk, int size, int kind)
{
	int ret, amt = sk_mem_pages(size);

	sk_forward_alloc_add(sk, amt << PAGE_SHIFT);
	ret = __sk_mem_raise_allocated(sk, size, amt, kind);
	if (!ret)
		sk_forward_alloc_add(sk, -(amt << PAGE_SHIFT));
	return ret;
}
EXPORT_SYMBOL(__sk_mem_schedule);

/**
 *	__sk_mem_reduce_allocated - reclaim memory_allocated
 *	@sk: socket
 *	@amount: number of quanta
 *
 *	Similar to __sk_mem_reclaim(), but does not update sk_forward_alloc
 */
void __sk_mem_reduce_allocated(struct sock *sk, int amount)
{
	sk_memory_allocated_sub(sk, amount);

	if (mem_cgroup_sockets_enabled && sk->sk_memcg)
		mem_cgroup_uncharge_skmem(sk->sk_memcg, amount);

	if (sk_under_global_memory_pressure(sk) &&
	    (sk_memory_allocated(sk) < sk_prot_mem_limits(sk, 0)))
		sk_leave_memory_pressure(sk);
}

/**
 *	__sk_mem_reclaim - reclaim sk_forward_alloc and memory_allocated
 *	@sk: socket
 *	@amount: number of bytes (rounded down to a PAGE_SIZE multiple)
 */
void __sk_mem_reclaim(struct sock *sk, int amount)
{
	amount >>= PAGE_SHIFT;
	sk_forward_alloc_add(sk, -(amount << PAGE_SHIFT));
	__sk_mem_reduce_allocated(sk, amount);
}
EXPORT_SYMBOL(__sk_mem_reclaim);

int sk_set_peek_off(struct sock *sk, int val)
{
	WRITE_ONCE(sk->sk_peek_off, val);
	return 0;
}
EXPORT_SYMBOL_GPL(sk_set_peek_off);

/*
 * Set of default routines for initialising struct proto_ops when
 * the protocol does not support a particular function. In certain
 * cases where it makes no sense for a protocol to have a "do nothing"
 * function, some default processing is provided.
 */

int sock_no_bind(struct socket *sock, struct sockaddr *saddr, int len)
{
	return -EOPNOTSUPP;
}
EXPORT_SYMBOL(sock_no_bind);

int sock_no_connect(struct socket *sock, struct sockaddr *saddr,
		    int len, int flags)
{
	return -EOPNOTSUPP;
}
EXPORT_SYMBOL(sock_no_connect);

int sock_no_socketpair(struct socket *sock1, struct socket *sock2)
{
	return -EOPNOTSUPP;
}
EXPORT_SYMBOL(sock_no_socketpair);

int sock_no_accept(struct socket *sock, struct socket *newsock, int flags,
		   bool kern)
{
	return -EOPNOTSUPP;
}
EXPORT_SYMBOL(sock_no_accept);

int sock_no_getname(struct socket *sock, struct sockaddr *saddr,
		    int peer)
{
	return -EOPNOTSUPP;
}
EXPORT_SYMBOL(sock_no_getname);

int sock_no_ioctl(struct socket *sock, unsigned int cmd, unsigned long arg)
{
	return -EOPNOTSUPP;
}
EXPORT_SYMBOL(sock_no_ioctl);

int sock_no_listen(struct socket *sock, int backlog)
{
	return -EOPNOTSUPP;
}
EXPORT_SYMBOL(sock_no_listen);

int sock_no_shutdown(struct socket *sock, int how)
{
	return -EOPNOTSUPP;
}
EXPORT_SYMBOL(sock_no_shutdown);

int sock_no_sendmsg(struct socket *sock, struct msghdr *m, size_t len)
{
	return -EOPNOTSUPP;
}
EXPORT_SYMBOL(sock_no_sendmsg);

int sock_no_sendmsg_locked(struct sock *sk, struct msghdr *m, size_t len)
{
	return -EOPNOTSUPP;
}
EXPORT_SYMBOL(sock_no_sendmsg_locked);

int sock_no_recvmsg(struct socket *sock, struct msghdr *m, size_t len,
		    int flags)
{
	return -EOPNOTSUPP;
}
EXPORT_SYMBOL(sock_no_recvmsg);

int sock_no_mmap(struct file *file, struct socket *sock, struct vm_area_struct *vma)
{
	/* Mirror missing mmap method error code */
	return -ENODEV;
}
EXPORT_SYMBOL(sock_no_mmap);

/*
 * When a file is received (via SCM_RIGHTS, etc), we must bump the
 * various sock-based usage counts.
 */
void __receive_sock(struct file *file)
{
	struct socket *sock;

	sock = sock_from_file(file);
	if (sock) {
		sock_update_netprioidx(&sock->sk->sk_cgrp_data);
		sock_update_classid(&sock->sk->sk_cgrp_data);
	}
}

/*
 *	Default Socket Callbacks
 */

static void sock_def_wakeup(struct sock *sk)
{
	struct socket_wq *wq;

	rcu_read_lock();
	wq = rcu_dereference(sk->sk_wq);
	if (skwq_has_sleeper(wq))
		wake_up_interruptible_all(&wq->wait);
	rcu_read_unlock();
}

static void sock_def_error_report(struct sock *sk)
{
	struct socket_wq *wq;

	rcu_read_lock();
	wq = rcu_dereference(sk->sk_wq);
	if (skwq_has_sleeper(wq))
		wake_up_interruptible_poll(&wq->wait, EPOLLERR);
	sk_wake_async(sk, SOCK_WAKE_IO, POLL_ERR);
	rcu_read_unlock();
}

void sock_def_readable(struct sock *sk)
{
	struct socket_wq *wq;

	trace_sk_data_ready(sk);

	rcu_read_lock();
	wq = rcu_dereference(sk->sk_wq);
	if (skwq_has_sleeper(wq))
		wake_up_interruptible_sync_poll(&wq->wait, EPOLLIN | EPOLLPRI |
						EPOLLRDNORM | EPOLLRDBAND);
	sk_wake_async(sk, SOCK_WAKE_WAITD, POLL_IN);
	rcu_read_unlock();
}

static void sock_def_write_space(struct sock *sk)
{
	struct socket_wq *wq;

	rcu_read_lock();

	/* Do not wake up a writer until he can make "significant"
	 * progress.  --DaveM
	 */
	if (sock_writeable(sk)) {
		wq = rcu_dereference(sk->sk_wq);
		if (skwq_has_sleeper(wq))
			wake_up_interruptible_sync_poll(&wq->wait, EPOLLOUT |
						EPOLLWRNORM | EPOLLWRBAND);

		/* Should agree with poll, otherwise some programs break */
		sk_wake_async(sk, SOCK_WAKE_SPACE, POLL_OUT);
	}

	rcu_read_unlock();
}

/* An optimised version of sock_def_write_space(), should only be called
 * for SOCK_RCU_FREE sockets under RCU read section and after putting
 * ->sk_wmem_alloc.
 */
static void sock_def_write_space_wfree(struct sock *sk)
{
	/* Do not wake up a writer until he can make "significant"
	 * progress.  --DaveM
	 */
	if (sock_writeable(sk)) {
		struct socket_wq *wq = rcu_dereference(sk->sk_wq);

		/* rely on refcount_sub from sock_wfree() */
		smp_mb__after_atomic();
		if (wq && waitqueue_active(&wq->wait))
			wake_up_interruptible_sync_poll(&wq->wait, EPOLLOUT |
						EPOLLWRNORM | EPOLLWRBAND);

		/* Should agree with poll, otherwise some programs break */
		sk_wake_async(sk, SOCK_WAKE_SPACE, POLL_OUT);
	}
}

static void sock_def_destruct(struct sock *sk)
{
}

void sk_send_sigurg(struct sock *sk)
{
	if (sk->sk_socket && sk->sk_socket->file)
		if (send_sigurg(&sk->sk_socket->file->f_owner))
			sk_wake_async(sk, SOCK_WAKE_URG, POLL_PRI);
}
EXPORT_SYMBOL(sk_send_sigurg);

void sk_reset_timer(struct sock *sk, struct timer_list* timer,
		    unsigned long expires)
{
	if (!mod_timer(timer, expires))
		sock_hold(sk);
}
EXPORT_SYMBOL(sk_reset_timer);

void sk_stop_timer(struct sock *sk, struct timer_list* timer)
{
	if (del_timer(timer))
		__sock_put(sk);
}
EXPORT_SYMBOL(sk_stop_timer);

void sk_stop_timer_sync(struct sock *sk, struct timer_list *timer)
{
	if (del_timer_sync(timer))
		__sock_put(sk);
}
EXPORT_SYMBOL(sk_stop_timer_sync);

void sock_init_data_uid(struct socket *sock, struct sock *sk, kuid_t uid)
{
	sk_init_common(sk);
	sk->sk_send_head	=	NULL;

	timer_setup(&sk->sk_timer, NULL, 0);

	sk->sk_allocation	=	GFP_KERNEL;
	sk->sk_rcvbuf		=	READ_ONCE(sysctl_rmem_default);
	sk->sk_sndbuf		=	READ_ONCE(sysctl_wmem_default);
	sk->sk_state		=	TCP_CLOSE;
	sk->sk_use_task_frag	=	true;
	sk_set_socket(sk, sock);

	sock_set_flag(sk, SOCK_ZAPPED);

	if (sock) {
		sk->sk_type	=	sock->type;
		RCU_INIT_POINTER(sk->sk_wq, &sock->wq);
		sock->sk	=	sk;
	} else {
		RCU_INIT_POINTER(sk->sk_wq, NULL);
	}
	sk->sk_uid	=	uid;

	rwlock_init(&sk->sk_callback_lock);
	if (sk->sk_kern_sock)
		lockdep_set_class_and_name(
			&sk->sk_callback_lock,
			af_kern_callback_keys + sk->sk_family,
			af_family_kern_clock_key_strings[sk->sk_family]);
	else
		lockdep_set_class_and_name(
			&sk->sk_callback_lock,
			af_callback_keys + sk->sk_family,
			af_family_clock_key_strings[sk->sk_family]);

	sk->sk_state_change	=	sock_def_wakeup;
	sk->sk_data_ready	=	sock_def_readable;
	sk->sk_write_space	=	sock_def_write_space;
	sk->sk_error_report	=	sock_def_error_report;
	sk->sk_destruct		=	sock_def_destruct;

	sk->sk_frag.page	=	NULL;
	sk->sk_frag.offset	=	0;
	sk->sk_peek_off		=	-1;

	sk->sk_peer_pid 	=	NULL;
	sk->sk_peer_cred	=	NULL;
	spin_lock_init(&sk->sk_peer_lock);

	sk->sk_write_pending	=	0;
	sk->sk_rcvlowat		=	1;
	sk->sk_rcvtimeo		=	MAX_SCHEDULE_TIMEOUT;
	sk->sk_sndtimeo		=	MAX_SCHEDULE_TIMEOUT;

	sk->sk_stamp = SK_DEFAULT_STAMP;
#if BITS_PER_LONG==32
	seqlock_init(&sk->sk_stamp_seq);
#endif
	atomic_set(&sk->sk_zckey, 0);

#ifdef CONFIG_NET_RX_BUSY_POLL
	sk->sk_napi_id		=	0;
	sk->sk_ll_usec		=	READ_ONCE(sysctl_net_busy_read);
#endif

	sk->sk_max_pacing_rate = ~0UL;
	sk->sk_pacing_rate = ~0UL;
	WRITE_ONCE(sk->sk_pacing_shift, 10);
	sk->sk_incoming_cpu = -1;

	sk_rx_queue_clear(sk);
	/*
	 * Before updating sk_refcnt, we must commit prior changes to memory
	 * (Documentation/RCU/rculist_nulls.rst for details)
	 */
	smp_wmb();
	refcount_set(&sk->sk_refcnt, 1);
	atomic_set(&sk->sk_drops, 0);
}
EXPORT_SYMBOL(sock_init_data_uid);

void sock_init_data(struct socket *sock, struct sock *sk)
{
	kuid_t uid = sock ?
		SOCK_INODE(sock)->i_uid :
		make_kuid(sock_net(sk)->user_ns, 0);

	sock_init_data_uid(sock, sk, uid);
}
EXPORT_SYMBOL(sock_init_data);

void lock_sock_nested(struct sock *sk, int subclass)
{
	/* The sk_lock has mutex_lock() semantics here. */
	mutex_acquire(&sk->sk_lock.dep_map, subclass, 0, _RET_IP_);

	might_sleep();
	spin_lock_bh(&sk->sk_lock.slock);
	if (sock_owned_by_user_nocheck(sk))
		__lock_sock(sk);
	sk->sk_lock.owned = 1;
	spin_unlock_bh(&sk->sk_lock.slock);
}
EXPORT_SYMBOL(lock_sock_nested);

void release_sock(struct sock *sk)
{
	spin_lock_bh(&sk->sk_lock.slock);
	if (sk->sk_backlog.tail)
		__release_sock(sk);

	/* Warning : release_cb() might need to release sk ownership,
	 * ie call sock_release_ownership(sk) before us.
	 */
	if (sk->sk_prot->release_cb)
		sk->sk_prot->release_cb(sk);

	sock_release_ownership(sk);
	if (waitqueue_active(&sk->sk_lock.wq))
		wake_up(&sk->sk_lock.wq);
	spin_unlock_bh(&sk->sk_lock.slock);
}
EXPORT_SYMBOL(release_sock);

bool __lock_sock_fast(struct sock *sk) __acquires(&sk->sk_lock.slock)
{
	might_sleep();
	spin_lock_bh(&sk->sk_lock.slock);

	if (!sock_owned_by_user_nocheck(sk)) {
		/*
		 * Fast path return with bottom halves disabled and
		 * sock::sk_lock.slock held.
		 *
		 * The 'mutex' is not contended and holding
		 * sock::sk_lock.slock prevents all other lockers to
		 * proceed so the corresponding unlock_sock_fast() can
		 * avoid the slow path of release_sock() completely and
		 * just release slock.
		 *
		 * From a semantical POV this is equivalent to 'acquiring'
		 * the 'mutex', hence the corresponding lockdep
		 * mutex_release() has to happen in the fast path of
		 * unlock_sock_fast().
		 */
		return false;
	}

	__lock_sock(sk);
	sk->sk_lock.owned = 1;
	__acquire(&sk->sk_lock.slock);
	spin_unlock_bh(&sk->sk_lock.slock);
	return true;
}
EXPORT_SYMBOL(__lock_sock_fast);

int sock_gettstamp(struct socket *sock, void __user *userstamp,
		   bool timeval, bool time32)
{
	struct sock *sk = sock->sk;
	struct timespec64 ts;

	sock_enable_timestamp(sk, SOCK_TIMESTAMP);
	ts = ktime_to_timespec64(sock_read_timestamp(sk));
	if (ts.tv_sec == -1)
		return -ENOENT;
	if (ts.tv_sec == 0) {
		ktime_t kt = ktime_get_real();
		sock_write_timestamp(sk, kt);
		ts = ktime_to_timespec64(kt);
	}

	if (timeval)
		ts.tv_nsec /= 1000;

#ifdef CONFIG_COMPAT_32BIT_TIME
	if (time32)
		return put_old_timespec32(&ts, userstamp);
#endif
#ifdef CONFIG_SPARC64
	/* beware of padding in sparc64 timeval */
	if (timeval && !in_compat_syscall()) {
		struct __kernel_old_timeval __user tv = {
			.tv_sec = ts.tv_sec,
			.tv_usec = ts.tv_nsec,
		};
		if (copy_to_user(userstamp, &tv, sizeof(tv)))
			return -EFAULT;
		return 0;
	}
#endif
	return put_timespec64(&ts, userstamp);
}
EXPORT_SYMBOL(sock_gettstamp);

void sock_enable_timestamp(struct sock *sk, enum sock_flags flag)
{
	if (!sock_flag(sk, flag)) {
		unsigned long previous_flags = sk->sk_flags;

		sock_set_flag(sk, flag);
		/*
		 * we just set one of the two flags which require net
		 * time stamping, but time stamping might have been on
		 * already because of the other one
		 */
		if (sock_needs_netstamp(sk) &&
		    !(previous_flags & SK_FLAGS_TIMESTAMP))
			net_enable_timestamp();
	}
}

int sock_recv_errqueue(struct sock *sk, struct msghdr *msg, int len,
		       int level, int type)
{
	struct sock_exterr_skb *serr;
	struct sk_buff *skb;
	int copied, err;

	err = -EAGAIN;
	skb = sock_dequeue_err_skb(sk);
	if (skb == NULL)
		goto out;

	copied = skb->len;
	if (copied > len) {
		msg->msg_flags |= MSG_TRUNC;
		copied = len;
	}
	err = skb_copy_datagram_msg(skb, 0, msg, copied);
	if (err)
		goto out_free_skb;

	sock_recv_timestamp(msg, sk, skb);

	serr = SKB_EXT_ERR(skb);
	put_cmsg(msg, level, type, sizeof(serr->ee), &serr->ee);

	msg->msg_flags |= MSG_ERRQUEUE;
	err = copied;

out_free_skb:
	kfree_skb(skb);
out:
	return err;
}
EXPORT_SYMBOL(sock_recv_errqueue);

/*
 *	Get a socket option on an socket.
 *
 *	FIX: POSIX 1003.1g is very ambiguous here. It states that
 *	asynchronous errors should be reported by getsockopt. We assume
 *	this means if you specify SO_ERROR (otherwise whats the point of it).
 */
int sock_common_getsockopt(struct socket *sock, int level, int optname,
			   char __user *optval, int __user *optlen)
{
	struct sock *sk = sock->sk;

	/* IPV6_ADDRFORM can change sk->sk_prot under us. */
	return READ_ONCE(sk->sk_prot)->getsockopt(sk, level, optname, optval, optlen);
}
EXPORT_SYMBOL(sock_common_getsockopt);

int sock_common_recvmsg(struct socket *sock, struct msghdr *msg, size_t size,
			int flags)
{
	struct sock *sk = sock->sk;
	int addr_len = 0;
	int err;

	err = sk->sk_prot->recvmsg(sk, msg, size, flags, &addr_len);
	if (err >= 0)
		msg->msg_namelen = addr_len;
	return err;
}
EXPORT_SYMBOL(sock_common_recvmsg);

/*
 *	Set socket options on an inet socket.
 */
int sock_common_setsockopt(struct socket *sock, int level, int optname,
			   sockptr_t optval, unsigned int optlen)
{
	struct sock *sk = sock->sk;

	/* IPV6_ADDRFORM can change sk->sk_prot under us. */
	return READ_ONCE(sk->sk_prot)->setsockopt(sk, level, optname, optval, optlen);
}
EXPORT_SYMBOL(sock_common_setsockopt);

void sk_common_release(struct sock *sk)
{
	if (sk->sk_prot->destroy)
		sk->sk_prot->destroy(sk);

	/*
	 * Observation: when sk_common_release is called, processes have
	 * no access to socket. But net still has.
	 * Step one, detach it from networking:
	 *
	 * A. Remove from hash tables.
	 */

	sk->sk_prot->unhash(sk);

	/*
	 * In this point socket cannot receive new packets, but it is possible
	 * that some packets are in flight because some CPU runs receiver and
	 * did hash table lookup before we unhashed socket. They will achieve
	 * receive queue and will be purged by socket destructor.
	 *
	 * Also we still have packets pending on receive queue and probably,
	 * our own packets waiting in device queues. sock_destroy will drain
	 * receive queue, but transmitted packets will delay socket destruction
	 * until the last reference will be released.
	 */

	sock_orphan(sk);

	xfrm_sk_free_policy(sk);

	sock_put(sk);
}
EXPORT_SYMBOL(sk_common_release);

void sk_get_meminfo(const struct sock *sk, u32 *mem)
{
	memset(mem, 0, sizeof(*mem) * SK_MEMINFO_VARS);

	mem[SK_MEMINFO_RMEM_ALLOC] = sk_rmem_alloc_get(sk);
	mem[SK_MEMINFO_RCVBUF] = READ_ONCE(sk->sk_rcvbuf);
	mem[SK_MEMINFO_WMEM_ALLOC] = sk_wmem_alloc_get(sk);
	mem[SK_MEMINFO_SNDBUF] = READ_ONCE(sk->sk_sndbuf);
	mem[SK_MEMINFO_FWD_ALLOC] = sk_forward_alloc_get(sk);
	mem[SK_MEMINFO_WMEM_QUEUED] = READ_ONCE(sk->sk_wmem_queued);
	mem[SK_MEMINFO_OPTMEM] = atomic_read(&sk->sk_omem_alloc);
	mem[SK_MEMINFO_BACKLOG] = READ_ONCE(sk->sk_backlog.len);
	mem[SK_MEMINFO_DROPS] = atomic_read(&sk->sk_drops);
}

#ifdef CONFIG_PROC_FS
static DECLARE_BITMAP(proto_inuse_idx, PROTO_INUSE_NR);

int sock_prot_inuse_get(struct net *net, struct proto *prot)
{
	int cpu, idx = prot->inuse_idx;
	int res = 0;

	for_each_possible_cpu(cpu)
		res += per_cpu_ptr(net->core.prot_inuse, cpu)->val[idx];

	return res >= 0 ? res : 0;
}
EXPORT_SYMBOL_GPL(sock_prot_inuse_get);

int sock_inuse_get(struct net *net)
{
	int cpu, res = 0;

	for_each_possible_cpu(cpu)
		res += per_cpu_ptr(net->core.prot_inuse, cpu)->all;

	return res;
}

EXPORT_SYMBOL_GPL(sock_inuse_get);

static int __net_init sock_inuse_init_net(struct net *net)
{
	net->core.prot_inuse = alloc_percpu(struct prot_inuse);
	if (net->core.prot_inuse == NULL)
		return -ENOMEM;
	return 0;
}

static void __net_exit sock_inuse_exit_net(struct net *net)
{
	free_percpu(net->core.prot_inuse);
}

static struct pernet_operations net_inuse_ops = {
	.init = sock_inuse_init_net,
	.exit = sock_inuse_exit_net,
};

static __init int net_inuse_init(void)
{
	if (register_pernet_subsys(&net_inuse_ops))
		panic("Cannot initialize net inuse counters");

	return 0;
}

core_initcall(net_inuse_init);

static int assign_proto_idx(struct proto *prot)
{
	prot->inuse_idx = find_first_zero_bit(proto_inuse_idx, PROTO_INUSE_NR);

	if (unlikely(prot->inuse_idx == PROTO_INUSE_NR - 1)) {
		pr_err("PROTO_INUSE_NR exhausted\n");
		return -ENOSPC;
	}

	set_bit(prot->inuse_idx, proto_inuse_idx);
	return 0;
}

static void release_proto_idx(struct proto *prot)
{
	if (prot->inuse_idx != PROTO_INUSE_NR - 1)
		clear_bit(prot->inuse_idx, proto_inuse_idx);
}
#else
static inline int assign_proto_idx(struct proto *prot)
{
	return 0;
}

static inline void release_proto_idx(struct proto *prot)
{
}

#endif

static void tw_prot_cleanup(struct timewait_sock_ops *twsk_prot)
{
	if (!twsk_prot)
		return;
	kfree(twsk_prot->twsk_slab_name);
	twsk_prot->twsk_slab_name = NULL;
	kmem_cache_destroy(twsk_prot->twsk_slab);
	twsk_prot->twsk_slab = NULL;
}

static int tw_prot_init(const struct proto *prot)
{
	struct timewait_sock_ops *twsk_prot = prot->twsk_prot;

	if (!twsk_prot)
		return 0;

	twsk_prot->twsk_slab_name = kasprintf(GFP_KERNEL, "tw_sock_%s",
					      prot->name);
	if (!twsk_prot->twsk_slab_name)
		return -ENOMEM;

	twsk_prot->twsk_slab =
		kmem_cache_create(twsk_prot->twsk_slab_name,
				  twsk_prot->twsk_obj_size, 0,
				  SLAB_ACCOUNT | prot->slab_flags,
				  NULL);
	if (!twsk_prot->twsk_slab) {
		pr_crit("%s: Can't create timewait sock SLAB cache!\n",
			prot->name);
		return -ENOMEM;
	}

	return 0;
}

static void req_prot_cleanup(struct request_sock_ops *rsk_prot)
{
	if (!rsk_prot)
		return;
	kfree(rsk_prot->slab_name);
	rsk_prot->slab_name = NULL;
	kmem_cache_destroy(rsk_prot->slab);
	rsk_prot->slab = NULL;
}

static int req_prot_init(const struct proto *prot)
{
	struct request_sock_ops *rsk_prot = prot->rsk_prot;

	if (!rsk_prot)
		return 0;

	rsk_prot->slab_name = kasprintf(GFP_KERNEL, "request_sock_%s",
					prot->name);
	if (!rsk_prot->slab_name)
		return -ENOMEM;

	rsk_prot->slab = kmem_cache_create(rsk_prot->slab_name,
					   rsk_prot->obj_size, 0,
					   SLAB_ACCOUNT | prot->slab_flags,
					   NULL);

	if (!rsk_prot->slab) {
		pr_crit("%s: Can't create request sock SLAB cache!\n",
			prot->name);
		return -ENOMEM;
	}
	return 0;
}

int proto_register(struct proto *prot, int alloc_slab)
{
	int ret = -ENOBUFS;

	if (prot->memory_allocated && !prot->sysctl_mem) {
		pr_err("%s: missing sysctl_mem\n", prot->name);
		return -EINVAL;
	}
	if (prot->memory_allocated && !prot->per_cpu_fw_alloc) {
		pr_err("%s: missing per_cpu_fw_alloc\n", prot->name);
		return -EINVAL;
	}
	if (alloc_slab) {
		prot->slab = kmem_cache_create_usercopy(prot->name,
					prot->obj_size, 0,
					SLAB_HWCACHE_ALIGN | SLAB_ACCOUNT |
					prot->slab_flags,
					prot->useroffset, prot->usersize,
					NULL);

		if (prot->slab == NULL) {
			pr_crit("%s: Can't create sock SLAB cache!\n",
				prot->name);
			goto out;
		}

		if (req_prot_init(prot))
			goto out_free_request_sock_slab;

		if (tw_prot_init(prot))
			goto out_free_timewait_sock_slab;
	}

	mutex_lock(&proto_list_mutex);
	ret = assign_proto_idx(prot);
	if (ret) {
		mutex_unlock(&proto_list_mutex);
		goto out_free_timewait_sock_slab;
	}
	list_add(&prot->node, &proto_list);
	mutex_unlock(&proto_list_mutex);
	return ret;

out_free_timewait_sock_slab:
	if (alloc_slab)
		tw_prot_cleanup(prot->twsk_prot);
out_free_request_sock_slab:
	if (alloc_slab) {
		req_prot_cleanup(prot->rsk_prot);

		kmem_cache_destroy(prot->slab);
		prot->slab = NULL;
	}
out:
	return ret;
}
EXPORT_SYMBOL(proto_register);

void proto_unregister(struct proto *prot)
{
	mutex_lock(&proto_list_mutex);
	release_proto_idx(prot);
	list_del(&prot->node);
	mutex_unlock(&proto_list_mutex);

	kmem_cache_destroy(prot->slab);
	prot->slab = NULL;

	req_prot_cleanup(prot->rsk_prot);
	tw_prot_cleanup(prot->twsk_prot);
}
EXPORT_SYMBOL(proto_unregister);

int sock_load_diag_module(int family, int protocol)
{
	if (!protocol) {
		if (!sock_is_registered(family))
			return -ENOENT;

		return request_module("net-pf-%d-proto-%d-type-%d", PF_NETLINK,
				      NETLINK_SOCK_DIAG, family);
	}

#ifdef CONFIG_INET
	if (family == AF_INET &&
	    protocol != IPPROTO_RAW &&
	    protocol < MAX_INET_PROTOS &&
	    !rcu_access_pointer(inet_protos[protocol]))
		return -ENOENT;
#endif

	return request_module("net-pf-%d-proto-%d-type-%d-%d", PF_NETLINK,
			      NETLINK_SOCK_DIAG, family, protocol);
}
EXPORT_SYMBOL(sock_load_diag_module);

#ifdef CONFIG_PROC_FS
static void *proto_seq_start(struct seq_file *seq, loff_t *pos)
	__acquires(proto_list_mutex)
{
	mutex_lock(&proto_list_mutex);
	return seq_list_start_head(&proto_list, *pos);
}

static void *proto_seq_next(struct seq_file *seq, void *v, loff_t *pos)
{
	return seq_list_next(v, &proto_list, pos);
}

static void proto_seq_stop(struct seq_file *seq, void *v)
	__releases(proto_list_mutex)
{
	mutex_unlock(&proto_list_mutex);
}

static char proto_method_implemented(const void *method)
{
	return method == NULL ? 'n' : 'y';
}
static long sock_prot_memory_allocated(struct proto *proto)
{
	return proto->memory_allocated != NULL ? proto_memory_allocated(proto) : -1L;
}

static const char *sock_prot_memory_pressure(struct proto *proto)
{
	return proto->memory_pressure != NULL ?
	proto_memory_pressure(proto) ? "yes" : "no" : "NI";
}

static void proto_seq_printf(struct seq_file *seq, struct proto *proto)
{

	seq_printf(seq, "%-9s %4u %6d  %6ld   %-3s %6u   %-3s  %-10s "
			"%2c %2c %2c %2c %2c %2c %2c %2c %2c %2c %2c %2c %2c %2c %2c %2c %2c %2c\n",
		   proto->name,
		   proto->obj_size,
		   sock_prot_inuse_get(seq_file_net(seq), proto),
		   sock_prot_memory_allocated(proto),
		   sock_prot_memory_pressure(proto),
		   proto->max_header,
		   proto->slab == NULL ? "no" : "yes",
		   module_name(proto->owner),
		   proto_method_implemented(proto->close),
		   proto_method_implemented(proto->connect),
		   proto_method_implemented(proto->disconnect),
		   proto_method_implemented(proto->accept),
		   proto_method_implemented(proto->ioctl),
		   proto_method_implemented(proto->init),
		   proto_method_implemented(proto->destroy),
		   proto_method_implemented(proto->shutdown),
		   proto_method_implemented(proto->setsockopt),
		   proto_method_implemented(proto->getsockopt),
		   proto_method_implemented(proto->sendmsg),
		   proto_method_implemented(proto->recvmsg),
		   proto_method_implemented(proto->bind),
		   proto_method_implemented(proto->backlog_rcv),
		   proto_method_implemented(proto->hash),
		   proto_method_implemented(proto->unhash),
		   proto_method_implemented(proto->get_port),
		   proto_method_implemented(proto->enter_memory_pressure));
}

static int proto_seq_show(struct seq_file *seq, void *v)
{
	if (v == &proto_list)
		seq_printf(seq, "%-9s %-4s %-8s %-6s %-5s %-7s %-4s %-10s %s",
			   "protocol",
			   "size",
			   "sockets",
			   "memory",
			   "press",
			   "maxhdr",
			   "slab",
			   "module",
			   "cl co di ac io in de sh ss gs se re bi br ha uh gp em\n");
	else
		proto_seq_printf(seq, list_entry(v, struct proto, node));
	return 0;
}

static const struct seq_operations proto_seq_ops = {
	.start  = proto_seq_start,
	.next   = proto_seq_next,
	.stop   = proto_seq_stop,
	.show   = proto_seq_show,
};

static __net_init int proto_init_net(struct net *net)
{
	if (!proc_create_net("protocols", 0444, net->proc_net, &proto_seq_ops,
			sizeof(struct seq_net_private)))
		return -ENOMEM;

	return 0;
}

static __net_exit void proto_exit_net(struct net *net)
{
	remove_proc_entry("protocols", net->proc_net);
}


static __net_initdata struct pernet_operations proto_net_ops = {
	.init = proto_init_net,
	.exit = proto_exit_net,
};

static int __init proto_init(void)
{
	return register_pernet_subsys(&proto_net_ops);
}

subsys_initcall(proto_init);

#endif /* PROC_FS */

#ifdef CONFIG_NET_RX_BUSY_POLL
bool sk_busy_loop_end(void *p, unsigned long start_time)
{
	struct sock *sk = p;

	return !skb_queue_empty_lockless(&sk->sk_receive_queue) ||
	       sk_busy_loop_timeout(sk, start_time);
}
EXPORT_SYMBOL(sk_busy_loop_end);
#endif /* CONFIG_NET_RX_BUSY_POLL */

int sock_bind_add(struct sock *sk, struct sockaddr *addr, int addr_len)
{
	if (!sk->sk_prot->bind_add)
		return -EOPNOTSUPP;
	return sk->sk_prot->bind_add(sk, addr, addr_len);
}
EXPORT_SYMBOL(sock_bind_add);

/* Copy 'size' bytes from userspace and return `size` back to userspace */
int sock_ioctl_inout(struct sock *sk, unsigned int cmd,
		     void __user *arg, void *karg, size_t size)
{
	int ret;

	if (copy_from_user(karg, arg, size))
		return -EFAULT;

	ret = READ_ONCE(sk->sk_prot)->ioctl(sk, cmd, karg);
	if (ret)
		return ret;

	if (copy_to_user(arg, karg, size))
		return -EFAULT;

	return 0;
}
EXPORT_SYMBOL(sock_ioctl_inout);

/* This is the most common ioctl prep function, where the result (4 bytes) is
 * copied back to userspace if the ioctl() returns successfully. No input is
 * copied from userspace as input argument.
 */
static int sock_ioctl_out(struct sock *sk, unsigned int cmd, void __user *arg)
{
	int ret, karg = 0;

	ret = READ_ONCE(sk->sk_prot)->ioctl(sk, cmd, &karg);
	if (ret)
		return ret;

	return put_user(karg, (int __user *)arg);
}

/* A wrapper around sock ioctls, which copies the data from userspace
 * (depending on the protocol/ioctl), and copies back the result to userspace.
 * The main motivation for this function is to pass kernel memory to the
 * protocol ioctl callbacks, instead of userspace memory.
 */
int sk_ioctl(struct sock *sk, unsigned int cmd, void __user *arg)
{
	int rc = 1;

	if (sk->sk_type == SOCK_RAW && sk->sk_family == AF_INET)
		rc = ipmr_sk_ioctl(sk, cmd, arg);
	else if (sk->sk_type == SOCK_RAW && sk->sk_family == AF_INET6)
		rc = ip6mr_sk_ioctl(sk, cmd, arg);
	else if (sk_is_phonet(sk))
		rc = phonet_sk_ioctl(sk, cmd, arg);

	/* If ioctl was processed, returns its value */
	if (rc <= 0)
		return rc;

	/* Otherwise call the default handler */
	return sock_ioctl_out(sk, cmd, arg);
}
EXPORT_SYMBOL(sk_ioctl);<|MERGE_RESOLUTION|>--- conflicted
+++ resolved
@@ -1827,11 +1827,7 @@
 	{
 		struct sockaddr_storage address;
 
-<<<<<<< HEAD
-		lv = sock->ops->getname(sock, (struct sockaddr *)&address, 2);
-=======
 		lv = READ_ONCE(sock->ops)->getname(sock, (struct sockaddr *)&address, 2);
->>>>>>> bd3a9e57
 		if (lv < 0)
 			return -ENOTCONN;
 		if (lv < len)
