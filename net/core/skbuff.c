// SPDX-License-Identifier: GPL-2.0-or-later
/*
 *	Routines having to do with the 'struct sk_buff' memory handlers.
 *
 *	Authors:	Alan Cox <alan@lxorguk.ukuu.org.uk>
 *			Florian La Roche <rzsfl@rz.uni-sb.de>
 *
 *	Fixes:
 *		Alan Cox	:	Fixed the worst of the load
 *					balancer bugs.
 *		Dave Platt	:	Interrupt stacking fix.
 *	Richard Kooijman	:	Timestamp fixes.
 *		Alan Cox	:	Changed buffer format.
 *		Alan Cox	:	destructor hook for AF_UNIX etc.
 *		Linus Torvalds	:	Better skb_clone.
 *		Alan Cox	:	Added skb_copy.
 *		Alan Cox	:	Added all the changed routines Linus
 *					only put in the headers
 *		Ray VanTassle	:	Fixed --skb->lock in free
 *		Alan Cox	:	skb_copy copy arp field
 *		Andi Kleen	:	slabified it.
 *		Robert Olsson	:	Removed skb_head_pool
 *
 *	NOTE:
 *		The __skb_ routines should be called with interrupts
 *	disabled, or you better be *real* sure that the operation is atomic
 *	with respect to whatever list is being frobbed (e.g. via lock_sock()
 *	or via disabling bottom half handlers, etc).
 */

/*
 *	The functions in this file will not compile correctly with gcc 2.4.x
 */

#define pr_fmt(fmt) KBUILD_MODNAME ": " fmt

#include <linux/module.h>
#include <linux/types.h>
#include <linux/kernel.h>
#include <linux/mm.h>
#include <linux/interrupt.h>
#include <linux/in.h>
#include <linux/inet.h>
#include <linux/slab.h>
#include <linux/tcp.h>
#include <linux/udp.h>
#include <linux/sctp.h>
#include <linux/netdevice.h>
#ifdef CONFIG_NET_CLS_ACT
#include <net/pkt_sched.h>
#endif
#include <linux/string.h>
#include <linux/skbuff.h>
#include <linux/splice.h>
#include <linux/cache.h>
#include <linux/rtnetlink.h>
#include <linux/init.h>
#include <linux/scatterlist.h>
#include <linux/errqueue.h>
#include <linux/prefetch.h>
#include <linux/bitfield.h>
#include <linux/if_vlan.h>
#include <linux/mpls.h>
#include <linux/kcov.h>
#include <linux/iov_iter.h>

#include <net/protocol.h>
#include <net/dst.h>
#include <net/sock.h>
#include <net/checksum.h>
#include <net/gso.h>
#include <net/ip6_checksum.h>
#include <net/xfrm.h>
#include <net/mpls.h>
#include <net/mptcp.h>
#include <net/mctp.h>
#include <net/page_pool/helpers.h>
#include <net/dropreason.h>

#include <linux/uaccess.h>
#include <trace/events/skb.h>
#include <linux/highmem.h>
#include <linux/capability.h>
#include <linux/user_namespace.h>
#include <linux/indirect_call_wrapper.h>
#include <linux/textsearch.h>

#include "dev.h"
#include "sock_destructor.h"

struct kmem_cache *skbuff_cache __ro_after_init;
static struct kmem_cache *skbuff_fclone_cache __ro_after_init;
#ifdef CONFIG_SKB_EXTENSIONS
static struct kmem_cache *skbuff_ext_cache __ro_after_init;
#endif


static struct kmem_cache *skb_small_head_cache __ro_after_init;

#define SKB_SMALL_HEAD_SIZE SKB_HEAD_ALIGN(MAX_TCP_HEADER)

/* We want SKB_SMALL_HEAD_CACHE_SIZE to not be a power of two.
 * This should ensure that SKB_SMALL_HEAD_HEADROOM is a unique
 * size, and we can differentiate heads from skb_small_head_cache
 * vs system slabs by looking at their size (skb_end_offset()).
 */
#define SKB_SMALL_HEAD_CACHE_SIZE					\
	(is_power_of_2(SKB_SMALL_HEAD_SIZE) ?			\
		(SKB_SMALL_HEAD_SIZE + L1_CACHE_BYTES) :	\
		SKB_SMALL_HEAD_SIZE)

#define SKB_SMALL_HEAD_HEADROOM						\
	SKB_WITH_OVERHEAD(SKB_SMALL_HEAD_CACHE_SIZE)

int sysctl_max_skb_frags __read_mostly = MAX_SKB_FRAGS;
EXPORT_SYMBOL(sysctl_max_skb_frags);

#undef FN
#define FN(reason) [SKB_DROP_REASON_##reason] = #reason,
static const char * const drop_reasons[] = {
	[SKB_CONSUMED] = "CONSUMED",
	DEFINE_DROP_REASON(FN, FN)
};

static const struct drop_reason_list drop_reasons_core = {
	.reasons = drop_reasons,
	.n_reasons = ARRAY_SIZE(drop_reasons),
};

const struct drop_reason_list __rcu *
drop_reasons_by_subsys[SKB_DROP_REASON_SUBSYS_NUM] = {
	[SKB_DROP_REASON_SUBSYS_CORE] = RCU_INITIALIZER(&drop_reasons_core),
};
EXPORT_SYMBOL(drop_reasons_by_subsys);

/**
 * drop_reasons_register_subsys - register another drop reason subsystem
 * @subsys: the subsystem to register, must not be the core
 * @list: the list of drop reasons within the subsystem, must point to
 *	a statically initialized list
 */
void drop_reasons_register_subsys(enum skb_drop_reason_subsys subsys,
				  const struct drop_reason_list *list)
{
	if (WARN(subsys <= SKB_DROP_REASON_SUBSYS_CORE ||
		 subsys >= ARRAY_SIZE(drop_reasons_by_subsys),
		 "invalid subsystem %d\n", subsys))
		return;

	/* must point to statically allocated memory, so INIT is OK */
	RCU_INIT_POINTER(drop_reasons_by_subsys[subsys], list);
}
EXPORT_SYMBOL_GPL(drop_reasons_register_subsys);

/**
 * drop_reasons_unregister_subsys - unregister a drop reason subsystem
 * @subsys: the subsystem to remove, must not be the core
 *
 * Note: This will synchronize_rcu() to ensure no users when it returns.
 */
void drop_reasons_unregister_subsys(enum skb_drop_reason_subsys subsys)
{
	if (WARN(subsys <= SKB_DROP_REASON_SUBSYS_CORE ||
		 subsys >= ARRAY_SIZE(drop_reasons_by_subsys),
		 "invalid subsystem %d\n", subsys))
		return;

	RCU_INIT_POINTER(drop_reasons_by_subsys[subsys], NULL);

	synchronize_rcu();
}
EXPORT_SYMBOL_GPL(drop_reasons_unregister_subsys);

/**
 *	skb_panic - private function for out-of-line support
 *	@skb:	buffer
 *	@sz:	size
 *	@addr:	address
 *	@msg:	skb_over_panic or skb_under_panic
 *
 *	Out-of-line support for skb_put() and skb_push().
 *	Called via the wrapper skb_over_panic() or skb_under_panic().
 *	Keep out of line to prevent kernel bloat.
 *	__builtin_return_address is not used because it is not always reliable.
 */
static void skb_panic(struct sk_buff *skb, unsigned int sz, void *addr,
		      const char msg[])
{
	pr_emerg("%s: text:%px len:%d put:%d head:%px data:%px tail:%#lx end:%#lx dev:%s\n",
		 msg, addr, skb->len, sz, skb->head, skb->data,
		 (unsigned long)skb->tail, (unsigned long)skb->end,
		 skb->dev ? skb->dev->name : "<NULL>");
	BUG();
}

static void skb_over_panic(struct sk_buff *skb, unsigned int sz, void *addr)
{
	skb_panic(skb, sz, addr, __func__);
}

static void skb_under_panic(struct sk_buff *skb, unsigned int sz, void *addr)
{
	skb_panic(skb, sz, addr, __func__);
}

#define NAPI_SKB_CACHE_SIZE	64
#define NAPI_SKB_CACHE_BULK	16
#define NAPI_SKB_CACHE_HALF	(NAPI_SKB_CACHE_SIZE / 2)

#if PAGE_SIZE == SZ_4K

#define NAPI_HAS_SMALL_PAGE_FRAG	1
#define NAPI_SMALL_PAGE_PFMEMALLOC(nc)	((nc).pfmemalloc)

/* specialized page frag allocator using a single order 0 page
 * and slicing it into 1K sized fragment. Constrained to systems
 * with a very limited amount of 1K fragments fitting a single
 * page - to avoid excessive truesize underestimation
 */

struct page_frag_1k {
	void *va;
	u16 offset;
	bool pfmemalloc;
};

static void *page_frag_alloc_1k(struct page_frag_1k *nc, gfp_t gfp)
{
	struct page *page;
	int offset;

	offset = nc->offset - SZ_1K;
	if (likely(offset >= 0))
		goto use_frag;

	page = alloc_pages_node(NUMA_NO_NODE, gfp, 0);
	if (!page)
		return NULL;

	nc->va = page_address(page);
	nc->pfmemalloc = page_is_pfmemalloc(page);
	offset = PAGE_SIZE - SZ_1K;
	page_ref_add(page, offset / SZ_1K);

use_frag:
	nc->offset = offset;
	return nc->va + offset;
}
#else

/* the small page is actually unused in this build; add dummy helpers
 * to please the compiler and avoid later preprocessor's conditionals
 */
#define NAPI_HAS_SMALL_PAGE_FRAG	0
#define NAPI_SMALL_PAGE_PFMEMALLOC(nc)	false

struct page_frag_1k {
};

static void *page_frag_alloc_1k(struct page_frag_1k *nc, gfp_t gfp_mask)
{
	return NULL;
}

#endif

struct napi_alloc_cache {
	struct page_frag_cache page;
	struct page_frag_1k page_small;
	unsigned int skb_count;
	void *skb_cache[NAPI_SKB_CACHE_SIZE];
};

static DEFINE_PER_CPU(struct page_frag_cache, netdev_alloc_cache);
static DEFINE_PER_CPU(struct napi_alloc_cache, napi_alloc_cache);

/* Double check that napi_get_frags() allocates skbs with
 * skb->head being backed by slab, not a page fragment.
 * This is to make sure bug fixed in 3226b158e67c
 * ("net: avoid 32 x truesize under-estimation for tiny skbs")
 * does not accidentally come back.
 */
void napi_get_frags_check(struct napi_struct *napi)
{
	struct sk_buff *skb;

	local_bh_disable();
	skb = napi_get_frags(napi);
	WARN_ON_ONCE(!NAPI_HAS_SMALL_PAGE_FRAG && skb && skb->head_frag);
	napi_free_frags(napi);
	local_bh_enable();
}

void *__napi_alloc_frag_align(unsigned int fragsz, unsigned int align_mask)
{
	struct napi_alloc_cache *nc = this_cpu_ptr(&napi_alloc_cache);

	fragsz = SKB_DATA_ALIGN(fragsz);

	return page_frag_alloc_align(&nc->page, fragsz, GFP_ATOMIC, align_mask);
}
EXPORT_SYMBOL(__napi_alloc_frag_align);

void *__netdev_alloc_frag_align(unsigned int fragsz, unsigned int align_mask)
{
	void *data;

	fragsz = SKB_DATA_ALIGN(fragsz);
	if (in_hardirq() || irqs_disabled()) {
		struct page_frag_cache *nc = this_cpu_ptr(&netdev_alloc_cache);

		data = page_frag_alloc_align(nc, fragsz, GFP_ATOMIC, align_mask);
	} else {
		struct napi_alloc_cache *nc;

		local_bh_disable();
		nc = this_cpu_ptr(&napi_alloc_cache);
		data = page_frag_alloc_align(&nc->page, fragsz, GFP_ATOMIC, align_mask);
		local_bh_enable();
	}
	return data;
}
EXPORT_SYMBOL(__netdev_alloc_frag_align);

static struct sk_buff *napi_skb_cache_get(void)
{
	struct napi_alloc_cache *nc = this_cpu_ptr(&napi_alloc_cache);
	struct sk_buff *skb;

	if (unlikely(!nc->skb_count)) {
		nc->skb_count = kmem_cache_alloc_bulk(skbuff_cache,
						      GFP_ATOMIC,
						      NAPI_SKB_CACHE_BULK,
						      nc->skb_cache);
		if (unlikely(!nc->skb_count))
			return NULL;
	}

	skb = nc->skb_cache[--nc->skb_count];
	kasan_unpoison_object_data(skbuff_cache, skb);

	return skb;
}

static inline void __finalize_skb_around(struct sk_buff *skb, void *data,
					 unsigned int size)
{
	struct skb_shared_info *shinfo;

	size -= SKB_DATA_ALIGN(sizeof(struct skb_shared_info));

	/* Assumes caller memset cleared SKB */
	skb->truesize = SKB_TRUESIZE(size);
	refcount_set(&skb->users, 1);
	skb->head = data;
	skb->data = data;
	skb_reset_tail_pointer(skb);
	skb_set_end_offset(skb, size);
	skb->mac_header = (typeof(skb->mac_header))~0U;
	skb->transport_header = (typeof(skb->transport_header))~0U;
	skb->alloc_cpu = raw_smp_processor_id();
	/* make sure we initialize shinfo sequentially */
	shinfo = skb_shinfo(skb);
	memset(shinfo, 0, offsetof(struct skb_shared_info, dataref));
	atomic_set(&shinfo->dataref, 1);

	skb_set_kcov_handle(skb, kcov_common_handle());
}

static inline void *__slab_build_skb(struct sk_buff *skb, void *data,
				     unsigned int *size)
{
	void *resized;

	/* Must find the allocation size (and grow it to match). */
	*size = ksize(data);
	/* krealloc() will immediately return "data" when
	 * "ksize(data)" is requested: it is the existing upper
	 * bounds. As a result, GFP_ATOMIC will be ignored. Note
	 * that this "new" pointer needs to be passed back to the
	 * caller for use so the __alloc_size hinting will be
	 * tracked correctly.
	 */
	resized = krealloc(data, *size, GFP_ATOMIC);
	WARN_ON_ONCE(resized != data);
	return resized;
}

/* build_skb() variant which can operate on slab buffers.
 * Note that this should be used sparingly as slab buffers
 * cannot be combined efficiently by GRO!
 */
struct sk_buff *slab_build_skb(void *data)
{
	struct sk_buff *skb;
	unsigned int size;

	skb = kmem_cache_alloc(skbuff_cache, GFP_ATOMIC);
	if (unlikely(!skb))
		return NULL;

	memset(skb, 0, offsetof(struct sk_buff, tail));
	data = __slab_build_skb(skb, data, &size);
	__finalize_skb_around(skb, data, size);

	return skb;
}
EXPORT_SYMBOL(slab_build_skb);

/* Caller must provide SKB that is memset cleared */
static void __build_skb_around(struct sk_buff *skb, void *data,
			       unsigned int frag_size)
{
	unsigned int size = frag_size;

	/* frag_size == 0 is considered deprecated now. Callers
	 * using slab buffer should use slab_build_skb() instead.
	 */
	if (WARN_ONCE(size == 0, "Use slab_build_skb() instead"))
		data = __slab_build_skb(skb, data, &size);

	__finalize_skb_around(skb, data, size);
}

/**
 * __build_skb - build a network buffer
 * @data: data buffer provided by caller
 * @frag_size: size of data (must not be 0)
 *
 * Allocate a new &sk_buff. Caller provides space holding head and
 * skb_shared_info. @data must have been allocated from the page
 * allocator or vmalloc(). (A @frag_size of 0 to indicate a kmalloc()
 * allocation is deprecated, and callers should use slab_build_skb()
 * instead.)
 * The return is the new skb buffer.
 * On a failure the return is %NULL, and @data is not freed.
 * Notes :
 *  Before IO, driver allocates only data buffer where NIC put incoming frame
 *  Driver should add room at head (NET_SKB_PAD) and
 *  MUST add room at tail (SKB_DATA_ALIGN(skb_shared_info))
 *  After IO, driver calls build_skb(), to allocate sk_buff and populate it
 *  before giving packet to stack.
 *  RX rings only contains data buffers, not full skbs.
 */
struct sk_buff *__build_skb(void *data, unsigned int frag_size)
{
	struct sk_buff *skb;

	skb = kmem_cache_alloc(skbuff_cache, GFP_ATOMIC);
	if (unlikely(!skb))
		return NULL;

	memset(skb, 0, offsetof(struct sk_buff, tail));
	__build_skb_around(skb, data, frag_size);

	return skb;
}

/* build_skb() is wrapper over __build_skb(), that specifically
 * takes care of skb->head and skb->pfmemalloc
 */
struct sk_buff *build_skb(void *data, unsigned int frag_size)
{
	struct sk_buff *skb = __build_skb(data, frag_size);

	if (likely(skb && frag_size)) {
		skb->head_frag = 1;
		skb_propagate_pfmemalloc(virt_to_head_page(data), skb);
	}
	return skb;
}
EXPORT_SYMBOL(build_skb);

/**
 * build_skb_around - build a network buffer around provided skb
 * @skb: sk_buff provide by caller, must be memset cleared
 * @data: data buffer provided by caller
 * @frag_size: size of data
 */
struct sk_buff *build_skb_around(struct sk_buff *skb,
				 void *data, unsigned int frag_size)
{
	if (unlikely(!skb))
		return NULL;

	__build_skb_around(skb, data, frag_size);

	if (frag_size) {
		skb->head_frag = 1;
		skb_propagate_pfmemalloc(virt_to_head_page(data), skb);
	}
	return skb;
}
EXPORT_SYMBOL(build_skb_around);

/**
 * __napi_build_skb - build a network buffer
 * @data: data buffer provided by caller
 * @frag_size: size of data
 *
 * Version of __build_skb() that uses NAPI percpu caches to obtain
 * skbuff_head instead of inplace allocation.
 *
 * Returns a new &sk_buff on success, %NULL on allocation failure.
 */
static struct sk_buff *__napi_build_skb(void *data, unsigned int frag_size)
{
	struct sk_buff *skb;

	skb = napi_skb_cache_get();
	if (unlikely(!skb))
		return NULL;

	memset(skb, 0, offsetof(struct sk_buff, tail));
	__build_skb_around(skb, data, frag_size);

	return skb;
}

/**
 * napi_build_skb - build a network buffer
 * @data: data buffer provided by caller
 * @frag_size: size of data
 *
 * Version of __napi_build_skb() that takes care of skb->head_frag
 * and skb->pfmemalloc when the data is a page or page fragment.
 *
 * Returns a new &sk_buff on success, %NULL on allocation failure.
 */
struct sk_buff *napi_build_skb(void *data, unsigned int frag_size)
{
	struct sk_buff *skb = __napi_build_skb(data, frag_size);

	if (likely(skb) && frag_size) {
		skb->head_frag = 1;
		skb_propagate_pfmemalloc(virt_to_head_page(data), skb);
	}

	return skb;
}
EXPORT_SYMBOL(napi_build_skb);

/*
 * kmalloc_reserve is a wrapper around kmalloc_node_track_caller that tells
 * the caller if emergency pfmemalloc reserves are being used. If it is and
 * the socket is later found to be SOCK_MEMALLOC then PFMEMALLOC reserves
 * may be used. Otherwise, the packet data may be discarded until enough
 * memory is free
 */
static void *kmalloc_reserve(unsigned int *size, gfp_t flags, int node,
			     bool *pfmemalloc)
{
	bool ret_pfmemalloc = false;
	size_t obj_size;
	void *obj;

	obj_size = SKB_HEAD_ALIGN(*size);
	if (obj_size <= SKB_SMALL_HEAD_CACHE_SIZE &&
	    !(flags & KMALLOC_NOT_NORMAL_BITS)) {
		obj = kmem_cache_alloc_node(skb_small_head_cache,
				flags | __GFP_NOMEMALLOC | __GFP_NOWARN,
				node);
		*size = SKB_SMALL_HEAD_CACHE_SIZE;
		if (obj || !(gfp_pfmemalloc_allowed(flags)))
			goto out;
		/* Try again but now we are using pfmemalloc reserves */
		ret_pfmemalloc = true;
		obj = kmem_cache_alloc_node(skb_small_head_cache, flags, node);
		goto out;
	}

	obj_size = kmalloc_size_roundup(obj_size);
	/* The following cast might truncate high-order bits of obj_size, this
	 * is harmless because kmalloc(obj_size >= 2^32) will fail anyway.
	 */
	*size = (unsigned int)obj_size;

	/*
	 * Try a regular allocation, when that fails and we're not entitled
	 * to the reserves, fail.
	 */
	obj = kmalloc_node_track_caller(obj_size,
					flags | __GFP_NOMEMALLOC | __GFP_NOWARN,
					node);
	if (obj || !(gfp_pfmemalloc_allowed(flags)))
		goto out;

	/* Try again but now we are using pfmemalloc reserves */
	ret_pfmemalloc = true;
	obj = kmalloc_node_track_caller(obj_size, flags, node);

out:
	if (pfmemalloc)
		*pfmemalloc = ret_pfmemalloc;

	return obj;
}

/* 	Allocate a new skbuff. We do this ourselves so we can fill in a few
 *	'private' fields and also do memory statistics to find all the
 *	[BEEP] leaks.
 *
 */

/**
 *	__alloc_skb	-	allocate a network buffer
 *	@size: size to allocate
 *	@gfp_mask: allocation mask
 *	@flags: If SKB_ALLOC_FCLONE is set, allocate from fclone cache
 *		instead of head cache and allocate a cloned (child) skb.
 *		If SKB_ALLOC_RX is set, __GFP_MEMALLOC will be used for
 *		allocations in case the data is required for writeback
 *	@node: numa node to allocate memory on
 *
 *	Allocate a new &sk_buff. The returned buffer has no headroom and a
 *	tail room of at least size bytes. The object has a reference count
 *	of one. The return is the buffer. On a failure the return is %NULL.
 *
 *	Buffers may only be allocated from interrupts using a @gfp_mask of
 *	%GFP_ATOMIC.
 */
struct sk_buff *__alloc_skb(unsigned int size, gfp_t gfp_mask,
			    int flags, int node)
{
	struct kmem_cache *cache;
	struct sk_buff *skb;
	bool pfmemalloc;
	u8 *data;

	cache = (flags & SKB_ALLOC_FCLONE)
		? skbuff_fclone_cache : skbuff_cache;

	if (sk_memalloc_socks() && (flags & SKB_ALLOC_RX))
		gfp_mask |= __GFP_MEMALLOC;

	/* Get the HEAD */
	if ((flags & (SKB_ALLOC_FCLONE | SKB_ALLOC_NAPI)) == SKB_ALLOC_NAPI &&
	    likely(node == NUMA_NO_NODE || node == numa_mem_id()))
		skb = napi_skb_cache_get();
	else
		skb = kmem_cache_alloc_node(cache, gfp_mask & ~GFP_DMA, node);
	if (unlikely(!skb))
		return NULL;
	prefetchw(skb);

	/* We do our best to align skb_shared_info on a separate cache
	 * line. It usually works because kmalloc(X > SMP_CACHE_BYTES) gives
	 * aligned memory blocks, unless SLUB/SLAB debug is enabled.
	 * Both skb->head and skb_shared_info are cache line aligned.
	 */
	data = kmalloc_reserve(&size, gfp_mask, node, &pfmemalloc);
	if (unlikely(!data))
		goto nodata;
	/* kmalloc_size_roundup() might give us more room than requested.
	 * Put skb_shared_info exactly at the end of allocated zone,
	 * to allow max possible filling before reallocation.
	 */
	prefetchw(data + SKB_WITH_OVERHEAD(size));

	/*
	 * Only clear those fields we need to clear, not those that we will
	 * actually initialise below. Hence, don't put any more fields after
	 * the tail pointer in struct sk_buff!
	 */
	memset(skb, 0, offsetof(struct sk_buff, tail));
	__build_skb_around(skb, data, size);
	skb->pfmemalloc = pfmemalloc;

	if (flags & SKB_ALLOC_FCLONE) {
		struct sk_buff_fclones *fclones;

		fclones = container_of(skb, struct sk_buff_fclones, skb1);

		skb->fclone = SKB_FCLONE_ORIG;
		refcount_set(&fclones->fclone_ref, 1);
	}

	return skb;

nodata:
	kmem_cache_free(cache, skb);
	return NULL;
}
EXPORT_SYMBOL(__alloc_skb);

/**
 *	__netdev_alloc_skb - allocate an skbuff for rx on a specific device
 *	@dev: network device to receive on
 *	@len: length to allocate
 *	@gfp_mask: get_free_pages mask, passed to alloc_skb
 *
 *	Allocate a new &sk_buff and assign it a usage count of one. The
 *	buffer has NET_SKB_PAD headroom built in. Users should allocate
 *	the headroom they think they need without accounting for the
 *	built in space. The built in space is used for optimisations.
 *
 *	%NULL is returned if there is no free memory.
 */
struct sk_buff *__netdev_alloc_skb(struct net_device *dev, unsigned int len,
				   gfp_t gfp_mask)
{
	struct page_frag_cache *nc;
	struct sk_buff *skb;
	bool pfmemalloc;
	void *data;

	len += NET_SKB_PAD;

	/* If requested length is either too small or too big,
	 * we use kmalloc() for skb->head allocation.
	 */
	if (len <= SKB_WITH_OVERHEAD(1024) ||
	    len > SKB_WITH_OVERHEAD(PAGE_SIZE) ||
	    (gfp_mask & (__GFP_DIRECT_RECLAIM | GFP_DMA))) {
		skb = __alloc_skb(len, gfp_mask, SKB_ALLOC_RX, NUMA_NO_NODE);
		if (!skb)
			goto skb_fail;
		goto skb_success;
	}

	len = SKB_HEAD_ALIGN(len);

	if (sk_memalloc_socks())
		gfp_mask |= __GFP_MEMALLOC;

	if (in_hardirq() || irqs_disabled()) {
		nc = this_cpu_ptr(&netdev_alloc_cache);
		data = page_frag_alloc(nc, len, gfp_mask);
		pfmemalloc = nc->pfmemalloc;
	} else {
		local_bh_disable();
		nc = this_cpu_ptr(&napi_alloc_cache.page);
		data = page_frag_alloc(nc, len, gfp_mask);
		pfmemalloc = nc->pfmemalloc;
		local_bh_enable();
	}

	if (unlikely(!data))
		return NULL;

	skb = __build_skb(data, len);
	if (unlikely(!skb)) {
		skb_free_frag(data);
		return NULL;
	}

	if (pfmemalloc)
		skb->pfmemalloc = 1;
	skb->head_frag = 1;

skb_success:
	skb_reserve(skb, NET_SKB_PAD);
	skb->dev = dev;

skb_fail:
	return skb;
}
EXPORT_SYMBOL(__netdev_alloc_skb);

/**
 *	__napi_alloc_skb - allocate skbuff for rx in a specific NAPI instance
 *	@napi: napi instance this buffer was allocated for
 *	@len: length to allocate
 *	@gfp_mask: get_free_pages mask, passed to alloc_skb and alloc_pages
 *
 *	Allocate a new sk_buff for use in NAPI receive.  This buffer will
 *	attempt to allocate the head from a special reserved region used
 *	only for NAPI Rx allocation.  By doing this we can save several
 *	CPU cycles by avoiding having to disable and re-enable IRQs.
 *
 *	%NULL is returned if there is no free memory.
 */
struct sk_buff *__napi_alloc_skb(struct napi_struct *napi, unsigned int len,
				 gfp_t gfp_mask)
{
	struct napi_alloc_cache *nc;
	struct sk_buff *skb;
	bool pfmemalloc;
	void *data;

	DEBUG_NET_WARN_ON_ONCE(!in_softirq());
	len += NET_SKB_PAD + NET_IP_ALIGN;

	/* If requested length is either too small or too big,
	 * we use kmalloc() for skb->head allocation.
	 * When the small frag allocator is available, prefer it over kmalloc
	 * for small fragments
	 */
	if ((!NAPI_HAS_SMALL_PAGE_FRAG && len <= SKB_WITH_OVERHEAD(1024)) ||
	    len > SKB_WITH_OVERHEAD(PAGE_SIZE) ||
	    (gfp_mask & (__GFP_DIRECT_RECLAIM | GFP_DMA))) {
		skb = __alloc_skb(len, gfp_mask, SKB_ALLOC_RX | SKB_ALLOC_NAPI,
				  NUMA_NO_NODE);
		if (!skb)
			goto skb_fail;
		goto skb_success;
	}

	nc = this_cpu_ptr(&napi_alloc_cache);

	if (sk_memalloc_socks())
		gfp_mask |= __GFP_MEMALLOC;

	if (NAPI_HAS_SMALL_PAGE_FRAG && len <= SKB_WITH_OVERHEAD(1024)) {
		/* we are artificially inflating the allocation size, but
		 * that is not as bad as it may look like, as:
		 * - 'len' less than GRO_MAX_HEAD makes little sense
		 * - On most systems, larger 'len' values lead to fragment
		 *   size above 512 bytes
		 * - kmalloc would use the kmalloc-1k slab for such values
		 * - Builds with smaller GRO_MAX_HEAD will very likely do
		 *   little networking, as that implies no WiFi and no
		 *   tunnels support, and 32 bits arches.
		 */
		len = SZ_1K;

		data = page_frag_alloc_1k(&nc->page_small, gfp_mask);
		pfmemalloc = NAPI_SMALL_PAGE_PFMEMALLOC(nc->page_small);
	} else {
		len = SKB_HEAD_ALIGN(len);

		data = page_frag_alloc(&nc->page, len, gfp_mask);
		pfmemalloc = nc->page.pfmemalloc;
	}

	if (unlikely(!data))
		return NULL;

	skb = __napi_build_skb(data, len);
	if (unlikely(!skb)) {
		skb_free_frag(data);
		return NULL;
	}

	if (pfmemalloc)
		skb->pfmemalloc = 1;
	skb->head_frag = 1;

skb_success:
	skb_reserve(skb, NET_SKB_PAD + NET_IP_ALIGN);
	skb->dev = napi->dev;

skb_fail:
	return skb;
}
EXPORT_SYMBOL(__napi_alloc_skb);

void skb_add_rx_frag(struct sk_buff *skb, int i, struct page *page, int off,
		     int size, unsigned int truesize)
{
	DEBUG_NET_WARN_ON_ONCE(size > truesize);

	skb_fill_page_desc(skb, i, page, off, size);
	skb->len += size;
	skb->data_len += size;
	skb->truesize += truesize;
}
EXPORT_SYMBOL(skb_add_rx_frag);

void skb_coalesce_rx_frag(struct sk_buff *skb, int i, int size,
			  unsigned int truesize)
{
	skb_frag_t *frag = &skb_shinfo(skb)->frags[i];

	DEBUG_NET_WARN_ON_ONCE(size > truesize);

	skb_frag_size_add(frag, size);
	skb->len += size;
	skb->data_len += size;
	skb->truesize += truesize;
}
EXPORT_SYMBOL(skb_coalesce_rx_frag);

static void skb_drop_list(struct sk_buff **listp)
{
	kfree_skb_list(*listp);
	*listp = NULL;
}

static inline void skb_drop_fraglist(struct sk_buff *skb)
{
	skb_drop_list(&skb_shinfo(skb)->frag_list);
}

static void skb_clone_fraglist(struct sk_buff *skb)
{
	struct sk_buff *list;

	skb_walk_frags(skb, list)
		skb_get(list);
}

#if IS_ENABLED(CONFIG_PAGE_POOL)
bool napi_pp_put_page(struct page *page, bool napi_safe)
{
	bool allow_direct = false;
	struct page_pool *pp;

	page = compound_head(page);

	/* page->pp_magic is OR'ed with PP_SIGNATURE after the allocation
	 * in order to preserve any existing bits, such as bit 0 for the
	 * head page of compound page and bit 1 for pfmemalloc page, so
	 * mask those bits for freeing side when doing below checking,
	 * and page_is_pfmemalloc() is checked in __page_pool_put_page()
	 * to avoid recycling the pfmemalloc page.
	 */
	if (unlikely((page->pp_magic & ~0x3UL) != PP_SIGNATURE))
		return false;

	pp = page->pp;

	/* Allow direct recycle if we have reasons to believe that we are
	 * in the same context as the consumer would run, so there's
	 * no possible race.
	 * __page_pool_put_page() makes sure we're not in hardirq context
	 * and interrupts are enabled prior to accessing the cache.
	 */
	if (napi_safe || in_softirq()) {
		const struct napi_struct *napi = READ_ONCE(pp->p.napi);

		allow_direct = napi &&
			READ_ONCE(napi->list_owner) == smp_processor_id();
	}

	/* Driver set this to memory recycling info. Reset it on recycle.
	 * This will *not* work for NIC using a split-page memory model.
	 * The page will be returned to the pool here regardless of the
	 * 'flipped' fragment being in use or not.
	 */
	page_pool_put_full_page(pp, page, allow_direct);

	return true;
}
EXPORT_SYMBOL(napi_pp_put_page);
#endif

static bool skb_pp_recycle(struct sk_buff *skb, void *data, bool napi_safe)
{
	if (!IS_ENABLED(CONFIG_PAGE_POOL) || !skb->pp_recycle)
		return false;
	return napi_pp_put_page(virt_to_page(data), napi_safe);
}

static void skb_kfree_head(void *head, unsigned int end_offset)
{
	if (end_offset == SKB_SMALL_HEAD_HEADROOM)
		kmem_cache_free(skb_small_head_cache, head);
	else
		kfree(head);
}

static void skb_free_head(struct sk_buff *skb, bool napi_safe)
{
	unsigned char *head = skb->head;

	if (skb->head_frag) {
		if (skb_pp_recycle(skb, head, napi_safe))
			return;
		skb_free_frag(head);
	} else {
		skb_kfree_head(head, skb_end_offset(skb));
	}
}

static void skb_release_data(struct sk_buff *skb, enum skb_drop_reason reason,
			     bool napi_safe)
{
	struct skb_shared_info *shinfo = skb_shinfo(skb);
	int i;

	if (skb->cloned &&
	    atomic_sub_return(skb->nohdr ? (1 << SKB_DATAREF_SHIFT) + 1 : 1,
			      &shinfo->dataref))
		goto exit;

	if (skb_zcopy(skb)) {
		bool skip_unref = shinfo->flags & SKBFL_MANAGED_FRAG_REFS;

		skb_zcopy_clear(skb, true);
		if (skip_unref)
			goto free_head;
	}

	for (i = 0; i < shinfo->nr_frags; i++)
		napi_frag_unref(&shinfo->frags[i], skb->pp_recycle, napi_safe);

free_head:
	if (shinfo->frag_list)
		kfree_skb_list_reason(shinfo->frag_list, reason);

	skb_free_head(skb, napi_safe);
exit:
	/* When we clone an SKB we copy the reycling bit. The pp_recycle
	 * bit is only set on the head though, so in order to avoid races
	 * while trying to recycle fragments on __skb_frag_unref() we need
	 * to make one SKB responsible for triggering the recycle path.
	 * So disable the recycling bit if an SKB is cloned and we have
	 * additional references to the fragmented part of the SKB.
	 * Eventually the last SKB will have the recycling bit set and it's
	 * dataref set to 0, which will trigger the recycling
	 */
	skb->pp_recycle = 0;
}

/*
 *	Free an skbuff by memory without cleaning the state.
 */
static void kfree_skbmem(struct sk_buff *skb)
{
	struct sk_buff_fclones *fclones;

	switch (skb->fclone) {
	case SKB_FCLONE_UNAVAILABLE:
		kmem_cache_free(skbuff_cache, skb);
		return;

	case SKB_FCLONE_ORIG:
		fclones = container_of(skb, struct sk_buff_fclones, skb1);

		/* We usually free the clone (TX completion) before original skb
		 * This test would have no chance to be true for the clone,
		 * while here, branch prediction will be good.
		 */
		if (refcount_read(&fclones->fclone_ref) == 1)
			goto fastpath;
		break;

	default: /* SKB_FCLONE_CLONE */
		fclones = container_of(skb, struct sk_buff_fclones, skb2);
		break;
	}
	if (!refcount_dec_and_test(&fclones->fclone_ref))
		return;
fastpath:
	kmem_cache_free(skbuff_fclone_cache, fclones);
}

void skb_release_head_state(struct sk_buff *skb)
{
	skb_dst_drop(skb);
	if (skb->destructor) {
		DEBUG_NET_WARN_ON_ONCE(in_hardirq());
		skb->destructor(skb);
	}
#if IS_ENABLED(CONFIG_NF_CONNTRACK)
	nf_conntrack_put(skb_nfct(skb));
#endif
	skb_ext_put(skb);
}

/* Free everything but the sk_buff shell. */
static void skb_release_all(struct sk_buff *skb, enum skb_drop_reason reason,
			    bool napi_safe)
{
	skb_release_head_state(skb);
	if (likely(skb->head))
		skb_release_data(skb, reason, napi_safe);
}

/**
 *	__kfree_skb - private function
 *	@skb: buffer
 *
 *	Free an sk_buff. Release anything attached to the buffer.
 *	Clean the state. This is an internal helper function. Users should
 *	always call kfree_skb
 */

void __kfree_skb(struct sk_buff *skb)
{
	skb_release_all(skb, SKB_DROP_REASON_NOT_SPECIFIED, false);
	kfree_skbmem(skb);
}
EXPORT_SYMBOL(__kfree_skb);

static __always_inline
bool __kfree_skb_reason(struct sk_buff *skb, enum skb_drop_reason reason)
{
	if (unlikely(!skb_unref(skb)))
		return false;

	DEBUG_NET_WARN_ON_ONCE(reason == SKB_NOT_DROPPED_YET ||
			       u32_get_bits(reason,
					    SKB_DROP_REASON_SUBSYS_MASK) >=
				SKB_DROP_REASON_SUBSYS_NUM);

	if (reason == SKB_CONSUMED)
		trace_consume_skb(skb, __builtin_return_address(0));
	else
		trace_kfree_skb(skb, __builtin_return_address(0), reason);
	return true;
}

/**
 *	kfree_skb_reason - free an sk_buff with special reason
 *	@skb: buffer to free
 *	@reason: reason why this skb is dropped
 *
 *	Drop a reference to the buffer and free it if the usage count has
 *	hit zero. Meanwhile, pass the drop reason to 'kfree_skb'
 *	tracepoint.
 */
void __fix_address
kfree_skb_reason(struct sk_buff *skb, enum skb_drop_reason reason)
{
	if (__kfree_skb_reason(skb, reason))
		__kfree_skb(skb);
}
EXPORT_SYMBOL(kfree_skb_reason);

#define KFREE_SKB_BULK_SIZE	16

struct skb_free_array {
	unsigned int skb_count;
	void *skb_array[KFREE_SKB_BULK_SIZE];
};

static void kfree_skb_add_bulk(struct sk_buff *skb,
			       struct skb_free_array *sa,
			       enum skb_drop_reason reason)
{
	/* if SKB is a clone, don't handle this case */
	if (unlikely(skb->fclone != SKB_FCLONE_UNAVAILABLE)) {
		__kfree_skb(skb);
		return;
	}

	skb_release_all(skb, reason, false);
	sa->skb_array[sa->skb_count++] = skb;

	if (unlikely(sa->skb_count == KFREE_SKB_BULK_SIZE)) {
		kmem_cache_free_bulk(skbuff_cache, KFREE_SKB_BULK_SIZE,
				     sa->skb_array);
		sa->skb_count = 0;
	}
}

void __fix_address
kfree_skb_list_reason(struct sk_buff *segs, enum skb_drop_reason reason)
{
	struct skb_free_array sa;

	sa.skb_count = 0;

	while (segs) {
		struct sk_buff *next = segs->next;

		if (__kfree_skb_reason(segs, reason)) {
			skb_poison_list(segs);
			kfree_skb_add_bulk(segs, &sa, reason);
		}

		segs = next;
	}

	if (sa.skb_count)
		kmem_cache_free_bulk(skbuff_cache, sa.skb_count, sa.skb_array);
}
EXPORT_SYMBOL(kfree_skb_list_reason);

/* Dump skb information and contents.
 *
 * Must only be called from net_ratelimit()-ed paths.
 *
 * Dumps whole packets if full_pkt, only headers otherwise.
 */
void skb_dump(const char *level, const struct sk_buff *skb, bool full_pkt)
{
	struct skb_shared_info *sh = skb_shinfo(skb);
	struct net_device *dev = skb->dev;
	struct sock *sk = skb->sk;
	struct sk_buff *list_skb;
	bool has_mac, has_trans;
	int headroom, tailroom;
	int i, len, seg_len;

	if (full_pkt)
		len = skb->len;
	else
		len = min_t(int, skb->len, MAX_HEADER + 128);

	headroom = skb_headroom(skb);
	tailroom = skb_tailroom(skb);

	has_mac = skb_mac_header_was_set(skb);
	has_trans = skb_transport_header_was_set(skb);

	printk("%sskb len=%u headroom=%u headlen=%u tailroom=%u\n"
	       "mac=(%d,%d) net=(%d,%d) trans=%d\n"
	       "shinfo(txflags=%u nr_frags=%u gso(size=%hu type=%u segs=%hu))\n"
	       "csum(0x%x ip_summed=%u complete_sw=%u valid=%u level=%u)\n"
	       "hash(0x%x sw=%u l4=%u) proto=0x%04x pkttype=%u iif=%d\n",
	       level, skb->len, headroom, skb_headlen(skb), tailroom,
	       has_mac ? skb->mac_header : -1,
	       has_mac ? skb_mac_header_len(skb) : -1,
	       skb->network_header,
	       has_trans ? skb_network_header_len(skb) : -1,
	       has_trans ? skb->transport_header : -1,
	       sh->tx_flags, sh->nr_frags,
	       sh->gso_size, sh->gso_type, sh->gso_segs,
	       skb->csum, skb->ip_summed, skb->csum_complete_sw,
	       skb->csum_valid, skb->csum_level,
	       skb->hash, skb->sw_hash, skb->l4_hash,
	       ntohs(skb->protocol), skb->pkt_type, skb->skb_iif);

	if (dev)
		printk("%sdev name=%s feat=%pNF\n",
		       level, dev->name, &dev->features);
	if (sk)
		printk("%ssk family=%hu type=%u proto=%u\n",
		       level, sk->sk_family, sk->sk_type, sk->sk_protocol);

	if (full_pkt && headroom)
		print_hex_dump(level, "skb headroom: ", DUMP_PREFIX_OFFSET,
			       16, 1, skb->head, headroom, false);

	seg_len = min_t(int, skb_headlen(skb), len);
	if (seg_len)
		print_hex_dump(level, "skb linear:   ", DUMP_PREFIX_OFFSET,
			       16, 1, skb->data, seg_len, false);
	len -= seg_len;

	if (full_pkt && tailroom)
		print_hex_dump(level, "skb tailroom: ", DUMP_PREFIX_OFFSET,
			       16, 1, skb_tail_pointer(skb), tailroom, false);

	for (i = 0; len && i < skb_shinfo(skb)->nr_frags; i++) {
		skb_frag_t *frag = &skb_shinfo(skb)->frags[i];
		u32 p_off, p_len, copied;
		struct page *p;
		u8 *vaddr;

		skb_frag_foreach_page(frag, skb_frag_off(frag),
				      skb_frag_size(frag), p, p_off, p_len,
				      copied) {
			seg_len = min_t(int, p_len, len);
			vaddr = kmap_atomic(p);
			print_hex_dump(level, "skb frag:     ",
				       DUMP_PREFIX_OFFSET,
				       16, 1, vaddr + p_off, seg_len, false);
			kunmap_atomic(vaddr);
			len -= seg_len;
			if (!len)
				break;
		}
	}

	if (full_pkt && skb_has_frag_list(skb)) {
		printk("skb fraglist:\n");
		skb_walk_frags(skb, list_skb)
			skb_dump(level, list_skb, true);
	}
}
EXPORT_SYMBOL(skb_dump);

/**
 *	skb_tx_error - report an sk_buff xmit error
 *	@skb: buffer that triggered an error
 *
 *	Report xmit error if a device callback is tracking this skb.
 *	skb must be freed afterwards.
 */
void skb_tx_error(struct sk_buff *skb)
{
	if (skb) {
		skb_zcopy_downgrade_managed(skb);
		skb_zcopy_clear(skb, true);
	}
}
EXPORT_SYMBOL(skb_tx_error);

#ifdef CONFIG_TRACEPOINTS
/**
 *	consume_skb - free an skbuff
 *	@skb: buffer to free
 *
 *	Drop a ref to the buffer and free it if the usage count has hit zero
 *	Functions identically to kfree_skb, but kfree_skb assumes that the frame
 *	is being dropped after a failure and notes that
 */
void consume_skb(struct sk_buff *skb)
{
	if (!skb_unref(skb))
		return;

	trace_consume_skb(skb, __builtin_return_address(0));
	__kfree_skb(skb);
}
EXPORT_SYMBOL(consume_skb);
#endif

/**
 *	__consume_stateless_skb - free an skbuff, assuming it is stateless
 *	@skb: buffer to free
 *
 *	Alike consume_skb(), but this variant assumes that this is the last
 *	skb reference and all the head states have been already dropped
 */
void __consume_stateless_skb(struct sk_buff *skb)
{
	trace_consume_skb(skb, __builtin_return_address(0));
	skb_release_data(skb, SKB_CONSUMED, false);
	kfree_skbmem(skb);
}

static void napi_skb_cache_put(struct sk_buff *skb)
{
	struct napi_alloc_cache *nc = this_cpu_ptr(&napi_alloc_cache);
	u32 i;

	kasan_poison_object_data(skbuff_cache, skb);
	nc->skb_cache[nc->skb_count++] = skb;

	if (unlikely(nc->skb_count == NAPI_SKB_CACHE_SIZE)) {
		for (i = NAPI_SKB_CACHE_HALF; i < NAPI_SKB_CACHE_SIZE; i++)
			kasan_unpoison_object_data(skbuff_cache,
						   nc->skb_cache[i]);

		kmem_cache_free_bulk(skbuff_cache, NAPI_SKB_CACHE_HALF,
				     nc->skb_cache + NAPI_SKB_CACHE_HALF);
		nc->skb_count = NAPI_SKB_CACHE_HALF;
	}
}

void __napi_kfree_skb(struct sk_buff *skb, enum skb_drop_reason reason)
{
	skb_release_all(skb, reason, true);
	napi_skb_cache_put(skb);
}

void napi_skb_free_stolen_head(struct sk_buff *skb)
{
	if (unlikely(skb->slow_gro)) {
		nf_reset_ct(skb);
		skb_dst_drop(skb);
		skb_ext_put(skb);
		skb_orphan(skb);
		skb->slow_gro = 0;
	}
	napi_skb_cache_put(skb);
}

void napi_consume_skb(struct sk_buff *skb, int budget)
{
	/* Zero budget indicate non-NAPI context called us, like netpoll */
	if (unlikely(!budget)) {
		dev_consume_skb_any(skb);
		return;
	}

	DEBUG_NET_WARN_ON_ONCE(!in_softirq());

	if (!skb_unref(skb))
		return;

	/* if reaching here SKB is ready to free */
	trace_consume_skb(skb, __builtin_return_address(0));

	/* if SKB is a clone, don't handle this case */
	if (skb->fclone != SKB_FCLONE_UNAVAILABLE) {
		__kfree_skb(skb);
		return;
	}

	skb_release_all(skb, SKB_CONSUMED, !!budget);
	napi_skb_cache_put(skb);
}
EXPORT_SYMBOL(napi_consume_skb);

/* Make sure a field is contained by headers group */
#define CHECK_SKB_FIELD(field) \
	BUILD_BUG_ON(offsetof(struct sk_buff, field) !=		\
		     offsetof(struct sk_buff, headers.field));	\

static void __copy_skb_header(struct sk_buff *new, const struct sk_buff *old)
{
	new->tstamp		= old->tstamp;
	/* We do not copy old->sk */
	new->dev		= old->dev;
	memcpy(new->cb, old->cb, sizeof(old->cb));
	skb_dst_copy(new, old);
	__skb_ext_copy(new, old);
	__nf_copy(new, old, false);

	/* Note : this field could be in the headers group.
	 * It is not yet because we do not want to have a 16 bit hole
	 */
	new->queue_mapping = old->queue_mapping;

	memcpy(&new->headers, &old->headers, sizeof(new->headers));
	CHECK_SKB_FIELD(protocol);
	CHECK_SKB_FIELD(csum);
	CHECK_SKB_FIELD(hash);
	CHECK_SKB_FIELD(priority);
	CHECK_SKB_FIELD(skb_iif);
	CHECK_SKB_FIELD(vlan_proto);
	CHECK_SKB_FIELD(vlan_tci);
	CHECK_SKB_FIELD(transport_header);
	CHECK_SKB_FIELD(network_header);
	CHECK_SKB_FIELD(mac_header);
	CHECK_SKB_FIELD(inner_protocol);
	CHECK_SKB_FIELD(inner_transport_header);
	CHECK_SKB_FIELD(inner_network_header);
	CHECK_SKB_FIELD(inner_mac_header);
	CHECK_SKB_FIELD(mark);
#ifdef CONFIG_NETWORK_SECMARK
	CHECK_SKB_FIELD(secmark);
#endif
#ifdef CONFIG_NET_RX_BUSY_POLL
	CHECK_SKB_FIELD(napi_id);
#endif
	CHECK_SKB_FIELD(alloc_cpu);
#ifdef CONFIG_XPS
	CHECK_SKB_FIELD(sender_cpu);
#endif
#ifdef CONFIG_NET_SCHED
	CHECK_SKB_FIELD(tc_index);
#endif

}

/*
 * You should not add any new code to this function.  Add it to
 * __copy_skb_header above instead.
 */
static struct sk_buff *__skb_clone(struct sk_buff *n, struct sk_buff *skb)
{
#define C(x) n->x = skb->x

	n->next = n->prev = NULL;
	n->sk = NULL;
	__copy_skb_header(n, skb);

	C(len);
	C(data_len);
	C(mac_len);
	n->hdr_len = skb->nohdr ? skb_headroom(skb) : skb->hdr_len;
	n->cloned = 1;
	n->nohdr = 0;
	n->peeked = 0;
	C(pfmemalloc);
	C(pp_recycle);
	n->destructor = NULL;
	C(tail);
	C(end);
	C(head);
	C(head_frag);
	C(data);
	C(truesize);
	refcount_set(&n->users, 1);

	atomic_inc(&(skb_shinfo(skb)->dataref));
	skb->cloned = 1;

	return n;
#undef C
}

/**
 * alloc_skb_for_msg() - allocate sk_buff to wrap frag list forming a msg
 * @first: first sk_buff of the msg
 */
struct sk_buff *alloc_skb_for_msg(struct sk_buff *first)
{
	struct sk_buff *n;

	n = alloc_skb(0, GFP_ATOMIC);
	if (!n)
		return NULL;

	n->len = first->len;
	n->data_len = first->len;
	n->truesize = first->truesize;

	skb_shinfo(n)->frag_list = first;

	__copy_skb_header(n, first);
	n->destructor = NULL;

	return n;
}
EXPORT_SYMBOL_GPL(alloc_skb_for_msg);

/**
 *	skb_morph	-	morph one skb into another
 *	@dst: the skb to receive the contents
 *	@src: the skb to supply the contents
 *
 *	This is identical to skb_clone except that the target skb is
 *	supplied by the user.
 *
 *	The target skb is returned upon exit.
 */
struct sk_buff *skb_morph(struct sk_buff *dst, struct sk_buff *src)
{
	skb_release_all(dst, SKB_CONSUMED, false);
	return __skb_clone(dst, src);
}
EXPORT_SYMBOL_GPL(skb_morph);

int mm_account_pinned_pages(struct mmpin *mmp, size_t size)
{
	unsigned long max_pg, num_pg, new_pg, old_pg, rlim;
	struct user_struct *user;

	if (capable(CAP_IPC_LOCK) || !size)
		return 0;

	rlim = rlimit(RLIMIT_MEMLOCK);
	if (rlim == RLIM_INFINITY)
		return 0;

	num_pg = (size >> PAGE_SHIFT) + 2;	/* worst case */
	max_pg = rlim >> PAGE_SHIFT;
	user = mmp->user ? : current_user();

	old_pg = atomic_long_read(&user->locked_vm);
	do {
		new_pg = old_pg + num_pg;
		if (new_pg > max_pg)
			return -ENOBUFS;
	} while (!atomic_long_try_cmpxchg(&user->locked_vm, &old_pg, new_pg));

	if (!mmp->user) {
		mmp->user = get_uid(user);
		mmp->num_pg = num_pg;
	} else {
		mmp->num_pg += num_pg;
	}

	return 0;
}
EXPORT_SYMBOL_GPL(mm_account_pinned_pages);

void mm_unaccount_pinned_pages(struct mmpin *mmp)
{
	if (mmp->user) {
		atomic_long_sub(mmp->num_pg, &mmp->user->locked_vm);
		free_uid(mmp->user);
	}
}
EXPORT_SYMBOL_GPL(mm_unaccount_pinned_pages);

static struct ubuf_info *msg_zerocopy_alloc(struct sock *sk, size_t size)
{
	struct ubuf_info_msgzc *uarg;
	struct sk_buff *skb;

	WARN_ON_ONCE(!in_task());

	skb = sock_omalloc(sk, 0, GFP_KERNEL);
	if (!skb)
		return NULL;

	BUILD_BUG_ON(sizeof(*uarg) > sizeof(skb->cb));
	uarg = (void *)skb->cb;
	uarg->mmp.user = NULL;

	if (mm_account_pinned_pages(&uarg->mmp, size)) {
		kfree_skb(skb);
		return NULL;
	}

	uarg->ubuf.callback = msg_zerocopy_callback;
	uarg->id = ((u32)atomic_inc_return(&sk->sk_zckey)) - 1;
	uarg->len = 1;
	uarg->bytelen = size;
	uarg->zerocopy = 1;
	uarg->ubuf.flags = SKBFL_ZEROCOPY_FRAG | SKBFL_DONT_ORPHAN;
	refcount_set(&uarg->ubuf.refcnt, 1);
	sock_hold(sk);

	return &uarg->ubuf;
}

static inline struct sk_buff *skb_from_uarg(struct ubuf_info_msgzc *uarg)
{
	return container_of((void *)uarg, struct sk_buff, cb);
}

struct ubuf_info *msg_zerocopy_realloc(struct sock *sk, size_t size,
				       struct ubuf_info *uarg)
{
	if (uarg) {
		struct ubuf_info_msgzc *uarg_zc;
		const u32 byte_limit = 1 << 19;		/* limit to a few TSO */
		u32 bytelen, next;

		/* there might be non MSG_ZEROCOPY users */
		if (uarg->callback != msg_zerocopy_callback)
			return NULL;

		/* realloc only when socket is locked (TCP, UDP cork),
		 * so uarg->len and sk_zckey access is serialized
		 */
		if (!sock_owned_by_user(sk)) {
			WARN_ON_ONCE(1);
			return NULL;
		}

		uarg_zc = uarg_to_msgzc(uarg);
		bytelen = uarg_zc->bytelen + size;
		if (uarg_zc->len == USHRT_MAX - 1 || bytelen > byte_limit) {
			/* TCP can create new skb to attach new uarg */
			if (sk->sk_type == SOCK_STREAM)
				goto new_alloc;
			return NULL;
		}

		next = (u32)atomic_read(&sk->sk_zckey);
		if ((u32)(uarg_zc->id + uarg_zc->len) == next) {
			if (mm_account_pinned_pages(&uarg_zc->mmp, size))
				return NULL;
			uarg_zc->len++;
			uarg_zc->bytelen = bytelen;
			atomic_set(&sk->sk_zckey, ++next);

			/* no extra ref when appending to datagram (MSG_MORE) */
			if (sk->sk_type == SOCK_STREAM)
				net_zcopy_get(uarg);

			return uarg;
		}
	}

new_alloc:
	return msg_zerocopy_alloc(sk, size);
}
EXPORT_SYMBOL_GPL(msg_zerocopy_realloc);

static bool skb_zerocopy_notify_extend(struct sk_buff *skb, u32 lo, u16 len)
{
	struct sock_exterr_skb *serr = SKB_EXT_ERR(skb);
	u32 old_lo, old_hi;
	u64 sum_len;

	old_lo = serr->ee.ee_info;
	old_hi = serr->ee.ee_data;
	sum_len = old_hi - old_lo + 1ULL + len;

	if (sum_len >= (1ULL << 32))
		return false;

	if (lo != old_hi + 1)
		return false;

	serr->ee.ee_data += len;
	return true;
}

static void __msg_zerocopy_callback(struct ubuf_info_msgzc *uarg)
{
	struct sk_buff *tail, *skb = skb_from_uarg(uarg);
	struct sock_exterr_skb *serr;
	struct sock *sk = skb->sk;
	struct sk_buff_head *q;
	unsigned long flags;
	bool is_zerocopy;
	u32 lo, hi;
	u16 len;

	mm_unaccount_pinned_pages(&uarg->mmp);

	/* if !len, there was only 1 call, and it was aborted
	 * so do not queue a completion notification
	 */
	if (!uarg->len || sock_flag(sk, SOCK_DEAD))
		goto release;

	len = uarg->len;
	lo = uarg->id;
	hi = uarg->id + len - 1;
	is_zerocopy = uarg->zerocopy;

	serr = SKB_EXT_ERR(skb);
	memset(serr, 0, sizeof(*serr));
	serr->ee.ee_errno = 0;
	serr->ee.ee_origin = SO_EE_ORIGIN_ZEROCOPY;
	serr->ee.ee_data = hi;
	serr->ee.ee_info = lo;
	if (!is_zerocopy)
		serr->ee.ee_code |= SO_EE_CODE_ZEROCOPY_COPIED;

	q = &sk->sk_error_queue;
	spin_lock_irqsave(&q->lock, flags);
	tail = skb_peek_tail(q);
	if (!tail || SKB_EXT_ERR(tail)->ee.ee_origin != SO_EE_ORIGIN_ZEROCOPY ||
	    !skb_zerocopy_notify_extend(tail, lo, len)) {
		__skb_queue_tail(q, skb);
		skb = NULL;
	}
	spin_unlock_irqrestore(&q->lock, flags);

	sk_error_report(sk);

release:
	consume_skb(skb);
	sock_put(sk);
}

void msg_zerocopy_callback(struct sk_buff *skb, struct ubuf_info *uarg,
			   bool success)
{
	struct ubuf_info_msgzc *uarg_zc = uarg_to_msgzc(uarg);

	uarg_zc->zerocopy = uarg_zc->zerocopy & success;

	if (refcount_dec_and_test(&uarg->refcnt))
		__msg_zerocopy_callback(uarg_zc);
}
EXPORT_SYMBOL_GPL(msg_zerocopy_callback);

void msg_zerocopy_put_abort(struct ubuf_info *uarg, bool have_uref)
{
	struct sock *sk = skb_from_uarg(uarg_to_msgzc(uarg))->sk;

	atomic_dec(&sk->sk_zckey);
	uarg_to_msgzc(uarg)->len--;

	if (have_uref)
		msg_zerocopy_callback(NULL, uarg, true);
}
EXPORT_SYMBOL_GPL(msg_zerocopy_put_abort);

int skb_zerocopy_iter_stream(struct sock *sk, struct sk_buff *skb,
			     struct msghdr *msg, int len,
			     struct ubuf_info *uarg)
{
	struct ubuf_info *orig_uarg = skb_zcopy(skb);
	int err, orig_len = skb->len;

	/* An skb can only point to one uarg. This edge case happens when
	 * TCP appends to an skb, but zerocopy_realloc triggered a new alloc.
	 */
	if (orig_uarg && uarg != orig_uarg)
		return -EEXIST;

	err = __zerocopy_sg_from_iter(msg, sk, skb, &msg->msg_iter, len);
	if (err == -EFAULT || (err == -EMSGSIZE && skb->len == orig_len)) {
		struct sock *save_sk = skb->sk;

		/* Streams do not free skb on error. Reset to prev state. */
		iov_iter_revert(&msg->msg_iter, skb->len - orig_len);
		skb->sk = sk;
		___pskb_trim(skb, orig_len);
		skb->sk = save_sk;
		return err;
	}

	skb_zcopy_set(skb, uarg, NULL);
	return skb->len - orig_len;
}
EXPORT_SYMBOL_GPL(skb_zerocopy_iter_stream);

void __skb_zcopy_downgrade_managed(struct sk_buff *skb)
{
	int i;

	skb_shinfo(skb)->flags &= ~SKBFL_MANAGED_FRAG_REFS;
	for (i = 0; i < skb_shinfo(skb)->nr_frags; i++)
		skb_frag_ref(skb, i);
}
EXPORT_SYMBOL_GPL(__skb_zcopy_downgrade_managed);

static int skb_zerocopy_clone(struct sk_buff *nskb, struct sk_buff *orig,
			      gfp_t gfp_mask)
{
	if (skb_zcopy(orig)) {
		if (skb_zcopy(nskb)) {
			/* !gfp_mask callers are verified to !skb_zcopy(nskb) */
			if (!gfp_mask) {
				WARN_ON_ONCE(1);
				return -ENOMEM;
			}
			if (skb_uarg(nskb) == skb_uarg(orig))
				return 0;
			if (skb_copy_ubufs(nskb, GFP_ATOMIC))
				return -EIO;
		}
		skb_zcopy_set(nskb, skb_uarg(orig), NULL);
	}
	return 0;
}

/**
 *	skb_copy_ubufs	-	copy userspace skb frags buffers to kernel
 *	@skb: the skb to modify
 *	@gfp_mask: allocation priority
 *
 *	This must be called on skb with SKBFL_ZEROCOPY_ENABLE.
 *	It will copy all frags into kernel and drop the reference
 *	to userspace pages.
 *
 *	If this function is called from an interrupt gfp_mask() must be
 *	%GFP_ATOMIC.
 *
 *	Returns 0 on success or a negative error code on failure
 *	to allocate kernel memory to copy to.
 */
int skb_copy_ubufs(struct sk_buff *skb, gfp_t gfp_mask)
{
	int num_frags = skb_shinfo(skb)->nr_frags;
	struct page *page, *head = NULL;
	int i, order, psize, new_frags;
	u32 d_off;

	if (skb_shared(skb) || skb_unclone(skb, gfp_mask))
		return -EINVAL;

	if (!num_frags)
		goto release;

	/* We might have to allocate high order pages, so compute what minimum
	 * page order is needed.
	 */
	order = 0;
	while ((PAGE_SIZE << order) * MAX_SKB_FRAGS < __skb_pagelen(skb))
		order++;
	psize = (PAGE_SIZE << order);

	new_frags = (__skb_pagelen(skb) + psize - 1) >> (PAGE_SHIFT + order);
	for (i = 0; i < new_frags; i++) {
		page = alloc_pages(gfp_mask | __GFP_COMP, order);
		if (!page) {
			while (head) {
				struct page *next = (struct page *)page_private(head);
				put_page(head);
				head = next;
			}
			return -ENOMEM;
		}
		set_page_private(page, (unsigned long)head);
		head = page;
	}

	page = head;
	d_off = 0;
	for (i = 0; i < num_frags; i++) {
		skb_frag_t *f = &skb_shinfo(skb)->frags[i];
		u32 p_off, p_len, copied;
		struct page *p;
		u8 *vaddr;

		skb_frag_foreach_page(f, skb_frag_off(f), skb_frag_size(f),
				      p, p_off, p_len, copied) {
			u32 copy, done = 0;
			vaddr = kmap_atomic(p);

			while (done < p_len) {
				if (d_off == psize) {
					d_off = 0;
					page = (struct page *)page_private(page);
				}
				copy = min_t(u32, psize - d_off, p_len - done);
				memcpy(page_address(page) + d_off,
				       vaddr + p_off + done, copy);
				done += copy;
				d_off += copy;
			}
			kunmap_atomic(vaddr);
		}
	}

	/* skb frags release userspace buffers */
	for (i = 0; i < num_frags; i++)
		skb_frag_unref(skb, i);

	/* skb frags point to kernel buffers */
	for (i = 0; i < new_frags - 1; i++) {
		__skb_fill_page_desc(skb, i, head, 0, psize);
		head = (struct page *)page_private(head);
	}
	__skb_fill_page_desc(skb, new_frags - 1, head, 0, d_off);
	skb_shinfo(skb)->nr_frags = new_frags;

release:
	skb_zcopy_clear(skb, false);
	return 0;
}
EXPORT_SYMBOL_GPL(skb_copy_ubufs);

/**
 *	skb_clone	-	duplicate an sk_buff
 *	@skb: buffer to clone
 *	@gfp_mask: allocation priority
 *
 *	Duplicate an &sk_buff. The new one is not owned by a socket. Both
 *	copies share the same packet data but not structure. The new
 *	buffer has a reference count of 1. If the allocation fails the
 *	function returns %NULL otherwise the new buffer is returned.
 *
 *	If this function is called from an interrupt gfp_mask() must be
 *	%GFP_ATOMIC.
 */

struct sk_buff *skb_clone(struct sk_buff *skb, gfp_t gfp_mask)
{
	struct sk_buff_fclones *fclones = container_of(skb,
						       struct sk_buff_fclones,
						       skb1);
	struct sk_buff *n;

	if (skb_orphan_frags(skb, gfp_mask))
		return NULL;

	if (skb->fclone == SKB_FCLONE_ORIG &&
	    refcount_read(&fclones->fclone_ref) == 1) {
		n = &fclones->skb2;
		refcount_set(&fclones->fclone_ref, 2);
		n->fclone = SKB_FCLONE_CLONE;
	} else {
		if (skb_pfmemalloc(skb))
			gfp_mask |= __GFP_MEMALLOC;

		n = kmem_cache_alloc(skbuff_cache, gfp_mask);
		if (!n)
			return NULL;

		n->fclone = SKB_FCLONE_UNAVAILABLE;
	}

	return __skb_clone(n, skb);
}
EXPORT_SYMBOL(skb_clone);

void skb_headers_offset_update(struct sk_buff *skb, int off)
{
	/* Only adjust this if it actually is csum_start rather than csum */
	if (skb->ip_summed == CHECKSUM_PARTIAL)
		skb->csum_start += off;
	/* {transport,network,mac}_header and tail are relative to skb->head */
	skb->transport_header += off;
	skb->network_header   += off;
	if (skb_mac_header_was_set(skb))
		skb->mac_header += off;
	skb->inner_transport_header += off;
	skb->inner_network_header += off;
	skb->inner_mac_header += off;
}
EXPORT_SYMBOL(skb_headers_offset_update);

void skb_copy_header(struct sk_buff *new, const struct sk_buff *old)
{
	__copy_skb_header(new, old);

	skb_shinfo(new)->gso_size = skb_shinfo(old)->gso_size;
	skb_shinfo(new)->gso_segs = skb_shinfo(old)->gso_segs;
	skb_shinfo(new)->gso_type = skb_shinfo(old)->gso_type;
}
EXPORT_SYMBOL(skb_copy_header);

static inline int skb_alloc_rx_flag(const struct sk_buff *skb)
{
	if (skb_pfmemalloc(skb))
		return SKB_ALLOC_RX;
	return 0;
}

/**
 *	skb_copy	-	create private copy of an sk_buff
 *	@skb: buffer to copy
 *	@gfp_mask: allocation priority
 *
 *	Make a copy of both an &sk_buff and its data. This is used when the
 *	caller wishes to modify the data and needs a private copy of the
 *	data to alter. Returns %NULL on failure or the pointer to the buffer
 *	on success. The returned buffer has a reference count of 1.
 *
 *	As by-product this function converts non-linear &sk_buff to linear
 *	one, so that &sk_buff becomes completely private and caller is allowed
 *	to modify all the data of returned buffer. This means that this
 *	function is not recommended for use in circumstances when only
 *	header is going to be modified. Use pskb_copy() instead.
 */

struct sk_buff *skb_copy(const struct sk_buff *skb, gfp_t gfp_mask)
{
	int headerlen = skb_headroom(skb);
	unsigned int size = skb_end_offset(skb) + skb->data_len;
	struct sk_buff *n = __alloc_skb(size, gfp_mask,
					skb_alloc_rx_flag(skb), NUMA_NO_NODE);

	if (!n)
		return NULL;

	/* Set the data pointer */
	skb_reserve(n, headerlen);
	/* Set the tail pointer and length */
	skb_put(n, skb->len);

	BUG_ON(skb_copy_bits(skb, -headerlen, n->head, headerlen + skb->len));

	skb_copy_header(n, skb);
	return n;
}
EXPORT_SYMBOL(skb_copy);

/**
 *	__pskb_copy_fclone	-  create copy of an sk_buff with private head.
 *	@skb: buffer to copy
 *	@headroom: headroom of new skb
 *	@gfp_mask: allocation priority
 *	@fclone: if true allocate the copy of the skb from the fclone
 *	cache instead of the head cache; it is recommended to set this
 *	to true for the cases where the copy will likely be cloned
 *
 *	Make a copy of both an &sk_buff and part of its data, located
 *	in header. Fragmented data remain shared. This is used when
 *	the caller wishes to modify only header of &sk_buff and needs
 *	private copy of the header to alter. Returns %NULL on failure
 *	or the pointer to the buffer on success.
 *	The returned buffer has a reference count of 1.
 */

struct sk_buff *__pskb_copy_fclone(struct sk_buff *skb, int headroom,
				   gfp_t gfp_mask, bool fclone)
{
	unsigned int size = skb_headlen(skb) + headroom;
	int flags = skb_alloc_rx_flag(skb) | (fclone ? SKB_ALLOC_FCLONE : 0);
	struct sk_buff *n = __alloc_skb(size, gfp_mask, flags, NUMA_NO_NODE);

	if (!n)
		goto out;

	/* Set the data pointer */
	skb_reserve(n, headroom);
	/* Set the tail pointer and length */
	skb_put(n, skb_headlen(skb));
	/* Copy the bytes */
	skb_copy_from_linear_data(skb, n->data, n->len);

	n->truesize += skb->data_len;
	n->data_len  = skb->data_len;
	n->len	     = skb->len;

	if (skb_shinfo(skb)->nr_frags) {
		int i;

		if (skb_orphan_frags(skb, gfp_mask) ||
		    skb_zerocopy_clone(n, skb, gfp_mask)) {
			kfree_skb(n);
			n = NULL;
			goto out;
		}
		for (i = 0; i < skb_shinfo(skb)->nr_frags; i++) {
			skb_shinfo(n)->frags[i] = skb_shinfo(skb)->frags[i];
			skb_frag_ref(skb, i);
		}
		skb_shinfo(n)->nr_frags = i;
	}

	if (skb_has_frag_list(skb)) {
		skb_shinfo(n)->frag_list = skb_shinfo(skb)->frag_list;
		skb_clone_fraglist(n);
	}

	skb_copy_header(n, skb);
out:
	return n;
}
EXPORT_SYMBOL(__pskb_copy_fclone);

/**
 *	pskb_expand_head - reallocate header of &sk_buff
 *	@skb: buffer to reallocate
 *	@nhead: room to add at head
 *	@ntail: room to add at tail
 *	@gfp_mask: allocation priority
 *
 *	Expands (or creates identical copy, if @nhead and @ntail are zero)
 *	header of @skb. &sk_buff itself is not changed. &sk_buff MUST have
 *	reference count of 1. Returns zero in the case of success or error,
 *	if expansion failed. In the last case, &sk_buff is not changed.
 *
 *	All the pointers pointing into skb header may change and must be
 *	reloaded after call to this function.
 */

int pskb_expand_head(struct sk_buff *skb, int nhead, int ntail,
		     gfp_t gfp_mask)
{
	unsigned int osize = skb_end_offset(skb);
	unsigned int size = osize + nhead + ntail;
	long off;
	u8 *data;
	int i;

	BUG_ON(nhead < 0);

	BUG_ON(skb_shared(skb));

	skb_zcopy_downgrade_managed(skb);

	if (skb_pfmemalloc(skb))
		gfp_mask |= __GFP_MEMALLOC;

	data = kmalloc_reserve(&size, gfp_mask, NUMA_NO_NODE, NULL);
	if (!data)
		goto nodata;
	size = SKB_WITH_OVERHEAD(size);

	/* Copy only real data... and, alas, header. This should be
	 * optimized for the cases when header is void.
	 */
	memcpy(data + nhead, skb->head, skb_tail_pointer(skb) - skb->head);

	memcpy((struct skb_shared_info *)(data + size),
	       skb_shinfo(skb),
	       offsetof(struct skb_shared_info, frags[skb_shinfo(skb)->nr_frags]));

	/*
	 * if shinfo is shared we must drop the old head gracefully, but if it
	 * is not we can just drop the old head and let the existing refcount
	 * be since all we did is relocate the values
	 */
	if (skb_cloned(skb)) {
		if (skb_orphan_frags(skb, gfp_mask))
			goto nofrags;
		if (skb_zcopy(skb))
			refcount_inc(&skb_uarg(skb)->refcnt);
		for (i = 0; i < skb_shinfo(skb)->nr_frags; i++)
			skb_frag_ref(skb, i);

		if (skb_has_frag_list(skb))
			skb_clone_fraglist(skb);

		skb_release_data(skb, SKB_CONSUMED, false);
	} else {
		skb_free_head(skb, false);
	}
	off = (data + nhead) - skb->head;

	skb->head     = data;
	skb->head_frag = 0;
	skb->data    += off;

	skb_set_end_offset(skb, size);
#ifdef NET_SKBUFF_DATA_USES_OFFSET
	off           = nhead;
#endif
	skb->tail	      += off;
	skb_headers_offset_update(skb, nhead);
	skb->cloned   = 0;
	skb->hdr_len  = 0;
	skb->nohdr    = 0;
	atomic_set(&skb_shinfo(skb)->dataref, 1);

	skb_metadata_clear(skb);

	/* It is not generally safe to change skb->truesize.
	 * For the moment, we really care of rx path, or
	 * when skb is orphaned (not attached to a socket).
	 */
	if (!skb->sk || skb->destructor == sock_edemux)
		skb->truesize += size - osize;

	return 0;

nofrags:
	skb_kfree_head(data, size);
nodata:
	return -ENOMEM;
}
EXPORT_SYMBOL(pskb_expand_head);

/* Make private copy of skb with writable head and some headroom */

struct sk_buff *skb_realloc_headroom(struct sk_buff *skb, unsigned int headroom)
{
	struct sk_buff *skb2;
	int delta = headroom - skb_headroom(skb);

	if (delta <= 0)
		skb2 = pskb_copy(skb, GFP_ATOMIC);
	else {
		skb2 = skb_clone(skb, GFP_ATOMIC);
		if (skb2 && pskb_expand_head(skb2, SKB_DATA_ALIGN(delta), 0,
					     GFP_ATOMIC)) {
			kfree_skb(skb2);
			skb2 = NULL;
		}
	}
	return skb2;
}
EXPORT_SYMBOL(skb_realloc_headroom);

/* Note: We plan to rework this in linux-6.4 */
int __skb_unclone_keeptruesize(struct sk_buff *skb, gfp_t pri)
{
	unsigned int saved_end_offset, saved_truesize;
	struct skb_shared_info *shinfo;
	int res;

	saved_end_offset = skb_end_offset(skb);
	saved_truesize = skb->truesize;

	res = pskb_expand_head(skb, 0, 0, pri);
	if (res)
		return res;

	skb->truesize = saved_truesize;

	if (likely(skb_end_offset(skb) == saved_end_offset))
		return 0;

	/* We can not change skb->end if the original or new value
	 * is SKB_SMALL_HEAD_HEADROOM, as it might break skb_kfree_head().
	 */
	if (saved_end_offset == SKB_SMALL_HEAD_HEADROOM ||
	    skb_end_offset(skb) == SKB_SMALL_HEAD_HEADROOM) {
		/* We think this path should not be taken.
		 * Add a temporary trace to warn us just in case.
		 */
		pr_err_once("__skb_unclone_keeptruesize() skb_end_offset() %u -> %u\n",
			    saved_end_offset, skb_end_offset(skb));
		WARN_ON_ONCE(1);
		return 0;
	}

	shinfo = skb_shinfo(skb);

	/* We are about to change back skb->end,
	 * we need to move skb_shinfo() to its new location.
	 */
	memmove(skb->head + saved_end_offset,
		shinfo,
		offsetof(struct skb_shared_info, frags[shinfo->nr_frags]));

	skb_set_end_offset(skb, saved_end_offset);

	return 0;
}

/**
 *	skb_expand_head - reallocate header of &sk_buff
 *	@skb: buffer to reallocate
 *	@headroom: needed headroom
 *
 *	Unlike skb_realloc_headroom, this one does not allocate a new skb
 *	if possible; copies skb->sk to new skb as needed
 *	and frees original skb in case of failures.
 *
 *	It expect increased headroom and generates warning otherwise.
 */

struct sk_buff *skb_expand_head(struct sk_buff *skb, unsigned int headroom)
{
	int delta = headroom - skb_headroom(skb);
	int osize = skb_end_offset(skb);
	struct sock *sk = skb->sk;

	if (WARN_ONCE(delta <= 0,
		      "%s is expecting an increase in the headroom", __func__))
		return skb;

	delta = SKB_DATA_ALIGN(delta);
	/* pskb_expand_head() might crash, if skb is shared. */
	if (skb_shared(skb) || !is_skb_wmem(skb)) {
		struct sk_buff *nskb = skb_clone(skb, GFP_ATOMIC);

		if (unlikely(!nskb))
			goto fail;

		if (sk)
			skb_set_owner_w(nskb, sk);
		consume_skb(skb);
		skb = nskb;
	}
	if (pskb_expand_head(skb, delta, 0, GFP_ATOMIC))
		goto fail;

	if (sk && is_skb_wmem(skb)) {
		delta = skb_end_offset(skb) - osize;
		refcount_add(delta, &sk->sk_wmem_alloc);
		skb->truesize += delta;
	}
	return skb;

fail:
	kfree_skb(skb);
	return NULL;
}
EXPORT_SYMBOL(skb_expand_head);

/**
 *	skb_copy_expand	-	copy and expand sk_buff
 *	@skb: buffer to copy
 *	@newheadroom: new free bytes at head
 *	@newtailroom: new free bytes at tail
 *	@gfp_mask: allocation priority
 *
 *	Make a copy of both an &sk_buff and its data and while doing so
 *	allocate additional space.
 *
 *	This is used when the caller wishes to modify the data and needs a
 *	private copy of the data to alter as well as more space for new fields.
 *	Returns %NULL on failure or the pointer to the buffer
 *	on success. The returned buffer has a reference count of 1.
 *
 *	You must pass %GFP_ATOMIC as the allocation priority if this function
 *	is called from an interrupt.
 */
struct sk_buff *skb_copy_expand(const struct sk_buff *skb,
				int newheadroom, int newtailroom,
				gfp_t gfp_mask)
{
	/*
	 *	Allocate the copy buffer
	 */
	struct sk_buff *n = __alloc_skb(newheadroom + skb->len + newtailroom,
					gfp_mask, skb_alloc_rx_flag(skb),
					NUMA_NO_NODE);
	int oldheadroom = skb_headroom(skb);
	int head_copy_len, head_copy_off;

	if (!n)
		return NULL;

	skb_reserve(n, newheadroom);

	/* Set the tail pointer and length */
	skb_put(n, skb->len);

	head_copy_len = oldheadroom;
	head_copy_off = 0;
	if (newheadroom <= head_copy_len)
		head_copy_len = newheadroom;
	else
		head_copy_off = newheadroom - head_copy_len;

	/* Copy the linear header and data. */
	BUG_ON(skb_copy_bits(skb, -head_copy_len, n->head + head_copy_off,
			     skb->len + head_copy_len));

	skb_copy_header(n, skb);

	skb_headers_offset_update(n, newheadroom - oldheadroom);

	return n;
}
EXPORT_SYMBOL(skb_copy_expand);

/**
 *	__skb_pad		-	zero pad the tail of an skb
 *	@skb: buffer to pad
 *	@pad: space to pad
 *	@free_on_error: free buffer on error
 *
 *	Ensure that a buffer is followed by a padding area that is zero
 *	filled. Used by network drivers which may DMA or transfer data
 *	beyond the buffer end onto the wire.
 *
 *	May return error in out of memory cases. The skb is freed on error
 *	if @free_on_error is true.
 */

int __skb_pad(struct sk_buff *skb, int pad, bool free_on_error)
{
	int err;
	int ntail;

	/* If the skbuff is non linear tailroom is always zero.. */
	if (!skb_cloned(skb) && skb_tailroom(skb) >= pad) {
		memset(skb->data+skb->len, 0, pad);
		return 0;
	}

	ntail = skb->data_len + pad - (skb->end - skb->tail);
	if (likely(skb_cloned(skb) || ntail > 0)) {
		err = pskb_expand_head(skb, 0, ntail, GFP_ATOMIC);
		if (unlikely(err))
			goto free_skb;
	}

	/* FIXME: The use of this function with non-linear skb's really needs
	 * to be audited.
	 */
	err = skb_linearize(skb);
	if (unlikely(err))
		goto free_skb;

	memset(skb->data + skb->len, 0, pad);
	return 0;

free_skb:
	if (free_on_error)
		kfree_skb(skb);
	return err;
}
EXPORT_SYMBOL(__skb_pad);

/**
 *	pskb_put - add data to the tail of a potentially fragmented buffer
 *	@skb: start of the buffer to use
 *	@tail: tail fragment of the buffer to use
 *	@len: amount of data to add
 *
 *	This function extends the used data area of the potentially
 *	fragmented buffer. @tail must be the last fragment of @skb -- or
 *	@skb itself. If this would exceed the total buffer size the kernel
 *	will panic. A pointer to the first byte of the extra data is
 *	returned.
 */

void *pskb_put(struct sk_buff *skb, struct sk_buff *tail, int len)
{
	if (tail != skb) {
		skb->data_len += len;
		skb->len += len;
	}
	return skb_put(tail, len);
}
EXPORT_SYMBOL_GPL(pskb_put);

/**
 *	skb_put - add data to a buffer
 *	@skb: buffer to use
 *	@len: amount of data to add
 *
 *	This function extends the used data area of the buffer. If this would
 *	exceed the total buffer size the kernel will panic. A pointer to the
 *	first byte of the extra data is returned.
 */
void *skb_put(struct sk_buff *skb, unsigned int len)
{
	void *tmp = skb_tail_pointer(skb);
	SKB_LINEAR_ASSERT(skb);
	skb->tail += len;
	skb->len  += len;
	if (unlikely(skb->tail > skb->end))
		skb_over_panic(skb, len, __builtin_return_address(0));
	return tmp;
}
EXPORT_SYMBOL(skb_put);

/**
 *	skb_push - add data to the start of a buffer
 *	@skb: buffer to use
 *	@len: amount of data to add
 *
 *	This function extends the used data area of the buffer at the buffer
 *	start. If this would exceed the total buffer headroom the kernel will
 *	panic. A pointer to the first byte of the extra data is returned.
 */
void *skb_push(struct sk_buff *skb, unsigned int len)
{
	skb->data -= len;
	skb->len  += len;
	if (unlikely(skb->data < skb->head))
		skb_under_panic(skb, len, __builtin_return_address(0));
	return skb->data;
}
EXPORT_SYMBOL(skb_push);

/**
 *	skb_pull - remove data from the start of a buffer
 *	@skb: buffer to use
 *	@len: amount of data to remove
 *
 *	This function removes data from the start of a buffer, returning
 *	the memory to the headroom. A pointer to the next data in the buffer
 *	is returned. Once the data has been pulled future pushes will overwrite
 *	the old data.
 */
void *skb_pull(struct sk_buff *skb, unsigned int len)
{
	return skb_pull_inline(skb, len);
}
EXPORT_SYMBOL(skb_pull);

/**
 *	skb_pull_data - remove data from the start of a buffer returning its
 *	original position.
 *	@skb: buffer to use
 *	@len: amount of data to remove
 *
 *	This function removes data from the start of a buffer, returning
 *	the memory to the headroom. A pointer to the original data in the buffer
 *	is returned after checking if there is enough data to pull. Once the
 *	data has been pulled future pushes will overwrite the old data.
 */
void *skb_pull_data(struct sk_buff *skb, size_t len)
{
	void *data = skb->data;

	if (skb->len < len)
		return NULL;

	skb_pull(skb, len);

	return data;
}
EXPORT_SYMBOL(skb_pull_data);

/**
 *	skb_trim - remove end from a buffer
 *	@skb: buffer to alter
 *	@len: new length
 *
 *	Cut the length of a buffer down by removing data from the tail. If
 *	the buffer is already under the length specified it is not modified.
 *	The skb must be linear.
 */
void skb_trim(struct sk_buff *skb, unsigned int len)
{
	if (skb->len > len)
		__skb_trim(skb, len);
}
EXPORT_SYMBOL(skb_trim);

/* Trims skb to length len. It can change skb pointers.
 */

int ___pskb_trim(struct sk_buff *skb, unsigned int len)
{
	struct sk_buff **fragp;
	struct sk_buff *frag;
	int offset = skb_headlen(skb);
	int nfrags = skb_shinfo(skb)->nr_frags;
	int i;
	int err;

	if (skb_cloned(skb) &&
	    unlikely((err = pskb_expand_head(skb, 0, 0, GFP_ATOMIC))))
		return err;

	i = 0;
	if (offset >= len)
		goto drop_pages;

	for (; i < nfrags; i++) {
		int end = offset + skb_frag_size(&skb_shinfo(skb)->frags[i]);

		if (end < len) {
			offset = end;
			continue;
		}

		skb_frag_size_set(&skb_shinfo(skb)->frags[i++], len - offset);

drop_pages:
		skb_shinfo(skb)->nr_frags = i;

		for (; i < nfrags; i++)
			skb_frag_unref(skb, i);

		if (skb_has_frag_list(skb))
			skb_drop_fraglist(skb);
		goto done;
	}

	for (fragp = &skb_shinfo(skb)->frag_list; (frag = *fragp);
	     fragp = &frag->next) {
		int end = offset + frag->len;

		if (skb_shared(frag)) {
			struct sk_buff *nfrag;

			nfrag = skb_clone(frag, GFP_ATOMIC);
			if (unlikely(!nfrag))
				return -ENOMEM;

			nfrag->next = frag->next;
			consume_skb(frag);
			frag = nfrag;
			*fragp = frag;
		}

		if (end < len) {
			offset = end;
			continue;
		}

		if (end > len &&
		    unlikely((err = pskb_trim(frag, len - offset))))
			return err;

		if (frag->next)
			skb_drop_list(&frag->next);
		break;
	}

done:
	if (len > skb_headlen(skb)) {
		skb->data_len -= skb->len - len;
		skb->len       = len;
	} else {
		skb->len       = len;
		skb->data_len  = 0;
		skb_set_tail_pointer(skb, len);
	}

	if (!skb->sk || skb->destructor == sock_edemux)
		skb_condense(skb);
	return 0;
}
EXPORT_SYMBOL(___pskb_trim);

/* Note : use pskb_trim_rcsum() instead of calling this directly
 */
int pskb_trim_rcsum_slow(struct sk_buff *skb, unsigned int len)
{
	if (skb->ip_summed == CHECKSUM_COMPLETE) {
		int delta = skb->len - len;

		skb->csum = csum_block_sub(skb->csum,
					   skb_checksum(skb, len, delta, 0),
					   len);
	} else if (skb->ip_summed == CHECKSUM_PARTIAL) {
		int hdlen = (len > skb_headlen(skb)) ? skb_headlen(skb) : len;
		int offset = skb_checksum_start_offset(skb) + skb->csum_offset;

		if (offset + sizeof(__sum16) > hdlen)
			return -EINVAL;
	}
	return __pskb_trim(skb, len);
}
EXPORT_SYMBOL(pskb_trim_rcsum_slow);

/**
 *	__pskb_pull_tail - advance tail of skb header
 *	@skb: buffer to reallocate
 *	@delta: number of bytes to advance tail
 *
 *	The function makes a sense only on a fragmented &sk_buff,
 *	it expands header moving its tail forward and copying necessary
 *	data from fragmented part.
 *
 *	&sk_buff MUST have reference count of 1.
 *
 *	Returns %NULL (and &sk_buff does not change) if pull failed
 *	or value of new tail of skb in the case of success.
 *
 *	All the pointers pointing into skb header may change and must be
 *	reloaded after call to this function.
 */

/* Moves tail of skb head forward, copying data from fragmented part,
 * when it is necessary.
 * 1. It may fail due to malloc failure.
 * 2. It may change skb pointers.
 *
 * It is pretty complicated. Luckily, it is called only in exceptional cases.
 */
void *__pskb_pull_tail(struct sk_buff *skb, int delta)
{
	/* If skb has not enough free space at tail, get new one
	 * plus 128 bytes for future expansions. If we have enough
	 * room at tail, reallocate without expansion only if skb is cloned.
	 */
	int i, k, eat = (skb->tail + delta) - skb->end;

	if (eat > 0 || skb_cloned(skb)) {
		if (pskb_expand_head(skb, 0, eat > 0 ? eat + 128 : 0,
				     GFP_ATOMIC))
			return NULL;
	}

	BUG_ON(skb_copy_bits(skb, skb_headlen(skb),
			     skb_tail_pointer(skb), delta));

	/* Optimization: no fragments, no reasons to preestimate
	 * size of pulled pages. Superb.
	 */
	if (!skb_has_frag_list(skb))
		goto pull_pages;

	/* Estimate size of pulled pages. */
	eat = delta;
	for (i = 0; i < skb_shinfo(skb)->nr_frags; i++) {
		int size = skb_frag_size(&skb_shinfo(skb)->frags[i]);

		if (size >= eat)
			goto pull_pages;
		eat -= size;
	}

	/* If we need update frag list, we are in troubles.
	 * Certainly, it is possible to add an offset to skb data,
	 * but taking into account that pulling is expected to
	 * be very rare operation, it is worth to fight against
	 * further bloating skb head and crucify ourselves here instead.
	 * Pure masohism, indeed. 8)8)
	 */
	if (eat) {
		struct sk_buff *list = skb_shinfo(skb)->frag_list;
		struct sk_buff *clone = NULL;
		struct sk_buff *insp = NULL;

		do {
			if (list->len <= eat) {
				/* Eaten as whole. */
				eat -= list->len;
				list = list->next;
				insp = list;
			} else {
				/* Eaten partially. */
				if (skb_is_gso(skb) && !list->head_frag &&
				    skb_headlen(list))
					skb_shinfo(skb)->gso_type |= SKB_GSO_DODGY;

				if (skb_shared(list)) {
					/* Sucks! We need to fork list. :-( */
					clone = skb_clone(list, GFP_ATOMIC);
					if (!clone)
						return NULL;
					insp = list->next;
					list = clone;
				} else {
					/* This may be pulled without
					 * problems. */
					insp = list;
				}
				if (!pskb_pull(list, eat)) {
					kfree_skb(clone);
					return NULL;
				}
				break;
			}
		} while (eat);

		/* Free pulled out fragments. */
		while ((list = skb_shinfo(skb)->frag_list) != insp) {
			skb_shinfo(skb)->frag_list = list->next;
			consume_skb(list);
		}
		/* And insert new clone at head. */
		if (clone) {
			clone->next = list;
			skb_shinfo(skb)->frag_list = clone;
		}
	}
	/* Success! Now we may commit changes to skb data. */

pull_pages:
	eat = delta;
	k = 0;
	for (i = 0; i < skb_shinfo(skb)->nr_frags; i++) {
		int size = skb_frag_size(&skb_shinfo(skb)->frags[i]);

		if (size <= eat) {
			skb_frag_unref(skb, i);
			eat -= size;
		} else {
			skb_frag_t *frag = &skb_shinfo(skb)->frags[k];

			*frag = skb_shinfo(skb)->frags[i];
			if (eat) {
				skb_frag_off_add(frag, eat);
				skb_frag_size_sub(frag, eat);
				if (!i)
					goto end;
				eat = 0;
			}
			k++;
		}
	}
	skb_shinfo(skb)->nr_frags = k;

end:
	skb->tail     += delta;
	skb->data_len -= delta;

	if (!skb->data_len)
		skb_zcopy_clear(skb, false);

	return skb_tail_pointer(skb);
}
EXPORT_SYMBOL(__pskb_pull_tail);

/**
 *	skb_copy_bits - copy bits from skb to kernel buffer
 *	@skb: source skb
 *	@offset: offset in source
 *	@to: destination buffer
 *	@len: number of bytes to copy
 *
 *	Copy the specified number of bytes from the source skb to the
 *	destination buffer.
 *
 *	CAUTION ! :
 *		If its prototype is ever changed,
 *		check arch/{*}/net/{*}.S files,
 *		since it is called from BPF assembly code.
 */
int skb_copy_bits(const struct sk_buff *skb, int offset, void *to, int len)
{
	int start = skb_headlen(skb);
	struct sk_buff *frag_iter;
	int i, copy;

	if (offset > (int)skb->len - len)
		goto fault;

	/* Copy header. */
	if ((copy = start - offset) > 0) {
		if (copy > len)
			copy = len;
		skb_copy_from_linear_data_offset(skb, offset, to, copy);
		if ((len -= copy) == 0)
			return 0;
		offset += copy;
		to     += copy;
	}

	for (i = 0; i < skb_shinfo(skb)->nr_frags; i++) {
		int end;
		skb_frag_t *f = &skb_shinfo(skb)->frags[i];

		WARN_ON(start > offset + len);

		end = start + skb_frag_size(f);
		if ((copy = end - offset) > 0) {
			u32 p_off, p_len, copied;
			struct page *p;
			u8 *vaddr;

			if (copy > len)
				copy = len;

			skb_frag_foreach_page(f,
					      skb_frag_off(f) + offset - start,
					      copy, p, p_off, p_len, copied) {
				vaddr = kmap_atomic(p);
				memcpy(to + copied, vaddr + p_off, p_len);
				kunmap_atomic(vaddr);
			}

			if ((len -= copy) == 0)
				return 0;
			offset += copy;
			to     += copy;
		}
		start = end;
	}

	skb_walk_frags(skb, frag_iter) {
		int end;

		WARN_ON(start > offset + len);

		end = start + frag_iter->len;
		if ((copy = end - offset) > 0) {
			if (copy > len)
				copy = len;
			if (skb_copy_bits(frag_iter, offset - start, to, copy))
				goto fault;
			if ((len -= copy) == 0)
				return 0;
			offset += copy;
			to     += copy;
		}
		start = end;
	}

	if (!len)
		return 0;

fault:
	return -EFAULT;
}
EXPORT_SYMBOL(skb_copy_bits);

/*
 * Callback from splice_to_pipe(), if we need to release some pages
 * at the end of the spd in case we error'ed out in filling the pipe.
 */
static void sock_spd_release(struct splice_pipe_desc *spd, unsigned int i)
{
	put_page(spd->pages[i]);
}

static struct page *linear_to_page(struct page *page, unsigned int *len,
				   unsigned int *offset,
				   struct sock *sk)
{
	struct page_frag *pfrag = sk_page_frag(sk);

	if (!sk_page_frag_refill(sk, pfrag))
		return NULL;

	*len = min_t(unsigned int, *len, pfrag->size - pfrag->offset);

	memcpy(page_address(pfrag->page) + pfrag->offset,
	       page_address(page) + *offset, *len);
	*offset = pfrag->offset;
	pfrag->offset += *len;

	return pfrag->page;
}

static bool spd_can_coalesce(const struct splice_pipe_desc *spd,
			     struct page *page,
			     unsigned int offset)
{
	return	spd->nr_pages &&
		spd->pages[spd->nr_pages - 1] == page &&
		(spd->partial[spd->nr_pages - 1].offset +
		 spd->partial[spd->nr_pages - 1].len == offset);
}

/*
 * Fill page/offset/length into spd, if it can hold more pages.
 */
static bool spd_fill_page(struct splice_pipe_desc *spd,
			  struct pipe_inode_info *pipe, struct page *page,
			  unsigned int *len, unsigned int offset,
			  bool linear,
			  struct sock *sk)
{
	if (unlikely(spd->nr_pages == MAX_SKB_FRAGS))
		return true;

	if (linear) {
		page = linear_to_page(page, len, &offset, sk);
		if (!page)
			return true;
	}
	if (spd_can_coalesce(spd, page, offset)) {
		spd->partial[spd->nr_pages - 1].len += *len;
		return false;
	}
	get_page(page);
	spd->pages[spd->nr_pages] = page;
	spd->partial[spd->nr_pages].len = *len;
	spd->partial[spd->nr_pages].offset = offset;
	spd->nr_pages++;

	return false;
}

static bool __splice_segment(struct page *page, unsigned int poff,
			     unsigned int plen, unsigned int *off,
			     unsigned int *len,
			     struct splice_pipe_desc *spd, bool linear,
			     struct sock *sk,
			     struct pipe_inode_info *pipe)
{
	if (!*len)
		return true;

	/* skip this segment if already processed */
	if (*off >= plen) {
		*off -= plen;
		return false;
	}

	/* ignore any bits we already processed */
	poff += *off;
	plen -= *off;
	*off = 0;

	do {
		unsigned int flen = min(*len, plen);

		if (spd_fill_page(spd, pipe, page, &flen, poff,
				  linear, sk))
			return true;
		poff += flen;
		plen -= flen;
		*len -= flen;
	} while (*len && plen);

	return false;
}

/*
 * Map linear and fragment data from the skb to spd. It reports true if the
 * pipe is full or if we already spliced the requested length.
 */
static bool __skb_splice_bits(struct sk_buff *skb, struct pipe_inode_info *pipe,
			      unsigned int *offset, unsigned int *len,
			      struct splice_pipe_desc *spd, struct sock *sk)
{
	int seg;
	struct sk_buff *iter;

	/* map the linear part :
	 * If skb->head_frag is set, this 'linear' part is backed by a
	 * fragment, and if the head is not shared with any clones then
	 * we can avoid a copy since we own the head portion of this page.
	 */
	if (__splice_segment(virt_to_page(skb->data),
			     (unsigned long) skb->data & (PAGE_SIZE - 1),
			     skb_headlen(skb),
			     offset, len, spd,
			     skb_head_is_locked(skb),
			     sk, pipe))
		return true;

	/*
	 * then map the fragments
	 */
	for (seg = 0; seg < skb_shinfo(skb)->nr_frags; seg++) {
		const skb_frag_t *f = &skb_shinfo(skb)->frags[seg];

		if (__splice_segment(skb_frag_page(f),
				     skb_frag_off(f), skb_frag_size(f),
				     offset, len, spd, false, sk, pipe))
			return true;
	}

	skb_walk_frags(skb, iter) {
		if (*offset >= iter->len) {
			*offset -= iter->len;
			continue;
		}
		/* __skb_splice_bits() only fails if the output has no room
		 * left, so no point in going over the frag_list for the error
		 * case.
		 */
		if (__skb_splice_bits(iter, pipe, offset, len, spd, sk))
			return true;
	}

	return false;
}

/*
 * Map data from the skb to a pipe. Should handle both the linear part,
 * the fragments, and the frag list.
 */
int skb_splice_bits(struct sk_buff *skb, struct sock *sk, unsigned int offset,
		    struct pipe_inode_info *pipe, unsigned int tlen,
		    unsigned int flags)
{
	struct partial_page partial[MAX_SKB_FRAGS];
	struct page *pages[MAX_SKB_FRAGS];
	struct splice_pipe_desc spd = {
		.pages = pages,
		.partial = partial,
		.nr_pages_max = MAX_SKB_FRAGS,
		.ops = &nosteal_pipe_buf_ops,
		.spd_release = sock_spd_release,
	};
	int ret = 0;

	__skb_splice_bits(skb, pipe, &offset, &tlen, &spd, sk);

	if (spd.nr_pages)
		ret = splice_to_pipe(pipe, &spd);

	return ret;
}
EXPORT_SYMBOL_GPL(skb_splice_bits);

static int sendmsg_locked(struct sock *sk, struct msghdr *msg)
{
	struct socket *sock = sk->sk_socket;
	size_t size = msg_data_left(msg);

	if (!sock)
		return -EINVAL;

	if (!sock->ops->sendmsg_locked)
		return sock_no_sendmsg_locked(sk, msg, size);

	return sock->ops->sendmsg_locked(sk, msg, size);
}

static int sendmsg_unlocked(struct sock *sk, struct msghdr *msg)
{
	struct socket *sock = sk->sk_socket;

	if (!sock)
		return -EINVAL;
	return sock_sendmsg(sock, msg);
}

typedef int (*sendmsg_func)(struct sock *sk, struct msghdr *msg);
static int __skb_send_sock(struct sock *sk, struct sk_buff *skb, int offset,
			   int len, sendmsg_func sendmsg)
{
	unsigned int orig_len = len;
	struct sk_buff *head = skb;
	unsigned short fragidx;
	int slen, ret;

do_frag_list:

	/* Deal with head data */
	while (offset < skb_headlen(skb) && len) {
		struct kvec kv;
		struct msghdr msg;

		slen = min_t(int, len, skb_headlen(skb) - offset);
		kv.iov_base = skb->data + offset;
		kv.iov_len = slen;
		memset(&msg, 0, sizeof(msg));
		msg.msg_flags = MSG_DONTWAIT;

		iov_iter_kvec(&msg.msg_iter, ITER_SOURCE, &kv, 1, slen);
		ret = INDIRECT_CALL_2(sendmsg, sendmsg_locked,
				      sendmsg_unlocked, sk, &msg);
		if (ret <= 0)
			goto error;

		offset += ret;
		len -= ret;
	}

	/* All the data was skb head? */
	if (!len)
		goto out;

	/* Make offset relative to start of frags */
	offset -= skb_headlen(skb);

	/* Find where we are in frag list */
	for (fragidx = 0; fragidx < skb_shinfo(skb)->nr_frags; fragidx++) {
		skb_frag_t *frag  = &skb_shinfo(skb)->frags[fragidx];

		if (offset < skb_frag_size(frag))
			break;

		offset -= skb_frag_size(frag);
	}

	for (; len && fragidx < skb_shinfo(skb)->nr_frags; fragidx++) {
		skb_frag_t *frag  = &skb_shinfo(skb)->frags[fragidx];

		slen = min_t(size_t, len, skb_frag_size(frag) - offset);

		while (slen) {
			struct bio_vec bvec;
			struct msghdr msg = {
				.msg_flags = MSG_SPLICE_PAGES | MSG_DONTWAIT,
			};

			bvec_set_page(&bvec, skb_frag_page(frag), slen,
				      skb_frag_off(frag) + offset);
			iov_iter_bvec(&msg.msg_iter, ITER_SOURCE, &bvec, 1,
				      slen);

			ret = INDIRECT_CALL_2(sendmsg, sendmsg_locked,
					      sendmsg_unlocked, sk, &msg);
			if (ret <= 0)
				goto error;

			len -= ret;
			offset += ret;
			slen -= ret;
		}

		offset = 0;
	}

	if (len) {
		/* Process any frag lists */

		if (skb == head) {
			if (skb_has_frag_list(skb)) {
				skb = skb_shinfo(skb)->frag_list;
				goto do_frag_list;
			}
		} else if (skb->next) {
			skb = skb->next;
			goto do_frag_list;
		}
	}

out:
	return orig_len - len;

error:
	return orig_len == len ? ret : orig_len - len;
}

/* Send skb data on a socket. Socket must be locked. */
int skb_send_sock_locked(struct sock *sk, struct sk_buff *skb, int offset,
			 int len)
{
	return __skb_send_sock(sk, skb, offset, len, sendmsg_locked);
}
EXPORT_SYMBOL_GPL(skb_send_sock_locked);

/* Send skb data on a socket. Socket must be unlocked. */
int skb_send_sock(struct sock *sk, struct sk_buff *skb, int offset, int len)
{
	return __skb_send_sock(sk, skb, offset, len, sendmsg_unlocked);
}

/**
 *	skb_store_bits - store bits from kernel buffer to skb
 *	@skb: destination buffer
 *	@offset: offset in destination
 *	@from: source buffer
 *	@len: number of bytes to copy
 *
 *	Copy the specified number of bytes from the source buffer to the
 *	destination skb.  This function handles all the messy bits of
 *	traversing fragment lists and such.
 */

int skb_store_bits(struct sk_buff *skb, int offset, const void *from, int len)
{
	int start = skb_headlen(skb);
	struct sk_buff *frag_iter;
	int i, copy;

	if (offset > (int)skb->len - len)
		goto fault;

	if ((copy = start - offset) > 0) {
		if (copy > len)
			copy = len;
		skb_copy_to_linear_data_offset(skb, offset, from, copy);
		if ((len -= copy) == 0)
			return 0;
		offset += copy;
		from += copy;
	}

	for (i = 0; i < skb_shinfo(skb)->nr_frags; i++) {
		skb_frag_t *frag = &skb_shinfo(skb)->frags[i];
		int end;

		WARN_ON(start > offset + len);

		end = start + skb_frag_size(frag);
		if ((copy = end - offset) > 0) {
			u32 p_off, p_len, copied;
			struct page *p;
			u8 *vaddr;

			if (copy > len)
				copy = len;

			skb_frag_foreach_page(frag,
					      skb_frag_off(frag) + offset - start,
					      copy, p, p_off, p_len, copied) {
				vaddr = kmap_atomic(p);
				memcpy(vaddr + p_off, from + copied, p_len);
				kunmap_atomic(vaddr);
			}

			if ((len -= copy) == 0)
				return 0;
			offset += copy;
			from += copy;
		}
		start = end;
	}

	skb_walk_frags(skb, frag_iter) {
		int end;

		WARN_ON(start > offset + len);

		end = start + frag_iter->len;
		if ((copy = end - offset) > 0) {
			if (copy > len)
				copy = len;
			if (skb_store_bits(frag_iter, offset - start,
					   from, copy))
				goto fault;
			if ((len -= copy) == 0)
				return 0;
			offset += copy;
			from += copy;
		}
		start = end;
	}
	if (!len)
		return 0;

fault:
	return -EFAULT;
}
EXPORT_SYMBOL(skb_store_bits);

/* Checksum skb data. */
__wsum __skb_checksum(const struct sk_buff *skb, int offset, int len,
		      __wsum csum, const struct skb_checksum_ops *ops)
{
	int start = skb_headlen(skb);
	int i, copy = start - offset;
	struct sk_buff *frag_iter;
	int pos = 0;

	/* Checksum header. */
	if (copy > 0) {
		if (copy > len)
			copy = len;
		csum = INDIRECT_CALL_1(ops->update, csum_partial_ext,
				       skb->data + offset, copy, csum);
		if ((len -= copy) == 0)
			return csum;
		offset += copy;
		pos	= copy;
	}

	for (i = 0; i < skb_shinfo(skb)->nr_frags; i++) {
		int end;
		skb_frag_t *frag = &skb_shinfo(skb)->frags[i];

		WARN_ON(start > offset + len);

		end = start + skb_frag_size(frag);
		if ((copy = end - offset) > 0) {
			u32 p_off, p_len, copied;
			struct page *p;
			__wsum csum2;
			u8 *vaddr;

			if (copy > len)
				copy = len;

			skb_frag_foreach_page(frag,
					      skb_frag_off(frag) + offset - start,
					      copy, p, p_off, p_len, copied) {
				vaddr = kmap_atomic(p);
				csum2 = INDIRECT_CALL_1(ops->update,
							csum_partial_ext,
							vaddr + p_off, p_len, 0);
				kunmap_atomic(vaddr);
				csum = INDIRECT_CALL_1(ops->combine,
						       csum_block_add_ext, csum,
						       csum2, pos, p_len);
				pos += p_len;
			}

			if (!(len -= copy))
				return csum;
			offset += copy;
		}
		start = end;
	}

	skb_walk_frags(skb, frag_iter) {
		int end;

		WARN_ON(start > offset + len);

		end = start + frag_iter->len;
		if ((copy = end - offset) > 0) {
			__wsum csum2;
			if (copy > len)
				copy = len;
			csum2 = __skb_checksum(frag_iter, offset - start,
					       copy, 0, ops);
			csum = INDIRECT_CALL_1(ops->combine, csum_block_add_ext,
					       csum, csum2, pos, copy);
			if ((len -= copy) == 0)
				return csum;
			offset += copy;
			pos    += copy;
		}
		start = end;
	}
	BUG_ON(len);

	return csum;
}
EXPORT_SYMBOL(__skb_checksum);

__wsum skb_checksum(const struct sk_buff *skb, int offset,
		    int len, __wsum csum)
{
	const struct skb_checksum_ops ops = {
		.update  = csum_partial_ext,
		.combine = csum_block_add_ext,
	};

	return __skb_checksum(skb, offset, len, csum, &ops);
}
EXPORT_SYMBOL(skb_checksum);

/* Both of above in one bottle. */

__wsum skb_copy_and_csum_bits(const struct sk_buff *skb, int offset,
				    u8 *to, int len)
{
	int start = skb_headlen(skb);
	int i, copy = start - offset;
	struct sk_buff *frag_iter;
	int pos = 0;
	__wsum csum = 0;

	/* Copy header. */
	if (copy > 0) {
		if (copy > len)
			copy = len;
		csum = csum_partial_copy_nocheck(skb->data + offset, to,
						 copy);
		if ((len -= copy) == 0)
			return csum;
		offset += copy;
		to     += copy;
		pos	= copy;
	}

	for (i = 0; i < skb_shinfo(skb)->nr_frags; i++) {
		int end;

		WARN_ON(start > offset + len);

		end = start + skb_frag_size(&skb_shinfo(skb)->frags[i]);
		if ((copy = end - offset) > 0) {
			skb_frag_t *frag = &skb_shinfo(skb)->frags[i];
			u32 p_off, p_len, copied;
			struct page *p;
			__wsum csum2;
			u8 *vaddr;

			if (copy > len)
				copy = len;

			skb_frag_foreach_page(frag,
					      skb_frag_off(frag) + offset - start,
					      copy, p, p_off, p_len, copied) {
				vaddr = kmap_atomic(p);
				csum2 = csum_partial_copy_nocheck(vaddr + p_off,
								  to + copied,
								  p_len);
				kunmap_atomic(vaddr);
				csum = csum_block_add(csum, csum2, pos);
				pos += p_len;
			}

			if (!(len -= copy))
				return csum;
			offset += copy;
			to     += copy;
		}
		start = end;
	}

	skb_walk_frags(skb, frag_iter) {
		__wsum csum2;
		int end;

		WARN_ON(start > offset + len);

		end = start + frag_iter->len;
		if ((copy = end - offset) > 0) {
			if (copy > len)
				copy = len;
			csum2 = skb_copy_and_csum_bits(frag_iter,
						       offset - start,
						       to, copy);
			csum = csum_block_add(csum, csum2, pos);
			if ((len -= copy) == 0)
				return csum;
			offset += copy;
			to     += copy;
			pos    += copy;
		}
		start = end;
	}
	BUG_ON(len);
	return csum;
}
EXPORT_SYMBOL(skb_copy_and_csum_bits);

__sum16 __skb_checksum_complete_head(struct sk_buff *skb, int len)
{
	__sum16 sum;

	sum = csum_fold(skb_checksum(skb, 0, len, skb->csum));
	/* See comments in __skb_checksum_complete(). */
	if (likely(!sum)) {
		if (unlikely(skb->ip_summed == CHECKSUM_COMPLETE) &&
		    !skb->csum_complete_sw)
			netdev_rx_csum_fault(skb->dev, skb);
	}
	if (!skb_shared(skb))
		skb->csum_valid = !sum;
	return sum;
}
EXPORT_SYMBOL(__skb_checksum_complete_head);

/* This function assumes skb->csum already holds pseudo header's checksum,
 * which has been changed from the hardware checksum, for example, by
 * __skb_checksum_validate_complete(). And, the original skb->csum must
 * have been validated unsuccessfully for CHECKSUM_COMPLETE case.
 *
 * It returns non-zero if the recomputed checksum is still invalid, otherwise
 * zero. The new checksum is stored back into skb->csum unless the skb is
 * shared.
 */
__sum16 __skb_checksum_complete(struct sk_buff *skb)
{
	__wsum csum;
	__sum16 sum;

	csum = skb_checksum(skb, 0, skb->len, 0);

	sum = csum_fold(csum_add(skb->csum, csum));
	/* This check is inverted, because we already knew the hardware
	 * checksum is invalid before calling this function. So, if the
	 * re-computed checksum is valid instead, then we have a mismatch
	 * between the original skb->csum and skb_checksum(). This means either
	 * the original hardware checksum is incorrect or we screw up skb->csum
	 * when moving skb->data around.
	 */
	if (likely(!sum)) {
		if (unlikely(skb->ip_summed == CHECKSUM_COMPLETE) &&
		    !skb->csum_complete_sw)
			netdev_rx_csum_fault(skb->dev, skb);
	}

	if (!skb_shared(skb)) {
		/* Save full packet checksum */
		skb->csum = csum;
		skb->ip_summed = CHECKSUM_COMPLETE;
		skb->csum_complete_sw = 1;
		skb->csum_valid = !sum;
	}

	return sum;
}
EXPORT_SYMBOL(__skb_checksum_complete);

static __wsum warn_crc32c_csum_update(const void *buff, int len, __wsum sum)
{
	net_warn_ratelimited(
		"%s: attempt to compute crc32c without libcrc32c.ko\n",
		__func__);
	return 0;
}

static __wsum warn_crc32c_csum_combine(__wsum csum, __wsum csum2,
				       int offset, int len)
{
	net_warn_ratelimited(
		"%s: attempt to compute crc32c without libcrc32c.ko\n",
		__func__);
	return 0;
}

static const struct skb_checksum_ops default_crc32c_ops = {
	.update  = warn_crc32c_csum_update,
	.combine = warn_crc32c_csum_combine,
};

const struct skb_checksum_ops *crc32c_csum_stub __read_mostly =
	&default_crc32c_ops;
EXPORT_SYMBOL(crc32c_csum_stub);

 /**
 *	skb_zerocopy_headlen - Calculate headroom needed for skb_zerocopy()
 *	@from: source buffer
 *
 *	Calculates the amount of linear headroom needed in the 'to' skb passed
 *	into skb_zerocopy().
 */
unsigned int
skb_zerocopy_headlen(const struct sk_buff *from)
{
	unsigned int hlen = 0;

	if (!from->head_frag ||
	    skb_headlen(from) < L1_CACHE_BYTES ||
	    skb_shinfo(from)->nr_frags >= MAX_SKB_FRAGS) {
		hlen = skb_headlen(from);
		if (!hlen)
			hlen = from->len;
	}

	if (skb_has_frag_list(from))
		hlen = from->len;

	return hlen;
}
EXPORT_SYMBOL_GPL(skb_zerocopy_headlen);

/**
 *	skb_zerocopy - Zero copy skb to skb
 *	@to: destination buffer
 *	@from: source buffer
 *	@len: number of bytes to copy from source buffer
 *	@hlen: size of linear headroom in destination buffer
 *
 *	Copies up to `len` bytes from `from` to `to` by creating references
 *	to the frags in the source buffer.
 *
 *	The `hlen` as calculated by skb_zerocopy_headlen() specifies the
 *	headroom in the `to` buffer.
 *
 *	Return value:
 *	0: everything is OK
 *	-ENOMEM: couldn't orphan frags of @from due to lack of memory
 *	-EFAULT: skb_copy_bits() found some problem with skb geometry
 */
int
skb_zerocopy(struct sk_buff *to, struct sk_buff *from, int len, int hlen)
{
	int i, j = 0;
	int plen = 0; /* length of skb->head fragment */
	int ret;
	struct page *page;
	unsigned int offset;

	BUG_ON(!from->head_frag && !hlen);

	/* dont bother with small payloads */
	if (len <= skb_tailroom(to))
		return skb_copy_bits(from, 0, skb_put(to, len), len);

	if (hlen) {
		ret = skb_copy_bits(from, 0, skb_put(to, hlen), hlen);
		if (unlikely(ret))
			return ret;
		len -= hlen;
	} else {
		plen = min_t(int, skb_headlen(from), len);
		if (plen) {
			page = virt_to_head_page(from->head);
			offset = from->data - (unsigned char *)page_address(page);
			__skb_fill_page_desc(to, 0, page, offset, plen);
			get_page(page);
			j = 1;
			len -= plen;
		}
	}

	skb_len_add(to, len + plen);

	if (unlikely(skb_orphan_frags(from, GFP_ATOMIC))) {
		skb_tx_error(from);
		return -ENOMEM;
	}
	skb_zerocopy_clone(to, from, GFP_ATOMIC);

	for (i = 0; i < skb_shinfo(from)->nr_frags; i++) {
		int size;

		if (!len)
			break;
		skb_shinfo(to)->frags[j] = skb_shinfo(from)->frags[i];
		size = min_t(int, skb_frag_size(&skb_shinfo(to)->frags[j]),
					len);
		skb_frag_size_set(&skb_shinfo(to)->frags[j], size);
		len -= size;
		skb_frag_ref(to, j);
		j++;
	}
	skb_shinfo(to)->nr_frags = j;

	return 0;
}
EXPORT_SYMBOL_GPL(skb_zerocopy);

void skb_copy_and_csum_dev(const struct sk_buff *skb, u8 *to)
{
	__wsum csum;
	long csstart;

	if (skb->ip_summed == CHECKSUM_PARTIAL)
		csstart = skb_checksum_start_offset(skb);
	else
		csstart = skb_headlen(skb);

	BUG_ON(csstart > skb_headlen(skb));

	skb_copy_from_linear_data(skb, to, csstart);

	csum = 0;
	if (csstart != skb->len)
		csum = skb_copy_and_csum_bits(skb, csstart, to + csstart,
					      skb->len - csstart);

	if (skb->ip_summed == CHECKSUM_PARTIAL) {
		long csstuff = csstart + skb->csum_offset;

		*((__sum16 *)(to + csstuff)) = csum_fold(csum);
	}
}
EXPORT_SYMBOL(skb_copy_and_csum_dev);

/**
 *	skb_dequeue - remove from the head of the queue
 *	@list: list to dequeue from
 *
 *	Remove the head of the list. The list lock is taken so the function
 *	may be used safely with other locking list functions. The head item is
 *	returned or %NULL if the list is empty.
 */

struct sk_buff *skb_dequeue(struct sk_buff_head *list)
{
	unsigned long flags;
	struct sk_buff *result;

	spin_lock_irqsave(&list->lock, flags);
	result = __skb_dequeue(list);
	spin_unlock_irqrestore(&list->lock, flags);
	return result;
}
EXPORT_SYMBOL(skb_dequeue);

/**
 *	skb_dequeue_tail - remove from the tail of the queue
 *	@list: list to dequeue from
 *
 *	Remove the tail of the list. The list lock is taken so the function
 *	may be used safely with other locking list functions. The tail item is
 *	returned or %NULL if the list is empty.
 */
struct sk_buff *skb_dequeue_tail(struct sk_buff_head *list)
{
	unsigned long flags;
	struct sk_buff *result;

	spin_lock_irqsave(&list->lock, flags);
	result = __skb_dequeue_tail(list);
	spin_unlock_irqrestore(&list->lock, flags);
	return result;
}
EXPORT_SYMBOL(skb_dequeue_tail);

/**
 *	skb_queue_purge_reason - empty a list
 *	@list: list to empty
 *	@reason: drop reason
 *
 *	Delete all buffers on an &sk_buff list. Each buffer is removed from
 *	the list and one reference dropped. This function takes the list
 *	lock and is atomic with respect to other list locking functions.
 */
void skb_queue_purge_reason(struct sk_buff_head *list,
			    enum skb_drop_reason reason)
{
	struct sk_buff_head tmp;
	unsigned long flags;

	if (skb_queue_empty_lockless(list))
		return;

	__skb_queue_head_init(&tmp);

	spin_lock_irqsave(&list->lock, flags);
	skb_queue_splice_init(list, &tmp);
	spin_unlock_irqrestore(&list->lock, flags);

	__skb_queue_purge_reason(&tmp, reason);
}
EXPORT_SYMBOL(skb_queue_purge_reason);

/**
 *	skb_rbtree_purge - empty a skb rbtree
 *	@root: root of the rbtree to empty
 *	Return value: the sum of truesizes of all purged skbs.
 *
 *	Delete all buffers on an &sk_buff rbtree. Each buffer is removed from
 *	the list and one reference dropped. This function does not take
 *	any lock. Synchronization should be handled by the caller (e.g., TCP
 *	out-of-order queue is protected by the socket lock).
 */
unsigned int skb_rbtree_purge(struct rb_root *root)
{
	struct rb_node *p = rb_first(root);
	unsigned int sum = 0;

	while (p) {
		struct sk_buff *skb = rb_entry(p, struct sk_buff, rbnode);

		p = rb_next(p);
		rb_erase(&skb->rbnode, root);
		sum += skb->truesize;
		kfree_skb(skb);
	}
	return sum;
}

void skb_errqueue_purge(struct sk_buff_head *list)
{
	struct sk_buff *skb, *next;
	struct sk_buff_head kill;
	unsigned long flags;

	__skb_queue_head_init(&kill);

	spin_lock_irqsave(&list->lock, flags);
	skb_queue_walk_safe(list, skb, next) {
		if (SKB_EXT_ERR(skb)->ee.ee_origin == SO_EE_ORIGIN_ZEROCOPY ||
		    SKB_EXT_ERR(skb)->ee.ee_origin == SO_EE_ORIGIN_TIMESTAMPING)
			continue;
		__skb_unlink(skb, list);
		__skb_queue_tail(&kill, skb);
	}
	spin_unlock_irqrestore(&list->lock, flags);
	__skb_queue_purge(&kill);
}
EXPORT_SYMBOL(skb_errqueue_purge);

/**
 *	skb_queue_head - queue a buffer at the list head
 *	@list: list to use
 *	@newsk: buffer to queue
 *
 *	Queue a buffer at the start of the list. This function takes the
 *	list lock and can be used safely with other locking &sk_buff functions
 *	safely.
 *
 *	A buffer cannot be placed on two lists at the same time.
 */
void skb_queue_head(struct sk_buff_head *list, struct sk_buff *newsk)
{
	unsigned long flags;

	spin_lock_irqsave(&list->lock, flags);
	__skb_queue_head(list, newsk);
	spin_unlock_irqrestore(&list->lock, flags);
}
EXPORT_SYMBOL(skb_queue_head);

/**
 *	skb_queue_tail - queue a buffer at the list tail
 *	@list: list to use
 *	@newsk: buffer to queue
 *
 *	Queue a buffer at the tail of the list. This function takes the
 *	list lock and can be used safely with other locking &sk_buff functions
 *	safely.
 *
 *	A buffer cannot be placed on two lists at the same time.
 */
void skb_queue_tail(struct sk_buff_head *list, struct sk_buff *newsk)
{
	unsigned long flags;

	spin_lock_irqsave(&list->lock, flags);
	__skb_queue_tail(list, newsk);
	spin_unlock_irqrestore(&list->lock, flags);
}
EXPORT_SYMBOL(skb_queue_tail);

/**
 *	skb_unlink	-	remove a buffer from a list
 *	@skb: buffer to remove
 *	@list: list to use
 *
 *	Remove a packet from a list. The list locks are taken and this
 *	function is atomic with respect to other list locked calls
 *
 *	You must know what list the SKB is on.
 */
void skb_unlink(struct sk_buff *skb, struct sk_buff_head *list)
{
	unsigned long flags;

	spin_lock_irqsave(&list->lock, flags);
	__skb_unlink(skb, list);
	spin_unlock_irqrestore(&list->lock, flags);
}
EXPORT_SYMBOL(skb_unlink);

/**
 *	skb_append	-	append a buffer
 *	@old: buffer to insert after
 *	@newsk: buffer to insert
 *	@list: list to use
 *
 *	Place a packet after a given packet in a list. The list locks are taken
 *	and this function is atomic with respect to other list locked calls.
 *	A buffer cannot be placed on two lists at the same time.
 */
void skb_append(struct sk_buff *old, struct sk_buff *newsk, struct sk_buff_head *list)
{
	unsigned long flags;

	spin_lock_irqsave(&list->lock, flags);
	__skb_queue_after(list, old, newsk);
	spin_unlock_irqrestore(&list->lock, flags);
}
EXPORT_SYMBOL(skb_append);

static inline void skb_split_inside_header(struct sk_buff *skb,
					   struct sk_buff* skb1,
					   const u32 len, const int pos)
{
	int i;

	skb_copy_from_linear_data_offset(skb, len, skb_put(skb1, pos - len),
					 pos - len);
	/* And move data appendix as is. */
	for (i = 0; i < skb_shinfo(skb)->nr_frags; i++)
		skb_shinfo(skb1)->frags[i] = skb_shinfo(skb)->frags[i];

	skb_shinfo(skb1)->nr_frags = skb_shinfo(skb)->nr_frags;
	skb_shinfo(skb)->nr_frags  = 0;
	skb1->data_len		   = skb->data_len;
	skb1->len		   += skb1->data_len;
	skb->data_len		   = 0;
	skb->len		   = len;
	skb_set_tail_pointer(skb, len);
}

static inline void skb_split_no_header(struct sk_buff *skb,
				       struct sk_buff* skb1,
				       const u32 len, int pos)
{
	int i, k = 0;
	const int nfrags = skb_shinfo(skb)->nr_frags;

	skb_shinfo(skb)->nr_frags = 0;
	skb1->len		  = skb1->data_len = skb->len - len;
	skb->len		  = len;
	skb->data_len		  = len - pos;

	for (i = 0; i < nfrags; i++) {
		int size = skb_frag_size(&skb_shinfo(skb)->frags[i]);

		if (pos + size > len) {
			skb_shinfo(skb1)->frags[k] = skb_shinfo(skb)->frags[i];

			if (pos < len) {
				/* Split frag.
				 * We have two variants in this case:
				 * 1. Move all the frag to the second
				 *    part, if it is possible. F.e.
				 *    this approach is mandatory for TUX,
				 *    where splitting is expensive.
				 * 2. Split is accurately. We make this.
				 */
				skb_frag_ref(skb, i);
				skb_frag_off_add(&skb_shinfo(skb1)->frags[0], len - pos);
				skb_frag_size_sub(&skb_shinfo(skb1)->frags[0], len - pos);
				skb_frag_size_set(&skb_shinfo(skb)->frags[i], len - pos);
				skb_shinfo(skb)->nr_frags++;
			}
			k++;
		} else
			skb_shinfo(skb)->nr_frags++;
		pos += size;
	}
	skb_shinfo(skb1)->nr_frags = k;
}

/**
 * skb_split - Split fragmented skb to two parts at length len.
 * @skb: the buffer to split
 * @skb1: the buffer to receive the second part
 * @len: new length for skb
 */
void skb_split(struct sk_buff *skb, struct sk_buff *skb1, const u32 len)
{
	int pos = skb_headlen(skb);
	const int zc_flags = SKBFL_SHARED_FRAG | SKBFL_PURE_ZEROCOPY;

	skb_zcopy_downgrade_managed(skb);

	skb_shinfo(skb1)->flags |= skb_shinfo(skb)->flags & zc_flags;
	skb_zerocopy_clone(skb1, skb, 0);
	if (len < pos)	/* Split line is inside header. */
		skb_split_inside_header(skb, skb1, len, pos);
	else		/* Second chunk has no header, nothing to copy. */
		skb_split_no_header(skb, skb1, len, pos);
}
EXPORT_SYMBOL(skb_split);

/* Shifting from/to a cloned skb is a no-go.
 *
 * Caller cannot keep skb_shinfo related pointers past calling here!
 */
static int skb_prepare_for_shift(struct sk_buff *skb)
{
	return skb_unclone_keeptruesize(skb, GFP_ATOMIC);
}

/**
 * skb_shift - Shifts paged data partially from skb to another
 * @tgt: buffer into which tail data gets added
 * @skb: buffer from which the paged data comes from
 * @shiftlen: shift up to this many bytes
 *
 * Attempts to shift up to shiftlen worth of bytes, which may be less than
 * the length of the skb, from skb to tgt. Returns number bytes shifted.
 * It's up to caller to free skb if everything was shifted.
 *
 * If @tgt runs out of frags, the whole operation is aborted.
 *
 * Skb cannot include anything else but paged data while tgt is allowed
 * to have non-paged data as well.
 *
 * TODO: full sized shift could be optimized but that would need
 * specialized skb free'er to handle frags without up-to-date nr_frags.
 */
int skb_shift(struct sk_buff *tgt, struct sk_buff *skb, int shiftlen)
{
	int from, to, merge, todo;
	skb_frag_t *fragfrom, *fragto;

	BUG_ON(shiftlen > skb->len);

	if (skb_headlen(skb))
		return 0;
	if (skb_zcopy(tgt) || skb_zcopy(skb))
		return 0;

	todo = shiftlen;
	from = 0;
	to = skb_shinfo(tgt)->nr_frags;
	fragfrom = &skb_shinfo(skb)->frags[from];

	/* Actual merge is delayed until the point when we know we can
	 * commit all, so that we don't have to undo partial changes
	 */
	if (!to ||
	    !skb_can_coalesce(tgt, to, skb_frag_page(fragfrom),
			      skb_frag_off(fragfrom))) {
		merge = -1;
	} else {
		merge = to - 1;

		todo -= skb_frag_size(fragfrom);
		if (todo < 0) {
			if (skb_prepare_for_shift(skb) ||
			    skb_prepare_for_shift(tgt))
				return 0;

			/* All previous frag pointers might be stale! */
			fragfrom = &skb_shinfo(skb)->frags[from];
			fragto = &skb_shinfo(tgt)->frags[merge];

			skb_frag_size_add(fragto, shiftlen);
			skb_frag_size_sub(fragfrom, shiftlen);
			skb_frag_off_add(fragfrom, shiftlen);

			goto onlymerged;
		}

		from++;
	}

	/* Skip full, not-fitting skb to avoid expensive operations */
	if ((shiftlen == skb->len) &&
	    (skb_shinfo(skb)->nr_frags - from) > (MAX_SKB_FRAGS - to))
		return 0;

	if (skb_prepare_for_shift(skb) || skb_prepare_for_shift(tgt))
		return 0;

	while ((todo > 0) && (from < skb_shinfo(skb)->nr_frags)) {
		if (to == MAX_SKB_FRAGS)
			return 0;

		fragfrom = &skb_shinfo(skb)->frags[from];
		fragto = &skb_shinfo(tgt)->frags[to];

		if (todo >= skb_frag_size(fragfrom)) {
			*fragto = *fragfrom;
			todo -= skb_frag_size(fragfrom);
			from++;
			to++;

		} else {
			__skb_frag_ref(fragfrom);
			skb_frag_page_copy(fragto, fragfrom);
			skb_frag_off_copy(fragto, fragfrom);
			skb_frag_size_set(fragto, todo);

			skb_frag_off_add(fragfrom, todo);
			skb_frag_size_sub(fragfrom, todo);
			todo = 0;

			to++;
			break;
		}
	}

	/* Ready to "commit" this state change to tgt */
	skb_shinfo(tgt)->nr_frags = to;

	if (merge >= 0) {
		fragfrom = &skb_shinfo(skb)->frags[0];
		fragto = &skb_shinfo(tgt)->frags[merge];

		skb_frag_size_add(fragto, skb_frag_size(fragfrom));
		__skb_frag_unref(fragfrom, skb->pp_recycle);
	}

	/* Reposition in the original skb */
	to = 0;
	while (from < skb_shinfo(skb)->nr_frags)
		skb_shinfo(skb)->frags[to++] = skb_shinfo(skb)->frags[from++];
	skb_shinfo(skb)->nr_frags = to;

	BUG_ON(todo > 0 && !skb_shinfo(skb)->nr_frags);

onlymerged:
	/* Most likely the tgt won't ever need its checksum anymore, skb on
	 * the other hand might need it if it needs to be resent
	 */
	tgt->ip_summed = CHECKSUM_PARTIAL;
	skb->ip_summed = CHECKSUM_PARTIAL;

	skb_len_add(skb, -shiftlen);
	skb_len_add(tgt, shiftlen);

	return shiftlen;
}

/**
 * skb_prepare_seq_read - Prepare a sequential read of skb data
 * @skb: the buffer to read
 * @from: lower offset of data to be read
 * @to: upper offset of data to be read
 * @st: state variable
 *
 * Initializes the specified state variable. Must be called before
 * invoking skb_seq_read() for the first time.
 */
void skb_prepare_seq_read(struct sk_buff *skb, unsigned int from,
			  unsigned int to, struct skb_seq_state *st)
{
	st->lower_offset = from;
	st->upper_offset = to;
	st->root_skb = st->cur_skb = skb;
	st->frag_idx = st->stepped_offset = 0;
	st->frag_data = NULL;
	st->frag_off = 0;
}
EXPORT_SYMBOL(skb_prepare_seq_read);

/**
 * skb_seq_read - Sequentially read skb data
 * @consumed: number of bytes consumed by the caller so far
 * @data: destination pointer for data to be returned
 * @st: state variable
 *
 * Reads a block of skb data at @consumed relative to the
 * lower offset specified to skb_prepare_seq_read(). Assigns
 * the head of the data block to @data and returns the length
 * of the block or 0 if the end of the skb data or the upper
 * offset has been reached.
 *
 * The caller is not required to consume all of the data
 * returned, i.e. @consumed is typically set to the number
 * of bytes already consumed and the next call to
 * skb_seq_read() will return the remaining part of the block.
 *
 * Note 1: The size of each block of data returned can be arbitrary,
 *       this limitation is the cost for zerocopy sequential
 *       reads of potentially non linear data.
 *
 * Note 2: Fragment lists within fragments are not implemented
 *       at the moment, state->root_skb could be replaced with
 *       a stack for this purpose.
 */
unsigned int skb_seq_read(unsigned int consumed, const u8 **data,
			  struct skb_seq_state *st)
{
	unsigned int block_limit, abs_offset = consumed + st->lower_offset;
	skb_frag_t *frag;

	if (unlikely(abs_offset >= st->upper_offset)) {
		if (st->frag_data) {
			kunmap_atomic(st->frag_data);
			st->frag_data = NULL;
		}
		return 0;
	}

next_skb:
	block_limit = skb_headlen(st->cur_skb) + st->stepped_offset;

	if (abs_offset < block_limit && !st->frag_data) {
		*data = st->cur_skb->data + (abs_offset - st->stepped_offset);
		return block_limit - abs_offset;
	}

	if (st->frag_idx == 0 && !st->frag_data)
		st->stepped_offset += skb_headlen(st->cur_skb);

	while (st->frag_idx < skb_shinfo(st->cur_skb)->nr_frags) {
		unsigned int pg_idx, pg_off, pg_sz;

		frag = &skb_shinfo(st->cur_skb)->frags[st->frag_idx];

		pg_idx = 0;
		pg_off = skb_frag_off(frag);
		pg_sz = skb_frag_size(frag);

		if (skb_frag_must_loop(skb_frag_page(frag))) {
			pg_idx = (pg_off + st->frag_off) >> PAGE_SHIFT;
			pg_off = offset_in_page(pg_off + st->frag_off);
			pg_sz = min_t(unsigned int, pg_sz - st->frag_off,
						    PAGE_SIZE - pg_off);
		}

		block_limit = pg_sz + st->stepped_offset;
		if (abs_offset < block_limit) {
			if (!st->frag_data)
				st->frag_data = kmap_atomic(skb_frag_page(frag) + pg_idx);

			*data = (u8 *)st->frag_data + pg_off +
				(abs_offset - st->stepped_offset);

			return block_limit - abs_offset;
		}

		if (st->frag_data) {
			kunmap_atomic(st->frag_data);
			st->frag_data = NULL;
		}

		st->stepped_offset += pg_sz;
		st->frag_off += pg_sz;
		if (st->frag_off == skb_frag_size(frag)) {
			st->frag_off = 0;
			st->frag_idx++;
		}
	}

	if (st->frag_data) {
		kunmap_atomic(st->frag_data);
		st->frag_data = NULL;
	}

	if (st->root_skb == st->cur_skb && skb_has_frag_list(st->root_skb)) {
		st->cur_skb = skb_shinfo(st->root_skb)->frag_list;
		st->frag_idx = 0;
		goto next_skb;
	} else if (st->cur_skb->next) {
		st->cur_skb = st->cur_skb->next;
		st->frag_idx = 0;
		goto next_skb;
	}

	return 0;
}
EXPORT_SYMBOL(skb_seq_read);

/**
 * skb_abort_seq_read - Abort a sequential read of skb data
 * @st: state variable
 *
 * Must be called if skb_seq_read() was not called until it
 * returned 0.
 */
void skb_abort_seq_read(struct skb_seq_state *st)
{
	if (st->frag_data)
		kunmap_atomic(st->frag_data);
}
EXPORT_SYMBOL(skb_abort_seq_read);

#define TS_SKB_CB(state)	((struct skb_seq_state *) &((state)->cb))

static unsigned int skb_ts_get_next_block(unsigned int offset, const u8 **text,
					  struct ts_config *conf,
					  struct ts_state *state)
{
	return skb_seq_read(offset, text, TS_SKB_CB(state));
}

static void skb_ts_finish(struct ts_config *conf, struct ts_state *state)
{
	skb_abort_seq_read(TS_SKB_CB(state));
}

/**
 * skb_find_text - Find a text pattern in skb data
 * @skb: the buffer to look in
 * @from: search offset
 * @to: search limit
 * @config: textsearch configuration
 *
 * Finds a pattern in the skb data according to the specified
 * textsearch configuration. Use textsearch_next() to retrieve
 * subsequent occurrences of the pattern. Returns the offset
 * to the first occurrence or UINT_MAX if no match was found.
 */
unsigned int skb_find_text(struct sk_buff *skb, unsigned int from,
			   unsigned int to, struct ts_config *config)
{
	unsigned int patlen = config->ops->get_pattern_len(config);
	struct ts_state state;
	unsigned int ret;

	BUILD_BUG_ON(sizeof(struct skb_seq_state) > sizeof(state.cb));

	config->get_next_block = skb_ts_get_next_block;
	config->finish = skb_ts_finish;

	skb_prepare_seq_read(skb, from, to, TS_SKB_CB(&state));

	ret = textsearch_find(config, &state);
	return (ret + patlen <= to - from ? ret : UINT_MAX);
}
EXPORT_SYMBOL(skb_find_text);

int skb_append_pagefrags(struct sk_buff *skb, struct page *page,
			 int offset, size_t size, size_t max_frags)
{
	int i = skb_shinfo(skb)->nr_frags;

	if (skb_can_coalesce(skb, i, page, offset)) {
		skb_frag_size_add(&skb_shinfo(skb)->frags[i - 1], size);
	} else if (i < max_frags) {
		skb_zcopy_downgrade_managed(skb);
		get_page(page);
		skb_fill_page_desc_noacc(skb, i, page, offset, size);
	} else {
		return -EMSGSIZE;
	}

	return 0;
}
EXPORT_SYMBOL_GPL(skb_append_pagefrags);

/**
 *	skb_pull_rcsum - pull skb and update receive checksum
 *	@skb: buffer to update
 *	@len: length of data pulled
 *
 *	This function performs an skb_pull on the packet and updates
 *	the CHECKSUM_COMPLETE checksum.  It should be used on
 *	receive path processing instead of skb_pull unless you know
 *	that the checksum difference is zero (e.g., a valid IP header)
 *	or you are setting ip_summed to CHECKSUM_NONE.
 */
void *skb_pull_rcsum(struct sk_buff *skb, unsigned int len)
{
	unsigned char *data = skb->data;

	BUG_ON(len > skb->len);
	__skb_pull(skb, len);
	skb_postpull_rcsum(skb, data, len);
	return skb->data;
}
EXPORT_SYMBOL_GPL(skb_pull_rcsum);

static inline skb_frag_t skb_head_frag_to_page_desc(struct sk_buff *frag_skb)
{
	skb_frag_t head_frag;
	struct page *page;

	page = virt_to_head_page(frag_skb->head);
	skb_frag_fill_page_desc(&head_frag, page, frag_skb->data -
				(unsigned char *)page_address(page),
				skb_headlen(frag_skb));
	return head_frag;
}

struct sk_buff *skb_segment_list(struct sk_buff *skb,
				 netdev_features_t features,
				 unsigned int offset)
{
	struct sk_buff *list_skb = skb_shinfo(skb)->frag_list;
	unsigned int tnl_hlen = skb_tnl_header_len(skb);
	unsigned int delta_truesize = 0;
	unsigned int delta_len = 0;
	struct sk_buff *tail = NULL;
	struct sk_buff *nskb, *tmp;
	int len_diff, err;

	skb_push(skb, -skb_network_offset(skb) + offset);

	/* Ensure the head is writeable before touching the shared info */
	err = skb_unclone(skb, GFP_ATOMIC);
	if (err)
		goto err_linearize;

	skb_shinfo(skb)->frag_list = NULL;

	while (list_skb) {
		nskb = list_skb;
		list_skb = list_skb->next;

		err = 0;
		delta_truesize += nskb->truesize;
		if (skb_shared(nskb)) {
			tmp = skb_clone(nskb, GFP_ATOMIC);
			if (tmp) {
				consume_skb(nskb);
				nskb = tmp;
				err = skb_unclone(nskb, GFP_ATOMIC);
			} else {
				err = -ENOMEM;
			}
		}

		if (!tail)
			skb->next = nskb;
		else
			tail->next = nskb;

		if (unlikely(err)) {
			nskb->next = list_skb;
			goto err_linearize;
		}

		tail = nskb;

		delta_len += nskb->len;

		skb_push(nskb, -skb_network_offset(nskb) + offset);

		skb_release_head_state(nskb);
		len_diff = skb_network_header_len(nskb) - skb_network_header_len(skb);
		__copy_skb_header(nskb, skb);

		skb_headers_offset_update(nskb, skb_headroom(nskb) - skb_headroom(skb));
		nskb->transport_header += len_diff;
		skb_copy_from_linear_data_offset(skb, -tnl_hlen,
						 nskb->data - tnl_hlen,
						 offset + tnl_hlen);

		if (skb_needs_linearize(nskb, features) &&
		    __skb_linearize(nskb))
			goto err_linearize;
	}

	skb->truesize = skb->truesize - delta_truesize;
	skb->data_len = skb->data_len - delta_len;
	skb->len = skb->len - delta_len;

	skb_gso_reset(skb);

	skb->prev = tail;

	if (skb_needs_linearize(skb, features) &&
	    __skb_linearize(skb))
		goto err_linearize;

	skb_get(skb);

	return skb;

err_linearize:
	kfree_skb_list(skb->next);
	skb->next = NULL;
	return ERR_PTR(-ENOMEM);
}
EXPORT_SYMBOL_GPL(skb_segment_list);

/**
 *	skb_segment - Perform protocol segmentation on skb.
 *	@head_skb: buffer to segment
 *	@features: features for the output path (see dev->features)
 *
 *	This function performs segmentation on the given skb.  It returns
 *	a pointer to the first in a list of new skbs for the segments.
 *	In case of error it returns ERR_PTR(err).
 */
struct sk_buff *skb_segment(struct sk_buff *head_skb,
			    netdev_features_t features)
{
	struct sk_buff *segs = NULL;
	struct sk_buff *tail = NULL;
	struct sk_buff *list_skb = skb_shinfo(head_skb)->frag_list;
	unsigned int mss = skb_shinfo(head_skb)->gso_size;
	unsigned int doffset = head_skb->data - skb_mac_header(head_skb);
	unsigned int offset = doffset;
	unsigned int tnl_hlen = skb_tnl_header_len(head_skb);
	unsigned int partial_segs = 0;
	unsigned int headroom;
	unsigned int len = head_skb->len;
	struct sk_buff *frag_skb;
	skb_frag_t *frag;
	__be16 proto;
	bool csum, sg;
	int err = -ENOMEM;
	int i = 0;
	int nfrags, pos;

	if ((skb_shinfo(head_skb)->gso_type & SKB_GSO_DODGY) &&
	    mss != GSO_BY_FRAGS && mss != skb_headlen(head_skb)) {
		struct sk_buff *check_skb;

		for (check_skb = list_skb; check_skb; check_skb = check_skb->next) {
			if (skb_headlen(check_skb) && !check_skb->head_frag) {
				/* gso_size is untrusted, and we have a frag_list with
				 * a linear non head_frag item.
				 *
				 * If head_skb's headlen does not fit requested gso_size,
				 * it means that the frag_list members do NOT terminate
				 * on exact gso_size boundaries. Hence we cannot perform
				 * skb_frag_t page sharing. Therefore we must fallback to
				 * copying the frag_list skbs; we do so by disabling SG.
				 */
				features &= ~NETIF_F_SG;
				break;
			}
		}
	}

	__skb_push(head_skb, doffset);
	proto = skb_network_protocol(head_skb, NULL);
	if (unlikely(!proto))
		return ERR_PTR(-EINVAL);

	sg = !!(features & NETIF_F_SG);
	csum = !!can_checksum_protocol(features, proto);

	if (sg && csum && (mss != GSO_BY_FRAGS))  {
		if (!(features & NETIF_F_GSO_PARTIAL)) {
			struct sk_buff *iter;
			unsigned int frag_len;

			if (!list_skb ||
			    !net_gso_ok(features, skb_shinfo(head_skb)->gso_type))
				goto normal;

			/* If we get here then all the required
			 * GSO features except frag_list are supported.
			 * Try to split the SKB to multiple GSO SKBs
			 * with no frag_list.
			 * Currently we can do that only when the buffers don't
			 * have a linear part and all the buffers except
			 * the last are of the same length.
			 */
			frag_len = list_skb->len;
			skb_walk_frags(head_skb, iter) {
				if (frag_len != iter->len && iter->next)
					goto normal;
				if (skb_headlen(iter) && !iter->head_frag)
					goto normal;

				len -= iter->len;
			}

			if (len != frag_len)
				goto normal;
		}

		/* GSO partial only requires that we trim off any excess that
		 * doesn't fit into an MSS sized block, so take care of that
		 * now.
		 * Cap len to not accidentally hit GSO_BY_FRAGS.
		 */
<<<<<<< HEAD
		partial_segs = min(len, GSO_BY_FRAGS - 1U) / mss;
=======
		partial_segs = min(len, GSO_BY_FRAGS - 1) / mss;
>>>>>>> 7bbf3b67
		if (partial_segs > 1)
			mss *= partial_segs;
		else
			partial_segs = 0;
	}

normal:
	headroom = skb_headroom(head_skb);
	pos = skb_headlen(head_skb);

	if (skb_orphan_frags(head_skb, GFP_ATOMIC))
		return ERR_PTR(-ENOMEM);

	nfrags = skb_shinfo(head_skb)->nr_frags;
	frag = skb_shinfo(head_skb)->frags;
	frag_skb = head_skb;

	do {
		struct sk_buff *nskb;
		skb_frag_t *nskb_frag;
		int hsize;
		int size;

		if (unlikely(mss == GSO_BY_FRAGS)) {
			len = list_skb->len;
		} else {
			len = head_skb->len - offset;
			if (len > mss)
				len = mss;
		}

		hsize = skb_headlen(head_skb) - offset;

		if (hsize <= 0 && i >= nfrags && skb_headlen(list_skb) &&
		    (skb_headlen(list_skb) == len || sg)) {
			BUG_ON(skb_headlen(list_skb) > len);

			nskb = skb_clone(list_skb, GFP_ATOMIC);
			if (unlikely(!nskb))
				goto err;

			i = 0;
			nfrags = skb_shinfo(list_skb)->nr_frags;
			frag = skb_shinfo(list_skb)->frags;
			frag_skb = list_skb;
			pos += skb_headlen(list_skb);

			while (pos < offset + len) {
				BUG_ON(i >= nfrags);

				size = skb_frag_size(frag);
				if (pos + size > offset + len)
					break;

				i++;
				pos += size;
				frag++;
			}

			list_skb = list_skb->next;

			if (unlikely(pskb_trim(nskb, len))) {
				kfree_skb(nskb);
				goto err;
			}

			hsize = skb_end_offset(nskb);
			if (skb_cow_head(nskb, doffset + headroom)) {
				kfree_skb(nskb);
				goto err;
			}

			nskb->truesize += skb_end_offset(nskb) - hsize;
			skb_release_head_state(nskb);
			__skb_push(nskb, doffset);
		} else {
			if (hsize < 0)
				hsize = 0;
			if (hsize > len || !sg)
				hsize = len;

			nskb = __alloc_skb(hsize + doffset + headroom,
					   GFP_ATOMIC, skb_alloc_rx_flag(head_skb),
					   NUMA_NO_NODE);

			if (unlikely(!nskb))
				goto err;

			skb_reserve(nskb, headroom);
			__skb_put(nskb, doffset);
		}

		if (segs)
			tail->next = nskb;
		else
			segs = nskb;
		tail = nskb;

		__copy_skb_header(nskb, head_skb);

		skb_headers_offset_update(nskb, skb_headroom(nskb) - headroom);
		skb_reset_mac_len(nskb);

		skb_copy_from_linear_data_offset(head_skb, -tnl_hlen,
						 nskb->data - tnl_hlen,
						 doffset + tnl_hlen);

		if (nskb->len == len + doffset)
			goto perform_csum_check;

		if (!sg) {
			if (!csum) {
				if (!nskb->remcsum_offload)
					nskb->ip_summed = CHECKSUM_NONE;
				SKB_GSO_CB(nskb)->csum =
					skb_copy_and_csum_bits(head_skb, offset,
							       skb_put(nskb,
								       len),
							       len);
				SKB_GSO_CB(nskb)->csum_start =
					skb_headroom(nskb) + doffset;
			} else {
				if (skb_copy_bits(head_skb, offset, skb_put(nskb, len), len))
					goto err;
			}
			continue;
		}

		nskb_frag = skb_shinfo(nskb)->frags;

		skb_copy_from_linear_data_offset(head_skb, offset,
						 skb_put(nskb, hsize), hsize);

		skb_shinfo(nskb)->flags |= skb_shinfo(head_skb)->flags &
					   SKBFL_SHARED_FRAG;

		if (skb_zerocopy_clone(nskb, frag_skb, GFP_ATOMIC))
			goto err;

		while (pos < offset + len) {
			if (i >= nfrags) {
				if (skb_orphan_frags(list_skb, GFP_ATOMIC) ||
				    skb_zerocopy_clone(nskb, list_skb,
						       GFP_ATOMIC))
					goto err;

				i = 0;
				nfrags = skb_shinfo(list_skb)->nr_frags;
				frag = skb_shinfo(list_skb)->frags;
				frag_skb = list_skb;
				if (!skb_headlen(list_skb)) {
					BUG_ON(!nfrags);
				} else {
					BUG_ON(!list_skb->head_frag);

					/* to make room for head_frag. */
					i--;
					frag--;
				}

				list_skb = list_skb->next;
			}

			if (unlikely(skb_shinfo(nskb)->nr_frags >=
				     MAX_SKB_FRAGS)) {
				net_warn_ratelimited(
					"skb_segment: too many frags: %u %u\n",
					pos, mss);
				err = -EINVAL;
				goto err;
			}

			*nskb_frag = (i < 0) ? skb_head_frag_to_page_desc(frag_skb) : *frag;
			__skb_frag_ref(nskb_frag);
			size = skb_frag_size(nskb_frag);

			if (pos < offset) {
				skb_frag_off_add(nskb_frag, offset - pos);
				skb_frag_size_sub(nskb_frag, offset - pos);
			}

			skb_shinfo(nskb)->nr_frags++;

			if (pos + size <= offset + len) {
				i++;
				frag++;
				pos += size;
			} else {
				skb_frag_size_sub(nskb_frag, pos + size - (offset + len));
				goto skip_fraglist;
			}

			nskb_frag++;
		}

skip_fraglist:
		nskb->data_len = len - hsize;
		nskb->len += nskb->data_len;
		nskb->truesize += nskb->data_len;

perform_csum_check:
		if (!csum) {
			if (skb_has_shared_frag(nskb) &&
			    __skb_linearize(nskb))
				goto err;

			if (!nskb->remcsum_offload)
				nskb->ip_summed = CHECKSUM_NONE;
			SKB_GSO_CB(nskb)->csum =
				skb_checksum(nskb, doffset,
					     nskb->len - doffset, 0);
			SKB_GSO_CB(nskb)->csum_start =
				skb_headroom(nskb) + doffset;
		}
	} while ((offset += len) < head_skb->len);

	/* Some callers want to get the end of the list.
	 * Put it in segs->prev to avoid walking the list.
	 * (see validate_xmit_skb_list() for example)
	 */
	segs->prev = tail;

	if (partial_segs) {
		struct sk_buff *iter;
		int type = skb_shinfo(head_skb)->gso_type;
		unsigned short gso_size = skb_shinfo(head_skb)->gso_size;

		/* Update type to add partial and then remove dodgy if set */
		type |= (features & NETIF_F_GSO_PARTIAL) / NETIF_F_GSO_PARTIAL * SKB_GSO_PARTIAL;
		type &= ~SKB_GSO_DODGY;

		/* Update GSO info and prepare to start updating headers on
		 * our way back down the stack of protocols.
		 */
		for (iter = segs; iter; iter = iter->next) {
			skb_shinfo(iter)->gso_size = gso_size;
			skb_shinfo(iter)->gso_segs = partial_segs;
			skb_shinfo(iter)->gso_type = type;
			SKB_GSO_CB(iter)->data_offset = skb_headroom(iter) + doffset;
		}

		if (tail->len - doffset <= gso_size)
			skb_shinfo(tail)->gso_size = 0;
		else if (tail != segs)
			skb_shinfo(tail)->gso_segs = DIV_ROUND_UP(tail->len - doffset, gso_size);
	}

	/* Following permits correct backpressure, for protocols
	 * using skb_set_owner_w().
	 * Idea is to tranfert ownership from head_skb to last segment.
	 */
	if (head_skb->destructor == sock_wfree) {
		swap(tail->truesize, head_skb->truesize);
		swap(tail->destructor, head_skb->destructor);
		swap(tail->sk, head_skb->sk);
	}
	return segs;

err:
	kfree_skb_list(segs);
	return ERR_PTR(err);
}
EXPORT_SYMBOL_GPL(skb_segment);

#ifdef CONFIG_SKB_EXTENSIONS
#define SKB_EXT_ALIGN_VALUE	8
#define SKB_EXT_CHUNKSIZEOF(x)	(ALIGN((sizeof(x)), SKB_EXT_ALIGN_VALUE) / SKB_EXT_ALIGN_VALUE)

static const u8 skb_ext_type_len[] = {
#if IS_ENABLED(CONFIG_BRIDGE_NETFILTER)
	[SKB_EXT_BRIDGE_NF] = SKB_EXT_CHUNKSIZEOF(struct nf_bridge_info),
#endif
#ifdef CONFIG_XFRM
	[SKB_EXT_SEC_PATH] = SKB_EXT_CHUNKSIZEOF(struct sec_path),
#endif
#if IS_ENABLED(CONFIG_NET_TC_SKB_EXT)
	[TC_SKB_EXT] = SKB_EXT_CHUNKSIZEOF(struct tc_skb_ext),
#endif
#if IS_ENABLED(CONFIG_MPTCP)
	[SKB_EXT_MPTCP] = SKB_EXT_CHUNKSIZEOF(struct mptcp_ext),
#endif
#if IS_ENABLED(CONFIG_MCTP_FLOWS)
	[SKB_EXT_MCTP] = SKB_EXT_CHUNKSIZEOF(struct mctp_flow),
#endif
};

static __always_inline unsigned int skb_ext_total_length(void)
{
	unsigned int l = SKB_EXT_CHUNKSIZEOF(struct skb_ext);
	int i;

	for (i = 0; i < ARRAY_SIZE(skb_ext_type_len); i++)
		l += skb_ext_type_len[i];

	return l;
}

static void skb_extensions_init(void)
{
	BUILD_BUG_ON(SKB_EXT_NUM >= 8);
#if !IS_ENABLED(CONFIG_KCOV_INSTRUMENT_ALL)
	BUILD_BUG_ON(skb_ext_total_length() > 255);
#endif

	skbuff_ext_cache = kmem_cache_create("skbuff_ext_cache",
					     SKB_EXT_ALIGN_VALUE * skb_ext_total_length(),
					     0,
					     SLAB_HWCACHE_ALIGN|SLAB_PANIC,
					     NULL);
}
#else
static void skb_extensions_init(void) {}
#endif

/* The SKB kmem_cache slab is critical for network performance.  Never
 * merge/alias the slab with similar sized objects.  This avoids fragmentation
 * that hurts performance of kmem_cache_{alloc,free}_bulk APIs.
 */
#ifndef CONFIG_SLUB_TINY
#define FLAG_SKB_NO_MERGE	SLAB_NO_MERGE
#else /* CONFIG_SLUB_TINY - simple loop in kmem_cache_alloc_bulk */
#define FLAG_SKB_NO_MERGE	0
#endif

void __init skb_init(void)
{
	skbuff_cache = kmem_cache_create_usercopy("skbuff_head_cache",
					      sizeof(struct sk_buff),
					      0,
					      SLAB_HWCACHE_ALIGN|SLAB_PANIC|
						FLAG_SKB_NO_MERGE,
					      offsetof(struct sk_buff, cb),
					      sizeof_field(struct sk_buff, cb),
					      NULL);
	skbuff_fclone_cache = kmem_cache_create("skbuff_fclone_cache",
						sizeof(struct sk_buff_fclones),
						0,
						SLAB_HWCACHE_ALIGN|SLAB_PANIC,
						NULL);
	/* usercopy should only access first SKB_SMALL_HEAD_HEADROOM bytes.
	 * struct skb_shared_info is located at the end of skb->head,
	 * and should not be copied to/from user.
	 */
	skb_small_head_cache = kmem_cache_create_usercopy("skbuff_small_head",
						SKB_SMALL_HEAD_CACHE_SIZE,
						0,
						SLAB_HWCACHE_ALIGN | SLAB_PANIC,
						0,
						SKB_SMALL_HEAD_HEADROOM,
						NULL);
	skb_extensions_init();
}

static int
__skb_to_sgvec(struct sk_buff *skb, struct scatterlist *sg, int offset, int len,
	       unsigned int recursion_level)
{
	int start = skb_headlen(skb);
	int i, copy = start - offset;
	struct sk_buff *frag_iter;
	int elt = 0;

	if (unlikely(recursion_level >= 24))
		return -EMSGSIZE;

	if (copy > 0) {
		if (copy > len)
			copy = len;
		sg_set_buf(sg, skb->data + offset, copy);
		elt++;
		if ((len -= copy) == 0)
			return elt;
		offset += copy;
	}

	for (i = 0; i < skb_shinfo(skb)->nr_frags; i++) {
		int end;

		WARN_ON(start > offset + len);

		end = start + skb_frag_size(&skb_shinfo(skb)->frags[i]);
		if ((copy = end - offset) > 0) {
			skb_frag_t *frag = &skb_shinfo(skb)->frags[i];
			if (unlikely(elt && sg_is_last(&sg[elt - 1])))
				return -EMSGSIZE;

			if (copy > len)
				copy = len;
			sg_set_page(&sg[elt], skb_frag_page(frag), copy,
				    skb_frag_off(frag) + offset - start);
			elt++;
			if (!(len -= copy))
				return elt;
			offset += copy;
		}
		start = end;
	}

	skb_walk_frags(skb, frag_iter) {
		int end, ret;

		WARN_ON(start > offset + len);

		end = start + frag_iter->len;
		if ((copy = end - offset) > 0) {
			if (unlikely(elt && sg_is_last(&sg[elt - 1])))
				return -EMSGSIZE;

			if (copy > len)
				copy = len;
			ret = __skb_to_sgvec(frag_iter, sg+elt, offset - start,
					      copy, recursion_level + 1);
			if (unlikely(ret < 0))
				return ret;
			elt += ret;
			if ((len -= copy) == 0)
				return elt;
			offset += copy;
		}
		start = end;
	}
	BUG_ON(len);
	return elt;
}

/**
 *	skb_to_sgvec - Fill a scatter-gather list from a socket buffer
 *	@skb: Socket buffer containing the buffers to be mapped
 *	@sg: The scatter-gather list to map into
 *	@offset: The offset into the buffer's contents to start mapping
 *	@len: Length of buffer space to be mapped
 *
 *	Fill the specified scatter-gather list with mappings/pointers into a
 *	region of the buffer space attached to a socket buffer. Returns either
 *	the number of scatterlist items used, or -EMSGSIZE if the contents
 *	could not fit.
 */
int skb_to_sgvec(struct sk_buff *skb, struct scatterlist *sg, int offset, int len)
{
	int nsg = __skb_to_sgvec(skb, sg, offset, len, 0);

	if (nsg <= 0)
		return nsg;

	sg_mark_end(&sg[nsg - 1]);

	return nsg;
}
EXPORT_SYMBOL_GPL(skb_to_sgvec);

/* As compared with skb_to_sgvec, skb_to_sgvec_nomark only map skb to given
 * sglist without mark the sg which contain last skb data as the end.
 * So the caller can mannipulate sg list as will when padding new data after
 * the first call without calling sg_unmark_end to expend sg list.
 *
 * Scenario to use skb_to_sgvec_nomark:
 * 1. sg_init_table
 * 2. skb_to_sgvec_nomark(payload1)
 * 3. skb_to_sgvec_nomark(payload2)
 *
 * This is equivalent to:
 * 1. sg_init_table
 * 2. skb_to_sgvec(payload1)
 * 3. sg_unmark_end
 * 4. skb_to_sgvec(payload2)
 *
 * When mapping mutilple payload conditionally, skb_to_sgvec_nomark
 * is more preferable.
 */
int skb_to_sgvec_nomark(struct sk_buff *skb, struct scatterlist *sg,
			int offset, int len)
{
	return __skb_to_sgvec(skb, sg, offset, len, 0);
}
EXPORT_SYMBOL_GPL(skb_to_sgvec_nomark);



/**
 *	skb_cow_data - Check that a socket buffer's data buffers are writable
 *	@skb: The socket buffer to check.
 *	@tailbits: Amount of trailing space to be added
 *	@trailer: Returned pointer to the skb where the @tailbits space begins
 *
 *	Make sure that the data buffers attached to a socket buffer are
 *	writable. If they are not, private copies are made of the data buffers
 *	and the socket buffer is set to use these instead.
 *
 *	If @tailbits is given, make sure that there is space to write @tailbits
 *	bytes of data beyond current end of socket buffer.  @trailer will be
 *	set to point to the skb in which this space begins.
 *
 *	The number of scatterlist elements required to completely map the
 *	COW'd and extended socket buffer will be returned.
 */
int skb_cow_data(struct sk_buff *skb, int tailbits, struct sk_buff **trailer)
{
	int copyflag;
	int elt;
	struct sk_buff *skb1, **skb_p;

	/* If skb is cloned or its head is paged, reallocate
	 * head pulling out all the pages (pages are considered not writable
	 * at the moment even if they are anonymous).
	 */
	if ((skb_cloned(skb) || skb_shinfo(skb)->nr_frags) &&
	    !__pskb_pull_tail(skb, __skb_pagelen(skb)))
		return -ENOMEM;

	/* Easy case. Most of packets will go this way. */
	if (!skb_has_frag_list(skb)) {
		/* A little of trouble, not enough of space for trailer.
		 * This should not happen, when stack is tuned to generate
		 * good frames. OK, on miss we reallocate and reserve even more
		 * space, 128 bytes is fair. */

		if (skb_tailroom(skb) < tailbits &&
		    pskb_expand_head(skb, 0, tailbits-skb_tailroom(skb)+128, GFP_ATOMIC))
			return -ENOMEM;

		/* Voila! */
		*trailer = skb;
		return 1;
	}

	/* Misery. We are in troubles, going to mincer fragments... */

	elt = 1;
	skb_p = &skb_shinfo(skb)->frag_list;
	copyflag = 0;

	while ((skb1 = *skb_p) != NULL) {
		int ntail = 0;

		/* The fragment is partially pulled by someone,
		 * this can happen on input. Copy it and everything
		 * after it. */

		if (skb_shared(skb1))
			copyflag = 1;

		/* If the skb is the last, worry about trailer. */

		if (skb1->next == NULL && tailbits) {
			if (skb_shinfo(skb1)->nr_frags ||
			    skb_has_frag_list(skb1) ||
			    skb_tailroom(skb1) < tailbits)
				ntail = tailbits + 128;
		}

		if (copyflag ||
		    skb_cloned(skb1) ||
		    ntail ||
		    skb_shinfo(skb1)->nr_frags ||
		    skb_has_frag_list(skb1)) {
			struct sk_buff *skb2;

			/* Fuck, we are miserable poor guys... */
			if (ntail == 0)
				skb2 = skb_copy(skb1, GFP_ATOMIC);
			else
				skb2 = skb_copy_expand(skb1,
						       skb_headroom(skb1),
						       ntail,
						       GFP_ATOMIC);
			if (unlikely(skb2 == NULL))
				return -ENOMEM;

			if (skb1->sk)
				skb_set_owner_w(skb2, skb1->sk);

			/* Looking around. Are we still alive?
			 * OK, link new skb, drop old one */

			skb2->next = skb1->next;
			*skb_p = skb2;
			kfree_skb(skb1);
			skb1 = skb2;
		}
		elt++;
		*trailer = skb1;
		skb_p = &skb1->next;
	}

	return elt;
}
EXPORT_SYMBOL_GPL(skb_cow_data);

static void sock_rmem_free(struct sk_buff *skb)
{
	struct sock *sk = skb->sk;

	atomic_sub(skb->truesize, &sk->sk_rmem_alloc);
}

static void skb_set_err_queue(struct sk_buff *skb)
{
	/* pkt_type of skbs received on local sockets is never PACKET_OUTGOING.
	 * So, it is safe to (mis)use it to mark skbs on the error queue.
	 */
	skb->pkt_type = PACKET_OUTGOING;
	BUILD_BUG_ON(PACKET_OUTGOING == 0);
}

/*
 * Note: We dont mem charge error packets (no sk_forward_alloc changes)
 */
int sock_queue_err_skb(struct sock *sk, struct sk_buff *skb)
{
	if (atomic_read(&sk->sk_rmem_alloc) + skb->truesize >=
	    (unsigned int)READ_ONCE(sk->sk_rcvbuf))
		return -ENOMEM;

	skb_orphan(skb);
	skb->sk = sk;
	skb->destructor = sock_rmem_free;
	atomic_add(skb->truesize, &sk->sk_rmem_alloc);
	skb_set_err_queue(skb);

	/* before exiting rcu section, make sure dst is refcounted */
	skb_dst_force(skb);

	skb_queue_tail(&sk->sk_error_queue, skb);
	if (!sock_flag(sk, SOCK_DEAD))
		sk_error_report(sk);
	return 0;
}
EXPORT_SYMBOL(sock_queue_err_skb);

static bool is_icmp_err_skb(const struct sk_buff *skb)
{
	return skb && (SKB_EXT_ERR(skb)->ee.ee_origin == SO_EE_ORIGIN_ICMP ||
		       SKB_EXT_ERR(skb)->ee.ee_origin == SO_EE_ORIGIN_ICMP6);
}

struct sk_buff *sock_dequeue_err_skb(struct sock *sk)
{
	struct sk_buff_head *q = &sk->sk_error_queue;
	struct sk_buff *skb, *skb_next = NULL;
	bool icmp_next = false;
	unsigned long flags;

	if (skb_queue_empty_lockless(q))
		return NULL;

	spin_lock_irqsave(&q->lock, flags);
	skb = __skb_dequeue(q);
	if (skb && (skb_next = skb_peek(q))) {
		icmp_next = is_icmp_err_skb(skb_next);
		if (icmp_next)
			sk->sk_err = SKB_EXT_ERR(skb_next)->ee.ee_errno;
	}
	spin_unlock_irqrestore(&q->lock, flags);

	if (is_icmp_err_skb(skb) && !icmp_next)
		sk->sk_err = 0;

	if (skb_next)
		sk_error_report(sk);

	return skb;
}
EXPORT_SYMBOL(sock_dequeue_err_skb);

/**
 * skb_clone_sk - create clone of skb, and take reference to socket
 * @skb: the skb to clone
 *
 * This function creates a clone of a buffer that holds a reference on
 * sk_refcnt.  Buffers created via this function are meant to be
 * returned using sock_queue_err_skb, or free via kfree_skb.
 *
 * When passing buffers allocated with this function to sock_queue_err_skb
 * it is necessary to wrap the call with sock_hold/sock_put in order to
 * prevent the socket from being released prior to being enqueued on
 * the sk_error_queue.
 */
struct sk_buff *skb_clone_sk(struct sk_buff *skb)
{
	struct sock *sk = skb->sk;
	struct sk_buff *clone;

	if (!sk || !refcount_inc_not_zero(&sk->sk_refcnt))
		return NULL;

	clone = skb_clone(skb, GFP_ATOMIC);
	if (!clone) {
		sock_put(sk);
		return NULL;
	}

	clone->sk = sk;
	clone->destructor = sock_efree;

	return clone;
}
EXPORT_SYMBOL(skb_clone_sk);

static void __skb_complete_tx_timestamp(struct sk_buff *skb,
					struct sock *sk,
					int tstype,
					bool opt_stats)
{
	struct sock_exterr_skb *serr;
	int err;

	BUILD_BUG_ON(sizeof(struct sock_exterr_skb) > sizeof(skb->cb));

	serr = SKB_EXT_ERR(skb);
	memset(serr, 0, sizeof(*serr));
	serr->ee.ee_errno = ENOMSG;
	serr->ee.ee_origin = SO_EE_ORIGIN_TIMESTAMPING;
	serr->ee.ee_info = tstype;
	serr->opt_stats = opt_stats;
	serr->header.h4.iif = skb->dev ? skb->dev->ifindex : 0;
	if (READ_ONCE(sk->sk_tsflags) & SOF_TIMESTAMPING_OPT_ID) {
		serr->ee.ee_data = skb_shinfo(skb)->tskey;
		if (sk_is_tcp(sk))
			serr->ee.ee_data -= atomic_read(&sk->sk_tskey);
	}

	err = sock_queue_err_skb(sk, skb);

	if (err)
		kfree_skb(skb);
}

static bool skb_may_tx_timestamp(struct sock *sk, bool tsonly)
{
	bool ret;

	if (likely(READ_ONCE(sysctl_tstamp_allow_data) || tsonly))
		return true;

	read_lock_bh(&sk->sk_callback_lock);
	ret = sk->sk_socket && sk->sk_socket->file &&
	      file_ns_capable(sk->sk_socket->file, &init_user_ns, CAP_NET_RAW);
	read_unlock_bh(&sk->sk_callback_lock);
	return ret;
}

void skb_complete_tx_timestamp(struct sk_buff *skb,
			       struct skb_shared_hwtstamps *hwtstamps)
{
	struct sock *sk = skb->sk;

	if (!skb_may_tx_timestamp(sk, false))
		goto err;

	/* Take a reference to prevent skb_orphan() from freeing the socket,
	 * but only if the socket refcount is not zero.
	 */
	if (likely(refcount_inc_not_zero(&sk->sk_refcnt))) {
		*skb_hwtstamps(skb) = *hwtstamps;
		__skb_complete_tx_timestamp(skb, sk, SCM_TSTAMP_SND, false);
		sock_put(sk);
		return;
	}

err:
	kfree_skb(skb);
}
EXPORT_SYMBOL_GPL(skb_complete_tx_timestamp);

void __skb_tstamp_tx(struct sk_buff *orig_skb,
		     const struct sk_buff *ack_skb,
		     struct skb_shared_hwtstamps *hwtstamps,
		     struct sock *sk, int tstype)
{
	struct sk_buff *skb;
	bool tsonly, opt_stats = false;
	u32 tsflags;

	if (!sk)
		return;

	tsflags = READ_ONCE(sk->sk_tsflags);
	if (!hwtstamps && !(tsflags & SOF_TIMESTAMPING_OPT_TX_SWHW) &&
	    skb_shinfo(orig_skb)->tx_flags & SKBTX_IN_PROGRESS)
		return;

	tsonly = tsflags & SOF_TIMESTAMPING_OPT_TSONLY;
	if (!skb_may_tx_timestamp(sk, tsonly))
		return;

	if (tsonly) {
#ifdef CONFIG_INET
		if ((tsflags & SOF_TIMESTAMPING_OPT_STATS) &&
		    sk_is_tcp(sk)) {
			skb = tcp_get_timestamping_opt_stats(sk, orig_skb,
							     ack_skb);
			opt_stats = true;
		} else
#endif
			skb = alloc_skb(0, GFP_ATOMIC);
	} else {
		skb = skb_clone(orig_skb, GFP_ATOMIC);

		if (skb_orphan_frags_rx(skb, GFP_ATOMIC)) {
			kfree_skb(skb);
			return;
		}
	}
	if (!skb)
		return;

	if (tsonly) {
		skb_shinfo(skb)->tx_flags |= skb_shinfo(orig_skb)->tx_flags &
					     SKBTX_ANY_TSTAMP;
		skb_shinfo(skb)->tskey = skb_shinfo(orig_skb)->tskey;
	}

	if (hwtstamps)
		*skb_hwtstamps(skb) = *hwtstamps;
	else
		__net_timestamp(skb);

	__skb_complete_tx_timestamp(skb, sk, tstype, opt_stats);
}
EXPORT_SYMBOL_GPL(__skb_tstamp_tx);

void skb_tstamp_tx(struct sk_buff *orig_skb,
		   struct skb_shared_hwtstamps *hwtstamps)
{
	return __skb_tstamp_tx(orig_skb, NULL, hwtstamps, orig_skb->sk,
			       SCM_TSTAMP_SND);
}
EXPORT_SYMBOL_GPL(skb_tstamp_tx);

#ifdef CONFIG_WIRELESS
void skb_complete_wifi_ack(struct sk_buff *skb, bool acked)
{
	struct sock *sk = skb->sk;
	struct sock_exterr_skb *serr;
	int err = 1;

	skb->wifi_acked_valid = 1;
	skb->wifi_acked = acked;

	serr = SKB_EXT_ERR(skb);
	memset(serr, 0, sizeof(*serr));
	serr->ee.ee_errno = ENOMSG;
	serr->ee.ee_origin = SO_EE_ORIGIN_TXSTATUS;

	/* Take a reference to prevent skb_orphan() from freeing the socket,
	 * but only if the socket refcount is not zero.
	 */
	if (likely(refcount_inc_not_zero(&sk->sk_refcnt))) {
		err = sock_queue_err_skb(sk, skb);
		sock_put(sk);
	}
	if (err)
		kfree_skb(skb);
}
EXPORT_SYMBOL_GPL(skb_complete_wifi_ack);
#endif /* CONFIG_WIRELESS */

/**
 * skb_partial_csum_set - set up and verify partial csum values for packet
 * @skb: the skb to set
 * @start: the number of bytes after skb->data to start checksumming.
 * @off: the offset from start to place the checksum.
 *
 * For untrusted partially-checksummed packets, we need to make sure the values
 * for skb->csum_start and skb->csum_offset are valid so we don't oops.
 *
 * This function checks and sets those values and skb->ip_summed: if this
 * returns false you should drop the packet.
 */
bool skb_partial_csum_set(struct sk_buff *skb, u16 start, u16 off)
{
	u32 csum_end = (u32)start + (u32)off + sizeof(__sum16);
	u32 csum_start = skb_headroom(skb) + (u32)start;

	if (unlikely(csum_start >= U16_MAX || csum_end > skb_headlen(skb))) {
		net_warn_ratelimited("bad partial csum: csum=%u/%u headroom=%u headlen=%u\n",
				     start, off, skb_headroom(skb), skb_headlen(skb));
		return false;
	}
	skb->ip_summed = CHECKSUM_PARTIAL;
	skb->csum_start = csum_start;
	skb->csum_offset = off;
	skb->transport_header = csum_start;
	return true;
}
EXPORT_SYMBOL_GPL(skb_partial_csum_set);

static int skb_maybe_pull_tail(struct sk_buff *skb, unsigned int len,
			       unsigned int max)
{
	if (skb_headlen(skb) >= len)
		return 0;

	/* If we need to pullup then pullup to the max, so we
	 * won't need to do it again.
	 */
	if (max > skb->len)
		max = skb->len;

	if (__pskb_pull_tail(skb, max - skb_headlen(skb)) == NULL)
		return -ENOMEM;

	if (skb_headlen(skb) < len)
		return -EPROTO;

	return 0;
}

#define MAX_TCP_HDR_LEN (15 * 4)

static __sum16 *skb_checksum_setup_ip(struct sk_buff *skb,
				      typeof(IPPROTO_IP) proto,
				      unsigned int off)
{
	int err;

	switch (proto) {
	case IPPROTO_TCP:
		err = skb_maybe_pull_tail(skb, off + sizeof(struct tcphdr),
					  off + MAX_TCP_HDR_LEN);
		if (!err && !skb_partial_csum_set(skb, off,
						  offsetof(struct tcphdr,
							   check)))
			err = -EPROTO;
		return err ? ERR_PTR(err) : &tcp_hdr(skb)->check;

	case IPPROTO_UDP:
		err = skb_maybe_pull_tail(skb, off + sizeof(struct udphdr),
					  off + sizeof(struct udphdr));
		if (!err && !skb_partial_csum_set(skb, off,
						  offsetof(struct udphdr,
							   check)))
			err = -EPROTO;
		return err ? ERR_PTR(err) : &udp_hdr(skb)->check;
	}

	return ERR_PTR(-EPROTO);
}

/* This value should be large enough to cover a tagged ethernet header plus
 * maximally sized IP and TCP or UDP headers.
 */
#define MAX_IP_HDR_LEN 128

static int skb_checksum_setup_ipv4(struct sk_buff *skb, bool recalculate)
{
	unsigned int off;
	bool fragment;
	__sum16 *csum;
	int err;

	fragment = false;

	err = skb_maybe_pull_tail(skb,
				  sizeof(struct iphdr),
				  MAX_IP_HDR_LEN);
	if (err < 0)
		goto out;

	if (ip_is_fragment(ip_hdr(skb)))
		fragment = true;

	off = ip_hdrlen(skb);

	err = -EPROTO;

	if (fragment)
		goto out;

	csum = skb_checksum_setup_ip(skb, ip_hdr(skb)->protocol, off);
	if (IS_ERR(csum))
		return PTR_ERR(csum);

	if (recalculate)
		*csum = ~csum_tcpudp_magic(ip_hdr(skb)->saddr,
					   ip_hdr(skb)->daddr,
					   skb->len - off,
					   ip_hdr(skb)->protocol, 0);
	err = 0;

out:
	return err;
}

/* This value should be large enough to cover a tagged ethernet header plus
 * an IPv6 header, all options, and a maximal TCP or UDP header.
 */
#define MAX_IPV6_HDR_LEN 256

#define OPT_HDR(type, skb, off) \
	(type *)(skb_network_header(skb) + (off))

static int skb_checksum_setup_ipv6(struct sk_buff *skb, bool recalculate)
{
	int err;
	u8 nexthdr;
	unsigned int off;
	unsigned int len;
	bool fragment;
	bool done;
	__sum16 *csum;

	fragment = false;
	done = false;

	off = sizeof(struct ipv6hdr);

	err = skb_maybe_pull_tail(skb, off, MAX_IPV6_HDR_LEN);
	if (err < 0)
		goto out;

	nexthdr = ipv6_hdr(skb)->nexthdr;

	len = sizeof(struct ipv6hdr) + ntohs(ipv6_hdr(skb)->payload_len);
	while (off <= len && !done) {
		switch (nexthdr) {
		case IPPROTO_DSTOPTS:
		case IPPROTO_HOPOPTS:
		case IPPROTO_ROUTING: {
			struct ipv6_opt_hdr *hp;

			err = skb_maybe_pull_tail(skb,
						  off +
						  sizeof(struct ipv6_opt_hdr),
						  MAX_IPV6_HDR_LEN);
			if (err < 0)
				goto out;

			hp = OPT_HDR(struct ipv6_opt_hdr, skb, off);
			nexthdr = hp->nexthdr;
			off += ipv6_optlen(hp);
			break;
		}
		case IPPROTO_AH: {
			struct ip_auth_hdr *hp;

			err = skb_maybe_pull_tail(skb,
						  off +
						  sizeof(struct ip_auth_hdr),
						  MAX_IPV6_HDR_LEN);
			if (err < 0)
				goto out;

			hp = OPT_HDR(struct ip_auth_hdr, skb, off);
			nexthdr = hp->nexthdr;
			off += ipv6_authlen(hp);
			break;
		}
		case IPPROTO_FRAGMENT: {
			struct frag_hdr *hp;

			err = skb_maybe_pull_tail(skb,
						  off +
						  sizeof(struct frag_hdr),
						  MAX_IPV6_HDR_LEN);
			if (err < 0)
				goto out;

			hp = OPT_HDR(struct frag_hdr, skb, off);

			if (hp->frag_off & htons(IP6_OFFSET | IP6_MF))
				fragment = true;

			nexthdr = hp->nexthdr;
			off += sizeof(struct frag_hdr);
			break;
		}
		default:
			done = true;
			break;
		}
	}

	err = -EPROTO;

	if (!done || fragment)
		goto out;

	csum = skb_checksum_setup_ip(skb, nexthdr, off);
	if (IS_ERR(csum))
		return PTR_ERR(csum);

	if (recalculate)
		*csum = ~csum_ipv6_magic(&ipv6_hdr(skb)->saddr,
					 &ipv6_hdr(skb)->daddr,
					 skb->len - off, nexthdr, 0);
	err = 0;

out:
	return err;
}

/**
 * skb_checksum_setup - set up partial checksum offset
 * @skb: the skb to set up
 * @recalculate: if true the pseudo-header checksum will be recalculated
 */
int skb_checksum_setup(struct sk_buff *skb, bool recalculate)
{
	int err;

	switch (skb->protocol) {
	case htons(ETH_P_IP):
		err = skb_checksum_setup_ipv4(skb, recalculate);
		break;

	case htons(ETH_P_IPV6):
		err = skb_checksum_setup_ipv6(skb, recalculate);
		break;

	default:
		err = -EPROTO;
		break;
	}

	return err;
}
EXPORT_SYMBOL(skb_checksum_setup);

/**
 * skb_checksum_maybe_trim - maybe trims the given skb
 * @skb: the skb to check
 * @transport_len: the data length beyond the network header
 *
 * Checks whether the given skb has data beyond the given transport length.
 * If so, returns a cloned skb trimmed to this transport length.
 * Otherwise returns the provided skb. Returns NULL in error cases
 * (e.g. transport_len exceeds skb length or out-of-memory).
 *
 * Caller needs to set the skb transport header and free any returned skb if it
 * differs from the provided skb.
 */
static struct sk_buff *skb_checksum_maybe_trim(struct sk_buff *skb,
					       unsigned int transport_len)
{
	struct sk_buff *skb_chk;
	unsigned int len = skb_transport_offset(skb) + transport_len;
	int ret;

	if (skb->len < len)
		return NULL;
	else if (skb->len == len)
		return skb;

	skb_chk = skb_clone(skb, GFP_ATOMIC);
	if (!skb_chk)
		return NULL;

	ret = pskb_trim_rcsum(skb_chk, len);
	if (ret) {
		kfree_skb(skb_chk);
		return NULL;
	}

	return skb_chk;
}

/**
 * skb_checksum_trimmed - validate checksum of an skb
 * @skb: the skb to check
 * @transport_len: the data length beyond the network header
 * @skb_chkf: checksum function to use
 *
 * Applies the given checksum function skb_chkf to the provided skb.
 * Returns a checked and maybe trimmed skb. Returns NULL on error.
 *
 * If the skb has data beyond the given transport length, then a
 * trimmed & cloned skb is checked and returned.
 *
 * Caller needs to set the skb transport header and free any returned skb if it
 * differs from the provided skb.
 */
struct sk_buff *skb_checksum_trimmed(struct sk_buff *skb,
				     unsigned int transport_len,
				     __sum16(*skb_chkf)(struct sk_buff *skb))
{
	struct sk_buff *skb_chk;
	unsigned int offset = skb_transport_offset(skb);
	__sum16 ret;

	skb_chk = skb_checksum_maybe_trim(skb, transport_len);
	if (!skb_chk)
		goto err;

	if (!pskb_may_pull(skb_chk, offset))
		goto err;

	skb_pull_rcsum(skb_chk, offset);
	ret = skb_chkf(skb_chk);
	skb_push_rcsum(skb_chk, offset);

	if (ret)
		goto err;

	return skb_chk;

err:
	if (skb_chk && skb_chk != skb)
		kfree_skb(skb_chk);

	return NULL;

}
EXPORT_SYMBOL(skb_checksum_trimmed);

void __skb_warn_lro_forwarding(const struct sk_buff *skb)
{
	net_warn_ratelimited("%s: received packets cannot be forwarded while LRO is enabled\n",
			     skb->dev->name);
}
EXPORT_SYMBOL(__skb_warn_lro_forwarding);

void kfree_skb_partial(struct sk_buff *skb, bool head_stolen)
{
	if (head_stolen) {
		skb_release_head_state(skb);
		kmem_cache_free(skbuff_cache, skb);
	} else {
		__kfree_skb(skb);
	}
}
EXPORT_SYMBOL(kfree_skb_partial);

/**
 * skb_try_coalesce - try to merge skb to prior one
 * @to: prior buffer
 * @from: buffer to add
 * @fragstolen: pointer to boolean
 * @delta_truesize: how much more was allocated than was requested
 */
bool skb_try_coalesce(struct sk_buff *to, struct sk_buff *from,
		      bool *fragstolen, int *delta_truesize)
{
	struct skb_shared_info *to_shinfo, *from_shinfo;
	int i, delta, len = from->len;

	*fragstolen = false;

	if (skb_cloned(to))
		return false;

	/* In general, avoid mixing page_pool and non-page_pool allocated
	 * pages within the same SKB. Additionally avoid dealing with clones
	 * with page_pool pages, in case the SKB is using page_pool fragment
	 * references (page_pool_alloc_frag()). Since we only take full page
	 * references for cloned SKBs at the moment that would result in
	 * inconsistent reference counts.
	 * In theory we could take full references if @from is cloned and
	 * !@to->pp_recycle but its tricky (due to potential race with
	 * the clone disappearing) and rare, so not worth dealing with.
	 */
	if (to->pp_recycle != from->pp_recycle ||
	    (from->pp_recycle && skb_cloned(from)))
		return false;

	if (len <= skb_tailroom(to)) {
		if (len)
			BUG_ON(skb_copy_bits(from, 0, skb_put(to, len), len));
		*delta_truesize = 0;
		return true;
	}

	to_shinfo = skb_shinfo(to);
	from_shinfo = skb_shinfo(from);
	if (to_shinfo->frag_list || from_shinfo->frag_list)
		return false;
	if (skb_zcopy(to) || skb_zcopy(from))
		return false;

	if (skb_headlen(from) != 0) {
		struct page *page;
		unsigned int offset;

		if (to_shinfo->nr_frags +
		    from_shinfo->nr_frags >= MAX_SKB_FRAGS)
			return false;

		if (skb_head_is_locked(from))
			return false;

		delta = from->truesize - SKB_DATA_ALIGN(sizeof(struct sk_buff));

		page = virt_to_head_page(from->head);
		offset = from->data - (unsigned char *)page_address(page);

		skb_fill_page_desc(to, to_shinfo->nr_frags,
				   page, offset, skb_headlen(from));
		*fragstolen = true;
	} else {
		if (to_shinfo->nr_frags +
		    from_shinfo->nr_frags > MAX_SKB_FRAGS)
			return false;

		delta = from->truesize - SKB_TRUESIZE(skb_end_offset(from));
	}

	WARN_ON_ONCE(delta < len);

	memcpy(to_shinfo->frags + to_shinfo->nr_frags,
	       from_shinfo->frags,
	       from_shinfo->nr_frags * sizeof(skb_frag_t));
	to_shinfo->nr_frags += from_shinfo->nr_frags;

	if (!skb_cloned(from))
		from_shinfo->nr_frags = 0;

	/* if the skb is not cloned this does nothing
	 * since we set nr_frags to 0.
	 */
	for (i = 0; i < from_shinfo->nr_frags; i++)
		__skb_frag_ref(&from_shinfo->frags[i]);

	to->truesize += delta;
	to->len += len;
	to->data_len += len;

	*delta_truesize = delta;
	return true;
}
EXPORT_SYMBOL(skb_try_coalesce);

/**
 * skb_scrub_packet - scrub an skb
 *
 * @skb: buffer to clean
 * @xnet: packet is crossing netns
 *
 * skb_scrub_packet can be used after encapsulating or decapsulting a packet
 * into/from a tunnel. Some information have to be cleared during these
 * operations.
 * skb_scrub_packet can also be used to clean a skb before injecting it in
 * another namespace (@xnet == true). We have to clear all information in the
 * skb that could impact namespace isolation.
 */
void skb_scrub_packet(struct sk_buff *skb, bool xnet)
{
	skb->pkt_type = PACKET_HOST;
	skb->skb_iif = 0;
	skb->ignore_df = 0;
	skb_dst_drop(skb);
	skb_ext_reset(skb);
	nf_reset_ct(skb);
	nf_reset_trace(skb);

#ifdef CONFIG_NET_SWITCHDEV
	skb->offload_fwd_mark = 0;
	skb->offload_l3_fwd_mark = 0;
#endif

	if (!xnet)
		return;

	ipvs_reset(skb);
	skb->mark = 0;
	skb_clear_tstamp(skb);
}
EXPORT_SYMBOL_GPL(skb_scrub_packet);

static struct sk_buff *skb_reorder_vlan_header(struct sk_buff *skb)
{
	int mac_len, meta_len;
	void *meta;

	if (skb_cow(skb, skb_headroom(skb)) < 0) {
		kfree_skb(skb);
		return NULL;
	}

	mac_len = skb->data - skb_mac_header(skb);
	if (likely(mac_len > VLAN_HLEN + ETH_TLEN)) {
		memmove(skb_mac_header(skb) + VLAN_HLEN, skb_mac_header(skb),
			mac_len - VLAN_HLEN - ETH_TLEN);
	}

	meta_len = skb_metadata_len(skb);
	if (meta_len) {
		meta = skb_metadata_end(skb) - meta_len;
		memmove(meta + VLAN_HLEN, meta, meta_len);
	}

	skb->mac_header += VLAN_HLEN;
	return skb;
}

struct sk_buff *skb_vlan_untag(struct sk_buff *skb)
{
	struct vlan_hdr *vhdr;
	u16 vlan_tci;

	if (unlikely(skb_vlan_tag_present(skb))) {
		/* vlan_tci is already set-up so leave this for another time */
		return skb;
	}

	skb = skb_share_check(skb, GFP_ATOMIC);
	if (unlikely(!skb))
		goto err_free;
	/* We may access the two bytes after vlan_hdr in vlan_set_encap_proto(). */
	if (unlikely(!pskb_may_pull(skb, VLAN_HLEN + sizeof(unsigned short))))
		goto err_free;

	vhdr = (struct vlan_hdr *)skb->data;
	vlan_tci = ntohs(vhdr->h_vlan_TCI);
	__vlan_hwaccel_put_tag(skb, skb->protocol, vlan_tci);

	skb_pull_rcsum(skb, VLAN_HLEN);
	vlan_set_encap_proto(skb, vhdr);

	skb = skb_reorder_vlan_header(skb);
	if (unlikely(!skb))
		goto err_free;

	skb_reset_network_header(skb);
	if (!skb_transport_header_was_set(skb))
		skb_reset_transport_header(skb);
	skb_reset_mac_len(skb);

	return skb;

err_free:
	kfree_skb(skb);
	return NULL;
}
EXPORT_SYMBOL(skb_vlan_untag);

int skb_ensure_writable(struct sk_buff *skb, unsigned int write_len)
{
	if (!pskb_may_pull(skb, write_len))
		return -ENOMEM;

	if (!skb_cloned(skb) || skb_clone_writable(skb, write_len))
		return 0;

	return pskb_expand_head(skb, 0, 0, GFP_ATOMIC);
}
EXPORT_SYMBOL(skb_ensure_writable);

/* remove VLAN header from packet and update csum accordingly.
 * expects a non skb_vlan_tag_present skb with a vlan tag payload
 */
int __skb_vlan_pop(struct sk_buff *skb, u16 *vlan_tci)
{
	int offset = skb->data - skb_mac_header(skb);
	int err;

	if (WARN_ONCE(offset,
		      "__skb_vlan_pop got skb with skb->data not at mac header (offset %d)\n",
		      offset)) {
		return -EINVAL;
	}

	err = skb_ensure_writable(skb, VLAN_ETH_HLEN);
	if (unlikely(err))
		return err;

	skb_postpull_rcsum(skb, skb->data + (2 * ETH_ALEN), VLAN_HLEN);

	vlan_remove_tag(skb, vlan_tci);

	skb->mac_header += VLAN_HLEN;

	if (skb_network_offset(skb) < ETH_HLEN)
		skb_set_network_header(skb, ETH_HLEN);

	skb_reset_mac_len(skb);

	return err;
}
EXPORT_SYMBOL(__skb_vlan_pop);

/* Pop a vlan tag either from hwaccel or from payload.
 * Expects skb->data at mac header.
 */
int skb_vlan_pop(struct sk_buff *skb)
{
	u16 vlan_tci;
	__be16 vlan_proto;
	int err;

	if (likely(skb_vlan_tag_present(skb))) {
		__vlan_hwaccel_clear_tag(skb);
	} else {
		if (unlikely(!eth_type_vlan(skb->protocol)))
			return 0;

		err = __skb_vlan_pop(skb, &vlan_tci);
		if (err)
			return err;
	}
	/* move next vlan tag to hw accel tag */
	if (likely(!eth_type_vlan(skb->protocol)))
		return 0;

	vlan_proto = skb->protocol;
	err = __skb_vlan_pop(skb, &vlan_tci);
	if (unlikely(err))
		return err;

	__vlan_hwaccel_put_tag(skb, vlan_proto, vlan_tci);
	return 0;
}
EXPORT_SYMBOL(skb_vlan_pop);

/* Push a vlan tag either into hwaccel or into payload (if hwaccel tag present).
 * Expects skb->data at mac header.
 */
int skb_vlan_push(struct sk_buff *skb, __be16 vlan_proto, u16 vlan_tci)
{
	if (skb_vlan_tag_present(skb)) {
		int offset = skb->data - skb_mac_header(skb);
		int err;

		if (WARN_ONCE(offset,
			      "skb_vlan_push got skb with skb->data not at mac header (offset %d)\n",
			      offset)) {
			return -EINVAL;
		}

		err = __vlan_insert_tag(skb, skb->vlan_proto,
					skb_vlan_tag_get(skb));
		if (err)
			return err;

		skb->protocol = skb->vlan_proto;
		skb->mac_len += VLAN_HLEN;

		skb_postpush_rcsum(skb, skb->data + (2 * ETH_ALEN), VLAN_HLEN);
	}
	__vlan_hwaccel_put_tag(skb, vlan_proto, vlan_tci);
	return 0;
}
EXPORT_SYMBOL(skb_vlan_push);

/**
 * skb_eth_pop() - Drop the Ethernet header at the head of a packet
 *
 * @skb: Socket buffer to modify
 *
 * Drop the Ethernet header of @skb.
 *
 * Expects that skb->data points to the mac header and that no VLAN tags are
 * present.
 *
 * Returns 0 on success, -errno otherwise.
 */
int skb_eth_pop(struct sk_buff *skb)
{
	if (!pskb_may_pull(skb, ETH_HLEN) || skb_vlan_tagged(skb) ||
	    skb_network_offset(skb) < ETH_HLEN)
		return -EPROTO;

	skb_pull_rcsum(skb, ETH_HLEN);
	skb_reset_mac_header(skb);
	skb_reset_mac_len(skb);

	return 0;
}
EXPORT_SYMBOL(skb_eth_pop);

/**
 * skb_eth_push() - Add a new Ethernet header at the head of a packet
 *
 * @skb: Socket buffer to modify
 * @dst: Destination MAC address of the new header
 * @src: Source MAC address of the new header
 *
 * Prepend @skb with a new Ethernet header.
 *
 * Expects that skb->data points to the mac header, which must be empty.
 *
 * Returns 0 on success, -errno otherwise.
 */
int skb_eth_push(struct sk_buff *skb, const unsigned char *dst,
		 const unsigned char *src)
{
	struct ethhdr *eth;
	int err;

	if (skb_network_offset(skb) || skb_vlan_tag_present(skb))
		return -EPROTO;

	err = skb_cow_head(skb, sizeof(*eth));
	if (err < 0)
		return err;

	skb_push(skb, sizeof(*eth));
	skb_reset_mac_header(skb);
	skb_reset_mac_len(skb);

	eth = eth_hdr(skb);
	ether_addr_copy(eth->h_dest, dst);
	ether_addr_copy(eth->h_source, src);
	eth->h_proto = skb->protocol;

	skb_postpush_rcsum(skb, eth, sizeof(*eth));

	return 0;
}
EXPORT_SYMBOL(skb_eth_push);

/* Update the ethertype of hdr and the skb csum value if required. */
static void skb_mod_eth_type(struct sk_buff *skb, struct ethhdr *hdr,
			     __be16 ethertype)
{
	if (skb->ip_summed == CHECKSUM_COMPLETE) {
		__be16 diff[] = { ~hdr->h_proto, ethertype };

		skb->csum = csum_partial((char *)diff, sizeof(diff), skb->csum);
	}

	hdr->h_proto = ethertype;
}

/**
 * skb_mpls_push() - push a new MPLS header after mac_len bytes from start of
 *                   the packet
 *
 * @skb: buffer
 * @mpls_lse: MPLS label stack entry to push
 * @mpls_proto: ethertype of the new MPLS header (expects 0x8847 or 0x8848)
 * @mac_len: length of the MAC header
 * @ethernet: flag to indicate if the resulting packet after skb_mpls_push is
 *            ethernet
 *
 * Expects skb->data at mac header.
 *
 * Returns 0 on success, -errno otherwise.
 */
int skb_mpls_push(struct sk_buff *skb, __be32 mpls_lse, __be16 mpls_proto,
		  int mac_len, bool ethernet)
{
	struct mpls_shim_hdr *lse;
	int err;

	if (unlikely(!eth_p_mpls(mpls_proto)))
		return -EINVAL;

	/* Networking stack does not allow simultaneous Tunnel and MPLS GSO. */
	if (skb->encapsulation)
		return -EINVAL;

	err = skb_cow_head(skb, MPLS_HLEN);
	if (unlikely(err))
		return err;

	if (!skb->inner_protocol) {
		skb_set_inner_network_header(skb, skb_network_offset(skb));
		skb_set_inner_protocol(skb, skb->protocol);
	}

	skb_push(skb, MPLS_HLEN);
	memmove(skb_mac_header(skb) - MPLS_HLEN, skb_mac_header(skb),
		mac_len);
	skb_reset_mac_header(skb);
	skb_set_network_header(skb, mac_len);
	skb_reset_mac_len(skb);

	lse = mpls_hdr(skb);
	lse->label_stack_entry = mpls_lse;
	skb_postpush_rcsum(skb, lse, MPLS_HLEN);

	if (ethernet && mac_len >= ETH_HLEN)
		skb_mod_eth_type(skb, eth_hdr(skb), mpls_proto);
	skb->protocol = mpls_proto;

	return 0;
}
EXPORT_SYMBOL_GPL(skb_mpls_push);

/**
 * skb_mpls_pop() - pop the outermost MPLS header
 *
 * @skb: buffer
 * @next_proto: ethertype of header after popped MPLS header
 * @mac_len: length of the MAC header
 * @ethernet: flag to indicate if the packet is ethernet
 *
 * Expects skb->data at mac header.
 *
 * Returns 0 on success, -errno otherwise.
 */
int skb_mpls_pop(struct sk_buff *skb, __be16 next_proto, int mac_len,
		 bool ethernet)
{
	int err;

	if (unlikely(!eth_p_mpls(skb->protocol)))
		return 0;

	err = skb_ensure_writable(skb, mac_len + MPLS_HLEN);
	if (unlikely(err))
		return err;

	skb_postpull_rcsum(skb, mpls_hdr(skb), MPLS_HLEN);
	memmove(skb_mac_header(skb) + MPLS_HLEN, skb_mac_header(skb),
		mac_len);

	__skb_pull(skb, MPLS_HLEN);
	skb_reset_mac_header(skb);
	skb_set_network_header(skb, mac_len);

	if (ethernet && mac_len >= ETH_HLEN) {
		struct ethhdr *hdr;

		/* use mpls_hdr() to get ethertype to account for VLANs. */
		hdr = (struct ethhdr *)((void *)mpls_hdr(skb) - ETH_HLEN);
		skb_mod_eth_type(skb, hdr, next_proto);
	}
	skb->protocol = next_proto;

	return 0;
}
EXPORT_SYMBOL_GPL(skb_mpls_pop);

/**
 * skb_mpls_update_lse() - modify outermost MPLS header and update csum
 *
 * @skb: buffer
 * @mpls_lse: new MPLS label stack entry to update to
 *
 * Expects skb->data at mac header.
 *
 * Returns 0 on success, -errno otherwise.
 */
int skb_mpls_update_lse(struct sk_buff *skb, __be32 mpls_lse)
{
	int err;

	if (unlikely(!eth_p_mpls(skb->protocol)))
		return -EINVAL;

	err = skb_ensure_writable(skb, skb->mac_len + MPLS_HLEN);
	if (unlikely(err))
		return err;

	if (skb->ip_summed == CHECKSUM_COMPLETE) {
		__be32 diff[] = { ~mpls_hdr(skb)->label_stack_entry, mpls_lse };

		skb->csum = csum_partial((char *)diff, sizeof(diff), skb->csum);
	}

	mpls_hdr(skb)->label_stack_entry = mpls_lse;

	return 0;
}
EXPORT_SYMBOL_GPL(skb_mpls_update_lse);

/**
 * skb_mpls_dec_ttl() - decrement the TTL of the outermost MPLS header
 *
 * @skb: buffer
 *
 * Expects skb->data at mac header.
 *
 * Returns 0 on success, -errno otherwise.
 */
int skb_mpls_dec_ttl(struct sk_buff *skb)
{
	u32 lse;
	u8 ttl;

	if (unlikely(!eth_p_mpls(skb->protocol)))
		return -EINVAL;

	if (!pskb_may_pull(skb, skb_network_offset(skb) + MPLS_HLEN))
		return -ENOMEM;

	lse = be32_to_cpu(mpls_hdr(skb)->label_stack_entry);
	ttl = (lse & MPLS_LS_TTL_MASK) >> MPLS_LS_TTL_SHIFT;
	if (!--ttl)
		return -EINVAL;

	lse &= ~MPLS_LS_TTL_MASK;
	lse |= ttl << MPLS_LS_TTL_SHIFT;

	return skb_mpls_update_lse(skb, cpu_to_be32(lse));
}
EXPORT_SYMBOL_GPL(skb_mpls_dec_ttl);

/**
 * alloc_skb_with_frags - allocate skb with page frags
 *
 * @header_len: size of linear part
 * @data_len: needed length in frags
 * @order: max page order desired.
 * @errcode: pointer to error code if any
 * @gfp_mask: allocation mask
 *
 * This can be used to allocate a paged skb, given a maximal order for frags.
 */
struct sk_buff *alloc_skb_with_frags(unsigned long header_len,
				     unsigned long data_len,
				     int order,
				     int *errcode,
				     gfp_t gfp_mask)
{
	unsigned long chunk;
	struct sk_buff *skb;
	struct page *page;
	int nr_frags = 0;

	*errcode = -EMSGSIZE;
	if (unlikely(data_len > MAX_SKB_FRAGS * (PAGE_SIZE << order)))
		return NULL;

	*errcode = -ENOBUFS;
	skb = alloc_skb(header_len, gfp_mask);
	if (!skb)
		return NULL;

	while (data_len) {
		if (nr_frags == MAX_SKB_FRAGS - 1)
			goto failure;
		while (order && PAGE_ALIGN(data_len) < (PAGE_SIZE << order))
			order--;

		if (order) {
			page = alloc_pages((gfp_mask & ~__GFP_DIRECT_RECLAIM) |
					   __GFP_COMP |
					   __GFP_NOWARN,
					   order);
			if (!page) {
				order--;
				continue;
			}
		} else {
			page = alloc_page(gfp_mask);
			if (!page)
				goto failure;
		}
		chunk = min_t(unsigned long, data_len,
			      PAGE_SIZE << order);
		skb_fill_page_desc(skb, nr_frags, page, 0, chunk);
		nr_frags++;
		skb->truesize += (PAGE_SIZE << order);
		data_len -= chunk;
	}
	return skb;

failure:
	kfree_skb(skb);
	return NULL;
}
EXPORT_SYMBOL(alloc_skb_with_frags);

/* carve out the first off bytes from skb when off < headlen */
static int pskb_carve_inside_header(struct sk_buff *skb, const u32 off,
				    const int headlen, gfp_t gfp_mask)
{
	int i;
	unsigned int size = skb_end_offset(skb);
	int new_hlen = headlen - off;
	u8 *data;

	if (skb_pfmemalloc(skb))
		gfp_mask |= __GFP_MEMALLOC;

	data = kmalloc_reserve(&size, gfp_mask, NUMA_NO_NODE, NULL);
	if (!data)
		return -ENOMEM;
	size = SKB_WITH_OVERHEAD(size);

	/* Copy real data, and all frags */
	skb_copy_from_linear_data_offset(skb, off, data, new_hlen);
	skb->len -= off;

	memcpy((struct skb_shared_info *)(data + size),
	       skb_shinfo(skb),
	       offsetof(struct skb_shared_info,
			frags[skb_shinfo(skb)->nr_frags]));
	if (skb_cloned(skb)) {
		/* drop the old head gracefully */
		if (skb_orphan_frags(skb, gfp_mask)) {
			skb_kfree_head(data, size);
			return -ENOMEM;
		}
		for (i = 0; i < skb_shinfo(skb)->nr_frags; i++)
			skb_frag_ref(skb, i);
		if (skb_has_frag_list(skb))
			skb_clone_fraglist(skb);
		skb_release_data(skb, SKB_CONSUMED, false);
	} else {
		/* we can reuse existing recount- all we did was
		 * relocate values
		 */
		skb_free_head(skb, false);
	}

	skb->head = data;
	skb->data = data;
	skb->head_frag = 0;
	skb_set_end_offset(skb, size);
	skb_set_tail_pointer(skb, skb_headlen(skb));
	skb_headers_offset_update(skb, 0);
	skb->cloned = 0;
	skb->hdr_len = 0;
	skb->nohdr = 0;
	atomic_set(&skb_shinfo(skb)->dataref, 1);

	return 0;
}

static int pskb_carve(struct sk_buff *skb, const u32 off, gfp_t gfp);

/* carve out the first eat bytes from skb's frag_list. May recurse into
 * pskb_carve()
 */
static int pskb_carve_frag_list(struct sk_buff *skb,
				struct skb_shared_info *shinfo, int eat,
				gfp_t gfp_mask)
{
	struct sk_buff *list = shinfo->frag_list;
	struct sk_buff *clone = NULL;
	struct sk_buff *insp = NULL;

	do {
		if (!list) {
			pr_err("Not enough bytes to eat. Want %d\n", eat);
			return -EFAULT;
		}
		if (list->len <= eat) {
			/* Eaten as whole. */
			eat -= list->len;
			list = list->next;
			insp = list;
		} else {
			/* Eaten partially. */
			if (skb_shared(list)) {
				clone = skb_clone(list, gfp_mask);
				if (!clone)
					return -ENOMEM;
				insp = list->next;
				list = clone;
			} else {
				/* This may be pulled without problems. */
				insp = list;
			}
			if (pskb_carve(list, eat, gfp_mask) < 0) {
				kfree_skb(clone);
				return -ENOMEM;
			}
			break;
		}
	} while (eat);

	/* Free pulled out fragments. */
	while ((list = shinfo->frag_list) != insp) {
		shinfo->frag_list = list->next;
		consume_skb(list);
	}
	/* And insert new clone at head. */
	if (clone) {
		clone->next = list;
		shinfo->frag_list = clone;
	}
	return 0;
}

/* carve off first len bytes from skb. Split line (off) is in the
 * non-linear part of skb
 */
static int pskb_carve_inside_nonlinear(struct sk_buff *skb, const u32 off,
				       int pos, gfp_t gfp_mask)
{
	int i, k = 0;
	unsigned int size = skb_end_offset(skb);
	u8 *data;
	const int nfrags = skb_shinfo(skb)->nr_frags;
	struct skb_shared_info *shinfo;

	if (skb_pfmemalloc(skb))
		gfp_mask |= __GFP_MEMALLOC;

	data = kmalloc_reserve(&size, gfp_mask, NUMA_NO_NODE, NULL);
	if (!data)
		return -ENOMEM;
	size = SKB_WITH_OVERHEAD(size);

	memcpy((struct skb_shared_info *)(data + size),
	       skb_shinfo(skb), offsetof(struct skb_shared_info, frags[0]));
	if (skb_orphan_frags(skb, gfp_mask)) {
		skb_kfree_head(data, size);
		return -ENOMEM;
	}
	shinfo = (struct skb_shared_info *)(data + size);
	for (i = 0; i < nfrags; i++) {
		int fsize = skb_frag_size(&skb_shinfo(skb)->frags[i]);

		if (pos + fsize > off) {
			shinfo->frags[k] = skb_shinfo(skb)->frags[i];

			if (pos < off) {
				/* Split frag.
				 * We have two variants in this case:
				 * 1. Move all the frag to the second
				 *    part, if it is possible. F.e.
				 *    this approach is mandatory for TUX,
				 *    where splitting is expensive.
				 * 2. Split is accurately. We make this.
				 */
				skb_frag_off_add(&shinfo->frags[0], off - pos);
				skb_frag_size_sub(&shinfo->frags[0], off - pos);
			}
			skb_frag_ref(skb, i);
			k++;
		}
		pos += fsize;
	}
	shinfo->nr_frags = k;
	if (skb_has_frag_list(skb))
		skb_clone_fraglist(skb);

	/* split line is in frag list */
	if (k == 0 && pskb_carve_frag_list(skb, shinfo, off - pos, gfp_mask)) {
		/* skb_frag_unref() is not needed here as shinfo->nr_frags = 0. */
		if (skb_has_frag_list(skb))
			kfree_skb_list(skb_shinfo(skb)->frag_list);
		skb_kfree_head(data, size);
		return -ENOMEM;
	}
	skb_release_data(skb, SKB_CONSUMED, false);

	skb->head = data;
	skb->head_frag = 0;
	skb->data = data;
	skb_set_end_offset(skb, size);
	skb_reset_tail_pointer(skb);
	skb_headers_offset_update(skb, 0);
	skb->cloned   = 0;
	skb->hdr_len  = 0;
	skb->nohdr    = 0;
	skb->len -= off;
	skb->data_len = skb->len;
	atomic_set(&skb_shinfo(skb)->dataref, 1);
	return 0;
}

/* remove len bytes from the beginning of the skb */
static int pskb_carve(struct sk_buff *skb, const u32 len, gfp_t gfp)
{
	int headlen = skb_headlen(skb);

	if (len < headlen)
		return pskb_carve_inside_header(skb, len, headlen, gfp);
	else
		return pskb_carve_inside_nonlinear(skb, len, headlen, gfp);
}

/* Extract to_copy bytes starting at off from skb, and return this in
 * a new skb
 */
struct sk_buff *pskb_extract(struct sk_buff *skb, int off,
			     int to_copy, gfp_t gfp)
{
	struct sk_buff  *clone = skb_clone(skb, gfp);

	if (!clone)
		return NULL;

	if (pskb_carve(clone, off, gfp) < 0 ||
	    pskb_trim(clone, to_copy)) {
		kfree_skb(clone);
		return NULL;
	}
	return clone;
}
EXPORT_SYMBOL(pskb_extract);

/**
 * skb_condense - try to get rid of fragments/frag_list if possible
 * @skb: buffer
 *
 * Can be used to save memory before skb is added to a busy queue.
 * If packet has bytes in frags and enough tail room in skb->head,
 * pull all of them, so that we can free the frags right now and adjust
 * truesize.
 * Notes:
 *	We do not reallocate skb->head thus can not fail.
 *	Caller must re-evaluate skb->truesize if needed.
 */
void skb_condense(struct sk_buff *skb)
{
	if (skb->data_len) {
		if (skb->data_len > skb->end - skb->tail ||
		    skb_cloned(skb))
			return;

		/* Nice, we can free page frag(s) right now */
		__pskb_pull_tail(skb, skb->data_len);
	}
	/* At this point, skb->truesize might be over estimated,
	 * because skb had a fragment, and fragments do not tell
	 * their truesize.
	 * When we pulled its content into skb->head, fragment
	 * was freed, but __pskb_pull_tail() could not possibly
	 * adjust skb->truesize, not knowing the frag truesize.
	 */
	skb->truesize = SKB_TRUESIZE(skb_end_offset(skb));
}
EXPORT_SYMBOL(skb_condense);

#ifdef CONFIG_SKB_EXTENSIONS
static void *skb_ext_get_ptr(struct skb_ext *ext, enum skb_ext_id id)
{
	return (void *)ext + (ext->offset[id] * SKB_EXT_ALIGN_VALUE);
}

/**
 * __skb_ext_alloc - allocate a new skb extensions storage
 *
 * @flags: See kmalloc().
 *
 * Returns the newly allocated pointer. The pointer can later attached to a
 * skb via __skb_ext_set().
 * Note: caller must handle the skb_ext as an opaque data.
 */
struct skb_ext *__skb_ext_alloc(gfp_t flags)
{
	struct skb_ext *new = kmem_cache_alloc(skbuff_ext_cache, flags);

	if (new) {
		memset(new->offset, 0, sizeof(new->offset));
		refcount_set(&new->refcnt, 1);
	}

	return new;
}

static struct skb_ext *skb_ext_maybe_cow(struct skb_ext *old,
					 unsigned int old_active)
{
	struct skb_ext *new;

	if (refcount_read(&old->refcnt) == 1)
		return old;

	new = kmem_cache_alloc(skbuff_ext_cache, GFP_ATOMIC);
	if (!new)
		return NULL;

	memcpy(new, old, old->chunks * SKB_EXT_ALIGN_VALUE);
	refcount_set(&new->refcnt, 1);

#ifdef CONFIG_XFRM
	if (old_active & (1 << SKB_EXT_SEC_PATH)) {
		struct sec_path *sp = skb_ext_get_ptr(old, SKB_EXT_SEC_PATH);
		unsigned int i;

		for (i = 0; i < sp->len; i++)
			xfrm_state_hold(sp->xvec[i]);
	}
#endif
	__skb_ext_put(old);
	return new;
}

/**
 * __skb_ext_set - attach the specified extension storage to this skb
 * @skb: buffer
 * @id: extension id
 * @ext: extension storage previously allocated via __skb_ext_alloc()
 *
 * Existing extensions, if any, are cleared.
 *
 * Returns the pointer to the extension.
 */
void *__skb_ext_set(struct sk_buff *skb, enum skb_ext_id id,
		    struct skb_ext *ext)
{
	unsigned int newlen, newoff = SKB_EXT_CHUNKSIZEOF(*ext);

	skb_ext_put(skb);
	newlen = newoff + skb_ext_type_len[id];
	ext->chunks = newlen;
	ext->offset[id] = newoff;
	skb->extensions = ext;
	skb->active_extensions = 1 << id;
	return skb_ext_get_ptr(ext, id);
}

/**
 * skb_ext_add - allocate space for given extension, COW if needed
 * @skb: buffer
 * @id: extension to allocate space for
 *
 * Allocates enough space for the given extension.
 * If the extension is already present, a pointer to that extension
 * is returned.
 *
 * If the skb was cloned, COW applies and the returned memory can be
 * modified without changing the extension space of clones buffers.
 *
 * Returns pointer to the extension or NULL on allocation failure.
 */
void *skb_ext_add(struct sk_buff *skb, enum skb_ext_id id)
{
	struct skb_ext *new, *old = NULL;
	unsigned int newlen, newoff;

	if (skb->active_extensions) {
		old = skb->extensions;

		new = skb_ext_maybe_cow(old, skb->active_extensions);
		if (!new)
			return NULL;

		if (__skb_ext_exist(new, id))
			goto set_active;

		newoff = new->chunks;
	} else {
		newoff = SKB_EXT_CHUNKSIZEOF(*new);

		new = __skb_ext_alloc(GFP_ATOMIC);
		if (!new)
			return NULL;
	}

	newlen = newoff + skb_ext_type_len[id];
	new->chunks = newlen;
	new->offset[id] = newoff;
set_active:
	skb->slow_gro = 1;
	skb->extensions = new;
	skb->active_extensions |= 1 << id;
	return skb_ext_get_ptr(new, id);
}
EXPORT_SYMBOL(skb_ext_add);

#ifdef CONFIG_XFRM
static void skb_ext_put_sp(struct sec_path *sp)
{
	unsigned int i;

	for (i = 0; i < sp->len; i++)
		xfrm_state_put(sp->xvec[i]);
}
#endif

#ifdef CONFIG_MCTP_FLOWS
static void skb_ext_put_mctp(struct mctp_flow *flow)
{
	if (flow->key)
		mctp_key_unref(flow->key);
}
#endif

void __skb_ext_del(struct sk_buff *skb, enum skb_ext_id id)
{
	struct skb_ext *ext = skb->extensions;

	skb->active_extensions &= ~(1 << id);
	if (skb->active_extensions == 0) {
		skb->extensions = NULL;
		__skb_ext_put(ext);
#ifdef CONFIG_XFRM
	} else if (id == SKB_EXT_SEC_PATH &&
		   refcount_read(&ext->refcnt) == 1) {
		struct sec_path *sp = skb_ext_get_ptr(ext, SKB_EXT_SEC_PATH);

		skb_ext_put_sp(sp);
		sp->len = 0;
#endif
	}
}
EXPORT_SYMBOL(__skb_ext_del);

void __skb_ext_put(struct skb_ext *ext)
{
	/* If this is last clone, nothing can increment
	 * it after check passes.  Avoids one atomic op.
	 */
	if (refcount_read(&ext->refcnt) == 1)
		goto free_now;

	if (!refcount_dec_and_test(&ext->refcnt))
		return;
free_now:
#ifdef CONFIG_XFRM
	if (__skb_ext_exist(ext, SKB_EXT_SEC_PATH))
		skb_ext_put_sp(skb_ext_get_ptr(ext, SKB_EXT_SEC_PATH));
#endif
#ifdef CONFIG_MCTP_FLOWS
	if (__skb_ext_exist(ext, SKB_EXT_MCTP))
		skb_ext_put_mctp(skb_ext_get_ptr(ext, SKB_EXT_MCTP));
#endif

	kmem_cache_free(skbuff_ext_cache, ext);
}
EXPORT_SYMBOL(__skb_ext_put);
#endif /* CONFIG_SKB_EXTENSIONS */

/**
 * skb_attempt_defer_free - queue skb for remote freeing
 * @skb: buffer
 *
 * Put @skb in a per-cpu list, using the cpu which
 * allocated the skb/pages to reduce false sharing
 * and memory zone spinlock contention.
 */
void skb_attempt_defer_free(struct sk_buff *skb)
{
	int cpu = skb->alloc_cpu;
	struct softnet_data *sd;
	unsigned int defer_max;
	bool kick;

	if (WARN_ON_ONCE(cpu >= nr_cpu_ids) ||
	    !cpu_online(cpu) ||
	    cpu == raw_smp_processor_id()) {
nodefer:	__kfree_skb(skb);
		return;
	}

	DEBUG_NET_WARN_ON_ONCE(skb_dst(skb));
	DEBUG_NET_WARN_ON_ONCE(skb->destructor);

	sd = &per_cpu(softnet_data, cpu);
	defer_max = READ_ONCE(sysctl_skb_defer_max);
	if (READ_ONCE(sd->defer_count) >= defer_max)
		goto nodefer;

	spin_lock_bh(&sd->defer_lock);
	/* Send an IPI every time queue reaches half capacity. */
	kick = sd->defer_count == (defer_max >> 1);
	/* Paired with the READ_ONCE() few lines above */
	WRITE_ONCE(sd->defer_count, sd->defer_count + 1);

	skb->next = sd->defer_list;
	/* Paired with READ_ONCE() in skb_defer_free_flush() */
	WRITE_ONCE(sd->defer_list, skb);
	spin_unlock_bh(&sd->defer_lock);

	/* Make sure to trigger NET_RX_SOFTIRQ on the remote CPU
	 * if we are unlucky enough (this seems very unlikely).
	 */
	if (unlikely(kick) && !cmpxchg(&sd->defer_ipi_scheduled, 0, 1))
		smp_call_function_single_async(cpu, &sd->defer_csd);
}

static void skb_splice_csum_page(struct sk_buff *skb, struct page *page,
				 size_t offset, size_t len)
{
	const char *kaddr;
	__wsum csum;

	kaddr = kmap_local_page(page);
	csum = csum_partial(kaddr + offset, len, 0);
	kunmap_local(kaddr);
	skb->csum = csum_block_add(skb->csum, csum, skb->len);
}

/**
 * skb_splice_from_iter - Splice (or copy) pages to skbuff
 * @skb: The buffer to add pages to
 * @iter: Iterator representing the pages to be added
 * @maxsize: Maximum amount of pages to be added
 * @gfp: Allocation flags
 *
 * This is a common helper function for supporting MSG_SPLICE_PAGES.  It
 * extracts pages from an iterator and adds them to the socket buffer if
 * possible, copying them to fragments if not possible (such as if they're slab
 * pages).
 *
 * Returns the amount of data spliced/copied or -EMSGSIZE if there's
 * insufficient space in the buffer to transfer anything.
 */
ssize_t skb_splice_from_iter(struct sk_buff *skb, struct iov_iter *iter,
			     ssize_t maxsize, gfp_t gfp)
{
	size_t frag_limit = READ_ONCE(sysctl_max_skb_frags);
	struct page *pages[8], **ppages = pages;
	ssize_t spliced = 0, ret = 0;
	unsigned int i;

	while (iter->count > 0) {
		ssize_t space, nr, len;
		size_t off;

		ret = -EMSGSIZE;
		space = frag_limit - skb_shinfo(skb)->nr_frags;
		if (space < 0)
			break;

		/* We might be able to coalesce without increasing nr_frags */
		nr = clamp_t(size_t, space, 1, ARRAY_SIZE(pages));

		len = iov_iter_extract_pages(iter, &ppages, maxsize, nr, 0, &off);
		if (len <= 0) {
			ret = len ?: -EIO;
			break;
		}

		i = 0;
		do {
			struct page *page = pages[i++];
			size_t part = min_t(size_t, PAGE_SIZE - off, len);

			ret = -EIO;
			if (WARN_ON_ONCE(!sendpage_ok(page)))
				goto out;

			ret = skb_append_pagefrags(skb, page, off, part,
						   frag_limit);
			if (ret < 0) {
				iov_iter_revert(iter, len);
				goto out;
			}

			if (skb->ip_summed == CHECKSUM_NONE)
				skb_splice_csum_page(skb, page, off, part);

			off = 0;
			spliced += part;
			maxsize -= part;
			len -= part;
		} while (len > 0);

		if (maxsize <= 0)
			break;
	}

out:
	skb_len_add(skb, spliced);
	return spliced ?: ret;
}
EXPORT_SYMBOL(skb_splice_from_iter);

static __always_inline
size_t memcpy_from_iter_csum(void *iter_from, size_t progress,
			     size_t len, void *to, void *priv2)
{
	__wsum *csum = priv2;
	__wsum next = csum_partial_copy_nocheck(iter_from, to + progress, len);

	*csum = csum_block_add(*csum, next, progress);
	return 0;
}

static __always_inline
size_t copy_from_user_iter_csum(void __user *iter_from, size_t progress,
				size_t len, void *to, void *priv2)
{
	__wsum next, *csum = priv2;

	next = csum_and_copy_from_user(iter_from, to + progress, len);
	*csum = csum_block_add(*csum, next, progress);
	return next ? 0 : len;
}

bool csum_and_copy_from_iter_full(void *addr, size_t bytes,
				  __wsum *csum, struct iov_iter *i)
{
	size_t copied;

	if (WARN_ON_ONCE(!i->data_source))
		return false;
	copied = iterate_and_advance2(i, bytes, addr, csum,
				      copy_from_user_iter_csum,
				      memcpy_from_iter_csum);
	if (likely(copied == bytes))
		return true;
	iov_iter_revert(i, copied);
	return false;
}
EXPORT_SYMBOL(csum_and_copy_from_iter_full);<|MERGE_RESOLUTION|>--- conflicted
+++ resolved
@@ -4524,11 +4524,7 @@
 		 * now.
 		 * Cap len to not accidentally hit GSO_BY_FRAGS.
 		 */
-<<<<<<< HEAD
-		partial_segs = min(len, GSO_BY_FRAGS - 1U) / mss;
-=======
 		partial_segs = min(len, GSO_BY_FRAGS - 1) / mss;
->>>>>>> 7bbf3b67
 		if (partial_segs > 1)
 			mss *= partial_segs;
 		else
