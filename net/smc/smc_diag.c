--- conflicted
+++ resolved
@@ -174,15 +174,10 @@
 
 		dinfo.linkid = *((u32 *)conn->lgr->id);
 		dinfo.peer_gid = conn->lgr->peer_gid.gid;
-<<<<<<< HEAD
-		smcd->ops->get_local_gid(smcd, &smcd_gid);
-		dinfo.my_gid = smcd_gid.gid;
-=======
 		dinfo.peer_gid_ext = conn->lgr->peer_gid.gid_ext;
 		smcd->ops->get_local_gid(smcd, &smcd_gid);
 		dinfo.my_gid = smcd_gid.gid;
 		dinfo.my_gid_ext = smcd_gid.gid_ext;
->>>>>>> a6ad5510
 		dinfo.token = conn->rmb_desc->token;
 		dinfo.peer_token = conn->peer_token;
 
