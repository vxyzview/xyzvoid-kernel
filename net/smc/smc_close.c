// SPDX-License-Identifier: GPL-2.0
/*
 *  Shared Memory Communications over RDMA (SMC-R) and RoCE
 *
 *  Socket Closing - normal and abnormal
 *
 *  Copyright IBM Corp. 2016
 *
 *  Author(s):  Ursula Braun <ubraun@linux.vnet.ibm.com>
 */

#include <linux/workqueue.h>
#include <linux/sched/signal.h>

#include <net/sock.h>

#include "smc.h"
#include "smc_tx.h"
#include "smc_cdc.h"
#include "smc_close.h"

#define SMC_CLOSE_WAIT_LISTEN_CLCSOCK_TIME	(5 * HZ)

static void smc_close_cleanup_listen(struct sock *parent)
{
	struct sock *sk;

	/* Close non-accepted connections */
	while ((sk = smc_accept_dequeue(parent, NULL)))
		smc_close_non_accepted(sk);
}

/* wait for sndbuf data being transmitted */
static void smc_close_stream_wait(struct smc_sock *smc, long timeout)
{
	DEFINE_WAIT_FUNC(wait, woken_wake_function);
	struct sock *sk = &smc->sk;

	if (!timeout)
		return;

	if (!smc_tx_prepared_sends(&smc->conn))
		return;

	smc->wait_close_tx_prepared = 1;
	add_wait_queue(sk_sleep(sk), &wait);
	while (!signal_pending(current) && timeout) {
		int rc;

		rc = sk_wait_event(sk, &timeout,
				   !smc_tx_prepared_sends(&smc->conn) ||
				   (sk->sk_err == ECONNABORTED) ||
				   (sk->sk_err == ECONNRESET),
				   &wait);
		if (rc)
			break;
	}
	remove_wait_queue(sk_sleep(sk), &wait);
	smc->wait_close_tx_prepared = 0;
}

void smc_close_wake_tx_prepared(struct smc_sock *smc)
{
	if (smc->wait_close_tx_prepared)
		/* wake up socket closing */
		smc->sk.sk_state_change(&smc->sk);
}

static int smc_close_wr(struct smc_connection *conn)
{
	conn->local_tx_ctrl.conn_state_flags.peer_done_writing = 1;

	return smc_cdc_get_slot_and_msg_send(conn);
}

static int smc_close_final(struct smc_connection *conn)
{
	if (atomic_read(&conn->bytes_to_rcv))
		conn->local_tx_ctrl.conn_state_flags.peer_conn_abort = 1;
	else
		conn->local_tx_ctrl.conn_state_flags.peer_conn_closed = 1;

	return smc_cdc_get_slot_and_msg_send(conn);
}

static int smc_close_abort(struct smc_connection *conn)
{
	conn->local_tx_ctrl.conn_state_flags.peer_conn_abort = 1;

	return smc_cdc_get_slot_and_msg_send(conn);
}

/* terminate smc socket abnormally - active abort
 * link group is terminated, i.e. RDMA communication no longer possible
 */
static void smc_close_active_abort(struct smc_sock *smc)
{
	struct sock *sk = &smc->sk;

	struct smc_cdc_conn_state_flags *txflags =
		&smc->conn.local_tx_ctrl.conn_state_flags;

	if (sk->sk_state != SMC_INIT && smc->clcsock && smc->clcsock->sk) {
		sk->sk_err = ECONNABORTED;
		if (smc->clcsock && smc->clcsock->sk) {
			smc->clcsock->sk->sk_err = ECONNABORTED;
			smc->clcsock->sk->sk_state_change(smc->clcsock->sk);
		}
	}
	switch (sk->sk_state) {
<<<<<<< HEAD
	case SMC_INIT:
		sk->sk_state = SMC_PEERABORTWAIT;
		break;
=======
>>>>>>> f9885ef8
	case SMC_ACTIVE:
		sk->sk_state = SMC_PEERABORTWAIT;
		release_sock(sk);
		cancel_delayed_work_sync(&smc->conn.tx_work);
		lock_sock(sk);
		sock_put(sk); /* passive closing */
		break;
	case SMC_APPCLOSEWAIT1:
	case SMC_APPCLOSEWAIT2:
		if (!smc_cdc_rxed_any_close(&smc->conn))
			sk->sk_state = SMC_PEERABORTWAIT;
		else
			sk->sk_state = SMC_CLOSED;
		release_sock(sk);
		cancel_delayed_work_sync(&smc->conn.tx_work);
		lock_sock(sk);
		break;
	case SMC_PEERCLOSEWAIT1:
	case SMC_PEERCLOSEWAIT2:
		if (!txflags->peer_conn_closed) {
			/* just SHUTDOWN_SEND done */
			sk->sk_state = SMC_PEERABORTWAIT;
		} else {
			sk->sk_state = SMC_CLOSED;
		}
		sock_put(sk); /* passive closing */
		break;
	case SMC_PROCESSABORT:
	case SMC_APPFINCLOSEWAIT:
		sk->sk_state = SMC_CLOSED;
		break;
	case SMC_PEERFINCLOSEWAIT:
		sock_put(sk); /* passive closing */
		break;
	case SMC_INIT:
	case SMC_PEERABORTWAIT:
	case SMC_CLOSED:
		break;
	}

	sock_set_flag(sk, SOCK_DEAD);
	sk->sk_state_change(sk);
}

static inline bool smc_close_sent_any_close(struct smc_connection *conn)
{
	return conn->local_tx_ctrl.conn_state_flags.peer_conn_abort ||
	       conn->local_tx_ctrl.conn_state_flags.peer_conn_closed;
}

int smc_close_active(struct smc_sock *smc)
{
	struct smc_cdc_conn_state_flags *txflags =
		&smc->conn.local_tx_ctrl.conn_state_flags;
	struct smc_connection *conn = &smc->conn;
	struct sock *sk = &smc->sk;
	int old_state;
	long timeout;
	int rc = 0;

	timeout = current->flags & PF_EXITING ?
		  0 : sock_flag(sk, SOCK_LINGER) ?
		      sk->sk_lingertime : SMC_MAX_STREAM_WAIT_TIMEOUT;

	old_state = sk->sk_state;
again:
	switch (sk->sk_state) {
	case SMC_INIT:
		sk->sk_state = SMC_CLOSED;
		break;
	case SMC_LISTEN:
		sk->sk_state = SMC_CLOSED;
		sk->sk_state_change(sk); /* wake up accept */
		if (smc->clcsock && smc->clcsock->sk) {
			rc = kernel_sock_shutdown(smc->clcsock, SHUT_RDWR);
			/* wake up kernel_accept of smc_tcp_listen_worker */
			smc->clcsock->sk->sk_data_ready(smc->clcsock->sk);
		}
		smc_close_cleanup_listen(sk);
		release_sock(sk);
		flush_work(&smc->tcp_listen_work);
		lock_sock(sk);
		break;
	case SMC_ACTIVE:
		smc_close_stream_wait(smc, timeout);
		release_sock(sk);
		cancel_delayed_work_sync(&conn->tx_work);
		lock_sock(sk);
		if (sk->sk_state == SMC_ACTIVE) {
			/* send close request */
			rc = smc_close_final(conn);
			if (rc)
				break;
			sk->sk_state = SMC_PEERCLOSEWAIT1;
		} else {
			/* peer event has changed the state */
			goto again;
		}
		break;
	case SMC_APPFINCLOSEWAIT:
		/* socket already shutdown wr or both (active close) */
		if (txflags->peer_done_writing &&
		    !smc_close_sent_any_close(conn)) {
			/* just shutdown wr done, send close request */
			rc = smc_close_final(conn);
			if (rc)
				break;
		}
		sk->sk_state = SMC_CLOSED;
		break;
	case SMC_APPCLOSEWAIT1:
	case SMC_APPCLOSEWAIT2:
		if (!smc_cdc_rxed_any_close(conn))
			smc_close_stream_wait(smc, timeout);
		release_sock(sk);
		cancel_delayed_work_sync(&conn->tx_work);
		lock_sock(sk);
		if (sk->sk_state != SMC_APPCLOSEWAIT1 &&
		    sk->sk_state != SMC_APPCLOSEWAIT2)
			goto again;
		/* confirm close from peer */
		rc = smc_close_final(conn);
		if (rc)
			break;
		if (smc_cdc_rxed_any_close(conn)) {
			/* peer has closed the socket already */
			sk->sk_state = SMC_CLOSED;
			sock_put(sk); /* postponed passive closing */
		} else {
			/* peer has just issued a shutdown write */
			sk->sk_state = SMC_PEERFINCLOSEWAIT;
		}
		break;
	case SMC_PEERCLOSEWAIT1:
	case SMC_PEERCLOSEWAIT2:
		if (txflags->peer_done_writing &&
		    !smc_close_sent_any_close(conn)) {
			/* just shutdown wr done, send close request */
			rc = smc_close_final(conn);
			if (rc)
				break;
		}
		/* peer sending PeerConnectionClosed will cause transition */
		break;
	case SMC_PEERFINCLOSEWAIT:
		/* peer sending PeerConnectionClosed will cause transition */
		break;
	case SMC_PROCESSABORT:
		smc_close_abort(conn);
		sk->sk_state = SMC_CLOSED;
		break;
	case SMC_PEERABORTWAIT:
	case SMC_CLOSED:
		/* nothing to do, add tracing in future patch */
		break;
	}

	if (old_state != sk->sk_state)
		sk->sk_state_change(sk);
	return rc;
}

static void smc_close_passive_abort_received(struct smc_sock *smc)
{
	struct smc_cdc_conn_state_flags *txflags =
		&smc->conn.local_tx_ctrl.conn_state_flags;
	struct sock *sk = &smc->sk;

	switch (sk->sk_state) {
	case SMC_INIT:
	case SMC_ACTIVE:
	case SMC_APPCLOSEWAIT1:
		sk->sk_state = SMC_PROCESSABORT;
		sock_put(sk); /* passive closing */
		break;
	case SMC_APPFINCLOSEWAIT:
		sk->sk_state = SMC_PROCESSABORT;
		break;
	case SMC_PEERCLOSEWAIT1:
	case SMC_PEERCLOSEWAIT2:
		if (txflags->peer_done_writing &&
		    !smc_close_sent_any_close(&smc->conn))
			/* just shutdown, but not yet closed locally */
			sk->sk_state = SMC_PROCESSABORT;
		else
			sk->sk_state = SMC_CLOSED;
		sock_put(sk); /* passive closing */
		break;
	case SMC_APPCLOSEWAIT2:
	case SMC_PEERFINCLOSEWAIT:
		sk->sk_state = SMC_CLOSED;
		sock_put(sk); /* passive closing */
		break;
	case SMC_PEERABORTWAIT:
		sk->sk_state = SMC_CLOSED;
		break;
	case SMC_PROCESSABORT:
	/* nothing to do, add tracing in future patch */
		break;
	}
}

/* Either some kind of closing has been received: peer_conn_closed,
 * peer_conn_abort, or peer_done_writing
 * or the link group of the connection terminates abnormally.
 */
static void smc_close_passive_work(struct work_struct *work)
{
	struct smc_connection *conn = container_of(work,
						   struct smc_connection,
						   close_work);
	struct smc_sock *smc = container_of(conn, struct smc_sock, conn);
	struct smc_cdc_conn_state_flags *rxflags;
	struct sock *sk = &smc->sk;
	int old_state;

	lock_sock(sk);
	old_state = sk->sk_state;

	if (!conn->alert_token_local) {
		/* abnormal termination */
		smc_close_active_abort(smc);
		goto wakeup;
	}

	rxflags = &conn->local_rx_ctrl.conn_state_flags;
	if (rxflags->peer_conn_abort) {
		/* peer has not received all data */
		smc_close_passive_abort_received(smc);
		release_sock(&smc->sk);
		cancel_delayed_work_sync(&conn->tx_work);
		lock_sock(&smc->sk);
		goto wakeup;
	}

	switch (sk->sk_state) {
	case SMC_INIT:
		if (atomic_read(&conn->bytes_to_rcv) ||
		    (rxflags->peer_done_writing &&
		     !smc_cdc_rxed_any_close(conn))) {
			sk->sk_state = SMC_APPCLOSEWAIT1;
		} else {
			sk->sk_state = SMC_CLOSED;
			sock_put(sk); /* passive closing */
		}
		break;
	case SMC_ACTIVE:
		sk->sk_state = SMC_APPCLOSEWAIT1;
		/* postpone sock_put() for passive closing to cover
		 * received SEND_SHUTDOWN as well
		 */
		break;
	case SMC_PEERCLOSEWAIT1:
		if (rxflags->peer_done_writing)
			sk->sk_state = SMC_PEERCLOSEWAIT2;
		/* fall through */
		/* to check for closing */
	case SMC_PEERCLOSEWAIT2:
		if (!smc_cdc_rxed_any_close(conn))
			break;
		if (sock_flag(sk, SOCK_DEAD) &&
		    smc_close_sent_any_close(conn)) {
			/* smc_release has already been called locally */
			sk->sk_state = SMC_CLOSED;
		} else {
			/* just shutdown, but not yet closed locally */
			sk->sk_state = SMC_APPFINCLOSEWAIT;
		}
		sock_put(sk); /* passive closing */
		break;
	case SMC_PEERFINCLOSEWAIT:
		if (smc_cdc_rxed_any_close(conn)) {
			sk->sk_state = SMC_CLOSED;
			sock_put(sk); /* passive closing */
		}
		break;
	case SMC_APPCLOSEWAIT1:
	case SMC_APPCLOSEWAIT2:
		/* postpone sock_put() for passive closing to cover
		 * received SEND_SHUTDOWN as well
		 */
		break;
	case SMC_APPFINCLOSEWAIT:
	case SMC_PEERABORTWAIT:
	case SMC_PROCESSABORT:
	case SMC_CLOSED:
		/* nothing to do, add tracing in future patch */
		break;
	}

wakeup:
	sk->sk_data_ready(sk); /* wakeup blocked rcvbuf consumers */
	sk->sk_write_space(sk); /* wakeup blocked sndbuf producers */

	if (old_state != sk->sk_state) {
		sk->sk_state_change(sk);
		if ((sk->sk_state == SMC_CLOSED) &&
		    (sock_flag(sk, SOCK_DEAD) || !sk->sk_socket))
			smc_conn_free(conn);
	}
	release_sock(sk);
	sock_put(sk); /* sock_hold done by schedulers of close_work */
}

int smc_close_shutdown_write(struct smc_sock *smc)
{
	struct smc_connection *conn = &smc->conn;
	struct sock *sk = &smc->sk;
	int old_state;
	long timeout;
	int rc = 0;

	timeout = current->flags & PF_EXITING ?
		  0 : sock_flag(sk, SOCK_LINGER) ?
		      sk->sk_lingertime : SMC_MAX_STREAM_WAIT_TIMEOUT;

	old_state = sk->sk_state;
again:
	switch (sk->sk_state) {
	case SMC_ACTIVE:
		smc_close_stream_wait(smc, timeout);
		release_sock(sk);
		cancel_delayed_work_sync(&conn->tx_work);
		lock_sock(sk);
		if (sk->sk_state != SMC_ACTIVE)
			goto again;
		/* send close wr request */
		rc = smc_close_wr(conn);
		if (rc)
			break;
		sk->sk_state = SMC_PEERCLOSEWAIT1;
		break;
	case SMC_APPCLOSEWAIT1:
		/* passive close */
		if (!smc_cdc_rxed_any_close(conn))
			smc_close_stream_wait(smc, timeout);
		release_sock(sk);
		cancel_delayed_work_sync(&conn->tx_work);
		lock_sock(sk);
		if (sk->sk_state != SMC_APPCLOSEWAIT1)
			goto again;
		/* confirm close from peer */
		rc = smc_close_wr(conn);
		if (rc)
			break;
		sk->sk_state = SMC_APPCLOSEWAIT2;
		break;
	case SMC_APPCLOSEWAIT2:
	case SMC_PEERFINCLOSEWAIT:
	case SMC_PEERCLOSEWAIT1:
	case SMC_PEERCLOSEWAIT2:
	case SMC_APPFINCLOSEWAIT:
	case SMC_PROCESSABORT:
	case SMC_PEERABORTWAIT:
		/* nothing to do, add tracing in future patch */
		break;
	}

	if (old_state != sk->sk_state)
		sk->sk_state_change(sk);
	return rc;
}

/* Initialize close properties on connection establishment. */
void smc_close_init(struct smc_sock *smc)
{
	INIT_WORK(&smc->conn.close_work, smc_close_passive_work);
}<|MERGE_RESOLUTION|>--- conflicted
+++ resolved
@@ -108,12 +108,6 @@
 		}
 	}
 	switch (sk->sk_state) {
-<<<<<<< HEAD
-	case SMC_INIT:
-		sk->sk_state = SMC_PEERABORTWAIT;
-		break;
-=======
->>>>>>> f9885ef8
 	case SMC_ACTIVE:
 		sk->sk_state = SMC_PEERABORTWAIT;
 		release_sock(sk);
