--- conflicted
+++ resolved
@@ -15,12 +15,8 @@
 
 #include "smc.h"
 
-<<<<<<< HEAD
-#define SMC_VIRTUAL_ISM_CHID_MASK	0xFF00
-=======
 #define SMC_EMULATED_ISM_CHID_MASK	0xFF00
 #define SMC_ISM_IDENT_MASK		0x00FFFF
->>>>>>> a6ad5510
 
 struct smcd_dev_list {	/* List of SMCD devices */
 	struct list_head list;
@@ -75,17 +71,10 @@
 	return rc < 0 ? rc : 0;
 }
 
-<<<<<<< HEAD
-static inline bool __smc_ism_is_virtual(u16 chid)
-{
-	/* CHIDs in range of 0xFF00 to 0xFFFF are reserved
-	 * for virtual ISM device.
-=======
 static inline bool __smc_ism_is_emulated(u16 chid)
 {
 	/* CHIDs in range of 0xFF00 to 0xFFFF are reserved
 	 * for Emulated-ISM device.
->>>>>>> a6ad5510
 	 *
 	 * loopback-ism:	0xFFFF
 	 * virtio-ism:		0xFF00 ~ 0xFFFE
@@ -93,13 +82,6 @@
 	return ((chid & 0xFF00) == 0xFF00);
 }
 
-<<<<<<< HEAD
-static inline bool smc_ism_is_virtual(struct smcd_dev *smcd)
-{
-	u16 chid = smcd->ops->get_chid(smcd);
-
-	return __smc_ism_is_virtual(chid);
-=======
 static inline bool smc_ism_is_emulated(struct smcd_dev *smcd)
 {
 	u16 chid = smcd->ops->get_chid(smcd);
@@ -110,7 +92,6 @@
 static inline bool smc_ism_is_loopback(struct smcd_dev *smcd)
 {
 	return (smcd->ops->get_chid(smcd) == 0xFFFF);
->>>>>>> a6ad5510
 }
 
 #endif