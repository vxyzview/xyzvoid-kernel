// SPDX-License-Identifier: GPL-2.0-only
/*
 * 9P Client
 *
 *  Copyright (C) 2008 by Eric Van Hensbergen <ericvh@gmail.com>
 *  Copyright (C) 2007 by Latchesar Ionkov <lucho@ionkov.net>
 */

#define pr_fmt(fmt) KBUILD_MODNAME ": " fmt

#include <linux/module.h>
#include <linux/errno.h>
#include <linux/fs.h>
#include <linux/poll.h>
#include <linux/idr.h>
#include <linux/mutex.h>
#include <linux/slab.h>
#include <linux/sched/signal.h>
#include <linux/uaccess.h>
#include <linux/uio.h>
#include <net/9p/9p.h>
#include <linux/parser.h>
#include <linux/seq_file.h>
#include <net/9p/client.h>
#include <net/9p/transport.h>
#include "protocol.h"

#define CREATE_TRACE_POINTS
#include <trace/events/9p.h>

#define DEFAULT_MSIZE (128 * 1024)

/* Client Option Parsing (code inspired by NFS code)
 *  - a little lazy - parse all client options
 */

enum {
	Opt_msize,
	Opt_trans,
	Opt_legacy,
	Opt_version,
	Opt_err,
};

static const match_table_t tokens = {
	{Opt_msize, "msize=%u"},
	{Opt_legacy, "noextend"},
	{Opt_trans, "trans=%s"},
	{Opt_version, "version=%s"},
	{Opt_err, NULL},
};

inline int p9_is_proto_dotl(struct p9_client *clnt)
{
	return clnt->proto_version == p9_proto_2000L;
}
EXPORT_SYMBOL(p9_is_proto_dotl);

inline int p9_is_proto_dotu(struct p9_client *clnt)
{
	return clnt->proto_version == p9_proto_2000u;
}
EXPORT_SYMBOL(p9_is_proto_dotu);

int p9_show_client_options(struct seq_file *m, struct p9_client *clnt)
{
	if (clnt->msize != DEFAULT_MSIZE)
		seq_printf(m, ",msize=%u", clnt->msize);
	seq_printf(m, ",trans=%s", clnt->trans_mod->name);

	switch (clnt->proto_version) {
	case p9_proto_legacy:
		seq_puts(m, ",noextend");
		break;
	case p9_proto_2000u:
		seq_puts(m, ",version=9p2000.u");
		break;
	case p9_proto_2000L:
		/* Default */
		break;
	}

	if (clnt->trans_mod->show_options)
		return clnt->trans_mod->show_options(m, clnt);
	return 0;
}
EXPORT_SYMBOL(p9_show_client_options);

/* Some error codes are taken directly from the server replies,
 * make sure they are valid.
 */
static int safe_errno(int err)
{
	if (err > 0 || err < -MAX_ERRNO) {
		p9_debug(P9_DEBUG_ERROR, "Invalid error code %d\n", err);
		return -EPROTO;
	}
	return err;
}

/* Interpret mount option for protocol version */
static int get_protocol_version(char *s)
{
	int version = -EINVAL;

	if (!strcmp(s, "9p2000")) {
		version = p9_proto_legacy;
		p9_debug(P9_DEBUG_9P, "Protocol version: Legacy\n");
	} else if (!strcmp(s, "9p2000.u")) {
		version = p9_proto_2000u;
		p9_debug(P9_DEBUG_9P, "Protocol version: 9P2000.u\n");
	} else if (!strcmp(s, "9p2000.L")) {
		version = p9_proto_2000L;
		p9_debug(P9_DEBUG_9P, "Protocol version: 9P2000.L\n");
	} else {
		pr_info("Unknown protocol version %s\n", s);
	}

	return version;
}

/**
 * parse_opts - parse mount options into client structure
 * @opts: options string passed from mount
 * @clnt: existing v9fs client information
 *
 * Return 0 upon success, -ERRNO upon failure
 */

static int parse_opts(char *opts, struct p9_client *clnt)
{
	char *options, *tmp_options;
	char *p;
	substring_t args[MAX_OPT_ARGS];
	int option;
	char *s;
	int ret = 0;

	clnt->proto_version = p9_proto_2000L;
	clnt->msize = DEFAULT_MSIZE;

	if (!opts)
		return 0;

	tmp_options = kstrdup(opts, GFP_KERNEL);
	if (!tmp_options)
		return -ENOMEM;
	options = tmp_options;

	while ((p = strsep(&options, ",")) != NULL) {
		int token, r;

		if (!*p)
			continue;
		token = match_token(p, tokens, args);
		switch (token) {
		case Opt_msize:
			r = match_int(&args[0], &option);
			if (r < 0) {
				p9_debug(P9_DEBUG_ERROR,
					 "integer field, but no integer?\n");
				ret = r;
				continue;
			}
			if (option < 4096) {
				p9_debug(P9_DEBUG_ERROR,
					 "msize should be at least 4k\n");
				ret = -EINVAL;
				continue;
			}
			clnt->msize = option;
			break;
		case Opt_trans:
			s = match_strdup(&args[0]);
			if (!s) {
				ret = -ENOMEM;
				p9_debug(P9_DEBUG_ERROR,
					 "problem allocating copy of trans arg\n");
				goto free_and_return;
			}

			v9fs_put_trans(clnt->trans_mod);
			clnt->trans_mod = v9fs_get_trans_by_name(s);
			if (!clnt->trans_mod) {
				pr_info("Could not find request transport: %s\n",
					s);
				ret = -EINVAL;
			}
			kfree(s);
			break;
		case Opt_legacy:
			clnt->proto_version = p9_proto_legacy;
			break;
		case Opt_version:
			s = match_strdup(&args[0]);
			if (!s) {
				ret = -ENOMEM;
				p9_debug(P9_DEBUG_ERROR,
					 "problem allocating copy of version arg\n");
				goto free_and_return;
			}
			r = get_protocol_version(s);
			if (r < 0)
				ret = r;
			else
				clnt->proto_version = r;
			kfree(s);
			break;
		default:
			continue;
		}
	}

free_and_return:
	if (ret)
		v9fs_put_trans(clnt->trans_mod);
	kfree(tmp_options);
	return ret;
}

static int p9_fcall_init(struct p9_client *c, struct p9_fcall *fc,
			 int alloc_msize)
{
	if (likely(c->fcall_cache) && alloc_msize == c->msize) {
		fc->sdata = kmem_cache_alloc(c->fcall_cache, GFP_NOFS);
		fc->cache = c->fcall_cache;
	} else {
		fc->sdata = kmalloc(alloc_msize, GFP_NOFS);
		fc->cache = NULL;
	}
	if (!fc->sdata)
		return -ENOMEM;
	fc->capacity = alloc_msize;
	return 0;
}

void p9_fcall_fini(struct p9_fcall *fc)
{
	/* sdata can be NULL for interrupted requests in trans_rdma,
	 * and kmem_cache_free does not do NULL-check for us
	 */
	if (unlikely(!fc->sdata))
		return;

	if (fc->cache)
		kmem_cache_free(fc->cache, fc->sdata);
	else
		kfree(fc->sdata);
}
EXPORT_SYMBOL(p9_fcall_fini);

static struct kmem_cache *p9_req_cache;

/**
 * p9_tag_alloc - Allocate a new request.
 * @c: Client session.
 * @type: Transaction type.
 * @max_size: Maximum packet size for this request.
 *
 * Context: Process context.
 * Return: Pointer to new request.
 */
static struct p9_req_t *
p9_tag_alloc(struct p9_client *c, int8_t type, unsigned int max_size)
{
	struct p9_req_t *req = kmem_cache_alloc(p9_req_cache, GFP_NOFS);
	int alloc_msize = min(c->msize, max_size);
	int tag;

	if (!req)
		return ERR_PTR(-ENOMEM);

	if (p9_fcall_init(c, &req->tc, alloc_msize))
		goto free_req;
	if (p9_fcall_init(c, &req->rc, alloc_msize))
		goto free;

	p9pdu_reset(&req->tc);
	p9pdu_reset(&req->rc);
	req->t_err = 0;
	req->status = REQ_STATUS_ALLOC;
	init_waitqueue_head(&req->wq);
	INIT_LIST_HEAD(&req->req_list);

	idr_preload(GFP_NOFS);
	spin_lock_irq(&c->lock);
	if (type == P9_TVERSION)
		tag = idr_alloc(&c->reqs, req, P9_NOTAG, P9_NOTAG + 1,
				GFP_NOWAIT);
	else
		tag = idr_alloc(&c->reqs, req, 0, P9_NOTAG, GFP_NOWAIT);
	req->tc.tag = tag;
	spin_unlock_irq(&c->lock);
	idr_preload_end();
	if (tag < 0)
		goto free;

	/* Init ref to two because in the general case there is one ref
	 * that is put asynchronously by a writer thread, one ref
	 * temporarily given by p9_tag_lookup and put by p9_client_cb
	 * in the recv thread, and one ref put by p9_req_put in the
	 * main thread. The only exception is virtio that does not use
	 * p9_tag_lookup but does not have a writer thread either
	 * (the write happens synchronously in the request/zc_request
	 * callback), so p9_client_cb eats the second ref there
	 * as the pointer is duplicated directly by virtqueue_add_sgs()
	 */
	refcount_set(&req->refcount, 2);

	return req;

free:
	p9_fcall_fini(&req->tc);
	p9_fcall_fini(&req->rc);
free_req:
	kmem_cache_free(p9_req_cache, req);
	return ERR_PTR(-ENOMEM);
}

/**
 * p9_tag_lookup - Look up a request by tag.
 * @c: Client session.
 * @tag: Transaction ID.
 *
 * Context: Any context.
 * Return: A request, or %NULL if there is no request with that tag.
 */
struct p9_req_t *p9_tag_lookup(struct p9_client *c, u16 tag)
{
	struct p9_req_t *req;

	rcu_read_lock();
again:
	req = idr_find(&c->reqs, tag);
	if (req) {
		/* We have to be careful with the req found under rcu_read_lock
		 * Thanks to SLAB_TYPESAFE_BY_RCU we can safely try to get the
		 * ref again without corrupting other data, then check again
		 * that the tag matches once we have the ref
		 */
		if (!p9_req_try_get(req))
			goto again;
		if (req->tc.tag != tag) {
			p9_req_put(c, req);
			goto again;
		}
	}
	rcu_read_unlock();

	return req;
}
EXPORT_SYMBOL(p9_tag_lookup);

/**
 * p9_tag_remove - Remove a tag.
 * @c: Client session.
 * @r: Request of reference.
 *
 * Context: Any context.
 */
static void p9_tag_remove(struct p9_client *c, struct p9_req_t *r)
{
	unsigned long flags;
	u16 tag = r->tc.tag;

	p9_debug(P9_DEBUG_MUX, "freeing clnt %p req %p tag: %d\n", c, r, tag);
	spin_lock_irqsave(&c->lock, flags);
	idr_remove(&c->reqs, tag);
	spin_unlock_irqrestore(&c->lock, flags);
<<<<<<< HEAD
	return p9_req_put(c, r);
=======
>>>>>>> e6f4ff3f
}

int p9_req_put(struct p9_client *c, struct p9_req_t *r)
{
	if (refcount_dec_and_test(&r->refcount)) {
<<<<<<< HEAD
=======
		p9_tag_remove(c, r);

>>>>>>> e6f4ff3f
		p9_fcall_fini(&r->tc);
		p9_fcall_fini(&r->rc);
		kmem_cache_free(p9_req_cache, r);
		return 1;
	}
	return 0;
}
EXPORT_SYMBOL(p9_req_put);

/**
 * p9_tag_cleanup - cleans up tags structure and reclaims resources
 * @c:  v9fs client struct
 *
 * This frees resources associated with the tags structure
 *
 */
static void p9_tag_cleanup(struct p9_client *c)
{
	struct p9_req_t *req;
	int id;

	rcu_read_lock();
	idr_for_each_entry(&c->reqs, req, id) {
		pr_info("Tag %d still in use\n", id);
		if (p9_req_put(c, req) == 0)
			pr_warn("Packet with tag %d has still references",
				req->tc.tag);
	}
	rcu_read_unlock();
}

/**
 * p9_client_cb - call back from transport to client
 * @c: client state
 * @req: request received
 * @status: request status, one of REQ_STATUS_*
 *
 */
void p9_client_cb(struct p9_client *c, struct p9_req_t *req, int status)
{
	p9_debug(P9_DEBUG_MUX, " tag %d\n", req->tc.tag);

	/* This barrier is needed to make sure any change made to req before
	 * the status change is visible to another thread
	 */
	smp_wmb();
	req->status = status;

	wake_up(&req->wq);
	p9_debug(P9_DEBUG_MUX, "wakeup: %d\n", req->tc.tag);
	p9_req_put(c, req);
}
EXPORT_SYMBOL(p9_client_cb);

/**
 * p9_parse_header - parse header arguments out of a packet
 * @pdu: packet to parse
 * @size: size of packet
 * @type: type of request
 * @tag: tag of packet
 * @rewind: set if we need to rewind offset afterwards
 */

int
p9_parse_header(struct p9_fcall *pdu, int32_t *size, int8_t *type,
		int16_t *tag, int rewind)
{
	s8 r_type;
	s16 r_tag;
	s32 r_size;
	int offset = pdu->offset;
	int err;

	pdu->offset = 0;

	err = p9pdu_readf(pdu, 0, "dbw", &r_size, &r_type, &r_tag);
	if (err)
		goto rewind_and_exit;

	if (type)
		*type = r_type;
	if (tag)
		*tag = r_tag;
	if (size)
		*size = r_size;

	if (pdu->size != r_size || r_size < 7) {
		err = -EINVAL;
		goto rewind_and_exit;
	}

	pdu->id = r_type;
	pdu->tag = r_tag;

	p9_debug(P9_DEBUG_9P, "<<< size=%d type: %d tag: %d\n",
		 pdu->size, pdu->id, pdu->tag);

rewind_and_exit:
	if (rewind)
		pdu->offset = offset;
	return err;
}
EXPORT_SYMBOL(p9_parse_header);

/**
 * p9_check_errors - check 9p packet for error return and process it
 * @c: current client instance
 * @req: request to parse and check for error conditions
 *
 * returns error code if one is discovered, otherwise returns 0
 *
 * this will have to be more complicated if we have multiple
 * error packet types
 */

static int p9_check_errors(struct p9_client *c, struct p9_req_t *req)
{
	s8 type;
	int err;
	int ecode;

	err = p9_parse_header(&req->rc, NULL, &type, NULL, 0);
	if (req->rc.size >= c->msize) {
		p9_debug(P9_DEBUG_ERROR,
			 "requested packet size too big: %d\n",
			 req->rc.size);
		return -EIO;
	}
	/* dump the response from server
	 * This should be after check errors which poplulate pdu_fcall.
	 */
	trace_9p_protocol_dump(c, &req->rc);
	if (err) {
		p9_debug(P9_DEBUG_ERROR, "couldn't parse header %d\n", err);
		return err;
	}
	if (type != P9_RERROR && type != P9_RLERROR)
		return 0;

	if (!p9_is_proto_dotl(c)) {
		char *ename;

		err = p9pdu_readf(&req->rc, c->proto_version, "s?d",
				  &ename, &ecode);
		if (err)
			goto out_err;

		if (p9_is_proto_dotu(c) && ecode < 512)
			err = -ecode;

		if (!err) {
			err = p9_errstr2errno(ename, strlen(ename));

			p9_debug(P9_DEBUG_9P, "<<< RERROR (%d) %s\n",
				 -ecode, ename);
		}
		kfree(ename);
	} else {
		err = p9pdu_readf(&req->rc, c->proto_version, "d", &ecode);
		if (err)
			goto out_err;
		err = -ecode;

		p9_debug(P9_DEBUG_9P, "<<< RLERROR (%d)\n", -ecode);
	}

	return err;

out_err:
	p9_debug(P9_DEBUG_ERROR, "couldn't parse error%d\n", err);

	return err;
}

static struct p9_req_t *
p9_client_rpc(struct p9_client *c, int8_t type, const char *fmt, ...);

/**
 * p9_client_flush - flush (cancel) a request
 * @c: client state
 * @oldreq: request to cancel
 *
 * This sents a flush for a particular request and links
 * the flush request to the original request.  The current
 * code only supports a single flush request although the protocol
 * allows for multiple flush requests to be sent for a single request.
 *
 */

static int p9_client_flush(struct p9_client *c, struct p9_req_t *oldreq)
{
	struct p9_req_t *req;
	s16 oldtag;
	int err;

	err = p9_parse_header(&oldreq->tc, NULL, NULL, &oldtag, 1);
	if (err)
		return err;

	p9_debug(P9_DEBUG_9P, ">>> TFLUSH tag %d\n", oldtag);

	req = p9_client_rpc(c, P9_TFLUSH, "w", oldtag);
	if (IS_ERR(req))
		return PTR_ERR(req);

	/* if we haven't received a response for oldreq,
	 * remove it from the list
	 */
	if (oldreq->status == REQ_STATUS_SENT) {
		if (c->trans_mod->cancelled)
			c->trans_mod->cancelled(c, oldreq);
	}

	p9_req_put(c, req);
	return 0;
}

static struct p9_req_t *p9_client_prepare_req(struct p9_client *c,
					      int8_t type, int req_size,
					      const char *fmt, va_list ap)
{
	int err;
	struct p9_req_t *req;

	p9_debug(P9_DEBUG_MUX, "client %p op %d\n", c, type);

	/* we allow for any status other than disconnected */
	if (c->status == Disconnected)
		return ERR_PTR(-EIO);

	/* if status is begin_disconnected we allow only clunk request */
	if (c->status == BeginDisconnect && type != P9_TCLUNK)
		return ERR_PTR(-EIO);

	req = p9_tag_alloc(c, type, req_size);
	if (IS_ERR(req))
		return req;

	/* marshall the data */
	p9pdu_prepare(&req->tc, req->tc.tag, type);
	err = p9pdu_vwritef(&req->tc, c->proto_version, fmt, ap);
	if (err)
		goto reterr;
	p9pdu_finalize(c, &req->tc);
	trace_9p_client_req(c, type, req->tc.tag);
	return req;
reterr:
	p9_req_put(c, req);
	/* We have to put also the 2nd reference as it won't be used */
	p9_req_put(c, req);
	return ERR_PTR(err);
}

/**
 * p9_client_rpc - issue a request and wait for a response
 * @c: client session
 * @type: type of request
 * @fmt: protocol format string (see protocol.c)
 *
 * Returns request structure (which client must free using p9_req_put)
 */

static struct p9_req_t *
p9_client_rpc(struct p9_client *c, int8_t type, const char *fmt, ...)
{
	va_list ap;
	int sigpending, err;
	unsigned long flags;
	struct p9_req_t *req;

	va_start(ap, fmt);
	req = p9_client_prepare_req(c, type, c->msize, fmt, ap);
	va_end(ap);
	if (IS_ERR(req))
		return req;

	if (signal_pending(current)) {
		sigpending = 1;
		clear_thread_flag(TIF_SIGPENDING);
	} else {
		sigpending = 0;
	}

	err = c->trans_mod->request(c, req);
	if (err < 0) {
		/* write won't happen */
		p9_req_put(c, req);
		if (err != -ERESTARTSYS && err != -EFAULT)
			c->status = Disconnected;
		goto recalc_sigpending;
	}
again:
	/* Wait for the response */
	err = wait_event_killable(req->wq, req->status >= REQ_STATUS_RCVD);

	/* Make sure our req is coherent with regard to updates in other
	 * threads - echoes to wmb() in the callback
	 */
	smp_rmb();

	if (err == -ERESTARTSYS && c->status == Connected &&
	    type == P9_TFLUSH) {
		sigpending = 1;
		clear_thread_flag(TIF_SIGPENDING);
		goto again;
	}

	if (req->status == REQ_STATUS_ERROR) {
		p9_debug(P9_DEBUG_ERROR, "req_status error %d\n", req->t_err);
		err = req->t_err;
	}
	if (err == -ERESTARTSYS && c->status == Connected) {
		p9_debug(P9_DEBUG_MUX, "flushing\n");
		sigpending = 1;
		clear_thread_flag(TIF_SIGPENDING);

		if (c->trans_mod->cancel(c, req))
			p9_client_flush(c, req);

		/* if we received the response anyway, don't signal error */
		if (req->status == REQ_STATUS_RCVD)
			err = 0;
	}
recalc_sigpending:
	if (sigpending) {
		spin_lock_irqsave(&current->sighand->siglock, flags);
		recalc_sigpending();
		spin_unlock_irqrestore(&current->sighand->siglock, flags);
	}
	if (err < 0)
		goto reterr;

	err = p9_check_errors(c, req);
	trace_9p_client_res(c, type, req->rc.tag, err);
	if (!err)
		return req;
reterr:
	p9_req_put(c, req);
	return ERR_PTR(safe_errno(err));
}

/**
 * p9_client_zc_rpc - issue a request and wait for a response
 * @c: client session
 * @type: type of request
 * @uidata: destination for zero copy read
 * @uodata: source for zero copy write
 * @inlen: read buffer size
 * @olen: write buffer size
 * @in_hdrlen: reader header size, This is the size of response protocol data
 * @fmt: protocol format string (see protocol.c)
 *
 * Returns request structure (which client must free using p9_req_put)
 */
static struct p9_req_t *p9_client_zc_rpc(struct p9_client *c, int8_t type,
					 struct iov_iter *uidata,
					 struct iov_iter *uodata,
					 int inlen, int olen, int in_hdrlen,
					 const char *fmt, ...)
{
	va_list ap;
	int sigpending, err;
	unsigned long flags;
	struct p9_req_t *req;

	va_start(ap, fmt);
	/* We allocate a inline protocol data of only 4k bytes.
	 * The actual content is passed in zero-copy fashion.
	 */
	req = p9_client_prepare_req(c, type, P9_ZC_HDR_SZ, fmt, ap);
	va_end(ap);
	if (IS_ERR(req))
		return req;

	if (signal_pending(current)) {
		sigpending = 1;
		clear_thread_flag(TIF_SIGPENDING);
	} else {
		sigpending = 0;
	}

	err = c->trans_mod->zc_request(c, req, uidata, uodata,
				       inlen, olen, in_hdrlen);
	if (err < 0) {
		if (err == -EIO)
			c->status = Disconnected;
		if (err != -ERESTARTSYS)
			goto recalc_sigpending;
	}
	if (req->status == REQ_STATUS_ERROR) {
		p9_debug(P9_DEBUG_ERROR, "req_status error %d\n", req->t_err);
		err = req->t_err;
	}
	if (err == -ERESTARTSYS && c->status == Connected) {
		p9_debug(P9_DEBUG_MUX, "flushing\n");
		sigpending = 1;
		clear_thread_flag(TIF_SIGPENDING);

		if (c->trans_mod->cancel(c, req))
			p9_client_flush(c, req);

		/* if we received the response anyway, don't signal error */
		if (req->status == REQ_STATUS_RCVD)
			err = 0;
	}
recalc_sigpending:
	if (sigpending) {
		spin_lock_irqsave(&current->sighand->siglock, flags);
		recalc_sigpending();
		spin_unlock_irqrestore(&current->sighand->siglock, flags);
	}
	if (err < 0)
		goto reterr;

	err = p9_check_errors(c, req);
	trace_9p_client_res(c, type, req->rc.tag, err);
	if (!err)
		return req;
reterr:
	p9_req_put(c, req);
	return ERR_PTR(safe_errno(err));
}

static struct p9_fid *p9_fid_create(struct p9_client *clnt)
{
	int ret;
	struct p9_fid *fid;

	p9_debug(P9_DEBUG_FID, "clnt %p\n", clnt);
	fid = kzalloc(sizeof(*fid), GFP_KERNEL);
	if (!fid)
		return NULL;

	fid->mode = -1;
	fid->uid = current_fsuid();
	fid->clnt = clnt;
	refcount_set(&fid->count, 1);

	idr_preload(GFP_KERNEL);
	spin_lock_irq(&clnt->lock);
	ret = idr_alloc_u32(&clnt->fids, fid, &fid->fid, P9_NOFID - 1,
			    GFP_NOWAIT);
	spin_unlock_irq(&clnt->lock);
	idr_preload_end();
	if (!ret) {
		trace_9p_fid_ref(fid, P9_FID_REF_CREATE);
		return fid;
	}

	kfree(fid);
	return NULL;
}

static void p9_fid_destroy(struct p9_fid *fid)
{
	struct p9_client *clnt;
	unsigned long flags;

	p9_debug(P9_DEBUG_FID, "fid %d\n", fid->fid);
	trace_9p_fid_ref(fid, P9_FID_REF_DESTROY);
	clnt = fid->clnt;
	spin_lock_irqsave(&clnt->lock, flags);
	idr_remove(&clnt->fids, fid->fid);
	spin_unlock_irqrestore(&clnt->lock, flags);
	kfree(fid->rdir);
	kfree(fid);
}

/* We also need to export tracepoint symbols for tracepoint_enabled() */
EXPORT_TRACEPOINT_SYMBOL(9p_fid_ref);

void do_trace_9p_fid_get(struct p9_fid *fid)
{
	trace_9p_fid_ref(fid, P9_FID_REF_GET);
}
EXPORT_SYMBOL(do_trace_9p_fid_get);

void do_trace_9p_fid_put(struct p9_fid *fid)
{
	trace_9p_fid_ref(fid, P9_FID_REF_PUT);
}
EXPORT_SYMBOL(do_trace_9p_fid_put);

static int p9_client_version(struct p9_client *c)
{
	int err = 0;
	struct p9_req_t *req;
	char *version = NULL;
	int msize;

	p9_debug(P9_DEBUG_9P, ">>> TVERSION msize %d protocol %d\n",
		 c->msize, c->proto_version);

	switch (c->proto_version) {
	case p9_proto_2000L:
		req = p9_client_rpc(c, P9_TVERSION, "ds",
				    c->msize, "9P2000.L");
		break;
	case p9_proto_2000u:
		req = p9_client_rpc(c, P9_TVERSION, "ds",
				    c->msize, "9P2000.u");
		break;
	case p9_proto_legacy:
		req = p9_client_rpc(c, P9_TVERSION, "ds",
				    c->msize, "9P2000");
		break;
	default:
		return -EINVAL;
	}

	if (IS_ERR(req))
		return PTR_ERR(req);

	err = p9pdu_readf(&req->rc, c->proto_version, "ds", &msize, &version);
	if (err) {
		p9_debug(P9_DEBUG_9P, "version error %d\n", err);
		trace_9p_protocol_dump(c, &req->rc);
		goto error;
	}

	p9_debug(P9_DEBUG_9P, "<<< RVERSION msize %d %s\n", msize, version);
	if (!strncmp(version, "9P2000.L", 8)) {
		c->proto_version = p9_proto_2000L;
	} else if (!strncmp(version, "9P2000.u", 8)) {
		c->proto_version = p9_proto_2000u;
	} else if (!strncmp(version, "9P2000", 6)) {
		c->proto_version = p9_proto_legacy;
	} else {
		p9_debug(P9_DEBUG_ERROR,
			 "server returned an unknown version: %s\n", version);
		err = -EREMOTEIO;
		goto error;
	}

	if (msize < 4096) {
		p9_debug(P9_DEBUG_ERROR,
			 "server returned a msize < 4096: %d\n", msize);
		err = -EREMOTEIO;
		goto error;
	}
	if (msize < c->msize)
		c->msize = msize;

error:
	kfree(version);
	p9_req_put(c, req);

	return err;
}

struct p9_client *p9_client_create(const char *dev_name, char *options)
{
	int err;
	struct p9_client *clnt;
	char *client_id;

	err = 0;
	clnt = kmalloc(sizeof(*clnt), GFP_KERNEL);
	if (!clnt)
		return ERR_PTR(-ENOMEM);

	clnt->trans_mod = NULL;
	clnt->trans = NULL;
	clnt->fcall_cache = NULL;

	client_id = utsname()->nodename;
	memcpy(clnt->name, client_id, strlen(client_id) + 1);

	spin_lock_init(&clnt->lock);
	idr_init(&clnt->fids);
	idr_init(&clnt->reqs);

	err = parse_opts(options, clnt);
	if (err < 0)
		goto free_client;

	if (!clnt->trans_mod)
		clnt->trans_mod = v9fs_get_default_trans();

	if (!clnt->trans_mod) {
		err = -EPROTONOSUPPORT;
		p9_debug(P9_DEBUG_ERROR,
			 "No transport defined or default transport\n");
		goto free_client;
	}

	p9_debug(P9_DEBUG_MUX, "clnt %p trans %p msize %d protocol %d\n",
		 clnt, clnt->trans_mod, clnt->msize, clnt->proto_version);

	err = clnt->trans_mod->create(clnt, dev_name, options);
	if (err)
		goto put_trans;

	if (clnt->msize > clnt->trans_mod->maxsize) {
		clnt->msize = clnt->trans_mod->maxsize;
		pr_info("Limiting 'msize' to %d as this is the maximum "
			"supported by transport %s\n",
			clnt->msize, clnt->trans_mod->name
		);
	}

	if (clnt->msize < 4096) {
		p9_debug(P9_DEBUG_ERROR,
			 "Please specify a msize of at least 4k\n");
		err = -EINVAL;
		goto close_trans;
	}

	err = p9_client_version(clnt);
	if (err)
		goto close_trans;

	/* P9_HDRSZ + 4 is the smallest packet header we can have that is
	 * followed by data accessed from userspace by read
	 */
	clnt->fcall_cache =
		kmem_cache_create_usercopy("9p-fcall-cache", clnt->msize,
					   0, 0, P9_HDRSZ + 4,
					   clnt->msize - (P9_HDRSZ + 4),
					   NULL);

	return clnt;

close_trans:
	clnt->trans_mod->close(clnt);
put_trans:
	v9fs_put_trans(clnt->trans_mod);
free_client:
	kfree(clnt);
	return ERR_PTR(err);
}
EXPORT_SYMBOL(p9_client_create);

void p9_client_destroy(struct p9_client *clnt)
{
	struct p9_fid *fid;
	int id;

	p9_debug(P9_DEBUG_MUX, "clnt %p\n", clnt);

	if (clnt->trans_mod)
		clnt->trans_mod->close(clnt);

	v9fs_put_trans(clnt->trans_mod);

	idr_for_each_entry(&clnt->fids, fid, id) {
		pr_info("Found fid %d not clunked\n", fid->fid);
		p9_fid_destroy(fid);
	}

	p9_tag_cleanup(clnt);

	kmem_cache_destroy(clnt->fcall_cache);
	kfree(clnt);
}
EXPORT_SYMBOL(p9_client_destroy);

void p9_client_disconnect(struct p9_client *clnt)
{
	p9_debug(P9_DEBUG_9P, "clnt %p\n", clnt);
	clnt->status = Disconnected;
}
EXPORT_SYMBOL(p9_client_disconnect);

void p9_client_begin_disconnect(struct p9_client *clnt)
{
	p9_debug(P9_DEBUG_9P, "clnt %p\n", clnt);
	clnt->status = BeginDisconnect;
}
EXPORT_SYMBOL(p9_client_begin_disconnect);

struct p9_fid *p9_client_attach(struct p9_client *clnt, struct p9_fid *afid,
				const char *uname, kuid_t n_uname,
				const char *aname)
{
	int err = 0;
	struct p9_req_t *req;
	struct p9_fid *fid;
	struct p9_qid qid;

	p9_debug(P9_DEBUG_9P, ">>> TATTACH afid %d uname %s aname %s\n",
		 afid ? afid->fid : -1, uname, aname);
	fid = p9_fid_create(clnt);
	if (!fid) {
		err = -ENOMEM;
		goto error;
	}
	fid->uid = n_uname;

	req = p9_client_rpc(clnt, P9_TATTACH, "ddss?u", fid->fid,
			    afid ? afid->fid : P9_NOFID, uname, aname, n_uname);
	if (IS_ERR(req)) {
		err = PTR_ERR(req);
		goto error;
	}

	err = p9pdu_readf(&req->rc, clnt->proto_version, "Q", &qid);
	if (err) {
		trace_9p_protocol_dump(clnt, &req->rc);
		p9_req_put(clnt, req);
		goto error;
	}

	p9_debug(P9_DEBUG_9P, "<<< RATTACH qid %x.%llx.%x\n",
		 qid.type, qid.path, qid.version);

	memmove(&fid->qid, &qid, sizeof(struct p9_qid));

	p9_req_put(clnt, req);
	return fid;

error:
	if (fid)
		p9_fid_destroy(fid);
	return ERR_PTR(err);
}
EXPORT_SYMBOL(p9_client_attach);

struct p9_fid *p9_client_walk(struct p9_fid *oldfid, uint16_t nwname,
			      const unsigned char * const *wnames, int clone)
{
	int err;
	struct p9_client *clnt;
	struct p9_fid *fid;
	struct p9_qid *wqids;
	struct p9_req_t *req;
	u16 nwqids, count;

	err = 0;
	wqids = NULL;
	clnt = oldfid->clnt;
	if (clone) {
		fid = p9_fid_create(clnt);
		if (!fid) {
			err = -ENOMEM;
			goto error;
		}

		fid->uid = oldfid->uid;
	} else {
		fid = oldfid;
	}

	p9_debug(P9_DEBUG_9P, ">>> TWALK fids %d,%d nwname %ud wname[0] %s\n",
		 oldfid->fid, fid->fid, nwname, wnames ? wnames[0] : NULL);
	req = p9_client_rpc(clnt, P9_TWALK, "ddT", oldfid->fid, fid->fid,
			    nwname, wnames);
	if (IS_ERR(req)) {
		err = PTR_ERR(req);
		goto error;
	}

	err = p9pdu_readf(&req->rc, clnt->proto_version, "R", &nwqids, &wqids);
	if (err) {
		trace_9p_protocol_dump(clnt, &req->rc);
		p9_req_put(clnt, req);
		goto clunk_fid;
	}
	p9_req_put(clnt, req);

	p9_debug(P9_DEBUG_9P, "<<< RWALK nwqid %d:\n", nwqids);

	if (nwqids != nwname) {
		err = -ENOENT;
		goto clunk_fid;
	}

	for (count = 0; count < nwqids; count++)
		p9_debug(P9_DEBUG_9P, "<<<     [%d] %x.%llx.%x\n",
			 count, wqids[count].type,
			 wqids[count].path,
			 wqids[count].version);

	if (nwname)
		memmove(&fid->qid, &wqids[nwqids - 1], sizeof(struct p9_qid));
	else
		memmove(&fid->qid, &oldfid->qid, sizeof(struct p9_qid));

	kfree(wqids);
	return fid;

clunk_fid:
	kfree(wqids);
	p9_fid_put(fid);
	fid = NULL;

error:
	if (fid && fid != oldfid)
		p9_fid_destroy(fid);

	return ERR_PTR(err);
}
EXPORT_SYMBOL(p9_client_walk);

int p9_client_open(struct p9_fid *fid, int mode)
{
	int err;
	struct p9_client *clnt;
	struct p9_req_t *req;
	struct p9_qid qid;
	int iounit;

	clnt = fid->clnt;
	p9_debug(P9_DEBUG_9P, ">>> %s fid %d mode %d\n",
		 p9_is_proto_dotl(clnt) ? "TLOPEN" : "TOPEN", fid->fid, mode);
	err = 0;

	if (fid->mode != -1)
		return -EINVAL;

	if (p9_is_proto_dotl(clnt))
		req = p9_client_rpc(clnt, P9_TLOPEN, "dd", fid->fid, mode);
	else
		req = p9_client_rpc(clnt, P9_TOPEN, "db", fid->fid, mode);
	if (IS_ERR(req)) {
		err = PTR_ERR(req);
		goto error;
	}

	err = p9pdu_readf(&req->rc, clnt->proto_version, "Qd", &qid, &iounit);
	if (err) {
		trace_9p_protocol_dump(clnt, &req->rc);
		goto free_and_error;
	}

	p9_debug(P9_DEBUG_9P, "<<< %s qid %x.%llx.%x iounit %x\n",
		 p9_is_proto_dotl(clnt) ? "RLOPEN" : "ROPEN",  qid.type,
		 qid.path, qid.version, iounit);

	memmove(&fid->qid, &qid, sizeof(struct p9_qid));
	fid->mode = mode;
	fid->iounit = iounit;

free_and_error:
	p9_req_put(clnt, req);
error:
	return err;
}
EXPORT_SYMBOL(p9_client_open);

int p9_client_create_dotl(struct p9_fid *ofid, const char *name, u32 flags,
			  u32 mode, kgid_t gid, struct p9_qid *qid)
{
	int err = 0;
	struct p9_client *clnt;
	struct p9_req_t *req;
	int iounit;

	p9_debug(P9_DEBUG_9P,
		 ">>> TLCREATE fid %d name %s flags %d mode %d gid %d\n",
		 ofid->fid, name, flags, mode,
		 from_kgid(&init_user_ns, gid));
	clnt = ofid->clnt;

	if (ofid->mode != -1)
		return -EINVAL;

	req = p9_client_rpc(clnt, P9_TLCREATE, "dsddg", ofid->fid, name, flags,
			    mode, gid);
	if (IS_ERR(req)) {
		err = PTR_ERR(req);
		goto error;
	}

	err = p9pdu_readf(&req->rc, clnt->proto_version, "Qd", qid, &iounit);
	if (err) {
		trace_9p_protocol_dump(clnt, &req->rc);
		goto free_and_error;
	}

	p9_debug(P9_DEBUG_9P, "<<< RLCREATE qid %x.%llx.%x iounit %x\n",
		 qid->type, qid->path, qid->version, iounit);

	memmove(&ofid->qid, qid, sizeof(struct p9_qid));
	ofid->mode = mode;
	ofid->iounit = iounit;

free_and_error:
	p9_req_put(clnt, req);
error:
	return err;
}
EXPORT_SYMBOL(p9_client_create_dotl);

int p9_client_fcreate(struct p9_fid *fid, const char *name, u32 perm, int mode,
		     char *extension)
{
	int err;
	struct p9_client *clnt;
	struct p9_req_t *req;
	struct p9_qid qid;
	int iounit;

	p9_debug(P9_DEBUG_9P, ">>> TCREATE fid %d name %s perm %d mode %d\n",
		 fid->fid, name, perm, mode);
	err = 0;
	clnt = fid->clnt;

	if (fid->mode != -1)
		return -EINVAL;

	req = p9_client_rpc(clnt, P9_TCREATE, "dsdb?s", fid->fid, name, perm,
			    mode, extension);
	if (IS_ERR(req)) {
		err = PTR_ERR(req);
		goto error;
	}

	err = p9pdu_readf(&req->rc, clnt->proto_version, "Qd", &qid, &iounit);
	if (err) {
		trace_9p_protocol_dump(clnt, &req->rc);
		goto free_and_error;
	}

	p9_debug(P9_DEBUG_9P, "<<< RCREATE qid %x.%llx.%x iounit %x\n",
		 qid.type, qid.path, qid.version, iounit);

	memmove(&fid->qid, &qid, sizeof(struct p9_qid));
	fid->mode = mode;
	fid->iounit = iounit;

free_and_error:
	p9_req_put(clnt, req);
error:
	return err;
}
EXPORT_SYMBOL(p9_client_fcreate);

int p9_client_symlink(struct p9_fid *dfid, const char *name,
		      const char *symtgt, kgid_t gid, struct p9_qid *qid)
{
	int err = 0;
	struct p9_client *clnt;
	struct p9_req_t *req;

	p9_debug(P9_DEBUG_9P, ">>> TSYMLINK dfid %d name %s  symtgt %s\n",
		 dfid->fid, name, symtgt);
	clnt = dfid->clnt;

	req = p9_client_rpc(clnt, P9_TSYMLINK, "dssg", dfid->fid, name, symtgt,
			    gid);
	if (IS_ERR(req)) {
		err = PTR_ERR(req);
		goto error;
	}

	err = p9pdu_readf(&req->rc, clnt->proto_version, "Q", qid);
	if (err) {
		trace_9p_protocol_dump(clnt, &req->rc);
		goto free_and_error;
	}

	p9_debug(P9_DEBUG_9P, "<<< RSYMLINK qid %x.%llx.%x\n",
		 qid->type, qid->path, qid->version);

free_and_error:
	p9_req_put(clnt, req);
error:
	return err;
}
EXPORT_SYMBOL(p9_client_symlink);

int p9_client_link(struct p9_fid *dfid, struct p9_fid *oldfid, const char *newname)
{
	struct p9_client *clnt;
	struct p9_req_t *req;

	p9_debug(P9_DEBUG_9P, ">>> TLINK dfid %d oldfid %d newname %s\n",
		 dfid->fid, oldfid->fid, newname);
	clnt = dfid->clnt;
	req = p9_client_rpc(clnt, P9_TLINK, "dds", dfid->fid, oldfid->fid,
			    newname);
	if (IS_ERR(req))
		return PTR_ERR(req);

	p9_debug(P9_DEBUG_9P, "<<< RLINK\n");
	p9_req_put(clnt, req);
	return 0;
}
EXPORT_SYMBOL(p9_client_link);

int p9_client_fsync(struct p9_fid *fid, int datasync)
{
	int err;
	struct p9_client *clnt;
	struct p9_req_t *req;

	p9_debug(P9_DEBUG_9P, ">>> TFSYNC fid %d datasync:%d\n",
		 fid->fid, datasync);
	err = 0;
	clnt = fid->clnt;

	req = p9_client_rpc(clnt, P9_TFSYNC, "dd", fid->fid, datasync);
	if (IS_ERR(req)) {
		err = PTR_ERR(req);
		goto error;
	}

	p9_debug(P9_DEBUG_9P, "<<< RFSYNC fid %d\n", fid->fid);

	p9_req_put(clnt, req);

error:
	return err;
}
EXPORT_SYMBOL(p9_client_fsync);

int p9_client_clunk(struct p9_fid *fid)
{
	int err;
	struct p9_client *clnt;
	struct p9_req_t *req;
	int retries = 0;

again:
	p9_debug(P9_DEBUG_9P, ">>> TCLUNK fid %d (try %d)\n",
		 fid->fid, retries);
	err = 0;
	clnt = fid->clnt;

	req = p9_client_rpc(clnt, P9_TCLUNK, "d", fid->fid);
	if (IS_ERR(req)) {
		err = PTR_ERR(req);
		goto error;
	}

	p9_debug(P9_DEBUG_9P, "<<< RCLUNK fid %d\n", fid->fid);

	p9_req_put(clnt, req);
error:
	/* Fid is not valid even after a failed clunk
	 * If interrupted, retry once then give up and
	 * leak fid until umount.
	 */
	if (err == -ERESTARTSYS) {
		if (retries++ == 0)
			goto again;
	} else {
		p9_fid_destroy(fid);
	}
	return err;
}
EXPORT_SYMBOL(p9_client_clunk);

int p9_client_remove(struct p9_fid *fid)
{
	int err;
	struct p9_client *clnt;
	struct p9_req_t *req;

	p9_debug(P9_DEBUG_9P, ">>> TREMOVE fid %d\n", fid->fid);
	err = 0;
	clnt = fid->clnt;

	req = p9_client_rpc(clnt, P9_TREMOVE, "d", fid->fid);
	if (IS_ERR(req)) {
		err = PTR_ERR(req);
		goto error;
	}

	p9_debug(P9_DEBUG_9P, "<<< RREMOVE fid %d\n", fid->fid);

	p9_req_put(clnt, req);
error:
	if (err == -ERESTARTSYS)
		p9_fid_put(fid);
	else
		p9_fid_destroy(fid);
	return err;
}
EXPORT_SYMBOL(p9_client_remove);

int p9_client_unlinkat(struct p9_fid *dfid, const char *name, int flags)
{
	int err = 0;
	struct p9_req_t *req;
	struct p9_client *clnt;

	p9_debug(P9_DEBUG_9P, ">>> TUNLINKAT fid %d %s %d\n",
		 dfid->fid, name, flags);

	clnt = dfid->clnt;
	req = p9_client_rpc(clnt, P9_TUNLINKAT, "dsd", dfid->fid, name, flags);
	if (IS_ERR(req)) {
		err = PTR_ERR(req);
		goto error;
	}
	p9_debug(P9_DEBUG_9P, "<<< RUNLINKAT fid %d %s\n", dfid->fid, name);

	p9_req_put(clnt, req);
error:
	return err;
}
EXPORT_SYMBOL(p9_client_unlinkat);

int
p9_client_read(struct p9_fid *fid, u64 offset, struct iov_iter *to, int *err)
{
	int total = 0;
	*err = 0;

	while (iov_iter_count(to)) {
		int count;

		count = p9_client_read_once(fid, offset, to, err);
		if (!count || *err)
			break;
		offset += count;
		total += count;
	}
	return total;
}
EXPORT_SYMBOL(p9_client_read);

int
p9_client_read_once(struct p9_fid *fid, u64 offset, struct iov_iter *to,
		    int *err)
{
	struct p9_client *clnt = fid->clnt;
	struct p9_req_t *req;
	int count = iov_iter_count(to);
	int rsize, received, non_zc = 0;
	char *dataptr;

	*err = 0;
	p9_debug(P9_DEBUG_9P, ">>> TREAD fid %d offset %llu %zu\n",
		 fid->fid, offset, iov_iter_count(to));

	rsize = fid->iounit;
	if (!rsize || rsize > clnt->msize - P9_IOHDRSZ)
		rsize = clnt->msize - P9_IOHDRSZ;

	if (count < rsize)
		rsize = count;

	/* Don't bother zerocopy for small IO (< 1024) */
	if (clnt->trans_mod->zc_request && rsize > 1024) {
		/* response header len is 11
		 * PDU Header(7) + IO Size (4)
		 */
		req = p9_client_zc_rpc(clnt, P9_TREAD, to, NULL, rsize,
				       0, 11, "dqd", fid->fid,
				       offset, rsize);
	} else {
		non_zc = 1;
		req = p9_client_rpc(clnt, P9_TREAD, "dqd", fid->fid, offset,
				    rsize);
	}
	if (IS_ERR(req)) {
		*err = PTR_ERR(req);
		if (!non_zc)
			iov_iter_revert(to, count - iov_iter_count(to));
		return 0;
	}

	*err = p9pdu_readf(&req->rc, clnt->proto_version,
			   "D", &received, &dataptr);
	if (*err) {
		if (!non_zc)
			iov_iter_revert(to, count - iov_iter_count(to));
		trace_9p_protocol_dump(clnt, &req->rc);
		p9_req_put(clnt, req);
		return 0;
	}
	if (rsize < received) {
		pr_err("bogus RREAD count (%d > %d)\n", received, rsize);
		received = rsize;
	}

	p9_debug(P9_DEBUG_9P, "<<< RREAD count %d\n", count);

	if (non_zc) {
		int n = copy_to_iter(dataptr, received, to);

		if (n != received) {
			*err = -EFAULT;
			p9_req_put(clnt, req);
			return n;
		}
	} else {
		iov_iter_revert(to, count - received - iov_iter_count(to));
	}
	p9_req_put(clnt, req);
	return received;
}
EXPORT_SYMBOL(p9_client_read_once);

int
p9_client_write(struct p9_fid *fid, u64 offset, struct iov_iter *from, int *err)
{
	struct p9_client *clnt = fid->clnt;
	struct p9_req_t *req;
	int total = 0;
	*err = 0;

	p9_debug(P9_DEBUG_9P, ">>> TWRITE fid %d offset %llu count %zd\n",
		 fid->fid, offset, iov_iter_count(from));

	while (iov_iter_count(from)) {
		int count = iov_iter_count(from);
		int rsize = fid->iounit;
		int written;

		if (!rsize || rsize > clnt->msize - P9_IOHDRSZ)
			rsize = clnt->msize - P9_IOHDRSZ;

		if (count < rsize)
			rsize = count;

		/* Don't bother zerocopy for small IO (< 1024) */
		if (clnt->trans_mod->zc_request && rsize > 1024) {
			req = p9_client_zc_rpc(clnt, P9_TWRITE, NULL, from, 0,
					       rsize, P9_ZC_HDR_SZ, "dqd",
					       fid->fid, offset, rsize);
		} else {
			req = p9_client_rpc(clnt, P9_TWRITE, "dqV", fid->fid,
					    offset, rsize, from);
		}
		if (IS_ERR(req)) {
			iov_iter_revert(from, count - iov_iter_count(from));
			*err = PTR_ERR(req);
			break;
		}

		*err = p9pdu_readf(&req->rc, clnt->proto_version, "d", &written);
		if (*err) {
			iov_iter_revert(from, count - iov_iter_count(from));
			trace_9p_protocol_dump(clnt, &req->rc);
			p9_req_put(clnt, req);
			break;
		}
		if (rsize < written) {
			pr_err("bogus RWRITE count (%d > %d)\n", written, rsize);
			written = rsize;
		}

		p9_debug(P9_DEBUG_9P, "<<< RWRITE count %d\n", count);

		p9_req_put(clnt, req);
		iov_iter_revert(from, count - written - iov_iter_count(from));
		total += written;
		offset += written;
	}
	return total;
}
EXPORT_SYMBOL(p9_client_write);

struct p9_wstat *p9_client_stat(struct p9_fid *fid)
{
	int err;
	struct p9_client *clnt;
	struct p9_wstat *ret;
	struct p9_req_t *req;
	u16 ignored;

	p9_debug(P9_DEBUG_9P, ">>> TSTAT fid %d\n", fid->fid);

	ret = kmalloc(sizeof(*ret), GFP_KERNEL);
	if (!ret)
		return ERR_PTR(-ENOMEM);

	err = 0;
	clnt = fid->clnt;

	req = p9_client_rpc(clnt, P9_TSTAT, "d", fid->fid);
	if (IS_ERR(req)) {
		err = PTR_ERR(req);
		goto error;
	}

	err = p9pdu_readf(&req->rc, clnt->proto_version, "wS", &ignored, ret);
	if (err) {
		trace_9p_protocol_dump(clnt, &req->rc);
		p9_req_put(clnt, req);
		goto error;
	}

	p9_debug(P9_DEBUG_9P,
		 "<<< RSTAT sz=%x type=%x dev=%x qid=%x.%llx.%x\n"
		 "<<<    mode=%8.8x atime=%8.8x mtime=%8.8x length=%llx\n"
		 "<<<    name=%s uid=%s gid=%s muid=%s extension=(%s)\n"
		 "<<<    uid=%d gid=%d n_muid=%d\n",
		 ret->size, ret->type, ret->dev, ret->qid.type, ret->qid.path,
		 ret->qid.version, ret->mode,
		 ret->atime, ret->mtime, ret->length,
		 ret->name, ret->uid, ret->gid, ret->muid, ret->extension,
		 from_kuid(&init_user_ns, ret->n_uid),
		 from_kgid(&init_user_ns, ret->n_gid),
		 from_kuid(&init_user_ns, ret->n_muid));

	p9_req_put(clnt, req);
	return ret;

error:
	kfree(ret);
	return ERR_PTR(err);
}
EXPORT_SYMBOL(p9_client_stat);

struct p9_stat_dotl *p9_client_getattr_dotl(struct p9_fid *fid,
					    u64 request_mask)
{
	int err;
	struct p9_client *clnt;
	struct p9_stat_dotl *ret;
	struct p9_req_t *req;

	p9_debug(P9_DEBUG_9P, ">>> TGETATTR fid %d, request_mask %lld\n",
		 fid->fid, request_mask);

	ret = kmalloc(sizeof(*ret), GFP_KERNEL);
	if (!ret)
		return ERR_PTR(-ENOMEM);

	err = 0;
	clnt = fid->clnt;

	req = p9_client_rpc(clnt, P9_TGETATTR, "dq", fid->fid, request_mask);
	if (IS_ERR(req)) {
		err = PTR_ERR(req);
		goto error;
	}

	err = p9pdu_readf(&req->rc, clnt->proto_version, "A", ret);
	if (err) {
		trace_9p_protocol_dump(clnt, &req->rc);
		p9_req_put(clnt, req);
		goto error;
	}

	p9_debug(P9_DEBUG_9P, "<<< RGETATTR st_result_mask=%lld\n"
		 "<<< qid=%x.%llx.%x\n"
		 "<<< st_mode=%8.8x st_nlink=%llu\n"
		 "<<< st_uid=%d st_gid=%d\n"
		 "<<< st_rdev=%llx st_size=%llx st_blksize=%llu st_blocks=%llu\n"
		 "<<< st_atime_sec=%lld st_atime_nsec=%lld\n"
		 "<<< st_mtime_sec=%lld st_mtime_nsec=%lld\n"
		 "<<< st_ctime_sec=%lld st_ctime_nsec=%lld\n"
		 "<<< st_btime_sec=%lld st_btime_nsec=%lld\n"
		 "<<< st_gen=%lld st_data_version=%lld\n",
		 ret->st_result_mask,
		 ret->qid.type, ret->qid.path, ret->qid.version,
		 ret->st_mode, ret->st_nlink,
		 from_kuid(&init_user_ns, ret->st_uid),
		 from_kgid(&init_user_ns, ret->st_gid),
		 ret->st_rdev, ret->st_size, ret->st_blksize, ret->st_blocks,
		 ret->st_atime_sec, ret->st_atime_nsec,
		 ret->st_mtime_sec, ret->st_mtime_nsec,
		 ret->st_ctime_sec, ret->st_ctime_nsec,
		 ret->st_btime_sec, ret->st_btime_nsec,
		 ret->st_gen, ret->st_data_version);

	p9_req_put(clnt, req);
	return ret;

error:
	kfree(ret);
	return ERR_PTR(err);
}
EXPORT_SYMBOL(p9_client_getattr_dotl);

static int p9_client_statsize(struct p9_wstat *wst, int proto_version)
{
	int ret;

	/* NOTE: size shouldn't include its own length */
	/* size[2] type[2] dev[4] qid[13] */
	/* mode[4] atime[4] mtime[4] length[8]*/
	/* name[s] uid[s] gid[s] muid[s] */
	ret = 2 + 4 + 13 + 4 + 4 + 4 + 8 + 2 + 2 + 2 + 2;

	if (wst->name)
		ret += strlen(wst->name);
	if (wst->uid)
		ret += strlen(wst->uid);
	if (wst->gid)
		ret += strlen(wst->gid);
	if (wst->muid)
		ret += strlen(wst->muid);

	if (proto_version == p9_proto_2000u ||
	    proto_version == p9_proto_2000L) {
		/* extension[s] n_uid[4] n_gid[4] n_muid[4] */
		ret += 2 + 4 + 4 + 4;
		if (wst->extension)
			ret += strlen(wst->extension);
	}

	return ret;
}

int p9_client_wstat(struct p9_fid *fid, struct p9_wstat *wst)
{
	int err;
	struct p9_req_t *req;
	struct p9_client *clnt;

	err = 0;
	clnt = fid->clnt;
	wst->size = p9_client_statsize(wst, clnt->proto_version);
	p9_debug(P9_DEBUG_9P, ">>> TWSTAT fid %d\n",
		 fid->fid);
	p9_debug(P9_DEBUG_9P,
		 "     sz=%x type=%x dev=%x qid=%x.%llx.%x\n"
		 "     mode=%8.8x atime=%8.8x mtime=%8.8x length=%llx\n"
		 "     name=%s uid=%s gid=%s muid=%s extension=(%s)\n"
		 "     uid=%d gid=%d n_muid=%d\n",
		 wst->size, wst->type, wst->dev, wst->qid.type,
		 wst->qid.path, wst->qid.version,
		 wst->mode, wst->atime, wst->mtime, wst->length,
		 wst->name, wst->uid, wst->gid, wst->muid, wst->extension,
		 from_kuid(&init_user_ns, wst->n_uid),
		 from_kgid(&init_user_ns, wst->n_gid),
		 from_kuid(&init_user_ns, wst->n_muid));

	req = p9_client_rpc(clnt, P9_TWSTAT, "dwS",
			    fid->fid, wst->size + 2, wst);
	if (IS_ERR(req)) {
		err = PTR_ERR(req);
		goto error;
	}

	p9_debug(P9_DEBUG_9P, "<<< RWSTAT fid %d\n", fid->fid);

	p9_req_put(clnt, req);
error:
	return err;
}
EXPORT_SYMBOL(p9_client_wstat);

int p9_client_setattr(struct p9_fid *fid, struct p9_iattr_dotl *p9attr)
{
	int err;
	struct p9_req_t *req;
	struct p9_client *clnt;

	err = 0;
	clnt = fid->clnt;
	p9_debug(P9_DEBUG_9P, ">>> TSETATTR fid %d\n", fid->fid);
	p9_debug(P9_DEBUG_9P, "    valid=%x mode=%x uid=%d gid=%d size=%lld\n",
		 p9attr->valid, p9attr->mode,
		 from_kuid(&init_user_ns, p9attr->uid),
		 from_kgid(&init_user_ns, p9attr->gid),
		 p9attr->size);
	p9_debug(P9_DEBUG_9P, "    atime_sec=%lld atime_nsec=%lld\n",
		 p9attr->atime_sec, p9attr->atime_nsec);
	p9_debug(P9_DEBUG_9P, "    mtime_sec=%lld mtime_nsec=%lld\n",
		 p9attr->mtime_sec, p9attr->mtime_nsec);

	req = p9_client_rpc(clnt, P9_TSETATTR, "dI", fid->fid, p9attr);

	if (IS_ERR(req)) {
		err = PTR_ERR(req);
		goto error;
	}
	p9_debug(P9_DEBUG_9P, "<<< RSETATTR fid %d\n", fid->fid);
	p9_req_put(clnt, req);
error:
	return err;
}
EXPORT_SYMBOL(p9_client_setattr);

int p9_client_statfs(struct p9_fid *fid, struct p9_rstatfs *sb)
{
	int err;
	struct p9_req_t *req;
	struct p9_client *clnt;

	err = 0;
	clnt = fid->clnt;

	p9_debug(P9_DEBUG_9P, ">>> TSTATFS fid %d\n", fid->fid);

	req = p9_client_rpc(clnt, P9_TSTATFS, "d", fid->fid);
	if (IS_ERR(req)) {
		err = PTR_ERR(req);
		goto error;
	}

	err = p9pdu_readf(&req->rc, clnt->proto_version, "ddqqqqqqd", &sb->type,
			  &sb->bsize, &sb->blocks, &sb->bfree, &sb->bavail,
			  &sb->files, &sb->ffree, &sb->fsid, &sb->namelen);
	if (err) {
		trace_9p_protocol_dump(clnt, &req->rc);
		p9_req_put(clnt, req);
		goto error;
	}

	p9_debug(P9_DEBUG_9P,
		 "<<< RSTATFS fid %d type 0x%x bsize %u blocks %llu bfree %llu bavail %llu files %llu ffree %llu fsid %llu namelen %u\n",
		 fid->fid, sb->type, sb->bsize, sb->blocks, sb->bfree,
		 sb->bavail, sb->files, sb->ffree, sb->fsid, sb->namelen);

	p9_req_put(clnt, req);
error:
	return err;
}
EXPORT_SYMBOL(p9_client_statfs);

int p9_client_rename(struct p9_fid *fid,
		     struct p9_fid *newdirfid, const char *name)
{
	int err;
	struct p9_req_t *req;
	struct p9_client *clnt;

	err = 0;
	clnt = fid->clnt;

	p9_debug(P9_DEBUG_9P, ">>> TRENAME fid %d newdirfid %d name %s\n",
		 fid->fid, newdirfid->fid, name);

	req = p9_client_rpc(clnt, P9_TRENAME, "dds", fid->fid,
			    newdirfid->fid, name);
	if (IS_ERR(req)) {
		err = PTR_ERR(req);
		goto error;
	}

	p9_debug(P9_DEBUG_9P, "<<< RRENAME fid %d\n", fid->fid);

	p9_req_put(clnt, req);
error:
	return err;
}
EXPORT_SYMBOL(p9_client_rename);

int p9_client_renameat(struct p9_fid *olddirfid, const char *old_name,
		       struct p9_fid *newdirfid, const char *new_name)
{
	int err;
	struct p9_req_t *req;
	struct p9_client *clnt;

	err = 0;
	clnt = olddirfid->clnt;

	p9_debug(P9_DEBUG_9P,
		 ">>> TRENAMEAT olddirfid %d old name %s newdirfid %d new name %s\n",
		 olddirfid->fid, old_name, newdirfid->fid, new_name);

	req = p9_client_rpc(clnt, P9_TRENAMEAT, "dsds", olddirfid->fid,
			    old_name, newdirfid->fid, new_name);
	if (IS_ERR(req)) {
		err = PTR_ERR(req);
		goto error;
	}

	p9_debug(P9_DEBUG_9P, "<<< RRENAMEAT newdirfid %d new name %s\n",
		 newdirfid->fid, new_name);

	p9_req_put(clnt, req);
error:
	return err;
}
EXPORT_SYMBOL(p9_client_renameat);

/* An xattrwalk without @attr_name gives the fid for the lisxattr namespace
 */
struct p9_fid *p9_client_xattrwalk(struct p9_fid *file_fid,
				   const char *attr_name, u64 *attr_size)
{
	int err;
	struct p9_req_t *req;
	struct p9_client *clnt;
	struct p9_fid *attr_fid;

	err = 0;
	clnt = file_fid->clnt;
	attr_fid = p9_fid_create(clnt);
	if (!attr_fid) {
		err = -ENOMEM;
		goto error;
	}
	p9_debug(P9_DEBUG_9P,
		 ">>> TXATTRWALK file_fid %d, attr_fid %d name %s\n",
		 file_fid->fid, attr_fid->fid, attr_name);

	req = p9_client_rpc(clnt, P9_TXATTRWALK, "dds",
			    file_fid->fid, attr_fid->fid, attr_name);
	if (IS_ERR(req)) {
		err = PTR_ERR(req);
		goto error;
	}
	err = p9pdu_readf(&req->rc, clnt->proto_version, "q", attr_size);
	if (err) {
		trace_9p_protocol_dump(clnt, &req->rc);
		p9_req_put(clnt, req);
		goto clunk_fid;
	}
	p9_req_put(clnt, req);
	p9_debug(P9_DEBUG_9P, "<<<  RXATTRWALK fid %d size %llu\n",
		 attr_fid->fid, *attr_size);
	return attr_fid;
clunk_fid:
	p9_fid_put(attr_fid);
	attr_fid = NULL;
error:
	if (attr_fid && attr_fid != file_fid)
		p9_fid_destroy(attr_fid);

	return ERR_PTR(err);
}
EXPORT_SYMBOL_GPL(p9_client_xattrwalk);

int p9_client_xattrcreate(struct p9_fid *fid, const char *name,
			  u64 attr_size, int flags)
{
	int err;
	struct p9_req_t *req;
	struct p9_client *clnt;

	p9_debug(P9_DEBUG_9P,
		 ">>> TXATTRCREATE fid %d name  %s size %llu flag %d\n",
		 fid->fid, name, attr_size, flags);
	err = 0;
	clnt = fid->clnt;
	req = p9_client_rpc(clnt, P9_TXATTRCREATE, "dsqd",
			    fid->fid, name, attr_size, flags);
	if (IS_ERR(req)) {
		err = PTR_ERR(req);
		goto error;
	}
	p9_debug(P9_DEBUG_9P, "<<< RXATTRCREATE fid %d\n", fid->fid);
	p9_req_put(clnt, req);
error:
	return err;
}
EXPORT_SYMBOL_GPL(p9_client_xattrcreate);

int p9_client_readdir(struct p9_fid *fid, char *data, u32 count, u64 offset)
{
	int err, rsize, non_zc = 0;
	struct p9_client *clnt;
	struct p9_req_t *req;
	char *dataptr;
	struct kvec kv = {.iov_base = data, .iov_len = count};
	struct iov_iter to;

	iov_iter_kvec(&to, READ, &kv, 1, count);

	p9_debug(P9_DEBUG_9P, ">>> TREADDIR fid %d offset %llu count %d\n",
		 fid->fid, offset, count);

	err = 0;
	clnt = fid->clnt;

	rsize = fid->iounit;
	if (!rsize || rsize > clnt->msize - P9_READDIRHDRSZ)
		rsize = clnt->msize - P9_READDIRHDRSZ;

	if (count < rsize)
		rsize = count;

	/* Don't bother zerocopy for small IO (< 1024) */
	if (clnt->trans_mod->zc_request && rsize > 1024) {
		/* response header len is 11
		 * PDU Header(7) + IO Size (4)
		 */
		req = p9_client_zc_rpc(clnt, P9_TREADDIR, &to, NULL, rsize, 0,
				       11, "dqd", fid->fid, offset, rsize);
	} else {
		non_zc = 1;
		req = p9_client_rpc(clnt, P9_TREADDIR, "dqd", fid->fid,
				    offset, rsize);
	}
	if (IS_ERR(req)) {
		err = PTR_ERR(req);
		goto error;
	}

	err = p9pdu_readf(&req->rc, clnt->proto_version, "D", &count, &dataptr);
	if (err) {
		trace_9p_protocol_dump(clnt, &req->rc);
		goto free_and_error;
	}
	if (rsize < count) {
		pr_err("bogus RREADDIR count (%d > %d)\n", count, rsize);
		count = rsize;
	}

	p9_debug(P9_DEBUG_9P, "<<< RREADDIR count %d\n", count);

	if (non_zc)
		memmove(data, dataptr, count);

	p9_req_put(clnt, req);
	return count;

free_and_error:
	p9_req_put(clnt, req);
error:
	return err;
}
EXPORT_SYMBOL(p9_client_readdir);

int p9_client_mknod_dotl(struct p9_fid *fid, const char *name, int mode,
			 dev_t rdev, kgid_t gid, struct p9_qid *qid)
{
	int err;
	struct p9_client *clnt;
	struct p9_req_t *req;

	err = 0;
	clnt = fid->clnt;
	p9_debug(P9_DEBUG_9P,
		 ">>> TMKNOD fid %d name %s mode %d major %d minor %d\n",
		 fid->fid, name, mode, MAJOR(rdev), MINOR(rdev));
	req = p9_client_rpc(clnt, P9_TMKNOD, "dsdddg", fid->fid, name, mode,
			    MAJOR(rdev), MINOR(rdev), gid);
	if (IS_ERR(req))
		return PTR_ERR(req);

	err = p9pdu_readf(&req->rc, clnt->proto_version, "Q", qid);
	if (err) {
		trace_9p_protocol_dump(clnt, &req->rc);
		goto error;
	}
	p9_debug(P9_DEBUG_9P, "<<< RMKNOD qid %x.%llx.%x\n",
		 qid->type, qid->path, qid->version);

error:
	p9_req_put(clnt, req);
	return err;
}
EXPORT_SYMBOL(p9_client_mknod_dotl);

int p9_client_mkdir_dotl(struct p9_fid *fid, const char *name, int mode,
			 kgid_t gid, struct p9_qid *qid)
{
	int err;
	struct p9_client *clnt;
	struct p9_req_t *req;

	err = 0;
	clnt = fid->clnt;
	p9_debug(P9_DEBUG_9P, ">>> TMKDIR fid %d name %s mode %d gid %d\n",
		 fid->fid, name, mode, from_kgid(&init_user_ns, gid));
	req = p9_client_rpc(clnt, P9_TMKDIR, "dsdg",
			    fid->fid, name, mode, gid);
	if (IS_ERR(req))
		return PTR_ERR(req);

	err = p9pdu_readf(&req->rc, clnt->proto_version, "Q", qid);
	if (err) {
		trace_9p_protocol_dump(clnt, &req->rc);
		goto error;
	}
	p9_debug(P9_DEBUG_9P, "<<< RMKDIR qid %x.%llx.%x\n", qid->type,
		 qid->path, qid->version);

error:
	p9_req_put(clnt, req);
	return err;
}
EXPORT_SYMBOL(p9_client_mkdir_dotl);

int p9_client_lock_dotl(struct p9_fid *fid, struct p9_flock *flock, u8 *status)
{
	int err;
	struct p9_client *clnt;
	struct p9_req_t *req;

	err = 0;
	clnt = fid->clnt;
	p9_debug(P9_DEBUG_9P,
		 ">>> TLOCK fid %d type %i flags %d start %lld length %lld proc_id %d client_id %s\n",
		 fid->fid, flock->type, flock->flags, flock->start,
		 flock->length, flock->proc_id, flock->client_id);

	req = p9_client_rpc(clnt, P9_TLOCK, "dbdqqds", fid->fid, flock->type,
			    flock->flags, flock->start, flock->length,
			    flock->proc_id, flock->client_id);

	if (IS_ERR(req))
		return PTR_ERR(req);

	err = p9pdu_readf(&req->rc, clnt->proto_version, "b", status);
	if (err) {
		trace_9p_protocol_dump(clnt, &req->rc);
		goto error;
	}
	p9_debug(P9_DEBUG_9P, "<<< RLOCK status %i\n", *status);
error:
	p9_req_put(clnt, req);
	return err;
}
EXPORT_SYMBOL(p9_client_lock_dotl);

int p9_client_getlock_dotl(struct p9_fid *fid, struct p9_getlock *glock)
{
	int err;
	struct p9_client *clnt;
	struct p9_req_t *req;

	err = 0;
	clnt = fid->clnt;
	p9_debug(P9_DEBUG_9P,
		 ">>> TGETLOCK fid %d, type %i start %lld length %lld proc_id %d client_id %s\n",
		 fid->fid, glock->type, glock->start, glock->length,
		 glock->proc_id, glock->client_id);

	req = p9_client_rpc(clnt, P9_TGETLOCK, "dbqqds", fid->fid,
			    glock->type, glock->start, glock->length,
			    glock->proc_id, glock->client_id);

	if (IS_ERR(req))
		return PTR_ERR(req);

	err = p9pdu_readf(&req->rc, clnt->proto_version, "bqqds", &glock->type,
			  &glock->start, &glock->length, &glock->proc_id,
			  &glock->client_id);
	if (err) {
		trace_9p_protocol_dump(clnt, &req->rc);
		goto error;
	}
	p9_debug(P9_DEBUG_9P,
		 "<<< RGETLOCK type %i start %lld length %lld proc_id %d client_id %s\n",
		 glock->type, glock->start, glock->length,
		 glock->proc_id, glock->client_id);
error:
	p9_req_put(clnt, req);
	return err;
}
EXPORT_SYMBOL(p9_client_getlock_dotl);

int p9_client_readlink(struct p9_fid *fid, char **target)
{
	int err;
	struct p9_client *clnt;
	struct p9_req_t *req;

	err = 0;
	clnt = fid->clnt;
	p9_debug(P9_DEBUG_9P, ">>> TREADLINK fid %d\n", fid->fid);

	req = p9_client_rpc(clnt, P9_TREADLINK, "d", fid->fid);
	if (IS_ERR(req))
		return PTR_ERR(req);

	err = p9pdu_readf(&req->rc, clnt->proto_version, "s", target);
	if (err) {
		trace_9p_protocol_dump(clnt, &req->rc);
		goto error;
	}
	p9_debug(P9_DEBUG_9P, "<<< RREADLINK target %s\n", *target);
error:
	p9_req_put(clnt, req);
	return err;
}
EXPORT_SYMBOL(p9_client_readlink);

int __init p9_client_init(void)
{
	p9_req_cache = KMEM_CACHE(p9_req_t, SLAB_TYPESAFE_BY_RCU);
	return p9_req_cache ? 0 : -ENOMEM;
}

void __exit p9_client_exit(void)
{
	kmem_cache_destroy(p9_req_cache);
}<|MERGE_RESOLUTION|>--- conflicted
+++ resolved
@@ -367,20 +367,13 @@
 	spin_lock_irqsave(&c->lock, flags);
 	idr_remove(&c->reqs, tag);
 	spin_unlock_irqrestore(&c->lock, flags);
-<<<<<<< HEAD
-	return p9_req_put(c, r);
-=======
->>>>>>> e6f4ff3f
 }
 
 int p9_req_put(struct p9_client *c, struct p9_req_t *r)
 {
 	if (refcount_dec_and_test(&r->refcount)) {
-<<<<<<< HEAD
-=======
 		p9_tag_remove(c, r);
 
->>>>>>> e6f4ff3f
 		p9_fcall_fini(&r->tc);
 		p9_fcall_fini(&r->rc);
 		kmem_cache_free(p9_req_cache, r);
