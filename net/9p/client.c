// SPDX-License-Identifier: GPL-2.0-only
/*
 * 9P Client
 *
 *  Copyright (C) 2008 by Eric Van Hensbergen <ericvh@gmail.com>
 *  Copyright (C) 2007 by Latchesar Ionkov <lucho@ionkov.net>
 */

#define pr_fmt(fmt) KBUILD_MODNAME ": " fmt

#include <linux/module.h>
#include <linux/errno.h>
#include <linux/fs.h>
#include <linux/poll.h>
#include <linux/idr.h>
#include <linux/mutex.h>
#include <linux/slab.h>
#include <linux/sched/signal.h>
#include <linux/uaccess.h>
#include <linux/uio.h>
#include <net/9p/9p.h>
#include <linux/parser.h>
#include <linux/seq_file.h>
#include <net/9p/client.h>
#include <net/9p/transport.h>
#include "protocol.h"

#define CREATE_TRACE_POINTS
#include <trace/events/9p.h>

#define DEFAULT_MSIZE (128 * 1024)

/* Client Option Parsing (code inspired by NFS code)
 *  - a little lazy - parse all client options
 */

enum {
	Opt_msize,
	Opt_trans,
	Opt_legacy,
	Opt_version,
	Opt_err,
};

static const match_table_t tokens = {
	{Opt_msize, "msize=%u"},
	{Opt_legacy, "noextend"},
	{Opt_trans, "trans=%s"},
	{Opt_version, "version=%s"},
	{Opt_err, NULL},
};

inline int p9_is_proto_dotl(struct p9_client *clnt)
{
	return clnt->proto_version == p9_proto_2000L;
}
EXPORT_SYMBOL(p9_is_proto_dotl);

inline int p9_is_proto_dotu(struct p9_client *clnt)
{
	return clnt->proto_version == p9_proto_2000u;
}
EXPORT_SYMBOL(p9_is_proto_dotu);

int p9_show_client_options(struct seq_file *m, struct p9_client *clnt)
{
	if (clnt->msize != DEFAULT_MSIZE)
		seq_printf(m, ",msize=%u", clnt->msize);
	seq_printf(m, ",trans=%s", clnt->trans_mod->name);

	switch (clnt->proto_version) {
	case p9_proto_legacy:
		seq_puts(m, ",noextend");
		break;
	case p9_proto_2000u:
		seq_puts(m, ",version=9p2000.u");
		break;
	case p9_proto_2000L:
		/* Default */
		break;
	}

	if (clnt->trans_mod->show_options)
		return clnt->trans_mod->show_options(m, clnt);
	return 0;
}
EXPORT_SYMBOL(p9_show_client_options);

/* Some error codes are taken directly from the server replies,
 * make sure they are valid.
 */
static int safe_errno(int err)
{
	if (err > 0 || err < -MAX_ERRNO) {
		p9_debug(P9_DEBUG_ERROR, "Invalid error code %d\n", err);
		return -EPROTO;
	}
	return err;
}

/* Interpret mount option for protocol version */
static int get_protocol_version(char *s)
{
	int version = -EINVAL;

	if (!strcmp(s, "9p2000")) {
		version = p9_proto_legacy;
		p9_debug(P9_DEBUG_9P, "Protocol version: Legacy\n");
	} else if (!strcmp(s, "9p2000.u")) {
		version = p9_proto_2000u;
		p9_debug(P9_DEBUG_9P, "Protocol version: 9P2000.u\n");
	} else if (!strcmp(s, "9p2000.L")) {
		version = p9_proto_2000L;
		p9_debug(P9_DEBUG_9P, "Protocol version: 9P2000.L\n");
	} else {
		pr_info("Unknown protocol version %s\n", s);
	}

	return version;
}

/**
 * parse_opts - parse mount options into client structure
 * @opts: options string passed from mount
 * @clnt: existing v9fs client information
 *
 * Return 0 upon success, -ERRNO upon failure
 */

static int parse_opts(char *opts, struct p9_client *clnt)
{
	char *options, *tmp_options;
	char *p;
	substring_t args[MAX_OPT_ARGS];
	int option;
	char *s;
	int ret = 0;

	clnt->proto_version = p9_proto_2000L;
	clnt->msize = DEFAULT_MSIZE;

	if (!opts)
		return 0;

	tmp_options = kstrdup(opts, GFP_KERNEL);
	if (!tmp_options)
		return -ENOMEM;
	options = tmp_options;

	while ((p = strsep(&options, ",")) != NULL) {
		int token, r;

		if (!*p)
			continue;
		token = match_token(p, tokens, args);
		switch (token) {
		case Opt_msize:
			r = match_int(&args[0], &option);
			if (r < 0) {
				p9_debug(P9_DEBUG_ERROR,
					 "integer field, but no integer?\n");
				ret = r;
				continue;
			}
			if (option < 4096) {
				p9_debug(P9_DEBUG_ERROR,
					 "msize should be at least 4k\n");
				ret = -EINVAL;
				continue;
			}
			clnt->msize = option;
			break;
		case Opt_trans:
			s = match_strdup(&args[0]);
			if (!s) {
				ret = -ENOMEM;
				p9_debug(P9_DEBUG_ERROR,
					 "problem allocating copy of trans arg\n");
				goto free_and_return;
			}

			v9fs_put_trans(clnt->trans_mod);
			clnt->trans_mod = v9fs_get_trans_by_name(s);
			if (!clnt->trans_mod) {
				pr_info("Could not find request transport: %s\n",
					s);
				ret = -EINVAL;
			}
			kfree(s);
			break;
		case Opt_legacy:
			clnt->proto_version = p9_proto_legacy;
			break;
		case Opt_version:
			s = match_strdup(&args[0]);
			if (!s) {
				ret = -ENOMEM;
				p9_debug(P9_DEBUG_ERROR,
					 "problem allocating copy of version arg\n");
				goto free_and_return;
			}
			r = get_protocol_version(s);
			if (r < 0)
				ret = r;
			else
				clnt->proto_version = r;
			kfree(s);
			break;
		default:
			continue;
		}
	}

free_and_return:
	if (ret)
		v9fs_put_trans(clnt->trans_mod);
	kfree(tmp_options);
	return ret;
}

static int p9_fcall_init(struct p9_client *c, struct p9_fcall *fc,
			 int alloc_msize)
{
	if (likely(c->fcall_cache) && alloc_msize == c->msize) {
		fc->sdata = kmem_cache_alloc(c->fcall_cache, GFP_NOFS);
		fc->cache = c->fcall_cache;
	} else {
		fc->sdata = kmalloc(alloc_msize, GFP_NOFS);
		fc->cache = NULL;
	}
	if (!fc->sdata)
		return -ENOMEM;
	fc->capacity = alloc_msize;
	return 0;
}

void p9_fcall_fini(struct p9_fcall *fc)
{
	/* sdata can be NULL for interrupted requests in trans_rdma,
	 * and kmem_cache_free does not do NULL-check for us
	 */
	if (unlikely(!fc->sdata))
		return;

	if (fc->cache)
		kmem_cache_free(fc->cache, fc->sdata);
	else
		kfree(fc->sdata);
}
EXPORT_SYMBOL(p9_fcall_fini);

static struct kmem_cache *p9_req_cache;

/**
 * p9_tag_alloc - Allocate a new request.
 * @c: Client session.
 * @type: Transaction type.
 * @t_size: Buffer size for holding this request
 * (automatic calculation by format template if 0).
 * @r_size: Buffer size for holding server's reply on this request
 * (automatic calculation by format template if 0).
 * @fmt: Format template for assembling 9p request message
 * (see p9pdu_vwritef).
 * @ap: Variable arguments to be fed to passed format template
 * (see p9pdu_vwritef).
 *
 * Context: Process context.
 * Return: Pointer to new request.
 */
static struct p9_req_t *
p9_tag_alloc(struct p9_client *c, int8_t type, uint t_size, uint r_size,
	      const char *fmt, va_list ap)
{
	struct p9_req_t *req = kmem_cache_alloc(p9_req_cache, GFP_NOFS);
	int alloc_tsize;
	int alloc_rsize;
	int tag;
	va_list apc;

	va_copy(apc, ap);
	alloc_tsize = min_t(size_t, c->msize,
			    t_size ?: p9_msg_buf_size(c, type, fmt, apc));
	va_end(apc);

	alloc_rsize = min_t(size_t, c->msize,
			    r_size ?: p9_msg_buf_size(c, type + 1, fmt, ap));

	if (!req)
		return ERR_PTR(-ENOMEM);

	if (p9_fcall_init(c, &req->tc, alloc_tsize))
		goto free_req;
	if (p9_fcall_init(c, &req->rc, alloc_rsize))
		goto free;

	p9pdu_reset(&req->tc);
	p9pdu_reset(&req->rc);
	req->t_err = 0;
	req->status = REQ_STATUS_ALLOC;
	/* refcount needs to be set to 0 before inserting into the idr
	 * so p9_tag_lookup does not accept a request that is not fully
	 * initialized. refcount_set to 2 below will mark request ready.
	 */
	refcount_set(&req->refcount, 0);
	init_waitqueue_head(&req->wq);
	INIT_LIST_HEAD(&req->req_list);

	idr_preload(GFP_NOFS);
	spin_lock_irq(&c->lock);
	if (type == P9_TVERSION)
		tag = idr_alloc(&c->reqs, req, P9_NOTAG, P9_NOTAG + 1,
				GFP_NOWAIT);
	else
		tag = idr_alloc(&c->reqs, req, 0, P9_NOTAG, GFP_NOWAIT);
	req->tc.tag = tag;
	spin_unlock_irq(&c->lock);
	idr_preload_end();
	if (tag < 0)
		goto free;

	/* Init ref to two because in the general case there is one ref
	 * that is put asynchronously by a writer thread, one ref
	 * temporarily given by p9_tag_lookup and put by p9_client_cb
	 * in the recv thread, and one ref put by p9_req_put in the
	 * main thread. The only exception is virtio that does not use
	 * p9_tag_lookup but does not have a writer thread either
	 * (the write happens synchronously in the request/zc_request
	 * callback), so p9_client_cb eats the second ref there
	 * as the pointer is duplicated directly by virtqueue_add_sgs()
	 */
	refcount_set(&req->refcount, 2);

	return req;

free:
	p9_fcall_fini(&req->tc);
	p9_fcall_fini(&req->rc);
free_req:
	kmem_cache_free(p9_req_cache, req);
	return ERR_PTR(-ENOMEM);
}

/**
 * p9_tag_lookup - Look up a request by tag.
 * @c: Client session.
 * @tag: Transaction ID.
 *
 * Context: Any context.
 * Return: A request, or %NULL if there is no request with that tag.
 */
struct p9_req_t *p9_tag_lookup(struct p9_client *c, u16 tag)
{
	struct p9_req_t *req;

	rcu_read_lock();
again:
	req = idr_find(&c->reqs, tag);
	if (req) {
		/* We have to be careful with the req found under rcu_read_lock
		 * Thanks to SLAB_TYPESAFE_BY_RCU we can safely try to get the
		 * ref again without corrupting other data, then check again
		 * that the tag matches once we have the ref
		 */
		if (!p9_req_try_get(req))
			goto again;
		if (req->tc.tag != tag) {
			p9_req_put(c, req);
			goto again;
		}
	}
	rcu_read_unlock();

	return req;
}
EXPORT_SYMBOL(p9_tag_lookup);

/**
 * p9_tag_remove - Remove a tag.
 * @c: Client session.
 * @r: Request of reference.
 *
 * Context: Any context.
 */
static void p9_tag_remove(struct p9_client *c, struct p9_req_t *r)
{
	unsigned long flags;
	u16 tag = r->tc.tag;

	p9_debug(P9_DEBUG_MUX, "freeing clnt %p req %p tag: %d\n", c, r, tag);
	spin_lock_irqsave(&c->lock, flags);
	idr_remove(&c->reqs, tag);
	spin_unlock_irqrestore(&c->lock, flags);
<<<<<<< HEAD
	return p9_req_put(c, r);
}

int p9_req_put(struct p9_client *c, struct p9_req_t *r)
{
	if (refcount_dec_and_test(&r->refcount)) {
=======
}

int p9_req_put(struct p9_client *c, struct p9_req_t *r)
{
	if (refcount_dec_and_test(&r->refcount)) {
		p9_tag_remove(c, r);

>>>>>>> d60c95ef
		p9_fcall_fini(&r->tc);
		p9_fcall_fini(&r->rc);
		kmem_cache_free(p9_req_cache, r);
		return 1;
	}
	return 0;
}
EXPORT_SYMBOL(p9_req_put);

/**
 * p9_tag_cleanup - cleans up tags structure and reclaims resources
 * @c:  v9fs client struct
 *
 * This frees resources associated with the tags structure
 *
 */
static void p9_tag_cleanup(struct p9_client *c)
{
	struct p9_req_t *req;
	int id;

	rcu_read_lock();
	idr_for_each_entry(&c->reqs, req, id) {
		pr_info("Tag %d still in use\n", id);
		if (p9_req_put(c, req) == 0)
			pr_warn("Packet with tag %d has still references",
				req->tc.tag);
	}
	rcu_read_unlock();
}

/**
 * p9_client_cb - call back from transport to client
 * @c: client state
 * @req: request received
 * @status: request status, one of REQ_STATUS_*
 *
 */
void p9_client_cb(struct p9_client *c, struct p9_req_t *req, int status)
{
	p9_debug(P9_DEBUG_MUX, " tag %d\n", req->tc.tag);

	/* This barrier is needed to make sure any change made to req before
	 * the status change is visible to another thread
	 */
	smp_wmb();
	WRITE_ONCE(req->status, status);

	wake_up(&req->wq);
	p9_debug(P9_DEBUG_MUX, "wakeup: %d\n", req->tc.tag);
	p9_req_put(c, req);
}
EXPORT_SYMBOL(p9_client_cb);

/**
 * p9_parse_header - parse header arguments out of a packet
 * @pdu: packet to parse
 * @size: size of packet
 * @type: type of request
 * @tag: tag of packet
 * @rewind: set if we need to rewind offset afterwards
 */

int
p9_parse_header(struct p9_fcall *pdu, int32_t *size, int8_t *type,
		int16_t *tag, int rewind)
{
	s8 r_type;
	s16 r_tag;
	s32 r_size;
	int offset = pdu->offset;
	int err;

	pdu->offset = 0;

	err = p9pdu_readf(pdu, 0, "dbw", &r_size, &r_type, &r_tag);
	if (err)
		goto rewind_and_exit;

	if (type)
		*type = r_type;
	if (tag)
		*tag = r_tag;
	if (size)
		*size = r_size;

	if (pdu->size != r_size || r_size < 7) {
		err = -EINVAL;
		goto rewind_and_exit;
	}

	pdu->id = r_type;
	pdu->tag = r_tag;

	p9_debug(P9_DEBUG_9P, "<<< size=%d type: %d tag: %d\n",
		 pdu->size, pdu->id, pdu->tag);

rewind_and_exit:
	if (rewind)
		pdu->offset = offset;
	return err;
}
EXPORT_SYMBOL(p9_parse_header);

/**
 * p9_check_errors - check 9p packet for error return and process it
 * @c: current client instance
 * @req: request to parse and check for error conditions
 *
 * returns error code if one is discovered, otherwise returns 0
 *
 * this will have to be more complicated if we have multiple
 * error packet types
 */

static int p9_check_errors(struct p9_client *c, struct p9_req_t *req)
{
	s8 type;
	int err;
	int ecode;

	err = p9_parse_header(&req->rc, NULL, &type, NULL, 0);
	if (req->rc.size >= c->msize) {
		p9_debug(P9_DEBUG_ERROR,
			 "requested packet size too big: %d\n",
			 req->rc.size);
		return -EIO;
	}
	/* dump the response from server
	 * This should be after check errors which poplulate pdu_fcall.
	 */
	trace_9p_protocol_dump(c, &req->rc);
	if (err) {
		p9_debug(P9_DEBUG_ERROR, "couldn't parse header %d\n", err);
		return err;
	}
	if (type != P9_RERROR && type != P9_RLERROR)
		return 0;

	if (!p9_is_proto_dotl(c)) {
		char *ename;

		err = p9pdu_readf(&req->rc, c->proto_version, "s?d",
				  &ename, &ecode);
		if (err)
			goto out_err;

		if (p9_is_proto_dotu(c) && ecode < 512)
			err = -ecode;

		if (!err) {
			err = p9_errstr2errno(ename, strlen(ename));

			p9_debug(P9_DEBUG_9P, "<<< RERROR (%d) %s\n",
				 -ecode, ename);
		}
		kfree(ename);
	} else {
		err = p9pdu_readf(&req->rc, c->proto_version, "d", &ecode);
<<<<<<< HEAD
		if (err)
			goto out_err;
		err = -ecode;

		p9_debug(P9_DEBUG_9P, "<<< RLERROR (%d)\n", -ecode);
	}

	return err;

out_err:
	p9_debug(P9_DEBUG_ERROR, "couldn't parse error%d\n", err);

	return err;
}

/**
 * p9_check_zc_errors - check 9p packet for error return and process it
 * @c: current client instance
 * @req: request to parse and check for error conditions
 * @uidata: external buffer containing error
 * @in_hdrlen: Size of response protocol buffer.
 *
 * returns error code if one is discovered, otherwise returns 0
 *
 * this will have to be more complicated if we have multiple
 * error packet types
 */

static int p9_check_zc_errors(struct p9_client *c, struct p9_req_t *req,
			      struct iov_iter *uidata, int in_hdrlen)
{
	int err;
	int ecode;
	s8 type;
	char *ename = NULL;

	err = p9_parse_header(&req->rc, NULL, &type, NULL, 0);
	/* dump the response from server
	 * This should be after parse_header which poplulate pdu_fcall.
	 */
	trace_9p_protocol_dump(c, &req->rc);
	if (err) {
		p9_debug(P9_DEBUG_ERROR, "couldn't parse header %d\n", err);
		return err;
	}

	if (type != P9_RERROR && type != P9_RLERROR)
		return 0;

	if (!p9_is_proto_dotl(c)) {
		/* Error is reported in string format */
		int len;
		/* 7 = header size for RERROR; */
		int inline_len = in_hdrlen - 7;

		len = req->rc.size - req->rc.offset;
		if (len > (P9_ZC_HDR_SZ - 7)) {
			err = -EFAULT;
			goto out_err;
		}

		ename = &req->rc.sdata[req->rc.offset];
		if (len > inline_len) {
			/* We have error in external buffer */
			if (!copy_from_iter_full(ename + inline_len,
						 len - inline_len, uidata)) {
				err = -EFAULT;
				goto out_err;
			}
		}
		ename = NULL;
		err = p9pdu_readf(&req->rc, c->proto_version, "s?d",
				  &ename, &ecode);
=======
>>>>>>> d60c95ef
		if (err)
			goto out_err;
		err = -ecode;

		p9_debug(P9_DEBUG_9P, "<<< RLERROR (%d)\n", -ecode);
	}

	return err;

out_err:
	p9_debug(P9_DEBUG_ERROR, "couldn't parse error%d\n", err);

	return err;
}

static struct p9_req_t *
p9_client_rpc(struct p9_client *c, int8_t type, const char *fmt, ...);

/**
 * p9_client_flush - flush (cancel) a request
 * @c: client state
 * @oldreq: request to cancel
 *
 * This sents a flush for a particular request and links
 * the flush request to the original request.  The current
 * code only supports a single flush request although the protocol
 * allows for multiple flush requests to be sent for a single request.
 *
 */

static int p9_client_flush(struct p9_client *c, struct p9_req_t *oldreq)
{
	struct p9_req_t *req;
	s16 oldtag;
	int err;

	err = p9_parse_header(&oldreq->tc, NULL, NULL, &oldtag, 1);
	if (err)
		return err;

	p9_debug(P9_DEBUG_9P, ">>> TFLUSH tag %d\n", oldtag);

	req = p9_client_rpc(c, P9_TFLUSH, "w", oldtag);
	if (IS_ERR(req))
		return PTR_ERR(req);

	/* if we haven't received a response for oldreq,
	 * remove it from the list
	 */
	if (READ_ONCE(oldreq->status) == REQ_STATUS_SENT) {
		if (c->trans_mod->cancelled)
			c->trans_mod->cancelled(c, oldreq);
	}

	p9_req_put(c, req);
	return 0;
}

static struct p9_req_t *p9_client_prepare_req(struct p9_client *c,
					      int8_t type, uint t_size, uint r_size,
					      const char *fmt, va_list ap)
{
	int err;
	struct p9_req_t *req;
	va_list apc;

	p9_debug(P9_DEBUG_MUX, "client %p op %d\n", c, type);

	/* we allow for any status other than disconnected */
	if (c->status == Disconnected)
		return ERR_PTR(-EIO);

	/* if status is begin_disconnected we allow only clunk request */
	if (c->status == BeginDisconnect && type != P9_TCLUNK)
		return ERR_PTR(-EIO);

	va_copy(apc, ap);
	req = p9_tag_alloc(c, type, t_size, r_size, fmt, apc);
	va_end(apc);
	if (IS_ERR(req))
		return req;

	/* marshall the data */
	p9pdu_prepare(&req->tc, req->tc.tag, type);
	err = p9pdu_vwritef(&req->tc, c->proto_version, fmt, ap);
	if (err)
		goto reterr;
	p9pdu_finalize(c, &req->tc);
	trace_9p_client_req(c, type, req->tc.tag);
	return req;
reterr:
	p9_req_put(c, req);
	/* We have to put also the 2nd reference as it won't be used */
	p9_req_put(c, req);
	return ERR_PTR(err);
}

/**
 * p9_client_rpc - issue a request and wait for a response
 * @c: client session
 * @type: type of request
 * @fmt: protocol format string (see protocol.c)
 *
 * Returns request structure (which client must free using p9_req_put)
 */

static struct p9_req_t *
p9_client_rpc(struct p9_client *c, int8_t type, const char *fmt, ...)
{
	va_list ap;
	int sigpending, err;
	unsigned long flags;
	struct p9_req_t *req;
	/* Passing zero for tsize/rsize to p9_client_prepare_req() tells it to
	 * auto determine an appropriate (small) request/response size
	 * according to actual message data being sent. Currently RDMA
	 * transport is excluded from this response message size optimization,
	 * as it would not cope with it, due to its pooled response buffers
	 * (using an optimized request size for RDMA as well though).
	 */
	const uint tsize = 0;
	const uint rsize = c->trans_mod->pooled_rbuffers ? c->msize : 0;

	va_start(ap, fmt);
	req = p9_client_prepare_req(c, type, tsize, rsize, fmt, ap);
	va_end(ap);
	if (IS_ERR(req))
		return req;

	if (signal_pending(current)) {
		sigpending = 1;
		clear_thread_flag(TIF_SIGPENDING);
	} else {
		sigpending = 0;
	}

	err = c->trans_mod->request(c, req);
	if (err < 0) {
		/* write won't happen */
		p9_req_put(c, req);
		if (err != -ERESTARTSYS && err != -EFAULT)
			c->status = Disconnected;
		goto recalc_sigpending;
	}
again:
	/* Wait for the response */
	err = wait_event_killable(req->wq,
				  READ_ONCE(req->status) >= REQ_STATUS_RCVD);

	/* Make sure our req is coherent with regard to updates in other
	 * threads - echoes to wmb() in the callback
	 */
	smp_rmb();

	if (err == -ERESTARTSYS && c->status == Connected &&
	    type == P9_TFLUSH) {
		sigpending = 1;
		clear_thread_flag(TIF_SIGPENDING);
		goto again;
	}

	if (READ_ONCE(req->status) == REQ_STATUS_ERROR) {
		p9_debug(P9_DEBUG_ERROR, "req_status error %d\n", req->t_err);
		err = req->t_err;
	}
	if (err == -ERESTARTSYS && c->status == Connected) {
		p9_debug(P9_DEBUG_MUX, "flushing\n");
		sigpending = 1;
		clear_thread_flag(TIF_SIGPENDING);

		if (c->trans_mod->cancel(c, req))
			p9_client_flush(c, req);

		/* if we received the response anyway, don't signal error */
		if (READ_ONCE(req->status) == REQ_STATUS_RCVD)
			err = 0;
	}
recalc_sigpending:
	if (sigpending) {
		spin_lock_irqsave(&current->sighand->siglock, flags);
		recalc_sigpending();
		spin_unlock_irqrestore(&current->sighand->siglock, flags);
	}
	if (err < 0)
		goto reterr;

	err = p9_check_errors(c, req);
	trace_9p_client_res(c, type, req->rc.tag, err);
	if (!err)
		return req;
reterr:
	p9_req_put(c, req);
	return ERR_PTR(safe_errno(err));
}

/**
 * p9_client_zc_rpc - issue a request and wait for a response
 * @c: client session
 * @type: type of request
 * @uidata: destination for zero copy read
 * @uodata: source for zero copy write
 * @inlen: read buffer size
 * @olen: write buffer size
 * @in_hdrlen: reader header size, This is the size of response protocol data
 * @fmt: protocol format string (see protocol.c)
 *
 * Returns request structure (which client must free using p9_req_put)
 */
static struct p9_req_t *p9_client_zc_rpc(struct p9_client *c, int8_t type,
					 struct iov_iter *uidata,
					 struct iov_iter *uodata,
					 int inlen, int olen, int in_hdrlen,
					 const char *fmt, ...)
{
	va_list ap;
	int sigpending, err;
	unsigned long flags;
	struct p9_req_t *req;

	va_start(ap, fmt);
	/* We allocate a inline protocol data of only 4k bytes.
	 * The actual content is passed in zero-copy fashion.
	 */
	req = p9_client_prepare_req(c, type, P9_ZC_HDR_SZ, P9_ZC_HDR_SZ, fmt, ap);
	va_end(ap);
	if (IS_ERR(req))
		return req;

	if (signal_pending(current)) {
		sigpending = 1;
		clear_thread_flag(TIF_SIGPENDING);
	} else {
		sigpending = 0;
	}

	err = c->trans_mod->zc_request(c, req, uidata, uodata,
				       inlen, olen, in_hdrlen);
	if (err < 0) {
		if (err == -EIO)
			c->status = Disconnected;
		if (err != -ERESTARTSYS)
			goto recalc_sigpending;
	}
	if (READ_ONCE(req->status) == REQ_STATUS_ERROR) {
		p9_debug(P9_DEBUG_ERROR, "req_status error %d\n", req->t_err);
		err = req->t_err;
	}
	if (err == -ERESTARTSYS && c->status == Connected) {
		p9_debug(P9_DEBUG_MUX, "flushing\n");
		sigpending = 1;
		clear_thread_flag(TIF_SIGPENDING);

		if (c->trans_mod->cancel(c, req))
			p9_client_flush(c, req);

		/* if we received the response anyway, don't signal error */
		if (READ_ONCE(req->status) == REQ_STATUS_RCVD)
			err = 0;
	}
recalc_sigpending:
	if (sigpending) {
		spin_lock_irqsave(&current->sighand->siglock, flags);
		recalc_sigpending();
		spin_unlock_irqrestore(&current->sighand->siglock, flags);
	}
	if (err < 0)
		goto reterr;

	err = p9_check_errors(c, req);
	trace_9p_client_res(c, type, req->rc.tag, err);
	if (!err)
		return req;
reterr:
	p9_req_put(c, req);
	return ERR_PTR(safe_errno(err));
}

static struct p9_fid *p9_fid_create(struct p9_client *clnt)
{
	int ret;
	struct p9_fid *fid;

	p9_debug(P9_DEBUG_FID, "clnt %p\n", clnt);
	fid = kzalloc(sizeof(*fid), GFP_KERNEL);
	if (!fid)
		return NULL;

	fid->mode = -1;
	fid->uid = current_fsuid();
	fid->clnt = clnt;
	refcount_set(&fid->count, 1);

	idr_preload(GFP_KERNEL);
	spin_lock_irq(&clnt->lock);
	ret = idr_alloc_u32(&clnt->fids, fid, &fid->fid, P9_NOFID - 1,
			    GFP_NOWAIT);
	spin_unlock_irq(&clnt->lock);
	idr_preload_end();
	if (!ret) {
		trace_9p_fid_ref(fid, P9_FID_REF_CREATE);
		return fid;
	}

	kfree(fid);
	return NULL;
}

static void p9_fid_destroy(struct p9_fid *fid)
{
	struct p9_client *clnt;
	unsigned long flags;

	p9_debug(P9_DEBUG_FID, "fid %d\n", fid->fid);
	trace_9p_fid_ref(fid, P9_FID_REF_DESTROY);
	clnt = fid->clnt;
	spin_lock_irqsave(&clnt->lock, flags);
	idr_remove(&clnt->fids, fid->fid);
	spin_unlock_irqrestore(&clnt->lock, flags);
	kfree(fid->rdir);
	kfree(fid);
}

/* We also need to export tracepoint symbols for tracepoint_enabled() */
EXPORT_TRACEPOINT_SYMBOL(9p_fid_ref);

void do_trace_9p_fid_get(struct p9_fid *fid)
{
	trace_9p_fid_ref(fid, P9_FID_REF_GET);
}
EXPORT_SYMBOL(do_trace_9p_fid_get);

void do_trace_9p_fid_put(struct p9_fid *fid)
{
	trace_9p_fid_ref(fid, P9_FID_REF_PUT);
}
EXPORT_SYMBOL(do_trace_9p_fid_put);

static int p9_client_version(struct p9_client *c)
{
	int err = 0;
	struct p9_req_t *req;
	char *version = NULL;
	int msize;

	p9_debug(P9_DEBUG_9P, ">>> TVERSION msize %d protocol %d\n",
		 c->msize, c->proto_version);

	switch (c->proto_version) {
	case p9_proto_2000L:
		req = p9_client_rpc(c, P9_TVERSION, "ds",
				    c->msize, "9P2000.L");
		break;
	case p9_proto_2000u:
		req = p9_client_rpc(c, P9_TVERSION, "ds",
				    c->msize, "9P2000.u");
		break;
	case p9_proto_legacy:
		req = p9_client_rpc(c, P9_TVERSION, "ds",
				    c->msize, "9P2000");
		break;
	default:
		return -EINVAL;
	}

	if (IS_ERR(req))
		return PTR_ERR(req);

	err = p9pdu_readf(&req->rc, c->proto_version, "ds", &msize, &version);
	if (err) {
		p9_debug(P9_DEBUG_9P, "version error %d\n", err);
		trace_9p_protocol_dump(c, &req->rc);
		goto error;
	}

	p9_debug(P9_DEBUG_9P, "<<< RVERSION msize %d %s\n", msize, version);
	if (!strncmp(version, "9P2000.L", 8)) {
		c->proto_version = p9_proto_2000L;
	} else if (!strncmp(version, "9P2000.u", 8)) {
		c->proto_version = p9_proto_2000u;
	} else if (!strncmp(version, "9P2000", 6)) {
		c->proto_version = p9_proto_legacy;
	} else {
		p9_debug(P9_DEBUG_ERROR,
			 "server returned an unknown version: %s\n", version);
		err = -EREMOTEIO;
		goto error;
	}

	if (msize < 4096) {
		p9_debug(P9_DEBUG_ERROR,
			 "server returned a msize < 4096: %d\n", msize);
		err = -EREMOTEIO;
		goto error;
	}
	if (msize < c->msize)
		c->msize = msize;

error:
	kfree(version);
	p9_req_put(c, req);

	return err;
}

struct p9_client *p9_client_create(const char *dev_name, char *options)
{
	int err;
	struct p9_client *clnt;
	char *client_id;

	err = 0;
	clnt = kmalloc(sizeof(*clnt), GFP_KERNEL);
	if (!clnt)
		return ERR_PTR(-ENOMEM);

	clnt->trans_mod = NULL;
	clnt->trans = NULL;
	clnt->fcall_cache = NULL;

	client_id = utsname()->nodename;
	memcpy(clnt->name, client_id, strlen(client_id) + 1);

	spin_lock_init(&clnt->lock);
	idr_init(&clnt->fids);
	idr_init(&clnt->reqs);

	err = parse_opts(options, clnt);
	if (err < 0)
		goto free_client;

	if (!clnt->trans_mod)
		clnt->trans_mod = v9fs_get_default_trans();

	if (!clnt->trans_mod) {
		err = -EPROTONOSUPPORT;
		p9_debug(P9_DEBUG_ERROR,
			 "No transport defined or default transport\n");
		goto free_client;
	}

	p9_debug(P9_DEBUG_MUX, "clnt %p trans %p msize %d protocol %d\n",
		 clnt, clnt->trans_mod, clnt->msize, clnt->proto_version);

	err = clnt->trans_mod->create(clnt, dev_name, options);
	if (err)
		goto put_trans;

	if (clnt->msize > clnt->trans_mod->maxsize) {
		clnt->msize = clnt->trans_mod->maxsize;
		pr_info("Limiting 'msize' to %d as this is the maximum "
			"supported by transport %s\n",
			clnt->msize, clnt->trans_mod->name
		);
	}

	if (clnt->msize < 4096) {
		p9_debug(P9_DEBUG_ERROR,
			 "Please specify a msize of at least 4k\n");
		err = -EINVAL;
		goto close_trans;
	}

	err = p9_client_version(clnt);
	if (err)
		goto close_trans;

	/* P9_HDRSZ + 4 is the smallest packet header we can have that is
	 * followed by data accessed from userspace by read
	 */
	clnt->fcall_cache =
		kmem_cache_create_usercopy("9p-fcall-cache", clnt->msize,
					   0, 0, P9_HDRSZ + 4,
					   clnt->msize - (P9_HDRSZ + 4),
					   NULL);

	return clnt;

close_trans:
	clnt->trans_mod->close(clnt);
put_trans:
	v9fs_put_trans(clnt->trans_mod);
free_client:
	kfree(clnt);
	return ERR_PTR(err);
}
EXPORT_SYMBOL(p9_client_create);

void p9_client_destroy(struct p9_client *clnt)
{
	struct p9_fid *fid;
	int id;

	p9_debug(P9_DEBUG_MUX, "clnt %p\n", clnt);

	if (clnt->trans_mod)
		clnt->trans_mod->close(clnt);

	v9fs_put_trans(clnt->trans_mod);

	idr_for_each_entry(&clnt->fids, fid, id) {
		pr_info("Found fid %d not clunked\n", fid->fid);
		p9_fid_destroy(fid);
	}

	p9_tag_cleanup(clnt);

	kmem_cache_destroy(clnt->fcall_cache);
	kfree(clnt);
}
EXPORT_SYMBOL(p9_client_destroy);

void p9_client_disconnect(struct p9_client *clnt)
{
	p9_debug(P9_DEBUG_9P, "clnt %p\n", clnt);
	clnt->status = Disconnected;
}
EXPORT_SYMBOL(p9_client_disconnect);

void p9_client_begin_disconnect(struct p9_client *clnt)
{
	p9_debug(P9_DEBUG_9P, "clnt %p\n", clnt);
	clnt->status = BeginDisconnect;
}
EXPORT_SYMBOL(p9_client_begin_disconnect);

struct p9_fid *p9_client_attach(struct p9_client *clnt, struct p9_fid *afid,
				const char *uname, kuid_t n_uname,
				const char *aname)
{
	int err = 0;
	struct p9_req_t *req;
	struct p9_fid *fid;
	struct p9_qid qid;

	p9_debug(P9_DEBUG_9P, ">>> TATTACH afid %d uname %s aname %s\n",
		 afid ? afid->fid : -1, uname, aname);
	fid = p9_fid_create(clnt);
	if (!fid) {
		err = -ENOMEM;
		goto error;
	}
	fid->uid = n_uname;

	req = p9_client_rpc(clnt, P9_TATTACH, "ddss?u", fid->fid,
			    afid ? afid->fid : P9_NOFID, uname, aname, n_uname);
	if (IS_ERR(req)) {
		err = PTR_ERR(req);
		goto error;
	}

	err = p9pdu_readf(&req->rc, clnt->proto_version, "Q", &qid);
	if (err) {
		trace_9p_protocol_dump(clnt, &req->rc);
		p9_req_put(clnt, req);
		goto error;
	}

	p9_debug(P9_DEBUG_9P, "<<< RATTACH qid %x.%llx.%x\n",
		 qid.type, qid.path, qid.version);

	memmove(&fid->qid, &qid, sizeof(struct p9_qid));

	p9_req_put(clnt, req);
	return fid;

error:
	if (fid)
		p9_fid_destroy(fid);
	return ERR_PTR(err);
}
EXPORT_SYMBOL(p9_client_attach);

struct p9_fid *p9_client_walk(struct p9_fid *oldfid, uint16_t nwname,
			      const unsigned char * const *wnames, int clone)
{
	int err;
	struct p9_client *clnt;
	struct p9_fid *fid;
	struct p9_qid *wqids;
	struct p9_req_t *req;
	u16 nwqids, count;

	err = 0;
	wqids = NULL;
	clnt = oldfid->clnt;
	if (clone) {
		fid = p9_fid_create(clnt);
		if (!fid) {
			err = -ENOMEM;
			goto error;
		}

		fid->uid = oldfid->uid;
	} else {
		fid = oldfid;
	}

	p9_debug(P9_DEBUG_9P, ">>> TWALK fids %d,%d nwname %ud wname[0] %s\n",
		 oldfid->fid, fid->fid, nwname, wnames ? wnames[0] : NULL);
	req = p9_client_rpc(clnt, P9_TWALK, "ddT", oldfid->fid, fid->fid,
			    nwname, wnames);
	if (IS_ERR(req)) {
		err = PTR_ERR(req);
		goto error;
	}

	err = p9pdu_readf(&req->rc, clnt->proto_version, "R", &nwqids, &wqids);
	if (err) {
		trace_9p_protocol_dump(clnt, &req->rc);
		p9_req_put(clnt, req);
		goto clunk_fid;
	}
	p9_req_put(clnt, req);

	p9_debug(P9_DEBUG_9P, "<<< RWALK nwqid %d:\n", nwqids);

	if (nwqids != nwname) {
		err = -ENOENT;
		goto clunk_fid;
	}

	for (count = 0; count < nwqids; count++)
		p9_debug(P9_DEBUG_9P, "<<<     [%d] %x.%llx.%x\n",
			 count, wqids[count].type,
			 wqids[count].path,
			 wqids[count].version);

	if (nwname)
		memmove(&fid->qid, &wqids[nwqids - 1], sizeof(struct p9_qid));
	else
		memmove(&fid->qid, &oldfid->qid, sizeof(struct p9_qid));

	kfree(wqids);
	return fid;

clunk_fid:
	kfree(wqids);
	p9_fid_put(fid);
	fid = NULL;

error:
	if (fid && fid != oldfid)
		p9_fid_destroy(fid);

	return ERR_PTR(err);
}
EXPORT_SYMBOL(p9_client_walk);

int p9_client_open(struct p9_fid *fid, int mode)
{
	int err;
	struct p9_client *clnt;
	struct p9_req_t *req;
	struct p9_qid qid;
	int iounit;

	clnt = fid->clnt;
	p9_debug(P9_DEBUG_9P, ">>> %s fid %d mode %d\n",
		 p9_is_proto_dotl(clnt) ? "TLOPEN" : "TOPEN", fid->fid, mode);
	err = 0;

	if (fid->mode != -1)
		return -EINVAL;

	if (p9_is_proto_dotl(clnt))
		req = p9_client_rpc(clnt, P9_TLOPEN, "dd", fid->fid, mode);
	else
		req = p9_client_rpc(clnt, P9_TOPEN, "db", fid->fid, mode);
	if (IS_ERR(req)) {
		err = PTR_ERR(req);
		goto error;
	}

	err = p9pdu_readf(&req->rc, clnt->proto_version, "Qd", &qid, &iounit);
	if (err) {
		trace_9p_protocol_dump(clnt, &req->rc);
		goto free_and_error;
	}

	p9_debug(P9_DEBUG_9P, "<<< %s qid %x.%llx.%x iounit %x\n",
		 p9_is_proto_dotl(clnt) ? "RLOPEN" : "ROPEN",  qid.type,
		 qid.path, qid.version, iounit);

	memmove(&fid->qid, &qid, sizeof(struct p9_qid));
	fid->mode = mode;
	fid->iounit = iounit;

free_and_error:
	p9_req_put(clnt, req);
error:
	return err;
}
EXPORT_SYMBOL(p9_client_open);

int p9_client_create_dotl(struct p9_fid *ofid, const char *name, u32 flags,
			  u32 mode, kgid_t gid, struct p9_qid *qid)
{
	int err = 0;
	struct p9_client *clnt;
	struct p9_req_t *req;
	int iounit;

	p9_debug(P9_DEBUG_9P,
		 ">>> TLCREATE fid %d name %s flags %d mode %d gid %d\n",
		 ofid->fid, name, flags, mode,
		 from_kgid(&init_user_ns, gid));
	clnt = ofid->clnt;

	if (ofid->mode != -1)
		return -EINVAL;

	req = p9_client_rpc(clnt, P9_TLCREATE, "dsddg", ofid->fid, name, flags,
			    mode, gid);
	if (IS_ERR(req)) {
		err = PTR_ERR(req);
		goto error;
	}

	err = p9pdu_readf(&req->rc, clnt->proto_version, "Qd", qid, &iounit);
	if (err) {
		trace_9p_protocol_dump(clnt, &req->rc);
		goto free_and_error;
	}

	p9_debug(P9_DEBUG_9P, "<<< RLCREATE qid %x.%llx.%x iounit %x\n",
		 qid->type, qid->path, qid->version, iounit);

	memmove(&ofid->qid, qid, sizeof(struct p9_qid));
	ofid->mode = mode;
	ofid->iounit = iounit;

free_and_error:
	p9_req_put(clnt, req);
error:
	return err;
}
EXPORT_SYMBOL(p9_client_create_dotl);

int p9_client_fcreate(struct p9_fid *fid, const char *name, u32 perm, int mode,
		     char *extension)
{
	int err;
	struct p9_client *clnt;
	struct p9_req_t *req;
	struct p9_qid qid;
	int iounit;

	p9_debug(P9_DEBUG_9P, ">>> TCREATE fid %d name %s perm %d mode %d\n",
		 fid->fid, name, perm, mode);
	err = 0;
	clnt = fid->clnt;

	if (fid->mode != -1)
		return -EINVAL;

	req = p9_client_rpc(clnt, P9_TCREATE, "dsdb?s", fid->fid, name, perm,
			    mode, extension);
	if (IS_ERR(req)) {
		err = PTR_ERR(req);
		goto error;
	}

	err = p9pdu_readf(&req->rc, clnt->proto_version, "Qd", &qid, &iounit);
	if (err) {
		trace_9p_protocol_dump(clnt, &req->rc);
		goto free_and_error;
	}

	p9_debug(P9_DEBUG_9P, "<<< RCREATE qid %x.%llx.%x iounit %x\n",
		 qid.type, qid.path, qid.version, iounit);

	memmove(&fid->qid, &qid, sizeof(struct p9_qid));
	fid->mode = mode;
	fid->iounit = iounit;

free_and_error:
	p9_req_put(clnt, req);
error:
	return err;
}
EXPORT_SYMBOL(p9_client_fcreate);

int p9_client_symlink(struct p9_fid *dfid, const char *name,
		      const char *symtgt, kgid_t gid, struct p9_qid *qid)
{
	int err = 0;
	struct p9_client *clnt;
	struct p9_req_t *req;

	p9_debug(P9_DEBUG_9P, ">>> TSYMLINK dfid %d name %s  symtgt %s\n",
		 dfid->fid, name, symtgt);
	clnt = dfid->clnt;

	req = p9_client_rpc(clnt, P9_TSYMLINK, "dssg", dfid->fid, name, symtgt,
			    gid);
	if (IS_ERR(req)) {
		err = PTR_ERR(req);
		goto error;
	}

	err = p9pdu_readf(&req->rc, clnt->proto_version, "Q", qid);
	if (err) {
		trace_9p_protocol_dump(clnt, &req->rc);
		goto free_and_error;
	}

	p9_debug(P9_DEBUG_9P, "<<< RSYMLINK qid %x.%llx.%x\n",
		 qid->type, qid->path, qid->version);

free_and_error:
	p9_req_put(clnt, req);
error:
	return err;
}
EXPORT_SYMBOL(p9_client_symlink);

int p9_client_link(struct p9_fid *dfid, struct p9_fid *oldfid, const char *newname)
{
	struct p9_client *clnt;
	struct p9_req_t *req;

	p9_debug(P9_DEBUG_9P, ">>> TLINK dfid %d oldfid %d newname %s\n",
		 dfid->fid, oldfid->fid, newname);
	clnt = dfid->clnt;
	req = p9_client_rpc(clnt, P9_TLINK, "dds", dfid->fid, oldfid->fid,
			    newname);
	if (IS_ERR(req))
		return PTR_ERR(req);

	p9_debug(P9_DEBUG_9P, "<<< RLINK\n");
	p9_req_put(clnt, req);
	return 0;
}
EXPORT_SYMBOL(p9_client_link);

int p9_client_fsync(struct p9_fid *fid, int datasync)
{
	int err;
	struct p9_client *clnt;
	struct p9_req_t *req;

	p9_debug(P9_DEBUG_9P, ">>> TFSYNC fid %d datasync:%d\n",
		 fid->fid, datasync);
	err = 0;
	clnt = fid->clnt;

	req = p9_client_rpc(clnt, P9_TFSYNC, "dd", fid->fid, datasync);
	if (IS_ERR(req)) {
		err = PTR_ERR(req);
		goto error;
	}

	p9_debug(P9_DEBUG_9P, "<<< RFSYNC fid %d\n", fid->fid);

	p9_req_put(clnt, req);

error:
	return err;
}
EXPORT_SYMBOL(p9_client_fsync);

int p9_client_clunk(struct p9_fid *fid)
{
	int err;
	struct p9_client *clnt;
	struct p9_req_t *req;
	int retries = 0;

again:
	p9_debug(P9_DEBUG_9P, ">>> TCLUNK fid %d (try %d)\n",
		 fid->fid, retries);
	err = 0;
	clnt = fid->clnt;

	req = p9_client_rpc(clnt, P9_TCLUNK, "d", fid->fid);
	if (IS_ERR(req)) {
		err = PTR_ERR(req);
		goto error;
	}

	p9_debug(P9_DEBUG_9P, "<<< RCLUNK fid %d\n", fid->fid);

	p9_req_put(clnt, req);
error:
	/* Fid is not valid even after a failed clunk
	 * If interrupted, retry once then give up and
	 * leak fid until umount.
	 */
	if (err == -ERESTARTSYS) {
		if (retries++ == 0)
			goto again;
	} else {
		p9_fid_destroy(fid);
	}
	return err;
}
EXPORT_SYMBOL(p9_client_clunk);

int p9_client_remove(struct p9_fid *fid)
{
	int err;
	struct p9_client *clnt;
	struct p9_req_t *req;

	p9_debug(P9_DEBUG_9P, ">>> TREMOVE fid %d\n", fid->fid);
	err = 0;
	clnt = fid->clnt;

	req = p9_client_rpc(clnt, P9_TREMOVE, "d", fid->fid);
	if (IS_ERR(req)) {
		err = PTR_ERR(req);
		goto error;
	}

	p9_debug(P9_DEBUG_9P, "<<< RREMOVE fid %d\n", fid->fid);

	p9_req_put(clnt, req);
error:
	if (err == -ERESTARTSYS)
		p9_fid_put(fid);
	else
		p9_fid_destroy(fid);
	return err;
}
EXPORT_SYMBOL(p9_client_remove);

int p9_client_unlinkat(struct p9_fid *dfid, const char *name, int flags)
{
	int err = 0;
	struct p9_req_t *req;
	struct p9_client *clnt;

	p9_debug(P9_DEBUG_9P, ">>> TUNLINKAT fid %d %s %d\n",
		 dfid->fid, name, flags);

	clnt = dfid->clnt;
	req = p9_client_rpc(clnt, P9_TUNLINKAT, "dsd", dfid->fid, name, flags);
	if (IS_ERR(req)) {
		err = PTR_ERR(req);
		goto error;
	}
	p9_debug(P9_DEBUG_9P, "<<< RUNLINKAT fid %d %s\n", dfid->fid, name);

	p9_req_put(clnt, req);
error:
	return err;
}
EXPORT_SYMBOL(p9_client_unlinkat);

int
p9_client_read(struct p9_fid *fid, u64 offset, struct iov_iter *to, int *err)
{
	int total = 0;
	*err = 0;

	while (iov_iter_count(to)) {
		int count;

		count = p9_client_read_once(fid, offset, to, err);
		if (!count || *err)
			break;
		offset += count;
		total += count;
	}
	return total;
}
EXPORT_SYMBOL(p9_client_read);

int
p9_client_read_once(struct p9_fid *fid, u64 offset, struct iov_iter *to,
		    int *err)
{
	struct p9_client *clnt = fid->clnt;
	struct p9_req_t *req;
	int count = iov_iter_count(to);
	int rsize, received, non_zc = 0;
	char *dataptr;

	*err = 0;
	p9_debug(P9_DEBUG_9P, ">>> TREAD fid %d offset %llu %zu\n",
		 fid->fid, offset, iov_iter_count(to));

	rsize = fid->iounit;
	if (!rsize || rsize > clnt->msize - P9_IOHDRSZ)
		rsize = clnt->msize - P9_IOHDRSZ;

	if (count < rsize)
		rsize = count;

	/* Don't bother zerocopy for small IO (< 1024) */
	if (clnt->trans_mod->zc_request && rsize > 1024) {
		/* response header len is 11
		 * PDU Header(7) + IO Size (4)
		 */
		req = p9_client_zc_rpc(clnt, P9_TREAD, to, NULL, rsize,
				       0, 11, "dqd", fid->fid,
				       offset, rsize);
	} else {
		non_zc = 1;
		req = p9_client_rpc(clnt, P9_TREAD, "dqd", fid->fid, offset,
				    rsize);
	}
	if (IS_ERR(req)) {
		*err = PTR_ERR(req);
		if (!non_zc)
			iov_iter_revert(to, count - iov_iter_count(to));
		return 0;
	}

	*err = p9pdu_readf(&req->rc, clnt->proto_version,
			   "D", &received, &dataptr);
	if (*err) {
		if (!non_zc)
			iov_iter_revert(to, count - iov_iter_count(to));
		trace_9p_protocol_dump(clnt, &req->rc);
		p9_req_put(clnt, req);
		return 0;
	}
	if (rsize < received) {
		pr_err("bogus RREAD count (%d > %d)\n", received, rsize);
		received = rsize;
	}

	p9_debug(P9_DEBUG_9P, "<<< RREAD count %d\n", count);

	if (non_zc) {
		int n = copy_to_iter(dataptr, received, to);

		if (n != received) {
			*err = -EFAULT;
			p9_req_put(clnt, req);
			return n;
		}
	} else {
		iov_iter_revert(to, count - received - iov_iter_count(to));
	}
	p9_req_put(clnt, req);
	return received;
}
EXPORT_SYMBOL(p9_client_read_once);

int
p9_client_write(struct p9_fid *fid, u64 offset, struct iov_iter *from, int *err)
{
	struct p9_client *clnt = fid->clnt;
	struct p9_req_t *req;
	int total = 0;
	*err = 0;

	p9_debug(P9_DEBUG_9P, ">>> TWRITE fid %d offset %llu count %zd\n",
		 fid->fid, offset, iov_iter_count(from));

	while (iov_iter_count(from)) {
		int count = iov_iter_count(from);
		int rsize = fid->iounit;
<<<<<<< HEAD
=======
		int written;
>>>>>>> d60c95ef

		if (!rsize || rsize > clnt->msize - P9_IOHDRSZ)
			rsize = clnt->msize - P9_IOHDRSZ;

		if (count < rsize)
			rsize = count;

		/* Don't bother zerocopy for small IO (< 1024) */
		if (clnt->trans_mod->zc_request && rsize > 1024) {
			req = p9_client_zc_rpc(clnt, P9_TWRITE, NULL, from, 0,
					       rsize, P9_ZC_HDR_SZ, "dqd",
					       fid->fid, offset, rsize);
		} else {
			req = p9_client_rpc(clnt, P9_TWRITE, "dqV", fid->fid,
					    offset, rsize, from);
		}
		if (IS_ERR(req)) {
			iov_iter_revert(from, count - iov_iter_count(from));
			*err = PTR_ERR(req);
			break;
		}

		*err = p9pdu_readf(&req->rc, clnt->proto_version, "d", &written);
		if (*err) {
			iov_iter_revert(from, count - iov_iter_count(from));
			trace_9p_protocol_dump(clnt, &req->rc);
			p9_req_put(clnt, req);
			break;
		}
		if (rsize < written) {
			pr_err("bogus RWRITE count (%d > %d)\n", written, rsize);
			written = rsize;
		}

		p9_debug(P9_DEBUG_9P, "<<< RWRITE count %d\n", count);

		p9_req_put(clnt, req);
		iov_iter_revert(from, count - written - iov_iter_count(from));
		total += written;
		offset += written;
	}
	return total;
}
EXPORT_SYMBOL(p9_client_write);

struct p9_wstat *p9_client_stat(struct p9_fid *fid)
{
	int err;
	struct p9_client *clnt;
	struct p9_wstat *ret;
	struct p9_req_t *req;
	u16 ignored;

	p9_debug(P9_DEBUG_9P, ">>> TSTAT fid %d\n", fid->fid);

	ret = kmalloc(sizeof(*ret), GFP_KERNEL);
	if (!ret)
		return ERR_PTR(-ENOMEM);

	err = 0;
	clnt = fid->clnt;

	req = p9_client_rpc(clnt, P9_TSTAT, "d", fid->fid);
	if (IS_ERR(req)) {
		err = PTR_ERR(req);
		goto error;
	}

	err = p9pdu_readf(&req->rc, clnt->proto_version, "wS", &ignored, ret);
	if (err) {
		trace_9p_protocol_dump(clnt, &req->rc);
		p9_req_put(clnt, req);
		goto error;
	}

	p9_debug(P9_DEBUG_9P,
		 "<<< RSTAT sz=%x type=%x dev=%x qid=%x.%llx.%x\n"
		 "<<<    mode=%8.8x atime=%8.8x mtime=%8.8x length=%llx\n"
		 "<<<    name=%s uid=%s gid=%s muid=%s extension=(%s)\n"
		 "<<<    uid=%d gid=%d n_muid=%d\n",
		 ret->size, ret->type, ret->dev, ret->qid.type, ret->qid.path,
		 ret->qid.version, ret->mode,
		 ret->atime, ret->mtime, ret->length,
		 ret->name, ret->uid, ret->gid, ret->muid, ret->extension,
		 from_kuid(&init_user_ns, ret->n_uid),
		 from_kgid(&init_user_ns, ret->n_gid),
		 from_kuid(&init_user_ns, ret->n_muid));

<<<<<<< HEAD
	p9_tag_remove(clnt, req);
=======
	p9_req_put(clnt, req);
>>>>>>> d60c95ef
	return ret;

error:
	kfree(ret);
	return ERR_PTR(err);
}
EXPORT_SYMBOL(p9_client_stat);

struct p9_stat_dotl *p9_client_getattr_dotl(struct p9_fid *fid,
					    u64 request_mask)
{
	int err;
	struct p9_client *clnt;
	struct p9_stat_dotl *ret;
	struct p9_req_t *req;

	p9_debug(P9_DEBUG_9P, ">>> TGETATTR fid %d, request_mask %lld\n",
		 fid->fid, request_mask);

	ret = kmalloc(sizeof(*ret), GFP_KERNEL);
	if (!ret)
		return ERR_PTR(-ENOMEM);

	err = 0;
	clnt = fid->clnt;

	req = p9_client_rpc(clnt, P9_TGETATTR, "dq", fid->fid, request_mask);
	if (IS_ERR(req)) {
		err = PTR_ERR(req);
		goto error;
	}

	err = p9pdu_readf(&req->rc, clnt->proto_version, "A", ret);
	if (err) {
		trace_9p_protocol_dump(clnt, &req->rc);
		p9_req_put(clnt, req);
		goto error;
	}

	p9_debug(P9_DEBUG_9P, "<<< RGETATTR st_result_mask=%lld\n"
		 "<<< qid=%x.%llx.%x\n"
		 "<<< st_mode=%8.8x st_nlink=%llu\n"
		 "<<< st_uid=%d st_gid=%d\n"
		 "<<< st_rdev=%llx st_size=%llx st_blksize=%llu st_blocks=%llu\n"
		 "<<< st_atime_sec=%lld st_atime_nsec=%lld\n"
		 "<<< st_mtime_sec=%lld st_mtime_nsec=%lld\n"
		 "<<< st_ctime_sec=%lld st_ctime_nsec=%lld\n"
		 "<<< st_btime_sec=%lld st_btime_nsec=%lld\n"
		 "<<< st_gen=%lld st_data_version=%lld\n",
		 ret->st_result_mask,
		 ret->qid.type, ret->qid.path, ret->qid.version,
		 ret->st_mode, ret->st_nlink,
		 from_kuid(&init_user_ns, ret->st_uid),
		 from_kgid(&init_user_ns, ret->st_gid),
		 ret->st_rdev, ret->st_size, ret->st_blksize, ret->st_blocks,
		 ret->st_atime_sec, ret->st_atime_nsec,
		 ret->st_mtime_sec, ret->st_mtime_nsec,
		 ret->st_ctime_sec, ret->st_ctime_nsec,
		 ret->st_btime_sec, ret->st_btime_nsec,
		 ret->st_gen, ret->st_data_version);

<<<<<<< HEAD
	p9_tag_remove(clnt, req);
=======
	p9_req_put(clnt, req);
>>>>>>> d60c95ef
	return ret;

error:
	kfree(ret);
	return ERR_PTR(err);
}
EXPORT_SYMBOL(p9_client_getattr_dotl);

static int p9_client_statsize(struct p9_wstat *wst, int proto_version)
{
	int ret;

	/* NOTE: size shouldn't include its own length */
	/* size[2] type[2] dev[4] qid[13] */
	/* mode[4] atime[4] mtime[4] length[8]*/
	/* name[s] uid[s] gid[s] muid[s] */
	ret = 2 + 4 + 13 + 4 + 4 + 4 + 8 + 2 + 2 + 2 + 2;

	if (wst->name)
		ret += strlen(wst->name);
	if (wst->uid)
		ret += strlen(wst->uid);
	if (wst->gid)
		ret += strlen(wst->gid);
	if (wst->muid)
		ret += strlen(wst->muid);

	if (proto_version == p9_proto_2000u ||
	    proto_version == p9_proto_2000L) {
		/* extension[s] n_uid[4] n_gid[4] n_muid[4] */
		ret += 2 + 4 + 4 + 4;
		if (wst->extension)
			ret += strlen(wst->extension);
	}

	return ret;
}

int p9_client_wstat(struct p9_fid *fid, struct p9_wstat *wst)
{
	int err;
	struct p9_req_t *req;
	struct p9_client *clnt;

	err = 0;
	clnt = fid->clnt;
	wst->size = p9_client_statsize(wst, clnt->proto_version);
	p9_debug(P9_DEBUG_9P, ">>> TWSTAT fid %d\n",
		 fid->fid);
	p9_debug(P9_DEBUG_9P,
		 "     sz=%x type=%x dev=%x qid=%x.%llx.%x\n"
		 "     mode=%8.8x atime=%8.8x mtime=%8.8x length=%llx\n"
		 "     name=%s uid=%s gid=%s muid=%s extension=(%s)\n"
		 "     uid=%d gid=%d n_muid=%d\n",
		 wst->size, wst->type, wst->dev, wst->qid.type,
		 wst->qid.path, wst->qid.version,
		 wst->mode, wst->atime, wst->mtime, wst->length,
		 wst->name, wst->uid, wst->gid, wst->muid, wst->extension,
		 from_kuid(&init_user_ns, wst->n_uid),
		 from_kgid(&init_user_ns, wst->n_gid),
		 from_kuid(&init_user_ns, wst->n_muid));

	req = p9_client_rpc(clnt, P9_TWSTAT, "dwS",
			    fid->fid, wst->size + 2, wst);
	if (IS_ERR(req)) {
		err = PTR_ERR(req);
		goto error;
	}

	p9_debug(P9_DEBUG_9P, "<<< RWSTAT fid %d\n", fid->fid);

	p9_req_put(clnt, req);
error:
	return err;
}
EXPORT_SYMBOL(p9_client_wstat);

int p9_client_setattr(struct p9_fid *fid, struct p9_iattr_dotl *p9attr)
{
	int err;
	struct p9_req_t *req;
	struct p9_client *clnt;

	err = 0;
	clnt = fid->clnt;
	p9_debug(P9_DEBUG_9P, ">>> TSETATTR fid %d\n", fid->fid);
	p9_debug(P9_DEBUG_9P, "    valid=%x mode=%x uid=%d gid=%d size=%lld\n",
		 p9attr->valid, p9attr->mode,
		 from_kuid(&init_user_ns, p9attr->uid),
		 from_kgid(&init_user_ns, p9attr->gid),
		 p9attr->size);
	p9_debug(P9_DEBUG_9P, "    atime_sec=%lld atime_nsec=%lld\n",
		 p9attr->atime_sec, p9attr->atime_nsec);
	p9_debug(P9_DEBUG_9P, "    mtime_sec=%lld mtime_nsec=%lld\n",
		 p9attr->mtime_sec, p9attr->mtime_nsec);

	req = p9_client_rpc(clnt, P9_TSETATTR, "dI", fid->fid, p9attr);

	if (IS_ERR(req)) {
		err = PTR_ERR(req);
		goto error;
	}
	p9_debug(P9_DEBUG_9P, "<<< RSETATTR fid %d\n", fid->fid);
	p9_req_put(clnt, req);
error:
	return err;
}
EXPORT_SYMBOL(p9_client_setattr);

int p9_client_statfs(struct p9_fid *fid, struct p9_rstatfs *sb)
{
	int err;
	struct p9_req_t *req;
	struct p9_client *clnt;

	err = 0;
	clnt = fid->clnt;

	p9_debug(P9_DEBUG_9P, ">>> TSTATFS fid %d\n", fid->fid);

	req = p9_client_rpc(clnt, P9_TSTATFS, "d", fid->fid);
	if (IS_ERR(req)) {
		err = PTR_ERR(req);
		goto error;
	}

	err = p9pdu_readf(&req->rc, clnt->proto_version, "ddqqqqqqd", &sb->type,
			  &sb->bsize, &sb->blocks, &sb->bfree, &sb->bavail,
			  &sb->files, &sb->ffree, &sb->fsid, &sb->namelen);
	if (err) {
		trace_9p_protocol_dump(clnt, &req->rc);
		p9_req_put(clnt, req);
		goto error;
	}

	p9_debug(P9_DEBUG_9P,
		 "<<< RSTATFS fid %d type 0x%x bsize %u blocks %llu bfree %llu bavail %llu files %llu ffree %llu fsid %llu namelen %u\n",
		 fid->fid, sb->type, sb->bsize, sb->blocks, sb->bfree,
		 sb->bavail, sb->files, sb->ffree, sb->fsid, sb->namelen);

	p9_req_put(clnt, req);
error:
	return err;
}
EXPORT_SYMBOL(p9_client_statfs);

int p9_client_rename(struct p9_fid *fid,
		     struct p9_fid *newdirfid, const char *name)
{
	int err;
	struct p9_req_t *req;
	struct p9_client *clnt;

	err = 0;
	clnt = fid->clnt;

	p9_debug(P9_DEBUG_9P, ">>> TRENAME fid %d newdirfid %d name %s\n",
		 fid->fid, newdirfid->fid, name);

	req = p9_client_rpc(clnt, P9_TRENAME, "dds", fid->fid,
			    newdirfid->fid, name);
	if (IS_ERR(req)) {
		err = PTR_ERR(req);
		goto error;
	}

	p9_debug(P9_DEBUG_9P, "<<< RRENAME fid %d\n", fid->fid);

	p9_req_put(clnt, req);
error:
	return err;
}
EXPORT_SYMBOL(p9_client_rename);

int p9_client_renameat(struct p9_fid *olddirfid, const char *old_name,
		       struct p9_fid *newdirfid, const char *new_name)
{
	int err;
	struct p9_req_t *req;
	struct p9_client *clnt;

	err = 0;
	clnt = olddirfid->clnt;

	p9_debug(P9_DEBUG_9P,
		 ">>> TRENAMEAT olddirfid %d old name %s newdirfid %d new name %s\n",
		 olddirfid->fid, old_name, newdirfid->fid, new_name);

	req = p9_client_rpc(clnt, P9_TRENAMEAT, "dsds", olddirfid->fid,
			    old_name, newdirfid->fid, new_name);
	if (IS_ERR(req)) {
		err = PTR_ERR(req);
		goto error;
	}

	p9_debug(P9_DEBUG_9P, "<<< RRENAMEAT newdirfid %d new name %s\n",
		 newdirfid->fid, new_name);

	p9_req_put(clnt, req);
error:
	return err;
}
EXPORT_SYMBOL(p9_client_renameat);

/* An xattrwalk without @attr_name gives the fid for the lisxattr namespace
 */
struct p9_fid *p9_client_xattrwalk(struct p9_fid *file_fid,
				   const char *attr_name, u64 *attr_size)
{
	int err;
	struct p9_req_t *req;
	struct p9_client *clnt;
	struct p9_fid *attr_fid;

	err = 0;
	clnt = file_fid->clnt;
	attr_fid = p9_fid_create(clnt);
	if (!attr_fid) {
		err = -ENOMEM;
		goto error;
	}
	p9_debug(P9_DEBUG_9P,
		 ">>> TXATTRWALK file_fid %d, attr_fid %d name %s\n",
		 file_fid->fid, attr_fid->fid, attr_name);

	req = p9_client_rpc(clnt, P9_TXATTRWALK, "dds",
			    file_fid->fid, attr_fid->fid, attr_name);
	if (IS_ERR(req)) {
		err = PTR_ERR(req);
		goto error;
	}
	err = p9pdu_readf(&req->rc, clnt->proto_version, "q", attr_size);
	if (err) {
		trace_9p_protocol_dump(clnt, &req->rc);
		p9_req_put(clnt, req);
		goto clunk_fid;
	}
	p9_req_put(clnt, req);
	p9_debug(P9_DEBUG_9P, "<<<  RXATTRWALK fid %d size %llu\n",
		 attr_fid->fid, *attr_size);
	return attr_fid;
clunk_fid:
	p9_fid_put(attr_fid);
	attr_fid = NULL;
error:
	if (attr_fid && attr_fid != file_fid)
		p9_fid_destroy(attr_fid);

	return ERR_PTR(err);
}
EXPORT_SYMBOL_GPL(p9_client_xattrwalk);

int p9_client_xattrcreate(struct p9_fid *fid, const char *name,
			  u64 attr_size, int flags)
{
	int err;
	struct p9_req_t *req;
	struct p9_client *clnt;

	p9_debug(P9_DEBUG_9P,
		 ">>> TXATTRCREATE fid %d name  %s size %llu flag %d\n",
		 fid->fid, name, attr_size, flags);
	err = 0;
	clnt = fid->clnt;
	req = p9_client_rpc(clnt, P9_TXATTRCREATE, "dsqd",
			    fid->fid, name, attr_size, flags);
	if (IS_ERR(req)) {
		err = PTR_ERR(req);
		goto error;
	}
	p9_debug(P9_DEBUG_9P, "<<< RXATTRCREATE fid %d\n", fid->fid);
	p9_req_put(clnt, req);
error:
	return err;
}
EXPORT_SYMBOL_GPL(p9_client_xattrcreate);

int p9_client_readdir(struct p9_fid *fid, char *data, u32 count, u64 offset)
{
	int err, rsize, non_zc = 0;
	struct p9_client *clnt;
	struct p9_req_t *req;
	char *dataptr;
	struct kvec kv = {.iov_base = data, .iov_len = count};
	struct iov_iter to;

	iov_iter_kvec(&to, ITER_DEST, &kv, 1, count);

	p9_debug(P9_DEBUG_9P, ">>> TREADDIR fid %d offset %llu count %d\n",
		 fid->fid, offset, count);

	err = 0;
	clnt = fid->clnt;

	rsize = fid->iounit;
	if (!rsize || rsize > clnt->msize - P9_READDIRHDRSZ)
		rsize = clnt->msize - P9_READDIRHDRSZ;

	if (count < rsize)
		rsize = count;

	/* Don't bother zerocopy for small IO (< 1024) */
	if (clnt->trans_mod->zc_request && rsize > 1024) {
		/* response header len is 11
		 * PDU Header(7) + IO Size (4)
		 */
		req = p9_client_zc_rpc(clnt, P9_TREADDIR, &to, NULL, rsize, 0,
				       11, "dqd", fid->fid, offset, rsize);
	} else {
		non_zc = 1;
		req = p9_client_rpc(clnt, P9_TREADDIR, "dqd", fid->fid,
				    offset, rsize);
	}
	if (IS_ERR(req)) {
		err = PTR_ERR(req);
		goto error;
	}

	err = p9pdu_readf(&req->rc, clnt->proto_version, "D", &count, &dataptr);
	if (err) {
		trace_9p_protocol_dump(clnt, &req->rc);
		goto free_and_error;
	}
	if (rsize < count) {
		pr_err("bogus RREADDIR count (%d > %d)\n", count, rsize);
		count = rsize;
	}

	p9_debug(P9_DEBUG_9P, "<<< RREADDIR count %d\n", count);

	if (non_zc)
		memmove(data, dataptr, count);

	p9_req_put(clnt, req);
	return count;

free_and_error:
	p9_req_put(clnt, req);
error:
	return err;
}
EXPORT_SYMBOL(p9_client_readdir);

int p9_client_mknod_dotl(struct p9_fid *fid, const char *name, int mode,
			 dev_t rdev, kgid_t gid, struct p9_qid *qid)
{
	int err;
	struct p9_client *clnt;
	struct p9_req_t *req;

	err = 0;
	clnt = fid->clnt;
	p9_debug(P9_DEBUG_9P,
		 ">>> TMKNOD fid %d name %s mode %d major %d minor %d\n",
		 fid->fid, name, mode, MAJOR(rdev), MINOR(rdev));
	req = p9_client_rpc(clnt, P9_TMKNOD, "dsdddg", fid->fid, name, mode,
			    MAJOR(rdev), MINOR(rdev), gid);
	if (IS_ERR(req))
		return PTR_ERR(req);

	err = p9pdu_readf(&req->rc, clnt->proto_version, "Q", qid);
	if (err) {
		trace_9p_protocol_dump(clnt, &req->rc);
		goto error;
	}
	p9_debug(P9_DEBUG_9P, "<<< RMKNOD qid %x.%llx.%x\n",
		 qid->type, qid->path, qid->version);

error:
	p9_req_put(clnt, req);
	return err;
}
EXPORT_SYMBOL(p9_client_mknod_dotl);

int p9_client_mkdir_dotl(struct p9_fid *fid, const char *name, int mode,
			 kgid_t gid, struct p9_qid *qid)
{
	int err;
	struct p9_client *clnt;
	struct p9_req_t *req;

	err = 0;
	clnt = fid->clnt;
	p9_debug(P9_DEBUG_9P, ">>> TMKDIR fid %d name %s mode %d gid %d\n",
		 fid->fid, name, mode, from_kgid(&init_user_ns, gid));
	req = p9_client_rpc(clnt, P9_TMKDIR, "dsdg",
			    fid->fid, name, mode, gid);
	if (IS_ERR(req))
		return PTR_ERR(req);

	err = p9pdu_readf(&req->rc, clnt->proto_version, "Q", qid);
	if (err) {
		trace_9p_protocol_dump(clnt, &req->rc);
		goto error;
	}
	p9_debug(P9_DEBUG_9P, "<<< RMKDIR qid %x.%llx.%x\n", qid->type,
		 qid->path, qid->version);

error:
	p9_req_put(clnt, req);
	return err;
}
EXPORT_SYMBOL(p9_client_mkdir_dotl);

int p9_client_lock_dotl(struct p9_fid *fid, struct p9_flock *flock, u8 *status)
{
	int err;
	struct p9_client *clnt;
	struct p9_req_t *req;

	err = 0;
	clnt = fid->clnt;
	p9_debug(P9_DEBUG_9P,
		 ">>> TLOCK fid %d type %i flags %d start %lld length %lld proc_id %d client_id %s\n",
		 fid->fid, flock->type, flock->flags, flock->start,
		 flock->length, flock->proc_id, flock->client_id);

	req = p9_client_rpc(clnt, P9_TLOCK, "dbdqqds", fid->fid, flock->type,
			    flock->flags, flock->start, flock->length,
			    flock->proc_id, flock->client_id);

	if (IS_ERR(req))
		return PTR_ERR(req);

	err = p9pdu_readf(&req->rc, clnt->proto_version, "b", status);
	if (err) {
		trace_9p_protocol_dump(clnt, &req->rc);
		goto error;
	}
	p9_debug(P9_DEBUG_9P, "<<< RLOCK status %i\n", *status);
error:
	p9_req_put(clnt, req);
	return err;
}
EXPORT_SYMBOL(p9_client_lock_dotl);

int p9_client_getlock_dotl(struct p9_fid *fid, struct p9_getlock *glock)
{
	int err;
	struct p9_client *clnt;
	struct p9_req_t *req;

	err = 0;
	clnt = fid->clnt;
	p9_debug(P9_DEBUG_9P,
		 ">>> TGETLOCK fid %d, type %i start %lld length %lld proc_id %d client_id %s\n",
		 fid->fid, glock->type, glock->start, glock->length,
		 glock->proc_id, glock->client_id);

	req = p9_client_rpc(clnt, P9_TGETLOCK, "dbqqds", fid->fid,
			    glock->type, glock->start, glock->length,
			    glock->proc_id, glock->client_id);

	if (IS_ERR(req))
		return PTR_ERR(req);

	err = p9pdu_readf(&req->rc, clnt->proto_version, "bqqds", &glock->type,
			  &glock->start, &glock->length, &glock->proc_id,
			  &glock->client_id);
	if (err) {
		trace_9p_protocol_dump(clnt, &req->rc);
		goto error;
	}
	p9_debug(P9_DEBUG_9P,
		 "<<< RGETLOCK type %i start %lld length %lld proc_id %d client_id %s\n",
		 glock->type, glock->start, glock->length,
		 glock->proc_id, glock->client_id);
error:
	p9_req_put(clnt, req);
	return err;
}
EXPORT_SYMBOL(p9_client_getlock_dotl);

int p9_client_readlink(struct p9_fid *fid, char **target)
{
	int err;
	struct p9_client *clnt;
	struct p9_req_t *req;

	err = 0;
	clnt = fid->clnt;
	p9_debug(P9_DEBUG_9P, ">>> TREADLINK fid %d\n", fid->fid);

	req = p9_client_rpc(clnt, P9_TREADLINK, "d", fid->fid);
	if (IS_ERR(req))
		return PTR_ERR(req);

	err = p9pdu_readf(&req->rc, clnt->proto_version, "s", target);
	if (err) {
		trace_9p_protocol_dump(clnt, &req->rc);
		goto error;
	}
	p9_debug(P9_DEBUG_9P, "<<< RREADLINK target %s\n", *target);
error:
	p9_req_put(clnt, req);
	return err;
}
EXPORT_SYMBOL(p9_client_readlink);

int __init p9_client_init(void)
{
	p9_req_cache = KMEM_CACHE(p9_req_t, SLAB_TYPESAFE_BY_RCU);
	return p9_req_cache ? 0 : -ENOMEM;
}

void __exit p9_client_exit(void)
{
	kmem_cache_destroy(p9_req_cache);
}<|MERGE_RESOLUTION|>--- conflicted
+++ resolved
@@ -390,14 +390,6 @@
 	spin_lock_irqsave(&c->lock, flags);
 	idr_remove(&c->reqs, tag);
 	spin_unlock_irqrestore(&c->lock, flags);
-<<<<<<< HEAD
-	return p9_req_put(c, r);
-}
-
-int p9_req_put(struct p9_client *c, struct p9_req_t *r)
-{
-	if (refcount_dec_and_test(&r->refcount)) {
-=======
 }
 
 int p9_req_put(struct p9_client *c, struct p9_req_t *r)
@@ -405,7 +397,6 @@
 	if (refcount_dec_and_test(&r->refcount)) {
 		p9_tag_remove(c, r);
 
->>>>>>> d60c95ef
 		p9_fcall_fini(&r->tc);
 		p9_fcall_fini(&r->rc);
 		kmem_cache_free(p9_req_cache, r);
@@ -565,82 +556,6 @@
 		kfree(ename);
 	} else {
 		err = p9pdu_readf(&req->rc, c->proto_version, "d", &ecode);
-<<<<<<< HEAD
-		if (err)
-			goto out_err;
-		err = -ecode;
-
-		p9_debug(P9_DEBUG_9P, "<<< RLERROR (%d)\n", -ecode);
-	}
-
-	return err;
-
-out_err:
-	p9_debug(P9_DEBUG_ERROR, "couldn't parse error%d\n", err);
-
-	return err;
-}
-
-/**
- * p9_check_zc_errors - check 9p packet for error return and process it
- * @c: current client instance
- * @req: request to parse and check for error conditions
- * @uidata: external buffer containing error
- * @in_hdrlen: Size of response protocol buffer.
- *
- * returns error code if one is discovered, otherwise returns 0
- *
- * this will have to be more complicated if we have multiple
- * error packet types
- */
-
-static int p9_check_zc_errors(struct p9_client *c, struct p9_req_t *req,
-			      struct iov_iter *uidata, int in_hdrlen)
-{
-	int err;
-	int ecode;
-	s8 type;
-	char *ename = NULL;
-
-	err = p9_parse_header(&req->rc, NULL, &type, NULL, 0);
-	/* dump the response from server
-	 * This should be after parse_header which poplulate pdu_fcall.
-	 */
-	trace_9p_protocol_dump(c, &req->rc);
-	if (err) {
-		p9_debug(P9_DEBUG_ERROR, "couldn't parse header %d\n", err);
-		return err;
-	}
-
-	if (type != P9_RERROR && type != P9_RLERROR)
-		return 0;
-
-	if (!p9_is_proto_dotl(c)) {
-		/* Error is reported in string format */
-		int len;
-		/* 7 = header size for RERROR; */
-		int inline_len = in_hdrlen - 7;
-
-		len = req->rc.size - req->rc.offset;
-		if (len > (P9_ZC_HDR_SZ - 7)) {
-			err = -EFAULT;
-			goto out_err;
-		}
-
-		ename = &req->rc.sdata[req->rc.offset];
-		if (len > inline_len) {
-			/* We have error in external buffer */
-			if (!copy_from_iter_full(ename + inline_len,
-						 len - inline_len, uidata)) {
-				err = -EFAULT;
-				goto out_err;
-			}
-		}
-		ename = NULL;
-		err = p9pdu_readf(&req->rc, c->proto_version, "s?d",
-				  &ename, &ecode);
-=======
->>>>>>> d60c95ef
 		if (err)
 			goto out_err;
 		err = -ecode;
@@ -1696,10 +1611,7 @@
 	while (iov_iter_count(from)) {
 		int count = iov_iter_count(from);
 		int rsize = fid->iounit;
-<<<<<<< HEAD
-=======
 		int written;
->>>>>>> d60c95ef
 
 		if (!rsize || rsize > clnt->msize - P9_IOHDRSZ)
 			rsize = clnt->msize - P9_IOHDRSZ;
@@ -1788,11 +1700,7 @@
 		 from_kgid(&init_user_ns, ret->n_gid),
 		 from_kuid(&init_user_ns, ret->n_muid));
 
-<<<<<<< HEAD
-	p9_tag_remove(clnt, req);
-=======
-	p9_req_put(clnt, req);
->>>>>>> d60c95ef
+	p9_req_put(clnt, req);
 	return ret;
 
 error:
@@ -1854,11 +1762,7 @@
 		 ret->st_btime_sec, ret->st_btime_nsec,
 		 ret->st_gen, ret->st_data_version);
 
-<<<<<<< HEAD
-	p9_tag_remove(clnt, req);
-=======
-	p9_req_put(clnt, req);
->>>>>>> d60c95ef
+	p9_req_put(clnt, req);
 	return ret;
 
 error:
