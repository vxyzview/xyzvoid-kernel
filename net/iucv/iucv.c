--- conflicted
+++ resolved
@@ -1127,11 +1127,7 @@
 		size = (size < 8) ? size : 8;
 		for (array = buffer; size > 0; array++) {
 			copy = min_t(size_t, size, array->length);
-<<<<<<< HEAD
-			memcpy(phys_to_virt(array->address), rmmsg, copy);
-=======
 			memcpy(dma32_to_virt(array->address), rmmsg, copy);
->>>>>>> a6ad5510
 			rmmsg += copy;
 			size -= copy;
 		}
