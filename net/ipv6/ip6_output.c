--- conflicted
+++ resolved
@@ -1131,11 +1131,7 @@
 		rcu_read_lock();
 		from = rt ? rcu_dereference(rt->from) : NULL;
 		err = ip6_route_get_saddr(net, from, &fl6->daddr,
-<<<<<<< HEAD
-					  sk ? inet6_sk(sk)->srcprefs : 0,
-=======
 					  sk ? READ_ONCE(inet6_sk(sk)->srcprefs) : 0,
->>>>>>> a6ad5510
 					  fl6->flowi6_l3mdev,
 					  &fl6->saddr);
 		rcu_read_unlock();
