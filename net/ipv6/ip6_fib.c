// SPDX-License-Identifier: GPL-2.0-or-later
/*
 *	Linux INET6 implementation
 *	Forwarding Information Database
 *
 *	Authors:
 *	Pedro Roque		<roque@di.fc.ul.pt>
 *
 *	Changes:
 *	Yuji SEKIYA @USAGI:	Support default route on router node;
 *				remove ip6_null_entry from the top of
 *				routing table.
 *	Ville Nuorvala:		Fixed routing subtrees.
 */

#define pr_fmt(fmt) "IPv6: " fmt

#include <linux/bpf.h>
#include <linux/errno.h>
#include <linux/types.h>
#include <linux/net.h>
#include <linux/route.h>
#include <linux/netdevice.h>
#include <linux/in6.h>
#include <linux/init.h>
#include <linux/list.h>
#include <linux/slab.h>

#include <net/ip.h>
#include <net/ipv6.h>
#include <net/ndisc.h>
#include <net/addrconf.h>
#include <net/lwtunnel.h>
#include <net/fib_notifier.h>

#include <net/ip_fib.h>
#include <net/ip6_fib.h>
#include <net/ip6_route.h>

static struct kmem_cache *fib6_node_kmem __read_mostly;

struct fib6_cleaner {
	struct fib6_walker w;
	struct net *net;
	int (*func)(struct fib6_info *, void *arg);
	int sernum;
	void *arg;
	bool skip_notify;
};

#ifdef CONFIG_IPV6_SUBTREES
#define FWS_INIT FWS_S
#else
#define FWS_INIT FWS_L
#endif

static struct fib6_info *fib6_find_prefix(struct net *net,
					 struct fib6_table *table,
					 struct fib6_node *fn);
static struct fib6_node *fib6_repair_tree(struct net *net,
					  struct fib6_table *table,
					  struct fib6_node *fn);
static int fib6_walk(struct net *net, struct fib6_walker *w);
static int fib6_walk_continue(struct fib6_walker *w);

/*
 *	A routing update causes an increase of the serial number on the
 *	affected subtree. This allows for cached routes to be asynchronously
 *	tested when modifications are made to the destination cache as a
 *	result of redirects, path MTU changes, etc.
 */

static void fib6_gc_timer_cb(struct timer_list *t);

#define FOR_WALKERS(net, w) \
	list_for_each_entry(w, &(net)->ipv6.fib6_walkers, lh)

static void fib6_walker_link(struct net *net, struct fib6_walker *w)
{
	write_lock_bh(&net->ipv6.fib6_walker_lock);
	list_add(&w->lh, &net->ipv6.fib6_walkers);
	write_unlock_bh(&net->ipv6.fib6_walker_lock);
}

static void fib6_walker_unlink(struct net *net, struct fib6_walker *w)
{
	write_lock_bh(&net->ipv6.fib6_walker_lock);
	list_del(&w->lh);
	write_unlock_bh(&net->ipv6.fib6_walker_lock);
}

static int fib6_new_sernum(struct net *net)
{
	int new, old = atomic_read(&net->ipv6.fib6_sernum);

	do {
		new = old < INT_MAX ? old + 1 : 1;
	} while (!atomic_try_cmpxchg(&net->ipv6.fib6_sernum, &old, new));

	return new;
}

enum {
	FIB6_NO_SERNUM_CHANGE = 0,
};

void fib6_update_sernum(struct net *net, struct fib6_info *f6i)
{
	struct fib6_node *fn;

	fn = rcu_dereference_protected(f6i->fib6_node,
			lockdep_is_held(&f6i->fib6_table->tb6_lock));
	if (fn)
		WRITE_ONCE(fn->fn_sernum, fib6_new_sernum(net));
}

/*
 *	Auxiliary address test functions for the radix tree.
 *
 *	These assume a 32bit processor (although it will work on
 *	64bit processors)
 */

/*
 *	test bit
 */
#if defined(__LITTLE_ENDIAN)
# define BITOP_BE32_SWIZZLE	(0x1F & ~7)
#else
# define BITOP_BE32_SWIZZLE	0
#endif

static __be32 addr_bit_set(const void *token, int fn_bit)
{
	const __be32 *addr = token;
	/*
	 * Here,
	 *	1 << ((~fn_bit ^ BITOP_BE32_SWIZZLE) & 0x1f)
	 * is optimized version of
	 *	htonl(1 << ((~fn_bit)&0x1F))
	 * See include/asm-generic/bitops/le.h.
	 */
	return (__force __be32)(1 << ((~fn_bit ^ BITOP_BE32_SWIZZLE) & 0x1f)) &
	       addr[fn_bit >> 5];
}

struct fib6_info *fib6_info_alloc(gfp_t gfp_flags, bool with_fib6_nh)
{
	struct fib6_info *f6i;
	size_t sz = sizeof(*f6i);

	if (with_fib6_nh)
		sz += sizeof(struct fib6_nh);

	f6i = kzalloc(sz, gfp_flags);
	if (!f6i)
		return NULL;

	/* fib6_siblings is a union with nh_list, so this initializes both */
	INIT_LIST_HEAD(&f6i->fib6_siblings);
	refcount_set(&f6i->fib6_ref, 1);

	return f6i;
}

void fib6_info_destroy_rcu(struct rcu_head *head)
{
	struct fib6_info *f6i = container_of(head, struct fib6_info, rcu);

	WARN_ON(f6i->fib6_node);

	if (f6i->nh)
		nexthop_put(f6i->nh);
	else
		fib6_nh_release(f6i->fib6_nh);

	ip_fib_metrics_put(f6i->fib6_metrics);
	kfree(f6i);
}
EXPORT_SYMBOL_GPL(fib6_info_destroy_rcu);

static struct fib6_node *node_alloc(struct net *net)
{
	struct fib6_node *fn;

	fn = kmem_cache_zalloc(fib6_node_kmem, GFP_ATOMIC);
	if (fn)
		net->ipv6.rt6_stats->fib_nodes++;

	return fn;
}

static void node_free_immediate(struct net *net, struct fib6_node *fn)
{
	kmem_cache_free(fib6_node_kmem, fn);
	net->ipv6.rt6_stats->fib_nodes--;
}

static void node_free_rcu(struct rcu_head *head)
{
	struct fib6_node *fn = container_of(head, struct fib6_node, rcu);

	kmem_cache_free(fib6_node_kmem, fn);
}

static void node_free(struct net *net, struct fib6_node *fn)
{
	call_rcu(&fn->rcu, node_free_rcu);
	net->ipv6.rt6_stats->fib_nodes--;
}

static void fib6_free_table(struct fib6_table *table)
{
	inetpeer_invalidate_tree(&table->tb6_peers);
	kfree(table);
}

static void fib6_link_table(struct net *net, struct fib6_table *tb)
{
	unsigned int h;

	/*
	 * Initialize table lock at a single place to give lockdep a key,
	 * tables aren't visible prior to being linked to the list.
	 */
	spin_lock_init(&tb->tb6_lock);
	h = tb->tb6_id & (FIB6_TABLE_HASHSZ - 1);

	/*
	 * No protection necessary, this is the only list mutatation
	 * operation, tables never disappear once they exist.
	 */
	hlist_add_head_rcu(&tb->tb6_hlist, &net->ipv6.fib_table_hash[h]);
}

#ifdef CONFIG_IPV6_MULTIPLE_TABLES

static struct fib6_table *fib6_alloc_table(struct net *net, u32 id)
{
	struct fib6_table *table;

	table = kzalloc(sizeof(*table), GFP_ATOMIC);
	if (table) {
		table->tb6_id = id;
		rcu_assign_pointer(table->tb6_root.leaf,
				   net->ipv6.fib6_null_entry);
		table->tb6_root.fn_flags = RTN_ROOT | RTN_TL_ROOT | RTN_RTINFO;
		inet_peer_base_init(&table->tb6_peers);
	}

	return table;
}

struct fib6_table *fib6_new_table(struct net *net, u32 id)
{
	struct fib6_table *tb;

	if (id == 0)
		id = RT6_TABLE_MAIN;
	tb = fib6_get_table(net, id);
	if (tb)
		return tb;

	tb = fib6_alloc_table(net, id);
	if (tb)
		fib6_link_table(net, tb);

	return tb;
}
EXPORT_SYMBOL_GPL(fib6_new_table);

struct fib6_table *fib6_get_table(struct net *net, u32 id)
{
	struct fib6_table *tb;
	struct hlist_head *head;
	unsigned int h;

	if (id == 0)
		id = RT6_TABLE_MAIN;
	h = id & (FIB6_TABLE_HASHSZ - 1);
	rcu_read_lock();
	head = &net->ipv6.fib_table_hash[h];
	hlist_for_each_entry_rcu(tb, head, tb6_hlist) {
		if (tb->tb6_id == id) {
			rcu_read_unlock();
			return tb;
		}
	}
	rcu_read_unlock();

	return NULL;
}
EXPORT_SYMBOL_GPL(fib6_get_table);

static void __net_init fib6_tables_init(struct net *net)
{
	fib6_link_table(net, net->ipv6.fib6_main_tbl);
	fib6_link_table(net, net->ipv6.fib6_local_tbl);
}
#else

struct fib6_table *fib6_new_table(struct net *net, u32 id)
{
	return fib6_get_table(net, id);
}

struct fib6_table *fib6_get_table(struct net *net, u32 id)
{
	  return net->ipv6.fib6_main_tbl;
}

struct dst_entry *fib6_rule_lookup(struct net *net, struct flowi6 *fl6,
				   const struct sk_buff *skb,
				   int flags, pol_lookup_t lookup)
{
	struct rt6_info *rt;

	rt = pol_lookup_func(lookup,
			net, net->ipv6.fib6_main_tbl, fl6, skb, flags);
	if (rt->dst.error == -EAGAIN) {
		ip6_rt_put_flags(rt, flags);
		rt = net->ipv6.ip6_null_entry;
		if (!(flags & RT6_LOOKUP_F_DST_NOREF))
			dst_hold(&rt->dst);
	}

	return &rt->dst;
}

/* called with rcu lock held; no reference taken on fib6_info */
int fib6_lookup(struct net *net, int oif, struct flowi6 *fl6,
		struct fib6_result *res, int flags)
{
	return fib6_table_lookup(net, net->ipv6.fib6_main_tbl, oif, fl6,
				 res, flags);
}

static void __net_init fib6_tables_init(struct net *net)
{
	fib6_link_table(net, net->ipv6.fib6_main_tbl);
}

#endif

unsigned int fib6_tables_seq_read(struct net *net)
{
	unsigned int h, fib_seq = 0;

	rcu_read_lock();
	for (h = 0; h < FIB6_TABLE_HASHSZ; h++) {
		struct hlist_head *head = &net->ipv6.fib_table_hash[h];
		struct fib6_table *tb;

		hlist_for_each_entry_rcu(tb, head, tb6_hlist)
			fib_seq += tb->fib_seq;
	}
	rcu_read_unlock();

	return fib_seq;
}

static int call_fib6_entry_notifier(struct notifier_block *nb,
				    enum fib_event_type event_type,
				    struct fib6_info *rt,
				    struct netlink_ext_ack *extack)
{
	struct fib6_entry_notifier_info info = {
		.info.extack = extack,
		.rt = rt,
	};

	return call_fib6_notifier(nb, event_type, &info.info);
}

static int call_fib6_multipath_entry_notifier(struct notifier_block *nb,
					      enum fib_event_type event_type,
					      struct fib6_info *rt,
					      unsigned int nsiblings,
					      struct netlink_ext_ack *extack)
{
	struct fib6_entry_notifier_info info = {
		.info.extack = extack,
		.rt = rt,
		.nsiblings = nsiblings,
	};

	return call_fib6_notifier(nb, event_type, &info.info);
}

int call_fib6_entry_notifiers(struct net *net,
			      enum fib_event_type event_type,
			      struct fib6_info *rt,
			      struct netlink_ext_ack *extack)
{
	struct fib6_entry_notifier_info info = {
		.info.extack = extack,
		.rt = rt,
	};

	rt->fib6_table->fib_seq++;
	return call_fib6_notifiers(net, event_type, &info.info);
}

int call_fib6_multipath_entry_notifiers(struct net *net,
					enum fib_event_type event_type,
					struct fib6_info *rt,
					unsigned int nsiblings,
					struct netlink_ext_ack *extack)
{
	struct fib6_entry_notifier_info info = {
		.info.extack = extack,
		.rt = rt,
		.nsiblings = nsiblings,
	};

	rt->fib6_table->fib_seq++;
	return call_fib6_notifiers(net, event_type, &info.info);
}

int call_fib6_entry_notifiers_replace(struct net *net, struct fib6_info *rt)
{
	struct fib6_entry_notifier_info info = {
		.rt = rt,
		.nsiblings = rt->fib6_nsiblings,
	};

	rt->fib6_table->fib_seq++;
	return call_fib6_notifiers(net, FIB_EVENT_ENTRY_REPLACE, &info.info);
}

struct fib6_dump_arg {
	struct net *net;
	struct notifier_block *nb;
	struct netlink_ext_ack *extack;
};

static int fib6_rt_dump(struct fib6_info *rt, struct fib6_dump_arg *arg)
{
	enum fib_event_type fib_event = FIB_EVENT_ENTRY_REPLACE;
	int err;

	if (!rt || rt == arg->net->ipv6.fib6_null_entry)
		return 0;

	if (rt->fib6_nsiblings)
		err = call_fib6_multipath_entry_notifier(arg->nb, fib_event,
							 rt,
							 rt->fib6_nsiblings,
							 arg->extack);
	else
		err = call_fib6_entry_notifier(arg->nb, fib_event, rt,
					       arg->extack);

	return err;
}

static int fib6_node_dump(struct fib6_walker *w)
{
	int err;

	err = fib6_rt_dump(w->leaf, w->args);
	w->leaf = NULL;
	return err;
}

static int fib6_table_dump(struct net *net, struct fib6_table *tb,
			   struct fib6_walker *w)
{
	int err;

	w->root = &tb->tb6_root;
	spin_lock_bh(&tb->tb6_lock);
	err = fib6_walk(net, w);
	spin_unlock_bh(&tb->tb6_lock);
	return err;
}

/* Called with rcu_read_lock() */
int fib6_tables_dump(struct net *net, struct notifier_block *nb,
		     struct netlink_ext_ack *extack)
{
	struct fib6_dump_arg arg;
	struct fib6_walker *w;
	unsigned int h;
	int err = 0;

	w = kzalloc(sizeof(*w), GFP_ATOMIC);
	if (!w)
		return -ENOMEM;

	w->func = fib6_node_dump;
	arg.net = net;
	arg.nb = nb;
	arg.extack = extack;
	w->args = &arg;

	for (h = 0; h < FIB6_TABLE_HASHSZ; h++) {
		struct hlist_head *head = &net->ipv6.fib_table_hash[h];
		struct fib6_table *tb;

		hlist_for_each_entry_rcu(tb, head, tb6_hlist) {
			err = fib6_table_dump(net, tb, w);
			if (err)
				goto out;
		}
	}

out:
	kfree(w);

	/* The tree traversal function should never return a positive value. */
	return err > 0 ? -EINVAL : err;
}

static int fib6_dump_node(struct fib6_walker *w)
{
	int res;
	struct fib6_info *rt;

	for_each_fib6_walker_rt(w) {
		res = rt6_dump_route(rt, w->args, w->skip_in_node);
		if (res >= 0) {
			/* Frame is full, suspend walking */
			w->leaf = rt;

			/* We'll restart from this node, so if some routes were
			 * already dumped, skip them next time.
			 */
			w->skip_in_node += res;

			return 1;
		}
		w->skip_in_node = 0;

		/* Multipath routes are dumped in one route with the
		 * RTA_MULTIPATH attribute. Jump 'rt' to point to the
		 * last sibling of this route (no need to dump the
		 * sibling routes again)
		 */
		if (rt->fib6_nsiblings)
			rt = list_last_entry(&rt->fib6_siblings,
					     struct fib6_info,
					     fib6_siblings);
	}
	w->leaf = NULL;
	return 0;
}

static void fib6_dump_end(struct netlink_callback *cb)
{
	struct net *net = sock_net(cb->skb->sk);
	struct fib6_walker *w = (void *)cb->args[2];

	if (w) {
		if (cb->args[4]) {
			cb->args[4] = 0;
			fib6_walker_unlink(net, w);
		}
		cb->args[2] = 0;
		kfree(w);
	}
	cb->done = (void *)cb->args[3];
	cb->args[1] = 3;
}

static int fib6_dump_done(struct netlink_callback *cb)
{
	fib6_dump_end(cb);
	return cb->done ? cb->done(cb) : 0;
}

static int fib6_dump_table(struct fib6_table *table, struct sk_buff *skb,
			   struct netlink_callback *cb)
{
	struct net *net = sock_net(skb->sk);
	struct fib6_walker *w;
	int res;

	w = (void *)cb->args[2];
	w->root = &table->tb6_root;

	if (cb->args[4] == 0) {
		w->count = 0;
		w->skip = 0;
		w->skip_in_node = 0;

		spin_lock_bh(&table->tb6_lock);
		res = fib6_walk(net, w);
		spin_unlock_bh(&table->tb6_lock);
		if (res > 0) {
			cb->args[4] = 1;
			cb->args[5] = READ_ONCE(w->root->fn_sernum);
		}
	} else {
		int sernum = READ_ONCE(w->root->fn_sernum);
		if (cb->args[5] != sernum) {
			/* Begin at the root if the tree changed */
			cb->args[5] = sernum;
			w->state = FWS_INIT;
			w->node = w->root;
			w->skip = w->count;
			w->skip_in_node = 0;
		} else
			w->skip = 0;

		spin_lock_bh(&table->tb6_lock);
		res = fib6_walk_continue(w);
		spin_unlock_bh(&table->tb6_lock);
		if (res <= 0) {
			fib6_walker_unlink(net, w);
			cb->args[4] = 0;
		}
	}

	return res;
}

static int inet6_dump_fib(struct sk_buff *skb, struct netlink_callback *cb)
{
	struct rt6_rtnl_dump_arg arg = {
		.filter.dump_exceptions = true,
		.filter.dump_routes = true,
		.filter.rtnl_held = false,
	};
	const struct nlmsghdr *nlh = cb->nlh;
	struct net *net = sock_net(skb->sk);
	unsigned int e = 0, s_e;
	struct hlist_head *head;
	struct fib6_walker *w;
	struct fib6_table *tb;
	unsigned int h, s_h;
	int err = 0;

	rcu_read_lock();
	if (cb->strict_check) {
		err = ip_valid_fib_dump_req(net, nlh, &arg.filter, cb);
		if (err < 0)
			goto unlock;
	} else if (nlmsg_len(nlh) >= sizeof(struct rtmsg)) {
		struct rtmsg *rtm = nlmsg_data(nlh);

		if (rtm->rtm_flags & RTM_F_PREFIX)
			arg.filter.flags = RTM_F_PREFIX;
	}

	w = (void *)cb->args[2];
	if (!w) {
		/* New dump:
		 *
		 * 1. allocate and initialize walker.
		 */
		w = kzalloc(sizeof(*w), GFP_ATOMIC);
		if (!w) {
			err = -ENOMEM;
			goto unlock;
		}
		w->func = fib6_dump_node;
		cb->args[2] = (long)w;

		/* 2. hook callback destructor.
		 */
		cb->args[3] = (long)cb->done;
		cb->done = fib6_dump_done;

	}

	arg.skb = skb;
	arg.cb = cb;
	arg.net = net;
	w->args = &arg;

	if (arg.filter.table_id) {
		tb = fib6_get_table(net, arg.filter.table_id);
		if (!tb) {
			if (rtnl_msg_family(cb->nlh) != PF_INET6)
				goto unlock;

			NL_SET_ERR_MSG_MOD(cb->extack, "FIB table does not exist");
			err = -ENOENT;
			goto unlock;
		}

		if (!cb->args[0]) {
			err = fib6_dump_table(tb, skb, cb);
			if (!err)
				cb->args[0] = 1;
		}
		goto unlock;
	}

	s_h = cb->args[0];
	s_e = cb->args[1];

	for (h = s_h; h < FIB6_TABLE_HASHSZ; h++, s_e = 0) {
		e = 0;
		head = &net->ipv6.fib_table_hash[h];
		hlist_for_each_entry_rcu(tb, head, tb6_hlist) {
			if (e < s_e)
				goto next;
			err = fib6_dump_table(tb, skb, cb);
			if (err != 0)
				goto out;
next:
			e++;
		}
	}
out:
	cb->args[1] = e;
	cb->args[0] = h;

unlock:
	rcu_read_unlock();
	if (err <= 0)
		fib6_dump_end(cb);
	return err;
}

void fib6_metric_set(struct fib6_info *f6i, int metric, u32 val)
{
	if (!f6i)
		return;

	if (f6i->fib6_metrics == &dst_default_metrics) {
		struct dst_metrics *p = kzalloc(sizeof(*p), GFP_ATOMIC);

		if (!p)
			return;

		refcount_set(&p->refcnt, 1);
		f6i->fib6_metrics = p;
	}

	f6i->fib6_metrics->metrics[metric - 1] = val;
}

/*
 *	Routing Table
 *
 *	return the appropriate node for a routing tree "add" operation
 *	by either creating and inserting or by returning an existing
 *	node.
 */

static struct fib6_node *fib6_add_1(struct net *net,
				    struct fib6_table *table,
				    struct fib6_node *root,
				    struct in6_addr *addr, int plen,
				    int offset, int allow_create,
				    int replace_required,
				    struct netlink_ext_ack *extack)
{
	struct fib6_node *fn, *in, *ln;
	struct fib6_node *pn = NULL;
	struct rt6key *key;
	int	bit;
	__be32	dir = 0;

	/* insert node in tree */

	fn = root;

	do {
		struct fib6_info *leaf = rcu_dereference_protected(fn->leaf,
					    lockdep_is_held(&table->tb6_lock));
		key = (struct rt6key *)((u8 *)leaf + offset);

		/*
		 *	Prefix match
		 */
		if (plen < fn->fn_bit ||
		    !ipv6_prefix_equal(&key->addr, addr, fn->fn_bit)) {
			if (!allow_create) {
				if (replace_required) {
					NL_SET_ERR_MSG(extack,
						       "Can not replace route - no match found");
					pr_warn("Can't replace route, no match found\n");
					return ERR_PTR(-ENOENT);
				}
				pr_warn("NLM_F_CREATE should be set when creating new route\n");
			}
			goto insert_above;
		}

		/*
		 *	Exact match ?
		 */

		if (plen == fn->fn_bit) {
			/* clean up an intermediate node */
			if (!(fn->fn_flags & RTN_RTINFO)) {
				RCU_INIT_POINTER(fn->leaf, NULL);
				fib6_info_release(leaf);
			/* remove null_entry in the root node */
			} else if (fn->fn_flags & RTN_TL_ROOT &&
				   rcu_access_pointer(fn->leaf) ==
				   net->ipv6.fib6_null_entry) {
				RCU_INIT_POINTER(fn->leaf, NULL);
			}

			return fn;
		}

		/*
		 *	We have more bits to go
		 */

		/* Try to walk down on tree. */
		dir = addr_bit_set(addr, fn->fn_bit);
		pn = fn;
		fn = dir ?
		     rcu_dereference_protected(fn->right,
					lockdep_is_held(&table->tb6_lock)) :
		     rcu_dereference_protected(fn->left,
					lockdep_is_held(&table->tb6_lock));
	} while (fn);

	if (!allow_create) {
		/* We should not create new node because
		 * NLM_F_REPLACE was specified without NLM_F_CREATE
		 * I assume it is safe to require NLM_F_CREATE when
		 * REPLACE flag is used! Later we may want to remove the
		 * check for replace_required, because according
		 * to netlink specification, NLM_F_CREATE
		 * MUST be specified if new route is created.
		 * That would keep IPv6 consistent with IPv4
		 */
		if (replace_required) {
			NL_SET_ERR_MSG(extack,
				       "Can not replace route - no match found");
			pr_warn("Can't replace route, no match found\n");
			return ERR_PTR(-ENOENT);
		}
		pr_warn("NLM_F_CREATE should be set when creating new route\n");
	}
	/*
	 *	We walked to the bottom of tree.
	 *	Create new leaf node without children.
	 */

	ln = node_alloc(net);

	if (!ln)
		return ERR_PTR(-ENOMEM);
	ln->fn_bit = plen;
	RCU_INIT_POINTER(ln->parent, pn);

	if (dir)
		rcu_assign_pointer(pn->right, ln);
	else
		rcu_assign_pointer(pn->left, ln);

	return ln;


insert_above:
	/*
	 * split since we don't have a common prefix anymore or
	 * we have a less significant route.
	 * we've to insert an intermediate node on the list
	 * this new node will point to the one we need to create
	 * and the current
	 */

	pn = rcu_dereference_protected(fn->parent,
				       lockdep_is_held(&table->tb6_lock));

	/* find 1st bit in difference between the 2 addrs.

	   See comment in __ipv6_addr_diff: bit may be an invalid value,
	   but if it is >= plen, the value is ignored in any case.
	 */

	bit = __ipv6_addr_diff(addr, &key->addr, sizeof(*addr));

	/*
	 *		(intermediate)[in]
	 *	          /	   \
	 *	(new leaf node)[ln] (old node)[fn]
	 */
	if (plen > bit) {
		in = node_alloc(net);
		ln = node_alloc(net);

		if (!in || !ln) {
			if (in)
				node_free_immediate(net, in);
			if (ln)
				node_free_immediate(net, ln);
			return ERR_PTR(-ENOMEM);
		}

		/*
		 * new intermediate node.
		 * RTN_RTINFO will
		 * be off since that an address that chooses one of
		 * the branches would not match less specific routes
		 * in the other branch
		 */

		in->fn_bit = bit;

		RCU_INIT_POINTER(in->parent, pn);
		in->leaf = fn->leaf;
		fib6_info_hold(rcu_dereference_protected(in->leaf,
				lockdep_is_held(&table->tb6_lock)));

		/* update parent pointer */
		if (dir)
			rcu_assign_pointer(pn->right, in);
		else
			rcu_assign_pointer(pn->left, in);

		ln->fn_bit = plen;

		RCU_INIT_POINTER(ln->parent, in);
		rcu_assign_pointer(fn->parent, in);

		if (addr_bit_set(addr, bit)) {
			rcu_assign_pointer(in->right, ln);
			rcu_assign_pointer(in->left, fn);
		} else {
			rcu_assign_pointer(in->left, ln);
			rcu_assign_pointer(in->right, fn);
		}
	} else { /* plen <= bit */

		/*
		 *		(new leaf node)[ln]
		 *	          /	   \
		 *	     (old node)[fn] NULL
		 */

		ln = node_alloc(net);

		if (!ln)
			return ERR_PTR(-ENOMEM);

		ln->fn_bit = plen;

		RCU_INIT_POINTER(ln->parent, pn);

		if (addr_bit_set(&key->addr, plen))
			RCU_INIT_POINTER(ln->right, fn);
		else
			RCU_INIT_POINTER(ln->left, fn);

		rcu_assign_pointer(fn->parent, ln);

		if (dir)
			rcu_assign_pointer(pn->right, ln);
		else
			rcu_assign_pointer(pn->left, ln);
	}
	return ln;
}

static void __fib6_drop_pcpu_from(struct fib6_nh *fib6_nh,
				  const struct fib6_info *match,
				  const struct fib6_table *table)
{
	int cpu;

	if (!fib6_nh->rt6i_pcpu)
		return;

	rcu_read_lock();
	/* release the reference to this fib entry from
	 * all of its cached pcpu routes
	 */
	for_each_possible_cpu(cpu) {
		struct rt6_info **ppcpu_rt;
		struct rt6_info *pcpu_rt;

		ppcpu_rt = per_cpu_ptr(fib6_nh->rt6i_pcpu, cpu);

		/* Paired with xchg() in rt6_get_pcpu_route() */
		pcpu_rt = READ_ONCE(*ppcpu_rt);

		/* only dropping the 'from' reference if the cached route
		 * is using 'match'. The cached pcpu_rt->from only changes
		 * from a fib6_info to NULL (ip6_dst_destroy); it can never
		 * change from one fib6_info reference to another
		 */
		if (pcpu_rt && rcu_access_pointer(pcpu_rt->from) == match) {
			struct fib6_info *from;

			from = unrcu_pointer(xchg(&pcpu_rt->from, NULL));
			fib6_info_release(from);
		}
	}
	rcu_read_unlock();
}

struct fib6_nh_pcpu_arg {
	struct fib6_info	*from;
	const struct fib6_table *table;
};

static int fib6_nh_drop_pcpu_from(struct fib6_nh *nh, void *_arg)
{
	struct fib6_nh_pcpu_arg *arg = _arg;

	__fib6_drop_pcpu_from(nh, arg->from, arg->table);
	return 0;
}

static void fib6_drop_pcpu_from(struct fib6_info *f6i,
				const struct fib6_table *table)
{
	/* Make sure rt6_make_pcpu_route() wont add other percpu routes
	 * while we are cleaning them here.
	 */
	f6i->fib6_destroying = 1;
	mb(); /* paired with the cmpxchg() in rt6_make_pcpu_route() */

	if (f6i->nh) {
		struct fib6_nh_pcpu_arg arg = {
			.from = f6i,
			.table = table
		};

		nexthop_for_each_fib6_nh(f6i->nh, fib6_nh_drop_pcpu_from,
					 &arg);
	} else {
		struct fib6_nh *fib6_nh;

		fib6_nh = f6i->fib6_nh;
		__fib6_drop_pcpu_from(fib6_nh, f6i, table);
	}
}

static void fib6_purge_rt(struct fib6_info *rt, struct fib6_node *fn,
			  struct net *net)
{
	struct fib6_table *table = rt->fib6_table;

	/* Flush all cached dst in exception table */
	rt6_flush_exceptions(rt);
	fib6_drop_pcpu_from(rt, table);

	if (rt->nh && !list_empty(&rt->nh_list))
		list_del_init(&rt->nh_list);

	if (refcount_read(&rt->fib6_ref) != 1) {
		/* This route is used as dummy address holder in some split
		 * nodes. It is not leaked, but it still holds other resources,
		 * which must be released in time. So, scan ascendant nodes
		 * and replace dummy references to this route with references
		 * to still alive ones.
		 */
		while (fn) {
			struct fib6_info *leaf = rcu_dereference_protected(fn->leaf,
					    lockdep_is_held(&table->tb6_lock));
			struct fib6_info *new_leaf;
			if (!(fn->fn_flags & RTN_RTINFO) && leaf == rt) {
				new_leaf = fib6_find_prefix(net, table, fn);
				fib6_info_hold(new_leaf);

				rcu_assign_pointer(fn->leaf, new_leaf);
				fib6_info_release(rt);
			}
			fn = rcu_dereference_protected(fn->parent,
				    lockdep_is_held(&table->tb6_lock));
		}
	}
<<<<<<< HEAD
=======

	fib6_clean_expires(rt);
	fib6_remove_gc_list(rt);
>>>>>>> a6ad5510
}

/*
 *	Insert routing information in a node.
 */

static int fib6_add_rt2node(struct fib6_node *fn, struct fib6_info *rt,
			    struct nl_info *info,
			    struct netlink_ext_ack *extack)
{
	struct fib6_info *leaf = rcu_dereference_protected(fn->leaf,
				    lockdep_is_held(&rt->fib6_table->tb6_lock));
	struct fib6_info *iter = NULL;
	struct fib6_info __rcu **ins;
	struct fib6_info __rcu **fallback_ins = NULL;
	int replace = (info->nlh &&
		       (info->nlh->nlmsg_flags & NLM_F_REPLACE));
	int add = (!info->nlh ||
		   (info->nlh->nlmsg_flags & NLM_F_CREATE));
	int found = 0;
	bool rt_can_ecmp = rt6_qualify_for_ecmp(rt);
	bool notify_sibling_rt = false;
	u16 nlflags = NLM_F_EXCL;
	int err;

	if (info->nlh && (info->nlh->nlmsg_flags & NLM_F_APPEND))
		nlflags |= NLM_F_APPEND;

	ins = &fn->leaf;

	for (iter = leaf; iter;
	     iter = rcu_dereference_protected(iter->fib6_next,
				lockdep_is_held(&rt->fib6_table->tb6_lock))) {
		/*
		 *	Search for duplicates
		 */

		if (iter->fib6_metric == rt->fib6_metric) {
			/*
			 *	Same priority level
			 */
			if (info->nlh &&
			    (info->nlh->nlmsg_flags & NLM_F_EXCL))
				return -EEXIST;

			nlflags &= ~NLM_F_EXCL;
			if (replace) {
				if (rt_can_ecmp == rt6_qualify_for_ecmp(iter)) {
					found++;
					break;
				}
				fallback_ins = fallback_ins ?: ins;
				goto next_iter;
			}

			if (rt6_duplicate_nexthop(iter, rt)) {
				if (rt->fib6_nsiblings)
					rt->fib6_nsiblings = 0;
				if (!(iter->fib6_flags & RTF_EXPIRES))
					return -EEXIST;
<<<<<<< HEAD
				if (!(rt->fib6_flags & RTF_EXPIRES))
					fib6_clean_expires(iter);
				else
					fib6_set_expires(iter, rt->expires);
=======
				if (!(rt->fib6_flags & RTF_EXPIRES)) {
					fib6_clean_expires(iter);
					fib6_remove_gc_list(iter);
				} else {
					fib6_set_expires(iter, rt->expires);
					fib6_add_gc_list(iter);
				}
>>>>>>> a6ad5510

				if (rt->fib6_pmtu)
					fib6_metric_set(iter, RTAX_MTU,
							rt->fib6_pmtu);
				return -EEXIST;
			}
			/* If we have the same destination and the same metric,
			 * but not the same gateway, then the route we try to
			 * add is sibling to this route, increment our counter
			 * of siblings, and later we will add our route to the
			 * list.
			 * Only static routes (which don't have flag
			 * RTF_EXPIRES) are used for ECMPv6.
			 *
			 * To avoid long list, we only had siblings if the
			 * route have a gateway.
			 */
			if (rt_can_ecmp &&
			    rt6_qualify_for_ecmp(iter))
				rt->fib6_nsiblings++;
		}

		if (iter->fib6_metric > rt->fib6_metric)
			break;

next_iter:
		ins = &iter->fib6_next;
	}

	if (fallback_ins && !found) {
		/* No matching route with same ecmp-able-ness found, replace
		 * first matching route
		 */
		ins = fallback_ins;
		iter = rcu_dereference_protected(*ins,
				    lockdep_is_held(&rt->fib6_table->tb6_lock));
		found++;
	}

	/* Reset round-robin state, if necessary */
	if (ins == &fn->leaf)
		fn->rr_ptr = NULL;

	/* Link this route to others same route. */
	if (rt->fib6_nsiblings) {
		unsigned int fib6_nsiblings;
		struct fib6_info *sibling, *temp_sibling;

		/* Find the first route that have the same metric */
		sibling = leaf;
		notify_sibling_rt = true;
		while (sibling) {
			if (sibling->fib6_metric == rt->fib6_metric &&
			    rt6_qualify_for_ecmp(sibling)) {
				list_add_tail_rcu(&rt->fib6_siblings,
						  &sibling->fib6_siblings);
				break;
			}
			sibling = rcu_dereference_protected(sibling->fib6_next,
				    lockdep_is_held(&rt->fib6_table->tb6_lock));
			notify_sibling_rt = false;
		}
		/* For each sibling in the list, increment the counter of
		 * siblings. BUG() if counters does not match, list of siblings
		 * is broken!
		 */
		fib6_nsiblings = 0;
		list_for_each_entry_safe(sibling, temp_sibling,
					 &rt->fib6_siblings, fib6_siblings) {
			sibling->fib6_nsiblings++;
			BUG_ON(sibling->fib6_nsiblings != rt->fib6_nsiblings);
			fib6_nsiblings++;
		}
		BUG_ON(fib6_nsiblings != rt->fib6_nsiblings);
		rt6_multipath_rebalance(temp_sibling);
	}

	/*
	 *	insert node
	 */
	if (!replace) {
		if (!add)
			pr_warn("NLM_F_CREATE should be set when creating new route\n");

add:
		nlflags |= NLM_F_CREATE;

		/* The route should only be notified if it is the first
		 * route in the node or if it is added as a sibling
		 * route to the first route in the node.
		 */
		if (!info->skip_notify_kernel &&
		    (notify_sibling_rt || ins == &fn->leaf)) {
			enum fib_event_type fib_event;

			if (notify_sibling_rt)
				fib_event = FIB_EVENT_ENTRY_APPEND;
			else
				fib_event = FIB_EVENT_ENTRY_REPLACE;
			err = call_fib6_entry_notifiers(info->nl_net,
							fib_event, rt,
							extack);
			if (err) {
				struct fib6_info *sibling, *next_sibling;

				/* If the route has siblings, then it first
				 * needs to be unlinked from them.
				 */
				if (!rt->fib6_nsiblings)
					return err;

				list_for_each_entry_safe(sibling, next_sibling,
							 &rt->fib6_siblings,
							 fib6_siblings)
					sibling->fib6_nsiblings--;
				rt->fib6_nsiblings = 0;
				list_del_rcu(&rt->fib6_siblings);
				rt6_multipath_rebalance(next_sibling);
				return err;
			}
		}

		rcu_assign_pointer(rt->fib6_next, iter);
		fib6_info_hold(rt);
		rcu_assign_pointer(rt->fib6_node, fn);
		rcu_assign_pointer(*ins, rt);
		if (!info->skip_notify)
			inet6_rt_notify(RTM_NEWROUTE, rt, info, nlflags);
		info->nl_net->ipv6.rt6_stats->fib_rt_entries++;

		if (!(fn->fn_flags & RTN_RTINFO)) {
			info->nl_net->ipv6.rt6_stats->fib_route_nodes++;
			fn->fn_flags |= RTN_RTINFO;
		}

	} else {
		int nsiblings;

		if (!found) {
			if (add)
				goto add;
			pr_warn("NLM_F_REPLACE set, but no existing node found!\n");
			return -ENOENT;
		}

		if (!info->skip_notify_kernel && ins == &fn->leaf) {
			err = call_fib6_entry_notifiers(info->nl_net,
							FIB_EVENT_ENTRY_REPLACE,
							rt, extack);
			if (err)
				return err;
		}

		fib6_info_hold(rt);
		rcu_assign_pointer(rt->fib6_node, fn);
		rt->fib6_next = iter->fib6_next;
		rcu_assign_pointer(*ins, rt);
		if (!info->skip_notify)
			inet6_rt_notify(RTM_NEWROUTE, rt, info, NLM_F_REPLACE);
		if (!(fn->fn_flags & RTN_RTINFO)) {
			info->nl_net->ipv6.rt6_stats->fib_route_nodes++;
			fn->fn_flags |= RTN_RTINFO;
		}
		nsiblings = iter->fib6_nsiblings;
		iter->fib6_node = NULL;
		fib6_purge_rt(iter, fn, info->nl_net);
		if (rcu_access_pointer(fn->rr_ptr) == iter)
			fn->rr_ptr = NULL;
		fib6_info_release(iter);

		if (nsiblings) {
			/* Replacing an ECMP route, remove all siblings */
			ins = &rt->fib6_next;
			iter = rcu_dereference_protected(*ins,
				    lockdep_is_held(&rt->fib6_table->tb6_lock));
			while (iter) {
				if (iter->fib6_metric > rt->fib6_metric)
					break;
				if (rt6_qualify_for_ecmp(iter)) {
					*ins = iter->fib6_next;
					iter->fib6_node = NULL;
					fib6_purge_rt(iter, fn, info->nl_net);
					if (rcu_access_pointer(fn->rr_ptr) == iter)
						fn->rr_ptr = NULL;
					fib6_info_release(iter);
					nsiblings--;
					info->nl_net->ipv6.rt6_stats->fib_rt_entries--;
				} else {
					ins = &iter->fib6_next;
				}
				iter = rcu_dereference_protected(*ins,
					lockdep_is_held(&rt->fib6_table->tb6_lock));
			}
			WARN_ON(nsiblings != 0);
		}
	}

	return 0;
}

static void fib6_start_gc(struct net *net, struct fib6_info *rt)
{
	if (!timer_pending(&net->ipv6.ip6_fib_timer) &&
	    (rt->fib6_flags & RTF_EXPIRES))
		mod_timer(&net->ipv6.ip6_fib_timer,
			  jiffies + net->ipv6.sysctl.ip6_rt_gc_interval);
}

void fib6_force_start_gc(struct net *net)
{
	if (!timer_pending(&net->ipv6.ip6_fib_timer))
		mod_timer(&net->ipv6.ip6_fib_timer,
			  jiffies + net->ipv6.sysctl.ip6_rt_gc_interval);
}

static void __fib6_update_sernum_upto_root(struct fib6_info *rt,
					   int sernum)
{
	struct fib6_node *fn = rcu_dereference_protected(rt->fib6_node,
				lockdep_is_held(&rt->fib6_table->tb6_lock));

	/* paired with smp_rmb() in fib6_get_cookie_safe() */
	smp_wmb();
	while (fn) {
		WRITE_ONCE(fn->fn_sernum, sernum);
		fn = rcu_dereference_protected(fn->parent,
				lockdep_is_held(&rt->fib6_table->tb6_lock));
	}
}

void fib6_update_sernum_upto_root(struct net *net, struct fib6_info *rt)
{
	__fib6_update_sernum_upto_root(rt, fib6_new_sernum(net));
}

/* allow ipv4 to update sernum via ipv6_stub */
void fib6_update_sernum_stub(struct net *net, struct fib6_info *f6i)
{
	spin_lock_bh(&f6i->fib6_table->tb6_lock);
	fib6_update_sernum_upto_root(net, f6i);
	spin_unlock_bh(&f6i->fib6_table->tb6_lock);
}

/*
 *	Add routing information to the routing tree.
 *	<destination addr>/<source addr>
 *	with source addr info in sub-trees
 *	Need to own table->tb6_lock
 */

int fib6_add(struct fib6_node *root, struct fib6_info *rt,
	     struct nl_info *info, struct netlink_ext_ack *extack)
{
	struct fib6_table *table = rt->fib6_table;
	struct fib6_node *fn;
#ifdef CONFIG_IPV6_SUBTREES
	struct fib6_node *pn = NULL;
#endif
	int err = -ENOMEM;
	int allow_create = 1;
	int replace_required = 0;

	if (info->nlh) {
		if (!(info->nlh->nlmsg_flags & NLM_F_CREATE))
			allow_create = 0;
		if (info->nlh->nlmsg_flags & NLM_F_REPLACE)
			replace_required = 1;
	}
	if (!allow_create && !replace_required)
		pr_warn("RTM_NEWROUTE with no NLM_F_CREATE or NLM_F_REPLACE\n");

	fn = fib6_add_1(info->nl_net, table, root,
			&rt->fib6_dst.addr, rt->fib6_dst.plen,
			offsetof(struct fib6_info, fib6_dst), allow_create,
			replace_required, extack);
	if (IS_ERR(fn)) {
		err = PTR_ERR(fn);
		fn = NULL;
		goto out;
	}

#ifdef CONFIG_IPV6_SUBTREES
	pn = fn;

	if (rt->fib6_src.plen) {
		struct fib6_node *sn;

		if (!rcu_access_pointer(fn->subtree)) {
			struct fib6_node *sfn;

			/*
			 * Create subtree.
			 *
			 *		fn[main tree]
			 *		|
			 *		sfn[subtree root]
			 *		   \
			 *		    sn[new leaf node]
			 */

			/* Create subtree root node */
			sfn = node_alloc(info->nl_net);
			if (!sfn)
				goto failure;

			fib6_info_hold(info->nl_net->ipv6.fib6_null_entry);
			rcu_assign_pointer(sfn->leaf,
					   info->nl_net->ipv6.fib6_null_entry);
			sfn->fn_flags = RTN_ROOT;

			/* Now add the first leaf node to new subtree */

			sn = fib6_add_1(info->nl_net, table, sfn,
					&rt->fib6_src.addr, rt->fib6_src.plen,
					offsetof(struct fib6_info, fib6_src),
					allow_create, replace_required, extack);

			if (IS_ERR(sn)) {
				/* If it is failed, discard just allocated
				   root, and then (in failure) stale node
				   in main tree.
				 */
				node_free_immediate(info->nl_net, sfn);
				err = PTR_ERR(sn);
				goto failure;
			}

			/* Now link new subtree to main tree */
			rcu_assign_pointer(sfn->parent, fn);
			rcu_assign_pointer(fn->subtree, sfn);
		} else {
			sn = fib6_add_1(info->nl_net, table, FIB6_SUBTREE(fn),
					&rt->fib6_src.addr, rt->fib6_src.plen,
					offsetof(struct fib6_info, fib6_src),
					allow_create, replace_required, extack);

			if (IS_ERR(sn)) {
				err = PTR_ERR(sn);
				goto failure;
			}
		}

		if (!rcu_access_pointer(fn->leaf)) {
			if (fn->fn_flags & RTN_TL_ROOT) {
				/* put back null_entry for root node */
				rcu_assign_pointer(fn->leaf,
					    info->nl_net->ipv6.fib6_null_entry);
			} else {
				fib6_info_hold(rt);
				rcu_assign_pointer(fn->leaf, rt);
			}
		}
		fn = sn;
	}
#endif

	err = fib6_add_rt2node(fn, rt, info, extack);
	if (!err) {
		if (rt->nh)
			list_add(&rt->nh_list, &rt->nh->f6i_list);
		__fib6_update_sernum_upto_root(rt, fib6_new_sernum(info->nl_net));
<<<<<<< HEAD
=======

		if (rt->fib6_flags & RTF_EXPIRES)
			fib6_add_gc_list(rt);

>>>>>>> a6ad5510
		fib6_start_gc(info->nl_net, rt);
	}

out:
	if (err) {
#ifdef CONFIG_IPV6_SUBTREES
		/*
		 * If fib6_add_1 has cleared the old leaf pointer in the
		 * super-tree leaf node we have to find a new one for it.
		 */
		if (pn != fn) {
			struct fib6_info *pn_leaf =
				rcu_dereference_protected(pn->leaf,
				    lockdep_is_held(&table->tb6_lock));
			if (pn_leaf == rt) {
				pn_leaf = NULL;
				RCU_INIT_POINTER(pn->leaf, NULL);
				fib6_info_release(rt);
			}
			if (!pn_leaf && !(pn->fn_flags & RTN_RTINFO)) {
				pn_leaf = fib6_find_prefix(info->nl_net, table,
							   pn);
				if (!pn_leaf)
					pn_leaf =
					    info->nl_net->ipv6.fib6_null_entry;
				fib6_info_hold(pn_leaf);
				rcu_assign_pointer(pn->leaf, pn_leaf);
			}
		}
#endif
		goto failure;
	} else if (fib6_requires_src(rt)) {
		fib6_routes_require_src_inc(info->nl_net);
	}
	return err;

failure:
	/* fn->leaf could be NULL and fib6_repair_tree() needs to be called if:
	 * 1. fn is an intermediate node and we failed to add the new
	 * route to it in both subtree creation failure and fib6_add_rt2node()
	 * failure case.
	 * 2. fn is the root node in the table and we fail to add the first
	 * default route to it.
	 */
	if (fn &&
	    (!(fn->fn_flags & (RTN_RTINFO|RTN_ROOT)) ||
	     (fn->fn_flags & RTN_TL_ROOT &&
	      !rcu_access_pointer(fn->leaf))))
		fib6_repair_tree(info->nl_net, table, fn);
	return err;
}

/*
 *	Routing tree lookup
 *
 */

struct lookup_args {
	int			offset;		/* key offset on fib6_info */
	const struct in6_addr	*addr;		/* search key			*/
};

static struct fib6_node *fib6_node_lookup_1(struct fib6_node *root,
					    struct lookup_args *args)
{
	struct fib6_node *fn;
	__be32 dir;

	if (unlikely(args->offset == 0))
		return NULL;

	/*
	 *	Descend on a tree
	 */

	fn = root;

	for (;;) {
		struct fib6_node *next;

		dir = addr_bit_set(args->addr, fn->fn_bit);

		next = dir ? rcu_dereference(fn->right) :
			     rcu_dereference(fn->left);

		if (next) {
			fn = next;
			continue;
		}
		break;
	}

	while (fn) {
		struct fib6_node *subtree = FIB6_SUBTREE(fn);

		if (subtree || fn->fn_flags & RTN_RTINFO) {
			struct fib6_info *leaf = rcu_dereference(fn->leaf);
			struct rt6key *key;

			if (!leaf)
				goto backtrack;

			key = (struct rt6key *) ((u8 *)leaf + args->offset);

			if (ipv6_prefix_equal(&key->addr, args->addr, key->plen)) {
#ifdef CONFIG_IPV6_SUBTREES
				if (subtree) {
					struct fib6_node *sfn;
					sfn = fib6_node_lookup_1(subtree,
								 args + 1);
					if (!sfn)
						goto backtrack;
					fn = sfn;
				}
#endif
				if (fn->fn_flags & RTN_RTINFO)
					return fn;
			}
		}
backtrack:
		if (fn->fn_flags & RTN_ROOT)
			break;

		fn = rcu_dereference(fn->parent);
	}

	return NULL;
}

/* called with rcu_read_lock() held
 */
struct fib6_node *fib6_node_lookup(struct fib6_node *root,
				   const struct in6_addr *daddr,
				   const struct in6_addr *saddr)
{
	struct fib6_node *fn;
	struct lookup_args args[] = {
		{
			.offset = offsetof(struct fib6_info, fib6_dst),
			.addr = daddr,
		},
#ifdef CONFIG_IPV6_SUBTREES
		{
			.offset = offsetof(struct fib6_info, fib6_src),
			.addr = saddr,
		},
#endif
		{
			.offset = 0,	/* sentinel */
		}
	};

	fn = fib6_node_lookup_1(root, daddr ? args : args + 1);
	if (!fn || fn->fn_flags & RTN_TL_ROOT)
		fn = root;

	return fn;
}

/*
 *	Get node with specified destination prefix (and source prefix,
 *	if subtrees are used)
 *	exact_match == true means we try to find fn with exact match of
 *	the passed in prefix addr
 *	exact_match == false means we try to find fn with longest prefix
 *	match of the passed in prefix addr. This is useful for finding fn
 *	for cached route as it will be stored in the exception table under
 *	the node with longest prefix length.
 */


static struct fib6_node *fib6_locate_1(struct fib6_node *root,
				       const struct in6_addr *addr,
				       int plen, int offset,
				       bool exact_match)
{
	struct fib6_node *fn, *prev = NULL;

	for (fn = root; fn ; ) {
		struct fib6_info *leaf = rcu_dereference(fn->leaf);
		struct rt6key *key;

		/* This node is being deleted */
		if (!leaf) {
			if (plen <= fn->fn_bit)
				goto out;
			else
				goto next;
		}

		key = (struct rt6key *)((u8 *)leaf + offset);

		/*
		 *	Prefix match
		 */
		if (plen < fn->fn_bit ||
		    !ipv6_prefix_equal(&key->addr, addr, fn->fn_bit))
			goto out;

		if (plen == fn->fn_bit)
			return fn;

		if (fn->fn_flags & RTN_RTINFO)
			prev = fn;

next:
		/*
		 *	We have more bits to go
		 */
		if (addr_bit_set(addr, fn->fn_bit))
			fn = rcu_dereference(fn->right);
		else
			fn = rcu_dereference(fn->left);
	}
out:
	if (exact_match)
		return NULL;
	else
		return prev;
}

struct fib6_node *fib6_locate(struct fib6_node *root,
			      const struct in6_addr *daddr, int dst_len,
			      const struct in6_addr *saddr, int src_len,
			      bool exact_match)
{
	struct fib6_node *fn;

	fn = fib6_locate_1(root, daddr, dst_len,
			   offsetof(struct fib6_info, fib6_dst),
			   exact_match);

#ifdef CONFIG_IPV6_SUBTREES
	if (src_len) {
		WARN_ON(saddr == NULL);
		if (fn) {
			struct fib6_node *subtree = FIB6_SUBTREE(fn);

			if (subtree) {
				fn = fib6_locate_1(subtree, saddr, src_len,
					   offsetof(struct fib6_info, fib6_src),
					   exact_match);
			}
		}
	}
#endif

	if (fn && fn->fn_flags & RTN_RTINFO)
		return fn;

	return NULL;
}


/*
 *	Deletion
 *
 */

static struct fib6_info *fib6_find_prefix(struct net *net,
					 struct fib6_table *table,
					 struct fib6_node *fn)
{
	struct fib6_node *child_left, *child_right;

	if (fn->fn_flags & RTN_ROOT)
		return net->ipv6.fib6_null_entry;

	while (fn) {
		child_left = rcu_dereference_protected(fn->left,
				    lockdep_is_held(&table->tb6_lock));
		child_right = rcu_dereference_protected(fn->right,
				    lockdep_is_held(&table->tb6_lock));
		if (child_left)
			return rcu_dereference_protected(child_left->leaf,
					lockdep_is_held(&table->tb6_lock));
		if (child_right)
			return rcu_dereference_protected(child_right->leaf,
					lockdep_is_held(&table->tb6_lock));

		fn = FIB6_SUBTREE(fn);
	}
	return NULL;
}

/*
 *	Called to trim the tree of intermediate nodes when possible. "fn"
 *	is the node we want to try and remove.
 *	Need to own table->tb6_lock
 */

static struct fib6_node *fib6_repair_tree(struct net *net,
					  struct fib6_table *table,
					  struct fib6_node *fn)
{
	int children;
	int nstate;
	struct fib6_node *child;
	struct fib6_walker *w;
	int iter = 0;

	/* Set fn->leaf to null_entry for root node. */
	if (fn->fn_flags & RTN_TL_ROOT) {
		rcu_assign_pointer(fn->leaf, net->ipv6.fib6_null_entry);
		return fn;
	}

	for (;;) {
		struct fib6_node *fn_r = rcu_dereference_protected(fn->right,
					    lockdep_is_held(&table->tb6_lock));
		struct fib6_node *fn_l = rcu_dereference_protected(fn->left,
					    lockdep_is_held(&table->tb6_lock));
		struct fib6_node *pn = rcu_dereference_protected(fn->parent,
					    lockdep_is_held(&table->tb6_lock));
		struct fib6_node *pn_r = rcu_dereference_protected(pn->right,
					    lockdep_is_held(&table->tb6_lock));
		struct fib6_node *pn_l = rcu_dereference_protected(pn->left,
					    lockdep_is_held(&table->tb6_lock));
		struct fib6_info *fn_leaf = rcu_dereference_protected(fn->leaf,
					    lockdep_is_held(&table->tb6_lock));
		struct fib6_info *pn_leaf = rcu_dereference_protected(pn->leaf,
					    lockdep_is_held(&table->tb6_lock));
		struct fib6_info *new_fn_leaf;

		pr_debug("fixing tree: plen=%d iter=%d\n", fn->fn_bit, iter);
		iter++;

		WARN_ON(fn->fn_flags & RTN_RTINFO);
		WARN_ON(fn->fn_flags & RTN_TL_ROOT);
		WARN_ON(fn_leaf);

		children = 0;
		child = NULL;
		if (fn_r) {
			child = fn_r;
			children |= 1;
		}
		if (fn_l) {
			child = fn_l;
			children |= 2;
		}

		if (children == 3 || FIB6_SUBTREE(fn)
#ifdef CONFIG_IPV6_SUBTREES
		    /* Subtree root (i.e. fn) may have one child */
		    || (children && fn->fn_flags & RTN_ROOT)
#endif
		    ) {
			new_fn_leaf = fib6_find_prefix(net, table, fn);
#if RT6_DEBUG >= 2
			if (!new_fn_leaf) {
				WARN_ON(!new_fn_leaf);
				new_fn_leaf = net->ipv6.fib6_null_entry;
			}
#endif
			fib6_info_hold(new_fn_leaf);
			rcu_assign_pointer(fn->leaf, new_fn_leaf);
			return pn;
		}

#ifdef CONFIG_IPV6_SUBTREES
		if (FIB6_SUBTREE(pn) == fn) {
			WARN_ON(!(fn->fn_flags & RTN_ROOT));
			RCU_INIT_POINTER(pn->subtree, NULL);
			nstate = FWS_L;
		} else {
			WARN_ON(fn->fn_flags & RTN_ROOT);
#endif
			if (pn_r == fn)
				rcu_assign_pointer(pn->right, child);
			else if (pn_l == fn)
				rcu_assign_pointer(pn->left, child);
#if RT6_DEBUG >= 2
			else
				WARN_ON(1);
#endif
			if (child)
				rcu_assign_pointer(child->parent, pn);
			nstate = FWS_R;
#ifdef CONFIG_IPV6_SUBTREES
		}
#endif

		read_lock(&net->ipv6.fib6_walker_lock);
		FOR_WALKERS(net, w) {
			if (!child) {
				if (w->node == fn) {
					pr_debug("W %p adjusted by delnode 1, s=%d/%d\n",
						 w, w->state, nstate);
					w->node = pn;
					w->state = nstate;
				}
			} else {
				if (w->node == fn) {
					w->node = child;
					if (children&2) {
						pr_debug("W %p adjusted by delnode 2, s=%d\n",
							 w, w->state);
						w->state = w->state >= FWS_R ? FWS_U : FWS_INIT;
					} else {
						pr_debug("W %p adjusted by delnode 2, s=%d\n",
							 w, w->state);
						w->state = w->state >= FWS_C ? FWS_U : FWS_INIT;
					}
				}
			}
		}
		read_unlock(&net->ipv6.fib6_walker_lock);

		node_free(net, fn);
		if (pn->fn_flags & RTN_RTINFO || FIB6_SUBTREE(pn))
			return pn;

		RCU_INIT_POINTER(pn->leaf, NULL);
		fib6_info_release(pn_leaf);
		fn = pn;
	}
}

static void fib6_del_route(struct fib6_table *table, struct fib6_node *fn,
			   struct fib6_info __rcu **rtp, struct nl_info *info)
{
	struct fib6_info *leaf, *replace_rt = NULL;
	struct fib6_walker *w;
	struct fib6_info *rt = rcu_dereference_protected(*rtp,
				    lockdep_is_held(&table->tb6_lock));
	struct net *net = info->nl_net;
	bool notify_del = false;

	/* If the deleted route is the first in the node and it is not part of
	 * a multipath route, then we need to replace it with the next route
	 * in the node, if exists.
	 */
	leaf = rcu_dereference_protected(fn->leaf,
					 lockdep_is_held(&table->tb6_lock));
	if (leaf == rt && !rt->fib6_nsiblings) {
		if (rcu_access_pointer(rt->fib6_next))
			replace_rt = rcu_dereference_protected(rt->fib6_next,
					    lockdep_is_held(&table->tb6_lock));
		else
			notify_del = true;
	}

	/* Unlink it */
	*rtp = rt->fib6_next;
	rt->fib6_node = NULL;
	net->ipv6.rt6_stats->fib_rt_entries--;
	net->ipv6.rt6_stats->fib_discarded_routes++;

	/* Reset round-robin state, if necessary */
	if (rcu_access_pointer(fn->rr_ptr) == rt)
		fn->rr_ptr = NULL;

	/* Remove this entry from other siblings */
	if (rt->fib6_nsiblings) {
		struct fib6_info *sibling, *next_sibling;

		/* The route is deleted from a multipath route. If this
		 * multipath route is the first route in the node, then we need
		 * to emit a delete notification. Otherwise, we need to skip
		 * the notification.
		 */
		if (rt->fib6_metric == leaf->fib6_metric &&
		    rt6_qualify_for_ecmp(leaf))
			notify_del = true;
		list_for_each_entry_safe(sibling, next_sibling,
					 &rt->fib6_siblings, fib6_siblings)
			sibling->fib6_nsiblings--;
		rt->fib6_nsiblings = 0;
		list_del_rcu(&rt->fib6_siblings);
		rt6_multipath_rebalance(next_sibling);
	}

	/* Adjust walkers */
	read_lock(&net->ipv6.fib6_walker_lock);
	FOR_WALKERS(net, w) {
		if (w->state == FWS_C && w->leaf == rt) {
			pr_debug("walker %p adjusted by delroute\n", w);
			w->leaf = rcu_dereference_protected(rt->fib6_next,
					    lockdep_is_held(&table->tb6_lock));
			if (!w->leaf)
				w->state = FWS_U;
		}
	}
	read_unlock(&net->ipv6.fib6_walker_lock);

	/* If it was last route, call fib6_repair_tree() to:
	 * 1. For root node, put back null_entry as how the table was created.
	 * 2. For other nodes, expunge its radix tree node.
	 */
	if (!rcu_access_pointer(fn->leaf)) {
		if (!(fn->fn_flags & RTN_TL_ROOT)) {
			fn->fn_flags &= ~RTN_RTINFO;
			net->ipv6.rt6_stats->fib_route_nodes--;
		}
		fn = fib6_repair_tree(net, table, fn);
	}

	fib6_purge_rt(rt, fn, net);

	if (!info->skip_notify_kernel) {
		if (notify_del)
			call_fib6_entry_notifiers(net, FIB_EVENT_ENTRY_DEL,
						  rt, NULL);
		else if (replace_rt)
			call_fib6_entry_notifiers_replace(net, replace_rt);
	}
	if (!info->skip_notify)
		inet6_rt_notify(RTM_DELROUTE, rt, info, 0);

	fib6_info_release(rt);
}

/* Need to own table->tb6_lock */
int fib6_del(struct fib6_info *rt, struct nl_info *info)
{
	struct net *net = info->nl_net;
	struct fib6_info __rcu **rtp;
	struct fib6_info __rcu **rtp_next;
	struct fib6_table *table;
	struct fib6_node *fn;

	if (rt == net->ipv6.fib6_null_entry)
		return -ENOENT;

	table = rt->fib6_table;
	fn = rcu_dereference_protected(rt->fib6_node,
				       lockdep_is_held(&table->tb6_lock));
	if (!fn)
		return -ENOENT;

	WARN_ON(!(fn->fn_flags & RTN_RTINFO));

	/*
	 *	Walk the leaf entries looking for ourself
	 */

	for (rtp = &fn->leaf; *rtp; rtp = rtp_next) {
		struct fib6_info *cur = rcu_dereference_protected(*rtp,
					lockdep_is_held(&table->tb6_lock));
		if (rt == cur) {
			if (fib6_requires_src(cur))
				fib6_routes_require_src_dec(info->nl_net);
			fib6_del_route(table, fn, rtp, info);
			return 0;
		}
		rtp_next = &cur->fib6_next;
	}
	return -ENOENT;
}

/*
 *	Tree traversal function.
 *
 *	Certainly, it is not interrupt safe.
 *	However, it is internally reenterable wrt itself and fib6_add/fib6_del.
 *	It means, that we can modify tree during walking
 *	and use this function for garbage collection, clone pruning,
 *	cleaning tree when a device goes down etc. etc.
 *
 *	It guarantees that every node will be traversed,
 *	and that it will be traversed only once.
 *
 *	Callback function w->func may return:
 *	0 -> continue walking.
 *	positive value -> walking is suspended (used by tree dumps,
 *	and probably by gc, if it will be split to several slices)
 *	negative value -> terminate walking.
 *
 *	The function itself returns:
 *	0   -> walk is complete.
 *	>0  -> walk is incomplete (i.e. suspended)
 *	<0  -> walk is terminated by an error.
 *
 *	This function is called with tb6_lock held.
 */

static int fib6_walk_continue(struct fib6_walker *w)
{
	struct fib6_node *fn, *pn, *left, *right;

	/* w->root should always be table->tb6_root */
	WARN_ON_ONCE(!(w->root->fn_flags & RTN_TL_ROOT));

	for (;;) {
		fn = w->node;
		if (!fn)
			return 0;

		switch (w->state) {
#ifdef CONFIG_IPV6_SUBTREES
		case FWS_S:
			if (FIB6_SUBTREE(fn)) {
				w->node = FIB6_SUBTREE(fn);
				continue;
			}
			w->state = FWS_L;
			fallthrough;
#endif
		case FWS_L:
			left = rcu_dereference_protected(fn->left, 1);
			if (left) {
				w->node = left;
				w->state = FWS_INIT;
				continue;
			}
			w->state = FWS_R;
			fallthrough;
		case FWS_R:
			right = rcu_dereference_protected(fn->right, 1);
			if (right) {
				w->node = right;
				w->state = FWS_INIT;
				continue;
			}
			w->state = FWS_C;
			w->leaf = rcu_dereference_protected(fn->leaf, 1);
			fallthrough;
		case FWS_C:
			if (w->leaf && fn->fn_flags & RTN_RTINFO) {
				int err;

				if (w->skip) {
					w->skip--;
					goto skip;
				}

				err = w->func(w);
				if (err)
					return err;

				w->count++;
				continue;
			}
skip:
			w->state = FWS_U;
			fallthrough;
		case FWS_U:
			if (fn == w->root)
				return 0;
			pn = rcu_dereference_protected(fn->parent, 1);
			left = rcu_dereference_protected(pn->left, 1);
			right = rcu_dereference_protected(pn->right, 1);
			w->node = pn;
#ifdef CONFIG_IPV6_SUBTREES
			if (FIB6_SUBTREE(pn) == fn) {
				WARN_ON(!(fn->fn_flags & RTN_ROOT));
				w->state = FWS_L;
				continue;
			}
#endif
			if (left == fn) {
				w->state = FWS_R;
				continue;
			}
			if (right == fn) {
				w->state = FWS_C;
				w->leaf = rcu_dereference_protected(w->node->leaf, 1);
				continue;
			}
#if RT6_DEBUG >= 2
			WARN_ON(1);
#endif
		}
	}
}

static int fib6_walk(struct net *net, struct fib6_walker *w)
{
	int res;

	w->state = FWS_INIT;
	w->node = w->root;

	fib6_walker_link(net, w);
	res = fib6_walk_continue(w);
	if (res <= 0)
		fib6_walker_unlink(net, w);
	return res;
}

static int fib6_clean_node(struct fib6_walker *w)
{
	int res;
	struct fib6_info *rt;
	struct fib6_cleaner *c = container_of(w, struct fib6_cleaner, w);
	struct nl_info info = {
		.nl_net = c->net,
		.skip_notify = c->skip_notify,
	};

	if (c->sernum != FIB6_NO_SERNUM_CHANGE &&
	    READ_ONCE(w->node->fn_sernum) != c->sernum)
		WRITE_ONCE(w->node->fn_sernum, c->sernum);

	if (!c->func) {
		WARN_ON_ONCE(c->sernum == FIB6_NO_SERNUM_CHANGE);
		w->leaf = NULL;
		return 0;
	}

	for_each_fib6_walker_rt(w) {
		res = c->func(rt, c->arg);
		if (res == -1) {
			w->leaf = rt;
			res = fib6_del(rt, &info);
			if (res) {
#if RT6_DEBUG >= 2
				pr_debug("%s: del failed: rt=%p@%p err=%d\n",
					 __func__, rt,
					 rcu_access_pointer(rt->fib6_node),
					 res);
#endif
				continue;
			}
			return 0;
		} else if (res == -2) {
			if (WARN_ON(!rt->fib6_nsiblings))
				continue;
			rt = list_last_entry(&rt->fib6_siblings,
					     struct fib6_info, fib6_siblings);
			continue;
		}
		WARN_ON(res != 0);
	}
	w->leaf = rt;
	return 0;
}

/*
 *	Convenient frontend to tree walker.
 *
 *	func is called on each route.
 *		It may return -2 -> skip multipath route.
 *			      -1 -> delete this route.
 *		              0  -> continue walking
 */

static void fib6_clean_tree(struct net *net, struct fib6_node *root,
			    int (*func)(struct fib6_info *, void *arg),
			    int sernum, void *arg, bool skip_notify)
{
	struct fib6_cleaner c;

	c.w.root = root;
	c.w.func = fib6_clean_node;
	c.w.count = 0;
	c.w.skip = 0;
	c.w.skip_in_node = 0;
	c.func = func;
	c.sernum = sernum;
	c.arg = arg;
	c.net = net;
	c.skip_notify = skip_notify;

	fib6_walk(net, &c.w);
}

static void __fib6_clean_all(struct net *net,
			     int (*func)(struct fib6_info *, void *),
			     int sernum, void *arg, bool skip_notify)
{
	struct fib6_table *table;
	struct hlist_head *head;
	unsigned int h;

	rcu_read_lock();
	for (h = 0; h < FIB6_TABLE_HASHSZ; h++) {
		head = &net->ipv6.fib_table_hash[h];
		hlist_for_each_entry_rcu(table, head, tb6_hlist) {
			spin_lock_bh(&table->tb6_lock);
			fib6_clean_tree(net, &table->tb6_root,
					func, sernum, arg, skip_notify);
			spin_unlock_bh(&table->tb6_lock);
		}
	}
	rcu_read_unlock();
}

void fib6_clean_all(struct net *net, int (*func)(struct fib6_info *, void *),
		    void *arg)
{
	__fib6_clean_all(net, func, FIB6_NO_SERNUM_CHANGE, arg, false);
}

void fib6_clean_all_skip_notify(struct net *net,
				int (*func)(struct fib6_info *, void *),
				void *arg)
{
	__fib6_clean_all(net, func, FIB6_NO_SERNUM_CHANGE, arg, true);
}

static void fib6_flush_trees(struct net *net)
{
	int new_sernum = fib6_new_sernum(net);

	__fib6_clean_all(net, NULL, new_sernum, NULL, false);
}

/*
 *	Garbage collection
 */

static int fib6_age(struct fib6_info *rt, void *arg)
{
	struct fib6_gc_args *gc_args = arg;
	unsigned long now = jiffies;

	/*
	 *	check addrconf expiration here.
	 *	Routes are expired even if they are in use.
	 */

	if (rt->fib6_flags & RTF_EXPIRES && rt->expires) {
		if (time_after(now, rt->expires)) {
			pr_debug("expiring %p\n", rt);
			return -1;
		}
		gc_args->more++;
	}

	/*	Also age clones in the exception table.
	 *	Note, that clones are aged out
	 *	only if they are not in use now.
	 */
	rt6_age_exceptions(rt, gc_args, now);

	return 0;
}

<<<<<<< HEAD
=======
static void fib6_gc_table(struct net *net,
			  struct fib6_table *tb6,
			  struct fib6_gc_args *gc_args)
{
	struct fib6_info *rt;
	struct hlist_node *n;
	struct nl_info info = {
		.nl_net = net,
		.skip_notify = false,
	};

	hlist_for_each_entry_safe(rt, n, &tb6->tb6_gc_hlist, gc_link)
		if (fib6_age(rt, gc_args) == -1)
			fib6_del(rt, &info);
}

static void fib6_gc_all(struct net *net, struct fib6_gc_args *gc_args)
{
	struct fib6_table *table;
	struct hlist_head *head;
	unsigned int h;

	rcu_read_lock();
	for (h = 0; h < FIB6_TABLE_HASHSZ; h++) {
		head = &net->ipv6.fib_table_hash[h];
		hlist_for_each_entry_rcu(table, head, tb6_hlist) {
			spin_lock_bh(&table->tb6_lock);

			fib6_gc_table(net, table, gc_args);

			spin_unlock_bh(&table->tb6_lock);
		}
	}
	rcu_read_unlock();
}

>>>>>>> a6ad5510
void fib6_run_gc(unsigned long expires, struct net *net, bool force)
{
	struct fib6_gc_args gc_args;
	unsigned long now;

	if (force) {
		spin_lock_bh(&net->ipv6.fib6_gc_lock);
	} else if (!spin_trylock_bh(&net->ipv6.fib6_gc_lock)) {
		mod_timer(&net->ipv6.ip6_fib_timer, jiffies + HZ);
		return;
	}
	gc_args.timeout = expires ? (int)expires :
			  net->ipv6.sysctl.ip6_rt_gc_interval;
	gc_args.more = 0;

	fib6_clean_all(net, fib6_age, &gc_args);
	now = jiffies;
	net->ipv6.ip6_rt_last_gc = now;

	if (gc_args.more)
		mod_timer(&net->ipv6.ip6_fib_timer,
			  round_jiffies(now
					+ net->ipv6.sysctl.ip6_rt_gc_interval));
	else
		del_timer(&net->ipv6.ip6_fib_timer);
	spin_unlock_bh(&net->ipv6.fib6_gc_lock);
}

static void fib6_gc_timer_cb(struct timer_list *t)
{
	struct net *arg = from_timer(arg, t, ipv6.ip6_fib_timer);

	fib6_run_gc(0, arg, true);
}

static int __net_init fib6_net_init(struct net *net)
{
	size_t size = sizeof(struct hlist_head) * FIB6_TABLE_HASHSZ;
	int err;

	err = fib6_notifier_init(net);
	if (err)
		return err;

	/* Default to 3-tuple */
	net->ipv6.sysctl.multipath_hash_fields =
		FIB_MULTIPATH_HASH_FIELD_DEFAULT_MASK;

	spin_lock_init(&net->ipv6.fib6_gc_lock);
	rwlock_init(&net->ipv6.fib6_walker_lock);
	INIT_LIST_HEAD(&net->ipv6.fib6_walkers);
	timer_setup(&net->ipv6.ip6_fib_timer, fib6_gc_timer_cb, 0);

	net->ipv6.rt6_stats = kzalloc(sizeof(*net->ipv6.rt6_stats), GFP_KERNEL);
	if (!net->ipv6.rt6_stats)
		goto out_notifier;

	/* Avoid false sharing : Use at least a full cache line */
	size = max_t(size_t, size, L1_CACHE_BYTES);

	net->ipv6.fib_table_hash = kzalloc(size, GFP_KERNEL);
	if (!net->ipv6.fib_table_hash)
		goto out_rt6_stats;

	net->ipv6.fib6_main_tbl = kzalloc(sizeof(*net->ipv6.fib6_main_tbl),
					  GFP_KERNEL);
	if (!net->ipv6.fib6_main_tbl)
		goto out_fib_table_hash;

	net->ipv6.fib6_main_tbl->tb6_id = RT6_TABLE_MAIN;
	rcu_assign_pointer(net->ipv6.fib6_main_tbl->tb6_root.leaf,
			   net->ipv6.fib6_null_entry);
	net->ipv6.fib6_main_tbl->tb6_root.fn_flags =
		RTN_ROOT | RTN_TL_ROOT | RTN_RTINFO;
	inet_peer_base_init(&net->ipv6.fib6_main_tbl->tb6_peers);
	INIT_HLIST_HEAD(&net->ipv6.fib6_main_tbl->tb6_gc_hlist);

#ifdef CONFIG_IPV6_MULTIPLE_TABLES
	net->ipv6.fib6_local_tbl = kzalloc(sizeof(*net->ipv6.fib6_local_tbl),
					   GFP_KERNEL);
	if (!net->ipv6.fib6_local_tbl)
		goto out_fib6_main_tbl;
	net->ipv6.fib6_local_tbl->tb6_id = RT6_TABLE_LOCAL;
	rcu_assign_pointer(net->ipv6.fib6_local_tbl->tb6_root.leaf,
			   net->ipv6.fib6_null_entry);
	net->ipv6.fib6_local_tbl->tb6_root.fn_flags =
		RTN_ROOT | RTN_TL_ROOT | RTN_RTINFO;
	inet_peer_base_init(&net->ipv6.fib6_local_tbl->tb6_peers);
	INIT_HLIST_HEAD(&net->ipv6.fib6_local_tbl->tb6_gc_hlist);
#endif
	fib6_tables_init(net);

	return 0;

#ifdef CONFIG_IPV6_MULTIPLE_TABLES
out_fib6_main_tbl:
	kfree(net->ipv6.fib6_main_tbl);
#endif
out_fib_table_hash:
	kfree(net->ipv6.fib_table_hash);
out_rt6_stats:
	kfree(net->ipv6.rt6_stats);
out_notifier:
	fib6_notifier_exit(net);
	return -ENOMEM;
}

static void fib6_net_exit(struct net *net)
{
	unsigned int i;

	del_timer_sync(&net->ipv6.ip6_fib_timer);

	for (i = 0; i < FIB6_TABLE_HASHSZ; i++) {
		struct hlist_head *head = &net->ipv6.fib_table_hash[i];
		struct hlist_node *tmp;
		struct fib6_table *tb;

		hlist_for_each_entry_safe(tb, tmp, head, tb6_hlist) {
			hlist_del(&tb->tb6_hlist);
			fib6_free_table(tb);
		}
	}

	kfree(net->ipv6.fib_table_hash);
	kfree(net->ipv6.rt6_stats);
	fib6_notifier_exit(net);
}

static struct pernet_operations fib6_net_ops = {
	.init = fib6_net_init,
	.exit = fib6_net_exit,
};

int __init fib6_init(void)
{
	int ret = -ENOMEM;

	fib6_node_kmem = KMEM_CACHE(fib6_node,
				    SLAB_HWCACHE_ALIGN | SLAB_ACCOUNT);
	if (!fib6_node_kmem)
		goto out;

	ret = register_pernet_subsys(&fib6_net_ops);
	if (ret)
		goto out_kmem_cache_create;

	ret = rtnl_register_module(THIS_MODULE, PF_INET6, RTM_GETROUTE, NULL,
				   inet6_dump_fib, RTNL_FLAG_DUMP_UNLOCKED |
				   RTNL_FLAG_DUMP_SPLIT_NLM_DONE);
	if (ret)
		goto out_unregister_subsys;

	__fib6_flush_trees = fib6_flush_trees;
out:
	return ret;

out_unregister_subsys:
	unregister_pernet_subsys(&fib6_net_ops);
out_kmem_cache_create:
	kmem_cache_destroy(fib6_node_kmem);
	goto out;
}

void fib6_gc_cleanup(void)
{
	unregister_pernet_subsys(&fib6_net_ops);
	kmem_cache_destroy(fib6_node_kmem);
}

#ifdef CONFIG_PROC_FS
static int ipv6_route_native_seq_show(struct seq_file *seq, void *v)
{
	struct fib6_info *rt = v;
	struct ipv6_route_iter *iter = seq->private;
	struct fib6_nh *fib6_nh = rt->fib6_nh;
	unsigned int flags = rt->fib6_flags;
	const struct net_device *dev;

	if (rt->nh)
		fib6_nh = nexthop_fib6_nh(rt->nh);

	seq_printf(seq, "%pi6 %02x ", &rt->fib6_dst.addr, rt->fib6_dst.plen);

#ifdef CONFIG_IPV6_SUBTREES
	seq_printf(seq, "%pi6 %02x ", &rt->fib6_src.addr, rt->fib6_src.plen);
#else
	seq_puts(seq, "00000000000000000000000000000000 00 ");
#endif
	if (fib6_nh->fib_nh_gw_family) {
		flags |= RTF_GATEWAY;
		seq_printf(seq, "%pi6", &fib6_nh->fib_nh_gw6);
	} else {
		seq_puts(seq, "00000000000000000000000000000000");
	}

	dev = fib6_nh->fib_nh_dev;
	seq_printf(seq, " %08x %08x %08x %08x %8s\n",
		   rt->fib6_metric, refcount_read(&rt->fib6_ref), 0,
		   flags, dev ? dev->name : "");
	iter->w.leaf = NULL;
	return 0;
}

static int ipv6_route_yield(struct fib6_walker *w)
{
	struct ipv6_route_iter *iter = w->args;

	if (!iter->skip)
		return 1;

	do {
		iter->w.leaf = rcu_dereference_protected(
				iter->w.leaf->fib6_next,
				lockdep_is_held(&iter->tbl->tb6_lock));
		iter->skip--;
		if (!iter->skip && iter->w.leaf)
			return 1;
	} while (iter->w.leaf);

	return 0;
}

static void ipv6_route_seq_setup_walk(struct ipv6_route_iter *iter,
				      struct net *net)
{
	memset(&iter->w, 0, sizeof(iter->w));
	iter->w.func = ipv6_route_yield;
	iter->w.root = &iter->tbl->tb6_root;
	iter->w.state = FWS_INIT;
	iter->w.node = iter->w.root;
	iter->w.args = iter;
	iter->sernum = READ_ONCE(iter->w.root->fn_sernum);
	INIT_LIST_HEAD(&iter->w.lh);
	fib6_walker_link(net, &iter->w);
}

static struct fib6_table *ipv6_route_seq_next_table(struct fib6_table *tbl,
						    struct net *net)
{
	unsigned int h;
	struct hlist_node *node;

	if (tbl) {
		h = (tbl->tb6_id & (FIB6_TABLE_HASHSZ - 1)) + 1;
		node = rcu_dereference(hlist_next_rcu(&tbl->tb6_hlist));
	} else {
		h = 0;
		node = NULL;
	}

	while (!node && h < FIB6_TABLE_HASHSZ) {
		node = rcu_dereference(
			hlist_first_rcu(&net->ipv6.fib_table_hash[h++]));
	}
	return hlist_entry_safe(node, struct fib6_table, tb6_hlist);
}

static void ipv6_route_check_sernum(struct ipv6_route_iter *iter)
{
	int sernum = READ_ONCE(iter->w.root->fn_sernum);

	if (iter->sernum != sernum) {
		iter->sernum = sernum;
		iter->w.state = FWS_INIT;
		iter->w.node = iter->w.root;
		WARN_ON(iter->w.skip);
		iter->w.skip = iter->w.count;
	}
}

static void *ipv6_route_seq_next(struct seq_file *seq, void *v, loff_t *pos)
{
	int r;
	struct fib6_info *n;
	struct net *net = seq_file_net(seq);
	struct ipv6_route_iter *iter = seq->private;

	++(*pos);
	if (!v)
		goto iter_table;

	n = rcu_dereference(((struct fib6_info *)v)->fib6_next);
	if (n)
		return n;

iter_table:
	ipv6_route_check_sernum(iter);
	spin_lock_bh(&iter->tbl->tb6_lock);
	r = fib6_walk_continue(&iter->w);
	spin_unlock_bh(&iter->tbl->tb6_lock);
	if (r > 0) {
		return iter->w.leaf;
	} else if (r < 0) {
		fib6_walker_unlink(net, &iter->w);
		return NULL;
	}
	fib6_walker_unlink(net, &iter->w);

	iter->tbl = ipv6_route_seq_next_table(iter->tbl, net);
	if (!iter->tbl)
		return NULL;

	ipv6_route_seq_setup_walk(iter, net);
	goto iter_table;
}

static void *ipv6_route_seq_start(struct seq_file *seq, loff_t *pos)
	__acquires(RCU)
{
	struct net *net = seq_file_net(seq);
	struct ipv6_route_iter *iter = seq->private;

	rcu_read_lock();
	iter->tbl = ipv6_route_seq_next_table(NULL, net);
	iter->skip = *pos;

	if (iter->tbl) {
		loff_t p = 0;

		ipv6_route_seq_setup_walk(iter, net);
		return ipv6_route_seq_next(seq, NULL, &p);
	} else {
		return NULL;
	}
}

static bool ipv6_route_iter_active(struct ipv6_route_iter *iter)
{
	struct fib6_walker *w = &iter->w;
	return w->node && !(w->state == FWS_U && w->node == w->root);
}

static void ipv6_route_native_seq_stop(struct seq_file *seq, void *v)
	__releases(RCU)
{
	struct net *net = seq_file_net(seq);
	struct ipv6_route_iter *iter = seq->private;

	if (ipv6_route_iter_active(iter))
		fib6_walker_unlink(net, &iter->w);

	rcu_read_unlock();
}

#if IS_BUILTIN(CONFIG_IPV6) && defined(CONFIG_BPF_SYSCALL)
static int ipv6_route_prog_seq_show(struct bpf_prog *prog,
				    struct bpf_iter_meta *meta,
				    void *v)
{
	struct bpf_iter__ipv6_route ctx;

	ctx.meta = meta;
	ctx.rt = v;
	return bpf_iter_run_prog(prog, &ctx);
}

static int ipv6_route_seq_show(struct seq_file *seq, void *v)
{
	struct ipv6_route_iter *iter = seq->private;
	struct bpf_iter_meta meta;
	struct bpf_prog *prog;
	int ret;

	meta.seq = seq;
	prog = bpf_iter_get_info(&meta, false);
	if (!prog)
		return ipv6_route_native_seq_show(seq, v);

	ret = ipv6_route_prog_seq_show(prog, &meta, v);
	iter->w.leaf = NULL;

	return ret;
}

static void ipv6_route_seq_stop(struct seq_file *seq, void *v)
{
	struct bpf_iter_meta meta;
	struct bpf_prog *prog;

	if (!v) {
		meta.seq = seq;
		prog = bpf_iter_get_info(&meta, true);
		if (prog)
			(void)ipv6_route_prog_seq_show(prog, &meta, v);
	}

	ipv6_route_native_seq_stop(seq, v);
}
#else
static int ipv6_route_seq_show(struct seq_file *seq, void *v)
{
	return ipv6_route_native_seq_show(seq, v);
}

static void ipv6_route_seq_stop(struct seq_file *seq, void *v)
{
	ipv6_route_native_seq_stop(seq, v);
}
#endif

const struct seq_operations ipv6_route_seq_ops = {
	.start	= ipv6_route_seq_start,
	.next	= ipv6_route_seq_next,
	.stop	= ipv6_route_seq_stop,
	.show	= ipv6_route_seq_show
};
#endif /* CONFIG_PROC_FS */<|MERGE_RESOLUTION|>--- conflicted
+++ resolved
@@ -160,6 +160,8 @@
 	INIT_LIST_HEAD(&f6i->fib6_siblings);
 	refcount_set(&f6i->fib6_ref, 1);
 
+	INIT_HLIST_NODE(&f6i->gc_link);
+
 	return f6i;
 }
 
@@ -246,6 +248,7 @@
 				   net->ipv6.fib6_null_entry);
 		table->tb6_root.fn_flags = RTN_ROOT | RTN_TL_ROOT | RTN_RTINFO;
 		inet_peer_base_init(&table->tb6_peers);
+		INIT_HLIST_HEAD(&table->tb6_gc_hlist);
 	}
 
 	return table;
@@ -1063,12 +1066,9 @@
 				    lockdep_is_held(&table->tb6_lock));
 		}
 	}
-<<<<<<< HEAD
-=======
 
 	fib6_clean_expires(rt);
 	fib6_remove_gc_list(rt);
->>>>>>> a6ad5510
 }
 
 /*
@@ -1129,12 +1129,6 @@
 					rt->fib6_nsiblings = 0;
 				if (!(iter->fib6_flags & RTF_EXPIRES))
 					return -EEXIST;
-<<<<<<< HEAD
-				if (!(rt->fib6_flags & RTF_EXPIRES))
-					fib6_clean_expires(iter);
-				else
-					fib6_set_expires(iter, rt->expires);
-=======
 				if (!(rt->fib6_flags & RTF_EXPIRES)) {
 					fib6_clean_expires(iter);
 					fib6_remove_gc_list(iter);
@@ -1142,7 +1136,6 @@
 					fib6_set_expires(iter, rt->expires);
 					fib6_add_gc_list(iter);
 				}
->>>>>>> a6ad5510
 
 				if (rt->fib6_pmtu)
 					fib6_metric_set(iter, RTAX_MTU,
@@ -1504,13 +1497,10 @@
 		if (rt->nh)
 			list_add(&rt->nh_list, &rt->nh->f6i_list);
 		__fib6_update_sernum_upto_root(rt, fib6_new_sernum(info->nl_net));
-<<<<<<< HEAD
-=======
 
 		if (rt->fib6_flags & RTF_EXPIRES)
 			fib6_add_gc_list(rt);
 
->>>>>>> a6ad5510
 		fib6_start_gc(info->nl_net, rt);
 	}
 
@@ -2314,9 +2304,8 @@
  *	Garbage collection
  */
 
-static int fib6_age(struct fib6_info *rt, void *arg)
-{
-	struct fib6_gc_args *gc_args = arg;
+static int fib6_age(struct fib6_info *rt, struct fib6_gc_args *gc_args)
+{
 	unsigned long now = jiffies;
 
 	/*
@@ -2341,8 +2330,6 @@
 	return 0;
 }
 
-<<<<<<< HEAD
-=======
 static void fib6_gc_table(struct net *net,
 			  struct fib6_table *tb6,
 			  struct fib6_gc_args *gc_args)
@@ -2379,7 +2366,6 @@
 	rcu_read_unlock();
 }
 
->>>>>>> a6ad5510
 void fib6_run_gc(unsigned long expires, struct net *net, bool force)
 {
 	struct fib6_gc_args gc_args;
@@ -2395,7 +2381,7 @@
 			  net->ipv6.sysctl.ip6_rt_gc_interval;
 	gc_args.more = 0;
 
-	fib6_clean_all(net, fib6_age, &gc_args);
+	fib6_gc_all(net, &gc_args);
 	now = jiffies;
 	net->ipv6.ip6_rt_last_gc = now;
 
