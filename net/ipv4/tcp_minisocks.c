--- conflicted
+++ resolved
@@ -589,14 +589,6 @@
 	if (req->num_timeout) {
 		newtp->total_rto = req->num_timeout;
 		newtp->undo_marker = treq->snt_isn;
-<<<<<<< HEAD
-		newtp->retrans_stamp = div_u64(treq->snt_synack,
-					       USEC_PER_SEC / TCP_TS_HZ);
-		newtp->total_rto = req->num_timeout;
-		newtp->total_rto_recoveries = 1;
-		newtp->total_rto_time = tcp_time_stamp_raw() -
-						newtp->retrans_stamp;
-=======
 		if (newtp->tcp_usec_ts) {
 			newtp->retrans_stamp = treq->snt_synack;
 			newtp->total_rto_time = (u32)(tcp_clock_us() -
@@ -608,7 +600,6 @@
 						newtp->retrans_stamp;
 		}
 		newtp->total_rto_recoveries = 1;
->>>>>>> a6ad5510
 	}
 	newtp->tsoffset = treq->ts_off;
 #ifdef CONFIG_TCP_MD5SIG
