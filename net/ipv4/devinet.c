--- conflicted
+++ resolved
@@ -1197,11 +1197,7 @@
 			ret = -ENOBUFS;
 			if (!in_dev)
 				break;
-<<<<<<< HEAD
-			ifa = inet_alloc_ifa();
-=======
 			ifa = inet_alloc_ifa(in_dev);
->>>>>>> fa10f348
 			if (!ifa)
 				break;
 
