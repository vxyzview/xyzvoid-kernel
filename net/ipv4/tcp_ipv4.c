--- conflicted
+++ resolved
@@ -100,8 +100,6 @@
 
 static DEFINE_MUTEX(tcp_exit_batch_mutex);
 
-static DEFINE_MUTEX(tcp_exit_batch_mutex);
-
 static u32 tcp_v4_init_seq(const struct sk_buff *skb)
 {
 	return secure_tcp_seq(ip_hdr(skb)->daddr,
@@ -124,9 +122,6 @@
 	int ts_recent_stamp;
 
 	if (READ_ONCE(tw->tw_substate) == TCP_FIN_WAIT2)
-		reuse = 0;
-
-	if (tw->tw_substate == TCP_FIN_WAIT2)
 		reuse = 0;
 
 	if (reuse == 2) {
@@ -169,13 +164,8 @@
 	ts_recent_stamp = READ_ONCE(tcptw->tw_ts_recent_stamp);
 	if (ts_recent_stamp &&
 	    (!twp || (reuse && time_after32(ktime_get_seconds(),
-<<<<<<< HEAD
-					    tcptw->tw_ts_recent_stamp)))) {
-		/* inet_twsk_hashdance() sets sk_refcnt after putting twsk
-=======
 					    ts_recent_stamp)))) {
 		/* inet_twsk_hashdance_schedule() sets sk_refcnt after putting twsk
->>>>>>> a6ad5510
 		 * and releasing the bucket lock.
 		 */
 		if (unlikely(!refcount_inc_not_zero(&sktw->sk_refcnt)))
