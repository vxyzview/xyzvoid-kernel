--- conflicted
+++ resolved
@@ -283,15 +283,12 @@
 		     !(skb_shinfo(gso_skb)->gso_type & SKB_GSO_FRAGLIST)))
 		return ERR_PTR(-EINVAL);
 
-<<<<<<< HEAD
-=======
 	/* We don't know if egress device can segment and checksum the packet
 	 * when IPv6 extension headers are present. Fall back to software GSO.
 	 */
 	if (gso_skb->ip_summed != CHECKSUM_PARTIAL)
 		features &= ~(NETIF_F_GSO_UDP_L4 | NETIF_F_CSUM_MASK);
 
->>>>>>> a6ad5510
 	if (skb_gso_ok(gso_skb, features | NETIF_F_GSO_ROBUST)) {
 		/* Packet is from an untrusted source, reset gso_segs. */
 		skb_shinfo(gso_skb)->gso_segs = DIV_ROUND_UP(gso_skb->len - sizeof(*uh),
@@ -473,36 +470,6 @@
 	return segs;
 }
 
-<<<<<<< HEAD
-static int skb_gro_receive_list(struct sk_buff *p, struct sk_buff *skb)
-{
-	if (unlikely(p->len + skb->len >= 65536))
-		return -E2BIG;
-
-	if (NAPI_GRO_CB(p)->last == p)
-		skb_shinfo(p)->frag_list = skb;
-	else
-		NAPI_GRO_CB(p)->last->next = skb;
-
-	skb_pull(skb, skb_gro_offset(skb));
-
-	NAPI_GRO_CB(p)->last = skb;
-	NAPI_GRO_CB(p)->count++;
-	p->data_len += skb->len;
-
-	/* sk ownership - if any - completely transferred to the aggregated packet */
-	skb->destructor = NULL;
-	skb->sk = NULL;
-	p->truesize += skb->truesize;
-	p->len += skb->len;
-
-	NAPI_GRO_CB(skb)->same_flow = 1;
-
-	return 0;
-}
-
-=======
->>>>>>> a6ad5510
 
 #define UDP_GRO_CNT_MAX 64
 static struct sk_buff *udp_gro_receive_segment(struct list_head *head,
@@ -548,18 +515,7 @@
 			return p;
 		}
 
-<<<<<<< HEAD
-		flush = NAPI_GRO_CB(p)->flush;
-
-		if (NAPI_GRO_CB(p)->flush_id != 1 ||
-		    NAPI_GRO_CB(p)->count != 1 ||
-		    !NAPI_GRO_CB(p)->is_atomic)
-			flush |= NAPI_GRO_CB(p)->flush_id;
-		else
-			NAPI_GRO_CB(p)->is_atomic = false;
-=======
 		flush = gro_receive_network_flush(uh, uh2, p);
->>>>>>> a6ad5510
 
 		/* Terminate the flow on len mismatch or if it grow "too much".
 		 * Under small packet flood GRO count could elsewhere grow a lot
