// SPDX-License-Identifier: GPL-2.0-or-later
/*
 * INET		An implementation of the TCP/IP protocol suite for the LINUX
 *		operating system.  INET is implemented using the  BSD Socket
 *		interface as the means of communication with the user level.
 *
 *		Implementation of the Transmission Control Protocol(TCP).
 *
 * Authors:	Ross Biro
 *		Fred N. van Kempen, <waltje@uWalt.NL.Mugnet.ORG>
 *		Mark Evans, <evansmp@uhura.aston.ac.uk>
 *		Corey Minyard <wf-rch!minyard@relay.EU.net>
 *		Florian La Roche, <flla@stud.uni-sb.de>
 *		Charles Hedrick, <hedrick@klinzhai.rutgers.edu>
 *		Linus Torvalds, <torvalds@cs.helsinki.fi>
 *		Alan Cox, <gw4pts@gw4pts.ampr.org>
 *		Matthew Dillon, <dillon@apollo.west.oic.com>
 *		Arnt Gulbrandsen, <agulbra@nvg.unit.no>
 *		Jorge Cwik, <jorge@laser.satlink.net>
 *
 * Fixes:
 *		Alan Cox	:	Numerous verify_area() calls
 *		Alan Cox	:	Set the ACK bit on a reset
 *		Alan Cox	:	Stopped it crashing if it closed while
 *					sk->inuse=1 and was trying to connect
 *					(tcp_err()).
 *		Alan Cox	:	All icmp error handling was broken
 *					pointers passed where wrong and the
 *					socket was looked up backwards. Nobody
 *					tested any icmp error code obviously.
 *		Alan Cox	:	tcp_err() now handled properly. It
 *					wakes people on errors. poll
 *					behaves and the icmp error race
 *					has gone by moving it into sock.c
 *		Alan Cox	:	tcp_send_reset() fixed to work for
 *					everything not just packets for
 *					unknown sockets.
 *		Alan Cox	:	tcp option processing.
 *		Alan Cox	:	Reset tweaked (still not 100%) [Had
 *					syn rule wrong]
 *		Herp Rosmanith  :	More reset fixes
 *		Alan Cox	:	No longer acks invalid rst frames.
 *					Acking any kind of RST is right out.
 *		Alan Cox	:	Sets an ignore me flag on an rst
 *					receive otherwise odd bits of prattle
 *					escape still
 *		Alan Cox	:	Fixed another acking RST frame bug.
 *					Should stop LAN workplace lockups.
 *		Alan Cox	: 	Some tidyups using the new skb list
 *					facilities
 *		Alan Cox	:	sk->keepopen now seems to work
 *		Alan Cox	:	Pulls options out correctly on accepts
 *		Alan Cox	:	Fixed assorted sk->rqueue->next errors
 *		Alan Cox	:	PSH doesn't end a TCP read. Switched a
 *					bit to skb ops.
 *		Alan Cox	:	Tidied tcp_data to avoid a potential
 *					nasty.
 *		Alan Cox	:	Added some better commenting, as the
 *					tcp is hard to follow
 *		Alan Cox	:	Removed incorrect check for 20 * psh
 *	Michael O'Reilly	:	ack < copied bug fix.
 *	Johannes Stille		:	Misc tcp fixes (not all in yet).
 *		Alan Cox	:	FIN with no memory -> CRASH
 *		Alan Cox	:	Added socket option proto entries.
 *					Also added awareness of them to accept.
 *		Alan Cox	:	Added TCP options (SOL_TCP)
 *		Alan Cox	:	Switched wakeup calls to callbacks,
 *					so the kernel can layer network
 *					sockets.
 *		Alan Cox	:	Use ip_tos/ip_ttl settings.
 *		Alan Cox	:	Handle FIN (more) properly (we hope).
 *		Alan Cox	:	RST frames sent on unsynchronised
 *					state ack error.
 *		Alan Cox	:	Put in missing check for SYN bit.
 *		Alan Cox	:	Added tcp_select_window() aka NET2E
 *					window non shrink trick.
 *		Alan Cox	:	Added a couple of small NET2E timer
 *					fixes
 *		Charles Hedrick :	TCP fixes
 *		Toomas Tamm	:	TCP window fixes
 *		Alan Cox	:	Small URG fix to rlogin ^C ack fight
 *		Charles Hedrick	:	Rewrote most of it to actually work
 *		Linus		:	Rewrote tcp_read() and URG handling
 *					completely
 *		Gerhard Koerting:	Fixed some missing timer handling
 *		Matthew Dillon  :	Reworked TCP machine states as per RFC
 *		Gerhard Koerting:	PC/TCP workarounds
 *		Adam Caldwell	:	Assorted timer/timing errors
 *		Matthew Dillon	:	Fixed another RST bug
 *		Alan Cox	:	Move to kernel side addressing changes.
 *		Alan Cox	:	Beginning work on TCP fastpathing
 *					(not yet usable)
 *		Arnt Gulbrandsen:	Turbocharged tcp_check() routine.
 *		Alan Cox	:	TCP fast path debugging
 *		Alan Cox	:	Window clamping
 *		Michael Riepe	:	Bug in tcp_check()
 *		Matt Dillon	:	More TCP improvements and RST bug fixes
 *		Matt Dillon	:	Yet more small nasties remove from the
 *					TCP code (Be very nice to this man if
 *					tcp finally works 100%) 8)
 *		Alan Cox	:	BSD accept semantics.
 *		Alan Cox	:	Reset on closedown bug.
 *	Peter De Schrijver	:	ENOTCONN check missing in tcp_sendto().
 *		Michael Pall	:	Handle poll() after URG properly in
 *					all cases.
 *		Michael Pall	:	Undo the last fix in tcp_read_urg()
 *					(multi URG PUSH broke rlogin).
 *		Michael Pall	:	Fix the multi URG PUSH problem in
 *					tcp_readable(), poll() after URG
 *					works now.
 *		Michael Pall	:	recv(...,MSG_OOB) never blocks in the
 *					BSD api.
 *		Alan Cox	:	Changed the semantics of sk->socket to
 *					fix a race and a signal problem with
 *					accept() and async I/O.
 *		Alan Cox	:	Relaxed the rules on tcp_sendto().
 *		Yury Shevchuk	:	Really fixed accept() blocking problem.
 *		Craig I. Hagan  :	Allow for BSD compatible TIME_WAIT for
 *					clients/servers which listen in on
 *					fixed ports.
 *		Alan Cox	:	Cleaned the above up and shrank it to
 *					a sensible code size.
 *		Alan Cox	:	Self connect lockup fix.
 *		Alan Cox	:	No connect to multicast.
 *		Ross Biro	:	Close unaccepted children on master
 *					socket close.
 *		Alan Cox	:	Reset tracing code.
 *		Alan Cox	:	Spurious resets on shutdown.
 *		Alan Cox	:	Giant 15 minute/60 second timer error
 *		Alan Cox	:	Small whoops in polling before an
 *					accept.
 *		Alan Cox	:	Kept the state trace facility since
 *					it's handy for debugging.
 *		Alan Cox	:	More reset handler fixes.
 *		Alan Cox	:	Started rewriting the code based on
 *					the RFC's for other useful protocol
 *					references see: Comer, KA9Q NOS, and
 *					for a reference on the difference
 *					between specifications and how BSD
 *					works see the 4.4lite source.
 *		A.N.Kuznetsov	:	Don't time wait on completion of tidy
 *					close.
 *		Linus Torvalds	:	Fin/Shutdown & copied_seq changes.
 *		Linus Torvalds	:	Fixed BSD port reuse to work first syn
 *		Alan Cox	:	Reimplemented timers as per the RFC
 *					and using multiple timers for sanity.
 *		Alan Cox	:	Small bug fixes, and a lot of new
 *					comments.
 *		Alan Cox	:	Fixed dual reader crash by locking
 *					the buffers (much like datagram.c)
 *		Alan Cox	:	Fixed stuck sockets in probe. A probe
 *					now gets fed up of retrying without
 *					(even a no space) answer.
 *		Alan Cox	:	Extracted closing code better
 *		Alan Cox	:	Fixed the closing state machine to
 *					resemble the RFC.
 *		Alan Cox	:	More 'per spec' fixes.
 *		Jorge Cwik	:	Even faster checksumming.
 *		Alan Cox	:	tcp_data() doesn't ack illegal PSH
 *					only frames. At least one pc tcp stack
 *					generates them.
 *		Alan Cox	:	Cache last socket.
 *		Alan Cox	:	Per route irtt.
 *		Matt Day	:	poll()->select() match BSD precisely on error
 *		Alan Cox	:	New buffers
 *		Marc Tamsky	:	Various sk->prot->retransmits and
 *					sk->retransmits misupdating fixed.
 *					Fixed tcp_write_timeout: stuck close,
 *					and TCP syn retries gets used now.
 *		Mark Yarvis	:	In tcp_read_wakeup(), don't send an
 *					ack if state is TCP_CLOSED.
 *		Alan Cox	:	Look up device on a retransmit - routes may
 *					change. Doesn't yet cope with MSS shrink right
 *					but it's a start!
 *		Marc Tamsky	:	Closing in closing fixes.
 *		Mike Shaver	:	RFC1122 verifications.
 *		Alan Cox	:	rcv_saddr errors.
 *		Alan Cox	:	Block double connect().
 *		Alan Cox	:	Small hooks for enSKIP.
 *		Alexey Kuznetsov:	Path MTU discovery.
 *		Alan Cox	:	Support soft errors.
 *		Alan Cox	:	Fix MTU discovery pathological case
 *					when the remote claims no mtu!
 *		Marc Tamsky	:	TCP_CLOSE fix.
 *		Colin (G3TNE)	:	Send a reset on syn ack replies in
 *					window but wrong (fixes NT lpd problems)
 *		Pedro Roque	:	Better TCP window handling, delayed ack.
 *		Joerg Reuter	:	No modification of locked buffers in
 *					tcp_do_retransmit()
 *		Eric Schenk	:	Changed receiver side silly window
 *					avoidance algorithm to BSD style
 *					algorithm. This doubles throughput
 *					against machines running Solaris,
 *					and seems to result in general
 *					improvement.
 *	Stefan Magdalinski	:	adjusted tcp_readable() to fix FIONREAD
 *	Willy Konynenberg	:	Transparent proxying support.
 *	Mike McLagan		:	Routing by source
 *		Keith Owens	:	Do proper merging with partial SKB's in
 *					tcp_do_sendmsg to avoid burstiness.
 *		Eric Schenk	:	Fix fast close down bug with
 *					shutdown() followed by close().
 *		Andi Kleen 	:	Make poll agree with SIGIO
 *	Salvatore Sanfilippo	:	Support SO_LINGER with linger == 1 and
 *					lingertime == 0 (RFC 793 ABORT Call)
 *	Hirokazu Takahashi	:	Use copy_from_user() instead of
 *					csum_and_copy_from_user() if possible.
 *
 * Description of States:
 *
 *	TCP_SYN_SENT		sent a connection request, waiting for ack
 *
 *	TCP_SYN_RECV		received a connection request, sent ack,
 *				waiting for final ack in three-way handshake.
 *
 *	TCP_ESTABLISHED		connection established
 *
 *	TCP_FIN_WAIT1		our side has shutdown, waiting to complete
 *				transmission of remaining buffered data
 *
 *	TCP_FIN_WAIT2		all buffered data sent, waiting for remote
 *				to shutdown
 *
 *	TCP_CLOSING		both sides have shutdown but we still have
 *				data we have to finish sending
 *
 *	TCP_TIME_WAIT		timeout to catch resent junk before entering
 *				closed, can only be entered from FIN_WAIT2
 *				or CLOSING.  Required because the other end
 *				may not have gotten our last ACK causing it
 *				to retransmit the data packet (which we ignore)
 *
 *	TCP_CLOSE_WAIT		remote side has shutdown and is waiting for
 *				us to finish writing our data and to shutdown
 *				(we have to close() to move on to LAST_ACK)
 *
 *	TCP_LAST_ACK		out side has shutdown after remote has
 *				shutdown.  There may still be data in our
 *				buffer that we have to finish sending
 *
 *	TCP_CLOSE		socket is finished
 */

#define pr_fmt(fmt) "TCP: " fmt

#include <crypto/hash.h>
#include <linux/kernel.h>
#include <linux/module.h>
#include <linux/types.h>
#include <linux/fcntl.h>
#include <linux/poll.h>
#include <linux/inet_diag.h>
#include <linux/init.h>
#include <linux/fs.h>
#include <linux/skbuff.h>
#include <linux/scatterlist.h>
#include <linux/splice.h>
#include <linux/net.h>
#include <linux/socket.h>
#include <linux/random.h>
#include <linux/memblock.h>
#include <linux/highmem.h>
#include <linux/cache.h>
#include <linux/err.h>
#include <linux/time.h>
#include <linux/slab.h>
#include <linux/errqueue.h>
#include <linux/static_key.h>
#include <linux/btf.h>

#include <net/icmp.h>
#include <net/inet_common.h>
#include <net/tcp.h>
#include <net/mptcp.h>
#include <net/xfrm.h>
#include <net/ip.h>
#include <net/sock.h>

#include <linux/uaccess.h>
#include <asm/ioctls.h>
#include <net/busy_poll.h>

/* Track pending CMSGs. */
enum {
	TCP_CMSG_INQ = 1,
	TCP_CMSG_TS = 2
};

DEFINE_PER_CPU(unsigned int, tcp_orphan_count);
EXPORT_PER_CPU_SYMBOL_GPL(tcp_orphan_count);

long sysctl_tcp_mem[3] __read_mostly;
EXPORT_SYMBOL(sysctl_tcp_mem);

atomic_long_t tcp_memory_allocated ____cacheline_aligned_in_smp;	/* Current allocated memory. */
EXPORT_SYMBOL(tcp_memory_allocated);
DEFINE_PER_CPU(int, tcp_memory_per_cpu_fw_alloc);
EXPORT_PER_CPU_SYMBOL_GPL(tcp_memory_per_cpu_fw_alloc);

#if IS_ENABLED(CONFIG_SMC)
DEFINE_STATIC_KEY_FALSE(tcp_have_smc);
EXPORT_SYMBOL(tcp_have_smc);
#endif

/*
 * Current number of TCP sockets.
 */
struct percpu_counter tcp_sockets_allocated ____cacheline_aligned_in_smp;
EXPORT_SYMBOL(tcp_sockets_allocated);

/*
 * TCP splice context
 */
struct tcp_splice_state {
	struct pipe_inode_info *pipe;
	size_t len;
	unsigned int flags;
};

/*
 * Pressure flag: try to collapse.
 * Technical note: it is used by multiple contexts non atomically.
 * All the __sk_mem_schedule() is of this nature: accounting
 * is strict, actions are advisory and have some latency.
 */
unsigned long tcp_memory_pressure __read_mostly;
EXPORT_SYMBOL_GPL(tcp_memory_pressure);

void tcp_enter_memory_pressure(struct sock *sk)
{
	unsigned long val;

	if (READ_ONCE(tcp_memory_pressure))
		return;
	val = jiffies;

	if (!val)
		val--;
	if (!cmpxchg(&tcp_memory_pressure, 0, val))
		NET_INC_STATS(sock_net(sk), LINUX_MIB_TCPMEMORYPRESSURES);
}
EXPORT_SYMBOL_GPL(tcp_enter_memory_pressure);

void tcp_leave_memory_pressure(struct sock *sk)
{
	unsigned long val;

	if (!READ_ONCE(tcp_memory_pressure))
		return;
	val = xchg(&tcp_memory_pressure, 0);
	if (val)
		NET_ADD_STATS(sock_net(sk), LINUX_MIB_TCPMEMORYPRESSURESCHRONO,
			      jiffies_to_msecs(jiffies - val));
}
EXPORT_SYMBOL_GPL(tcp_leave_memory_pressure);

/* Convert seconds to retransmits based on initial and max timeout */
static u8 secs_to_retrans(int seconds, int timeout, int rto_max)
{
	u8 res = 0;

	if (seconds > 0) {
		int period = timeout;

		res = 1;
		while (seconds > period && res < 255) {
			res++;
			timeout <<= 1;
			if (timeout > rto_max)
				timeout = rto_max;
			period += timeout;
		}
	}
	return res;
}

/* Convert retransmits to seconds based on initial and max timeout */
static int retrans_to_secs(u8 retrans, int timeout, int rto_max)
{
	int period = 0;

	if (retrans > 0) {
		period = timeout;
		while (--retrans) {
			timeout <<= 1;
			if (timeout > rto_max)
				timeout = rto_max;
			period += timeout;
		}
	}
	return period;
}

static u64 tcp_compute_delivery_rate(const struct tcp_sock *tp)
{
	u32 rate = READ_ONCE(tp->rate_delivered);
	u32 intv = READ_ONCE(tp->rate_interval_us);
	u64 rate64 = 0;

	if (rate && intv) {
		rate64 = (u64)rate * tp->mss_cache * USEC_PER_SEC;
		do_div(rate64, intv);
	}
	return rate64;
}

/* Address-family independent initialization for a tcp_sock.
 *
 * NOTE: A lot of things set to zero explicitly by call to
 *       sk_alloc() so need not be done here.
 */
void tcp_init_sock(struct sock *sk)
{
	struct inet_connection_sock *icsk = inet_csk(sk);
	struct tcp_sock *tp = tcp_sk(sk);

	tp->out_of_order_queue = RB_ROOT;
	sk->tcp_rtx_queue = RB_ROOT;
	tcp_init_xmit_timers(sk);
	INIT_LIST_HEAD(&tp->tsq_node);
	INIT_LIST_HEAD(&tp->tsorted_sent_queue);

	icsk->icsk_rto = TCP_TIMEOUT_INIT;
	icsk->icsk_rto_min = TCP_RTO_MIN;
	icsk->icsk_delack_max = TCP_DELACK_MAX;
	tp->mdev_us = jiffies_to_usecs(TCP_TIMEOUT_INIT);
	minmax_reset(&tp->rtt_min, tcp_jiffies32, ~0U);

	/* So many TCP implementations out there (incorrectly) count the
	 * initial SYN frame in their delayed-ACK and congestion control
	 * algorithms that we must have the following bandaid to talk
	 * efficiently to them.  -DaveM
	 */
	tcp_snd_cwnd_set(tp, TCP_INIT_CWND);

	/* There's a bubble in the pipe until at least the first ACK. */
	tp->app_limited = ~0U;

	/* See draft-stevens-tcpca-spec-01 for discussion of the
	 * initialization of these values.
	 */
	tp->snd_ssthresh = TCP_INFINITE_SSTHRESH;
	tp->snd_cwnd_clamp = ~0;
	tp->mss_cache = TCP_MSS_DEFAULT;

	tp->reordering = READ_ONCE(sock_net(sk)->ipv4.sysctl_tcp_reordering);
	tcp_assign_congestion_control(sk);

	tp->tsoffset = 0;
	tp->rack.reo_wnd_steps = 1;

	sk->sk_write_space = sk_stream_write_space;
	sock_set_flag(sk, SOCK_USE_WRITE_QUEUE);

	icsk->icsk_sync_mss = tcp_sync_mss;

	WRITE_ONCE(sk->sk_sndbuf, READ_ONCE(sock_net(sk)->ipv4.sysctl_tcp_wmem[1]));
	WRITE_ONCE(sk->sk_rcvbuf, READ_ONCE(sock_net(sk)->ipv4.sysctl_tcp_rmem[1]));

	sk_sockets_allocated_inc(sk);
}
EXPORT_SYMBOL(tcp_init_sock);

static void tcp_tx_timestamp(struct sock *sk, u16 tsflags)
{
	struct sk_buff *skb = tcp_write_queue_tail(sk);

	if (tsflags && skb) {
		struct skb_shared_info *shinfo = skb_shinfo(skb);
		struct tcp_skb_cb *tcb = TCP_SKB_CB(skb);

		sock_tx_timestamp(sk, tsflags, &shinfo->tx_flags);
		if (tsflags & SOF_TIMESTAMPING_TX_ACK)
			tcb->txstamp_ack = 1;
		if (tsflags & SOF_TIMESTAMPING_TX_RECORD_MASK)
			shinfo->tskey = TCP_SKB_CB(skb)->seq + skb->len - 1;
	}
}

static bool tcp_stream_is_readable(struct sock *sk, int target)
{
	if (tcp_epollin_ready(sk, target))
		return true;
	return sk_is_readable(sk);
}

/*
 *	Wait for a TCP event.
 *
 *	Note that we don't need to lock the socket, as the upper poll layers
 *	take care of normal races (between the test and the event) and we don't
 *	go look at any of the socket buffers directly.
 */
__poll_t tcp_poll(struct file *file, struct socket *sock, poll_table *wait)
{
	__poll_t mask;
	struct sock *sk = sock->sk;
	const struct tcp_sock *tp = tcp_sk(sk);
	int state;

	sock_poll_wait(file, sock, wait);

	state = inet_sk_state_load(sk);
	if (state == TCP_LISTEN)
		return inet_csk_listen_poll(sk);

	/* Socket is not locked. We are protected from async events
	 * by poll logic and correct handling of state changes
	 * made by other threads is impossible in any case.
	 */

	mask = 0;

	/*
	 * EPOLLHUP is certainly not done right. But poll() doesn't
	 * have a notion of HUP in just one direction, and for a
	 * socket the read side is more interesting.
	 *
	 * Some poll() documentation says that EPOLLHUP is incompatible
	 * with the EPOLLOUT/POLLWR flags, so somebody should check this
	 * all. But careful, it tends to be safer to return too many
	 * bits than too few, and you can easily break real applications
	 * if you don't tell them that something has hung up!
	 *
	 * Check-me.
	 *
	 * Check number 1. EPOLLHUP is _UNMASKABLE_ event (see UNIX98 and
	 * our fs/select.c). It means that after we received EOF,
	 * poll always returns immediately, making impossible poll() on write()
	 * in state CLOSE_WAIT. One solution is evident --- to set EPOLLHUP
	 * if and only if shutdown has been made in both directions.
	 * Actually, it is interesting to look how Solaris and DUX
	 * solve this dilemma. I would prefer, if EPOLLHUP were maskable,
	 * then we could set it on SND_SHUTDOWN. BTW examples given
	 * in Stevens' books assume exactly this behaviour, it explains
	 * why EPOLLHUP is incompatible with EPOLLOUT.	--ANK
	 *
	 * NOTE. Check for TCP_CLOSE is added. The goal is to prevent
	 * blocking on fresh not-connected or disconnected socket. --ANK
	 */
	if (sk->sk_shutdown == SHUTDOWN_MASK || state == TCP_CLOSE)
		mask |= EPOLLHUP;
	if (sk->sk_shutdown & RCV_SHUTDOWN)
		mask |= EPOLLIN | EPOLLRDNORM | EPOLLRDHUP;

	/* Connected or passive Fast Open socket? */
	if (state != TCP_SYN_SENT &&
	    (state != TCP_SYN_RECV || rcu_access_pointer(tp->fastopen_rsk))) {
		int target = sock_rcvlowat(sk, 0, INT_MAX);
		u16 urg_data = READ_ONCE(tp->urg_data);

		if (unlikely(urg_data) &&
		    READ_ONCE(tp->urg_seq) == READ_ONCE(tp->copied_seq) &&
		    !sock_flag(sk, SOCK_URGINLINE))
			target++;

		if (tcp_stream_is_readable(sk, target))
			mask |= EPOLLIN | EPOLLRDNORM;

		if (!(sk->sk_shutdown & SEND_SHUTDOWN)) {
			if (__sk_stream_is_writeable(sk, 1)) {
				mask |= EPOLLOUT | EPOLLWRNORM;
			} else {  /* send SIGIO later */
				sk_set_bit(SOCKWQ_ASYNC_NOSPACE, sk);
				set_bit(SOCK_NOSPACE, &sk->sk_socket->flags);

				/* Race breaker. If space is freed after
				 * wspace test but before the flags are set,
				 * IO signal will be lost. Memory barrier
				 * pairs with the input side.
				 */
				smp_mb__after_atomic();
				if (__sk_stream_is_writeable(sk, 1))
					mask |= EPOLLOUT | EPOLLWRNORM;
			}
		} else
			mask |= EPOLLOUT | EPOLLWRNORM;

		if (urg_data & TCP_URG_VALID)
			mask |= EPOLLPRI;
	} else if (state == TCP_SYN_SENT && inet_sk(sk)->defer_connect) {
		/* Active TCP fastopen socket with defer_connect
		 * Return EPOLLOUT so application can call write()
		 * in order for kernel to generate SYN+data
		 */
		mask |= EPOLLOUT | EPOLLWRNORM;
	}
	/* This barrier is coupled with smp_wmb() in tcp_reset() */
	smp_rmb();
	if (sk->sk_err || !skb_queue_empty_lockless(&sk->sk_error_queue))
		mask |= EPOLLERR;

	return mask;
}
EXPORT_SYMBOL(tcp_poll);

int tcp_ioctl(struct sock *sk, int cmd, unsigned long arg)
{
	struct tcp_sock *tp = tcp_sk(sk);
	int answ;
	bool slow;

	switch (cmd) {
	case SIOCINQ:
		if (sk->sk_state == TCP_LISTEN)
			return -EINVAL;

		slow = lock_sock_fast(sk);
		answ = tcp_inq(sk);
		unlock_sock_fast(sk, slow);
		break;
	case SIOCATMARK:
		answ = READ_ONCE(tp->urg_data) &&
		       READ_ONCE(tp->urg_seq) == READ_ONCE(tp->copied_seq);
		break;
	case SIOCOUTQ:
		if (sk->sk_state == TCP_LISTEN)
			return -EINVAL;

		if ((1 << sk->sk_state) & (TCPF_SYN_SENT | TCPF_SYN_RECV))
			answ = 0;
		else
			answ = READ_ONCE(tp->write_seq) - tp->snd_una;
		break;
	case SIOCOUTQNSD:
		if (sk->sk_state == TCP_LISTEN)
			return -EINVAL;

		if ((1 << sk->sk_state) & (TCPF_SYN_SENT | TCPF_SYN_RECV))
			answ = 0;
		else
			answ = READ_ONCE(tp->write_seq) -
			       READ_ONCE(tp->snd_nxt);
		break;
	default:
		return -ENOIOCTLCMD;
	}

	return put_user(answ, (int __user *)arg);
}
EXPORT_SYMBOL(tcp_ioctl);

void tcp_mark_push(struct tcp_sock *tp, struct sk_buff *skb)
{
	TCP_SKB_CB(skb)->tcp_flags |= TCPHDR_PSH;
	tp->pushed_seq = tp->write_seq;
}

static inline bool forced_push(const struct tcp_sock *tp)
{
	return after(tp->write_seq, tp->pushed_seq + (tp->max_window >> 1));
}

void tcp_skb_entail(struct sock *sk, struct sk_buff *skb)
{
	struct tcp_sock *tp = tcp_sk(sk);
	struct tcp_skb_cb *tcb = TCP_SKB_CB(skb);

	tcb->seq     = tcb->end_seq = tp->write_seq;
	tcb->tcp_flags = TCPHDR_ACK;
	__skb_header_release(skb);
	tcp_add_write_queue_tail(sk, skb);
	sk_wmem_queued_add(sk, skb->truesize);
	sk_mem_charge(sk, skb->truesize);
	if (tp->nonagle & TCP_NAGLE_PUSH)
		tp->nonagle &= ~TCP_NAGLE_PUSH;

	tcp_slow_start_after_idle_check(sk);
}

static inline void tcp_mark_urg(struct tcp_sock *tp, int flags)
{
	if (flags & MSG_OOB)
		tp->snd_up = tp->write_seq;
}

/* If a not yet filled skb is pushed, do not send it if
 * we have data packets in Qdisc or NIC queues :
 * Because TX completion will happen shortly, it gives a chance
 * to coalesce future sendmsg() payload into this skb, without
 * need for a timer, and with no latency trade off.
 * As packets containing data payload have a bigger truesize
 * than pure acks (dataless) packets, the last checks prevent
 * autocorking if we only have an ACK in Qdisc/NIC queues,
 * or if TX completion was delayed after we processed ACK packet.
 */
static bool tcp_should_autocork(struct sock *sk, struct sk_buff *skb,
				int size_goal)
{
	return skb->len < size_goal &&
	       READ_ONCE(sock_net(sk)->ipv4.sysctl_tcp_autocorking) &&
	       !tcp_rtx_queue_empty(sk) &&
	       refcount_read(&sk->sk_wmem_alloc) > skb->truesize &&
	       tcp_skb_can_collapse_to(skb);
}

void tcp_push(struct sock *sk, int flags, int mss_now,
	      int nonagle, int size_goal)
{
	struct tcp_sock *tp = tcp_sk(sk);
	struct sk_buff *skb;

	skb = tcp_write_queue_tail(sk);
	if (!skb)
		return;
	if (!(flags & MSG_MORE) || forced_push(tp))
		tcp_mark_push(tp, skb);

	tcp_mark_urg(tp, flags);

	if (tcp_should_autocork(sk, skb, size_goal)) {

		/* avoid atomic op if TSQ_THROTTLED bit is already set */
		if (!test_bit(TSQ_THROTTLED, &sk->sk_tsq_flags)) {
			NET_INC_STATS(sock_net(sk), LINUX_MIB_TCPAUTOCORKING);
			set_bit(TSQ_THROTTLED, &sk->sk_tsq_flags);
		}
		/* It is possible TX completion already happened
		 * before we set TSQ_THROTTLED.
		 */
		if (refcount_read(&sk->sk_wmem_alloc) > skb->truesize)
			return;
	}

	if (flags & MSG_MORE)
		nonagle = TCP_NAGLE_CORK;

	__tcp_push_pending_frames(sk, mss_now, nonagle);
}

static int tcp_splice_data_recv(read_descriptor_t *rd_desc, struct sk_buff *skb,
				unsigned int offset, size_t len)
{
	struct tcp_splice_state *tss = rd_desc->arg.data;
	int ret;

	ret = skb_splice_bits(skb, skb->sk, offset, tss->pipe,
			      min(rd_desc->count, len), tss->flags);
	if (ret > 0)
		rd_desc->count -= ret;
	return ret;
}

static int __tcp_splice_read(struct sock *sk, struct tcp_splice_state *tss)
{
	/* Store TCP splice context information in read_descriptor_t. */
	read_descriptor_t rd_desc = {
		.arg.data = tss,
		.count	  = tss->len,
	};

	return tcp_read_sock(sk, &rd_desc, tcp_splice_data_recv);
}

/**
 *  tcp_splice_read - splice data from TCP socket to a pipe
 * @sock:	socket to splice from
 * @ppos:	position (not valid)
 * @pipe:	pipe to splice to
 * @len:	number of bytes to splice
 * @flags:	splice modifier flags
 *
 * Description:
 *    Will read pages from given socket and fill them into a pipe.
 *
 **/
ssize_t tcp_splice_read(struct socket *sock, loff_t *ppos,
			struct pipe_inode_info *pipe, size_t len,
			unsigned int flags)
{
	struct sock *sk = sock->sk;
	struct tcp_splice_state tss = {
		.pipe = pipe,
		.len = len,
		.flags = flags,
	};
	long timeo;
	ssize_t spliced;
	int ret;

	sock_rps_record_flow(sk);
	/*
	 * We can't seek on a socket input
	 */
	if (unlikely(*ppos))
		return -ESPIPE;

	ret = spliced = 0;

	lock_sock(sk);

	timeo = sock_rcvtimeo(sk, sock->file->f_flags & O_NONBLOCK);
	while (tss.len) {
		ret = __tcp_splice_read(sk, &tss);
		if (ret < 0)
			break;
		else if (!ret) {
			if (spliced)
				break;
			if (sock_flag(sk, SOCK_DONE))
				break;
			if (sk->sk_err) {
				ret = sock_error(sk);
				break;
			}
			if (sk->sk_shutdown & RCV_SHUTDOWN)
				break;
			if (sk->sk_state == TCP_CLOSE) {
				/*
				 * This occurs when user tries to read
				 * from never connected socket.
				 */
				ret = -ENOTCONN;
				break;
			}
			if (!timeo) {
				ret = -EAGAIN;
				break;
			}
			/* if __tcp_splice_read() got nothing while we have
			 * an skb in receive queue, we do not want to loop.
			 * This might happen with URG data.
			 */
			if (!skb_queue_empty(&sk->sk_receive_queue))
				break;
			sk_wait_data(sk, &timeo, NULL);
			if (signal_pending(current)) {
				ret = sock_intr_errno(timeo);
				break;
			}
			continue;
		}
		tss.len -= ret;
		spliced += ret;

		if (!timeo)
			break;
		release_sock(sk);
		lock_sock(sk);

		if (sk->sk_err || sk->sk_state == TCP_CLOSE ||
		    (sk->sk_shutdown & RCV_SHUTDOWN) ||
		    signal_pending(current))
			break;
	}

	release_sock(sk);

	if (spliced)
		return spliced;

	return ret;
}
EXPORT_SYMBOL(tcp_splice_read);

struct sk_buff *tcp_stream_alloc_skb(struct sock *sk, int size, gfp_t gfp,
				     bool force_schedule)
{
	struct sk_buff *skb;

	skb = alloc_skb_fclone(size + MAX_TCP_HEADER, gfp);
	if (likely(skb)) {
		bool mem_scheduled;

		skb->truesize = SKB_TRUESIZE(skb_end_offset(skb));
		if (force_schedule) {
			mem_scheduled = true;
			sk_forced_mem_schedule(sk, skb->truesize);
		} else {
			mem_scheduled = sk_wmem_schedule(sk, skb->truesize);
		}
		if (likely(mem_scheduled)) {
			skb_reserve(skb, MAX_TCP_HEADER);
			skb->ip_summed = CHECKSUM_PARTIAL;
			INIT_LIST_HEAD(&skb->tcp_tsorted_anchor);
			return skb;
		}
		__kfree_skb(skb);
	} else {
		sk->sk_prot->enter_memory_pressure(sk);
		sk_stream_moderate_sndbuf(sk);
	}
	return NULL;
}

static unsigned int tcp_xmit_size_goal(struct sock *sk, u32 mss_now,
				       int large_allowed)
{
	struct tcp_sock *tp = tcp_sk(sk);
	u32 new_size_goal, size_goal;

	if (!large_allowed)
		return mss_now;

	/* Note : tcp_tso_autosize() will eventually split this later */
	new_size_goal = tcp_bound_to_half_wnd(tp, sk->sk_gso_max_size);

	/* We try hard to avoid divides here */
	size_goal = tp->gso_segs * mss_now;
	if (unlikely(new_size_goal < size_goal ||
		     new_size_goal >= size_goal + mss_now)) {
		tp->gso_segs = min_t(u16, new_size_goal / mss_now,
				     sk->sk_gso_max_segs);
		size_goal = tp->gso_segs * mss_now;
	}

	return max(size_goal, mss_now);
}

int tcp_send_mss(struct sock *sk, int *size_goal, int flags)
{
	int mss_now;

	mss_now = tcp_current_mss(sk);
	*size_goal = tcp_xmit_size_goal(sk, mss_now, !(flags & MSG_OOB));

	return mss_now;
}

/* In some cases, both sendpage() and sendmsg() could have added
 * an skb to the write queue, but failed adding payload on it.
 * We need to remove it to consume less memory, but more
 * importantly be able to generate EPOLLOUT for Edge Trigger epoll()
 * users.
 */
void tcp_remove_empty_skb(struct sock *sk)
{
	struct sk_buff *skb = tcp_write_queue_tail(sk);

	if (skb && TCP_SKB_CB(skb)->seq == TCP_SKB_CB(skb)->end_seq) {
		tcp_unlink_write_queue(skb, sk);
		if (tcp_write_queue_empty(sk))
			tcp_chrono_stop(sk, TCP_CHRONO_BUSY);
		tcp_wmem_free_skb(sk, skb);
	}
}

/* skb changing from pure zc to mixed, must charge zc */
static int tcp_downgrade_zcopy_pure(struct sock *sk, struct sk_buff *skb)
{
	if (unlikely(skb_zcopy_pure(skb))) {
		u32 extra = skb->truesize -
			    SKB_TRUESIZE(skb_end_offset(skb));

		if (!sk_wmem_schedule(sk, extra))
			return -ENOMEM;

		sk_mem_charge(sk, extra);
		skb_shinfo(skb)->flags &= ~SKBFL_PURE_ZEROCOPY;
	}
	return 0;
}

<<<<<<< HEAD
=======

>>>>>>> e6f4ff3f
static int tcp_wmem_schedule(struct sock *sk, int copy)
{
	int left;

	if (likely(sk_wmem_schedule(sk, copy)))
		return copy;

	/* We could be in trouble if we have nothing queued.
	 * Use whatever is left in sk->sk_forward_alloc and tcp_wmem[0]
	 * to guarantee some progress.
	 */
	left = sock_net(sk)->ipv4.sysctl_tcp_wmem[0] - sk->sk_wmem_queued;
	if (left > 0)
		sk_forced_mem_schedule(sk, min(left, copy));
	return min(copy, sk->sk_forward_alloc);
}

static struct sk_buff *tcp_build_frag(struct sock *sk, int size_goal, int flags,
				      struct page *page, int offset, size_t *size)
{
	struct sk_buff *skb = tcp_write_queue_tail(sk);
	struct tcp_sock *tp = tcp_sk(sk);
	bool can_coalesce;
	int copy, i;

	if (!skb || (copy = size_goal - skb->len) <= 0 ||
	    !tcp_skb_can_collapse_to(skb)) {
new_segment:
		if (!sk_stream_memory_free(sk))
			return NULL;

		skb = tcp_stream_alloc_skb(sk, 0, sk->sk_allocation,
					   tcp_rtx_and_write_queues_empty(sk));
		if (!skb)
			return NULL;

#ifdef CONFIG_TLS_DEVICE
		skb->decrypted = !!(flags & MSG_SENDPAGE_DECRYPTED);
#endif
		tcp_skb_entail(sk, skb);
		copy = size_goal;
	}

	if (copy > *size)
		copy = *size;

	i = skb_shinfo(skb)->nr_frags;
	can_coalesce = skb_can_coalesce(skb, i, page, offset);
	if (!can_coalesce && i >= READ_ONCE(sysctl_max_skb_frags)) {
		tcp_mark_push(tp, skb);
		goto new_segment;
	}
	if (tcp_downgrade_zcopy_pure(sk, skb))
		return NULL;

	copy = tcp_wmem_schedule(sk, copy);
	if (!copy)
		return NULL;

	if (can_coalesce) {
		skb_frag_size_add(&skb_shinfo(skb)->frags[i - 1], copy);
	} else {
		get_page(page);
		skb_fill_page_desc_noacc(skb, i, page, offset, copy);
	}

	if (!(flags & MSG_NO_SHARED_FRAGS))
		skb_shinfo(skb)->flags |= SKBFL_SHARED_FRAG;

	skb->len += copy;
	skb->data_len += copy;
	skb->truesize += copy;
	sk_wmem_queued_add(sk, copy);
	sk_mem_charge(sk, copy);
	WRITE_ONCE(tp->write_seq, tp->write_seq + copy);
	TCP_SKB_CB(skb)->end_seq += copy;
	tcp_skb_pcount_set(skb, 0);

	*size = copy;
	return skb;
}

ssize_t do_tcp_sendpages(struct sock *sk, struct page *page, int offset,
			 size_t size, int flags)
{
	struct tcp_sock *tp = tcp_sk(sk);
	int mss_now, size_goal;
	int err;
	ssize_t copied;
	long timeo = sock_sndtimeo(sk, flags & MSG_DONTWAIT);

	if (IS_ENABLED(CONFIG_DEBUG_VM) &&
	    WARN_ONCE(!sendpage_ok(page),
		      "page must not be a Slab one and have page_count > 0"))
		return -EINVAL;

	/* Wait for a connection to finish. One exception is TCP Fast Open
	 * (passive side) where data is allowed to be sent before a connection
	 * is fully established.
	 */
	if (((1 << sk->sk_state) & ~(TCPF_ESTABLISHED | TCPF_CLOSE_WAIT)) &&
	    !tcp_passive_fastopen(sk)) {
		err = sk_stream_wait_connect(sk, &timeo);
		if (err != 0)
			goto out_err;
	}

	sk_clear_bit(SOCKWQ_ASYNC_NOSPACE, sk);

	mss_now = tcp_send_mss(sk, &size_goal, flags);
	copied = 0;

	err = -EPIPE;
	if (sk->sk_err || (sk->sk_shutdown & SEND_SHUTDOWN))
		goto out_err;

	while (size > 0) {
		struct sk_buff *skb;
		size_t copy = size;

		skb = tcp_build_frag(sk, size_goal, flags, page, offset, &copy);
		if (!skb)
			goto wait_for_space;

		if (!copied)
			TCP_SKB_CB(skb)->tcp_flags &= ~TCPHDR_PSH;

		copied += copy;
		offset += copy;
		size -= copy;
		if (!size)
			goto out;

		if (skb->len < size_goal || (flags & MSG_OOB))
			continue;

		if (forced_push(tp)) {
			tcp_mark_push(tp, skb);
			__tcp_push_pending_frames(sk, mss_now, TCP_NAGLE_PUSH);
		} else if (skb == tcp_send_head(sk))
			tcp_push_one(sk, mss_now);
		continue;

wait_for_space:
		set_bit(SOCK_NOSPACE, &sk->sk_socket->flags);
		tcp_push(sk, flags & ~MSG_MORE, mss_now,
			 TCP_NAGLE_PUSH, size_goal);

		err = sk_stream_wait_memory(sk, &timeo);
		if (err != 0)
			goto do_error;

		mss_now = tcp_send_mss(sk, &size_goal, flags);
	}

out:
	if (copied) {
		tcp_tx_timestamp(sk, sk->sk_tsflags);
		if (!(flags & MSG_SENDPAGE_NOTLAST))
			tcp_push(sk, flags, mss_now, tp->nonagle, size_goal);
	}
	return copied;

do_error:
	tcp_remove_empty_skb(sk);
	if (copied)
		goto out;
out_err:
	/* make sure we wake any epoll edge trigger waiter */
	if (unlikely(tcp_rtx_and_write_queues_empty(sk) && err == -EAGAIN)) {
		sk->sk_write_space(sk);
		tcp_chrono_stop(sk, TCP_CHRONO_SNDBUF_LIMITED);
	}
	return sk_stream_error(sk, flags, err);
}
EXPORT_SYMBOL_GPL(do_tcp_sendpages);

int tcp_sendpage_locked(struct sock *sk, struct page *page, int offset,
			size_t size, int flags)
{
	if (!(sk->sk_route_caps & NETIF_F_SG))
		return sock_no_sendpage_locked(sk, page, offset, size, flags);

	tcp_rate_check_app_limited(sk);  /* is sending application-limited? */

	return do_tcp_sendpages(sk, page, offset, size, flags);
}
EXPORT_SYMBOL_GPL(tcp_sendpage_locked);

int tcp_sendpage(struct sock *sk, struct page *page, int offset,
		 size_t size, int flags)
{
	int ret;

	lock_sock(sk);
	ret = tcp_sendpage_locked(sk, page, offset, size, flags);
	release_sock(sk);

	return ret;
}
EXPORT_SYMBOL(tcp_sendpage);

void tcp_free_fastopen_req(struct tcp_sock *tp)
{
	if (tp->fastopen_req) {
		kfree(tp->fastopen_req);
		tp->fastopen_req = NULL;
	}
}

static int tcp_sendmsg_fastopen(struct sock *sk, struct msghdr *msg,
				int *copied, size_t size,
				struct ubuf_info *uarg)
{
	struct tcp_sock *tp = tcp_sk(sk);
	struct inet_sock *inet = inet_sk(sk);
	struct sockaddr *uaddr = msg->msg_name;
	int err, flags;

	if (!(READ_ONCE(sock_net(sk)->ipv4.sysctl_tcp_fastopen) &
	      TFO_CLIENT_ENABLE) ||
	    (uaddr && msg->msg_namelen >= sizeof(uaddr->sa_family) &&
	     uaddr->sa_family == AF_UNSPEC))
		return -EOPNOTSUPP;
	if (tp->fastopen_req)
		return -EALREADY; /* Another Fast Open is in progress */

	tp->fastopen_req = kzalloc(sizeof(struct tcp_fastopen_request),
				   sk->sk_allocation);
	if (unlikely(!tp->fastopen_req))
		return -ENOBUFS;
	tp->fastopen_req->data = msg;
	tp->fastopen_req->size = size;
	tp->fastopen_req->uarg = uarg;

	if (inet->defer_connect) {
		err = tcp_connect(sk);
		/* Same failure procedure as in tcp_v4/6_connect */
		if (err) {
			tcp_set_state(sk, TCP_CLOSE);
			inet->inet_dport = 0;
			sk->sk_route_caps = 0;
		}
	}
	flags = (msg->msg_flags & MSG_DONTWAIT) ? O_NONBLOCK : 0;
	err = __inet_stream_connect(sk->sk_socket, uaddr,
				    msg->msg_namelen, flags, 1);
	/* fastopen_req could already be freed in __inet_stream_connect
	 * if the connection times out or gets rst
	 */
	if (tp->fastopen_req) {
		*copied = tp->fastopen_req->copied;
		tcp_free_fastopen_req(tp);
		inet->defer_connect = 0;
	}
	return err;
}

int tcp_sendmsg_locked(struct sock *sk, struct msghdr *msg, size_t size)
{
	struct tcp_sock *tp = tcp_sk(sk);
	struct ubuf_info *uarg = NULL;
	struct sk_buff *skb;
	struct sockcm_cookie sockc;
	int flags, err, copied = 0;
	int mss_now = 0, size_goal, copied_syn = 0;
	int process_backlog = 0;
	bool zc = false;
	long timeo;

	flags = msg->msg_flags;

	if ((flags & MSG_ZEROCOPY) && size) {
		skb = tcp_write_queue_tail(sk);

		if (msg->msg_ubuf) {
			uarg = msg->msg_ubuf;
			net_zcopy_get(uarg);
			zc = sk->sk_route_caps & NETIF_F_SG;
		} else if (sock_flag(sk, SOCK_ZEROCOPY)) {
			uarg = msg_zerocopy_realloc(sk, size, skb_zcopy(skb));
			if (!uarg) {
				err = -ENOBUFS;
				goto out_err;
			}
			zc = sk->sk_route_caps & NETIF_F_SG;
			if (!zc)
				uarg->zerocopy = 0;
		}
	}

	if (unlikely(flags & MSG_FASTOPEN || inet_sk(sk)->defer_connect) &&
	    !tp->repair) {
		err = tcp_sendmsg_fastopen(sk, msg, &copied_syn, size, uarg);
		if (err == -EINPROGRESS && copied_syn > 0)
			goto out;
		else if (err)
			goto out_err;
	}

	timeo = sock_sndtimeo(sk, flags & MSG_DONTWAIT);

	tcp_rate_check_app_limited(sk);  /* is sending application-limited? */

	/* Wait for a connection to finish. One exception is TCP Fast Open
	 * (passive side) where data is allowed to be sent before a connection
	 * is fully established.
	 */
	if (((1 << sk->sk_state) & ~(TCPF_ESTABLISHED | TCPF_CLOSE_WAIT)) &&
	    !tcp_passive_fastopen(sk)) {
		err = sk_stream_wait_connect(sk, &timeo);
		if (err != 0)
			goto do_error;
	}

	if (unlikely(tp->repair)) {
		if (tp->repair_queue == TCP_RECV_QUEUE) {
			copied = tcp_send_rcvq(sk, msg, size);
			goto out_nopush;
		}

		err = -EINVAL;
		if (tp->repair_queue == TCP_NO_QUEUE)
			goto out_err;

		/* 'common' sending to sendq */
	}

	sockcm_init(&sockc, sk);
	if (msg->msg_controllen) {
		err = sock_cmsg_send(sk, msg, &sockc);
		if (unlikely(err)) {
			err = -EINVAL;
			goto out_err;
		}
	}

	/* This should be in poll */
	sk_clear_bit(SOCKWQ_ASYNC_NOSPACE, sk);

	/* Ok commence sending. */
	copied = 0;

restart:
	mss_now = tcp_send_mss(sk, &size_goal, flags);

	err = -EPIPE;
	if (sk->sk_err || (sk->sk_shutdown & SEND_SHUTDOWN))
		goto do_error;

	while (msg_data_left(msg)) {
		int copy = 0;

		skb = tcp_write_queue_tail(sk);
		if (skb)
			copy = size_goal - skb->len;

		if (copy <= 0 || !tcp_skb_can_collapse_to(skb)) {
			bool first_skb;

new_segment:
			if (!sk_stream_memory_free(sk))
				goto wait_for_space;

			if (unlikely(process_backlog >= 16)) {
				process_backlog = 0;
				if (sk_flush_backlog(sk))
					goto restart;
			}
			first_skb = tcp_rtx_and_write_queues_empty(sk);
			skb = tcp_stream_alloc_skb(sk, 0, sk->sk_allocation,
						   first_skb);
			if (!skb)
				goto wait_for_space;

			process_backlog++;

			tcp_skb_entail(sk, skb);
			copy = size_goal;

			/* All packets are restored as if they have
			 * already been sent. skb_mstamp_ns isn't set to
			 * avoid wrong rtt estimation.
			 */
			if (tp->repair)
				TCP_SKB_CB(skb)->sacked |= TCPCB_REPAIRED;
		}

		/* Try to append data to the end of skb. */
		if (copy > msg_data_left(msg))
			copy = msg_data_left(msg);

		if (!zc) {
			bool merge = true;
			int i = skb_shinfo(skb)->nr_frags;
			struct page_frag *pfrag = sk_page_frag(sk);

			if (!sk_page_frag_refill(sk, pfrag))
				goto wait_for_space;

			if (!skb_can_coalesce(skb, i, pfrag->page,
					      pfrag->offset)) {
				if (i >= READ_ONCE(sysctl_max_skb_frags)) {
					tcp_mark_push(tp, skb);
					goto new_segment;
				}
				merge = false;
			}

			copy = min_t(int, copy, pfrag->size - pfrag->offset);

<<<<<<< HEAD
			if (tcp_downgrade_zcopy_pure(sk, skb))
				goto wait_for_space;
=======
			if (unlikely(skb_zcopy_pure(skb) || skb_zcopy_managed(skb))) {
				if (tcp_downgrade_zcopy_pure(sk, skb))
					goto wait_for_space;
				skb_zcopy_downgrade_managed(skb);
			}
>>>>>>> e6f4ff3f

			copy = tcp_wmem_schedule(sk, copy);
			if (!copy)
				goto wait_for_space;

			err = skb_copy_to_page_nocache(sk, &msg->msg_iter, skb,
						       pfrag->page,
						       pfrag->offset,
						       copy);
			if (err)
				goto do_error;

			/* Update the skb. */
			if (merge) {
				skb_frag_size_add(&skb_shinfo(skb)->frags[i - 1], copy);
			} else {
				skb_fill_page_desc(skb, i, pfrag->page,
						   pfrag->offset, copy);
				page_ref_inc(pfrag->page);
			}
			pfrag->offset += copy;
		} else {
			/* First append to a fragless skb builds initial
			 * pure zerocopy skb
			 */
			if (!skb->len)
				skb_shinfo(skb)->flags |= SKBFL_PURE_ZEROCOPY;

			if (!skb_zcopy_pure(skb)) {
				copy = tcp_wmem_schedule(sk, copy);
				if (!copy)
					goto wait_for_space;
			}

			err = skb_zerocopy_iter_stream(sk, skb, msg, copy, uarg);
			if (err == -EMSGSIZE || err == -EEXIST) {
				tcp_mark_push(tp, skb);
				goto new_segment;
			}
			if (err < 0)
				goto do_error;
			copy = err;
		}

		if (!copied)
			TCP_SKB_CB(skb)->tcp_flags &= ~TCPHDR_PSH;

		WRITE_ONCE(tp->write_seq, tp->write_seq + copy);
		TCP_SKB_CB(skb)->end_seq += copy;
		tcp_skb_pcount_set(skb, 0);

		copied += copy;
		if (!msg_data_left(msg)) {
			if (unlikely(flags & MSG_EOR))
				TCP_SKB_CB(skb)->eor = 1;
			goto out;
		}

		if (skb->len < size_goal || (flags & MSG_OOB) || unlikely(tp->repair))
			continue;

		if (forced_push(tp)) {
			tcp_mark_push(tp, skb);
			__tcp_push_pending_frames(sk, mss_now, TCP_NAGLE_PUSH);
		} else if (skb == tcp_send_head(sk))
			tcp_push_one(sk, mss_now);
		continue;

wait_for_space:
		set_bit(SOCK_NOSPACE, &sk->sk_socket->flags);
		if (copied)
			tcp_push(sk, flags & ~MSG_MORE, mss_now,
				 TCP_NAGLE_PUSH, size_goal);

		err = sk_stream_wait_memory(sk, &timeo);
		if (err != 0)
			goto do_error;

		mss_now = tcp_send_mss(sk, &size_goal, flags);
	}

out:
	if (copied) {
		tcp_tx_timestamp(sk, sockc.tsflags);
		tcp_push(sk, flags, mss_now, tp->nonagle, size_goal);
	}
out_nopush:
	net_zcopy_put(uarg);
	return copied + copied_syn;

do_error:
	tcp_remove_empty_skb(sk);

	if (copied + copied_syn)
		goto out;
out_err:
	net_zcopy_put_abort(uarg, true);
	err = sk_stream_error(sk, flags, err);
	/* make sure we wake any epoll edge trigger waiter */
	if (unlikely(tcp_rtx_and_write_queues_empty(sk) && err == -EAGAIN)) {
		sk->sk_write_space(sk);
		tcp_chrono_stop(sk, TCP_CHRONO_SNDBUF_LIMITED);
	}
	return err;
}
EXPORT_SYMBOL_GPL(tcp_sendmsg_locked);

int tcp_sendmsg(struct sock *sk, struct msghdr *msg, size_t size)
{
	int ret;

	lock_sock(sk);
	ret = tcp_sendmsg_locked(sk, msg, size);
	release_sock(sk);

	return ret;
}
EXPORT_SYMBOL(tcp_sendmsg);

/*
 *	Handle reading urgent data. BSD has very simple semantics for
 *	this, no blocking and very strange errors 8)
 */

static int tcp_recv_urg(struct sock *sk, struct msghdr *msg, int len, int flags)
{
	struct tcp_sock *tp = tcp_sk(sk);

	/* No URG data to read. */
	if (sock_flag(sk, SOCK_URGINLINE) || !tp->urg_data ||
	    tp->urg_data == TCP_URG_READ)
		return -EINVAL;	/* Yes this is right ! */

	if (sk->sk_state == TCP_CLOSE && !sock_flag(sk, SOCK_DONE))
		return -ENOTCONN;

	if (tp->urg_data & TCP_URG_VALID) {
		int err = 0;
		char c = tp->urg_data;

		if (!(flags & MSG_PEEK))
			WRITE_ONCE(tp->urg_data, TCP_URG_READ);

		/* Read urgent data. */
		msg->msg_flags |= MSG_OOB;

		if (len > 0) {
			if (!(flags & MSG_TRUNC))
				err = memcpy_to_msg(msg, &c, 1);
			len = 1;
		} else
			msg->msg_flags |= MSG_TRUNC;

		return err ? -EFAULT : len;
	}

	if (sk->sk_state == TCP_CLOSE || (sk->sk_shutdown & RCV_SHUTDOWN))
		return 0;

	/* Fixed the recv(..., MSG_OOB) behaviour.  BSD docs and
	 * the available implementations agree in this case:
	 * this call should never block, independent of the
	 * blocking state of the socket.
	 * Mike <pall@rz.uni-karlsruhe.de>
	 */
	return -EAGAIN;
}

static int tcp_peek_sndq(struct sock *sk, struct msghdr *msg, int len)
{
	struct sk_buff *skb;
	int copied = 0, err = 0;

	/* XXX -- need to support SO_PEEK_OFF */

	skb_rbtree_walk(skb, &sk->tcp_rtx_queue) {
		err = skb_copy_datagram_msg(skb, 0, msg, skb->len);
		if (err)
			return err;
		copied += skb->len;
	}

	skb_queue_walk(&sk->sk_write_queue, skb) {
		err = skb_copy_datagram_msg(skb, 0, msg, skb->len);
		if (err)
			break;

		copied += skb->len;
	}

	return err ?: copied;
}

/* Clean up the receive buffer for full frames taken by the user,
 * then send an ACK if necessary.  COPIED is the number of bytes
 * tcp_recvmsg has given to the user so far, it speeds up the
 * calculation of whether or not we must ACK for the sake of
 * a window update.
 */
static void __tcp_cleanup_rbuf(struct sock *sk, int copied)
{
	struct tcp_sock *tp = tcp_sk(sk);
	bool time_to_ack = false;

	if (inet_csk_ack_scheduled(sk)) {
		const struct inet_connection_sock *icsk = inet_csk(sk);

		if (/* Once-per-two-segments ACK was not sent by tcp_input.c */
		    tp->rcv_nxt - tp->rcv_wup > icsk->icsk_ack.rcv_mss ||
		    /*
		     * If this read emptied read buffer, we send ACK, if
		     * connection is not bidirectional, user drained
		     * receive buffer and there was a small segment
		     * in queue.
		     */
		    (copied > 0 &&
		     ((icsk->icsk_ack.pending & ICSK_ACK_PUSHED2) ||
		      ((icsk->icsk_ack.pending & ICSK_ACK_PUSHED) &&
		       !inet_csk_in_pingpong_mode(sk))) &&
		      !atomic_read(&sk->sk_rmem_alloc)))
			time_to_ack = true;
	}

	/* We send an ACK if we can now advertise a non-zero window
	 * which has been raised "significantly".
	 *
	 * Even if window raised up to infinity, do not send window open ACK
	 * in states, where we will not receive more. It is useless.
	 */
	if (copied > 0 && !time_to_ack && !(sk->sk_shutdown & RCV_SHUTDOWN)) {
		__u32 rcv_window_now = tcp_receive_window(tp);

		/* Optimize, __tcp_select_window() is not cheap. */
		if (2*rcv_window_now <= tp->window_clamp) {
			__u32 new_window = __tcp_select_window(sk);

			/* Send ACK now, if this read freed lots of space
			 * in our buffer. Certainly, new_window is new window.
			 * We can advertise it now, if it is not less than current one.
			 * "Lots" means "at least twice" here.
			 */
			if (new_window && new_window >= 2 * rcv_window_now)
				time_to_ack = true;
		}
	}
	if (time_to_ack)
		tcp_send_ack(sk);
}

void tcp_cleanup_rbuf(struct sock *sk, int copied)
{
	struct sk_buff *skb = skb_peek(&sk->sk_receive_queue);
	struct tcp_sock *tp = tcp_sk(sk);

	WARN(skb && !before(tp->copied_seq, TCP_SKB_CB(skb)->end_seq),
	     "cleanup rbuf bug: copied %X seq %X rcvnxt %X\n",
	     tp->copied_seq, TCP_SKB_CB(skb)->end_seq, tp->rcv_nxt);
	__tcp_cleanup_rbuf(sk, copied);
}

static void tcp_eat_recv_skb(struct sock *sk, struct sk_buff *skb)
{
	__skb_unlink(skb, &sk->sk_receive_queue);
	if (likely(skb->destructor == sock_rfree)) {
		sock_rfree(skb);
		skb->destructor = NULL;
		skb->sk = NULL;
		return skb_attempt_defer_free(skb);
	}
	__kfree_skb(skb);
}

struct sk_buff *tcp_recv_skb(struct sock *sk, u32 seq, u32 *off)
{
	struct sk_buff *skb;
	u32 offset;

	while ((skb = skb_peek(&sk->sk_receive_queue)) != NULL) {
		offset = seq - TCP_SKB_CB(skb)->seq;
		if (unlikely(TCP_SKB_CB(skb)->tcp_flags & TCPHDR_SYN)) {
			pr_err_once("%s: found a SYN, please report !\n", __func__);
			offset--;
		}
		if (offset < skb->len || (TCP_SKB_CB(skb)->tcp_flags & TCPHDR_FIN)) {
			*off = offset;
			return skb;
		}
		/* This looks weird, but this can happen if TCP collapsing
		 * splitted a fat GRO packet, while we released socket lock
		 * in skb_splice_bits()
		 */
		tcp_eat_recv_skb(sk, skb);
	}
	return NULL;
}
EXPORT_SYMBOL(tcp_recv_skb);

/*
 * This routine provides an alternative to tcp_recvmsg() for routines
 * that would like to handle copying from skbuffs directly in 'sendfile'
 * fashion.
 * Note:
 *	- It is assumed that the socket was locked by the caller.
 *	- The routine does not block.
 *	- At present, there is no support for reading OOB data
 *	  or for 'peeking' the socket using this routine
 *	  (although both would be easy to implement).
 */
int tcp_read_sock(struct sock *sk, read_descriptor_t *desc,
		  sk_read_actor_t recv_actor)
{
	struct sk_buff *skb;
	struct tcp_sock *tp = tcp_sk(sk);
	u32 seq = tp->copied_seq;
	u32 offset;
	int copied = 0;

	if (sk->sk_state == TCP_LISTEN)
		return -ENOTCONN;
	while ((skb = tcp_recv_skb(sk, seq, &offset)) != NULL) {
		if (offset < skb->len) {
			int used;
			size_t len;

			len = skb->len - offset;
			/* Stop reading if we hit a patch of urgent data */
			if (unlikely(tp->urg_data)) {
				u32 urg_offset = tp->urg_seq - seq;
				if (urg_offset < len)
					len = urg_offset;
				if (!len)
					break;
			}
			used = recv_actor(desc, skb, offset, len);
			if (used <= 0) {
				if (!copied)
					copied = used;
				break;
			}
			if (WARN_ON_ONCE(used > len))
				used = len;
			seq += used;
			copied += used;
			offset += used;

			/* If recv_actor drops the lock (e.g. TCP splice
			 * receive) the skb pointer might be invalid when
			 * getting here: tcp_collapse might have deleted it
			 * while aggregating skbs from the socket queue.
			 */
			skb = tcp_recv_skb(sk, seq - 1, &offset);
			if (!skb)
				break;
			/* TCP coalescing might have appended data to the skb.
			 * Try to splice more frags
			 */
			if (offset + 1 != skb->len)
				continue;
		}
		if (TCP_SKB_CB(skb)->tcp_flags & TCPHDR_FIN) {
			tcp_eat_recv_skb(sk, skb);
			++seq;
			break;
		}
		tcp_eat_recv_skb(sk, skb);
		if (!desc->count)
			break;
		WRITE_ONCE(tp->copied_seq, seq);
	}
	WRITE_ONCE(tp->copied_seq, seq);

	tcp_rcv_space_adjust(sk);

	/* Clean up data we have read: This will do ACK frames. */
	if (copied > 0) {
		tcp_recv_skb(sk, seq, &offset);
		tcp_cleanup_rbuf(sk, copied);
	}
	return copied;
}
EXPORT_SYMBOL(tcp_read_sock);

int tcp_read_skb(struct sock *sk, skb_read_actor_t recv_actor)
{
	struct tcp_sock *tp = tcp_sk(sk);
	u32 seq = tp->copied_seq;
	struct sk_buff *skb;
	int copied = 0;
	u32 offset;

	if (sk->sk_state == TCP_LISTEN)
		return -ENOTCONN;

	while ((skb = tcp_recv_skb(sk, seq, &offset)) != NULL) {
		u8 tcp_flags;
		int used;

		__skb_unlink(skb, &sk->sk_receive_queue);
		WARN_ON_ONCE(!skb_set_owner_sk_safe(skb, sk));
		tcp_flags = TCP_SKB_CB(skb)->tcp_flags;
		used = recv_actor(sk, skb);
		consume_skb(skb);
		if (used < 0) {
			if (!copied)
				copied = used;
			break;
		}
		seq += used;
		copied += used;

		if (tcp_flags & TCPHDR_FIN) {
			++seq;
			break;
		}
	}
	WRITE_ONCE(tp->copied_seq, seq);

	tcp_rcv_space_adjust(sk);

	/* Clean up data we have read: This will do ACK frames. */
	if (copied > 0)
		__tcp_cleanup_rbuf(sk, copied);

	return copied;
}
EXPORT_SYMBOL(tcp_read_skb);

void tcp_read_done(struct sock *sk, size_t len)
{
	struct tcp_sock *tp = tcp_sk(sk);
	u32 seq = tp->copied_seq;
	struct sk_buff *skb;
	size_t left;
	u32 offset;

	if (sk->sk_state == TCP_LISTEN)
		return;

	left = len;
	while (left && (skb = tcp_recv_skb(sk, seq, &offset)) != NULL) {
		int used;

		used = min_t(size_t, skb->len - offset, left);
		seq += used;
		left -= used;

		if (skb->len > offset + used)
			break;

		if (TCP_SKB_CB(skb)->tcp_flags & TCPHDR_FIN) {
			tcp_eat_recv_skb(sk, skb);
			++seq;
			break;
		}
		tcp_eat_recv_skb(sk, skb);
	}
	WRITE_ONCE(tp->copied_seq, seq);

	tcp_rcv_space_adjust(sk);

	/* Clean up data we have read: This will do ACK frames. */
	if (left != len)
		tcp_cleanup_rbuf(sk, len - left);
}
EXPORT_SYMBOL(tcp_read_done);

int tcp_peek_len(struct socket *sock)
{
	return tcp_inq(sock->sk);
}
EXPORT_SYMBOL(tcp_peek_len);

/* Make sure sk_rcvbuf is big enough to satisfy SO_RCVLOWAT hint */
int tcp_set_rcvlowat(struct sock *sk, int val)
{
	int cap;

	if (sk->sk_userlocks & SOCK_RCVBUF_LOCK)
		cap = sk->sk_rcvbuf >> 1;
	else
		cap = READ_ONCE(sock_net(sk)->ipv4.sysctl_tcp_rmem[2]) >> 1;
	val = min(val, cap);
	WRITE_ONCE(sk->sk_rcvlowat, val ? : 1);

	/* Check if we need to signal EPOLLIN right now */
	tcp_data_ready(sk);

	if (sk->sk_userlocks & SOCK_RCVBUF_LOCK)
		return 0;

	val <<= 1;
	if (val > sk->sk_rcvbuf) {
		WRITE_ONCE(sk->sk_rcvbuf, val);
		tcp_sk(sk)->window_clamp = tcp_win_from_space(sk, val);
	}
	return 0;
}
EXPORT_SYMBOL(tcp_set_rcvlowat);

void tcp_update_recv_tstamps(struct sk_buff *skb,
			     struct scm_timestamping_internal *tss)
{
	if (skb->tstamp)
		tss->ts[0] = ktime_to_timespec64(skb->tstamp);
	else
		tss->ts[0] = (struct timespec64) {0};

	if (skb_hwtstamps(skb)->hwtstamp)
		tss->ts[2] = ktime_to_timespec64(skb_hwtstamps(skb)->hwtstamp);
	else
		tss->ts[2] = (struct timespec64) {0};
}

#ifdef CONFIG_MMU
static const struct vm_operations_struct tcp_vm_ops = {
};

int tcp_mmap(struct file *file, struct socket *sock,
	     struct vm_area_struct *vma)
{
	if (vma->vm_flags & (VM_WRITE | VM_EXEC))
		return -EPERM;
	vma->vm_flags &= ~(VM_MAYWRITE | VM_MAYEXEC);

	/* Instruct vm_insert_page() to not mmap_read_lock(mm) */
	vma->vm_flags |= VM_MIXEDMAP;

	vma->vm_ops = &tcp_vm_ops;
	return 0;
}
EXPORT_SYMBOL(tcp_mmap);

static skb_frag_t *skb_advance_to_frag(struct sk_buff *skb, u32 offset_skb,
				       u32 *offset_frag)
{
	skb_frag_t *frag;

	if (unlikely(offset_skb >= skb->len))
		return NULL;

	offset_skb -= skb_headlen(skb);
	if ((int)offset_skb < 0 || skb_has_frag_list(skb))
		return NULL;

	frag = skb_shinfo(skb)->frags;
	while (offset_skb) {
		if (skb_frag_size(frag) > offset_skb) {
			*offset_frag = offset_skb;
			return frag;
		}
		offset_skb -= skb_frag_size(frag);
		++frag;
	}
	*offset_frag = 0;
	return frag;
}

static bool can_map_frag(const skb_frag_t *frag)
{
	return skb_frag_size(frag) == PAGE_SIZE && !skb_frag_off(frag);
}

static int find_next_mappable_frag(const skb_frag_t *frag,
				   int remaining_in_skb)
{
	int offset = 0;

	if (likely(can_map_frag(frag)))
		return 0;

	while (offset < remaining_in_skb && !can_map_frag(frag)) {
		offset += skb_frag_size(frag);
		++frag;
	}
	return offset;
}

static void tcp_zerocopy_set_hint_for_skb(struct sock *sk,
					  struct tcp_zerocopy_receive *zc,
					  struct sk_buff *skb, u32 offset)
{
	u32 frag_offset, partial_frag_remainder = 0;
	int mappable_offset;
	skb_frag_t *frag;

	/* worst case: skip to next skb. try to improve on this case below */
	zc->recv_skip_hint = skb->len - offset;

	/* Find the frag containing this offset (and how far into that frag) */
	frag = skb_advance_to_frag(skb, offset, &frag_offset);
	if (!frag)
		return;

	if (frag_offset) {
		struct skb_shared_info *info = skb_shinfo(skb);

		/* We read part of the last frag, must recvmsg() rest of skb. */
		if (frag == &info->frags[info->nr_frags - 1])
			return;

		/* Else, we must at least read the remainder in this frag. */
		partial_frag_remainder = skb_frag_size(frag) - frag_offset;
		zc->recv_skip_hint -= partial_frag_remainder;
		++frag;
	}

	/* partial_frag_remainder: If part way through a frag, must read rest.
	 * mappable_offset: Bytes till next mappable frag, *not* counting bytes
	 * in partial_frag_remainder.
	 */
	mappable_offset = find_next_mappable_frag(frag, zc->recv_skip_hint);
	zc->recv_skip_hint = mappable_offset + partial_frag_remainder;
}

static int tcp_recvmsg_locked(struct sock *sk, struct msghdr *msg, size_t len,
			      int flags, struct scm_timestamping_internal *tss,
			      int *cmsg_flags);
static int receive_fallback_to_copy(struct sock *sk,
				    struct tcp_zerocopy_receive *zc, int inq,
				    struct scm_timestamping_internal *tss)
{
	unsigned long copy_address = (unsigned long)zc->copybuf_address;
	struct msghdr msg = {};
	struct iovec iov;
	int err;

	zc->length = 0;
	zc->recv_skip_hint = 0;

	if (copy_address != zc->copybuf_address)
		return -EINVAL;

	err = import_single_range(READ, (void __user *)copy_address,
				  inq, &iov, &msg.msg_iter);
	if (err)
		return err;

	err = tcp_recvmsg_locked(sk, &msg, inq, MSG_DONTWAIT,
				 tss, &zc->msg_flags);
	if (err < 0)
		return err;

	zc->copybuf_len = err;
	if (likely(zc->copybuf_len)) {
		struct sk_buff *skb;
		u32 offset;

		skb = tcp_recv_skb(sk, tcp_sk(sk)->copied_seq, &offset);
		if (skb)
			tcp_zerocopy_set_hint_for_skb(sk, zc, skb, offset);
	}
	return 0;
}

static int tcp_copy_straggler_data(struct tcp_zerocopy_receive *zc,
				   struct sk_buff *skb, u32 copylen,
				   u32 *offset, u32 *seq)
{
	unsigned long copy_address = (unsigned long)zc->copybuf_address;
	struct msghdr msg = {};
	struct iovec iov;
	int err;

	if (copy_address != zc->copybuf_address)
		return -EINVAL;

	err = import_single_range(READ, (void __user *)copy_address,
				  copylen, &iov, &msg.msg_iter);
	if (err)
		return err;
	err = skb_copy_datagram_msg(skb, *offset, &msg, copylen);
	if (err)
		return err;
	zc->recv_skip_hint -= copylen;
	*offset += copylen;
	*seq += copylen;
	return (__s32)copylen;
}

static int tcp_zc_handle_leftover(struct tcp_zerocopy_receive *zc,
				  struct sock *sk,
				  struct sk_buff *skb,
				  u32 *seq,
				  s32 copybuf_len,
				  struct scm_timestamping_internal *tss)
{
	u32 offset, copylen = min_t(u32, copybuf_len, zc->recv_skip_hint);

	if (!copylen)
		return 0;
	/* skb is null if inq < PAGE_SIZE. */
	if (skb) {
		offset = *seq - TCP_SKB_CB(skb)->seq;
	} else {
		skb = tcp_recv_skb(sk, *seq, &offset);
		if (TCP_SKB_CB(skb)->has_rxtstamp) {
			tcp_update_recv_tstamps(skb, tss);
			zc->msg_flags |= TCP_CMSG_TS;
		}
	}

	zc->copybuf_len = tcp_copy_straggler_data(zc, skb, copylen, &offset,
						  seq);
	return zc->copybuf_len < 0 ? 0 : copylen;
}

static int tcp_zerocopy_vm_insert_batch_error(struct vm_area_struct *vma,
					      struct page **pending_pages,
					      unsigned long pages_remaining,
					      unsigned long *address,
					      u32 *length,
					      u32 *seq,
					      struct tcp_zerocopy_receive *zc,
					      u32 total_bytes_to_map,
					      int err)
{
	/* At least one page did not map. Try zapping if we skipped earlier. */
	if (err == -EBUSY &&
	    zc->flags & TCP_RECEIVE_ZEROCOPY_FLAG_TLB_CLEAN_HINT) {
		u32 maybe_zap_len;

		maybe_zap_len = total_bytes_to_map -  /* All bytes to map */
				*length + /* Mapped or pending */
				(pages_remaining * PAGE_SIZE); /* Failed map. */
		zap_page_range(vma, *address, maybe_zap_len);
		err = 0;
	}

	if (!err) {
		unsigned long leftover_pages = pages_remaining;
		int bytes_mapped;

		/* We called zap_page_range, try to reinsert. */
		err = vm_insert_pages(vma, *address,
				      pending_pages,
				      &pages_remaining);
		bytes_mapped = PAGE_SIZE * (leftover_pages - pages_remaining);
		*seq += bytes_mapped;
		*address += bytes_mapped;
	}
	if (err) {
		/* Either we were unable to zap, OR we zapped, retried an
		 * insert, and still had an issue. Either ways, pages_remaining
		 * is the number of pages we were unable to map, and we unroll
		 * some state we speculatively touched before.
		 */
		const int bytes_not_mapped = PAGE_SIZE * pages_remaining;

		*length -= bytes_not_mapped;
		zc->recv_skip_hint += bytes_not_mapped;
	}
	return err;
}

static int tcp_zerocopy_vm_insert_batch(struct vm_area_struct *vma,
					struct page **pages,
					unsigned int pages_to_map,
					unsigned long *address,
					u32 *length,
					u32 *seq,
					struct tcp_zerocopy_receive *zc,
					u32 total_bytes_to_map)
{
	unsigned long pages_remaining = pages_to_map;
	unsigned int pages_mapped;
	unsigned int bytes_mapped;
	int err;

	err = vm_insert_pages(vma, *address, pages, &pages_remaining);
	pages_mapped = pages_to_map - (unsigned int)pages_remaining;
	bytes_mapped = PAGE_SIZE * pages_mapped;
	/* Even if vm_insert_pages fails, it may have partially succeeded in
	 * mapping (some but not all of the pages).
	 */
	*seq += bytes_mapped;
	*address += bytes_mapped;

	if (likely(!err))
		return 0;

	/* Error: maybe zap and retry + rollback state for failed inserts. */
	return tcp_zerocopy_vm_insert_batch_error(vma, pages + pages_mapped,
		pages_remaining, address, length, seq, zc, total_bytes_to_map,
		err);
}

#define TCP_VALID_ZC_MSG_FLAGS   (TCP_CMSG_TS)
static void tcp_zc_finalize_rx_tstamp(struct sock *sk,
				      struct tcp_zerocopy_receive *zc,
				      struct scm_timestamping_internal *tss)
{
	unsigned long msg_control_addr;
	struct msghdr cmsg_dummy;

	msg_control_addr = (unsigned long)zc->msg_control;
	cmsg_dummy.msg_control = (void *)msg_control_addr;
	cmsg_dummy.msg_controllen =
		(__kernel_size_t)zc->msg_controllen;
	cmsg_dummy.msg_flags = in_compat_syscall()
		? MSG_CMSG_COMPAT : 0;
	cmsg_dummy.msg_control_is_user = true;
	zc->msg_flags = 0;
	if (zc->msg_control == msg_control_addr &&
	    zc->msg_controllen == cmsg_dummy.msg_controllen) {
		tcp_recv_timestamp(&cmsg_dummy, sk, tss);
		zc->msg_control = (__u64)
			((uintptr_t)cmsg_dummy.msg_control);
		zc->msg_controllen =
			(__u64)cmsg_dummy.msg_controllen;
		zc->msg_flags = (__u32)cmsg_dummy.msg_flags;
	}
}

#define TCP_ZEROCOPY_PAGE_BATCH_SIZE 32
static int tcp_zerocopy_receive(struct sock *sk,
				struct tcp_zerocopy_receive *zc,
				struct scm_timestamping_internal *tss)
{
	u32 length = 0, offset, vma_len, avail_len, copylen = 0;
	unsigned long address = (unsigned long)zc->address;
	struct page *pages[TCP_ZEROCOPY_PAGE_BATCH_SIZE];
	s32 copybuf_len = zc->copybuf_len;
	struct tcp_sock *tp = tcp_sk(sk);
	const skb_frag_t *frags = NULL;
	unsigned int pages_to_map = 0;
	struct vm_area_struct *vma;
	struct sk_buff *skb = NULL;
	u32 seq = tp->copied_seq;
	u32 total_bytes_to_map;
	int inq = tcp_inq(sk);
	int ret;

	zc->copybuf_len = 0;
	zc->msg_flags = 0;

	if (address & (PAGE_SIZE - 1) || address != zc->address)
		return -EINVAL;

	if (sk->sk_state == TCP_LISTEN)
		return -ENOTCONN;

	sock_rps_record_flow(sk);

	if (inq && inq <= copybuf_len)
		return receive_fallback_to_copy(sk, zc, inq, tss);

	if (inq < PAGE_SIZE) {
		zc->length = 0;
		zc->recv_skip_hint = inq;
		if (!inq && sock_flag(sk, SOCK_DONE))
			return -EIO;
		return 0;
	}

	mmap_read_lock(current->mm);

	vma = vma_lookup(current->mm, address);
	if (!vma || vma->vm_ops != &tcp_vm_ops) {
		mmap_read_unlock(current->mm);
		return -EINVAL;
	}
	vma_len = min_t(unsigned long, zc->length, vma->vm_end - address);
	avail_len = min_t(u32, vma_len, inq);
	total_bytes_to_map = avail_len & ~(PAGE_SIZE - 1);
	if (total_bytes_to_map) {
		if (!(zc->flags & TCP_RECEIVE_ZEROCOPY_FLAG_TLB_CLEAN_HINT))
			zap_page_range(vma, address, total_bytes_to_map);
		zc->length = total_bytes_to_map;
		zc->recv_skip_hint = 0;
	} else {
		zc->length = avail_len;
		zc->recv_skip_hint = avail_len;
	}
	ret = 0;
	while (length + PAGE_SIZE <= zc->length) {
		int mappable_offset;
		struct page *page;

		if (zc->recv_skip_hint < PAGE_SIZE) {
			u32 offset_frag;

			if (skb) {
				if (zc->recv_skip_hint > 0)
					break;
				skb = skb->next;
				offset = seq - TCP_SKB_CB(skb)->seq;
			} else {
				skb = tcp_recv_skb(sk, seq, &offset);
			}

			if (TCP_SKB_CB(skb)->has_rxtstamp) {
				tcp_update_recv_tstamps(skb, tss);
				zc->msg_flags |= TCP_CMSG_TS;
			}
			zc->recv_skip_hint = skb->len - offset;
			frags = skb_advance_to_frag(skb, offset, &offset_frag);
			if (!frags || offset_frag)
				break;
		}

		mappable_offset = find_next_mappable_frag(frags,
							  zc->recv_skip_hint);
		if (mappable_offset) {
			zc->recv_skip_hint = mappable_offset;
			break;
		}
		page = skb_frag_page(frags);
		prefetchw(page);
		pages[pages_to_map++] = page;
		length += PAGE_SIZE;
		zc->recv_skip_hint -= PAGE_SIZE;
		frags++;
		if (pages_to_map == TCP_ZEROCOPY_PAGE_BATCH_SIZE ||
		    zc->recv_skip_hint < PAGE_SIZE) {
			/* Either full batch, or we're about to go to next skb
			 * (and we cannot unroll failed ops across skbs).
			 */
			ret = tcp_zerocopy_vm_insert_batch(vma, pages,
							   pages_to_map,
							   &address, &length,
							   &seq, zc,
							   total_bytes_to_map);
			if (ret)
				goto out;
			pages_to_map = 0;
		}
	}
	if (pages_to_map) {
		ret = tcp_zerocopy_vm_insert_batch(vma, pages, pages_to_map,
						   &address, &length, &seq,
						   zc, total_bytes_to_map);
	}
out:
	mmap_read_unlock(current->mm);
	/* Try to copy straggler data. */
	if (!ret)
		copylen = tcp_zc_handle_leftover(zc, sk, skb, &seq, copybuf_len, tss);

	if (length + copylen) {
		WRITE_ONCE(tp->copied_seq, seq);
		tcp_rcv_space_adjust(sk);

		/* Clean up data we have read: This will do ACK frames. */
		tcp_recv_skb(sk, seq, &offset);
		tcp_cleanup_rbuf(sk, length + copylen);
		ret = 0;
		if (length == zc->length)
			zc->recv_skip_hint = 0;
	} else {
		if (!zc->recv_skip_hint && sock_flag(sk, SOCK_DONE))
			ret = -EIO;
	}
	zc->length = length;
	return ret;
}
#endif

/* Similar to __sock_recv_timestamp, but does not require an skb */
void tcp_recv_timestamp(struct msghdr *msg, const struct sock *sk,
			struct scm_timestamping_internal *tss)
{
	int new_tstamp = sock_flag(sk, SOCK_TSTAMP_NEW);
	bool has_timestamping = false;

	if (tss->ts[0].tv_sec || tss->ts[0].tv_nsec) {
		if (sock_flag(sk, SOCK_RCVTSTAMP)) {
			if (sock_flag(sk, SOCK_RCVTSTAMPNS)) {
				if (new_tstamp) {
					struct __kernel_timespec kts = {
						.tv_sec = tss->ts[0].tv_sec,
						.tv_nsec = tss->ts[0].tv_nsec,
					};
					put_cmsg(msg, SOL_SOCKET, SO_TIMESTAMPNS_NEW,
						 sizeof(kts), &kts);
				} else {
					struct __kernel_old_timespec ts_old = {
						.tv_sec = tss->ts[0].tv_sec,
						.tv_nsec = tss->ts[0].tv_nsec,
					};
					put_cmsg(msg, SOL_SOCKET, SO_TIMESTAMPNS_OLD,
						 sizeof(ts_old), &ts_old);
				}
			} else {
				if (new_tstamp) {
					struct __kernel_sock_timeval stv = {
						.tv_sec = tss->ts[0].tv_sec,
						.tv_usec = tss->ts[0].tv_nsec / 1000,
					};
					put_cmsg(msg, SOL_SOCKET, SO_TIMESTAMP_NEW,
						 sizeof(stv), &stv);
				} else {
					struct __kernel_old_timeval tv = {
						.tv_sec = tss->ts[0].tv_sec,
						.tv_usec = tss->ts[0].tv_nsec / 1000,
					};
					put_cmsg(msg, SOL_SOCKET, SO_TIMESTAMP_OLD,
						 sizeof(tv), &tv);
				}
			}
		}

		if (sk->sk_tsflags & SOF_TIMESTAMPING_SOFTWARE)
			has_timestamping = true;
		else
			tss->ts[0] = (struct timespec64) {0};
	}

	if (tss->ts[2].tv_sec || tss->ts[2].tv_nsec) {
		if (sk->sk_tsflags & SOF_TIMESTAMPING_RAW_HARDWARE)
			has_timestamping = true;
		else
			tss->ts[2] = (struct timespec64) {0};
	}

	if (has_timestamping) {
		tss->ts[1] = (struct timespec64) {0};
		if (sock_flag(sk, SOCK_TSTAMP_NEW))
			put_cmsg_scm_timestamping64(msg, tss);
		else
			put_cmsg_scm_timestamping(msg, tss);
	}
}

static int tcp_inq_hint(struct sock *sk)
{
	const struct tcp_sock *tp = tcp_sk(sk);
	u32 copied_seq = READ_ONCE(tp->copied_seq);
	u32 rcv_nxt = READ_ONCE(tp->rcv_nxt);
	int inq;

	inq = rcv_nxt - copied_seq;
	if (unlikely(inq < 0 || copied_seq != READ_ONCE(tp->copied_seq))) {
		lock_sock(sk);
		inq = tp->rcv_nxt - tp->copied_seq;
		release_sock(sk);
	}
	/* After receiving a FIN, tell the user-space to continue reading
	 * by returning a non-zero inq.
	 */
	if (inq == 0 && sock_flag(sk, SOCK_DONE))
		inq = 1;
	return inq;
}

/*
 *	This routine copies from a sock struct into the user buffer.
 *
 *	Technical note: in 2.3 we work on _locked_ socket, so that
 *	tricks with *seq access order and skb->users are not required.
 *	Probably, code can be easily improved even more.
 */

static int tcp_recvmsg_locked(struct sock *sk, struct msghdr *msg, size_t len,
			      int flags, struct scm_timestamping_internal *tss,
			      int *cmsg_flags)
{
	struct tcp_sock *tp = tcp_sk(sk);
	int copied = 0;
	u32 peek_seq;
	u32 *seq;
	unsigned long used;
	int err;
	int target;		/* Read at least this many bytes */
	long timeo;
	struct sk_buff *skb, *last;
	u32 urg_hole = 0;

	err = -ENOTCONN;
	if (sk->sk_state == TCP_LISTEN)
		goto out;

	if (tp->recvmsg_inq) {
		*cmsg_flags = TCP_CMSG_INQ;
		msg->msg_get_inq = 1;
	}
	timeo = sock_rcvtimeo(sk, flags & MSG_DONTWAIT);

	/* Urgent data needs to be handled specially. */
	if (flags & MSG_OOB)
		goto recv_urg;

	if (unlikely(tp->repair)) {
		err = -EPERM;
		if (!(flags & MSG_PEEK))
			goto out;

		if (tp->repair_queue == TCP_SEND_QUEUE)
			goto recv_sndq;

		err = -EINVAL;
		if (tp->repair_queue == TCP_NO_QUEUE)
			goto out;

		/* 'common' recv queue MSG_PEEK-ing */
	}

	seq = &tp->copied_seq;
	if (flags & MSG_PEEK) {
		peek_seq = tp->copied_seq;
		seq = &peek_seq;
	}

	target = sock_rcvlowat(sk, flags & MSG_WAITALL, len);

	do {
		u32 offset;

		/* Are we at urgent data? Stop if we have read anything or have SIGURG pending. */
		if (unlikely(tp->urg_data) && tp->urg_seq == *seq) {
			if (copied)
				break;
			if (signal_pending(current)) {
				copied = timeo ? sock_intr_errno(timeo) : -EAGAIN;
				break;
			}
		}

		/* Next get a buffer. */

		last = skb_peek_tail(&sk->sk_receive_queue);
		skb_queue_walk(&sk->sk_receive_queue, skb) {
			last = skb;
			/* Now that we have two receive queues this
			 * shouldn't happen.
			 */
			if (WARN(before(*seq, TCP_SKB_CB(skb)->seq),
				 "TCP recvmsg seq # bug: copied %X, seq %X, rcvnxt %X, fl %X\n",
				 *seq, TCP_SKB_CB(skb)->seq, tp->rcv_nxt,
				 flags))
				break;

			offset = *seq - TCP_SKB_CB(skb)->seq;
			if (unlikely(TCP_SKB_CB(skb)->tcp_flags & TCPHDR_SYN)) {
				pr_err_once("%s: found a SYN, please report !\n", __func__);
				offset--;
			}
			if (offset < skb->len)
				goto found_ok_skb;
			if (TCP_SKB_CB(skb)->tcp_flags & TCPHDR_FIN)
				goto found_fin_ok;
			WARN(!(flags & MSG_PEEK),
			     "TCP recvmsg seq # bug 2: copied %X, seq %X, rcvnxt %X, fl %X\n",
			     *seq, TCP_SKB_CB(skb)->seq, tp->rcv_nxt, flags);
		}

		/* Well, if we have backlog, try to process it now yet. */

		if (copied >= target && !READ_ONCE(sk->sk_backlog.tail))
			break;

		if (copied) {
			if (!timeo ||
			    sk->sk_err ||
			    sk->sk_state == TCP_CLOSE ||
			    (sk->sk_shutdown & RCV_SHUTDOWN) ||
			    signal_pending(current))
				break;
		} else {
			if (sock_flag(sk, SOCK_DONE))
				break;

			if (sk->sk_err) {
				copied = sock_error(sk);
				break;
			}

			if (sk->sk_shutdown & RCV_SHUTDOWN)
				break;

			if (sk->sk_state == TCP_CLOSE) {
				/* This occurs when user tries to read
				 * from never connected socket.
				 */
				copied = -ENOTCONN;
				break;
			}

			if (!timeo) {
				copied = -EAGAIN;
				break;
			}

			if (signal_pending(current)) {
				copied = sock_intr_errno(timeo);
				break;
			}
		}

		if (copied >= target) {
			/* Do not sleep, just process backlog. */
			__sk_flush_backlog(sk);
		} else {
			tcp_cleanup_rbuf(sk, copied);
			sk_wait_data(sk, &timeo, last);
		}

		if ((flags & MSG_PEEK) &&
		    (peek_seq - copied - urg_hole != tp->copied_seq)) {
			net_dbg_ratelimited("TCP(%s:%d): Application bug, race in MSG_PEEK\n",
					    current->comm,
					    task_pid_nr(current));
			peek_seq = tp->copied_seq;
		}
		continue;

found_ok_skb:
		/* Ok so how much can we use? */
		used = skb->len - offset;
		if (len < used)
			used = len;

		/* Do we have urgent data here? */
		if (unlikely(tp->urg_data)) {
			u32 urg_offset = tp->urg_seq - *seq;
			if (urg_offset < used) {
				if (!urg_offset) {
					if (!sock_flag(sk, SOCK_URGINLINE)) {
						WRITE_ONCE(*seq, *seq + 1);
						urg_hole++;
						offset++;
						used--;
						if (!used)
							goto skip_copy;
					}
				} else
					used = urg_offset;
			}
		}

		if (!(flags & MSG_TRUNC)) {
			err = skb_copy_datagram_msg(skb, offset, msg, used);
			if (err) {
				/* Exception. Bailout! */
				if (!copied)
					copied = -EFAULT;
				break;
			}
		}

		WRITE_ONCE(*seq, *seq + used);
		copied += used;
		len -= used;

		tcp_rcv_space_adjust(sk);

skip_copy:
		if (unlikely(tp->urg_data) && after(tp->copied_seq, tp->urg_seq)) {
			WRITE_ONCE(tp->urg_data, 0);
			tcp_fast_path_check(sk);
		}

		if (TCP_SKB_CB(skb)->has_rxtstamp) {
			tcp_update_recv_tstamps(skb, tss);
			*cmsg_flags |= TCP_CMSG_TS;
		}

		if (used + offset < skb->len)
			continue;

		if (TCP_SKB_CB(skb)->tcp_flags & TCPHDR_FIN)
			goto found_fin_ok;
		if (!(flags & MSG_PEEK))
			tcp_eat_recv_skb(sk, skb);
		continue;

found_fin_ok:
		/* Process the FIN. */
		WRITE_ONCE(*seq, *seq + 1);
		if (!(flags & MSG_PEEK))
			tcp_eat_recv_skb(sk, skb);
		break;
	} while (len > 0);

	/* According to UNIX98, msg_name/msg_namelen are ignored
	 * on connected socket. I was just happy when found this 8) --ANK
	 */

	/* Clean up data we have read: This will do ACK frames. */
	tcp_cleanup_rbuf(sk, copied);
	return copied;

out:
	return err;

recv_urg:
	err = tcp_recv_urg(sk, msg, len, flags);
	goto out;

recv_sndq:
	err = tcp_peek_sndq(sk, msg, len);
	goto out;
}

int tcp_recvmsg(struct sock *sk, struct msghdr *msg, size_t len, int flags,
		int *addr_len)
{
	int cmsg_flags = 0, ret;
	struct scm_timestamping_internal tss;

	if (unlikely(flags & MSG_ERRQUEUE))
		return inet_recv_error(sk, msg, len, addr_len);

	if (sk_can_busy_loop(sk) &&
	    skb_queue_empty_lockless(&sk->sk_receive_queue) &&
	    sk->sk_state == TCP_ESTABLISHED)
		sk_busy_loop(sk, flags & MSG_DONTWAIT);

	lock_sock(sk);
	ret = tcp_recvmsg_locked(sk, msg, len, flags, &tss, &cmsg_flags);
	release_sock(sk);

	if ((cmsg_flags || msg->msg_get_inq) && ret >= 0) {
		if (cmsg_flags & TCP_CMSG_TS)
			tcp_recv_timestamp(msg, sk, &tss);
		if (msg->msg_get_inq) {
			msg->msg_inq = tcp_inq_hint(sk);
			if (cmsg_flags & TCP_CMSG_INQ)
				put_cmsg(msg, SOL_TCP, TCP_CM_INQ,
					 sizeof(msg->msg_inq), &msg->msg_inq);
		}
	}
	return ret;
}
EXPORT_SYMBOL(tcp_recvmsg);

void tcp_set_state(struct sock *sk, int state)
{
	int oldstate = sk->sk_state;

	/* We defined a new enum for TCP states that are exported in BPF
	 * so as not force the internal TCP states to be frozen. The
	 * following checks will detect if an internal state value ever
	 * differs from the BPF value. If this ever happens, then we will
	 * need to remap the internal value to the BPF value before calling
	 * tcp_call_bpf_2arg.
	 */
	BUILD_BUG_ON((int)BPF_TCP_ESTABLISHED != (int)TCP_ESTABLISHED);
	BUILD_BUG_ON((int)BPF_TCP_SYN_SENT != (int)TCP_SYN_SENT);
	BUILD_BUG_ON((int)BPF_TCP_SYN_RECV != (int)TCP_SYN_RECV);
	BUILD_BUG_ON((int)BPF_TCP_FIN_WAIT1 != (int)TCP_FIN_WAIT1);
	BUILD_BUG_ON((int)BPF_TCP_FIN_WAIT2 != (int)TCP_FIN_WAIT2);
	BUILD_BUG_ON((int)BPF_TCP_TIME_WAIT != (int)TCP_TIME_WAIT);
	BUILD_BUG_ON((int)BPF_TCP_CLOSE != (int)TCP_CLOSE);
	BUILD_BUG_ON((int)BPF_TCP_CLOSE_WAIT != (int)TCP_CLOSE_WAIT);
	BUILD_BUG_ON((int)BPF_TCP_LAST_ACK != (int)TCP_LAST_ACK);
	BUILD_BUG_ON((int)BPF_TCP_LISTEN != (int)TCP_LISTEN);
	BUILD_BUG_ON((int)BPF_TCP_CLOSING != (int)TCP_CLOSING);
	BUILD_BUG_ON((int)BPF_TCP_NEW_SYN_RECV != (int)TCP_NEW_SYN_RECV);
	BUILD_BUG_ON((int)BPF_TCP_MAX_STATES != (int)TCP_MAX_STATES);

	/* bpf uapi header bpf.h defines an anonymous enum with values
	 * BPF_TCP_* used by bpf programs. Currently gcc built vmlinux
	 * is able to emit this enum in DWARF due to the above BUILD_BUG_ON.
	 * But clang built vmlinux does not have this enum in DWARF
	 * since clang removes the above code before generating IR/debuginfo.
	 * Let us explicitly emit the type debuginfo to ensure the
	 * above-mentioned anonymous enum in the vmlinux DWARF and hence BTF
	 * regardless of which compiler is used.
	 */
	BTF_TYPE_EMIT_ENUM(BPF_TCP_ESTABLISHED);

	if (BPF_SOCK_OPS_TEST_FLAG(tcp_sk(sk), BPF_SOCK_OPS_STATE_CB_FLAG))
		tcp_call_bpf_2arg(sk, BPF_SOCK_OPS_STATE_CB, oldstate, state);

	switch (state) {
	case TCP_ESTABLISHED:
		if (oldstate != TCP_ESTABLISHED)
			TCP_INC_STATS(sock_net(sk), TCP_MIB_CURRESTAB);
		break;

	case TCP_CLOSE:
		if (oldstate == TCP_CLOSE_WAIT || oldstate == TCP_ESTABLISHED)
			TCP_INC_STATS(sock_net(sk), TCP_MIB_ESTABRESETS);

		sk->sk_prot->unhash(sk);
		if (inet_csk(sk)->icsk_bind_hash &&
		    !(sk->sk_userlocks & SOCK_BINDPORT_LOCK))
			inet_put_port(sk);
		fallthrough;
	default:
		if (oldstate == TCP_ESTABLISHED)
			TCP_DEC_STATS(sock_net(sk), TCP_MIB_CURRESTAB);
	}

	/* Change state AFTER socket is unhashed to avoid closed
	 * socket sitting in hash tables.
	 */
	inet_sk_state_store(sk, state);
}
EXPORT_SYMBOL_GPL(tcp_set_state);

/*
 *	State processing on a close. This implements the state shift for
 *	sending our FIN frame. Note that we only send a FIN for some
 *	states. A shutdown() may have already sent the FIN, or we may be
 *	closed.
 */

static const unsigned char new_state[16] = {
  /* current state:        new state:      action:	*/
  [0 /* (Invalid) */]	= TCP_CLOSE,
  [TCP_ESTABLISHED]	= TCP_FIN_WAIT1 | TCP_ACTION_FIN,
  [TCP_SYN_SENT]	= TCP_CLOSE,
  [TCP_SYN_RECV]	= TCP_FIN_WAIT1 | TCP_ACTION_FIN,
  [TCP_FIN_WAIT1]	= TCP_FIN_WAIT1,
  [TCP_FIN_WAIT2]	= TCP_FIN_WAIT2,
  [TCP_TIME_WAIT]	= TCP_CLOSE,
  [TCP_CLOSE]		= TCP_CLOSE,
  [TCP_CLOSE_WAIT]	= TCP_LAST_ACK  | TCP_ACTION_FIN,
  [TCP_LAST_ACK]	= TCP_LAST_ACK,
  [TCP_LISTEN]		= TCP_CLOSE,
  [TCP_CLOSING]		= TCP_CLOSING,
  [TCP_NEW_SYN_RECV]	= TCP_CLOSE,	/* should not happen ! */
};

static int tcp_close_state(struct sock *sk)
{
	int next = (int)new_state[sk->sk_state];
	int ns = next & TCP_STATE_MASK;

	tcp_set_state(sk, ns);

	return next & TCP_ACTION_FIN;
}

/*
 *	Shutdown the sending side of a connection. Much like close except
 *	that we don't receive shut down or sock_set_flag(sk, SOCK_DEAD).
 */

void tcp_shutdown(struct sock *sk, int how)
{
	/*	We need to grab some memory, and put together a FIN,
	 *	and then put it into the queue to be sent.
	 *		Tim MacKenzie(tym@dibbler.cs.monash.edu.au) 4 Dec '92.
	 */
	if (!(how & SEND_SHUTDOWN))
		return;

	/* If we've already sent a FIN, or it's a closed state, skip this. */
	if ((1 << sk->sk_state) &
	    (TCPF_ESTABLISHED | TCPF_SYN_SENT |
	     TCPF_SYN_RECV | TCPF_CLOSE_WAIT)) {
		/* Clear out any half completed packets.  FIN if needed. */
		if (tcp_close_state(sk))
			tcp_send_fin(sk);
	}
}
EXPORT_SYMBOL(tcp_shutdown);

int tcp_orphan_count_sum(void)
{
	int i, total = 0;

	for_each_possible_cpu(i)
		total += per_cpu(tcp_orphan_count, i);

	return max(total, 0);
}

static int tcp_orphan_cache;
static struct timer_list tcp_orphan_timer;
#define TCP_ORPHAN_TIMER_PERIOD msecs_to_jiffies(100)

static void tcp_orphan_update(struct timer_list *unused)
{
	WRITE_ONCE(tcp_orphan_cache, tcp_orphan_count_sum());
	mod_timer(&tcp_orphan_timer, jiffies + TCP_ORPHAN_TIMER_PERIOD);
}

static bool tcp_too_many_orphans(int shift)
{
	return READ_ONCE(tcp_orphan_cache) << shift >
		READ_ONCE(sysctl_tcp_max_orphans);
}

bool tcp_check_oom(struct sock *sk, int shift)
{
	bool too_many_orphans, out_of_socket_memory;

	too_many_orphans = tcp_too_many_orphans(shift);
	out_of_socket_memory = tcp_out_of_memory(sk);

	if (too_many_orphans)
		net_info_ratelimited("too many orphaned sockets\n");
	if (out_of_socket_memory)
		net_info_ratelimited("out of memory -- consider tuning tcp_mem\n");
	return too_many_orphans || out_of_socket_memory;
}

void __tcp_close(struct sock *sk, long timeout)
{
	struct sk_buff *skb;
	int data_was_unread = 0;
	int state;

	sk->sk_shutdown = SHUTDOWN_MASK;

	if (sk->sk_state == TCP_LISTEN) {
		tcp_set_state(sk, TCP_CLOSE);

		/* Special case. */
		inet_csk_listen_stop(sk);

		goto adjudge_to_death;
	}

	/*  We need to flush the recv. buffs.  We do this only on the
	 *  descriptor close, not protocol-sourced closes, because the
	 *  reader process may not have drained the data yet!
	 */
	while ((skb = __skb_dequeue(&sk->sk_receive_queue)) != NULL) {
		u32 len = TCP_SKB_CB(skb)->end_seq - TCP_SKB_CB(skb)->seq;

		if (TCP_SKB_CB(skb)->tcp_flags & TCPHDR_FIN)
			len--;
		data_was_unread += len;
		__kfree_skb(skb);
	}

	/* If socket has been already reset (e.g. in tcp_reset()) - kill it. */
	if (sk->sk_state == TCP_CLOSE)
		goto adjudge_to_death;

	/* As outlined in RFC 2525, section 2.17, we send a RST here because
	 * data was lost. To witness the awful effects of the old behavior of
	 * always doing a FIN, run an older 2.1.x kernel or 2.0.x, start a bulk
	 * GET in an FTP client, suspend the process, wait for the client to
	 * advertise a zero window, then kill -9 the FTP client, wheee...
	 * Note: timeout is always zero in such a case.
	 */
	if (unlikely(tcp_sk(sk)->repair)) {
		sk->sk_prot->disconnect(sk, 0);
	} else if (data_was_unread) {
		/* Unread data was tossed, zap the connection. */
		NET_INC_STATS(sock_net(sk), LINUX_MIB_TCPABORTONCLOSE);
		tcp_set_state(sk, TCP_CLOSE);
		tcp_send_active_reset(sk, sk->sk_allocation);
	} else if (sock_flag(sk, SOCK_LINGER) && !sk->sk_lingertime) {
		/* Check zero linger _after_ checking for unread data. */
		sk->sk_prot->disconnect(sk, 0);
		NET_INC_STATS(sock_net(sk), LINUX_MIB_TCPABORTONDATA);
	} else if (tcp_close_state(sk)) {
		/* We FIN if the application ate all the data before
		 * zapping the connection.
		 */

		/* RED-PEN. Formally speaking, we have broken TCP state
		 * machine. State transitions:
		 *
		 * TCP_ESTABLISHED -> TCP_FIN_WAIT1
		 * TCP_SYN_RECV	-> TCP_FIN_WAIT1 (forget it, it's impossible)
		 * TCP_CLOSE_WAIT -> TCP_LAST_ACK
		 *
		 * are legal only when FIN has been sent (i.e. in window),
		 * rather than queued out of window. Purists blame.
		 *
		 * F.e. "RFC state" is ESTABLISHED,
		 * if Linux state is FIN-WAIT-1, but FIN is still not sent.
		 *
		 * The visible declinations are that sometimes
		 * we enter time-wait state, when it is not required really
		 * (harmless), do not send active resets, when they are
		 * required by specs (TCP_ESTABLISHED, TCP_CLOSE_WAIT, when
		 * they look as CLOSING or LAST_ACK for Linux)
		 * Probably, I missed some more holelets.
		 * 						--ANK
		 * XXX (TFO) - To start off we don't support SYN+ACK+FIN
		 * in a single packet! (May consider it later but will
		 * probably need API support or TCP_CORK SYN-ACK until
		 * data is written and socket is closed.)
		 */
		tcp_send_fin(sk);
	}

	sk_stream_wait_close(sk, timeout);

adjudge_to_death:
	state = sk->sk_state;
	sock_hold(sk);
	sock_orphan(sk);

	local_bh_disable();
	bh_lock_sock(sk);
	/* remove backlog if any, without releasing ownership. */
	__release_sock(sk);

	this_cpu_inc(tcp_orphan_count);

	/* Have we already been destroyed by a softirq or backlog? */
	if (state != TCP_CLOSE && sk->sk_state == TCP_CLOSE)
		goto out;

	/*	This is a (useful) BSD violating of the RFC. There is a
	 *	problem with TCP as specified in that the other end could
	 *	keep a socket open forever with no application left this end.
	 *	We use a 1 minute timeout (about the same as BSD) then kill
	 *	our end. If they send after that then tough - BUT: long enough
	 *	that we won't make the old 4*rto = almost no time - whoops
	 *	reset mistake.
	 *
	 *	Nope, it was not mistake. It is really desired behaviour
	 *	f.e. on http servers, when such sockets are useless, but
	 *	consume significant resources. Let's do it with special
	 *	linger2	option.					--ANK
	 */

	if (sk->sk_state == TCP_FIN_WAIT2) {
		struct tcp_sock *tp = tcp_sk(sk);
		if (tp->linger2 < 0) {
			tcp_set_state(sk, TCP_CLOSE);
			tcp_send_active_reset(sk, GFP_ATOMIC);
			__NET_INC_STATS(sock_net(sk),
					LINUX_MIB_TCPABORTONLINGER);
		} else {
			const int tmo = tcp_fin_time(sk);

			if (tmo > TCP_TIMEWAIT_LEN) {
				inet_csk_reset_keepalive_timer(sk,
						tmo - TCP_TIMEWAIT_LEN);
			} else {
				tcp_time_wait(sk, TCP_FIN_WAIT2, tmo);
				goto out;
			}
		}
	}
	if (sk->sk_state != TCP_CLOSE) {
		if (tcp_check_oom(sk, 0)) {
			tcp_set_state(sk, TCP_CLOSE);
			tcp_send_active_reset(sk, GFP_ATOMIC);
			__NET_INC_STATS(sock_net(sk),
					LINUX_MIB_TCPABORTONMEMORY);
		} else if (!check_net(sock_net(sk))) {
			/* Not possible to send reset; just close */
			tcp_set_state(sk, TCP_CLOSE);
		}
	}

	if (sk->sk_state == TCP_CLOSE) {
		struct request_sock *req;

		req = rcu_dereference_protected(tcp_sk(sk)->fastopen_rsk,
						lockdep_sock_is_held(sk));
		/* We could get here with a non-NULL req if the socket is
		 * aborted (e.g., closed with unread data) before 3WHS
		 * finishes.
		 */
		if (req)
			reqsk_fastopen_remove(sk, req, false);
		inet_csk_destroy_sock(sk);
	}
	/* Otherwise, socket is reprieved until protocol close. */

out:
	bh_unlock_sock(sk);
	local_bh_enable();
}

void tcp_close(struct sock *sk, long timeout)
{
	lock_sock(sk);
	__tcp_close(sk, timeout);
	release_sock(sk);
	sock_put(sk);
}
EXPORT_SYMBOL(tcp_close);

/* These states need RST on ABORT according to RFC793 */

static inline bool tcp_need_reset(int state)
{
	return (1 << state) &
	       (TCPF_ESTABLISHED | TCPF_CLOSE_WAIT | TCPF_FIN_WAIT1 |
		TCPF_FIN_WAIT2 | TCPF_SYN_RECV);
}

static void tcp_rtx_queue_purge(struct sock *sk)
{
	struct rb_node *p = rb_first(&sk->tcp_rtx_queue);

	tcp_sk(sk)->highest_sack = NULL;
	while (p) {
		struct sk_buff *skb = rb_to_skb(p);

		p = rb_next(p);
		/* Since we are deleting whole queue, no need to
		 * list_del(&skb->tcp_tsorted_anchor)
		 */
		tcp_rtx_queue_unlink(skb, sk);
		tcp_wmem_free_skb(sk, skb);
	}
}

void tcp_write_queue_purge(struct sock *sk)
{
	struct sk_buff *skb;

	tcp_chrono_stop(sk, TCP_CHRONO_BUSY);
	while ((skb = __skb_dequeue(&sk->sk_write_queue)) != NULL) {
		tcp_skb_tsorted_anchor_cleanup(skb);
		tcp_wmem_free_skb(sk, skb);
	}
	tcp_rtx_queue_purge(sk);
	INIT_LIST_HEAD(&tcp_sk(sk)->tsorted_sent_queue);
	tcp_clear_all_retrans_hints(tcp_sk(sk));
	tcp_sk(sk)->packets_out = 0;
	inet_csk(sk)->icsk_backoff = 0;
}

int tcp_disconnect(struct sock *sk, int flags)
{
	struct inet_sock *inet = inet_sk(sk);
	struct inet_connection_sock *icsk = inet_csk(sk);
	struct tcp_sock *tp = tcp_sk(sk);
	int old_state = sk->sk_state;
	u32 seq;

	if (old_state != TCP_CLOSE)
		tcp_set_state(sk, TCP_CLOSE);

	/* ABORT function of RFC793 */
	if (old_state == TCP_LISTEN) {
		inet_csk_listen_stop(sk);
	} else if (unlikely(tp->repair)) {
		sk->sk_err = ECONNABORTED;
	} else if (tcp_need_reset(old_state) ||
		   (tp->snd_nxt != tp->write_seq &&
		    (1 << old_state) & (TCPF_CLOSING | TCPF_LAST_ACK))) {
		/* The last check adjusts for discrepancy of Linux wrt. RFC
		 * states
		 */
		tcp_send_active_reset(sk, gfp_any());
		sk->sk_err = ECONNRESET;
	} else if (old_state == TCP_SYN_SENT)
		sk->sk_err = ECONNRESET;

	tcp_clear_xmit_timers(sk);
	__skb_queue_purge(&sk->sk_receive_queue);
	WRITE_ONCE(tp->copied_seq, tp->rcv_nxt);
	WRITE_ONCE(tp->urg_data, 0);
	tcp_write_queue_purge(sk);
	tcp_fastopen_active_disable_ofo_check(sk);
	skb_rbtree_purge(&tp->out_of_order_queue);

	inet->inet_dport = 0;

	if (!(sk->sk_userlocks & SOCK_BINDADDR_LOCK))
		inet_reset_saddr(sk);

	sk->sk_shutdown = 0;
	sock_reset_flag(sk, SOCK_DONE);
	tp->srtt_us = 0;
	tp->mdev_us = jiffies_to_usecs(TCP_TIMEOUT_INIT);
	tp->rcv_rtt_last_tsecr = 0;

	seq = tp->write_seq + tp->max_window + 2;
	if (!seq)
		seq = 1;
	WRITE_ONCE(tp->write_seq, seq);

	icsk->icsk_backoff = 0;
	icsk->icsk_probes_out = 0;
	icsk->icsk_probes_tstamp = 0;
	icsk->icsk_rto = TCP_TIMEOUT_INIT;
	icsk->icsk_rto_min = TCP_RTO_MIN;
	icsk->icsk_delack_max = TCP_DELACK_MAX;
	tp->snd_ssthresh = TCP_INFINITE_SSTHRESH;
	tcp_snd_cwnd_set(tp, TCP_INIT_CWND);
	tp->snd_cwnd_cnt = 0;
	tp->is_cwnd_limited = 0;
	tp->max_packets_out = 0;
	tp->window_clamp = 0;
	tp->delivered = 0;
	tp->delivered_ce = 0;
	if (icsk->icsk_ca_ops->release)
		icsk->icsk_ca_ops->release(sk);
	memset(icsk->icsk_ca_priv, 0, sizeof(icsk->icsk_ca_priv));
	icsk->icsk_ca_initialized = 0;
	tcp_set_ca_state(sk, TCP_CA_Open);
	tp->is_sack_reneg = 0;
	tcp_clear_retrans(tp);
	tp->total_retrans = 0;
	inet_csk_delack_init(sk);
	/* Initialize rcv_mss to TCP_MIN_MSS to avoid division by 0
	 * issue in __tcp_select_window()
	 */
	icsk->icsk_ack.rcv_mss = TCP_MIN_MSS;
	memset(&tp->rx_opt, 0, sizeof(tp->rx_opt));
	__sk_dst_reset(sk);
	dst_release(xchg((__force struct dst_entry **)&sk->sk_rx_dst, NULL));
	tcp_saved_syn_free(tp);
	tp->compressed_ack = 0;
	tp->segs_in = 0;
	tp->segs_out = 0;
	tp->bytes_sent = 0;
	tp->bytes_acked = 0;
	tp->bytes_received = 0;
	tp->bytes_retrans = 0;
	tp->data_segs_in = 0;
	tp->data_segs_out = 0;
	tp->duplicate_sack[0].start_seq = 0;
	tp->duplicate_sack[0].end_seq = 0;
	tp->dsack_dups = 0;
	tp->reord_seen = 0;
	tp->retrans_out = 0;
	tp->sacked_out = 0;
	tp->tlp_high_seq = 0;
	tp->last_oow_ack_time = 0;
	/* There's a bubble in the pipe until at least the first ACK. */
	tp->app_limited = ~0U;
	tp->rack.mstamp = 0;
	tp->rack.advanced = 0;
	tp->rack.reo_wnd_steps = 1;
	tp->rack.last_delivered = 0;
	tp->rack.reo_wnd_persist = 0;
	tp->rack.dsack_seen = 0;
	tp->syn_data_acked = 0;
	tp->rx_opt.saw_tstamp = 0;
	tp->rx_opt.dsack = 0;
	tp->rx_opt.num_sacks = 0;
	tp->rcv_ooopack = 0;


	/* Clean up fastopen related fields */
	tcp_free_fastopen_req(tp);
	inet->defer_connect = 0;
	tp->fastopen_client_fail = 0;

	WARN_ON(inet->inet_num && !icsk->icsk_bind_hash);

	if (sk->sk_frag.page) {
		put_page(sk->sk_frag.page);
		sk->sk_frag.page = NULL;
		sk->sk_frag.offset = 0;
	}
	sk_error_report(sk);
	return 0;
}
EXPORT_SYMBOL(tcp_disconnect);

static inline bool tcp_can_repair_sock(const struct sock *sk)
{
	return ns_capable(sock_net(sk)->user_ns, CAP_NET_ADMIN) &&
		(sk->sk_state != TCP_LISTEN);
}

static int tcp_repair_set_window(struct tcp_sock *tp, sockptr_t optbuf, int len)
{
	struct tcp_repair_window opt;

	if (!tp->repair)
		return -EPERM;

	if (len != sizeof(opt))
		return -EINVAL;

	if (copy_from_sockptr(&opt, optbuf, sizeof(opt)))
		return -EFAULT;

	if (opt.max_window < opt.snd_wnd)
		return -EINVAL;

	if (after(opt.snd_wl1, tp->rcv_nxt + opt.rcv_wnd))
		return -EINVAL;

	if (after(opt.rcv_wup, tp->rcv_nxt))
		return -EINVAL;

	tp->snd_wl1	= opt.snd_wl1;
	tp->snd_wnd	= opt.snd_wnd;
	tp->max_window	= opt.max_window;

	tp->rcv_wnd	= opt.rcv_wnd;
	tp->rcv_wup	= opt.rcv_wup;

	return 0;
}

static int tcp_repair_options_est(struct sock *sk, sockptr_t optbuf,
		unsigned int len)
{
	struct tcp_sock *tp = tcp_sk(sk);
	struct tcp_repair_opt opt;
	size_t offset = 0;

	while (len >= sizeof(opt)) {
		if (copy_from_sockptr_offset(&opt, optbuf, offset, sizeof(opt)))
			return -EFAULT;

		offset += sizeof(opt);
		len -= sizeof(opt);

		switch (opt.opt_code) {
		case TCPOPT_MSS:
			tp->rx_opt.mss_clamp = opt.opt_val;
			tcp_mtup_init(sk);
			break;
		case TCPOPT_WINDOW:
			{
				u16 snd_wscale = opt.opt_val & 0xFFFF;
				u16 rcv_wscale = opt.opt_val >> 16;

				if (snd_wscale > TCP_MAX_WSCALE || rcv_wscale > TCP_MAX_WSCALE)
					return -EFBIG;

				tp->rx_opt.snd_wscale = snd_wscale;
				tp->rx_opt.rcv_wscale = rcv_wscale;
				tp->rx_opt.wscale_ok = 1;
			}
			break;
		case TCPOPT_SACK_PERM:
			if (opt.opt_val != 0)
				return -EINVAL;

			tp->rx_opt.sack_ok |= TCP_SACK_SEEN;
			break;
		case TCPOPT_TIMESTAMP:
			if (opt.opt_val != 0)
				return -EINVAL;

			tp->rx_opt.tstamp_ok = 1;
			break;
		}
	}

	return 0;
}

DEFINE_STATIC_KEY_FALSE(tcp_tx_delay_enabled);
EXPORT_SYMBOL(tcp_tx_delay_enabled);

static void tcp_enable_tx_delay(void)
{
	if (!static_branch_unlikely(&tcp_tx_delay_enabled)) {
		static int __tcp_tx_delay_enabled = 0;

		if (cmpxchg(&__tcp_tx_delay_enabled, 0, 1) == 0) {
			static_branch_enable(&tcp_tx_delay_enabled);
			pr_info("TCP_TX_DELAY enabled\n");
		}
	}
}

/* When set indicates to always queue non-full frames.  Later the user clears
 * this option and we transmit any pending partial frames in the queue.  This is
 * meant to be used alongside sendfile() to get properly filled frames when the
 * user (for example) must write out headers with a write() call first and then
 * use sendfile to send out the data parts.
 *
 * TCP_CORK can be set together with TCP_NODELAY and it is stronger than
 * TCP_NODELAY.
 */
void __tcp_sock_set_cork(struct sock *sk, bool on)
{
	struct tcp_sock *tp = tcp_sk(sk);

	if (on) {
		tp->nonagle |= TCP_NAGLE_CORK;
	} else {
		tp->nonagle &= ~TCP_NAGLE_CORK;
		if (tp->nonagle & TCP_NAGLE_OFF)
			tp->nonagle |= TCP_NAGLE_PUSH;
		tcp_push_pending_frames(sk);
	}
}

void tcp_sock_set_cork(struct sock *sk, bool on)
{
	lock_sock(sk);
	__tcp_sock_set_cork(sk, on);
	release_sock(sk);
}
EXPORT_SYMBOL(tcp_sock_set_cork);

/* TCP_NODELAY is weaker than TCP_CORK, so that this option on corked socket is
 * remembered, but it is not activated until cork is cleared.
 *
 * However, when TCP_NODELAY is set we make an explicit push, which overrides
 * even TCP_CORK for currently queued segments.
 */
void __tcp_sock_set_nodelay(struct sock *sk, bool on)
{
	if (on) {
		tcp_sk(sk)->nonagle |= TCP_NAGLE_OFF|TCP_NAGLE_PUSH;
		tcp_push_pending_frames(sk);
	} else {
		tcp_sk(sk)->nonagle &= ~TCP_NAGLE_OFF;
	}
}

void tcp_sock_set_nodelay(struct sock *sk)
{
	lock_sock(sk);
	__tcp_sock_set_nodelay(sk, true);
	release_sock(sk);
}
EXPORT_SYMBOL(tcp_sock_set_nodelay);

static void __tcp_sock_set_quickack(struct sock *sk, int val)
{
	if (!val) {
		inet_csk_enter_pingpong_mode(sk);
		return;
	}

	inet_csk_exit_pingpong_mode(sk);
	if ((1 << sk->sk_state) & (TCPF_ESTABLISHED | TCPF_CLOSE_WAIT) &&
	    inet_csk_ack_scheduled(sk)) {
		inet_csk(sk)->icsk_ack.pending |= ICSK_ACK_PUSHED;
		tcp_cleanup_rbuf(sk, 1);
		if (!(val & 1))
			inet_csk_enter_pingpong_mode(sk);
	}
}

void tcp_sock_set_quickack(struct sock *sk, int val)
{
	lock_sock(sk);
	__tcp_sock_set_quickack(sk, val);
	release_sock(sk);
}
EXPORT_SYMBOL(tcp_sock_set_quickack);

int tcp_sock_set_syncnt(struct sock *sk, int val)
{
	if (val < 1 || val > MAX_TCP_SYNCNT)
		return -EINVAL;

	lock_sock(sk);
	inet_csk(sk)->icsk_syn_retries = val;
	release_sock(sk);
	return 0;
}
EXPORT_SYMBOL(tcp_sock_set_syncnt);

void tcp_sock_set_user_timeout(struct sock *sk, u32 val)
{
	lock_sock(sk);
	inet_csk(sk)->icsk_user_timeout = val;
	release_sock(sk);
}
EXPORT_SYMBOL(tcp_sock_set_user_timeout);

int tcp_sock_set_keepidle_locked(struct sock *sk, int val)
{
	struct tcp_sock *tp = tcp_sk(sk);

	if (val < 1 || val > MAX_TCP_KEEPIDLE)
		return -EINVAL;

	tp->keepalive_time = val * HZ;
	if (sock_flag(sk, SOCK_KEEPOPEN) &&
	    !((1 << sk->sk_state) & (TCPF_CLOSE | TCPF_LISTEN))) {
		u32 elapsed = keepalive_time_elapsed(tp);

		if (tp->keepalive_time > elapsed)
			elapsed = tp->keepalive_time - elapsed;
		else
			elapsed = 0;
		inet_csk_reset_keepalive_timer(sk, elapsed);
	}

	return 0;
}

int tcp_sock_set_keepidle(struct sock *sk, int val)
{
	int err;

	lock_sock(sk);
	err = tcp_sock_set_keepidle_locked(sk, val);
	release_sock(sk);
	return err;
}
EXPORT_SYMBOL(tcp_sock_set_keepidle);

int tcp_sock_set_keepintvl(struct sock *sk, int val)
{
	if (val < 1 || val > MAX_TCP_KEEPINTVL)
		return -EINVAL;

	lock_sock(sk);
	tcp_sk(sk)->keepalive_intvl = val * HZ;
	release_sock(sk);
	return 0;
}
EXPORT_SYMBOL(tcp_sock_set_keepintvl);

int tcp_sock_set_keepcnt(struct sock *sk, int val)
{
	if (val < 1 || val > MAX_TCP_KEEPCNT)
		return -EINVAL;

	lock_sock(sk);
	tcp_sk(sk)->keepalive_probes = val;
	release_sock(sk);
	return 0;
}
EXPORT_SYMBOL(tcp_sock_set_keepcnt);

int tcp_set_window_clamp(struct sock *sk, int val)
{
	struct tcp_sock *tp = tcp_sk(sk);

	if (!val) {
		if (sk->sk_state != TCP_CLOSE)
			return -EINVAL;
		tp->window_clamp = 0;
	} else {
		tp->window_clamp = val < SOCK_MIN_RCVBUF / 2 ?
			SOCK_MIN_RCVBUF / 2 : val;
		tp->rcv_ssthresh = min(tp->rcv_wnd, tp->window_clamp);
	}
	return 0;
}

/*
 *	Socket option code for TCP.
 */
static int do_tcp_setsockopt(struct sock *sk, int level, int optname,
		sockptr_t optval, unsigned int optlen)
{
	struct tcp_sock *tp = tcp_sk(sk);
	struct inet_connection_sock *icsk = inet_csk(sk);
	struct net *net = sock_net(sk);
	int val;
	int err = 0;

	/* These are data/string values, all the others are ints */
	switch (optname) {
	case TCP_CONGESTION: {
		char name[TCP_CA_NAME_MAX];

		if (optlen < 1)
			return -EINVAL;

		val = strncpy_from_sockptr(name, optval,
					min_t(long, TCP_CA_NAME_MAX-1, optlen));
		if (val < 0)
			return -EFAULT;
		name[val] = 0;

		lock_sock(sk);
		err = tcp_set_congestion_control(sk, name, true,
						 ns_capable(sock_net(sk)->user_ns,
							    CAP_NET_ADMIN));
		release_sock(sk);
		return err;
	}
	case TCP_ULP: {
		char name[TCP_ULP_NAME_MAX];

		if (optlen < 1)
			return -EINVAL;

		val = strncpy_from_sockptr(name, optval,
					min_t(long, TCP_ULP_NAME_MAX - 1,
					      optlen));
		if (val < 0)
			return -EFAULT;
		name[val] = 0;

		lock_sock(sk);
		err = tcp_set_ulp(sk, name);
		release_sock(sk);
		return err;
	}
	case TCP_FASTOPEN_KEY: {
		__u8 key[TCP_FASTOPEN_KEY_BUF_LENGTH];
		__u8 *backup_key = NULL;

		/* Allow a backup key as well to facilitate key rotation
		 * First key is the active one.
		 */
		if (optlen != TCP_FASTOPEN_KEY_LENGTH &&
		    optlen != TCP_FASTOPEN_KEY_BUF_LENGTH)
			return -EINVAL;

		if (copy_from_sockptr(key, optval, optlen))
			return -EFAULT;

		if (optlen == TCP_FASTOPEN_KEY_BUF_LENGTH)
			backup_key = key + TCP_FASTOPEN_KEY_LENGTH;

		return tcp_fastopen_reset_cipher(net, sk, key, backup_key);
	}
	default:
		/* fallthru */
		break;
	}

	if (optlen < sizeof(int))
		return -EINVAL;

	if (copy_from_sockptr(&val, optval, sizeof(val)))
		return -EFAULT;

	lock_sock(sk);

	switch (optname) {
	case TCP_MAXSEG:
		/* Values greater than interface MTU won't take effect. However
		 * at the point when this call is done we typically don't yet
		 * know which interface is going to be used
		 */
		if (val && (val < TCP_MIN_MSS || val > MAX_TCP_WINDOW)) {
			err = -EINVAL;
			break;
		}
		tp->rx_opt.user_mss = val;
		break;

	case TCP_NODELAY:
		__tcp_sock_set_nodelay(sk, val);
		break;

	case TCP_THIN_LINEAR_TIMEOUTS:
		if (val < 0 || val > 1)
			err = -EINVAL;
		else
			tp->thin_lto = val;
		break;

	case TCP_THIN_DUPACK:
		if (val < 0 || val > 1)
			err = -EINVAL;
		break;

	case TCP_REPAIR:
		if (!tcp_can_repair_sock(sk))
			err = -EPERM;
		else if (val == TCP_REPAIR_ON) {
			tp->repair = 1;
			sk->sk_reuse = SK_FORCE_REUSE;
			tp->repair_queue = TCP_NO_QUEUE;
		} else if (val == TCP_REPAIR_OFF) {
			tp->repair = 0;
			sk->sk_reuse = SK_NO_REUSE;
			tcp_send_window_probe(sk);
		} else if (val == TCP_REPAIR_OFF_NO_WP) {
			tp->repair = 0;
			sk->sk_reuse = SK_NO_REUSE;
		} else
			err = -EINVAL;

		break;

	case TCP_REPAIR_QUEUE:
		if (!tp->repair)
			err = -EPERM;
		else if ((unsigned int)val < TCP_QUEUES_NR)
			tp->repair_queue = val;
		else
			err = -EINVAL;
		break;

	case TCP_QUEUE_SEQ:
		if (sk->sk_state != TCP_CLOSE) {
			err = -EPERM;
		} else if (tp->repair_queue == TCP_SEND_QUEUE) {
			if (!tcp_rtx_queue_empty(sk))
				err = -EPERM;
			else
				WRITE_ONCE(tp->write_seq, val);
		} else if (tp->repair_queue == TCP_RECV_QUEUE) {
			if (tp->rcv_nxt != tp->copied_seq) {
				err = -EPERM;
			} else {
				WRITE_ONCE(tp->rcv_nxt, val);
				WRITE_ONCE(tp->copied_seq, val);
			}
		} else {
			err = -EINVAL;
		}
		break;

	case TCP_REPAIR_OPTIONS:
		if (!tp->repair)
			err = -EINVAL;
		else if (sk->sk_state == TCP_ESTABLISHED)
			err = tcp_repair_options_est(sk, optval, optlen);
		else
			err = -EPERM;
		break;

	case TCP_CORK:
		__tcp_sock_set_cork(sk, val);
		break;

	case TCP_KEEPIDLE:
		err = tcp_sock_set_keepidle_locked(sk, val);
		break;
	case TCP_KEEPINTVL:
		if (val < 1 || val > MAX_TCP_KEEPINTVL)
			err = -EINVAL;
		else
			tp->keepalive_intvl = val * HZ;
		break;
	case TCP_KEEPCNT:
		if (val < 1 || val > MAX_TCP_KEEPCNT)
			err = -EINVAL;
		else
			tp->keepalive_probes = val;
		break;
	case TCP_SYNCNT:
		if (val < 1 || val > MAX_TCP_SYNCNT)
			err = -EINVAL;
		else
			icsk->icsk_syn_retries = val;
		break;

	case TCP_SAVE_SYN:
		/* 0: disable, 1: enable, 2: start from ether_header */
		if (val < 0 || val > 2)
			err = -EINVAL;
		else
			tp->save_syn = val;
		break;

	case TCP_LINGER2:
		if (val < 0)
			tp->linger2 = -1;
		else if (val > TCP_FIN_TIMEOUT_MAX / HZ)
			tp->linger2 = TCP_FIN_TIMEOUT_MAX;
		else
			tp->linger2 = val * HZ;
		break;

	case TCP_DEFER_ACCEPT:
		/* Translate value in seconds to number of retransmits */
		icsk->icsk_accept_queue.rskq_defer_accept =
			secs_to_retrans(val, TCP_TIMEOUT_INIT / HZ,
					TCP_RTO_MAX / HZ);
		break;

	case TCP_WINDOW_CLAMP:
		err = tcp_set_window_clamp(sk, val);
		break;

	case TCP_QUICKACK:
		__tcp_sock_set_quickack(sk, val);
		break;

#ifdef CONFIG_TCP_MD5SIG
	case TCP_MD5SIG:
	case TCP_MD5SIG_EXT:
		err = tp->af_specific->md5_parse(sk, optname, optval, optlen);
		break;
#endif
	case TCP_USER_TIMEOUT:
		/* Cap the max time in ms TCP will retry or probe the window
		 * before giving up and aborting (ETIMEDOUT) a connection.
		 */
		if (val < 0)
			err = -EINVAL;
		else
			icsk->icsk_user_timeout = val;
		break;

	case TCP_FASTOPEN:
		if (val >= 0 && ((1 << sk->sk_state) & (TCPF_CLOSE |
		    TCPF_LISTEN))) {
			tcp_fastopen_init_key_once(net);

			fastopen_queue_tune(sk, val);
		} else {
			err = -EINVAL;
		}
		break;
	case TCP_FASTOPEN_CONNECT:
		if (val > 1 || val < 0) {
			err = -EINVAL;
		} else if (READ_ONCE(net->ipv4.sysctl_tcp_fastopen) &
			   TFO_CLIENT_ENABLE) {
			if (sk->sk_state == TCP_CLOSE)
				tp->fastopen_connect = val;
			else
				err = -EINVAL;
		} else {
			err = -EOPNOTSUPP;
		}
		break;
	case TCP_FASTOPEN_NO_COOKIE:
		if (val > 1 || val < 0)
			err = -EINVAL;
		else if (!((1 << sk->sk_state) & (TCPF_CLOSE | TCPF_LISTEN)))
			err = -EINVAL;
		else
			tp->fastopen_no_cookie = val;
		break;
	case TCP_TIMESTAMP:
		if (!tp->repair)
			err = -EPERM;
		else
			tp->tsoffset = val - tcp_time_stamp_raw();
		break;
	case TCP_REPAIR_WINDOW:
		err = tcp_repair_set_window(tp, optval, optlen);
		break;
	case TCP_NOTSENT_LOWAT:
		tp->notsent_lowat = val;
		sk->sk_write_space(sk);
		break;
	case TCP_INQ:
		if (val > 1 || val < 0)
			err = -EINVAL;
		else
			tp->recvmsg_inq = val;
		break;
	case TCP_TX_DELAY:
		if (val)
			tcp_enable_tx_delay();
		tp->tcp_tx_delay = val;
		break;
	default:
		err = -ENOPROTOOPT;
		break;
	}

	release_sock(sk);
	return err;
}

int tcp_setsockopt(struct sock *sk, int level, int optname, sockptr_t optval,
		   unsigned int optlen)
{
	const struct inet_connection_sock *icsk = inet_csk(sk);

	if (level != SOL_TCP)
		return icsk->icsk_af_ops->setsockopt(sk, level, optname,
						     optval, optlen);
	return do_tcp_setsockopt(sk, level, optname, optval, optlen);
}
EXPORT_SYMBOL(tcp_setsockopt);

static void tcp_get_info_chrono_stats(const struct tcp_sock *tp,
				      struct tcp_info *info)
{
	u64 stats[__TCP_CHRONO_MAX], total = 0;
	enum tcp_chrono i;

	for (i = TCP_CHRONO_BUSY; i < __TCP_CHRONO_MAX; ++i) {
		stats[i] = tp->chrono_stat[i - 1];
		if (i == tp->chrono_type)
			stats[i] += tcp_jiffies32 - tp->chrono_start;
		stats[i] *= USEC_PER_SEC / HZ;
		total += stats[i];
	}

	info->tcpi_busy_time = total;
	info->tcpi_rwnd_limited = stats[TCP_CHRONO_RWND_LIMITED];
	info->tcpi_sndbuf_limited = stats[TCP_CHRONO_SNDBUF_LIMITED];
}

/* Return information about state of tcp endpoint in API format. */
void tcp_get_info(struct sock *sk, struct tcp_info *info)
{
	const struct tcp_sock *tp = tcp_sk(sk); /* iff sk_type == SOCK_STREAM */
	const struct inet_connection_sock *icsk = inet_csk(sk);
	unsigned long rate;
	u32 now;
	u64 rate64;
	bool slow;

	memset(info, 0, sizeof(*info));
	if (sk->sk_type != SOCK_STREAM)
		return;

	info->tcpi_state = inet_sk_state_load(sk);

	/* Report meaningful fields for all TCP states, including listeners */
	rate = READ_ONCE(sk->sk_pacing_rate);
	rate64 = (rate != ~0UL) ? rate : ~0ULL;
	info->tcpi_pacing_rate = rate64;

	rate = READ_ONCE(sk->sk_max_pacing_rate);
	rate64 = (rate != ~0UL) ? rate : ~0ULL;
	info->tcpi_max_pacing_rate = rate64;

	info->tcpi_reordering = tp->reordering;
	info->tcpi_snd_cwnd = tcp_snd_cwnd(tp);

	if (info->tcpi_state == TCP_LISTEN) {
		/* listeners aliased fields :
		 * tcpi_unacked -> Number of children ready for accept()
		 * tcpi_sacked  -> max backlog
		 */
		info->tcpi_unacked = READ_ONCE(sk->sk_ack_backlog);
		info->tcpi_sacked = READ_ONCE(sk->sk_max_ack_backlog);
		return;
	}

	slow = lock_sock_fast(sk);

	info->tcpi_ca_state = icsk->icsk_ca_state;
	info->tcpi_retransmits = icsk->icsk_retransmits;
	info->tcpi_probes = icsk->icsk_probes_out;
	info->tcpi_backoff = icsk->icsk_backoff;

	if (tp->rx_opt.tstamp_ok)
		info->tcpi_options |= TCPI_OPT_TIMESTAMPS;
	if (tcp_is_sack(tp))
		info->tcpi_options |= TCPI_OPT_SACK;
	if (tp->rx_opt.wscale_ok) {
		info->tcpi_options |= TCPI_OPT_WSCALE;
		info->tcpi_snd_wscale = tp->rx_opt.snd_wscale;
		info->tcpi_rcv_wscale = tp->rx_opt.rcv_wscale;
	}

	if (tp->ecn_flags & TCP_ECN_OK)
		info->tcpi_options |= TCPI_OPT_ECN;
	if (tp->ecn_flags & TCP_ECN_SEEN)
		info->tcpi_options |= TCPI_OPT_ECN_SEEN;
	if (tp->syn_data_acked)
		info->tcpi_options |= TCPI_OPT_SYN_DATA;

	info->tcpi_rto = jiffies_to_usecs(icsk->icsk_rto);
	info->tcpi_ato = jiffies_to_usecs(icsk->icsk_ack.ato);
	info->tcpi_snd_mss = tp->mss_cache;
	info->tcpi_rcv_mss = icsk->icsk_ack.rcv_mss;

	info->tcpi_unacked = tp->packets_out;
	info->tcpi_sacked = tp->sacked_out;

	info->tcpi_lost = tp->lost_out;
	info->tcpi_retrans = tp->retrans_out;

	now = tcp_jiffies32;
	info->tcpi_last_data_sent = jiffies_to_msecs(now - tp->lsndtime);
	info->tcpi_last_data_recv = jiffies_to_msecs(now - icsk->icsk_ack.lrcvtime);
	info->tcpi_last_ack_recv = jiffies_to_msecs(now - tp->rcv_tstamp);

	info->tcpi_pmtu = icsk->icsk_pmtu_cookie;
	info->tcpi_rcv_ssthresh = tp->rcv_ssthresh;
	info->tcpi_rtt = tp->srtt_us >> 3;
	info->tcpi_rttvar = tp->mdev_us >> 2;
	info->tcpi_snd_ssthresh = tp->snd_ssthresh;
	info->tcpi_advmss = tp->advmss;

	info->tcpi_rcv_rtt = tp->rcv_rtt_est.rtt_us >> 3;
	info->tcpi_rcv_space = tp->rcvq_space.space;

	info->tcpi_total_retrans = tp->total_retrans;

	info->tcpi_bytes_acked = tp->bytes_acked;
	info->tcpi_bytes_received = tp->bytes_received;
	info->tcpi_notsent_bytes = max_t(int, 0, tp->write_seq - tp->snd_nxt);
	tcp_get_info_chrono_stats(tp, info);

	info->tcpi_segs_out = tp->segs_out;

	/* segs_in and data_segs_in can be updated from tcp_segs_in() from BH */
	info->tcpi_segs_in = READ_ONCE(tp->segs_in);
	info->tcpi_data_segs_in = READ_ONCE(tp->data_segs_in);

	info->tcpi_min_rtt = tcp_min_rtt(tp);
	info->tcpi_data_segs_out = tp->data_segs_out;

	info->tcpi_delivery_rate_app_limited = tp->rate_app_limited ? 1 : 0;
	rate64 = tcp_compute_delivery_rate(tp);
	if (rate64)
		info->tcpi_delivery_rate = rate64;
	info->tcpi_delivered = tp->delivered;
	info->tcpi_delivered_ce = tp->delivered_ce;
	info->tcpi_bytes_sent = tp->bytes_sent;
	info->tcpi_bytes_retrans = tp->bytes_retrans;
	info->tcpi_dsack_dups = tp->dsack_dups;
	info->tcpi_reord_seen = tp->reord_seen;
	info->tcpi_rcv_ooopack = tp->rcv_ooopack;
	info->tcpi_snd_wnd = tp->snd_wnd;
	info->tcpi_fastopen_client_fail = tp->fastopen_client_fail;
	unlock_sock_fast(sk, slow);
}
EXPORT_SYMBOL_GPL(tcp_get_info);

static size_t tcp_opt_stats_get_size(void)
{
	return
		nla_total_size_64bit(sizeof(u64)) + /* TCP_NLA_BUSY */
		nla_total_size_64bit(sizeof(u64)) + /* TCP_NLA_RWND_LIMITED */
		nla_total_size_64bit(sizeof(u64)) + /* TCP_NLA_SNDBUF_LIMITED */
		nla_total_size_64bit(sizeof(u64)) + /* TCP_NLA_DATA_SEGS_OUT */
		nla_total_size_64bit(sizeof(u64)) + /* TCP_NLA_TOTAL_RETRANS */
		nla_total_size_64bit(sizeof(u64)) + /* TCP_NLA_PACING_RATE */
		nla_total_size_64bit(sizeof(u64)) + /* TCP_NLA_DELIVERY_RATE */
		nla_total_size(sizeof(u32)) + /* TCP_NLA_SND_CWND */
		nla_total_size(sizeof(u32)) + /* TCP_NLA_REORDERING */
		nla_total_size(sizeof(u32)) + /* TCP_NLA_MIN_RTT */
		nla_total_size(sizeof(u8)) + /* TCP_NLA_RECUR_RETRANS */
		nla_total_size(sizeof(u8)) + /* TCP_NLA_DELIVERY_RATE_APP_LMT */
		nla_total_size(sizeof(u32)) + /* TCP_NLA_SNDQ_SIZE */
		nla_total_size(sizeof(u8)) + /* TCP_NLA_CA_STATE */
		nla_total_size(sizeof(u32)) + /* TCP_NLA_SND_SSTHRESH */
		nla_total_size(sizeof(u32)) + /* TCP_NLA_DELIVERED */
		nla_total_size(sizeof(u32)) + /* TCP_NLA_DELIVERED_CE */
		nla_total_size_64bit(sizeof(u64)) + /* TCP_NLA_BYTES_SENT */
		nla_total_size_64bit(sizeof(u64)) + /* TCP_NLA_BYTES_RETRANS */
		nla_total_size(sizeof(u32)) + /* TCP_NLA_DSACK_DUPS */
		nla_total_size(sizeof(u32)) + /* TCP_NLA_REORD_SEEN */
		nla_total_size(sizeof(u32)) + /* TCP_NLA_SRTT */
		nla_total_size(sizeof(u16)) + /* TCP_NLA_TIMEOUT_REHASH */
		nla_total_size(sizeof(u32)) + /* TCP_NLA_BYTES_NOTSENT */
		nla_total_size_64bit(sizeof(u64)) + /* TCP_NLA_EDT */
		nla_total_size(sizeof(u8)) + /* TCP_NLA_TTL */
		0;
}

/* Returns TTL or hop limit of an incoming packet from skb. */
static u8 tcp_skb_ttl_or_hop_limit(const struct sk_buff *skb)
{
	if (skb->protocol == htons(ETH_P_IP))
		return ip_hdr(skb)->ttl;
	else if (skb->protocol == htons(ETH_P_IPV6))
		return ipv6_hdr(skb)->hop_limit;
	else
		return 0;
}

struct sk_buff *tcp_get_timestamping_opt_stats(const struct sock *sk,
					       const struct sk_buff *orig_skb,
					       const struct sk_buff *ack_skb)
{
	const struct tcp_sock *tp = tcp_sk(sk);
	struct sk_buff *stats;
	struct tcp_info info;
	unsigned long rate;
	u64 rate64;

	stats = alloc_skb(tcp_opt_stats_get_size(), GFP_ATOMIC);
	if (!stats)
		return NULL;

	tcp_get_info_chrono_stats(tp, &info);
	nla_put_u64_64bit(stats, TCP_NLA_BUSY,
			  info.tcpi_busy_time, TCP_NLA_PAD);
	nla_put_u64_64bit(stats, TCP_NLA_RWND_LIMITED,
			  info.tcpi_rwnd_limited, TCP_NLA_PAD);
	nla_put_u64_64bit(stats, TCP_NLA_SNDBUF_LIMITED,
			  info.tcpi_sndbuf_limited, TCP_NLA_PAD);
	nla_put_u64_64bit(stats, TCP_NLA_DATA_SEGS_OUT,
			  tp->data_segs_out, TCP_NLA_PAD);
	nla_put_u64_64bit(stats, TCP_NLA_TOTAL_RETRANS,
			  tp->total_retrans, TCP_NLA_PAD);

	rate = READ_ONCE(sk->sk_pacing_rate);
	rate64 = (rate != ~0UL) ? rate : ~0ULL;
	nla_put_u64_64bit(stats, TCP_NLA_PACING_RATE, rate64, TCP_NLA_PAD);

	rate64 = tcp_compute_delivery_rate(tp);
	nla_put_u64_64bit(stats, TCP_NLA_DELIVERY_RATE, rate64, TCP_NLA_PAD);

	nla_put_u32(stats, TCP_NLA_SND_CWND, tcp_snd_cwnd(tp));
	nla_put_u32(stats, TCP_NLA_REORDERING, tp->reordering);
	nla_put_u32(stats, TCP_NLA_MIN_RTT, tcp_min_rtt(tp));

	nla_put_u8(stats, TCP_NLA_RECUR_RETRANS, inet_csk(sk)->icsk_retransmits);
	nla_put_u8(stats, TCP_NLA_DELIVERY_RATE_APP_LMT, !!tp->rate_app_limited);
	nla_put_u32(stats, TCP_NLA_SND_SSTHRESH, tp->snd_ssthresh);
	nla_put_u32(stats, TCP_NLA_DELIVERED, tp->delivered);
	nla_put_u32(stats, TCP_NLA_DELIVERED_CE, tp->delivered_ce);

	nla_put_u32(stats, TCP_NLA_SNDQ_SIZE, tp->write_seq - tp->snd_una);
	nla_put_u8(stats, TCP_NLA_CA_STATE, inet_csk(sk)->icsk_ca_state);

	nla_put_u64_64bit(stats, TCP_NLA_BYTES_SENT, tp->bytes_sent,
			  TCP_NLA_PAD);
	nla_put_u64_64bit(stats, TCP_NLA_BYTES_RETRANS, tp->bytes_retrans,
			  TCP_NLA_PAD);
	nla_put_u32(stats, TCP_NLA_DSACK_DUPS, tp->dsack_dups);
	nla_put_u32(stats, TCP_NLA_REORD_SEEN, tp->reord_seen);
	nla_put_u32(stats, TCP_NLA_SRTT, tp->srtt_us >> 3);
	nla_put_u16(stats, TCP_NLA_TIMEOUT_REHASH, tp->timeout_rehash);
	nla_put_u32(stats, TCP_NLA_BYTES_NOTSENT,
		    max_t(int, 0, tp->write_seq - tp->snd_nxt));
	nla_put_u64_64bit(stats, TCP_NLA_EDT, orig_skb->skb_mstamp_ns,
			  TCP_NLA_PAD);
	if (ack_skb)
		nla_put_u8(stats, TCP_NLA_TTL,
			   tcp_skb_ttl_or_hop_limit(ack_skb));

	return stats;
}

static int do_tcp_getsockopt(struct sock *sk, int level,
		int optname, char __user *optval, int __user *optlen)
{
	struct inet_connection_sock *icsk = inet_csk(sk);
	struct tcp_sock *tp = tcp_sk(sk);
	struct net *net = sock_net(sk);
	int val, len;

	if (get_user(len, optlen))
		return -EFAULT;

	len = min_t(unsigned int, len, sizeof(int));

	if (len < 0)
		return -EINVAL;

	switch (optname) {
	case TCP_MAXSEG:
		val = tp->mss_cache;
		if (!val && ((1 << sk->sk_state) & (TCPF_CLOSE | TCPF_LISTEN)))
			val = tp->rx_opt.user_mss;
		if (tp->repair)
			val = tp->rx_opt.mss_clamp;
		break;
	case TCP_NODELAY:
		val = !!(tp->nonagle&TCP_NAGLE_OFF);
		break;
	case TCP_CORK:
		val = !!(tp->nonagle&TCP_NAGLE_CORK);
		break;
	case TCP_KEEPIDLE:
		val = keepalive_time_when(tp) / HZ;
		break;
	case TCP_KEEPINTVL:
		val = keepalive_intvl_when(tp) / HZ;
		break;
	case TCP_KEEPCNT:
		val = keepalive_probes(tp);
		break;
	case TCP_SYNCNT:
		val = icsk->icsk_syn_retries ? :
			READ_ONCE(net->ipv4.sysctl_tcp_syn_retries);
		break;
	case TCP_LINGER2:
		val = tp->linger2;
		if (val >= 0)
			val = (val ? : READ_ONCE(net->ipv4.sysctl_tcp_fin_timeout)) / HZ;
		break;
	case TCP_DEFER_ACCEPT:
		val = retrans_to_secs(icsk->icsk_accept_queue.rskq_defer_accept,
				      TCP_TIMEOUT_INIT / HZ, TCP_RTO_MAX / HZ);
		break;
	case TCP_WINDOW_CLAMP:
		val = tp->window_clamp;
		break;
	case TCP_INFO: {
		struct tcp_info info;

		if (get_user(len, optlen))
			return -EFAULT;

		tcp_get_info(sk, &info);

		len = min_t(unsigned int, len, sizeof(info));
		if (put_user(len, optlen))
			return -EFAULT;
		if (copy_to_user(optval, &info, len))
			return -EFAULT;
		return 0;
	}
	case TCP_CC_INFO: {
		const struct tcp_congestion_ops *ca_ops;
		union tcp_cc_info info;
		size_t sz = 0;
		int attr;

		if (get_user(len, optlen))
			return -EFAULT;

		ca_ops = icsk->icsk_ca_ops;
		if (ca_ops && ca_ops->get_info)
			sz = ca_ops->get_info(sk, ~0U, &attr, &info);

		len = min_t(unsigned int, len, sz);
		if (put_user(len, optlen))
			return -EFAULT;
		if (copy_to_user(optval, &info, len))
			return -EFAULT;
		return 0;
	}
	case TCP_QUICKACK:
		val = !inet_csk_in_pingpong_mode(sk);
		break;

	case TCP_CONGESTION:
		if (get_user(len, optlen))
			return -EFAULT;
		len = min_t(unsigned int, len, TCP_CA_NAME_MAX);
		if (put_user(len, optlen))
			return -EFAULT;
		if (copy_to_user(optval, icsk->icsk_ca_ops->name, len))
			return -EFAULT;
		return 0;

	case TCP_ULP:
		if (get_user(len, optlen))
			return -EFAULT;
		len = min_t(unsigned int, len, TCP_ULP_NAME_MAX);
		if (!icsk->icsk_ulp_ops) {
			if (put_user(0, optlen))
				return -EFAULT;
			return 0;
		}
		if (put_user(len, optlen))
			return -EFAULT;
		if (copy_to_user(optval, icsk->icsk_ulp_ops->name, len))
			return -EFAULT;
		return 0;

	case TCP_FASTOPEN_KEY: {
		u64 key[TCP_FASTOPEN_KEY_BUF_LENGTH / sizeof(u64)];
		unsigned int key_len;

		if (get_user(len, optlen))
			return -EFAULT;

		key_len = tcp_fastopen_get_cipher(net, icsk, key) *
				TCP_FASTOPEN_KEY_LENGTH;
		len = min_t(unsigned int, len, key_len);
		if (put_user(len, optlen))
			return -EFAULT;
		if (copy_to_user(optval, key, len))
			return -EFAULT;
		return 0;
	}
	case TCP_THIN_LINEAR_TIMEOUTS:
		val = tp->thin_lto;
		break;

	case TCP_THIN_DUPACK:
		val = 0;
		break;

	case TCP_REPAIR:
		val = tp->repair;
		break;

	case TCP_REPAIR_QUEUE:
		if (tp->repair)
			val = tp->repair_queue;
		else
			return -EINVAL;
		break;

	case TCP_REPAIR_WINDOW: {
		struct tcp_repair_window opt;

		if (get_user(len, optlen))
			return -EFAULT;

		if (len != sizeof(opt))
			return -EINVAL;

		if (!tp->repair)
			return -EPERM;

		opt.snd_wl1	= tp->snd_wl1;
		opt.snd_wnd	= tp->snd_wnd;
		opt.max_window	= tp->max_window;
		opt.rcv_wnd	= tp->rcv_wnd;
		opt.rcv_wup	= tp->rcv_wup;

		if (copy_to_user(optval, &opt, len))
			return -EFAULT;
		return 0;
	}
	case TCP_QUEUE_SEQ:
		if (tp->repair_queue == TCP_SEND_QUEUE)
			val = tp->write_seq;
		else if (tp->repair_queue == TCP_RECV_QUEUE)
			val = tp->rcv_nxt;
		else
			return -EINVAL;
		break;

	case TCP_USER_TIMEOUT:
		val = icsk->icsk_user_timeout;
		break;

	case TCP_FASTOPEN:
		val = icsk->icsk_accept_queue.fastopenq.max_qlen;
		break;

	case TCP_FASTOPEN_CONNECT:
		val = tp->fastopen_connect;
		break;

	case TCP_FASTOPEN_NO_COOKIE:
		val = tp->fastopen_no_cookie;
		break;

	case TCP_TX_DELAY:
		val = tp->tcp_tx_delay;
		break;

	case TCP_TIMESTAMP:
		val = tcp_time_stamp_raw() + tp->tsoffset;
		break;
	case TCP_NOTSENT_LOWAT:
		val = tp->notsent_lowat;
		break;
	case TCP_INQ:
		val = tp->recvmsg_inq;
		break;
	case TCP_SAVE_SYN:
		val = tp->save_syn;
		break;
	case TCP_SAVED_SYN: {
		if (get_user(len, optlen))
			return -EFAULT;

		lock_sock(sk);
		if (tp->saved_syn) {
			if (len < tcp_saved_syn_len(tp->saved_syn)) {
				if (put_user(tcp_saved_syn_len(tp->saved_syn),
					     optlen)) {
					release_sock(sk);
					return -EFAULT;
				}
				release_sock(sk);
				return -EINVAL;
			}
			len = tcp_saved_syn_len(tp->saved_syn);
			if (put_user(len, optlen)) {
				release_sock(sk);
				return -EFAULT;
			}
			if (copy_to_user(optval, tp->saved_syn->data, len)) {
				release_sock(sk);
				return -EFAULT;
			}
			tcp_saved_syn_free(tp);
			release_sock(sk);
		} else {
			release_sock(sk);
			len = 0;
			if (put_user(len, optlen))
				return -EFAULT;
		}
		return 0;
	}
#ifdef CONFIG_MMU
	case TCP_ZEROCOPY_RECEIVE: {
		struct scm_timestamping_internal tss;
		struct tcp_zerocopy_receive zc = {};
		int err;

		if (get_user(len, optlen))
			return -EFAULT;
		if (len < 0 ||
		    len < offsetofend(struct tcp_zerocopy_receive, length))
			return -EINVAL;
		if (unlikely(len > sizeof(zc))) {
			err = check_zeroed_user(optval + sizeof(zc),
						len - sizeof(zc));
			if (err < 1)
				return err == 0 ? -EINVAL : err;
			len = sizeof(zc);
			if (put_user(len, optlen))
				return -EFAULT;
		}
		if (copy_from_user(&zc, optval, len))
			return -EFAULT;
		if (zc.reserved)
			return -EINVAL;
		if (zc.msg_flags &  ~(TCP_VALID_ZC_MSG_FLAGS))
			return -EINVAL;
		lock_sock(sk);
		err = tcp_zerocopy_receive(sk, &zc, &tss);
		err = BPF_CGROUP_RUN_PROG_GETSOCKOPT_KERN(sk, level, optname,
							  &zc, &len, err);
		release_sock(sk);
		if (len >= offsetofend(struct tcp_zerocopy_receive, msg_flags))
			goto zerocopy_rcv_cmsg;
		switch (len) {
		case offsetofend(struct tcp_zerocopy_receive, msg_flags):
			goto zerocopy_rcv_cmsg;
		case offsetofend(struct tcp_zerocopy_receive, msg_controllen):
		case offsetofend(struct tcp_zerocopy_receive, msg_control):
		case offsetofend(struct tcp_zerocopy_receive, flags):
		case offsetofend(struct tcp_zerocopy_receive, copybuf_len):
		case offsetofend(struct tcp_zerocopy_receive, copybuf_address):
		case offsetofend(struct tcp_zerocopy_receive, err):
			goto zerocopy_rcv_sk_err;
		case offsetofend(struct tcp_zerocopy_receive, inq):
			goto zerocopy_rcv_inq;
		case offsetofend(struct tcp_zerocopy_receive, length):
		default:
			goto zerocopy_rcv_out;
		}
zerocopy_rcv_cmsg:
		if (zc.msg_flags & TCP_CMSG_TS)
			tcp_zc_finalize_rx_tstamp(sk, &zc, &tss);
		else
			zc.msg_flags = 0;
zerocopy_rcv_sk_err:
		if (!err)
			zc.err = sock_error(sk);
zerocopy_rcv_inq:
		zc.inq = tcp_inq_hint(sk);
zerocopy_rcv_out:
		if (!err && copy_to_user(optval, &zc, len))
			err = -EFAULT;
		return err;
	}
#endif
	default:
		return -ENOPROTOOPT;
	}

	if (put_user(len, optlen))
		return -EFAULT;
	if (copy_to_user(optval, &val, len))
		return -EFAULT;
	return 0;
}

bool tcp_bpf_bypass_getsockopt(int level, int optname)
{
	/* TCP do_tcp_getsockopt has optimized getsockopt implementation
	 * to avoid extra socket lock for TCP_ZEROCOPY_RECEIVE.
	 */
	if (level == SOL_TCP && optname == TCP_ZEROCOPY_RECEIVE)
		return true;

	return false;
}
EXPORT_SYMBOL(tcp_bpf_bypass_getsockopt);

int tcp_getsockopt(struct sock *sk, int level, int optname, char __user *optval,
		   int __user *optlen)
{
	struct inet_connection_sock *icsk = inet_csk(sk);

	if (level != SOL_TCP)
		return icsk->icsk_af_ops->getsockopt(sk, level, optname,
						     optval, optlen);
	return do_tcp_getsockopt(sk, level, optname, optval, optlen);
}
EXPORT_SYMBOL(tcp_getsockopt);

#ifdef CONFIG_TCP_MD5SIG
static DEFINE_PER_CPU(struct tcp_md5sig_pool, tcp_md5sig_pool);
static DEFINE_MUTEX(tcp_md5sig_mutex);
static bool tcp_md5sig_pool_populated = false;

static void __tcp_alloc_md5sig_pool(void)
{
	struct crypto_ahash *hash;
	int cpu;

	hash = crypto_alloc_ahash("md5", 0, CRYPTO_ALG_ASYNC);
	if (IS_ERR(hash))
		return;

	for_each_possible_cpu(cpu) {
		void *scratch = per_cpu(tcp_md5sig_pool, cpu).scratch;
		struct ahash_request *req;

		if (!scratch) {
			scratch = kmalloc_node(sizeof(union tcp_md5sum_block) +
					       sizeof(struct tcphdr),
					       GFP_KERNEL,
					       cpu_to_node(cpu));
			if (!scratch)
				return;
			per_cpu(tcp_md5sig_pool, cpu).scratch = scratch;
		}
		if (per_cpu(tcp_md5sig_pool, cpu).md5_req)
			continue;

		req = ahash_request_alloc(hash, GFP_KERNEL);
		if (!req)
			return;

		ahash_request_set_callback(req, 0, NULL, NULL);

		per_cpu(tcp_md5sig_pool, cpu).md5_req = req;
	}
	/* before setting tcp_md5sig_pool_populated, we must commit all writes
	 * to memory. See smp_rmb() in tcp_get_md5sig_pool()
	 */
	smp_wmb();
	/* Paired with READ_ONCE() from tcp_alloc_md5sig_pool()
	 * and tcp_get_md5sig_pool().
	*/
	WRITE_ONCE(tcp_md5sig_pool_populated, true);
}

bool tcp_alloc_md5sig_pool(void)
{
	/* Paired with WRITE_ONCE() from __tcp_alloc_md5sig_pool() */
	if (unlikely(!READ_ONCE(tcp_md5sig_pool_populated))) {
		mutex_lock(&tcp_md5sig_mutex);

		if (!tcp_md5sig_pool_populated) {
			__tcp_alloc_md5sig_pool();
			if (tcp_md5sig_pool_populated)
				static_branch_inc(&tcp_md5_needed);
		}

		mutex_unlock(&tcp_md5sig_mutex);
	}
	/* Paired with WRITE_ONCE() from __tcp_alloc_md5sig_pool() */
	return READ_ONCE(tcp_md5sig_pool_populated);
}
EXPORT_SYMBOL(tcp_alloc_md5sig_pool);


/**
 *	tcp_get_md5sig_pool - get md5sig_pool for this user
 *
 *	We use percpu structure, so if we succeed, we exit with preemption
 *	and BH disabled, to make sure another thread or softirq handling
 *	wont try to get same context.
 */
struct tcp_md5sig_pool *tcp_get_md5sig_pool(void)
{
	local_bh_disable();

	/* Paired with WRITE_ONCE() from __tcp_alloc_md5sig_pool() */
	if (READ_ONCE(tcp_md5sig_pool_populated)) {
		/* coupled with smp_wmb() in __tcp_alloc_md5sig_pool() */
		smp_rmb();
		return this_cpu_ptr(&tcp_md5sig_pool);
	}
	local_bh_enable();
	return NULL;
}
EXPORT_SYMBOL(tcp_get_md5sig_pool);

int tcp_md5_hash_skb_data(struct tcp_md5sig_pool *hp,
			  const struct sk_buff *skb, unsigned int header_len)
{
	struct scatterlist sg;
	const struct tcphdr *tp = tcp_hdr(skb);
	struct ahash_request *req = hp->md5_req;
	unsigned int i;
	const unsigned int head_data_len = skb_headlen(skb) > header_len ?
					   skb_headlen(skb) - header_len : 0;
	const struct skb_shared_info *shi = skb_shinfo(skb);
	struct sk_buff *frag_iter;

	sg_init_table(&sg, 1);

	sg_set_buf(&sg, ((u8 *) tp) + header_len, head_data_len);
	ahash_request_set_crypt(req, &sg, NULL, head_data_len);
	if (crypto_ahash_update(req))
		return 1;

	for (i = 0; i < shi->nr_frags; ++i) {
		const skb_frag_t *f = &shi->frags[i];
		unsigned int offset = skb_frag_off(f);
		struct page *page = skb_frag_page(f) + (offset >> PAGE_SHIFT);

		sg_set_page(&sg, page, skb_frag_size(f),
			    offset_in_page(offset));
		ahash_request_set_crypt(req, &sg, NULL, skb_frag_size(f));
		if (crypto_ahash_update(req))
			return 1;
	}

	skb_walk_frags(skb, frag_iter)
		if (tcp_md5_hash_skb_data(hp, frag_iter, 0))
			return 1;

	return 0;
}
EXPORT_SYMBOL(tcp_md5_hash_skb_data);

int tcp_md5_hash_key(struct tcp_md5sig_pool *hp, const struct tcp_md5sig_key *key)
{
	u8 keylen = READ_ONCE(key->keylen); /* paired with WRITE_ONCE() in tcp_md5_do_add */
	struct scatterlist sg;

	sg_init_one(&sg, key->key, keylen);
	ahash_request_set_crypt(hp->md5_req, &sg, NULL, keylen);

	/* We use data_race() because tcp_md5_do_add() might change key->key under us */
	return data_race(crypto_ahash_update(hp->md5_req));
}
EXPORT_SYMBOL(tcp_md5_hash_key);

/* Called with rcu_read_lock() */
enum skb_drop_reason
tcp_inbound_md5_hash(const struct sock *sk, const struct sk_buff *skb,
		     const void *saddr, const void *daddr,
		     int family, int dif, int sdif)
{
	/*
	 * This gets called for each TCP segment that arrives
	 * so we want to be efficient.
	 * We have 3 drop cases:
	 * o No MD5 hash and one expected.
	 * o MD5 hash and we're not expecting one.
	 * o MD5 hash and its wrong.
	 */
	const __u8 *hash_location = NULL;
	struct tcp_md5sig_key *hash_expected;
	const struct tcphdr *th = tcp_hdr(skb);
	struct tcp_sock *tp = tcp_sk(sk);
	int genhash, l3index;
	u8 newhash[16];

	/* sdif set, means packet ingressed via a device
	 * in an L3 domain and dif is set to the l3mdev
	 */
	l3index = sdif ? dif : 0;

	hash_expected = tcp_md5_do_lookup(sk, l3index, saddr, family);
	hash_location = tcp_parse_md5sig_option(th);

	/* We've parsed the options - do we have a hash? */
	if (!hash_expected && !hash_location)
		return SKB_NOT_DROPPED_YET;

	if (hash_expected && !hash_location) {
		NET_INC_STATS(sock_net(sk), LINUX_MIB_TCPMD5NOTFOUND);
		return SKB_DROP_REASON_TCP_MD5NOTFOUND;
	}

	if (!hash_expected && hash_location) {
		NET_INC_STATS(sock_net(sk), LINUX_MIB_TCPMD5UNEXPECTED);
		return SKB_DROP_REASON_TCP_MD5UNEXPECTED;
	}

	/* Check the signature.
	 * To support dual stack listeners, we need to handle
	 * IPv4-mapped case.
	 */
	if (family == AF_INET)
		genhash = tcp_v4_md5_hash_skb(newhash,
					      hash_expected,
					      NULL, skb);
	else
		genhash = tp->af_specific->calc_md5_hash(newhash,
							 hash_expected,
							 NULL, skb);

	if (genhash || memcmp(hash_location, newhash, 16) != 0) {
		NET_INC_STATS(sock_net(sk), LINUX_MIB_TCPMD5FAILURE);
		if (family == AF_INET) {
			net_info_ratelimited("MD5 Hash failed for (%pI4, %d)->(%pI4, %d)%s L3 index %d\n",
					saddr, ntohs(th->source),
					daddr, ntohs(th->dest),
					genhash ? " tcp_v4_calc_md5_hash failed"
					: "", l3index);
		} else {
			net_info_ratelimited("MD5 Hash %s for [%pI6c]:%u->[%pI6c]:%u L3 index %d\n",
					genhash ? "failed" : "mismatch",
					saddr, ntohs(th->source),
					daddr, ntohs(th->dest), l3index);
		}
		return SKB_DROP_REASON_TCP_MD5FAILURE;
	}
	return SKB_NOT_DROPPED_YET;
}
EXPORT_SYMBOL(tcp_inbound_md5_hash);

#endif

void tcp_done(struct sock *sk)
{
	struct request_sock *req;

	/* We might be called with a new socket, after
	 * inet_csk_prepare_forced_close() has been called
	 * so we can not use lockdep_sock_is_held(sk)
	 */
	req = rcu_dereference_protected(tcp_sk(sk)->fastopen_rsk, 1);

	if (sk->sk_state == TCP_SYN_SENT || sk->sk_state == TCP_SYN_RECV)
		TCP_INC_STATS(sock_net(sk), TCP_MIB_ATTEMPTFAILS);

	tcp_set_state(sk, TCP_CLOSE);
	tcp_clear_xmit_timers(sk);
	if (req)
		reqsk_fastopen_remove(sk, req, false);

	sk->sk_shutdown = SHUTDOWN_MASK;

	if (!sock_flag(sk, SOCK_DEAD))
		sk->sk_state_change(sk);
	else
		inet_csk_destroy_sock(sk);
}
EXPORT_SYMBOL_GPL(tcp_done);

int tcp_abort(struct sock *sk, int err)
{
	int state = inet_sk_state_load(sk);

	if (state == TCP_NEW_SYN_RECV) {
		struct request_sock *req = inet_reqsk(sk);

		local_bh_disable();
		inet_csk_reqsk_queue_drop(req->rsk_listener, req);
		local_bh_enable();
		return 0;
	}
	if (state == TCP_TIME_WAIT) {
		struct inet_timewait_sock *tw = inet_twsk(sk);

		refcount_inc(&tw->tw_refcnt);
		local_bh_disable();
		inet_twsk_deschedule_put(tw);
		local_bh_enable();
		return 0;
	}

	/* Don't race with userspace socket closes such as tcp_close. */
	lock_sock(sk);

	if (sk->sk_state == TCP_LISTEN) {
		tcp_set_state(sk, TCP_CLOSE);
		inet_csk_listen_stop(sk);
	}

	/* Don't race with BH socket closes such as inet_csk_listen_stop. */
	local_bh_disable();
	bh_lock_sock(sk);

	if (!sock_flag(sk, SOCK_DEAD)) {
		sk->sk_err = err;
		/* This barrier is coupled with smp_rmb() in tcp_poll() */
		smp_wmb();
		sk_error_report(sk);
		if (tcp_need_reset(sk->sk_state))
			tcp_send_active_reset(sk, GFP_ATOMIC);
		tcp_done(sk);
	}

	bh_unlock_sock(sk);
	local_bh_enable();
	tcp_write_queue_purge(sk);
	release_sock(sk);
	return 0;
}
EXPORT_SYMBOL_GPL(tcp_abort);

extern struct tcp_congestion_ops tcp_reno;

static __initdata unsigned long thash_entries;
static int __init set_thash_entries(char *str)
{
	ssize_t ret;

	if (!str)
		return 0;

	ret = kstrtoul(str, 0, &thash_entries);
	if (ret)
		return 0;

	return 1;
}
__setup("thash_entries=", set_thash_entries);

static void __init tcp_init_mem(void)
{
	unsigned long limit = nr_free_buffer_pages() / 16;

	limit = max(limit, 128UL);
	sysctl_tcp_mem[0] = limit / 4 * 3;		/* 4.68 % */
	sysctl_tcp_mem[1] = limit;			/* 6.25 % */
	sysctl_tcp_mem[2] = sysctl_tcp_mem[0] * 2;	/* 9.37 % */
}

void __init tcp_init(void)
{
	int max_rshare, max_wshare, cnt;
	unsigned long limit;
	unsigned int i;

	BUILD_BUG_ON(TCP_MIN_SND_MSS <= MAX_TCP_OPTION_SPACE);
	BUILD_BUG_ON(sizeof(struct tcp_skb_cb) >
		     sizeof_field(struct sk_buff, cb));

	percpu_counter_init(&tcp_sockets_allocated, 0, GFP_KERNEL);

	timer_setup(&tcp_orphan_timer, tcp_orphan_update, TIMER_DEFERRABLE);
	mod_timer(&tcp_orphan_timer, jiffies + TCP_ORPHAN_TIMER_PERIOD);

	inet_hashinfo2_init(&tcp_hashinfo, "tcp_listen_portaddr_hash",
			    thash_entries, 21,  /* one slot per 2 MB*/
			    0, 64 * 1024);
	tcp_hashinfo.bind_bucket_cachep =
		kmem_cache_create("tcp_bind_bucket",
				  sizeof(struct inet_bind_bucket), 0,
				  SLAB_HWCACHE_ALIGN | SLAB_PANIC |
				  SLAB_ACCOUNT,
				  NULL);

	/* Size and allocate the main established and bind bucket
	 * hash tables.
	 *
	 * The methodology is similar to that of the buffer cache.
	 */
	tcp_hashinfo.ehash =
		alloc_large_system_hash("TCP established",
					sizeof(struct inet_ehash_bucket),
					thash_entries,
					17, /* one slot per 128 KB of memory */
					0,
					NULL,
					&tcp_hashinfo.ehash_mask,
					0,
					thash_entries ? 0 : 512 * 1024);
	for (i = 0; i <= tcp_hashinfo.ehash_mask; i++)
		INIT_HLIST_NULLS_HEAD(&tcp_hashinfo.ehash[i].chain, i);

	if (inet_ehash_locks_alloc(&tcp_hashinfo))
		panic("TCP: failed to alloc ehash_locks");
	tcp_hashinfo.bhash =
		alloc_large_system_hash("TCP bind",
					sizeof(struct inet_bind_hashbucket),
					tcp_hashinfo.ehash_mask + 1,
					17, /* one slot per 128 KB of memory */
					0,
					&tcp_hashinfo.bhash_size,
					NULL,
					0,
					64 * 1024);
	tcp_hashinfo.bhash_size = 1U << tcp_hashinfo.bhash_size;
	for (i = 0; i < tcp_hashinfo.bhash_size; i++) {
		spin_lock_init(&tcp_hashinfo.bhash[i].lock);
		INIT_HLIST_HEAD(&tcp_hashinfo.bhash[i].chain);
	}


	cnt = tcp_hashinfo.ehash_mask + 1;
	sysctl_tcp_max_orphans = cnt / 2;

	tcp_init_mem();
	/* Set per-socket limits to no more than 1/128 the pressure threshold */
	limit = nr_free_buffer_pages() << (PAGE_SHIFT - 7);
	max_wshare = min(4UL*1024*1024, limit);
	max_rshare = min(6UL*1024*1024, limit);

	init_net.ipv4.sysctl_tcp_wmem[0] = PAGE_SIZE;
	init_net.ipv4.sysctl_tcp_wmem[1] = 16*1024;
	init_net.ipv4.sysctl_tcp_wmem[2] = max(64*1024, max_wshare);

	init_net.ipv4.sysctl_tcp_rmem[0] = PAGE_SIZE;
	init_net.ipv4.sysctl_tcp_rmem[1] = 131072;
	init_net.ipv4.sysctl_tcp_rmem[2] = max(131072, max_rshare);

	pr_info("Hash tables configured (established %u bind %u)\n",
		tcp_hashinfo.ehash_mask + 1, tcp_hashinfo.bhash_size);

	tcp_v4_init();
	tcp_metrics_init();
	BUG_ON(tcp_register_congestion_control(&tcp_reno) != 0);
	tcp_tasklet_init();
	mptcp_init();
}<|MERGE_RESOLUTION|>--- conflicted
+++ resolved
@@ -951,10 +951,7 @@
 	return 0;
 }
 
-<<<<<<< HEAD
-=======
-
->>>>>>> e6f4ff3f
+
 static int tcp_wmem_schedule(struct sock *sk, int copy)
 {
 	int left;
@@ -1366,16 +1363,11 @@
 
 			copy = min_t(int, copy, pfrag->size - pfrag->offset);
 
-<<<<<<< HEAD
-			if (tcp_downgrade_zcopy_pure(sk, skb))
-				goto wait_for_space;
-=======
 			if (unlikely(skb_zcopy_pure(skb) || skb_zcopy_managed(skb))) {
 				if (tcp_downgrade_zcopy_pure(sk, skb))
 					goto wait_for_space;
 				skb_zcopy_downgrade_managed(skb);
 			}
->>>>>>> e6f4ff3f
 
 			copy = tcp_wmem_schedule(sk, copy);
 			if (!copy)
