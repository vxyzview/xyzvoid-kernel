// SPDX-License-Identifier: GPL-2.0-or-later
/*
 * INET		An implementation of the TCP/IP protocol suite for the LINUX
 *		operating system.  INET is implemented using the  BSD Socket
 *		interface as the means of communication with the user level.
 *
 *		Implementation of the Transmission Control Protocol(TCP).
 *
 * Authors:	Ross Biro
 *		Fred N. van Kempen, <waltje@uWalt.NL.Mugnet.ORG>
 *		Mark Evans, <evansmp@uhura.aston.ac.uk>
 *		Corey Minyard <wf-rch!minyard@relay.EU.net>
 *		Florian La Roche, <flla@stud.uni-sb.de>
 *		Charles Hedrick, <hedrick@klinzhai.rutgers.edu>
 *		Linus Torvalds, <torvalds@cs.helsinki.fi>
 *		Alan Cox, <gw4pts@gw4pts.ampr.org>
 *		Matthew Dillon, <dillon@apollo.west.oic.com>
 *		Arnt Gulbrandsen, <agulbra@nvg.unit.no>
 *		Jorge Cwik, <jorge@laser.satlink.net>
 *
 * Fixes:
 *		Alan Cox	:	Numerous verify_area() calls
 *		Alan Cox	:	Set the ACK bit on a reset
 *		Alan Cox	:	Stopped it crashing if it closed while
 *					sk->inuse=1 and was trying to connect
 *					(tcp_err()).
 *		Alan Cox	:	All icmp error handling was broken
 *					pointers passed where wrong and the
 *					socket was looked up backwards. Nobody
 *					tested any icmp error code obviously.
 *		Alan Cox	:	tcp_err() now handled properly. It
 *					wakes people on errors. poll
 *					behaves and the icmp error race
 *					has gone by moving it into sock.c
 *		Alan Cox	:	tcp_send_reset() fixed to work for
 *					everything not just packets for
 *					unknown sockets.
 *		Alan Cox	:	tcp option processing.
 *		Alan Cox	:	Reset tweaked (still not 100%) [Had
 *					syn rule wrong]
 *		Herp Rosmanith  :	More reset fixes
 *		Alan Cox	:	No longer acks invalid rst frames.
 *					Acking any kind of RST is right out.
 *		Alan Cox	:	Sets an ignore me flag on an rst
 *					receive otherwise odd bits of prattle
 *					escape still
 *		Alan Cox	:	Fixed another acking RST frame bug.
 *					Should stop LAN workplace lockups.
 *		Alan Cox	: 	Some tidyups using the new skb list
 *					facilities
 *		Alan Cox	:	sk->keepopen now seems to work
 *		Alan Cox	:	Pulls options out correctly on accepts
 *		Alan Cox	:	Fixed assorted sk->rqueue->next errors
 *		Alan Cox	:	PSH doesn't end a TCP read. Switched a
 *					bit to skb ops.
 *		Alan Cox	:	Tidied tcp_data to avoid a potential
 *					nasty.
 *		Alan Cox	:	Added some better commenting, as the
 *					tcp is hard to follow
 *		Alan Cox	:	Removed incorrect check for 20 * psh
 *	Michael O'Reilly	:	ack < copied bug fix.
 *	Johannes Stille		:	Misc tcp fixes (not all in yet).
 *		Alan Cox	:	FIN with no memory -> CRASH
 *		Alan Cox	:	Added socket option proto entries.
 *					Also added awareness of them to accept.
 *		Alan Cox	:	Added TCP options (SOL_TCP)
 *		Alan Cox	:	Switched wakeup calls to callbacks,
 *					so the kernel can layer network
 *					sockets.
 *		Alan Cox	:	Use ip_tos/ip_ttl settings.
 *		Alan Cox	:	Handle FIN (more) properly (we hope).
 *		Alan Cox	:	RST frames sent on unsynchronised
 *					state ack error.
 *		Alan Cox	:	Put in missing check for SYN bit.
 *		Alan Cox	:	Added tcp_select_window() aka NET2E
 *					window non shrink trick.
 *		Alan Cox	:	Added a couple of small NET2E timer
 *					fixes
 *		Charles Hedrick :	TCP fixes
 *		Toomas Tamm	:	TCP window fixes
 *		Alan Cox	:	Small URG fix to rlogin ^C ack fight
 *		Charles Hedrick	:	Rewrote most of it to actually work
 *		Linus		:	Rewrote tcp_read() and URG handling
 *					completely
 *		Gerhard Koerting:	Fixed some missing timer handling
 *		Matthew Dillon  :	Reworked TCP machine states as per RFC
 *		Gerhard Koerting:	PC/TCP workarounds
 *		Adam Caldwell	:	Assorted timer/timing errors
 *		Matthew Dillon	:	Fixed another RST bug
 *		Alan Cox	:	Move to kernel side addressing changes.
 *		Alan Cox	:	Beginning work on TCP fastpathing
 *					(not yet usable)
 *		Arnt Gulbrandsen:	Turbocharged tcp_check() routine.
 *		Alan Cox	:	TCP fast path debugging
 *		Alan Cox	:	Window clamping
 *		Michael Riepe	:	Bug in tcp_check()
 *		Matt Dillon	:	More TCP improvements and RST bug fixes
 *		Matt Dillon	:	Yet more small nasties remove from the
 *					TCP code (Be very nice to this man if
 *					tcp finally works 100%) 8)
 *		Alan Cox	:	BSD accept semantics.
 *		Alan Cox	:	Reset on closedown bug.
 *	Peter De Schrijver	:	ENOTCONN check missing in tcp_sendto().
 *		Michael Pall	:	Handle poll() after URG properly in
 *					all cases.
 *		Michael Pall	:	Undo the last fix in tcp_read_urg()
 *					(multi URG PUSH broke rlogin).
 *		Michael Pall	:	Fix the multi URG PUSH problem in
 *					tcp_readable(), poll() after URG
 *					works now.
 *		Michael Pall	:	recv(...,MSG_OOB) never blocks in the
 *					BSD api.
 *		Alan Cox	:	Changed the semantics of sk->socket to
 *					fix a race and a signal problem with
 *					accept() and async I/O.
 *		Alan Cox	:	Relaxed the rules on tcp_sendto().
 *		Yury Shevchuk	:	Really fixed accept() blocking problem.
 *		Craig I. Hagan  :	Allow for BSD compatible TIME_WAIT for
 *					clients/servers which listen in on
 *					fixed ports.
 *		Alan Cox	:	Cleaned the above up and shrank it to
 *					a sensible code size.
 *		Alan Cox	:	Self connect lockup fix.
 *		Alan Cox	:	No connect to multicast.
 *		Ross Biro	:	Close unaccepted children on master
 *					socket close.
 *		Alan Cox	:	Reset tracing code.
 *		Alan Cox	:	Spurious resets on shutdown.
 *		Alan Cox	:	Giant 15 minute/60 second timer error
 *		Alan Cox	:	Small whoops in polling before an
 *					accept.
 *		Alan Cox	:	Kept the state trace facility since
 *					it's handy for debugging.
 *		Alan Cox	:	More reset handler fixes.
 *		Alan Cox	:	Started rewriting the code based on
 *					the RFC's for other useful protocol
 *					references see: Comer, KA9Q NOS, and
 *					for a reference on the difference
 *					between specifications and how BSD
 *					works see the 4.4lite source.
 *		A.N.Kuznetsov	:	Don't time wait on completion of tidy
 *					close.
 *		Linus Torvalds	:	Fin/Shutdown & copied_seq changes.
 *		Linus Torvalds	:	Fixed BSD port reuse to work first syn
 *		Alan Cox	:	Reimplemented timers as per the RFC
 *					and using multiple timers for sanity.
 *		Alan Cox	:	Small bug fixes, and a lot of new
 *					comments.
 *		Alan Cox	:	Fixed dual reader crash by locking
 *					the buffers (much like datagram.c)
 *		Alan Cox	:	Fixed stuck sockets in probe. A probe
 *					now gets fed up of retrying without
 *					(even a no space) answer.
 *		Alan Cox	:	Extracted closing code better
 *		Alan Cox	:	Fixed the closing state machine to
 *					resemble the RFC.
 *		Alan Cox	:	More 'per spec' fixes.
 *		Jorge Cwik	:	Even faster checksumming.
 *		Alan Cox	:	tcp_data() doesn't ack illegal PSH
 *					only frames. At least one pc tcp stack
 *					generates them.
 *		Alan Cox	:	Cache last socket.
 *		Alan Cox	:	Per route irtt.
 *		Matt Day	:	poll()->select() match BSD precisely on error
 *		Alan Cox	:	New buffers
 *		Marc Tamsky	:	Various sk->prot->retransmits and
 *					sk->retransmits misupdating fixed.
 *					Fixed tcp_write_timeout: stuck close,
 *					and TCP syn retries gets used now.
 *		Mark Yarvis	:	In tcp_read_wakeup(), don't send an
 *					ack if state is TCP_CLOSED.
 *		Alan Cox	:	Look up device on a retransmit - routes may
 *					change. Doesn't yet cope with MSS shrink right
 *					but it's a start!
 *		Marc Tamsky	:	Closing in closing fixes.
 *		Mike Shaver	:	RFC1122 verifications.
 *		Alan Cox	:	rcv_saddr errors.
 *		Alan Cox	:	Block double connect().
 *		Alan Cox	:	Small hooks for enSKIP.
 *		Alexey Kuznetsov:	Path MTU discovery.
 *		Alan Cox	:	Support soft errors.
 *		Alan Cox	:	Fix MTU discovery pathological case
 *					when the remote claims no mtu!
 *		Marc Tamsky	:	TCP_CLOSE fix.
 *		Colin (G3TNE)	:	Send a reset on syn ack replies in
 *					window but wrong (fixes NT lpd problems)
 *		Pedro Roque	:	Better TCP window handling, delayed ack.
 *		Joerg Reuter	:	No modification of locked buffers in
 *					tcp_do_retransmit()
 *		Eric Schenk	:	Changed receiver side silly window
 *					avoidance algorithm to BSD style
 *					algorithm. This doubles throughput
 *					against machines running Solaris,
 *					and seems to result in general
 *					improvement.
 *	Stefan Magdalinski	:	adjusted tcp_readable() to fix FIONREAD
 *	Willy Konynenberg	:	Transparent proxying support.
 *	Mike McLagan		:	Routing by source
 *		Keith Owens	:	Do proper merging with partial SKB's in
 *					tcp_do_sendmsg to avoid burstiness.
 *		Eric Schenk	:	Fix fast close down bug with
 *					shutdown() followed by close().
 *		Andi Kleen 	:	Make poll agree with SIGIO
 *	Salvatore Sanfilippo	:	Support SO_LINGER with linger == 1 and
 *					lingertime == 0 (RFC 793 ABORT Call)
 *	Hirokazu Takahashi	:	Use copy_from_user() instead of
 *					csum_and_copy_from_user() if possible.
 *
 * Description of States:
 *
 *	TCP_SYN_SENT		sent a connection request, waiting for ack
 *
 *	TCP_SYN_RECV		received a connection request, sent ack,
 *				waiting for final ack in three-way handshake.
 *
 *	TCP_ESTABLISHED		connection established
 *
 *	TCP_FIN_WAIT1		our side has shutdown, waiting to complete
 *				transmission of remaining buffered data
 *
 *	TCP_FIN_WAIT2		all buffered data sent, waiting for remote
 *				to shutdown
 *
 *	TCP_CLOSING		both sides have shutdown but we still have
 *				data we have to finish sending
 *
 *	TCP_TIME_WAIT		timeout to catch resent junk before entering
 *				closed, can only be entered from FIN_WAIT2
 *				or CLOSING.  Required because the other end
 *				may not have gotten our last ACK causing it
 *				to retransmit the data packet (which we ignore)
 *
 *	TCP_CLOSE_WAIT		remote side has shutdown and is waiting for
 *				us to finish writing our data and to shutdown
 *				(we have to close() to move on to LAST_ACK)
 *
 *	TCP_LAST_ACK		out side has shutdown after remote has
 *				shutdown.  There may still be data in our
 *				buffer that we have to finish sending
 *
 *	TCP_CLOSE		socket is finished
 */

#define pr_fmt(fmt) "TCP: " fmt

#include <crypto/hash.h>
#include <linux/kernel.h>
#include <linux/module.h>
#include <linux/types.h>
#include <linux/fcntl.h>
#include <linux/poll.h>
#include <linux/inet_diag.h>
#include <linux/init.h>
#include <linux/fs.h>
#include <linux/skbuff.h>
#include <linux/scatterlist.h>
#include <linux/splice.h>
#include <linux/net.h>
#include <linux/socket.h>
#include <linux/random.h>
#include <linux/memblock.h>
#include <linux/highmem.h>
#include <linux/cache.h>
#include <linux/err.h>
#include <linux/time.h>
#include <linux/slab.h>
#include <linux/errqueue.h>
#include <linux/static_key.h>
#include <linux/btf.h>

#include <net/icmp.h>
#include <net/inet_common.h>
#include <net/tcp.h>
#include <net/mptcp.h>
#include <net/xfrm.h>
#include <net/ip.h>
#include <net/sock.h>

#include <linux/uaccess.h>
#include <asm/ioctls.h>
#include <net/busy_poll.h>

/* Track pending CMSGs. */
enum {
	TCP_CMSG_INQ = 1,
	TCP_CMSG_TS = 2
};

DEFINE_PER_CPU(unsigned int, tcp_orphan_count);
EXPORT_PER_CPU_SYMBOL_GPL(tcp_orphan_count);

long sysctl_tcp_mem[3] __read_mostly;
EXPORT_SYMBOL(sysctl_tcp_mem);

atomic_long_t tcp_memory_allocated ____cacheline_aligned_in_smp;	/* Current allocated memory. */
EXPORT_SYMBOL(tcp_memory_allocated);
DEFINE_PER_CPU(int, tcp_memory_per_cpu_fw_alloc);
EXPORT_PER_CPU_SYMBOL_GPL(tcp_memory_per_cpu_fw_alloc);

#if IS_ENABLED(CONFIG_SMC)
DEFINE_STATIC_KEY_FALSE(tcp_have_smc);
EXPORT_SYMBOL(tcp_have_smc);
#endif

/*
 * Current number of TCP sockets.
 */
struct percpu_counter tcp_sockets_allocated ____cacheline_aligned_in_smp;
EXPORT_SYMBOL(tcp_sockets_allocated);

/*
 * TCP splice context
 */
struct tcp_splice_state {
	struct pipe_inode_info *pipe;
	size_t len;
	unsigned int flags;
};

/*
 * Pressure flag: try to collapse.
 * Technical note: it is used by multiple contexts non atomically.
 * All the __sk_mem_schedule() is of this nature: accounting
 * is strict, actions are advisory and have some latency.
 */
unsigned long tcp_memory_pressure __read_mostly;
EXPORT_SYMBOL_GPL(tcp_memory_pressure);

void tcp_enter_memory_pressure(struct sock *sk)
{
	unsigned long val;

	if (READ_ONCE(tcp_memory_pressure))
		return;
	val = jiffies;

	if (!val)
		val--;
	if (!cmpxchg(&tcp_memory_pressure, 0, val))
		NET_INC_STATS(sock_net(sk), LINUX_MIB_TCPMEMORYPRESSURES);
}
EXPORT_SYMBOL_GPL(tcp_enter_memory_pressure);

void tcp_leave_memory_pressure(struct sock *sk)
{
	unsigned long val;

	if (!READ_ONCE(tcp_memory_pressure))
		return;
	val = xchg(&tcp_memory_pressure, 0);
	if (val)
		NET_ADD_STATS(sock_net(sk), LINUX_MIB_TCPMEMORYPRESSURESCHRONO,
			      jiffies_to_msecs(jiffies - val));
}
EXPORT_SYMBOL_GPL(tcp_leave_memory_pressure);

/* Convert seconds to retransmits based on initial and max timeout */
static u8 secs_to_retrans(int seconds, int timeout, int rto_max)
{
	u8 res = 0;

	if (seconds > 0) {
		int period = timeout;

		res = 1;
		while (seconds > period && res < 255) {
			res++;
			timeout <<= 1;
			if (timeout > rto_max)
				timeout = rto_max;
			period += timeout;
		}
	}
	return res;
}

/* Convert retransmits to seconds based on initial and max timeout */
static int retrans_to_secs(u8 retrans, int timeout, int rto_max)
{
	int period = 0;

	if (retrans > 0) {
		period = timeout;
		while (--retrans) {
			timeout <<= 1;
			if (timeout > rto_max)
				timeout = rto_max;
			period += timeout;
		}
	}
	return period;
}

static u64 tcp_compute_delivery_rate(const struct tcp_sock *tp)
{
	u32 rate = READ_ONCE(tp->rate_delivered);
	u32 intv = READ_ONCE(tp->rate_interval_us);
	u64 rate64 = 0;

	if (rate && intv) {
		rate64 = (u64)rate * tp->mss_cache * USEC_PER_SEC;
		do_div(rate64, intv);
	}
	return rate64;
}

/* Address-family independent initialization for a tcp_sock.
 *
 * NOTE: A lot of things set to zero explicitly by call to
 *       sk_alloc() so need not be done here.
 */
void tcp_init_sock(struct sock *sk)
{
	struct inet_connection_sock *icsk = inet_csk(sk);
	struct tcp_sock *tp = tcp_sk(sk);

	tp->out_of_order_queue = RB_ROOT;
	sk->tcp_rtx_queue = RB_ROOT;
	tcp_init_xmit_timers(sk);
	INIT_LIST_HEAD(&tp->tsq_node);
	INIT_LIST_HEAD(&tp->tsorted_sent_queue);

	icsk->icsk_rto = TCP_TIMEOUT_INIT;
	icsk->icsk_rto_min = TCP_RTO_MIN;
	icsk->icsk_delack_max = TCP_DELACK_MAX;
	tp->mdev_us = jiffies_to_usecs(TCP_TIMEOUT_INIT);
	minmax_reset(&tp->rtt_min, tcp_jiffies32, ~0U);

	/* So many TCP implementations out there (incorrectly) count the
	 * initial SYN frame in their delayed-ACK and congestion control
	 * algorithms that we must have the following bandaid to talk
	 * efficiently to them.  -DaveM
	 */
	tcp_snd_cwnd_set(tp, TCP_INIT_CWND);

	/* There's a bubble in the pipe until at least the first ACK. */
	tp->app_limited = ~0U;
	tp->rate_app_limited = 1;

	/* See draft-stevens-tcpca-spec-01 for discussion of the
	 * initialization of these values.
	 */
	tp->snd_ssthresh = TCP_INFINITE_SSTHRESH;
	tp->snd_cwnd_clamp = ~0;
	tp->mss_cache = TCP_MSS_DEFAULT;

	tp->reordering = READ_ONCE(sock_net(sk)->ipv4.sysctl_tcp_reordering);
	tcp_assign_congestion_control(sk);

	tp->tsoffset = 0;
	tp->rack.reo_wnd_steps = 1;

	sk->sk_write_space = sk_stream_write_space;
	sock_set_flag(sk, SOCK_USE_WRITE_QUEUE);

	icsk->icsk_sync_mss = tcp_sync_mss;

	WRITE_ONCE(sk->sk_sndbuf, READ_ONCE(sock_net(sk)->ipv4.sysctl_tcp_wmem[1]));
	WRITE_ONCE(sk->sk_rcvbuf, READ_ONCE(sock_net(sk)->ipv4.sysctl_tcp_rmem[1]));
	tcp_scaling_ratio_init(sk);

	set_bit(SOCK_SUPPORT_ZC, &sk->sk_socket->flags);
	sk_sockets_allocated_inc(sk);
}
EXPORT_SYMBOL(tcp_init_sock);

static void tcp_tx_timestamp(struct sock *sk, u16 tsflags)
{
	struct sk_buff *skb = tcp_write_queue_tail(sk);

	if (tsflags && skb) {
		struct skb_shared_info *shinfo = skb_shinfo(skb);
		struct tcp_skb_cb *tcb = TCP_SKB_CB(skb);

		sock_tx_timestamp(sk, tsflags, &shinfo->tx_flags);
		if (tsflags & SOF_TIMESTAMPING_TX_ACK)
			tcb->txstamp_ack = 1;
		if (tsflags & SOF_TIMESTAMPING_TX_RECORD_MASK)
			shinfo->tskey = TCP_SKB_CB(skb)->seq + skb->len - 1;
	}
}

static bool tcp_stream_is_readable(struct sock *sk, int target)
{
	if (tcp_epollin_ready(sk, target))
		return true;
	return sk_is_readable(sk);
}

/*
 *	Wait for a TCP event.
 *
 *	Note that we don't need to lock the socket, as the upper poll layers
 *	take care of normal races (between the test and the event) and we don't
 *	go look at any of the socket buffers directly.
 */
__poll_t tcp_poll(struct file *file, struct socket *sock, poll_table *wait)
{
	__poll_t mask;
	struct sock *sk = sock->sk;
	const struct tcp_sock *tp = tcp_sk(sk);
	u8 shutdown;
	int state;

	sock_poll_wait(file, sock, wait);

	state = inet_sk_state_load(sk);
	if (state == TCP_LISTEN)
		return inet_csk_listen_poll(sk);

	/* Socket is not locked. We are protected from async events
	 * by poll logic and correct handling of state changes
	 * made by other threads is impossible in any case.
	 */

	mask = 0;

	/*
	 * EPOLLHUP is certainly not done right. But poll() doesn't
	 * have a notion of HUP in just one direction, and for a
	 * socket the read side is more interesting.
	 *
	 * Some poll() documentation says that EPOLLHUP is incompatible
	 * with the EPOLLOUT/POLLWR flags, so somebody should check this
	 * all. But careful, it tends to be safer to return too many
	 * bits than too few, and you can easily break real applications
	 * if you don't tell them that something has hung up!
	 *
	 * Check-me.
	 *
	 * Check number 1. EPOLLHUP is _UNMASKABLE_ event (see UNIX98 and
	 * our fs/select.c). It means that after we received EOF,
	 * poll always returns immediately, making impossible poll() on write()
	 * in state CLOSE_WAIT. One solution is evident --- to set EPOLLHUP
	 * if and only if shutdown has been made in both directions.
	 * Actually, it is interesting to look how Solaris and DUX
	 * solve this dilemma. I would prefer, if EPOLLHUP were maskable,
	 * then we could set it on SND_SHUTDOWN. BTW examples given
	 * in Stevens' books assume exactly this behaviour, it explains
	 * why EPOLLHUP is incompatible with EPOLLOUT.	--ANK
	 *
	 * NOTE. Check for TCP_CLOSE is added. The goal is to prevent
	 * blocking on fresh not-connected or disconnected socket. --ANK
	 */
	shutdown = READ_ONCE(sk->sk_shutdown);
	if (shutdown == SHUTDOWN_MASK || state == TCP_CLOSE)
		mask |= EPOLLHUP;
	if (shutdown & RCV_SHUTDOWN)
		mask |= EPOLLIN | EPOLLRDNORM | EPOLLRDHUP;

	/* Connected or passive Fast Open socket? */
	if (state != TCP_SYN_SENT &&
	    (state != TCP_SYN_RECV || rcu_access_pointer(tp->fastopen_rsk))) {
		int target = sock_rcvlowat(sk, 0, INT_MAX);
		u16 urg_data = READ_ONCE(tp->urg_data);

		if (unlikely(urg_data) &&
		    READ_ONCE(tp->urg_seq) == READ_ONCE(tp->copied_seq) &&
		    !sock_flag(sk, SOCK_URGINLINE))
			target++;

		if (tcp_stream_is_readable(sk, target))
			mask |= EPOLLIN | EPOLLRDNORM;

		if (!(shutdown & SEND_SHUTDOWN)) {
			if (__sk_stream_is_writeable(sk, 1)) {
				mask |= EPOLLOUT | EPOLLWRNORM;
			} else {  /* send SIGIO later */
				sk_set_bit(SOCKWQ_ASYNC_NOSPACE, sk);
				set_bit(SOCK_NOSPACE, &sk->sk_socket->flags);

				/* Race breaker. If space is freed after
				 * wspace test but before the flags are set,
				 * IO signal will be lost. Memory barrier
				 * pairs with the input side.
				 */
				smp_mb__after_atomic();
				if (__sk_stream_is_writeable(sk, 1))
					mask |= EPOLLOUT | EPOLLWRNORM;
			}
		} else
			mask |= EPOLLOUT | EPOLLWRNORM;

		if (urg_data & TCP_URG_VALID)
			mask |= EPOLLPRI;
	} else if (state == TCP_SYN_SENT &&
		   inet_test_bit(DEFER_CONNECT, sk)) {
		/* Active TCP fastopen socket with defer_connect
		 * Return EPOLLOUT so application can call write()
		 * in order for kernel to generate SYN+data
		 */
		mask |= EPOLLOUT | EPOLLWRNORM;
	}
	/* This barrier is coupled with smp_wmb() in tcp_reset() */
	smp_rmb();
	if (READ_ONCE(sk->sk_err) ||
	    !skb_queue_empty_lockless(&sk->sk_error_queue))
		mask |= EPOLLERR;

	return mask;
}
EXPORT_SYMBOL(tcp_poll);

int tcp_ioctl(struct sock *sk, int cmd, int *karg)
{
	struct tcp_sock *tp = tcp_sk(sk);
	int answ;
	bool slow;

	switch (cmd) {
	case SIOCINQ:
		if (sk->sk_state == TCP_LISTEN)
			return -EINVAL;

		slow = lock_sock_fast(sk);
		answ = tcp_inq(sk);
		unlock_sock_fast(sk, slow);
		break;
	case SIOCATMARK:
		answ = READ_ONCE(tp->urg_data) &&
		       READ_ONCE(tp->urg_seq) == READ_ONCE(tp->copied_seq);
		break;
	case SIOCOUTQ:
		if (sk->sk_state == TCP_LISTEN)
			return -EINVAL;

		if ((1 << sk->sk_state) & (TCPF_SYN_SENT | TCPF_SYN_RECV))
			answ = 0;
		else
			answ = READ_ONCE(tp->write_seq) - tp->snd_una;
		break;
	case SIOCOUTQNSD:
		if (sk->sk_state == TCP_LISTEN)
			return -EINVAL;

		if ((1 << sk->sk_state) & (TCPF_SYN_SENT | TCPF_SYN_RECV))
			answ = 0;
		else
			answ = READ_ONCE(tp->write_seq) -
			       READ_ONCE(tp->snd_nxt);
		break;
	default:
		return -ENOIOCTLCMD;
	}

	*karg = answ;
	return 0;
}
EXPORT_SYMBOL(tcp_ioctl);

void tcp_mark_push(struct tcp_sock *tp, struct sk_buff *skb)
{
	TCP_SKB_CB(skb)->tcp_flags |= TCPHDR_PSH;
	tp->pushed_seq = tp->write_seq;
}

static inline bool forced_push(const struct tcp_sock *tp)
{
	return after(tp->write_seq, tp->pushed_seq + (tp->max_window >> 1));
}

void tcp_skb_entail(struct sock *sk, struct sk_buff *skb)
{
	struct tcp_sock *tp = tcp_sk(sk);
	struct tcp_skb_cb *tcb = TCP_SKB_CB(skb);

	tcb->seq     = tcb->end_seq = tp->write_seq;
	tcb->tcp_flags = TCPHDR_ACK;
	__skb_header_release(skb);
	tcp_add_write_queue_tail(sk, skb);
	sk_wmem_queued_add(sk, skb->truesize);
	sk_mem_charge(sk, skb->truesize);
	if (tp->nonagle & TCP_NAGLE_PUSH)
		tp->nonagle &= ~TCP_NAGLE_PUSH;

	tcp_slow_start_after_idle_check(sk);
}

static inline void tcp_mark_urg(struct tcp_sock *tp, int flags)
{
	if (flags & MSG_OOB)
		tp->snd_up = tp->write_seq;
}

/* If a not yet filled skb is pushed, do not send it if
 * we have data packets in Qdisc or NIC queues :
 * Because TX completion will happen shortly, it gives a chance
 * to coalesce future sendmsg() payload into this skb, without
 * need for a timer, and with no latency trade off.
 * As packets containing data payload have a bigger truesize
 * than pure acks (dataless) packets, the last checks prevent
 * autocorking if we only have an ACK in Qdisc/NIC queues,
 * or if TX completion was delayed after we processed ACK packet.
 */
static bool tcp_should_autocork(struct sock *sk, struct sk_buff *skb,
				int size_goal)
{
	return skb->len < size_goal &&
	       READ_ONCE(sock_net(sk)->ipv4.sysctl_tcp_autocorking) &&
	       !tcp_rtx_queue_empty(sk) &&
	       refcount_read(&sk->sk_wmem_alloc) > skb->truesize &&
	       tcp_skb_can_collapse_to(skb);
}

void tcp_push(struct sock *sk, int flags, int mss_now,
	      int nonagle, int size_goal)
{
	struct tcp_sock *tp = tcp_sk(sk);
	struct sk_buff *skb;

	skb = tcp_write_queue_tail(sk);
	if (!skb)
		return;
	if (!(flags & MSG_MORE) || forced_push(tp))
		tcp_mark_push(tp, skb);

	tcp_mark_urg(tp, flags);

	if (tcp_should_autocork(sk, skb, size_goal)) {

		/* avoid atomic op if TSQ_THROTTLED bit is already set */
		if (!test_bit(TSQ_THROTTLED, &sk->sk_tsq_flags)) {
			NET_INC_STATS(sock_net(sk), LINUX_MIB_TCPAUTOCORKING);
			set_bit(TSQ_THROTTLED, &sk->sk_tsq_flags);
		}
		/* It is possible TX completion already happened
		 * before we set TSQ_THROTTLED.
		 */
		if (refcount_read(&sk->sk_wmem_alloc) > skb->truesize)
			return;
	}

	if (flags & MSG_MORE)
		nonagle = TCP_NAGLE_CORK;

	__tcp_push_pending_frames(sk, mss_now, nonagle);
}

static int tcp_splice_data_recv(read_descriptor_t *rd_desc, struct sk_buff *skb,
				unsigned int offset, size_t len)
{
	struct tcp_splice_state *tss = rd_desc->arg.data;
	int ret;

	ret = skb_splice_bits(skb, skb->sk, offset, tss->pipe,
			      min(rd_desc->count, len), tss->flags);
	if (ret > 0)
		rd_desc->count -= ret;
	return ret;
}

static int __tcp_splice_read(struct sock *sk, struct tcp_splice_state *tss)
{
	/* Store TCP splice context information in read_descriptor_t. */
	read_descriptor_t rd_desc = {
		.arg.data = tss,
		.count	  = tss->len,
	};

	return tcp_read_sock(sk, &rd_desc, tcp_splice_data_recv);
}

/**
 *  tcp_splice_read - splice data from TCP socket to a pipe
 * @sock:	socket to splice from
 * @ppos:	position (not valid)
 * @pipe:	pipe to splice to
 * @len:	number of bytes to splice
 * @flags:	splice modifier flags
 *
 * Description:
 *    Will read pages from given socket and fill them into a pipe.
 *
 **/
ssize_t tcp_splice_read(struct socket *sock, loff_t *ppos,
			struct pipe_inode_info *pipe, size_t len,
			unsigned int flags)
{
	struct sock *sk = sock->sk;
	struct tcp_splice_state tss = {
		.pipe = pipe,
		.len = len,
		.flags = flags,
	};
	long timeo;
	ssize_t spliced;
	int ret;

	sock_rps_record_flow(sk);
	/*
	 * We can't seek on a socket input
	 */
	if (unlikely(*ppos))
		return -ESPIPE;

	ret = spliced = 0;

	lock_sock(sk);

	timeo = sock_rcvtimeo(sk, sock->file->f_flags & O_NONBLOCK);
	while (tss.len) {
		ret = __tcp_splice_read(sk, &tss);
		if (ret < 0)
			break;
		else if (!ret) {
			if (spliced)
				break;
			if (sock_flag(sk, SOCK_DONE))
				break;
			if (sk->sk_err) {
				ret = sock_error(sk);
				break;
			}
			if (sk->sk_shutdown & RCV_SHUTDOWN)
				break;
			if (sk->sk_state == TCP_CLOSE) {
				/*
				 * This occurs when user tries to read
				 * from never connected socket.
				 */
				ret = -ENOTCONN;
				break;
			}
			if (!timeo) {
				ret = -EAGAIN;
				break;
			}
			/* if __tcp_splice_read() got nothing while we have
			 * an skb in receive queue, we do not want to loop.
			 * This might happen with URG data.
			 */
			if (!skb_queue_empty(&sk->sk_receive_queue))
				break;
			ret = sk_wait_data(sk, &timeo, NULL);
			if (ret < 0)
				break;
			if (signal_pending(current)) {
				ret = sock_intr_errno(timeo);
				break;
			}
			continue;
		}
		tss.len -= ret;
		spliced += ret;

		if (!tss.len || !timeo)
			break;
		release_sock(sk);
		lock_sock(sk);

		if (sk->sk_err || sk->sk_state == TCP_CLOSE ||
		    (sk->sk_shutdown & RCV_SHUTDOWN) ||
		    signal_pending(current))
			break;
	}

	release_sock(sk);

	if (spliced)
		return spliced;

	return ret;
}
EXPORT_SYMBOL(tcp_splice_read);

struct sk_buff *tcp_stream_alloc_skb(struct sock *sk, gfp_t gfp,
				     bool force_schedule)
{
	struct sk_buff *skb;

	skb = alloc_skb_fclone(MAX_TCP_HEADER, gfp);
	if (likely(skb)) {
		bool mem_scheduled;

		skb->truesize = SKB_TRUESIZE(skb_end_offset(skb));
		if (force_schedule) {
			mem_scheduled = true;
			sk_forced_mem_schedule(sk, skb->truesize);
		} else {
			mem_scheduled = sk_wmem_schedule(sk, skb->truesize);
		}
		if (likely(mem_scheduled)) {
			skb_reserve(skb, MAX_TCP_HEADER);
			skb->ip_summed = CHECKSUM_PARTIAL;
			INIT_LIST_HEAD(&skb->tcp_tsorted_anchor);
			return skb;
		}
		__kfree_skb(skb);
	} else {
		sk->sk_prot->enter_memory_pressure(sk);
		sk_stream_moderate_sndbuf(sk);
	}
	return NULL;
}

static unsigned int tcp_xmit_size_goal(struct sock *sk, u32 mss_now,
				       int large_allowed)
{
	struct tcp_sock *tp = tcp_sk(sk);
	u32 new_size_goal, size_goal;

	if (!large_allowed)
		return mss_now;

	/* Note : tcp_tso_autosize() will eventually split this later */
	new_size_goal = tcp_bound_to_half_wnd(tp, sk->sk_gso_max_size);

	/* We try hard to avoid divides here */
	size_goal = tp->gso_segs * mss_now;
	if (unlikely(new_size_goal < size_goal ||
		     new_size_goal >= size_goal + mss_now)) {
		tp->gso_segs = min_t(u16, new_size_goal / mss_now,
				     sk->sk_gso_max_segs);
		size_goal = tp->gso_segs * mss_now;
	}

	return max(size_goal, mss_now);
}

int tcp_send_mss(struct sock *sk, int *size_goal, int flags)
{
	int mss_now;

	mss_now = tcp_current_mss(sk);
	*size_goal = tcp_xmit_size_goal(sk, mss_now, !(flags & MSG_OOB));

	return mss_now;
}

/* In some cases, sendmsg() could have added an skb to the write queue,
 * but failed adding payload on it. We need to remove it to consume less
 * memory, but more importantly be able to generate EPOLLOUT for Edge Trigger
 * epoll() users. Another reason is that tcp_write_xmit() does not like
 * finding an empty skb in the write queue.
 */
void tcp_remove_empty_skb(struct sock *sk)
{
	struct sk_buff *skb = tcp_write_queue_tail(sk);

	if (skb && TCP_SKB_CB(skb)->seq == TCP_SKB_CB(skb)->end_seq) {
		tcp_unlink_write_queue(skb, sk);
		if (tcp_write_queue_empty(sk))
			tcp_chrono_stop(sk, TCP_CHRONO_BUSY);
		tcp_wmem_free_skb(sk, skb);
	}
}

/* skb changing from pure zc to mixed, must charge zc */
static int tcp_downgrade_zcopy_pure(struct sock *sk, struct sk_buff *skb)
{
	if (unlikely(skb_zcopy_pure(skb))) {
		u32 extra = skb->truesize -
			    SKB_TRUESIZE(skb_end_offset(skb));

		if (!sk_wmem_schedule(sk, extra))
			return -ENOMEM;

		sk_mem_charge(sk, extra);
		skb_shinfo(skb)->flags &= ~SKBFL_PURE_ZEROCOPY;
	}
	return 0;
}


int tcp_wmem_schedule(struct sock *sk, int copy)
{
	int left;

	if (likely(sk_wmem_schedule(sk, copy)))
		return copy;

	/* We could be in trouble if we have nothing queued.
	 * Use whatever is left in sk->sk_forward_alloc and tcp_wmem[0]
	 * to guarantee some progress.
	 */
	left = sock_net(sk)->ipv4.sysctl_tcp_wmem[0] - sk->sk_wmem_queued;
	if (left > 0)
		sk_forced_mem_schedule(sk, min(left, copy));
	return min(copy, sk->sk_forward_alloc);
}

void tcp_free_fastopen_req(struct tcp_sock *tp)
{
	if (tp->fastopen_req) {
		kfree(tp->fastopen_req);
		tp->fastopen_req = NULL;
	}
}

int tcp_sendmsg_fastopen(struct sock *sk, struct msghdr *msg, int *copied,
			 size_t size, struct ubuf_info *uarg)
{
	struct tcp_sock *tp = tcp_sk(sk);
	struct inet_sock *inet = inet_sk(sk);
	struct sockaddr *uaddr = msg->msg_name;
	int err, flags;

	if (!(READ_ONCE(sock_net(sk)->ipv4.sysctl_tcp_fastopen) &
	      TFO_CLIENT_ENABLE) ||
	    (uaddr && msg->msg_namelen >= sizeof(uaddr->sa_family) &&
	     uaddr->sa_family == AF_UNSPEC))
		return -EOPNOTSUPP;
	if (tp->fastopen_req)
		return -EALREADY; /* Another Fast Open is in progress */

	tp->fastopen_req = kzalloc(sizeof(struct tcp_fastopen_request),
				   sk->sk_allocation);
	if (unlikely(!tp->fastopen_req))
		return -ENOBUFS;
	tp->fastopen_req->data = msg;
	tp->fastopen_req->size = size;
	tp->fastopen_req->uarg = uarg;

	if (inet_test_bit(DEFER_CONNECT, sk)) {
		err = tcp_connect(sk);
		/* Same failure procedure as in tcp_v4/6_connect */
		if (err) {
			tcp_set_state(sk, TCP_CLOSE);
			inet->inet_dport = 0;
			sk->sk_route_caps = 0;
		}
	}
	flags = (msg->msg_flags & MSG_DONTWAIT) ? O_NONBLOCK : 0;
	err = __inet_stream_connect(sk->sk_socket, uaddr,
				    msg->msg_namelen, flags, 1);
	/* fastopen_req could already be freed in __inet_stream_connect
	 * if the connection times out or gets rst
	 */
	if (tp->fastopen_req) {
		*copied = tp->fastopen_req->copied;
		tcp_free_fastopen_req(tp);
		inet_clear_bit(DEFER_CONNECT, sk);
	}
	return err;
}

int tcp_sendmsg_locked(struct sock *sk, struct msghdr *msg, size_t size)
{
	struct tcp_sock *tp = tcp_sk(sk);
	struct ubuf_info *uarg = NULL;
	struct sk_buff *skb;
	struct sockcm_cookie sockc;
	int flags, err, copied = 0;
	int mss_now = 0, size_goal, copied_syn = 0;
	int process_backlog = 0;
	int zc = 0;
	long timeo;

	flags = msg->msg_flags;

	if ((flags & MSG_ZEROCOPY) && size) {
		if (msg->msg_ubuf) {
			uarg = msg->msg_ubuf;
			if (sk->sk_route_caps & NETIF_F_SG)
				zc = MSG_ZEROCOPY;
		} else if (sock_flag(sk, SOCK_ZEROCOPY)) {
			skb = tcp_write_queue_tail(sk);
			uarg = msg_zerocopy_realloc(sk, size, skb_zcopy(skb));
			if (!uarg) {
				err = -ENOBUFS;
				goto out_err;
			}
			if (sk->sk_route_caps & NETIF_F_SG)
				zc = MSG_ZEROCOPY;
			else
				uarg_to_msgzc(uarg)->zerocopy = 0;
		}
	} else if (unlikely(msg->msg_flags & MSG_SPLICE_PAGES) && size) {
		if (sk->sk_route_caps & NETIF_F_SG)
			zc = MSG_SPLICE_PAGES;
	}

	if (unlikely(flags & MSG_FASTOPEN ||
		     inet_test_bit(DEFER_CONNECT, sk)) &&
	    !tp->repair) {
		err = tcp_sendmsg_fastopen(sk, msg, &copied_syn, size, uarg);
		if (err == -EINPROGRESS && copied_syn > 0)
			goto out;
		else if (err)
			goto out_err;
	}

	timeo = sock_sndtimeo(sk, flags & MSG_DONTWAIT);

	tcp_rate_check_app_limited(sk);  /* is sending application-limited? */

	/* Wait for a connection to finish. One exception is TCP Fast Open
	 * (passive side) where data is allowed to be sent before a connection
	 * is fully established.
	 */
	if (((1 << sk->sk_state) & ~(TCPF_ESTABLISHED | TCPF_CLOSE_WAIT)) &&
	    !tcp_passive_fastopen(sk)) {
		err = sk_stream_wait_connect(sk, &timeo);
		if (err != 0)
			goto do_error;
	}

	if (unlikely(tp->repair)) {
		if (tp->repair_queue == TCP_RECV_QUEUE) {
			copied = tcp_send_rcvq(sk, msg, size);
			goto out_nopush;
		}

		err = -EINVAL;
		if (tp->repair_queue == TCP_NO_QUEUE)
			goto out_err;

		/* 'common' sending to sendq */
	}

	sockcm_init(&sockc, sk);
	if (msg->msg_controllen) {
		err = sock_cmsg_send(sk, msg, &sockc);
		if (unlikely(err)) {
			err = -EINVAL;
			goto out_err;
		}
	}

	/* This should be in poll */
	sk_clear_bit(SOCKWQ_ASYNC_NOSPACE, sk);

	/* Ok commence sending. */
	copied = 0;

restart:
	mss_now = tcp_send_mss(sk, &size_goal, flags);

	err = -EPIPE;
	if (sk->sk_err || (sk->sk_shutdown & SEND_SHUTDOWN))
		goto do_error;

	while (msg_data_left(msg)) {
		ssize_t copy = 0;

		skb = tcp_write_queue_tail(sk);
		if (skb)
			copy = size_goal - skb->len;

		if (copy <= 0 || !tcp_skb_can_collapse_to(skb)) {
			bool first_skb;

new_segment:
			if (!sk_stream_memory_free(sk))
				goto wait_for_space;

			if (unlikely(process_backlog >= 16)) {
				process_backlog = 0;
				if (sk_flush_backlog(sk))
					goto restart;
			}
			first_skb = tcp_rtx_and_write_queues_empty(sk);
			skb = tcp_stream_alloc_skb(sk, sk->sk_allocation,
						   first_skb);
			if (!skb)
				goto wait_for_space;

			process_backlog++;

			tcp_skb_entail(sk, skb);
			copy = size_goal;

			/* All packets are restored as if they have
			 * already been sent. skb_mstamp_ns isn't set to
			 * avoid wrong rtt estimation.
			 */
			if (tp->repair)
				TCP_SKB_CB(skb)->sacked |= TCPCB_REPAIRED;
		}

		/* Try to append data to the end of skb. */
		if (copy > msg_data_left(msg))
			copy = msg_data_left(msg);

		if (zc == 0) {
			bool merge = true;
			int i = skb_shinfo(skb)->nr_frags;
			struct page_frag *pfrag = sk_page_frag(sk);

			if (!sk_page_frag_refill(sk, pfrag))
				goto wait_for_space;

			if (!skb_can_coalesce(skb, i, pfrag->page,
					      pfrag->offset)) {
				if (i >= READ_ONCE(sysctl_max_skb_frags)) {
					tcp_mark_push(tp, skb);
					goto new_segment;
				}
				merge = false;
			}

			copy = min_t(int, copy, pfrag->size - pfrag->offset);

			if (unlikely(skb_zcopy_pure(skb) || skb_zcopy_managed(skb))) {
				if (tcp_downgrade_zcopy_pure(sk, skb))
					goto wait_for_space;
				skb_zcopy_downgrade_managed(skb);
			}

			copy = tcp_wmem_schedule(sk, copy);
			if (!copy)
				goto wait_for_space;

			err = skb_copy_to_page_nocache(sk, &msg->msg_iter, skb,
						       pfrag->page,
						       pfrag->offset,
						       copy);
			if (err)
				goto do_error;

			/* Update the skb. */
			if (merge) {
				skb_frag_size_add(&skb_shinfo(skb)->frags[i - 1], copy);
			} else {
				skb_fill_page_desc(skb, i, pfrag->page,
						   pfrag->offset, copy);
				page_ref_inc(pfrag->page);
			}
			pfrag->offset += copy;
		} else if (zc == MSG_ZEROCOPY)  {
			/* First append to a fragless skb builds initial
			 * pure zerocopy skb
			 */
			if (!skb->len)
				skb_shinfo(skb)->flags |= SKBFL_PURE_ZEROCOPY;

			if (!skb_zcopy_pure(skb)) {
				copy = tcp_wmem_schedule(sk, copy);
				if (!copy)
					goto wait_for_space;
			}

			err = skb_zerocopy_iter_stream(sk, skb, msg, copy, uarg);
			if (err == -EMSGSIZE || err == -EEXIST) {
				tcp_mark_push(tp, skb);
				goto new_segment;
			}
			if (err < 0)
				goto do_error;
			copy = err;
		} else if (zc == MSG_SPLICE_PAGES) {
			/* Splice in data if we can; copy if we can't. */
			if (tcp_downgrade_zcopy_pure(sk, skb))
				goto wait_for_space;
			copy = tcp_wmem_schedule(sk, copy);
			if (!copy)
				goto wait_for_space;

			err = skb_splice_from_iter(skb, &msg->msg_iter, copy,
						   sk->sk_allocation);
			if (err < 0) {
				if (err == -EMSGSIZE) {
					tcp_mark_push(tp, skb);
					goto new_segment;
				}
				goto do_error;
			}
			copy = err;

			if (!(flags & MSG_NO_SHARED_FRAGS))
				skb_shinfo(skb)->flags |= SKBFL_SHARED_FRAG;

			sk_wmem_queued_add(sk, copy);
			sk_mem_charge(sk, copy);
		}

		if (!copied)
			TCP_SKB_CB(skb)->tcp_flags &= ~TCPHDR_PSH;

		WRITE_ONCE(tp->write_seq, tp->write_seq + copy);
		TCP_SKB_CB(skb)->end_seq += copy;
		tcp_skb_pcount_set(skb, 0);

		copied += copy;
		if (!msg_data_left(msg)) {
			if (unlikely(flags & MSG_EOR))
				TCP_SKB_CB(skb)->eor = 1;
			goto out;
		}

		if (skb->len < size_goal || (flags & MSG_OOB) || unlikely(tp->repair))
			continue;

		if (forced_push(tp)) {
			tcp_mark_push(tp, skb);
			__tcp_push_pending_frames(sk, mss_now, TCP_NAGLE_PUSH);
		} else if (skb == tcp_send_head(sk))
			tcp_push_one(sk, mss_now);
		continue;

wait_for_space:
		set_bit(SOCK_NOSPACE, &sk->sk_socket->flags);
		tcp_remove_empty_skb(sk);
		if (copied)
			tcp_push(sk, flags & ~MSG_MORE, mss_now,
				 TCP_NAGLE_PUSH, size_goal);

		err = sk_stream_wait_memory(sk, &timeo);
		if (err != 0)
			goto do_error;

		mss_now = tcp_send_mss(sk, &size_goal, flags);
	}

out:
	if (copied) {
		tcp_tx_timestamp(sk, sockc.tsflags);
		tcp_push(sk, flags, mss_now, tp->nonagle, size_goal);
	}
out_nopush:
	/* msg->msg_ubuf is pinned by the caller so we don't take extra refs */
	if (uarg && !msg->msg_ubuf)
		net_zcopy_put(uarg);
	return copied + copied_syn;

do_error:
	tcp_remove_empty_skb(sk);

	if (copied + copied_syn)
		goto out;
out_err:
	/* msg->msg_ubuf is pinned by the caller so we don't take extra refs */
	if (uarg && !msg->msg_ubuf)
		net_zcopy_put_abort(uarg, true);
	err = sk_stream_error(sk, flags, err);
	/* make sure we wake any epoll edge trigger waiter */
	if (unlikely(tcp_rtx_and_write_queues_empty(sk) && err == -EAGAIN)) {
		sk->sk_write_space(sk);
		tcp_chrono_stop(sk, TCP_CHRONO_SNDBUF_LIMITED);
	}
	return err;
}
EXPORT_SYMBOL_GPL(tcp_sendmsg_locked);

int tcp_sendmsg(struct sock *sk, struct msghdr *msg, size_t size)
{
	int ret;

	lock_sock(sk);
	ret = tcp_sendmsg_locked(sk, msg, size);
	release_sock(sk);

	return ret;
}
EXPORT_SYMBOL(tcp_sendmsg);

void tcp_splice_eof(struct socket *sock)
{
	struct sock *sk = sock->sk;
	struct tcp_sock *tp = tcp_sk(sk);
	int mss_now, size_goal;

	if (!tcp_write_queue_tail(sk))
		return;

	lock_sock(sk);
	mss_now = tcp_send_mss(sk, &size_goal, 0);
	tcp_push(sk, 0, mss_now, tp->nonagle, size_goal);
	release_sock(sk);
}
EXPORT_SYMBOL_GPL(tcp_splice_eof);

/*
 *	Handle reading urgent data. BSD has very simple semantics for
 *	this, no blocking and very strange errors 8)
 */

static int tcp_recv_urg(struct sock *sk, struct msghdr *msg, int len, int flags)
{
	struct tcp_sock *tp = tcp_sk(sk);

	/* No URG data to read. */
	if (sock_flag(sk, SOCK_URGINLINE) || !tp->urg_data ||
	    tp->urg_data == TCP_URG_READ)
		return -EINVAL;	/* Yes this is right ! */

	if (sk->sk_state == TCP_CLOSE && !sock_flag(sk, SOCK_DONE))
		return -ENOTCONN;

	if (tp->urg_data & TCP_URG_VALID) {
		int err = 0;
		char c = tp->urg_data;

		if (!(flags & MSG_PEEK))
			WRITE_ONCE(tp->urg_data, TCP_URG_READ);

		/* Read urgent data. */
		msg->msg_flags |= MSG_OOB;

		if (len > 0) {
			if (!(flags & MSG_TRUNC))
				err = memcpy_to_msg(msg, &c, 1);
			len = 1;
		} else
			msg->msg_flags |= MSG_TRUNC;

		return err ? -EFAULT : len;
	}

	if (sk->sk_state == TCP_CLOSE || (sk->sk_shutdown & RCV_SHUTDOWN))
		return 0;

	/* Fixed the recv(..., MSG_OOB) behaviour.  BSD docs and
	 * the available implementations agree in this case:
	 * this call should never block, independent of the
	 * blocking state of the socket.
	 * Mike <pall@rz.uni-karlsruhe.de>
	 */
	return -EAGAIN;
}

static int tcp_peek_sndq(struct sock *sk, struct msghdr *msg, int len)
{
	struct sk_buff *skb;
	int copied = 0, err = 0;

	/* XXX -- need to support SO_PEEK_OFF */

	skb_rbtree_walk(skb, &sk->tcp_rtx_queue) {
		err = skb_copy_datagram_msg(skb, 0, msg, skb->len);
		if (err)
			return err;
		copied += skb->len;
	}

	skb_queue_walk(&sk->sk_write_queue, skb) {
		err = skb_copy_datagram_msg(skb, 0, msg, skb->len);
		if (err)
			break;

		copied += skb->len;
	}

	return err ?: copied;
}

/* Clean up the receive buffer for full frames taken by the user,
 * then send an ACK if necessary.  COPIED is the number of bytes
 * tcp_recvmsg has given to the user so far, it speeds up the
 * calculation of whether or not we must ACK for the sake of
 * a window update.
 */
void __tcp_cleanup_rbuf(struct sock *sk, int copied)
{
	struct tcp_sock *tp = tcp_sk(sk);
	bool time_to_ack = false;

	if (inet_csk_ack_scheduled(sk)) {
		const struct inet_connection_sock *icsk = inet_csk(sk);

		if (/* Once-per-two-segments ACK was not sent by tcp_input.c */
		    tp->rcv_nxt - tp->rcv_wup > icsk->icsk_ack.rcv_mss ||
		    /*
		     * If this read emptied read buffer, we send ACK, if
		     * connection is not bidirectional, user drained
		     * receive buffer and there was a small segment
		     * in queue.
		     */
		    (copied > 0 &&
		     ((icsk->icsk_ack.pending & ICSK_ACK_PUSHED2) ||
		      ((icsk->icsk_ack.pending & ICSK_ACK_PUSHED) &&
		       !inet_csk_in_pingpong_mode(sk))) &&
		      !atomic_read(&sk->sk_rmem_alloc)))
			time_to_ack = true;
	}

	/* We send an ACK if we can now advertise a non-zero window
	 * which has been raised "significantly".
	 *
	 * Even if window raised up to infinity, do not send window open ACK
	 * in states, where we will not receive more. It is useless.
	 */
	if (copied > 0 && !time_to_ack && !(sk->sk_shutdown & RCV_SHUTDOWN)) {
		__u32 rcv_window_now = tcp_receive_window(tp);

		/* Optimize, __tcp_select_window() is not cheap. */
		if (2*rcv_window_now <= tp->window_clamp) {
			__u32 new_window = __tcp_select_window(sk);

			/* Send ACK now, if this read freed lots of space
			 * in our buffer. Certainly, new_window is new window.
			 * We can advertise it now, if it is not less than current one.
			 * "Lots" means "at least twice" here.
			 */
			if (new_window && new_window >= 2 * rcv_window_now)
				time_to_ack = true;
		}
	}
	if (time_to_ack)
		tcp_send_ack(sk);
}

void tcp_cleanup_rbuf(struct sock *sk, int copied)
{
	struct sk_buff *skb = skb_peek(&sk->sk_receive_queue);
	struct tcp_sock *tp = tcp_sk(sk);

	WARN(skb && !before(tp->copied_seq, TCP_SKB_CB(skb)->end_seq),
	     "cleanup rbuf bug: copied %X seq %X rcvnxt %X\n",
	     tp->copied_seq, TCP_SKB_CB(skb)->end_seq, tp->rcv_nxt);
	__tcp_cleanup_rbuf(sk, copied);
}

static void tcp_eat_recv_skb(struct sock *sk, struct sk_buff *skb)
{
	__skb_unlink(skb, &sk->sk_receive_queue);
	if (likely(skb->destructor == sock_rfree)) {
		sock_rfree(skb);
		skb->destructor = NULL;
		skb->sk = NULL;
		return skb_attempt_defer_free(skb);
	}
	__kfree_skb(skb);
}

struct sk_buff *tcp_recv_skb(struct sock *sk, u32 seq, u32 *off)
{
	struct sk_buff *skb;
	u32 offset;

	while ((skb = skb_peek(&sk->sk_receive_queue)) != NULL) {
		offset = seq - TCP_SKB_CB(skb)->seq;
		if (unlikely(TCP_SKB_CB(skb)->tcp_flags & TCPHDR_SYN)) {
			pr_err_once("%s: found a SYN, please report !\n", __func__);
			offset--;
		}
		if (offset < skb->len || (TCP_SKB_CB(skb)->tcp_flags & TCPHDR_FIN)) {
			*off = offset;
			return skb;
		}
		/* This looks weird, but this can happen if TCP collapsing
		 * splitted a fat GRO packet, while we released socket lock
		 * in skb_splice_bits()
		 */
		tcp_eat_recv_skb(sk, skb);
	}
	return NULL;
}
EXPORT_SYMBOL(tcp_recv_skb);

/*
 * This routine provides an alternative to tcp_recvmsg() for routines
 * that would like to handle copying from skbuffs directly in 'sendfile'
 * fashion.
 * Note:
 *	- It is assumed that the socket was locked by the caller.
 *	- The routine does not block.
 *	- At present, there is no support for reading OOB data
 *	  or for 'peeking' the socket using this routine
 *	  (although both would be easy to implement).
 */
int tcp_read_sock(struct sock *sk, read_descriptor_t *desc,
		  sk_read_actor_t recv_actor)
{
	struct sk_buff *skb;
	struct tcp_sock *tp = tcp_sk(sk);
	u32 seq = tp->copied_seq;
	u32 offset;
	int copied = 0;

	if (sk->sk_state == TCP_LISTEN)
		return -ENOTCONN;
	while ((skb = tcp_recv_skb(sk, seq, &offset)) != NULL) {
		if (offset < skb->len) {
			int used;
			size_t len;

			len = skb->len - offset;
			/* Stop reading if we hit a patch of urgent data */
			if (unlikely(tp->urg_data)) {
				u32 urg_offset = tp->urg_seq - seq;
				if (urg_offset < len)
					len = urg_offset;
				if (!len)
					break;
			}
			used = recv_actor(desc, skb, offset, len);
			if (used <= 0) {
				if (!copied)
					copied = used;
				break;
			}
			if (WARN_ON_ONCE(used > len))
				used = len;
			seq += used;
			copied += used;
			offset += used;

			/* If recv_actor drops the lock (e.g. TCP splice
			 * receive) the skb pointer might be invalid when
			 * getting here: tcp_collapse might have deleted it
			 * while aggregating skbs from the socket queue.
			 */
			skb = tcp_recv_skb(sk, seq - 1, &offset);
			if (!skb)
				break;
			/* TCP coalescing might have appended data to the skb.
			 * Try to splice more frags
			 */
			if (offset + 1 != skb->len)
				continue;
		}
		if (TCP_SKB_CB(skb)->tcp_flags & TCPHDR_FIN) {
			tcp_eat_recv_skb(sk, skb);
			++seq;
			break;
		}
		tcp_eat_recv_skb(sk, skb);
		if (!desc->count)
			break;
		WRITE_ONCE(tp->copied_seq, seq);
	}
	WRITE_ONCE(tp->copied_seq, seq);

	tcp_rcv_space_adjust(sk);

	/* Clean up data we have read: This will do ACK frames. */
	if (copied > 0) {
		tcp_recv_skb(sk, seq, &offset);
		tcp_cleanup_rbuf(sk, copied);
	}
	return copied;
}
EXPORT_SYMBOL(tcp_read_sock);

int tcp_read_skb(struct sock *sk, skb_read_actor_t recv_actor)
{
	struct sk_buff *skb;
	int copied = 0;

	if (sk->sk_state == TCP_LISTEN)
		return -ENOTCONN;

	while ((skb = skb_peek(&sk->sk_receive_queue)) != NULL) {
		u8 tcp_flags;
		int used;

		__skb_unlink(skb, &sk->sk_receive_queue);
		WARN_ON_ONCE(!skb_set_owner_sk_safe(skb, sk));
		tcp_flags = TCP_SKB_CB(skb)->tcp_flags;
		used = recv_actor(sk, skb);
		if (used < 0) {
			if (!copied)
				copied = used;
			break;
		}
		copied += used;

		if (tcp_flags & TCPHDR_FIN)
			break;
	}
	return copied;
}
EXPORT_SYMBOL(tcp_read_skb);

void tcp_read_done(struct sock *sk, size_t len)
{
	struct tcp_sock *tp = tcp_sk(sk);
	u32 seq = tp->copied_seq;
	struct sk_buff *skb;
	size_t left;
	u32 offset;

	if (sk->sk_state == TCP_LISTEN)
		return;

	left = len;
	while (left && (skb = tcp_recv_skb(sk, seq, &offset)) != NULL) {
		int used;

		used = min_t(size_t, skb->len - offset, left);
		seq += used;
		left -= used;

		if (skb->len > offset + used)
			break;

		if (TCP_SKB_CB(skb)->tcp_flags & TCPHDR_FIN) {
			tcp_eat_recv_skb(sk, skb);
			++seq;
			break;
		}
		tcp_eat_recv_skb(sk, skb);
	}
	WRITE_ONCE(tp->copied_seq, seq);

	tcp_rcv_space_adjust(sk);

	/* Clean up data we have read: This will do ACK frames. */
	if (left != len)
		tcp_cleanup_rbuf(sk, len - left);
}
EXPORT_SYMBOL(tcp_read_done);

int tcp_peek_len(struct socket *sock)
{
	return tcp_inq(sock->sk);
}
EXPORT_SYMBOL(tcp_peek_len);

/* Make sure sk_rcvbuf is big enough to satisfy SO_RCVLOWAT hint */
int tcp_set_rcvlowat(struct sock *sk, int val)
{
	int space, cap;

	if (sk->sk_userlocks & SOCK_RCVBUF_LOCK)
		cap = sk->sk_rcvbuf >> 1;
	else
		cap = READ_ONCE(sock_net(sk)->ipv4.sysctl_tcp_rmem[2]) >> 1;
	val = min(val, cap);
	WRITE_ONCE(sk->sk_rcvlowat, val ? : 1);

	/* Check if we need to signal EPOLLIN right now */
	tcp_data_ready(sk);

	if (sk->sk_userlocks & SOCK_RCVBUF_LOCK)
		return 0;

	space = tcp_space_from_win(sk, val);
	if (space > sk->sk_rcvbuf) {
		WRITE_ONCE(sk->sk_rcvbuf, space);
		tcp_sk(sk)->window_clamp = val;
	}
	return 0;
}
EXPORT_SYMBOL(tcp_set_rcvlowat);

void tcp_update_recv_tstamps(struct sk_buff *skb,
			     struct scm_timestamping_internal *tss)
{
	if (skb->tstamp)
		tss->ts[0] = ktime_to_timespec64(skb->tstamp);
	else
		tss->ts[0] = (struct timespec64) {0};

	if (skb_hwtstamps(skb)->hwtstamp)
		tss->ts[2] = ktime_to_timespec64(skb_hwtstamps(skb)->hwtstamp);
	else
		tss->ts[2] = (struct timespec64) {0};
}

#ifdef CONFIG_MMU
static const struct vm_operations_struct tcp_vm_ops = {
};

int tcp_mmap(struct file *file, struct socket *sock,
	     struct vm_area_struct *vma)
{
	if (vma->vm_flags & (VM_WRITE | VM_EXEC))
		return -EPERM;
	vm_flags_clear(vma, VM_MAYWRITE | VM_MAYEXEC);

	/* Instruct vm_insert_page() to not mmap_read_lock(mm) */
	vm_flags_set(vma, VM_MIXEDMAP);

	vma->vm_ops = &tcp_vm_ops;
	return 0;
}
EXPORT_SYMBOL(tcp_mmap);

static skb_frag_t *skb_advance_to_frag(struct sk_buff *skb, u32 offset_skb,
				       u32 *offset_frag)
{
	skb_frag_t *frag;

	if (unlikely(offset_skb >= skb->len))
		return NULL;

	offset_skb -= skb_headlen(skb);
	if ((int)offset_skb < 0 || skb_has_frag_list(skb))
		return NULL;

	frag = skb_shinfo(skb)->frags;
	while (offset_skb) {
		if (skb_frag_size(frag) > offset_skb) {
			*offset_frag = offset_skb;
			return frag;
		}
		offset_skb -= skb_frag_size(frag);
		++frag;
	}
	*offset_frag = 0;
	return frag;
}

static bool can_map_frag(const skb_frag_t *frag)
{
	return skb_frag_size(frag) == PAGE_SIZE && !skb_frag_off(frag);
}

static int find_next_mappable_frag(const skb_frag_t *frag,
				   int remaining_in_skb)
{
	int offset = 0;

	if (likely(can_map_frag(frag)))
		return 0;

	while (offset < remaining_in_skb && !can_map_frag(frag)) {
		offset += skb_frag_size(frag);
		++frag;
	}
	return offset;
}

static void tcp_zerocopy_set_hint_for_skb(struct sock *sk,
					  struct tcp_zerocopy_receive *zc,
					  struct sk_buff *skb, u32 offset)
{
	u32 frag_offset, partial_frag_remainder = 0;
	int mappable_offset;
	skb_frag_t *frag;

	/* worst case: skip to next skb. try to improve on this case below */
	zc->recv_skip_hint = skb->len - offset;

	/* Find the frag containing this offset (and how far into that frag) */
	frag = skb_advance_to_frag(skb, offset, &frag_offset);
	if (!frag)
		return;

	if (frag_offset) {
		struct skb_shared_info *info = skb_shinfo(skb);

		/* We read part of the last frag, must recvmsg() rest of skb. */
		if (frag == &info->frags[info->nr_frags - 1])
			return;

		/* Else, we must at least read the remainder in this frag. */
		partial_frag_remainder = skb_frag_size(frag) - frag_offset;
		zc->recv_skip_hint -= partial_frag_remainder;
		++frag;
	}

	/* partial_frag_remainder: If part way through a frag, must read rest.
	 * mappable_offset: Bytes till next mappable frag, *not* counting bytes
	 * in partial_frag_remainder.
	 */
	mappable_offset = find_next_mappable_frag(frag, zc->recv_skip_hint);
	zc->recv_skip_hint = mappable_offset + partial_frag_remainder;
}

static int tcp_recvmsg_locked(struct sock *sk, struct msghdr *msg, size_t len,
			      int flags, struct scm_timestamping_internal *tss,
			      int *cmsg_flags);
static int receive_fallback_to_copy(struct sock *sk,
				    struct tcp_zerocopy_receive *zc, int inq,
				    struct scm_timestamping_internal *tss)
{
	unsigned long copy_address = (unsigned long)zc->copybuf_address;
	struct msghdr msg = {};
	struct iovec iov;
	int err;

	zc->length = 0;
	zc->recv_skip_hint = 0;

	if (copy_address != zc->copybuf_address)
		return -EINVAL;

	err = import_single_range(ITER_DEST, (void __user *)copy_address,
				  inq, &iov, &msg.msg_iter);
	if (err)
		return err;

	err = tcp_recvmsg_locked(sk, &msg, inq, MSG_DONTWAIT,
				 tss, &zc->msg_flags);
	if (err < 0)
		return err;

	zc->copybuf_len = err;
	if (likely(zc->copybuf_len)) {
		struct sk_buff *skb;
		u32 offset;

		skb = tcp_recv_skb(sk, tcp_sk(sk)->copied_seq, &offset);
		if (skb)
			tcp_zerocopy_set_hint_for_skb(sk, zc, skb, offset);
	}
	return 0;
}

static int tcp_copy_straggler_data(struct tcp_zerocopy_receive *zc,
				   struct sk_buff *skb, u32 copylen,
				   u32 *offset, u32 *seq)
{
	unsigned long copy_address = (unsigned long)zc->copybuf_address;
	struct msghdr msg = {};
	struct iovec iov;
	int err;

	if (copy_address != zc->copybuf_address)
		return -EINVAL;

	err = import_single_range(ITER_DEST, (void __user *)copy_address,
				  copylen, &iov, &msg.msg_iter);
	if (err)
		return err;
	err = skb_copy_datagram_msg(skb, *offset, &msg, copylen);
	if (err)
		return err;
	zc->recv_skip_hint -= copylen;
	*offset += copylen;
	*seq += copylen;
	return (__s32)copylen;
}

static int tcp_zc_handle_leftover(struct tcp_zerocopy_receive *zc,
				  struct sock *sk,
				  struct sk_buff *skb,
				  u32 *seq,
				  s32 copybuf_len,
				  struct scm_timestamping_internal *tss)
{
	u32 offset, copylen = min_t(u32, copybuf_len, zc->recv_skip_hint);

	if (!copylen)
		return 0;
	/* skb is null if inq < PAGE_SIZE. */
	if (skb) {
		offset = *seq - TCP_SKB_CB(skb)->seq;
	} else {
		skb = tcp_recv_skb(sk, *seq, &offset);
		if (TCP_SKB_CB(skb)->has_rxtstamp) {
			tcp_update_recv_tstamps(skb, tss);
			zc->msg_flags |= TCP_CMSG_TS;
		}
	}

	zc->copybuf_len = tcp_copy_straggler_data(zc, skb, copylen, &offset,
						  seq);
	return zc->copybuf_len < 0 ? 0 : copylen;
}

static int tcp_zerocopy_vm_insert_batch_error(struct vm_area_struct *vma,
					      struct page **pending_pages,
					      unsigned long pages_remaining,
					      unsigned long *address,
					      u32 *length,
					      u32 *seq,
					      struct tcp_zerocopy_receive *zc,
					      u32 total_bytes_to_map,
					      int err)
{
	/* At least one page did not map. Try zapping if we skipped earlier. */
	if (err == -EBUSY &&
	    zc->flags & TCP_RECEIVE_ZEROCOPY_FLAG_TLB_CLEAN_HINT) {
		u32 maybe_zap_len;

		maybe_zap_len = total_bytes_to_map -  /* All bytes to map */
				*length + /* Mapped or pending */
				(pages_remaining * PAGE_SIZE); /* Failed map. */
		zap_page_range_single(vma, *address, maybe_zap_len, NULL);
		err = 0;
	}

	if (!err) {
		unsigned long leftover_pages = pages_remaining;
		int bytes_mapped;

		/* We called zap_page_range_single, try to reinsert. */
		err = vm_insert_pages(vma, *address,
				      pending_pages,
				      &pages_remaining);
		bytes_mapped = PAGE_SIZE * (leftover_pages - pages_remaining);
		*seq += bytes_mapped;
		*address += bytes_mapped;
	}
	if (err) {
		/* Either we were unable to zap, OR we zapped, retried an
		 * insert, and still had an issue. Either ways, pages_remaining
		 * is the number of pages we were unable to map, and we unroll
		 * some state we speculatively touched before.
		 */
		const int bytes_not_mapped = PAGE_SIZE * pages_remaining;

		*length -= bytes_not_mapped;
		zc->recv_skip_hint += bytes_not_mapped;
	}
	return err;
}

static int tcp_zerocopy_vm_insert_batch(struct vm_area_struct *vma,
					struct page **pages,
					unsigned int pages_to_map,
					unsigned long *address,
					u32 *length,
					u32 *seq,
					struct tcp_zerocopy_receive *zc,
					u32 total_bytes_to_map)
{
	unsigned long pages_remaining = pages_to_map;
	unsigned int pages_mapped;
	unsigned int bytes_mapped;
	int err;

	err = vm_insert_pages(vma, *address, pages, &pages_remaining);
	pages_mapped = pages_to_map - (unsigned int)pages_remaining;
	bytes_mapped = PAGE_SIZE * pages_mapped;
	/* Even if vm_insert_pages fails, it may have partially succeeded in
	 * mapping (some but not all of the pages).
	 */
	*seq += bytes_mapped;
	*address += bytes_mapped;

	if (likely(!err))
		return 0;

	/* Error: maybe zap and retry + rollback state for failed inserts. */
	return tcp_zerocopy_vm_insert_batch_error(vma, pages + pages_mapped,
		pages_remaining, address, length, seq, zc, total_bytes_to_map,
		err);
}

#define TCP_VALID_ZC_MSG_FLAGS   (TCP_CMSG_TS)
static void tcp_zc_finalize_rx_tstamp(struct sock *sk,
				      struct tcp_zerocopy_receive *zc,
				      struct scm_timestamping_internal *tss)
{
	unsigned long msg_control_addr;
	struct msghdr cmsg_dummy;

	msg_control_addr = (unsigned long)zc->msg_control;
	cmsg_dummy.msg_control_user = (void __user *)msg_control_addr;
	cmsg_dummy.msg_controllen =
		(__kernel_size_t)zc->msg_controllen;
	cmsg_dummy.msg_flags = in_compat_syscall()
		? MSG_CMSG_COMPAT : 0;
	cmsg_dummy.msg_control_is_user = true;
	zc->msg_flags = 0;
	if (zc->msg_control == msg_control_addr &&
	    zc->msg_controllen == cmsg_dummy.msg_controllen) {
		tcp_recv_timestamp(&cmsg_dummy, sk, tss);
		zc->msg_control = (__u64)
			((uintptr_t)cmsg_dummy.msg_control_user);
		zc->msg_controllen =
			(__u64)cmsg_dummy.msg_controllen;
		zc->msg_flags = (__u32)cmsg_dummy.msg_flags;
	}
}

static struct vm_area_struct *find_tcp_vma(struct mm_struct *mm,
					   unsigned long address,
					   bool *mmap_locked)
{
	struct vm_area_struct *vma = lock_vma_under_rcu(mm, address);

	if (vma) {
		if (vma->vm_ops != &tcp_vm_ops) {
			vma_end_read(vma);
			return NULL;
		}
		*mmap_locked = false;
		return vma;
	}

	mmap_read_lock(mm);
	vma = vma_lookup(mm, address);
	if (!vma || vma->vm_ops != &tcp_vm_ops) {
		mmap_read_unlock(mm);
		return NULL;
	}
	*mmap_locked = true;
	return vma;
}

#define TCP_ZEROCOPY_PAGE_BATCH_SIZE 32
static int tcp_zerocopy_receive(struct sock *sk,
				struct tcp_zerocopy_receive *zc,
				struct scm_timestamping_internal *tss)
{
	u32 length = 0, offset, vma_len, avail_len, copylen = 0;
	unsigned long address = (unsigned long)zc->address;
	struct page *pages[TCP_ZEROCOPY_PAGE_BATCH_SIZE];
	s32 copybuf_len = zc->copybuf_len;
	struct tcp_sock *tp = tcp_sk(sk);
	const skb_frag_t *frags = NULL;
	unsigned int pages_to_map = 0;
	struct vm_area_struct *vma;
	struct sk_buff *skb = NULL;
	u32 seq = tp->copied_seq;
	u32 total_bytes_to_map;
	int inq = tcp_inq(sk);
	bool mmap_locked;
	int ret;

	zc->copybuf_len = 0;
	zc->msg_flags = 0;

	if (address & (PAGE_SIZE - 1) || address != zc->address)
		return -EINVAL;

	if (sk->sk_state == TCP_LISTEN)
		return -ENOTCONN;

	sock_rps_record_flow(sk);

	if (inq && inq <= copybuf_len)
		return receive_fallback_to_copy(sk, zc, inq, tss);

	if (inq < PAGE_SIZE) {
		zc->length = 0;
		zc->recv_skip_hint = inq;
		if (!inq && sock_flag(sk, SOCK_DONE))
			return -EIO;
		return 0;
	}

	vma = find_tcp_vma(current->mm, address, &mmap_locked);
	if (!vma)
		return -EINVAL;

	vma_len = min_t(unsigned long, zc->length, vma->vm_end - address);
	avail_len = min_t(u32, vma_len, inq);
	total_bytes_to_map = avail_len & ~(PAGE_SIZE - 1);
	if (total_bytes_to_map) {
		if (!(zc->flags & TCP_RECEIVE_ZEROCOPY_FLAG_TLB_CLEAN_HINT))
			zap_page_range_single(vma, address, total_bytes_to_map,
					      NULL);
		zc->length = total_bytes_to_map;
		zc->recv_skip_hint = 0;
	} else {
		zc->length = avail_len;
		zc->recv_skip_hint = avail_len;
	}
	ret = 0;
	while (length + PAGE_SIZE <= zc->length) {
		int mappable_offset;
		struct page *page;

		if (zc->recv_skip_hint < PAGE_SIZE) {
			u32 offset_frag;

			if (skb) {
				if (zc->recv_skip_hint > 0)
					break;
				skb = skb->next;
				offset = seq - TCP_SKB_CB(skb)->seq;
			} else {
				skb = tcp_recv_skb(sk, seq, &offset);
			}

			if (TCP_SKB_CB(skb)->has_rxtstamp) {
				tcp_update_recv_tstamps(skb, tss);
				zc->msg_flags |= TCP_CMSG_TS;
			}
			zc->recv_skip_hint = skb->len - offset;
			frags = skb_advance_to_frag(skb, offset, &offset_frag);
			if (!frags || offset_frag)
				break;
		}

		mappable_offset = find_next_mappable_frag(frags,
							  zc->recv_skip_hint);
		if (mappable_offset) {
			zc->recv_skip_hint = mappable_offset;
			break;
		}
		page = skb_frag_page(frags);
		prefetchw(page);
		pages[pages_to_map++] = page;
		length += PAGE_SIZE;
		zc->recv_skip_hint -= PAGE_SIZE;
		frags++;
		if (pages_to_map == TCP_ZEROCOPY_PAGE_BATCH_SIZE ||
		    zc->recv_skip_hint < PAGE_SIZE) {
			/* Either full batch, or we're about to go to next skb
			 * (and we cannot unroll failed ops across skbs).
			 */
			ret = tcp_zerocopy_vm_insert_batch(vma, pages,
							   pages_to_map,
							   &address, &length,
							   &seq, zc,
							   total_bytes_to_map);
			if (ret)
				goto out;
			pages_to_map = 0;
		}
	}
	if (pages_to_map) {
		ret = tcp_zerocopy_vm_insert_batch(vma, pages, pages_to_map,
						   &address, &length, &seq,
						   zc, total_bytes_to_map);
	}
out:
	if (mmap_locked)
		mmap_read_unlock(current->mm);
	else
		vma_end_read(vma);
	/* Try to copy straggler data. */
	if (!ret)
		copylen = tcp_zc_handle_leftover(zc, sk, skb, &seq, copybuf_len, tss);

	if (length + copylen) {
		WRITE_ONCE(tp->copied_seq, seq);
		tcp_rcv_space_adjust(sk);

		/* Clean up data we have read: This will do ACK frames. */
		tcp_recv_skb(sk, seq, &offset);
		tcp_cleanup_rbuf(sk, length + copylen);
		ret = 0;
		if (length == zc->length)
			zc->recv_skip_hint = 0;
	} else {
		if (!zc->recv_skip_hint && sock_flag(sk, SOCK_DONE))
			ret = -EIO;
	}
	zc->length = length;
	return ret;
}
#endif

/* Similar to __sock_recv_timestamp, but does not require an skb */
void tcp_recv_timestamp(struct msghdr *msg, const struct sock *sk,
			struct scm_timestamping_internal *tss)
{
	int new_tstamp = sock_flag(sk, SOCK_TSTAMP_NEW);
	bool has_timestamping = false;

	if (tss->ts[0].tv_sec || tss->ts[0].tv_nsec) {
		if (sock_flag(sk, SOCK_RCVTSTAMP)) {
			if (sock_flag(sk, SOCK_RCVTSTAMPNS)) {
				if (new_tstamp) {
					struct __kernel_timespec kts = {
						.tv_sec = tss->ts[0].tv_sec,
						.tv_nsec = tss->ts[0].tv_nsec,
					};
					put_cmsg(msg, SOL_SOCKET, SO_TIMESTAMPNS_NEW,
						 sizeof(kts), &kts);
				} else {
					struct __kernel_old_timespec ts_old = {
						.tv_sec = tss->ts[0].tv_sec,
						.tv_nsec = tss->ts[0].tv_nsec,
					};
					put_cmsg(msg, SOL_SOCKET, SO_TIMESTAMPNS_OLD,
						 sizeof(ts_old), &ts_old);
				}
			} else {
				if (new_tstamp) {
					struct __kernel_sock_timeval stv = {
						.tv_sec = tss->ts[0].tv_sec,
						.tv_usec = tss->ts[0].tv_nsec / 1000,
					};
					put_cmsg(msg, SOL_SOCKET, SO_TIMESTAMP_NEW,
						 sizeof(stv), &stv);
				} else {
					struct __kernel_old_timeval tv = {
						.tv_sec = tss->ts[0].tv_sec,
						.tv_usec = tss->ts[0].tv_nsec / 1000,
					};
					put_cmsg(msg, SOL_SOCKET, SO_TIMESTAMP_OLD,
						 sizeof(tv), &tv);
				}
			}
		}

		if (READ_ONCE(sk->sk_tsflags) & SOF_TIMESTAMPING_SOFTWARE)
			has_timestamping = true;
		else
			tss->ts[0] = (struct timespec64) {0};
	}

	if (tss->ts[2].tv_sec || tss->ts[2].tv_nsec) {
		if (READ_ONCE(sk->sk_tsflags) & SOF_TIMESTAMPING_RAW_HARDWARE)
			has_timestamping = true;
		else
			tss->ts[2] = (struct timespec64) {0};
	}

	if (has_timestamping) {
		tss->ts[1] = (struct timespec64) {0};
		if (sock_flag(sk, SOCK_TSTAMP_NEW))
			put_cmsg_scm_timestamping64(msg, tss);
		else
			put_cmsg_scm_timestamping(msg, tss);
	}
}

static int tcp_inq_hint(struct sock *sk)
{
	const struct tcp_sock *tp = tcp_sk(sk);
	u32 copied_seq = READ_ONCE(tp->copied_seq);
	u32 rcv_nxt = READ_ONCE(tp->rcv_nxt);
	int inq;

	inq = rcv_nxt - copied_seq;
	if (unlikely(inq < 0 || copied_seq != READ_ONCE(tp->copied_seq))) {
		lock_sock(sk);
		inq = tp->rcv_nxt - tp->copied_seq;
		release_sock(sk);
	}
	/* After receiving a FIN, tell the user-space to continue reading
	 * by returning a non-zero inq.
	 */
	if (inq == 0 && sock_flag(sk, SOCK_DONE))
		inq = 1;
	return inq;
}

/*
 *	This routine copies from a sock struct into the user buffer.
 *
 *	Technical note: in 2.3 we work on _locked_ socket, so that
 *	tricks with *seq access order and skb->users are not required.
 *	Probably, code can be easily improved even more.
 */

static int tcp_recvmsg_locked(struct sock *sk, struct msghdr *msg, size_t len,
			      int flags, struct scm_timestamping_internal *tss,
			      int *cmsg_flags)
{
	struct tcp_sock *tp = tcp_sk(sk);
	int copied = 0;
	u32 peek_seq;
	u32 *seq;
	unsigned long used;
	int err;
	int target;		/* Read at least this many bytes */
	long timeo;
	struct sk_buff *skb, *last;
	u32 urg_hole = 0;

	err = -ENOTCONN;
	if (sk->sk_state == TCP_LISTEN)
		goto out;

	if (tp->recvmsg_inq) {
		*cmsg_flags = TCP_CMSG_INQ;
		msg->msg_get_inq = 1;
	}
	timeo = sock_rcvtimeo(sk, flags & MSG_DONTWAIT);

	/* Urgent data needs to be handled specially. */
	if (flags & MSG_OOB)
		goto recv_urg;

	if (unlikely(tp->repair)) {
		err = -EPERM;
		if (!(flags & MSG_PEEK))
			goto out;

		if (tp->repair_queue == TCP_SEND_QUEUE)
			goto recv_sndq;

		err = -EINVAL;
		if (tp->repair_queue == TCP_NO_QUEUE)
			goto out;

		/* 'common' recv queue MSG_PEEK-ing */
	}

	seq = &tp->copied_seq;
	if (flags & MSG_PEEK) {
		peek_seq = tp->copied_seq;
		seq = &peek_seq;
	}

	target = sock_rcvlowat(sk, flags & MSG_WAITALL, len);

	do {
		u32 offset;

		/* Are we at urgent data? Stop if we have read anything or have SIGURG pending. */
		if (unlikely(tp->urg_data) && tp->urg_seq == *seq) {
			if (copied)
				break;
			if (signal_pending(current)) {
				copied = timeo ? sock_intr_errno(timeo) : -EAGAIN;
				break;
			}
		}

		/* Next get a buffer. */

		last = skb_peek_tail(&sk->sk_receive_queue);
		skb_queue_walk(&sk->sk_receive_queue, skb) {
			last = skb;
			/* Now that we have two receive queues this
			 * shouldn't happen.
			 */
			if (WARN(before(*seq, TCP_SKB_CB(skb)->seq),
				 "TCP recvmsg seq # bug: copied %X, seq %X, rcvnxt %X, fl %X\n",
				 *seq, TCP_SKB_CB(skb)->seq, tp->rcv_nxt,
				 flags))
				break;

			offset = *seq - TCP_SKB_CB(skb)->seq;
			if (unlikely(TCP_SKB_CB(skb)->tcp_flags & TCPHDR_SYN)) {
				pr_err_once("%s: found a SYN, please report !\n", __func__);
				offset--;
			}
			if (offset < skb->len)
				goto found_ok_skb;
			if (TCP_SKB_CB(skb)->tcp_flags & TCPHDR_FIN)
				goto found_fin_ok;
			WARN(!(flags & MSG_PEEK),
			     "TCP recvmsg seq # bug 2: copied %X, seq %X, rcvnxt %X, fl %X\n",
			     *seq, TCP_SKB_CB(skb)->seq, tp->rcv_nxt, flags);
		}

		/* Well, if we have backlog, try to process it now yet. */

		if (copied >= target && !READ_ONCE(sk->sk_backlog.tail))
			break;

		if (copied) {
			if (!timeo ||
			    sk->sk_err ||
			    sk->sk_state == TCP_CLOSE ||
			    (sk->sk_shutdown & RCV_SHUTDOWN) ||
			    signal_pending(current))
				break;
		} else {
			if (sock_flag(sk, SOCK_DONE))
				break;

			if (sk->sk_err) {
				copied = sock_error(sk);
				break;
			}

			if (sk->sk_shutdown & RCV_SHUTDOWN)
				break;

			if (sk->sk_state == TCP_CLOSE) {
				/* This occurs when user tries to read
				 * from never connected socket.
				 */
				copied = -ENOTCONN;
				break;
			}

			if (!timeo) {
				copied = -EAGAIN;
				break;
			}

			if (signal_pending(current)) {
				copied = sock_intr_errno(timeo);
				break;
			}
		}

		if (copied >= target) {
			/* Do not sleep, just process backlog. */
			__sk_flush_backlog(sk);
		} else {
			tcp_cleanup_rbuf(sk, copied);
			err = sk_wait_data(sk, &timeo, last);
			if (err < 0) {
				err = copied ? : err;
				goto out;
			}
		}

		if ((flags & MSG_PEEK) &&
		    (peek_seq - copied - urg_hole != tp->copied_seq)) {
			net_dbg_ratelimited("TCP(%s:%d): Application bug, race in MSG_PEEK\n",
					    current->comm,
					    task_pid_nr(current));
			peek_seq = tp->copied_seq;
		}
		continue;

found_ok_skb:
		/* Ok so how much can we use? */
		used = skb->len - offset;
		if (len < used)
			used = len;

		/* Do we have urgent data here? */
		if (unlikely(tp->urg_data)) {
			u32 urg_offset = tp->urg_seq - *seq;
			if (urg_offset < used) {
				if (!urg_offset) {
					if (!sock_flag(sk, SOCK_URGINLINE)) {
						WRITE_ONCE(*seq, *seq + 1);
						urg_hole++;
						offset++;
						used--;
						if (!used)
							goto skip_copy;
					}
				} else
					used = urg_offset;
			}
		}

		if (!(flags & MSG_TRUNC)) {
			err = skb_copy_datagram_msg(skb, offset, msg, used);
			if (err) {
				/* Exception. Bailout! */
				if (!copied)
					copied = -EFAULT;
				break;
			}
		}

		WRITE_ONCE(*seq, *seq + used);
		copied += used;
		len -= used;

		tcp_rcv_space_adjust(sk);

skip_copy:
		if (unlikely(tp->urg_data) && after(tp->copied_seq, tp->urg_seq)) {
			WRITE_ONCE(tp->urg_data, 0);
			tcp_fast_path_check(sk);
		}

		if (TCP_SKB_CB(skb)->has_rxtstamp) {
			tcp_update_recv_tstamps(skb, tss);
			*cmsg_flags |= TCP_CMSG_TS;
		}

		if (used + offset < skb->len)
			continue;

		if (TCP_SKB_CB(skb)->tcp_flags & TCPHDR_FIN)
			goto found_fin_ok;
		if (!(flags & MSG_PEEK))
			tcp_eat_recv_skb(sk, skb);
		continue;

found_fin_ok:
		/* Process the FIN. */
		WRITE_ONCE(*seq, *seq + 1);
		if (!(flags & MSG_PEEK))
			tcp_eat_recv_skb(sk, skb);
		break;
	} while (len > 0);

	/* According to UNIX98, msg_name/msg_namelen are ignored
	 * on connected socket. I was just happy when found this 8) --ANK
	 */

	/* Clean up data we have read: This will do ACK frames. */
	tcp_cleanup_rbuf(sk, copied);
	return copied;

out:
	return err;

recv_urg:
	err = tcp_recv_urg(sk, msg, len, flags);
	goto out;

recv_sndq:
	err = tcp_peek_sndq(sk, msg, len);
	goto out;
}

int tcp_recvmsg(struct sock *sk, struct msghdr *msg, size_t len, int flags,
		int *addr_len)
{
	int cmsg_flags = 0, ret;
	struct scm_timestamping_internal tss;

	if (unlikely(flags & MSG_ERRQUEUE))
		return inet_recv_error(sk, msg, len, addr_len);

	if (sk_can_busy_loop(sk) &&
	    skb_queue_empty_lockless(&sk->sk_receive_queue) &&
	    sk->sk_state == TCP_ESTABLISHED)
		sk_busy_loop(sk, flags & MSG_DONTWAIT);

	lock_sock(sk);
	ret = tcp_recvmsg_locked(sk, msg, len, flags, &tss, &cmsg_flags);
	release_sock(sk);

	if ((cmsg_flags || msg->msg_get_inq) && ret >= 0) {
		if (cmsg_flags & TCP_CMSG_TS)
			tcp_recv_timestamp(msg, sk, &tss);
		if (msg->msg_get_inq) {
			msg->msg_inq = tcp_inq_hint(sk);
			if (cmsg_flags & TCP_CMSG_INQ)
				put_cmsg(msg, SOL_TCP, TCP_CM_INQ,
					 sizeof(msg->msg_inq), &msg->msg_inq);
		}
	}
	return ret;
}
EXPORT_SYMBOL(tcp_recvmsg);

void tcp_set_state(struct sock *sk, int state)
{
	int oldstate = sk->sk_state;

	/* We defined a new enum for TCP states that are exported in BPF
	 * so as not force the internal TCP states to be frozen. The
	 * following checks will detect if an internal state value ever
	 * differs from the BPF value. If this ever happens, then we will
	 * need to remap the internal value to the BPF value before calling
	 * tcp_call_bpf_2arg.
	 */
	BUILD_BUG_ON((int)BPF_TCP_ESTABLISHED != (int)TCP_ESTABLISHED);
	BUILD_BUG_ON((int)BPF_TCP_SYN_SENT != (int)TCP_SYN_SENT);
	BUILD_BUG_ON((int)BPF_TCP_SYN_RECV != (int)TCP_SYN_RECV);
	BUILD_BUG_ON((int)BPF_TCP_FIN_WAIT1 != (int)TCP_FIN_WAIT1);
	BUILD_BUG_ON((int)BPF_TCP_FIN_WAIT2 != (int)TCP_FIN_WAIT2);
	BUILD_BUG_ON((int)BPF_TCP_TIME_WAIT != (int)TCP_TIME_WAIT);
	BUILD_BUG_ON((int)BPF_TCP_CLOSE != (int)TCP_CLOSE);
	BUILD_BUG_ON((int)BPF_TCP_CLOSE_WAIT != (int)TCP_CLOSE_WAIT);
	BUILD_BUG_ON((int)BPF_TCP_LAST_ACK != (int)TCP_LAST_ACK);
	BUILD_BUG_ON((int)BPF_TCP_LISTEN != (int)TCP_LISTEN);
	BUILD_BUG_ON((int)BPF_TCP_CLOSING != (int)TCP_CLOSING);
	BUILD_BUG_ON((int)BPF_TCP_NEW_SYN_RECV != (int)TCP_NEW_SYN_RECV);
	BUILD_BUG_ON((int)BPF_TCP_MAX_STATES != (int)TCP_MAX_STATES);

	/* bpf uapi header bpf.h defines an anonymous enum with values
	 * BPF_TCP_* used by bpf programs. Currently gcc built vmlinux
	 * is able to emit this enum in DWARF due to the above BUILD_BUG_ON.
	 * But clang built vmlinux does not have this enum in DWARF
	 * since clang removes the above code before generating IR/debuginfo.
	 * Let us explicitly emit the type debuginfo to ensure the
	 * above-mentioned anonymous enum in the vmlinux DWARF and hence BTF
	 * regardless of which compiler is used.
	 */
	BTF_TYPE_EMIT_ENUM(BPF_TCP_ESTABLISHED);

	if (BPF_SOCK_OPS_TEST_FLAG(tcp_sk(sk), BPF_SOCK_OPS_STATE_CB_FLAG))
		tcp_call_bpf_2arg(sk, BPF_SOCK_OPS_STATE_CB, oldstate, state);

	switch (state) {
	case TCP_ESTABLISHED:
		if (oldstate != TCP_ESTABLISHED)
			TCP_INC_STATS(sock_net(sk), TCP_MIB_CURRESTAB);
		break;

	case TCP_CLOSE:
		if (oldstate == TCP_CLOSE_WAIT || oldstate == TCP_ESTABLISHED)
			TCP_INC_STATS(sock_net(sk), TCP_MIB_ESTABRESETS);

		sk->sk_prot->unhash(sk);
		if (inet_csk(sk)->icsk_bind_hash &&
		    !(sk->sk_userlocks & SOCK_BINDPORT_LOCK))
			inet_put_port(sk);
		fallthrough;
	default:
		if (oldstate == TCP_ESTABLISHED)
			TCP_DEC_STATS(sock_net(sk), TCP_MIB_CURRESTAB);
	}

	/* Change state AFTER socket is unhashed to avoid closed
	 * socket sitting in hash tables.
	 */
	inet_sk_state_store(sk, state);
}
EXPORT_SYMBOL_GPL(tcp_set_state);

/*
 *	State processing on a close. This implements the state shift for
 *	sending our FIN frame. Note that we only send a FIN for some
 *	states. A shutdown() may have already sent the FIN, or we may be
 *	closed.
 */

static const unsigned char new_state[16] = {
  /* current state:        new state:      action:	*/
  [0 /* (Invalid) */]	= TCP_CLOSE,
  [TCP_ESTABLISHED]	= TCP_FIN_WAIT1 | TCP_ACTION_FIN,
  [TCP_SYN_SENT]	= TCP_CLOSE,
  [TCP_SYN_RECV]	= TCP_FIN_WAIT1 | TCP_ACTION_FIN,
  [TCP_FIN_WAIT1]	= TCP_FIN_WAIT1,
  [TCP_FIN_WAIT2]	= TCP_FIN_WAIT2,
  [TCP_TIME_WAIT]	= TCP_CLOSE,
  [TCP_CLOSE]		= TCP_CLOSE,
  [TCP_CLOSE_WAIT]	= TCP_LAST_ACK  | TCP_ACTION_FIN,
  [TCP_LAST_ACK]	= TCP_LAST_ACK,
  [TCP_LISTEN]		= TCP_CLOSE,
  [TCP_CLOSING]		= TCP_CLOSING,
  [TCP_NEW_SYN_RECV]	= TCP_CLOSE,	/* should not happen ! */
};

static int tcp_close_state(struct sock *sk)
{
	int next = (int)new_state[sk->sk_state];
	int ns = next & TCP_STATE_MASK;

	tcp_set_state(sk, ns);

	return next & TCP_ACTION_FIN;
}

/*
 *	Shutdown the sending side of a connection. Much like close except
 *	that we don't receive shut down or sock_set_flag(sk, SOCK_DEAD).
 */

void tcp_shutdown(struct sock *sk, int how)
{
	/*	We need to grab some memory, and put together a FIN,
	 *	and then put it into the queue to be sent.
	 *		Tim MacKenzie(tym@dibbler.cs.monash.edu.au) 4 Dec '92.
	 */
	if (!(how & SEND_SHUTDOWN))
		return;

	/* If we've already sent a FIN, or it's a closed state, skip this. */
	if ((1 << sk->sk_state) &
	    (TCPF_ESTABLISHED | TCPF_SYN_SENT |
	     TCPF_SYN_RECV | TCPF_CLOSE_WAIT)) {
		/* Clear out any half completed packets.  FIN if needed. */
		if (tcp_close_state(sk))
			tcp_send_fin(sk);
	}
}
EXPORT_SYMBOL(tcp_shutdown);

int tcp_orphan_count_sum(void)
{
	int i, total = 0;

	for_each_possible_cpu(i)
		total += per_cpu(tcp_orphan_count, i);

	return max(total, 0);
}

static int tcp_orphan_cache;
static struct timer_list tcp_orphan_timer;
#define TCP_ORPHAN_TIMER_PERIOD msecs_to_jiffies(100)

static void tcp_orphan_update(struct timer_list *unused)
{
	WRITE_ONCE(tcp_orphan_cache, tcp_orphan_count_sum());
	mod_timer(&tcp_orphan_timer, jiffies + TCP_ORPHAN_TIMER_PERIOD);
}

static bool tcp_too_many_orphans(int shift)
{
	return READ_ONCE(tcp_orphan_cache) << shift >
		READ_ONCE(sysctl_tcp_max_orphans);
}

bool tcp_check_oom(struct sock *sk, int shift)
{
	bool too_many_orphans, out_of_socket_memory;

	too_many_orphans = tcp_too_many_orphans(shift);
	out_of_socket_memory = tcp_out_of_memory(sk);

	if (too_many_orphans)
		net_info_ratelimited("too many orphaned sockets\n");
	if (out_of_socket_memory)
		net_info_ratelimited("out of memory -- consider tuning tcp_mem\n");
	return too_many_orphans || out_of_socket_memory;
}

void __tcp_close(struct sock *sk, long timeout)
{
	struct sk_buff *skb;
	int data_was_unread = 0;
	int state;

	WRITE_ONCE(sk->sk_shutdown, SHUTDOWN_MASK);

	if (sk->sk_state == TCP_LISTEN) {
		tcp_set_state(sk, TCP_CLOSE);

		/* Special case. */
		inet_csk_listen_stop(sk);

		goto adjudge_to_death;
	}

	/*  We need to flush the recv. buffs.  We do this only on the
	 *  descriptor close, not protocol-sourced closes, because the
	 *  reader process may not have drained the data yet!
	 */
	while ((skb = __skb_dequeue(&sk->sk_receive_queue)) != NULL) {
		u32 len = TCP_SKB_CB(skb)->end_seq - TCP_SKB_CB(skb)->seq;

		if (TCP_SKB_CB(skb)->tcp_flags & TCPHDR_FIN)
			len--;
		data_was_unread += len;
		__kfree_skb(skb);
	}

	/* If socket has been already reset (e.g. in tcp_reset()) - kill it. */
	if (sk->sk_state == TCP_CLOSE)
		goto adjudge_to_death;

	/* As outlined in RFC 2525, section 2.17, we send a RST here because
	 * data was lost. To witness the awful effects of the old behavior of
	 * always doing a FIN, run an older 2.1.x kernel or 2.0.x, start a bulk
	 * GET in an FTP client, suspend the process, wait for the client to
	 * advertise a zero window, then kill -9 the FTP client, wheee...
	 * Note: timeout is always zero in such a case.
	 */
	if (unlikely(tcp_sk(sk)->repair)) {
		sk->sk_prot->disconnect(sk, 0);
	} else if (data_was_unread) {
		/* Unread data was tossed, zap the connection. */
		NET_INC_STATS(sock_net(sk), LINUX_MIB_TCPABORTONCLOSE);
		tcp_set_state(sk, TCP_CLOSE);
		tcp_send_active_reset(sk, sk->sk_allocation);
	} else if (sock_flag(sk, SOCK_LINGER) && !sk->sk_lingertime) {
		/* Check zero linger _after_ checking for unread data. */
		sk->sk_prot->disconnect(sk, 0);
		NET_INC_STATS(sock_net(sk), LINUX_MIB_TCPABORTONDATA);
	} else if (tcp_close_state(sk)) {
		/* We FIN if the application ate all the data before
		 * zapping the connection.
		 */

		/* RED-PEN. Formally speaking, we have broken TCP state
		 * machine. State transitions:
		 *
		 * TCP_ESTABLISHED -> TCP_FIN_WAIT1
		 * TCP_SYN_RECV	-> TCP_FIN_WAIT1 (forget it, it's impossible)
		 * TCP_CLOSE_WAIT -> TCP_LAST_ACK
		 *
		 * are legal only when FIN has been sent (i.e. in window),
		 * rather than queued out of window. Purists blame.
		 *
		 * F.e. "RFC state" is ESTABLISHED,
		 * if Linux state is FIN-WAIT-1, but FIN is still not sent.
		 *
		 * The visible declinations are that sometimes
		 * we enter time-wait state, when it is not required really
		 * (harmless), do not send active resets, when they are
		 * required by specs (TCP_ESTABLISHED, TCP_CLOSE_WAIT, when
		 * they look as CLOSING or LAST_ACK for Linux)
		 * Probably, I missed some more holelets.
		 * 						--ANK
		 * XXX (TFO) - To start off we don't support SYN+ACK+FIN
		 * in a single packet! (May consider it later but will
		 * probably need API support or TCP_CORK SYN-ACK until
		 * data is written and socket is closed.)
		 */
		tcp_send_fin(sk);
	}

	sk_stream_wait_close(sk, timeout);

adjudge_to_death:
	state = sk->sk_state;
	sock_hold(sk);
	sock_orphan(sk);

	local_bh_disable();
	bh_lock_sock(sk);
	/* remove backlog if any, without releasing ownership. */
	__release_sock(sk);

	this_cpu_inc(tcp_orphan_count);

	/* Have we already been destroyed by a softirq or backlog? */
	if (state != TCP_CLOSE && sk->sk_state == TCP_CLOSE)
		goto out;

	/*	This is a (useful) BSD violating of the RFC. There is a
	 *	problem with TCP as specified in that the other end could
	 *	keep a socket open forever with no application left this end.
	 *	We use a 1 minute timeout (about the same as BSD) then kill
	 *	our end. If they send after that then tough - BUT: long enough
	 *	that we won't make the old 4*rto = almost no time - whoops
	 *	reset mistake.
	 *
	 *	Nope, it was not mistake. It is really desired behaviour
	 *	f.e. on http servers, when such sockets are useless, but
	 *	consume significant resources. Let's do it with special
	 *	linger2	option.					--ANK
	 */

	if (sk->sk_state == TCP_FIN_WAIT2) {
		struct tcp_sock *tp = tcp_sk(sk);
		if (READ_ONCE(tp->linger2) < 0) {
			tcp_set_state(sk, TCP_CLOSE);
			tcp_send_active_reset(sk, GFP_ATOMIC);
			__NET_INC_STATS(sock_net(sk),
					LINUX_MIB_TCPABORTONLINGER);
		} else {
			const int tmo = tcp_fin_time(sk);

			if (tmo > TCP_TIMEWAIT_LEN) {
				inet_csk_reset_keepalive_timer(sk,
						tmo - TCP_TIMEWAIT_LEN);
			} else {
				tcp_time_wait(sk, TCP_FIN_WAIT2, tmo);
				goto out;
			}
		}
	}
	if (sk->sk_state != TCP_CLOSE) {
		if (tcp_check_oom(sk, 0)) {
			tcp_set_state(sk, TCP_CLOSE);
			tcp_send_active_reset(sk, GFP_ATOMIC);
			__NET_INC_STATS(sock_net(sk),
					LINUX_MIB_TCPABORTONMEMORY);
		} else if (!check_net(sock_net(sk))) {
			/* Not possible to send reset; just close */
			tcp_set_state(sk, TCP_CLOSE);
		}
	}

	if (sk->sk_state == TCP_CLOSE) {
		struct request_sock *req;

		req = rcu_dereference_protected(tcp_sk(sk)->fastopen_rsk,
						lockdep_sock_is_held(sk));
		/* We could get here with a non-NULL req if the socket is
		 * aborted (e.g., closed with unread data) before 3WHS
		 * finishes.
		 */
		if (req)
			reqsk_fastopen_remove(sk, req, false);
		inet_csk_destroy_sock(sk);
	}
	/* Otherwise, socket is reprieved until protocol close. */

out:
	bh_unlock_sock(sk);
	local_bh_enable();
}

void tcp_close(struct sock *sk, long timeout)
{
	lock_sock(sk);
	__tcp_close(sk, timeout);
	release_sock(sk);
	sock_put(sk);
}
EXPORT_SYMBOL(tcp_close);

/* These states need RST on ABORT according to RFC793 */

static inline bool tcp_need_reset(int state)
{
	return (1 << state) &
	       (TCPF_ESTABLISHED | TCPF_CLOSE_WAIT | TCPF_FIN_WAIT1 |
		TCPF_FIN_WAIT2 | TCPF_SYN_RECV);
}

static void tcp_rtx_queue_purge(struct sock *sk)
{
	struct rb_node *p = rb_first(&sk->tcp_rtx_queue);

	tcp_sk(sk)->highest_sack = NULL;
	while (p) {
		struct sk_buff *skb = rb_to_skb(p);

		p = rb_next(p);
		/* Since we are deleting whole queue, no need to
		 * list_del(&skb->tcp_tsorted_anchor)
		 */
		tcp_rtx_queue_unlink(skb, sk);
		tcp_wmem_free_skb(sk, skb);
	}
}

void tcp_write_queue_purge(struct sock *sk)
{
	struct sk_buff *skb;

	tcp_chrono_stop(sk, TCP_CHRONO_BUSY);
	while ((skb = __skb_dequeue(&sk->sk_write_queue)) != NULL) {
		tcp_skb_tsorted_anchor_cleanup(skb);
		tcp_wmem_free_skb(sk, skb);
	}
	tcp_rtx_queue_purge(sk);
	INIT_LIST_HEAD(&tcp_sk(sk)->tsorted_sent_queue);
	tcp_clear_all_retrans_hints(tcp_sk(sk));
	tcp_sk(sk)->packets_out = 0;
	inet_csk(sk)->icsk_backoff = 0;
}

int tcp_disconnect(struct sock *sk, int flags)
{
	struct inet_sock *inet = inet_sk(sk);
	struct inet_connection_sock *icsk = inet_csk(sk);
	struct tcp_sock *tp = tcp_sk(sk);
	int old_state = sk->sk_state;
	u32 seq;

	if (old_state != TCP_CLOSE)
		tcp_set_state(sk, TCP_CLOSE);

	/* ABORT function of RFC793 */
	if (old_state == TCP_LISTEN) {
		inet_csk_listen_stop(sk);
	} else if (unlikely(tp->repair)) {
		WRITE_ONCE(sk->sk_err, ECONNABORTED);
	} else if (tcp_need_reset(old_state) ||
		   (tp->snd_nxt != tp->write_seq &&
		    (1 << old_state) & (TCPF_CLOSING | TCPF_LAST_ACK))) {
		/* The last check adjusts for discrepancy of Linux wrt. RFC
		 * states
		 */
		tcp_send_active_reset(sk, gfp_any());
		WRITE_ONCE(sk->sk_err, ECONNRESET);
	} else if (old_state == TCP_SYN_SENT)
		WRITE_ONCE(sk->sk_err, ECONNRESET);

	tcp_clear_xmit_timers(sk);
	__skb_queue_purge(&sk->sk_receive_queue);
	WRITE_ONCE(tp->copied_seq, tp->rcv_nxt);
	WRITE_ONCE(tp->urg_data, 0);
	tcp_write_queue_purge(sk);
	tcp_fastopen_active_disable_ofo_check(sk);
	skb_rbtree_purge(&tp->out_of_order_queue);

	inet->inet_dport = 0;

	inet_bhash2_reset_saddr(sk);

	WRITE_ONCE(sk->sk_shutdown, 0);
	sock_reset_flag(sk, SOCK_DONE);
	tp->srtt_us = 0;
	tp->mdev_us = jiffies_to_usecs(TCP_TIMEOUT_INIT);
	tp->rcv_rtt_last_tsecr = 0;

	seq = tp->write_seq + tp->max_window + 2;
	if (!seq)
		seq = 1;
	WRITE_ONCE(tp->write_seq, seq);

	icsk->icsk_backoff = 0;
	icsk->icsk_probes_out = 0;
	icsk->icsk_probes_tstamp = 0;
	icsk->icsk_rto = TCP_TIMEOUT_INIT;
	icsk->icsk_rto_min = TCP_RTO_MIN;
	icsk->icsk_delack_max = TCP_DELACK_MAX;
	tp->snd_ssthresh = TCP_INFINITE_SSTHRESH;
	tcp_snd_cwnd_set(tp, TCP_INIT_CWND);
	tp->snd_cwnd_cnt = 0;
	tp->is_cwnd_limited = 0;
	tp->max_packets_out = 0;
	tp->window_clamp = 0;
	tp->delivered = 0;
	tp->delivered_ce = 0;
	if (icsk->icsk_ca_ops->release)
		icsk->icsk_ca_ops->release(sk);
	memset(icsk->icsk_ca_priv, 0, sizeof(icsk->icsk_ca_priv));
	icsk->icsk_ca_initialized = 0;
	tcp_set_ca_state(sk, TCP_CA_Open);
	tp->is_sack_reneg = 0;
	tcp_clear_retrans(tp);
	tp->total_retrans = 0;
	inet_csk_delack_init(sk);
	/* Initialize rcv_mss to TCP_MIN_MSS to avoid division by 0
	 * issue in __tcp_select_window()
	 */
	icsk->icsk_ack.rcv_mss = TCP_MIN_MSS;
	memset(&tp->rx_opt, 0, sizeof(tp->rx_opt));
	__sk_dst_reset(sk);
	dst_release(xchg((__force struct dst_entry **)&sk->sk_rx_dst, NULL));
	tcp_saved_syn_free(tp);
	tp->compressed_ack = 0;
	tp->segs_in = 0;
	tp->segs_out = 0;
	tp->bytes_sent = 0;
	tp->bytes_acked = 0;
	tp->bytes_received = 0;
	tp->bytes_retrans = 0;
	tp->data_segs_in = 0;
	tp->data_segs_out = 0;
	tp->duplicate_sack[0].start_seq = 0;
	tp->duplicate_sack[0].end_seq = 0;
	tp->dsack_dups = 0;
	tp->reord_seen = 0;
	tp->retrans_out = 0;
	tp->sacked_out = 0;
	tp->tlp_high_seq = 0;
	tp->last_oow_ack_time = 0;
	tp->plb_rehash = 0;
	/* There's a bubble in the pipe until at least the first ACK. */
	tp->app_limited = ~0U;
	tp->rate_app_limited = 1;
	tp->rack.mstamp = 0;
	tp->rack.advanced = 0;
	tp->rack.reo_wnd_steps = 1;
	tp->rack.last_delivered = 0;
	tp->rack.reo_wnd_persist = 0;
	tp->rack.dsack_seen = 0;
	tp->syn_data_acked = 0;
	tp->rx_opt.saw_tstamp = 0;
	tp->rx_opt.dsack = 0;
	tp->rx_opt.num_sacks = 0;
	tp->rcv_ooopack = 0;


	/* Clean up fastopen related fields */
	tcp_free_fastopen_req(tp);
	inet_clear_bit(DEFER_CONNECT, sk);
	tp->fastopen_client_fail = 0;

	WARN_ON(inet->inet_num && !icsk->icsk_bind_hash);

	if (sk->sk_frag.page) {
		put_page(sk->sk_frag.page);
		sk->sk_frag.page = NULL;
		sk->sk_frag.offset = 0;
	}
	sk_error_report(sk);
	return 0;
}
EXPORT_SYMBOL(tcp_disconnect);

static inline bool tcp_can_repair_sock(const struct sock *sk)
{
	return sockopt_ns_capable(sock_net(sk)->user_ns, CAP_NET_ADMIN) &&
		(sk->sk_state != TCP_LISTEN);
}

static int tcp_repair_set_window(struct tcp_sock *tp, sockptr_t optbuf, int len)
{
	struct tcp_repair_window opt;

	if (!tp->repair)
		return -EPERM;

	if (len != sizeof(opt))
		return -EINVAL;

	if (copy_from_sockptr(&opt, optbuf, sizeof(opt)))
		return -EFAULT;

	if (opt.max_window < opt.snd_wnd)
		return -EINVAL;

	if (after(opt.snd_wl1, tp->rcv_nxt + opt.rcv_wnd))
		return -EINVAL;

	if (after(opt.rcv_wup, tp->rcv_nxt))
		return -EINVAL;

	tp->snd_wl1	= opt.snd_wl1;
	tp->snd_wnd	= opt.snd_wnd;
	tp->max_window	= opt.max_window;

	tp->rcv_wnd	= opt.rcv_wnd;
	tp->rcv_wup	= opt.rcv_wup;

	return 0;
}

static int tcp_repair_options_est(struct sock *sk, sockptr_t optbuf,
		unsigned int len)
{
	struct tcp_sock *tp = tcp_sk(sk);
	struct tcp_repair_opt opt;
	size_t offset = 0;

	while (len >= sizeof(opt)) {
		if (copy_from_sockptr_offset(&opt, optbuf, offset, sizeof(opt)))
			return -EFAULT;

		offset += sizeof(opt);
		len -= sizeof(opt);

		switch (opt.opt_code) {
		case TCPOPT_MSS:
			tp->rx_opt.mss_clamp = opt.opt_val;
			tcp_mtup_init(sk);
			break;
		case TCPOPT_WINDOW:
			{
				u16 snd_wscale = opt.opt_val & 0xFFFF;
				u16 rcv_wscale = opt.opt_val >> 16;

				if (snd_wscale > TCP_MAX_WSCALE || rcv_wscale > TCP_MAX_WSCALE)
					return -EFBIG;

				tp->rx_opt.snd_wscale = snd_wscale;
				tp->rx_opt.rcv_wscale = rcv_wscale;
				tp->rx_opt.wscale_ok = 1;
			}
			break;
		case TCPOPT_SACK_PERM:
			if (opt.opt_val != 0)
				return -EINVAL;

			tp->rx_opt.sack_ok |= TCP_SACK_SEEN;
			break;
		case TCPOPT_TIMESTAMP:
			if (opt.opt_val != 0)
				return -EINVAL;

			tp->rx_opt.tstamp_ok = 1;
			break;
		}
	}

	return 0;
}

DEFINE_STATIC_KEY_FALSE(tcp_tx_delay_enabled);
EXPORT_SYMBOL(tcp_tx_delay_enabled);

static void tcp_enable_tx_delay(void)
{
	if (!static_branch_unlikely(&tcp_tx_delay_enabled)) {
		static int __tcp_tx_delay_enabled = 0;

		if (cmpxchg(&__tcp_tx_delay_enabled, 0, 1) == 0) {
			static_branch_enable(&tcp_tx_delay_enabled);
			pr_info("TCP_TX_DELAY enabled\n");
		}
	}
}

/* When set indicates to always queue non-full frames.  Later the user clears
 * this option and we transmit any pending partial frames in the queue.  This is
 * meant to be used alongside sendfile() to get properly filled frames when the
 * user (for example) must write out headers with a write() call first and then
 * use sendfile to send out the data parts.
 *
 * TCP_CORK can be set together with TCP_NODELAY and it is stronger than
 * TCP_NODELAY.
 */
void __tcp_sock_set_cork(struct sock *sk, bool on)
{
	struct tcp_sock *tp = tcp_sk(sk);

	if (on) {
		tp->nonagle |= TCP_NAGLE_CORK;
	} else {
		tp->nonagle &= ~TCP_NAGLE_CORK;
		if (tp->nonagle & TCP_NAGLE_OFF)
			tp->nonagle |= TCP_NAGLE_PUSH;
		tcp_push_pending_frames(sk);
	}
}

void tcp_sock_set_cork(struct sock *sk, bool on)
{
	lock_sock(sk);
	__tcp_sock_set_cork(sk, on);
	release_sock(sk);
}
EXPORT_SYMBOL(tcp_sock_set_cork);

/* TCP_NODELAY is weaker than TCP_CORK, so that this option on corked socket is
 * remembered, but it is not activated until cork is cleared.
 *
 * However, when TCP_NODELAY is set we make an explicit push, which overrides
 * even TCP_CORK for currently queued segments.
 */
void __tcp_sock_set_nodelay(struct sock *sk, bool on)
{
	if (on) {
		tcp_sk(sk)->nonagle |= TCP_NAGLE_OFF|TCP_NAGLE_PUSH;
		tcp_push_pending_frames(sk);
	} else {
		tcp_sk(sk)->nonagle &= ~TCP_NAGLE_OFF;
	}
}

void tcp_sock_set_nodelay(struct sock *sk)
{
	lock_sock(sk);
	__tcp_sock_set_nodelay(sk, true);
	release_sock(sk);
}
EXPORT_SYMBOL(tcp_sock_set_nodelay);

static void __tcp_sock_set_quickack(struct sock *sk, int val)
{
	if (!val) {
		inet_csk_enter_pingpong_mode(sk);
		return;
	}

	inet_csk_exit_pingpong_mode(sk);
	if ((1 << sk->sk_state) & (TCPF_ESTABLISHED | TCPF_CLOSE_WAIT) &&
	    inet_csk_ack_scheduled(sk)) {
		inet_csk(sk)->icsk_ack.pending |= ICSK_ACK_PUSHED;
		tcp_cleanup_rbuf(sk, 1);
		if (!(val & 1))
			inet_csk_enter_pingpong_mode(sk);
	}
}

void tcp_sock_set_quickack(struct sock *sk, int val)
{
	lock_sock(sk);
	__tcp_sock_set_quickack(sk, val);
	release_sock(sk);
}
EXPORT_SYMBOL(tcp_sock_set_quickack);

int tcp_sock_set_syncnt(struct sock *sk, int val)
{
	if (val < 1 || val > MAX_TCP_SYNCNT)
		return -EINVAL;

<<<<<<< HEAD
	lock_sock(sk);
	WRITE_ONCE(inet_csk(sk)->icsk_syn_retries, val);
	release_sock(sk);
=======
	WRITE_ONCE(inet_csk(sk)->icsk_syn_retries, val);
>>>>>>> 98817289
	return 0;
}
EXPORT_SYMBOL(tcp_sock_set_syncnt);

int tcp_sock_set_user_timeout(struct sock *sk, int val)
{
<<<<<<< HEAD
	lock_sock(sk);
	WRITE_ONCE(inet_csk(sk)->icsk_user_timeout, val);
	release_sock(sk);
=======
	/* Cap the max time in ms TCP will retry or probe the window
	 * before giving up and aborting (ETIMEDOUT) a connection.
	 */
	if (val < 0)
		return -EINVAL;

	WRITE_ONCE(inet_csk(sk)->icsk_user_timeout, val);
	return 0;
>>>>>>> 98817289
}
EXPORT_SYMBOL(tcp_sock_set_user_timeout);

int tcp_sock_set_keepidle_locked(struct sock *sk, int val)
{
	struct tcp_sock *tp = tcp_sk(sk);

	if (val < 1 || val > MAX_TCP_KEEPIDLE)
		return -EINVAL;

	/* Paired with WRITE_ONCE() in keepalive_time_when() */
	WRITE_ONCE(tp->keepalive_time, val * HZ);
	if (sock_flag(sk, SOCK_KEEPOPEN) &&
	    !((1 << sk->sk_state) & (TCPF_CLOSE | TCPF_LISTEN))) {
		u32 elapsed = keepalive_time_elapsed(tp);

		if (tp->keepalive_time > elapsed)
			elapsed = tp->keepalive_time - elapsed;
		else
			elapsed = 0;
		inet_csk_reset_keepalive_timer(sk, elapsed);
	}

	return 0;
}

int tcp_sock_set_keepidle(struct sock *sk, int val)
{
	int err;

	lock_sock(sk);
	err = tcp_sock_set_keepidle_locked(sk, val);
	release_sock(sk);
	return err;
}
EXPORT_SYMBOL(tcp_sock_set_keepidle);

int tcp_sock_set_keepintvl(struct sock *sk, int val)
{
	if (val < 1 || val > MAX_TCP_KEEPINTVL)
		return -EINVAL;

<<<<<<< HEAD
	lock_sock(sk);
	WRITE_ONCE(tcp_sk(sk)->keepalive_intvl, val * HZ);
	release_sock(sk);
=======
	WRITE_ONCE(tcp_sk(sk)->keepalive_intvl, val * HZ);
>>>>>>> 98817289
	return 0;
}
EXPORT_SYMBOL(tcp_sock_set_keepintvl);

int tcp_sock_set_keepcnt(struct sock *sk, int val)
{
	if (val < 1 || val > MAX_TCP_KEEPCNT)
		return -EINVAL;

<<<<<<< HEAD
	lock_sock(sk);
	/* Paired with READ_ONCE() in keepalive_probes() */
	WRITE_ONCE(tcp_sk(sk)->keepalive_probes, val);
	release_sock(sk);
=======
	/* Paired with READ_ONCE() in keepalive_probes() */
	WRITE_ONCE(tcp_sk(sk)->keepalive_probes, val);
>>>>>>> 98817289
	return 0;
}
EXPORT_SYMBOL(tcp_sock_set_keepcnt);

int tcp_set_window_clamp(struct sock *sk, int val)
{
	struct tcp_sock *tp = tcp_sk(sk);

	if (!val) {
		if (sk->sk_state != TCP_CLOSE)
			return -EINVAL;
		tp->window_clamp = 0;
	} else {
		u32 new_rcv_ssthresh, old_window_clamp = tp->window_clamp;
		u32 new_window_clamp = val < SOCK_MIN_RCVBUF / 2 ?
						SOCK_MIN_RCVBUF / 2 : val;

		if (new_window_clamp == old_window_clamp)
			return 0;

		tp->window_clamp = new_window_clamp;
		if (new_window_clamp < old_window_clamp) {
			/* need to apply the reserved mem provisioning only
			 * when shrinking the window clamp
			 */
			__tcp_adjust_rcv_ssthresh(sk, tp->window_clamp);

		} else {
			new_rcv_ssthresh = min(tp->rcv_wnd, tp->window_clamp);
			tp->rcv_ssthresh = max(new_rcv_ssthresh,
					       tp->rcv_ssthresh);
		}
	}
	return 0;
}

/*
 *	Socket option code for TCP.
 */
int do_tcp_setsockopt(struct sock *sk, int level, int optname,
		      sockptr_t optval, unsigned int optlen)
{
	struct tcp_sock *tp = tcp_sk(sk);
	struct inet_connection_sock *icsk = inet_csk(sk);
	struct net *net = sock_net(sk);
	int val;
	int err = 0;

	/* These are data/string values, all the others are ints */
	switch (optname) {
	case TCP_CONGESTION: {
		char name[TCP_CA_NAME_MAX];

		if (optlen < 1)
			return -EINVAL;

		val = strncpy_from_sockptr(name, optval,
					min_t(long, TCP_CA_NAME_MAX-1, optlen));
		if (val < 0)
			return -EFAULT;
		name[val] = 0;

		sockopt_lock_sock(sk);
		err = tcp_set_congestion_control(sk, name, !has_current_bpf_ctx(),
						 sockopt_ns_capable(sock_net(sk)->user_ns,
								    CAP_NET_ADMIN));
		sockopt_release_sock(sk);
		return err;
	}
	case TCP_ULP: {
		char name[TCP_ULP_NAME_MAX];

		if (optlen < 1)
			return -EINVAL;

		val = strncpy_from_sockptr(name, optval,
					min_t(long, TCP_ULP_NAME_MAX - 1,
					      optlen));
		if (val < 0)
			return -EFAULT;
		name[val] = 0;

		sockopt_lock_sock(sk);
		err = tcp_set_ulp(sk, name);
		sockopt_release_sock(sk);
		return err;
	}
	case TCP_FASTOPEN_KEY: {
		__u8 key[TCP_FASTOPEN_KEY_BUF_LENGTH];
		__u8 *backup_key = NULL;

		/* Allow a backup key as well to facilitate key rotation
		 * First key is the active one.
		 */
		if (optlen != TCP_FASTOPEN_KEY_LENGTH &&
		    optlen != TCP_FASTOPEN_KEY_BUF_LENGTH)
			return -EINVAL;

		if (copy_from_sockptr(key, optval, optlen))
			return -EFAULT;

		if (optlen == TCP_FASTOPEN_KEY_BUF_LENGTH)
			backup_key = key + TCP_FASTOPEN_KEY_LENGTH;

		return tcp_fastopen_reset_cipher(net, sk, key, backup_key);
	}
	default:
		/* fallthru */
		break;
	}

	if (optlen < sizeof(int))
		return -EINVAL;

	if (copy_from_sockptr(&val, optval, sizeof(val)))
		return -EFAULT;

	/* Handle options that can be set without locking the socket. */
	switch (optname) {
	case TCP_SYNCNT:
		return tcp_sock_set_syncnt(sk, val);
	case TCP_USER_TIMEOUT:
		return tcp_sock_set_user_timeout(sk, val);
	case TCP_KEEPINTVL:
		return tcp_sock_set_keepintvl(sk, val);
	case TCP_KEEPCNT:
		return tcp_sock_set_keepcnt(sk, val);
	case TCP_LINGER2:
		if (val < 0)
			WRITE_ONCE(tp->linger2, -1);
		else if (val > TCP_FIN_TIMEOUT_MAX / HZ)
			WRITE_ONCE(tp->linger2, TCP_FIN_TIMEOUT_MAX);
		else
			WRITE_ONCE(tp->linger2, val * HZ);
		return 0;
	case TCP_DEFER_ACCEPT:
		/* Translate value in seconds to number of retransmits */
		WRITE_ONCE(icsk->icsk_accept_queue.rskq_defer_accept,
			   secs_to_retrans(val, TCP_TIMEOUT_INIT / HZ,
					   TCP_RTO_MAX / HZ));
		return 0;
	}

	sockopt_lock_sock(sk);

	switch (optname) {
	case TCP_MAXSEG:
		/* Values greater than interface MTU won't take effect. However
		 * at the point when this call is done we typically don't yet
		 * know which interface is going to be used
		 */
		if (val && (val < TCP_MIN_MSS || val > MAX_TCP_WINDOW)) {
			err = -EINVAL;
			break;
		}
		tp->rx_opt.user_mss = val;
		break;

	case TCP_NODELAY:
		__tcp_sock_set_nodelay(sk, val);
		break;

	case TCP_THIN_LINEAR_TIMEOUTS:
		if (val < 0 || val > 1)
			err = -EINVAL;
		else
			tp->thin_lto = val;
		break;

	case TCP_THIN_DUPACK:
		if (val < 0 || val > 1)
			err = -EINVAL;
		break;

	case TCP_REPAIR:
		if (!tcp_can_repair_sock(sk))
			err = -EPERM;
		else if (val == TCP_REPAIR_ON) {
			tp->repair = 1;
			sk->sk_reuse = SK_FORCE_REUSE;
			tp->repair_queue = TCP_NO_QUEUE;
		} else if (val == TCP_REPAIR_OFF) {
			tp->repair = 0;
			sk->sk_reuse = SK_NO_REUSE;
			tcp_send_window_probe(sk);
		} else if (val == TCP_REPAIR_OFF_NO_WP) {
			tp->repair = 0;
			sk->sk_reuse = SK_NO_REUSE;
		} else
			err = -EINVAL;

		break;

	case TCP_REPAIR_QUEUE:
		if (!tp->repair)
			err = -EPERM;
		else if ((unsigned int)val < TCP_QUEUES_NR)
			tp->repair_queue = val;
		else
			err = -EINVAL;
		break;

	case TCP_QUEUE_SEQ:
		if (sk->sk_state != TCP_CLOSE) {
			err = -EPERM;
		} else if (tp->repair_queue == TCP_SEND_QUEUE) {
			if (!tcp_rtx_queue_empty(sk))
				err = -EPERM;
			else
				WRITE_ONCE(tp->write_seq, val);
		} else if (tp->repair_queue == TCP_RECV_QUEUE) {
			if (tp->rcv_nxt != tp->copied_seq) {
				err = -EPERM;
			} else {
				WRITE_ONCE(tp->rcv_nxt, val);
				WRITE_ONCE(tp->copied_seq, val);
			}
		} else {
			err = -EINVAL;
		}
		break;

	case TCP_REPAIR_OPTIONS:
		if (!tp->repair)
			err = -EINVAL;
		else if (sk->sk_state == TCP_ESTABLISHED && !tp->bytes_sent)
			err = tcp_repair_options_est(sk, optval, optlen);
		else
			err = -EPERM;
		break;

	case TCP_CORK:
		__tcp_sock_set_cork(sk, val);
		break;

	case TCP_KEEPIDLE:
		err = tcp_sock_set_keepidle_locked(sk, val);
		break;
<<<<<<< HEAD
	case TCP_KEEPINTVL:
		if (val < 1 || val > MAX_TCP_KEEPINTVL)
			err = -EINVAL;
		else
			WRITE_ONCE(tp->keepalive_intvl, val * HZ);
		break;
	case TCP_KEEPCNT:
		if (val < 1 || val > MAX_TCP_KEEPCNT)
			err = -EINVAL;
		else
			WRITE_ONCE(tp->keepalive_probes, val);
		break;
	case TCP_SYNCNT:
		if (val < 1 || val > MAX_TCP_SYNCNT)
			err = -EINVAL;
		else
			WRITE_ONCE(icsk->icsk_syn_retries, val);
		break;

=======
>>>>>>> 98817289
	case TCP_SAVE_SYN:
		/* 0: disable, 1: enable, 2: start from ether_header */
		if (val < 0 || val > 2)
			err = -EINVAL;
		else
			tp->save_syn = val;
		break;

<<<<<<< HEAD
	case TCP_LINGER2:
		if (val < 0)
			WRITE_ONCE(tp->linger2, -1);
		else if (val > TCP_FIN_TIMEOUT_MAX / HZ)
			WRITE_ONCE(tp->linger2, TCP_FIN_TIMEOUT_MAX);
		else
			WRITE_ONCE(tp->linger2, val * HZ);
		break;

	case TCP_DEFER_ACCEPT:
		/* Translate value in seconds to number of retransmits */
		WRITE_ONCE(icsk->icsk_accept_queue.rskq_defer_accept,
			   secs_to_retrans(val, TCP_TIMEOUT_INIT / HZ,
					   TCP_RTO_MAX / HZ));
		break;

=======
>>>>>>> 98817289
	case TCP_WINDOW_CLAMP:
		err = tcp_set_window_clamp(sk, val);
		break;

	case TCP_QUICKACK:
		__tcp_sock_set_quickack(sk, val);
		break;

#ifdef CONFIG_TCP_MD5SIG
	case TCP_MD5SIG:
	case TCP_MD5SIG_EXT:
		err = tp->af_specific->md5_parse(sk, optname, optval, optlen);
		break;
#endif
<<<<<<< HEAD
	case TCP_USER_TIMEOUT:
		/* Cap the max time in ms TCP will retry or probe the window
		 * before giving up and aborting (ETIMEDOUT) a connection.
		 */
		if (val < 0)
			err = -EINVAL;
		else
			WRITE_ONCE(icsk->icsk_user_timeout, val);
		break;

=======
>>>>>>> 98817289
	case TCP_FASTOPEN:
		if (val >= 0 && ((1 << sk->sk_state) & (TCPF_CLOSE |
		    TCPF_LISTEN))) {
			tcp_fastopen_init_key_once(net);

			fastopen_queue_tune(sk, val);
		} else {
			err = -EINVAL;
		}
		break;
	case TCP_FASTOPEN_CONNECT:
		if (val > 1 || val < 0) {
			err = -EINVAL;
		} else if (READ_ONCE(net->ipv4.sysctl_tcp_fastopen) &
			   TFO_CLIENT_ENABLE) {
			if (sk->sk_state == TCP_CLOSE)
				tp->fastopen_connect = val;
			else
				err = -EINVAL;
		} else {
			err = -EOPNOTSUPP;
		}
		break;
	case TCP_FASTOPEN_NO_COOKIE:
		if (val > 1 || val < 0)
			err = -EINVAL;
		else if (!((1 << sk->sk_state) & (TCPF_CLOSE | TCPF_LISTEN)))
			err = -EINVAL;
		else
			tp->fastopen_no_cookie = val;
		break;
	case TCP_TIMESTAMP:
		if (!tp->repair)
			err = -EPERM;
		else
			WRITE_ONCE(tp->tsoffset, val - tcp_time_stamp_raw());
		break;
	case TCP_REPAIR_WINDOW:
		err = tcp_repair_set_window(tp, optval, optlen);
		break;
	case TCP_NOTSENT_LOWAT:
		WRITE_ONCE(tp->notsent_lowat, val);
		sk->sk_write_space(sk);
		break;
	case TCP_INQ:
		if (val > 1 || val < 0)
			err = -EINVAL;
		else
			tp->recvmsg_inq = val;
		break;
	case TCP_TX_DELAY:
		if (val)
			tcp_enable_tx_delay();
		WRITE_ONCE(tp->tcp_tx_delay, val);
		break;
	default:
		err = -ENOPROTOOPT;
		break;
	}

	sockopt_release_sock(sk);
	return err;
}

int tcp_setsockopt(struct sock *sk, int level, int optname, sockptr_t optval,
		   unsigned int optlen)
{
	const struct inet_connection_sock *icsk = inet_csk(sk);

	if (level != SOL_TCP)
		/* Paired with WRITE_ONCE() in do_ipv6_setsockopt() and tcp_v6_connect() */
		return READ_ONCE(icsk->icsk_af_ops)->setsockopt(sk, level, optname,
								optval, optlen);
	return do_tcp_setsockopt(sk, level, optname, optval, optlen);
}
EXPORT_SYMBOL(tcp_setsockopt);

static void tcp_get_info_chrono_stats(const struct tcp_sock *tp,
				      struct tcp_info *info)
{
	u64 stats[__TCP_CHRONO_MAX], total = 0;
	enum tcp_chrono i;

	for (i = TCP_CHRONO_BUSY; i < __TCP_CHRONO_MAX; ++i) {
		stats[i] = tp->chrono_stat[i - 1];
		if (i == tp->chrono_type)
			stats[i] += tcp_jiffies32 - tp->chrono_start;
		stats[i] *= USEC_PER_SEC / HZ;
		total += stats[i];
	}

	info->tcpi_busy_time = total;
	info->tcpi_rwnd_limited = stats[TCP_CHRONO_RWND_LIMITED];
	info->tcpi_sndbuf_limited = stats[TCP_CHRONO_SNDBUF_LIMITED];
}

/* Return information about state of tcp endpoint in API format. */
void tcp_get_info(struct sock *sk, struct tcp_info *info)
{
	const struct tcp_sock *tp = tcp_sk(sk); /* iff sk_type == SOCK_STREAM */
	const struct inet_connection_sock *icsk = inet_csk(sk);
	unsigned long rate;
	u32 now;
	u64 rate64;
	bool slow;

	memset(info, 0, sizeof(*info));
	if (sk->sk_type != SOCK_STREAM)
		return;

	info->tcpi_state = inet_sk_state_load(sk);

	/* Report meaningful fields for all TCP states, including listeners */
	rate = READ_ONCE(sk->sk_pacing_rate);
	rate64 = (rate != ~0UL) ? rate : ~0ULL;
	info->tcpi_pacing_rate = rate64;

	rate = READ_ONCE(sk->sk_max_pacing_rate);
	rate64 = (rate != ~0UL) ? rate : ~0ULL;
	info->tcpi_max_pacing_rate = rate64;

	info->tcpi_reordering = tp->reordering;
	info->tcpi_snd_cwnd = tcp_snd_cwnd(tp);

	if (info->tcpi_state == TCP_LISTEN) {
		/* listeners aliased fields :
		 * tcpi_unacked -> Number of children ready for accept()
		 * tcpi_sacked  -> max backlog
		 */
		info->tcpi_unacked = READ_ONCE(sk->sk_ack_backlog);
		info->tcpi_sacked = READ_ONCE(sk->sk_max_ack_backlog);
		return;
	}

	slow = lock_sock_fast(sk);

	info->tcpi_ca_state = icsk->icsk_ca_state;
	info->tcpi_retransmits = icsk->icsk_retransmits;
	info->tcpi_probes = icsk->icsk_probes_out;
	info->tcpi_backoff = icsk->icsk_backoff;

	if (tp->rx_opt.tstamp_ok)
		info->tcpi_options |= TCPI_OPT_TIMESTAMPS;
	if (tcp_is_sack(tp))
		info->tcpi_options |= TCPI_OPT_SACK;
	if (tp->rx_opt.wscale_ok) {
		info->tcpi_options |= TCPI_OPT_WSCALE;
		info->tcpi_snd_wscale = tp->rx_opt.snd_wscale;
		info->tcpi_rcv_wscale = tp->rx_opt.rcv_wscale;
	}

	if (tp->ecn_flags & TCP_ECN_OK)
		info->tcpi_options |= TCPI_OPT_ECN;
	if (tp->ecn_flags & TCP_ECN_SEEN)
		info->tcpi_options |= TCPI_OPT_ECN_SEEN;
	if (tp->syn_data_acked)
		info->tcpi_options |= TCPI_OPT_SYN_DATA;

	info->tcpi_rto = jiffies_to_usecs(icsk->icsk_rto);
	info->tcpi_ato = jiffies_to_usecs(min(icsk->icsk_ack.ato,
					      tcp_delack_max(sk)));
	info->tcpi_snd_mss = tp->mss_cache;
	info->tcpi_rcv_mss = icsk->icsk_ack.rcv_mss;

	info->tcpi_unacked = tp->packets_out;
	info->tcpi_sacked = tp->sacked_out;

	info->tcpi_lost = tp->lost_out;
	info->tcpi_retrans = tp->retrans_out;

	now = tcp_jiffies32;
	info->tcpi_last_data_sent = jiffies_to_msecs(now - tp->lsndtime);
	info->tcpi_last_data_recv = jiffies_to_msecs(now - icsk->icsk_ack.lrcvtime);
	info->tcpi_last_ack_recv = jiffies_to_msecs(now - tp->rcv_tstamp);

	info->tcpi_pmtu = icsk->icsk_pmtu_cookie;
	info->tcpi_rcv_ssthresh = tp->rcv_ssthresh;
	info->tcpi_rtt = tp->srtt_us >> 3;
	info->tcpi_rttvar = tp->mdev_us >> 2;
	info->tcpi_snd_ssthresh = tp->snd_ssthresh;
	info->tcpi_advmss = tp->advmss;

	info->tcpi_rcv_rtt = tp->rcv_rtt_est.rtt_us >> 3;
	info->tcpi_rcv_space = tp->rcvq_space.space;

	info->tcpi_total_retrans = tp->total_retrans;

	info->tcpi_bytes_acked = tp->bytes_acked;
	info->tcpi_bytes_received = tp->bytes_received;
	info->tcpi_notsent_bytes = max_t(int, 0, tp->write_seq - tp->snd_nxt);
	tcp_get_info_chrono_stats(tp, info);

	info->tcpi_segs_out = tp->segs_out;

	/* segs_in and data_segs_in can be updated from tcp_segs_in() from BH */
	info->tcpi_segs_in = READ_ONCE(tp->segs_in);
	info->tcpi_data_segs_in = READ_ONCE(tp->data_segs_in);

	info->tcpi_min_rtt = tcp_min_rtt(tp);
	info->tcpi_data_segs_out = tp->data_segs_out;

	info->tcpi_delivery_rate_app_limited = tp->rate_app_limited ? 1 : 0;
	rate64 = tcp_compute_delivery_rate(tp);
	if (rate64)
		info->tcpi_delivery_rate = rate64;
	info->tcpi_delivered = tp->delivered;
	info->tcpi_delivered_ce = tp->delivered_ce;
	info->tcpi_bytes_sent = tp->bytes_sent;
	info->tcpi_bytes_retrans = tp->bytes_retrans;
	info->tcpi_dsack_dups = tp->dsack_dups;
	info->tcpi_reord_seen = tp->reord_seen;
	info->tcpi_rcv_ooopack = tp->rcv_ooopack;
	info->tcpi_snd_wnd = tp->snd_wnd;
	info->tcpi_rcv_wnd = tp->rcv_wnd;
	info->tcpi_rehash = tp->plb_rehash + tp->timeout_rehash;
	info->tcpi_fastopen_client_fail = tp->fastopen_client_fail;
	unlock_sock_fast(sk, slow);
}
EXPORT_SYMBOL_GPL(tcp_get_info);

static size_t tcp_opt_stats_get_size(void)
{
	return
		nla_total_size_64bit(sizeof(u64)) + /* TCP_NLA_BUSY */
		nla_total_size_64bit(sizeof(u64)) + /* TCP_NLA_RWND_LIMITED */
		nla_total_size_64bit(sizeof(u64)) + /* TCP_NLA_SNDBUF_LIMITED */
		nla_total_size_64bit(sizeof(u64)) + /* TCP_NLA_DATA_SEGS_OUT */
		nla_total_size_64bit(sizeof(u64)) + /* TCP_NLA_TOTAL_RETRANS */
		nla_total_size_64bit(sizeof(u64)) + /* TCP_NLA_PACING_RATE */
		nla_total_size_64bit(sizeof(u64)) + /* TCP_NLA_DELIVERY_RATE */
		nla_total_size(sizeof(u32)) + /* TCP_NLA_SND_CWND */
		nla_total_size(sizeof(u32)) + /* TCP_NLA_REORDERING */
		nla_total_size(sizeof(u32)) + /* TCP_NLA_MIN_RTT */
		nla_total_size(sizeof(u8)) + /* TCP_NLA_RECUR_RETRANS */
		nla_total_size(sizeof(u8)) + /* TCP_NLA_DELIVERY_RATE_APP_LMT */
		nla_total_size(sizeof(u32)) + /* TCP_NLA_SNDQ_SIZE */
		nla_total_size(sizeof(u8)) + /* TCP_NLA_CA_STATE */
		nla_total_size(sizeof(u32)) + /* TCP_NLA_SND_SSTHRESH */
		nla_total_size(sizeof(u32)) + /* TCP_NLA_DELIVERED */
		nla_total_size(sizeof(u32)) + /* TCP_NLA_DELIVERED_CE */
		nla_total_size_64bit(sizeof(u64)) + /* TCP_NLA_BYTES_SENT */
		nla_total_size_64bit(sizeof(u64)) + /* TCP_NLA_BYTES_RETRANS */
		nla_total_size(sizeof(u32)) + /* TCP_NLA_DSACK_DUPS */
		nla_total_size(sizeof(u32)) + /* TCP_NLA_REORD_SEEN */
		nla_total_size(sizeof(u32)) + /* TCP_NLA_SRTT */
		nla_total_size(sizeof(u16)) + /* TCP_NLA_TIMEOUT_REHASH */
		nla_total_size(sizeof(u32)) + /* TCP_NLA_BYTES_NOTSENT */
		nla_total_size_64bit(sizeof(u64)) + /* TCP_NLA_EDT */
		nla_total_size(sizeof(u8)) + /* TCP_NLA_TTL */
		nla_total_size(sizeof(u32)) + /* TCP_NLA_REHASH */
		0;
}

/* Returns TTL or hop limit of an incoming packet from skb. */
static u8 tcp_skb_ttl_or_hop_limit(const struct sk_buff *skb)
{
	if (skb->protocol == htons(ETH_P_IP))
		return ip_hdr(skb)->ttl;
	else if (skb->protocol == htons(ETH_P_IPV6))
		return ipv6_hdr(skb)->hop_limit;
	else
		return 0;
}

struct sk_buff *tcp_get_timestamping_opt_stats(const struct sock *sk,
					       const struct sk_buff *orig_skb,
					       const struct sk_buff *ack_skb)
{
	const struct tcp_sock *tp = tcp_sk(sk);
	struct sk_buff *stats;
	struct tcp_info info;
	unsigned long rate;
	u64 rate64;

	stats = alloc_skb(tcp_opt_stats_get_size(), GFP_ATOMIC);
	if (!stats)
		return NULL;

	tcp_get_info_chrono_stats(tp, &info);
	nla_put_u64_64bit(stats, TCP_NLA_BUSY,
			  info.tcpi_busy_time, TCP_NLA_PAD);
	nla_put_u64_64bit(stats, TCP_NLA_RWND_LIMITED,
			  info.tcpi_rwnd_limited, TCP_NLA_PAD);
	nla_put_u64_64bit(stats, TCP_NLA_SNDBUF_LIMITED,
			  info.tcpi_sndbuf_limited, TCP_NLA_PAD);
	nla_put_u64_64bit(stats, TCP_NLA_DATA_SEGS_OUT,
			  tp->data_segs_out, TCP_NLA_PAD);
	nla_put_u64_64bit(stats, TCP_NLA_TOTAL_RETRANS,
			  tp->total_retrans, TCP_NLA_PAD);

	rate = READ_ONCE(sk->sk_pacing_rate);
	rate64 = (rate != ~0UL) ? rate : ~0ULL;
	nla_put_u64_64bit(stats, TCP_NLA_PACING_RATE, rate64, TCP_NLA_PAD);

	rate64 = tcp_compute_delivery_rate(tp);
	nla_put_u64_64bit(stats, TCP_NLA_DELIVERY_RATE, rate64, TCP_NLA_PAD);

	nla_put_u32(stats, TCP_NLA_SND_CWND, tcp_snd_cwnd(tp));
	nla_put_u32(stats, TCP_NLA_REORDERING, tp->reordering);
	nla_put_u32(stats, TCP_NLA_MIN_RTT, tcp_min_rtt(tp));

	nla_put_u8(stats, TCP_NLA_RECUR_RETRANS, inet_csk(sk)->icsk_retransmits);
	nla_put_u8(stats, TCP_NLA_DELIVERY_RATE_APP_LMT, !!tp->rate_app_limited);
	nla_put_u32(stats, TCP_NLA_SND_SSTHRESH, tp->snd_ssthresh);
	nla_put_u32(stats, TCP_NLA_DELIVERED, tp->delivered);
	nla_put_u32(stats, TCP_NLA_DELIVERED_CE, tp->delivered_ce);

	nla_put_u32(stats, TCP_NLA_SNDQ_SIZE, tp->write_seq - tp->snd_una);
	nla_put_u8(stats, TCP_NLA_CA_STATE, inet_csk(sk)->icsk_ca_state);

	nla_put_u64_64bit(stats, TCP_NLA_BYTES_SENT, tp->bytes_sent,
			  TCP_NLA_PAD);
	nla_put_u64_64bit(stats, TCP_NLA_BYTES_RETRANS, tp->bytes_retrans,
			  TCP_NLA_PAD);
	nla_put_u32(stats, TCP_NLA_DSACK_DUPS, tp->dsack_dups);
	nla_put_u32(stats, TCP_NLA_REORD_SEEN, tp->reord_seen);
	nla_put_u32(stats, TCP_NLA_SRTT, tp->srtt_us >> 3);
	nla_put_u16(stats, TCP_NLA_TIMEOUT_REHASH, tp->timeout_rehash);
	nla_put_u32(stats, TCP_NLA_BYTES_NOTSENT,
		    max_t(int, 0, tp->write_seq - tp->snd_nxt));
	nla_put_u64_64bit(stats, TCP_NLA_EDT, orig_skb->skb_mstamp_ns,
			  TCP_NLA_PAD);
	if (ack_skb)
		nla_put_u8(stats, TCP_NLA_TTL,
			   tcp_skb_ttl_or_hop_limit(ack_skb));

	nla_put_u32(stats, TCP_NLA_REHASH, tp->plb_rehash + tp->timeout_rehash);
	return stats;
}

int do_tcp_getsockopt(struct sock *sk, int level,
		      int optname, sockptr_t optval, sockptr_t optlen)
{
	struct inet_connection_sock *icsk = inet_csk(sk);
	struct tcp_sock *tp = tcp_sk(sk);
	struct net *net = sock_net(sk);
	int val, len;

	if (copy_from_sockptr(&len, optlen, sizeof(int)))
		return -EFAULT;

	len = min_t(unsigned int, len, sizeof(int));

	if (len < 0)
		return -EINVAL;

	switch (optname) {
	case TCP_MAXSEG:
		val = tp->mss_cache;
		if (tp->rx_opt.user_mss &&
		    ((1 << sk->sk_state) & (TCPF_CLOSE | TCPF_LISTEN)))
			val = tp->rx_opt.user_mss;
		if (tp->repair)
			val = tp->rx_opt.mss_clamp;
		break;
	case TCP_NODELAY:
		val = !!(tp->nonagle&TCP_NAGLE_OFF);
		break;
	case TCP_CORK:
		val = !!(tp->nonagle&TCP_NAGLE_CORK);
		break;
	case TCP_KEEPIDLE:
		val = keepalive_time_when(tp) / HZ;
		break;
	case TCP_KEEPINTVL:
		val = keepalive_intvl_when(tp) / HZ;
		break;
	case TCP_KEEPCNT:
		val = keepalive_probes(tp);
		break;
	case TCP_SYNCNT:
		val = READ_ONCE(icsk->icsk_syn_retries) ? :
			READ_ONCE(net->ipv4.sysctl_tcp_syn_retries);
		break;
	case TCP_LINGER2:
		val = READ_ONCE(tp->linger2);
		if (val >= 0)
			val = (val ? : READ_ONCE(net->ipv4.sysctl_tcp_fin_timeout)) / HZ;
		break;
	case TCP_DEFER_ACCEPT:
		val = READ_ONCE(icsk->icsk_accept_queue.rskq_defer_accept);
		val = retrans_to_secs(val, TCP_TIMEOUT_INIT / HZ,
				      TCP_RTO_MAX / HZ);
		break;
	case TCP_WINDOW_CLAMP:
		val = tp->window_clamp;
		break;
	case TCP_INFO: {
		struct tcp_info info;

		if (copy_from_sockptr(&len, optlen, sizeof(int)))
			return -EFAULT;

		tcp_get_info(sk, &info);

		len = min_t(unsigned int, len, sizeof(info));
		if (copy_to_sockptr(optlen, &len, sizeof(int)))
			return -EFAULT;
		if (copy_to_sockptr(optval, &info, len))
			return -EFAULT;
		return 0;
	}
	case TCP_CC_INFO: {
		const struct tcp_congestion_ops *ca_ops;
		union tcp_cc_info info;
		size_t sz = 0;
		int attr;

		if (copy_from_sockptr(&len, optlen, sizeof(int)))
			return -EFAULT;

		ca_ops = icsk->icsk_ca_ops;
		if (ca_ops && ca_ops->get_info)
			sz = ca_ops->get_info(sk, ~0U, &attr, &info);

		len = min_t(unsigned int, len, sz);
		if (copy_to_sockptr(optlen, &len, sizeof(int)))
			return -EFAULT;
		if (copy_to_sockptr(optval, &info, len))
			return -EFAULT;
		return 0;
	}
	case TCP_QUICKACK:
		val = !inet_csk_in_pingpong_mode(sk);
		break;

	case TCP_CONGESTION:
		if (copy_from_sockptr(&len, optlen, sizeof(int)))
			return -EFAULT;
		len = min_t(unsigned int, len, TCP_CA_NAME_MAX);
		if (copy_to_sockptr(optlen, &len, sizeof(int)))
			return -EFAULT;
		if (copy_to_sockptr(optval, icsk->icsk_ca_ops->name, len))
			return -EFAULT;
		return 0;

	case TCP_ULP:
		if (copy_from_sockptr(&len, optlen, sizeof(int)))
			return -EFAULT;
		len = min_t(unsigned int, len, TCP_ULP_NAME_MAX);
		if (!icsk->icsk_ulp_ops) {
			len = 0;
			if (copy_to_sockptr(optlen, &len, sizeof(int)))
				return -EFAULT;
			return 0;
		}
		if (copy_to_sockptr(optlen, &len, sizeof(int)))
			return -EFAULT;
		if (copy_to_sockptr(optval, icsk->icsk_ulp_ops->name, len))
			return -EFAULT;
		return 0;

	case TCP_FASTOPEN_KEY: {
		u64 key[TCP_FASTOPEN_KEY_BUF_LENGTH / sizeof(u64)];
		unsigned int key_len;

		if (copy_from_sockptr(&len, optlen, sizeof(int)))
			return -EFAULT;

		key_len = tcp_fastopen_get_cipher(net, icsk, key) *
				TCP_FASTOPEN_KEY_LENGTH;
		len = min_t(unsigned int, len, key_len);
		if (copy_to_sockptr(optlen, &len, sizeof(int)))
			return -EFAULT;
		if (copy_to_sockptr(optval, key, len))
			return -EFAULT;
		return 0;
	}
	case TCP_THIN_LINEAR_TIMEOUTS:
		val = tp->thin_lto;
		break;

	case TCP_THIN_DUPACK:
		val = 0;
		break;

	case TCP_REPAIR:
		val = tp->repair;
		break;

	case TCP_REPAIR_QUEUE:
		if (tp->repair)
			val = tp->repair_queue;
		else
			return -EINVAL;
		break;

	case TCP_REPAIR_WINDOW: {
		struct tcp_repair_window opt;

		if (copy_from_sockptr(&len, optlen, sizeof(int)))
			return -EFAULT;

		if (len != sizeof(opt))
			return -EINVAL;

		if (!tp->repair)
			return -EPERM;

		opt.snd_wl1	= tp->snd_wl1;
		opt.snd_wnd	= tp->snd_wnd;
		opt.max_window	= tp->max_window;
		opt.rcv_wnd	= tp->rcv_wnd;
		opt.rcv_wup	= tp->rcv_wup;

		if (copy_to_sockptr(optval, &opt, len))
			return -EFAULT;
		return 0;
	}
	case TCP_QUEUE_SEQ:
		if (tp->repair_queue == TCP_SEND_QUEUE)
			val = tp->write_seq;
		else if (tp->repair_queue == TCP_RECV_QUEUE)
			val = tp->rcv_nxt;
		else
			return -EINVAL;
		break;

	case TCP_USER_TIMEOUT:
		val = READ_ONCE(icsk->icsk_user_timeout);
		break;

	case TCP_FASTOPEN:
		val = READ_ONCE(icsk->icsk_accept_queue.fastopenq.max_qlen);
		break;

	case TCP_FASTOPEN_CONNECT:
		val = tp->fastopen_connect;
		break;

	case TCP_FASTOPEN_NO_COOKIE:
		val = tp->fastopen_no_cookie;
		break;

	case TCP_TX_DELAY:
		val = READ_ONCE(tp->tcp_tx_delay);
		break;

	case TCP_TIMESTAMP:
		val = tcp_time_stamp_raw() + READ_ONCE(tp->tsoffset);
		break;
	case TCP_NOTSENT_LOWAT:
		val = READ_ONCE(tp->notsent_lowat);
		break;
	case TCP_INQ:
		val = tp->recvmsg_inq;
		break;
	case TCP_SAVE_SYN:
		val = tp->save_syn;
		break;
	case TCP_SAVED_SYN: {
		if (copy_from_sockptr(&len, optlen, sizeof(int)))
			return -EFAULT;

		sockopt_lock_sock(sk);
		if (tp->saved_syn) {
			if (len < tcp_saved_syn_len(tp->saved_syn)) {
				len = tcp_saved_syn_len(tp->saved_syn);
				if (copy_to_sockptr(optlen, &len, sizeof(int))) {
					sockopt_release_sock(sk);
					return -EFAULT;
				}
				sockopt_release_sock(sk);
				return -EINVAL;
			}
			len = tcp_saved_syn_len(tp->saved_syn);
			if (copy_to_sockptr(optlen, &len, sizeof(int))) {
				sockopt_release_sock(sk);
				return -EFAULT;
			}
			if (copy_to_sockptr(optval, tp->saved_syn->data, len)) {
				sockopt_release_sock(sk);
				return -EFAULT;
			}
			tcp_saved_syn_free(tp);
			sockopt_release_sock(sk);
		} else {
			sockopt_release_sock(sk);
			len = 0;
			if (copy_to_sockptr(optlen, &len, sizeof(int)))
				return -EFAULT;
		}
		return 0;
	}
#ifdef CONFIG_MMU
	case TCP_ZEROCOPY_RECEIVE: {
		struct scm_timestamping_internal tss;
		struct tcp_zerocopy_receive zc = {};
		int err;

		if (copy_from_sockptr(&len, optlen, sizeof(int)))
			return -EFAULT;
		if (len < 0 ||
		    len < offsetofend(struct tcp_zerocopy_receive, length))
			return -EINVAL;
		if (unlikely(len > sizeof(zc))) {
			err = check_zeroed_sockptr(optval, sizeof(zc),
						   len - sizeof(zc));
			if (err < 1)
				return err == 0 ? -EINVAL : err;
			len = sizeof(zc);
			if (copy_to_sockptr(optlen, &len, sizeof(int)))
				return -EFAULT;
		}
		if (copy_from_sockptr(&zc, optval, len))
			return -EFAULT;
		if (zc.reserved)
			return -EINVAL;
		if (zc.msg_flags &  ~(TCP_VALID_ZC_MSG_FLAGS))
			return -EINVAL;
		sockopt_lock_sock(sk);
		err = tcp_zerocopy_receive(sk, &zc, &tss);
		err = BPF_CGROUP_RUN_PROG_GETSOCKOPT_KERN(sk, level, optname,
							  &zc, &len, err);
		sockopt_release_sock(sk);
		if (len >= offsetofend(struct tcp_zerocopy_receive, msg_flags))
			goto zerocopy_rcv_cmsg;
		switch (len) {
		case offsetofend(struct tcp_zerocopy_receive, msg_flags):
			goto zerocopy_rcv_cmsg;
		case offsetofend(struct tcp_zerocopy_receive, msg_controllen):
		case offsetofend(struct tcp_zerocopy_receive, msg_control):
		case offsetofend(struct tcp_zerocopy_receive, flags):
		case offsetofend(struct tcp_zerocopy_receive, copybuf_len):
		case offsetofend(struct tcp_zerocopy_receive, copybuf_address):
		case offsetofend(struct tcp_zerocopy_receive, err):
			goto zerocopy_rcv_sk_err;
		case offsetofend(struct tcp_zerocopy_receive, inq):
			goto zerocopy_rcv_inq;
		case offsetofend(struct tcp_zerocopy_receive, length):
		default:
			goto zerocopy_rcv_out;
		}
zerocopy_rcv_cmsg:
		if (zc.msg_flags & TCP_CMSG_TS)
			tcp_zc_finalize_rx_tstamp(sk, &zc, &tss);
		else
			zc.msg_flags = 0;
zerocopy_rcv_sk_err:
		if (!err)
			zc.err = sock_error(sk);
zerocopy_rcv_inq:
		zc.inq = tcp_inq_hint(sk);
zerocopy_rcv_out:
		if (!err && copy_to_sockptr(optval, &zc, len))
			err = -EFAULT;
		return err;
	}
#endif
	default:
		return -ENOPROTOOPT;
	}

	if (copy_to_sockptr(optlen, &len, sizeof(int)))
		return -EFAULT;
	if (copy_to_sockptr(optval, &val, len))
		return -EFAULT;
	return 0;
}

bool tcp_bpf_bypass_getsockopt(int level, int optname)
{
	/* TCP do_tcp_getsockopt has optimized getsockopt implementation
	 * to avoid extra socket lock for TCP_ZEROCOPY_RECEIVE.
	 */
	if (level == SOL_TCP && optname == TCP_ZEROCOPY_RECEIVE)
		return true;

	return false;
}
EXPORT_SYMBOL(tcp_bpf_bypass_getsockopt);

int tcp_getsockopt(struct sock *sk, int level, int optname, char __user *optval,
		   int __user *optlen)
{
	struct inet_connection_sock *icsk = inet_csk(sk);

	if (level != SOL_TCP)
		/* Paired with WRITE_ONCE() in do_ipv6_setsockopt() and tcp_v6_connect() */
		return READ_ONCE(icsk->icsk_af_ops)->getsockopt(sk, level, optname,
								optval, optlen);
	return do_tcp_getsockopt(sk, level, optname, USER_SOCKPTR(optval),
				 USER_SOCKPTR(optlen));
}
EXPORT_SYMBOL(tcp_getsockopt);

#ifdef CONFIG_TCP_MD5SIG
static DEFINE_PER_CPU(struct tcp_md5sig_pool, tcp_md5sig_pool);
static DEFINE_MUTEX(tcp_md5sig_mutex);
static bool tcp_md5sig_pool_populated = false;

static void __tcp_alloc_md5sig_pool(void)
{
	struct crypto_ahash *hash;
	int cpu;

	hash = crypto_alloc_ahash("md5", 0, CRYPTO_ALG_ASYNC);
	if (IS_ERR(hash))
		return;

	for_each_possible_cpu(cpu) {
		void *scratch = per_cpu(tcp_md5sig_pool, cpu).scratch;
		struct ahash_request *req;

		if (!scratch) {
			scratch = kmalloc_node(sizeof(union tcp_md5sum_block) +
					       sizeof(struct tcphdr),
					       GFP_KERNEL,
					       cpu_to_node(cpu));
			if (!scratch)
				return;
			per_cpu(tcp_md5sig_pool, cpu).scratch = scratch;
		}
		if (per_cpu(tcp_md5sig_pool, cpu).md5_req)
			continue;

		req = ahash_request_alloc(hash, GFP_KERNEL);
		if (!req)
			return;

		ahash_request_set_callback(req, 0, NULL, NULL);

		per_cpu(tcp_md5sig_pool, cpu).md5_req = req;
	}
	/* before setting tcp_md5sig_pool_populated, we must commit all writes
	 * to memory. See smp_rmb() in tcp_get_md5sig_pool()
	 */
	smp_wmb();
	/* Paired with READ_ONCE() from tcp_alloc_md5sig_pool()
	 * and tcp_get_md5sig_pool().
	*/
	WRITE_ONCE(tcp_md5sig_pool_populated, true);
}

bool tcp_alloc_md5sig_pool(void)
{
	/* Paired with WRITE_ONCE() from __tcp_alloc_md5sig_pool() */
	if (unlikely(!READ_ONCE(tcp_md5sig_pool_populated))) {
		mutex_lock(&tcp_md5sig_mutex);

		if (!tcp_md5sig_pool_populated)
			__tcp_alloc_md5sig_pool();

		mutex_unlock(&tcp_md5sig_mutex);
	}
	/* Paired with WRITE_ONCE() from __tcp_alloc_md5sig_pool() */
	return READ_ONCE(tcp_md5sig_pool_populated);
}
EXPORT_SYMBOL(tcp_alloc_md5sig_pool);


/**
 *	tcp_get_md5sig_pool - get md5sig_pool for this user
 *
 *	We use percpu structure, so if we succeed, we exit with preemption
 *	and BH disabled, to make sure another thread or softirq handling
 *	wont try to get same context.
 */
struct tcp_md5sig_pool *tcp_get_md5sig_pool(void)
{
	local_bh_disable();

	/* Paired with WRITE_ONCE() from __tcp_alloc_md5sig_pool() */
	if (READ_ONCE(tcp_md5sig_pool_populated)) {
		/* coupled with smp_wmb() in __tcp_alloc_md5sig_pool() */
		smp_rmb();
		return this_cpu_ptr(&tcp_md5sig_pool);
	}
	local_bh_enable();
	return NULL;
}
EXPORT_SYMBOL(tcp_get_md5sig_pool);

int tcp_md5_hash_skb_data(struct tcp_md5sig_pool *hp,
			  const struct sk_buff *skb, unsigned int header_len)
{
	struct scatterlist sg;
	const struct tcphdr *tp = tcp_hdr(skb);
	struct ahash_request *req = hp->md5_req;
	unsigned int i;
	const unsigned int head_data_len = skb_headlen(skb) > header_len ?
					   skb_headlen(skb) - header_len : 0;
	const struct skb_shared_info *shi = skb_shinfo(skb);
	struct sk_buff *frag_iter;

	sg_init_table(&sg, 1);

	sg_set_buf(&sg, ((u8 *) tp) + header_len, head_data_len);
	ahash_request_set_crypt(req, &sg, NULL, head_data_len);
	if (crypto_ahash_update(req))
		return 1;

	for (i = 0; i < shi->nr_frags; ++i) {
		const skb_frag_t *f = &shi->frags[i];
		unsigned int offset = skb_frag_off(f);
		struct page *page = skb_frag_page(f) + (offset >> PAGE_SHIFT);

		sg_set_page(&sg, page, skb_frag_size(f),
			    offset_in_page(offset));
		ahash_request_set_crypt(req, &sg, NULL, skb_frag_size(f));
		if (crypto_ahash_update(req))
			return 1;
	}

	skb_walk_frags(skb, frag_iter)
		if (tcp_md5_hash_skb_data(hp, frag_iter, 0))
			return 1;

	return 0;
}
EXPORT_SYMBOL(tcp_md5_hash_skb_data);

int tcp_md5_hash_key(struct tcp_md5sig_pool *hp, const struct tcp_md5sig_key *key)
{
	u8 keylen = READ_ONCE(key->keylen); /* paired with WRITE_ONCE() in tcp_md5_do_add */
	struct scatterlist sg;

	sg_init_one(&sg, key->key, keylen);
	ahash_request_set_crypt(hp->md5_req, &sg, NULL, keylen);

	/* We use data_race() because tcp_md5_do_add() might change key->key under us */
	return data_race(crypto_ahash_update(hp->md5_req));
}
EXPORT_SYMBOL(tcp_md5_hash_key);

/* Called with rcu_read_lock() */
enum skb_drop_reason
tcp_inbound_md5_hash(const struct sock *sk, const struct sk_buff *skb,
		     const void *saddr, const void *daddr,
		     int family, int dif, int sdif)
{
	/*
	 * This gets called for each TCP segment that arrives
	 * so we want to be efficient.
	 * We have 3 drop cases:
	 * o No MD5 hash and one expected.
	 * o MD5 hash and we're not expecting one.
	 * o MD5 hash and its wrong.
	 */
	const __u8 *hash_location = NULL;
	struct tcp_md5sig_key *hash_expected;
	const struct tcphdr *th = tcp_hdr(skb);
	const struct tcp_sock *tp = tcp_sk(sk);
	int genhash, l3index;
	u8 newhash[16];

	/* sdif set, means packet ingressed via a device
	 * in an L3 domain and dif is set to the l3mdev
	 */
	l3index = sdif ? dif : 0;

	hash_expected = tcp_md5_do_lookup(sk, l3index, saddr, family);
	hash_location = tcp_parse_md5sig_option(th);

	/* We've parsed the options - do we have a hash? */
	if (!hash_expected && !hash_location)
		return SKB_NOT_DROPPED_YET;

	if (hash_expected && !hash_location) {
		NET_INC_STATS(sock_net(sk), LINUX_MIB_TCPMD5NOTFOUND);
		return SKB_DROP_REASON_TCP_MD5NOTFOUND;
	}

	if (!hash_expected && hash_location) {
		NET_INC_STATS(sock_net(sk), LINUX_MIB_TCPMD5UNEXPECTED);
		return SKB_DROP_REASON_TCP_MD5UNEXPECTED;
	}

	/* Check the signature.
	 * To support dual stack listeners, we need to handle
	 * IPv4-mapped case.
	 */
	if (family == AF_INET)
		genhash = tcp_v4_md5_hash_skb(newhash,
					      hash_expected,
					      NULL, skb);
	else
		genhash = tp->af_specific->calc_md5_hash(newhash,
							 hash_expected,
							 NULL, skb);

	if (genhash || memcmp(hash_location, newhash, 16) != 0) {
		NET_INC_STATS(sock_net(sk), LINUX_MIB_TCPMD5FAILURE);
		if (family == AF_INET) {
			net_info_ratelimited("MD5 Hash failed for (%pI4, %d)->(%pI4, %d)%s L3 index %d\n",
					saddr, ntohs(th->source),
					daddr, ntohs(th->dest),
					genhash ? " tcp_v4_calc_md5_hash failed"
					: "", l3index);
		} else {
			net_info_ratelimited("MD5 Hash %s for [%pI6c]:%u->[%pI6c]:%u L3 index %d\n",
					genhash ? "failed" : "mismatch",
					saddr, ntohs(th->source),
					daddr, ntohs(th->dest), l3index);
		}
		return SKB_DROP_REASON_TCP_MD5FAILURE;
	}
	return SKB_NOT_DROPPED_YET;
}
EXPORT_SYMBOL(tcp_inbound_md5_hash);

#endif

void tcp_done(struct sock *sk)
{
	struct request_sock *req;

	/* We might be called with a new socket, after
	 * inet_csk_prepare_forced_close() has been called
	 * so we can not use lockdep_sock_is_held(sk)
	 */
	req = rcu_dereference_protected(tcp_sk(sk)->fastopen_rsk, 1);

	if (sk->sk_state == TCP_SYN_SENT || sk->sk_state == TCP_SYN_RECV)
		TCP_INC_STATS(sock_net(sk), TCP_MIB_ATTEMPTFAILS);

	tcp_set_state(sk, TCP_CLOSE);
	tcp_clear_xmit_timers(sk);
	if (req)
		reqsk_fastopen_remove(sk, req, false);

	WRITE_ONCE(sk->sk_shutdown, SHUTDOWN_MASK);

	if (!sock_flag(sk, SOCK_DEAD))
		sk->sk_state_change(sk);
	else
		inet_csk_destroy_sock(sk);
}
EXPORT_SYMBOL_GPL(tcp_done);

int tcp_abort(struct sock *sk, int err)
{
	int state = inet_sk_state_load(sk);

	if (state == TCP_NEW_SYN_RECV) {
		struct request_sock *req = inet_reqsk(sk);

		local_bh_disable();
		inet_csk_reqsk_queue_drop(req->rsk_listener, req);
		local_bh_enable();
		return 0;
	}
	if (state == TCP_TIME_WAIT) {
		struct inet_timewait_sock *tw = inet_twsk(sk);

		refcount_inc(&tw->tw_refcnt);
		local_bh_disable();
		inet_twsk_deschedule_put(tw);
		local_bh_enable();
		return 0;
	}

	/* BPF context ensures sock locking. */
	if (!has_current_bpf_ctx())
		/* Don't race with userspace socket closes such as tcp_close. */
		lock_sock(sk);

	if (sk->sk_state == TCP_LISTEN) {
		tcp_set_state(sk, TCP_CLOSE);
		inet_csk_listen_stop(sk);
	}

	/* Don't race with BH socket closes such as inet_csk_listen_stop. */
	local_bh_disable();
	bh_lock_sock(sk);

	if (!sock_flag(sk, SOCK_DEAD)) {
		WRITE_ONCE(sk->sk_err, err);
		/* This barrier is coupled with smp_rmb() in tcp_poll() */
		smp_wmb();
		sk_error_report(sk);
		if (tcp_need_reset(sk->sk_state))
			tcp_send_active_reset(sk, GFP_ATOMIC);
		tcp_done(sk);
	}

	bh_unlock_sock(sk);
	local_bh_enable();
	tcp_write_queue_purge(sk);
	if (!has_current_bpf_ctx())
		release_sock(sk);
	return 0;
}
EXPORT_SYMBOL_GPL(tcp_abort);

extern struct tcp_congestion_ops tcp_reno;

static __initdata unsigned long thash_entries;
static int __init set_thash_entries(char *str)
{
	ssize_t ret;

	if (!str)
		return 0;

	ret = kstrtoul(str, 0, &thash_entries);
	if (ret)
		return 0;

	return 1;
}
__setup("thash_entries=", set_thash_entries);

static void __init tcp_init_mem(void)
{
	unsigned long limit = nr_free_buffer_pages() / 16;

	limit = max(limit, 128UL);
	sysctl_tcp_mem[0] = limit / 4 * 3;		/* 4.68 % */
	sysctl_tcp_mem[1] = limit;			/* 6.25 % */
	sysctl_tcp_mem[2] = sysctl_tcp_mem[0] * 2;	/* 9.37 % */
}

void __init tcp_init(void)
{
	int max_rshare, max_wshare, cnt;
	unsigned long limit;
	unsigned int i;

	BUILD_BUG_ON(TCP_MIN_SND_MSS <= MAX_TCP_OPTION_SPACE);
	BUILD_BUG_ON(sizeof(struct tcp_skb_cb) >
		     sizeof_field(struct sk_buff, cb));

	percpu_counter_init(&tcp_sockets_allocated, 0, GFP_KERNEL);

	timer_setup(&tcp_orphan_timer, tcp_orphan_update, TIMER_DEFERRABLE);
	mod_timer(&tcp_orphan_timer, jiffies + TCP_ORPHAN_TIMER_PERIOD);

	inet_hashinfo2_init(&tcp_hashinfo, "tcp_listen_portaddr_hash",
			    thash_entries, 21,  /* one slot per 2 MB*/
			    0, 64 * 1024);
	tcp_hashinfo.bind_bucket_cachep =
		kmem_cache_create("tcp_bind_bucket",
				  sizeof(struct inet_bind_bucket), 0,
				  SLAB_HWCACHE_ALIGN | SLAB_PANIC |
				  SLAB_ACCOUNT,
				  NULL);
	tcp_hashinfo.bind2_bucket_cachep =
		kmem_cache_create("tcp_bind2_bucket",
				  sizeof(struct inet_bind2_bucket), 0,
				  SLAB_HWCACHE_ALIGN | SLAB_PANIC |
				  SLAB_ACCOUNT,
				  NULL);

	/* Size and allocate the main established and bind bucket
	 * hash tables.
	 *
	 * The methodology is similar to that of the buffer cache.
	 */
	tcp_hashinfo.ehash =
		alloc_large_system_hash("TCP established",
					sizeof(struct inet_ehash_bucket),
					thash_entries,
					17, /* one slot per 128 KB of memory */
					0,
					NULL,
					&tcp_hashinfo.ehash_mask,
					0,
					thash_entries ? 0 : 512 * 1024);
	for (i = 0; i <= tcp_hashinfo.ehash_mask; i++)
		INIT_HLIST_NULLS_HEAD(&tcp_hashinfo.ehash[i].chain, i);

	if (inet_ehash_locks_alloc(&tcp_hashinfo))
		panic("TCP: failed to alloc ehash_locks");
	tcp_hashinfo.bhash =
		alloc_large_system_hash("TCP bind",
					2 * sizeof(struct inet_bind_hashbucket),
					tcp_hashinfo.ehash_mask + 1,
					17, /* one slot per 128 KB of memory */
					0,
					&tcp_hashinfo.bhash_size,
					NULL,
					0,
					64 * 1024);
	tcp_hashinfo.bhash_size = 1U << tcp_hashinfo.bhash_size;
	tcp_hashinfo.bhash2 = tcp_hashinfo.bhash + tcp_hashinfo.bhash_size;
	for (i = 0; i < tcp_hashinfo.bhash_size; i++) {
		spin_lock_init(&tcp_hashinfo.bhash[i].lock);
		INIT_HLIST_HEAD(&tcp_hashinfo.bhash[i].chain);
		spin_lock_init(&tcp_hashinfo.bhash2[i].lock);
		INIT_HLIST_HEAD(&tcp_hashinfo.bhash2[i].chain);
	}

	tcp_hashinfo.pernet = false;

	cnt = tcp_hashinfo.ehash_mask + 1;
	sysctl_tcp_max_orphans = cnt / 2;

	tcp_init_mem();
	/* Set per-socket limits to no more than 1/128 the pressure threshold */
	limit = nr_free_buffer_pages() << (PAGE_SHIFT - 7);
	max_wshare = min(4UL*1024*1024, limit);
	max_rshare = min(6UL*1024*1024, limit);

	init_net.ipv4.sysctl_tcp_wmem[0] = PAGE_SIZE;
	init_net.ipv4.sysctl_tcp_wmem[1] = 16*1024;
	init_net.ipv4.sysctl_tcp_wmem[2] = max(64*1024, max_wshare);

	init_net.ipv4.sysctl_tcp_rmem[0] = PAGE_SIZE;
	init_net.ipv4.sysctl_tcp_rmem[1] = 131072;
	init_net.ipv4.sysctl_tcp_rmem[2] = max(131072, max_rshare);

	pr_info("Hash tables configured (established %u bind %u)\n",
		tcp_hashinfo.ehash_mask + 1, tcp_hashinfo.bhash_size);

	tcp_v4_init();
	tcp_metrics_init();
	BUG_ON(tcp_register_congestion_control(&tcp_reno) != 0);
	tcp_tasklet_init();
	mptcp_init();
}<|MERGE_RESOLUTION|>--- conflicted
+++ resolved
@@ -3286,24 +3286,13 @@
 	if (val < 1 || val > MAX_TCP_SYNCNT)
 		return -EINVAL;
 
-<<<<<<< HEAD
-	lock_sock(sk);
 	WRITE_ONCE(inet_csk(sk)->icsk_syn_retries, val);
-	release_sock(sk);
-=======
-	WRITE_ONCE(inet_csk(sk)->icsk_syn_retries, val);
->>>>>>> 98817289
 	return 0;
 }
 EXPORT_SYMBOL(tcp_sock_set_syncnt);
 
 int tcp_sock_set_user_timeout(struct sock *sk, int val)
 {
-<<<<<<< HEAD
-	lock_sock(sk);
-	WRITE_ONCE(inet_csk(sk)->icsk_user_timeout, val);
-	release_sock(sk);
-=======
 	/* Cap the max time in ms TCP will retry or probe the window
 	 * before giving up and aborting (ETIMEDOUT) a connection.
 	 */
@@ -3312,7 +3301,6 @@
 
 	WRITE_ONCE(inet_csk(sk)->icsk_user_timeout, val);
 	return 0;
->>>>>>> 98817289
 }
 EXPORT_SYMBOL(tcp_sock_set_user_timeout);
 
@@ -3355,13 +3343,7 @@
 	if (val < 1 || val > MAX_TCP_KEEPINTVL)
 		return -EINVAL;
 
-<<<<<<< HEAD
-	lock_sock(sk);
 	WRITE_ONCE(tcp_sk(sk)->keepalive_intvl, val * HZ);
-	release_sock(sk);
-=======
-	WRITE_ONCE(tcp_sk(sk)->keepalive_intvl, val * HZ);
->>>>>>> 98817289
 	return 0;
 }
 EXPORT_SYMBOL(tcp_sock_set_keepintvl);
@@ -3371,15 +3353,8 @@
 	if (val < 1 || val > MAX_TCP_KEEPCNT)
 		return -EINVAL;
 
-<<<<<<< HEAD
-	lock_sock(sk);
 	/* Paired with READ_ONCE() in keepalive_probes() */
 	WRITE_ONCE(tcp_sk(sk)->keepalive_probes, val);
-	release_sock(sk);
-=======
-	/* Paired with READ_ONCE() in keepalive_probes() */
-	WRITE_ONCE(tcp_sk(sk)->keepalive_probes, val);
->>>>>>> 98817289
 	return 0;
 }
 EXPORT_SYMBOL(tcp_sock_set_keepcnt);
@@ -3618,28 +3593,6 @@
 	case TCP_KEEPIDLE:
 		err = tcp_sock_set_keepidle_locked(sk, val);
 		break;
-<<<<<<< HEAD
-	case TCP_KEEPINTVL:
-		if (val < 1 || val > MAX_TCP_KEEPINTVL)
-			err = -EINVAL;
-		else
-			WRITE_ONCE(tp->keepalive_intvl, val * HZ);
-		break;
-	case TCP_KEEPCNT:
-		if (val < 1 || val > MAX_TCP_KEEPCNT)
-			err = -EINVAL;
-		else
-			WRITE_ONCE(tp->keepalive_probes, val);
-		break;
-	case TCP_SYNCNT:
-		if (val < 1 || val > MAX_TCP_SYNCNT)
-			err = -EINVAL;
-		else
-			WRITE_ONCE(icsk->icsk_syn_retries, val);
-		break;
-
-=======
->>>>>>> 98817289
 	case TCP_SAVE_SYN:
 		/* 0: disable, 1: enable, 2: start from ether_header */
 		if (val < 0 || val > 2)
@@ -3648,25 +3601,6 @@
 			tp->save_syn = val;
 		break;
 
-<<<<<<< HEAD
-	case TCP_LINGER2:
-		if (val < 0)
-			WRITE_ONCE(tp->linger2, -1);
-		else if (val > TCP_FIN_TIMEOUT_MAX / HZ)
-			WRITE_ONCE(tp->linger2, TCP_FIN_TIMEOUT_MAX);
-		else
-			WRITE_ONCE(tp->linger2, val * HZ);
-		break;
-
-	case TCP_DEFER_ACCEPT:
-		/* Translate value in seconds to number of retransmits */
-		WRITE_ONCE(icsk->icsk_accept_queue.rskq_defer_accept,
-			   secs_to_retrans(val, TCP_TIMEOUT_INIT / HZ,
-					   TCP_RTO_MAX / HZ));
-		break;
-
-=======
->>>>>>> 98817289
 	case TCP_WINDOW_CLAMP:
 		err = tcp_set_window_clamp(sk, val);
 		break;
@@ -3681,19 +3615,6 @@
 		err = tp->af_specific->md5_parse(sk, optname, optval, optlen);
 		break;
 #endif
-<<<<<<< HEAD
-	case TCP_USER_TIMEOUT:
-		/* Cap the max time in ms TCP will retry or probe the window
-		 * before giving up and aborting (ETIMEDOUT) a connection.
-		 */
-		if (val < 0)
-			err = -EINVAL;
-		else
-			WRITE_ONCE(icsk->icsk_user_timeout, val);
-		break;
-
-=======
->>>>>>> 98817289
 	case TCP_FASTOPEN:
 		if (val >= 0 && ((1 << sk->sk_state) & (TCPF_CLOSE |
 		    TCPF_LISTEN))) {
