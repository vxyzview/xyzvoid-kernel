--- conflicted
+++ resolved
@@ -1082,16 +1082,6 @@
 		.priority = NF_BR_PRI_BRNF,
 	},
 #if IS_ENABLED(CONFIG_NF_CONNTRACK)
-<<<<<<< HEAD
-	{
-		.hook = br_nf_local_in,
-		.pf = NFPROTO_BRIDGE,
-		.hooknum = NF_BR_LOCAL_IN,
-		.priority = NF_BR_PRI_LAST,
-	},
-#endif
-=======
->>>>>>> a6ad5510
 	{
 		.hook = br_nf_local_in,
 		.pf = NFPROTO_BRIDGE,
