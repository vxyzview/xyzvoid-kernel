/*
 * net/tipc/core.h: Include file for TIPC global declarations
 *
 * Copyright (c) 2005-2006, 2013-2018 Ericsson AB
 * Copyright (c) 2005-2007, 2010-2013, Wind River Systems
 * All rights reserved.
 *
 * Redistribution and use in source and binary forms, with or without
 * modification, are permitted provided that the following conditions are met:
 *
 * 1. Redistributions of source code must retain the above copyright
 *    notice, this list of conditions and the following disclaimer.
 * 2. Redistributions in binary form must reproduce the above copyright
 *    notice, this list of conditions and the following disclaimer in the
 *    documentation and/or other materials provided with the distribution.
 * 3. Neither the names of the copyright holders nor the names of its
 *    contributors may be used to endorse or promote products derived from
 *    this software without specific prior written permission.
 *
 * Alternatively, this software may be distributed under the terms of the
 * GNU General Public License ("GPL") version 2 as published by the Free
 * Software Foundation.
 *
 * THIS SOFTWARE IS PROVIDED BY THE COPYRIGHT HOLDERS AND CONTRIBUTORS "AS IS"
 * AND ANY EXPRESS OR IMPLIED WARRANTIES, INCLUDING, BUT NOT LIMITED TO, THE
 * IMPLIED WARRANTIES OF MERCHANTABILITY AND FITNESS FOR A PARTICULAR PURPOSE
 * ARE DISCLAIMED. IN NO EVENT SHALL THE COPYRIGHT OWNER OR CONTRIBUTORS BE
 * LIABLE FOR ANY DIRECT, INDIRECT, INCIDENTAL, SPECIAL, EXEMPLARY, OR
 * CONSEQUENTIAL DAMAGES (INCLUDING, BUT NOT LIMITED TO, PROCUREMENT OF
 * SUBSTITUTE GOODS OR SERVICES; LOSS OF USE, DATA, OR PROFITS; OR BUSINESS
 * INTERRUPTION) HOWEVER CAUSED AND ON ANY THEORY OF LIABILITY, WHETHER IN
 * CONTRACT, STRICT LIABILITY, OR TORT (INCLUDING NEGLIGENCE OR OTHERWISE)
 * ARISING IN ANY WAY OUT OF THE USE OF THIS SOFTWARE, EVEN IF ADVISED OF THE
 * POSSIBILITY OF SUCH DAMAGE.
 */

#ifndef _TIPC_CORE_H
#define _TIPC_CORE_H

#include <linux/tipc.h>
#include <linux/tipc_config.h>
#include <linux/tipc_netlink.h>
#include <linux/types.h>
#include <linux/kernel.h>
#include <linux/errno.h>
#include <linux/mm.h>
#include <linux/timer.h>
#include <linux/string.h>
#include <linux/uaccess.h>
#include <linux/interrupt.h>
#include <linux/atomic.h>
#include <linux/netdevice.h>
#include <linux/in.h>
#include <linux/list.h>
#include <linux/slab.h>
#include <linux/vmalloc.h>
#include <linux/rtnetlink.h>
#include <linux/etherdevice.h>
#include <net/netns/generic.h>
#include <linux/rhashtable.h>
#include <net/genetlink.h>
#include <net/netns/hash.h>

#ifdef pr_fmt
#undef pr_fmt
#endif

#define pr_fmt(fmt) KBUILD_MODNAME ": " fmt

struct tipc_node;
struct tipc_bearer;
struct tipc_bc_base;
struct tipc_link;
struct tipc_name_table;
struct tipc_topsrv;
struct tipc_monitor;
#ifdef CONFIG_TIPC_CRYPTO
struct tipc_crypto;
#endif

#define TIPC_MOD_VER "2.0.0"

#define NODE_HTABLE_SIZE       512
#define MAX_BEARERS	         3
#define TIPC_DEF_MON_THRESHOLD  32
#define NODE_ID_LEN             16
#define NODE_ID_STR_LEN        (NODE_ID_LEN * 2 + 1)

extern unsigned int tipc_net_id __read_mostly;
extern int sysctl_tipc_rmem[3] __read_mostly;
extern int sysctl_tipc_named_timeout __read_mostly;

struct tipc_net_work {
	struct work_struct work;
	struct net *net;
	u32 addr;
};

struct tipc_net {
	u8  node_id[NODE_ID_LEN];
	u32 node_addr;
	u32 trial_addr;
	unsigned long addr_trial_end;
	char node_id_string[NODE_ID_STR_LEN];
	int net_id;
	int random;
	bool legacy_addr_format;

	/* Node table and node list */
	spinlock_t node_list_lock;
	struct hlist_head node_htable[NODE_HTABLE_SIZE];
	struct list_head node_list;
	u32 num_nodes;
	u32 num_links;

	/* Neighbor monitoring list */
	struct tipc_monitor *monitors[MAX_BEARERS];
	int mon_threshold;

	/* Bearer list */
	struct tipc_bearer __rcu *bearer_list[MAX_BEARERS + 1];

	/* Broadcast link */
	spinlock_t bclock;
	struct tipc_bc_base *bcbase;
	struct tipc_link *bcl;

	/* Socket hash table */
	struct rhashtable sk_rht;

	/* Name table */
	spinlock_t nametbl_lock;
	struct name_table *nametbl;

	/* Name dist queue */
	struct list_head dist_queue;

	/* Topology subscription server */
	struct tipc_topsrv *topsrv;
	atomic_t subscription_count;

	/* Cluster capabilities */
	u16 capabilities;

	/* Tracing of node internal messages */
	struct packet_type loopback_pt;

<<<<<<< HEAD
=======
#ifdef CONFIG_TIPC_CRYPTO
	/* TX crypto handler */
	struct tipc_crypto *crypto_tx;
#endif
>>>>>>> d1988041
	/* Work item for net finalize */
	struct tipc_net_work final_work;
};

static inline struct tipc_net *tipc_net(struct net *net)
{
	return net_generic(net, tipc_net_id);
}

static inline int tipc_netid(struct net *net)
{
	return tipc_net(net)->net_id;
}

static inline struct list_head *tipc_nodes(struct net *net)
{
	return &tipc_net(net)->node_list;
}

static inline struct name_table *tipc_name_table(struct net *net)
{
	return tipc_net(net)->nametbl;
}

static inline struct tipc_topsrv *tipc_topsrv(struct net *net)
{
	return tipc_net(net)->topsrv;
}

static inline unsigned int tipc_hashfn(u32 addr)
{
	return addr & (NODE_HTABLE_SIZE - 1);
}

static inline u16 mod(u16 x)
{
	return x & 0xffffu;
}

static inline int less_eq(u16 left, u16 right)
{
	return mod(right - left) < 32768u;
}

static inline int more(u16 left, u16 right)
{
	return !less_eq(left, right);
}

static inline int less(u16 left, u16 right)
{
	return less_eq(left, right) && (mod(right) != mod(left));
}

static inline int in_range(u16 val, u16 min, u16 max)
{
	return !less(val, min) && !more(val, max);
}

static inline u32 tipc_net_hash_mixes(struct net *net, int tn_rand)
{
	return net_hash_mix(&init_net) ^ net_hash_mix(net) ^ tn_rand;
}

#ifdef CONFIG_SYSCTL
int tipc_register_sysctl(void);
void tipc_unregister_sysctl(void);
#else
#define tipc_register_sysctl() 0
#define tipc_unregister_sysctl()
#endif
#endif<|MERGE_RESOLUTION|>--- conflicted
+++ resolved
@@ -145,13 +145,10 @@
 	/* Tracing of node internal messages */
 	struct packet_type loopback_pt;
 
-<<<<<<< HEAD
-=======
 #ifdef CONFIG_TIPC_CRYPTO
 	/* TX crypto handler */
 	struct tipc_crypto *crypto_tx;
 #endif
->>>>>>> d1988041
 	/* Work item for net finalize */
 	struct tipc_net_work final_work;
 };
