--- conflicted
+++ resolved
@@ -301,18 +301,6 @@
 		err = receive_fd_user(scm->fp->fp[i], cmsg_data + i, o_flags);
 		if (err < 0)
 			break;
-<<<<<<< HEAD
-		new_fd = err;
-		err = put_user(new_fd, cmfptr);
-		if (err) {
-			put_unused_fd(new_fd);
-			break;
-		}
-		/* Bump the usage count and install the file. */
-		__receive_sock(fp[i]);
-		fd_install(new_fd, get_file(fp[i]));
-=======
->>>>>>> 85b047c6
 	}
 
 	if (i > 0) {
