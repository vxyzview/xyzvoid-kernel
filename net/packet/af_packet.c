--- conflicted
+++ resolved
@@ -308,15 +308,6 @@
 	RCU_INIT_POINTER(po->cached_dev, NULL);
 }
 
-<<<<<<< HEAD
-static bool packet_use_direct_xmit(const struct packet_sock *po)
-{
-	/* Paired with WRITE_ONCE() in packet_setsockopt() */
-	return READ_ONCE(po->xmit) == packet_direct_xmit;
-}
-
-=======
->>>>>>> 98817289
 static u16 packet_pick_tx_queue(struct sk_buff *skb)
 {
 	struct net_device *dev = skb->dev;
@@ -2889,12 +2880,7 @@
 		packet_inc_pending(&po->tx_ring);
 
 		status = TP_STATUS_SEND_REQUEST;
-<<<<<<< HEAD
-		/* Paired with WRITE_ONCE() in packet_setsockopt() */
-		err = READ_ONCE(po->xmit)(skb);
-=======
 		err = packet_xmit(po, skb);
->>>>>>> 98817289
 		if (unlikely(err != 0)) {
 			if (err > 0)
 				err = net_xmit_errno(err);
@@ -3098,13 +3084,8 @@
 		virtio_net_hdr_set_proto(skb, &vnet_hdr);
 	}
 
-<<<<<<< HEAD
-	/* Paired with WRITE_ONCE() in packet_setsockopt() */
-	err = READ_ONCE(po->xmit)(skb);
-=======
 	err = packet_xmit(po, skb);
 
->>>>>>> 98817289
 	if (unlikely(err != 0)) {
 		if (err > 0)
 			err = net_xmit_errno(err);
@@ -4051,12 +4032,7 @@
 		if (copy_from_sockptr(&val, optval, sizeof(val)))
 			return -EFAULT;
 
-<<<<<<< HEAD
-		/* Paired with all lockless reads of po->xmit */
-		WRITE_ONCE(po->xmit, val ? packet_direct_xmit : dev_queue_xmit);
-=======
 		packet_sock_flag_set(po, PACKET_SOCK_QDISC_BYPASS, val);
->>>>>>> 98817289
 		return 0;
 	}
 	default:
