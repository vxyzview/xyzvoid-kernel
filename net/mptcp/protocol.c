// SPDX-License-Identifier: GPL-2.0
/* Multipath TCP
 *
 * Copyright (c) 2017 - 2019, Intel Corporation.
 */

#define pr_fmt(fmt) "MPTCP: " fmt

#include <linux/kernel.h>
#include <linux/module.h>
#include <linux/netdevice.h>
#include <linux/sched/signal.h>
#include <linux/atomic.h>
#include <net/sock.h>
#include <net/inet_common.h>
#include <net/inet_hashtables.h>
#include <net/protocol.h>
#include <net/tcp.h>
#include <net/tcp_states.h>
#if IS_ENABLED(CONFIG_MPTCP_IPV6)
#include <net/transp_v6.h>
#endif
#include <net/mptcp.h>
#include <net/xfrm.h>
#include <asm/ioctls.h>
#include "protocol.h"
#include "mib.h"

#define CREATE_TRACE_POINTS
#include <trace/events/mptcp.h>

#if IS_ENABLED(CONFIG_MPTCP_IPV6)
struct mptcp6_sock {
	struct mptcp_sock msk;
	struct ipv6_pinfo np;
};
#endif

enum {
	MPTCP_CMSG_TS = BIT(0),
	MPTCP_CMSG_INQ = BIT(1),
};

static struct percpu_counter mptcp_sockets_allocated ____cacheline_aligned_in_smp;

static void __mptcp_destroy_sock(struct sock *sk);
static void mptcp_check_send_data_fin(struct sock *sk);

DEFINE_PER_CPU(struct mptcp_delegated_action, mptcp_delegated_actions);
static struct net_device mptcp_napi_dev;

/* Returns end sequence number of the receiver's advertised window */
static u64 mptcp_wnd_end(const struct mptcp_sock *msk)
{
	return READ_ONCE(msk->wnd_end);
}

static bool mptcp_is_tcpsk(struct sock *sk)
{
	struct socket *sock = sk->sk_socket;

	if (unlikely(sk->sk_prot == &tcp_prot)) {
		/* we are being invoked after mptcp_accept() has
		 * accepted a non-mp-capable flow: sk is a tcp_sk,
		 * not an mptcp one.
		 *
		 * Hand the socket over to tcp so all further socket ops
		 * bypass mptcp.
		 */
		WRITE_ONCE(sock->ops, &inet_stream_ops);
		return true;
#if IS_ENABLED(CONFIG_MPTCP_IPV6)
	} else if (unlikely(sk->sk_prot == &tcpv6_prot)) {
		WRITE_ONCE(sock->ops, &inet6_stream_ops);
		return true;
#endif
	}

	return false;
}

static int __mptcp_socket_create(struct mptcp_sock *msk)
{
	struct mptcp_subflow_context *subflow;
	struct sock *sk = (struct sock *)msk;
	struct socket *ssock;
	int err;

	err = mptcp_subflow_create_socket(sk, sk->sk_family, &ssock);
	if (err)
		return err;

<<<<<<< HEAD
	WRITE_ONCE(msk->first, ssock->sk);
	WRITE_ONCE(msk->subflow, ssock);
=======
	msk->scaling_ratio = tcp_sk(ssock->sk)->scaling_ratio;
	WRITE_ONCE(msk->first, ssock->sk);
>>>>>>> 98817289
	subflow = mptcp_subflow_ctx(ssock->sk);
	list_add(&subflow->node, &msk->conn_list);
	sock_hold(ssock->sk);
	subflow->request_mptcp = 1;
	subflow->subflow_id = msk->subflow_id++;

	/* This is the first subflow, always with id 0 */
	subflow->local_id_valid = 1;
	mptcp_sock_graft(msk->first, sk->sk_socket);
	iput(SOCK_INODE(ssock));

	return 0;
}

/* If the MPC handshake is not started, returns the first subflow,
 * eventually allocating it.
 */
struct sock *__mptcp_nmpc_sk(struct mptcp_sock *msk)
{
	struct sock *sk = (struct sock *)msk;
	int ret;

	if (!((1 << sk->sk_state) & (TCPF_CLOSE | TCPF_LISTEN)))
		return ERR_PTR(-EINVAL);

	if (!msk->first) {
		ret = __mptcp_socket_create(msk);
		if (ret)
			return ERR_PTR(ret);

		mptcp_sockopt_sync(msk, msk->first);
	}

	return msk->first;
}

static void mptcp_drop(struct sock *sk, struct sk_buff *skb)
{
	sk_drops_add(sk, skb);
	__kfree_skb(skb);
}

static void mptcp_rmem_fwd_alloc_add(struct sock *sk, int size)
{
	WRITE_ONCE(mptcp_sk(sk)->rmem_fwd_alloc,
		   mptcp_sk(sk)->rmem_fwd_alloc + size);
}

static void mptcp_rmem_charge(struct sock *sk, int size)
{
	mptcp_rmem_fwd_alloc_add(sk, -size);
}

static bool mptcp_try_coalesce(struct sock *sk, struct sk_buff *to,
			       struct sk_buff *from)
{
	bool fragstolen;
	int delta;

	if (MPTCP_SKB_CB(from)->offset ||
	    !skb_try_coalesce(to, from, &fragstolen, &delta))
		return false;

	pr_debug("colesced seq %llx into %llx new len %d new end seq %llx",
		 MPTCP_SKB_CB(from)->map_seq, MPTCP_SKB_CB(to)->map_seq,
		 to->len, MPTCP_SKB_CB(from)->end_seq);
	MPTCP_SKB_CB(to)->end_seq = MPTCP_SKB_CB(from)->end_seq;

	/* note the fwd memory can reach a negative value after accounting
	 * for the delta, but the later skb free will restore a non
	 * negative one
	 */
	atomic_add(delta, &sk->sk_rmem_alloc);
	mptcp_rmem_charge(sk, delta);
	kfree_skb_partial(from, fragstolen);

	return true;
}

static bool mptcp_ooo_try_coalesce(struct mptcp_sock *msk, struct sk_buff *to,
				   struct sk_buff *from)
{
	if (MPTCP_SKB_CB(from)->map_seq != MPTCP_SKB_CB(to)->end_seq)
		return false;

	return mptcp_try_coalesce((struct sock *)msk, to, from);
}

static void __mptcp_rmem_reclaim(struct sock *sk, int amount)
{
	amount >>= PAGE_SHIFT;
	mptcp_rmem_charge(sk, amount << PAGE_SHIFT);
	__sk_mem_reduce_allocated(sk, amount);
}

static void mptcp_rmem_uncharge(struct sock *sk, int size)
{
	struct mptcp_sock *msk = mptcp_sk(sk);
	int reclaimable;

	mptcp_rmem_fwd_alloc_add(sk, size);
	reclaimable = msk->rmem_fwd_alloc - sk_unused_reserved_mem(sk);

	/* see sk_mem_uncharge() for the rationale behind the following schema */
	if (unlikely(reclaimable >= PAGE_SIZE))
		__mptcp_rmem_reclaim(sk, reclaimable);
}

static void mptcp_rfree(struct sk_buff *skb)
{
	unsigned int len = skb->truesize;
	struct sock *sk = skb->sk;

	atomic_sub(len, &sk->sk_rmem_alloc);
	mptcp_rmem_uncharge(sk, len);
}

void mptcp_set_owner_r(struct sk_buff *skb, struct sock *sk)
{
	skb_orphan(skb);
	skb->sk = sk;
	skb->destructor = mptcp_rfree;
	atomic_add(skb->truesize, &sk->sk_rmem_alloc);
	mptcp_rmem_charge(sk, skb->truesize);
}

/* "inspired" by tcp_data_queue_ofo(), main differences:
 * - use mptcp seqs
 * - don't cope with sacks
 */
static void mptcp_data_queue_ofo(struct mptcp_sock *msk, struct sk_buff *skb)
{
	struct sock *sk = (struct sock *)msk;
	struct rb_node **p, *parent;
	u64 seq, end_seq, max_seq;
	struct sk_buff *skb1;

	seq = MPTCP_SKB_CB(skb)->map_seq;
	end_seq = MPTCP_SKB_CB(skb)->end_seq;
	max_seq = atomic64_read(&msk->rcv_wnd_sent);

	pr_debug("msk=%p seq=%llx limit=%llx empty=%d", msk, seq, max_seq,
		 RB_EMPTY_ROOT(&msk->out_of_order_queue));
	if (after64(end_seq, max_seq)) {
		/* out of window */
		mptcp_drop(sk, skb);
		pr_debug("oow by %lld, rcv_wnd_sent %llu\n",
			 (unsigned long long)end_seq - (unsigned long)max_seq,
			 (unsigned long long)atomic64_read(&msk->rcv_wnd_sent));
		MPTCP_INC_STATS(sock_net(sk), MPTCP_MIB_NODSSWINDOW);
		return;
	}

	p = &msk->out_of_order_queue.rb_node;
	MPTCP_INC_STATS(sock_net(sk), MPTCP_MIB_OFOQUEUE);
	if (RB_EMPTY_ROOT(&msk->out_of_order_queue)) {
		rb_link_node(&skb->rbnode, NULL, p);
		rb_insert_color(&skb->rbnode, &msk->out_of_order_queue);
		msk->ooo_last_skb = skb;
		goto end;
	}

	/* with 2 subflows, adding at end of ooo queue is quite likely
	 * Use of ooo_last_skb avoids the O(Log(N)) rbtree lookup.
	 */
	if (mptcp_ooo_try_coalesce(msk, msk->ooo_last_skb, skb)) {
		MPTCP_INC_STATS(sock_net(sk), MPTCP_MIB_OFOMERGE);
		MPTCP_INC_STATS(sock_net(sk), MPTCP_MIB_OFOQUEUETAIL);
		return;
	}

	/* Can avoid an rbtree lookup if we are adding skb after ooo_last_skb */
	if (!before64(seq, MPTCP_SKB_CB(msk->ooo_last_skb)->end_seq)) {
		MPTCP_INC_STATS(sock_net(sk), MPTCP_MIB_OFOQUEUETAIL);
		parent = &msk->ooo_last_skb->rbnode;
		p = &parent->rb_right;
		goto insert;
	}

	/* Find place to insert this segment. Handle overlaps on the way. */
	parent = NULL;
	while (*p) {
		parent = *p;
		skb1 = rb_to_skb(parent);
		if (before64(seq, MPTCP_SKB_CB(skb1)->map_seq)) {
			p = &parent->rb_left;
			continue;
		}
		if (before64(seq, MPTCP_SKB_CB(skb1)->end_seq)) {
			if (!after64(end_seq, MPTCP_SKB_CB(skb1)->end_seq)) {
				/* All the bits are present. Drop. */
				mptcp_drop(sk, skb);
				MPTCP_INC_STATS(sock_net(sk), MPTCP_MIB_DUPDATA);
				return;
			}
			if (after64(seq, MPTCP_SKB_CB(skb1)->map_seq)) {
				/* partial overlap:
				 *     |     skb      |
				 *  |     skb1    |
				 * continue traversing
				 */
			} else {
				/* skb's seq == skb1's seq and skb covers skb1.
				 * Replace skb1 with skb.
				 */
				rb_replace_node(&skb1->rbnode, &skb->rbnode,
						&msk->out_of_order_queue);
				mptcp_drop(sk, skb1);
				MPTCP_INC_STATS(sock_net(sk), MPTCP_MIB_DUPDATA);
				goto merge_right;
			}
		} else if (mptcp_ooo_try_coalesce(msk, skb1, skb)) {
			MPTCP_INC_STATS(sock_net(sk), MPTCP_MIB_OFOMERGE);
			return;
		}
		p = &parent->rb_right;
	}

insert:
	/* Insert segment into RB tree. */
	rb_link_node(&skb->rbnode, parent, p);
	rb_insert_color(&skb->rbnode, &msk->out_of_order_queue);

merge_right:
	/* Remove other segments covered by skb. */
	while ((skb1 = skb_rb_next(skb)) != NULL) {
		if (before64(end_seq, MPTCP_SKB_CB(skb1)->end_seq))
			break;
		rb_erase(&skb1->rbnode, &msk->out_of_order_queue);
		mptcp_drop(sk, skb1);
		MPTCP_INC_STATS(sock_net(sk), MPTCP_MIB_DUPDATA);
	}
	/* If there is no skb after us, we are the last_skb ! */
	if (!skb1)
		msk->ooo_last_skb = skb;

end:
	skb_condense(skb);
	mptcp_set_owner_r(skb, sk);
}

static bool mptcp_rmem_schedule(struct sock *sk, struct sock *ssk, int size)
{
	struct mptcp_sock *msk = mptcp_sk(sk);
	int amt, amount;

	if (size <= msk->rmem_fwd_alloc)
		return true;

	size -= msk->rmem_fwd_alloc;
	amt = sk_mem_pages(size);
	amount = amt << PAGE_SHIFT;
	if (!__sk_mem_raise_allocated(sk, size, amt, SK_MEM_RECV))
		return false;

	mptcp_rmem_fwd_alloc_add(sk, amount);
	return true;
}

static bool __mptcp_move_skb(struct mptcp_sock *msk, struct sock *ssk,
			     struct sk_buff *skb, unsigned int offset,
			     size_t copy_len)
{
	struct mptcp_subflow_context *subflow = mptcp_subflow_ctx(ssk);
	struct sock *sk = (struct sock *)msk;
	struct sk_buff *tail;
	bool has_rxtstamp;

	__skb_unlink(skb, &ssk->sk_receive_queue);

	skb_ext_reset(skb);
	skb_orphan(skb);

	/* try to fetch required memory from subflow */
	if (!mptcp_rmem_schedule(sk, ssk, skb->truesize))
		goto drop;

	has_rxtstamp = TCP_SKB_CB(skb)->has_rxtstamp;

	/* the skb map_seq accounts for the skb offset:
	 * mptcp_subflow_get_mapped_dsn() is based on the current tp->copied_seq
	 * value
	 */
	MPTCP_SKB_CB(skb)->map_seq = mptcp_subflow_get_mapped_dsn(subflow);
	MPTCP_SKB_CB(skb)->end_seq = MPTCP_SKB_CB(skb)->map_seq + copy_len;
	MPTCP_SKB_CB(skb)->offset = offset;
	MPTCP_SKB_CB(skb)->has_rxtstamp = has_rxtstamp;

	if (MPTCP_SKB_CB(skb)->map_seq == msk->ack_seq) {
		/* in sequence */
		msk->bytes_received += copy_len;
		WRITE_ONCE(msk->ack_seq, msk->ack_seq + copy_len);
		tail = skb_peek_tail(&sk->sk_receive_queue);
		if (tail && mptcp_try_coalesce(sk, tail, skb))
			return true;

		mptcp_set_owner_r(skb, sk);
		__skb_queue_tail(&sk->sk_receive_queue, skb);
		return true;
	} else if (after64(MPTCP_SKB_CB(skb)->map_seq, msk->ack_seq)) {
		mptcp_data_queue_ofo(msk, skb);
		return false;
	}

	/* old data, keep it simple and drop the whole pkt, sender
	 * will retransmit as needed, if needed.
	 */
	MPTCP_INC_STATS(sock_net(sk), MPTCP_MIB_DUPDATA);
drop:
	mptcp_drop(sk, skb);
	return false;
}

static void mptcp_stop_rtx_timer(struct sock *sk)
{
	struct inet_connection_sock *icsk = inet_csk(sk);

	sk_stop_timer(sk, &icsk->icsk_retransmit_timer);
	mptcp_sk(sk)->timer_ival = 0;
}

static void mptcp_close_wake_up(struct sock *sk)
{
	if (sock_flag(sk, SOCK_DEAD))
		return;

	sk->sk_state_change(sk);
	if (sk->sk_shutdown == SHUTDOWN_MASK ||
	    sk->sk_state == TCP_CLOSE)
		sk_wake_async(sk, SOCK_WAKE_WAITD, POLL_HUP);
	else
		sk_wake_async(sk, SOCK_WAKE_WAITD, POLL_IN);
}

static bool mptcp_pending_data_fin_ack(struct sock *sk)
{
	struct mptcp_sock *msk = mptcp_sk(sk);

	return ((1 << sk->sk_state) &
		(TCPF_FIN_WAIT1 | TCPF_CLOSING | TCPF_LAST_ACK)) &&
	       msk->write_seq == READ_ONCE(msk->snd_una);
}

static void mptcp_check_data_fin_ack(struct sock *sk)
{
	struct mptcp_sock *msk = mptcp_sk(sk);

	/* Look for an acknowledged DATA_FIN */
	if (mptcp_pending_data_fin_ack(sk)) {
		WRITE_ONCE(msk->snd_data_fin_enable, 0);

		switch (sk->sk_state) {
		case TCP_FIN_WAIT1:
			inet_sk_state_store(sk, TCP_FIN_WAIT2);
			break;
		case TCP_CLOSING:
		case TCP_LAST_ACK:
			inet_sk_state_store(sk, TCP_CLOSE);
			break;
		}

		mptcp_close_wake_up(sk);
	}
}

static bool mptcp_pending_data_fin(struct sock *sk, u64 *seq)
{
	struct mptcp_sock *msk = mptcp_sk(sk);

	if (READ_ONCE(msk->rcv_data_fin) &&
	    ((1 << sk->sk_state) &
	     (TCPF_ESTABLISHED | TCPF_FIN_WAIT1 | TCPF_FIN_WAIT2))) {
		u64 rcv_data_fin_seq = READ_ONCE(msk->rcv_data_fin_seq);

		if (msk->ack_seq == rcv_data_fin_seq) {
			if (seq)
				*seq = rcv_data_fin_seq;

			return true;
		}
	}

	return false;
}

static void mptcp_set_datafin_timeout(struct sock *sk)
{
	struct inet_connection_sock *icsk = inet_csk(sk);
	u32 retransmits;

	retransmits = min_t(u32, icsk->icsk_retransmits,
			    ilog2(TCP_RTO_MAX / TCP_RTO_MIN));

	mptcp_sk(sk)->timer_ival = TCP_RTO_MIN << retransmits;
}

static void __mptcp_set_timeout(struct sock *sk, long tout)
{
	mptcp_sk(sk)->timer_ival = tout > 0 ? tout : TCP_RTO_MIN;
}

static long mptcp_timeout_from_subflow(const struct mptcp_subflow_context *subflow)
{
	const struct sock *ssk = mptcp_subflow_tcp_sock(subflow);

	return inet_csk(ssk)->icsk_pending && !subflow->stale_count ?
	       inet_csk(ssk)->icsk_timeout - jiffies : 0;
}

static void mptcp_set_timeout(struct sock *sk)
{
	struct mptcp_subflow_context *subflow;
	long tout = 0;

	mptcp_for_each_subflow(mptcp_sk(sk), subflow)
		tout = max(tout, mptcp_timeout_from_subflow(subflow));
	__mptcp_set_timeout(sk, tout);
}

static inline bool tcp_can_send_ack(const struct sock *ssk)
{
	return !((1 << inet_sk_state_load(ssk)) &
	       (TCPF_SYN_SENT | TCPF_SYN_RECV | TCPF_TIME_WAIT | TCPF_CLOSE | TCPF_LISTEN));
}

void __mptcp_subflow_send_ack(struct sock *ssk)
{
	if (tcp_can_send_ack(ssk))
		tcp_send_ack(ssk);
}

static void mptcp_subflow_send_ack(struct sock *ssk)
{
	bool slow;

	slow = lock_sock_fast(ssk);
	__mptcp_subflow_send_ack(ssk);
	unlock_sock_fast(ssk, slow);
}

static void mptcp_send_ack(struct mptcp_sock *msk)
{
	struct mptcp_subflow_context *subflow;

	mptcp_for_each_subflow(msk, subflow)
		mptcp_subflow_send_ack(mptcp_subflow_tcp_sock(subflow));
}

static void mptcp_subflow_cleanup_rbuf(struct sock *ssk)
{
	bool slow;

	slow = lock_sock_fast(ssk);
	if (tcp_can_send_ack(ssk))
		tcp_cleanup_rbuf(ssk, 1);
	unlock_sock_fast(ssk, slow);
}

static bool mptcp_subflow_could_cleanup(const struct sock *ssk, bool rx_empty)
{
	const struct inet_connection_sock *icsk = inet_csk(ssk);
	u8 ack_pending = READ_ONCE(icsk->icsk_ack.pending);
	const struct tcp_sock *tp = tcp_sk(ssk);

	return (ack_pending & ICSK_ACK_SCHED) &&
		((READ_ONCE(tp->rcv_nxt) - READ_ONCE(tp->rcv_wup) >
		  READ_ONCE(icsk->icsk_ack.rcv_mss)) ||
		 (rx_empty && ack_pending &
			      (ICSK_ACK_PUSHED2 | ICSK_ACK_PUSHED)));
}

static void mptcp_cleanup_rbuf(struct mptcp_sock *msk)
{
	int old_space = READ_ONCE(msk->old_wspace);
	struct mptcp_subflow_context *subflow;
	struct sock *sk = (struct sock *)msk;
	int space =  __mptcp_space(sk);
	bool cleanup, rx_empty;

	cleanup = (space > 0) && (space >= (old_space << 1));
	rx_empty = !__mptcp_rmem(sk);

	mptcp_for_each_subflow(msk, subflow) {
		struct sock *ssk = mptcp_subflow_tcp_sock(subflow);

		if (cleanup || mptcp_subflow_could_cleanup(ssk, rx_empty))
			mptcp_subflow_cleanup_rbuf(ssk);
	}
}

static bool mptcp_check_data_fin(struct sock *sk)
{
	struct mptcp_sock *msk = mptcp_sk(sk);
	u64 rcv_data_fin_seq;
	bool ret = false;

	/* Need to ack a DATA_FIN received from a peer while this side
	 * of the connection is in ESTABLISHED, FIN_WAIT1, or FIN_WAIT2.
	 * msk->rcv_data_fin was set when parsing the incoming options
	 * at the subflow level and the msk lock was not held, so this
	 * is the first opportunity to act on the DATA_FIN and change
	 * the msk state.
	 *
	 * If we are caught up to the sequence number of the incoming
	 * DATA_FIN, send the DATA_ACK now and do state transition.  If
	 * not caught up, do nothing and let the recv code send DATA_ACK
	 * when catching up.
	 */

	if (mptcp_pending_data_fin(sk, &rcv_data_fin_seq)) {
		WRITE_ONCE(msk->ack_seq, msk->ack_seq + 1);
		WRITE_ONCE(msk->rcv_data_fin, 0);

		WRITE_ONCE(sk->sk_shutdown, sk->sk_shutdown | RCV_SHUTDOWN);
		smp_mb__before_atomic(); /* SHUTDOWN must be visible first */

		switch (sk->sk_state) {
		case TCP_ESTABLISHED:
			inet_sk_state_store(sk, TCP_CLOSE_WAIT);
			break;
		case TCP_FIN_WAIT1:
			inet_sk_state_store(sk, TCP_CLOSING);
			break;
		case TCP_FIN_WAIT2:
			inet_sk_state_store(sk, TCP_CLOSE);
			break;
		default:
			/* Other states not expected */
			WARN_ON_ONCE(1);
			break;
		}

		ret = true;
		if (!__mptcp_check_fallback(msk))
			mptcp_send_ack(msk);
		mptcp_close_wake_up(sk);
	}
	return ret;
}

static bool __mptcp_move_skbs_from_subflow(struct mptcp_sock *msk,
					   struct sock *ssk,
					   unsigned int *bytes)
{
	struct mptcp_subflow_context *subflow = mptcp_subflow_ctx(ssk);
	struct sock *sk = (struct sock *)msk;
	unsigned int moved = 0;
	bool more_data_avail;
	struct tcp_sock *tp;
	bool done = false;
	int sk_rbuf;

	sk_rbuf = READ_ONCE(sk->sk_rcvbuf);

	if (!(sk->sk_userlocks & SOCK_RCVBUF_LOCK)) {
		int ssk_rbuf = READ_ONCE(ssk->sk_rcvbuf);

		if (unlikely(ssk_rbuf > sk_rbuf)) {
			WRITE_ONCE(sk->sk_rcvbuf, ssk_rbuf);
			sk_rbuf = ssk_rbuf;
		}
	}

	pr_debug("msk=%p ssk=%p", msk, ssk);
	tp = tcp_sk(ssk);
	do {
		u32 map_remaining, offset;
		u32 seq = tp->copied_seq;
		struct sk_buff *skb;
		bool fin;

		/* try to move as much data as available */
		map_remaining = subflow->map_data_len -
				mptcp_subflow_get_map_offset(subflow);

		skb = skb_peek(&ssk->sk_receive_queue);
		if (!skb) {
			/* With racing move_skbs_to_msk() and __mptcp_move_skbs(),
			 * a different CPU can have already processed the pending
			 * data, stop here or we can enter an infinite loop
			 */
			if (!moved)
				done = true;
			break;
		}

		if (__mptcp_check_fallback(msk)) {
			/* Under fallback skbs have no MPTCP extension and TCP could
			 * collapse them between the dummy map creation and the
			 * current dequeue. Be sure to adjust the map size.
			 */
			map_remaining = skb->len;
			subflow->map_data_len = skb->len;
		}

		offset = seq - TCP_SKB_CB(skb)->seq;
		fin = TCP_SKB_CB(skb)->tcp_flags & TCPHDR_FIN;
		if (fin) {
			done = true;
			seq++;
		}

		if (offset < skb->len) {
			size_t len = skb->len - offset;

			if (tp->urg_data)
				done = true;

			if (__mptcp_move_skb(msk, ssk, skb, offset, len))
				moved += len;
			seq += len;

			if (WARN_ON_ONCE(map_remaining < len))
				break;
		} else {
			WARN_ON_ONCE(!fin);
			sk_eat_skb(ssk, skb);
			done = true;
		}

		WRITE_ONCE(tp->copied_seq, seq);
		more_data_avail = mptcp_subflow_data_available(ssk);

		if (atomic_read(&sk->sk_rmem_alloc) > sk_rbuf) {
			done = true;
			break;
		}
	} while (more_data_avail);

	*bytes += moved;
	return done;
}

static bool __mptcp_ofo_queue(struct mptcp_sock *msk)
{
	struct sock *sk = (struct sock *)msk;
	struct sk_buff *skb, *tail;
	bool moved = false;
	struct rb_node *p;
	u64 end_seq;

	p = rb_first(&msk->out_of_order_queue);
	pr_debug("msk=%p empty=%d", msk, RB_EMPTY_ROOT(&msk->out_of_order_queue));
	while (p) {
		skb = rb_to_skb(p);
		if (after64(MPTCP_SKB_CB(skb)->map_seq, msk->ack_seq))
			break;

		p = rb_next(p);
		rb_erase(&skb->rbnode, &msk->out_of_order_queue);

		if (unlikely(!after64(MPTCP_SKB_CB(skb)->end_seq,
				      msk->ack_seq))) {
			mptcp_drop(sk, skb);
			MPTCP_INC_STATS(sock_net(sk), MPTCP_MIB_DUPDATA);
			continue;
		}

		end_seq = MPTCP_SKB_CB(skb)->end_seq;
		tail = skb_peek_tail(&sk->sk_receive_queue);
		if (!tail || !mptcp_ooo_try_coalesce(msk, tail, skb)) {
			int delta = msk->ack_seq - MPTCP_SKB_CB(skb)->map_seq;

			/* skip overlapping data, if any */
			pr_debug("uncoalesced seq=%llx ack seq=%llx delta=%d",
				 MPTCP_SKB_CB(skb)->map_seq, msk->ack_seq,
				 delta);
			MPTCP_SKB_CB(skb)->offset += delta;
			MPTCP_SKB_CB(skb)->map_seq += delta;
			__skb_queue_tail(&sk->sk_receive_queue, skb);
		}
		msk->bytes_received += end_seq - msk->ack_seq;
		msk->ack_seq = end_seq;
		moved = true;
	}
	return moved;
}

static bool __mptcp_subflow_error_report(struct sock *sk, struct sock *ssk)
{
	int err = sock_error(ssk);
	int ssk_state;

	if (!err)
		return false;

	/* only propagate errors on fallen-back sockets or
	 * on MPC connect
	 */
	if (sk->sk_state != TCP_SYN_SENT && !__mptcp_check_fallback(mptcp_sk(sk)))
		return false;

	/* We need to propagate only transition to CLOSE state.
	 * Orphaned socket will see such state change via
	 * subflow_sched_work_if_closed() and that path will properly
	 * destroy the msk as needed.
	 */
	ssk_state = inet_sk_state_load(ssk);
	if (ssk_state == TCP_CLOSE && !sock_flag(sk, SOCK_DEAD))
		inet_sk_state_store(sk, ssk_state);
	WRITE_ONCE(sk->sk_err, -err);

	/* This barrier is coupled with smp_rmb() in mptcp_poll() */
	smp_wmb();
	sk_error_report(sk);
	return true;
}

void __mptcp_error_report(struct sock *sk)
{
	struct mptcp_subflow_context *subflow;
	struct mptcp_sock *msk = mptcp_sk(sk);

	mptcp_for_each_subflow(msk, subflow)
		if (__mptcp_subflow_error_report(sk, mptcp_subflow_tcp_sock(subflow)))
			break;
}

/* In most cases we will be able to lock the mptcp socket.  If its already
 * owned, we need to defer to the work queue to avoid ABBA deadlock.
 */
static bool move_skbs_to_msk(struct mptcp_sock *msk, struct sock *ssk)
{
	struct sock *sk = (struct sock *)msk;
	unsigned int moved = 0;

	__mptcp_move_skbs_from_subflow(msk, ssk, &moved);
	__mptcp_ofo_queue(msk);
	if (unlikely(ssk->sk_err)) {
		if (!sock_owned_by_user(sk))
			__mptcp_error_report(sk);
		else
			__set_bit(MPTCP_ERROR_REPORT,  &msk->cb_flags);
	}

	/* If the moves have caught up with the DATA_FIN sequence number
	 * it's time to ack the DATA_FIN and change socket state, but
	 * this is not a good place to change state. Let the workqueue
	 * do it.
	 */
	if (mptcp_pending_data_fin(sk, NULL))
		mptcp_schedule_work(sk);
	return moved > 0;
}

void mptcp_data_ready(struct sock *sk, struct sock *ssk)
{
	struct mptcp_subflow_context *subflow = mptcp_subflow_ctx(ssk);
	struct mptcp_sock *msk = mptcp_sk(sk);
	int sk_rbuf, ssk_rbuf;

	/* The peer can send data while we are shutting down this
	 * subflow at msk destruction time, but we must avoid enqueuing
	 * more data to the msk receive queue
	 */
	if (unlikely(subflow->disposable))
		return;

	ssk_rbuf = READ_ONCE(ssk->sk_rcvbuf);
	sk_rbuf = READ_ONCE(sk->sk_rcvbuf);
	if (unlikely(ssk_rbuf > sk_rbuf))
		sk_rbuf = ssk_rbuf;

	/* over limit? can't append more skbs to msk, Also, no need to wake-up*/
	if (__mptcp_rmem(sk) > sk_rbuf) {
		MPTCP_INC_STATS(sock_net(sk), MPTCP_MIB_RCVPRUNED);
		return;
	}

	/* Wake-up the reader only for in-sequence data */
	mptcp_data_lock(sk);
	if (move_skbs_to_msk(msk, ssk))
		sk->sk_data_ready(sk);

	mptcp_data_unlock(sk);
}

static void mptcp_subflow_joined(struct mptcp_sock *msk, struct sock *ssk)
{
	mptcp_subflow_ctx(ssk)->map_seq = READ_ONCE(msk->ack_seq);
	WRITE_ONCE(msk->allow_infinite_fallback, false);
	mptcp_event(MPTCP_EVENT_SUB_ESTABLISHED, msk, ssk, GFP_ATOMIC);
}

static bool __mptcp_finish_join(struct mptcp_sock *msk, struct sock *ssk)
{
	struct sock *sk = (struct sock *)msk;

	if (sk->sk_state != TCP_ESTABLISHED)
		return false;

	/* attach to msk socket only after we are sure we will deal with it
	 * at close time
	 */
	if (sk->sk_socket && !ssk->sk_socket)
		mptcp_sock_graft(ssk, sk->sk_socket);

<<<<<<< HEAD
	mptcp_sockopt_sync_locked(msk, ssk);
	mptcp_subflow_joined(msk, ssk);
	mptcp_stop_tout_timer(sk);
=======
	mptcp_subflow_ctx(ssk)->subflow_id = msk->subflow_id++;
	mptcp_sockopt_sync_locked(msk, ssk);
	mptcp_subflow_joined(msk, ssk);
	mptcp_stop_tout_timer(sk);
	__mptcp_propagate_sndbuf(sk, ssk);
>>>>>>> 98817289
	return true;
}

static void __mptcp_flush_join_list(struct sock *sk, struct list_head *join_list)
{
	struct mptcp_subflow_context *tmp, *subflow;
	struct mptcp_sock *msk = mptcp_sk(sk);

	list_for_each_entry_safe(subflow, tmp, join_list, node) {
		struct sock *ssk = mptcp_subflow_tcp_sock(subflow);
		bool slow = lock_sock_fast(ssk);

		list_move_tail(&subflow->node, &msk->conn_list);
		if (!__mptcp_finish_join(msk, ssk))
			mptcp_subflow_reset(ssk);
		unlock_sock_fast(ssk, slow);
	}
}

static bool mptcp_rtx_timer_pending(struct sock *sk)
{
	return timer_pending(&inet_csk(sk)->icsk_retransmit_timer);
}

static void mptcp_reset_rtx_timer(struct sock *sk)
{
	struct inet_connection_sock *icsk = inet_csk(sk);
	unsigned long tout;

	/* prevent rescheduling on close */
	if (unlikely(inet_sk_state_load(sk) == TCP_CLOSE))
		return;

	tout = mptcp_sk(sk)->timer_ival;
	sk_reset_timer(sk, &icsk->icsk_retransmit_timer, jiffies + tout);
}

bool mptcp_schedule_work(struct sock *sk)
{
	if (inet_sk_state_load(sk) != TCP_CLOSE &&
	    schedule_work(&mptcp_sk(sk)->work)) {
		/* each subflow already holds a reference to the sk, and the
		 * workqueue is invoked by a subflow, so sk can't go away here.
		 */
		sock_hold(sk);
		return true;
	}
	return false;
}

<<<<<<< HEAD
void mptcp_subflow_eof(struct sock *sk)
{
	if (!test_and_set_bit(MPTCP_WORK_EOF, &mptcp_sk(sk)->flags))
		mptcp_schedule_work(sk);
}

static void mptcp_check_for_eof(struct mptcp_sock *msk)
{
	struct mptcp_subflow_context *subflow;
	struct sock *sk = (struct sock *)msk;
	int receivers = 0;

	mptcp_for_each_subflow(msk, subflow)
		receivers += !subflow->rx_eof;
	if (receivers)
		return;

	if (!(sk->sk_shutdown & RCV_SHUTDOWN)) {
		/* hopefully temporary hack: propagate shutdown status
		 * to msk, when all subflows agree on it
		 */
		WRITE_ONCE(sk->sk_shutdown, sk->sk_shutdown | RCV_SHUTDOWN);

		smp_mb__before_atomic(); /* SHUTDOWN must be visible first */
		sk->sk_data_ready(sk);
	}

	switch (sk->sk_state) {
	case TCP_ESTABLISHED:
		inet_sk_state_store(sk, TCP_CLOSE_WAIT);
		break;
	case TCP_FIN_WAIT1:
		inet_sk_state_store(sk, TCP_CLOSING);
		break;
	case TCP_FIN_WAIT2:
		inet_sk_state_store(sk, TCP_CLOSE);
		break;
	default:
		return;
	}
	mptcp_close_wake_up(sk);
}

=======
>>>>>>> 98817289
static struct sock *mptcp_subflow_recv_lookup(const struct mptcp_sock *msk)
{
	struct mptcp_subflow_context *subflow;

	msk_owned_by_me(msk);

	mptcp_for_each_subflow(msk, subflow) {
		if (READ_ONCE(subflow->data_avail))
			return mptcp_subflow_tcp_sock(subflow);
	}

	return NULL;
}

static bool mptcp_skb_can_collapse_to(u64 write_seq,
				      const struct sk_buff *skb,
				      const struct mptcp_ext *mpext)
{
	if (!tcp_skb_can_collapse_to(skb))
		return false;

	/* can collapse only if MPTCP level sequence is in order and this
	 * mapping has not been xmitted yet
	 */
	return mpext && mpext->data_seq + mpext->data_len == write_seq &&
	       !mpext->frozen;
}

/* we can append data to the given data frag if:
 * - there is space available in the backing page_frag
 * - the data frag tail matches the current page_frag free offset
 * - the data frag end sequence number matches the current write seq
 */
static bool mptcp_frag_can_collapse_to(const struct mptcp_sock *msk,
				       const struct page_frag *pfrag,
				       const struct mptcp_data_frag *df)
{
	return df && pfrag->page == df->page &&
		pfrag->size - pfrag->offset > 0 &&
		pfrag->offset == (df->offset + df->data_len) &&
		df->data_seq + df->data_len == msk->write_seq;
}

static void dfrag_uncharge(struct sock *sk, int len)
{
	sk_mem_uncharge(sk, len);
	sk_wmem_queued_add(sk, -len);
}

static void dfrag_clear(struct sock *sk, struct mptcp_data_frag *dfrag)
{
	int len = dfrag->data_len + dfrag->overhead;

	list_del(&dfrag->list);
	dfrag_uncharge(sk, len);
	put_page(dfrag->page);
}

static void __mptcp_clean_una(struct sock *sk)
{
	struct mptcp_sock *msk = mptcp_sk(sk);
	struct mptcp_data_frag *dtmp, *dfrag;
	u64 snd_una;

	snd_una = msk->snd_una;
	list_for_each_entry_safe(dfrag, dtmp, &msk->rtx_queue, list) {
		if (after64(dfrag->data_seq + dfrag->data_len, snd_una))
			break;

		if (unlikely(dfrag == msk->first_pending)) {
			/* in recovery mode can see ack after the current snd head */
			if (WARN_ON_ONCE(!msk->recovery))
				break;

			WRITE_ONCE(msk->first_pending, mptcp_send_next(sk));
		}

		dfrag_clear(sk, dfrag);
	}

	dfrag = mptcp_rtx_head(sk);
	if (dfrag && after64(snd_una, dfrag->data_seq)) {
		u64 delta = snd_una - dfrag->data_seq;

		/* prevent wrap around in recovery mode */
		if (unlikely(delta > dfrag->already_sent)) {
			if (WARN_ON_ONCE(!msk->recovery))
				goto out;
			if (WARN_ON_ONCE(delta > dfrag->data_len))
				goto out;
			dfrag->already_sent += delta - dfrag->already_sent;
		}

		dfrag->data_seq += delta;
		dfrag->offset += delta;
		dfrag->data_len -= delta;
		dfrag->already_sent -= delta;

		dfrag_uncharge(sk, delta);
	}

	/* all retransmitted data acked, recovery completed */
	if (unlikely(msk->recovery) && after64(msk->snd_una, msk->recovery_snd_nxt))
		msk->recovery = false;

out:
	if (snd_una == READ_ONCE(msk->snd_nxt) &&
	    snd_una == READ_ONCE(msk->write_seq)) {
		if (mptcp_rtx_timer_pending(sk) && !mptcp_data_fin_enabled(msk))
			mptcp_stop_rtx_timer(sk);
	} else {
		mptcp_reset_rtx_timer(sk);
	}
}

static void __mptcp_clean_una_wakeup(struct sock *sk)
{
	lockdep_assert_held_once(&sk->sk_lock.slock);

	__mptcp_clean_una(sk);
	mptcp_write_space(sk);
}

static void mptcp_clean_una_wakeup(struct sock *sk)
{
	mptcp_data_lock(sk);
	__mptcp_clean_una_wakeup(sk);
	mptcp_data_unlock(sk);
}

static void mptcp_enter_memory_pressure(struct sock *sk)
{
	struct mptcp_subflow_context *subflow;
	struct mptcp_sock *msk = mptcp_sk(sk);
	bool first = true;

	mptcp_for_each_subflow(msk, subflow) {
		struct sock *ssk = mptcp_subflow_tcp_sock(subflow);

		if (first)
			tcp_enter_memory_pressure(ssk);
		sk_stream_moderate_sndbuf(ssk);

		first = false;
	}
	__mptcp_sync_sndbuf(sk);
}

/* ensure we get enough memory for the frag hdr, beyond some minimal amount of
 * data
 */
static bool mptcp_page_frag_refill(struct sock *sk, struct page_frag *pfrag)
{
	if (likely(skb_page_frag_refill(32U + sizeof(struct mptcp_data_frag),
					pfrag, sk->sk_allocation)))
		return true;

	mptcp_enter_memory_pressure(sk);
	return false;
}

static struct mptcp_data_frag *
mptcp_carve_data_frag(const struct mptcp_sock *msk, struct page_frag *pfrag,
		      int orig_offset)
{
	int offset = ALIGN(orig_offset, sizeof(long));
	struct mptcp_data_frag *dfrag;

	dfrag = (struct mptcp_data_frag *)(page_to_virt(pfrag->page) + offset);
	dfrag->data_len = 0;
	dfrag->data_seq = msk->write_seq;
	dfrag->overhead = offset - orig_offset + sizeof(struct mptcp_data_frag);
	dfrag->offset = offset + sizeof(struct mptcp_data_frag);
	dfrag->already_sent = 0;
	dfrag->page = pfrag->page;

	return dfrag;
}

struct mptcp_sendmsg_info {
	int mss_now;
	int size_goal;
	u16 limit;
	u16 sent;
	unsigned int flags;
	bool data_lock_held;
};

static int mptcp_check_allowed_size(const struct mptcp_sock *msk, struct sock *ssk,
				    u64 data_seq, int avail_size)
{
	u64 window_end = mptcp_wnd_end(msk);
	u64 mptcp_snd_wnd;

	if (__mptcp_check_fallback(msk))
		return avail_size;

	mptcp_snd_wnd = window_end - data_seq;
	avail_size = min_t(unsigned int, mptcp_snd_wnd, avail_size);

	if (unlikely(tcp_sk(ssk)->snd_wnd < mptcp_snd_wnd)) {
		tcp_sk(ssk)->snd_wnd = min_t(u64, U32_MAX, mptcp_snd_wnd);
		MPTCP_INC_STATS(sock_net(ssk), MPTCP_MIB_SNDWNDSHARED);
	}

	return avail_size;
}

static bool __mptcp_add_ext(struct sk_buff *skb, gfp_t gfp)
{
	struct skb_ext *mpext = __skb_ext_alloc(gfp);

	if (!mpext)
		return false;
	__skb_ext_set(skb, SKB_EXT_MPTCP, mpext);
	return true;
}

static struct sk_buff *__mptcp_do_alloc_tx_skb(struct sock *sk, gfp_t gfp)
{
	struct sk_buff *skb;

	skb = alloc_skb_fclone(MAX_TCP_HEADER, gfp);
	if (likely(skb)) {
		if (likely(__mptcp_add_ext(skb, gfp))) {
			skb_reserve(skb, MAX_TCP_HEADER);
			skb->ip_summed = CHECKSUM_PARTIAL;
			INIT_LIST_HEAD(&skb->tcp_tsorted_anchor);
			return skb;
		}
		__kfree_skb(skb);
	} else {
		mptcp_enter_memory_pressure(sk);
	}
	return NULL;
}

static struct sk_buff *__mptcp_alloc_tx_skb(struct sock *sk, struct sock *ssk, gfp_t gfp)
{
	struct sk_buff *skb;

	skb = __mptcp_do_alloc_tx_skb(sk, gfp);
	if (!skb)
		return NULL;

	if (likely(sk_wmem_schedule(ssk, skb->truesize))) {
		tcp_skb_entail(ssk, skb);
		return skb;
	}
	tcp_skb_tsorted_anchor_cleanup(skb);
	kfree_skb(skb);
	return NULL;
}

static struct sk_buff *mptcp_alloc_tx_skb(struct sock *sk, struct sock *ssk, bool data_lock_held)
{
	gfp_t gfp = data_lock_held ? GFP_ATOMIC : sk->sk_allocation;

	return __mptcp_alloc_tx_skb(sk, ssk, gfp);
}

/* note: this always recompute the csum on the whole skb, even
 * if we just appended a single frag. More status info needed
 */
static void mptcp_update_data_checksum(struct sk_buff *skb, int added)
{
	struct mptcp_ext *mpext = mptcp_get_ext(skb);
	__wsum csum = ~csum_unfold(mpext->csum);
	int offset = skb->len - added;

	mpext->csum = csum_fold(csum_block_add(csum, skb_checksum(skb, offset, added, 0), offset));
}

static void mptcp_update_infinite_map(struct mptcp_sock *msk,
				      struct sock *ssk,
				      struct mptcp_ext *mpext)
{
	if (!mpext)
		return;

	mpext->infinite_map = 1;
	mpext->data_len = 0;

	MPTCP_INC_STATS(sock_net(ssk), MPTCP_MIB_INFINITEMAPTX);
	mptcp_subflow_ctx(ssk)->send_infinite_map = 0;
	pr_fallback(msk);
	mptcp_do_fallback(ssk);
}

#define MPTCP_MAX_GSO_SIZE (GSO_LEGACY_MAX_SIZE - (MAX_TCP_HEADER + 1))

static int mptcp_sendmsg_frag(struct sock *sk, struct sock *ssk,
			      struct mptcp_data_frag *dfrag,
			      struct mptcp_sendmsg_info *info)
{
	u64 data_seq = dfrag->data_seq + info->sent;
	int offset = dfrag->offset + info->sent;
	struct mptcp_sock *msk = mptcp_sk(sk);
	bool zero_window_probe = false;
	struct mptcp_ext *mpext = NULL;
	bool can_coalesce = false;
	bool reuse_skb = true;
	struct sk_buff *skb;
	size_t copy;
	int i;

	pr_debug("msk=%p ssk=%p sending dfrag at seq=%llu len=%u already sent=%u",
		 msk, ssk, dfrag->data_seq, dfrag->data_len, info->sent);

	if (WARN_ON_ONCE(info->sent > info->limit ||
			 info->limit > dfrag->data_len))
		return 0;

	if (unlikely(!__tcp_can_send(ssk)))
		return -EAGAIN;

	/* compute send limit */
	if (unlikely(ssk->sk_gso_max_size > MPTCP_MAX_GSO_SIZE))
		ssk->sk_gso_max_size = MPTCP_MAX_GSO_SIZE;
	info->mss_now = tcp_send_mss(ssk, &info->size_goal, info->flags);
	copy = info->size_goal;

	skb = tcp_write_queue_tail(ssk);
	if (skb && copy > skb->len) {
		/* Limit the write to the size available in the
		 * current skb, if any, so that we create at most a new skb.
		 * Explicitly tells TCP internals to avoid collapsing on later
		 * queue management operation, to avoid breaking the ext <->
		 * SSN association set here
		 */
		mpext = skb_ext_find(skb, SKB_EXT_MPTCP);
		if (!mptcp_skb_can_collapse_to(data_seq, skb, mpext)) {
			TCP_SKB_CB(skb)->eor = 1;
			goto alloc_skb;
		}

		i = skb_shinfo(skb)->nr_frags;
		can_coalesce = skb_can_coalesce(skb, i, dfrag->page, offset);
		if (!can_coalesce && i >= READ_ONCE(sysctl_max_skb_frags)) {
			tcp_mark_push(tcp_sk(ssk), skb);
			goto alloc_skb;
		}

		copy -= skb->len;
	} else {
alloc_skb:
		skb = mptcp_alloc_tx_skb(sk, ssk, info->data_lock_held);
		if (!skb)
			return -ENOMEM;

		i = skb_shinfo(skb)->nr_frags;
		reuse_skb = false;
		mpext = skb_ext_find(skb, SKB_EXT_MPTCP);
	}

	/* Zero window and all data acked? Probe. */
	copy = mptcp_check_allowed_size(msk, ssk, data_seq, copy);
	if (copy == 0) {
		u64 snd_una = READ_ONCE(msk->snd_una);

		if (snd_una != msk->snd_nxt || tcp_write_queue_tail(ssk)) {
			tcp_remove_empty_skb(ssk);
			return 0;
		}

		zero_window_probe = true;
		data_seq = snd_una - 1;
		copy = 1;
	}

	copy = min_t(size_t, copy, info->limit - info->sent);
	if (!sk_wmem_schedule(ssk, copy)) {
		tcp_remove_empty_skb(ssk);
		return -ENOMEM;
	}

	if (can_coalesce) {
		skb_frag_size_add(&skb_shinfo(skb)->frags[i - 1], copy);
	} else {
		get_page(dfrag->page);
		skb_fill_page_desc(skb, i, dfrag->page, offset, copy);
	}

	skb->len += copy;
	skb->data_len += copy;
	skb->truesize += copy;
	sk_wmem_queued_add(ssk, copy);
	sk_mem_charge(ssk, copy);
	WRITE_ONCE(tcp_sk(ssk)->write_seq, tcp_sk(ssk)->write_seq + copy);
	TCP_SKB_CB(skb)->end_seq += copy;
	tcp_skb_pcount_set(skb, 0);

	/* on skb reuse we just need to update the DSS len */
	if (reuse_skb) {
		TCP_SKB_CB(skb)->tcp_flags &= ~TCPHDR_PSH;
		mpext->data_len += copy;
		goto out;
	}

	memset(mpext, 0, sizeof(*mpext));
	mpext->data_seq = data_seq;
	mpext->subflow_seq = mptcp_subflow_ctx(ssk)->rel_write_seq;
	mpext->data_len = copy;
	mpext->use_map = 1;
	mpext->dsn64 = 1;

	pr_debug("data_seq=%llu subflow_seq=%u data_len=%u dsn64=%d",
		 mpext->data_seq, mpext->subflow_seq, mpext->data_len,
		 mpext->dsn64);

	if (zero_window_probe) {
		mptcp_subflow_ctx(ssk)->rel_write_seq += copy;
		mpext->frozen = 1;
		if (READ_ONCE(msk->csum_enabled))
			mptcp_update_data_checksum(skb, copy);
		tcp_push_pending_frames(ssk);
		return 0;
	}
out:
	if (READ_ONCE(msk->csum_enabled))
		mptcp_update_data_checksum(skb, copy);
	if (mptcp_subflow_ctx(ssk)->send_infinite_map)
		mptcp_update_infinite_map(msk, ssk, mpext);
	trace_mptcp_sendmsg_frag(mpext);
	mptcp_subflow_ctx(ssk)->rel_write_seq += copy;
	return copy;
}

#define MPTCP_SEND_BURST_SIZE		((1 << 16) - \
					 sizeof(struct tcphdr) - \
					 MAX_TCP_OPTION_SPACE - \
					 sizeof(struct ipv6hdr) - \
					 sizeof(struct frag_hdr))

struct subflow_send_info {
	struct sock *ssk;
	u64 linger_time;
};

void mptcp_subflow_set_active(struct mptcp_subflow_context *subflow)
{
	if (!subflow->stale)
		return;

	subflow->stale = 0;
	MPTCP_INC_STATS(sock_net(mptcp_subflow_tcp_sock(subflow)), MPTCP_MIB_SUBFLOWRECOVER);
}

bool mptcp_subflow_active(struct mptcp_subflow_context *subflow)
{
	if (unlikely(subflow->stale)) {
		u32 rcv_tstamp = READ_ONCE(tcp_sk(mptcp_subflow_tcp_sock(subflow))->rcv_tstamp);

		if (subflow->stale_rcv_tstamp == rcv_tstamp)
			return false;

		mptcp_subflow_set_active(subflow);
	}
	return __mptcp_subflow_active(subflow);
}

#define SSK_MODE_ACTIVE	0
#define SSK_MODE_BACKUP	1
#define SSK_MODE_MAX	2

/* implement the mptcp packet scheduler;
 * returns the subflow that will transmit the next DSS
 * additionally updates the rtx timeout
 */
struct sock *mptcp_subflow_get_send(struct mptcp_sock *msk)
{
	struct subflow_send_info send_info[SSK_MODE_MAX];
	struct mptcp_subflow_context *subflow;
	struct sock *sk = (struct sock *)msk;
	u32 pace, burst, wmem;
	int i, nr_active = 0;
	struct sock *ssk;
	u64 linger_time;
	long tout = 0;

	/* pick the subflow with the lower wmem/wspace ratio */
	for (i = 0; i < SSK_MODE_MAX; ++i) {
		send_info[i].ssk = NULL;
		send_info[i].linger_time = -1;
	}

	mptcp_for_each_subflow(msk, subflow) {
		trace_mptcp_subflow_get_send(subflow);
		ssk =  mptcp_subflow_tcp_sock(subflow);
		if (!mptcp_subflow_active(subflow))
			continue;

		tout = max(tout, mptcp_timeout_from_subflow(subflow));
		nr_active += !subflow->backup;
		pace = subflow->avg_pacing_rate;
		if (unlikely(!pace)) {
			/* init pacing rate from socket */
			subflow->avg_pacing_rate = READ_ONCE(ssk->sk_pacing_rate);
			pace = subflow->avg_pacing_rate;
			if (!pace)
				continue;
		}

		linger_time = div_u64((u64)READ_ONCE(ssk->sk_wmem_queued) << 32, pace);
		if (linger_time < send_info[subflow->backup].linger_time) {
			send_info[subflow->backup].ssk = ssk;
			send_info[subflow->backup].linger_time = linger_time;
		}
	}
	__mptcp_set_timeout(sk, tout);

	/* pick the best backup if no other subflow is active */
	if (!nr_active)
		send_info[SSK_MODE_ACTIVE].ssk = send_info[SSK_MODE_BACKUP].ssk;

	/* According to the blest algorithm, to avoid HoL blocking for the
	 * faster flow, we need to:
	 * - estimate the faster flow linger time
	 * - use the above to estimate the amount of byte transferred
	 *   by the faster flow
	 * - check that the amount of queued data is greter than the above,
	 *   otherwise do not use the picked, slower, subflow
	 * We select the subflow with the shorter estimated time to flush
	 * the queued mem, which basically ensure the above. We just need
	 * to check that subflow has a non empty cwin.
	 */
	ssk = send_info[SSK_MODE_ACTIVE].ssk;
	if (!ssk || !sk_stream_memory_free(ssk))
		return NULL;

	burst = min_t(int, MPTCP_SEND_BURST_SIZE, mptcp_wnd_end(msk) - msk->snd_nxt);
	wmem = READ_ONCE(ssk->sk_wmem_queued);
	if (!burst)
		return ssk;

	subflow = mptcp_subflow_ctx(ssk);
	subflow->avg_pacing_rate = div_u64((u64)subflow->avg_pacing_rate * wmem +
					   READ_ONCE(ssk->sk_pacing_rate) * burst,
					   burst + wmem);
	msk->snd_burst = burst;
	return ssk;
}

static void mptcp_push_release(struct sock *ssk, struct mptcp_sendmsg_info *info)
{
	tcp_push(ssk, 0, info->mss_now, tcp_sk(ssk)->nonagle, info->size_goal);
	release_sock(ssk);
}

static void mptcp_update_post_push(struct mptcp_sock *msk,
				   struct mptcp_data_frag *dfrag,
				   u32 sent)
{
	u64 snd_nxt_new = dfrag->data_seq;

	dfrag->already_sent += sent;

	msk->snd_burst -= sent;

	snd_nxt_new += dfrag->already_sent;

	/* snd_nxt_new can be smaller than snd_nxt in case mptcp
	 * is recovering after a failover. In that event, this re-sends
	 * old segments.
	 *
	 * Thus compute snd_nxt_new candidate based on
	 * the dfrag->data_seq that was sent and the data
	 * that has been handed to the subflow for transmission
	 * and skip update in case it was old dfrag.
	 */
	if (likely(after64(snd_nxt_new, msk->snd_nxt))) {
		msk->bytes_sent += snd_nxt_new - msk->snd_nxt;
		msk->snd_nxt = snd_nxt_new;
	}
}

void mptcp_check_and_set_pending(struct sock *sk)
{
	if (mptcp_send_head(sk))
		mptcp_sk(sk)->push_pending |= BIT(MPTCP_PUSH_PENDING);
}

static int __subflow_push_pending(struct sock *sk, struct sock *ssk,
				  struct mptcp_sendmsg_info *info)
{
	struct mptcp_sock *msk = mptcp_sk(sk);
	struct mptcp_data_frag *dfrag;
	int len, copied = 0, err = 0;

	while ((dfrag = mptcp_send_head(sk))) {
		info->sent = dfrag->already_sent;
		info->limit = dfrag->data_len;
		len = dfrag->data_len - dfrag->already_sent;
		while (len > 0) {
			int ret = 0;

			ret = mptcp_sendmsg_frag(sk, ssk, dfrag, info);
			if (ret <= 0) {
				err = copied ? : ret;
				goto out;
			}

			info->sent += ret;
			copied += ret;
			len -= ret;

			mptcp_update_post_push(msk, dfrag, ret);
		}
		WRITE_ONCE(msk->first_pending, mptcp_send_next(sk));

		if (msk->snd_burst <= 0 ||
		    !sk_stream_memory_free(ssk) ||
		    !mptcp_subflow_active(mptcp_subflow_ctx(ssk))) {
			err = copied;
			goto out;
		}
		mptcp_set_timeout(sk);
	}
	err = copied;

out:
	return err;
}

void __mptcp_push_pending(struct sock *sk, unsigned int flags)
{
	struct sock *prev_ssk = NULL, *ssk = NULL;
	struct mptcp_sock *msk = mptcp_sk(sk);
	struct mptcp_sendmsg_info info = {
				.flags = flags,
	};
	bool do_check_data_fin = false;
	int push_count = 1;

	while (mptcp_send_head(sk) && (push_count > 0)) {
		struct mptcp_subflow_context *subflow;
		int ret = 0;

		if (mptcp_sched_get_send(msk))
			break;

		push_count = 0;

		mptcp_for_each_subflow(msk, subflow) {
			if (READ_ONCE(subflow->scheduled)) {
				mptcp_subflow_set_scheduled(subflow, false);

				prev_ssk = ssk;
				ssk = mptcp_subflow_tcp_sock(subflow);
				if (ssk != prev_ssk) {
					/* First check. If the ssk has changed since
					 * the last round, release prev_ssk
					 */
					if (prev_ssk)
						mptcp_push_release(prev_ssk, &info);

					/* Need to lock the new subflow only if different
					 * from the previous one, otherwise we are still
					 * helding the relevant lock
					 */
					lock_sock(ssk);
				}

				push_count++;

				ret = __subflow_push_pending(sk, ssk, &info);
				if (ret <= 0) {
					if (ret != -EAGAIN ||
					    (1 << ssk->sk_state) &
					     (TCPF_FIN_WAIT1 | TCPF_FIN_WAIT2 | TCPF_CLOSE))
						push_count--;
					continue;
				}
				do_check_data_fin = true;
			}
		}
	}

	/* at this point we held the socket lock for the last subflow we used */
	if (ssk)
		mptcp_push_release(ssk, &info);

	/* ensure the rtx timer is running */
	if (!mptcp_rtx_timer_pending(sk))
		mptcp_reset_rtx_timer(sk);
	if (do_check_data_fin)
		mptcp_check_send_data_fin(sk);
}

static void __mptcp_subflow_push_pending(struct sock *sk, struct sock *ssk, bool first)
{
	struct mptcp_sock *msk = mptcp_sk(sk);
	struct mptcp_sendmsg_info info = {
		.data_lock_held = true,
	};
	bool keep_pushing = true;
	struct sock *xmit_ssk;
	int copied = 0;

	info.flags = 0;
	while (mptcp_send_head(sk) && keep_pushing) {
		struct mptcp_subflow_context *subflow = mptcp_subflow_ctx(ssk);
		int ret = 0;

		/* check for a different subflow usage only after
		 * spooling the first chunk of data
		 */
		if (first) {
			mptcp_subflow_set_scheduled(subflow, false);
			ret = __subflow_push_pending(sk, ssk, &info);
			first = false;
			if (ret <= 0)
				break;
			copied += ret;
			continue;
		}

		if (mptcp_sched_get_send(msk))
			goto out;

		if (READ_ONCE(subflow->scheduled)) {
			mptcp_subflow_set_scheduled(subflow, false);
			ret = __subflow_push_pending(sk, ssk, &info);
			if (ret <= 0)
				keep_pushing = false;
			copied += ret;
		}

		mptcp_for_each_subflow(msk, subflow) {
			if (READ_ONCE(subflow->scheduled)) {
				xmit_ssk = mptcp_subflow_tcp_sock(subflow);
				if (xmit_ssk != ssk) {
					mptcp_subflow_delegate(subflow,
							       MPTCP_DELEGATE_SEND);
					keep_pushing = false;
				}
			}
		}
	}

out:
	/* __mptcp_alloc_tx_skb could have released some wmem and we are
	 * not going to flush it via release_sock()
	 */
	if (copied) {
		tcp_push(ssk, 0, info.mss_now, tcp_sk(ssk)->nonagle,
			 info.size_goal);
		if (!mptcp_rtx_timer_pending(sk))
			mptcp_reset_rtx_timer(sk);

		if (msk->snd_data_fin_enable &&
		    msk->snd_nxt + 1 == msk->write_seq)
			mptcp_schedule_work(sk);
	}
}

static void mptcp_set_nospace(struct sock *sk)
{
	/* enable autotune */
	set_bit(SOCK_NOSPACE, &sk->sk_socket->flags);

	/* will be cleared on avail space */
	set_bit(MPTCP_NOSPACE, &mptcp_sk(sk)->flags);
}

static int mptcp_disconnect(struct sock *sk, int flags);

<<<<<<< HEAD
static int mptcp_sendmsg_fastopen(struct sock *sk, struct sock *ssk, struct msghdr *msg,
=======
static int mptcp_sendmsg_fastopen(struct sock *sk, struct msghdr *msg,
>>>>>>> 98817289
				  size_t len, int *copied_syn)
{
	unsigned int saved_flags = msg->msg_flags;
	struct mptcp_sock *msk = mptcp_sk(sk);
	struct sock *ssk;
	int ret;

	/* on flags based fastopen the mptcp is supposed to create the
	 * first subflow right now. Otherwise we are in the defer_connect
	 * path, and the first subflow must be already present.
	 * Since the defer_connect flag is cleared after the first succsful
	 * fastopen attempt, no need to check for additional subflow status.
	 */
	if (msg->msg_flags & MSG_FASTOPEN) {
		ssk = __mptcp_nmpc_sk(msk);
		if (IS_ERR(ssk))
			return PTR_ERR(ssk);
	}
	if (!msk->first)
		return -EINVAL;

	ssk = msk->first;

	lock_sock(ssk);
	msg->msg_flags |= MSG_DONTWAIT;
	msk->fastopening = 1;
	ret = tcp_sendmsg_fastopen(ssk, msg, copied_syn, len, NULL);
	msk->fastopening = 0;
	msg->msg_flags = saved_flags;
	release_sock(ssk);

	/* do the blocking bits of inet_stream_connect outside the ssk socket lock */
	if (ret == -EINPROGRESS && !(msg->msg_flags & MSG_DONTWAIT)) {
		ret = __inet_stream_connect(sk->sk_socket, msg->msg_name,
					    msg->msg_namelen, msg->msg_flags, 1);

		/* Keep the same behaviour of plain TCP: zero the copied bytes in
		 * case of any error, except timeout or signal
		 */
		if (ret && ret != -EINPROGRESS && ret != -ERESTARTSYS && ret != -EINTR)
			*copied_syn = 0;
	} else if (ret && ret != -EINPROGRESS) {
		/* The disconnect() op called by tcp_sendmsg_fastopen()/
		 * __inet_stream_connect() can fail, due to looking check,
		 * see mptcp_disconnect().
		 * Attempt it again outside the problematic scope.
		 */
		if (!mptcp_disconnect(sk, 0))
			sk->sk_socket->state = SS_UNCONNECTED;
	}
	inet_clear_bit(DEFER_CONNECT, sk);

	return ret;
}

static int mptcp_sendmsg(struct sock *sk, struct msghdr *msg, size_t len)
{
	struct mptcp_sock *msk = mptcp_sk(sk);
	struct page_frag *pfrag;
	size_t copied = 0;
	int ret = 0;
	long timeo;

	/* silently ignore everything else */
	msg->msg_flags &= MSG_MORE | MSG_DONTWAIT | MSG_NOSIGNAL | MSG_FASTOPEN;

	lock_sock(sk);

	if (unlikely(inet_test_bit(DEFER_CONNECT, sk) ||
		     msg->msg_flags & MSG_FASTOPEN)) {
		int copied_syn = 0;

		ret = mptcp_sendmsg_fastopen(sk, msg, len, &copied_syn);
		copied += copied_syn;
		if (ret == -EINPROGRESS && copied_syn > 0)
			goto out;
		else if (ret)
			goto do_error;
	}

	timeo = sock_sndtimeo(sk, msg->msg_flags & MSG_DONTWAIT);

	if ((1 << sk->sk_state) & ~(TCPF_ESTABLISHED | TCPF_CLOSE_WAIT)) {
		ret = sk_stream_wait_connect(sk, &timeo);
		if (ret)
			goto do_error;
	}

	ret = -EPIPE;
	if (unlikely(sk->sk_err || (sk->sk_shutdown & SEND_SHUTDOWN)))
		goto do_error;

	pfrag = sk_page_frag(sk);

	while (msg_data_left(msg)) {
		int total_ts, frag_truesize = 0;
		struct mptcp_data_frag *dfrag;
		bool dfrag_collapsed;
		size_t psize, offset;

		/* reuse tail pfrag, if possible, or carve a new one from the
		 * page allocator
		 */
		dfrag = mptcp_pending_tail(sk);
		dfrag_collapsed = mptcp_frag_can_collapse_to(msk, pfrag, dfrag);
		if (!dfrag_collapsed) {
			if (!sk_stream_memory_free(sk))
				goto wait_for_memory;

			if (!mptcp_page_frag_refill(sk, pfrag))
				goto wait_for_memory;

			dfrag = mptcp_carve_data_frag(msk, pfrag, pfrag->offset);
			frag_truesize = dfrag->overhead;
		}

		/* we do not bound vs wspace, to allow a single packet.
		 * memory accounting will prevent execessive memory usage
		 * anyway
		 */
		offset = dfrag->offset + dfrag->data_len;
		psize = pfrag->size - offset;
		psize = min_t(size_t, psize, msg_data_left(msg));
		total_ts = psize + frag_truesize;

		if (!sk_wmem_schedule(sk, total_ts))
			goto wait_for_memory;

		if (copy_page_from_iter(dfrag->page, offset, psize,
					&msg->msg_iter) != psize) {
			ret = -EFAULT;
			goto do_error;
		}

		/* data successfully copied into the write queue */
		sk_forward_alloc_add(sk, -total_ts);
		copied += psize;
		dfrag->data_len += psize;
		frag_truesize += psize;
		pfrag->offset += frag_truesize;
		WRITE_ONCE(msk->write_seq, msk->write_seq + psize);

		/* charge data on mptcp pending queue to the msk socket
		 * Note: we charge such data both to sk and ssk
		 */
		sk_wmem_queued_add(sk, frag_truesize);
		if (!dfrag_collapsed) {
			get_page(dfrag->page);
			list_add_tail(&dfrag->list, &msk->rtx_queue);
			if (!msk->first_pending)
				WRITE_ONCE(msk->first_pending, dfrag);
		}
		pr_debug("msk=%p dfrag at seq=%llu len=%u sent=%u new=%d", msk,
			 dfrag->data_seq, dfrag->data_len, dfrag->already_sent,
			 !dfrag_collapsed);

		continue;

wait_for_memory:
		mptcp_set_nospace(sk);
		__mptcp_push_pending(sk, msg->msg_flags);
		ret = sk_stream_wait_memory(sk, &timeo);
		if (ret)
			goto do_error;
	}

	if (copied)
		__mptcp_push_pending(sk, msg->msg_flags);

out:
	release_sock(sk);
	return copied;

do_error:
	if (copied)
		goto out;

	copied = sk_stream_error(sk, msg->msg_flags, ret);
	goto out;
}

static int __mptcp_recvmsg_mskq(struct mptcp_sock *msk,
				struct msghdr *msg,
				size_t len, int flags,
				struct scm_timestamping_internal *tss,
				int *cmsg_flags)
{
	struct sk_buff *skb, *tmp;
	int copied = 0;

	skb_queue_walk_safe(&msk->receive_queue, skb, tmp) {
		u32 offset = MPTCP_SKB_CB(skb)->offset;
		u32 data_len = skb->len - offset;
		u32 count = min_t(size_t, len - copied, data_len);
		int err;

		if (!(flags & MSG_TRUNC)) {
			err = skb_copy_datagram_msg(skb, offset, msg, count);
			if (unlikely(err < 0)) {
				if (!copied)
					return err;
				break;
			}
		}

		if (MPTCP_SKB_CB(skb)->has_rxtstamp) {
			tcp_update_recv_tstamps(skb, tss);
			*cmsg_flags |= MPTCP_CMSG_TS;
		}

		copied += count;

		if (count < data_len) {
			if (!(flags & MSG_PEEK)) {
				MPTCP_SKB_CB(skb)->offset += count;
				MPTCP_SKB_CB(skb)->map_seq += count;
			}
			break;
		}

		if (!(flags & MSG_PEEK)) {
			/* we will bulk release the skb memory later */
			skb->destructor = NULL;
			WRITE_ONCE(msk->rmem_released, msk->rmem_released + skb->truesize);
			__skb_unlink(skb, &msk->receive_queue);
			__kfree_skb(skb);
		}

		if (copied >= len)
			break;
	}

	return copied;
}

/* receive buffer autotuning.  See tcp_rcv_space_adjust for more information.
 *
 * Only difference: Use highest rtt estimate of the subflows in use.
 */
static void mptcp_rcv_space_adjust(struct mptcp_sock *msk, int copied)
{
	struct mptcp_subflow_context *subflow;
	struct sock *sk = (struct sock *)msk;
	u8 scaling_ratio = U8_MAX;
	u32 time, advmss = 1;
	u64 rtt_us, mstamp;

	msk_owned_by_me(msk);

	if (copied <= 0)
		return;

	msk->rcvq_space.copied += copied;

	mstamp = div_u64(tcp_clock_ns(), NSEC_PER_USEC);
	time = tcp_stamp_us_delta(mstamp, msk->rcvq_space.time);

	rtt_us = msk->rcvq_space.rtt_us;
	if (rtt_us && time < (rtt_us >> 3))
		return;

	rtt_us = 0;
	mptcp_for_each_subflow(msk, subflow) {
		const struct tcp_sock *tp;
		u64 sf_rtt_us;
		u32 sf_advmss;

		tp = tcp_sk(mptcp_subflow_tcp_sock(subflow));

		sf_rtt_us = READ_ONCE(tp->rcv_rtt_est.rtt_us);
		sf_advmss = READ_ONCE(tp->advmss);

		rtt_us = max(sf_rtt_us, rtt_us);
		advmss = max(sf_advmss, advmss);
		scaling_ratio = min(tp->scaling_ratio, scaling_ratio);
	}

	msk->rcvq_space.rtt_us = rtt_us;
	msk->scaling_ratio = scaling_ratio;
	if (time < (rtt_us >> 3) || rtt_us == 0)
		return;

	if (msk->rcvq_space.copied <= msk->rcvq_space.space)
		goto new_measure;

	if (READ_ONCE(sock_net(sk)->ipv4.sysctl_tcp_moderate_rcvbuf) &&
	    !(sk->sk_userlocks & SOCK_RCVBUF_LOCK)) {
		u64 rcvwin, grow;
		int rcvbuf;

		rcvwin = ((u64)msk->rcvq_space.copied << 1) + 16 * advmss;

		grow = rcvwin * (msk->rcvq_space.copied - msk->rcvq_space.space);

		do_div(grow, msk->rcvq_space.space);
		rcvwin += (grow << 1);

		rcvbuf = min_t(u64, __tcp_space_from_win(scaling_ratio, rcvwin),
			       READ_ONCE(sock_net(sk)->ipv4.sysctl_tcp_rmem[2]));

		if (rcvbuf > sk->sk_rcvbuf) {
			u32 window_clamp;

			window_clamp = __tcp_win_from_space(scaling_ratio, rcvbuf);
			WRITE_ONCE(sk->sk_rcvbuf, rcvbuf);

			/* Make subflows follow along.  If we do not do this, we
			 * get drops at subflow level if skbs can't be moved to
			 * the mptcp rx queue fast enough (announced rcv_win can
			 * exceed ssk->sk_rcvbuf).
			 */
			mptcp_for_each_subflow(msk, subflow) {
				struct sock *ssk;
				bool slow;

				ssk = mptcp_subflow_tcp_sock(subflow);
				slow = lock_sock_fast(ssk);
				WRITE_ONCE(ssk->sk_rcvbuf, rcvbuf);
				tcp_sk(ssk)->window_clamp = window_clamp;
				tcp_cleanup_rbuf(ssk, 1);
				unlock_sock_fast(ssk, slow);
			}
		}
	}

	msk->rcvq_space.space = msk->rcvq_space.copied;
new_measure:
	msk->rcvq_space.copied = 0;
	msk->rcvq_space.time = mstamp;
}

static void __mptcp_update_rmem(struct sock *sk)
{
	struct mptcp_sock *msk = mptcp_sk(sk);

	if (!msk->rmem_released)
		return;

	atomic_sub(msk->rmem_released, &sk->sk_rmem_alloc);
	mptcp_rmem_uncharge(sk, msk->rmem_released);
	WRITE_ONCE(msk->rmem_released, 0);
}

static void __mptcp_splice_receive_queue(struct sock *sk)
{
	struct mptcp_sock *msk = mptcp_sk(sk);

	skb_queue_splice_tail_init(&sk->sk_receive_queue, &msk->receive_queue);
}

static bool __mptcp_move_skbs(struct mptcp_sock *msk)
{
	struct sock *sk = (struct sock *)msk;
	unsigned int moved = 0;
	bool ret, done;

	do {
		struct sock *ssk = mptcp_subflow_recv_lookup(msk);
		bool slowpath;

		/* we can have data pending in the subflows only if the msk
		 * receive buffer was full at subflow_data_ready() time,
		 * that is an unlikely slow path.
		 */
		if (likely(!ssk))
			break;

		slowpath = lock_sock_fast(ssk);
		mptcp_data_lock(sk);
		__mptcp_update_rmem(sk);
		done = __mptcp_move_skbs_from_subflow(msk, ssk, &moved);
		mptcp_data_unlock(sk);

		if (unlikely(ssk->sk_err))
			__mptcp_error_report(sk);
		unlock_sock_fast(ssk, slowpath);
	} while (!done);

	/* acquire the data lock only if some input data is pending */
	ret = moved > 0;
	if (!RB_EMPTY_ROOT(&msk->out_of_order_queue) ||
	    !skb_queue_empty_lockless(&sk->sk_receive_queue)) {
		mptcp_data_lock(sk);
		__mptcp_update_rmem(sk);
		ret |= __mptcp_ofo_queue(msk);
		__mptcp_splice_receive_queue(sk);
		mptcp_data_unlock(sk);
	}
	if (ret)
		mptcp_check_data_fin((struct sock *)msk);
	return !skb_queue_empty(&msk->receive_queue);
}

static unsigned int mptcp_inq_hint(const struct sock *sk)
{
	const struct mptcp_sock *msk = mptcp_sk(sk);
	const struct sk_buff *skb;

	skb = skb_peek(&msk->receive_queue);
	if (skb) {
		u64 hint_val = msk->ack_seq - MPTCP_SKB_CB(skb)->map_seq;

		if (hint_val >= INT_MAX)
			return INT_MAX;

		return (unsigned int)hint_val;
	}

	if (sk->sk_state == TCP_CLOSE || (sk->sk_shutdown & RCV_SHUTDOWN))
		return 1;

	return 0;
}

static int mptcp_recvmsg(struct sock *sk, struct msghdr *msg, size_t len,
			 int flags, int *addr_len)
{
	struct mptcp_sock *msk = mptcp_sk(sk);
	struct scm_timestamping_internal tss;
	int copied = 0, cmsg_flags = 0;
	int target;
	long timeo;

	/* MSG_ERRQUEUE is really a no-op till we support IP_RECVERR */
	if (unlikely(flags & MSG_ERRQUEUE))
		return inet_recv_error(sk, msg, len, addr_len);

	lock_sock(sk);
	if (unlikely(sk->sk_state == TCP_LISTEN)) {
		copied = -ENOTCONN;
		goto out_err;
	}

	timeo = sock_rcvtimeo(sk, flags & MSG_DONTWAIT);

	len = min_t(size_t, len, INT_MAX);
	target = sock_rcvlowat(sk, flags & MSG_WAITALL, len);

	if (unlikely(msk->recvmsg_inq))
		cmsg_flags = MPTCP_CMSG_INQ;

	while (copied < len) {
		int bytes_read;

		bytes_read = __mptcp_recvmsg_mskq(msk, msg, len - copied, flags, &tss, &cmsg_flags);
		if (unlikely(bytes_read < 0)) {
			if (!copied)
				copied = bytes_read;
			goto out_err;
		}

		copied += bytes_read;

		/* be sure to advertise window change */
		mptcp_cleanup_rbuf(msk);

		if (skb_queue_empty(&msk->receive_queue) && __mptcp_move_skbs(msk))
			continue;

		/* only the master socket status is relevant here. The exit
		 * conditions mirror closely tcp_recvmsg()
		 */
		if (copied >= target)
			break;

		if (copied) {
			if (sk->sk_err ||
			    sk->sk_state == TCP_CLOSE ||
			    (sk->sk_shutdown & RCV_SHUTDOWN) ||
			    !timeo ||
			    signal_pending(current))
				break;
		} else {
			if (sk->sk_err) {
				copied = sock_error(sk);
				break;
			}

			if (sk->sk_shutdown & RCV_SHUTDOWN) {
				/* race breaker: the shutdown could be after the
				 * previous receive queue check
				 */
				if (__mptcp_move_skbs(msk))
					continue;
				break;
			}

			if (sk->sk_state == TCP_CLOSE) {
				copied = -ENOTCONN;
				break;
			}

			if (!timeo) {
				copied = -EAGAIN;
				break;
			}

			if (signal_pending(current)) {
				copied = sock_intr_errno(timeo);
				break;
			}
		}

		pr_debug("block timeout %ld", timeo);
		sk_wait_data(sk, &timeo, NULL);
	}

out_err:
	if (cmsg_flags && copied >= 0) {
		if (cmsg_flags & MPTCP_CMSG_TS)
			tcp_recv_timestamp(msg, sk, &tss);

		if (cmsg_flags & MPTCP_CMSG_INQ) {
			unsigned int inq = mptcp_inq_hint(sk);

			put_cmsg(msg, SOL_TCP, TCP_CM_INQ, sizeof(inq), &inq);
		}
	}

	pr_debug("msk=%p rx queue empty=%d:%d copied=%d",
		 msk, skb_queue_empty_lockless(&sk->sk_receive_queue),
		 skb_queue_empty(&msk->receive_queue), copied);
	if (!(flags & MSG_PEEK))
		mptcp_rcv_space_adjust(msk, copied);

	release_sock(sk);
	return copied;
}

static void mptcp_retransmit_timer(struct timer_list *t)
{
	struct inet_connection_sock *icsk = from_timer(icsk, t,
						       icsk_retransmit_timer);
	struct sock *sk = &icsk->icsk_inet.sk;
	struct mptcp_sock *msk = mptcp_sk(sk);

	bh_lock_sock(sk);
	if (!sock_owned_by_user(sk)) {
		/* we need a process context to retransmit */
		if (!test_and_set_bit(MPTCP_WORK_RTX, &msk->flags))
			mptcp_schedule_work(sk);
	} else {
		/* delegate our work to tcp_release_cb() */
		__set_bit(MPTCP_RETRANSMIT, &msk->cb_flags);
	}
	bh_unlock_sock(sk);
	sock_put(sk);
}

static void mptcp_tout_timer(struct timer_list *t)
{
	struct sock *sk = from_timer(sk, t, sk_timer);

	mptcp_schedule_work(sk);
	sock_put(sk);
}

/* Find an idle subflow.  Return NULL if there is unacked data at tcp
 * level.
 *
 * A backup subflow is returned only if that is the only kind available.
 */
struct sock *mptcp_subflow_get_retrans(struct mptcp_sock *msk)
{
	struct sock *backup = NULL, *pick = NULL;
	struct mptcp_subflow_context *subflow;
	int min_stale_count = INT_MAX;

	mptcp_for_each_subflow(msk, subflow) {
		struct sock *ssk = mptcp_subflow_tcp_sock(subflow);

		if (!__mptcp_subflow_active(subflow))
			continue;

		/* still data outstanding at TCP level? skip this */
		if (!tcp_rtx_and_write_queues_empty(ssk)) {
			mptcp_pm_subflow_chk_stale(msk, ssk);
			min_stale_count = min_t(int, min_stale_count, subflow->stale_count);
			continue;
		}

		if (subflow->backup) {
			if (!backup)
				backup = ssk;
			continue;
		}

		if (!pick)
			pick = ssk;
	}

	if (pick)
		return pick;

	/* use backup only if there are no progresses anywhere */
	return min_stale_count > 1 ? backup : NULL;
}

<<<<<<< HEAD
static void mptcp_dispose_initial_subflow(struct mptcp_sock *msk)
{
	if (msk->subflow) {
		iput(SOCK_INODE(msk->subflow));
		WRITE_ONCE(msk->subflow, NULL);
	}
}

=======
>>>>>>> 98817289
bool __mptcp_retransmit_pending_data(struct sock *sk)
{
	struct mptcp_data_frag *cur, *rtx_head;
	struct mptcp_sock *msk = mptcp_sk(sk);

	if (__mptcp_check_fallback(msk))
		return false;

	if (tcp_rtx_and_write_queues_empty(sk))
		return false;

	/* the closing socket has some data untransmitted and/or unacked:
	 * some data in the mptcp rtx queue has not really xmitted yet.
	 * keep it simple and re-inject the whole mptcp level rtx queue
	 */
	mptcp_data_lock(sk);
	__mptcp_clean_una_wakeup(sk);
	rtx_head = mptcp_rtx_head(sk);
	if (!rtx_head) {
		mptcp_data_unlock(sk);
		return false;
	}

	msk->recovery_snd_nxt = msk->snd_nxt;
	msk->recovery = true;
	mptcp_data_unlock(sk);

	msk->first_pending = rtx_head;
	msk->snd_burst = 0;

	/* be sure to clear the "sent status" on all re-injected fragments */
	list_for_each_entry(cur, &msk->rtx_queue, list) {
		if (!cur->already_sent)
			break;
		cur->already_sent = 0;
	}

	return true;
}

/* flags for __mptcp_close_ssk() */
#define MPTCP_CF_PUSH		BIT(1)
#define MPTCP_CF_FASTCLOSE	BIT(2)

/* be sure to send a reset only if the caller asked for it, also
 * clean completely the subflow status when the subflow reaches
 * TCP_CLOSE state
 */
static void __mptcp_subflow_disconnect(struct sock *ssk,
				       struct mptcp_subflow_context *subflow,
				       unsigned int flags)
{
	if (((1 << ssk->sk_state) & (TCPF_CLOSE | TCPF_LISTEN)) ||
	    (flags & MPTCP_CF_FASTCLOSE)) {
		/* The MPTCP code never wait on the subflow sockets, TCP-level
		 * disconnect should never fail
		 */
		WARN_ON_ONCE(tcp_disconnect(ssk, 0));
		mptcp_subflow_ctx_reset(subflow);
	} else {
		tcp_shutdown(ssk, SEND_SHUTDOWN);
	}
}

/* subflow sockets can be either outgoing (connect) or incoming
 * (accept).
 *
 * Outgoing subflows use in-kernel sockets.
 * Incoming subflows do not have their own 'struct socket' allocated,
 * so we need to use tcp_close() after detaching them from the mptcp
 * parent socket.
 */
static void __mptcp_close_ssk(struct sock *sk, struct sock *ssk,
			      struct mptcp_subflow_context *subflow,
			      unsigned int flags)
{
	struct mptcp_sock *msk = mptcp_sk(sk);
	bool dispose_it, need_push = false;
<<<<<<< HEAD

	/* If the first subflow moved to a close state before accept, e.g. due
	 * to an incoming reset or listener shutdown, the subflow socket is
	 * already deleted by inet_child_forget() and the mptcp socket can't
	 * survive too.
	 */
	if (msk->in_accept_queue && msk->first == ssk &&
	    (sock_flag(sk, SOCK_DEAD) || sock_flag(ssk, SOCK_DEAD))) {
		/* ensure later check in mptcp_worker() will dispose the msk */
		mptcp_set_close_tout(sk, tcp_jiffies32 - (TCP_TIMEWAIT_LEN + 1));
		sock_set_flag(sk, SOCK_DEAD);
		lock_sock_nested(ssk, SINGLE_DEPTH_NESTING);
		mptcp_subflow_drop_ctx(ssk);
		goto out_release;
	}
=======
>>>>>>> 98817289

	/* If the first subflow moved to a close state before accept, e.g. due
	 * to an incoming reset or listener shutdown, the subflow socket is
	 * already deleted by inet_child_forget() and the mptcp socket can't
	 * survive too.
	 */
	if (msk->in_accept_queue && msk->first == ssk &&
	    (sock_flag(sk, SOCK_DEAD) || sock_flag(ssk, SOCK_DEAD))) {
		/* ensure later check in mptcp_worker() will dispose the msk */
		mptcp_set_close_tout(sk, tcp_jiffies32 - (TCP_TIMEWAIT_LEN + 1));
		sock_set_flag(sk, SOCK_DEAD);
		lock_sock_nested(ssk, SINGLE_DEPTH_NESTING);
		mptcp_subflow_drop_ctx(ssk);
		goto out_release;
	}

	dispose_it = msk->free_first || ssk != msk->first;
	if (dispose_it)
		list_del(&subflow->node);

	lock_sock_nested(ssk, SINGLE_DEPTH_NESTING);

	if ((flags & MPTCP_CF_FASTCLOSE) && !__mptcp_check_fallback(msk)) {
		/* be sure to force the tcp_close path
		 * to generate the egress reset
		 */
		ssk->sk_lingertime = 0;
		sock_set_flag(ssk, SOCK_LINGER);
		subflow->send_fastclose = 1;
	}

	need_push = (flags & MPTCP_CF_PUSH) && __mptcp_retransmit_pending_data(sk);
	if (!dispose_it) {
		__mptcp_subflow_disconnect(ssk, subflow, flags);
<<<<<<< HEAD
		msk->subflow->state = SS_UNCONNECTED;
=======
>>>>>>> 98817289
		release_sock(ssk);

		goto out;
	}

	subflow->disposable = 1;

	/* if ssk hit tcp_done(), tcp_cleanup_ulp() cleared the related ops
	 * the ssk has been already destroyed, we just need to release the
	 * reference owned by msk;
	 */
	if (!inet_csk(ssk)->icsk_ulp_ops) {
		WARN_ON_ONCE(!sock_flag(ssk, SOCK_DEAD));
		kfree_rcu(subflow, rcu);
	} else {
		/* otherwise tcp will dispose of the ssk and subflow ctx */
		__tcp_close(ssk, 0);

		/* close acquired an extra ref */
		__sock_put(ssk);
	}

out_release:
	__mptcp_subflow_error_report(sk, ssk);
	release_sock(ssk);

	sock_put(ssk);

	if (ssk == msk->first)
		WRITE_ONCE(msk->first, NULL);

out:
	__mptcp_sync_sndbuf(sk);
	if (need_push)
		__mptcp_push_pending(sk, 0);

	/* Catch every 'all subflows closed' scenario, including peers silently
	 * closing them, e.g. due to timeout.
	 * For established sockets, allow an additional timeout before closing,
	 * as the protocol can still create more subflows.
	 */
	if (list_is_singular(&msk->conn_list) && msk->first &&
	    inet_sk_state_load(msk->first) == TCP_CLOSE) {
		if (sk->sk_state != TCP_ESTABLISHED ||
		    msk->in_accept_queue || sock_flag(sk, SOCK_DEAD)) {
			inet_sk_state_store(sk, TCP_CLOSE);
			mptcp_close_wake_up(sk);
		} else {
			mptcp_start_tout_timer(sk);
		}
	}
}

void mptcp_close_ssk(struct sock *sk, struct sock *ssk,
		     struct mptcp_subflow_context *subflow)
{
	if (sk->sk_state == TCP_ESTABLISHED)
		mptcp_event(MPTCP_EVENT_SUB_CLOSED, mptcp_sk(sk), ssk, GFP_KERNEL);

	/* subflow aborted before reaching the fully_established status
	 * attempt the creation of the next subflow
	 */
	mptcp_pm_subflow_check_next(mptcp_sk(sk), ssk, subflow);

	__mptcp_close_ssk(sk, ssk, subflow, MPTCP_CF_PUSH);
}

static unsigned int mptcp_sync_mss(struct sock *sk, u32 pmtu)
{
	return 0;
}

static void __mptcp_close_subflow(struct sock *sk)
{
	struct mptcp_subflow_context *subflow, *tmp;
	struct mptcp_sock *msk = mptcp_sk(sk);

	might_sleep();

	mptcp_for_each_subflow_safe(msk, subflow, tmp) {
		struct sock *ssk = mptcp_subflow_tcp_sock(subflow);

		if (inet_sk_state_load(ssk) != TCP_CLOSE)
			continue;

		/* 'subflow_data_ready' will re-sched once rx queue is empty */
		if (!skb_queue_empty_lockless(&ssk->sk_receive_queue))
			continue;

		mptcp_close_ssk(sk, ssk, subflow);
	}

}

static bool mptcp_close_tout_expired(const struct sock *sk)
{
	if (!inet_csk(sk)->icsk_mtup.probe_timestamp ||
	    sk->sk_state == TCP_CLOSE)
		return false;

	return time_after32(tcp_jiffies32,
		  inet_csk(sk)->icsk_mtup.probe_timestamp + TCP_TIMEWAIT_LEN);
}

static void mptcp_check_fastclose(struct mptcp_sock *msk)
{
	struct mptcp_subflow_context *subflow, *tmp;
	struct sock *sk = (struct sock *)msk;

	if (likely(!READ_ONCE(msk->rcv_fastclose)))
		return;

	mptcp_token_destroy(msk);

	mptcp_for_each_subflow_safe(msk, subflow, tmp) {
		struct sock *tcp_sk = mptcp_subflow_tcp_sock(subflow);
		bool slow;

		slow = lock_sock_fast(tcp_sk);
		if (tcp_sk->sk_state != TCP_CLOSE) {
			tcp_send_active_reset(tcp_sk, GFP_ATOMIC);
			tcp_set_state(tcp_sk, TCP_CLOSE);
		}
		unlock_sock_fast(tcp_sk, slow);
	}

	/* Mirror the tcp_reset() error propagation */
	switch (sk->sk_state) {
	case TCP_SYN_SENT:
		WRITE_ONCE(sk->sk_err, ECONNREFUSED);
		break;
	case TCP_CLOSE_WAIT:
		WRITE_ONCE(sk->sk_err, EPIPE);
		break;
	case TCP_CLOSE:
		return;
	default:
		WRITE_ONCE(sk->sk_err, ECONNRESET);
	}

	inet_sk_state_store(sk, TCP_CLOSE);
	WRITE_ONCE(sk->sk_shutdown, SHUTDOWN_MASK);
	smp_mb__before_atomic(); /* SHUTDOWN must be visible first */
	set_bit(MPTCP_WORK_CLOSE_SUBFLOW, &msk->flags);

	/* the calling mptcp_worker will properly destroy the socket */
	if (sock_flag(sk, SOCK_DEAD))
		return;

	sk->sk_state_change(sk);
	sk_error_report(sk);
}

static void __mptcp_retrans(struct sock *sk)
{
	struct mptcp_sock *msk = mptcp_sk(sk);
	struct mptcp_subflow_context *subflow;
	struct mptcp_sendmsg_info info = {};
	struct mptcp_data_frag *dfrag;
	struct sock *ssk;
	int ret, err;
	u16 len = 0;

	mptcp_clean_una_wakeup(sk);

	/* first check ssk: need to kick "stale" logic */
	err = mptcp_sched_get_retrans(msk);
	dfrag = mptcp_rtx_head(sk);
	if (!dfrag) {
		if (mptcp_data_fin_enabled(msk)) {
			struct inet_connection_sock *icsk = inet_csk(sk);

			icsk->icsk_retransmits++;
			mptcp_set_datafin_timeout(sk);
			mptcp_send_ack(msk);

			goto reset_timer;
		}

		if (!mptcp_send_head(sk))
			return;

		goto reset_timer;
	}

	if (err)
		goto reset_timer;

	mptcp_for_each_subflow(msk, subflow) {
		if (READ_ONCE(subflow->scheduled)) {
			u16 copied = 0;

			mptcp_subflow_set_scheduled(subflow, false);

			ssk = mptcp_subflow_tcp_sock(subflow);

			lock_sock(ssk);

			/* limit retransmission to the bytes already sent on some subflows */
			info.sent = 0;
			info.limit = READ_ONCE(msk->csum_enabled) ? dfrag->data_len :
								    dfrag->already_sent;
			while (info.sent < info.limit) {
				ret = mptcp_sendmsg_frag(sk, ssk, dfrag, &info);
				if (ret <= 0)
					break;

				MPTCP_INC_STATS(sock_net(sk), MPTCP_MIB_RETRANSSEGS);
				copied += ret;
				info.sent += ret;
			}
			if (copied) {
				len = max(copied, len);
				tcp_push(ssk, 0, info.mss_now, tcp_sk(ssk)->nonagle,
					 info.size_goal);
				WRITE_ONCE(msk->allow_infinite_fallback, false);
			}

			release_sock(ssk);
		}
	}

	msk->bytes_retrans += len;
	dfrag->already_sent = max(dfrag->already_sent, len);

reset_timer:
	mptcp_check_and_set_pending(sk);

	if (!mptcp_rtx_timer_pending(sk))
		mptcp_reset_rtx_timer(sk);
}

/* schedule the timeout timer for the relevant event: either close timeout
 * or mp_fail timeout. The close timeout takes precedence on the mp_fail one
 */
void mptcp_reset_tout_timer(struct mptcp_sock *msk, unsigned long fail_tout)
{
	struct sock *sk = (struct sock *)msk;
	unsigned long timeout, close_timeout;

	if (!fail_tout && !inet_csk(sk)->icsk_mtup.probe_timestamp)
		return;

	close_timeout = inet_csk(sk)->icsk_mtup.probe_timestamp - tcp_jiffies32 + jiffies +
			TCP_TIMEWAIT_LEN;

	/* the close timeout takes precedence on the fail one, and here at least one of
	 * them is active
	 */
	timeout = inet_csk(sk)->icsk_mtup.probe_timestamp ? close_timeout : fail_tout;

	sk_reset_timer(sk, &sk->sk_timer, timeout);
}

static void mptcp_mp_fail_no_response(struct mptcp_sock *msk)
{
	struct sock *ssk = msk->first;
	bool slow;

	if (!ssk)
		return;

	pr_debug("MP_FAIL doesn't respond, reset the subflow");

	slow = lock_sock_fast(ssk);
	mptcp_subflow_reset(ssk);
	WRITE_ONCE(mptcp_subflow_ctx(ssk)->fail_tout, 0);
	unlock_sock_fast(ssk, slow);
}

static void mptcp_do_fastclose(struct sock *sk)
{
	struct mptcp_subflow_context *subflow, *tmp;
	struct mptcp_sock *msk = mptcp_sk(sk);

	inet_sk_state_store(sk, TCP_CLOSE);
	mptcp_for_each_subflow_safe(msk, subflow, tmp)
		__mptcp_close_ssk(sk, mptcp_subflow_tcp_sock(subflow),
				  subflow, MPTCP_CF_FASTCLOSE);
}

static void mptcp_worker(struct work_struct *work)
{
	struct mptcp_sock *msk = container_of(work, struct mptcp_sock, work);
	struct sock *sk = (struct sock *)msk;
	unsigned long fail_tout;
	int state;

	lock_sock(sk);
	state = sk->sk_state;
	if (unlikely((1 << state) & (TCPF_CLOSE | TCPF_LISTEN)))
		goto unlock;

	mptcp_check_fastclose(msk);

	mptcp_pm_nl_work(msk);

<<<<<<< HEAD
	if (test_and_clear_bit(MPTCP_WORK_EOF, &msk->flags))
		mptcp_check_for_eof(msk);

=======
>>>>>>> 98817289
	mptcp_check_send_data_fin(sk);
	mptcp_check_data_fin_ack(sk);
	mptcp_check_data_fin(sk);

	if (test_and_clear_bit(MPTCP_WORK_CLOSE_SUBFLOW, &msk->flags))
		__mptcp_close_subflow(sk);

	if (mptcp_close_tout_expired(sk)) {
<<<<<<< HEAD
		inet_sk_state_store(sk, TCP_CLOSE);
=======
>>>>>>> 98817289
		mptcp_do_fastclose(sk);
		mptcp_close_wake_up(sk);
	}

	if (sock_flag(sk, SOCK_DEAD) && sk->sk_state == TCP_CLOSE) {
		__mptcp_destroy_sock(sk);
		goto unlock;
	}

	if (test_and_clear_bit(MPTCP_WORK_RTX, &msk->flags))
		__mptcp_retrans(sk);

	fail_tout = msk->first ? READ_ONCE(mptcp_subflow_ctx(msk->first)->fail_tout) : 0;
	if (fail_tout && time_after(jiffies, fail_tout))
		mptcp_mp_fail_no_response(msk);

unlock:
	release_sock(sk);
	sock_put(sk);
}

static void __mptcp_init_sock(struct sock *sk)
{
	struct mptcp_sock *msk = mptcp_sk(sk);

	INIT_LIST_HEAD(&msk->conn_list);
	INIT_LIST_HEAD(&msk->join_list);
	INIT_LIST_HEAD(&msk->rtx_queue);
	INIT_WORK(&msk->work, mptcp_worker);
	__skb_queue_head_init(&msk->receive_queue);
	msk->out_of_order_queue = RB_ROOT;
	msk->first_pending = NULL;
	msk->rmem_fwd_alloc = 0;
	WRITE_ONCE(msk->rmem_released, 0);
	msk->timer_ival = TCP_RTO_MIN;

	WRITE_ONCE(msk->first, NULL);
	inet_csk(sk)->icsk_sync_mss = mptcp_sync_mss;
	WRITE_ONCE(msk->csum_enabled, mptcp_is_checksum_enabled(sock_net(sk)));
	WRITE_ONCE(msk->allow_infinite_fallback, true);
	msk->recovery = false;
	msk->subflow_id = 1;

	mptcp_pm_data_init(msk);

	/* re-use the csk retrans timer for MPTCP-level retrans */
	timer_setup(&msk->sk.icsk_retransmit_timer, mptcp_retransmit_timer, 0);
	timer_setup(&sk->sk_timer, mptcp_tout_timer, 0);
<<<<<<< HEAD

	return 0;
=======
>>>>>>> 98817289
}

static void mptcp_ca_reset(struct sock *sk)
{
	struct inet_connection_sock *icsk = inet_csk(sk);

	tcp_assign_congestion_control(sk);
	strcpy(mptcp_sk(sk)->ca_name, icsk->icsk_ca_ops->name);

	/* no need to keep a reference to the ops, the name will suffice */
	tcp_cleanup_congestion_control(sk);
	icsk->icsk_ca_ops = NULL;
}

static int mptcp_init_sock(struct sock *sk)
{
	struct net *net = sock_net(sk);
	int ret;

	__mptcp_init_sock(sk);

	if (!mptcp_is_enabled(net))
		return -ENOPROTOOPT;

	if (unlikely(!net->mib.mptcp_statistics) && !mptcp_mib_alloc(net))
		return -ENOMEM;

	ret = mptcp_init_sched(mptcp_sk(sk),
			       mptcp_sched_find(mptcp_get_scheduler(net)));
	if (ret)
		return ret;

	set_bit(SOCK_CUSTOM_SOCKOPT, &sk->sk_socket->flags);

	/* fetch the ca name; do it outside __mptcp_init_sock(), so that clone will
	 * propagate the correct value
	 */
	mptcp_ca_reset(sk);

	sk_sockets_allocated_inc(sk);
	sk->sk_rcvbuf = READ_ONCE(net->ipv4.sysctl_tcp_rmem[1]);
	sk->sk_sndbuf = READ_ONCE(net->ipv4.sysctl_tcp_wmem[1]);

	return 0;
}

static void __mptcp_clear_xmit(struct sock *sk)
{
	struct mptcp_sock *msk = mptcp_sk(sk);
	struct mptcp_data_frag *dtmp, *dfrag;

	WRITE_ONCE(msk->first_pending, NULL);
	list_for_each_entry_safe(dfrag, dtmp, &msk->rtx_queue, list)
		dfrag_clear(sk, dfrag);
}

void mptcp_cancel_work(struct sock *sk)
{
	struct mptcp_sock *msk = mptcp_sk(sk);

	if (cancel_work_sync(&msk->work))
		__sock_put(sk);
}

void mptcp_subflow_shutdown(struct sock *sk, struct sock *ssk, int how)
{
	lock_sock(ssk);

	switch (ssk->sk_state) {
	case TCP_LISTEN:
		if (!(how & RCV_SHUTDOWN))
			break;
		fallthrough;
	case TCP_SYN_SENT:
		WARN_ON_ONCE(tcp_disconnect(ssk, O_NONBLOCK));
		break;
	default:
		if (__mptcp_check_fallback(mptcp_sk(sk))) {
			pr_debug("Fallback");
			ssk->sk_shutdown |= how;
			tcp_shutdown(ssk, how);

			/* simulate the data_fin ack reception to let the state
			 * machine move forward
			 */
			WRITE_ONCE(mptcp_sk(sk)->snd_una, mptcp_sk(sk)->snd_nxt);
			mptcp_schedule_work(sk);
		} else {
			pr_debug("Sending DATA_FIN on subflow %p", ssk);
			tcp_send_ack(ssk);
			if (!mptcp_rtx_timer_pending(sk))
				mptcp_reset_rtx_timer(sk);
		}
		break;
	}

	release_sock(ssk);
}

static const unsigned char new_state[16] = {
	/* current state:     new state:      action:	*/
	[0 /* (Invalid) */] = TCP_CLOSE,
	[TCP_ESTABLISHED]   = TCP_FIN_WAIT1 | TCP_ACTION_FIN,
	[TCP_SYN_SENT]      = TCP_CLOSE,
	[TCP_SYN_RECV]      = TCP_FIN_WAIT1 | TCP_ACTION_FIN,
	[TCP_FIN_WAIT1]     = TCP_FIN_WAIT1,
	[TCP_FIN_WAIT2]     = TCP_FIN_WAIT2,
	[TCP_TIME_WAIT]     = TCP_CLOSE,	/* should not happen ! */
	[TCP_CLOSE]         = TCP_CLOSE,
	[TCP_CLOSE_WAIT]    = TCP_LAST_ACK  | TCP_ACTION_FIN,
	[TCP_LAST_ACK]      = TCP_LAST_ACK,
	[TCP_LISTEN]        = TCP_CLOSE,
	[TCP_CLOSING]       = TCP_CLOSING,
	[TCP_NEW_SYN_RECV]  = TCP_CLOSE,	/* should not happen ! */
};

static int mptcp_close_state(struct sock *sk)
{
	int next = (int)new_state[sk->sk_state];
	int ns = next & TCP_STATE_MASK;

	inet_sk_state_store(sk, ns);

	return next & TCP_ACTION_FIN;
}

static void mptcp_check_send_data_fin(struct sock *sk)
{
	struct mptcp_subflow_context *subflow;
	struct mptcp_sock *msk = mptcp_sk(sk);

	pr_debug("msk=%p snd_data_fin_enable=%d pending=%d snd_nxt=%llu write_seq=%llu",
		 msk, msk->snd_data_fin_enable, !!mptcp_send_head(sk),
		 msk->snd_nxt, msk->write_seq);

	/* we still need to enqueue subflows or not really shutting down,
	 * skip this
	 */
	if (!msk->snd_data_fin_enable || msk->snd_nxt + 1 != msk->write_seq ||
	    mptcp_send_head(sk))
		return;

	WRITE_ONCE(msk->snd_nxt, msk->write_seq);

	mptcp_for_each_subflow(msk, subflow) {
		struct sock *tcp_sk = mptcp_subflow_tcp_sock(subflow);

		mptcp_subflow_shutdown(sk, tcp_sk, SEND_SHUTDOWN);
	}
}

static void __mptcp_wr_shutdown(struct sock *sk)
{
	struct mptcp_sock *msk = mptcp_sk(sk);

	pr_debug("msk=%p snd_data_fin_enable=%d shutdown=%x state=%d pending=%d",
		 msk, msk->snd_data_fin_enable, sk->sk_shutdown, sk->sk_state,
		 !!mptcp_send_head(sk));

	/* will be ignored by fallback sockets */
	WRITE_ONCE(msk->write_seq, msk->write_seq + 1);
	WRITE_ONCE(msk->snd_data_fin_enable, 1);

	mptcp_check_send_data_fin(sk);
}

static void __mptcp_destroy_sock(struct sock *sk)
{
	struct mptcp_sock *msk = mptcp_sk(sk);

	pr_debug("msk=%p", msk);

	might_sleep();

	mptcp_stop_rtx_timer(sk);
	sk_stop_timer(sk, &sk->sk_timer);
	msk->pm.status = 0;
	mptcp_release_sched(msk);

	sk->sk_prot->destroy(sk);

	WARN_ON_ONCE(msk->rmem_fwd_alloc);
	WARN_ON_ONCE(msk->rmem_released);
	sk_stream_kill_queues(sk);
	xfrm_sk_free_policy(sk);

	sock_put(sk);
}

void __mptcp_unaccepted_force_close(struct sock *sk)
{
	sock_set_flag(sk, SOCK_DEAD);
<<<<<<< HEAD
	inet_sk_state_store(sk, TCP_CLOSE);
=======
>>>>>>> 98817289
	mptcp_do_fastclose(sk);
	__mptcp_destroy_sock(sk);
}

static __poll_t mptcp_check_readable(struct mptcp_sock *msk)
{
	/* Concurrent splices from sk_receive_queue into receive_queue will
	 * always show at least one non-empty queue when checked in this order.
	 */
	if (skb_queue_empty_lockless(&((struct sock *)msk)->sk_receive_queue) &&
	    skb_queue_empty_lockless(&msk->receive_queue))
		return 0;

	return EPOLLIN | EPOLLRDNORM;
}

static void mptcp_check_listen_stop(struct sock *sk)
{
	struct sock *ssk;

	if (inet_sk_state_load(sk) != TCP_LISTEN)
		return;

<<<<<<< HEAD
=======
	sock_prot_inuse_add(sock_net(sk), sk->sk_prot, -1);
>>>>>>> 98817289
	ssk = mptcp_sk(sk)->first;
	if (WARN_ON_ONCE(!ssk || inet_sk_state_load(ssk) != TCP_LISTEN))
		return;

	lock_sock_nested(ssk, SINGLE_DEPTH_NESTING);
	tcp_set_state(ssk, TCP_CLOSE);
	mptcp_subflow_queue_clean(sk, ssk);
	inet_csk_listen_stop(ssk);
<<<<<<< HEAD
=======
	mptcp_event_pm_listener(ssk, MPTCP_EVENT_LISTENER_CLOSED);
>>>>>>> 98817289
	release_sock(ssk);
}

bool __mptcp_close(struct sock *sk, long timeout)
{
	struct mptcp_subflow_context *subflow;
	struct mptcp_sock *msk = mptcp_sk(sk);
	bool do_cancel_work = false;
	int subflows_alive = 0;

	WRITE_ONCE(sk->sk_shutdown, SHUTDOWN_MASK);

	if ((1 << sk->sk_state) & (TCPF_LISTEN | TCPF_CLOSE)) {
		mptcp_check_listen_stop(sk);
		inet_sk_state_store(sk, TCP_CLOSE);
		goto cleanup;
	}

	if (mptcp_check_readable(msk) || timeout < 0) {
		/* If the msk has read data, or the caller explicitly ask it,
		 * do the MPTCP equivalent of TCP reset, aka MPTCP fastclose
		 */
		mptcp_do_fastclose(sk);
		timeout = 0;
	} else if (mptcp_close_state(sk)) {
		__mptcp_wr_shutdown(sk);
	}

	sk_stream_wait_close(sk, timeout);

cleanup:
	/* orphan all the subflows */
	mptcp_for_each_subflow(msk, subflow) {
		struct sock *ssk = mptcp_subflow_tcp_sock(subflow);
		bool slow = lock_sock_fast_nested(ssk);

		subflows_alive += ssk->sk_state != TCP_CLOSE;

		/* since the close timeout takes precedence on the fail one,
		 * cancel the latter
		 */
		if (ssk == msk->first)
			subflow->fail_tout = 0;

		/* detach from the parent socket, but allow data_ready to
		 * push incoming data into the mptcp stack, to properly ack it
		 */
		ssk->sk_socket = NULL;
		ssk->sk_wq = NULL;
		unlock_sock_fast(ssk, slow);
	}
	sock_orphan(sk);

	/* all the subflows are closed, only timeout can change the msk
	 * state, let's not keep resources busy for no reasons
	 */
	if (subflows_alive == 0)
		inet_sk_state_store(sk, TCP_CLOSE);

	sock_hold(sk);
	pr_debug("msk=%p state=%d", sk, sk->sk_state);
	if (msk->token)
		mptcp_event(MPTCP_EVENT_CLOSED, msk, NULL, GFP_KERNEL);

	if (sk->sk_state == TCP_CLOSE) {
		__mptcp_destroy_sock(sk);
		do_cancel_work = true;
	} else {
		mptcp_start_tout_timer(sk);
	}

	return do_cancel_work;
}

static void mptcp_close(struct sock *sk, long timeout)
{
	bool do_cancel_work;

	lock_sock(sk);

	do_cancel_work = __mptcp_close(sk, timeout);
	release_sock(sk);
	if (do_cancel_work)
		mptcp_cancel_work(sk);

	sock_put(sk);
}

static void mptcp_copy_inaddrs(struct sock *msk, const struct sock *ssk)
{
#if IS_ENABLED(CONFIG_MPTCP_IPV6)
	const struct ipv6_pinfo *ssk6 = inet6_sk(ssk);
	struct ipv6_pinfo *msk6 = inet6_sk(msk);

	msk->sk_v6_daddr = ssk->sk_v6_daddr;
	msk->sk_v6_rcv_saddr = ssk->sk_v6_rcv_saddr;

	if (msk6 && ssk6) {
		msk6->saddr = ssk6->saddr;
		msk6->flow_label = ssk6->flow_label;
	}
#endif

	inet_sk(msk)->inet_num = inet_sk(ssk)->inet_num;
	inet_sk(msk)->inet_dport = inet_sk(ssk)->inet_dport;
	inet_sk(msk)->inet_sport = inet_sk(ssk)->inet_sport;
	inet_sk(msk)->inet_daddr = inet_sk(ssk)->inet_daddr;
	inet_sk(msk)->inet_saddr = inet_sk(ssk)->inet_saddr;
	inet_sk(msk)->inet_rcv_saddr = inet_sk(ssk)->inet_rcv_saddr;
}

static int mptcp_disconnect(struct sock *sk, int flags)
{
	struct mptcp_sock *msk = mptcp_sk(sk);

	/* We are on the fastopen error path. We can't call straight into the
	 * subflows cleanup code due to lock nesting (we are already under
	 * msk->firstsocket lock).
	 */
	if (msk->fastopening)
		return -EBUSY;

	mptcp_check_listen_stop(sk);
	inet_sk_state_store(sk, TCP_CLOSE);

	mptcp_stop_rtx_timer(sk);
	mptcp_stop_tout_timer(sk);

	if (msk->token)
		mptcp_event(MPTCP_EVENT_CLOSED, msk, NULL, GFP_KERNEL);

	/* msk->subflow is still intact, the following will not free the first
	 * subflow
	 */
	mptcp_destroy_common(msk, MPTCP_CF_FASTCLOSE);
	WRITE_ONCE(msk->flags, 0);
	msk->cb_flags = 0;
	msk->push_pending = 0;
	msk->recovery = false;
	msk->can_ack = false;
	msk->fully_established = false;
	msk->rcv_data_fin = false;
	msk->snd_data_fin_enable = false;
	msk->rcv_fastclose = false;
	msk->use_64bit_ack = false;
	WRITE_ONCE(msk->csum_enabled, mptcp_is_checksum_enabled(sock_net(sk)));
	mptcp_pm_data_reset(msk);
	mptcp_ca_reset(sk);
	msk->bytes_acked = 0;
	msk->bytes_received = 0;
	msk->bytes_sent = 0;
	msk->bytes_retrans = 0;

	WRITE_ONCE(sk->sk_shutdown, 0);
	sk_error_report(sk);
	return 0;
}

#if IS_ENABLED(CONFIG_MPTCP_IPV6)
static struct ipv6_pinfo *mptcp_inet6_sk(const struct sock *sk)
{
	unsigned int offset = sizeof(struct mptcp6_sock) - sizeof(struct ipv6_pinfo);

	return (struct ipv6_pinfo *)(((u8 *)sk) + offset);
}
#endif

struct sock *mptcp_sk_clone_init(const struct sock *sk,
				 const struct mptcp_options_received *mp_opt,
				 struct sock *ssk,
				 struct request_sock *req)
{
	struct mptcp_subflow_request_sock *subflow_req = mptcp_subflow_rsk(req);
	struct sock *nsk = sk_clone_lock(sk, GFP_ATOMIC);
	struct mptcp_sock *msk;

	if (!nsk)
		return NULL;

#if IS_ENABLED(CONFIG_MPTCP_IPV6)
	if (nsk->sk_family == AF_INET6)
		inet_sk(nsk)->pinet6 = mptcp_inet6_sk(nsk);
#endif

	__mptcp_init_sock(nsk);

	msk = mptcp_sk(nsk);
	msk->local_key = subflow_req->local_key;
	msk->token = subflow_req->token;
<<<<<<< HEAD
	WRITE_ONCE(msk->subflow, NULL);
=======
>>>>>>> 98817289
	msk->in_accept_queue = 1;
	WRITE_ONCE(msk->fully_established, false);
	if (mp_opt->suboptions & OPTION_MPTCP_CSUMREQD)
		WRITE_ONCE(msk->csum_enabled, true);

	msk->write_seq = subflow_req->idsn + 1;
	msk->snd_nxt = msk->write_seq;
	msk->snd_una = msk->write_seq;
	msk->wnd_end = msk->snd_nxt + req->rsk_rcv_wnd;
	msk->setsockopt_seq = mptcp_sk(sk)->setsockopt_seq;
	mptcp_init_sched(msk, mptcp_sk(sk)->sched);

	/* passive msk is created after the first/MPC subflow */
	msk->subflow_id = 2;

	sock_reset_flag(nsk, SOCK_RCU_FREE);
	security_inet_csk_clone(nsk, req);

	/* this can't race with mptcp_close(), as the msk is
	 * not yet exposted to user-space
	 */
	inet_sk_state_store(nsk, TCP_ESTABLISHED);

	/* The msk maintain a ref to each subflow in the connections list */
	WRITE_ONCE(msk->first, ssk);
	list_add(&mptcp_subflow_ctx(ssk)->node, &msk->conn_list);
	sock_hold(ssk);

	/* new mpc subflow takes ownership of the newly
	 * created mptcp socket
	 */
	mptcp_token_accept(subflow_req, msk);

	/* set msk addresses early to ensure mptcp_pm_get_local_id()
	 * uses the correct data
	 */
	mptcp_copy_inaddrs(nsk, ssk);
<<<<<<< HEAD
	mptcp_propagate_sndbuf(nsk, ssk);
=======
	__mptcp_propagate_sndbuf(nsk, ssk);
>>>>>>> 98817289

	mptcp_rcv_space_init(msk, ssk);
	bh_unlock_sock(nsk);

	/* note: the newly allocated socket refcount is 2 now */
	return nsk;
}

void mptcp_rcv_space_init(struct mptcp_sock *msk, const struct sock *ssk)
{
	const struct tcp_sock *tp = tcp_sk(ssk);

	msk->rcvq_space.copied = 0;
	msk->rcvq_space.rtt_us = 0;

	msk->rcvq_space.time = tp->tcp_mstamp;

	/* initial rcv_space offering made to peer */
	msk->rcvq_space.space = min_t(u32, tp->rcv_wnd,
				      TCP_INIT_CWND * tp->advmss);
	if (msk->rcvq_space.space == 0)
		msk->rcvq_space.space = TCP_INIT_CWND * TCP_MSS_DEFAULT;

	WRITE_ONCE(msk->wnd_end, msk->snd_nxt + tcp_sk(ssk)->snd_wnd);
}

static struct sock *mptcp_accept(struct sock *ssk, int flags, int *err,
				 bool kern)
{
	struct sock *newsk;

<<<<<<< HEAD
	listener = READ_ONCE(msk->subflow);
	if (WARN_ON_ONCE(!listener)) {
		*err = -EINVAL;
		return NULL;
	}

	pr_debug("msk=%p, listener=%p", msk, mptcp_subflow_ctx(listener->sk));
	newsk = inet_csk_accept(listener->sk, flags, err, kern);
=======
	pr_debug("ssk=%p, listener=%p", ssk, mptcp_subflow_ctx(ssk));
	newsk = inet_csk_accept(ssk, flags, err, kern);
>>>>>>> 98817289
	if (!newsk)
		return NULL;

	pr_debug("newsk=%p, subflow is mptcp=%d", newsk, sk_is_mptcp(newsk));
	if (sk_is_mptcp(newsk)) {
		struct mptcp_subflow_context *subflow;
		struct sock *new_mptcp_sock;

		subflow = mptcp_subflow_ctx(newsk);
		new_mptcp_sock = subflow->conn;

		/* is_mptcp should be false if subflow->conn is missing, see
		 * subflow_syn_recv_sock()
		 */
		if (WARN_ON_ONCE(!new_mptcp_sock)) {
			tcp_sk(newsk)->is_mptcp = 0;
			goto out;
		}

		newsk = new_mptcp_sock;
		MPTCP_INC_STATS(sock_net(ssk), MPTCP_MIB_MPCAPABLEPASSIVEACK);
	} else {
		MPTCP_INC_STATS(sock_net(ssk),
				MPTCP_MIB_MPCAPABLEPASSIVEFALLBACK);
	}

out:
	newsk->sk_kern_sock = kern;
	return newsk;
}

void mptcp_destroy_common(struct mptcp_sock *msk, unsigned int flags)
{
	struct mptcp_subflow_context *subflow, *tmp;
	struct sock *sk = (struct sock *)msk;

	__mptcp_clear_xmit(sk);

	/* join list will be eventually flushed (with rst) at sock lock release time */
	mptcp_for_each_subflow_safe(msk, subflow, tmp)
		__mptcp_close_ssk(sk, mptcp_subflow_tcp_sock(subflow), subflow, flags);

	/* move to sk_receive_queue, sk_stream_kill_queues will purge it */
	mptcp_data_lock(sk);
	skb_queue_splice_tail_init(&msk->receive_queue, &sk->sk_receive_queue);
	__skb_queue_purge(&sk->sk_receive_queue);
	skb_rbtree_purge(&msk->out_of_order_queue);
	mptcp_data_unlock(sk);

	/* move all the rx fwd alloc into the sk_mem_reclaim_final in
	 * inet_sock_destruct() will dispose it
	 */
	sk_forward_alloc_add(sk, msk->rmem_fwd_alloc);
	WRITE_ONCE(msk->rmem_fwd_alloc, 0);
	mptcp_token_destroy(msk);
	mptcp_pm_free_anno_list(msk);
	mptcp_free_local_addr_list(msk);
}

static void mptcp_destroy(struct sock *sk)
{
	struct mptcp_sock *msk = mptcp_sk(sk);

	/* allow the following to close even the initial subflow */
	msk->free_first = 1;
	mptcp_destroy_common(msk, 0);
	sk_sockets_allocated_dec(sk);
}

void __mptcp_data_acked(struct sock *sk)
{
	if (!sock_owned_by_user(sk))
		__mptcp_clean_una(sk);
	else
		__set_bit(MPTCP_CLEAN_UNA, &mptcp_sk(sk)->cb_flags);

	if (mptcp_pending_data_fin_ack(sk))
		mptcp_schedule_work(sk);
}

void __mptcp_check_push(struct sock *sk, struct sock *ssk)
{
	if (!mptcp_send_head(sk))
		return;

	if (!sock_owned_by_user(sk))
		__mptcp_subflow_push_pending(sk, ssk, false);
	else
		__set_bit(MPTCP_PUSH_PENDING, &mptcp_sk(sk)->cb_flags);
}

#define MPTCP_FLAGS_PROCESS_CTX_NEED (BIT(MPTCP_PUSH_PENDING) | \
				      BIT(MPTCP_RETRANSMIT) | \
				      BIT(MPTCP_FLUSH_JOIN_LIST))

/* processes deferred events and flush wmem */
static void mptcp_release_cb(struct sock *sk)
	__must_hold(&sk->sk_lock.slock)
{
	struct mptcp_sock *msk = mptcp_sk(sk);

	for (;;) {
		unsigned long flags = (msk->cb_flags & MPTCP_FLAGS_PROCESS_CTX_NEED) |
				      msk->push_pending;
		struct list_head join_list;

		if (!flags)
			break;

		INIT_LIST_HEAD(&join_list);
		list_splice_init(&msk->join_list, &join_list);

		/* the following actions acquire the subflow socket lock
		 *
		 * 1) can't be invoked in atomic scope
		 * 2) must avoid ABBA deadlock with msk socket spinlock: the RX
		 *    datapath acquires the msk socket spinlock while helding
		 *    the subflow socket lock
		 */
		msk->push_pending = 0;
		msk->cb_flags &= ~flags;
		spin_unlock_bh(&sk->sk_lock.slock);

		if (flags & BIT(MPTCP_FLUSH_JOIN_LIST))
			__mptcp_flush_join_list(sk, &join_list);
		if (flags & BIT(MPTCP_PUSH_PENDING))
			__mptcp_push_pending(sk, 0);
		if (flags & BIT(MPTCP_RETRANSMIT))
			__mptcp_retrans(sk);

		cond_resched();
		spin_lock_bh(&sk->sk_lock.slock);
	}

	if (__test_and_clear_bit(MPTCP_CLEAN_UNA, &msk->cb_flags))
		__mptcp_clean_una_wakeup(sk);
	if (unlikely(msk->cb_flags)) {
<<<<<<< HEAD
		/* be sure to set the current sk state before tacking actions
		 * depending on sk_state, that is processing MPTCP_ERROR_REPORT
=======
		/* be sure to sync the msk state before taking actions
		 * depending on sk_state (MPTCP_ERROR_REPORT)
		 * On sk release avoid actions depending on the first subflow
>>>>>>> 98817289
		 */
		if (__test_and_clear_bit(MPTCP_SYNC_STATE, &msk->cb_flags) && msk->first)
			__mptcp_sync_state(sk, msk->pending_state);
		if (__test_and_clear_bit(MPTCP_ERROR_REPORT, &msk->cb_flags))
			__mptcp_error_report(sk);
		if (__test_and_clear_bit(MPTCP_SYNC_SNDBUF, &msk->cb_flags))
			__mptcp_sync_sndbuf(sk);
	}

	__mptcp_update_rmem(sk);
}

/* MP_JOIN client subflow must wait for 4th ack before sending any data:
 * TCP can't schedule delack timer before the subflow is fully established.
 * MPTCP uses the delack timer to do 3rd ack retransmissions
 */
static void schedule_3rdack_retransmission(struct sock *ssk)
{
	struct inet_connection_sock *icsk = inet_csk(ssk);
	struct tcp_sock *tp = tcp_sk(ssk);
	unsigned long timeout;

	if (mptcp_subflow_ctx(ssk)->fully_established)
		return;

	/* reschedule with a timeout above RTT, as we must look only for drop */
	if (tp->srtt_us)
		timeout = usecs_to_jiffies(tp->srtt_us >> (3 - 1));
	else
		timeout = TCP_TIMEOUT_INIT;
	timeout += jiffies;

	WARN_ON_ONCE(icsk->icsk_ack.pending & ICSK_ACK_TIMER);
	icsk->icsk_ack.pending |= ICSK_ACK_SCHED | ICSK_ACK_TIMER;
	icsk->icsk_ack.timeout = timeout;
	sk_reset_timer(ssk, &icsk->icsk_delack_timer, timeout);
}

void mptcp_subflow_process_delegated(struct sock *ssk, long status)
{
	struct mptcp_subflow_context *subflow = mptcp_subflow_ctx(ssk);
	struct sock *sk = subflow->conn;

	if (status & BIT(MPTCP_DELEGATE_SEND)) {
		mptcp_data_lock(sk);
		if (!sock_owned_by_user(sk))
			__mptcp_subflow_push_pending(sk, ssk, true);
		else
			__set_bit(MPTCP_PUSH_PENDING, &mptcp_sk(sk)->cb_flags);
		mptcp_data_unlock(sk);
	}
<<<<<<< HEAD
=======
	if (status & BIT(MPTCP_DELEGATE_SNDBUF)) {
		mptcp_data_lock(sk);
		if (!sock_owned_by_user(sk))
			__mptcp_sync_sndbuf(sk);
		else
			__set_bit(MPTCP_SYNC_SNDBUF, &mptcp_sk(sk)->cb_flags);
		mptcp_data_unlock(sk);
	}
>>>>>>> 98817289
	if (status & BIT(MPTCP_DELEGATE_ACK))
		schedule_3rdack_retransmission(ssk);
}

static int mptcp_hash(struct sock *sk)
{
	/* should never be called,
	 * we hash the TCP subflows not the master socket
	 */
	WARN_ON_ONCE(1);
	return 0;
}

static void mptcp_unhash(struct sock *sk)
{
	/* called from sk_common_release(), but nothing to do here */
}

static int mptcp_get_port(struct sock *sk, unsigned short snum)
{
	struct mptcp_sock *msk = mptcp_sk(sk);

<<<<<<< HEAD
	ssock = msk->subflow;
	pr_debug("msk=%p, subflow=%p", msk, ssock);
	if (WARN_ON_ONCE(!ssock))
=======
	pr_debug("msk=%p, ssk=%p", msk, msk->first);
	if (WARN_ON_ONCE(!msk->first))
>>>>>>> 98817289
		return -EINVAL;

	return inet_csk_get_port(msk->first, snum);
}

void mptcp_finish_connect(struct sock *ssk)
{
	struct mptcp_subflow_context *subflow;
	struct mptcp_sock *msk;
	struct sock *sk;

	subflow = mptcp_subflow_ctx(ssk);
	sk = subflow->conn;
	msk = mptcp_sk(sk);

	pr_debug("msk=%p, token=%u", sk, subflow->token);

	subflow->map_seq = subflow->iasn;
	subflow->map_subflow_seq = 1;

	/* the socket is not connected yet, no msk/subflow ops can access/race
	 * accessing the field below
	 */
	WRITE_ONCE(msk->local_key, subflow->local_key);
	WRITE_ONCE(msk->write_seq, subflow->idsn + 1);
	WRITE_ONCE(msk->snd_nxt, msk->write_seq);
	WRITE_ONCE(msk->snd_una, msk->write_seq);

	mptcp_pm_new_connection(msk, ssk, 0);

	mptcp_rcv_space_init(msk, ssk);
}

void mptcp_sock_graft(struct sock *sk, struct socket *parent)
{
	write_lock_bh(&sk->sk_callback_lock);
	rcu_assign_pointer(sk->sk_wq, &parent->wq);
	sk_set_socket(sk, parent);
	sk->sk_uid = SOCK_INODE(parent)->i_uid;
	write_unlock_bh(&sk->sk_callback_lock);
}

bool mptcp_finish_join(struct sock *ssk)
{
	struct mptcp_subflow_context *subflow = mptcp_subflow_ctx(ssk);
	struct mptcp_sock *msk = mptcp_sk(subflow->conn);
	struct sock *parent = (void *)msk;
	bool ret = true;

	pr_debug("msk=%p, subflow=%p", msk, subflow);

	/* mptcp socket already closing? */
	if (!mptcp_is_fully_established(parent)) {
		subflow->reset_reason = MPTCP_RST_EMPTCP;
		return false;
	}

	/* active subflow, already present inside the conn_list */
	if (!list_empty(&subflow->node)) {
		mptcp_subflow_joined(msk, ssk);
<<<<<<< HEAD
=======
		mptcp_propagate_sndbuf(parent, ssk);
>>>>>>> 98817289
		return true;
	}

	if (!mptcp_pm_allow_new_subflow(msk))
		goto err_prohibited;

	/* If we can't acquire msk socket lock here, let the release callback
	 * handle it
	 */
	mptcp_data_lock(parent);
	if (!sock_owned_by_user(parent)) {
		ret = __mptcp_finish_join(msk, ssk);
		if (ret) {
			sock_hold(ssk);
			list_add_tail(&subflow->node, &msk->conn_list);
		}
	} else {
		sock_hold(ssk);
		list_add_tail(&subflow->node, &msk->join_list);
		__set_bit(MPTCP_FLUSH_JOIN_LIST, &msk->cb_flags);
	}
	mptcp_data_unlock(parent);

	if (!ret) {
err_prohibited:
		subflow->reset_reason = MPTCP_RST_EPROHIBIT;
		return false;
	}

	return true;
}

static void mptcp_shutdown(struct sock *sk, int how)
{
	pr_debug("sk=%p, how=%d", sk, how);

	if ((how & SEND_SHUTDOWN) && mptcp_close_state(sk))
		__mptcp_wr_shutdown(sk);
}

static int mptcp_forward_alloc_get(const struct sock *sk)
{
	return READ_ONCE(sk->sk_forward_alloc) +
	       READ_ONCE(mptcp_sk(sk)->rmem_fwd_alloc);
}

static int mptcp_ioctl_outq(const struct mptcp_sock *msk, u64 v)
{
	const struct sock *sk = (void *)msk;
	u64 delta;

	if (sk->sk_state == TCP_LISTEN)
		return -EINVAL;

	if ((1 << sk->sk_state) & (TCPF_SYN_SENT | TCPF_SYN_RECV))
		return 0;

	delta = msk->write_seq - v;
	if (__mptcp_check_fallback(msk) && msk->first) {
		struct tcp_sock *tp = tcp_sk(msk->first);

		/* the first subflow is disconnected after close - see
		 * __mptcp_close_ssk(). tcp_disconnect() moves the write_seq
		 * so ignore that status, too.
		 */
		if (!((1 << msk->first->sk_state) &
		      (TCPF_SYN_SENT | TCPF_SYN_RECV | TCPF_CLOSE)))
			delta += READ_ONCE(tp->write_seq) - tp->snd_una;
	}
	if (delta > INT_MAX)
		delta = INT_MAX;

	return (int)delta;
}

static int mptcp_ioctl(struct sock *sk, int cmd, int *karg)
{
	struct mptcp_sock *msk = mptcp_sk(sk);
	bool slow;

	switch (cmd) {
	case SIOCINQ:
		if (sk->sk_state == TCP_LISTEN)
			return -EINVAL;

		lock_sock(sk);
		__mptcp_move_skbs(msk);
		*karg = mptcp_inq_hint(sk);
		release_sock(sk);
		break;
	case SIOCOUTQ:
		slow = lock_sock_fast(sk);
		*karg = mptcp_ioctl_outq(msk, READ_ONCE(msk->snd_una));
		unlock_sock_fast(sk, slow);
		break;
	case SIOCOUTQNSD:
		slow = lock_sock_fast(sk);
		*karg = mptcp_ioctl_outq(msk, msk->snd_nxt);
		unlock_sock_fast(sk, slow);
		break;
	default:
		return -ENOIOCTLCMD;
	}

	return 0;
}

static void mptcp_subflow_early_fallback(struct mptcp_sock *msk,
					 struct mptcp_subflow_context *subflow)
{
	subflow->request_mptcp = 0;
	__mptcp_do_fallback(msk);
}

static int mptcp_connect(struct sock *sk, struct sockaddr *uaddr, int addr_len)
{
	struct mptcp_subflow_context *subflow;
	struct mptcp_sock *msk = mptcp_sk(sk);
	int err = -EINVAL;
	struct sock *ssk;

	ssk = __mptcp_nmpc_sk(msk);
	if (IS_ERR(ssk))
		return PTR_ERR(ssk);

	inet_sk_state_store(sk, TCP_SYN_SENT);
	subflow = mptcp_subflow_ctx(ssk);
#ifdef CONFIG_TCP_MD5SIG
	/* no MPTCP if MD5SIG is enabled on this socket or we may run out of
	 * TCP option space.
	 */
	if (rcu_access_pointer(tcp_sk(ssk)->md5sig_info))
		mptcp_subflow_early_fallback(msk, subflow);
#endif
	if (subflow->request_mptcp && mptcp_token_new_connect(ssk)) {
		MPTCP_INC_STATS(sock_net(ssk), MPTCP_MIB_TOKENFALLBACKINIT);
		mptcp_subflow_early_fallback(msk, subflow);
	}
	if (likely(!__mptcp_check_fallback(msk)))
		MPTCP_INC_STATS(sock_net(sk), MPTCP_MIB_MPCAPABLEACTIVE);

	/* if reaching here via the fastopen/sendmsg path, the caller already
	 * acquired the subflow socket lock, too.
	 */
<<<<<<< HEAD
	if (msk->fastopening)
		err = __inet_stream_connect(ssock, uaddr, addr_len, O_NONBLOCK, 1);
	else
		err = inet_stream_connect(ssock, uaddr, addr_len, O_NONBLOCK);
	inet_sk(sk)->defer_connect = inet_sk(ssock->sk)->defer_connect;
=======
	if (!msk->fastopening)
		lock_sock(ssk);

	/* the following mirrors closely a very small chunk of code from
	 * __inet_stream_connect()
	 */
	if (ssk->sk_state != TCP_CLOSE)
		goto out;

	if (BPF_CGROUP_PRE_CONNECT_ENABLED(ssk)) {
		err = ssk->sk_prot->pre_connect(ssk, uaddr, addr_len);
		if (err)
			goto out;
	}

	err = ssk->sk_prot->connect(ssk, uaddr, addr_len);
	if (err < 0)
		goto out;

	inet_assign_bit(DEFER_CONNECT, sk, inet_test_bit(DEFER_CONNECT, ssk));

out:
	if (!msk->fastopening)
		release_sock(ssk);
>>>>>>> 98817289

	/* on successful connect, the msk state will be moved to established by
	 * subflow_finish_connect()
	 */
	if (unlikely(err)) {
		/* avoid leaving a dangling token in an unconnected socket */
		mptcp_token_destroy(msk);
		inet_sk_state_store(sk, TCP_CLOSE);
		return err;
	}

<<<<<<< HEAD
	mptcp_copy_inaddrs(sk, ssock->sk);

	/* silence EINPROGRESS and let the caller inet_stream_connect
	 * handle the connection in progress
	 */
=======
	mptcp_copy_inaddrs(sk, ssk);
>>>>>>> 98817289
	return 0;
}

static struct proto mptcp_prot = {
	.name		= "MPTCP",
	.owner		= THIS_MODULE,
	.init		= mptcp_init_sock,
	.connect	= mptcp_connect,
	.disconnect	= mptcp_disconnect,
	.close		= mptcp_close,
	.accept		= mptcp_accept,
	.setsockopt	= mptcp_setsockopt,
	.getsockopt	= mptcp_getsockopt,
	.shutdown	= mptcp_shutdown,
	.destroy	= mptcp_destroy,
	.sendmsg	= mptcp_sendmsg,
	.ioctl		= mptcp_ioctl,
	.recvmsg	= mptcp_recvmsg,
	.release_cb	= mptcp_release_cb,
	.hash		= mptcp_hash,
	.unhash		= mptcp_unhash,
	.get_port	= mptcp_get_port,
	.forward_alloc_get	= mptcp_forward_alloc_get,
	.sockets_allocated	= &mptcp_sockets_allocated,

	.memory_allocated	= &tcp_memory_allocated,
	.per_cpu_fw_alloc	= &tcp_memory_per_cpu_fw_alloc,

	.memory_pressure	= &tcp_memory_pressure,
	.sysctl_wmem_offset	= offsetof(struct net, ipv4.sysctl_tcp_wmem),
	.sysctl_rmem_offset	= offsetof(struct net, ipv4.sysctl_tcp_rmem),
	.sysctl_mem	= sysctl_tcp_mem,
	.obj_size	= sizeof(struct mptcp_sock),
	.slab_flags	= SLAB_TYPESAFE_BY_RCU,
	.no_autobind	= true,
};

static int mptcp_bind(struct socket *sock, struct sockaddr *uaddr, int addr_len)
{
	struct mptcp_sock *msk = mptcp_sk(sock->sk);
	struct sock *ssk, *sk = sock->sk;
	int err = -EINVAL;

	lock_sock(sk);
	ssk = __mptcp_nmpc_sk(msk);
	if (IS_ERR(ssk)) {
		err = PTR_ERR(ssk);
		goto unlock;
	}

	if (sk->sk_family == AF_INET)
		err = inet_bind_sk(ssk, uaddr, addr_len);
#if IS_ENABLED(CONFIG_MPTCP_IPV6)
	else if (sk->sk_family == AF_INET6)
		err = inet6_bind_sk(ssk, uaddr, addr_len);
#endif
	if (!err)
		mptcp_copy_inaddrs(sk, ssk);

unlock:
	release_sock(sk);
	return err;
}

static int mptcp_listen(struct socket *sock, int backlog)
{
	struct mptcp_sock *msk = mptcp_sk(sock->sk);
	struct sock *sk = sock->sk;
<<<<<<< HEAD
	struct socket *ssock;
=======
	struct sock *ssk;
>>>>>>> 98817289
	int err;

	pr_debug("msk=%p", msk);

	lock_sock(sk);

	err = -EINVAL;
	if (sock->state != SS_UNCONNECTED || sock->type != SOCK_STREAM)
		goto unlock;

<<<<<<< HEAD
	ssock = __mptcp_nmpc_socket(msk);
	if (!ssock) {
		err = -EINVAL;
		goto unlock;
	}

	mptcp_token_destroy(msk);
	inet_sk_state_store(sk, TCP_LISTEN);
	sock_set_flag(sk, SOCK_RCU_FREE);

	err = ssock->ops->listen(ssock, backlog);
	inet_sk_state_store(sk, inet_sk_state_load(ssock->sk));
	if (!err)
		mptcp_copy_inaddrs(sk, ssock->sk);
=======
	ssk = __mptcp_nmpc_sk(msk);
	if (IS_ERR(ssk)) {
		err = PTR_ERR(ssk);
		goto unlock;
	}

	inet_sk_state_store(sk, TCP_LISTEN);
	sock_set_flag(sk, SOCK_RCU_FREE);

	lock_sock(ssk);
	err = __inet_listen_sk(ssk, backlog);
	release_sock(ssk);
	inet_sk_state_store(sk, inet_sk_state_load(ssk));

	if (!err) {
		sock_prot_inuse_add(sock_net(sk), sk->sk_prot, 1);
		mptcp_copy_inaddrs(sk, ssk);
		mptcp_event_pm_listener(ssk, MPTCP_EVENT_LISTENER_CREATED);
	}
>>>>>>> 98817289

unlock:
	release_sock(sk);
	return err;
}

static int mptcp_stream_accept(struct socket *sock, struct socket *newsock,
			       int flags, bool kern)
{
	struct mptcp_sock *msk = mptcp_sk(sock->sk);
	struct sock *ssk, *newsk;
	int err;

	pr_debug("msk=%p", msk);

	/* Buggy applications can call accept on socket states other then LISTEN
	 * but no need to allocate the first subflow just to error out.
	 */
<<<<<<< HEAD
	ssock = READ_ONCE(msk->subflow);
	if (!ssock)
=======
	ssk = READ_ONCE(msk->first);
	if (!ssk)
>>>>>>> 98817289
		return -EINVAL;

	newsk = mptcp_accept(ssk, flags, &err, kern);
	if (!newsk)
		return err;

<<<<<<< HEAD
		msk->in_accept_queue = 0;

		lock_sock(newsk);
=======
	lock_sock(newsk);

	__inet_accept(sock, newsock, newsk);
	if (!mptcp_is_tcpsk(newsock->sk)) {
		struct mptcp_sock *msk = mptcp_sk(newsk);
		struct mptcp_subflow_context *subflow;

		set_bit(SOCK_CUSTOM_SOCKOPT, &newsock->flags);
		msk->in_accept_queue = 0;
>>>>>>> 98817289

		/* set ssk->sk_socket of accept()ed flows to mptcp socket.
		 * This is needed so NOSPACE flag can be set from tcp stack.
		 */
		mptcp_for_each_subflow(msk, subflow) {
			struct sock *ssk = mptcp_subflow_tcp_sock(subflow);

			if (!ssk->sk_socket)
				mptcp_sock_graft(ssk, newsock);
		}

		/* Do late cleanup for the first subflow as necessary. Also
		 * deal with bad peers not doing a complete shutdown.
		 */
<<<<<<< HEAD
		if (msk->first &&
		    unlikely(inet_sk_state_load(msk->first) == TCP_CLOSE)) {
			__mptcp_close_ssk(newsk, msk->first,
					  mptcp_subflow_ctx(msk->first), 0);
			if (unlikely(list_empty(&msk->conn_list)))
				inet_sk_state_store(newsk, TCP_CLOSE);
		}

		release_sock(newsk);
=======
		if (unlikely(inet_sk_state_load(msk->first) == TCP_CLOSE)) {
			__mptcp_close_ssk(newsk, msk->first,
					  mptcp_subflow_ctx(msk->first), 0);
			if (unlikely(list_is_singular(&msk->conn_list)))
				inet_sk_state_store(newsk, TCP_CLOSE);
		}
>>>>>>> 98817289
	}
	release_sock(newsk);

	return 0;
}

static __poll_t mptcp_check_writeable(struct mptcp_sock *msk)
{
	struct sock *sk = (struct sock *)msk;

	if (sk_stream_is_writeable(sk))
		return EPOLLOUT | EPOLLWRNORM;

	mptcp_set_nospace(sk);
	smp_mb__after_atomic(); /* msk->flags is changed by write_space cb */
	if (sk_stream_is_writeable(sk))
		return EPOLLOUT | EPOLLWRNORM;

	return 0;
}

static __poll_t mptcp_poll(struct file *file, struct socket *sock,
			   struct poll_table_struct *wait)
{
	struct sock *sk = sock->sk;
	struct mptcp_sock *msk;
	__poll_t mask = 0;
	u8 shutdown;
	int state;

	msk = mptcp_sk(sk);
	sock_poll_wait(file, sock, wait);

	state = inet_sk_state_load(sk);
	pr_debug("msk=%p state=%d flags=%lx", msk, state, msk->flags);
	if (state == TCP_LISTEN) {
<<<<<<< HEAD
		struct socket *ssock = READ_ONCE(msk->subflow);

		if (WARN_ON_ONCE(!ssock || !ssock->sk))
			return 0;

		return inet_csk_listen_poll(ssock->sk);
=======
		struct sock *ssk = READ_ONCE(msk->first);

		if (WARN_ON_ONCE(!ssk))
			return 0;

		return inet_csk_listen_poll(ssk);
>>>>>>> 98817289
	}

	shutdown = READ_ONCE(sk->sk_shutdown);
	if (shutdown == SHUTDOWN_MASK || state == TCP_CLOSE)
		mask |= EPOLLHUP;
	if (shutdown & RCV_SHUTDOWN)
		mask |= EPOLLIN | EPOLLRDNORM | EPOLLRDHUP;

	if (state != TCP_SYN_SENT && state != TCP_SYN_RECV) {
		mask |= mptcp_check_readable(msk);
		if (shutdown & SEND_SHUTDOWN)
			mask |= EPOLLOUT | EPOLLWRNORM;
		else
			mask |= mptcp_check_writeable(msk);
<<<<<<< HEAD
	} else if (state == TCP_SYN_SENT && inet_sk(sk)->defer_connect) {
=======
	} else if (state == TCP_SYN_SENT &&
		   inet_test_bit(DEFER_CONNECT, sk)) {
>>>>>>> 98817289
		/* cf tcp_poll() note about TFO */
		mask |= EPOLLOUT | EPOLLWRNORM;
	}

	/* This barrier is coupled with smp_wmb() in __mptcp_error_report() */
	smp_rmb();
	if (READ_ONCE(sk->sk_err))
		mask |= EPOLLERR;

	return mask;
}

static const struct proto_ops mptcp_stream_ops = {
	.family		   = PF_INET,
	.owner		   = THIS_MODULE,
	.release	   = inet_release,
	.bind		   = mptcp_bind,
	.connect	   = inet_stream_connect,
	.socketpair	   = sock_no_socketpair,
	.accept		   = mptcp_stream_accept,
	.getname	   = inet_getname,
	.poll		   = mptcp_poll,
	.ioctl		   = inet_ioctl,
	.gettstamp	   = sock_gettstamp,
	.listen		   = mptcp_listen,
	.shutdown	   = inet_shutdown,
	.setsockopt	   = sock_common_setsockopt,
	.getsockopt	   = sock_common_getsockopt,
	.sendmsg	   = inet_sendmsg,
	.recvmsg	   = inet_recvmsg,
	.mmap		   = sock_no_mmap,
};

static struct inet_protosw mptcp_protosw = {
	.type		= SOCK_STREAM,
	.protocol	= IPPROTO_MPTCP,
	.prot		= &mptcp_prot,
	.ops		= &mptcp_stream_ops,
	.flags		= INET_PROTOSW_ICSK,
};

static int mptcp_napi_poll(struct napi_struct *napi, int budget)
{
	struct mptcp_delegated_action *delegated;
	struct mptcp_subflow_context *subflow;
	int work_done = 0;

	delegated = container_of(napi, struct mptcp_delegated_action, napi);
	while ((subflow = mptcp_subflow_delegated_next(delegated)) != NULL) {
		struct sock *ssk = mptcp_subflow_tcp_sock(subflow);

		bh_lock_sock_nested(ssk);
		if (!sock_owned_by_user(ssk)) {
			mptcp_subflow_process_delegated(ssk, xchg(&subflow->delegated_status, 0));
		} else {
			/* tcp_release_cb_override already processed
			 * the action or will do at next release_sock().
			 * In both case must dequeue the subflow here - on the same
			 * CPU that scheduled it.
			 */
			smp_wmb();
			clear_bit(MPTCP_DELEGATE_SCHEDULED, &subflow->delegated_status);
		}
		bh_unlock_sock(ssk);
		sock_put(ssk);

		if (++work_done == budget)
			return budget;
	}

	/* always provide a 0 'work_done' argument, so that napi_complete_done
	 * will not try accessing the NULL napi->dev ptr
	 */
	napi_complete_done(napi, 0);
	return work_done;
}

void __init mptcp_proto_init(void)
{
	struct mptcp_delegated_action *delegated;
	int cpu;

	mptcp_prot.h.hashinfo = tcp_prot.h.hashinfo;

	if (percpu_counter_init(&mptcp_sockets_allocated, 0, GFP_KERNEL))
		panic("Failed to allocate MPTCP pcpu counter\n");

	init_dummy_netdev(&mptcp_napi_dev);
	for_each_possible_cpu(cpu) {
		delegated = per_cpu_ptr(&mptcp_delegated_actions, cpu);
		INIT_LIST_HEAD(&delegated->head);
		netif_napi_add_tx(&mptcp_napi_dev, &delegated->napi,
				  mptcp_napi_poll);
		napi_enable(&delegated->napi);
	}

	mptcp_subflow_init();
	mptcp_pm_init();
	mptcp_sched_init();
	mptcp_token_init();

	if (proto_register(&mptcp_prot, 1) != 0)
		panic("Failed to register MPTCP proto.\n");

	inet_register_protosw(&mptcp_protosw);

	BUILD_BUG_ON(sizeof(struct mptcp_skb_cb) > sizeof_field(struct sk_buff, cb));
}

#if IS_ENABLED(CONFIG_MPTCP_IPV6)
static const struct proto_ops mptcp_v6_stream_ops = {
	.family		   = PF_INET6,
	.owner		   = THIS_MODULE,
	.release	   = inet6_release,
	.bind		   = mptcp_bind,
	.connect	   = inet_stream_connect,
	.socketpair	   = sock_no_socketpair,
	.accept		   = mptcp_stream_accept,
	.getname	   = inet6_getname,
	.poll		   = mptcp_poll,
	.ioctl		   = inet6_ioctl,
	.gettstamp	   = sock_gettstamp,
	.listen		   = mptcp_listen,
	.shutdown	   = inet_shutdown,
	.setsockopt	   = sock_common_setsockopt,
	.getsockopt	   = sock_common_getsockopt,
	.sendmsg	   = inet6_sendmsg,
	.recvmsg	   = inet6_recvmsg,
	.mmap		   = sock_no_mmap,
#ifdef CONFIG_COMPAT
	.compat_ioctl	   = inet6_compat_ioctl,
#endif
};

static struct proto mptcp_v6_prot;

static struct inet_protosw mptcp_v6_protosw = {
	.type		= SOCK_STREAM,
	.protocol	= IPPROTO_MPTCP,
	.prot		= &mptcp_v6_prot,
	.ops		= &mptcp_v6_stream_ops,
	.flags		= INET_PROTOSW_ICSK,
};

int __init mptcp_proto_v6_init(void)
{
	int err;

	mptcp_v6_prot = mptcp_prot;
	strcpy(mptcp_v6_prot.name, "MPTCPv6");
	mptcp_v6_prot.slab = NULL;
	mptcp_v6_prot.obj_size = sizeof(struct mptcp6_sock);
	mptcp_v6_prot.ipv6_pinfo_offset = offsetof(struct mptcp6_sock, np);

	err = proto_register(&mptcp_v6_prot, 1);
	if (err)
		return err;

	err = inet6_register_protosw(&mptcp_v6_protosw);
	if (err)
		proto_unregister(&mptcp_v6_prot);

	return err;
}
#endif<|MERGE_RESOLUTION|>--- conflicted
+++ resolved
@@ -90,13 +90,8 @@
 	if (err)
 		return err;
 
-<<<<<<< HEAD
-	WRITE_ONCE(msk->first, ssock->sk);
-	WRITE_ONCE(msk->subflow, ssock);
-=======
 	msk->scaling_ratio = tcp_sk(ssock->sk)->scaling_ratio;
 	WRITE_ONCE(msk->first, ssock->sk);
->>>>>>> 98817289
 	subflow = mptcp_subflow_ctx(ssock->sk);
 	list_add(&subflow->node, &msk->conn_list);
 	sock_hold(ssock->sk);
@@ -894,17 +889,11 @@
 	if (sk->sk_socket && !ssk->sk_socket)
 		mptcp_sock_graft(ssk, sk->sk_socket);
 
-<<<<<<< HEAD
-	mptcp_sockopt_sync_locked(msk, ssk);
-	mptcp_subflow_joined(msk, ssk);
-	mptcp_stop_tout_timer(sk);
-=======
 	mptcp_subflow_ctx(ssk)->subflow_id = msk->subflow_id++;
 	mptcp_sockopt_sync_locked(msk, ssk);
 	mptcp_subflow_joined(msk, ssk);
 	mptcp_stop_tout_timer(sk);
 	__mptcp_propagate_sndbuf(sk, ssk);
->>>>>>> 98817289
 	return true;
 }
 
@@ -955,52 +944,6 @@
 	return false;
 }
 
-<<<<<<< HEAD
-void mptcp_subflow_eof(struct sock *sk)
-{
-	if (!test_and_set_bit(MPTCP_WORK_EOF, &mptcp_sk(sk)->flags))
-		mptcp_schedule_work(sk);
-}
-
-static void mptcp_check_for_eof(struct mptcp_sock *msk)
-{
-	struct mptcp_subflow_context *subflow;
-	struct sock *sk = (struct sock *)msk;
-	int receivers = 0;
-
-	mptcp_for_each_subflow(msk, subflow)
-		receivers += !subflow->rx_eof;
-	if (receivers)
-		return;
-
-	if (!(sk->sk_shutdown & RCV_SHUTDOWN)) {
-		/* hopefully temporary hack: propagate shutdown status
-		 * to msk, when all subflows agree on it
-		 */
-		WRITE_ONCE(sk->sk_shutdown, sk->sk_shutdown | RCV_SHUTDOWN);
-
-		smp_mb__before_atomic(); /* SHUTDOWN must be visible first */
-		sk->sk_data_ready(sk);
-	}
-
-	switch (sk->sk_state) {
-	case TCP_ESTABLISHED:
-		inet_sk_state_store(sk, TCP_CLOSE_WAIT);
-		break;
-	case TCP_FIN_WAIT1:
-		inet_sk_state_store(sk, TCP_CLOSING);
-		break;
-	case TCP_FIN_WAIT2:
-		inet_sk_state_store(sk, TCP_CLOSE);
-		break;
-	default:
-		return;
-	}
-	mptcp_close_wake_up(sk);
-}
-
-=======
->>>>>>> 98817289
 static struct sock *mptcp_subflow_recv_lookup(const struct mptcp_sock *msk)
 {
 	struct mptcp_subflow_context *subflow;
@@ -1768,11 +1711,7 @@
 
 static int mptcp_disconnect(struct sock *sk, int flags);
 
-<<<<<<< HEAD
-static int mptcp_sendmsg_fastopen(struct sock *sk, struct sock *ssk, struct msghdr *msg,
-=======
 static int mptcp_sendmsg_fastopen(struct sock *sk, struct msghdr *msg,
->>>>>>> 98817289
 				  size_t len, int *copied_syn)
 {
 	unsigned int saved_flags = msg->msg_flags;
@@ -2371,17 +2310,6 @@
 	return min_stale_count > 1 ? backup : NULL;
 }
 
-<<<<<<< HEAD
-static void mptcp_dispose_initial_subflow(struct mptcp_sock *msk)
-{
-	if (msk->subflow) {
-		iput(SOCK_INODE(msk->subflow));
-		WRITE_ONCE(msk->subflow, NULL);
-	}
-}
-
-=======
->>>>>>> 98817289
 bool __mptcp_retransmit_pending_data(struct sock *sk)
 {
 	struct mptcp_data_frag *cur, *rtx_head;
@@ -2460,7 +2388,6 @@
 {
 	struct mptcp_sock *msk = mptcp_sk(sk);
 	bool dispose_it, need_push = false;
-<<<<<<< HEAD
 
 	/* If the first subflow moved to a close state before accept, e.g. due
 	 * to an incoming reset or listener shutdown, the subflow socket is
@@ -2476,23 +2403,6 @@
 		mptcp_subflow_drop_ctx(ssk);
 		goto out_release;
 	}
-=======
->>>>>>> 98817289
-
-	/* If the first subflow moved to a close state before accept, e.g. due
-	 * to an incoming reset or listener shutdown, the subflow socket is
-	 * already deleted by inet_child_forget() and the mptcp socket can't
-	 * survive too.
-	 */
-	if (msk->in_accept_queue && msk->first == ssk &&
-	    (sock_flag(sk, SOCK_DEAD) || sock_flag(ssk, SOCK_DEAD))) {
-		/* ensure later check in mptcp_worker() will dispose the msk */
-		mptcp_set_close_tout(sk, tcp_jiffies32 - (TCP_TIMEWAIT_LEN + 1));
-		sock_set_flag(sk, SOCK_DEAD);
-		lock_sock_nested(ssk, SINGLE_DEPTH_NESTING);
-		mptcp_subflow_drop_ctx(ssk);
-		goto out_release;
-	}
 
 	dispose_it = msk->free_first || ssk != msk->first;
 	if (dispose_it)
@@ -2512,10 +2422,6 @@
 	need_push = (flags & MPTCP_CF_PUSH) && __mptcp_retransmit_pending_data(sk);
 	if (!dispose_it) {
 		__mptcp_subflow_disconnect(ssk, subflow, flags);
-<<<<<<< HEAD
-		msk->subflow->state = SS_UNCONNECTED;
-=======
->>>>>>> 98817289
 		release_sock(ssk);
 
 		goto out;
@@ -2813,12 +2719,6 @@
 
 	mptcp_pm_nl_work(msk);
 
-<<<<<<< HEAD
-	if (test_and_clear_bit(MPTCP_WORK_EOF, &msk->flags))
-		mptcp_check_for_eof(msk);
-
-=======
->>>>>>> 98817289
 	mptcp_check_send_data_fin(sk);
 	mptcp_check_data_fin_ack(sk);
 	mptcp_check_data_fin(sk);
@@ -2827,10 +2727,6 @@
 		__mptcp_close_subflow(sk);
 
 	if (mptcp_close_tout_expired(sk)) {
-<<<<<<< HEAD
-		inet_sk_state_store(sk, TCP_CLOSE);
-=======
->>>>>>> 98817289
 		mptcp_do_fastclose(sk);
 		mptcp_close_wake_up(sk);
 	}
@@ -2879,11 +2775,6 @@
 	/* re-use the csk retrans timer for MPTCP-level retrans */
 	timer_setup(&msk->sk.icsk_retransmit_timer, mptcp_retransmit_timer, 0);
 	timer_setup(&sk->sk_timer, mptcp_tout_timer, 0);
-<<<<<<< HEAD
-
-	return 0;
-=======
->>>>>>> 98817289
 }
 
 static void mptcp_ca_reset(struct sock *sk)
@@ -3076,10 +2967,6 @@
 void __mptcp_unaccepted_force_close(struct sock *sk)
 {
 	sock_set_flag(sk, SOCK_DEAD);
-<<<<<<< HEAD
-	inet_sk_state_store(sk, TCP_CLOSE);
-=======
->>>>>>> 98817289
 	mptcp_do_fastclose(sk);
 	__mptcp_destroy_sock(sk);
 }
@@ -3103,10 +2990,7 @@
 	if (inet_sk_state_load(sk) != TCP_LISTEN)
 		return;
 
-<<<<<<< HEAD
-=======
 	sock_prot_inuse_add(sock_net(sk), sk->sk_prot, -1);
->>>>>>> 98817289
 	ssk = mptcp_sk(sk)->first;
 	if (WARN_ON_ONCE(!ssk || inet_sk_state_load(ssk) != TCP_LISTEN))
 		return;
@@ -3115,10 +2999,7 @@
 	tcp_set_state(ssk, TCP_CLOSE);
 	mptcp_subflow_queue_clean(sk, ssk);
 	inet_csk_listen_stop(ssk);
-<<<<<<< HEAD
-=======
 	mptcp_event_pm_listener(ssk, MPTCP_EVENT_LISTENER_CLOSED);
->>>>>>> 98817289
 	release_sock(ssk);
 }
 
@@ -3308,10 +3189,6 @@
 	msk = mptcp_sk(nsk);
 	msk->local_key = subflow_req->local_key;
 	msk->token = subflow_req->token;
-<<<<<<< HEAD
-	WRITE_ONCE(msk->subflow, NULL);
-=======
->>>>>>> 98817289
 	msk->in_accept_queue = 1;
 	WRITE_ONCE(msk->fully_established, false);
 	if (mp_opt->suboptions & OPTION_MPTCP_CSUMREQD)
@@ -3349,11 +3226,7 @@
 	 * uses the correct data
 	 */
 	mptcp_copy_inaddrs(nsk, ssk);
-<<<<<<< HEAD
-	mptcp_propagate_sndbuf(nsk, ssk);
-=======
 	__mptcp_propagate_sndbuf(nsk, ssk);
->>>>>>> 98817289
 
 	mptcp_rcv_space_init(msk, ssk);
 	bh_unlock_sock(nsk);
@@ -3385,19 +3258,8 @@
 {
 	struct sock *newsk;
 
-<<<<<<< HEAD
-	listener = READ_ONCE(msk->subflow);
-	if (WARN_ON_ONCE(!listener)) {
-		*err = -EINVAL;
-		return NULL;
-	}
-
-	pr_debug("msk=%p, listener=%p", msk, mptcp_subflow_ctx(listener->sk));
-	newsk = inet_csk_accept(listener->sk, flags, err, kern);
-=======
 	pr_debug("ssk=%p, listener=%p", ssk, mptcp_subflow_ctx(ssk));
 	newsk = inet_csk_accept(ssk, flags, err, kern);
->>>>>>> 98817289
 	if (!newsk)
 		return NULL;
 
@@ -3535,14 +3397,9 @@
 	if (__test_and_clear_bit(MPTCP_CLEAN_UNA, &msk->cb_flags))
 		__mptcp_clean_una_wakeup(sk);
 	if (unlikely(msk->cb_flags)) {
-<<<<<<< HEAD
-		/* be sure to set the current sk state before tacking actions
-		 * depending on sk_state, that is processing MPTCP_ERROR_REPORT
-=======
 		/* be sure to sync the msk state before taking actions
 		 * depending on sk_state (MPTCP_ERROR_REPORT)
 		 * On sk release avoid actions depending on the first subflow
->>>>>>> 98817289
 		 */
 		if (__test_and_clear_bit(MPTCP_SYNC_STATE, &msk->cb_flags) && msk->first)
 			__mptcp_sync_state(sk, msk->pending_state);
@@ -3594,8 +3451,6 @@
 			__set_bit(MPTCP_PUSH_PENDING, &mptcp_sk(sk)->cb_flags);
 		mptcp_data_unlock(sk);
 	}
-<<<<<<< HEAD
-=======
 	if (status & BIT(MPTCP_DELEGATE_SNDBUF)) {
 		mptcp_data_lock(sk);
 		if (!sock_owned_by_user(sk))
@@ -3604,7 +3459,6 @@
 			__set_bit(MPTCP_SYNC_SNDBUF, &mptcp_sk(sk)->cb_flags);
 		mptcp_data_unlock(sk);
 	}
->>>>>>> 98817289
 	if (status & BIT(MPTCP_DELEGATE_ACK))
 		schedule_3rdack_retransmission(ssk);
 }
@@ -3627,14 +3481,8 @@
 {
 	struct mptcp_sock *msk = mptcp_sk(sk);
 
-<<<<<<< HEAD
-	ssock = msk->subflow;
-	pr_debug("msk=%p, subflow=%p", msk, ssock);
-	if (WARN_ON_ONCE(!ssock))
-=======
 	pr_debug("msk=%p, ssk=%p", msk, msk->first);
 	if (WARN_ON_ONCE(!msk->first))
->>>>>>> 98817289
 		return -EINVAL;
 
 	return inet_csk_get_port(msk->first, snum);
@@ -3695,10 +3543,7 @@
 	/* active subflow, already present inside the conn_list */
 	if (!list_empty(&subflow->node)) {
 		mptcp_subflow_joined(msk, ssk);
-<<<<<<< HEAD
-=======
 		mptcp_propagate_sndbuf(parent, ssk);
->>>>>>> 98817289
 		return true;
 	}
 
@@ -3843,13 +3688,6 @@
 	/* if reaching here via the fastopen/sendmsg path, the caller already
 	 * acquired the subflow socket lock, too.
 	 */
-<<<<<<< HEAD
-	if (msk->fastopening)
-		err = __inet_stream_connect(ssock, uaddr, addr_len, O_NONBLOCK, 1);
-	else
-		err = inet_stream_connect(ssock, uaddr, addr_len, O_NONBLOCK);
-	inet_sk(sk)->defer_connect = inet_sk(ssock->sk)->defer_connect;
-=======
 	if (!msk->fastopening)
 		lock_sock(ssk);
 
@@ -3874,7 +3712,6 @@
 out:
 	if (!msk->fastopening)
 		release_sock(ssk);
->>>>>>> 98817289
 
 	/* on successful connect, the msk state will be moved to established by
 	 * subflow_finish_connect()
@@ -3886,15 +3723,7 @@
 		return err;
 	}
 
-<<<<<<< HEAD
-	mptcp_copy_inaddrs(sk, ssock->sk);
-
-	/* silence EINPROGRESS and let the caller inet_stream_connect
-	 * handle the connection in progress
-	 */
-=======
 	mptcp_copy_inaddrs(sk, ssk);
->>>>>>> 98817289
 	return 0;
 }
 
@@ -3963,11 +3792,7 @@
 {
 	struct mptcp_sock *msk = mptcp_sk(sock->sk);
 	struct sock *sk = sock->sk;
-<<<<<<< HEAD
-	struct socket *ssock;
-=======
 	struct sock *ssk;
->>>>>>> 98817289
 	int err;
 
 	pr_debug("msk=%p", msk);
@@ -3978,22 +3803,6 @@
 	if (sock->state != SS_UNCONNECTED || sock->type != SOCK_STREAM)
 		goto unlock;
 
-<<<<<<< HEAD
-	ssock = __mptcp_nmpc_socket(msk);
-	if (!ssock) {
-		err = -EINVAL;
-		goto unlock;
-	}
-
-	mptcp_token_destroy(msk);
-	inet_sk_state_store(sk, TCP_LISTEN);
-	sock_set_flag(sk, SOCK_RCU_FREE);
-
-	err = ssock->ops->listen(ssock, backlog);
-	inet_sk_state_store(sk, inet_sk_state_load(ssock->sk));
-	if (!err)
-		mptcp_copy_inaddrs(sk, ssock->sk);
-=======
 	ssk = __mptcp_nmpc_sk(msk);
 	if (IS_ERR(ssk)) {
 		err = PTR_ERR(ssk);
@@ -4013,7 +3822,6 @@
 		mptcp_copy_inaddrs(sk, ssk);
 		mptcp_event_pm_listener(ssk, MPTCP_EVENT_LISTENER_CREATED);
 	}
->>>>>>> 98817289
 
 unlock:
 	release_sock(sk);
@@ -4032,24 +3840,14 @@
 	/* Buggy applications can call accept on socket states other then LISTEN
 	 * but no need to allocate the first subflow just to error out.
 	 */
-<<<<<<< HEAD
-	ssock = READ_ONCE(msk->subflow);
-	if (!ssock)
-=======
 	ssk = READ_ONCE(msk->first);
 	if (!ssk)
->>>>>>> 98817289
 		return -EINVAL;
 
 	newsk = mptcp_accept(ssk, flags, &err, kern);
 	if (!newsk)
 		return err;
 
-<<<<<<< HEAD
-		msk->in_accept_queue = 0;
-
-		lock_sock(newsk);
-=======
 	lock_sock(newsk);
 
 	__inet_accept(sock, newsock, newsk);
@@ -4059,7 +3857,6 @@
 
 		set_bit(SOCK_CUSTOM_SOCKOPT, &newsock->flags);
 		msk->in_accept_queue = 0;
->>>>>>> 98817289
 
 		/* set ssk->sk_socket of accept()ed flows to mptcp socket.
 		 * This is needed so NOSPACE flag can be set from tcp stack.
@@ -4074,24 +3871,12 @@
 		/* Do late cleanup for the first subflow as necessary. Also
 		 * deal with bad peers not doing a complete shutdown.
 		 */
-<<<<<<< HEAD
-		if (msk->first &&
-		    unlikely(inet_sk_state_load(msk->first) == TCP_CLOSE)) {
-			__mptcp_close_ssk(newsk, msk->first,
-					  mptcp_subflow_ctx(msk->first), 0);
-			if (unlikely(list_empty(&msk->conn_list)))
-				inet_sk_state_store(newsk, TCP_CLOSE);
-		}
-
-		release_sock(newsk);
-=======
 		if (unlikely(inet_sk_state_load(msk->first) == TCP_CLOSE)) {
 			__mptcp_close_ssk(newsk, msk->first,
 					  mptcp_subflow_ctx(msk->first), 0);
 			if (unlikely(list_is_singular(&msk->conn_list)))
 				inet_sk_state_store(newsk, TCP_CLOSE);
 		}
->>>>>>> 98817289
 	}
 	release_sock(newsk);
 
@@ -4128,21 +3913,12 @@
 	state = inet_sk_state_load(sk);
 	pr_debug("msk=%p state=%d flags=%lx", msk, state, msk->flags);
 	if (state == TCP_LISTEN) {
-<<<<<<< HEAD
-		struct socket *ssock = READ_ONCE(msk->subflow);
-
-		if (WARN_ON_ONCE(!ssock || !ssock->sk))
-			return 0;
-
-		return inet_csk_listen_poll(ssock->sk);
-=======
 		struct sock *ssk = READ_ONCE(msk->first);
 
 		if (WARN_ON_ONCE(!ssk))
 			return 0;
 
 		return inet_csk_listen_poll(ssk);
->>>>>>> 98817289
 	}
 
 	shutdown = READ_ONCE(sk->sk_shutdown);
@@ -4157,12 +3933,8 @@
 			mask |= EPOLLOUT | EPOLLWRNORM;
 		else
 			mask |= mptcp_check_writeable(msk);
-<<<<<<< HEAD
-	} else if (state == TCP_SYN_SENT && inet_sk(sk)->defer_connect) {
-=======
 	} else if (state == TCP_SYN_SENT &&
 		   inet_test_bit(DEFER_CONNECT, sk)) {
->>>>>>> 98817289
 		/* cf tcp_poll() note about TFO */
 		mask |= EPOLLOUT | EPOLLWRNORM;
 	}
