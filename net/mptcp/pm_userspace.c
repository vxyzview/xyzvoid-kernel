--- conflicted
+++ resolved
@@ -193,11 +193,7 @@
 	lock_sock((struct sock *)msk);
 	spin_lock_bh(&msk->pm.lock);
 
-<<<<<<< HEAD
-	if (mptcp_pm_alloc_anno_list(msk, &addr_val)) {
-=======
 	if (mptcp_pm_alloc_anno_list(msk, &addr_val.addr)) {
->>>>>>> 98817289
 		msk->pm.add_addr_signaled++;
 		mptcp_pm_announce_addr(msk, &addr_val.addr, false);
 		mptcp_pm_nl_addr_send_ack(msk);
@@ -312,8 +308,6 @@
 	}
 
 	err = mptcp_pm_parse_addr(raddr, info, &addr_r);
-<<<<<<< HEAD
-=======
 	if (err < 0) {
 		NL_SET_ERR_MSG_ATTR(info->extack, raddr, "error parsing remote addr");
 		goto create_err;
@@ -329,30 +323,11 @@
 
 	local.addr = addr_l;
 	err = mptcp_userspace_pm_append_new_local_addr(msk, &local);
->>>>>>> 98817289
 	if (err < 0) {
 		GENL_SET_ERR_MSG(info, "did not match address and id");
 		goto create_err;
 	}
 
-<<<<<<< HEAD
-	sk = &msk->sk.icsk_inet.sk;
-
-	if (!mptcp_pm_addr_families_match(sk, &addr_l, &addr_r)) {
-		GENL_SET_ERR_MSG(info, "families mismatch");
-		err = -EINVAL;
-		goto create_err;
-	}
-
-	local.addr = addr_l;
-	err = mptcp_userspace_pm_append_new_local_addr(msk, &local);
-	if (err < 0) {
-		GENL_SET_ERR_MSG(info, "did not match address and id");
-		goto create_err;
-	}
-
-=======
->>>>>>> 98817289
 	lock_sock(sk);
 
 	err = __mptcp_subflow_connect(sk, &addr_l, &addr_r);
