--- conflicted
+++ resolved
@@ -826,25 +826,16 @@
 			if (!ctx->conn)
 				goto fallback;
 
-<<<<<<< HEAD
-=======
 			ctx->subflow_id = 1;
->>>>>>> 98817289
 			owner = mptcp_sk(ctx->conn);
 			mptcp_pm_new_connection(owner, child, 1);
 
 			/* with OoO packets we can reach here without ingress
 			 * mpc option
 			 */
-<<<<<<< HEAD
-			if (mp_opt.suboptions & OPTIONS_MPTCP_MPC) {
-				mptcp_subflow_fully_established(ctx, &mp_opt);
-				mptcp_pm_fully_established(owner, child, GFP_ATOMIC);
-=======
 			if (mp_opt.suboptions & OPTION_MPTCP_MPC_ACK) {
 				mptcp_subflow_fully_established(ctx, &mp_opt);
 				mptcp_pm_fully_established(owner, child);
->>>>>>> 98817289
 				ctx->pm_notified = 1;
 			}
 		} else if (ctx->mp_join) {
@@ -1375,11 +1366,7 @@
 	const struct sock *sk = subflow->conn;
 
 	*space = __mptcp_space(sk);
-<<<<<<< HEAD
-	*full_space = tcp_full_space(sk);
-=======
 	*full_space = mptcp_win_from_space(sk, READ_ONCE(sk->sk_rcvbuf));
->>>>>>> 98817289
 }
 
 static void subflow_error_report(struct sock *ssk)
@@ -1654,13 +1641,10 @@
 		return err;
 
 	lock_sock_nested(sf->sk, SINGLE_DEPTH_NESTING);
-<<<<<<< HEAD
-=======
 
 	err = security_mptcp_add_subflow(sk, sf->sk);
 	if (err)
 		goto release_ssk;
->>>>>>> 98817289
 
 	/* the newly created socket has to be in the same cgroup as its parent */
 	mptcp_attach_cgroup(sk, sf->sk);
@@ -1807,19 +1791,11 @@
 		ssk = req->sk;
 		if (!sk_is_mptcp(ssk))
 			continue;
-<<<<<<< HEAD
 
 		subflow = mptcp_subflow_ctx(ssk);
 		if (!subflow || !subflow->conn)
 			continue;
 
-=======
-
-		subflow = mptcp_subflow_ctx(ssk);
-		if (!subflow || !subflow->conn)
-			continue;
-
->>>>>>> 98817289
 		sk = subflow->conn;
 		sock_hold(sk);
 
