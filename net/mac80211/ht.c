--- conflicted
+++ resolved
@@ -392,45 +392,6 @@
 
 		tid_tx = sta->ampdu_mlme.tid_start_tx[tid];
 		if (!blocked && tid_tx) {
-<<<<<<< HEAD
-			struct ieee80211_sub_if_data *sdata = sta->sdata;
-			struct ieee80211_local *local = sdata->local;
-
-			if (local->ops->wake_tx_queue) {
-				struct txq_info *txqi =
-					to_txq_info(sta->sta.txq[tid]);
-				struct fq *fq = &local->fq;
-
-				spin_lock_bh(&fq->lock);
-
-				/* Allow only frags to be dequeued */
-				set_bit(IEEE80211_TXQ_STOP, &txqi->flags);
-
-				if (!skb_queue_empty(&txqi->frags)) {
-					/* Fragmented Tx is ongoing, wait for it
-					 * to finish. Reschedule worker to retry
-					 * later.
-					 */
-
-					spin_unlock_bh(&fq->lock);
-					spin_unlock_bh(&sta->lock);
-
-					/* Give the task working on the txq a
-					 * chance to send out the queued frags
-					 */
-					synchronize_net();
-
-					mutex_unlock(&sta->ampdu_mlme.mtx);
-
-					ieee80211_queue_work(&sdata->local->hw,
-							     work);
-					return;
-				}
-
-				spin_unlock_bh(&fq->lock);
-			}
-
-=======
 			struct txq_info *txqi = to_txq_info(sta->sta.txq[tid]);
 			struct ieee80211_sub_if_data *sdata =
 				vif_to_sdata(txqi->txq.vif);
@@ -462,7 +423,6 @@
 
 			spin_unlock_bh(&fq->lock);
 
->>>>>>> 98817289
 			/*
 			 * Assign it over to the normal tid_tx array
 			 * where it "goes live".
