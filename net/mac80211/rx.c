--- conflicted
+++ resolved
@@ -4209,11 +4209,8 @@
 		if (!rx->sdata)
 			rx->sdata = sta->sdata;
 		rx->link_sta = &sta->deflink;
-<<<<<<< HEAD
-=======
 	} else {
 		rx->link_sta = NULL;
->>>>>>> 98817289
 	}
 
 	if (link_id < 0)
@@ -4800,10 +4797,7 @@
 	struct sk_buff *skb = rx->skb;
 	struct ieee80211_hdr *hdr = (void *)skb->data;
 	struct ieee80211_rx_status *status = IEEE80211_SKB_RXCB(skb);
-<<<<<<< HEAD
-=======
 	static ieee80211_rx_result res;
->>>>>>> 98817289
 	int orig_len = skb->len;
 	int hdrlen = ieee80211_hdrlen(hdr->frame_control);
 	int snap_offs = hdrlen;
