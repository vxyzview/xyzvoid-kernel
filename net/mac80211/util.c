--- conflicted
+++ resolved
@@ -3521,9 +3521,6 @@
 	}
 }
 
-<<<<<<< HEAD
-	ieee80211_dfs_cac_cancel(local);
-=======
 static void
 ieee80211_radar_mark_chan_ctx_iterator(struct ieee80211_hw *hw,
 				       struct ieee80211_chanctx_conf *chanctx_conf,
@@ -3532,7 +3529,6 @@
 	struct ieee80211_chanctx *ctx =
 		container_of(chanctx_conf, struct ieee80211_chanctx,
 			     conf);
->>>>>>> a6ad5510
 
 	if (ctx->replace_state == IEEE80211_CHANCTX_REPLACES_OTHER)
 		return;
@@ -3550,12 +3546,9 @@
 
 	trace_api_radar_detected(local);
 
-<<<<<<< HEAD
-=======
 	ieee80211_iter_chan_contexts_atomic(hw, ieee80211_radar_mark_chan_ctx_iterator,
 					    chanctx_conf);
 
->>>>>>> a6ad5510
 	wiphy_work_queue(hw->wiphy, &local->radar_detected_work);
 }
 EXPORT_SYMBOL(ieee80211_radar_detected);
