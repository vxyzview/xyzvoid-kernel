--- conflicted
+++ resolved
@@ -5472,11 +5472,7 @@
 				resp.uapsd_queues |= ieee80211_ac_to_qos_mask[ac];
 	}
 
-<<<<<<< HEAD
-	if (sdata->vif.valid_links) {
-=======
 	if (ieee80211_vif_is_mld(&sdata->vif)) {
->>>>>>> 98817289
 		ether_addr_copy(ap_mld_addr, sdata->vif.cfg.ap_addr);
 		resp.ap_mld_addr = ap_mld_addr;
 	}
