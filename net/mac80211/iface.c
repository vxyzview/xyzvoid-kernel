--- conflicted
+++ resolved
@@ -2290,19 +2290,11 @@
 		 * we can't acquire the wiphy_lock() again there if already
 		 * inside this locked section.
 		 */
-<<<<<<< HEAD
-		sdata_lock(sdata);
-=======
->>>>>>> a6ad5510
 		sdata->vif.cfg.arp_addr_cnt = 0;
 		if (sdata->vif.type == NL80211_IFTYPE_STATION &&
 		    sdata->u.mgd.associated)
 			ieee80211_vif_cfg_change_notify(sdata,
 							BSS_CHANGED_ARP_FILTER);
-<<<<<<< HEAD
-		sdata_unlock(sdata);
-=======
->>>>>>> a6ad5510
 
 		list_del(&sdata->list);
 		cfg80211_unregister_wdev(&sdata->wdev);
