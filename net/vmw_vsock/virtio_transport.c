--- conflicted
+++ resolved
@@ -82,23 +82,6 @@
 	return ret;
 }
 
-<<<<<<< HEAD
-static int virtio_transport_send_pkt_loopback(struct virtio_vsock *vsock,
-					      struct virtio_vsock_pkt *pkt)
-{
-	int len = pkt->len;
-
-	spin_lock_bh(&vsock->loopback_list_lock);
-	list_add_tail(&pkt->list, &vsock->loopback_list);
-	spin_unlock_bh(&vsock->loopback_list_lock);
-
-	queue_work(virtio_vsock_workqueue, &vsock->loopback_work);
-
-	return len;
-}
-
-=======
->>>>>>> d1988041
 static void
 virtio_transport_send_pkt_work(struct work_struct *work)
 {
@@ -502,36 +485,6 @@
 	.send_pkt = virtio_transport_send_pkt,
 };
 
-<<<<<<< HEAD
-static void virtio_transport_loopback_work(struct work_struct *work)
-{
-	struct virtio_vsock *vsock =
-		container_of(work, struct virtio_vsock, loopback_work);
-	LIST_HEAD(pkts);
-
-	spin_lock_bh(&vsock->loopback_list_lock);
-	list_splice_init(&vsock->loopback_list, &pkts);
-	spin_unlock_bh(&vsock->loopback_list_lock);
-
-	mutex_lock(&vsock->rx_lock);
-
-	if (!vsock->rx_run)
-		goto out;
-
-	while (!list_empty(&pkts)) {
-		struct virtio_vsock_pkt *pkt;
-
-		pkt = list_first_entry(&pkts, struct virtio_vsock_pkt, list);
-		list_del_init(&pkt->list);
-
-		virtio_transport_recv_pkt(&virtio_transport, pkt);
-	}
-out:
-	mutex_unlock(&vsock->rx_lock);
-}
-
-=======
->>>>>>> d1988041
 static void virtio_transport_rx_work(struct work_struct *work)
 {
 	struct virtio_vsock *vsock =
