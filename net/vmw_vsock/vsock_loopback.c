--- conflicted
+++ resolved
@@ -97,11 +97,8 @@
 		.notify_send_post_enqueue = virtio_transport_notify_send_post_enqueue,
 		.notify_buffer_size       = virtio_transport_notify_buffer_size,
 		.notify_set_rcvlowat      = virtio_transport_notify_set_rcvlowat,
-<<<<<<< HEAD
-=======
 
 		.unsent_bytes             = virtio_transport_unsent_bytes,
->>>>>>> a6ad5510
 
 		.read_skb = virtio_transport_read_skb,
 	},
