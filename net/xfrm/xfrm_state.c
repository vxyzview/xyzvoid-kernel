--- conflicted
+++ resolved
@@ -594,11 +594,7 @@
 			next = tmo;
 	}
 	if (x->lft.hard_use_expires_seconds) {
-<<<<<<< HEAD
-		long tmo = x->lft.hard_use_expires_seconds +
-=======
 		time64_t tmo = x->lft.hard_use_expires_seconds +
->>>>>>> 6ab3eda1
 			(READ_ONCE(x->curlft.use_time) ? : now) - now;
 		if (tmo <= 0)
 			goto expired;
@@ -620,11 +616,7 @@
 		}
 	}
 	if (x->lft.soft_use_expires_seconds) {
-<<<<<<< HEAD
-		long tmo = x->lft.soft_use_expires_seconds +
-=======
 		time64_t tmo = x->lft.soft_use_expires_seconds +
->>>>>>> 6ab3eda1
 			(READ_ONCE(x->curlft.use_time) ? : now) - now;
 		if (tmo <= 0)
 			warn = 1;
@@ -1946,11 +1938,8 @@
 
 int xfrm_state_check_expire(struct xfrm_state *x)
 {
-<<<<<<< HEAD
-=======
 	xfrm_dev_state_update_curlft(x);
 
->>>>>>> 6ab3eda1
 	if (!READ_ONCE(x->curlft.use_time))
 		WRITE_ONCE(x->curlft.use_time, ktime_get_real_seconds());
 
