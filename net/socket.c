// SPDX-License-Identifier: GPL-2.0-or-later
/*
 * NET		An implementation of the SOCKET network access protocol.
 *
 * Version:	@(#)socket.c	1.1.93	18/02/95
 *
 * Authors:	Orest Zborowski, <obz@Kodak.COM>
 *		Ross Biro
 *		Fred N. van Kempen, <waltje@uWalt.NL.Mugnet.ORG>
 *
 * Fixes:
 *		Anonymous	:	NOTSOCK/BADF cleanup. Error fix in
 *					shutdown()
 *		Alan Cox	:	verify_area() fixes
 *		Alan Cox	:	Removed DDI
 *		Jonathan Kamens	:	SOCK_DGRAM reconnect bug
 *		Alan Cox	:	Moved a load of checks to the very
 *					top level.
 *		Alan Cox	:	Move address structures to/from user
 *					mode above the protocol layers.
 *		Rob Janssen	:	Allow 0 length sends.
 *		Alan Cox	:	Asynchronous I/O support (cribbed from the
 *					tty drivers).
 *		Niibe Yutaka	:	Asynchronous I/O for writes (4.4BSD style)
 *		Jeff Uphoff	:	Made max number of sockets command-line
 *					configurable.
 *		Matti Aarnio	:	Made the number of sockets dynamic,
 *					to be allocated when needed, and mr.
 *					Uphoff's max is used as max to be
 *					allowed to allocate.
 *		Linus		:	Argh. removed all the socket allocation
 *					altogether: it's in the inode now.
 *		Alan Cox	:	Made sock_alloc()/sock_release() public
 *					for NetROM and future kernel nfsd type
 *					stuff.
 *		Alan Cox	:	sendmsg/recvmsg basics.
 *		Tom Dyas	:	Export net symbols.
 *		Marcin Dalecki	:	Fixed problems with CONFIG_NET="n".
 *		Alan Cox	:	Added thread locking to sys_* calls
 *					for sockets. May have errors at the
 *					moment.
 *		Kevin Buhr	:	Fixed the dumb errors in the above.
 *		Andi Kleen	:	Some small cleanups, optimizations,
 *					and fixed a copy_from_user() bug.
 *		Tigran Aivazian	:	sys_send(args) calls sys_sendto(args, NULL, 0)
 *		Tigran Aivazian	:	Made listen(2) backlog sanity checks
 *					protocol-independent
 *
 *	This module is effectively the top level interface to the BSD socket
 *	paradigm.
 *
 *	Based upon Swansea University Computer Society NET3.039
 */

#include <linux/mm.h>
#include <linux/socket.h>
#include <linux/file.h>
#include <linux/net.h>
#include <linux/interrupt.h>
#include <linux/thread_info.h>
#include <linux/rcupdate.h>
#include <linux/netdevice.h>
#include <linux/proc_fs.h>
#include <linux/seq_file.h>
#include <linux/mutex.h>
#include <linux/if_bridge.h>
#include <linux/if_frad.h>
#include <linux/if_vlan.h>
#include <linux/ptp_classify.h>
#include <linux/init.h>
#include <linux/poll.h>
#include <linux/cache.h>
#include <linux/module.h>
#include <linux/highmem.h>
#include <linux/mount.h>
#include <linux/pseudo_fs.h>
#include <linux/security.h>
#include <linux/syscalls.h>
#include <linux/compat.h>
#include <linux/kmod.h>
#include <linux/audit.h>
#include <linux/wireless.h>
#include <linux/nsproxy.h>
#include <linux/magic.h>
#include <linux/slab.h>
#include <linux/xattr.h>
#include <linux/nospec.h>
#include <linux/indirect_call_wrapper.h>

#include <linux/uaccess.h>
#include <asm/unistd.h>

#include <net/compat.h>
#include <net/wext.h>
#include <net/cls_cgroup.h>

#include <net/sock.h>
#include <linux/netfilter.h>

#include <linux/if_tun.h>
#include <linux/ipv6_route.h>
#include <linux/route.h>
#include <linux/sockios.h>
#include <net/busy_poll.h>
#include <linux/errqueue.h>

#ifdef CONFIG_NET_RX_BUSY_POLL
unsigned int sysctl_net_busy_read __read_mostly;
unsigned int sysctl_net_busy_poll __read_mostly;
#endif

static ssize_t sock_read_iter(struct kiocb *iocb, struct iov_iter *to);
static ssize_t sock_write_iter(struct kiocb *iocb, struct iov_iter *from);
static int sock_mmap(struct file *file, struct vm_area_struct *vma);

static int sock_close(struct inode *inode, struct file *file);
static __poll_t sock_poll(struct file *file,
			      struct poll_table_struct *wait);
static long sock_ioctl(struct file *file, unsigned int cmd, unsigned long arg);
#ifdef CONFIG_COMPAT
static long compat_sock_ioctl(struct file *file,
			      unsigned int cmd, unsigned long arg);
#endif
static int sock_fasync(int fd, struct file *filp, int on);
static ssize_t sock_sendpage(struct file *file, struct page *page,
			     int offset, size_t size, loff_t *ppos, int more);
static ssize_t sock_splice_read(struct file *file, loff_t *ppos,
				struct pipe_inode_info *pipe, size_t len,
				unsigned int flags);

/*
 *	Socket files have a set of 'special' operations as well as the generic file ones. These don't appear
 *	in the operation structures but are done directly via the socketcall() multiplexor.
 */

static const struct file_operations socket_file_ops = {
	.owner =	THIS_MODULE,
	.llseek =	no_llseek,
	.read_iter =	sock_read_iter,
	.write_iter =	sock_write_iter,
	.poll =		sock_poll,
	.unlocked_ioctl = sock_ioctl,
#ifdef CONFIG_COMPAT
	.compat_ioctl = compat_sock_ioctl,
#endif
	.mmap =		sock_mmap,
	.release =	sock_close,
	.fasync =	sock_fasync,
	.sendpage =	sock_sendpage,
	.splice_write = generic_splice_sendpage,
	.splice_read =	sock_splice_read,
};

/*
 *	The protocol list. Each protocol is registered in here.
 */

static DEFINE_SPINLOCK(net_family_lock);
static const struct net_proto_family __rcu *net_families[NPROTO] __read_mostly;

/*
 * Support routines.
 * Move socket addresses back and forth across the kernel/user
 * divide and look after the messy bits.
 */

/**
 *	move_addr_to_kernel	-	copy a socket address into kernel space
 *	@uaddr: Address in user space
 *	@kaddr: Address in kernel space
 *	@ulen: Length in user space
 *
 *	The address is copied into kernel space. If the provided address is
 *	too long an error code of -EINVAL is returned. If the copy gives
 *	invalid addresses -EFAULT is returned. On a success 0 is returned.
 */

int move_addr_to_kernel(void __user *uaddr, int ulen, struct sockaddr_storage *kaddr)
{
	if (ulen < 0 || ulen > sizeof(struct sockaddr_storage))
		return -EINVAL;
	if (ulen == 0)
		return 0;
	if (copy_from_user(kaddr, uaddr, ulen))
		return -EFAULT;
	return audit_sockaddr(ulen, kaddr);
}

/**
 *	move_addr_to_user	-	copy an address to user space
 *	@kaddr: kernel space address
 *	@klen: length of address in kernel
 *	@uaddr: user space address
 *	@ulen: pointer to user length field
 *
 *	The value pointed to by ulen on entry is the buffer length available.
 *	This is overwritten with the buffer space used. -EINVAL is returned
 *	if an overlong buffer is specified or a negative buffer size. -EFAULT
 *	is returned if either the buffer or the length field are not
 *	accessible.
 *	After copying the data up to the limit the user specifies, the true
 *	length of the data is written over the length limit the user
 *	specified. Zero is returned for a success.
 */

static int move_addr_to_user(struct sockaddr_storage *kaddr, int klen,
			     void __user *uaddr, int __user *ulen)
{
	int err;
	int len;

	BUG_ON(klen > sizeof(struct sockaddr_storage));
	err = get_user(len, ulen);
	if (err)
		return err;
	if (len > klen)
		len = klen;
	if (len < 0)
		return -EINVAL;
	if (len) {
		if (audit_sockaddr(klen, kaddr))
			return -ENOMEM;
		if (copy_to_user(uaddr, kaddr, len))
			return -EFAULT;
	}
	/*
	 *      "fromlen shall refer to the value before truncation.."
	 *                      1003.1g
	 */
	return __put_user(klen, ulen);
}

static struct kmem_cache *sock_inode_cachep __ro_after_init;

static struct inode *sock_alloc_inode(struct super_block *sb)
{
	struct socket_alloc *ei;

	ei = kmem_cache_alloc(sock_inode_cachep, GFP_KERNEL);
	if (!ei)
		return NULL;
	init_waitqueue_head(&ei->socket.wq.wait);
	ei->socket.wq.fasync_list = NULL;
	ei->socket.wq.flags = 0;

	ei->socket.state = SS_UNCONNECTED;
	ei->socket.flags = 0;
	ei->socket.ops = NULL;
	ei->socket.sk = NULL;
	ei->socket.file = NULL;

	return &ei->vfs_inode;
}

static void sock_free_inode(struct inode *inode)
{
	struct socket_alloc *ei;

	ei = container_of(inode, struct socket_alloc, vfs_inode);
	kmem_cache_free(sock_inode_cachep, ei);
}

static void init_once(void *foo)
{
	struct socket_alloc *ei = (struct socket_alloc *)foo;

	inode_init_once(&ei->vfs_inode);
}

static void init_inodecache(void)
{
	sock_inode_cachep = kmem_cache_create("sock_inode_cache",
					      sizeof(struct socket_alloc),
					      0,
					      (SLAB_HWCACHE_ALIGN |
					       SLAB_RECLAIM_ACCOUNT |
					       SLAB_MEM_SPREAD | SLAB_ACCOUNT),
					      init_once);
	BUG_ON(sock_inode_cachep == NULL);
}

static const struct super_operations sockfs_ops = {
	.alloc_inode	= sock_alloc_inode,
	.free_inode	= sock_free_inode,
	.statfs		= simple_statfs,
};

/*
 * sockfs_dname() is called from d_path().
 */
static char *sockfs_dname(struct dentry *dentry, char *buffer, int buflen)
{
	return dynamic_dname(dentry, buffer, buflen, "socket:[%lu]",
				d_inode(dentry)->i_ino);
}

static const struct dentry_operations sockfs_dentry_operations = {
	.d_dname  = sockfs_dname,
};

static int sockfs_xattr_get(const struct xattr_handler *handler,
			    struct dentry *dentry, struct inode *inode,
			    const char *suffix, void *value, size_t size)
{
	if (value) {
		if (dentry->d_name.len + 1 > size)
			return -ERANGE;
		memcpy(value, dentry->d_name.name, dentry->d_name.len + 1);
	}
	return dentry->d_name.len + 1;
}

#define XATTR_SOCKPROTONAME_SUFFIX "sockprotoname"
#define XATTR_NAME_SOCKPROTONAME (XATTR_SYSTEM_PREFIX XATTR_SOCKPROTONAME_SUFFIX)
#define XATTR_NAME_SOCKPROTONAME_LEN (sizeof(XATTR_NAME_SOCKPROTONAME)-1)

static const struct xattr_handler sockfs_xattr_handler = {
	.name = XATTR_NAME_SOCKPROTONAME,
	.get = sockfs_xattr_get,
};

static int sockfs_security_xattr_set(const struct xattr_handler *handler,
				     struct dentry *dentry, struct inode *inode,
				     const char *suffix, const void *value,
				     size_t size, int flags)
{
	/* Handled by LSM. */
	return -EAGAIN;
}

static const struct xattr_handler sockfs_security_xattr_handler = {
	.prefix = XATTR_SECURITY_PREFIX,
	.set = sockfs_security_xattr_set,
};

static const struct xattr_handler *sockfs_xattr_handlers[] = {
	&sockfs_xattr_handler,
	&sockfs_security_xattr_handler,
	NULL
};

static int sockfs_init_fs_context(struct fs_context *fc)
{
	struct pseudo_fs_context *ctx = init_pseudo(fc, SOCKFS_MAGIC);
	if (!ctx)
		return -ENOMEM;
	ctx->ops = &sockfs_ops;
	ctx->dops = &sockfs_dentry_operations;
	ctx->xattr = sockfs_xattr_handlers;
	return 0;
}

static struct vfsmount *sock_mnt __read_mostly;

static struct file_system_type sock_fs_type = {
	.name =		"sockfs",
	.init_fs_context = sockfs_init_fs_context,
	.kill_sb =	kill_anon_super,
};

/*
 *	Obtains the first available file descriptor and sets it up for use.
 *
 *	These functions create file structures and maps them to fd space
 *	of the current process. On success it returns file descriptor
 *	and file struct implicitly stored in sock->file.
 *	Note that another thread may close file descriptor before we return
 *	from this function. We use the fact that now we do not refer
 *	to socket after mapping. If one day we will need it, this
 *	function will increment ref. count on file by 1.
 *
 *	In any case returned fd MAY BE not valid!
 *	This race condition is unavoidable
 *	with shared fd spaces, we cannot solve it inside kernel,
 *	but we take care of internal coherence yet.
 */

/**
 *	sock_alloc_file - Bind a &socket to a &file
 *	@sock: socket
 *	@flags: file status flags
 *	@dname: protocol name
 *
 *	Returns the &file bound with @sock, implicitly storing it
 *	in sock->file. If dname is %NULL, sets to "".
 *	On failure the return is a ERR pointer (see linux/err.h).
 *	This function uses GFP_KERNEL internally.
 */

struct file *sock_alloc_file(struct socket *sock, int flags, const char *dname)
{
	struct file *file;

	if (!dname)
		dname = sock->sk ? sock->sk->sk_prot_creator->name : "";

	file = alloc_file_pseudo(SOCK_INODE(sock), sock_mnt, dname,
				O_RDWR | (flags & O_NONBLOCK),
				&socket_file_ops);
	if (IS_ERR(file)) {
		sock_release(sock);
		return file;
	}

	sock->file = file;
	file->private_data = sock;
	return file;
}
EXPORT_SYMBOL(sock_alloc_file);

static int sock_map_fd(struct socket *sock, int flags)
{
	struct file *newfile;
	int fd = get_unused_fd_flags(flags);
	if (unlikely(fd < 0)) {
		sock_release(sock);
		return fd;
	}

	newfile = sock_alloc_file(sock, flags, NULL);
	if (!IS_ERR(newfile)) {
		fd_install(fd, newfile);
		return fd;
	}

	put_unused_fd(fd);
	return PTR_ERR(newfile);
}

/**
 *	sock_from_file - Return the &socket bounded to @file.
 *	@file: file
 *	@err: pointer to an error code return
 *
 *	On failure returns %NULL and assigns -ENOTSOCK to @err.
 */

struct socket *sock_from_file(struct file *file, int *err)
{
	if (file->f_op == &socket_file_ops)
		return file->private_data;	/* set in sock_map_fd */

	*err = -ENOTSOCK;
	return NULL;
}
EXPORT_SYMBOL(sock_from_file);

/**
 *	sockfd_lookup - Go from a file number to its socket slot
 *	@fd: file handle
 *	@err: pointer to an error code return
 *
 *	The file handle passed in is locked and the socket it is bound
 *	to is returned. If an error occurs the err pointer is overwritten
 *	with a negative errno code and NULL is returned. The function checks
 *	for both invalid handles and passing a handle which is not a socket.
 *
 *	On a success the socket object pointer is returned.
 */

struct socket *sockfd_lookup(int fd, int *err)
{
	struct file *file;
	struct socket *sock;

	file = fget(fd);
	if (!file) {
		*err = -EBADF;
		return NULL;
	}

	sock = sock_from_file(file, err);
	if (!sock)
		fput(file);
	return sock;
}
EXPORT_SYMBOL(sockfd_lookup);

static struct socket *sockfd_lookup_light(int fd, int *err, int *fput_needed)
{
	struct fd f = fdget(fd);
	struct socket *sock;

	*err = -EBADF;
	if (f.file) {
		sock = sock_from_file(f.file, err);
		if (likely(sock)) {
			*fput_needed = f.flags;
			return sock;
		}
		fdput(f);
	}
	return NULL;
}

static ssize_t sockfs_listxattr(struct dentry *dentry, char *buffer,
				size_t size)
{
	ssize_t len;
	ssize_t used = 0;

	len = security_inode_listsecurity(d_inode(dentry), buffer, size);
	if (len < 0)
		return len;
	used += len;
	if (buffer) {
		if (size < used)
			return -ERANGE;
		buffer += len;
	}

	len = (XATTR_NAME_SOCKPROTONAME_LEN + 1);
	used += len;
	if (buffer) {
		if (size < used)
			return -ERANGE;
		memcpy(buffer, XATTR_NAME_SOCKPROTONAME, len);
		buffer += len;
	}

	return used;
}

static int sockfs_setattr(struct dentry *dentry, struct iattr *iattr)
{
	int err = simple_setattr(dentry, iattr);

	if (!err && (iattr->ia_valid & ATTR_UID)) {
		struct socket *sock = SOCKET_I(d_inode(dentry));

		if (sock->sk)
			sock->sk->sk_uid = iattr->ia_uid;
		else
			err = -ENOENT;
	}

	return err;
}

static const struct inode_operations sockfs_inode_ops = {
	.listxattr = sockfs_listxattr,
	.setattr = sockfs_setattr,
};

/**
 *	sock_alloc - allocate a socket
 *
 *	Allocate a new inode and socket object. The two are bound together
 *	and initialised. The socket is then returned. If we are out of inodes
 *	NULL is returned. This functions uses GFP_KERNEL internally.
 */

struct socket *sock_alloc(void)
{
	struct inode *inode;
	struct socket *sock;

	inode = new_inode_pseudo(sock_mnt->mnt_sb);
	if (!inode)
		return NULL;

	sock = SOCKET_I(inode);

	inode->i_ino = get_next_ino();
	inode->i_mode = S_IFSOCK | S_IRWXUGO;
	inode->i_uid = current_fsuid();
	inode->i_gid = current_fsgid();
	inode->i_op = &sockfs_inode_ops;

	return sock;
}
EXPORT_SYMBOL(sock_alloc);

/**
 *	sock_release - close a socket
 *	@sock: socket to close
 *
 *	The socket is released from the protocol stack if it has a release
 *	callback, and the inode is then released if the socket is bound to
 *	an inode not a file.
 */

static void __sock_release(struct socket *sock, struct inode *inode)
{
	if (sock->ops) {
		struct module *owner = sock->ops->owner;

		if (inode)
			inode_lock(inode);
		sock->ops->release(sock);
		sock->sk = NULL;
		if (inode)
			inode_unlock(inode);
		sock->ops = NULL;
		module_put(owner);
	}

	if (sock->wq.fasync_list)
		pr_err("%s: fasync list not empty!\n", __func__);

	if (!sock->file) {
		iput(SOCK_INODE(sock));
		return;
	}
	sock->file = NULL;
}

void sock_release(struct socket *sock)
{
	__sock_release(sock, NULL);
}
EXPORT_SYMBOL(sock_release);

void __sock_tx_timestamp(__u16 tsflags, __u8 *tx_flags)
{
	u8 flags = *tx_flags;

	if (tsflags & SOF_TIMESTAMPING_TX_HARDWARE)
		flags |= SKBTX_HW_TSTAMP;

	if (tsflags & SOF_TIMESTAMPING_TX_SOFTWARE)
		flags |= SKBTX_SW_TSTAMP;

	if (tsflags & SOF_TIMESTAMPING_TX_SCHED)
		flags |= SKBTX_SCHED_TSTAMP;

	*tx_flags = flags;
}
EXPORT_SYMBOL(__sock_tx_timestamp);

INDIRECT_CALLABLE_DECLARE(int inet_sendmsg(struct socket *, struct msghdr *,
					   size_t));
INDIRECT_CALLABLE_DECLARE(int inet6_sendmsg(struct socket *, struct msghdr *,
					    size_t));
static inline int sock_sendmsg_nosec(struct socket *sock, struct msghdr *msg)
{
	int ret = INDIRECT_CALL_INET(sock->ops->sendmsg, inet6_sendmsg,
				     inet_sendmsg, sock, msg,
				     msg_data_left(msg));
	BUG_ON(ret == -EIOCBQUEUED);
	return ret;
}

/**
 *	sock_sendmsg - send a message through @sock
 *	@sock: socket
 *	@msg: message to send
 *
 *	Sends @msg through @sock, passing through LSM.
 *	Returns the number of bytes sent, or an error code.
 */
int sock_sendmsg(struct socket *sock, struct msghdr *msg)
{
	int err = security_socket_sendmsg(sock, msg,
					  msg_data_left(msg));

	return err ?: sock_sendmsg_nosec(sock, msg);
}
EXPORT_SYMBOL(sock_sendmsg);

/**
 *	kernel_sendmsg - send a message through @sock (kernel-space)
 *	@sock: socket
 *	@msg: message header
 *	@vec: kernel vec
 *	@num: vec array length
 *	@size: total message data size
 *
 *	Builds the message data with @vec and sends it through @sock.
 *	Returns the number of bytes sent, or an error code.
 */

int kernel_sendmsg(struct socket *sock, struct msghdr *msg,
		   struct kvec *vec, size_t num, size_t size)
{
	iov_iter_kvec(&msg->msg_iter, WRITE, vec, num, size);
	return sock_sendmsg(sock, msg);
}
EXPORT_SYMBOL(kernel_sendmsg);

/**
 *	kernel_sendmsg_locked - send a message through @sock (kernel-space)
 *	@sk: sock
 *	@msg: message header
 *	@vec: output s/g array
 *	@num: output s/g array length
 *	@size: total message data size
 *
 *	Builds the message data with @vec and sends it through @sock.
 *	Returns the number of bytes sent, or an error code.
 *	Caller must hold @sk.
 */

int kernel_sendmsg_locked(struct sock *sk, struct msghdr *msg,
			  struct kvec *vec, size_t num, size_t size)
{
	struct socket *sock = sk->sk_socket;

	if (!sock->ops->sendmsg_locked)
		return sock_no_sendmsg_locked(sk, msg, size);

	iov_iter_kvec(&msg->msg_iter, WRITE, vec, num, size);

	return sock->ops->sendmsg_locked(sk, msg, msg_data_left(msg));
}
EXPORT_SYMBOL(kernel_sendmsg_locked);

static bool skb_is_err_queue(const struct sk_buff *skb)
{
	/* pkt_type of skbs enqueued on the error queue are set to
	 * PACKET_OUTGOING in skb_set_err_queue(). This is only safe to do
	 * in recvmsg, since skbs received on a local socket will never
	 * have a pkt_type of PACKET_OUTGOING.
	 */
	return skb->pkt_type == PACKET_OUTGOING;
}

/* On transmit, software and hardware timestamps are returned independently.
 * As the two skb clones share the hardware timestamp, which may be updated
 * before the software timestamp is received, a hardware TX timestamp may be
 * returned only if there is no software TX timestamp. Ignore false software
 * timestamps, which may be made in the __sock_recv_timestamp() call when the
 * option SO_TIMESTAMP_OLD(NS) is enabled on the socket, even when the skb has a
 * hardware timestamp.
 */
static bool skb_is_swtx_tstamp(const struct sk_buff *skb, int false_tstamp)
{
	return skb->tstamp && !false_tstamp && skb_is_err_queue(skb);
}

static void put_ts_pktinfo(struct msghdr *msg, struct sk_buff *skb)
{
	struct scm_ts_pktinfo ts_pktinfo;
	struct net_device *orig_dev;

	if (!skb_mac_header_was_set(skb))
		return;

	memset(&ts_pktinfo, 0, sizeof(ts_pktinfo));

	rcu_read_lock();
	orig_dev = dev_get_by_napi_id(skb_napi_id(skb));
	if (orig_dev)
		ts_pktinfo.if_index = orig_dev->ifindex;
	rcu_read_unlock();

	ts_pktinfo.pkt_length = skb->len - skb_mac_offset(skb);
	put_cmsg(msg, SOL_SOCKET, SCM_TIMESTAMPING_PKTINFO,
		 sizeof(ts_pktinfo), &ts_pktinfo);
}

/*
 * called from sock_recv_timestamp() if sock_flag(sk, SOCK_RCVTSTAMP)
 */
void __sock_recv_timestamp(struct msghdr *msg, struct sock *sk,
	struct sk_buff *skb)
{
	int need_software_tstamp = sock_flag(sk, SOCK_RCVTSTAMP);
	int new_tstamp = sock_flag(sk, SOCK_TSTAMP_NEW);
	struct scm_timestamping_internal tss;

	int empty = 1, false_tstamp = 0;
	struct skb_shared_hwtstamps *shhwtstamps =
		skb_hwtstamps(skb);

	/* Race occurred between timestamp enabling and packet
	   receiving.  Fill in the current time for now. */
	if (need_software_tstamp && skb->tstamp == 0) {
		__net_timestamp(skb);
		false_tstamp = 1;
	}

	if (need_software_tstamp) {
		if (!sock_flag(sk, SOCK_RCVTSTAMPNS)) {
			if (new_tstamp) {
				struct __kernel_sock_timeval tv;

				skb_get_new_timestamp(skb, &tv);
				put_cmsg(msg, SOL_SOCKET, SO_TIMESTAMP_NEW,
					 sizeof(tv), &tv);
			} else {
				struct __kernel_old_timeval tv;

				skb_get_timestamp(skb, &tv);
				put_cmsg(msg, SOL_SOCKET, SO_TIMESTAMP_OLD,
					 sizeof(tv), &tv);
			}
		} else {
			if (new_tstamp) {
				struct __kernel_timespec ts;

				skb_get_new_timestampns(skb, &ts);
				put_cmsg(msg, SOL_SOCKET, SO_TIMESTAMPNS_NEW,
					 sizeof(ts), &ts);
			} else {
				struct timespec ts;

				skb_get_timestampns(skb, &ts);
				put_cmsg(msg, SOL_SOCKET, SO_TIMESTAMPNS_OLD,
					 sizeof(ts), &ts);
			}
		}
	}

	memset(&tss, 0, sizeof(tss));
	if ((sk->sk_tsflags & SOF_TIMESTAMPING_SOFTWARE) &&
	    ktime_to_timespec64_cond(skb->tstamp, tss.ts + 0))
		empty = 0;
	if (shhwtstamps &&
	    (sk->sk_tsflags & SOF_TIMESTAMPING_RAW_HARDWARE) &&
	    !skb_is_swtx_tstamp(skb, false_tstamp) &&
	    ktime_to_timespec64_cond(shhwtstamps->hwtstamp, tss.ts + 2)) {
		empty = 0;
		if ((sk->sk_tsflags & SOF_TIMESTAMPING_OPT_PKTINFO) &&
		    !skb_is_err_queue(skb))
			put_ts_pktinfo(msg, skb);
	}
	if (!empty) {
		if (sock_flag(sk, SOCK_TSTAMP_NEW))
			put_cmsg_scm_timestamping64(msg, &tss);
		else
			put_cmsg_scm_timestamping(msg, &tss);

		if (skb_is_err_queue(skb) && skb->len &&
		    SKB_EXT_ERR(skb)->opt_stats)
			put_cmsg(msg, SOL_SOCKET, SCM_TIMESTAMPING_OPT_STATS,
				 skb->len, skb->data);
	}
}
EXPORT_SYMBOL_GPL(__sock_recv_timestamp);

void __sock_recv_wifi_status(struct msghdr *msg, struct sock *sk,
	struct sk_buff *skb)
{
	int ack;

	if (!sock_flag(sk, SOCK_WIFI_STATUS))
		return;
	if (!skb->wifi_acked_valid)
		return;

	ack = skb->wifi_acked;

	put_cmsg(msg, SOL_SOCKET, SCM_WIFI_STATUS, sizeof(ack), &ack);
}
EXPORT_SYMBOL_GPL(__sock_recv_wifi_status);

static inline void sock_recv_drops(struct msghdr *msg, struct sock *sk,
				   struct sk_buff *skb)
{
	if (sock_flag(sk, SOCK_RXQ_OVFL) && skb && SOCK_SKB_CB(skb)->dropcount)
		put_cmsg(msg, SOL_SOCKET, SO_RXQ_OVFL,
			sizeof(__u32), &SOCK_SKB_CB(skb)->dropcount);
}

void __sock_recv_ts_and_drops(struct msghdr *msg, struct sock *sk,
	struct sk_buff *skb)
{
	sock_recv_timestamp(msg, sk, skb);
	sock_recv_drops(msg, sk, skb);
}
EXPORT_SYMBOL_GPL(__sock_recv_ts_and_drops);

INDIRECT_CALLABLE_DECLARE(int inet_recvmsg(struct socket *, struct msghdr *,
					   size_t, int));
INDIRECT_CALLABLE_DECLARE(int inet6_recvmsg(struct socket *, struct msghdr *,
					    size_t, int));
static inline int sock_recvmsg_nosec(struct socket *sock, struct msghdr *msg,
				     int flags)
{
	return INDIRECT_CALL_INET(sock->ops->recvmsg, inet6_recvmsg,
				  inet_recvmsg, sock, msg, msg_data_left(msg),
				  flags);
}

/**
 *	sock_recvmsg - receive a message from @sock
 *	@sock: socket
 *	@msg: message to receive
 *	@flags: message flags
 *
 *	Receives @msg from @sock, passing through LSM. Returns the total number
 *	of bytes received, or an error.
 */
int sock_recvmsg(struct socket *sock, struct msghdr *msg, int flags)
{
	int err = security_socket_recvmsg(sock, msg, msg_data_left(msg), flags);

	return err ?: sock_recvmsg_nosec(sock, msg, flags);
}
EXPORT_SYMBOL(sock_recvmsg);

/**
 *	kernel_recvmsg - Receive a message from a socket (kernel space)
 *	@sock: The socket to receive the message from
 *	@msg: Received message
 *	@vec: Input s/g array for message data
 *	@num: Size of input s/g array
 *	@size: Number of bytes to read
 *	@flags: Message flags (MSG_DONTWAIT, etc...)
 *
 *	On return the msg structure contains the scatter/gather array passed in the
 *	vec argument. The array is modified so that it consists of the unfilled
 *	portion of the original array.
 *
 *	The returned value is the total number of bytes received, or an error.
 */

int kernel_recvmsg(struct socket *sock, struct msghdr *msg,
		   struct kvec *vec, size_t num, size_t size, int flags)
{
	mm_segment_t oldfs = get_fs();
	int result;

	iov_iter_kvec(&msg->msg_iter, READ, vec, num, size);
	set_fs(KERNEL_DS);
	result = sock_recvmsg(sock, msg, flags);
	set_fs(oldfs);
	return result;
}
EXPORT_SYMBOL(kernel_recvmsg);

static ssize_t sock_sendpage(struct file *file, struct page *page,
			     int offset, size_t size, loff_t *ppos, int more)
{
	struct socket *sock;
	int flags;

	sock = file->private_data;

	flags = (file->f_flags & O_NONBLOCK) ? MSG_DONTWAIT : 0;
	/* more is a combination of MSG_MORE and MSG_SENDPAGE_NOTLAST */
	flags |= more;

	return kernel_sendpage(sock, page, offset, size, flags);
}

static ssize_t sock_splice_read(struct file *file, loff_t *ppos,
				struct pipe_inode_info *pipe, size_t len,
				unsigned int flags)
{
	struct socket *sock = file->private_data;

	if (unlikely(!sock->ops->splice_read))
		return generic_file_splice_read(file, ppos, pipe, len, flags);

	return sock->ops->splice_read(sock, ppos, pipe, len, flags);
}

static ssize_t sock_read_iter(struct kiocb *iocb, struct iov_iter *to)
{
	struct file *file = iocb->ki_filp;
	struct socket *sock = file->private_data;
	struct msghdr msg = {.msg_iter = *to,
			     .msg_iocb = iocb};
	ssize_t res;

	if (file->f_flags & O_NONBLOCK)
		msg.msg_flags = MSG_DONTWAIT;

	if (iocb->ki_pos != 0)
		return -ESPIPE;

	if (!iov_iter_count(to))	/* Match SYS5 behaviour */
		return 0;

	res = sock_recvmsg(sock, &msg, msg.msg_flags);
	*to = msg.msg_iter;
	return res;
}

static ssize_t sock_write_iter(struct kiocb *iocb, struct iov_iter *from)
{
	struct file *file = iocb->ki_filp;
	struct socket *sock = file->private_data;
	struct msghdr msg = {.msg_iter = *from,
			     .msg_iocb = iocb};
	ssize_t res;

	if (iocb->ki_pos != 0)
		return -ESPIPE;

	if (file->f_flags & O_NONBLOCK)
		msg.msg_flags = MSG_DONTWAIT;

	if (sock->type == SOCK_SEQPACKET)
		msg.msg_flags |= MSG_EOR;

	res = sock_sendmsg(sock, &msg);
	*from = msg.msg_iter;
	return res;
}

/*
 * Atomic setting of ioctl hooks to avoid race
 * with module unload.
 */

static DEFINE_MUTEX(br_ioctl_mutex);
static int (*br_ioctl_hook) (struct net *, unsigned int cmd, void __user *arg);

void brioctl_set(int (*hook) (struct net *, unsigned int, void __user *))
{
	mutex_lock(&br_ioctl_mutex);
	br_ioctl_hook = hook;
	mutex_unlock(&br_ioctl_mutex);
}
EXPORT_SYMBOL(brioctl_set);

static DEFINE_MUTEX(vlan_ioctl_mutex);
static int (*vlan_ioctl_hook) (struct net *, void __user *arg);

void vlan_ioctl_set(int (*hook) (struct net *, void __user *))
{
	mutex_lock(&vlan_ioctl_mutex);
	vlan_ioctl_hook = hook;
	mutex_unlock(&vlan_ioctl_mutex);
}
EXPORT_SYMBOL(vlan_ioctl_set);

static DEFINE_MUTEX(dlci_ioctl_mutex);
static int (*dlci_ioctl_hook) (unsigned int, void __user *);

void dlci_ioctl_set(int (*hook) (unsigned int, void __user *))
{
	mutex_lock(&dlci_ioctl_mutex);
	dlci_ioctl_hook = hook;
	mutex_unlock(&dlci_ioctl_mutex);
}
EXPORT_SYMBOL(dlci_ioctl_set);

static long sock_do_ioctl(struct net *net, struct socket *sock,
			  unsigned int cmd, unsigned long arg)
{
	int err;
	void __user *argp = (void __user *)arg;

	err = sock->ops->ioctl(sock, cmd, arg);

	/*
	 * If this ioctl is unknown try to hand it down
	 * to the NIC driver.
	 */
	if (err != -ENOIOCTLCMD)
		return err;

	if (cmd == SIOCGIFCONF) {
		struct ifconf ifc;
		if (copy_from_user(&ifc, argp, sizeof(struct ifconf)))
			return -EFAULT;
		rtnl_lock();
		err = dev_ifconf(net, &ifc, sizeof(struct ifreq));
		rtnl_unlock();
		if (!err && copy_to_user(argp, &ifc, sizeof(struct ifconf)))
			err = -EFAULT;
	} else {
		struct ifreq ifr;
		bool need_copyout;
		if (copy_from_user(&ifr, argp, sizeof(struct ifreq)))
			return -EFAULT;
		err = dev_ioctl(net, cmd, &ifr, &need_copyout);
		if (!err && need_copyout)
			if (copy_to_user(argp, &ifr, sizeof(struct ifreq)))
				return -EFAULT;
	}
	return err;
}

/*
 *	With an ioctl, arg may well be a user mode pointer, but we don't know
 *	what to do with it - that's up to the protocol still.
 */

/**
 *	get_net_ns - increment the refcount of the network namespace
 *	@ns: common namespace (net)
 *
 *	Returns the net's common namespace.
 */

struct ns_common *get_net_ns(struct ns_common *ns)
{
	return &get_net(container_of(ns, struct net, ns))->ns;
}
EXPORT_SYMBOL_GPL(get_net_ns);

static long sock_ioctl(struct file *file, unsigned cmd, unsigned long arg)
{
	struct socket *sock;
	struct sock *sk;
	void __user *argp = (void __user *)arg;
	int pid, err;
	struct net *net;

	sock = file->private_data;
	sk = sock->sk;
	net = sock_net(sk);
	if (unlikely(cmd >= SIOCDEVPRIVATE && cmd <= (SIOCDEVPRIVATE + 15))) {
		struct ifreq ifr;
		bool need_copyout;
		if (copy_from_user(&ifr, argp, sizeof(struct ifreq)))
			return -EFAULT;
		err = dev_ioctl(net, cmd, &ifr, &need_copyout);
		if (!err && need_copyout)
			if (copy_to_user(argp, &ifr, sizeof(struct ifreq)))
				return -EFAULT;
	} else
#ifdef CONFIG_WEXT_CORE
	if (cmd >= SIOCIWFIRST && cmd <= SIOCIWLAST) {
		err = wext_handle_ioctl(net, cmd, argp);
	} else
#endif
		switch (cmd) {
		case FIOSETOWN:
		case SIOCSPGRP:
			err = -EFAULT;
			if (get_user(pid, (int __user *)argp))
				break;
			err = f_setown(sock->file, pid, 1);
			break;
		case FIOGETOWN:
		case SIOCGPGRP:
			err = put_user(f_getown(sock->file),
				       (int __user *)argp);
			break;
		case SIOCGIFBR:
		case SIOCSIFBR:
		case SIOCBRADDBR:
		case SIOCBRDELBR:
			err = -ENOPKG;
			if (!br_ioctl_hook)
				request_module("bridge");

			mutex_lock(&br_ioctl_mutex);
			if (br_ioctl_hook)
				err = br_ioctl_hook(net, cmd, argp);
			mutex_unlock(&br_ioctl_mutex);
			break;
		case SIOCGIFVLAN:
		case SIOCSIFVLAN:
			err = -ENOPKG;
			if (!vlan_ioctl_hook)
				request_module("8021q");

			mutex_lock(&vlan_ioctl_mutex);
			if (vlan_ioctl_hook)
				err = vlan_ioctl_hook(net, argp);
			mutex_unlock(&vlan_ioctl_mutex);
			break;
		case SIOCADDDLCI:
		case SIOCDELDLCI:
			err = -ENOPKG;
			if (!dlci_ioctl_hook)
				request_module("dlci");

			mutex_lock(&dlci_ioctl_mutex);
			if (dlci_ioctl_hook)
				err = dlci_ioctl_hook(cmd, argp);
			mutex_unlock(&dlci_ioctl_mutex);
			break;
		case SIOCGSKNS:
			err = -EPERM;
			if (!ns_capable(net->user_ns, CAP_NET_ADMIN))
				break;

			err = open_related_ns(&net->ns, get_net_ns);
			break;
		case SIOCGSTAMP_OLD:
		case SIOCGSTAMPNS_OLD:
			if (!sock->ops->gettstamp) {
				err = -ENOIOCTLCMD;
				break;
			}
			err = sock->ops->gettstamp(sock, argp,
						   cmd == SIOCGSTAMP_OLD,
						   !IS_ENABLED(CONFIG_64BIT));
			break;
		case SIOCGSTAMP_NEW:
		case SIOCGSTAMPNS_NEW:
			if (!sock->ops->gettstamp) {
				err = -ENOIOCTLCMD;
				break;
			}
			err = sock->ops->gettstamp(sock, argp,
						   cmd == SIOCGSTAMP_NEW,
						   false);
			break;
		default:
			err = sock_do_ioctl(net, sock, cmd, arg);
			break;
		}
	return err;
}

/**
 *	sock_create_lite - creates a socket
 *	@family: protocol family (AF_INET, ...)
 *	@type: communication type (SOCK_STREAM, ...)
 *	@protocol: protocol (0, ...)
 *	@res: new socket
 *
 *	Creates a new socket and assigns it to @res, passing through LSM.
 *	The new socket initialization is not complete, see kernel_accept().
 *	Returns 0 or an error. On failure @res is set to %NULL.
 *	This function internally uses GFP_KERNEL.
 */

int sock_create_lite(int family, int type, int protocol, struct socket **res)
{
	int err;
	struct socket *sock = NULL;

	err = security_socket_create(family, type, protocol, 1);
	if (err)
		goto out;

	sock = sock_alloc();
	if (!sock) {
		err = -ENOMEM;
		goto out;
	}

	sock->type = type;
	err = security_socket_post_create(sock, family, type, protocol, 1);
	if (err)
		goto out_release;

out:
	*res = sock;
	return err;
out_release:
	sock_release(sock);
	sock = NULL;
	goto out;
}
EXPORT_SYMBOL(sock_create_lite);

/* No kernel lock held - perfect */
static __poll_t sock_poll(struct file *file, poll_table *wait)
{
	struct socket *sock = file->private_data;
	__poll_t events = poll_requested_events(wait), flag = 0;

	if (!sock->ops->poll)
		return 0;

	if (sk_can_busy_loop(sock->sk)) {
		/* poll once if requested by the syscall */
		if (events & POLL_BUSY_LOOP)
			sk_busy_loop(sock->sk, 1);

		/* if this socket can poll_ll, tell the system call */
		flag = POLL_BUSY_LOOP;
	}

	return sock->ops->poll(file, sock, wait) | flag;
}

static int sock_mmap(struct file *file, struct vm_area_struct *vma)
{
	struct socket *sock = file->private_data;

	return sock->ops->mmap(file, sock, vma);
}

static int sock_close(struct inode *inode, struct file *filp)
{
	__sock_release(SOCKET_I(inode), inode);
	return 0;
}

/*
 *	Update the socket async list
 *
 *	Fasync_list locking strategy.
 *
 *	1. fasync_list is modified only under process context socket lock
 *	   i.e. under semaphore.
 *	2. fasync_list is used under read_lock(&sk->sk_callback_lock)
 *	   or under socket lock
 */

static int sock_fasync(int fd, struct file *filp, int on)
{
	struct socket *sock = filp->private_data;
	struct sock *sk = sock->sk;
	struct socket_wq *wq = &sock->wq;

	if (sk == NULL)
		return -EINVAL;

	lock_sock(sk);
	fasync_helper(fd, filp, on, &wq->fasync_list);

	if (!wq->fasync_list)
		sock_reset_flag(sk, SOCK_FASYNC);
	else
		sock_set_flag(sk, SOCK_FASYNC);

	release_sock(sk);
	return 0;
}

/* This function may be called only under rcu_lock */

int sock_wake_async(struct socket_wq *wq, int how, int band)
{
	if (!wq || !wq->fasync_list)
		return -1;

	switch (how) {
	case SOCK_WAKE_WAITD:
		if (test_bit(SOCKWQ_ASYNC_WAITDATA, &wq->flags))
			break;
		goto call_kill;
	case SOCK_WAKE_SPACE:
		if (!test_and_clear_bit(SOCKWQ_ASYNC_NOSPACE, &wq->flags))
			break;
		/* fall through */
	case SOCK_WAKE_IO:
call_kill:
		kill_fasync(&wq->fasync_list, SIGIO, band);
		break;
	case SOCK_WAKE_URG:
		kill_fasync(&wq->fasync_list, SIGURG, band);
	}

	return 0;
}
EXPORT_SYMBOL(sock_wake_async);

/**
 *	__sock_create - creates a socket
 *	@net: net namespace
 *	@family: protocol family (AF_INET, ...)
 *	@type: communication type (SOCK_STREAM, ...)
 *	@protocol: protocol (0, ...)
 *	@res: new socket
 *	@kern: boolean for kernel space sockets
 *
 *	Creates a new socket and assigns it to @res, passing through LSM.
 *	Returns 0 or an error. On failure @res is set to %NULL. @kern must
 *	be set to true if the socket resides in kernel space.
 *	This function internally uses GFP_KERNEL.
 */

int __sock_create(struct net *net, int family, int type, int protocol,
			 struct socket **res, int kern)
{
	int err;
	struct socket *sock;
	const struct net_proto_family *pf;

	/*
	 *      Check protocol is in range
	 */
	if (family < 0 || family >= NPROTO)
		return -EAFNOSUPPORT;
	if (type < 0 || type >= SOCK_MAX)
		return -EINVAL;

	/* Compatibility.

	   This uglymoron is moved from INET layer to here to avoid
	   deadlock in module load.
	 */
	if (family == PF_INET && type == SOCK_PACKET) {
		pr_info_once("%s uses obsolete (PF_INET,SOCK_PACKET)\n",
			     current->comm);
		family = PF_PACKET;
	}

	err = security_socket_create(family, type, protocol, kern);
	if (err)
		return err;

	/*
	 *	Allocate the socket and allow the family to set things up. if
	 *	the protocol is 0, the family is instructed to select an appropriate
	 *	default.
	 */
	sock = sock_alloc();
	if (!sock) {
		net_warn_ratelimited("socket: no more sockets\n");
		return -ENFILE;	/* Not exactly a match, but its the
				   closest posix thing */
	}

	sock->type = type;

#ifdef CONFIG_MODULES
	/* Attempt to load a protocol module if the find failed.
	 *
	 * 12/09/1996 Marcin: But! this makes REALLY only sense, if the user
	 * requested real, full-featured networking support upon configuration.
	 * Otherwise module support will break!
	 */
	if (rcu_access_pointer(net_families[family]) == NULL)
		request_module("net-pf-%d", family);
#endif

	rcu_read_lock();
	pf = rcu_dereference(net_families[family]);
	err = -EAFNOSUPPORT;
	if (!pf)
		goto out_release;

	/*
	 * We will call the ->create function, that possibly is in a loadable
	 * module, so we have to bump that loadable module refcnt first.
	 */
	if (!try_module_get(pf->owner))
		goto out_release;

	/* Now protected by module ref count */
	rcu_read_unlock();

	err = pf->create(net, sock, protocol, kern);
	if (err < 0)
		goto out_module_put;

	/*
	 * Now to bump the refcnt of the [loadable] module that owns this
	 * socket at sock_release time we decrement its refcnt.
	 */
	if (!try_module_get(sock->ops->owner))
		goto out_module_busy;

	/*
	 * Now that we're done with the ->create function, the [loadable]
	 * module can have its refcnt decremented
	 */
	module_put(pf->owner);
	err = security_socket_post_create(sock, family, type, protocol, kern);
	if (err)
		goto out_sock_release;
	*res = sock;

	return 0;

out_module_busy:
	err = -EAFNOSUPPORT;
out_module_put:
	sock->ops = NULL;
	module_put(pf->owner);
out_sock_release:
	sock_release(sock);
	return err;

out_release:
	rcu_read_unlock();
	goto out_sock_release;
}
EXPORT_SYMBOL(__sock_create);

/**
 *	sock_create - creates a socket
 *	@family: protocol family (AF_INET, ...)
 *	@type: communication type (SOCK_STREAM, ...)
 *	@protocol: protocol (0, ...)
 *	@res: new socket
 *
 *	A wrapper around __sock_create().
 *	Returns 0 or an error. This function internally uses GFP_KERNEL.
 */

int sock_create(int family, int type, int protocol, struct socket **res)
{
	return __sock_create(current->nsproxy->net_ns, family, type, protocol, res, 0);
}
EXPORT_SYMBOL(sock_create);

/**
 *	sock_create_kern - creates a socket (kernel space)
 *	@net: net namespace
 *	@family: protocol family (AF_INET, ...)
 *	@type: communication type (SOCK_STREAM, ...)
 *	@protocol: protocol (0, ...)
 *	@res: new socket
 *
 *	A wrapper around __sock_create().
 *	Returns 0 or an error. This function internally uses GFP_KERNEL.
 */

int sock_create_kern(struct net *net, int family, int type, int protocol, struct socket **res)
{
	return __sock_create(net, family, type, protocol, res, 1);
}
EXPORT_SYMBOL(sock_create_kern);

int __sys_socket(int family, int type, int protocol)
{
	int retval;
	struct socket *sock;
	int flags;

	/* Check the SOCK_* constants for consistency.  */
	BUILD_BUG_ON(SOCK_CLOEXEC != O_CLOEXEC);
	BUILD_BUG_ON((SOCK_MAX | SOCK_TYPE_MASK) != SOCK_TYPE_MASK);
	BUILD_BUG_ON(SOCK_CLOEXEC & SOCK_TYPE_MASK);
	BUILD_BUG_ON(SOCK_NONBLOCK & SOCK_TYPE_MASK);

	flags = type & ~SOCK_TYPE_MASK;
	if (flags & ~(SOCK_CLOEXEC | SOCK_NONBLOCK))
		return -EINVAL;
	type &= SOCK_TYPE_MASK;

	if (SOCK_NONBLOCK != O_NONBLOCK && (flags & SOCK_NONBLOCK))
		flags = (flags & ~SOCK_NONBLOCK) | O_NONBLOCK;

	retval = sock_create(family, type, protocol, &sock);
	if (retval < 0)
		return retval;

	return sock_map_fd(sock, flags & (O_CLOEXEC | O_NONBLOCK));
}

SYSCALL_DEFINE3(socket, int, family, int, type, int, protocol)
{
	return __sys_socket(family, type, protocol);
}

/*
 *	Create a pair of connected sockets.
 */

int __sys_socketpair(int family, int type, int protocol, int __user *usockvec)
{
	struct socket *sock1, *sock2;
	int fd1, fd2, err;
	struct file *newfile1, *newfile2;
	int flags;

	flags = type & ~SOCK_TYPE_MASK;
	if (flags & ~(SOCK_CLOEXEC | SOCK_NONBLOCK))
		return -EINVAL;
	type &= SOCK_TYPE_MASK;

	if (SOCK_NONBLOCK != O_NONBLOCK && (flags & SOCK_NONBLOCK))
		flags = (flags & ~SOCK_NONBLOCK) | O_NONBLOCK;

	/*
	 * reserve descriptors and make sure we won't fail
	 * to return them to userland.
	 */
	fd1 = get_unused_fd_flags(flags);
	if (unlikely(fd1 < 0))
		return fd1;

	fd2 = get_unused_fd_flags(flags);
	if (unlikely(fd2 < 0)) {
		put_unused_fd(fd1);
		return fd2;
	}

	err = put_user(fd1, &usockvec[0]);
	if (err)
		goto out;

	err = put_user(fd2, &usockvec[1]);
	if (err)
		goto out;

	/*
	 * Obtain the first socket and check if the underlying protocol
	 * supports the socketpair call.
	 */

	err = sock_create(family, type, protocol, &sock1);
	if (unlikely(err < 0))
		goto out;

	err = sock_create(family, type, protocol, &sock2);
	if (unlikely(err < 0)) {
		sock_release(sock1);
		goto out;
	}

	err = security_socket_socketpair(sock1, sock2);
	if (unlikely(err)) {
		sock_release(sock2);
		sock_release(sock1);
		goto out;
	}

	err = sock1->ops->socketpair(sock1, sock2);
	if (unlikely(err < 0)) {
		sock_release(sock2);
		sock_release(sock1);
		goto out;
	}

	newfile1 = sock_alloc_file(sock1, flags, NULL);
	if (IS_ERR(newfile1)) {
		err = PTR_ERR(newfile1);
		sock_release(sock2);
		goto out;
	}

	newfile2 = sock_alloc_file(sock2, flags, NULL);
	if (IS_ERR(newfile2)) {
		err = PTR_ERR(newfile2);
		fput(newfile1);
		goto out;
	}

	audit_fd_pair(fd1, fd2);

	fd_install(fd1, newfile1);
	fd_install(fd2, newfile2);
	return 0;

out:
	put_unused_fd(fd2);
	put_unused_fd(fd1);
	return err;
}

SYSCALL_DEFINE4(socketpair, int, family, int, type, int, protocol,
		int __user *, usockvec)
{
	return __sys_socketpair(family, type, protocol, usockvec);
}

/*
 *	Bind a name to a socket. Nothing much to do here since it's
 *	the protocol's responsibility to handle the local address.
 *
 *	We move the socket address to kernel space before we call
 *	the protocol layer (having also checked the address is ok).
 */

int __sys_bind(int fd, struct sockaddr __user *umyaddr, int addrlen)
{
	struct socket *sock;
	struct sockaddr_storage address;
	int err, fput_needed;

	sock = sockfd_lookup_light(fd, &err, &fput_needed);
	if (sock) {
		err = move_addr_to_kernel(umyaddr, addrlen, &address);
		if (!err) {
			err = security_socket_bind(sock,
						   (struct sockaddr *)&address,
						   addrlen);
			if (!err)
				err = sock->ops->bind(sock,
						      (struct sockaddr *)
						      &address, addrlen);
		}
		fput_light(sock->file, fput_needed);
	}
	return err;
}

SYSCALL_DEFINE3(bind, int, fd, struct sockaddr __user *, umyaddr, int, addrlen)
{
	return __sys_bind(fd, umyaddr, addrlen);
}

/*
 *	Perform a listen. Basically, we allow the protocol to do anything
 *	necessary for a listen, and if that works, we mark the socket as
 *	ready for listening.
 */

int __sys_listen(int fd, int backlog)
{
	struct socket *sock;
	int err, fput_needed;
	int somaxconn;

	sock = sockfd_lookup_light(fd, &err, &fput_needed);
	if (sock) {
		somaxconn = sock_net(sock->sk)->core.sysctl_somaxconn;
		if ((unsigned int)backlog > somaxconn)
			backlog = somaxconn;

		err = security_socket_listen(sock, backlog);
		if (!err)
			err = sock->ops->listen(sock, backlog);

		fput_light(sock->file, fput_needed);
	}
	return err;
}

SYSCALL_DEFINE2(listen, int, fd, int, backlog)
{
	return __sys_listen(fd, backlog);
}

/*
 *	For accept, we attempt to create a new socket, set up the link
 *	with the client, wake up the client, then return the new
 *	connected fd. We collect the address of the connector in kernel
 *	space and move it to user at the very end. This is unclean because
 *	we open the socket then return an error.
 *
 *	1003.1g adds the ability to recvmsg() to query connection pending
 *	status to recvmsg. We need to add that support in a way thats
 *	clean when we restructure accept also.
 */

int __sys_accept4(int fd, struct sockaddr __user *upeer_sockaddr,
		  int __user *upeer_addrlen, int flags)
{
	struct socket *sock, *newsock;
	struct file *newfile;
	int err, len, newfd, fput_needed;
	struct sockaddr_storage address;

	if (flags & ~(SOCK_CLOEXEC | SOCK_NONBLOCK))
		return -EINVAL;

	if (SOCK_NONBLOCK != O_NONBLOCK && (flags & SOCK_NONBLOCK))
		flags = (flags & ~SOCK_NONBLOCK) | O_NONBLOCK;

	sock = sockfd_lookup_light(fd, &err, &fput_needed);
	if (!sock)
		goto out;

	err = -ENFILE;
	newsock = sock_alloc();
	if (!newsock)
		goto out_put;

	newsock->type = sock->type;
	newsock->ops = sock->ops;

	/*
	 * We don't need try_module_get here, as the listening socket (sock)
	 * has the protocol module (sock->ops->owner) held.
	 */
	__module_get(newsock->ops->owner);

	newfd = get_unused_fd_flags(flags);
	if (unlikely(newfd < 0)) {
		err = newfd;
		sock_release(newsock);
		goto out_put;
	}
	newfile = sock_alloc_file(newsock, flags, sock->sk->sk_prot_creator->name);
	if (IS_ERR(newfile)) {
		err = PTR_ERR(newfile);
		put_unused_fd(newfd);
		goto out_put;
	}

	err = security_socket_accept(sock, newsock);
	if (err)
		goto out_fd;

	err = sock->ops->accept(sock, newsock, sock->file->f_flags, false);
	if (err < 0)
		goto out_fd;

	if (upeer_sockaddr) {
		len = newsock->ops->getname(newsock,
					(struct sockaddr *)&address, 2);
		if (len < 0) {
			err = -ECONNABORTED;
			goto out_fd;
		}
		err = move_addr_to_user(&address,
					len, upeer_sockaddr, upeer_addrlen);
		if (err < 0)
			goto out_fd;
	}

	/* File flags are not inherited via accept() unlike another OSes. */

	fd_install(newfd, newfile);
	err = newfd;

out_put:
	fput_light(sock->file, fput_needed);
out:
	return err;
out_fd:
	fput(newfile);
	put_unused_fd(newfd);
	goto out_put;
}

SYSCALL_DEFINE4(accept4, int, fd, struct sockaddr __user *, upeer_sockaddr,
		int __user *, upeer_addrlen, int, flags)
{
	return __sys_accept4(fd, upeer_sockaddr, upeer_addrlen, flags);
}

SYSCALL_DEFINE3(accept, int, fd, struct sockaddr __user *, upeer_sockaddr,
		int __user *, upeer_addrlen)
{
	return __sys_accept4(fd, upeer_sockaddr, upeer_addrlen, 0);
}

/*
 *	Attempt to connect to a socket with the server address.  The address
 *	is in user space so we verify it is OK and move it to kernel space.
 *
 *	For 1003.1g we need to add clean support for a bind to AF_UNSPEC to
 *	break bindings
 *
 *	NOTE: 1003.1g draft 6.3 is broken with respect to AX.25/NetROM and
 *	other SEQPACKET protocols that take time to connect() as it doesn't
 *	include the -EINPROGRESS status for such sockets.
 */

int __sys_connect(int fd, struct sockaddr __user *uservaddr, int addrlen)
{
	struct socket *sock;
	struct sockaddr_storage address;
	int err, fput_needed;

	sock = sockfd_lookup_light(fd, &err, &fput_needed);
	if (!sock)
		goto out;
	err = move_addr_to_kernel(uservaddr, addrlen, &address);
	if (err < 0)
		goto out_put;

	err =
	    security_socket_connect(sock, (struct sockaddr *)&address, addrlen);
	if (err)
		goto out_put;

	err = sock->ops->connect(sock, (struct sockaddr *)&address, addrlen,
				 sock->file->f_flags);
out_put:
	fput_light(sock->file, fput_needed);
out:
	return err;
}

SYSCALL_DEFINE3(connect, int, fd, struct sockaddr __user *, uservaddr,
		int, addrlen)
{
	return __sys_connect(fd, uservaddr, addrlen);
}

/*
 *	Get the local address ('name') of a socket object. Move the obtained
 *	name to user space.
 */

int __sys_getsockname(int fd, struct sockaddr __user *usockaddr,
		      int __user *usockaddr_len)
{
	struct socket *sock;
	struct sockaddr_storage address;
	int err, fput_needed;

	sock = sockfd_lookup_light(fd, &err, &fput_needed);
	if (!sock)
		goto out;

	err = security_socket_getsockname(sock);
	if (err)
		goto out_put;

	err = sock->ops->getname(sock, (struct sockaddr *)&address, 0);
	if (err < 0)
		goto out_put;
        /* "err" is actually length in this case */
	err = move_addr_to_user(&address, err, usockaddr, usockaddr_len);

out_put:
	fput_light(sock->file, fput_needed);
out:
	return err;
}

SYSCALL_DEFINE3(getsockname, int, fd, struct sockaddr __user *, usockaddr,
		int __user *, usockaddr_len)
{
	return __sys_getsockname(fd, usockaddr, usockaddr_len);
}

/*
 *	Get the remote address ('name') of a socket object. Move the obtained
 *	name to user space.
 */

int __sys_getpeername(int fd, struct sockaddr __user *usockaddr,
		      int __user *usockaddr_len)
{
	struct socket *sock;
	struct sockaddr_storage address;
	int err, fput_needed;

	sock = sockfd_lookup_light(fd, &err, &fput_needed);
	if (sock != NULL) {
		err = security_socket_getpeername(sock);
		if (err) {
			fput_light(sock->file, fput_needed);
			return err;
		}

		err = sock->ops->getname(sock, (struct sockaddr *)&address, 1);
		if (err >= 0)
			/* "err" is actually length in this case */
			err = move_addr_to_user(&address, err, usockaddr,
						usockaddr_len);
		fput_light(sock->file, fput_needed);
	}
	return err;
}

SYSCALL_DEFINE3(getpeername, int, fd, struct sockaddr __user *, usockaddr,
		int __user *, usockaddr_len)
{
	return __sys_getpeername(fd, usockaddr, usockaddr_len);
}

/*
 *	Send a datagram to a given address. We move the address into kernel
 *	space and check the user space data area is readable before invoking
 *	the protocol.
 */
int __sys_sendto(int fd, void __user *buff, size_t len, unsigned int flags,
		 struct sockaddr __user *addr,  int addr_len)
{
	struct socket *sock;
	struct sockaddr_storage address;
	int err;
	struct msghdr msg;
	struct iovec iov;
	int fput_needed;

	err = import_single_range(WRITE, buff, len, &iov, &msg.msg_iter);
	if (unlikely(err))
		return err;
	sock = sockfd_lookup_light(fd, &err, &fput_needed);
	if (!sock)
		goto out;

	msg.msg_name = NULL;
	msg.msg_control = NULL;
	msg.msg_controllen = 0;
	msg.msg_namelen = 0;
	if (addr) {
		err = move_addr_to_kernel(addr, addr_len, &address);
		if (err < 0)
			goto out_put;
		msg.msg_name = (struct sockaddr *)&address;
		msg.msg_namelen = addr_len;
	}
	if (sock->file->f_flags & O_NONBLOCK)
		flags |= MSG_DONTWAIT;
	msg.msg_flags = flags;
	err = sock_sendmsg(sock, &msg);

out_put:
	fput_light(sock->file, fput_needed);
out:
	return err;
}

SYSCALL_DEFINE6(sendto, int, fd, void __user *, buff, size_t, len,
		unsigned int, flags, struct sockaddr __user *, addr,
		int, addr_len)
{
	return __sys_sendto(fd, buff, len, flags, addr, addr_len);
}

/*
 *	Send a datagram down a socket.
 */

SYSCALL_DEFINE4(send, int, fd, void __user *, buff, size_t, len,
		unsigned int, flags)
{
	return __sys_sendto(fd, buff, len, flags, NULL, 0);
}

/*
 *	Receive a frame from the socket and optionally record the address of the
 *	sender. We verify the buffers are writable and if needed move the
 *	sender address from kernel to user space.
 */
int __sys_recvfrom(int fd, void __user *ubuf, size_t size, unsigned int flags,
		   struct sockaddr __user *addr, int __user *addr_len)
{
	struct socket *sock;
	struct iovec iov;
	struct msghdr msg;
	struct sockaddr_storage address;
	int err, err2;
	int fput_needed;

	err = import_single_range(READ, ubuf, size, &iov, &msg.msg_iter);
	if (unlikely(err))
		return err;
	sock = sockfd_lookup_light(fd, &err, &fput_needed);
	if (!sock)
		goto out;

	msg.msg_control = NULL;
	msg.msg_controllen = 0;
	/* Save some cycles and don't copy the address if not needed */
	msg.msg_name = addr ? (struct sockaddr *)&address : NULL;
	/* We assume all kernel code knows the size of sockaddr_storage */
	msg.msg_namelen = 0;
	msg.msg_iocb = NULL;
	msg.msg_flags = 0;
	if (sock->file->f_flags & O_NONBLOCK)
		flags |= MSG_DONTWAIT;
	err = sock_recvmsg(sock, &msg, flags);

	if (err >= 0 && addr != NULL) {
		err2 = move_addr_to_user(&address,
					 msg.msg_namelen, addr, addr_len);
		if (err2 < 0)
			err = err2;
	}

	fput_light(sock->file, fput_needed);
out:
	return err;
}

SYSCALL_DEFINE6(recvfrom, int, fd, void __user *, ubuf, size_t, size,
		unsigned int, flags, struct sockaddr __user *, addr,
		int __user *, addr_len)
{
	return __sys_recvfrom(fd, ubuf, size, flags, addr, addr_len);
}

/*
 *	Receive a datagram from a socket.
 */

SYSCALL_DEFINE4(recv, int, fd, void __user *, ubuf, size_t, size,
		unsigned int, flags)
{
	return __sys_recvfrom(fd, ubuf, size, flags, NULL, NULL);
}

/*
 *	Set a socket option. Because we don't know the option lengths we have
 *	to pass the user mode parameter for the protocols to sort out.
 */

static int __sys_setsockopt(int fd, int level, int optname,
			    char __user *optval, int optlen)
{
	mm_segment_t oldfs = get_fs();
	char *kernel_optval = NULL;
	int err, fput_needed;
	struct socket *sock;

	if (optlen < 0)
		return -EINVAL;

	sock = sockfd_lookup_light(fd, &err, &fput_needed);
	if (sock != NULL) {
		err = security_socket_setsockopt(sock, level, optname);
		if (err)
			goto out_put;

		err = BPF_CGROUP_RUN_PROG_SETSOCKOPT(sock->sk, &level,
						     &optname, optval, &optlen,
						     &kernel_optval);

		if (err < 0) {
			goto out_put;
		} else if (err > 0) {
			err = 0;
			goto out_put;
		}

		if (kernel_optval) {
			set_fs(KERNEL_DS);
			optval = (char __user __force *)kernel_optval;
		}

		if (level == SOL_SOCKET)
			err =
			    sock_setsockopt(sock, level, optname, optval,
					    optlen);
		else
			err =
			    sock->ops->setsockopt(sock, level, optname, optval,
						  optlen);

		if (kernel_optval) {
			set_fs(oldfs);
			kfree(kernel_optval);
		}
out_put:
		fput_light(sock->file, fput_needed);
	}
	return err;
}

SYSCALL_DEFINE5(setsockopt, int, fd, int, level, int, optname,
		char __user *, optval, int, optlen)
{
	return __sys_setsockopt(fd, level, optname, optval, optlen);
}

/*
 *	Get a socket option. Because we don't know the option lengths we have
 *	to pass a user mode parameter for the protocols to sort out.
 */

static int __sys_getsockopt(int fd, int level, int optname,
			    char __user *optval, int __user *optlen)
{
	int err, fput_needed;
	struct socket *sock;
	int max_optlen;

	sock = sockfd_lookup_light(fd, &err, &fput_needed);
	if (sock != NULL) {
		err = security_socket_getsockopt(sock, level, optname);
		if (err)
			goto out_put;

		max_optlen = BPF_CGROUP_GETSOCKOPT_MAX_OPTLEN(optlen);

		if (level == SOL_SOCKET)
			err =
			    sock_getsockopt(sock, level, optname, optval,
					    optlen);
		else
			err =
			    sock->ops->getsockopt(sock, level, optname, optval,
						  optlen);

		err = BPF_CGROUP_RUN_PROG_GETSOCKOPT(sock->sk, level, optname,
						     optval, optlen,
						     max_optlen, err);
out_put:
		fput_light(sock->file, fput_needed);
	}
	return err;
}

SYSCALL_DEFINE5(getsockopt, int, fd, int, level, int, optname,
		char __user *, optval, int __user *, optlen)
{
	return __sys_getsockopt(fd, level, optname, optval, optlen);
}

/*
 *	Shutdown a socket.
 */

int __sys_shutdown(int fd, int how)
{
	int err, fput_needed;
	struct socket *sock;

	sock = sockfd_lookup_light(fd, &err, &fput_needed);
	if (sock != NULL) {
		err = security_socket_shutdown(sock, how);
		if (!err)
			err = sock->ops->shutdown(sock, how);
		fput_light(sock->file, fput_needed);
	}
	return err;
}

SYSCALL_DEFINE2(shutdown, int, fd, int, how)
{
	return __sys_shutdown(fd, how);
}

/* A couple of helpful macros for getting the address of the 32/64 bit
 * fields which are the same type (int / unsigned) on our platforms.
 */
#define COMPAT_MSG(msg, member)	((MSG_CMSG_COMPAT & flags) ? &msg##_compat->member : &msg->member)
#define COMPAT_NAMELEN(msg)	COMPAT_MSG(msg, msg_namelen)
#define COMPAT_FLAGS(msg)	COMPAT_MSG(msg, msg_flags)

struct used_address {
	struct sockaddr_storage name;
	unsigned int name_len;
};

static int copy_msghdr_from_user(struct msghdr *kmsg,
				 struct user_msghdr __user *umsg,
				 struct sockaddr __user **save_addr,
				 struct iovec **iov)
{
	struct user_msghdr msg;
	ssize_t err;

	if (copy_from_user(&msg, umsg, sizeof(*umsg)))
		return -EFAULT;

	kmsg->msg_control = (void __force *)msg.msg_control;
	kmsg->msg_controllen = msg.msg_controllen;
	kmsg->msg_flags = msg.msg_flags;

	kmsg->msg_namelen = msg.msg_namelen;
	if (!msg.msg_name)
		kmsg->msg_namelen = 0;

	if (kmsg->msg_namelen < 0)
		return -EINVAL;

	if (kmsg->msg_namelen > sizeof(struct sockaddr_storage))
		kmsg->msg_namelen = sizeof(struct sockaddr_storage);

	if (save_addr)
		*save_addr = msg.msg_name;

	if (msg.msg_name && kmsg->msg_namelen) {
		if (!save_addr) {
			err = move_addr_to_kernel(msg.msg_name,
						  kmsg->msg_namelen,
						  kmsg->msg_name);
			if (err < 0)
				return err;
		}
	} else {
		kmsg->msg_name = NULL;
		kmsg->msg_namelen = 0;
	}

	if (msg.msg_iovlen > UIO_MAXIOV)
		return -EMSGSIZE;

	kmsg->msg_iocb = NULL;

	err = import_iovec(save_addr ? READ : WRITE,
			    msg.msg_iov, msg.msg_iovlen,
			    UIO_FASTIOV, iov, &kmsg->msg_iter);
	return err < 0 ? err : 0;
}

static int ____sys_sendmsg(struct socket *sock, struct msghdr *msg_sys,
			   unsigned int flags, struct used_address *used_address,
			   unsigned int allowed_msghdr_flags)
{
	unsigned char ctl[sizeof(struct cmsghdr) + 20]
				__aligned(sizeof(__kernel_size_t));
	/* 20 is size of ipv6_pktinfo */
	unsigned char *ctl_buf = ctl;
	int ctl_len;
	ssize_t err;

	err = -ENOBUFS;

	if (msg_sys->msg_controllen > INT_MAX)
		goto out;
	flags |= (msg_sys->msg_flags & allowed_msghdr_flags);
	ctl_len = msg_sys->msg_controllen;
	if ((MSG_CMSG_COMPAT & flags) && ctl_len) {
		err =
		    cmsghdr_from_user_compat_to_kern(msg_sys, sock->sk, ctl,
						     sizeof(ctl));
		if (err)
			goto out;
		ctl_buf = msg_sys->msg_control;
		ctl_len = msg_sys->msg_controllen;
	} else if (ctl_len) {
		BUILD_BUG_ON(sizeof(struct cmsghdr) !=
			     CMSG_ALIGN(sizeof(struct cmsghdr)));
		if (ctl_len > sizeof(ctl)) {
			ctl_buf = sock_kmalloc(sock->sk, ctl_len, GFP_KERNEL);
			if (ctl_buf == NULL)
				goto out;
		}
		err = -EFAULT;
		/*
		 * Careful! Before this, msg_sys->msg_control contains a user pointer.
		 * Afterwards, it will be a kernel pointer. Thus the compiler-assisted
		 * checking falls down on this.
		 */
		if (copy_from_user(ctl_buf,
				   (void __user __force *)msg_sys->msg_control,
				   ctl_len))
			goto out_freectl;
		msg_sys->msg_control = ctl_buf;
	}
	msg_sys->msg_flags = flags;

	if (sock->file->f_flags & O_NONBLOCK)
		msg_sys->msg_flags |= MSG_DONTWAIT;
	/*
	 * If this is sendmmsg() and current destination address is same as
	 * previously succeeded address, omit asking LSM's decision.
	 * used_address->name_len is initialized to UINT_MAX so that the first
	 * destination address never matches.
	 */
	if (used_address && msg_sys->msg_name &&
	    used_address->name_len == msg_sys->msg_namelen &&
	    !memcmp(&used_address->name, msg_sys->msg_name,
		    used_address->name_len)) {
		err = sock_sendmsg_nosec(sock, msg_sys);
		goto out_freectl;
	}
	err = sock_sendmsg(sock, msg_sys);
	/*
	 * If this is sendmmsg() and sending to current destination address was
	 * successful, remember it.
	 */
	if (used_address && err >= 0) {
		used_address->name_len = msg_sys->msg_namelen;
		if (msg_sys->msg_name)
			memcpy(&used_address->name, msg_sys->msg_name,
			       used_address->name_len);
	}

out_freectl:
	if (ctl_buf != ctl)
		sock_kfree_s(sock->sk, ctl_buf, ctl_len);
out:
	return err;
}

static int sendmsg_copy_msghdr(struct msghdr *msg,
			       struct user_msghdr __user *umsg, unsigned flags,
			       struct iovec **iov)
{
	int err;

	if (flags & MSG_CMSG_COMPAT) {
		struct compat_msghdr __user *msg_compat;

		msg_compat = (struct compat_msghdr __user *) umsg;
		err = get_compat_msghdr(msg, msg_compat, NULL, iov);
	} else {
		err = copy_msghdr_from_user(msg, umsg, NULL, iov);
	}
	if (err < 0)
		return err;

	return 0;
}

static int ___sys_sendmsg(struct socket *sock, struct user_msghdr __user *msg,
			 struct msghdr *msg_sys, unsigned int flags,
			 struct used_address *used_address,
			 unsigned int allowed_msghdr_flags)
{
	struct sockaddr_storage address;
	struct iovec iovstack[UIO_FASTIOV], *iov = iovstack;
	ssize_t err;

	msg_sys->msg_name = &address;

	err = sendmsg_copy_msghdr(msg_sys, msg, flags, &iov);
	if (err < 0)
		return err;

	err = ____sys_sendmsg(sock, msg_sys, flags, used_address,
				allowed_msghdr_flags);
	kfree(iov);
	return err;
}

/*
 *	BSD sendmsg interface
 */
long __sys_sendmsg_sock(struct socket *sock, struct user_msghdr __user *umsg,
			unsigned int flags)
{
	struct iovec iovstack[UIO_FASTIOV], *iov = iovstack;
	struct sockaddr_storage address;
	struct msghdr msg = { .msg_name = &address };
	ssize_t err;

	err = sendmsg_copy_msghdr(&msg, umsg, flags, &iov);
	if (err)
		return err;
	/* disallow ancillary data requests from this path */
	if (msg.msg_control || msg.msg_controllen) {
		err = -EINVAL;
		goto out;
	}

	err = ____sys_sendmsg(sock, &msg, flags, NULL, 0);
out:
	kfree(iov);
	return err;
}

long __sys_sendmsg(int fd, struct user_msghdr __user *msg, unsigned int flags,
		   bool forbid_cmsg_compat)
{
	int fput_needed, err;
	struct msghdr msg_sys;
	struct socket *sock;

	if (forbid_cmsg_compat && (flags & MSG_CMSG_COMPAT))
		return -EINVAL;

	sock = sockfd_lookup_light(fd, &err, &fput_needed);
	if (!sock)
		goto out;

	err = ___sys_sendmsg(sock, msg, &msg_sys, flags, NULL, 0);

	fput_light(sock->file, fput_needed);
out:
	return err;
}

SYSCALL_DEFINE3(sendmsg, int, fd, struct user_msghdr __user *, msg, unsigned int, flags)
{
	return __sys_sendmsg(fd, msg, flags, true);
}

/*
 *	Linux sendmmsg interface
 */

int __sys_sendmmsg(int fd, struct mmsghdr __user *mmsg, unsigned int vlen,
		   unsigned int flags, bool forbid_cmsg_compat)
{
	int fput_needed, err, datagrams;
	struct socket *sock;
	struct mmsghdr __user *entry;
	struct compat_mmsghdr __user *compat_entry;
	struct msghdr msg_sys;
	struct used_address used_address;
	unsigned int oflags = flags;

	if (forbid_cmsg_compat && (flags & MSG_CMSG_COMPAT))
		return -EINVAL;

	if (vlen > UIO_MAXIOV)
		vlen = UIO_MAXIOV;

	datagrams = 0;

	sock = sockfd_lookup_light(fd, &err, &fput_needed);
	if (!sock)
		return err;

	used_address.name_len = UINT_MAX;
	entry = mmsg;
	compat_entry = (struct compat_mmsghdr __user *)mmsg;
	err = 0;
	flags |= MSG_BATCH;

	while (datagrams < vlen) {
		if (datagrams == vlen - 1)
			flags = oflags;

		if (MSG_CMSG_COMPAT & flags) {
			err = ___sys_sendmsg(sock, (struct user_msghdr __user *)compat_entry,
					     &msg_sys, flags, &used_address, MSG_EOR);
			if (err < 0)
				break;
			err = __put_user(err, &compat_entry->msg_len);
			++compat_entry;
		} else {
			err = ___sys_sendmsg(sock,
					     (struct user_msghdr __user *)entry,
					     &msg_sys, flags, &used_address, MSG_EOR);
			if (err < 0)
				break;
			err = put_user(err, &entry->msg_len);
			++entry;
		}

		if (err)
			break;
		++datagrams;
		if (msg_data_left(&msg_sys))
			break;
		cond_resched();
	}

	fput_light(sock->file, fput_needed);

	/* We only return an error if no datagrams were able to be sent */
	if (datagrams != 0)
		return datagrams;

	return err;
}

SYSCALL_DEFINE4(sendmmsg, int, fd, struct mmsghdr __user *, mmsg,
		unsigned int, vlen, unsigned int, flags)
{
	return __sys_sendmmsg(fd, mmsg, vlen, flags, true);
}

static int recvmsg_copy_msghdr(struct msghdr *msg,
			       struct user_msghdr __user *umsg, unsigned flags,
			       struct sockaddr __user **uaddr,
			       struct iovec **iov)
{
	ssize_t err;

	if (MSG_CMSG_COMPAT & flags) {
		struct compat_msghdr __user *msg_compat;

		msg_compat = (struct compat_msghdr __user *) umsg;
		err = get_compat_msghdr(msg, msg_compat, uaddr, iov);
	} else {
		err = copy_msghdr_from_user(msg, umsg, uaddr, iov);
	}
	if (err < 0)
		return err;

	return 0;
}

static int ____sys_recvmsg(struct socket *sock, struct msghdr *msg_sys,
			   struct user_msghdr __user *msg,
			   struct sockaddr __user *uaddr,
			   unsigned int flags, int nosec)
{
	struct compat_msghdr __user *msg_compat =
					(struct compat_msghdr __user *) msg;
	int __user *uaddr_len = COMPAT_NAMELEN(msg);
	struct sockaddr_storage addr;
	unsigned long cmsg_ptr;
	int len;
	ssize_t err;

	msg_sys->msg_name = &addr;
	cmsg_ptr = (unsigned long)msg_sys->msg_control;
	msg_sys->msg_flags = flags & (MSG_CMSG_CLOEXEC|MSG_CMSG_COMPAT);

	/* We assume all kernel code knows the size of sockaddr_storage */
	msg_sys->msg_namelen = 0;

	if (sock->file->f_flags & O_NONBLOCK)
		flags |= MSG_DONTWAIT;
	err = (nosec ? sock_recvmsg_nosec : sock_recvmsg)(sock, msg_sys, flags);
	if (err < 0)
		goto out;
	len = err;

	if (uaddr != NULL) {
		err = move_addr_to_user(&addr,
					msg_sys->msg_namelen, uaddr,
					uaddr_len);
		if (err < 0)
			goto out;
	}
	err = __put_user((msg_sys->msg_flags & ~MSG_CMSG_COMPAT),
			 COMPAT_FLAGS(msg));
	if (err)
		goto out;
	if (MSG_CMSG_COMPAT & flags)
		err = __put_user((unsigned long)msg_sys->msg_control - cmsg_ptr,
				 &msg_compat->msg_controllen);
	else
		err = __put_user((unsigned long)msg_sys->msg_control - cmsg_ptr,
				 &msg->msg_controllen);
	if (err)
		goto out;
	err = len;
out:
	return err;
}

static int ___sys_recvmsg(struct socket *sock, struct user_msghdr __user *msg,
			 struct msghdr *msg_sys, unsigned int flags, int nosec)
{
	struct iovec iovstack[UIO_FASTIOV], *iov = iovstack;
	/* user mode address pointers */
	struct sockaddr __user *uaddr;
	ssize_t err;

	err = recvmsg_copy_msghdr(msg_sys, msg, flags, &uaddr, &iov);
	if (err < 0)
		return err;

	err = ____sys_recvmsg(sock, msg_sys, msg, uaddr, flags, nosec);
	kfree(iov);
	return err;
}

/*
 *	BSD recvmsg interface
 */

long __sys_recvmsg_sock(struct socket *sock, struct user_msghdr __user *umsg,
			unsigned int flags)
{
	struct iovec iovstack[UIO_FASTIOV], *iov = iovstack;
	struct sockaddr_storage address;
	struct msghdr msg = { .msg_name = &address };
	struct sockaddr __user *uaddr;
	ssize_t err;

	err = recvmsg_copy_msghdr(&msg, umsg, flags, &uaddr, &iov);
	if (err)
		return err;
	/* disallow ancillary data requests from this path */
	if (msg.msg_control || msg.msg_controllen) {
		err = -EINVAL;
		goto out;
	}

	err = ____sys_recvmsg(sock, &msg, umsg, uaddr, flags, 0);
out:
	kfree(iov);
	return err;
}

long __sys_recvmsg(int fd, struct user_msghdr __user *msg, unsigned int flags,
		   bool forbid_cmsg_compat)
{
	int fput_needed, err;
	struct msghdr msg_sys;
	struct socket *sock;

	if (forbid_cmsg_compat && (flags & MSG_CMSG_COMPAT))
		return -EINVAL;

	sock = sockfd_lookup_light(fd, &err, &fput_needed);
	if (!sock)
		goto out;

	err = ___sys_recvmsg(sock, msg, &msg_sys, flags, 0);

	fput_light(sock->file, fput_needed);
out:
	return err;
}

SYSCALL_DEFINE3(recvmsg, int, fd, struct user_msghdr __user *, msg,
		unsigned int, flags)
{
	return __sys_recvmsg(fd, msg, flags, true);
}

/*
 *     Linux recvmmsg interface
 */

static int do_recvmmsg(int fd, struct mmsghdr __user *mmsg,
			  unsigned int vlen, unsigned int flags,
			  struct timespec64 *timeout)
{
	int fput_needed, err, datagrams;
	struct socket *sock;
	struct mmsghdr __user *entry;
	struct compat_mmsghdr __user *compat_entry;
	struct msghdr msg_sys;
	struct timespec64 end_time;
	struct timespec64 timeout64;

	if (timeout &&
	    poll_select_set_timeout(&end_time, timeout->tv_sec,
				    timeout->tv_nsec))
		return -EINVAL;

	datagrams = 0;

	sock = sockfd_lookup_light(fd, &err, &fput_needed);
	if (!sock)
		return err;

	if (likely(!(flags & MSG_ERRQUEUE))) {
		err = sock_error(sock->sk);
		if (err) {
			datagrams = err;
			goto out_put;
		}
	}

	entry = mmsg;
	compat_entry = (struct compat_mmsghdr __user *)mmsg;

	while (datagrams < vlen) {
		/*
		 * No need to ask LSM for more than the first datagram.
		 */
		if (MSG_CMSG_COMPAT & flags) {
			err = ___sys_recvmsg(sock, (struct user_msghdr __user *)compat_entry,
					     &msg_sys, flags & ~MSG_WAITFORONE,
					     datagrams);
			if (err < 0)
				break;
			err = __put_user(err, &compat_entry->msg_len);
			++compat_entry;
		} else {
			err = ___sys_recvmsg(sock,
					     (struct user_msghdr __user *)entry,
					     &msg_sys, flags & ~MSG_WAITFORONE,
					     datagrams);
			if (err < 0)
				break;
			err = put_user(err, &entry->msg_len);
			++entry;
		}

		if (err)
			break;
		++datagrams;

		/* MSG_WAITFORONE turns on MSG_DONTWAIT after one packet */
		if (flags & MSG_WAITFORONE)
			flags |= MSG_DONTWAIT;

		if (timeout) {
			ktime_get_ts64(&timeout64);
			*timeout = timespec64_sub(end_time, timeout64);
			if (timeout->tv_sec < 0) {
				timeout->tv_sec = timeout->tv_nsec = 0;
				break;
			}

			/* Timeout, return less than vlen datagrams */
			if (timeout->tv_nsec == 0 && timeout->tv_sec == 0)
				break;
		}

		/* Out of band data, return right away */
		if (msg_sys.msg_flags & MSG_OOB)
			break;
		cond_resched();
	}

	if (err == 0)
		goto out_put;

	if (datagrams == 0) {
		datagrams = err;
		goto out_put;
	}

	/*
	 * We may return less entries than requested (vlen) if the
	 * sock is non block and there aren't enough datagrams...
	 */
	if (err != -EAGAIN) {
		/*
		 * ... or  if recvmsg returns an error after we
		 * received some datagrams, where we record the
		 * error to return on the next call or if the
		 * app asks about it using getsockopt(SO_ERROR).
		 */
		sock->sk->sk_err = -err;
	}
out_put:
	fput_light(sock->file, fput_needed);

	return datagrams;
}

int __sys_recvmmsg(int fd, struct mmsghdr __user *mmsg,
		   unsigned int vlen, unsigned int flags,
		   struct __kernel_timespec __user *timeout,
		   struct old_timespec32 __user *timeout32)
{
	int datagrams;
	struct timespec64 timeout_sys;

	if (timeout && get_timespec64(&timeout_sys, timeout))
		return -EFAULT;

	if (timeout32 && get_old_timespec32(&timeout_sys, timeout32))
		return -EFAULT;

	if (!timeout && !timeout32)
		return do_recvmmsg(fd, mmsg, vlen, flags, NULL);

	datagrams = do_recvmmsg(fd, mmsg, vlen, flags, &timeout_sys);

	if (datagrams <= 0)
		return datagrams;

	if (timeout && put_timespec64(&timeout_sys, timeout))
		datagrams = -EFAULT;

	if (timeout32 && put_old_timespec32(&timeout_sys, timeout32))
		datagrams = -EFAULT;

	return datagrams;
}

SYSCALL_DEFINE5(recvmmsg, int, fd, struct mmsghdr __user *, mmsg,
		unsigned int, vlen, unsigned int, flags,
		struct __kernel_timespec __user *, timeout)
{
	if (flags & MSG_CMSG_COMPAT)
		return -EINVAL;

	return __sys_recvmmsg(fd, mmsg, vlen, flags, timeout, NULL);
}

#ifdef CONFIG_COMPAT_32BIT_TIME
SYSCALL_DEFINE5(recvmmsg_time32, int, fd, struct mmsghdr __user *, mmsg,
		unsigned int, vlen, unsigned int, flags,
		struct old_timespec32 __user *, timeout)
{
	if (flags & MSG_CMSG_COMPAT)
		return -EINVAL;

	return __sys_recvmmsg(fd, mmsg, vlen, flags, NULL, timeout);
}
#endif

#ifdef __ARCH_WANT_SYS_SOCKETCALL
/* Argument list sizes for sys_socketcall */
#define AL(x) ((x) * sizeof(unsigned long))
static const unsigned char nargs[21] = {
	AL(0), AL(3), AL(3), AL(3), AL(2), AL(3),
	AL(3), AL(3), AL(4), AL(4), AL(4), AL(6),
	AL(6), AL(2), AL(5), AL(5), AL(3), AL(3),
	AL(4), AL(5), AL(4)
};

#undef AL

/*
 *	System call vectors.
 *
 *	Argument checking cleaned up. Saved 20% in size.
 *  This function doesn't need to set the kernel lock because
 *  it is set by the callees.
 */

SYSCALL_DEFINE2(socketcall, int, call, unsigned long __user *, args)
{
	unsigned long a[AUDITSC_ARGS];
	unsigned long a0, a1;
	int err;
	unsigned int len;

	if (call < 1 || call > SYS_SENDMMSG)
		return -EINVAL;
	call = array_index_nospec(call, SYS_SENDMMSG + 1);

	len = nargs[call];
	if (len > sizeof(a))
		return -EINVAL;

	/* copy_from_user should be SMP safe. */
	if (copy_from_user(a, args, len))
		return -EFAULT;

	err = audit_socketcall(nargs[call] / sizeof(unsigned long), a);
	if (err)
		return err;

	a0 = a[0];
	a1 = a[1];

	switch (call) {
	case SYS_SOCKET:
		err = __sys_socket(a0, a1, a[2]);
		break;
	case SYS_BIND:
		err = __sys_bind(a0, (struct sockaddr __user *)a1, a[2]);
		break;
	case SYS_CONNECT:
		err = __sys_connect(a0, (struct sockaddr __user *)a1, a[2]);
		break;
	case SYS_LISTEN:
		err = __sys_listen(a0, a1);
		break;
	case SYS_ACCEPT:
		err = __sys_accept4(a0, (struct sockaddr __user *)a1,
				    (int __user *)a[2], 0);
		break;
	case SYS_GETSOCKNAME:
		err =
		    __sys_getsockname(a0, (struct sockaddr __user *)a1,
				      (int __user *)a[2]);
		break;
	case SYS_GETPEERNAME:
		err =
		    __sys_getpeername(a0, (struct sockaddr __user *)a1,
				      (int __user *)a[2]);
		break;
	case SYS_SOCKETPAIR:
		err = __sys_socketpair(a0, a1, a[2], (int __user *)a[3]);
		break;
	case SYS_SEND:
		err = __sys_sendto(a0, (void __user *)a1, a[2], a[3],
				   NULL, 0);
		break;
	case SYS_SENDTO:
		err = __sys_sendto(a0, (void __user *)a1, a[2], a[3],
				   (struct sockaddr __user *)a[4], a[5]);
		break;
	case SYS_RECV:
		err = __sys_recvfrom(a0, (void __user *)a1, a[2], a[3],
				     NULL, NULL);
		break;
	case SYS_RECVFROM:
		err = __sys_recvfrom(a0, (void __user *)a1, a[2], a[3],
				     (struct sockaddr __user *)a[4],
				     (int __user *)a[5]);
		break;
	case SYS_SHUTDOWN:
		err = __sys_shutdown(a0, a1);
		break;
	case SYS_SETSOCKOPT:
		err = __sys_setsockopt(a0, a1, a[2], (char __user *)a[3],
				       a[4]);
		break;
	case SYS_GETSOCKOPT:
		err =
		    __sys_getsockopt(a0, a1, a[2], (char __user *)a[3],
				     (int __user *)a[4]);
		break;
	case SYS_SENDMSG:
		err = __sys_sendmsg(a0, (struct user_msghdr __user *)a1,
				    a[2], true);
		break;
	case SYS_SENDMMSG:
		err = __sys_sendmmsg(a0, (struct mmsghdr __user *)a1, a[2],
				     a[3], true);
		break;
	case SYS_RECVMSG:
		err = __sys_recvmsg(a0, (struct user_msghdr __user *)a1,
				    a[2], true);
		break;
	case SYS_RECVMMSG:
		if (IS_ENABLED(CONFIG_64BIT) || !IS_ENABLED(CONFIG_64BIT_TIME))
			err = __sys_recvmmsg(a0, (struct mmsghdr __user *)a1,
					     a[2], a[3],
					     (struct __kernel_timespec __user *)a[4],
					     NULL);
		else
			err = __sys_recvmmsg(a0, (struct mmsghdr __user *)a1,
					     a[2], a[3], NULL,
					     (struct old_timespec32 __user *)a[4]);
		break;
	case SYS_ACCEPT4:
		err = __sys_accept4(a0, (struct sockaddr __user *)a1,
				    (int __user *)a[2], a[3]);
		break;
	default:
		err = -EINVAL;
		break;
	}
	return err;
}

#endif				/* __ARCH_WANT_SYS_SOCKETCALL */

/**
 *	sock_register - add a socket protocol handler
 *	@ops: description of protocol
 *
 *	This function is called by a protocol handler that wants to
 *	advertise its address family, and have it linked into the
 *	socket interface. The value ops->family corresponds to the
 *	socket system call protocol family.
 */
int sock_register(const struct net_proto_family *ops)
{
	int err;

	if (ops->family >= NPROTO) {
		pr_crit("protocol %d >= NPROTO(%d)\n", ops->family, NPROTO);
		return -ENOBUFS;
	}

	spin_lock(&net_family_lock);
	if (rcu_dereference_protected(net_families[ops->family],
				      lockdep_is_held(&net_family_lock)))
		err = -EEXIST;
	else {
		rcu_assign_pointer(net_families[ops->family], ops);
		err = 0;
	}
	spin_unlock(&net_family_lock);

	pr_info("NET: Registered protocol family %d\n", ops->family);
	return err;
}
EXPORT_SYMBOL(sock_register);

/**
 *	sock_unregister - remove a protocol handler
 *	@family: protocol family to remove
 *
 *	This function is called by a protocol handler that wants to
 *	remove its address family, and have it unlinked from the
 *	new socket creation.
 *
 *	If protocol handler is a module, then it can use module reference
 *	counts to protect against new references. If protocol handler is not
 *	a module then it needs to provide its own protection in
 *	the ops->create routine.
 */
void sock_unregister(int family)
{
	BUG_ON(family < 0 || family >= NPROTO);

	spin_lock(&net_family_lock);
	RCU_INIT_POINTER(net_families[family], NULL);
	spin_unlock(&net_family_lock);

	synchronize_rcu();

	pr_info("NET: Unregistered protocol family %d\n", family);
}
EXPORT_SYMBOL(sock_unregister);

bool sock_is_registered(int family)
{
	return family < NPROTO && rcu_access_pointer(net_families[family]);
}

static int __init sock_init(void)
{
	int err;
	/*
	 *      Initialize the network sysctl infrastructure.
	 */
	err = net_sysctl_init();
	if (err)
		goto out;

	/*
	 *      Initialize skbuff SLAB cache
	 */
	skb_init();

	/*
	 *      Initialize the protocols module.
	 */

	init_inodecache();

	err = register_filesystem(&sock_fs_type);
	if (err)
		goto out_fs;
	sock_mnt = kern_mount(&sock_fs_type);
	if (IS_ERR(sock_mnt)) {
		err = PTR_ERR(sock_mnt);
		goto out_mount;
	}

	/* The real protocol initialization is performed in later initcalls.
	 */

#ifdef CONFIG_NETFILTER
	err = netfilter_init();
	if (err)
		goto out;
#endif

	ptp_classifier_init();

out:
	return err;

out_mount:
	unregister_filesystem(&sock_fs_type);
out_fs:
	goto out;
}

core_initcall(sock_init);	/* early initcall */

#ifdef CONFIG_PROC_FS
void socket_seq_show(struct seq_file *seq)
{
	seq_printf(seq, "sockets: used %d\n",
		   sock_inuse_get(seq->private));
}
#endif				/* CONFIG_PROC_FS */

#ifdef CONFIG_COMPAT
<<<<<<< HEAD
static int do_siocgstamp(struct net *net, struct socket *sock,
			 unsigned int cmd, void __user *up)
{
	mm_segment_t old_fs = get_fs();
	struct timeval ktv;
	int err;

	set_fs(KERNEL_DS);
	err = sock_do_ioctl(net, sock, cmd, (unsigned long)&ktv);
	set_fs(old_fs);
	if (!err)
		err = compat_put_timeval(&ktv, up);

	return err;
}

static int do_siocgstampns(struct net *net, struct socket *sock,
			   unsigned int cmd, void __user *up)
{
	mm_segment_t old_fs = get_fs();
	struct timespec kts;
	int err;

	set_fs(KERNEL_DS);
	err = sock_do_ioctl(net, sock, cmd, (unsigned long)&kts);
	set_fs(old_fs);
	if (!err)
		err = compat_put_timespec(&kts, up);

	return err;
}

=======
>>>>>>> f7688b48
static int compat_dev_ifconf(struct net *net, struct compat_ifconf __user *uifc32)
{
	struct compat_ifconf ifc32;
	struct ifconf ifc;
	int err;

	if (copy_from_user(&ifc32, uifc32, sizeof(struct compat_ifconf)))
		return -EFAULT;

	ifc.ifc_len = ifc32.ifc_len;
	ifc.ifc_req = compat_ptr(ifc32.ifcbuf);

	rtnl_lock();
	err = dev_ifconf(net, &ifc, sizeof(struct compat_ifreq));
	rtnl_unlock();
	if (err)
		return err;

	ifc32.ifc_len = ifc.ifc_len;
	if (copy_to_user(uifc32, &ifc32, sizeof(struct compat_ifconf)))
		return -EFAULT;

	return 0;
}

static int ethtool_ioctl(struct net *net, struct compat_ifreq __user *ifr32)
{
	struct compat_ethtool_rxnfc __user *compat_rxnfc;
	bool convert_in = false, convert_out = false;
	size_t buf_size = 0;
	struct ethtool_rxnfc __user *rxnfc = NULL;
	struct ifreq ifr;
	u32 rule_cnt = 0, actual_rule_cnt;
	u32 ethcmd;
	u32 data;
	int ret;

	if (get_user(data, &ifr32->ifr_ifru.ifru_data))
		return -EFAULT;

	compat_rxnfc = compat_ptr(data);

	if (get_user(ethcmd, &compat_rxnfc->cmd))
		return -EFAULT;

	/* Most ethtool structures are defined without padding.
	 * Unfortunately struct ethtool_rxnfc is an exception.
	 */
	switch (ethcmd) {
	default:
		break;
	case ETHTOOL_GRXCLSRLALL:
		/* Buffer size is variable */
		if (get_user(rule_cnt, &compat_rxnfc->rule_cnt))
			return -EFAULT;
		if (rule_cnt > KMALLOC_MAX_SIZE / sizeof(u32))
			return -ENOMEM;
		buf_size += rule_cnt * sizeof(u32);
		/* fall through */
	case ETHTOOL_GRXRINGS:
	case ETHTOOL_GRXCLSRLCNT:
	case ETHTOOL_GRXCLSRULE:
	case ETHTOOL_SRXCLSRLINS:
		convert_out = true;
		/* fall through */
	case ETHTOOL_SRXCLSRLDEL:
		buf_size += sizeof(struct ethtool_rxnfc);
		convert_in = true;
		rxnfc = compat_alloc_user_space(buf_size);
		break;
	}

	if (copy_from_user(&ifr.ifr_name, &ifr32->ifr_name, IFNAMSIZ))
		return -EFAULT;

	ifr.ifr_data = convert_in ? rxnfc : (void __user *)compat_rxnfc;

	if (convert_in) {
		/* We expect there to be holes between fs.m_ext and
		 * fs.ring_cookie and at the end of fs, but nowhere else.
		 */
		BUILD_BUG_ON(offsetof(struct compat_ethtool_rxnfc, fs.m_ext) +
			     sizeof(compat_rxnfc->fs.m_ext) !=
			     offsetof(struct ethtool_rxnfc, fs.m_ext) +
			     sizeof(rxnfc->fs.m_ext));
		BUILD_BUG_ON(
			offsetof(struct compat_ethtool_rxnfc, fs.location) -
			offsetof(struct compat_ethtool_rxnfc, fs.ring_cookie) !=
			offsetof(struct ethtool_rxnfc, fs.location) -
			offsetof(struct ethtool_rxnfc, fs.ring_cookie));

		if (copy_in_user(rxnfc, compat_rxnfc,
				 (void __user *)(&rxnfc->fs.m_ext + 1) -
				 (void __user *)rxnfc) ||
		    copy_in_user(&rxnfc->fs.ring_cookie,
				 &compat_rxnfc->fs.ring_cookie,
				 (void __user *)(&rxnfc->fs.location + 1) -
				 (void __user *)&rxnfc->fs.ring_cookie))
			return -EFAULT;
		if (ethcmd == ETHTOOL_GRXCLSRLALL) {
			if (put_user(rule_cnt, &rxnfc->rule_cnt))
				return -EFAULT;
		} else if (copy_in_user(&rxnfc->rule_cnt,
					&compat_rxnfc->rule_cnt,
					sizeof(rxnfc->rule_cnt)))
			return -EFAULT;
	}

	ret = dev_ioctl(net, SIOCETHTOOL, &ifr, NULL);
	if (ret)
		return ret;

	if (convert_out) {
		if (copy_in_user(compat_rxnfc, rxnfc,
				 (const void __user *)(&rxnfc->fs.m_ext + 1) -
				 (const void __user *)rxnfc) ||
		    copy_in_user(&compat_rxnfc->fs.ring_cookie,
				 &rxnfc->fs.ring_cookie,
				 (const void __user *)(&rxnfc->fs.location + 1) -
				 (const void __user *)&rxnfc->fs.ring_cookie) ||
		    copy_in_user(&compat_rxnfc->rule_cnt, &rxnfc->rule_cnt,
				 sizeof(rxnfc->rule_cnt)))
			return -EFAULT;

		if (ethcmd == ETHTOOL_GRXCLSRLALL) {
			/* As an optimisation, we only copy the actual
			 * number of rules that the underlying
			 * function returned.  Since Mallory might
			 * change the rule count in user memory, we
			 * check that it is less than the rule count
			 * originally given (as the user buffer size),
			 * which has been range-checked.
			 */
			if (get_user(actual_rule_cnt, &rxnfc->rule_cnt))
				return -EFAULT;
			if (actual_rule_cnt < rule_cnt)
				rule_cnt = actual_rule_cnt;
			if (copy_in_user(&compat_rxnfc->rule_locs[0],
					 &rxnfc->rule_locs[0],
					 rule_cnt * sizeof(u32)))
				return -EFAULT;
		}
	}

	return 0;
}

static int compat_siocwandev(struct net *net, struct compat_ifreq __user *uifr32)
{
	compat_uptr_t uptr32;
	struct ifreq ifr;
	void __user *saved;
	int err;

	if (copy_from_user(&ifr, uifr32, sizeof(struct compat_ifreq)))
		return -EFAULT;

	if (get_user(uptr32, &uifr32->ifr_settings.ifs_ifsu))
		return -EFAULT;

	saved = ifr.ifr_settings.ifs_ifsu.raw_hdlc;
	ifr.ifr_settings.ifs_ifsu.raw_hdlc = compat_ptr(uptr32);

	err = dev_ioctl(net, SIOCWANDEV, &ifr, NULL);
	if (!err) {
		ifr.ifr_settings.ifs_ifsu.raw_hdlc = saved;
		if (copy_to_user(uifr32, &ifr, sizeof(struct compat_ifreq)))
			err = -EFAULT;
	}
	return err;
}

/* Handle ioctls that use ifreq::ifr_data and just need struct ifreq converted */
static int compat_ifr_data_ioctl(struct net *net, unsigned int cmd,
				 struct compat_ifreq __user *u_ifreq32)
{
	struct ifreq ifreq;
	u32 data32;

	if (copy_from_user(ifreq.ifr_name, u_ifreq32->ifr_name, IFNAMSIZ))
		return -EFAULT;
	if (get_user(data32, &u_ifreq32->ifr_data))
		return -EFAULT;
	ifreq.ifr_data = compat_ptr(data32);

	return dev_ioctl(net, cmd, &ifreq, NULL);
}

static int compat_ifreq_ioctl(struct net *net, struct socket *sock,
			      unsigned int cmd,
			      struct compat_ifreq __user *uifr32)
{
	struct ifreq __user *uifr;
	int err;

	/* Handle the fact that while struct ifreq has the same *layout* on
	 * 32/64 for everything but ifreq::ifru_ifmap and ifreq::ifru_data,
	 * which are handled elsewhere, it still has different *size* due to
	 * ifreq::ifru_ifmap (which is 16 bytes on 32 bit, 24 bytes on 64-bit,
	 * resulting in struct ifreq being 32 and 40 bytes respectively).
	 * As a result, if the struct happens to be at the end of a page and
	 * the next page isn't readable/writable, we get a fault. To prevent
	 * that, copy back and forth to the full size.
	 */

	uifr = compat_alloc_user_space(sizeof(*uifr));
	if (copy_in_user(uifr, uifr32, sizeof(*uifr32)))
		return -EFAULT;

	err = sock_do_ioctl(net, sock, cmd, (unsigned long)uifr);

	if (!err) {
		switch (cmd) {
		case SIOCGIFFLAGS:
		case SIOCGIFMETRIC:
		case SIOCGIFMTU:
		case SIOCGIFMEM:
		case SIOCGIFHWADDR:
		case SIOCGIFINDEX:
		case SIOCGIFADDR:
		case SIOCGIFBRDADDR:
		case SIOCGIFDSTADDR:
		case SIOCGIFNETMASK:
		case SIOCGIFPFLAGS:
		case SIOCGIFTXQLEN:
		case SIOCGMIIPHY:
		case SIOCGMIIREG:
		case SIOCGIFNAME:
			if (copy_in_user(uifr32, uifr, sizeof(*uifr32)))
				err = -EFAULT;
			break;
		}
	}
	return err;
}

static int compat_sioc_ifmap(struct net *net, unsigned int cmd,
			struct compat_ifreq __user *uifr32)
{
	struct ifreq ifr;
	struct compat_ifmap __user *uifmap32;
	int err;

	uifmap32 = &uifr32->ifr_ifru.ifru_map;
	err = copy_from_user(&ifr, uifr32, sizeof(ifr.ifr_name));
	err |= get_user(ifr.ifr_map.mem_start, &uifmap32->mem_start);
	err |= get_user(ifr.ifr_map.mem_end, &uifmap32->mem_end);
	err |= get_user(ifr.ifr_map.base_addr, &uifmap32->base_addr);
	err |= get_user(ifr.ifr_map.irq, &uifmap32->irq);
	err |= get_user(ifr.ifr_map.dma, &uifmap32->dma);
	err |= get_user(ifr.ifr_map.port, &uifmap32->port);
	if (err)
		return -EFAULT;

	err = dev_ioctl(net, cmd, &ifr, NULL);

	if (cmd == SIOCGIFMAP && !err) {
		err = copy_to_user(uifr32, &ifr, sizeof(ifr.ifr_name));
		err |= put_user(ifr.ifr_map.mem_start, &uifmap32->mem_start);
		err |= put_user(ifr.ifr_map.mem_end, &uifmap32->mem_end);
		err |= put_user(ifr.ifr_map.base_addr, &uifmap32->base_addr);
		err |= put_user(ifr.ifr_map.irq, &uifmap32->irq);
		err |= put_user(ifr.ifr_map.dma, &uifmap32->dma);
		err |= put_user(ifr.ifr_map.port, &uifmap32->port);
		if (err)
			err = -EFAULT;
	}
	return err;
}

struct rtentry32 {
	u32		rt_pad1;
	struct sockaddr rt_dst;         /* target address               */
	struct sockaddr rt_gateway;     /* gateway addr (RTF_GATEWAY)   */
	struct sockaddr rt_genmask;     /* target network mask (IP)     */
	unsigned short	rt_flags;
	short		rt_pad2;
	u32		rt_pad3;
	unsigned char	rt_tos;
	unsigned char	rt_class;
	short		rt_pad4;
	short		rt_metric;      /* +1 for binary compatibility! */
	/* char * */ u32 rt_dev;        /* forcing the device at add    */
	u32		rt_mtu;         /* per route MTU/Window         */
	u32		rt_window;      /* Window clamping              */
	unsigned short  rt_irtt;        /* Initial RTT                  */
};

struct in6_rtmsg32 {
	struct in6_addr		rtmsg_dst;
	struct in6_addr		rtmsg_src;
	struct in6_addr		rtmsg_gateway;
	u32			rtmsg_type;
	u16			rtmsg_dst_len;
	u16			rtmsg_src_len;
	u32			rtmsg_metric;
	u32			rtmsg_info;
	u32			rtmsg_flags;
	s32			rtmsg_ifindex;
};

static int routing_ioctl(struct net *net, struct socket *sock,
			 unsigned int cmd, void __user *argp)
{
	int ret;
	void *r = NULL;
	struct in6_rtmsg r6;
	struct rtentry r4;
	char devname[16];
	u32 rtdev;
	mm_segment_t old_fs = get_fs();

	if (sock && sock->sk && sock->sk->sk_family == AF_INET6) { /* ipv6 */
		struct in6_rtmsg32 __user *ur6 = argp;
		ret = copy_from_user(&r6.rtmsg_dst, &(ur6->rtmsg_dst),
			3 * sizeof(struct in6_addr));
		ret |= get_user(r6.rtmsg_type, &(ur6->rtmsg_type));
		ret |= get_user(r6.rtmsg_dst_len, &(ur6->rtmsg_dst_len));
		ret |= get_user(r6.rtmsg_src_len, &(ur6->rtmsg_src_len));
		ret |= get_user(r6.rtmsg_metric, &(ur6->rtmsg_metric));
		ret |= get_user(r6.rtmsg_info, &(ur6->rtmsg_info));
		ret |= get_user(r6.rtmsg_flags, &(ur6->rtmsg_flags));
		ret |= get_user(r6.rtmsg_ifindex, &(ur6->rtmsg_ifindex));

		r = (void *) &r6;
	} else { /* ipv4 */
		struct rtentry32 __user *ur4 = argp;
		ret = copy_from_user(&r4.rt_dst, &(ur4->rt_dst),
					3 * sizeof(struct sockaddr));
		ret |= get_user(r4.rt_flags, &(ur4->rt_flags));
		ret |= get_user(r4.rt_metric, &(ur4->rt_metric));
		ret |= get_user(r4.rt_mtu, &(ur4->rt_mtu));
		ret |= get_user(r4.rt_window, &(ur4->rt_window));
		ret |= get_user(r4.rt_irtt, &(ur4->rt_irtt));
		ret |= get_user(rtdev, &(ur4->rt_dev));
		if (rtdev) {
			ret |= copy_from_user(devname, compat_ptr(rtdev), 15);
			r4.rt_dev = (char __user __force *)devname;
			devname[15] = 0;
		} else
			r4.rt_dev = NULL;

		r = (void *) &r4;
	}

	if (ret) {
		ret = -EFAULT;
		goto out;
	}

	set_fs(KERNEL_DS);
	ret = sock_do_ioctl(net, sock, cmd, (unsigned long) r);
	set_fs(old_fs);

out:
	return ret;
}

/* Since old style bridge ioctl's endup using SIOCDEVPRIVATE
 * for some operations; this forces use of the newer bridge-utils that
 * use compatible ioctls
 */
static int old_bridge_ioctl(compat_ulong_t __user *argp)
{
	compat_ulong_t tmp;

	if (get_user(tmp, argp))
		return -EFAULT;
	if (tmp == BRCTL_GET_VERSION)
		return BRCTL_VERSION + 1;
	return -EINVAL;
}

static int compat_sock_ioctl_trans(struct file *file, struct socket *sock,
			 unsigned int cmd, unsigned long arg)
{
	void __user *argp = compat_ptr(arg);
	struct sock *sk = sock->sk;
	struct net *net = sock_net(sk);

	if (cmd >= SIOCDEVPRIVATE && cmd <= (SIOCDEVPRIVATE + 15))
		return compat_ifr_data_ioctl(net, cmd, argp);

	switch (cmd) {
	case SIOCSIFBR:
	case SIOCGIFBR:
		return old_bridge_ioctl(argp);
	case SIOCGIFCONF:
		return compat_dev_ifconf(net, argp);
	case SIOCETHTOOL:
		return ethtool_ioctl(net, argp);
	case SIOCWANDEV:
		return compat_siocwandev(net, argp);
	case SIOCGIFMAP:
	case SIOCSIFMAP:
		return compat_sioc_ifmap(net, cmd, argp);
	case SIOCADDRT:
	case SIOCDELRT:
		return routing_ioctl(net, sock, cmd, argp);
	case SIOCGSTAMP_OLD:
	case SIOCGSTAMPNS_OLD:
		if (!sock->ops->gettstamp)
			return -ENOIOCTLCMD;
		return sock->ops->gettstamp(sock, argp, cmd == SIOCGSTAMP_OLD,
					    !COMPAT_USE_64BIT_TIME);

	case SIOCBONDSLAVEINFOQUERY:
	case SIOCBONDINFOQUERY:
	case SIOCSHWTSTAMP:
	case SIOCGHWTSTAMP:
		return compat_ifr_data_ioctl(net, cmd, argp);

	case FIOSETOWN:
	case SIOCSPGRP:
	case FIOGETOWN:
	case SIOCGPGRP:
	case SIOCBRADDBR:
	case SIOCBRDELBR:
	case SIOCGIFVLAN:
	case SIOCSIFVLAN:
	case SIOCADDDLCI:
	case SIOCDELDLCI:
	case SIOCGSKNS:
	case SIOCGSTAMP_NEW:
	case SIOCGSTAMPNS_NEW:
		return sock_ioctl(file, cmd, arg);

	case SIOCGIFFLAGS:
	case SIOCSIFFLAGS:
	case SIOCGIFMETRIC:
	case SIOCSIFMETRIC:
	case SIOCGIFMTU:
	case SIOCSIFMTU:
	case SIOCGIFMEM:
	case SIOCSIFMEM:
	case SIOCGIFHWADDR:
	case SIOCSIFHWADDR:
	case SIOCADDMULTI:
	case SIOCDELMULTI:
	case SIOCGIFINDEX:
	case SIOCGIFADDR:
	case SIOCSIFADDR:
	case SIOCSIFHWBROADCAST:
	case SIOCDIFADDR:
	case SIOCGIFBRDADDR:
	case SIOCSIFBRDADDR:
	case SIOCGIFDSTADDR:
	case SIOCSIFDSTADDR:
	case SIOCGIFNETMASK:
	case SIOCSIFNETMASK:
	case SIOCSIFPFLAGS:
	case SIOCGIFPFLAGS:
	case SIOCGIFTXQLEN:
	case SIOCSIFTXQLEN:
	case SIOCBRADDIF:
	case SIOCBRDELIF:
	case SIOCGIFNAME:
	case SIOCSIFNAME:
	case SIOCGMIIPHY:
	case SIOCGMIIREG:
	case SIOCSMIIREG:
	case SIOCBONDENSLAVE:
	case SIOCBONDRELEASE:
	case SIOCBONDSETHWADDR:
	case SIOCBONDCHANGEACTIVE:
		return compat_ifreq_ioctl(net, sock, cmd, argp);

	case SIOCSARP:
	case SIOCGARP:
	case SIOCDARP:
	case SIOCATMARK:
		return sock_do_ioctl(net, sock, cmd, arg);
	}

	return -ENOIOCTLCMD;
}

static long compat_sock_ioctl(struct file *file, unsigned int cmd,
			      unsigned long arg)
{
	struct socket *sock = file->private_data;
	int ret = -ENOIOCTLCMD;
	struct sock *sk;
	struct net *net;

	sk = sock->sk;
	net = sock_net(sk);

	if (sock->ops->compat_ioctl)
		ret = sock->ops->compat_ioctl(sock, cmd, arg);

	if (ret == -ENOIOCTLCMD &&
	    (cmd >= SIOCIWFIRST && cmd <= SIOCIWLAST))
		ret = compat_wext_handle_ioctl(net, cmd, arg);

	if (ret == -ENOIOCTLCMD)
		ret = compat_sock_ioctl_trans(file, sock, cmd, arg);

	return ret;
}
#endif

/**
 *	kernel_bind - bind an address to a socket (kernel space)
 *	@sock: socket
 *	@addr: address
 *	@addrlen: length of address
 *
 *	Returns 0 or an error.
 */

int kernel_bind(struct socket *sock, struct sockaddr *addr, int addrlen)
{
	return sock->ops->bind(sock, addr, addrlen);
}
EXPORT_SYMBOL(kernel_bind);

/**
 *	kernel_listen - move socket to listening state (kernel space)
 *	@sock: socket
 *	@backlog: pending connections queue size
 *
 *	Returns 0 or an error.
 */

int kernel_listen(struct socket *sock, int backlog)
{
	return sock->ops->listen(sock, backlog);
}
EXPORT_SYMBOL(kernel_listen);

/**
 *	kernel_accept - accept a connection (kernel space)
 *	@sock: listening socket
 *	@newsock: new connected socket
 *	@flags: flags
 *
 *	@flags must be SOCK_CLOEXEC, SOCK_NONBLOCK or 0.
 *	If it fails, @newsock is guaranteed to be %NULL.
 *	Returns 0 or an error.
 */

int kernel_accept(struct socket *sock, struct socket **newsock, int flags)
{
	struct sock *sk = sock->sk;
	int err;

	err = sock_create_lite(sk->sk_family, sk->sk_type, sk->sk_protocol,
			       newsock);
	if (err < 0)
		goto done;

	err = sock->ops->accept(sock, *newsock, flags, true);
	if (err < 0) {
		sock_release(*newsock);
		*newsock = NULL;
		goto done;
	}

	(*newsock)->ops = sock->ops;
	__module_get((*newsock)->ops->owner);

done:
	return err;
}
EXPORT_SYMBOL(kernel_accept);

/**
 *	kernel_connect - connect a socket (kernel space)
 *	@sock: socket
 *	@addr: address
 *	@addrlen: address length
 *	@flags: flags (O_NONBLOCK, ...)
 *
 *	For datagram sockets, @addr is the addres to which datagrams are sent
 *	by default, and the only address from which datagrams are received.
 *	For stream sockets, attempts to connect to @addr.
 *	Returns 0 or an error code.
 */

int kernel_connect(struct socket *sock, struct sockaddr *addr, int addrlen,
		   int flags)
{
	return sock->ops->connect(sock, addr, addrlen, flags);
}
EXPORT_SYMBOL(kernel_connect);

/**
 *	kernel_getsockname - get the address which the socket is bound (kernel space)
 *	@sock: socket
 *	@addr: address holder
 *
 * 	Fills the @addr pointer with the address which the socket is bound.
 *	Returns 0 or an error code.
 */

int kernel_getsockname(struct socket *sock, struct sockaddr *addr)
{
	return sock->ops->getname(sock, addr, 0);
}
EXPORT_SYMBOL(kernel_getsockname);

/**
 *	kernel_peername - get the address which the socket is connected (kernel space)
 *	@sock: socket
 *	@addr: address holder
 *
 * 	Fills the @addr pointer with the address which the socket is connected.
 *	Returns 0 or an error code.
 */

int kernel_getpeername(struct socket *sock, struct sockaddr *addr)
{
	return sock->ops->getname(sock, addr, 1);
}
EXPORT_SYMBOL(kernel_getpeername);

/**
 *	kernel_getsockopt - get a socket option (kernel space)
 *	@sock: socket
 *	@level: API level (SOL_SOCKET, ...)
 *	@optname: option tag
 *	@optval: option value
 *	@optlen: option length
 *
 *	Assigns the option length to @optlen.
 *	Returns 0 or an error.
 */

int kernel_getsockopt(struct socket *sock, int level, int optname,
			char *optval, int *optlen)
{
	mm_segment_t oldfs = get_fs();
	char __user *uoptval;
	int __user *uoptlen;
	int err;

	uoptval = (char __user __force *) optval;
	uoptlen = (int __user __force *) optlen;

	set_fs(KERNEL_DS);
	if (level == SOL_SOCKET)
		err = sock_getsockopt(sock, level, optname, uoptval, uoptlen);
	else
		err = sock->ops->getsockopt(sock, level, optname, uoptval,
					    uoptlen);
	set_fs(oldfs);
	return err;
}
EXPORT_SYMBOL(kernel_getsockopt);

/**
 *	kernel_setsockopt - set a socket option (kernel space)
 *	@sock: socket
 *	@level: API level (SOL_SOCKET, ...)
 *	@optname: option tag
 *	@optval: option value
 *	@optlen: option length
 *
 *	Returns 0 or an error.
 */

int kernel_setsockopt(struct socket *sock, int level, int optname,
			char *optval, unsigned int optlen)
{
	mm_segment_t oldfs = get_fs();
	char __user *uoptval;
	int err;

	uoptval = (char __user __force *) optval;

	set_fs(KERNEL_DS);
	if (level == SOL_SOCKET)
		err = sock_setsockopt(sock, level, optname, uoptval, optlen);
	else
		err = sock->ops->setsockopt(sock, level, optname, uoptval,
					    optlen);
	set_fs(oldfs);
	return err;
}
EXPORT_SYMBOL(kernel_setsockopt);

/**
 *	kernel_sendpage - send a &page through a socket (kernel space)
 *	@sock: socket
 *	@page: page
 *	@offset: page offset
 *	@size: total size in bytes
 *	@flags: flags (MSG_DONTWAIT, ...)
 *
 *	Returns the total amount sent in bytes or an error.
 */

int kernel_sendpage(struct socket *sock, struct page *page, int offset,
		    size_t size, int flags)
{
	if (sock->ops->sendpage)
		return sock->ops->sendpage(sock, page, offset, size, flags);

	return sock_no_sendpage(sock, page, offset, size, flags);
}
EXPORT_SYMBOL(kernel_sendpage);

/**
 *	kernel_sendpage_locked - send a &page through the locked sock (kernel space)
 *	@sk: sock
 *	@page: page
 *	@offset: page offset
 *	@size: total size in bytes
 *	@flags: flags (MSG_DONTWAIT, ...)
 *
 *	Returns the total amount sent in bytes or an error.
 *	Caller must hold @sk.
 */

int kernel_sendpage_locked(struct sock *sk, struct page *page, int offset,
			   size_t size, int flags)
{
	struct socket *sock = sk->sk_socket;

	if (sock->ops->sendpage_locked)
		return sock->ops->sendpage_locked(sk, page, offset, size,
						  flags);

	return sock_no_sendpage_locked(sk, page, offset, size, flags);
}
EXPORT_SYMBOL(kernel_sendpage_locked);

/**
 *	kernel_shutdown - shut down part of a full-duplex connection (kernel space)
 *	@sock: socket
 *	@how: connection part
 *
 *	Returns 0 or an error.
 */

int kernel_sock_shutdown(struct socket *sock, enum sock_shutdown_cmd how)
{
	return sock->ops->shutdown(sock, how);
}
EXPORT_SYMBOL(kernel_sock_shutdown);

/**
 *	kernel_sock_ip_overhead - returns the IP overhead imposed by a socket
 *	@sk: socket
 *
 *	This routine returns the IP overhead imposed by a socket i.e.
 *	the length of the underlying IP header, depending on whether
 *	this is an IPv4 or IPv6 socket and the length from IP options turned
 *	on at the socket. Assumes that the caller has a lock on the socket.
 */

u32 kernel_sock_ip_overhead(struct sock *sk)
{
	struct inet_sock *inet;
	struct ip_options_rcu *opt;
	u32 overhead = 0;
#if IS_ENABLED(CONFIG_IPV6)
	struct ipv6_pinfo *np;
	struct ipv6_txoptions *optv6 = NULL;
#endif /* IS_ENABLED(CONFIG_IPV6) */

	if (!sk)
		return overhead;

	switch (sk->sk_family) {
	case AF_INET:
		inet = inet_sk(sk);
		overhead += sizeof(struct iphdr);
		opt = rcu_dereference_protected(inet->inet_opt,
						sock_owned_by_user(sk));
		if (opt)
			overhead += opt->opt.optlen;
		return overhead;
#if IS_ENABLED(CONFIG_IPV6)
	case AF_INET6:
		np = inet6_sk(sk);
		overhead += sizeof(struct ipv6hdr);
		if (np)
			optv6 = rcu_dereference_protected(np->opt,
							  sock_owned_by_user(sk));
		if (optv6)
			overhead += (optv6->opt_flen + optv6->opt_nflen);
		return overhead;
#endif /* IS_ENABLED(CONFIG_IPV6) */
	default: /* Returns 0 overhead if the socket is not ipv4 or ipv6 */
		return overhead;
	}
}
EXPORT_SYMBOL(kernel_sock_ip_overhead);<|MERGE_RESOLUTION|>--- conflicted
+++ resolved
@@ -3062,41 +3062,6 @@
 #endif				/* CONFIG_PROC_FS */
 
 #ifdef CONFIG_COMPAT
-<<<<<<< HEAD
-static int do_siocgstamp(struct net *net, struct socket *sock,
-			 unsigned int cmd, void __user *up)
-{
-	mm_segment_t old_fs = get_fs();
-	struct timeval ktv;
-	int err;
-
-	set_fs(KERNEL_DS);
-	err = sock_do_ioctl(net, sock, cmd, (unsigned long)&ktv);
-	set_fs(old_fs);
-	if (!err)
-		err = compat_put_timeval(&ktv, up);
-
-	return err;
-}
-
-static int do_siocgstampns(struct net *net, struct socket *sock,
-			   unsigned int cmd, void __user *up)
-{
-	mm_segment_t old_fs = get_fs();
-	struct timespec kts;
-	int err;
-
-	set_fs(KERNEL_DS);
-	err = sock_do_ioctl(net, sock, cmd, (unsigned long)&kts);
-	set_fs(old_fs);
-	if (!err)
-		err = compat_put_timespec(&kts, up);
-
-	return err;
-}
-
-=======
->>>>>>> f7688b48
 static int compat_dev_ifconf(struct net *net, struct compat_ifconf __user *uifc32)
 {
 	struct compat_ifconf ifc32;
