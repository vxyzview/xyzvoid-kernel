/*
 * Copyright (c) 2016-2017, Mellanox Technologies. All rights reserved.
 * Copyright (c) 2016-2017, Dave Watson <davejwatson@fb.com>. All rights reserved.
 * Copyright (c) 2016-2017, Lance Chao <lancerchao@fb.com>. All rights reserved.
 * Copyright (c) 2016, Fridolin Pokorny <fridolin.pokorny@gmail.com>. All rights reserved.
 * Copyright (c) 2016, Nikos Mavrogiannopoulos <nmav@gnutls.org>. All rights reserved.
 * Copyright (c) 2018, Covalent IO, Inc. http://covalent.io
 *
 * This software is available to you under a choice of one of two
 * licenses.  You may choose to be licensed under the terms of the GNU
 * General Public License (GPL) Version 2, available from the file
 * COPYING in the main directory of this source tree, or the
 * OpenIB.org BSD license below:
 *
 *     Redistribution and use in source and binary forms, with or
 *     without modification, are permitted provided that the following
 *     conditions are met:
 *
 *      - Redistributions of source code must retain the above
 *        copyright notice, this list of conditions and the following
 *        disclaimer.
 *
 *      - Redistributions in binary form must reproduce the above
 *        copyright notice, this list of conditions and the following
 *        disclaimer in the documentation and/or other materials
 *        provided with the distribution.
 *
 * THE SOFTWARE IS PROVIDED "AS IS", WITHOUT WARRANTY OF ANY KIND,
 * EXPRESS OR IMPLIED, INCLUDING BUT NOT LIMITED TO THE WARRANTIES OF
 * MERCHANTABILITY, FITNESS FOR A PARTICULAR PURPOSE AND
 * NONINFRINGEMENT. IN NO EVENT SHALL THE AUTHORS OR COPYRIGHT HOLDERS
 * BE LIABLE FOR ANY CLAIM, DAMAGES OR OTHER LIABILITY, WHETHER IN AN
 * ACTION OF CONTRACT, TORT OR OTHERWISE, ARISING FROM, OUT OF OR IN
 * CONNECTION WITH THE SOFTWARE OR THE USE OR OTHER DEALINGS IN THE
 * SOFTWARE.
 */

#include <linux/bug.h>
#include <linux/sched/signal.h>
#include <linux/module.h>
#include <linux/kernel.h>
#include <linux/splice.h>
#include <crypto/aead.h>

#include <net/strparser.h>
#include <net/tls.h>
#include <trace/events/sock.h>

#include "tls.h"

struct tls_decrypt_arg {
	struct_group(inargs,
	bool zc;
	bool async;
	bool async_done;
	u8 tail;
	);

	struct sk_buff *skb;
};

struct tls_decrypt_ctx {
	struct sock *sk;
	u8 iv[TLS_MAX_IV_SIZE];
	u8 aad[TLS_MAX_AAD_SIZE];
	u8 tail;
	bool free_sgout;
	struct scatterlist sg[];
};

noinline void tls_err_abort(struct sock *sk, int err)
{
	WARN_ON_ONCE(err >= 0);
	/* sk->sk_err should contain a positive error code. */
	WRITE_ONCE(sk->sk_err, -err);
	/* Paired with smp_rmb() in tcp_poll() */
	smp_wmb();
	sk_error_report(sk);
}

static int __skb_nsg(struct sk_buff *skb, int offset, int len,
                     unsigned int recursion_level)
{
        int start = skb_headlen(skb);
        int i, chunk = start - offset;
        struct sk_buff *frag_iter;
        int elt = 0;

        if (unlikely(recursion_level >= 24))
                return -EMSGSIZE;

        if (chunk > 0) {
                if (chunk > len)
                        chunk = len;
                elt++;
                len -= chunk;
                if (len == 0)
                        return elt;
                offset += chunk;
        }

        for (i = 0; i < skb_shinfo(skb)->nr_frags; i++) {
                int end;

                WARN_ON(start > offset + len);

                end = start + skb_frag_size(&skb_shinfo(skb)->frags[i]);
                chunk = end - offset;
                if (chunk > 0) {
                        if (chunk > len)
                                chunk = len;
                        elt++;
                        len -= chunk;
                        if (len == 0)
                                return elt;
                        offset += chunk;
                }
                start = end;
        }

        if (unlikely(skb_has_frag_list(skb))) {
                skb_walk_frags(skb, frag_iter) {
                        int end, ret;

                        WARN_ON(start > offset + len);

                        end = start + frag_iter->len;
                        chunk = end - offset;
                        if (chunk > 0) {
                                if (chunk > len)
                                        chunk = len;
                                ret = __skb_nsg(frag_iter, offset - start, chunk,
                                                recursion_level + 1);
                                if (unlikely(ret < 0))
                                        return ret;
                                elt += ret;
                                len -= chunk;
                                if (len == 0)
                                        return elt;
                                offset += chunk;
                        }
                        start = end;
                }
        }
        BUG_ON(len);
        return elt;
}

/* Return the number of scatterlist elements required to completely map the
 * skb, or -EMSGSIZE if the recursion depth is exceeded.
 */
static int skb_nsg(struct sk_buff *skb, int offset, int len)
{
        return __skb_nsg(skb, offset, len, 0);
}

static int tls_padding_length(struct tls_prot_info *prot, struct sk_buff *skb,
			      struct tls_decrypt_arg *darg)
{
	struct strp_msg *rxm = strp_msg(skb);
	struct tls_msg *tlm = tls_msg(skb);
	int sub = 0;

	/* Determine zero-padding length */
	if (prot->version == TLS_1_3_VERSION) {
		int offset = rxm->full_len - TLS_TAG_SIZE - 1;
		char content_type = darg->zc ? darg->tail : 0;
		int err;

		while (content_type == 0) {
			if (offset < prot->prepend_size)
				return -EBADMSG;
			err = skb_copy_bits(skb, rxm->offset + offset,
					    &content_type, 1);
			if (err)
				return err;
			if (content_type)
				break;
			sub++;
			offset--;
		}
		tlm->control = content_type;
	}
	return sub;
}

static void tls_decrypt_done(void *data, int err)
{
	struct aead_request *aead_req = data;
	struct crypto_aead *aead = crypto_aead_reqtfm(aead_req);
	struct scatterlist *sgout = aead_req->dst;
	struct tls_sw_context_rx *ctx;
	struct tls_decrypt_ctx *dctx;
	struct tls_context *tls_ctx;
	struct scatterlist *sg;
	unsigned int pages;
	struct sock *sk;
	int aead_size;

	/* If requests get too backlogged crypto API returns -EBUSY and calls
	 * ->complete(-EINPROGRESS) immediately followed by ->complete(0)
	 * to make waiting for backlog to flush with crypto_wait_req() easier.
	 * First wait converts -EBUSY -> -EINPROGRESS, and the second one
	 * -EINPROGRESS -> 0.
	 * We have a single struct crypto_async_request per direction, this
	 * scheme doesn't help us, so just ignore the first ->complete().
	 */
	if (err == -EINPROGRESS)
		return;

	aead_size = sizeof(*aead_req) + crypto_aead_reqsize(aead);
	aead_size = ALIGN(aead_size, __alignof__(*dctx));
	dctx = (void *)((u8 *)aead_req + aead_size);

	sk = dctx->sk;
	tls_ctx = tls_get_ctx(sk);
	ctx = tls_sw_ctx_rx(tls_ctx);

	/* Propagate if there was an err */
	if (err) {
		if (err == -EBADMSG)
			TLS_INC_STATS(sock_net(sk), LINUX_MIB_TLSDECRYPTERROR);
		ctx->async_wait.err = err;
		tls_err_abort(sk, err);
	}

	/* Free the destination pages if skb was not decrypted inplace */
	if (dctx->free_sgout) {
		/* Skip the first S/G entry as it points to AAD */
		for_each_sg(sg_next(sgout), sg, UINT_MAX, pages) {
			if (!sg)
				break;
			put_page(sg_page(sg));
		}
	}

	kfree(aead_req);

	if (atomic_dec_and_test(&ctx->decrypt_pending))
		complete(&ctx->async_wait.completion);
}

static int tls_decrypt_async_wait(struct tls_sw_context_rx *ctx)
{
	if (!atomic_dec_and_test(&ctx->decrypt_pending))
		crypto_wait_req(-EINPROGRESS, &ctx->async_wait);
	atomic_inc(&ctx->decrypt_pending);

	return ctx->async_wait.err;
}

static int tls_do_decryption(struct sock *sk,
			     struct scatterlist *sgin,
			     struct scatterlist *sgout,
			     char *iv_recv,
			     size_t data_len,
			     struct aead_request *aead_req,
			     struct tls_decrypt_arg *darg)
{
	struct tls_context *tls_ctx = tls_get_ctx(sk);
	struct tls_prot_info *prot = &tls_ctx->prot_info;
	struct tls_sw_context_rx *ctx = tls_sw_ctx_rx(tls_ctx);
	int ret;

	aead_request_set_tfm(aead_req, ctx->aead_recv);
	aead_request_set_ad(aead_req, prot->aad_size);
	aead_request_set_crypt(aead_req, sgin, sgout,
			       data_len + prot->tag_size,
			       (u8 *)iv_recv);

	if (darg->async) {
		aead_request_set_callback(aead_req,
					  CRYPTO_TFM_REQ_MAY_BACKLOG,
					  tls_decrypt_done, aead_req);
		DEBUG_NET_WARN_ON_ONCE(atomic_read(&ctx->decrypt_pending) < 1);
		atomic_inc(&ctx->decrypt_pending);
	} else {
		DECLARE_CRYPTO_WAIT(wait);

		aead_request_set_callback(aead_req,
					  CRYPTO_TFM_REQ_MAY_BACKLOG,
					  crypto_req_done, &wait);
		ret = crypto_aead_decrypt(aead_req);
		if (ret == -EINPROGRESS || ret == -EBUSY)
			ret = crypto_wait_req(ret, &wait);
		return ret;
	}

	ret = crypto_aead_decrypt(aead_req);
	if (ret == -EINPROGRESS)
		return 0;

	if (ret == -EBUSY) {
		ret = tls_decrypt_async_wait(ctx);
		darg->async_done = true;
		/* all completions have run, we're not doing async anymore */
		darg->async = false;
		return ret;
	}

	atomic_dec(&ctx->decrypt_pending);
	darg->async = false;

	return ret;
}

static void tls_trim_both_msgs(struct sock *sk, int target_size)
{
	struct tls_context *tls_ctx = tls_get_ctx(sk);
	struct tls_prot_info *prot = &tls_ctx->prot_info;
	struct tls_sw_context_tx *ctx = tls_sw_ctx_tx(tls_ctx);
	struct tls_rec *rec = ctx->open_rec;

	sk_msg_trim(sk, &rec->msg_plaintext, target_size);
	if (target_size > 0)
		target_size += prot->overhead_size;
	sk_msg_trim(sk, &rec->msg_encrypted, target_size);
}

static int tls_alloc_encrypted_msg(struct sock *sk, int len)
{
	struct tls_context *tls_ctx = tls_get_ctx(sk);
	struct tls_sw_context_tx *ctx = tls_sw_ctx_tx(tls_ctx);
	struct tls_rec *rec = ctx->open_rec;
	struct sk_msg *msg_en = &rec->msg_encrypted;

	return sk_msg_alloc(sk, msg_en, len, 0);
}

static int tls_clone_plaintext_msg(struct sock *sk, int required)
{
	struct tls_context *tls_ctx = tls_get_ctx(sk);
	struct tls_prot_info *prot = &tls_ctx->prot_info;
	struct tls_sw_context_tx *ctx = tls_sw_ctx_tx(tls_ctx);
	struct tls_rec *rec = ctx->open_rec;
	struct sk_msg *msg_pl = &rec->msg_plaintext;
	struct sk_msg *msg_en = &rec->msg_encrypted;
	int skip, len;

	/* We add page references worth len bytes from encrypted sg
	 * at the end of plaintext sg. It is guaranteed that msg_en
	 * has enough required room (ensured by caller).
	 */
	len = required - msg_pl->sg.size;

	/* Skip initial bytes in msg_en's data to be able to use
	 * same offset of both plain and encrypted data.
	 */
	skip = prot->prepend_size + msg_pl->sg.size;

	return sk_msg_clone(sk, msg_pl, msg_en, skip, len);
}

static struct tls_rec *tls_get_rec(struct sock *sk)
{
	struct tls_context *tls_ctx = tls_get_ctx(sk);
	struct tls_prot_info *prot = &tls_ctx->prot_info;
	struct tls_sw_context_tx *ctx = tls_sw_ctx_tx(tls_ctx);
	struct sk_msg *msg_pl, *msg_en;
	struct tls_rec *rec;
	int mem_size;

	mem_size = sizeof(struct tls_rec) + crypto_aead_reqsize(ctx->aead_send);

	rec = kzalloc(mem_size, sk->sk_allocation);
	if (!rec)
		return NULL;

	msg_pl = &rec->msg_plaintext;
	msg_en = &rec->msg_encrypted;

	sk_msg_init(msg_pl);
	sk_msg_init(msg_en);

	sg_init_table(rec->sg_aead_in, 2);
	sg_set_buf(&rec->sg_aead_in[0], rec->aad_space, prot->aad_size);
	sg_unmark_end(&rec->sg_aead_in[1]);

	sg_init_table(rec->sg_aead_out, 2);
	sg_set_buf(&rec->sg_aead_out[0], rec->aad_space, prot->aad_size);
	sg_unmark_end(&rec->sg_aead_out[1]);

	rec->sk = sk;

	return rec;
}

static void tls_free_rec(struct sock *sk, struct tls_rec *rec)
{
	sk_msg_free(sk, &rec->msg_encrypted);
	sk_msg_free(sk, &rec->msg_plaintext);
	kfree(rec);
}

static void tls_free_open_rec(struct sock *sk)
{
	struct tls_context *tls_ctx = tls_get_ctx(sk);
	struct tls_sw_context_tx *ctx = tls_sw_ctx_tx(tls_ctx);
	struct tls_rec *rec = ctx->open_rec;

	if (rec) {
		tls_free_rec(sk, rec);
		ctx->open_rec = NULL;
	}
}

int tls_tx_records(struct sock *sk, int flags)
{
	struct tls_context *tls_ctx = tls_get_ctx(sk);
	struct tls_sw_context_tx *ctx = tls_sw_ctx_tx(tls_ctx);
	struct tls_rec *rec, *tmp;
	struct sk_msg *msg_en;
	int tx_flags, rc = 0;

	if (tls_is_partially_sent_record(tls_ctx)) {
		rec = list_first_entry(&ctx->tx_list,
				       struct tls_rec, list);

		if (flags == -1)
			tx_flags = rec->tx_flags;
		else
			tx_flags = flags;

		rc = tls_push_partial_record(sk, tls_ctx, tx_flags);
		if (rc)
			goto tx_err;

		/* Full record has been transmitted.
		 * Remove the head of tx_list
		 */
		list_del(&rec->list);
		sk_msg_free(sk, &rec->msg_plaintext);
		kfree(rec);
	}

	/* Tx all ready records */
	list_for_each_entry_safe(rec, tmp, &ctx->tx_list, list) {
		if (READ_ONCE(rec->tx_ready)) {
			if (flags == -1)
				tx_flags = rec->tx_flags;
			else
				tx_flags = flags;

			msg_en = &rec->msg_encrypted;
			rc = tls_push_sg(sk, tls_ctx,
					 &msg_en->sg.data[msg_en->sg.curr],
					 0, tx_flags);
			if (rc)
				goto tx_err;

			list_del(&rec->list);
			sk_msg_free(sk, &rec->msg_plaintext);
			kfree(rec);
		} else {
			break;
		}
	}

tx_err:
	if (rc < 0 && rc != -EAGAIN)
		tls_err_abort(sk, rc);

	return rc;
}

static void tls_encrypt_done(void *data, int err)
{
	struct tls_sw_context_tx *ctx;
	struct tls_context *tls_ctx;
	struct tls_prot_info *prot;
	struct tls_rec *rec = data;
	struct scatterlist *sge;
	struct sk_msg *msg_en;
	struct sock *sk;

	if (err == -EINPROGRESS) /* see the comment in tls_decrypt_done() */
		return;

	msg_en = &rec->msg_encrypted;

	sk = rec->sk;
	tls_ctx = tls_get_ctx(sk);
	prot = &tls_ctx->prot_info;
	ctx = tls_sw_ctx_tx(tls_ctx);

	sge = sk_msg_elem(msg_en, msg_en->sg.curr);
	sge->offset -= prot->prepend_size;
	sge->length += prot->prepend_size;

	/* Check if error is previously set on socket */
	if (err || sk->sk_err) {
		rec = NULL;

		/* If err is already set on socket, return the same code */
		if (sk->sk_err) {
			ctx->async_wait.err = -sk->sk_err;
		} else {
			ctx->async_wait.err = err;
			tls_err_abort(sk, err);
		}
	}

	if (rec) {
		struct tls_rec *first_rec;

		/* Mark the record as ready for transmission */
		smp_store_mb(rec->tx_ready, true);

		/* If received record is at head of tx_list, schedule tx */
		first_rec = list_first_entry(&ctx->tx_list,
					     struct tls_rec, list);
		if (rec == first_rec) {
			/* Schedule the transmission */
			if (!test_and_set_bit(BIT_TX_SCHEDULED,
					      &ctx->tx_bitmask))
				schedule_delayed_work(&ctx->tx_work.work, 1);
		}
	}

	if (atomic_dec_and_test(&ctx->encrypt_pending))
		complete(&ctx->async_wait.completion);
}

static int tls_encrypt_async_wait(struct tls_sw_context_tx *ctx)
{
	if (!atomic_dec_and_test(&ctx->encrypt_pending))
		crypto_wait_req(-EINPROGRESS, &ctx->async_wait);
	atomic_inc(&ctx->encrypt_pending);

	return ctx->async_wait.err;
}

static int tls_do_encryption(struct sock *sk,
			     struct tls_context *tls_ctx,
			     struct tls_sw_context_tx *ctx,
			     struct aead_request *aead_req,
			     size_t data_len, u32 start)
{
	struct tls_prot_info *prot = &tls_ctx->prot_info;
	struct tls_rec *rec = ctx->open_rec;
	struct sk_msg *msg_en = &rec->msg_encrypted;
	struct scatterlist *sge = sk_msg_elem(msg_en, start);
	int rc, iv_offset = 0;

	/* For CCM based ciphers, first byte of IV is a constant */
	switch (prot->cipher_type) {
	case TLS_CIPHER_AES_CCM_128:
		rec->iv_data[0] = TLS_AES_CCM_IV_B0_BYTE;
		iv_offset = 1;
		break;
	case TLS_CIPHER_SM4_CCM:
		rec->iv_data[0] = TLS_SM4_CCM_IV_B0_BYTE;
		iv_offset = 1;
		break;
	}

	memcpy(&rec->iv_data[iv_offset], tls_ctx->tx.iv,
	       prot->iv_size + prot->salt_size);

	tls_xor_iv_with_seq(prot, rec->iv_data + iv_offset,
			    tls_ctx->tx.rec_seq);

	sge->offset += prot->prepend_size;
	sge->length -= prot->prepend_size;

	msg_en->sg.curr = start;

	aead_request_set_tfm(aead_req, ctx->aead_send);
	aead_request_set_ad(aead_req, prot->aad_size);
	aead_request_set_crypt(aead_req, rec->sg_aead_in,
			       rec->sg_aead_out,
			       data_len, rec->iv_data);

	aead_request_set_callback(aead_req, CRYPTO_TFM_REQ_MAY_BACKLOG,
				  tls_encrypt_done, rec);

	/* Add the record in tx_list */
	list_add_tail((struct list_head *)&rec->list, &ctx->tx_list);
	DEBUG_NET_WARN_ON_ONCE(atomic_read(&ctx->encrypt_pending) < 1);
	atomic_inc(&ctx->encrypt_pending);

	rc = crypto_aead_encrypt(aead_req);
	if (rc == -EBUSY) {
		rc = tls_encrypt_async_wait(ctx);
		rc = rc ?: -EINPROGRESS;
	}
	if (!rc || rc != -EINPROGRESS) {
		atomic_dec(&ctx->encrypt_pending);
		sge->offset -= prot->prepend_size;
		sge->length += prot->prepend_size;
	}

	if (!rc) {
		WRITE_ONCE(rec->tx_ready, true);
	} else if (rc != -EINPROGRESS) {
		list_del(&rec->list);
		return rc;
	}

	/* Unhook the record from context if encryption is not failure */
	ctx->open_rec = NULL;
	tls_advance_record_sn(sk, prot, &tls_ctx->tx);
	return rc;
}

static int tls_split_open_record(struct sock *sk, struct tls_rec *from,
				 struct tls_rec **to, struct sk_msg *msg_opl,
				 struct sk_msg *msg_oen, u32 split_point,
				 u32 tx_overhead_size, u32 *orig_end)
{
	u32 i, j, bytes = 0, apply = msg_opl->apply_bytes;
	struct scatterlist *sge, *osge, *nsge;
	u32 orig_size = msg_opl->sg.size;
	struct scatterlist tmp = { };
	struct sk_msg *msg_npl;
	struct tls_rec *new;
	int ret;

	new = tls_get_rec(sk);
	if (!new)
		return -ENOMEM;
	ret = sk_msg_alloc(sk, &new->msg_encrypted, msg_opl->sg.size +
			   tx_overhead_size, 0);
	if (ret < 0) {
		tls_free_rec(sk, new);
		return ret;
	}

	*orig_end = msg_opl->sg.end;
	i = msg_opl->sg.start;
	sge = sk_msg_elem(msg_opl, i);
	while (apply && sge->length) {
		if (sge->length > apply) {
			u32 len = sge->length - apply;

			get_page(sg_page(sge));
			sg_set_page(&tmp, sg_page(sge), len,
				    sge->offset + apply);
			sge->length = apply;
			bytes += apply;
			apply = 0;
		} else {
			apply -= sge->length;
			bytes += sge->length;
		}

		sk_msg_iter_var_next(i);
		if (i == msg_opl->sg.end)
			break;
		sge = sk_msg_elem(msg_opl, i);
	}

	msg_opl->sg.end = i;
	msg_opl->sg.curr = i;
	msg_opl->sg.copybreak = 0;
	msg_opl->apply_bytes = 0;
	msg_opl->sg.size = bytes;

	msg_npl = &new->msg_plaintext;
	msg_npl->apply_bytes = apply;
	msg_npl->sg.size = orig_size - bytes;

	j = msg_npl->sg.start;
	nsge = sk_msg_elem(msg_npl, j);
	if (tmp.length) {
		memcpy(nsge, &tmp, sizeof(*nsge));
		sk_msg_iter_var_next(j);
		nsge = sk_msg_elem(msg_npl, j);
	}

	osge = sk_msg_elem(msg_opl, i);
	while (osge->length) {
		memcpy(nsge, osge, sizeof(*nsge));
		sg_unmark_end(nsge);
		sk_msg_iter_var_next(i);
		sk_msg_iter_var_next(j);
		if (i == *orig_end)
			break;
		osge = sk_msg_elem(msg_opl, i);
		nsge = sk_msg_elem(msg_npl, j);
	}

	msg_npl->sg.end = j;
	msg_npl->sg.curr = j;
	msg_npl->sg.copybreak = 0;

	*to = new;
	return 0;
}

static void tls_merge_open_record(struct sock *sk, struct tls_rec *to,
				  struct tls_rec *from, u32 orig_end)
{
	struct sk_msg *msg_npl = &from->msg_plaintext;
	struct sk_msg *msg_opl = &to->msg_plaintext;
	struct scatterlist *osge, *nsge;
	u32 i, j;

	i = msg_opl->sg.end;
	sk_msg_iter_var_prev(i);
	j = msg_npl->sg.start;

	osge = sk_msg_elem(msg_opl, i);
	nsge = sk_msg_elem(msg_npl, j);

	if (sg_page(osge) == sg_page(nsge) &&
	    osge->offset + osge->length == nsge->offset) {
		osge->length += nsge->length;
		put_page(sg_page(nsge));
	}

	msg_opl->sg.end = orig_end;
	msg_opl->sg.curr = orig_end;
	msg_opl->sg.copybreak = 0;
	msg_opl->apply_bytes = msg_opl->sg.size + msg_npl->sg.size;
	msg_opl->sg.size += msg_npl->sg.size;

	sk_msg_free(sk, &to->msg_encrypted);
	sk_msg_xfer_full(&to->msg_encrypted, &from->msg_encrypted);

	kfree(from);
}

static int tls_push_record(struct sock *sk, int flags,
			   unsigned char record_type)
{
	struct tls_context *tls_ctx = tls_get_ctx(sk);
	struct tls_prot_info *prot = &tls_ctx->prot_info;
	struct tls_sw_context_tx *ctx = tls_sw_ctx_tx(tls_ctx);
	struct tls_rec *rec = ctx->open_rec, *tmp = NULL;
	u32 i, split_point, orig_end;
	struct sk_msg *msg_pl, *msg_en;
	struct aead_request *req;
	bool split;
	int rc;

	if (!rec)
		return 0;

	msg_pl = &rec->msg_plaintext;
	msg_en = &rec->msg_encrypted;

	split_point = msg_pl->apply_bytes;
	split = split_point && split_point < msg_pl->sg.size;
	if (unlikely((!split &&
		      msg_pl->sg.size +
		      prot->overhead_size > msg_en->sg.size) ||
		     (split &&
		      split_point +
		      prot->overhead_size > msg_en->sg.size))) {
		split = true;
		split_point = msg_en->sg.size;
	}
	if (split) {
		rc = tls_split_open_record(sk, rec, &tmp, msg_pl, msg_en,
					   split_point, prot->overhead_size,
					   &orig_end);
		if (rc < 0)
			return rc;
		/* This can happen if above tls_split_open_record allocates
		 * a single large encryption buffer instead of two smaller
		 * ones. In this case adjust pointers and continue without
		 * split.
		 */
		if (!msg_pl->sg.size) {
			tls_merge_open_record(sk, rec, tmp, orig_end);
			msg_pl = &rec->msg_plaintext;
			msg_en = &rec->msg_encrypted;
			split = false;
		}
		sk_msg_trim(sk, msg_en, msg_pl->sg.size +
			    prot->overhead_size);
	}

	rec->tx_flags = flags;
	req = &rec->aead_req;

	i = msg_pl->sg.end;
	sk_msg_iter_var_prev(i);

	rec->content_type = record_type;
	if (prot->version == TLS_1_3_VERSION) {
		/* Add content type to end of message.  No padding added */
		sg_set_buf(&rec->sg_content_type, &rec->content_type, 1);
		sg_mark_end(&rec->sg_content_type);
		sg_chain(msg_pl->sg.data, msg_pl->sg.end + 1,
			 &rec->sg_content_type);
	} else {
		sg_mark_end(sk_msg_elem(msg_pl, i));
	}

	if (msg_pl->sg.end < msg_pl->sg.start) {
		sg_chain(&msg_pl->sg.data[msg_pl->sg.start],
			 MAX_SKB_FRAGS - msg_pl->sg.start + 1,
			 msg_pl->sg.data);
	}

	i = msg_pl->sg.start;
	sg_chain(rec->sg_aead_in, 2, &msg_pl->sg.data[i]);

	i = msg_en->sg.end;
	sk_msg_iter_var_prev(i);
	sg_mark_end(sk_msg_elem(msg_en, i));

	i = msg_en->sg.start;
	sg_chain(rec->sg_aead_out, 2, &msg_en->sg.data[i]);

	tls_make_aad(rec->aad_space, msg_pl->sg.size + prot->tail_size,
		     tls_ctx->tx.rec_seq, record_type, prot);

	tls_fill_prepend(tls_ctx,
			 page_address(sg_page(&msg_en->sg.data[i])) +
			 msg_en->sg.data[i].offset,
			 msg_pl->sg.size + prot->tail_size,
			 record_type);

	tls_ctx->pending_open_record_frags = false;

	rc = tls_do_encryption(sk, tls_ctx, ctx, req,
			       msg_pl->sg.size + prot->tail_size, i);
	if (rc < 0) {
		if (rc != -EINPROGRESS) {
			tls_err_abort(sk, -EBADMSG);
			if (split) {
				tls_ctx->pending_open_record_frags = true;
				tls_merge_open_record(sk, rec, tmp, orig_end);
			}
		}
		ctx->async_capable = 1;
		return rc;
	} else if (split) {
		msg_pl = &tmp->msg_plaintext;
		msg_en = &tmp->msg_encrypted;
		sk_msg_trim(sk, msg_en, msg_pl->sg.size + prot->overhead_size);
		tls_ctx->pending_open_record_frags = true;
		ctx->open_rec = tmp;
	}

	return tls_tx_records(sk, flags);
}

static int bpf_exec_tx_verdict(struct sk_msg *msg, struct sock *sk,
			       bool full_record, u8 record_type,
			       ssize_t *copied, int flags)
{
	struct tls_context *tls_ctx = tls_get_ctx(sk);
	struct tls_sw_context_tx *ctx = tls_sw_ctx_tx(tls_ctx);
	struct sk_msg msg_redir = { };
	struct sk_psock *psock;
	struct sock *sk_redir;
	struct tls_rec *rec;
	bool enospc, policy, redir_ingress;
	int err = 0, send;
	u32 delta = 0;

	policy = !(flags & MSG_SENDPAGE_NOPOLICY);
	psock = sk_psock_get(sk);
	if (!psock || !policy) {
		err = tls_push_record(sk, flags, record_type);
		if (err && err != -EINPROGRESS && sk->sk_err == EBADMSG) {
			*copied -= sk_msg_free(sk, msg);
			tls_free_open_rec(sk);
			err = -sk->sk_err;
		}
		if (psock)
			sk_psock_put(sk, psock);
		return err;
	}
more_data:
	enospc = sk_msg_full(msg);
	if (psock->eval == __SK_NONE) {
		delta = msg->sg.size;
		psock->eval = sk_psock_msg_verdict(sk, psock, msg);
		delta -= msg->sg.size;
	}
	if (msg->cork_bytes && msg->cork_bytes > msg->sg.size &&
	    !enospc && !full_record) {
		err = -ENOSPC;
		goto out_err;
	}
	msg->cork_bytes = 0;
	send = msg->sg.size;
	if (msg->apply_bytes && msg->apply_bytes < send)
		send = msg->apply_bytes;

	switch (psock->eval) {
	case __SK_PASS:
		err = tls_push_record(sk, flags, record_type);
		if (err && err != -EINPROGRESS && sk->sk_err == EBADMSG) {
			*copied -= sk_msg_free(sk, msg);
			tls_free_open_rec(sk);
			err = -sk->sk_err;
			goto out_err;
		}
		break;
	case __SK_REDIRECT:
		redir_ingress = psock->redir_ingress;
		sk_redir = psock->sk_redir;
		memcpy(&msg_redir, msg, sizeof(*msg));
		if (msg->apply_bytes < send)
			msg->apply_bytes = 0;
		else
			msg->apply_bytes -= send;
		sk_msg_return_zero(sk, msg, send);
		msg->sg.size -= send;
		release_sock(sk);
		err = tcp_bpf_sendmsg_redir(sk_redir, redir_ingress,
					    &msg_redir, send, flags);
		lock_sock(sk);
		if (err < 0) {
			*copied -= sk_msg_free_nocharge(sk, &msg_redir);
			msg->sg.size = 0;
		}
		if (msg->sg.size == 0)
			tls_free_open_rec(sk);
		break;
	case __SK_DROP:
	default:
		sk_msg_free_partial(sk, msg, send);
		if (msg->apply_bytes < send)
			msg->apply_bytes = 0;
		else
			msg->apply_bytes -= send;
		if (msg->sg.size == 0)
			tls_free_open_rec(sk);
		*copied -= (send + delta);
		err = -EACCES;
	}

	if (likely(!err)) {
		bool reset_eval = !ctx->open_rec;

		rec = ctx->open_rec;
		if (rec) {
			msg = &rec->msg_plaintext;
			if (!msg->apply_bytes)
				reset_eval = true;
		}
		if (reset_eval) {
			psock->eval = __SK_NONE;
			if (psock->sk_redir) {
				sock_put(psock->sk_redir);
				psock->sk_redir = NULL;
			}
		}
		if (rec)
			goto more_data;
	}
 out_err:
	sk_psock_put(sk, psock);
	return err;
}

static int tls_sw_push_pending_record(struct sock *sk, int flags)
{
	struct tls_context *tls_ctx = tls_get_ctx(sk);
	struct tls_sw_context_tx *ctx = tls_sw_ctx_tx(tls_ctx);
	struct tls_rec *rec = ctx->open_rec;
	struct sk_msg *msg_pl;
	size_t copied;

	if (!rec)
		return 0;

	msg_pl = &rec->msg_plaintext;
	copied = msg_pl->sg.size;
	if (!copied)
		return 0;

	return bpf_exec_tx_verdict(msg_pl, sk, true, TLS_RECORD_TYPE_DATA,
				   &copied, flags);
}

static int tls_sw_sendmsg_splice(struct sock *sk, struct msghdr *msg,
				 struct sk_msg *msg_pl, size_t try_to_copy,
				 ssize_t *copied)
{
	struct page *page = NULL, **pages = &page;

	do {
		ssize_t part;
		size_t off;

		part = iov_iter_extract_pages(&msg->msg_iter, &pages,
					      try_to_copy, 1, 0, &off);
		if (part <= 0)
			return part ?: -EIO;

		if (WARN_ON_ONCE(!sendpage_ok(page))) {
			iov_iter_revert(&msg->msg_iter, part);
			return -EIO;
		}

		sk_msg_page_add(msg_pl, page, part, off);
		msg_pl->sg.copybreak = 0;
		msg_pl->sg.curr = msg_pl->sg.end;
		sk_mem_charge(sk, part);
		*copied += part;
		try_to_copy -= part;
	} while (try_to_copy && !sk_msg_full(msg_pl));

	return 0;
}

static int tls_sw_sendmsg_locked(struct sock *sk, struct msghdr *msg,
				 size_t size)
{
	long timeo = sock_sndtimeo(sk, msg->msg_flags & MSG_DONTWAIT);
	struct tls_context *tls_ctx = tls_get_ctx(sk);
	struct tls_prot_info *prot = &tls_ctx->prot_info;
	struct tls_sw_context_tx *ctx = tls_sw_ctx_tx(tls_ctx);
	bool async_capable = ctx->async_capable;
	unsigned char record_type = TLS_RECORD_TYPE_DATA;
	bool is_kvec = iov_iter_is_kvec(&msg->msg_iter);
	bool eor = !(msg->msg_flags & MSG_MORE);
	size_t try_to_copy;
	ssize_t copied = 0;
	struct sk_msg *msg_pl, *msg_en;
	struct tls_rec *rec;
	int required_size;
	int num_async = 0;
	bool full_record;
	int record_room;
	int num_zc = 0;
	int orig_size;
	int ret = 0;

	if (!eor && (msg->msg_flags & MSG_EOR))
		return -EINVAL;

	if (unlikely(msg->msg_controllen)) {
		ret = tls_process_cmsg(sk, msg, &record_type);
		if (ret) {
			if (ret == -EINPROGRESS)
				num_async++;
			else if (ret != -EAGAIN)
				goto send_end;
		}
	}

	while (msg_data_left(msg)) {
		if (sk->sk_err) {
			ret = -sk->sk_err;
			goto send_end;
		}

		if (ctx->open_rec)
			rec = ctx->open_rec;
		else
			rec = ctx->open_rec = tls_get_rec(sk);
		if (!rec) {
			ret = -ENOMEM;
			goto send_end;
		}

		msg_pl = &rec->msg_plaintext;
		msg_en = &rec->msg_encrypted;

		orig_size = msg_pl->sg.size;
		full_record = false;
		try_to_copy = msg_data_left(msg);
		record_room = TLS_MAX_PAYLOAD_SIZE - msg_pl->sg.size;
		if (try_to_copy >= record_room) {
			try_to_copy = record_room;
			full_record = true;
		}

		required_size = msg_pl->sg.size + try_to_copy +
				prot->overhead_size;

		if (!sk_stream_memory_free(sk))
			goto wait_for_sndbuf;

alloc_encrypted:
		ret = tls_alloc_encrypted_msg(sk, required_size);
		if (ret) {
			if (ret != -ENOSPC)
				goto wait_for_memory;

			/* Adjust try_to_copy according to the amount that was
			 * actually allocated. The difference is due
			 * to max sg elements limit
			 */
			try_to_copy -= required_size - msg_en->sg.size;
			full_record = true;
		}

		if (try_to_copy && (msg->msg_flags & MSG_SPLICE_PAGES)) {
			ret = tls_sw_sendmsg_splice(sk, msg, msg_pl,
						    try_to_copy, &copied);
			if (ret < 0)
				goto send_end;
			tls_ctx->pending_open_record_frags = true;

			if (sk_msg_full(msg_pl))
				full_record = true;

			if (full_record || eor)
				goto copied;
			continue;
		}

		if (!is_kvec && (full_record || eor) && !async_capable) {
			u32 first = msg_pl->sg.end;

			ret = sk_msg_zerocopy_from_iter(sk, &msg->msg_iter,
							msg_pl, try_to_copy);
			if (ret)
				goto fallback_to_reg_send;

			num_zc++;
			copied += try_to_copy;

			sk_msg_sg_copy_set(msg_pl, first);
			ret = bpf_exec_tx_verdict(msg_pl, sk, full_record,
						  record_type, &copied,
						  msg->msg_flags);
			if (ret) {
				if (ret == -EINPROGRESS)
					num_async++;
				else if (ret == -ENOMEM)
					goto wait_for_memory;
				else if (ctx->open_rec && ret == -ENOSPC)
					goto rollback_iter;
				else if (ret != -EAGAIN)
					goto send_end;
			}
			continue;
rollback_iter:
			copied -= try_to_copy;
			sk_msg_sg_copy_clear(msg_pl, first);
			iov_iter_revert(&msg->msg_iter,
					msg_pl->sg.size - orig_size);
fallback_to_reg_send:
			sk_msg_trim(sk, msg_pl, orig_size);
		}

		required_size = msg_pl->sg.size + try_to_copy;

		ret = tls_clone_plaintext_msg(sk, required_size);
		if (ret) {
			if (ret != -ENOSPC)
				goto send_end;

			/* Adjust try_to_copy according to the amount that was
			 * actually allocated. The difference is due
			 * to max sg elements limit
			 */
			try_to_copy -= required_size - msg_pl->sg.size;
			full_record = true;
			sk_msg_trim(sk, msg_en,
				    msg_pl->sg.size + prot->overhead_size);
		}

		if (try_to_copy) {
			ret = sk_msg_memcopy_from_iter(sk, &msg->msg_iter,
						       msg_pl, try_to_copy);
			if (ret < 0)
				goto trim_sgl;
		}

		/* Open records defined only if successfully copied, otherwise
		 * we would trim the sg but not reset the open record frags.
		 */
		tls_ctx->pending_open_record_frags = true;
		copied += try_to_copy;
copied:
		if (full_record || eor) {
			ret = bpf_exec_tx_verdict(msg_pl, sk, full_record,
						  record_type, &copied,
						  msg->msg_flags);
			if (ret) {
				if (ret == -EINPROGRESS)
					num_async++;
				else if (ret == -ENOMEM)
					goto wait_for_memory;
				else if (ret != -EAGAIN) {
					if (ret == -ENOSPC)
						ret = 0;
					goto send_end;
				}
			}
		}

		continue;

wait_for_sndbuf:
		set_bit(SOCK_NOSPACE, &sk->sk_socket->flags);
wait_for_memory:
		ret = sk_stream_wait_memory(sk, &timeo);
		if (ret) {
trim_sgl:
			if (ctx->open_rec)
				tls_trim_both_msgs(sk, orig_size);
			goto send_end;
		}

		if (ctx->open_rec && msg_en->sg.size < required_size)
			goto alloc_encrypted;
	}

	if (!num_async) {
		goto send_end;
<<<<<<< HEAD
	} else if (num_zc) {
=======
	} else if (num_zc || eor) {
>>>>>>> a6ad5510
		int err;

		/* Wait for pending encryptions to get completed */
		err = tls_encrypt_async_wait(ctx);
		if (err) {
			ret = err;
			copied = 0;
		}
	}

	/* Transmit if any encryptions have completed */
	if (test_and_clear_bit(BIT_TX_SCHEDULED, &ctx->tx_bitmask)) {
		cancel_delayed_work(&ctx->tx_work.work);
		tls_tx_records(sk, msg->msg_flags);
	}

send_end:
	ret = sk_stream_error(sk, msg->msg_flags, ret);
	return copied > 0 ? copied : ret;
}

int tls_sw_sendmsg(struct sock *sk, struct msghdr *msg, size_t size)
{
	struct tls_context *tls_ctx = tls_get_ctx(sk);
	int ret;

	if (msg->msg_flags & ~(MSG_MORE | MSG_DONTWAIT | MSG_NOSIGNAL |
			       MSG_CMSG_COMPAT | MSG_SPLICE_PAGES | MSG_EOR |
			       MSG_SENDPAGE_NOPOLICY))
		return -EOPNOTSUPP;

	ret = mutex_lock_interruptible(&tls_ctx->tx_lock);
	if (ret)
		return ret;
	lock_sock(sk);
	ret = tls_sw_sendmsg_locked(sk, msg, size);
	release_sock(sk);
	mutex_unlock(&tls_ctx->tx_lock);
	return ret;
}

/*
 * Handle unexpected EOF during splice without SPLICE_F_MORE set.
 */
void tls_sw_splice_eof(struct socket *sock)
{
	struct sock *sk = sock->sk;
	struct tls_context *tls_ctx = tls_get_ctx(sk);
	struct tls_sw_context_tx *ctx = tls_sw_ctx_tx(tls_ctx);
	struct tls_rec *rec;
	struct sk_msg *msg_pl;
	ssize_t copied = 0;
	bool retrying = false;
	int ret = 0;

	if (!ctx->open_rec)
		return;

	mutex_lock(&tls_ctx->tx_lock);
	lock_sock(sk);

retry:
	/* same checks as in tls_sw_push_pending_record() */
	rec = ctx->open_rec;
	if (!rec)
		goto unlock;

	msg_pl = &rec->msg_plaintext;
	if (msg_pl->sg.size == 0)
		goto unlock;

	/* Check the BPF advisor and perform transmission. */
	ret = bpf_exec_tx_verdict(msg_pl, sk, false, TLS_RECORD_TYPE_DATA,
				  &copied, 0);
	switch (ret) {
	case 0:
	case -EAGAIN:
		if (retrying)
			goto unlock;
		retrying = true;
		goto retry;
	case -EINPROGRESS:
		break;
	default:
		goto unlock;
	}

	/* Wait for pending encryptions to get completed */
	if (tls_encrypt_async_wait(ctx))
		goto unlock;

	/* Transmit if any encryptions have completed */
	if (test_and_clear_bit(BIT_TX_SCHEDULED, &ctx->tx_bitmask)) {
		cancel_delayed_work(&ctx->tx_work.work);
		tls_tx_records(sk, 0);
	}

unlock:
	release_sock(sk);
	mutex_unlock(&tls_ctx->tx_lock);
}

static int
tls_rx_rec_wait(struct sock *sk, struct sk_psock *psock, bool nonblock,
		bool released)
{
	struct tls_context *tls_ctx = tls_get_ctx(sk);
	struct tls_sw_context_rx *ctx = tls_sw_ctx_rx(tls_ctx);
	DEFINE_WAIT_FUNC(wait, woken_wake_function);
	int ret = 0;
	long timeo;

	timeo = sock_rcvtimeo(sk, nonblock);

	while (!tls_strp_msg_ready(ctx)) {
		if (!sk_psock_queue_empty(psock))
			return 0;

		if (sk->sk_err)
			return sock_error(sk);

		if (ret < 0)
			return ret;

		if (!skb_queue_empty(&sk->sk_receive_queue)) {
			tls_strp_check_rcv(&ctx->strp);
			if (tls_strp_msg_ready(ctx))
				break;
		}

		if (sk->sk_shutdown & RCV_SHUTDOWN)
			return 0;

		if (sock_flag(sk, SOCK_DONE))
			return 0;

		if (!timeo)
			return -EAGAIN;

		released = true;
		add_wait_queue(sk_sleep(sk), &wait);
		sk_set_bit(SOCKWQ_ASYNC_WAITDATA, sk);
		ret = sk_wait_event(sk, &timeo,
				    tls_strp_msg_ready(ctx) ||
				    !sk_psock_queue_empty(psock),
				    &wait);
		sk_clear_bit(SOCKWQ_ASYNC_WAITDATA, sk);
		remove_wait_queue(sk_sleep(sk), &wait);

		/* Handle signals */
		if (signal_pending(current))
			return sock_intr_errno(timeo);
	}

	tls_strp_msg_load(&ctx->strp, released);

	return 1;
}

static int tls_setup_from_iter(struct iov_iter *from,
			       int length, int *pages_used,
			       struct scatterlist *to,
			       int to_max_pages)
{
	int rc = 0, i = 0, num_elem = *pages_used, maxpages;
	struct page *pages[MAX_SKB_FRAGS];
	unsigned int size = 0;
	ssize_t copied, use;
	size_t offset;

	while (length > 0) {
		i = 0;
		maxpages = to_max_pages - num_elem;
		if (maxpages == 0) {
			rc = -EFAULT;
			goto out;
		}
		copied = iov_iter_get_pages2(from, pages,
					    length,
					    maxpages, &offset);
		if (copied <= 0) {
			rc = -EFAULT;
			goto out;
		}

		length -= copied;
		size += copied;
		while (copied) {
			use = min_t(int, copied, PAGE_SIZE - offset);

			sg_set_page(&to[num_elem],
				    pages[i], use, offset);
			sg_unmark_end(&to[num_elem]);
			/* We do not uncharge memory from this API */

			offset = 0;
			copied -= use;

			i++;
			num_elem++;
		}
	}
	/* Mark the end in the last sg entry if newly added */
	if (num_elem > *pages_used)
		sg_mark_end(&to[num_elem - 1]);
out:
	if (rc)
		iov_iter_revert(from, size);
	*pages_used = num_elem;

	return rc;
}

static struct sk_buff *
tls_alloc_clrtxt_skb(struct sock *sk, struct sk_buff *skb,
		     unsigned int full_len)
{
	struct strp_msg *clr_rxm;
	struct sk_buff *clr_skb;
	int err;

	clr_skb = alloc_skb_with_frags(0, full_len, TLS_PAGE_ORDER,
				       &err, sk->sk_allocation);
	if (!clr_skb)
		return NULL;

	skb_copy_header(clr_skb, skb);
	clr_skb->len = full_len;
	clr_skb->data_len = full_len;

	clr_rxm = strp_msg(clr_skb);
	clr_rxm->offset = 0;

	return clr_skb;
}

/* Decrypt handlers
 *
 * tls_decrypt_sw() and tls_decrypt_device() are decrypt handlers.
 * They must transform the darg in/out argument are as follows:
 *       |          Input            |         Output
 * -------------------------------------------------------------------
 *    zc | Zero-copy decrypt allowed | Zero-copy performed
 * async | Async decrypt allowed     | Async crypto used / in progress
 *   skb |            *              | Output skb
 *
 * If ZC decryption was performed darg.skb will point to the input skb.
 */

/* This function decrypts the input skb into either out_iov or in out_sg
 * or in skb buffers itself. The input parameter 'darg->zc' indicates if
 * zero-copy mode needs to be tried or not. With zero-copy mode, either
 * out_iov or out_sg must be non-NULL. In case both out_iov and out_sg are
 * NULL, then the decryption happens inside skb buffers itself, i.e.
 * zero-copy gets disabled and 'darg->zc' is updated.
 */
static int tls_decrypt_sg(struct sock *sk, struct iov_iter *out_iov,
			  struct scatterlist *out_sg,
			  struct tls_decrypt_arg *darg)
{
	struct tls_context *tls_ctx = tls_get_ctx(sk);
	struct tls_sw_context_rx *ctx = tls_sw_ctx_rx(tls_ctx);
	struct tls_prot_info *prot = &tls_ctx->prot_info;
	int n_sgin, n_sgout, aead_size, err, pages = 0;
	struct sk_buff *skb = tls_strp_msg(ctx);
	const struct strp_msg *rxm = strp_msg(skb);
	const struct tls_msg *tlm = tls_msg(skb);
	struct aead_request *aead_req;
	struct scatterlist *sgin = NULL;
	struct scatterlist *sgout = NULL;
	const int data_len = rxm->full_len - prot->overhead_size;
	int tail_pages = !!prot->tail_size;
	struct tls_decrypt_ctx *dctx;
	struct sk_buff *clear_skb;
	int iv_offset = 0;
	u8 *mem;

	n_sgin = skb_nsg(skb, rxm->offset + prot->prepend_size,
			 rxm->full_len - prot->prepend_size);
	if (n_sgin < 1)
		return n_sgin ?: -EBADMSG;

	if (darg->zc && (out_iov || out_sg)) {
		clear_skb = NULL;

		if (out_iov)
			n_sgout = 1 + tail_pages +
				iov_iter_npages_cap(out_iov, INT_MAX, data_len);
		else
			n_sgout = sg_nents(out_sg);
	} else {
		darg->zc = false;

		clear_skb = tls_alloc_clrtxt_skb(sk, skb, rxm->full_len);
		if (!clear_skb)
			return -ENOMEM;

		n_sgout = 1 + skb_shinfo(clear_skb)->nr_frags;
	}

	/* Increment to accommodate AAD */
	n_sgin = n_sgin + 1;

	/* Allocate a single block of memory which contains
	 *   aead_req || tls_decrypt_ctx.
	 * Both structs are variable length.
	 */
	aead_size = sizeof(*aead_req) + crypto_aead_reqsize(ctx->aead_recv);
	aead_size = ALIGN(aead_size, __alignof__(*dctx));
	mem = kmalloc(aead_size + struct_size(dctx, sg, size_add(n_sgin, n_sgout)),
		      sk->sk_allocation);
	if (!mem) {
		err = -ENOMEM;
		goto exit_free_skb;
	}

	/* Segment the allocated memory */
	aead_req = (struct aead_request *)mem;
	dctx = (struct tls_decrypt_ctx *)(mem + aead_size);
	dctx->sk = sk;
	sgin = &dctx->sg[0];
	sgout = &dctx->sg[n_sgin];

	/* For CCM based ciphers, first byte of nonce+iv is a constant */
	switch (prot->cipher_type) {
	case TLS_CIPHER_AES_CCM_128:
		dctx->iv[0] = TLS_AES_CCM_IV_B0_BYTE;
		iv_offset = 1;
		break;
	case TLS_CIPHER_SM4_CCM:
		dctx->iv[0] = TLS_SM4_CCM_IV_B0_BYTE;
		iv_offset = 1;
		break;
	}

	/* Prepare IV */
	if (prot->version == TLS_1_3_VERSION ||
	    prot->cipher_type == TLS_CIPHER_CHACHA20_POLY1305) {
		memcpy(&dctx->iv[iv_offset], tls_ctx->rx.iv,
		       prot->iv_size + prot->salt_size);
	} else {
		err = skb_copy_bits(skb, rxm->offset + TLS_HEADER_SIZE,
				    &dctx->iv[iv_offset] + prot->salt_size,
				    prot->iv_size);
		if (err < 0)
			goto exit_free;
		memcpy(&dctx->iv[iv_offset], tls_ctx->rx.iv, prot->salt_size);
	}
	tls_xor_iv_with_seq(prot, &dctx->iv[iv_offset], tls_ctx->rx.rec_seq);

	/* Prepare AAD */
	tls_make_aad(dctx->aad, rxm->full_len - prot->overhead_size +
		     prot->tail_size,
		     tls_ctx->rx.rec_seq, tlm->control, prot);

	/* Prepare sgin */
	sg_init_table(sgin, n_sgin);
	sg_set_buf(&sgin[0], dctx->aad, prot->aad_size);
	err = skb_to_sgvec(skb, &sgin[1],
			   rxm->offset + prot->prepend_size,
			   rxm->full_len - prot->prepend_size);
	if (err < 0)
		goto exit_free;

	if (clear_skb) {
		sg_init_table(sgout, n_sgout);
		sg_set_buf(&sgout[0], dctx->aad, prot->aad_size);

		err = skb_to_sgvec(clear_skb, &sgout[1], prot->prepend_size,
				   data_len + prot->tail_size);
		if (err < 0)
			goto exit_free;
	} else if (out_iov) {
		sg_init_table(sgout, n_sgout);
		sg_set_buf(&sgout[0], dctx->aad, prot->aad_size);

		err = tls_setup_from_iter(out_iov, data_len, &pages, &sgout[1],
					  (n_sgout - 1 - tail_pages));
		if (err < 0)
			goto exit_free_pages;

		if (prot->tail_size) {
			sg_unmark_end(&sgout[pages]);
			sg_set_buf(&sgout[pages + 1], &dctx->tail,
				   prot->tail_size);
			sg_mark_end(&sgout[pages + 1]);
		}
	} else if (out_sg) {
		memcpy(sgout, out_sg, n_sgout * sizeof(*sgout));
	}
	dctx->free_sgout = !!pages;

	/* Prepare and submit AEAD request */
	err = tls_do_decryption(sk, sgin, sgout, dctx->iv,
				data_len + prot->tail_size, aead_req, darg);
	if (err) {
		if (darg->async_done)
			goto exit_free_skb;
		goto exit_free_pages;
	}

	darg->skb = clear_skb ?: tls_strp_msg(ctx);
	clear_skb = NULL;

	if (unlikely(darg->async)) {
		err = tls_strp_msg_hold(&ctx->strp, &ctx->async_hold);
		if (err)
			__skb_queue_tail(&ctx->async_hold, darg->skb);
		return err;
	}

	if (unlikely(darg->async_done))
		return 0;

	if (prot->tail_size)
		darg->tail = dctx->tail;

exit_free_pages:
	/* Release the pages in case iov was mapped to pages */
	for (; pages > 0; pages--)
		put_page(sg_page(&sgout[pages]));
exit_free:
	kfree(mem);
exit_free_skb:
	consume_skb(clear_skb);
	return err;
}

static int
tls_decrypt_sw(struct sock *sk, struct tls_context *tls_ctx,
	       struct msghdr *msg, struct tls_decrypt_arg *darg)
{
	struct tls_sw_context_rx *ctx = tls_sw_ctx_rx(tls_ctx);
	struct tls_prot_info *prot = &tls_ctx->prot_info;
	struct strp_msg *rxm;
	int pad, err;

	err = tls_decrypt_sg(sk, &msg->msg_iter, NULL, darg);
	if (err < 0) {
		if (err == -EBADMSG)
			TLS_INC_STATS(sock_net(sk), LINUX_MIB_TLSDECRYPTERROR);
		return err;
	}
	/* keep going even for ->async, the code below is TLS 1.3 */

	/* If opportunistic TLS 1.3 ZC failed retry without ZC */
	if (unlikely(darg->zc && prot->version == TLS_1_3_VERSION &&
		     darg->tail != TLS_RECORD_TYPE_DATA)) {
		darg->zc = false;
		if (!darg->tail)
			TLS_INC_STATS(sock_net(sk), LINUX_MIB_TLSRXNOPADVIOL);
		TLS_INC_STATS(sock_net(sk), LINUX_MIB_TLSDECRYPTRETRY);
		return tls_decrypt_sw(sk, tls_ctx, msg, darg);
	}

	pad = tls_padding_length(prot, darg->skb, darg);
	if (pad < 0) {
		if (darg->skb != tls_strp_msg(ctx))
			consume_skb(darg->skb);
		return pad;
	}

	rxm = strp_msg(darg->skb);
	rxm->full_len -= pad;

	return 0;
}

static int
tls_decrypt_device(struct sock *sk, struct msghdr *msg,
		   struct tls_context *tls_ctx, struct tls_decrypt_arg *darg)
{
	struct tls_sw_context_rx *ctx = tls_sw_ctx_rx(tls_ctx);
	struct tls_prot_info *prot = &tls_ctx->prot_info;
	struct strp_msg *rxm;
	int pad, err;

	if (tls_ctx->rx_conf != TLS_HW)
		return 0;

	err = tls_device_decrypted(sk, tls_ctx);
	if (err <= 0)
		return err;

	pad = tls_padding_length(prot, tls_strp_msg(ctx), darg);
	if (pad < 0)
		return pad;

	darg->async = false;
	darg->skb = tls_strp_msg(ctx);
	/* ->zc downgrade check, in case TLS 1.3 gets here */
	darg->zc &= !(prot->version == TLS_1_3_VERSION &&
		      tls_msg(darg->skb)->control != TLS_RECORD_TYPE_DATA);

	rxm = strp_msg(darg->skb);
	rxm->full_len -= pad;

	if (!darg->zc) {
		/* Non-ZC case needs a real skb */
		darg->skb = tls_strp_msg_detach(ctx);
		if (!darg->skb)
			return -ENOMEM;
	} else {
		unsigned int off, len;

		/* In ZC case nobody cares about the output skb.
		 * Just copy the data here. Note the skb is not fully trimmed.
		 */
		off = rxm->offset + prot->prepend_size;
		len = rxm->full_len - prot->overhead_size;

		err = skb_copy_datagram_msg(darg->skb, off, msg, len);
		if (err)
			return err;
	}
	return 1;
}

static int tls_rx_one_record(struct sock *sk, struct msghdr *msg,
			     struct tls_decrypt_arg *darg)
{
	struct tls_context *tls_ctx = tls_get_ctx(sk);
	struct tls_prot_info *prot = &tls_ctx->prot_info;
	struct strp_msg *rxm;
	int err;

	err = tls_decrypt_device(sk, msg, tls_ctx, darg);
	if (!err)
		err = tls_decrypt_sw(sk, tls_ctx, msg, darg);
	if (err < 0)
		return err;

	rxm = strp_msg(darg->skb);
	rxm->offset += prot->prepend_size;
	rxm->full_len -= prot->overhead_size;
	tls_advance_record_sn(sk, prot, &tls_ctx->rx);

	return 0;
}

int decrypt_skb(struct sock *sk, struct scatterlist *sgout)
{
	struct tls_decrypt_arg darg = { .zc = true, };

	return tls_decrypt_sg(sk, NULL, sgout, &darg);
}

static int tls_record_content_type(struct msghdr *msg, struct tls_msg *tlm,
				   u8 *control)
{
	int err;

	if (!*control) {
		*control = tlm->control;
		if (!*control)
			return -EBADMSG;

		err = put_cmsg(msg, SOL_TLS, TLS_GET_RECORD_TYPE,
			       sizeof(*control), control);
		if (*control != TLS_RECORD_TYPE_DATA) {
			if (err || msg->msg_flags & MSG_CTRUNC)
				return -EIO;
		}
	} else if (*control != tlm->control) {
		return 0;
	}

	return 1;
}

static void tls_rx_rec_done(struct tls_sw_context_rx *ctx)
{
	tls_strp_msg_done(&ctx->strp);
}

/* This function traverses the rx_list in tls receive context to copies the
 * decrypted records into the buffer provided by caller zero copy is not
 * true. Further, the records are removed from the rx_list if it is not a peek
 * case and the record has been consumed completely.
 */
static int process_rx_list(struct tls_sw_context_rx *ctx,
			   struct msghdr *msg,
			   u8 *control,
			   size_t skip,
			   size_t len,
			   bool is_peek,
			   bool *more)
{
	struct sk_buff *skb = skb_peek(&ctx->rx_list);
	struct tls_msg *tlm;
	ssize_t copied = 0;
	int err;

	while (skip && skb) {
		struct strp_msg *rxm = strp_msg(skb);
		tlm = tls_msg(skb);

		err = tls_record_content_type(msg, tlm, control);
		if (err <= 0)
			goto more;

		if (skip < rxm->full_len)
			break;

		skip = skip - rxm->full_len;
		skb = skb_peek_next(skb, &ctx->rx_list);
	}

	while (len && skb) {
		struct sk_buff *next_skb;
		struct strp_msg *rxm = strp_msg(skb);
		int chunk = min_t(unsigned int, rxm->full_len - skip, len);

		tlm = tls_msg(skb);

		err = tls_record_content_type(msg, tlm, control);
		if (err <= 0)
			goto more;

		err = skb_copy_datagram_msg(skb, rxm->offset + skip,
					    msg, chunk);
		if (err < 0)
			goto more;

		len = len - chunk;
		copied = copied + chunk;

		/* Consume the data from record if it is non-peek case*/
		if (!is_peek) {
			rxm->offset = rxm->offset + chunk;
			rxm->full_len = rxm->full_len - chunk;

			/* Return if there is unconsumed data in the record */
			if (rxm->full_len - skip)
				break;
		}

		/* The remaining skip-bytes must lie in 1st record in rx_list.
		 * So from the 2nd record, 'skip' should be 0.
		 */
		skip = 0;

		if (msg)
			msg->msg_flags |= MSG_EOR;

		next_skb = skb_peek_next(skb, &ctx->rx_list);

		if (!is_peek) {
			__skb_unlink(skb, &ctx->rx_list);
			consume_skb(skb);
		}

		skb = next_skb;
	}
	err = 0;

out:
	return copied ? : err;
more:
	if (more)
		*more = true;
	goto out;
}

static bool
tls_read_flush_backlog(struct sock *sk, struct tls_prot_info *prot,
		       size_t len_left, size_t decrypted, ssize_t done,
		       size_t *flushed_at)
{
	size_t max_rec;

	if (len_left <= decrypted)
		return false;

	max_rec = prot->overhead_size - prot->tail_size + TLS_MAX_PAYLOAD_SIZE;
	if (done - *flushed_at < SZ_128K && tcp_inq(sk) > max_rec)
		return false;

	*flushed_at = done;
	return sk_flush_backlog(sk);
}

static int tls_rx_reader_acquire(struct sock *sk, struct tls_sw_context_rx *ctx,
				 bool nonblock)
{
	long timeo;
	int ret;

	timeo = sock_rcvtimeo(sk, nonblock);

	while (unlikely(ctx->reader_present)) {
		DEFINE_WAIT_FUNC(wait, woken_wake_function);

		ctx->reader_contended = 1;

		add_wait_queue(&ctx->wq, &wait);
		ret = sk_wait_event(sk, &timeo,
				    !READ_ONCE(ctx->reader_present), &wait);
		remove_wait_queue(&ctx->wq, &wait);

		if (timeo <= 0)
			return -EAGAIN;
		if (signal_pending(current))
			return sock_intr_errno(timeo);
		if (ret < 0)
			return ret;
	}

	WRITE_ONCE(ctx->reader_present, 1);

	return 0;
}

static int tls_rx_reader_lock(struct sock *sk, struct tls_sw_context_rx *ctx,
			      bool nonblock)
{
	int err;

	lock_sock(sk);
	err = tls_rx_reader_acquire(sk, ctx, nonblock);
	if (err)
		release_sock(sk);
	return err;
}

static void tls_rx_reader_release(struct sock *sk, struct tls_sw_context_rx *ctx)
{
	if (unlikely(ctx->reader_contended)) {
		if (wq_has_sleeper(&ctx->wq))
			wake_up(&ctx->wq);
		else
			ctx->reader_contended = 0;

		WARN_ON_ONCE(!ctx->reader_present);
	}

	WRITE_ONCE(ctx->reader_present, 0);
}

static void tls_rx_reader_unlock(struct sock *sk, struct tls_sw_context_rx *ctx)
{
	tls_rx_reader_release(sk, ctx);
	release_sock(sk);
}

int tls_sw_recvmsg(struct sock *sk,
		   struct msghdr *msg,
		   size_t len,
		   int flags,
		   int *addr_len)
{
	struct tls_context *tls_ctx = tls_get_ctx(sk);
	struct tls_sw_context_rx *ctx = tls_sw_ctx_rx(tls_ctx);
	struct tls_prot_info *prot = &tls_ctx->prot_info;
	ssize_t decrypted = 0, async_copy_bytes = 0;
	struct sk_psock *psock;
	unsigned char control = 0;
	size_t flushed_at = 0;
	struct strp_msg *rxm;
	struct tls_msg *tlm;
	ssize_t copied = 0;
	ssize_t peeked = 0;
	bool async = false;
	int target, err;
	bool is_kvec = iov_iter_is_kvec(&msg->msg_iter);
	bool is_peek = flags & MSG_PEEK;
	bool rx_more = false;
	bool released = true;
	bool bpf_strp_enabled;
	bool zc_capable;

	if (unlikely(flags & MSG_ERRQUEUE))
		return sock_recv_errqueue(sk, msg, len, SOL_IP, IP_RECVERR);

	err = tls_rx_reader_lock(sk, ctx, flags & MSG_DONTWAIT);
	if (err < 0)
		return err;
	psock = sk_psock_get(sk);
	bpf_strp_enabled = sk_psock_strp_enabled(psock);

	/* If crypto failed the connection is broken */
	err = ctx->async_wait.err;
	if (err)
		goto end;

	/* Process pending decrypted records. It must be non-zero-copy */
	err = process_rx_list(ctx, msg, &control, 0, len, is_peek, &rx_more);
	if (err < 0)
		goto end;

	copied = err;
	if (len <= copied || (copied && control != TLS_RECORD_TYPE_DATA) || rx_more)
		goto end;

	target = sock_rcvlowat(sk, flags & MSG_WAITALL, len);
	len = len - copied;

	zc_capable = !bpf_strp_enabled && !is_kvec && !is_peek &&
		ctx->zc_capable;
	decrypted = 0;
	while (len && (decrypted + copied < target || tls_strp_msg_ready(ctx))) {
		struct tls_decrypt_arg darg;
		int to_decrypt, chunk;

		err = tls_rx_rec_wait(sk, psock, flags & MSG_DONTWAIT,
				      released);
		if (err <= 0) {
			if (psock) {
				chunk = sk_msg_recvmsg(sk, psock, msg, len,
						       flags);
				if (chunk > 0) {
					decrypted += chunk;
					len -= chunk;
					continue;
				}
			}
			goto recv_end;
		}

		memset(&darg.inargs, 0, sizeof(darg.inargs));

		rxm = strp_msg(tls_strp_msg(ctx));
		tlm = tls_msg(tls_strp_msg(ctx));

		to_decrypt = rxm->full_len - prot->overhead_size;

		if (zc_capable && to_decrypt <= len &&
		    tlm->control == TLS_RECORD_TYPE_DATA)
			darg.zc = true;

		/* Do not use async mode if record is non-data */
		if (tlm->control == TLS_RECORD_TYPE_DATA && !bpf_strp_enabled)
			darg.async = ctx->async_capable;
		else
			darg.async = false;

		err = tls_rx_one_record(sk, msg, &darg);
		if (err < 0) {
			tls_err_abort(sk, -EBADMSG);
			goto recv_end;
		}

		async |= darg.async;

		/* If the type of records being processed is not known yet,
		 * set it to record type just dequeued. If it is already known,
		 * but does not match the record type just dequeued, go to end.
		 * We always get record type here since for tls1.2, record type
		 * is known just after record is dequeued from stream parser.
		 * For tls1.3, we disable async.
		 */
		err = tls_record_content_type(msg, tls_msg(darg.skb), &control);
		if (err <= 0) {
			DEBUG_NET_WARN_ON_ONCE(darg.zc);
			tls_rx_rec_done(ctx);
put_on_rx_list_err:
			__skb_queue_tail(&ctx->rx_list, darg.skb);
			goto recv_end;
		}

		/* periodically flush backlog, and feed strparser */
		released = tls_read_flush_backlog(sk, prot, len, to_decrypt,
						  decrypted + copied,
						  &flushed_at);

		/* TLS 1.3 may have updated the length by more than overhead */
		rxm = strp_msg(darg.skb);
		chunk = rxm->full_len;
		tls_rx_rec_done(ctx);

		if (!darg.zc) {
			bool partially_consumed = chunk > len;
			struct sk_buff *skb = darg.skb;

			DEBUG_NET_WARN_ON_ONCE(darg.skb == ctx->strp.anchor);

			if (async) {
				/* TLS 1.2-only, to_decrypt must be text len */
				chunk = min_t(int, to_decrypt, len);
				async_copy_bytes += chunk;
put_on_rx_list:
				decrypted += chunk;
				len -= chunk;
				__skb_queue_tail(&ctx->rx_list, skb);
				if (unlikely(control != TLS_RECORD_TYPE_DATA))
					break;
				continue;
			}

			if (bpf_strp_enabled) {
				released = true;
				err = sk_psock_tls_strp_read(psock, skb);
				if (err != __SK_PASS) {
					rxm->offset = rxm->offset + rxm->full_len;
					rxm->full_len = 0;
					if (err == __SK_DROP)
						consume_skb(skb);
					continue;
				}
			}

			if (partially_consumed)
				chunk = len;

			err = skb_copy_datagram_msg(skb, rxm->offset,
						    msg, chunk);
			if (err < 0)
				goto put_on_rx_list_err;

			if (is_peek) {
				peeked += chunk;
				goto put_on_rx_list;
			}

			if (partially_consumed) {
				rxm->offset += chunk;
				rxm->full_len -= chunk;
				goto put_on_rx_list;
			}

			consume_skb(skb);
		}

		decrypted += chunk;
		len -= chunk;

		/* Return full control message to userspace before trying
		 * to parse another message type
		 */
		msg->msg_flags |= MSG_EOR;
		if (control != TLS_RECORD_TYPE_DATA)
			break;
	}

recv_end:
	if (async) {
		int ret;

		/* Wait for all previously submitted records to be decrypted */
		ret = tls_decrypt_async_wait(ctx);
		__skb_queue_purge(&ctx->async_hold);

		if (ret) {
			if (err >= 0 || err == -EINPROGRESS)
				err = ret;
			goto end;
		}

		/* Drain records from the rx_list & copy if required */
		if (is_peek)
			err = process_rx_list(ctx, msg, &control, copied + peeked,
					      decrypted - peeked, is_peek, NULL);
		else
			err = process_rx_list(ctx, msg, &control, 0,
					      async_copy_bytes, is_peek, NULL);

		/* we could have copied less than we wanted, and possibly nothing */
		decrypted += max(err, 0) - async_copy_bytes;
	}

	copied += decrypted;

end:
	tls_rx_reader_unlock(sk, ctx);
	if (psock)
		sk_psock_put(sk, psock);
	return copied ? : err;
}

ssize_t tls_sw_splice_read(struct socket *sock,  loff_t *ppos,
			   struct pipe_inode_info *pipe,
			   size_t len, unsigned int flags)
{
	struct tls_context *tls_ctx = tls_get_ctx(sock->sk);
	struct tls_sw_context_rx *ctx = tls_sw_ctx_rx(tls_ctx);
	struct strp_msg *rxm = NULL;
	struct sock *sk = sock->sk;
	struct tls_msg *tlm;
	struct sk_buff *skb;
	ssize_t copied = 0;
	int chunk;
	int err;

	err = tls_rx_reader_lock(sk, ctx, flags & SPLICE_F_NONBLOCK);
	if (err < 0)
		return err;

	if (!skb_queue_empty(&ctx->rx_list)) {
		skb = __skb_dequeue(&ctx->rx_list);
	} else {
		struct tls_decrypt_arg darg;

		err = tls_rx_rec_wait(sk, NULL, flags & SPLICE_F_NONBLOCK,
				      true);
		if (err <= 0)
			goto splice_read_end;

		memset(&darg.inargs, 0, sizeof(darg.inargs));

		err = tls_rx_one_record(sk, NULL, &darg);
		if (err < 0) {
			tls_err_abort(sk, -EBADMSG);
			goto splice_read_end;
		}

		tls_rx_rec_done(ctx);
		skb = darg.skb;
	}

	rxm = strp_msg(skb);
	tlm = tls_msg(skb);

	/* splice does not support reading control messages */
	if (tlm->control != TLS_RECORD_TYPE_DATA) {
		err = -EINVAL;
		goto splice_requeue;
	}

	chunk = min_t(unsigned int, rxm->full_len, len);
	copied = skb_splice_bits(skb, sk, rxm->offset, pipe, chunk, flags);
	if (copied < 0)
		goto splice_requeue;

	if (chunk < rxm->full_len) {
		rxm->offset += len;
		rxm->full_len -= len;
		goto splice_requeue;
	}

	consume_skb(skb);

splice_read_end:
	tls_rx_reader_unlock(sk, ctx);
	return copied ? : err;

splice_requeue:
	__skb_queue_head(&ctx->rx_list, skb);
	goto splice_read_end;
}

int tls_sw_read_sock(struct sock *sk, read_descriptor_t *desc,
		     sk_read_actor_t read_actor)
{
	struct tls_context *tls_ctx = tls_get_ctx(sk);
	struct tls_sw_context_rx *ctx = tls_sw_ctx_rx(tls_ctx);
	struct tls_prot_info *prot = &tls_ctx->prot_info;
	struct strp_msg *rxm = NULL;
	struct sk_buff *skb = NULL;
	struct sk_psock *psock;
	size_t flushed_at = 0;
	bool released = true;
	struct tls_msg *tlm;
	ssize_t copied = 0;
	ssize_t decrypted;
	int err, used;

	psock = sk_psock_get(sk);
	if (psock) {
		sk_psock_put(sk, psock);
		return -EINVAL;
	}
	err = tls_rx_reader_acquire(sk, ctx, true);
	if (err < 0)
		return err;

	/* If crypto failed the connection is broken */
	err = ctx->async_wait.err;
	if (err)
		goto read_sock_end;

	decrypted = 0;
	do {
		if (!skb_queue_empty(&ctx->rx_list)) {
			skb = __skb_dequeue(&ctx->rx_list);
			rxm = strp_msg(skb);
			tlm = tls_msg(skb);
		} else {
			struct tls_decrypt_arg darg;

			err = tls_rx_rec_wait(sk, NULL, true, released);
			if (err <= 0)
				goto read_sock_end;

			memset(&darg.inargs, 0, sizeof(darg.inargs));

			err = tls_rx_one_record(sk, NULL, &darg);
			if (err < 0) {
				tls_err_abort(sk, -EBADMSG);
				goto read_sock_end;
			}

			released = tls_read_flush_backlog(sk, prot, INT_MAX,
							  0, decrypted,
							  &flushed_at);
			skb = darg.skb;
			rxm = strp_msg(skb);
			tlm = tls_msg(skb);
			decrypted += rxm->full_len;

			tls_rx_rec_done(ctx);
		}

		/* read_sock does not support reading control messages */
		if (tlm->control != TLS_RECORD_TYPE_DATA) {
			err = -EINVAL;
			goto read_sock_requeue;
		}

		used = read_actor(desc, skb, rxm->offset, rxm->full_len);
		if (used <= 0) {
			if (!copied)
				err = used;
			goto read_sock_requeue;
		}
		copied += used;
		if (used < rxm->full_len) {
			rxm->offset += used;
			rxm->full_len -= used;
			if (!desc->count)
				goto read_sock_requeue;
		} else {
			consume_skb(skb);
			if (!desc->count)
				skb = NULL;
		}
	} while (skb);

read_sock_end:
	tls_rx_reader_release(sk, ctx);
	return copied ? : err;

read_sock_requeue:
	__skb_queue_head(&ctx->rx_list, skb);
	goto read_sock_end;
}

bool tls_sw_sock_is_readable(struct sock *sk)
{
	struct tls_context *tls_ctx = tls_get_ctx(sk);
	struct tls_sw_context_rx *ctx = tls_sw_ctx_rx(tls_ctx);
	bool ingress_empty = true;
	struct sk_psock *psock;

	rcu_read_lock();
	psock = sk_psock(sk);
	if (psock)
		ingress_empty = list_empty(&psock->ingress_msg);
	rcu_read_unlock();

	return !ingress_empty || tls_strp_msg_ready(ctx) ||
		!skb_queue_empty(&ctx->rx_list);
}

int tls_rx_msg_size(struct tls_strparser *strp, struct sk_buff *skb)
{
	struct tls_context *tls_ctx = tls_get_ctx(strp->sk);
	struct tls_prot_info *prot = &tls_ctx->prot_info;
	char header[TLS_HEADER_SIZE + TLS_MAX_IV_SIZE];
	size_t cipher_overhead;
	size_t data_len = 0;
	int ret;

	/* Verify that we have a full TLS header, or wait for more data */
	if (strp->stm.offset + prot->prepend_size > skb->len)
		return 0;

	/* Sanity-check size of on-stack buffer. */
	if (WARN_ON(prot->prepend_size > sizeof(header))) {
		ret = -EINVAL;
		goto read_failure;
	}

	/* Linearize header to local buffer */
	ret = skb_copy_bits(skb, strp->stm.offset, header, prot->prepend_size);
	if (ret < 0)
		goto read_failure;

	strp->mark = header[0];

	data_len = ((header[4] & 0xFF) | (header[3] << 8));

	cipher_overhead = prot->tag_size;
	if (prot->version != TLS_1_3_VERSION &&
	    prot->cipher_type != TLS_CIPHER_CHACHA20_POLY1305)
		cipher_overhead += prot->iv_size;

	if (data_len > TLS_MAX_PAYLOAD_SIZE + cipher_overhead +
	    prot->tail_size) {
		ret = -EMSGSIZE;
		goto read_failure;
	}
	if (data_len < cipher_overhead) {
		ret = -EBADMSG;
		goto read_failure;
	}

	/* Note that both TLS1.3 and TLS1.2 use TLS_1_2 version here */
	if (header[1] != TLS_1_2_VERSION_MINOR ||
	    header[2] != TLS_1_2_VERSION_MAJOR) {
		ret = -EINVAL;
		goto read_failure;
	}

	tls_device_rx_resync_new_rec(strp->sk, data_len + TLS_HEADER_SIZE,
				     TCP_SKB_CB(skb)->seq + strp->stm.offset);
	return data_len + TLS_HEADER_SIZE;

read_failure:
	tls_err_abort(strp->sk, ret);

	return ret;
}

void tls_rx_msg_ready(struct tls_strparser *strp)
{
	struct tls_sw_context_rx *ctx;

	ctx = container_of(strp, struct tls_sw_context_rx, strp);
	ctx->saved_data_ready(strp->sk);
}

static void tls_data_ready(struct sock *sk)
{
	struct tls_context *tls_ctx = tls_get_ctx(sk);
	struct tls_sw_context_rx *ctx = tls_sw_ctx_rx(tls_ctx);
	struct sk_psock *psock;
	gfp_t alloc_save;

	trace_sk_data_ready(sk);

	alloc_save = sk->sk_allocation;
	sk->sk_allocation = GFP_ATOMIC;
	tls_strp_data_ready(&ctx->strp);
	sk->sk_allocation = alloc_save;

	psock = sk_psock_get(sk);
	if (psock) {
		if (!list_empty(&psock->ingress_msg))
			ctx->saved_data_ready(sk);
		sk_psock_put(sk, psock);
	}
}

void tls_sw_cancel_work_tx(struct tls_context *tls_ctx)
{
	struct tls_sw_context_tx *ctx = tls_sw_ctx_tx(tls_ctx);

	set_bit(BIT_TX_CLOSING, &ctx->tx_bitmask);
	set_bit(BIT_TX_SCHEDULED, &ctx->tx_bitmask);
	cancel_delayed_work_sync(&ctx->tx_work.work);
}

void tls_sw_release_resources_tx(struct sock *sk)
{
	struct tls_context *tls_ctx = tls_get_ctx(sk);
	struct tls_sw_context_tx *ctx = tls_sw_ctx_tx(tls_ctx);
	struct tls_rec *rec, *tmp;

	/* Wait for any pending async encryptions to complete */
	tls_encrypt_async_wait(ctx);

	tls_tx_records(sk, -1);

	/* Free up un-sent records in tx_list. First, free
	 * the partially sent record if any at head of tx_list.
	 */
	if (tls_ctx->partially_sent_record) {
		tls_free_partial_record(sk, tls_ctx);
		rec = list_first_entry(&ctx->tx_list,
				       struct tls_rec, list);
		list_del(&rec->list);
		sk_msg_free(sk, &rec->msg_plaintext);
		kfree(rec);
	}

	list_for_each_entry_safe(rec, tmp, &ctx->tx_list, list) {
		list_del(&rec->list);
		sk_msg_free(sk, &rec->msg_encrypted);
		sk_msg_free(sk, &rec->msg_plaintext);
		kfree(rec);
	}

	crypto_free_aead(ctx->aead_send);
	tls_free_open_rec(sk);
}

void tls_sw_free_ctx_tx(struct tls_context *tls_ctx)
{
	struct tls_sw_context_tx *ctx = tls_sw_ctx_tx(tls_ctx);

	kfree(ctx);
}

void tls_sw_release_resources_rx(struct sock *sk)
{
	struct tls_context *tls_ctx = tls_get_ctx(sk);
	struct tls_sw_context_rx *ctx = tls_sw_ctx_rx(tls_ctx);

	if (ctx->aead_recv) {
		__skb_queue_purge(&ctx->rx_list);
		crypto_free_aead(ctx->aead_recv);
		tls_strp_stop(&ctx->strp);
		/* If tls_sw_strparser_arm() was not called (cleanup paths)
		 * we still want to tls_strp_stop(), but sk->sk_data_ready was
		 * never swapped.
		 */
		if (ctx->saved_data_ready) {
			write_lock_bh(&sk->sk_callback_lock);
			sk->sk_data_ready = ctx->saved_data_ready;
			write_unlock_bh(&sk->sk_callback_lock);
		}
	}
}

void tls_sw_strparser_done(struct tls_context *tls_ctx)
{
	struct tls_sw_context_rx *ctx = tls_sw_ctx_rx(tls_ctx);

	tls_strp_done(&ctx->strp);
}

void tls_sw_free_ctx_rx(struct tls_context *tls_ctx)
{
	struct tls_sw_context_rx *ctx = tls_sw_ctx_rx(tls_ctx);

	kfree(ctx);
}

void tls_sw_free_resources_rx(struct sock *sk)
{
	struct tls_context *tls_ctx = tls_get_ctx(sk);

	tls_sw_release_resources_rx(sk);
	tls_sw_free_ctx_rx(tls_ctx);
}

/* The work handler to transmitt the encrypted records in tx_list */
static void tx_work_handler(struct work_struct *work)
{
	struct delayed_work *delayed_work = to_delayed_work(work);
	struct tx_work *tx_work = container_of(delayed_work,
					       struct tx_work, work);
	struct sock *sk = tx_work->sk;
	struct tls_context *tls_ctx = tls_get_ctx(sk);
	struct tls_sw_context_tx *ctx;

	if (unlikely(!tls_ctx))
		return;

	ctx = tls_sw_ctx_tx(tls_ctx);
	if (test_bit(BIT_TX_CLOSING, &ctx->tx_bitmask))
		return;

	if (!test_and_clear_bit(BIT_TX_SCHEDULED, &ctx->tx_bitmask))
		return;

	if (mutex_trylock(&tls_ctx->tx_lock)) {
		lock_sock(sk);
		tls_tx_records(sk, -1);
		release_sock(sk);
		mutex_unlock(&tls_ctx->tx_lock);
	} else if (!test_and_set_bit(BIT_TX_SCHEDULED, &ctx->tx_bitmask)) {
		/* Someone is holding the tx_lock, they will likely run Tx
		 * and cancel the work on their way out of the lock section.
		 * Schedule a long delay just in case.
		 */
		schedule_delayed_work(&ctx->tx_work.work, msecs_to_jiffies(10));
	}
}

static bool tls_is_tx_ready(struct tls_sw_context_tx *ctx)
{
	struct tls_rec *rec;

	rec = list_first_entry_or_null(&ctx->tx_list, struct tls_rec, list);
	if (!rec)
		return false;

	return READ_ONCE(rec->tx_ready);
}

void tls_sw_write_space(struct sock *sk, struct tls_context *ctx)
{
	struct tls_sw_context_tx *tx_ctx = tls_sw_ctx_tx(ctx);

	/* Schedule the transmission if tx list is ready */
	if (tls_is_tx_ready(tx_ctx) &&
	    !test_and_set_bit(BIT_TX_SCHEDULED, &tx_ctx->tx_bitmask))
		schedule_delayed_work(&tx_ctx->tx_work.work, 0);
}

void tls_sw_strparser_arm(struct sock *sk, struct tls_context *tls_ctx)
{
	struct tls_sw_context_rx *rx_ctx = tls_sw_ctx_rx(tls_ctx);

	write_lock_bh(&sk->sk_callback_lock);
	rx_ctx->saved_data_ready = sk->sk_data_ready;
	sk->sk_data_ready = tls_data_ready;
	write_unlock_bh(&sk->sk_callback_lock);
}

void tls_update_rx_zc_capable(struct tls_context *tls_ctx)
{
	struct tls_sw_context_rx *rx_ctx = tls_sw_ctx_rx(tls_ctx);

	rx_ctx->zc_capable = tls_ctx->rx_no_pad ||
		tls_ctx->prot_info.version != TLS_1_3_VERSION;
}

static struct tls_sw_context_tx *init_ctx_tx(struct tls_context *ctx, struct sock *sk)
{
	struct tls_sw_context_tx *sw_ctx_tx;

	if (!ctx->priv_ctx_tx) {
		sw_ctx_tx = kzalloc(sizeof(*sw_ctx_tx), GFP_KERNEL);
		if (!sw_ctx_tx)
			return NULL;
	} else {
		sw_ctx_tx = ctx->priv_ctx_tx;
	}

	crypto_init_wait(&sw_ctx_tx->async_wait);
	atomic_set(&sw_ctx_tx->encrypt_pending, 1);
	INIT_LIST_HEAD(&sw_ctx_tx->tx_list);
	INIT_DELAYED_WORK(&sw_ctx_tx->tx_work.work, tx_work_handler);
	sw_ctx_tx->tx_work.sk = sk;

	return sw_ctx_tx;
}

static struct tls_sw_context_rx *init_ctx_rx(struct tls_context *ctx)
{
	struct tls_sw_context_rx *sw_ctx_rx;

	if (!ctx->priv_ctx_rx) {
		sw_ctx_rx = kzalloc(sizeof(*sw_ctx_rx), GFP_KERNEL);
		if (!sw_ctx_rx)
			return NULL;
	} else {
		sw_ctx_rx = ctx->priv_ctx_rx;
	}

	crypto_init_wait(&sw_ctx_rx->async_wait);
	atomic_set(&sw_ctx_rx->decrypt_pending, 1);
	init_waitqueue_head(&sw_ctx_rx->wq);
	skb_queue_head_init(&sw_ctx_rx->rx_list);
	skb_queue_head_init(&sw_ctx_rx->async_hold);

	return sw_ctx_rx;
}

<<<<<<< HEAD
int tls_set_sw_offload(struct sock *sk, struct tls_context *ctx, int tx)
=======
int init_prot_info(struct tls_prot_info *prot,
		   const struct tls_crypto_info *crypto_info,
		   const struct tls_cipher_desc *cipher_desc)
{
	u16 nonce_size = cipher_desc->nonce;

	if (crypto_info->version == TLS_1_3_VERSION) {
		nonce_size = 0;
		prot->aad_size = TLS_HEADER_SIZE;
		prot->tail_size = 1;
	} else {
		prot->aad_size = TLS_AAD_SPACE_SIZE;
		prot->tail_size = 0;
	}

	/* Sanity-check the sizes for stack allocations. */
	if (nonce_size > TLS_MAX_IV_SIZE || prot->aad_size > TLS_MAX_AAD_SIZE)
		return -EINVAL;

	prot->version = crypto_info->version;
	prot->cipher_type = crypto_info->cipher_type;
	prot->prepend_size = TLS_HEADER_SIZE + nonce_size;
	prot->tag_size = cipher_desc->tag;
	prot->overhead_size = prot->prepend_size + prot->tag_size + prot->tail_size;
	prot->iv_size = cipher_desc->iv;
	prot->salt_size = cipher_desc->salt;
	prot->rec_seq_size = cipher_desc->rec_seq;

	return 0;
}

int tls_set_sw_offload(struct sock *sk, int tx)
>>>>>>> a6ad5510
{
	struct tls_sw_context_tx *sw_ctx_tx = NULL;
	struct tls_sw_context_rx *sw_ctx_rx = NULL;
	const struct tls_cipher_desc *cipher_desc;
	struct tls_crypto_info *crypto_info;
	char *iv, *rec_seq, *key, *salt;
	struct cipher_context *cctx;
	struct tls_prot_info *prot;
	struct crypto_aead **aead;
	struct tls_context *ctx;
	struct crypto_tfm *tfm;
	int rc = 0;

	ctx = tls_get_ctx(sk);
	prot = &ctx->prot_info;

	if (tx) {
		ctx->priv_ctx_tx = init_ctx_tx(ctx, sk);
		if (!ctx->priv_ctx_tx)
			return -ENOMEM;

		sw_ctx_tx = ctx->priv_ctx_tx;
		crypto_info = &ctx->crypto_send.info;
		cctx = &ctx->tx;
		aead = &sw_ctx_tx->aead_send;
	} else {
		ctx->priv_ctx_rx = init_ctx_rx(ctx);
		if (!ctx->priv_ctx_rx)
			return -ENOMEM;

		sw_ctx_rx = ctx->priv_ctx_rx;
		crypto_info = &ctx->crypto_recv.info;
		cctx = &ctx->rx;
		aead = &sw_ctx_rx->aead_recv;
	}

	cipher_desc = get_cipher_desc(crypto_info->cipher_type);
	if (!cipher_desc) {
		rc = -EINVAL;
		goto free_priv;
	}

	rc = init_prot_info(prot, crypto_info, cipher_desc);
	if (rc)
		goto free_priv;

	iv = crypto_info_iv(crypto_info, cipher_desc);
	key = crypto_info_key(crypto_info, cipher_desc);
	salt = crypto_info_salt(crypto_info, cipher_desc);
	rec_seq = crypto_info_rec_seq(crypto_info, cipher_desc);

	memcpy(cctx->iv, salt, cipher_desc->salt);
	memcpy(cctx->iv + cipher_desc->salt, iv, cipher_desc->iv);
	memcpy(cctx->rec_seq, rec_seq, cipher_desc->rec_seq);

	if (!*aead) {
		*aead = crypto_alloc_aead(cipher_desc->cipher_name, 0, 0);
		if (IS_ERR(*aead)) {
			rc = PTR_ERR(*aead);
			*aead = NULL;
			goto free_priv;
		}
	}

	ctx->push_pending_record = tls_sw_push_pending_record;

	rc = crypto_aead_setkey(*aead, key, cipher_desc->key);
	if (rc)
		goto free_aead;

	rc = crypto_aead_setauthsize(*aead, prot->tag_size);
	if (rc)
		goto free_aead;

	if (sw_ctx_rx) {
		tfm = crypto_aead_tfm(sw_ctx_rx->aead_recv);

		tls_update_rx_zc_capable(ctx);
		sw_ctx_rx->async_capable =
			crypto_info->version != TLS_1_3_VERSION &&
			!!(tfm->__crt_alg->cra_flags & CRYPTO_ALG_ASYNC);

		rc = tls_strp_init(&sw_ctx_rx->strp, sk);
		if (rc)
			goto free_aead;
	}

	goto out;

free_aead:
	crypto_free_aead(*aead);
	*aead = NULL;
free_priv:
	if (tx) {
		kfree(ctx->priv_ctx_tx);
		ctx->priv_ctx_tx = NULL;
	} else {
		kfree(ctx->priv_ctx_rx);
		ctx->priv_ctx_rx = NULL;
	}
out:
	return rc;
}<|MERGE_RESOLUTION|>--- conflicted
+++ resolved
@@ -1201,11 +1201,7 @@
 
 	if (!num_async) {
 		goto send_end;
-<<<<<<< HEAD
-	} else if (num_zc) {
-=======
 	} else if (num_zc || eor) {
->>>>>>> a6ad5510
 		int err;
 
 		/* Wait for pending encryptions to get completed */
@@ -2657,9 +2653,6 @@
 	return sw_ctx_rx;
 }
 
-<<<<<<< HEAD
-int tls_set_sw_offload(struct sock *sk, struct tls_context *ctx, int tx)
-=======
 int init_prot_info(struct tls_prot_info *prot,
 		   const struct tls_crypto_info *crypto_info,
 		   const struct tls_cipher_desc *cipher_desc)
@@ -2692,7 +2685,6 @@
 }
 
 int tls_set_sw_offload(struct sock *sk, int tx)
->>>>>>> a6ad5510
 {
 	struct tls_sw_context_tx *sw_ctx_tx = NULL;
 	struct tls_sw_context_rx *sw_ctx_rx = NULL;
