// SPDX-License-Identifier: GPL-2.0-or-later
/* Management of Tx window, Tx resend, ACKs and out-of-sequence reception
 *
 * Copyright (C) 2007 Red Hat, Inc. All Rights Reserved.
 * Written by David Howells (dhowells@redhat.com)
 */

#define pr_fmt(fmt) KBUILD_MODNAME ": " fmt

#include <linux/module.h>
#include <linux/circ_buf.h>
#include <linux/net.h>
#include <linux/skbuff.h>
#include <linux/slab.h>
#include <linux/udp.h>
#include <net/sock.h>
#include <net/af_rxrpc.h>
#include "ar-internal.h"

/*
 * Propose a PING ACK be sent.
 */
void rxrpc_propose_ping(struct rxrpc_call *call, u32 serial,
			enum rxrpc_propose_ack_trace why)
{
	ktime_t delay = ms_to_ktime(READ_ONCE(rxrpc_idle_ack_delay));
	ktime_t now = ktime_get_real();
	ktime_t ping_at = ktime_add(now, delay);

	trace_rxrpc_propose_ack(call, why, RXRPC_ACK_PING, serial);
	if (ktime_before(ping_at, call->ping_at)) {
		call->ping_at = ping_at;
		trace_rxrpc_timer_set(call, delay, rxrpc_timer_trace_ping);
	}
}

/*
 * Propose a DELAY ACK be sent in the future.
 */
void rxrpc_propose_delay_ACK(struct rxrpc_call *call, rxrpc_serial_t serial,
			     enum rxrpc_propose_ack_trace why)
{
<<<<<<< HEAD
	unsigned long expiry = rxrpc_soft_ack_delay;
	unsigned long now = jiffies, ack_at;

	if (rxrpc_soft_ack_delay < expiry)
		expiry = rxrpc_soft_ack_delay;
	if (call->peer->srtt_us != 0)
		ack_at = usecs_to_jiffies(call->peer->srtt_us >> 3);
	else
		ack_at = expiry;

	ack_at += READ_ONCE(call->tx_backoff);
	ack_at += now;
	if (time_before(ack_at, call->delay_ack_at)) {
		WRITE_ONCE(call->delay_ack_at, ack_at);
		rxrpc_reduce_call_timer(call, ack_at, now,
					rxrpc_timer_set_for_ack);
	}
=======
	ktime_t now = ktime_get_real(), delay;
>>>>>>> a6ad5510

	trace_rxrpc_propose_ack(call, why, RXRPC_ACK_DELAY, serial);

	if (call->peer->srtt_us)
		delay = (call->peer->srtt_us >> 3) * NSEC_PER_USEC;
	else
		delay = ms_to_ktime(READ_ONCE(rxrpc_soft_ack_delay));
	ktime_add_ms(delay, call->tx_backoff);

	call->delay_ack_at = ktime_add(now, delay);
	trace_rxrpc_timer_set(call, delay, rxrpc_timer_trace_delayed_ack);
}

/*
 * Handle congestion being detected by the retransmit timeout.
 */
static void rxrpc_congestion_timeout(struct rxrpc_call *call)
{
	set_bit(RXRPC_CALL_RETRANS_TIMEOUT, &call->flags);
}

/*
 * Perform retransmission of NAK'd and unack'd packets.
 */
void rxrpc_resend(struct rxrpc_call *call, struct sk_buff *ack_skb)
{
	struct rxrpc_ackpacket *ack = NULL;
	struct rxrpc_skb_priv *sp;
	struct rxrpc_txbuf *txb;
	rxrpc_seq_t transmitted = call->tx_transmitted;
	ktime_t next_resend = KTIME_MAX, rto = ns_to_ktime(call->peer->rto_us * NSEC_PER_USEC);
	ktime_t resend_at = KTIME_MAX, now, delay;
	bool unacked = false, did_send = false;
	unsigned int i;

	_enter("{%d,%d}", call->acks_hard_ack, call->tx_top);

	now = ktime_get_real();

	if (list_empty(&call->tx_buffer))
		goto no_resend;

	trace_rxrpc_resend(call, ack_skb);
	txb = list_first_entry(&call->tx_buffer, struct rxrpc_txbuf, call_link);

	/* Scan the soft ACK table without dropping the lock and resend any
	 * explicitly NAK'd packets.
	 */
	if (ack_skb) {
		sp = rxrpc_skb(ack_skb);
		ack = (void *)ack_skb->data + sizeof(struct rxrpc_wire_header);

<<<<<<< HEAD
		for (i = 0; i < sp->nr_acks; i++) {
=======
		for (i = 0; i < sp->ack.nr_acks; i++) {
>>>>>>> a6ad5510
			rxrpc_seq_t seq;

			if (ack->acks[i] & 1)
				continue;
<<<<<<< HEAD
			seq = sp->first_ack + i;
=======
			seq = sp->ack.first_ack + i;
>>>>>>> a6ad5510
			if (after(txb->seq, transmitted))
				break;
			if (after(txb->seq, seq))
				continue; /* A new hard ACK probably came in */
			list_for_each_entry_from(txb, &call->tx_buffer, call_link) {
				if (txb->seq == seq)
					goto found_txb;
			}
			goto no_further_resend;

		found_txb:
			resend_at = ktime_add(txb->last_sent, rto);
			if (after(txb->serial, call->acks_highest_serial)) {
				if (ktime_after(resend_at, now) &&
				    ktime_before(resend_at, next_resend))
					next_resend = resend_at;
				continue; /* Ack point not yet reached */
			}

			rxrpc_see_txbuf(txb, rxrpc_txbuf_see_unacked);

			trace_rxrpc_retransmit(call, txb->seq, txb->serial,
					       ktime_sub(resend_at, now));

			txb->flags |= RXRPC_TXBUF_RESENT;
			rxrpc_transmit_one(call, txb);
			did_send = true;
			now = ktime_get_real();

			if (list_is_last(&txb->call_link, &call->tx_buffer))
				goto no_further_resend;
			txb = list_next_entry(txb, call_link);
		}
	}

	/* Fast-forward through the Tx queue to the point the peer says it has
	 * seen.  Anything between the soft-ACK table and that point will get
	 * ACK'd or NACK'd in due course, so don't worry about it here; here we
	 * need to consider retransmitting anything beyond that point.
	 */
	if (after_eq(call->acks_prev_seq, call->tx_transmitted))
		goto no_further_resend;

	list_for_each_entry_from(txb, &call->tx_buffer, call_link) {
		resend_at = ktime_add(txb->last_sent, rto);

		if (before_eq(txb->seq, call->acks_prev_seq))
			continue;
		if (after(txb->seq, call->tx_transmitted))
			break; /* Not transmitted yet */

		if (ack && ack->reason == RXRPC_ACK_PING_RESPONSE &&
		    before(txb->serial, ntohl(ack->serial)))
			goto do_resend; /* Wasn't accounted for by a more recent ping. */

		if (ktime_after(resend_at, now)) {
			if (ktime_before(resend_at, next_resend))
				next_resend = resend_at;
			continue;
		}

	do_resend:
		unacked = true;

		txb->flags |= RXRPC_TXBUF_RESENT;
		rxrpc_transmit_one(call, txb);
		did_send = true;
		rxrpc_inc_stat(call->rxnet, stat_tx_data_retrans);
		now = ktime_get_real();
	}

no_further_resend:
no_resend:
	if (resend_at < KTIME_MAX) {
		delay = rxrpc_get_rto_backoff(call->peer, did_send);
		resend_at = ktime_add(resend_at, delay);
		trace_rxrpc_timer_set(call, resend_at - now, rxrpc_timer_trace_resend_reset);
	}
	call->resend_at = resend_at;

	if (unacked)
		rxrpc_congestion_timeout(call);

	/* If there was nothing that needed retransmission then it's likely
	 * that an ACK got lost somewhere.  Send a ping to find out instead of
	 * retransmitting data.
	 */
	if (!did_send) {
		ktime_t next_ping = ktime_add_us(call->acks_latest_ts,
						 call->peer->srtt_us >> 3);

		if (ktime_sub(next_ping, now) <= 0)
			rxrpc_send_ACK(call, RXRPC_ACK_PING, 0,
				       rxrpc_propose_ack_ping_for_0_retrans);
	}

	_leave("");
}

/*
 * Start transmitting the reply to a service.  This cancels the need to ACK the
 * request if we haven't yet done so.
 */
static void rxrpc_begin_service_reply(struct rxrpc_call *call)
{
	rxrpc_set_call_state(call, RXRPC_CALL_SERVER_SEND_REPLY);
	if (call->ackr_reason == RXRPC_ACK_DELAY)
		call->ackr_reason = 0;
	call->delay_ack_at = KTIME_MAX;
	trace_rxrpc_timer_can(call, rxrpc_timer_trace_delayed_ack);
}

/*
 * Close the transmission phase.  After this point there is no more data to be
 * transmitted in the call.
 */
static void rxrpc_close_tx_phase(struct rxrpc_call *call)
{
	_debug("________awaiting reply/ACK__________");

	switch (__rxrpc_call_state(call)) {
	case RXRPC_CALL_CLIENT_SEND_REQUEST:
		rxrpc_set_call_state(call, RXRPC_CALL_CLIENT_AWAIT_REPLY);
		break;
	case RXRPC_CALL_SERVER_SEND_REPLY:
		rxrpc_set_call_state(call, RXRPC_CALL_SERVER_AWAIT_ACK);
		break;
	default:
		break;
	}
}

static bool rxrpc_tx_window_has_space(struct rxrpc_call *call)
{
	unsigned int winsize = min_t(unsigned int, call->tx_winsize,
				     call->cong_cwnd + call->cong_extra);
	rxrpc_seq_t window = call->acks_hard_ack, wtop = window + winsize;
	rxrpc_seq_t tx_top = call->tx_top;
	int space;

	space = wtop - tx_top;
	return space > 0;
}

/*
 * Decant some if the sendmsg prepared queue into the transmission buffer.
 */
static void rxrpc_decant_prepared_tx(struct rxrpc_call *call)
{
	struct rxrpc_txbuf *txb;

	if (!test_bit(RXRPC_CALL_EXPOSED, &call->flags)) {
		if (list_empty(&call->tx_sendmsg))
			return;
		rxrpc_expose_client_call(call);
	}

	while ((txb = list_first_entry_or_null(&call->tx_sendmsg,
					       struct rxrpc_txbuf, call_link))) {
		spin_lock(&call->tx_lock);
		list_del(&txb->call_link);
		spin_unlock(&call->tx_lock);

		call->tx_top = txb->seq;
		list_add_tail(&txb->call_link, &call->tx_buffer);

		if (txb->flags & RXRPC_LAST_PACKET)
			rxrpc_close_tx_phase(call);

		rxrpc_transmit_one(call, txb);

		if (!rxrpc_tx_window_has_space(call))
			break;
	}
}

static void rxrpc_transmit_some_data(struct rxrpc_call *call)
{
	switch (__rxrpc_call_state(call)) {
	case RXRPC_CALL_SERVER_ACK_REQUEST:
		if (list_empty(&call->tx_sendmsg))
			return;
		rxrpc_begin_service_reply(call);
		fallthrough;

	case RXRPC_CALL_SERVER_SEND_REPLY:
	case RXRPC_CALL_CLIENT_SEND_REQUEST:
		if (!rxrpc_tx_window_has_space(call))
			return;
		if (list_empty(&call->tx_sendmsg)) {
			rxrpc_inc_stat(call->rxnet, stat_tx_data_underflow);
			return;
		}
		rxrpc_decant_prepared_tx(call);
		break;
	default:
		return;
	}
}

/*
 * Ping the other end to fill our RTT cache and to retrieve the rwind
 * and MTU parameters.
 */
static void rxrpc_send_initial_ping(struct rxrpc_call *call)
{
	if (call->peer->rtt_count < 3 ||
	    ktime_before(ktime_add_ms(call->peer->rtt_last_req, 1000),
			 ktime_get_real()))
		rxrpc_send_ACK(call, RXRPC_ACK_PING, 0,
			       rxrpc_propose_ack_ping_for_params);
}

/*
 * Handle retransmission and deferred ACK/abort generation.
 */
bool rxrpc_input_call_event(struct rxrpc_call *call, struct sk_buff *skb)
{
<<<<<<< HEAD
	unsigned long now, next, t;
	bool resend = false, expired = false;
=======
	ktime_t now, t;
	bool resend = false;
>>>>>>> a6ad5510
	s32 abort_code;

	rxrpc_see_call(call, rxrpc_call_see_input);

	//printk("\n--------------------\n");
	_enter("{%d,%s,%lx}",
	       call->debug_id, rxrpc_call_states[__rxrpc_call_state(call)],
	       call->events);

	if (__rxrpc_call_is_complete(call))
		goto out;

	/* Handle abort request locklessly, vs rxrpc_propose_abort(). */
	abort_code = smp_load_acquire(&call->send_abort);
	if (abort_code) {
		rxrpc_abort_call(call, 0, call->send_abort, call->send_abort_err,
				 call->send_abort_why);
		goto out;
	}

	if (skb && skb->mark == RXRPC_SKB_MARK_ERROR)
		goto out;

	if (skb)
		rxrpc_input_call_packet(call, skb);

	/* If we see our async-event poke, check for timeout trippage. */
	now = ktime_get_real();
	t = ktime_sub(call->expect_rx_by, now);
	if (t <= 0) {
		trace_rxrpc_timer_exp(call, t, rxrpc_timer_trace_expect_rx);
		goto expired;
	}

	t = ktime_sub(call->expect_req_by, now);
	if (t <= 0) {
		call->expect_req_by = KTIME_MAX;
		if (__rxrpc_call_state(call) == RXRPC_CALL_SERVER_RECV_REQUEST) {
			trace_rxrpc_timer_exp(call, t, rxrpc_timer_trace_idle);
			goto expired;
		}
	}

	t = ktime_sub(READ_ONCE(call->expect_term_by), now);
	if (t <= 0) {
		trace_rxrpc_timer_exp(call, t, rxrpc_timer_trace_hard);
		goto expired;
	}

<<<<<<< HEAD
	t = READ_ONCE(call->delay_ack_at);
	if (time_after_eq(now, t)) {
		trace_rxrpc_timer(call, rxrpc_timer_exp_ack, now);
		cmpxchg(&call->delay_ack_at, t, now + MAX_JIFFY_OFFSET);
		rxrpc_send_ACK(call, RXRPC_ACK_DELAY, 0,
			       rxrpc_propose_ack_ping_for_lost_ack);
=======
	t = ktime_sub(call->delay_ack_at, now);
	if (t <= 0) {
		trace_rxrpc_timer_exp(call, t, rxrpc_timer_trace_delayed_ack);
		call->delay_ack_at = KTIME_MAX;
		rxrpc_send_ACK(call, RXRPC_ACK_DELAY, 0,
			       rxrpc_propose_ack_delayed_ack);
>>>>>>> a6ad5510
	}

	t = ktime_sub(call->ack_lost_at, now);
	if (t <= 0) {
		trace_rxrpc_timer_exp(call, t, rxrpc_timer_trace_lost_ack);
		call->ack_lost_at = KTIME_MAX;
		set_bit(RXRPC_CALL_EV_ACK_LOST, &call->events);
	}

	t = ktime_sub(call->ping_at, now);
	if (t <= 0) {
		trace_rxrpc_timer_exp(call, t, rxrpc_timer_trace_ping);
		call->ping_at = KTIME_MAX;
		rxrpc_send_ACK(call, RXRPC_ACK_PING, 0,
			       rxrpc_propose_ack_ping_for_keepalive);
	}

	t = ktime_sub(call->resend_at, now);
	if (t <= 0) {
		trace_rxrpc_timer_exp(call, t, rxrpc_timer_trace_resend);
		call->resend_at = KTIME_MAX;
		resend = true;
	}

	rxrpc_transmit_some_data(call);

	now = ktime_get_real();
	t = ktime_sub(call->keepalive_at, now);
	if (t <= 0) {
		trace_rxrpc_timer_exp(call, t, rxrpc_timer_trace_keepalive);
		call->keepalive_at = KTIME_MAX;
		rxrpc_send_ACK(call, RXRPC_ACK_PING, 0,
			       rxrpc_propose_ack_ping_for_keepalive);
	}

	if (skb) {
		struct rxrpc_skb_priv *sp = rxrpc_skb(skb);

		if (sp->hdr.type == RXRPC_PACKET_TYPE_ACK)
			rxrpc_congestion_degrade(call);
	}

	if (test_and_clear_bit(RXRPC_CALL_EV_INITIAL_PING, &call->events))
		rxrpc_send_initial_ping(call);

	/* Process events */
	if (test_and_clear_bit(RXRPC_CALL_EV_ACK_LOST, &call->events))
		rxrpc_send_ACK(call, RXRPC_ACK_PING, 0,
			       rxrpc_propose_ack_ping_for_lost_ack);

	if (resend &&
	    __rxrpc_call_state(call) != RXRPC_CALL_CLIENT_RECV_REPLY &&
	    !test_bit(RXRPC_CALL_TX_ALL_ACKED, &call->flags))
		rxrpc_resend(call, NULL);

	if (test_and_clear_bit(RXRPC_CALL_RX_IS_IDLE, &call->flags))
		rxrpc_send_ACK(call, RXRPC_ACK_IDLE, 0,
			       rxrpc_propose_ack_rx_idle);

	if (call->ackr_nr_unacked > 2) {
		if (call->peer->rtt_count < 3)
			rxrpc_send_ACK(call, RXRPC_ACK_PING, 0,
				       rxrpc_propose_ack_ping_for_rtt);
		else if (ktime_before(ktime_add_ms(call->peer->rtt_last_req, 1000),
				      ktime_get_real()))
			rxrpc_send_ACK(call, RXRPC_ACK_PING, 0,
				       rxrpc_propose_ack_ping_for_old_rtt);
		else
			rxrpc_send_ACK(call, RXRPC_ACK_IDLE, 0,
				       rxrpc_propose_ack_input_data);
	}

	/* Make sure the timer is restarted */
	if (!__rxrpc_call_is_complete(call)) {
		ktime_t next = READ_ONCE(call->expect_term_by), delay;

#define set(T) { ktime_t _t = (T); if (ktime_before(_t, next)) next = _t; }

		set(call->expect_req_by);
		set(call->expect_rx_by);
		set(call->delay_ack_at);
		set(call->ack_lost_at);
		set(call->resend_at);
		set(call->keepalive_at);
		set(call->ping_at);

		now = ktime_get_real();
		delay = ktime_sub(next, now);
		if (delay <= 0) {
			rxrpc_poke_call(call, rxrpc_call_poke_timer_now);
		} else {
			unsigned long nowj = jiffies, delayj, nextj;

			delayj = max(nsecs_to_jiffies(delay), 1);
			nextj = nowj + delayj;
			if (time_before(nextj, call->timer.expires) ||
			    !timer_pending(&call->timer)) {
				trace_rxrpc_timer_restart(call, delay, delayj);
				timer_reduce(&call->timer, nextj);
			}
		}
	}

out:
	if (__rxrpc_call_is_complete(call)) {
		del_timer_sync(&call->timer);
		if (!test_bit(RXRPC_CALL_DISCONNECTED, &call->flags))
			rxrpc_disconnect_call(call);
		if (call->security)
			call->security->free_call_crypto(call);
	}
	if (call->acks_hard_ack != call->tx_bottom)
		rxrpc_shrink_call_tx_buffer(call);
	_leave("");
	return true;

expired:
	if (test_bit(RXRPC_CALL_RX_HEARD, &call->flags) &&
	    (int)call->conn->hi_serial - (int)call->rx_serial > 0) {
		trace_rxrpc_call_reset(call);
		rxrpc_abort_call(call, 0, RX_CALL_DEAD, -ECONNRESET,
				 rxrpc_abort_call_reset);
	} else {
		rxrpc_abort_call(call, 0, RX_CALL_TIMEOUT, -ETIME,
				 rxrpc_abort_call_timeout);
	}
	goto out;
}<|MERGE_RESOLUTION|>--- conflicted
+++ resolved
@@ -40,27 +40,7 @@
 void rxrpc_propose_delay_ACK(struct rxrpc_call *call, rxrpc_serial_t serial,
 			     enum rxrpc_propose_ack_trace why)
 {
-<<<<<<< HEAD
-	unsigned long expiry = rxrpc_soft_ack_delay;
-	unsigned long now = jiffies, ack_at;
-
-	if (rxrpc_soft_ack_delay < expiry)
-		expiry = rxrpc_soft_ack_delay;
-	if (call->peer->srtt_us != 0)
-		ack_at = usecs_to_jiffies(call->peer->srtt_us >> 3);
-	else
-		ack_at = expiry;
-
-	ack_at += READ_ONCE(call->tx_backoff);
-	ack_at += now;
-	if (time_before(ack_at, call->delay_ack_at)) {
-		WRITE_ONCE(call->delay_ack_at, ack_at);
-		rxrpc_reduce_call_timer(call, ack_at, now,
-					rxrpc_timer_set_for_ack);
-	}
-=======
 	ktime_t now = ktime_get_real(), delay;
->>>>>>> a6ad5510
 
 	trace_rxrpc_propose_ack(call, why, RXRPC_ACK_DELAY, serial);
 
@@ -113,20 +93,12 @@
 		sp = rxrpc_skb(ack_skb);
 		ack = (void *)ack_skb->data + sizeof(struct rxrpc_wire_header);
 
-<<<<<<< HEAD
-		for (i = 0; i < sp->nr_acks; i++) {
-=======
 		for (i = 0; i < sp->ack.nr_acks; i++) {
->>>>>>> a6ad5510
 			rxrpc_seq_t seq;
 
 			if (ack->acks[i] & 1)
 				continue;
-<<<<<<< HEAD
-			seq = sp->first_ack + i;
-=======
 			seq = sp->ack.first_ack + i;
->>>>>>> a6ad5510
 			if (after(txb->seq, transmitted))
 				break;
 			if (after(txb->seq, seq))
@@ -345,13 +317,8 @@
  */
 bool rxrpc_input_call_event(struct rxrpc_call *call, struct sk_buff *skb)
 {
-<<<<<<< HEAD
-	unsigned long now, next, t;
-	bool resend = false, expired = false;
-=======
 	ktime_t now, t;
 	bool resend = false;
->>>>>>> a6ad5510
 	s32 abort_code;
 
 	rxrpc_see_call(call, rxrpc_call_see_input);
@@ -401,21 +368,12 @@
 		goto expired;
 	}
 
-<<<<<<< HEAD
-	t = READ_ONCE(call->delay_ack_at);
-	if (time_after_eq(now, t)) {
-		trace_rxrpc_timer(call, rxrpc_timer_exp_ack, now);
-		cmpxchg(&call->delay_ack_at, t, now + MAX_JIFFY_OFFSET);
-		rxrpc_send_ACK(call, RXRPC_ACK_DELAY, 0,
-			       rxrpc_propose_ack_ping_for_lost_ack);
-=======
 	t = ktime_sub(call->delay_ack_at, now);
 	if (t <= 0) {
 		trace_rxrpc_timer_exp(call, t, rxrpc_timer_trace_delayed_ack);
 		call->delay_ack_at = KTIME_MAX;
 		rxrpc_send_ACK(call, RXRPC_ACK_DELAY, 0,
 			       rxrpc_propose_ack_delayed_ack);
->>>>>>> a6ad5510
 	}
 
 	t = ktime_sub(call->ack_lost_at, now);
