// SPDX-License-Identifier: GPL-2.0-or-later
/*
 * NETLINK      Kernel-user communication protocol.
 *
 * 		Authors:	Alan Cox <alan@lxorguk.ukuu.org.uk>
 * 				Alexey Kuznetsov <kuznet@ms2.inr.ac.ru>
 * 				Patrick McHardy <kaber@trash.net>
 *
 * Tue Jun 26 14:36:48 MEST 2001 Herbert "herp" Rosmanith
 *                               added netlink_proto_exit
 * Tue Jan 22 18:32:44 BRST 2002 Arnaldo C. de Melo <acme@conectiva.com.br>
 * 				 use nlk_sk, as sk->protinfo is on a diet 8)
 * Fri Jul 22 19:51:12 MEST 2005 Harald Welte <laforge@gnumonks.org>
 * 				 - inc module use count of module that owns
 * 				   the kernel socket in case userspace opens
 * 				   socket of same protocol
 * 				 - remove all module support, since netlink is
 * 				   mandatory if CONFIG_NET=y these days
 */

#include <linux/module.h>

#include <linux/bpf.h>
#include <linux/capability.h>
#include <linux/kernel.h>
#include <linux/filter.h>
#include <linux/init.h>
#include <linux/signal.h>
#include <linux/sched.h>
#include <linux/errno.h>
#include <linux/string.h>
#include <linux/stat.h>
#include <linux/socket.h>
#include <linux/un.h>
#include <linux/fcntl.h>
#include <linux/termios.h>
#include <linux/sockios.h>
#include <linux/net.h>
#include <linux/fs.h>
#include <linux/slab.h>
#include <linux/uaccess.h>
#include <linux/skbuff.h>
#include <linux/netdevice.h>
#include <linux/rtnetlink.h>
#include <linux/proc_fs.h>
#include <linux/seq_file.h>
#include <linux/notifier.h>
#include <linux/security.h>
#include <linux/jhash.h>
#include <linux/jiffies.h>
#include <linux/random.h>
#include <linux/bitops.h>
#include <linux/mm.h>
#include <linux/types.h>
#include <linux/audit.h>
#include <linux/mutex.h>
#include <linux/vmalloc.h>
#include <linux/if_arp.h>
#include <linux/rhashtable.h>
#include <asm/cacheflush.h>
#include <linux/hash.h>
#include <linux/net_namespace.h>
#include <linux/nospec.h>
#include <linux/btf_ids.h>

#include <net/net_namespace.h>
#include <net/netns/generic.h>
#include <net/sock.h>
#include <net/scm.h>
#include <net/netlink.h>
#define CREATE_TRACE_POINTS
#include <trace/events/netlink.h>

#include "af_netlink.h"
#include "genetlink.h"

struct listeners {
	struct rcu_head		rcu;
	unsigned long		masks[];
};

/* state bits */
#define NETLINK_S_CONGESTED		0x0

static inline int netlink_is_kernel(struct sock *sk)
{
	return nlk_test_bit(KERNEL_SOCKET, sk);
}

struct netlink_table *nl_table __read_mostly;
EXPORT_SYMBOL_GPL(nl_table);

static DECLARE_WAIT_QUEUE_HEAD(nl_table_wait);

static struct lock_class_key nlk_cb_mutex_keys[MAX_LINKS];

static const char *const nlk_cb_mutex_key_strings[MAX_LINKS + 1] = {
	"nlk_cb_mutex-ROUTE",
	"nlk_cb_mutex-1",
	"nlk_cb_mutex-USERSOCK",
	"nlk_cb_mutex-FIREWALL",
	"nlk_cb_mutex-SOCK_DIAG",
	"nlk_cb_mutex-NFLOG",
	"nlk_cb_mutex-XFRM",
	"nlk_cb_mutex-SELINUX",
	"nlk_cb_mutex-ISCSI",
	"nlk_cb_mutex-AUDIT",
	"nlk_cb_mutex-FIB_LOOKUP",
	"nlk_cb_mutex-CONNECTOR",
	"nlk_cb_mutex-NETFILTER",
	"nlk_cb_mutex-IP6_FW",
	"nlk_cb_mutex-DNRTMSG",
	"nlk_cb_mutex-KOBJECT_UEVENT",
	"nlk_cb_mutex-GENERIC",
	"nlk_cb_mutex-17",
	"nlk_cb_mutex-SCSITRANSPORT",
	"nlk_cb_mutex-ECRYPTFS",
	"nlk_cb_mutex-RDMA",
	"nlk_cb_mutex-CRYPTO",
	"nlk_cb_mutex-SMC",
	"nlk_cb_mutex-23",
	"nlk_cb_mutex-24",
	"nlk_cb_mutex-25",
	"nlk_cb_mutex-26",
	"nlk_cb_mutex-27",
	"nlk_cb_mutex-28",
	"nlk_cb_mutex-29",
	"nlk_cb_mutex-30",
	"nlk_cb_mutex-31",
	"nlk_cb_mutex-MAX_LINKS"
};

static int netlink_dump(struct sock *sk, bool lock_taken);

/* nl_table locking explained:
 * Lookup and traversal are protected with an RCU read-side lock. Insertion
 * and removal are protected with per bucket lock while using RCU list
 * modification primitives and may run in parallel to RCU protected lookups.
 * Destruction of the Netlink socket may only occur *after* nl_table_lock has
 * been acquired * either during or after the socket has been removed from
 * the list and after an RCU grace period.
 */
DEFINE_RWLOCK(nl_table_lock);
EXPORT_SYMBOL_GPL(nl_table_lock);
static atomic_t nl_table_users = ATOMIC_INIT(0);

#define nl_deref_protected(X) rcu_dereference_protected(X, lockdep_is_held(&nl_table_lock));

static BLOCKING_NOTIFIER_HEAD(netlink_chain);


static const struct rhashtable_params netlink_rhashtable_params;

void do_trace_netlink_extack(const char *msg)
{
	trace_netlink_extack(msg);
}
EXPORT_SYMBOL(do_trace_netlink_extack);

static inline u32 netlink_group_mask(u32 group)
{
	if (group > 32)
		return 0;
	return group ? 1 << (group - 1) : 0;
}

static struct sk_buff *netlink_to_full_skb(const struct sk_buff *skb,
					   gfp_t gfp_mask)
{
	unsigned int len = skb->len;
	struct sk_buff *new;

	new = alloc_skb(len, gfp_mask);
	if (new == NULL)
		return NULL;

	NETLINK_CB(new).portid = NETLINK_CB(skb).portid;
	NETLINK_CB(new).dst_group = NETLINK_CB(skb).dst_group;
	NETLINK_CB(new).creds = NETLINK_CB(skb).creds;

	skb_put_data(new, skb->data, len);
	return new;
}

static unsigned int netlink_tap_net_id;

struct netlink_tap_net {
	struct list_head netlink_tap_all;
	struct mutex netlink_tap_lock;
};

int netlink_add_tap(struct netlink_tap *nt)
{
	struct net *net = dev_net(nt->dev);
	struct netlink_tap_net *nn = net_generic(net, netlink_tap_net_id);

	if (unlikely(nt->dev->type != ARPHRD_NETLINK))
		return -EINVAL;

	mutex_lock(&nn->netlink_tap_lock);
	list_add_rcu(&nt->list, &nn->netlink_tap_all);
	mutex_unlock(&nn->netlink_tap_lock);

	__module_get(nt->module);

	return 0;
}
EXPORT_SYMBOL_GPL(netlink_add_tap);

static int __netlink_remove_tap(struct netlink_tap *nt)
{
	struct net *net = dev_net(nt->dev);
	struct netlink_tap_net *nn = net_generic(net, netlink_tap_net_id);
	bool found = false;
	struct netlink_tap *tmp;

	mutex_lock(&nn->netlink_tap_lock);

	list_for_each_entry(tmp, &nn->netlink_tap_all, list) {
		if (nt == tmp) {
			list_del_rcu(&nt->list);
			found = true;
			goto out;
		}
	}

	pr_warn("__netlink_remove_tap: %p not found\n", nt);
out:
	mutex_unlock(&nn->netlink_tap_lock);

	if (found)
		module_put(nt->module);

	return found ? 0 : -ENODEV;
}

int netlink_remove_tap(struct netlink_tap *nt)
{
	int ret;

	ret = __netlink_remove_tap(nt);
	synchronize_net();

	return ret;
}
EXPORT_SYMBOL_GPL(netlink_remove_tap);

static __net_init int netlink_tap_init_net(struct net *net)
{
	struct netlink_tap_net *nn = net_generic(net, netlink_tap_net_id);

	INIT_LIST_HEAD(&nn->netlink_tap_all);
	mutex_init(&nn->netlink_tap_lock);
	return 0;
}

static struct pernet_operations netlink_tap_net_ops = {
	.init = netlink_tap_init_net,
	.id   = &netlink_tap_net_id,
	.size = sizeof(struct netlink_tap_net),
};

static bool netlink_filter_tap(const struct sk_buff *skb)
{
	struct sock *sk = skb->sk;

	/* We take the more conservative approach and
	 * whitelist socket protocols that may pass.
	 */
	switch (sk->sk_protocol) {
	case NETLINK_ROUTE:
	case NETLINK_USERSOCK:
	case NETLINK_SOCK_DIAG:
	case NETLINK_NFLOG:
	case NETLINK_XFRM:
	case NETLINK_FIB_LOOKUP:
	case NETLINK_NETFILTER:
	case NETLINK_GENERIC:
		return true;
	}

	return false;
}

static int __netlink_deliver_tap_skb(struct sk_buff *skb,
				     struct net_device *dev)
{
	struct sk_buff *nskb;
	struct sock *sk = skb->sk;
	int ret = -ENOMEM;

	if (!net_eq(dev_net(dev), sock_net(sk)))
		return 0;

	dev_hold(dev);

	if (is_vmalloc_addr(skb->head))
		nskb = netlink_to_full_skb(skb, GFP_ATOMIC);
	else
		nskb = skb_clone(skb, GFP_ATOMIC);
	if (nskb) {
		nskb->dev = dev;
		nskb->protocol = htons((u16) sk->sk_protocol);
		nskb->pkt_type = netlink_is_kernel(sk) ?
				 PACKET_KERNEL : PACKET_USER;
		skb_reset_network_header(nskb);
		ret = dev_queue_xmit(nskb);
		if (unlikely(ret > 0))
			ret = net_xmit_errno(ret);
	}

	dev_put(dev);
	return ret;
}

static void __netlink_deliver_tap(struct sk_buff *skb, struct netlink_tap_net *nn)
{
	int ret;
	struct netlink_tap *tmp;

	if (!netlink_filter_tap(skb))
		return;

	list_for_each_entry_rcu(tmp, &nn->netlink_tap_all, list) {
		ret = __netlink_deliver_tap_skb(skb, tmp->dev);
		if (unlikely(ret))
			break;
	}
}

static void netlink_deliver_tap(struct net *net, struct sk_buff *skb)
{
	struct netlink_tap_net *nn = net_generic(net, netlink_tap_net_id);

	rcu_read_lock();

	if (unlikely(!list_empty(&nn->netlink_tap_all)))
		__netlink_deliver_tap(skb, nn);

	rcu_read_unlock();
}

static void netlink_deliver_tap_kernel(struct sock *dst, struct sock *src,
				       struct sk_buff *skb)
{
	if (!(netlink_is_kernel(dst) && netlink_is_kernel(src)))
		netlink_deliver_tap(sock_net(dst), skb);
}

static void netlink_overrun(struct sock *sk)
{
	if (!nlk_test_bit(RECV_NO_ENOBUFS, sk)) {
		if (!test_and_set_bit(NETLINK_S_CONGESTED,
				      &nlk_sk(sk)->state)) {
			WRITE_ONCE(sk->sk_err, ENOBUFS);
			sk_error_report(sk);
		}
	}
	atomic_inc(&sk->sk_drops);
}

static void netlink_rcv_wake(struct sock *sk)
{
	struct netlink_sock *nlk = nlk_sk(sk);

	if (skb_queue_empty_lockless(&sk->sk_receive_queue))
		clear_bit(NETLINK_S_CONGESTED, &nlk->state);
	if (!test_bit(NETLINK_S_CONGESTED, &nlk->state))
		wake_up_interruptible(&nlk->wait);
}

static void netlink_skb_destructor(struct sk_buff *skb)
{
	if (is_vmalloc_addr(skb->head)) {
		if (!skb->cloned ||
		    !atomic_dec_return(&(skb_shinfo(skb)->dataref)))
			vfree_atomic(skb->head);

		skb->head = NULL;
	}
	if (skb->sk != NULL)
		sock_rfree(skb);
}

static void netlink_skb_set_owner_r(struct sk_buff *skb, struct sock *sk)
{
	WARN_ON(skb->sk != NULL);
	skb->sk = sk;
	skb->destructor = netlink_skb_destructor;
	atomic_add(skb->truesize, &sk->sk_rmem_alloc);
	sk_mem_charge(sk, skb->truesize);
}

static void netlink_sock_destruct(struct sock *sk)
{
	skb_queue_purge(&sk->sk_receive_queue);

	if (!sock_flag(sk, SOCK_DEAD)) {
		printk(KERN_ERR "Freeing alive netlink socket %p\n", sk);
		return;
	}

	WARN_ON(atomic_read(&sk->sk_rmem_alloc));
	WARN_ON(refcount_read(&sk->sk_wmem_alloc));
	WARN_ON(nlk_sk(sk)->groups);
}

/* This lock without WQ_FLAG_EXCLUSIVE is good on UP and it is _very_ bad on
 * SMP. Look, when several writers sleep and reader wakes them up, all but one
 * immediately hit write lock and grab all the cpus. Exclusive sleep solves
 * this, _but_ remember, it adds useless work on UP machines.
 */

void netlink_table_grab(void)
	__acquires(nl_table_lock)
{
	might_sleep();

	write_lock_irq(&nl_table_lock);

	if (atomic_read(&nl_table_users)) {
		DECLARE_WAITQUEUE(wait, current);

		add_wait_queue_exclusive(&nl_table_wait, &wait);
		for (;;) {
			set_current_state(TASK_UNINTERRUPTIBLE);
			if (atomic_read(&nl_table_users) == 0)
				break;
			write_unlock_irq(&nl_table_lock);
			schedule();
			write_lock_irq(&nl_table_lock);
		}

		__set_current_state(TASK_RUNNING);
		remove_wait_queue(&nl_table_wait, &wait);
	}
}

void netlink_table_ungrab(void)
	__releases(nl_table_lock)
{
	write_unlock_irq(&nl_table_lock);
	wake_up(&nl_table_wait);
}

static inline void
netlink_lock_table(void)
{
	unsigned long flags;

	/* read_lock() synchronizes us to netlink_table_grab */

	read_lock_irqsave(&nl_table_lock, flags);
	atomic_inc(&nl_table_users);
	read_unlock_irqrestore(&nl_table_lock, flags);
}

static inline void
netlink_unlock_table(void)
{
	if (atomic_dec_and_test(&nl_table_users))
		wake_up(&nl_table_wait);
}

struct netlink_compare_arg
{
	possible_net_t pnet;
	u32 portid;
};

/* Doing sizeof directly may yield 4 extra bytes on 64-bit. */
#define netlink_compare_arg_len \
	(offsetof(struct netlink_compare_arg, portid) + sizeof(u32))

static inline int netlink_compare(struct rhashtable_compare_arg *arg,
				  const void *ptr)
{
	const struct netlink_compare_arg *x = arg->key;
	const struct netlink_sock *nlk = ptr;

	return nlk->portid != x->portid ||
	       !net_eq(sock_net(&nlk->sk), read_pnet(&x->pnet));
}

static void netlink_compare_arg_init(struct netlink_compare_arg *arg,
				     struct net *net, u32 portid)
{
	memset(arg, 0, sizeof(*arg));
	write_pnet(&arg->pnet, net);
	arg->portid = portid;
}

static struct sock *__netlink_lookup(struct netlink_table *table, u32 portid,
				     struct net *net)
{
	struct netlink_compare_arg arg;

	netlink_compare_arg_init(&arg, net, portid);
	return rhashtable_lookup_fast(&table->hash, &arg,
				      netlink_rhashtable_params);
}

static int __netlink_insert(struct netlink_table *table, struct sock *sk)
{
	struct netlink_compare_arg arg;

	netlink_compare_arg_init(&arg, sock_net(sk), nlk_sk(sk)->portid);
	return rhashtable_lookup_insert_key(&table->hash, &arg,
					    &nlk_sk(sk)->node,
					    netlink_rhashtable_params);
}

static struct sock *netlink_lookup(struct net *net, int protocol, u32 portid)
{
	struct netlink_table *table = &nl_table[protocol];
	struct sock *sk;

	rcu_read_lock();
	sk = __netlink_lookup(table, portid, net);
	if (sk)
		sock_hold(sk);
	rcu_read_unlock();

	return sk;
}

static const struct proto_ops netlink_ops;

static void
netlink_update_listeners(struct sock *sk)
{
	struct netlink_table *tbl = &nl_table[sk->sk_protocol];
	unsigned long mask;
	unsigned int i;
	struct listeners *listeners;

	listeners = nl_deref_protected(tbl->listeners);
	if (!listeners)
		return;

	for (i = 0; i < NLGRPLONGS(tbl->groups); i++) {
		mask = 0;
		sk_for_each_bound(sk, &tbl->mc_list) {
			if (i < NLGRPLONGS(nlk_sk(sk)->ngroups))
				mask |= nlk_sk(sk)->groups[i];
		}
		listeners->masks[i] = mask;
	}
	/* this function is only called with the netlink table "grabbed", which
	 * makes sure updates are visible before bind or setsockopt return. */
}

static int netlink_insert(struct sock *sk, u32 portid)
{
	struct netlink_table *table = &nl_table[sk->sk_protocol];
	int err;

	lock_sock(sk);

	err = nlk_sk(sk)->portid == portid ? 0 : -EBUSY;
	if (nlk_sk(sk)->bound)
		goto err;

	/* portid can be read locklessly from netlink_getname(). */
	WRITE_ONCE(nlk_sk(sk)->portid, portid);

	sock_hold(sk);

	err = __netlink_insert(table, sk);
	if (err) {
		/* In case the hashtable backend returns with -EBUSY
		 * from here, it must not escape to the caller.
		 */
		if (unlikely(err == -EBUSY))
			err = -EOVERFLOW;
		if (err == -EEXIST)
			err = -EADDRINUSE;
		sock_put(sk);
		goto err;
	}

	/* We need to ensure that the socket is hashed and visible. */
	smp_wmb();
	/* Paired with lockless reads from netlink_bind(),
	 * netlink_connect() and netlink_sendmsg().
	 */
	WRITE_ONCE(nlk_sk(sk)->bound, portid);

err:
	release_sock(sk);
	return err;
}

static void netlink_remove(struct sock *sk)
{
	struct netlink_table *table;

	table = &nl_table[sk->sk_protocol];
	if (!rhashtable_remove_fast(&table->hash, &nlk_sk(sk)->node,
				    netlink_rhashtable_params)) {
		WARN_ON(refcount_read(&sk->sk_refcnt) == 1);
		__sock_put(sk);
	}

	netlink_table_grab();
	if (nlk_sk(sk)->subscriptions) {
		__sk_del_bind_node(sk);
		netlink_update_listeners(sk);
	}
	if (sk->sk_protocol == NETLINK_GENERIC)
		atomic_inc(&genl_sk_destructing_cnt);
	netlink_table_ungrab();
}

static struct proto netlink_proto = {
	.name	  = "NETLINK",
	.owner	  = THIS_MODULE,
	.obj_size = sizeof(struct netlink_sock),
};

static int __netlink_create(struct net *net, struct socket *sock,
<<<<<<< HEAD
			    struct mutex *dump_cb_mutex, int protocol,
			    int kern)
=======
			    int protocol, int kern)
>>>>>>> a6ad5510
{
	struct sock *sk;
	struct netlink_sock *nlk;

	sock->ops = &netlink_ops;

	sk = sk_alloc(net, PF_NETLINK, GFP_KERNEL, &netlink_proto, kern);
	if (!sk)
		return -ENOMEM;

	sock_init_data(sock, sk);

	nlk = nlk_sk(sk);
	mutex_init(&nlk->nl_cb_mutex);
	lockdep_set_class_and_name(&nlk->nl_cb_mutex,
					   nlk_cb_mutex_keys + protocol,
					   nlk_cb_mutex_key_strings[protocol]);
<<<<<<< HEAD
	nlk->dump_cb_mutex = dump_cb_mutex;
=======
>>>>>>> a6ad5510
	init_waitqueue_head(&nlk->wait);

	sk->sk_destruct = netlink_sock_destruct;
	sk->sk_protocol = protocol;
	return 0;
}

static int netlink_create(struct net *net, struct socket *sock, int protocol,
			  int kern)
{
	struct module *module = NULL;
	struct netlink_sock *nlk;
	int (*bind)(struct net *net, int group);
	void (*unbind)(struct net *net, int group);
	void (*release)(struct sock *sock, unsigned long *groups);
	int err = 0;

	sock->state = SS_UNCONNECTED;

	if (sock->type != SOCK_RAW && sock->type != SOCK_DGRAM)
		return -ESOCKTNOSUPPORT;

	if (protocol < 0 || protocol >= MAX_LINKS)
		return -EPROTONOSUPPORT;
	protocol = array_index_nospec(protocol, MAX_LINKS);

	netlink_lock_table();
#ifdef CONFIG_MODULES
	if (!nl_table[protocol].registered) {
		netlink_unlock_table();
		request_module("net-pf-%d-proto-%d", PF_NETLINK, protocol);
		netlink_lock_table();
	}
#endif
	if (nl_table[protocol].registered &&
	    try_module_get(nl_table[protocol].module))
		module = nl_table[protocol].module;
	else
		err = -EPROTONOSUPPORT;
	bind = nl_table[protocol].bind;
	unbind = nl_table[protocol].unbind;
	release = nl_table[protocol].release;
	netlink_unlock_table();

	if (err < 0)
		goto out;

	err = __netlink_create(net, sock, protocol, kern);
	if (err < 0)
		goto out_module;

	sock_prot_inuse_add(net, &netlink_proto, 1);

	nlk = nlk_sk(sock->sk);
	nlk->module = module;
	nlk->netlink_bind = bind;
	nlk->netlink_unbind = unbind;
	nlk->netlink_release = release;
out:
	return err;

out_module:
	module_put(module);
	goto out;
}

static void deferred_put_nlk_sk(struct rcu_head *head)
{
	struct netlink_sock *nlk = container_of(head, struct netlink_sock, rcu);
	struct sock *sk = &nlk->sk;

	kfree(nlk->groups);
	nlk->groups = NULL;

	if (!refcount_dec_and_test(&sk->sk_refcnt))
		return;

	sk_free(sk);
}

static int netlink_release(struct socket *sock)
{
	struct sock *sk = sock->sk;
	struct netlink_sock *nlk;

	if (!sk)
		return 0;

	netlink_remove(sk);
	sock_orphan(sk);
	nlk = nlk_sk(sk);

	/*
	 * OK. Socket is unlinked, any packets that arrive now
	 * will be purged.
	 */
	if (nlk->netlink_release)
		nlk->netlink_release(sk, nlk->groups);

	/* must not acquire netlink_table_lock in any way again before unbind
	 * and notifying genetlink is done as otherwise it might deadlock
	 */
	if (nlk->netlink_unbind) {
		int i;

		for (i = 0; i < nlk->ngroups; i++)
			if (test_bit(i, nlk->groups))
				nlk->netlink_unbind(sock_net(sk), i + 1);
	}
	if (sk->sk_protocol == NETLINK_GENERIC &&
	    atomic_dec_return(&genl_sk_destructing_cnt) == 0)
		wake_up(&genl_sk_destructing_waitq);

	sock->sk = NULL;
	wake_up_interruptible_all(&nlk->wait);

	skb_queue_purge(&sk->sk_write_queue);

	if (nlk->portid && nlk->bound) {
		struct netlink_notify n = {
						.net = sock_net(sk),
						.protocol = sk->sk_protocol,
						.portid = nlk->portid,
					  };
		blocking_notifier_call_chain(&netlink_chain,
				NETLINK_URELEASE, &n);
	}

	/* Terminate any outstanding dump */
	if (nlk->cb_running) {
		if (nlk->cb.done)
			nlk->cb.done(&nlk->cb);
		module_put(nlk->cb.module);
		kfree_skb(nlk->cb.skb);
	}

	module_put(nlk->module);

	if (netlink_is_kernel(sk)) {
		netlink_table_grab();
		BUG_ON(nl_table[sk->sk_protocol].registered == 0);
		if (--nl_table[sk->sk_protocol].registered == 0) {
			struct listeners *old;

			old = nl_deref_protected(nl_table[sk->sk_protocol].listeners);
			RCU_INIT_POINTER(nl_table[sk->sk_protocol].listeners, NULL);
			kfree_rcu(old, rcu);
			nl_table[sk->sk_protocol].module = NULL;
			nl_table[sk->sk_protocol].bind = NULL;
			nl_table[sk->sk_protocol].unbind = NULL;
			nl_table[sk->sk_protocol].flags = 0;
			nl_table[sk->sk_protocol].registered = 0;
		}
		netlink_table_ungrab();
	}

	sock_prot_inuse_add(sock_net(sk), &netlink_proto, -1);

	/* Because struct net might disappear soon, do not keep a pointer. */
	if (!sk->sk_net_refcnt && sock_net(sk) != &init_net) {
		__netns_tracker_free(sock_net(sk), &sk->ns_tracker, false);
		/* Because of deferred_put_nlk_sk and use of work queue,
		 * it is possible  netns will be freed before this socket.
		 */
		sock_net_set(sk, &init_net);
		__netns_tracker_alloc(&init_net, &sk->ns_tracker,
				      false, GFP_KERNEL);
	}
	call_rcu(&nlk->rcu, deferred_put_nlk_sk);
	return 0;
}

static int netlink_autobind(struct socket *sock)
{
	struct sock *sk = sock->sk;
	struct net *net = sock_net(sk);
	struct netlink_table *table = &nl_table[sk->sk_protocol];
	s32 portid = task_tgid_vnr(current);
	int err;
	s32 rover = -4096;
	bool ok;

retry:
	cond_resched();
	rcu_read_lock();
	ok = !__netlink_lookup(table, portid, net);
	rcu_read_unlock();
	if (!ok) {
		/* Bind collision, search negative portid values. */
		if (rover == -4096)
			/* rover will be in range [S32_MIN, -4097] */
			rover = S32_MIN + get_random_u32_below(-4096 - S32_MIN);
		else if (rover >= -4096)
			rover = -4097;
		portid = rover--;
		goto retry;
	}

	err = netlink_insert(sk, portid);
	if (err == -EADDRINUSE)
		goto retry;

	/* If 2 threads race to autobind, that is fine.  */
	if (err == -EBUSY)
		err = 0;

	return err;
}

/**
 * __netlink_ns_capable - General netlink message capability test
 * @nsp: NETLINK_CB of the socket buffer holding a netlink command from userspace.
 * @user_ns: The user namespace of the capability to use
 * @cap: The capability to use
 *
 * Test to see if the opener of the socket we received the message
 * from had when the netlink socket was created and the sender of the
 * message has the capability @cap in the user namespace @user_ns.
 */
bool __netlink_ns_capable(const struct netlink_skb_parms *nsp,
			struct user_namespace *user_ns, int cap)
{
	return ((nsp->flags & NETLINK_SKB_DST) ||
		file_ns_capable(nsp->sk->sk_socket->file, user_ns, cap)) &&
		ns_capable(user_ns, cap);
}
EXPORT_SYMBOL(__netlink_ns_capable);

/**
 * netlink_ns_capable - General netlink message capability test
 * @skb: socket buffer holding a netlink command from userspace
 * @user_ns: The user namespace of the capability to use
 * @cap: The capability to use
 *
 * Test to see if the opener of the socket we received the message
 * from had when the netlink socket was created and the sender of the
 * message has the capability @cap in the user namespace @user_ns.
 */
bool netlink_ns_capable(const struct sk_buff *skb,
			struct user_namespace *user_ns, int cap)
{
	return __netlink_ns_capable(&NETLINK_CB(skb), user_ns, cap);
}
EXPORT_SYMBOL(netlink_ns_capable);

/**
 * netlink_capable - Netlink global message capability test
 * @skb: socket buffer holding a netlink command from userspace
 * @cap: The capability to use
 *
 * Test to see if the opener of the socket we received the message
 * from had when the netlink socket was created and the sender of the
 * message has the capability @cap in all user namespaces.
 */
bool netlink_capable(const struct sk_buff *skb, int cap)
{
	return netlink_ns_capable(skb, &init_user_ns, cap);
}
EXPORT_SYMBOL(netlink_capable);

/**
 * netlink_net_capable - Netlink network namespace message capability test
 * @skb: socket buffer holding a netlink command from userspace
 * @cap: The capability to use
 *
 * Test to see if the opener of the socket we received the message
 * from had when the netlink socket was created and the sender of the
 * message has the capability @cap over the network namespace of
 * the socket we received the message from.
 */
bool netlink_net_capable(const struct sk_buff *skb, int cap)
{
	return netlink_ns_capable(skb, sock_net(skb->sk)->user_ns, cap);
}
EXPORT_SYMBOL(netlink_net_capable);

static inline int netlink_allowed(const struct socket *sock, unsigned int flag)
{
	return (nl_table[sock->sk->sk_protocol].flags & flag) ||
		ns_capable(sock_net(sock->sk)->user_ns, CAP_NET_ADMIN);
}

static void
netlink_update_subscriptions(struct sock *sk, unsigned int subscriptions)
{
	struct netlink_sock *nlk = nlk_sk(sk);

	if (nlk->subscriptions && !subscriptions)
		__sk_del_bind_node(sk);
	else if (!nlk->subscriptions && subscriptions)
		sk_add_bind_node(sk, &nl_table[sk->sk_protocol].mc_list);
	nlk->subscriptions = subscriptions;
}

static int netlink_realloc_groups(struct sock *sk)
{
	struct netlink_sock *nlk = nlk_sk(sk);
	unsigned int groups;
	unsigned long *new_groups;
	int err = 0;

	netlink_table_grab();

	groups = nl_table[sk->sk_protocol].groups;
	if (!nl_table[sk->sk_protocol].registered) {
		err = -ENOENT;
		goto out_unlock;
	}

	if (nlk->ngroups >= groups)
		goto out_unlock;

	new_groups = krealloc(nlk->groups, NLGRPSZ(groups), GFP_ATOMIC);
	if (new_groups == NULL) {
		err = -ENOMEM;
		goto out_unlock;
	}
	memset((char *)new_groups + NLGRPSZ(nlk->ngroups), 0,
	       NLGRPSZ(groups) - NLGRPSZ(nlk->ngroups));

	nlk->groups = new_groups;
	nlk->ngroups = groups;
 out_unlock:
	netlink_table_ungrab();
	return err;
}

static void netlink_undo_bind(int group, long unsigned int groups,
			      struct sock *sk)
{
	struct netlink_sock *nlk = nlk_sk(sk);
	int undo;

	if (!nlk->netlink_unbind)
		return;

	for (undo = 0; undo < group; undo++)
		if (test_bit(undo, &groups))
			nlk->netlink_unbind(sock_net(sk), undo + 1);
}

static int netlink_bind(struct socket *sock, struct sockaddr *addr,
			int addr_len)
{
	struct sock *sk = sock->sk;
	struct net *net = sock_net(sk);
	struct netlink_sock *nlk = nlk_sk(sk);
	struct sockaddr_nl *nladdr = (struct sockaddr_nl *)addr;
	int err = 0;
	unsigned long groups;
	bool bound;

	if (addr_len < sizeof(struct sockaddr_nl))
		return -EINVAL;

	if (nladdr->nl_family != AF_NETLINK)
		return -EINVAL;
	groups = nladdr->nl_groups;

	/* Only superuser is allowed to listen multicasts */
	if (groups) {
		if (!netlink_allowed(sock, NL_CFG_F_NONROOT_RECV))
			return -EPERM;
		err = netlink_realloc_groups(sk);
		if (err)
			return err;
	}

	if (nlk->ngroups < BITS_PER_LONG)
		groups &= (1UL << nlk->ngroups) - 1;

	/* Paired with WRITE_ONCE() in netlink_insert() */
	bound = READ_ONCE(nlk->bound);
	if (bound) {
		/* Ensure nlk->portid is up-to-date. */
		smp_rmb();

		if (nladdr->nl_pid != nlk->portid)
			return -EINVAL;
	}

	if (nlk->netlink_bind && groups) {
		int group;

		/* nl_groups is a u32, so cap the maximum groups we can bind */
		for (group = 0; group < BITS_PER_TYPE(u32); group++) {
			if (!test_bit(group, &groups))
				continue;
			err = nlk->netlink_bind(net, group + 1);
			if (!err)
				continue;
			netlink_undo_bind(group, groups, sk);
			return err;
		}
	}

	/* No need for barriers here as we return to user-space without
	 * using any of the bound attributes.
	 */
	netlink_lock_table();
	if (!bound) {
		err = nladdr->nl_pid ?
			netlink_insert(sk, nladdr->nl_pid) :
			netlink_autobind(sock);
		if (err) {
			netlink_undo_bind(BITS_PER_TYPE(u32), groups, sk);
			goto unlock;
		}
	}

	if (!groups && (nlk->groups == NULL || !(u32)nlk->groups[0]))
		goto unlock;
	netlink_unlock_table();

	netlink_table_grab();
	netlink_update_subscriptions(sk, nlk->subscriptions +
					 hweight32(groups) -
					 hweight32(nlk->groups[0]));
	nlk->groups[0] = (nlk->groups[0] & ~0xffffffffUL) | groups;
	netlink_update_listeners(sk);
	netlink_table_ungrab();

	return 0;

unlock:
	netlink_unlock_table();
	return err;
}

static int netlink_connect(struct socket *sock, struct sockaddr *addr,
			   int alen, int flags)
{
	int err = 0;
	struct sock *sk = sock->sk;
	struct netlink_sock *nlk = nlk_sk(sk);
	struct sockaddr_nl *nladdr = (struct sockaddr_nl *)addr;

	if (alen < sizeof(addr->sa_family))
		return -EINVAL;

	if (addr->sa_family == AF_UNSPEC) {
		/* paired with READ_ONCE() in netlink_getsockbyportid() */
		WRITE_ONCE(sk->sk_state, NETLINK_UNCONNECTED);
		/* dst_portid and dst_group can be read locklessly */
		WRITE_ONCE(nlk->dst_portid, 0);
		WRITE_ONCE(nlk->dst_group, 0);
		return 0;
	}
	if (addr->sa_family != AF_NETLINK)
		return -EINVAL;

	if (alen < sizeof(struct sockaddr_nl))
		return -EINVAL;

	if ((nladdr->nl_groups || nladdr->nl_pid) &&
	    !netlink_allowed(sock, NL_CFG_F_NONROOT_SEND))
		return -EPERM;

	/* No need for barriers here as we return to user-space without
	 * using any of the bound attributes.
	 * Paired with WRITE_ONCE() in netlink_insert().
	 */
	if (!READ_ONCE(nlk->bound))
		err = netlink_autobind(sock);

	if (err == 0) {
		/* paired with READ_ONCE() in netlink_getsockbyportid() */
		WRITE_ONCE(sk->sk_state, NETLINK_CONNECTED);
		/* dst_portid and dst_group can be read locklessly */
		WRITE_ONCE(nlk->dst_portid, nladdr->nl_pid);
		WRITE_ONCE(nlk->dst_group, ffs(nladdr->nl_groups));
	}

	return err;
}

static int netlink_getname(struct socket *sock, struct sockaddr *addr,
			   int peer)
{
	struct sock *sk = sock->sk;
	struct netlink_sock *nlk = nlk_sk(sk);
	DECLARE_SOCKADDR(struct sockaddr_nl *, nladdr, addr);

	nladdr->nl_family = AF_NETLINK;
	nladdr->nl_pad = 0;

	if (peer) {
		/* Paired with WRITE_ONCE() in netlink_connect() */
		nladdr->nl_pid = READ_ONCE(nlk->dst_portid);
		nladdr->nl_groups = netlink_group_mask(READ_ONCE(nlk->dst_group));
	} else {
		/* Paired with WRITE_ONCE() in netlink_insert() */
		nladdr->nl_pid = READ_ONCE(nlk->portid);
		netlink_lock_table();
		nladdr->nl_groups = nlk->groups ? nlk->groups[0] : 0;
		netlink_unlock_table();
	}
	return sizeof(*nladdr);
}

static int netlink_ioctl(struct socket *sock, unsigned int cmd,
			 unsigned long arg)
{
	/* try to hand this ioctl down to the NIC drivers.
	 */
	return -ENOIOCTLCMD;
}

static struct sock *netlink_getsockbyportid(struct sock *ssk, u32 portid)
{
	struct sock *sock;
	struct netlink_sock *nlk;

	sock = netlink_lookup(sock_net(ssk), ssk->sk_protocol, portid);
	if (!sock)
		return ERR_PTR(-ECONNREFUSED);

	/* Don't bother queuing skb if kernel socket has no input function */
	nlk = nlk_sk(sock);
	/* dst_portid and sk_state can be changed in netlink_connect() */
	if (READ_ONCE(sock->sk_state) == NETLINK_CONNECTED &&
	    READ_ONCE(nlk->dst_portid) != nlk_sk(ssk)->portid) {
		sock_put(sock);
		return ERR_PTR(-ECONNREFUSED);
	}
	return sock;
}

struct sock *netlink_getsockbyfilp(struct file *filp)
{
	struct inode *inode = file_inode(filp);
	struct sock *sock;

	if (!S_ISSOCK(inode->i_mode))
		return ERR_PTR(-ENOTSOCK);

	sock = SOCKET_I(inode)->sk;
	if (sock->sk_family != AF_NETLINK)
		return ERR_PTR(-EINVAL);

	sock_hold(sock);
	return sock;
}

struct sk_buff *netlink_alloc_large_skb(unsigned int size, int broadcast)
{
	size_t head_size = SKB_HEAD_ALIGN(size);
	struct sk_buff *skb;
	void *data;

	if (head_size <= PAGE_SIZE || broadcast)
		return alloc_skb(size, GFP_KERNEL);

	data = kvmalloc(head_size, GFP_KERNEL);
	if (!data)
		return NULL;

	skb = __build_skb(data, head_size);
	if (!skb)
		kvfree(data);
	else if (is_vmalloc_addr(data))
		skb->destructor = netlink_skb_destructor;

	return skb;
}

/*
 * Attach a skb to a netlink socket.
 * The caller must hold a reference to the destination socket. On error, the
 * reference is dropped. The skb is not send to the destination, just all
 * all error checks are performed and memory in the queue is reserved.
 * Return values:
 * < 0: error. skb freed, reference to sock dropped.
 * 0: continue
 * 1: repeat lookup - reference dropped while waiting for socket memory.
 */
int netlink_attachskb(struct sock *sk, struct sk_buff *skb,
		      long *timeo, struct sock *ssk)
{
	struct netlink_sock *nlk;

	nlk = nlk_sk(sk);

	if ((atomic_read(&sk->sk_rmem_alloc) > sk->sk_rcvbuf ||
	     test_bit(NETLINK_S_CONGESTED, &nlk->state))) {
		DECLARE_WAITQUEUE(wait, current);
		if (!*timeo) {
			if (!ssk || netlink_is_kernel(ssk))
				netlink_overrun(sk);
			sock_put(sk);
			kfree_skb(skb);
			return -EAGAIN;
		}

		__set_current_state(TASK_INTERRUPTIBLE);
		add_wait_queue(&nlk->wait, &wait);

		if ((atomic_read(&sk->sk_rmem_alloc) > sk->sk_rcvbuf ||
		     test_bit(NETLINK_S_CONGESTED, &nlk->state)) &&
		    !sock_flag(sk, SOCK_DEAD))
			*timeo = schedule_timeout(*timeo);

		__set_current_state(TASK_RUNNING);
		remove_wait_queue(&nlk->wait, &wait);
		sock_put(sk);

		if (signal_pending(current)) {
			kfree_skb(skb);
			return sock_intr_errno(*timeo);
		}
		return 1;
	}
	netlink_skb_set_owner_r(skb, sk);
	return 0;
}

static int __netlink_sendskb(struct sock *sk, struct sk_buff *skb)
{
	int len = skb->len;

	netlink_deliver_tap(sock_net(sk), skb);

	skb_queue_tail(&sk->sk_receive_queue, skb);
	sk->sk_data_ready(sk);
	return len;
}

int netlink_sendskb(struct sock *sk, struct sk_buff *skb)
{
	int len = __netlink_sendskb(sk, skb);

	sock_put(sk);
	return len;
}

void netlink_detachskb(struct sock *sk, struct sk_buff *skb)
{
	kfree_skb(skb);
	sock_put(sk);
}

static struct sk_buff *netlink_trim(struct sk_buff *skb, gfp_t allocation)
{
	int delta;

	WARN_ON(skb->sk != NULL);
	delta = skb->end - skb->tail;
	if (is_vmalloc_addr(skb->head) || delta * 2 < skb->truesize)
		return skb;

	if (skb_shared(skb)) {
		struct sk_buff *nskb = skb_clone(skb, allocation);
		if (!nskb)
			return skb;
		consume_skb(skb);
		skb = nskb;
	}

	pskb_expand_head(skb, 0, -delta,
			 (allocation & ~__GFP_DIRECT_RECLAIM) |
			 __GFP_NOWARN | __GFP_NORETRY);
	return skb;
}

static int netlink_unicast_kernel(struct sock *sk, struct sk_buff *skb,
				  struct sock *ssk)
{
	int ret;
	struct netlink_sock *nlk = nlk_sk(sk);

	ret = -ECONNREFUSED;
	if (nlk->netlink_rcv != NULL) {
		ret = skb->len;
		netlink_skb_set_owner_r(skb, sk);
		NETLINK_CB(skb).sk = ssk;
		netlink_deliver_tap_kernel(sk, ssk, skb);
		nlk->netlink_rcv(skb);
		consume_skb(skb);
	} else {
		kfree_skb(skb);
	}
	sock_put(sk);
	return ret;
}

int netlink_unicast(struct sock *ssk, struct sk_buff *skb,
		    u32 portid, int nonblock)
{
	struct sock *sk;
	int err;
	long timeo;

	skb = netlink_trim(skb, gfp_any());

	timeo = sock_sndtimeo(ssk, nonblock);
retry:
	sk = netlink_getsockbyportid(ssk, portid);
	if (IS_ERR(sk)) {
		kfree_skb(skb);
		return PTR_ERR(sk);
	}
	if (netlink_is_kernel(sk))
		return netlink_unicast_kernel(sk, skb, ssk);

	if (sk_filter(sk, skb)) {
		err = skb->len;
		kfree_skb(skb);
		sock_put(sk);
		return err;
	}

	err = netlink_attachskb(sk, skb, &timeo, ssk);
	if (err == 1)
		goto retry;
	if (err)
		return err;

	return netlink_sendskb(sk, skb);
}
EXPORT_SYMBOL(netlink_unicast);

int netlink_has_listeners(struct sock *sk, unsigned int group)
{
	int res = 0;
	struct listeners *listeners;

	BUG_ON(!netlink_is_kernel(sk));

	rcu_read_lock();
	listeners = rcu_dereference(nl_table[sk->sk_protocol].listeners);

	if (listeners && group - 1 < nl_table[sk->sk_protocol].groups)
		res = test_bit(group - 1, listeners->masks);

	rcu_read_unlock();

	return res;
}
EXPORT_SYMBOL_GPL(netlink_has_listeners);

bool netlink_strict_get_check(struct sk_buff *skb)
{
	return nlk_test_bit(STRICT_CHK, NETLINK_CB(skb).sk);
}
EXPORT_SYMBOL_GPL(netlink_strict_get_check);

static int netlink_broadcast_deliver(struct sock *sk, struct sk_buff *skb)
{
	struct netlink_sock *nlk = nlk_sk(sk);

	if (atomic_read(&sk->sk_rmem_alloc) <= sk->sk_rcvbuf &&
	    !test_bit(NETLINK_S_CONGESTED, &nlk->state)) {
		netlink_skb_set_owner_r(skb, sk);
		__netlink_sendskb(sk, skb);
		return atomic_read(&sk->sk_rmem_alloc) > (sk->sk_rcvbuf >> 1);
	}
	return -1;
}

struct netlink_broadcast_data {
	struct sock *exclude_sk;
	struct net *net;
	u32 portid;
	u32 group;
	int failure;
	int delivery_failure;
	int congested;
	int delivered;
	gfp_t allocation;
	struct sk_buff *skb, *skb2;
	int (*tx_filter)(struct sock *dsk, struct sk_buff *skb, void *data);
	void *tx_data;
};

static void do_one_broadcast(struct sock *sk,
				    struct netlink_broadcast_data *p)
{
	struct netlink_sock *nlk = nlk_sk(sk);
	int val;

	if (p->exclude_sk == sk)
		return;

	if (nlk->portid == p->portid || p->group - 1 >= nlk->ngroups ||
	    !test_bit(p->group - 1, nlk->groups))
		return;

	if (!net_eq(sock_net(sk), p->net)) {
		if (!nlk_test_bit(LISTEN_ALL_NSID, sk))
			return;

		if (!peernet_has_id(sock_net(sk), p->net))
			return;

		if (!file_ns_capable(sk->sk_socket->file, p->net->user_ns,
				     CAP_NET_BROADCAST))
			return;
	}

	if (p->failure) {
		netlink_overrun(sk);
		return;
	}

	sock_hold(sk);
	if (p->skb2 == NULL) {
		if (skb_shared(p->skb)) {
			p->skb2 = skb_clone(p->skb, p->allocation);
		} else {
			p->skb2 = skb_get(p->skb);
			/*
			 * skb ownership may have been set when
			 * delivered to a previous socket.
			 */
			skb_orphan(p->skb2);
		}
	}
	if (p->skb2 == NULL) {
		netlink_overrun(sk);
		/* Clone failed. Notify ALL listeners. */
		p->failure = 1;
		if (nlk_test_bit(BROADCAST_SEND_ERROR, sk))
			p->delivery_failure = 1;
		goto out;
	}

	if (p->tx_filter && p->tx_filter(sk, p->skb2, p->tx_data)) {
		kfree_skb(p->skb2);
		p->skb2 = NULL;
		goto out;
	}

	if (sk_filter(sk, p->skb2)) {
		kfree_skb(p->skb2);
		p->skb2 = NULL;
		goto out;
	}
	NETLINK_CB(p->skb2).nsid = peernet2id(sock_net(sk), p->net);
	if (NETLINK_CB(p->skb2).nsid != NETNSA_NSID_NOT_ASSIGNED)
		NETLINK_CB(p->skb2).nsid_is_set = true;
	val = netlink_broadcast_deliver(sk, p->skb2);
	if (val < 0) {
		netlink_overrun(sk);
		if (nlk_test_bit(BROADCAST_SEND_ERROR, sk))
			p->delivery_failure = 1;
	} else {
		p->congested |= val;
		p->delivered = 1;
		p->skb2 = NULL;
	}
out:
	sock_put(sk);
}

int netlink_broadcast_filtered(struct sock *ssk, struct sk_buff *skb,
			       u32 portid,
			       u32 group, gfp_t allocation,
			       netlink_filter_fn filter,
			       void *filter_data)
{
	struct net *net = sock_net(ssk);
	struct netlink_broadcast_data info;
	struct sock *sk;

	skb = netlink_trim(skb, allocation);

	info.exclude_sk = ssk;
	info.net = net;
	info.portid = portid;
	info.group = group;
	info.failure = 0;
	info.delivery_failure = 0;
	info.congested = 0;
	info.delivered = 0;
	info.allocation = allocation;
	info.skb = skb;
	info.skb2 = NULL;
	info.tx_filter = filter;
	info.tx_data = filter_data;

	/* While we sleep in clone, do not allow to change socket list */

	netlink_lock_table();

	sk_for_each_bound(sk, &nl_table[ssk->sk_protocol].mc_list)
		do_one_broadcast(sk, &info);

	consume_skb(skb);

	netlink_unlock_table();

	if (info.delivery_failure) {
		kfree_skb(info.skb2);
		return -ENOBUFS;
	}
	consume_skb(info.skb2);

	if (info.delivered) {
		if (info.congested && gfpflags_allow_blocking(allocation))
			yield();
		return 0;
	}
	return -ESRCH;
}
EXPORT_SYMBOL(netlink_broadcast_filtered);

int netlink_broadcast(struct sock *ssk, struct sk_buff *skb, u32 portid,
		      u32 group, gfp_t allocation)
{
	return netlink_broadcast_filtered(ssk, skb, portid, group, allocation,
					  NULL, NULL);
}
EXPORT_SYMBOL(netlink_broadcast);

struct netlink_set_err_data {
	struct sock *exclude_sk;
	u32 portid;
	u32 group;
	int code;
};

static int do_one_set_err(struct sock *sk, struct netlink_set_err_data *p)
{
	struct netlink_sock *nlk = nlk_sk(sk);
	int ret = 0;

	if (sk == p->exclude_sk)
		goto out;

	if (!net_eq(sock_net(sk), sock_net(p->exclude_sk)))
		goto out;

	if (nlk->portid == p->portid || p->group - 1 >= nlk->ngroups ||
	    !test_bit(p->group - 1, nlk->groups))
		goto out;

	if (p->code == ENOBUFS && nlk_test_bit(RECV_NO_ENOBUFS, sk)) {
		ret = 1;
		goto out;
	}

	WRITE_ONCE(sk->sk_err, p->code);
	sk_error_report(sk);
out:
	return ret;
}

/**
 * netlink_set_err - report error to broadcast listeners
 * @ssk: the kernel netlink socket, as returned by netlink_kernel_create()
 * @portid: the PORTID of a process that we want to skip (if any)
 * @group: the broadcast group that will notice the error
 * @code: error code, must be negative (as usual in kernelspace)
 *
 * This function returns the number of broadcast listeners that have set the
 * NETLINK_NO_ENOBUFS socket option.
 */
int netlink_set_err(struct sock *ssk, u32 portid, u32 group, int code)
{
	struct netlink_set_err_data info;
	unsigned long flags;
	struct sock *sk;
	int ret = 0;

	info.exclude_sk = ssk;
	info.portid = portid;
	info.group = group;
	/* sk->sk_err wants a positive error value */
	info.code = -code;

	read_lock_irqsave(&nl_table_lock, flags);

	sk_for_each_bound(sk, &nl_table[ssk->sk_protocol].mc_list)
		ret += do_one_set_err(sk, &info);

	read_unlock_irqrestore(&nl_table_lock, flags);
	return ret;
}
EXPORT_SYMBOL(netlink_set_err);

/* must be called with netlink table grabbed */
static void netlink_update_socket_mc(struct netlink_sock *nlk,
				     unsigned int group,
				     int is_new)
{
	int old, new = !!is_new, subscriptions;

	old = test_bit(group - 1, nlk->groups);
	subscriptions = nlk->subscriptions - old + new;
	__assign_bit(group - 1, nlk->groups, new);
	netlink_update_subscriptions(&nlk->sk, subscriptions);
	netlink_update_listeners(&nlk->sk);
}

static int netlink_setsockopt(struct socket *sock, int level, int optname,
			      sockptr_t optval, unsigned int optlen)
{
	struct sock *sk = sock->sk;
	struct netlink_sock *nlk = nlk_sk(sk);
	unsigned int val = 0;
	int nr = -1;

	if (level != SOL_NETLINK)
		return -ENOPROTOOPT;

	if (optlen >= sizeof(int) &&
	    copy_from_sockptr(&val, optval, sizeof(val)))
		return -EFAULT;

	switch (optname) {
	case NETLINK_PKTINFO:
		nr = NETLINK_F_RECV_PKTINFO;
		break;
	case NETLINK_ADD_MEMBERSHIP:
	case NETLINK_DROP_MEMBERSHIP: {
		int err;

		if (!netlink_allowed(sock, NL_CFG_F_NONROOT_RECV))
			return -EPERM;
		err = netlink_realloc_groups(sk);
		if (err)
			return err;
		if (!val || val - 1 >= nlk->ngroups)
			return -EINVAL;
		if (optname == NETLINK_ADD_MEMBERSHIP && nlk->netlink_bind) {
			err = nlk->netlink_bind(sock_net(sk), val);
			if (err)
				return err;
		}
		netlink_table_grab();
		netlink_update_socket_mc(nlk, val,
					 optname == NETLINK_ADD_MEMBERSHIP);
		netlink_table_ungrab();
		if (optname == NETLINK_DROP_MEMBERSHIP && nlk->netlink_unbind)
			nlk->netlink_unbind(sock_net(sk), val);

		break;
	}
	case NETLINK_BROADCAST_ERROR:
		nr = NETLINK_F_BROADCAST_SEND_ERROR;
		break;
	case NETLINK_NO_ENOBUFS:
		assign_bit(NETLINK_F_RECV_NO_ENOBUFS, &nlk->flags, val);
		if (val) {
			clear_bit(NETLINK_S_CONGESTED, &nlk->state);
			wake_up_interruptible(&nlk->wait);
		}
		break;
	case NETLINK_LISTEN_ALL_NSID:
		if (!ns_capable(sock_net(sk)->user_ns, CAP_NET_BROADCAST))
			return -EPERM;
		nr = NETLINK_F_LISTEN_ALL_NSID;
		break;
	case NETLINK_CAP_ACK:
		nr = NETLINK_F_CAP_ACK;
		break;
	case NETLINK_EXT_ACK:
		nr = NETLINK_F_EXT_ACK;
		break;
	case NETLINK_GET_STRICT_CHK:
		nr = NETLINK_F_STRICT_CHK;
		break;
	default:
		return -ENOPROTOOPT;
	}
	if (nr >= 0)
		assign_bit(nr, &nlk->flags, val);
	return 0;
}

static int netlink_getsockopt(struct socket *sock, int level, int optname,
			      char __user *optval, int __user *optlen)
{
	struct sock *sk = sock->sk;
	struct netlink_sock *nlk = nlk_sk(sk);
	unsigned int flag;
	int len, val;

	if (level != SOL_NETLINK)
		return -ENOPROTOOPT;

	if (get_user(len, optlen))
		return -EFAULT;
	if (len < 0)
		return -EINVAL;

	switch (optname) {
	case NETLINK_PKTINFO:
		flag = NETLINK_F_RECV_PKTINFO;
		break;
	case NETLINK_BROADCAST_ERROR:
		flag = NETLINK_F_BROADCAST_SEND_ERROR;
		break;
	case NETLINK_NO_ENOBUFS:
		flag = NETLINK_F_RECV_NO_ENOBUFS;
		break;
	case NETLINK_LIST_MEMBERSHIPS: {
		int pos, idx, shift, err = 0;

		netlink_lock_table();
		for (pos = 0; pos * 8 < nlk->ngroups; pos += sizeof(u32)) {
			if (len - pos < sizeof(u32))
				break;

			idx = pos / sizeof(unsigned long);
			shift = (pos % sizeof(unsigned long)) * 8;
			if (put_user((u32)(nlk->groups[idx] >> shift),
				     (u32 __user *)(optval + pos))) {
				err = -EFAULT;
				break;
			}
		}
		if (put_user(ALIGN(BITS_TO_BYTES(nlk->ngroups), sizeof(u32)), optlen))
			err = -EFAULT;
		netlink_unlock_table();
		return err;
	}
	case NETLINK_LISTEN_ALL_NSID:
		flag = NETLINK_F_LISTEN_ALL_NSID;
		break;
	case NETLINK_CAP_ACK:
		flag = NETLINK_F_CAP_ACK;
		break;
	case NETLINK_EXT_ACK:
		flag = NETLINK_F_EXT_ACK;
		break;
	case NETLINK_GET_STRICT_CHK:
		flag = NETLINK_F_STRICT_CHK;
		break;
	default:
		return -ENOPROTOOPT;
	}

	if (len < sizeof(int))
		return -EINVAL;

	len = sizeof(int);
	val = test_bit(flag, &nlk->flags);

	if (put_user(len, optlen) ||
	    copy_to_user(optval, &val, len))
		return -EFAULT;

	return 0;
}

static void netlink_cmsg_recv_pktinfo(struct msghdr *msg, struct sk_buff *skb)
{
	struct nl_pktinfo info;

	info.group = NETLINK_CB(skb).dst_group;
	put_cmsg(msg, SOL_NETLINK, NETLINK_PKTINFO, sizeof(info), &info);
}

static void netlink_cmsg_listen_all_nsid(struct sock *sk, struct msghdr *msg,
					 struct sk_buff *skb)
{
	if (!NETLINK_CB(skb).nsid_is_set)
		return;

	put_cmsg(msg, SOL_NETLINK, NETLINK_LISTEN_ALL_NSID, sizeof(int),
		 &NETLINK_CB(skb).nsid);
}

static int netlink_sendmsg(struct socket *sock, struct msghdr *msg, size_t len)
{
	struct sock *sk = sock->sk;
	struct netlink_sock *nlk = nlk_sk(sk);
	DECLARE_SOCKADDR(struct sockaddr_nl *, addr, msg->msg_name);
	u32 dst_portid;
	u32 dst_group;
	struct sk_buff *skb;
	int err;
	struct scm_cookie scm;
	u32 netlink_skb_flags = 0;

	if (msg->msg_flags & MSG_OOB)
		return -EOPNOTSUPP;

	if (len == 0) {
		pr_warn_once("Zero length message leads to an empty skb\n");
		return -ENODATA;
	}

	err = scm_send(sock, msg, &scm, true);
	if (err < 0)
		return err;

	if (msg->msg_namelen) {
		err = -EINVAL;
		if (msg->msg_namelen < sizeof(struct sockaddr_nl))
			goto out;
		if (addr->nl_family != AF_NETLINK)
			goto out;
		dst_portid = addr->nl_pid;
		dst_group = ffs(addr->nl_groups);
		err =  -EPERM;
		if ((dst_group || dst_portid) &&
		    !netlink_allowed(sock, NL_CFG_F_NONROOT_SEND))
			goto out;
		netlink_skb_flags |= NETLINK_SKB_DST;
	} else {
		/* Paired with WRITE_ONCE() in netlink_connect() */
		dst_portid = READ_ONCE(nlk->dst_portid);
		dst_group = READ_ONCE(nlk->dst_group);
	}

	/* Paired with WRITE_ONCE() in netlink_insert() */
	if (!READ_ONCE(nlk->bound)) {
		err = netlink_autobind(sock);
		if (err)
			goto out;
	} else {
		/* Ensure nlk is hashed and visible. */
		smp_rmb();
	}

	err = -EMSGSIZE;
	if (len > sk->sk_sndbuf - 32)
		goto out;
	err = -ENOBUFS;
	skb = netlink_alloc_large_skb(len, dst_group);
	if (skb == NULL)
		goto out;

	NETLINK_CB(skb).portid	= nlk->portid;
	NETLINK_CB(skb).dst_group = dst_group;
	NETLINK_CB(skb).creds	= scm.creds;
	NETLINK_CB(skb).flags	= netlink_skb_flags;

	err = -EFAULT;
	if (memcpy_from_msg(skb_put(skb, len), msg, len)) {
		kfree_skb(skb);
		goto out;
	}

	err = security_netlink_send(sk, skb);
	if (err) {
		kfree_skb(skb);
		goto out;
	}

	if (dst_group) {
		refcount_inc(&skb->users);
		netlink_broadcast(sk, skb, dst_portid, dst_group, GFP_KERNEL);
	}
	err = netlink_unicast(sk, skb, dst_portid, msg->msg_flags & MSG_DONTWAIT);

out:
	scm_destroy(&scm);
	return err;
}

static int netlink_recvmsg(struct socket *sock, struct msghdr *msg, size_t len,
			   int flags)
{
	struct scm_cookie scm;
	struct sock *sk = sock->sk;
	struct netlink_sock *nlk = nlk_sk(sk);
	size_t copied, max_recvmsg_len;
	struct sk_buff *skb, *data_skb;
	int err, ret;

	if (flags & MSG_OOB)
		return -EOPNOTSUPP;

	copied = 0;

	skb = skb_recv_datagram(sk, flags, &err);
	if (skb == NULL)
		goto out;

	data_skb = skb;

#ifdef CONFIG_COMPAT_NETLINK_MESSAGES
	if (unlikely(skb_shinfo(skb)->frag_list)) {
		/*
		 * If this skb has a frag_list, then here that means that we
		 * will have to use the frag_list skb's data for compat tasks
		 * and the regular skb's data for normal (non-compat) tasks.
		 *
		 * If we need to send the compat skb, assign it to the
		 * 'data_skb' variable so that it will be used below for data
		 * copying. We keep 'skb' for everything else, including
		 * freeing both later.
		 */
		if (flags & MSG_CMSG_COMPAT)
			data_skb = skb_shinfo(skb)->frag_list;
	}
#endif

	/* Record the max length of recvmsg() calls for future allocations */
	max_recvmsg_len = max(READ_ONCE(nlk->max_recvmsg_len), len);
	max_recvmsg_len = min_t(size_t, max_recvmsg_len,
				SKB_WITH_OVERHEAD(32768));
	WRITE_ONCE(nlk->max_recvmsg_len, max_recvmsg_len);

	copied = data_skb->len;
	if (len < copied) {
		msg->msg_flags |= MSG_TRUNC;
		copied = len;
	}

	err = skb_copy_datagram_msg(data_skb, 0, msg, copied);

	if (msg->msg_name) {
		DECLARE_SOCKADDR(struct sockaddr_nl *, addr, msg->msg_name);
		addr->nl_family = AF_NETLINK;
		addr->nl_pad    = 0;
		addr->nl_pid	= NETLINK_CB(skb).portid;
		addr->nl_groups	= netlink_group_mask(NETLINK_CB(skb).dst_group);
		msg->msg_namelen = sizeof(*addr);
	}

	if (nlk_test_bit(RECV_PKTINFO, sk))
		netlink_cmsg_recv_pktinfo(msg, skb);
	if (nlk_test_bit(LISTEN_ALL_NSID, sk))
		netlink_cmsg_listen_all_nsid(sk, msg, skb);

	memset(&scm, 0, sizeof(scm));
	scm.creds = *NETLINK_CREDS(skb);
	if (flags & MSG_TRUNC)
		copied = data_skb->len;

	skb_free_datagram(sk, skb);

	if (READ_ONCE(nlk->cb_running) &&
	    atomic_read(&sk->sk_rmem_alloc) <= sk->sk_rcvbuf / 2) {
		ret = netlink_dump(sk, false);
		if (ret) {
			WRITE_ONCE(sk->sk_err, -ret);
			sk_error_report(sk);
		}
	}

	scm_recv(sock, msg, &scm, flags);
out:
	netlink_rcv_wake(sk);
	return err ? : copied;
}

static void netlink_data_ready(struct sock *sk)
{
	BUG();
}

/*
 *	We export these functions to other modules. They provide a
 *	complete set of kernel non-blocking support for message
 *	queueing.
 */

struct sock *
__netlink_kernel_create(struct net *net, int unit, struct module *module,
			struct netlink_kernel_cfg *cfg)
{
	struct socket *sock;
	struct sock *sk;
	struct netlink_sock *nlk;
	struct listeners *listeners = NULL;
	unsigned int groups;

	BUG_ON(!nl_table);

	if (unit < 0 || unit >= MAX_LINKS)
		return NULL;

	if (sock_create_lite(PF_NETLINK, SOCK_DGRAM, unit, &sock))
		return NULL;

	if (__netlink_create(net, sock, unit, 1) < 0)
		goto out_sock_release_nosk;

	sk = sock->sk;

	if (!cfg || cfg->groups < 32)
		groups = 32;
	else
		groups = cfg->groups;

	listeners = kzalloc(sizeof(*listeners) + NLGRPSZ(groups), GFP_KERNEL);
	if (!listeners)
		goto out_sock_release;

	sk->sk_data_ready = netlink_data_ready;
	if (cfg && cfg->input)
		nlk_sk(sk)->netlink_rcv = cfg->input;

	if (netlink_insert(sk, 0))
		goto out_sock_release;

	nlk = nlk_sk(sk);
	set_bit(NETLINK_F_KERNEL_SOCKET, &nlk->flags);

	netlink_table_grab();
	if (!nl_table[unit].registered) {
		nl_table[unit].groups = groups;
		rcu_assign_pointer(nl_table[unit].listeners, listeners);
		nl_table[unit].module = module;
		if (cfg) {
			nl_table[unit].bind = cfg->bind;
			nl_table[unit].unbind = cfg->unbind;
			nl_table[unit].release = cfg->release;
			nl_table[unit].flags = cfg->flags;
		}
		nl_table[unit].registered = 1;
	} else {
		kfree(listeners);
		nl_table[unit].registered++;
	}
	netlink_table_ungrab();
	return sk;

out_sock_release:
	kfree(listeners);
	netlink_kernel_release(sk);
	return NULL;

out_sock_release_nosk:
	sock_release(sock);
	return NULL;
}
EXPORT_SYMBOL(__netlink_kernel_create);

void
netlink_kernel_release(struct sock *sk)
{
	if (sk == NULL || sk->sk_socket == NULL)
		return;

	sock_release(sk->sk_socket);
}
EXPORT_SYMBOL(netlink_kernel_release);

int __netlink_change_ngroups(struct sock *sk, unsigned int groups)
{
	struct listeners *new, *old;
	struct netlink_table *tbl = &nl_table[sk->sk_protocol];

	if (groups < 32)
		groups = 32;

	if (NLGRPSZ(tbl->groups) < NLGRPSZ(groups)) {
		new = kzalloc(sizeof(*new) + NLGRPSZ(groups), GFP_ATOMIC);
		if (!new)
			return -ENOMEM;
		old = nl_deref_protected(tbl->listeners);
		memcpy(new->masks, old->masks, NLGRPSZ(tbl->groups));
		rcu_assign_pointer(tbl->listeners, new);

		kfree_rcu(old, rcu);
	}
	tbl->groups = groups;

	return 0;
}

/**
 * netlink_change_ngroups - change number of multicast groups
 *
 * This changes the number of multicast groups that are available
 * on a certain netlink family. Note that it is not possible to
 * change the number of groups to below 32. Also note that it does
 * not implicitly call netlink_clear_multicast_users() when the
 * number of groups is reduced.
 *
 * @sk: The kernel netlink socket, as returned by netlink_kernel_create().
 * @groups: The new number of groups.
 */
int netlink_change_ngroups(struct sock *sk, unsigned int groups)
{
	int err;

	netlink_table_grab();
	err = __netlink_change_ngroups(sk, groups);
	netlink_table_ungrab();

	return err;
}

void __netlink_clear_multicast_users(struct sock *ksk, unsigned int group)
{
	struct sock *sk;
	struct netlink_table *tbl = &nl_table[ksk->sk_protocol];
	struct hlist_node *tmp;

	sk_for_each_bound_safe(sk, tmp, &tbl->mc_list)
		netlink_update_socket_mc(nlk_sk(sk), group, 0);
}

struct nlmsghdr *
__nlmsg_put(struct sk_buff *skb, u32 portid, u32 seq, int type, int len, int flags)
{
	struct nlmsghdr *nlh;
	int size = nlmsg_msg_size(len);

	nlh = skb_put(skb, NLMSG_ALIGN(size));
	nlh->nlmsg_type = type;
	nlh->nlmsg_len = size;
	nlh->nlmsg_flags = flags;
	nlh->nlmsg_pid = portid;
	nlh->nlmsg_seq = seq;
	if (!__builtin_constant_p(size) || NLMSG_ALIGN(size) - size != 0)
		memset(nlmsg_data(nlh) + len, 0, NLMSG_ALIGN(size) - size);
	return nlh;
}
EXPORT_SYMBOL(__nlmsg_put);

static size_t
netlink_ack_tlv_len(struct netlink_sock *nlk, int err,
		    const struct netlink_ext_ack *extack)
{
	size_t tlvlen;

	if (!extack || !test_bit(NETLINK_F_EXT_ACK, &nlk->flags))
		return 0;

	tlvlen = 0;
	if (extack->_msg)
		tlvlen += nla_total_size(strlen(extack->_msg) + 1);
	if (extack->cookie_len)
		tlvlen += nla_total_size(extack->cookie_len);

	/* Following attributes are only reported as error (not warning) */
	if (!err)
		return tlvlen;

	if (extack->bad_attr)
		tlvlen += nla_total_size(sizeof(u32));
	if (extack->policy)
		tlvlen += netlink_policy_dump_attr_size_estimate(extack->policy);
	if (extack->miss_type)
		tlvlen += nla_total_size(sizeof(u32));
	if (extack->miss_nest)
		tlvlen += nla_total_size(sizeof(u32));

	return tlvlen;
}

static bool nlmsg_check_in_payload(const struct nlmsghdr *nlh, const void *addr)
{
	return !WARN_ON(addr < nlmsg_data(nlh) ||
			addr - (const void *) nlh >= nlh->nlmsg_len);
}

static void
netlink_ack_tlv_fill(struct sk_buff *skb, const struct nlmsghdr *nlh, int err,
		     const struct netlink_ext_ack *extack)
{
	if (extack->_msg)
		WARN_ON(nla_put_string(skb, NLMSGERR_ATTR_MSG, extack->_msg));
	if (extack->cookie_len)
		WARN_ON(nla_put(skb, NLMSGERR_ATTR_COOKIE,
				extack->cookie_len, extack->cookie));

	if (!err)
		return;

	if (extack->bad_attr && nlmsg_check_in_payload(nlh, extack->bad_attr))
		WARN_ON(nla_put_u32(skb, NLMSGERR_ATTR_OFFS,
				    (u8 *)extack->bad_attr - (const u8 *)nlh));
	if (extack->policy)
		netlink_policy_dump_write_attr(skb, extack->policy,
					       NLMSGERR_ATTR_POLICY);
	if (extack->miss_type)
		WARN_ON(nla_put_u32(skb, NLMSGERR_ATTR_MISS_TYPE,
				    extack->miss_type));
	if (extack->miss_nest && nlmsg_check_in_payload(nlh, extack->miss_nest))
		WARN_ON(nla_put_u32(skb, NLMSGERR_ATTR_MISS_NEST,
				    (u8 *)extack->miss_nest - (const u8 *)nlh));
}

/*
 * It looks a bit ugly.
 * It would be better to create kernel thread.
 */

static int netlink_dump_done(struct netlink_sock *nlk, struct sk_buff *skb,
			     struct netlink_callback *cb,
			     struct netlink_ext_ack *extack)
{
	struct nlmsghdr *nlh;
	size_t extack_len;

	nlh = nlmsg_put_answer(skb, cb, NLMSG_DONE, sizeof(nlk->dump_done_errno),
			       NLM_F_MULTI | cb->answer_flags);
	if (WARN_ON(!nlh))
		return -ENOBUFS;

	nl_dump_check_consistent(cb, nlh);
	memcpy(nlmsg_data(nlh), &nlk->dump_done_errno, sizeof(nlk->dump_done_errno));

	extack_len = netlink_ack_tlv_len(nlk, nlk->dump_done_errno, extack);
	if (extack_len) {
		nlh->nlmsg_flags |= NLM_F_ACK_TLVS;
		if (skb_tailroom(skb) >= extack_len) {
			netlink_ack_tlv_fill(skb, cb->nlh,
					     nlk->dump_done_errno, extack);
			nlmsg_end(skb, nlh);
		}
	}

	return 0;
}

static int netlink_dump(struct sock *sk, bool lock_taken)
{
	struct netlink_sock *nlk = nlk_sk(sk);
	struct netlink_ext_ack extack = {};
	struct netlink_callback *cb;
	struct sk_buff *skb = NULL;
	size_t max_recvmsg_len;
	struct module *module;
	int err = -ENOBUFS;
	int alloc_min_size;
	int alloc_size;

	if (!lock_taken)
		mutex_lock(&nlk->nl_cb_mutex);
	if (!nlk->cb_running) {
		err = -EINVAL;
		goto errout_skb;
	}

	if (atomic_read(&sk->sk_rmem_alloc) >= sk->sk_rcvbuf)
		goto errout_skb;

	/* NLMSG_GOODSIZE is small to avoid high order allocations being
	 * required, but it makes sense to _attempt_ a 16K bytes allocation
	 * to reduce number of system calls on dump operations, if user
	 * ever provided a big enough buffer.
	 */
	cb = &nlk->cb;
	alloc_min_size = max_t(int, cb->min_dump_alloc, NLMSG_GOODSIZE);

	max_recvmsg_len = READ_ONCE(nlk->max_recvmsg_len);
	if (alloc_min_size < max_recvmsg_len) {
		alloc_size = max_recvmsg_len;
		skb = alloc_skb(alloc_size,
				(GFP_KERNEL & ~__GFP_DIRECT_RECLAIM) |
				__GFP_NOWARN | __GFP_NORETRY);
	}
	if (!skb) {
		alloc_size = alloc_min_size;
		skb = alloc_skb(alloc_size, GFP_KERNEL);
	}
	if (!skb)
		goto errout_skb;

	/* Trim skb to allocated size. User is expected to provide buffer as
	 * large as max(min_dump_alloc, 16KiB (mac_recvmsg_len capped at
	 * netlink_recvmsg())). dump will pack as many smaller messages as
	 * could fit within the allocated skb. skb is typically allocated
	 * with larger space than required (could be as much as near 2x the
	 * requested size with align to next power of 2 approach). Allowing
	 * dump to use the excess space makes it difficult for a user to have a
	 * reasonable static buffer based on the expected largest dump of a
	 * single netdev. The outcome is MSG_TRUNC error.
	 */
	skb_reserve(skb, skb_tailroom(skb) - alloc_size);

	/* Make sure malicious BPF programs can not read unitialized memory
	 * from skb->head -> skb->data
	 */
	skb_reset_network_header(skb);
	skb_reset_mac_header(skb);

	netlink_skb_set_owner_r(skb, sk);

	if (nlk->dump_done_errno > 0) {
		struct mutex *extra_mutex = nlk->dump_cb_mutex;

		cb->extack = &extack;

<<<<<<< HEAD
		if (cb->flags & RTNL_FLAG_DUMP_UNLOCKED)
			extra_mutex = NULL;
		if (extra_mutex)
			mutex_lock(extra_mutex);
		nlk->dump_done_errno = cb->dump(skb, cb);
		if (extra_mutex)
			mutex_unlock(extra_mutex);
=======
		nlk->dump_done_errno = cb->dump(skb, cb);

		/* EMSGSIZE plus something already in the skb means
		 * that there's more to dump but current skb has filled up.
		 * If the callback really wants to return EMSGSIZE to user space
		 * it needs to do so again, on the next cb->dump() call,
		 * without putting data in the skb.
		 */
		if (nlk->dump_done_errno == -EMSGSIZE && skb->len)
			nlk->dump_done_errno = skb->len;
>>>>>>> a6ad5510

		cb->extack = NULL;
	}

	if (nlk->dump_done_errno > 0 ||
	    skb_tailroom(skb) < nlmsg_total_size(sizeof(nlk->dump_done_errno))) {
		mutex_unlock(&nlk->nl_cb_mutex);

		if (sk_filter(sk, skb))
			kfree_skb(skb);
		else
			__netlink_sendskb(sk, skb);
		return 0;
	}

	if (netlink_dump_done(nlk, skb, cb, &extack))
		goto errout_skb;

#ifdef CONFIG_COMPAT_NETLINK_MESSAGES
	/* frag_list skb's data is used for compat tasks
	 * and the regular skb's data for normal (non-compat) tasks.
	 * See netlink_recvmsg().
	 */
	if (unlikely(skb_shinfo(skb)->frag_list)) {
		if (netlink_dump_done(nlk, skb_shinfo(skb)->frag_list, cb, &extack))
			goto errout_skb;
	}
#endif

	if (sk_filter(sk, skb))
		kfree_skb(skb);
	else
		__netlink_sendskb(sk, skb);

	if (cb->done)
		cb->done(cb);

	WRITE_ONCE(nlk->cb_running, false);
	module = cb->module;
	skb = cb->skb;
	mutex_unlock(&nlk->nl_cb_mutex);
	module_put(module);
	consume_skb(skb);
	return 0;

errout_skb:
	mutex_unlock(&nlk->nl_cb_mutex);
	kfree_skb(skb);
	return err;
}

int __netlink_dump_start(struct sock *ssk, struct sk_buff *skb,
			 const struct nlmsghdr *nlh,
			 struct netlink_dump_control *control)
{
	struct netlink_callback *cb;
	struct netlink_sock *nlk;
	struct sock *sk;
	int ret;

	refcount_inc(&skb->users);

	sk = netlink_lookup(sock_net(ssk), ssk->sk_protocol, NETLINK_CB(skb).portid);
	if (sk == NULL) {
		ret = -ECONNREFUSED;
		goto error_free;
	}

	nlk = nlk_sk(sk);
	mutex_lock(&nlk->nl_cb_mutex);
	/* A dump is in progress... */
	if (nlk->cb_running) {
		ret = -EBUSY;
		goto error_unlock;
	}
	/* add reference of module which cb->dump belongs to */
	if (!try_module_get(control->module)) {
		ret = -EPROTONOSUPPORT;
		goto error_unlock;
	}

	cb = &nlk->cb;
	memset(cb, 0, sizeof(*cb));
	cb->dump = control->dump;
	cb->done = control->done;
	cb->nlh = nlh;
	cb->data = control->data;
	cb->module = control->module;
	cb->min_dump_alloc = control->min_dump_alloc;
	cb->flags = control->flags;
	cb->skb = skb;

	cb->strict_check = nlk_test_bit(STRICT_CHK, NETLINK_CB(skb).sk);

	if (control->start) {
		cb->extack = control->extack;
		ret = control->start(cb);
		cb->extack = NULL;
		if (ret)
			goto error_put;
	}

	WRITE_ONCE(nlk->cb_running, true);
	nlk->dump_done_errno = INT_MAX;

	ret = netlink_dump(sk, true);

	sock_put(sk);

	if (ret)
		return ret;

	/* We successfully started a dump, by returning -EINTR we
	 * signal not to send ACK even if it was requested.
	 */
	return -EINTR;

error_put:
	module_put(control->module);
error_unlock:
	sock_put(sk);
	mutex_unlock(&nlk->nl_cb_mutex);
error_free:
	kfree_skb(skb);
	return ret;
}
EXPORT_SYMBOL(__netlink_dump_start);

void netlink_ack(struct sk_buff *in_skb, struct nlmsghdr *nlh, int err,
		 const struct netlink_ext_ack *extack)
{
	struct sk_buff *skb;
	struct nlmsghdr *rep;
	struct nlmsgerr *errmsg;
	size_t payload = sizeof(*errmsg);
	struct netlink_sock *nlk = nlk_sk(NETLINK_CB(in_skb).sk);
	unsigned int flags = 0;
	size_t tlvlen;

	/* Error messages get the original request appened, unless the user
	 * requests to cap the error message, and get extra error data if
	 * requested.
	 */
	if (err && !test_bit(NETLINK_F_CAP_ACK, &nlk->flags))
		payload += nlmsg_len(nlh);
	else
		flags |= NLM_F_CAPPED;

	tlvlen = netlink_ack_tlv_len(nlk, err, extack);
	if (tlvlen)
		flags |= NLM_F_ACK_TLVS;

	skb = nlmsg_new(payload + tlvlen, GFP_KERNEL);
	if (!skb)
		goto err_skb;

	rep = nlmsg_put(skb, NETLINK_CB(in_skb).portid, nlh->nlmsg_seq,
			NLMSG_ERROR, sizeof(*errmsg), flags);
	if (!rep)
		goto err_bad_put;
	errmsg = nlmsg_data(rep);
	errmsg->error = err;
	errmsg->msg = *nlh;

	if (!(flags & NLM_F_CAPPED)) {
		if (!nlmsg_append(skb, nlmsg_len(nlh)))
			goto err_bad_put;

		memcpy(nlmsg_data(&errmsg->msg), nlmsg_data(nlh),
		       nlmsg_len(nlh));
	}

	if (tlvlen)
		netlink_ack_tlv_fill(skb, nlh, err, extack);

	nlmsg_end(skb, rep);

	nlmsg_unicast(in_skb->sk, skb, NETLINK_CB(in_skb).portid);

	return;

err_bad_put:
	nlmsg_free(skb);
err_skb:
	WRITE_ONCE(NETLINK_CB(in_skb).sk->sk_err, ENOBUFS);
	sk_error_report(NETLINK_CB(in_skb).sk);
}
EXPORT_SYMBOL(netlink_ack);

int netlink_rcv_skb(struct sk_buff *skb, int (*cb)(struct sk_buff *,
						   struct nlmsghdr *,
						   struct netlink_ext_ack *))
{
	struct netlink_ext_ack extack;
	struct nlmsghdr *nlh;
	int err;

	while (skb->len >= nlmsg_total_size(0)) {
		int msglen;

		memset(&extack, 0, sizeof(extack));
		nlh = nlmsg_hdr(skb);
		err = 0;

		if (nlh->nlmsg_len < NLMSG_HDRLEN || skb->len < nlh->nlmsg_len)
			return 0;

		/* Only requests are handled by the kernel */
		if (!(nlh->nlmsg_flags & NLM_F_REQUEST))
			goto ack;

		/* Skip control messages */
		if (nlh->nlmsg_type < NLMSG_MIN_TYPE)
			goto ack;

		err = cb(skb, nlh, &extack);
		if (err == -EINTR)
			goto skip;

ack:
		if (nlh->nlmsg_flags & NLM_F_ACK || err)
			netlink_ack(skb, nlh, err, &extack);

skip:
		msglen = NLMSG_ALIGN(nlh->nlmsg_len);
		if (msglen > skb->len)
			msglen = skb->len;
		skb_pull(skb, msglen);
	}

	return 0;
}
EXPORT_SYMBOL(netlink_rcv_skb);

/**
 * nlmsg_notify - send a notification netlink message
 * @sk: netlink socket to use
 * @skb: notification message
 * @portid: destination netlink portid for reports or 0
 * @group: destination multicast group or 0
 * @report: 1 to report back, 0 to disable
 * @flags: allocation flags
 */
int nlmsg_notify(struct sock *sk, struct sk_buff *skb, u32 portid,
		 unsigned int group, int report, gfp_t flags)
{
	int err = 0;

	if (group) {
		int exclude_portid = 0;

		if (report) {
			refcount_inc(&skb->users);
			exclude_portid = portid;
		}

		/* errors reported via destination sk->sk_err, but propagate
		 * delivery errors if NETLINK_BROADCAST_ERROR flag is set */
		err = nlmsg_multicast(sk, skb, exclude_portid, group, flags);
		if (err == -ESRCH)
			err = 0;
	}

	if (report) {
		int err2;

		err2 = nlmsg_unicast(sk, skb, portid);
		if (!err)
			err = err2;
	}

	return err;
}
EXPORT_SYMBOL(nlmsg_notify);

#ifdef CONFIG_PROC_FS
struct nl_seq_iter {
	struct seq_net_private p;
	struct rhashtable_iter hti;
	int link;
};

static void netlink_walk_start(struct nl_seq_iter *iter)
{
	rhashtable_walk_enter(&nl_table[iter->link].hash, &iter->hti);
	rhashtable_walk_start(&iter->hti);
}

static void netlink_walk_stop(struct nl_seq_iter *iter)
{
	rhashtable_walk_stop(&iter->hti);
	rhashtable_walk_exit(&iter->hti);
}

static void *__netlink_seq_next(struct seq_file *seq)
{
	struct nl_seq_iter *iter = seq->private;
	struct netlink_sock *nlk;

	do {
		for (;;) {
			nlk = rhashtable_walk_next(&iter->hti);

			if (IS_ERR(nlk)) {
				if (PTR_ERR(nlk) == -EAGAIN)
					continue;

				return nlk;
			}

			if (nlk)
				break;

			netlink_walk_stop(iter);
			if (++iter->link >= MAX_LINKS)
				return NULL;

			netlink_walk_start(iter);
		}
	} while (sock_net(&nlk->sk) != seq_file_net(seq));

	return nlk;
}

static void *netlink_seq_start(struct seq_file *seq, loff_t *posp)
	__acquires(RCU)
{
	struct nl_seq_iter *iter = seq->private;
	void *obj = SEQ_START_TOKEN;
	loff_t pos;

	iter->link = 0;

	netlink_walk_start(iter);

	for (pos = *posp; pos && obj && !IS_ERR(obj); pos--)
		obj = __netlink_seq_next(seq);

	return obj;
}

static void *netlink_seq_next(struct seq_file *seq, void *v, loff_t *pos)
{
	++*pos;
	return __netlink_seq_next(seq);
}

static void netlink_native_seq_stop(struct seq_file *seq, void *v)
{
	struct nl_seq_iter *iter = seq->private;

	if (iter->link >= MAX_LINKS)
		return;

	netlink_walk_stop(iter);
}


static int netlink_native_seq_show(struct seq_file *seq, void *v)
{
	if (v == SEQ_START_TOKEN) {
		seq_puts(seq,
			 "sk               Eth Pid        Groups   "
			 "Rmem     Wmem     Dump  Locks    Drops    Inode\n");
	} else {
		struct sock *s = v;
		struct netlink_sock *nlk = nlk_sk(s);

		seq_printf(seq, "%pK %-3d %-10u %08x %-8d %-8d %-5d %-8d %-8u %-8lu\n",
			   s,
			   s->sk_protocol,
			   nlk->portid,
			   nlk->groups ? (u32)nlk->groups[0] : 0,
			   sk_rmem_alloc_get(s),
			   sk_wmem_alloc_get(s),
			   READ_ONCE(nlk->cb_running),
			   refcount_read(&s->sk_refcnt),
			   atomic_read(&s->sk_drops),
			   sock_i_ino(s)
			);

	}
	return 0;
}

#ifdef CONFIG_BPF_SYSCALL
struct bpf_iter__netlink {
	__bpf_md_ptr(struct bpf_iter_meta *, meta);
	__bpf_md_ptr(struct netlink_sock *, sk);
};

DEFINE_BPF_ITER_FUNC(netlink, struct bpf_iter_meta *meta, struct netlink_sock *sk)

static int netlink_prog_seq_show(struct bpf_prog *prog,
				  struct bpf_iter_meta *meta,
				  void *v)
{
	struct bpf_iter__netlink ctx;

	meta->seq_num--;  /* skip SEQ_START_TOKEN */
	ctx.meta = meta;
	ctx.sk = nlk_sk((struct sock *)v);
	return bpf_iter_run_prog(prog, &ctx);
}

static int netlink_seq_show(struct seq_file *seq, void *v)
{
	struct bpf_iter_meta meta;
	struct bpf_prog *prog;

	meta.seq = seq;
	prog = bpf_iter_get_info(&meta, false);
	if (!prog)
		return netlink_native_seq_show(seq, v);

	if (v != SEQ_START_TOKEN)
		return netlink_prog_seq_show(prog, &meta, v);

	return 0;
}

static void netlink_seq_stop(struct seq_file *seq, void *v)
{
	struct bpf_iter_meta meta;
	struct bpf_prog *prog;

	if (!v) {
		meta.seq = seq;
		prog = bpf_iter_get_info(&meta, true);
		if (prog)
			(void)netlink_prog_seq_show(prog, &meta, v);
	}

	netlink_native_seq_stop(seq, v);
}
#else
static int netlink_seq_show(struct seq_file *seq, void *v)
{
	return netlink_native_seq_show(seq, v);
}

static void netlink_seq_stop(struct seq_file *seq, void *v)
{
	netlink_native_seq_stop(seq, v);
}
#endif

static const struct seq_operations netlink_seq_ops = {
	.start  = netlink_seq_start,
	.next   = netlink_seq_next,
	.stop   = netlink_seq_stop,
	.show   = netlink_seq_show,
};
#endif

int netlink_register_notifier(struct notifier_block *nb)
{
	return blocking_notifier_chain_register(&netlink_chain, nb);
}
EXPORT_SYMBOL(netlink_register_notifier);

int netlink_unregister_notifier(struct notifier_block *nb)
{
	return blocking_notifier_chain_unregister(&netlink_chain, nb);
}
EXPORT_SYMBOL(netlink_unregister_notifier);

static const struct proto_ops netlink_ops = {
	.family =	PF_NETLINK,
	.owner =	THIS_MODULE,
	.release =	netlink_release,
	.bind =		netlink_bind,
	.connect =	netlink_connect,
	.socketpair =	sock_no_socketpair,
	.accept =	sock_no_accept,
	.getname =	netlink_getname,
	.poll =		datagram_poll,
	.ioctl =	netlink_ioctl,
	.listen =	sock_no_listen,
	.shutdown =	sock_no_shutdown,
	.setsockopt =	netlink_setsockopt,
	.getsockopt =	netlink_getsockopt,
	.sendmsg =	netlink_sendmsg,
	.recvmsg =	netlink_recvmsg,
	.mmap =		sock_no_mmap,
};

static const struct net_proto_family netlink_family_ops = {
	.family = PF_NETLINK,
	.create = netlink_create,
	.owner	= THIS_MODULE,	/* for consistency 8) */
};

static int __net_init netlink_net_init(struct net *net)
{
#ifdef CONFIG_PROC_FS
	if (!proc_create_net("netlink", 0, net->proc_net, &netlink_seq_ops,
			sizeof(struct nl_seq_iter)))
		return -ENOMEM;
#endif
	return 0;
}

static void __net_exit netlink_net_exit(struct net *net)
{
#ifdef CONFIG_PROC_FS
	remove_proc_entry("netlink", net->proc_net);
#endif
}

static void __init netlink_add_usersock_entry(void)
{
	struct listeners *listeners;
	int groups = 32;

	listeners = kzalloc(sizeof(*listeners) + NLGRPSZ(groups), GFP_KERNEL);
	if (!listeners)
		panic("netlink_add_usersock_entry: Cannot allocate listeners\n");

	netlink_table_grab();

	nl_table[NETLINK_USERSOCK].groups = groups;
	rcu_assign_pointer(nl_table[NETLINK_USERSOCK].listeners, listeners);
	nl_table[NETLINK_USERSOCK].module = THIS_MODULE;
	nl_table[NETLINK_USERSOCK].registered = 1;
	nl_table[NETLINK_USERSOCK].flags = NL_CFG_F_NONROOT_SEND;

	netlink_table_ungrab();
}

static struct pernet_operations __net_initdata netlink_net_ops = {
	.init = netlink_net_init,
	.exit = netlink_net_exit,
};

static inline u32 netlink_hash(const void *data, u32 len, u32 seed)
{
	const struct netlink_sock *nlk = data;
	struct netlink_compare_arg arg;

	netlink_compare_arg_init(&arg, sock_net(&nlk->sk), nlk->portid);
	return jhash2((u32 *)&arg, netlink_compare_arg_len / sizeof(u32), seed);
}

static const struct rhashtable_params netlink_rhashtable_params = {
	.head_offset = offsetof(struct netlink_sock, node),
	.key_len = netlink_compare_arg_len,
	.obj_hashfn = netlink_hash,
	.obj_cmpfn = netlink_compare,
	.automatic_shrinking = true,
};

#if defined(CONFIG_BPF_SYSCALL) && defined(CONFIG_PROC_FS)
BTF_ID_LIST(btf_netlink_sock_id)
BTF_ID(struct, netlink_sock)

static const struct bpf_iter_seq_info netlink_seq_info = {
	.seq_ops		= &netlink_seq_ops,
	.init_seq_private	= bpf_iter_init_seq_net,
	.fini_seq_private	= bpf_iter_fini_seq_net,
	.seq_priv_size		= sizeof(struct nl_seq_iter),
};

static struct bpf_iter_reg netlink_reg_info = {
	.target			= "netlink",
	.ctx_arg_info_size	= 1,
	.ctx_arg_info		= {
		{ offsetof(struct bpf_iter__netlink, sk),
		  PTR_TO_BTF_ID_OR_NULL },
	},
	.seq_info		= &netlink_seq_info,
};

static int __init bpf_iter_register(void)
{
	netlink_reg_info.ctx_arg_info[0].btf_id = *btf_netlink_sock_id;
	return bpf_iter_reg_target(&netlink_reg_info);
}
#endif

static int __init netlink_proto_init(void)
{
	int i;
	int err = proto_register(&netlink_proto, 0);

	if (err != 0)
		goto out;

#if defined(CONFIG_BPF_SYSCALL) && defined(CONFIG_PROC_FS)
	err = bpf_iter_register();
	if (err)
		goto out;
#endif

	BUILD_BUG_ON(sizeof(struct netlink_skb_parms) > sizeof_field(struct sk_buff, cb));

	nl_table = kcalloc(MAX_LINKS, sizeof(*nl_table), GFP_KERNEL);
	if (!nl_table)
		goto panic;

	for (i = 0; i < MAX_LINKS; i++) {
		if (rhashtable_init(&nl_table[i].hash,
				    &netlink_rhashtable_params) < 0) {
			while (--i > 0)
				rhashtable_destroy(&nl_table[i].hash);
			kfree(nl_table);
			goto panic;
		}
	}

	netlink_add_usersock_entry();

	sock_register(&netlink_family_ops);
	register_pernet_subsys(&netlink_net_ops);
	register_pernet_subsys(&netlink_tap_net_ops);
	/* The netlink device handler may be needed early. */
	rtnetlink_init();
out:
	return err;
panic:
	panic("netlink_init: Cannot allocate nl_table\n");
}

core_initcall(netlink_proto_init);<|MERGE_RESOLUTION|>--- conflicted
+++ resolved
@@ -619,12 +619,7 @@
 };
 
 static int __netlink_create(struct net *net, struct socket *sock,
-<<<<<<< HEAD
-			    struct mutex *dump_cb_mutex, int protocol,
-			    int kern)
-=======
 			    int protocol, int kern)
->>>>>>> a6ad5510
 {
 	struct sock *sk;
 	struct netlink_sock *nlk;
@@ -642,10 +637,6 @@
 	lockdep_set_class_and_name(&nlk->nl_cb_mutex,
 					   nlk_cb_mutex_keys + protocol,
 					   nlk_cb_mutex_key_strings[protocol]);
-<<<<<<< HEAD
-	nlk->dump_cb_mutex = dump_cb_mutex;
-=======
->>>>>>> a6ad5510
 	init_waitqueue_head(&nlk->wait);
 
 	sk->sk_destruct = netlink_sock_destruct;
@@ -2316,19 +2307,8 @@
 	netlink_skb_set_owner_r(skb, sk);
 
 	if (nlk->dump_done_errno > 0) {
-		struct mutex *extra_mutex = nlk->dump_cb_mutex;
-
 		cb->extack = &extack;
 
-<<<<<<< HEAD
-		if (cb->flags & RTNL_FLAG_DUMP_UNLOCKED)
-			extra_mutex = NULL;
-		if (extra_mutex)
-			mutex_lock(extra_mutex);
-		nlk->dump_done_errno = cb->dump(skb, cb);
-		if (extra_mutex)
-			mutex_unlock(extra_mutex);
-=======
 		nlk->dump_done_errno = cb->dump(skb, cb);
 
 		/* EMSGSIZE plus something already in the skb means
@@ -2339,7 +2319,6 @@
 		 */
 		if (nlk->dump_done_errno == -EMSGSIZE && skb->len)
 			nlk->dump_done_errno = skb->len;
->>>>>>> a6ad5510
 
 		cb->extack = NULL;
 	}
