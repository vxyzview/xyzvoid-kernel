// SPDX-License-Identifier: GPL-2.0-or-later
/*
 * Copyright (c) 2016 Mellanox Technologies. All rights reserved.
 * Copyright (c) 2016 Jiri Pirko <jiri@mellanox.com>
 */

#include <net/genetlink.h>
#include <net/sock.h>

#include "devl_internal.h"

#define DEVLINK_NL_FLAG_NEED_PORT		BIT(0)
#define DEVLINK_NL_FLAG_NEED_DEVLINK_OR_PORT	BIT(1)
#define DEVLINK_NL_FLAG_NEED_DEV_LOCK		BIT(2)

static const struct genl_multicast_group devlink_nl_mcgrps[] = {
	[DEVLINK_MCGRP_CONFIG] = { .name = DEVLINK_GENL_MCGRP_CONFIG_NAME },
};

struct devlink_nl_sock_priv {
	struct devlink_obj_desc __rcu *flt;
	spinlock_t flt_lock; /* Protects flt. */
};

static void devlink_nl_sock_priv_init(void *priv)
{
	struct devlink_nl_sock_priv *sk_priv = priv;

	spin_lock_init(&sk_priv->flt_lock);
}

static void devlink_nl_sock_priv_destroy(void *priv)
{
	struct devlink_nl_sock_priv *sk_priv = priv;
	struct devlink_obj_desc *flt;

	flt = rcu_dereference_protected(sk_priv->flt, true);
	kfree_rcu(flt, rcu);
}

int devlink_nl_notify_filter_set_doit(struct sk_buff *skb,
				      struct genl_info *info)
{
	struct devlink_nl_sock_priv *sk_priv;
	struct nlattr **attrs = info->attrs;
	struct devlink_obj_desc *flt;
	size_t data_offset = 0;
	size_t data_size = 0;
	char *pos;

	if (attrs[DEVLINK_ATTR_BUS_NAME])
		data_size = size_add(data_size,
				     nla_len(attrs[DEVLINK_ATTR_BUS_NAME]) + 1);
	if (attrs[DEVLINK_ATTR_DEV_NAME])
		data_size = size_add(data_size,
				     nla_len(attrs[DEVLINK_ATTR_DEV_NAME]) + 1);

	flt = kzalloc(size_add(sizeof(*flt), data_size), GFP_KERNEL);
	if (!flt)
		return -ENOMEM;

	pos = (char *) flt->data;
	if (attrs[DEVLINK_ATTR_BUS_NAME]) {
		data_offset += nla_strscpy(pos,
					   attrs[DEVLINK_ATTR_BUS_NAME],
					   data_size) + 1;
		flt->bus_name = pos;
		pos += data_offset;
	}
	if (attrs[DEVLINK_ATTR_DEV_NAME]) {
		nla_strscpy(pos, attrs[DEVLINK_ATTR_DEV_NAME],
			    data_size - data_offset);
		flt->dev_name = pos;
	}

	if (attrs[DEVLINK_ATTR_PORT_INDEX]) {
		flt->port_index = nla_get_u32(attrs[DEVLINK_ATTR_PORT_INDEX]);
		flt->port_index_valid = true;
	}

	/* Don't attach empty filter. */
	if (!flt->bus_name && !flt->dev_name && !flt->port_index_valid) {
		kfree(flt);
		flt = NULL;
	}

	sk_priv = genl_sk_priv_get(&devlink_nl_family, NETLINK_CB(skb).sk);
	if (IS_ERR(sk_priv)) {
		kfree(flt);
		return PTR_ERR(sk_priv);
	}
	spin_lock(&sk_priv->flt_lock);
	flt = rcu_replace_pointer(sk_priv->flt, flt,
				  lockdep_is_held(&sk_priv->flt_lock));
	spin_unlock(&sk_priv->flt_lock);
	kfree_rcu(flt, rcu);
	return 0;
}

static bool devlink_obj_desc_match(const struct devlink_obj_desc *desc,
				   const struct devlink_obj_desc *flt)
{
	if (desc->bus_name && flt->bus_name &&
	    strcmp(desc->bus_name, flt->bus_name))
		return false;
	if (desc->dev_name && flt->dev_name &&
	    strcmp(desc->dev_name, flt->dev_name))
		return false;
	if (desc->port_index_valid && flt->port_index_valid &&
	    desc->port_index != flt->port_index)
		return false;
	return true;
}

int devlink_nl_notify_filter(struct sock *dsk, struct sk_buff *skb, void *data)
{
	struct devlink_obj_desc *desc = data;
	struct devlink_nl_sock_priv *sk_priv;
	struct devlink_obj_desc *flt;
	int ret = 0;

	rcu_read_lock();
	sk_priv = __genl_sk_priv_get(&devlink_nl_family, dsk);
	if (!IS_ERR_OR_NULL(sk_priv)) {
		flt = rcu_dereference(sk_priv->flt);
		if (flt)
			ret = !devlink_obj_desc_match(desc, flt);
	}
	rcu_read_unlock();
	return ret;
}

int devlink_nl_put_nested_handle(struct sk_buff *msg, struct net *net,
				 struct devlink *devlink, int attrtype)
{
	struct nlattr *nested_attr;
	struct net *devl_net;

	nested_attr = nla_nest_start(msg, attrtype);
	if (!nested_attr)
		return -EMSGSIZE;
	if (devlink_nl_put_handle(msg, devlink))
		goto nla_put_failure;

	rcu_read_lock();
	devl_net = read_pnet_rcu(&devlink->_net);
	if (!net_eq(net, devl_net)) {
		int id = peernet2id_alloc(net, devl_net, GFP_ATOMIC);

		rcu_read_unlock();
		if (nla_put_s32(msg, DEVLINK_ATTR_NETNS_ID, id))
			return -EMSGSIZE;
	} else {
		rcu_read_unlock();
	}

	nla_nest_end(msg, nested_attr);
	return 0;

nla_put_failure:
	nla_nest_cancel(msg, nested_attr);
	return -EMSGSIZE;
}

int devlink_nl_msg_reply_and_new(struct sk_buff **msg, struct genl_info *info)
{
	int err;

	if (*msg) {
		err = genlmsg_reply(*msg, info);
		if (err)
			return err;
	}
	*msg = genlmsg_new(GENLMSG_DEFAULT_SIZE, GFP_KERNEL);
	if (!*msg)
		return -ENOMEM;
	return 0;
}

struct devlink *
devlink_get_from_attrs_lock(struct net *net, struct nlattr **attrs,
			    bool dev_lock)
{
	struct devlink *devlink;
	unsigned long index;
	char *busname;
	char *devname;

	if (!attrs[DEVLINK_ATTR_BUS_NAME] || !attrs[DEVLINK_ATTR_DEV_NAME])
		return ERR_PTR(-EINVAL);

	busname = nla_data(attrs[DEVLINK_ATTR_BUS_NAME]);
	devname = nla_data(attrs[DEVLINK_ATTR_DEV_NAME]);

	devlinks_xa_for_each_registered_get(net, index, devlink) {
		if (strcmp(devlink->dev->bus->name, busname) == 0 &&
		    strcmp(dev_name(devlink->dev), devname) == 0) {
			devl_dev_lock(devlink, dev_lock);
			if (devl_is_registered(devlink))
				return devlink;
			devl_dev_unlock(devlink, dev_lock);
		}
		devlink_put(devlink);
	}

	return ERR_PTR(-ENODEV);
}

static int __devlink_nl_pre_doit(struct sk_buff *skb, struct genl_info *info,
				 u8 flags)
{
	bool dev_lock = flags & DEVLINK_NL_FLAG_NEED_DEV_LOCK;
	struct devlink_port *devlink_port;
	struct devlink *devlink;
	int err;

	devlink = devlink_get_from_attrs_lock(genl_info_net(info), info->attrs,
					      dev_lock);
	if (IS_ERR(devlink))
		return PTR_ERR(devlink);

	info->user_ptr[0] = devlink;
	if (flags & DEVLINK_NL_FLAG_NEED_PORT) {
		devlink_port = devlink_port_get_from_info(devlink, info);
		if (IS_ERR(devlink_port)) {
			err = PTR_ERR(devlink_port);
			goto unlock;
		}
		info->user_ptr[1] = devlink_port;
	} else if (flags & DEVLINK_NL_FLAG_NEED_DEVLINK_OR_PORT) {
		devlink_port = devlink_port_get_from_info(devlink, info);
		if (!IS_ERR(devlink_port))
			info->user_ptr[1] = devlink_port;
	}
	return 0;

unlock:
	devl_dev_unlock(devlink, dev_lock);
	devlink_put(devlink);
	return err;
}

int devlink_nl_pre_doit(const struct genl_split_ops *ops,
			struct sk_buff *skb, struct genl_info *info)
{
	return __devlink_nl_pre_doit(skb, info, 0);
}

int devlink_nl_pre_doit_port(const struct genl_split_ops *ops,
			     struct sk_buff *skb, struct genl_info *info)
{
	return __devlink_nl_pre_doit(skb, info, DEVLINK_NL_FLAG_NEED_PORT);
}

int devlink_nl_pre_doit_dev_lock(const struct genl_split_ops *ops,
				 struct sk_buff *skb, struct genl_info *info)
{
	return __devlink_nl_pre_doit(skb, info, DEVLINK_NL_FLAG_NEED_DEV_LOCK);
}

int devlink_nl_pre_doit_port_optional(const struct genl_split_ops *ops,
				      struct sk_buff *skb,
				      struct genl_info *info)
{
	return __devlink_nl_pre_doit(skb, info, DEVLINK_NL_FLAG_NEED_DEVLINK_OR_PORT);
}

static void __devlink_nl_post_doit(struct sk_buff *skb, struct genl_info *info,
				   u8 flags)
{
	bool dev_lock = flags & DEVLINK_NL_FLAG_NEED_DEV_LOCK;
	struct devlink *devlink;

	devlink = info->user_ptr[0];
	devl_dev_unlock(devlink, dev_lock);
	devlink_put(devlink);
}

void devlink_nl_post_doit(const struct genl_split_ops *ops,
			  struct sk_buff *skb, struct genl_info *info)
{
	__devlink_nl_post_doit(skb, info, 0);
}

<<<<<<< HEAD
=======
void
devlink_nl_post_doit_dev_lock(const struct genl_split_ops *ops,
			      struct sk_buff *skb, struct genl_info *info)
{
	__devlink_nl_post_doit(skb, info, DEVLINK_NL_FLAG_NEED_DEV_LOCK);
}

>>>>>>> 03a22b59
static int devlink_nl_inst_single_dumpit(struct sk_buff *msg,
					 struct netlink_callback *cb, int flags,
					 devlink_nl_dump_one_func_t *dump_one,
					 struct nlattr **attrs)
{
	struct devlink *devlink;
	int err;

	devlink = devlink_get_from_attrs_lock(sock_net(msg->sk), attrs, false);
	if (IS_ERR(devlink))
		return PTR_ERR(devlink);
	err = dump_one(msg, devlink, cb, flags | NLM_F_DUMP_FILTERED);

	devl_unlock(devlink);
	devlink_put(devlink);

	if (err != -EMSGSIZE)
		return err;
	return msg->len;
}

static int devlink_nl_inst_iter_dumpit(struct sk_buff *msg,
				       struct netlink_callback *cb, int flags,
				       devlink_nl_dump_one_func_t *dump_one)
{
	struct devlink_nl_dump_state *state = devlink_dump_state(cb);
	struct devlink *devlink;
	int err = 0;

	while ((devlink = devlinks_xa_find_get(sock_net(msg->sk),
					       &state->instance))) {
		devl_lock(devlink);

		if (devl_is_registered(devlink))
			err = dump_one(msg, devlink, cb, flags);
		else
			err = 0;

		devl_unlock(devlink);
		devlink_put(devlink);

		if (err)
			break;

		state->instance++;

		/* restart sub-object walk for the next instance */
		state->idx = 0;
	}

	if (err != -EMSGSIZE)
		return err;
	return msg->len;
}

int devlink_nl_dumpit(struct sk_buff *msg, struct netlink_callback *cb,
		      devlink_nl_dump_one_func_t *dump_one)
{
	const struct genl_info *info = genl_info_dump(cb);
	struct nlattr **attrs = info->attrs;
	int flags = NLM_F_MULTI;

	if (attrs &&
	    (attrs[DEVLINK_ATTR_BUS_NAME] || attrs[DEVLINK_ATTR_DEV_NAME]))
		return devlink_nl_inst_single_dumpit(msg, cb, flags, dump_one,
						     attrs);
	else
		return devlink_nl_inst_iter_dumpit(msg, cb, flags, dump_one);
}

struct genl_family devlink_nl_family __ro_after_init = {
	.name		= DEVLINK_GENL_NAME,
	.version	= DEVLINK_GENL_VERSION,
	.netnsok	= true,
	.parallel_ops	= true,
	.module		= THIS_MODULE,
	.split_ops	= devlink_nl_ops,
	.n_split_ops	= ARRAY_SIZE(devlink_nl_ops),
	.resv_start_op	= DEVLINK_CMD_SELFTESTS_RUN + 1,
	.mcgrps		= devlink_nl_mcgrps,
	.n_mcgrps	= ARRAY_SIZE(devlink_nl_mcgrps),
	.sock_priv_size		= sizeof(struct devlink_nl_sock_priv),
	.sock_priv_init		= devlink_nl_sock_priv_init,
	.sock_priv_destroy	= devlink_nl_sock_priv_destroy,
};<|MERGE_RESOLUTION|>--- conflicted
+++ resolved
@@ -282,8 +282,6 @@
 	__devlink_nl_post_doit(skb, info, 0);
 }
 
-<<<<<<< HEAD
-=======
 void
 devlink_nl_post_doit_dev_lock(const struct genl_split_ops *ops,
 			      struct sk_buff *skb, struct genl_info *info)
@@ -291,7 +289,6 @@
 	__devlink_nl_post_doit(skb, info, DEVLINK_NL_FLAG_NEED_DEV_LOCK);
 }
 
->>>>>>> 03a22b59
 static int devlink_nl_inst_single_dumpit(struct sk_buff *msg,
 					 struct netlink_callback *cb, int flags,
 					 devlink_nl_dump_one_func_t *dump_one,
