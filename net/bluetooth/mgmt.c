--- conflicted
+++ resolved
@@ -1461,21 +1461,12 @@
 static void cmd_complete_rsp(struct mgmt_pending_cmd *cmd, void *data)
 {
 	struct cmd_lookup *match = data;
-<<<<<<< HEAD
 
 	/* dequeue cmd_sync entries using cmd as data as that is about to be
 	 * removed/freed.
 	 */
 	hci_cmd_sync_dequeue(match->hdev, NULL, cmd, NULL);
 
-=======
-
-	/* dequeue cmd_sync entries using cmd as data as that is about to be
-	 * removed/freed.
-	 */
-	hci_cmd_sync_dequeue(match->hdev, NULL, cmd, NULL);
-
->>>>>>> a6ad5510
 	if (cmd->cmd_complete) {
 		cmd->cmd_complete(cmd, match->mgmt_status);
 		mgmt_pending_remove(cmd);
