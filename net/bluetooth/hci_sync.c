--- conflicted
+++ resolved
@@ -635,17 +635,6 @@
 	INIT_DELAYED_WORK(&hdev->le_scan_disable, le_scan_disable);
 	INIT_DELAYED_WORK(&hdev->adv_instance_expire, adv_timeout_expire);
 	INIT_DELAYED_WORK(&hdev->interleave_scan, interleave_scan_work);
-}
-
-static void _hci_cmd_sync_cancel_entry(struct hci_dev *hdev,
-				       struct hci_cmd_sync_work_entry *entry,
-				       int err)
-{
-	if (entry->destroy)
-		entry->destroy(hdev, entry->data, err);
-
-	list_del(&entry->list);
-	kfree(entry);
 }
 
 static void _hci_cmd_sync_cancel_entry(struct hci_dev *hdev,
@@ -6875,8 +6864,6 @@
 	}
 
 	return -ENOENT;
-<<<<<<< HEAD
-=======
 }
 
 int hci_le_conn_update_sync(struct hci_dev *hdev, struct hci_conn *conn,
@@ -6895,5 +6882,4 @@
 
 	return __hci_cmd_sync_status(hdev, HCI_OP_LE_CONN_UPDATE,
 				     sizeof(cp), &cp, HCI_CMD_TIMEOUT);
->>>>>>> a6ad5510
 }