--- conflicted
+++ resolved
@@ -2079,11 +2079,7 @@
 
 static int create_pa_sync(struct hci_dev *hdev, void *data)
 {
-<<<<<<< HEAD
-	struct hci_cp_le_pa_create_sync *cp = NULL;
-=======
 	struct hci_cp_le_pa_create_sync cp = {0};
->>>>>>> 4e3ac415
 	struct hci_conn *conn;
 	int err = 0;
 
@@ -2106,32 +2102,6 @@
 	list_for_each_entry_rcu(conn, &hdev->conn_hash.list, list) {
 		if (test_bit(HCI_CONN_CREATE_PA_SYNC, &conn->flags))
 			goto unlock;
-<<<<<<< HEAD
-	}
-
-	list_for_each_entry_rcu(conn, &hdev->conn_hash.list, list) {
-		if (hci_conn_check_create_pa_sync(conn)) {
-			struct bt_iso_qos *qos = &conn->iso_qos;
-
-			cp = kzalloc(sizeof(*cp), GFP_KERNEL);
-			if (!cp) {
-				err = -ENOMEM;
-				goto unlock;
-			}
-
-			cp->options = qos->bcast.options;
-			cp->sid = conn->sid;
-			cp->addr_type = conn->dst_type;
-			bacpy(&cp->addr, &conn->dst);
-			cp->skip = cpu_to_le16(qos->bcast.skip);
-			cp->sync_timeout = cpu_to_le16(qos->bcast.sync_timeout);
-			cp->sync_cte_type = qos->bcast.sync_cte_type;
-
-			break;
-		}
-	}
-
-=======
 	}
 
 	list_for_each_entry_rcu(conn, &hdev->conn_hash.list, list) {
@@ -2150,34 +2120,20 @@
 		}
 	}
 
->>>>>>> 4e3ac415
 unlock:
 	rcu_read_unlock();
 
 	hci_dev_unlock(hdev);
 
-<<<<<<< HEAD
-	if (cp) {
-=======
 	if (bacmp(&cp.addr, BDADDR_ANY)) {
->>>>>>> 4e3ac415
 		hci_dev_set_flag(hdev, HCI_PA_SYNC);
 		set_bit(HCI_CONN_CREATE_PA_SYNC, &conn->flags);
 
 		err = __hci_cmd_sync_status(hdev, HCI_OP_LE_PA_CREATE_SYNC,
-<<<<<<< HEAD
-					    sizeof(*cp), cp, HCI_CMD_TIMEOUT);
-		if (!err)
-			err = hci_update_passive_scan_sync(hdev);
-
-		kfree(cp);
-
-=======
 					    sizeof(cp), &cp, HCI_CMD_TIMEOUT);
 		if (!err)
 			err = hci_update_passive_scan_sync(hdev);
 
->>>>>>> 4e3ac415
 		if (err) {
 			hci_dev_clear_flag(hdev, HCI_PA_SYNC);
 			clear_bit(HCI_CONN_CREATE_PA_SYNC, &conn->flags);
