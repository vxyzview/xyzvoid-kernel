/*
   BlueZ - Bluetooth protocol stack for Linux
   Copyright (C) 2000-2001 Qualcomm Incorporated
   Copyright (C) 2011 ProFUSION Embedded Systems

   Written 2000,2001 by Maxim Krasnyansky <maxk@qualcomm.com>

   This program is free software; you can redistribute it and/or modify
   it under the terms of the GNU General Public License version 2 as
   published by the Free Software Foundation;

   THE SOFTWARE IS PROVIDED "AS IS", WITHOUT WARRANTY OF ANY KIND, EXPRESS
   OR IMPLIED, INCLUDING BUT NOT LIMITED TO THE WARRANTIES OF MERCHANTABILITY,
   FITNESS FOR A PARTICULAR PURPOSE AND NONINFRINGEMENT OF THIRD PARTY RIGHTS.
   IN NO EVENT SHALL THE COPYRIGHT HOLDER(S) AND AUTHOR(S) BE LIABLE FOR ANY
   CLAIM, OR ANY SPECIAL INDIRECT OR CONSEQUENTIAL DAMAGES, OR ANY DAMAGES
   WHATSOEVER RESULTING FROM LOSS OF USE, DATA OR PROFITS, WHETHER IN AN
   ACTION OF CONTRACT, NEGLIGENCE OR OTHER TORTIOUS ACTION, ARISING OUT OF
   OR IN CONNECTION WITH THE USE OR PERFORMANCE OF THIS SOFTWARE.

   ALL LIABILITY, INCLUDING LIABILITY FOR INFRINGEMENT OF ANY PATENTS,
   COPYRIGHTS, TRADEMARKS OR OTHER RIGHTS, RELATING TO USE OF THIS
   SOFTWARE IS DISCLAIMED.
*/

/* Bluetooth HCI core. */

#include <linux/export.h>
#include <linux/rfkill.h>
#include <linux/debugfs.h>
#include <linux/crypto.h>
#include <linux/kcov.h>
#include <linux/property.h>
#include <linux/suspend.h>
#include <linux/wait.h>
#include <asm/unaligned.h>

#include <net/bluetooth/bluetooth.h>
#include <net/bluetooth/hci_core.h>
#include <net/bluetooth/l2cap.h>
#include <net/bluetooth/mgmt.h>

#include "hci_request.h"
#include "hci_debugfs.h"
#include "smp.h"
#include "leds.h"
#include "msft.h"
#include "aosp.h"
#include "hci_codec.h"

static void hci_rx_work(struct work_struct *work);
static void hci_cmd_work(struct work_struct *work);
static void hci_tx_work(struct work_struct *work);

/* HCI device list */
LIST_HEAD(hci_dev_list);
DEFINE_RWLOCK(hci_dev_list_lock);

/* HCI callback list */
LIST_HEAD(hci_cb_list);
DEFINE_MUTEX(hci_cb_list_lock);

/* HCI ID Numbering */
static DEFINE_IDA(hci_index_ida);

static int hci_scan_req(struct hci_request *req, unsigned long opt)
{
	__u8 scan = opt;

	BT_DBG("%s %x", req->hdev->name, scan);

	/* Inquiry and Page scans */
	hci_req_add(req, HCI_OP_WRITE_SCAN_ENABLE, 1, &scan);
	return 0;
}

static int hci_auth_req(struct hci_request *req, unsigned long opt)
{
	__u8 auth = opt;

	BT_DBG("%s %x", req->hdev->name, auth);

	/* Authentication */
	hci_req_add(req, HCI_OP_WRITE_AUTH_ENABLE, 1, &auth);
	return 0;
}

static int hci_encrypt_req(struct hci_request *req, unsigned long opt)
{
	__u8 encrypt = opt;

	BT_DBG("%s %x", req->hdev->name, encrypt);

	/* Encryption */
	hci_req_add(req, HCI_OP_WRITE_ENCRYPT_MODE, 1, &encrypt);
	return 0;
}

static int hci_linkpol_req(struct hci_request *req, unsigned long opt)
{
	__le16 policy = cpu_to_le16(opt);

	BT_DBG("%s %x", req->hdev->name, policy);

	/* Default link policy */
	hci_req_add(req, HCI_OP_WRITE_DEF_LINK_POLICY, 2, &policy);
	return 0;
}

/* Get HCI device by index.
 * Device is held on return. */
struct hci_dev *hci_dev_get(int index)
{
	struct hci_dev *hdev = NULL, *d;

	BT_DBG("%d", index);

	if (index < 0)
		return NULL;

	read_lock(&hci_dev_list_lock);
	list_for_each_entry(d, &hci_dev_list, list) {
		if (d->id == index) {
			hdev = hci_dev_hold(d);
			break;
		}
	}
	read_unlock(&hci_dev_list_lock);
	return hdev;
}

/* ---- Inquiry support ---- */

bool hci_discovery_active(struct hci_dev *hdev)
{
	struct discovery_state *discov = &hdev->discovery;

	switch (discov->state) {
	case DISCOVERY_FINDING:
	case DISCOVERY_RESOLVING:
		return true;

	default:
		return false;
	}
}

void hci_discovery_set_state(struct hci_dev *hdev, int state)
{
	int old_state = hdev->discovery.state;

	BT_DBG("%s state %u -> %u", hdev->name, hdev->discovery.state, state);

	if (old_state == state)
		return;

	hdev->discovery.state = state;

	switch (state) {
	case DISCOVERY_STOPPED:
		hci_update_passive_scan(hdev);

		if (old_state != DISCOVERY_STARTING)
			mgmt_discovering(hdev, 0);
		break;
	case DISCOVERY_STARTING:
		break;
	case DISCOVERY_FINDING:
		mgmt_discovering(hdev, 1);
		break;
	case DISCOVERY_RESOLVING:
		break;
	case DISCOVERY_STOPPING:
		break;
	}
}

void hci_inquiry_cache_flush(struct hci_dev *hdev)
{
	struct discovery_state *cache = &hdev->discovery;
	struct inquiry_entry *p, *n;

	list_for_each_entry_safe(p, n, &cache->all, all) {
		list_del(&p->all);
		kfree(p);
	}

	INIT_LIST_HEAD(&cache->unknown);
	INIT_LIST_HEAD(&cache->resolve);
}

struct inquiry_entry *hci_inquiry_cache_lookup(struct hci_dev *hdev,
					       bdaddr_t *bdaddr)
{
	struct discovery_state *cache = &hdev->discovery;
	struct inquiry_entry *e;

	BT_DBG("cache %p, %pMR", cache, bdaddr);

	list_for_each_entry(e, &cache->all, all) {
		if (!bacmp(&e->data.bdaddr, bdaddr))
			return e;
	}

	return NULL;
}

struct inquiry_entry *hci_inquiry_cache_lookup_unknown(struct hci_dev *hdev,
						       bdaddr_t *bdaddr)
{
	struct discovery_state *cache = &hdev->discovery;
	struct inquiry_entry *e;

	BT_DBG("cache %p, %pMR", cache, bdaddr);

	list_for_each_entry(e, &cache->unknown, list) {
		if (!bacmp(&e->data.bdaddr, bdaddr))
			return e;
	}

	return NULL;
}

struct inquiry_entry *hci_inquiry_cache_lookup_resolve(struct hci_dev *hdev,
						       bdaddr_t *bdaddr,
						       int state)
{
	struct discovery_state *cache = &hdev->discovery;
	struct inquiry_entry *e;

	BT_DBG("cache %p bdaddr %pMR state %d", cache, bdaddr, state);

	list_for_each_entry(e, &cache->resolve, list) {
		if (!bacmp(bdaddr, BDADDR_ANY) && e->name_state == state)
			return e;
		if (!bacmp(&e->data.bdaddr, bdaddr))
			return e;
	}

	return NULL;
}

void hci_inquiry_cache_update_resolve(struct hci_dev *hdev,
				      struct inquiry_entry *ie)
{
	struct discovery_state *cache = &hdev->discovery;
	struct list_head *pos = &cache->resolve;
	struct inquiry_entry *p;

	list_del(&ie->list);

	list_for_each_entry(p, &cache->resolve, list) {
		if (p->name_state != NAME_PENDING &&
		    abs(p->data.rssi) >= abs(ie->data.rssi))
			break;
		pos = &p->list;
	}

	list_add(&ie->list, pos);
}

u32 hci_inquiry_cache_update(struct hci_dev *hdev, struct inquiry_data *data,
			     bool name_known)
{
	struct discovery_state *cache = &hdev->discovery;
	struct inquiry_entry *ie;
	u32 flags = 0;

	BT_DBG("cache %p, %pMR", cache, &data->bdaddr);

	hci_remove_remote_oob_data(hdev, &data->bdaddr, BDADDR_BREDR);

	if (!data->ssp_mode)
		flags |= MGMT_DEV_FOUND_LEGACY_PAIRING;

	ie = hci_inquiry_cache_lookup(hdev, &data->bdaddr);
	if (ie) {
		if (!ie->data.ssp_mode)
			flags |= MGMT_DEV_FOUND_LEGACY_PAIRING;

		if (ie->name_state == NAME_NEEDED &&
		    data->rssi != ie->data.rssi) {
			ie->data.rssi = data->rssi;
			hci_inquiry_cache_update_resolve(hdev, ie);
		}

		goto update;
	}

	/* Entry not in the cache. Add new one. */
	ie = kzalloc(sizeof(*ie), GFP_KERNEL);
	if (!ie) {
		flags |= MGMT_DEV_FOUND_CONFIRM_NAME;
		goto done;
	}

	list_add(&ie->all, &cache->all);

	if (name_known) {
		ie->name_state = NAME_KNOWN;
	} else {
		ie->name_state = NAME_NOT_KNOWN;
		list_add(&ie->list, &cache->unknown);
	}

update:
	if (name_known && ie->name_state != NAME_KNOWN &&
	    ie->name_state != NAME_PENDING) {
		ie->name_state = NAME_KNOWN;
		list_del(&ie->list);
	}

	memcpy(&ie->data, data, sizeof(*data));
	ie->timestamp = jiffies;
	cache->timestamp = jiffies;

	if (ie->name_state == NAME_NOT_KNOWN)
		flags |= MGMT_DEV_FOUND_CONFIRM_NAME;

done:
	return flags;
}

static int inquiry_cache_dump(struct hci_dev *hdev, int num, __u8 *buf)
{
	struct discovery_state *cache = &hdev->discovery;
	struct inquiry_info *info = (struct inquiry_info *) buf;
	struct inquiry_entry *e;
	int copied = 0;

	list_for_each_entry(e, &cache->all, all) {
		struct inquiry_data *data = &e->data;

		if (copied >= num)
			break;

		bacpy(&info->bdaddr, &data->bdaddr);
		info->pscan_rep_mode	= data->pscan_rep_mode;
		info->pscan_period_mode	= data->pscan_period_mode;
		info->pscan_mode	= data->pscan_mode;
		memcpy(info->dev_class, data->dev_class, 3);
		info->clock_offset	= data->clock_offset;

		info++;
		copied++;
	}

	BT_DBG("cache %p, copied %d", cache, copied);
	return copied;
}

static int hci_inq_req(struct hci_request *req, unsigned long opt)
{
	struct hci_inquiry_req *ir = (struct hci_inquiry_req *) opt;
	struct hci_dev *hdev = req->hdev;
	struct hci_cp_inquiry cp;

	BT_DBG("%s", hdev->name);

	if (test_bit(HCI_INQUIRY, &hdev->flags))
		return 0;

	/* Start Inquiry */
	memcpy(&cp.lap, &ir->lap, 3);
	cp.length  = ir->length;
	cp.num_rsp = ir->num_rsp;
	hci_req_add(req, HCI_OP_INQUIRY, sizeof(cp), &cp);

	return 0;
}

int hci_inquiry(void __user *arg)
{
	__u8 __user *ptr = arg;
	struct hci_inquiry_req ir;
	struct hci_dev *hdev;
	int err = 0, do_inquiry = 0, max_rsp;
	long timeo;
	__u8 *buf;

	if (copy_from_user(&ir, ptr, sizeof(ir)))
		return -EFAULT;

	hdev = hci_dev_get(ir.dev_id);
	if (!hdev)
		return -ENODEV;

	if (hci_dev_test_flag(hdev, HCI_USER_CHANNEL)) {
		err = -EBUSY;
		goto done;
	}

	if (hci_dev_test_flag(hdev, HCI_UNCONFIGURED)) {
		err = -EOPNOTSUPP;
		goto done;
	}

	if (!hci_dev_test_flag(hdev, HCI_BREDR_ENABLED)) {
		err = -EOPNOTSUPP;
		goto done;
	}

	/* Restrict maximum inquiry length to 60 seconds */
	if (ir.length > 60) {
		err = -EINVAL;
		goto done;
	}

	hci_dev_lock(hdev);
	if (inquiry_cache_age(hdev) > INQUIRY_CACHE_AGE_MAX ||
	    inquiry_cache_empty(hdev) || ir.flags & IREQ_CACHE_FLUSH) {
		hci_inquiry_cache_flush(hdev);
		do_inquiry = 1;
	}
	hci_dev_unlock(hdev);

	timeo = ir.length * msecs_to_jiffies(2000);

	if (do_inquiry) {
		err = hci_req_sync(hdev, hci_inq_req, (unsigned long) &ir,
				   timeo, NULL);
		if (err < 0)
			goto done;

		/* Wait until Inquiry procedure finishes (HCI_INQUIRY flag is
		 * cleared). If it is interrupted by a signal, return -EINTR.
		 */
		if (wait_on_bit(&hdev->flags, HCI_INQUIRY,
				TASK_INTERRUPTIBLE)) {
			err = -EINTR;
			goto done;
		}
	}

	/* for unlimited number of responses we will use buffer with
	 * 255 entries
	 */
	max_rsp = (ir.num_rsp == 0) ? 255 : ir.num_rsp;

	/* cache_dump can't sleep. Therefore we allocate temp buffer and then
	 * copy it to the user space.
	 */
	buf = kmalloc_array(max_rsp, sizeof(struct inquiry_info), GFP_KERNEL);
	if (!buf) {
		err = -ENOMEM;
		goto done;
	}

	hci_dev_lock(hdev);
	ir.num_rsp = inquiry_cache_dump(hdev, max_rsp, buf);
	hci_dev_unlock(hdev);

	BT_DBG("num_rsp %d", ir.num_rsp);

	if (!copy_to_user(ptr, &ir, sizeof(ir))) {
		ptr += sizeof(ir);
		if (copy_to_user(ptr, buf, sizeof(struct inquiry_info) *
				 ir.num_rsp))
			err = -EFAULT;
	} else
		err = -EFAULT;

	kfree(buf);

done:
	hci_dev_put(hdev);
	return err;
}

static int hci_dev_do_open(struct hci_dev *hdev)
{
	int ret = 0;

	BT_DBG("%s %p", hdev->name, hdev);

	hci_req_sync_lock(hdev);

	ret = hci_dev_open_sync(hdev);

	hci_req_sync_unlock(hdev);
	return ret;
}

/* ---- HCI ioctl helpers ---- */

int hci_dev_open(__u16 dev)
{
	struct hci_dev *hdev;
	int err;

	hdev = hci_dev_get(dev);
	if (!hdev)
		return -ENODEV;

	/* Devices that are marked as unconfigured can only be powered
	 * up as user channel. Trying to bring them up as normal devices
	 * will result into a failure. Only user channel operation is
	 * possible.
	 *
	 * When this function is called for a user channel, the flag
	 * HCI_USER_CHANNEL will be set first before attempting to
	 * open the device.
	 */
	if (hci_dev_test_flag(hdev, HCI_UNCONFIGURED) &&
	    !hci_dev_test_flag(hdev, HCI_USER_CHANNEL)) {
		err = -EOPNOTSUPP;
		goto done;
	}

	/* We need to ensure that no other power on/off work is pending
	 * before proceeding to call hci_dev_do_open. This is
	 * particularly important if the setup procedure has not yet
	 * completed.
	 */
	if (hci_dev_test_and_clear_flag(hdev, HCI_AUTO_OFF))
		cancel_delayed_work(&hdev->power_off);

	/* After this call it is guaranteed that the setup procedure
	 * has finished. This means that error conditions like RFKILL
	 * or no valid public or static random address apply.
	 */
	flush_workqueue(hdev->req_workqueue);

	/* For controllers not using the management interface and that
	 * are brought up using legacy ioctl, set the HCI_BONDABLE bit
	 * so that pairing works for them. Once the management interface
	 * is in use this bit will be cleared again and userspace has
	 * to explicitly enable it.
	 */
	if (!hci_dev_test_flag(hdev, HCI_USER_CHANNEL) &&
	    !hci_dev_test_flag(hdev, HCI_MGMT))
		hci_dev_set_flag(hdev, HCI_BONDABLE);

	err = hci_dev_do_open(hdev);

done:
	hci_dev_put(hdev);
	return err;
}

int hci_dev_do_close(struct hci_dev *hdev)
{
	int err;

	BT_DBG("%s %p", hdev->name, hdev);

	hci_req_sync_lock(hdev);

	err = hci_dev_close_sync(hdev);

	hci_req_sync_unlock(hdev);

	return err;
}

int hci_dev_close(__u16 dev)
{
	struct hci_dev *hdev;
	int err;

	hdev = hci_dev_get(dev);
	if (!hdev)
		return -ENODEV;

	if (hci_dev_test_flag(hdev, HCI_USER_CHANNEL)) {
		err = -EBUSY;
		goto done;
	}

	cancel_work_sync(&hdev->power_on);
	if (hci_dev_test_and_clear_flag(hdev, HCI_AUTO_OFF))
		cancel_delayed_work(&hdev->power_off);

	err = hci_dev_do_close(hdev);

done:
	hci_dev_put(hdev);
	return err;
}

static int hci_dev_do_reset(struct hci_dev *hdev)
{
	int ret;

	BT_DBG("%s %p", hdev->name, hdev);

	hci_req_sync_lock(hdev);

	/* Drop queues */
	skb_queue_purge(&hdev->rx_q);
	skb_queue_purge(&hdev->cmd_q);

	/* Cancel these to avoid queueing non-chained pending work */
	hci_dev_set_flag(hdev, HCI_CMD_DRAIN_WORKQUEUE);
	/* Wait for
	 *
	 *    if (!hci_dev_test_flag(hdev, HCI_CMD_DRAIN_WORKQUEUE))
	 *        queue_delayed_work(&hdev->{cmd,ncmd}_timer)
	 *
	 * inside RCU section to see the flag or complete scheduling.
	 */
	synchronize_rcu();
	/* Explicitly cancel works in case scheduled after setting the flag. */
	cancel_delayed_work(&hdev->cmd_timer);
	cancel_delayed_work(&hdev->ncmd_timer);

	/* Avoid potential lockdep warnings from the *_flush() calls by
	 * ensuring the workqueue is empty up front.
	 */
	drain_workqueue(hdev->workqueue);

	hci_dev_lock(hdev);
	hci_inquiry_cache_flush(hdev);
	hci_conn_hash_flush(hdev);
	hci_dev_unlock(hdev);

	if (hdev->flush)
		hdev->flush(hdev);

	hci_dev_clear_flag(hdev, HCI_CMD_DRAIN_WORKQUEUE);

	atomic_set(&hdev->cmd_cnt, 1);
	hdev->acl_cnt = 0;
	hdev->sco_cnt = 0;
	hdev->le_cnt = 0;
	hdev->iso_cnt = 0;

	ret = hci_reset_sync(hdev);

	hci_req_sync_unlock(hdev);
	return ret;
}

int hci_dev_reset(__u16 dev)
{
	struct hci_dev *hdev;
	int err;

	hdev = hci_dev_get(dev);
	if (!hdev)
		return -ENODEV;

	if (!test_bit(HCI_UP, &hdev->flags)) {
		err = -ENETDOWN;
		goto done;
	}

	if (hci_dev_test_flag(hdev, HCI_USER_CHANNEL)) {
		err = -EBUSY;
		goto done;
	}

	if (hci_dev_test_flag(hdev, HCI_UNCONFIGURED)) {
		err = -EOPNOTSUPP;
		goto done;
	}

	err = hci_dev_do_reset(hdev);

done:
	hci_dev_put(hdev);
	return err;
}

int hci_dev_reset_stat(__u16 dev)
{
	struct hci_dev *hdev;
	int ret = 0;

	hdev = hci_dev_get(dev);
	if (!hdev)
		return -ENODEV;

	if (hci_dev_test_flag(hdev, HCI_USER_CHANNEL)) {
		ret = -EBUSY;
		goto done;
	}

	if (hci_dev_test_flag(hdev, HCI_UNCONFIGURED)) {
		ret = -EOPNOTSUPP;
		goto done;
	}

	memset(&hdev->stat, 0, sizeof(struct hci_dev_stats));

done:
	hci_dev_put(hdev);
	return ret;
}

static void hci_update_passive_scan_state(struct hci_dev *hdev, u8 scan)
{
	bool conn_changed, discov_changed;

	BT_DBG("%s scan 0x%02x", hdev->name, scan);

	if ((scan & SCAN_PAGE))
		conn_changed = !hci_dev_test_and_set_flag(hdev,
							  HCI_CONNECTABLE);
	else
		conn_changed = hci_dev_test_and_clear_flag(hdev,
							   HCI_CONNECTABLE);

	if ((scan & SCAN_INQUIRY)) {
		discov_changed = !hci_dev_test_and_set_flag(hdev,
							    HCI_DISCOVERABLE);
	} else {
		hci_dev_clear_flag(hdev, HCI_LIMITED_DISCOVERABLE);
		discov_changed = hci_dev_test_and_clear_flag(hdev,
							     HCI_DISCOVERABLE);
	}

	if (!hci_dev_test_flag(hdev, HCI_MGMT))
		return;

	if (conn_changed || discov_changed) {
		/* In case this was disabled through mgmt */
		hci_dev_set_flag(hdev, HCI_BREDR_ENABLED);

		if (hci_dev_test_flag(hdev, HCI_LE_ENABLED))
			hci_update_adv_data(hdev, hdev->cur_adv_instance);

		mgmt_new_settings(hdev);
	}
}

int hci_dev_cmd(unsigned int cmd, void __user *arg)
{
	struct hci_dev *hdev;
	struct hci_dev_req dr;
	int err = 0;

	if (copy_from_user(&dr, arg, sizeof(dr)))
		return -EFAULT;

	hdev = hci_dev_get(dr.dev_id);
	if (!hdev)
		return -ENODEV;

	if (hci_dev_test_flag(hdev, HCI_USER_CHANNEL)) {
		err = -EBUSY;
		goto done;
	}

	if (hci_dev_test_flag(hdev, HCI_UNCONFIGURED)) {
		err = -EOPNOTSUPP;
		goto done;
	}

	if (!hci_dev_test_flag(hdev, HCI_BREDR_ENABLED)) {
		err = -EOPNOTSUPP;
		goto done;
	}

	switch (cmd) {
	case HCISETAUTH:
		err = hci_req_sync(hdev, hci_auth_req, dr.dev_opt,
				   HCI_INIT_TIMEOUT, NULL);
		break;

	case HCISETENCRYPT:
		if (!lmp_encrypt_capable(hdev)) {
			err = -EOPNOTSUPP;
			break;
		}

		if (!test_bit(HCI_AUTH, &hdev->flags)) {
			/* Auth must be enabled first */
			err = hci_req_sync(hdev, hci_auth_req, dr.dev_opt,
					   HCI_INIT_TIMEOUT, NULL);
			if (err)
				break;
		}

		err = hci_req_sync(hdev, hci_encrypt_req, dr.dev_opt,
				   HCI_INIT_TIMEOUT, NULL);
		break;

	case HCISETSCAN:
		err = hci_req_sync(hdev, hci_scan_req, dr.dev_opt,
				   HCI_INIT_TIMEOUT, NULL);

		/* Ensure that the connectable and discoverable states
		 * get correctly modified as this was a non-mgmt change.
		 */
		if (!err)
			hci_update_passive_scan_state(hdev, dr.dev_opt);
		break;

	case HCISETLINKPOL:
		err = hci_req_sync(hdev, hci_linkpol_req, dr.dev_opt,
				   HCI_INIT_TIMEOUT, NULL);
		break;

	case HCISETLINKMODE:
		hdev->link_mode = ((__u16) dr.dev_opt) &
					(HCI_LM_MASTER | HCI_LM_ACCEPT);
		break;

	case HCISETPTYPE:
		if (hdev->pkt_type == (__u16) dr.dev_opt)
			break;

		hdev->pkt_type = (__u16) dr.dev_opt;
		mgmt_phy_configuration_changed(hdev, NULL);
		break;

	case HCISETACLMTU:
		hdev->acl_mtu  = *((__u16 *) &dr.dev_opt + 1);
		hdev->acl_pkts = *((__u16 *) &dr.dev_opt + 0);
		break;

	case HCISETSCOMTU:
		hdev->sco_mtu  = *((__u16 *) &dr.dev_opt + 1);
		hdev->sco_pkts = *((__u16 *) &dr.dev_opt + 0);
		break;

	default:
		err = -EINVAL;
		break;
	}

done:
	hci_dev_put(hdev);
	return err;
}

int hci_get_dev_list(void __user *arg)
{
	struct hci_dev *hdev;
	struct hci_dev_list_req *dl;
	struct hci_dev_req *dr;
	int n = 0, size, err;
	__u16 dev_num;

	if (get_user(dev_num, (__u16 __user *) arg))
		return -EFAULT;

	if (!dev_num || dev_num > (PAGE_SIZE * 2) / sizeof(*dr))
		return -EINVAL;

	size = sizeof(*dl) + dev_num * sizeof(*dr);

	dl = kzalloc(size, GFP_KERNEL);
	if (!dl)
		return -ENOMEM;

	dr = dl->dev_req;

	read_lock(&hci_dev_list_lock);
	list_for_each_entry(hdev, &hci_dev_list, list) {
		unsigned long flags = hdev->flags;

		/* When the auto-off is configured it means the transport
		 * is running, but in that case still indicate that the
		 * device is actually down.
		 */
		if (hci_dev_test_flag(hdev, HCI_AUTO_OFF))
			flags &= ~BIT(HCI_UP);

		(dr + n)->dev_id  = hdev->id;
		(dr + n)->dev_opt = flags;

		if (++n >= dev_num)
			break;
	}
	read_unlock(&hci_dev_list_lock);

	dl->dev_num = n;
	size = sizeof(*dl) + n * sizeof(*dr);

	err = copy_to_user(arg, dl, size);
	kfree(dl);

	return err ? -EFAULT : 0;
}

int hci_get_dev_info(void __user *arg)
{
	struct hci_dev *hdev;
	struct hci_dev_info di;
	unsigned long flags;
	int err = 0;

	if (copy_from_user(&di, arg, sizeof(di)))
		return -EFAULT;

	hdev = hci_dev_get(di.dev_id);
	if (!hdev)
		return -ENODEV;

	/* When the auto-off is configured it means the transport
	 * is running, but in that case still indicate that the
	 * device is actually down.
	 */
	if (hci_dev_test_flag(hdev, HCI_AUTO_OFF))
		flags = hdev->flags & ~BIT(HCI_UP);
	else
		flags = hdev->flags;

	strscpy(di.name, hdev->name, sizeof(di.name));
	di.bdaddr   = hdev->bdaddr;
	di.type     = (hdev->bus & 0x0f);
	di.flags    = flags;
	di.pkt_type = hdev->pkt_type;
	if (lmp_bredr_capable(hdev)) {
		di.acl_mtu  = hdev->acl_mtu;
		di.acl_pkts = hdev->acl_pkts;
		di.sco_mtu  = hdev->sco_mtu;
		di.sco_pkts = hdev->sco_pkts;
	} else {
		di.acl_mtu  = hdev->le_mtu;
		di.acl_pkts = hdev->le_pkts;
		di.sco_mtu  = 0;
		di.sco_pkts = 0;
	}
	di.link_policy = hdev->link_policy;
	di.link_mode   = hdev->link_mode;

	memcpy(&di.stat, &hdev->stat, sizeof(di.stat));
	memcpy(&di.features, &hdev->features, sizeof(di.features));

	if (copy_to_user(arg, &di, sizeof(di)))
		err = -EFAULT;

	hci_dev_put(hdev);

	return err;
}

/* ---- Interface to HCI drivers ---- */

static int hci_dev_do_poweroff(struct hci_dev *hdev)
{
	int err;

	BT_DBG("%s %p", hdev->name, hdev);

	hci_req_sync_lock(hdev);

	err = hci_set_powered_sync(hdev, false);

	hci_req_sync_unlock(hdev);

	return err;
}

static int hci_rfkill_set_block(void *data, bool blocked)
{
	struct hci_dev *hdev = data;
	int err;

	BT_DBG("%p name %s blocked %d", hdev, hdev->name, blocked);

	if (hci_dev_test_flag(hdev, HCI_USER_CHANNEL))
		return -EBUSY;

	if (blocked == hci_dev_test_flag(hdev, HCI_RFKILLED))
		return 0;

	if (blocked) {
		hci_dev_set_flag(hdev, HCI_RFKILLED);

		if (!hci_dev_test_flag(hdev, HCI_SETUP) &&
		    !hci_dev_test_flag(hdev, HCI_CONFIG)) {
			err = hci_dev_do_poweroff(hdev);
			if (err) {
				bt_dev_err(hdev, "Error when powering off device on rfkill (%d)",
					   err);

				/* Make sure the device is still closed even if
				 * anything during power off sequence (eg.
				 * disconnecting devices) failed.
				 */
				hci_dev_do_close(hdev);
			}
		}
	} else {
		hci_dev_clear_flag(hdev, HCI_RFKILLED);
	}

	return 0;
}

static const struct rfkill_ops hci_rfkill_ops = {
	.set_block = hci_rfkill_set_block,
};

static void hci_power_on(struct work_struct *work)
{
	struct hci_dev *hdev = container_of(work, struct hci_dev, power_on);
	int err;

	BT_DBG("%s", hdev->name);

	if (test_bit(HCI_UP, &hdev->flags) &&
	    hci_dev_test_flag(hdev, HCI_MGMT) &&
	    hci_dev_test_and_clear_flag(hdev, HCI_AUTO_OFF)) {
		cancel_delayed_work(&hdev->power_off);
		err = hci_powered_update_sync(hdev);
		mgmt_power_on(hdev, err);
		return;
	}

	err = hci_dev_do_open(hdev);
	if (err < 0) {
		hci_dev_lock(hdev);
		mgmt_set_powered_failed(hdev, err);
		hci_dev_unlock(hdev);
		return;
	}

	/* During the HCI setup phase, a few error conditions are
	 * ignored and they need to be checked now. If they are still
	 * valid, it is important to turn the device back off.
	 */
	if (hci_dev_test_flag(hdev, HCI_RFKILLED) ||
	    hci_dev_test_flag(hdev, HCI_UNCONFIGURED) ||
	    (!bacmp(&hdev->bdaddr, BDADDR_ANY) &&
	     !bacmp(&hdev->static_addr, BDADDR_ANY))) {
		hci_dev_clear_flag(hdev, HCI_AUTO_OFF);
		hci_dev_do_close(hdev);
	} else if (hci_dev_test_flag(hdev, HCI_AUTO_OFF)) {
		queue_delayed_work(hdev->req_workqueue, &hdev->power_off,
				   HCI_AUTO_OFF_TIMEOUT);
	}

	if (hci_dev_test_and_clear_flag(hdev, HCI_SETUP)) {
		/* For unconfigured devices, set the HCI_RAW flag
		 * so that userspace can easily identify them.
		 */
		if (hci_dev_test_flag(hdev, HCI_UNCONFIGURED))
			set_bit(HCI_RAW, &hdev->flags);

		/* For fully configured devices, this will send
		 * the Index Added event. For unconfigured devices,
		 * it will send Unconfigued Index Added event.
		 *
		 * Devices with HCI_QUIRK_RAW_DEVICE are ignored
		 * and no event will be send.
		 */
		mgmt_index_added(hdev);
	} else if (hci_dev_test_and_clear_flag(hdev, HCI_CONFIG)) {
		/* When the controller is now configured, then it
		 * is important to clear the HCI_RAW flag.
		 */
		if (!hci_dev_test_flag(hdev, HCI_UNCONFIGURED))
			clear_bit(HCI_RAW, &hdev->flags);

		/* Powering on the controller with HCI_CONFIG set only
		 * happens with the transition from unconfigured to
		 * configured. This will send the Index Added event.
		 */
		mgmt_index_added(hdev);
	}
}

static void hci_power_off(struct work_struct *work)
{
	struct hci_dev *hdev = container_of(work, struct hci_dev,
					    power_off.work);

	BT_DBG("%s", hdev->name);

	hci_dev_do_close(hdev);
}

static void hci_error_reset(struct work_struct *work)
{
	struct hci_dev *hdev = container_of(work, struct hci_dev, error_reset);

	hci_dev_hold(hdev);
	BT_DBG("%s", hdev->name);

	if (hdev->hw_error)
		hdev->hw_error(hdev, hdev->hw_error_code);
	else
		bt_dev_err(hdev, "hardware error 0x%2.2x", hdev->hw_error_code);

	if (!hci_dev_do_close(hdev))
		hci_dev_do_open(hdev);

	hci_dev_put(hdev);
}

void hci_uuids_clear(struct hci_dev *hdev)
{
	struct bt_uuid *uuid, *tmp;

	list_for_each_entry_safe(uuid, tmp, &hdev->uuids, list) {
		list_del(&uuid->list);
		kfree(uuid);
	}
}

void hci_link_keys_clear(struct hci_dev *hdev)
{
	struct link_key *key, *tmp;

	list_for_each_entry_safe(key, tmp, &hdev->link_keys, list) {
		list_del_rcu(&key->list);
		kfree_rcu(key, rcu);
	}
}

void hci_smp_ltks_clear(struct hci_dev *hdev)
{
	struct smp_ltk *k, *tmp;

	list_for_each_entry_safe(k, tmp, &hdev->long_term_keys, list) {
		list_del_rcu(&k->list);
		kfree_rcu(k, rcu);
	}
}

void hci_smp_irks_clear(struct hci_dev *hdev)
{
	struct smp_irk *k, *tmp;

	list_for_each_entry_safe(k, tmp, &hdev->identity_resolving_keys, list) {
		list_del_rcu(&k->list);
		kfree_rcu(k, rcu);
	}
}

void hci_blocked_keys_clear(struct hci_dev *hdev)
{
	struct blocked_key *b, *tmp;

	list_for_each_entry_safe(b, tmp, &hdev->blocked_keys, list) {
		list_del_rcu(&b->list);
		kfree_rcu(b, rcu);
	}
}

bool hci_is_blocked_key(struct hci_dev *hdev, u8 type, u8 val[16])
{
	bool blocked = false;
	struct blocked_key *b;

	rcu_read_lock();
	list_for_each_entry_rcu(b, &hdev->blocked_keys, list) {
		if (b->type == type && !memcmp(b->val, val, sizeof(b->val))) {
			blocked = true;
			break;
		}
	}

	rcu_read_unlock();
	return blocked;
}

struct link_key *hci_find_link_key(struct hci_dev *hdev, bdaddr_t *bdaddr)
{
	struct link_key *k;

	rcu_read_lock();
	list_for_each_entry_rcu(k, &hdev->link_keys, list) {
		if (bacmp(bdaddr, &k->bdaddr) == 0) {
			rcu_read_unlock();

			if (hci_is_blocked_key(hdev,
					       HCI_BLOCKED_KEY_TYPE_LINKKEY,
					       k->val)) {
				bt_dev_warn_ratelimited(hdev,
							"Link key blocked for %pMR",
							&k->bdaddr);
				return NULL;
			}

			return k;
		}
	}
	rcu_read_unlock();

	return NULL;
}

static bool hci_persistent_key(struct hci_dev *hdev, struct hci_conn *conn,
			       u8 key_type, u8 old_key_type)
{
	/* Legacy key */
	if (key_type < 0x03)
		return true;

	/* Debug keys are insecure so don't store them persistently */
	if (key_type == HCI_LK_DEBUG_COMBINATION)
		return false;

	/* Changed combination key and there's no previous one */
	if (key_type == HCI_LK_CHANGED_COMBINATION && old_key_type == 0xff)
		return false;

	/* Security mode 3 case */
	if (!conn)
		return true;

	/* BR/EDR key derived using SC from an LE link */
	if (conn->type == LE_LINK)
		return true;

	/* Neither local nor remote side had no-bonding as requirement */
	if (conn->auth_type > 0x01 && conn->remote_auth > 0x01)
		return true;

	/* Local side had dedicated bonding as requirement */
	if (conn->auth_type == 0x02 || conn->auth_type == 0x03)
		return true;

	/* Remote side had dedicated bonding as requirement */
	if (conn->remote_auth == 0x02 || conn->remote_auth == 0x03)
		return true;

	/* If none of the above criteria match, then don't store the key
	 * persistently */
	return false;
}

static u8 ltk_role(u8 type)
{
	if (type == SMP_LTK)
		return HCI_ROLE_MASTER;

	return HCI_ROLE_SLAVE;
}

struct smp_ltk *hci_find_ltk(struct hci_dev *hdev, bdaddr_t *bdaddr,
			     u8 addr_type, u8 role)
{
	struct smp_ltk *k;

	rcu_read_lock();
	list_for_each_entry_rcu(k, &hdev->long_term_keys, list) {
		if (addr_type != k->bdaddr_type || bacmp(bdaddr, &k->bdaddr))
			continue;

		if (smp_ltk_is_sc(k) || ltk_role(k->type) == role) {
			rcu_read_unlock();

			if (hci_is_blocked_key(hdev, HCI_BLOCKED_KEY_TYPE_LTK,
					       k->val)) {
				bt_dev_warn_ratelimited(hdev,
							"LTK blocked for %pMR",
							&k->bdaddr);
				return NULL;
			}

			return k;
		}
	}
	rcu_read_unlock();

	return NULL;
}

struct smp_irk *hci_find_irk_by_rpa(struct hci_dev *hdev, bdaddr_t *rpa)
{
	struct smp_irk *irk_to_return = NULL;
	struct smp_irk *irk;

	rcu_read_lock();
	list_for_each_entry_rcu(irk, &hdev->identity_resolving_keys, list) {
		if (!bacmp(&irk->rpa, rpa)) {
			irk_to_return = irk;
			goto done;
		}
	}

	list_for_each_entry_rcu(irk, &hdev->identity_resolving_keys, list) {
		if (smp_irk_matches(hdev, irk->val, rpa)) {
			bacpy(&irk->rpa, rpa);
			irk_to_return = irk;
			goto done;
		}
	}

done:
	if (irk_to_return && hci_is_blocked_key(hdev, HCI_BLOCKED_KEY_TYPE_IRK,
						irk_to_return->val)) {
		bt_dev_warn_ratelimited(hdev, "Identity key blocked for %pMR",
					&irk_to_return->bdaddr);
		irk_to_return = NULL;
	}

	rcu_read_unlock();

	return irk_to_return;
}

struct smp_irk *hci_find_irk_by_addr(struct hci_dev *hdev, bdaddr_t *bdaddr,
				     u8 addr_type)
{
	struct smp_irk *irk_to_return = NULL;
	struct smp_irk *irk;

	/* Identity Address must be public or static random */
	if (addr_type == ADDR_LE_DEV_RANDOM && (bdaddr->b[5] & 0xc0) != 0xc0)
		return NULL;

	rcu_read_lock();
	list_for_each_entry_rcu(irk, &hdev->identity_resolving_keys, list) {
		if (addr_type == irk->addr_type &&
		    bacmp(bdaddr, &irk->bdaddr) == 0) {
			irk_to_return = irk;
			goto done;
		}
	}

done:

	if (irk_to_return && hci_is_blocked_key(hdev, HCI_BLOCKED_KEY_TYPE_IRK,
						irk_to_return->val)) {
		bt_dev_warn_ratelimited(hdev, "Identity key blocked for %pMR",
					&irk_to_return->bdaddr);
		irk_to_return = NULL;
	}

	rcu_read_unlock();

	return irk_to_return;
}

struct link_key *hci_add_link_key(struct hci_dev *hdev, struct hci_conn *conn,
				  bdaddr_t *bdaddr, u8 *val, u8 type,
				  u8 pin_len, bool *persistent)
{
	struct link_key *key, *old_key;
	u8 old_key_type;

	old_key = hci_find_link_key(hdev, bdaddr);
	if (old_key) {
		old_key_type = old_key->type;
		key = old_key;
	} else {
		old_key_type = conn ? conn->key_type : 0xff;
		key = kzalloc(sizeof(*key), GFP_KERNEL);
		if (!key)
			return NULL;
		list_add_rcu(&key->list, &hdev->link_keys);
	}

	BT_DBG("%s key for %pMR type %u", hdev->name, bdaddr, type);

	/* Some buggy controller combinations generate a changed
	 * combination key for legacy pairing even when there's no
	 * previous key */
	if (type == HCI_LK_CHANGED_COMBINATION &&
	    (!conn || conn->remote_auth == 0xff) && old_key_type == 0xff) {
		type = HCI_LK_COMBINATION;
		if (conn)
			conn->key_type = type;
	}

	bacpy(&key->bdaddr, bdaddr);
	memcpy(key->val, val, HCI_LINK_KEY_SIZE);
	key->pin_len = pin_len;

	if (type == HCI_LK_CHANGED_COMBINATION)
		key->type = old_key_type;
	else
		key->type = type;

	if (persistent)
		*persistent = hci_persistent_key(hdev, conn, type,
						 old_key_type);

	return key;
}

struct smp_ltk *hci_add_ltk(struct hci_dev *hdev, bdaddr_t *bdaddr,
			    u8 addr_type, u8 type, u8 authenticated,
			    u8 tk[16], u8 enc_size, __le16 ediv, __le64 rand)
{
	struct smp_ltk *key, *old_key;
	u8 role = ltk_role(type);

	old_key = hci_find_ltk(hdev, bdaddr, addr_type, role);
	if (old_key)
		key = old_key;
	else {
		key = kzalloc(sizeof(*key), GFP_KERNEL);
		if (!key)
			return NULL;
		list_add_rcu(&key->list, &hdev->long_term_keys);
	}

	bacpy(&key->bdaddr, bdaddr);
	key->bdaddr_type = addr_type;
	memcpy(key->val, tk, sizeof(key->val));
	key->authenticated = authenticated;
	key->ediv = ediv;
	key->rand = rand;
	key->enc_size = enc_size;
	key->type = type;

	return key;
}

struct smp_irk *hci_add_irk(struct hci_dev *hdev, bdaddr_t *bdaddr,
			    u8 addr_type, u8 val[16], bdaddr_t *rpa)
{
	struct smp_irk *irk;

	irk = hci_find_irk_by_addr(hdev, bdaddr, addr_type);
	if (!irk) {
		irk = kzalloc(sizeof(*irk), GFP_KERNEL);
		if (!irk)
			return NULL;

		bacpy(&irk->bdaddr, bdaddr);
		irk->addr_type = addr_type;

		list_add_rcu(&irk->list, &hdev->identity_resolving_keys);
	}

	memcpy(irk->val, val, 16);
	bacpy(&irk->rpa, rpa);

	return irk;
}

int hci_remove_link_key(struct hci_dev *hdev, bdaddr_t *bdaddr)
{
	struct link_key *key;

	key = hci_find_link_key(hdev, bdaddr);
	if (!key)
		return -ENOENT;

	BT_DBG("%s removing %pMR", hdev->name, bdaddr);

	list_del_rcu(&key->list);
	kfree_rcu(key, rcu);

	return 0;
}

int hci_remove_ltk(struct hci_dev *hdev, bdaddr_t *bdaddr, u8 bdaddr_type)
{
	struct smp_ltk *k, *tmp;
	int removed = 0;

	list_for_each_entry_safe(k, tmp, &hdev->long_term_keys, list) {
		if (bacmp(bdaddr, &k->bdaddr) || k->bdaddr_type != bdaddr_type)
			continue;

		BT_DBG("%s removing %pMR", hdev->name, bdaddr);

		list_del_rcu(&k->list);
		kfree_rcu(k, rcu);
		removed++;
	}

	return removed ? 0 : -ENOENT;
}

void hci_remove_irk(struct hci_dev *hdev, bdaddr_t *bdaddr, u8 addr_type)
{
	struct smp_irk *k, *tmp;

	list_for_each_entry_safe(k, tmp, &hdev->identity_resolving_keys, list) {
		if (bacmp(bdaddr, &k->bdaddr) || k->addr_type != addr_type)
			continue;

		BT_DBG("%s removing %pMR", hdev->name, bdaddr);

		list_del_rcu(&k->list);
		kfree_rcu(k, rcu);
	}
}

bool hci_bdaddr_is_paired(struct hci_dev *hdev, bdaddr_t *bdaddr, u8 type)
{
	struct smp_ltk *k;
	struct smp_irk *irk;
	u8 addr_type;

	if (type == BDADDR_BREDR) {
		if (hci_find_link_key(hdev, bdaddr))
			return true;
		return false;
	}

	/* Convert to HCI addr type which struct smp_ltk uses */
	if (type == BDADDR_LE_PUBLIC)
		addr_type = ADDR_LE_DEV_PUBLIC;
	else
		addr_type = ADDR_LE_DEV_RANDOM;

	irk = hci_get_irk(hdev, bdaddr, addr_type);
	if (irk) {
		bdaddr = &irk->bdaddr;
		addr_type = irk->addr_type;
	}

	rcu_read_lock();
	list_for_each_entry_rcu(k, &hdev->long_term_keys, list) {
		if (k->bdaddr_type == addr_type && !bacmp(bdaddr, &k->bdaddr)) {
			rcu_read_unlock();
			return true;
		}
	}
	rcu_read_unlock();

	return false;
}

/* HCI command timer function */
static void hci_cmd_timeout(struct work_struct *work)
{
	struct hci_dev *hdev = container_of(work, struct hci_dev,
					    cmd_timer.work);

	if (hdev->req_skb) {
		u16 opcode = hci_skb_opcode(hdev->req_skb);

		bt_dev_err(hdev, "command 0x%4.4x tx timeout", opcode);

		hci_cmd_sync_cancel_sync(hdev, ETIMEDOUT);
	} else {
		bt_dev_err(hdev, "command tx timeout");
	}

	if (hdev->cmd_timeout)
		hdev->cmd_timeout(hdev);

	atomic_set(&hdev->cmd_cnt, 1);
	queue_work(hdev->workqueue, &hdev->cmd_work);
}

/* HCI ncmd timer function */
static void hci_ncmd_timeout(struct work_struct *work)
{
	struct hci_dev *hdev = container_of(work, struct hci_dev,
					    ncmd_timer.work);

	bt_dev_err(hdev, "Controller not accepting commands anymore: ncmd = 0");

	/* During HCI_INIT phase no events can be injected if the ncmd timer
	 * triggers since the procedure has its own timeout handling.
	 */
	if (test_bit(HCI_INIT, &hdev->flags))
		return;

	/* This is an irrecoverable state, inject hardware error event */
	hci_reset_dev(hdev);
}

struct oob_data *hci_find_remote_oob_data(struct hci_dev *hdev,
					  bdaddr_t *bdaddr, u8 bdaddr_type)
{
	struct oob_data *data;

	list_for_each_entry(data, &hdev->remote_oob_data, list) {
		if (bacmp(bdaddr, &data->bdaddr) != 0)
			continue;
		if (data->bdaddr_type != bdaddr_type)
			continue;
		return data;
	}

	return NULL;
}

int hci_remove_remote_oob_data(struct hci_dev *hdev, bdaddr_t *bdaddr,
			       u8 bdaddr_type)
{
	struct oob_data *data;

	data = hci_find_remote_oob_data(hdev, bdaddr, bdaddr_type);
	if (!data)
		return -ENOENT;

	BT_DBG("%s removing %pMR (%u)", hdev->name, bdaddr, bdaddr_type);

	list_del(&data->list);
	kfree(data);

	return 0;
}

void hci_remote_oob_data_clear(struct hci_dev *hdev)
{
	struct oob_data *data, *n;

	list_for_each_entry_safe(data, n, &hdev->remote_oob_data, list) {
		list_del(&data->list);
		kfree(data);
	}
}

int hci_add_remote_oob_data(struct hci_dev *hdev, bdaddr_t *bdaddr,
			    u8 bdaddr_type, u8 *hash192, u8 *rand192,
			    u8 *hash256, u8 *rand256)
{
	struct oob_data *data;

	data = hci_find_remote_oob_data(hdev, bdaddr, bdaddr_type);
	if (!data) {
		data = kmalloc(sizeof(*data), GFP_KERNEL);
		if (!data)
			return -ENOMEM;

		bacpy(&data->bdaddr, bdaddr);
		data->bdaddr_type = bdaddr_type;
		list_add(&data->list, &hdev->remote_oob_data);
	}

	if (hash192 && rand192) {
		memcpy(data->hash192, hash192, sizeof(data->hash192));
		memcpy(data->rand192, rand192, sizeof(data->rand192));
		if (hash256 && rand256)
			data->present = 0x03;
	} else {
		memset(data->hash192, 0, sizeof(data->hash192));
		memset(data->rand192, 0, sizeof(data->rand192));
		if (hash256 && rand256)
			data->present = 0x02;
		else
			data->present = 0x00;
	}

	if (hash256 && rand256) {
		memcpy(data->hash256, hash256, sizeof(data->hash256));
		memcpy(data->rand256, rand256, sizeof(data->rand256));
	} else {
		memset(data->hash256, 0, sizeof(data->hash256));
		memset(data->rand256, 0, sizeof(data->rand256));
		if (hash192 && rand192)
			data->present = 0x01;
	}

	BT_DBG("%s for %pMR", hdev->name, bdaddr);

	return 0;
}

/* This function requires the caller holds hdev->lock */
struct adv_info *hci_find_adv_instance(struct hci_dev *hdev, u8 instance)
{
	struct adv_info *adv_instance;

	list_for_each_entry(adv_instance, &hdev->adv_instances, list) {
		if (adv_instance->instance == instance)
			return adv_instance;
	}

	return NULL;
}

/* This function requires the caller holds hdev->lock */
struct adv_info *hci_get_next_instance(struct hci_dev *hdev, u8 instance)
{
	struct adv_info *cur_instance;

	cur_instance = hci_find_adv_instance(hdev, instance);
	if (!cur_instance)
		return NULL;

	if (cur_instance == list_last_entry(&hdev->adv_instances,
					    struct adv_info, list))
		return list_first_entry(&hdev->adv_instances,
						 struct adv_info, list);
	else
		return list_next_entry(cur_instance, list);
}

/* This function requires the caller holds hdev->lock */
int hci_remove_adv_instance(struct hci_dev *hdev, u8 instance)
{
	struct adv_info *adv_instance;

	adv_instance = hci_find_adv_instance(hdev, instance);
	if (!adv_instance)
		return -ENOENT;

	BT_DBG("%s removing %dMR", hdev->name, instance);

	if (hdev->cur_adv_instance == instance) {
		if (hdev->adv_instance_timeout) {
			cancel_delayed_work(&hdev->adv_instance_expire);
			hdev->adv_instance_timeout = 0;
		}
		hdev->cur_adv_instance = 0x00;
	}

	cancel_delayed_work_sync(&adv_instance->rpa_expired_cb);

	list_del(&adv_instance->list);
	kfree(adv_instance);

	hdev->adv_instance_cnt--;

	return 0;
}

void hci_adv_instances_set_rpa_expired(struct hci_dev *hdev, bool rpa_expired)
{
	struct adv_info *adv_instance, *n;

	list_for_each_entry_safe(adv_instance, n, &hdev->adv_instances, list)
		adv_instance->rpa_expired = rpa_expired;
}

/* This function requires the caller holds hdev->lock */
void hci_adv_instances_clear(struct hci_dev *hdev)
{
	struct adv_info *adv_instance, *n;

	if (hdev->adv_instance_timeout) {
		cancel_delayed_work(&hdev->adv_instance_expire);
		hdev->adv_instance_timeout = 0;
	}

	list_for_each_entry_safe(adv_instance, n, &hdev->adv_instances, list) {
		cancel_delayed_work_sync(&adv_instance->rpa_expired_cb);
		list_del(&adv_instance->list);
		kfree(adv_instance);
	}

	hdev->adv_instance_cnt = 0;
	hdev->cur_adv_instance = 0x00;
}

static void adv_instance_rpa_expired(struct work_struct *work)
{
	struct adv_info *adv_instance = container_of(work, struct adv_info,
						     rpa_expired_cb.work);

	BT_DBG("");

	adv_instance->rpa_expired = true;
}

/* This function requires the caller holds hdev->lock */
struct adv_info *hci_add_adv_instance(struct hci_dev *hdev, u8 instance,
				      u32 flags, u16 adv_data_len, u8 *adv_data,
				      u16 scan_rsp_len, u8 *scan_rsp_data,
				      u16 timeout, u16 duration, s8 tx_power,
				      u32 min_interval, u32 max_interval,
				      u8 mesh_handle)
{
	struct adv_info *adv;

	adv = hci_find_adv_instance(hdev, instance);
	if (adv) {
		memset(adv->adv_data, 0, sizeof(adv->adv_data));
		memset(adv->scan_rsp_data, 0, sizeof(adv->scan_rsp_data));
		memset(adv->per_adv_data, 0, sizeof(adv->per_adv_data));
	} else {
		if (hdev->adv_instance_cnt >= hdev->le_num_of_adv_sets ||
		    instance < 1 || instance > hdev->le_num_of_adv_sets + 1)
			return ERR_PTR(-EOVERFLOW);

		adv = kzalloc(sizeof(*adv), GFP_KERNEL);
		if (!adv)
			return ERR_PTR(-ENOMEM);

		adv->pending = true;
		adv->instance = instance;

		/* If controller support only one set and the instance is set to
		 * 1 then there is no option other than using handle 0x00.
		 */
		if (hdev->le_num_of_adv_sets == 1 && instance == 1)
			adv->handle = 0x00;
		else
			adv->handle = instance;

		list_add(&adv->list, &hdev->adv_instances);
		hdev->adv_instance_cnt++;
	}

	adv->flags = flags;
	adv->min_interval = min_interval;
	adv->max_interval = max_interval;
	adv->tx_power = tx_power;
	/* Defining a mesh_handle changes the timing units to ms,
	 * rather than seconds, and ties the instance to the requested
	 * mesh_tx queue.
	 */
	adv->mesh = mesh_handle;

	hci_set_adv_instance_data(hdev, instance, adv_data_len, adv_data,
				  scan_rsp_len, scan_rsp_data);

	adv->timeout = timeout;
	adv->remaining_time = timeout;

	if (duration == 0)
		adv->duration = hdev->def_multi_adv_rotation_duration;
	else
		adv->duration = duration;

	INIT_DELAYED_WORK(&adv->rpa_expired_cb, adv_instance_rpa_expired);

	BT_DBG("%s for %dMR", hdev->name, instance);

	return adv;
}

/* This function requires the caller holds hdev->lock */
struct adv_info *hci_add_per_instance(struct hci_dev *hdev, u8 instance,
				      u32 flags, u8 data_len, u8 *data,
				      u32 min_interval, u32 max_interval)
{
	struct adv_info *adv;

	adv = hci_add_adv_instance(hdev, instance, flags, 0, NULL, 0, NULL,
				   0, 0, HCI_ADV_TX_POWER_NO_PREFERENCE,
				   min_interval, max_interval, 0);
	if (IS_ERR(adv))
		return adv;

	adv->periodic = true;
	adv->per_adv_data_len = data_len;

	if (data)
		memcpy(adv->per_adv_data, data, data_len);

	return adv;
}

/* This function requires the caller holds hdev->lock */
int hci_set_adv_instance_data(struct hci_dev *hdev, u8 instance,
			      u16 adv_data_len, u8 *adv_data,
			      u16 scan_rsp_len, u8 *scan_rsp_data)
{
	struct adv_info *adv;

	adv = hci_find_adv_instance(hdev, instance);

	/* If advertisement doesn't exist, we can't modify its data */
	if (!adv)
		return -ENOENT;

	if (adv_data_len && ADV_DATA_CMP(adv, adv_data, adv_data_len)) {
		memset(adv->adv_data, 0, sizeof(adv->adv_data));
		memcpy(adv->adv_data, adv_data, adv_data_len);
		adv->adv_data_len = adv_data_len;
		adv->adv_data_changed = true;
	}

	if (scan_rsp_len && SCAN_RSP_CMP(adv, scan_rsp_data, scan_rsp_len)) {
		memset(adv->scan_rsp_data, 0, sizeof(adv->scan_rsp_data));
		memcpy(adv->scan_rsp_data, scan_rsp_data, scan_rsp_len);
		adv->scan_rsp_len = scan_rsp_len;
		adv->scan_rsp_changed = true;
	}

	/* Mark as changed if there are flags which would affect it */
	if (((adv->flags & MGMT_ADV_FLAG_APPEARANCE) && hdev->appearance) ||
	    adv->flags & MGMT_ADV_FLAG_LOCAL_NAME)
		adv->scan_rsp_changed = true;

	return 0;
}

/* This function requires the caller holds hdev->lock */
u32 hci_adv_instance_flags(struct hci_dev *hdev, u8 instance)
{
	u32 flags;
	struct adv_info *adv;

	if (instance == 0x00) {
		/* Instance 0 always manages the "Tx Power" and "Flags"
		 * fields
		 */
		flags = MGMT_ADV_FLAG_TX_POWER | MGMT_ADV_FLAG_MANAGED_FLAGS;

		/* For instance 0, the HCI_ADVERTISING_CONNECTABLE setting
		 * corresponds to the "connectable" instance flag.
		 */
		if (hci_dev_test_flag(hdev, HCI_ADVERTISING_CONNECTABLE))
			flags |= MGMT_ADV_FLAG_CONNECTABLE;

		if (hci_dev_test_flag(hdev, HCI_LIMITED_DISCOVERABLE))
			flags |= MGMT_ADV_FLAG_LIMITED_DISCOV;
		else if (hci_dev_test_flag(hdev, HCI_DISCOVERABLE))
			flags |= MGMT_ADV_FLAG_DISCOV;

		return flags;
	}

	adv = hci_find_adv_instance(hdev, instance);

	/* Return 0 when we got an invalid instance identifier. */
	if (!adv)
		return 0;

	return adv->flags;
}

bool hci_adv_instance_is_scannable(struct hci_dev *hdev, u8 instance)
{
	struct adv_info *adv;

	/* Instance 0x00 always set local name */
	if (instance == 0x00)
		return true;

	adv = hci_find_adv_instance(hdev, instance);
	if (!adv)
		return false;

	if (adv->flags & MGMT_ADV_FLAG_APPEARANCE ||
	    adv->flags & MGMT_ADV_FLAG_LOCAL_NAME)
		return true;

	return adv->scan_rsp_len ? true : false;
}

/* This function requires the caller holds hdev->lock */
void hci_adv_monitors_clear(struct hci_dev *hdev)
{
	struct adv_monitor *monitor;
	int handle;

	idr_for_each_entry(&hdev->adv_monitors_idr, monitor, handle)
		hci_free_adv_monitor(hdev, monitor);

	idr_destroy(&hdev->adv_monitors_idr);
}

/* Frees the monitor structure and do some bookkeepings.
 * This function requires the caller holds hdev->lock.
 */
void hci_free_adv_monitor(struct hci_dev *hdev, struct adv_monitor *monitor)
{
	struct adv_pattern *pattern;
	struct adv_pattern *tmp;

	if (!monitor)
		return;

	list_for_each_entry_safe(pattern, tmp, &monitor->patterns, list) {
		list_del(&pattern->list);
		kfree(pattern);
	}

	if (monitor->handle)
		idr_remove(&hdev->adv_monitors_idr, monitor->handle);

	if (monitor->state != ADV_MONITOR_STATE_NOT_REGISTERED) {
		hdev->adv_monitors_cnt--;
		mgmt_adv_monitor_removed(hdev, monitor->handle);
	}

	kfree(monitor);
}

/* Assigns handle to a monitor, and if offloading is supported and power is on,
 * also attempts to forward the request to the controller.
 * This function requires the caller holds hci_req_sync_lock.
 */
int hci_add_adv_monitor(struct hci_dev *hdev, struct adv_monitor *monitor)
{
	int min, max, handle;
	int status = 0;

	if (!monitor)
		return -EINVAL;

	hci_dev_lock(hdev);

	min = HCI_MIN_ADV_MONITOR_HANDLE;
	max = HCI_MIN_ADV_MONITOR_HANDLE + HCI_MAX_ADV_MONITOR_NUM_HANDLES;
	handle = idr_alloc(&hdev->adv_monitors_idr, monitor, min, max,
			   GFP_KERNEL);

	hci_dev_unlock(hdev);

	if (handle < 0)
		return handle;

	monitor->handle = handle;

	if (!hdev_is_powered(hdev))
		return status;

	switch (hci_get_adv_monitor_offload_ext(hdev)) {
	case HCI_ADV_MONITOR_EXT_NONE:
		bt_dev_dbg(hdev, "add monitor %d status %d",
			   monitor->handle, status);
		/* Message was not forwarded to controller - not an error */
		break;

	case HCI_ADV_MONITOR_EXT_MSFT:
		status = msft_add_monitor_pattern(hdev, monitor);
		bt_dev_dbg(hdev, "add monitor %d msft status %d",
			   handle, status);
		break;
	}

	return status;
}

/* Attempts to tell the controller and free the monitor. If somehow the
 * controller doesn't have a corresponding handle, remove anyway.
 * This function requires the caller holds hci_req_sync_lock.
 */
static int hci_remove_adv_monitor(struct hci_dev *hdev,
				  struct adv_monitor *monitor)
{
	int status = 0;
	int handle;

	switch (hci_get_adv_monitor_offload_ext(hdev)) {
	case HCI_ADV_MONITOR_EXT_NONE: /* also goes here when powered off */
		bt_dev_dbg(hdev, "remove monitor %d status %d",
			   monitor->handle, status);
		goto free_monitor;

	case HCI_ADV_MONITOR_EXT_MSFT:
		handle = monitor->handle;
		status = msft_remove_monitor(hdev, monitor);
		bt_dev_dbg(hdev, "remove monitor %d msft status %d",
			   handle, status);
		break;
	}

	/* In case no matching handle registered, just free the monitor */
	if (status == -ENOENT)
		goto free_monitor;

	return status;

free_monitor:
	if (status == -ENOENT)
		bt_dev_warn(hdev, "Removing monitor with no matching handle %d",
			    monitor->handle);
	hci_free_adv_monitor(hdev, monitor);

	return status;
}

/* This function requires the caller holds hci_req_sync_lock */
int hci_remove_single_adv_monitor(struct hci_dev *hdev, u16 handle)
{
	struct adv_monitor *monitor = idr_find(&hdev->adv_monitors_idr, handle);

	if (!monitor)
		return -EINVAL;

	return hci_remove_adv_monitor(hdev, monitor);
}

/* This function requires the caller holds hci_req_sync_lock */
int hci_remove_all_adv_monitor(struct hci_dev *hdev)
{
	struct adv_monitor *monitor;
	int idr_next_id = 0;
	int status = 0;

	while (1) {
		monitor = idr_get_next(&hdev->adv_monitors_idr, &idr_next_id);
		if (!monitor)
			break;

		status = hci_remove_adv_monitor(hdev, monitor);
		if (status)
			return status;

		idr_next_id++;
	}

	return status;
}

/* This function requires the caller holds hdev->lock */
bool hci_is_adv_monitoring(struct hci_dev *hdev)
{
	return !idr_is_empty(&hdev->adv_monitors_idr);
}

int hci_get_adv_monitor_offload_ext(struct hci_dev *hdev)
{
	if (msft_monitor_supported(hdev))
		return HCI_ADV_MONITOR_EXT_MSFT;

	return HCI_ADV_MONITOR_EXT_NONE;
}

struct bdaddr_list *hci_bdaddr_list_lookup(struct list_head *bdaddr_list,
					 bdaddr_t *bdaddr, u8 type)
{
	struct bdaddr_list *b;

	list_for_each_entry(b, bdaddr_list, list) {
		if (!bacmp(&b->bdaddr, bdaddr) && b->bdaddr_type == type)
			return b;
	}

	return NULL;
}

struct bdaddr_list_with_irk *hci_bdaddr_list_lookup_with_irk(
				struct list_head *bdaddr_list, bdaddr_t *bdaddr,
				u8 type)
{
	struct bdaddr_list_with_irk *b;

	list_for_each_entry(b, bdaddr_list, list) {
		if (!bacmp(&b->bdaddr, bdaddr) && b->bdaddr_type == type)
			return b;
	}

	return NULL;
}

struct bdaddr_list_with_flags *
hci_bdaddr_list_lookup_with_flags(struct list_head *bdaddr_list,
				  bdaddr_t *bdaddr, u8 type)
{
	struct bdaddr_list_with_flags *b;

	list_for_each_entry(b, bdaddr_list, list) {
		if (!bacmp(&b->bdaddr, bdaddr) && b->bdaddr_type == type)
			return b;
	}

	return NULL;
}

void hci_bdaddr_list_clear(struct list_head *bdaddr_list)
{
	struct bdaddr_list *b, *n;

	list_for_each_entry_safe(b, n, bdaddr_list, list) {
		list_del(&b->list);
		kfree(b);
	}
}

int hci_bdaddr_list_add(struct list_head *list, bdaddr_t *bdaddr, u8 type)
{
	struct bdaddr_list *entry;

	if (!bacmp(bdaddr, BDADDR_ANY))
		return -EBADF;

	if (hci_bdaddr_list_lookup(list, bdaddr, type))
		return -EEXIST;

	entry = kzalloc(sizeof(*entry), GFP_KERNEL);
	if (!entry)
		return -ENOMEM;

	bacpy(&entry->bdaddr, bdaddr);
	entry->bdaddr_type = type;

	list_add(&entry->list, list);

	return 0;
}

int hci_bdaddr_list_add_with_irk(struct list_head *list, bdaddr_t *bdaddr,
					u8 type, u8 *peer_irk, u8 *local_irk)
{
	struct bdaddr_list_with_irk *entry;

	if (!bacmp(bdaddr, BDADDR_ANY))
		return -EBADF;

	if (hci_bdaddr_list_lookup(list, bdaddr, type))
		return -EEXIST;

	entry = kzalloc(sizeof(*entry), GFP_KERNEL);
	if (!entry)
		return -ENOMEM;

	bacpy(&entry->bdaddr, bdaddr);
	entry->bdaddr_type = type;

	if (peer_irk)
		memcpy(entry->peer_irk, peer_irk, 16);

	if (local_irk)
		memcpy(entry->local_irk, local_irk, 16);

	list_add(&entry->list, list);

	return 0;
}

int hci_bdaddr_list_add_with_flags(struct list_head *list, bdaddr_t *bdaddr,
				   u8 type, u32 flags)
{
	struct bdaddr_list_with_flags *entry;

	if (!bacmp(bdaddr, BDADDR_ANY))
		return -EBADF;

	if (hci_bdaddr_list_lookup(list, bdaddr, type))
		return -EEXIST;

	entry = kzalloc(sizeof(*entry), GFP_KERNEL);
	if (!entry)
		return -ENOMEM;

	bacpy(&entry->bdaddr, bdaddr);
	entry->bdaddr_type = type;
	entry->flags = flags;

	list_add(&entry->list, list);

	return 0;
}

int hci_bdaddr_list_del(struct list_head *list, bdaddr_t *bdaddr, u8 type)
{
	struct bdaddr_list *entry;

	if (!bacmp(bdaddr, BDADDR_ANY)) {
		hci_bdaddr_list_clear(list);
		return 0;
	}

	entry = hci_bdaddr_list_lookup(list, bdaddr, type);
	if (!entry)
		return -ENOENT;

	list_del(&entry->list);
	kfree(entry);

	return 0;
}

int hci_bdaddr_list_del_with_irk(struct list_head *list, bdaddr_t *bdaddr,
							u8 type)
{
	struct bdaddr_list_with_irk *entry;

	if (!bacmp(bdaddr, BDADDR_ANY)) {
		hci_bdaddr_list_clear(list);
		return 0;
	}

	entry = hci_bdaddr_list_lookup_with_irk(list, bdaddr, type);
	if (!entry)
		return -ENOENT;

	list_del(&entry->list);
	kfree(entry);

	return 0;
}

int hci_bdaddr_list_del_with_flags(struct list_head *list, bdaddr_t *bdaddr,
				   u8 type)
{
	struct bdaddr_list_with_flags *entry;

	if (!bacmp(bdaddr, BDADDR_ANY)) {
		hci_bdaddr_list_clear(list);
		return 0;
	}

	entry = hci_bdaddr_list_lookup_with_flags(list, bdaddr, type);
	if (!entry)
		return -ENOENT;

	list_del(&entry->list);
	kfree(entry);

	return 0;
}

/* This function requires the caller holds hdev->lock */
struct hci_conn_params *hci_conn_params_lookup(struct hci_dev *hdev,
					       bdaddr_t *addr, u8 addr_type)
{
	struct hci_conn_params *params;

	list_for_each_entry(params, &hdev->le_conn_params, list) {
		if (bacmp(&params->addr, addr) == 0 &&
		    params->addr_type == addr_type) {
			return params;
		}
	}

	return NULL;
}

/* This function requires the caller holds hdev->lock or rcu_read_lock */
struct hci_conn_params *hci_pend_le_action_lookup(struct list_head *list,
						  bdaddr_t *addr, u8 addr_type)
{
	struct hci_conn_params *param;

	rcu_read_lock();

	list_for_each_entry_rcu(param, list, action) {
		if (bacmp(&param->addr, addr) == 0 &&
		    param->addr_type == addr_type) {
			rcu_read_unlock();
			return param;
		}
	}

	rcu_read_unlock();

	return NULL;
}

/* This function requires the caller holds hdev->lock */
void hci_pend_le_list_del_init(struct hci_conn_params *param)
{
	if (list_empty(&param->action))
		return;

	list_del_rcu(&param->action);
	synchronize_rcu();
	INIT_LIST_HEAD(&param->action);
}

/* This function requires the caller holds hdev->lock */
void hci_pend_le_list_add(struct hci_conn_params *param,
			  struct list_head *list)
{
	list_add_rcu(&param->action, list);
}

/* This function requires the caller holds hdev->lock */
struct hci_conn_params *hci_conn_params_add(struct hci_dev *hdev,
					    bdaddr_t *addr, u8 addr_type)
{
	struct hci_conn_params *params;

	params = hci_conn_params_lookup(hdev, addr, addr_type);
	if (params)
		return params;

	params = kzalloc(sizeof(*params), GFP_KERNEL);
	if (!params) {
		bt_dev_err(hdev, "out of memory");
		return NULL;
	}

	bacpy(&params->addr, addr);
	params->addr_type = addr_type;

	list_add(&params->list, &hdev->le_conn_params);
	INIT_LIST_HEAD(&params->action);

	params->conn_min_interval = hdev->le_conn_min_interval;
	params->conn_max_interval = hdev->le_conn_max_interval;
	params->conn_latency = hdev->le_conn_latency;
	params->supervision_timeout = hdev->le_supv_timeout;
	params->auto_connect = HCI_AUTO_CONN_DISABLED;

	BT_DBG("addr %pMR (type %u)", addr, addr_type);

	return params;
}

void hci_conn_params_free(struct hci_conn_params *params)
{
	hci_pend_le_list_del_init(params);

	if (params->conn) {
		hci_conn_drop(params->conn);
		hci_conn_put(params->conn);
	}

	list_del(&params->list);
	kfree(params);
}

/* This function requires the caller holds hdev->lock */
void hci_conn_params_del(struct hci_dev *hdev, bdaddr_t *addr, u8 addr_type)
{
	struct hci_conn_params *params;

	params = hci_conn_params_lookup(hdev, addr, addr_type);
	if (!params)
		return;

	hci_conn_params_free(params);

	hci_update_passive_scan(hdev);

	BT_DBG("addr %pMR (type %u)", addr, addr_type);
}

/* This function requires the caller holds hdev->lock */
void hci_conn_params_clear_disabled(struct hci_dev *hdev)
{
	struct hci_conn_params *params, *tmp;

	list_for_each_entry_safe(params, tmp, &hdev->le_conn_params, list) {
		if (params->auto_connect != HCI_AUTO_CONN_DISABLED)
			continue;

		/* If trying to establish one time connection to disabled
		 * device, leave the params, but mark them as just once.
		 */
		if (params->explicit_connect) {
			params->auto_connect = HCI_AUTO_CONN_EXPLICIT;
			continue;
		}

		hci_conn_params_free(params);
	}

	BT_DBG("All LE disabled connection parameters were removed");
}

/* This function requires the caller holds hdev->lock */
static void hci_conn_params_clear_all(struct hci_dev *hdev)
{
	struct hci_conn_params *params, *tmp;

	list_for_each_entry_safe(params, tmp, &hdev->le_conn_params, list)
		hci_conn_params_free(params);

	BT_DBG("All LE connection parameters were removed");
}

/* Copy the Identity Address of the controller.
 *
 * If the controller has a public BD_ADDR, then by default use that one.
 * If this is a LE only controller without a public address, default to
 * the static random address.
 *
 * For debugging purposes it is possible to force controllers with a
 * public address to use the static random address instead.
 *
 * In case BR/EDR has been disabled on a dual-mode controller and
 * userspace has configured a static address, then that address
 * becomes the identity address instead of the public BR/EDR address.
 */
void hci_copy_identity_address(struct hci_dev *hdev, bdaddr_t *bdaddr,
			       u8 *bdaddr_type)
{
	if (hci_dev_test_flag(hdev, HCI_FORCE_STATIC_ADDR) ||
	    !bacmp(&hdev->bdaddr, BDADDR_ANY) ||
	    (!hci_dev_test_flag(hdev, HCI_BREDR_ENABLED) &&
	     bacmp(&hdev->static_addr, BDADDR_ANY))) {
		bacpy(bdaddr, &hdev->static_addr);
		*bdaddr_type = ADDR_LE_DEV_RANDOM;
	} else {
		bacpy(bdaddr, &hdev->bdaddr);
		*bdaddr_type = ADDR_LE_DEV_PUBLIC;
	}
}

static void hci_clear_wake_reason(struct hci_dev *hdev)
{
	hci_dev_lock(hdev);

	hdev->wake_reason = 0;
	bacpy(&hdev->wake_addr, BDADDR_ANY);
	hdev->wake_addr_type = 0;

	hci_dev_unlock(hdev);
}

static int hci_suspend_notifier(struct notifier_block *nb, unsigned long action,
				void *data)
{
	struct hci_dev *hdev =
		container_of(nb, struct hci_dev, suspend_notifier);
	int ret = 0;

	/* Userspace has full control of this device. Do nothing. */
	if (hci_dev_test_flag(hdev, HCI_USER_CHANNEL))
		return NOTIFY_DONE;

	/* To avoid a potential race with hci_unregister_dev. */
	hci_dev_hold(hdev);

	if (action == PM_SUSPEND_PREPARE)
		ret = hci_suspend_dev(hdev);
	else if (action == PM_POST_SUSPEND)
		ret = hci_resume_dev(hdev);

	if (ret)
		bt_dev_err(hdev, "Suspend notifier action (%lu) failed: %d",
			   action, ret);

	hci_dev_put(hdev);
	return NOTIFY_DONE;
}

/* Alloc HCI device */
struct hci_dev *hci_alloc_dev_priv(int sizeof_priv)
{
	struct hci_dev *hdev;
	unsigned int alloc_size;

	alloc_size = sizeof(*hdev);
	if (sizeof_priv) {
		/* Fixme: May need ALIGN-ment? */
		alloc_size += sizeof_priv;
	}

	hdev = kzalloc(alloc_size, GFP_KERNEL);
	if (!hdev)
		return NULL;

	hdev->pkt_type  = (HCI_DM1 | HCI_DH1 | HCI_HV1);
	hdev->esco_type = (ESCO_HV1);
	hdev->link_mode = (HCI_LM_ACCEPT);
	hdev->num_iac = 0x01;		/* One IAC support is mandatory */
	hdev->io_capability = 0x03;	/* No Input No Output */
	hdev->manufacturer = 0xffff;	/* Default to internal use */
	hdev->inq_tx_power = HCI_TX_POWER_INVALID;
	hdev->adv_tx_power = HCI_TX_POWER_INVALID;
	hdev->adv_instance_cnt = 0;
	hdev->cur_adv_instance = 0x00;
	hdev->adv_instance_timeout = 0;

	hdev->advmon_allowlist_duration = 300;
	hdev->advmon_no_filter_duration = 500;
	hdev->enable_advmon_interleave_scan = 0x00;	/* Default to disable */

	hdev->sniff_max_interval = 800;
	hdev->sniff_min_interval = 80;

	hdev->le_adv_channel_map = 0x07;
	hdev->le_adv_min_interval = 0x0800;
	hdev->le_adv_max_interval = 0x0800;
	hdev->le_scan_interval = 0x0060;
	hdev->le_scan_window = 0x0030;
	hdev->le_scan_int_suspend = 0x0400;
	hdev->le_scan_window_suspend = 0x0012;
	hdev->le_scan_int_discovery = DISCOV_LE_SCAN_INT;
	hdev->le_scan_window_discovery = DISCOV_LE_SCAN_WIN;
	hdev->le_scan_int_adv_monitor = 0x0060;
	hdev->le_scan_window_adv_monitor = 0x0030;
	hdev->le_scan_int_connect = 0x0060;
	hdev->le_scan_window_connect = 0x0060;
	hdev->le_conn_min_interval = 0x0018;
	hdev->le_conn_max_interval = 0x0028;
	hdev->le_conn_latency = 0x0000;
	hdev->le_supv_timeout = 0x002a;
	hdev->le_def_tx_len = 0x001b;
	hdev->le_def_tx_time = 0x0148;
	hdev->le_max_tx_len = 0x001b;
	hdev->le_max_tx_time = 0x0148;
	hdev->le_max_rx_len = 0x001b;
	hdev->le_max_rx_time = 0x0148;
	hdev->le_max_key_size = SMP_MAX_ENC_KEY_SIZE;
	hdev->le_min_key_size = SMP_MIN_ENC_KEY_SIZE;
	hdev->le_tx_def_phys = HCI_LE_SET_PHY_1M;
	hdev->le_rx_def_phys = HCI_LE_SET_PHY_1M;
	hdev->le_num_of_adv_sets = HCI_MAX_ADV_INSTANCES;
	hdev->def_multi_adv_rotation_duration = HCI_DEFAULT_ADV_DURATION;
	hdev->def_le_autoconnect_timeout = HCI_LE_AUTOCONN_TIMEOUT;
	hdev->min_le_tx_power = HCI_TX_POWER_INVALID;
	hdev->max_le_tx_power = HCI_TX_POWER_INVALID;

	hdev->rpa_timeout = HCI_DEFAULT_RPA_TIMEOUT;
	hdev->discov_interleaved_timeout = DISCOV_INTERLEAVED_TIMEOUT;
	hdev->conn_info_min_age = DEFAULT_CONN_INFO_MIN_AGE;
	hdev->conn_info_max_age = DEFAULT_CONN_INFO_MAX_AGE;
	hdev->auth_payload_timeout = DEFAULT_AUTH_PAYLOAD_TIMEOUT;
	hdev->min_enc_key_size = HCI_MIN_ENC_KEY_SIZE;

	/* default 1.28 sec page scan */
	hdev->def_page_scan_type = PAGE_SCAN_TYPE_STANDARD;
	hdev->def_page_scan_int = 0x0800;
	hdev->def_page_scan_window = 0x0012;

	mutex_init(&hdev->lock);
	mutex_init(&hdev->req_lock);

	ida_init(&hdev->unset_handle_ida);

	INIT_LIST_HEAD(&hdev->mesh_pending);
	INIT_LIST_HEAD(&hdev->mgmt_pending);
	INIT_LIST_HEAD(&hdev->reject_list);
	INIT_LIST_HEAD(&hdev->accept_list);
	INIT_LIST_HEAD(&hdev->uuids);
	INIT_LIST_HEAD(&hdev->link_keys);
	INIT_LIST_HEAD(&hdev->long_term_keys);
	INIT_LIST_HEAD(&hdev->identity_resolving_keys);
	INIT_LIST_HEAD(&hdev->remote_oob_data);
	INIT_LIST_HEAD(&hdev->le_accept_list);
	INIT_LIST_HEAD(&hdev->le_resolv_list);
	INIT_LIST_HEAD(&hdev->le_conn_params);
	INIT_LIST_HEAD(&hdev->pend_le_conns);
	INIT_LIST_HEAD(&hdev->pend_le_reports);
	INIT_LIST_HEAD(&hdev->conn_hash.list);
	INIT_LIST_HEAD(&hdev->adv_instances);
	INIT_LIST_HEAD(&hdev->blocked_keys);
	INIT_LIST_HEAD(&hdev->monitored_devices);

	INIT_LIST_HEAD(&hdev->local_codecs);
	INIT_WORK(&hdev->rx_work, hci_rx_work);
	INIT_WORK(&hdev->cmd_work, hci_cmd_work);
	INIT_WORK(&hdev->tx_work, hci_tx_work);
	INIT_WORK(&hdev->power_on, hci_power_on);
	INIT_WORK(&hdev->error_reset, hci_error_reset);

	hci_cmd_sync_init(hdev);

	INIT_DELAYED_WORK(&hdev->power_off, hci_power_off);

	skb_queue_head_init(&hdev->rx_q);
	skb_queue_head_init(&hdev->cmd_q);
	skb_queue_head_init(&hdev->raw_q);

	init_waitqueue_head(&hdev->req_wait_q);

	INIT_DELAYED_WORK(&hdev->cmd_timer, hci_cmd_timeout);
	INIT_DELAYED_WORK(&hdev->ncmd_timer, hci_ncmd_timeout);

	hci_devcd_setup(hdev);
	hci_request_setup(hdev);

	hci_init_sysfs(hdev);
	discovery_init(hdev);

	return hdev;
}
EXPORT_SYMBOL(hci_alloc_dev_priv);

/* Free HCI device */
void hci_free_dev(struct hci_dev *hdev)
{
	/* will free via device release */
	put_device(&hdev->dev);
}
EXPORT_SYMBOL(hci_free_dev);

/* Register HCI device */
int hci_register_dev(struct hci_dev *hdev)
{
	int id, error;

	if (!hdev->open || !hdev->close || !hdev->send)
		return -EINVAL;

	id = ida_alloc_max(&hci_index_ida, HCI_MAX_ID - 1, GFP_KERNEL);
	if (id < 0)
		return id;

	error = dev_set_name(&hdev->dev, "hci%u", id);
	if (error)
		return error;

	hdev->name = dev_name(&hdev->dev);
	hdev->id = id;

	BT_DBG("%p name %s bus %d", hdev, hdev->name, hdev->bus);

	hdev->workqueue = alloc_ordered_workqueue("%s", WQ_HIGHPRI, hdev->name);
	if (!hdev->workqueue) {
		error = -ENOMEM;
		goto err;
	}

	hdev->req_workqueue = alloc_ordered_workqueue("%s", WQ_HIGHPRI,
						      hdev->name);
	if (!hdev->req_workqueue) {
		destroy_workqueue(hdev->workqueue);
		error = -ENOMEM;
		goto err;
	}

	if (!IS_ERR_OR_NULL(bt_debugfs))
		hdev->debugfs = debugfs_create_dir(hdev->name, bt_debugfs);

	error = device_add(&hdev->dev);
	if (error < 0)
		goto err_wqueue;

	hci_leds_init(hdev);

	hdev->rfkill = rfkill_alloc(hdev->name, &hdev->dev,
				    RFKILL_TYPE_BLUETOOTH, &hci_rfkill_ops,
				    hdev);
	if (hdev->rfkill) {
		if (rfkill_register(hdev->rfkill) < 0) {
			rfkill_destroy(hdev->rfkill);
			hdev->rfkill = NULL;
		}
	}

	if (hdev->rfkill && rfkill_blocked(hdev->rfkill))
		hci_dev_set_flag(hdev, HCI_RFKILLED);

	hci_dev_set_flag(hdev, HCI_SETUP);
	hci_dev_set_flag(hdev, HCI_AUTO_OFF);

	/* Assume BR/EDR support until proven otherwise (such as
	 * through reading supported features during init.
	 */
	hci_dev_set_flag(hdev, HCI_BREDR_ENABLED);

	write_lock(&hci_dev_list_lock);
	list_add(&hdev->list, &hci_dev_list);
	write_unlock(&hci_dev_list_lock);

	/* Devices that are marked for raw-only usage are unconfigured
	 * and should not be included in normal operation.
	 */
	if (test_bit(HCI_QUIRK_RAW_DEVICE, &hdev->quirks))
		hci_dev_set_flag(hdev, HCI_UNCONFIGURED);

	/* Mark Remote Wakeup connection flag as supported if driver has wakeup
	 * callback.
	 */
	if (hdev->wakeup)
		hdev->conn_flags |= HCI_CONN_FLAG_REMOTE_WAKEUP;

	hci_sock_dev_event(hdev, HCI_DEV_REG);
	hci_dev_hold(hdev);

	error = hci_register_suspend_notifier(hdev);
	if (error)
		BT_WARN("register suspend notifier failed error:%d\n", error);

	queue_work(hdev->req_workqueue, &hdev->power_on);

	idr_init(&hdev->adv_monitors_idr);
	msft_register(hdev);

	return id;

err_wqueue:
	debugfs_remove_recursive(hdev->debugfs);
	destroy_workqueue(hdev->workqueue);
	destroy_workqueue(hdev->req_workqueue);
err:
	ida_free(&hci_index_ida, hdev->id);

	return error;
}
EXPORT_SYMBOL(hci_register_dev);

/* Unregister HCI device */
void hci_unregister_dev(struct hci_dev *hdev)
{
	BT_DBG("%p name %s bus %d", hdev, hdev->name, hdev->bus);

	mutex_lock(&hdev->unregister_lock);
	hci_dev_set_flag(hdev, HCI_UNREGISTER);
	mutex_unlock(&hdev->unregister_lock);

	write_lock(&hci_dev_list_lock);
	list_del(&hdev->list);
	write_unlock(&hci_dev_list_lock);

	cancel_work_sync(&hdev->power_on);

	hci_cmd_sync_clear(hdev);

	hci_unregister_suspend_notifier(hdev);

	hci_dev_do_close(hdev);

	if (!test_bit(HCI_INIT, &hdev->flags) &&
	    !hci_dev_test_flag(hdev, HCI_SETUP) &&
	    !hci_dev_test_flag(hdev, HCI_CONFIG)) {
		hci_dev_lock(hdev);
		mgmt_index_removed(hdev);
		hci_dev_unlock(hdev);
	}

	/* mgmt_index_removed should take care of emptying the
	 * pending list */
	BUG_ON(!list_empty(&hdev->mgmt_pending));

	hci_sock_dev_event(hdev, HCI_DEV_UNREG);

	if (hdev->rfkill) {
		rfkill_unregister(hdev->rfkill);
		rfkill_destroy(hdev->rfkill);
	}

	device_del(&hdev->dev);
	/* Actual cleanup is deferred until hci_release_dev(). */
	hci_dev_put(hdev);
}
EXPORT_SYMBOL(hci_unregister_dev);

/* Release HCI device */
void hci_release_dev(struct hci_dev *hdev)
{
	debugfs_remove_recursive(hdev->debugfs);
	kfree_const(hdev->hw_info);
	kfree_const(hdev->fw_info);

	destroy_workqueue(hdev->workqueue);
	destroy_workqueue(hdev->req_workqueue);

	hci_dev_lock(hdev);
	hci_bdaddr_list_clear(&hdev->reject_list);
	hci_bdaddr_list_clear(&hdev->accept_list);
	hci_uuids_clear(hdev);
	hci_link_keys_clear(hdev);
	hci_smp_ltks_clear(hdev);
	hci_smp_irks_clear(hdev);
	hci_remote_oob_data_clear(hdev);
	hci_adv_instances_clear(hdev);
	hci_adv_monitors_clear(hdev);
	hci_bdaddr_list_clear(&hdev->le_accept_list);
	hci_bdaddr_list_clear(&hdev->le_resolv_list);
	hci_conn_params_clear_all(hdev);
	hci_discovery_filter_clear(hdev);
	hci_blocked_keys_clear(hdev);
	hci_codec_list_clear(&hdev->local_codecs);
	msft_release(hdev);
	hci_dev_unlock(hdev);

	ida_destroy(&hdev->unset_handle_ida);
	ida_free(&hci_index_ida, hdev->id);
	kfree_skb(hdev->sent_cmd);
	kfree_skb(hdev->req_skb);
	kfree_skb(hdev->recv_event);
	kfree(hdev);
}
EXPORT_SYMBOL(hci_release_dev);

int hci_register_suspend_notifier(struct hci_dev *hdev)
{
	int ret = 0;

	if (!hdev->suspend_notifier.notifier_call &&
	    !test_bit(HCI_QUIRK_NO_SUSPEND_NOTIFIER, &hdev->quirks)) {
		hdev->suspend_notifier.notifier_call = hci_suspend_notifier;
		ret = register_pm_notifier(&hdev->suspend_notifier);
	}

	return ret;
}

int hci_unregister_suspend_notifier(struct hci_dev *hdev)
{
	int ret = 0;

	if (hdev->suspend_notifier.notifier_call) {
		ret = unregister_pm_notifier(&hdev->suspend_notifier);
		if (!ret)
			hdev->suspend_notifier.notifier_call = NULL;
	}

	return ret;
}

/* Cancel ongoing command synchronously:
 *
 * - Cancel command timer
 * - Reset command counter
 * - Cancel command request
 */
static void hci_cancel_cmd_sync(struct hci_dev *hdev, int err)
{
	bt_dev_dbg(hdev, "err 0x%2.2x", err);

	cancel_delayed_work_sync(&hdev->cmd_timer);
	cancel_delayed_work_sync(&hdev->ncmd_timer);
	atomic_set(&hdev->cmd_cnt, 1);

	hci_cmd_sync_cancel_sync(hdev, err);
}

/* Suspend HCI device */
int hci_suspend_dev(struct hci_dev *hdev)
{
	int ret;

	bt_dev_dbg(hdev, "");

	/* Suspend should only act on when powered. */
	if (!hdev_is_powered(hdev) ||
	    hci_dev_test_flag(hdev, HCI_UNREGISTER))
		return 0;

	/* If powering down don't attempt to suspend */
	if (mgmt_powering_down(hdev))
		return 0;

	/* Cancel potentially blocking sync operation before suspend */
	hci_cancel_cmd_sync(hdev, EHOSTDOWN);

	hci_req_sync_lock(hdev);
	ret = hci_suspend_sync(hdev);
	hci_req_sync_unlock(hdev);

	hci_clear_wake_reason(hdev);
	mgmt_suspending(hdev, hdev->suspend_state);

	hci_sock_dev_event(hdev, HCI_DEV_SUSPEND);
	return ret;
}
EXPORT_SYMBOL(hci_suspend_dev);

/* Resume HCI device */
int hci_resume_dev(struct hci_dev *hdev)
{
	int ret;

	bt_dev_dbg(hdev, "");

	/* Resume should only act on when powered. */
	if (!hdev_is_powered(hdev) ||
	    hci_dev_test_flag(hdev, HCI_UNREGISTER))
		return 0;

	/* If powering down don't attempt to resume */
	if (mgmt_powering_down(hdev))
		return 0;

	hci_req_sync_lock(hdev);
	ret = hci_resume_sync(hdev);
	hci_req_sync_unlock(hdev);

	mgmt_resuming(hdev, hdev->wake_reason, &hdev->wake_addr,
		      hdev->wake_addr_type);

	hci_sock_dev_event(hdev, HCI_DEV_RESUME);
	return ret;
}
EXPORT_SYMBOL(hci_resume_dev);

/* Reset HCI device */
int hci_reset_dev(struct hci_dev *hdev)
{
	static const u8 hw_err[] = { HCI_EV_HARDWARE_ERROR, 0x01, 0x00 };
	struct sk_buff *skb;

	skb = bt_skb_alloc(3, GFP_ATOMIC);
	if (!skb)
		return -ENOMEM;

	hci_skb_pkt_type(skb) = HCI_EVENT_PKT;
	skb_put_data(skb, hw_err, 3);

	bt_dev_err(hdev, "Injecting HCI hardware error event");

	/* Send Hardware Error to upper stack */
	return hci_recv_frame(hdev, skb);
}
EXPORT_SYMBOL(hci_reset_dev);

/* Receive frame from HCI drivers */
int hci_recv_frame(struct hci_dev *hdev, struct sk_buff *skb)
{
	if (!hdev || (!test_bit(HCI_UP, &hdev->flags)
		      && !test_bit(HCI_INIT, &hdev->flags))) {
		kfree_skb(skb);
		return -ENXIO;
	}

	switch (hci_skb_pkt_type(skb)) {
	case HCI_EVENT_PKT:
		break;
	case HCI_ACLDATA_PKT:
		/* Detect if ISO packet has been sent as ACL */
		if (hci_conn_num(hdev, ISO_LINK)) {
			__u16 handle = __le16_to_cpu(hci_acl_hdr(skb)->handle);
			__u8 type;

			type = hci_conn_lookup_type(hdev, hci_handle(handle));
			if (type == ISO_LINK)
				hci_skb_pkt_type(skb) = HCI_ISODATA_PKT;
		}
		break;
	case HCI_SCODATA_PKT:
		break;
	case HCI_ISODATA_PKT:
		break;
	default:
		kfree_skb(skb);
		return -EINVAL;
	}

	/* Incoming skb */
	bt_cb(skb)->incoming = 1;

	/* Time stamp */
	__net_timestamp(skb);

	skb_queue_tail(&hdev->rx_q, skb);
	queue_work(hdev->workqueue, &hdev->rx_work);

	return 0;
}
EXPORT_SYMBOL(hci_recv_frame);

/* Receive diagnostic message from HCI drivers */
int hci_recv_diag(struct hci_dev *hdev, struct sk_buff *skb)
{
	/* Mark as diagnostic packet */
	hci_skb_pkt_type(skb) = HCI_DIAG_PKT;

	/* Time stamp */
	__net_timestamp(skb);

	skb_queue_tail(&hdev->rx_q, skb);
	queue_work(hdev->workqueue, &hdev->rx_work);

	return 0;
}
EXPORT_SYMBOL(hci_recv_diag);

void hci_set_hw_info(struct hci_dev *hdev, const char *fmt, ...)
{
	va_list vargs;

	va_start(vargs, fmt);
	kfree_const(hdev->hw_info);
	hdev->hw_info = kvasprintf_const(GFP_KERNEL, fmt, vargs);
	va_end(vargs);
}
EXPORT_SYMBOL(hci_set_hw_info);

void hci_set_fw_info(struct hci_dev *hdev, const char *fmt, ...)
{
	va_list vargs;

	va_start(vargs, fmt);
	kfree_const(hdev->fw_info);
	hdev->fw_info = kvasprintf_const(GFP_KERNEL, fmt, vargs);
	va_end(vargs);
}
EXPORT_SYMBOL(hci_set_fw_info);

/* ---- Interface to upper protocols ---- */

int hci_register_cb(struct hci_cb *cb)
{
	BT_DBG("%p name %s", cb, cb->name);

	mutex_lock(&hci_cb_list_lock);
	list_add_tail(&cb->list, &hci_cb_list);
	mutex_unlock(&hci_cb_list_lock);

	return 0;
}
EXPORT_SYMBOL(hci_register_cb);

int hci_unregister_cb(struct hci_cb *cb)
{
	BT_DBG("%p name %s", cb, cb->name);

	mutex_lock(&hci_cb_list_lock);
	list_del(&cb->list);
	mutex_unlock(&hci_cb_list_lock);

	return 0;
}
EXPORT_SYMBOL(hci_unregister_cb);

static int hci_send_frame(struct hci_dev *hdev, struct sk_buff *skb)
{
	int err;

	BT_DBG("%s type %d len %d", hdev->name, hci_skb_pkt_type(skb),
	       skb->len);

	/* Time stamp */
	__net_timestamp(skb);

	/* Send copy to monitor */
	hci_send_to_monitor(hdev, skb);

	if (atomic_read(&hdev->promisc)) {
		/* Send copy to the sockets */
		hci_send_to_sock(hdev, skb);
	}

	/* Get rid of skb owner, prior to sending to the driver. */
	skb_orphan(skb);

	if (!test_bit(HCI_RUNNING, &hdev->flags)) {
		kfree_skb(skb);
		return -EINVAL;
	}

	err = hdev->send(hdev, skb);
	if (err < 0) {
		bt_dev_err(hdev, "sending frame failed (%d)", err);
		kfree_skb(skb);
		return err;
	}

	return 0;
}

/* Send HCI command */
int hci_send_cmd(struct hci_dev *hdev, __u16 opcode, __u32 plen,
		 const void *param)
{
	struct sk_buff *skb;

	BT_DBG("%s opcode 0x%4.4x plen %d", hdev->name, opcode, plen);

	skb = hci_prepare_cmd(hdev, opcode, plen, param);
	if (!skb) {
		bt_dev_err(hdev, "no memory for command");
		return -ENOMEM;
	}

	/* Stand-alone HCI commands must be flagged as
	 * single-command requests.
	 */
	bt_cb(skb)->hci.req_flags |= HCI_REQ_START;

	skb_queue_tail(&hdev->cmd_q, skb);
	queue_work(hdev->workqueue, &hdev->cmd_work);

	return 0;
}

int __hci_cmd_send(struct hci_dev *hdev, u16 opcode, u32 plen,
		   const void *param)
{
	struct sk_buff *skb;

	if (hci_opcode_ogf(opcode) != 0x3f) {
		/* A controller receiving a command shall respond with either
		 * a Command Status Event or a Command Complete Event.
		 * Therefore, all standard HCI commands must be sent via the
		 * standard API, using hci_send_cmd or hci_cmd_sync helpers.
		 * Some vendors do not comply with this rule for vendor-specific
		 * commands and do not return any event. We want to support
		 * unresponded commands for such cases only.
		 */
		bt_dev_err(hdev, "unresponded command not supported");
		return -EINVAL;
	}

	skb = hci_prepare_cmd(hdev, opcode, plen, param);
	if (!skb) {
		bt_dev_err(hdev, "no memory for command (opcode 0x%4.4x)",
			   opcode);
		return -ENOMEM;
	}

	hci_send_frame(hdev, skb);

	return 0;
}
EXPORT_SYMBOL(__hci_cmd_send);

/* Get data from the previously sent command */
static void *hci_cmd_data(struct sk_buff *skb, __u16 opcode)
{
	struct hci_command_hdr *hdr;

	if (!skb || skb->len < HCI_COMMAND_HDR_SIZE)
		return NULL;

	hdr = (void *)skb->data;

	if (hdr->opcode != cpu_to_le16(opcode))
		return NULL;

	return skb->data + HCI_COMMAND_HDR_SIZE;
}

/* Get data from the previously sent command */
void *hci_sent_cmd_data(struct hci_dev *hdev, __u16 opcode)
{
	void *data;
<<<<<<< HEAD

	/* Check if opcode matches last sent command */
	data = hci_cmd_data(hdev->sent_cmd, opcode);
	if (!data)
		/* Check if opcode matches last request */
		data = hci_cmd_data(hdev->req_skb, opcode);

=======

	/* Check if opcode matches last sent command */
	data = hci_cmd_data(hdev->sent_cmd, opcode);
	if (!data)
		/* Check if opcode matches last request */
		data = hci_cmd_data(hdev->req_skb, opcode);

>>>>>>> 1b4861e3
	return data;
}

/* Get data from last received event */
void *hci_recv_event_data(struct hci_dev *hdev, __u8 event)
{
	struct hci_event_hdr *hdr;
	int offset;

	if (!hdev->recv_event)
		return NULL;

	hdr = (void *)hdev->recv_event->data;
	offset = sizeof(*hdr);

	if (hdr->evt != event) {
		/* In case of LE metaevent check the subevent match */
		if (hdr->evt == HCI_EV_LE_META) {
			struct hci_ev_le_meta *ev;

			ev = (void *)hdev->recv_event->data + offset;
			offset += sizeof(*ev);
			if (ev->subevent == event)
				goto found;
		}
		return NULL;
	}

found:
	bt_dev_dbg(hdev, "event 0x%2.2x", event);

	return hdev->recv_event->data + offset;
}

/* Send ACL data */
static void hci_add_acl_hdr(struct sk_buff *skb, __u16 handle, __u16 flags)
{
	struct hci_acl_hdr *hdr;
	int len = skb->len;

	skb_push(skb, HCI_ACL_HDR_SIZE);
	skb_reset_transport_header(skb);
	hdr = (struct hci_acl_hdr *)skb_transport_header(skb);
	hdr->handle = cpu_to_le16(hci_handle_pack(handle, flags));
	hdr->dlen   = cpu_to_le16(len);
}

static void hci_queue_acl(struct hci_chan *chan, struct sk_buff_head *queue,
			  struct sk_buff *skb, __u16 flags)
{
	struct hci_conn *conn = chan->conn;
	struct hci_dev *hdev = conn->hdev;
	struct sk_buff *list;

	skb->len = skb_headlen(skb);
	skb->data_len = 0;

	hci_skb_pkt_type(skb) = HCI_ACLDATA_PKT;

	hci_add_acl_hdr(skb, conn->handle, flags);

	list = skb_shinfo(skb)->frag_list;
	if (!list) {
		/* Non fragmented */
		BT_DBG("%s nonfrag skb %p len %d", hdev->name, skb, skb->len);

		skb_queue_tail(queue, skb);
	} else {
		/* Fragmented */
		BT_DBG("%s frag %p len %d", hdev->name, skb, skb->len);

		skb_shinfo(skb)->frag_list = NULL;

		/* Queue all fragments atomically. We need to use spin_lock_bh
		 * here because of 6LoWPAN links, as there this function is
		 * called from softirq and using normal spin lock could cause
		 * deadlocks.
		 */
		spin_lock_bh(&queue->lock);

		__skb_queue_tail(queue, skb);

		flags &= ~ACL_START;
		flags |= ACL_CONT;
		do {
			skb = list; list = list->next;

			hci_skb_pkt_type(skb) = HCI_ACLDATA_PKT;
			hci_add_acl_hdr(skb, conn->handle, flags);

			BT_DBG("%s frag %p len %d", hdev->name, skb, skb->len);

			__skb_queue_tail(queue, skb);
		} while (list);

		spin_unlock_bh(&queue->lock);
	}
}

void hci_send_acl(struct hci_chan *chan, struct sk_buff *skb, __u16 flags)
{
	struct hci_dev *hdev = chan->conn->hdev;

	BT_DBG("%s chan %p flags 0x%4.4x", hdev->name, chan, flags);

	hci_queue_acl(chan, &chan->data_q, skb, flags);

	queue_work(hdev->workqueue, &hdev->tx_work);
}

/* Send SCO data */
void hci_send_sco(struct hci_conn *conn, struct sk_buff *skb)
{
	struct hci_dev *hdev = conn->hdev;
	struct hci_sco_hdr hdr;

	BT_DBG("%s len %d", hdev->name, skb->len);

	hdr.handle = cpu_to_le16(conn->handle);
	hdr.dlen   = skb->len;

	skb_push(skb, HCI_SCO_HDR_SIZE);
	skb_reset_transport_header(skb);
	memcpy(skb_transport_header(skb), &hdr, HCI_SCO_HDR_SIZE);

	hci_skb_pkt_type(skb) = HCI_SCODATA_PKT;

	skb_queue_tail(&conn->data_q, skb);
	queue_work(hdev->workqueue, &hdev->tx_work);
}

/* Send ISO data */
static void hci_add_iso_hdr(struct sk_buff *skb, __u16 handle, __u8 flags)
{
	struct hci_iso_hdr *hdr;
	int len = skb->len;

	skb_push(skb, HCI_ISO_HDR_SIZE);
	skb_reset_transport_header(skb);
	hdr = (struct hci_iso_hdr *)skb_transport_header(skb);
	hdr->handle = cpu_to_le16(hci_handle_pack(handle, flags));
	hdr->dlen   = cpu_to_le16(len);
}

static void hci_queue_iso(struct hci_conn *conn, struct sk_buff_head *queue,
			  struct sk_buff *skb)
{
	struct hci_dev *hdev = conn->hdev;
	struct sk_buff *list;
	__u16 flags;

	skb->len = skb_headlen(skb);
	skb->data_len = 0;

	hci_skb_pkt_type(skb) = HCI_ISODATA_PKT;

	list = skb_shinfo(skb)->frag_list;

	flags = hci_iso_flags_pack(list ? ISO_START : ISO_SINGLE, 0x00);
	hci_add_iso_hdr(skb, conn->handle, flags);

	if (!list) {
		/* Non fragmented */
		BT_DBG("%s nonfrag skb %p len %d", hdev->name, skb, skb->len);

		skb_queue_tail(queue, skb);
	} else {
		/* Fragmented */
		BT_DBG("%s frag %p len %d", hdev->name, skb, skb->len);

		skb_shinfo(skb)->frag_list = NULL;

		__skb_queue_tail(queue, skb);

		do {
			skb = list; list = list->next;

			hci_skb_pkt_type(skb) = HCI_ISODATA_PKT;
			flags = hci_iso_flags_pack(list ? ISO_CONT : ISO_END,
						   0x00);
			hci_add_iso_hdr(skb, conn->handle, flags);

			BT_DBG("%s frag %p len %d", hdev->name, skb, skb->len);

			__skb_queue_tail(queue, skb);
		} while (list);
	}
}

void hci_send_iso(struct hci_conn *conn, struct sk_buff *skb)
{
	struct hci_dev *hdev = conn->hdev;

	BT_DBG("%s len %d", hdev->name, skb->len);

	hci_queue_iso(conn, &conn->data_q, skb);

	queue_work(hdev->workqueue, &hdev->tx_work);
}

/* ---- HCI TX task (outgoing data) ---- */

/* HCI Connection scheduler */
static inline void hci_quote_sent(struct hci_conn *conn, int num, int *quote)
{
	struct hci_dev *hdev;
	int cnt, q;

	if (!conn) {
		*quote = 0;
		return;
	}

	hdev = conn->hdev;

	switch (conn->type) {
	case ACL_LINK:
		cnt = hdev->acl_cnt;
		break;
	case SCO_LINK:
	case ESCO_LINK:
		cnt = hdev->sco_cnt;
		break;
	case LE_LINK:
		cnt = hdev->le_mtu ? hdev->le_cnt : hdev->acl_cnt;
		break;
	case ISO_LINK:
		cnt = hdev->iso_mtu ? hdev->iso_cnt :
			hdev->le_mtu ? hdev->le_cnt : hdev->acl_cnt;
		break;
	default:
		cnt = 0;
		bt_dev_err(hdev, "unknown link type %d", conn->type);
	}

	q = cnt / num;
	*quote = q ? q : 1;
}

static struct hci_conn *hci_low_sent(struct hci_dev *hdev, __u8 type,
				     int *quote)
{
	struct hci_conn_hash *h = &hdev->conn_hash;
	struct hci_conn *conn = NULL, *c;
	unsigned int num = 0, min = ~0;

	/* We don't have to lock device here. Connections are always
	 * added and removed with TX task disabled. */

	rcu_read_lock();

	list_for_each_entry_rcu(c, &h->list, list) {
		if (c->type != type || skb_queue_empty(&c->data_q))
			continue;

		if (c->state != BT_CONNECTED && c->state != BT_CONFIG)
			continue;

		num++;

		if (c->sent < min) {
			min  = c->sent;
			conn = c;
		}

		if (hci_conn_num(hdev, type) == num)
			break;
	}

	rcu_read_unlock();

	hci_quote_sent(conn, num, quote);

	BT_DBG("conn %p quote %d", conn, *quote);
	return conn;
}

static void hci_link_tx_to(struct hci_dev *hdev, __u8 type)
{
	struct hci_conn_hash *h = &hdev->conn_hash;
	struct hci_conn *c;

	bt_dev_err(hdev, "link tx timeout");

	rcu_read_lock();

	/* Kill stalled connections */
	list_for_each_entry_rcu(c, &h->list, list) {
		if (c->type == type && c->sent) {
			bt_dev_err(hdev, "killing stalled connection %pMR",
				   &c->dst);
			/* hci_disconnect might sleep, so, we have to release
			 * the RCU read lock before calling it.
			 */
			rcu_read_unlock();
			hci_disconnect(c, HCI_ERROR_REMOTE_USER_TERM);
			rcu_read_lock();
		}
	}

	rcu_read_unlock();
}

static struct hci_chan *hci_chan_sent(struct hci_dev *hdev, __u8 type,
				      int *quote)
{
	struct hci_conn_hash *h = &hdev->conn_hash;
	struct hci_chan *chan = NULL;
	unsigned int num = 0, min = ~0, cur_prio = 0;
	struct hci_conn *conn;
	int conn_num = 0;

	BT_DBG("%s", hdev->name);

	rcu_read_lock();

	list_for_each_entry_rcu(conn, &h->list, list) {
		struct hci_chan *tmp;

		if (conn->type != type)
			continue;

		if (conn->state != BT_CONNECTED && conn->state != BT_CONFIG)
			continue;

		conn_num++;

		list_for_each_entry_rcu(tmp, &conn->chan_list, list) {
			struct sk_buff *skb;

			if (skb_queue_empty(&tmp->data_q))
				continue;

			skb = skb_peek(&tmp->data_q);
			if (skb->priority < cur_prio)
				continue;

			if (skb->priority > cur_prio) {
				num = 0;
				min = ~0;
				cur_prio = skb->priority;
			}

			num++;

			if (conn->sent < min) {
				min  = conn->sent;
				chan = tmp;
			}
		}

		if (hci_conn_num(hdev, type) == conn_num)
			break;
	}

	rcu_read_unlock();

	if (!chan)
		return NULL;

	hci_quote_sent(chan->conn, num, quote);

	BT_DBG("chan %p quote %d", chan, *quote);
	return chan;
}

static void hci_prio_recalculate(struct hci_dev *hdev, __u8 type)
{
	struct hci_conn_hash *h = &hdev->conn_hash;
	struct hci_conn *conn;
	int num = 0;

	BT_DBG("%s", hdev->name);

	rcu_read_lock();

	list_for_each_entry_rcu(conn, &h->list, list) {
		struct hci_chan *chan;

		if (conn->type != type)
			continue;

		if (conn->state != BT_CONNECTED && conn->state != BT_CONFIG)
			continue;

		num++;

		list_for_each_entry_rcu(chan, &conn->chan_list, list) {
			struct sk_buff *skb;

			if (chan->sent) {
				chan->sent = 0;
				continue;
			}

			if (skb_queue_empty(&chan->data_q))
				continue;

			skb = skb_peek(&chan->data_q);
			if (skb->priority >= HCI_PRIO_MAX - 1)
				continue;

			skb->priority = HCI_PRIO_MAX - 1;

			BT_DBG("chan %p skb %p promoted to %d", chan, skb,
			       skb->priority);
		}

		if (hci_conn_num(hdev, type) == num)
			break;
	}

	rcu_read_unlock();

}

static void __check_timeout(struct hci_dev *hdev, unsigned int cnt, u8 type)
{
	unsigned long last_tx;

	if (hci_dev_test_flag(hdev, HCI_UNCONFIGURED))
		return;

	switch (type) {
	case LE_LINK:
		last_tx = hdev->le_last_tx;
		break;
	default:
		last_tx = hdev->acl_last_tx;
		break;
	}

	/* tx timeout must be longer than maximum link supervision timeout
	 * (40.9 seconds)
	 */
	if (!cnt && time_after(jiffies, last_tx + HCI_ACL_TX_TIMEOUT))
		hci_link_tx_to(hdev, type);
}

/* Schedule SCO */
static void hci_sched_sco(struct hci_dev *hdev)
{
	struct hci_conn *conn;
	struct sk_buff *skb;
	int quote;

	BT_DBG("%s", hdev->name);

	if (!hci_conn_num(hdev, SCO_LINK))
		return;

	while (hdev->sco_cnt && (conn = hci_low_sent(hdev, SCO_LINK, &quote))) {
		while (quote-- && (skb = skb_dequeue(&conn->data_q))) {
			BT_DBG("skb %p len %d", skb, skb->len);
			hci_send_frame(hdev, skb);

			conn->sent++;
			if (conn->sent == ~0)
				conn->sent = 0;
		}
	}
}

static void hci_sched_esco(struct hci_dev *hdev)
{
	struct hci_conn *conn;
	struct sk_buff *skb;
	int quote;

	BT_DBG("%s", hdev->name);

	if (!hci_conn_num(hdev, ESCO_LINK))
		return;

	while (hdev->sco_cnt && (conn = hci_low_sent(hdev, ESCO_LINK,
						     &quote))) {
		while (quote-- && (skb = skb_dequeue(&conn->data_q))) {
			BT_DBG("skb %p len %d", skb, skb->len);
			hci_send_frame(hdev, skb);

			conn->sent++;
			if (conn->sent == ~0)
				conn->sent = 0;
		}
	}
}

static void hci_sched_acl_pkt(struct hci_dev *hdev)
{
	unsigned int cnt = hdev->acl_cnt;
	struct hci_chan *chan;
	struct sk_buff *skb;
	int quote;

	__check_timeout(hdev, cnt, ACL_LINK);

	while (hdev->acl_cnt &&
	       (chan = hci_chan_sent(hdev, ACL_LINK, &quote))) {
		u32 priority = (skb_peek(&chan->data_q))->priority;
		while (quote-- && (skb = skb_peek(&chan->data_q))) {
			BT_DBG("chan %p skb %p len %d priority %u", chan, skb,
			       skb->len, skb->priority);

			/* Stop if priority has changed */
			if (skb->priority < priority)
				break;

			skb = skb_dequeue(&chan->data_q);

			hci_conn_enter_active_mode(chan->conn,
						   bt_cb(skb)->force_active);

			hci_send_frame(hdev, skb);
			hdev->acl_last_tx = jiffies;

			hdev->acl_cnt--;
			chan->sent++;
			chan->conn->sent++;

			/* Send pending SCO packets right away */
			hci_sched_sco(hdev);
			hci_sched_esco(hdev);
		}
	}

	if (cnt != hdev->acl_cnt)
		hci_prio_recalculate(hdev, ACL_LINK);
}

static void hci_sched_acl(struct hci_dev *hdev)
{
	BT_DBG("%s", hdev->name);

	/* No ACL link over BR/EDR controller */
	if (!hci_conn_num(hdev, ACL_LINK))
		return;

	hci_sched_acl_pkt(hdev);
}

static void hci_sched_le(struct hci_dev *hdev)
{
	struct hci_chan *chan;
	struct sk_buff *skb;
	int quote, cnt, tmp;

	BT_DBG("%s", hdev->name);

	if (!hci_conn_num(hdev, LE_LINK))
		return;

	cnt = hdev->le_pkts ? hdev->le_cnt : hdev->acl_cnt;

	__check_timeout(hdev, cnt, LE_LINK);

	tmp = cnt;
	while (cnt && (chan = hci_chan_sent(hdev, LE_LINK, &quote))) {
		u32 priority = (skb_peek(&chan->data_q))->priority;
		while (quote-- && (skb = skb_peek(&chan->data_q))) {
			BT_DBG("chan %p skb %p len %d priority %u", chan, skb,
			       skb->len, skb->priority);

			/* Stop if priority has changed */
			if (skb->priority < priority)
				break;

			skb = skb_dequeue(&chan->data_q);

			hci_send_frame(hdev, skb);
			hdev->le_last_tx = jiffies;

			cnt--;
			chan->sent++;
			chan->conn->sent++;

			/* Send pending SCO packets right away */
			hci_sched_sco(hdev);
			hci_sched_esco(hdev);
		}
	}

	if (hdev->le_pkts)
		hdev->le_cnt = cnt;
	else
		hdev->acl_cnt = cnt;

	if (cnt != tmp)
		hci_prio_recalculate(hdev, LE_LINK);
}

/* Schedule CIS */
static void hci_sched_iso(struct hci_dev *hdev)
{
	struct hci_conn *conn;
	struct sk_buff *skb;
	int quote, *cnt;

	BT_DBG("%s", hdev->name);

	if (!hci_conn_num(hdev, ISO_LINK))
		return;

	cnt = hdev->iso_pkts ? &hdev->iso_cnt :
		hdev->le_pkts ? &hdev->le_cnt : &hdev->acl_cnt;
	while (*cnt && (conn = hci_low_sent(hdev, ISO_LINK, &quote))) {
		while (quote-- && (skb = skb_dequeue(&conn->data_q))) {
			BT_DBG("skb %p len %d", skb, skb->len);
			hci_send_frame(hdev, skb);

			conn->sent++;
			if (conn->sent == ~0)
				conn->sent = 0;
			(*cnt)--;
		}
	}
}

static void hci_tx_work(struct work_struct *work)
{
	struct hci_dev *hdev = container_of(work, struct hci_dev, tx_work);
	struct sk_buff *skb;

	BT_DBG("%s acl %d sco %d le %d iso %d", hdev->name, hdev->acl_cnt,
	       hdev->sco_cnt, hdev->le_cnt, hdev->iso_cnt);

	if (!hci_dev_test_flag(hdev, HCI_USER_CHANNEL)) {
		/* Schedule queues and send stuff to HCI driver */
		hci_sched_sco(hdev);
		hci_sched_esco(hdev);
		hci_sched_iso(hdev);
		hci_sched_acl(hdev);
		hci_sched_le(hdev);
	}

	/* Send next queued raw (unknown type) packet */
	while ((skb = skb_dequeue(&hdev->raw_q)))
		hci_send_frame(hdev, skb);
}

/* ----- HCI RX task (incoming data processing) ----- */

/* ACL data packet */
static void hci_acldata_packet(struct hci_dev *hdev, struct sk_buff *skb)
{
	struct hci_acl_hdr *hdr = (void *) skb->data;
	struct hci_conn *conn;
	__u16 handle, flags;

	skb_pull(skb, HCI_ACL_HDR_SIZE);

	handle = __le16_to_cpu(hdr->handle);
	flags  = hci_flags(handle);
	handle = hci_handle(handle);

	BT_DBG("%s len %d handle 0x%4.4x flags 0x%4.4x", hdev->name, skb->len,
	       handle, flags);

	hdev->stat.acl_rx++;

	hci_dev_lock(hdev);
	conn = hci_conn_hash_lookup_handle(hdev, handle);
	hci_dev_unlock(hdev);

	if (conn) {
		hci_conn_enter_active_mode(conn, BT_POWER_FORCE_ACTIVE_OFF);

		/* Send to upper protocol */
		l2cap_recv_acldata(conn, skb, flags);
		return;
	} else {
		bt_dev_err(hdev, "ACL packet for unknown connection handle %d",
			   handle);
	}

	kfree_skb(skb);
}

/* SCO data packet */
static void hci_scodata_packet(struct hci_dev *hdev, struct sk_buff *skb)
{
	struct hci_sco_hdr *hdr = (void *) skb->data;
	struct hci_conn *conn;
	__u16 handle, flags;

	skb_pull(skb, HCI_SCO_HDR_SIZE);

	handle = __le16_to_cpu(hdr->handle);
	flags  = hci_flags(handle);
	handle = hci_handle(handle);

	BT_DBG("%s len %d handle 0x%4.4x flags 0x%4.4x", hdev->name, skb->len,
	       handle, flags);

	hdev->stat.sco_rx++;

	hci_dev_lock(hdev);
	conn = hci_conn_hash_lookup_handle(hdev, handle);
	hci_dev_unlock(hdev);

	if (conn) {
		/* Send to upper protocol */
		hci_skb_pkt_status(skb) = flags & 0x03;
		sco_recv_scodata(conn, skb);
		return;
	} else {
		bt_dev_err_ratelimited(hdev, "SCO packet for unknown connection handle %d",
				       handle);
	}

	kfree_skb(skb);
}

static void hci_isodata_packet(struct hci_dev *hdev, struct sk_buff *skb)
{
	struct hci_iso_hdr *hdr;
	struct hci_conn *conn;
	__u16 handle, flags;

	hdr = skb_pull_data(skb, sizeof(*hdr));
	if (!hdr) {
		bt_dev_err(hdev, "ISO packet too small");
		goto drop;
	}

	handle = __le16_to_cpu(hdr->handle);
	flags  = hci_flags(handle);
	handle = hci_handle(handle);

	bt_dev_dbg(hdev, "len %d handle 0x%4.4x flags 0x%4.4x", skb->len,
		   handle, flags);

	hci_dev_lock(hdev);
	conn = hci_conn_hash_lookup_handle(hdev, handle);
	hci_dev_unlock(hdev);

	if (!conn) {
		bt_dev_err(hdev, "ISO packet for unknown connection handle %d",
			   handle);
		goto drop;
	}

	/* Send to upper protocol */
	iso_recv(conn, skb, flags);
	return;

drop:
	kfree_skb(skb);
}

static bool hci_req_is_complete(struct hci_dev *hdev)
{
	struct sk_buff *skb;

	skb = skb_peek(&hdev->cmd_q);
	if (!skb)
		return true;

	return (bt_cb(skb)->hci.req_flags & HCI_REQ_START);
}

static void hci_resend_last(struct hci_dev *hdev)
{
	struct hci_command_hdr *sent;
	struct sk_buff *skb;
	u16 opcode;

	if (!hdev->sent_cmd)
		return;

	sent = (void *) hdev->sent_cmd->data;
	opcode = __le16_to_cpu(sent->opcode);
	if (opcode == HCI_OP_RESET)
		return;

	skb = skb_clone(hdev->sent_cmd, GFP_KERNEL);
	if (!skb)
		return;

	skb_queue_head(&hdev->cmd_q, skb);
	queue_work(hdev->workqueue, &hdev->cmd_work);
}

void hci_req_cmd_complete(struct hci_dev *hdev, u16 opcode, u8 status,
			  hci_req_complete_t *req_complete,
			  hci_req_complete_skb_t *req_complete_skb)
{
	struct sk_buff *skb;
	unsigned long flags;

	BT_DBG("opcode 0x%04x status 0x%02x", opcode, status);

	/* If the completed command doesn't match the last one that was
	 * sent we need to do special handling of it.
	 */
	if (!hci_sent_cmd_data(hdev, opcode)) {
		/* Some CSR based controllers generate a spontaneous
		 * reset complete event during init and any pending
		 * command will never be completed. In such a case we
		 * need to resend whatever was the last sent
		 * command.
		 */
		if (test_bit(HCI_INIT, &hdev->flags) && opcode == HCI_OP_RESET)
			hci_resend_last(hdev);

		return;
	}

	/* If we reach this point this event matches the last command sent */
	hci_dev_clear_flag(hdev, HCI_CMD_PENDING);

	/* If the command succeeded and there's still more commands in
	 * this request the request is not yet complete.
	 */
	if (!status && !hci_req_is_complete(hdev))
		return;

	skb = hdev->req_skb;

	/* If this was the last command in a request the complete
	 * callback would be found in hdev->req_skb instead of the
	 * command queue (hdev->cmd_q).
	 */
	if (skb && bt_cb(skb)->hci.req_flags & HCI_REQ_SKB) {
		*req_complete_skb = bt_cb(skb)->hci.req_complete_skb;
		return;
	}

	if (skb && bt_cb(skb)->hci.req_complete) {
		*req_complete = bt_cb(skb)->hci.req_complete;
		return;
	}

	/* Remove all pending commands belonging to this request */
	spin_lock_irqsave(&hdev->cmd_q.lock, flags);
	while ((skb = __skb_dequeue(&hdev->cmd_q))) {
		if (bt_cb(skb)->hci.req_flags & HCI_REQ_START) {
			__skb_queue_head(&hdev->cmd_q, skb);
			break;
		}

		if (bt_cb(skb)->hci.req_flags & HCI_REQ_SKB)
			*req_complete_skb = bt_cb(skb)->hci.req_complete_skb;
		else
			*req_complete = bt_cb(skb)->hci.req_complete;
		dev_kfree_skb_irq(skb);
	}
	spin_unlock_irqrestore(&hdev->cmd_q.lock, flags);
}

static void hci_rx_work(struct work_struct *work)
{
	struct hci_dev *hdev = container_of(work, struct hci_dev, rx_work);
	struct sk_buff *skb;

	BT_DBG("%s", hdev->name);

	/* The kcov_remote functions used for collecting packet parsing
	 * coverage information from this background thread and associate
	 * the coverage with the syscall's thread which originally injected
	 * the packet. This helps fuzzing the kernel.
	 */
	for (; (skb = skb_dequeue(&hdev->rx_q)); kcov_remote_stop()) {
		kcov_remote_start_common(skb_get_kcov_handle(skb));

		/* Send copy to monitor */
		hci_send_to_monitor(hdev, skb);

		if (atomic_read(&hdev->promisc)) {
			/* Send copy to the sockets */
			hci_send_to_sock(hdev, skb);
		}

		/* If the device has been opened in HCI_USER_CHANNEL,
		 * the userspace has exclusive access to device.
		 * When device is HCI_INIT, we still need to process
		 * the data packets to the driver in order
		 * to complete its setup().
		 */
		if (hci_dev_test_flag(hdev, HCI_USER_CHANNEL) &&
		    !test_bit(HCI_INIT, &hdev->flags)) {
			kfree_skb(skb);
			continue;
		}

		if (test_bit(HCI_INIT, &hdev->flags)) {
			/* Don't process data packets in this states. */
			switch (hci_skb_pkt_type(skb)) {
			case HCI_ACLDATA_PKT:
			case HCI_SCODATA_PKT:
			case HCI_ISODATA_PKT:
				kfree_skb(skb);
				continue;
			}
		}

		/* Process frame */
		switch (hci_skb_pkt_type(skb)) {
		case HCI_EVENT_PKT:
			BT_DBG("%s Event packet", hdev->name);
			hci_event_packet(hdev, skb);
			break;

		case HCI_ACLDATA_PKT:
			BT_DBG("%s ACL data packet", hdev->name);
			hci_acldata_packet(hdev, skb);
			break;

		case HCI_SCODATA_PKT:
			BT_DBG("%s SCO data packet", hdev->name);
			hci_scodata_packet(hdev, skb);
			break;

		case HCI_ISODATA_PKT:
			BT_DBG("%s ISO data packet", hdev->name);
			hci_isodata_packet(hdev, skb);
			break;

		default:
			kfree_skb(skb);
			break;
		}
	}
}

static void hci_send_cmd_sync(struct hci_dev *hdev, struct sk_buff *skb)
{
	int err;

	bt_dev_dbg(hdev, "skb %p", skb);

	kfree_skb(hdev->sent_cmd);

	hdev->sent_cmd = skb_clone(skb, GFP_KERNEL);
	if (!hdev->sent_cmd) {
		skb_queue_head(&hdev->cmd_q, skb);
		queue_work(hdev->workqueue, &hdev->cmd_work);
		return;
	}

	err = hci_send_frame(hdev, skb);
	if (err < 0) {
		hci_cmd_sync_cancel_sync(hdev, -err);
		return;
	}

	if (hci_req_status_pend(hdev) &&
	    !hci_dev_test_and_set_flag(hdev, HCI_CMD_PENDING)) {
		kfree_skb(hdev->req_skb);
		hdev->req_skb = skb_clone(hdev->sent_cmd, GFP_KERNEL);
	}

	atomic_dec(&hdev->cmd_cnt);
}

static void hci_cmd_work(struct work_struct *work)
{
	struct hci_dev *hdev = container_of(work, struct hci_dev, cmd_work);
	struct sk_buff *skb;

	BT_DBG("%s cmd_cnt %d cmd queued %d", hdev->name,
	       atomic_read(&hdev->cmd_cnt), skb_queue_len(&hdev->cmd_q));

	/* Send queued commands */
	if (atomic_read(&hdev->cmd_cnt)) {
		skb = skb_dequeue(&hdev->cmd_q);
		if (!skb)
			return;

		hci_send_cmd_sync(hdev, skb);

		rcu_read_lock();
		if (test_bit(HCI_RESET, &hdev->flags) ||
		    hci_dev_test_flag(hdev, HCI_CMD_DRAIN_WORKQUEUE))
			cancel_delayed_work(&hdev->cmd_timer);
		else
			queue_delayed_work(hdev->workqueue, &hdev->cmd_timer,
					   HCI_CMD_TIMEOUT);
		rcu_read_unlock();
	}
}<|MERGE_RESOLUTION|>--- conflicted
+++ resolved
@@ -3158,7 +3158,6 @@
 void *hci_sent_cmd_data(struct hci_dev *hdev, __u16 opcode)
 {
 	void *data;
-<<<<<<< HEAD
 
 	/* Check if opcode matches last sent command */
 	data = hci_cmd_data(hdev->sent_cmd, opcode);
@@ -3166,15 +3165,6 @@
 		/* Check if opcode matches last request */
 		data = hci_cmd_data(hdev->req_skb, opcode);
 
-=======
-
-	/* Check if opcode matches last sent command */
-	data = hci_cmd_data(hdev->sent_cmd, opcode);
-	if (!data)
-		/* Check if opcode matches last request */
-		data = hci_cmd_data(hdev->req_skb, opcode);
-
->>>>>>> 1b4861e3
 	return data;
 }
 
