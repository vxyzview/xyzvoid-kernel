--- conflicted
+++ resolved
@@ -249,15 +249,10 @@
 	switch (tdir) {
 	case FLOW_OFFLOAD_DIR_ORIGINAL:
 		dir = IP_CT_DIR_ORIGINAL;
-<<<<<<< HEAD
-		ctinfo = IP_CT_ESTABLISHED;
-		set_bit(NF_FLOW_HW_ESTABLISHED, &flow->flags);
-=======
 		ctinfo = test_bit(IPS_SEEN_REPLY_BIT, &ct->status) ?
 			IP_CT_ESTABLISHED : IP_CT_NEW;
 		if (ctinfo == IP_CT_ESTABLISHED)
 			set_bit(NF_FLOW_HW_ESTABLISHED, &flow->flags);
->>>>>>> 98817289
 		break;
 	case FLOW_OFFLOAD_DIR_REPLY:
 		dir = IP_CT_DIR_REPLY;
@@ -856,46 +851,9 @@
 	if (err || !frag)
 		return err;
 
-<<<<<<< HEAD
-	mru = tc_skb_cb(skb)->mru;
-
-	if (family == NFPROTO_IPV4) {
-		enum ip_defrag_users user = IP_DEFRAG_CONNTRACK_IN + zone;
-
-		memset(IPCB(skb), 0, sizeof(struct inet_skb_parm));
-		local_bh_disable();
-		err = ip_defrag(net, skb, user);
-		local_bh_enable();
-		if (err && err != -EINPROGRESS)
-			return err;
-
-		if (!err) {
-			*defrag = true;
-			mru = IPCB(skb)->frag_max_size;
-		}
-	} else { /* NFPROTO_IPV6 */
-#if IS_ENABLED(CONFIG_NF_DEFRAG_IPV6)
-		enum ip6_defrag_users user = IP6_DEFRAG_CONNTRACK_IN + zone;
-
-		memset(IP6CB(skb), 0, sizeof(struct inet6_skb_parm));
-		err = nf_ct_frag6_gather(net, skb, user);
-		if (err && err != -EINPROGRESS)
-			goto out_free;
-
-		if (!err) {
-			*defrag = true;
-			mru = IP6CB(skb)->frag_max_size;
-		}
-#else
-		err = -EOPNOTSUPP;
-		goto out_free;
-#endif
-	}
-=======
 	err = nf_ct_handle_fragments(net, skb, zone, family, &proto, &mru);
 	if (err)
 		return err;
->>>>>>> 98817289
 
 	*defrag = true;
 	tc_skb_cb(skb)->mru = mru;
@@ -905,8 +863,6 @@
 
 static void tcf_ct_params_free(struct tcf_ct_params *params)
 {
-<<<<<<< HEAD
-=======
 	if (params->helper) {
 #if IS_ENABLED(CONFIG_NF_NAT)
 		if (params->ct_action & TCA_CT_ACT_NAT)
@@ -914,7 +870,6 @@
 #endif
 		nf_conntrack_helper_put(params->helper);
 	}
->>>>>>> 98817289
 	if (params->ct_ft)
 		tcf_ct_flow_table_put(params->ct_ft);
 	if (params->tmpl)
@@ -923,25 +878,6 @@
 }
 
 static void tcf_ct_params_free_rcu(struct rcu_head *head)
-<<<<<<< HEAD
-{
-	struct tcf_ct_params *params;
-
-	params = container_of(head, struct tcf_ct_params, rcu);
-	tcf_ct_params_free(params);
-}
-
-#if IS_ENABLED(CONFIG_NF_NAT)
-/* Modelled after nf_nat_ipv[46]_fn().
- * range is only used for new, uninitialized NAT state.
- * Returns either NF_ACCEPT or NF_DROP.
- */
-static int ct_nat_execute(struct sk_buff *skb, struct nf_conn *ct,
-			  enum ip_conntrack_info ctinfo,
-			  const struct nf_nat_range2 *range,
-			  enum nf_nat_manip_type maniptype)
-=======
->>>>>>> 98817289
 {
 	struct tcf_ct_params *params;
 
