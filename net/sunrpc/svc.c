--- conflicted
+++ resolved
@@ -481,11 +481,7 @@
  * Create an RPC service
  */
 static struct svc_serv *
-<<<<<<< HEAD
-__svc_create(struct svc_program *prog, struct svc_stat *stats,
-=======
 __svc_create(struct svc_program *prog, int nprogs, struct svc_stat *stats,
->>>>>>> a6ad5510
 	     unsigned int bufsize, int npools, int (*threadfn)(void *data))
 {
 	struct svc_serv	*serv;
@@ -496,13 +492,8 @@
 	if (!(serv = kzalloc(sizeof(*serv), GFP_KERNEL)))
 		return NULL;
 	serv->sv_name      = prog->pg_name;
-<<<<<<< HEAD
-	serv->sv_program   = prog;
-	kref_init(&serv->sv_refcnt);
-=======
 	serv->sv_programs  = prog;
 	serv->sv_nprogs    = nprogs;
->>>>>>> a6ad5510
 	serv->sv_stats     = stats;
 	if (bufsize > RPCSVC_MAXPAYLOAD)
 		bufsize = RPCSVC_MAXPAYLOAD;
@@ -570,22 +561,14 @@
 struct svc_serv *svc_create(struct svc_program *prog, unsigned int bufsize,
 			    int (*threadfn)(void *data))
 {
-<<<<<<< HEAD
-	return __svc_create(prog, NULL, bufsize, 1, threadfn);
-=======
 	return __svc_create(prog, 1, NULL, bufsize, 1, threadfn);
->>>>>>> a6ad5510
 }
 EXPORT_SYMBOL_GPL(svc_create);
 
 /**
  * svc_create_pooled - Create an RPC service with pooled threads
-<<<<<<< HEAD
- * @prog: the RPC program the new service will handle
-=======
  * @prog:  Array of RPC programs the new service will handle
  * @nprogs: Number of programs in the array
->>>>>>> a6ad5510
  * @stats: the stats struct if desired
  * @bufsize: maximum message size for @prog
  * @threadfn: a function to service RPC requests for @prog
@@ -593,10 +576,7 @@
  * Returns an instantiated struct svc_serv object or NULL.
  */
 struct svc_serv *svc_create_pooled(struct svc_program *prog,
-<<<<<<< HEAD
-=======
 				   unsigned int nprogs,
->>>>>>> a6ad5510
 				   struct svc_stat *stats,
 				   unsigned int bufsize,
 				   int (*threadfn)(void *data))
@@ -604,11 +584,7 @@
 	struct svc_serv *serv;
 	unsigned int npools = svc_pool_map_get();
 
-<<<<<<< HEAD
-	serv = __svc_create(prog, stats, bufsize, npools, threadfn);
-=======
 	serv = __svc_create(prog, nprogs, stats, bufsize, npools, threadfn);
->>>>>>> a6ad5510
 	if (!serv)
 		goto out_err;
 	serv->sv_is_pooled = true;
@@ -638,15 +614,9 @@
 	 * Remaining transports at this point are not expected.
 	 */
 	WARN_ONCE(!list_empty(&serv->sv_permsocks),
-<<<<<<< HEAD
-		  "SVC: permsocks remain for %s\n", serv->sv_program->pg_name);
-	WARN_ONCE(!list_empty(&serv->sv_tempsocks),
-		  "SVC: tempsocks remain for %s\n", serv->sv_program->pg_name);
-=======
 		  "SVC: permsocks remain for %s\n", serv->sv_programs->pg_name);
 	WARN_ONCE(!list_empty(&serv->sv_tempsocks),
 		  "SVC: tempsocks remain for %s\n", serv->sv_programs->pg_name);
->>>>>>> a6ad5510
 
 	cache_clean_deferred(serv);
 
