// SPDX-License-Identifier: GPL-2.0 OR BSD-3-Clause
/*
 * Copyright (c) 2014-2017 Oracle.  All rights reserved.
 * Copyright (c) 2003-2007 Network Appliance, Inc. All rights reserved.
 *
 * This software is available to you under a choice of one of two
 * licenses.  You may choose to be licensed under the terms of the GNU
 * General Public License (GPL) Version 2, available from the file
 * COPYING in the main directory of this source tree, or the BSD-type
 * license below:
 *
 * Redistribution and use in source and binary forms, with or without
 * modification, are permitted provided that the following conditions
 * are met:
 *
 *      Redistributions of source code must retain the above copyright
 *      notice, this list of conditions and the following disclaimer.
 *
 *      Redistributions in binary form must reproduce the above
 *      copyright notice, this list of conditions and the following
 *      disclaimer in the documentation and/or other materials provided
 *      with the distribution.
 *
 *      Neither the name of the Network Appliance, Inc. nor the names of
 *      its contributors may be used to endorse or promote products
 *      derived from this software without specific prior written
 *      permission.
 *
 * THIS SOFTWARE IS PROVIDED BY THE COPYRIGHT HOLDERS AND CONTRIBUTORS
 * "AS IS" AND ANY EXPRESS OR IMPLIED WARRANTIES, INCLUDING, BUT NOT
 * LIMITED TO, THE IMPLIED WARRANTIES OF MERCHANTABILITY AND FITNESS FOR
 * A PARTICULAR PURPOSE ARE DISCLAIMED. IN NO EVENT SHALL THE COPYRIGHT
 * OWNER OR CONTRIBUTORS BE LIABLE FOR ANY DIRECT, INDIRECT, INCIDENTAL,
 * SPECIAL, EXEMPLARY, OR CONSEQUENTIAL DAMAGES (INCLUDING, BUT NOT
 * LIMITED TO, PROCUREMENT OF SUBSTITUTE GOODS OR SERVICES; LOSS OF USE,
 * DATA, OR PROFITS; OR BUSINESS INTERRUPTION) HOWEVER CAUSED AND ON ANY
 * THEORY OF LIABILITY, WHETHER IN CONTRACT, STRICT LIABILITY, OR TORT
 * (INCLUDING NEGLIGENCE OR OTHERWISE) ARISING IN ANY WAY OUT OF THE USE
 * OF THIS SOFTWARE, EVEN IF ADVISED OF THE POSSIBILITY OF SUCH DAMAGE.
 */

/*
 * verbs.c
 *
 * Encapsulates the major functions managing:
 *  o adapters
 *  o endpoints
 *  o connections
 *  o buffer memory
 */

#include <linux/bitops.h>
#include <linux/interrupt.h>
#include <linux/slab.h>
#include <linux/sunrpc/addr.h>
#include <linux/sunrpc/svc_rdma.h>
#include <linux/log2.h>

#include <asm/barrier.h>

#include <rdma/ib_cm.h>

#include "xprt_rdma.h"
#include <trace/events/rpcrdma.h>

static int rpcrdma_sendctxs_create(struct rpcrdma_xprt *r_xprt);
static void rpcrdma_sendctxs_destroy(struct rpcrdma_xprt *r_xprt);
static void rpcrdma_sendctx_put_locked(struct rpcrdma_xprt *r_xprt,
				       struct rpcrdma_sendctx *sc);
static int rpcrdma_reqs_setup(struct rpcrdma_xprt *r_xprt);
static void rpcrdma_reqs_reset(struct rpcrdma_xprt *r_xprt);
static void rpcrdma_reps_unmap(struct rpcrdma_xprt *r_xprt);
static void rpcrdma_mrs_create(struct rpcrdma_xprt *r_xprt);
static void rpcrdma_mrs_destroy(struct rpcrdma_xprt *r_xprt);
static void rpcrdma_ep_get(struct rpcrdma_ep *ep);
static int rpcrdma_ep_put(struct rpcrdma_ep *ep);
static struct rpcrdma_regbuf *
rpcrdma_regbuf_alloc_node(size_t size, enum dma_data_direction direction,
			  int node);
static struct rpcrdma_regbuf *
rpcrdma_regbuf_alloc(size_t size, enum dma_data_direction direction);
static void rpcrdma_regbuf_dma_unmap(struct rpcrdma_regbuf *rb);
static void rpcrdma_regbuf_free(struct rpcrdma_regbuf *rb);

/* Wait for outstanding transport work to finish. ib_drain_qp
 * handles the drains in the wrong order for us, so open code
 * them here.
 */
static void rpcrdma_xprt_drain(struct rpcrdma_xprt *r_xprt)
{
	struct rpcrdma_ep *ep = r_xprt->rx_ep;
	struct rdma_cm_id *id = ep->re_id;

	/* Wait for rpcrdma_post_recvs() to leave its critical
	 * section.
	 */
	if (atomic_inc_return(&ep->re_receiving) > 1)
		wait_for_completion(&ep->re_done);

	/* Flush Receives, then wait for deferred Reply work
	 * to complete.
	 */
	ib_drain_rq(id->qp);

	/* Deferred Reply processing might have scheduled
	 * local invalidations.
	 */
	ib_drain_sq(id->qp);

	rpcrdma_ep_put(ep);
}

/* Ensure xprt_force_disconnect() is invoked exactly once when a
 * connection is closed or lost. (The important thing is it needs
 * to be invoked "at least" once).
 */
void rpcrdma_force_disconnect(struct rpcrdma_ep *ep)
{
	if (atomic_add_unless(&ep->re_force_disconnect, 1, 1))
		xprt_force_disconnect(ep->re_xprt);
}

/**
 * rpcrdma_flush_disconnect - Disconnect on flushed completion
 * @r_xprt: transport to disconnect
 * @wc: work completion entry
 *
 * Must be called in process context.
 */
void rpcrdma_flush_disconnect(struct rpcrdma_xprt *r_xprt, struct ib_wc *wc)
{
	if (wc->status != IB_WC_SUCCESS)
		rpcrdma_force_disconnect(r_xprt->rx_ep);
}

/**
 * rpcrdma_wc_send - Invoked by RDMA provider for each polled Send WC
 * @cq:	completion queue
 * @wc:	WCE for a completed Send WR
 *
 */
static void rpcrdma_wc_send(struct ib_cq *cq, struct ib_wc *wc)
{
	struct ib_cqe *cqe = wc->wr_cqe;
	struct rpcrdma_sendctx *sc =
		container_of(cqe, struct rpcrdma_sendctx, sc_cqe);
	struct rpcrdma_xprt *r_xprt = cq->cq_context;

	/* WARNING: Only wr_cqe and status are reliable at this point */
	trace_xprtrdma_wc_send(wc, &sc->sc_cid);
	rpcrdma_sendctx_put_locked(r_xprt, sc);
	rpcrdma_flush_disconnect(r_xprt, wc);
}

/**
 * rpcrdma_wc_receive - Invoked by RDMA provider for each polled Receive WC
 * @cq:	completion queue
 * @wc:	WCE for a completed Receive WR
 *
 */
static void rpcrdma_wc_receive(struct ib_cq *cq, struct ib_wc *wc)
{
	struct ib_cqe *cqe = wc->wr_cqe;
	struct rpcrdma_rep *rep = container_of(cqe, struct rpcrdma_rep,
					       rr_cqe);
	struct rpcrdma_xprt *r_xprt = cq->cq_context;

	/* WARNING: Only wr_cqe and status are reliable at this point */
	trace_xprtrdma_wc_receive(wc, &rep->rr_cid);
	--r_xprt->rx_ep->re_receive_count;
	if (wc->status != IB_WC_SUCCESS)
		goto out_flushed;

	/* status == SUCCESS means all fields in wc are trustworthy */
	rpcrdma_set_xdrlen(&rep->rr_hdrbuf, wc->byte_len);
	rep->rr_wc_flags = wc->wc_flags;
	rep->rr_inv_rkey = wc->ex.invalidate_rkey;

	ib_dma_sync_single_for_cpu(rdmab_device(rep->rr_rdmabuf),
				   rdmab_addr(rep->rr_rdmabuf),
				   wc->byte_len, DMA_FROM_DEVICE);

	rpcrdma_reply_handler(rep);
	return;

out_flushed:
	rpcrdma_flush_disconnect(r_xprt, wc);
	rpcrdma_rep_put(&r_xprt->rx_buf, rep);
}

static void rpcrdma_update_cm_private(struct rpcrdma_ep *ep,
				      struct rdma_conn_param *param)
{
	const struct rpcrdma_connect_private *pmsg = param->private_data;
	unsigned int rsize, wsize;

	/* Default settings for RPC-over-RDMA Version One */
	rsize = RPCRDMA_V1_DEF_INLINE_SIZE;
	wsize = RPCRDMA_V1_DEF_INLINE_SIZE;

	if (pmsg &&
	    pmsg->cp_magic == rpcrdma_cmp_magic &&
	    pmsg->cp_version == RPCRDMA_CMP_VERSION) {
		rsize = rpcrdma_decode_buffer_size(pmsg->cp_send_size);
		wsize = rpcrdma_decode_buffer_size(pmsg->cp_recv_size);
	}

	if (rsize < ep->re_inline_recv)
		ep->re_inline_recv = rsize;
	if (wsize < ep->re_inline_send)
		ep->re_inline_send = wsize;

	rpcrdma_set_max_header_sizes(ep);
}

/**
 * rpcrdma_cm_event_handler - Handle RDMA CM events
 * @id: rdma_cm_id on which an event has occurred
 * @event: details of the event
 *
 * Called with @id's mutex held. Returns 1 if caller should
 * destroy @id, otherwise 0.
 */
static int
rpcrdma_cm_event_handler(struct rdma_cm_id *id, struct rdma_cm_event *event)
{
	struct rpcrdma_ep *ep = id->context;

	might_sleep();

	switch (event->event) {
	case RDMA_CM_EVENT_ADDR_RESOLVED:
	case RDMA_CM_EVENT_ROUTE_RESOLVED:
		ep->re_async_rc = 0;
		complete(&ep->re_done);
		return 0;
	case RDMA_CM_EVENT_ADDR_ERROR:
		ep->re_async_rc = -EPROTO;
		complete(&ep->re_done);
		return 0;
	case RDMA_CM_EVENT_ROUTE_ERROR:
		ep->re_async_rc = -ENETUNREACH;
		complete(&ep->re_done);
		return 0;
<<<<<<< HEAD
	case RDMA_CM_EVENT_DEVICE_REMOVAL:
		pr_info("rpcrdma: removing device %s for %pISpc\n",
			ep->re_id->device->name, sap);
		switch (xchg(&ep->re_connect_status, -ENODEV)) {
		case 0: goto wake_connect_worker;
		case 1: goto disconnected;
		}
		return 0;
=======
>>>>>>> a6ad5510
	case RDMA_CM_EVENT_ADDR_CHANGE:
		ep->re_connect_status = -ENODEV;
		goto disconnected;
	case RDMA_CM_EVENT_ESTABLISHED:
		rpcrdma_ep_get(ep);
		ep->re_connect_status = 1;
		rpcrdma_update_cm_private(ep, &event->param.conn);
		trace_xprtrdma_inline_thresh(ep);
		wake_up_all(&ep->re_connect_wait);
		break;
	case RDMA_CM_EVENT_CONNECT_ERROR:
		ep->re_connect_status = -ENOTCONN;
		goto wake_connect_worker;
	case RDMA_CM_EVENT_UNREACHABLE:
		ep->re_connect_status = -ENETUNREACH;
		goto wake_connect_worker;
	case RDMA_CM_EVENT_REJECTED:
		ep->re_connect_status = -ECONNREFUSED;
		if (event->status == IB_CM_REJ_STALE_CONN)
			ep->re_connect_status = -ENOTCONN;
wake_connect_worker:
		wake_up_all(&ep->re_connect_wait);
		return 0;
	case RDMA_CM_EVENT_DISCONNECTED:
		ep->re_connect_status = -ECONNABORTED;
disconnected:
		rpcrdma_force_disconnect(ep);
		return rpcrdma_ep_put(ep);
	default:
		break;
	}

	return 0;
}

static void rpcrdma_ep_removal_done(struct rpcrdma_notification *rn)
{
	struct rpcrdma_ep *ep = container_of(rn, struct rpcrdma_ep, re_rn);

	trace_xprtrdma_device_removal(ep->re_id);
	xprt_force_disconnect(ep->re_xprt);
}

static struct rdma_cm_id *rpcrdma_create_id(struct rpcrdma_xprt *r_xprt,
					    struct rpcrdma_ep *ep)
{
	unsigned long wtimeout = msecs_to_jiffies(RDMA_RESOLVE_TIMEOUT) + 1;
	struct rpc_xprt *xprt = &r_xprt->rx_xprt;
	struct rdma_cm_id *id;
	int rc;

	init_completion(&ep->re_done);

	id = rdma_create_id(xprt->xprt_net, rpcrdma_cm_event_handler, ep,
			    RDMA_PS_TCP, IB_QPT_RC);
	if (IS_ERR(id))
		return id;

	ep->re_async_rc = -ETIMEDOUT;
	rc = rdma_resolve_addr(id, NULL, (struct sockaddr *)&xprt->addr,
			       RDMA_RESOLVE_TIMEOUT);
	if (rc)
		goto out;
	rc = wait_for_completion_interruptible_timeout(&ep->re_done, wtimeout);
	if (rc < 0)
		goto out;

	rc = ep->re_async_rc;
	if (rc)
		goto out;

	ep->re_async_rc = -ETIMEDOUT;
	rc = rdma_resolve_route(id, RDMA_RESOLVE_TIMEOUT);
	if (rc)
		goto out;
	rc = wait_for_completion_interruptible_timeout(&ep->re_done, wtimeout);
	if (rc < 0)
		goto out;
	rc = ep->re_async_rc;
	if (rc)
		goto out;

	rc = rpcrdma_rn_register(id->device, &ep->re_rn, rpcrdma_ep_removal_done);
	if (rc)
		goto out;

	return id;

out:
	rdma_destroy_id(id);
	return ERR_PTR(rc);
}

static void rpcrdma_ep_destroy(struct kref *kref)
{
	struct rpcrdma_ep *ep = container_of(kref, struct rpcrdma_ep, re_kref);

	if (ep->re_id->qp) {
		rdma_destroy_qp(ep->re_id);
		ep->re_id->qp = NULL;
	}

	if (ep->re_attr.recv_cq)
		ib_free_cq(ep->re_attr.recv_cq);
	ep->re_attr.recv_cq = NULL;
	if (ep->re_attr.send_cq)
		ib_free_cq(ep->re_attr.send_cq);
	ep->re_attr.send_cq = NULL;

	if (ep->re_pd)
		ib_dealloc_pd(ep->re_pd);
	ep->re_pd = NULL;

	rpcrdma_rn_unregister(ep->re_id->device, &ep->re_rn);

	kfree(ep);
	module_put(THIS_MODULE);
}

static noinline void rpcrdma_ep_get(struct rpcrdma_ep *ep)
{
	kref_get(&ep->re_kref);
}

/* Returns:
 *     %0 if @ep still has a positive kref count, or
 *     %1 if @ep was destroyed successfully.
 */
static noinline int rpcrdma_ep_put(struct rpcrdma_ep *ep)
{
	return kref_put(&ep->re_kref, rpcrdma_ep_destroy);
}

static int rpcrdma_ep_create(struct rpcrdma_xprt *r_xprt)
{
	struct rpcrdma_connect_private *pmsg;
	struct ib_device *device;
	struct rdma_cm_id *id;
	struct rpcrdma_ep *ep;
	int rc;

	ep = kzalloc(sizeof(*ep), XPRTRDMA_GFP_FLAGS);
	if (!ep)
		return -ENOTCONN;
	ep->re_xprt = &r_xprt->rx_xprt;
	kref_init(&ep->re_kref);

	id = rpcrdma_create_id(r_xprt, ep);
	if (IS_ERR(id)) {
		kfree(ep);
		return PTR_ERR(id);
	}
	__module_get(THIS_MODULE);
	device = id->device;
	ep->re_id = id;
	reinit_completion(&ep->re_done);

	ep->re_max_requests = r_xprt->rx_xprt.max_reqs;
	ep->re_inline_send = xprt_rdma_max_inline_write;
	ep->re_inline_recv = xprt_rdma_max_inline_read;
	rc = frwr_query_device(ep, device);
	if (rc)
		goto out_destroy;

	r_xprt->rx_buf.rb_max_requests = cpu_to_be32(ep->re_max_requests);

	ep->re_attr.srq = NULL;
	ep->re_attr.cap.max_inline_data = 0;
	ep->re_attr.sq_sig_type = IB_SIGNAL_REQ_WR;
	ep->re_attr.qp_type = IB_QPT_RC;
	ep->re_attr.port_num = ~0;

	ep->re_send_batch = ep->re_max_requests >> 3;
	ep->re_send_count = ep->re_send_batch;
	init_waitqueue_head(&ep->re_connect_wait);

	ep->re_attr.send_cq = ib_alloc_cq_any(device, r_xprt,
					      ep->re_attr.cap.max_send_wr,
					      IB_POLL_WORKQUEUE);
	if (IS_ERR(ep->re_attr.send_cq)) {
		rc = PTR_ERR(ep->re_attr.send_cq);
		ep->re_attr.send_cq = NULL;
		goto out_destroy;
	}

	ep->re_attr.recv_cq = ib_alloc_cq_any(device, r_xprt,
					      ep->re_attr.cap.max_recv_wr,
					      IB_POLL_WORKQUEUE);
	if (IS_ERR(ep->re_attr.recv_cq)) {
		rc = PTR_ERR(ep->re_attr.recv_cq);
		ep->re_attr.recv_cq = NULL;
		goto out_destroy;
	}
	ep->re_receive_count = 0;

	/* Initialize cma parameters */
	memset(&ep->re_remote_cma, 0, sizeof(ep->re_remote_cma));

	/* Prepare RDMA-CM private message */
	pmsg = &ep->re_cm_private;
	pmsg->cp_magic = rpcrdma_cmp_magic;
	pmsg->cp_version = RPCRDMA_CMP_VERSION;
	pmsg->cp_flags |= RPCRDMA_CMP_F_SND_W_INV_OK;
	pmsg->cp_send_size = rpcrdma_encode_buffer_size(ep->re_inline_send);
	pmsg->cp_recv_size = rpcrdma_encode_buffer_size(ep->re_inline_recv);
	ep->re_remote_cma.private_data = pmsg;
	ep->re_remote_cma.private_data_len = sizeof(*pmsg);

	/* Client offers RDMA Read but does not initiate */
	ep->re_remote_cma.initiator_depth = 0;
	ep->re_remote_cma.responder_resources =
		min_t(int, U8_MAX, device->attrs.max_qp_rd_atom);

	/* Limit transport retries so client can detect server
	 * GID changes quickly. RPC layer handles re-establishing
	 * transport connection and retransmission.
	 */
	ep->re_remote_cma.retry_count = 6;

	/* RPC-over-RDMA handles its own flow control. In addition,
	 * make all RNR NAKs visible so we know that RPC-over-RDMA
	 * flow control is working correctly (no NAKs should be seen).
	 */
	ep->re_remote_cma.flow_control = 0;
	ep->re_remote_cma.rnr_retry_count = 0;

	ep->re_pd = ib_alloc_pd(device, 0);
	if (IS_ERR(ep->re_pd)) {
		rc = PTR_ERR(ep->re_pd);
		ep->re_pd = NULL;
		goto out_destroy;
	}

	rc = rdma_create_qp(id, ep->re_pd, &ep->re_attr);
	if (rc)
		goto out_destroy;

	r_xprt->rx_ep = ep;
	return 0;

out_destroy:
	rpcrdma_ep_put(ep);
	rdma_destroy_id(id);
	return rc;
}

/**
 * rpcrdma_xprt_connect - Connect an unconnected transport
 * @r_xprt: controlling transport instance
 *
 * Returns 0 on success or a negative errno.
 */
int rpcrdma_xprt_connect(struct rpcrdma_xprt *r_xprt)
{
	struct rpc_xprt *xprt = &r_xprt->rx_xprt;
	struct rpcrdma_ep *ep;
	int rc;

	rc = rpcrdma_ep_create(r_xprt);
	if (rc)
		return rc;
	ep = r_xprt->rx_ep;

	xprt_clear_connected(xprt);
	rpcrdma_reset_cwnd(r_xprt);

	/* Bump the ep's reference count while there are
	 * outstanding Receives.
	 */
	rpcrdma_ep_get(ep);
	rpcrdma_post_recvs(r_xprt, 1);

	rc = rdma_connect(ep->re_id, &ep->re_remote_cma);
	if (rc)
		goto out;

	if (xprt->reestablish_timeout < RPCRDMA_INIT_REEST_TO)
		xprt->reestablish_timeout = RPCRDMA_INIT_REEST_TO;
	wait_event_interruptible(ep->re_connect_wait,
				 ep->re_connect_status != 0);
	if (ep->re_connect_status <= 0) {
		rc = ep->re_connect_status;
		goto out;
	}

	rc = rpcrdma_sendctxs_create(r_xprt);
	if (rc) {
		rc = -ENOTCONN;
		goto out;
	}

	rc = rpcrdma_reqs_setup(r_xprt);
	if (rc) {
		rc = -ENOTCONN;
		goto out;
	}
	rpcrdma_mrs_create(r_xprt);
	frwr_wp_create(r_xprt);

out:
	trace_xprtrdma_connect(r_xprt, rc);
	return rc;
}

/**
 * rpcrdma_xprt_disconnect - Disconnect underlying transport
 * @r_xprt: controlling transport instance
 *
 * Caller serializes. Either the transport send lock is held,
 * or we're being called to destroy the transport.
 *
 * On return, @r_xprt is completely divested of all hardware
 * resources and prepared for the next ->connect operation.
 */
void rpcrdma_xprt_disconnect(struct rpcrdma_xprt *r_xprt)
{
	struct rpcrdma_ep *ep = r_xprt->rx_ep;
	struct rdma_cm_id *id;
	int rc;

	if (!ep)
		return;

	id = ep->re_id;
	rc = rdma_disconnect(id);
	trace_xprtrdma_disconnect(r_xprt, rc);

	rpcrdma_xprt_drain(r_xprt);
	rpcrdma_reps_unmap(r_xprt);
	rpcrdma_reqs_reset(r_xprt);
	rpcrdma_mrs_destroy(r_xprt);
	rpcrdma_sendctxs_destroy(r_xprt);

	if (rpcrdma_ep_put(ep))
		rdma_destroy_id(id);

	r_xprt->rx_ep = NULL;
}

/* Fixed-size circular FIFO queue. This implementation is wait-free and
 * lock-free.
 *
 * Consumer is the code path that posts Sends. This path dequeues a
 * sendctx for use by a Send operation. Multiple consumer threads
 * are serialized by the RPC transport lock, which allows only one
 * ->send_request call at a time.
 *
 * Producer is the code path that handles Send completions. This path
 * enqueues a sendctx that has been completed. Multiple producer
 * threads are serialized by the ib_poll_cq() function.
 */

/* rpcrdma_sendctxs_destroy() assumes caller has already quiesced
 * queue activity, and rpcrdma_xprt_drain has flushed all remaining
 * Send requests.
 */
static void rpcrdma_sendctxs_destroy(struct rpcrdma_xprt *r_xprt)
{
	struct rpcrdma_buffer *buf = &r_xprt->rx_buf;
	unsigned long i;

	if (!buf->rb_sc_ctxs)
		return;
	for (i = 0; i <= buf->rb_sc_last; i++)
		kfree(buf->rb_sc_ctxs[i]);
	kfree(buf->rb_sc_ctxs);
	buf->rb_sc_ctxs = NULL;
}

static struct rpcrdma_sendctx *rpcrdma_sendctx_create(struct rpcrdma_ep *ep)
{
	struct rpcrdma_sendctx *sc;

	sc = kzalloc(struct_size(sc, sc_sges, ep->re_attr.cap.max_send_sge),
		     XPRTRDMA_GFP_FLAGS);
	if (!sc)
		return NULL;

	sc->sc_cqe.done = rpcrdma_wc_send;
	sc->sc_cid.ci_queue_id = ep->re_attr.send_cq->res.id;
	sc->sc_cid.ci_completion_id =
		atomic_inc_return(&ep->re_completion_ids);
	return sc;
}

static int rpcrdma_sendctxs_create(struct rpcrdma_xprt *r_xprt)
{
	struct rpcrdma_buffer *buf = &r_xprt->rx_buf;
	struct rpcrdma_sendctx *sc;
	unsigned long i;

	/* Maximum number of concurrent outstanding Send WRs. Capping
	 * the circular queue size stops Send Queue overflow by causing
	 * the ->send_request call to fail temporarily before too many
	 * Sends are posted.
	 */
	i = r_xprt->rx_ep->re_max_requests + RPCRDMA_MAX_BC_REQUESTS;
	buf->rb_sc_ctxs = kcalloc(i, sizeof(sc), XPRTRDMA_GFP_FLAGS);
	if (!buf->rb_sc_ctxs)
		return -ENOMEM;

	buf->rb_sc_last = i - 1;
	for (i = 0; i <= buf->rb_sc_last; i++) {
		sc = rpcrdma_sendctx_create(r_xprt->rx_ep);
		if (!sc)
			return -ENOMEM;

		buf->rb_sc_ctxs[i] = sc;
	}

	buf->rb_sc_head = 0;
	buf->rb_sc_tail = 0;
	return 0;
}

/* The sendctx queue is not guaranteed to have a size that is a
 * power of two, thus the helpers in circ_buf.h cannot be used.
 * The other option is to use modulus (%), which can be expensive.
 */
static unsigned long rpcrdma_sendctx_next(struct rpcrdma_buffer *buf,
					  unsigned long item)
{
	return likely(item < buf->rb_sc_last) ? item + 1 : 0;
}

/**
 * rpcrdma_sendctx_get_locked - Acquire a send context
 * @r_xprt: controlling transport instance
 *
 * Returns pointer to a free send completion context; or NULL if
 * the queue is empty.
 *
 * Usage: Called to acquire an SGE array before preparing a Send WR.
 *
 * The caller serializes calls to this function (per transport), and
 * provides an effective memory barrier that flushes the new value
 * of rb_sc_head.
 */
struct rpcrdma_sendctx *rpcrdma_sendctx_get_locked(struct rpcrdma_xprt *r_xprt)
{
	struct rpcrdma_buffer *buf = &r_xprt->rx_buf;
	struct rpcrdma_sendctx *sc;
	unsigned long next_head;

	next_head = rpcrdma_sendctx_next(buf, buf->rb_sc_head);

	if (next_head == READ_ONCE(buf->rb_sc_tail))
		goto out_emptyq;

	/* ORDER: item must be accessed _before_ head is updated */
	sc = buf->rb_sc_ctxs[next_head];

	/* Releasing the lock in the caller acts as a memory
	 * barrier that flushes rb_sc_head.
	 */
	buf->rb_sc_head = next_head;

	return sc;

out_emptyq:
	/* The queue is "empty" if there have not been enough Send
	 * completions recently. This is a sign the Send Queue is
	 * backing up. Cause the caller to pause and try again.
	 */
	xprt_wait_for_buffer_space(&r_xprt->rx_xprt);
	r_xprt->rx_stats.empty_sendctx_q++;
	return NULL;
}

/**
 * rpcrdma_sendctx_put_locked - Release a send context
 * @r_xprt: controlling transport instance
 * @sc: send context to release
 *
 * Usage: Called from Send completion to return a sendctxt
 * to the queue.
 *
 * The caller serializes calls to this function (per transport).
 */
static void rpcrdma_sendctx_put_locked(struct rpcrdma_xprt *r_xprt,
				       struct rpcrdma_sendctx *sc)
{
	struct rpcrdma_buffer *buf = &r_xprt->rx_buf;
	unsigned long next_tail;

	/* Unmap SGEs of previously completed but unsignaled
	 * Sends by walking up the queue until @sc is found.
	 */
	next_tail = buf->rb_sc_tail;
	do {
		next_tail = rpcrdma_sendctx_next(buf, next_tail);

		/* ORDER: item must be accessed _before_ tail is updated */
		rpcrdma_sendctx_unmap(buf->rb_sc_ctxs[next_tail]);

	} while (buf->rb_sc_ctxs[next_tail] != sc);

	/* Paired with READ_ONCE */
	smp_store_release(&buf->rb_sc_tail, next_tail);

	xprt_write_space(&r_xprt->rx_xprt);
}

static void
rpcrdma_mrs_create(struct rpcrdma_xprt *r_xprt)
{
	struct rpcrdma_buffer *buf = &r_xprt->rx_buf;
	struct rpcrdma_ep *ep = r_xprt->rx_ep;
	struct ib_device *device = ep->re_id->device;
	unsigned int count;

	/* Try to allocate enough to perform one full-sized I/O */
	for (count = 0; count < ep->re_max_rdma_segs; count++) {
		struct rpcrdma_mr *mr;
		int rc;

		mr = kzalloc_node(sizeof(*mr), XPRTRDMA_GFP_FLAGS,
				  ibdev_to_node(device));
		if (!mr)
			break;

		rc = frwr_mr_init(r_xprt, mr);
		if (rc) {
			kfree(mr);
			break;
		}

		spin_lock(&buf->rb_lock);
		rpcrdma_mr_push(mr, &buf->rb_mrs);
		list_add(&mr->mr_all, &buf->rb_all_mrs);
		spin_unlock(&buf->rb_lock);
	}

	r_xprt->rx_stats.mrs_allocated += count;
	trace_xprtrdma_createmrs(r_xprt, count);
}

static void
rpcrdma_mr_refresh_worker(struct work_struct *work)
{
	struct rpcrdma_buffer *buf = container_of(work, struct rpcrdma_buffer,
						  rb_refresh_worker);
	struct rpcrdma_xprt *r_xprt = container_of(buf, struct rpcrdma_xprt,
						   rx_buf);

	rpcrdma_mrs_create(r_xprt);
	xprt_write_space(&r_xprt->rx_xprt);
}

/**
 * rpcrdma_mrs_refresh - Wake the MR refresh worker
 * @r_xprt: controlling transport instance
 *
 */
void rpcrdma_mrs_refresh(struct rpcrdma_xprt *r_xprt)
{
	struct rpcrdma_buffer *buf = &r_xprt->rx_buf;
	struct rpcrdma_ep *ep = r_xprt->rx_ep;

	/* If there is no underlying connection, it's no use
	 * to wake the refresh worker.
	 */
	if (ep->re_connect_status != 1)
		return;
	queue_work(system_highpri_wq, &buf->rb_refresh_worker);
}

/**
 * rpcrdma_req_create - Allocate an rpcrdma_req object
 * @r_xprt: controlling r_xprt
 * @size: initial size, in bytes, of send and receive buffers
 *
 * Returns an allocated and fully initialized rpcrdma_req or NULL.
 */
struct rpcrdma_req *rpcrdma_req_create(struct rpcrdma_xprt *r_xprt,
				       size_t size)
{
	struct rpcrdma_buffer *buffer = &r_xprt->rx_buf;
	struct rpcrdma_req *req;

	req = kzalloc(sizeof(*req), XPRTRDMA_GFP_FLAGS);
	if (req == NULL)
		goto out1;

	req->rl_sendbuf = rpcrdma_regbuf_alloc(size, DMA_TO_DEVICE);
	if (!req->rl_sendbuf)
		goto out2;

	req->rl_recvbuf = rpcrdma_regbuf_alloc(size, DMA_NONE);
	if (!req->rl_recvbuf)
		goto out3;

	INIT_LIST_HEAD(&req->rl_free_mrs);
	INIT_LIST_HEAD(&req->rl_registered);
	spin_lock(&buffer->rb_lock);
	list_add(&req->rl_all, &buffer->rb_allreqs);
	spin_unlock(&buffer->rb_lock);
	return req;

out3:
	rpcrdma_regbuf_free(req->rl_sendbuf);
out2:
	kfree(req);
out1:
	return NULL;
}

/**
 * rpcrdma_req_setup - Per-connection instance setup of an rpcrdma_req object
 * @r_xprt: controlling transport instance
 * @req: rpcrdma_req object to set up
 *
 * Returns zero on success, and a negative errno on failure.
 */
int rpcrdma_req_setup(struct rpcrdma_xprt *r_xprt, struct rpcrdma_req *req)
{
	struct rpcrdma_regbuf *rb;
	size_t maxhdrsize;

	/* Compute maximum header buffer size in bytes */
	maxhdrsize = rpcrdma_fixed_maxsz + 3 +
		     r_xprt->rx_ep->re_max_rdma_segs * rpcrdma_readchunk_maxsz;
	maxhdrsize *= sizeof(__be32);
	rb = rpcrdma_regbuf_alloc(__roundup_pow_of_two(maxhdrsize),
				  DMA_TO_DEVICE);
	if (!rb)
		goto out;

	if (!__rpcrdma_regbuf_dma_map(r_xprt, rb))
		goto out_free;

	req->rl_rdmabuf = rb;
	xdr_buf_init(&req->rl_hdrbuf, rdmab_data(rb), rdmab_length(rb));
	return 0;

out_free:
	rpcrdma_regbuf_free(rb);
out:
	return -ENOMEM;
}

/* ASSUMPTION: the rb_allreqs list is stable for the duration,
 * and thus can be walked without holding rb_lock. Eg. the
 * caller is holding the transport send lock to exclude
 * device removal or disconnection.
 */
static int rpcrdma_reqs_setup(struct rpcrdma_xprt *r_xprt)
{
	struct rpcrdma_buffer *buf = &r_xprt->rx_buf;
	struct rpcrdma_req *req;
	int rc;

	list_for_each_entry(req, &buf->rb_allreqs, rl_all) {
		rc = rpcrdma_req_setup(r_xprt, req);
		if (rc)
			return rc;
	}
	return 0;
}

static void rpcrdma_req_reset(struct rpcrdma_req *req)
{
	struct rpcrdma_mr *mr;

	/* Credits are valid for only one connection */
	req->rl_slot.rq_cong = 0;

	rpcrdma_regbuf_free(req->rl_rdmabuf);
	req->rl_rdmabuf = NULL;

	rpcrdma_regbuf_dma_unmap(req->rl_sendbuf);
	rpcrdma_regbuf_dma_unmap(req->rl_recvbuf);

	/* The verbs consumer can't know the state of an MR on the
	 * req->rl_registered list unless a successful completion
	 * has occurred, so they cannot be re-used.
	 */
	while ((mr = rpcrdma_mr_pop(&req->rl_registered))) {
		struct rpcrdma_buffer *buf = &mr->mr_xprt->rx_buf;

		spin_lock(&buf->rb_lock);
		list_del(&mr->mr_all);
		spin_unlock(&buf->rb_lock);

		frwr_mr_release(mr);
	}
}

/* ASSUMPTION: the rb_allreqs list is stable for the duration,
 * and thus can be walked without holding rb_lock. Eg. the
 * caller is holding the transport send lock to exclude
 * device removal or disconnection.
 */
static void rpcrdma_reqs_reset(struct rpcrdma_xprt *r_xprt)
{
	struct rpcrdma_buffer *buf = &r_xprt->rx_buf;
	struct rpcrdma_req *req;

	list_for_each_entry(req, &buf->rb_allreqs, rl_all)
		rpcrdma_req_reset(req);
}

static noinline
struct rpcrdma_rep *rpcrdma_rep_create(struct rpcrdma_xprt *r_xprt)
{
	struct rpcrdma_buffer *buf = &r_xprt->rx_buf;
	struct rpcrdma_ep *ep = r_xprt->rx_ep;
	struct ib_device *device = ep->re_id->device;
	struct rpcrdma_rep *rep;

	rep = kzalloc(sizeof(*rep), XPRTRDMA_GFP_FLAGS);
	if (rep == NULL)
		goto out;

	rep->rr_rdmabuf = rpcrdma_regbuf_alloc_node(ep->re_inline_recv,
						    DMA_FROM_DEVICE,
						    ibdev_to_node(device));
	if (!rep->rr_rdmabuf)
		goto out_free;

	rep->rr_cid.ci_completion_id =
		atomic_inc_return(&r_xprt->rx_ep->re_completion_ids);

	xdr_buf_init(&rep->rr_hdrbuf, rdmab_data(rep->rr_rdmabuf),
		     rdmab_length(rep->rr_rdmabuf));
	rep->rr_cqe.done = rpcrdma_wc_receive;
	rep->rr_rxprt = r_xprt;
	rep->rr_recv_wr.next = NULL;
	rep->rr_recv_wr.wr_cqe = &rep->rr_cqe;
	rep->rr_recv_wr.sg_list = &rep->rr_rdmabuf->rg_iov;
	rep->rr_recv_wr.num_sge = 1;

	spin_lock(&buf->rb_lock);
	list_add(&rep->rr_all, &buf->rb_all_reps);
	spin_unlock(&buf->rb_lock);
	return rep;

out_free:
	kfree(rep);
out:
	return NULL;
}

static void rpcrdma_rep_free(struct rpcrdma_rep *rep)
{
	rpcrdma_regbuf_free(rep->rr_rdmabuf);
	kfree(rep);
}

static struct rpcrdma_rep *rpcrdma_rep_get_locked(struct rpcrdma_buffer *buf)
{
	struct llist_node *node;

	/* Calls to llist_del_first are required to be serialized */
	node = llist_del_first(&buf->rb_free_reps);
	if (!node)
		return NULL;
	return llist_entry(node, struct rpcrdma_rep, rr_node);
}

/**
 * rpcrdma_rep_put - Release rpcrdma_rep back to free list
 * @buf: buffer pool
 * @rep: rep to release
 *
 */
void rpcrdma_rep_put(struct rpcrdma_buffer *buf, struct rpcrdma_rep *rep)
{
	llist_add(&rep->rr_node, &buf->rb_free_reps);
}

/* Caller must ensure the QP is quiescent (RQ is drained) before
 * invoking this function, to guarantee rb_all_reps is not
 * changing.
 */
static void rpcrdma_reps_unmap(struct rpcrdma_xprt *r_xprt)
{
	struct rpcrdma_buffer *buf = &r_xprt->rx_buf;
	struct rpcrdma_rep *rep;

	list_for_each_entry(rep, &buf->rb_all_reps, rr_all)
		rpcrdma_regbuf_dma_unmap(rep->rr_rdmabuf);
}

static void rpcrdma_reps_destroy(struct rpcrdma_buffer *buf)
{
	struct rpcrdma_rep *rep;

	spin_lock(&buf->rb_lock);
	while ((rep = list_first_entry_or_null(&buf->rb_all_reps,
					       struct rpcrdma_rep,
					       rr_all)) != NULL) {
		list_del(&rep->rr_all);
		spin_unlock(&buf->rb_lock);

		rpcrdma_rep_free(rep);

		spin_lock(&buf->rb_lock);
	}
	spin_unlock(&buf->rb_lock);
}

/**
 * rpcrdma_buffer_create - Create initial set of req/rep objects
 * @r_xprt: transport instance to (re)initialize
 *
 * Returns zero on success, otherwise a negative errno.
 */
int rpcrdma_buffer_create(struct rpcrdma_xprt *r_xprt)
{
	struct rpcrdma_buffer *buf = &r_xprt->rx_buf;
	int i, rc;

	buf->rb_bc_srv_max_requests = 0;
	spin_lock_init(&buf->rb_lock);
	INIT_LIST_HEAD(&buf->rb_mrs);
	INIT_LIST_HEAD(&buf->rb_all_mrs);
	INIT_WORK(&buf->rb_refresh_worker, rpcrdma_mr_refresh_worker);

	INIT_LIST_HEAD(&buf->rb_send_bufs);
	INIT_LIST_HEAD(&buf->rb_allreqs);
	INIT_LIST_HEAD(&buf->rb_all_reps);

	rc = -ENOMEM;
	for (i = 0; i < r_xprt->rx_xprt.max_reqs; i++) {
		struct rpcrdma_req *req;

		req = rpcrdma_req_create(r_xprt,
					 RPCRDMA_V1_DEF_INLINE_SIZE * 2);
		if (!req)
			goto out;
		list_add(&req->rl_list, &buf->rb_send_bufs);
	}

	init_llist_head(&buf->rb_free_reps);

	return 0;
out:
	rpcrdma_buffer_destroy(buf);
	return rc;
}

/**
 * rpcrdma_req_destroy - Destroy an rpcrdma_req object
 * @req: unused object to be destroyed
 *
 * Relies on caller holding the transport send lock to protect
 * removing req->rl_all from buf->rb_all_reqs safely.
 */
void rpcrdma_req_destroy(struct rpcrdma_req *req)
{
	struct rpcrdma_mr *mr;

	list_del(&req->rl_all);

	while ((mr = rpcrdma_mr_pop(&req->rl_free_mrs))) {
		struct rpcrdma_buffer *buf = &mr->mr_xprt->rx_buf;

		spin_lock(&buf->rb_lock);
		list_del(&mr->mr_all);
		spin_unlock(&buf->rb_lock);

		frwr_mr_release(mr);
	}

	rpcrdma_regbuf_free(req->rl_recvbuf);
	rpcrdma_regbuf_free(req->rl_sendbuf);
	rpcrdma_regbuf_free(req->rl_rdmabuf);
	kfree(req);
}

/**
 * rpcrdma_mrs_destroy - Release all of a transport's MRs
 * @r_xprt: controlling transport instance
 *
 * Relies on caller holding the transport send lock to protect
 * removing mr->mr_list from req->rl_free_mrs safely.
 */
static void rpcrdma_mrs_destroy(struct rpcrdma_xprt *r_xprt)
{
	struct rpcrdma_buffer *buf = &r_xprt->rx_buf;
	struct rpcrdma_mr *mr;

	cancel_work_sync(&buf->rb_refresh_worker);

	spin_lock(&buf->rb_lock);
	while ((mr = list_first_entry_or_null(&buf->rb_all_mrs,
					      struct rpcrdma_mr,
					      mr_all)) != NULL) {
		list_del(&mr->mr_list);
		list_del(&mr->mr_all);
		spin_unlock(&buf->rb_lock);

		frwr_mr_release(mr);

		spin_lock(&buf->rb_lock);
	}
	spin_unlock(&buf->rb_lock);
}

/**
 * rpcrdma_buffer_destroy - Release all hw resources
 * @buf: root control block for resources
 *
 * ORDERING: relies on a prior rpcrdma_xprt_drain :
 * - No more Send or Receive completions can occur
 * - All MRs, reps, and reqs are returned to their free lists
 */
void
rpcrdma_buffer_destroy(struct rpcrdma_buffer *buf)
{
	rpcrdma_reps_destroy(buf);

	while (!list_empty(&buf->rb_send_bufs)) {
		struct rpcrdma_req *req;

		req = list_first_entry(&buf->rb_send_bufs,
				       struct rpcrdma_req, rl_list);
		list_del(&req->rl_list);
		rpcrdma_req_destroy(req);
	}
}

/**
 * rpcrdma_mr_get - Allocate an rpcrdma_mr object
 * @r_xprt: controlling transport
 *
 * Returns an initialized rpcrdma_mr or NULL if no free
 * rpcrdma_mr objects are available.
 */
struct rpcrdma_mr *
rpcrdma_mr_get(struct rpcrdma_xprt *r_xprt)
{
	struct rpcrdma_buffer *buf = &r_xprt->rx_buf;
	struct rpcrdma_mr *mr;

	spin_lock(&buf->rb_lock);
	mr = rpcrdma_mr_pop(&buf->rb_mrs);
	spin_unlock(&buf->rb_lock);
	return mr;
}

/**
 * rpcrdma_reply_put - Put reply buffers back into pool
 * @buffers: buffer pool
 * @req: object to return
 *
 */
void rpcrdma_reply_put(struct rpcrdma_buffer *buffers, struct rpcrdma_req *req)
{
	if (req->rl_reply) {
		rpcrdma_rep_put(buffers, req->rl_reply);
		req->rl_reply = NULL;
	}
}

/**
 * rpcrdma_buffer_get - Get a request buffer
 * @buffers: Buffer pool from which to obtain a buffer
 *
 * Returns a fresh rpcrdma_req, or NULL if none are available.
 */
struct rpcrdma_req *
rpcrdma_buffer_get(struct rpcrdma_buffer *buffers)
{
	struct rpcrdma_req *req;

	spin_lock(&buffers->rb_lock);
	req = list_first_entry_or_null(&buffers->rb_send_bufs,
				       struct rpcrdma_req, rl_list);
	if (req)
		list_del_init(&req->rl_list);
	spin_unlock(&buffers->rb_lock);
	return req;
}

/**
 * rpcrdma_buffer_put - Put request/reply buffers back into pool
 * @buffers: buffer pool
 * @req: object to return
 *
 */
void rpcrdma_buffer_put(struct rpcrdma_buffer *buffers, struct rpcrdma_req *req)
{
	rpcrdma_reply_put(buffers, req);

	spin_lock(&buffers->rb_lock);
	list_add(&req->rl_list, &buffers->rb_send_bufs);
	spin_unlock(&buffers->rb_lock);
}

/* Returns a pointer to a rpcrdma_regbuf object, or NULL.
 *
 * xprtrdma uses a regbuf for posting an outgoing RDMA SEND, or for
 * receiving the payload of RDMA RECV operations. During Long Calls
 * or Replies they may be registered externally via frwr_map.
 */
static struct rpcrdma_regbuf *
rpcrdma_regbuf_alloc_node(size_t size, enum dma_data_direction direction,
			  int node)
{
	struct rpcrdma_regbuf *rb;

	rb = kmalloc_node(sizeof(*rb), XPRTRDMA_GFP_FLAGS, node);
	if (!rb)
		return NULL;
	rb->rg_data = kmalloc_node(size, XPRTRDMA_GFP_FLAGS, node);
	if (!rb->rg_data) {
		kfree(rb);
		return NULL;
	}

	rb->rg_device = NULL;
	rb->rg_direction = direction;
	rb->rg_iov.length = size;
	return rb;
}

static struct rpcrdma_regbuf *
rpcrdma_regbuf_alloc(size_t size, enum dma_data_direction direction)
{
	return rpcrdma_regbuf_alloc_node(size, direction, NUMA_NO_NODE);
}

/**
 * rpcrdma_regbuf_realloc - re-allocate a SEND/RECV buffer
 * @rb: regbuf to reallocate
 * @size: size of buffer to be allocated, in bytes
 * @flags: GFP flags
 *
 * Returns true if reallocation was successful. If false is
 * returned, @rb is left untouched.
 */
bool rpcrdma_regbuf_realloc(struct rpcrdma_regbuf *rb, size_t size, gfp_t flags)
{
	void *buf;

	buf = kmalloc(size, flags);
	if (!buf)
		return false;

	rpcrdma_regbuf_dma_unmap(rb);
	kfree(rb->rg_data);

	rb->rg_data = buf;
	rb->rg_iov.length = size;
	return true;
}

/**
 * __rpcrdma_regbuf_dma_map - DMA-map a regbuf
 * @r_xprt: controlling transport instance
 * @rb: regbuf to be mapped
 *
 * Returns true if the buffer is now DMA mapped to @r_xprt's device
 */
bool __rpcrdma_regbuf_dma_map(struct rpcrdma_xprt *r_xprt,
			      struct rpcrdma_regbuf *rb)
{
	struct ib_device *device = r_xprt->rx_ep->re_id->device;

	if (rb->rg_direction == DMA_NONE)
		return false;

	rb->rg_iov.addr = ib_dma_map_single(device, rdmab_data(rb),
					    rdmab_length(rb), rb->rg_direction);
	if (ib_dma_mapping_error(device, rdmab_addr(rb))) {
		trace_xprtrdma_dma_maperr(rdmab_addr(rb));
		return false;
	}

	rb->rg_device = device;
	rb->rg_iov.lkey = r_xprt->rx_ep->re_pd->local_dma_lkey;
	return true;
}

static void rpcrdma_regbuf_dma_unmap(struct rpcrdma_regbuf *rb)
{
	if (!rb)
		return;

	if (!rpcrdma_regbuf_is_mapped(rb))
		return;

	ib_dma_unmap_single(rb->rg_device, rdmab_addr(rb), rdmab_length(rb),
			    rb->rg_direction);
	rb->rg_device = NULL;
}

static void rpcrdma_regbuf_free(struct rpcrdma_regbuf *rb)
{
	rpcrdma_regbuf_dma_unmap(rb);
	if (rb)
		kfree(rb->rg_data);
	kfree(rb);
}

/**
 * rpcrdma_post_recvs - Refill the Receive Queue
 * @r_xprt: controlling transport instance
 * @needed: current credit grant
 *
 */
void rpcrdma_post_recvs(struct rpcrdma_xprt *r_xprt, int needed)
{
	struct rpcrdma_buffer *buf = &r_xprt->rx_buf;
	struct rpcrdma_ep *ep = r_xprt->rx_ep;
	struct ib_recv_wr *wr, *bad_wr;
	struct rpcrdma_rep *rep;
	int count, rc;

	rc = 0;
	count = 0;

	if (likely(ep->re_receive_count > needed))
		goto out;
	needed -= ep->re_receive_count;
	needed += RPCRDMA_MAX_RECV_BATCH;

	if (atomic_inc_return(&ep->re_receiving) > 1)
		goto out;

	/* fast path: all needed reps can be found on the free list */
	wr = NULL;
	while (needed) {
		rep = rpcrdma_rep_get_locked(buf);
		if (!rep)
			rep = rpcrdma_rep_create(r_xprt);
		if (!rep)
			break;
		if (!rpcrdma_regbuf_dma_map(r_xprt, rep->rr_rdmabuf)) {
			rpcrdma_rep_put(buf, rep);
			break;
		}

		rep->rr_cid.ci_queue_id = ep->re_attr.recv_cq->res.id;
		trace_xprtrdma_post_recv(&rep->rr_cid);
		rep->rr_recv_wr.next = wr;
		wr = &rep->rr_recv_wr;
		--needed;
		++count;
	}
	if (!wr)
		goto out;

	rc = ib_post_recv(ep->re_id->qp, wr,
			  (const struct ib_recv_wr **)&bad_wr);
	if (rc) {
		trace_xprtrdma_post_recvs_err(r_xprt, rc);
		for (wr = bad_wr; wr;) {
			struct rpcrdma_rep *rep;

			rep = container_of(wr, struct rpcrdma_rep, rr_recv_wr);
			wr = wr->next;
			rpcrdma_rep_put(buf, rep);
			--count;
		}
	}
	if (atomic_dec_return(&ep->re_receiving) > 0)
		complete(&ep->re_done);

out:
	trace_xprtrdma_post_recvs(r_xprt, count);
	ep->re_receive_count += count;
	return;
}<|MERGE_RESOLUTION|>--- conflicted
+++ resolved
@@ -242,17 +242,6 @@
 		ep->re_async_rc = -ENETUNREACH;
 		complete(&ep->re_done);
 		return 0;
-<<<<<<< HEAD
-	case RDMA_CM_EVENT_DEVICE_REMOVAL:
-		pr_info("rpcrdma: removing device %s for %pISpc\n",
-			ep->re_id->device->name, sap);
-		switch (xchg(&ep->re_connect_status, -ENODEV)) {
-		case 0: goto wake_connect_worker;
-		case 1: goto disconnected;
-		}
-		return 0;
-=======
->>>>>>> a6ad5510
 	case RDMA_CM_EVENT_ADDR_CHANGE:
 		ep->re_connect_status = -ENODEV;
 		goto disconnected;
