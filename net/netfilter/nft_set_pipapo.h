// SPDX-License-Identifier: GPL-2.0-only

#ifndef _NFT_SET_PIPAPO_H

#include <linux/log2.h>
#include <net/ipv6.h>			/* For the maximum length of a field */

/* Count of concatenated fields depends on count of 32-bit nftables registers */
#define NFT_PIPAPO_MAX_FIELDS		NFT_REG32_COUNT

/* Restrict usage to multiple fields, make sure rbtree is used otherwise */
#define NFT_PIPAPO_MIN_FIELDS		2

/* Largest supported field size */
#define NFT_PIPAPO_MAX_BYTES		(sizeof(struct in6_addr))
#define NFT_PIPAPO_MAX_BITS		(NFT_PIPAPO_MAX_BYTES * BITS_PER_BYTE)

/* Bits to be grouped together in table buckets depending on set size */
#define NFT_PIPAPO_GROUP_BITS_INIT	NFT_PIPAPO_GROUP_BITS_SMALL_SET
#define NFT_PIPAPO_GROUP_BITS_SMALL_SET	8
#define NFT_PIPAPO_GROUP_BITS_LARGE_SET	4
#define NFT_PIPAPO_GROUP_BITS_ARE_8_OR_4				\
	BUILD_BUG_ON((NFT_PIPAPO_GROUP_BITS_SMALL_SET != 8) ||		\
		     (NFT_PIPAPO_GROUP_BITS_LARGE_SET != 4))
#define NFT_PIPAPO_GROUPS_PER_BYTE(f)	(BITS_PER_BYTE / (f)->bb)

/* If a lookup table gets bigger than NFT_PIPAPO_LT_SIZE_HIGH, switch to the
 * small group width, and switch to the big group width if the table gets
 * smaller than NFT_PIPAPO_LT_SIZE_LOW.
 *
 * Picking 2MiB as threshold (for a single table) avoids as much as possible
 * crossing page boundaries on most architectures (x86-64 and MIPS huge pages,
 * ARMv7 supersections, POWER "large" pages, SPARC Level 1 regions, etc.), which
 * keeps performance nice in case kvmalloc() gives us non-contiguous areas.
 */
#define NFT_PIPAPO_LT_SIZE_THRESHOLD	(1 << 21)
#define NFT_PIPAPO_LT_SIZE_HYSTERESIS	(1 << 16)
#define NFT_PIPAPO_LT_SIZE_HIGH		NFT_PIPAPO_LT_SIZE_THRESHOLD
#define NFT_PIPAPO_LT_SIZE_LOW		NFT_PIPAPO_LT_SIZE_THRESHOLD -	\
					NFT_PIPAPO_LT_SIZE_HYSTERESIS

/* Fields are padded to 32 bits in input registers */
#define NFT_PIPAPO_GROUPS_PADDED_SIZE(f)				\
	(round_up((f)->groups / NFT_PIPAPO_GROUPS_PER_BYTE(f), sizeof(u32)))
#define NFT_PIPAPO_GROUPS_PADDING(f)					\
	(NFT_PIPAPO_GROUPS_PADDED_SIZE(f) - (f)->groups /		\
					    NFT_PIPAPO_GROUPS_PER_BYTE(f))

/* Number of buckets given by 2 ^ n, with n bucket bits */
#define NFT_PIPAPO_BUCKETS(bb)		(1 << (bb))

/* Each n-bit range maps to up to n * 2 rules */
#define NFT_PIPAPO_MAP_NBITS		(const_ilog2(NFT_PIPAPO_MAX_BITS * 2))

/* Use the rest of mapping table buckets for rule indices, but it makes no sense
 * to exceed 32 bits
 */
#if BITS_PER_LONG == 64
#define NFT_PIPAPO_MAP_TOBITS		32
#else
#define NFT_PIPAPO_MAP_TOBITS		(BITS_PER_LONG - NFT_PIPAPO_MAP_NBITS)
#endif

/* ...which gives us the highest allowed index for a rule */
#define NFT_PIPAPO_RULE0_MAX		((1UL << (NFT_PIPAPO_MAP_TOBITS - 1)) \
					- (1UL << NFT_PIPAPO_MAP_NBITS))

/* Definitions for vectorised implementations */
#ifdef NFT_PIPAPO_ALIGN
#define NFT_PIPAPO_ALIGN_HEADROOM					\
	(NFT_PIPAPO_ALIGN - ARCH_KMALLOC_MINALIGN)
#define NFT_PIPAPO_LT_ALIGN(lt)		(PTR_ALIGN((lt), NFT_PIPAPO_ALIGN))
#else
#define NFT_PIPAPO_ALIGN_HEADROOM	0
#define NFT_PIPAPO_LT_ALIGN(lt)		(lt)
#endif /* NFT_PIPAPO_ALIGN */

#define nft_pipapo_for_each_field(field, index, match)		\
	for ((field) = (match)->f, (index) = 0;			\
	     (index) < (match)->field_count;			\
	     (index)++, (field)++)

/**
 * union nft_pipapo_map_bucket - Bucket of mapping table
 * @to:		First rule number (in next field) this rule maps to
 * @n:		Number of rules (in next field) this rule maps to
 * @e:		If there's no next field, pointer to element this rule maps to
 */
union nft_pipapo_map_bucket {
	struct {
#if BITS_PER_LONG == 64
		static_assert(NFT_PIPAPO_MAP_TOBITS <= 32);
		u32 to;

		static_assert(NFT_PIPAPO_MAP_NBITS <= 32);
		u32 n;
#else
		unsigned long to:NFT_PIPAPO_MAP_TOBITS;
		unsigned long  n:NFT_PIPAPO_MAP_NBITS;
#endif
	};
	struct nft_pipapo_elem *e;
};

/**
 * struct nft_pipapo_field - Lookup, mapping tables and related data for a field
 * @rules:	Number of inserted rules
 * @bsize:	Size of each bucket in lookup table, in longs
 * @rules_alloc: Number of allocated rules, always >= rules
 * @groups:	Amount of bit groups
 * @bb:		Number of bits grouped together in lookup table buckets
 * @lt:		Lookup table: 'groups' rows of buckets
 * @mt:		Mapping table: one bucket per rule
 */
struct nft_pipapo_field {
	unsigned int rules;
	unsigned int bsize;
	unsigned int rules_alloc;
	u8 groups;
	u8 bb;
	unsigned long *lt;
	union nft_pipapo_map_bucket *mt;
};

/**
 * struct nft_pipapo_scratch - percpu data used for lookup and matching
 * @map_index:	Current working bitmap index, toggled between field matches
 * @align_off:	Offset to get the originally allocated address
 * @map:	store partial matching results during lookup
 */
struct nft_pipapo_scratch {
	u8 map_index;
	u32 align_off;
	unsigned long map[];
};

/**
 * struct nft_pipapo_match - Data used for lookup and matching
<<<<<<< HEAD
 * @field_count		Amount of fields in set
 * @scratch:		Preallocated per-CPU maps for partial matching results
=======
 * @field_count:	Amount of fields in set
>>>>>>> a6ad5510
 * @bsize_max:		Maximum lookup table bucket size of all fields, in longs
 * @scratch:		Preallocated per-CPU maps for partial matching results
 * @rcu:		Matching data is swapped on commits
 * @f:			Fields, with lookup and mapping tables
 */
struct nft_pipapo_match {
<<<<<<< HEAD
	int field_count;
	struct nft_pipapo_scratch * __percpu *scratch;
	size_t bsize_max;
=======
	u8 field_count;
	unsigned int bsize_max;
	struct nft_pipapo_scratch * __percpu *scratch;
>>>>>>> a6ad5510
	struct rcu_head rcu;
	struct nft_pipapo_field f[] __counted_by(field_count);
};

/**
 * struct nft_pipapo - Representation of a set
 * @match:	Currently in-use matching data
 * @clone:	Copy where pending insertions and deletions are kept
 * @width:	Total bytes to be matched for one packet, including padding
 * @last_gc:	Timestamp of last garbage collection run, jiffies
 */
struct nft_pipapo {
	struct nft_pipapo_match __rcu *match;
	struct nft_pipapo_match *clone;
	int width;
	unsigned long last_gc;
};

struct nft_pipapo_elem;

/**
 * struct nft_pipapo_elem - API-facing representation of single set element
 * @priv:	element placeholder
 * @ext:	nftables API extensions
 */
struct nft_pipapo_elem {
	struct nft_elem_priv	priv;
	struct nft_set_ext	ext;
};

<<<<<<< HEAD
int pipapo_refill(unsigned long *map, int len, int rules, unsigned long *dst,
=======
int pipapo_refill(unsigned long *map, unsigned int len, unsigned int rules,
		  unsigned long *dst,
>>>>>>> a6ad5510
		  const union nft_pipapo_map_bucket *mt, bool match_only);

/**
 * pipapo_and_field_buckets_4bit() - Intersect 4-bit buckets
 * @f:		Field including lookup table
 * @dst:	Area to store result
 * @data:	Input data selecting table buckets
 */
static inline void pipapo_and_field_buckets_4bit(const struct nft_pipapo_field *f,
						 unsigned long *dst,
						 const u8 *data)
{
	unsigned long *lt = NFT_PIPAPO_LT_ALIGN(f->lt);
	int group;

	for (group = 0; group < f->groups; group += BITS_PER_BYTE / 4, data++) {
		u8 v;

		v = *data >> 4;
		__bitmap_and(dst, dst, lt + v * f->bsize,
			     f->bsize * BITS_PER_LONG);
		lt += f->bsize * NFT_PIPAPO_BUCKETS(4);

		v = *data & 0x0f;
		__bitmap_and(dst, dst, lt + v * f->bsize,
			     f->bsize * BITS_PER_LONG);
		lt += f->bsize * NFT_PIPAPO_BUCKETS(4);
	}
}

/**
 * pipapo_and_field_buckets_8bit() - Intersect 8-bit buckets
 * @f:		Field including lookup table
 * @dst:	Area to store result
 * @data:	Input data selecting table buckets
 */
static inline void pipapo_and_field_buckets_8bit(const struct nft_pipapo_field *f,
						 unsigned long *dst,
						 const u8 *data)
{
	unsigned long *lt = NFT_PIPAPO_LT_ALIGN(f->lt);
	int group;

	for (group = 0; group < f->groups; group++, data++) {
		__bitmap_and(dst, dst, lt + *data * f->bsize,
			     f->bsize * BITS_PER_LONG);
		lt += f->bsize * NFT_PIPAPO_BUCKETS(8);
	}
}

/**
 * pipapo_estimate_size() - Estimate worst-case for set size
 * @desc:	Set description, element count and field description used here
 *
 * The size for this set type can vary dramatically, as it depends on the number
 * of rules (composing netmasks) the entries expand to. We compute the worst
 * case here.
 *
 * In general, for a non-ranged entry or a single composing netmask, we need
 * one bit in each of the sixteen NFT_PIPAPO_BUCKETS, for each 4-bit group (that
 * is, each input bit needs four bits of matching data), plus a bucket in the
 * mapping table for each field.
 *
 * Return: worst-case set size in bytes, 0 on any overflow
 */
static u64 pipapo_estimate_size(const struct nft_set_desc *desc)
{
	unsigned long entry_size;
	u64 size;
	int i;

	for (i = 0, entry_size = 0; i < desc->field_count; i++) {
		unsigned long rules;

		if (desc->field_len[i] > NFT_PIPAPO_MAX_BYTES)
			return 0;

		/* Worst-case ranges for each concatenated field: each n-bit
		 * field can expand to up to n * 2 rules in each bucket, and
		 * each rule also needs a mapping bucket.
		 */
		rules = ilog2(desc->field_len[i] * BITS_PER_BYTE) * 2;
		entry_size += rules *
			      NFT_PIPAPO_BUCKETS(NFT_PIPAPO_GROUP_BITS_INIT) /
			      BITS_PER_BYTE;
		entry_size += rules * sizeof(union nft_pipapo_map_bucket);
	}

	/* Rules in lookup and mapping tables are needed for each entry */
	size = desc->size * entry_size;
	if (size && div_u64(size, desc->size) != entry_size)
		return 0;

	size += sizeof(struct nft_pipapo) + sizeof(struct nft_pipapo_match) * 2;

	size += sizeof(struct nft_pipapo_field) * desc->field_count;

	return size;
}

/**
 * pipapo_resmap_init() - Initialise result map before first use
 * @m:		Matching data, including mapping table
 * @res_map:	Result map
 *
 * Initialize all bits covered by the first field to one, so that after
 * the first step, only the matching bits of the first bit group remain.
 *
 * If other fields have a large bitmap, set remainder of res_map to 0.
 */
static inline void pipapo_resmap_init(const struct nft_pipapo_match *m, unsigned long *res_map)
{
	const struct nft_pipapo_field *f = m->f;
	int i;

	for (i = 0; i < f->bsize; i++)
		res_map[i] = ULONG_MAX;

	for (i = f->bsize; i < m->bsize_max; i++)
		res_map[i] = 0ul;
}
#endif /* _NFT_SET_PIPAPO_H */<|MERGE_RESOLUTION|>--- conflicted
+++ resolved
@@ -136,27 +136,16 @@
 
 /**
  * struct nft_pipapo_match - Data used for lookup and matching
-<<<<<<< HEAD
- * @field_count		Amount of fields in set
- * @scratch:		Preallocated per-CPU maps for partial matching results
-=======
  * @field_count:	Amount of fields in set
->>>>>>> a6ad5510
  * @bsize_max:		Maximum lookup table bucket size of all fields, in longs
  * @scratch:		Preallocated per-CPU maps for partial matching results
  * @rcu:		Matching data is swapped on commits
  * @f:			Fields, with lookup and mapping tables
  */
 struct nft_pipapo_match {
-<<<<<<< HEAD
-	int field_count;
-	struct nft_pipapo_scratch * __percpu *scratch;
-	size_t bsize_max;
-=======
 	u8 field_count;
 	unsigned int bsize_max;
 	struct nft_pipapo_scratch * __percpu *scratch;
->>>>>>> a6ad5510
 	struct rcu_head rcu;
 	struct nft_pipapo_field f[] __counted_by(field_count);
 };
@@ -187,12 +176,8 @@
 	struct nft_set_ext	ext;
 };
 
-<<<<<<< HEAD
-int pipapo_refill(unsigned long *map, int len, int rules, unsigned long *dst,
-=======
 int pipapo_refill(unsigned long *map, unsigned int len, unsigned int rules,
 		  unsigned long *dst,
->>>>>>> a6ad5510
 		  const union nft_pipapo_map_bucket *mt, bool match_only);
 
 /**
