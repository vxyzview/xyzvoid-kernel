// SPDX-License-Identifier: GPL-2.0-only

#ifndef _NFT_SET_PIPAPO_H

#include <linux/log2.h>
#include <net/ipv6.h>			/* For the maximum length of a field */

/* Count of concatenated fields depends on count of 32-bit nftables registers */
#define NFT_PIPAPO_MAX_FIELDS		NFT_REG32_COUNT

/* Restrict usage to multiple fields, make sure rbtree is used otherwise */
#define NFT_PIPAPO_MIN_FIELDS		2

/* Largest supported field size */
#define NFT_PIPAPO_MAX_BYTES		(sizeof(struct in6_addr))
#define NFT_PIPAPO_MAX_BITS		(NFT_PIPAPO_MAX_BYTES * BITS_PER_BYTE)

/* Bits to be grouped together in table buckets depending on set size */
#define NFT_PIPAPO_GROUP_BITS_INIT	NFT_PIPAPO_GROUP_BITS_SMALL_SET
#define NFT_PIPAPO_GROUP_BITS_SMALL_SET	8
#define NFT_PIPAPO_GROUP_BITS_LARGE_SET	4
#define NFT_PIPAPO_GROUP_BITS_ARE_8_OR_4				\
	BUILD_BUG_ON((NFT_PIPAPO_GROUP_BITS_SMALL_SET != 8) ||		\
		     (NFT_PIPAPO_GROUP_BITS_LARGE_SET != 4))
#define NFT_PIPAPO_GROUPS_PER_BYTE(f)	(BITS_PER_BYTE / (f)->bb)

/* If a lookup table gets bigger than NFT_PIPAPO_LT_SIZE_HIGH, switch to the
 * small group width, and switch to the big group width if the table gets
 * smaller than NFT_PIPAPO_LT_SIZE_LOW.
 *
 * Picking 2MiB as threshold (for a single table) avoids as much as possible
 * crossing page boundaries on most architectures (x86-64 and MIPS huge pages,
 * ARMv7 supersections, POWER "large" pages, SPARC Level 1 regions, etc.), which
 * keeps performance nice in case kvmalloc() gives us non-contiguous areas.
 */
#define NFT_PIPAPO_LT_SIZE_THRESHOLD	(1 << 21)
#define NFT_PIPAPO_LT_SIZE_HYSTERESIS	(1 << 16)
#define NFT_PIPAPO_LT_SIZE_HIGH		NFT_PIPAPO_LT_SIZE_THRESHOLD
#define NFT_PIPAPO_LT_SIZE_LOW		NFT_PIPAPO_LT_SIZE_THRESHOLD -	\
					NFT_PIPAPO_LT_SIZE_HYSTERESIS

/* Fields are padded to 32 bits in input registers */
#define NFT_PIPAPO_GROUPS_PADDED_SIZE(f)				\
	(round_up((f)->groups / NFT_PIPAPO_GROUPS_PER_BYTE(f), sizeof(u32)))
#define NFT_PIPAPO_GROUPS_PADDING(f)					\
	(NFT_PIPAPO_GROUPS_PADDED_SIZE(f) - (f)->groups /		\
					    NFT_PIPAPO_GROUPS_PER_BYTE(f))

/* Number of buckets given by 2 ^ n, with n bucket bits */
#define NFT_PIPAPO_BUCKETS(bb)		(1 << (bb))

/* Each n-bit range maps to up to n * 2 rules */
#define NFT_PIPAPO_MAP_NBITS		(const_ilog2(NFT_PIPAPO_MAX_BITS * 2))

/* Use the rest of mapping table buckets for rule indices, but it makes no sense
 * to exceed 32 bits
 */
#if BITS_PER_LONG == 64
#define NFT_PIPAPO_MAP_TOBITS		32
#else
#define NFT_PIPAPO_MAP_TOBITS		(BITS_PER_LONG - NFT_PIPAPO_MAP_NBITS)
#endif

/* ...which gives us the highest allowed index for a rule */
#define NFT_PIPAPO_RULE0_MAX		((1UL << (NFT_PIPAPO_MAP_TOBITS - 1)) \
					- (1UL << NFT_PIPAPO_MAP_NBITS))

/* Definitions for vectorised implementations */
#ifdef NFT_PIPAPO_ALIGN
#define NFT_PIPAPO_ALIGN_HEADROOM					\
	(NFT_PIPAPO_ALIGN - ARCH_KMALLOC_MINALIGN)
#define NFT_PIPAPO_LT_ALIGN(lt)		(PTR_ALIGN((lt), NFT_PIPAPO_ALIGN))
#else
#define NFT_PIPAPO_ALIGN_HEADROOM	0
#define NFT_PIPAPO_LT_ALIGN(lt)		(lt)
#endif /* NFT_PIPAPO_ALIGN */

#define nft_pipapo_for_each_field(field, index, match)		\
	for ((field) = (match)->f, (index) = 0;			\
	     (index) < (match)->field_count;			\
	     (index)++, (field)++)

/**
 * union nft_pipapo_map_bucket - Bucket of mapping table
 * @to:		First rule number (in next field) this rule maps to
 * @n:		Number of rules (in next field) this rule maps to
 * @e:		If there's no next field, pointer to element this rule maps to
 */
union nft_pipapo_map_bucket {
	struct {
#if BITS_PER_LONG == 64
		static_assert(NFT_PIPAPO_MAP_TOBITS <= 32);
		u32 to;

		static_assert(NFT_PIPAPO_MAP_NBITS <= 32);
		u32 n;
#else
		unsigned long to:NFT_PIPAPO_MAP_TOBITS;
		unsigned long  n:NFT_PIPAPO_MAP_NBITS;
#endif
	};
	struct nft_pipapo_elem *e;
};

/**
 * struct nft_pipapo_field - Lookup, mapping tables and related data for a field
 * @rules:	Number of inserted rules
 * @bsize:	Size of each bucket in lookup table, in longs
 * @rules_alloc: Number of allocated rules, always >= rules
 * @groups:	Amount of bit groups
 * @bb:		Number of bits grouped together in lookup table buckets
 * @lt:		Lookup table: 'groups' rows of buckets
 * @mt:		Mapping table: one bucket per rule
 */
struct nft_pipapo_field {
	unsigned int rules;
	unsigned int bsize;
	unsigned int rules_alloc;
	u8 groups;
	u8 bb;
	unsigned long *lt;
	union nft_pipapo_map_bucket *mt;
};

/**
 * struct nft_pipapo_scratch - percpu data used for lookup and matching
 * @map_index:	Current working bitmap index, toggled between field matches
 * @align_off:	Offset to get the originally allocated address
 * @map:	store partial matching results during lookup
 */
struct nft_pipapo_scratch {
	u8 map_index;
	u32 align_off;
	unsigned long map[];
};

/**
 * struct nft_pipapo_match - Data used for lookup and matching
 * @field_count:	Amount of fields in set
 * @bsize_max:		Maximum lookup table bucket size of all fields, in longs
 * @scratch:		Preallocated per-CPU maps for partial matching results
 * @rcu:		Matching data is swapped on commits
 * @f:			Fields, with lookup and mapping tables
 */
struct nft_pipapo_match {
	u8 field_count;
	unsigned int bsize_max;
	struct nft_pipapo_scratch * __percpu *scratch;
	struct rcu_head rcu;
	struct nft_pipapo_field f[] __counted_by(field_count);
};

/**
 * struct nft_pipapo - Representation of a set
 * @match:	Currently in-use matching data
 * @clone:	Copy where pending insertions and deletions are kept
 * @width:	Total bytes to be matched for one packet, including padding
 * @dirty:	Working copy has pending insertions or deletions
 * @last_gc:	Timestamp of last garbage collection run, jiffies
 */
struct nft_pipapo {
	struct nft_pipapo_match __rcu *match;
	struct nft_pipapo_match *clone;
	int width;
	bool dirty;
	unsigned long last_gc;
};

struct nft_pipapo_elem;

/**
 * struct nft_pipapo_elem - API-facing representation of single set element
 * @priv:	element placeholder
 * @ext:	nftables API extensions
 */
struct nft_pipapo_elem {
	struct nft_elem_priv	priv;
	struct nft_set_ext	ext;
};

<<<<<<< HEAD
int pipapo_refill(unsigned long *map, int len, int rules, unsigned long *dst,
=======
int pipapo_refill(unsigned long *map, unsigned int len, unsigned int rules,
		  unsigned long *dst,
>>>>>>> 1b4861e3
		  const union nft_pipapo_map_bucket *mt, bool match_only);

/**
 * pipapo_and_field_buckets_4bit() - Intersect 4-bit buckets
 * @f:		Field including lookup table
 * @dst:	Area to store result
 * @data:	Input data selecting table buckets
 */
static inline void pipapo_and_field_buckets_4bit(const struct nft_pipapo_field *f,
						 unsigned long *dst,
						 const u8 *data)
{
	unsigned long *lt = NFT_PIPAPO_LT_ALIGN(f->lt);
	int group;

	for (group = 0; group < f->groups; group += BITS_PER_BYTE / 4, data++) {
		u8 v;

		v = *data >> 4;
		__bitmap_and(dst, dst, lt + v * f->bsize,
			     f->bsize * BITS_PER_LONG);
		lt += f->bsize * NFT_PIPAPO_BUCKETS(4);

		v = *data & 0x0f;
		__bitmap_and(dst, dst, lt + v * f->bsize,
			     f->bsize * BITS_PER_LONG);
		lt += f->bsize * NFT_PIPAPO_BUCKETS(4);
	}
}

/**
 * pipapo_and_field_buckets_8bit() - Intersect 8-bit buckets
 * @f:		Field including lookup table
 * @dst:	Area to store result
 * @data:	Input data selecting table buckets
 */
static inline void pipapo_and_field_buckets_8bit(const struct nft_pipapo_field *f,
						 unsigned long *dst,
						 const u8 *data)
{
	unsigned long *lt = NFT_PIPAPO_LT_ALIGN(f->lt);
	int group;

	for (group = 0; group < f->groups; group++, data++) {
		__bitmap_and(dst, dst, lt + *data * f->bsize,
			     f->bsize * BITS_PER_LONG);
		lt += f->bsize * NFT_PIPAPO_BUCKETS(8);
	}
}

/**
 * pipapo_estimate_size() - Estimate worst-case for set size
 * @desc:	Set description, element count and field description used here
 *
 * The size for this set type can vary dramatically, as it depends on the number
 * of rules (composing netmasks) the entries expand to. We compute the worst
 * case here.
 *
 * In general, for a non-ranged entry or a single composing netmask, we need
 * one bit in each of the sixteen NFT_PIPAPO_BUCKETS, for each 4-bit group (that
 * is, each input bit needs four bits of matching data), plus a bucket in the
 * mapping table for each field.
 *
 * Return: worst-case set size in bytes, 0 on any overflow
 */
static u64 pipapo_estimate_size(const struct nft_set_desc *desc)
{
	unsigned long entry_size;
	u64 size;
	int i;

	for (i = 0, entry_size = 0; i < desc->field_count; i++) {
		unsigned long rules;

		if (desc->field_len[i] > NFT_PIPAPO_MAX_BYTES)
			return 0;

		/* Worst-case ranges for each concatenated field: each n-bit
		 * field can expand to up to n * 2 rules in each bucket, and
		 * each rule also needs a mapping bucket.
		 */
		rules = ilog2(desc->field_len[i] * BITS_PER_BYTE) * 2;
		entry_size += rules *
			      NFT_PIPAPO_BUCKETS(NFT_PIPAPO_GROUP_BITS_INIT) /
			      BITS_PER_BYTE;
		entry_size += rules * sizeof(union nft_pipapo_map_bucket);
	}

	/* Rules in lookup and mapping tables are needed for each entry */
	size = desc->size * entry_size;
	if (size && div_u64(size, desc->size) != entry_size)
		return 0;

	size += sizeof(struct nft_pipapo) + sizeof(struct nft_pipapo_match) * 2;

	size += sizeof(struct nft_pipapo_field) * desc->field_count;

	return size;
}

#endif /* _NFT_SET_PIPAPO_H */<|MERGE_RESOLUTION|>--- conflicted
+++ resolved
@@ -178,12 +178,8 @@
 	struct nft_set_ext	ext;
 };
 
-<<<<<<< HEAD
-int pipapo_refill(unsigned long *map, int len, int rules, unsigned long *dst,
-=======
 int pipapo_refill(unsigned long *map, unsigned int len, unsigned int rules,
 		  unsigned long *dst,
->>>>>>> 1b4861e3
 		  const union nft_pipapo_map_bucket *mt, bool match_only);
 
 /**
