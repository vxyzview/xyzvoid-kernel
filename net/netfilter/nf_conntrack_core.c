--- conflicted
+++ resolved
@@ -525,38 +525,6 @@
 	nf_ct_remove_expectations(ct);
 }
 
-<<<<<<< HEAD
-/* must be called with local_bh_disable */
-static void nf_ct_add_to_unconfirmed_list(struct nf_conn *ct)
-{
-	struct ct_pcpu *pcpu;
-
-	/* add this conntrack to the (per cpu) unconfirmed list */
-	ct->cpu = smp_processor_id();
-	pcpu = per_cpu_ptr(nf_ct_net(ct)->ct.pcpu_lists, ct->cpu);
-
-	spin_lock(&pcpu->lock);
-	hlist_nulls_add_head(&ct->tuplehash[IP_CT_DIR_ORIGINAL].hnnode,
-			     &pcpu->unconfirmed);
-	spin_unlock(&pcpu->lock);
-}
-
-/* must be called with local_bh_disable */
-static void nf_ct_del_from_unconfirmed_list(struct nf_conn *ct)
-{
-	struct ct_pcpu *pcpu;
-
-	/* We overload first tuple to link into unconfirmed list.*/
-	pcpu = per_cpu_ptr(nf_ct_net(ct)->ct.pcpu_lists, ct->cpu);
-
-	spin_lock(&pcpu->lock);
-	BUG_ON(hlist_nulls_unhashed(&ct->tuplehash[IP_CT_DIR_ORIGINAL].hnnode));
-	hlist_nulls_del_rcu(&ct->tuplehash[IP_CT_DIR_ORIGINAL].hnnode);
-	spin_unlock(&pcpu->lock);
-}
-
-=======
->>>>>>> bf44eed7
 #define NFCT_ALIGN(len)	(((len) + NFCT_INFOMASK) & ~NFCT_INFOMASK)
 
 /* Released via nf_ct_destroy() */
@@ -635,14 +603,6 @@
 	 */
 	nf_ct_remove_expectations(ct);
 
-<<<<<<< HEAD
-	if (unlikely(!nf_ct_is_confirmed(ct)))
-		nf_ct_del_from_unconfirmed_list(ct);
-
-	local_bh_enable();
-
-=======
->>>>>>> bf44eed7
 	if (ct->master)
 		nf_ct_put(ct->master);
 
@@ -670,21 +630,12 @@
 	clean_from_lists(ct);
 	nf_conntrack_double_unlock(hash, reply_hash);
 }
-<<<<<<< HEAD
 
 static void nf_ct_delete_from_lists(struct nf_conn *ct)
 {
 	nf_ct_helper_destroy(ct);
 	local_bh_disable();
 
-=======
-
-static void nf_ct_delete_from_lists(struct nf_conn *ct)
-{
-	nf_ct_helper_destroy(ct);
-	local_bh_disable();
-
->>>>>>> bf44eed7
 	__nf_ct_delete_from_lists(ct);
 
 	local_bh_enable();
@@ -1268,10 +1219,6 @@
 	 * user context, else we insert an already 'dead' hash, blocking
 	 * further use of that particular connection -JM.
 	 */
-<<<<<<< HEAD
-	nf_ct_del_from_unconfirmed_list(ct);
-=======
->>>>>>> bf44eed7
 	ct->status |= IPS_CONFIRMED;
 
 	if (unlikely(nf_ct_is_dying(ct))) {
@@ -1849,13 +1796,6 @@
 	 * in the hash table, but its not (anymore).
 	 */
 	smp_wmb();
-<<<<<<< HEAD
-
-	/* Now it is inserted into the unconfirmed list, set refcount to 1. */
-	refcount_set(&ct->ct_general.use, 1);
-	nf_ct_add_to_unconfirmed_list(ct);
-=======
->>>>>>> bf44eed7
 
 	/* Now it is going to be associated with an sk_buff, set refcount to 1. */
 	refcount_set(&ct->ct_general.use, 1);
@@ -2848,20 +2788,6 @@
 	BUILD_BUG_ON_NOT_POWER_OF_2(CONNTRACK_LOCKS);
 	atomic_set(&cnet->count, 0);
 
-<<<<<<< HEAD
-	net->ct.pcpu_lists = alloc_percpu(struct ct_pcpu);
-	if (!net->ct.pcpu_lists)
-		goto err_stat;
-
-	for_each_possible_cpu(cpu) {
-		struct ct_pcpu *pcpu = per_cpu_ptr(net->ct.pcpu_lists, cpu);
-
-		spin_lock_init(&pcpu->lock);
-		INIT_HLIST_NULLS_HEAD(&pcpu->unconfirmed, UNCONFIRMED_NULLS_VAL);
-	}
-
-=======
->>>>>>> bf44eed7
 	net->ct.stat = alloc_percpu(struct ip_conntrack_stat);
 	if (!net->ct.stat)
 		return ret;
