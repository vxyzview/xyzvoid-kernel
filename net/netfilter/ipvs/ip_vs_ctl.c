--- conflicted
+++ resolved
@@ -2547,21 +2547,13 @@
 		u64 conns, inpkts, outpkts, inbytes, outbytes;
 
 		do {
-<<<<<<< HEAD
-			start = u64_stats_fetch_begin_irq(&u->syncp);
-=======
 			start = u64_stats_fetch_begin(&u->syncp);
->>>>>>> 6ab3eda1
 			conns = u64_stats_read(&u->cnt.conns);
 			inpkts = u64_stats_read(&u->cnt.inpkts);
 			outpkts = u64_stats_read(&u->cnt.outpkts);
 			inbytes = u64_stats_read(&u->cnt.inbytes);
 			outbytes = u64_stats_read(&u->cnt.outbytes);
-<<<<<<< HEAD
-		} while (u64_stats_fetch_retry_irq(&u->syncp, start));
-=======
 		} while (u64_stats_fetch_retry(&u->syncp, start));
->>>>>>> 6ab3eda1
 
 		seq_printf(seq, "%3X %8LX %8LX %8LX %16LX %16LX\n",
 			   i, (u64)conns, (u64)inpkts,
