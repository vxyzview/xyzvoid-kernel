// SPDX-License-Identifier: GPL-2.0-only

/* PIPAPO: PIle PAcket POlicies: set for arbitrary concatenations of ranges
 *
 * Copyright (c) 2019-2020 Red Hat GmbH
 *
 * Author: Stefano Brivio <sbrivio@redhat.com>
 */

/**
 * DOC: Theory of Operation
 *
 *
 * Problem
 * -------
 *
 * Match packet bytes against entries composed of ranged or non-ranged packet
 * field specifiers, mapping them to arbitrary references. For example:
 *
 * ::
 *
 *               --- fields --->
 *      |    [net],[port],[net]... => [reference]
 *   entries [net],[port],[net]... => [reference]
 *      |    [net],[port],[net]... => [reference]
 *      V    ...
 *
 * where [net] fields can be IP ranges or netmasks, and [port] fields are port
 * ranges. Arbitrary packet fields can be matched.
 *
 *
 * Algorithm Overview
 * ------------------
 *
 * This algorithm is loosely inspired by [Ligatti 2010], and fundamentally
 * relies on the consideration that every contiguous range in a space of b bits
 * can be converted into b * 2 netmasks, from Theorem 3 in [Rottenstreich 2010],
 * as also illustrated in Section 9 of [Kogan 2014].
 *
 * Classification against a number of entries, that require matching given bits
 * of a packet field, is performed by grouping those bits in sets of arbitrary
 * size, and classifying packet bits one group at a time.
 *
 * Example:
 *   to match the source port (16 bits) of a packet, we can divide those 16 bits
 *   in 4 groups of 4 bits each. Given the entry:
 *      0000 0001 0101 1001
 *   and a packet with source port:
 *      0000 0001 1010 1001
 *   first and second groups match, but the third doesn't. We conclude that the
 *   packet doesn't match the given entry.
 *
 * Translate the set to a sequence of lookup tables, one per field. Each table
 * has two dimensions: bit groups to be matched for a single packet field, and
 * all the possible values of said groups (buckets). Input entries are
 * represented as one or more rules, depending on the number of composing
 * netmasks for the given field specifier, and a group match is indicated as a
 * set bit, with number corresponding to the rule index, in all the buckets
 * whose value matches the entry for a given group.
 *
 * Rules are mapped between fields through an array of x, n pairs, with each
 * item mapping a matched rule to one or more rules. The position of the pair in
 * the array indicates the matched rule to be mapped to the next field, x
 * indicates the first rule index in the next field, and n the amount of
 * next-field rules the current rule maps to.
 *
 * The mapping array for the last field maps to the desired references.
 *
 * To match, we perform table lookups using the values of grouped packet bits,
 * and use a sequence of bitwise operations to progressively evaluate rule
 * matching.
 *
 * A stand-alone, reference implementation, also including notes about possible
 * future optimisations, is available at:
 *    https://pipapo.lameexcu.se/
 *
 * Insertion
 * ---------
 *
 * - For each packet field:
 *
 *   - divide the b packet bits we want to classify into groups of size t,
 *     obtaining ceil(b / t) groups
 *
 *      Example: match on destination IP address, with t = 4: 32 bits, 8 groups
 *      of 4 bits each
 *
 *   - allocate a lookup table with one column ("bucket") for each possible
 *     value of a group, and with one row for each group
 *
 *      Example: 8 groups, 2^4 buckets:
 *
 * ::
 *
 *                     bucket
 *      group  0   1   2   3   4   5   6   7   8   9  10  11  12  13  14  15
 *        0
 *        1
 *        2
 *        3
 *        4
 *        5
 *        6
 *        7
 *
 *   - map the bits we want to classify for the current field, for a given
 *     entry, to a single rule for non-ranged and netmask set items, and to one
 *     or multiple rules for ranges. Ranges are expanded to composing netmasks
 *     by pipapo_expand().
 *
 *      Example: 2 entries, 10.0.0.5:1024 and 192.168.1.0-192.168.2.1:2048
 *      - rule #0: 10.0.0.5
 *      - rule #1: 192.168.1.0/24
 *      - rule #2: 192.168.2.0/31
 *
 *   - insert references to the rules in the lookup table, selecting buckets
 *     according to bit values of a rule in the given group. This is done by
 *     pipapo_insert().
 *
 *      Example: given:
 *      - rule #0: 10.0.0.5 mapping to buckets
 *        < 0 10  0 0   0 0  0 5 >
 *      - rule #1: 192.168.1.0/24 mapping to buckets
 *        < 12 0  10 8  0 1  < 0..15 > < 0..15 > >
 *      - rule #2: 192.168.2.0/31 mapping to buckets
 *        < 12 0  10 8  0 2  0 < 0..1 > >
 *
 *      these bits are set in the lookup table:
 *
 * ::
 *
 *                     bucket
 *      group  0   1   2   3   4   5   6   7   8   9  10  11  12  13  14  15
 *        0    0                                              1,2
 *        1   1,2                                      0
 *        2    0                                      1,2
 *        3    0                              1,2
 *        4  0,1,2
 *        5    0   1   2
 *        6  0,1,2 1   1   1   1   1   1   1   1   1   1   1   1   1   1   1
 *        7   1,2 1,2  1   1   1  0,1  1   1   1   1   1   1   1   1   1   1
 *
 *   - if this is not the last field in the set, fill a mapping array that maps
 *     rules from the lookup table to rules belonging to the same entry in
 *     the next lookup table, done by pipapo_map().
 *
 *     Note that as rules map to contiguous ranges of rules, given how netmask
 *     expansion and insertion is performed, &union nft_pipapo_map_bucket stores
 *     this information as pairs of first rule index, rule count.
 *
 *      Example: 2 entries, 10.0.0.5:1024 and 192.168.1.0-192.168.2.1:2048,
 *      given lookup table #0 for field 0 (see example above):
 *
 * ::
 *
 *                     bucket
 *      group  0   1   2   3   4   5   6   7   8   9  10  11  12  13  14  15
 *        0    0                                              1,2
 *        1   1,2                                      0
 *        2    0                                      1,2
 *        3    0                              1,2
 *        4  0,1,2
 *        5    0   1   2
 *        6  0,1,2 1   1   1   1   1   1   1   1   1   1   1   1   1   1   1
 *        7   1,2 1,2  1   1   1  0,1  1   1   1   1   1   1   1   1   1   1
 *
 *      and lookup table #1 for field 1 with:
 *      - rule #0: 1024 mapping to buckets
 *        < 0  0  4  0 >
 *      - rule #1: 2048 mapping to buckets
 *        < 0  0  5  0 >
 *
 * ::
 *
 *                     bucket
 *      group  0   1   2   3   4   5   6   7   8   9  10  11  12  13  14  15
 *        0   0,1
 *        1   0,1
 *        2                    0   1
 *        3   0,1
 *
 *      we need to map rules for 10.0.0.5 in lookup table #0 (rule #0) to 1024
 *      in lookup table #1 (rule #0) and rules for 192.168.1.0-192.168.2.1
 *      (rules #1, #2) to 2048 in lookup table #2 (rule #1):
 *
 * ::
 *
 *       rule indices in current field: 0    1    2
 *       map to rules in next field:    0    1    1
 *
 *   - if this is the last field in the set, fill a mapping array that maps
 *     rules from the last lookup table to element pointers, also done by
 *     pipapo_map().
 *
 *     Note that, in this implementation, we have two elements (start, end) for
 *     each entry. The pointer to the end element is stored in this array, and
 *     the pointer to the start element is linked from it.
 *
 *      Example: entry 10.0.0.5:1024 has a corresponding &struct nft_pipapo_elem
 *      pointer, 0x66, and element for 192.168.1.0-192.168.2.1:2048 is at 0x42.
 *      From the rules of lookup table #1 as mapped above:
 *
 * ::
 *
 *       rule indices in last field:    0    1
 *       map to elements:             0x66  0x42
 *
 *
 * Matching
 * --------
 *
 * We use a result bitmap, with the size of a single lookup table bucket, to
 * represent the matching state that applies at every algorithm step. This is
 * done by pipapo_lookup().
 *
 * - For each packet field:
 *
 *   - start with an all-ones result bitmap (res_map in pipapo_lookup())
 *
 *   - perform a lookup into the table corresponding to the current field,
 *     for each group, and at every group, AND the current result bitmap with
 *     the value from the lookup table bucket
 *
 * ::
 *
 *      Example: 192.168.1.5 < 12 0  10 8  0 1  0 5 >, with lookup table from
 *      insertion examples.
 *      Lookup table buckets are at least 3 bits wide, we'll assume 8 bits for
 *      convenience in this example. Initial result bitmap is 0xff, the steps
 *      below show the value of the result bitmap after each group is processed:
 *
 *                     bucket
 *      group  0   1   2   3   4   5   6   7   8   9  10  11  12  13  14  15
 *        0    0                                              1,2
 *        result bitmap is now: 0xff & 0x6 [bucket 12] = 0x6
 *
 *        1   1,2                                      0
 *        result bitmap is now: 0x6 & 0x6 [bucket 0] = 0x6
 *
 *        2    0                                      1,2
 *        result bitmap is now: 0x6 & 0x6 [bucket 10] = 0x6
 *
 *        3    0                              1,2
 *        result bitmap is now: 0x6 & 0x6 [bucket 8] = 0x6
 *
 *        4  0,1,2
 *        result bitmap is now: 0x6 & 0x7 [bucket 0] = 0x6
 *
 *        5    0   1   2
 *        result bitmap is now: 0x6 & 0x2 [bucket 1] = 0x2
 *
 *        6  0,1,2 1   1   1   1   1   1   1   1   1   1   1   1   1   1   1
 *        result bitmap is now: 0x2 & 0x7 [bucket 0] = 0x2
 *
 *        7   1,2 1,2  1   1   1  0,1  1   1   1   1   1   1   1   1   1   1
 *        final result bitmap for this field is: 0x2 & 0x3 [bucket 5] = 0x2
 *
 *   - at the next field, start with a new, all-zeroes result bitmap. For each
 *     bit set in the previous result bitmap, fill the new result bitmap
 *     (fill_map in pipapo_lookup()) with the rule indices from the
 *     corresponding buckets of the mapping field for this field, done by
 *     pipapo_refill()
 *
 *      Example: with mapping table from insertion examples, with the current
 *      result bitmap from the previous example, 0x02:
 *
 * ::
 *
 *       rule indices in current field: 0    1    2
 *       map to rules in next field:    0    1    1
 *
 *      the new result bitmap will be 0x02: rule 1 was set, and rule 1 will be
 *      set.
 *
 *      We can now extend this example to cover the second iteration of the step
 *      above (lookup and AND bitmap): assuming the port field is
 *      2048 < 0  0  5  0 >, with starting result bitmap 0x2, and lookup table
 *      for "port" field from pre-computation example:
 *
 * ::
 *
 *                     bucket
 *      group  0   1   2   3   4   5   6   7   8   9  10  11  12  13  14  15
 *        0   0,1
 *        1   0,1
 *        2                    0   1
 *        3   0,1
 *
 *       operations are: 0x2 & 0x3 [bucket 0] & 0x3 [bucket 0] & 0x2 [bucket 5]
 *       & 0x3 [bucket 0], resulting bitmap is 0x2.
 *
 *   - if this is the last field in the set, look up the value from the mapping
 *     array corresponding to the final result bitmap
 *
 *      Example: 0x2 resulting bitmap from 192.168.1.5:2048, mapping array for
 *      last field from insertion example:
 *
 * ::
 *
 *       rule indices in last field:    0    1
 *       map to elements:             0x66  0x42
 *
 *      the matching element is at 0x42.
 *
 *
 * References
 * ----------
 *
 * [Ligatti 2010]
 *      A Packet-classification Algorithm for Arbitrary Bitmask Rules, with
 *      Automatic Time-space Tradeoffs
 *      Jay Ligatti, Josh Kuhn, and Chris Gage.
 *      Proceedings of the IEEE International Conference on Computer
 *      Communication Networks (ICCCN), August 2010.
 *      https://www.cse.usf.edu/~ligatti/papers/grouper-conf.pdf
 *
 * [Rottenstreich 2010]
 *      Worst-Case TCAM Rule Expansion
 *      Ori Rottenstreich and Isaac Keslassy.
 *      2010 Proceedings IEEE INFOCOM, San Diego, CA, 2010.
 *      http://citeseerx.ist.psu.edu/viewdoc/download?doi=10.1.1.212.4592&rep=rep1&type=pdf
 *
 * [Kogan 2014]
 *      SAX-PAC (Scalable And eXpressive PAcket Classification)
 *      Kirill Kogan, Sergey Nikolenko, Ori Rottenstreich, William Culhane,
 *      and Patrick Eugster.
 *      Proceedings of the 2014 ACM conference on SIGCOMM, August 2014.
 *      https://www.sigcomm.org/sites/default/files/ccr/papers/2014/August/2619239-2626294.pdf
 */

#include <linux/kernel.h>
#include <linux/init.h>
#include <linux/module.h>
#include <linux/netlink.h>
#include <linux/netfilter.h>
#include <linux/netfilter/nf_tables.h>
#include <net/netfilter/nf_tables_core.h>
#include <uapi/linux/netfilter/nf_tables.h>
#include <linux/bitmap.h>
#include <linux/bitops.h>

#include "nft_set_pipapo_avx2.h"
#include "nft_set_pipapo.h"

/**
 * pipapo_refill() - For each set bit, set bits from selected mapping table item
 * @map:	Bitmap to be scanned for set bits
 * @len:	Length of bitmap in longs
 * @rules:	Number of rules in field
 * @dst:	Destination bitmap
 * @mt:		Mapping table containing bit set specifiers
 * @match_only:	Find a single bit and return, don't fill
 *
 * Iteration over set bits with __builtin_ctzl(): Daniel Lemire, public domain.
 *
 * For each bit set in map, select the bucket from mapping table with index
 * corresponding to the position of the bit set. Use start bit and amount of
 * bits specified in bucket to fill region in dst.
 *
 * Return: -1 on no match, bit position on 'match_only', 0 otherwise.
 */
<<<<<<< HEAD
int pipapo_refill(unsigned long *map, int len, int rules, unsigned long *dst,
=======
int pipapo_refill(unsigned long *map, unsigned int len, unsigned int rules,
		  unsigned long *dst,
>>>>>>> a6ad5510
		  const union nft_pipapo_map_bucket *mt, bool match_only)
{
	unsigned long bitset;
	unsigned int k;
	int ret = -1;

	for (k = 0; k < len; k++) {
		bitset = map[k];
		while (bitset) {
			unsigned long t = bitset & -bitset;
			int r = __builtin_ctzl(bitset);
			int i = k * BITS_PER_LONG + r;

			if (unlikely(i >= rules)) {
				map[k] = 0;
				return -1;
			}

			if (match_only) {
				bitmap_clear(map, i, 1);
				return i;
			}

			ret = 0;

			bitmap_set(dst, mt[i].to, mt[i].n);

			bitset ^= t;
		}
		map[k] = 0;
	}

	return ret;
}

/**
 * nft_pipapo_lookup() - Lookup function
 * @net:	Network namespace
 * @set:	nftables API set representation
 * @key:	nftables API element representation containing key data
 * @ext:	nftables API extension pointer, filled with matching reference
 *
 * For more details, see DOC: Theory of Operation.
 *
 * Return: true on match, false otherwise.
 */
bool nft_pipapo_lookup(const struct net *net, const struct nft_set *set,
		       const u32 *key, const struct nft_set_ext **ext)
{
	struct nft_pipapo *priv = nft_set_priv(set);
	struct nft_pipapo_scratch *scratch;
	unsigned long *res_map, *fill_map;
	u8 genmask = nft_genmask_cur(net);
	const struct nft_pipapo_match *m;
	const struct nft_pipapo_field *f;
	const u8 *rp = (const u8 *)key;
	bool map_index;
	int i;

	local_bh_disable();

	m = rcu_dereference(priv->match);

	if (unlikely(!m || !*raw_cpu_ptr(m->scratch)))
		goto out;

	scratch = *raw_cpu_ptr(m->scratch);

	map_index = scratch->map_index;

	res_map  = scratch->map + (map_index ? m->bsize_max : 0);
	fill_map = scratch->map + (map_index ? 0 : m->bsize_max);

	pipapo_resmap_init(m, res_map);

	nft_pipapo_for_each_field(f, i, m) {
		bool last = i == m->field_count - 1;
		int b;

		/* For each bit group: select lookup table bucket depending on
		 * packet bytes value, then AND bucket value
		 */
		if (likely(f->bb == 8))
			pipapo_and_field_buckets_8bit(f, res_map, rp);
		else
			pipapo_and_field_buckets_4bit(f, res_map, rp);
		NFT_PIPAPO_GROUP_BITS_ARE_8_OR_4;

		rp += f->groups / NFT_PIPAPO_GROUPS_PER_BYTE(f);

		/* Now populate the bitmap for the next field, unless this is
		 * the last field, in which case return the matched 'ext'
		 * pointer if any.
		 *
		 * Now res_map contains the matching bitmap, and fill_map is the
		 * bitmap for the next field.
		 */
next_match:
		b = pipapo_refill(res_map, f->bsize, f->rules, fill_map, f->mt,
				  last);
		if (b < 0) {
			scratch->map_index = map_index;
			local_bh_enable();

			return false;
		}

		if (last) {
			*ext = &f->mt[b].e->ext;
			if (unlikely(nft_set_elem_expired(*ext) ||
				     !nft_set_elem_active(*ext, genmask)))
				goto next_match;

			/* Last field: we're just returning the key without
			 * filling the initial bitmap for the next field, so the
			 * current inactive bitmap is clean and can be reused as
			 * *next* bitmap (not initial) for the next packet.
			 */
			scratch->map_index = map_index;
			local_bh_enable();

			return true;
		}

		/* Swap bitmap indices: res_map is the initial bitmap for the
		 * next field, and fill_map is guaranteed to be all-zeroes at
		 * this point.
		 */
		map_index = !map_index;
		swap(res_map, fill_map);

		rp += NFT_PIPAPO_GROUPS_PADDING(f);
	}

out:
	local_bh_enable();
	return false;
}

/**
 * pipapo_get() - Get matching element reference given key data
 * @net:	Network namespace
 * @set:	nftables API set representation
 * @m:		storage containing active/existing elements
 * @data:	Key data to be matched against existing elements
 * @genmask:	If set, check that element is active in given genmask
 * @tstamp:	timestamp to check for expired elements
 * @gfp:	the type of memory to allocate (see kmalloc).
 *
 * This is essentially the same as the lookup function, except that it matches
 * key data against the uncommitted copy and doesn't use preallocated maps for
 * bitmap results.
 *
 * Return: pointer to &struct nft_pipapo_elem on match, error pointer otherwise.
 */
static struct nft_pipapo_elem *pipapo_get(const struct net *net,
					  const struct nft_set *set,
					  const struct nft_pipapo_match *m,
					  const u8 *data, u8 genmask,
					  u64 tstamp, gfp_t gfp)
{
	struct nft_pipapo_elem *ret = ERR_PTR(-ENOENT);
<<<<<<< HEAD
	struct nft_pipapo *priv = nft_set_priv(set);
	unsigned long *res_map, *fill_map = NULL;
	const struct nft_pipapo_match *m;
	const struct nft_pipapo_field *f;
	int i;

	m = priv->clone;

	res_map = kmalloc_array(m->bsize_max, sizeof(*res_map), GFP_ATOMIC);
=======
	unsigned long *res_map, *fill_map = NULL;
	const struct nft_pipapo_field *f;
	int i;

	if (m->bsize_max == 0)
		return ret;

	res_map = kmalloc_array(m->bsize_max, sizeof(*res_map), gfp);
>>>>>>> a6ad5510
	if (!res_map) {
		ret = ERR_PTR(-ENOMEM);
		goto out;
	}

	fill_map = kcalloc(m->bsize_max, sizeof(*res_map), gfp);
	if (!fill_map) {
		ret = ERR_PTR(-ENOMEM);
		goto out;
	}

	pipapo_resmap_init(m, res_map);

	nft_pipapo_for_each_field(f, i, m) {
		bool last = i == m->field_count - 1;
		int b;

		/* For each bit group: select lookup table bucket depending on
		 * packet bytes value, then AND bucket value
		 */
		if (f->bb == 8)
			pipapo_and_field_buckets_8bit(f, res_map, data);
		else if (f->bb == 4)
			pipapo_and_field_buckets_4bit(f, res_map, data);
		else
			BUG();

		data += f->groups / NFT_PIPAPO_GROUPS_PER_BYTE(f);

		/* Now populate the bitmap for the next field, unless this is
		 * the last field, in which case return the matched 'ext'
		 * pointer if any.
		 *
		 * Now res_map contains the matching bitmap, and fill_map is the
		 * bitmap for the next field.
		 */
next_match:
		b = pipapo_refill(res_map, f->bsize, f->rules, fill_map, f->mt,
				  last);
		if (b < 0)
			goto out;

		if (last) {
			if (__nft_set_elem_expired(&f->mt[b].e->ext, tstamp))
				goto next_match;
			if ((genmask &&
			     !nft_set_elem_active(&f->mt[b].e->ext, genmask)))
				goto next_match;

			ret = f->mt[b].e;
			goto out;
		}

		data += NFT_PIPAPO_GROUPS_PADDING(f);

		/* Swap bitmap indices: fill_map will be the initial bitmap for
		 * the next field (i.e. the new res_map), and res_map is
		 * guaranteed to be all-zeroes at this point, ready to be filled
		 * according to the next mapping table.
		 */
		swap(res_map, fill_map);
	}

out:
	kfree(fill_map);
	kfree(res_map);
	return ret;
}

/**
 * nft_pipapo_get() - Get matching element reference given key data
 * @net:	Network namespace
 * @set:	nftables API set representation
 * @elem:	nftables API element representation containing key data
 * @flags:	Unused
 */
static struct nft_elem_priv *
nft_pipapo_get(const struct net *net, const struct nft_set *set,
	       const struct nft_set_elem *elem, unsigned int flags)
{
	struct nft_pipapo *priv = nft_set_priv(set);
	struct nft_pipapo_match *m = rcu_dereference(priv->match);
	struct nft_pipapo_elem *e;

	e = pipapo_get(net, set, m, (const u8 *)elem->key.val.data,
		       nft_genmask_cur(net), get_jiffies_64(),
		       GFP_ATOMIC);
	if (IS_ERR(e))
		return ERR_CAST(e);

	return &e->priv;
}

/**
 * pipapo_realloc_mt() - Reallocate mapping table if needed upon resize
 * @f:		Field containing mapping table
 * @old_rules:	Amount of existing mapped rules
 * @rules:	Amount of new rules to map
 *
 * Return: 0 on success, negative error code on failure.
 */
static int pipapo_realloc_mt(struct nft_pipapo_field *f,
			     unsigned int old_rules, unsigned int rules)
{
	union nft_pipapo_map_bucket *new_mt = NULL, *old_mt = f->mt;
	const unsigned int extra = PAGE_SIZE / sizeof(*new_mt);
	unsigned int rules_alloc = rules;

	might_sleep();

	if (unlikely(rules == 0))
		goto out_free;

	/* growing and enough space left, no action needed */
	if (rules > old_rules && f->rules_alloc > rules)
		return 0;

	/* downsize and extra slack has not grown too large */
	if (rules < old_rules) {
		unsigned int remove = f->rules_alloc - rules;

		if (remove < (2u * extra))
			return 0;
	}

	/* If set needs more than one page of memory for rules then
	 * allocate another extra page to avoid frequent reallocation.
	 */
	if (rules > extra &&
	    check_add_overflow(rules, extra, &rules_alloc))
		return -EOVERFLOW;

	new_mt = kvmalloc_array(rules_alloc, sizeof(*new_mt), GFP_KERNEL_ACCOUNT);
	if (!new_mt)
		return -ENOMEM;

	if (old_mt)
		memcpy(new_mt, old_mt, min(old_rules, rules) * sizeof(*new_mt));

	if (rules > old_rules) {
		memset(new_mt + old_rules, 0,
		       (rules - old_rules) * sizeof(*new_mt));
	}
out_free:
	f->rules_alloc = rules_alloc;
	f->mt = new_mt;

	kvfree(old_mt);

	return 0;
}

/**
 * pipapo_resize() - Resize lookup or mapping table, or both
 * @f:		Field containing lookup and mapping tables
 * @old_rules:	Previous amount of rules in field
 * @rules:	New amount of rules
 *
 * Increase, decrease or maintain tables size depending on new amount of rules,
 * and copy data over. In case the new size is smaller, throw away data for
 * highest-numbered rules.
 *
 * Return: 0 on success, -ENOMEM on allocation failure.
 */
static int pipapo_resize(struct nft_pipapo_field *f,
			 unsigned int old_rules, unsigned int rules)
{
	long *new_lt = NULL, *new_p, *old_lt = f->lt, *old_p;
	unsigned int new_bucket_size, copy;
	int group, bucket, err;

	if (rules >= NFT_PIPAPO_RULE0_MAX)
		return -ENOSPC;

	new_bucket_size = DIV_ROUND_UP(rules, BITS_PER_LONG);
#ifdef NFT_PIPAPO_ALIGN
	new_bucket_size = roundup(new_bucket_size,
				  NFT_PIPAPO_ALIGN / sizeof(*new_lt));
#endif

	if (new_bucket_size == f->bsize)
		goto mt;

	if (new_bucket_size > f->bsize)
		copy = f->bsize;
	else
		copy = new_bucket_size;

	new_lt = kvzalloc(f->groups * NFT_PIPAPO_BUCKETS(f->bb) *
			  new_bucket_size * sizeof(*new_lt) +
			  NFT_PIPAPO_ALIGN_HEADROOM,
			  GFP_KERNEL);
	if (!new_lt)
		return -ENOMEM;

	new_p = NFT_PIPAPO_LT_ALIGN(new_lt);
	old_p = NFT_PIPAPO_LT_ALIGN(old_lt);

	for (group = 0; group < f->groups; group++) {
		for (bucket = 0; bucket < NFT_PIPAPO_BUCKETS(f->bb); bucket++) {
			memcpy(new_p, old_p, copy * sizeof(*new_p));
			new_p += copy;
			old_p += copy;

			if (new_bucket_size > f->bsize)
				new_p += new_bucket_size - f->bsize;
			else
				old_p += f->bsize - new_bucket_size;
		}
	}

mt:
	err = pipapo_realloc_mt(f, old_rules, rules);
	if (err) {
		kvfree(new_lt);
		return err;
	}

	if (new_lt) {
		f->bsize = new_bucket_size;
		f->lt = new_lt;
		kvfree(old_lt);
	}

	return 0;
}

/**
 * pipapo_bucket_set() - Set rule bit in bucket given group and group value
 * @f:		Field containing lookup table
 * @rule:	Rule index
 * @group:	Group index
 * @v:		Value of bit group
 */
static void pipapo_bucket_set(struct nft_pipapo_field *f, int rule, int group,
			      int v)
{
	unsigned long *pos;

	pos = NFT_PIPAPO_LT_ALIGN(f->lt);
	pos += f->bsize * NFT_PIPAPO_BUCKETS(f->bb) * group;
	pos += f->bsize * v;

	__set_bit(rule, pos);
}

/**
 * pipapo_lt_4b_to_8b() - Switch lookup table group width from 4 bits to 8 bits
 * @old_groups:	Number of current groups
 * @bsize:	Size of one bucket, in longs
 * @old_lt:	Pointer to the current lookup table
 * @new_lt:	Pointer to the new, pre-allocated lookup table
 *
 * Each bucket with index b in the new lookup table, belonging to group g, is
 * filled with the bit intersection between:
 * - bucket with index given by the upper 4 bits of b, from group g, and
 * - bucket with index given by the lower 4 bits of b, from group g + 1
 *
 * That is, given buckets from the new lookup table N(x, y) and the old lookup
 * table O(x, y), with x bucket index, and y group index:
 *
 *	N(b, g) := O(b / 16, g) & O(b % 16, g + 1)
 *
 * This ensures equivalence of the matching results on lookup. Two examples in
 * pictures:
 *
 *              bucket
 *  group  0  1  2  3  4  5  6  7  8  9 10 11 12 13 14 15 16 17 18 ... 254 255
 *    0                ^
 *    1                |                                                 ^
 *   ...             ( & )                                               |
 *                  /     \                                              |
 *                 /       \                                         .-( & )-.
 *                /  bucket \                                        |       |
 *      group  0 / 1   2   3 \ 4   5   6   7   8   9  10  11  12  13 |14  15 |
 *        0     /             \                                      |       |
 *        1                    \                                     |       |
 *        2                                                          |     --'
 *        3                                                          '-
 *       ...
 */
static void pipapo_lt_4b_to_8b(int old_groups, int bsize,
			       unsigned long *old_lt, unsigned long *new_lt)
{
	int g, b, i;

	for (g = 0; g < old_groups / 2; g++) {
		int src_g0 = g * 2, src_g1 = g * 2 + 1;

		for (b = 0; b < NFT_PIPAPO_BUCKETS(8); b++) {
			int src_b0 = b / NFT_PIPAPO_BUCKETS(4);
			int src_b1 = b % NFT_PIPAPO_BUCKETS(4);
			int src_i0 = src_g0 * NFT_PIPAPO_BUCKETS(4) + src_b0;
			int src_i1 = src_g1 * NFT_PIPAPO_BUCKETS(4) + src_b1;

			for (i = 0; i < bsize; i++) {
				*new_lt = old_lt[src_i0 * bsize + i] &
					  old_lt[src_i1 * bsize + i];
				new_lt++;
			}
		}
	}
}

/**
 * pipapo_lt_8b_to_4b() - Switch lookup table group width from 8 bits to 4 bits
 * @old_groups:	Number of current groups
 * @bsize:	Size of one bucket, in longs
 * @old_lt:	Pointer to the current lookup table
 * @new_lt:	Pointer to the new, pre-allocated lookup table
 *
 * Each bucket with index b in the new lookup table, belonging to group g, is
 * filled with the bit union of:
 * - all the buckets with index such that the upper four bits of the lower byte
 *   equal b, from group g, with g odd
 * - all the buckets with index such that the lower four bits equal b, from
 *   group g, with g even
 *
 * That is, given buckets from the new lookup table N(x, y) and the old lookup
 * table O(x, y), with x bucket index, and y group index:
 *
 *	- with g odd:  N(b, g) := U(O(x, g) for each x : x = (b & 0xf0) >> 4)
 *	- with g even: N(b, g) := U(O(x, g) for each x : x = b & 0x0f)
 *
 * where U() denotes the arbitrary union operation (binary OR of n terms). This
 * ensures equivalence of the matching results on lookup.
 */
static void pipapo_lt_8b_to_4b(int old_groups, int bsize,
			       unsigned long *old_lt, unsigned long *new_lt)
{
	int g, b, bsrc, i;

	memset(new_lt, 0, old_groups * 2 * NFT_PIPAPO_BUCKETS(4) * bsize *
			  sizeof(unsigned long));

	for (g = 0; g < old_groups * 2; g += 2) {
		int src_g = g / 2;

		for (b = 0; b < NFT_PIPAPO_BUCKETS(4); b++) {
			for (bsrc = NFT_PIPAPO_BUCKETS(8) * src_g;
			     bsrc < NFT_PIPAPO_BUCKETS(8) * (src_g + 1);
			     bsrc++) {
				if (((bsrc & 0xf0) >> 4) != b)
					continue;

				for (i = 0; i < bsize; i++)
					new_lt[i] |= old_lt[bsrc * bsize + i];
			}

			new_lt += bsize;
		}

		for (b = 0; b < NFT_PIPAPO_BUCKETS(4); b++) {
			for (bsrc = NFT_PIPAPO_BUCKETS(8) * src_g;
			     bsrc < NFT_PIPAPO_BUCKETS(8) * (src_g + 1);
			     bsrc++) {
				if ((bsrc & 0x0f) != b)
					continue;

				for (i = 0; i < bsize; i++)
					new_lt[i] |= old_lt[bsrc * bsize + i];
			}

			new_lt += bsize;
		}
	}
}

/**
 * pipapo_lt_bits_adjust() - Adjust group size for lookup table if needed
 * @f:		Field containing lookup table
 */
static void pipapo_lt_bits_adjust(struct nft_pipapo_field *f)
{
	unsigned int groups, bb;
	unsigned long *new_lt;
	size_t lt_size;

	lt_size = f->groups * NFT_PIPAPO_BUCKETS(f->bb) * f->bsize *
		  sizeof(*f->lt);

	if (f->bb == NFT_PIPAPO_GROUP_BITS_SMALL_SET &&
	    lt_size > NFT_PIPAPO_LT_SIZE_HIGH) {
		groups = f->groups * 2;
		bb = NFT_PIPAPO_GROUP_BITS_LARGE_SET;

		lt_size = groups * NFT_PIPAPO_BUCKETS(bb) * f->bsize *
			  sizeof(*f->lt);
	} else if (f->bb == NFT_PIPAPO_GROUP_BITS_LARGE_SET &&
		   lt_size < NFT_PIPAPO_LT_SIZE_LOW) {
		groups = f->groups / 2;
		bb = NFT_PIPAPO_GROUP_BITS_SMALL_SET;

		lt_size = groups * NFT_PIPAPO_BUCKETS(bb) * f->bsize *
			  sizeof(*f->lt);

		/* Don't increase group width if the resulting lookup table size
		 * would exceed the upper size threshold for a "small" set.
		 */
		if (lt_size > NFT_PIPAPO_LT_SIZE_HIGH)
			return;
	} else {
		return;
	}

	new_lt = kvzalloc(lt_size + NFT_PIPAPO_ALIGN_HEADROOM, GFP_KERNEL_ACCOUNT);
	if (!new_lt)
		return;

	NFT_PIPAPO_GROUP_BITS_ARE_8_OR_4;
	if (f->bb == 4 && bb == 8) {
		pipapo_lt_4b_to_8b(f->groups, f->bsize,
				   NFT_PIPAPO_LT_ALIGN(f->lt),
				   NFT_PIPAPO_LT_ALIGN(new_lt));
	} else if (f->bb == 8 && bb == 4) {
		pipapo_lt_8b_to_4b(f->groups, f->bsize,
				   NFT_PIPAPO_LT_ALIGN(f->lt),
				   NFT_PIPAPO_LT_ALIGN(new_lt));
	} else {
		BUG();
	}

	f->groups = groups;
	f->bb = bb;
	kvfree(f->lt);
	f->lt = new_lt;
}

/**
 * pipapo_insert() - Insert new rule in field given input key and mask length
 * @f:		Field containing lookup table
 * @k:		Input key for classification, without nftables padding
 * @mask_bits:	Length of mask; matches field length for non-ranged entry
 *
 * Insert a new rule reference in lookup buckets corresponding to k and
 * mask_bits.
 *
 * Return: 1 on success (one rule inserted), negative error code on failure.
 */
static int pipapo_insert(struct nft_pipapo_field *f, const uint8_t *k,
			 int mask_bits)
{
	unsigned int rule = f->rules, group, ret, bit_offset = 0;

	ret = pipapo_resize(f, f->rules, f->rules + 1);
	if (ret)
		return ret;

	f->rules++;

	for (group = 0; group < f->groups; group++) {
		int i, v;
		u8 mask;

		v = k[group / (BITS_PER_BYTE / f->bb)];
		v &= GENMASK(BITS_PER_BYTE - bit_offset - 1, 0);
		v >>= (BITS_PER_BYTE - bit_offset) - f->bb;

		bit_offset += f->bb;
		bit_offset %= BITS_PER_BYTE;

		if (mask_bits >= (group + 1) * f->bb) {
			/* Not masked */
			pipapo_bucket_set(f, rule, group, v);
		} else if (mask_bits <= group * f->bb) {
			/* Completely masked */
			for (i = 0; i < NFT_PIPAPO_BUCKETS(f->bb); i++)
				pipapo_bucket_set(f, rule, group, i);
		} else {
			/* The mask limit falls on this group */
			mask = GENMASK(f->bb - 1, 0);
			mask >>= mask_bits - group * f->bb;
			for (i = 0; i < NFT_PIPAPO_BUCKETS(f->bb); i++) {
				if ((i & ~mask) == (v & ~mask))
					pipapo_bucket_set(f, rule, group, i);
			}
		}
	}

	pipapo_lt_bits_adjust(f);

	return 1;
}

/**
 * pipapo_step_diff() - Check if setting @step bit in netmask would change it
 * @base:	Mask we are expanding
 * @step:	Step bit for given expansion step
 * @len:	Total length of mask space (set and unset bits), bytes
 *
 * Convenience function for mask expansion.
 *
 * Return: true if step bit changes mask (i.e. isn't set), false otherwise.
 */
static bool pipapo_step_diff(u8 *base, int step, int len)
{
	/* Network order, byte-addressed */
#ifdef __BIG_ENDIAN__
	return !(BIT(step % BITS_PER_BYTE) & base[step / BITS_PER_BYTE]);
#else
	return !(BIT(step % BITS_PER_BYTE) &
		 base[len - 1 - step / BITS_PER_BYTE]);
#endif
}

/**
 * pipapo_step_after_end() - Check if mask exceeds range end with given step
 * @base:	Mask we are expanding
 * @end:	End of range
 * @step:	Step bit for given expansion step, highest bit to be set
 * @len:	Total length of mask space (set and unset bits), bytes
 *
 * Convenience function for mask expansion.
 *
 * Return: true if mask exceeds range setting step bits, false otherwise.
 */
static bool pipapo_step_after_end(const u8 *base, const u8 *end, int step,
				  int len)
{
	u8 tmp[NFT_PIPAPO_MAX_BYTES];
	int i;

	memcpy(tmp, base, len);

	/* Network order, byte-addressed */
	for (i = 0; i <= step; i++)
#ifdef __BIG_ENDIAN__
		tmp[i / BITS_PER_BYTE] |= BIT(i % BITS_PER_BYTE);
#else
		tmp[len - 1 - i / BITS_PER_BYTE] |= BIT(i % BITS_PER_BYTE);
#endif

	return memcmp(tmp, end, len) > 0;
}

/**
 * pipapo_base_sum() - Sum step bit to given len-sized netmask base with carry
 * @base:	Netmask base
 * @step:	Step bit to sum
 * @len:	Netmask length, bytes
 */
static void pipapo_base_sum(u8 *base, int step, int len)
{
	bool carry = false;
	int i;

	/* Network order, byte-addressed */
#ifdef __BIG_ENDIAN__
	for (i = step / BITS_PER_BYTE; i < len; i++) {
#else
	for (i = len - 1 - step / BITS_PER_BYTE; i >= 0; i--) {
#endif
		if (carry)
			base[i]++;
		else
			base[i] += 1 << (step % BITS_PER_BYTE);

		if (base[i])
			break;

		carry = true;
	}
}

/**
 * pipapo_expand() - Expand to composing netmasks, insert into lookup table
 * @f:		Field containing lookup table
 * @start:	Start of range
 * @end:	End of range
 * @len:	Length of value in bits
 *
 * Expand range to composing netmasks and insert corresponding rule references
 * in lookup buckets.
 *
 * Return: number of inserted rules on success, negative error code on failure.
 */
static int pipapo_expand(struct nft_pipapo_field *f,
			 const u8 *start, const u8 *end, int len)
{
	int step, masks = 0, bytes = DIV_ROUND_UP(len, BITS_PER_BYTE);
	u8 base[NFT_PIPAPO_MAX_BYTES];

	memcpy(base, start, bytes);
	while (memcmp(base, end, bytes) <= 0) {
		int err;

		step = 0;
		while (pipapo_step_diff(base, step, bytes)) {
			if (pipapo_step_after_end(base, end, step, bytes))
				break;

			step++;
			if (step >= len) {
				if (!masks) {
					err = pipapo_insert(f, base, 0);
					if (err < 0)
						return err;
					masks = 1;
				}
				goto out;
			}
		}

		err = pipapo_insert(f, base, len - step);

		if (err < 0)
			return err;

		masks++;
		pipapo_base_sum(base, step, bytes);
	}
out:
	return masks;
}

/**
 * pipapo_map() - Insert rules in mapping tables, mapping them between fields
 * @m:		Matching data, including mapping table
 * @map:	Table of rule maps: array of first rule and amount of rules
 *		in next field a given rule maps to, for each field
 * @e:		For last field, nft_set_ext pointer matching rules map to
 */
static void pipapo_map(struct nft_pipapo_match *m,
		       union nft_pipapo_map_bucket map[NFT_PIPAPO_MAX_FIELDS],
		       struct nft_pipapo_elem *e)
{
	struct nft_pipapo_field *f;
	int i, j;

	for (i = 0, f = m->f; i < m->field_count - 1; i++, f++) {
		for (j = 0; j < map[i].n; j++) {
			f->mt[map[i].to + j].to = map[i + 1].to;
			f->mt[map[i].to + j].n = map[i + 1].n;
		}
	}

	/* Last field: map to ext instead of mapping to next field */
	for (j = 0; j < map[i].n; j++)
		f->mt[map[i].to + j].e = e;
}

/**
 * pipapo_free_scratch() - Free per-CPU map at original (not aligned) address
 * @m:		Matching data
 * @cpu:	CPU number
 */
static void pipapo_free_scratch(const struct nft_pipapo_match *m, unsigned int cpu)
{
	struct nft_pipapo_scratch *s;
	void *mem;

	s = *per_cpu_ptr(m->scratch, cpu);
	if (!s)
		return;

	mem = s;
	mem -= s->align_off;
	kfree(mem);
}

/**
 * pipapo_realloc_scratch() - Reallocate scratch maps for partial match results
 * @clone:	Copy of matching data with pending insertions and deletions
 * @bsize_max:	Maximum bucket size, scratch maps cover two buckets
 *
 * Return: 0 on success, -ENOMEM on failure.
 */
static int pipapo_realloc_scratch(struct nft_pipapo_match *clone,
				  unsigned long bsize_max)
{
	int i;

	for_each_possible_cpu(i) {
		struct nft_pipapo_scratch *scratch;
#ifdef NFT_PIPAPO_ALIGN
		void *scratch_aligned;
		u32 align_off;
#endif
		scratch = kzalloc_node(struct_size(scratch, map,
						   bsize_max * 2) +
				       NFT_PIPAPO_ALIGN_HEADROOM,
				       GFP_KERNEL_ACCOUNT, cpu_to_node(i));
		if (!scratch) {
			/* On failure, there's no need to undo previous
			 * allocations: this means that some scratch maps have
			 * a bigger allocated size now (this is only called on
			 * insertion), but the extra space won't be used by any
			 * CPU as new elements are not inserted and m->bsize_max
			 * is not updated.
			 */
			return -ENOMEM;
		}

		pipapo_free_scratch(clone, i);

#ifdef NFT_PIPAPO_ALIGN
		/* Align &scratch->map (not the struct itself): the extra
		 * %NFT_PIPAPO_ALIGN_HEADROOM bytes passed to kzalloc_node()
		 * above guarantee we can waste up to those bytes in order
		 * to align the map field regardless of its offset within
		 * the struct.
		 */
		BUILD_BUG_ON(offsetof(struct nft_pipapo_scratch, map) > NFT_PIPAPO_ALIGN_HEADROOM);

		scratch_aligned = NFT_PIPAPO_LT_ALIGN(&scratch->map);
		scratch_aligned -= offsetof(struct nft_pipapo_scratch, map);
		align_off = scratch_aligned - (void *)scratch;

		scratch = scratch_aligned;
		scratch->align_off = align_off;
#endif
		*per_cpu_ptr(clone->scratch, i) = scratch;
	}

	return 0;
}

static bool nft_pipapo_transaction_mutex_held(const struct nft_set *set)
{
#ifdef CONFIG_PROVE_LOCKING
	const struct net *net = read_pnet(&set->net);

	return lockdep_is_held(&nft_pernet(net)->commit_mutex);
#else
	return true;
#endif
}

static struct nft_pipapo_match *pipapo_clone(struct nft_pipapo_match *old);

/**
 * pipapo_maybe_clone() - Build clone for pending data changes, if not existing
 * @set:	nftables API set representation
 *
 * Return: newly created or existing clone, if any. NULL on allocation failure
 */
static struct nft_pipapo_match *pipapo_maybe_clone(const struct nft_set *set)
{
	struct nft_pipapo *priv = nft_set_priv(set);
	struct nft_pipapo_match *m;

	if (priv->clone)
		return priv->clone;

	m = rcu_dereference_protected(priv->match,
				      nft_pipapo_transaction_mutex_held(set));
	priv->clone = pipapo_clone(m);

	return priv->clone;
}

/**
 * nft_pipapo_insert() - Validate and insert ranged elements
 * @net:	Network namespace
 * @set:	nftables API set representation
 * @elem:	nftables API element representation containing key data
 * @elem_priv:	Filled with pointer to &struct nft_set_ext in inserted element
 *
 * Return: 0 on success, error pointer on failure.
 */
static int nft_pipapo_insert(const struct net *net, const struct nft_set *set,
			     const struct nft_set_elem *elem,
			     struct nft_elem_priv **elem_priv)
{
	const struct nft_set_ext *ext = nft_set_elem_ext(set, elem->priv);
	union nft_pipapo_map_bucket rulemap[NFT_PIPAPO_MAX_FIELDS];
	const u8 *start = (const u8 *)elem->key.val.data, *end;
	struct nft_pipapo_match *m = pipapo_maybe_clone(set);
	u8 genmask = nft_genmask_next(net);
	struct nft_pipapo_elem *e, *dup;
	u64 tstamp = nft_net_tstamp(net);
	struct nft_pipapo_field *f;
	const u8 *start_p, *end_p;
	int i, bsize_max, err = 0;

	if (!m)
		return -ENOMEM;

	if (nft_set_ext_exists(ext, NFT_SET_EXT_KEY_END))
		end = (const u8 *)nft_set_ext_key_end(ext)->data;
	else
		end = start;

	dup = pipapo_get(net, set, m, start, genmask, tstamp, GFP_KERNEL);
	if (!IS_ERR(dup)) {
		/* Check if we already have the same exact entry */
		const struct nft_data *dup_key, *dup_end;

		dup_key = nft_set_ext_key(&dup->ext);
		if (nft_set_ext_exists(&dup->ext, NFT_SET_EXT_KEY_END))
			dup_end = nft_set_ext_key_end(&dup->ext);
		else
			dup_end = dup_key;

		if (!memcmp(start, dup_key->data, sizeof(*dup_key->data)) &&
		    !memcmp(end, dup_end->data, sizeof(*dup_end->data))) {
			*elem_priv = &dup->priv;
			return -EEXIST;
		}

		return -ENOTEMPTY;
	}

	if (PTR_ERR(dup) == -ENOENT) {
		/* Look for partially overlapping entries */
		dup = pipapo_get(net, set, m, end, nft_genmask_next(net), tstamp,
				 GFP_KERNEL);
	}

	if (PTR_ERR(dup) != -ENOENT) {
		if (IS_ERR(dup))
			return PTR_ERR(dup);
		*elem_priv = &dup->priv;
		return -ENOTEMPTY;
	}

	/* Validate */
	start_p = start;
	end_p = end;

	/* some helpers return -1, or 0 >= for valid rule pos,
	 * so we cannot support more than INT_MAX rules at this time.
	 */
	BUILD_BUG_ON(NFT_PIPAPO_RULE0_MAX > INT_MAX);

	nft_pipapo_for_each_field(f, i, m) {
		if (f->rules >= NFT_PIPAPO_RULE0_MAX)
			return -ENOSPC;

		if (memcmp(start_p, end_p,
			   f->groups / NFT_PIPAPO_GROUPS_PER_BYTE(f)) > 0)
			return -EINVAL;

		start_p += NFT_PIPAPO_GROUPS_PADDED_SIZE(f);
		end_p += NFT_PIPAPO_GROUPS_PADDED_SIZE(f);
	}

	/* Insert */
	bsize_max = m->bsize_max;

	nft_pipapo_for_each_field(f, i, m) {
		int ret;

		rulemap[i].to = f->rules;

		ret = memcmp(start, end,
			     f->groups / NFT_PIPAPO_GROUPS_PER_BYTE(f));
		if (!ret)
			ret = pipapo_insert(f, start, f->groups * f->bb);
		else
			ret = pipapo_expand(f, start, end, f->groups * f->bb);

		if (ret < 0)
			return ret;

		if (f->bsize > bsize_max)
			bsize_max = f->bsize;

		rulemap[i].n = ret;

		start += NFT_PIPAPO_GROUPS_PADDED_SIZE(f);
		end += NFT_PIPAPO_GROUPS_PADDED_SIZE(f);
	}

	if (!*get_cpu_ptr(m->scratch) || bsize_max > m->bsize_max) {
		put_cpu_ptr(m->scratch);

		err = pipapo_realloc_scratch(m, bsize_max);
		if (err)
			return err;

		m->bsize_max = bsize_max;
	} else {
		put_cpu_ptr(m->scratch);
	}

	e = nft_elem_priv_cast(elem->priv);
	*elem_priv = &e->priv;

	pipapo_map(m, rulemap, e);

	return 0;
}

/**
 * pipapo_clone() - Clone matching data to create new working copy
 * @old:	Existing matching data
 *
 * Return: copy of matching data passed as 'old' or NULL.
 */
static struct nft_pipapo_match *pipapo_clone(struct nft_pipapo_match *old)
{
	struct nft_pipapo_field *dst, *src;
	struct nft_pipapo_match *new;
	int i;

	new = kmalloc(struct_size(new, f, old->field_count), GFP_KERNEL_ACCOUNT);
	if (!new)
		return NULL;

	new->field_count = old->field_count;
	new->bsize_max = old->bsize_max;

	new->scratch = alloc_percpu(*new->scratch);
	if (!new->scratch)
		goto out_scratch;

	for_each_possible_cpu(i)
		*per_cpu_ptr(new->scratch, i) = NULL;

	if (pipapo_realloc_scratch(new, old->bsize_max))
		goto out_scratch_realloc;

	rcu_head_init(&new->rcu);

	src = old->f;
	dst = new->f;

	for (i = 0; i < old->field_count; i++) {
		unsigned long *new_lt;

		memcpy(dst, src, offsetof(struct nft_pipapo_field, lt));

		new_lt = kvzalloc(src->groups * NFT_PIPAPO_BUCKETS(src->bb) *
				  src->bsize * sizeof(*dst->lt) +
				  NFT_PIPAPO_ALIGN_HEADROOM,
				  GFP_KERNEL_ACCOUNT);
		if (!new_lt)
			goto out_lt;

		dst->lt = new_lt;

		memcpy(NFT_PIPAPO_LT_ALIGN(new_lt),
		       NFT_PIPAPO_LT_ALIGN(src->lt),
		       src->bsize * sizeof(*dst->lt) *
		       src->groups * NFT_PIPAPO_BUCKETS(src->bb));

		if (src->rules > 0) {
			dst->mt = kvmalloc_array(src->rules_alloc,
						 sizeof(*src->mt),
						 GFP_KERNEL_ACCOUNT);
			if (!dst->mt)
				goto out_mt;

			memcpy(dst->mt, src->mt, src->rules * sizeof(*src->mt));
		} else {
			dst->mt = NULL;
			dst->rules_alloc = 0;
		}

		src++;
		dst++;
	}

	return new;

out_mt:
	kvfree(dst->lt);
out_lt:
	for (dst--; i > 0; i--) {
		kvfree(dst->mt);
		kvfree(dst->lt);
		dst--;
	}
out_scratch_realloc:
	for_each_possible_cpu(i)
		pipapo_free_scratch(new, i);
out_scratch:
	free_percpu(new->scratch);
	kfree(new);

	return NULL;
}

/**
 * pipapo_rules_same_key() - Get number of rules originated from the same entry
 * @f:		Field containing mapping table
 * @first:	Index of first rule in set of rules mapping to same entry
 *
 * Using the fact that all rules in a field that originated from the same entry
 * will map to the same set of rules in the next field, or to the same element
 * reference, return the cardinality of the set of rules that originated from
 * the same entry as the rule with index @first, @first rule included.
 *
 * In pictures:
 *				rules
 *	field #0		0    1    2    3    4
 *		map to:		0    1   2-4  2-4  5-9
 *				.    .    .......   . ...
 *				|    |    |    | \   \
 *				|    |    |    |  \   \
 *				|    |    |    |   \   \
 *				'    '    '    '    '   \
 *	in field #1		0    1    2    3    4    5 ...
 *
 * if this is called for rule 2 on field #0, it will return 3, as also rules 2
 * and 3 in field 0 map to the same set of rules (2, 3, 4) in the next field.
 *
 * For the last field in a set, we can rely on associated entries to map to the
 * same element references.
 *
 * Return: Number of rules that originated from the same entry as @first.
 */
static unsigned int pipapo_rules_same_key(struct nft_pipapo_field *f, unsigned int first)
{
	struct nft_pipapo_elem *e = NULL; /* Keep gcc happy */
	unsigned int r;

	for (r = first; r < f->rules; r++) {
		if (r != first && e != f->mt[r].e)
			return r - first;

		e = f->mt[r].e;
	}

	if (r != first)
		return r - first;

	return 0;
}

/**
 * pipapo_unmap() - Remove rules from mapping tables, renumber remaining ones
 * @mt:		Mapping array
 * @rules:	Original amount of rules in mapping table
 * @start:	First rule index to be removed
 * @n:		Amount of rules to be removed
 * @to_offset:	First rule index, in next field, this group of rules maps to
 * @is_last:	If this is the last field, delete reference from mapping array
 *
 * This is used to unmap rules from the mapping table for a single field,
 * maintaining consistency and compactness for the existing ones.
 *
 * In pictures: let's assume that we want to delete rules 2 and 3 from the
 * following mapping array:
 *
 *                 rules
 *               0      1      2      3      4
 *      map to:  4-10   4-10   11-15  11-15  16-18
 *
 * the result will be:
 *
 *                 rules
 *               0      1      2
 *      map to:  4-10   4-10   11-13
 *
 * for fields before the last one. In case this is the mapping table for the
 * last field in a set, and rules map to pointers to &struct nft_pipapo_elem:
 *
 *                      rules
 *                        0      1      2      3      4
 *  element pointers:  0x42   0x42   0x33   0x33   0x44
 *
 * the result will be:
 *
 *                      rules
 *                        0      1      2
 *  element pointers:  0x42   0x42   0x44
 */
static void pipapo_unmap(union nft_pipapo_map_bucket *mt, unsigned int rules,
			 unsigned int start, unsigned int n,
			 unsigned int to_offset, bool is_last)
{
	int i;

	memmove(mt + start, mt + start + n, (rules - start - n) * sizeof(*mt));
	memset(mt + rules - n, 0, n * sizeof(*mt));

	if (is_last)
		return;

	for (i = start; i < rules - n; i++)
		mt[i].to -= to_offset;
}

/**
 * pipapo_drop() - Delete entry from lookup and mapping tables, given rule map
 * @m:		Matching data
 * @rulemap:	Table of rule maps, arrays of first rule and amount of rules
 *		in next field a given entry maps to, for each field
 *
 * For each rule in lookup table buckets mapping to this set of rules, drop
 * all bits set in lookup table mapping. In pictures, assuming we want to drop
 * rules 0 and 1 from this lookup table:
 *
 *                     bucket
 *      group  0   1   2   3   4   5   6   7   8   9  10  11  12  13  14  15
 *        0    0                                              1,2
 *        1   1,2                                      0
 *        2    0                                      1,2
 *        3    0                              1,2
 *        4  0,1,2
 *        5    0   1   2
 *        6  0,1,2 1   1   1   1   1   1   1   1   1   1   1   1   1   1   1
 *        7   1,2 1,2  1   1   1  0,1  1   1   1   1   1   1   1   1   1   1
 *
 * rule 2 becomes rule 0, and the result will be:
 *
 *                     bucket
 *      group  0   1   2   3   4   5   6   7   8   9  10  11  12  13  14  15
 *        0                                                    0
 *        1    0
 *        2                                            0
 *        3                                    0
 *        4    0
 *        5            0
 *        6    0
 *        7    0   0
 *
 * once this is done, call unmap() to drop all the corresponding rule references
 * from mapping tables.
 */
static void pipapo_drop(struct nft_pipapo_match *m,
			union nft_pipapo_map_bucket rulemap[])
{
	struct nft_pipapo_field *f;
	int i;

	nft_pipapo_for_each_field(f, i, m) {
		int g;

		for (g = 0; g < f->groups; g++) {
			unsigned long *pos;
			int b;

			pos = NFT_PIPAPO_LT_ALIGN(f->lt) + g *
			      NFT_PIPAPO_BUCKETS(f->bb) * f->bsize;

			for (b = 0; b < NFT_PIPAPO_BUCKETS(f->bb); b++) {
				bitmap_cut(pos, pos, rulemap[i].to,
					   rulemap[i].n,
					   f->bsize * BITS_PER_LONG);

				pos += f->bsize;
			}
		}

		pipapo_unmap(f->mt, f->rules, rulemap[i].to, rulemap[i].n,
			     rulemap[i + 1].n, i == m->field_count - 1);
		if (pipapo_resize(f, f->rules, f->rules - rulemap[i].n)) {
			/* We can ignore this, a failure to shrink tables down
			 * doesn't make tables invalid.
			 */
			;
		}
		f->rules -= rulemap[i].n;

		pipapo_lt_bits_adjust(f);
	}
}

static void nft_pipapo_gc_deactivate(struct net *net, struct nft_set *set,
				     struct nft_pipapo_elem *e)

{
	nft_setelem_data_deactivate(net, set, &e->priv);
}

/**
 * pipapo_gc() - Drop expired entries from set, destroy start and end elements
 * @set:	nftables API set representation
 * @m:		Matching data
 */
static void pipapo_gc(struct nft_set *set, struct nft_pipapo_match *m)
{
	struct nft_pipapo *priv = nft_set_priv(set);
	struct net *net = read_pnet(&set->net);
	unsigned int rules_f0, first_rule = 0;
	u64 tstamp = nft_net_tstamp(net);
	struct nft_pipapo_elem *e;
	struct nft_trans_gc *gc;

	gc = nft_trans_gc_alloc(set, 0, GFP_KERNEL);
	if (!gc)
		return;

	while ((rules_f0 = pipapo_rules_same_key(m->f, first_rule))) {
		union nft_pipapo_map_bucket rulemap[NFT_PIPAPO_MAX_FIELDS];
		const struct nft_pipapo_field *f;
<<<<<<< HEAD
		int i, start, rules_fx;
=======
		unsigned int i, start, rules_fx;
>>>>>>> a6ad5510

		start = first_rule;
		rules_fx = rules_f0;

		nft_pipapo_for_each_field(f, i, m) {
			rulemap[i].to = start;
			rulemap[i].n = rules_fx;

			if (i < m->field_count - 1) {
				rules_fx = f->mt[start].n;
				start = f->mt[start].to;
			}
		}

		/* Pick the last field, and its last index */
		f--;
		i--;
		e = f->mt[rulemap[i].to].e;

		/* synchronous gc never fails, there is no need to set on
		 * NFT_SET_ELEM_DEAD_BIT.
		 */
		if (__nft_set_elem_expired(&e->ext, tstamp)) {
			gc = nft_trans_gc_queue_sync(gc, GFP_KERNEL);
			if (!gc)
				return;

			nft_pipapo_gc_deactivate(net, set, e);
			pipapo_drop(m, rulemap);
			nft_trans_gc_elem_add(gc, e);

			/* And check again current first rule, which is now the
			 * first we haven't checked.
			 */
		} else {
			first_rule += rules_f0;
		}
	}

	gc = nft_trans_gc_catchall_sync(gc);
	if (gc) {
		nft_trans_gc_queue_sync_done(gc);
		priv->last_gc = jiffies;
	}
}

/**
 * pipapo_free_fields() - Free per-field tables contained in matching data
 * @m:		Matching data
 */
static void pipapo_free_fields(struct nft_pipapo_match *m)
{
	struct nft_pipapo_field *f;
	int i;

	nft_pipapo_for_each_field(f, i, m) {
		kvfree(f->lt);
		kvfree(f->mt);
	}
}

static void pipapo_free_match(struct nft_pipapo_match *m)
{
	int i;

	for_each_possible_cpu(i)
		pipapo_free_scratch(m, i);

	free_percpu(m->scratch);
	pipapo_free_fields(m);

	kfree(m);
}

/**
 * pipapo_reclaim_match - RCU callback to free fields from old matching data
 * @rcu:	RCU head
 */
static void pipapo_reclaim_match(struct rcu_head *rcu)
{
	struct nft_pipapo_match *m;

	m = container_of(rcu, struct nft_pipapo_match, rcu);
	pipapo_free_match(m);
}

/**
 * nft_pipapo_commit() - Replace lookup data with current working copy
 * @set:	nftables API set representation
 *
 * While at it, check if we should perform garbage collection on the working
 * copy before committing it for lookup, and don't replace the table if the
 * working copy doesn't have pending changes.
 *
 * We also need to create a new working copy for subsequent insertions and
 * deletions.
 */
static void nft_pipapo_commit(struct nft_set *set)
{
	struct nft_pipapo *priv = nft_set_priv(set);
	struct nft_pipapo_match *old;

	if (!priv->clone)
		return;

	if (time_after_eq(jiffies, priv->last_gc + nft_set_gc_interval(set)))
		pipapo_gc(set, priv->clone);

	old = rcu_replace_pointer(priv->match, priv->clone,
				  nft_pipapo_transaction_mutex_held(set));
	priv->clone = NULL;

	if (old)
		call_rcu(&old->rcu, pipapo_reclaim_match);
}

static void nft_pipapo_abort(const struct nft_set *set)
{
	struct nft_pipapo *priv = nft_set_priv(set);

	if (!priv->clone)
		return;
	pipapo_free_match(priv->clone);
	priv->clone = NULL;
}

/**
 * nft_pipapo_activate() - Mark element reference as active given key, commit
 * @net:	Network namespace
 * @set:	nftables API set representation
 * @elem_priv:	nftables API element representation containing key data
 *
 * On insertion, elements are added to a copy of the matching data currently
 * in use for lookups, and not directly inserted into current lookup data. Both
 * nft_pipapo_insert() and nft_pipapo_activate() are called once for each
 * element, hence we can't purpose either one as a real commit operation.
 */
static void nft_pipapo_activate(const struct net *net,
				const struct nft_set *set,
				struct nft_elem_priv *elem_priv)
{
	struct nft_pipapo_elem *e = nft_elem_priv_cast(elem_priv);

	nft_clear(net, &e->ext);
}

/**
 * nft_pipapo_deactivate() - Search for element and make it inactive
 * @net:	Network namespace
 * @set:	nftables API set representation
 * @elem:	nftables API element representation containing key data
 *
 * Return: deactivated element if found, NULL otherwise.
 */
static struct nft_elem_priv *
nft_pipapo_deactivate(const struct net *net, const struct nft_set *set,
		      const struct nft_set_elem *elem)
{
	struct nft_pipapo_match *m = pipapo_maybe_clone(set);
	struct nft_pipapo_elem *e;

	/* removal must occur on priv->clone, if we are low on memory
	 * we have no choice and must fail the removal request.
	 */
	if (!m)
		return NULL;

	e = pipapo_get(net, set, m, (const u8 *)elem->key.val.data,
		       nft_genmask_next(net), nft_net_tstamp(net), GFP_KERNEL);
	if (IS_ERR(e))
		return NULL;

	nft_set_elem_change_active(net, set, &e->ext);

	return &e->priv;
}

/**
 * nft_pipapo_flush() - make element inactive
 * @net:	Network namespace
 * @set:	nftables API set representation
 * @elem_priv:	nftables API element representation containing key data
 *
 * This is functionally the same as nft_pipapo_deactivate(), with a slightly
 * different interface, and it's also called once for each element in a set
 * being flushed, so we can't implement, strictly speaking, a flush operation,
 * which would otherwise be as simple as allocating an empty copy of the
 * matching data.
 *
 * Note that we could in theory do that, mark the set as flushed, and ignore
 * subsequent calls, but we would leak all the elements after the first one,
 * because they wouldn't then be freed as result of API calls.
 *
 * Return: true if element was found and deactivated.
 */
static void nft_pipapo_flush(const struct net *net, const struct nft_set *set,
			     struct nft_elem_priv *elem_priv)
{
	struct nft_pipapo_elem *e = nft_elem_priv_cast(elem_priv);

	nft_set_elem_change_active(net, set, &e->ext);
}

/**
 * pipapo_get_boundaries() - Get byte interval for associated rules
 * @f:		Field including lookup table
 * @first_rule:	First rule (lowest index)
 * @rule_count:	Number of associated rules
 * @left:	Byte expression for left boundary (start of range)
 * @right:	Byte expression for right boundary (end of range)
 *
 * Given the first rule and amount of rules that originated from the same entry,
 * build the original range associated with the entry, and calculate the length
 * of the originating netmask.
 *
 * In pictures:
 *
 *                     bucket
 *      group  0   1   2   3   4   5   6   7   8   9  10  11  12  13  14  15
 *        0                                                   1,2
 *        1   1,2
 *        2                                           1,2
 *        3                                   1,2
 *        4   1,2
 *        5        1   2
 *        6   1,2  1   1   1   1   1   1   1   1   1   1   1   1   1   1   1
 *        7   1,2 1,2  1   1   1   1   1   1   1   1   1   1   1   1   1   1
 *
 * this is the lookup table corresponding to the IPv4 range
 * 192.168.1.0-192.168.2.1, which was expanded to the two composing netmasks,
 * rule #1: 192.168.1.0/24, and rule #2: 192.168.2.0/31.
 *
 * This function fills @left and @right with the byte values of the leftmost
 * and rightmost bucket indices for the lowest and highest rule indices,
 * respectively. If @first_rule is 1 and @rule_count is 2, we obtain, in
 * nibbles:
 *   left:  < 12, 0, 10, 8, 0, 1, 0, 0 >
 *   right: < 12, 0, 10, 8, 0, 2, 2, 1 >
 * corresponding to bytes:
 *   left:  < 192, 168, 1, 0 >
 *   right: < 192, 168, 2, 1 >
 * with mask length irrelevant here, unused on return, as the range is already
 * defined by its start and end points. The mask length is relevant for a single
 * ranged entry instead: if @first_rule is 1 and @rule_count is 1, we ignore
 * rule 2 above: @left becomes < 192, 168, 1, 0 >, @right becomes
 * < 192, 168, 1, 255 >, and the mask length, calculated from the distances
 * between leftmost and rightmost bucket indices for each group, would be 24.
 *
 * Return: mask length, in bits.
 */
static int pipapo_get_boundaries(struct nft_pipapo_field *f, int first_rule,
				 int rule_count, u8 *left, u8 *right)
{
	int g, mask_len = 0, bit_offset = 0;
	u8 *l = left, *r = right;

	for (g = 0; g < f->groups; g++) {
		int b, x0, x1;

		x0 = -1;
		x1 = -1;
		for (b = 0; b < NFT_PIPAPO_BUCKETS(f->bb); b++) {
			unsigned long *pos;

			pos = NFT_PIPAPO_LT_ALIGN(f->lt) +
			      (g * NFT_PIPAPO_BUCKETS(f->bb) + b) * f->bsize;
			if (test_bit(first_rule, pos) && x0 == -1)
				x0 = b;
			if (test_bit(first_rule + rule_count - 1, pos))
				x1 = b;
		}

		*l |= x0 << (BITS_PER_BYTE - f->bb - bit_offset);
		*r |= x1 << (BITS_PER_BYTE - f->bb - bit_offset);

		bit_offset += f->bb;
		if (bit_offset >= BITS_PER_BYTE) {
			bit_offset %= BITS_PER_BYTE;
			l++;
			r++;
		}

		if (x1 - x0 == 0)
			mask_len += 4;
		else if (x1 - x0 == 1)
			mask_len += 3;
		else if (x1 - x0 == 3)
			mask_len += 2;
		else if (x1 - x0 == 7)
			mask_len += 1;
	}

	return mask_len;
}

/**
 * pipapo_match_field() - Match rules against byte ranges
 * @f:		Field including the lookup table
 * @first_rule:	First of associated rules originating from same entry
 * @rule_count:	Amount of associated rules
 * @start:	Start of range to be matched
 * @end:	End of range to be matched
 *
 * Return: true on match, false otherwise.
 */
static bool pipapo_match_field(struct nft_pipapo_field *f,
			       int first_rule, int rule_count,
			       const u8 *start, const u8 *end)
{
	u8 right[NFT_PIPAPO_MAX_BYTES] = { 0 };
	u8 left[NFT_PIPAPO_MAX_BYTES] = { 0 };

	pipapo_get_boundaries(f, first_rule, rule_count, left, right);

	return !memcmp(start, left,
		       f->groups / NFT_PIPAPO_GROUPS_PER_BYTE(f)) &&
	       !memcmp(end, right, f->groups / NFT_PIPAPO_GROUPS_PER_BYTE(f));
}

/**
 * nft_pipapo_remove() - Remove element given key, commit
 * @net:	Network namespace
 * @set:	nftables API set representation
 * @elem_priv:	nftables API element representation containing key data
 *
 * Similarly to nft_pipapo_activate(), this is used as commit operation by the
 * API, but it's called once per element in the pending transaction, so we can't
 * implement this as a single commit operation. Closest we can get is to remove
 * the matched element here, if any, and commit the updated matching data.
 */
static void nft_pipapo_remove(const struct net *net, const struct nft_set *set,
			      struct nft_elem_priv *elem_priv)
{
	struct nft_pipapo *priv = nft_set_priv(set);
	struct nft_pipapo_match *m = priv->clone;
	unsigned int rules_f0, first_rule = 0;
	struct nft_pipapo_elem *e;
	const u8 *data;

	e = nft_elem_priv_cast(elem_priv);
	data = (const u8 *)nft_set_ext_key(&e->ext);

	while ((rules_f0 = pipapo_rules_same_key(m->f, first_rule))) {
		union nft_pipapo_map_bucket rulemap[NFT_PIPAPO_MAX_FIELDS];
		const u8 *match_start, *match_end;
		struct nft_pipapo_field *f;
		int i, start, rules_fx;

		match_start = data;

		if (nft_set_ext_exists(&e->ext, NFT_SET_EXT_KEY_END))
			match_end = (const u8 *)nft_set_ext_key_end(&e->ext)->data;
		else
			match_end = data;

		start = first_rule;
		rules_fx = rules_f0;

		nft_pipapo_for_each_field(f, i, m) {
			bool last = i == m->field_count - 1;

			if (!pipapo_match_field(f, start, rules_fx,
						match_start, match_end))
				break;

			rulemap[i].to = start;
			rulemap[i].n = rules_fx;

			rules_fx = f->mt[start].n;
			start = f->mt[start].to;

			match_start += NFT_PIPAPO_GROUPS_PADDED_SIZE(f);
			match_end += NFT_PIPAPO_GROUPS_PADDED_SIZE(f);

			if (last && f->mt[rulemap[i].to].e == e) {
<<<<<<< HEAD
				priv->dirty = true;
=======
>>>>>>> a6ad5510
				pipapo_drop(m, rulemap);
				return;
			}
		}

		first_rule += rules_f0;
	}

	WARN_ON_ONCE(1); /* elem_priv not found */
}

/**
 * nft_pipapo_do_walk() - Walk over elements in m
 * @ctx:	nftables API context
 * @set:	nftables API set representation
 * @m:		matching data pointing to key mapping array
 * @iter:	Iterator
 *
 * As elements are referenced in the mapping array for the last field, directly
 * scan that array: there's no need to follow rule mappings from the first
 * field. @m is protected either by RCU read lock or by transaction mutex.
 */
static void nft_pipapo_do_walk(const struct nft_ctx *ctx, struct nft_set *set,
			       const struct nft_pipapo_match *m,
			       struct nft_set_iter *iter)
{
<<<<<<< HEAD
	struct nft_pipapo *priv = nft_set_priv(set);
	const struct nft_pipapo_match *m;
	const struct nft_pipapo_field *f;
	int i, r;

	WARN_ON_ONCE(iter->type != NFT_ITER_READ &&
		     iter->type != NFT_ITER_UPDATE);

	rcu_read_lock();
	if (iter->type == NFT_ITER_READ)
		m = rcu_dereference(priv->match);
	else
		m = priv->clone;

	if (unlikely(!m))
		goto out;
=======
	const struct nft_pipapo_field *f;
	unsigned int i, r;
>>>>>>> a6ad5510

	for (i = 0, f = m->f; i < m->field_count - 1; i++, f++)
		;

	for (r = 0; r < f->rules; r++) {
		struct nft_pipapo_elem *e;

		if (r < f->rules - 1 && f->mt[r + 1].e == f->mt[r].e)
			continue;

		if (iter->count < iter->skip)
			goto cont;

		e = f->mt[r].e;

		iter->err = iter->fn(ctx, set, iter, &e->priv);
		if (iter->err < 0)
			return;

cont:
		iter->count++;
	}
}

/**
 * nft_pipapo_walk() - Walk over elements
 * @ctx:	nftables API context
 * @set:	nftables API set representation
 * @iter:	Iterator
 *
 * Test if destructive action is needed or not, clone active backend if needed
 * and call the real function to work on the data.
 */
static void nft_pipapo_walk(const struct nft_ctx *ctx, struct nft_set *set,
			    struct nft_set_iter *iter)
{
	struct nft_pipapo *priv = nft_set_priv(set);
	const struct nft_pipapo_match *m;

	switch (iter->type) {
	case NFT_ITER_UPDATE:
		m = pipapo_maybe_clone(set);
		if (!m) {
			iter->err = -ENOMEM;
			return;
		}

		nft_pipapo_do_walk(ctx, set, m, iter);
		break;
	case NFT_ITER_READ:
		rcu_read_lock();
		m = rcu_dereference(priv->match);
		nft_pipapo_do_walk(ctx, set, m, iter);
		rcu_read_unlock();
		break;
	default:
		iter->err = -EINVAL;
		WARN_ON_ONCE(1);
		break;
	}
}

/**
 * nft_pipapo_privsize() - Return the size of private data for the set
 * @nla:	netlink attributes, ignored as size doesn't depend on them
 * @desc:	Set description, ignored as size doesn't depend on it
 *
 * Return: size of private data for this set implementation, in bytes
 */
static u64 nft_pipapo_privsize(const struct nlattr * const nla[],
			       const struct nft_set_desc *desc)
{
	return sizeof(struct nft_pipapo);
}

/**
 * nft_pipapo_estimate() - Set size, space and lookup complexity
 * @desc:	Set description, element count and field description used
 * @features:	Flags: NFT_SET_INTERVAL needs to be there
 * @est:	Storage for estimation data
 *
 * Return: true if set description is compatible, false otherwise
 */
static bool nft_pipapo_estimate(const struct nft_set_desc *desc, u32 features,
				struct nft_set_estimate *est)
{
	if (!(features & NFT_SET_INTERVAL) ||
	    desc->field_count < NFT_PIPAPO_MIN_FIELDS)
		return false;

	est->size = pipapo_estimate_size(desc);
	if (!est->size)
		return false;

	est->lookup = NFT_SET_CLASS_O_LOG_N;

	est->space = NFT_SET_CLASS_O_N;

	return true;
}

/**
 * nft_pipapo_init() - Initialise data for a set instance
 * @set:	nftables API set representation
 * @desc:	Set description
 * @nla:	netlink attributes
 *
 * Validate number and size of fields passed as NFTA_SET_DESC_CONCAT netlink
 * attributes, initialise internal set parameters, current instance of matching
 * data and a copy for subsequent insertions.
 *
 * Return: 0 on success, negative error code on failure.
 */
static int nft_pipapo_init(const struct nft_set *set,
			   const struct nft_set_desc *desc,
			   const struct nlattr * const nla[])
{
	struct nft_pipapo *priv = nft_set_priv(set);
	struct nft_pipapo_match *m;
	struct nft_pipapo_field *f;
	int err, i, field_count;

	BUILD_BUG_ON(offsetof(struct nft_pipapo_elem, priv) != 0);

	field_count = desc->field_count ? : 1;

	BUILD_BUG_ON(NFT_PIPAPO_MAX_FIELDS > 255);
	BUILD_BUG_ON(NFT_PIPAPO_MAX_FIELDS != NFT_REG32_COUNT);

	if (field_count > NFT_PIPAPO_MAX_FIELDS)
		return -EINVAL;

	m = kmalloc(struct_size(m, f, field_count), GFP_KERNEL);
	if (!m)
		return -ENOMEM;

	m->field_count = field_count;
	m->bsize_max = 0;

	m->scratch = alloc_percpu(struct nft_pipapo_scratch *);
	if (!m->scratch) {
		err = -ENOMEM;
		goto out_scratch;
	}
	for_each_possible_cpu(i)
		*per_cpu_ptr(m->scratch, i) = NULL;

	rcu_head_init(&m->rcu);

	nft_pipapo_for_each_field(f, i, m) {
		unsigned int len = desc->field_len[i] ? : set->klen;

		/* f->groups is u8 */
		BUILD_BUG_ON((NFT_PIPAPO_MAX_BYTES *
			      BITS_PER_BYTE / NFT_PIPAPO_GROUP_BITS_LARGE_SET) >= 256);

		f->bb = NFT_PIPAPO_GROUP_BITS_INIT;
		f->groups = len * NFT_PIPAPO_GROUPS_PER_BYTE(f);

		priv->width += round_up(len, sizeof(u32));

		f->bsize = 0;
		f->rules = 0;
		f->rules_alloc = 0;
		f->lt = NULL;
		f->mt = NULL;
	}

	rcu_assign_pointer(priv->match, m);

	return 0;

<<<<<<< HEAD
out_free:
	free_percpu(m->scratch);
=======
>>>>>>> a6ad5510
out_scratch:
	kfree(m);

	return err;
}

/**
 * nft_set_pipapo_match_destroy() - Destroy elements from key mapping array
 * @ctx:	context
 * @set:	nftables API set representation
 * @m:		matching data pointing to key mapping array
 */
static void nft_set_pipapo_match_destroy(const struct nft_ctx *ctx,
					 const struct nft_set *set,
					 struct nft_pipapo_match *m)
{
	struct nft_pipapo_field *f;
	unsigned int i, r;

	for (i = 0, f = m->f; i < m->field_count - 1; i++, f++)
		;

	for (r = 0; r < f->rules; r++) {
		struct nft_pipapo_elem *e;

		if (r < f->rules - 1 && f->mt[r + 1].e == f->mt[r].e)
			continue;

		e = f->mt[r].e;

		nf_tables_set_elem_destroy(ctx, set, &e->priv);
	}
}

/**
 * nft_pipapo_destroy() - Free private data for set and all committed elements
 * @ctx:	context
 * @set:	nftables API set representation
 */
static void nft_pipapo_destroy(const struct nft_ctx *ctx,
			       const struct nft_set *set)
{
	struct nft_pipapo *priv = nft_set_priv(set);
	struct nft_pipapo_match *m;

	m = rcu_dereference_protected(priv->match, true);
<<<<<<< HEAD
	if (m) {
		rcu_barrier();

		for_each_possible_cpu(cpu)
			pipapo_free_scratch(m, cpu);
		free_percpu(m->scratch);
		pipapo_free_fields(m);
		kfree(m);
		priv->match = NULL;
	}

	if (priv->clone) {
		m = priv->clone;

		nft_set_pipapo_match_destroy(ctx, set, m);

		for_each_possible_cpu(cpu)
			pipapo_free_scratch(priv->clone, cpu);
		free_percpu(priv->clone->scratch);

		pipapo_free_fields(priv->clone);
		kfree(priv->clone);
=======

	if (priv->clone) {
		nft_set_pipapo_match_destroy(ctx, set, priv->clone);
		pipapo_free_match(priv->clone);
>>>>>>> a6ad5510
		priv->clone = NULL;
	} else {
		nft_set_pipapo_match_destroy(ctx, set, m);
	}

	pipapo_free_match(m);
}

/**
 * nft_pipapo_gc_init() - Initialise garbage collection
 * @set:	nftables API set representation
 *
 * Instead of actually setting up a periodic work for garbage collection, as
 * this operation requires a swap of matching data with the working copy, we'll
 * do that opportunistically with other commit operations if the interval is
 * elapsed, so we just need to set the current jiffies timestamp here.
 */
static void nft_pipapo_gc_init(const struct nft_set *set)
{
	struct nft_pipapo *priv = nft_set_priv(set);

	priv->last_gc = jiffies;
}

const struct nft_set_type nft_set_pipapo_type = {
	.features	= NFT_SET_INTERVAL | NFT_SET_MAP | NFT_SET_OBJECT |
			  NFT_SET_TIMEOUT,
	.ops		= {
		.lookup		= nft_pipapo_lookup,
		.insert		= nft_pipapo_insert,
		.activate	= nft_pipapo_activate,
		.deactivate	= nft_pipapo_deactivate,
		.flush		= nft_pipapo_flush,
		.remove		= nft_pipapo_remove,
		.walk		= nft_pipapo_walk,
		.get		= nft_pipapo_get,
		.privsize	= nft_pipapo_privsize,
		.estimate	= nft_pipapo_estimate,
		.init		= nft_pipapo_init,
		.destroy	= nft_pipapo_destroy,
		.gc_init	= nft_pipapo_gc_init,
		.commit		= nft_pipapo_commit,
		.abort		= nft_pipapo_abort,
		.elemsize	= offsetof(struct nft_pipapo_elem, ext),
	},
};

#if defined(CONFIG_X86_64) && !defined(CONFIG_UML)
const struct nft_set_type nft_set_pipapo_avx2_type = {
	.features	= NFT_SET_INTERVAL | NFT_SET_MAP | NFT_SET_OBJECT |
			  NFT_SET_TIMEOUT,
	.ops		= {
		.lookup		= nft_pipapo_avx2_lookup,
		.insert		= nft_pipapo_insert,
		.activate	= nft_pipapo_activate,
		.deactivate	= nft_pipapo_deactivate,
		.flush		= nft_pipapo_flush,
		.remove		= nft_pipapo_remove,
		.walk		= nft_pipapo_walk,
		.get		= nft_pipapo_get,
		.privsize	= nft_pipapo_privsize,
		.estimate	= nft_pipapo_avx2_estimate,
		.init		= nft_pipapo_init,
		.destroy	= nft_pipapo_destroy,
		.gc_init	= nft_pipapo_gc_init,
		.commit		= nft_pipapo_commit,
		.abort		= nft_pipapo_abort,
		.elemsize	= offsetof(struct nft_pipapo_elem, ext),
	},
};
#endif<|MERGE_RESOLUTION|>--- conflicted
+++ resolved
@@ -359,12 +359,8 @@
  *
  * Return: -1 on no match, bit position on 'match_only', 0 otherwise.
  */
-<<<<<<< HEAD
-int pipapo_refill(unsigned long *map, int len, int rules, unsigned long *dst,
-=======
 int pipapo_refill(unsigned long *map, unsigned int len, unsigned int rules,
 		  unsigned long *dst,
->>>>>>> a6ad5510
 		  const union nft_pipapo_map_bucket *mt, bool match_only)
 {
 	unsigned long bitset;
@@ -527,17 +523,6 @@
 					  u64 tstamp, gfp_t gfp)
 {
 	struct nft_pipapo_elem *ret = ERR_PTR(-ENOENT);
-<<<<<<< HEAD
-	struct nft_pipapo *priv = nft_set_priv(set);
-	unsigned long *res_map, *fill_map = NULL;
-	const struct nft_pipapo_match *m;
-	const struct nft_pipapo_field *f;
-	int i;
-
-	m = priv->clone;
-
-	res_map = kmalloc_array(m->bsize_max, sizeof(*res_map), GFP_ATOMIC);
-=======
 	unsigned long *res_map, *fill_map = NULL;
 	const struct nft_pipapo_field *f;
 	int i;
@@ -546,7 +531,6 @@
 		return ret;
 
 	res_map = kmalloc_array(m->bsize_max, sizeof(*res_map), gfp);
->>>>>>> a6ad5510
 	if (!res_map) {
 		ret = ERR_PTR(-ENOMEM);
 		goto out;
@@ -1726,11 +1710,7 @@
 	while ((rules_f0 = pipapo_rules_same_key(m->f, first_rule))) {
 		union nft_pipapo_map_bucket rulemap[NFT_PIPAPO_MAX_FIELDS];
 		const struct nft_pipapo_field *f;
-<<<<<<< HEAD
-		int i, start, rules_fx;
-=======
 		unsigned int i, start, rules_fx;
->>>>>>> a6ad5510
 
 		start = first_rule;
 		rules_fx = rules_f0;
@@ -2106,10 +2086,6 @@
 			match_end += NFT_PIPAPO_GROUPS_PADDED_SIZE(f);
 
 			if (last && f->mt[rulemap[i].to].e == e) {
-<<<<<<< HEAD
-				priv->dirty = true;
-=======
->>>>>>> a6ad5510
 				pipapo_drop(m, rulemap);
 				return;
 			}
@@ -2136,27 +2112,8 @@
 			       const struct nft_pipapo_match *m,
 			       struct nft_set_iter *iter)
 {
-<<<<<<< HEAD
-	struct nft_pipapo *priv = nft_set_priv(set);
-	const struct nft_pipapo_match *m;
-	const struct nft_pipapo_field *f;
-	int i, r;
-
-	WARN_ON_ONCE(iter->type != NFT_ITER_READ &&
-		     iter->type != NFT_ITER_UPDATE);
-
-	rcu_read_lock();
-	if (iter->type == NFT_ITER_READ)
-		m = rcu_dereference(priv->match);
-	else
-		m = priv->clone;
-
-	if (unlikely(!m))
-		goto out;
-=======
 	const struct nft_pipapo_field *f;
 	unsigned int i, r;
->>>>>>> a6ad5510
 
 	for (i = 0, f = m->f; i < m->field_count - 1; i++, f++)
 		;
@@ -2329,11 +2286,6 @@
 
 	return 0;
 
-<<<<<<< HEAD
-out_free:
-	free_percpu(m->scratch);
-=======
->>>>>>> a6ad5510
 out_scratch:
 	kfree(m);
 
@@ -2380,35 +2332,10 @@
 	struct nft_pipapo_match *m;
 
 	m = rcu_dereference_protected(priv->match, true);
-<<<<<<< HEAD
-	if (m) {
-		rcu_barrier();
-
-		for_each_possible_cpu(cpu)
-			pipapo_free_scratch(m, cpu);
-		free_percpu(m->scratch);
-		pipapo_free_fields(m);
-		kfree(m);
-		priv->match = NULL;
-	}
-
-	if (priv->clone) {
-		m = priv->clone;
-
-		nft_set_pipapo_match_destroy(ctx, set, m);
-
-		for_each_possible_cpu(cpu)
-			pipapo_free_scratch(priv->clone, cpu);
-		free_percpu(priv->clone->scratch);
-
-		pipapo_free_fields(priv->clone);
-		kfree(priv->clone);
-=======
 
 	if (priv->clone) {
 		nft_set_pipapo_match_destroy(ctx, set, priv->clone);
 		pipapo_free_match(priv->clone);
->>>>>>> a6ad5510
 		priv->clone = NULL;
 	} else {
 		nft_set_pipapo_match_destroy(ctx, set, m);
