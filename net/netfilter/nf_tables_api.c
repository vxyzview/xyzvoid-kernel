--- conflicted
+++ resolved
@@ -575,10 +575,7 @@
 		nft_trans_set_update(trans) = true;
 		nft_trans_set_gc_int(trans) = desc->gc_int;
 		nft_trans_set_timeout(trans) = desc->timeout;
-<<<<<<< HEAD
-=======
 		nft_trans_set_size(trans) = desc->size;
->>>>>>> 98817289
 	}
 	nft_trans_commit_list_add_tail(ctx->net, trans);
 
@@ -2929,8 +2926,6 @@
 	if (nft_chain_binding(chain))
 		return -EOPNOTSUPP;
 
-<<<<<<< HEAD
-=======
 	nft_ctx_init(&ctx, net, skb, info->nlh, family, table, chain, nla);
 
 	if (nla[NFTA_CHAIN_HOOK]) {
@@ -2945,7 +2940,6 @@
 		}
 	}
 
->>>>>>> 98817289
 	if (info->nlh->nlmsg_flags & NLM_F_NONREC &&
 	    chain->use > 0)
 		return -EBUSY;
@@ -4981,12 +4975,9 @@
 		if (!(flags & NFT_SET_TIMEOUT))
 			return -EINVAL;
 
-<<<<<<< HEAD
-=======
 		if (flags & NFT_SET_ANONYMOUS)
 			return -EOPNOTSUPP;
 
->>>>>>> 98817289
 		err = nf_msecs_to_jiffies64(nla[NFTA_SET_TIMEOUT], &desc.timeout);
 		if (err)
 			return err;
@@ -4995,13 +4986,10 @@
 	if (nla[NFTA_SET_GC_INTERVAL] != NULL) {
 		if (!(flags & NFT_SET_TIMEOUT))
 			return -EINVAL;
-<<<<<<< HEAD
-=======
 
 		if (flags & NFT_SET_ANONYMOUS)
 			return -EOPNOTSUPP;
 
->>>>>>> 98817289
 		desc.gc_int = ntohl(nla_get_be32(nla[NFTA_SET_GC_INTERVAL]));
 	}
 
@@ -6760,7 +6748,6 @@
 		if (IS_ERR(obj)) {
 			err = PTR_ERR(obj);
 			obj = NULL;
-<<<<<<< HEAD
 			goto err_parse_key_end;
 		}
 
@@ -6770,17 +6757,6 @@
 			goto err_parse_key_end;
 		}
 
-=======
-			goto err_parse_key_end;
-		}
-
-		if (!nft_use_inc(&obj->use)) {
-			err = -EMFILE;
-			obj = NULL;
-			goto err_parse_key_end;
-		}
-
->>>>>>> 98817289
 		err = nft_set_ext_add(&tmpl, NFT_SET_EXT_OBJREF);
 		if (err < 0)
 			goto err_parse_key_end;
@@ -7263,12 +7239,8 @@
 			return err;
 		}
 	}
-<<<<<<< HEAD
-	return err;
-=======
 
 	return 0;
->>>>>>> 98817289
 }
 
 /*
@@ -7955,7 +7927,6 @@
 err:
 	nfnetlink_set_err(net, portid, NFNLGRP_NFTABLES, -ENOBUFS);
 }
-<<<<<<< HEAD
 
 void nft_obj_notify(struct net *net, const struct nft_table *table,
 		    struct nft_object *obj, u32 portid, u32 seq, int event,
@@ -7978,37 +7949,10 @@
 			 flags, family, report, gfp);
 }
 EXPORT_SYMBOL_GPL(nft_obj_notify);
-=======
->>>>>>> 98817289
-
-void nft_obj_notify(struct net *net, const struct nft_table *table,
-		    struct nft_object *obj, u32 portid, u32 seq, int event,
-		    u16 flags, int family, int report, gfp_t gfp)
-{
-<<<<<<< HEAD
-=======
-	struct nftables_pernet *nft_net = nft_pernet(net);
-	char *buf = kasprintf(gfp, "%s:%u",
-			      table->name, nft_net->base_seq);
-
-	audit_log_nfcfg(buf,
-			family,
-			obj->handle,
-			event == NFT_MSG_NEWOBJ ?
-				 AUDIT_NFT_OP_OBJ_REGISTER :
-				 AUDIT_NFT_OP_OBJ_UNREGISTER,
-			gfp);
-	kfree(buf);
-
-	__nft_obj_notify(net, table, obj, portid, seq, event,
-			 flags, family, report, gfp);
-}
-EXPORT_SYMBOL_GPL(nft_obj_notify);
 
 static void nf_tables_obj_notify(const struct nft_ctx *ctx,
 				 struct nft_object *obj, int event)
 {
->>>>>>> 98817289
 	__nft_obj_notify(ctx->net, ctx->table, obj, ctx->portid,
 			 ctx->seq, event, ctx->flags, ctx->family,
 			 ctx->report, GFP_KERNEL);
@@ -9211,12 +9155,6 @@
 			nft_validate_state_update(table, NFT_VALIDATE_SKIP);
 			break;
 		}
-<<<<<<< HEAD
-
-		nft_validate_state_update(net, NFT_VALIDATE_SKIP);
-		break;
-=======
->>>>>>> 98817289
 	}
 
 	return 0;
@@ -10134,18 +10072,12 @@
 		case NFT_MSG_NEWSET:
 			if (nft_trans_set_update(trans)) {
 				struct nft_set *set = nft_trans_set(trans);
-<<<<<<< HEAD
 
 				WRITE_ONCE(set->timeout, nft_trans_set_timeout(trans));
 				WRITE_ONCE(set->gc_int, nft_trans_set_gc_int(trans));
-=======
-
-				WRITE_ONCE(set->timeout, nft_trans_set_timeout(trans));
-				WRITE_ONCE(set->gc_int, nft_trans_set_gc_int(trans));
 
 				if (nft_trans_set_size(trans))
 					WRITE_ONCE(set->size, nft_trans_set_size(trans));
->>>>>>> 98817289
 			} else {
 				nft_clear(net, nft_trans_set(trans));
 				/* This avoids hitting -EBUSY when deleting the table
@@ -10160,10 +10092,7 @@
 			nft_trans_destroy(trans);
 			break;
 		case NFT_MSG_DELSET:
-<<<<<<< HEAD
-=======
 		case NFT_MSG_DESTROYSET:
->>>>>>> 98817289
 			nft_trans_set(trans)->dead = 1;
 			list_del_rcu(&nft_trans_set(trans)->list);
 			nf_tables_set_notify(&trans->ctx, nft_trans_set(trans),
@@ -10269,10 +10198,7 @@
 	nf_tables_commit_audit_log(&adl, nft_net->base_seq);
 
 	nft_gc_seq_end(nft_net, gc_seq);
-<<<<<<< HEAD
-=======
 	nft_net->validate_state = NFT_VALIDATE_SKIP;
->>>>>>> 98817289
 	nf_tables_commit_release(net);
 
 	return 0;
@@ -10401,10 +10327,6 @@
 			}
 			break;
 		case NFT_MSG_DELCHAIN:
-<<<<<<< HEAD
-			nft_use_inc_restore(&trans->ctx.table->use);
-			nft_clear(trans->ctx.net, trans->ctx.chain);
-=======
 		case NFT_MSG_DESTROYCHAIN:
 			if (nft_trans_chain_update(trans)) {
 				list_splice(&nft_trans_chain_hooks(trans),
@@ -10413,7 +10335,6 @@
 				nft_use_inc_restore(&trans->ctx.table->use);
 				nft_clear(trans->ctx.net, trans->ctx.chain);
 			}
->>>>>>> 98817289
 			nft_trans_destroy(trans);
 			break;
 		case NFT_MSG_NEWRULE:
@@ -10430,10 +10351,7 @@
 				nft_flow_rule_destroy(nft_trans_flow_rule(trans));
 			break;
 		case NFT_MSG_DELRULE:
-<<<<<<< HEAD
-=======
 		case NFT_MSG_DESTROYRULE:
->>>>>>> 98817289
 			nft_use_inc_restore(&trans->ctx.chain->use);
 			nft_clear(trans->ctx.net, nft_trans_rule(trans));
 			nft_rule_expr_activate(&trans->ctx, nft_trans_rule(trans));
@@ -10456,10 +10374,7 @@
 			list_del_rcu(&nft_trans_set(trans)->list);
 			break;
 		case NFT_MSG_DELSET:
-<<<<<<< HEAD
-=======
 		case NFT_MSG_DESTROYSET:
->>>>>>> 98817289
 			nft_use_inc_restore(&trans->ctx.table->use);
 			nft_clear(trans->ctx.net, nft_trans_set(trans));
 			if (nft_trans_set(trans)->flags & (NFT_SET_MAP | NFT_SET_OBJECT))
@@ -10509,10 +10424,7 @@
 			}
 			break;
 		case NFT_MSG_DELOBJ:
-<<<<<<< HEAD
-=======
 		case NFT_MSG_DESTROYOBJ:
->>>>>>> 98817289
 			nft_use_inc_restore(&trans->ctx.table->use);
 			nft_clear(trans->ctx.net, nft_trans_obj(trans));
 			nft_trans_destroy(trans);
@@ -10566,13 +10478,6 @@
 	struct nftables_pernet *nft_net = nft_pernet(net);
 	unsigned int gc_seq;
 	int ret;
-<<<<<<< HEAD
-
-	gc_seq = nft_gc_seq_begin(nft_net);
-	ret = __nf_tables_abort(net, action);
-	nft_gc_seq_end(nft_net, gc_seq);
-=======
->>>>>>> 98817289
 
 	gc_seq = nft_gc_seq_begin(nft_net);
 	ret = __nf_tables_abort(net, action);
@@ -11359,7 +11264,6 @@
 	nft_net->base_seq = 1;
 	nft_net->gc_seq = 0;
 	nft_net->validate_state = NFT_VALIDATE_SKIP;
-	nft_net->gc_seq = 0;
 
 	return 0;
 }
