--- conflicted
+++ resolved
@@ -6559,11 +6559,7 @@
 	struct nft_set_elem_catchall *catchall, *next;
 
 	list_for_each_entry_safe(catchall, next, &set->catchall_list, list) {
-<<<<<<< HEAD
-		if (catchall->elem == elem->priv) {
-=======
 		if (catchall->elem == elem_priv) {
->>>>>>> 7bbf3b67
 			nft_setelem_catchall_destroy(catchall);
 			break;
 		}
@@ -9741,11 +9737,7 @@
 {
 	struct nft_set_elem_catchall *catchall, *next;
 	const struct nft_set *set = gc->set;
-<<<<<<< HEAD
-	struct nft_set_elem elem;
-=======
 	struct nft_elem_priv *elem_priv;
->>>>>>> 7bbf3b67
 	struct nft_set_ext *ext;
 
 	WARN_ON_ONCE(!lockdep_commit_lock_is_held(gc->net));
@@ -9760,19 +9752,10 @@
 		if (!gc)
 			return NULL;
 
-<<<<<<< HEAD
-		memset(&elem, 0, sizeof(elem));
-		elem.priv = catchall->elem;
-
-		nft_setelem_data_deactivate(gc->net, gc->set, &elem);
-		nft_setelem_catchall_destroy(catchall);
-		nft_trans_gc_elem_add(gc, elem.priv);
-=======
 		elem_priv = catchall->elem;
 		nft_setelem_data_deactivate(gc->net, gc->set, elem_priv);
 		nft_setelem_catchall_destroy(catchall);
 		nft_trans_gc_elem_add(gc, elem_priv);
->>>>>>> 7bbf3b67
 	}
 
 	return gc;
