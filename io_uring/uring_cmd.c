// SPDX-License-Identifier: GPL-2.0
#include <linux/kernel.h>
#include <linux/errno.h>
#include <linux/file.h>
#include <linux/io_uring/cmd.h>
#include <linux/io_uring/net.h>
#include <linux/security.h>
#include <linux/nospec.h>
#include <net/sock.h>

#include <uapi/linux/io_uring.h>
#include <asm/ioctls.h>

#include "io_uring.h"
#include "alloc_cache.h"
#include "rsrc.h"
#include "uring_cmd.h"

static struct uring_cache *io_uring_async_get(struct io_kiocb *req)
{
	struct io_ring_ctx *ctx = req->ctx;
	struct uring_cache *cache;

	cache = io_alloc_cache_get(&ctx->uring_cache);
	if (cache) {
		req->flags |= REQ_F_ASYNC_DATA;
		req->async_data = cache;
		return cache;
	}
	if (!io_alloc_async_data(req))
		return req->async_data;
	return NULL;
}

static void io_req_uring_cleanup(struct io_kiocb *req, unsigned int issue_flags)
{
	struct io_uring_cmd *ioucmd = io_kiocb_to_cmd(req, struct io_uring_cmd);
	struct uring_cache *cache = req->async_data;

	if (issue_flags & IO_URING_F_UNLOCKED)
		return;
	if (io_alloc_cache_put(&req->ctx->uring_cache, cache)) {
		ioucmd->sqe = NULL;
		req->async_data = NULL;
		req->flags &= ~REQ_F_ASYNC_DATA;
	}
}

bool io_uring_try_cancel_uring_cmd(struct io_ring_ctx *ctx,
				   struct task_struct *task, bool cancel_all)
{
	struct hlist_node *tmp;
	struct io_kiocb *req;
	bool ret = false;

	lockdep_assert_held(&ctx->uring_lock);

	hlist_for_each_entry_safe(req, tmp, &ctx->cancelable_uring_cmd,
			hash_node) {
		struct io_uring_cmd *cmd = io_kiocb_to_cmd(req,
				struct io_uring_cmd);
		struct file *file = req->file;

		if (!cancel_all && req->task != task)
			continue;

		if (cmd->flags & IORING_URING_CMD_CANCELABLE) {
			/* ->sqe isn't available if no async data */
			if (!req_has_async_data(req))
				cmd->sqe = NULL;
			file->f_op->uring_cmd(cmd, IO_URING_F_CANCEL |
						   IO_URING_F_COMPLETE_DEFER);
			ret = true;
		}
	}
	io_submit_flush_completions(ctx);
	return ret;
}

static void io_uring_cmd_del_cancelable(struct io_uring_cmd *cmd,
		unsigned int issue_flags)
{
	struct io_kiocb *req = cmd_to_io_kiocb(cmd);
	struct io_ring_ctx *ctx = req->ctx;

	if (!(cmd->flags & IORING_URING_CMD_CANCELABLE))
		return;

	cmd->flags &= ~IORING_URING_CMD_CANCELABLE;
	io_ring_submit_lock(ctx, issue_flags);
	hlist_del(&req->hash_node);
	io_ring_submit_unlock(ctx, issue_flags);
}

/*
 * Mark this command as concelable, then io_uring_try_cancel_uring_cmd()
 * will try to cancel this issued command by sending ->uring_cmd() with
 * issue_flags of IO_URING_F_CANCEL.
 *
 * The command is guaranteed to not be done when calling ->uring_cmd()
 * with IO_URING_F_CANCEL, but it is driver's responsibility to deal
 * with race between io_uring canceling and normal completion.
 */
void io_uring_cmd_mark_cancelable(struct io_uring_cmd *cmd,
		unsigned int issue_flags)
{
	struct io_kiocb *req = cmd_to_io_kiocb(cmd);
	struct io_ring_ctx *ctx = req->ctx;

	if (!(cmd->flags & IORING_URING_CMD_CANCELABLE)) {
		cmd->flags |= IORING_URING_CMD_CANCELABLE;
		io_ring_submit_lock(ctx, issue_flags);
		hlist_add_head(&req->hash_node, &ctx->cancelable_uring_cmd);
		io_ring_submit_unlock(ctx, issue_flags);
	}
}
EXPORT_SYMBOL_GPL(io_uring_cmd_mark_cancelable);

static void io_uring_cmd_work(struct io_kiocb *req, struct io_tw_state *ts)
{
	struct io_uring_cmd *ioucmd = io_kiocb_to_cmd(req, struct io_uring_cmd);

	/* task_work executor checks the deffered list completion */
	ioucmd->task_work_cb(ioucmd, IO_URING_F_COMPLETE_DEFER);
}

void __io_uring_cmd_do_in_task(struct io_uring_cmd *ioucmd,
			void (*task_work_cb)(struct io_uring_cmd *, unsigned),
			unsigned flags)
{
	struct io_kiocb *req = cmd_to_io_kiocb(ioucmd);

	ioucmd->task_work_cb = task_work_cb;
	req->io_task_work.func = io_uring_cmd_work;
	__io_req_task_work_add(req, flags);
}
EXPORT_SYMBOL_GPL(__io_uring_cmd_do_in_task);

static inline void io_req_set_cqe32_extra(struct io_kiocb *req,
					  u64 extra1, u64 extra2)
{
	req->big_cqe.extra1 = extra1;
	req->big_cqe.extra2 = extra2;
}

/*
 * Called by consumers of io_uring_cmd, if they originally returned
 * -EIOCBQUEUED upon receiving the command.
 */
void io_uring_cmd_done(struct io_uring_cmd *ioucmd, ssize_t ret, ssize_t res2,
		       unsigned issue_flags)
{
	struct io_kiocb *req = cmd_to_io_kiocb(ioucmd);

	io_uring_cmd_del_cancelable(ioucmd, issue_flags);

	if (ret < 0)
		req_set_fail(req);

	io_req_set_res(req, ret, 0);
	if (req->ctx->flags & IORING_SETUP_CQE32)
		io_req_set_cqe32_extra(req, res2, 0);
	io_req_uring_cleanup(req, issue_flags);
	if (req->ctx->flags & IORING_SETUP_IOPOLL) {
		/* order with io_iopoll_req_issued() checking ->iopoll_complete */
		smp_store_release(&req->iopoll_completed, 1);
	} else if (issue_flags & IO_URING_F_COMPLETE_DEFER) {
		if (WARN_ON_ONCE(issue_flags & IO_URING_F_UNLOCKED))
			return;
		io_req_complete_defer(req);
	} else {
		req->io_task_work.func = io_req_task_complete;
		io_req_task_work_add(req);
	}
}
EXPORT_SYMBOL_GPL(io_uring_cmd_done);

static int io_uring_cmd_prep_setup(struct io_kiocb *req,
				   const struct io_uring_sqe *sqe)
{
	struct io_uring_cmd *ioucmd = io_kiocb_to_cmd(req, struct io_uring_cmd);
	struct uring_cache *cache;

	cache = io_uring_async_get(req);
	if (unlikely(!cache))
		return -ENOMEM;

	if (!(req->flags & REQ_F_FORCE_ASYNC)) {
		/* defer memcpy until we need it */
		ioucmd->sqe = sqe;
		return 0;
	}

	memcpy(req->async_data, sqe, uring_sqe_size(req->ctx));
	ioucmd->sqe = req->async_data;
	return 0;
}

int io_uring_cmd_prep(struct io_kiocb *req, const struct io_uring_sqe *sqe)
{
	struct io_uring_cmd *ioucmd = io_kiocb_to_cmd(req, struct io_uring_cmd);

	if (sqe->__pad1)
		return -EINVAL;

	ioucmd->flags = READ_ONCE(sqe->uring_cmd_flags);
	if (ioucmd->flags & ~IORING_URING_CMD_MASK)
		return -EINVAL;

	if (ioucmd->flags & IORING_URING_CMD_FIXED) {
		struct io_ring_ctx *ctx = req->ctx;
		u16 index;

		req->buf_index = READ_ONCE(sqe->buf_index);
		if (unlikely(req->buf_index >= ctx->nr_user_bufs))
			return -EFAULT;
		index = array_index_nospec(req->buf_index, ctx->nr_user_bufs);
		req->imu = ctx->user_bufs[index];
		io_req_set_rsrc_node(req, ctx, 0);
	}
	ioucmd->cmd_op = READ_ONCE(sqe->cmd_op);

	return io_uring_cmd_prep_setup(req, sqe);
}

int io_uring_cmd(struct io_kiocb *req, unsigned int issue_flags)
{
	struct io_uring_cmd *ioucmd = io_kiocb_to_cmd(req, struct io_uring_cmd);
	struct io_ring_ctx *ctx = req->ctx;
	struct file *file = req->file;
	int ret;

	if (!file->f_op->uring_cmd)
		return -EOPNOTSUPP;

	ret = security_uring_cmd(ioucmd);
	if (ret)
		return ret;

	if (ctx->flags & IORING_SETUP_SQE128)
		issue_flags |= IO_URING_F_SQE128;
	if (ctx->flags & IORING_SETUP_CQE32)
		issue_flags |= IO_URING_F_CQE32;
	if (ctx->compat)
		issue_flags |= IO_URING_F_COMPAT;
	if (ctx->flags & IORING_SETUP_IOPOLL) {
		if (!file->f_op->uring_cmd_iopoll)
			return -EOPNOTSUPP;
		issue_flags |= IO_URING_F_IOPOLL;
		req->iopoll_completed = 0;
	}

	ret = file->f_op->uring_cmd(ioucmd, issue_flags);
	if (ret == -EAGAIN) {
		struct uring_cache *cache = req->async_data;

		if (ioucmd->sqe != (void *) cache)
			memcpy(cache, ioucmd->sqe, uring_sqe_size(req->ctx));
		return -EAGAIN;
	} else if (ret == -EIOCBQUEUED) {
		return -EIOCBQUEUED;
	}

	if (ret < 0)
		req_set_fail(req);
	io_req_uring_cleanup(req, issue_flags);
	io_req_set_res(req, ret, 0);
<<<<<<< HEAD
	return ret < 0 ? ret : IOU_OK;
=======
	return IOU_OK;
>>>>>>> 7aa21fec
}

int io_uring_cmd_import_fixed(u64 ubuf, unsigned long len, int rw,
			      struct iov_iter *iter, void *ioucmd)
{
	struct io_kiocb *req = cmd_to_io_kiocb(ioucmd);

	return io_import_fixed(rw, iter, req->imu, ubuf, len);
}
EXPORT_SYMBOL_GPL(io_uring_cmd_import_fixed);

static inline int io_uring_cmd_getsockopt(struct socket *sock,
					  struct io_uring_cmd *cmd,
					  unsigned int issue_flags)
{
	bool compat = !!(issue_flags & IO_URING_F_COMPAT);
	int optlen, optname, level, err;
	void __user *optval;

	level = READ_ONCE(cmd->sqe->level);
	if (level != SOL_SOCKET)
		return -EOPNOTSUPP;

	optval = u64_to_user_ptr(READ_ONCE(cmd->sqe->optval));
	optname = READ_ONCE(cmd->sqe->optname);
	optlen = READ_ONCE(cmd->sqe->optlen);

	err = do_sock_getsockopt(sock, compat, level, optname,
				 USER_SOCKPTR(optval),
				 KERNEL_SOCKPTR(&optlen));
	if (err)
		return err;

	/* On success, return optlen */
	return optlen;
}

static inline int io_uring_cmd_setsockopt(struct socket *sock,
					  struct io_uring_cmd *cmd,
					  unsigned int issue_flags)
{
	bool compat = !!(issue_flags & IO_URING_F_COMPAT);
	int optname, optlen, level;
	void __user *optval;
	sockptr_t optval_s;

	optval = u64_to_user_ptr(READ_ONCE(cmd->sqe->optval));
	optname = READ_ONCE(cmd->sqe->optname);
	optlen = READ_ONCE(cmd->sqe->optlen);
	level = READ_ONCE(cmd->sqe->level);
	optval_s = USER_SOCKPTR(optval);

	return do_sock_setsockopt(sock, compat, level, optname, optval_s,
				  optlen);
}

#if defined(CONFIG_NET)
int io_uring_cmd_sock(struct io_uring_cmd *cmd, unsigned int issue_flags)
{
	struct socket *sock = cmd->file->private_data;
	struct sock *sk = sock->sk;
	struct proto *prot = READ_ONCE(sk->sk_prot);
	int ret, arg = 0;

	if (!prot || !prot->ioctl)
		return -EOPNOTSUPP;

	switch (cmd->sqe->cmd_op) {
	case SOCKET_URING_OP_SIOCINQ:
		ret = prot->ioctl(sk, SIOCINQ, &arg);
		if (ret)
			return ret;
		return arg;
	case SOCKET_URING_OP_SIOCOUTQ:
		ret = prot->ioctl(sk, SIOCOUTQ, &arg);
		if (ret)
			return ret;
		return arg;
	case SOCKET_URING_OP_GETSOCKOPT:
		return io_uring_cmd_getsockopt(sock, cmd, issue_flags);
	case SOCKET_URING_OP_SETSOCKOPT:
		return io_uring_cmd_setsockopt(sock, cmd, issue_flags);
	default:
		return -EOPNOTSUPP;
	}
}
EXPORT_SYMBOL_GPL(io_uring_cmd_sock);
#endif<|MERGE_RESOLUTION|>--- conflicted
+++ resolved
@@ -265,11 +265,7 @@
 		req_set_fail(req);
 	io_req_uring_cleanup(req, issue_flags);
 	io_req_set_res(req, ret, 0);
-<<<<<<< HEAD
-	return ret < 0 ? ret : IOU_OK;
-=======
 	return IOU_OK;
->>>>>>> 7aa21fec
 }
 
 int io_uring_cmd_import_fixed(u64 ubuf, unsigned long len, int rw,
