// SPDX-License-Identifier: GPL-2.0
#include <linux/kernel.h>
#include <linux/errno.h>
#include <linux/fs.h>
#include <linux/file.h>
#include <linux/mm.h>
#include <linux/slab.h>
#include <linux/nospec.h>
#include <linux/hugetlb.h>
#include <linux/compat.h>
#include <linux/io_uring.h>

#include <uapi/linux/io_uring.h>

#include "io_uring.h"
#include "openclose.h"
#include "rsrc.h"

struct io_rsrc_update {
	struct file			*file;
	u64				arg;
	u32				nr_args;
	u32				offset;
};

static void io_rsrc_buf_put(struct io_ring_ctx *ctx, struct io_rsrc_put *prsrc);
static void io_rsrc_file_put(struct io_ring_ctx *ctx, struct io_rsrc_put *prsrc);
static int io_sqe_buffer_register(struct io_ring_ctx *ctx, struct iovec *iov,
				  struct io_mapped_ubuf **pimu,
				  struct page **last_hpage);

/* only define max */
#define IORING_MAX_FIXED_FILES	(1U << 20)
#define IORING_MAX_REG_BUFFERS	(1U << 14)

static const struct io_mapped_ubuf dummy_ubuf = {
	/* set invalid range, so io_import_fixed() fails meeting it */
	.ubuf = -1UL,
	.ubuf_end = 0,
};

int __io_account_mem(struct user_struct *user, unsigned long nr_pages)
{
	unsigned long page_limit, cur_pages, new_pages;

	if (!nr_pages)
		return 0;

	/* Don't allow more pages than we can safely lock */
	page_limit = rlimit(RLIMIT_MEMLOCK) >> PAGE_SHIFT;

	cur_pages = atomic_long_read(&user->locked_vm);
	do {
		new_pages = cur_pages + nr_pages;
		if (new_pages > page_limit)
			return -ENOMEM;
	} while (!atomic_long_try_cmpxchg(&user->locked_vm,
					  &cur_pages, new_pages));
	return 0;
}

static void io_unaccount_mem(struct io_ring_ctx *ctx, unsigned long nr_pages)
{
	if (ctx->user)
		__io_unaccount_mem(ctx->user, nr_pages);

	if (ctx->mm_account)
		atomic64_sub(nr_pages, &ctx->mm_account->pinned_vm);
}

static int io_account_mem(struct io_ring_ctx *ctx, unsigned long nr_pages)
{
	int ret;

	if (ctx->user) {
		ret = __io_account_mem(ctx->user, nr_pages);
		if (ret)
			return ret;
	}

	if (ctx->mm_account)
		atomic64_add(nr_pages, &ctx->mm_account->pinned_vm);

	return 0;
}

static int io_copy_iov(struct io_ring_ctx *ctx, struct iovec *dst,
		       void __user *arg, unsigned index)
{
	struct iovec __user *src;

#ifdef CONFIG_COMPAT
	if (ctx->compat) {
		struct compat_iovec __user *ciovs;
		struct compat_iovec ciov;

		ciovs = (struct compat_iovec __user *) arg;
		if (copy_from_user(&ciov, &ciovs[index], sizeof(ciov)))
			return -EFAULT;

		dst->iov_base = u64_to_user_ptr((u64)ciov.iov_base);
		dst->iov_len = ciov.iov_len;
		return 0;
	}
#endif
	src = (struct iovec __user *) arg;
	if (copy_from_user(dst, &src[index], sizeof(*dst)))
		return -EFAULT;
	return 0;
}

static int io_buffer_validate(struct iovec *iov)
{
	unsigned long tmp, acct_len = iov->iov_len + (PAGE_SIZE - 1);

	/*
	 * Don't impose further limits on the size and buffer
	 * constraints here, we'll -EINVAL later when IO is
	 * submitted if they are wrong.
	 */
	if (!iov->iov_base)
		return iov->iov_len ? -EFAULT : 0;
	if (!iov->iov_len)
		return -EFAULT;

	/* arbitrary limit, but we need something */
	if (iov->iov_len > SZ_1G)
		return -EFAULT;

	if (check_add_overflow((unsigned long)iov->iov_base, acct_len, &tmp))
		return -EOVERFLOW;

	return 0;
}

static void io_buffer_unmap(struct io_ring_ctx *ctx, struct io_mapped_ubuf **slot)
{
	struct io_mapped_ubuf *imu = *slot;
	unsigned int i;

	if (imu != &dummy_ubuf) {
		for (i = 0; i < imu->nr_bvecs; i++)
			unpin_user_page(imu->bvec[i].bv_page);
		if (imu->acct_pages)
			io_unaccount_mem(ctx, imu->acct_pages);
		kvfree(imu);
	}
	*slot = NULL;
}

static void io_rsrc_put_work(struct io_rsrc_node *node)
{
	struct io_rsrc_put *prsrc = &node->item;

	if (prsrc->tag)
		io_post_aux_cqe(node->ctx, prsrc->tag, 0, 0);

	switch (node->type) {
	case IORING_RSRC_FILE:
		io_rsrc_file_put(node->ctx, prsrc);
		break;
	case IORING_RSRC_BUFFER:
		io_rsrc_buf_put(node->ctx, prsrc);
		break;
	default:
		WARN_ON_ONCE(1);
		break;
	}
}

void io_rsrc_node_destroy(struct io_ring_ctx *ctx, struct io_rsrc_node *node)
{
	if (!io_alloc_cache_put(&ctx->rsrc_node_cache, &node->cache))
		kfree(node);
}

void io_rsrc_node_ref_zero(struct io_rsrc_node *node)
	__must_hold(&node->ctx->uring_lock)
{
	struct io_ring_ctx *ctx = node->ctx;

	while (!list_empty(&ctx->rsrc_ref_list)) {
		node = list_first_entry(&ctx->rsrc_ref_list,
					    struct io_rsrc_node, node);
		/* recycle ref nodes in order */
		if (node->refs)
			break;
		list_del(&node->node);

		if (likely(!node->empty))
			io_rsrc_put_work(node);
		io_rsrc_node_destroy(ctx, node);
	}
	if (list_empty(&ctx->rsrc_ref_list) && unlikely(ctx->rsrc_quiesce))
		wake_up_all(&ctx->rsrc_quiesce_wq);
}

struct io_rsrc_node *io_rsrc_node_alloc(struct io_ring_ctx *ctx)
{
	struct io_rsrc_node *ref_node;
	struct io_cache_entry *entry;

	entry = io_alloc_cache_get(&ctx->rsrc_node_cache);
	if (entry) {
		ref_node = container_of(entry, struct io_rsrc_node, cache);
	} else {
		ref_node = kzalloc(sizeof(*ref_node), GFP_KERNEL);
		if (!ref_node)
			return NULL;
	}

	ref_node->ctx = ctx;
	ref_node->empty = 0;
	ref_node->refs = 1;
	return ref_node;
}

__cold static int io_rsrc_ref_quiesce(struct io_rsrc_data *data,
				      struct io_ring_ctx *ctx)
{
	struct io_rsrc_node *backup;
	DEFINE_WAIT(we);
	int ret;

	/* As We may drop ->uring_lock, other task may have started quiesce */
	if (data->quiesce)
		return -ENXIO;

	backup = io_rsrc_node_alloc(ctx);
	if (!backup)
		return -ENOMEM;
	ctx->rsrc_node->empty = true;
	ctx->rsrc_node->type = -1;
	list_add_tail(&ctx->rsrc_node->node, &ctx->rsrc_ref_list);
	io_put_rsrc_node(ctx, ctx->rsrc_node);
	ctx->rsrc_node = backup;

	if (list_empty(&ctx->rsrc_ref_list))
		return 0;

	if (ctx->flags & IORING_SETUP_DEFER_TASKRUN) {
		atomic_set(&ctx->cq_wait_nr, 1);
		smp_mb();
	}

	ctx->rsrc_quiesce++;
	data->quiesce = true;
	do {
		prepare_to_wait(&ctx->rsrc_quiesce_wq, &we, TASK_INTERRUPTIBLE);
		mutex_unlock(&ctx->uring_lock);

		ret = io_run_task_work_sig(ctx);
		if (ret < 0) {
			mutex_lock(&ctx->uring_lock);
			if (list_empty(&ctx->rsrc_ref_list))
				ret = 0;
			break;
		}

		schedule();
		__set_current_state(TASK_RUNNING);
		mutex_lock(&ctx->uring_lock);
		ret = 0;
	} while (!list_empty(&ctx->rsrc_ref_list));

	finish_wait(&ctx->rsrc_quiesce_wq, &we);
	data->quiesce = false;
	ctx->rsrc_quiesce--;

	if (ctx->flags & IORING_SETUP_DEFER_TASKRUN) {
		atomic_set(&ctx->cq_wait_nr, 0);
		smp_mb();
	}
	return ret;
}

static void io_free_page_table(void **table, size_t size)
{
	unsigned i, nr_tables = DIV_ROUND_UP(size, PAGE_SIZE);

	for (i = 0; i < nr_tables; i++)
		kfree(table[i]);
	kfree(table);
}

static void io_rsrc_data_free(struct io_rsrc_data *data)
{
	size_t size = data->nr * sizeof(data->tags[0][0]);

	if (data->tags)
		io_free_page_table((void **)data->tags, size);
	kfree(data);
}

static __cold void **io_alloc_page_table(size_t size)
{
	unsigned i, nr_tables = DIV_ROUND_UP(size, PAGE_SIZE);
	size_t init_size = size;
	void **table;

	table = kcalloc(nr_tables, sizeof(*table), GFP_KERNEL_ACCOUNT);
	if (!table)
		return NULL;

	for (i = 0; i < nr_tables; i++) {
		unsigned int this_size = min_t(size_t, size, PAGE_SIZE);

		table[i] = kzalloc(this_size, GFP_KERNEL_ACCOUNT);
		if (!table[i]) {
			io_free_page_table(table, init_size);
			return NULL;
		}
		size -= this_size;
	}
	return table;
}

__cold static int io_rsrc_data_alloc(struct io_ring_ctx *ctx, int type,
				     u64 __user *utags,
				     unsigned nr, struct io_rsrc_data **pdata)
{
	struct io_rsrc_data *data;
	int ret = 0;
	unsigned i;

	data = kzalloc(sizeof(*data), GFP_KERNEL);
	if (!data)
		return -ENOMEM;
	data->tags = (u64 **)io_alloc_page_table(nr * sizeof(data->tags[0][0]));
	if (!data->tags) {
		kfree(data);
		return -ENOMEM;
	}

	data->nr = nr;
	data->ctx = ctx;
	data->rsrc_type = type;
	if (utags) {
		ret = -EFAULT;
		for (i = 0; i < nr; i++) {
			u64 *tag_slot = io_get_tag_slot(data, i);

			if (copy_from_user(tag_slot, &utags[i],
					   sizeof(*tag_slot)))
				goto fail;
		}
	}
	*pdata = data;
	return 0;
fail:
	io_rsrc_data_free(data);
	return ret;
}

static int __io_sqe_files_update(struct io_ring_ctx *ctx,
				 struct io_uring_rsrc_update2 *up,
				 unsigned nr_args)
{
	u64 __user *tags = u64_to_user_ptr(up->tags);
	__s32 __user *fds = u64_to_user_ptr(up->data);
	struct io_rsrc_data *data = ctx->file_data;
	struct io_fixed_file *file_slot;
	int fd, i, err = 0;
	unsigned int done;

	if (!ctx->file_data)
		return -ENXIO;
	if (up->offset + nr_args > ctx->nr_user_files)
		return -EINVAL;

	for (done = 0; done < nr_args; done++) {
		u64 tag = 0;

		if ((tags && copy_from_user(&tag, &tags[done], sizeof(tag))) ||
		    copy_from_user(&fd, &fds[done], sizeof(fd))) {
			err = -EFAULT;
			break;
		}
		if ((fd == IORING_REGISTER_FILES_SKIP || fd == -1) && tag) {
			err = -EINVAL;
			break;
		}
		if (fd == IORING_REGISTER_FILES_SKIP)
			continue;

		i = array_index_nospec(up->offset + done, ctx->nr_user_files);
		file_slot = io_fixed_file_slot(&ctx->file_table, i);

		if (file_slot->file_ptr) {
			err = io_queue_rsrc_removal(data, i,
						    io_slot_file(file_slot));
			if (err)
				break;
			file_slot->file_ptr = 0;
			io_file_bitmap_clear(&ctx->file_table, i);
		}
		if (fd != -1) {
			struct file *file = fget(fd);

			if (!file) {
				err = -EBADF;
				break;
			}
			/*
			 * Don't allow io_uring instances to be registered. If
			 * UNIX isn't enabled, then this causes a reference
			 * cycle and this instance can never get freed. If UNIX
			 * is enabled we'll handle it just fine, but there's
			 * still no point in allowing a ring fd as it doesn't
			 * support regular read/write anyway.
			 */
			if (io_is_uring_fops(file)) {
				fput(file);
				err = -EBADF;
				break;
			}
			err = io_scm_file_account(ctx, file);
			if (err) {
				fput(file);
				break;
			}
			*io_get_tag_slot(data, i) = tag;
			io_fixed_file_set(file_slot, file);
			io_file_bitmap_set(&ctx->file_table, i);
		}
	}
	return done ? done : err;
}

static int __io_sqe_buffers_update(struct io_ring_ctx *ctx,
				   struct io_uring_rsrc_update2 *up,
				   unsigned int nr_args)
{
	u64 __user *tags = u64_to_user_ptr(up->tags);
	struct iovec iov, __user *iovs = u64_to_user_ptr(up->data);
	struct page *last_hpage = NULL;
	__u32 done;
	int i, err;

	if (!ctx->buf_data)
		return -ENXIO;
	if (up->offset + nr_args > ctx->nr_user_bufs)
		return -EINVAL;

	for (done = 0; done < nr_args; done++) {
		struct io_mapped_ubuf *imu;
		u64 tag = 0;

		err = io_copy_iov(ctx, &iov, iovs, done);
		if (err)
			break;
		if (tags && copy_from_user(&tag, &tags[done], sizeof(tag))) {
			err = -EFAULT;
			break;
		}
		err = io_buffer_validate(&iov);
		if (err)
			break;
		if (!iov.iov_base && tag) {
			err = -EINVAL;
			break;
		}
		err = io_sqe_buffer_register(ctx, &iov, &imu, &last_hpage);
		if (err)
			break;

		i = array_index_nospec(up->offset + done, ctx->nr_user_bufs);
		if (ctx->user_bufs[i] != &dummy_ubuf) {
			err = io_queue_rsrc_removal(ctx->buf_data, i,
						    ctx->user_bufs[i]);
			if (unlikely(err)) {
				io_buffer_unmap(ctx, &imu);
				break;
			}
			ctx->user_bufs[i] = (struct io_mapped_ubuf *)&dummy_ubuf;
		}

		ctx->user_bufs[i] = imu;
		*io_get_tag_slot(ctx->buf_data, i) = tag;
	}
	return done ? done : err;
}

static int __io_register_rsrc_update(struct io_ring_ctx *ctx, unsigned type,
				     struct io_uring_rsrc_update2 *up,
				     unsigned nr_args)
{
	__u32 tmp;

	lockdep_assert_held(&ctx->uring_lock);

	if (check_add_overflow(up->offset, nr_args, &tmp))
		return -EOVERFLOW;

	switch (type) {
	case IORING_RSRC_FILE:
		return __io_sqe_files_update(ctx, up, nr_args);
	case IORING_RSRC_BUFFER:
		return __io_sqe_buffers_update(ctx, up, nr_args);
	}
	return -EINVAL;
}

int io_register_files_update(struct io_ring_ctx *ctx, void __user *arg,
			     unsigned nr_args)
{
	struct io_uring_rsrc_update2 up;

	if (!nr_args)
		return -EINVAL;
	memset(&up, 0, sizeof(up));
	if (copy_from_user(&up, arg, sizeof(struct io_uring_rsrc_update)))
		return -EFAULT;
	if (up.resv || up.resv2)
		return -EINVAL;
	return __io_register_rsrc_update(ctx, IORING_RSRC_FILE, &up, nr_args);
}

int io_register_rsrc_update(struct io_ring_ctx *ctx, void __user *arg,
			    unsigned size, unsigned type)
{
	struct io_uring_rsrc_update2 up;

	if (size != sizeof(up))
		return -EINVAL;
	if (copy_from_user(&up, arg, sizeof(up)))
		return -EFAULT;
	if (!up.nr || up.resv || up.resv2)
		return -EINVAL;
	return __io_register_rsrc_update(ctx, type, &up, up.nr);
}

__cold int io_register_rsrc(struct io_ring_ctx *ctx, void __user *arg,
			    unsigned int size, unsigned int type)
{
	struct io_uring_rsrc_register rr;

	/* keep it extendible */
	if (size != sizeof(rr))
		return -EINVAL;

	memset(&rr, 0, sizeof(rr));
	if (copy_from_user(&rr, arg, size))
		return -EFAULT;
	if (!rr.nr || rr.resv2)
		return -EINVAL;
	if (rr.flags & ~IORING_RSRC_REGISTER_SPARSE)
		return -EINVAL;

	switch (type) {
	case IORING_RSRC_FILE:
		if (rr.flags & IORING_RSRC_REGISTER_SPARSE && rr.data)
			break;
		return io_sqe_files_register(ctx, u64_to_user_ptr(rr.data),
					     rr.nr, u64_to_user_ptr(rr.tags));
	case IORING_RSRC_BUFFER:
		if (rr.flags & IORING_RSRC_REGISTER_SPARSE && rr.data)
			break;
		return io_sqe_buffers_register(ctx, u64_to_user_ptr(rr.data),
					       rr.nr, u64_to_user_ptr(rr.tags));
	}
	return -EINVAL;
}

int io_files_update_prep(struct io_kiocb *req, const struct io_uring_sqe *sqe)
{
	struct io_rsrc_update *up = io_kiocb_to_cmd(req, struct io_rsrc_update);

	if (unlikely(req->flags & (REQ_F_FIXED_FILE | REQ_F_BUFFER_SELECT)))
		return -EINVAL;
	if (sqe->rw_flags || sqe->splice_fd_in)
		return -EINVAL;

	up->offset = READ_ONCE(sqe->off);
	up->nr_args = READ_ONCE(sqe->len);
	if (!up->nr_args)
		return -EINVAL;
	up->arg = READ_ONCE(sqe->addr);
	return 0;
}

static int io_files_update_with_index_alloc(struct io_kiocb *req,
					    unsigned int issue_flags)
{
	struct io_rsrc_update *up = io_kiocb_to_cmd(req, struct io_rsrc_update);
	__s32 __user *fds = u64_to_user_ptr(up->arg);
	unsigned int done;
	struct file *file;
	int ret, fd;

	if (!req->ctx->file_data)
		return -ENXIO;

	for (done = 0; done < up->nr_args; done++) {
		if (copy_from_user(&fd, &fds[done], sizeof(fd))) {
			ret = -EFAULT;
			break;
		}

		file = fget(fd);
		if (!file) {
			ret = -EBADF;
			break;
		}
		ret = io_fixed_fd_install(req, issue_flags, file,
					  IORING_FILE_INDEX_ALLOC);
		if (ret < 0)
			break;
		if (copy_to_user(&fds[done], &ret, sizeof(ret))) {
			__io_close_fixed(req->ctx, issue_flags, ret);
			ret = -EFAULT;
			break;
		}
	}

	if (done)
		return done;
	return ret;
}

int io_files_update(struct io_kiocb *req, unsigned int issue_flags)
{
	struct io_rsrc_update *up = io_kiocb_to_cmd(req, struct io_rsrc_update);
	struct io_ring_ctx *ctx = req->ctx;
	struct io_uring_rsrc_update2 up2;
	int ret;

	up2.offset = up->offset;
	up2.data = up->arg;
	up2.nr = 0;
	up2.tags = 0;
	up2.resv = 0;
	up2.resv2 = 0;

	if (up->offset == IORING_FILE_INDEX_ALLOC) {
		ret = io_files_update_with_index_alloc(req, issue_flags);
	} else {
		io_ring_submit_lock(ctx, issue_flags);
		ret = __io_register_rsrc_update(ctx, IORING_RSRC_FILE,
						&up2, up->nr_args);
		io_ring_submit_unlock(ctx, issue_flags);
	}

	if (ret < 0)
		req_set_fail(req);
	io_req_set_res(req, ret, 0);
	return IOU_OK;
}

int io_queue_rsrc_removal(struct io_rsrc_data *data, unsigned idx, void *rsrc)
{
	struct io_ring_ctx *ctx = data->ctx;
	struct io_rsrc_node *node = ctx->rsrc_node;
	u64 *tag_slot = io_get_tag_slot(data, idx);

	ctx->rsrc_node = io_rsrc_node_alloc(ctx);
	if (unlikely(!ctx->rsrc_node)) {
		ctx->rsrc_node = node;
		return -ENOMEM;
	}

	node->item.rsrc = rsrc;
	node->type = data->rsrc_type;
	node->item.tag = *tag_slot;
	*tag_slot = 0;
	list_add_tail(&node->node, &ctx->rsrc_ref_list);
	io_put_rsrc_node(ctx, node);
	return 0;
}

void __io_sqe_files_unregister(struct io_ring_ctx *ctx)
{
	int i;

	for (i = 0; i < ctx->nr_user_files; i++) {
		struct file *file = io_file_from_index(&ctx->file_table, i);

		/* skip scm accounted files, they'll be freed by ->ring_sock */
		if (!file || io_file_need_scm(file))
			continue;
		io_file_bitmap_clear(&ctx->file_table, i);
		fput(file);
	}

#if defined(CONFIG_UNIX)
	if (ctx->ring_sock) {
		struct sock *sock = ctx->ring_sock->sk;
		struct sk_buff *skb;

		while ((skb = skb_dequeue(&sock->sk_receive_queue)) != NULL)
			kfree_skb(skb);
	}
#endif
	io_free_file_tables(&ctx->file_table);
	io_file_table_set_alloc_range(ctx, 0, 0);
	io_rsrc_data_free(ctx->file_data);
	ctx->file_data = NULL;
	ctx->nr_user_files = 0;
}

int io_sqe_files_unregister(struct io_ring_ctx *ctx)
{
	unsigned nr = ctx->nr_user_files;
	int ret;

	if (!ctx->file_data)
		return -ENXIO;

	/*
	 * Quiesce may unlock ->uring_lock, and while it's not held
	 * prevent new requests using the table.
	 */
	ctx->nr_user_files = 0;
	ret = io_rsrc_ref_quiesce(ctx->file_data, ctx);
	ctx->nr_user_files = nr;
	if (!ret)
		__io_sqe_files_unregister(ctx);
	return ret;
}

/*
 * Ensure the UNIX gc is aware of our file set, so we are certain that
 * the io_uring can be safely unregistered on process exit, even if we have
 * loops in the file referencing. We account only files that can hold other
 * files because otherwise they can't form a loop and so are not interesting
 * for GC.
 */
int __io_scm_file_account(struct io_ring_ctx *ctx, struct file *file)
{
#if defined(CONFIG_UNIX)
	struct sock *sk = ctx->ring_sock->sk;
	struct sk_buff_head *head = &sk->sk_receive_queue;
	struct scm_fp_list *fpl;
	struct sk_buff *skb;

	if (likely(!io_file_need_scm(file)))
		return 0;

	/*
	 * See if we can merge this file into an existing skb SCM_RIGHTS
	 * file set. If there's no room, fall back to allocating a new skb
	 * and filling it in.
	 */
	spin_lock_irq(&head->lock);
	skb = skb_peek(head);
	if (skb && UNIXCB(skb).fp->count < SCM_MAX_FD)
		__skb_unlink(skb, head);
	else
		skb = NULL;
	spin_unlock_irq(&head->lock);

	if (!skb) {
		fpl = kzalloc(sizeof(*fpl), GFP_KERNEL);
		if (!fpl)
			return -ENOMEM;

		skb = alloc_skb(0, GFP_KERNEL);
		if (!skb) {
			kfree(fpl);
			return -ENOMEM;
		}

		fpl->user = get_uid(current_user());
		fpl->max = SCM_MAX_FD;
		fpl->count = 0;

		UNIXCB(skb).fp = fpl;
		skb->sk = sk;
		skb->destructor = io_uring_destruct_scm;
		refcount_add(skb->truesize, &sk->sk_wmem_alloc);
	}

	fpl = UNIXCB(skb).fp;
	fpl->fp[fpl->count++] = get_file(file);
	unix_inflight(fpl->user, file);
	skb_queue_head(head, skb);
	fput(file);
#endif
	return 0;
}

static __cold void io_rsrc_file_scm_put(struct io_ring_ctx *ctx, struct file *file)
{
#if defined(CONFIG_UNIX)
	struct sock *sock = ctx->ring_sock->sk;
	struct sk_buff_head list, *head = &sock->sk_receive_queue;
	struct sk_buff *skb;
	int i;

	__skb_queue_head_init(&list);

	/*
	 * Find the skb that holds this file in its SCM_RIGHTS. When found,
	 * remove this entry and rearrange the file array.
	 */
	skb = skb_dequeue(head);
	while (skb) {
		struct scm_fp_list *fp;

		fp = UNIXCB(skb).fp;
		for (i = 0; i < fp->count; i++) {
			int left;

			if (fp->fp[i] != file)
				continue;

			unix_notinflight(fp->user, fp->fp[i]);
			left = fp->count - 1 - i;
			if (left) {
				memmove(&fp->fp[i], &fp->fp[i + 1],
						left * sizeof(struct file *));
			}
			fp->count--;
			if (!fp->count) {
				kfree_skb(skb);
				skb = NULL;
			} else {
				__skb_queue_tail(&list, skb);
			}
			fput(file);
			file = NULL;
			break;
		}

		if (!file)
			break;

		__skb_queue_tail(&list, skb);

		skb = skb_dequeue(head);
	}

	if (skb_peek(&list)) {
		spin_lock_irq(&head->lock);
		while ((skb = __skb_dequeue(&list)) != NULL)
			__skb_queue_tail(head, skb);
		spin_unlock_irq(&head->lock);
	}
#endif
}

static void io_rsrc_file_put(struct io_ring_ctx *ctx, struct io_rsrc_put *prsrc)
{
	struct file *file = prsrc->file;

	if (likely(!io_file_need_scm(file)))
		fput(file);
	else
		io_rsrc_file_scm_put(ctx, file);
}

int io_sqe_files_register(struct io_ring_ctx *ctx, void __user *arg,
			  unsigned nr_args, u64 __user *tags)
{
	__s32 __user *fds = (__s32 __user *) arg;
	struct file *file;
	int fd, ret;
	unsigned i;

	if (ctx->file_data)
		return -EBUSY;
	if (!nr_args)
		return -EINVAL;
	if (nr_args > IORING_MAX_FIXED_FILES)
		return -EMFILE;
	if (nr_args > rlimit(RLIMIT_NOFILE))
		return -EMFILE;
	ret = io_rsrc_data_alloc(ctx, IORING_RSRC_FILE, tags, nr_args,
				 &ctx->file_data);
	if (ret)
		return ret;

	if (!io_alloc_file_tables(&ctx->file_table, nr_args)) {
		io_rsrc_data_free(ctx->file_data);
		ctx->file_data = NULL;
		return -ENOMEM;
	}

	for (i = 0; i < nr_args; i++, ctx->nr_user_files++) {
		struct io_fixed_file *file_slot;

		if (fds && copy_from_user(&fd, &fds[i], sizeof(fd))) {
			ret = -EFAULT;
			goto fail;
		}
		/* allow sparse sets */
		if (!fds || fd == -1) {
			ret = -EINVAL;
			if (unlikely(*io_get_tag_slot(ctx->file_data, i)))
				goto fail;
			continue;
		}

		file = fget(fd);
		ret = -EBADF;
		if (unlikely(!file))
			goto fail;

		/*
		 * Don't allow io_uring instances to be registered. If UNIX
		 * isn't enabled, then this causes a reference cycle and this
		 * instance can never get freed. If UNIX is enabled we'll
		 * handle it just fine, but there's still no point in allowing
		 * a ring fd as it doesn't support regular read/write anyway.
		 */
		if (io_is_uring_fops(file)) {
			fput(file);
			goto fail;
		}
		ret = io_scm_file_account(ctx, file);
		if (ret) {
			fput(file);
			goto fail;
		}
		file_slot = io_fixed_file_slot(&ctx->file_table, i);
		io_fixed_file_set(file_slot, file);
		io_file_bitmap_set(&ctx->file_table, i);
	}

	/* default it to the whole table */
	io_file_table_set_alloc_range(ctx, 0, ctx->nr_user_files);
	return 0;
fail:
	__io_sqe_files_unregister(ctx);
	return ret;
}

static void io_rsrc_buf_put(struct io_ring_ctx *ctx, struct io_rsrc_put *prsrc)
{
	io_buffer_unmap(ctx, &prsrc->buf);
	prsrc->buf = NULL;
}

void __io_sqe_buffers_unregister(struct io_ring_ctx *ctx)
{
	unsigned int i;

	for (i = 0; i < ctx->nr_user_bufs; i++)
		io_buffer_unmap(ctx, &ctx->user_bufs[i]);
	kfree(ctx->user_bufs);
	io_rsrc_data_free(ctx->buf_data);
	ctx->user_bufs = NULL;
	ctx->buf_data = NULL;
	ctx->nr_user_bufs = 0;
}

int io_sqe_buffers_unregister(struct io_ring_ctx *ctx)
{
	unsigned nr = ctx->nr_user_bufs;
	int ret;

	if (!ctx->buf_data)
		return -ENXIO;

	/*
	 * Quiesce may unlock ->uring_lock, and while it's not held
	 * prevent new requests using the table.
	 */
	ctx->nr_user_bufs = 0;
	ret = io_rsrc_ref_quiesce(ctx->buf_data, ctx);
	ctx->nr_user_bufs = nr;
	if (!ret)
		__io_sqe_buffers_unregister(ctx);
	return ret;
}

/*
 * Not super efficient, but this is just a registration time. And we do cache
 * the last compound head, so generally we'll only do a full search if we don't
 * match that one.
 *
 * We check if the given compound head page has already been accounted, to
 * avoid double accounting it. This allows us to account the full size of the
 * page, not just the constituent pages of a huge page.
 */
static bool headpage_already_acct(struct io_ring_ctx *ctx, struct page **pages,
				  int nr_pages, struct page *hpage)
{
	int i, j;

	/* check current page array */
	for (i = 0; i < nr_pages; i++) {
		if (!PageCompound(pages[i]))
			continue;
		if (compound_head(pages[i]) == hpage)
			return true;
	}

	/* check previously registered pages */
	for (i = 0; i < ctx->nr_user_bufs; i++) {
		struct io_mapped_ubuf *imu = ctx->user_bufs[i];

		for (j = 0; j < imu->nr_bvecs; j++) {
			if (!PageCompound(imu->bvec[j].bv_page))
				continue;
			if (compound_head(imu->bvec[j].bv_page) == hpage)
				return true;
		}
	}

	return false;
}

static int io_buffer_account_pin(struct io_ring_ctx *ctx, struct page **pages,
				 int nr_pages, struct io_mapped_ubuf *imu,
				 struct page **last_hpage)
{
	int i, ret;

	imu->acct_pages = 0;
	for (i = 0; i < nr_pages; i++) {
		if (!PageCompound(pages[i])) {
			imu->acct_pages++;
		} else {
			struct page *hpage;

			hpage = compound_head(pages[i]);
			if (hpage == *last_hpage)
				continue;
			*last_hpage = hpage;
			if (headpage_already_acct(ctx, pages, i, hpage))
				continue;
			imu->acct_pages += page_size(hpage) >> PAGE_SHIFT;
		}
	}

	if (!imu->acct_pages)
		return 0;

	ret = io_account_mem(ctx, imu->acct_pages);
	if (ret)
		imu->acct_pages = 0;
	return ret;
}

struct page **io_pin_pages(unsigned long ubuf, unsigned long len, int *npages)
{
	unsigned long start, end, nr_pages;
	struct page **pages = NULL;
	int pret, ret = -ENOMEM;

	end = (ubuf + len + PAGE_SIZE - 1) >> PAGE_SHIFT;
	start = ubuf >> PAGE_SHIFT;
	nr_pages = end - start;

	pages = kvmalloc_array(nr_pages, sizeof(struct page *), GFP_KERNEL);
	if (!pages)
		goto done;

	ret = 0;
	mmap_read_lock(current->mm);
	pret = pin_user_pages(ubuf, nr_pages, FOLL_WRITE | FOLL_LONGTERM,
<<<<<<< HEAD
			      pages, vmas);
	if (pret == nr_pages) {
		struct file *file = vmas[0]->vm_file;

		/* don't support file backed memory */
		for (i = 0; i < nr_pages; i++) {
			if (vmas[i]->vm_file != file) {
				ret = -EINVAL;
				break;
			}
			if (!file)
				continue;
			if (!vma_is_shmem(vmas[i]) && !is_file_hugepages(file)) {
				ret = -EOPNOTSUPP;
				break;
			}
		}
=======
			      pages);
	if (pret == nr_pages)
>>>>>>> 98817289
		*npages = nr_pages;
	else
		ret = pret < 0 ? pret : -EFAULT;

	mmap_read_unlock(current->mm);
	if (ret) {
		/* if we did partial map, release any pages we did get */
		if (pret > 0)
			unpin_user_pages(pages, pret);
		goto done;
	}
	ret = 0;
done:
	if (ret < 0) {
		kvfree(pages);
		pages = ERR_PTR(ret);
	}
	return pages;
}

static int io_sqe_buffer_register(struct io_ring_ctx *ctx, struct iovec *iov,
				  struct io_mapped_ubuf **pimu,
				  struct page **last_hpage)
{
	struct io_mapped_ubuf *imu = NULL;
	struct page **pages = NULL;
	unsigned long off;
	size_t size;
	int ret, nr_pages, i;
	struct folio *folio = NULL;

	*pimu = (struct io_mapped_ubuf *)&dummy_ubuf;
	if (!iov->iov_base)
		return 0;

	ret = -ENOMEM;
	pages = io_pin_pages((unsigned long) iov->iov_base, iov->iov_len,
				&nr_pages);
	if (IS_ERR(pages)) {
		ret = PTR_ERR(pages);
		pages = NULL;
		goto done;
	}

	/* If it's a huge page, try to coalesce them into a single bvec entry */
	if (nr_pages > 1) {
		folio = page_folio(pages[0]);
		for (i = 1; i < nr_pages; i++) {
			/*
			 * Pages must be consecutive and on the same folio for
			 * this to work
			 */
			if (page_folio(pages[i]) != folio ||
			    pages[i] != pages[i - 1] + 1) {
				folio = NULL;
				break;
			}
		}
		if (folio) {
			/*
			 * The pages are bound to the folio, it doesn't
			 * actually unpin them but drops all but one reference,
			 * which is usually put down by io_buffer_unmap().
			 * Note, needs a better helper.
			 */
			unpin_user_pages(&pages[1], nr_pages - 1);
			nr_pages = 1;
		}
	}

	imu = kvmalloc(struct_size(imu, bvec, nr_pages), GFP_KERNEL);
	if (!imu)
		goto done;

	ret = io_buffer_account_pin(ctx, pages, nr_pages, imu, last_hpage);
	if (ret) {
		unpin_user_pages(pages, nr_pages);
		goto done;
	}

	off = (unsigned long) iov->iov_base & ~PAGE_MASK;
	size = iov->iov_len;
	/* store original address for later verification */
	imu->ubuf = (unsigned long) iov->iov_base;
	imu->ubuf_end = imu->ubuf + iov->iov_len;
	imu->nr_bvecs = nr_pages;
	*pimu = imu;
	ret = 0;

	if (folio) {
		bvec_set_page(&imu->bvec[0], pages[0], size, off);
		goto done;
	}
	for (i = 0; i < nr_pages; i++) {
		size_t vec_len;

		vec_len = min_t(size_t, size, PAGE_SIZE - off);
		bvec_set_page(&imu->bvec[i], pages[i], vec_len, off);
		off = 0;
		size -= vec_len;
	}
done:
	if (ret)
		kvfree(imu);
	kvfree(pages);
	return ret;
}

static int io_buffers_map_alloc(struct io_ring_ctx *ctx, unsigned int nr_args)
{
	ctx->user_bufs = kcalloc(nr_args, sizeof(*ctx->user_bufs), GFP_KERNEL);
	return ctx->user_bufs ? 0 : -ENOMEM;
}

int io_sqe_buffers_register(struct io_ring_ctx *ctx, void __user *arg,
			    unsigned int nr_args, u64 __user *tags)
{
	struct page *last_hpage = NULL;
	struct io_rsrc_data *data;
	int i, ret;
	struct iovec iov;

	BUILD_BUG_ON(IORING_MAX_REG_BUFFERS >= (1u << 16));

	if (ctx->user_bufs)
		return -EBUSY;
	if (!nr_args || nr_args > IORING_MAX_REG_BUFFERS)
		return -EINVAL;
	ret = io_rsrc_data_alloc(ctx, IORING_RSRC_BUFFER, tags, nr_args, &data);
	if (ret)
		return ret;
	ret = io_buffers_map_alloc(ctx, nr_args);
	if (ret) {
		io_rsrc_data_free(data);
		return ret;
	}

	for (i = 0; i < nr_args; i++, ctx->nr_user_bufs++) {
		if (arg) {
			ret = io_copy_iov(ctx, &iov, arg, i);
			if (ret)
				break;
			ret = io_buffer_validate(&iov);
			if (ret)
				break;
		} else {
			memset(&iov, 0, sizeof(iov));
		}

		if (!iov.iov_base && *io_get_tag_slot(data, i)) {
			ret = -EINVAL;
			break;
		}

		ret = io_sqe_buffer_register(ctx, &iov, &ctx->user_bufs[i],
					     &last_hpage);
		if (ret)
			break;
	}

	WARN_ON_ONCE(ctx->buf_data);

	ctx->buf_data = data;
	if (ret)
		__io_sqe_buffers_unregister(ctx);
	return ret;
}

int io_import_fixed(int ddir, struct iov_iter *iter,
			   struct io_mapped_ubuf *imu,
			   u64 buf_addr, size_t len)
{
	u64 buf_end;
	size_t offset;

	if (WARN_ON_ONCE(!imu))
		return -EFAULT;
	if (unlikely(check_add_overflow(buf_addr, (u64)len, &buf_end)))
		return -EFAULT;
	/* not inside the mapped region */
	if (unlikely(buf_addr < imu->ubuf || buf_end > imu->ubuf_end))
		return -EFAULT;

	/*
	 * Might not be a start of buffer, set size appropriately
	 * and advance us to the beginning.
	 */
	offset = buf_addr - imu->ubuf;
	iov_iter_bvec(iter, ddir, imu->bvec, imu->nr_bvecs, offset + len);

	if (offset) {
		/*
		 * Don't use iov_iter_advance() here, as it's really slow for
		 * using the latter parts of a big fixed buffer - it iterates
		 * over each segment manually. We can cheat a bit here, because
		 * we know that:
		 *
		 * 1) it's a BVEC iter, we set it up
		 * 2) all bvecs are PAGE_SIZE in size, except potentially the
		 *    first and last bvec
		 *
		 * So just find our index, and adjust the iterator afterwards.
		 * If the offset is within the first bvec (or the whole first
		 * bvec, just use iov_iter_advance(). This makes it easier
		 * since we can just skip the first segment, which may not
		 * be PAGE_SIZE aligned.
		 */
		const struct bio_vec *bvec = imu->bvec;

		if (offset < bvec->bv_len) {
<<<<<<< HEAD
			iov_iter_advance(iter, offset);
=======
			/*
			 * Note, huge pages buffers consists of one large
			 * bvec entry and should always go this way. The other
			 * branch doesn't expect non PAGE_SIZE'd chunks.
			 */
			iter->bvec = bvec;
			iter->nr_segs = bvec->bv_len;
			iter->count -= offset;
			iter->iov_offset = offset;
>>>>>>> 98817289
		} else {
			unsigned long seg_skip;

			/* skip first vec */
			offset -= bvec->bv_len;
			seg_skip = 1 + (offset >> PAGE_SHIFT);

			iter->bvec = bvec + seg_skip;
			iter->nr_segs -= seg_skip;
			iter->count -= bvec->bv_len + offset;
			iter->iov_offset = offset & ~PAGE_MASK;
		}
	}

	return 0;
}<|MERGE_RESOLUTION|>--- conflicted
+++ resolved
@@ -1050,28 +1050,8 @@
 	ret = 0;
 	mmap_read_lock(current->mm);
 	pret = pin_user_pages(ubuf, nr_pages, FOLL_WRITE | FOLL_LONGTERM,
-<<<<<<< HEAD
-			      pages, vmas);
-	if (pret == nr_pages) {
-		struct file *file = vmas[0]->vm_file;
-
-		/* don't support file backed memory */
-		for (i = 0; i < nr_pages; i++) {
-			if (vmas[i]->vm_file != file) {
-				ret = -EINVAL;
-				break;
-			}
-			if (!file)
-				continue;
-			if (!vma_is_shmem(vmas[i]) && !is_file_hugepages(file)) {
-				ret = -EOPNOTSUPP;
-				break;
-			}
-		}
-=======
 			      pages);
 	if (pret == nr_pages)
->>>>>>> 98817289
 		*npages = nr_pages;
 	else
 		ret = pret < 0 ? pret : -EFAULT;
@@ -1282,9 +1262,6 @@
 		const struct bio_vec *bvec = imu->bvec;
 
 		if (offset < bvec->bv_len) {
-<<<<<<< HEAD
-			iov_iter_advance(iter, offset);
-=======
 			/*
 			 * Note, huge pages buffers consists of one large
 			 * bvec entry and should always go this way. The other
@@ -1294,7 +1271,6 @@
 			iter->nr_segs = bvec->bv_len;
 			iter->count -= offset;
 			iter->iov_offset = offset;
->>>>>>> 98817289
 		} else {
 			unsigned long seg_skip;
 
