--- conflicted
+++ resolved
@@ -227,11 +227,7 @@
 
 		ret = io_run_task_work_sig(ctx);
 		if (ret < 0) {
-<<<<<<< HEAD
-			__set_current_state(TASK_RUNNING);
-=======
 			finish_wait(&ctx->rsrc_quiesce_wq, &we);
->>>>>>> a6ad5510
 			mutex_lock(&ctx->uring_lock);
 			if (list_empty(&ctx->rsrc_ref_list))
 				ret = 0;
@@ -1131,14 +1127,6 @@
 		const struct bio_vec *bvec = imu->bvec;
 
 		if (offset < bvec->bv_len) {
-<<<<<<< HEAD
-			/*
-			 * Note, huge pages buffers consists of one large
-			 * bvec entry and should always go this way. The other
-			 * branch doesn't expect non PAGE_SIZE'd chunks.
-			 */
-=======
->>>>>>> a6ad5510
 			iter->bvec = bvec;
 			iter->count -= offset;
 			iter->iov_offset = offset;
