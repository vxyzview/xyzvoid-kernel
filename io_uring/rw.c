// SPDX-License-Identifier: GPL-2.0
#include <linux/kernel.h>
#include <linux/errno.h>
#include <linux/fs.h>
#include <linux/file.h>
#include <linux/blk-mq.h>
#include <linux/mm.h>
#include <linux/slab.h>
#include <linux/fsnotify.h>
#include <linux/poll.h>
#include <linux/nospec.h>
#include <linux/compat.h>
#include <linux/io_uring/cmd.h>
#include <linux/indirect_call_wrapper.h>

#include <uapi/linux/io_uring.h>

#include "io_uring.h"
#include "opdef.h"
#include "kbuf.h"
#include "alloc_cache.h"
#include "rsrc.h"
#include "poll.h"
#include "rw.h"

struct io_rw {
	/* NOTE: kiocb has the file as the first member, so don't do it here */
	struct kiocb			kiocb;
	u64				addr;
	u32				len;
	rwf_t				flags;
};

static bool io_file_supports_nowait(struct io_kiocb *req, __poll_t mask)
{
	/* If FMODE_NOWAIT is set for a file, we're golden */
	if (req->flags & REQ_F_SUPPORT_NOWAIT)
		return true;
	/* No FMODE_NOWAIT, if we can poll, check the status */
	if (io_file_can_poll(req)) {
		struct poll_table_struct pt = { ._key = mask };

		return vfs_poll(req->file, &pt) & mask;
	}
	/* No FMODE_NOWAIT support, and file isn't pollable. Tough luck. */
	return false;
}

#ifdef CONFIG_COMPAT
static int io_iov_compat_buffer_select_prep(struct io_rw *rw)
{
	struct compat_iovec __user *uiov;
	compat_ssize_t clen;

	uiov = u64_to_user_ptr(rw->addr);
	if (!access_ok(uiov, sizeof(*uiov)))
		return -EFAULT;
	if (__get_user(clen, &uiov->iov_len))
		return -EFAULT;
	if (clen < 0)
		return -EINVAL;

	rw->len = clen;
	return 0;
}
#endif

static int io_iov_buffer_select_prep(struct io_kiocb *req)
{
	struct iovec __user *uiov;
	struct iovec iov;
	struct io_rw *rw = io_kiocb_to_cmd(req, struct io_rw);

	if (rw->len != 1)
		return -EINVAL;

#ifdef CONFIG_COMPAT
	if (req->ctx->compat)
		return io_iov_compat_buffer_select_prep(rw);
#endif

	uiov = u64_to_user_ptr(rw->addr);
	if (copy_from_user(&iov, uiov, sizeof(*uiov)))
		return -EFAULT;
	rw->len = iov.iov_len;
	return 0;
}

static int __io_import_iovec(int ddir, struct io_kiocb *req,
			     struct io_async_rw *io,
			     unsigned int issue_flags)
{
	const struct io_issue_def *def = &io_issue_defs[req->opcode];
	struct io_rw *rw = io_kiocb_to_cmd(req, struct io_rw);
	struct iovec *iov;
	void __user *buf;
	int nr_segs, ret;
	size_t sqe_len;

	buf = u64_to_user_ptr(rw->addr);
	sqe_len = rw->len;

	if (!def->vectored || req->flags & REQ_F_BUFFER_SELECT) {
		if (io_do_buffer_select(req)) {
			buf = io_buffer_select(req, &sqe_len, issue_flags);
			if (!buf)
				return -ENOBUFS;
			rw->addr = (unsigned long) buf;
			rw->len = sqe_len;
		}

		return import_ubuf(ddir, buf, sqe_len, &io->iter);
	}

	if (io->free_iovec) {
		nr_segs = io->free_iov_nr;
		iov = io->free_iovec;
	} else {
		iov = &io->fast_iov;
		nr_segs = 1;
	}
	ret = __import_iovec(ddir, buf, sqe_len, nr_segs, &iov, &io->iter,
				req->ctx->compat);
	if (unlikely(ret < 0))
		return ret;
	if (iov) {
		req->flags |= REQ_F_NEED_CLEANUP;
		io->free_iov_nr = io->iter.nr_segs;
		kfree(io->free_iovec);
		io->free_iovec = iov;
	}
	return 0;
}

static inline int io_import_iovec(int rw, struct io_kiocb *req,
				  struct io_async_rw *io,
				  unsigned int issue_flags)
{
	int ret;

	ret = __io_import_iovec(rw, req, io, issue_flags);
	if (unlikely(ret < 0))
		return ret;

	iov_iter_save_state(&io->iter, &io->iter_state);
	return 0;
}

static void io_rw_iovec_free(struct io_async_rw *rw)
{
	if (rw->free_iovec) {
		kfree(rw->free_iovec);
		rw->free_iov_nr = 0;
		rw->free_iovec = NULL;
	}
}

static void io_rw_recycle(struct io_kiocb *req, unsigned int issue_flags)
{
	struct io_async_rw *rw = req->async_data;
	struct iovec *iov;

	if (unlikely(issue_flags & IO_URING_F_UNLOCKED)) {
		io_rw_iovec_free(rw);
		return;
	}
	iov = rw->free_iovec;
	if (io_alloc_cache_put(&req->ctx->rw_cache, rw)) {
		if (iov)
			kasan_mempool_poison_object(iov);
		req->async_data = NULL;
		req->flags &= ~REQ_F_ASYNC_DATA;
	}
}

static void io_req_rw_cleanup(struct io_kiocb *req, unsigned int issue_flags)
{
	/*
	 * Disable quick recycling for anything that's gone through io-wq.
	 * In theory, this should be fine to cleanup. However, some read or
	 * write iter handling touches the iovec AFTER having called into the
	 * handler, eg to reexpand or revert. This means we can have:
	 *
	 * task			io-wq
	 *   issue
	 *     punt to io-wq
	 *			issue
	 *			  blkdev_write_iter()
	 *			    ->ki_complete()
	 *			      io_complete_rw()
	 *			        queue tw complete
	 *  run tw
	 *    req_rw_cleanup
	 *			iov_iter_count() <- look at iov_iter again
	 *
	 * which can lead to a UAF. This is only possible for io-wq offload
	 * as the cleanup can run in parallel. As io-wq is not the fast path,
	 * just leave cleanup to the end.
	 *
	 * This is really a bug in the core code that does this, any issue
	 * path should assume that a successful (or -EIOCBQUEUED) return can
	 * mean that the underlying data can be gone at any time. But that
	 * should be fixed seperately, and then this check could be killed.
	 */
	if (!(req->flags & REQ_F_REFCOUNT)) {
		req->flags &= ~REQ_F_NEED_CLEANUP;
		io_rw_recycle(req, issue_flags);
	}
}

static int io_rw_alloc_async(struct io_kiocb *req)
{
	struct io_ring_ctx *ctx = req->ctx;
	struct io_async_rw *rw;

	rw = io_alloc_cache_get(&ctx->rw_cache);
	if (rw) {
		if (rw->free_iovec) {
			kasan_mempool_unpoison_object(rw->free_iovec,
				rw->free_iov_nr * sizeof(struct iovec));
			req->flags |= REQ_F_NEED_CLEANUP;
		}
		req->flags |= REQ_F_ASYNC_DATA;
		req->async_data = rw;
		goto done;
	}

	if (!io_alloc_async_data(req)) {
		rw = req->async_data;
		rw->free_iovec = NULL;
		rw->free_iov_nr = 0;
done:
		rw->bytes_done = 0;
		return 0;
	}

	return -ENOMEM;
}

static int io_prep_rw_setup(struct io_kiocb *req, int ddir, bool do_import)
{
	struct io_async_rw *rw;
	int ret;

	if (io_rw_alloc_async(req))
		return -ENOMEM;

	if (!do_import || io_do_buffer_select(req))
		return 0;

	rw = req->async_data;
	ret = io_import_iovec(ddir, req, rw, 0);
	if (unlikely(ret < 0))
		return ret;

	iov_iter_save_state(&rw->iter, &rw->iter_state);
	return 0;
}

static int io_prep_rw(struct io_kiocb *req, const struct io_uring_sqe *sqe,
		      int ddir, bool do_import)
{
	struct io_rw *rw = io_kiocb_to_cmd(req, struct io_rw);
	unsigned ioprio;
	int ret;

	rw->kiocb.ki_pos = READ_ONCE(sqe->off);
	/* used for fixed read/write too - just read unconditionally */
	req->buf_index = READ_ONCE(sqe->buf_index);

	ioprio = READ_ONCE(sqe->ioprio);
	if (ioprio) {
		ret = ioprio_check_cap(ioprio);
		if (ret)
			return ret;

		rw->kiocb.ki_ioprio = ioprio;
	} else {
		rw->kiocb.ki_ioprio = get_current_ioprio();
	}
	rw->kiocb.dio_complete = NULL;

	rw->addr = READ_ONCE(sqe->addr);
	rw->len = READ_ONCE(sqe->len);
	rw->flags = READ_ONCE(sqe->rw_flags);
	return io_prep_rw_setup(req, ddir, do_import);
}

int io_prep_read(struct io_kiocb *req, const struct io_uring_sqe *sqe)
{
	return io_prep_rw(req, sqe, ITER_DEST, true);
}

int io_prep_write(struct io_kiocb *req, const struct io_uring_sqe *sqe)
{
	return io_prep_rw(req, sqe, ITER_SOURCE, true);
}

static int io_prep_rwv(struct io_kiocb *req, const struct io_uring_sqe *sqe,
		       int ddir)
{
	const bool do_import = !(req->flags & REQ_F_BUFFER_SELECT);
	int ret;

	ret = io_prep_rw(req, sqe, ddir, do_import);
	if (unlikely(ret))
		return ret;
	if (do_import)
		return 0;

	/*
	 * Have to do this validation here, as this is in io_read() rw->len
	 * might have chanaged due to buffer selection
	 */
	return io_iov_buffer_select_prep(req);
}

int io_prep_readv(struct io_kiocb *req, const struct io_uring_sqe *sqe)
{
	return io_prep_rwv(req, sqe, ITER_DEST);
}

int io_prep_writev(struct io_kiocb *req, const struct io_uring_sqe *sqe)
{
	return io_prep_rwv(req, sqe, ITER_SOURCE);
}

static int io_prep_rw_fixed(struct io_kiocb *req, const struct io_uring_sqe *sqe,
			    int ddir)
{
	struct io_rw *rw = io_kiocb_to_cmd(req, struct io_rw);
	struct io_ring_ctx *ctx = req->ctx;
	struct io_async_rw *io;
	u16 index;
	int ret;

	ret = io_prep_rw(req, sqe, ddir, false);
	if (unlikely(ret))
		return ret;

	if (unlikely(req->buf_index >= ctx->nr_user_bufs))
		return -EFAULT;
	index = array_index_nospec(req->buf_index, ctx->nr_user_bufs);
	req->imu = ctx->user_bufs[index];
	io_req_set_rsrc_node(req, ctx, 0);

	io = req->async_data;
	ret = io_import_fixed(ddir, &io->iter, req->imu, rw->addr, rw->len);
	iov_iter_save_state(&io->iter, &io->iter_state);
	return ret;
}

int io_prep_read_fixed(struct io_kiocb *req, const struct io_uring_sqe *sqe)
{
	return io_prep_rw_fixed(req, sqe, ITER_DEST);
}

int io_prep_write_fixed(struct io_kiocb *req, const struct io_uring_sqe *sqe)
{
	return io_prep_rw_fixed(req, sqe, ITER_SOURCE);
}

/*
 * Multishot read is prepared just like a normal read/write request, only
 * difference is that we set the MULTISHOT flag.
 */
int io_read_mshot_prep(struct io_kiocb *req, const struct io_uring_sqe *sqe)
{
	struct io_rw *rw = io_kiocb_to_cmd(req, struct io_rw);
	int ret;

	/* must be used with provided buffers */
	if (!(req->flags & REQ_F_BUFFER_SELECT))
		return -EINVAL;

	ret = io_prep_rw(req, sqe, ITER_DEST, false);
	if (unlikely(ret))
		return ret;

	if (rw->addr || rw->len)
		return -EINVAL;

	req->flags |= REQ_F_APOLL_MULTISHOT;
	return 0;
}

void io_readv_writev_cleanup(struct io_kiocb *req)
{
	io_rw_iovec_free(req->async_data);
}

static inline loff_t *io_kiocb_update_pos(struct io_kiocb *req)
{
	struct io_rw *rw = io_kiocb_to_cmd(req, struct io_rw);

	if (rw->kiocb.ki_pos != -1)
		return &rw->kiocb.ki_pos;

	if (!(req->file->f_mode & FMODE_STREAM)) {
		req->flags |= REQ_F_CUR_POS;
		rw->kiocb.ki_pos = req->file->f_pos;
		return &rw->kiocb.ki_pos;
	}

	rw->kiocb.ki_pos = 0;
	return NULL;
}

#ifdef CONFIG_BLOCK
static void io_resubmit_prep(struct io_kiocb *req)
{
	struct io_async_rw *io = req->async_data;

	iov_iter_restore(&io->iter, &io->iter_state);
}

static bool io_rw_should_reissue(struct io_kiocb *req)
{
	umode_t mode = file_inode(req->file)->i_mode;
	struct io_ring_ctx *ctx = req->ctx;

	if (!S_ISBLK(mode) && !S_ISREG(mode))
		return false;
	if ((req->flags & REQ_F_NOWAIT) || (io_wq_current_is_worker() &&
	    !(ctx->flags & IORING_SETUP_IOPOLL)))
		return false;
	/*
	 * If ref is dying, we might be running poll reap from the exit work.
	 * Don't attempt to reissue from that path, just let it fail with
	 * -EAGAIN.
	 */
	if (percpu_ref_is_dying(&ctx->refs))
		return false;
	/*
	 * Play it safe and assume not safe to re-import and reissue if we're
	 * not in the original thread group (or in task context).
	 */
	if (!same_thread_group(req->task, current) || !in_task())
		return false;
	return true;
}
#else
static void io_resubmit_prep(struct io_kiocb *req)
{
}
static bool io_rw_should_reissue(struct io_kiocb *req)
{
	return false;
}
#endif

static void io_req_end_write(struct io_kiocb *req)
{
	if (req->flags & REQ_F_ISREG) {
		struct io_rw *rw = io_kiocb_to_cmd(req, struct io_rw);

		kiocb_end_write(&rw->kiocb);
	}
}

/*
 * Trigger the notifications after having done some IO, and finish the write
 * accounting, if any.
 */
static void io_req_io_end(struct io_kiocb *req)
{
	struct io_rw *rw = io_kiocb_to_cmd(req, struct io_rw);

	if (rw->kiocb.ki_flags & IOCB_WRITE) {
		io_req_end_write(req);
		fsnotify_modify(req->file);
	} else {
		fsnotify_access(req->file);
	}
}

static bool __io_complete_rw_common(struct io_kiocb *req, long res)
{
	if (unlikely(res != req->cqe.res)) {
		if (res == -EAGAIN && io_rw_should_reissue(req)) {
			/*
			 * Reissue will start accounting again, finish the
			 * current cycle.
			 */
			io_req_io_end(req);
			req->flags |= REQ_F_REISSUE | REQ_F_BL_NO_RECYCLE;
			return true;
		}
		req_set_fail(req);
		req->cqe.res = res;
	}
	return false;
}

static inline int io_fixup_rw_res(struct io_kiocb *req, long res)
{
	struct io_async_rw *io = req->async_data;

	/* add previously done IO, if any */
	if (req_has_async_data(req) && io->bytes_done > 0) {
		if (res < 0)
			res = io->bytes_done;
		else
			res += io->bytes_done;
	}
	return res;
}

void io_req_rw_complete(struct io_kiocb *req, struct io_tw_state *ts)
{
	struct io_rw *rw = io_kiocb_to_cmd(req, struct io_rw);
	struct kiocb *kiocb = &rw->kiocb;

	if ((kiocb->ki_flags & IOCB_DIO_CALLER_COMP) && kiocb->dio_complete) {
		long res = kiocb->dio_complete(rw->kiocb.private);

		io_req_set_res(req, io_fixup_rw_res(req, res), 0);
	}

	io_req_io_end(req);

	if (req->flags & (REQ_F_BUFFER_SELECTED|REQ_F_BUFFER_RING))
		req->cqe.flags |= io_put_kbuf(req, req->cqe.res, 0);

	io_req_rw_cleanup(req, 0);
	io_req_task_complete(req, ts);
}

static void io_complete_rw(struct kiocb *kiocb, long res)
{
	struct io_rw *rw = container_of(kiocb, struct io_rw, kiocb);
	struct io_kiocb *req = cmd_to_io_kiocb(rw);

	if (!kiocb->dio_complete || !(kiocb->ki_flags & IOCB_DIO_CALLER_COMP)) {
		if (__io_complete_rw_common(req, res))
			return;
		io_req_set_res(req, io_fixup_rw_res(req, res), 0);
	}
	req->io_task_work.func = io_req_rw_complete;
	__io_req_task_work_add(req, IOU_F_TWQ_LAZY_WAKE);
}

static void io_complete_rw_iopoll(struct kiocb *kiocb, long res)
{
	struct io_rw *rw = container_of(kiocb, struct io_rw, kiocb);
	struct io_kiocb *req = cmd_to_io_kiocb(rw);

	if (kiocb->ki_flags & IOCB_WRITE)
		io_req_end_write(req);
	if (unlikely(res != req->cqe.res)) {
		if (res == -EAGAIN && io_rw_should_reissue(req)) {
			req->flags |= REQ_F_REISSUE | REQ_F_BL_NO_RECYCLE;
			return;
		}
		req->cqe.res = res;
	}

	/* order with io_iopoll_complete() checking ->iopoll_completed */
	smp_store_release(&req->iopoll_completed, 1);
}

static inline void io_rw_done(struct kiocb *kiocb, ssize_t ret)
{
	/* IO was queued async, completion will happen later */
	if (ret == -EIOCBQUEUED)
		return;

	/* transform internal restart error codes */
	if (unlikely(ret < 0)) {
		switch (ret) {
		case -ERESTARTSYS:
		case -ERESTARTNOINTR:
		case -ERESTARTNOHAND:
		case -ERESTART_RESTARTBLOCK:
			/*
			 * We can't just restart the syscall, since previously
			 * submitted sqes may already be in progress. Just fail
			 * this IO with EINTR.
			 */
			ret = -EINTR;
			break;
		}
	}

	INDIRECT_CALL_2(kiocb->ki_complete, io_complete_rw_iopoll,
			io_complete_rw, kiocb, ret);
}

static int kiocb_done(struct io_kiocb *req, ssize_t ret,
		       unsigned int issue_flags)
{
	struct io_rw *rw = io_kiocb_to_cmd(req, struct io_rw);
	unsigned final_ret = io_fixup_rw_res(req, ret);

	if (ret >= 0 && req->flags & REQ_F_CUR_POS)
		req->file->f_pos = rw->kiocb.ki_pos;
	if (ret >= 0 && (rw->kiocb.ki_complete == io_complete_rw)) {
		if (!__io_complete_rw_common(req, ret)) {
			/*
			 * Safe to call io_end from here as we're inline
			 * from the submission path.
			 */
			io_req_io_end(req);
			io_req_set_res(req, final_ret,
				       io_put_kbuf(req, ret, issue_flags));
			io_req_rw_cleanup(req, issue_flags);
			return IOU_OK;
		}
	} else {
		io_rw_done(&rw->kiocb, ret);
	}

	if (req->flags & REQ_F_REISSUE) {
		req->flags &= ~REQ_F_REISSUE;
<<<<<<< HEAD
		if (io_resubmit_prep(req))
			return -EAGAIN;
		else
			io_req_task_queue_fail(req, final_ret);
=======
		io_resubmit_prep(req);
		return -EAGAIN;
>>>>>>> a6ad5510
	}
	return IOU_ISSUE_SKIP_COMPLETE;
}

static inline loff_t *io_kiocb_ppos(struct kiocb *kiocb)
{
	return (kiocb->ki_filp->f_mode & FMODE_STREAM) ? NULL : &kiocb->ki_pos;
}

/*
 * For files that don't have ->read_iter() and ->write_iter(), handle them
 * by looping over ->read() or ->write() manually.
 */
static ssize_t loop_rw_iter(int ddir, struct io_rw *rw, struct iov_iter *iter)
{
	struct kiocb *kiocb = &rw->kiocb;
	struct file *file = kiocb->ki_filp;
	ssize_t ret = 0;
	loff_t *ppos;

	/*
	 * Don't support polled IO through this interface, and we can't
	 * support non-blocking either. For the latter, this just causes
	 * the kiocb to be handled from an async context.
	 */
	if (kiocb->ki_flags & IOCB_HIPRI)
		return -EOPNOTSUPP;
	if ((kiocb->ki_flags & IOCB_NOWAIT) &&
	    !(kiocb->ki_filp->f_flags & O_NONBLOCK))
		return -EAGAIN;

	ppos = io_kiocb_ppos(kiocb);

	while (iov_iter_count(iter)) {
		void __user *addr;
		size_t len;
		ssize_t nr;

		if (iter_is_ubuf(iter)) {
			addr = iter->ubuf + iter->iov_offset;
			len = iov_iter_count(iter);
		} else if (!iov_iter_is_bvec(iter)) {
			addr = iter_iov_addr(iter);
			len = iter_iov_len(iter);
		} else {
			addr = u64_to_user_ptr(rw->addr);
			len = rw->len;
		}

		if (ddir == READ)
			nr = file->f_op->read(file, addr, len, ppos);
		else
			nr = file->f_op->write(file, addr, len, ppos);

		if (nr < 0) {
			if (!ret)
				ret = nr;
			break;
		}
		ret += nr;
		if (!iov_iter_is_bvec(iter)) {
			iov_iter_advance(iter, nr);
		} else {
			rw->addr += nr;
			rw->len -= nr;
			if (!rw->len)
				break;
		}
		if (nr != len)
			break;
	}

	return ret;
}

<<<<<<< HEAD
static void io_req_map_rw(struct io_kiocb *req, const struct iovec *iovec,
			  const struct iovec *fast_iov, struct iov_iter *iter)
{
	struct io_async_rw *io = req->async_data;

	memcpy(&io->s.iter, iter, sizeof(*iter));
	io->free_iovec = iovec;
	io->bytes_done = 0;
	/* can only be fixed buffers, no need to do anything */
	if (iov_iter_is_bvec(iter) || iter_is_ubuf(iter))
		return;
	if (!iovec) {
		unsigned iov_off = 0;

		io->s.iter.__iov = io->s.fast_iov;
		if (iter->__iov != fast_iov) {
			iov_off = iter_iov(iter) - fast_iov;
			io->s.iter.__iov += iov_off;
		}
		if (io->s.fast_iov != fast_iov)
			memcpy(io->s.fast_iov + iov_off, fast_iov + iov_off,
			       sizeof(struct iovec) * iter->nr_segs);
	} else {
		req->flags |= REQ_F_NEED_CLEANUP;
	}
}

static int io_setup_async_rw(struct io_kiocb *req, const struct iovec *iovec,
			     struct io_rw_state *s, bool force)
{
	if (!force && !io_cold_defs[req->opcode].prep_async)
		return 0;
	if (!req_has_async_data(req)) {
		struct io_async_rw *iorw;

		if (io_alloc_async_data(req)) {
			kfree(iovec);
			return -ENOMEM;
		}

		io_req_map_rw(req, iovec, s->fast_iov, &s->iter);
		iorw = req->async_data;
		/* we've copied and mapped the iter, ensure state is saved */
		iov_iter_save_state(&iorw->s.iter, &iorw->s.iter_state);
	}
	return 0;
}

static inline int io_rw_prep_async(struct io_kiocb *req, int rw)
{
	struct io_async_rw *iorw = req->async_data;
	struct iovec *iov;
	int ret;

	iorw->bytes_done = 0;
	iorw->free_iovec = NULL;

	/* submission path, ->uring_lock should already be taken */
	ret = io_import_iovec(rw, req, &iov, &iorw->s, 0);
	if (unlikely(ret < 0))
		return ret;

	if (iov) {
		iorw->free_iovec = iov;
		req->flags |= REQ_F_NEED_CLEANUP;
	}

	return 0;
}

int io_readv_prep_async(struct io_kiocb *req)
{
	return io_rw_prep_async(req, ITER_DEST);
}

int io_writev_prep_async(struct io_kiocb *req)
{
	return io_rw_prep_async(req, ITER_SOURCE);
}

=======
>>>>>>> a6ad5510
/*
 * This is our waitqueue callback handler, registered through __folio_lock_async()
 * when we initially tried to do the IO with the iocb armed our waitqueue.
 * This gets called when the page is unlocked, and we generally expect that to
 * happen when the page IO is completed and the page is now uptodate. This will
 * queue a task_work based retry of the operation, attempting to copy the data
 * again. If the latter fails because the page was NOT uptodate, then we will
 * do a thread based blocking retry of the operation. That's the unexpected
 * slow path.
 */
static int io_async_buf_func(struct wait_queue_entry *wait, unsigned mode,
			     int sync, void *arg)
{
	struct wait_page_queue *wpq;
	struct io_kiocb *req = wait->private;
	struct io_rw *rw = io_kiocb_to_cmd(req, struct io_rw);
	struct wait_page_key *key = arg;

	wpq = container_of(wait, struct wait_page_queue, wait);

	if (!wake_page_match(wpq, key))
		return 0;

	rw->kiocb.ki_flags &= ~IOCB_WAITQ;
	list_del_init(&wait->entry);
	io_req_task_queue(req);
	return 1;
}

/*
 * This controls whether a given IO request should be armed for async page
 * based retry. If we return false here, the request is handed to the async
 * worker threads for retry. If we're doing buffered reads on a regular file,
 * we prepare a private wait_page_queue entry and retry the operation. This
 * will either succeed because the page is now uptodate and unlocked, or it
 * will register a callback when the page is unlocked at IO completion. Through
 * that callback, io_uring uses task_work to setup a retry of the operation.
 * That retry will attempt the buffered read again. The retry will generally
 * succeed, or in rare cases where it fails, we then fall back to using the
 * async worker threads for a blocking retry.
 */
static bool io_rw_should_retry(struct io_kiocb *req)
{
	struct io_async_rw *io = req->async_data;
	struct wait_page_queue *wait = &io->wpq;
	struct io_rw *rw = io_kiocb_to_cmd(req, struct io_rw);
	struct kiocb *kiocb = &rw->kiocb;

	/* never retry for NOWAIT, we just complete with -EAGAIN */
	if (req->flags & REQ_F_NOWAIT)
		return false;

	/* Only for buffered IO */
	if (kiocb->ki_flags & (IOCB_DIRECT | IOCB_HIPRI))
		return false;

	/*
	 * just use poll if we can, and don't attempt if the fs doesn't
	 * support callback based unlocks
	 */
	if (io_file_can_poll(req) ||
	    !(req->file->f_op->fop_flags & FOP_BUFFER_RASYNC))
		return false;

	wait->wait.func = io_async_buf_func;
	wait->wait.private = req;
	wait->wait.flags = 0;
	INIT_LIST_HEAD(&wait->wait.entry);
	kiocb->ki_flags |= IOCB_WAITQ;
	kiocb->ki_flags &= ~IOCB_NOWAIT;
	kiocb->ki_waitq = wait;
	return true;
}

static inline int io_iter_do_read(struct io_rw *rw, struct iov_iter *iter)
{
	struct file *file = rw->kiocb.ki_filp;

	if (likely(file->f_op->read_iter))
		return file->f_op->read_iter(&rw->kiocb, iter);
	else if (file->f_op->read)
		return loop_rw_iter(READ, rw, iter);
	else
		return -EINVAL;
}

static bool need_complete_io(struct io_kiocb *req)
{
	return req->flags & REQ_F_ISREG ||
		S_ISBLK(file_inode(req->file)->i_mode);
}

static int io_rw_init_file(struct io_kiocb *req, fmode_t mode, int rw_type)
{
	struct io_rw *rw = io_kiocb_to_cmd(req, struct io_rw);
	struct kiocb *kiocb = &rw->kiocb;
	struct io_ring_ctx *ctx = req->ctx;
	struct file *file = req->file;
	int ret;

	if (unlikely(!(file->f_mode & mode)))
		return -EBADF;

	if (!(req->flags & REQ_F_FIXED_FILE))
		req->flags |= io_file_get_flags(file);

	kiocb->ki_flags = file->f_iocb_flags;
	ret = kiocb_set_rw_flags(kiocb, rw->flags, rw_type);
	if (unlikely(ret))
		return ret;
	kiocb->ki_flags |= IOCB_ALLOC_CACHE;

	/*
	 * If the file is marked O_NONBLOCK, still allow retry for it if it
	 * supports async. Otherwise it's impossible to use O_NONBLOCK files
	 * reliably. If not, or it IOCB_NOWAIT is set, don't retry.
	 */
	if (kiocb->ki_flags & IOCB_NOWAIT ||
	    ((file->f_flags & O_NONBLOCK && !(req->flags & REQ_F_SUPPORT_NOWAIT))))
		req->flags |= REQ_F_NOWAIT;

	if (ctx->flags & IORING_SETUP_IOPOLL) {
		if (!(kiocb->ki_flags & IOCB_DIRECT) || !file->f_op->iopoll)
			return -EOPNOTSUPP;

		kiocb->private = NULL;
		kiocb->ki_flags |= IOCB_HIPRI;
		kiocb->ki_complete = io_complete_rw_iopoll;
		req->iopoll_completed = 0;
	} else {
		if (kiocb->ki_flags & IOCB_HIPRI)
			return -EINVAL;
		kiocb->ki_complete = io_complete_rw;
	}

	return 0;
}

static int __io_read(struct io_kiocb *req, unsigned int issue_flags)
{
	bool force_nonblock = issue_flags & IO_URING_F_NONBLOCK;
	struct io_rw *rw = io_kiocb_to_cmd(req, struct io_rw);
	struct io_async_rw *io = req->async_data;
	struct kiocb *kiocb = &rw->kiocb;
	ssize_t ret;
	loff_t *ppos;

	if (io_do_buffer_select(req)) {
		ret = io_import_iovec(ITER_DEST, req, io, issue_flags);
		if (unlikely(ret < 0))
			return ret;
	}
	ret = io_rw_init_file(req, FMODE_READ, READ);
	if (unlikely(ret))
		return ret;
	req->cqe.res = iov_iter_count(&io->iter);

	if (force_nonblock) {
		/* If the file doesn't support async, just async punt */
		if (unlikely(!io_file_supports_nowait(req, EPOLLIN)))
			return -EAGAIN;
		kiocb->ki_flags |= IOCB_NOWAIT;
	} else {
		/* Ensure we clear previously set non-block flag */
		kiocb->ki_flags &= ~IOCB_NOWAIT;
	}

	ppos = io_kiocb_update_pos(req);

	ret = rw_verify_area(READ, req->file, ppos, req->cqe.res);
	if (unlikely(ret))
		return ret;

	ret = io_iter_do_read(rw, &io->iter);

	/*
	 * Some file systems like to return -EOPNOTSUPP for an IOCB_NOWAIT
	 * issue, even though they should be returning -EAGAIN. To be safe,
	 * retry from blocking context for either.
	 */
	if (ret == -EOPNOTSUPP && force_nonblock)
		ret = -EAGAIN;

	/*
	 * Some file systems like to return -EOPNOTSUPP for an IOCB_NOWAIT
	 * issue, even though they should be returning -EAGAIN. To be safe,
	 * retry from blocking context for either.
	 */
	if (ret == -EOPNOTSUPP && force_nonblock)
		ret = -EAGAIN;

	if (ret == -EAGAIN || (req->flags & REQ_F_REISSUE)) {
		req->flags &= ~REQ_F_REISSUE;
		/* If we can poll, just do that. */
		if (io_file_can_poll(req))
			return -EAGAIN;
		/* IOPOLL retry should happen for io-wq threads */
		if (!force_nonblock && !(req->ctx->flags & IORING_SETUP_IOPOLL))
			goto done;
		/* no retry on NONBLOCK nor RWF_NOWAIT */
		if (req->flags & REQ_F_NOWAIT)
			goto done;
		ret = 0;
	} else if (ret == -EIOCBQUEUED) {
		return IOU_ISSUE_SKIP_COMPLETE;
	} else if (ret == req->cqe.res || ret <= 0 || !force_nonblock ||
		   (req->flags & REQ_F_NOWAIT) || !need_complete_io(req)) {
		/* read all, failed, already did sync or don't want to retry */
		goto done;
	}

	/*
	 * Don't depend on the iter state matching what was consumed, or being
	 * untouched in case of error. Restore it and we'll advance it
	 * manually if we need to.
	 */
	iov_iter_restore(&io->iter, &io->iter_state);

	do {
		/*
		 * We end up here because of a partial read, either from
		 * above or inside this loop. Advance the iter by the bytes
		 * that were consumed.
		 */
		iov_iter_advance(&io->iter, ret);
		if (!iov_iter_count(&io->iter))
			break;
		io->bytes_done += ret;
		iov_iter_save_state(&io->iter, &io->iter_state);

		/* if we can retry, do so with the callbacks armed */
		if (!io_rw_should_retry(req)) {
			kiocb->ki_flags &= ~IOCB_WAITQ;
			return -EAGAIN;
		}

		req->cqe.res = iov_iter_count(&io->iter);
		/*
		 * Now retry read with the IOCB_WAITQ parts set in the iocb. If
		 * we get -EIOCBQUEUED, then we'll get a notification when the
		 * desired page gets unlocked. We can also get a partial read
		 * here, and if we do, then just retry at the new offset.
		 */
		ret = io_iter_do_read(rw, &io->iter);
		if (ret == -EIOCBQUEUED)
			return IOU_ISSUE_SKIP_COMPLETE;
		/* we got some bytes, but not all. retry. */
		kiocb->ki_flags &= ~IOCB_WAITQ;
		iov_iter_restore(&io->iter, &io->iter_state);
	} while (ret > 0);
done:
	/* it's faster to check here then delegate to kfree */
<<<<<<< HEAD
	if (iovec)
		kfree(iovec);
=======
>>>>>>> a6ad5510
	return ret;
}

int io_read(struct io_kiocb *req, unsigned int issue_flags)
{
	int ret;

	ret = __io_read(req, issue_flags);
	if (ret >= 0)
		return kiocb_done(req, ret, issue_flags);

	return ret;
}

<<<<<<< HEAD
=======
int io_read_mshot(struct io_kiocb *req, unsigned int issue_flags)
{
	struct io_rw *rw = io_kiocb_to_cmd(req, struct io_rw);
	unsigned int cflags = 0;
	int ret;

	/*
	 * Multishot MUST be used on a pollable file
	 */
	if (!io_file_can_poll(req))
		return -EBADFD;

	ret = __io_read(req, issue_flags);

	/*
	 * If we get -EAGAIN, recycle our buffer and just let normal poll
	 * handling arm it.
	 */
	if (ret == -EAGAIN) {
		/*
		 * Reset rw->len to 0 again to avoid clamping future mshot
		 * reads, in case the buffer size varies.
		 */
		if (io_kbuf_recycle(req, issue_flags))
			rw->len = 0;
		if (issue_flags & IO_URING_F_MULTISHOT)
			return IOU_ISSUE_SKIP_COMPLETE;
		return -EAGAIN;
	} else if (ret <= 0) {
		io_kbuf_recycle(req, issue_flags);
		if (ret < 0)
			req_set_fail(req);
	} else if (!(req->flags & REQ_F_APOLL_MULTISHOT)) {
		cflags = io_put_kbuf(req, ret, issue_flags);
	} else {
		/*
		 * Any successful return value will keep the multishot read
		 * armed, if it's still set. Put our buffer and post a CQE. If
		 * we fail to post a CQE, or multishot is no longer set, then
		 * jump to the termination path. This request is then done.
		 */
		cflags = io_put_kbuf(req, ret, issue_flags);
		rw->len = 0; /* similarly to above, reset len to 0 */

		if (io_req_post_cqe(req, ret, cflags | IORING_CQE_F_MORE)) {
			if (issue_flags & IO_URING_F_MULTISHOT) {
				/*
				 * Force retry, as we might have more data to
				 * be read and otherwise it won't get retried
				 * until (if ever) another poll is triggered.
				 */
				io_poll_multishot_retry(req);
				return IOU_ISSUE_SKIP_COMPLETE;
			}
			return -EAGAIN;
		}
	}

	/*
	 * Either an error, or we've hit overflow posting the CQE. For any
	 * multishot request, hitting overflow will terminate it.
	 */
	io_req_set_res(req, ret, cflags);
	io_req_rw_cleanup(req, issue_flags);
	if (issue_flags & IO_URING_F_MULTISHOT)
		return IOU_STOP_MULTISHOT;
	return IOU_OK;
}

>>>>>>> a6ad5510
static bool io_kiocb_start_write(struct io_kiocb *req, struct kiocb *kiocb)
{
	struct inode *inode;
	bool ret;

	if (!(req->flags & REQ_F_ISREG))
		return true;
	if (!(kiocb->ki_flags & IOCB_NOWAIT)) {
		kiocb_start_write(kiocb);
		return true;
	}

	inode = file_inode(kiocb->ki_filp);
	ret = sb_start_write_trylock(inode->i_sb);
	if (ret)
		__sb_writers_release(inode->i_sb, SB_FREEZE_WRITE);
	return ret;
}

int io_write(struct io_kiocb *req, unsigned int issue_flags)
{
	bool force_nonblock = issue_flags & IO_URING_F_NONBLOCK;
	struct io_rw *rw = io_kiocb_to_cmd(req, struct io_rw);
	struct io_async_rw *io = req->async_data;
	struct kiocb *kiocb = &rw->kiocb;
	ssize_t ret, ret2;
	loff_t *ppos;

	ret = io_rw_init_file(req, FMODE_WRITE, WRITE);
	if (unlikely(ret))
		return ret;
	req->cqe.res = iov_iter_count(&io->iter);

	if (force_nonblock) {
		/* If the file doesn't support async, just async punt */
		if (unlikely(!io_file_supports_nowait(req, EPOLLOUT)))
			goto ret_eagain;

		/* Check if we can support NOWAIT. */
		if (!(kiocb->ki_flags & IOCB_DIRECT) &&
		    !(req->file->f_op->fop_flags & FOP_BUFFER_WASYNC) &&
		    (req->flags & REQ_F_ISREG))
			goto ret_eagain;

		kiocb->ki_flags |= IOCB_NOWAIT;
	} else {
		/* Ensure we clear previously set non-block flag */
		kiocb->ki_flags &= ~IOCB_NOWAIT;
	}

	ppos = io_kiocb_update_pos(req);

	ret = rw_verify_area(WRITE, req->file, ppos, req->cqe.res);
	if (unlikely(ret))
		return ret;

	if (unlikely(!io_kiocb_start_write(req, kiocb)))
		return -EAGAIN;
	kiocb->ki_flags |= IOCB_WRITE;

	if (likely(req->file->f_op->write_iter))
		ret2 = req->file->f_op->write_iter(kiocb, &io->iter);
	else if (req->file->f_op->write)
		ret2 = loop_rw_iter(WRITE, rw, &io->iter);
	else
		ret2 = -EINVAL;

	if (req->flags & REQ_F_REISSUE) {
		req->flags &= ~REQ_F_REISSUE;
		ret2 = -EAGAIN;
	}

	/*
	 * Raw bdev writes will return -EOPNOTSUPP for IOCB_NOWAIT. Just
	 * retry them without IOCB_NOWAIT.
	 */
	if (ret2 == -EOPNOTSUPP && (kiocb->ki_flags & IOCB_NOWAIT))
		ret2 = -EAGAIN;
	/* no retry on NONBLOCK nor RWF_NOWAIT */
	if (ret2 == -EAGAIN && (req->flags & REQ_F_NOWAIT))
		goto done;
	if (!force_nonblock || ret2 != -EAGAIN) {
		/* IOPOLL retry should happen for io-wq threads */
		if (ret2 == -EAGAIN && (req->ctx->flags & IORING_SETUP_IOPOLL))
			goto ret_eagain;

		if (ret2 != req->cqe.res && ret2 >= 0 && need_complete_io(req)) {
			trace_io_uring_short_write(req->ctx, kiocb->ki_pos - ret2,
						req->cqe.res, ret2);

			/* This is a partial write. The file pos has already been
			 * updated, setup the async struct to complete the request
			 * in the worker. Also update bytes_done to account for
			 * the bytes already written.
			 */
			iov_iter_save_state(&io->iter, &io->iter_state);
			io->bytes_done += ret2;

			if (kiocb->ki_flags & IOCB_WRITE)
				io_req_end_write(req);
			return -EAGAIN;
		}
done:
		return kiocb_done(req, ret2, issue_flags);
	} else {
ret_eagain:
		iov_iter_restore(&io->iter, &io->iter_state);
		if (kiocb->ki_flags & IOCB_WRITE)
			io_req_end_write(req);
		return -EAGAIN;
	}
}

void io_rw_fail(struct io_kiocb *req)
{
	int res;

	res = io_fixup_rw_res(req, req->cqe.res);
	io_req_set_res(req, res, req->cqe.flags);
}

int io_do_iopoll(struct io_ring_ctx *ctx, bool force_nonspin)
{
	struct io_wq_work_node *pos, *start, *prev;
	unsigned int poll_flags = 0;
	DEFINE_IO_COMP_BATCH(iob);
	int nr_events = 0;

	/*
	 * Only spin for completions if we don't have multiple devices hanging
	 * off our complete list.
	 */
	if (ctx->poll_multi_queue || force_nonspin)
		poll_flags |= BLK_POLL_ONESHOT;

	wq_list_for_each(pos, start, &ctx->iopoll_list) {
		struct io_kiocb *req = container_of(pos, struct io_kiocb, comp_list);
		struct file *file = req->file;
		int ret;

		/*
		 * Move completed and retryable entries to our local lists.
		 * If we find a request that requires polling, break out
		 * and complete those lists first, if we have entries there.
		 */
		if (READ_ONCE(req->iopoll_completed))
			break;

		if (req->opcode == IORING_OP_URING_CMD) {
			struct io_uring_cmd *ioucmd;

			ioucmd = io_kiocb_to_cmd(req, struct io_uring_cmd);
			ret = file->f_op->uring_cmd_iopoll(ioucmd, &iob,
								poll_flags);
		} else {
			struct io_rw *rw = io_kiocb_to_cmd(req, struct io_rw);

			ret = file->f_op->iopoll(&rw->kiocb, &iob, poll_flags);
		}
		if (unlikely(ret < 0))
			return ret;
		else if (ret)
			poll_flags |= BLK_POLL_ONESHOT;

		/* iopoll may have completed current req */
		if (!rq_list_empty(iob.req_list) ||
		    READ_ONCE(req->iopoll_completed))
			break;
	}

	if (!rq_list_empty(iob.req_list))
		iob.complete(&iob);
	else if (!pos)
		return 0;

	prev = start;
	wq_list_for_each_resume(pos, prev) {
		struct io_kiocb *req = container_of(pos, struct io_kiocb, comp_list);

		/* order with io_complete_rw_iopoll(), e.g. ->result updates */
		if (!smp_load_acquire(&req->iopoll_completed))
			break;
		nr_events++;
		req->cqe.flags = io_put_kbuf(req, req->cqe.res, 0);
		if (req->opcode != IORING_OP_URING_CMD)
			io_req_rw_cleanup(req, 0);
	}
	if (unlikely(!nr_events))
		return 0;

	pos = start ? start->next : ctx->iopoll_list.first;
	wq_list_cut(&ctx->iopoll_list, prev, start);

	if (WARN_ON_ONCE(!wq_list_empty(&ctx->submit_state.compl_reqs)))
		return 0;
	ctx->submit_state.compl_reqs.first = pos;
	__io_submit_flush_completions(ctx);
	return nr_events;
}

void io_rw_cache_free(const void *entry)
{
	struct io_async_rw *rw = (struct io_async_rw *) entry;

	if (rw->free_iovec) {
		kasan_mempool_unpoison_object(rw->free_iovec,
				rw->free_iov_nr * sizeof(struct iovec));
		io_rw_iovec_free(rw);
	}
	kfree(rw);
}<|MERGE_RESOLUTION|>--- conflicted
+++ resolved
@@ -612,15 +612,8 @@
 
 	if (req->flags & REQ_F_REISSUE) {
 		req->flags &= ~REQ_F_REISSUE;
-<<<<<<< HEAD
-		if (io_resubmit_prep(req))
-			return -EAGAIN;
-		else
-			io_req_task_queue_fail(req, final_ret);
-=======
 		io_resubmit_prep(req);
 		return -EAGAIN;
->>>>>>> a6ad5510
 	}
 	return IOU_ISSUE_SKIP_COMPLETE;
 }
@@ -696,89 +689,6 @@
 	return ret;
 }
 
-<<<<<<< HEAD
-static void io_req_map_rw(struct io_kiocb *req, const struct iovec *iovec,
-			  const struct iovec *fast_iov, struct iov_iter *iter)
-{
-	struct io_async_rw *io = req->async_data;
-
-	memcpy(&io->s.iter, iter, sizeof(*iter));
-	io->free_iovec = iovec;
-	io->bytes_done = 0;
-	/* can only be fixed buffers, no need to do anything */
-	if (iov_iter_is_bvec(iter) || iter_is_ubuf(iter))
-		return;
-	if (!iovec) {
-		unsigned iov_off = 0;
-
-		io->s.iter.__iov = io->s.fast_iov;
-		if (iter->__iov != fast_iov) {
-			iov_off = iter_iov(iter) - fast_iov;
-			io->s.iter.__iov += iov_off;
-		}
-		if (io->s.fast_iov != fast_iov)
-			memcpy(io->s.fast_iov + iov_off, fast_iov + iov_off,
-			       sizeof(struct iovec) * iter->nr_segs);
-	} else {
-		req->flags |= REQ_F_NEED_CLEANUP;
-	}
-}
-
-static int io_setup_async_rw(struct io_kiocb *req, const struct iovec *iovec,
-			     struct io_rw_state *s, bool force)
-{
-	if (!force && !io_cold_defs[req->opcode].prep_async)
-		return 0;
-	if (!req_has_async_data(req)) {
-		struct io_async_rw *iorw;
-
-		if (io_alloc_async_data(req)) {
-			kfree(iovec);
-			return -ENOMEM;
-		}
-
-		io_req_map_rw(req, iovec, s->fast_iov, &s->iter);
-		iorw = req->async_data;
-		/* we've copied and mapped the iter, ensure state is saved */
-		iov_iter_save_state(&iorw->s.iter, &iorw->s.iter_state);
-	}
-	return 0;
-}
-
-static inline int io_rw_prep_async(struct io_kiocb *req, int rw)
-{
-	struct io_async_rw *iorw = req->async_data;
-	struct iovec *iov;
-	int ret;
-
-	iorw->bytes_done = 0;
-	iorw->free_iovec = NULL;
-
-	/* submission path, ->uring_lock should already be taken */
-	ret = io_import_iovec(rw, req, &iov, &iorw->s, 0);
-	if (unlikely(ret < 0))
-		return ret;
-
-	if (iov) {
-		iorw->free_iovec = iov;
-		req->flags |= REQ_F_NEED_CLEANUP;
-	}
-
-	return 0;
-}
-
-int io_readv_prep_async(struct io_kiocb *req)
-{
-	return io_rw_prep_async(req, ITER_DEST);
-}
-
-int io_writev_prep_async(struct io_kiocb *req)
-{
-	return io_rw_prep_async(req, ITER_SOURCE);
-}
-
-=======
->>>>>>> a6ad5510
 /*
  * This is our waitqueue callback handler, registered through __folio_lock_async()
  * when we initially tried to do the IO with the iocb armed our waitqueue.
@@ -953,14 +863,6 @@
 		return ret;
 
 	ret = io_iter_do_read(rw, &io->iter);
-
-	/*
-	 * Some file systems like to return -EOPNOTSUPP for an IOCB_NOWAIT
-	 * issue, even though they should be returning -EAGAIN. To be safe,
-	 * retry from blocking context for either.
-	 */
-	if (ret == -EOPNOTSUPP && force_nonblock)
-		ret = -EAGAIN;
 
 	/*
 	 * Some file systems like to return -EOPNOTSUPP for an IOCB_NOWAIT
@@ -1031,11 +933,6 @@
 	} while (ret > 0);
 done:
 	/* it's faster to check here then delegate to kfree */
-<<<<<<< HEAD
-	if (iovec)
-		kfree(iovec);
-=======
->>>>>>> a6ad5510
 	return ret;
 }
 
@@ -1050,8 +947,6 @@
 	return ret;
 }
 
-<<<<<<< HEAD
-=======
 int io_read_mshot(struct io_kiocb *req, unsigned int issue_flags)
 {
 	struct io_rw *rw = io_kiocb_to_cmd(req, struct io_rw);
@@ -1121,7 +1016,6 @@
 	return IOU_OK;
 }
 
->>>>>>> a6ad5510
 static bool io_kiocb_start_write(struct io_kiocb *req, struct kiocb *kiocb)
 {
 	struct inode *inode;
