// SPDX-License-Identifier: GPL-2.0
#include <linux/kernel.h>
#include <linux/errno.h>
#include <linux/fs.h>
#include <linux/file.h>
#include <linux/proc_fs.h>
#include <linux/seq_file.h>
#include <linux/io_uring.h>

#include <uapi/linux/io_uring.h>

#include "io_uring.h"
#include "sqpoll.h"
#include "fdinfo.h"
#include "cancel.h"
#include "rsrc.h"

#ifdef CONFIG_PROC_FS
static __cold int io_uring_show_cred(struct seq_file *m, unsigned int id,
		const struct cred *cred)
{
	struct user_namespace *uns = seq_user_ns(m);
	struct group_info *gi;
	kernel_cap_t cap;
	int g;

	seq_printf(m, "%5d\n", id);
	seq_put_decimal_ull(m, "\tUid:\t", from_kuid_munged(uns, cred->uid));
	seq_put_decimal_ull(m, "\t\t", from_kuid_munged(uns, cred->euid));
	seq_put_decimal_ull(m, "\t\t", from_kuid_munged(uns, cred->suid));
	seq_put_decimal_ull(m, "\t\t", from_kuid_munged(uns, cred->fsuid));
	seq_put_decimal_ull(m, "\n\tGid:\t", from_kgid_munged(uns, cred->gid));
	seq_put_decimal_ull(m, "\t\t", from_kgid_munged(uns, cred->egid));
	seq_put_decimal_ull(m, "\t\t", from_kgid_munged(uns, cred->sgid));
	seq_put_decimal_ull(m, "\t\t", from_kgid_munged(uns, cred->fsgid));
	seq_puts(m, "\n\tGroups:\t");
	gi = cred->group_info;
	for (g = 0; g < gi->ngroups; g++) {
		seq_put_decimal_ull(m, g ? " " : "",
					from_kgid_munged(uns, gi->gid[g]));
	}
	seq_puts(m, "\n\tCapEff:\t");
	cap = cred->cap_effective;
	seq_put_hex_ll(m, NULL, cap.val, 16);
	seq_putc(m, '\n');
	return 0;
}

/*
 * Caller holds a reference to the file already, we don't need to do
 * anything else to get an extra reference.
 */
__cold void io_uring_show_fdinfo(struct seq_file *m, struct file *file)
{
	struct io_ring_ctx *ctx = file->private_data;
	struct io_overflow_cqe *ocqe;
	struct io_rings *r = ctx->rings;
	struct rusage sq_usage;
	unsigned int sq_mask = ctx->sq_entries - 1, cq_mask = ctx->cq_entries - 1;
	unsigned int sq_head = READ_ONCE(r->sq.head);
	unsigned int sq_tail = READ_ONCE(r->sq.tail);
	unsigned int cq_head = READ_ONCE(r->cq.head);
	unsigned int cq_tail = READ_ONCE(r->cq.tail);
	unsigned int cq_shift = 0;
	unsigned int sq_shift = 0;
	unsigned int sq_entries, cq_entries;
	int sq_pid = -1, sq_cpu = -1;
	u64 sq_total_time = 0, sq_work_time = 0;
	bool has_lock;
	unsigned int i;

	if (ctx->flags & IORING_SETUP_CQE32)
		cq_shift = 1;
	if (ctx->flags & IORING_SETUP_SQE128)
		sq_shift = 1;

	/*
	 * we may get imprecise sqe and cqe info if uring is actively running
	 * since we get cached_sq_head and cached_cq_tail without uring_lock
	 * and sq_tail and cq_head are changed by userspace. But it's ok since
	 * we usually use these info when it is stuck.
	 */
	seq_printf(m, "SqMask:\t0x%x\n", sq_mask);
	seq_printf(m, "SqHead:\t%u\n", sq_head);
	seq_printf(m, "SqTail:\t%u\n", sq_tail);
	seq_printf(m, "CachedSqHead:\t%u\n", ctx->cached_sq_head);
	seq_printf(m, "CqMask:\t0x%x\n", cq_mask);
	seq_printf(m, "CqHead:\t%u\n", cq_head);
	seq_printf(m, "CqTail:\t%u\n", cq_tail);
	seq_printf(m, "CachedCqTail:\t%u\n", ctx->cached_cq_tail);
	seq_printf(m, "SQEs:\t%u\n", sq_tail - sq_head);
	sq_entries = min(sq_tail - sq_head, ctx->sq_entries);
	for (i = 0; i < sq_entries; i++) {
		unsigned int entry = i + sq_head;
		struct io_uring_sqe *sqe;
		unsigned int sq_idx;

		if (ctx->flags & IORING_SETUP_NO_SQARRAY)
			break;
		sq_idx = READ_ONCE(ctx->sq_array[entry & sq_mask]);
		if (sq_idx > sq_mask)
			continue;
		sqe = &ctx->sq_sqes[sq_idx << sq_shift];
		seq_printf(m, "%5u: opcode:%s, fd:%d, flags:%x, off:%llu, "
			      "addr:0x%llx, rw_flags:0x%x, buf_index:%d "
			      "user_data:%llu",
			   sq_idx, io_uring_get_opcode(sqe->opcode), sqe->fd,
			   sqe->flags, (unsigned long long) sqe->off,
			   (unsigned long long) sqe->addr, sqe->rw_flags,
			   sqe->buf_index, sqe->user_data);
		if (sq_shift) {
			u64 *sqeb = (void *) (sqe + 1);
			int size = sizeof(struct io_uring_sqe) / sizeof(u64);
			int j;

			for (j = 0; j < size; j++) {
				seq_printf(m, ", e%d:0x%llx", j,
						(unsigned long long) *sqeb);
				sqeb++;
			}
		}
		seq_printf(m, "\n");
	}
	seq_printf(m, "CQEs:\t%u\n", cq_tail - cq_head);
	cq_entries = min(cq_tail - cq_head, ctx->cq_entries);
	for (i = 0; i < cq_entries; i++) {
		unsigned int entry = i + cq_head;
		struct io_uring_cqe *cqe = &r->cqes[(entry & cq_mask) << cq_shift];

		seq_printf(m, "%5u: user_data:%llu, res:%d, flag:%x",
			   entry & cq_mask, cqe->user_data, cqe->res,
			   cqe->flags);
		if (cq_shift)
			seq_printf(m, ", extra1:%llu, extra2:%llu\n",
					cqe->big_cqe[0], cqe->big_cqe[1]);
		seq_printf(m, "\n");
	}

	/*
	 * Avoid ABBA deadlock between the seq lock and the io_uring mutex,
	 * since fdinfo case grabs it in the opposite direction of normal use
	 * cases. If we fail to get the lock, we just don't iterate any
	 * structures that could be going away outside the io_uring mutex.
	 */
	has_lock = mutex_trylock(&ctx->uring_lock);

	if (has_lock && (ctx->flags & IORING_SETUP_SQPOLL)) {
		struct io_sq_data *sq = ctx->sq_data;

<<<<<<< HEAD
		sq_pid = sq->task_pid;
		sq_cpu = sq->sq_cpu;
=======
		/*
		 * sq->thread might be NULL if we raced with the sqpoll
		 * thread termination.
		 */
		if (sq->thread) {
			sq_pid = sq->task_pid;
			sq_cpu = sq->sq_cpu;
			getrusage(sq->thread, RUSAGE_SELF, &sq_usage);
			sq_total_time = (sq_usage.ru_stime.tv_sec * 1000000
					 + sq_usage.ru_stime.tv_usec);
			sq_work_time = sq->work_time;
		}
>>>>>>> a6ad5510
	}

	seq_printf(m, "SqThread:\t%d\n", sq_pid);
	seq_printf(m, "SqThreadCpu:\t%d\n", sq_cpu);
	seq_printf(m, "SqTotalTime:\t%llu\n", sq_total_time);
	seq_printf(m, "SqWorkTime:\t%llu\n", sq_work_time);
	seq_printf(m, "UserFiles:\t%u\n", ctx->nr_user_files);
	for (i = 0; has_lock && i < ctx->nr_user_files; i++) {
		struct file *f = io_file_from_index(&ctx->file_table, i);

		if (f)
			seq_printf(m, "%5u: %s\n", i, file_dentry(f)->d_iname);
		else
			seq_printf(m, "%5u: <none>\n", i);
	}
	seq_printf(m, "UserBufs:\t%u\n", ctx->nr_user_bufs);
	for (i = 0; has_lock && i < ctx->nr_user_bufs; i++) {
		struct io_mapped_ubuf *buf = ctx->user_bufs[i];

		seq_printf(m, "%5u: 0x%llx/%u\n", i, buf->ubuf, buf->len);
	}
	if (has_lock && !xa_empty(&ctx->personalities)) {
		unsigned long index;
		const struct cred *cred;

		seq_printf(m, "Personalities:\n");
		xa_for_each(&ctx->personalities, index, cred)
			io_uring_show_cred(m, index, cred);
	}

	seq_puts(m, "PollList:\n");
	for (i = 0; i < (1U << ctx->cancel_table.hash_bits); i++) {
		struct io_hash_bucket *hb = &ctx->cancel_table.hbs[i];
		struct io_hash_bucket *hbl = &ctx->cancel_table_locked.hbs[i];
		struct io_kiocb *req;

		spin_lock(&hb->lock);
		hlist_for_each_entry(req, &hb->list, hash_node)
			seq_printf(m, "  op=%d, task_works=%d\n", req->opcode,
					task_work_pending(req->task));
		spin_unlock(&hb->lock);

		if (!has_lock)
			continue;
		hlist_for_each_entry(req, &hbl->list, hash_node)
			seq_printf(m, "  op=%d, task_works=%d\n", req->opcode,
					task_work_pending(req->task));
	}

	if (has_lock)
		mutex_unlock(&ctx->uring_lock);

	seq_puts(m, "CqOverflowList:\n");
	spin_lock(&ctx->completion_lock);
	list_for_each_entry(ocqe, &ctx->cq_overflow_list, list) {
		struct io_uring_cqe *cqe = &ocqe->cqe;

		seq_printf(m, "  user_data=%llu, res=%d, flags=%x\n",
			   cqe->user_data, cqe->res, cqe->flags);

	}
	spin_unlock(&ctx->completion_lock);

#ifdef CONFIG_NET_RX_BUSY_POLL
	if (ctx->napi_enabled) {
		seq_puts(m, "NAPI:\tenabled\n");
		seq_printf(m, "napi_busy_poll_dt:\t%llu\n", ctx->napi_busy_poll_dt);
		if (ctx->napi_prefer_busy_poll)
			seq_puts(m, "napi_prefer_busy_poll:\ttrue\n");
		else
			seq_puts(m, "napi_prefer_busy_poll:\tfalse\n");
	} else {
		seq_puts(m, "NAPI:\tdisabled\n");
	}
#endif
}
#endif<|MERGE_RESOLUTION|>--- conflicted
+++ resolved
@@ -147,10 +147,6 @@
 	if (has_lock && (ctx->flags & IORING_SETUP_SQPOLL)) {
 		struct io_sq_data *sq = ctx->sq_data;
 
-<<<<<<< HEAD
-		sq_pid = sq->task_pid;
-		sq_cpu = sq->sq_cpu;
-=======
 		/*
 		 * sq->thread might be NULL if we raced with the sqpoll
 		 * thread termination.
@@ -163,7 +159,6 @@
 					 + sq_usage.ru_stime.tv_usec);
 			sq_work_time = sq->work_time;
 		}
->>>>>>> a6ad5510
 	}
 
 	seq_printf(m, "SqThread:\t%d\n", sq_pid);
