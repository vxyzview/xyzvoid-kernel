--- conflicted
+++ resolved
@@ -391,11 +391,7 @@
 	if (unlikely(!sock))
 		return -ENOTSOCK;
 
-<<<<<<< HEAD
-	ret = import_single_range(ITER_SOURCE, sr->buf, sr->len, &iov, &msg.msg_iter);
-=======
 	ret = import_ubuf(ITER_SOURCE, sr->buf, sr->len, &msg.msg_iter);
->>>>>>> 98817289
 	if (unlikely(ret))
 		return ret;
 
@@ -806,14 +802,7 @@
 			}
 		}
 
-<<<<<<< HEAD
-		kmsg->fast_iov[0].iov_base = buf;
-		kmsg->fast_iov[0].iov_len = len;
-		iov_iter_init(&kmsg->msg.msg_iter, ITER_DEST, kmsg->fast_iov, 1,
-				len);
-=======
 		iov_iter_ubuf(&kmsg->msg.msg_iter, ITER_DEST, buf, len);
->>>>>>> 98817289
 	}
 
 	flags = sr->msg_flags;
@@ -821,10 +810,7 @@
 		flags |= MSG_DONTWAIT;
 
 	kmsg->msg.msg_get_inq = 1;
-<<<<<<< HEAD
-=======
 	kmsg->msg.msg_inq = -1;
->>>>>>> 98817289
 	if (req->flags & REQ_F_APOLL_MULTISHOT) {
 		ret = io_recvmsg_multishot(sock, sr, kmsg, flags,
 					   &mshot_finished);
@@ -918,11 +904,7 @@
 		sr->buf = buf;
 	}
 
-<<<<<<< HEAD
-	ret = import_single_range(ITER_DEST, sr->buf, len, &iov, &msg.msg_iter);
-=======
 	ret = import_ubuf(ITER_DEST, sr->buf, len, &msg.msg_iter);
->>>>>>> 98817289
 	if (unlikely(ret))
 		goto out_free;
 
@@ -1005,14 +987,6 @@
 	if (req->flags & REQ_F_CQE_SKIP)
 		return -EINVAL;
 
-<<<<<<< HEAD
-	zc->flags = READ_ONCE(sqe->ioprio);
-	if (zc->flags & ~(IORING_RECVSEND_POLL_FIRST |
-			  IORING_RECVSEND_FIXED_BUF |
-			  IORING_SEND_ZC_REPORT_USAGE))
-		return -EINVAL;
-=======
->>>>>>> 98817289
 	notif = zc->notif = io_alloc_notif(ctx);
 	if (!notif)
 		return -ENOMEM;
@@ -1039,9 +1013,6 @@
 		idx = array_index_nospec(idx, ctx->nr_user_bufs);
 		req->imu = READ_ONCE(ctx->user_bufs[idx]);
 		io_req_set_rsrc_node(notif, ctx, 0);
-	}
-	if (zc->flags & IORING_SEND_ZC_REPORT_USAGE) {
-		io_notif_to_data(notif)->zc_report = true;
 	}
 
 	if (req->opcode == IORING_OP_SEND_ZC) {
@@ -1174,13 +1145,8 @@
 			return ret;
 		msg.sg_from_iter = io_sg_from_iter;
 	} else {
-<<<<<<< HEAD
-		ret = import_single_range(ITER_SOURCE, zc->buf, zc->len, &iov,
-					  &msg.msg_iter);
-=======
 		io_notif_set_extended(zc->notif);
 		ret = import_ubuf(ITER_SOURCE, zc->buf, zc->len, &msg.msg_iter);
->>>>>>> 98817289
 		if (unlikely(ret))
 			return ret;
 		ret = io_notif_account_mem(zc->notif, zc->len);
@@ -1405,12 +1371,8 @@
 
 	if (ret < 0)
 		return ret;
-<<<<<<< HEAD
-	if (io_post_aux_cqe(ctx, req->cqe.user_data, ret, IORING_CQE_F_MORE, false))
-=======
 	if (io_fill_cqe_req_aux(req, issue_flags & IO_URING_F_COMPLETE_DEFER,
 				ret, IORING_CQE_F_MORE))
->>>>>>> 98817289
 		goto retry;
 
 	return -ECANCELED;
@@ -1522,7 +1484,6 @@
 			if (connect->seen_econnaborted)
 				goto out;
 			connect->seen_econnaborted = true;
-<<<<<<< HEAD
 		}
 		if (req_has_async_data(req))
 			return -EAGAIN;
@@ -1530,15 +1491,6 @@
 			ret = -ENOMEM;
 			goto out;
 		}
-=======
-		}
-		if (req_has_async_data(req))
-			return -EAGAIN;
-		if (io_alloc_async_data(req)) {
-			ret = -ENOMEM;
-			goto out;
-		}
->>>>>>> 98817289
 		memcpy(req->async_data, &__io, sizeof(__io));
 		return -EAGAIN;
 	}
