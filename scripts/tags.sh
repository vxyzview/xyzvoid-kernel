--- conflicted
+++ resolved
@@ -105,11 +105,7 @@
 	{
 		echo include/generated/autoconf.h
 		find $ignore -name "*.cmd" -exec \
-<<<<<<< HEAD
-			sed -n -E 's/^source_.* (.*)/\1/p; s/^  (\S.*) \\/\1/p' {} \+ |
-=======
 			grep -Poh '(?<=^  )\S+|(?<== )\S+[^\\](?=$)' {} \+ |
->>>>>>> 98817289
 		awk '!a[$0]++'
 	} | xargs realpath -esq $([ -z "$KBUILD_ABS_SRCTREE" ] && echo --relative-to=.) |
 	sort -u
