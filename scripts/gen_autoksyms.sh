--- conflicted
+++ resolved
@@ -47,17 +47,6 @@
 EOT
 
 [ -f modules.order ] && modlist=modules.order || modlist=/dev/null
-<<<<<<< HEAD
-sed 's/ko$/mod/' $modlist |
-xargs -n1 sed -n -e '2{s/ /\n/g;/^$/!p;}' -- |
-cat - "$ksym_wl" |
-# Remove the dot prefix for ppc64; symbol names with a dot (.) hold entry
-# point addresses.
-sed -e 's/^\.//' |
-sort -u |
-sed -e 's/\(.*\)/#define __KSYM_\1 1/' >> "$output_file"
-=======
->>>>>>> 3b17187f
 
 {
 	sed 's/ko$/mod/' $modlist | xargs -n1 sed -n -e '2p'
