/* SPDX-License-Identifier: GPL-2.0 */
#include <byteswap.h>
#include <stdbool.h>
#include <stdio.h>
#include <stdlib.h>
#include <stdarg.h>
#include <string.h>
#include <sys/types.h>
#include <sys/stat.h>
#include <sys/mman.h>
#include <fcntl.h>
#include <unistd.h>
#include <elf.h>
#include "../../include/linux/module_symbol.h"

#include <list_types.h>
#include "elfconfig.h"

/* On BSD-alike OSes elf.h defines these according to host's word size */
#undef ELF_ST_BIND
#undef ELF_ST_TYPE
#undef ELF_R_SYM
#undef ELF_R_TYPE

#if KERNEL_ELFCLASS == ELFCLASS32

#define Elf_Ehdr    Elf32_Ehdr
#define Elf_Shdr    Elf32_Shdr
#define Elf_Sym     Elf32_Sym
#define Elf_Addr    Elf32_Addr
#define Elf_Section Elf32_Half
#define ELF_ST_BIND ELF32_ST_BIND
#define ELF_ST_TYPE ELF32_ST_TYPE

#define Elf_Rel     Elf32_Rel
#define Elf_Rela    Elf32_Rela
#define ELF_R_SYM   ELF32_R_SYM
#define ELF_R_TYPE  ELF32_R_TYPE
#else

#define Elf_Ehdr    Elf64_Ehdr
#define Elf_Shdr    Elf64_Shdr
#define Elf_Sym     Elf64_Sym
#define Elf_Addr    Elf64_Addr
#define Elf_Section Elf64_Half
#define ELF_ST_BIND ELF64_ST_BIND
#define ELF_ST_TYPE ELF64_ST_TYPE

#define Elf_Rel     Elf64_Rel
#define Elf_Rela    Elf64_Rela
#define ELF_R_SYM   ELF64_R_SYM
#define ELF_R_TYPE  ELF64_R_TYPE
#endif

#define bswap(x) \
({ \
	_Static_assert(sizeof(x) == 1 || sizeof(x) == 2 || \
		       sizeof(x) == 4 || sizeof(x) == 8, "bug"); \
	(typeof(x))(sizeof(x) == 2 ? bswap_16(x) : \
		    sizeof(x) == 4 ? bswap_32(x) : \
		    sizeof(x) == 8 ? bswap_64(x) : \
		    x); \
})

#define TO_NATIVE(x)	\
	(target_is_big_endian == host_is_big_endian ? x : bswap(x))

#define ARRAY_SIZE(arr) (sizeof(arr) / sizeof((arr)[0]))

struct buffer {
	char *p;
	int pos;
	int size;
};

void __attribute__((format(printf, 2, 3)))
buf_printf(struct buffer *buf, const char *fmt, ...);

void
buf_write(struct buffer *buf, const char *s, int len);

struct module {
	struct list_head list;
	struct list_head exported_symbols;
	struct list_head unresolved_symbols;
	bool is_gpl_compatible;
	bool from_dump;		/* true if module was loaded from *.symvers */
	bool is_vmlinux;
	bool seen;
	bool has_init;
	bool has_cleanup;
	struct buffer dev_table_buf;
	char	     srcversion[25];
	// Missing namespace dependencies
	struct list_head missing_namespaces;
	// Actual imported namespaces
	struct list_head imported_namespaces;
	char name[];
};

struct elf_info {
	size_t size;
	Elf_Ehdr     *hdr;
	Elf_Shdr     *sechdrs;
	Elf_Sym      *symtab_start;
	Elf_Sym      *symtab_stop;
	unsigned int export_symbol_secndx;	/* .export_symbol section */
	char         *strtab;
	char	     *modinfo;
	unsigned int modinfo_len;

	/* support for 32bit section numbers */

	unsigned int num_sections; /* max_secindex + 1 */
	unsigned int secindex_strings;
	/* if Nth symbol table entry has .st_shndx = SHN_XINDEX,
	 * take shndx from symtab_shndx_start[N] instead */
	Elf32_Word   *symtab_shndx_start;
	Elf32_Word   *symtab_shndx_stop;

	struct symsearch *symsearch;
};

/* Accessor for sym->st_shndx, hides ugliness of "64k sections" */
static inline unsigned int get_secindex(const struct elf_info *info,
					const Elf_Sym *sym)
{
	unsigned int index = sym->st_shndx;

	/*
	 * Elf{32,64}_Sym::st_shndx is 2 byte. Big section numbers are available
	 * in the .symtab_shndx section.
	 */
	if (index == SHN_XINDEX)
		return info->symtab_shndx_start[sym - info->symtab_start];

	/*
	 * Move reserved section indices SHN_LORESERVE..SHN_HIRESERVE out of
	 * the way to UINT_MAX-255..UINT_MAX, to avoid conflicting with real
	 * section indices.
	 */
	if (index >= SHN_LORESERVE && index <= SHN_HIRESERVE)
		return index - SHN_HIRESERVE - 1;

	return index;
}

/*
 * If there's no name there, ignore it; likewise, ignore it if it's
 * one of the magic symbols emitted used by current tools.
 *
 * Internal symbols created by tools should be ignored by modpost.
 */
<<<<<<< HEAD
static inline int is_valid_name(struct elf_info *elf, Elf_Sym *sym)
=======
static inline bool is_valid_name(struct elf_info *elf, Elf_Sym *sym)
>>>>>>> a6ad5510
{
	const char *name = elf->strtab + sym->st_name;

	if (!name || !strlen(name))
<<<<<<< HEAD
		return 0;
=======
		return false;
>>>>>>> a6ad5510
	return !is_mapping_symbol(name);
}

/* symsearch.c */
void symsearch_init(struct elf_info *elf);
void symsearch_finish(struct elf_info *elf);
Elf_Sym *symsearch_find_nearest(struct elf_info *elf, Elf_Addr addr,
				unsigned int secndx, bool allow_negative,
				Elf_Addr min_distance);

/* file2alias.c */
void handle_moddevtable(struct module *mod, struct elf_info *info,
			Elf_Sym *sym, const char *symname);
void add_moddevtable(struct buffer *buf, struct module *mod);

/* sumversion.c */
void get_src_version(const char *modname, char sum[], unsigned sumlen);

/* from modpost.c */
extern bool target_is_big_endian;
extern bool host_is_big_endian;
char *read_text_file(const char *filename);
char *get_line(char **stringp);
void *sym_get_data(const struct elf_info *info, const Elf_Sym *sym);

void __attribute__((format(printf, 2, 3)))
modpost_log(bool is_error, const char *fmt, ...);

/*
 * warn - show the given message, then let modpost continue running, still
 *        allowing modpost to exit successfully. This should be used when
 *        we still allow to generate vmlinux and modules.
 *
 * error - show the given message, then let modpost continue running, but fail
 *         in the end. This should be used when we should stop building vmlinux
 *         or modules, but we can continue running modpost to catch as many
 *         issues as possible.
 *
 * fatal - show the given message, and bail out immediately. This should be
 *         used when there is no point to continue running modpost.
 */
#define warn(fmt, args...)	modpost_log(false, fmt, ##args)
#define error(fmt, args...)	modpost_log(true, fmt, ##args)
#define fatal(fmt, args...)	do { error(fmt, ##args); exit(1); } while (1)<|MERGE_RESOLUTION|>--- conflicted
+++ resolved
@@ -151,20 +151,12 @@
  *
  * Internal symbols created by tools should be ignored by modpost.
  */
-<<<<<<< HEAD
-static inline int is_valid_name(struct elf_info *elf, Elf_Sym *sym)
-=======
 static inline bool is_valid_name(struct elf_info *elf, Elf_Sym *sym)
->>>>>>> a6ad5510
 {
 	const char *name = elf->strtab + sym->st_name;
 
 	if (!name || !strlen(name))
-<<<<<<< HEAD
-		return 0;
-=======
 		return false;
->>>>>>> a6ad5510
 	return !is_mapping_symbol(name);
 }
 
