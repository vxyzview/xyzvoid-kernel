/* Simple code to turn various tables in an ELF file into alias definitions.
 * This deals with kernel datastructures where they should be
 * dealt with: in the kernel source.
 *
 * Copyright 2002-2003  Rusty Russell, IBM Corporation
 *           2003       Kai Germaschewski
 *
 *
 * This software may be used and distributed according to the terms
 * of the GNU General Public License, incorporated herein by reference.
 */

#include <stdarg.h>
#include <stdio.h>

#include "list.h"
#include "xalloc.h"

#include "modpost.h"
#include "devicetable-offsets.h"

/* We use the ELF typedefs for kernel_ulong_t but bite the bullet and
 * use either stdint.h or inttypes.h for the rest. */
#if KERNEL_ELFCLASS == ELFCLASS32
typedef Elf32_Addr	kernel_ulong_t;
#define BITS_PER_LONG 32
#else
typedef Elf64_Addr	kernel_ulong_t;
#define BITS_PER_LONG 64
#endif
#ifdef __sun__
#include <inttypes.h>
#else
#include <stdint.h>
#endif

#include <ctype.h>
#include <stdbool.h>

/**
 * module_alias_printf - add auto-generated MODULE_ALIAS()
 *
 * @mod: module
 * @append_wildcard: append '*' for future extension if not exist yet
 * @fmt: printf(3)-like format
 */
static void __attribute__((format (printf, 3, 4)))
module_alias_printf(struct module *mod, bool append_wildcard,
		    const char *fmt, ...)
{
	struct module_alias *new, *als;
	size_t len;
	int n;
	va_list ap;

	/* Determine required size. */
	va_start(ap, fmt);
	n = vsnprintf(NULL, 0, fmt, ap);
	va_end(ap);

	if (n < 0) {
		error("vsnprintf failed\n");
		return;
	}

	len = n + 1;	/* extra byte for '\0' */

	if (append_wildcard)
		len++;	/* extra byte for '*' */

	new = xmalloc(sizeof(*new) + len);

	/* Now, really print it to the allocated buffer */
	va_start(ap, fmt);
	n = vsnprintf(new->str, len, fmt, ap);
	va_end(ap);

	if (n < 0) {
		error("vsnprintf failed\n");
		free(new);
		return;
	}

	if (append_wildcard && (n == 0 || new->str[n - 1] != '*')) {
		new->str[n] = '*';
		new->str[n + 1] = '\0';
	}

	/* avoid duplication */
	list_for_each_entry(als, &mod->aliases, node) {
		if (!strcmp(als->str, new->str)) {
			free(new);
			return;
		}
	}

	list_add_tail(&new->node, &mod->aliases);
}

typedef uint32_t	__u32;
typedef uint16_t	__u16;
typedef unsigned char	__u8;

/* UUID types for backward compatibility, don't use in new code */
typedef struct {
	__u8 b[16];
} guid_t;

typedef struct {
	__u8 b[16];
} uuid_t;

#define	UUID_STRING_LEN		36

/* MEI UUID type, don't use anywhere else */
typedef struct {
	__u8 b[16];
} uuid_le;

/* Big exception to the "don't include kernel headers into userspace, which
 * even potentially has different endianness and word sizes, since
 * we handle those differences explicitly below */
#include "../../include/linux/mod_devicetable.h"

struct devtable {
	const char *device_id;
	unsigned long id_size;
	void (*do_entry)(struct module *mod, void *symval);
};

/* Define a variable f that holds the value of field f of struct devid
 * based at address m.
 */
#define DEF_FIELD(m, devid, f) \
	typeof(((struct devid *)0)->f) f = \
		get_unaligned_native((typeof(f) *)((m) + OFF_##devid##_##f))

/* Define a variable f that holds the address of field f of struct devid
 * based at address m.  Due to the way typeof works, for a field of type
 * T[N] the variable has type T(*)[N], _not_ T*.
 */
#define DEF_FIELD_ADDR(m, devid, f) \
	typeof(((struct devid *)0)->f) *f = ((m) + OFF_##devid##_##f)

#define ADD(str, sep, cond, field)                              \
do {                                                            \
        strcat(str, sep);                                       \
        if (cond)                                               \
                sprintf(str + strlen(str),                      \
                        sizeof(field) == 1 ? "%02X" :           \
                        sizeof(field) == 2 ? "%04X" :           \
                        sizeof(field) == 4 ? "%08X" : "",       \
                        field);                                 \
        else                                                    \
                sprintf(str + strlen(str), "*");                \
} while(0)

static inline void add_uuid(char *str, uuid_le uuid)
{
	int len = strlen(str);

	sprintf(str + len, "%02x%02x%02x%02x-%02x%02x-%02x%02x-%02x%02x-%02x%02x%02x%02x%02x%02x",
		uuid.b[3], uuid.b[2], uuid.b[1], uuid.b[0],
		uuid.b[5], uuid.b[4], uuid.b[7], uuid.b[6],
		uuid.b[8], uuid.b[9], uuid.b[10], uuid.b[11],
		uuid.b[12], uuid.b[13], uuid.b[14], uuid.b[15]);
}

static inline void add_guid(char *str, guid_t guid)
{
	int len = strlen(str);

	sprintf(str + len, "%02X%02X%02X%02X-%02X%02X-%02X%02X-%02X%02X-%02X%02X%02X%02X%02X%02X",
		guid.b[3], guid.b[2], guid.b[1], guid.b[0],
		guid.b[5], guid.b[4], guid.b[7], guid.b[6],
		guid.b[8], guid.b[9], guid.b[10], guid.b[11],
		guid.b[12], guid.b[13], guid.b[14], guid.b[15]);
}

/* USB is special because the bcdDevice can be matched against a numeric range */
/* Looks like "usb:vNpNdNdcNdscNdpNicNiscNipNinN" */
static void do_usb_entry(void *symval,
			 unsigned int bcdDevice_initial, int bcdDevice_initial_digits,
			 unsigned char range_lo, unsigned char range_hi,
			 unsigned char max, struct module *mod)
{
	char alias[500];
	DEF_FIELD(symval, usb_device_id, match_flags);
	DEF_FIELD(symval, usb_device_id, idVendor);
	DEF_FIELD(symval, usb_device_id, idProduct);
	DEF_FIELD(symval, usb_device_id, bcdDevice_lo);
	DEF_FIELD(symval, usb_device_id, bDeviceClass);
	DEF_FIELD(symval, usb_device_id, bDeviceSubClass);
	DEF_FIELD(symval, usb_device_id, bDeviceProtocol);
	DEF_FIELD(symval, usb_device_id, bInterfaceClass);
	DEF_FIELD(symval, usb_device_id, bInterfaceSubClass);
	DEF_FIELD(symval, usb_device_id, bInterfaceProtocol);
	DEF_FIELD(symval, usb_device_id, bInterfaceNumber);

	strcpy(alias, "usb:");
	ADD(alias, "v", match_flags&USB_DEVICE_ID_MATCH_VENDOR,
	    idVendor);
	ADD(alias, "p", match_flags&USB_DEVICE_ID_MATCH_PRODUCT,
	    idProduct);

	strcat(alias, "d");
	if (bcdDevice_initial_digits)
		sprintf(alias + strlen(alias), "%0*X",
			bcdDevice_initial_digits, bcdDevice_initial);
	if (range_lo == range_hi)
		sprintf(alias + strlen(alias), "%X", range_lo);
	else if (range_lo > 0 || range_hi < max) {
		if (range_lo > 0x9 || range_hi < 0xA)
			sprintf(alias + strlen(alias),
				"[%X-%X]",
				range_lo,
				range_hi);
		else {
			sprintf(alias + strlen(alias),
				range_lo < 0x9 ? "[%X-9" : "[%X",
				range_lo);
			sprintf(alias + strlen(alias),
				range_hi > 0xA ? "A-%X]" : "%X]",
				range_hi);
		}
	}
	if (bcdDevice_initial_digits < (sizeof(bcdDevice_lo) * 2 - 1))
		strcat(alias, "*");

	ADD(alias, "dc", match_flags&USB_DEVICE_ID_MATCH_DEV_CLASS,
	    bDeviceClass);
	ADD(alias, "dsc", match_flags&USB_DEVICE_ID_MATCH_DEV_SUBCLASS,
	    bDeviceSubClass);
	ADD(alias, "dp", match_flags&USB_DEVICE_ID_MATCH_DEV_PROTOCOL,
	    bDeviceProtocol);
	ADD(alias, "ic", match_flags&USB_DEVICE_ID_MATCH_INT_CLASS,
	    bInterfaceClass);
	ADD(alias, "isc", match_flags&USB_DEVICE_ID_MATCH_INT_SUBCLASS,
	    bInterfaceSubClass);
	ADD(alias, "ip", match_flags&USB_DEVICE_ID_MATCH_INT_PROTOCOL,
	    bInterfaceProtocol);
	ADD(alias, "in", match_flags&USB_DEVICE_ID_MATCH_INT_NUMBER,
	    bInterfaceNumber);

	module_alias_printf(mod, true, "%s", alias);
}

/* Handles increment/decrement of BCD formatted integers */
/* Returns the previous value, so it works like i++ or i-- */
static unsigned int incbcd(unsigned int *bcd,
			   int inc,
			   unsigned char max,
			   size_t chars)
{
	unsigned int init = *bcd, i, j;
	unsigned long long c, dec = 0;

	/* If bcd is not in BCD format, just increment */
	if (max > 0x9) {
		*bcd += inc;
		return init;
	}

	/* Convert BCD to Decimal */
	for (i=0 ; i < chars ; i++) {
		c = (*bcd >> (i << 2)) & 0xf;
		c = c > 9 ? 9 : c; /* force to bcd just in case */
		for (j=0 ; j < i ; j++)
			c = c * 10;
		dec += c;
	}

	/* Do our increment/decrement */
	dec += inc;
	*bcd  = 0;

	/* Convert back to BCD */
	for (i=0 ; i < chars ; i++) {
		for (c=1,j=0 ; j < i ; j++)
			c = c * 10;
		c = (dec / c) % 10;
		*bcd += c << (i << 2);
	}
	return init;
}

static void do_usb_entry_multi(struct module *mod, void *symval)
{
	unsigned int devlo, devhi;
	unsigned char chi, clo, max;
	int ndigits;

	DEF_FIELD(symval, usb_device_id, match_flags);
	DEF_FIELD(symval, usb_device_id, idVendor);
	DEF_FIELD(symval, usb_device_id, idProduct);
	DEF_FIELD(symval, usb_device_id, bcdDevice_lo);
	DEF_FIELD(symval, usb_device_id, bcdDevice_hi);
	DEF_FIELD(symval, usb_device_id, bDeviceClass);
	DEF_FIELD(symval, usb_device_id, bInterfaceClass);

	devlo = match_flags & USB_DEVICE_ID_MATCH_DEV_LO ?
		bcdDevice_lo : 0x0U;
	devhi = match_flags & USB_DEVICE_ID_MATCH_DEV_HI ?
		bcdDevice_hi : ~0x0U;

	/* Figure out if this entry is in bcd or hex format */
	max = 0x9; /* Default to decimal format */
	for (ndigits = 0 ; ndigits < sizeof(bcdDevice_lo) * 2 ; ndigits++) {
		clo = (devlo >> (ndigits << 2)) & 0xf;
		chi = ((devhi > 0x9999 ? 0x9999 : devhi) >> (ndigits << 2)) & 0xf;
		if (clo > max || chi > max) {
			max = 0xf;
			break;
		}
	}

	/*
	 * Some modules (visor) have empty slots as placeholder for
	 * run-time specification that results in catch-all alias
	 */
	if (!(idVendor | idProduct | bDeviceClass | bInterfaceClass))
		return;

	/* Convert numeric bcdDevice range into fnmatch-able pattern(s) */
	for (ndigits = sizeof(bcdDevice_lo) * 2 - 1; devlo <= devhi; ndigits--) {
		clo = devlo & 0xf;
		chi = devhi & 0xf;
		if (chi > max)	/* If we are in bcd mode, truncate if necessary */
			chi = max;
		devlo >>= 4;
		devhi >>= 4;

		if (devlo == devhi || !ndigits) {
			do_usb_entry(symval, devlo, ndigits, clo, chi, max, mod);
			break;
		}

		if (clo > 0x0)
			do_usb_entry(symval,
				     incbcd(&devlo, 1, max,
					    sizeof(bcdDevice_lo) * 2),
				     ndigits, clo, max, max, mod);

		if (chi < max)
			do_usb_entry(symval,
				     incbcd(&devhi, -1, max,
					    sizeof(bcdDevice_lo) * 2),
				     ndigits, 0x0, chi, max, mod);
	}
}

static void do_of_entry(struct module *mod, void *symval)
{
	char alias[500];
	int len;
	char *tmp;

	DEF_FIELD_ADDR(symval, of_device_id, name);
	DEF_FIELD_ADDR(symval, of_device_id, type);
	DEF_FIELD_ADDR(symval, of_device_id, compatible);

	len = sprintf(alias, "of:N%sT%s", (*name)[0] ? *name : "*",
		      (*type)[0] ? *type : "*");

	if ((*compatible)[0])
		sprintf(&alias[len], "%sC%s", (*type)[0] ? "*" : "",
			*compatible);

	/* Replace all whitespace with underscores */
	for (tmp = alias; tmp && *tmp; tmp++)
		if (isspace(*tmp))
			*tmp = '_';

	module_alias_printf(mod, false, "%s", alias);
	module_alias_printf(mod, false, "%sC*", alias);
}

/* Looks like: hid:bNvNpN */
static void do_hid_entry(struct module *mod, void *symval)
{
	char alias[256] = {};

	DEF_FIELD(symval, hid_device_id, bus);
	DEF_FIELD(symval, hid_device_id, group);
	DEF_FIELD(symval, hid_device_id, vendor);
	DEF_FIELD(symval, hid_device_id, product);

	ADD(alias, "b", bus != HID_BUS_ANY, bus);
	ADD(alias, "g", group != HID_GROUP_ANY, group);
	ADD(alias, "v", vendor != HID_ANY_ID, vendor);
	ADD(alias, "p", product != HID_ANY_ID, product);

	module_alias_printf(mod, false, "hid:%s", alias);
}

/* Looks like: ieee1394:venNmoNspNverN */
static void do_ieee1394_entry(struct module *mod, void *symval)
{
	char alias[256] = {};

	DEF_FIELD(symval, ieee1394_device_id, match_flags);
	DEF_FIELD(symval, ieee1394_device_id, vendor_id);
	DEF_FIELD(symval, ieee1394_device_id, model_id);
	DEF_FIELD(symval, ieee1394_device_id, specifier_id);
	DEF_FIELD(symval, ieee1394_device_id, version);

	ADD(alias, "ven", match_flags & IEEE1394_MATCH_VENDOR_ID,
	    vendor_id);
	ADD(alias, "mo", match_flags & IEEE1394_MATCH_MODEL_ID,
	    model_id);
	ADD(alias, "sp", match_flags & IEEE1394_MATCH_SPECIFIER_ID,
	    specifier_id);
	ADD(alias, "ver", match_flags & IEEE1394_MATCH_VERSION,
	    version);

	module_alias_printf(mod, true, "ieee1394:%s", alias);
}

/* Looks like: pci:vNdNsvNsdNbcNscNiN or <prefix>_pci:vNdNsvNsdNbcNscNiN. */
static void do_pci_entry(struct module *mod, void *symval)
{
	char alias[256];
	/* Class field can be divided into these three. */
	unsigned char baseclass, subclass, interface,
		baseclass_mask, subclass_mask, interface_mask;

	DEF_FIELD(symval, pci_device_id, vendor);
	DEF_FIELD(symval, pci_device_id, device);
	DEF_FIELD(symval, pci_device_id, subvendor);
	DEF_FIELD(symval, pci_device_id, subdevice);
	DEF_FIELD(symval, pci_device_id, class);
	DEF_FIELD(symval, pci_device_id, class_mask);
	DEF_FIELD(symval, pci_device_id, override_only);

	switch (override_only) {
	case 0:
		strcpy(alias, "pci:");
		break;
	case PCI_ID_F_VFIO_DRIVER_OVERRIDE:
		strcpy(alias, "vfio_pci:");
		break;
	default:
		warn("Unknown PCI driver_override alias %08X\n",
		     override_only);
	}

	ADD(alias, "v", vendor != PCI_ANY_ID, vendor);
	ADD(alias, "d", device != PCI_ANY_ID, device);
	ADD(alias, "sv", subvendor != PCI_ANY_ID, subvendor);
	ADD(alias, "sd", subdevice != PCI_ANY_ID, subdevice);

	baseclass = (class) >> 16;
	baseclass_mask = (class_mask) >> 16;
	subclass = (class) >> 8;
	subclass_mask = (class_mask) >> 8;
	interface = class;
	interface_mask = class_mask;

	if ((baseclass_mask != 0 && baseclass_mask != 0xFF)
	    || (subclass_mask != 0 && subclass_mask != 0xFF)
	    || (interface_mask != 0 && interface_mask != 0xFF)) {
		warn("Can't handle masks in %s:%04X\n",
		     mod->name, class_mask);
		return;
	}

	ADD(alias, "bc", baseclass_mask == 0xFF, baseclass);
	ADD(alias, "sc", subclass_mask == 0xFF, subclass);
	ADD(alias, "i", interface_mask == 0xFF, interface);

	module_alias_printf(mod, true, "%s", alias);
}

/* looks like: "ccw:tNmNdtNdmN" */
static void do_ccw_entry(struct module *mod, void *symval)
{
	char alias[256] = {};

	DEF_FIELD(symval, ccw_device_id, match_flags);
	DEF_FIELD(symval, ccw_device_id, cu_type);
	DEF_FIELD(symval, ccw_device_id, cu_model);
	DEF_FIELD(symval, ccw_device_id, dev_type);
	DEF_FIELD(symval, ccw_device_id, dev_model);

	ADD(alias, "t", match_flags&CCW_DEVICE_ID_MATCH_CU_TYPE,
	    cu_type);
	ADD(alias, "m", match_flags&CCW_DEVICE_ID_MATCH_CU_MODEL,
	    cu_model);
	ADD(alias, "dt", match_flags&CCW_DEVICE_ID_MATCH_DEVICE_TYPE,
	    dev_type);
	ADD(alias, "dm", match_flags&CCW_DEVICE_ID_MATCH_DEVICE_MODEL,
	    dev_model);

	module_alias_printf(mod, true, "ccw:%s", alias);
}

/* looks like: "ap:tN" */
static void do_ap_entry(struct module *mod, void *symval)
{
	DEF_FIELD(symval, ap_device_id, dev_type);

	module_alias_printf(mod, false, "ap:t%02X*", dev_type);
}

/* looks like: "css:tN" */
static void do_css_entry(struct module *mod, void *symval)
{
	DEF_FIELD(symval, css_device_id, type);

	module_alias_printf(mod, false, "css:t%01X", type);
}

/* Looks like: "serio:tyNprNidNexN" */
static void do_serio_entry(struct module *mod, void *symval)
{
	char alias[256] = {};

	DEF_FIELD(symval, serio_device_id, type);
	DEF_FIELD(symval, serio_device_id, proto);
	DEF_FIELD(symval, serio_device_id, id);
	DEF_FIELD(symval, serio_device_id, extra);

	ADD(alias, "ty", type != SERIO_ANY, type);
	ADD(alias, "pr", proto != SERIO_ANY, proto);
	ADD(alias, "id", id != SERIO_ANY, id);
	ADD(alias, "ex", extra != SERIO_ANY, extra);

	module_alias_printf(mod, true, "serio:%s", alias);
}

/* looks like: "acpi:ACPI0003" or "acpi:PNP0C0B" or "acpi:LNXVIDEO" or
 *             "acpi:bbsspp" (bb=base-class, ss=sub-class, pp=prog-if)
 *
 * NOTE: Each driver should use one of the following : _HID, _CIDs
 *       or _CLS. Also, bb, ss, and pp can be substituted with ??
 *       as don't care byte.
 */
static void do_acpi_entry(struct module *mod, void *symval)
{
	DEF_FIELD_ADDR(symval, acpi_device_id, id);
	DEF_FIELD(symval, acpi_device_id, cls);
	DEF_FIELD(symval, acpi_device_id, cls_msk);

	if ((*id)[0])
		module_alias_printf(mod, false, "acpi*:%s:*", *id);
	else {
		char alias[256];
		int i, byte_shift, cnt = 0;
		unsigned int msk;

		for (i = 1; i <= 3; i++) {
			byte_shift = 8 * (3-i);
			msk = (cls_msk >> byte_shift) & 0xFF;
			if (msk)
				sprintf(&alias[cnt], "%02x",
					(cls >> byte_shift) & 0xFF);
			else
				sprintf(&alias[cnt], "??");
			cnt += 2;
		}
		module_alias_printf(mod, false, "acpi*:%s:*", alias);
	}
}

/* looks like: "pnp:dD" */
static void do_pnp_device_entry(struct module *mod, void *symval)
{
	DEF_FIELD_ADDR(symval, pnp_device_id, id);
	char acpi_id[sizeof(*id)];

	/* fix broken pnp bus lowercasing */
	for (unsigned int i = 0; i < sizeof(acpi_id); i++)
		acpi_id[i] = toupper((*id)[i]);
	module_alias_printf(mod, false, "pnp:d%s*", *id);
	module_alias_printf(mod, false, "acpi*:%s:*", acpi_id);
}

/* looks like: "pnp:dD" for every device of the card */
static void do_pnp_card_entry(struct module *mod, void *symval)
{
	DEF_FIELD_ADDR(symval, pnp_card_device_id, devs);

	for (unsigned int i = 0; i < PNP_MAX_DEVICES; i++) {
		const char *id = (char *)(*devs)[i].id;
		char acpi_id[PNP_ID_LEN];

		if (!id[0])
			break;

		/* fix broken pnp bus lowercasing */
		for (unsigned int j = 0; j < sizeof(acpi_id); j++)
			acpi_id[j] = toupper(id[j]);

		/* add an individual alias for every device entry */
		module_alias_printf(mod, false, "pnp:d%s*", id);
		module_alias_printf(mod, false, "acpi*:%s:*", acpi_id);
	}
}

/* Looks like: pcmcia:mNcNfNfnNpfnNvaNvbNvcNvdN. */
static void do_pcmcia_entry(struct module *mod, void *symval)
{
	char alias[256] = {};

	DEF_FIELD(symval, pcmcia_device_id, match_flags);
	DEF_FIELD(symval, pcmcia_device_id, manf_id);
	DEF_FIELD(symval, pcmcia_device_id, card_id);
	DEF_FIELD(symval, pcmcia_device_id, func_id);
	DEF_FIELD(symval, pcmcia_device_id, function);
	DEF_FIELD(symval, pcmcia_device_id, device_no);
	DEF_FIELD_ADDR(symval, pcmcia_device_id, prod_id_hash);

	ADD(alias, "m", match_flags & PCMCIA_DEV_ID_MATCH_MANF_ID,
	    manf_id);
	ADD(alias, "c", match_flags & PCMCIA_DEV_ID_MATCH_CARD_ID,
	    card_id);
	ADD(alias, "f", match_flags & PCMCIA_DEV_ID_MATCH_FUNC_ID,
	    func_id);
	ADD(alias, "fn", match_flags & PCMCIA_DEV_ID_MATCH_FUNCTION,
	    function);
	ADD(alias, "pfn", match_flags & PCMCIA_DEV_ID_MATCH_DEVICE_NO,
	    device_no);
	ADD(alias, "pa", match_flags & PCMCIA_DEV_ID_MATCH_PROD_ID1,
	    get_unaligned_native(*prod_id_hash + 0));
	ADD(alias, "pb", match_flags & PCMCIA_DEV_ID_MATCH_PROD_ID2,
	    get_unaligned_native(*prod_id_hash + 1));
	ADD(alias, "pc", match_flags & PCMCIA_DEV_ID_MATCH_PROD_ID3,
	    get_unaligned_native(*prod_id_hash + 2));
	ADD(alias, "pd", match_flags & PCMCIA_DEV_ID_MATCH_PROD_ID4,
	    get_unaligned_native(*prod_id_hash + 3));

	module_alias_printf(mod, true, "pcmcia:%s", alias);
}

static void do_vio_entry(struct module *mod, void *symval)
{
	char alias[256];
	char *tmp;
	DEF_FIELD_ADDR(symval, vio_device_id, type);
	DEF_FIELD_ADDR(symval, vio_device_id, compat);

	sprintf(alias, "vio:T%sS%s", (*type)[0] ? *type : "*",
			(*compat)[0] ? *compat : "*");

	/* Replace all whitespace with underscores */
	for (tmp = alias; tmp && *tmp; tmp++)
		if (isspace (*tmp))
			*tmp = '_';

	module_alias_printf(mod, true, "%s", alias);
}

static void do_input(char *alias,
		     kernel_ulong_t *arr, unsigned int min, unsigned int max)
{
	unsigned int i;

<<<<<<< HEAD
	for (i = min / BITS_PER_LONG; i < max / BITS_PER_LONG + 1; i++)
		arr[i] = TO_NATIVE(arr[i]);
	for (i = min; i <= max; i++)
		if (arr[i / BITS_PER_LONG] & (1ULL << (i%BITS_PER_LONG)))
=======
	for (i = min; i <= max; i++)
		if (get_unaligned_native(arr + i / BITS_PER_LONG) &
		    (1ULL << (i % BITS_PER_LONG)))
>>>>>>> 4e3ac415
			sprintf(alias + strlen(alias), "%X,*", i);
}

/* input:b0v0p0e0-eXkXrXaXmXlXsXfXwX where X is comma-separated %02X. */
static void do_input_entry(struct module *mod, void *symval)
{
	char alias[256] = {};

	DEF_FIELD(symval, input_device_id, flags);
	DEF_FIELD(symval, input_device_id, bustype);
	DEF_FIELD(symval, input_device_id, vendor);
	DEF_FIELD(symval, input_device_id, product);
	DEF_FIELD(symval, input_device_id, version);
	DEF_FIELD_ADDR(symval, input_device_id, evbit);
	DEF_FIELD_ADDR(symval, input_device_id, keybit);
	DEF_FIELD_ADDR(symval, input_device_id, relbit);
	DEF_FIELD_ADDR(symval, input_device_id, absbit);
	DEF_FIELD_ADDR(symval, input_device_id, mscbit);
	DEF_FIELD_ADDR(symval, input_device_id, ledbit);
	DEF_FIELD_ADDR(symval, input_device_id, sndbit);
	DEF_FIELD_ADDR(symval, input_device_id, ffbit);
	DEF_FIELD_ADDR(symval, input_device_id, swbit);

	ADD(alias, "b", flags & INPUT_DEVICE_ID_MATCH_BUS, bustype);
	ADD(alias, "v", flags & INPUT_DEVICE_ID_MATCH_VENDOR, vendor);
	ADD(alias, "p", flags & INPUT_DEVICE_ID_MATCH_PRODUCT, product);
	ADD(alias, "e", flags & INPUT_DEVICE_ID_MATCH_VERSION, version);

	sprintf(alias + strlen(alias), "-e*");
	if (flags & INPUT_DEVICE_ID_MATCH_EVBIT)
		do_input(alias, *evbit, 0, INPUT_DEVICE_ID_EV_MAX);
	sprintf(alias + strlen(alias), "k*");
	if (flags & INPUT_DEVICE_ID_MATCH_KEYBIT)
		do_input(alias, *keybit,
			 INPUT_DEVICE_ID_KEY_MIN_INTERESTING,
			 INPUT_DEVICE_ID_KEY_MAX);
	sprintf(alias + strlen(alias), "r*");
	if (flags & INPUT_DEVICE_ID_MATCH_RELBIT)
		do_input(alias, *relbit, 0, INPUT_DEVICE_ID_REL_MAX);
	sprintf(alias + strlen(alias), "a*");
	if (flags & INPUT_DEVICE_ID_MATCH_ABSBIT)
		do_input(alias, *absbit, 0, INPUT_DEVICE_ID_ABS_MAX);
	sprintf(alias + strlen(alias), "m*");
	if (flags & INPUT_DEVICE_ID_MATCH_MSCIT)
		do_input(alias, *mscbit, 0, INPUT_DEVICE_ID_MSC_MAX);
	sprintf(alias + strlen(alias), "l*");
	if (flags & INPUT_DEVICE_ID_MATCH_LEDBIT)
		do_input(alias, *ledbit, 0, INPUT_DEVICE_ID_LED_MAX);
	sprintf(alias + strlen(alias), "s*");
	if (flags & INPUT_DEVICE_ID_MATCH_SNDBIT)
		do_input(alias, *sndbit, 0, INPUT_DEVICE_ID_SND_MAX);
	sprintf(alias + strlen(alias), "f*");
	if (flags & INPUT_DEVICE_ID_MATCH_FFBIT)
		do_input(alias, *ffbit, 0, INPUT_DEVICE_ID_FF_MAX);
	sprintf(alias + strlen(alias), "w*");
	if (flags & INPUT_DEVICE_ID_MATCH_SWBIT)
		do_input(alias, *swbit, 0, INPUT_DEVICE_ID_SW_MAX);

	module_alias_printf(mod, false, "input:%s", alias);
}

static void do_eisa_entry(struct module *mod, void *symval)
{
	DEF_FIELD_ADDR(symval, eisa_device_id, sig);
<<<<<<< HEAD
	sprintf(alias, EISA_DEVICE_MODALIAS_FMT "*", *sig);
	return 1;
=======
	module_alias_printf(mod, false, EISA_DEVICE_MODALIAS_FMT "*", *sig);
>>>>>>> 4e3ac415
}

/* Looks like: parisc:tNhvNrevNsvN */
static void do_parisc_entry(struct module *mod, void *symval)
{
	char alias[256] = {};

	DEF_FIELD(symval, parisc_device_id, hw_type);
	DEF_FIELD(symval, parisc_device_id, hversion);
	DEF_FIELD(symval, parisc_device_id, hversion_rev);
	DEF_FIELD(symval, parisc_device_id, sversion);

	ADD(alias, "t", hw_type != PA_HWTYPE_ANY_ID, hw_type);
	ADD(alias, "hv", hversion != PA_HVERSION_ANY_ID, hversion);
	ADD(alias, "rev", hversion_rev != PA_HVERSION_REV_ANY_ID, hversion_rev);
	ADD(alias, "sv", sversion != PA_SVERSION_ANY_ID, sversion);

	module_alias_printf(mod, true, "parisc:%s", alias);
}

/* Looks like: sdio:cNvNdN. */
static void do_sdio_entry(struct module *mod, void *symval)
{
	char alias[256] = {};

	DEF_FIELD(symval, sdio_device_id, class);
	DEF_FIELD(symval, sdio_device_id, vendor);
	DEF_FIELD(symval, sdio_device_id, device);

	ADD(alias, "c", class != (__u8)SDIO_ANY_ID, class);
	ADD(alias, "v", vendor != (__u16)SDIO_ANY_ID, vendor);
	ADD(alias, "d", device != (__u16)SDIO_ANY_ID, device);

	module_alias_printf(mod, true, "sdio:%s", alias);
}

/* Looks like: ssb:vNidNrevN. */
static void do_ssb_entry(struct module *mod, void *symval)
{
	char alias[256] = {};

	DEF_FIELD(symval, ssb_device_id, vendor);
	DEF_FIELD(symval, ssb_device_id, coreid);
	DEF_FIELD(symval, ssb_device_id, revision);

	ADD(alias, "v", vendor != SSB_ANY_VENDOR, vendor);
	ADD(alias, "id", coreid != SSB_ANY_ID, coreid);
	ADD(alias, "rev", revision != SSB_ANY_REV, revision);

	module_alias_printf(mod, true, "ssb:%s", alias);
}

/* Looks like: bcma:mNidNrevNclN. */
static void do_bcma_entry(struct module *mod, void *symval)
{
	char alias[256] = {};

	DEF_FIELD(symval, bcma_device_id, manuf);
	DEF_FIELD(symval, bcma_device_id, id);
	DEF_FIELD(symval, bcma_device_id, rev);
	DEF_FIELD(symval, bcma_device_id, class);

	ADD(alias, "m", manuf != BCMA_ANY_MANUF, manuf);
	ADD(alias, "id", id != BCMA_ANY_ID, id);
	ADD(alias, "rev", rev != BCMA_ANY_REV, rev);
	ADD(alias, "cl", class != BCMA_ANY_CLASS, class);

	module_alias_printf(mod, true, "bcma:%s", alias);
}

/* Looks like: virtio:dNvN */
static void do_virtio_entry(struct module *mod, void *symval)
{
	char alias[256] = {};

	DEF_FIELD(symval, virtio_device_id, device);
	DEF_FIELD(symval, virtio_device_id, vendor);

	ADD(alias, "d", device != VIRTIO_DEV_ANY_ID, device);
	ADD(alias, "v", vendor != VIRTIO_DEV_ANY_ID, vendor);

	module_alias_printf(mod, true, "virtio:%s", alias);
}

/*
 * Looks like: vmbus:guid
 * Each byte of the guid will be represented by two hex characters
 * in the name.
 */
static void do_vmbus_entry(struct module *mod, void *symval)
{
	DEF_FIELD_ADDR(symval, hv_vmbus_device_id, guid);
	char guid_name[sizeof(*guid) * 2 + 1];

	for (int i = 0; i < sizeof(*guid); i++)
		sprintf(&guid_name[i * 2], "%02x", guid->b[i]);

	module_alias_printf(mod, false, "vmbus:%s", guid_name);
}

/* Looks like: rpmsg:S */
static void do_rpmsg_entry(struct module *mod, void *symval)
{
	DEF_FIELD_ADDR(symval, rpmsg_device_id, name);

	module_alias_printf(mod, false, RPMSG_DEVICE_MODALIAS_FMT, *name);
}

/* Looks like: i2c:S */
static void do_i2c_entry(struct module *mod, void *symval)
{
	DEF_FIELD_ADDR(symval, i2c_device_id, name);

	module_alias_printf(mod, false, I2C_MODULE_PREFIX "%s", *name);
}

static void do_i3c_entry(struct module *mod, void *symval)
{
	char alias[256] = {};

	DEF_FIELD(symval, i3c_device_id, match_flags);
	DEF_FIELD(symval, i3c_device_id, dcr);
	DEF_FIELD(symval, i3c_device_id, manuf_id);
	DEF_FIELD(symval, i3c_device_id, part_id);
	DEF_FIELD(symval, i3c_device_id, extra_info);

	ADD(alias, "dcr", match_flags & I3C_MATCH_DCR, dcr);
	ADD(alias, "manuf", match_flags & I3C_MATCH_MANUF, manuf_id);
	ADD(alias, "part", match_flags & I3C_MATCH_PART, part_id);
	ADD(alias, "ext", match_flags & I3C_MATCH_EXTRA_INFO, extra_info);

	module_alias_printf(mod, false, "i3c:%s", alias);
}

static void do_slim_entry(struct module *mod, void *symval)
{
	DEF_FIELD(symval, slim_device_id, manf_id);
	DEF_FIELD(symval, slim_device_id, prod_code);

	module_alias_printf(mod, false, "slim:%x:%x:*", manf_id, prod_code);
}

/* Looks like: spi:S */
static void do_spi_entry(struct module *mod, void *symval)
{
	DEF_FIELD_ADDR(symval, spi_device_id, name);

	module_alias_printf(mod, false, SPI_MODULE_PREFIX "%s", *name);
}

static const struct dmifield {
	const char *prefix;
	int field;
} dmi_fields[] = {
	{ "bvn", DMI_BIOS_VENDOR },
	{ "bvr", DMI_BIOS_VERSION },
	{ "bd",  DMI_BIOS_DATE },
	{ "br",  DMI_BIOS_RELEASE },
	{ "efr", DMI_EC_FIRMWARE_RELEASE },
	{ "svn", DMI_SYS_VENDOR },
	{ "pn",  DMI_PRODUCT_NAME },
	{ "pvr", DMI_PRODUCT_VERSION },
	{ "rvn", DMI_BOARD_VENDOR },
	{ "rn",  DMI_BOARD_NAME },
	{ "rvr", DMI_BOARD_VERSION },
	{ "cvn", DMI_CHASSIS_VENDOR },
	{ "ct",  DMI_CHASSIS_TYPE },
	{ "cvr", DMI_CHASSIS_VERSION },
	{ NULL,  DMI_NONE }
};

static void dmi_ascii_filter(char *d, const char *s)
{
	/* Filter out characters we don't want to see in the modalias string */
	for (; *s; s++)
		if (*s > ' ' && *s < 127 && *s != ':')
			*(d++) = *s;

	*d = 0;
}


static void do_dmi_entry(struct module *mod, void *symval)
{
	char alias[256] = {};
	int i, j;
	DEF_FIELD_ADDR(symval, dmi_system_id, matches);

	for (i = 0; i < ARRAY_SIZE(dmi_fields); i++) {
		for (j = 0; j < 4; j++) {
			if ((*matches)[j].slot &&
			    (*matches)[j].slot == dmi_fields[i].field) {
				sprintf(alias + strlen(alias), ":%s*",
					dmi_fields[i].prefix);
				dmi_ascii_filter(alias + strlen(alias),
						 (*matches)[j].substr);
				strcat(alias, "*");
			}
		}
	}

	module_alias_printf(mod, false, "dmi*%s:", alias);
}

static void do_platform_entry(struct module *mod, void *symval)
{
	DEF_FIELD_ADDR(symval, platform_device_id, name);

	module_alias_printf(mod, false, PLATFORM_MODULE_PREFIX "%s", *name);
}

static void do_mdio_entry(struct module *mod, void *symval)
{
	char id[33];
	int i;
	DEF_FIELD(symval, mdio_device_id, phy_id);
	DEF_FIELD(symval, mdio_device_id, phy_id_mask);

	for (i = 0; i < 32; i++) {
		if (!((phy_id_mask >> (31-i)) & 1))
			id[i] = '?';
		else if ((phy_id >> (31-i)) & 1)
			id[i] = '1';
		else
			id[i] = '0';
	}

	/* Terminate the string */
	id[32] = '\0';

	module_alias_printf(mod, false, MDIO_MODULE_PREFIX "%s", id);
}

/* Looks like: zorro:iN. */
static void do_zorro_entry(struct module *mod, void *symval)
{
	char alias[256] = {};
	DEF_FIELD(symval, zorro_device_id, id);

	ADD(alias, "i", id != ZORRO_WILDCARD, id);

	module_alias_printf(mod, false, "zorro:%s", alias);
}

/* looks like: "pnp:dD" */
static void do_isapnp_entry(struct module *mod, void *symval)
{
	DEF_FIELD(symval, isapnp_device_id, vendor);
	DEF_FIELD(symval, isapnp_device_id, function);
	module_alias_printf(mod, false, "pnp:d%c%c%c%x%x%x%x*",
		'A' + ((vendor >> 2) & 0x3f) - 1,
		'A' + (((vendor & 3) << 3) | ((vendor >> 13) & 7)) - 1,
		'A' + ((vendor >> 8) & 0x1f) - 1,
		(function >> 4) & 0x0f, function & 0x0f,
		(function >> 12) & 0x0f, (function >> 8) & 0x0f);
}

/* Looks like: "ipack:fNvNdN". */
static void do_ipack_entry(struct module *mod, void *symval)
{
	char alias[256] = {};
	DEF_FIELD(symval, ipack_device_id, format);
	DEF_FIELD(symval, ipack_device_id, vendor);
	DEF_FIELD(symval, ipack_device_id, device);

	ADD(alias, "f", format != IPACK_ANY_FORMAT, format);
	ADD(alias, "v", vendor != IPACK_ANY_ID, vendor);
	ADD(alias, "d", device != IPACK_ANY_ID, device);

	module_alias_printf(mod, true, "ipack:%s", alias);
}

/*
 * Append a match expression for a single masked hex digit.
 * outp points to a pointer to the character at which to append.
 *	*outp is updated on return to point just after the appended text,
 *	to facilitate further appending.
 */
static void append_nibble_mask(char **outp,
			       unsigned int nibble, unsigned int mask)
{
	char *p = *outp;
	unsigned int i;

	switch (mask) {
	case 0:
		*p++ = '?';
		break;

	case 0xf:
		p += sprintf(p, "%X",  nibble);
		break;

	default:
		/*
		 * Dumbly emit a match pattern for all possible matching
		 * digits.  This could be improved in some cases using ranges,
		 * but it has the advantage of being trivially correct, and is
		 * often optimal.
		 */
		*p++ = '[';
		for (i = 0; i < 0x10; i++)
			if ((i & mask) == nibble)
				p += sprintf(p, "%X", i);
		*p++ = ']';
	}

	/* Ensure that the string remains NUL-terminated: */
	*p = '\0';

	/* Advance the caller's end-of-string pointer: */
	*outp = p;
}

/*
 * looks like: "amba:dN"
 *
 * N is exactly 8 digits, where each is an upper-case hex digit, or
 *	a ? or [] pattern matching exactly one digit.
 */
static void do_amba_entry(struct module *mod, void *symval)
{
	char alias[256];
	unsigned int digit;
	char *p = alias;
	DEF_FIELD(symval, amba_id, id);
	DEF_FIELD(symval, amba_id, mask);

	if ((id & mask) != id)
		fatal("%s: Masked-off bit(s) of AMBA device ID are non-zero: id=0x%08X, mask=0x%08X.  Please fix this driver.\n",
		      mod->name, id, mask);

	for (digit = 0; digit < 8; digit++)
		append_nibble_mask(&p,
				   (id >> (4 * (7 - digit))) & 0xf,
				   (mask >> (4 * (7 - digit))) & 0xf);

	module_alias_printf(mod, false, "amba:d%s", alias);
}

/*
 * looks like: "mipscdmm:tN"
 *
 * N is exactly 2 digits, where each is an upper-case hex digit, or
 *	a ? or [] pattern matching exactly one digit.
 */
static void do_mips_cdmm_entry(struct module *mod, void *symval)
{
	DEF_FIELD(symval, mips_cdmm_device_id, type);

	module_alias_printf(mod, false, "mipscdmm:t%02X*", type);
}

/* LOOKS like cpu:type:x86,venVVVVfamFFFFmodMMMM:feature:*,FEAT,*
 * All fields are numbers. It would be nicer to use strings for vendor
 * and feature, but getting those out of the build system here is too
 * complicated.
 */

static void do_x86cpu_entry(struct module *mod, void *symval)
{
	char alias[256] = {};

	DEF_FIELD(symval, x86_cpu_id, feature);
	DEF_FIELD(symval, x86_cpu_id, family);
	DEF_FIELD(symval, x86_cpu_id, model);
	DEF_FIELD(symval, x86_cpu_id, vendor);

	ADD(alias, "ven", vendor != X86_VENDOR_ANY, vendor);
	ADD(alias, "fam", family != X86_FAMILY_ANY, family);
	ADD(alias, "mod", model  != X86_MODEL_ANY,  model);
	strcat(alias, ":feature:*");
	if (feature != X86_FEATURE_ANY)
		sprintf(alias + strlen(alias), "%04X*", feature);

	module_alias_printf(mod, false, "cpu:type:x86,%s", alias);
}

/* LOOKS like cpu:type:*:feature:*FEAT* */
static void do_cpu_entry(struct module *mod, void *symval)
{
	DEF_FIELD(symval, cpu_feature, feature);

	module_alias_printf(mod, false, "cpu:type:*:feature:*%04X*", feature);
}

/* Looks like: mei:S:uuid:N:* */
static void do_mei_entry(struct module *mod, void *symval)
{
	char alias[256] = {};

	DEF_FIELD_ADDR(symval, mei_cl_device_id, name);
	DEF_FIELD_ADDR(symval, mei_cl_device_id, uuid);
	DEF_FIELD(symval, mei_cl_device_id, version);

	add_uuid(alias, *uuid);
	ADD(alias, ":", version != MEI_CL_VERSION_ANY, version);

	module_alias_printf(mod, false, MEI_CL_MODULE_PREFIX "%s:%s:*",
			    (*name)[0] ? *name : "*", alias);
}

/* Looks like: rapidio:vNdNavNadN */
static void do_rio_entry(struct module *mod, void *symval)
{
	char alias[256] = {};

	DEF_FIELD(symval, rio_device_id, did);
	DEF_FIELD(symval, rio_device_id, vid);
	DEF_FIELD(symval, rio_device_id, asm_did);
	DEF_FIELD(symval, rio_device_id, asm_vid);

	ADD(alias, "v", vid != RIO_ANY_ID, vid);
	ADD(alias, "d", did != RIO_ANY_ID, did);
	ADD(alias, "av", asm_vid != RIO_ANY_ID, asm_vid);
	ADD(alias, "ad", asm_did != RIO_ANY_ID, asm_did);

	module_alias_printf(mod, true, "rapidio:%s", alias);
}

/* Looks like: ulpi:vNpN */
static void do_ulpi_entry(struct module *mod, void *symval)
{
	DEF_FIELD(symval, ulpi_device_id, vendor);
	DEF_FIELD(symval, ulpi_device_id, product);

	module_alias_printf(mod, false, "ulpi:v%04xp%04x", vendor, product);
}

/* Looks like: hdaudio:vNrNaN */
static void do_hda_entry(struct module *mod, void *symval)
{
	char alias[256] = {};

	DEF_FIELD(symval, hda_device_id, vendor_id);
	DEF_FIELD(symval, hda_device_id, rev_id);
	DEF_FIELD(symval, hda_device_id, api_version);

	ADD(alias, "v", vendor_id != 0, vendor_id);
	ADD(alias, "r", rev_id != 0, rev_id);
	ADD(alias, "a", api_version != 0, api_version);

	module_alias_printf(mod, true, "hdaudio:%s", alias);
}

/* Looks like: sdw:mNpNvNcN */
static void do_sdw_entry(struct module *mod, void *symval)
{
	char alias[256] = {};

	DEF_FIELD(symval, sdw_device_id, mfg_id);
	DEF_FIELD(symval, sdw_device_id, part_id);
	DEF_FIELD(symval, sdw_device_id, sdw_version);
	DEF_FIELD(symval, sdw_device_id, class_id);

	ADD(alias, "m", mfg_id != 0, mfg_id);
	ADD(alias, "p", part_id != 0, part_id);
	ADD(alias, "v", sdw_version != 0, sdw_version);
	ADD(alias, "c", class_id != 0, class_id);

	module_alias_printf(mod, true, "sdw:%s", alias);
}

/* Looks like: fsl-mc:vNdN */
static void do_fsl_mc_entry(struct module *mod, void *symval)
{
	DEF_FIELD(symval, fsl_mc_device_id, vendor);
	DEF_FIELD_ADDR(symval, fsl_mc_device_id, obj_type);

	module_alias_printf(mod, false, "fsl-mc:v%08Xd%s", vendor, *obj_type);
}

/* Looks like: tbsvc:kSpNvNrN */
static void do_tbsvc_entry(struct module *mod, void *symval)
{
	char alias[256] = {};

	DEF_FIELD(symval, tb_service_id, match_flags);
	DEF_FIELD_ADDR(symval, tb_service_id, protocol_key);
	DEF_FIELD(symval, tb_service_id, protocol_id);
	DEF_FIELD(symval, tb_service_id, protocol_version);
	DEF_FIELD(symval, tb_service_id, protocol_revision);

	if (match_flags & TBSVC_MATCH_PROTOCOL_KEY)
		sprintf(alias + strlen(alias), "k%s", *protocol_key);
	else
		strcat(alias + strlen(alias), "k*");
	ADD(alias, "p", match_flags & TBSVC_MATCH_PROTOCOL_ID, protocol_id);
	ADD(alias, "v", match_flags & TBSVC_MATCH_PROTOCOL_VERSION,
	    protocol_version);
	ADD(alias, "r", match_flags & TBSVC_MATCH_PROTOCOL_REVISION,
	    protocol_revision);

	module_alias_printf(mod, true, "tbsvc:%s", alias);
}

/* Looks like: typec:idNmN */
static void do_typec_entry(struct module *mod, void *symval)
{
	char alias[256] = {};

	DEF_FIELD(symval, typec_device_id, svid);
	DEF_FIELD(symval, typec_device_id, mode);

	ADD(alias, "m", mode != TYPEC_ANY_MODE, mode);

	module_alias_printf(mod, false, "typec:id%04X%s", svid, alias);
}

/* Looks like: tee:uuid */
static void do_tee_entry(struct module *mod, void *symval)
{
	DEF_FIELD_ADDR(symval, tee_client_device_id, uuid);

	module_alias_printf(mod, true,
			    "tee:%02x%02x%02x%02x-%02x%02x-%02x%02x-%02x%02x-%02x%02x%02x%02x%02x%02x",
		uuid->b[0], uuid->b[1], uuid->b[2], uuid->b[3], uuid->b[4],
		uuid->b[5], uuid->b[6], uuid->b[7], uuid->b[8], uuid->b[9],
		uuid->b[10], uuid->b[11], uuid->b[12], uuid->b[13], uuid->b[14],
		uuid->b[15]);
}

/* Looks like: wmi:guid */
static void do_wmi_entry(struct module *mod, void *symval)
{
	DEF_FIELD_ADDR(symval, wmi_device_id, guid_string);

	if (strlen(*guid_string) != UUID_STRING_LEN) {
		warn("Invalid WMI device id 'wmi:%s' in '%s'\n",
				*guid_string, mod->name);
		return;
	}

	module_alias_printf(mod, false, WMI_MODULE_PREFIX "%s", *guid_string);
}

/* Looks like: mhi:S */
static void do_mhi_entry(struct module *mod, void *symval)
{
	DEF_FIELD_ADDR(symval, mhi_device_id, chan);
	module_alias_printf(mod, false, MHI_DEVICE_MODALIAS_FMT, *chan);
}

/* Looks like: mhi_ep:S */
static void do_mhi_ep_entry(struct module *mod, void *symval)
{
	DEF_FIELD_ADDR(symval, mhi_device_id, chan);

	module_alias_printf(mod, false, MHI_EP_DEVICE_MODALIAS_FMT, *chan);
}

/* Looks like: ishtp:{guid} */
static void do_ishtp_entry(struct module *mod, void *symval)
{
	char alias[256] = {};
	DEF_FIELD_ADDR(symval, ishtp_device_id, guid);

	add_guid(alias, *guid);

	module_alias_printf(mod, false, ISHTP_MODULE_PREFIX "{%s}", alias);
}

static void do_auxiliary_entry(struct module *mod, void *symval)
{
	DEF_FIELD_ADDR(symval, auxiliary_device_id, name);

	module_alias_printf(mod, false, AUXILIARY_MODULE_PREFIX "%s", *name);
}

/*
 * Looks like: ssam:dNcNtNiNfN
 *
 * N is exactly 2 digits, where each is an upper-case hex digit.
 */
static void do_ssam_entry(struct module *mod, void *symval)
{
	char alias[256] = {};

	DEF_FIELD(symval, ssam_device_id, match_flags);
	DEF_FIELD(symval, ssam_device_id, domain);
	DEF_FIELD(symval, ssam_device_id, category);
	DEF_FIELD(symval, ssam_device_id, target);
	DEF_FIELD(symval, ssam_device_id, instance);
	DEF_FIELD(symval, ssam_device_id, function);

	ADD(alias, "t", match_flags & SSAM_MATCH_TARGET, target);
	ADD(alias, "i", match_flags & SSAM_MATCH_INSTANCE, instance);
	ADD(alias, "f", match_flags & SSAM_MATCH_FUNCTION, function);

	module_alias_printf(mod, false, "ssam:d%02Xc%02X%s",
			    domain, category, alias);
}

/* Looks like: dfl:tNfN */
static void do_dfl_entry(struct module *mod, void *symval)
{
	DEF_FIELD(symval, dfl_device_id, type);
	DEF_FIELD(symval, dfl_device_id, feature_id);

	module_alias_printf(mod, true, "dfl:t%04Xf%04X", type, feature_id);
}

/* Looks like: cdx:vNdN */
static void do_cdx_entry(struct module *mod, void *symval)
{
	char alias[256];

	DEF_FIELD(symval, cdx_device_id, vendor);
	DEF_FIELD(symval, cdx_device_id, device);
	DEF_FIELD(symval, cdx_device_id, subvendor);
	DEF_FIELD(symval, cdx_device_id, subdevice);
	DEF_FIELD(symval, cdx_device_id, class);
	DEF_FIELD(symval, cdx_device_id, class_mask);
	DEF_FIELD(symval, cdx_device_id, override_only);

	switch (override_only) {
	case 0:
		strcpy(alias, "cdx:");
		break;
	case CDX_ID_F_VFIO_DRIVER_OVERRIDE:
		strcpy(alias, "vfio_cdx:");
		break;
	default:
		warn("Unknown CDX driver_override alias %08X\n",
		     override_only);
		return;
	}

	ADD(alias, "v", vendor != CDX_ANY_ID, vendor);
	ADD(alias, "d", device != CDX_ANY_ID, device);
	ADD(alias, "sv", subvendor != CDX_ANY_ID, subvendor);
	ADD(alias, "sd", subdevice != CDX_ANY_ID, subdevice);
	ADD(alias, "c", class_mask == 0xFFFFFF, class);

	module_alias_printf(mod, false, "%s", alias);
}

static void do_vchiq_entry(struct module *mod, void *symval)
{
	DEF_FIELD_ADDR(symval, vchiq_device_id, name);

	module_alias_printf(mod, false, "vchiq:%s", *name);
}

/* Looks like: coreboot:tN */
static void do_coreboot_entry(struct module *mod, void *symval)
{
	DEF_FIELD(symval, coreboot_device_id, tag);

	module_alias_printf(mod, false, "coreboot:t%08X", tag);
}

/* Does namelen bytes of name exactly match the symbol? */
static bool sym_is(const char *name, unsigned namelen, const char *symbol)
{
	if (namelen != strlen(symbol))
		return false;

	return memcmp(name, symbol, namelen) == 0;
}

static void do_table(const char *name, void *symval, unsigned long size,
		     unsigned long id_size,
		     const char *device_id,
		     void (*do_entry)(struct module *mod, void *symval),
		     struct module *mod)
{
	unsigned int i;

	if (size % id_size || size < id_size) {
		error("%s: type mismatch between %s[] and MODULE_DEVICE_TABLE(%s, ...)\n",
		      mod->name, name, device_id);
		return;
	}

	/* Verify the last entry is a terminator */
	for (i = size - id_size; i < size; i++) {
		if (*(uint8_t *)(symval + i)) {
			error("%s: %s[] is not terminated with a NULL entry\n",
			      mod->name, name);
			return;
		}
	}

	/* Leave last one: it's the terminator. */
	size -= id_size;

	for (i = 0; i < size; i += id_size)
		do_entry(mod, symval + i);
}

static const struct devtable devtable[] = {
	{"hid", SIZE_hid_device_id, do_hid_entry},
	{"ieee1394", SIZE_ieee1394_device_id, do_ieee1394_entry},
	{"pci", SIZE_pci_device_id, do_pci_entry},
	{"ccw", SIZE_ccw_device_id, do_ccw_entry},
	{"ap", SIZE_ap_device_id, do_ap_entry},
	{"css", SIZE_css_device_id, do_css_entry},
	{"serio", SIZE_serio_device_id, do_serio_entry},
	{"acpi", SIZE_acpi_device_id, do_acpi_entry},
	{"pcmcia", SIZE_pcmcia_device_id, do_pcmcia_entry},
	{"vio", SIZE_vio_device_id, do_vio_entry},
	{"input", SIZE_input_device_id, do_input_entry},
	{"eisa", SIZE_eisa_device_id, do_eisa_entry},
	{"parisc", SIZE_parisc_device_id, do_parisc_entry},
	{"sdio", SIZE_sdio_device_id, do_sdio_entry},
	{"ssb", SIZE_ssb_device_id, do_ssb_entry},
	{"bcma", SIZE_bcma_device_id, do_bcma_entry},
	{"virtio", SIZE_virtio_device_id, do_virtio_entry},
	{"vmbus", SIZE_hv_vmbus_device_id, do_vmbus_entry},
	{"rpmsg", SIZE_rpmsg_device_id, do_rpmsg_entry},
	{"i2c", SIZE_i2c_device_id, do_i2c_entry},
	{"i3c", SIZE_i3c_device_id, do_i3c_entry},
	{"slim", SIZE_slim_device_id, do_slim_entry},
	{"spi", SIZE_spi_device_id, do_spi_entry},
	{"dmi", SIZE_dmi_system_id, do_dmi_entry},
	{"platform", SIZE_platform_device_id, do_platform_entry},
	{"mdio", SIZE_mdio_device_id, do_mdio_entry},
	{"zorro", SIZE_zorro_device_id, do_zorro_entry},
	{"isapnp", SIZE_isapnp_device_id, do_isapnp_entry},
	{"ipack", SIZE_ipack_device_id, do_ipack_entry},
	{"amba", SIZE_amba_id, do_amba_entry},
	{"mipscdmm", SIZE_mips_cdmm_device_id, do_mips_cdmm_entry},
	{"x86cpu", SIZE_x86_cpu_id, do_x86cpu_entry},
	{"cpu", SIZE_cpu_feature, do_cpu_entry},
	{"mei", SIZE_mei_cl_device_id, do_mei_entry},
	{"rapidio", SIZE_rio_device_id, do_rio_entry},
	{"ulpi", SIZE_ulpi_device_id, do_ulpi_entry},
	{"hdaudio", SIZE_hda_device_id, do_hda_entry},
	{"sdw", SIZE_sdw_device_id, do_sdw_entry},
	{"fslmc", SIZE_fsl_mc_device_id, do_fsl_mc_entry},
	{"tbsvc", SIZE_tb_service_id, do_tbsvc_entry},
	{"typec", SIZE_typec_device_id, do_typec_entry},
	{"tee", SIZE_tee_client_device_id, do_tee_entry},
	{"wmi", SIZE_wmi_device_id, do_wmi_entry},
	{"mhi", SIZE_mhi_device_id, do_mhi_entry},
	{"mhi_ep", SIZE_mhi_device_id, do_mhi_ep_entry},
	{"auxiliary", SIZE_auxiliary_device_id, do_auxiliary_entry},
	{"ssam", SIZE_ssam_device_id, do_ssam_entry},
	{"dfl", SIZE_dfl_device_id, do_dfl_entry},
	{"ishtp", SIZE_ishtp_device_id, do_ishtp_entry},
	{"cdx", SIZE_cdx_device_id, do_cdx_entry},
	{"vchiq", SIZE_vchiq_device_id, do_vchiq_entry},
	{"coreboot", SIZE_coreboot_device_id, do_coreboot_entry},
	{"of", SIZE_of_device_id, do_of_entry},
	{"usb", SIZE_usb_device_id, do_usb_entry_multi},
	{"pnp", SIZE_pnp_device_id, do_pnp_device_entry},
	{"pnp_card", SIZE_pnp_card_device_id, do_pnp_card_entry},
};

/* Create MODULE_ALIAS() statements.
 * At this time, we cannot write the actual output C source yet,
 * so we write into the mod->dev_table_buf buffer. */
void handle_moddevtable(struct module *mod, struct elf_info *info,
			Elf_Sym *sym, const char *symname)
{
	void *symval;
	char *zeros = NULL;
	const char *type, *name;
	size_t typelen;
	static const char *prefix = "__mod_device_table__";

	/* We're looking for a section relative symbol */
	if (!sym->st_shndx || get_secindex(info, sym) >= info->num_sections)
		return;

	/* We're looking for an object */
	if (ELF_ST_TYPE(sym->st_info) != STT_OBJECT)
		return;

	/* All our symbols are of form __mod_device_table__<type>__<name>. */
	if (!strstarts(symname, prefix))
		return;
	type = symname + strlen(prefix);

	name = strstr(type, "__");
	if (!name)
		return;
	typelen = name - type;
	name += strlen("__");

	/* Handle all-NULL symbols allocated into .bss */
	if (info->sechdrs[get_secindex(info, sym)].sh_type & SHT_NOBITS) {
		zeros = calloc(1, sym->st_size);
		symval = zeros;
	} else {
		symval = sym_get_data(info, sym);
	}

	for (int i = 0; i < ARRAY_SIZE(devtable); i++) {
		const struct devtable *p = &devtable[i];

		if (sym_is(type, typelen, p->device_id)) {
			do_table(name, symval, sym->st_size, p->id_size,
				 p->device_id, p->do_entry, mod);
			break;
		}
	}

	free(zeros);
}<|MERGE_RESOLUTION|>--- conflicted
+++ resolved
@@ -655,16 +655,9 @@
 {
 	unsigned int i;
 
-<<<<<<< HEAD
-	for (i = min / BITS_PER_LONG; i < max / BITS_PER_LONG + 1; i++)
-		arr[i] = TO_NATIVE(arr[i]);
-	for (i = min; i <= max; i++)
-		if (arr[i / BITS_PER_LONG] & (1ULL << (i%BITS_PER_LONG)))
-=======
 	for (i = min; i <= max; i++)
 		if (get_unaligned_native(arr + i / BITS_PER_LONG) &
 		    (1ULL << (i % BITS_PER_LONG)))
->>>>>>> 4e3ac415
 			sprintf(alias + strlen(alias), "%X,*", i);
 }
 
@@ -729,12 +722,7 @@
 static void do_eisa_entry(struct module *mod, void *symval)
 {
 	DEF_FIELD_ADDR(symval, eisa_device_id, sig);
-<<<<<<< HEAD
-	sprintf(alias, EISA_DEVICE_MODALIAS_FMT "*", *sig);
-	return 1;
-=======
 	module_alias_printf(mod, false, EISA_DEVICE_MODALIAS_FMT "*", *sig);
->>>>>>> 4e3ac415
 }
 
 /* Looks like: parisc:tNhvNrevNsvN */
