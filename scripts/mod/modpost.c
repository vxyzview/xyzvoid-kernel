--- conflicted
+++ resolved
@@ -823,25 +823,9 @@
  * normal code and data
  */
 {
-<<<<<<< HEAD
-	.fromsec = { TEXT_SECTIONS, NULL },
-	.bad_tosec = { ALL_INIT_SECTIONS, NULL },
-	.mismatch = TEXT_TO_ANY_INIT,
-},
-{
-	.fromsec = { DATA_SECTIONS, NULL },
-	.bad_tosec = { ALL_INIT_SECTIONS, NULL },
-	.mismatch = DATA_TO_ANY_INIT,
-},
-{
-	.fromsec = { TEXT_SECTIONS, DATA_SECTIONS, NULL },
-	.bad_tosec = { ALL_EXIT_SECTIONS, NULL },
-	.mismatch = TEXTDATA_TO_ANY_EXIT,
-=======
 	.fromsec = { TEXT_SECTIONS, DATA_SECTIONS, NULL },
 	.bad_tosec = { ALL_INIT_SECTIONS, ALL_EXIT_SECTIONS, NULL },
 	.mismatch = TEXTDATA_TO_ANY_INIT_EXIT,
->>>>>>> a6ad5510
 },
 /* Do not use exit code/data from init code */
 {
@@ -960,28 +944,7 @@
 	/* symbols in data sections that may refer to any init/exit sections */
 	if (match(fromsec, PATTERNS(DATA_SECTIONS)) &&
 	    match(tosec, PATTERNS(ALL_INIT_SECTIONS, ALL_EXIT_SECTIONS)) &&
-<<<<<<< HEAD
-	    match(fromsym, PATTERNS("*_template", // scsi uses *_template a lot
-				    "*_timer", // arm uses ops structures named _timer a lot
-				    "*_sht", // scsi also used *_sht to some extent
-				    "*_ops",
-				    "*_probe",
-				    "*_probe_one",
-				    "*_console")))
-		return 0;
-
-	/*
-	 * symbols in data sections must not refer to .exit.*, but there are
-	 * quite a few offenders, so hide these unless for W=1 builds until
-	 * these are fixed.
-	 */
-	if (!extra_warn &&
-	    match(fromsec, PATTERNS(DATA_SECTIONS)) &&
-	    match(tosec, PATTERNS(ALL_EXIT_SECTIONS)) &&
-	    match(fromsym, PATTERNS("*driver")))
-=======
 	    match(fromsym, PATTERNS("*_ops", "*_probe", "*_console")))
->>>>>>> a6ad5510
 		return 0;
 
 	/* Check for pattern 3 */
@@ -1056,12 +1019,6 @@
 
 	sec_mismatch_count++;
 
-<<<<<<< HEAD
-	warn("%s: section mismatch in reference: %s+0x%x (section: %s) -> %s (section: %s)\n",
-	     modname, fromsym,
-	     (unsigned int)(faddr - (from ? from->st_value : 0)),
-	     fromsec, tosym, tosec);
-=======
 	if (!tosym[0])
 		snprintf(taddr_str, sizeof(taddr_str), "0x%x", (unsigned int)taddr);
 
@@ -1073,7 +1030,6 @@
 	     modname, fromsym, fromsym[0] ? "+" : "",
 	     (unsigned int)(faddr - (fromsym[0] ? from->st_value : 0)),
 	     fromsec, tosym[0] ? tosym : taddr_str, tosec);
->>>>>>> a6ad5510
 
 	if (mismatch->mismatch == EXTABLE_TO_NON_TEXT) {
 		if (match(tosec, mismatch->bad_tosec))
