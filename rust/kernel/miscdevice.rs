// SPDX-License-Identifier: GPL-2.0

// Copyright (C) 2024 Google LLC.

//! Miscdevice support.
//!
//! C headers: [`include/linux/miscdevice.h`](srctree/include/linux/miscdevice.h).
//!
//! Reference: <https://www.kernel.org/doc/html/latest/driver-api/misc_devices.html>

use crate::{
    bindings,
    device::Device,
    error::{to_result, Error, Result, VTABLE_DEFAULT_ERROR},
    ffi::{c_int, c_long, c_uint, c_ulong},
<<<<<<< HEAD
=======
    fs::File,
>>>>>>> d12acd7b
    prelude::*,
    seq_file::SeqFile,
    str::CStr,
    types::{ForeignOwnable, Opaque},
};
use core::{marker::PhantomData, mem::MaybeUninit, pin::Pin};

/// Options for creating a misc device.
#[derive(Copy, Clone)]
pub struct MiscDeviceOptions {
    /// The name of the miscdevice.
    pub name: &'static CStr,
}

impl MiscDeviceOptions {
    /// Create a raw `struct miscdev` ready for registration.
    pub const fn into_raw<T: MiscDevice>(self) -> bindings::miscdevice {
        // SAFETY: All zeros is valid for this C type.
        let mut result: bindings::miscdevice = unsafe { MaybeUninit::zeroed().assume_init() };
        result.minor = bindings::MISC_DYNAMIC_MINOR as _;
        result.name = self.name.as_char_ptr();
        result.fops = create_vtable::<T>();
        result
    }
}

/// A registration of a miscdevice.
///
/// # Invariants
///
/// `inner` is a registered misc device.
#[repr(transparent)]
#[pin_data(PinnedDrop)]
pub struct MiscDeviceRegistration<T> {
    #[pin]
    inner: Opaque<bindings::miscdevice>,
    _t: PhantomData<T>,
}

// SAFETY: It is allowed to call `misc_deregister` on a different thread from where you called
// `misc_register`.
unsafe impl<T> Send for MiscDeviceRegistration<T> {}
// SAFETY: All `&self` methods on this type are written to ensure that it is safe to call them in
// parallel.
unsafe impl<T> Sync for MiscDeviceRegistration<T> {}

impl<T: MiscDevice> MiscDeviceRegistration<T> {
    /// Register a misc device.
    pub fn register(opts: MiscDeviceOptions) -> impl PinInit<Self, Error> {
        try_pin_init!(Self {
            inner <- Opaque::try_ffi_init(move |slot: *mut bindings::miscdevice| {
                // SAFETY: The initializer can write to the provided `slot`.
                unsafe { slot.write(opts.into_raw::<T>()) };

                // SAFETY: We just wrote the misc device options to the slot. The miscdevice will
                // get unregistered before `slot` is deallocated because the memory is pinned and
                // the destructor of this type deallocates the memory.
                // INVARIANT: If this returns `Ok(())`, then the `slot` will contain a registered
                // misc device.
                to_result(unsafe { bindings::misc_register(slot) })
            }),
            _t: PhantomData,
        })
    }

    /// Returns a raw pointer to the misc device.
    pub fn as_raw(&self) -> *mut bindings::miscdevice {
        self.inner.get()
    }

    /// Access the `this_device` field.
    pub fn device(&self) -> &Device {
        // SAFETY: This can only be called after a successful register(), which always
        // initialises `this_device` with a valid device. Furthermore, the signature of this
        // function tells the borrow-checker that the `&Device` reference must not outlive the
        // `&MiscDeviceRegistration<T>` used to obtain it, so the last use of the reference must be
        // before the underlying `struct miscdevice` is destroyed.
        unsafe { Device::as_ref((*self.as_raw()).this_device) }
    }
}

#[pinned_drop]
impl<T> PinnedDrop for MiscDeviceRegistration<T> {
    fn drop(self: Pin<&mut Self>) {
        // SAFETY: We know that the device is registered by the type invariants.
        unsafe { bindings::misc_deregister(self.inner.get()) };
    }
}

/// Trait implemented by the private data of an open misc device.
#[vtable]
pub trait MiscDevice: Sized {
    /// What kind of pointer should `Self` be wrapped in.
    type Ptr: ForeignOwnable + Send + Sync;

    /// Called when the misc device is opened.
    ///
    /// The returned pointer will be stored as the private data for the file.
    fn open(_file: &File, _misc: &MiscDeviceRegistration<Self>) -> Result<Self::Ptr>;

    /// Called when the misc device is released.
    fn release(device: Self::Ptr, _file: &File) {
        drop(device);
    }

    /// Handler for ioctls.
    ///
    /// The `cmd` argument is usually manipulated using the utilties in [`kernel::ioctl`].
    ///
    /// [`kernel::ioctl`]: mod@crate::ioctl
    fn ioctl(
        _device: <Self::Ptr as ForeignOwnable>::Borrowed<'_>,
        _file: &File,
        _cmd: u32,
        _arg: usize,
    ) -> Result<isize> {
        build_error!(VTABLE_DEFAULT_ERROR)
    }

    /// Handler for ioctls.
    ///
    /// Used for 32-bit userspace on 64-bit platforms.
    ///
    /// This method is optional and only needs to be provided if the ioctl relies on structures
    /// that have different layout on 32-bit and 64-bit userspace. If no implementation is
    /// provided, then `compat_ptr_ioctl` will be used instead.
    #[cfg(CONFIG_COMPAT)]
    fn compat_ioctl(
        _device: <Self::Ptr as ForeignOwnable>::Borrowed<'_>,
        _file: &File,
        _cmd: u32,
        _arg: usize,
    ) -> Result<isize> {
        build_error!(VTABLE_DEFAULT_ERROR)
    }

    /// Show info for this fd.
    fn show_fdinfo(
        _device: <Self::Ptr as ForeignOwnable>::Borrowed<'_>,
        _m: &SeqFile,
        _file: &File,
    ) {
        build_error!(VTABLE_DEFAULT_ERROR)
    }
}

const fn create_vtable<T: MiscDevice>() -> &'static bindings::file_operations {
    const fn maybe_fn<T: Copy>(check: bool, func: T) -> Option<T> {
        if check {
            Some(func)
        } else {
            None
        }
    }

    struct VtableHelper<T: MiscDevice> {
        _t: PhantomData<T>,
    }
    impl<T: MiscDevice> VtableHelper<T> {
        const VTABLE: bindings::file_operations = bindings::file_operations {
            open: Some(fops_open::<T>),
            release: Some(fops_release::<T>),
            unlocked_ioctl: maybe_fn(T::HAS_IOCTL, fops_ioctl::<T>),
            #[cfg(CONFIG_COMPAT)]
            compat_ioctl: if T::HAS_COMPAT_IOCTL {
                Some(fops_compat_ioctl::<T>)
            } else if T::HAS_IOCTL {
                Some(bindings::compat_ptr_ioctl)
            } else {
                None
            },
            show_fdinfo: maybe_fn(T::HAS_SHOW_FDINFO, fops_show_fdinfo::<T>),
            // SAFETY: All zeros is a valid value for `bindings::file_operations`.
            ..unsafe { MaybeUninit::zeroed().assume_init() }
        };
    }

    &VtableHelper::<T>::VTABLE
}

/// # Safety
///
/// `file` and `inode` must be the file and inode for a file that is undergoing initialization.
/// The file must be associated with a `MiscDeviceRegistration<T>`.
unsafe extern "C" fn fops_open<T: MiscDevice>(
    inode: *mut bindings::inode,
    raw_file: *mut bindings::file,
) -> c_int {
    // SAFETY: The pointers are valid and for a file being opened.
    let ret = unsafe { bindings::generic_file_open(inode, raw_file) };
    if ret != 0 {
        return ret;
    }

    // SAFETY: The open call of a file can access the private data.
    let misc_ptr = unsafe { (*raw_file).private_data };

    // SAFETY: This is a miscdevice, so `misc_open()` set the private data to a pointer to the
    // associated `struct miscdevice` before calling into this method. Furthermore, `misc_open()`
    // ensures that the miscdevice can't be unregistered and freed during this call to `fops_open`.
    let misc = unsafe { &*misc_ptr.cast::<MiscDeviceRegistration<T>>() };

    // SAFETY:
    // * This underlying file is valid for (much longer than) the duration of `T::open`.
    // * There is no active fdget_pos region on the file on this thread.
    let file = unsafe { File::from_raw_file(raw_file) };

    let ptr = match T::open(file, misc) {
        Ok(ptr) => ptr,
        Err(err) => return err.to_errno(),
    };

    // This overwrites the private data with the value specified by the user, changing the type of
    // this file's private data. All future accesses to the private data is performed by other
    // fops_* methods in this file, which all correctly cast the private data to the new type.
    //
    // SAFETY: The open call of a file can access the private data.
    unsafe { (*raw_file).private_data = ptr.into_foreign() };

    0
}

/// # Safety
///
/// `file` and `inode` must be the file and inode for a file that is being released. The file must
/// be associated with a `MiscDeviceRegistration<T>`.
unsafe extern "C" fn fops_release<T: MiscDevice>(
    _inode: *mut bindings::inode,
    file: *mut bindings::file,
) -> c_int {
    // SAFETY: The release call of a file owns the private data.
    let private = unsafe { (*file).private_data };
    // SAFETY: The release call of a file owns the private data.
    let ptr = unsafe { <T::Ptr as ForeignOwnable>::from_foreign(private) };

    // SAFETY:
    // * The file is valid for the duration of this call.
    // * There is no active fdget_pos region on the file on this thread.
    T::release(ptr, unsafe { File::from_raw_file(file) });

    0
}

/// # Safety
///
/// `file` must be a valid file that is associated with a `MiscDeviceRegistration<T>`.
unsafe extern "C" fn fops_ioctl<T: MiscDevice>(
    file: *mut bindings::file,
    cmd: c_uint,
    arg: c_ulong,
) -> c_long {
    // SAFETY: The ioctl call of a file can access the private data.
    let private = unsafe { (*file).private_data };
    // SAFETY: Ioctl calls can borrow the private data of the file.
    let device = unsafe { <T::Ptr as ForeignOwnable>::borrow(private) };

<<<<<<< HEAD
    match T::ioctl(device, cmd, arg) {
=======
    // SAFETY:
    // * The file is valid for the duration of this call.
    // * There is no active fdget_pos region on the file on this thread.
    let file = unsafe { File::from_raw_file(file) };

    match T::ioctl(device, file, cmd, arg) {
>>>>>>> d12acd7b
        Ok(ret) => ret as c_long,
        Err(err) => err.to_errno() as c_long,
    }
}

/// # Safety
///
/// `file` must be a valid file that is associated with a `MiscDeviceRegistration<T>`.
#[cfg(CONFIG_COMPAT)]
unsafe extern "C" fn fops_compat_ioctl<T: MiscDevice>(
    file: *mut bindings::file,
    cmd: c_uint,
    arg: c_ulong,
) -> c_long {
    // SAFETY: The compat ioctl call of a file can access the private data.
    let private = unsafe { (*file).private_data };
    // SAFETY: Ioctl calls can borrow the private data of the file.
    let device = unsafe { <T::Ptr as ForeignOwnable>::borrow(private) };

<<<<<<< HEAD
    match T::compat_ioctl(device, cmd, arg) {
=======
    // SAFETY:
    // * The file is valid for the duration of this call.
    // * There is no active fdget_pos region on the file on this thread.
    let file = unsafe { File::from_raw_file(file) };

    match T::compat_ioctl(device, file, cmd, arg) {
>>>>>>> d12acd7b
        Ok(ret) => ret as c_long,
        Err(err) => err.to_errno() as c_long,
    }
}

/// # Safety
///
/// - `file` must be a valid file that is associated with a `MiscDeviceRegistration<T>`.
/// - `seq_file` must be a valid `struct seq_file` that we can write to.
unsafe extern "C" fn fops_show_fdinfo<T: MiscDevice>(
    seq_file: *mut bindings::seq_file,
    file: *mut bindings::file,
) {
    // SAFETY: The release call of a file owns the private data.
    let private = unsafe { (*file).private_data };
    // SAFETY: Ioctl calls can borrow the private data of the file.
    let device = unsafe { <T::Ptr as ForeignOwnable>::borrow(private) };
    // SAFETY:
    // * The file is valid for the duration of this call.
    // * There is no active fdget_pos region on the file on this thread.
    let file = unsafe { File::from_raw_file(file) };
    // SAFETY: The caller ensures that the pointer is valid and exclusive for the duration in which
    // this method is called.
    let m = unsafe { SeqFile::from_raw(seq_file) };

    T::show_fdinfo(device, m, file);
}<|MERGE_RESOLUTION|>--- conflicted
+++ resolved
@@ -13,10 +13,7 @@
     device::Device,
     error::{to_result, Error, Result, VTABLE_DEFAULT_ERROR},
     ffi::{c_int, c_long, c_uint, c_ulong},
-<<<<<<< HEAD
-=======
     fs::File,
->>>>>>> d12acd7b
     prelude::*,
     seq_file::SeqFile,
     str::CStr,
@@ -273,16 +270,12 @@
     // SAFETY: Ioctl calls can borrow the private data of the file.
     let device = unsafe { <T::Ptr as ForeignOwnable>::borrow(private) };
 
-<<<<<<< HEAD
-    match T::ioctl(device, cmd, arg) {
-=======
     // SAFETY:
     // * The file is valid for the duration of this call.
     // * There is no active fdget_pos region on the file on this thread.
     let file = unsafe { File::from_raw_file(file) };
 
     match T::ioctl(device, file, cmd, arg) {
->>>>>>> d12acd7b
         Ok(ret) => ret as c_long,
         Err(err) => err.to_errno() as c_long,
     }
@@ -302,16 +295,12 @@
     // SAFETY: Ioctl calls can borrow the private data of the file.
     let device = unsafe { <T::Ptr as ForeignOwnable>::borrow(private) };
 
-<<<<<<< HEAD
-    match T::compat_ioctl(device, cmd, arg) {
-=======
     // SAFETY:
     // * The file is valid for the duration of this call.
     // * There is no active fdget_pos region on the file on this thread.
     let file = unsafe { File::from_raw_file(file) };
 
     match T::compat_ioctl(device, file, cmd, arg) {
->>>>>>> d12acd7b
         Ok(ret) => ret as c_long,
         Err(err) => err.to_errno() as c_long,
     }
