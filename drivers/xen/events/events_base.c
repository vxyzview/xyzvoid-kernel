--- conflicted
+++ resolved
@@ -368,11 +368,7 @@
 {
 	info->u.ipi = ipi;
 
-<<<<<<< HEAD
-	per_cpu(ipi_to_irq, cpu)[ipi] = irq;
-=======
 	per_cpu(ipi_to_irq, cpu)[ipi] = info->irq;
->>>>>>> 7bbf3b67
 	per_cpu(ipi_to_evtchn, cpu)[ipi] = evtchn;
 
 	return xen_irq_info_common_setup(info, IRQT_IPI, evtchn, 0);
@@ -986,13 +982,8 @@
 			per_cpu(virq_to_irq, cpu)[virq_from_irq(info)] = -1;
 			break;
 		case IRQT_IPI:
-<<<<<<< HEAD
-			per_cpu(ipi_to_irq, cpu)[ipi_from_irq(irq)] = -1;
-			per_cpu(ipi_to_evtchn, cpu)[ipi_from_irq(irq)] = 0;
-=======
 			per_cpu(ipi_to_irq, cpu)[ipi_from_irq(info)] = -1;
 			per_cpu(ipi_to_evtchn, cpu)[ipi_from_irq(info)] = 0;
->>>>>>> 7bbf3b67
 			break;
 		case IRQT_EVTCHN:
 			dev = info->u.interdomain;
