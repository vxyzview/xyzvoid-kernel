/******************************************************************************
 * Xen balloon driver - enables returning/claiming memory to/from Xen.
 *
 * Copyright (c) 2003, B Dragovic
 * Copyright (c) 2003-2004, M Williamson, K Fraser
 * Copyright (c) 2005 Dan M. Smith, IBM Corporation
 * Copyright (c) 2010 Daniel Kiper
 *
 * Memory hotplug support was written by Daniel Kiper. Work on
 * it was sponsored by Google under Google Summer of Code 2010
 * program. Jeremy Fitzhardinge from Citrix was the mentor for
 * this project.
 *
 * This program is free software; you can redistribute it and/or
 * modify it under the terms of the GNU General Public License version 2
 * as published by the Free Software Foundation; or, when distributed
 * separately from the Linux kernel or incorporated into other
 * software packages, subject to the following license:
 *
 * Permission is hereby granted, free of charge, to any person obtaining a copy
 * of this source file (the "Software"), to deal in the Software without
 * restriction, including without limitation the rights to use, copy, modify,
 * merge, publish, distribute, sublicense, and/or sell copies of the Software,
 * and to permit persons to whom the Software is furnished to do so, subject to
 * the following conditions:
 *
 * The above copyright notice and this permission notice shall be included in
 * all copies or substantial portions of the Software.
 *
 * THE SOFTWARE IS PROVIDED "AS IS", WITHOUT WARRANTY OF ANY KIND, EXPRESS OR
 * IMPLIED, INCLUDING BUT NOT LIMITED TO THE WARRANTIES OF MERCHANTABILITY,
 * FITNESS FOR A PARTICULAR PURPOSE AND NONINFRINGEMENT. IN NO EVENT SHALL THE
 * AUTHORS OR COPYRIGHT HOLDERS BE LIABLE FOR ANY CLAIM, DAMAGES OR OTHER
 * LIABILITY, WHETHER IN AN ACTION OF CONTRACT, TORT OR OTHERWISE, ARISING
 * FROM, OUT OF OR IN CONNECTION WITH THE SOFTWARE OR THE USE OR OTHER DEALINGS
 * IN THE SOFTWARE.
 */

#define pr_fmt(fmt) "xen:" KBUILD_MODNAME ": " fmt

#include <linux/cpu.h>
#include <linux/kernel.h>
#include <linux/sched.h>
#include <linux/cred.h>
#include <linux/errno.h>
#include <linux/freezer.h>
#include <linux/kthread.h>
#include <linux/mm.h>
#include <linux/memblock.h>
#include <linux/pagemap.h>
#include <linux/highmem.h>
#include <linux/mutex.h>
#include <linux/list.h>
#include <linux/gfp.h>
#include <linux/notifier.h>
#include <linux/memory.h>
#include <linux/memory_hotplug.h>
#include <linux/percpu-defs.h>
#include <linux/slab.h>
#include <linux/sysctl.h>
#include <linux/moduleparam.h>
<<<<<<< HEAD
=======
#include <linux/jiffies.h>
>>>>>>> d60c95ef

#include <asm/page.h>
#include <asm/tlb.h>

#include <asm/xen/hypervisor.h>
#include <asm/xen/hypercall.h>

#include <xen/xen.h>
#include <xen/interface/xen.h>
#include <xen/interface/memory.h>
#include <xen/balloon.h>
#include <xen/features.h>
#include <xen/page.h>
#include <xen/mem-reservation.h>

#undef MODULE_PARAM_PREFIX
#define MODULE_PARAM_PREFIX "xen."

static uint __read_mostly balloon_boot_timeout = 180;
module_param(balloon_boot_timeout, uint, 0444);
<<<<<<< HEAD

static int xen_hotplug_unpopulated;
=======
>>>>>>> d60c95ef

#ifdef CONFIG_XEN_BALLOON_MEMORY_HOTPLUG
static int xen_hotplug_unpopulated;

static struct ctl_table balloon_table[] = {
	{
		.procname	= "hotplug_unpopulated",
		.data		= &xen_hotplug_unpopulated,
		.maxlen		= sizeof(int),
		.mode		= 0644,
		.proc_handler	= proc_dointvec_minmax,
		.extra1         = SYSCTL_ZERO,
		.extra2         = SYSCTL_ONE,
	},
	{ }
};

static struct ctl_table balloon_root[] = {
	{
		.procname	= "balloon",
		.mode		= 0555,
		.child		= balloon_table,
	},
	{ }
};

static struct ctl_table xen_root[] = {
	{
		.procname	= "xen",
		.mode		= 0555,
		.child		= balloon_root,
	},
	{ }
};

#else
#define xen_hotplug_unpopulated 0
#endif

/*
 * Use one extent per PAGE_SIZE to avoid to break down the page into
 * multiple frame.
 */
#define EXTENT_ORDER (fls(XEN_PFN_PER_PAGE) - 1)

/*
 * balloon_thread() state:
 *
 * BP_DONE: done or nothing to do,
 * BP_WAIT: wait to be rescheduled,
 * BP_EAGAIN: error, go to sleep,
 * BP_ECANCELED: error, balloon operation canceled.
 */

static enum bp_state {
	BP_DONE,
	BP_WAIT,
	BP_EAGAIN,
	BP_ECANCELED
} balloon_state = BP_DONE;

/* Main waiting point for xen-balloon thread. */
static DECLARE_WAIT_QUEUE_HEAD(balloon_thread_wq);

static DEFINE_MUTEX(balloon_mutex);

struct balloon_stats balloon_stats;
EXPORT_SYMBOL_GPL(balloon_stats);

/* We increase/decrease in batches which fit in a page */
static xen_pfn_t frame_list[PAGE_SIZE / sizeof(xen_pfn_t)];


/* List of ballooned pages, threaded through the mem_map array. */
static LIST_HEAD(ballooned_pages);
static DECLARE_WAIT_QUEUE_HEAD(balloon_wq);

/* When ballooning out (allocating memory to return to Xen) we don't really
   want the kernel to try too hard since that can trigger the oom killer. */
#define GFP_BALLOON \
	(GFP_HIGHUSER | __GFP_NOWARN | __GFP_NORETRY | __GFP_NOMEMALLOC)

/* balloon_append: add the given page to the balloon. */
static void balloon_append(struct page *page)
{
	__SetPageOffline(page);

	/* Lowmem is re-populated first, so highmem pages go at list tail. */
	if (PageHighMem(page)) {
		list_add_tail(&page->lru, &ballooned_pages);
		balloon_stats.balloon_high++;
	} else {
		list_add(&page->lru, &ballooned_pages);
		balloon_stats.balloon_low++;
	}
	wake_up(&balloon_wq);
}

/* balloon_retrieve: rescue a page from the balloon, if it is not empty. */
static struct page *balloon_retrieve(bool require_lowmem)
{
	struct page *page;

	if (list_empty(&ballooned_pages))
		return NULL;

	page = list_entry(ballooned_pages.next, struct page, lru);
	if (require_lowmem && PageHighMem(page))
		return NULL;
	list_del(&page->lru);

	if (PageHighMem(page))
		balloon_stats.balloon_high--;
	else
		balloon_stats.balloon_low--;

	__ClearPageOffline(page);
	return page;
}

static struct page *balloon_next_page(struct page *page)
{
	struct list_head *next = page->lru.next;
	if (next == &ballooned_pages)
		return NULL;
	return list_entry(next, struct page, lru);
}

static void update_schedule(void)
{
	if (balloon_state == BP_WAIT || balloon_state == BP_ECANCELED)
		return;

	if (balloon_state == BP_DONE) {
		balloon_stats.schedule_delay = 1;
		balloon_stats.retry_count = 1;
		return;
	}

	++balloon_stats.retry_count;

	if (balloon_stats.max_retry_count != RETRY_UNLIMITED &&
			balloon_stats.retry_count > balloon_stats.max_retry_count) {
		balloon_stats.schedule_delay = 1;
		balloon_stats.retry_count = 1;
		balloon_state = BP_ECANCELED;
		return;
	}

	balloon_stats.schedule_delay <<= 1;

	if (balloon_stats.schedule_delay > balloon_stats.max_schedule_delay)
		balloon_stats.schedule_delay = balloon_stats.max_schedule_delay;

	balloon_state = BP_EAGAIN;
}

#ifdef CONFIG_XEN_BALLOON_MEMORY_HOTPLUG
static void release_memory_resource(struct resource *resource)
{
	if (!resource)
		return;

	/*
	 * No need to reset region to identity mapped since we now
	 * know that no I/O can be in this region
	 */
	release_resource(resource);
	kfree(resource);
}

static struct resource *additional_memory_resource(phys_addr_t size)
{
	struct resource *res;
	int ret;

	res = kzalloc(sizeof(*res), GFP_KERNEL);
	if (!res)
		return NULL;

	res->name = "System RAM";
	res->flags = IORESOURCE_SYSTEM_RAM | IORESOURCE_BUSY;

	ret = allocate_resource(&iomem_resource, res,
				size, 0, -1,
				PAGES_PER_SECTION * PAGE_SIZE, NULL, NULL);
	if (ret < 0) {
		pr_err("Cannot allocate new System RAM resource\n");
		kfree(res);
		return NULL;
	}

	return res;
}

static enum bp_state reserve_additional_memory(void)
{
	long credit;
	struct resource *resource;
	int nid, rc;
	unsigned long balloon_hotplug;

	credit = balloon_stats.target_pages + balloon_stats.target_unpopulated
		- balloon_stats.total_pages;

	/*
	 * Already hotplugged enough pages?  Wait for them to be
	 * onlined.
	 */
	if (credit <= 0)
		return BP_WAIT;

	balloon_hotplug = round_up(credit, PAGES_PER_SECTION);

	resource = additional_memory_resource(balloon_hotplug * PAGE_SIZE);
	if (!resource)
		goto err;

	nid = memory_add_physaddr_to_nid(resource->start);

#ifdef CONFIG_XEN_HAVE_PVMMU
	/*
	 * We don't support PV MMU when Linux and Xen is using
	 * different page granularity.
	 */
	BUILD_BUG_ON(XEN_PAGE_SIZE != PAGE_SIZE);

        /*
         * add_memory() will build page tables for the new memory so
         * the p2m must contain invalid entries so the correct
         * non-present PTEs will be written.
         *
         * If a failure occurs, the original (identity) p2m entries
         * are not restored since this region is now known not to
         * conflict with any devices.
         */ 
	if (!xen_feature(XENFEAT_auto_translated_physmap)) {
		unsigned long pfn, i;

		pfn = PFN_DOWN(resource->start);
		for (i = 0; i < balloon_hotplug; i++) {
			if (!set_phys_to_machine(pfn + i, INVALID_P2M_ENTRY)) {
				pr_warn("set_phys_to_machine() failed, no memory added\n");
				goto err;
			}
                }
	}
#endif

	/*
	 * add_memory_resource() will call online_pages() which in its turn
	 * will call xen_online_page() callback causing deadlock if we don't
	 * release balloon_mutex here. Unlocking here is safe because the
	 * callers drop the mutex before trying again.
	 */
	mutex_unlock(&balloon_mutex);
	/* add_memory_resource() requires the device_hotplug lock */
	lock_device_hotplug();
	rc = add_memory_resource(nid, resource, MHP_MERGE_RESOURCE);
	unlock_device_hotplug();
	mutex_lock(&balloon_mutex);

	if (rc) {
		pr_warn("Cannot add additional memory (%i)\n", rc);
		goto err;
	}

	balloon_stats.total_pages += balloon_hotplug;

	return BP_WAIT;
  err:
	release_memory_resource(resource);
	return BP_ECANCELED;
}

static void xen_online_page(struct page *page, unsigned int order)
{
	unsigned long i, size = (1 << order);
	unsigned long start_pfn = page_to_pfn(page);
	struct page *p;

	pr_debug("Online %lu pages starting at pfn 0x%lx\n", size, start_pfn);
	mutex_lock(&balloon_mutex);
	for (i = 0; i < size; i++) {
		p = pfn_to_page(start_pfn + i);
		balloon_append(p);
	}
	mutex_unlock(&balloon_mutex);
}

static int xen_memory_notifier(struct notifier_block *nb, unsigned long val, void *v)
{
	if (val == MEM_ONLINE)
		wake_up(&balloon_thread_wq);

	return NOTIFY_OK;
}

static struct notifier_block xen_memory_nb = {
	.notifier_call = xen_memory_notifier,
	.priority = 0
};
#else
static enum bp_state reserve_additional_memory(void)
{
	balloon_stats.target_pages = balloon_stats.current_pages +
				     balloon_stats.target_unpopulated;
	return BP_ECANCELED;
}
#endif /* CONFIG_XEN_BALLOON_MEMORY_HOTPLUG */

static long current_credit(void)
{
	return balloon_stats.target_pages - balloon_stats.current_pages;
}

static bool balloon_is_inflated(void)
{
	return balloon_stats.balloon_low || balloon_stats.balloon_high;
}

static enum bp_state increase_reservation(unsigned long nr_pages)
{
	int rc;
	unsigned long i;
	struct page   *page;

	if (nr_pages > ARRAY_SIZE(frame_list))
		nr_pages = ARRAY_SIZE(frame_list);

	page = list_first_entry_or_null(&ballooned_pages, struct page, lru);
	for (i = 0; i < nr_pages; i++) {
		if (!page) {
			nr_pages = i;
			break;
		}

		frame_list[i] = page_to_xen_pfn(page);
		page = balloon_next_page(page);
	}

	rc = xenmem_reservation_increase(nr_pages, frame_list);
	if (rc <= 0)
		return BP_EAGAIN;

	for (i = 0; i < rc; i++) {
		page = balloon_retrieve(false);
		BUG_ON(page == NULL);

		xenmem_reservation_va_mapping_update(1, &page, &frame_list[i]);

		/* Relinquish the page back to the allocator. */
		free_reserved_page(page);
	}

	balloon_stats.current_pages += rc;

	return BP_DONE;
}

static enum bp_state decrease_reservation(unsigned long nr_pages, gfp_t gfp)
{
	enum bp_state state = BP_DONE;
	unsigned long i;
	struct page *page, *tmp;
	int ret;
	LIST_HEAD(pages);

	if (nr_pages > ARRAY_SIZE(frame_list))
		nr_pages = ARRAY_SIZE(frame_list);

	for (i = 0; i < nr_pages; i++) {
		page = alloc_page(gfp);
		if (page == NULL) {
			nr_pages = i;
			state = BP_EAGAIN;
			break;
		}
		adjust_managed_page_count(page, -1);
		xenmem_reservation_scrub_page(page);
		list_add(&page->lru, &pages);
	}

	/*
	 * Ensure that ballooned highmem pages don't have kmaps.
	 *
	 * Do this before changing the p2m as kmap_flush_unused()
	 * reads PTEs to obtain pages (and hence needs the original
	 * p2m entry).
	 */
	kmap_flush_unused();

	/*
	 * Setup the frame, update direct mapping, invalidate P2M,
	 * and add to balloon.
	 */
	i = 0;
	list_for_each_entry_safe(page, tmp, &pages, lru) {
		frame_list[i++] = xen_page_to_gfn(page);

		xenmem_reservation_va_mapping_reset(1, &page);

		list_del(&page->lru);

		balloon_append(page);
	}

	flush_tlb_all();

	ret = xenmem_reservation_decrease(nr_pages, frame_list);
	BUG_ON(ret != nr_pages);

	balloon_stats.current_pages -= nr_pages;

	return state;
}

/*
 * Stop waiting if either state is BP_DONE and ballooning action is
 * needed, or if the credit has changed while state is not BP_DONE.
 */
static bool balloon_thread_cond(long credit)
{
	if (balloon_state == BP_DONE)
		credit = 0;

	return current_credit() != credit || kthread_should_stop();
}

/*
 * As this is a kthread it is guaranteed to run as a single instance only.
 * We may of course race updates of the target counts (which are protected
 * by the balloon lock), or with changes to the Xen hard limit, but we will
 * recover from these in time.
 */
static int balloon_thread(void *unused)
{
	long credit;
	unsigned long timeout;

	set_freezable();
	for (;;) {
		switch (balloon_state) {
		case BP_DONE:
		case BP_ECANCELED:
			timeout = 3600 * HZ;
			break;
		case BP_EAGAIN:
			timeout = balloon_stats.schedule_delay * HZ;
			break;
		case BP_WAIT:
			timeout = HZ;
			break;
		}

		credit = current_credit();

		wait_event_freezable_timeout(balloon_thread_wq,
			balloon_thread_cond(credit), timeout);

		if (kthread_should_stop())
			return 0;

		mutex_lock(&balloon_mutex);

		credit = current_credit();

		if (credit > 0) {
			if (balloon_is_inflated())
				balloon_state = increase_reservation(credit);
			else
				balloon_state = reserve_additional_memory();
		}

		if (credit < 0) {
			long n_pages;

			n_pages = min(-credit, si_mem_available());
			balloon_state = decrease_reservation(n_pages,
							     GFP_BALLOON);
			if (balloon_state == BP_DONE && n_pages != -credit &&
			    n_pages < totalreserve_pages)
				balloon_state = BP_EAGAIN;
		}

		update_schedule();

		mutex_unlock(&balloon_mutex);

		cond_resched();
	}
}

/* Resets the Xen limit, sets new target, and kicks off processing. */
void balloon_set_new_target(unsigned long target)
{
	/* No need for lock. Not read-modify-write updates. */
	balloon_stats.target_pages = target;
	wake_up(&balloon_thread_wq);
}
EXPORT_SYMBOL_GPL(balloon_set_new_target);

static int add_ballooned_pages(unsigned int nr_pages)
{
	enum bp_state st;

	if (xen_hotplug_unpopulated) {
		st = reserve_additional_memory();
		if (st != BP_ECANCELED) {
			int rc;

			mutex_unlock(&balloon_mutex);
			rc = wait_event_interruptible(balloon_wq,
				   !list_empty(&ballooned_pages));
			mutex_lock(&balloon_mutex);
			return rc ? -ENOMEM : 0;
		}
	}

	if (si_mem_available() < nr_pages)
		return -ENOMEM;

	st = decrease_reservation(nr_pages, GFP_USER);
	if (st != BP_DONE)
		return -ENOMEM;

	return 0;
}

/**
 * xen_alloc_ballooned_pages - get pages that have been ballooned out
 * @nr_pages: Number of pages to get
 * @pages: pages returned
 * @return 0 on success, error otherwise
 */
int xen_alloc_ballooned_pages(unsigned int nr_pages, struct page **pages)
{
	unsigned int pgno = 0;
	struct page *page;
	int ret;

	mutex_lock(&balloon_mutex);

	balloon_stats.target_unpopulated += nr_pages;

	while (pgno < nr_pages) {
		page = balloon_retrieve(true);
		if (page) {
			pages[pgno++] = page;
#ifdef CONFIG_XEN_HAVE_PVMMU
			/*
			 * We don't support PV MMU when Linux and Xen is using
			 * different page granularity.
			 */
			BUILD_BUG_ON(XEN_PAGE_SIZE != PAGE_SIZE);

			if (!xen_feature(XENFEAT_auto_translated_physmap)) {
				ret = xen_alloc_p2m_entry(page_to_pfn(page));
				if (ret < 0)
					goto out_undo;
			}
#endif
		} else {
			ret = add_ballooned_pages(nr_pages - pgno);
			if (ret < 0)
				goto out_undo;
		}
	}
	mutex_unlock(&balloon_mutex);
	return 0;
 out_undo:
	mutex_unlock(&balloon_mutex);
	xen_free_ballooned_pages(pgno, pages);
	/*
	 * NB: xen_free_ballooned_pages will only subtract pgno pages, but since
	 * target_unpopulated is incremented with nr_pages at the start we need
	 * to remove the remaining ones also, or accounting will be screwed.
	 */
	balloon_stats.target_unpopulated -= nr_pages - pgno;
	return ret;
}
EXPORT_SYMBOL(xen_alloc_ballooned_pages);

/**
 * xen_free_ballooned_pages - return pages retrieved with get_ballooned_pages
 * @nr_pages: Number of pages
 * @pages: pages to return
 */
void xen_free_ballooned_pages(unsigned int nr_pages, struct page **pages)
{
	unsigned int i;

	mutex_lock(&balloon_mutex);

	for (i = 0; i < nr_pages; i++) {
		if (pages[i])
			balloon_append(pages[i]);
	}

	balloon_stats.target_unpopulated -= nr_pages;

	/* The balloon may be too large now. Shrink it if needed. */
	if (current_credit())
		wake_up(&balloon_thread_wq);

	mutex_unlock(&balloon_mutex);
}
EXPORT_SYMBOL(xen_free_ballooned_pages);

static void __init balloon_add_regions(void)
{
#if defined(CONFIG_XEN_PV)
	unsigned long start_pfn, pages;
	unsigned long pfn, extra_pfn_end;
	unsigned int i;

	for (i = 0; i < XEN_EXTRA_MEM_MAX_REGIONS; i++) {
		pages = xen_extra_mem[i].n_pfns;
		if (!pages)
			continue;

		start_pfn = xen_extra_mem[i].start_pfn;

		/*
		 * If the amount of usable memory has been limited (e.g., with
		 * the 'mem' command line parameter), don't add pages beyond
		 * this limit.
		 */
		extra_pfn_end = min(max_pfn, start_pfn + pages);

		for (pfn = start_pfn; pfn < extra_pfn_end; pfn++)
			balloon_append(pfn_to_page(pfn));

		balloon_stats.total_pages += extra_pfn_end - start_pfn;
	}
#endif
}

static int __init balloon_init(void)
{
	struct task_struct *task;

	if (!xen_domain())
		return -ENODEV;

	pr_info("Initialising balloon driver\n");

#ifdef CONFIG_XEN_PV
	balloon_stats.current_pages = xen_pv_domain()
		? min(xen_start_info->nr_pages - xen_released_pages, max_pfn)
		: get_num_physpages();
#else
	balloon_stats.current_pages = get_num_physpages();
#endif
	balloon_stats.target_pages  = balloon_stats.current_pages;
	balloon_stats.balloon_low   = 0;
	balloon_stats.balloon_high  = 0;
	balloon_stats.total_pages   = balloon_stats.current_pages;

	balloon_stats.schedule_delay = 1;
	balloon_stats.max_schedule_delay = 32;
	balloon_stats.retry_count = 1;
	balloon_stats.max_retry_count = 4;

#ifdef CONFIG_XEN_BALLOON_MEMORY_HOTPLUG
	set_online_page_callback(&xen_online_page);
	register_memory_notifier(&xen_memory_nb);
	register_sysctl_table(xen_root);
#endif

	balloon_add_regions();

	task = kthread_run(balloon_thread, NULL, "xen-balloon");
	if (IS_ERR(task)) {
		pr_err("xen-balloon thread could not be started, ballooning will not work!\n");
		return PTR_ERR(task);
	}

	/* Init the xen-balloon driver. */
	xen_balloon_init();

	return 0;
}
subsys_initcall(balloon_init);

static int __init balloon_wait_finish(void)
{
	long credit, last_credit = 0;
	unsigned long last_changed = 0;

	if (!xen_domain())
		return -ENODEV;

	/* PV guests don't need to wait. */
	if (xen_pv_domain() || !current_credit())
		return 0;

	pr_notice("Waiting for initial ballooning down having finished.\n");

	while ((credit = current_credit()) < 0) {
		if (credit != last_credit) {
			last_changed = jiffies;
			last_credit = credit;
		}
		if (balloon_state == BP_ECANCELED) {
			pr_warn_once("Initial ballooning failed, %ld pages need to be freed.\n",
				     -credit);
<<<<<<< HEAD
			if (jiffies - last_changed >= HZ * balloon_boot_timeout)
=======
			if (time_is_before_eq_jiffies(last_changed + HZ * balloon_boot_timeout))
>>>>>>> d60c95ef
				panic("Initial ballooning failed!\n");
		}

		schedule_timeout_interruptible(HZ / 10);
	}

	pr_notice("Initial ballooning down finished.\n");

	return 0;
}
late_initcall_sync(balloon_wait_finish);<|MERGE_RESOLUTION|>--- conflicted
+++ resolved
@@ -59,10 +59,7 @@
 #include <linux/slab.h>
 #include <linux/sysctl.h>
 #include <linux/moduleparam.h>
-<<<<<<< HEAD
-=======
 #include <linux/jiffies.h>
->>>>>>> d60c95ef
 
 #include <asm/page.h>
 #include <asm/tlb.h>
@@ -83,11 +80,6 @@
 
 static uint __read_mostly balloon_boot_timeout = 180;
 module_param(balloon_boot_timeout, uint, 0444);
-<<<<<<< HEAD
-
-static int xen_hotplug_unpopulated;
-=======
->>>>>>> d60c95ef
 
 #ifdef CONFIG_XEN_BALLOON_MEMORY_HOTPLUG
 static int xen_hotplug_unpopulated;
@@ -795,11 +787,7 @@
 		if (balloon_state == BP_ECANCELED) {
 			pr_warn_once("Initial ballooning failed, %ld pages need to be freed.\n",
 				     -credit);
-<<<<<<< HEAD
-			if (jiffies - last_changed >= HZ * balloon_boot_timeout)
-=======
 			if (time_is_before_eq_jiffies(last_changed + HZ * balloon_boot_timeout))
->>>>>>> d60c95ef
 				panic("Initial ballooning failed!\n");
 		}
 
