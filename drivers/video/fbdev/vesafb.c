// SPDX-License-Identifier: GPL-2.0-only
/*
 * framebuffer driver for VBE 2.0 compliant graphic boards
 *
 * switching to graphics mode happens at boot time (while
 * running in real mode, see arch/i386/boot/video.S).
 *
 * (c) 1998 Gerd Knorr <kraxel@goldbach.in-berlin.de>
 *
 */

#include <linux/aperture.h>
#include <linux/module.h>
#include <linux/kernel.h>
#include <linux/errno.h>
#include <linux/string.h>
#include <linux/mm.h>
#include <linux/delay.h>
#include <linux/fb.h>
#include <linux/ioport.h>
#include <linux/init.h>
#include <linux/platform_device.h>
#include <linux/screen_info.h>
#include <linux/io.h>

#include <video/vga.h>

#define dac_reg	(0x3c8)
#define dac_val	(0x3c9)

/* --------------------------------------------------------------------- */

struct vesafb_par {
	u32 pseudo_palette[256];
	resource_size_t base;
	resource_size_t size;
	int wc_cookie;
	struct resource *region;
};

static struct fb_var_screeninfo vesafb_defined = {
	.activate	= FB_ACTIVATE_NOW,
	.height		= -1,
	.width		= -1,
	.right_margin	= 32,
	.upper_margin	= 16,
	.lower_margin	= 4,
	.vsync_len	= 4,
	.vmode		= FB_VMODE_NONINTERLACED,
};

static struct fb_fix_screeninfo vesafb_fix = {
	.id	= "VESA VGA",
	.type	= FB_TYPE_PACKED_PIXELS,
	.accel	= FB_ACCEL_NONE,
};

static int   inverse    __read_mostly;
static int   mtrr       __read_mostly;		/* disable mtrr */
static int   vram_remap;			/* Set amount of memory to be used */
static int   vram_total;			/* Set total amount of memory */
static int   pmi_setpal __read_mostly = 1;	/* pmi for palette changes ??? */
static int   ypan       __read_mostly;		/* 0..nothing, 1..ypan, 2..ywrap */
static void  (*pmi_start)(void) __read_mostly;
static void  (*pmi_pal)  (void) __read_mostly;
static int   depth      __read_mostly;
static int   vga_compat __read_mostly;
/* --------------------------------------------------------------------- */

static int vesafb_pan_display(struct fb_var_screeninfo *var,
                              struct fb_info *info)
{
#ifdef __i386__
	int offset;

	offset = (var->yoffset * info->fix.line_length + var->xoffset) / 4;

        __asm__ __volatile__(
                "call *(%%edi)"
                : /* no return value */
                : "a" (0x4f07),         /* EAX */
                  "b" (0),              /* EBX */
                  "c" (offset),         /* ECX */
                  "d" (offset >> 16),   /* EDX */
                  "D" (&pmi_start));    /* EDI */
#endif
	return 0;
}

static int vesa_setpalette(int regno, unsigned red, unsigned green,
			    unsigned blue)
{
	int shift = 16 - depth;
	int err = -EINVAL;

/*
 * Try VGA registers first...
 */
	if (vga_compat) {
		outb_p(regno,       dac_reg);
		outb_p(red   >> shift, dac_val);
		outb_p(green >> shift, dac_val);
		outb_p(blue  >> shift, dac_val);
		err = 0;
	}

#ifdef __i386__
/*
 * Fallback to the PMI....
 */
	if (err && pmi_setpal) {
		struct { u_char blue, green, red, pad; } entry;

		entry.red   = red   >> shift;
		entry.green = green >> shift;
		entry.blue  = blue  >> shift;
		entry.pad   = 0;
	        __asm__ __volatile__(
                "call *(%%esi)"
                : /* no return value */
                : "a" (0x4f09),         /* EAX */
                  "b" (0),              /* EBX */
                  "c" (1),              /* ECX */
                  "d" (regno),          /* EDX */
                  "D" (&entry),         /* EDI */
                  "S" (&pmi_pal));      /* ESI */
		err = 0;
	}
#endif

	return err;
}

static int vesafb_setcolreg(unsigned regno, unsigned red, unsigned green,
			    unsigned blue, unsigned transp,
			    struct fb_info *info)
{
	int err = 0;

	/*
	 *  Set a single color register. The values supplied are
	 *  already rounded down to the hardware's capabilities
	 *  (according to the entries in the `var' structure). Return
	 *  != 0 for invalid regno.
	 */

	if (regno >= info->cmap.len)
		return 1;

	if (info->var.bits_per_pixel == 8)
		err = vesa_setpalette(regno,red,green,blue);
	else if (regno < 16) {
		switch (info->var.bits_per_pixel) {
		case 16:
			if (info->var.red.offset == 10) {
				/* 1:5:5:5 */
				((u32*) (info->pseudo_palette))[regno] =
					((red   & 0xf800) >>  1) |
					((green & 0xf800) >>  6) |
					((blue  & 0xf800) >> 11);
			} else {
				/* 0:5:6:5 */
				((u32*) (info->pseudo_palette))[regno] =
					((red   & 0xf800)      ) |
					((green & 0xfc00) >>  5) |
					((blue  & 0xf800) >> 11);
			}
			break;
		case 24:
		case 32:
			red   >>= 8;
			green >>= 8;
			blue  >>= 8;
			((u32 *)(info->pseudo_palette))[regno] =
				(red   << info->var.red.offset)   |
				(green << info->var.green.offset) |
				(blue  << info->var.blue.offset);
			break;
		}
	}

	return err;
}

/*
 * fb_ops.fb_destroy is called by the last put_fb_info() call at the end
 * of unregister_framebuffer() or fb_release(). Do any cleanup here.
 */
static void vesafb_destroy(struct fb_info *info)
{
	struct vesafb_par *par = info->par;

	fb_dealloc_cmap(&info->cmap);
	arch_phys_wc_del(par->wc_cookie);
	if (info->screen_base)
		iounmap(info->screen_base);
	release_mem_region(par->base, par->size);

	framebuffer_release(info);
}

static struct fb_ops vesafb_ops = {
	.owner		= THIS_MODULE,
	FB_DEFAULT_IOMEM_OPS,
	.fb_destroy     = vesafb_destroy,
	.fb_setcolreg	= vesafb_setcolreg,
	.fb_pan_display	= vesafb_pan_display,
};

static int vesafb_setup(char *options)
{
	char *this_opt;

	if (!options || !*options)
		return 0;

	while ((this_opt = strsep(&options, ",")) != NULL) {
		if (!*this_opt) continue;

		if (! strcmp(this_opt, "inverse"))
			inverse=1;
		else if (! strcmp(this_opt, "redraw"))
			ypan=0;
		else if (! strcmp(this_opt, "ypan"))
			ypan=1;
		else if (! strcmp(this_opt, "ywrap"))
			ypan=2;
		else if (! strcmp(this_opt, "vgapal"))
			pmi_setpal=0;
		else if (! strcmp(this_opt, "pmipal"))
			pmi_setpal=1;
		else if (! strncmp(this_opt, "mtrr:", 5))
			mtrr = simple_strtoul(this_opt+5, NULL, 0);
		else if (! strcmp(this_opt, "nomtrr"))
			mtrr=0;
		else if (! strncmp(this_opt, "vtotal:", 7))
			vram_total = simple_strtoul(this_opt+7, NULL, 0);
		else if (! strncmp(this_opt, "vremap:", 7))
			vram_remap = simple_strtoul(this_opt+7, NULL, 0);
	}
	return 0;
}

static int vesafb_probe(struct platform_device *dev)
{
<<<<<<< HEAD
	struct screen_info *si = &screen_info;
=======
	struct screen_info *si;
>>>>>>> a6ad5510
	struct fb_info *info;
	struct vesafb_par *par;
	int i, err;
	unsigned int size_vmode;
	unsigned int size_remap;
	unsigned int size_total;
	char *option = NULL;

	/*
	 * If we fail probing the device, the kernel might try a different
	 * driver. We get a copy of the attached screen_info, so that we can
	 * modify its values without affecting later drivers.
	 */
	si = dev_get_platdata(&dev->dev);
	if (!si)
		return -ENODEV;
	si = devm_kmemdup(&dev->dev, si, sizeof(*si), GFP_KERNEL);
	if (!si)
		return -ENOMEM;

	/* ignore error return of fb_get_options */
	fb_get_options("vesafb", &option);
	vesafb_setup(option);

	if (si->orig_video_isVGA != VIDEO_TYPE_VLFB)
		return -ENODEV;

	vga_compat = !__screen_info_vbe_mode_nonvga(si);
	vesafb_fix.smem_start = si->lfb_base;
	vesafb_defined.bits_per_pixel = si->lfb_depth;
	if (15 == vesafb_defined.bits_per_pixel)
		vesafb_defined.bits_per_pixel = 16;
	vesafb_defined.xres = si->lfb_width;
	vesafb_defined.yres = si->lfb_height;
	vesafb_fix.line_length = si->lfb_linelength;
	vesafb_fix.visual   = (vesafb_defined.bits_per_pixel == 8) ?
		FB_VISUAL_PSEUDOCOLOR : FB_VISUAL_TRUECOLOR;

	/*   size_vmode -- that is the amount of memory needed for the
	 *                 used video mode, i.e. the minimum amount of
	 *                 memory we need. */
	size_vmode = vesafb_defined.yres * vesafb_fix.line_length;

	/*   size_total -- all video memory we have. Used for mtrr
	 *                 entries, resource allocation and bounds
	 *                 checking. */
	size_total = si->lfb_size * 65536;
	if (vram_total)
		size_total = vram_total * 1024 * 1024;
	if (size_total < size_vmode)
		size_total = size_vmode;

	/*   size_remap -- the amount of video memory we are going to
	 *                 use for vesafb.  With modern cards it is no
	 *                 option to simply use size_total as that
	 *                 wastes plenty of kernel address space. */
	size_remap  = size_vmode * 2;
	if (vram_remap)
		size_remap = vram_remap * 1024 * 1024;
	if (size_remap < size_vmode)
		size_remap = size_vmode;
	if (size_remap > size_total)
		size_remap = size_total;
	vesafb_fix.smem_len = size_remap;

#ifndef __i386__
	si->vesapm_seg = 0;
#endif

	if (!request_mem_region(vesafb_fix.smem_start, size_total, "vesafb")) {
		printk(KERN_WARNING
		       "vesafb: cannot reserve video memory at 0x%lx\n",
			vesafb_fix.smem_start);
		/* We cannot make this fatal. Sometimes this comes from magic
		   spaces our resource handlers simply don't know about */
	}

	info = framebuffer_alloc(sizeof(struct vesafb_par), &dev->dev);
	if (!info) {
		release_mem_region(vesafb_fix.smem_start, size_total);
		return -ENOMEM;
	}
	platform_set_drvdata(dev, info);
	par = info->par;
	info->pseudo_palette = par->pseudo_palette;

	par->base = si->lfb_base;
	par->size = size_total;

	printk(KERN_INFO "vesafb: mode is %dx%dx%d, linelength=%d, pages=%d\n",
	       vesafb_defined.xres, vesafb_defined.yres, vesafb_defined.bits_per_pixel,
	       vesafb_fix.line_length, si->pages);

	if (si->vesapm_seg) {
		printk(KERN_INFO "vesafb: protected mode interface info at %04x:%04x\n",
		       si->vesapm_seg, si->vesapm_off);
	}

	if (si->vesapm_seg < 0xc000)
		ypan = pmi_setpal = 0; /* not available or some DOS TSR ... */

	if (ypan || pmi_setpal) {
		unsigned long pmi_phys;
		unsigned short *pmi_base;
		pmi_phys  = ((unsigned long)si->vesapm_seg << 4) + si->vesapm_off;
		pmi_base  = (unsigned short *)phys_to_virt(pmi_phys);
		pmi_start = (void*)((char*)pmi_base + pmi_base[1]);
		pmi_pal   = (void*)((char*)pmi_base + pmi_base[2]);
		printk(KERN_INFO "vesafb: pmi: set display start = %p, set palette = %p\n",pmi_start,pmi_pal);
		if (pmi_base[3]) {
			printk(KERN_INFO "vesafb: pmi: ports = ");
			for (i = pmi_base[3]/2; pmi_base[i] != 0xffff; i++)
				printk("%x ", pmi_base[i]);
			printk("\n");
			if (pmi_base[i] != 0xffff) {
				/*
				 * memory areas not supported (yet?)
				 *
				 * Rules are: we have to set up a descriptor for the requested
				 * memory area and pass it in the ES register to the BIOS function.
				 */
				printk(KERN_INFO "vesafb: can't handle memory requests, pmi disabled\n");
				ypan = pmi_setpal = 0;
			}
		}
	}

	if (vesafb_defined.bits_per_pixel == 8 && !pmi_setpal && !vga_compat) {
		printk(KERN_WARNING "vesafb: hardware palette is unchangeable,\n"
		                    "        colors may be incorrect\n");
		vesafb_fix.visual = FB_VISUAL_STATIC_PSEUDOCOLOR;
	}

	vesafb_defined.xres_virtual = vesafb_defined.xres;
	vesafb_defined.yres_virtual = vesafb_fix.smem_len / vesafb_fix.line_length;
	if (ypan && vesafb_defined.yres_virtual > vesafb_defined.yres) {
		printk(KERN_INFO "vesafb: scrolling: %s using protected mode interface, yres_virtual=%d\n",
		       (ypan > 1) ? "ywrap" : "ypan",vesafb_defined.yres_virtual);
	} else {
		printk(KERN_INFO "vesafb: scrolling: redraw\n");
		vesafb_defined.yres_virtual = vesafb_defined.yres;
		ypan = 0;
	}

	/* some dummy values for timing to make fbset happy */
	vesafb_defined.pixclock     = 10000000 / vesafb_defined.xres * 1000 / vesafb_defined.yres;
	vesafb_defined.left_margin  = (vesafb_defined.xres / 8) & 0xf8;
	vesafb_defined.hsync_len    = (vesafb_defined.xres / 8) & 0xf8;

	vesafb_defined.red.offset    = si->red_pos;
	vesafb_defined.red.length    = si->red_size;
	vesafb_defined.green.offset  = si->green_pos;
	vesafb_defined.green.length  = si->green_size;
	vesafb_defined.blue.offset   = si->blue_pos;
	vesafb_defined.blue.length   = si->blue_size;
	vesafb_defined.transp.offset = si->rsvd_pos;
	vesafb_defined.transp.length = si->rsvd_size;

	if (vesafb_defined.bits_per_pixel <= 8) {
		depth = vesafb_defined.green.length;
		vesafb_defined.red.length =
		vesafb_defined.green.length =
		vesafb_defined.blue.length =
		vesafb_defined.bits_per_pixel;
	}

	printk(KERN_INFO "vesafb: %s: "
	       "size=%d:%d:%d:%d, shift=%d:%d:%d:%d\n",
	       (vesafb_defined.bits_per_pixel > 8) ?
	       "Truecolor" : (vga_compat || pmi_setpal) ?
	       "Pseudocolor" : "Static Pseudocolor",
	       si->rsvd_size,
	       si->red_size,
	       si->green_size,
	       si->blue_size,
	       si->rsvd_pos,
	       si->red_pos,
	       si->green_pos,
	       si->blue_pos);

	vesafb_fix.ypanstep  = ypan     ? 1 : 0;
	vesafb_fix.ywrapstep = (ypan>1) ? 1 : 0;

	/* request failure does not faze us, as vgacon probably has this
	 * region already (FIXME) */
	par->region = request_region(0x3c0, 32, "vesafb");

	if (mtrr == 3) {
		unsigned int temp_size = size_total;

		/* Find the largest power-of-two */
		temp_size = roundup_pow_of_two(temp_size);

		/* Try and find a power of two to add */
		do {
			par->wc_cookie =
				arch_phys_wc_add(vesafb_fix.smem_start,
						 temp_size);
			temp_size >>= 1;
		} while (temp_size >= PAGE_SIZE && par->wc_cookie < 0);

		info->screen_base = ioremap_wc(vesafb_fix.smem_start, vesafb_fix.smem_len);
	} else {
		if (mtrr && mtrr != 3)
			WARN_ONCE(1, "Only MTRR_TYPE_WRCOMB (3) make sense\n");
		info->screen_base = ioremap(vesafb_fix.smem_start, vesafb_fix.smem_len);
	}

	if (!info->screen_base) {
		printk(KERN_ERR
		       "vesafb: abort, cannot ioremap video memory 0x%x @ 0x%lx\n",
			vesafb_fix.smem_len, vesafb_fix.smem_start);
		err = -EIO;
		goto err_release_region;
	}

	printk(KERN_INFO "vesafb: framebuffer at 0x%lx, mapped to 0x%p, "
	       "using %dk, total %dk\n",
	       vesafb_fix.smem_start, info->screen_base,
	       size_remap/1024, size_total/1024);

	if (!ypan)
		vesafb_ops.fb_pan_display = NULL;

	info->fbops = &vesafb_ops;
	info->var = vesafb_defined;
	info->fix = vesafb_fix;
	info->flags = (ypan ? FBINFO_HWACCEL_YPAN : 0);

	if (fb_alloc_cmap(&info->cmap, 256, 0) < 0) {
		err = -ENOMEM;
		goto err_release_region;
	}
	err = devm_aperture_acquire_for_platform_device(dev, par->base, par->size);
	if (err)
		goto err_fb_dealloc_cmap;
	if (register_framebuffer(info)<0) {
		err = -EINVAL;
		goto err_fb_dealloc_cmap;
	}
	fb_info(info, "%s frame buffer device\n", info->fix.id);
	return 0;
err_fb_dealloc_cmap:
	fb_dealloc_cmap(&info->cmap);
err_release_region:
	arch_phys_wc_del(par->wc_cookie);
	if (info->screen_base)
		iounmap(info->screen_base);
	if (par->region)
		release_region(0x3c0, 32);
	framebuffer_release(info);
	release_mem_region(vesafb_fix.smem_start, size_total);
	return err;
}

static void vesafb_remove(struct platform_device *pdev)
{
	struct fb_info *info = platform_get_drvdata(pdev);

	if (((struct vesafb_par *)(info->par))->region)
		release_region(0x3c0, 32);

	/* vesafb_destroy takes care of info cleanup */
	unregister_framebuffer(info);
}

static struct platform_driver vesafb_driver = {
	.driver = {
		.name = "vesa-framebuffer",
	},
	.probe = vesafb_probe,
	.remove = vesafb_remove,
};

module_platform_driver(vesafb_driver);
MODULE_LICENSE("GPL");<|MERGE_RESOLUTION|>--- conflicted
+++ resolved
@@ -243,11 +243,7 @@
 
 static int vesafb_probe(struct platform_device *dev)
 {
-<<<<<<< HEAD
-	struct screen_info *si = &screen_info;
-=======
 	struct screen_info *si;
->>>>>>> a6ad5510
 	struct fb_info *info;
 	struct vesafb_par *par;
 	int i, err;
