--- conflicted
+++ resolved
@@ -39,16 +39,6 @@
 #include <video/of_videomode.h>
 #include <video/videomode.h>
 
-<<<<<<< HEAD
-#define PCR_TFT		(1 << 31)
-#define PCR_COLOR	(1 << 30)
-#define PCR_BPIX_8	(3 << 25)
-#define PCR_BPIX_12	(4 << 25)
-#define PCR_BPIX_16	(5 << 25)
-#define PCR_BPIX_18	(6 << 25)
-
-=======
->>>>>>> a6ad5510
 struct imx_fb_videomode {
 	struct fb_videomode mode;
 	u32 pcr;
@@ -644,11 +634,7 @@
 		dev_err(&fbi->pdev->dev, "%s: invalid hsync_len %d\n",
 			info->fix.id, var->hsync_len);
 	if (var->left_margin < left_margin_low  || var->left_margin > 255)
-<<<<<<< HEAD
-		printk(KERN_ERR "%s: invalid left_margin %d\n",
-=======
 		dev_err(&fbi->pdev->dev, "%s: invalid left_margin %d\n",
->>>>>>> a6ad5510
 			info->fix.id, var->left_margin);
 	if (var->right_margin < 1 || var->right_margin > 255)
 		dev_err(&fbi->pdev->dev, "%s: invalid right_margin %d\n",
@@ -672,18 +658,11 @@
 			  var->xres * var->bits_per_pixel / 8 / 4),
 	       fbi->regs + LCDC_VPW);
 
-<<<<<<< HEAD
-	writel(HCR_H_WIDTH(var->hsync_len - 1) |
-		HCR_H_WAIT_1(var->right_margin - 1) |
-		HCR_H_WAIT_2(var->left_margin - left_margin_low),
-		fbi->regs + LCDC_HCR);
-=======
 	writel(FIELD_PREP(HCR_H_WIDTH_MASK, var->hsync_len - 1) |
 	       FIELD_PREP(HCR_H_WAIT_1_MASK, var->right_margin - 1) |
 	       FIELD_PREP(HCR_H_WAIT_2_MASK,
 			  var->left_margin - left_margin_low),
 	       fbi->regs + LCDC_HCR);
->>>>>>> a6ad5510
 
 	writel(FIELD_PREP(VCR_V_WIDTH_MASK, var->vsync_len) |
 	       FIELD_PREP(VCR_V_WAIT_1_MASK, var->lower_margin) |
