# SPDX-License-Identifier: GPL-2.0-only
#
# fbdev configuration
#

menuconfig FB
	tristate "Support for frame buffer device drivers"
	select FB_CORE
	select FB_NOTIFY
	help
	  The frame buffer device provides an abstraction for the graphics
	  hardware. It represents the frame buffer of some video hardware and
	  allows application software to access the graphics hardware through
	  a well-defined interface, so the software doesn't need to know
	  anything about the low-level (hardware register) stuff.

	  Frame buffer devices work identically across the different
	  architectures supported by Linux and make the implementation of
	  application programs easier and more portable; at this point, an X
	  server exists which uses the frame buffer device exclusively.
	  On several non-X86 architectures, the frame buffer device is the
	  only way to use the graphics hardware.

	  The device is accessed through special device nodes, usually located
	  in the /dev directory, i.e. /dev/fb*.

	  You need an utility program called fbset to make full use of frame
	  buffer devices. Please read <file:Documentation/fb/framebuffer.rst>
	  and the Framebuffer-HOWTO at
	  <http://www.munted.org.uk/programming/Framebuffer-HOWTO-1.3.html> for more
	  information.

	  This enables support for native frame buffer device (fbdev) drivers.

	  The DRM subsystem provides support for emulated frame buffer devices
	  on top of KMS drivers, but this option allows legacy fbdev drivers to
	  be enabled as well.

	  Say Y here and to the driver for your graphics board below if you
	  are compiling a kernel for a non-x86 architecture.

	  If you are compiling for the x86 architecture, you can say Y if you
	  want to play with it, but it is not essential. Please note that
	  running graphical applications that directly touch the hardware
	  (e.g. an accelerated X server) and that are not frame buffer
	  device-aware may cause unexpected results. If unsure, say N.

config FB_HECUBA
	tristate
	depends on FB
	select FB_SYSMEM_HELPERS_DEFERRED

config FB_SVGALIB
	tristate
	depends on FB
	help
	  Common utility functions useful to fbdev drivers of VGA-based
	  cards.

config FB_MACMODES
	tristate
	depends on FB

config FB_GRVGA
	tristate "Aeroflex Gaisler framebuffer support"
	depends on FB && SPARC
	select FB_IOMEM_HELPERS
	help
	  This enables support for the SVGACTRL framebuffer in the GRLIB IP library from Aeroflex Gaisler.

config FB_CIRRUS
	tristate "Cirrus Logic support"
	depends on FB && (ZORRO || PCI)
	select FB_CFB_FILLRECT
	select FB_CFB_COPYAREA
	select FB_CFB_IMAGEBLIT
	select VIDEO_NOMODESET
	help
	  This enables support for Cirrus Logic GD542x/543x based boards on
	  Amiga: SD64, Piccolo, Picasso II/II+, Picasso IV, or EGS Spectrum.

	  If you have a PCI-based system, this enables support for these
	  chips: GD-543x, GD-544x, GD-5480.

	  Please read the file <file:Documentation/fb/cirrusfb.rst>.

	  Say N unless you have such a graphics board or plan to get one
	  before you next recompile the kernel.

config FB_PM2
	tristate "Permedia2 support"
	depends on FB && ((AMIGA && BROKEN) || PCI)
	select FB_CFB_FILLRECT
	select FB_CFB_COPYAREA
	select FB_CFB_IMAGEBLIT
	select VIDEO_NOMODESET
	help
	  This is the frame buffer device driver for cards based on
	  the 3D Labs Permedia, Permedia 2 and Permedia 2V chips.
	  The driver was tested on the following cards:
		Diamond FireGL 1000 PRO AGP
		ELSA Gloria Synergy PCI
		Appian Jeronimo PRO (both heads) PCI
		3DLabs Oxygen ACX aka EONtronics Picasso P2 PCI
		Techsource Raptor GFX-8P (aka Sun PGX-32) on SPARC
		ASK Graphic Blaster Exxtreme AGP

	  To compile this driver as a module, choose M here: the
	  module will be called pm2fb.

config FB_PM2_FIFO_DISCONNECT
	bool "enable FIFO disconnect feature"
	depends on FB_PM2 && PCI
	help
	  Support the Permedia2 FIFO disconnect feature.

config FB_ARMCLCD
	tristate "ARM PrimeCell PL110 support"
	depends on ARM || ARM64 || COMPILE_TEST
	depends on FB && ARM_AMBA && HAS_IOMEM
	select FB_CFB_FILLRECT
	select FB_CFB_COPYAREA
	select FB_CFB_IMAGEBLIT
	select FB_MODE_HELPERS if OF
	select VIDEOMODE_HELPERS if OF
	select BACKLIGHT_CLASS_DEVICE if OF
	help
	  This framebuffer device driver is for the ARM PrimeCell PL110
	  Colour LCD controller.  ARM PrimeCells provide the building
	  blocks for System on a Chip devices.

	  If you want to compile this as a module (=code which can be
	  inserted into and removed from the running kernel), say M
	  here and read <file:Documentation/kbuild/modules.rst>.  The module
	  will be called amba-clcd.

config FB_ACORN
	bool "Acorn VIDC support"
	depends on (FB = y) && ARM && ARCH_ACORN
	select FB_IOMEM_HELPERS
	help
	  This is the frame buffer device driver for the Acorn VIDC graphics
	  hardware found in Acorn RISC PCs and other ARM-based machines.  If
	  unsure, say N.

config FB_CLPS711X
	tristate "CLPS711X LCD support"
	depends on FB && (ARCH_CLPS711X || COMPILE_TEST)
	select FB_MODE_HELPERS
	select FB_SYS_FILLRECT
	select FB_SYS_COPYAREA
	select FB_SYS_IMAGEBLIT
	select LCD_CLASS_DEVICE
	select VIDEOMODE_HELPERS
	help
	  Say Y to enable the Framebuffer driver for the Cirrus Logic
	  CLPS711X CPUs.

config FB_SA1100
	bool "SA-1100 LCD support"
	depends on (FB = y) && ARM && ARCH_SA1100
	select FB_CFB_FILLRECT
	select FB_CFB_COPYAREA
	select FB_CFB_IMAGEBLIT
	help
	  This is a framebuffer device for the SA-1100 LCD Controller.
	  See <http://www.linux-fbdev.org/> for information on framebuffer
	  devices.

	  If you plan to use the LCD display with your SA-1100 system, say
	  Y here.

config FB_IMX
	tristate "Freescale i.MX1/21/25/27 LCD support"
	depends on FB && HAVE_CLK && HAS_IOMEM
	depends on ARCH_MXC || COMPILE_TEST
	select LCD_CLASS_DEVICE
	select FB_IOMEM_HELPERS
	select FB_MODE_HELPERS
	select VIDEOMODE_HELPERS

config FB_CYBER2000
	tristate "CyberPro 2000/2010/5000 support"
	depends on FB && PCI && (BROKEN || !SPARC64)
	select FB_CFB_FILLRECT
	select FB_CFB_COPYAREA
	select FB_CFB_IMAGEBLIT
	select VIDEO_NOMODESET
	help
	  This enables support for the Integraphics CyberPro 20x0 and 5000
	  VGA chips used in the Rebel.com Netwinder and other machines.
	  Say Y if you have a NetWinder or a graphics card containing this
	  device, otherwise say N.

config FB_CYBER2000_DDC
	bool "DDC for CyberPro support"
	depends on FB_CYBER2000
	select FB_DDC
	default y
	help
	  Say Y here if you want DDC support for your CyberPro graphics
	  card. This is only I2C bus support, driver does not use EDID.

config FB_CYBER2000_I2C
	bool "CyberPro 2000/2010/5000 I2C support"
	depends on FB_CYBER2000 && I2C && ARCH_NETWINDER
	depends on I2C=y || FB_CYBER2000=m
	select I2C_ALGOBIT
	help
	  Enable support for the I2C video decoder interface on the
	  Integraphics CyberPro 20x0 and 5000 VGA chips.  This is used
	  on the Netwinder machines for the SAA7111 video capture.

config FB_APOLLO
	bool
	depends on (FB = y) && APOLLO
	default y
	select FB_CFB_FILLRECT
	select FB_CFB_IMAGEBLIT

config FB_Q40
	bool
	depends on (FB = y) && Q40
	default y
	select FB_IOMEM_HELPERS

config FB_AMIGA
	tristate "Amiga native chipset support"
	depends on FB && AMIGA
	help
	  This is the frame buffer device driver for the builtin graphics
	  chipset found in Amigas.

	  To compile this driver as a module, choose M here: the
	  module will be called amifb.

config FB_AMIGA_OCS
	bool "Amiga OCS chipset support"
	depends on FB_AMIGA
	help
	  This enables support for the original Agnus and Denise video chips,
	  found in the Amiga 1000 and most A500's and A2000's. If you intend
	  to run Linux on any of these systems, say Y; otherwise say N.

config FB_AMIGA_ECS
	bool "Amiga ECS chipset support"
	depends on FB_AMIGA
	help
	  This enables support for the Enhanced Chip Set, found in later
	  A500's, later A2000's, the A600, the A3000, the A3000T and CDTV. If
	  you intend to run Linux on any of these systems, say Y; otherwise
	  say N.

config FB_AMIGA_AGA
	bool "Amiga AGA chipset support"
	depends on FB_AMIGA
	help
	  This enables support for the Advanced Graphics Architecture (also
	  known as the AGA or AA) Chip Set, found in the A1200, A4000, A4000T
	  and CD32. If you intend to run Linux on any of these systems, say Y;
	  otherwise say N.

config FB_FM2
	bool "Amiga FrameMaster II/Rainbow II support"
	depends on (FB = y) && ZORRO
	select FB_IOMEM_HELPERS
	help
	  This is the frame buffer device driver for the Amiga FrameMaster
	  card from BSC (exhibited 1992 but not shipped as a CBM product).

config FB_ARC
	tristate "Arc Monochrome LCD board support"
	depends on FB && (X86 || COMPILE_TEST)
	select FB_SYS_FILLRECT
	select FB_SYS_COPYAREA
	select FB_SYS_IMAGEBLIT
	select FB_SYS_FOPS
	help
	  This enables support for the Arc Monochrome LCD board. The board
	  is based on the KS-108 lcd controller and is typically a matrix
	  of 2*n chips. This driver was tested with a 128x64 panel. This
	  driver supports it for use with x86 SBCs through a 16 bit GPIO
	  interface (8 bit data, 8 bit control). If you anticipate using
	  this driver, say Y or M; otherwise say N. You must specify the
	  GPIO IO address to be used for setting control and data.

config FB_ATARI
	bool "Atari native chipset support"
	depends on (FB = y) && ATARI
	select FB_CFB_FILLRECT
	select FB_CFB_COPYAREA
	select FB_CFB_IMAGEBLIT
	help
	  This is the frame buffer device driver for the builtin graphics
	  chipset found in Ataris.

config FB_OF
	tristate "Open Firmware frame buffer device support"
	depends on FB && PPC && (!PPC_PSERIES || PCI)
	depends on !DRM_OFDRM
	select APERTURE_HELPERS
	select FB_IOMEM_HELPERS
	select FB_MACMODES
	help
	  Say Y if you want support with Open Firmware for your graphics
	  board.

config FB_CONTROL
	bool "Apple \"control\" display support"
	depends on (FB = y) && ((PPC_PMAC && PPC32) || COMPILE_TEST)
	select FB_CFB_FILLRECT
	select FB_CFB_COPYAREA
	select FB_CFB_IMAGEBLIT
	select FB_MACMODES
	help
	  This driver supports a frame buffer for the graphics adapter in the
	  Power Macintosh 7300 and others.

config FB_PLATINUM
	bool "Apple \"platinum\" display support"
	depends on (FB = y) && PPC_PMAC && PPC32
	select FB_IOMEM_HELPERS
	select FB_MACMODES
	help
	  This driver supports a frame buffer for the "platinum" graphics
	  adapter in some Power Macintoshes.

config FB_VALKYRIE
	bool "Apple \"valkyrie\" display support"
	depends on (FB = y) && (MAC || (PPC_PMAC && PPC32))
	select FB_IOMEM_HELPERS
	select FB_MACMODES
	help
	  This driver supports a frame buffer for the "valkyrie" graphics
	  adapter in some Power Macintoshes.

config FB_CT65550
	bool "Chips 65550 display support"
	depends on (FB = y) && PPC32 && PCI
	select FB_IOMEM_HELPERS
	select VIDEO_NOMODESET
	help
	  This is the frame buffer device driver for the Chips & Technologies
	  65550 graphics chip in PowerBooks.

config FB_ASILIANT
	bool "Asiliant (Chips) 69000 display support"
	depends on (FB = y) && PCI
	select FB_IOMEM_HELPERS
	select VIDEO_NOMODESET
	help
	  This is the frame buffer device driver for the Asiliant 69030 chipset

config FB_IMSTT
	bool "IMS Twin Turbo display support"
	depends on (FB = y) && PCI
	select FB_CFB_IMAGEBLIT
	select FB_MACMODES if PPC_PMAC
	select VIDEO_NOMODESET
	help
	  The IMS Twin Turbo is a PCI-based frame buffer card bundled with
	  many Macintosh and compatible computers.

config FB_VGA16
	tristate "VGA 16-color graphics support"
	depends on FB && (X86 || PPC)
	select APERTURE_HELPERS
	select FB_CFB_FILLRECT
	select FB_CFB_COPYAREA
	select FB_CFB_IMAGEBLIT
	select VGASTATE
	select FONT_8x16 if FRAMEBUFFER_CONSOLE
	help
	  This is the frame buffer device driver for VGA 16 color graphic
	  cards. Say Y if you have such a card.

	  To compile this driver as a module, choose M here: the
	  module will be called vga16fb.

config FB_STI
	tristate "HP STI frame buffer device support"
	depends on FB && PARISC
	select FB_CFB_FILLRECT
	select FB_CFB_COPYAREA
	select FB_CFB_IMAGEBLIT
	select STI_CORE
	default y
	help
	  Enabling this option will implement the linux framebuffer device
	  using calls to the STI BIOS routines for initialisation.

	  If you enable this option, you will get a planar framebuffer device
	  /dev/fb which will work on the most common HP graphic cards of the
	  NGLE family, including the artist chips (in the 7xx and Bxxx series),
	  HCRX, HCRX24, CRX, CRX24 and VisEG series.

	  It is safe to enable this option, so you should probably say "Y".

config FB_MAC
	bool "Generic Macintosh display support"
	depends on (FB = y) && MAC
	select FB_IOMEM_HELPERS
	select FB_MACMODES

config FB_HP300
	bool
	depends on (FB = y) && DIO
	select FB_CFB_IMAGEBLIT
	default y

config FB_TGA
	tristate "TGA/SFB+ framebuffer support"
	depends on FB
	depends on PCI || TC
	depends on ALPHA || TC
	select FB_CFB_FILLRECT
	select FB_CFB_COPYAREA
	select FB_CFB_IMAGEBLIT
	select BITREVERSE
	select VIDEO_NOMODESET
	help
	  This is the frame buffer device driver for generic TGA and SFB+
	  graphic cards.  These include DEC ZLXp-E1, -E2 and -E3 PCI cards,
	  also known as PBXGA-A, -B and -C, and DEC ZLX-E1, -E2 and -E3
	  TURBOchannel cards, also known as PMAGD-A, -B and -C.

	  Due to hardware limitations ZLX-E2 and E3 cards are not supported
	  for DECstation 5000/200 systems.  Additionally due to firmware
	  limitations these cards may cause troubles with booting DECstation
	  5000/240 and /260 systems, but are fully supported under Linux if
	  you manage to get it going. ;-)

	  Say Y if you have one of those.

config FB_UVESA
	tristate "Userspace VESA VGA graphics support"
	depends on FB && CONNECTOR
	depends on !UML
<<<<<<< HEAD
	select FB_CFB_FILLRECT
	select FB_CFB_COPYAREA
	select FB_CFB_IMAGEBLIT
=======
	select FB_IOMEM_HELPERS
>>>>>>> 98817289
	select FB_MODE_HELPERS
	help
	  This is the frame buffer driver for generic VBE 2.0 compliant
	  graphic cards. It can also take advantage of VBE 3.0 features,
	  such as refresh rate adjustment.

	  This driver generally provides more features than vesafb but
	  requires a userspace helper application called 'v86d'. See
	  <file:Documentation/fb/uvesafb.rst> for more information.

	  If unsure, say N.

config FB_VESA
	bool "VESA VGA graphics support"
	depends on (FB = y) && X86
	select APERTURE_HELPERS
	select FB_IOMEM_HELPERS
	select SYSFB
	help
	  This is the frame buffer device driver for generic VESA 2.0
	  compliant graphic cards. The older VESA 1.2 cards are not supported.
	  You will get a boot time penguin logo at no additional cost. Please
	  read <file:Documentation/fb/vesafb.rst>. If unsure, say Y.

config FB_EFI
	bool "EFI-based Framebuffer Support"
	depends on (FB = y) && !IA64 && EFI
	select APERTURE_HELPERS
	select DRM_PANEL_ORIENTATION_QUIRKS
	select FB_IOMEM_HELPERS
	select SYSFB
	help
	  This is the EFI frame buffer device driver. If the firmware on
	  your platform is EFI 1.10 or UEFI 2.0, select Y to add support for
	  using the EFI framebuffer as your console.

config FB_N411
	tristate "N411 Apollo/Hecuba devkit support"
	depends on FB && X86 && MMU
	select FB_HECUBA
	help
	  This enables support for the Apollo display controller in its
	  Hecuba form using the n411 devkit.

config FB_HGA
	tristate "Hercules mono graphics support"
	depends on FB && X86
	help
	  Say Y here if you have a Hercules mono graphics card.

	  To compile this driver as a module, choose M here: the
	  module will be called hgafb.

	  As this card technology is at least 25 years old,
	  most people will answer N here.

config FB_GBE
	bool "SGI Graphics Backend frame buffer support"
	depends on (FB = y) && HAS_IOMEM
	depends on SGI_IP32 || COMPILE_TEST
	select FB_CFB_FILLRECT
	select FB_CFB_COPYAREA
	select FB_CFB_IMAGEBLIT
	help
	  This is the frame buffer device driver for SGI Graphics Backend.
	  This chip is used in SGI O2 and Visual Workstation 320/540.

config FB_GBE_MEM
	int "Video memory size in MB"
	depends on FB_GBE
	default 4
	help
	  This is the amount of memory reserved for the framebuffer,
	  which can be any value between 1MB and 8MB.

config FB_SBUS
	bool "SBUS and UPA framebuffers"
	depends on (FB = y) && SPARC
	help
	  Say Y if you want support for SBUS or UPA based frame buffer device.

config FB_BW2
	bool "BWtwo support"
	depends on (FB = y) && (SPARC && FB_SBUS)
	select FB_CFB_FILLRECT
	select FB_CFB_COPYAREA
	select FB_CFB_IMAGEBLIT
	help
	  This is the frame buffer device driver for the BWtwo frame buffer.

config FB_CG3
	bool "CGthree support"
	depends on (FB = y) && (SPARC && FB_SBUS)
	select FB_CFB_FILLRECT
	select FB_CFB_COPYAREA
	select FB_CFB_IMAGEBLIT
	help
	  This is the frame buffer device driver for the CGthree frame buffer.

config FB_CG6
	bool "CGsix (GX,TurboGX) support"
	depends on (FB = y) && (SPARC && FB_SBUS)
	select FB_CFB_COPYAREA
	select FB_CFB_IMAGEBLIT
	help
	  This is the frame buffer device driver for the CGsix (GX, TurboGX)
	  frame buffer.

config FB_FFB
	bool "Creator/Creator3D/Elite3D support"
	depends on FB_SBUS && SPARC64
	select FB_CFB_COPYAREA
	select FB_CFB_IMAGEBLIT
	help
	  This is the frame buffer device driver for the Creator, Creator3D,
	  and Elite3D graphics boards.

config FB_TCX
	bool "TCX (SS4/SS5 only) support"
	depends on FB_SBUS
	select FB_CFB_FILLRECT
	select FB_CFB_COPYAREA
	select FB_CFB_IMAGEBLIT
	help
	  This is the frame buffer device driver for the TCX 24/8bit frame
	  buffer.

config FB_CG14
	bool "CGfourteen (SX) support"
	depends on FB_SBUS
	select FB_CFB_FILLRECT
	select FB_CFB_COPYAREA
	select FB_CFB_IMAGEBLIT
	help
	  This is the frame buffer device driver for the CGfourteen frame
	  buffer on Desktop SPARCsystems with the SX graphics option.

config FB_P9100
	bool "P9100 (Sparcbook 3 only) support"
	depends on FB_SBUS
	select FB_CFB_FILLRECT
	select FB_CFB_COPYAREA
	select FB_CFB_IMAGEBLIT
	help
	  This is the frame buffer device driver for the P9100 card
	  supported on Sparcbook 3 machines.

config FB_LEO
	bool "Leo (ZX) support"
	depends on FB_SBUS
	select FB_CFB_FILLRECT
	select FB_CFB_COPYAREA
	select FB_CFB_IMAGEBLIT
	help
	  This is the frame buffer device driver for the SBUS-based Sun ZX
	  (leo) frame buffer cards.

config FB_XVR500
	bool "Sun XVR-500 3DLABS Wildcat support"
	depends on (FB = y) && PCI && SPARC64
	select FB_CFB_FILLRECT
	select FB_CFB_COPYAREA
	select FB_CFB_IMAGEBLIT
	select VIDEO_NOMODESET
	help
	  This is the framebuffer device for the Sun XVR-500 and similar
	  graphics cards based upon the 3DLABS Wildcat chipset.  The driver
	  only works on sparc64 systems where the system firmware has
	  mostly initialized the card already.  It is treated as a
	  completely dumb framebuffer device.

config FB_XVR2500
	bool "Sun XVR-2500 3DLABS Wildcat support"
	depends on (FB = y) && PCI && SPARC64
	select FB_IOMEM_HELPERS
	select VIDEO_NOMODESET
	help
	  This is the framebuffer device for the Sun XVR-2500 and similar
	  graphics cards based upon the 3DLABS Wildcat chipset.  The driver
	  only works on sparc64 systems where the system firmware has
	  mostly initialized the card already.  It is treated as a
	  completely dumb framebuffer device.

config FB_XVR1000
	bool "Sun XVR-1000 support"
	depends on (FB = y) && SPARC64
	select FB_IOMEM_HELPERS
	help
	  This is the framebuffer device for the Sun XVR-1000 and similar
	  graphics cards.  The driver only works on sparc64 systems where
	  the system firmware has mostly initialized the card already.  It
	  is treated as a completely dumb framebuffer device.

config FB_PVR2
	tristate "NEC PowerVR 2 display support"
	depends on FB && HAS_IOMEM
	depends on SH_DREAMCAST || COMPILE_TEST
	select FB_CFB_FILLRECT
	select FB_CFB_COPYAREA
	select FB_CFB_IMAGEBLIT
	select VIDEO_NOMODESET
	help
	  Say Y here if you have a PowerVR 2 card in your box.  If you plan to
	  run linux on your Dreamcast, you will have to say Y here.
	  This driver may or may not work on other PowerVR 2 cards, but is
	  totally untested.  Use at your own risk.  If unsure, say N.

	  To compile this driver as a module, choose M here: the
	  module will be called pvr2fb.

	  You can pass several parameters to the driver at boot time or at
	  module load time.  The parameters look like "video=pvr2:XXX", where
	  the meaning of XXX can be found at the end of the main source file
	  (<file:drivers/video/fbdev/pvr2fb.c>). Please see the file
	  <file:Documentation/fb/pvr2fb.rst>.

config FB_OPENCORES
	tristate "OpenCores VGA/LCD core 2.0 framebuffer support"
	depends on FB && HAS_DMA
	select FB_IOMEM_HELPERS
	help
	  This enables support for the OpenCores VGA/LCD core.

	  The OpenCores VGA/LCD core is typically used together with
	  softcore CPUs (e.g. OpenRISC or Microblaze) or hard processor
	  systems (e.g. Altera socfpga or Xilinx Zynq) on FPGAs.

	  The source code and specification for the core is available at
	  <https://opencores.org/project,vga_lcd>

config FB_S1D13XXX
	tristate "Epson S1D13XXX framebuffer support"
	depends on FB
	select FB_CFB_FILLRECT
	select FB_CFB_COPYAREA
	select FB_CFB_IMAGEBLIT
	help
	  Support for S1D13XXX framebuffer device family (currently only
	  working with S1D13806). Product specs at
	  <https://vdc.epson.com/>

config FB_ATMEL
	tristate "AT91 LCD Controller support"
	depends on FB && OF && HAVE_CLK && HAS_IOMEM
	depends on HAVE_FB_ATMEL || COMPILE_TEST
	select FB_BACKLIGHT
	select FB_IOMEM_HELPERS
	select FB_MODE_HELPERS
	select VIDEOMODE_HELPERS
	help
	  This enables support for the AT91 LCD Controller.

config FB_NVIDIA
	tristate "nVidia Framebuffer Support"
	depends on FB && PCI
	select FB_BACKLIGHT if FB_NVIDIA_BACKLIGHT
	select FB_MODE_HELPERS
	select FB_CFB_FILLRECT
	select FB_CFB_COPYAREA
	select FB_CFB_IMAGEBLIT
	select BITREVERSE
	select VGASTATE
	select VIDEO_NOMODESET
	help
	  This driver supports graphics boards with the nVidia chips, TNT
	  and newer. For very old chipsets, such as the RIVA128, then use
	  the rivafb.
	  Say Y if you have such a graphics board.

	  To compile this driver as a module, choose M here: the
	  module will be called nvidiafb.

config FB_NVIDIA_I2C
	bool "Enable DDC Support"
	depends on FB_NVIDIA
	select FB_DDC
	help
	  This enables I2C support for nVidia Chipsets.  This is used
	  only for getting EDID information from the attached display
	  allowing for robust video mode handling and switching.

	  Because fbdev-2.6 requires that drivers must be able to
	  independently validate video mode parameters, you should say Y
	  here.

config FB_NVIDIA_DEBUG
	bool "Lots of debug output"
	depends on FB_NVIDIA
	help
	  Say Y here if you want the nVidia driver to output all sorts
	  of debugging information to provide to the maintainer when
	  something goes wrong.

config FB_NVIDIA_BACKLIGHT
	bool "Support for backlight control"
	depends on FB_NVIDIA
	default y
	help
	  Say Y here if you want to control the backlight of your display.

config FB_RIVA
	tristate "nVidia Riva support"
	depends on FB && PCI
	select FB_BACKLIGHT if FB_RIVA_BACKLIGHT
	select FB_MODE_HELPERS
	select FB_CFB_FILLRECT
	select FB_CFB_COPYAREA
	select FB_CFB_IMAGEBLIT
	select BITREVERSE
	select VGASTATE
	select VIDEO_NOMODESET
	help
	  This driver supports graphics boards with the nVidia Riva/Geforce
	  chips.
	  Say Y if you have such a graphics board.

	  To compile this driver as a module, choose M here: the
	  module will be called rivafb.

config FB_RIVA_I2C
	bool "Enable DDC Support"
	depends on FB_RIVA
	select FB_DDC
	help
	  This enables I2C support for nVidia Chipsets.  This is used
	  only for getting EDID information from the attached display
	  allowing for robust video mode handling and switching.

	  Because fbdev-2.6 requires that drivers must be able to
	  independently validate video mode parameters, you should say Y
	  here.

config FB_RIVA_DEBUG
	bool "Lots of debug output"
	depends on FB_RIVA
	help
	  Say Y here if you want the Riva driver to output all sorts
	  of debugging information to provide to the maintainer when
	  something goes wrong.

config FB_RIVA_BACKLIGHT
	bool "Support for backlight control"
	depends on FB_RIVA
	default y
	help
	  Say Y here if you want to control the backlight of your display.

config FB_I740
	tristate "Intel740 support"
	depends on FB && PCI
	select FB_IOMEM_HELPERS
	select FB_MODE_HELPERS
	select VGASTATE
	select VIDEO_NOMODESET
	select FB_DDC
	help
	  This driver supports graphics cards based on Intel740 chip.

config FB_I810
	tristate "Intel 810/815 support"
	depends on FB && PCI && X86_32 && AGP_INTEL
	select FB_MODE_HELPERS
	select FB_CFB_FILLRECT
	select FB_CFB_COPYAREA
	select FB_CFB_IMAGEBLIT
	select VGASTATE
	select VIDEO_NOMODESET
	help
	  This driver supports the on-board graphics built in to the Intel 810
	  and 815 chipsets.  Say Y if you have and plan to use such a board.

	  To compile this driver as a module, choose M here: the
	  module will be called i810fb.

	  For more information, please read
	  <file:Documentation/fb/intel810.rst>

config FB_I810_GTF
	bool "use VESA Generalized Timing Formula"
	depends on FB_I810
	help
	  If you say Y, then the VESA standard, Generalized Timing Formula
	  or GTF, will be used to calculate the required video timing values
	  per video mode.  Since the GTF allows nondiscrete timings
	  (nondiscrete being a range of values as opposed to discrete being a
	  set of values), you'll be able to use any combination of horizontal
	  and vertical resolutions, and vertical refresh rates without having
	  to specify your own timing parameters.  This is especially useful
	  to maximize the performance of an aging display, or if you just
	  have a display with nonstandard dimensions. A VESA compliant
	  monitor is recommended, but can still work with non-compliant ones.
	  If you need or want this, then select this option. The timings may
	  not be compliant with Intel's recommended values. Use at your own
	  risk.

	  If you say N, the driver will revert to discrete video timings
	  using a set recommended by Intel in their documentation.

	  If unsure, say N.

config FB_I810_I2C
	bool "Enable DDC Support"
	depends on FB_I810 && FB_I810_GTF
	select FB_DDC
	help
	  Add DDC/I2C support for i810fb.  This will allow the driver to get
	  display information, especially for monitors with fickle timings.

	  If unsure, say Y.

config FB_LE80578
	tristate "Intel LE80578 (Vermilion) support"
	depends on FB && PCI && X86
	select FB_MODE_HELPERS
	select FB_CFB_FILLRECT
	select FB_CFB_COPYAREA
	select FB_CFB_IMAGEBLIT
	select VIDEO_NOMODESET
	help
	  This driver supports the LE80578 (Vermilion Range) chipset

config FB_CARILLO_RANCH
	tristate "Intel Carillo Ranch support"
	depends on FB_LE80578 && FB && PCI && X86
	help
	  This driver supports the LE80578 (Carillo Ranch) board

config FB_INTEL
	tristate "Intel 830M/845G/852GM/855GM/865G/915G/945G/945GM/965G/965GM support"
	depends on FB && PCI && X86 && AGP_INTEL && EXPERT
	select FB_MODE_HELPERS
	select FB_CFB_FILLRECT
	select FB_CFB_COPYAREA
	select FB_CFB_IMAGEBLIT
	select BOOT_VESA_SUPPORT if FB_INTEL = y
	select VIDEO_NOMODESET
	depends on !DRM_I915
	help
	  This driver supports the on-board graphics built in to the Intel
	  830M/845G/852GM/855GM/865G/915G/915GM/945G/945GM/965G/965GM chipsets.
	  Say Y if you have and plan to use such a board.

	  To make FB_INTEL=Y work you need to say AGP_INTEL=y too.

	  To compile this driver as a module, choose M here: the
	  module will be called intelfb.

	  For more information, please read <file:Documentation/fb/intelfb.rst>

config FB_INTEL_DEBUG
	bool "Intel driver Debug Messages"
	depends on FB_INTEL
	help
	  Say Y here if you want the Intel driver to output all sorts
	  of debugging information to provide to the maintainer when
	  something goes wrong.

config FB_INTEL_I2C
	bool "DDC/I2C for Intel framebuffer support"
	depends on FB_INTEL
	select FB_DDC
	default y
	help
	  Say Y here if you want DDC/I2C support for your on-board Intel graphics.

config FB_MATROX
	tristate "Matrox acceleration"
	depends on FB && PCI
	select FB_CFB_FILLRECT
	select FB_CFB_COPYAREA
	select FB_CFB_IMAGEBLIT
	select FB_TILEBLITTING
	select FB_MACMODES if PPC_PMAC
	select VIDEO_NOMODESET
	help
	  Say Y here if you have a Matrox Millennium, Matrox Millennium II,
	  Matrox Mystique, Matrox Mystique 220, Matrox Productiva G100, Matrox
	  Mystique G200, Matrox Millennium G200, Matrox Marvel G200 video,
	  Matrox G400, G450 or G550 card in your box.

	  To compile this driver as a module, choose M here: the
	  module will be called matroxfb.

	  You can pass several parameters to the driver at boot time or at
	  module load time. The parameters look like "video=matroxfb:XXX", and
	  are described in <file:Documentation/fb/matroxfb.rst>.

config FB_MATROX_MILLENIUM
	bool "Millennium I/II support"
	depends on FB_MATROX
	help
	  Say Y here if you have a Matrox Millennium or Matrox Millennium II
	  video card. If you select "Advanced lowlevel driver options" below,
	  you should check 4 bpp packed pixel, 8 bpp packed pixel, 16 bpp
	  packed pixel, 24 bpp packed pixel and 32 bpp packed pixel. You can
	  also use font widths different from 8.

config FB_MATROX_MYSTIQUE
	bool "Mystique support"
	depends on FB_MATROX
	help
	  Say Y here if you have a Matrox Mystique or Matrox Mystique 220
	  video card. If you select "Advanced lowlevel driver options" below,
	  you should check 8 bpp packed pixel, 16 bpp packed pixel, 24 bpp
	  packed pixel and 32 bpp packed pixel. You can also use font widths
	  different from 8.

config FB_MATROX_G
	bool "G100/G200/G400/G450/G550 support"
	depends on FB_MATROX
	help
	  Say Y here if you have a Matrox G100, G200, G400, G450 or G550 based
	  video card. If you select "Advanced lowlevel driver options", you
	  should check 8 bpp packed pixel, 16 bpp packed pixel, 24 bpp packed
	  pixel and 32 bpp packed pixel. You can also use font widths
	  different from 8.

	  If you need support for G400 secondary head, you must say Y to
	  "Matrox I2C support" and "G400 second head support" right below.
	  G450/G550 secondary head and digital output are supported without
	  additional modules.

	  The driver starts in monitor mode. You must use the matroxset tool
	  (available at <ftp://platan.vc.cvut.cz/pub/linux/matrox-latest/>) to
	  swap primary and secondary head outputs, or to change output mode.
	  Secondary head driver always start in 640x480 resolution and you
	  must use fbset to change it.

	  Do not forget that second head supports only 16 and 32 bpp
	  packed pixels, so it is a good idea to compile them into the kernel
	  too. You can use only some font widths, as the driver uses generic
	  painting procedures (the secondary head does not use acceleration
	  engine).

	  G450/G550 hardware can display TV picture only from secondary CRTC,
	  and it performs no scaling, so picture must have 525 or 625 lines.

config FB_MATROX_I2C
	tristate "Matrox I2C support"
	depends on FB_MATROX
	select FB_DDC
	help
	  This drivers creates I2C buses which are needed for accessing the
	  DDC (I2C) bus present on all Matroxes, an I2C bus which
	  interconnects Matrox optional devices, like MGA-TVO on G200 and
	  G400, and the secondary head DDC bus, present on G400 only.

	  You can say Y or M here if you want to experiment with monitor
	  detection code. You must say Y or M here if you want to use either
	  second head of G400 or MGA-TVO on G200 or G400.

	  If you compile it as module, it will create a module named
	  i2c-matroxfb.

config FB_MATROX_MAVEN
	tristate "G400 second head support"
	depends on FB_MATROX_G && FB_MATROX_I2C
	help
	  WARNING !!! This support does not work with G450 !!!

	  Say Y or M here if you want to use a secondary head (meaning two
	  monitors in parallel) on G400 or MGA-TVO add-on on G200. Secondary
	  head is not compatible with accelerated XFree 3.3.x SVGA servers -
	  secondary head output is blanked while you are in X. With XFree
	  3.9.17 preview you can use both heads if you use SVGA over fbdev or
	  the fbdev driver on first head and the fbdev driver on second head.

	  If you compile it as module, two modules are created,
	  matroxfb_crtc2 and matroxfb_maven. Matroxfb_maven is needed for
	  both G200 and G400, matroxfb_crtc2 is needed only by G400. You must
	  also load i2c-matroxfb to get it to run.

	  The driver starts in monitor mode and you must use the matroxset
	  tool (available at
	  <ftp://platan.vc.cvut.cz/pub/linux/matrox-latest/>) to switch it to
	  PAL or NTSC or to swap primary and secondary head outputs.
	  Secondary head driver also always start in 640x480 resolution, you
	  must use fbset to change it.

	  Also do not forget that second head supports only 16 and 32 bpp
	  packed pixels, so it is a good idea to compile them into the kernel
	  too.  You can use only some font widths, as the driver uses generic
	  painting procedures (the secondary head does not use acceleration
	  engine).

config FB_RADEON
	tristate "ATI Radeon display support"
	depends on FB && PCI
	select FB_BACKLIGHT if FB_RADEON_BACKLIGHT
	select FB_MODE_HELPERS
	select FB_CFB_FILLRECT
	select FB_CFB_COPYAREA
	select FB_CFB_IMAGEBLIT
	select FB_MACMODES if PPC
	select VIDEO_NOMODESET
	help
	  Choose this option if you want to use an ATI Radeon graphics card as
	  a framebuffer device.  There are both PCI and AGP versions.  You
	  don't need to choose this to run the Radeon in plain VGA mode.

	  There is a product page at
	  https://products.amd.com/en-us/GraphicCardResult.aspx

config FB_RADEON_I2C
	bool "DDC/I2C for ATI Radeon support"
	depends on FB_RADEON
	select FB_DDC
	default y
	help
	  Say Y here if you want DDC/I2C support for your Radeon board.

config FB_RADEON_BACKLIGHT
	bool "Support for backlight control"
	depends on FB_RADEON
	default y
	help
	  Say Y here if you want to control the backlight of your display.

config FB_RADEON_DEBUG
	bool "Lots of debug output from Radeon driver"
	depends on FB_RADEON
	help
	  Say Y here if you want the Radeon driver to output all sorts
	  of debugging information to provide to the maintainer when
	  something goes wrong.

config FB_ATY128
	tristate "ATI Rage128 display support"
	depends on FB && PCI
	select FB_BACKLIGHT if FB_ATY128_BACKLIGHT
	select FB_IOMEM_HELPERS
	select FB_MACMODES if PPC_PMAC
	select VIDEO_NOMODESET
	help
	  This driver supports graphics boards with the ATI Rage128 chips.
	  Say Y if you have such a graphics board and read
	  <file:Documentation/fb/aty128fb.rst>.

	  To compile this driver as a module, choose M here: the
	  module will be called aty128fb.

config FB_ATY128_BACKLIGHT
	bool "Support for backlight control"
	depends on FB_ATY128
	default y
	help
	  Say Y here if you want to control the backlight of your display.

config FB_ATY
	tristate "ATI Mach64 display support" if PCI || ATARI
	depends on FB && !SPARC32
	select FB_CFB_FILLRECT
	select FB_CFB_COPYAREA
	select FB_CFB_IMAGEBLIT
	select FB_BACKLIGHT if FB_ATY_BACKLIGHT
	select FB_MACMODES if PPC
	select FB_ATY_CT if SPARC64 && PCI
	select VIDEO_NOMODESET
	help
	  This driver supports graphics boards with the ATI Mach64 chips.
	  Say Y if you have such a graphics board.

	  To compile this driver as a module, choose M here: the
	  module will be called atyfb.

config FB_ATY_CT
	bool "Mach64 CT/VT/GT/LT (incl. 3D RAGE) support"
	depends on PCI && FB_ATY
	help
	  Say Y here to support use of ATI's 64-bit Rage boards (or other
	  boards based on the Mach64 CT, VT, GT, and LT chipsets) as a
	  framebuffer device.  The ATI product support page for these boards
	  is at <http://support.ati.com/products/pc/mach64/mach64.html>.

config FB_ATY_GENERIC_LCD
	bool "Mach64 generic LCD support"
	depends on FB_ATY_CT
	help
	  Say Y if you have a laptop with an ATI Rage LT PRO, Rage Mobility,
	  Rage XC, or Rage XL chipset.

config FB_ATY_GX
	bool "Mach64 GX support" if PCI
	depends on FB_ATY
	default y if ATARI
	help
	  Say Y here to support use of the ATI Mach64 Graphics Expression
	  board (or other boards based on the Mach64 GX chipset) as a
	  framebuffer device.  The ATI product support page for these boards
	  is at
	  <http://support.ati.com/products/pc/mach64/graphics_xpression.html>.

config FB_ATY_BACKLIGHT
	bool "Support for backlight control"
	depends on FB_ATY
	default y
	help
	  Say Y here if you want to control the backlight of your display.

config FB_S3
	tristate "S3 Trio/Virge support"
	depends on FB && PCI
	select FB_CFB_FILLRECT
	select FB_CFB_COPYAREA
	select FB_CFB_IMAGEBLIT
	select FB_TILEBLITTING
	select FB_SVGALIB
	select VGASTATE
	select VIDEO_NOMODESET
	select FONT_8x16 if FRAMEBUFFER_CONSOLE
	help
	  Driver for graphics boards with S3 Trio / S3 Virge chip.

config FB_S3_DDC
	bool "DDC for S3 support"
	depends on FB_S3
	select FB_DDC
	default y
	help
	  Say Y here if you want DDC support for your S3 graphics card.

config FB_SAVAGE
	tristate "S3 Savage support"
	depends on FB && PCI
	select FB_MODE_HELPERS
	select FB_CFB_FILLRECT
	select FB_CFB_COPYAREA
	select FB_CFB_IMAGEBLIT
	select VGASTATE
	select VIDEO_NOMODESET
	help
	  This driver supports notebooks and computers with S3 Savage PCI/AGP
	  chips.

	  Say Y if you have such a graphics card.

	  To compile this driver as a module, choose M here; the module
	  will be called savagefb.

config FB_SAVAGE_I2C
	bool "Enable DDC2 Support"
	depends on FB_SAVAGE
	select FB_DDC
	help
	  This enables I2C support for S3 Savage Chipsets.  This is used
	  only for getting EDID information from the attached display
	  allowing for robust video mode handling and switching.

	  Because fbdev-2.6 requires that drivers must be able to
	  independently validate video mode parameters, you should say Y
	  here.

config FB_SAVAGE_ACCEL
	bool "Enable Console Acceleration"
	depends on FB_SAVAGE
	help
	  This option will compile in console acceleration support. If
	  the resulting framebuffer console has bothersome glitches, then
	  choose N here.

config FB_SIS
	tristate "SiS/XGI display support"
	depends on FB && PCI
	select FB_CFB_FILLRECT
	select FB_CFB_COPYAREA
	select FB_CFB_IMAGEBLIT
	select BOOT_VESA_SUPPORT if FB_SIS = y
	select FB_SIS_300 if !FB_SIS_315
	select VIDEO_NOMODESET
	help
	  This is the frame buffer device driver for the SiS 300, 315, 330
	  and 340 series as well as XGI V3XT, V5, V8, Z7 graphics chipsets.
	  Specs available at <https://www.sis.com> and <http://www.xgitech.com>.

	  To compile this driver as a module, choose M here; the module
	  will be called sisfb.

config FB_SIS_300
	bool "SiS 300 series support"
	depends on FB_SIS
	help
	  Say Y here to support use of the SiS 300/305, 540, 630 and 730.

config FB_SIS_315
	bool "SiS 315/330/340 series and XGI support"
	depends on FB_SIS
	help
	  Say Y here to support use of the SiS 315, 330 and 340 series
	  (315/H/PRO, 55x, 650, 651, 740, 330, 661, 741, 760, 761) as well
	  as XGI V3XT, V5, V8 and Z7.

config FB_VIA
	tristate "VIA UniChrome (Pro) and Chrome9 display support"
	depends on FB && PCI && GPIOLIB && I2C && (X86 || COMPILE_TEST)
	select FB_CFB_FILLRECT
	select FB_CFB_COPYAREA
	select FB_CFB_IMAGEBLIT
	select I2C_ALGOBIT
	select VIDEO_NOMODESET
	help
	  This is the frame buffer device driver for Graphics chips of VIA
	  UniChrome (Pro) Family (CLE266,PM800/CN400,P4M800CE/P4M800Pro/
	  CN700/VN800,CX700/VX700,P4M890) and Chrome9 Family (K8M890,CN896
	  /P4M900,VX800)
	  Say Y if you have a VIA UniChrome graphics board.

	  To compile this driver as a module, choose M here: the
	  module will be called viafb.

if FB_VIA

config FB_VIA_DIRECT_PROCFS
	bool "direct hardware access via procfs (DEPRECATED)(DANGEROUS)"
	help
	  Allow direct hardware access to some output registers via procfs.
	  This is dangerous but may provide the only chance to get the
	  correct output device configuration.
	  Its use is strongly discouraged.

config FB_VIA_X_COMPATIBILITY
	bool "X server compatibility"
	help
	  This option reduces the functionality (power saving, ...) of the
	  framebuffer to avoid negative impact on the OpenChrome X server.
	  If you use any X server other than fbdev you should enable this
	  otherwise it should be safe to disable it and allow using all
	  features.

endif

config FB_NEOMAGIC
	tristate "NeoMagic display support"
	depends on FB && PCI
	select FB_MODE_HELPERS
	select FB_CFB_FILLRECT
	select FB_CFB_COPYAREA
	select FB_CFB_IMAGEBLIT
	select VGASTATE
	select VIDEO_NOMODESET
	help
	  This driver supports notebooks with NeoMagic PCI chips.
	  Say Y if you have such a graphics card.

	  To compile this driver as a module, choose M here: the
	  module will be called neofb.

config FB_KYRO
	tristate "IMG Kyro support"
	depends on FB && PCI
	select FB_IOMEM_HELPERS
	select VIDEO_NOMODESET
	help
	  Say Y here if you have a STG4000 / Kyro / PowerVR 3 based
	  graphics board.

	  To compile this driver as a module, choose M here: the
	  module will be called kyrofb.

config FB_3DFX
	tristate "3Dfx Banshee/Voodoo3/Voodoo5 display support"
	depends on FB && PCI
	select FB_CFB_IMAGEBLIT
	select FB_CFB_FILLRECT
	select FB_CFB_COPYAREA
	select FB_MODE_HELPERS
	select VIDEO_NOMODESET
	help
	  This driver supports graphics boards with the 3Dfx Banshee,
	  Voodoo3 or VSA-100 (aka Voodoo4/5) chips. Say Y if you have
	  such a graphics board.

	  To compile this driver as a module, choose M here: the
	  module will be called tdfxfb.

config FB_3DFX_ACCEL
	bool "3Dfx Acceleration functions"
	depends on FB_3DFX
	help
	This will compile the 3Dfx Banshee/Voodoo3/VSA-100 frame buffer
	device driver with acceleration functions.

config FB_3DFX_I2C
	bool "Enable DDC/I2C support"
	depends on FB_3DFX
	select FB_DDC
	default y
	help
	  Say Y here if you want DDC/I2C support for your 3dfx Voodoo3.

config FB_VOODOO1
	tristate "3Dfx Voodoo Graphics (sst1) support"
	depends on FB && PCI
	depends on FB_DEVICE
	select FB_IOMEM_HELPERS
	select VIDEO_NOMODESET
	help
	  Say Y here if you have a 3Dfx Voodoo Graphics (Voodoo1/sst1) or
	  Voodoo2 (cvg) based graphics card.

	  To compile this driver as a module, choose M here: the
	  module will be called sstfb.

	  WARNING: Do not use any application that uses the 3D engine
	  (namely glide) while using this driver.
	  Please read the <file:Documentation/fb/sstfb.rst> for supported
	  options and other important info  support.

config FB_VT8623
	tristate "VIA VT8623 support"
	depends on FB && PCI
	select FB_CFB_FILLRECT
	select FB_CFB_COPYAREA
	select FB_CFB_IMAGEBLIT
	select FB_TILEBLITTING
	select FB_SVGALIB
	select VGASTATE
	select VIDEO_NOMODESET
	select FONT_8x16 if FRAMEBUFFER_CONSOLE
	help
	  Driver for CastleRock integrated graphics core in the
	  VIA VT8623 [Apollo CLE266] chipset.

config FB_TRIDENT
	tristate "Trident/CyberXXX/CyberBlade support"
	depends on FB && PCI
	select FB_CFB_FILLRECT
	select FB_CFB_COPYAREA
	select FB_CFB_IMAGEBLIT
	select FB_DDC
	select FB_MODE_HELPERS
	select VIDEO_NOMODESET
	help
	  This is the frame buffer device driver for Trident PCI/AGP chipsets.
	  Supported chipset families are TGUI 9440/96XX, 3DImage, Blade3D
	  and Blade XP.
	  There are also integrated versions of these chips called CyberXXXX,
	  CyberImage or CyberBlade. These chips are mostly found in laptops
	  but also on some motherboards including early VIA EPIA motherboards.
	  For more information, read <file:Documentation/fb/tridentfb.rst>

	  Say Y if you have such a graphics board.

	  To compile this driver as a module, choose M here: the
	  module will be called tridentfb.

config FB_ARK
	tristate "ARK 2000PV support"
	depends on FB && PCI
	select FB_CFB_FILLRECT
	select FB_CFB_COPYAREA
	select FB_CFB_IMAGEBLIT
	select FB_TILEBLITTING
	select FB_SVGALIB
	select VGASTATE
	select VIDEO_NOMODESET
	select FONT_8x16 if FRAMEBUFFER_CONSOLE
	help
	  Driver for PCI graphics boards with ARK 2000PV chip
	  and ICS 5342 RAMDAC.

config FB_PM3
	tristate "Permedia3 support"
	depends on FB && PCI
	select FB_CFB_FILLRECT
	select FB_CFB_COPYAREA
	select FB_CFB_IMAGEBLIT
	select VIDEO_NOMODESET
	help
	  This is the frame buffer device driver for the 3DLabs Permedia3
	  chipset, used in Formac ProFormance III, 3DLabs Oxygen VX1 &
	  similar boards, 3DLabs Permedia3 Create!, Appian Jeronimo 2000
	  and maybe other boards.

config FB_CARMINE
	tristate "Fujitsu carmine frame buffer support"
	depends on FB && PCI
	select FB_IOMEM_HELPERS
	select VIDEO_NOMODESET
	help
	  This is the frame buffer device driver for the Fujitsu Carmine chip.
	  The driver provides two independent frame buffer devices.

choice
	depends on FB_CARMINE
	prompt "DRAM timing"
	default FB_CARMINE_DRAM_EVAL

config FB_CARMINE_DRAM_EVAL
	bool "Eval board timings"
	help
	  Use timings which work on the eval card.

config CARMINE_DRAM_CUSTOM
	bool "Custom board timings"
	help
	  Use custom board timings.
endchoice

config FB_AU1100
	bool "Au1100 LCD Driver"
	depends on (FB = y) && MIPS_ALCHEMY
	select FB_CFB_FILLRECT
	select FB_CFB_COPYAREA
	select FB_CFB_IMAGEBLIT
	help
	  This is the framebuffer driver for the AMD Au1100 SOC.  It can drive
	  various panels and CRTs by passing in kernel cmd line option
	  au1100fb:panel=<name>.

config FB_AU1200
	bool "Au1200/Au1300 LCD Driver"
	depends on (FB = y) && MIPS_ALCHEMY
	select FB_SYS_FILLRECT
	select FB_SYS_COPYAREA
	select FB_SYS_IMAGEBLIT
	select FB_SYS_FOPS
	help
	  This is the framebuffer driver for the Au1200/Au1300 SOCs.
	  It can drive various panels and CRTs by passing in kernel cmd line
	  option au1200fb:panel=<name>.

config FB_VT8500
	bool "VIA VT8500 framebuffer support"
	depends on (FB = y) && ARM && ARCH_VT8500
	select FB_SYS_FILLRECT if (!FB_WMT_GE_ROPS)
	select FB_SYS_COPYAREA if (!FB_WMT_GE_ROPS)
	select FB_SYS_IMAGEBLIT
	select FB_MODE_HELPERS
	select VIDEOMODE_HELPERS
	help
	  This is the framebuffer driver for VIA VT8500 integrated LCD
	  controller.

config FB_WM8505
	bool "Wondermedia WM8xxx-series frame buffer support"
	depends on (FB = y) && HAS_IOMEM && (ARCH_VT8500 || COMPILE_TEST)
	select FB_SYS_FILLRECT if (!FB_WMT_GE_ROPS)
	select FB_SYS_COPYAREA if (!FB_WMT_GE_ROPS)
	select FB_SYS_IMAGEBLIT
	select FB_MODE_HELPERS
	select VIDEOMODE_HELPERS
	help
	  This is the framebuffer driver for WonderMedia WM8xxx-series
	  integrated LCD controller. This driver covers the WM8505, WM8650
	  and WM8850 SoCs.

config FB_WMT_GE_ROPS
	bool "VT8500/WM8xxx accelerated raster ops support"
	depends on (FB = y) && (FB_VT8500 || FB_WM8505)
	help
	  This adds support for accelerated raster operations on the
	  VIA VT8500 and Wondermedia 85xx series SoCs.

source "drivers/video/fbdev/geode/Kconfig"

config FB_HIT
	tristate "HD64461 Frame Buffer support"
	depends on FB && HD64461
	select FB_CFB_FILLRECT
	select FB_CFB_COPYAREA
	select FB_CFB_IMAGEBLIT
	help
	  This is the frame buffer device driver for the Hitachi HD64461 LCD
	  frame buffer card.

config FB_PMAG_AA
	tristate "PMAG-AA TURBOchannel framebuffer support"
	depends on FB && TC
	select FB_IOMEM_HELPERS
	help
	  Support for the PMAG-AA TURBOchannel framebuffer card (1280x1024x1)
	  used mainly in the MIPS-based DECstation series.

config FB_PMAG_BA
	tristate "PMAG-BA TURBOchannel framebuffer support"
	depends on FB && TC
	select FB_IOMEM_HELPERS
	help
	  Support for the PMAG-BA TURBOchannel framebuffer card (1024x864x8)
	  used mainly in the MIPS-based DECstation series.

config FB_PMAGB_B
	tristate "PMAGB-B TURBOchannel framebuffer support"
	depends on FB && TC
	select FB_IOMEM_HELPERS
	help
	  Support for the PMAGB-B TURBOchannel framebuffer card used mainly
	  in the MIPS-based DECstation series. The card is currently only
	  supported in 1280x1024x8 mode.

config FB_MAXINE
	bool "Maxine (Personal DECstation) onboard framebuffer support"
	depends on (FB = y) && MACH_DECSTATION
	select FB_IOMEM_HELPERS
	help
	  Support for the onboard framebuffer (1024x768x8) in the Personal
	  DECstation series (Personal DECstation 5000/20, /25, /33, /50,
	  Codename "Maxine").

config FB_G364
	bool "G364 frame buffer support"
	depends on (FB = y) && (MIPS_MAGNUM_4000 || OLIVETTI_M700)
	select FB_IOMEM_HELPERS
	help
	  The G364 driver is the framebuffer used in MIPS Magnum 4000 and
	  Olivetti M700-10 systems.

config FB_68328
	bool "Motorola 68328 native frame buffer support"
	depends on (FB = y) && (M68328 || M68EZ328 || M68VZ328)
	select FB_CFB_FILLRECT
	select FB_CFB_COPYAREA
	select FB_CFB_IMAGEBLIT
	help
	  Say Y here if you want to support the built-in frame buffer of
	  the Motorola 68328 CPU family.

config FB_PXA168
	tristate "PXA168/910 LCD framebuffer support"
	depends on FB && HAVE_CLK && HAS_IOMEM
	depends on CPU_PXA168 || CPU_PXA910 || COMPILE_TEST
	select FB_IOMEM_HELPERS
	help
	  Frame buffer driver for the built-in LCD controller in the Marvell
	  MMP processor.

config FB_PXA
	tristate "PXA LCD framebuffer support"
	depends on FB && ARCH_PXA
	select FB_IOMEM_HELPERS
	select VIDEOMODE_HELPERS if OF
	select FB_MODE_HELPERS if OF
	help
	  Frame buffer driver for the built-in LCD controller in the Intel
	  PXA2x0 processor.

	  This driver is also available as a module ( = code which can be
	  inserted and removed from the running kernel whenever you want). The
	  module will be called pxafb. If you want to compile it as a module,
	  say M here and read <file:Documentation/kbuild/modules.rst>.

	  If unsure, say N.

config FB_PXA_OVERLAY
	bool "Support PXA27x/PXA3xx Overlay(s) as framebuffer"
	depends on FB_PXA && (PXA27x || PXA3xx)

config FB_PXA_SMARTPANEL
	bool "PXA Smartpanel LCD support"
	depends on FB_PXA

config FB_PXA_PARAMETERS
	bool "PXA LCD command line parameters"
	depends on FB_PXA
	help
	  Enable the use of kernel command line or module parameters
	  to configure the physical properties of the LCD panel when
	  using the PXA LCD driver.

	  This option allows you to override the panel parameters
	  supplied by the platform in order to support multiple
	  different models of flatpanel. If you will only be using a
	  single model of flatpanel then you can safely leave this
	  option disabled.

	  <file:Documentation/fb/pxafb.rst> describes the available parameters.

config PXA3XX_GCU
	tristate "PXA3xx 2D graphics accelerator driver"
	depends on FB_PXA
	help
	  Kernelspace driver for the 2D graphics controller unit (GCU)
	  found on PXA3xx processors. There is a counterpart driver in the
	  DirectFB suite, see http://www.directfb.org/

	  If you compile this as a module, it will be called pxa3xx_gcu.

config FB_FSL_DIU
	tristate "Freescale DIU framebuffer support"
	depends on FB && FSL_SOC
	select FB_IOMEM_HELPERS
	select FB_MODE_HELPERS
	select PPC_LIB_RHEAP
	help
	  Framebuffer driver for the Freescale SoC DIU

config FB_SH_MOBILE_LCDC
	tristate "SuperH Mobile LCDC framebuffer support"
	depends on FB && HAVE_CLK && HAS_IOMEM
	depends on SUPERH || ARCH_RENESAS || COMPILE_TEST
	depends on FB_DEVICE
	select FB_SYS_FILLRECT
	select FB_SYS_COPYAREA
	select FB_SYS_IMAGEBLIT
	select FB_SYS_FOPS
	select FB_DEFERRED_IO
	select FB_BACKLIGHT
	help
	  Frame buffer driver for the on-chip SH-Mobile LCD controller.

config FB_S3C
	tristate "Samsung S3C framebuffer support"
	depends on FB && HAVE_CLK && HAS_IOMEM
	depends on ARCH_S3C64XX || COMPILE_TEST
	select FB_IOMEM_HELPERS
	help
	  Frame buffer driver for the built-in FB controller in the Samsung
	  SoC line such as the S3C6400 and S3C6410.

	  These chips all have the same basic framebuffer design with the
	  actual capabilities depending on the chip. The S3C6400
	  and S3C6410 support 4 hardware windows.

	  Currently the support is only for the S3C6400 and S3C6410 SoCs.

config FB_S3C_DEBUG_REGWRITE
	bool "Debug register writes"
	depends on FB_S3C
	help
	  Show all register writes via pr_debug()

config FB_SM501
	tristate "Silicon Motion SM501 framebuffer support"
	depends on FB && MFD_SM501
	select FB_CFB_FILLRECT
	select FB_CFB_COPYAREA
	select FB_CFB_IMAGEBLIT
	help
	  Frame buffer driver for the CRT and LCD controllers in the Silicon
	  Motion SM501.

	  This driver is also available as a module ( = code which can be
	  inserted and removed from the running kernel whenever you want). The
	  module will be called sm501fb. If you want to compile it as a module,
	  say M here and read <file:Documentation/kbuild/modules.rst>.

	  If unsure, say N.

config FB_SMSCUFX
	tristate "SMSC UFX6000/7000 USB Framebuffer support"
	depends on FB && USB
	select FB_MODE_HELPERS
	select FB_SYS_FILLRECT
	select FB_SYS_COPYAREA
	select FB_SYS_IMAGEBLIT
	select FB_SYS_FOPS
	select FB_DEFERRED_IO
	help
	  This is a kernel framebuffer driver for SMSC UFX USB devices.
	  Supports fbdev clients like xf86-video-fbdev, kdrive, fbi, and
	  mplayer -vo fbdev. Supports both UFX6000 (USB 2.0) and UFX7000
	  (USB 3.0) devices.
	  To compile as a module, choose M here: the module name is smscufx.

config FB_UDL
	tristate "Displaylink USB Framebuffer support"
	depends on FB && USB
	depends on FB_DEVICE
	select FB_MODE_HELPERS
	select FB_SYS_FILLRECT
	select FB_SYS_COPYAREA
	select FB_SYS_IMAGEBLIT
	select FB_SYS_FOPS
	select FB_DEFERRED_IO
	help
	  This is a kernel framebuffer driver for DisplayLink USB devices.
	  Supports fbdev clients like xf86-video-fbdev, kdrive, fbi, and
	  mplayer -vo fbdev. Supports all USB 2.0 era DisplayLink devices.
	  To compile as a module, choose M here: the module name is udlfb.

config FB_IBM_GXT4500
	tristate "Framebuffer support for IBM GXT4000P/4500P/6000P/6500P adaptors"
	depends on FB
	select FB_IOMEM_HELPERS
	select VIDEO_NOMODESET
	help
	  Say Y here to enable support for the IBM GXT4000P/6000P and
	  GXT4500P/6500P display adaptor based on Raster Engine RC1000,
	  found on some IBM System P (pSeries) machines. This driver
	  doesn't use Geometry Engine GT1000. This driver also supports
	  AGP Fire GL2/3/4 cards on x86.

config FB_PS3
	tristate "PS3 GPU framebuffer driver"
	depends on FB && PS3_PS3AV
	select FB_SYS_FILLRECT
	select FB_SYS_COPYAREA
	select FB_SYS_IMAGEBLIT
	select FB_SYS_FOPS
	help
	  Include support for the virtual frame buffer in the PS3 platform.

config FB_PS3_DEFAULT_SIZE_M
	int "PS3 default frame buffer size (in MiB)"
	depends on FB_PS3
	default 9
	help
	  This is the default size (in MiB) of the virtual frame buffer in
	  the PS3.
	  The default value can be overridden on the kernel command line
	  using the "ps3fb" option (e.g. "ps3fb=9M");

config FB_XILINX
	tristate "Xilinx frame buffer support"
	depends on FB && (MICROBLAZE || ARCH_ZYNQ || ARCH_ZYNQMP)
	select FB_IOMEM_HELPERS
	help
	  Include support for the Xilinx ML300/ML403 reference design
	  framebuffer. ML300 carries a 640*480 LCD display on the board,
	  ML403 uses a standard DB15 VGA connector.

config FB_GOLDFISH
	tristate "Goldfish Framebuffer"
	depends on FB
	depends on GOLDFISH || COMPILE_TEST
	select FB_IOMEM_HELPERS
	help
	  Framebuffer driver for Goldfish Virtual Platform

config FB_COBALT
	tristate "Cobalt server LCD frame buffer support"
	depends on FB && MIPS_COBALT

config FB_SH7760
	bool "SH7760/SH7763/SH7720/SH7721 LCDC support"
	depends on FB=y && (CPU_SUBTYPE_SH7760 || CPU_SUBTYPE_SH7763 \
		|| CPU_SUBTYPE_SH7720 || CPU_SUBTYPE_SH7721)
	select FB_IOMEM_HELPERS
	help
	  Support for the SH7760/SH7763/SH7720/SH7721 integrated
	  (D)STN/TFT LCD Controller.
	  Supports display resolutions up to 1024x1024 pixel, grayscale and
	  color operation, with depths ranging from 1 bpp to 8 bpp monochrome
	  and 8, 15 or 16 bpp color; 90 degrees clockwise display rotation for
	  panels <= 320 pixel horizontal resolution.

config FB_DA8XX
	tristate "DA8xx/OMAP-L1xx/AM335x Framebuffer support"
	depends on FB && HAVE_CLK && HAS_IOMEM
	depends on ARCH_DAVINCI_DA8XX || SOC_AM33XX || COMPILE_TEST
	select FB_CFB_REV_PIXELS_IN_BYTE
	select FB_IOMEM_HELPERS
	select FB_MODE_HELPERS
	select VIDEOMODE_HELPERS
	help
	  This is the frame buffer device driver for the TI LCD controller
	  found on DA8xx/OMAP-L1xx/AM335x SoCs.
	  If unsure, say N.

config FB_VIRTUAL
	tristate "Virtual Frame Buffer support (ONLY FOR TESTING!)"
	depends on FB
	select FB_SYS_FILLRECT
	select FB_SYS_COPYAREA
	select FB_SYS_IMAGEBLIT
	select FB_SYS_FOPS
	help
	  This is a `virtual' frame buffer device. It operates on a chunk of
	  unswappable kernel memory instead of on the memory of a graphics
	  board. This means you cannot see any output sent to this frame
	  buffer device, while it does consume precious memory. The main use
	  of this frame buffer device is testing and debugging the frame
	  buffer subsystem. Do NOT enable it for normal systems! To protect
	  the innocent, it has to be enabled explicitly at boot time using the
	  kernel option `video=vfb:'.

	  To compile this driver as a module, choose M here: the
	  module will be called vfb. In order to load it, you must use
	  the vfb_enable=1 option.

	  If unsure, say N.

config XEN_FBDEV_FRONTEND
	tristate "Xen virtual frame buffer support"
	depends on FB && XEN
	select FB_SYSMEM_HELPERS_DEFERRED
	select XEN_XENBUS_FRONTEND
	default y
	help
	  This driver implements the front-end of the Xen virtual
	  frame buffer driver.  It communicates with a back-end
	  in another domain.

config FB_METRONOME
	tristate "E-Ink Metronome/8track controller support"
	depends on FB
	select FB_SYSMEM_HELPERS_DEFERRED
	help
	  This driver implements support for the E-Ink Metronome
	  controller. The pre-release name for this device was 8track
	  and could also have been called by some vendors as PVI-nnnn.

config FB_MB862XX
	tristate "Fujitsu MB862xx GDC support"
	depends on FB
	depends on PCI || (OF && PPC)
	select FB_IOMEM_HELPERS
	select VIDEO_NOMODESET
	help
	  Frame buffer driver for Fujitsu Carmine/Coral-P(A)/Lime controllers.

choice
	prompt "GDC variant"
	depends on FB_MB862XX

config FB_MB862XX_PCI_GDC
	bool "Carmine/Coral-P(A) GDC"
	depends on PCI
	help
	  This enables framebuffer support for Fujitsu Carmine/Coral-P(A)
	  PCI graphics controller devices.

config FB_MB862XX_LIME
	bool "Lime GDC"
	depends on OF && PPC
	select FB_FOREIGN_ENDIAN
	select FB_LITTLE_ENDIAN
	help
	  Framebuffer support for Fujitsu Lime GDC on host CPU bus.

endchoice

config FB_MB862XX_I2C
	bool "Support I2C bus on MB862XX GDC"
	depends on FB_MB862XX && I2C
	depends on FB_MB862XX=m || I2C=y
	default y
	help
	  Selecting this option adds Coral-P(A)/Lime GDC I2C bus adapter
	  driver to support accessing I2C devices on controller's I2C bus.
	  These are usually some video decoder chips.

config FB_EP93XX
	tristate "EP93XX frame buffer support"
	depends on FB && ARCH_EP93XX
	select FB_CFB_FILLRECT
	select FB_CFB_COPYAREA
	select FB_CFB_IMAGEBLIT
	help
	  Framebuffer driver for the Cirrus Logic EP93XX series of processors.
	  This driver is also available as a module. The module will be called
	  ep93xx-fb.

config FB_PRE_INIT_FB
	bool "Don't reinitialize, use bootloader's GDC/Display configuration"
	depends on FB && FB_MB862XX_LIME
	help
	  Select this option if display contents should be inherited as set by
	  the bootloader.

config FB_BROADSHEET
	tristate "E-Ink Broadsheet/Epson S1D13521 controller support"
	depends on FB && (ARCH_PXA || COMPILE_TEST)
	select FB_SYSMEM_HELPERS_DEFERRED
	help
	  This driver implements support for the E-Ink Broadsheet
	  controller. The release name for this device was Epson S1D13521
	  and could also have been called by other names when coupled with
	  a bridge adapter.

config FB_HYPERV
	tristate "Microsoft Hyper-V Synthetic Video support"
	depends on FB && HYPERV
	select FB_CFB_FILLRECT
	select FB_CFB_COPYAREA
	select FB_CFB_IMAGEBLIT
	select FB_DEFERRED_IO
	select DMA_CMA if HAVE_DMA_CONTIGUOUS && CMA
	select VIDEO_NOMODESET
	help
	  This framebuffer driver supports Microsoft Hyper-V Synthetic Video.

config FB_SIMPLE
	tristate "Simple framebuffer support"
	depends on FB
	depends on !DRM_SIMPLEDRM
	select APERTURE_HELPERS
	select FB_IOMEM_HELPERS
	help
	  Say Y if you want support for a simple frame-buffer.

	  This driver assumes that the display hardware has been initialized
	  before the kernel boots, and the kernel will simply render to the
	  pre-allocated frame buffer surface.

	  Configuration re: surface address, size, and format must be provided
	  through device tree, or plain old platform data.

config FB_SSD1307
	tristate "Solomon SSD1307 framebuffer support"
	depends on FB && I2C
	depends on GPIOLIB || COMPILE_TEST
<<<<<<< HEAD
	select FB_SYS_FOPS
	select FB_SYS_FILLRECT
	select FB_SYS_COPYAREA
	select FB_SYS_IMAGEBLIT
	select FB_DEFERRED_IO
=======
>>>>>>> 98817289
	select FB_BACKLIGHT
	select FB_SYSMEM_HELPERS_DEFERRED
	help
	  This driver implements support for the Solomon SSD1307
	  OLED controller over I2C.

config FB_SM712
	tristate "Silicon Motion SM712 framebuffer support"
	depends on FB && PCI
	select FB_CFB_FILLRECT
	select FB_CFB_COPYAREA
	select FB_CFB_IMAGEBLIT
	select VIDEO_NOMODESET
	help
	  Frame buffer driver for the Silicon Motion SM710, SM712, SM721
	  and SM722 chips.

	  This driver is also available as a module. The module will be
	  called sm712fb. If you want to compile it as a module, say M
	  here and read <file:Documentation/kbuild/modules.rst>.

source "drivers/video/fbdev/omap/Kconfig"
source "drivers/video/fbdev/omap2/Kconfig"
source "drivers/video/fbdev/mmp/Kconfig"

source "drivers/video/fbdev/core/Kconfig"<|MERGE_RESOLUTION|>--- conflicted
+++ resolved
@@ -436,13 +436,7 @@
 	tristate "Userspace VESA VGA graphics support"
 	depends on FB && CONNECTOR
 	depends on !UML
-<<<<<<< HEAD
-	select FB_CFB_FILLRECT
-	select FB_CFB_COPYAREA
-	select FB_CFB_IMAGEBLIT
-=======
-	select FB_IOMEM_HELPERS
->>>>>>> 98817289
+	select FB_IOMEM_HELPERS
 	select FB_MODE_HELPERS
 	help
 	  This is the frame buffer driver for generic VBE 2.0 compliant
@@ -1935,14 +1929,6 @@
 	tristate "Solomon SSD1307 framebuffer support"
 	depends on FB && I2C
 	depends on GPIOLIB || COMPILE_TEST
-<<<<<<< HEAD
-	select FB_SYS_FOPS
-	select FB_SYS_FILLRECT
-	select FB_SYS_COPYAREA
-	select FB_SYS_IMAGEBLIT
-	select FB_DEFERRED_IO
-=======
->>>>>>> 98817289
 	select FB_BACKLIGHT
 	select FB_SYSMEM_HELPERS_DEFERRED
 	help
