// SPDX-License-Identifier: GPL-2.0
/* Copyright(c) 2022 Intel Corporation. All rights reserved. */
#undef TRACE_SYSTEM
#define TRACE_SYSTEM cxl

#if !defined(_CXL_EVENTS_H) || defined(TRACE_HEADER_MULTI_READ)
#define _CXL_EVENTS_H

#include <linux/tracepoint.h>
#include <linux/pci.h>
#include <linux/unaligned.h>

#include <cxl.h>
#include <cxlmem.h>
#include "core.h"

#define CXL_RAS_UC_CACHE_DATA_PARITY	BIT(0)
#define CXL_RAS_UC_CACHE_ADDR_PARITY	BIT(1)
#define CXL_RAS_UC_CACHE_BE_PARITY	BIT(2)
#define CXL_RAS_UC_CACHE_DATA_ECC	BIT(3)
#define CXL_RAS_UC_MEM_DATA_PARITY	BIT(4)
#define CXL_RAS_UC_MEM_ADDR_PARITY	BIT(5)
#define CXL_RAS_UC_MEM_BE_PARITY	BIT(6)
#define CXL_RAS_UC_MEM_DATA_ECC		BIT(7)
#define CXL_RAS_UC_REINIT_THRESH	BIT(8)
#define CXL_RAS_UC_RSVD_ENCODE		BIT(9)
#define CXL_RAS_UC_POISON		BIT(10)
#define CXL_RAS_UC_RECV_OVERFLOW	BIT(11)
#define CXL_RAS_UC_INTERNAL_ERR		BIT(14)
#define CXL_RAS_UC_IDE_TX_ERR		BIT(15)
#define CXL_RAS_UC_IDE_RX_ERR		BIT(16)

#define show_uc_errs(status)	__print_flags(status, " | ",		  \
	{ CXL_RAS_UC_CACHE_DATA_PARITY, "Cache Data Parity Error" },	  \
	{ CXL_RAS_UC_CACHE_ADDR_PARITY, "Cache Address Parity Error" },	  \
	{ CXL_RAS_UC_CACHE_BE_PARITY, "Cache Byte Enable Parity Error" }, \
	{ CXL_RAS_UC_CACHE_DATA_ECC, "Cache Data ECC Error" },		  \
	{ CXL_RAS_UC_MEM_DATA_PARITY, "Memory Data Parity Error" },	  \
	{ CXL_RAS_UC_MEM_ADDR_PARITY, "Memory Address Parity Error" },	  \
	{ CXL_RAS_UC_MEM_BE_PARITY, "Memory Byte Enable Parity Error" },  \
	{ CXL_RAS_UC_MEM_DATA_ECC, "Memory Data ECC Error" },		  \
	{ CXL_RAS_UC_REINIT_THRESH, "REINIT Threshold Hit" },		  \
	{ CXL_RAS_UC_RSVD_ENCODE, "Received Unrecognized Encoding" },	  \
	{ CXL_RAS_UC_POISON, "Received Poison From Peer" },		  \
	{ CXL_RAS_UC_RECV_OVERFLOW, "Receiver Overflow" },		  \
	{ CXL_RAS_UC_INTERNAL_ERR, "Component Specific Error" },	  \
	{ CXL_RAS_UC_IDE_TX_ERR, "IDE Tx Error" },			  \
	{ CXL_RAS_UC_IDE_RX_ERR, "IDE Rx Error" }			  \
)

TRACE_EVENT(cxl_aer_uncorrectable_error,
	TP_PROTO(const struct cxl_memdev *cxlmd, u32 status, u32 fe, u32 *hl),
	TP_ARGS(cxlmd, status, fe, hl),
	TP_STRUCT__entry(
		__string(memdev, dev_name(&cxlmd->dev))
		__string(host, dev_name(cxlmd->dev.parent))
		__field(u64, serial)
		__field(u32, status)
		__field(u32, first_error)
		__array(u32, header_log, CXL_HEADERLOG_SIZE_U32)
	),
	TP_fast_assign(
		__assign_str(memdev);
		__assign_str(host);
		__entry->serial = cxlmd->cxlds->serial;
		__entry->status = status;
		__entry->first_error = fe;
		/*
		 * Embed the 512B headerlog data for user app retrieval and
		 * parsing, but no need to print this in the trace buffer.
		 */
		memcpy(__entry->header_log, hl, CXL_HEADERLOG_SIZE);
	),
	TP_printk("memdev=%s host=%s serial=%lld: status: '%s' first_error: '%s'",
		  __get_str(memdev), __get_str(host), __entry->serial,
		  show_uc_errs(__entry->status),
		  show_uc_errs(__entry->first_error)
	)
);

#define CXL_RAS_CE_CACHE_DATA_ECC	BIT(0)
#define CXL_RAS_CE_MEM_DATA_ECC		BIT(1)
#define CXL_RAS_CE_CRC_THRESH		BIT(2)
#define CLX_RAS_CE_RETRY_THRESH		BIT(3)
#define CXL_RAS_CE_CACHE_POISON		BIT(4)
#define CXL_RAS_CE_MEM_POISON		BIT(5)
#define CXL_RAS_CE_PHYS_LAYER_ERR	BIT(6)

#define show_ce_errs(status)	__print_flags(status, " | ",			\
	{ CXL_RAS_CE_CACHE_DATA_ECC, "Cache Data ECC Error" },			\
	{ CXL_RAS_CE_MEM_DATA_ECC, "Memory Data ECC Error" },			\
	{ CXL_RAS_CE_CRC_THRESH, "CRC Threshold Hit" },				\
	{ CLX_RAS_CE_RETRY_THRESH, "Retry Threshold" },				\
	{ CXL_RAS_CE_CACHE_POISON, "Received Cache Poison From Peer" },		\
	{ CXL_RAS_CE_MEM_POISON, "Received Memory Poison From Peer" },		\
	{ CXL_RAS_CE_PHYS_LAYER_ERR, "Received Error From Physical Layer" }	\
)

TRACE_EVENT(cxl_aer_correctable_error,
	TP_PROTO(const struct cxl_memdev *cxlmd, u32 status),
	TP_ARGS(cxlmd, status),
	TP_STRUCT__entry(
		__string(memdev, dev_name(&cxlmd->dev))
		__string(host, dev_name(cxlmd->dev.parent))
		__field(u64, serial)
		__field(u32, status)
	),
	TP_fast_assign(
		__assign_str(memdev);
		__assign_str(host);
		__entry->serial = cxlmd->cxlds->serial;
		__entry->status = status;
	),
	TP_printk("memdev=%s host=%s serial=%lld: status: '%s'",
		  __get_str(memdev), __get_str(host), __entry->serial,
		  show_ce_errs(__entry->status)
	)
);

#define cxl_event_log_type_str(type)				\
	__print_symbolic(type,					\
		{ CXL_EVENT_TYPE_INFO, "Informational" },	\
		{ CXL_EVENT_TYPE_WARN, "Warning" },		\
		{ CXL_EVENT_TYPE_FAIL, "Failure" },		\
		{ CXL_EVENT_TYPE_FATAL, "Fatal" })

TRACE_EVENT(cxl_overflow,

	TP_PROTO(const struct cxl_memdev *cxlmd, enum cxl_event_log_type log,
		 struct cxl_get_event_payload *payload),

	TP_ARGS(cxlmd, log, payload),

	TP_STRUCT__entry(
		__string(memdev, dev_name(&cxlmd->dev))
		__string(host, dev_name(cxlmd->dev.parent))
		__field(int, log)
		__field(u64, serial)
		__field(u64, first_ts)
		__field(u64, last_ts)
		__field(u16, count)
	),

	TP_fast_assign(
		__assign_str(memdev);
		__assign_str(host);
		__entry->serial = cxlmd->cxlds->serial;
		__entry->log = log;
		__entry->count = le16_to_cpu(payload->overflow_err_count);
		__entry->first_ts = le64_to_cpu(payload->first_overflow_timestamp);
		__entry->last_ts = le64_to_cpu(payload->last_overflow_timestamp);
	),

	TP_printk("memdev=%s host=%s serial=%lld: log=%s : %u records from %llu to %llu",
		__get_str(memdev), __get_str(host), __entry->serial,
		cxl_event_log_type_str(__entry->log), __entry->count,
		__entry->first_ts, __entry->last_ts)

);

/*
 * Common Event Record Format
 * CXL 3.0 section 8.2.9.2.1; Table 8-42
 */
#define CXL_EVENT_RECORD_FLAG_PERMANENT		BIT(2)
#define CXL_EVENT_RECORD_FLAG_MAINT_NEEDED	BIT(3)
#define CXL_EVENT_RECORD_FLAG_PERF_DEGRADED	BIT(4)
#define CXL_EVENT_RECORD_FLAG_HW_REPLACE	BIT(5)
#define show_hdr_flags(flags)	__print_flags(flags, " | ",			   \
	{ CXL_EVENT_RECORD_FLAG_PERMANENT,	"PERMANENT_CONDITION"		}, \
	{ CXL_EVENT_RECORD_FLAG_MAINT_NEEDED,	"MAINTENANCE_NEEDED"		}, \
	{ CXL_EVENT_RECORD_FLAG_PERF_DEGRADED,	"PERFORMANCE_DEGRADED"		}, \
	{ CXL_EVENT_RECORD_FLAG_HW_REPLACE,	"HARDWARE_REPLACEMENT_NEEDED"	}  \
)

/*
 * Define macros for the common header of each CXL event.
 *
 * Tracepoints using these macros must do 3 things:
 *
 *	1) Add CXL_EVT_TP_entry to TP_STRUCT__entry
 *	2) Use CXL_EVT_TP_fast_assign within TP_fast_assign;
 *	   pass the dev, log, and CXL event header
 *	   NOTE: The uuid must be assigned by the specific trace event
 *	3) Use CXL_EVT_TP_printk() instead of TP_printk()
 *
 * See the generic_event tracepoint as an example.
 */
#define CXL_EVT_TP_entry					\
	__string(memdev, dev_name(&cxlmd->dev))			\
	__string(host, dev_name(cxlmd->dev.parent))		\
	__field(int, log)					\
	__field_struct(uuid_t, hdr_uuid)			\
	__field(u64, serial)					\
	__field(u32, hdr_flags)					\
	__field(u16, hdr_handle)				\
	__field(u16, hdr_related_handle)			\
	__field(u64, hdr_timestamp)				\
	__field(u8, hdr_length)					\
	__field(u8, hdr_maint_op_class)

#define CXL_EVT_TP_fast_assign(cxlmd, l, hdr)					\
	__assign_str(memdev);				\
	__assign_str(host);			\
	__entry->log = (l);							\
	__entry->serial = (cxlmd)->cxlds->serial;				\
	__entry->hdr_length = (hdr).length;					\
	__entry->hdr_flags = get_unaligned_le24((hdr).flags);			\
	__entry->hdr_handle = le16_to_cpu((hdr).handle);			\
	__entry->hdr_related_handle = le16_to_cpu((hdr).related_handle);	\
	__entry->hdr_timestamp = le64_to_cpu((hdr).timestamp);			\
	__entry->hdr_maint_op_class = (hdr).maint_op_class

#define CXL_EVT_TP_printk(fmt, ...) \
	TP_printk("memdev=%s host=%s serial=%lld log=%s : time=%llu uuid=%pUb "	\
		"len=%d flags='%s' handle=%x related_handle=%x "		\
		"maint_op_class=%u : " fmt,					\
		__get_str(memdev), __get_str(host), __entry->serial,		\
		cxl_event_log_type_str(__entry->log),				\
		__entry->hdr_timestamp, &__entry->hdr_uuid, __entry->hdr_length,\
		show_hdr_flags(__entry->hdr_flags), __entry->hdr_handle,	\
		__entry->hdr_related_handle, __entry->hdr_maint_op_class,	\
		##__VA_ARGS__)

TRACE_EVENT(cxl_generic_event,

	TP_PROTO(const struct cxl_memdev *cxlmd, enum cxl_event_log_type log,
		 const uuid_t *uuid, struct cxl_event_generic *gen_rec),

	TP_ARGS(cxlmd, log, uuid, gen_rec),

	TP_STRUCT__entry(
		CXL_EVT_TP_entry
		__array(u8, data, CXL_EVENT_RECORD_DATA_LENGTH)
	),

	TP_fast_assign(
		CXL_EVT_TP_fast_assign(cxlmd, log, gen_rec->hdr);
		memcpy(&__entry->hdr_uuid, uuid, sizeof(uuid_t));
		memcpy(__entry->data, gen_rec->data, CXL_EVENT_RECORD_DATA_LENGTH);
	),

	CXL_EVT_TP_printk("%s",
		__print_hex(__entry->data, CXL_EVENT_RECORD_DATA_LENGTH))
);

/*
 * Physical Address field masks
 *
 * General Media Event Record
 * CXL rev 3.0 Section 8.2.9.2.1.1; Table 8-43
 *
 * DRAM Event Record
 * CXL rev 3.0 section 8.2.9.2.1.2; Table 8-44
 */
#define CXL_DPA_FLAGS_MASK			GENMASK(1, 0)
#define CXL_DPA_MASK				GENMASK_ULL(63, 6)

#define CXL_DPA_VOLATILE			BIT(0)
#define CXL_DPA_NOT_REPAIRABLE			BIT(1)
#define show_dpa_flags(flags)	__print_flags(flags, "|",		   \
	{ CXL_DPA_VOLATILE,			"VOLATILE"		}, \
	{ CXL_DPA_NOT_REPAIRABLE,		"NOT_REPAIRABLE"	}  \
)

/*
 * General Media Event Record - GMER
 * CXL rev 3.0 Section 8.2.9.2.1.1; Table 8-43
 */
#define CXL_GMER_EVT_DESC_UNCORECTABLE_EVENT		BIT(0)
#define CXL_GMER_EVT_DESC_THRESHOLD_EVENT		BIT(1)
#define CXL_GMER_EVT_DESC_POISON_LIST_OVERFLOW		BIT(2)
#define show_event_desc_flags(flags)	__print_flags(flags, "|",		   \
	{ CXL_GMER_EVT_DESC_UNCORECTABLE_EVENT,		"UNCORRECTABLE_EVENT"	}, \
	{ CXL_GMER_EVT_DESC_THRESHOLD_EVENT,		"THRESHOLD_EVENT"	}, \
	{ CXL_GMER_EVT_DESC_POISON_LIST_OVERFLOW,	"POISON_LIST_OVERFLOW"	}  \
)

#define CXL_GMER_MEM_EVT_TYPE_ECC_ERROR			0x00
#define CXL_GMER_MEM_EVT_TYPE_INV_ADDR			0x01
#define CXL_GMER_MEM_EVT_TYPE_DATA_PATH_ERROR		0x02
#define show_gmer_mem_event_type(type)	__print_symbolic(type,			\
	{ CXL_GMER_MEM_EVT_TYPE_ECC_ERROR,		"ECC Error" },		\
	{ CXL_GMER_MEM_EVT_TYPE_INV_ADDR,		"Invalid Address" },	\
	{ CXL_GMER_MEM_EVT_TYPE_DATA_PATH_ERROR,	"Data Path Error" }	\
)

#define CXL_GMER_TRANS_UNKNOWN				0x00
#define CXL_GMER_TRANS_HOST_READ			0x01
#define CXL_GMER_TRANS_HOST_WRITE			0x02
#define CXL_GMER_TRANS_HOST_SCAN_MEDIA			0x03
#define CXL_GMER_TRANS_HOST_INJECT_POISON		0x04
#define CXL_GMER_TRANS_INTERNAL_MEDIA_SCRUB		0x05
#define CXL_GMER_TRANS_INTERNAL_MEDIA_MANAGEMENT	0x06
#define show_trans_type(type)	__print_symbolic(type,					\
	{ CXL_GMER_TRANS_UNKNOWN,			"Unknown" },			\
	{ CXL_GMER_TRANS_HOST_READ,			"Host Read" },			\
	{ CXL_GMER_TRANS_HOST_WRITE,			"Host Write" },			\
	{ CXL_GMER_TRANS_HOST_SCAN_MEDIA,		"Host Scan Media" },		\
	{ CXL_GMER_TRANS_HOST_INJECT_POISON,		"Host Inject Poison" },		\
	{ CXL_GMER_TRANS_INTERNAL_MEDIA_SCRUB,		"Internal Media Scrub" },	\
	{ CXL_GMER_TRANS_INTERNAL_MEDIA_MANAGEMENT,	"Internal Media Management" }	\
)

#define CXL_GMER_VALID_CHANNEL				BIT(0)
#define CXL_GMER_VALID_RANK				BIT(1)
#define CXL_GMER_VALID_DEVICE				BIT(2)
#define CXL_GMER_VALID_COMPONENT			BIT(3)
#define show_valid_flags(flags)	__print_flags(flags, "|",		   \
	{ CXL_GMER_VALID_CHANNEL,			"CHANNEL"	}, \
	{ CXL_GMER_VALID_RANK,				"RANK"		}, \
	{ CXL_GMER_VALID_DEVICE,			"DEVICE"	}, \
	{ CXL_GMER_VALID_COMPONENT,			"COMPONENT"	}  \
)

TRACE_EVENT(cxl_general_media,

	TP_PROTO(const struct cxl_memdev *cxlmd, enum cxl_event_log_type log,
		 struct cxl_region *cxlr, u64 hpa, struct cxl_event_gen_media *rec),

	TP_ARGS(cxlmd, log, cxlr, hpa, rec),

	TP_STRUCT__entry(
		CXL_EVT_TP_entry
		/* General Media */
		__field(u64, dpa)
		__field(u8, descriptor)
		__field(u8, type)
		__field(u8, transaction_type)
		__field(u8, channel)
		__field(u32, device)
		__array(u8, comp_id, CXL_EVENT_GEN_MED_COMP_ID_SIZE)
		/* Following are out of order to pack trace record */
		__field(u64, hpa)
		__field_struct(uuid_t, region_uuid)
		__field(u16, validity_flags)
		__field(u8, rank)
		__field(u8, dpa_flags)
		__string(region_name, cxlr ? dev_name(&cxlr->dev) : "")
	),

	TP_fast_assign(
		CXL_EVT_TP_fast_assign(cxlmd, log, rec->media_hdr.hdr);
		__entry->hdr_uuid = CXL_EVENT_GEN_MEDIA_UUID;

		/* General Media */
		__entry->dpa = le64_to_cpu(rec->media_hdr.phys_addr);
		__entry->dpa_flags = __entry->dpa & CXL_DPA_FLAGS_MASK;
		/* Mask after flags have been parsed */
		__entry->dpa &= CXL_DPA_MASK;
		__entry->descriptor = rec->media_hdr.descriptor;
		__entry->type = rec->media_hdr.type;
		__entry->transaction_type = rec->media_hdr.transaction_type;
		__entry->channel = rec->media_hdr.channel;
		__entry->rank = rec->media_hdr.rank;
		__entry->device = get_unaligned_le24(rec->device);
		memcpy(__entry->comp_id, &rec->component_id,
			CXL_EVENT_GEN_MED_COMP_ID_SIZE);
		__entry->validity_flags = get_unaligned_le16(&rec->media_hdr.validity_flags);
		__entry->hpa = hpa;
		if (cxlr) {
			__assign_str(region_name);
			uuid_copy(&__entry->region_uuid, &cxlr->params.uuid);
		} else {
			__assign_str(region_name);
			uuid_copy(&__entry->region_uuid, &uuid_null);
		}
	),

	CXL_EVT_TP_printk("dpa=%llx dpa_flags='%s' " \
		"descriptor='%s' type='%s' transaction_type='%s' channel=%u rank=%u " \
		"device=%x comp_id=%s validity_flags='%s' " \
		"hpa=%llx region=%s region_uuid=%pUb",
		__entry->dpa, show_dpa_flags(__entry->dpa_flags),
		show_event_desc_flags(__entry->descriptor),
		show_gmer_mem_event_type(__entry->type),
		show_trans_type(__entry->transaction_type),
		__entry->channel, __entry->rank, __entry->device,
		__print_hex(__entry->comp_id, CXL_EVENT_GEN_MED_COMP_ID_SIZE),
		show_valid_flags(__entry->validity_flags),
		__entry->hpa, __get_str(region_name), &__entry->region_uuid
	)
);

/*
 * DRAM Event Record - DER
 *
 * CXL rev 3.0 section 8.2.9.2.1.2; Table 8-44
 */
/*
 * DRAM Event Record defines many fields the same as the General Media Event
 * Record.  Reuse those definitions as appropriate.
 */
#define CXL_DER_MEM_EVT_TYPE_ECC_ERROR			0x00
#define CXL_DER_MEM_EVT_TYPE_SCRUB_MEDIA_ECC_ERROR	0x01
#define CXL_DER_MEM_EVT_TYPE_INV_ADDR			0x02
#define CXL_DER_MEM_EVT_TYPE_DATA_PATH_ERROR		0x03
#define show_dram_mem_event_type(type)  __print_symbolic(type,				\
	{ CXL_DER_MEM_EVT_TYPE_ECC_ERROR,		"ECC Error" },			\
	{ CXL_DER_MEM_EVT_TYPE_SCRUB_MEDIA_ECC_ERROR,	"Scrub Media ECC Error" },	\
	{ CXL_DER_MEM_EVT_TYPE_INV_ADDR,		"Invalid Address" },		\
	{ CXL_DER_MEM_EVT_TYPE_DATA_PATH_ERROR,		"Data Path Error" }		\
)

#define CXL_DER_VALID_CHANNEL				BIT(0)
#define CXL_DER_VALID_RANK				BIT(1)
#define CXL_DER_VALID_NIBBLE				BIT(2)
#define CXL_DER_VALID_BANK_GROUP			BIT(3)
#define CXL_DER_VALID_BANK				BIT(4)
#define CXL_DER_VALID_ROW				BIT(5)
#define CXL_DER_VALID_COLUMN				BIT(6)
#define CXL_DER_VALID_CORRECTION_MASK			BIT(7)
#define show_dram_valid_flags(flags)	__print_flags(flags, "|",			   \
	{ CXL_DER_VALID_CHANNEL,			"CHANNEL"		}, \
	{ CXL_DER_VALID_RANK,				"RANK"			}, \
	{ CXL_DER_VALID_NIBBLE,				"NIBBLE"		}, \
	{ CXL_DER_VALID_BANK_GROUP,			"BANK GROUP"		}, \
	{ CXL_DER_VALID_BANK,				"BANK"			}, \
	{ CXL_DER_VALID_ROW,				"ROW"			}, \
	{ CXL_DER_VALID_COLUMN,				"COLUMN"		}, \
	{ CXL_DER_VALID_CORRECTION_MASK,		"CORRECTION MASK"	}  \
)

TRACE_EVENT(cxl_dram,

	TP_PROTO(const struct cxl_memdev *cxlmd, enum cxl_event_log_type log,
		 struct cxl_region *cxlr, u64 hpa, struct cxl_event_dram *rec),

	TP_ARGS(cxlmd, log, cxlr, hpa, rec),

	TP_STRUCT__entry(
		CXL_EVT_TP_entry
		/* DRAM */
		__field(u64, dpa)
		__field(u8, descriptor)
		__field(u8, type)
		__field(u8, transaction_type)
		__field(u8, channel)
		__field(u16, validity_flags)
		__field(u16, column)	/* Out of order to pack trace record */
		__field(u32, nibble_mask)
		__field(u32, row)
		__array(u8, cor_mask, CXL_EVENT_DER_CORRECTION_MASK_SIZE)
		__field(u64, hpa)
		__field_struct(uuid_t, region_uuid)
		__field(u8, rank)	/* Out of order to pack trace record */
		__field(u8, bank_group)	/* Out of order to pack trace record */
		__field(u8, bank)	/* Out of order to pack trace record */
		__field(u8, dpa_flags)	/* Out of order to pack trace record */
		__string(region_name, cxlr ? dev_name(&cxlr->dev) : "")
	),

	TP_fast_assign(
		CXL_EVT_TP_fast_assign(cxlmd, log, rec->media_hdr.hdr);
		__entry->hdr_uuid = CXL_EVENT_DRAM_UUID;

		/* DRAM */
		__entry->dpa = le64_to_cpu(rec->media_hdr.phys_addr);
		__entry->dpa_flags = __entry->dpa & CXL_DPA_FLAGS_MASK;
		__entry->dpa &= CXL_DPA_MASK;
		__entry->descriptor = rec->media_hdr.descriptor;
		__entry->type = rec->media_hdr.type;
		__entry->transaction_type = rec->media_hdr.transaction_type;
		__entry->validity_flags = get_unaligned_le16(rec->media_hdr.validity_flags);
		__entry->channel = rec->media_hdr.channel;
		__entry->rank = rec->media_hdr.rank;
		__entry->nibble_mask = get_unaligned_le24(rec->nibble_mask);
		__entry->bank_group = rec->bank_group;
		__entry->bank = rec->bank;
		__entry->row = get_unaligned_le24(rec->row);
		__entry->column = get_unaligned_le16(rec->column);
		memcpy(__entry->cor_mask, &rec->correction_mask,
			CXL_EVENT_DER_CORRECTION_MASK_SIZE);
		__entry->hpa = hpa;
		if (cxlr) {
			__assign_str(region_name);
			uuid_copy(&__entry->region_uuid, &cxlr->params.uuid);
		} else {
			__assign_str(region_name);
			uuid_copy(&__entry->region_uuid, &uuid_null);
		}
	),

	CXL_EVT_TP_printk("dpa=%llx dpa_flags='%s' descriptor='%s' type='%s' " \
		"transaction_type='%s' channel=%u rank=%u nibble_mask=%x " \
		"bank_group=%u bank=%u row=%u column=%u cor_mask=%s " \
		"validity_flags='%s' " \
		"hpa=%llx region=%s region_uuid=%pUb",
		__entry->dpa, show_dpa_flags(__entry->dpa_flags),
		show_event_desc_flags(__entry->descriptor),
		show_dram_mem_event_type(__entry->type),
		show_trans_type(__entry->transaction_type),
		__entry->channel, __entry->rank, __entry->nibble_mask,
		__entry->bank_group, __entry->bank,
		__entry->row, __entry->column,
		__print_hex(__entry->cor_mask, CXL_EVENT_DER_CORRECTION_MASK_SIZE),
		show_dram_valid_flags(__entry->validity_flags),
		__entry->hpa, __get_str(region_name), &__entry->region_uuid
	)
);

/*
 * Memory Module Event Record - MMER
 *
 * CXL res 3.0 section 8.2.9.2.1.3; Table 8-45
 */
#define CXL_MMER_HEALTH_STATUS_CHANGE		0x00
#define CXL_MMER_MEDIA_STATUS_CHANGE		0x01
#define CXL_MMER_LIFE_USED_CHANGE		0x02
#define CXL_MMER_TEMP_CHANGE			0x03
#define CXL_MMER_DATA_PATH_ERROR		0x04
#define CXL_MMER_LSA_ERROR			0x05
#define show_dev_evt_type(type)	__print_symbolic(type,			   \
	{ CXL_MMER_HEALTH_STATUS_CHANGE,	"Health Status Change"	}, \
	{ CXL_MMER_MEDIA_STATUS_CHANGE,		"Media Status Change"	}, \
	{ CXL_MMER_LIFE_USED_CHANGE,		"Life Used Change"	}, \
	{ CXL_MMER_TEMP_CHANGE,			"Temperature Change"	}, \
	{ CXL_MMER_DATA_PATH_ERROR,		"Data Path Error"	}, \
	{ CXL_MMER_LSA_ERROR,			"LSA Error"		}  \
)

/*
 * Device Health Information - DHI
 *
 * CXL res 3.0 section 8.2.9.8.3.1; Table 8-100
 */
#define CXL_DHI_HS_MAINTENANCE_NEEDED				BIT(0)
#define CXL_DHI_HS_PERFORMANCE_DEGRADED				BIT(1)
#define CXL_DHI_HS_HW_REPLACEMENT_NEEDED			BIT(2)
#define show_health_status_flags(flags)	__print_flags(flags, "|",	   \
	{ CXL_DHI_HS_MAINTENANCE_NEEDED,	"MAINTENANCE_NEEDED"	}, \
	{ CXL_DHI_HS_PERFORMANCE_DEGRADED,	"PERFORMANCE_DEGRADED"	}, \
	{ CXL_DHI_HS_HW_REPLACEMENT_NEEDED,	"REPLACEMENT_NEEDED"	}  \
)

#define CXL_DHI_MS_NORMAL							0x00
#define CXL_DHI_MS_NOT_READY							0x01
#define CXL_DHI_MS_WRITE_PERSISTENCY_LOST					0x02
#define CXL_DHI_MS_ALL_DATA_LOST						0x03
#define CXL_DHI_MS_WRITE_PERSISTENCY_LOSS_EVENT_POWER_LOSS			0x04
#define CXL_DHI_MS_WRITE_PERSISTENCY_LOSS_EVENT_SHUTDOWN			0x05
#define CXL_DHI_MS_WRITE_PERSISTENCY_LOSS_IMMINENT				0x06
#define CXL_DHI_MS_WRITE_ALL_DATA_LOSS_EVENT_POWER_LOSS				0x07
#define CXL_DHI_MS_WRITE_ALL_DATA_LOSS_EVENT_SHUTDOWN				0x08
#define CXL_DHI_MS_WRITE_ALL_DATA_LOSS_IMMINENT					0x09
#define show_media_status(ms)	__print_symbolic(ms,			   \
	{ CXL_DHI_MS_NORMAL,						   \
		"Normal"						}, \
	{ CXL_DHI_MS_NOT_READY,						   \
		"Not Ready"						}, \
	{ CXL_DHI_MS_WRITE_PERSISTENCY_LOST,				   \
		"Write Persistency Lost"				}, \
	{ CXL_DHI_MS_ALL_DATA_LOST,					   \
		"All Data Lost"						}, \
	{ CXL_DHI_MS_WRITE_PERSISTENCY_LOSS_EVENT_POWER_LOSS,		   \
		"Write Persistency Loss in the Event of Power Loss"	}, \
	{ CXL_DHI_MS_WRITE_PERSISTENCY_LOSS_EVENT_SHUTDOWN,		   \
		"Write Persistency Loss in Event of Shutdown"		}, \
	{ CXL_DHI_MS_WRITE_PERSISTENCY_LOSS_IMMINENT,			   \
		"Write Persistency Loss Imminent"			}, \
	{ CXL_DHI_MS_WRITE_ALL_DATA_LOSS_EVENT_POWER_LOSS,		   \
		"All Data Loss in Event of Power Loss"			}, \
	{ CXL_DHI_MS_WRITE_ALL_DATA_LOSS_EVENT_SHUTDOWN,		   \
		"All Data loss in the Event of Shutdown"		}, \
	{ CXL_DHI_MS_WRITE_ALL_DATA_LOSS_IMMINENT,			   \
		"All Data Loss Imminent"				}  \
)

#define CXL_DHI_AS_NORMAL		0x0
#define CXL_DHI_AS_WARNING		0x1
#define CXL_DHI_AS_CRITICAL		0x2
#define show_two_bit_status(as) __print_symbolic(as,	   \
	{ CXL_DHI_AS_NORMAL,		"Normal"	}, \
	{ CXL_DHI_AS_WARNING,		"Warning"	}, \
	{ CXL_DHI_AS_CRITICAL,		"Critical"	}  \
)
#define show_one_bit_status(as) __print_symbolic(as,	   \
	{ CXL_DHI_AS_NORMAL,		"Normal"	}, \
	{ CXL_DHI_AS_WARNING,		"Warning"	}  \
)

#define CXL_DHI_AS_LIFE_USED(as)			(as & 0x3)
#define CXL_DHI_AS_DEV_TEMP(as)				((as & 0xC) >> 2)
#define CXL_DHI_AS_COR_VOL_ERR_CNT(as)			((as & 0x10) >> 4)
#define CXL_DHI_AS_COR_PER_ERR_CNT(as)			((as & 0x20) >> 5)

TRACE_EVENT(cxl_memory_module,

	TP_PROTO(const struct cxl_memdev *cxlmd, enum cxl_event_log_type log,
		 struct cxl_event_mem_module *rec),

	TP_ARGS(cxlmd, log, rec),

	TP_STRUCT__entry(
		CXL_EVT_TP_entry

		/* Memory Module Event */
		__field(u8, event_type)

		/* Device Health Info */
		__field(u8, health_status)
		__field(u8, media_status)
		__field(u8, life_used)
		__field(u32, dirty_shutdown_cnt)
		__field(u32, cor_vol_err_cnt)
		__field(u32, cor_per_err_cnt)
		__field(s16, device_temp)
		__field(u8, add_status)
	),

	TP_fast_assign(
		CXL_EVT_TP_fast_assign(cxlmd, log, rec->hdr);
		__entry->hdr_uuid = CXL_EVENT_MEM_MODULE_UUID;

		/* Memory Module Event */
		__entry->event_type = rec->event_type;

		/* Device Health Info */
		__entry->health_status = rec->info.health_status;
		__entry->media_status = rec->info.media_status;
		__entry->life_used = rec->info.life_used;
		__entry->dirty_shutdown_cnt = get_unaligned_le32(rec->info.dirty_shutdown_cnt);
		__entry->cor_vol_err_cnt = get_unaligned_le32(rec->info.cor_vol_err_cnt);
		__entry->cor_per_err_cnt = get_unaligned_le32(rec->info.cor_per_err_cnt);
		__entry->device_temp = get_unaligned_le16(rec->info.device_temp);
		__entry->add_status = rec->info.add_status;
	),

	CXL_EVT_TP_printk("event_type='%s' health_status='%s' media_status='%s' " \
		"as_life_used=%s as_dev_temp=%s as_cor_vol_err_cnt=%s " \
		"as_cor_per_err_cnt=%s life_used=%u device_temp=%d " \
		"dirty_shutdown_cnt=%u cor_vol_err_cnt=%u cor_per_err_cnt=%u",
		show_dev_evt_type(__entry->event_type),
		show_health_status_flags(__entry->health_status),
		show_media_status(__entry->media_status),
		show_two_bit_status(CXL_DHI_AS_LIFE_USED(__entry->add_status)),
		show_two_bit_status(CXL_DHI_AS_DEV_TEMP(__entry->add_status)),
		show_one_bit_status(CXL_DHI_AS_COR_VOL_ERR_CNT(__entry->add_status)),
		show_one_bit_status(CXL_DHI_AS_COR_PER_ERR_CNT(__entry->add_status)),
		__entry->life_used, __entry->device_temp,
		__entry->dirty_shutdown_cnt, __entry->cor_vol_err_cnt,
		__entry->cor_per_err_cnt
	)
);

#define show_poison_trace_type(type)			\
	__print_symbolic(type,				\
	{ CXL_POISON_TRACE_LIST,	"List"   },	\
	{ CXL_POISON_TRACE_INJECT,	"Inject" },	\
	{ CXL_POISON_TRACE_CLEAR,	"Clear"  })

#define __show_poison_source(source)                          \
	__print_symbolic(source,                              \
		{ CXL_POISON_SOURCE_UNKNOWN,   "Unknown"  },  \
		{ CXL_POISON_SOURCE_EXTERNAL,  "External" },  \
		{ CXL_POISON_SOURCE_INTERNAL,  "Internal" },  \
		{ CXL_POISON_SOURCE_INJECTED,  "Injected" },  \
		{ CXL_POISON_SOURCE_VENDOR,    "Vendor"   })

#define show_poison_source(source)			     \
	(((source > CXL_POISON_SOURCE_INJECTED) &&	     \
	 (source != CXL_POISON_SOURCE_VENDOR)) ? "Reserved"  \
	 : __show_poison_source(source))

#define show_poison_flags(flags)                             \
	__print_flags(flags, "|",                            \
		{ CXL_POISON_FLAG_MORE,      "More"     },   \
		{ CXL_POISON_FLAG_OVERFLOW,  "Overflow"  },  \
		{ CXL_POISON_FLAG_SCANNING,  "Scanning"  })

#define __cxl_poison_addr(record)					\
	(le64_to_cpu(record->address))
#define cxl_poison_record_dpa(record)					\
	(__cxl_poison_addr(record) & CXL_POISON_START_MASK)
#define cxl_poison_record_source(record)				\
	(__cxl_poison_addr(record)  & CXL_POISON_SOURCE_MASK)
#define cxl_poison_record_dpa_length(record)				\
	(le32_to_cpu(record->length) * CXL_POISON_LEN_MULT)
#define cxl_poison_overflow(flags, time)				\
	(flags & CXL_POISON_FLAG_OVERFLOW ? le64_to_cpu(time) : 0)

TRACE_EVENT(cxl_poison,

	TP_PROTO(struct cxl_memdev *cxlmd, struct cxl_region *cxlr,
		 const struct cxl_poison_record *record, u8 flags,
		 __le64 overflow_ts, enum cxl_poison_trace_type trace_type),

	TP_ARGS(cxlmd, cxlr, record, flags, overflow_ts, trace_type),

	TP_STRUCT__entry(
		__string(memdev, dev_name(&cxlmd->dev))
		__string(host, dev_name(cxlmd->dev.parent))
		__field(u64, serial)
		__field(u8, trace_type)
		__string(region, cxlr ? dev_name(&cxlr->dev) : "")
		__field(u64, overflow_ts)
		__field(u64, hpa)
		__field(u64, dpa)
		__field(u32, dpa_length)
		__array(char, uuid, 16)
		__field(u8, source)
		__field(u8, flags)
	    ),

	TP_fast_assign(
		__assign_str(memdev);
		__assign_str(host);
		__entry->serial = cxlmd->cxlds->serial;
		__entry->overflow_ts = cxl_poison_overflow(flags, overflow_ts);
		__entry->dpa = cxl_poison_record_dpa(record);
		__entry->dpa_length = cxl_poison_record_dpa_length(record);
		__entry->source = cxl_poison_record_source(record);
		__entry->trace_type = trace_type;
		__entry->flags = flags;
		if (cxlr) {
<<<<<<< HEAD
			__assign_str(region, dev_name(&cxlr->dev));
			memcpy(__entry->uuid, &cxlr->params.uuid, 16);
			__entry->hpa = cxl_trace_hpa(cxlr, cxlmd,
						     __entry->dpa);
=======
			__assign_str(region);
			memcpy(__entry->uuid, &cxlr->params.uuid, 16);
			__entry->hpa = cxl_dpa_to_hpa(cxlr, cxlmd,
						      __entry->dpa);
>>>>>>> a6ad5510
		} else {
			__assign_str(region);
			memset(__entry->uuid, 0, 16);
			__entry->hpa = ULLONG_MAX;
		}
	    ),

	TP_printk("memdev=%s host=%s serial=%lld trace_type=%s region=%s "  \
		"region_uuid=%pU hpa=0x%llx dpa=0x%llx dpa_length=0x%x "    \
		"source=%s flags=%s overflow_time=%llu",
		__get_str(memdev),
		__get_str(host),
		__entry->serial,
		show_poison_trace_type(__entry->trace_type),
		__get_str(region),
		__entry->uuid,
		__entry->hpa,
		__entry->dpa,
		__entry->dpa_length,
		show_poison_source(__entry->source),
		show_poison_flags(__entry->flags),
		__entry->overflow_ts
	)
);

#endif /* _CXL_EVENTS_H */

#define TRACE_INCLUDE_FILE trace
#include <trace/define_trace.h><|MERGE_RESOLUTION|>--- conflicted
+++ resolved
@@ -713,17 +713,10 @@
 		__entry->trace_type = trace_type;
 		__entry->flags = flags;
 		if (cxlr) {
-<<<<<<< HEAD
-			__assign_str(region, dev_name(&cxlr->dev));
-			memcpy(__entry->uuid, &cxlr->params.uuid, 16);
-			__entry->hpa = cxl_trace_hpa(cxlr, cxlmd,
-						     __entry->dpa);
-=======
 			__assign_str(region);
 			memcpy(__entry->uuid, &cxlr->params.uuid, 16);
 			__entry->hpa = cxl_dpa_to_hpa(cxlr, cxlmd,
 						      __entry->dpa);
->>>>>>> a6ad5510
 		} else {
 			__assign_str(region);
 			memset(__entry->uuid, 0, 16);
