// SPDX-License-Identifier: GPL-2.0-only
/* Copyright(c) 2020 Intel Corporation. All rights reserved. */
#include <linux/security.h>
#include <linux/debugfs.h>
#include <linux/ktime.h>
#include <linux/mutex.h>
#include <linux/unaligned.h>
#include <cxlpci.h>
#include <cxlmem.h>
#include <cxl.h>

#include "core.h"
#include "trace.h"

static bool cxl_raw_allow_all;

/**
 * DOC: cxl mbox
 *
 * Core implementation of the CXL 2.0 Type-3 Memory Device Mailbox. The
 * implementation is used by the cxl_pci driver to initialize the device
 * and implement the cxl_mem.h IOCTL UAPI. It also implements the
 * backend of the cxl_pmem_ctl() transport for LIBNVDIMM.
 */

#define cxl_for_each_cmd(cmd)                                                  \
	for ((cmd) = &cxl_mem_commands[0];                                     \
	     ((cmd) - cxl_mem_commands) < ARRAY_SIZE(cxl_mem_commands); (cmd)++)

#define CXL_CMD(_id, sin, sout, _flags)                                        \
	[CXL_MEM_COMMAND_ID_##_id] = {                                         \
	.info =	{                                                              \
			.id = CXL_MEM_COMMAND_ID_##_id,                        \
			.size_in = sin,                                        \
			.size_out = sout,                                      \
		},                                                             \
	.opcode = CXL_MBOX_OP_##_id,                                           \
	.flags = _flags,                                                       \
	}

#define CXL_VARIABLE_PAYLOAD	~0U
/*
 * This table defines the supported mailbox commands for the driver. This table
 * is made up of a UAPI structure. Non-negative values as parameters in the
 * table will be validated against the user's input. For example, if size_in is
 * 0, and the user passed in 1, it is an error.
 */
static struct cxl_mem_command cxl_mem_commands[CXL_MEM_COMMAND_ID_MAX] = {
	CXL_CMD(IDENTIFY, 0, 0x43, CXL_CMD_FLAG_FORCE_ENABLE),
#ifdef CONFIG_CXL_MEM_RAW_COMMANDS
	CXL_CMD(RAW, CXL_VARIABLE_PAYLOAD, CXL_VARIABLE_PAYLOAD, 0),
#endif
	CXL_CMD(GET_SUPPORTED_LOGS, 0, CXL_VARIABLE_PAYLOAD, CXL_CMD_FLAG_FORCE_ENABLE),
	CXL_CMD(GET_FW_INFO, 0, 0x50, 0),
	CXL_CMD(GET_PARTITION_INFO, 0, 0x20, 0),
	CXL_CMD(GET_LSA, 0x8, CXL_VARIABLE_PAYLOAD, 0),
	CXL_CMD(GET_HEALTH_INFO, 0, 0x12, 0),
	CXL_CMD(GET_LOG, 0x18, CXL_VARIABLE_PAYLOAD, CXL_CMD_FLAG_FORCE_ENABLE),
	CXL_CMD(GET_LOG_CAPS, 0x10, 0x4, 0),
	CXL_CMD(CLEAR_LOG, 0x10, 0, 0),
	CXL_CMD(GET_SUP_LOG_SUBLIST, 0x2, CXL_VARIABLE_PAYLOAD, 0),
	CXL_CMD(SET_PARTITION_INFO, 0x0a, 0, 0),
	CXL_CMD(SET_LSA, CXL_VARIABLE_PAYLOAD, 0, 0),
	CXL_CMD(GET_ALERT_CONFIG, 0, 0x10, 0),
	CXL_CMD(SET_ALERT_CONFIG, 0xc, 0, 0),
	CXL_CMD(GET_SHUTDOWN_STATE, 0, 0x1, 0),
	CXL_CMD(SET_SHUTDOWN_STATE, 0x1, 0, 0),
	CXL_CMD(GET_SCAN_MEDIA_CAPS, 0x10, 0x4, 0),
	CXL_CMD(GET_TIMESTAMP, 0, 0x8, 0),
};

/*
 * Commands that RAW doesn't permit. The rationale for each:
 *
 * CXL_MBOX_OP_ACTIVATE_FW: Firmware activation requires adjustment /
 * coordination of transaction timeout values at the root bridge level.
 *
 * CXL_MBOX_OP_SET_PARTITION_INFO: The device memory map may change live
 * and needs to be coordinated with HDM updates.
 *
 * CXL_MBOX_OP_SET_LSA: The label storage area may be cached by the
 * driver and any writes from userspace invalidates those contents.
 *
 * CXL_MBOX_OP_SET_SHUTDOWN_STATE: Set shutdown state assumes no writes
 * to the device after it is marked clean, userspace can not make that
 * assertion.
 *
 * CXL_MBOX_OP_[GET_]SCAN_MEDIA: The kernel provides a native error list that
 * is kept up to date with patrol notifications and error management.
 *
 * CXL_MBOX_OP_[GET_,INJECT_,CLEAR_]POISON: These commands require kernel
 * driver orchestration for safety.
 */
static u16 cxl_disabled_raw_commands[] = {
	CXL_MBOX_OP_ACTIVATE_FW,
	CXL_MBOX_OP_SET_PARTITION_INFO,
	CXL_MBOX_OP_SET_LSA,
	CXL_MBOX_OP_SET_SHUTDOWN_STATE,
	CXL_MBOX_OP_SCAN_MEDIA,
	CXL_MBOX_OP_GET_SCAN_MEDIA,
	CXL_MBOX_OP_GET_POISON,
	CXL_MBOX_OP_INJECT_POISON,
	CXL_MBOX_OP_CLEAR_POISON,
};

/*
 * Command sets that RAW doesn't permit. All opcodes in this set are
 * disabled because they pass plain text security payloads over the
 * user/kernel boundary. This functionality is intended to be wrapped
 * behind the keys ABI which allows for encrypted payloads in the UAPI
 */
static u8 security_command_sets[] = {
	0x44, /* Sanitize */
	0x45, /* Persistent Memory Data-at-rest Security */
	0x46, /* Security Passthrough */
};

static bool cxl_is_security_command(u16 opcode)
{
	int i;

	for (i = 0; i < ARRAY_SIZE(security_command_sets); i++)
		if (security_command_sets[i] == (opcode >> 8))
			return true;
	return false;
}

static void cxl_set_security_cmd_enabled(struct cxl_security_state *security,
					 u16 opcode)
{
	switch (opcode) {
	case CXL_MBOX_OP_SANITIZE:
		set_bit(CXL_SEC_ENABLED_SANITIZE, security->enabled_cmds);
		break;
	case CXL_MBOX_OP_SECURE_ERASE:
		set_bit(CXL_SEC_ENABLED_SECURE_ERASE,
			security->enabled_cmds);
		break;
	case CXL_MBOX_OP_GET_SECURITY_STATE:
		set_bit(CXL_SEC_ENABLED_GET_SECURITY_STATE,
			security->enabled_cmds);
		break;
	case CXL_MBOX_OP_SET_PASSPHRASE:
		set_bit(CXL_SEC_ENABLED_SET_PASSPHRASE,
			security->enabled_cmds);
		break;
	case CXL_MBOX_OP_DISABLE_PASSPHRASE:
		set_bit(CXL_SEC_ENABLED_DISABLE_PASSPHRASE,
			security->enabled_cmds);
		break;
	case CXL_MBOX_OP_UNLOCK:
		set_bit(CXL_SEC_ENABLED_UNLOCK, security->enabled_cmds);
		break;
	case CXL_MBOX_OP_FREEZE_SECURITY:
		set_bit(CXL_SEC_ENABLED_FREEZE_SECURITY,
			security->enabled_cmds);
		break;
	case CXL_MBOX_OP_PASSPHRASE_SECURE_ERASE:
		set_bit(CXL_SEC_ENABLED_PASSPHRASE_SECURE_ERASE,
			security->enabled_cmds);
		break;
	default:
		break;
	}
}

static bool cxl_is_poison_command(u16 opcode)
{
#define CXL_MBOX_OP_POISON_CMDS 0x43

	if ((opcode >> 8) == CXL_MBOX_OP_POISON_CMDS)
		return true;

	return false;
}

static void cxl_set_poison_cmd_enabled(struct cxl_poison_state *poison,
				       u16 opcode)
{
	switch (opcode) {
	case CXL_MBOX_OP_GET_POISON:
		set_bit(CXL_POISON_ENABLED_LIST, poison->enabled_cmds);
		break;
	case CXL_MBOX_OP_INJECT_POISON:
		set_bit(CXL_POISON_ENABLED_INJECT, poison->enabled_cmds);
		break;
	case CXL_MBOX_OP_CLEAR_POISON:
		set_bit(CXL_POISON_ENABLED_CLEAR, poison->enabled_cmds);
		break;
	case CXL_MBOX_OP_GET_SCAN_MEDIA_CAPS:
		set_bit(CXL_POISON_ENABLED_SCAN_CAPS, poison->enabled_cmds);
		break;
	case CXL_MBOX_OP_SCAN_MEDIA:
		set_bit(CXL_POISON_ENABLED_SCAN_MEDIA, poison->enabled_cmds);
		break;
	case CXL_MBOX_OP_GET_SCAN_MEDIA:
		set_bit(CXL_POISON_ENABLED_SCAN_RESULTS, poison->enabled_cmds);
		break;
	default:
		break;
	}
}

static struct cxl_mem_command *cxl_mem_find_command(u16 opcode)
{
	struct cxl_mem_command *c;

	cxl_for_each_cmd(c)
		if (c->opcode == opcode)
			return c;

	return NULL;
}

static const char *cxl_mem_opcode_to_name(u16 opcode)
{
	struct cxl_mem_command *c;

	c = cxl_mem_find_command(opcode);
	if (!c)
		return NULL;

	return cxl_command_names[c->info.id].name;
}

/**
 * cxl_internal_send_cmd() - Kernel internal interface to send a mailbox command
 * @cxl_mbox: CXL mailbox context
 * @mbox_cmd: initialized command to execute
 *
 * Context: Any context.
 * Return:
 *  * %>=0	- Number of bytes returned in @out.
 *  * %-E2BIG	- Payload is too large for hardware.
 *  * %-EBUSY	- Couldn't acquire exclusive mailbox access.
 *  * %-EFAULT	- Hardware error occurred.
 *  * %-ENXIO	- Command completed, but device reported an error.
 *  * %-EIO	- Unexpected output size.
 *
 * Mailbox commands may execute successfully yet the device itself reported an
 * error. While this distinction can be useful for commands from userspace, the
 * kernel will only be able to use results when both are successful.
 */
int cxl_internal_send_cmd(struct cxl_mailbox *cxl_mbox,
			  struct cxl_mbox_cmd *mbox_cmd)
{
	size_t out_size, min_out;
	int rc;

	if (mbox_cmd->size_in > cxl_mbox->payload_size ||
	    mbox_cmd->size_out > cxl_mbox->payload_size)
		return -E2BIG;

	out_size = mbox_cmd->size_out;
	min_out = mbox_cmd->min_out;
	rc = cxl_mbox->mbox_send(cxl_mbox, mbox_cmd);
	/*
	 * EIO is reserved for a payload size mismatch and mbox_send()
	 * may not return this error.
	 */
	if (WARN_ONCE(rc == -EIO, "Bad return code: -EIO"))
		return -ENXIO;
	if (rc)
		return rc;

	if (mbox_cmd->return_code != CXL_MBOX_CMD_RC_SUCCESS &&
	    mbox_cmd->return_code != CXL_MBOX_CMD_RC_BACKGROUND)
		return cxl_mbox_cmd_rc2errno(mbox_cmd);

	if (!out_size)
		return 0;

	/*
	 * Variable sized output needs to at least satisfy the caller's
	 * minimum if not the fully requested size.
	 */
	if (min_out == 0)
		min_out = out_size;

	if (mbox_cmd->size_out < min_out)
		return -EIO;
	return 0;
}
EXPORT_SYMBOL_NS_GPL(cxl_internal_send_cmd, CXL);

static bool cxl_mem_raw_command_allowed(u16 opcode)
{
	int i;

	if (!IS_ENABLED(CONFIG_CXL_MEM_RAW_COMMANDS))
		return false;

	if (security_locked_down(LOCKDOWN_PCI_ACCESS))
		return false;

	if (cxl_raw_allow_all)
		return true;

	if (cxl_is_security_command(opcode))
		return false;

	for (i = 0; i < ARRAY_SIZE(cxl_disabled_raw_commands); i++)
		if (cxl_disabled_raw_commands[i] == opcode)
			return false;

	return true;
}

/**
 * cxl_payload_from_user_allowed() - Check contents of in_payload.
 * @opcode: The mailbox command opcode.
 * @payload_in: Pointer to the input payload passed in from user space.
 *
 * Return:
 *  * true	- payload_in passes check for @opcode.
 *  * false	- payload_in contains invalid or unsupported values.
 *
 * The driver may inspect payload contents before sending a mailbox
 * command from user space to the device. The intent is to reject
 * commands with input payloads that are known to be unsafe. This
 * check is not intended to replace the users careful selection of
 * mailbox command parameters and makes no guarantee that the user
 * command will succeed, nor that it is appropriate.
 *
 * The specific checks are determined by the opcode.
 */
static bool cxl_payload_from_user_allowed(u16 opcode, void *payload_in)
{
	switch (opcode) {
	case CXL_MBOX_OP_SET_PARTITION_INFO: {
		struct cxl_mbox_set_partition_info *pi = payload_in;

		if (pi->flags & CXL_SET_PARTITION_IMMEDIATE_FLAG)
			return false;
		break;
	}
	case CXL_MBOX_OP_CLEAR_LOG: {
		const uuid_t *uuid = (uuid_t *)payload_in;

		/*
		 * Restrict the ‘Clear log’ action to only apply to
		 * Vendor debug logs.
		 */
		return uuid_equal(uuid, &DEFINE_CXL_VENDOR_DEBUG_UUID);
	}
	default:
		break;
	}
	return true;
}

static int cxl_mbox_cmd_ctor(struct cxl_mbox_cmd *mbox,
			     struct cxl_memdev_state *mds, u16 opcode,
			     size_t in_size, size_t out_size, u64 in_payload)
{
	struct cxl_mailbox *cxl_mbox = &mds->cxlds.cxl_mbox;
	*mbox = (struct cxl_mbox_cmd) {
		.opcode = opcode,
		.size_in = in_size,
	};

	if (in_size) {
		mbox->payload_in = vmemdup_user(u64_to_user_ptr(in_payload),
						in_size);
		if (IS_ERR(mbox->payload_in))
			return PTR_ERR(mbox->payload_in);

		if (!cxl_payload_from_user_allowed(opcode, mbox->payload_in)) {
			dev_dbg(mds->cxlds.dev, "%s: input payload not allowed\n",
				cxl_mem_opcode_to_name(opcode));
			kvfree(mbox->payload_in);
			return -EBUSY;
		}
	}

	/* Prepare to handle a full payload for variable sized output */
	if (out_size == CXL_VARIABLE_PAYLOAD)
		mbox->size_out = cxl_mbox->payload_size;
	else
		mbox->size_out = out_size;

	if (mbox->size_out) {
		mbox->payload_out = kvzalloc(mbox->size_out, GFP_KERNEL);
		if (!mbox->payload_out) {
			kvfree(mbox->payload_in);
			return -ENOMEM;
		}
	}
	return 0;
}

static void cxl_mbox_cmd_dtor(struct cxl_mbox_cmd *mbox)
{
	kvfree(mbox->payload_in);
	kvfree(mbox->payload_out);
}

static int cxl_to_mem_cmd_raw(struct cxl_mem_command *mem_cmd,
			      const struct cxl_send_command *send_cmd,
			      struct cxl_memdev_state *mds)
{
	struct cxl_mailbox *cxl_mbox = &mds->cxlds.cxl_mbox;

	if (send_cmd->raw.rsvd)
		return -EINVAL;

	/*
	 * Unlike supported commands, the output size of RAW commands
	 * gets passed along without further checking, so it must be
	 * validated here.
	 */
	if (send_cmd->out.size > cxl_mbox->payload_size)
		return -EINVAL;

	if (!cxl_mem_raw_command_allowed(send_cmd->raw.opcode))
		return -EPERM;

	dev_WARN_ONCE(mds->cxlds.dev, true, "raw command path used\n");

	*mem_cmd = (struct cxl_mem_command) {
		.info = {
			.id = CXL_MEM_COMMAND_ID_RAW,
			.size_in = send_cmd->in.size,
			.size_out = send_cmd->out.size,
		},
		.opcode = send_cmd->raw.opcode
	};

	return 0;
}

static int cxl_to_mem_cmd(struct cxl_mem_command *mem_cmd,
			  const struct cxl_send_command *send_cmd,
			  struct cxl_memdev_state *mds)
{
	struct cxl_mem_command *c = &cxl_mem_commands[send_cmd->id];
	const struct cxl_command_info *info = &c->info;

	if (send_cmd->flags & ~CXL_MEM_COMMAND_FLAG_MASK)
		return -EINVAL;

	if (send_cmd->rsvd)
		return -EINVAL;

	if (send_cmd->in.rsvd || send_cmd->out.rsvd)
		return -EINVAL;

	/* Check that the command is enabled for hardware */
	if (!test_bit(info->id, mds->enabled_cmds))
		return -ENOTTY;

	/* Check that the command is not claimed for exclusive kernel use */
	if (test_bit(info->id, mds->exclusive_cmds))
		return -EBUSY;

	/* Check the input buffer is the expected size */
	if ((info->size_in != CXL_VARIABLE_PAYLOAD) &&
	    (info->size_in != send_cmd->in.size))
		return -ENOMEM;

	/* Check the output buffer is at least large enough */
	if ((info->size_out != CXL_VARIABLE_PAYLOAD) &&
	    (send_cmd->out.size < info->size_out))
		return -ENOMEM;

	*mem_cmd = (struct cxl_mem_command) {
		.info = {
			.id = info->id,
			.flags = info->flags,
			.size_in = send_cmd->in.size,
			.size_out = send_cmd->out.size,
		},
		.opcode = c->opcode
	};

	return 0;
}

/**
 * cxl_validate_cmd_from_user() - Check fields for CXL_MEM_SEND_COMMAND.
 * @mbox_cmd: Sanitized and populated &struct cxl_mbox_cmd.
 * @mds: The driver data for the operation
 * @send_cmd: &struct cxl_send_command copied in from userspace.
 *
 * Return:
 *  * %0	- @out_cmd is ready to send.
 *  * %-ENOTTY	- Invalid command specified.
 *  * %-EINVAL	- Reserved fields or invalid values were used.
 *  * %-ENOMEM	- Input or output buffer wasn't sized properly.
 *  * %-EPERM	- Attempted to use a protected command.
 *  * %-EBUSY	- Kernel has claimed exclusive access to this opcode
 *
 * The result of this command is a fully validated command in @mbox_cmd that is
 * safe to send to the hardware.
 */
static int cxl_validate_cmd_from_user(struct cxl_mbox_cmd *mbox_cmd,
				      struct cxl_memdev_state *mds,
				      const struct cxl_send_command *send_cmd)
{
	struct cxl_mailbox *cxl_mbox = &mds->cxlds.cxl_mbox;
	struct cxl_mem_command mem_cmd;
	int rc;

	if (send_cmd->id == 0 || send_cmd->id >= CXL_MEM_COMMAND_ID_MAX)
		return -ENOTTY;

	/*
	 * The user can never specify an input payload larger than what hardware
	 * supports, but output can be arbitrarily large (simply write out as
	 * much data as the hardware provides).
	 */
	if (send_cmd->in.size > cxl_mbox->payload_size)
		return -EINVAL;

	/* Sanitize and construct a cxl_mem_command */
	if (send_cmd->id == CXL_MEM_COMMAND_ID_RAW)
		rc = cxl_to_mem_cmd_raw(&mem_cmd, send_cmd, mds);
	else
		rc = cxl_to_mem_cmd(&mem_cmd, send_cmd, mds);

	if (rc)
		return rc;

	/* Sanitize and construct a cxl_mbox_cmd */
	return cxl_mbox_cmd_ctor(mbox_cmd, mds, mem_cmd.opcode,
				 mem_cmd.info.size_in, mem_cmd.info.size_out,
				 send_cmd->in.payload);
}

int cxl_query_cmd(struct cxl_memdev *cxlmd,
		  struct cxl_mem_query_commands __user *q)
{
	struct cxl_memdev_state *mds = to_cxl_memdev_state(cxlmd->cxlds);
	struct device *dev = &cxlmd->dev;
	struct cxl_mem_command *cmd;
	u32 n_commands;
	int j = 0;

	dev_dbg(dev, "Query IOCTL\n");

	if (get_user(n_commands, &q->n_commands))
		return -EFAULT;

	/* returns the total number if 0 elements are requested. */
	if (n_commands == 0)
		return put_user(ARRAY_SIZE(cxl_mem_commands), &q->n_commands);

	/*
	 * otherwise, return min(n_commands, total commands) cxl_command_info
	 * structures.
	 */
	cxl_for_each_cmd(cmd) {
		struct cxl_command_info info = cmd->info;

		if (test_bit(info.id, mds->enabled_cmds))
			info.flags |= CXL_MEM_COMMAND_FLAG_ENABLED;
		if (test_bit(info.id, mds->exclusive_cmds))
			info.flags |= CXL_MEM_COMMAND_FLAG_EXCLUSIVE;

		if (copy_to_user(&q->commands[j++], &info, sizeof(info)))
			return -EFAULT;

		if (j == n_commands)
			break;
	}

	return 0;
}

/**
 * handle_mailbox_cmd_from_user() - Dispatch a mailbox command for userspace.
 * @mds: The driver data for the operation
 * @mbox_cmd: The validated mailbox command.
 * @out_payload: Pointer to userspace's output payload.
 * @size_out: (Input) Max payload size to copy out.
 *            (Output) Payload size hardware generated.
 * @retval: Hardware generated return code from the operation.
 *
 * Return:
 *  * %0	- Mailbox transaction succeeded. This implies the mailbox
 *		  protocol completed successfully not that the operation itself
 *		  was successful.
 *  * %-ENOMEM  - Couldn't allocate a bounce buffer.
 *  * %-EFAULT	- Something happened with copy_to/from_user.
 *  * %-EINTR	- Mailbox acquisition interrupted.
 *  * %-EXXX	- Transaction level failures.
 *
 * Dispatches a mailbox command on behalf of a userspace request.
 * The output payload is copied to userspace.
 *
 * See cxl_send_cmd().
 */
static int handle_mailbox_cmd_from_user(struct cxl_memdev_state *mds,
					struct cxl_mbox_cmd *mbox_cmd,
					u64 out_payload, s32 *size_out,
					u32 *retval)
{
	struct cxl_mailbox *cxl_mbox = &mds->cxlds.cxl_mbox;
	struct device *dev = mds->cxlds.dev;
	int rc;

	dev_dbg(dev,
		"Submitting %s command for user\n"
		"\topcode: %x\n"
		"\tsize: %zx\n",
		cxl_mem_opcode_to_name(mbox_cmd->opcode),
		mbox_cmd->opcode, mbox_cmd->size_in);

	rc = cxl_mbox->mbox_send(cxl_mbox, mbox_cmd);
	if (rc)
		goto out;

	/*
	 * @size_out contains the max size that's allowed to be written back out
	 * to userspace. While the payload may have written more output than
	 * this it will have to be ignored.
	 */
	if (mbox_cmd->size_out) {
		dev_WARN_ONCE(dev, mbox_cmd->size_out > *size_out,
			      "Invalid return size\n");
		if (copy_to_user(u64_to_user_ptr(out_payload),
				 mbox_cmd->payload_out, mbox_cmd->size_out)) {
			rc = -EFAULT;
			goto out;
		}
	}

	*size_out = mbox_cmd->size_out;
	*retval = mbox_cmd->return_code;

out:
	cxl_mbox_cmd_dtor(mbox_cmd);
	return rc;
}

int cxl_send_cmd(struct cxl_memdev *cxlmd, struct cxl_send_command __user *s)
{
	struct cxl_memdev_state *mds = to_cxl_memdev_state(cxlmd->cxlds);
	struct device *dev = &cxlmd->dev;
	struct cxl_send_command send;
	struct cxl_mbox_cmd mbox_cmd;
	int rc;

	dev_dbg(dev, "Send IOCTL\n");

	if (copy_from_user(&send, s, sizeof(send)))
		return -EFAULT;

	rc = cxl_validate_cmd_from_user(&mbox_cmd, mds, &send);
	if (rc)
		return rc;

	rc = handle_mailbox_cmd_from_user(mds, &mbox_cmd, send.out.payload,
					  &send.out.size, &send.retval);
	if (rc)
		return rc;

	if (copy_to_user(s, &send, sizeof(send)))
		return -EFAULT;

	return 0;
}

static int cxl_xfer_log(struct cxl_memdev_state *mds, uuid_t *uuid,
			u32 *size, u8 *out)
{
	struct cxl_mailbox *cxl_mbox = &mds->cxlds.cxl_mbox;
	u32 remaining = *size;
	u32 offset = 0;

	while (remaining) {
		u32 xfer_size = min_t(u32, remaining, cxl_mbox->payload_size);
		struct cxl_mbox_cmd mbox_cmd;
		struct cxl_mbox_get_log log;
		int rc;

		log = (struct cxl_mbox_get_log) {
			.uuid = *uuid,
			.offset = cpu_to_le32(offset),
			.length = cpu_to_le32(xfer_size),
		};

		mbox_cmd = (struct cxl_mbox_cmd) {
			.opcode = CXL_MBOX_OP_GET_LOG,
			.size_in = sizeof(log),
			.payload_in = &log,
			.size_out = xfer_size,
			.payload_out = out,
		};

		rc = cxl_internal_send_cmd(cxl_mbox, &mbox_cmd);

		/*
		 * The output payload length that indicates the number
		 * of valid bytes can be smaller than the Log buffer
		 * size.
		 */
		if (rc == -EIO && mbox_cmd.size_out < xfer_size) {
			offset += mbox_cmd.size_out;
			break;
		}

		if (rc < 0)
			return rc;

		out += xfer_size;
		remaining -= xfer_size;
		offset += xfer_size;
	}

	*size = offset;

	return 0;
}

/**
 * cxl_walk_cel() - Walk through the Command Effects Log.
 * @mds: The driver data for the operation
 * @size: Length of the Command Effects Log.
 * @cel: CEL
 *
 * Iterate over each entry in the CEL and determine if the driver supports the
 * command. If so, the command is enabled for the device and can be used later.
 */
static void cxl_walk_cel(struct cxl_memdev_state *mds, size_t size, u8 *cel)
{
	struct cxl_cel_entry *cel_entry;
	const int cel_entries = size / sizeof(*cel_entry);
	struct device *dev = mds->cxlds.dev;
	int i;

	cel_entry = (struct cxl_cel_entry *) cel;

	for (i = 0; i < cel_entries; i++) {
		u16 opcode = le16_to_cpu(cel_entry[i].opcode);
		struct cxl_mem_command *cmd = cxl_mem_find_command(opcode);
		int enabled = 0;

		if (cmd) {
			set_bit(cmd->info.id, mds->enabled_cmds);
			enabled++;
		}

		if (cxl_is_poison_command(opcode)) {
			cxl_set_poison_cmd_enabled(&mds->poison, opcode);
			enabled++;
		}

		if (cxl_is_security_command(opcode)) {
			cxl_set_security_cmd_enabled(&mds->security, opcode);
			enabled++;
		}

		dev_dbg(dev, "Opcode 0x%04x %s\n", opcode,
			enabled ? "enabled" : "unsupported by driver");
	}
}

static struct cxl_mbox_get_supported_logs *cxl_get_gsl(struct cxl_memdev_state *mds)
{
	struct cxl_mailbox *cxl_mbox = &mds->cxlds.cxl_mbox;
	struct cxl_mbox_get_supported_logs *ret;
	struct cxl_mbox_cmd mbox_cmd;
	int rc;

	ret = kvmalloc(cxl_mbox->payload_size, GFP_KERNEL);
	if (!ret)
		return ERR_PTR(-ENOMEM);

	mbox_cmd = (struct cxl_mbox_cmd) {
		.opcode = CXL_MBOX_OP_GET_SUPPORTED_LOGS,
		.size_out = cxl_mbox->payload_size,
		.payload_out = ret,
		/* At least the record number field must be valid */
		.min_out = 2,
	};
	rc = cxl_internal_send_cmd(cxl_mbox, &mbox_cmd);
	if (rc < 0) {
		kvfree(ret);
		return ERR_PTR(rc);
	}


	return ret;
}

enum {
	CEL_UUID,
	VENDOR_DEBUG_UUID,
};

/* See CXL 2.0 Table 170. Get Log Input Payload */
static const uuid_t log_uuid[] = {
	[CEL_UUID] = DEFINE_CXL_CEL_UUID,
	[VENDOR_DEBUG_UUID] = DEFINE_CXL_VENDOR_DEBUG_UUID,
};

/**
 * cxl_enumerate_cmds() - Enumerate commands for a device.
 * @mds: The driver data for the operation
 *
 * Returns 0 if enumerate completed successfully.
 *
 * CXL devices have optional support for certain commands. This function will
 * determine the set of supported commands for the hardware and update the
 * enabled_cmds bitmap in the @mds.
 */
int cxl_enumerate_cmds(struct cxl_memdev_state *mds)
{
	struct cxl_mbox_get_supported_logs *gsl;
	struct device *dev = mds->cxlds.dev;
	struct cxl_mem_command *cmd;
	int i, rc;

	gsl = cxl_get_gsl(mds);
	if (IS_ERR(gsl))
		return PTR_ERR(gsl);

	rc = -ENOENT;
	for (i = 0; i < le16_to_cpu(gsl->entries); i++) {
		u32 size = le32_to_cpu(gsl->entry[i].size);
		uuid_t uuid = gsl->entry[i].uuid;
		u8 *log;

		dev_dbg(dev, "Found LOG type %pU of size %d", &uuid, size);

		if (!uuid_equal(&uuid, &log_uuid[CEL_UUID]))
			continue;

		log = kvmalloc(size, GFP_KERNEL);
		if (!log) {
			rc = -ENOMEM;
			goto out;
		}

		rc = cxl_xfer_log(mds, &uuid, &size, log);
		if (rc) {
			kvfree(log);
			goto out;
		}

		cxl_walk_cel(mds, size, log);
		kvfree(log);

		/* In case CEL was bogus, enable some default commands. */
		cxl_for_each_cmd(cmd)
			if (cmd->flags & CXL_CMD_FLAG_FORCE_ENABLE)
				set_bit(cmd->info.id, mds->enabled_cmds);

		/* Found the required CEL */
		rc = 0;
	}
out:
	kvfree(gsl);
	return rc;
}
EXPORT_SYMBOL_NS_GPL(cxl_enumerate_cmds, CXL);

void cxl_event_trace_record(const struct cxl_memdev *cxlmd,
			    enum cxl_event_log_type type,
			    enum cxl_event_type event_type,
			    const uuid_t *uuid, union cxl_event *evt)
{
	if (event_type == CXL_CPER_EVENT_MEM_MODULE) {
		trace_cxl_memory_module(cxlmd, type, &evt->mem_module);
		return;
	}
	if (event_type == CXL_CPER_EVENT_GENERIC) {
		trace_cxl_generic_event(cxlmd, type, uuid, &evt->generic);
		return;
	}

	if (trace_cxl_general_media_enabled() || trace_cxl_dram_enabled()) {
		u64 dpa, hpa = ULLONG_MAX;
		struct cxl_region *cxlr;

		/*
		 * These trace points are annotated with HPA and region
		 * translations. Take topology mutation locks and lookup
		 * { HPA, REGION } from { DPA, MEMDEV } in the event record.
		 */
		guard(rwsem_read)(&cxl_region_rwsem);
		guard(rwsem_read)(&cxl_dpa_rwsem);

		dpa = le64_to_cpu(evt->media_hdr.phys_addr) & CXL_DPA_MASK;
		cxlr = cxl_dpa_to_region(cxlmd, dpa);
		if (cxlr)
			hpa = cxl_dpa_to_hpa(cxlr, cxlmd, dpa);

		if (event_type == CXL_CPER_EVENT_GEN_MEDIA)
			trace_cxl_general_media(cxlmd, type, cxlr, hpa,
						&evt->gen_media);
		else if (event_type == CXL_CPER_EVENT_DRAM)
			trace_cxl_dram(cxlmd, type, cxlr, hpa, &evt->dram);
	}
}
EXPORT_SYMBOL_NS_GPL(cxl_event_trace_record, CXL);

static void __cxl_event_trace_record(const struct cxl_memdev *cxlmd,
				     enum cxl_event_log_type type,
				     struct cxl_event_record_raw *record)
{
	enum cxl_event_type ev_type = CXL_CPER_EVENT_GENERIC;
	const uuid_t *uuid = &record->id;

	if (uuid_equal(uuid, &CXL_EVENT_GEN_MEDIA_UUID))
		ev_type = CXL_CPER_EVENT_GEN_MEDIA;
	else if (uuid_equal(uuid, &CXL_EVENT_DRAM_UUID))
		ev_type = CXL_CPER_EVENT_DRAM;
	else if (uuid_equal(uuid, &CXL_EVENT_MEM_MODULE_UUID))
		ev_type = CXL_CPER_EVENT_MEM_MODULE;

	cxl_event_trace_record(cxlmd, type, ev_type, uuid, &record->event);
}

static int cxl_clear_event_record(struct cxl_memdev_state *mds,
				  enum cxl_event_log_type log,
				  struct cxl_get_event_payload *get_pl)
{
	struct cxl_mailbox *cxl_mbox = &mds->cxlds.cxl_mbox;
	struct cxl_mbox_clear_event_payload *payload;
	u16 total = le16_to_cpu(get_pl->record_count);
	u8 max_handles = CXL_CLEAR_EVENT_MAX_HANDLES;
	size_t pl_size = struct_size(payload, handles, max_handles);
	struct cxl_mbox_cmd mbox_cmd;
	u16 cnt;
	int rc = 0;
	int i;

	/* Payload size may limit the max handles */
	if (pl_size > cxl_mbox->payload_size) {
		max_handles = (cxl_mbox->payload_size - sizeof(*payload)) /
			      sizeof(__le16);
		pl_size = struct_size(payload, handles, max_handles);
	}

	payload = kvzalloc(pl_size, GFP_KERNEL);
	if (!payload)
		return -ENOMEM;

	*payload = (struct cxl_mbox_clear_event_payload) {
		.event_log = log,
	};

	mbox_cmd = (struct cxl_mbox_cmd) {
		.opcode = CXL_MBOX_OP_CLEAR_EVENT_RECORD,
		.payload_in = payload,
		.size_in = pl_size,
	};

	/*
	 * Clear Event Records uses u8 for the handle cnt while Get Event
	 * Record can return up to 0xffff records.
	 */
	i = 0;
	for (cnt = 0; cnt < total; cnt++) {
		struct cxl_event_record_raw *raw = &get_pl->records[cnt];
		struct cxl_event_generic *gen = &raw->event.generic;

		payload->handles[i++] = gen->hdr.handle;
		dev_dbg(mds->cxlds.dev, "Event log '%d': Clearing %u\n", log,
			le16_to_cpu(payload->handles[i - 1]));

		if (i == max_handles) {
			payload->nr_recs = i;
			rc = cxl_internal_send_cmd(cxl_mbox, &mbox_cmd);
			if (rc)
				goto free_pl;
			i = 0;
		}
	}

	/* Clear what is left if any */
	if (i) {
		payload->nr_recs = i;
		mbox_cmd.size_in = struct_size(payload, handles, i);
		rc = cxl_internal_send_cmd(cxl_mbox, &mbox_cmd);
		if (rc)
			goto free_pl;
	}

free_pl:
	kvfree(payload);
	return rc;
}

static void cxl_mem_get_records_log(struct cxl_memdev_state *mds,
				    enum cxl_event_log_type type)
{
	struct cxl_mailbox *cxl_mbox = &mds->cxlds.cxl_mbox;
	struct cxl_memdev *cxlmd = mds->cxlds.cxlmd;
	struct device *dev = mds->cxlds.dev;
	struct cxl_get_event_payload *payload;
	u8 log_type = type;
	u16 nr_rec;

	mutex_lock(&mds->event.log_lock);
	payload = mds->event.buf;

	do {
		int rc, i;
		struct cxl_mbox_cmd mbox_cmd = (struct cxl_mbox_cmd) {
			.opcode = CXL_MBOX_OP_GET_EVENT_RECORD,
			.payload_in = &log_type,
			.size_in = sizeof(log_type),
			.payload_out = payload,
<<<<<<< HEAD
			.size_out = mds->payload_size,
=======
			.size_out = cxl_mbox->payload_size,
>>>>>>> a6ad5510
			.min_out = struct_size(payload, records, 0),
		};

		rc = cxl_internal_send_cmd(cxl_mbox, &mbox_cmd);
		if (rc) {
			dev_err_ratelimited(dev,
				"Event log '%d': Failed to query event records : %d",
				type, rc);
			break;
		}

		nr_rec = le16_to_cpu(payload->record_count);
		if (!nr_rec)
			break;

		for (i = 0; i < nr_rec; i++)
			__cxl_event_trace_record(cxlmd, type,
						 &payload->records[i]);

		if (payload->flags & CXL_GET_EVENT_FLAG_OVERFLOW)
			trace_cxl_overflow(cxlmd, type, payload);

		rc = cxl_clear_event_record(mds, type, payload);
		if (rc) {
			dev_err_ratelimited(dev,
				"Event log '%d': Failed to clear events : %d",
				type, rc);
			break;
		}
	} while (nr_rec);

	mutex_unlock(&mds->event.log_lock);
}

/**
 * cxl_mem_get_event_records - Get Event Records from the device
 * @mds: The driver data for the operation
 * @status: Event Status register value identifying which events are available.
 *
 * Retrieve all event records available on the device, report them as trace
 * events, and clear them.
 *
 * See CXL rev 3.0 @8.2.9.2.2 Get Event Records
 * See CXL rev 3.0 @8.2.9.2.3 Clear Event Records
 */
void cxl_mem_get_event_records(struct cxl_memdev_state *mds, u32 status)
{
	dev_dbg(mds->cxlds.dev, "Reading event logs: %x\n", status);

	if (status & CXLDEV_EVENT_STATUS_FATAL)
		cxl_mem_get_records_log(mds, CXL_EVENT_TYPE_FATAL);
	if (status & CXLDEV_EVENT_STATUS_FAIL)
		cxl_mem_get_records_log(mds, CXL_EVENT_TYPE_FAIL);
	if (status & CXLDEV_EVENT_STATUS_WARN)
		cxl_mem_get_records_log(mds, CXL_EVENT_TYPE_WARN);
	if (status & CXLDEV_EVENT_STATUS_INFO)
		cxl_mem_get_records_log(mds, CXL_EVENT_TYPE_INFO);
}
EXPORT_SYMBOL_NS_GPL(cxl_mem_get_event_records, CXL);

/**
 * cxl_mem_get_partition_info - Get partition info
 * @mds: The driver data for the operation
 *
 * Retrieve the current partition info for the device specified.  The active
 * values are the current capacity in bytes.  If not 0, the 'next' values are
 * the pending values, in bytes, which take affect on next cold reset.
 *
 * Return: 0 if no error: or the result of the mailbox command.
 *
 * See CXL @8.2.9.5.2.1 Get Partition Info
 */
static int cxl_mem_get_partition_info(struct cxl_memdev_state *mds)
{
	struct cxl_mailbox *cxl_mbox = &mds->cxlds.cxl_mbox;
	struct cxl_mbox_get_partition_info pi;
	struct cxl_mbox_cmd mbox_cmd;
	int rc;

	mbox_cmd = (struct cxl_mbox_cmd) {
		.opcode = CXL_MBOX_OP_GET_PARTITION_INFO,
		.size_out = sizeof(pi),
		.payload_out = &pi,
	};
	rc = cxl_internal_send_cmd(cxl_mbox, &mbox_cmd);
	if (rc)
		return rc;

	mds->active_volatile_bytes =
		le64_to_cpu(pi.active_volatile_cap) * CXL_CAPACITY_MULTIPLIER;
	mds->active_persistent_bytes =
		le64_to_cpu(pi.active_persistent_cap) * CXL_CAPACITY_MULTIPLIER;
	mds->next_volatile_bytes =
		le64_to_cpu(pi.next_volatile_cap) * CXL_CAPACITY_MULTIPLIER;
	mds->next_persistent_bytes =
		le64_to_cpu(pi.next_volatile_cap) * CXL_CAPACITY_MULTIPLIER;

	return 0;
}

/**
 * cxl_dev_state_identify() - Send the IDENTIFY command to the device.
 * @mds: The driver data for the operation
 *
 * Return: 0 if identify was executed successfully or media not ready.
 *
 * This will dispatch the identify command to the device and on success populate
 * structures to be exported to sysfs.
 */
int cxl_dev_state_identify(struct cxl_memdev_state *mds)
{
	struct cxl_mailbox *cxl_mbox = &mds->cxlds.cxl_mbox;
	/* See CXL 2.0 Table 175 Identify Memory Device Output Payload */
	struct cxl_mbox_identify id;
	struct cxl_mbox_cmd mbox_cmd;
	u32 val;
	int rc;

	if (!mds->cxlds.media_ready)
		return 0;

	mbox_cmd = (struct cxl_mbox_cmd) {
		.opcode = CXL_MBOX_OP_IDENTIFY,
		.size_out = sizeof(id),
		.payload_out = &id,
	};
	rc = cxl_internal_send_cmd(cxl_mbox, &mbox_cmd);
	if (rc < 0)
		return rc;

	mds->total_bytes =
		le64_to_cpu(id.total_capacity) * CXL_CAPACITY_MULTIPLIER;
	mds->volatile_only_bytes =
		le64_to_cpu(id.volatile_capacity) * CXL_CAPACITY_MULTIPLIER;
	mds->persistent_only_bytes =
		le64_to_cpu(id.persistent_capacity) * CXL_CAPACITY_MULTIPLIER;
	mds->partition_align_bytes =
		le64_to_cpu(id.partition_align) * CXL_CAPACITY_MULTIPLIER;

	mds->lsa_size = le32_to_cpu(id.lsa_size);
	memcpy(mds->firmware_version, id.fw_revision,
	       sizeof(id.fw_revision));

	if (test_bit(CXL_POISON_ENABLED_LIST, mds->poison.enabled_cmds)) {
		val = get_unaligned_le24(id.poison_list_max_mer);
		mds->poison.max_errors = min_t(u32, val, CXL_POISON_LIST_MAX);
	}

	return 0;
}
EXPORT_SYMBOL_NS_GPL(cxl_dev_state_identify, CXL);

static int __cxl_mem_sanitize(struct cxl_memdev_state *mds, u16 cmd)
{
	struct cxl_mailbox *cxl_mbox = &mds->cxlds.cxl_mbox;
	int rc;
	u32 sec_out = 0;
	struct cxl_get_security_output {
		__le32 flags;
	} out;
	struct cxl_mbox_cmd sec_cmd = {
		.opcode = CXL_MBOX_OP_GET_SECURITY_STATE,
		.payload_out = &out,
		.size_out = sizeof(out),
	};
	struct cxl_mbox_cmd mbox_cmd = { .opcode = cmd };

	if (cmd != CXL_MBOX_OP_SANITIZE && cmd != CXL_MBOX_OP_SECURE_ERASE)
		return -EINVAL;

	rc = cxl_internal_send_cmd(cxl_mbox, &sec_cmd);
	if (rc < 0) {
		dev_err(cxl_mbox->host, "Failed to get security state : %d", rc);
		return rc;
	}

	/*
	 * Prior to using these commands, any security applied to
	 * the user data areas of the device shall be DISABLED (or
	 * UNLOCKED for secure erase case).
	 */
	sec_out = le32_to_cpu(out.flags);
	if (sec_out & CXL_PMEM_SEC_STATE_USER_PASS_SET)
		return -EINVAL;

	if (cmd == CXL_MBOX_OP_SECURE_ERASE &&
	    sec_out & CXL_PMEM_SEC_STATE_LOCKED)
		return -EINVAL;

	rc = cxl_internal_send_cmd(cxl_mbox, &mbox_cmd);
	if (rc < 0) {
		dev_err(cxl_mbox->host, "Failed to sanitize device : %d", rc);
		return rc;
	}

	return 0;
}


/**
 * cxl_mem_sanitize() - Send a sanitization command to the device.
 * @cxlmd: The device for the operation
 * @cmd: The specific sanitization command opcode
 *
 * Return: 0 if the command was executed successfully, regardless of
 * whether or not the actual security operation is done in the background,
 * such as for the Sanitize case.
 * Error return values can be the result of the mailbox command, -EINVAL
 * when security requirements are not met or invalid contexts, or -EBUSY
 * if the sanitize operation is already in flight.
 *
 * See CXL 3.0 @8.2.9.8.5.1 Sanitize and @8.2.9.8.5.2 Secure Erase.
 */
int cxl_mem_sanitize(struct cxl_memdev *cxlmd, u16 cmd)
{
	struct cxl_memdev_state *mds = to_cxl_memdev_state(cxlmd->cxlds);
	struct cxl_port  *endpoint;
	int rc;

	/* synchronize with cxl_mem_probe() and decoder write operations */
<<<<<<< HEAD
	device_lock(&cxlmd->dev);
=======
	guard(device)(&cxlmd->dev);
>>>>>>> a6ad5510
	endpoint = cxlmd->endpoint;
	down_read(&cxl_region_rwsem);
	/*
	 * Require an endpoint to be safe otherwise the driver can not
	 * be sure that the device is unmapped.
	 */
	if (endpoint && cxl_num_decoders_committed(endpoint) == 0)
		rc = __cxl_mem_sanitize(mds, cmd);
	else
		rc = -EBUSY;
	up_read(&cxl_region_rwsem);
<<<<<<< HEAD
	device_unlock(&cxlmd->dev);
=======
>>>>>>> a6ad5510

	return rc;
}

static int add_dpa_res(struct device *dev, struct resource *parent,
		       struct resource *res, resource_size_t start,
		       resource_size_t size, const char *type)
{
	int rc;

	res->name = type;
	res->start = start;
	res->end = start + size - 1;
	res->flags = IORESOURCE_MEM;
	if (resource_size(res) == 0) {
		dev_dbg(dev, "DPA(%s): no capacity\n", res->name);
		return 0;
	}
	rc = request_resource(parent, res);
	if (rc) {
		dev_err(dev, "DPA(%s): failed to track %pr (%d)\n", res->name,
			res, rc);
		return rc;
	}

	dev_dbg(dev, "DPA(%s): %pr\n", res->name, res);

	return 0;
}

int cxl_mem_create_range_info(struct cxl_memdev_state *mds)
{
	struct cxl_dev_state *cxlds = &mds->cxlds;
	struct device *dev = cxlds->dev;
	int rc;

	if (!cxlds->media_ready) {
		cxlds->dpa_res = DEFINE_RES_MEM(0, 0);
		cxlds->ram_res = DEFINE_RES_MEM(0, 0);
		cxlds->pmem_res = DEFINE_RES_MEM(0, 0);
		return 0;
	}

	cxlds->dpa_res = DEFINE_RES_MEM(0, mds->total_bytes);

	if (mds->partition_align_bytes == 0) {
		rc = add_dpa_res(dev, &cxlds->dpa_res, &cxlds->ram_res, 0,
				 mds->volatile_only_bytes, "ram");
		if (rc)
			return rc;
		return add_dpa_res(dev, &cxlds->dpa_res, &cxlds->pmem_res,
				   mds->volatile_only_bytes,
				   mds->persistent_only_bytes, "pmem");
	}

	rc = cxl_mem_get_partition_info(mds);
	if (rc) {
		dev_err(dev, "Failed to query partition information\n");
		return rc;
	}

	rc = add_dpa_res(dev, &cxlds->dpa_res, &cxlds->ram_res, 0,
			 mds->active_volatile_bytes, "ram");
	if (rc)
		return rc;
	return add_dpa_res(dev, &cxlds->dpa_res, &cxlds->pmem_res,
			   mds->active_volatile_bytes,
			   mds->active_persistent_bytes, "pmem");
}
EXPORT_SYMBOL_NS_GPL(cxl_mem_create_range_info, CXL);

int cxl_set_timestamp(struct cxl_memdev_state *mds)
{
	struct cxl_mailbox *cxl_mbox = &mds->cxlds.cxl_mbox;
	struct cxl_mbox_cmd mbox_cmd;
	struct cxl_mbox_set_timestamp_in pi;
	int rc;

	pi.timestamp = cpu_to_le64(ktime_get_real_ns());
	mbox_cmd = (struct cxl_mbox_cmd) {
		.opcode = CXL_MBOX_OP_SET_TIMESTAMP,
		.size_in = sizeof(pi),
		.payload_in = &pi,
	};

	rc = cxl_internal_send_cmd(cxl_mbox, &mbox_cmd);
	/*
	 * Command is optional. Devices may have another way of providing
	 * a timestamp, or may return all 0s in timestamp fields.
	 * Don't report an error if this command isn't supported
	 */
	if (rc && (mbox_cmd.return_code != CXL_MBOX_CMD_RC_UNSUPPORTED))
		return rc;

	return 0;
}
EXPORT_SYMBOL_NS_GPL(cxl_set_timestamp, CXL);

int cxl_mem_get_poison(struct cxl_memdev *cxlmd, u64 offset, u64 len,
		       struct cxl_region *cxlr)
{
	struct cxl_memdev_state *mds = to_cxl_memdev_state(cxlmd->cxlds);
	struct cxl_mailbox *cxl_mbox = &cxlmd->cxlds->cxl_mbox;
	struct cxl_mbox_poison_out *po;
	struct cxl_mbox_poison_in pi;
	int nr_records = 0;
	int rc;

	rc = mutex_lock_interruptible(&mds->poison.lock);
	if (rc)
		return rc;

	po = mds->poison.list_out;
	pi.offset = cpu_to_le64(offset);
	pi.length = cpu_to_le64(len / CXL_POISON_LEN_MULT);

	do {
		struct cxl_mbox_cmd mbox_cmd = (struct cxl_mbox_cmd){
			.opcode = CXL_MBOX_OP_GET_POISON,
			.size_in = sizeof(pi),
			.payload_in = &pi,
<<<<<<< HEAD
			.size_out = mds->payload_size,
=======
			.size_out = cxl_mbox->payload_size,
>>>>>>> a6ad5510
			.payload_out = po,
			.min_out = struct_size(po, record, 0),
		};

<<<<<<< HEAD
		rc = cxl_internal_send_cmd(mds, &mbox_cmd);
=======
		rc = cxl_internal_send_cmd(cxl_mbox, &mbox_cmd);
>>>>>>> a6ad5510
		if (rc)
			break;

		for (int i = 0; i < le16_to_cpu(po->count); i++)
			trace_cxl_poison(cxlmd, cxlr, &po->record[i],
					 po->flags, po->overflow_ts,
					 CXL_POISON_TRACE_LIST);

		/* Protect against an uncleared _FLAG_MORE */
		nr_records = nr_records + le16_to_cpu(po->count);
		if (nr_records >= mds->poison.max_errors) {
			dev_dbg(&cxlmd->dev, "Max Error Records reached: %d\n",
				nr_records);
			break;
		}
	} while (po->flags & CXL_POISON_FLAG_MORE);

	mutex_unlock(&mds->poison.lock);
	return rc;
}
EXPORT_SYMBOL_NS_GPL(cxl_mem_get_poison, CXL);

static void free_poison_buf(void *buf)
{
	kvfree(buf);
}

/* Get Poison List output buffer is protected by mds->poison.lock */
static int cxl_poison_alloc_buf(struct cxl_memdev_state *mds)
{
	struct cxl_mailbox *cxl_mbox = &mds->cxlds.cxl_mbox;

	mds->poison.list_out = kvmalloc(cxl_mbox->payload_size, GFP_KERNEL);
	if (!mds->poison.list_out)
		return -ENOMEM;

	return devm_add_action_or_reset(mds->cxlds.dev, free_poison_buf,
					mds->poison.list_out);
}

int cxl_poison_state_init(struct cxl_memdev_state *mds)
{
	int rc;

	if (!test_bit(CXL_POISON_ENABLED_LIST, mds->poison.enabled_cmds))
		return 0;

	rc = cxl_poison_alloc_buf(mds);
	if (rc) {
		clear_bit(CXL_POISON_ENABLED_LIST, mds->poison.enabled_cmds);
		return rc;
	}

	mutex_init(&mds->poison.lock);
	return 0;
}
EXPORT_SYMBOL_NS_GPL(cxl_poison_state_init, CXL);

int cxl_mailbox_init(struct cxl_mailbox *cxl_mbox, struct device *host)
{
	if (!cxl_mbox || !host)
		return -EINVAL;

	cxl_mbox->host = host;
	mutex_init(&cxl_mbox->mbox_mutex);
	rcuwait_init(&cxl_mbox->mbox_wait);

	return 0;
}
EXPORT_SYMBOL_NS_GPL(cxl_mailbox_init, CXL);

struct cxl_memdev_state *cxl_memdev_state_create(struct device *dev)
{
	struct cxl_memdev_state *mds;

	mds = devm_kzalloc(dev, sizeof(*mds), GFP_KERNEL);
	if (!mds) {
		dev_err(dev, "No memory available\n");
		return ERR_PTR(-ENOMEM);
	}

	mutex_init(&mds->event.log_lock);
	mds->cxlds.dev = dev;
	mds->cxlds.reg_map.host = dev;
	mds->cxlds.reg_map.resource = CXL_RESOURCE_NONE;
	mds->cxlds.type = CXL_DEVTYPE_CLASSMEM;
	mds->ram_perf.qos_class = CXL_QOS_CLASS_INVALID;
	mds->pmem_perf.qos_class = CXL_QOS_CLASS_INVALID;

	return mds;
}
EXPORT_SYMBOL_NS_GPL(cxl_memdev_state_create, CXL);

void __init cxl_mbox_init(void)
{
	struct dentry *mbox_debugfs;

	mbox_debugfs = cxl_debugfs_create_dir("mbox");
	debugfs_create_bool("raw_allow_all", 0600, mbox_debugfs,
			    &cxl_raw_allow_all);
}<|MERGE_RESOLUTION|>--- conflicted
+++ resolved
@@ -1004,11 +1004,7 @@
 			.payload_in = &log_type,
 			.size_in = sizeof(log_type),
 			.payload_out = payload,
-<<<<<<< HEAD
-			.size_out = mds->payload_size,
-=======
 			.size_out = cxl_mbox->payload_size,
->>>>>>> a6ad5510
 			.min_out = struct_size(payload, records, 0),
 		};
 
@@ -1229,11 +1225,7 @@
 	int rc;
 
 	/* synchronize with cxl_mem_probe() and decoder write operations */
-<<<<<<< HEAD
-	device_lock(&cxlmd->dev);
-=======
 	guard(device)(&cxlmd->dev);
->>>>>>> a6ad5510
 	endpoint = cxlmd->endpoint;
 	down_read(&cxl_region_rwsem);
 	/*
@@ -1245,10 +1237,6 @@
 	else
 		rc = -EBUSY;
 	up_read(&cxl_region_rwsem);
-<<<<<<< HEAD
-	device_unlock(&cxlmd->dev);
-=======
->>>>>>> a6ad5510
 
 	return rc;
 }
@@ -1370,20 +1358,12 @@
 			.opcode = CXL_MBOX_OP_GET_POISON,
 			.size_in = sizeof(pi),
 			.payload_in = &pi,
-<<<<<<< HEAD
-			.size_out = mds->payload_size,
-=======
 			.size_out = cxl_mbox->payload_size,
->>>>>>> a6ad5510
 			.payload_out = po,
 			.min_out = struct_size(po, record, 0),
 		};
 
-<<<<<<< HEAD
-		rc = cxl_internal_send_cmd(mds, &mbox_cmd);
-=======
 		rc = cxl_internal_send_cmd(cxl_mbox, &mbox_cmd);
->>>>>>> a6ad5510
 		if (rc)
 			break;
 
