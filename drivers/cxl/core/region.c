--- conflicted
+++ resolved
@@ -2394,17 +2394,6 @@
 static int cxl_region_nid(struct cxl_region *cxlr)
 {
 	struct cxl_region_params *p = &cxlr->params;
-<<<<<<< HEAD
-	struct cxl_endpoint_decoder *cxled;
-	struct cxl_decoder *cxld;
-
-	guard(rwsem_read)(&cxl_region_rwsem);
-	cxled = p->targets[0];
-	if (!cxled)
-		return NUMA_NO_NODE;
-	cxld = &cxled->cxld;
-	return phys_to_target_node(cxld->hpa_range.start);
-=======
 	struct resource *res;
 
 	guard(rwsem_read)(&cxl_region_rwsem);
@@ -2412,7 +2401,6 @@
 	if (!res)
 		return NUMA_NO_NODE;
 	return phys_to_target_node(res->start);
->>>>>>> 7aa21fec
 }
 
 static int cxl_region_perf_attrs_callback(struct notifier_block *nb,
@@ -2942,19 +2930,6 @@
 	/* Root decoder translation overrides typical modulo decode */
 	if (cxlrd->hpa_to_spa)
 		hpa = cxlrd->hpa_to_spa(cxlrd, hpa);
-<<<<<<< HEAD
-
-	if (hpa < p->res->start || hpa > p->res->end) {
-		dev_dbg(&cxlr->dev,
-			"Addr trans fail: hpa 0x%llx not in region\n", hpa);
-		return ULLONG_MAX;
-	}
-
-	/* Simple chunk check, by pos & gran, only applies to modulo decodes */
-	if (!cxlrd->hpa_to_spa && (!cxl_is_hpa_in_chunk(hpa, cxlr, pos)))
-		return ULLONG_MAX;
-=======
->>>>>>> 7aa21fec
 
 	if (hpa < p->res->start || hpa > p->res->end) {
 		dev_dbg(&cxlr->dev,
