--- conflicted
+++ resolved
@@ -848,9 +848,6 @@
 			struct cxl_region *cxlr)
 {
 	struct device *dev;
-
-	if (port == cxled_to_port(cxled))
-		return &cxled->cxld;
 
 	if (port == cxled_to_port(cxled))
 		return &cxled->cxld;
@@ -2858,8 +2855,6 @@
 	return ctx.cxlr;
 }
 
-<<<<<<< HEAD
-=======
 static bool cxl_is_hpa_in_chunk(u64 hpa, struct cxl_region *cxlr, int pos)
 {
 	struct cxl_region_params *p = &cxlr->params;
@@ -2949,7 +2944,6 @@
 	return hpa;
 }
 
->>>>>>> a6ad5510
 static struct lock_class_key cxl_pmem_region_key;
 
 static int cxl_pmem_region_alloc(struct cxl_region *cxlr)
@@ -2983,18 +2977,9 @@
 		 * bridge for one device is the same for all.
 		 */
 		if (i == 0) {
-<<<<<<< HEAD
-			cxl_nvb = cxl_find_nvdimm_bridge(cxlmd);
-			if (!cxl_nvb) {
-				kfree(cxlr_pmem);
-				cxlr_pmem = ERR_PTR(-ENODEV);
-				goto out;
-			}
-=======
 			cxl_nvb = cxl_find_nvdimm_bridge(cxlmd->endpoint);
 			if (!cxl_nvb)
 				return -ENODEV;
->>>>>>> a6ad5510
 			cxlr->cxl_nvb = cxl_nvb;
 		}
 		m->cxlmd = cxlmd;
