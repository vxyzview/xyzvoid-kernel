// SPDX-License-Identifier: GPL-2.0-only
/*
 *  Bluetooth supports for Qualcomm Atheros chips
 *
 *  Copyright (c) 2015 The Linux Foundation. All rights reserved.
 */
#include <linux/module.h>
#include <linux/firmware.h>

#include <net/bluetooth/bluetooth.h>
#include <net/bluetooth/hci_core.h>

#include "btqca.h"

#define VERSION "0.1"

int qca_read_soc_version(struct hci_dev *hdev, struct qca_btsoc_version *ver,
			 enum qca_btsoc_type soc_type)
{
	struct sk_buff *skb;
	struct edl_event_hdr *edl;
	char cmd;
	int err = 0;
	u8 event_type = HCI_EV_VENDOR;
	u8 rlen = sizeof(*edl) + sizeof(*ver);
	u8 rtype = EDL_APP_VER_RES_EVT;

	bt_dev_dbg(hdev, "QCA Version Request");

	/* Unlike other SoC's sending version command response as payload to
	 * VSE event. WCN3991 sends version command response as a payload to
	 * command complete event.
	 */
	if (soc_type >= QCA_WCN3991) {
		event_type = 0;
		rlen += 1;
		rtype = EDL_PATCH_VER_REQ_CMD;
	}

	cmd = EDL_PATCH_VER_REQ_CMD;
	skb = __hci_cmd_sync_ev(hdev, EDL_PATCH_CMD_OPCODE, EDL_PATCH_CMD_LEN,
				&cmd, event_type, HCI_INIT_TIMEOUT);
	if (IS_ERR(skb)) {
		err = PTR_ERR(skb);
		bt_dev_err(hdev, "Reading QCA version information failed (%d)",
			   err);
		return err;
	}

	if (skb->len != rlen) {
		bt_dev_err(hdev, "QCA Version size mismatch len %d", skb->len);
		err = -EILSEQ;
		goto out;
	}

	edl = (struct edl_event_hdr *)(skb->data);
	if (!edl) {
		bt_dev_err(hdev, "QCA TLV with no header");
		err = -EILSEQ;
		goto out;
	}

	if (edl->cresp != EDL_CMD_REQ_RES_EVT ||
	    edl->rtype != rtype) {
		bt_dev_err(hdev, "QCA Wrong packet received %d %d", edl->cresp,
			   edl->rtype);
		err = -EIO;
		goto out;
	}

	if (soc_type >= QCA_WCN3991)
		memcpy(ver, edl->data + 1, sizeof(*ver));
	else
		memcpy(ver, &edl->data, sizeof(*ver));

	bt_dev_info(hdev, "QCA Product ID   :0x%08x",
		    le32_to_cpu(ver->product_id));
	bt_dev_info(hdev, "QCA SOC Version  :0x%08x",
		    le32_to_cpu(ver->soc_id));
	bt_dev_info(hdev, "QCA ROM Version  :0x%08x",
		    le16_to_cpu(ver->rom_ver));
	bt_dev_info(hdev, "QCA Patch Version:0x%08x",
		    le16_to_cpu(ver->patch_ver));

	if (ver->soc_id == 0 || ver->rom_ver == 0)
		err = -EILSEQ;

out:
	kfree_skb(skb);
	if (err)
		bt_dev_err(hdev, "QCA Failed to get version (%d)", err);

	return err;
}
EXPORT_SYMBOL_GPL(qca_read_soc_version);

static int qca_read_fw_build_info(struct hci_dev *hdev)
{
	struct sk_buff *skb;
	struct edl_event_hdr *edl;
	char cmd, build_label[QCA_FW_BUILD_VER_LEN];
	int build_lbl_len, err = 0;

	bt_dev_dbg(hdev, "QCA read fw build info");

	cmd = EDL_GET_BUILD_INFO_CMD;
	skb = __hci_cmd_sync_ev(hdev, EDL_PATCH_CMD_OPCODE, EDL_PATCH_CMD_LEN,
				&cmd, 0, HCI_INIT_TIMEOUT);
	if (IS_ERR(skb)) {
		err = PTR_ERR(skb);
		bt_dev_err(hdev, "Reading QCA fw build info failed (%d)",
			   err);
		return err;
	}

	edl = (struct edl_event_hdr *)(skb->data);
	if (!edl) {
		bt_dev_err(hdev, "QCA read fw build info with no header");
		err = -EILSEQ;
		goto out;
	}

	if (edl->cresp != EDL_CMD_REQ_RES_EVT ||
	    edl->rtype != EDL_GET_BUILD_INFO_CMD) {
		bt_dev_err(hdev, "QCA Wrong packet received %d %d", edl->cresp,
			   edl->rtype);
		err = -EIO;
		goto out;
	}

	build_lbl_len = edl->data[0];
	if (build_lbl_len <= QCA_FW_BUILD_VER_LEN - 1) {
		memcpy(build_label, edl->data + 1, build_lbl_len);
		*(build_label + build_lbl_len) = '\0';
	}

	hci_set_fw_info(hdev, "%s", build_label);

out:
	kfree_skb(skb);
	return err;
}

static int qca_send_reset(struct hci_dev *hdev)
{
	struct sk_buff *skb;
	int err;

	bt_dev_dbg(hdev, "QCA HCI_RESET");

	skb = __hci_cmd_sync(hdev, HCI_OP_RESET, 0, NULL, HCI_INIT_TIMEOUT);
	if (IS_ERR(skb)) {
		err = PTR_ERR(skb);
		bt_dev_err(hdev, "QCA Reset failed (%d)", err);
		return err;
	}

	kfree_skb(skb);

	return 0;
}

int qca_send_pre_shutdown_cmd(struct hci_dev *hdev)
{
	struct sk_buff *skb;
	int err;

	bt_dev_dbg(hdev, "QCA pre shutdown cmd");

	skb = __hci_cmd_sync_ev(hdev, QCA_PRE_SHUTDOWN_CMD, 0,
				NULL, HCI_EV_CMD_COMPLETE, HCI_INIT_TIMEOUT);

	if (IS_ERR(skb)) {
		err = PTR_ERR(skb);
		bt_dev_err(hdev, "QCA preshutdown_cmd failed (%d)", err);
		return err;
	}

	kfree_skb(skb);

	return 0;
}
EXPORT_SYMBOL_GPL(qca_send_pre_shutdown_cmd);

<<<<<<< HEAD
static void qca_tlv_check_data(struct qca_fw_config *config,
=======
static void qca_tlv_check_data(struct hci_dev *hdev,
			       struct qca_fw_config *config,
>>>>>>> 3b17187f
		u8 *fw_data, enum qca_btsoc_type soc_type)
{
	const u8 *data;
	u32 type_len;
	u16 tag_id, tag_len;
	int idx, length;
	struct tlv_type_hdr *tlv;
	struct tlv_type_patch *tlv_patch;
	struct tlv_type_nvm *tlv_nvm;
	uint8_t nvm_baud_rate = config->user_baud_rate;

<<<<<<< HEAD
	tlv = (struct tlv_type_hdr *)fw_data;

	type_len = le32_to_cpu(tlv->type_len);
	length = (type_len >> 8) & 0x00ffffff;

	BT_DBG("TLV Type\t\t : 0x%x", type_len & 0x000000ff);
	BT_DBG("Length\t\t : %d bytes", length);

=======
>>>>>>> 3b17187f
	config->dnld_mode = QCA_SKIP_EVT_NONE;
	config->dnld_type = QCA_SKIP_EVT_NONE;

	switch (config->type) {
	case ELF_TYPE_PATCH:
		config->dnld_mode = QCA_SKIP_EVT_VSE_CC;
		config->dnld_type = QCA_SKIP_EVT_VSE_CC;

		bt_dev_dbg(hdev, "File Class        : 0x%x", fw_data[4]);
		bt_dev_dbg(hdev, "Data Encoding     : 0x%x", fw_data[5]);
		bt_dev_dbg(hdev, "File version      : 0x%x", fw_data[6]);
		break;
	case TLV_TYPE_PATCH:
		tlv = (struct tlv_type_hdr *)fw_data;
		type_len = le32_to_cpu(tlv->type_len);
		tlv_patch = (struct tlv_type_patch *)tlv->data;

		/* For Rome version 1.1 to 3.1, all segment commands
		 * are acked by a vendor specific event (VSE).
		 * For Rome >= 3.2, the download mode field indicates
		 * if VSE is skipped by the controller.
		 * In case VSE is skipped, only the last segment is acked.
		 */
		config->dnld_mode = tlv_patch->download_mode;
		config->dnld_type = config->dnld_mode;

		BT_DBG("TLV Type\t\t : 0x%x", type_len & 0x000000ff);
		BT_DBG("Total Length           : %d bytes",
		       le32_to_cpu(tlv_patch->total_size));
		BT_DBG("Patch Data Length      : %d bytes",
		       le32_to_cpu(tlv_patch->data_length));
		BT_DBG("Signing Format Version : 0x%x",
		       tlv_patch->format_version);
		BT_DBG("Signature Algorithm    : 0x%x",
		       tlv_patch->signature);
		BT_DBG("Download mode          : 0x%x",
		       tlv_patch->download_mode);
		BT_DBG("Reserved               : 0x%x",
		       tlv_patch->reserved1);
		BT_DBG("Product ID             : 0x%04x",
		       le16_to_cpu(tlv_patch->product_id));
		BT_DBG("Rom Build Version      : 0x%04x",
		       le16_to_cpu(tlv_patch->rom_build));
		BT_DBG("Patch Version          : 0x%04x",
		       le16_to_cpu(tlv_patch->patch_version));
		BT_DBG("Reserved               : 0x%x",
		       le16_to_cpu(tlv_patch->reserved2));
		BT_DBG("Patch Entry Address    : 0x%x",
		       le32_to_cpu(tlv_patch->entry));
		break;

	case TLV_TYPE_NVM:
		tlv = (struct tlv_type_hdr *)fw_data;

		type_len = le32_to_cpu(tlv->type_len);
		length = (type_len >> 8) & 0x00ffffff;

		BT_DBG("TLV Type\t\t : 0x%x", type_len & 0x000000ff);
		BT_DBG("Length\t\t : %d bytes", length);

		idx = 0;
		data = tlv->data;
		while (idx < length) {
			tlv_nvm = (struct tlv_type_nvm *)(data + idx);

			tag_id = le16_to_cpu(tlv_nvm->tag_id);
			tag_len = le16_to_cpu(tlv_nvm->tag_len);

			/* Update NVM tags as needed */
			switch (tag_id) {
			case EDL_TAG_ID_HCI:
				/* HCI transport layer parameters
				 * enabling software inband sleep
				 * onto controller side.
				 */
				tlv_nvm->data[0] |= 0x80;

				/* UART Baud Rate */
				if (soc_type >= QCA_WCN3991)
					tlv_nvm->data[1] = nvm_baud_rate;
				else
					tlv_nvm->data[2] = nvm_baud_rate;

				break;

			case EDL_TAG_ID_DEEP_SLEEP:
				/* Sleep enable mask
				 * enabling deep sleep feature on controller.
				 */
				tlv_nvm->data[0] |= 0x01;

				break;
			}

			idx += (sizeof(u16) + sizeof(u16) + 8 + tag_len);
		}
		break;

	default:
		BT_ERR("Unknown TLV type %d", config->type);
		break;
	}
}

static int qca_tlv_send_segment(struct hci_dev *hdev, int seg_size,
				const u8 *data, enum qca_tlv_dnld_mode mode,
				enum qca_btsoc_type soc_type)
{
	struct sk_buff *skb;
	struct edl_event_hdr *edl;
	struct tlv_seg_resp *tlv_resp;
	u8 cmd[MAX_SIZE_PER_TLV_SEGMENT + 2];
	int err = 0;
	u8 event_type = HCI_EV_VENDOR;
	u8 rlen = (sizeof(*edl) + sizeof(*tlv_resp));
	u8 rtype = EDL_TVL_DNLD_RES_EVT;

	cmd[0] = EDL_PATCH_TLV_REQ_CMD;
	cmd[1] = seg_size;
	memcpy(cmd + 2, data, seg_size);

	if (mode == QCA_SKIP_EVT_VSE_CC || mode == QCA_SKIP_EVT_VSE)
		return __hci_cmd_send(hdev, EDL_PATCH_CMD_OPCODE, seg_size + 2,
				      cmd);

	/* Unlike other SoC's sending version command response as payload to
	 * VSE event. WCN3991 sends version command response as a payload to
	 * command complete event.
	 */
	if (soc_type >= QCA_WCN3991) {
		event_type = 0;
		rlen = sizeof(*edl);
		rtype = EDL_PATCH_TLV_REQ_CMD;
	}

	skb = __hci_cmd_sync_ev(hdev, EDL_PATCH_CMD_OPCODE, seg_size + 2, cmd,
				event_type, HCI_INIT_TIMEOUT);
	if (IS_ERR(skb)) {
		err = PTR_ERR(skb);
		bt_dev_err(hdev, "QCA Failed to send TLV segment (%d)", err);
		return err;
	}

	if (skb->len != rlen) {
		bt_dev_err(hdev, "QCA TLV response size mismatch");
		err = -EILSEQ;
		goto out;
	}

	edl = (struct edl_event_hdr *)(skb->data);
	if (!edl) {
		bt_dev_err(hdev, "TLV with no header");
		err = -EILSEQ;
		goto out;
	}

	if (edl->cresp != EDL_CMD_REQ_RES_EVT || edl->rtype != rtype) {
		bt_dev_err(hdev, "QCA TLV with error stat 0x%x rtype 0x%x",
			   edl->cresp, edl->rtype);
		err = -EIO;
	}

	if (soc_type >= QCA_WCN3991)
		goto out;

	tlv_resp = (struct tlv_seg_resp *)(edl->data);
	if (tlv_resp->result) {
		bt_dev_err(hdev, "QCA TLV with error stat 0x%x rtype 0x%x (0x%x)",
			   edl->cresp, edl->rtype, tlv_resp->result);
	}

out:
	kfree_skb(skb);

	return err;
}

static int qca_inject_cmd_complete_event(struct hci_dev *hdev)
{
	struct hci_event_hdr *hdr;
	struct hci_ev_cmd_complete *evt;
	struct sk_buff *skb;

	skb = bt_skb_alloc(sizeof(*hdr) + sizeof(*evt) + 1, GFP_KERNEL);
	if (!skb)
		return -ENOMEM;

	hdr = skb_put(skb, sizeof(*hdr));
	hdr->evt = HCI_EV_CMD_COMPLETE;
	hdr->plen = sizeof(*evt) + 1;

	evt = skb_put(skb, sizeof(*evt));
	evt->ncmd = 1;
	evt->opcode = cpu_to_le16(QCA_HCI_CC_OPCODE);

	skb_put_u8(skb, QCA_HCI_CC_SUCCESS);

	hci_skb_pkt_type(skb) = HCI_EVENT_PKT;

	return hci_recv_frame(hdev, skb);
}

static int qca_download_firmware(struct hci_dev *hdev,
				 struct qca_fw_config *config,
				 enum qca_btsoc_type soc_type,
				 u8 rom_ver)
{
	const struct firmware *fw;
	u8 *data;
	const u8 *segment;
	int ret, size, remain, i = 0;

	bt_dev_info(hdev, "QCA Downloading %s", config->fwname);

	ret = request_firmware(&fw, config->fwname, &hdev->dev);
	if (ret) {
		/* For WCN6750, if mbn file is not present then check for
		 * tlv file.
		 */
		if (soc_type == QCA_WCN6750 && config->type == ELF_TYPE_PATCH) {
			bt_dev_dbg(hdev, "QCA Failed to request file: %s (%d)",
				   config->fwname, ret);
			config->type = TLV_TYPE_PATCH;
			snprintf(config->fwname, sizeof(config->fwname),
				 "qca/msbtfw%02x.tlv", rom_ver);
			bt_dev_info(hdev, "QCA Downloading %s", config->fwname);
			ret = request_firmware(&fw, config->fwname, &hdev->dev);
			if (ret) {
				bt_dev_err(hdev, "QCA Failed to request file: %s (%d)",
					   config->fwname, ret);
				return ret;
			}
		} else {
			bt_dev_err(hdev, "QCA Failed to request file: %s (%d)",
				   config->fwname, ret);
			return ret;
		}
	}

	size = fw->size;
	data = vmalloc(fw->size);
	if (!data) {
		bt_dev_err(hdev, "QCA Failed to allocate memory for file: %s",
			   config->fwname);
		release_firmware(fw);
		return -ENOMEM;
	}

	memcpy(data, fw->data, size);
	release_firmware(fw);

<<<<<<< HEAD
	qca_tlv_check_data(config, data, soc_type);
=======
	qca_tlv_check_data(hdev, config, data, soc_type);
>>>>>>> 3b17187f

	segment = data;
	remain = size;
	while (remain > 0) {
		int segsize = min(MAX_SIZE_PER_TLV_SEGMENT, remain);

		bt_dev_dbg(hdev, "Send segment %d, size %d", i++, segsize);

		remain -= segsize;
		/* The last segment is always acked regardless download mode */
		if (!remain || segsize < MAX_SIZE_PER_TLV_SEGMENT)
			config->dnld_mode = QCA_SKIP_EVT_NONE;

		ret = qca_tlv_send_segment(hdev, segsize, segment,
					   config->dnld_mode, soc_type);
		if (ret)
			goto out;

		segment += segsize;
	}

	/* Latest qualcomm chipsets are not sending a command complete event
	 * for every fw packet sent. They only respond with a vendor specific
	 * event for the last packet. This optimization in the chip will
	 * decrease the BT in initialization time. Here we will inject a command
	 * complete event to avoid a command timeout error message.
	 */
	if (config->dnld_type == QCA_SKIP_EVT_VSE_CC ||
	    config->dnld_type == QCA_SKIP_EVT_VSE)
		ret = qca_inject_cmd_complete_event(hdev);

out:
	vfree(data);

	return ret;
}

static int qca_disable_soc_logging(struct hci_dev *hdev)
{
	struct sk_buff *skb;
	u8 cmd[2];
	int err;

	cmd[0] = QCA_DISABLE_LOGGING_SUB_OP;
	cmd[1] = 0x00;
	skb = __hci_cmd_sync_ev(hdev, QCA_DISABLE_LOGGING, sizeof(cmd), cmd,
				HCI_EV_CMD_COMPLETE, HCI_INIT_TIMEOUT);
	if (IS_ERR(skb)) {
		err = PTR_ERR(skb);
		bt_dev_err(hdev, "QCA Failed to disable soc logging(%d)", err);
		return err;
	}

	kfree_skb(skb);

	return 0;
}

int qca_set_bdaddr_rome(struct hci_dev *hdev, const bdaddr_t *bdaddr)
{
	struct sk_buff *skb;
	u8 cmd[9];
	int err;

	cmd[0] = EDL_NVM_ACCESS_SET_REQ_CMD;
	cmd[1] = 0x02; 			/* TAG ID */
	cmd[2] = sizeof(bdaddr_t);	/* size */
	memcpy(cmd + 3, bdaddr, sizeof(bdaddr_t));
	skb = __hci_cmd_sync_ev(hdev, EDL_NVM_ACCESS_OPCODE, sizeof(cmd), cmd,
				HCI_EV_VENDOR, HCI_INIT_TIMEOUT);
	if (IS_ERR(skb)) {
		err = PTR_ERR(skb);
		bt_dev_err(hdev, "QCA Change address command failed (%d)", err);
		return err;
	}

	kfree_skb(skb);

	return 0;
}
EXPORT_SYMBOL_GPL(qca_set_bdaddr_rome);

int qca_uart_setup(struct hci_dev *hdev, uint8_t baudrate,
		   enum qca_btsoc_type soc_type, struct qca_btsoc_version ver,
		   const char *firmware_name)
{
	struct qca_fw_config config;
	int err;
	u8 rom_ver = 0;
	u32 soc_ver;

	bt_dev_dbg(hdev, "QCA setup on UART");

	soc_ver = get_soc_ver(ver.soc_id, ver.rom_ver);

	bt_dev_info(hdev, "QCA controller version 0x%08x", soc_ver);

	config.user_baud_rate = baudrate;

	/* Firmware files to download are based on ROM version.
	 * ROM version is derived from last two bytes of soc_ver.
	 */
	rom_ver = ((soc_ver & 0x00000f00) >> 0x04) | (soc_ver & 0x0000000f);

	/* Download rampatch file */
	config.type = TLV_TYPE_PATCH;
	if (qca_is_wcn399x(soc_type)) {
		snprintf(config.fwname, sizeof(config.fwname),
			 "qca/crbtfw%02x.tlv", rom_ver);
	} else if (soc_type == QCA_QCA6390) {
		snprintf(config.fwname, sizeof(config.fwname),
			 "qca/htbtfw%02x.tlv", rom_ver);
	} else if (soc_type == QCA_WCN6750) {
		/* Choose mbn file by default.If mbn file is not found
		 * then choose tlv file
		 */
		config.type = ELF_TYPE_PATCH;
		snprintf(config.fwname, sizeof(config.fwname),
			 "qca/msbtfw%02x.mbn", rom_ver);
	} else {
		snprintf(config.fwname, sizeof(config.fwname),
			 "qca/rampatch_%08x.bin", soc_ver);
	}

	err = qca_download_firmware(hdev, &config, soc_type, rom_ver);
	if (err < 0) {
		bt_dev_err(hdev, "QCA Failed to download patch (%d)", err);
		return err;
	}

	/* Give the controller some time to get ready to receive the NVM */
	msleep(10);

	/* Download NVM configuration */
	config.type = TLV_TYPE_NVM;
	if (firmware_name)
		snprintf(config.fwname, sizeof(config.fwname),
			 "qca/%s", firmware_name);
	else if (qca_is_wcn399x(soc_type)) {
		if (ver.soc_id == QCA_WCN3991_SOC_ID) {
			snprintf(config.fwname, sizeof(config.fwname),
				 "qca/crnv%02xu.bin", rom_ver);
		} else {
			snprintf(config.fwname, sizeof(config.fwname),
				 "qca/crnv%02x.bin", rom_ver);
		}
	}
	else if (soc_type == QCA_QCA6390)
		snprintf(config.fwname, sizeof(config.fwname),
			 "qca/htnv%02x.bin", rom_ver);
	else if (soc_type == QCA_WCN6750)
		snprintf(config.fwname, sizeof(config.fwname),
			 "qca/msnv%02x.bin", rom_ver);
	else
		snprintf(config.fwname, sizeof(config.fwname),
			 "qca/nvm_%08x.bin", soc_ver);

	err = qca_download_firmware(hdev, &config, soc_type, rom_ver);
	if (err < 0) {
		bt_dev_err(hdev, "QCA Failed to download NVM (%d)", err);
		return err;
	}

	if (soc_type >= QCA_WCN3991) {
		err = qca_disable_soc_logging(hdev);
		if (err < 0)
			return err;
	}

	/* WCN399x and WCN6750 supports the Microsoft vendor extension with 0xFD70 as the
	 * VsMsftOpCode.
	 */
	switch (soc_type) {
	case QCA_WCN3990:
	case QCA_WCN3991:
	case QCA_WCN3998:
	case QCA_WCN6750:
		hci_set_msft_opcode(hdev, 0xFD70);
		break;
	default:
		break;
	}

	/* Perform HCI reset */
	err = qca_send_reset(hdev);
	if (err < 0) {
		bt_dev_err(hdev, "QCA Failed to run HCI_RESET (%d)", err);
		return err;
	}

	if (soc_type == QCA_WCN3991 || soc_type == QCA_WCN6750) {
		/* get fw build info */
		err = qca_read_fw_build_info(hdev);
		if (err < 0)
			return err;
	}

	bt_dev_info(hdev, "QCA setup on UART is completed");

	return 0;
}
EXPORT_SYMBOL_GPL(qca_uart_setup);

int qca_set_bdaddr(struct hci_dev *hdev, const bdaddr_t *bdaddr)
{
	struct sk_buff *skb;
	int err;

	skb = __hci_cmd_sync_ev(hdev, EDL_WRITE_BD_ADDR_OPCODE, 6, bdaddr,
				HCI_EV_VENDOR, HCI_INIT_TIMEOUT);
	if (IS_ERR(skb)) {
		err = PTR_ERR(skb);
		bt_dev_err(hdev, "QCA Change address cmd failed (%d)", err);
		return err;
	}

	kfree_skb(skb);

	return 0;
}
EXPORT_SYMBOL_GPL(qca_set_bdaddr);


MODULE_AUTHOR("Ben Young Tae Kim <ytkim@qca.qualcomm.com>");
MODULE_DESCRIPTION("Bluetooth support for Qualcomm Atheros family ver " VERSION);
MODULE_VERSION(VERSION);
MODULE_LICENSE("GPL");<|MERGE_RESOLUTION|>--- conflicted
+++ resolved
@@ -182,12 +182,8 @@
 }
 EXPORT_SYMBOL_GPL(qca_send_pre_shutdown_cmd);
 
-<<<<<<< HEAD
-static void qca_tlv_check_data(struct qca_fw_config *config,
-=======
 static void qca_tlv_check_data(struct hci_dev *hdev,
 			       struct qca_fw_config *config,
->>>>>>> 3b17187f
 		u8 *fw_data, enum qca_btsoc_type soc_type)
 {
 	const u8 *data;
@@ -199,17 +195,6 @@
 	struct tlv_type_nvm *tlv_nvm;
 	uint8_t nvm_baud_rate = config->user_baud_rate;
 
-<<<<<<< HEAD
-	tlv = (struct tlv_type_hdr *)fw_data;
-
-	type_len = le32_to_cpu(tlv->type_len);
-	length = (type_len >> 8) & 0x00ffffff;
-
-	BT_DBG("TLV Type\t\t : 0x%x", type_len & 0x000000ff);
-	BT_DBG("Length\t\t : %d bytes", length);
-
-=======
->>>>>>> 3b17187f
 	config->dnld_mode = QCA_SKIP_EVT_NONE;
 	config->dnld_type = QCA_SKIP_EVT_NONE;
 
@@ -461,11 +446,7 @@
 	memcpy(data, fw->data, size);
 	release_firmware(fw);
 
-<<<<<<< HEAD
-	qca_tlv_check_data(config, data, soc_type);
-=======
 	qca_tlv_check_data(hdev, config, data, soc_type);
->>>>>>> 3b17187f
 
 	segment = data;
 	remain = size;
