--- conflicted
+++ resolved
@@ -940,14 +940,7 @@
 	/* Give the device some time before the hci-core sends it a reset */
 	usleep_range(10000, 20000);
 
-<<<<<<< HEAD
-	/* Enable controller to do both LE scan and BR/EDR inquiry
-	 * simultaneously.
-	 */
-	set_bit(HCI_QUIRK_SIMULTANEOUS_DISCOVERY, &h5->hu->hdev->quirks);
-=======
 	btrtl_set_quirks(h5->hu->hdev, btrtl_dev);
->>>>>>> 3b17187f
 
 out_free:
 	btrtl_free(btrtl_dev);
