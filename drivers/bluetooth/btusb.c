--- conflicted
+++ resolved
@@ -492,12 +492,9 @@
 	{ USB_DEVICE(0x13d3, 0x3568), .driver_info = BTUSB_MEDIATEK |
 						     BTUSB_WIDEBAND_SPEECH |
 						     BTUSB_VALID_LE_STATES },
-<<<<<<< HEAD
-=======
 	{ USB_DEVICE(0x0489, 0xe0e2), .driver_info = BTUSB_MEDIATEK |
 						     BTUSB_WIDEBAND_SPEECH |
 						     BTUSB_VALID_LE_STATES },
->>>>>>> e6f4ff3f
 
 	/* Additional Realtek 8723AE Bluetooth devices */
 	{ USB_DEVICE(0x0930, 0x021d), .driver_info = BTUSB_REALTEK },
