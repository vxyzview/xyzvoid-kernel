// SPDX-License-Identifier: GPL-2.0-or-later
/*
 *
 *  Bluetooth HCI UART driver for Broadcom devices
 *
 *  Copyright (C) 2015  Intel Corporation
 */

#include <linux/kernel.h>
#include <linux/errno.h>
#include <linux/skbuff.h>
#include <linux/firmware.h>
#include <linux/module.h>
#include <linux/acpi.h>
#include <linux/of.h>
#include <linux/of_irq.h>
#include <linux/property.h>
#include <linux/platform_data/x86/apple.h>
#include <linux/platform_device.h>
#include <linux/regulator/consumer.h>
#include <linux/clk.h>
#include <linux/gpio/consumer.h>
#include <linux/gpio/machine.h>
#include <linux/tty.h>
#include <linux/interrupt.h>
#include <linux/dmi.h>
#include <linux/pm_runtime.h>
#include <linux/serdev.h>

#include <net/bluetooth/bluetooth.h>
#include <net/bluetooth/hci_core.h>

#include "btbcm.h"
#include "hci_uart.h"

#define BCM_NULL_PKT 0x00
#define BCM_NULL_SIZE 0

#define BCM_LM_DIAG_PKT 0x07
#define BCM_LM_DIAG_SIZE 63

#define BCM_TYPE49_PKT 0x31
#define BCM_TYPE49_SIZE 0

#define BCM_TYPE52_PKT 0x34
#define BCM_TYPE52_SIZE 0

#define BCM_AUTOSUSPEND_DELAY	5000 /* default autosleep delay */

#define BCM_NUM_SUPPLIES 2

/**
 * struct bcm_device_data - device specific data
 * @no_early_set_baudrate: Disallow set baudrate before driver setup()
 * @drive_rts_on_open: drive RTS signal on ->open() when platform requires it
 * @no_uart_clock_set: UART clock set command for >3Mbps mode is unavailable
 * @max_autobaud_speed: max baudrate supported by device in autobaud mode
 * @max_speed: max baudrate supported
 */
struct bcm_device_data {
	bool	no_early_set_baudrate;
	bool	drive_rts_on_open;
	bool	no_uart_clock_set;
	u32	max_autobaud_speed;
	u32	max_speed;
};

/**
 * struct bcm_device - device driver resources
 * @serdev_hu: HCI UART controller struct
 * @list: bcm_device_list node
 * @dev: physical UART slave
 * @name: device name logged by bt_dev_*() functions
 * @device_wakeup: BT_WAKE pin,
 *	assert = Bluetooth device must wake up or remain awake,
 *	deassert = Bluetooth device may sleep when sleep criteria are met
 * @shutdown: BT_REG_ON pin,
 *	power up or power down Bluetooth device internal regulators
 * @reset: BT_RST_N pin,
 *	active low resets the Bluetooth logic core
 * @set_device_wakeup: callback to toggle BT_WAKE pin
 *	either by accessing @device_wakeup or by calling @btlp
 * @set_shutdown: callback to toggle BT_REG_ON pin
 *	either by accessing @shutdown or by calling @btpu/@btpd
 * @btlp: Apple ACPI method to toggle BT_WAKE pin ("Bluetooth Low Power")
 * @btpu: Apple ACPI method to drive BT_REG_ON pin high ("Bluetooth Power Up")
 * @btpd: Apple ACPI method to drive BT_REG_ON pin low ("Bluetooth Power Down")
 * @gpio_count: internal counter for GPIO resources associated with ACPI device
 * @gpio_int_idx: index in _CRS for GpioInt() resource
 * @txco_clk: external reference frequency clock used by Bluetooth device
 * @lpo_clk: external LPO clock used by Bluetooth device
 * @supplies: VBAT and VDDIO supplies used by Bluetooth device
 * @res_enabled: whether clocks and supplies are prepared and enabled
 * @init_speed: default baudrate of Bluetooth device;
 *	the host UART is initially set to this baudrate so that
 *	it can configure the Bluetooth device for @oper_speed
 * @oper_speed: preferred baudrate of Bluetooth device;
 *	set to 0 if @init_speed is already the preferred baudrate
 * @irq: interrupt triggered by HOST_WAKE_BT pin
 * @irq_active_low: whether @irq is active low
 * @irq_acquired: flag to show if IRQ handler has been assigned
 * @hu: pointer to HCI UART controller struct,
 *	used to disable flow control during runtime suspend and system sleep
 * @is_suspended: whether flow control is currently disabled
 * @no_early_set_baudrate: don't set_baudrate before setup()
 * @drive_rts_on_open: drive RTS signal on ->open() when platform requires it
 * @no_uart_clock_set: UART clock set command for >3Mbps mode is unavailable
 * @pcm_int_params: keep the initial PCM configuration
 * @use_autobaud_mode: start Bluetooth device in autobaud mode
 * @max_autobaud_speed: max baudrate supported by device in autobaud mode
 */
struct bcm_device {
	/* Must be the first member, hci_serdev.c expects this. */
	struct hci_uart		serdev_hu;
	struct list_head	list;

	struct device		*dev;

	const char		*name;
	struct gpio_desc	*device_wakeup;
	struct gpio_desc	*shutdown;
	struct gpio_desc	*reset;
	int			(*set_device_wakeup)(struct bcm_device *, bool);
	int			(*set_shutdown)(struct bcm_device *, bool);
#ifdef CONFIG_ACPI
	acpi_handle		btlp, btpu, btpd;
	int			gpio_count;
	int			gpio_int_idx;
#endif

	struct clk		*txco_clk;
	struct clk		*lpo_clk;
	struct regulator_bulk_data supplies[BCM_NUM_SUPPLIES];
	bool			res_enabled;

	u32			init_speed;
	u32			oper_speed;
	int			irq;
	bool			irq_active_low;
	bool			irq_acquired;

#ifdef CONFIG_PM
	struct hci_uart		*hu;
	bool			is_suspended;
#endif
	bool			no_early_set_baudrate;
	bool			drive_rts_on_open;
	bool			no_uart_clock_set;
	bool			use_autobaud_mode;
	u8			pcm_int_params[5];
	u32			max_autobaud_speed;
};

/* generic bcm uart resources */
struct bcm_data {
	struct sk_buff		*rx_skb;
	struct sk_buff_head	txq;

	struct bcm_device	*dev;
};

/* List of BCM BT UART devices */
static DEFINE_MUTEX(bcm_device_lock);
static LIST_HEAD(bcm_device_list);

static int irq_polarity = -1;
module_param(irq_polarity, int, 0444);
MODULE_PARM_DESC(irq_polarity, "IRQ polarity 0: active-high 1: active-low");

static inline void host_set_baudrate(struct hci_uart *hu, unsigned int speed)
{
	if (hu->serdev)
		serdev_device_set_baudrate(hu->serdev, speed);
	else
		hci_uart_set_baudrate(hu, speed);
}

static int bcm_set_baudrate(struct hci_uart *hu, unsigned int speed)
{
	struct hci_dev *hdev = hu->hdev;
	struct bcm_data *bcm = hu->priv;
	struct sk_buff *skb;
	struct bcm_update_uart_baud_rate param;

	if (speed > 3000000 && !bcm->dev->no_uart_clock_set) {
		struct bcm_write_uart_clock_setting clock;

		clock.type = BCM_UART_CLOCK_48MHZ;

		bt_dev_dbg(hdev, "Set Controller clock (%d)", clock.type);

		/* This Broadcom specific command changes the UART's controller
		 * clock for baud rate > 3000000.
		 */
		skb = __hci_cmd_sync(hdev, 0xfc45, 1, &clock, HCI_INIT_TIMEOUT);
		if (IS_ERR(skb)) {
			int err = PTR_ERR(skb);
			bt_dev_err(hdev, "BCM: failed to write clock (%d)",
				   err);
			return err;
		}

		kfree_skb(skb);
	}

	bt_dev_dbg(hdev, "Set Controller UART speed to %d bit/s", speed);

	param.zero = cpu_to_le16(0);
	param.baud_rate = cpu_to_le32(speed);

	/* This Broadcom specific command changes the UART's controller baud
	 * rate.
	 */
	skb = __hci_cmd_sync(hdev, 0xfc18, sizeof(param), &param,
			     HCI_INIT_TIMEOUT);
	if (IS_ERR(skb)) {
		int err = PTR_ERR(skb);
		bt_dev_err(hdev, "BCM: failed to write update baudrate (%d)",
			   err);
		return err;
	}

	kfree_skb(skb);

	return 0;
}

/* bcm_device_exists should be protected by bcm_device_lock */
static bool bcm_device_exists(struct bcm_device *device)
{
	struct list_head *p;

#ifdef CONFIG_PM
	/* Devices using serdev always exist */
	if (device && device->hu && device->hu->serdev)
		return true;
#endif

	list_for_each(p, &bcm_device_list) {
		struct bcm_device *dev = list_entry(p, struct bcm_device, list);

		if (device == dev)
			return true;
	}

	return false;
}

static int bcm_gpio_set_power(struct bcm_device *dev, bool powered)
{
	int err;

	if (powered && !dev->res_enabled) {
		/* Intel Macs use bcm_apple_get_resources() and don't
		 * have regulator supplies configured.
		 */
		if (dev->supplies[0].supply) {
			err = regulator_bulk_enable(BCM_NUM_SUPPLIES,
						    dev->supplies);
			if (err)
				return err;
		}

		/* LPO clock needs to be 32.768 kHz */
		err = clk_set_rate(dev->lpo_clk, 32768);
		if (err) {
			dev_err(dev->dev, "Could not set LPO clock rate\n");
			goto err_regulator_disable;
		}

		err = clk_prepare_enable(dev->lpo_clk);
		if (err)
			goto err_regulator_disable;

		err = clk_prepare_enable(dev->txco_clk);
		if (err)
			goto err_lpo_clk_disable;
	}

	err = dev->set_shutdown(dev, powered);
	if (err)
		goto err_txco_clk_disable;

	err = dev->set_device_wakeup(dev, powered);
	if (err)
		goto err_revert_shutdown;

	if (!powered && dev->res_enabled) {
		clk_disable_unprepare(dev->txco_clk);
		clk_disable_unprepare(dev->lpo_clk);

		/* Intel Macs use bcm_apple_get_resources() and don't
		 * have regulator supplies configured.
		 */
		if (dev->supplies[0].supply)
			regulator_bulk_disable(BCM_NUM_SUPPLIES,
					       dev->supplies);
	}

	/* wait for device to power on and come out of reset */
	usleep_range(100000, 120000);

	dev->res_enabled = powered;

	return 0;

err_revert_shutdown:
	dev->set_shutdown(dev, !powered);
err_txco_clk_disable:
	if (powered && !dev->res_enabled)
		clk_disable_unprepare(dev->txco_clk);
err_lpo_clk_disable:
	if (powered && !dev->res_enabled)
		clk_disable_unprepare(dev->lpo_clk);
err_regulator_disable:
	if (powered && !dev->res_enabled)
		regulator_bulk_disable(BCM_NUM_SUPPLIES, dev->supplies);
	return err;
}

#ifdef CONFIG_PM
static irqreturn_t bcm_host_wake(int irq, void *data)
{
	struct bcm_device *bdev = data;

	bt_dev_dbg(bdev, "Host wake IRQ");

	pm_runtime_get(bdev->dev);
	pm_runtime_mark_last_busy(bdev->dev);
	pm_runtime_put_autosuspend(bdev->dev);

	return IRQ_HANDLED;
}

static int bcm_request_irq(struct bcm_data *bcm)
{
	struct bcm_device *bdev = bcm->dev;
	int err;

	mutex_lock(&bcm_device_lock);
	if (!bcm_device_exists(bdev)) {
		err = -ENODEV;
		goto unlock;
	}

	if (bdev->irq <= 0) {
		err = -EOPNOTSUPP;
		goto unlock;
	}

	err = devm_request_irq(bdev->dev, bdev->irq, bcm_host_wake,
			       bdev->irq_active_low ? IRQF_TRIGGER_FALLING :
						      IRQF_TRIGGER_RISING,
			       "host_wake", bdev);
	if (err) {
		bdev->irq = err;
		goto unlock;
	}

	bdev->irq_acquired = true;

	device_init_wakeup(bdev->dev, true);

	pm_runtime_set_autosuspend_delay(bdev->dev,
					 BCM_AUTOSUSPEND_DELAY);
	pm_runtime_use_autosuspend(bdev->dev);
	pm_runtime_set_active(bdev->dev);
	pm_runtime_enable(bdev->dev);

unlock:
	mutex_unlock(&bcm_device_lock);

	return err;
}

static const struct bcm_set_sleep_mode default_sleep_params = {
	.sleep_mode = 1,	/* 0=Disabled, 1=UART, 2=Reserved, 3=USB */
	.idle_host = 2,		/* idle threshold HOST, in 300ms */
	.idle_dev = 2,		/* idle threshold device, in 300ms */
	.bt_wake_active = 1,	/* BT_WAKE active mode: 1 = high, 0 = low */
	.host_wake_active = 0,	/* HOST_WAKE active mode: 1 = high, 0 = low */
	.allow_host_sleep = 1,	/* Allow host sleep in SCO flag */
	.combine_modes = 1,	/* Combine sleep and LPM flag */
	.tristate_control = 0,	/* Allow tri-state control of UART tx flag */
	/* Irrelevant USB flags */
	.usb_auto_sleep = 0,
	.usb_resume_timeout = 0,
	.break_to_host = 0,
	.pulsed_host_wake = 1,
};

static int bcm_setup_sleep(struct hci_uart *hu)
{
	struct bcm_data *bcm = hu->priv;
	struct sk_buff *skb;
	struct bcm_set_sleep_mode sleep_params = default_sleep_params;

	sleep_params.host_wake_active = !bcm->dev->irq_active_low;

	skb = __hci_cmd_sync(hu->hdev, 0xfc27, sizeof(sleep_params),
			     &sleep_params, HCI_INIT_TIMEOUT);
	if (IS_ERR(skb)) {
		int err = PTR_ERR(skb);
		bt_dev_err(hu->hdev, "Sleep VSC failed (%d)", err);
		return err;
	}
	kfree_skb(skb);

	bt_dev_dbg(hu->hdev, "Set Sleep Parameters VSC succeeded");

	return 0;
}
#else
static inline int bcm_request_irq(struct bcm_data *bcm) { return 0; }
static inline int bcm_setup_sleep(struct hci_uart *hu) { return 0; }
#endif

static int bcm_set_diag(struct hci_dev *hdev, bool enable)
{
	struct hci_uart *hu = hci_get_drvdata(hdev);
	struct bcm_data *bcm = hu->priv;
	struct sk_buff *skb;

	if (!test_bit(HCI_RUNNING, &hdev->flags))
		return -ENETDOWN;

	skb = bt_skb_alloc(3, GFP_KERNEL);
	if (!skb)
		return -ENOMEM;

	skb_put_u8(skb, BCM_LM_DIAG_PKT);
	skb_put_u8(skb, 0xf0);
	skb_put_u8(skb, enable);

	skb_queue_tail(&bcm->txq, skb);
	hci_uart_tx_wakeup(hu);

	return 0;
}

static int bcm_open(struct hci_uart *hu)
{
	struct bcm_data *bcm;
	struct list_head *p;
	int err;

	bt_dev_dbg(hu->hdev, "hu %p", hu);

	if (!hci_uart_has_flow_control(hu))
		return -EOPNOTSUPP;

	bcm = kzalloc(sizeof(*bcm), GFP_KERNEL);
	if (!bcm)
		return -ENOMEM;

	skb_queue_head_init(&bcm->txq);

	hu->priv = bcm;

	mutex_lock(&bcm_device_lock);

	if (hu->serdev) {
		bcm->dev = serdev_device_get_drvdata(hu->serdev);
		goto out;
	}

	if (!hu->tty->dev)
		goto out;

	list_for_each(p, &bcm_device_list) {
		struct bcm_device *dev = list_entry(p, struct bcm_device, list);

		/* Retrieve saved bcm_device based on parent of the
		 * platform device (saved during device probe) and
		 * parent of tty device used by hci_uart
		 */
		if (hu->tty->dev->parent == dev->dev->parent) {
			bcm->dev = dev;
#ifdef CONFIG_PM
			dev->hu = hu;
#endif
			break;
		}
	}

out:
	if (bcm->dev) {
		if (bcm->dev->use_autobaud_mode)
			hci_uart_set_flow_control(hu, false);	/* Assert BT_UART_CTS_N */
		else if (bcm->dev->drive_rts_on_open)
			hci_uart_set_flow_control(hu, true);

		if (bcm->dev->use_autobaud_mode && bcm->dev->max_autobaud_speed)
			hu->init_speed = min(bcm->dev->oper_speed, bcm->dev->max_autobaud_speed);
		else
			hu->init_speed = bcm->dev->init_speed;

		/* If oper_speed is set, ldisc/serdev will set the baudrate
		 * before calling setup()
		 */
		if (!bcm->dev->no_early_set_baudrate && !bcm->dev->use_autobaud_mode)
			hu->oper_speed = bcm->dev->oper_speed;

		err = bcm_gpio_set_power(bcm->dev, true);

		if (bcm->dev->drive_rts_on_open)
			hci_uart_set_flow_control(hu, false);

		if (err)
			goto err_unset_hu;
	}

	mutex_unlock(&bcm_device_lock);
	return 0;

err_unset_hu:
#ifdef CONFIG_PM
	if (!hu->serdev)
		bcm->dev->hu = NULL;
#endif
	mutex_unlock(&bcm_device_lock);
	hu->priv = NULL;
	kfree(bcm);
	return err;
}

static int bcm_close(struct hci_uart *hu)
{
	struct bcm_data *bcm = hu->priv;
	struct bcm_device *bdev = NULL;
	int err;

	bt_dev_dbg(hu->hdev, "hu %p", hu);

	/* Protect bcm->dev against removal of the device or driver */
	mutex_lock(&bcm_device_lock);

	if (hu->serdev) {
		bdev = serdev_device_get_drvdata(hu->serdev);
	} else if (bcm_device_exists(bcm->dev)) {
		bdev = bcm->dev;
#ifdef CONFIG_PM
		bdev->hu = NULL;
#endif
	}

	if (bdev) {
		if (IS_ENABLED(CONFIG_PM) && bdev->irq_acquired) {
			devm_free_irq(bdev->dev, bdev->irq, bdev);
			device_init_wakeup(bdev->dev, false);
			pm_runtime_disable(bdev->dev);
		}

		err = bcm_gpio_set_power(bdev, false);
		if (err)
			bt_dev_err(hu->hdev, "Failed to power down");
		else
			pm_runtime_set_suspended(bdev->dev);
	}
	mutex_unlock(&bcm_device_lock);

	skb_queue_purge(&bcm->txq);
	kfree_skb(bcm->rx_skb);
	kfree(bcm);

	hu->priv = NULL;
	return 0;
}

static int bcm_flush(struct hci_uart *hu)
{
	struct bcm_data *bcm = hu->priv;

	bt_dev_dbg(hu->hdev, "hu %p", hu);

	skb_queue_purge(&bcm->txq);

	return 0;
}

static int bcm_setup(struct hci_uart *hu)
{
	struct bcm_data *bcm = hu->priv;
	bool fw_load_done = false;
	bool use_autobaud_mode = (bcm->dev ? bcm->dev->use_autobaud_mode : 0);
	unsigned int speed;
	int err;

	bt_dev_dbg(hu->hdev, "hu %p", hu);

	hu->hdev->set_diag = bcm_set_diag;
	hu->hdev->set_bdaddr = btbcm_set_bdaddr;

	err = btbcm_initialize(hu->hdev, &fw_load_done, use_autobaud_mode);
	if (err)
		return err;

	if (!fw_load_done)
		return 0;

	/* Init speed if any */
	if (bcm->dev && bcm->dev->init_speed)
		speed = bcm->dev->init_speed;
	else if (hu->proto->init_speed)
		speed = hu->proto->init_speed;
	else
		speed = 0;

	if (speed)
		host_set_baudrate(hu, speed);

	/* Operational speed if any */
	if (hu->oper_speed)
		speed = hu->oper_speed;
	else if (bcm->dev && bcm->dev->oper_speed)
		speed = bcm->dev->oper_speed;
	else if (hu->proto->oper_speed)
		speed = hu->proto->oper_speed;
	else
		speed = 0;

	if (speed) {
		err = bcm_set_baudrate(hu, speed);
		if (!err)
			host_set_baudrate(hu, speed);
	}

	/* PCM parameters if provided */
	if (bcm->dev && bcm->dev->pcm_int_params[0] != 0xff) {
		struct bcm_set_pcm_int_params params;

		btbcm_read_pcm_int_params(hu->hdev, &params);

		memcpy(&params, bcm->dev->pcm_int_params, 5);
		btbcm_write_pcm_int_params(hu->hdev, &params);
	}

	err = btbcm_finalize(hu->hdev, &fw_load_done, use_autobaud_mode);
	if (err)
		return err;

	/* Some devices ship with the controller default address.
	 * Allow the bootloader to set a valid address through the
	 * device tree.
	 */
	if (test_bit(HCI_QUIRK_INVALID_BDADDR, &hu->hdev->quirks))
		set_bit(HCI_QUIRK_USE_BDADDR_PROPERTY, &hu->hdev->quirks);

	if (!bcm_request_irq(bcm))
		err = bcm_setup_sleep(hu);

	return err;
}

#define BCM_RECV_LM_DIAG \
	.type = BCM_LM_DIAG_PKT, \
	.hlen = BCM_LM_DIAG_SIZE, \
	.loff = 0, \
	.lsize = 0, \
	.maxlen = BCM_LM_DIAG_SIZE

#define BCM_RECV_NULL \
	.type = BCM_NULL_PKT, \
	.hlen = BCM_NULL_SIZE, \
	.loff = 0, \
	.lsize = 0, \
	.maxlen = BCM_NULL_SIZE

#define BCM_RECV_TYPE49 \
	.type = BCM_TYPE49_PKT, \
	.hlen = BCM_TYPE49_SIZE, \
	.loff = 0, \
	.lsize = 0, \
	.maxlen = BCM_TYPE49_SIZE

#define BCM_RECV_TYPE52 \
	.type = BCM_TYPE52_PKT, \
	.hlen = BCM_TYPE52_SIZE, \
	.loff = 0, \
	.lsize = 0, \
	.maxlen = BCM_TYPE52_SIZE

static const struct h4_recv_pkt bcm_recv_pkts[] = {
	{ H4_RECV_ACL,      .recv = hci_recv_frame },
	{ H4_RECV_SCO,      .recv = hci_recv_frame },
	{ H4_RECV_EVENT,    .recv = hci_recv_frame },
	{ H4_RECV_ISO,      .recv = hci_recv_frame },
	{ BCM_RECV_LM_DIAG, .recv = hci_recv_diag  },
	{ BCM_RECV_NULL,    .recv = hci_recv_diag  },
	{ BCM_RECV_TYPE49,  .recv = hci_recv_diag  },
	{ BCM_RECV_TYPE52,  .recv = hci_recv_diag  },
};

static int bcm_recv(struct hci_uart *hu, const void *data, int count)
{
	struct bcm_data *bcm = hu->priv;

	if (!test_bit(HCI_UART_REGISTERED, &hu->flags))
		return -EUNATCH;

	bcm->rx_skb = h4_recv_buf(hu->hdev, bcm->rx_skb, data, count,
				  bcm_recv_pkts, ARRAY_SIZE(bcm_recv_pkts));
	if (IS_ERR(bcm->rx_skb)) {
		int err = PTR_ERR(bcm->rx_skb);
		bt_dev_err(hu->hdev, "Frame reassembly failed (%d)", err);
		bcm->rx_skb = NULL;
		return err;
	} else if (!bcm->rx_skb) {
		/* Delay auto-suspend when receiving completed packet */
		mutex_lock(&bcm_device_lock);
		if (bcm->dev && bcm_device_exists(bcm->dev)) {
			pm_runtime_get(bcm->dev->dev);
			pm_runtime_mark_last_busy(bcm->dev->dev);
			pm_runtime_put_autosuspend(bcm->dev->dev);
		}
		mutex_unlock(&bcm_device_lock);
	}

	return count;
}

static int bcm_enqueue(struct hci_uart *hu, struct sk_buff *skb)
{
	struct bcm_data *bcm = hu->priv;

	bt_dev_dbg(hu->hdev, "hu %p skb %p", hu, skb);

	/* Prepend skb with frame type */
	memcpy(skb_push(skb, 1), &hci_skb_pkt_type(skb), 1);
	skb_queue_tail(&bcm->txq, skb);

	return 0;
}

static struct sk_buff *bcm_dequeue(struct hci_uart *hu)
{
	struct bcm_data *bcm = hu->priv;
	struct sk_buff *skb = NULL;
	struct bcm_device *bdev = NULL;

	mutex_lock(&bcm_device_lock);

	if (bcm_device_exists(bcm->dev)) {
		bdev = bcm->dev;
		pm_runtime_get_sync(bdev->dev);
		/* Shall be resumed here */
	}

	skb = skb_dequeue(&bcm->txq);

	if (bdev) {
		pm_runtime_mark_last_busy(bdev->dev);
		pm_runtime_put_autosuspend(bdev->dev);
	}

	mutex_unlock(&bcm_device_lock);

	return skb;
}

#ifdef CONFIG_PM
static int bcm_suspend_device(struct device *dev)
{
	struct bcm_device *bdev = dev_get_drvdata(dev);
	int err;

	bt_dev_dbg(bdev, "");

	if (!bdev->is_suspended && bdev->hu) {
		hci_uart_set_flow_control(bdev->hu, true);

		/* Once this returns, driver suspends BT via GPIO */
		bdev->is_suspended = true;
	}

	/* Suspend the device */
	err = bdev->set_device_wakeup(bdev, false);
	if (err) {
		if (bdev->is_suspended && bdev->hu) {
			bdev->is_suspended = false;
			hci_uart_set_flow_control(bdev->hu, false);
		}
		return -EBUSY;
	}

	bt_dev_dbg(bdev, "suspend, delaying 15 ms");
	msleep(15);

	return 0;
}

static int bcm_resume_device(struct device *dev)
{
	struct bcm_device *bdev = dev_get_drvdata(dev);
	int err;

	bt_dev_dbg(bdev, "");

	err = bdev->set_device_wakeup(bdev, true);
	if (err) {
		dev_err(dev, "Failed to power up\n");
		return err;
	}

	bt_dev_dbg(bdev, "resume, delaying 15 ms");
	msleep(15);

	/* When this executes, the device has woken up already */
	if (bdev->is_suspended && bdev->hu) {
		bdev->is_suspended = false;

		hci_uart_set_flow_control(bdev->hu, false);
	}

	return 0;
}
#endif

#ifdef CONFIG_PM_SLEEP
/* suspend callback */
static int bcm_suspend(struct device *dev)
{
	struct bcm_device *bdev = dev_get_drvdata(dev);
	int error;

	bt_dev_dbg(bdev, "suspend: is_suspended %d", bdev->is_suspended);

	/*
	 * When used with a device instantiated as platform_device, bcm_suspend
	 * can be called at any time as long as the platform device is bound,
	 * so it should use bcm_device_lock to protect access to hci_uart
	 * and device_wake-up GPIO.
	 */
	mutex_lock(&bcm_device_lock);

	if (!bdev->hu)
		goto unlock;

	if (pm_runtime_active(dev))
		bcm_suspend_device(dev);

	if (device_may_wakeup(dev) && bdev->irq > 0) {
		error = enable_irq_wake(bdev->irq);
		if (!error)
			bt_dev_dbg(bdev, "BCM irq: enabled");
	}

unlock:
	mutex_unlock(&bcm_device_lock);

	return 0;
}

/* resume callback */
static int bcm_resume(struct device *dev)
{
	struct bcm_device *bdev = dev_get_drvdata(dev);
	int err = 0;

	bt_dev_dbg(bdev, "resume: is_suspended %d", bdev->is_suspended);

	/*
	 * When used with a device instantiated as platform_device, bcm_resume
	 * can be called at any time as long as platform device is bound,
	 * so it should use bcm_device_lock to protect access to hci_uart
	 * and device_wake-up GPIO.
	 */
	mutex_lock(&bcm_device_lock);

	if (!bdev->hu)
		goto unlock;

	if (device_may_wakeup(dev) && bdev->irq > 0) {
		disable_irq_wake(bdev->irq);
		bt_dev_dbg(bdev, "BCM irq: disabled");
	}

	err = bcm_resume_device(dev);

unlock:
	mutex_unlock(&bcm_device_lock);

	if (!err) {
		pm_runtime_disable(dev);
		pm_runtime_set_active(dev);
		pm_runtime_enable(dev);
	}

	return 0;
}
#endif

/* Some firmware reports an IRQ which does not work (wrong pin in fw table?) */
static struct gpiod_lookup_table irq_on_int33fc02_pin17_gpios = {
	.dev_id = "serial0-0",
	.table = {
		GPIO_LOOKUP("INT33FC:02", 17, "host-wakeup-alt", GPIO_ACTIVE_HIGH),
		{ }
	},
};

static const struct dmi_system_id bcm_broken_irq_dmi_table[] = {
	{
		.ident = "Acer Iconia One 7 B1-750",
		.matches = {
			DMI_MATCH(DMI_SYS_VENDOR, "Insyde"),
			DMI_MATCH(DMI_PRODUCT_NAME, "VESPA2"),
		},
		.driver_data = &irq_on_int33fc02_pin17_gpios,
	},
	{
		.ident = "Asus TF103C",
		.matches = {
			DMI_MATCH(DMI_SYS_VENDOR, "ASUSTeK COMPUTER INC."),
			DMI_MATCH(DMI_PRODUCT_NAME, "TF103C"),
		},
		.driver_data = &irq_on_int33fc02_pin17_gpios,
	},
	{
		.ident = "Lenovo Yoga Tablet 2 830F/L / 1050F/L",
		.matches = {
			DMI_MATCH(DMI_SYS_VENDOR, "Intel Corp."),
			DMI_MATCH(DMI_PRODUCT_NAME, "VALLEYVIEW C0 PLATFORM"),
			DMI_MATCH(DMI_BOARD_NAME, "BYT-T FFD8"),
			/* Partial match on beginning of BIOS version */
			DMI_MATCH(DMI_BIOS_VERSION, "BLADE_21"),
		},
		.driver_data = &irq_on_int33fc02_pin17_gpios,
	},
	{
		.ident = "Meegopad T08",
		.matches = {
			DMI_EXACT_MATCH(DMI_BOARD_VENDOR,
					"To be filled by OEM."),
			DMI_EXACT_MATCH(DMI_BOARD_NAME, "T3 MRD"),
			DMI_EXACT_MATCH(DMI_BOARD_VERSION, "V1.1"),
		},
	},
	{ }
};

#ifdef CONFIG_ACPI
static const struct acpi_gpio_params first_gpio = { 0, 0, false };
static const struct acpi_gpio_params second_gpio = { 1, 0, false };
static const struct acpi_gpio_params third_gpio = { 2, 0, false };

static const struct acpi_gpio_mapping acpi_bcm_int_last_gpios[] = {
	{ "device-wakeup-gpios", &first_gpio, 1 },
	{ "shutdown-gpios", &second_gpio, 1 },
	{ "host-wakeup-gpios", &third_gpio, 1 },
	{ },
};

static const struct acpi_gpio_mapping acpi_bcm_int_first_gpios[] = {
	{ "host-wakeup-gpios", &first_gpio, 1 },
	{ "device-wakeup-gpios", &second_gpio, 1 },
	{ "shutdown-gpios", &third_gpio, 1 },
	{ },
};

static int bcm_resource(struct acpi_resource *ares, void *data)
{
	struct bcm_device *dev = data;
	struct acpi_resource_extended_irq *irq;
	struct acpi_resource_gpio *gpio;
	struct acpi_resource_uart_serialbus *sb;

	switch (ares->type) {
	case ACPI_RESOURCE_TYPE_EXTENDED_IRQ:
		irq = &ares->data.extended_irq;
		if (irq->polarity != ACPI_ACTIVE_LOW)
			dev_info(dev->dev, "ACPI Interrupt resource is active-high, this is usually wrong, treating the IRQ as active-low\n");
		dev->irq_active_low = true;
		break;

	case ACPI_RESOURCE_TYPE_GPIO:
		gpio = &ares->data.gpio;
		if (gpio->connection_type == ACPI_RESOURCE_GPIO_TYPE_INT) {
			dev->gpio_int_idx = dev->gpio_count;
			dev->irq_active_low = gpio->polarity == ACPI_ACTIVE_LOW;
		}
		dev->gpio_count++;
		break;

	case ACPI_RESOURCE_TYPE_SERIAL_BUS:
		sb = &ares->data.uart_serial_bus;
		if (sb->type == ACPI_RESOURCE_SERIAL_TYPE_UART) {
			dev->init_speed = sb->default_baud_rate;
			dev->oper_speed = 4000000;
		}
		break;

	default:
		break;
	}

	return 0;
}

static int bcm_apple_set_device_wakeup(struct bcm_device *dev, bool awake)
{
	if (ACPI_FAILURE(acpi_execute_simple_method(dev->btlp, NULL, !awake)))
		return -EIO;

	return 0;
}

static int bcm_apple_set_shutdown(struct bcm_device *dev, bool powered)
{
	if (ACPI_FAILURE(acpi_evaluate_object(powered ? dev->btpu : dev->btpd,
					      NULL, NULL, NULL)))
		return -EIO;

	return 0;
}

static int bcm_apple_get_resources(struct bcm_device *dev)
{
	struct acpi_device *adev = ACPI_COMPANION(dev->dev);
	const union acpi_object *obj;

	if (!adev ||
	    ACPI_FAILURE(acpi_get_handle(adev->handle, "BTLP", &dev->btlp)) ||
	    ACPI_FAILURE(acpi_get_handle(adev->handle, "BTPU", &dev->btpu)) ||
	    ACPI_FAILURE(acpi_get_handle(adev->handle, "BTPD", &dev->btpd)))
		return -ENODEV;

	if (!acpi_dev_get_property(adev, "baud", ACPI_TYPE_BUFFER, &obj) &&
	    obj->buffer.length == 8)
		dev->init_speed = *(u64 *)obj->buffer.pointer;

	dev->set_device_wakeup = bcm_apple_set_device_wakeup;
	dev->set_shutdown = bcm_apple_set_shutdown;

	return 0;
}
#else
static inline int bcm_apple_get_resources(struct bcm_device *dev)
{
	return -EOPNOTSUPP;
}
#endif /* CONFIG_ACPI */

static int bcm_gpio_set_device_wakeup(struct bcm_device *dev, bool awake)
{
	gpiod_set_value_cansleep(dev->device_wakeup, awake);
	return 0;
}

static int bcm_gpio_set_shutdown(struct bcm_device *dev, bool powered)
{
	gpiod_set_value_cansleep(dev->shutdown, powered);
	if (dev->reset)
		/*
		 * The reset line is asserted on powerdown and deasserted
		 * on poweron so the inverse of powered is used. Notice
		 * that the GPIO line BT_RST_N needs to be specified as
		 * active low in the device tree or similar system
		 * description.
		 */
		gpiod_set_value_cansleep(dev->reset, !powered);
	return 0;
}

/* Try a bunch of names for TXCO */
static struct clk *bcm_get_txco(struct device *dev)
{
	struct clk *clk;

	/* New explicit name */
	clk = devm_clk_get(dev, "txco");
	if (!IS_ERR(clk) || PTR_ERR(clk) == -EPROBE_DEFER)
		return clk;

	/* Deprecated name */
	clk = devm_clk_get(dev, "extclk");
	if (!IS_ERR(clk) || PTR_ERR(clk) == -EPROBE_DEFER)
		return clk;

	/* Original code used no name at all */
	return devm_clk_get(dev, NULL);
}

static int bcm_get_resources(struct bcm_device *dev)
{
	const struct dmi_system_id *broken_irq_dmi_id;
	const char *irq_con_id = "host-wakeup";
	int err;

	dev->name = dev_name(dev->dev);

	if (x86_apple_machine && !bcm_apple_get_resources(dev))
		return 0;

	dev->txco_clk = bcm_get_txco(dev->dev);

	/* Handle deferred probing */
	if (dev->txco_clk == ERR_PTR(-EPROBE_DEFER))
		return PTR_ERR(dev->txco_clk);

	/* Ignore all other errors as before */
	if (IS_ERR(dev->txco_clk))
		dev->txco_clk = NULL;

	dev->lpo_clk = devm_clk_get(dev->dev, "lpo");
	if (dev->lpo_clk == ERR_PTR(-EPROBE_DEFER))
		return PTR_ERR(dev->lpo_clk);

	if (IS_ERR(dev->lpo_clk))
		dev->lpo_clk = NULL;

	/* Check if we accidentally fetched the lpo clock twice */
	if (dev->lpo_clk && clk_is_match(dev->lpo_clk, dev->txco_clk)) {
		devm_clk_put(dev->dev, dev->txco_clk);
		dev->txco_clk = NULL;
	}

	dev->device_wakeup = devm_gpiod_get_optional(dev->dev, "device-wakeup",
						     GPIOD_OUT_LOW);
	if (IS_ERR(dev->device_wakeup))
		return PTR_ERR(dev->device_wakeup);

	dev->shutdown = devm_gpiod_get_optional(dev->dev, "shutdown",
						GPIOD_OUT_LOW);
	if (IS_ERR(dev->shutdown))
		return PTR_ERR(dev->shutdown);

	dev->reset = devm_gpiod_get_optional(dev->dev, "reset",
					     GPIOD_OUT_LOW);
	if (IS_ERR(dev->reset))
		return PTR_ERR(dev->reset);

	dev->set_device_wakeup = bcm_gpio_set_device_wakeup;
	dev->set_shutdown = bcm_gpio_set_shutdown;

	dev->supplies[0].supply = "vbat";
	dev->supplies[1].supply = "vddio";
	err = devm_regulator_bulk_get(dev->dev, BCM_NUM_SUPPLIES,
				      dev->supplies);
	if (err)
		return err;

	broken_irq_dmi_id = dmi_first_match(bcm_broken_irq_dmi_table);
	if (broken_irq_dmi_id && broken_irq_dmi_id->driver_data) {
		gpiod_add_lookup_table(broken_irq_dmi_id->driver_data);
		irq_con_id = "host-wakeup-alt";
		dev->irq_active_low = false;
		dev->irq = 0;
	}

	/* IRQ can be declared in ACPI table as Interrupt or GpioInt */
	if (dev->irq <= 0) {
		struct gpio_desc *gpio;

		gpio = devm_gpiod_get_optional(dev->dev, irq_con_id, GPIOD_IN);
		if (IS_ERR(gpio))
			return PTR_ERR(gpio);

		dev->irq = gpiod_to_irq(gpio);
	}

	if (broken_irq_dmi_id) {
		if (broken_irq_dmi_id->driver_data) {
			gpiod_remove_lookup_table(broken_irq_dmi_id->driver_data);
		} else {
			dev_info(dev->dev, "%s: Has a broken IRQ config, disabling IRQ support / runtime-pm\n",
				 broken_irq_dmi_id->ident);
			dev->irq = 0;
		}
	}

	dev_dbg(dev->dev, "BCM irq: %d\n", dev->irq);
	return 0;
}

#ifdef CONFIG_ACPI
static int bcm_acpi_probe(struct bcm_device *dev)
{
	LIST_HEAD(resources);
	const struct acpi_gpio_mapping *gpio_mapping = acpi_bcm_int_last_gpios;
	struct resource_entry *entry;
	int ret;

	/* Retrieve UART ACPI info */
	dev->gpio_int_idx = -1;
	ret = acpi_dev_get_resources(ACPI_COMPANION(dev->dev),
				     &resources, bcm_resource, dev);
	if (ret < 0)
		return ret;

	resource_list_for_each_entry(entry, &resources) {
		if (resource_type(entry->res) == IORESOURCE_IRQ) {
			dev->irq = entry->res->start;
			break;
		}
	}
	acpi_dev_free_resource_list(&resources);

	/* If the DSDT uses an Interrupt resource for the IRQ, then there are
	 * only 2 GPIO resources, we use the irq-last mapping for this, since
	 * we already have an irq the 3th / last mapping will not be used.
	 */
	if (dev->irq)
		gpio_mapping = acpi_bcm_int_last_gpios;
	else if (dev->gpio_int_idx == 0)
		gpio_mapping = acpi_bcm_int_first_gpios;
	else if (dev->gpio_int_idx == 2)
		gpio_mapping = acpi_bcm_int_last_gpios;
	else
		dev_warn(dev->dev, "Unexpected ACPI gpio_int_idx: %d\n",
			 dev->gpio_int_idx);

	/* Warn if our expectations are not met. */
	if (dev->gpio_count != (dev->irq ? 2 : 3))
		dev_warn(dev->dev, "Unexpected number of ACPI GPIOs: %d\n",
			 dev->gpio_count);

	ret = devm_acpi_dev_add_driver_gpios(dev->dev, gpio_mapping);
	if (ret)
		return ret;

	if (irq_polarity != -1) {
		dev->irq_active_low = irq_polarity;
		dev_warn(dev->dev, "Overwriting IRQ polarity to active %s by module-param\n",
			 dev->irq_active_low ? "low" : "high");
	}

	return 0;
}
#else
static int bcm_acpi_probe(struct bcm_device *dev)
{
	return -EINVAL;
}
#endif /* CONFIG_ACPI */

static int bcm_of_probe(struct bcm_device *bdev)
{
	bdev->use_autobaud_mode = device_property_read_bool(bdev->dev,
							    "brcm,requires-autobaud-mode");
	device_property_read_u32(bdev->dev, "max-speed", &bdev->oper_speed);
	device_property_read_u8_array(bdev->dev, "brcm,bt-pcm-int-params",
				      bdev->pcm_int_params, 5);
	bdev->irq = of_irq_get_byname(bdev->dev->of_node, "host-wakeup");
	bdev->irq_active_low = irq_get_trigger_type(bdev->irq)
			     & (IRQ_TYPE_EDGE_FALLING | IRQ_TYPE_LEVEL_LOW);
	return 0;
}

static int bcm_probe(struct platform_device *pdev)
{
	struct bcm_device *dev;
	int ret;

	dev = devm_kzalloc(&pdev->dev, sizeof(*dev), GFP_KERNEL);
	if (!dev)
		return -ENOMEM;

	dev->dev = &pdev->dev;

	ret = platform_get_irq(pdev, 0);
	if (ret < 0)
		return ret;

	dev->irq = ret;

	/* Initialize routing field to an unused value */
	dev->pcm_int_params[0] = 0xff;

	if (has_acpi_companion(&pdev->dev)) {
		ret = bcm_acpi_probe(dev);
		if (ret)
			return ret;
	}

	ret = bcm_get_resources(dev);
	if (ret)
		return ret;

	platform_set_drvdata(pdev, dev);

	dev_info(&pdev->dev, "%s device registered.\n", dev->name);

	/* Place this instance on the device list */
	mutex_lock(&bcm_device_lock);
	list_add_tail(&dev->list, &bcm_device_list);
	mutex_unlock(&bcm_device_lock);

	ret = bcm_gpio_set_power(dev, false);
	if (ret)
		dev_err(&pdev->dev, "Failed to power down\n");

	return 0;
}

static int bcm_remove(struct platform_device *pdev)
{
	struct bcm_device *dev = platform_get_drvdata(pdev);

	mutex_lock(&bcm_device_lock);
	list_del(&dev->list);
	mutex_unlock(&bcm_device_lock);

	dev_info(&pdev->dev, "%s device unregistered.\n", dev->name);

	return 0;
}

static const struct hci_uart_proto bcm_proto = {
	.id		= HCI_UART_BCM,
	.name		= "Broadcom",
	.manufacturer	= 15,
	.init_speed	= 115200,
	.open		= bcm_open,
	.close		= bcm_close,
	.flush		= bcm_flush,
	.setup		= bcm_setup,
	.set_baudrate	= bcm_set_baudrate,
	.recv		= bcm_recv,
	.enqueue	= bcm_enqueue,
	.dequeue	= bcm_dequeue,
};

#ifdef CONFIG_ACPI

/* bcm43430a0/a1 BT does not support 48MHz UART clock, limit to 2000000 baud */
static struct bcm_device_data bcm43430_device_data = {
	.max_speed = 2000000,
};

static const struct acpi_device_id bcm_acpi_match[] = {
	{ "BCM2E00" },
	{ "BCM2E01" },
	{ "BCM2E02" },
	{ "BCM2E03" },
	{ "BCM2E04" },
	{ "BCM2E05" },
	{ "BCM2E06" },
	{ "BCM2E07" },
	{ "BCM2E08" },
	{ "BCM2E09" },
	{ "BCM2E0A" },
	{ "BCM2E0B" },
	{ "BCM2E0C" },
	{ "BCM2E0D" },
	{ "BCM2E0E" },
	{ "BCM2E0F" },
	{ "BCM2E10" },
	{ "BCM2E11" },
	{ "BCM2E12" },
	{ "BCM2E13" },
	{ "BCM2E14" },
	{ "BCM2E15" },
	{ "BCM2E16" },
	{ "BCM2E17" },
	{ "BCM2E18" },
	{ "BCM2E19" },
	{ "BCM2E1A" },
	{ "BCM2E1B" },
	{ "BCM2E1C" },
	{ "BCM2E1D" },
	{ "BCM2E1F" },
	{ "BCM2E20" },
	{ "BCM2E21" },
	{ "BCM2E22" },
	{ "BCM2E23" },
	{ "BCM2E24" },
	{ "BCM2E25" },
	{ "BCM2E26" },
	{ "BCM2E27" },
	{ "BCM2E28" },
	{ "BCM2E29" },
	{ "BCM2E2A" },
	{ "BCM2E2B" },
	{ "BCM2E2C" },
	{ "BCM2E2D" },
	{ "BCM2E2E" },
	{ "BCM2E2F" },
	{ "BCM2E30" },
	{ "BCM2E31" },
	{ "BCM2E32" },
	{ "BCM2E33" },
	{ "BCM2E34" },
	{ "BCM2E35" },
	{ "BCM2E36" },
	{ "BCM2E37" },
	{ "BCM2E38" },
	{ "BCM2E39" },
	{ "BCM2E3A" },
	{ "BCM2E3B" },
	{ "BCM2E3C" },
	{ "BCM2E3D" },
	{ "BCM2E3E" },
	{ "BCM2E3F" },
	{ "BCM2E40" },
	{ "BCM2E41" },
	{ "BCM2E42" },
	{ "BCM2E43" },
	{ "BCM2E44" },
	{ "BCM2E45" },
	{ "BCM2E46" },
	{ "BCM2E47" },
	{ "BCM2E48" },
	{ "BCM2E49" },
	{ "BCM2E4A" },
	{ "BCM2E4B" },
	{ "BCM2E4C" },
	{ "BCM2E4D" },
	{ "BCM2E4E" },
	{ "BCM2E4F" },
	{ "BCM2E50" },
	{ "BCM2E51" },
	{ "BCM2E52" },
	{ "BCM2E53" },
	{ "BCM2E54" },
	{ "BCM2E55" },
	{ "BCM2E56" },
	{ "BCM2E57" },
	{ "BCM2E58" },
	{ "BCM2E59" },
	{ "BCM2E5A" },
	{ "BCM2E5B" },
	{ "BCM2E5C" },
	{ "BCM2E5D" },
	{ "BCM2E5E" },
	{ "BCM2E5F" },
	{ "BCM2E60" },
	{ "BCM2E61" },
	{ "BCM2E62" },
	{ "BCM2E63" },
	{ "BCM2E64" },
	{ "BCM2E65" },
	{ "BCM2E66" },
	{ "BCM2E67" },
	{ "BCM2E68" },
	{ "BCM2E69" },
	{ "BCM2E6B" },
	{ "BCM2E6D" },
	{ "BCM2E6E" },
	{ "BCM2E6F" },
	{ "BCM2E70" },
	{ "BCM2E71" },
	{ "BCM2E72" },
	{ "BCM2E73" },
	{ "BCM2E74", (long)&bcm43430_device_data },
	{ "BCM2E75", (long)&bcm43430_device_data },
	{ "BCM2E76" },
	{ "BCM2E77" },
	{ "BCM2E78" },
	{ "BCM2E79" },
	{ "BCM2E7A" },
	{ "BCM2E7B", (long)&bcm43430_device_data },
	{ "BCM2E7C" },
	{ "BCM2E7D" },
	{ "BCM2E7E" },
	{ "BCM2E7F" },
	{ "BCM2E80", (long)&bcm43430_device_data },
	{ "BCM2E81" },
	{ "BCM2E82" },
	{ "BCM2E83" },
	{ "BCM2E84" },
	{ "BCM2E85" },
	{ "BCM2E86" },
	{ "BCM2E87" },
	{ "BCM2E88" },
	{ "BCM2E89", (long)&bcm43430_device_data },
	{ "BCM2E8A" },
	{ "BCM2E8B" },
	{ "BCM2E8C" },
	{ "BCM2E8D" },
	{ "BCM2E8E" },
	{ "BCM2E90" },
	{ "BCM2E92" },
	{ "BCM2E93" },
	{ "BCM2E94", (long)&bcm43430_device_data },
	{ "BCM2E95" },
	{ "BCM2E96" },
	{ "BCM2E97" },
	{ "BCM2E98" },
	{ "BCM2E99", (long)&bcm43430_device_data },
	{ "BCM2E9A" },
	{ "BCM2E9B", (long)&bcm43430_device_data },
	{ "BCM2E9C" },
	{ "BCM2E9D" },
	{ "BCM2E9F", (long)&bcm43430_device_data },
	{ "BCM2EA0" },
	{ "BCM2EA1" },
	{ "BCM2EA2", (long)&bcm43430_device_data },
	{ "BCM2EA3", (long)&bcm43430_device_data },
	{ "BCM2EA4" },
	{ "BCM2EA5" },
	{ "BCM2EA6" },
	{ "BCM2EA7" },
	{ "BCM2EA8" },
	{ "BCM2EA9" },
	{ "BCM2EAA", (long)&bcm43430_device_data },
	{ "BCM2EAB", (long)&bcm43430_device_data },
	{ "BCM2EAC", (long)&bcm43430_device_data },
	{ },
};
MODULE_DEVICE_TABLE(acpi, bcm_acpi_match);
#endif

/* suspend and resume callbacks */
static const struct dev_pm_ops bcm_pm_ops = {
	SET_SYSTEM_SLEEP_PM_OPS(bcm_suspend, bcm_resume)
	SET_RUNTIME_PM_OPS(bcm_suspend_device, bcm_resume_device, NULL)
};

static struct platform_driver bcm_driver = {
	.probe = bcm_probe,
	.remove = bcm_remove,
	.driver = {
		.name = "hci_bcm",
		.acpi_match_table = ACPI_PTR(bcm_acpi_match),
		.pm = &bcm_pm_ops,
	},
};

static int bcm_serdev_probe(struct serdev_device *serdev)
{
	struct bcm_device *bcmdev;
	const struct bcm_device_data *data;
	int err;

	bcmdev = devm_kzalloc(&serdev->dev, sizeof(*bcmdev), GFP_KERNEL);
	if (!bcmdev)
		return -ENOMEM;

	bcmdev->dev = &serdev->dev;
#ifdef CONFIG_PM
	bcmdev->hu = &bcmdev->serdev_hu;
#endif
	bcmdev->serdev_hu.serdev = serdev;
	serdev_device_set_drvdata(serdev, bcmdev);

	/* Initialize routing field to an unused value */
	bcmdev->pcm_int_params[0] = 0xff;

	if (has_acpi_companion(&serdev->dev))
		err = bcm_acpi_probe(bcmdev);
	else
		err = bcm_of_probe(bcmdev);
	if (err)
		return err;

	err = bcm_get_resources(bcmdev);
	if (err)
		return err;

	if (!bcmdev->shutdown) {
		dev_warn(&serdev->dev,
			 "No reset resource, using default baud rate\n");
		bcmdev->oper_speed = bcmdev->init_speed;
	}

	err = bcm_gpio_set_power(bcmdev, false);
	if (err)
		dev_err(&serdev->dev, "Failed to power down\n");

	data = device_get_match_data(bcmdev->dev);
	if (data) {
		bcmdev->max_autobaud_speed = data->max_autobaud_speed;
		bcmdev->no_early_set_baudrate = data->no_early_set_baudrate;
		bcmdev->drive_rts_on_open = data->drive_rts_on_open;
		bcmdev->no_uart_clock_set = data->no_uart_clock_set;
<<<<<<< HEAD
=======
		if (data->max_speed && bcmdev->oper_speed > data->max_speed)
			bcmdev->oper_speed = data->max_speed;
>>>>>>> 98817289
	}

	return hci_uart_register_device(&bcmdev->serdev_hu, &bcm_proto);
}

static void bcm_serdev_remove(struct serdev_device *serdev)
{
	struct bcm_device *bcmdev = serdev_device_get_drvdata(serdev);

	hci_uart_unregister_device(&bcmdev->serdev_hu);
}

#ifdef CONFIG_OF
static struct bcm_device_data bcm4354_device_data = {
	.no_early_set_baudrate = true,
};

static struct bcm_device_data bcm43438_device_data = {
	.drive_rts_on_open = true,
};

static struct bcm_device_data cyw4373a0_device_data = {
	.no_uart_clock_set = true,
};

static struct bcm_device_data cyw55572_device_data = {
	.max_autobaud_speed = 921600,
};

static const struct of_device_id bcm_bluetooth_of_match[] = {
	{ .compatible = "brcm,bcm20702a1" },
	{ .compatible = "brcm,bcm4329-bt" },
	{ .compatible = "brcm,bcm4330-bt" },
	{ .compatible = "brcm,bcm4334-bt" },
	{ .compatible = "brcm,bcm4345c5" },
	{ .compatible = "brcm,bcm43430a0-bt" },
	{ .compatible = "brcm,bcm43430a1-bt" },
	{ .compatible = "brcm,bcm43438-bt", .data = &bcm43438_device_data },
	{ .compatible = "brcm,bcm4349-bt", .data = &bcm43438_device_data },
	{ .compatible = "brcm,bcm43540-bt", .data = &bcm4354_device_data },
	{ .compatible = "brcm,bcm4335a0" },
	{ .compatible = "cypress,cyw4373a0-bt", .data = &cyw4373a0_device_data },
	{ .compatible = "infineon,cyw55572-bt", .data = &cyw55572_device_data },
	{ },
};
MODULE_DEVICE_TABLE(of, bcm_bluetooth_of_match);
#endif

static struct serdev_device_driver bcm_serdev_driver = {
	.probe = bcm_serdev_probe,
	.remove = bcm_serdev_remove,
	.driver = {
		.name = "hci_uart_bcm",
		.of_match_table = of_match_ptr(bcm_bluetooth_of_match),
		.acpi_match_table = ACPI_PTR(bcm_acpi_match),
		.pm = &bcm_pm_ops,
	},
};

int __init bcm_init(void)
{
	/* For now, we need to keep both platform device
	 * driver (ACPI generated) and serdev driver (DT).
	 */
	platform_driver_register(&bcm_driver);
	serdev_device_driver_register(&bcm_serdev_driver);

	return hci_uart_register_proto(&bcm_proto);
}

int __exit bcm_deinit(void)
{
	platform_driver_unregister(&bcm_driver);
	serdev_device_driver_unregister(&bcm_serdev_driver);

	return hci_uart_unregister_proto(&bcm_proto);
}<|MERGE_RESOLUTION|>--- conflicted
+++ resolved
@@ -1564,11 +1564,8 @@
 		bcmdev->no_early_set_baudrate = data->no_early_set_baudrate;
 		bcmdev->drive_rts_on_open = data->drive_rts_on_open;
 		bcmdev->no_uart_clock_set = data->no_uart_clock_set;
-<<<<<<< HEAD
-=======
 		if (data->max_speed && bcmdev->oper_speed > data->max_speed)
 			bcmdev->oper_speed = data->max_speed;
->>>>>>> 98817289
 	}
 
 	return hci_uart_register_device(&bcmdev->serdev_hu, &bcm_proto);
