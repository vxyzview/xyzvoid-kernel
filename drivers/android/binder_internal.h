/* SPDX-License-Identifier: GPL-2.0 */

#ifndef _LINUX_BINDER_INTERNAL_H
#define _LINUX_BINDER_INTERNAL_H

#include <linux/export.h>
#include <linux/fs.h>
#include <linux/list.h>
#include <linux/miscdevice.h>
#include <linux/mutex.h>
#include <linux/refcount.h>
#include <linux/stddef.h>
#include <linux/types.h>
#include <linux/uidgid.h>
#include <uapi/linux/android/binderfs.h>
#include "binder_alloc.h"
#include "dbitmap.h"

struct binder_context {
	struct binder_node *binder_context_mgr_node;
	struct mutex context_mgr_node_lock;
	kuid_t binder_context_mgr_uid;
	const char *name;
};

/**
 * struct binder_device - information about a binder device node
 * @hlist:          list of binder devices (only used for devices requested via
 *                  CONFIG_ANDROID_BINDER_DEVICES)
 * @miscdev:        information about a binder character device node
 * @context:        binder context information
 * @binderfs_inode: This is the inode of the root dentry of the super block
 *                  belonging to a binderfs mount.
 */
struct binder_device {
	struct hlist_node hlist;
	struct miscdevice miscdev;
	struct binder_context context;
	struct inode *binderfs_inode;
	refcount_t ref;
};

/**
 * binderfs_mount_opts - mount options for binderfs
 * @max: maximum number of allocatable binderfs binder devices
 * @stats_mode: enable binder stats in binderfs.
 */
struct binderfs_mount_opts {
	int max;
	int stats_mode;
};

/**
 * binderfs_info - information about a binderfs mount
 * @ipc_ns:         The ipc namespace the binderfs mount belongs to.
 * @control_dentry: This records the dentry of this binderfs mount
 *                  binder-control device.
 * @root_uid:       uid that needs to be used when a new binder device is
 *                  created.
 * @root_gid:       gid that needs to be used when a new binder device is
 *                  created.
 * @mount_opts:     The mount options in use.
 * @device_count:   The current number of allocated binder devices.
 * @proc_log_dir:   Pointer to the directory dentry containing process-specific
 *                  logs.
 */
struct binderfs_info {
	struct ipc_namespace *ipc_ns;
	struct dentry *control_dentry;
	kuid_t root_uid;
	kgid_t root_gid;
	struct binderfs_mount_opts mount_opts;
	int device_count;
	struct dentry *proc_log_dir;
};

extern const struct file_operations binder_fops;

extern char *binder_devices_param;

#ifdef CONFIG_ANDROID_BINDERFS
extern bool is_binderfs_device(const struct inode *inode);
extern struct dentry *binderfs_create_file(struct dentry *dir, const char *name,
					   const struct file_operations *fops,
					   void *data);
extern void binderfs_remove_file(struct dentry *dentry);
#else
static inline bool is_binderfs_device(const struct inode *inode)
{
	return false;
}
static inline struct dentry *binderfs_create_file(struct dentry *dir,
					   const char *name,
					   const struct file_operations *fops,
					   void *data)
{
	return NULL;
}
static inline void binderfs_remove_file(struct dentry *dentry) {}
#endif

#ifdef CONFIG_ANDROID_BINDERFS
extern int __init init_binderfs(void);
#else
static inline int __init init_binderfs(void)
{
	return 0;
}
#endif

struct binder_debugfs_entry {
	const char *name;
	umode_t mode;
	const struct file_operations *fops;
	void *data;
};

extern const struct binder_debugfs_entry binder_debugfs_entries[];

#define binder_for_each_debugfs_entry(entry)	\
	for ((entry) = binder_debugfs_entries;	\
	     (entry)->name;			\
	     (entry)++)

enum binder_stat_types {
	BINDER_STAT_PROC,
	BINDER_STAT_THREAD,
	BINDER_STAT_NODE,
	BINDER_STAT_REF,
	BINDER_STAT_DEATH,
	BINDER_STAT_TRANSACTION,
	BINDER_STAT_TRANSACTION_COMPLETE,
	BINDER_STAT_FREEZE,
	BINDER_STAT_COUNT
};

struct binder_stats {
	atomic_t br[_IOC_NR(BR_CLEAR_FREEZE_NOTIFICATION_DONE) + 1];
	atomic_t bc[_IOC_NR(BC_FREEZE_NOTIFICATION_DONE) + 1];
	atomic_t obj_created[BINDER_STAT_COUNT];
	atomic_t obj_deleted[BINDER_STAT_COUNT];
};

/**
 * struct binder_work - work enqueued on a worklist
 * @entry:             node enqueued on list
 * @type:              type of work to be performed
 *
 * There are separate work lists for proc, thread, and node (async).
 */
struct binder_work {
	struct list_head entry;

	enum binder_work_type {
		BINDER_WORK_TRANSACTION = 1,
		BINDER_WORK_TRANSACTION_COMPLETE,
		BINDER_WORK_TRANSACTION_PENDING,
		BINDER_WORK_TRANSACTION_ONEWAY_SPAM_SUSPECT,
		BINDER_WORK_RETURN_ERROR,
		BINDER_WORK_NODE,
		BINDER_WORK_DEAD_BINDER,
		BINDER_WORK_DEAD_BINDER_AND_CLEAR,
		BINDER_WORK_CLEAR_DEATH_NOTIFICATION,
		BINDER_WORK_FROZEN_BINDER,
		BINDER_WORK_CLEAR_FREEZE_NOTIFICATION,
	} type;
};

struct binder_error {
	struct binder_work work;
	uint32_t cmd;
};

/**
 * struct binder_node - binder node bookkeeping
 * @debug_id:             unique ID for debugging
 *                        (invariant after initialized)
 * @lock:                 lock for node fields
 * @work:                 worklist element for node work
 *                        (protected by @proc->inner_lock)
 * @rb_node:              element for proc->nodes tree
 *                        (protected by @proc->inner_lock)
 * @dead_node:            element for binder_dead_nodes list
 *                        (protected by binder_dead_nodes_lock)
 * @proc:                 binder_proc that owns this node
 *                        (invariant after initialized)
 * @refs:                 list of references on this node
 *                        (protected by @lock)
 * @internal_strong_refs: used to take strong references when
 *                        initiating a transaction
 *                        (protected by @proc->inner_lock if @proc
 *                        and by @lock)
 * @local_weak_refs:      weak user refs from local process
 *                        (protected by @proc->inner_lock if @proc
 *                        and by @lock)
 * @local_strong_refs:    strong user refs from local process
 *                        (protected by @proc->inner_lock if @proc
 *                        and by @lock)
 * @tmp_refs:             temporary kernel refs
 *                        (protected by @proc->inner_lock while @proc
 *                        is valid, and by binder_dead_nodes_lock
 *                        if @proc is NULL. During inc/dec and node release
 *                        it is also protected by @lock to provide safety
 *                        as the node dies and @proc becomes NULL)
 * @ptr:                  userspace pointer for node
 *                        (invariant, no lock needed)
 * @cookie:               userspace cookie for node
 *                        (invariant, no lock needed)
 * @has_strong_ref:       userspace notified of strong ref
 *                        (protected by @proc->inner_lock if @proc
 *                        and by @lock)
 * @pending_strong_ref:   userspace has acked notification of strong ref
 *                        (protected by @proc->inner_lock if @proc
 *                        and by @lock)
 * @has_weak_ref:         userspace notified of weak ref
 *                        (protected by @proc->inner_lock if @proc
 *                        and by @lock)
 * @pending_weak_ref:     userspace has acked notification of weak ref
 *                        (protected by @proc->inner_lock if @proc
 *                        and by @lock)
 * @has_async_transaction: async transaction to node in progress
 *                        (protected by @lock)
 * @accept_fds:           file descriptor operations supported for node
 *                        (invariant after initialized)
 * @min_priority:         minimum scheduling priority
 *                        (invariant after initialized)
 * @txn_security_ctx:     require sender's security context
 *                        (invariant after initialized)
 * @async_todo:           list of async work items
 *                        (protected by @proc->inner_lock)
 *
 * Bookkeeping structure for binder nodes.
 */
struct binder_node {
	int debug_id;
	spinlock_t lock;
	struct binder_work work;
	union {
		struct rb_node rb_node;
		struct hlist_node dead_node;
	};
	struct binder_proc *proc;
	struct hlist_head refs;
	int internal_strong_refs;
	int local_weak_refs;
	int local_strong_refs;
	int tmp_refs;
	binder_uintptr_t ptr;
	binder_uintptr_t cookie;
	struct {
		/*
		 * bitfield elements protected by
		 * proc inner_lock
		 */
		u8 has_strong_ref:1;
		u8 pending_strong_ref:1;
		u8 has_weak_ref:1;
		u8 pending_weak_ref:1;
	};
	struct {
		/*
		 * invariant after initialization
		 */
		u8 accept_fds:1;
		u8 txn_security_ctx:1;
		u8 min_priority;
	};
	bool has_async_transaction;
	struct list_head async_todo;
};

struct binder_ref_death {
	/**
	 * @work: worklist element for death notifications
	 *        (protected by inner_lock of the proc that
	 *        this ref belongs to)
	 */
	struct binder_work work;
	binder_uintptr_t cookie;
};

struct binder_ref_freeze {
	struct binder_work work;
	binder_uintptr_t cookie;
	bool is_frozen:1;
	bool sent:1;
	bool resend:1;
};

/**
 * struct binder_ref_data - binder_ref counts and id
 * @debug_id:        unique ID for the ref
 * @desc:            unique userspace handle for ref
 * @strong:          strong ref count (debugging only if not locked)
 * @weak:            weak ref count (debugging only if not locked)
 *
 * Structure to hold ref count and ref id information. Since
 * the actual ref can only be accessed with a lock, this structure
 * is used to return information about the ref to callers of
 * ref inc/dec functions.
 */
struct binder_ref_data {
	int debug_id;
	uint32_t desc;
	int strong;
	int weak;
};

/**
 * struct binder_ref - struct to track references on nodes
 * @data:        binder_ref_data containing id, handle, and current refcounts
 * @rb_node_desc: node for lookup by @data.desc in proc's rb_tree
 * @rb_node_node: node for lookup by @node in proc's rb_tree
 * @node_entry:  list entry for node->refs list in target node
 *               (protected by @node->lock)
 * @proc:        binder_proc containing ref
 * @node:        binder_node of target node. When cleaning up a
 *               ref for deletion in binder_cleanup_ref, a non-NULL
 *               @node indicates the node must be freed
 * @death:       pointer to death notification (ref_death) if requested
 *               (protected by @node->lock)
 * @freeze:      pointer to freeze notification (ref_freeze) if requested
 *               (protected by @node->lock)
 *
 * Structure to track references from procA to target node (on procB). This
 * structure is unsafe to access without holding @proc->outer_lock.
 */
struct binder_ref {
	/* Lookups needed: */
	/*   node + proc => ref (transaction) */
	/*   desc + proc => ref (transaction, inc/dec ref) */
	/*   node => refs + procs (proc exit) */
	struct binder_ref_data data;
	struct rb_node rb_node_desc;
	struct rb_node rb_node_node;
	struct hlist_node node_entry;
	struct binder_proc *proc;
	struct binder_node *node;
	struct binder_ref_death *death;
	struct binder_ref_freeze *freeze;
};

/**
 * struct binder_proc - binder process bookkeeping
 * @proc_node:            element for binder_procs list
 * @threads:              rbtree of binder_threads in this proc
 *                        (protected by @inner_lock)
 * @nodes:                rbtree of binder nodes associated with
 *                        this proc ordered by node->ptr
 *                        (protected by @inner_lock)
 * @refs_by_desc:         rbtree of refs ordered by ref->desc
 *                        (protected by @outer_lock)
 * @refs_by_node:         rbtree of refs ordered by ref->node
 *                        (protected by @outer_lock)
 * @waiting_threads:      threads currently waiting for proc work
 *                        (protected by @inner_lock)
 * @pid                   PID of group_leader of process
 *                        (invariant after initialized)
 * @tsk                   task_struct for group_leader of process
 *                        (invariant after initialized)
 * @cred                  struct cred associated with the `struct file`
 *                        in binder_open()
 *                        (invariant after initialized)
 * @deferred_work_node:   element for binder_deferred_list
 *                        (protected by binder_deferred_lock)
 * @deferred_work:        bitmap of deferred work to perform
 *                        (protected by binder_deferred_lock)
 * @outstanding_txns:     number of transactions to be transmitted before
 *                        processes in freeze_wait are woken up
 *                        (protected by @inner_lock)
 * @is_dead:              process is dead and awaiting free
 *                        when outstanding transactions are cleaned up
 *                        (protected by @inner_lock)
 * @is_frozen:            process is frozen and unable to service
 *                        binder transactions
 *                        (protected by @inner_lock)
 * @sync_recv:            process received sync transactions since last frozen
 *                        bit 0: received sync transaction after being frozen
 *                        bit 1: new pending sync transaction during freezing
 *                        (protected by @inner_lock)
 * @async_recv:           process received async transactions since last frozen
 *                        (protected by @inner_lock)
 * @freeze_wait:          waitqueue of processes waiting for all outstanding
 *                        transactions to be processed
 *                        (protected by @inner_lock)
 * @dmap                  dbitmap to manage available reference descriptors
 *                        (protected by @outer_lock)
 * @todo:                 list of work for this process
 *                        (protected by @inner_lock)
 * @stats:                per-process binder statistics
 *                        (atomics, no lock needed)
 * @delivered_death:      list of delivered death notification
 *                        (protected by @inner_lock)
 * @delivered_freeze:     list of delivered freeze notification
 *                        (protected by @inner_lock)
 * @max_threads:          cap on number of binder threads
 *                        (protected by @inner_lock)
 * @requested_threads:    number of binder threads requested but not
 *                        yet started. In current implementation, can
 *                        only be 0 or 1.
 *                        (protected by @inner_lock)
 * @requested_threads_started: number binder threads started
 *                        (protected by @inner_lock)
 * @tmp_ref:              temporary reference to indicate proc is in use
 *                        (protected by @inner_lock)
 * @default_priority:     default scheduler priority
 *                        (invariant after initialized)
 * @debugfs_entry:        debugfs node
 * @alloc:                binder allocator bookkeeping
 * @context:              binder_context for this proc
 *                        (invariant after initialized)
 * @inner_lock:           can nest under outer_lock and/or node lock
 * @outer_lock:           no nesting under innor or node lock
 *                        Lock order: 1) outer, 2) node, 3) inner
 * @binderfs_entry:       process-specific binderfs log file
 * @oneway_spam_detection_enabled: process enabled oneway spam detection
 *                        or not
 *
 * Bookkeeping structure for binder processes
 */
struct binder_proc {
	struct hlist_node proc_node;
	struct rb_root threads;
	struct rb_root nodes;
	struct rb_root refs_by_desc;
	struct rb_root refs_by_node;
	struct list_head waiting_threads;
	int pid;
	struct task_struct *tsk;
	const struct cred *cred;
	struct hlist_node deferred_work_node;
	int deferred_work;
	int outstanding_txns;
	bool is_dead;
	bool is_frozen;
	bool sync_recv;
	bool async_recv;
	wait_queue_head_t freeze_wait;
	struct dbitmap dmap;
	struct list_head todo;
	struct binder_stats stats;
	struct list_head delivered_death;
<<<<<<< HEAD
=======
	struct list_head delivered_freeze;
>>>>>>> a6ad5510
	u32 max_threads;
	int requested_threads;
	int requested_threads_started;
	int tmp_ref;
	long default_priority;
	struct dentry *debugfs_entry;
	struct binder_alloc alloc;
	struct binder_context *context;
	spinlock_t inner_lock;
	spinlock_t outer_lock;
	struct dentry *binderfs_entry;
	bool oneway_spam_detection_enabled;
};

/**
 * struct binder_thread - binder thread bookkeeping
 * @proc:                 binder process for this thread
 *                        (invariant after initialization)
 * @rb_node:              element for proc->threads rbtree
 *                        (protected by @proc->inner_lock)
 * @waiting_thread_node:  element for @proc->waiting_threads list
 *                        (protected by @proc->inner_lock)
 * @pid:                  PID for this thread
 *                        (invariant after initialization)
 * @looper:               bitmap of looping state
 *                        (only accessed by this thread)
 * @looper_needs_return:  looping thread needs to exit driver
 *                        (no lock needed)
 * @transaction_stack:    stack of in-progress transactions for this thread
 *                        (protected by @proc->inner_lock)
 * @todo:                 list of work to do for this thread
 *                        (protected by @proc->inner_lock)
 * @process_todo:         whether work in @todo should be processed
 *                        (protected by @proc->inner_lock)
 * @return_error:         transaction errors reported by this thread
 *                        (only accessed by this thread)
 * @reply_error:          transaction errors reported by target thread
 *                        (protected by @proc->inner_lock)
 * @ee:                   extended error information from this thread
 *                        (protected by @proc->inner_lock)
 * @wait:                 wait queue for thread work
 * @stats:                per-thread statistics
 *                        (atomics, no lock needed)
 * @tmp_ref:              temporary reference to indicate thread is in use
 *                        (atomic since @proc->inner_lock cannot
 *                        always be acquired)
 * @is_dead:              thread is dead and awaiting free
 *                        when outstanding transactions are cleaned up
 *                        (protected by @proc->inner_lock)
 *
 * Bookkeeping structure for binder threads.
 */
struct binder_thread {
	struct binder_proc *proc;
	struct rb_node rb_node;
	struct list_head waiting_thread_node;
	int pid;
	int looper;              /* only modified by this thread */
	bool looper_need_return; /* can be written by other thread */
	struct binder_transaction *transaction_stack;
	struct list_head todo;
	bool process_todo;
	struct binder_error return_error;
	struct binder_error reply_error;
	struct binder_extended_error ee;
	wait_queue_head_t wait;
	struct binder_stats stats;
	atomic_t tmp_ref;
	bool is_dead;
};

/**
 * struct binder_txn_fd_fixup - transaction fd fixup list element
 * @fixup_entry:          list entry
 * @file:                 struct file to be associated with new fd
 * @offset:               offset in buffer data to this fixup
 * @target_fd:            fd to use by the target to install @file
 *
 * List element for fd fixups in a transaction. Since file
 * descriptors need to be allocated in the context of the
 * target process, we pass each fd to be processed in this
 * struct.
 */
struct binder_txn_fd_fixup {
	struct list_head fixup_entry;
	struct file *file;
	size_t offset;
	int target_fd;
};

struct binder_transaction {
	int debug_id;
	struct binder_work work;
	struct binder_thread *from;
	pid_t from_pid;
	pid_t from_tid;
	struct binder_transaction *from_parent;
	struct binder_proc *to_proc;
	struct binder_thread *to_thread;
	struct binder_transaction *to_parent;
	unsigned need_reply:1;
	/* unsigned is_dead:1; */       /* not used at the moment */

	struct binder_buffer *buffer;
	unsigned int    code;
	unsigned int    flags;
	long    priority;
	long    saved_priority;
	kuid_t  sender_euid;
	ktime_t start_time;
	struct list_head fd_fixups;
	binder_uintptr_t security_ctx;
	/**
	 * @lock:  protects @from, @to_proc, and @to_thread
	 *
	 * @from, @to_proc, and @to_thread can be set to NULL
	 * during thread teardown
	 */
	spinlock_t lock;
};

/**
 * struct binder_object - union of flat binder object types
 * @hdr:   generic object header
 * @fbo:   binder object (nodes and refs)
 * @fdo:   file descriptor object
 * @bbo:   binder buffer pointer
 * @fdao:  file descriptor array
 *
 * Used for type-independent object copies
 */
struct binder_object {
	union {
		struct binder_object_header hdr;
		struct flat_binder_object fbo;
		struct binder_fd_object fdo;
		struct binder_buffer_object bbo;
		struct binder_fd_array_object fdao;
	};
};

#endif /* _LINUX_BINDER_INTERNAL_H */<|MERGE_RESOLUTION|>--- conflicted
+++ resolved
@@ -440,10 +440,7 @@
 	struct list_head todo;
 	struct binder_stats stats;
 	struct list_head delivered_death;
-<<<<<<< HEAD
-=======
 	struct list_head delivered_freeze;
->>>>>>> a6ad5510
 	u32 max_threads;
 	int requested_threads;
 	int requested_threads_started;
