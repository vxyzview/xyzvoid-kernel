--- conflicted
+++ resolved
@@ -704,12 +704,9 @@
 	{ NVMF_OPT_DHCHAP_SECRET,	"dhchap_secret=%s"	},
 	{ NVMF_OPT_DHCHAP_CTRL_SECRET,	"dhchap_ctrl_secret=%s"	},
 #endif
-<<<<<<< HEAD
-=======
 #ifdef CONFIG_NVME_TCP_TLS
 	{ NVMF_OPT_TLS,			"tls"			},
 #endif
->>>>>>> a6ad5510
 	{ NVMF_OPT_ERR,			NULL			}
 };
 
