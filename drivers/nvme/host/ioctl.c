// SPDX-License-Identifier: GPL-2.0
/*
 * Copyright (c) 2011-2014, Intel Corporation.
 * Copyright (c) 2017-2021 Christoph Hellwig.
 */
#include <linux/ptrace.h>	/* for force_successful_syscall_return */
#include <linux/nvme_ioctl.h>
#include <linux/io_uring.h>
#include "nvme.h"

enum {
	NVME_IOCTL_VEC		= (1 << 0),
	NVME_IOCTL_PARTITION	= (1 << 1),
};

static bool nvme_cmd_allowed(struct nvme_ns *ns, struct nvme_command *c,
		unsigned int flags, bool open_for_write)
{
	u32 effects;

	/*
	 * Do not allow unprivileged passthrough on partitions, as that allows an
	 * escape from the containment of the partition.
	 */
	if (flags & NVME_IOCTL_PARTITION)
		goto admin;

	/*
	 * Do not allow unprivileged processes to send vendor specific or fabrics
	 * commands as we can't be sure about their effects.
	 */
	if (c->common.opcode >= nvme_cmd_vendor_start ||
	    c->common.opcode == nvme_fabrics_command)
		goto admin;

	/*
	 * Do not allow unprivileged passthrough of admin commands except
	 * for a subset of identify commands that contain information required
	 * to form proper I/O commands in userspace and do not expose any
	 * potentially sensitive information.
	 */
	if (!ns) {
		if (c->common.opcode == nvme_admin_identify) {
			switch (c->identify.cns) {
			case NVME_ID_CNS_NS:
			case NVME_ID_CNS_CS_NS:
			case NVME_ID_CNS_NS_CS_INDEP:
			case NVME_ID_CNS_CS_CTRL:
			case NVME_ID_CNS_CTRL:
				return true;
			}
		}
		goto admin;
	}

	/*
	 * Check if the controller provides a Commands Supported and Effects log
	 * and marks this command as supported.  If not reject unprivileged
	 * passthrough.
	 */
	effects = nvme_command_effects(ns->ctrl, ns, c->common.opcode);
	if (!(effects & NVME_CMD_EFFECTS_CSUPP))
		goto admin;

	/*
	 * Don't allow passthrough for command that have intrusive (or unknown)
	 * effects.
	 */
	if (effects & ~(NVME_CMD_EFFECTS_CSUPP | NVME_CMD_EFFECTS_LBCC |
			NVME_CMD_EFFECTS_UUID_SEL |
			NVME_CMD_EFFECTS_SCOPE_MASK))
		goto admin;

	/*
	 * Only allow I/O commands that transfer data to the controller or that
	 * change the logical block contents if the file descriptor is open for
	 * writing.
	 */
	if ((nvme_is_write(c) || (effects & NVME_CMD_EFFECTS_LBCC)) &&
	    !open_for_write)
		goto admin;

	return true;
admin:
	return capable(CAP_SYS_ADMIN);
}

/*
 * Convert integer values from ioctl structures to user pointers, silently
 * ignoring the upper bits in the compat case to match behaviour of 32-bit
 * kernels.
 */
static void __user *nvme_to_user_ptr(uintptr_t ptrval)
{
	if (in_compat_syscall())
		ptrval = (compat_uptr_t)ptrval;
	return (void __user *)ptrval;
}

static void *nvme_add_user_metadata(struct request *req, void __user *ubuf,
		unsigned len, u32 seed)
{
	struct bio_integrity_payload *bip;
	int ret = -ENOMEM;
	void *buf;
	struct bio *bio = req->bio;

	buf = kmalloc(len, GFP_KERNEL);
	if (!buf)
		goto out;

	if (req_op(req) == REQ_OP_DRV_OUT) {
		ret = -EFAULT;
		if (copy_from_user(buf, ubuf, len))
			goto out_free_meta;
	} else {
		memset(buf, 0, len);
	}

	bip = bio_integrity_alloc(bio, GFP_KERNEL, 1);
	if (IS_ERR(bip)) {
		ret = PTR_ERR(bip);
		goto out_free_meta;
	}

	bip->bip_iter.bi_sector = seed;
	ret = bio_integrity_add_page(bio, virt_to_page(buf), len,
			offset_in_page(buf));
	if (ret != len) {
		ret = -ENOMEM;
		goto out_free_meta;
	}

	req->cmd_flags |= REQ_INTEGRITY;
	return buf;
out_free_meta:
	kfree(buf);
out:
	return ERR_PTR(ret);
}

static int nvme_finish_user_metadata(struct request *req, void __user *ubuf,
		void *meta, unsigned len, int ret)
{
	if (!ret && req_op(req) == REQ_OP_DRV_IN &&
	    copy_to_user(ubuf, meta, len))
		ret = -EFAULT;
	kfree(meta);
	return ret;
}

static struct request *nvme_alloc_user_request(struct request_queue *q,
		struct nvme_command *cmd, blk_opf_t rq_flags,
		blk_mq_req_flags_t blk_flags)
{
	struct request *req;

	req = blk_mq_alloc_request(q, nvme_req_op(cmd) | rq_flags, blk_flags);
	if (IS_ERR(req))
		return req;
	nvme_init_request(req, cmd);
	nvme_req(req)->flags |= NVME_REQ_USERCMD;
	return req;
}

static int nvme_map_user_request(struct request *req, u64 ubuffer,
		unsigned bufflen, void __user *meta_buffer, unsigned meta_len,
		u32 meta_seed, void **metap, struct io_uring_cmd *ioucmd,
		unsigned int flags)
{
	struct request_queue *q = req->q;
	struct nvme_ns *ns = q->queuedata;
	struct block_device *bdev = ns ? ns->disk->part0 : NULL;
	struct bio *bio = NULL;
	void *meta = NULL;
	int ret;

	if (ioucmd && (ioucmd->flags & IORING_URING_CMD_FIXED)) {
		struct iov_iter iter;

		/* fixedbufs is only for non-vectored io */
		if (WARN_ON_ONCE(flags & NVME_IOCTL_VEC))
			return -EINVAL;
		ret = io_uring_cmd_import_fixed(ubuffer, bufflen,
				rq_data_dir(req), &iter, ioucmd);
		if (ret < 0)
			goto out;
		ret = blk_rq_map_user_iov(q, req, NULL, &iter, GFP_KERNEL);
	} else {
		ret = blk_rq_map_user_io(req, NULL, nvme_to_user_ptr(ubuffer),
				bufflen, GFP_KERNEL, flags & NVME_IOCTL_VEC, 0,
				0, rq_data_dir(req));
	}

	if (ret)
		goto out;
	bio = req->bio;
	if (bdev)
		bio_set_dev(bio, bdev);

	if (bdev && meta_buffer && meta_len) {
		meta = nvme_add_user_metadata(req, meta_buffer, meta_len,
				meta_seed);
		if (IS_ERR(meta)) {
			ret = PTR_ERR(meta);
			goto out_unmap;
		}
		*metap = meta;
	}

	return ret;

out_unmap:
	if (bio)
		blk_rq_unmap_user(bio);
out:
	blk_mq_free_request(req);
	return ret;
}

static int nvme_submit_user_cmd(struct request_queue *q,
		struct nvme_command *cmd, u64 ubuffer, unsigned bufflen,
		void __user *meta_buffer, unsigned meta_len, u32 meta_seed,
		u64 *result, unsigned timeout, unsigned int flags)
{
	struct nvme_ns *ns = q->queuedata;
	struct nvme_ctrl *ctrl;
	struct request *req;
	void *meta = NULL;
	struct bio *bio;
	u32 effects;
	int ret;

	req = nvme_alloc_user_request(q, cmd, 0, 0);
	if (IS_ERR(req))
		return PTR_ERR(req);

	req->timeout = timeout;
	if (ubuffer && bufflen) {
		ret = nvme_map_user_request(req, ubuffer, bufflen, meta_buffer,
				meta_len, meta_seed, &meta, NULL, flags);
		if (ret)
			return ret;
	}

	bio = req->bio;
	ctrl = nvme_req(req)->ctrl;

	effects = nvme_passthru_start(ctrl, ns, cmd->common.opcode);
	ret = nvme_execute_rq(req, false);
	if (result)
		*result = le64_to_cpu(nvme_req(req)->result.u64);
	if (meta)
		ret = nvme_finish_user_metadata(req, meta_buffer, meta,
						meta_len, ret);
	if (bio)
		blk_rq_unmap_user(bio);
	blk_mq_free_request(req);

	if (effects)
		nvme_passthru_end(ctrl, ns, effects, cmd, ret);

	return ret;
}

static int nvme_submit_io(struct nvme_ns *ns, struct nvme_user_io __user *uio)
{
	struct nvme_user_io io;
	struct nvme_command c;
	unsigned length, meta_len;
	void __user *metadata;

	if (copy_from_user(&io, uio, sizeof(io)))
		return -EFAULT;
	if (io.flags)
		return -EINVAL;

	switch (io.opcode) {
	case nvme_cmd_write:
	case nvme_cmd_read:
	case nvme_cmd_compare:
		break;
	default:
		return -EINVAL;
	}

	length = (io.nblocks + 1) << ns->lba_shift;

	if ((io.control & NVME_RW_PRINFO_PRACT) &&
	    ns->ms == sizeof(struct t10_pi_tuple)) {
		/*
		 * Protection information is stripped/inserted by the
		 * controller.
		 */
		if (nvme_to_user_ptr(io.metadata))
			return -EINVAL;
		meta_len = 0;
		metadata = NULL;
	} else {
		meta_len = (io.nblocks + 1) * ns->ms;
		metadata = nvme_to_user_ptr(io.metadata);
	}

	if (ns->features & NVME_NS_EXT_LBAS) {
		length += meta_len;
		meta_len = 0;
	} else if (meta_len) {
		if ((io.metadata & 3) || !io.metadata)
			return -EINVAL;
	}

	memset(&c, 0, sizeof(c));
	c.rw.opcode = io.opcode;
	c.rw.flags = io.flags;
	c.rw.nsid = cpu_to_le32(ns->head->ns_id);
	c.rw.slba = cpu_to_le64(io.slba);
	c.rw.length = cpu_to_le16(io.nblocks);
	c.rw.control = cpu_to_le16(io.control);
	c.rw.dsmgmt = cpu_to_le32(io.dsmgmt);
	c.rw.reftag = cpu_to_le32(io.reftag);
	c.rw.apptag = cpu_to_le16(io.apptag);
	c.rw.appmask = cpu_to_le16(io.appmask);

	return nvme_submit_user_cmd(ns->queue, &c, io.addr, length, metadata,
			meta_len, lower_32_bits(io.slba), NULL, 0, 0);
}

static bool nvme_validate_passthru_nsid(struct nvme_ctrl *ctrl,
					struct nvme_ns *ns, __u32 nsid)
{
	if (ns && nsid != ns->head->ns_id) {
		dev_err(ctrl->device,
			"%s: nsid (%u) in cmd does not match nsid (%u)"
			"of namespace\n",
			current->comm, nsid, ns->head->ns_id);
		return false;
	}

	return true;
}

static int nvme_user_cmd(struct nvme_ctrl *ctrl, struct nvme_ns *ns,
		struct nvme_passthru_cmd __user *ucmd, unsigned int flags,
		bool open_for_write)
{
	struct nvme_passthru_cmd cmd;
	struct nvme_command c;
	unsigned timeout = 0;
	u64 result;
	int status;

	if (copy_from_user(&cmd, ucmd, sizeof(cmd)))
		return -EFAULT;
	if (cmd.flags)
		return -EINVAL;
	if (!nvme_validate_passthru_nsid(ctrl, ns, cmd.nsid))
		return -EINVAL;

	memset(&c, 0, sizeof(c));
	c.common.opcode = cmd.opcode;
	c.common.flags = cmd.flags;
	c.common.nsid = cpu_to_le32(cmd.nsid);
	c.common.cdw2[0] = cpu_to_le32(cmd.cdw2);
	c.common.cdw2[1] = cpu_to_le32(cmd.cdw3);
	c.common.cdw10 = cpu_to_le32(cmd.cdw10);
	c.common.cdw11 = cpu_to_le32(cmd.cdw11);
	c.common.cdw12 = cpu_to_le32(cmd.cdw12);
	c.common.cdw13 = cpu_to_le32(cmd.cdw13);
	c.common.cdw14 = cpu_to_le32(cmd.cdw14);
	c.common.cdw15 = cpu_to_le32(cmd.cdw15);

	if (!nvme_cmd_allowed(ns, &c, 0, open_for_write))
		return -EACCES;

	if (cmd.timeout_ms)
		timeout = msecs_to_jiffies(cmd.timeout_ms);

	status = nvme_submit_user_cmd(ns ? ns->queue : ctrl->admin_q, &c,
			cmd.addr, cmd.data_len, nvme_to_user_ptr(cmd.metadata),
			cmd.metadata_len, 0, &result, timeout, 0);

	if (status >= 0) {
		if (put_user(result, &ucmd->result))
			return -EFAULT;
	}

	return status;
}

static int nvme_user_cmd64(struct nvme_ctrl *ctrl, struct nvme_ns *ns,
		struct nvme_passthru_cmd64 __user *ucmd, unsigned int flags,
		bool open_for_write)
{
	struct nvme_passthru_cmd64 cmd;
	struct nvme_command c;
	unsigned timeout = 0;
	int status;

	if (copy_from_user(&cmd, ucmd, sizeof(cmd)))
		return -EFAULT;
	if (cmd.flags)
		return -EINVAL;
	if (!nvme_validate_passthru_nsid(ctrl, ns, cmd.nsid))
		return -EINVAL;

	memset(&c, 0, sizeof(c));
	c.common.opcode = cmd.opcode;
	c.common.flags = cmd.flags;
	c.common.nsid = cpu_to_le32(cmd.nsid);
	c.common.cdw2[0] = cpu_to_le32(cmd.cdw2);
	c.common.cdw2[1] = cpu_to_le32(cmd.cdw3);
	c.common.cdw10 = cpu_to_le32(cmd.cdw10);
	c.common.cdw11 = cpu_to_le32(cmd.cdw11);
	c.common.cdw12 = cpu_to_le32(cmd.cdw12);
	c.common.cdw13 = cpu_to_le32(cmd.cdw13);
	c.common.cdw14 = cpu_to_le32(cmd.cdw14);
	c.common.cdw15 = cpu_to_le32(cmd.cdw15);

	if (!nvme_cmd_allowed(ns, &c, flags, open_for_write))
		return -EACCES;

	if (cmd.timeout_ms)
		timeout = msecs_to_jiffies(cmd.timeout_ms);

	status = nvme_submit_user_cmd(ns ? ns->queue : ctrl->admin_q, &c,
			cmd.addr, cmd.data_len, nvme_to_user_ptr(cmd.metadata),
			cmd.metadata_len, 0, &cmd.result, timeout, flags);

	if (status >= 0) {
		if (put_user(cmd.result, &ucmd->result))
			return -EFAULT;
	}

	return status;
}

struct nvme_uring_data {
	__u64	metadata;
	__u64	addr;
	__u32	data_len;
	__u32	metadata_len;
	__u32	timeout_ms;
};

/*
 * This overlays struct io_uring_cmd pdu.
 * Expect build errors if this grows larger than that.
 */
struct nvme_uring_cmd_pdu {
	union {
		struct bio *bio;
		struct request *req;
	};
	u32 meta_len;
	u32 nvme_status;
	union {
		struct {
			void *meta; /* kernel-resident buffer */
			void __user *meta_buffer;
		};
		u64 result;
	} u;
};

static inline struct nvme_uring_cmd_pdu *nvme_uring_cmd_pdu(
		struct io_uring_cmd *ioucmd)
{
	return (struct nvme_uring_cmd_pdu *)&ioucmd->pdu;
}

static void nvme_uring_task_meta_cb(struct io_uring_cmd *ioucmd,
				    unsigned issue_flags)
{
	struct nvme_uring_cmd_pdu *pdu = nvme_uring_cmd_pdu(ioucmd);
	struct request *req = pdu->req;
	int status;
	u64 result;

	if (nvme_req(req)->flags & NVME_REQ_CANCELLED)
		status = -EINTR;
	else
		status = nvme_req(req)->status;

	result = le64_to_cpu(nvme_req(req)->result.u64);

	if (pdu->meta_len)
		status = nvme_finish_user_metadata(req, pdu->u.meta_buffer,
					pdu->u.meta, pdu->meta_len, status);
	if (req->bio)
		blk_rq_unmap_user(req->bio);
	blk_mq_free_request(req);

	io_uring_cmd_done(ioucmd, status, result, issue_flags);
}

static void nvme_uring_task_cb(struct io_uring_cmd *ioucmd,
			       unsigned issue_flags)
{
	struct nvme_uring_cmd_pdu *pdu = nvme_uring_cmd_pdu(ioucmd);

	if (pdu->bio)
		blk_rq_unmap_user(pdu->bio);

	io_uring_cmd_done(ioucmd, pdu->nvme_status, pdu->u.result, issue_flags);
}

static enum rq_end_io_ret nvme_uring_cmd_end_io(struct request *req,
						blk_status_t err)
{
	struct io_uring_cmd *ioucmd = req->end_io_data;
	struct nvme_uring_cmd_pdu *pdu = nvme_uring_cmd_pdu(ioucmd);

	req->bio = pdu->bio;
	if (nvme_req(req)->flags & NVME_REQ_CANCELLED) {
		pdu->nvme_status = -EINTR;
	} else {
		pdu->nvme_status = nvme_req(req)->status;
		if (!pdu->nvme_status)
			pdu->nvme_status = blk_status_to_errno(err);
	}
	pdu->u.result = le64_to_cpu(nvme_req(req)->result.u64);

	/*
	 * For iopoll, complete it directly.
	 * Otherwise, move the completion to task work.
	 */
<<<<<<< HEAD
	if (cookie != NULL && blk_rq_is_poll(req))
		nvme_uring_task_cb(ioucmd, IO_URING_F_UNLOCKED);
	else
		io_uring_cmd_complete_in_task(ioucmd, nvme_uring_task_cb);
=======
	if (blk_rq_is_poll(req)) {
		WRITE_ONCE(ioucmd->cookie, NULL);
		nvme_uring_task_cb(ioucmd, IO_URING_F_UNLOCKED);
	} else {
		io_uring_cmd_do_in_task_lazy(ioucmd, nvme_uring_task_cb);
	}
>>>>>>> 98817289

	return RQ_END_IO_FREE;
}

static enum rq_end_io_ret nvme_uring_cmd_end_io_meta(struct request *req,
						     blk_status_t err)
{
	struct io_uring_cmd *ioucmd = req->end_io_data;
	struct nvme_uring_cmd_pdu *pdu = nvme_uring_cmd_pdu(ioucmd);

	req->bio = pdu->bio;
	pdu->req = req;

	/*
	 * For iopoll, complete it directly.
	 * Otherwise, move the completion to task work.
	 */
<<<<<<< HEAD
	if (cookie != NULL && blk_rq_is_poll(req))
		nvme_uring_task_meta_cb(ioucmd, IO_URING_F_UNLOCKED);
	else
		io_uring_cmd_complete_in_task(ioucmd, nvme_uring_task_meta_cb);
=======
	if (blk_rq_is_poll(req)) {
		WRITE_ONCE(ioucmd->cookie, NULL);
		nvme_uring_task_meta_cb(ioucmd, IO_URING_F_UNLOCKED);
	} else {
		io_uring_cmd_do_in_task_lazy(ioucmd, nvme_uring_task_meta_cb);
	}
>>>>>>> 98817289

	return RQ_END_IO_NONE;
}

static int nvme_uring_cmd_io(struct nvme_ctrl *ctrl, struct nvme_ns *ns,
		struct io_uring_cmd *ioucmd, unsigned int issue_flags, bool vec)
{
	struct nvme_uring_cmd_pdu *pdu = nvme_uring_cmd_pdu(ioucmd);
	const struct nvme_uring_cmd *cmd = io_uring_sqe_cmd(ioucmd->sqe);
	struct request_queue *q = ns ? ns->queue : ctrl->admin_q;
	struct nvme_uring_data d;
	struct nvme_command c;
	struct request *req;
	blk_opf_t rq_flags = REQ_ALLOC_CACHE;
	blk_mq_req_flags_t blk_flags = 0;
	void *meta = NULL;
	int ret;

	c.common.opcode = READ_ONCE(cmd->opcode);
	c.common.flags = READ_ONCE(cmd->flags);
	if (c.common.flags)
		return -EINVAL;

	c.common.command_id = 0;
	c.common.nsid = cpu_to_le32(cmd->nsid);
	if (!nvme_validate_passthru_nsid(ctrl, ns, le32_to_cpu(c.common.nsid)))
		return -EINVAL;

	c.common.cdw2[0] = cpu_to_le32(READ_ONCE(cmd->cdw2));
	c.common.cdw2[1] = cpu_to_le32(READ_ONCE(cmd->cdw3));
	c.common.metadata = 0;
	c.common.dptr.prp1 = c.common.dptr.prp2 = 0;
	c.common.cdw10 = cpu_to_le32(READ_ONCE(cmd->cdw10));
	c.common.cdw11 = cpu_to_le32(READ_ONCE(cmd->cdw11));
	c.common.cdw12 = cpu_to_le32(READ_ONCE(cmd->cdw12));
	c.common.cdw13 = cpu_to_le32(READ_ONCE(cmd->cdw13));
	c.common.cdw14 = cpu_to_le32(READ_ONCE(cmd->cdw14));
	c.common.cdw15 = cpu_to_le32(READ_ONCE(cmd->cdw15));

	if (!nvme_cmd_allowed(ns, &c, 0, ioucmd->file->f_mode & FMODE_WRITE))
		return -EACCES;

	d.metadata = READ_ONCE(cmd->metadata);
	d.addr = READ_ONCE(cmd->addr);
	d.data_len = READ_ONCE(cmd->data_len);
	d.metadata_len = READ_ONCE(cmd->metadata_len);
	d.timeout_ms = READ_ONCE(cmd->timeout_ms);

	if (issue_flags & IO_URING_F_NONBLOCK) {
		rq_flags |= REQ_NOWAIT;
		blk_flags = BLK_MQ_REQ_NOWAIT;
	}
	if (issue_flags & IO_URING_F_IOPOLL)
		rq_flags |= REQ_POLLED;

	req = nvme_alloc_user_request(q, &c, rq_flags, blk_flags);
	if (IS_ERR(req))
		return PTR_ERR(req);
	req->timeout = d.timeout_ms ? msecs_to_jiffies(d.timeout_ms) : 0;

	if (d.addr && d.data_len) {
		ret = nvme_map_user_request(req, d.addr,
			d.data_len, nvme_to_user_ptr(d.metadata),
			d.metadata_len, 0, &meta, ioucmd, vec);
		if (ret)
			return ret;
	}

	if (blk_rq_is_poll(req)) {
		ioucmd->flags |= IORING_URING_CMD_POLLED;
		WRITE_ONCE(ioucmd->cookie, req);
	}

	/* to free bio on completion, as req->bio will be null at that time */
	pdu->bio = req->bio;
	pdu->meta_len = d.metadata_len;
	req->end_io_data = ioucmd;
	if (pdu->meta_len) {
		pdu->u.meta = meta;
		pdu->u.meta_buffer = nvme_to_user_ptr(d.metadata);
		req->end_io = nvme_uring_cmd_end_io_meta;
	} else {
		req->end_io = nvme_uring_cmd_end_io;
	}
	blk_execute_rq_nowait(req, false);
	return -EIOCBQUEUED;
}

static bool is_ctrl_ioctl(unsigned int cmd)
{
	if (cmd == NVME_IOCTL_ADMIN_CMD || cmd == NVME_IOCTL_ADMIN64_CMD)
		return true;
	if (is_sed_ioctl(cmd))
		return true;
	return false;
}

static int nvme_ctrl_ioctl(struct nvme_ctrl *ctrl, unsigned int cmd,
		void __user *argp, bool open_for_write)
{
	switch (cmd) {
	case NVME_IOCTL_ADMIN_CMD:
		return nvme_user_cmd(ctrl, NULL, argp, 0, open_for_write);
	case NVME_IOCTL_ADMIN64_CMD:
		return nvme_user_cmd64(ctrl, NULL, argp, 0, open_for_write);
	default:
		return sed_ioctl(ctrl->opal_dev, cmd, argp);
	}
}

#ifdef COMPAT_FOR_U64_ALIGNMENT
struct nvme_user_io32 {
	__u8	opcode;
	__u8	flags;
	__u16	control;
	__u16	nblocks;
	__u16	rsvd;
	__u64	metadata;
	__u64	addr;
	__u64	slba;
	__u32	dsmgmt;
	__u32	reftag;
	__u16	apptag;
	__u16	appmask;
} __attribute__((__packed__));
#define NVME_IOCTL_SUBMIT_IO32	_IOW('N', 0x42, struct nvme_user_io32)
#endif /* COMPAT_FOR_U64_ALIGNMENT */

static int nvme_ns_ioctl(struct nvme_ns *ns, unsigned int cmd,
		void __user *argp, unsigned int flags, bool open_for_write)
{
	switch (cmd) {
	case NVME_IOCTL_ID:
		force_successful_syscall_return();
		return ns->head->ns_id;
	case NVME_IOCTL_IO_CMD:
		return nvme_user_cmd(ns->ctrl, ns, argp, flags, open_for_write);
	/*
	 * struct nvme_user_io can have different padding on some 32-bit ABIs.
	 * Just accept the compat version as all fields that are used are the
	 * same size and at the same offset.
	 */
#ifdef COMPAT_FOR_U64_ALIGNMENT
	case NVME_IOCTL_SUBMIT_IO32:
#endif
	case NVME_IOCTL_SUBMIT_IO:
		return nvme_submit_io(ns, argp);
	case NVME_IOCTL_IO64_CMD_VEC:
		flags |= NVME_IOCTL_VEC;
		fallthrough;
	case NVME_IOCTL_IO64_CMD:
		return nvme_user_cmd64(ns->ctrl, ns, argp, flags,
				       open_for_write);
	default:
		return -ENOTTY;
	}
}

int nvme_ioctl(struct block_device *bdev, blk_mode_t mode,
		unsigned int cmd, unsigned long arg)
{
	struct nvme_ns *ns = bdev->bd_disk->private_data;
	bool open_for_write = mode & BLK_OPEN_WRITE;
	void __user *argp = (void __user *)arg;
	unsigned int flags = 0;

	if (bdev_is_partition(bdev))
		flags |= NVME_IOCTL_PARTITION;

	if (is_ctrl_ioctl(cmd))
		return nvme_ctrl_ioctl(ns->ctrl, cmd, argp, open_for_write);
	return nvme_ns_ioctl(ns, cmd, argp, flags, open_for_write);
}

long nvme_ns_chr_ioctl(struct file *file, unsigned int cmd, unsigned long arg)
{
	struct nvme_ns *ns =
		container_of(file_inode(file)->i_cdev, struct nvme_ns, cdev);
	bool open_for_write = file->f_mode & FMODE_WRITE;
	void __user *argp = (void __user *)arg;

	if (is_ctrl_ioctl(cmd))
		return nvme_ctrl_ioctl(ns->ctrl, cmd, argp, open_for_write);
	return nvme_ns_ioctl(ns, cmd, argp, 0, open_for_write);
}

static int nvme_uring_cmd_checks(unsigned int issue_flags)
{

	/* NVMe passthrough requires big SQE/CQE support */
	if ((issue_flags & (IO_URING_F_SQE128|IO_URING_F_CQE32)) !=
	    (IO_URING_F_SQE128|IO_URING_F_CQE32))
		return -EOPNOTSUPP;
	return 0;
}

static int nvme_ns_uring_cmd(struct nvme_ns *ns, struct io_uring_cmd *ioucmd,
			     unsigned int issue_flags)
{
	struct nvme_ctrl *ctrl = ns->ctrl;
	int ret;

	BUILD_BUG_ON(sizeof(struct nvme_uring_cmd_pdu) > sizeof(ioucmd->pdu));

	ret = nvme_uring_cmd_checks(issue_flags);
	if (ret)
		return ret;

	switch (ioucmd->cmd_op) {
	case NVME_URING_CMD_IO:
		ret = nvme_uring_cmd_io(ctrl, ns, ioucmd, issue_flags, false);
		break;
	case NVME_URING_CMD_IO_VEC:
		ret = nvme_uring_cmd_io(ctrl, ns, ioucmd, issue_flags, true);
		break;
	default:
		ret = -ENOTTY;
	}

	return ret;
}

int nvme_ns_chr_uring_cmd(struct io_uring_cmd *ioucmd, unsigned int issue_flags)
{
	struct nvme_ns *ns = container_of(file_inode(ioucmd->file)->i_cdev,
			struct nvme_ns, cdev);

	return nvme_ns_uring_cmd(ns, ioucmd, issue_flags);
}

int nvme_ns_chr_uring_cmd_iopoll(struct io_uring_cmd *ioucmd,
				 struct io_comp_batch *iob,
				 unsigned int poll_flags)
{
	struct request *req;
	int ret = 0;

	if (!(ioucmd->flags & IORING_URING_CMD_POLLED))
		return 0;

	req = READ_ONCE(ioucmd->cookie);
	if (req && blk_rq_is_poll(req))
		ret = blk_rq_poll(req, iob, poll_flags);
	return ret;
}
#ifdef CONFIG_NVME_MULTIPATH
static int nvme_ns_head_ctrl_ioctl(struct nvme_ns *ns, unsigned int cmd,
		void __user *argp, struct nvme_ns_head *head, int srcu_idx,
		bool open_for_write)
	__releases(&head->srcu)
{
	struct nvme_ctrl *ctrl = ns->ctrl;
	int ret;

	nvme_get_ctrl(ns->ctrl);
	srcu_read_unlock(&head->srcu, srcu_idx);
	ret = nvme_ctrl_ioctl(ns->ctrl, cmd, argp, open_for_write);

	nvme_put_ctrl(ctrl);
	return ret;
}

int nvme_ns_head_ioctl(struct block_device *bdev, blk_mode_t mode,
		unsigned int cmd, unsigned long arg)
{
	struct nvme_ns_head *head = bdev->bd_disk->private_data;
	bool open_for_write = mode & BLK_OPEN_WRITE;
	void __user *argp = (void __user *)arg;
	struct nvme_ns *ns;
	int srcu_idx, ret = -EWOULDBLOCK;
	unsigned int flags = 0;

	if (bdev_is_partition(bdev))
		flags |= NVME_IOCTL_PARTITION;

	srcu_idx = srcu_read_lock(&head->srcu);
	ns = nvme_find_path(head);
	if (!ns)
		goto out_unlock;

	/*
	 * Handle ioctls that apply to the controller instead of the namespace
	 * seperately and drop the ns SRCU reference early.  This avoids a
	 * deadlock when deleting namespaces using the passthrough interface.
	 */
	if (is_ctrl_ioctl(cmd))
		return nvme_ns_head_ctrl_ioctl(ns, cmd, argp, head, srcu_idx,
					       open_for_write);

	ret = nvme_ns_ioctl(ns, cmd, argp, flags, open_for_write);
out_unlock:
	srcu_read_unlock(&head->srcu, srcu_idx);
	return ret;
}

long nvme_ns_head_chr_ioctl(struct file *file, unsigned int cmd,
		unsigned long arg)
{
	bool open_for_write = file->f_mode & FMODE_WRITE;
	struct cdev *cdev = file_inode(file)->i_cdev;
	struct nvme_ns_head *head =
		container_of(cdev, struct nvme_ns_head, cdev);
	void __user *argp = (void __user *)arg;
	struct nvme_ns *ns;
	int srcu_idx, ret = -EWOULDBLOCK;

	srcu_idx = srcu_read_lock(&head->srcu);
	ns = nvme_find_path(head);
	if (!ns)
		goto out_unlock;

	if (is_ctrl_ioctl(cmd))
		return nvme_ns_head_ctrl_ioctl(ns, cmd, argp, head, srcu_idx,
				open_for_write);

	ret = nvme_ns_ioctl(ns, cmd, argp, 0, open_for_write);
out_unlock:
	srcu_read_unlock(&head->srcu, srcu_idx);
	return ret;
}

int nvme_ns_head_chr_uring_cmd(struct io_uring_cmd *ioucmd,
		unsigned int issue_flags)
{
	struct cdev *cdev = file_inode(ioucmd->file)->i_cdev;
	struct nvme_ns_head *head = container_of(cdev, struct nvme_ns_head, cdev);
	int srcu_idx = srcu_read_lock(&head->srcu);
	struct nvme_ns *ns = nvme_find_path(head);
	int ret = -EINVAL;

	if (ns)
		ret = nvme_ns_uring_cmd(ns, ioucmd, issue_flags);
	srcu_read_unlock(&head->srcu, srcu_idx);
	return ret;
}
#endif /* CONFIG_NVME_MULTIPATH */

int nvme_dev_uring_cmd(struct io_uring_cmd *ioucmd, unsigned int issue_flags)
{
	struct nvme_ctrl *ctrl = ioucmd->file->private_data;
	int ret;

	/* IOPOLL not supported yet */
	if (issue_flags & IO_URING_F_IOPOLL)
		return -EOPNOTSUPP;

	ret = nvme_uring_cmd_checks(issue_flags);
	if (ret)
		return ret;

	switch (ioucmd->cmd_op) {
	case NVME_URING_CMD_ADMIN:
		ret = nvme_uring_cmd_io(ctrl, NULL, ioucmd, issue_flags, false);
		break;
	case NVME_URING_CMD_ADMIN_VEC:
		ret = nvme_uring_cmd_io(ctrl, NULL, ioucmd, issue_flags, true);
		break;
	default:
		ret = -ENOTTY;
	}

	return ret;
}

static int nvme_dev_user_cmd(struct nvme_ctrl *ctrl, void __user *argp,
		bool open_for_write)
{
	struct nvme_ns *ns;
	int ret;

	down_read(&ctrl->namespaces_rwsem);
	if (list_empty(&ctrl->namespaces)) {
		ret = -ENOTTY;
		goto out_unlock;
	}

	ns = list_first_entry(&ctrl->namespaces, struct nvme_ns, list);
	if (ns != list_last_entry(&ctrl->namespaces, struct nvme_ns, list)) {
		dev_warn(ctrl->device,
			"NVME_IOCTL_IO_CMD not supported when multiple namespaces present!\n");
		ret = -EINVAL;
		goto out_unlock;
	}

	dev_warn(ctrl->device,
		"using deprecated NVME_IOCTL_IO_CMD ioctl on the char device!\n");
	kref_get(&ns->kref);
	up_read(&ctrl->namespaces_rwsem);

	ret = nvme_user_cmd(ctrl, ns, argp, 0, open_for_write);
	nvme_put_ns(ns);
	return ret;

out_unlock:
	up_read(&ctrl->namespaces_rwsem);
	return ret;
}

long nvme_dev_ioctl(struct file *file, unsigned int cmd,
		unsigned long arg)
{
	bool open_for_write = file->f_mode & FMODE_WRITE;
	struct nvme_ctrl *ctrl = file->private_data;
	void __user *argp = (void __user *)arg;

	switch (cmd) {
	case NVME_IOCTL_ADMIN_CMD:
		return nvme_user_cmd(ctrl, NULL, argp, 0, open_for_write);
	case NVME_IOCTL_ADMIN64_CMD:
		return nvme_user_cmd64(ctrl, NULL, argp, 0, open_for_write);
	case NVME_IOCTL_IO_CMD:
		return nvme_dev_user_cmd(ctrl, argp, open_for_write);
	case NVME_IOCTL_RESET:
		if (!capable(CAP_SYS_ADMIN))
			return -EACCES;
		dev_warn(ctrl->device, "resetting controller\n");
		return nvme_reset_ctrl_sync(ctrl);
	case NVME_IOCTL_SUBSYS_RESET:
		if (!capable(CAP_SYS_ADMIN))
			return -EACCES;
		return nvme_reset_subsystem(ctrl);
	case NVME_IOCTL_RESCAN:
		if (!capable(CAP_SYS_ADMIN))
			return -EACCES;
		nvme_queue_scan(ctrl);
		return 0;
	default:
		return -ENOTTY;
	}
}<|MERGE_RESOLUTION|>--- conflicted
+++ resolved
@@ -524,19 +524,12 @@
 	 * For iopoll, complete it directly.
 	 * Otherwise, move the completion to task work.
 	 */
-<<<<<<< HEAD
-	if (cookie != NULL && blk_rq_is_poll(req))
-		nvme_uring_task_cb(ioucmd, IO_URING_F_UNLOCKED);
-	else
-		io_uring_cmd_complete_in_task(ioucmd, nvme_uring_task_cb);
-=======
 	if (blk_rq_is_poll(req)) {
 		WRITE_ONCE(ioucmd->cookie, NULL);
 		nvme_uring_task_cb(ioucmd, IO_URING_F_UNLOCKED);
 	} else {
 		io_uring_cmd_do_in_task_lazy(ioucmd, nvme_uring_task_cb);
 	}
->>>>>>> 98817289
 
 	return RQ_END_IO_FREE;
 }
@@ -554,19 +547,12 @@
 	 * For iopoll, complete it directly.
 	 * Otherwise, move the completion to task work.
 	 */
-<<<<<<< HEAD
-	if (cookie != NULL && blk_rq_is_poll(req))
-		nvme_uring_task_meta_cb(ioucmd, IO_URING_F_UNLOCKED);
-	else
-		io_uring_cmd_complete_in_task(ioucmd, nvme_uring_task_meta_cb);
-=======
 	if (blk_rq_is_poll(req)) {
 		WRITE_ONCE(ioucmd->cookie, NULL);
 		nvme_uring_task_meta_cb(ioucmd, IO_URING_F_UNLOCKED);
 	} else {
 		io_uring_cmd_do_in_task_lazy(ioucmd, nvme_uring_task_meta_cb);
 	}
->>>>>>> 98817289
 
 	return RQ_END_IO_NONE;
 }
