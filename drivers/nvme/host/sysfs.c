--- conflicted
+++ resolved
@@ -664,22 +664,6 @@
 	nvme_ctrl_dhchap_ctrl_secret_show, nvme_ctrl_dhchap_ctrl_secret_store);
 #endif
 
-<<<<<<< HEAD
-#ifdef CONFIG_NVME_TCP_TLS
-static ssize_t tls_key_show(struct device *dev,
-			    struct device_attribute *attr, char *buf)
-{
-	struct nvme_ctrl *ctrl = dev_get_drvdata(dev);
-
-	if (!ctrl->tls_pskid)
-		return 0;
-	return sysfs_emit(buf, "%08x", ctrl->tls_pskid);
-}
-static DEVICE_ATTR_RO(tls_key);
-#endif
-
-=======
->>>>>>> fa10f348
 static struct attribute *nvme_dev_attrs[] = {
 	&dev_attr_reset_controller.attr,
 	&dev_attr_rescan_controller.attr,
