// SPDX-License-Identifier: GPL-2.0
/*
 * NVMe over Fabrics TCP target.
 * Copyright (c) 2018 Lightbits Labs. All rights reserved.
 */
#define pr_fmt(fmt) KBUILD_MODNAME ": " fmt
#include <linux/module.h>
#include <linux/init.h>
#include <linux/slab.h>
#include <linux/err.h>
#include <linux/nvme-tcp.h>
#include <net/sock.h>
#include <net/tcp.h>
#include <linux/inet.h>
#include <linux/llist.h>
#include <crypto/hash.h>
#include <trace/events/sock.h>

#include "nvmet.h"

#define NVMET_TCP_DEF_INLINE_DATA_SIZE	(4 * PAGE_SIZE)
#define NVMET_TCP_MAXH2CDATA		0x400000 /* 16M arbitrary limit */
<<<<<<< HEAD
=======

static int param_store_val(const char *str, int *val, int min, int max)
{
	int ret, new_val;

	ret = kstrtoint(str, 10, &new_val);
	if (ret)
		return -EINVAL;

	if (new_val < min || new_val > max)
		return -EINVAL;

	*val = new_val;
	return 0;
}

static int set_params(const char *str, const struct kernel_param *kp)
{
	return param_store_val(str, kp->arg, 0, INT_MAX);
}

static const struct kernel_param_ops set_param_ops = {
	.set	= set_params,
	.get	= param_get_int,
};
>>>>>>> 98817289

/* Define the socket priority to use for connections were it is desirable
 * that the NIC consider performing optimized packet processing or filtering.
 * A non-zero value being sufficient to indicate general consideration of any
 * possible optimization.  Making it a module param allows for alternative
 * values that may be unique for some NIC implementations.
 */
static int so_priority;
device_param_cb(so_priority, &set_param_ops, &so_priority, 0644);
MODULE_PARM_DESC(so_priority, "nvmet tcp socket optimize priority: Default 0");

/* Define a time period (in usecs) that io_work() shall sample an activated
 * queue before determining it to be idle.  This optional module behavior
 * can enable NIC solutions that support socket optimized packet processing
 * using advanced interrupt moderation techniques.
 */
static int idle_poll_period_usecs;
device_param_cb(idle_poll_period_usecs, &set_param_ops,
		&idle_poll_period_usecs, 0644);
MODULE_PARM_DESC(idle_poll_period_usecs,
		"nvmet tcp io_work poll till idle time period in usecs: Default 0");

#define NVMET_TCP_RECV_BUDGET		8
#define NVMET_TCP_SEND_BUDGET		8
#define NVMET_TCP_IO_WORK_BUDGET	64

enum nvmet_tcp_send_state {
	NVMET_TCP_SEND_DATA_PDU,
	NVMET_TCP_SEND_DATA,
	NVMET_TCP_SEND_R2T,
	NVMET_TCP_SEND_DDGST,
	NVMET_TCP_SEND_RESPONSE
};

enum nvmet_tcp_recv_state {
	NVMET_TCP_RECV_PDU,
	NVMET_TCP_RECV_DATA,
	NVMET_TCP_RECV_DDGST,
	NVMET_TCP_RECV_ERR,
};

enum {
	NVMET_TCP_F_INIT_FAILED = (1 << 0),
};

struct nvmet_tcp_cmd {
	struct nvmet_tcp_queue		*queue;
	struct nvmet_req		req;

	struct nvme_tcp_cmd_pdu		*cmd_pdu;
	struct nvme_tcp_rsp_pdu		*rsp_pdu;
	struct nvme_tcp_data_pdu	*data_pdu;
	struct nvme_tcp_r2t_pdu		*r2t_pdu;

	u32				rbytes_done;
	u32				wbytes_done;

	u32				pdu_len;
	u32				pdu_recv;
	int				sg_idx;
	struct msghdr			recv_msg;
	struct bio_vec			*iov;
	u32				flags;

	struct list_head		entry;
	struct llist_node		lentry;

	/* send state */
	u32				offset;
	struct scatterlist		*cur_sg;
	enum nvmet_tcp_send_state	state;

	__le32				exp_ddgst;
	__le32				recv_ddgst;
};

enum nvmet_tcp_queue_state {
	NVMET_TCP_Q_CONNECTING,
	NVMET_TCP_Q_LIVE,
	NVMET_TCP_Q_DISCONNECTING,
};

struct nvmet_tcp_queue {
	struct socket		*sock;
	struct nvmet_tcp_port	*port;
	struct work_struct	io_work;
	struct nvmet_cq		nvme_cq;
	struct nvmet_sq		nvme_sq;

	/* send state */
	struct nvmet_tcp_cmd	*cmds;
	unsigned int		nr_cmds;
	struct list_head	free_list;
	struct llist_head	resp_list;
	struct list_head	resp_send_list;
	int			send_list_len;
	struct nvmet_tcp_cmd	*snd_cmd;

	/* recv state */
	int			offset;
	int			left;
	enum nvmet_tcp_recv_state rcv_state;
	struct nvmet_tcp_cmd	*cmd;
	union nvme_tcp_pdu	pdu;

	/* digest state */
	bool			hdr_digest;
	bool			data_digest;
	struct ahash_request	*snd_hash;
	struct ahash_request	*rcv_hash;

	unsigned long           poll_end;

	spinlock_t		state_lock;
	enum nvmet_tcp_queue_state state;

	struct sockaddr_storage	sockaddr;
	struct sockaddr_storage	sockaddr_peer;
	struct work_struct	release_work;

	int			idx;
	struct list_head	queue_list;

	struct nvmet_tcp_cmd	connect;

	struct page_frag_cache	pf_cache;

	void (*data_ready)(struct sock *);
	void (*state_change)(struct sock *);
	void (*write_space)(struct sock *);
};

struct nvmet_tcp_port {
	struct socket		*sock;
	struct work_struct	accept_work;
	struct nvmet_port	*nport;
	struct sockaddr_storage addr;
	void (*data_ready)(struct sock *);
};

static DEFINE_IDA(nvmet_tcp_queue_ida);
static LIST_HEAD(nvmet_tcp_queue_list);
static DEFINE_MUTEX(nvmet_tcp_queue_mutex);

static struct workqueue_struct *nvmet_tcp_wq;
static const struct nvmet_fabrics_ops nvmet_tcp_ops;
static void nvmet_tcp_free_cmd(struct nvmet_tcp_cmd *c);
static void nvmet_tcp_free_cmd_buffers(struct nvmet_tcp_cmd *cmd);

static inline u16 nvmet_tcp_cmd_tag(struct nvmet_tcp_queue *queue,
		struct nvmet_tcp_cmd *cmd)
{
	if (unlikely(!queue->nr_cmds)) {
		/* We didn't allocate cmds yet, send 0xffff */
		return USHRT_MAX;
	}

	return cmd - queue->cmds;
}

static inline bool nvmet_tcp_has_data_in(struct nvmet_tcp_cmd *cmd)
{
	return nvme_is_write(cmd->req.cmd) &&
		cmd->rbytes_done < cmd->req.transfer_len;
}

static inline bool nvmet_tcp_need_data_in(struct nvmet_tcp_cmd *cmd)
{
	return nvmet_tcp_has_data_in(cmd) && !cmd->req.cqe->status;
}

static inline bool nvmet_tcp_need_data_out(struct nvmet_tcp_cmd *cmd)
{
	return !nvme_is_write(cmd->req.cmd) &&
		cmd->req.transfer_len > 0 &&
		!cmd->req.cqe->status;
}

static inline bool nvmet_tcp_has_inline_data(struct nvmet_tcp_cmd *cmd)
{
	return nvme_is_write(cmd->req.cmd) && cmd->pdu_len &&
		!cmd->rbytes_done;
}

static inline struct nvmet_tcp_cmd *
nvmet_tcp_get_cmd(struct nvmet_tcp_queue *queue)
{
	struct nvmet_tcp_cmd *cmd;

	cmd = list_first_entry_or_null(&queue->free_list,
				struct nvmet_tcp_cmd, entry);
	if (!cmd)
		return NULL;
	list_del_init(&cmd->entry);

	cmd->rbytes_done = cmd->wbytes_done = 0;
	cmd->pdu_len = 0;
	cmd->pdu_recv = 0;
	cmd->iov = NULL;
	cmd->flags = 0;
	return cmd;
}

static inline void nvmet_tcp_put_cmd(struct nvmet_tcp_cmd *cmd)
{
	if (unlikely(cmd == &cmd->queue->connect))
		return;

	list_add_tail(&cmd->entry, &cmd->queue->free_list);
}

static inline int queue_cpu(struct nvmet_tcp_queue *queue)
{
	return queue->sock->sk->sk_incoming_cpu;
}

static inline u8 nvmet_tcp_hdgst_len(struct nvmet_tcp_queue *queue)
{
	return queue->hdr_digest ? NVME_TCP_DIGEST_LENGTH : 0;
}

static inline u8 nvmet_tcp_ddgst_len(struct nvmet_tcp_queue *queue)
{
	return queue->data_digest ? NVME_TCP_DIGEST_LENGTH : 0;
}

static inline void nvmet_tcp_hdgst(struct ahash_request *hash,
		void *pdu, size_t len)
{
	struct scatterlist sg;

	sg_init_one(&sg, pdu, len);
	ahash_request_set_crypt(hash, &sg, pdu + len, len);
	crypto_ahash_digest(hash);
}

static int nvmet_tcp_verify_hdgst(struct nvmet_tcp_queue *queue,
	void *pdu, size_t len)
{
	struct nvme_tcp_hdr *hdr = pdu;
	__le32 recv_digest;
	__le32 exp_digest;

	if (unlikely(!(hdr->flags & NVME_TCP_F_HDGST))) {
		pr_err("queue %d: header digest enabled but no header digest\n",
			queue->idx);
		return -EPROTO;
	}

	recv_digest = *(__le32 *)(pdu + hdr->hlen);
	nvmet_tcp_hdgst(queue->rcv_hash, pdu, len);
	exp_digest = *(__le32 *)(pdu + hdr->hlen);
	if (recv_digest != exp_digest) {
		pr_err("queue %d: header digest error: recv %#x expected %#x\n",
			queue->idx, le32_to_cpu(recv_digest),
			le32_to_cpu(exp_digest));
		return -EPROTO;
	}

	return 0;
}

static int nvmet_tcp_check_ddgst(struct nvmet_tcp_queue *queue, void *pdu)
{
	struct nvme_tcp_hdr *hdr = pdu;
	u8 digest_len = nvmet_tcp_hdgst_len(queue);
	u32 len;

	len = le32_to_cpu(hdr->plen) - hdr->hlen -
		(hdr->flags & NVME_TCP_F_HDGST ? digest_len : 0);

	if (unlikely(len && !(hdr->flags & NVME_TCP_F_DDGST))) {
		pr_err("queue %d: data digest flag is cleared\n", queue->idx);
		return -EPROTO;
	}

	return 0;
}

static void nvmet_tcp_free_cmd_buffers(struct nvmet_tcp_cmd *cmd)
{
	kfree(cmd->iov);
	sgl_free(cmd->req.sg);
	cmd->iov = NULL;
	cmd->req.sg = NULL;
}

static void nvmet_tcp_build_pdu_iovec(struct nvmet_tcp_cmd *cmd)
{
	struct bio_vec *iov = cmd->iov;
	struct scatterlist *sg;
	u32 length, offset, sg_offset;
	int nr_pages;

	length = cmd->pdu_len;
	nr_pages = DIV_ROUND_UP(length, PAGE_SIZE);
	offset = cmd->rbytes_done;
	cmd->sg_idx = offset / PAGE_SIZE;
	sg_offset = offset % PAGE_SIZE;
	sg = &cmd->req.sg[cmd->sg_idx];

	while (length) {
		u32 iov_len = min_t(u32, length, sg->length - sg_offset);

		bvec_set_page(iov, sg_page(sg), iov_len,
				sg->offset + sg_offset);

		length -= iov_len;
		sg = sg_next(sg);
		iov++;
		sg_offset = 0;
	}

	iov_iter_bvec(&cmd->recv_msg.msg_iter, ITER_DEST, cmd->iov,
		      nr_pages, cmd->pdu_len);
}

static void nvmet_tcp_fatal_error(struct nvmet_tcp_queue *queue)
{
	queue->rcv_state = NVMET_TCP_RECV_ERR;
	if (queue->nvme_sq.ctrl)
		nvmet_ctrl_fatal_error(queue->nvme_sq.ctrl);
	else
		kernel_sock_shutdown(queue->sock, SHUT_RDWR);
}

static void nvmet_tcp_socket_error(struct nvmet_tcp_queue *queue, int status)
{
	queue->rcv_state = NVMET_TCP_RECV_ERR;
	if (status == -EPIPE || status == -ECONNRESET)
		kernel_sock_shutdown(queue->sock, SHUT_RDWR);
	else
		nvmet_tcp_fatal_error(queue);
}

static int nvmet_tcp_map_data(struct nvmet_tcp_cmd *cmd)
{
	struct nvme_sgl_desc *sgl = &cmd->req.cmd->common.dptr.sgl;
	u32 len = le32_to_cpu(sgl->length);

	if (!len)
		return 0;

	if (sgl->type == ((NVME_SGL_FMT_DATA_DESC << 4) |
			  NVME_SGL_FMT_OFFSET)) {
		if (!nvme_is_write(cmd->req.cmd))
			return NVME_SC_INVALID_FIELD | NVME_SC_DNR;

		if (len > cmd->req.port->inline_data_size)
			return NVME_SC_SGL_INVALID_OFFSET | NVME_SC_DNR;
		cmd->pdu_len = len;
	}
	cmd->req.transfer_len += len;

	cmd->req.sg = sgl_alloc(len, GFP_KERNEL, &cmd->req.sg_cnt);
	if (!cmd->req.sg)
		return NVME_SC_INTERNAL;
	cmd->cur_sg = cmd->req.sg;

	if (nvmet_tcp_has_data_in(cmd)) {
		cmd->iov = kmalloc_array(cmd->req.sg_cnt,
				sizeof(*cmd->iov), GFP_KERNEL);
		if (!cmd->iov)
			goto err;
	}

	return 0;
err:
	nvmet_tcp_free_cmd_buffers(cmd);
	return NVME_SC_INTERNAL;
}

static void nvmet_tcp_calc_ddgst(struct ahash_request *hash,
		struct nvmet_tcp_cmd *cmd)
{
	ahash_request_set_crypt(hash, cmd->req.sg,
		(void *)&cmd->exp_ddgst, cmd->req.transfer_len);
	crypto_ahash_digest(hash);
}

static void nvmet_setup_c2h_data_pdu(struct nvmet_tcp_cmd *cmd)
{
	struct nvme_tcp_data_pdu *pdu = cmd->data_pdu;
	struct nvmet_tcp_queue *queue = cmd->queue;
	u8 hdgst = nvmet_tcp_hdgst_len(cmd->queue);
	u8 ddgst = nvmet_tcp_ddgst_len(cmd->queue);

	cmd->offset = 0;
	cmd->state = NVMET_TCP_SEND_DATA_PDU;

	pdu->hdr.type = nvme_tcp_c2h_data;
	pdu->hdr.flags = NVME_TCP_F_DATA_LAST | (queue->nvme_sq.sqhd_disabled ?
						NVME_TCP_F_DATA_SUCCESS : 0);
	pdu->hdr.hlen = sizeof(*pdu);
	pdu->hdr.pdo = pdu->hdr.hlen + hdgst;
	pdu->hdr.plen =
		cpu_to_le32(pdu->hdr.hlen + hdgst +
				cmd->req.transfer_len + ddgst);
	pdu->command_id = cmd->req.cqe->command_id;
	pdu->data_length = cpu_to_le32(cmd->req.transfer_len);
	pdu->data_offset = cpu_to_le32(cmd->wbytes_done);

	if (queue->data_digest) {
		pdu->hdr.flags |= NVME_TCP_F_DDGST;
		nvmet_tcp_calc_ddgst(queue->snd_hash, cmd);
	}

	if (cmd->queue->hdr_digest) {
		pdu->hdr.flags |= NVME_TCP_F_HDGST;
		nvmet_tcp_hdgst(queue->snd_hash, pdu, sizeof(*pdu));
	}
}

static void nvmet_setup_r2t_pdu(struct nvmet_tcp_cmd *cmd)
{
	struct nvme_tcp_r2t_pdu *pdu = cmd->r2t_pdu;
	struct nvmet_tcp_queue *queue = cmd->queue;
	u8 hdgst = nvmet_tcp_hdgst_len(cmd->queue);

	cmd->offset = 0;
	cmd->state = NVMET_TCP_SEND_R2T;

	pdu->hdr.type = nvme_tcp_r2t;
	pdu->hdr.flags = 0;
	pdu->hdr.hlen = sizeof(*pdu);
	pdu->hdr.pdo = 0;
	pdu->hdr.plen = cpu_to_le32(pdu->hdr.hlen + hdgst);

	pdu->command_id = cmd->req.cmd->common.command_id;
	pdu->ttag = nvmet_tcp_cmd_tag(cmd->queue, cmd);
	pdu->r2t_length = cpu_to_le32(cmd->req.transfer_len - cmd->rbytes_done);
	pdu->r2t_offset = cpu_to_le32(cmd->rbytes_done);
	if (cmd->queue->hdr_digest) {
		pdu->hdr.flags |= NVME_TCP_F_HDGST;
		nvmet_tcp_hdgst(queue->snd_hash, pdu, sizeof(*pdu));
	}
}

static void nvmet_setup_response_pdu(struct nvmet_tcp_cmd *cmd)
{
	struct nvme_tcp_rsp_pdu *pdu = cmd->rsp_pdu;
	struct nvmet_tcp_queue *queue = cmd->queue;
	u8 hdgst = nvmet_tcp_hdgst_len(cmd->queue);

	cmd->offset = 0;
	cmd->state = NVMET_TCP_SEND_RESPONSE;

	pdu->hdr.type = nvme_tcp_rsp;
	pdu->hdr.flags = 0;
	pdu->hdr.hlen = sizeof(*pdu);
	pdu->hdr.pdo = 0;
	pdu->hdr.plen = cpu_to_le32(pdu->hdr.hlen + hdgst);
	if (cmd->queue->hdr_digest) {
		pdu->hdr.flags |= NVME_TCP_F_HDGST;
		nvmet_tcp_hdgst(queue->snd_hash, pdu, sizeof(*pdu));
	}
}

static void nvmet_tcp_process_resp_list(struct nvmet_tcp_queue *queue)
{
	struct llist_node *node;
	struct nvmet_tcp_cmd *cmd;

	for (node = llist_del_all(&queue->resp_list); node; node = node->next) {
		cmd = llist_entry(node, struct nvmet_tcp_cmd, lentry);
		list_add(&cmd->entry, &queue->resp_send_list);
		queue->send_list_len++;
	}
}

static struct nvmet_tcp_cmd *nvmet_tcp_fetch_cmd(struct nvmet_tcp_queue *queue)
{
	queue->snd_cmd = list_first_entry_or_null(&queue->resp_send_list,
				struct nvmet_tcp_cmd, entry);
	if (!queue->snd_cmd) {
		nvmet_tcp_process_resp_list(queue);
		queue->snd_cmd =
			list_first_entry_or_null(&queue->resp_send_list,
					struct nvmet_tcp_cmd, entry);
		if (unlikely(!queue->snd_cmd))
			return NULL;
	}

	list_del_init(&queue->snd_cmd->entry);
	queue->send_list_len--;

	if (nvmet_tcp_need_data_out(queue->snd_cmd))
		nvmet_setup_c2h_data_pdu(queue->snd_cmd);
	else if (nvmet_tcp_need_data_in(queue->snd_cmd))
		nvmet_setup_r2t_pdu(queue->snd_cmd);
	else
		nvmet_setup_response_pdu(queue->snd_cmd);

	return queue->snd_cmd;
}

static void nvmet_tcp_queue_response(struct nvmet_req *req)
{
	struct nvmet_tcp_cmd *cmd =
		container_of(req, struct nvmet_tcp_cmd, req);
	struct nvmet_tcp_queue	*queue = cmd->queue;
	struct nvme_sgl_desc *sgl;
	u32 len;

	if (unlikely(cmd == queue->cmd)) {
		sgl = &cmd->req.cmd->common.dptr.sgl;
		len = le32_to_cpu(sgl->length);

		/*
		 * Wait for inline data before processing the response.
		 * Avoid using helpers, this might happen before
		 * nvmet_req_init is completed.
		 */
		if (queue->rcv_state == NVMET_TCP_RECV_PDU &&
		    len && len <= cmd->req.port->inline_data_size &&
		    nvme_is_write(cmd->req.cmd))
			return;
	}

	llist_add(&cmd->lentry, &queue->resp_list);
	queue_work_on(queue_cpu(queue), nvmet_tcp_wq, &cmd->queue->io_work);
}

static void nvmet_tcp_execute_request(struct nvmet_tcp_cmd *cmd)
{
	if (unlikely(cmd->flags & NVMET_TCP_F_INIT_FAILED))
		nvmet_tcp_queue_response(&cmd->req);
	else
		cmd->req.execute(&cmd->req);
}

static int nvmet_try_send_data_pdu(struct nvmet_tcp_cmd *cmd)
{
	struct msghdr msg = {
		.msg_flags = MSG_DONTWAIT | MSG_MORE | MSG_SPLICE_PAGES,
	};
	struct bio_vec bvec;
	u8 hdgst = nvmet_tcp_hdgst_len(cmd->queue);
	int left = sizeof(*cmd->data_pdu) - cmd->offset + hdgst;
	int ret;

	bvec_set_virt(&bvec, (void *)cmd->data_pdu + cmd->offset, left);
	iov_iter_bvec(&msg.msg_iter, ITER_SOURCE, &bvec, 1, left);
	ret = sock_sendmsg(cmd->queue->sock, &msg);
	if (ret <= 0)
		return ret;

	cmd->offset += ret;
	left -= ret;

	if (left)
		return -EAGAIN;

	cmd->state = NVMET_TCP_SEND_DATA;
	cmd->offset  = 0;
	return 1;
}

static int nvmet_try_send_data(struct nvmet_tcp_cmd *cmd, bool last_in_batch)
{
	struct nvmet_tcp_queue *queue = cmd->queue;
	int ret;

	while (cmd->cur_sg) {
		struct msghdr msg = {
			.msg_flags = MSG_DONTWAIT | MSG_SPLICE_PAGES,
		};
		struct page *page = sg_page(cmd->cur_sg);
		struct bio_vec bvec;
		u32 left = cmd->cur_sg->length - cmd->offset;

		if ((!last_in_batch && cmd->queue->send_list_len) ||
		    cmd->wbytes_done + left < cmd->req.transfer_len ||
		    queue->data_digest || !queue->nvme_sq.sqhd_disabled)
			msg.msg_flags |= MSG_MORE;

		bvec_set_page(&bvec, page, left, cmd->offset);
		iov_iter_bvec(&msg.msg_iter, ITER_SOURCE, &bvec, 1, left);
		ret = sock_sendmsg(cmd->queue->sock, &msg);
		if (ret <= 0)
			return ret;

		cmd->offset += ret;
		cmd->wbytes_done += ret;

		/* Done with sg?*/
		if (cmd->offset == cmd->cur_sg->length) {
			cmd->cur_sg = sg_next(cmd->cur_sg);
			cmd->offset = 0;
		}
	}

	if (queue->data_digest) {
		cmd->state = NVMET_TCP_SEND_DDGST;
		cmd->offset = 0;
	} else {
		if (queue->nvme_sq.sqhd_disabled) {
			cmd->queue->snd_cmd = NULL;
			nvmet_tcp_put_cmd(cmd);
		} else {
			nvmet_setup_response_pdu(cmd);
		}
	}

	if (queue->nvme_sq.sqhd_disabled)
		nvmet_tcp_free_cmd_buffers(cmd);

	return 1;

}

static int nvmet_try_send_response(struct nvmet_tcp_cmd *cmd,
		bool last_in_batch)
{
	struct msghdr msg = { .msg_flags = MSG_DONTWAIT | MSG_SPLICE_PAGES, };
	struct bio_vec bvec;
	u8 hdgst = nvmet_tcp_hdgst_len(cmd->queue);
	int left = sizeof(*cmd->rsp_pdu) - cmd->offset + hdgst;
	int ret;

	if (!last_in_batch && cmd->queue->send_list_len)
		msg.msg_flags |= MSG_MORE;
	else
		msg.msg_flags |= MSG_EOR;

	bvec_set_virt(&bvec, (void *)cmd->rsp_pdu + cmd->offset, left);
	iov_iter_bvec(&msg.msg_iter, ITER_SOURCE, &bvec, 1, left);
	ret = sock_sendmsg(cmd->queue->sock, &msg);
	if (ret <= 0)
		return ret;
	cmd->offset += ret;
	left -= ret;

	if (left)
		return -EAGAIN;

	nvmet_tcp_free_cmd_buffers(cmd);
	cmd->queue->snd_cmd = NULL;
	nvmet_tcp_put_cmd(cmd);
	return 1;
}

static int nvmet_try_send_r2t(struct nvmet_tcp_cmd *cmd, bool last_in_batch)
{
	struct msghdr msg = { .msg_flags = MSG_DONTWAIT | MSG_SPLICE_PAGES, };
	struct bio_vec bvec;
	u8 hdgst = nvmet_tcp_hdgst_len(cmd->queue);
	int left = sizeof(*cmd->r2t_pdu) - cmd->offset + hdgst;
	int ret;

	if (!last_in_batch && cmd->queue->send_list_len)
		msg.msg_flags |= MSG_MORE;
	else
		msg.msg_flags |= MSG_EOR;

	bvec_set_virt(&bvec, (void *)cmd->r2t_pdu + cmd->offset, left);
	iov_iter_bvec(&msg.msg_iter, ITER_SOURCE, &bvec, 1, left);
	ret = sock_sendmsg(cmd->queue->sock, &msg);
	if (ret <= 0)
		return ret;
	cmd->offset += ret;
	left -= ret;

	if (left)
		return -EAGAIN;

	cmd->queue->snd_cmd = NULL;
	return 1;
}

static int nvmet_try_send_ddgst(struct nvmet_tcp_cmd *cmd, bool last_in_batch)
{
	struct nvmet_tcp_queue *queue = cmd->queue;
	int left = NVME_TCP_DIGEST_LENGTH - cmd->offset;
	struct msghdr msg = { .msg_flags = MSG_DONTWAIT };
	struct kvec iov = {
		.iov_base = (u8 *)&cmd->exp_ddgst + cmd->offset,
		.iov_len = left
	};
	int ret;

	if (!last_in_batch && cmd->queue->send_list_len)
		msg.msg_flags |= MSG_MORE;
	else
		msg.msg_flags |= MSG_EOR;

	ret = kernel_sendmsg(queue->sock, &msg, &iov, 1, iov.iov_len);
	if (unlikely(ret <= 0))
		return ret;

	cmd->offset += ret;
	left -= ret;

	if (left)
		return -EAGAIN;

	if (queue->nvme_sq.sqhd_disabled) {
		cmd->queue->snd_cmd = NULL;
		nvmet_tcp_put_cmd(cmd);
	} else {
		nvmet_setup_response_pdu(cmd);
	}
	return 1;
}

static int nvmet_tcp_try_send_one(struct nvmet_tcp_queue *queue,
		bool last_in_batch)
{
	struct nvmet_tcp_cmd *cmd = queue->snd_cmd;
	int ret = 0;

	if (!cmd || queue->state == NVMET_TCP_Q_DISCONNECTING) {
		cmd = nvmet_tcp_fetch_cmd(queue);
		if (unlikely(!cmd))
			return 0;
	}

	if (cmd->state == NVMET_TCP_SEND_DATA_PDU) {
		ret = nvmet_try_send_data_pdu(cmd);
		if (ret <= 0)
			goto done_send;
	}

	if (cmd->state == NVMET_TCP_SEND_DATA) {
		ret = nvmet_try_send_data(cmd, last_in_batch);
		if (ret <= 0)
			goto done_send;
	}

	if (cmd->state == NVMET_TCP_SEND_DDGST) {
		ret = nvmet_try_send_ddgst(cmd, last_in_batch);
		if (ret <= 0)
			goto done_send;
	}

	if (cmd->state == NVMET_TCP_SEND_R2T) {
		ret = nvmet_try_send_r2t(cmd, last_in_batch);
		if (ret <= 0)
			goto done_send;
	}

	if (cmd->state == NVMET_TCP_SEND_RESPONSE)
		ret = nvmet_try_send_response(cmd, last_in_batch);

done_send:
	if (ret < 0) {
		if (ret == -EAGAIN)
			return 0;
		return ret;
	}

	return 1;
}

static int nvmet_tcp_try_send(struct nvmet_tcp_queue *queue,
		int budget, int *sends)
{
	int i, ret = 0;

	for (i = 0; i < budget; i++) {
		ret = nvmet_tcp_try_send_one(queue, i == budget - 1);
		if (unlikely(ret < 0)) {
			nvmet_tcp_socket_error(queue, ret);
			goto done;
		} else if (ret == 0) {
			break;
		}
		(*sends)++;
	}
done:
	return ret;
}

static void nvmet_prepare_receive_pdu(struct nvmet_tcp_queue *queue)
{
	queue->offset = 0;
	queue->left = sizeof(struct nvme_tcp_hdr);
	queue->cmd = NULL;
	queue->rcv_state = NVMET_TCP_RECV_PDU;
}

static void nvmet_tcp_free_crypto(struct nvmet_tcp_queue *queue)
{
	struct crypto_ahash *tfm = crypto_ahash_reqtfm(queue->rcv_hash);

	ahash_request_free(queue->rcv_hash);
	ahash_request_free(queue->snd_hash);
	crypto_free_ahash(tfm);
}

static int nvmet_tcp_alloc_crypto(struct nvmet_tcp_queue *queue)
{
	struct crypto_ahash *tfm;

	tfm = crypto_alloc_ahash("crc32c", 0, CRYPTO_ALG_ASYNC);
	if (IS_ERR(tfm))
		return PTR_ERR(tfm);

	queue->snd_hash = ahash_request_alloc(tfm, GFP_KERNEL);
	if (!queue->snd_hash)
		goto free_tfm;
	ahash_request_set_callback(queue->snd_hash, 0, NULL, NULL);

	queue->rcv_hash = ahash_request_alloc(tfm, GFP_KERNEL);
	if (!queue->rcv_hash)
		goto free_snd_hash;
	ahash_request_set_callback(queue->rcv_hash, 0, NULL, NULL);

	return 0;
free_snd_hash:
	ahash_request_free(queue->snd_hash);
free_tfm:
	crypto_free_ahash(tfm);
	return -ENOMEM;
}


static int nvmet_tcp_handle_icreq(struct nvmet_tcp_queue *queue)
{
	struct nvme_tcp_icreq_pdu *icreq = &queue->pdu.icreq;
	struct nvme_tcp_icresp_pdu *icresp = &queue->pdu.icresp;
	struct msghdr msg = {};
	struct kvec iov;
	int ret;

	if (le32_to_cpu(icreq->hdr.plen) != sizeof(struct nvme_tcp_icreq_pdu)) {
		pr_err("bad nvme-tcp pdu length (%d)\n",
			le32_to_cpu(icreq->hdr.plen));
		nvmet_tcp_fatal_error(queue);
	}

	if (icreq->pfv != NVME_TCP_PFV_1_0) {
		pr_err("queue %d: bad pfv %d\n", queue->idx, icreq->pfv);
		return -EPROTO;
	}

	if (icreq->hpda != 0) {
		pr_err("queue %d: unsupported hpda %d\n", queue->idx,
			icreq->hpda);
		return -EPROTO;
	}

	queue->hdr_digest = !!(icreq->digest & NVME_TCP_HDR_DIGEST_ENABLE);
	queue->data_digest = !!(icreq->digest & NVME_TCP_DATA_DIGEST_ENABLE);
	if (queue->hdr_digest || queue->data_digest) {
		ret = nvmet_tcp_alloc_crypto(queue);
		if (ret)
			return ret;
	}

	memset(icresp, 0, sizeof(*icresp));
	icresp->hdr.type = nvme_tcp_icresp;
	icresp->hdr.hlen = sizeof(*icresp);
	icresp->hdr.pdo = 0;
	icresp->hdr.plen = cpu_to_le32(icresp->hdr.hlen);
	icresp->pfv = cpu_to_le16(NVME_TCP_PFV_1_0);
	icresp->maxdata = cpu_to_le32(NVMET_TCP_MAXH2CDATA);
	icresp->cpda = 0;
	if (queue->hdr_digest)
		icresp->digest |= NVME_TCP_HDR_DIGEST_ENABLE;
	if (queue->data_digest)
		icresp->digest |= NVME_TCP_DATA_DIGEST_ENABLE;

	iov.iov_base = icresp;
	iov.iov_len = sizeof(*icresp);
	ret = kernel_sendmsg(queue->sock, &msg, &iov, 1, iov.iov_len);
	if (ret < 0)
		return ret; /* queue removal will cleanup */

	queue->state = NVMET_TCP_Q_LIVE;
	nvmet_prepare_receive_pdu(queue);
	return 0;
}

static void nvmet_tcp_handle_req_failure(struct nvmet_tcp_queue *queue,
		struct nvmet_tcp_cmd *cmd, struct nvmet_req *req)
{
	size_t data_len = le32_to_cpu(req->cmd->common.dptr.sgl.length);
	int ret;

	/*
	 * This command has not been processed yet, hence we are trying to
	 * figure out if there is still pending data left to receive. If
	 * we don't, we can simply prepare for the next pdu and bail out,
	 * otherwise we will need to prepare a buffer and receive the
	 * stale data before continuing forward.
	 */
	if (!nvme_is_write(cmd->req.cmd) || !data_len ||
	    data_len > cmd->req.port->inline_data_size) {
		nvmet_prepare_receive_pdu(queue);
		return;
	}

	ret = nvmet_tcp_map_data(cmd);
	if (unlikely(ret)) {
		pr_err("queue %d: failed to map data\n", queue->idx);
		nvmet_tcp_fatal_error(queue);
		return;
	}

	queue->rcv_state = NVMET_TCP_RECV_DATA;
	nvmet_tcp_build_pdu_iovec(cmd);
	cmd->flags |= NVMET_TCP_F_INIT_FAILED;
}

static int nvmet_tcp_handle_h2c_data_pdu(struct nvmet_tcp_queue *queue)
{
	struct nvme_tcp_data_pdu *data = &queue->pdu.data;
	struct nvmet_tcp_cmd *cmd;
	unsigned int exp_data_len;

	if (likely(queue->nr_cmds)) {
		if (unlikely(data->ttag >= queue->nr_cmds)) {
			pr_err("queue %d: received out of bound ttag %u, nr_cmds %u\n",
				queue->idx, data->ttag, queue->nr_cmds);
			nvmet_tcp_fatal_error(queue);
			return -EPROTO;
		}
		cmd = &queue->cmds[data->ttag];
	} else {
		cmd = &queue->connect;
	}

	if (le32_to_cpu(data->data_offset) != cmd->rbytes_done) {
		pr_err("ttag %u unexpected data offset %u (expected %u)\n",
			data->ttag, le32_to_cpu(data->data_offset),
			cmd->rbytes_done);
		/* FIXME: use path and transport errors */
		nvmet_tcp_fatal_error(queue);
		return -EPROTO;
	}

	exp_data_len = le32_to_cpu(data->hdr.plen) -
			nvmet_tcp_hdgst_len(queue) -
			nvmet_tcp_ddgst_len(queue) -
			sizeof(*data);

	cmd->pdu_len = le32_to_cpu(data->data_length);
	if (unlikely(cmd->pdu_len != exp_data_len ||
		     cmd->pdu_len == 0 ||
		     cmd->pdu_len > NVMET_TCP_MAXH2CDATA)) {
		pr_err("H2CData PDU len %u is invalid\n", cmd->pdu_len);
		/* FIXME: use proper transport errors */
		nvmet_tcp_fatal_error(queue);
		return -EPROTO;
	}
	cmd->pdu_recv = 0;
	nvmet_tcp_build_pdu_iovec(cmd);
	queue->cmd = cmd;
	queue->rcv_state = NVMET_TCP_RECV_DATA;

	return 0;
}

static int nvmet_tcp_done_recv_pdu(struct nvmet_tcp_queue *queue)
{
	struct nvme_tcp_hdr *hdr = &queue->pdu.cmd.hdr;
	struct nvme_command *nvme_cmd = &queue->pdu.cmd.cmd;
	struct nvmet_req *req;
	int ret;

	if (unlikely(queue->state == NVMET_TCP_Q_CONNECTING)) {
		if (hdr->type != nvme_tcp_icreq) {
			pr_err("unexpected pdu type (%d) before icreq\n",
				hdr->type);
			nvmet_tcp_fatal_error(queue);
			return -EPROTO;
		}
		return nvmet_tcp_handle_icreq(queue);
	}

	if (unlikely(hdr->type == nvme_tcp_icreq)) {
		pr_err("queue %d: received icreq pdu in state %d\n",
			queue->idx, queue->state);
		nvmet_tcp_fatal_error(queue);
		return -EPROTO;
	}

	if (hdr->type == nvme_tcp_h2c_data) {
		ret = nvmet_tcp_handle_h2c_data_pdu(queue);
		if (unlikely(ret))
			return ret;
		return 0;
	}

	queue->cmd = nvmet_tcp_get_cmd(queue);
	if (unlikely(!queue->cmd)) {
		/* This should never happen */
		pr_err("queue %d: out of commands (%d) send_list_len: %d, opcode: %d",
			queue->idx, queue->nr_cmds, queue->send_list_len,
			nvme_cmd->common.opcode);
		nvmet_tcp_fatal_error(queue);
		return -ENOMEM;
	}

	req = &queue->cmd->req;
	memcpy(req->cmd, nvme_cmd, sizeof(*nvme_cmd));

	if (unlikely(!nvmet_req_init(req, &queue->nvme_cq,
			&queue->nvme_sq, &nvmet_tcp_ops))) {
		pr_err("failed cmd %p id %d opcode %d, data_len: %d\n",
			req->cmd, req->cmd->common.command_id,
			req->cmd->common.opcode,
			le32_to_cpu(req->cmd->common.dptr.sgl.length));

		nvmet_tcp_handle_req_failure(queue, queue->cmd, req);
		return 0;
	}

	ret = nvmet_tcp_map_data(queue->cmd);
	if (unlikely(ret)) {
		pr_err("queue %d: failed to map data\n", queue->idx);
		if (nvmet_tcp_has_inline_data(queue->cmd))
			nvmet_tcp_fatal_error(queue);
		else
			nvmet_req_complete(req, ret);
		ret = -EAGAIN;
		goto out;
	}

	if (nvmet_tcp_need_data_in(queue->cmd)) {
		if (nvmet_tcp_has_inline_data(queue->cmd)) {
			queue->rcv_state = NVMET_TCP_RECV_DATA;
			nvmet_tcp_build_pdu_iovec(queue->cmd);
			return 0;
		}
		/* send back R2T */
		nvmet_tcp_queue_response(&queue->cmd->req);
		goto out;
	}

	queue->cmd->req.execute(&queue->cmd->req);
out:
	nvmet_prepare_receive_pdu(queue);
	return ret;
}

static const u8 nvme_tcp_pdu_sizes[] = {
	[nvme_tcp_icreq]	= sizeof(struct nvme_tcp_icreq_pdu),
	[nvme_tcp_cmd]		= sizeof(struct nvme_tcp_cmd_pdu),
	[nvme_tcp_h2c_data]	= sizeof(struct nvme_tcp_data_pdu),
};

static inline u8 nvmet_tcp_pdu_size(u8 type)
{
	size_t idx = type;

	return (idx < ARRAY_SIZE(nvme_tcp_pdu_sizes) &&
		nvme_tcp_pdu_sizes[idx]) ?
			nvme_tcp_pdu_sizes[idx] : 0;
}

static inline bool nvmet_tcp_pdu_valid(u8 type)
{
	switch (type) {
	case nvme_tcp_icreq:
	case nvme_tcp_cmd:
	case nvme_tcp_h2c_data:
		/* fallthru */
		return true;
	}

	return false;
}

static int nvmet_tcp_try_recv_pdu(struct nvmet_tcp_queue *queue)
{
	struct nvme_tcp_hdr *hdr = &queue->pdu.cmd.hdr;
	int len;
	struct kvec iov;
	struct msghdr msg = { .msg_flags = MSG_DONTWAIT };

recv:
	iov.iov_base = (void *)&queue->pdu + queue->offset;
	iov.iov_len = queue->left;
	len = kernel_recvmsg(queue->sock, &msg, &iov, 1,
			iov.iov_len, msg.msg_flags);
	if (unlikely(len < 0))
		return len;

	queue->offset += len;
	queue->left -= len;
	if (queue->left)
		return -EAGAIN;

	if (queue->offset == sizeof(struct nvme_tcp_hdr)) {
		u8 hdgst = nvmet_tcp_hdgst_len(queue);

		if (unlikely(!nvmet_tcp_pdu_valid(hdr->type))) {
			pr_err("unexpected pdu type %d\n", hdr->type);
			nvmet_tcp_fatal_error(queue);
			return -EIO;
		}

		if (unlikely(hdr->hlen != nvmet_tcp_pdu_size(hdr->type))) {
			pr_err("pdu %d bad hlen %d\n", hdr->type, hdr->hlen);
			return -EIO;
		}

		queue->left = hdr->hlen - queue->offset + hdgst;
		goto recv;
	}

	if (queue->hdr_digest &&
	    nvmet_tcp_verify_hdgst(queue, &queue->pdu, hdr->hlen)) {
		nvmet_tcp_fatal_error(queue); /* fatal */
		return -EPROTO;
	}

	if (queue->data_digest &&
	    nvmet_tcp_check_ddgst(queue, &queue->pdu)) {
		nvmet_tcp_fatal_error(queue); /* fatal */
		return -EPROTO;
	}

	return nvmet_tcp_done_recv_pdu(queue);
}

static void nvmet_tcp_prep_recv_ddgst(struct nvmet_tcp_cmd *cmd)
{
	struct nvmet_tcp_queue *queue = cmd->queue;

	nvmet_tcp_calc_ddgst(queue->rcv_hash, cmd);
	queue->offset = 0;
	queue->left = NVME_TCP_DIGEST_LENGTH;
	queue->rcv_state = NVMET_TCP_RECV_DDGST;
}

static int nvmet_tcp_try_recv_data(struct nvmet_tcp_queue *queue)
{
	struct nvmet_tcp_cmd  *cmd = queue->cmd;
	int ret;

	while (msg_data_left(&cmd->recv_msg)) {
		ret = sock_recvmsg(cmd->queue->sock, &cmd->recv_msg,
			cmd->recv_msg.msg_flags);
		if (ret <= 0)
			return ret;

		cmd->pdu_recv += ret;
		cmd->rbytes_done += ret;
	}

	if (queue->data_digest) {
		nvmet_tcp_prep_recv_ddgst(cmd);
		return 0;
	}

	if (cmd->rbytes_done == cmd->req.transfer_len)
		nvmet_tcp_execute_request(cmd);

	nvmet_prepare_receive_pdu(queue);
	return 0;
}

static int nvmet_tcp_try_recv_ddgst(struct nvmet_tcp_queue *queue)
{
	struct nvmet_tcp_cmd *cmd = queue->cmd;
	int ret;
	struct msghdr msg = { .msg_flags = MSG_DONTWAIT };
	struct kvec iov = {
		.iov_base = (void *)&cmd->recv_ddgst + queue->offset,
		.iov_len = queue->left
	};

	ret = kernel_recvmsg(queue->sock, &msg, &iov, 1,
			iov.iov_len, msg.msg_flags);
	if (unlikely(ret < 0))
		return ret;

	queue->offset += ret;
	queue->left -= ret;
	if (queue->left)
		return -EAGAIN;

	if (queue->data_digest && cmd->exp_ddgst != cmd->recv_ddgst) {
		pr_err("queue %d: cmd %d pdu (%d) data digest error: recv %#x expected %#x\n",
			queue->idx, cmd->req.cmd->common.command_id,
			queue->pdu.cmd.hdr.type, le32_to_cpu(cmd->recv_ddgst),
			le32_to_cpu(cmd->exp_ddgst));
		nvmet_req_uninit(&cmd->req);
		nvmet_tcp_free_cmd_buffers(cmd);
		nvmet_tcp_fatal_error(queue);
		ret = -EPROTO;
		goto out;
	}

	if (cmd->rbytes_done == cmd->req.transfer_len)
		nvmet_tcp_execute_request(cmd);

	ret = 0;
out:
	nvmet_prepare_receive_pdu(queue);
	return ret;
}

static int nvmet_tcp_try_recv_one(struct nvmet_tcp_queue *queue)
{
	int result = 0;

	if (unlikely(queue->rcv_state == NVMET_TCP_RECV_ERR))
		return 0;

	if (queue->rcv_state == NVMET_TCP_RECV_PDU) {
		result = nvmet_tcp_try_recv_pdu(queue);
		if (result != 0)
			goto done_recv;
	}

	if (queue->rcv_state == NVMET_TCP_RECV_DATA) {
		result = nvmet_tcp_try_recv_data(queue);
		if (result != 0)
			goto done_recv;
	}

	if (queue->rcv_state == NVMET_TCP_RECV_DDGST) {
		result = nvmet_tcp_try_recv_ddgst(queue);
		if (result != 0)
			goto done_recv;
	}

done_recv:
	if (result < 0) {
		if (result == -EAGAIN)
			return 0;
		return result;
	}
	return 1;
}

static int nvmet_tcp_try_recv(struct nvmet_tcp_queue *queue,
		int budget, int *recvs)
{
	int i, ret = 0;

	for (i = 0; i < budget; i++) {
		ret = nvmet_tcp_try_recv_one(queue);
		if (unlikely(ret < 0)) {
			nvmet_tcp_socket_error(queue, ret);
			goto done;
		} else if (ret == 0) {
			break;
		}
		(*recvs)++;
	}
done:
	return ret;
}

static void nvmet_tcp_schedule_release_queue(struct nvmet_tcp_queue *queue)
{
	spin_lock(&queue->state_lock);
	if (queue->state != NVMET_TCP_Q_DISCONNECTING) {
		queue->state = NVMET_TCP_Q_DISCONNECTING;
		queue_work(nvmet_wq, &queue->release_work);
	}
	spin_unlock(&queue->state_lock);
}

static inline void nvmet_tcp_arm_queue_deadline(struct nvmet_tcp_queue *queue)
{
	queue->poll_end = jiffies + usecs_to_jiffies(idle_poll_period_usecs);
}

static bool nvmet_tcp_check_queue_deadline(struct nvmet_tcp_queue *queue,
		int ops)
{
	if (!idle_poll_period_usecs)
		return false;

	if (ops)
		nvmet_tcp_arm_queue_deadline(queue);

	return !time_after(jiffies, queue->poll_end);
}

static void nvmet_tcp_io_work(struct work_struct *w)
{
	struct nvmet_tcp_queue *queue =
		container_of(w, struct nvmet_tcp_queue, io_work);
	bool pending;
	int ret, ops = 0;

	do {
		pending = false;

		ret = nvmet_tcp_try_recv(queue, NVMET_TCP_RECV_BUDGET, &ops);
		if (ret > 0)
			pending = true;
		else if (ret < 0)
			return;

		ret = nvmet_tcp_try_send(queue, NVMET_TCP_SEND_BUDGET, &ops);
		if (ret > 0)
			pending = true;
		else if (ret < 0)
			return;

	} while (pending && ops < NVMET_TCP_IO_WORK_BUDGET);

	/*
	 * Requeue the worker if idle deadline period is in progress or any
	 * ops activity was recorded during the do-while loop above.
	 */
	if (nvmet_tcp_check_queue_deadline(queue, ops) || pending)
		queue_work_on(queue_cpu(queue), nvmet_tcp_wq, &queue->io_work);
}

static int nvmet_tcp_alloc_cmd(struct nvmet_tcp_queue *queue,
		struct nvmet_tcp_cmd *c)
{
	u8 hdgst = nvmet_tcp_hdgst_len(queue);

	c->queue = queue;
	c->req.port = queue->port->nport;

	c->cmd_pdu = page_frag_alloc(&queue->pf_cache,
			sizeof(*c->cmd_pdu) + hdgst, GFP_KERNEL | __GFP_ZERO);
	if (!c->cmd_pdu)
		return -ENOMEM;
	c->req.cmd = &c->cmd_pdu->cmd;

	c->rsp_pdu = page_frag_alloc(&queue->pf_cache,
			sizeof(*c->rsp_pdu) + hdgst, GFP_KERNEL | __GFP_ZERO);
	if (!c->rsp_pdu)
		goto out_free_cmd;
	c->req.cqe = &c->rsp_pdu->cqe;

	c->data_pdu = page_frag_alloc(&queue->pf_cache,
			sizeof(*c->data_pdu) + hdgst, GFP_KERNEL | __GFP_ZERO);
	if (!c->data_pdu)
		goto out_free_rsp;

	c->r2t_pdu = page_frag_alloc(&queue->pf_cache,
			sizeof(*c->r2t_pdu) + hdgst, GFP_KERNEL | __GFP_ZERO);
	if (!c->r2t_pdu)
		goto out_free_data;

	c->recv_msg.msg_flags = MSG_DONTWAIT | MSG_NOSIGNAL;

	list_add_tail(&c->entry, &queue->free_list);

	return 0;
out_free_data:
	page_frag_free(c->data_pdu);
out_free_rsp:
	page_frag_free(c->rsp_pdu);
out_free_cmd:
	page_frag_free(c->cmd_pdu);
	return -ENOMEM;
}

static void nvmet_tcp_free_cmd(struct nvmet_tcp_cmd *c)
{
	page_frag_free(c->r2t_pdu);
	page_frag_free(c->data_pdu);
	page_frag_free(c->rsp_pdu);
	page_frag_free(c->cmd_pdu);
}

static int nvmet_tcp_alloc_cmds(struct nvmet_tcp_queue *queue)
{
	struct nvmet_tcp_cmd *cmds;
	int i, ret = -EINVAL, nr_cmds = queue->nr_cmds;

	cmds = kcalloc(nr_cmds, sizeof(struct nvmet_tcp_cmd), GFP_KERNEL);
	if (!cmds)
		goto out;

	for (i = 0; i < nr_cmds; i++) {
		ret = nvmet_tcp_alloc_cmd(queue, cmds + i);
		if (ret)
			goto out_free;
	}

	queue->cmds = cmds;

	return 0;
out_free:
	while (--i >= 0)
		nvmet_tcp_free_cmd(cmds + i);
	kfree(cmds);
out:
	return ret;
}

static void nvmet_tcp_free_cmds(struct nvmet_tcp_queue *queue)
{
	struct nvmet_tcp_cmd *cmds = queue->cmds;
	int i;

	for (i = 0; i < queue->nr_cmds; i++)
		nvmet_tcp_free_cmd(cmds + i);

	nvmet_tcp_free_cmd(&queue->connect);
	kfree(cmds);
}

static void nvmet_tcp_restore_socket_callbacks(struct nvmet_tcp_queue *queue)
{
	struct socket *sock = queue->sock;

	write_lock_bh(&sock->sk->sk_callback_lock);
	sock->sk->sk_data_ready =  queue->data_ready;
	sock->sk->sk_state_change = queue->state_change;
	sock->sk->sk_write_space = queue->write_space;
	sock->sk->sk_user_data = NULL;
	write_unlock_bh(&sock->sk->sk_callback_lock);
}

static void nvmet_tcp_uninit_data_in_cmds(struct nvmet_tcp_queue *queue)
{
	struct nvmet_tcp_cmd *cmd = queue->cmds;
	int i;

	for (i = 0; i < queue->nr_cmds; i++, cmd++) {
		if (nvmet_tcp_need_data_in(cmd))
			nvmet_req_uninit(&cmd->req);
	}

	if (!queue->nr_cmds && nvmet_tcp_need_data_in(&queue->connect)) {
		/* failed in connect */
		nvmet_req_uninit(&queue->connect.req);
	}
}

static void nvmet_tcp_free_cmd_data_in_buffers(struct nvmet_tcp_queue *queue)
{
	struct nvmet_tcp_cmd *cmd = queue->cmds;
	int i;

	for (i = 0; i < queue->nr_cmds; i++, cmd++) {
		if (nvmet_tcp_need_data_in(cmd))
			nvmet_tcp_free_cmd_buffers(cmd);
	}

	if (!queue->nr_cmds && nvmet_tcp_need_data_in(&queue->connect))
		nvmet_tcp_free_cmd_buffers(&queue->connect);
}

static void nvmet_tcp_release_queue_work(struct work_struct *w)
{
	struct page *page;
	struct nvmet_tcp_queue *queue =
		container_of(w, struct nvmet_tcp_queue, release_work);

	mutex_lock(&nvmet_tcp_queue_mutex);
	list_del_init(&queue->queue_list);
	mutex_unlock(&nvmet_tcp_queue_mutex);

	nvmet_tcp_restore_socket_callbacks(queue);
	cancel_work_sync(&queue->io_work);
	/* stop accepting incoming data */
	queue->rcv_state = NVMET_TCP_RECV_ERR;

	nvmet_tcp_uninit_data_in_cmds(queue);
	nvmet_sq_destroy(&queue->nvme_sq);
	cancel_work_sync(&queue->io_work);
	nvmet_tcp_free_cmd_data_in_buffers(queue);
	sock_release(queue->sock);
	nvmet_tcp_free_cmds(queue);
	if (queue->hdr_digest || queue->data_digest)
		nvmet_tcp_free_crypto(queue);
	ida_free(&nvmet_tcp_queue_ida, queue->idx);

	page = virt_to_head_page(queue->pf_cache.va);
	__page_frag_cache_drain(page, queue->pf_cache.pagecnt_bias);
	kfree(queue);
}

static void nvmet_tcp_data_ready(struct sock *sk)
{
	struct nvmet_tcp_queue *queue;

	trace_sk_data_ready(sk);

	read_lock_bh(&sk->sk_callback_lock);
	queue = sk->sk_user_data;
	if (likely(queue))
		queue_work_on(queue_cpu(queue), nvmet_tcp_wq, &queue->io_work);
	read_unlock_bh(&sk->sk_callback_lock);
}

static void nvmet_tcp_write_space(struct sock *sk)
{
	struct nvmet_tcp_queue *queue;

	read_lock_bh(&sk->sk_callback_lock);
	queue = sk->sk_user_data;
	if (unlikely(!queue))
		goto out;

	if (unlikely(queue->state == NVMET_TCP_Q_CONNECTING)) {
		queue->write_space(sk);
		goto out;
	}

	if (sk_stream_is_writeable(sk)) {
		clear_bit(SOCK_NOSPACE, &sk->sk_socket->flags);
		queue_work_on(queue_cpu(queue), nvmet_tcp_wq, &queue->io_work);
	}
out:
	read_unlock_bh(&sk->sk_callback_lock);
}

static void nvmet_tcp_state_change(struct sock *sk)
{
	struct nvmet_tcp_queue *queue;

	read_lock_bh(&sk->sk_callback_lock);
	queue = sk->sk_user_data;
	if (!queue)
		goto done;

	switch (sk->sk_state) {
	case TCP_FIN_WAIT2:
	case TCP_LAST_ACK:
		break;
	case TCP_FIN_WAIT1:
	case TCP_CLOSE_WAIT:
	case TCP_CLOSE:
		/* FALLTHRU */
		nvmet_tcp_schedule_release_queue(queue);
		break;
	default:
		pr_warn("queue %d unhandled state %d\n",
			queue->idx, sk->sk_state);
	}
done:
	read_unlock_bh(&sk->sk_callback_lock);
}

static int nvmet_tcp_set_queue_sock(struct nvmet_tcp_queue *queue)
{
	struct socket *sock = queue->sock;
	struct inet_sock *inet = inet_sk(sock->sk);
	int ret;

	ret = kernel_getsockname(sock,
		(struct sockaddr *)&queue->sockaddr);
	if (ret < 0)
		return ret;

	ret = kernel_getpeername(sock,
		(struct sockaddr *)&queue->sockaddr_peer);
	if (ret < 0)
		return ret;

	/*
	 * Cleanup whatever is sitting in the TCP transmit queue on socket
	 * close. This is done to prevent stale data from being sent should
	 * the network connection be restored before TCP times out.
	 */
	sock_no_linger(sock->sk);

	if (so_priority > 0)
		sock_set_priority(sock->sk, so_priority);

	/* Set socket type of service */
	if (inet->rcv_tos > 0)
		ip_sock_set_tos(sock->sk, inet->rcv_tos);

	ret = 0;
	write_lock_bh(&sock->sk->sk_callback_lock);
	if (sock->sk->sk_state != TCP_ESTABLISHED) {
		/*
		 * If the socket is already closing, don't even start
		 * consuming it
		 */
		ret = -ENOTCONN;
	} else {
		sock->sk->sk_user_data = queue;
		queue->data_ready = sock->sk->sk_data_ready;
		sock->sk->sk_data_ready = nvmet_tcp_data_ready;
		queue->state_change = sock->sk->sk_state_change;
		sock->sk->sk_state_change = nvmet_tcp_state_change;
		queue->write_space = sock->sk->sk_write_space;
		sock->sk->sk_write_space = nvmet_tcp_write_space;
		if (idle_poll_period_usecs)
			nvmet_tcp_arm_queue_deadline(queue);
		queue_work_on(queue_cpu(queue), nvmet_tcp_wq, &queue->io_work);
	}
	write_unlock_bh(&sock->sk->sk_callback_lock);

	return ret;
}

static int nvmet_tcp_alloc_queue(struct nvmet_tcp_port *port,
		struct socket *newsock)
{
	struct nvmet_tcp_queue *queue;
	int ret;

	queue = kzalloc(sizeof(*queue), GFP_KERNEL);
	if (!queue)
		return -ENOMEM;

	INIT_WORK(&queue->release_work, nvmet_tcp_release_queue_work);
	INIT_WORK(&queue->io_work, nvmet_tcp_io_work);
	queue->sock = newsock;
	queue->port = port;
	queue->nr_cmds = 0;
	spin_lock_init(&queue->state_lock);
	queue->state = NVMET_TCP_Q_CONNECTING;
	INIT_LIST_HEAD(&queue->free_list);
	init_llist_head(&queue->resp_list);
	INIT_LIST_HEAD(&queue->resp_send_list);

	queue->idx = ida_alloc(&nvmet_tcp_queue_ida, GFP_KERNEL);
	if (queue->idx < 0) {
		ret = queue->idx;
		goto out_free_queue;
	}

	ret = nvmet_tcp_alloc_cmd(queue, &queue->connect);
	if (ret)
		goto out_ida_remove;

	ret = nvmet_sq_init(&queue->nvme_sq);
	if (ret)
		goto out_free_connect;

	nvmet_prepare_receive_pdu(queue);

	mutex_lock(&nvmet_tcp_queue_mutex);
	list_add_tail(&queue->queue_list, &nvmet_tcp_queue_list);
	mutex_unlock(&nvmet_tcp_queue_mutex);

	ret = nvmet_tcp_set_queue_sock(queue);
	if (ret)
		goto out_destroy_sq;

	return 0;
out_destroy_sq:
	mutex_lock(&nvmet_tcp_queue_mutex);
	list_del_init(&queue->queue_list);
	mutex_unlock(&nvmet_tcp_queue_mutex);
	nvmet_sq_destroy(&queue->nvme_sq);
out_free_connect:
	nvmet_tcp_free_cmd(&queue->connect);
out_ida_remove:
	ida_free(&nvmet_tcp_queue_ida, queue->idx);
out_free_queue:
	kfree(queue);
	return ret;
}

static void nvmet_tcp_accept_work(struct work_struct *w)
{
	struct nvmet_tcp_port *port =
		container_of(w, struct nvmet_tcp_port, accept_work);
	struct socket *newsock;
	int ret;

	while (true) {
		ret = kernel_accept(port->sock, &newsock, O_NONBLOCK);
		if (ret < 0) {
			if (ret != -EAGAIN)
				pr_warn("failed to accept err=%d\n", ret);
			return;
		}
		ret = nvmet_tcp_alloc_queue(port, newsock);
		if (ret) {
			pr_err("failed to allocate queue\n");
			sock_release(newsock);
		}
	}
}

static void nvmet_tcp_listen_data_ready(struct sock *sk)
{
	struct nvmet_tcp_port *port;

	trace_sk_data_ready(sk);

	read_lock_bh(&sk->sk_callback_lock);
	port = sk->sk_user_data;
	if (!port)
		goto out;

	if (sk->sk_state == TCP_LISTEN)
		queue_work(nvmet_wq, &port->accept_work);
out:
	read_unlock_bh(&sk->sk_callback_lock);
}

static int nvmet_tcp_add_port(struct nvmet_port *nport)
{
	struct nvmet_tcp_port *port;
	__kernel_sa_family_t af;
	int ret;

	port = kzalloc(sizeof(*port), GFP_KERNEL);
	if (!port)
		return -ENOMEM;

	switch (nport->disc_addr.adrfam) {
	case NVMF_ADDR_FAMILY_IP4:
		af = AF_INET;
		break;
	case NVMF_ADDR_FAMILY_IP6:
		af = AF_INET6;
		break;
	default:
		pr_err("address family %d not supported\n",
				nport->disc_addr.adrfam);
		ret = -EINVAL;
		goto err_port;
	}

	ret = inet_pton_with_scope(&init_net, af, nport->disc_addr.traddr,
			nport->disc_addr.trsvcid, &port->addr);
	if (ret) {
		pr_err("malformed ip/port passed: %s:%s\n",
			nport->disc_addr.traddr, nport->disc_addr.trsvcid);
		goto err_port;
	}

	port->nport = nport;
	INIT_WORK(&port->accept_work, nvmet_tcp_accept_work);
	if (port->nport->inline_data_size < 0)
		port->nport->inline_data_size = NVMET_TCP_DEF_INLINE_DATA_SIZE;

	ret = sock_create(port->addr.ss_family, SOCK_STREAM,
				IPPROTO_TCP, &port->sock);
	if (ret) {
		pr_err("failed to create a socket\n");
		goto err_port;
	}

	port->sock->sk->sk_user_data = port;
	port->data_ready = port->sock->sk->sk_data_ready;
	port->sock->sk->sk_data_ready = nvmet_tcp_listen_data_ready;
	sock_set_reuseaddr(port->sock->sk);
	tcp_sock_set_nodelay(port->sock->sk);
	if (so_priority > 0)
		sock_set_priority(port->sock->sk, so_priority);

	ret = kernel_bind(port->sock, (struct sockaddr *)&port->addr,
			sizeof(port->addr));
	if (ret) {
		pr_err("failed to bind port socket %d\n", ret);
		goto err_sock;
	}

	ret = kernel_listen(port->sock, 128);
	if (ret) {
		pr_err("failed to listen %d on port sock\n", ret);
		goto err_sock;
	}

	nport->priv = port;
	pr_info("enabling port %d (%pISpc)\n",
		le16_to_cpu(nport->disc_addr.portid), &port->addr);

	return 0;

err_sock:
	sock_release(port->sock);
err_port:
	kfree(port);
	return ret;
}

static void nvmet_tcp_destroy_port_queues(struct nvmet_tcp_port *port)
{
	struct nvmet_tcp_queue *queue;

	mutex_lock(&nvmet_tcp_queue_mutex);
	list_for_each_entry(queue, &nvmet_tcp_queue_list, queue_list)
		if (queue->port == port)
			kernel_sock_shutdown(queue->sock, SHUT_RDWR);
	mutex_unlock(&nvmet_tcp_queue_mutex);
}

static void nvmet_tcp_remove_port(struct nvmet_port *nport)
{
	struct nvmet_tcp_port *port = nport->priv;

	write_lock_bh(&port->sock->sk->sk_callback_lock);
	port->sock->sk->sk_data_ready = port->data_ready;
	port->sock->sk->sk_user_data = NULL;
	write_unlock_bh(&port->sock->sk->sk_callback_lock);
	cancel_work_sync(&port->accept_work);
	/*
	 * Destroy the remaining queues, which are not belong to any
	 * controller yet.
	 */
	nvmet_tcp_destroy_port_queues(port);

	sock_release(port->sock);
	kfree(port);
}

static void nvmet_tcp_delete_ctrl(struct nvmet_ctrl *ctrl)
{
	struct nvmet_tcp_queue *queue;

	mutex_lock(&nvmet_tcp_queue_mutex);
	list_for_each_entry(queue, &nvmet_tcp_queue_list, queue_list)
		if (queue->nvme_sq.ctrl == ctrl)
			kernel_sock_shutdown(queue->sock, SHUT_RDWR);
	mutex_unlock(&nvmet_tcp_queue_mutex);
}

static u16 nvmet_tcp_install_queue(struct nvmet_sq *sq)
{
	struct nvmet_tcp_queue *queue =
		container_of(sq, struct nvmet_tcp_queue, nvme_sq);

	if (sq->qid == 0) {
		/* Let inflight controller teardown complete */
		flush_workqueue(nvmet_wq);
	}

	queue->nr_cmds = sq->size * 2;
	if (nvmet_tcp_alloc_cmds(queue))
		return NVME_SC_INTERNAL;
	return 0;
}

static void nvmet_tcp_disc_port_addr(struct nvmet_req *req,
		struct nvmet_port *nport, char *traddr)
{
	struct nvmet_tcp_port *port = nport->priv;

	if (inet_addr_is_any((struct sockaddr *)&port->addr)) {
		struct nvmet_tcp_cmd *cmd =
			container_of(req, struct nvmet_tcp_cmd, req);
		struct nvmet_tcp_queue *queue = cmd->queue;

		sprintf(traddr, "%pISc", (struct sockaddr *)&queue->sockaddr);
	} else {
		memcpy(traddr, nport->disc_addr.traddr, NVMF_TRADDR_SIZE);
	}
}

static const struct nvmet_fabrics_ops nvmet_tcp_ops = {
	.owner			= THIS_MODULE,
	.type			= NVMF_TRTYPE_TCP,
	.msdbd			= 1,
	.add_port		= nvmet_tcp_add_port,
	.remove_port		= nvmet_tcp_remove_port,
	.queue_response		= nvmet_tcp_queue_response,
	.delete_ctrl		= nvmet_tcp_delete_ctrl,
	.install_queue		= nvmet_tcp_install_queue,
	.disc_traddr		= nvmet_tcp_disc_port_addr,
};

static int __init nvmet_tcp_init(void)
{
	int ret;

	nvmet_tcp_wq = alloc_workqueue("nvmet_tcp_wq",
				WQ_MEM_RECLAIM | WQ_HIGHPRI, 0);
	if (!nvmet_tcp_wq)
		return -ENOMEM;

	ret = nvmet_register_transport(&nvmet_tcp_ops);
	if (ret)
		goto err;

	return 0;
err:
	destroy_workqueue(nvmet_tcp_wq);
	return ret;
}

static void __exit nvmet_tcp_exit(void)
{
	struct nvmet_tcp_queue *queue;

	nvmet_unregister_transport(&nvmet_tcp_ops);

	flush_workqueue(nvmet_wq);
	mutex_lock(&nvmet_tcp_queue_mutex);
	list_for_each_entry(queue, &nvmet_tcp_queue_list, queue_list)
		kernel_sock_shutdown(queue->sock, SHUT_RDWR);
	mutex_unlock(&nvmet_tcp_queue_mutex);
	flush_workqueue(nvmet_wq);

	destroy_workqueue(nvmet_tcp_wq);
}

module_init(nvmet_tcp_init);
module_exit(nvmet_tcp_exit);

MODULE_LICENSE("GPL v2");
MODULE_ALIAS("nvmet-transport-3"); /* 3 == NVMF_TRTYPE_TCP */<|MERGE_RESOLUTION|>--- conflicted
+++ resolved
@@ -20,8 +20,6 @@
 
 #define NVMET_TCP_DEF_INLINE_DATA_SIZE	(4 * PAGE_SIZE)
 #define NVMET_TCP_MAXH2CDATA		0x400000 /* 16M arbitrary limit */
-<<<<<<< HEAD
-=======
 
 static int param_store_val(const char *str, int *val, int min, int max)
 {
@@ -47,7 +45,6 @@
 	.set	= set_params,
 	.get	= param_get_int,
 };
->>>>>>> 98817289
 
 /* Define the socket priority to use for connections were it is desirable
  * that the NIC consider performing optimized packet processing or filtering.
