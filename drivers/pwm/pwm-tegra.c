--- conflicted
+++ resolved
@@ -148,9 +148,6 @@
 		required_clk_rate = DIV_ROUND_UP_ULL((u64)NSEC_PER_SEC << PWM_DUTY_WIDTH,
 						     period_ns);
 
-<<<<<<< HEAD
-		err = clk_set_rate(pc->clk, required_clk_rate);
-=======
 		if (required_clk_rate > clk_round_rate(pc->clk, required_clk_rate))
 			/*
 			 * required_clk_rate is a lower bound for the input
@@ -163,7 +160,6 @@
 			required_clk_rate *= 2;
 
 		err = dev_pm_opp_set_rate(pc->dev, required_clk_rate);
->>>>>>> d60c95ef
 		if (err < 0)
 			return -EINVAL;
 
