--- conflicted
+++ resolved
@@ -84,11 +84,7 @@
 	if (ret) {
 		dev_err(spc->dev, "failed to enable pwm%u clocks\n",
 			pwm->hwpwm);
-<<<<<<< HEAD
-		return 0;
-=======
 		return ret;
->>>>>>> 98817289
 	}
 
 	val = sprd_pwm_read(spc, pwm->hwpwm, SPRD_PWM_ENABLE);
