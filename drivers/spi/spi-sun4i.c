--- conflicted
+++ resolved
@@ -206,12 +206,8 @@
 				  struct spi_transfer *tfr)
 {
 	struct sun4i_spi *sspi = spi_controller_get_devdata(host);
-<<<<<<< HEAD
-	unsigned int mclk_rate, div, timeout;
-=======
 	unsigned int mclk_rate, div;
 	unsigned long time_left;
->>>>>>> 0c383648
 	unsigned int start, end, tx_time;
 	unsigned int tx_len = 0;
 	int ret = 0;
@@ -335,11 +331,7 @@
 	time_left = wait_for_completion_timeout(&sspi->done,
 						msecs_to_jiffies(tx_time));
 	end = jiffies;
-<<<<<<< HEAD
-	if (!timeout) {
-=======
 	if (!time_left) {
->>>>>>> 0c383648
 		dev_warn(&host->dev,
 			 "%s: timeout transferring %u bytes@%iHz for %i(%i)ms",
 			 dev_name(&spi->dev), tfr->len, tfr->speed_hz,
