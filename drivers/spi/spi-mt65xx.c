--- conflicted
+++ resolved
@@ -774,27 +774,16 @@
 		mdata->xfer_len = min(MTK_SPI_MAX_FIFO_SIZE, len);
 		mtk_spi_setup_packet(host);
 
-<<<<<<< HEAD
-		if (trans->tx_buf) {
-			cnt = mdata->xfer_len / 4;
-			iowrite32_rep(mdata->base + SPI_TX_DATA_REG,
-					trans->tx_buf + mdata->num_xfered, cnt);
-=======
 		if (xfer->tx_buf) {
 			cnt = mdata->xfer_len / 4;
 			iowrite32_rep(mdata->base + SPI_TX_DATA_REG,
 					xfer->tx_buf + mdata->num_xfered, cnt);
->>>>>>> a6ad5510
 
 			remainder = mdata->xfer_len % 4;
 			if (remainder > 0) {
 				reg_val = 0;
 				memcpy(&reg_val,
-<<<<<<< HEAD
-					trans->tx_buf + (cnt * 4) + mdata->num_xfered,
-=======
 					xfer->tx_buf + (cnt * 4) + mdata->num_xfered,
->>>>>>> a6ad5510
 					remainder);
 				writel(reg_val, mdata->base + SPI_TX_DATA_REG);
 			}
