// SPDX-License-Identifier: GPL-2.0
//
// spi-mt7621.c -- MediaTek MT7621 SPI controller driver
//
// Copyright (C) 2011 Sergiy <piratfm@gmail.com>
// Copyright (C) 2011-2013 Gabor Juhos <juhosg@openwrt.org>
// Copyright (C) 2014-2015 Felix Fietkau <nbd@nbd.name>
//
// Some parts are based on spi-orion.c:
//   Author: Shadi Ammouri <shadi@marvell.com>
//   Copyright (C) 2007-2008 Marvell Ltd.

#include <linux/clk.h>
#include <linux/delay.h>
#include <linux/io.h>
#include <linux/module.h>
#include <linux/of_device.h>
#include <linux/reset.h>
#include <linux/spi/spi.h>

#define DRIVER_NAME		"spi-mt7621"

/* in usec */
#define RALINK_SPI_WAIT_MAX_LOOP 2000

/* SPISTAT register bit field */
#define SPISTAT_BUSY		BIT(0)

#define MT7621_SPI_TRANS	0x00
#define SPITRANS_BUSY		BIT(16)

#define MT7621_SPI_OPCODE	0x04
#define MT7621_SPI_DATA0	0x08
#define MT7621_SPI_DATA4	0x18
#define SPI_CTL_TX_RX_CNT_MASK	0xff
#define SPI_CTL_START		BIT(8)

#define MT7621_SPI_MASTER	0x28
#define MASTER_MORE_BUFMODE	BIT(2)
#define MASTER_FULL_DUPLEX	BIT(10)
#define MASTER_RS_CLK_SEL	GENMASK(27, 16)
#define MASTER_RS_CLK_SEL_SHIFT	16
#define MASTER_RS_SLAVE_SEL	GENMASK(31, 29)

#define MT7621_SPI_MOREBUF	0x2c
#define MT7621_SPI_POLAR	0x38
#define MT7621_SPI_SPACE	0x3c

#define MT7621_CPHA		BIT(5)
#define MT7621_CPOL		BIT(4)
#define MT7621_LSB_FIRST	BIT(3)

struct mt7621_spi {
	struct spi_controller	*master;
	void __iomem		*base;
	unsigned int		sys_freq;
	unsigned int		speed;
	int			pending_write;
};

static inline struct mt7621_spi *spidev_to_mt7621_spi(struct spi_device *spi)
{
	return spi_controller_get_devdata(spi->master);
}

static inline u32 mt7621_spi_read(struct mt7621_spi *rs, u32 reg)
{
	return ioread32(rs->base + reg);
}

static inline void mt7621_spi_write(struct mt7621_spi *rs, u32 reg, u32 val)
{
	iowrite32(val, rs->base + reg);
}

static void mt7621_spi_set_cs(struct spi_device *spi, int enable)
{
	struct mt7621_spi *rs = spidev_to_mt7621_spi(spi);
	int cs = spi->chip_select;
	u32 polar = 0;
	u32 master;

	/*
	 * Select SPI device 7, enable "more buffer mode" and disable
	 * full-duplex (only half-duplex really works on this chip
	 * reliably)
	 */
	master = mt7621_spi_read(rs, MT7621_SPI_MASTER);
	master |= MASTER_RS_SLAVE_SEL | MASTER_MORE_BUFMODE;
	master &= ~MASTER_FULL_DUPLEX;
	mt7621_spi_write(rs, MT7621_SPI_MASTER, master);

	rs->pending_write = 0;

	if (enable)
		polar = BIT(cs);
	mt7621_spi_write(rs, MT7621_SPI_POLAR, polar);
}

static int mt7621_spi_prepare(struct spi_device *spi, unsigned int speed)
{
	struct mt7621_spi *rs = spidev_to_mt7621_spi(spi);
	u32 rate;
	u32 reg;

	dev_dbg(&spi->dev, "speed:%u\n", speed);

	rate = DIV_ROUND_UP(rs->sys_freq, speed);
	dev_dbg(&spi->dev, "rate-1:%u\n", rate);

	if (rate > 4097)
		return -EINVAL;

	if (rate < 2)
		rate = 2;

	reg = mt7621_spi_read(rs, MT7621_SPI_MASTER);
	reg &= ~MASTER_RS_CLK_SEL;
	reg |= (rate - 2) << MASTER_RS_CLK_SEL_SHIFT;
	rs->speed = speed;

	reg &= ~MT7621_LSB_FIRST;
	if (spi->mode & SPI_LSB_FIRST)
		reg |= MT7621_LSB_FIRST;

	/*
	 * This SPI controller seems to be tested on SPI flash only and some
	 * bits are swizzled under other SPI modes probably due to incorrect
	 * wiring inside the silicon. Only mode 0 works correctly.
	 */
	reg &= ~(MT7621_CPHA | MT7621_CPOL);

	mt7621_spi_write(rs, MT7621_SPI_MASTER, reg);

	return 0;
}

static inline int mt7621_spi_wait_till_ready(struct mt7621_spi *rs)
{
	int i;

	for (i = 0; i < RALINK_SPI_WAIT_MAX_LOOP; i++) {
		u32 status;

		status = mt7621_spi_read(rs, MT7621_SPI_TRANS);
		if ((status & SPITRANS_BUSY) == 0)
			return 0;
		cpu_relax();
		udelay(1);
	}

	return -ETIMEDOUT;
}

static void mt7621_spi_read_half_duplex(struct mt7621_spi *rs,
					int rx_len, u8 *buf)
{
	int tx_len;

	/*
	 * Combine with any pending write, and perform one or more half-duplex
	 * transactions reading 'len' bytes. Data to be written is already in
	 * MT7621_SPI_DATA.
	 */
	tx_len = rs->pending_write;
	rs->pending_write = 0;

	while (rx_len || tx_len) {
		int i;
		u32 val = (min(tx_len, 4) * 8) << 24;
		int rx = min(rx_len, 32);

		if (tx_len > 4)
			val |= (tx_len - 4) * 8;
		val |= (rx * 8) << 12;
		mt7621_spi_write(rs, MT7621_SPI_MOREBUF, val);

		tx_len = 0;

		val = mt7621_spi_read(rs, MT7621_SPI_TRANS);
		val |= SPI_CTL_START;
		mt7621_spi_write(rs, MT7621_SPI_TRANS, val);

		mt7621_spi_wait_till_ready(rs);

		for (i = 0; i < rx; i++) {
			if ((i % 4) == 0)
				val = mt7621_spi_read(rs, MT7621_SPI_DATA0 + i);
			*buf++ = val & 0xff;
			val >>= 8;
		}

		rx_len -= i;
	}
}

static inline void mt7621_spi_flush(struct mt7621_spi *rs)
{
	mt7621_spi_read_half_duplex(rs, 0, NULL);
}

static void mt7621_spi_write_half_duplex(struct mt7621_spi *rs,
					 int tx_len, const u8 *buf)
{
	int len = rs->pending_write;
	int val = 0;

	if (len & 3) {
		val = mt7621_spi_read(rs, MT7621_SPI_OPCODE + (len & ~3));
		if (len < 4) {
			val <<= (4 - len) * 8;
			val = swab32(val);
		}
	}

	while (tx_len > 0) {
		if (len >= 36) {
			rs->pending_write = len;
			mt7621_spi_flush(rs);
			len = 0;
		}

		val |= *buf++ << (8 * (len & 3));
		len++;
		if ((len & 3) == 0) {
			if (len == 4)
				/* The byte-order of the opcode is weird! */
				val = swab32(val);
			mt7621_spi_write(rs, MT7621_SPI_OPCODE + len - 4, val);
			val = 0;
		}
		tx_len -= 1;
	}

	if (len & 3) {
		if (len < 4) {
			val = swab32(val);
			val >>= (4 - len) * 8;
		}
		mt7621_spi_write(rs, MT7621_SPI_OPCODE + (len & ~3), val);
	}

	rs->pending_write = len;
}

static int mt7621_spi_transfer_one_message(struct spi_controller *master,
					   struct spi_message *m)
{
	struct mt7621_spi *rs = spi_controller_get_devdata(master);
	struct spi_device *spi = m->spi;
	unsigned int speed = spi->max_speed_hz;
	struct spi_transfer *t = NULL;
	int status = 0;

	mt7621_spi_wait_till_ready(rs);

	list_for_each_entry(t, &m->transfers, transfer_list)
		if (t->speed_hz < speed)
			speed = t->speed_hz;

	if (mt7621_spi_prepare(spi, speed)) {
		status = -EIO;
		goto msg_done;
	}

	/* Assert CS */
	mt7621_spi_set_cs(spi, 1);

	m->actual_length = 0;
	list_for_each_entry(t, &m->transfers, transfer_list) {
		if ((t->rx_buf) && (t->tx_buf)) {
			/*
			 * This controller will shift some extra data out
			 * of spi_opcode if (mosi_bit_cnt > 0) &&
			 * (cmd_bit_cnt == 0). So the claimed full-duplex
			 * support is broken since we have no way to read
			 * the MISO value during that bit.
			 */
			status = -EIO;
			goto msg_done;
		} else if (t->rx_buf) {
			mt7621_spi_read_half_duplex(rs, t->len, t->rx_buf);
		} else if (t->tx_buf) {
			mt7621_spi_write_half_duplex(rs, t->len, t->tx_buf);
		}
		m->actual_length += t->len;
	}

	/* Flush data and deassert CS */
	mt7621_spi_flush(rs);
	mt7621_spi_set_cs(spi, 0);

msg_done:
	m->status = status;
	spi_finalize_current_message(master);

	return 0;
}

static int mt7621_spi_setup(struct spi_device *spi)
{
	struct mt7621_spi *rs = spidev_to_mt7621_spi(spi);

	if ((spi->max_speed_hz == 0) ||
	    (spi->max_speed_hz > (rs->sys_freq / 2)))
		spi->max_speed_hz = rs->sys_freq / 2;

	if (spi->max_speed_hz < (rs->sys_freq / 4097)) {
		dev_err(&spi->dev, "setup: requested speed is too low %d Hz\n",
			spi->max_speed_hz);
		return -EINVAL;
	}

	return 0;
}

static const struct of_device_id mt7621_spi_match[] = {
	{ .compatible = "ralink,mt7621-spi" },
	{},
};
MODULE_DEVICE_TABLE(of, mt7621_spi_match);

static int mt7621_spi_probe(struct platform_device *pdev)
{
	const struct of_device_id *match;
	struct spi_controller *master;
	struct mt7621_spi *rs;
	void __iomem *base;
	struct clk *clk;
	int ret;

	match = of_match_device(mt7621_spi_match, &pdev->dev);
	if (!match)
		return -EINVAL;

	base = devm_platform_ioremap_resource(pdev, 0);
	if (IS_ERR(base))
		return PTR_ERR(base);

<<<<<<< HEAD
	clk = devm_clk_get(&pdev->dev, NULL);
	if (IS_ERR(clk))
		return dev_err_probe(&pdev->dev, PTR_ERR(clk),
				     "unable to get SYS clock\n");

	status = clk_prepare_enable(clk);
	if (status)
		return status;
=======
	clk = devm_clk_get_enabled(&pdev->dev, NULL);
	if (IS_ERR(clk))
		return dev_err_probe(&pdev->dev, PTR_ERR(clk),
				     "unable to get SYS clock\n");
>>>>>>> d60c95ef

	master = devm_spi_alloc_master(&pdev->dev, sizeof(*rs));
	if (!master) {
		dev_info(&pdev->dev, "master allocation failed\n");
		return -ENOMEM;
	}

	master->mode_bits = SPI_LSB_FIRST;
	master->flags = SPI_CONTROLLER_HALF_DUPLEX;
	master->setup = mt7621_spi_setup;
	master->transfer_one_message = mt7621_spi_transfer_one_message;
	master->bits_per_word_mask = SPI_BPW_MASK(8);
	master->dev.of_node = pdev->dev.of_node;
	master->num_chipselect = 2;

	dev_set_drvdata(&pdev->dev, master);

	rs = spi_controller_get_devdata(master);
	rs->base = base;
	rs->master = master;
	rs->sys_freq = clk_get_rate(clk);
	rs->pending_write = 0;
	dev_info(&pdev->dev, "sys_freq: %u\n", rs->sys_freq);

	ret = device_reset(&pdev->dev);
	if (ret) {
		dev_err(&pdev->dev, "SPI reset failed!\n");
		return ret;
	}

	return devm_spi_register_controller(&pdev->dev, master);
}

MODULE_ALIAS("platform:" DRIVER_NAME);

static struct platform_driver mt7621_spi_driver = {
	.driver = {
		.name = DRIVER_NAME,
		.of_match_table = mt7621_spi_match,
	},
	.probe = mt7621_spi_probe,
};

module_platform_driver(mt7621_spi_driver);

MODULE_DESCRIPTION("MT7621 SPI driver");
MODULE_AUTHOR("Felix Fietkau <nbd@nbd.name>");
MODULE_LICENSE("GPL");<|MERGE_RESOLUTION|>--- conflicted
+++ resolved
@@ -337,21 +337,10 @@
 	if (IS_ERR(base))
 		return PTR_ERR(base);
 
-<<<<<<< HEAD
-	clk = devm_clk_get(&pdev->dev, NULL);
-	if (IS_ERR(clk))
-		return dev_err_probe(&pdev->dev, PTR_ERR(clk),
-				     "unable to get SYS clock\n");
-
-	status = clk_prepare_enable(clk);
-	if (status)
-		return status;
-=======
 	clk = devm_clk_get_enabled(&pdev->dev, NULL);
 	if (IS_ERR(clk))
 		return dev_err_probe(&pdev->dev, PTR_ERR(clk),
 				     "unable to get SYS clock\n");
->>>>>>> d60c95ef
 
 	master = devm_spi_alloc_master(&pdev->dev, sizeof(*rs));
 	if (!master) {
