// SPDX-License-Identifier: GPL-2.0-only
/*
 * Broadcom BCMBCA High Speed SPI Controller driver
 *
 * Copyright 2000-2010 Broadcom Corporation
 * Copyright 2012-2013 Jonas Gorski <jonas.gorski@gmail.com>
 * Copyright 2019-2022 Broadcom Ltd
 */

#include <linux/kernel.h>
#include <linux/init.h>
#include <linux/io.h>
#include <linux/clk.h>
#include <linux/module.h>
#include <linux/platform_device.h>
#include <linux/delay.h>
#include <linux/dma-mapping.h>
#include <linux/err.h>
#include <linux/interrupt.h>
#include <linux/spi/spi.h>
#include <linux/mutex.h>
#include <linux/of.h>
#include <linux/spi/spi-mem.h>
#include <linux/pm_runtime.h>

#define HSSPI_GLOBAL_CTRL_REG			0x0
#define GLOBAL_CTRL_CS_POLARITY_SHIFT		0
#define GLOBAL_CTRL_CS_POLARITY_MASK		0x000000ff
#define GLOBAL_CTRL_PLL_CLK_CTRL_SHIFT		8
#define GLOBAL_CTRL_PLL_CLK_CTRL_MASK		0x0000ff00
#define GLOBAL_CTRL_CLK_GATE_SSOFF		BIT(16)
#define GLOBAL_CTRL_CLK_POLARITY		BIT(17)
#define GLOBAL_CTRL_MOSI_IDLE			BIT(18)

#define HSSPI_GLOBAL_EXT_TRIGGER_REG		0x4

#define HSSPI_INT_STATUS_REG			0x8
#define HSSPI_INT_STATUS_MASKED_REG		0xc
#define HSSPI_INT_MASK_REG			0x10

#define HSSPI_PINGx_CMD_DONE(i)			BIT((i * 8) + 0)
#define HSSPI_PINGx_RX_OVER(i)			BIT((i * 8) + 1)
#define HSSPI_PINGx_TX_UNDER(i)			BIT((i * 8) + 2)
#define HSSPI_PINGx_POLL_TIMEOUT(i)		BIT((i * 8) + 3)
#define HSSPI_PINGx_CTRL_INVAL(i)		BIT((i * 8) + 4)

#define HSSPI_INT_CLEAR_ALL			0xff001f1f

#define HSSPI_PINGPONG_COMMAND_REG(x)		(0x80 + (x) * 0x40)
#define PINGPONG_CMD_COMMAND_MASK		0xf
#define PINGPONG_COMMAND_NOOP			0
#define PINGPONG_COMMAND_START_NOW		1
#define PINGPONG_COMMAND_START_TRIGGER		2
#define PINGPONG_COMMAND_HALT			3
#define PINGPONG_COMMAND_FLUSH			4
#define PINGPONG_CMD_PROFILE_SHIFT		8
#define PINGPONG_CMD_SS_SHIFT			12

#define HSSPI_PINGPONG_STATUS_REG(x)		(0x84 + (x) * 0x40)
#define HSSPI_PINGPONG_STATUS_SRC_BUSY          BIT(1)

#define HSSPI_PROFILE_CLK_CTRL_REG(x)		(0x100 + (x) * 0x20)
#define CLK_CTRL_FREQ_CTRL_MASK			0x0000ffff
#define CLK_CTRL_SPI_CLK_2X_SEL			BIT(14)
#define CLK_CTRL_ACCUM_RST_ON_LOOP		BIT(15)
#define CLK_CTRL_CLK_POLARITY			BIT(16)

#define HSSPI_PROFILE_SIGNAL_CTRL_REG(x)	(0x104 + (x) * 0x20)
#define SIGNAL_CTRL_LATCH_RISING		BIT(12)
#define SIGNAL_CTRL_LAUNCH_RISING		BIT(13)
#define SIGNAL_CTRL_ASYNC_INPUT_PATH		BIT(16)

#define HSSPI_PROFILE_MODE_CTRL_REG(x)		(0x108 + (x) * 0x20)
#define MODE_CTRL_MULTIDATA_RD_STRT_SHIFT	8
#define MODE_CTRL_MULTIDATA_WR_STRT_SHIFT	12
#define MODE_CTRL_MULTIDATA_RD_SIZE_SHIFT	16
#define MODE_CTRL_MULTIDATA_WR_SIZE_SHIFT	18
#define MODE_CTRL_MODE_3WIRE			BIT(20)
#define MODE_CTRL_PREPENDBYTE_CNT_SHIFT		24

#define HSSPI_FIFO_REG(x)			(0x200 + (x) * 0x200)

#define HSSPI_OP_MULTIBIT			BIT(11)
#define HSSPI_OP_CODE_SHIFT			13
#define HSSPI_OP_SLEEP				(0 << HSSPI_OP_CODE_SHIFT)
#define HSSPI_OP_READ_WRITE			(1 << HSSPI_OP_CODE_SHIFT)
#define HSSPI_OP_WRITE				(2 << HSSPI_OP_CODE_SHIFT)
#define HSSPI_OP_READ				(3 << HSSPI_OP_CODE_SHIFT)
#define HSSPI_OP_SETIRQ				(4 << HSSPI_OP_CODE_SHIFT)

#define HSSPI_BUFFER_LEN			512
#define HSSPI_OPCODE_LEN			2

#define HSSPI_MAX_PREPEND_LEN			15

#define HSSPI_MAX_SYNC_CLOCK			30000000

#define HSSPI_SPI_MAX_CS			8
#define HSSPI_BUS_NUM				1	/* 0 is legacy SPI */
#define HSSPI_POLL_STATUS_TIMEOUT_MS	100

#define HSSPI_WAIT_MODE_POLLING		0
#define HSSPI_WAIT_MODE_INTR		1
#define HSSPI_WAIT_MODE_MAX			HSSPI_WAIT_MODE_INTR

#define SPIM_CTRL_CS_OVERRIDE_SEL_SHIFT		0
#define SPIM_CTRL_CS_OVERRIDE_SEL_MASK		0xff
#define SPIM_CTRL_CS_OVERRIDE_VAL_SHIFT		8
#define SPIM_CTRL_CS_OVERRIDE_VAL_MASK		0xff

struct bcmbca_hsspi {
	struct completion done;
	struct mutex bus_mutex;
	struct mutex msg_mutex;
	struct platform_device *pdev;
	struct clk *clk;
	struct clk *pll_clk;
	void __iomem *regs;
	void __iomem *spim_ctrl;
	u8 __iomem *fifo;
	u32 speed_hz;
	u8 cs_polarity;
	u32 wait_mode;
};

static ssize_t wait_mode_show(struct device *dev, struct device_attribute *attr,
			 char *buf)
{
	struct spi_controller *ctrl = dev_get_drvdata(dev);
	struct bcmbca_hsspi *bs = spi_controller_get_devdata(ctrl);

	return sprintf(buf, "%d\n", bs->wait_mode);
}

static ssize_t wait_mode_store(struct device *dev, struct device_attribute *attr,
			  const char *buf, size_t count)
{
	struct spi_controller *ctrl = dev_get_drvdata(dev);
	struct bcmbca_hsspi *bs = spi_controller_get_devdata(ctrl);
	u32 val;

	if (kstrtou32(buf, 10, &val))
		return -EINVAL;

	if (val > HSSPI_WAIT_MODE_MAX) {
		dev_warn(dev, "invalid wait mode %u\n", val);
		return -EINVAL;
	}

	mutex_lock(&bs->msg_mutex);
	bs->wait_mode = val;
	/* clear interrupt status to avoid spurious int on next transfer */
	if (val == HSSPI_WAIT_MODE_INTR)
		__raw_writel(HSSPI_INT_CLEAR_ALL, bs->regs + HSSPI_INT_STATUS_REG);
	mutex_unlock(&bs->msg_mutex);

	return count;
}

static DEVICE_ATTR_RW(wait_mode);

static struct attribute *bcmbca_hsspi_attrs[] = {
	&dev_attr_wait_mode.attr,
	NULL,
};

static const struct attribute_group bcmbca_hsspi_group = {
	.attrs = bcmbca_hsspi_attrs,
};

static void bcmbca_hsspi_set_cs(struct bcmbca_hsspi *bs, unsigned int cs,
				 bool active)
{
	u32 reg;

	/* No cs orerriden needed for SS7 internal cs on pcm based voice dev */
	if (cs == 7)
		return;

	mutex_lock(&bs->bus_mutex);

	reg = __raw_readl(bs->spim_ctrl);
	if (active)
		reg |= BIT(cs + SPIM_CTRL_CS_OVERRIDE_SEL_SHIFT);
	else
		reg &= ~BIT(cs + SPIM_CTRL_CS_OVERRIDE_SEL_SHIFT);

	__raw_writel(reg, bs->spim_ctrl);

	mutex_unlock(&bs->bus_mutex);
}

static void bcmbca_hsspi_set_clk(struct bcmbca_hsspi *bs,
				  struct spi_device *spi, int hz)
{
	unsigned int profile = spi_get_chipselect(spi, 0);
	u32 reg;

	reg = DIV_ROUND_UP(2048, DIV_ROUND_UP(bs->speed_hz, hz));
	__raw_writel(CLK_CTRL_ACCUM_RST_ON_LOOP | reg,
		     bs->regs + HSSPI_PROFILE_CLK_CTRL_REG(profile));

	reg = __raw_readl(bs->regs + HSSPI_PROFILE_SIGNAL_CTRL_REG(profile));
	if (hz > HSSPI_MAX_SYNC_CLOCK)
		reg |= SIGNAL_CTRL_ASYNC_INPUT_PATH;
	else
		reg &= ~SIGNAL_CTRL_ASYNC_INPUT_PATH;
	__raw_writel(reg, bs->regs + HSSPI_PROFILE_SIGNAL_CTRL_REG(profile));

	mutex_lock(&bs->bus_mutex);
	/* setup clock polarity */
	reg = __raw_readl(bs->regs + HSSPI_GLOBAL_CTRL_REG);
	reg &= ~GLOBAL_CTRL_CLK_POLARITY;
	if (spi->mode & SPI_CPOL)
		reg |= GLOBAL_CTRL_CLK_POLARITY;
	__raw_writel(reg, bs->regs + HSSPI_GLOBAL_CTRL_REG);

	mutex_unlock(&bs->bus_mutex);
}

static int bcmbca_hsspi_wait_cmd(struct bcmbca_hsspi *bs, unsigned int cs)
{
	unsigned long limit;
	u32 reg = 0;
	int rc = 0;

	if (bs->wait_mode == HSSPI_WAIT_MODE_INTR) {
		if (wait_for_completion_timeout(&bs->done, HZ) == 0)
			rc = 1;
	} else {
		limit = jiffies + msecs_to_jiffies(HSSPI_POLL_STATUS_TIMEOUT_MS);

		while (!time_after(jiffies, limit)) {
			reg = __raw_readl(bs->regs + HSSPI_PINGPONG_STATUS_REG(0));
			if (reg & HSSPI_PINGPONG_STATUS_SRC_BUSY)
				cpu_relax();
			else
				break;
		}
		if (reg & HSSPI_PINGPONG_STATUS_SRC_BUSY)
			rc = 1;
	}

	if (rc)
		dev_err(&bs->pdev->dev, "transfer timed out!\n");

	return rc;
}

static int bcmbca_hsspi_do_txrx(struct spi_device *spi, struct spi_transfer *t,
								struct spi_message *msg)
{
	struct bcmbca_hsspi *bs = spi_controller_get_devdata(spi->controller);
	unsigned int chip_select = spi_get_chipselect(spi, 0);
	u16 opcode = 0, val;
	int pending = t->len;
	int step_size = HSSPI_BUFFER_LEN;
	const u8 *tx = t->tx_buf;
	u8 *rx = t->rx_buf;
	u32 reg = 0, cs_act = 0;

	bcmbca_hsspi_set_clk(bs, spi, t->speed_hz);

	if (tx && rx)
		opcode = HSSPI_OP_READ_WRITE;
	else if (tx)
		opcode = HSSPI_OP_WRITE;
	else if (rx)
		opcode = HSSPI_OP_READ;

	if (opcode != HSSPI_OP_READ)
		step_size -= HSSPI_OPCODE_LEN;

	if ((opcode == HSSPI_OP_READ && t->rx_nbits == SPI_NBITS_DUAL) ||
	    (opcode == HSSPI_OP_WRITE && t->tx_nbits == SPI_NBITS_DUAL)) {
		opcode |= HSSPI_OP_MULTIBIT;

		if (t->rx_nbits == SPI_NBITS_DUAL)
			reg |= 1 << MODE_CTRL_MULTIDATA_RD_SIZE_SHIFT;
		if (t->tx_nbits == SPI_NBITS_DUAL)
			reg |= 1 << MODE_CTRL_MULTIDATA_WR_SIZE_SHIFT;
	}

	__raw_writel(reg | 0xff,
		     bs->regs + HSSPI_PROFILE_MODE_CTRL_REG(chip_select));

	while (pending > 0) {
		int curr_step = min_t(int, step_size, pending);

		reinit_completion(&bs->done);
		if (tx) {
			memcpy_toio(bs->fifo + HSSPI_OPCODE_LEN, tx, curr_step);
			tx += curr_step;
		}

		*(__be16 *)(&val) = cpu_to_be16(opcode | curr_step);
		__raw_writew(val, bs->fifo);

		/* enable interrupt */
		if (bs->wait_mode == HSSPI_WAIT_MODE_INTR)
			__raw_writel(HSSPI_PINGx_CMD_DONE(0),
			    bs->regs + HSSPI_INT_MASK_REG);

		if (!cs_act) {
			/* must apply cs signal as close as the cmd starts */
			bcmbca_hsspi_set_cs(bs, chip_select, true);
			cs_act = 1;
		}

		reg = chip_select << PINGPONG_CMD_SS_SHIFT |
			    chip_select << PINGPONG_CMD_PROFILE_SHIFT |
			    PINGPONG_COMMAND_START_NOW;
		__raw_writel(reg, bs->regs + HSSPI_PINGPONG_COMMAND_REG(0));

		if (bcmbca_hsspi_wait_cmd(bs, spi_get_chipselect(spi, 0)))
			return -ETIMEDOUT;

		pending -= curr_step;

		if (rx) {
			memcpy_fromio(rx, bs->fifo, curr_step);
			rx += curr_step;
		}
	}

	return 0;
}

static int bcmbca_hsspi_setup(struct spi_device *spi)
{
	struct bcmbca_hsspi *bs = spi_controller_get_devdata(spi->controller);
	u32 reg;

	reg = __raw_readl(bs->regs +
			  HSSPI_PROFILE_SIGNAL_CTRL_REG(spi_get_chipselect(spi, 0)));
	reg &= ~(SIGNAL_CTRL_LAUNCH_RISING | SIGNAL_CTRL_LATCH_RISING);
	if (spi->mode & SPI_CPHA)
		reg |= SIGNAL_CTRL_LAUNCH_RISING;
	else
		reg |= SIGNAL_CTRL_LATCH_RISING;
	__raw_writel(reg, bs->regs +
		     HSSPI_PROFILE_SIGNAL_CTRL_REG(spi_get_chipselect(spi, 0)));

	mutex_lock(&bs->bus_mutex);
	reg = __raw_readl(bs->regs + HSSPI_GLOBAL_CTRL_REG);

	if (spi->mode & SPI_CS_HIGH)
		reg |= BIT(spi_get_chipselect(spi, 0));
	else
		reg &= ~BIT(spi_get_chipselect(spi, 0));
	__raw_writel(reg, bs->regs + HSSPI_GLOBAL_CTRL_REG);

	if (spi->mode & SPI_CS_HIGH)
		bs->cs_polarity |= BIT(spi_get_chipselect(spi, 0));
	else
		bs->cs_polarity &= ~BIT(spi_get_chipselect(spi, 0));

	reg = __raw_readl(bs->spim_ctrl);
	reg &= ~BIT(spi_get_chipselect(spi, 0) + SPIM_CTRL_CS_OVERRIDE_VAL_SHIFT);
	if (spi->mode & SPI_CS_HIGH)
		reg |= BIT(spi_get_chipselect(spi, 0) + SPIM_CTRL_CS_OVERRIDE_VAL_SHIFT);
	__raw_writel(reg, bs->spim_ctrl);

	mutex_unlock(&bs->bus_mutex);

	return 0;
}

static int bcmbca_hsspi_transfer_one(struct spi_controller *host,
				      struct spi_message *msg)
{
	struct bcmbca_hsspi *bs = spi_controller_get_devdata(host);
	struct spi_transfer *t;
	struct spi_device *spi = msg->spi;
	int status = -EINVAL;
	bool keep_cs = false;

	mutex_lock(&bs->msg_mutex);
	list_for_each_entry(t, &msg->transfers, transfer_list) {
		status = bcmbca_hsspi_do_txrx(spi, t, msg);
		if (status)
			break;

		spi_transfer_delay_exec(t);

		if (t->cs_change) {
			if (list_is_last(&t->transfer_list,	&msg->transfers)) {
				keep_cs = true;
			} else {
				if (!t->cs_off)
					bcmbca_hsspi_set_cs(bs, spi_get_chipselect(spi, 0), false);

				spi_transfer_cs_change_delay_exec(msg, t);

				if (!list_next_entry(t, transfer_list)->cs_off)
					bcmbca_hsspi_set_cs(bs, spi_get_chipselect(spi, 0), true);
			}
		} else if (!list_is_last(&t->transfer_list, &msg->transfers) &&
			   t->cs_off != list_next_entry(t, transfer_list)->cs_off) {
			bcmbca_hsspi_set_cs(bs, spi_get_chipselect(spi, 0), t->cs_off);
		}

		msg->actual_length += t->len;
	}

	mutex_unlock(&bs->msg_mutex);

	if (status || !keep_cs)
		bcmbca_hsspi_set_cs(bs, spi_get_chipselect(spi, 0), false);

	msg->status = status;
	spi_finalize_current_message(host);

	return 0;
}

static irqreturn_t bcmbca_hsspi_interrupt(int irq, void *dev_id)
{
	struct bcmbca_hsspi *bs = (struct bcmbca_hsspi *)dev_id;

	if (__raw_readl(bs->regs + HSSPI_INT_STATUS_MASKED_REG) == 0)
		return IRQ_NONE;

	__raw_writel(HSSPI_INT_CLEAR_ALL, bs->regs + HSSPI_INT_STATUS_REG);
	__raw_writel(0, bs->regs + HSSPI_INT_MASK_REG);

	complete(&bs->done);

	return IRQ_HANDLED;
}

static int bcmbca_hsspi_probe(struct platform_device *pdev)
{
	struct spi_controller *host;
	struct bcmbca_hsspi *bs;
	void __iomem *spim_ctrl;
	void __iomem *regs;
	struct device *dev = &pdev->dev;
	struct clk *clk, *pll_clk = NULL;
	int irq, ret;
	u32 reg, rate, num_cs = HSSPI_SPI_MAX_CS;

	irq = platform_get_irq(pdev, 0);
	if (irq < 0)
		return irq;

	regs = devm_platform_ioremap_resource_byname(pdev, "hsspi");
	if (IS_ERR(regs))
		return PTR_ERR(regs);

	spim_ctrl = devm_platform_ioremap_resource_byname(pdev, "spim-ctrl");
	if (IS_ERR(spim_ctrl))
		return PTR_ERR(spim_ctrl);

	clk = devm_clk_get(dev, "hsspi");
	if (IS_ERR(clk))
		return PTR_ERR(clk);

	ret = clk_prepare_enable(clk);
	if (ret)
		return ret;

	rate = clk_get_rate(clk);
	if (!rate) {
		pll_clk = devm_clk_get(dev, "pll");

		if (IS_ERR(pll_clk)) {
			ret = PTR_ERR(pll_clk);
			goto out_disable_clk;
		}

		ret = clk_prepare_enable(pll_clk);
		if (ret)
			goto out_disable_clk;

		rate = clk_get_rate(pll_clk);
		if (!rate) {
			ret = -EINVAL;
			goto out_disable_pll_clk;
		}
	}

	host = devm_spi_alloc_host(&pdev->dev, sizeof(*bs));
	if (!host) {
		ret = -ENOMEM;
		goto out_disable_pll_clk;
	}

	bs = spi_controller_get_devdata(host);
	bs->pdev = pdev;
	bs->clk = clk;
	bs->pll_clk = pll_clk;
	bs->regs = regs;
	bs->spim_ctrl = spim_ctrl;
	bs->speed_hz = rate;
	bs->fifo = (u8 __iomem *) (bs->regs + HSSPI_FIFO_REG(0));
	bs->wait_mode = HSSPI_WAIT_MODE_POLLING;

	mutex_init(&bs->bus_mutex);
	mutex_init(&bs->msg_mutex);
	init_completion(&bs->done);

	host->dev.of_node = dev->of_node;
	if (!dev->of_node)
		host->bus_num = HSSPI_BUS_NUM;

	of_property_read_u32(dev->of_node, "num-cs", &num_cs);
	if (num_cs > 8) {
		dev_warn(dev, "unsupported number of cs (%i), reducing to 8\n",
			 num_cs);
		num_cs = HSSPI_SPI_MAX_CS;
	}
	host->num_chipselect = num_cs;
	host->setup = bcmbca_hsspi_setup;
	host->transfer_one_message = bcmbca_hsspi_transfer_one;
	host->mode_bits = SPI_CPOL | SPI_CPHA | SPI_CS_HIGH |
			  SPI_RX_DUAL | SPI_TX_DUAL;
	host->bits_per_word_mask = SPI_BPW_MASK(8);
	host->auto_runtime_pm = true;

	platform_set_drvdata(pdev, host);

	/* Initialize the hardware */
	__raw_writel(0, bs->regs + HSSPI_INT_MASK_REG);

	/* clean up any pending interrupts */
	__raw_writel(HSSPI_INT_CLEAR_ALL, bs->regs + HSSPI_INT_STATUS_REG);

	/* read out default CS polarities */
	reg = __raw_readl(bs->regs + HSSPI_GLOBAL_CTRL_REG);
	bs->cs_polarity = reg & GLOBAL_CTRL_CS_POLARITY_MASK;
	__raw_writel(reg | GLOBAL_CTRL_CLK_GATE_SSOFF,
		     bs->regs + HSSPI_GLOBAL_CTRL_REG);

	if (irq > 0) {
		ret = devm_request_irq(dev, irq, bcmbca_hsspi_interrupt, IRQF_SHARED,
			       pdev->name, bs);
		if (ret)
			goto out_disable_pll_clk;
	}

	ret = devm_pm_runtime_enable(&pdev->dev);
	if (ret)
<<<<<<< HEAD
		goto out_put_host;
=======
		goto out_disable_pll_clk;
>>>>>>> a6ad5510

	ret = sysfs_create_group(&pdev->dev.kobj, &bcmbca_hsspi_group);
	if (ret) {
		dev_err(&pdev->dev, "couldn't register sysfs group\n");
<<<<<<< HEAD
		goto out_put_host;
=======
		goto out_disable_pll_clk;
>>>>>>> a6ad5510
	}

	/* register and we are done */
	ret = devm_spi_register_controller(dev, host);
	if (ret)
		goto out_sysgroup_disable;

	dev_info(dev, "Broadcom BCMBCA High Speed SPI Controller driver");

	return 0;

out_sysgroup_disable:
	sysfs_remove_group(&pdev->dev.kobj, &bcmbca_hsspi_group);
<<<<<<< HEAD
out_put_host:
	spi_controller_put(host);
=======
>>>>>>> a6ad5510
out_disable_pll_clk:
	clk_disable_unprepare(pll_clk);
out_disable_clk:
	clk_disable_unprepare(clk);
	return ret;
}

static void bcmbca_hsspi_remove(struct platform_device *pdev)
{
	struct spi_controller *host = platform_get_drvdata(pdev);
	struct bcmbca_hsspi *bs = spi_controller_get_devdata(host);

	/* reset the hardware and block queue progress */
	__raw_writel(0, bs->regs + HSSPI_INT_MASK_REG);
	clk_disable_unprepare(bs->pll_clk);
	clk_disable_unprepare(bs->clk);
	sysfs_remove_group(&pdev->dev.kobj, &bcmbca_hsspi_group);
}

#ifdef CONFIG_PM_SLEEP
static int bcmbca_hsspi_suspend(struct device *dev)
{
	struct spi_controller *host = dev_get_drvdata(dev);
	struct bcmbca_hsspi *bs = spi_controller_get_devdata(host);

	spi_controller_suspend(host);
	clk_disable_unprepare(bs->pll_clk);
	clk_disable_unprepare(bs->clk);

	return 0;
}

static int bcmbca_hsspi_resume(struct device *dev)
{
	struct spi_controller *host = dev_get_drvdata(dev);
	struct bcmbca_hsspi *bs = spi_controller_get_devdata(host);
	int ret;

	ret = clk_prepare_enable(bs->clk);
	if (ret)
		return ret;

	if (bs->pll_clk) {
		ret = clk_prepare_enable(bs->pll_clk);
		if (ret) {
			clk_disable_unprepare(bs->clk);
			return ret;
		}
	}

	spi_controller_resume(host);

	return 0;
}
#endif

static SIMPLE_DEV_PM_OPS(bcmbca_hsspi_pm_ops, bcmbca_hsspi_suspend,
			 bcmbca_hsspi_resume);

static const struct of_device_id bcmbca_hsspi_of_match[] = {
	{ .compatible = "brcm,bcmbca-hsspi-v1.1", },
	{},
};

MODULE_DEVICE_TABLE(of, bcmbca_hsspi_of_match);

static struct platform_driver bcmbca_hsspi_driver = {
	.driver = {
		   .name = "bcmbca-hsspi",
		   .pm = &bcmbca_hsspi_pm_ops,
		   .of_match_table = bcmbca_hsspi_of_match,
		   },
	.probe = bcmbca_hsspi_probe,
	.remove_new = bcmbca_hsspi_remove,
};

module_platform_driver(bcmbca_hsspi_driver);

MODULE_ALIAS("platform:bcmbca_hsspi");
MODULE_DESCRIPTION("Broadcom BCMBCA High Speed SPI Controller driver");
MODULE_LICENSE("GPL");<|MERGE_RESOLUTION|>--- conflicted
+++ resolved
@@ -541,20 +541,12 @@
 
 	ret = devm_pm_runtime_enable(&pdev->dev);
 	if (ret)
-<<<<<<< HEAD
-		goto out_put_host;
-=======
 		goto out_disable_pll_clk;
->>>>>>> a6ad5510
 
 	ret = sysfs_create_group(&pdev->dev.kobj, &bcmbca_hsspi_group);
 	if (ret) {
 		dev_err(&pdev->dev, "couldn't register sysfs group\n");
-<<<<<<< HEAD
-		goto out_put_host;
-=======
 		goto out_disable_pll_clk;
->>>>>>> a6ad5510
 	}
 
 	/* register and we are done */
@@ -568,11 +560,6 @@
 
 out_sysgroup_disable:
 	sysfs_remove_group(&pdev->dev.kobj, &bcmbca_hsspi_group);
-<<<<<<< HEAD
-out_put_host:
-	spi_controller_put(host);
-=======
->>>>>>> a6ad5510
 out_disable_pll_clk:
 	clk_disable_unprepare(pll_clk);
 out_disable_clk:
