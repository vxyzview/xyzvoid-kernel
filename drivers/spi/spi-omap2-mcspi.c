// SPDX-License-Identifier: GPL-2.0-or-later
/*
 * OMAP2 McSPI controller driver
 *
 * Copyright (C) 2005, 2006 Nokia Corporation
 * Author:	Samuel Ortiz <samuel.ortiz@nokia.com> and
 *		Juha Yrjola <juha.yrjola@nokia.com>
 */

#include <linux/kernel.h>
#include <linux/interrupt.h>
#include <linux/module.h>
#include <linux/device.h>
#include <linux/delay.h>
#include <linux/dma-mapping.h>
#include <linux/dmaengine.h>
#include <linux/pinctrl/consumer.h>
#include <linux/platform_device.h>
#include <linux/err.h>
#include <linux/clk.h>
#include <linux/io.h>
#include <linux/slab.h>
#include <linux/pm_runtime.h>
#include <linux/of.h>
#include <linux/of_device.h>
#include <linux/gcd.h>

#include <linux/spi/spi.h>

#include "internals.h"

#include <linux/platform_data/spi-omap2-mcspi.h>

#define OMAP2_MCSPI_MAX_FREQ		48000000
#define OMAP2_MCSPI_MAX_DIVIDER		4096
#define OMAP2_MCSPI_MAX_FIFODEPTH	64
#define OMAP2_MCSPI_MAX_FIFOWCNT	0xFFFF
#define SPI_AUTOSUSPEND_TIMEOUT		2000

#define OMAP2_MCSPI_REVISION		0x00
#define OMAP2_MCSPI_SYSSTATUS		0x14
#define OMAP2_MCSPI_IRQSTATUS		0x18
#define OMAP2_MCSPI_IRQENABLE		0x1c
#define OMAP2_MCSPI_WAKEUPENABLE	0x20
#define OMAP2_MCSPI_SYST		0x24
#define OMAP2_MCSPI_MODULCTRL		0x28
#define OMAP2_MCSPI_XFERLEVEL		0x7c

/* per-channel banks, 0x14 bytes each, first is: */
#define OMAP2_MCSPI_CHCONF0		0x2c
#define OMAP2_MCSPI_CHSTAT0		0x30
#define OMAP2_MCSPI_CHCTRL0		0x34
#define OMAP2_MCSPI_TX0			0x38
#define OMAP2_MCSPI_RX0			0x3c

/* per-register bitmasks: */
#define OMAP2_MCSPI_IRQSTATUS_EOW	BIT(17)

#define OMAP2_MCSPI_MODULCTRL_SINGLE	BIT(0)
#define OMAP2_MCSPI_MODULCTRL_MS	BIT(2)
#define OMAP2_MCSPI_MODULCTRL_STEST	BIT(3)

#define OMAP2_MCSPI_CHCONF_PHA		BIT(0)
#define OMAP2_MCSPI_CHCONF_POL		BIT(1)
#define OMAP2_MCSPI_CHCONF_CLKD_MASK	(0x0f << 2)
#define OMAP2_MCSPI_CHCONF_EPOL		BIT(6)
#define OMAP2_MCSPI_CHCONF_WL_MASK	(0x1f << 7)
#define OMAP2_MCSPI_CHCONF_TRM_RX_ONLY	BIT(12)
#define OMAP2_MCSPI_CHCONF_TRM_TX_ONLY	BIT(13)
#define OMAP2_MCSPI_CHCONF_TRM_MASK	(0x03 << 12)
#define OMAP2_MCSPI_CHCONF_DMAW		BIT(14)
#define OMAP2_MCSPI_CHCONF_DMAR		BIT(15)
#define OMAP2_MCSPI_CHCONF_DPE0		BIT(16)
#define OMAP2_MCSPI_CHCONF_DPE1		BIT(17)
#define OMAP2_MCSPI_CHCONF_IS		BIT(18)
#define OMAP2_MCSPI_CHCONF_TURBO	BIT(19)
#define OMAP2_MCSPI_CHCONF_FORCE	BIT(20)
#define OMAP2_MCSPI_CHCONF_FFET		BIT(27)
#define OMAP2_MCSPI_CHCONF_FFER		BIT(28)
#define OMAP2_MCSPI_CHCONF_CLKG		BIT(29)

#define OMAP2_MCSPI_CHSTAT_RXS		BIT(0)
#define OMAP2_MCSPI_CHSTAT_TXS		BIT(1)
#define OMAP2_MCSPI_CHSTAT_EOT		BIT(2)
#define OMAP2_MCSPI_CHSTAT_TXFFE	BIT(3)

#define OMAP2_MCSPI_CHCTRL_EN		BIT(0)
#define OMAP2_MCSPI_CHCTRL_EXTCLK_MASK	(0xff << 8)

#define OMAP2_MCSPI_WAKEUPENABLE_WKEN	BIT(0)

/* We have 2 DMA channels per CS, one for RX and one for TX */
struct omap2_mcspi_dma {
	struct dma_chan *dma_tx;
	struct dma_chan *dma_rx;

	struct completion dma_tx_completion;
	struct completion dma_rx_completion;

	char dma_rx_ch_name[14];
	char dma_tx_ch_name[14];
};

/* use PIO for small transfers, avoiding DMA setup/teardown overhead and
 * cache operations; better heuristics consider wordsize and bitrate.
 */
#define DMA_MIN_BYTES			160


/*
 * Used for context save and restore, structure members to be updated whenever
 * corresponding registers are modified.
 */
struct omap2_mcspi_regs {
	u32 modulctrl;
	u32 wakeupenable;
	struct list_head cs;
};

struct omap2_mcspi {
	struct completion	txdone;
	struct spi_controller	*ctlr;
	/* Virtual base address of the controller */
	void __iomem		*base;
	unsigned long		phys;
	/* SPI1 has 4 channels, while SPI2 has 2 */
	struct omap2_mcspi_dma	*dma_channels;
	struct device		*dev;
	struct omap2_mcspi_regs ctx;
	struct clk		*ref_clk;
	int			fifo_depth;
	bool			target_aborted;
	unsigned int		pin_dir:1;
	size_t			max_xfer_len;
	u32			ref_clk_hz;
<<<<<<< HEAD
=======
	bool			use_multi_mode;
>>>>>>> a6ad5510
};

struct omap2_mcspi_cs {
	void __iomem		*base;
	unsigned long		phys;
	int			word_len;
	u16			mode;
	struct list_head	node;
	/* Context save and restore shadow register */
	u32			chconf0, chctrl0;
};

static inline void mcspi_write_reg(struct spi_controller *ctlr,
		int idx, u32 val)
{
	struct omap2_mcspi *mcspi = spi_controller_get_devdata(ctlr);

	writel_relaxed(val, mcspi->base + idx);
}

static inline u32 mcspi_read_reg(struct spi_controller *ctlr, int idx)
{
	struct omap2_mcspi *mcspi = spi_controller_get_devdata(ctlr);

	return readl_relaxed(mcspi->base + idx);
}

static inline void mcspi_write_cs_reg(const struct spi_device *spi,
		int idx, u32 val)
{
	struct omap2_mcspi_cs	*cs = spi->controller_state;

	writel_relaxed(val, cs->base +  idx);
}

static inline u32 mcspi_read_cs_reg(const struct spi_device *spi, int idx)
{
	struct omap2_mcspi_cs	*cs = spi->controller_state;

	return readl_relaxed(cs->base + idx);
}

static inline u32 mcspi_cached_chconf0(const struct spi_device *spi)
{
	struct omap2_mcspi_cs *cs = spi->controller_state;

	return cs->chconf0;
}

static inline void mcspi_write_chconf0(const struct spi_device *spi, u32 val)
{
	struct omap2_mcspi_cs *cs = spi->controller_state;

	cs->chconf0 = val;
	mcspi_write_cs_reg(spi, OMAP2_MCSPI_CHCONF0, val);
	mcspi_read_cs_reg(spi, OMAP2_MCSPI_CHCONF0);
}

static inline int mcspi_bytes_per_word(int word_len)
{
	if (word_len <= 8)
		return 1;
	else if (word_len <= 16)
		return 2;
	else /* word_len <= 32 */
		return 4;
}

static void omap2_mcspi_set_dma_req(const struct spi_device *spi,
		int is_read, int enable)
{
	u32 l, rw;

	l = mcspi_cached_chconf0(spi);

	if (is_read) /* 1 is read, 0 write */
		rw = OMAP2_MCSPI_CHCONF_DMAR;
	else
		rw = OMAP2_MCSPI_CHCONF_DMAW;

	if (enable)
		l |= rw;
	else
		l &= ~rw;

	mcspi_write_chconf0(spi, l);
}

static void omap2_mcspi_set_enable(const struct spi_device *spi, int enable)
{
	struct omap2_mcspi_cs *cs = spi->controller_state;
	u32 l;

	l = cs->chctrl0;
	if (enable)
		l |= OMAP2_MCSPI_CHCTRL_EN;
	else
		l &= ~OMAP2_MCSPI_CHCTRL_EN;
	cs->chctrl0 = l;
	mcspi_write_cs_reg(spi, OMAP2_MCSPI_CHCTRL0, cs->chctrl0);
	/* Flash post-writes */
	mcspi_read_cs_reg(spi, OMAP2_MCSPI_CHCTRL0);
}

static void omap2_mcspi_set_cs(struct spi_device *spi, bool enable)
{
	struct omap2_mcspi *mcspi = spi_controller_get_devdata(spi->controller);
	u32 l;

	/* The controller handles the inverted chip selects
	 * using the OMAP2_MCSPI_CHCONF_EPOL bit so revert
	 * the inversion from the core spi_set_cs function.
	 */
	if (spi->mode & SPI_CS_HIGH)
		enable = !enable;

	if (spi->controller_state) {
		int err = pm_runtime_resume_and_get(mcspi->dev);
		if (err < 0) {
			dev_err(mcspi->dev, "failed to get sync: %d\n", err);
			return;
		}

		l = mcspi_cached_chconf0(spi);

		/* Only enable chip select manually if single mode is used */
		if (mcspi->use_multi_mode) {
			l &= ~OMAP2_MCSPI_CHCONF_FORCE;
		} else {
			if (enable)
				l &= ~OMAP2_MCSPI_CHCONF_FORCE;
			else
				l |= OMAP2_MCSPI_CHCONF_FORCE;
		}

		mcspi_write_chconf0(spi, l);

		pm_runtime_mark_last_busy(mcspi->dev);
		pm_runtime_put_autosuspend(mcspi->dev);
	}
}

static void omap2_mcspi_set_mode(struct spi_controller *ctlr)
{
	struct omap2_mcspi	*mcspi = spi_controller_get_devdata(ctlr);
	struct omap2_mcspi_regs	*ctx = &mcspi->ctx;
	u32 l;

	/*
	 * Choose host or target mode
	 */
	l = mcspi_read_reg(ctlr, OMAP2_MCSPI_MODULCTRL);
	l &= ~(OMAP2_MCSPI_MODULCTRL_STEST);
	if (spi_controller_is_target(ctlr)) {
		l |= (OMAP2_MCSPI_MODULCTRL_MS);
	} else {
		l &= ~(OMAP2_MCSPI_MODULCTRL_MS);

		/* Enable single mode if needed */
		if (mcspi->use_multi_mode)
			l &= ~OMAP2_MCSPI_MODULCTRL_SINGLE;
		else
			l |= OMAP2_MCSPI_MODULCTRL_SINGLE;
	}
	mcspi_write_reg(ctlr, OMAP2_MCSPI_MODULCTRL, l);

	ctx->modulctrl = l;
}

static void omap2_mcspi_set_fifo(const struct spi_device *spi,
				struct spi_transfer *t, int enable)
{
	struct spi_controller *ctlr = spi->controller;
	struct omap2_mcspi_cs *cs = spi->controller_state;
	struct omap2_mcspi *mcspi;
	unsigned int wcnt;
	int max_fifo_depth, bytes_per_word;
	u32 chconf, xferlevel;

	mcspi = spi_controller_get_devdata(ctlr);

	chconf = mcspi_cached_chconf0(spi);
	if (enable) {
		bytes_per_word = mcspi_bytes_per_word(cs->word_len);
		if (t->len % bytes_per_word != 0)
			goto disable_fifo;

		if (t->rx_buf != NULL && t->tx_buf != NULL)
			max_fifo_depth = OMAP2_MCSPI_MAX_FIFODEPTH / 2;
		else
			max_fifo_depth = OMAP2_MCSPI_MAX_FIFODEPTH;

		wcnt = t->len / bytes_per_word;
		if (wcnt > OMAP2_MCSPI_MAX_FIFOWCNT)
			goto disable_fifo;

		xferlevel = wcnt << 16;
		if (t->rx_buf != NULL) {
			chconf |= OMAP2_MCSPI_CHCONF_FFER;
			xferlevel |= (bytes_per_word - 1) << 8;
		}

		if (t->tx_buf != NULL) {
			chconf |= OMAP2_MCSPI_CHCONF_FFET;
			xferlevel |= bytes_per_word - 1;
		}

		mcspi_write_reg(ctlr, OMAP2_MCSPI_XFERLEVEL, xferlevel);
		mcspi_write_chconf0(spi, chconf);
		mcspi->fifo_depth = max_fifo_depth;

		return;
	}

disable_fifo:
	if (t->rx_buf != NULL)
		chconf &= ~OMAP2_MCSPI_CHCONF_FFER;

	if (t->tx_buf != NULL)
		chconf &= ~OMAP2_MCSPI_CHCONF_FFET;

	mcspi_write_chconf0(spi, chconf);
	mcspi->fifo_depth = 0;
}

static int mcspi_wait_for_reg_bit(void __iomem *reg, unsigned long bit)
{
	unsigned long timeout;

	timeout = jiffies + msecs_to_jiffies(1000);
	while (!(readl_relaxed(reg) & bit)) {
		if (time_after(jiffies, timeout)) {
			if (!(readl_relaxed(reg) & bit))
				return -ETIMEDOUT;
			else
				return 0;
		}
		cpu_relax();
	}
	return 0;
}

static int mcspi_wait_for_completion(struct  omap2_mcspi *mcspi,
				     struct completion *x)
{
	if (spi_controller_is_target(mcspi->ctlr)) {
		if (wait_for_completion_interruptible(x) ||
		    mcspi->target_aborted)
			return -EINTR;
	} else {
		wait_for_completion(x);
	}

	return 0;
}

static void omap2_mcspi_rx_callback(void *data)
{
	struct spi_device *spi = data;
	struct omap2_mcspi *mcspi = spi_controller_get_devdata(spi->controller);
	struct omap2_mcspi_dma *mcspi_dma = &mcspi->dma_channels[spi_get_chipselect(spi, 0)];

	/* We must disable the DMA RX request */
	omap2_mcspi_set_dma_req(spi, 1, 0);

	complete(&mcspi_dma->dma_rx_completion);
}

static void omap2_mcspi_tx_callback(void *data)
{
	struct spi_device *spi = data;
	struct omap2_mcspi *mcspi = spi_controller_get_devdata(spi->controller);
	struct omap2_mcspi_dma *mcspi_dma = &mcspi->dma_channels[spi_get_chipselect(spi, 0)];

	/* We must disable the DMA TX request */
	omap2_mcspi_set_dma_req(spi, 0, 0);

	complete(&mcspi_dma->dma_tx_completion);
}

static void omap2_mcspi_tx_dma(struct spi_device *spi,
				struct spi_transfer *xfer,
				struct dma_slave_config cfg)
{
	struct omap2_mcspi	*mcspi;
	struct omap2_mcspi_dma  *mcspi_dma;
	struct dma_async_tx_descriptor *tx;

	mcspi = spi_controller_get_devdata(spi->controller);
	mcspi_dma = &mcspi->dma_channels[spi_get_chipselect(spi, 0)];

	dmaengine_slave_config(mcspi_dma->dma_tx, &cfg);

	tx = dmaengine_prep_slave_sg(mcspi_dma->dma_tx, xfer->tx_sg.sgl,
				     xfer->tx_sg.nents,
				     DMA_MEM_TO_DEV,
				     DMA_PREP_INTERRUPT | DMA_CTRL_ACK);
	if (tx) {
		tx->callback = omap2_mcspi_tx_callback;
		tx->callback_param = spi;
		dmaengine_submit(tx);
	} else {
		/* FIXME: fall back to PIO? */
	}
	dma_async_issue_pending(mcspi_dma->dma_tx);
	omap2_mcspi_set_dma_req(spi, 0, 1);
}

static unsigned
omap2_mcspi_rx_dma(struct spi_device *spi, struct spi_transfer *xfer,
				struct dma_slave_config cfg,
				unsigned es)
{
	struct omap2_mcspi	*mcspi;
	struct omap2_mcspi_dma  *mcspi_dma;
	unsigned int		count, transfer_reduction = 0;
	struct scatterlist	*sg_out[2];
	int			nb_sizes = 0, out_mapped_nents[2], ret, x;
	size_t			sizes[2];
	u32			l;
	int			elements = 0;
	int			word_len, element_count;
	struct omap2_mcspi_cs	*cs = spi->controller_state;
	void __iomem		*chstat_reg = cs->base + OMAP2_MCSPI_CHSTAT0;
	struct dma_async_tx_descriptor *tx;

	mcspi = spi_controller_get_devdata(spi->controller);
	mcspi_dma = &mcspi->dma_channels[spi_get_chipselect(spi, 0)];
	count = xfer->len;

	/*
	 *  In the "End-of-Transfer Procedure" section for DMA RX in OMAP35x TRM
	 *  it mentions reducing DMA transfer length by one element in host
	 *  normal mode.
	 */
	if (mcspi->fifo_depth == 0)
		transfer_reduction = es;

	word_len = cs->word_len;
	l = mcspi_cached_chconf0(spi);

	if (word_len <= 8)
		element_count = count;
	else if (word_len <= 16)
		element_count = count >> 1;
	else /* word_len <= 32 */
		element_count = count >> 2;


	dmaengine_slave_config(mcspi_dma->dma_rx, &cfg);

	/*
	 *  Reduce DMA transfer length by one more if McSPI is
	 *  configured in turbo mode.
	 */
	if ((l & OMAP2_MCSPI_CHCONF_TURBO) && mcspi->fifo_depth == 0)
		transfer_reduction += es;

	if (transfer_reduction) {
		/* Split sgl into two. The second sgl won't be used. */
		sizes[0] = count - transfer_reduction;
		sizes[1] = transfer_reduction;
		nb_sizes = 2;
	} else {
		/*
		 * Don't bother splitting the sgl. This essentially
		 * clones the original sgl.
		 */
		sizes[0] = count;
		nb_sizes = 1;
	}

	ret = sg_split(xfer->rx_sg.sgl, xfer->rx_sg.nents, 0, nb_sizes,
		       sizes, sg_out, out_mapped_nents, GFP_KERNEL);

	if (ret < 0) {
		dev_err(&spi->dev, "sg_split failed\n");
		return 0;
	}

	tx = dmaengine_prep_slave_sg(mcspi_dma->dma_rx, sg_out[0],
				     out_mapped_nents[0], DMA_DEV_TO_MEM,
				     DMA_PREP_INTERRUPT | DMA_CTRL_ACK);
	if (tx) {
		tx->callback = omap2_mcspi_rx_callback;
		tx->callback_param = spi;
		dmaengine_submit(tx);
	} else {
		/* FIXME: fall back to PIO? */
	}

	dma_async_issue_pending(mcspi_dma->dma_rx);
	omap2_mcspi_set_dma_req(spi, 1, 1);

	ret = mcspi_wait_for_completion(mcspi, &mcspi_dma->dma_rx_completion);
	if (ret || mcspi->target_aborted) {
		dmaengine_terminate_sync(mcspi_dma->dma_rx);
		omap2_mcspi_set_dma_req(spi, 1, 0);
		return 0;
	}

	for (x = 0; x < nb_sizes; x++)
		kfree(sg_out[x]);

	if (mcspi->fifo_depth > 0)
		return count;

	/*
	 *  Due to the DMA transfer length reduction the missing bytes must
	 *  be read manually to receive all of the expected data.
	 */
	omap2_mcspi_set_enable(spi, 0);

	elements = element_count - 1;

	if (l & OMAP2_MCSPI_CHCONF_TURBO) {
		elements--;

		if (!mcspi_wait_for_reg_bit(chstat_reg,
					    OMAP2_MCSPI_CHSTAT_RXS)) {
			u32 w;

			w = mcspi_read_cs_reg(spi, OMAP2_MCSPI_RX0);
			if (word_len <= 8)
				((u8 *)xfer->rx_buf)[elements++] = w;
			else if (word_len <= 16)
				((u16 *)xfer->rx_buf)[elements++] = w;
			else /* word_len <= 32 */
				((u32 *)xfer->rx_buf)[elements++] = w;
		} else {
			int bytes_per_word = mcspi_bytes_per_word(word_len);
			dev_err(&spi->dev, "DMA RX penultimate word empty\n");
			count -= (bytes_per_word << 1);
			omap2_mcspi_set_enable(spi, 1);
			return count;
		}
	}
	if (!mcspi_wait_for_reg_bit(chstat_reg, OMAP2_MCSPI_CHSTAT_RXS)) {
		u32 w;

		w = mcspi_read_cs_reg(spi, OMAP2_MCSPI_RX0);
		if (word_len <= 8)
			((u8 *)xfer->rx_buf)[elements] = w;
		else if (word_len <= 16)
			((u16 *)xfer->rx_buf)[elements] = w;
		else /* word_len <= 32 */
			((u32 *)xfer->rx_buf)[elements] = w;
	} else {
		dev_err(&spi->dev, "DMA RX last word empty\n");
		count -= mcspi_bytes_per_word(word_len);
	}
	omap2_mcspi_set_enable(spi, 1);
	return count;
}

static unsigned
omap2_mcspi_txrx_dma(struct spi_device *spi, struct spi_transfer *xfer)
{
	struct omap2_mcspi	*mcspi;
	struct omap2_mcspi_cs	*cs = spi->controller_state;
	struct omap2_mcspi_dma  *mcspi_dma;
	unsigned int		count;
	u8			*rx;
	const u8		*tx;
	struct dma_slave_config	cfg;
	enum dma_slave_buswidth width;
	unsigned es;
	void __iomem		*chstat_reg;
	void __iomem            *irqstat_reg;
	int			wait_res;

	mcspi = spi_controller_get_devdata(spi->controller);
	mcspi_dma = &mcspi->dma_channels[spi_get_chipselect(spi, 0)];

	if (cs->word_len <= 8) {
		width = DMA_SLAVE_BUSWIDTH_1_BYTE;
		es = 1;
	} else if (cs->word_len <= 16) {
		width = DMA_SLAVE_BUSWIDTH_2_BYTES;
		es = 2;
	} else {
		width = DMA_SLAVE_BUSWIDTH_4_BYTES;
		es = 4;
	}

	count = xfer->len;

	memset(&cfg, 0, sizeof(cfg));
	cfg.src_addr = cs->phys + OMAP2_MCSPI_RX0;
	cfg.dst_addr = cs->phys + OMAP2_MCSPI_TX0;
	cfg.src_addr_width = width;
	cfg.dst_addr_width = width;
	cfg.src_maxburst = 1;
	cfg.dst_maxburst = 1;

	rx = xfer->rx_buf;
	tx = xfer->tx_buf;

	mcspi->target_aborted = false;
	reinit_completion(&mcspi_dma->dma_tx_completion);
	reinit_completion(&mcspi_dma->dma_rx_completion);
	reinit_completion(&mcspi->txdone);
	if (tx) {
		/* Enable EOW IRQ to know end of tx in target mode */
		if (spi_controller_is_target(spi->controller))
			mcspi_write_reg(spi->controller,
					OMAP2_MCSPI_IRQENABLE,
					OMAP2_MCSPI_IRQSTATUS_EOW);
		omap2_mcspi_tx_dma(spi, xfer, cfg);
	}

	if (rx != NULL)
		count = omap2_mcspi_rx_dma(spi, xfer, cfg, es);

	if (tx != NULL) {
		int ret;

		ret = mcspi_wait_for_completion(mcspi, &mcspi_dma->dma_tx_completion);
		if (ret || mcspi->target_aborted) {
			dmaengine_terminate_sync(mcspi_dma->dma_tx);
			omap2_mcspi_set_dma_req(spi, 0, 0);
			return 0;
		}

		if (spi_controller_is_target(mcspi->ctlr)) {
			ret = mcspi_wait_for_completion(mcspi, &mcspi->txdone);
			if (ret || mcspi->target_aborted)
				return 0;
		}

		if (mcspi->fifo_depth > 0) {
			irqstat_reg = mcspi->base + OMAP2_MCSPI_IRQSTATUS;

			if (mcspi_wait_for_reg_bit(irqstat_reg,
						OMAP2_MCSPI_IRQSTATUS_EOW) < 0)
				dev_err(&spi->dev, "EOW timed out\n");

			mcspi_write_reg(mcspi->ctlr, OMAP2_MCSPI_IRQSTATUS,
					OMAP2_MCSPI_IRQSTATUS_EOW);
		}

		/* for TX_ONLY mode, be sure all words have shifted out */
		if (rx == NULL) {
			chstat_reg = cs->base + OMAP2_MCSPI_CHSTAT0;
			if (mcspi->fifo_depth > 0) {
				wait_res = mcspi_wait_for_reg_bit(chstat_reg,
						OMAP2_MCSPI_CHSTAT_TXFFE);
				if (wait_res < 0)
					dev_err(&spi->dev, "TXFFE timed out\n");
			} else {
				wait_res = mcspi_wait_for_reg_bit(chstat_reg,
						OMAP2_MCSPI_CHSTAT_TXS);
				if (wait_res < 0)
					dev_err(&spi->dev, "TXS timed out\n");
			}
			if (wait_res >= 0 &&
				(mcspi_wait_for_reg_bit(chstat_reg,
					OMAP2_MCSPI_CHSTAT_EOT) < 0))
				dev_err(&spi->dev, "EOT timed out\n");
		}
	}
	return count;
}

static unsigned
omap2_mcspi_txrx_pio(struct spi_device *spi, struct spi_transfer *xfer)
{
	struct omap2_mcspi_cs	*cs = spi->controller_state;
	unsigned int		count, c;
	u32			l;
	void __iomem		*base = cs->base;
	void __iomem		*tx_reg;
	void __iomem		*rx_reg;
	void __iomem		*chstat_reg;
	int			word_len;

	count = xfer->len;
	c = count;
	word_len = cs->word_len;

	l = mcspi_cached_chconf0(spi);

	/* We store the pre-calculated register addresses on stack to speed
	 * up the transfer loop. */
	tx_reg		= base + OMAP2_MCSPI_TX0;
	rx_reg		= base + OMAP2_MCSPI_RX0;
	chstat_reg	= base + OMAP2_MCSPI_CHSTAT0;

	if (c < (word_len>>3))
		return 0;

	if (word_len <= 8) {
		u8		*rx;
		const u8	*tx;

		rx = xfer->rx_buf;
		tx = xfer->tx_buf;

		do {
			c -= 1;
			if (tx != NULL) {
				if (mcspi_wait_for_reg_bit(chstat_reg,
						OMAP2_MCSPI_CHSTAT_TXS) < 0) {
					dev_err(&spi->dev, "TXS timed out\n");
					goto out;
				}
				dev_vdbg(&spi->dev, "write-%d %02x\n",
						word_len, *tx);
				writel_relaxed(*tx++, tx_reg);
			}
			if (rx != NULL) {
				if (mcspi_wait_for_reg_bit(chstat_reg,
						OMAP2_MCSPI_CHSTAT_RXS) < 0) {
					dev_err(&spi->dev, "RXS timed out\n");
					goto out;
				}

				if (c == 1 && tx == NULL &&
				    (l & OMAP2_MCSPI_CHCONF_TURBO)) {
					omap2_mcspi_set_enable(spi, 0);
					*rx++ = readl_relaxed(rx_reg);
					dev_vdbg(&spi->dev, "read-%d %02x\n",
						    word_len, *(rx - 1));
					if (mcspi_wait_for_reg_bit(chstat_reg,
						OMAP2_MCSPI_CHSTAT_RXS) < 0) {
						dev_err(&spi->dev,
							"RXS timed out\n");
						goto out;
					}
					c = 0;
				} else if (c == 0 && tx == NULL) {
					omap2_mcspi_set_enable(spi, 0);
				}

				*rx++ = readl_relaxed(rx_reg);
				dev_vdbg(&spi->dev, "read-%d %02x\n",
						word_len, *(rx - 1));
			}
			/* Add word delay between each word */
			spi_delay_exec(&xfer->word_delay, xfer);
		} while (c);
	} else if (word_len <= 16) {
		u16		*rx;
		const u16	*tx;

		rx = xfer->rx_buf;
		tx = xfer->tx_buf;
		do {
			c -= 2;
			if (tx != NULL) {
				if (mcspi_wait_for_reg_bit(chstat_reg,
						OMAP2_MCSPI_CHSTAT_TXS) < 0) {
					dev_err(&spi->dev, "TXS timed out\n");
					goto out;
				}
				dev_vdbg(&spi->dev, "write-%d %04x\n",
						word_len, *tx);
				writel_relaxed(*tx++, tx_reg);
			}
			if (rx != NULL) {
				if (mcspi_wait_for_reg_bit(chstat_reg,
						OMAP2_MCSPI_CHSTAT_RXS) < 0) {
					dev_err(&spi->dev, "RXS timed out\n");
					goto out;
				}

				if (c == 2 && tx == NULL &&
				    (l & OMAP2_MCSPI_CHCONF_TURBO)) {
					omap2_mcspi_set_enable(spi, 0);
					*rx++ = readl_relaxed(rx_reg);
					dev_vdbg(&spi->dev, "read-%d %04x\n",
						    word_len, *(rx - 1));
					if (mcspi_wait_for_reg_bit(chstat_reg,
						OMAP2_MCSPI_CHSTAT_RXS) < 0) {
						dev_err(&spi->dev,
							"RXS timed out\n");
						goto out;
					}
					c = 0;
				} else if (c == 0 && tx == NULL) {
					omap2_mcspi_set_enable(spi, 0);
				}

				*rx++ = readl_relaxed(rx_reg);
				dev_vdbg(&spi->dev, "read-%d %04x\n",
						word_len, *(rx - 1));
			}
			/* Add word delay between each word */
			spi_delay_exec(&xfer->word_delay, xfer);
		} while (c >= 2);
	} else if (word_len <= 32) {
		u32		*rx;
		const u32	*tx;

		rx = xfer->rx_buf;
		tx = xfer->tx_buf;
		do {
			c -= 4;
			if (tx != NULL) {
				if (mcspi_wait_for_reg_bit(chstat_reg,
						OMAP2_MCSPI_CHSTAT_TXS) < 0) {
					dev_err(&spi->dev, "TXS timed out\n");
					goto out;
				}
				dev_vdbg(&spi->dev, "write-%d %08x\n",
						word_len, *tx);
				writel_relaxed(*tx++, tx_reg);
			}
			if (rx != NULL) {
				if (mcspi_wait_for_reg_bit(chstat_reg,
						OMAP2_MCSPI_CHSTAT_RXS) < 0) {
					dev_err(&spi->dev, "RXS timed out\n");
					goto out;
				}

				if (c == 4 && tx == NULL &&
				    (l & OMAP2_MCSPI_CHCONF_TURBO)) {
					omap2_mcspi_set_enable(spi, 0);
					*rx++ = readl_relaxed(rx_reg);
					dev_vdbg(&spi->dev, "read-%d %08x\n",
						    word_len, *(rx - 1));
					if (mcspi_wait_for_reg_bit(chstat_reg,
						OMAP2_MCSPI_CHSTAT_RXS) < 0) {
						dev_err(&spi->dev,
							"RXS timed out\n");
						goto out;
					}
					c = 0;
				} else if (c == 0 && tx == NULL) {
					omap2_mcspi_set_enable(spi, 0);
				}

				*rx++ = readl_relaxed(rx_reg);
				dev_vdbg(&spi->dev, "read-%d %08x\n",
						word_len, *(rx - 1));
			}
			/* Add word delay between each word */
			spi_delay_exec(&xfer->word_delay, xfer);
		} while (c >= 4);
	}

	/* for TX_ONLY mode, be sure all words have shifted out */
	if (xfer->rx_buf == NULL) {
		if (mcspi_wait_for_reg_bit(chstat_reg,
				OMAP2_MCSPI_CHSTAT_TXS) < 0) {
			dev_err(&spi->dev, "TXS timed out\n");
		} else if (mcspi_wait_for_reg_bit(chstat_reg,
				OMAP2_MCSPI_CHSTAT_EOT) < 0)
			dev_err(&spi->dev, "EOT timed out\n");

		/* disable chan to purge rx datas received in TX_ONLY transfer,
		 * otherwise these rx datas will affect the direct following
		 * RX_ONLY transfer.
		 */
		omap2_mcspi_set_enable(spi, 0);
	}
out:
	omap2_mcspi_set_enable(spi, 1);
	return count - c;
}

static u32 omap2_mcspi_calc_divisor(u32 speed_hz, u32 ref_clk_hz)
{
	u32 div;

	for (div = 0; div < 15; div++)
		if (speed_hz >= (ref_clk_hz >> div))
			return div;

	return 15;
}

/* called only when no transfer is active to this device */
static int omap2_mcspi_setup_transfer(struct spi_device *spi,
		struct spi_transfer *t)
{
	struct omap2_mcspi_cs *cs = spi->controller_state;
	struct omap2_mcspi *mcspi;
	u32 ref_clk_hz, l = 0, clkd = 0, div, extclk = 0, clkg = 0;
	u8 word_len = spi->bits_per_word;
	u32 speed_hz = spi->max_speed_hz;

	mcspi = spi_controller_get_devdata(spi->controller);

	if (t != NULL && t->bits_per_word)
		word_len = t->bits_per_word;

	cs->word_len = word_len;

	if (t && t->speed_hz)
		speed_hz = t->speed_hz;

	ref_clk_hz = mcspi->ref_clk_hz;
	speed_hz = min_t(u32, speed_hz, ref_clk_hz);
	if (speed_hz < (ref_clk_hz / OMAP2_MCSPI_MAX_DIVIDER)) {
		clkd = omap2_mcspi_calc_divisor(speed_hz, ref_clk_hz);
		speed_hz = ref_clk_hz >> clkd;
		clkg = 0;
	} else {
		div = (ref_clk_hz + speed_hz - 1) / speed_hz;
		speed_hz = ref_clk_hz / div;
		clkd = (div - 1) & 0xf;
		extclk = (div - 1) >> 4;
		clkg = OMAP2_MCSPI_CHCONF_CLKG;
	}

	l = mcspi_cached_chconf0(spi);

	/* standard 4-wire host mode:  SCK, MOSI/out, MISO/in, nCS
	 * REVISIT: this controller could support SPI_3WIRE mode.
	 */
	if (mcspi->pin_dir == MCSPI_PINDIR_D0_IN_D1_OUT) {
		l &= ~OMAP2_MCSPI_CHCONF_IS;
		l &= ~OMAP2_MCSPI_CHCONF_DPE1;
		l |= OMAP2_MCSPI_CHCONF_DPE0;
	} else {
		l |= OMAP2_MCSPI_CHCONF_IS;
		l |= OMAP2_MCSPI_CHCONF_DPE1;
		l &= ~OMAP2_MCSPI_CHCONF_DPE0;
	}

	/* wordlength */
	l &= ~OMAP2_MCSPI_CHCONF_WL_MASK;
	l |= (word_len - 1) << 7;

	/* set chipselect polarity; manage with FORCE */
	if (!(spi->mode & SPI_CS_HIGH))
		l |= OMAP2_MCSPI_CHCONF_EPOL;	/* active-low; normal */
	else
		l &= ~OMAP2_MCSPI_CHCONF_EPOL;

	/* set clock divisor */
	l &= ~OMAP2_MCSPI_CHCONF_CLKD_MASK;
	l |= clkd << 2;

	/* set clock granularity */
	l &= ~OMAP2_MCSPI_CHCONF_CLKG;
	l |= clkg;
	if (clkg) {
		cs->chctrl0 &= ~OMAP2_MCSPI_CHCTRL_EXTCLK_MASK;
		cs->chctrl0 |= extclk << 8;
		mcspi_write_cs_reg(spi, OMAP2_MCSPI_CHCTRL0, cs->chctrl0);
	}

	/* set SPI mode 0..3 */
	if (spi->mode & SPI_CPOL)
		l |= OMAP2_MCSPI_CHCONF_POL;
	else
		l &= ~OMAP2_MCSPI_CHCONF_POL;
	if (spi->mode & SPI_CPHA)
		l |= OMAP2_MCSPI_CHCONF_PHA;
	else
		l &= ~OMAP2_MCSPI_CHCONF_PHA;

	mcspi_write_chconf0(spi, l);

	cs->mode = spi->mode;

	dev_dbg(&spi->dev, "setup: speed %d, sample %s edge, clk %s\n",
			speed_hz,
			(spi->mode & SPI_CPHA) ? "trailing" : "leading",
			(spi->mode & SPI_CPOL) ? "inverted" : "normal");

	return 0;
}

/*
 * Note that we currently allow DMA only if we get a channel
 * for both rx and tx. Otherwise we'll do PIO for both rx and tx.
 */
static int omap2_mcspi_request_dma(struct omap2_mcspi *mcspi,
				   struct omap2_mcspi_dma *mcspi_dma)
{
	int ret = 0;

	mcspi_dma->dma_rx = dma_request_chan(mcspi->dev,
					     mcspi_dma->dma_rx_ch_name);
	if (IS_ERR(mcspi_dma->dma_rx)) {
		ret = PTR_ERR(mcspi_dma->dma_rx);
		mcspi_dma->dma_rx = NULL;
		goto no_dma;
	}

	mcspi_dma->dma_tx = dma_request_chan(mcspi->dev,
					     mcspi_dma->dma_tx_ch_name);
	if (IS_ERR(mcspi_dma->dma_tx)) {
		ret = PTR_ERR(mcspi_dma->dma_tx);
		mcspi_dma->dma_tx = NULL;
		dma_release_channel(mcspi_dma->dma_rx);
		mcspi_dma->dma_rx = NULL;
	}

	init_completion(&mcspi_dma->dma_rx_completion);
	init_completion(&mcspi_dma->dma_tx_completion);

no_dma:
	return ret;
}

static void omap2_mcspi_release_dma(struct spi_controller *ctlr)
{
	struct omap2_mcspi *mcspi = spi_controller_get_devdata(ctlr);
	struct omap2_mcspi_dma	*mcspi_dma;
	int i;

	for (i = 0; i < ctlr->num_chipselect; i++) {
		mcspi_dma = &mcspi->dma_channels[i];

		if (mcspi_dma->dma_rx) {
			dma_release_channel(mcspi_dma->dma_rx);
			mcspi_dma->dma_rx = NULL;
		}
		if (mcspi_dma->dma_tx) {
			dma_release_channel(mcspi_dma->dma_tx);
			mcspi_dma->dma_tx = NULL;
		}
	}
}

static void omap2_mcspi_cleanup(struct spi_device *spi)
{
	struct omap2_mcspi_cs	*cs;

	if (spi->controller_state) {
		/* Unlink controller state from context save list */
		cs = spi->controller_state;
		list_del(&cs->node);

		kfree(cs);
	}
}

static int omap2_mcspi_setup(struct spi_device *spi)
{
	bool			initial_setup = false;
	int			ret;
	struct omap2_mcspi	*mcspi = spi_controller_get_devdata(spi->controller);
	struct omap2_mcspi_regs	*ctx = &mcspi->ctx;
	struct omap2_mcspi_cs	*cs = spi->controller_state;

	if (!cs) {
		cs = kzalloc(sizeof(*cs), GFP_KERNEL);
		if (!cs)
			return -ENOMEM;
		cs->base = mcspi->base + spi_get_chipselect(spi, 0) * 0x14;
		cs->phys = mcspi->phys + spi_get_chipselect(spi, 0) * 0x14;
		cs->mode = 0;
		cs->chconf0 = 0;
		cs->chctrl0 = 0;
		spi->controller_state = cs;
		/* Link this to context save list */
		list_add_tail(&cs->node, &ctx->cs);
		initial_setup = true;
	}

	ret = pm_runtime_resume_and_get(mcspi->dev);
	if (ret < 0) {
		if (initial_setup)
			omap2_mcspi_cleanup(spi);

		return ret;
	}

	ret = omap2_mcspi_setup_transfer(spi, NULL);
	if (ret && initial_setup)
		omap2_mcspi_cleanup(spi);

	pm_runtime_mark_last_busy(mcspi->dev);
	pm_runtime_put_autosuspend(mcspi->dev);

	return ret;
}

static irqreturn_t omap2_mcspi_irq_handler(int irq, void *data)
{
	struct omap2_mcspi *mcspi = data;
	u32 irqstat;

	irqstat	= mcspi_read_reg(mcspi->ctlr, OMAP2_MCSPI_IRQSTATUS);
	if (!irqstat)
		return IRQ_NONE;

	/* Disable IRQ and wakeup target xfer task */
	mcspi_write_reg(mcspi->ctlr, OMAP2_MCSPI_IRQENABLE, 0);
	if (irqstat & OMAP2_MCSPI_IRQSTATUS_EOW)
		complete(&mcspi->txdone);

	return IRQ_HANDLED;
}

static int omap2_mcspi_target_abort(struct spi_controller *ctlr)
{
	struct omap2_mcspi *mcspi = spi_controller_get_devdata(ctlr);
	struct omap2_mcspi_dma *mcspi_dma = mcspi->dma_channels;

	mcspi->target_aborted = true;
	complete(&mcspi_dma->dma_rx_completion);
	complete(&mcspi_dma->dma_tx_completion);
	complete(&mcspi->txdone);

	return 0;
}

static int omap2_mcspi_transfer_one(struct spi_controller *ctlr,
				    struct spi_device *spi,
				    struct spi_transfer *t)
{

	/* We only enable one channel at a time -- the one whose message is
	 * -- although this controller would gladly
	 * arbitrate among multiple channels.  This corresponds to "single
	 * channel" host mode.  As a side effect, we need to manage the
	 * chipselect with the FORCE bit ... CS != channel enable.
	 */

	struct omap2_mcspi		*mcspi;
	struct omap2_mcspi_dma		*mcspi_dma;
	struct omap2_mcspi_cs		*cs;
	struct omap2_mcspi_device_config *cd;
	int				par_override = 0;
	int				status = 0;
	u32				chconf;

	mcspi = spi_controller_get_devdata(ctlr);
	mcspi_dma = mcspi->dma_channels + spi_get_chipselect(spi, 0);
	cs = spi->controller_state;
	cd = spi->controller_data;

	/*
	 * The target driver could have changed spi->mode in which case
	 * it will be different from cs->mode (the current hardware setup).
	 * If so, set par_override (even though its not a parity issue) so
	 * omap2_mcspi_setup_transfer will be called to configure the hardware
	 * with the correct mode on the first iteration of the loop below.
	 */
	if (spi->mode != cs->mode)
		par_override = 1;

	omap2_mcspi_set_enable(spi, 0);

	if (spi_get_csgpiod(spi, 0))
		omap2_mcspi_set_cs(spi, spi->mode & SPI_CS_HIGH);

	if (par_override ||
	    (t->speed_hz != spi->max_speed_hz) ||
	    (t->bits_per_word != spi->bits_per_word)) {
		par_override = 1;
		status = omap2_mcspi_setup_transfer(spi, t);
		if (status < 0)
			goto out;
		if (t->speed_hz == spi->max_speed_hz &&
		    t->bits_per_word == spi->bits_per_word)
			par_override = 0;
	}
<<<<<<< HEAD
	if (cd && cd->cs_per_word) {
		chconf = mcspi->ctx.modulctrl;
		chconf &= ~OMAP2_MCSPI_MODULCTRL_SINGLE;
		mcspi_write_reg(ctlr, OMAP2_MCSPI_MODULCTRL, chconf);
		mcspi->ctx.modulctrl =
			mcspi_read_cs_reg(spi, OMAP2_MCSPI_MODULCTRL);
	}
=======
>>>>>>> a6ad5510

	chconf = mcspi_cached_chconf0(spi);
	chconf &= ~OMAP2_MCSPI_CHCONF_TRM_MASK;
	chconf &= ~OMAP2_MCSPI_CHCONF_TURBO;

	if (t->tx_buf == NULL)
		chconf |= OMAP2_MCSPI_CHCONF_TRM_RX_ONLY;
	else if (t->rx_buf == NULL)
		chconf |= OMAP2_MCSPI_CHCONF_TRM_TX_ONLY;

	if (cd && cd->turbo_mode && t->tx_buf == NULL) {
		/* Turbo mode is for more than one word */
		if (t->len > ((cs->word_len + 7) >> 3))
			chconf |= OMAP2_MCSPI_CHCONF_TURBO;
	}

	mcspi_write_chconf0(spi, chconf);

	if (t->len) {
		unsigned	count;

		if ((mcspi_dma->dma_rx && mcspi_dma->dma_tx) &&
<<<<<<< HEAD
		    ctlr->cur_msg_mapped &&
		    ctlr->can_dma(ctlr, spi, t))
=======
		    spi_xfer_is_dma_mapped(ctlr, spi, t))
>>>>>>> a6ad5510
			omap2_mcspi_set_fifo(spi, t, 1);

		omap2_mcspi_set_enable(spi, 1);

		/* RX_ONLY mode needs dummy data in TX reg */
		if (t->tx_buf == NULL)
			writel_relaxed(0, cs->base
					+ OMAP2_MCSPI_TX0);

		if ((mcspi_dma->dma_rx && mcspi_dma->dma_tx) &&
<<<<<<< HEAD
		    ctlr->cur_msg_mapped &&
		    ctlr->can_dma(ctlr, spi, t))
=======
		    spi_xfer_is_dma_mapped(ctlr, spi, t))
>>>>>>> a6ad5510
			count = omap2_mcspi_txrx_dma(spi, t);
		else
			count = omap2_mcspi_txrx_pio(spi, t);

		if (count != t->len) {
			status = -EIO;
			goto out;
		}
	}

	omap2_mcspi_set_enable(spi, 0);

	if (mcspi->fifo_depth > 0)
		omap2_mcspi_set_fifo(spi, t, 0);

out:
	/* Restore defaults if they were overriden */
	if (par_override) {
		par_override = 0;
		status = omap2_mcspi_setup_transfer(spi, NULL);
	}

<<<<<<< HEAD
	if (cd && cd->cs_per_word) {
		chconf = mcspi->ctx.modulctrl;
		chconf |= OMAP2_MCSPI_MODULCTRL_SINGLE;
		mcspi_write_reg(ctlr, OMAP2_MCSPI_MODULCTRL, chconf);
		mcspi->ctx.modulctrl =
			mcspi_read_cs_reg(spi, OMAP2_MCSPI_MODULCTRL);
	}

=======
>>>>>>> a6ad5510
	omap2_mcspi_set_enable(spi, 0);

	if (spi_get_csgpiod(spi, 0))
		omap2_mcspi_set_cs(spi, !(spi->mode & SPI_CS_HIGH));

	if (mcspi->fifo_depth > 0 && t)
		omap2_mcspi_set_fifo(spi, t, 0);

	return status;
}

static int omap2_mcspi_prepare_message(struct spi_controller *ctlr,
				       struct spi_message *msg)
{
	struct omap2_mcspi	*mcspi = spi_controller_get_devdata(ctlr);
	struct omap2_mcspi_regs	*ctx = &mcspi->ctx;
	struct omap2_mcspi_cs	*cs;
	struct spi_transfer	*tr;
	u8 bits_per_word;

	/*
	 * The conditions are strict, it is mandatory to check each transfer of the list to see if
	 * multi-mode is applicable.
	 */
	mcspi->use_multi_mode = true;
	list_for_each_entry(tr, &msg->transfers, transfer_list) {
		if (!tr->bits_per_word)
			bits_per_word = msg->spi->bits_per_word;
		else
			bits_per_word = tr->bits_per_word;

		/*
		 * Check if this transfer contains only one word;
		 */
		if (bits_per_word < 8 && tr->len == 1) {
			/* multi-mode is applicable, only one word (1..7 bits) */
		} else if (bits_per_word >= 8 && tr->len == bits_per_word / 8) {
			/* multi-mode is applicable, only one word (8..32 bits) */
		} else {
			/* multi-mode is not applicable: more than one word in the transfer */
			mcspi->use_multi_mode = false;
		}

		/* Check if transfer asks to change the CS status after the transfer */
		if (!tr->cs_change)
			mcspi->use_multi_mode = false;

		/*
		 * If at least one message is not compatible, switch back to single mode
		 *
		 * The bits_per_word of certain transfer can be different, but it will have no
		 * impact on the signal itself.
		 */
		if (!mcspi->use_multi_mode)
			break;
	}

	omap2_mcspi_set_mode(ctlr);

	/* In single mode only a single channel can have the FORCE bit enabled
	 * in its chconf0 register.
	 * Scan all channels and disable them except the current one.
	 * A FORCE can remain from a last transfer having cs_change enabled
	 *
	 * In multi mode all FORCE bits must be disabled.
	 */
	list_for_each_entry(cs, &ctx->cs, node) {
		if (msg->spi->controller_state == cs && !mcspi->use_multi_mode) {
			continue;
		}

		if ((cs->chconf0 & OMAP2_MCSPI_CHCONF_FORCE)) {
			cs->chconf0 &= ~OMAP2_MCSPI_CHCONF_FORCE;
			writel_relaxed(cs->chconf0,
					cs->base + OMAP2_MCSPI_CHCONF0);
			readl_relaxed(cs->base + OMAP2_MCSPI_CHCONF0);
		}
	}

	return 0;
}

static bool omap2_mcspi_can_dma(struct spi_controller *ctlr,
				struct spi_device *spi,
				struct spi_transfer *xfer)
{
	struct omap2_mcspi *mcspi = spi_controller_get_devdata(spi->controller);
	struct omap2_mcspi_dma *mcspi_dma =
		&mcspi->dma_channels[spi_get_chipselect(spi, 0)];

	if (!mcspi_dma->dma_rx || !mcspi_dma->dma_tx)
		return false;

	if (spi_controller_is_target(ctlr))
		return true;

	ctlr->dma_rx = mcspi_dma->dma_rx;
	ctlr->dma_tx = mcspi_dma->dma_tx;

	return (xfer->len >= DMA_MIN_BYTES);
}

static size_t omap2_mcspi_max_xfer_size(struct spi_device *spi)
{
	struct omap2_mcspi *mcspi = spi_controller_get_devdata(spi->controller);
	struct omap2_mcspi_dma *mcspi_dma =
		&mcspi->dma_channels[spi_get_chipselect(spi, 0)];

	if (mcspi->max_xfer_len && mcspi_dma->dma_rx)
		return mcspi->max_xfer_len;

	return SIZE_MAX;
}

static int omap2_mcspi_controller_setup(struct omap2_mcspi *mcspi)
{
	struct spi_controller	*ctlr = mcspi->ctlr;
	struct omap2_mcspi_regs	*ctx = &mcspi->ctx;
	int			ret = 0;

	ret = pm_runtime_resume_and_get(mcspi->dev);
	if (ret < 0)
		return ret;

	mcspi_write_reg(ctlr, OMAP2_MCSPI_WAKEUPENABLE,
			OMAP2_MCSPI_WAKEUPENABLE_WKEN);
	ctx->wakeupenable = OMAP2_MCSPI_WAKEUPENABLE_WKEN;

	omap2_mcspi_set_mode(ctlr);
	pm_runtime_mark_last_busy(mcspi->dev);
	pm_runtime_put_autosuspend(mcspi->dev);
	return 0;
}

static int omap_mcspi_runtime_suspend(struct device *dev)
{
	int error;

	error = pinctrl_pm_select_idle_state(dev);
	if (error)
		dev_warn(dev, "%s: failed to set pins: %i\n", __func__, error);

	return 0;
}

/*
 * When SPI wake up from off-mode, CS is in activate state. If it was in
 * inactive state when driver was suspend, then force it to inactive state at
 * wake up.
 */
static int omap_mcspi_runtime_resume(struct device *dev)
{
	struct spi_controller *ctlr = dev_get_drvdata(dev);
	struct omap2_mcspi *mcspi = spi_controller_get_devdata(ctlr);
	struct omap2_mcspi_regs *ctx = &mcspi->ctx;
	struct omap2_mcspi_cs *cs;
	int error;

	error = pinctrl_pm_select_default_state(dev);
	if (error)
		dev_warn(dev, "%s: failed to set pins: %i\n", __func__, error);

	/* McSPI: context restore */
	mcspi_write_reg(ctlr, OMAP2_MCSPI_MODULCTRL, ctx->modulctrl);
	mcspi_write_reg(ctlr, OMAP2_MCSPI_WAKEUPENABLE, ctx->wakeupenable);

	list_for_each_entry(cs, &ctx->cs, node) {
		/*
		 * We need to toggle CS state for OMAP take this
		 * change in account.
		 */
		if ((cs->chconf0 & OMAP2_MCSPI_CHCONF_FORCE) == 0) {
			cs->chconf0 |= OMAP2_MCSPI_CHCONF_FORCE;
			writel_relaxed(cs->chconf0,
				       cs->base + OMAP2_MCSPI_CHCONF0);
			cs->chconf0 &= ~OMAP2_MCSPI_CHCONF_FORCE;
			writel_relaxed(cs->chconf0,
				       cs->base + OMAP2_MCSPI_CHCONF0);
		} else {
			writel_relaxed(cs->chconf0,
				       cs->base + OMAP2_MCSPI_CHCONF0);
		}
	}

	return 0;
}

static struct omap2_mcspi_platform_config omap2_pdata = {
	.regs_offset = 0,
};

static struct omap2_mcspi_platform_config omap4_pdata = {
	.regs_offset = OMAP4_MCSPI_REG_OFFSET,
};

static struct omap2_mcspi_platform_config am654_pdata = {
	.regs_offset = OMAP4_MCSPI_REG_OFFSET,
	.max_xfer_len = SZ_4K - 1,
};

static const struct of_device_id omap_mcspi_of_match[] = {
	{
		.compatible = "ti,omap2-mcspi",
		.data = &omap2_pdata,
	},
	{
		.compatible = "ti,omap4-mcspi",
		.data = &omap4_pdata,
	},
	{
		.compatible = "ti,am654-mcspi",
		.data = &am654_pdata,
	},
	{ },
};
MODULE_DEVICE_TABLE(of, omap_mcspi_of_match);

static int omap2_mcspi_probe(struct platform_device *pdev)
{
	struct spi_controller	*ctlr;
	const struct omap2_mcspi_platform_config *pdata;
	struct omap2_mcspi	*mcspi;
	struct resource		*r;
	int			status = 0, i;
	u32			regs_offset = 0;
	struct device_node	*node = pdev->dev.of_node;
	const struct of_device_id *match;

	if (of_property_read_bool(node, "spi-slave"))
		ctlr = spi_alloc_target(&pdev->dev, sizeof(*mcspi));
	else
		ctlr = spi_alloc_host(&pdev->dev, sizeof(*mcspi));
	if (!ctlr)
		return -ENOMEM;

	/* the spi->mode bits understood by this driver: */
	ctlr->mode_bits = SPI_CPOL | SPI_CPHA | SPI_CS_HIGH;
	ctlr->bits_per_word_mask = SPI_BPW_RANGE_MASK(4, 32);
	ctlr->setup = omap2_mcspi_setup;
	ctlr->auto_runtime_pm = true;
	ctlr->prepare_message = omap2_mcspi_prepare_message;
	ctlr->can_dma = omap2_mcspi_can_dma;
	ctlr->transfer_one = omap2_mcspi_transfer_one;
	ctlr->set_cs = omap2_mcspi_set_cs;
	ctlr->cleanup = omap2_mcspi_cleanup;
	ctlr->target_abort = omap2_mcspi_target_abort;
	ctlr->dev.of_node = node;
	ctlr->use_gpio_descriptors = true;

	platform_set_drvdata(pdev, ctlr);

	mcspi = spi_controller_get_devdata(ctlr);
	mcspi->ctlr = ctlr;

	match = of_match_device(omap_mcspi_of_match, &pdev->dev);
	if (match) {
		u32 num_cs = 1; /* default number of chipselect */
		pdata = match->data;

		of_property_read_u32(node, "ti,spi-num-cs", &num_cs);
		ctlr->num_chipselect = num_cs;
		if (of_property_read_bool(node, "ti,pindir-d0-out-d1-in"))
			mcspi->pin_dir = MCSPI_PINDIR_D0_OUT_D1_IN;
	} else {
		pdata = dev_get_platdata(&pdev->dev);
		ctlr->num_chipselect = pdata->num_cs;
		mcspi->pin_dir = pdata->pin_dir;
	}
	regs_offset = pdata->regs_offset;
	if (pdata->max_xfer_len) {
		mcspi->max_xfer_len = pdata->max_xfer_len;
		ctlr->max_transfer_size = omap2_mcspi_max_xfer_size;
	}

	mcspi->base = devm_platform_get_and_ioremap_resource(pdev, 0, &r);
	if (IS_ERR(mcspi->base)) {
		status = PTR_ERR(mcspi->base);
		goto free_ctlr;
	}
	mcspi->phys = r->start + regs_offset;
	mcspi->base += regs_offset;

	mcspi->dev = &pdev->dev;

	INIT_LIST_HEAD(&mcspi->ctx.cs);

	mcspi->dma_channels = devm_kcalloc(&pdev->dev, ctlr->num_chipselect,
					   sizeof(struct omap2_mcspi_dma),
					   GFP_KERNEL);
	if (mcspi->dma_channels == NULL) {
		status = -ENOMEM;
		goto free_ctlr;
	}

	for (i = 0; i < ctlr->num_chipselect; i++) {
		sprintf(mcspi->dma_channels[i].dma_rx_ch_name, "rx%d", i);
		sprintf(mcspi->dma_channels[i].dma_tx_ch_name, "tx%d", i);

		status = omap2_mcspi_request_dma(mcspi,
						 &mcspi->dma_channels[i]);
		if (status == -EPROBE_DEFER)
			goto free_ctlr;
	}

	status = platform_get_irq(pdev, 0);
	if (status < 0)
		goto free_ctlr;
	init_completion(&mcspi->txdone);
	status = devm_request_irq(&pdev->dev, status,
				  omap2_mcspi_irq_handler, 0, pdev->name,
				  mcspi);
	if (status) {
		dev_err(&pdev->dev, "Cannot request IRQ");
		goto free_ctlr;
	}

	mcspi->ref_clk = devm_clk_get_optional_enabled(&pdev->dev, NULL);
	if (IS_ERR(mcspi->ref_clk))
		mcspi->ref_clk_hz = OMAP2_MCSPI_MAX_FREQ;
	else
		mcspi->ref_clk_hz = clk_get_rate(mcspi->ref_clk);
	ctlr->max_speed_hz = mcspi->ref_clk_hz;
	ctlr->min_speed_hz = mcspi->ref_clk_hz >> 15;

	pm_runtime_use_autosuspend(&pdev->dev);
	pm_runtime_set_autosuspend_delay(&pdev->dev, SPI_AUTOSUSPEND_TIMEOUT);
	pm_runtime_enable(&pdev->dev);

	status = omap2_mcspi_controller_setup(mcspi);
	if (status < 0)
		goto disable_pm;

	status = devm_spi_register_controller(&pdev->dev, ctlr);
	if (status < 0)
		goto disable_pm;

	return status;

disable_pm:
	pm_runtime_dont_use_autosuspend(&pdev->dev);
	pm_runtime_put_sync(&pdev->dev);
	pm_runtime_disable(&pdev->dev);
free_ctlr:
	omap2_mcspi_release_dma(ctlr);
	spi_controller_put(ctlr);
	return status;
}

static void omap2_mcspi_remove(struct platform_device *pdev)
{
	struct spi_controller *ctlr = platform_get_drvdata(pdev);
	struct omap2_mcspi *mcspi = spi_controller_get_devdata(ctlr);

	omap2_mcspi_release_dma(ctlr);

	pm_runtime_dont_use_autosuspend(mcspi->dev);
	pm_runtime_put_sync(mcspi->dev);
	pm_runtime_disable(&pdev->dev);
}

/* work with hotplug and coldplug */
MODULE_ALIAS("platform:omap2_mcspi");

static int __maybe_unused omap2_mcspi_suspend(struct device *dev)
{
	struct spi_controller *ctlr = dev_get_drvdata(dev);
	struct omap2_mcspi *mcspi = spi_controller_get_devdata(ctlr);
	int error;

	error = pinctrl_pm_select_sleep_state(dev);
	if (error)
		dev_warn(mcspi->dev, "%s: failed to set pins: %i\n",
			 __func__, error);

	error = spi_controller_suspend(ctlr);
	if (error)
		dev_warn(mcspi->dev, "%s: controller suspend failed: %i\n",
			 __func__, error);

	return pm_runtime_force_suspend(dev);
}

static int __maybe_unused omap2_mcspi_resume(struct device *dev)
{
	struct spi_controller *ctlr = dev_get_drvdata(dev);
	struct omap2_mcspi *mcspi = spi_controller_get_devdata(ctlr);
	int error;

	error = spi_controller_resume(ctlr);
	if (error)
		dev_warn(mcspi->dev, "%s: controller resume failed: %i\n",
			 __func__, error);

	return pm_runtime_force_resume(dev);
}

static const struct dev_pm_ops omap2_mcspi_pm_ops = {
	SET_SYSTEM_SLEEP_PM_OPS(omap2_mcspi_suspend,
				omap2_mcspi_resume)
	.runtime_suspend	= omap_mcspi_runtime_suspend,
	.runtime_resume		= omap_mcspi_runtime_resume,
};

static struct platform_driver omap2_mcspi_driver = {
	.driver = {
		.name =		"omap2_mcspi",
		.pm =		&omap2_mcspi_pm_ops,
		.of_match_table = omap_mcspi_of_match,
	},
	.probe =	omap2_mcspi_probe,
	.remove_new =	omap2_mcspi_remove,
};

module_platform_driver(omap2_mcspi_driver);
MODULE_DESCRIPTION("OMAP2 McSPI controller driver");
MODULE_LICENSE("GPL");<|MERGE_RESOLUTION|>--- conflicted
+++ resolved
@@ -133,10 +133,7 @@
 	unsigned int		pin_dir:1;
 	size_t			max_xfer_len;
 	u32			ref_clk_hz;
-<<<<<<< HEAD
-=======
 	bool			use_multi_mode;
->>>>>>> a6ad5510
 };
 
 struct omap2_mcspi_cs {
@@ -1191,16 +1188,6 @@
 		    t->bits_per_word == spi->bits_per_word)
 			par_override = 0;
 	}
-<<<<<<< HEAD
-	if (cd && cd->cs_per_word) {
-		chconf = mcspi->ctx.modulctrl;
-		chconf &= ~OMAP2_MCSPI_MODULCTRL_SINGLE;
-		mcspi_write_reg(ctlr, OMAP2_MCSPI_MODULCTRL, chconf);
-		mcspi->ctx.modulctrl =
-			mcspi_read_cs_reg(spi, OMAP2_MCSPI_MODULCTRL);
-	}
-=======
->>>>>>> a6ad5510
 
 	chconf = mcspi_cached_chconf0(spi);
 	chconf &= ~OMAP2_MCSPI_CHCONF_TRM_MASK;
@@ -1223,12 +1210,7 @@
 		unsigned	count;
 
 		if ((mcspi_dma->dma_rx && mcspi_dma->dma_tx) &&
-<<<<<<< HEAD
-		    ctlr->cur_msg_mapped &&
-		    ctlr->can_dma(ctlr, spi, t))
-=======
 		    spi_xfer_is_dma_mapped(ctlr, spi, t))
->>>>>>> a6ad5510
 			omap2_mcspi_set_fifo(spi, t, 1);
 
 		omap2_mcspi_set_enable(spi, 1);
@@ -1239,12 +1221,7 @@
 					+ OMAP2_MCSPI_TX0);
 
 		if ((mcspi_dma->dma_rx && mcspi_dma->dma_tx) &&
-<<<<<<< HEAD
-		    ctlr->cur_msg_mapped &&
-		    ctlr->can_dma(ctlr, spi, t))
-=======
 		    spi_xfer_is_dma_mapped(ctlr, spi, t))
->>>>>>> a6ad5510
 			count = omap2_mcspi_txrx_dma(spi, t);
 		else
 			count = omap2_mcspi_txrx_pio(spi, t);
@@ -1267,17 +1244,6 @@
 		status = omap2_mcspi_setup_transfer(spi, NULL);
 	}
 
-<<<<<<< HEAD
-	if (cd && cd->cs_per_word) {
-		chconf = mcspi->ctx.modulctrl;
-		chconf |= OMAP2_MCSPI_MODULCTRL_SINGLE;
-		mcspi_write_reg(ctlr, OMAP2_MCSPI_MODULCTRL, chconf);
-		mcspi->ctx.modulctrl =
-			mcspi_read_cs_reg(spi, OMAP2_MCSPI_MODULCTRL);
-	}
-
-=======
->>>>>>> a6ad5510
 	omap2_mcspi_set_enable(spi, 0);
 
 	if (spi_get_csgpiod(spi, 0))
