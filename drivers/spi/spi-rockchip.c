--- conflicted
+++ resolved
@@ -387,17 +387,7 @@
 {
 	struct dma_async_tx_descriptor *rxdesc, *txdesc;
 
-<<<<<<< HEAD
-	memset(&rxconf, 0, sizeof(rxconf));
-	memset(&txconf, 0, sizeof(txconf));
-
-	spin_lock_irqsave(&rs->lock, flags);
-	rs->state &= ~RXBUSY;
-	rs->state &= ~TXBUSY;
-	spin_unlock_irqrestore(&rs->lock, flags);
-=======
 	atomic_set(&rs->state, 0);
->>>>>>> f7688b48
 
 	rxdesc = NULL;
 	if (xfer->rx_buf) {
