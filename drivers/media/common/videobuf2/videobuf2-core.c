--- conflicted
+++ resolved
@@ -318,10 +318,7 @@
 	p->length = 0;
 	p->m.fd = 0;
 	p->data_offset = 0;
-<<<<<<< HEAD
-=======
 	p->dbuf_duplicated = false;
->>>>>>> a6ad5510
 }
 
 /*
@@ -1438,23 +1435,6 @@
 			__vb2_buf_dmabuf_put(vb);
 		}
 
-<<<<<<< HEAD
-		/* Release previously acquired memory if present */
-		__vb2_plane_dmabuf_put(vb, &vb->planes[plane]);
-
-		/* Acquire each plane's memory */
-		mem_priv = call_ptr_memop(attach_dmabuf,
-					  vb,
-					  q->alloc_devs[plane] ? : q->dev,
-					  dbuf,
-					  planes[plane].length);
-		if (IS_ERR(mem_priv)) {
-			dprintk(q, 1, "failed to attach dmabuf\n");
-			ret = PTR_ERR(mem_priv);
-			dma_buf_put(dbuf);
-			goto err;
-		}
-=======
 		for (plane = 0; plane < vb->num_planes; ++plane) {
 			/*
 			 * This is an optimization to reduce dma_buf attachment/mapping.
@@ -1470,7 +1450,6 @@
 					break;
 				}
 			}
->>>>>>> a6ad5510
 
 			if (vb->planes[plane].dbuf_duplicated)
 				continue;
@@ -2879,19 +2858,6 @@
 	if (q->streaming || vb2_get_num_buffers(q) > 0)
 		return -EBUSY;
 
-<<<<<<< HEAD
-	/*
-	 * Start with q->min_buffers_needed + 1, driver can increase it in
-	 * queue_setup()
-	 *
-	 * 'min_buffers_needed' buffers need to be queued up before you
-	 * can start streaming, plus 1 for userspace (or in this case,
-	 * kernelspace) processing.
-	 */
-	count = max(2, q->min_buffers_needed + 1);
-
-=======
->>>>>>> a6ad5510
 	dprintk(q, 3, "setting up file io: mode %s, count %d, read_once %d, write_immediately %d\n",
 		(read) ? "read" : "write", q->min_reqbufs_allocation, q->fileio_read_once,
 		q->fileio_write_immediately);
