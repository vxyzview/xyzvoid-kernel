// SPDX-License-Identifier: GPL-2.0-only
/* ir-rc6-decoder.c - A decoder for the RC6 IR protocol
 *
 * Copyright (C) 2010 by David Härdeman <david@hardeman.nu>
 */

#include "rc-core-priv.h"
#include <linux/module.h>

/*
 * This decoder currently supports:
 * RC6-0-16	(standard toggle bit in header)
 * RC6-6A-20	(no toggle bit)
 * RC6-6A-24	(no toggle bit)
 * RC6-6A-32	(MCE version with toggle bit in body)
 */

#define RC6_UNIT		444444	/* nanosecs */
#define RC6_HEADER_NBITS	4	/* not including toggle bit */
#define RC6_0_NBITS		16
#define RC6_6A_32_NBITS		32
#define RC6_6A_NBITS		128	/* Variable 8..128 */
#define RC6_PREFIX_PULSE	(6 * RC6_UNIT)
#define RC6_PREFIX_SPACE	(2 * RC6_UNIT)
#define RC6_BIT_START		(1 * RC6_UNIT)
#define RC6_BIT_END		(1 * RC6_UNIT)
#define RC6_TOGGLE_START	(2 * RC6_UNIT)
#define RC6_TOGGLE_END		(2 * RC6_UNIT)
#define RC6_SUFFIX_SPACE	(6 * RC6_UNIT)
#define RC6_MODE_MASK		0x07	/* for the header bits */
#define RC6_STARTBIT_MASK	0x08	/* for the header bits */
#define RC6_6A_MCE_TOGGLE_MASK	0x8000	/* for the body bits */
#define RC6_6A_LCC_MASK		0xffff0000 /* RC6-6A-32 long customer code mask */
#define RC6_6A_MCE_CC		0x800f0000 /* MCE customer code */
<<<<<<< HEAD
=======
#define RC6_6A_ZOTAC_CC		0x80340000 /* Zotac customer code */
>>>>>>> f7688b48
#define RC6_6A_KATHREIN_CC	0x80460000 /* Kathrein RCU-676 customer code */
#ifndef CHAR_BIT
#define CHAR_BIT 8	/* Normally in <limits.h> */
#endif

enum rc6_mode {
	RC6_MODE_0,
	RC6_MODE_6A,
	RC6_MODE_UNKNOWN,
};

enum rc6_state {
	STATE_INACTIVE,
	STATE_PREFIX_SPACE,
	STATE_HEADER_BIT_START,
	STATE_HEADER_BIT_END,
	STATE_TOGGLE_START,
	STATE_TOGGLE_END,
	STATE_BODY_BIT_START,
	STATE_BODY_BIT_END,
	STATE_FINISHED,
};

static enum rc6_mode rc6_mode(struct rc6_dec *data)
{
	switch (data->header & RC6_MODE_MASK) {
	case 0:
		return RC6_MODE_0;
	case 6:
		if (!data->toggle)
			return RC6_MODE_6A;
		/* fall through */
	default:
		return RC6_MODE_UNKNOWN;
	}
}

/**
 * ir_rc6_decode() - Decode one RC6 pulse or space
 * @dev:	the struct rc_dev descriptor of the device
 * @ev:		the struct ir_raw_event descriptor of the pulse/space
 *
 * This function returns -EINVAL if the pulse violates the state machine
 */
static int ir_rc6_decode(struct rc_dev *dev, struct ir_raw_event ev)
{
	struct rc6_dec *data = &dev->raw->rc6;
	u32 scancode;
	u8 toggle;
	enum rc_proto protocol;

	if (!is_timing_event(ev)) {
		if (ev.reset)
			data->state = STATE_INACTIVE;
		return 0;
	}

	if (!geq_margin(ev.duration, RC6_UNIT, RC6_UNIT / 2))
		goto out;

again:
	dev_dbg(&dev->dev, "RC6 decode started at state %i (%uus %s)\n",
		data->state, TO_US(ev.duration), TO_STR(ev.pulse));

	if (!geq_margin(ev.duration, RC6_UNIT, RC6_UNIT / 2))
		return 0;

	switch (data->state) {

	case STATE_INACTIVE:
		if (!ev.pulse)
			break;

		/* Note: larger margin on first pulse since each RC6_UNIT
		   is quite short and some hardware takes some time to
		   adjust to the signal */
		if (!eq_margin(ev.duration, RC6_PREFIX_PULSE, RC6_UNIT))
			break;

		data->state = STATE_PREFIX_SPACE;
		data->count = 0;
		return 0;

	case STATE_PREFIX_SPACE:
		if (ev.pulse)
			break;

		if (!eq_margin(ev.duration, RC6_PREFIX_SPACE, RC6_UNIT / 2))
			break;

		data->state = STATE_HEADER_BIT_START;
		data->header = 0;
		return 0;

	case STATE_HEADER_BIT_START:
		if (!eq_margin(ev.duration, RC6_BIT_START, RC6_UNIT / 2))
			break;

		data->header <<= 1;
		if (ev.pulse)
			data->header |= 1;
		data->count++;
		data->state = STATE_HEADER_BIT_END;
		return 0;

	case STATE_HEADER_BIT_END:
		if (data->count == RC6_HEADER_NBITS)
			data->state = STATE_TOGGLE_START;
		else
			data->state = STATE_HEADER_BIT_START;

		decrease_duration(&ev, RC6_BIT_END);
		goto again;

	case STATE_TOGGLE_START:
		if (!eq_margin(ev.duration, RC6_TOGGLE_START, RC6_UNIT / 2))
			break;

		data->toggle = ev.pulse;
		data->state = STATE_TOGGLE_END;
		return 0;

	case STATE_TOGGLE_END:
		if (!(data->header & RC6_STARTBIT_MASK)) {
			dev_dbg(&dev->dev, "RC6 invalid start bit\n");
			break;
		}

		data->state = STATE_BODY_BIT_START;
		decrease_duration(&ev, RC6_TOGGLE_END);
		data->count = 0;
		data->body = 0;

		switch (rc6_mode(data)) {
		case RC6_MODE_0:
			data->wanted_bits = RC6_0_NBITS;
			break;
		case RC6_MODE_6A:
			data->wanted_bits = RC6_6A_NBITS;
			break;
		default:
			dev_dbg(&dev->dev, "RC6 unknown mode\n");
			goto out;
		}
		goto again;

	case STATE_BODY_BIT_START:
		if (eq_margin(ev.duration, RC6_BIT_START, RC6_UNIT / 2)) {
			/* Discard LSB's that won't fit in data->body */
			if (data->count++ < CHAR_BIT * sizeof data->body) {
				data->body <<= 1;
				if (ev.pulse)
					data->body |= 1;
			}
			data->state = STATE_BODY_BIT_END;
			return 0;
		} else if (RC6_MODE_6A == rc6_mode(data) && !ev.pulse &&
				geq_margin(ev.duration, RC6_SUFFIX_SPACE, RC6_UNIT / 2)) {
			data->state = STATE_FINISHED;
			goto again;
		}
		break;

	case STATE_BODY_BIT_END:
		if (data->count == data->wanted_bits)
			data->state = STATE_FINISHED;
		else
			data->state = STATE_BODY_BIT_START;

		decrease_duration(&ev, RC6_BIT_END);
		goto again;

	case STATE_FINISHED:
		if (ev.pulse)
			break;

		switch (rc6_mode(data)) {
		case RC6_MODE_0:
			scancode = data->body;
			toggle = data->toggle;
			protocol = RC_PROTO_RC6_0;
			dev_dbg(&dev->dev, "RC6(0) scancode 0x%04x (toggle: %u)\n",
				scancode, toggle);
			break;

		case RC6_MODE_6A:
			if (data->count > CHAR_BIT * sizeof data->body) {
				dev_dbg(&dev->dev, "RC6 too many (%u) data bits\n",
					data->count);
				goto out;
			}

			scancode = data->body;
			switch (data->count) {
			case 20:
				protocol = RC_PROTO_RC6_6A_20;
				toggle = 0;
				break;
			case 24:
				protocol = RC_PROTO_RC6_6A_24;
				toggle = 0;
				break;
			case 32:
				switch (scancode & RC6_6A_LCC_MASK) {
				case RC6_6A_MCE_CC:
				case RC6_6A_KATHREIN_CC:
<<<<<<< HEAD
=======
				case RC6_6A_ZOTAC_CC:
>>>>>>> f7688b48
					protocol = RC_PROTO_RC6_MCE;
					toggle = !!(scancode & RC6_6A_MCE_TOGGLE_MASK);
					scancode &= ~RC6_6A_MCE_TOGGLE_MASK;
					break;
				default:
					protocol = RC_PROTO_RC6_6A_32;
					toggle = 0;
					break;
				}
				break;
			default:
				dev_dbg(&dev->dev, "RC6(6A) unsupported length\n");
				goto out;
			}

			dev_dbg(&dev->dev, "RC6(6A) proto 0x%04x, scancode 0x%08x (toggle: %u)\n",
				protocol, scancode, toggle);
			break;
		default:
			dev_dbg(&dev->dev, "RC6 unknown mode\n");
			goto out;
		}

		rc_keydown(dev, protocol, scancode, toggle);
		data->state = STATE_INACTIVE;
		return 0;
	}

out:
	dev_dbg(&dev->dev, "RC6 decode failed at state %i (%uus %s)\n",
		data->state, TO_US(ev.duration), TO_STR(ev.pulse));
	data->state = STATE_INACTIVE;
	return -EINVAL;
}

static const struct ir_raw_timings_manchester ir_rc6_timings[4] = {
	{
		.leader_pulse		= RC6_PREFIX_PULSE,
		.leader_space		= RC6_PREFIX_SPACE,
		.clock			= RC6_UNIT,
		.invert			= 1,
	},
	{
		.clock			= RC6_UNIT * 2,
		.invert			= 1,
	},
	{
		.clock			= RC6_UNIT,
		.invert			= 1,
		.trailer_space		= RC6_SUFFIX_SPACE,
	},
};

/**
 * ir_rc6_encode() - Encode a scancode as a stream of raw events
 *
 * @protocol:	protocol to encode
 * @scancode:	scancode to encode
 * @events:	array of raw ir events to write into
 * @max:	maximum size of @events
 *
 * Returns:	The number of events written.
 *		-ENOBUFS if there isn't enough space in the array to fit the
 *		encoding. In this case all @max events will have been written.
 *		-EINVAL if the scancode is ambiguous or invalid.
 */
static int ir_rc6_encode(enum rc_proto protocol, u32 scancode,
			 struct ir_raw_event *events, unsigned int max)
{
	int ret;
	struct ir_raw_event *e = events;

	if (protocol == RC_PROTO_RC6_0) {
		/* Modulate the header (Start Bit & Mode-0) */
		ret = ir_raw_gen_manchester(&e, max - (e - events),
					    &ir_rc6_timings[0],
					    RC6_HEADER_NBITS, (1 << 3));
		if (ret < 0)
			return ret;

		/* Modulate Trailer Bit */
		ret = ir_raw_gen_manchester(&e, max - (e - events),
					    &ir_rc6_timings[1], 1, 0);
		if (ret < 0)
			return ret;

		/* Modulate rest of the data */
		ret = ir_raw_gen_manchester(&e, max - (e - events),
					    &ir_rc6_timings[2], RC6_0_NBITS,
					    scancode);
		if (ret < 0)
			return ret;

	} else {
		int bits;

		switch (protocol) {
		case RC_PROTO_RC6_MCE:
		case RC_PROTO_RC6_6A_32:
			bits = 32;
			break;
		case RC_PROTO_RC6_6A_24:
			bits = 24;
			break;
		case RC_PROTO_RC6_6A_20:
			bits = 20;
			break;
		default:
			return -EINVAL;
		}

		/* Modulate the header (Start Bit & Header-version 6 */
		ret = ir_raw_gen_manchester(&e, max - (e - events),
					    &ir_rc6_timings[0],
					    RC6_HEADER_NBITS, (1 << 3 | 6));
		if (ret < 0)
			return ret;

		/* Modulate Trailer Bit */
		ret = ir_raw_gen_manchester(&e, max - (e - events),
					    &ir_rc6_timings[1], 1, 0);
		if (ret < 0)
			return ret;

		/* Modulate rest of the data */
		ret = ir_raw_gen_manchester(&e, max - (e - events),
					    &ir_rc6_timings[2],
					    bits,
					    scancode);
		if (ret < 0)
			return ret;
	}

	return e - events;
}

static struct ir_raw_handler rc6_handler = {
	.protocols	= RC_PROTO_BIT_RC6_0 | RC_PROTO_BIT_RC6_6A_20 |
			  RC_PROTO_BIT_RC6_6A_24 | RC_PROTO_BIT_RC6_6A_32 |
			  RC_PROTO_BIT_RC6_MCE,
	.decode		= ir_rc6_decode,
	.encode		= ir_rc6_encode,
	.carrier	= 36000,
	.min_timeout	= RC6_SUFFIX_SPACE,
};

static int __init ir_rc6_decode_init(void)
{
	ir_raw_handler_register(&rc6_handler);

	printk(KERN_INFO "IR RC6 protocol handler initialized\n");
	return 0;
}

static void __exit ir_rc6_decode_exit(void)
{
	ir_raw_handler_unregister(&rc6_handler);
}

module_init(ir_rc6_decode_init);
module_exit(ir_rc6_decode_exit);

MODULE_LICENSE("GPL");
MODULE_AUTHOR("David Härdeman <david@hardeman.nu>");
MODULE_DESCRIPTION("RC6 IR protocol decoder");<|MERGE_RESOLUTION|>--- conflicted
+++ resolved
@@ -32,10 +32,7 @@
 #define RC6_6A_MCE_TOGGLE_MASK	0x8000	/* for the body bits */
 #define RC6_6A_LCC_MASK		0xffff0000 /* RC6-6A-32 long customer code mask */
 #define RC6_6A_MCE_CC		0x800f0000 /* MCE customer code */
-<<<<<<< HEAD
-=======
 #define RC6_6A_ZOTAC_CC		0x80340000 /* Zotac customer code */
->>>>>>> f7688b48
 #define RC6_6A_KATHREIN_CC	0x80460000 /* Kathrein RCU-676 customer code */
 #ifndef CHAR_BIT
 #define CHAR_BIT 8	/* Normally in <limits.h> */
@@ -242,10 +239,7 @@
 				switch (scancode & RC6_6A_LCC_MASK) {
 				case RC6_6A_MCE_CC:
 				case RC6_6A_KATHREIN_CC:
-<<<<<<< HEAD
-=======
 				case RC6_6A_ZOTAC_CC:
->>>>>>> f7688b48
 					protocol = RC_PROTO_RC6_MCE;
 					toggle = !!(scancode & RC6_6A_MCE_TOGGLE_MASK);
 					scancode &= ~RC6_6A_MCE_TOGGLE_MASK;
