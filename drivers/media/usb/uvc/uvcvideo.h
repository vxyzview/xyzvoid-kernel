--- conflicted
+++ resolved
@@ -115,12 +115,8 @@
 	enum v4l2_ctrl_type v4l2_type;
 	u32 data_type;
 
-<<<<<<< HEAD
-	const struct uvc_menu_info *menu_info;
-=======
 	const u32 *menu_mapping;
 	const char (*menu_names)[UVC_MENU_NAME_LEN];
->>>>>>> 98817289
 	unsigned long menu_mask;
 
 	u32 master_id;
@@ -581,14 +577,9 @@
 	/* Status Interrupt Endpoint */
 	struct usb_host_endpoint *int_ep;
 	struct urb *int_urb;
-<<<<<<< HEAD
-	bool flush_status;
-	u8 *status;
-=======
 	struct uvc_status *status;
 	bool flush_status;
 
->>>>>>> 98817289
 	struct input_dev *input;
 	char input_phys[64];
 
@@ -758,10 +749,7 @@
 
 /* Controls */
 extern const struct uvc_control_mapping uvc_ctrl_power_line_mapping_limited;
-<<<<<<< HEAD
-=======
 extern const struct uvc_control_mapping uvc_ctrl_power_line_mapping_uvc11;
->>>>>>> 98817289
 extern const struct v4l2_subscribed_event_ops uvc_ctrl_sub_ev_ops;
 
 int uvc_query_v4l2_ctrl(struct uvc_video_chain *chain,
