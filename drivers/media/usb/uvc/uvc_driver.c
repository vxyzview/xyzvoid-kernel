// SPDX-License-Identifier: GPL-2.0-or-later
/*
 *      uvc_driver.c  --  USB Video Class driver
 *
 *      Copyright (C) 2005-2010
 *          Laurent Pinchart (laurent.pinchart@ideasonboard.com)
 */

#include <linux/atomic.h>
#include <linux/bits.h>
#include <linux/gpio/consumer.h>
#include <linux/kernel.h>
#include <linux/list.h>
#include <linux/module.h>
#include <linux/slab.h>
#include <linux/usb.h>
#include <linux/usb/quirks.h>
#include <linux/usb/uvc.h>
#include <linux/videodev2.h>
#include <linux/vmalloc.h>
#include <linux/wait.h>
#include <linux/unaligned.h>

#include <media/v4l2-common.h>
#include <media/v4l2-ioctl.h>

#include "uvcvideo.h"

#define DRIVER_AUTHOR		"Laurent Pinchart " \
				"<laurent.pinchart@ideasonboard.com>"
#define DRIVER_DESC		"USB Video Class driver"

unsigned int uvc_clock_param = CLOCK_MONOTONIC;
unsigned int uvc_hw_timestamps_param;
unsigned int uvc_no_drop_param;
static unsigned int uvc_quirks_param = -1;
unsigned int uvc_dbg_param;
unsigned int uvc_timeout_param = UVC_CTRL_STREAMING_TIMEOUT;

/* ------------------------------------------------------------------------
 * Utility functions
 */

struct usb_host_endpoint *uvc_find_endpoint(struct usb_host_interface *alts,
		u8 epaddr)
{
	struct usb_host_endpoint *ep;
	unsigned int i;

	for (i = 0; i < alts->desc.bNumEndpoints; ++i) {
		ep = &alts->endpoint[i];
		if (ep->desc.bEndpointAddress == epaddr)
			return ep;
	}

	return NULL;
}

static enum v4l2_colorspace uvc_colorspace(const u8 primaries)
{
	static const enum v4l2_colorspace colorprimaries[] = {
		V4L2_COLORSPACE_SRGB,  /* Unspecified */
		V4L2_COLORSPACE_SRGB,
		V4L2_COLORSPACE_470_SYSTEM_M,
		V4L2_COLORSPACE_470_SYSTEM_BG,
		V4L2_COLORSPACE_SMPTE170M,
		V4L2_COLORSPACE_SMPTE240M,
	};

	if (primaries < ARRAY_SIZE(colorprimaries))
		return colorprimaries[primaries];

	return V4L2_COLORSPACE_SRGB;  /* Reserved */
}

static enum v4l2_xfer_func uvc_xfer_func(const u8 transfer_characteristics)
{
	/*
	 * V4L2 does not currently have definitions for all possible values of
	 * UVC transfer characteristics. If v4l2_xfer_func is extended with new
	 * values, the mapping below should be updated.
	 *
	 * Substitutions are taken from the mapping given for
	 * V4L2_XFER_FUNC_DEFAULT documented in videodev2.h.
	 */
	static const enum v4l2_xfer_func xfer_funcs[] = {
		V4L2_XFER_FUNC_DEFAULT,    /* Unspecified */
		V4L2_XFER_FUNC_709,
		V4L2_XFER_FUNC_709,        /* Substitution for BT.470-2 M */
		V4L2_XFER_FUNC_709,        /* Substitution for BT.470-2 B, G */
		V4L2_XFER_FUNC_709,        /* Substitution for SMPTE 170M */
		V4L2_XFER_FUNC_SMPTE240M,
		V4L2_XFER_FUNC_NONE,
		V4L2_XFER_FUNC_SRGB,
	};

	if (transfer_characteristics < ARRAY_SIZE(xfer_funcs))
		return xfer_funcs[transfer_characteristics];

	return V4L2_XFER_FUNC_DEFAULT;  /* Reserved */
}

static enum v4l2_ycbcr_encoding uvc_ycbcr_enc(const u8 matrix_coefficients)
{
	/*
	 * V4L2 does not currently have definitions for all possible values of
	 * UVC matrix coefficients. If v4l2_ycbcr_encoding is extended with new
	 * values, the mapping below should be updated.
	 *
	 * Substitutions are taken from the mapping given for
	 * V4L2_YCBCR_ENC_DEFAULT documented in videodev2.h.
	 *
	 * FCC is assumed to be close enough to 601.
	 */
	static const enum v4l2_ycbcr_encoding ycbcr_encs[] = {
		V4L2_YCBCR_ENC_DEFAULT,  /* Unspecified */
		V4L2_YCBCR_ENC_709,
		V4L2_YCBCR_ENC_601,      /* Substitution for FCC */
		V4L2_YCBCR_ENC_601,      /* Substitution for BT.470-2 B, G */
		V4L2_YCBCR_ENC_601,
		V4L2_YCBCR_ENC_SMPTE240M,
	};

	if (matrix_coefficients < ARRAY_SIZE(ycbcr_encs))
		return ycbcr_encs[matrix_coefficients];

	return V4L2_YCBCR_ENC_DEFAULT;  /* Reserved */
}

/* ------------------------------------------------------------------------
 * Terminal and unit management
 */

struct uvc_entity *uvc_entity_by_id(struct uvc_device *dev, int id)
{
	struct uvc_entity *entity;

	list_for_each_entry(entity, &dev->entities, list) {
		if (entity->id == id)
			return entity;
	}

	return NULL;
}

static struct uvc_entity *uvc_entity_by_reference(struct uvc_device *dev,
	int id, struct uvc_entity *entity)
{
	unsigned int i;

	if (entity == NULL)
		entity = list_entry(&dev->entities, struct uvc_entity, list);

	list_for_each_entry_continue(entity, &dev->entities, list) {
		for (i = 0; i < entity->bNrInPins; ++i)
			if (entity->baSourceID[i] == id)
				return entity;
	}

	return NULL;
}

static struct uvc_streaming *uvc_stream_by_id(struct uvc_device *dev, int id)
{
	struct uvc_streaming *stream;

	list_for_each_entry(stream, &dev->streams, list) {
		if (stream->header.bTerminalLink == id)
			return stream;
	}

	return NULL;
}

/* ------------------------------------------------------------------------
 * Streaming Object Management
 */

static void uvc_stream_delete(struct uvc_streaming *stream)
{
	if (stream->async_wq)
		destroy_workqueue(stream->async_wq);

	mutex_destroy(&stream->mutex);

	usb_put_intf(stream->intf);

	kfree(stream->formats);
	kfree(stream->header.bmaControls);
	kfree(stream);
}

static struct uvc_streaming *uvc_stream_new(struct uvc_device *dev,
					    struct usb_interface *intf)
{
	struct uvc_streaming *stream;

	stream = kzalloc(sizeof(*stream), GFP_KERNEL);
	if (stream == NULL)
		return NULL;

	mutex_init(&stream->mutex);

	stream->dev = dev;
	stream->intf = usb_get_intf(intf);
	stream->intfnum = intf->cur_altsetting->desc.bInterfaceNumber;

	/* Allocate a stream specific work queue for asynchronous tasks. */
	stream->async_wq = alloc_workqueue("uvcvideo", WQ_UNBOUND | WQ_HIGHPRI,
					   0);
	if (!stream->async_wq) {
		uvc_stream_delete(stream);
		return NULL;
	}

	return stream;
}

/* ------------------------------------------------------------------------
 * Descriptors parsing
 */

static int uvc_parse_format(struct uvc_device *dev,
	struct uvc_streaming *streaming, struct uvc_format *format,
	struct uvc_frame *frames, u32 **intervals, const unsigned char *buffer,
	int buflen)
{
	struct usb_interface *intf = streaming->intf;
	struct usb_host_interface *alts = intf->cur_altsetting;
	const struct uvc_format_desc *fmtdesc;
	struct uvc_frame *frame;
	const unsigned char *start = buffer;
	unsigned int width_multiplier = 1;
	unsigned int interval;
	unsigned int i, n;
	u8 ftype;

	format->type = buffer[2];
	format->index = buffer[3];
	format->frames = frames;

	switch (buffer[2]) {
	case UVC_VS_FORMAT_UNCOMPRESSED:
	case UVC_VS_FORMAT_FRAME_BASED:
		n = buffer[2] == UVC_VS_FORMAT_UNCOMPRESSED ? 27 : 28;
		if (buflen < n) {
			uvc_dbg(dev, DESCR,
				"device %d videostreaming interface %d FORMAT error\n",
				dev->udev->devnum,
				alts->desc.bInterfaceNumber);
			return -EINVAL;
		}

		/* Find the format descriptor from its GUID. */
		fmtdesc = uvc_format_by_guid(&buffer[5]);

		if (!fmtdesc) {
			/*
			 * Unknown video formats are not fatal errors, the
			 * caller will skip this descriptor.
			 */
			dev_info(&streaming->intf->dev,
				 "Unknown video format %pUl\n", &buffer[5]);
			return 0;
		}

		format->fcc = fmtdesc->fcc;
		format->bpp = buffer[21];

		/*
		 * Some devices report a format that doesn't match what they
		 * really send.
		 */
		if (dev->quirks & UVC_QUIRK_FORCE_Y8) {
			if (format->fcc == V4L2_PIX_FMT_YUYV) {
				format->fcc = V4L2_PIX_FMT_GREY;
				format->bpp = 8;
				width_multiplier = 2;
			}
		}

		/* Some devices report bpp that doesn't match the format. */
		if (dev->quirks & UVC_QUIRK_FORCE_BPP) {
			const struct v4l2_format_info *info =
				v4l2_format_info(format->fcc);

			if (info) {
				unsigned int div = info->hdiv * info->vdiv;

				n = info->bpp[0] * div;
				for (i = 1; i < info->comp_planes; i++)
					n += info->bpp[i];

				format->bpp = DIV_ROUND_UP(8 * n, div);
			}
		}

		if (buffer[2] == UVC_VS_FORMAT_UNCOMPRESSED) {
			ftype = UVC_VS_FRAME_UNCOMPRESSED;
		} else {
			ftype = UVC_VS_FRAME_FRAME_BASED;
			if (buffer[27])
				format->flags = UVC_FMT_FLAG_COMPRESSED;
		}
		break;

	case UVC_VS_FORMAT_MJPEG:
		if (buflen < 11) {
			uvc_dbg(dev, DESCR,
				"device %d videostreaming interface %d FORMAT error\n",
				dev->udev->devnum,
				alts->desc.bInterfaceNumber);
			return -EINVAL;
		}

		format->fcc = V4L2_PIX_FMT_MJPEG;
		format->flags = UVC_FMT_FLAG_COMPRESSED;
		format->bpp = 0;
		ftype = UVC_VS_FRAME_MJPEG;
		break;

	case UVC_VS_FORMAT_DV:
		if (buflen < 9) {
			uvc_dbg(dev, DESCR,
				"device %d videostreaming interface %d FORMAT error\n",
				dev->udev->devnum,
				alts->desc.bInterfaceNumber);
			return -EINVAL;
		}

		if ((buffer[8] & 0x7f) > 2) {
			uvc_dbg(dev, DESCR,
				"device %d videostreaming interface %d: unknown DV format %u\n",
				dev->udev->devnum,
				alts->desc.bInterfaceNumber, buffer[8]);
			return -EINVAL;
		}

		format->fcc = V4L2_PIX_FMT_DV;
		format->flags = UVC_FMT_FLAG_COMPRESSED | UVC_FMT_FLAG_STREAM;
		format->bpp = 0;
		ftype = 0;

		/* Create a dummy frame descriptor. */
		frame = &frames[0];
		memset(frame, 0, sizeof(*frame));
		frame->bFrameIntervalType = 1;
		frame->dwDefaultFrameInterval = 1;
		frame->dwFrameInterval = *intervals;
		*(*intervals)++ = 1;
		format->nframes = 1;
		break;

	case UVC_VS_FORMAT_MPEG2TS:
	case UVC_VS_FORMAT_STREAM_BASED:
		/* Not supported yet. */
	default:
		uvc_dbg(dev, DESCR,
			"device %d videostreaming interface %d unsupported format %u\n",
			dev->udev->devnum, alts->desc.bInterfaceNumber,
			buffer[2]);
		return -EINVAL;
	}

	uvc_dbg(dev, DESCR, "Found format %p4cc", &format->fcc);

	buflen -= buffer[0];
	buffer += buffer[0];

	/*
	 * Parse the frame descriptors. Only uncompressed, MJPEG and frame
	 * based formats have frame descriptors.
	 */
	while (ftype && buflen > 2 && buffer[1] == USB_DT_CS_INTERFACE &&
	       buffer[2] == ftype) {
		unsigned int maxIntervalIndex;

		frame = &frames[format->nframes];
		if (ftype != UVC_VS_FRAME_FRAME_BASED)
			n = buflen > 25 ? buffer[25] : 0;
		else
			n = buflen > 21 ? buffer[21] : 0;

		n = n ? n : 3;

		if (buflen < 26 + 4*n) {
			uvc_dbg(dev, DESCR,
				"device %d videostreaming interface %d FRAME error\n",
				dev->udev->devnum,
				alts->desc.bInterfaceNumber);
			return -EINVAL;
		}

		frame->bFrameIndex = buffer[3];
		frame->bmCapabilities = buffer[4];
		frame->wWidth = get_unaligned_le16(&buffer[5])
			      * width_multiplier;
		frame->wHeight = get_unaligned_le16(&buffer[7]);
		frame->dwMinBitRate = get_unaligned_le32(&buffer[9]);
		frame->dwMaxBitRate = get_unaligned_le32(&buffer[13]);
		if (ftype != UVC_VS_FRAME_FRAME_BASED) {
			frame->dwMaxVideoFrameBufferSize =
				get_unaligned_le32(&buffer[17]);
			frame->dwDefaultFrameInterval =
				get_unaligned_le32(&buffer[21]);
			frame->bFrameIntervalType = buffer[25];
		} else {
			frame->dwMaxVideoFrameBufferSize = 0;
			frame->dwDefaultFrameInterval =
				get_unaligned_le32(&buffer[17]);
			frame->bFrameIntervalType = buffer[21];
		}

		/*
		 * Copy the frame intervals.
		 *
		 * Some bogus devices report dwMinFrameInterval equal to
		 * dwMaxFrameInterval and have dwFrameIntervalStep set to
		 * zero. Setting all null intervals to 1 fixes the problem and
		 * some other divisions by zero that could happen.
		 */
		frame->dwFrameInterval = *intervals;

		for (i = 0; i < n; ++i) {
			interval = get_unaligned_le32(&buffer[26+4*i]);
			(*intervals)[i] = interval ? interval : 1;
		}

		/*
		 * Apply more fixes, quirks and workarounds to handle incorrect
		 * or broken descriptors.
		 */

		/*
		 * Several UVC chipsets screw up dwMaxVideoFrameBufferSize
		 * completely. Observed behaviours range from setting the
		 * value to 1.1x the actual frame size to hardwiring the
		 * 16 low bits to 0. This results in a higher than necessary
		 * memory usage as well as a wrong image size information. For
		 * uncompressed formats this can be fixed by computing the
		 * value from the frame size.
		 */
		if (!(format->flags & UVC_FMT_FLAG_COMPRESSED))
			frame->dwMaxVideoFrameBufferSize = format->bpp
				* frame->wWidth * frame->wHeight / 8;

		/*
		 * Clamp the default frame interval to the boundaries. A zero
		 * bFrameIntervalType value indicates a continuous frame
		 * interval range, with dwFrameInterval[0] storing the minimum
		 * value and dwFrameInterval[1] storing the maximum value.
		 */
		maxIntervalIndex = frame->bFrameIntervalType ? n - 1 : 1;
		frame->dwDefaultFrameInterval =
			clamp(frame->dwDefaultFrameInterval,
			      frame->dwFrameInterval[0],
			      frame->dwFrameInterval[maxIntervalIndex]);

		/*
		 * Some devices report frame intervals that are not functional.
		 * If the corresponding quirk is set, restrict operation to the
		 * first interval only.
		 */
		if (dev->quirks & UVC_QUIRK_RESTRICT_FRAME_RATE) {
			frame->bFrameIntervalType = 1;
			(*intervals)[0] = frame->dwDefaultFrameInterval;
		}

		uvc_dbg(dev, DESCR, "- %ux%u (%u.%u fps)\n",
			frame->wWidth, frame->wHeight,
			10000000 / frame->dwDefaultFrameInterval,
			(100000000 / frame->dwDefaultFrameInterval) % 10);

		format->nframes++;
		*intervals += n;

		buflen -= buffer[0];
		buffer += buffer[0];
	}

	if (buflen > 2 && buffer[1] == USB_DT_CS_INTERFACE &&
	    buffer[2] == UVC_VS_STILL_IMAGE_FRAME) {
		buflen -= buffer[0];
		buffer += buffer[0];
	}

	if (buflen > 2 && buffer[1] == USB_DT_CS_INTERFACE &&
	    buffer[2] == UVC_VS_COLORFORMAT) {
		if (buflen < 6) {
			uvc_dbg(dev, DESCR,
				"device %d videostreaming interface %d COLORFORMAT error\n",
				dev->udev->devnum,
				alts->desc.bInterfaceNumber);
			return -EINVAL;
		}

		format->colorspace = uvc_colorspace(buffer[3]);
		format->xfer_func = uvc_xfer_func(buffer[4]);
		format->ycbcr_enc = uvc_ycbcr_enc(buffer[5]);

		buflen -= buffer[0];
		buffer += buffer[0];
	} else {
		format->colorspace = V4L2_COLORSPACE_SRGB;
	}

	return buffer - start;
}

static int uvc_parse_streaming(struct uvc_device *dev,
	struct usb_interface *intf)
{
	struct uvc_streaming *streaming = NULL;
	struct uvc_format *format;
	struct uvc_frame *frame;
	struct usb_host_interface *alts = &intf->altsetting[0];
	const unsigned char *_buffer, *buffer = alts->extra;
	int _buflen, buflen = alts->extralen;
	unsigned int nformats = 0, nframes = 0, nintervals = 0;
	unsigned int size, i, n, p;
	u32 *interval;
	u16 psize;
	int ret = -EINVAL;

	if (intf->cur_altsetting->desc.bInterfaceSubClass
		!= UVC_SC_VIDEOSTREAMING) {
		uvc_dbg(dev, DESCR,
			"device %d interface %d isn't a video streaming interface\n",
			dev->udev->devnum,
			intf->altsetting[0].desc.bInterfaceNumber);
		return -EINVAL;
	}

	if (usb_driver_claim_interface(&uvc_driver.driver, intf, dev)) {
		uvc_dbg(dev, DESCR,
			"device %d interface %d is already claimed\n",
			dev->udev->devnum,
			intf->altsetting[0].desc.bInterfaceNumber);
		return -EINVAL;
	}

	streaming = uvc_stream_new(dev, intf);
	if (streaming == NULL) {
		usb_driver_release_interface(&uvc_driver.driver, intf);
		return -ENOMEM;
	}

	/*
	 * The Pico iMage webcam has its class-specific interface descriptors
	 * after the endpoint descriptors.
	 */
	if (buflen == 0) {
		for (i = 0; i < alts->desc.bNumEndpoints; ++i) {
			struct usb_host_endpoint *ep = &alts->endpoint[i];

			if (ep->extralen == 0)
				continue;

			if (ep->extralen > 2 &&
			    ep->extra[1] == USB_DT_CS_INTERFACE) {
				uvc_dbg(dev, DESCR,
					"trying extra data from endpoint %u\n",
					i);
				buffer = alts->endpoint[i].extra;
				buflen = alts->endpoint[i].extralen;
				break;
			}
		}
	}

	/* Skip the standard interface descriptors. */
	while (buflen > 2 && buffer[1] != USB_DT_CS_INTERFACE) {
		buflen -= buffer[0];
		buffer += buffer[0];
	}

	if (buflen <= 2) {
		uvc_dbg(dev, DESCR,
			"no class-specific streaming interface descriptors found\n");
		goto error;
	}

	/* Parse the header descriptor. */
	switch (buffer[2]) {
	case UVC_VS_OUTPUT_HEADER:
		streaming->type = V4L2_BUF_TYPE_VIDEO_OUTPUT;
		size = 9;
		break;

	case UVC_VS_INPUT_HEADER:
		streaming->type = V4L2_BUF_TYPE_VIDEO_CAPTURE;
		size = 13;
		break;

	default:
		uvc_dbg(dev, DESCR,
			"device %d videostreaming interface %d HEADER descriptor not found\n",
			dev->udev->devnum, alts->desc.bInterfaceNumber);
		goto error;
	}

	p = buflen >= 4 ? buffer[3] : 0;
	n = buflen >= size ? buffer[size-1] : 0;

	if (buflen < size + p*n) {
		uvc_dbg(dev, DESCR,
			"device %d videostreaming interface %d HEADER descriptor is invalid\n",
			dev->udev->devnum, alts->desc.bInterfaceNumber);
		goto error;
	}

	streaming->header.bNumFormats = p;
	streaming->header.bEndpointAddress = buffer[6];
	if (buffer[2] == UVC_VS_INPUT_HEADER) {
		streaming->header.bmInfo = buffer[7];
		streaming->header.bTerminalLink = buffer[8];
		streaming->header.bStillCaptureMethod = buffer[9];
		streaming->header.bTriggerSupport = buffer[10];
		streaming->header.bTriggerUsage = buffer[11];
	} else {
		streaming->header.bTerminalLink = buffer[7];
	}
	streaming->header.bControlSize = n;

	streaming->header.bmaControls = kmemdup(&buffer[size], p * n,
						GFP_KERNEL);
	if (streaming->header.bmaControls == NULL) {
		ret = -ENOMEM;
		goto error;
	}

	buflen -= buffer[0];
	buffer += buffer[0];

	_buffer = buffer;
	_buflen = buflen;

	/* Count the format and frame descriptors. */
	while (_buflen > 2 && _buffer[1] == USB_DT_CS_INTERFACE) {
		switch (_buffer[2]) {
		case UVC_VS_FORMAT_UNCOMPRESSED:
		case UVC_VS_FORMAT_MJPEG:
		case UVC_VS_FORMAT_FRAME_BASED:
			nformats++;
			break;

		case UVC_VS_FORMAT_DV:
			/*
			 * DV format has no frame descriptor. We will create a
			 * dummy frame descriptor with a dummy frame interval.
			 */
			nformats++;
			nframes++;
			nintervals++;
			break;

		case UVC_VS_FORMAT_MPEG2TS:
		case UVC_VS_FORMAT_STREAM_BASED:
			uvc_dbg(dev, DESCR,
				"device %d videostreaming interface %d FORMAT %u is not supported\n",
				dev->udev->devnum,
				alts->desc.bInterfaceNumber, _buffer[2]);
			break;

		case UVC_VS_FRAME_UNCOMPRESSED:
		case UVC_VS_FRAME_MJPEG:
			nframes++;
			if (_buflen > 25)
				nintervals += _buffer[25] ? _buffer[25] : 3;
			break;

		case UVC_VS_FRAME_FRAME_BASED:
			nframes++;
			if (_buflen > 21)
				nintervals += _buffer[21] ? _buffer[21] : 3;
			break;
		}

		_buflen -= _buffer[0];
		_buffer += _buffer[0];
	}

	if (nformats == 0) {
		uvc_dbg(dev, DESCR,
			"device %d videostreaming interface %d has no supported formats defined\n",
			dev->udev->devnum, alts->desc.bInterfaceNumber);
		goto error;
	}

	/*
	 * Allocate memory for the formats, the frames and the intervals,
	 * plus any required padding to guarantee that everything has the
	 * correct alignment.
	 */
	size = nformats * sizeof(*format);
	size = ALIGN(size, __alignof__(*frame)) + nframes * sizeof(*frame);
	size = ALIGN(size, __alignof__(*interval))
	     + nintervals * sizeof(*interval);

	format = kzalloc(size, GFP_KERNEL);
	if (!format) {
		ret = -ENOMEM;
		goto error;
	}

	frame = (void *)format + nformats * sizeof(*format);
	frame = PTR_ALIGN(frame, __alignof__(*frame));
	interval = (void *)frame + nframes * sizeof(*frame);
	interval = PTR_ALIGN(interval, __alignof__(*interval));

	streaming->formats = format;
	streaming->nformats = 0;

	/* Parse the format descriptors. */
	while (buflen > 2 && buffer[1] == USB_DT_CS_INTERFACE) {
		switch (buffer[2]) {
		case UVC_VS_FORMAT_UNCOMPRESSED:
		case UVC_VS_FORMAT_MJPEG:
		case UVC_VS_FORMAT_DV:
		case UVC_VS_FORMAT_FRAME_BASED:
			ret = uvc_parse_format(dev, streaming, format, frame,
				&interval, buffer, buflen);
			if (ret < 0)
				goto error;
			if (!ret)
				break;

			streaming->nformats++;
			frame += format->nframes;
			format++;

			buflen -= ret;
			buffer += ret;
			continue;

		default:
			break;
		}

		buflen -= buffer[0];
		buffer += buffer[0];
	}

	if (buflen)
		uvc_dbg(dev, DESCR,
			"device %d videostreaming interface %d has %u bytes of trailing descriptor garbage\n",
			dev->udev->devnum, alts->desc.bInterfaceNumber, buflen);

	/* Parse the alternate settings to find the maximum bandwidth. */
	for (i = 0; i < intf->num_altsetting; ++i) {
		struct usb_host_endpoint *ep;

		alts = &intf->altsetting[i];
		ep = uvc_find_endpoint(alts,
				streaming->header.bEndpointAddress);
		if (ep == NULL)
			continue;
		psize = uvc_endpoint_max_bpi(dev->udev, ep);
		if (psize > streaming->maxpsize)
			streaming->maxpsize = psize;
	}

	list_add_tail(&streaming->list, &dev->streams);
	return 0;

error:
	usb_driver_release_interface(&uvc_driver.driver, intf);
	uvc_stream_delete(streaming);
	return ret;
}

static const u8 uvc_camera_guid[16] = UVC_GUID_UVC_CAMERA;
static const u8 uvc_gpio_guid[16] = UVC_GUID_EXT_GPIO_CONTROLLER;
static const u8 uvc_media_transport_input_guid[16] =
	UVC_GUID_UVC_MEDIA_TRANSPORT_INPUT;
static const u8 uvc_processing_guid[16] = UVC_GUID_UVC_PROCESSING;

static struct uvc_entity *uvc_alloc_new_entity(struct uvc_device *dev, u16 type,
					       u16 id, unsigned int num_pads,
					       unsigned int extra_size)
{
	struct uvc_entity *entity;
	unsigned int num_inputs;
	unsigned int size;
	unsigned int i;

	/* Per UVC 1.1+ spec 3.7.2, the ID should be non-zero. */
	if (id == 0) {
		dev_err(&dev->udev->dev, "Found Unit with invalid ID 0.\n");
		return ERR_PTR(-EINVAL);
	}

	/* Per UVC 1.1+ spec 3.7.2, the ID is unique. */
	if (uvc_entity_by_id(dev, id)) {
		dev_err(&dev->udev->dev, "Found multiple Units with ID %u\n", id);
		return ERR_PTR(-EINVAL);
	}

	extra_size = roundup(extra_size, sizeof(*entity->pads));
	if (num_pads)
		num_inputs = type & UVC_TERM_OUTPUT ? num_pads : num_pads - 1;
	else
		num_inputs = 0;
	size = sizeof(*entity) + extra_size + sizeof(*entity->pads) * num_pads
	     + num_inputs;
	entity = kzalloc(size, GFP_KERNEL);
	if (entity == NULL)
		return ERR_PTR(-ENOMEM);

	entity->id = id;
	entity->type = type;

	/*
	 * Set the GUID for standard entity types. For extension units, the GUID
	 * is initialized by the caller.
	 */
	switch (type) {
	case UVC_EXT_GPIO_UNIT:
		memcpy(entity->guid, uvc_gpio_guid, 16);
		break;
	case UVC_ITT_CAMERA:
		memcpy(entity->guid, uvc_camera_guid, 16);
		break;
	case UVC_ITT_MEDIA_TRANSPORT_INPUT:
		memcpy(entity->guid, uvc_media_transport_input_guid, 16);
		break;
	case UVC_VC_PROCESSING_UNIT:
		memcpy(entity->guid, uvc_processing_guid, 16);
		break;
	}

	entity->num_links = 0;
	entity->num_pads = num_pads;
	entity->pads = ((void *)(entity + 1)) + extra_size;

	for (i = 0; i < num_inputs; ++i)
		entity->pads[i].flags = MEDIA_PAD_FL_SINK;
	if (!UVC_ENTITY_IS_OTERM(entity) && num_pads)
		entity->pads[num_pads-1].flags = MEDIA_PAD_FL_SOURCE;

	entity->bNrInPins = num_inputs;
	entity->baSourceID = (u8 *)(&entity->pads[num_pads]);

	return entity;
}

static void uvc_entity_set_name(struct uvc_device *dev, struct uvc_entity *entity,
				const char *type_name, u8 string_id)
{
	int ret;

	/*
	 * First attempt to read the entity name from the device. If the entity
	 * has no associated string, or if reading the string fails (most
	 * likely due to a buggy firmware), fall back to default names based on
	 * the entity type.
	 */
	if (string_id) {
		ret = usb_string(dev->udev, string_id, entity->name,
				 sizeof(entity->name));
		if (!ret)
			return;
	}

	sprintf(entity->name, "%s %u", type_name, entity->id);
}

/* Parse vendor-specific extensions. */
static int uvc_parse_vendor_control(struct uvc_device *dev,
	const unsigned char *buffer, int buflen)
{
	struct usb_device *udev = dev->udev;
	struct usb_host_interface *alts = dev->intf->cur_altsetting;
	struct uvc_entity *unit;
	unsigned int n, p;
	int handled = 0;

	switch (le16_to_cpu(dev->udev->descriptor.idVendor)) {
	case 0x046d:		/* Logitech */
		if (buffer[1] != 0x41 || buffer[2] != 0x01)
			break;

		/*
		 * Logitech implements several vendor specific functions
		 * through vendor specific extension units (LXU).
		 *
		 * The LXU descriptors are similar to XU descriptors
		 * (see "USB Device Video Class for Video Devices", section
		 * 3.7.2.6 "Extension Unit Descriptor") with the following
		 * differences:
		 *
		 * ----------------------------------------------------------
		 * 0		bLength		1	 Number
		 *	Size of this descriptor, in bytes: 24+p+n*2
		 * ----------------------------------------------------------
		 * 23+p+n	bmControlsType	N	Bitmap
		 *	Individual bits in the set are defined:
		 *	0: Absolute
		 *	1: Relative
		 *
		 *	This bitset is mapped exactly the same as bmControls.
		 * ----------------------------------------------------------
		 * 23+p+n*2	bReserved	1	Boolean
		 * ----------------------------------------------------------
		 * 24+p+n*2	iExtension	1	Index
		 *	Index of a string descriptor that describes this
		 *	extension unit.
		 * ----------------------------------------------------------
		 */
		p = buflen >= 22 ? buffer[21] : 0;
		n = buflen >= 25 + p ? buffer[22+p] : 0;

		if (buflen < 25 + p + 2*n) {
			uvc_dbg(dev, DESCR,
				"device %d videocontrol interface %d EXTENSION_UNIT error\n",
				udev->devnum, alts->desc.bInterfaceNumber);
			break;
		}

		unit = uvc_alloc_new_entity(dev, UVC_VC_EXTENSION_UNIT,
					    buffer[3], p + 1, 2 * n);
		if (IS_ERR(unit))
			return PTR_ERR(unit);

		memcpy(unit->guid, &buffer[4], 16);
		unit->extension.bNumControls = buffer[20];
		memcpy(unit->baSourceID, &buffer[22], p);
		unit->extension.bControlSize = buffer[22+p];
		unit->extension.bmControls = (u8 *)unit + sizeof(*unit);
		unit->extension.bmControlsType = (u8 *)unit + sizeof(*unit)
					       + n;
		memcpy(unit->extension.bmControls, &buffer[23+p], 2*n);

		uvc_entity_set_name(dev, unit, "Extension", buffer[24+p+2*n]);

		list_add_tail(&unit->list, &dev->entities);
		handled = 1;
		break;
	}

	return handled;
}

static int uvc_parse_standard_control(struct uvc_device *dev,
	const unsigned char *buffer, int buflen)
{
	struct usb_device *udev = dev->udev;
	struct uvc_entity *unit, *term;
	struct usb_interface *intf;
	struct usb_host_interface *alts = dev->intf->cur_altsetting;
	unsigned int i, n, p, len;
	const char *type_name;
	u16 type;

	switch (buffer[2]) {
	case UVC_VC_HEADER:
		n = buflen >= 12 ? buffer[11] : 0;

		if (buflen < 12 + n) {
			uvc_dbg(dev, DESCR,
				"device %d videocontrol interface %d HEADER error\n",
				udev->devnum, alts->desc.bInterfaceNumber);
			return -EINVAL;
		}

		dev->uvc_version = get_unaligned_le16(&buffer[3]);
		dev->clock_frequency = get_unaligned_le32(&buffer[7]);

		/* Parse all USB Video Streaming interfaces. */
		for (i = 0; i < n; ++i) {
			intf = usb_ifnum_to_if(udev, buffer[12+i]);
			if (intf == NULL) {
				uvc_dbg(dev, DESCR,
					"device %d interface %d doesn't exists\n",
					udev->devnum, i);
				continue;
			}

			uvc_parse_streaming(dev, intf);
		}
		break;

	case UVC_VC_INPUT_TERMINAL:
		if (buflen < 8) {
			uvc_dbg(dev, DESCR,
				"device %d videocontrol interface %d INPUT_TERMINAL error\n",
				udev->devnum, alts->desc.bInterfaceNumber);
			return -EINVAL;
		}

		/*
		 * Reject invalid terminal types that would cause issues:
		 *
		 * - The high byte must be non-zero, otherwise it would be
		 *   confused with a unit.
		 *
		 * - Bit 15 must be 0, as we use it internally as a terminal
		 *   direction flag.
		 *
		 * Other unknown types are accepted.
		 */
		type = get_unaligned_le16(&buffer[4]);
		if ((type & 0x7f00) == 0 || (type & 0x8000) != 0) {
			uvc_dbg(dev, DESCR,
				"device %d videocontrol interface %d INPUT_TERMINAL %d has invalid type 0x%04x, skipping\n",
				udev->devnum, alts->desc.bInterfaceNumber,
				buffer[3], type);
			return 0;
		}

		n = 0;
		p = 0;
		len = 8;

		if (type == UVC_ITT_CAMERA) {
			n = buflen >= 15 ? buffer[14] : 0;
			len = 15;

		} else if (type == UVC_ITT_MEDIA_TRANSPORT_INPUT) {
			n = buflen >= 9 ? buffer[8] : 0;
			p = buflen >= 10 + n ? buffer[9+n] : 0;
			len = 10;
		}

		if (buflen < len + n + p) {
			uvc_dbg(dev, DESCR,
				"device %d videocontrol interface %d INPUT_TERMINAL error\n",
				udev->devnum, alts->desc.bInterfaceNumber);
			return -EINVAL;
		}

		term = uvc_alloc_new_entity(dev, type | UVC_TERM_INPUT,
					    buffer[3], 1, n + p);
		if (IS_ERR(term))
			return PTR_ERR(term);

		if (UVC_ENTITY_TYPE(term) == UVC_ITT_CAMERA) {
			term->camera.bControlSize = n;
			term->camera.bmControls = (u8 *)term + sizeof(*term);
			term->camera.wObjectiveFocalLengthMin =
				get_unaligned_le16(&buffer[8]);
			term->camera.wObjectiveFocalLengthMax =
				get_unaligned_le16(&buffer[10]);
			term->camera.wOcularFocalLength =
				get_unaligned_le16(&buffer[12]);
			memcpy(term->camera.bmControls, &buffer[15], n);
		} else if (UVC_ENTITY_TYPE(term) ==
			   UVC_ITT_MEDIA_TRANSPORT_INPUT) {
			term->media.bControlSize = n;
			term->media.bmControls = (u8 *)term + sizeof(*term);
			term->media.bTransportModeSize = p;
			term->media.bmTransportModes = (u8 *)term
						     + sizeof(*term) + n;
			memcpy(term->media.bmControls, &buffer[9], n);
			memcpy(term->media.bmTransportModes, &buffer[10+n], p);
		}

		if (UVC_ENTITY_TYPE(term) == UVC_ITT_CAMERA)
			type_name = "Camera";
		else if (UVC_ENTITY_TYPE(term) == UVC_ITT_MEDIA_TRANSPORT_INPUT)
			type_name = "Media";
		else
			type_name = "Input";

		uvc_entity_set_name(dev, term, type_name, buffer[7]);

		list_add_tail(&term->list, &dev->entities);
		break;

	case UVC_VC_OUTPUT_TERMINAL:
		if (buflen < 9) {
			uvc_dbg(dev, DESCR,
				"device %d videocontrol interface %d OUTPUT_TERMINAL error\n",
				udev->devnum, alts->desc.bInterfaceNumber);
			return -EINVAL;
		}

		/*
		 * Make sure the terminal type MSB is not null, otherwise it
		 * could be confused with a unit.
		 */
		type = get_unaligned_le16(&buffer[4]);
		if ((type & 0xff00) == 0) {
			uvc_dbg(dev, DESCR,
				"device %d videocontrol interface %d OUTPUT_TERMINAL %d has invalid type 0x%04x, skipping\n",
				udev->devnum, alts->desc.bInterfaceNumber,
				buffer[3], type);
			return 0;
		}

		term = uvc_alloc_new_entity(dev, type | UVC_TERM_OUTPUT,
					    buffer[3], 1, 0);
		if (IS_ERR(term))
			return PTR_ERR(term);

		memcpy(term->baSourceID, &buffer[7], 1);

		uvc_entity_set_name(dev, term, "Output", buffer[8]);

		list_add_tail(&term->list, &dev->entities);
		break;

	case UVC_VC_SELECTOR_UNIT:
		p = buflen >= 5 ? buffer[4] : 0;

		if (buflen < 5 || buflen < 6 + p) {
			uvc_dbg(dev, DESCR,
				"device %d videocontrol interface %d SELECTOR_UNIT error\n",
				udev->devnum, alts->desc.bInterfaceNumber);
			return -EINVAL;
		}

		unit = uvc_alloc_new_entity(dev, buffer[2], buffer[3],
					    p + 1, 0);
		if (IS_ERR(unit))
			return PTR_ERR(unit);

		memcpy(unit->baSourceID, &buffer[5], p);

		uvc_entity_set_name(dev, unit, "Selector", buffer[5+p]);

		list_add_tail(&unit->list, &dev->entities);
		break;

	case UVC_VC_PROCESSING_UNIT:
		n = buflen >= 8 ? buffer[7] : 0;
		p = dev->uvc_version >= 0x0110 ? 10 : 9;

		if (buflen < p + n) {
			uvc_dbg(dev, DESCR,
				"device %d videocontrol interface %d PROCESSING_UNIT error\n",
				udev->devnum, alts->desc.bInterfaceNumber);
			return -EINVAL;
		}

		unit = uvc_alloc_new_entity(dev, buffer[2], buffer[3], 2, n);
		if (IS_ERR(unit))
			return PTR_ERR(unit);

		memcpy(unit->baSourceID, &buffer[4], 1);
		unit->processing.wMaxMultiplier =
			get_unaligned_le16(&buffer[5]);
		unit->processing.bControlSize = buffer[7];
		unit->processing.bmControls = (u8 *)unit + sizeof(*unit);
		memcpy(unit->processing.bmControls, &buffer[8], n);
		if (dev->uvc_version >= 0x0110)
			unit->processing.bmVideoStandards = buffer[9+n];

		uvc_entity_set_name(dev, unit, "Processing", buffer[8+n]);

		list_add_tail(&unit->list, &dev->entities);
		break;

	case UVC_VC_EXTENSION_UNIT:
		p = buflen >= 22 ? buffer[21] : 0;
		n = buflen >= 24 + p ? buffer[22+p] : 0;

		if (buflen < 24 + p + n) {
			uvc_dbg(dev, DESCR,
				"device %d videocontrol interface %d EXTENSION_UNIT error\n",
				udev->devnum, alts->desc.bInterfaceNumber);
			return -EINVAL;
		}

		unit = uvc_alloc_new_entity(dev, buffer[2], buffer[3],
					    p + 1, n);
		if (IS_ERR(unit))
			return PTR_ERR(unit);

		memcpy(unit->guid, &buffer[4], 16);
		unit->extension.bNumControls = buffer[20];
		memcpy(unit->baSourceID, &buffer[22], p);
		unit->extension.bControlSize = buffer[22+p];
		unit->extension.bmControls = (u8 *)unit + sizeof(*unit);
		memcpy(unit->extension.bmControls, &buffer[23+p], n);

		uvc_entity_set_name(dev, unit, "Extension", buffer[23+p+n]);

		list_add_tail(&unit->list, &dev->entities);
		break;

	default:
		uvc_dbg(dev, DESCR,
			"Found an unknown CS_INTERFACE descriptor (%u)\n",
			buffer[2]);
		break;
	}

	return 0;
}

static int uvc_parse_control(struct uvc_device *dev)
{
	struct usb_host_interface *alts = dev->intf->cur_altsetting;
	const unsigned char *buffer = alts->extra;
	int buflen = alts->extralen;
	int ret;

	/*
	 * Parse the default alternate setting only, as the UVC specification
	 * defines a single alternate setting, the default alternate setting
	 * zero.
	 */

	while (buflen > 2) {
		if (uvc_parse_vendor_control(dev, buffer, buflen) ||
		    buffer[1] != USB_DT_CS_INTERFACE)
			goto next_descriptor;

		ret = uvc_parse_standard_control(dev, buffer, buflen);
		if (ret < 0)
			return ret;

next_descriptor:
		buflen -= buffer[0];
		buffer += buffer[0];
	}

	/*
	 * Check if the optional status endpoint is present. Built-in iSight
	 * webcams have an interrupt endpoint but spit proprietary data that
	 * don't conform to the UVC status endpoint messages. Don't try to
	 * handle the interrupt endpoint for those cameras.
	 */
	if (alts->desc.bNumEndpoints == 1 &&
	    !(dev->quirks & UVC_QUIRK_BUILTIN_ISIGHT)) {
		struct usb_host_endpoint *ep = &alts->endpoint[0];
		struct usb_endpoint_descriptor *desc = &ep->desc;

		if (usb_endpoint_is_int_in(desc) &&
		    le16_to_cpu(desc->wMaxPacketSize) >= 8 &&
		    desc->bInterval != 0) {
			uvc_dbg(dev, DESCR,
				"Found a Status endpoint (addr %02x)\n",
				desc->bEndpointAddress);
			dev->int_ep = ep;
		}
	}

	return 0;
}

/* -----------------------------------------------------------------------------
 * Privacy GPIO
 */

static void uvc_gpio_event(struct uvc_device *dev)
{
	struct uvc_entity *unit = dev->gpio_unit;
	struct uvc_video_chain *chain;
	u8 new_val;

	if (!unit)
		return;

	new_val = gpiod_get_value_cansleep(unit->gpio.gpio_privacy);

	/* GPIO entities are always on the first chain. */
	chain = list_first_entry(&dev->chains, struct uvc_video_chain, list);
	uvc_ctrl_status_event(chain, unit->controls, &new_val);
}

static int uvc_gpio_get_cur(struct uvc_device *dev, struct uvc_entity *entity,
			    u8 cs, void *data, u16 size)
{
	if (cs != UVC_CT_PRIVACY_CONTROL || size < 1)
		return -EINVAL;

	*(u8 *)data = gpiod_get_value_cansleep(entity->gpio.gpio_privacy);

	return 0;
}

static int uvc_gpio_get_info(struct uvc_device *dev, struct uvc_entity *entity,
			     u8 cs, u8 *caps)
{
	if (cs != UVC_CT_PRIVACY_CONTROL)
		return -EINVAL;

	*caps = UVC_CONTROL_CAP_GET | UVC_CONTROL_CAP_AUTOUPDATE;
	return 0;
}

static irqreturn_t uvc_gpio_irq(int irq, void *data)
{
	struct uvc_device *dev = data;

	uvc_gpio_event(dev);
	return IRQ_HANDLED;
}

static int uvc_gpio_parse(struct uvc_device *dev)
{
	struct uvc_entity *unit;
	struct gpio_desc *gpio_privacy;
	int irq;

	gpio_privacy = devm_gpiod_get_optional(&dev->udev->dev, "privacy",
					       GPIOD_IN);
	if (IS_ERR_OR_NULL(gpio_privacy))
		return PTR_ERR_OR_ZERO(gpio_privacy);

	irq = gpiod_to_irq(gpio_privacy);
	if (irq < 0)
		return dev_err_probe(&dev->udev->dev, irq,
				     "No IRQ for privacy GPIO\n");

	unit = uvc_alloc_new_entity(dev, UVC_EXT_GPIO_UNIT,
				    UVC_EXT_GPIO_UNIT_ID, 0, 1);
	if (IS_ERR(unit))
		return PTR_ERR(unit);

	unit->gpio.gpio_privacy = gpio_privacy;
	unit->gpio.irq = irq;
	unit->gpio.bControlSize = 1;
	unit->gpio.bmControls = (u8 *)unit + sizeof(*unit);
	unit->gpio.bmControls[0] = 1;
	unit->get_cur = uvc_gpio_get_cur;
	unit->get_info = uvc_gpio_get_info;
	strscpy(unit->name, "GPIO", sizeof(unit->name));

	list_add_tail(&unit->list, &dev->entities);

	dev->gpio_unit = unit;

	return 0;
}

static int uvc_gpio_init_irq(struct uvc_device *dev)
{
	struct uvc_entity *unit = dev->gpio_unit;

	if (!unit || unit->gpio.irq < 0)
		return 0;

	return devm_request_threaded_irq(&dev->udev->dev, unit->gpio.irq, NULL,
					 uvc_gpio_irq,
					 IRQF_ONESHOT | IRQF_TRIGGER_FALLING |
					 IRQF_TRIGGER_RISING,
					 "uvc_privacy_gpio", dev);
}

/* ------------------------------------------------------------------------
 * UVC device scan
 */

/*
 * Scan the UVC descriptors to locate a chain starting at an Output Terminal
 * and containing the following units:
 *
 * - one or more Output Terminals (USB Streaming or Display)
 * - zero or one Processing Unit
 * - zero, one or more single-input Selector Units
 * - zero or one multiple-input Selector Units, provided all inputs are
 *   connected to input terminals
 * - zero, one or mode single-input Extension Units
 * - one or more Input Terminals (Camera, External or USB Streaming)
 *
 * The terminal and units must match on of the following structures:
 *
 * ITT_*(0) -> +---------+    +---------+    +---------+ -> TT_STREAMING(0)
 * ...         | SU{0,1} | -> | PU{0,1} | -> | XU{0,n} |    ...
 * ITT_*(n) -> +---------+    +---------+    +---------+ -> TT_STREAMING(n)
 *
 *                 +---------+    +---------+ -> OTT_*(0)
 * TT_STREAMING -> | PU{0,1} | -> | XU{0,n} |    ...
 *                 +---------+    +---------+ -> OTT_*(n)
 *
 * The Processing Unit and Extension Units can be in any order. Additional
 * Extension Units connected to the main chain as single-unit branches are
 * also supported. Single-input Selector Units are ignored.
 */
static int uvc_scan_chain_entity(struct uvc_video_chain *chain,
	struct uvc_entity *entity)
{
	switch (UVC_ENTITY_TYPE(entity)) {
	case UVC_VC_EXTENSION_UNIT:
		uvc_dbg_cont(PROBE, " <- XU %d", entity->id);

		if (entity->bNrInPins != 1) {
			uvc_dbg(chain->dev, DESCR,
				"Extension unit %d has more than 1 input pin\n",
				entity->id);
			return -1;
		}

		break;

	case UVC_VC_PROCESSING_UNIT:
		uvc_dbg_cont(PROBE, " <- PU %d", entity->id);

		if (chain->processing != NULL) {
			uvc_dbg(chain->dev, DESCR,
				"Found multiple Processing Units in chain\n");
			return -1;
		}

		chain->processing = entity;
		break;

	case UVC_VC_SELECTOR_UNIT:
		uvc_dbg_cont(PROBE, " <- SU %d", entity->id);

		/* Single-input selector units are ignored. */
		if (entity->bNrInPins == 1)
			break;

		if (chain->selector != NULL) {
			uvc_dbg(chain->dev, DESCR,
				"Found multiple Selector Units in chain\n");
			return -1;
		}

		chain->selector = entity;
		break;

	case UVC_ITT_VENDOR_SPECIFIC:
	case UVC_ITT_CAMERA:
	case UVC_ITT_MEDIA_TRANSPORT_INPUT:
		uvc_dbg_cont(PROBE, " <- IT %d\n", entity->id);

		break;

	case UVC_OTT_VENDOR_SPECIFIC:
	case UVC_OTT_DISPLAY:
	case UVC_OTT_MEDIA_TRANSPORT_OUTPUT:
		uvc_dbg_cont(PROBE, " OT %d", entity->id);

		break;

	case UVC_TT_STREAMING:
		if (UVC_ENTITY_IS_ITERM(entity))
			uvc_dbg_cont(PROBE, " <- IT %d\n", entity->id);
		else
			uvc_dbg_cont(PROBE, " OT %d", entity->id);

		break;

	default:
		uvc_dbg(chain->dev, DESCR,
			"Unsupported entity type 0x%04x found in chain\n",
			UVC_ENTITY_TYPE(entity));
		return -1;
	}

	list_add_tail(&entity->chain, &chain->entities);
	return 0;
}

static int uvc_scan_chain_forward(struct uvc_video_chain *chain,
	struct uvc_entity *entity, struct uvc_entity *prev)
{
	struct uvc_entity *forward;
	int found;

	/* Forward scan */
	forward = NULL;
	found = 0;

	while (1) {
		forward = uvc_entity_by_reference(chain->dev, entity->id,
			forward);
		if (forward == NULL)
			break;
		if (forward == prev)
			continue;
		if (forward->chain.next || forward->chain.prev) {
			uvc_dbg(chain->dev, DESCR,
				"Found reference to entity %d already in chain\n",
				forward->id);
			return -EINVAL;
		}

		switch (UVC_ENTITY_TYPE(forward)) {
		case UVC_VC_EXTENSION_UNIT:
			if (forward->bNrInPins != 1) {
				uvc_dbg(chain->dev, DESCR,
					"Extension unit %d has more than 1 input pin\n",
					forward->id);
				return -EINVAL;
			}

			/*
			 * Some devices reference an output terminal as the
			 * source of extension units. This is incorrect, as
			 * output terminals only have an input pin, and thus
			 * can't be connected to any entity in the forward
			 * direction. The resulting topology would cause issues
			 * when registering the media controller graph. To
			 * avoid this problem, connect the extension unit to
			 * the source of the output terminal instead.
			 */
			if (UVC_ENTITY_IS_OTERM(entity)) {
				struct uvc_entity *source;

				source = uvc_entity_by_id(chain->dev,
							  entity->baSourceID[0]);
				if (!source) {
					uvc_dbg(chain->dev, DESCR,
						"Can't connect extension unit %u in chain\n",
						forward->id);
					break;
				}

				forward->baSourceID[0] = source->id;
			}

			list_add_tail(&forward->chain, &chain->entities);
			if (!found)
				uvc_dbg_cont(PROBE, " (->");

			uvc_dbg_cont(PROBE, " XU %d", forward->id);
			found = 1;
			break;

		case UVC_OTT_VENDOR_SPECIFIC:
		case UVC_OTT_DISPLAY:
		case UVC_OTT_MEDIA_TRANSPORT_OUTPUT:
		case UVC_TT_STREAMING:
			if (UVC_ENTITY_IS_ITERM(forward)) {
				uvc_dbg(chain->dev, DESCR,
					"Unsupported input terminal %u\n",
					forward->id);
				return -EINVAL;
			}

			if (UVC_ENTITY_IS_OTERM(entity)) {
				uvc_dbg(chain->dev, DESCR,
					"Unsupported connection between output terminals %u and %u\n",
					entity->id, forward->id);
				break;
			}

			list_add_tail(&forward->chain, &chain->entities);
			if (!found)
				uvc_dbg_cont(PROBE, " (->");

			uvc_dbg_cont(PROBE, " OT %d", forward->id);
			found = 1;
			break;
		}
	}
	if (found)
		uvc_dbg_cont(PROBE, ")");

	return 0;
}

static int uvc_scan_chain_backward(struct uvc_video_chain *chain,
	struct uvc_entity **_entity)
{
	struct uvc_entity *entity = *_entity;
	struct uvc_entity *term;
	int id = -EINVAL, i;

	switch (UVC_ENTITY_TYPE(entity)) {
	case UVC_VC_EXTENSION_UNIT:
	case UVC_VC_PROCESSING_UNIT:
		id = entity->baSourceID[0];
		break;

	case UVC_VC_SELECTOR_UNIT:
		/* Single-input selector units are ignored. */
		if (entity->bNrInPins == 1) {
			id = entity->baSourceID[0];
			break;
		}

		uvc_dbg_cont(PROBE, " <- IT");

		chain->selector = entity;
		for (i = 0; i < entity->bNrInPins; ++i) {
			id = entity->baSourceID[i];
			term = uvc_entity_by_id(chain->dev, id);
			if (term == NULL || !UVC_ENTITY_IS_ITERM(term)) {
				uvc_dbg(chain->dev, DESCR,
					"Selector unit %d input %d isn't connected to an input terminal\n",
					entity->id, i);
				return -1;
			}

			if (term->chain.next || term->chain.prev) {
				uvc_dbg(chain->dev, DESCR,
					"Found reference to entity %d already in chain\n",
					term->id);
				return -EINVAL;
			}

			uvc_dbg_cont(PROBE, " %d", term->id);

			list_add_tail(&term->chain, &chain->entities);
			uvc_scan_chain_forward(chain, term, entity);
		}

		uvc_dbg_cont(PROBE, "\n");

		id = 0;
		break;

	case UVC_ITT_VENDOR_SPECIFIC:
	case UVC_ITT_CAMERA:
	case UVC_ITT_MEDIA_TRANSPORT_INPUT:
	case UVC_OTT_VENDOR_SPECIFIC:
	case UVC_OTT_DISPLAY:
	case UVC_OTT_MEDIA_TRANSPORT_OUTPUT:
	case UVC_TT_STREAMING:
		id = UVC_ENTITY_IS_OTERM(entity) ? entity->baSourceID[0] : 0;
		break;
	}

	if (id <= 0) {
		*_entity = NULL;
		return id;
	}

	entity = uvc_entity_by_id(chain->dev, id);
	if (entity == NULL) {
		uvc_dbg(chain->dev, DESCR,
			"Found reference to unknown entity %d\n", id);
		return -EINVAL;
	}

	*_entity = entity;
	return 0;
}

static int uvc_scan_chain(struct uvc_video_chain *chain,
			  struct uvc_entity *term)
{
	struct uvc_entity *entity, *prev;

	uvc_dbg(chain->dev, PROBE, "Scanning UVC chain:");

	entity = term;
	prev = NULL;

	while (entity != NULL) {
		/* Entity must not be part of an existing chain */
		if (entity->chain.next || entity->chain.prev) {
			uvc_dbg(chain->dev, DESCR,
				"Found reference to entity %d already in chain\n",
				entity->id);
			return -EINVAL;
		}

		/* Process entity */
		if (uvc_scan_chain_entity(chain, entity) < 0)
			return -EINVAL;

		/* Forward scan */
		if (uvc_scan_chain_forward(chain, entity, prev) < 0)
			return -EINVAL;

		/* Backward scan */
		prev = entity;
		if (uvc_scan_chain_backward(chain, &entity) < 0)
			return -EINVAL;
	}

	return 0;
}

static unsigned int uvc_print_terms(struct list_head *terms, u16 dir,
		char *buffer)
{
	struct uvc_entity *term;
	unsigned int nterms = 0;
	char *p = buffer;

	list_for_each_entry(term, terms, chain) {
		if (!UVC_ENTITY_IS_TERM(term) ||
		    UVC_TERM_DIRECTION(term) != dir)
			continue;

		if (nterms)
			p += sprintf(p, ",");
		if (++nterms >= 4) {
			p += sprintf(p, "...");
			break;
		}
		p += sprintf(p, "%u", term->id);
	}

	return p - buffer;
}

static const char *uvc_print_chain(struct uvc_video_chain *chain)
{
	static char buffer[43];
	char *p = buffer;

	p += uvc_print_terms(&chain->entities, UVC_TERM_INPUT, p);
	p += sprintf(p, " -> ");
	uvc_print_terms(&chain->entities, UVC_TERM_OUTPUT, p);

	return buffer;
}

static struct uvc_video_chain *uvc_alloc_chain(struct uvc_device *dev)
{
	struct uvc_video_chain *chain;

	chain = kzalloc(sizeof(*chain), GFP_KERNEL);
	if (chain == NULL)
		return NULL;

	INIT_LIST_HEAD(&chain->entities);
	mutex_init(&chain->ctrl_mutex);
	chain->dev = dev;
	v4l2_prio_init(&chain->prio);

	return chain;
}

/*
 * Fallback heuristic for devices that don't connect units and terminals in a
 * valid chain.
 *
 * Some devices have invalid baSourceID references, causing uvc_scan_chain()
 * to fail, but if we just take the entities we can find and put them together
 * in the most sensible chain we can think of, turns out they do work anyway.
 * Note: This heuristic assumes there is a single chain.
 *
 * At the time of writing, devices known to have such a broken chain are
 *  - Acer Integrated Camera (5986:055a)
 *  - Realtek rtl157a7 (0bda:57a7)
 */
static int uvc_scan_fallback(struct uvc_device *dev)
{
	struct uvc_video_chain *chain;
	struct uvc_entity *iterm = NULL;
	struct uvc_entity *oterm = NULL;
	struct uvc_entity *entity;
	struct uvc_entity *prev;

	/*
	 * Start by locating the input and output terminals. We only support
	 * devices with exactly one of each for now.
	 */
	list_for_each_entry(entity, &dev->entities, list) {
		if (UVC_ENTITY_IS_ITERM(entity)) {
			if (iterm)
				return -EINVAL;
			iterm = entity;
		}

		if (UVC_ENTITY_IS_OTERM(entity)) {
			if (oterm)
				return -EINVAL;
			oterm = entity;
		}
	}

	if (iterm == NULL || oterm == NULL)
		return -EINVAL;

	/* Allocate the chain and fill it. */
	chain = uvc_alloc_chain(dev);
	if (chain == NULL)
		return -ENOMEM;

	if (uvc_scan_chain_entity(chain, oterm) < 0)
		goto error;

	prev = oterm;

	/*
	 * Add all Processing and Extension Units with two pads. The order
	 * doesn't matter much, use reverse list traversal to connect units in
	 * UVC descriptor order as we build the chain from output to input. This
	 * leads to units appearing in the order meant by the manufacturer for
	 * the cameras known to require this heuristic.
	 */
	list_for_each_entry_reverse(entity, &dev->entities, list) {
		if (entity->type != UVC_VC_PROCESSING_UNIT &&
		    entity->type != UVC_VC_EXTENSION_UNIT)
			continue;

		if (entity->num_pads != 2)
			continue;

		if (uvc_scan_chain_entity(chain, entity) < 0)
			goto error;

		prev->baSourceID[0] = entity->id;
		prev = entity;
	}

	if (uvc_scan_chain_entity(chain, iterm) < 0)
		goto error;

	prev->baSourceID[0] = iterm->id;

	list_add_tail(&chain->list, &dev->chains);

	uvc_dbg(dev, PROBE, "Found a video chain by fallback heuristic (%s)\n",
		uvc_print_chain(chain));

	return 0;

error:
	kfree(chain);
	return -EINVAL;
}

/*
 * Scan the device for video chains and register video devices.
 *
 * Chains are scanned starting at their output terminals and walked backwards.
 */
static int uvc_scan_device(struct uvc_device *dev)
{
	struct uvc_video_chain *chain;
	struct uvc_entity *term;

	list_for_each_entry(term, &dev->entities, list) {
		if (!UVC_ENTITY_IS_OTERM(term))
			continue;

		/*
		 * If the terminal is already included in a chain, skip it.
		 * This can happen for chains that have multiple output
		 * terminals, where all output terminals beside the first one
		 * will be inserted in the chain in forward scans.
		 */
		if (term->chain.next || term->chain.prev)
			continue;

		chain = uvc_alloc_chain(dev);
		if (chain == NULL)
			return -ENOMEM;

		term->flags |= UVC_ENTITY_FLAG_DEFAULT;

		if (uvc_scan_chain(chain, term) < 0) {
			kfree(chain);
			continue;
		}

		uvc_dbg(dev, PROBE, "Found a valid video chain (%s)\n",
			uvc_print_chain(chain));

		list_add_tail(&chain->list, &dev->chains);
	}

	if (list_empty(&dev->chains))
		uvc_scan_fallback(dev);

	if (list_empty(&dev->chains)) {
		dev_info(&dev->udev->dev, "No valid video chain found.\n");
		return -1;
	}

	/* Add GPIO entity to the first chain. */
	if (dev->gpio_unit) {
		chain = list_first_entry(&dev->chains,
					 struct uvc_video_chain, list);
		list_add_tail(&dev->gpio_unit->chain, &chain->entities);
	}

	return 0;
}

/* ------------------------------------------------------------------------
 * Video device registration and unregistration
 */

/*
 * Delete the UVC device.
 *
 * Called by the kernel when the last reference to the uvc_device structure
 * is released.
 *
 * As this function is called after or during disconnect(), all URBs have
 * already been cancelled by the USB core. There is no need to kill the
 * interrupt URB manually.
 */
static void uvc_delete(struct kref *kref)
{
	struct uvc_device *dev = container_of(kref, struct uvc_device, ref);
	struct list_head *p, *n;

	uvc_status_cleanup(dev);
	uvc_ctrl_cleanup_device(dev);

	usb_put_intf(dev->intf);
	usb_put_dev(dev->udev);

#ifdef CONFIG_MEDIA_CONTROLLER
	media_device_cleanup(&dev->mdev);
#endif

	list_for_each_safe(p, n, &dev->chains) {
		struct uvc_video_chain *chain;

		chain = list_entry(p, struct uvc_video_chain, list);
		kfree(chain);
	}

	list_for_each_safe(p, n, &dev->entities) {
		struct uvc_entity *entity;

		entity = list_entry(p, struct uvc_entity, list);
#ifdef CONFIG_MEDIA_CONTROLLER
		uvc_mc_cleanup_entity(entity);
#endif
		kfree(entity);
	}

	list_for_each_safe(p, n, &dev->streams) {
		struct uvc_streaming *streaming;

		streaming = list_entry(p, struct uvc_streaming, list);
		usb_driver_release_interface(&uvc_driver.driver,
			streaming->intf);
		uvc_stream_delete(streaming);
	}

	kfree(dev);
}

static void uvc_release(struct video_device *vdev)
{
	struct uvc_streaming *stream = video_get_drvdata(vdev);
	struct uvc_device *dev = stream->dev;

	kref_put(&dev->ref, uvc_delete);
}

/*
 * Unregister the video devices.
 */
static void uvc_unregister_video(struct uvc_device *dev)
{
	struct uvc_streaming *stream;

	list_for_each_entry(stream, &dev->streams, list) {
		/* Nothing to do here, continue. */
		if (!video_is_registered(&stream->vdev))
			continue;

		/*
		 * For stream->vdev we follow the same logic as:
		 * vb2_video_unregister_device().
		 */

		/* 1. Take a reference to vdev */
		get_device(&stream->vdev.dev);

		/* 2. Ensure that no new ioctls can be called. */
		video_unregister_device(&stream->vdev);

		/* 3. Wait for old ioctls to finish. */
		mutex_lock(&stream->mutex);

		/* 4. Stop streaming. */
		uvc_queue_release(&stream->queue);

		mutex_unlock(&stream->mutex);

		put_device(&stream->vdev.dev);

		/*
		 * For stream->meta.vdev we can directly call:
		 * vb2_video_unregister_device().
		 */
		vb2_video_unregister_device(&stream->meta.vdev);

		/*
		 * Now both vdevs are not streaming and all the ioctls will
		 * return -ENODEV.
		 */

		uvc_debugfs_cleanup_stream(stream);
	}

	uvc_status_unregister(dev);

	if (dev->vdev.dev)
		v4l2_device_unregister(&dev->vdev);
#ifdef CONFIG_MEDIA_CONTROLLER
	if (media_devnode_is_registered(dev->mdev.devnode))
		media_device_unregister(&dev->mdev);
#endif
}

int uvc_register_video_device(struct uvc_device *dev,
			      struct uvc_streaming *stream,
			      struct video_device *vdev,
			      struct uvc_video_queue *queue,
			      enum v4l2_buf_type type,
			      const struct v4l2_file_operations *fops,
			      const struct v4l2_ioctl_ops *ioctl_ops)
{
	int ret;

	/* Initialize the video buffers queue. */
	ret = uvc_queue_init(queue, type, !uvc_no_drop_param);
	if (ret)
		return ret;

	/* Register the device with V4L. */

	/*
	 * We already hold a reference to dev->udev. The video device will be
	 * unregistered before the reference is released, so we don't need to
	 * get another one.
	 */
	vdev->v4l2_dev = &dev->vdev;
	vdev->fops = fops;
	vdev->ioctl_ops = ioctl_ops;
	vdev->release = uvc_release;
	vdev->prio = &stream->chain->prio;
	if (type == V4L2_BUF_TYPE_VIDEO_OUTPUT)
		vdev->vfl_dir = VFL_DIR_TX;
	else
		vdev->vfl_dir = VFL_DIR_RX;

	switch (type) {
	case V4L2_BUF_TYPE_VIDEO_CAPTURE:
	default:
		vdev->device_caps = V4L2_CAP_VIDEO_CAPTURE | V4L2_CAP_STREAMING;
		break;
	case V4L2_BUF_TYPE_VIDEO_OUTPUT:
		vdev->device_caps = V4L2_CAP_VIDEO_OUTPUT | V4L2_CAP_STREAMING;
		break;
	case V4L2_BUF_TYPE_META_CAPTURE:
		vdev->device_caps = V4L2_CAP_META_CAPTURE | V4L2_CAP_STREAMING;
		break;
	}

	strscpy(vdev->name, dev->name, sizeof(vdev->name));

	/*
	 * Set the driver data before calling video_register_device, otherwise
	 * the file open() handler might race us.
	 */
	video_set_drvdata(vdev, stream);

	ret = video_register_device(vdev, VFL_TYPE_VIDEO, -1);
	if (ret < 0) {
		dev_err(&stream->intf->dev,
			"Failed to register %s device (%d).\n",
			v4l2_type_names[type], ret);
		return ret;
	}

	kref_get(&dev->ref);
	return 0;
}

static int uvc_register_video(struct uvc_device *dev,
		struct uvc_streaming *stream)
{
	int ret;

	/* Initialize the streaming interface with default parameters. */
	ret = uvc_video_init(stream);
	if (ret < 0) {
		dev_err(&stream->intf->dev,
			"Failed to initialize the device (%d).\n", ret);
		return ret;
	}

	if (stream->type == V4L2_BUF_TYPE_VIDEO_CAPTURE)
		stream->chain->caps |= V4L2_CAP_VIDEO_CAPTURE
			| V4L2_CAP_META_CAPTURE;
	else
		stream->chain->caps |= V4L2_CAP_VIDEO_OUTPUT;

	uvc_debugfs_init_stream(stream);

	/* Register the device with V4L. */
	return uvc_register_video_device(dev, stream, &stream->vdev,
					 &stream->queue, stream->type,
					 &uvc_fops, &uvc_ioctl_ops);
}

/*
 * Register all video devices in all chains.
 */
static int uvc_register_terms(struct uvc_device *dev,
	struct uvc_video_chain *chain)
{
	struct uvc_streaming *stream;
	struct uvc_entity *term;
	int ret;

	list_for_each_entry(term, &chain->entities, chain) {
		if (UVC_ENTITY_TYPE(term) != UVC_TT_STREAMING)
			continue;

		stream = uvc_stream_by_id(dev, term->id);
		if (stream == NULL) {
			dev_info(&dev->udev->dev,
				 "No streaming interface found for terminal %u.",
				 term->id);
			continue;
		}

		stream->chain = chain;
		ret = uvc_register_video(dev, stream);
		if (ret < 0)
			return ret;

		/*
		 * Register a metadata node, but ignore a possible failure,
		 * complete registration of video nodes anyway.
		 */
		uvc_meta_register(stream);

		term->vdev = &stream->vdev;
	}

	return 0;
}

static int uvc_register_chains(struct uvc_device *dev)
{
	struct uvc_video_chain *chain;
	int ret;

	list_for_each_entry(chain, &dev->chains, list) {
		ret = uvc_register_terms(dev, chain);
		if (ret < 0)
			return ret;

#ifdef CONFIG_MEDIA_CONTROLLER
		ret = uvc_mc_register_entities(chain);
		if (ret < 0)
			dev_info(&dev->udev->dev,
				 "Failed to register entities (%d).\n", ret);
#endif
	}

	return 0;
}

/* ------------------------------------------------------------------------
 * USB probe, disconnect, suspend and resume
 */

static const struct uvc_device_info uvc_quirk_none = { 0 };

static int uvc_probe(struct usb_interface *intf,
		     const struct usb_device_id *id)
{
	struct usb_device *udev = interface_to_usbdev(intf);
	struct uvc_device *dev;
	const struct uvc_device_info *info =
		(const struct uvc_device_info *)id->driver_info;
	int function;
	int ret;

	/* Allocate memory for the device and initialize it. */
	dev = kzalloc(sizeof(*dev), GFP_KERNEL);
	if (dev == NULL)
		return -ENOMEM;

	INIT_LIST_HEAD(&dev->entities);
	INIT_LIST_HEAD(&dev->chains);
	INIT_LIST_HEAD(&dev->streams);
	kref_init(&dev->ref);
	atomic_set(&dev->nmappings, 0);
	mutex_init(&dev->lock);

	dev->udev = usb_get_dev(udev);
	dev->intf = usb_get_intf(intf);
	dev->intfnum = intf->cur_altsetting->desc.bInterfaceNumber;
	dev->info = info ? info : &uvc_quirk_none;
	dev->quirks = uvc_quirks_param == -1
		    ? dev->info->quirks : uvc_quirks_param;

	if (id->idVendor && id->idProduct)
		uvc_dbg(dev, PROBE, "Probing known UVC device %s (%04x:%04x)\n",
			udev->devpath, id->idVendor, id->idProduct);
	else
		uvc_dbg(dev, PROBE, "Probing generic UVC device %s\n",
			udev->devpath);

	if (udev->product != NULL)
		strscpy(dev->name, udev->product, sizeof(dev->name));
	else
		snprintf(dev->name, sizeof(dev->name),
			 "UVC Camera (%04x:%04x)",
			 le16_to_cpu(udev->descriptor.idVendor),
			 le16_to_cpu(udev->descriptor.idProduct));

	/*
	 * Add iFunction or iInterface to names when available as additional
	 * distinguishers between interfaces. iFunction is prioritized over
	 * iInterface which matches Windows behavior at the point of writing.
	 */
	if (intf->intf_assoc && intf->intf_assoc->iFunction != 0)
		function = intf->intf_assoc->iFunction;
	else
		function = intf->cur_altsetting->desc.iInterface;
	if (function != 0) {
		size_t len;

		strlcat(dev->name, ": ", sizeof(dev->name));
		len = strlen(dev->name);
		usb_string(udev, function, dev->name + len,
			   sizeof(dev->name) - len);
	}

	/* Initialize the media device. */
#ifdef CONFIG_MEDIA_CONTROLLER
	dev->mdev.dev = &intf->dev;
	strscpy(dev->mdev.model, dev->name, sizeof(dev->mdev.model));
	if (udev->serial)
		strscpy(dev->mdev.serial, udev->serial,
			sizeof(dev->mdev.serial));
	usb_make_path(udev, dev->mdev.bus_info, sizeof(dev->mdev.bus_info));
	dev->mdev.hw_revision = le16_to_cpu(udev->descriptor.bcdDevice);
	media_device_init(&dev->mdev);

	dev->vdev.mdev = &dev->mdev;
#endif

	/* Parse the Video Class control descriptor. */
	if (uvc_parse_control(dev) < 0) {
		uvc_dbg(dev, PROBE, "Unable to parse UVC descriptors\n");
		goto error;
	}

	/* Parse the associated GPIOs. */
	if (uvc_gpio_parse(dev) < 0) {
		uvc_dbg(dev, PROBE, "Unable to parse UVC GPIOs\n");
		goto error;
	}

	dev_info(&dev->udev->dev, "Found UVC %u.%02x device %s (%04x:%04x)\n",
		 dev->uvc_version >> 8, dev->uvc_version & 0xff,
		 udev->product ? udev->product : "<unnamed>",
		 le16_to_cpu(udev->descriptor.idVendor),
		 le16_to_cpu(udev->descriptor.idProduct));

	if (dev->quirks != dev->info->quirks) {
		dev_info(&dev->udev->dev,
			 "Forcing device quirks to 0x%x by module parameter for testing purpose.\n",
			 dev->quirks);
		dev_info(&dev->udev->dev,
			 "Please report required quirks to the linux-media mailing list.\n");
	}

	if (dev->info->uvc_version) {
		dev->uvc_version = dev->info->uvc_version;
		dev_info(&dev->udev->dev, "Forcing UVC version to %u.%02x\n",
			 dev->uvc_version >> 8, dev->uvc_version & 0xff);
	}

	/* Register the V4L2 device. */
	if (v4l2_device_register(&intf->dev, &dev->vdev) < 0)
		goto error;

	/* Scan the device for video chains. */
	if (uvc_scan_device(dev) < 0)
		goto error;

	/* Initialize controls. */
	if (uvc_ctrl_init_device(dev) < 0)
		goto error;

	/* Register video device nodes. */
	if (uvc_register_chains(dev) < 0)
		goto error;

#ifdef CONFIG_MEDIA_CONTROLLER
	/* Register the media device node */
	if (media_device_register(&dev->mdev) < 0)
		goto error;
#endif
	/* Save our data pointer in the interface data. */
	usb_set_intfdata(intf, dev);

	/* Initialize the interrupt URB. */
	ret = uvc_status_init(dev);
	if (ret < 0) {
		dev_info(&dev->udev->dev,
			 "Unable to initialize the status endpoint (%d), status interrupt will not be supported.\n",
			 ret);
	}

	ret = uvc_gpio_init_irq(dev);
	if (ret < 0) {
		dev_err(&dev->udev->dev,
			"Unable to request privacy GPIO IRQ (%d)\n", ret);
		goto error;
	}

	if (dev->quirks & UVC_QUIRK_NO_RESET_RESUME)
		udev->quirks &= ~USB_QUIRK_RESET_RESUME;

	if (!(dev->quirks & UVC_QUIRK_DISABLE_AUTOSUSPEND))
		usb_enable_autosuspend(udev);

	uvc_dbg(dev, PROBE, "UVC device initialized\n");

	return 0;

error:
	uvc_unregister_video(dev);
	kref_put(&dev->ref, uvc_delete);
	return -ENODEV;
}

static void uvc_disconnect(struct usb_interface *intf)
{
	struct uvc_device *dev = usb_get_intfdata(intf);

	/*
	 * Set the USB interface data to NULL. This can be done outside the
	 * lock, as there's no other reader.
	 */
	usb_set_intfdata(intf, NULL);

	if (intf->cur_altsetting->desc.bInterfaceSubClass ==
	    UVC_SC_VIDEOSTREAMING)
		return;

	uvc_unregister_video(dev);
	kref_put(&dev->ref, uvc_delete);
}

static int uvc_suspend(struct usb_interface *intf, pm_message_t message)
{
	struct uvc_device *dev = usb_get_intfdata(intf);
	struct uvc_streaming *stream;

	uvc_dbg(dev, SUSPEND, "Suspending interface %u\n",
		intf->cur_altsetting->desc.bInterfaceNumber);

	/* Controls are cached on the fly so they don't need to be saved. */
	if (intf->cur_altsetting->desc.bInterfaceSubClass ==
	    UVC_SC_VIDEOCONTROL) {
		mutex_lock(&dev->lock);
		if (dev->users)
			uvc_status_stop(dev);
		mutex_unlock(&dev->lock);
		return 0;
	}

	list_for_each_entry(stream, &dev->streams, list) {
		if (stream->intf == intf)
			return uvc_video_suspend(stream);
	}

	uvc_dbg(dev, SUSPEND,
		"Suspend: video streaming USB interface mismatch\n");
	return -EINVAL;
}

static int __uvc_resume(struct usb_interface *intf, int reset)
{
	struct uvc_device *dev = usb_get_intfdata(intf);
	struct uvc_streaming *stream;
	int ret = 0;

	uvc_dbg(dev, SUSPEND, "Resuming interface %u\n",
		intf->cur_altsetting->desc.bInterfaceNumber);

	if (intf->cur_altsetting->desc.bInterfaceSubClass ==
	    UVC_SC_VIDEOCONTROL) {
		if (reset) {
			ret = uvc_ctrl_restore_values(dev);
			if (ret < 0)
				return ret;
		}

		mutex_lock(&dev->lock);
		if (dev->users)
			ret = uvc_status_start(dev, GFP_NOIO);
		mutex_unlock(&dev->lock);

		return ret;
	}

	list_for_each_entry(stream, &dev->streams, list) {
		if (stream->intf == intf) {
			ret = uvc_video_resume(stream, reset);
			if (ret < 0)
				uvc_queue_streamoff(&stream->queue,
						    stream->queue.queue.type);
			return ret;
		}
	}

	uvc_dbg(dev, SUSPEND,
		"Resume: video streaming USB interface mismatch\n");
	return -EINVAL;
}

static int uvc_resume(struct usb_interface *intf)
{
	return __uvc_resume(intf, 0);
}

static int uvc_reset_resume(struct usb_interface *intf)
{
	return __uvc_resume(intf, 1);
}

/* ------------------------------------------------------------------------
 * Module parameters
 */

static int uvc_clock_param_get(char *buffer, const struct kernel_param *kp)
{
	if (uvc_clock_param == CLOCK_MONOTONIC)
		return sprintf(buffer, "CLOCK_MONOTONIC");
	else
		return sprintf(buffer, "CLOCK_REALTIME");
}

static int uvc_clock_param_set(const char *val, const struct kernel_param *kp)
{
	if (strncasecmp(val, "clock_", strlen("clock_")) == 0)
		val += strlen("clock_");

	if (strcasecmp(val, "monotonic") == 0)
		uvc_clock_param = CLOCK_MONOTONIC;
	else if (strcasecmp(val, "realtime") == 0)
		uvc_clock_param = CLOCK_REALTIME;
	else
		return -EINVAL;

	return 0;
}

module_param_call(clock, uvc_clock_param_set, uvc_clock_param_get,
		  &uvc_clock_param, 0644);
MODULE_PARM_DESC(clock, "Video buffers timestamp clock");
module_param_named(hwtimestamps, uvc_hw_timestamps_param, uint, 0644);
MODULE_PARM_DESC(hwtimestamps, "Use hardware timestamps");
module_param_named(nodrop, uvc_no_drop_param, uint, 0644);
MODULE_PARM_DESC(nodrop, "Don't drop incomplete frames");
module_param_named(quirks, uvc_quirks_param, uint, 0644);
MODULE_PARM_DESC(quirks, "Forced device quirks");
module_param_named(trace, uvc_dbg_param, uint, 0644);
MODULE_PARM_DESC(trace, "Trace level bitmask");
module_param_named(timeout, uvc_timeout_param, uint, 0644);
MODULE_PARM_DESC(timeout, "Streaming control requests timeout");

/* ------------------------------------------------------------------------
 * Driver initialization and cleanup
 */

static const struct uvc_device_info uvc_quirk_probe_minmax = {
	.quirks = UVC_QUIRK_PROBE_MINMAX,
};

static const struct uvc_device_info uvc_quirk_fix_bandwidth = {
	.quirks = UVC_QUIRK_FIX_BANDWIDTH,
};

static const struct uvc_device_info uvc_quirk_probe_def = {
	.quirks = UVC_QUIRK_PROBE_DEF,
};

static const struct uvc_device_info uvc_quirk_stream_no_fid = {
	.quirks = UVC_QUIRK_STREAM_NO_FID,
};

static const struct uvc_device_info uvc_quirk_force_y8 = {
	.quirks = UVC_QUIRK_FORCE_Y8,
};

#define UVC_INFO_QUIRK(q) (kernel_ulong_t)&(struct uvc_device_info){.quirks = q}
#define UVC_INFO_META(m) (kernel_ulong_t)&(struct uvc_device_info) \
	{.meta_format = m}

/*
 * The Logitech cameras listed below have their interface class set to
 * VENDOR_SPEC because they don't announce themselves as UVC devices, even
 * though they are compliant.
 *
 * Sort these by vendor/product ID.
 */
static const struct usb_device_id uvc_ids[] = {
	/* Quanta ACER HD User Facing */
	{ .match_flags		= USB_DEVICE_ID_MATCH_DEVICE
				| USB_DEVICE_ID_MATCH_INT_INFO,
	  .idVendor		= 0x0408,
	  .idProduct		= 0x4033,
	  .bInterfaceClass	= USB_CLASS_VIDEO,
	  .bInterfaceSubClass	= 1,
	  .bInterfaceProtocol	= UVC_PC_PROTOCOL_15,
	  .driver_info		= (kernel_ulong_t)&(const struct uvc_device_info){
		.uvc_version = 0x010a,
	  } },
	/* Quanta ACER HD User Facing */
	{ .match_flags		= USB_DEVICE_ID_MATCH_DEVICE
				| USB_DEVICE_ID_MATCH_INT_INFO,
	  .idVendor		= 0x0408,
	  .idProduct		= 0x4035,
	  .bInterfaceClass	= USB_CLASS_VIDEO,
	  .bInterfaceSubClass	= 1,
	  .bInterfaceProtocol	= UVC_PC_PROTOCOL_15,
<<<<<<< HEAD
	  .driver_info		= (kernel_ulong_t)&uvc_ctrl_power_line_limited },
	/* Quanta ACER HD User Facing */
	{ .match_flags		= USB_DEVICE_ID_MATCH_DEVICE
				| USB_DEVICE_ID_MATCH_INT_INFO,
	  .idVendor		= 0x0408,
	  .idProduct		= 0x4033,
	  .bInterfaceClass	= USB_CLASS_VIDEO,
	  .bInterfaceSubClass	= 1,
	  .bInterfaceProtocol	= UVC_PC_PROTOCOL_15,
	  .driver_info		= (kernel_ulong_t)&(const struct uvc_device_info){
		.uvc_version = 0x010a,
	  } },
	/* Quanta ACER HD User Facing */
	{ .match_flags		= USB_DEVICE_ID_MATCH_DEVICE
				| USB_DEVICE_ID_MATCH_INT_INFO,
	  .idVendor		= 0x0408,
	  .idProduct		= 0x4035,
	  .bInterfaceClass	= USB_CLASS_VIDEO,
	  .bInterfaceSubClass	= 1,
	  .bInterfaceProtocol	= UVC_PC_PROTOCOL_15,
=======
>>>>>>> a6ad5510
	  .driver_info		= (kernel_ulong_t)&(const struct uvc_device_info){
		.uvc_version = 0x010a,
	  } },
	/* LogiLink Wireless Webcam */
	{ .match_flags		= USB_DEVICE_ID_MATCH_DEVICE
				| USB_DEVICE_ID_MATCH_INT_INFO,
	  .idVendor		= 0x0416,
	  .idProduct		= 0xa91a,
	  .bInterfaceClass	= USB_CLASS_VIDEO,
	  .bInterfaceSubClass	= 1,
	  .bInterfaceProtocol	= 0,
	  .driver_info		= (kernel_ulong_t)&uvc_quirk_probe_minmax },
	/* Genius eFace 2025 */
	{ .match_flags		= USB_DEVICE_ID_MATCH_DEVICE
				| USB_DEVICE_ID_MATCH_INT_INFO,
	  .idVendor		= 0x0458,
	  .idProduct		= 0x706e,
	  .bInterfaceClass	= USB_CLASS_VIDEO,
	  .bInterfaceSubClass	= 1,
	  .bInterfaceProtocol	= 0,
	  .driver_info		= (kernel_ulong_t)&uvc_quirk_probe_minmax },
	/* Microsoft Lifecam NX-6000 */
	{ .match_flags		= USB_DEVICE_ID_MATCH_DEVICE
				| USB_DEVICE_ID_MATCH_INT_INFO,
	  .idVendor		= 0x045e,
	  .idProduct		= 0x00f8,
	  .bInterfaceClass	= USB_CLASS_VIDEO,
	  .bInterfaceSubClass	= 1,
	  .bInterfaceProtocol	= 0,
	  .driver_info		= (kernel_ulong_t)&uvc_quirk_probe_minmax },
	/* Microsoft Lifecam NX-3000 */
	{ .match_flags		= USB_DEVICE_ID_MATCH_DEVICE
				| USB_DEVICE_ID_MATCH_INT_INFO,
	  .idVendor		= 0x045e,
	  .idProduct		= 0x0721,
	  .bInterfaceClass	= USB_CLASS_VIDEO,
	  .bInterfaceSubClass	= 1,
	  .bInterfaceProtocol	= 0,
	  .driver_info		= (kernel_ulong_t)&uvc_quirk_probe_def },
	/* Microsoft Lifecam VX-7000 */
	{ .match_flags		= USB_DEVICE_ID_MATCH_DEVICE
				| USB_DEVICE_ID_MATCH_INT_INFO,
	  .idVendor		= 0x045e,
	  .idProduct		= 0x0723,
	  .bInterfaceClass	= USB_CLASS_VIDEO,
	  .bInterfaceSubClass	= 1,
	  .bInterfaceProtocol	= 0,
	  .driver_info		= (kernel_ulong_t)&uvc_quirk_probe_minmax },
	/* Logitech, Webcam C910 */
	{ .match_flags		= USB_DEVICE_ID_MATCH_DEVICE
				| USB_DEVICE_ID_MATCH_INT_INFO,
	  .idVendor		= 0x046d,
	  .idProduct		= 0x0821,
	  .bInterfaceClass	= USB_CLASS_VIDEO,
	  .bInterfaceSubClass	= 1,
	  .bInterfaceProtocol	= 0,
	  .driver_info		= UVC_INFO_QUIRK(UVC_QUIRK_WAKE_AUTOSUSPEND)},
	/* Logitech, Webcam B910 */
	{ .match_flags		= USB_DEVICE_ID_MATCH_DEVICE
				| USB_DEVICE_ID_MATCH_INT_INFO,
	  .idVendor		= 0x046d,
	  .idProduct		= 0x0823,
	  .bInterfaceClass	= USB_CLASS_VIDEO,
	  .bInterfaceSubClass	= 1,
	  .bInterfaceProtocol	= 0,
	  .driver_info		= UVC_INFO_QUIRK(UVC_QUIRK_WAKE_AUTOSUSPEND)},
	/* Logitech Quickcam Fusion */
	{ .match_flags		= USB_DEVICE_ID_MATCH_DEVICE
				| USB_DEVICE_ID_MATCH_INT_INFO,
	  .idVendor		= 0x046d,
	  .idProduct		= 0x08c1,
	  .bInterfaceClass	= USB_CLASS_VENDOR_SPEC,
	  .bInterfaceSubClass	= 1,
	  .bInterfaceProtocol	= 0 },
	/* Logitech Quickcam Orbit MP */
	{ .match_flags		= USB_DEVICE_ID_MATCH_DEVICE
				| USB_DEVICE_ID_MATCH_INT_INFO,
	  .idVendor		= 0x046d,
	  .idProduct		= 0x08c2,
	  .bInterfaceClass	= USB_CLASS_VENDOR_SPEC,
	  .bInterfaceSubClass	= 1,
	  .bInterfaceProtocol	= 0 },
	/* Logitech Quickcam Pro for Notebook */
	{ .match_flags		= USB_DEVICE_ID_MATCH_DEVICE
				| USB_DEVICE_ID_MATCH_INT_INFO,
	  .idVendor		= 0x046d,
	  .idProduct		= 0x08c3,
	  .bInterfaceClass	= USB_CLASS_VENDOR_SPEC,
	  .bInterfaceSubClass	= 1,
	  .bInterfaceProtocol	= 0 },
	/* Logitech Quickcam Pro 5000 */
	{ .match_flags		= USB_DEVICE_ID_MATCH_DEVICE
				| USB_DEVICE_ID_MATCH_INT_INFO,
	  .idVendor		= 0x046d,
	  .idProduct		= 0x08c5,
	  .bInterfaceClass	= USB_CLASS_VENDOR_SPEC,
	  .bInterfaceSubClass	= 1,
	  .bInterfaceProtocol	= 0 },
	/* Logitech Quickcam OEM Dell Notebook */
	{ .match_flags		= USB_DEVICE_ID_MATCH_DEVICE
				| USB_DEVICE_ID_MATCH_INT_INFO,
	  .idVendor		= 0x046d,
	  .idProduct		= 0x08c6,
	  .bInterfaceClass	= USB_CLASS_VENDOR_SPEC,
	  .bInterfaceSubClass	= 1,
	  .bInterfaceProtocol	= 0 },
	/* Logitech Quickcam OEM Cisco VT Camera II */
	{ .match_flags		= USB_DEVICE_ID_MATCH_DEVICE
				| USB_DEVICE_ID_MATCH_INT_INFO,
	  .idVendor		= 0x046d,
	  .idProduct		= 0x08c7,
	  .bInterfaceClass	= USB_CLASS_VENDOR_SPEC,
	  .bInterfaceSubClass	= 1,
	  .bInterfaceProtocol	= 0 },
	/* Logitech HD Pro Webcam C920 */
	{ .match_flags		= USB_DEVICE_ID_MATCH_DEVICE
				| USB_DEVICE_ID_MATCH_INT_INFO,
	  .idVendor		= 0x046d,
	  .idProduct		= 0x082d,
	  .bInterfaceClass	= USB_CLASS_VIDEO,
	  .bInterfaceSubClass	= 1,
	  .bInterfaceProtocol	= 0,
	  .driver_info		= UVC_INFO_QUIRK(UVC_QUIRK_RESTORE_CTRLS_ON_INIT
					       | UVC_QUIRK_INVALID_DEVICE_SOF) },
	/* Logitech HD Pro Webcam C922 */
<<<<<<< HEAD
	{ .match_flags		= USB_DEVICE_ID_MATCH_DEVICE
				| USB_DEVICE_ID_MATCH_INT_INFO,
	  .idVendor		= 0x046d,
	  .idProduct		= 0x085c,
	  .bInterfaceClass	= USB_CLASS_VIDEO,
	  .bInterfaceSubClass	= 1,
	  .bInterfaceProtocol	= 0,
	  .driver_info		= UVC_INFO_QUIRK(UVC_QUIRK_INVALID_DEVICE_SOF) },
	/* Logitech Rally Bar Huddle */
	{ .match_flags		= USB_DEVICE_ID_MATCH_DEVICE
				| USB_DEVICE_ID_MATCH_INT_INFO,
	  .idVendor		= 0x046d,
	  .idProduct		= 0x087c,
	  .bInterfaceClass	= USB_CLASS_VIDEO,
	  .bInterfaceSubClass	= 1,
	  .bInterfaceProtocol	= 0,
	  .driver_info		= UVC_INFO_QUIRK(UVC_QUIRK_NO_RESET_RESUME) },
	/* Logitech Rally Bar */
	{ .match_flags		= USB_DEVICE_ID_MATCH_DEVICE
				| USB_DEVICE_ID_MATCH_INT_INFO,
	  .idVendor		= 0x046d,
	  .idProduct		= 0x089b,
	  .bInterfaceClass	= USB_CLASS_VIDEO,
	  .bInterfaceSubClass	= 1,
	  .bInterfaceProtocol	= 0,
	  .driver_info		= UVC_INFO_QUIRK(UVC_QUIRK_NO_RESET_RESUME) },
	/* Logitech Rally Bar Mini */
	{ .match_flags		= USB_DEVICE_ID_MATCH_DEVICE
				| USB_DEVICE_ID_MATCH_INT_INFO,
	  .idVendor		= 0x046d,
	  .idProduct		= 0x08d3,
	  .bInterfaceClass	= USB_CLASS_VIDEO,
	  .bInterfaceSubClass	= 1,
	  .bInterfaceProtocol	= 0,
	  .driver_info		= UVC_INFO_QUIRK(UVC_QUIRK_NO_RESET_RESUME) },
	/* Chicony CNF7129 (Asus EEE 100HE) */
=======
>>>>>>> a6ad5510
	{ .match_flags		= USB_DEVICE_ID_MATCH_DEVICE
				| USB_DEVICE_ID_MATCH_INT_INFO,
	  .idVendor		= 0x046d,
	  .idProduct		= 0x085c,
	  .bInterfaceClass	= USB_CLASS_VIDEO,
	  .bInterfaceSubClass	= 1,
	  .bInterfaceProtocol	= 0,
	  .driver_info		= UVC_INFO_QUIRK(UVC_QUIRK_INVALID_DEVICE_SOF) },
	/* Logitech Rally Bar Huddle */
	{ .match_flags		= USB_DEVICE_ID_MATCH_DEVICE
				| USB_DEVICE_ID_MATCH_INT_INFO,
	  .idVendor		= 0x046d,
	  .idProduct		= 0x087c,
	  .bInterfaceClass	= USB_CLASS_VIDEO,
	  .bInterfaceSubClass	= 1,
	  .bInterfaceProtocol	= 0,
<<<<<<< HEAD
	  .driver_info		= (kernel_ulong_t)&uvc_ctrl_power_line_limited },
	/* Chicony Electronics Co., Ltd Integrated Camera */
	{ .match_flags		= USB_DEVICE_ID_MATCH_DEVICE
				| USB_DEVICE_ID_MATCH_INT_INFO,
	  .idVendor		= 0x04f2,
	  .idProduct		= 0xb67c,
	  .bInterfaceClass	= USB_CLASS_VIDEO,
	  .bInterfaceSubClass	= 1,
	  .bInterfaceProtocol	= UVC_PC_PROTOCOL_15,
	  .driver_info		= (kernel_ulong_t)&uvc_ctrl_power_line_uvc11 },
	/* Chicony EasyCamera */
=======
	  .driver_info		= UVC_INFO_QUIRK(UVC_QUIRK_NO_RESET_RESUME) },
	/* Logitech Rally Bar */
>>>>>>> a6ad5510
	{ .match_flags		= USB_DEVICE_ID_MATCH_DEVICE
				| USB_DEVICE_ID_MATCH_INT_INFO,
	  .idVendor		= 0x046d,
	  .idProduct		= 0x089b,
	  .bInterfaceClass	= USB_CLASS_VIDEO,
	  .bInterfaceSubClass	= 1,
	  .bInterfaceProtocol	= 0,
	  .driver_info		= UVC_INFO_QUIRK(UVC_QUIRK_NO_RESET_RESUME) },
	/* Logitech Rally Bar Mini */
	{ .match_flags		= USB_DEVICE_ID_MATCH_DEVICE
				| USB_DEVICE_ID_MATCH_INT_INFO,
	  .idVendor		= 0x046d,
	  .idProduct		= 0x08d3,
	  .bInterfaceClass	= USB_CLASS_VIDEO,
	  .bInterfaceSubClass	= 1,
	  .bInterfaceProtocol	= 0,
	  .driver_info		= UVC_INFO_QUIRK(UVC_QUIRK_NO_RESET_RESUME) },
	/* Chicony CNF7129 (Asus EEE 100HE) */
	{ .match_flags		= USB_DEVICE_ID_MATCH_DEVICE
				| USB_DEVICE_ID_MATCH_INT_INFO,
	  .idVendor		= 0x04f2,
	  .idProduct		= 0xb071,
	  .bInterfaceClass	= USB_CLASS_VIDEO,
	  .bInterfaceSubClass	= 1,
	  .bInterfaceProtocol	= 0,
	  .driver_info		= UVC_INFO_QUIRK(UVC_QUIRK_RESTRICT_FRAME_RATE) },
	/* Alcor Micro AU3820 (Future Boy PC USB Webcam) */
	{ .match_flags		= USB_DEVICE_ID_MATCH_DEVICE
				| USB_DEVICE_ID_MATCH_INT_INFO,
	  .idVendor		= 0x058f,
	  .idProduct		= 0x3820,
	  .bInterfaceClass	= USB_CLASS_VIDEO,
	  .bInterfaceSubClass	= 1,
	  .bInterfaceProtocol	= 0,
	  .driver_info		= (kernel_ulong_t)&uvc_quirk_probe_minmax },
	/* Dell XPS m1530 */
	{ .match_flags		= USB_DEVICE_ID_MATCH_DEVICE
				| USB_DEVICE_ID_MATCH_INT_INFO,
	  .idVendor		= 0x05a9,
	  .idProduct		= 0x2640,
	  .bInterfaceClass	= USB_CLASS_VIDEO,
	  .bInterfaceSubClass	= 1,
	  .bInterfaceProtocol	= 0,
	  .driver_info		= (kernel_ulong_t)&uvc_quirk_probe_def },
	/* Dell SP2008WFP Monitor */
	{ .match_flags		= USB_DEVICE_ID_MATCH_DEVICE
				| USB_DEVICE_ID_MATCH_INT_INFO,
	  .idVendor		= 0x05a9,
	  .idProduct		= 0x2641,
	  .bInterfaceClass	= USB_CLASS_VIDEO,
	  .bInterfaceSubClass	= 1,
	  .bInterfaceProtocol	= 0,
	  .driver_info		= (kernel_ulong_t)&uvc_quirk_probe_def },
	/* Dell Alienware X51 */
	{ .match_flags		= USB_DEVICE_ID_MATCH_DEVICE
				| USB_DEVICE_ID_MATCH_INT_INFO,
	  .idVendor		= 0x05a9,
	  .idProduct		= 0x2643,
	  .bInterfaceClass	= USB_CLASS_VIDEO,
	  .bInterfaceSubClass	= 1,
	  .bInterfaceProtocol	= 0,
	  .driver_info		= (kernel_ulong_t)&uvc_quirk_probe_def },
	/* Dell Studio Hybrid 140g (OmniVision webcam) */
	{ .match_flags		= USB_DEVICE_ID_MATCH_DEVICE
				| USB_DEVICE_ID_MATCH_INT_INFO,
	  .idVendor		= 0x05a9,
	  .idProduct		= 0x264a,
	  .bInterfaceClass	= USB_CLASS_VIDEO,
	  .bInterfaceSubClass	= 1,
	  .bInterfaceProtocol	= 0,
	  .driver_info		= (kernel_ulong_t)&uvc_quirk_probe_def },
	/* Dell XPS M1330 (OmniVision OV7670 webcam) */
	{ .match_flags		= USB_DEVICE_ID_MATCH_DEVICE
				| USB_DEVICE_ID_MATCH_INT_INFO,
	  .idVendor		= 0x05a9,
	  .idProduct		= 0x7670,
	  .bInterfaceClass	= USB_CLASS_VIDEO,
	  .bInterfaceSubClass	= 1,
	  .bInterfaceProtocol	= 0,
	  .driver_info		= (kernel_ulong_t)&uvc_quirk_probe_def },
	/* Apple Built-In iSight */
	{ .match_flags		= USB_DEVICE_ID_MATCH_DEVICE
				| USB_DEVICE_ID_MATCH_INT_INFO,
	  .idVendor		= 0x05ac,
	  .idProduct		= 0x8501,
	  .bInterfaceClass	= USB_CLASS_VIDEO,
	  .bInterfaceSubClass	= 1,
	  .bInterfaceProtocol	= 0,
	  .driver_info		= UVC_INFO_QUIRK(UVC_QUIRK_PROBE_MINMAX
					| UVC_QUIRK_BUILTIN_ISIGHT) },
	/* Apple FaceTime HD Camera (Built-In) */
	{ .match_flags		= USB_DEVICE_ID_MATCH_DEVICE
				| USB_DEVICE_ID_MATCH_INT_INFO,
	  .idVendor		= 0x05ac,
	  .idProduct		= 0x8514,
	  .bInterfaceClass	= USB_CLASS_VIDEO,
	  .bInterfaceSubClass	= 1,
	  .bInterfaceProtocol	= 0,
	  .driver_info		= (kernel_ulong_t)&uvc_quirk_probe_def },
	/* Apple Built-In iSight via iBridge */
	{ .match_flags		= USB_DEVICE_ID_MATCH_DEVICE
				| USB_DEVICE_ID_MATCH_INT_INFO,
	  .idVendor		= 0x05ac,
	  .idProduct		= 0x8600,
	  .bInterfaceClass	= USB_CLASS_VIDEO,
	  .bInterfaceSubClass	= 1,
	  .bInterfaceProtocol	= 0,
	  .driver_info		= (kernel_ulong_t)&uvc_quirk_probe_def },
	/* Foxlink ("HP Webcam" on HP Mini 5103) */
	{ .match_flags		= USB_DEVICE_ID_MATCH_DEVICE
				| USB_DEVICE_ID_MATCH_INT_INFO,
	  .idVendor		= 0x05c8,
	  .idProduct		= 0x0403,
	  .bInterfaceClass	= USB_CLASS_VIDEO,
	  .bInterfaceSubClass	= 1,
	  .bInterfaceProtocol	= 0,
	  .driver_info		= (kernel_ulong_t)&uvc_quirk_fix_bandwidth },
	/* Genesys Logic USB 2.0 PC Camera */
	{ .match_flags		= USB_DEVICE_ID_MATCH_DEVICE
				| USB_DEVICE_ID_MATCH_INT_INFO,
	  .idVendor		= 0x05e3,
	  .idProduct		= 0x0505,
	  .bInterfaceClass	= USB_CLASS_VIDEO,
	  .bInterfaceSubClass	= 1,
	  .bInterfaceProtocol	= 0,
	  .driver_info		= (kernel_ulong_t)&uvc_quirk_stream_no_fid },
	/* Hercules Classic Silver */
	{ .match_flags		= USB_DEVICE_ID_MATCH_DEVICE
				| USB_DEVICE_ID_MATCH_INT_INFO,
	  .idVendor		= 0x06f8,
	  .idProduct		= 0x300c,
	  .bInterfaceClass	= USB_CLASS_VIDEO,
	  .bInterfaceSubClass	= 1,
	  .bInterfaceProtocol	= 0,
	  .driver_info		= (kernel_ulong_t)&uvc_quirk_fix_bandwidth },
	/* ViMicro Vega */
	{ .match_flags		= USB_DEVICE_ID_MATCH_DEVICE
				| USB_DEVICE_ID_MATCH_INT_INFO,
	  .idVendor		= 0x0ac8,
	  .idProduct		= 0x332d,
	  .bInterfaceClass	= USB_CLASS_VIDEO,
	  .bInterfaceSubClass	= 1,
	  .bInterfaceProtocol	= 0,
	  .driver_info		= (kernel_ulong_t)&uvc_quirk_fix_bandwidth },
	/* ViMicro - Minoru3D */
	{ .match_flags		= USB_DEVICE_ID_MATCH_DEVICE
				| USB_DEVICE_ID_MATCH_INT_INFO,
	  .idVendor		= 0x0ac8,
	  .idProduct		= 0x3410,
	  .bInterfaceClass	= USB_CLASS_VIDEO,
	  .bInterfaceSubClass	= 1,
	  .bInterfaceProtocol	= 0,
	  .driver_info		= (kernel_ulong_t)&uvc_quirk_fix_bandwidth },
	/* ViMicro Venus - Minoru3D */
	{ .match_flags		= USB_DEVICE_ID_MATCH_DEVICE
				| USB_DEVICE_ID_MATCH_INT_INFO,
	  .idVendor		= 0x0ac8,
	  .idProduct		= 0x3420,
	  .bInterfaceClass	= USB_CLASS_VIDEO,
	  .bInterfaceSubClass	= 1,
	  .bInterfaceProtocol	= 0,
	  .driver_info		= (kernel_ulong_t)&uvc_quirk_fix_bandwidth },
	/* Ophir Optronics - SPCAM 620U */
	{ .match_flags		= USB_DEVICE_ID_MATCH_DEVICE
				| USB_DEVICE_ID_MATCH_INT_INFO,
	  .idVendor		= 0x0bd3,
	  .idProduct		= 0x0555,
	  .bInterfaceClass	= USB_CLASS_VIDEO,
	  .bInterfaceSubClass	= 1,
	  .bInterfaceProtocol	= 0,
	  .driver_info		= (kernel_ulong_t)&uvc_quirk_probe_minmax },
	/* MT6227 */
	{ .match_flags		= USB_DEVICE_ID_MATCH_DEVICE
				| USB_DEVICE_ID_MATCH_INT_INFO,
	  .idVendor		= 0x0e8d,
	  .idProduct		= 0x0004,
	  .bInterfaceClass	= USB_CLASS_VIDEO,
	  .bInterfaceSubClass	= 1,
	  .bInterfaceProtocol	= 0,
	  .driver_info		= UVC_INFO_QUIRK(UVC_QUIRK_PROBE_MINMAX
					| UVC_QUIRK_PROBE_DEF) },
	/* IMC Networks (Medion Akoya) */
	{ .match_flags		= USB_DEVICE_ID_MATCH_DEVICE
				| USB_DEVICE_ID_MATCH_INT_INFO,
	  .idVendor		= 0x13d3,
	  .idProduct		= 0x5103,
	  .bInterfaceClass	= USB_CLASS_VIDEO,
	  .bInterfaceSubClass	= 1,
	  .bInterfaceProtocol	= 0,
	  .driver_info		= (kernel_ulong_t)&uvc_quirk_stream_no_fid },
	/* JMicron USB2.0 XGA WebCam */
	{ .match_flags		= USB_DEVICE_ID_MATCH_DEVICE
				| USB_DEVICE_ID_MATCH_INT_INFO,
	  .idVendor		= 0x152d,
	  .idProduct		= 0x0310,
	  .bInterfaceClass	= USB_CLASS_VIDEO,
	  .bInterfaceSubClass	= 1,
	  .bInterfaceProtocol	= 0,
	  .driver_info		= (kernel_ulong_t)&uvc_quirk_probe_minmax },
	/* Syntek (HP Spartan) */
	{ .match_flags		= USB_DEVICE_ID_MATCH_DEVICE
				| USB_DEVICE_ID_MATCH_INT_INFO,
	  .idVendor		= 0x174f,
	  .idProduct		= 0x5212,
	  .bInterfaceClass	= USB_CLASS_VIDEO,
	  .bInterfaceSubClass	= 1,
	  .bInterfaceProtocol	= 0,
	  .driver_info		= (kernel_ulong_t)&uvc_quirk_stream_no_fid },
	/* Syntek (Samsung Q310) */
	{ .match_flags		= USB_DEVICE_ID_MATCH_DEVICE
				| USB_DEVICE_ID_MATCH_INT_INFO,
	  .idVendor		= 0x174f,
	  .idProduct		= 0x5931,
	  .bInterfaceClass	= USB_CLASS_VIDEO,
	  .bInterfaceSubClass	= 1,
	  .bInterfaceProtocol	= 0,
	  .driver_info		= (kernel_ulong_t)&uvc_quirk_stream_no_fid },
	/* Syntek (Packard Bell EasyNote MX52 */
	{ .match_flags		= USB_DEVICE_ID_MATCH_DEVICE
				| USB_DEVICE_ID_MATCH_INT_INFO,
	  .idVendor		= 0x174f,
	  .idProduct		= 0x8a12,
	  .bInterfaceClass	= USB_CLASS_VIDEO,
	  .bInterfaceSubClass	= 1,
	  .bInterfaceProtocol	= 0,
	  .driver_info		= (kernel_ulong_t)&uvc_quirk_stream_no_fid },
	/* Syntek (Asus F9SG) */
	{ .match_flags		= USB_DEVICE_ID_MATCH_DEVICE
				| USB_DEVICE_ID_MATCH_INT_INFO,
	  .idVendor		= 0x174f,
	  .idProduct		= 0x8a31,
	  .bInterfaceClass	= USB_CLASS_VIDEO,
	  .bInterfaceSubClass	= 1,
	  .bInterfaceProtocol	= 0,
	  .driver_info		= (kernel_ulong_t)&uvc_quirk_stream_no_fid },
	/* Syntek (Asus U3S) */
	{ .match_flags		= USB_DEVICE_ID_MATCH_DEVICE
				| USB_DEVICE_ID_MATCH_INT_INFO,
	  .idVendor		= 0x174f,
	  .idProduct		= 0x8a33,
	  .bInterfaceClass	= USB_CLASS_VIDEO,
	  .bInterfaceSubClass	= 1,
	  .bInterfaceProtocol	= 0,
	  .driver_info		= (kernel_ulong_t)&uvc_quirk_stream_no_fid },
	/* Syntek (JAOtech Smart Terminal) */
	{ .match_flags		= USB_DEVICE_ID_MATCH_DEVICE
				| USB_DEVICE_ID_MATCH_INT_INFO,
	  .idVendor		= 0x174f,
	  .idProduct		= 0x8a34,
	  .bInterfaceClass	= USB_CLASS_VIDEO,
	  .bInterfaceSubClass	= 1,
	  .bInterfaceProtocol	= 0,
	  .driver_info		= (kernel_ulong_t)&uvc_quirk_stream_no_fid },
	/* Miricle 307K */
	{ .match_flags		= USB_DEVICE_ID_MATCH_DEVICE
				| USB_DEVICE_ID_MATCH_INT_INFO,
	  .idVendor		= 0x17dc,
	  .idProduct		= 0x0202,
	  .bInterfaceClass	= USB_CLASS_VIDEO,
	  .bInterfaceSubClass	= 1,
	  .bInterfaceProtocol	= 0,
	  .driver_info		= (kernel_ulong_t)&uvc_quirk_stream_no_fid },
	/* Lenovo Thinkpad SL400/SL500 */
	{ .match_flags		= USB_DEVICE_ID_MATCH_DEVICE
				| USB_DEVICE_ID_MATCH_INT_INFO,
	  .idVendor		= 0x17ef,
	  .idProduct		= 0x480b,
	  .bInterfaceClass	= USB_CLASS_VIDEO,
	  .bInterfaceSubClass	= 1,
	  .bInterfaceProtocol	= 0,
	  .driver_info		= (kernel_ulong_t)&uvc_quirk_stream_no_fid },
	/* Aveo Technology USB 2.0 Camera */
	{ .match_flags		= USB_DEVICE_ID_MATCH_DEVICE
				| USB_DEVICE_ID_MATCH_INT_INFO,
	  .idVendor		= 0x1871,
	  .idProduct		= 0x0306,
	  .bInterfaceClass	= USB_CLASS_VIDEO,
	  .bInterfaceSubClass	= 1,
	  .bInterfaceProtocol	= 0,
	  .driver_info		= UVC_INFO_QUIRK(UVC_QUIRK_PROBE_MINMAX
					| UVC_QUIRK_PROBE_EXTRAFIELDS) },
	/* Aveo Technology USB 2.0 Camera (Tasco USB Microscope) */
	{ .match_flags		= USB_DEVICE_ID_MATCH_DEVICE
				| USB_DEVICE_ID_MATCH_INT_INFO,
	  .idVendor		= 0x1871,
	  .idProduct		= 0x0516,
	  .bInterfaceClass	= USB_CLASS_VENDOR_SPEC,
	  .bInterfaceSubClass	= 1,
	  .bInterfaceProtocol	= 0 },
	/* Ecamm Pico iMage */
	{ .match_flags		= USB_DEVICE_ID_MATCH_DEVICE
				| USB_DEVICE_ID_MATCH_INT_INFO,
	  .idVendor		= 0x18cd,
	  .idProduct		= 0xcafe,
	  .bInterfaceClass	= USB_CLASS_VIDEO,
	  .bInterfaceSubClass	= 1,
	  .bInterfaceProtocol	= 0,
	  .driver_info		= UVC_INFO_QUIRK(UVC_QUIRK_PROBE_EXTRAFIELDS) },
	/* Manta MM-353 Plako */
	{ .match_flags		= USB_DEVICE_ID_MATCH_DEVICE
				| USB_DEVICE_ID_MATCH_INT_INFO,
	  .idVendor		= 0x18ec,
	  .idProduct		= 0x3188,
	  .bInterfaceClass	= USB_CLASS_VIDEO,
	  .bInterfaceSubClass	= 1,
	  .bInterfaceProtocol	= 0,
	  .driver_info		= (kernel_ulong_t)&uvc_quirk_probe_minmax },
	/* FSC WebCam V30S */
	{ .match_flags		= USB_DEVICE_ID_MATCH_DEVICE
				| USB_DEVICE_ID_MATCH_INT_INFO,
	  .idVendor		= 0x18ec,
	  .idProduct		= 0x3288,
	  .bInterfaceClass	= USB_CLASS_VIDEO,
	  .bInterfaceSubClass	= 1,
	  .bInterfaceProtocol	= 0,
	  .driver_info		= (kernel_ulong_t)&uvc_quirk_probe_minmax },
	/* Arkmicro unbranded */
	{ .match_flags		= USB_DEVICE_ID_MATCH_DEVICE
				| USB_DEVICE_ID_MATCH_INT_INFO,
	  .idVendor		= 0x18ec,
	  .idProduct		= 0x3290,
	  .bInterfaceClass	= USB_CLASS_VIDEO,
	  .bInterfaceSubClass	= 1,
	  .bInterfaceProtocol	= 0,
	  .driver_info		= (kernel_ulong_t)&uvc_quirk_probe_def },
	/* The Imaging Source USB CCD cameras */
	{ .match_flags		= USB_DEVICE_ID_MATCH_DEVICE
				| USB_DEVICE_ID_MATCH_INT_INFO,
	  .idVendor		= 0x199e,
	  .idProduct		= 0x8102,
	  .bInterfaceClass	= USB_CLASS_VENDOR_SPEC,
	  .bInterfaceSubClass	= 1,
	  .bInterfaceProtocol	= 0 },
	/* Bodelin ProScopeHR */
	{ .match_flags		= USB_DEVICE_ID_MATCH_DEVICE
				| USB_DEVICE_ID_MATCH_DEV_HI
				| USB_DEVICE_ID_MATCH_INT_INFO,
	  .idVendor		= 0x19ab,
	  .idProduct		= 0x1000,
	  .bcdDevice_hi		= 0x0126,
	  .bInterfaceClass	= USB_CLASS_VIDEO,
	  .bInterfaceSubClass	= 1,
	  .bInterfaceProtocol	= 0,
	  .driver_info		= UVC_INFO_QUIRK(UVC_QUIRK_STATUS_INTERVAL) },
	/* MSI StarCam 370i */
	{ .match_flags		= USB_DEVICE_ID_MATCH_DEVICE
				| USB_DEVICE_ID_MATCH_INT_INFO,
	  .idVendor		= 0x1b3b,
	  .idProduct		= 0x2951,
	  .bInterfaceClass	= USB_CLASS_VIDEO,
	  .bInterfaceSubClass	= 1,
	  .bInterfaceProtocol	= 0,
	  .driver_info		= (kernel_ulong_t)&uvc_quirk_probe_minmax },
	/* Generalplus Technology Inc. 808 Camera */
	{ .match_flags		= USB_DEVICE_ID_MATCH_DEVICE
				| USB_DEVICE_ID_MATCH_INT_INFO,
	  .idVendor		= 0x1b3f,
	  .idProduct		= 0x2002,
	  .bInterfaceClass	= USB_CLASS_VIDEO,
	  .bInterfaceSubClass	= 1,
	  .bInterfaceProtocol	= 0,
	  .driver_info		= (kernel_ulong_t)&uvc_quirk_probe_minmax },
	/* Shenzhen Aoni Electronic Co.,Ltd 2K FHD camera */
	{ .match_flags		= USB_DEVICE_ID_MATCH_DEVICE
				| USB_DEVICE_ID_MATCH_INT_INFO,
	  .idVendor		= 0x1bcf,
	  .idProduct		= 0x0b40,
	  .bInterfaceClass	= USB_CLASS_VIDEO,
	  .bInterfaceSubClass	= 1,
	  .bInterfaceProtocol	= 0,
	  .driver_info		= (kernel_ulong_t)&(const struct uvc_device_info){
		.uvc_version = 0x010a,
	  } },
	/* SiGma Micro USB Web Camera */
	{ .match_flags		= USB_DEVICE_ID_MATCH_DEVICE
				| USB_DEVICE_ID_MATCH_INT_INFO,
	  .idVendor		= 0x1c4f,
	  .idProduct		= 0x3000,
	  .bInterfaceClass	= USB_CLASS_VIDEO,
	  .bInterfaceSubClass	= 1,
	  .bInterfaceProtocol	= 0,
	  .driver_info		= UVC_INFO_QUIRK(UVC_QUIRK_PROBE_MINMAX
					| UVC_QUIRK_IGNORE_SELECTOR_UNIT) },
	/* NXP Semiconductors IR VIDEO */
	{ .match_flags		= USB_DEVICE_ID_MATCH_DEVICE
				| USB_DEVICE_ID_MATCH_INT_INFO,
	  .idVendor		= 0x1fc9,
	  .idProduct		= 0x009b,
	  .bInterfaceClass	= USB_CLASS_VIDEO,
	  .bInterfaceSubClass	= 1,
	  .bInterfaceProtocol	= 0,
	  .driver_info		= (kernel_ulong_t)&uvc_quirk_probe_minmax },
	/* Oculus VR Positional Tracker DK2 */
	{ .match_flags		= USB_DEVICE_ID_MATCH_DEVICE
				| USB_DEVICE_ID_MATCH_INT_INFO,
	  .idVendor		= 0x2833,
	  .idProduct		= 0x0201,
	  .bInterfaceClass	= USB_CLASS_VIDEO,
	  .bInterfaceSubClass	= 1,
	  .bInterfaceProtocol	= 0,
	  .driver_info		= (kernel_ulong_t)&uvc_quirk_force_y8 },
	/* Oculus VR Rift Sensor */
	{ .match_flags		= USB_DEVICE_ID_MATCH_DEVICE
				| USB_DEVICE_ID_MATCH_INT_INFO,
	  .idVendor		= 0x2833,
	  .idProduct		= 0x0211,
	  .bInterfaceClass	= USB_CLASS_VENDOR_SPEC,
	  .bInterfaceSubClass	= 1,
	  .bInterfaceProtocol	= 0,
	  .driver_info		= (kernel_ulong_t)&uvc_quirk_force_y8 },
	/* GEO Semiconductor GC6500 */
	{ .match_flags		= USB_DEVICE_ID_MATCH_DEVICE
				| USB_DEVICE_ID_MATCH_INT_INFO,
	  .idVendor		= 0x29fe,
	  .idProduct		= 0x4d53,
	  .bInterfaceClass	= USB_CLASS_VIDEO,
	  .bInterfaceSubClass	= 1,
	  .bInterfaceProtocol	= 0,
	  .driver_info		= UVC_INFO_QUIRK(UVC_QUIRK_FORCE_BPP) },
<<<<<<< HEAD
	/* SunplusIT Inc HD Camera */
	{ .match_flags		= USB_DEVICE_ID_MATCH_DEVICE
				| USB_DEVICE_ID_MATCH_INT_INFO,
	  .idVendor		= 0x2b7e,
	  .idProduct		= 0xb752,
	  .bInterfaceClass	= USB_CLASS_VIDEO,
	  .bInterfaceSubClass	= 1,
	  .bInterfaceProtocol	= UVC_PC_PROTOCOL_15,
	  .driver_info		= (kernel_ulong_t)&uvc_ctrl_power_line_uvc11 },
	/* Insta360 Link */
	{ .match_flags		= USB_DEVICE_ID_MATCH_DEVICE
				| USB_DEVICE_ID_MATCH_INT_INFO,
	  .idVendor		= 0x2e1a,
	  .idProduct		= 0x4c01,
	  .bInterfaceClass	= USB_CLASS_VIDEO,
	  .bInterfaceSubClass	= 1,
	  .bInterfaceProtocol	= 0,
	  .driver_info		= UVC_INFO_QUIRK(UVC_QUIRK_DISABLE_AUTOSUSPEND) },
	/* Lenovo Integrated Camera */
	{ .match_flags		= USB_DEVICE_ID_MATCH_DEVICE
				| USB_DEVICE_ID_MATCH_INT_INFO,
	  .idVendor		= 0x30c9,
	  .idProduct		= 0x0093,
	  .bInterfaceClass	= USB_CLASS_VIDEO,
	  .bInterfaceSubClass	= 1,
	  .bInterfaceProtocol	= UVC_PC_PROTOCOL_15,
	  .driver_info		= (kernel_ulong_t)&uvc_ctrl_power_line_uvc11 },
	/* Sonix Technology USB 2.0 Camera */
	{ .match_flags		= USB_DEVICE_ID_MATCH_DEVICE
				| USB_DEVICE_ID_MATCH_INT_INFO,
	  .idVendor		= 0x3277,
	  .idProduct		= 0x0072,
	  .bInterfaceClass	= USB_CLASS_VIDEO,
	  .bInterfaceSubClass	= 1,
	  .bInterfaceProtocol	= 0,
	  .driver_info		= (kernel_ulong_t)&uvc_ctrl_power_line_limited },
	/* Acer EasyCamera */
=======
	/* Insta360 Link */
>>>>>>> a6ad5510
	{ .match_flags		= USB_DEVICE_ID_MATCH_DEVICE
				| USB_DEVICE_ID_MATCH_INT_INFO,
	  .idVendor		= 0x2e1a,
	  .idProduct		= 0x4c01,
	  .bInterfaceClass	= USB_CLASS_VIDEO,
	  .bInterfaceSubClass	= 1,
	  .bInterfaceProtocol	= 0,
	  .driver_info		= UVC_INFO_QUIRK(UVC_QUIRK_DISABLE_AUTOSUSPEND) },
	/* Intel D410/ASR depth camera */
	{ .match_flags		= USB_DEVICE_ID_MATCH_DEVICE
				| USB_DEVICE_ID_MATCH_INT_INFO,
	  .idVendor		= 0x8086,
	  .idProduct		= 0x0ad2,
	  .bInterfaceClass	= USB_CLASS_VIDEO,
	  .bInterfaceSubClass	= 1,
	  .bInterfaceProtocol	= 0,
	  .driver_info		= UVC_INFO_META(V4L2_META_FMT_D4XX) },
	/* Intel D415/ASRC depth camera */
	{ .match_flags		= USB_DEVICE_ID_MATCH_DEVICE
				| USB_DEVICE_ID_MATCH_INT_INFO,
	  .idVendor		= 0x8086,
	  .idProduct		= 0x0ad3,
	  .bInterfaceClass	= USB_CLASS_VIDEO,
	  .bInterfaceSubClass	= 1,
	  .bInterfaceProtocol	= 0,
	  .driver_info		= UVC_INFO_META(V4L2_META_FMT_D4XX) },
	/* Intel D430/AWG depth camera */
	{ .match_flags		= USB_DEVICE_ID_MATCH_DEVICE
				| USB_DEVICE_ID_MATCH_INT_INFO,
	  .idVendor		= 0x8086,
	  .idProduct		= 0x0ad4,
	  .bInterfaceClass	= USB_CLASS_VIDEO,
	  .bInterfaceSubClass	= 1,
	  .bInterfaceProtocol	= 0,
	  .driver_info		= UVC_INFO_META(V4L2_META_FMT_D4XX) },
	/* Intel RealSense D4M */
	{ .match_flags		= USB_DEVICE_ID_MATCH_DEVICE
				| USB_DEVICE_ID_MATCH_INT_INFO,
	  .idVendor		= 0x8086,
	  .idProduct		= 0x0b03,
	  .bInterfaceClass	= USB_CLASS_VIDEO,
	  .bInterfaceSubClass	= 1,
	  .bInterfaceProtocol	= 0,
	  .driver_info		= UVC_INFO_META(V4L2_META_FMT_D4XX) },
	/* Intel D435/AWGC depth camera */
	{ .match_flags		= USB_DEVICE_ID_MATCH_DEVICE
				| USB_DEVICE_ID_MATCH_INT_INFO,
	  .idVendor		= 0x8086,
	  .idProduct		= 0x0b07,
	  .bInterfaceClass	= USB_CLASS_VIDEO,
	  .bInterfaceSubClass	= 1,
	  .bInterfaceProtocol	= 0,
	  .driver_info		= UVC_INFO_META(V4L2_META_FMT_D4XX) },
	/* Intel D435i depth camera */
	{ .match_flags		= USB_DEVICE_ID_MATCH_DEVICE
				| USB_DEVICE_ID_MATCH_INT_INFO,
	  .idVendor		= 0x8086,
	  .idProduct		= 0x0b3a,
	  .bInterfaceClass	= USB_CLASS_VIDEO,
	  .bInterfaceSubClass	= 1,
	  .bInterfaceProtocol	= 0,
	  .driver_info		= UVC_INFO_META(V4L2_META_FMT_D4XX) },
	/* Intel D405 Depth Camera */
	{ .match_flags		= USB_DEVICE_ID_MATCH_DEVICE
				| USB_DEVICE_ID_MATCH_INT_INFO,
	  .idVendor		= 0x8086,
	  .idProduct		= 0x0b5b,
	  .bInterfaceClass	= USB_CLASS_VIDEO,
	  .bInterfaceSubClass	= 1,
	  .bInterfaceProtocol	= 0,
	  .driver_info		= UVC_INFO_META(V4L2_META_FMT_D4XX) },
	/* Intel D455 Depth Camera */
	{ .match_flags		= USB_DEVICE_ID_MATCH_DEVICE
				| USB_DEVICE_ID_MATCH_INT_INFO,
	  .idVendor		= 0x8086,
	  .idProduct		= 0x0b5c,
	  .bInterfaceClass	= USB_CLASS_VIDEO,
	  .bInterfaceSubClass	= 1,
	  .bInterfaceProtocol	= 0,
	  .driver_info		= UVC_INFO_META(V4L2_META_FMT_D4XX) },
	/* Intel D421 Depth Module */
	{ .match_flags		= USB_DEVICE_ID_MATCH_DEVICE
				| USB_DEVICE_ID_MATCH_INT_INFO,
	  .idVendor		= 0x8086,
	  .idProduct		= 0x1155,
	  .bInterfaceClass	= USB_CLASS_VIDEO,
	  .bInterfaceSubClass	= 1,
	  .bInterfaceProtocol	= 0,
	  .driver_info		= UVC_INFO_META(V4L2_META_FMT_D4XX) },
	/* Generic USB Video Class */
	{ USB_INTERFACE_INFO(USB_CLASS_VIDEO, 1, UVC_PC_PROTOCOL_UNDEFINED) },
	{ USB_INTERFACE_INFO(USB_CLASS_VIDEO, 1, UVC_PC_PROTOCOL_15) },
	{}
};

MODULE_DEVICE_TABLE(usb, uvc_ids);

struct uvc_driver uvc_driver = {
	.driver = {
		.name		= "uvcvideo",
		.probe		= uvc_probe,
		.disconnect	= uvc_disconnect,
		.suspend	= uvc_suspend,
		.resume		= uvc_resume,
		.reset_resume	= uvc_reset_resume,
		.id_table	= uvc_ids,
		.supports_autosuspend = 1,
	},
};

static int __init uvc_init(void)
{
	int ret;

	uvc_debugfs_init();

	ret = usb_register(&uvc_driver.driver);
	if (ret < 0) {
		uvc_debugfs_cleanup();
		return ret;
	}

	return 0;
}

static void __exit uvc_cleanup(void)
{
	usb_deregister(&uvc_driver.driver);
	uvc_debugfs_cleanup();
}

module_init(uvc_init);
module_exit(uvc_cleanup);

MODULE_AUTHOR(DRIVER_AUTHOR);
MODULE_DESCRIPTION(DRIVER_DESC);
MODULE_LICENSE("GPL");
MODULE_VERSION(DRIVER_VERSION);
<|MERGE_RESOLUTION|>--- conflicted
+++ resolved
@@ -2497,29 +2497,6 @@
 	  .bInterfaceClass	= USB_CLASS_VIDEO,
 	  .bInterfaceSubClass	= 1,
 	  .bInterfaceProtocol	= UVC_PC_PROTOCOL_15,
-<<<<<<< HEAD
-	  .driver_info		= (kernel_ulong_t)&uvc_ctrl_power_line_limited },
-	/* Quanta ACER HD User Facing */
-	{ .match_flags		= USB_DEVICE_ID_MATCH_DEVICE
-				| USB_DEVICE_ID_MATCH_INT_INFO,
-	  .idVendor		= 0x0408,
-	  .idProduct		= 0x4033,
-	  .bInterfaceClass	= USB_CLASS_VIDEO,
-	  .bInterfaceSubClass	= 1,
-	  .bInterfaceProtocol	= UVC_PC_PROTOCOL_15,
-	  .driver_info		= (kernel_ulong_t)&(const struct uvc_device_info){
-		.uvc_version = 0x010a,
-	  } },
-	/* Quanta ACER HD User Facing */
-	{ .match_flags		= USB_DEVICE_ID_MATCH_DEVICE
-				| USB_DEVICE_ID_MATCH_INT_INFO,
-	  .idVendor		= 0x0408,
-	  .idProduct		= 0x4035,
-	  .bInterfaceClass	= USB_CLASS_VIDEO,
-	  .bInterfaceSubClass	= 1,
-	  .bInterfaceProtocol	= UVC_PC_PROTOCOL_15,
-=======
->>>>>>> a6ad5510
 	  .driver_info		= (kernel_ulong_t)&(const struct uvc_device_info){
 		.uvc_version = 0x010a,
 	  } },
@@ -2645,7 +2622,6 @@
 	  .driver_info		= UVC_INFO_QUIRK(UVC_QUIRK_RESTORE_CTRLS_ON_INIT
 					       | UVC_QUIRK_INVALID_DEVICE_SOF) },
 	/* Logitech HD Pro Webcam C922 */
-<<<<<<< HEAD
 	{ .match_flags		= USB_DEVICE_ID_MATCH_DEVICE
 				| USB_DEVICE_ID_MATCH_INT_INFO,
 	  .idVendor		= 0x046d,
@@ -2664,58 +2640,6 @@
 	  .bInterfaceProtocol	= 0,
 	  .driver_info		= UVC_INFO_QUIRK(UVC_QUIRK_NO_RESET_RESUME) },
 	/* Logitech Rally Bar */
-	{ .match_flags		= USB_DEVICE_ID_MATCH_DEVICE
-				| USB_DEVICE_ID_MATCH_INT_INFO,
-	  .idVendor		= 0x046d,
-	  .idProduct		= 0x089b,
-	  .bInterfaceClass	= USB_CLASS_VIDEO,
-	  .bInterfaceSubClass	= 1,
-	  .bInterfaceProtocol	= 0,
-	  .driver_info		= UVC_INFO_QUIRK(UVC_QUIRK_NO_RESET_RESUME) },
-	/* Logitech Rally Bar Mini */
-	{ .match_flags		= USB_DEVICE_ID_MATCH_DEVICE
-				| USB_DEVICE_ID_MATCH_INT_INFO,
-	  .idVendor		= 0x046d,
-	  .idProduct		= 0x08d3,
-	  .bInterfaceClass	= USB_CLASS_VIDEO,
-	  .bInterfaceSubClass	= 1,
-	  .bInterfaceProtocol	= 0,
-	  .driver_info		= UVC_INFO_QUIRK(UVC_QUIRK_NO_RESET_RESUME) },
-	/* Chicony CNF7129 (Asus EEE 100HE) */
-=======
->>>>>>> a6ad5510
-	{ .match_flags		= USB_DEVICE_ID_MATCH_DEVICE
-				| USB_DEVICE_ID_MATCH_INT_INFO,
-	  .idVendor		= 0x046d,
-	  .idProduct		= 0x085c,
-	  .bInterfaceClass	= USB_CLASS_VIDEO,
-	  .bInterfaceSubClass	= 1,
-	  .bInterfaceProtocol	= 0,
-	  .driver_info		= UVC_INFO_QUIRK(UVC_QUIRK_INVALID_DEVICE_SOF) },
-	/* Logitech Rally Bar Huddle */
-	{ .match_flags		= USB_DEVICE_ID_MATCH_DEVICE
-				| USB_DEVICE_ID_MATCH_INT_INFO,
-	  .idVendor		= 0x046d,
-	  .idProduct		= 0x087c,
-	  .bInterfaceClass	= USB_CLASS_VIDEO,
-	  .bInterfaceSubClass	= 1,
-	  .bInterfaceProtocol	= 0,
-<<<<<<< HEAD
-	  .driver_info		= (kernel_ulong_t)&uvc_ctrl_power_line_limited },
-	/* Chicony Electronics Co., Ltd Integrated Camera */
-	{ .match_flags		= USB_DEVICE_ID_MATCH_DEVICE
-				| USB_DEVICE_ID_MATCH_INT_INFO,
-	  .idVendor		= 0x04f2,
-	  .idProduct		= 0xb67c,
-	  .bInterfaceClass	= USB_CLASS_VIDEO,
-	  .bInterfaceSubClass	= 1,
-	  .bInterfaceProtocol	= UVC_PC_PROTOCOL_15,
-	  .driver_info		= (kernel_ulong_t)&uvc_ctrl_power_line_uvc11 },
-	/* Chicony EasyCamera */
-=======
-	  .driver_info		= UVC_INFO_QUIRK(UVC_QUIRK_NO_RESET_RESUME) },
-	/* Logitech Rally Bar */
->>>>>>> a6ad5510
 	{ .match_flags		= USB_DEVICE_ID_MATCH_DEVICE
 				| USB_DEVICE_ID_MATCH_INT_INFO,
 	  .idVendor		= 0x046d,
@@ -3135,47 +3059,7 @@
 	  .bInterfaceSubClass	= 1,
 	  .bInterfaceProtocol	= 0,
 	  .driver_info		= UVC_INFO_QUIRK(UVC_QUIRK_FORCE_BPP) },
-<<<<<<< HEAD
-	/* SunplusIT Inc HD Camera */
-	{ .match_flags		= USB_DEVICE_ID_MATCH_DEVICE
-				| USB_DEVICE_ID_MATCH_INT_INFO,
-	  .idVendor		= 0x2b7e,
-	  .idProduct		= 0xb752,
-	  .bInterfaceClass	= USB_CLASS_VIDEO,
-	  .bInterfaceSubClass	= 1,
-	  .bInterfaceProtocol	= UVC_PC_PROTOCOL_15,
-	  .driver_info		= (kernel_ulong_t)&uvc_ctrl_power_line_uvc11 },
 	/* Insta360 Link */
-	{ .match_flags		= USB_DEVICE_ID_MATCH_DEVICE
-				| USB_DEVICE_ID_MATCH_INT_INFO,
-	  .idVendor		= 0x2e1a,
-	  .idProduct		= 0x4c01,
-	  .bInterfaceClass	= USB_CLASS_VIDEO,
-	  .bInterfaceSubClass	= 1,
-	  .bInterfaceProtocol	= 0,
-	  .driver_info		= UVC_INFO_QUIRK(UVC_QUIRK_DISABLE_AUTOSUSPEND) },
-	/* Lenovo Integrated Camera */
-	{ .match_flags		= USB_DEVICE_ID_MATCH_DEVICE
-				| USB_DEVICE_ID_MATCH_INT_INFO,
-	  .idVendor		= 0x30c9,
-	  .idProduct		= 0x0093,
-	  .bInterfaceClass	= USB_CLASS_VIDEO,
-	  .bInterfaceSubClass	= 1,
-	  .bInterfaceProtocol	= UVC_PC_PROTOCOL_15,
-	  .driver_info		= (kernel_ulong_t)&uvc_ctrl_power_line_uvc11 },
-	/* Sonix Technology USB 2.0 Camera */
-	{ .match_flags		= USB_DEVICE_ID_MATCH_DEVICE
-				| USB_DEVICE_ID_MATCH_INT_INFO,
-	  .idVendor		= 0x3277,
-	  .idProduct		= 0x0072,
-	  .bInterfaceClass	= USB_CLASS_VIDEO,
-	  .bInterfaceSubClass	= 1,
-	  .bInterfaceProtocol	= 0,
-	  .driver_info		= (kernel_ulong_t)&uvc_ctrl_power_line_limited },
-	/* Acer EasyCamera */
-=======
-	/* Insta360 Link */
->>>>>>> a6ad5510
 	{ .match_flags		= USB_DEVICE_ID_MATCH_DEVICE
 				| USB_DEVICE_ID_MATCH_INT_INFO,
 	  .idVendor		= 0x2e1a,
