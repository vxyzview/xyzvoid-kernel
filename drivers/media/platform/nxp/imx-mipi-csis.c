// SPDX-License-Identifier: GPL-2.0
/*
 * Samsung CSIS MIPI CSI-2 receiver driver.
 *
 * The Samsung CSIS IP is a MIPI CSI-2 receiver found in various NXP i.MX7 and
 * i.MX8 SoCs. The i.MX7 features version 3.3 of the IP, while i.MX8 features
 * version 3.6.3.
 *
 * Copyright (C) 2019 Linaro Ltd
 * Copyright (C) 2015-2016 Freescale Semiconductor, Inc. All Rights Reserved.
 * Copyright (C) 2011 - 2013 Samsung Electronics Co., Ltd.
 *
 */

#include <linux/clk.h>
#include <linux/debugfs.h>
#include <linux/delay.h>
#include <linux/errno.h>
#include <linux/interrupt.h>
#include <linux/io.h>
#include <linux/kernel.h>
#include <linux/module.h>
#include <linux/mutex.h>
#include <linux/of.h>
#include <linux/of_device.h>
#include <linux/platform_device.h>
#include <linux/pm_runtime.h>
#include <linux/regulator/consumer.h>
#include <linux/reset.h>
#include <linux/spinlock.h>

#include <media/v4l2-common.h>
#include <media/v4l2-device.h>
#include <media/v4l2-fwnode.h>
#include <media/v4l2-mc.h>
#include <media/v4l2-subdev.h>

#define CSIS_DRIVER_NAME			"imx-mipi-csis"

#define CSIS_PAD_SINK				0
#define CSIS_PAD_SOURCE				1
#define CSIS_PADS_NUM				2

#define MIPI_CSIS_DEF_PIX_WIDTH			640
#define MIPI_CSIS_DEF_PIX_HEIGHT		480

/* Register map definition */

/* CSIS common control */
#define MIPI_CSIS_CMN_CTRL			0x04
#define MIPI_CSIS_CMN_CTRL_UPDATE_SHADOW	BIT(16)
#define MIPI_CSIS_CMN_CTRL_INTER_MODE		BIT(10)
#define MIPI_CSIS_CMN_CTRL_UPDATE_SHADOW_CTRL	BIT(2)
#define MIPI_CSIS_CMN_CTRL_RESET		BIT(1)
#define MIPI_CSIS_CMN_CTRL_ENABLE		BIT(0)

#define MIPI_CSIS_CMN_CTRL_LANE_NR_OFFSET	8
#define MIPI_CSIS_CMN_CTRL_LANE_NR_MASK		(3 << 8)

/* CSIS clock control */
#define MIPI_CSIS_CLK_CTRL			0x08
#define MIPI_CSIS_CLK_CTRL_CLKGATE_TRAIL_CH3(x)	((x) << 28)
#define MIPI_CSIS_CLK_CTRL_CLKGATE_TRAIL_CH2(x)	((x) << 24)
#define MIPI_CSIS_CLK_CTRL_CLKGATE_TRAIL_CH1(x)	((x) << 20)
#define MIPI_CSIS_CLK_CTRL_CLKGATE_TRAIL_CH0(x)	((x) << 16)
#define MIPI_CSIS_CLK_CTRL_CLKGATE_EN_MSK	(0xf << 4)
#define MIPI_CSIS_CLK_CTRL_WCLK_SRC		BIT(0)

/* CSIS Interrupt mask */
#define MIPI_CSIS_INT_MSK			0x10
#define MIPI_CSIS_INT_MSK_EVEN_BEFORE		BIT(31)
#define MIPI_CSIS_INT_MSK_EVEN_AFTER		BIT(30)
#define MIPI_CSIS_INT_MSK_ODD_BEFORE		BIT(29)
#define MIPI_CSIS_INT_MSK_ODD_AFTER		BIT(28)
#define MIPI_CSIS_INT_MSK_FRAME_START		BIT(24)
#define MIPI_CSIS_INT_MSK_FRAME_END		BIT(20)
#define MIPI_CSIS_INT_MSK_ERR_SOT_HS		BIT(16)
#define MIPI_CSIS_INT_MSK_ERR_LOST_FS		BIT(12)
#define MIPI_CSIS_INT_MSK_ERR_LOST_FE		BIT(8)
#define MIPI_CSIS_INT_MSK_ERR_OVER		BIT(4)
#define MIPI_CSIS_INT_MSK_ERR_WRONG_CFG		BIT(3)
#define MIPI_CSIS_INT_MSK_ERR_ECC		BIT(2)
#define MIPI_CSIS_INT_MSK_ERR_CRC		BIT(1)
#define MIPI_CSIS_INT_MSK_ERR_UNKNOWN		BIT(0)

/* CSIS Interrupt source */
#define MIPI_CSIS_INT_SRC			0x14
#define MIPI_CSIS_INT_SRC_EVEN_BEFORE		BIT(31)
#define MIPI_CSIS_INT_SRC_EVEN_AFTER		BIT(30)
#define MIPI_CSIS_INT_SRC_EVEN			BIT(30)
#define MIPI_CSIS_INT_SRC_ODD_BEFORE		BIT(29)
#define MIPI_CSIS_INT_SRC_ODD_AFTER		BIT(28)
#define MIPI_CSIS_INT_SRC_ODD			(0x3 << 28)
#define MIPI_CSIS_INT_SRC_NON_IMAGE_DATA	(0xf << 28)
#define MIPI_CSIS_INT_SRC_FRAME_START		BIT(24)
#define MIPI_CSIS_INT_SRC_FRAME_END		BIT(20)
#define MIPI_CSIS_INT_SRC_ERR_SOT_HS		BIT(16)
#define MIPI_CSIS_INT_SRC_ERR_LOST_FS		BIT(12)
#define MIPI_CSIS_INT_SRC_ERR_LOST_FE		BIT(8)
#define MIPI_CSIS_INT_SRC_ERR_OVER		BIT(4)
#define MIPI_CSIS_INT_SRC_ERR_WRONG_CFG		BIT(3)
#define MIPI_CSIS_INT_SRC_ERR_ECC		BIT(2)
#define MIPI_CSIS_INT_SRC_ERR_CRC		BIT(1)
#define MIPI_CSIS_INT_SRC_ERR_UNKNOWN		BIT(0)
#define MIPI_CSIS_INT_SRC_ERRORS		0xfffff

/* D-PHY status control */
#define MIPI_CSIS_DPHY_STATUS			0x20
#define MIPI_CSIS_DPHY_STATUS_ULPS_DAT		BIT(8)
#define MIPI_CSIS_DPHY_STATUS_STOPSTATE_DAT	BIT(4)
#define MIPI_CSIS_DPHY_STATUS_ULPS_CLK		BIT(1)
#define MIPI_CSIS_DPHY_STATUS_STOPSTATE_CLK	BIT(0)

/* D-PHY common control */
#define MIPI_CSIS_DPHY_CMN_CTRL			0x24
#define MIPI_CSIS_DPHY_CMN_CTRL_HSSETTLE(n)	((n) << 24)
#define MIPI_CSIS_DPHY_CMN_CTRL_HSSETTLE_MASK	GENMASK(31, 24)
#define MIPI_CSIS_DPHY_CMN_CTRL_CLKSETTLE(n)	((n) << 22)
#define MIPI_CSIS_DPHY_CMN_CTRL_CLKSETTLE_MASK	GENMASK(23, 22)
#define MIPI_CSIS_DPHY_CMN_CTRL_DPDN_SWAP_CLK	BIT(6)
#define MIPI_CSIS_DPHY_CMN_CTRL_DPDN_SWAP_DAT	BIT(5)
#define MIPI_CSIS_DPHY_CMN_CTRL_ENABLE_DAT	BIT(1)
#define MIPI_CSIS_DPHY_CMN_CTRL_ENABLE_CLK	BIT(0)
#define MIPI_CSIS_DPHY_CMN_CTRL_ENABLE		(0x1f << 0)

/* D-PHY Master and Slave Control register Low */
#define MIPI_CSIS_DPHY_BCTRL_L			0x30
#define MIPI_CSIS_DPHY_BCTRL_L_USER_DATA_PATTERN_LOW(n)		(((n) & 3U) << 30)
#define MIPI_CSIS_DPHY_BCTRL_L_BIAS_REF_VOLT_715MV		(0 << 28)
#define MIPI_CSIS_DPHY_BCTRL_L_BIAS_REF_VOLT_724MV		(1 << 28)
#define MIPI_CSIS_DPHY_BCTRL_L_BIAS_REF_VOLT_733MV		(2 << 28)
#define MIPI_CSIS_DPHY_BCTRL_L_BIAS_REF_VOLT_706MV		(3 << 28)
#define MIPI_CSIS_DPHY_BCTRL_L_BGR_CHOPPER_FREQ_3MHZ		(0 << 27)
#define MIPI_CSIS_DPHY_BCTRL_L_BGR_CHOPPER_FREQ_1_5MHZ		(1 << 27)
#define MIPI_CSIS_DPHY_BCTRL_L_VREG12_EXTPWR_EN_CTL		BIT(26)
#define MIPI_CSIS_DPHY_BCTRL_L_REG_12P_LVL_CTL_1_2V		(0 << 24)
#define MIPI_CSIS_DPHY_BCTRL_L_REG_12P_LVL_CTL_1_23V		(1 << 24)
#define MIPI_CSIS_DPHY_BCTRL_L_REG_12P_LVL_CTL_1_17V		(2 << 24)
#define MIPI_CSIS_DPHY_BCTRL_L_REG_12P_LVL_CTL_1_26V		(3 << 24)
#define MIPI_CSIS_DPHY_BCTRL_L_REG_1P2_LVL_SEL			BIT(23)
#define MIPI_CSIS_DPHY_BCTRL_L_LP_RX_HYS_LVL_80MV		(0 << 21)
#define MIPI_CSIS_DPHY_BCTRL_L_LP_RX_HYS_LVL_100MV		(1 << 21)
#define MIPI_CSIS_DPHY_BCTRL_L_LP_RX_HYS_LVL_120MV		(2 << 21)
#define MIPI_CSIS_DPHY_BCTRL_L_LP_RX_HYS_LVL_140MV		(3 << 21)
#define MIPI_CSIS_DPHY_BCTRL_L_VREF_SRC_SEL			BIT(20)
#define MIPI_CSIS_DPHY_BCTRL_L_LP_RX_VREF_LVL_715MV		(0 << 18)
#define MIPI_CSIS_DPHY_BCTRL_L_LP_RX_VREF_LVL_743MV		(1 << 18)
#define MIPI_CSIS_DPHY_BCTRL_L_LP_RX_VREF_LVL_650MV		(2 << 18)
#define MIPI_CSIS_DPHY_BCTRL_L_LP_RX_VREF_LVL_682MV		(3 << 18)
#define MIPI_CSIS_DPHY_BCTRL_L_LP_RX_PULSE_REJECT		BIT(17)
#define MIPI_CSIS_DPHY_BCTRL_L_MSTRCLK_LP_SLEW_RATE_DOWN_0	(0 << 15)
#define MIPI_CSIS_DPHY_BCTRL_L_MSTRCLK_LP_SLEW_RATE_DOWN_15P	(1 << 15)
#define MIPI_CSIS_DPHY_BCTRL_L_MSTRCLK_LP_SLEW_RATE_DOWN_30P	(3 << 15)
#define MIPI_CSIS_DPHY_BCTRL_L_MSTRCLK_LP_SLEW_RATE_UP		BIT(14)
#define MIPI_CSIS_DPHY_BCTRL_L_LP_CD_HYS_60MV			(0 << 13)
#define MIPI_CSIS_DPHY_BCTRL_L_LP_CD_HYS_70MV			(1 << 13)
#define MIPI_CSIS_DPHY_BCTRL_L_BGR_CHOPPER_EN			BIT(12)
#define MIPI_CSIS_DPHY_BCTRL_L_ERRCONTENTION_LP_EN		BIT(11)
#define MIPI_CSIS_DPHY_BCTRL_L_TXTRIGGER_CLK_EN			BIT(10)
#define MIPI_CSIS_DPHY_BCTRL_L_B_DPHYCTRL(n)			(((n) * 25 / 1000000) << 0)

/* D-PHY Master and Slave Control register High */
#define MIPI_CSIS_DPHY_BCTRL_H			0x34
/* D-PHY Slave Control register Low */
#define MIPI_CSIS_DPHY_SCTRL_L			0x38
/* D-PHY Slave Control register High */
#define MIPI_CSIS_DPHY_SCTRL_H			0x3c

/* ISP Configuration register */
#define MIPI_CSIS_ISP_CONFIG_CH(n)		(0x40 + (n) * 0x10)
#define MIPI_CSIS_ISPCFG_MEM_FULL_GAP_MSK	(0xff << 24)
#define MIPI_CSIS_ISPCFG_MEM_FULL_GAP(x)	((x) << 24)
#define MIPI_CSIS_ISPCFG_PIXEL_MODE_SINGLE	(0 << 12)
#define MIPI_CSIS_ISPCFG_PIXEL_MODE_DUAL	(1 << 12)
#define MIPI_CSIS_ISPCFG_PIXEL_MODE_QUAD	(2 << 12)	/* i.MX8M[MNP] only */
#define MIPI_CSIS_ISPCFG_PIXEL_MASK		(3 << 12)
#define MIPI_CSIS_ISPCFG_ALIGN_32BIT		BIT(11)
#define MIPI_CSIS_ISPCFG_FMT(fmt)		((fmt) << 2)
#define MIPI_CSIS_ISPCFG_FMT_MASK		(0x3f << 2)

/* ISP Image Resolution register */
#define MIPI_CSIS_ISP_RESOL_CH(n)		(0x44 + (n) * 0x10)
#define CSIS_MAX_PIX_WIDTH			0xffff
#define CSIS_MAX_PIX_HEIGHT			0xffff

/* ISP SYNC register */
#define MIPI_CSIS_ISP_SYNC_CH(n)		(0x48 + (n) * 0x10)
#define MIPI_CSIS_ISP_SYNC_HSYNC_LINTV_OFFSET	18
#define MIPI_CSIS_ISP_SYNC_VSYNC_SINTV_OFFSET	12
#define MIPI_CSIS_ISP_SYNC_VSYNC_EINTV_OFFSET	0

/* ISP shadow registers */
#define MIPI_CSIS_SDW_CONFIG_CH(n)		(0x80 + (n) * 0x10)
#define MIPI_CSIS_SDW_RESOL_CH(n)		(0x84 + (n) * 0x10)
#define MIPI_CSIS_SDW_SYNC_CH(n)		(0x88 + (n) * 0x10)

/* Debug control register */
#define MIPI_CSIS_DBG_CTRL			0xc0
#define MIPI_CSIS_DBG_INTR_MSK			0xc4
#define MIPI_CSIS_DBG_INTR_MSK_DT_NOT_SUPPORT	BIT(25)
#define MIPI_CSIS_DBG_INTR_MSK_DT_IGNORE	BIT(24)
#define MIPI_CSIS_DBG_INTR_MSK_ERR_FRAME_SIZE	BIT(20)
#define MIPI_CSIS_DBG_INTR_MSK_TRUNCATED_FRAME	BIT(16)
#define MIPI_CSIS_DBG_INTR_MSK_EARLY_FE		BIT(12)
#define MIPI_CSIS_DBG_INTR_MSK_EARLY_FS		BIT(8)
#define MIPI_CSIS_DBG_INTR_MSK_CAM_VSYNC_FALL	BIT(4)
#define MIPI_CSIS_DBG_INTR_MSK_CAM_VSYNC_RISE	BIT(0)
#define MIPI_CSIS_DBG_INTR_SRC			0xc8
#define MIPI_CSIS_DBG_INTR_SRC_DT_NOT_SUPPORT	BIT(25)
#define MIPI_CSIS_DBG_INTR_SRC_DT_IGNORE	BIT(24)
#define MIPI_CSIS_DBG_INTR_SRC_ERR_FRAME_SIZE	BIT(20)
#define MIPI_CSIS_DBG_INTR_SRC_TRUNCATED_FRAME	BIT(16)
#define MIPI_CSIS_DBG_INTR_SRC_EARLY_FE		BIT(12)
#define MIPI_CSIS_DBG_INTR_SRC_EARLY_FS		BIT(8)
#define MIPI_CSIS_DBG_INTR_SRC_CAM_VSYNC_FALL	BIT(4)
#define MIPI_CSIS_DBG_INTR_SRC_CAM_VSYNC_RISE	BIT(0)

#define MIPI_CSIS_FRAME_COUNTER_CH(n)		(0x0100 + (n) * 4)

/* Non-image packet data buffers */
#define MIPI_CSIS_PKTDATA_ODD			0x2000
#define MIPI_CSIS_PKTDATA_EVEN			0x3000
#define MIPI_CSIS_PKTDATA_SIZE			SZ_4K

#define DEFAULT_SCLK_CSIS_FREQ			166000000UL

/* MIPI CSI-2 Data Types */
#define MIPI_CSI2_DATA_TYPE_YUV420_8		0x18
#define MIPI_CSI2_DATA_TYPE_YUV420_10		0x19
#define MIPI_CSI2_DATA_TYPE_LE_YUV420_8		0x1a
#define MIPI_CSI2_DATA_TYPE_CS_YUV420_8		0x1c
#define MIPI_CSI2_DATA_TYPE_CS_YUV420_10	0x1d
#define MIPI_CSI2_DATA_TYPE_YUV422_8		0x1e
#define MIPI_CSI2_DATA_TYPE_YUV422_10		0x1f
#define MIPI_CSI2_DATA_TYPE_RGB565		0x22
#define MIPI_CSI2_DATA_TYPE_RGB666		0x23
#define MIPI_CSI2_DATA_TYPE_RGB888		0x24
#define MIPI_CSI2_DATA_TYPE_RAW6		0x28
#define MIPI_CSI2_DATA_TYPE_RAW7		0x29
#define MIPI_CSI2_DATA_TYPE_RAW8		0x2a
#define MIPI_CSI2_DATA_TYPE_RAW10		0x2b
#define MIPI_CSI2_DATA_TYPE_RAW12		0x2c
#define MIPI_CSI2_DATA_TYPE_RAW14		0x2d
#define MIPI_CSI2_DATA_TYPE_USER(x)		(0x30 + (x))

struct mipi_csis_event {
	bool debug;
	u32 mask;
	const char * const name;
	unsigned int counter;
};

static const struct mipi_csis_event mipi_csis_events[] = {
	/* Errors */
	{ false, MIPI_CSIS_INT_SRC_ERR_SOT_HS,		"SOT Error" },
	{ false, MIPI_CSIS_INT_SRC_ERR_LOST_FS,		"Lost Frame Start Error" },
	{ false, MIPI_CSIS_INT_SRC_ERR_LOST_FE,		"Lost Frame End Error" },
	{ false, MIPI_CSIS_INT_SRC_ERR_OVER,		"FIFO Overflow Error" },
	{ false, MIPI_CSIS_INT_SRC_ERR_WRONG_CFG,	"Wrong Configuration Error" },
	{ false, MIPI_CSIS_INT_SRC_ERR_ECC,		"ECC Error" },
	{ false, MIPI_CSIS_INT_SRC_ERR_CRC,		"CRC Error" },
	{ false, MIPI_CSIS_INT_SRC_ERR_UNKNOWN,		"Unknown Error" },
	{ true, MIPI_CSIS_DBG_INTR_SRC_DT_NOT_SUPPORT,	"Data Type Not Supported" },
	{ true, MIPI_CSIS_DBG_INTR_SRC_DT_IGNORE,	"Data Type Ignored" },
	{ true, MIPI_CSIS_DBG_INTR_SRC_ERR_FRAME_SIZE,	"Frame Size Error" },
	{ true, MIPI_CSIS_DBG_INTR_SRC_TRUNCATED_FRAME,	"Truncated Frame" },
	{ true, MIPI_CSIS_DBG_INTR_SRC_EARLY_FE,	"Early Frame End" },
	{ true, MIPI_CSIS_DBG_INTR_SRC_EARLY_FS,	"Early Frame Start" },
	/* Non-image data receive events */
	{ false, MIPI_CSIS_INT_SRC_EVEN_BEFORE,		"Non-image data before even frame" },
	{ false, MIPI_CSIS_INT_SRC_EVEN_AFTER,		"Non-image data after even frame" },
	{ false, MIPI_CSIS_INT_SRC_ODD_BEFORE,		"Non-image data before odd frame" },
	{ false, MIPI_CSIS_INT_SRC_ODD_AFTER,		"Non-image data after odd frame" },
	/* Frame start/end */
	{ false, MIPI_CSIS_INT_SRC_FRAME_START,		"Frame Start" },
	{ false, MIPI_CSIS_INT_SRC_FRAME_END,		"Frame End" },
	{ true, MIPI_CSIS_DBG_INTR_SRC_CAM_VSYNC_FALL,	"VSYNC Falling Edge" },
	{ true, MIPI_CSIS_DBG_INTR_SRC_CAM_VSYNC_RISE,	"VSYNC Rising Edge" },
};

#define MIPI_CSIS_NUM_EVENTS ARRAY_SIZE(mipi_csis_events)

enum mipi_csis_clk {
	MIPI_CSIS_CLK_PCLK,
	MIPI_CSIS_CLK_WRAP,
	MIPI_CSIS_CLK_PHY,
	MIPI_CSIS_CLK_AXI,
};

static const char * const mipi_csis_clk_id[] = {
	"pclk",
	"wrap",
	"phy",
	"axi",
};

enum mipi_csis_version {
	MIPI_CSIS_V3_3,
	MIPI_CSIS_V3_6_3,
};

struct mipi_csis_info {
	enum mipi_csis_version version;
	unsigned int num_clocks;
};

struct mipi_csis_device {
	struct device *dev;
	void __iomem *regs;
	struct clk_bulk_data *clks;
	struct reset_control *mrst;
	struct regulator *mipi_phy_regulator;
	const struct mipi_csis_info *info;

	struct v4l2_subdev sd;
	struct media_pad pads[CSIS_PADS_NUM];
	struct v4l2_async_notifier notifier;
	struct v4l2_subdev *src_sd;

	struct v4l2_mbus_config_mipi_csi2 bus;
	u32 clk_frequency;
	u32 hs_settle;
	u32 clk_settle;

	struct mutex lock;	/* Protect csis_fmt and format_mbus */
	const struct csis_pix_format *csis_fmt;
	struct v4l2_mbus_framefmt format_mbus[CSIS_PADS_NUM];

	spinlock_t slock;	/* Protect events */
	struct mipi_csis_event events[MIPI_CSIS_NUM_EVENTS];
	struct dentry *debugfs_root;
	struct {
		bool enable;
		u32 hs_settle;
		u32 clk_settle;
	} debug;
};

/* -----------------------------------------------------------------------------
 * Format helpers
 */

struct csis_pix_format {
	u32 code;
	u32 output;
	u32 data_type;
	u8 width;
};

static const struct csis_pix_format mipi_csis_formats[] = {
	/* YUV formats. */
	{
		.code = MEDIA_BUS_FMT_UYVY8_1X16,
		.output = MEDIA_BUS_FMT_UYVY8_1X16,
		.data_type = MIPI_CSI2_DATA_TYPE_YUV422_8,
		.width = 16,
	},
	/* RGB formats. */
	{
		.code = MEDIA_BUS_FMT_RGB565_1X16,
		.output = MEDIA_BUS_FMT_RGB565_1X16,
		.data_type = MIPI_CSI2_DATA_TYPE_RGB565,
		.width = 16,
	}, {
		.code = MEDIA_BUS_FMT_BGR888_1X24,
		.output = MEDIA_BUS_FMT_RGB888_1X24,
		.data_type = MIPI_CSI2_DATA_TYPE_RGB888,
		.width = 24,
	},
	/* RAW (Bayer and greyscale) formats. */
	{
		.code = MEDIA_BUS_FMT_SBGGR8_1X8,
		.output = MEDIA_BUS_FMT_SBGGR8_1X8,
		.data_type = MIPI_CSI2_DATA_TYPE_RAW8,
		.width = 8,
	}, {
		.code = MEDIA_BUS_FMT_SGBRG8_1X8,
		.output = MEDIA_BUS_FMT_SGBRG8_1X8,
		.data_type = MIPI_CSI2_DATA_TYPE_RAW8,
		.width = 8,
	}, {
		.code = MEDIA_BUS_FMT_SGRBG8_1X8,
		.output = MEDIA_BUS_FMT_SGRBG8_1X8,
		.data_type = MIPI_CSI2_DATA_TYPE_RAW8,
		.width = 8,
	}, {
		.code = MEDIA_BUS_FMT_SRGGB8_1X8,
		.output = MEDIA_BUS_FMT_SRGGB8_1X8,
		.data_type = MIPI_CSI2_DATA_TYPE_RAW8,
		.width = 8,
	}, {
		.code = MEDIA_BUS_FMT_Y8_1X8,
		.output = MEDIA_BUS_FMT_Y8_1X8,
		.data_type = MIPI_CSI2_DATA_TYPE_RAW8,
		.width = 8,
	}, {
		.code = MEDIA_BUS_FMT_SBGGR10_1X10,
		.output = MEDIA_BUS_FMT_SBGGR10_1X10,
		.data_type = MIPI_CSI2_DATA_TYPE_RAW10,
		.width = 10,
	}, {
		.code = MEDIA_BUS_FMT_SGBRG10_1X10,
		.output = MEDIA_BUS_FMT_SGBRG10_1X10,
		.data_type = MIPI_CSI2_DATA_TYPE_RAW10,
		.width = 10,
	}, {
		.code = MEDIA_BUS_FMT_SGRBG10_1X10,
		.output = MEDIA_BUS_FMT_SGRBG10_1X10,
		.data_type = MIPI_CSI2_DATA_TYPE_RAW10,
		.width = 10,
	}, {
		.code = MEDIA_BUS_FMT_SRGGB10_1X10,
		.output = MEDIA_BUS_FMT_SRGGB10_1X10,
		.data_type = MIPI_CSI2_DATA_TYPE_RAW10,
		.width = 10,
	}, {
		.code = MEDIA_BUS_FMT_Y10_1X10,
		.output = MEDIA_BUS_FMT_Y10_1X10,
		.data_type = MIPI_CSI2_DATA_TYPE_RAW10,
		.width = 10,
	}, {
		.code = MEDIA_BUS_FMT_SBGGR12_1X12,
		.output = MEDIA_BUS_FMT_SBGGR12_1X12,
		.data_type = MIPI_CSI2_DATA_TYPE_RAW12,
		.width = 12,
	}, {
		.code = MEDIA_BUS_FMT_SGBRG12_1X12,
		.output = MEDIA_BUS_FMT_SGBRG12_1X12,
		.data_type = MIPI_CSI2_DATA_TYPE_RAW12,
		.width = 12,
	}, {
		.code = MEDIA_BUS_FMT_SGRBG12_1X12,
		.output = MEDIA_BUS_FMT_SGRBG12_1X12,
		.data_type = MIPI_CSI2_DATA_TYPE_RAW12,
		.width = 12,
	}, {
		.code = MEDIA_BUS_FMT_SRGGB12_1X12,
		.output = MEDIA_BUS_FMT_SRGGB12_1X12,
		.data_type = MIPI_CSI2_DATA_TYPE_RAW12,
		.width = 12,
	}, {
		.code = MEDIA_BUS_FMT_Y12_1X12,
		.output = MEDIA_BUS_FMT_Y12_1X12,
		.data_type = MIPI_CSI2_DATA_TYPE_RAW12,
		.width = 12,
	}, {
		.code = MEDIA_BUS_FMT_SBGGR14_1X14,
		.output = MEDIA_BUS_FMT_SBGGR14_1X14,
		.data_type = MIPI_CSI2_DATA_TYPE_RAW14,
		.width = 14,
	}, {
		.code = MEDIA_BUS_FMT_SGBRG14_1X14,
		.output = MEDIA_BUS_FMT_SGBRG14_1X14,
		.data_type = MIPI_CSI2_DATA_TYPE_RAW14,
		.width = 14,
	}, {
		.code = MEDIA_BUS_FMT_SGRBG14_1X14,
		.output = MEDIA_BUS_FMT_SGRBG14_1X14,
		.data_type = MIPI_CSI2_DATA_TYPE_RAW14,
		.width = 14,
	}, {
		.code = MEDIA_BUS_FMT_SRGGB14_1X14,
		.output = MEDIA_BUS_FMT_SRGGB14_1X14,
		.data_type = MIPI_CSI2_DATA_TYPE_RAW14,
		.width = 14,
	},
	/* JPEG */
	{
		.code = MEDIA_BUS_FMT_JPEG_1X8,
		.output = MEDIA_BUS_FMT_JPEG_1X8,
		/*
		 * Map JPEG_1X8 to the RAW8 datatype.
		 *
		 * The CSI-2 specification suggests in Annex A "JPEG8 Data
		 * Format (informative)" to transmit JPEG data using one of the
		 * Data Types aimed to represent arbitrary data, such as the
		 * "User Defined Data Type 1" (0x30).
		 *
		 * However, when configured with a User Defined Data Type, the
		 * CSIS outputs data in quad pixel mode regardless of the mode
		 * selected in the MIPI_CSIS_ISP_CONFIG_CH register. Neither of
		 * the IP cores connected to the CSIS in i.MX SoCs (CSI bridge
		 * or ISI) support quad pixel mode, so this will never work in
		 * practice.
		 *
		 * Some sensors (such as the OV5640) send JPEG data using the
		 * RAW8 data type. This is usable and works, so map the JPEG
		 * format to RAW8. If the CSIS ends up being integrated in an
		 * SoC that can support quad pixel mode, this will have to be
		 * revisited.
		 */
		.data_type = MIPI_CSI2_DATA_TYPE_RAW8,
		.width = 8,
	}
};

static const struct csis_pix_format *find_csis_format(u32 code)
{
	unsigned int i;

	for (i = 0; i < ARRAY_SIZE(mipi_csis_formats); i++)
		if (code == mipi_csis_formats[i].code)
			return &mipi_csis_formats[i];
	return NULL;
}

/* -----------------------------------------------------------------------------
 * Hardware configuration
 */

static inline u32 mipi_csis_read(struct mipi_csis_device *csis, u32 reg)
{
	return readl(csis->regs + reg);
}

static inline void mipi_csis_write(struct mipi_csis_device *csis, u32 reg,
				   u32 val)
{
	writel(val, csis->regs + reg);
}

static void mipi_csis_enable_interrupts(struct mipi_csis_device *csis, bool on)
{
	mipi_csis_write(csis, MIPI_CSIS_INT_MSK, on ? 0xffffffff : 0);
	mipi_csis_write(csis, MIPI_CSIS_DBG_INTR_MSK, on ? 0xffffffff : 0);
}

static void mipi_csis_sw_reset(struct mipi_csis_device *csis)
{
	u32 val = mipi_csis_read(csis, MIPI_CSIS_CMN_CTRL);

	mipi_csis_write(csis, MIPI_CSIS_CMN_CTRL,
			val | MIPI_CSIS_CMN_CTRL_RESET);
	usleep_range(10, 20);
}

static void mipi_csis_system_enable(struct mipi_csis_device *csis, int on)
{
	u32 val, mask;

	val = mipi_csis_read(csis, MIPI_CSIS_CMN_CTRL);
	if (on)
		val |= MIPI_CSIS_CMN_CTRL_ENABLE;
	else
		val &= ~MIPI_CSIS_CMN_CTRL_ENABLE;
	mipi_csis_write(csis, MIPI_CSIS_CMN_CTRL, val);

	val = mipi_csis_read(csis, MIPI_CSIS_DPHY_CMN_CTRL);
	val &= ~MIPI_CSIS_DPHY_CMN_CTRL_ENABLE;
	if (on) {
		mask = (1 << (csis->bus.num_data_lanes + 1)) - 1;
		val |= (mask & MIPI_CSIS_DPHY_CMN_CTRL_ENABLE);
	}
	mipi_csis_write(csis, MIPI_CSIS_DPHY_CMN_CTRL, val);
}

/* Called with the csis.lock mutex held */
static void __mipi_csis_set_format(struct mipi_csis_device *csis)
{
	struct v4l2_mbus_framefmt *mf = &csis->format_mbus[CSIS_PAD_SINK];
	u32 val;

	/* Color format */
	val = mipi_csis_read(csis, MIPI_CSIS_ISP_CONFIG_CH(0));
	val &= ~(MIPI_CSIS_ISPCFG_ALIGN_32BIT | MIPI_CSIS_ISPCFG_FMT_MASK
		| MIPI_CSIS_ISPCFG_PIXEL_MASK);

	/*
	 * YUV 4:2:2 can be transferred with 8 or 16 bits per clock sample
	 * (referred to in the documentation as single and dual pixel modes
	 * respectively, although the 8-bit mode transfers half a pixel per
	 * clock sample and the 16-bit mode one pixel). While both mode work
	 * when the CSIS is connected to a receiver that supports either option,
	 * single pixel mode requires clock rates twice as high. As all SoCs
	 * that integrate the CSIS can operate in 16-bit bit mode, and some do
	 * not support 8-bit mode (this is the case of the i.MX8MP), use dual
	 * pixel mode unconditionally.
	 *
	 * TODO: Verify which other formats require DUAL (or QUAD) modes.
	 */
	if (csis->csis_fmt->data_type == MIPI_CSI2_DATA_TYPE_YUV422_8)
		val |= MIPI_CSIS_ISPCFG_PIXEL_MODE_DUAL;

	val |= MIPI_CSIS_ISPCFG_FMT(csis->csis_fmt->data_type);
	mipi_csis_write(csis, MIPI_CSIS_ISP_CONFIG_CH(0), val);

	/* Pixel resolution */
	val = mf->width | (mf->height << 16);
	mipi_csis_write(csis, MIPI_CSIS_ISP_RESOL_CH(0), val);
}

static int mipi_csis_calculate_params(struct mipi_csis_device *csis)
{
	s64 link_freq;
	u32 lane_rate;

	/* Calculate the line rate from the pixel rate. */
	link_freq = v4l2_get_link_freq(csis->src_sd->ctrl_handler,
				       csis->csis_fmt->width,
				       csis->bus.num_data_lanes * 2);
	if (link_freq < 0) {
		dev_err(csis->dev, "Unable to obtain link frequency: %d\n",
			(int)link_freq);
		return link_freq;
	}

	lane_rate = link_freq * 2;

	if (lane_rate < 80000000 || lane_rate > 1500000000) {
		dev_dbg(csis->dev, "Out-of-bound lane rate %u\n", lane_rate);
		return -EINVAL;
	}

	/*
	 * The HSSETTLE counter value is document in a table, but can also
	 * easily be calculated. Hardcode the CLKSETTLE value to 0 for now
	 * (which is documented as corresponding to CSI-2 v0.87 to v1.00) until
	 * we figure out how to compute it correctly.
	 */
	csis->hs_settle = (lane_rate - 5000000) / 45000000;
	csis->clk_settle = 0;

	dev_dbg(csis->dev, "lane rate %u, Tclk_settle %u, Ths_settle %u\n",
		lane_rate, csis->clk_settle, csis->hs_settle);

	if (csis->debug.hs_settle < 0xff) {
		dev_dbg(csis->dev, "overriding Ths_settle with %u\n",
			csis->debug.hs_settle);
		csis->hs_settle = csis->debug.hs_settle;
	}

	if (csis->debug.clk_settle < 4) {
		dev_dbg(csis->dev, "overriding Tclk_settle with %u\n",
			csis->debug.clk_settle);
		csis->clk_settle = csis->debug.clk_settle;
	}

	return 0;
}

static void mipi_csis_set_params(struct mipi_csis_device *csis)
{
	int lanes = csis->bus.num_data_lanes;
	u32 val;

	val = mipi_csis_read(csis, MIPI_CSIS_CMN_CTRL);
	val &= ~MIPI_CSIS_CMN_CTRL_LANE_NR_MASK;
	val |= (lanes - 1) << MIPI_CSIS_CMN_CTRL_LANE_NR_OFFSET;
	if (csis->info->version == MIPI_CSIS_V3_3)
		val |= MIPI_CSIS_CMN_CTRL_INTER_MODE;
	mipi_csis_write(csis, MIPI_CSIS_CMN_CTRL, val);

	__mipi_csis_set_format(csis);

	mipi_csis_write(csis, MIPI_CSIS_DPHY_CMN_CTRL,
			MIPI_CSIS_DPHY_CMN_CTRL_HSSETTLE(csis->hs_settle) |
			MIPI_CSIS_DPHY_CMN_CTRL_CLKSETTLE(csis->clk_settle));

	val = (0 << MIPI_CSIS_ISP_SYNC_HSYNC_LINTV_OFFSET)
	    | (0 << MIPI_CSIS_ISP_SYNC_VSYNC_SINTV_OFFSET)
	    | (0 << MIPI_CSIS_ISP_SYNC_VSYNC_EINTV_OFFSET);
	mipi_csis_write(csis, MIPI_CSIS_ISP_SYNC_CH(0), val);

	val = mipi_csis_read(csis, MIPI_CSIS_CLK_CTRL);
	val |= MIPI_CSIS_CLK_CTRL_WCLK_SRC;
	val |= MIPI_CSIS_CLK_CTRL_CLKGATE_TRAIL_CH0(15);
	val &= ~MIPI_CSIS_CLK_CTRL_CLKGATE_EN_MSK;
	mipi_csis_write(csis, MIPI_CSIS_CLK_CTRL, val);

	mipi_csis_write(csis, MIPI_CSIS_DPHY_BCTRL_L,
			MIPI_CSIS_DPHY_BCTRL_L_BIAS_REF_VOLT_715MV |
			MIPI_CSIS_DPHY_BCTRL_L_BGR_CHOPPER_FREQ_3MHZ |
			MIPI_CSIS_DPHY_BCTRL_L_REG_12P_LVL_CTL_1_2V |
			MIPI_CSIS_DPHY_BCTRL_L_LP_RX_HYS_LVL_80MV |
			MIPI_CSIS_DPHY_BCTRL_L_LP_RX_VREF_LVL_715MV |
			MIPI_CSIS_DPHY_BCTRL_L_LP_CD_HYS_60MV |
			MIPI_CSIS_DPHY_BCTRL_L_B_DPHYCTRL(20000000));
	mipi_csis_write(csis, MIPI_CSIS_DPHY_BCTRL_H, 0);

	/* Update the shadow register. */
	val = mipi_csis_read(csis, MIPI_CSIS_CMN_CTRL);
	mipi_csis_write(csis, MIPI_CSIS_CMN_CTRL,
			val | MIPI_CSIS_CMN_CTRL_UPDATE_SHADOW |
			MIPI_CSIS_CMN_CTRL_UPDATE_SHADOW_CTRL);
}

static int mipi_csis_clk_enable(struct mipi_csis_device *csis)
{
	return clk_bulk_prepare_enable(csis->info->num_clocks, csis->clks);
}

static void mipi_csis_clk_disable(struct mipi_csis_device *csis)
{
	clk_bulk_disable_unprepare(csis->info->num_clocks, csis->clks);
}

static int mipi_csis_clk_get(struct mipi_csis_device *csis)
{
	unsigned int i;
	int ret;

	csis->clks = devm_kcalloc(csis->dev, csis->info->num_clocks,
				  sizeof(*csis->clks), GFP_KERNEL);

	if (!csis->clks)
		return -ENOMEM;

	for (i = 0; i < csis->info->num_clocks; i++)
		csis->clks[i].id = mipi_csis_clk_id[i];

	ret = devm_clk_bulk_get(csis->dev, csis->info->num_clocks,
				csis->clks);
	if (ret < 0)
		return ret;

	/* Set clock rate */
	ret = clk_set_rate(csis->clks[MIPI_CSIS_CLK_WRAP].clk,
			   csis->clk_frequency);
	if (ret < 0)
		dev_err(csis->dev, "set rate=%d failed: %d\n",
			csis->clk_frequency, ret);

	return ret;
}

static void mipi_csis_start_stream(struct mipi_csis_device *csis)
{
	mipi_csis_sw_reset(csis);
	mipi_csis_set_params(csis);
	mipi_csis_system_enable(csis, true);
	mipi_csis_enable_interrupts(csis, true);
}

static void mipi_csis_stop_stream(struct mipi_csis_device *csis)
{
	mipi_csis_enable_interrupts(csis, false);
	mipi_csis_system_enable(csis, false);
}

static irqreturn_t mipi_csis_irq_handler(int irq, void *dev_id)
{
	struct mipi_csis_device *csis = dev_id;
	unsigned long flags;
	unsigned int i;
	u32 status;
	u32 dbg_status;

	status = mipi_csis_read(csis, MIPI_CSIS_INT_SRC);
	dbg_status = mipi_csis_read(csis, MIPI_CSIS_DBG_INTR_SRC);

	spin_lock_irqsave(&csis->slock, flags);

	/* Update the event/error counters */
	if ((status & MIPI_CSIS_INT_SRC_ERRORS) || csis->debug.enable) {
		for (i = 0; i < MIPI_CSIS_NUM_EVENTS; i++) {
			struct mipi_csis_event *event = &csis->events[i];

			if ((!event->debug && (status & event->mask)) ||
			    (event->debug && (dbg_status & event->mask)))
				event->counter++;
		}
	}
	spin_unlock_irqrestore(&csis->slock, flags);

	mipi_csis_write(csis, MIPI_CSIS_INT_SRC, status);
	mipi_csis_write(csis, MIPI_CSIS_DBG_INTR_SRC, dbg_status);

	return IRQ_HANDLED;
}

/* -----------------------------------------------------------------------------
 * PHY regulator and reset
 */

static int mipi_csis_phy_enable(struct mipi_csis_device *csis)
{
	if (csis->info->version != MIPI_CSIS_V3_3)
		return 0;

	return regulator_enable(csis->mipi_phy_regulator);
}

static int mipi_csis_phy_disable(struct mipi_csis_device *csis)
{
	if (csis->info->version != MIPI_CSIS_V3_3)
		return 0;

	return regulator_disable(csis->mipi_phy_regulator);
}

static void mipi_csis_phy_reset(struct mipi_csis_device *csis)
{
	if (csis->info->version != MIPI_CSIS_V3_3)
		return;

	reset_control_assert(csis->mrst);
	msleep(20);
	reset_control_deassert(csis->mrst);
}

static int mipi_csis_phy_init(struct mipi_csis_device *csis)
{
	if (csis->info->version != MIPI_CSIS_V3_3)
		return 0;

	/* Get MIPI PHY reset and regulator. */
	csis->mrst = devm_reset_control_get_exclusive(csis->dev, NULL);
	if (IS_ERR(csis->mrst))
		return PTR_ERR(csis->mrst);

	csis->mipi_phy_regulator = devm_regulator_get(csis->dev, "phy");
	if (IS_ERR(csis->mipi_phy_regulator))
		return PTR_ERR(csis->mipi_phy_regulator);

	return regulator_set_voltage(csis->mipi_phy_regulator, 1000000,
				     1000000);
}

/* -----------------------------------------------------------------------------
 * Debug
 */

static void mipi_csis_clear_counters(struct mipi_csis_device *csis)
{
	unsigned long flags;
	unsigned int i;

	spin_lock_irqsave(&csis->slock, flags);
	for (i = 0; i < MIPI_CSIS_NUM_EVENTS; i++)
		csis->events[i].counter = 0;
	spin_unlock_irqrestore(&csis->slock, flags);
}

static void mipi_csis_log_counters(struct mipi_csis_device *csis, bool non_errors)
{
	unsigned int num_events = non_errors ? MIPI_CSIS_NUM_EVENTS
				: MIPI_CSIS_NUM_EVENTS - 8;
	unsigned long flags;
	unsigned int i;

	spin_lock_irqsave(&csis->slock, flags);

	for (i = 0; i < num_events; ++i) {
		if (csis->events[i].counter > 0 || csis->debug.enable)
			dev_info(csis->dev, "%s events: %d\n",
				 csis->events[i].name,
				 csis->events[i].counter);
	}
	spin_unlock_irqrestore(&csis->slock, flags);
}

static int mipi_csis_dump_regs(struct mipi_csis_device *csis)
{
	static const struct {
		u32 offset;
		const char * const name;
	} registers[] = {
		{ MIPI_CSIS_CMN_CTRL, "CMN_CTRL" },
		{ MIPI_CSIS_CLK_CTRL, "CLK_CTRL" },
		{ MIPI_CSIS_INT_MSK, "INT_MSK" },
		{ MIPI_CSIS_DPHY_STATUS, "DPHY_STATUS" },
		{ MIPI_CSIS_DPHY_CMN_CTRL, "DPHY_CMN_CTRL" },
		{ MIPI_CSIS_DPHY_SCTRL_L, "DPHY_SCTRL_L" },
		{ MIPI_CSIS_DPHY_SCTRL_H, "DPHY_SCTRL_H" },
		{ MIPI_CSIS_ISP_CONFIG_CH(0), "ISP_CONFIG_CH0" },
		{ MIPI_CSIS_ISP_RESOL_CH(0), "ISP_RESOL_CH0" },
		{ MIPI_CSIS_SDW_CONFIG_CH(0), "SDW_CONFIG_CH0" },
		{ MIPI_CSIS_SDW_RESOL_CH(0), "SDW_RESOL_CH0" },
		{ MIPI_CSIS_DBG_CTRL, "DBG_CTRL" },
		{ MIPI_CSIS_FRAME_COUNTER_CH(0), "FRAME_COUNTER_CH0" },
	};

	unsigned int i;
	u32 cfg;

<<<<<<< HEAD
=======
	if (!pm_runtime_get_if_in_use(csis->dev))
		return 0;

>>>>>>> bf44eed7
	dev_info(csis->dev, "--- REGISTERS ---\n");

	for (i = 0; i < ARRAY_SIZE(registers); i++) {
		cfg = mipi_csis_read(csis, registers[i].offset);
		dev_info(csis->dev, "%14s: 0x%08x\n", registers[i].name, cfg);
	}

	pm_runtime_put(csis->dev);

	return 0;
}

static int mipi_csis_dump_regs_show(struct seq_file *m, void *private)
{
	struct mipi_csis_device *csis = m->private;

	return mipi_csis_dump_regs(csis);
}
DEFINE_SHOW_ATTRIBUTE(mipi_csis_dump_regs);

static void mipi_csis_debugfs_init(struct mipi_csis_device *csis)
{
	csis->debug.hs_settle = UINT_MAX;
	csis->debug.clk_settle = UINT_MAX;

	csis->debugfs_root = debugfs_create_dir(dev_name(csis->dev), NULL);

	debugfs_create_bool("debug_enable", 0600, csis->debugfs_root,
			    &csis->debug.enable);
	debugfs_create_file("dump_regs", 0600, csis->debugfs_root, csis,
			    &mipi_csis_dump_regs_fops);
	debugfs_create_u32("tclk_settle", 0600, csis->debugfs_root,
			   &csis->debug.clk_settle);
	debugfs_create_u32("ths_settle", 0600, csis->debugfs_root,
			   &csis->debug.hs_settle);
}

static void mipi_csis_debugfs_exit(struct mipi_csis_device *csis)
{
	debugfs_remove_recursive(csis->debugfs_root);
}

/* -----------------------------------------------------------------------------
 * V4L2 subdev operations
 */

static struct mipi_csis_device *sd_to_mipi_csis_device(struct v4l2_subdev *sdev)
{
	return container_of(sdev, struct mipi_csis_device, sd);
}

static int mipi_csis_s_stream(struct v4l2_subdev *sd, int enable)
{
	struct mipi_csis_device *csis = sd_to_mipi_csis_device(sd);
	int ret;

<<<<<<< HEAD
	if (enable) {
		ret = mipi_csis_calculate_params(csis);
		if (ret < 0)
			return ret;

		mipi_csis_clear_counters(csis);

		ret = pm_runtime_resume_and_get(csis->dev);
		if (ret < 0)
			return ret;

		ret = v4l2_subdev_call(csis->src_sd, core, s_power, 1);
		if (ret < 0 && ret != -ENOIOCTLCMD)
			goto done;
	}

	mutex_lock(&csis->lock);

	if (enable) {
		if (csis->state & ST_SUSPENDED) {
			ret = -EBUSY;
			goto unlock;
		}

		mipi_csis_start_stream(csis);
		ret = v4l2_subdev_call(csis->src_sd, video, s_stream, 1);
		if (ret < 0)
			goto unlock;

		mipi_csis_log_counters(csis, true);

		csis->state |= ST_STREAMING;
	} else {
		v4l2_subdev_call(csis->src_sd, video, s_stream, 0);
		ret = v4l2_subdev_call(csis->src_sd, core, s_power, 0);
		if (ret == -ENOIOCTLCMD)
			ret = 0;
		mipi_csis_stop_stream(csis);
		csis->state &= ~ST_STREAMING;
		if (csis->debug.enable)
			mipi_csis_log_counters(csis, true);
	}

unlock:
	mutex_unlock(&csis->lock);

done:
	if (!enable || ret < 0)
		pm_runtime_put(csis->dev);
=======
	if (!enable) {
		mutex_lock(&csis->lock);

		v4l2_subdev_call(csis->src_sd, video, s_stream, 0);

		mipi_csis_stop_stream(csis);
		if (csis->debug.enable)
			mipi_csis_log_counters(csis, true);

		mutex_unlock(&csis->lock);

		pm_runtime_put(csis->dev);

		return 0;
	}

	ret = mipi_csis_calculate_params(csis);
	if (ret < 0)
		return ret;

	mipi_csis_clear_counters(csis);

	ret = pm_runtime_resume_and_get(csis->dev);
	if (ret < 0)
		return ret;

	mutex_lock(&csis->lock);

	mipi_csis_start_stream(csis);
	ret = v4l2_subdev_call(csis->src_sd, video, s_stream, 1);
	if (ret < 0)
		goto error;

	mipi_csis_log_counters(csis, true);

	mutex_unlock(&csis->lock);

	return 0;

error:
	mipi_csis_stop_stream(csis);
	mutex_unlock(&csis->lock);
	pm_runtime_put(csis->dev);
>>>>>>> bf44eed7

	return ret;
}

static struct v4l2_mbus_framefmt *
mipi_csis_get_format(struct mipi_csis_device *csis,
		     struct v4l2_subdev_state *sd_state,
		     enum v4l2_subdev_format_whence which,
		     unsigned int pad)
{
	if (which == V4L2_SUBDEV_FORMAT_TRY)
		return v4l2_subdev_get_try_format(&csis->sd, sd_state, pad);

	return &csis->format_mbus[pad];
}

static int mipi_csis_init_cfg(struct v4l2_subdev *sd,
			      struct v4l2_subdev_state *sd_state)
{
	struct mipi_csis_device *csis = sd_to_mipi_csis_device(sd);
	struct v4l2_mbus_framefmt *fmt_sink;
	struct v4l2_mbus_framefmt *fmt_source;
	enum v4l2_subdev_format_whence which;

	which = sd_state ? V4L2_SUBDEV_FORMAT_TRY : V4L2_SUBDEV_FORMAT_ACTIVE;
	fmt_sink = mipi_csis_get_format(csis, sd_state, which, CSIS_PAD_SINK);

	fmt_sink->code = MEDIA_BUS_FMT_UYVY8_1X16;
	fmt_sink->width = MIPI_CSIS_DEF_PIX_WIDTH;
	fmt_sink->height = MIPI_CSIS_DEF_PIX_HEIGHT;
	fmt_sink->field = V4L2_FIELD_NONE;

	fmt_sink->colorspace = V4L2_COLORSPACE_SMPTE170M;
	fmt_sink->xfer_func = V4L2_MAP_XFER_FUNC_DEFAULT(fmt_sink->colorspace);
	fmt_sink->ycbcr_enc = V4L2_MAP_YCBCR_ENC_DEFAULT(fmt_sink->colorspace);
	fmt_sink->quantization =
		V4L2_MAP_QUANTIZATION_DEFAULT(false, fmt_sink->colorspace,
					      fmt_sink->ycbcr_enc);

	fmt_source = mipi_csis_get_format(csis, sd_state, which,
					  CSIS_PAD_SOURCE);
	*fmt_source = *fmt_sink;

	return 0;
}

static int mipi_csis_get_fmt(struct v4l2_subdev *sd,
			     struct v4l2_subdev_state *sd_state,
			     struct v4l2_subdev_format *sdformat)
{
	struct mipi_csis_device *csis = sd_to_mipi_csis_device(sd);
	struct v4l2_mbus_framefmt *fmt;

	fmt = mipi_csis_get_format(csis, sd_state, sdformat->which,
				   sdformat->pad);

	mutex_lock(&csis->lock);
	sdformat->format = *fmt;
	mutex_unlock(&csis->lock);

	return 0;
}

static int mipi_csis_enum_mbus_code(struct v4l2_subdev *sd,
				    struct v4l2_subdev_state *sd_state,
				    struct v4l2_subdev_mbus_code_enum *code)
{
	struct mipi_csis_device *csis = sd_to_mipi_csis_device(sd);

	/*
	 * The CSIS can't transcode in any way, the source format is identical
	 * to the sink format.
	 */
	if (code->pad == CSIS_PAD_SOURCE) {
		struct v4l2_mbus_framefmt *fmt;

		if (code->index > 0)
			return -EINVAL;

		fmt = mipi_csis_get_format(csis, sd_state, code->which,
					   code->pad);
		code->code = fmt->code;
		return 0;
	}

	if (code->pad != CSIS_PAD_SINK)
		return -EINVAL;

	if (code->index >= ARRAY_SIZE(mipi_csis_formats))
		return -EINVAL;

	code->code = mipi_csis_formats[code->index].code;

	return 0;
}

static int mipi_csis_set_fmt(struct v4l2_subdev *sd,
			     struct v4l2_subdev_state *sd_state,
			     struct v4l2_subdev_format *sdformat)
{
	struct mipi_csis_device *csis = sd_to_mipi_csis_device(sd);
	struct csis_pix_format const *csis_fmt;
	struct v4l2_mbus_framefmt *fmt;
	unsigned int align;

	/*
	 * The CSIS can't transcode in any way, the source format can't be
	 * modified.
	 */
	if (sdformat->pad == CSIS_PAD_SOURCE)
		return mipi_csis_get_fmt(sd, sd_state, sdformat);

	if (sdformat->pad != CSIS_PAD_SINK)
		return -EINVAL;

	/*
	 * Validate the media bus code and clamp and align the size.
	 *
	 * The total number of bits per line must be a multiple of 8. We thus
	 * need to align the width for formats that are not multiples of 8
	 * bits.
	 */
	csis_fmt = find_csis_format(sdformat->format.code);
	if (!csis_fmt)
		csis_fmt = &mipi_csis_formats[0];

	switch (csis_fmt->width % 8) {
	case 0:
		align = 0;
		break;
	case 4:
		align = 1;
		break;
	case 2:
	case 6:
		align = 2;
		break;
	default:
		/* 1, 3, 5, 7 */
		align = 3;
		break;
	}

	v4l_bound_align_image(&sdformat->format.width, 1,
			      CSIS_MAX_PIX_WIDTH, align,
			      &sdformat->format.height, 1,
			      CSIS_MAX_PIX_HEIGHT, 0, 0);

	fmt = mipi_csis_get_format(csis, sd_state, sdformat->which,
				   sdformat->pad);

	mutex_lock(&csis->lock);

	fmt->code = csis_fmt->code;
	fmt->width = sdformat->format.width;
	fmt->height = sdformat->format.height;
	fmt->colorspace = sdformat->format.colorspace;
	fmt->quantization = sdformat->format.quantization;
	fmt->xfer_func = sdformat->format.xfer_func;
	fmt->ycbcr_enc = sdformat->format.ycbcr_enc;

	sdformat->format = *fmt;

	/* Propagate the format from sink to source. */
	fmt = mipi_csis_get_format(csis, sd_state, sdformat->which,
				   CSIS_PAD_SOURCE);
	*fmt = sdformat->format;

	/* The format on the source pad might change due to unpacking. */
	fmt->code = csis_fmt->output;

	/* Store the CSIS format descriptor for active formats. */
	if (sdformat->which == V4L2_SUBDEV_FORMAT_ACTIVE)
		csis->csis_fmt = csis_fmt;

	mutex_unlock(&csis->lock);

	return 0;
}

static int mipi_csis_log_status(struct v4l2_subdev *sd)
{
	struct mipi_csis_device *csis = sd_to_mipi_csis_device(sd);

<<<<<<< HEAD
	mutex_lock(&csis->lock);
	mipi_csis_log_counters(csis, true);
	if (csis->debug.enable && (csis->state & ST_POWERED))
		mipi_csis_dump_regs(csis);
	mutex_unlock(&csis->lock);
=======
	mipi_csis_log_counters(csis, true);
	if (csis->debug.enable)
		mipi_csis_dump_regs(csis);
>>>>>>> bf44eed7

	return 0;
}

static const struct v4l2_subdev_core_ops mipi_csis_core_ops = {
	.log_status	= mipi_csis_log_status,
};

static const struct v4l2_subdev_video_ops mipi_csis_video_ops = {
	.s_stream	= mipi_csis_s_stream,
};

static const struct v4l2_subdev_pad_ops mipi_csis_pad_ops = {
	.init_cfg		= mipi_csis_init_cfg,
	.enum_mbus_code		= mipi_csis_enum_mbus_code,
	.get_fmt		= mipi_csis_get_fmt,
	.set_fmt		= mipi_csis_set_fmt,
};

static const struct v4l2_subdev_ops mipi_csis_subdev_ops = {
	.core	= &mipi_csis_core_ops,
	.video	= &mipi_csis_video_ops,
	.pad	= &mipi_csis_pad_ops,
};

/* -----------------------------------------------------------------------------
 * Media entity operations
 */

static int mipi_csis_link_setup(struct media_entity *entity,
				const struct media_pad *local_pad,
				const struct media_pad *remote_pad, u32 flags)
{
	struct v4l2_subdev *sd = media_entity_to_v4l2_subdev(entity);
	struct mipi_csis_device *csis = sd_to_mipi_csis_device(sd);
	struct v4l2_subdev *remote_sd;

	dev_dbg(csis->dev, "link setup %s -> %s", remote_pad->entity->name,
		local_pad->entity->name);

	/* We only care about the link to the source. */
	if (!(local_pad->flags & MEDIA_PAD_FL_SINK))
		return 0;

	remote_sd = media_entity_to_v4l2_subdev(remote_pad->entity);

	if (flags & MEDIA_LNK_FL_ENABLED) {
		if (csis->src_sd)
			return -EBUSY;

		csis->src_sd = remote_sd;
	} else {
		csis->src_sd = NULL;
	}

	return 0;
}

static const struct media_entity_operations mipi_csis_entity_ops = {
	.link_setup	= mipi_csis_link_setup,
	.link_validate	= v4l2_subdev_link_validate,
	.get_fwnode_pad = v4l2_subdev_get_fwnode_pad_1_to_1,
};

/* -----------------------------------------------------------------------------
 * Async subdev notifier
 */

static struct mipi_csis_device *
mipi_notifier_to_csis_state(struct v4l2_async_notifier *n)
{
	return container_of(n, struct mipi_csis_device, notifier);
}

static int mipi_csis_notify_bound(struct v4l2_async_notifier *notifier,
				  struct v4l2_subdev *sd,
				  struct v4l2_async_subdev *asd)
{
	struct mipi_csis_device *csis = mipi_notifier_to_csis_state(notifier);
	struct media_pad *sink = &csis->sd.entity.pads[CSIS_PAD_SINK];

	return v4l2_create_fwnode_links_to_pad(sd, sink, 0);
}

static const struct v4l2_async_notifier_operations mipi_csis_notify_ops = {
	.bound = mipi_csis_notify_bound,
};

static int mipi_csis_async_register(struct mipi_csis_device *csis)
{
	struct v4l2_fwnode_endpoint vep = {
		.bus_type = V4L2_MBUS_CSI2_DPHY,
	};
	struct v4l2_async_subdev *asd;
	struct fwnode_handle *ep;
	unsigned int i;
	int ret;

	v4l2_async_nf_init(&csis->notifier);

	ep = fwnode_graph_get_endpoint_by_id(dev_fwnode(csis->dev), 0, 0,
					     FWNODE_GRAPH_ENDPOINT_NEXT);
	if (!ep)
		return -ENOTCONN;

	ret = v4l2_fwnode_endpoint_parse(ep, &vep);
	if (ret)
		goto err_parse;

	for (i = 0; i < vep.bus.mipi_csi2.num_data_lanes; ++i) {
		if (vep.bus.mipi_csi2.data_lanes[i] != i + 1) {
			dev_err(csis->dev,
				"data lanes reordering is not supported");
			ret = -EINVAL;
			goto err_parse;
		}
	}

	csis->bus = vep.bus.mipi_csi2;

	dev_dbg(csis->dev, "data lanes: %d\n", csis->bus.num_data_lanes);
	dev_dbg(csis->dev, "flags: 0x%08x\n", csis->bus.flags);

	asd = v4l2_async_nf_add_fwnode_remote(&csis->notifier, ep,
					      struct v4l2_async_subdev);
	if (IS_ERR(asd)) {
		ret = PTR_ERR(asd);
		goto err_parse;
	}

	fwnode_handle_put(ep);

	csis->notifier.ops = &mipi_csis_notify_ops;

	ret = v4l2_async_subdev_nf_register(&csis->sd, &csis->notifier);
	if (ret)
		return ret;

	return v4l2_async_register_subdev(&csis->sd);

err_parse:
	fwnode_handle_put(ep);

	return ret;
}

/* -----------------------------------------------------------------------------
 * Suspend/resume
 */

static int __maybe_unused mipi_csis_runtime_suspend(struct device *dev)
{
	struct v4l2_subdev *sd = dev_get_drvdata(dev);
	struct mipi_csis_device *csis = sd_to_mipi_csis_device(sd);
	int ret = 0;

	mutex_lock(&csis->lock);
<<<<<<< HEAD
	if (csis->state & ST_POWERED) {
		mipi_csis_stop_stream(csis);
		ret = mipi_csis_phy_disable(csis);
		if (ret)
			goto unlock;
		mipi_csis_clk_disable(csis);
		csis->state &= ~ST_POWERED;
		if (!runtime)
			csis->state |= ST_SUSPENDED;
	}
=======

	ret = mipi_csis_phy_disable(csis);
	if (ret)
		goto unlock;

	mipi_csis_clk_disable(csis);
>>>>>>> bf44eed7

unlock:
	mutex_unlock(&csis->lock);

	return ret ? -EAGAIN : 0;
}

static int __maybe_unused mipi_csis_runtime_resume(struct device *dev)
{
	struct v4l2_subdev *sd = dev_get_drvdata(dev);
	struct mipi_csis_device *csis = sd_to_mipi_csis_device(sd);
	int ret = 0;

	mutex_lock(&csis->lock);
<<<<<<< HEAD
	if (!runtime && !(csis->state & ST_SUSPENDED))
		goto unlock;

	if (!(csis->state & ST_POWERED)) {
		ret = mipi_csis_phy_enable(csis);
		if (ret)
			goto unlock;

		csis->state |= ST_POWERED;
		mipi_csis_clk_enable(csis);
	}
	if (csis->state & ST_STREAMING)
		mipi_csis_start_stream(csis);

	csis->state &= ~ST_SUSPENDED;
=======

	ret = mipi_csis_phy_enable(csis);
	if (ret)
		goto unlock;

	mipi_csis_clk_enable(csis);
>>>>>>> bf44eed7

unlock:
	mutex_unlock(&csis->lock);

	return ret ? -EAGAIN : 0;
}

static const struct dev_pm_ops mipi_csis_pm_ops = {
	SET_RUNTIME_PM_OPS(mipi_csis_runtime_suspend, mipi_csis_runtime_resume,
			   NULL)
};

/* -----------------------------------------------------------------------------
 * Probe/remove & platform driver
 */

static int mipi_csis_subdev_init(struct mipi_csis_device *csis)
{
	struct v4l2_subdev *sd = &csis->sd;

	v4l2_subdev_init(sd, &mipi_csis_subdev_ops);
	sd->owner = THIS_MODULE;
	snprintf(sd->name, sizeof(sd->name), "csis-%s",
		 dev_name(csis->dev));

	sd->flags |= V4L2_SUBDEV_FL_HAS_DEVNODE;
	sd->ctrl_handler = NULL;

	sd->entity.function = MEDIA_ENT_F_VID_IF_BRIDGE;
	sd->entity.ops = &mipi_csis_entity_ops;

	sd->dev = csis->dev;

	csis->csis_fmt = &mipi_csis_formats[0];
	mipi_csis_init_cfg(sd, NULL);

	csis->pads[CSIS_PAD_SINK].flags = MEDIA_PAD_FL_SINK
					 | MEDIA_PAD_FL_MUST_CONNECT;
	csis->pads[CSIS_PAD_SOURCE].flags = MEDIA_PAD_FL_SOURCE
					   | MEDIA_PAD_FL_MUST_CONNECT;
	return media_entity_pads_init(&sd->entity, CSIS_PADS_NUM,
				      csis->pads);
}

static int mipi_csis_parse_dt(struct mipi_csis_device *csis)
{
	struct device_node *node = csis->dev->of_node;

	if (of_property_read_u32(node, "clock-frequency",
				 &csis->clk_frequency))
		csis->clk_frequency = DEFAULT_SCLK_CSIS_FREQ;

	return 0;
}

static int mipi_csis_probe(struct platform_device *pdev)
{
	struct device *dev = &pdev->dev;
	struct mipi_csis_device *csis;
	int irq;
	int ret;

	csis = devm_kzalloc(dev, sizeof(*csis), GFP_KERNEL);
	if (!csis)
		return -ENOMEM;

	mutex_init(&csis->lock);
	spin_lock_init(&csis->slock);

	csis->dev = dev;
	csis->info = of_device_get_match_data(dev);

	memcpy(csis->events, mipi_csis_events, sizeof(csis->events));

	/* Parse DT properties. */
	ret = mipi_csis_parse_dt(csis);
	if (ret < 0) {
		dev_err(dev, "Failed to parse device tree: %d\n", ret);
		return ret;
	}

	/* Acquire resources. */
	csis->regs = devm_platform_ioremap_resource(pdev, 0);
	if (IS_ERR(csis->regs))
		return PTR_ERR(csis->regs);

	irq = platform_get_irq(pdev, 0);
	if (irq < 0)
		return irq;

	ret = mipi_csis_phy_init(csis);
	if (ret < 0)
		return ret;

	ret = mipi_csis_clk_get(csis);
	if (ret < 0)
		return ret;

	/* Reset PHY and enable the clocks. */
	mipi_csis_phy_reset(csis);

	ret = mipi_csis_clk_enable(csis);
	if (ret < 0) {
		dev_err(csis->dev, "failed to enable clocks: %d\n", ret);
		return ret;
	}

	/* Now that the hardware is initialized, request the interrupt. */
	ret = devm_request_irq(dev, irq, mipi_csis_irq_handler, 0,
			       dev_name(dev), csis);
	if (ret) {
		dev_err(dev, "Interrupt request failed\n");
		goto disable_clock;
	}

	/* Initialize and register the subdev. */
	ret = mipi_csis_subdev_init(csis);
	if (ret < 0)
		goto disable_clock;

	platform_set_drvdata(pdev, &csis->sd);

	ret = mipi_csis_async_register(csis);
	if (ret < 0) {
		dev_err(dev, "async register failed: %d\n", ret);
		goto cleanup;
	}

	/* Initialize debugfs. */
	mipi_csis_debugfs_init(csis);

	/* Enable runtime PM. */
	pm_runtime_enable(dev);
	if (!pm_runtime_enabled(dev)) {
		ret = mipi_csis_runtime_resume(dev);
		if (ret < 0)
			goto unregister_all;
	}

	dev_info(dev, "lanes: %d, freq: %u\n",
		 csis->bus.num_data_lanes, csis->clk_frequency);

	return 0;

unregister_all:
	mipi_csis_debugfs_exit(csis);
cleanup:
	media_entity_cleanup(&csis->sd.entity);
	v4l2_async_nf_unregister(&csis->notifier);
	v4l2_async_nf_cleanup(&csis->notifier);
	v4l2_async_unregister_subdev(&csis->sd);
disable_clock:
	mipi_csis_clk_disable(csis);
	mutex_destroy(&csis->lock);

	return ret;
}

static int mipi_csis_remove(struct platform_device *pdev)
{
	struct v4l2_subdev *sd = platform_get_drvdata(pdev);
	struct mipi_csis_device *csis = sd_to_mipi_csis_device(sd);

	mipi_csis_debugfs_exit(csis);
	v4l2_async_nf_unregister(&csis->notifier);
	v4l2_async_nf_cleanup(&csis->notifier);
	v4l2_async_unregister_subdev(&csis->sd);

	pm_runtime_disable(&pdev->dev);
<<<<<<< HEAD
	mipi_csis_pm_suspend(&pdev->dev, true);
=======
	mipi_csis_runtime_suspend(&pdev->dev);
>>>>>>> bf44eed7
	mipi_csis_clk_disable(csis);
	media_entity_cleanup(&csis->sd.entity);
	mutex_destroy(&csis->lock);
	pm_runtime_set_suspended(&pdev->dev);

	return 0;
}

static const struct of_device_id mipi_csis_of_match[] = {
	{
		.compatible = "fsl,imx7-mipi-csi2",
		.data = &(const struct mipi_csis_info){
			.version = MIPI_CSIS_V3_3,
			.num_clocks = 3,
		},
	}, {
		.compatible = "fsl,imx8mm-mipi-csi2",
		.data = &(const struct mipi_csis_info){
			.version = MIPI_CSIS_V3_6_3,
			.num_clocks = 4,
		},
	},
	{ /* sentinel */ },
};
MODULE_DEVICE_TABLE(of, mipi_csis_of_match);

static struct platform_driver mipi_csis_driver = {
	.probe		= mipi_csis_probe,
	.remove		= mipi_csis_remove,
	.driver		= {
		.of_match_table = mipi_csis_of_match,
		.name		= CSIS_DRIVER_NAME,
		.pm		= &mipi_csis_pm_ops,
	},
};

module_platform_driver(mipi_csis_driver);

MODULE_DESCRIPTION("i.MX7 & i.MX8 MIPI CSI-2 receiver driver");
MODULE_LICENSE("GPL v2");
MODULE_ALIAS("platform:imx-mipi-csi2");<|MERGE_RESOLUTION|>--- conflicted
+++ resolved
@@ -873,12 +873,9 @@
 	unsigned int i;
 	u32 cfg;
 
-<<<<<<< HEAD
-=======
 	if (!pm_runtime_get_if_in_use(csis->dev))
 		return 0;
 
->>>>>>> bf44eed7
 	dev_info(csis->dev, "--- REGISTERS ---\n");
 
 	for (i = 0; i < ARRAY_SIZE(registers); i++) {
@@ -935,57 +932,6 @@
 	struct mipi_csis_device *csis = sd_to_mipi_csis_device(sd);
 	int ret;
 
-<<<<<<< HEAD
-	if (enable) {
-		ret = mipi_csis_calculate_params(csis);
-		if (ret < 0)
-			return ret;
-
-		mipi_csis_clear_counters(csis);
-
-		ret = pm_runtime_resume_and_get(csis->dev);
-		if (ret < 0)
-			return ret;
-
-		ret = v4l2_subdev_call(csis->src_sd, core, s_power, 1);
-		if (ret < 0 && ret != -ENOIOCTLCMD)
-			goto done;
-	}
-
-	mutex_lock(&csis->lock);
-
-	if (enable) {
-		if (csis->state & ST_SUSPENDED) {
-			ret = -EBUSY;
-			goto unlock;
-		}
-
-		mipi_csis_start_stream(csis);
-		ret = v4l2_subdev_call(csis->src_sd, video, s_stream, 1);
-		if (ret < 0)
-			goto unlock;
-
-		mipi_csis_log_counters(csis, true);
-
-		csis->state |= ST_STREAMING;
-	} else {
-		v4l2_subdev_call(csis->src_sd, video, s_stream, 0);
-		ret = v4l2_subdev_call(csis->src_sd, core, s_power, 0);
-		if (ret == -ENOIOCTLCMD)
-			ret = 0;
-		mipi_csis_stop_stream(csis);
-		csis->state &= ~ST_STREAMING;
-		if (csis->debug.enable)
-			mipi_csis_log_counters(csis, true);
-	}
-
-unlock:
-	mutex_unlock(&csis->lock);
-
-done:
-	if (!enable || ret < 0)
-		pm_runtime_put(csis->dev);
-=======
 	if (!enable) {
 		mutex_lock(&csis->lock);
 
@@ -1029,7 +975,6 @@
 	mipi_csis_stop_stream(csis);
 	mutex_unlock(&csis->lock);
 	pm_runtime_put(csis->dev);
->>>>>>> bf44eed7
 
 	return ret;
 }
@@ -1214,17 +1159,9 @@
 {
 	struct mipi_csis_device *csis = sd_to_mipi_csis_device(sd);
 
-<<<<<<< HEAD
-	mutex_lock(&csis->lock);
-	mipi_csis_log_counters(csis, true);
-	if (csis->debug.enable && (csis->state & ST_POWERED))
-		mipi_csis_dump_regs(csis);
-	mutex_unlock(&csis->lock);
-=======
 	mipi_csis_log_counters(csis, true);
 	if (csis->debug.enable)
 		mipi_csis_dump_regs(csis);
->>>>>>> bf44eed7
 
 	return 0;
 }
@@ -1382,25 +1319,12 @@
 	int ret = 0;
 
 	mutex_lock(&csis->lock);
-<<<<<<< HEAD
-	if (csis->state & ST_POWERED) {
-		mipi_csis_stop_stream(csis);
-		ret = mipi_csis_phy_disable(csis);
-		if (ret)
-			goto unlock;
-		mipi_csis_clk_disable(csis);
-		csis->state &= ~ST_POWERED;
-		if (!runtime)
-			csis->state |= ST_SUSPENDED;
-	}
-=======
 
 	ret = mipi_csis_phy_disable(csis);
 	if (ret)
 		goto unlock;
 
 	mipi_csis_clk_disable(csis);
->>>>>>> bf44eed7
 
 unlock:
 	mutex_unlock(&csis->lock);
@@ -1415,30 +1339,12 @@
 	int ret = 0;
 
 	mutex_lock(&csis->lock);
-<<<<<<< HEAD
-	if (!runtime && !(csis->state & ST_SUSPENDED))
-		goto unlock;
-
-	if (!(csis->state & ST_POWERED)) {
-		ret = mipi_csis_phy_enable(csis);
-		if (ret)
-			goto unlock;
-
-		csis->state |= ST_POWERED;
-		mipi_csis_clk_enable(csis);
-	}
-	if (csis->state & ST_STREAMING)
-		mipi_csis_start_stream(csis);
-
-	csis->state &= ~ST_SUSPENDED;
-=======
 
 	ret = mipi_csis_phy_enable(csis);
 	if (ret)
 		goto unlock;
 
 	mipi_csis_clk_enable(csis);
->>>>>>> bf44eed7
 
 unlock:
 	mutex_unlock(&csis->lock);
@@ -1608,11 +1514,7 @@
 	v4l2_async_unregister_subdev(&csis->sd);
 
 	pm_runtime_disable(&pdev->dev);
-<<<<<<< HEAD
-	mipi_csis_pm_suspend(&pdev->dev, true);
-=======
 	mipi_csis_runtime_suspend(&pdev->dev);
->>>>>>> bf44eed7
 	mipi_csis_clk_disable(csis);
 	media_entity_cleanup(&csis->sd.entity);
 	mutex_destroy(&csis->lock);
