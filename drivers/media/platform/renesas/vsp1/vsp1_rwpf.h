--- conflicted
+++ resolved
@@ -80,16 +80,9 @@
 struct vsp1_rwpf *vsp1_wpf_create(struct vsp1_device *vsp1, unsigned int index);
 
 void vsp1_wpf_stop(struct vsp1_rwpf *wpf);
-<<<<<<< HEAD
 
 int vsp1_rwpf_init_ctrls(struct vsp1_rwpf *rwpf, unsigned int ncontrols);
 
 extern const struct v4l2_subdev_ops vsp1_rwpf_subdev_ops;
-=======
-
-int vsp1_rwpf_init_ctrls(struct vsp1_rwpf *rwpf, unsigned int ncontrols);
->>>>>>> a6ad5510
-
-extern const struct v4l2_subdev_ops vsp1_rwpf_subdev_ops;
 
 #endif /* __VSP1_RWPF_H__ */