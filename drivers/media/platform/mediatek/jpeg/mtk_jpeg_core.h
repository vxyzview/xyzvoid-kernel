/* SPDX-License-Identifier: GPL-2.0-only */
/*
 * Copyright (c) 2016 MediaTek Inc.
 * Author: Ming Hsiu Tsai <minghsiu.tsai@mediatek.com>
 *         Rick Chang <rick.chang@mediatek.com>
 *         Xia Jiang <xia.jiang@mediatek.com>
 */

#ifndef _MTK_JPEG_CORE_H
#define _MTK_JPEG_CORE_H

#include <linux/clk.h>
#include <linux/interrupt.h>
#include <media/v4l2-ctrls.h>
#include <media/v4l2-device.h>
#include <media/v4l2-fh.h>
#include <media/videobuf2-v4l2.h>

#include "mtk_jpeg_dec_hw.h"

#define MTK_JPEG_NAME		"mtk-jpeg"

#define MTK_JPEG_FMT_FLAG_OUTPUT	BIT(0)
#define MTK_JPEG_FMT_FLAG_CAPTURE	BIT(1)

#define MTK_JPEG_MIN_WIDTH	32U
#define MTK_JPEG_MIN_HEIGHT	32U
#define MTK_JPEG_MAX_WIDTH	65535U
#define MTK_JPEG_MAX_HEIGHT	65535U

#define MTK_JPEG_DEFAULT_SIZEIMAGE	(1 * 1024 * 1024)

#define MTK_JPEG_HW_TIMEOUT_MSEC 1000

#define MTK_JPEG_MAX_EXIF_SIZE	(64 * 1024)

/**
 * enum mtk_jpeg_ctx_state - states of the context state machine
 * @MTK_JPEG_INIT:		current state is initialized
 * @MTK_JPEG_RUNNING:		current state is running
 * @MTK_JPEG_SOURCE_CHANGE:	current state is source resolution change
 */
enum mtk_jpeg_ctx_state {
	MTK_JPEG_INIT = 0,
	MTK_JPEG_RUNNING,
	MTK_JPEG_SOURCE_CHANGE,
};

/**
 * struct mtk_jpeg_variant - mtk jpeg driver variant
 * @clks:			clock names
 * @num_clks:			numbers of clock
 * @formats:			jpeg driver's internal color format
 * @num_formats:		number of formats
 * @qops:			the callback of jpeg vb2_ops
 * @irq_handler:		jpeg irq handler callback
 * @hw_reset:			jpeg hardware reset callback
 * @m2m_ops:			the callback of jpeg v4l2_m2m_ops
 * @dev_name:			jpeg device name
 * @ioctl_ops:			the callback of jpeg v4l2_ioctl_ops
 * @out_q_default_fourcc:	output queue default fourcc
 * @cap_q_default_fourcc:	capture queue default fourcc
 * @multi_core:		mark jpeg hw is multi_core or not
<<<<<<< HEAD
=======
 * @jpeg_worker:		jpeg dec or enc worker
>>>>>>> 160f4124
 */
struct mtk_jpeg_variant {
	struct clk_bulk_data *clks;
	int num_clks;
	struct mtk_jpeg_fmt *formats;
	int num_formats;
	const struct vb2_ops *qops;
	irqreturn_t (*irq_handler)(int irq, void *priv);
	void (*hw_reset)(void __iomem *base);
	const struct v4l2_m2m_ops *m2m_ops;
	const char *dev_name;
	const struct v4l2_ioctl_ops *ioctl_ops;
	u32 out_q_default_fourcc;
	u32 cap_q_default_fourcc;
	bool multi_core;
<<<<<<< HEAD
=======
	void (*jpeg_worker)(struct work_struct *work);
>>>>>>> 160f4124
};

struct mtk_jpeg_src_buf {
	u32 frame_num;
	struct vb2_v4l2_buffer b;
	struct list_head list;
	u32 bs_size;
	struct mtk_jpeg_dec_param dec_param;

	struct mtk_jpeg_ctx *curr_ctx;
};

enum mtk_jpeg_hw_state {
	MTK_JPEG_HW_IDLE = 0,
	MTK_JPEG_HW_BUSY = 1,
};

struct mtk_jpeg_hw_param {
	struct vb2_v4l2_buffer *src_buffer;
	struct vb2_v4l2_buffer *dst_buffer;
	struct mtk_jpeg_ctx *curr_ctx;
};

enum mtk_jpegenc_hw_id {
	MTK_JPEGENC_HW0,
	MTK_JPEGENC_HW1,
	MTK_JPEGENC_HW_MAX,
};

enum mtk_jpegdec_hw_id {
	MTK_JPEGDEC_HW0,
	MTK_JPEGDEC_HW1,
	MTK_JPEGDEC_HW2,
	MTK_JPEGDEC_HW_MAX,
};

/**
 * struct mtk_jpegenc_clk - Structure used to store vcodec clock information
 * @clks:		JPEG encode clock
 * @clk_num:		JPEG encode clock numbers
 */
struct mtk_jpegenc_clk {
	struct clk_bulk_data *clks;
	int clk_num;
};

/**
 * struct mtk_jpegdec_clk - Structure used to store vcodec clock information
 * @clks:		JPEG decode clock
 * @clk_num:		JPEG decode clock numbers
 */
struct mtk_jpegdec_clk {
	struct clk_bulk_data *clks;
	int clk_num;
};

/**
 * struct mtk_jpegenc_comp_dev - JPEG COREX abstraction
 * @dev:		JPEG device
 * @plat_dev:		platform device data
 * @reg_base:		JPEG registers mapping
 * @master_dev:		mtk_jpeg_dev device
 * @venc_clk:		jpeg encode clock
 * @jpegenc_irq:	jpeg encode irq num
 * @job_timeout_work:	encode timeout workqueue
 * @hw_param:		jpeg encode hw parameters
 * @hw_rdy:		record hw ready
 * @hw_state:		record hw state
 * @hw_lock:		spinlock protecting the hw device resource
 */
struct mtk_jpegenc_comp_dev {
	struct device *dev;
	struct platform_device *plat_dev;
	void __iomem *reg_base;
	struct mtk_jpeg_dev *master_dev;
	struct mtk_jpegenc_clk venc_clk;
	int jpegenc_irq;
	struct delayed_work job_timeout_work;
	struct mtk_jpeg_hw_param hw_param;
	enum mtk_jpeg_hw_state hw_state;
	/* spinlock protecting the hw device resource */
	spinlock_t hw_lock;
};

/**
 * struct mtk_jpegdec_comp_dev - JPEG COREX abstraction
 * @dev:			JPEG device
 * @plat_dev:			platform device data
 * @reg_base:			JPEG registers mapping
 * @master_dev:			mtk_jpeg_dev device
 * @jdec_clk:			mtk_jpegdec_clk
 * @jpegdec_irq:		jpeg decode irq num
 * @job_timeout_work:		decode timeout workqueue
 * @hw_param:			jpeg decode hw parameters
 * @hw_state:			record hw state
 * @hw_lock:			spinlock protecting hw
 */
struct mtk_jpegdec_comp_dev {
	struct device *dev;
	struct platform_device *plat_dev;
	void __iomem *reg_base;
	struct mtk_jpeg_dev *master_dev;
	struct mtk_jpegdec_clk jdec_clk;
	int jpegdec_irq;
	struct delayed_work job_timeout_work;
	struct mtk_jpeg_hw_param hw_param;
	enum mtk_jpeg_hw_state hw_state;
	/* spinlock protecting the hw device resource */
	spinlock_t hw_lock;
};

/**
 * struct mtk_jpeg_dev - JPEG IP abstraction
 * @lock:		the mutex protecting this structure
 * @hw_lock:		spinlock protecting the hw device resource
 * @workqueue:		decode work queue
 * @dev:		JPEG device
 * @v4l2_dev:		v4l2 device for mem2mem mode
 * @m2m_dev:		v4l2 mem2mem device data
 * @alloc_ctx:		videobuf2 memory allocator's context
 * @vdev:		video device node for jpeg mem2mem mode
 * @reg_base:		JPEG registers mapping
 * @job_timeout_work:	IRQ timeout structure
 * @variant:		driver variant to be used
 * @reg_encbase:	jpg encode register base addr
 * @enc_hw_dev:	jpg encode hardware device
 * @hw_wq:		jpg wait queue
 * @hw_rdy:		jpg hw ready flag
 * @reg_decbase:	jpg decode register base addr
 * @dec_hw_dev:	jpg decode hardware device
 * @hw_index:		jpg hw index
 */
struct mtk_jpeg_dev {
	struct mutex		lock;
	spinlock_t		hw_lock;
	struct workqueue_struct	*workqueue;
	struct device		*dev;
	struct v4l2_device	v4l2_dev;
	struct v4l2_m2m_dev	*m2m_dev;
	void			*alloc_ctx;
	struct video_device	*vdev;
	void __iomem		*reg_base;
	struct delayed_work job_timeout_work;
	const struct mtk_jpeg_variant *variant;

	void __iomem *reg_encbase[MTK_JPEGENC_HW_MAX];
	struct mtk_jpegenc_comp_dev *enc_hw_dev[MTK_JPEGENC_HW_MAX];
	wait_queue_head_t hw_wq;
	atomic_t hw_rdy;

	void __iomem *reg_decbase[MTK_JPEGDEC_HW_MAX];
	struct mtk_jpegdec_comp_dev *dec_hw_dev[MTK_JPEGDEC_HW_MAX];
	atomic_t hw_index;
};

/**
 * struct mtk_jpeg_fmt - driver's internal color format data
 * @fourcc:	the fourcc code, 0 if not applicable
 * @hw_format:	hardware format value
 * @h_sample:	horizontal sample count of plane in 4 * 4 pixel image
 * @v_sample:	vertical sample count of plane in 4 * 4 pixel image
 * @colplanes:	number of color planes (1 for packed formats)
 * @h_align:	horizontal alignment order (align to 2^h_align)
 * @v_align:	vertical alignment order (align to 2^v_align)
 * @flags:	flags describing format applicability
 */
struct mtk_jpeg_fmt {
	u32	fourcc;
	u32	hw_format;
	int	h_sample[VIDEO_MAX_PLANES];
	int	v_sample[VIDEO_MAX_PLANES];
	int	colplanes;
	int	h_align;
	int	v_align;
	u32	flags;
};

/**
 * struct mtk_jpeg_q_data - parameters of one queue
 * @fmt:	  driver-specific format of this queue
 * @pix_mp:	  multiplanar format
 * @enc_crop_rect:	jpeg encoder crop information
 */
struct mtk_jpeg_q_data {
	struct mtk_jpeg_fmt	*fmt;
	struct v4l2_pix_format_mplane pix_mp;
	struct v4l2_rect enc_crop_rect;
};

/**
 * struct mtk_jpeg_ctx - the device context data
 * @jpeg:			JPEG IP device for this context
 * @out_q:			source (output) queue information
 * @cap_q:			destination queue information
 * @fh:				V4L2 file handle
 * @state:			state of the context
 * @enable_exif:		enable exif mode of jpeg encoder
 * @enc_quality:		jpeg encoder quality
 * @restart_interval:		jpeg encoder restart interval
 * @ctrl_hdl:			controls handler
 * @jpeg_work:			jpeg encoder workqueue
 * @total_frame_num:		encoded frame number
 * @dst_done_queue:		encoded frame buffer queue
 * @done_queue_lock:		encoded frame operation spinlock
 * @last_done_frame_num:	the last encoded frame number
 */
struct mtk_jpeg_ctx {
	struct mtk_jpeg_dev		*jpeg;
	struct mtk_jpeg_q_data		out_q;
	struct mtk_jpeg_q_data		cap_q;
	struct v4l2_fh			fh;
	enum mtk_jpeg_ctx_state		state;
	bool enable_exif;
	u8 enc_quality;
	u8 restart_interval;
	struct v4l2_ctrl_handler ctrl_hdl;

	struct work_struct jpeg_work;
	u32 total_frame_num;
	struct list_head dst_done_queue;
	/* spinlock protecting the encode done buffer */
	spinlock_t done_queue_lock;
	u32 last_done_frame_num;
};

#endif /* _MTK_JPEG_CORE_H */<|MERGE_RESOLUTION|>--- conflicted
+++ resolved
@@ -61,10 +61,7 @@
  * @out_q_default_fourcc:	output queue default fourcc
  * @cap_q_default_fourcc:	capture queue default fourcc
  * @multi_core:		mark jpeg hw is multi_core or not
-<<<<<<< HEAD
-=======
  * @jpeg_worker:		jpeg dec or enc worker
->>>>>>> 160f4124
  */
 struct mtk_jpeg_variant {
 	struct clk_bulk_data *clks;
@@ -80,10 +77,7 @@
 	u32 out_q_default_fourcc;
 	u32 cap_q_default_fourcc;
 	bool multi_core;
-<<<<<<< HEAD
-=======
 	void (*jpeg_worker)(struct work_struct *work);
->>>>>>> 160f4124
 };
 
 struct mtk_jpeg_src_buf {
