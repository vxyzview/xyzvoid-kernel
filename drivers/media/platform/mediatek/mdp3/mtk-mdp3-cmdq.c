--- conflicted
+++ resolved
@@ -429,17 +429,14 @@
 		u32 out = 0;
 
 		ctx = &path->comps[index];
-<<<<<<< HEAD
-=======
-		if (CFG_CHECK(MT8183, p_id))
-			inner_id = CFG_GET(MT8183, path->config, components[index].type);
-		else if (CFG_CHECK(MT8195, p_id))
-			inner_id = CFG_GET(MT8195, path->config, components[index].type);
-
-		if (mdp_cfg_comp_is_dummy(path->mdp_dev, inner_id))
-			continue;
-
->>>>>>> a6ad5510
+		if (CFG_CHECK(MT8183, p_id))
+			inner_id = CFG_GET(MT8183, path->config, components[index].type);
+		else if (CFG_CHECK(MT8195, p_id))
+			inner_id = CFG_GET(MT8195, path->config, components[index].type);
+
+		if (mdp_cfg_comp_is_dummy(path->mdp_dev, inner_id))
+			continue;
+
 		if (CFG_CHECK(MT8183, p_id))
 			out = CFG_COMP(MT8183, ctx->param, outputs[0]);
 		else if (CFG_CHECK(MT8195, p_id))
