--- conflicted
+++ resolved
@@ -49,10 +49,6 @@
 {
 	enum mtk_instance_type inst_type = *((unsigned int *)priv);
 	struct platform_device *plat_dev;
-<<<<<<< HEAD
-	unsigned long size = mem->size;
-=======
->>>>>>> a6ad5510
 	int id;
 
 	if (inst_type == MTK_INST_ENCODER) {
@@ -67,17 +63,6 @@
 		id = dec_ctx->id;
 	}
 
-<<<<<<< HEAD
-	mem->va = dma_alloc_coherent(&plat_dev->dev, size, &mem->dma_addr, GFP_KERNEL);
-	if (!mem->va) {
-		mtk_v4l2_err(plat_dev, "%s dma_alloc size=%ld failed!",
-			     dev_name(&plat_dev->dev), size);
-		return -ENOMEM;
-	}
-
-	mtk_v4l2_debug(plat_dev, 3, "[%d] - va = %p dma = 0x%lx size = 0x%lx", id, mem->va,
-		       (unsigned long)mem->dma_addr, size);
-=======
         mem->va = dma_alloc_attrs(&plat_dev->dev, mem->size, &mem->dma_addr,
                                   GFP_KERNEL, DMA_ATTR_ALLOC_SINGLE_PAGES);
 	if (!mem->va) {
@@ -88,7 +73,6 @@
 
 	mtk_v4l2_debug(plat_dev, 3, "[%d] - va = %p dma = 0x%lx size = 0x%zx", id, mem->va,
 		       (unsigned long)mem->dma_addr, mem->size);
->>>>>>> a6ad5510
 
 	return 0;
 }
@@ -98,10 +82,6 @@
 {
 	enum mtk_instance_type inst_type = *((unsigned int *)priv);
 	struct platform_device *plat_dev;
-<<<<<<< HEAD
-	unsigned long size = mem->size;
-=======
->>>>>>> a6ad5510
 	int id;
 
 	if (inst_type == MTK_INST_ENCODER) {
@@ -117,17 +97,6 @@
 	}
 
 	if (!mem->va) {
-<<<<<<< HEAD
-		mtk_v4l2_err(plat_dev, "%s dma_free size=%ld failed!",
-			     dev_name(&plat_dev->dev), size);
-		return;
-	}
-
-	mtk_v4l2_debug(plat_dev, 3, "[%d] - va = %p dma = 0x%lx size = 0x%lx", id, mem->va,
-		       (unsigned long)mem->dma_addr, size);
-
-	dma_free_coherent(&plat_dev->dev, size, mem->va, mem->dma_addr);
-=======
 		mtk_v4l2_err(plat_dev, "%s: Tried to free a NULL VA", __func__);
 		if (mem->size)
 			mtk_v4l2_err(plat_dev, "Failed to free %zu bytes", mem->size);
@@ -138,7 +107,6 @@
 		       (unsigned long)mem->dma_addr, mem->size);
 
 	dma_free_coherent(&plat_dev->dev, mem->size, mem->va, mem->dma_addr);
->>>>>>> a6ad5510
 	mem->va = NULL;
 	mem->dma_addr = 0;
 	mem->size = 0;
