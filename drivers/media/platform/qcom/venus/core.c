// SPDX-License-Identifier: GPL-2.0-only
/*
 * Copyright (c) 2012-2016, The Linux Foundation. All rights reserved.
 * Copyright (C) 2017 Linaro Ltd.
 */
#include <linux/init.h>
#include <linux/interconnect.h>
#include <linux/io.h>
#include <linux/ioctl.h>
#include <linux/delay.h>
#include <linux/devcoredump.h>
#include <linux/list.h>
#include <linux/module.h>
#include <linux/of_device.h>
#include <linux/platform_device.h>
#include <linux/slab.h>
#include <linux/types.h>
#include <linux/pm_runtime.h>
#include <media/videobuf2-v4l2.h>
#include <media/v4l2-mem2mem.h>
#include <media/v4l2-ioctl.h>

#include "core.h"
#include "firmware.h"
#include "pm_helpers.h"
#include "hfi_venus_io.h"

static void venus_coredump(struct venus_core *core)
{
	struct device *dev;
	phys_addr_t mem_phys;
	size_t mem_size;
	void *mem_va;
	void *data;

	dev = core->dev;
	mem_phys = core->fw.mem_phys;
	mem_size = core->fw.mem_size;

	mem_va = memremap(mem_phys, mem_size, MEMREMAP_WC);
	if (!mem_va)
		return;

	data = vmalloc(mem_size);
	if (!data) {
		memunmap(mem_va);
		return;
	}

	memcpy(data, mem_va, mem_size);
	memunmap(mem_va);
	dev_coredumpv(dev, data, mem_size, GFP_KERNEL);
}

static void venus_event_notify(struct venus_core *core, u32 event)
{
	struct venus_inst *inst;

	switch (event) {
	case EVT_SYS_WATCHDOG_TIMEOUT:
	case EVT_SYS_ERROR:
		break;
	default:
		return;
	}

	mutex_lock(&core->lock);
	core->sys_error = true;
	list_for_each_entry(inst, &core->instances, list)
		inst->ops->event_notify(inst, EVT_SESSION_ERROR, NULL);
	mutex_unlock(&core->lock);

	disable_irq_nosync(core->irq);
	schedule_delayed_work(&core->work, msecs_to_jiffies(10));
}

static const struct hfi_core_ops venus_core_ops = {
	.event_notify = venus_event_notify,
};

#define RPM_WAIT_FOR_IDLE_MAX_ATTEMPTS 10

static void venus_sys_error_handler(struct work_struct *work)
{
	struct venus_core *core =
			container_of(work, struct venus_core, work.work);
	int ret, i, max_attempts = RPM_WAIT_FOR_IDLE_MAX_ATTEMPTS;
	const char *err_msg = "";
	bool failed = false;

	ret = pm_runtime_get_sync(core->dev);
	if (ret < 0) {
		err_msg = "resume runtime PM";
		max_attempts = 0;
		failed = true;
	}

	hfi_core_deinit(core, true);

	mutex_lock(&core->lock);

	for (i = 0; i < max_attempts; i++) {
		if (!pm_runtime_active(core->dev_dec) && !pm_runtime_active(core->dev_enc))
			break;
		msleep(10);
	}

	venus_shutdown(core);

	venus_coredump(core);

	pm_runtime_put_sync(core->dev);

	for (i = 0; i < max_attempts; i++) {
		if (!core->pmdomains[0] || !pm_runtime_active(core->pmdomains[0]))
			break;
		usleep_range(1000, 1500);
	}

	hfi_reinit(core);

	ret = pm_runtime_get_sync(core->dev);
	if (ret < 0) {
		err_msg = "resume runtime PM";
		failed = true;
	}

	ret = venus_boot(core);
	if (ret && !failed) {
		err_msg = "boot Venus";
		failed = true;
	}

	ret = hfi_core_resume(core, true);
	if (ret && !failed) {
		err_msg = "resume HFI";
		failed = true;
	}

	enable_irq(core->irq);

	mutex_unlock(&core->lock);

	ret = hfi_core_init(core);
	if (ret && !failed) {
		err_msg = "init HFI";
		failed = true;
	}

	pm_runtime_put_sync(core->dev);

	if (failed) {
		disable_irq_nosync(core->irq);
		dev_warn_ratelimited(core->dev,
				     "System error has occurred, recovery failed to %s\n",
				     err_msg);
		schedule_delayed_work(&core->work, msecs_to_jiffies(10));
		return;
	}

	dev_warn(core->dev, "system error has occurred (recovered)\n");

	mutex_lock(&core->lock);
	core->sys_error = false;
	mutex_unlock(&core->lock);
}

static u32 to_v4l2_codec_type(u32 codec)
{
	switch (codec) {
	case HFI_VIDEO_CODEC_H264:
		return V4L2_PIX_FMT_H264;
	case HFI_VIDEO_CODEC_H263:
		return V4L2_PIX_FMT_H263;
	case HFI_VIDEO_CODEC_MPEG1:
		return V4L2_PIX_FMT_MPEG1;
	case HFI_VIDEO_CODEC_MPEG2:
		return V4L2_PIX_FMT_MPEG2;
	case HFI_VIDEO_CODEC_MPEG4:
		return V4L2_PIX_FMT_MPEG4;
	case HFI_VIDEO_CODEC_VC1:
		return V4L2_PIX_FMT_VC1_ANNEX_G;
	case HFI_VIDEO_CODEC_VP8:
		return V4L2_PIX_FMT_VP8;
	case HFI_VIDEO_CODEC_VP9:
		return V4L2_PIX_FMT_VP9;
	case HFI_VIDEO_CODEC_DIVX:
	case HFI_VIDEO_CODEC_DIVX_311:
		return V4L2_PIX_FMT_XVID;
	default:
		return 0;
	}
}

static int venus_enumerate_codecs(struct venus_core *core, u32 type)
{
	const struct hfi_inst_ops dummy_ops = {};
	struct venus_inst *inst;
	u32 codec, codecs;
	unsigned int i;
	int ret;

	if (core->res->hfi_version != HFI_VERSION_1XX)
		return 0;

	inst = kzalloc(sizeof(*inst), GFP_KERNEL);
	if (!inst)
		return -ENOMEM;

	mutex_init(&inst->lock);
	inst->core = core;
	inst->session_type = type;
	if (type == VIDC_SESSION_TYPE_DEC)
		codecs = core->dec_codecs;
	else
		codecs = core->enc_codecs;

	ret = hfi_session_create(inst, &dummy_ops);
	if (ret)
		goto err;

	for (i = 0; i < MAX_CODEC_NUM; i++) {
		codec = (1UL << i) & codecs;
		if (!codec)
			continue;

		ret = hfi_session_init(inst, to_v4l2_codec_type(codec));
		if (ret)
			goto done;

		ret = hfi_session_deinit(inst);
		if (ret)
			goto done;
	}

done:
	hfi_session_destroy(inst);
err:
	mutex_destroy(&inst->lock);
	kfree(inst);

	return ret;
}

static void venus_assign_register_offsets(struct venus_core *core)
{
	if (IS_V6(core)) {
		core->vbif_base = core->base + VBIF_BASE;
		core->cpu_base = core->base + CPU_BASE_V6;
		core->cpu_cs_base = core->base + CPU_CS_BASE_V6;
		core->cpu_ic_base = core->base + CPU_IC_BASE_V6;
		core->wrapper_base = core->base + WRAPPER_BASE_V6;
		core->wrapper_tz_base = core->base + WRAPPER_TZ_BASE_V6;
		core->aon_base = core->base + AON_BASE_V6;
	} else {
		core->vbif_base = core->base + VBIF_BASE;
		core->cpu_base = core->base + CPU_BASE;
		core->cpu_cs_base = core->base + CPU_CS_BASE;
		core->cpu_ic_base = core->base + CPU_IC_BASE;
		core->wrapper_base = core->base + WRAPPER_BASE;
		core->wrapper_tz_base = NULL;
		core->aon_base = NULL;
	}
}

static int venus_probe(struct platform_device *pdev)
{
	struct device *dev = &pdev->dev;
	struct venus_core *core;
	struct resource *r;
	int ret;

	core = devm_kzalloc(dev, sizeof(*core), GFP_KERNEL);
	if (!core)
		return -ENOMEM;

	core->dev = dev;

	r = platform_get_resource(pdev, IORESOURCE_MEM, 0);
	core->base = devm_ioremap_resource(dev, r);
	if (IS_ERR(core->base))
		return PTR_ERR(core->base);

	core->video_path = devm_of_icc_get(dev, "video-mem");
	if (IS_ERR(core->video_path))
		return PTR_ERR(core->video_path);

	core->cpucfg_path = devm_of_icc_get(dev, "cpu-cfg");
	if (IS_ERR(core->cpucfg_path))
		return PTR_ERR(core->cpucfg_path);

	core->irq = platform_get_irq(pdev, 0);
	if (core->irq < 0)
		return core->irq;

	core->res = of_device_get_match_data(dev);
	if (!core->res)
		return -ENODEV;

	mutex_init(&core->pm_lock);

	core->pm_ops = venus_pm_get(core->res->hfi_version);
	if (!core->pm_ops)
		return -ENODEV;

	if (core->pm_ops->core_get) {
		ret = core->pm_ops->core_get(core);
		if (ret)
			return ret;
	}

	ret = dma_set_mask_and_coherent(dev, core->res->dma_mask);
	if (ret)
		goto err_core_put;

	dma_set_max_seg_size(dev, UINT_MAX);

	INIT_LIST_HEAD(&core->instances);
	mutex_init(&core->lock);
	INIT_DELAYED_WORK(&core->work, venus_sys_error_handler);

	ret = devm_request_threaded_irq(dev, core->irq, hfi_isr, hfi_isr_thread,
					IRQF_TRIGGER_HIGH | IRQF_ONESHOT,
					"venus", core);
	if (ret)
		goto err_core_put;

	ret = hfi_create(core, &venus_core_ops);
	if (ret)
		goto err_core_put;

<<<<<<< HEAD
=======
	venus_assign_register_offsets(core);

>>>>>>> 25423f4b
	ret = v4l2_device_register(dev, &core->v4l2_dev);
	if (ret)
		goto err_core_deinit;

	platform_set_drvdata(pdev, core);

	pm_runtime_enable(dev);

	ret = pm_runtime_get_sync(dev);
	if (ret < 0)
		goto err_runtime_disable;

	ret = of_platform_populate(dev->of_node, NULL, NULL, dev);
	if (ret)
		goto err_runtime_disable;

	ret = venus_firmware_init(core);
	if (ret)
		goto err_runtime_disable;

	ret = venus_boot(core);
	if (ret)
		goto err_runtime_disable;

	ret = hfi_core_resume(core, true);
	if (ret)
		goto err_venus_shutdown;

	ret = hfi_core_init(core);
	if (ret)
		goto err_venus_shutdown;

	ret = venus_enumerate_codecs(core, VIDC_SESSION_TYPE_DEC);
	if (ret)
		goto err_venus_shutdown;

	ret = venus_enumerate_codecs(core, VIDC_SESSION_TYPE_ENC);
	if (ret)
		goto err_venus_shutdown;

	ret = pm_runtime_put_sync(dev);
	if (ret) {
		pm_runtime_get_noresume(dev);
		goto err_dev_unregister;
	}

	venus_dbgfs_init(core);

	return 0;

err_dev_unregister:
	v4l2_device_unregister(&core->v4l2_dev);
err_venus_shutdown:
	venus_shutdown(core);
err_runtime_disable:
	pm_runtime_put_noidle(dev);
	pm_runtime_set_suspended(dev);
	pm_runtime_disable(dev);
	hfi_destroy(core);
err_core_deinit:
	hfi_core_deinit(core, false);
err_core_put:
	if (core->pm_ops->core_put)
		core->pm_ops->core_put(core);
	return ret;
}

static int venus_remove(struct platform_device *pdev)
{
	struct venus_core *core = platform_get_drvdata(pdev);
	const struct venus_pm_ops *pm_ops = core->pm_ops;
	struct device *dev = core->dev;
	int ret;

	ret = pm_runtime_get_sync(dev);
	WARN_ON(ret < 0);

	ret = hfi_core_deinit(core, true);
	WARN_ON(ret);

	venus_shutdown(core);
	of_platform_depopulate(dev);

	venus_firmware_deinit(core);

	pm_runtime_put_sync(dev);
	pm_runtime_disable(dev);

	if (pm_ops->core_put)
		pm_ops->core_put(core);

	v4l2_device_unregister(&core->v4l2_dev);

	hfi_destroy(core);

<<<<<<< HEAD
	v4l2_device_unregister(&core->v4l2_dev);

=======
>>>>>>> 25423f4b
	mutex_destroy(&core->pm_lock);
	mutex_destroy(&core->lock);
	venus_dbgfs_deinit(core);

	return ret;
}

static void venus_core_shutdown(struct platform_device *pdev)
{
	struct venus_core *core = platform_get_drvdata(pdev);

	pm_runtime_get_sync(core->dev);
	venus_shutdown(core);
	venus_firmware_deinit(core);
	pm_runtime_put_sync(core->dev);
}

static __maybe_unused int venus_runtime_suspend(struct device *dev)
{
	struct venus_core *core = dev_get_drvdata(dev);
	const struct venus_pm_ops *pm_ops = core->pm_ops;
	int ret;

	ret = hfi_core_suspend(core);
	if (ret)
		return ret;

	if (pm_ops->core_power) {
		ret = pm_ops->core_power(core, POWER_OFF);
		if (ret)
			return ret;
	}

	ret = icc_set_bw(core->cpucfg_path, 0, 0);
	if (ret)
		goto err_cpucfg_path;

	ret = icc_set_bw(core->video_path, 0, 0);
	if (ret)
		goto err_video_path;

	return ret;

err_video_path:
	icc_set_bw(core->cpucfg_path, kbps_to_icc(1000), 0);
err_cpucfg_path:
	pm_ops->core_power(core, POWER_ON);

	return ret;
}

static __maybe_unused int venus_runtime_resume(struct device *dev)
{
	struct venus_core *core = dev_get_drvdata(dev);
	const struct venus_pm_ops *pm_ops = core->pm_ops;
	int ret;

	ret = icc_set_bw(core->video_path, kbps_to_icc(20000), 0);
	if (ret)
		return ret;

	ret = icc_set_bw(core->cpucfg_path, kbps_to_icc(1000), 0);
	if (ret)
		return ret;

	if (pm_ops->core_power) {
		ret = pm_ops->core_power(core, POWER_ON);
		if (ret)
			return ret;
	}

	return hfi_core_resume(core, false);
}

static const struct dev_pm_ops venus_pm_ops = {
	SET_SYSTEM_SLEEP_PM_OPS(pm_runtime_force_suspend,
				pm_runtime_force_resume)
	SET_RUNTIME_PM_OPS(venus_runtime_suspend, venus_runtime_resume, NULL)
};

static const struct freq_tbl msm8916_freq_table[] = {
	{ 352800, 228570000 },	/* 1920x1088 @ 30 + 1280x720 @ 30 */
	{ 244800, 160000000 },	/* 1920x1088 @ 30 */
	{ 108000, 100000000 },	/* 1280x720 @ 30 */
};

static const struct reg_val msm8916_reg_preset[] = {
	{ 0xe0020, 0x05555556 },
	{ 0xe0024, 0x05555556 },
	{ 0x80124, 0x00000003 },
};

static const struct venus_resources msm8916_res = {
	.freq_tbl = msm8916_freq_table,
	.freq_tbl_size = ARRAY_SIZE(msm8916_freq_table),
	.reg_tbl = msm8916_reg_preset,
	.reg_tbl_size = ARRAY_SIZE(msm8916_reg_preset),
	.clks = { "core", "iface", "bus", },
	.clks_num = 3,
	.max_load = 352800, /* 720p@30 + 1080p@30 */
	.hfi_version = HFI_VERSION_1XX,
	.vmem_id = VIDC_RESOURCE_NONE,
	.vmem_size = 0,
	.vmem_addr = 0,
	.dma_mask = 0xddc00000 - 1,
	.fwname = "qcom/venus-1.8/venus.mdt",
};

static const struct freq_tbl msm8996_freq_table[] = {
	{ 1944000, 520000000 },	/* 4k UHD @ 60 (decode only) */
	{  972000, 520000000 },	/* 4k UHD @ 30 */
	{  489600, 346666667 },	/* 1080p @ 60 */
	{  244800, 150000000 },	/* 1080p @ 30 */
	{  108000,  75000000 },	/* 720p @ 30 */
};

static const struct reg_val msm8996_reg_preset[] = {
	{ 0x80010, 0xffffffff },
	{ 0x80018, 0x00001556 },
	{ 0x8001C, 0x00001556 },
};

static const struct venus_resources msm8996_res = {
	.freq_tbl = msm8996_freq_table,
	.freq_tbl_size = ARRAY_SIZE(msm8996_freq_table),
	.reg_tbl = msm8996_reg_preset,
	.reg_tbl_size = ARRAY_SIZE(msm8996_reg_preset),
	.clks = {"core", "iface", "bus", "mbus" },
	.clks_num = 4,
	.vcodec0_clks = { "core" },
	.vcodec1_clks = { "core" },
	.vcodec_clks_num = 1,
	.max_load = 2563200,
	.hfi_version = HFI_VERSION_3XX,
	.vmem_id = VIDC_RESOURCE_NONE,
	.vmem_size = 0,
	.vmem_addr = 0,
	.dma_mask = 0xddc00000 - 1,
	.fwname = "qcom/venus-4.2/venus.mdt",
};

static const struct freq_tbl sdm845_freq_table[] = {
	{ 3110400, 533000000 },	/* 4096x2160@90 */
	{ 2073600, 444000000 },	/* 4096x2160@60 */
	{ 1944000, 404000000 },	/* 3840x2160@60 */
	{  972000, 330000000 },	/* 3840x2160@30 */
	{  489600, 200000000 },	/* 1920x1080@60 */
	{  244800, 100000000 },	/* 1920x1080@30 */
};

static const struct bw_tbl sdm845_bw_table_enc[] = {
	{ 1944000, 1612000, 0, 2416000, 0 },	/* 3840x2160@60 */
	{  972000,  951000, 0, 1434000, 0 },	/* 3840x2160@30 */
	{  489600,  723000, 0,  973000, 0 },	/* 1920x1080@60 */
	{  244800,  370000, 0,	495000, 0 },	/* 1920x1080@30 */
};

static const struct bw_tbl sdm845_bw_table_dec[] = {
	{ 2073600, 3929000, 0, 5551000, 0 },	/* 4096x2160@60 */
	{ 1036800, 1987000, 0, 2797000, 0 },	/* 4096x2160@30 */
	{  489600, 1040000, 0, 1298000, 0 },	/* 1920x1080@60 */
	{  244800,  530000, 0,  659000, 0 },	/* 1920x1080@30 */
};

static const struct venus_resources sdm845_res = {
	.freq_tbl = sdm845_freq_table,
	.freq_tbl_size = ARRAY_SIZE(sdm845_freq_table),
	.bw_tbl_enc = sdm845_bw_table_enc,
	.bw_tbl_enc_size = ARRAY_SIZE(sdm845_bw_table_enc),
	.bw_tbl_dec = sdm845_bw_table_dec,
	.bw_tbl_dec_size = ARRAY_SIZE(sdm845_bw_table_dec),
	.clks = {"core", "iface", "bus" },
	.clks_num = 3,
	.vcodec0_clks = { "core", "bus" },
	.vcodec1_clks = { "core", "bus" },
	.vcodec_clks_num = 2,
	.max_load = 3110400,	/* 4096x2160@90 */
	.hfi_version = HFI_VERSION_4XX,
	.vmem_id = VIDC_RESOURCE_NONE,
	.vmem_size = 0,
	.vmem_addr = 0,
	.dma_mask = 0xe0000000 - 1,
	.fwname = "qcom/venus-5.2/venus.mdt",
};

static const struct venus_resources sdm845_res_v2 = {
	.freq_tbl = sdm845_freq_table,
	.freq_tbl_size = ARRAY_SIZE(sdm845_freq_table),
	.bw_tbl_enc = sdm845_bw_table_enc,
	.bw_tbl_enc_size = ARRAY_SIZE(sdm845_bw_table_enc),
	.bw_tbl_dec = sdm845_bw_table_dec,
	.bw_tbl_dec_size = ARRAY_SIZE(sdm845_bw_table_dec),
	.clks = {"core", "iface", "bus" },
	.clks_num = 3,
	.vcodec0_clks = { "vcodec0_core", "vcodec0_bus" },
	.vcodec1_clks = { "vcodec1_core", "vcodec1_bus" },
	.vcodec_clks_num = 2,
	.vcodec_pmdomains = { "venus", "vcodec0", "vcodec1" },
	.vcodec_pmdomains_num = 3,
	.opp_pmdomain = (const char *[]) { "cx", NULL },
	.vcodec_num = 2,
	.max_load = 3110400,	/* 4096x2160@90 */
	.hfi_version = HFI_VERSION_4XX,
	.vmem_id = VIDC_RESOURCE_NONE,
	.vmem_size = 0,
	.vmem_addr = 0,
	.dma_mask = 0xe0000000 - 1,
	.cp_start = 0,
	.cp_size = 0x70800000,
	.cp_nonpixel_start = 0x1000000,
	.cp_nonpixel_size = 0x24800000,
	.fwname = "qcom/venus-5.2/venus.mdt",
};

static const struct freq_tbl sc7180_freq_table[] = {
	{  0, 500000000 },
	{  0, 434000000 },
	{  0, 340000000 },
	{  0, 270000000 },
	{  0, 150000000 },
};

static const struct bw_tbl sc7180_bw_table_enc[] = {
	{  972000,  750000, 0, 0, 0 },	/* 3840x2160@30 */
	{  489600,  451000, 0, 0, 0 },	/* 1920x1080@60 */
	{  244800,  234000, 0, 0, 0 },	/* 1920x1080@30 */
};

static const struct bw_tbl sc7180_bw_table_dec[] = {
	{ 1036800, 1386000, 0, 1875000, 0 },	/* 4096x2160@30 */
	{  489600,  865000, 0, 1146000, 0 },	/* 1920x1080@60 */
	{  244800,  530000, 0,  583000, 0 },	/* 1920x1080@30 */
};

static const struct venus_resources sc7180_res = {
	.freq_tbl = sc7180_freq_table,
	.freq_tbl_size = ARRAY_SIZE(sc7180_freq_table),
	.bw_tbl_enc = sc7180_bw_table_enc,
	.bw_tbl_enc_size = ARRAY_SIZE(sc7180_bw_table_enc),
	.bw_tbl_dec = sc7180_bw_table_dec,
	.bw_tbl_dec_size = ARRAY_SIZE(sc7180_bw_table_dec),
	.clks = {"core", "iface", "bus" },
	.clks_num = 3,
	.vcodec0_clks = { "vcodec0_core", "vcodec0_bus" },
	.vcodec_clks_num = 2,
	.vcodec_pmdomains = { "venus", "vcodec0" },
	.vcodec_pmdomains_num = 2,
	.opp_pmdomain = (const char *[]) { "cx", NULL },
	.vcodec_num = 1,
	.hfi_version = HFI_VERSION_4XX,
	.vmem_id = VIDC_RESOURCE_NONE,
	.vmem_size = 0,
	.vmem_addr = 0,
	.dma_mask = 0xe0000000 - 1,
	.fwname = "qcom/venus-5.4/venus.mdt",
};

static const struct freq_tbl sm8250_freq_table[] = {
	{ 0, 444000000 },
	{ 0, 366000000 },
	{ 0, 338000000 },
	{ 0, 240000000 },
};

static const struct bw_tbl sm8250_bw_table_enc[] = {
	{ 1944000, 1954000, 0, 3711000, 0 },	/* 3840x2160@60 */
	{  972000,  996000, 0, 1905000, 0 },	/* 3840x2160@30 */
	{  489600,  645000, 0,  977000, 0 },	/* 1920x1080@60 */
	{  244800,  332000, 0,	498000, 0 },	/* 1920x1080@30 */
};

static const struct bw_tbl sm8250_bw_table_dec[] = {
	{ 2073600, 2403000, 0, 4113000, 0 },	/* 4096x2160@60 */
	{ 1036800, 1224000, 0, 2079000, 0 },	/* 4096x2160@30 */
	{  489600,  812000, 0,  998000, 0 },	/* 1920x1080@60 */
	{  244800,  416000, 0,  509000, 0 },	/* 1920x1080@30 */
};

static const struct reg_val sm8250_reg_preset[] = {
	{ 0xb0088, 0 },
};

static const struct venus_resources sm8250_res = {
	.freq_tbl = sm8250_freq_table,
	.freq_tbl_size = ARRAY_SIZE(sm8250_freq_table),
	.reg_tbl = sm8250_reg_preset,
	.reg_tbl_size = ARRAY_SIZE(sm8250_reg_preset),
	.bw_tbl_enc = sm8250_bw_table_enc,
	.bw_tbl_enc_size = ARRAY_SIZE(sm8250_bw_table_enc),
	.bw_tbl_dec = sm8250_bw_table_dec,
	.bw_tbl_dec_size = ARRAY_SIZE(sm8250_bw_table_dec),
	.clks = {"core", "iface"},
	.clks_num = 2,
	.resets = { "bus", "core" },
	.resets_num = 2,
	.vcodec0_clks = { "vcodec0_core" },
	.vcodec_clks_num = 1,
	.vcodec_pmdomains = { "venus", "vcodec0" },
	.vcodec_pmdomains_num = 2,
	.opp_pmdomain = (const char *[]) { "mx", NULL },
	.vcodec_num = 1,
	.max_load = 7833600,
	.hfi_version = HFI_VERSION_6XX,
	.vmem_id = VIDC_RESOURCE_NONE,
	.vmem_size = 0,
	.vmem_addr = 0,
	.dma_mask = 0xe0000000 - 1,
	.fwname = "qcom/vpu-1.0/venus.mdt",
};

static const struct of_device_id venus_dt_match[] = {
	{ .compatible = "qcom,msm8916-venus", .data = &msm8916_res, },
	{ .compatible = "qcom,msm8996-venus", .data = &msm8996_res, },
	{ .compatible = "qcom,sdm845-venus", .data = &sdm845_res, },
	{ .compatible = "qcom,sdm845-venus-v2", .data = &sdm845_res_v2, },
	{ .compatible = "qcom,sc7180-venus", .data = &sc7180_res, },
	{ .compatible = "qcom,sm8250-venus", .data = &sm8250_res, },
	{ }
};
MODULE_DEVICE_TABLE(of, venus_dt_match);

static struct platform_driver qcom_venus_driver = {
	.probe = venus_probe,
	.remove = venus_remove,
	.driver = {
		.name = "qcom-venus",
		.of_match_table = venus_dt_match,
		.pm = &venus_pm_ops,
	},
	.shutdown = venus_core_shutdown,
};
module_platform_driver(qcom_venus_driver);

MODULE_ALIAS("platform:qcom-venus");
MODULE_DESCRIPTION("Qualcomm Venus video encoder and decoder driver");
MODULE_LICENSE("GPL v2");<|MERGE_RESOLUTION|>--- conflicted
+++ resolved
@@ -329,11 +329,8 @@
 	if (ret)
 		goto err_core_put;
 
-<<<<<<< HEAD
-=======
 	venus_assign_register_offsets(core);
 
->>>>>>> 25423f4b
 	ret = v4l2_device_register(dev, &core->v4l2_dev);
 	if (ret)
 		goto err_core_deinit;
@@ -429,11 +426,6 @@
 
 	hfi_destroy(core);
 
-<<<<<<< HEAD
-	v4l2_device_unregister(&core->v4l2_dev);
-
-=======
->>>>>>> 25423f4b
 	mutex_destroy(&core->pm_lock);
 	mutex_destroy(&core->lock);
 	venus_dbgfs_deinit(core);
