--- conflicted
+++ resolved
@@ -185,60 +185,10 @@
 	if (!lane_cnt)
 		lane_cnt = 4;
 
-<<<<<<< HEAD
-	if (!tg->enabled)
-		phy_sel = csid->phy.csiphy_id;
-
-	if (enable) {
-		/*
-		 * DT_ID is a two bit bitfield that is concatenated with
-		 * the four least significant bits of the five bit VC
-		 * bitfield to generate an internal CID value.
-		 *
-		 * CSID_RDI_CFG0(vc)
-		 * DT_ID : 28:27
-		 * VC    : 26:22
-		 * DT    : 21:16
-		 *
-		 * CID   : VC 3:0 << 2 | DT_ID 1:0
-		 */
-		u8 dt_id = vc & 0x03;
-
-		if (tg->enabled) {
-			/* configure one DT, infinite frames */
-			val = vc << TPG_VC_CFG0_VC_NUM;
-			val |= INTELEAVING_MODE_ONE_SHOT << TPG_VC_CFG0_LINE_INTERLEAVING_MODE;
-			val |= 0 << TPG_VC_CFG0_NUM_FRAMES;
-			writel_relaxed(val, csid->base + CSID_TPG_VC_CFG0);
-
-			val = 0x740 << TPG_VC_CFG1_H_BLANKING_COUNT;
-			val |= 0x3ff << TPG_VC_CFG1_V_BLANKING_COUNT;
-			writel_relaxed(val, csid->base + CSID_TPG_VC_CFG1);
-
-			writel_relaxed(0x12345678, csid->base + CSID_TPG_LFSR_SEED);
-
-			val = (input_format->height & 0x1fff) << TPG_DT_n_CFG_0_FRAME_HEIGHT;
-			val |= (input_format->width & 0x1fff) << TPG_DT_n_CFG_0_FRAME_WIDTH;
-			writel_relaxed(val, csid->base + CSID_TPG_DT_n_CFG_0(0));
-
-			val = format->data_type << TPG_DT_n_CFG_1_DATA_TYPE;
-			writel_relaxed(val, csid->base + CSID_TPG_DT_n_CFG_1(0));
-
-			val = (tg->mode - 1) << TPG_DT_n_CFG_2_PAYLOAD_MODE;
-			val |= 0xBE << TPG_DT_n_CFG_2_USER_SPECIFIED_PAYLOAD;
-			val |= format->decode_format << TPG_DT_n_CFG_2_ENCODE_FORMAT;
-			writel_relaxed(val, csid->base + CSID_TPG_DT_n_CFG_2(0));
-
-			writel_relaxed(0, csid->base + CSID_TPG_COLOR_BARS_CFG);
-
-			writel_relaxed(0, csid->base + CSID_TPG_COLOR_BOX_CFG);
-		}
-=======
 	val = (lane_cnt - 1) << CSI2_RX_CFG0_NUM_ACTIVE_LANES;
 	val |= phy->lane_assign << CSI2_RX_CFG0_DL0_INPUT_SEL;
 	val |= phy->csiphy_id << CSI2_RX_CFG0_PHY_NUM_SEL;
 	writel_relaxed(val, csid->base + CSID_CSI2_RX_CFG0);
->>>>>>> a6ad5510
 
 	val = 1 << CSI2_RX_CFG1_PACKET_ECC_CORRECTION_EN;
 	if (vc > 3)
@@ -308,13 +258,6 @@
 	writel_relaxed(val, csid->base + CSID_TPG_CTRL);
 }
 
-<<<<<<< HEAD
-	val = 1 << CSI2_RX_CFG1_PACKET_ECC_CORRECTION_EN;
-	if (vc > 3)
-		val |= 1 << CSI2_RX_CFG1_VC_MODE;
-	val |= 1 << CSI2_RX_CFG1_MISR_EN;
-	writel_relaxed(val, csid->base + CSID_CSI2_RX_CFG1);
-=======
 static void __csid_configure_rdi_stream(struct csid_device *csid, u8 enable, u8 vc)
 {
 	/* Source pads matching RDI channels on hardware. Pad 1 -> RDI0, Pad 2 -> RDI1, etc. */
@@ -323,7 +266,6 @@
 								   csid->res->formats->nformats,
 								   input_format->code);
 	u32 val;
->>>>>>> a6ad5510
 
 	/*
 	 * DT_ID is a two bit bitfield that is concatenated with
