// SPDX-License-Identifier: GPL-2.0-only
/*
 * Copyright 2017 Cisco Systems, Inc. and/or its affiliates. All rights reserved.
 */

#include <linux/delay.h>
#include <linux/slab.h>
#include <linux/sched/types.h>

#include <media/cec-pin.h>
#include "cec-pin-priv.h"

/* All timings are in microseconds */

/* start bit timings */
#define CEC_TIM_START_BIT_LOW		3700
#define CEC_TIM_START_BIT_LOW_MIN	3500
#define CEC_TIM_START_BIT_LOW_MAX	3900
#define CEC_TIM_START_BIT_TOTAL		4500
#define CEC_TIM_START_BIT_TOTAL_MIN	4300
#define CEC_TIM_START_BIT_TOTAL_MAX	4700

/* data bit timings */
#define CEC_TIM_DATA_BIT_0_LOW		1500
#define CEC_TIM_DATA_BIT_0_LOW_MIN	1300
#define CEC_TIM_DATA_BIT_0_LOW_MAX	1700
#define CEC_TIM_DATA_BIT_1_LOW		600
#define CEC_TIM_DATA_BIT_1_LOW_MIN	400
#define CEC_TIM_DATA_BIT_1_LOW_MAX	800
#define CEC_TIM_DATA_BIT_TOTAL		2400
#define CEC_TIM_DATA_BIT_TOTAL_MIN	2050
#define CEC_TIM_DATA_BIT_TOTAL_MAX	2750
/* earliest safe time to sample the bit state */
#define CEC_TIM_DATA_BIT_SAMPLE		850
/* earliest time the bit is back to 1 (T7 + 50) */
#define CEC_TIM_DATA_BIT_HIGH		1750

/* when idle, sample once per millisecond */
#define CEC_TIM_IDLE_SAMPLE		1000
/* when processing the start bit, sample twice per millisecond */
#define CEC_TIM_START_BIT_SAMPLE	500
/* when polling for a state change, sample once every 50 microseconds */
#define CEC_TIM_SAMPLE			50

#define CEC_TIM_LOW_DRIVE_ERROR		(1.5 * CEC_TIM_DATA_BIT_TOTAL)

/*
 * Total data bit time that is too short/long for a valid bit,
 * used for error injection.
 */
#define CEC_TIM_DATA_BIT_TOTAL_SHORT	1800
#define CEC_TIM_DATA_BIT_TOTAL_LONG	2900

/*
 * Total start bit time that is too short/long for a valid bit,
 * used for error injection.
 */
#define CEC_TIM_START_BIT_TOTAL_SHORT	4100
#define CEC_TIM_START_BIT_TOTAL_LONG	5000

/* Data bits are 0-7, EOM is bit 8 and ACK is bit 9 */
#define EOM_BIT				8
#define ACK_BIT				9

struct cec_state {
	const char * const name;
	unsigned int usecs;
};

static const struct cec_state states[CEC_PIN_STATES] = {
	{ "Off",		   0 },
	{ "Idle",		   CEC_TIM_IDLE_SAMPLE },
	{ "Tx Wait",		   CEC_TIM_SAMPLE },
	{ "Tx Wait for High",	   CEC_TIM_IDLE_SAMPLE },
	{ "Tx Start Bit Low",	   CEC_TIM_START_BIT_LOW },
	{ "Tx Start Bit High",	   CEC_TIM_START_BIT_TOTAL - CEC_TIM_START_BIT_LOW },
	{ "Tx Start Bit High Short", CEC_TIM_START_BIT_TOTAL_SHORT - CEC_TIM_START_BIT_LOW },
	{ "Tx Start Bit High Long", CEC_TIM_START_BIT_TOTAL_LONG - CEC_TIM_START_BIT_LOW },
	{ "Tx Start Bit Low Custom", 0 },
	{ "Tx Start Bit High Custom", 0 },
	{ "Tx Data 0 Low",	   CEC_TIM_DATA_BIT_0_LOW },
	{ "Tx Data 0 High",	   CEC_TIM_DATA_BIT_TOTAL - CEC_TIM_DATA_BIT_0_LOW },
	{ "Tx Data 0 High Short",  CEC_TIM_DATA_BIT_TOTAL_SHORT - CEC_TIM_DATA_BIT_0_LOW },
	{ "Tx Data 0 High Long",   CEC_TIM_DATA_BIT_TOTAL_LONG - CEC_TIM_DATA_BIT_0_LOW },
	{ "Tx Data 1 Low",	   CEC_TIM_DATA_BIT_1_LOW },
	{ "Tx Data 1 High",	   CEC_TIM_DATA_BIT_TOTAL - CEC_TIM_DATA_BIT_1_LOW },
	{ "Tx Data 1 High Short",  CEC_TIM_DATA_BIT_TOTAL_SHORT - CEC_TIM_DATA_BIT_1_LOW },
	{ "Tx Data 1 High Long",   CEC_TIM_DATA_BIT_TOTAL_LONG - CEC_TIM_DATA_BIT_1_LOW },
	{ "Tx Data 1 High Pre Sample", CEC_TIM_DATA_BIT_SAMPLE - CEC_TIM_DATA_BIT_1_LOW },
	{ "Tx Data 1 High Post Sample", CEC_TIM_DATA_BIT_TOTAL - CEC_TIM_DATA_BIT_SAMPLE },
	{ "Tx Data 1 High Post Sample Short", CEC_TIM_DATA_BIT_TOTAL_SHORT - CEC_TIM_DATA_BIT_SAMPLE },
	{ "Tx Data 1 High Post Sample Long", CEC_TIM_DATA_BIT_TOTAL_LONG - CEC_TIM_DATA_BIT_SAMPLE },
	{ "Tx Data Bit Low Custom", 0 },
	{ "Tx Data Bit High Custom", 0 },
	{ "Tx Pulse Low Custom",   0 },
	{ "Tx Pulse High Custom",  0 },
	{ "Tx Low Drive",	   CEC_TIM_LOW_DRIVE_ERROR },
	{ "Rx Start Bit Low",	   CEC_TIM_SAMPLE },
	{ "Rx Start Bit High",	   CEC_TIM_SAMPLE },
	{ "Rx Data Sample",	   CEC_TIM_DATA_BIT_SAMPLE },
	{ "Rx Data Post Sample",   CEC_TIM_DATA_BIT_HIGH - CEC_TIM_DATA_BIT_SAMPLE },
	{ "Rx Data Wait for Low",  CEC_TIM_SAMPLE },
	{ "Rx Ack Low",		   CEC_TIM_DATA_BIT_0_LOW },
	{ "Rx Ack Low Post",	   CEC_TIM_DATA_BIT_HIGH - CEC_TIM_DATA_BIT_0_LOW },
	{ "Rx Ack High Post",	   CEC_TIM_DATA_BIT_HIGH },
	{ "Rx Ack Finish",	   CEC_TIM_DATA_BIT_TOTAL_MIN - CEC_TIM_DATA_BIT_HIGH },
	{ "Rx Low Drive",	   CEC_TIM_LOW_DRIVE_ERROR },
	{ "Rx Irq",		   0 },
};

static void cec_pin_update(struct cec_pin *pin, bool v, bool force)
{
	if (!force && v == pin->adap->cec_pin_is_high)
		return;

	pin->adap->cec_pin_is_high = v;
	if (atomic_read(&pin->work_pin_num_events) < CEC_NUM_PIN_EVENTS) {
		u8 ev = v;

		if (pin->work_pin_events_dropped) {
			pin->work_pin_events_dropped = false;
			ev |= CEC_PIN_EVENT_FL_DROPPED;
		}
		pin->work_pin_events[pin->work_pin_events_wr] = ev;
		pin->work_pin_ts[pin->work_pin_events_wr] = ktime_get();
		pin->work_pin_events_wr =
			(pin->work_pin_events_wr + 1) % CEC_NUM_PIN_EVENTS;
		atomic_inc(&pin->work_pin_num_events);
	} else {
		pin->work_pin_events_dropped = true;
		pin->work_pin_events_dropped_cnt++;
	}
	wake_up_interruptible(&pin->kthread_waitq);
}

static bool cec_pin_read(struct cec_pin *pin)
{
	bool v = call_pin_op(pin, read);

	cec_pin_update(pin, v, false);
	return v;
}

static void cec_pin_low(struct cec_pin *pin)
{
	call_void_pin_op(pin, low);
	cec_pin_update(pin, false, false);
}

static bool cec_pin_high(struct cec_pin *pin)
{
	call_void_pin_op(pin, high);
	return cec_pin_read(pin);
}

static bool rx_error_inj(struct cec_pin *pin, unsigned int mode_offset,
			 int arg_idx, u8 *arg)
{
#ifdef CONFIG_CEC_PIN_ERROR_INJ
	u16 cmd = cec_pin_rx_error_inj(pin);
	u64 e = pin->error_inj[cmd];
	unsigned int mode = (e >> mode_offset) & CEC_ERROR_INJ_MODE_MASK;

	if (arg_idx >= 0) {
		u8 pos = pin->error_inj_args[cmd][arg_idx];

		if (arg)
			*arg = pos;
		else if (pos != pin->rx_bit)
			return false;
	}

	switch (mode) {
	case CEC_ERROR_INJ_MODE_ONCE:
		pin->error_inj[cmd] &=
			~(CEC_ERROR_INJ_MODE_MASK << mode_offset);
		return true;
	case CEC_ERROR_INJ_MODE_ALWAYS:
		return true;
	case CEC_ERROR_INJ_MODE_TOGGLE:
		return pin->rx_toggle;
	default:
		return false;
	}
#else
	return false;
#endif
}

static bool rx_nack(struct cec_pin *pin)
{
	return rx_error_inj(pin, CEC_ERROR_INJ_RX_NACK_OFFSET, -1, NULL);
}

static bool rx_low_drive(struct cec_pin *pin)
{
	return rx_error_inj(pin, CEC_ERROR_INJ_RX_LOW_DRIVE_OFFSET,
			    CEC_ERROR_INJ_RX_LOW_DRIVE_ARG_IDX, NULL);
}

static bool rx_add_byte(struct cec_pin *pin)
{
	return rx_error_inj(pin, CEC_ERROR_INJ_RX_ADD_BYTE_OFFSET, -1, NULL);
}

static bool rx_remove_byte(struct cec_pin *pin)
{
	return rx_error_inj(pin, CEC_ERROR_INJ_RX_REMOVE_BYTE_OFFSET, -1, NULL);
}

static bool rx_arb_lost(struct cec_pin *pin, u8 *poll)
{
	return pin->tx_msg.len == 0 &&
		rx_error_inj(pin, CEC_ERROR_INJ_RX_ARB_LOST_OFFSET,
			     CEC_ERROR_INJ_RX_ARB_LOST_ARG_IDX, poll);
}

static bool tx_error_inj(struct cec_pin *pin, unsigned int mode_offset,
			 int arg_idx, u8 *arg)
{
#ifdef CONFIG_CEC_PIN_ERROR_INJ
	u16 cmd = cec_pin_tx_error_inj(pin);
	u64 e = pin->error_inj[cmd];
	unsigned int mode = (e >> mode_offset) & CEC_ERROR_INJ_MODE_MASK;

	if (arg_idx >= 0) {
		u8 pos = pin->error_inj_args[cmd][arg_idx];

		if (arg)
			*arg = pos;
		else if (pos != pin->tx_bit)
			return false;
	}

	switch (mode) {
	case CEC_ERROR_INJ_MODE_ONCE:
		pin->error_inj[cmd] &=
			~(CEC_ERROR_INJ_MODE_MASK << mode_offset);
		return true;
	case CEC_ERROR_INJ_MODE_ALWAYS:
		return true;
	case CEC_ERROR_INJ_MODE_TOGGLE:
		return pin->tx_toggle;
	default:
		return false;
	}
#else
	return false;
#endif
}

static bool tx_no_eom(struct cec_pin *pin)
{
	return tx_error_inj(pin, CEC_ERROR_INJ_TX_NO_EOM_OFFSET, -1, NULL);
}

static bool tx_early_eom(struct cec_pin *pin)
{
	return tx_error_inj(pin, CEC_ERROR_INJ_TX_EARLY_EOM_OFFSET, -1, NULL);
}

static bool tx_short_bit(struct cec_pin *pin)
{
	return tx_error_inj(pin, CEC_ERROR_INJ_TX_SHORT_BIT_OFFSET,
			    CEC_ERROR_INJ_TX_SHORT_BIT_ARG_IDX, NULL);
}

static bool tx_long_bit(struct cec_pin *pin)
{
	return tx_error_inj(pin, CEC_ERROR_INJ_TX_LONG_BIT_OFFSET,
			    CEC_ERROR_INJ_TX_LONG_BIT_ARG_IDX, NULL);
}

static bool tx_custom_bit(struct cec_pin *pin)
{
	return tx_error_inj(pin, CEC_ERROR_INJ_TX_CUSTOM_BIT_OFFSET,
			    CEC_ERROR_INJ_TX_CUSTOM_BIT_ARG_IDX, NULL);
}

static bool tx_short_start(struct cec_pin *pin)
{
	return tx_error_inj(pin, CEC_ERROR_INJ_TX_SHORT_START_OFFSET, -1, NULL);
}

static bool tx_long_start(struct cec_pin *pin)
{
	return tx_error_inj(pin, CEC_ERROR_INJ_TX_LONG_START_OFFSET, -1, NULL);
}

static bool tx_custom_start(struct cec_pin *pin)
{
	return tx_error_inj(pin, CEC_ERROR_INJ_TX_CUSTOM_START_OFFSET,
			    -1, NULL);
}

static bool tx_last_bit(struct cec_pin *pin)
{
	return tx_error_inj(pin, CEC_ERROR_INJ_TX_LAST_BIT_OFFSET,
			    CEC_ERROR_INJ_TX_LAST_BIT_ARG_IDX, NULL);
}

static u8 tx_add_bytes(struct cec_pin *pin)
{
	u8 bytes;

	if (tx_error_inj(pin, CEC_ERROR_INJ_TX_ADD_BYTES_OFFSET,
			 CEC_ERROR_INJ_TX_ADD_BYTES_ARG_IDX, &bytes))
		return bytes;
	return 0;
}

static bool tx_remove_byte(struct cec_pin *pin)
{
	return tx_error_inj(pin, CEC_ERROR_INJ_TX_REMOVE_BYTE_OFFSET, -1, NULL);
}

static bool tx_low_drive(struct cec_pin *pin)
{
	return tx_error_inj(pin, CEC_ERROR_INJ_TX_LOW_DRIVE_OFFSET,
			    CEC_ERROR_INJ_TX_LOW_DRIVE_ARG_IDX, NULL);
}

static void cec_pin_to_idle(struct cec_pin *pin)
{
	/*
	 * Reset all status fields, release the bus and
	 * go to idle state.
	 */
	pin->rx_bit = pin->tx_bit = 0;
	pin->rx_msg.len = 0;
	memset(pin->rx_msg.msg, 0, sizeof(pin->rx_msg.msg));
	pin->ts = ns_to_ktime(0);
	pin->tx_generated_poll = false;
	pin->tx_post_eom = false;
	if (pin->state >= CEC_ST_TX_WAIT &&
	    pin->state <= CEC_ST_TX_LOW_DRIVE)
		pin->tx_toggle ^= 1;
	if (pin->state >= CEC_ST_RX_START_BIT_LOW &&
	    pin->state <= CEC_ST_RX_LOW_DRIVE)
		pin->rx_toggle ^= 1;
	pin->state = CEC_ST_IDLE;
}

/*
 * Handle Transmit-related states
 *
 * Basic state changes when transmitting:
 *
 * Idle -> Tx Wait (waiting for the end of signal free time) ->
 *	Tx Start Bit Low -> Tx Start Bit High ->
 *
 *   Regular data bits + EOM:
 *	Tx Data 0 Low -> Tx Data 0 High ->
 *   or:
 *	Tx Data 1 Low -> Tx Data 1 High ->
 *
 *   First 4 data bits or Ack bit:
 *	Tx Data 0 Low -> Tx Data 0 High ->
 *   or:
 *	Tx Data 1 Low -> Tx Data 1 High -> Tx Data 1 Pre Sample ->
 *		Tx Data 1 Post Sample ->
 *
 *   After the last Ack go to Idle.
 *
 * If it detects a Low Drive condition then:
 *	Tx Wait For High -> Idle
 *
 * If it loses arbitration, then it switches to state Rx Data Post Sample.
 */
static void cec_pin_tx_states(struct cec_pin *pin, ktime_t ts)
{
	bool v;
	bool is_ack_bit, ack;

	switch (pin->state) {
	case CEC_ST_TX_WAIT_FOR_HIGH:
		if (cec_pin_read(pin))
			cec_pin_to_idle(pin);
		break;

	case CEC_ST_TX_START_BIT_LOW:
		if (tx_short_start(pin)) {
			/*
			 * Error Injection: send an invalid (too short)
			 * start pulse.
			 */
			pin->state = CEC_ST_TX_START_BIT_HIGH_SHORT;
		} else if (tx_long_start(pin)) {
			/*
			 * Error Injection: send an invalid (too long)
			 * start pulse.
			 */
			pin->state = CEC_ST_TX_START_BIT_HIGH_LONG;
		} else {
			pin->state = CEC_ST_TX_START_BIT_HIGH;
		}
		/* Generate start bit */
		cec_pin_high(pin);
		break;

	case CEC_ST_TX_START_BIT_LOW_CUSTOM:
		pin->state = CEC_ST_TX_START_BIT_HIGH_CUSTOM;
		/* Generate start bit */
		cec_pin_high(pin);
		break;

	case CEC_ST_TX_DATA_BIT_1_HIGH_POST_SAMPLE:
	case CEC_ST_TX_DATA_BIT_1_HIGH_POST_SAMPLE_SHORT:
	case CEC_ST_TX_DATA_BIT_1_HIGH_POST_SAMPLE_LONG:
		if (pin->tx_nacked) {
			cec_pin_to_idle(pin);
			pin->tx_msg.len = 0;
			if (pin->tx_generated_poll)
				break;
			pin->work_tx_ts = ts;
			pin->work_tx_status = CEC_TX_STATUS_NACK;
			wake_up_interruptible(&pin->kthread_waitq);
			break;
		}
		fallthrough;
	case CEC_ST_TX_DATA_BIT_0_HIGH:
	case CEC_ST_TX_DATA_BIT_0_HIGH_SHORT:
	case CEC_ST_TX_DATA_BIT_0_HIGH_LONG:
	case CEC_ST_TX_DATA_BIT_1_HIGH:
	case CEC_ST_TX_DATA_BIT_1_HIGH_SHORT:
	case CEC_ST_TX_DATA_BIT_1_HIGH_LONG:
		/*
		 * If the read value is 1, then all is OK, otherwise we have a
		 * low drive condition.
		 *
		 * Special case: when we generate a poll message due to an
		 * Arbitration Lost error injection, then ignore this since
		 * the pin can actually be low in that case.
		 */
		if (!cec_pin_read(pin) && !pin->tx_generated_poll) {
			/*
			 * It's 0, so someone detected an error and pulled the
			 * line low for 1.5 times the nominal bit period.
			 */
			pin->tx_msg.len = 0;
			pin->state = CEC_ST_TX_WAIT_FOR_HIGH;
			pin->work_tx_ts = ts;
			pin->work_tx_status = CEC_TX_STATUS_LOW_DRIVE;
			pin->tx_low_drive_cnt++;
			wake_up_interruptible(&pin->kthread_waitq);
			break;
		}
		fallthrough;
	case CEC_ST_TX_DATA_BIT_HIGH_CUSTOM:
		if (tx_last_bit(pin)) {
			/* Error Injection: just stop sending after this bit */
			cec_pin_to_idle(pin);
			pin->tx_msg.len = 0;
			if (pin->tx_generated_poll)
				break;
			pin->work_tx_ts = ts;
			pin->work_tx_status = CEC_TX_STATUS_OK;
			wake_up_interruptible(&pin->kthread_waitq);
			break;
		}
		pin->tx_bit++;
		fallthrough;
	case CEC_ST_TX_START_BIT_HIGH:
	case CEC_ST_TX_START_BIT_HIGH_SHORT:
	case CEC_ST_TX_START_BIT_HIGH_LONG:
	case CEC_ST_TX_START_BIT_HIGH_CUSTOM:
		if (tx_low_drive(pin)) {
			/* Error injection: go to low drive */
			cec_pin_low(pin);
			pin->state = CEC_ST_TX_LOW_DRIVE;
			pin->tx_msg.len = 0;
			if (pin->tx_generated_poll)
				break;
			pin->work_tx_ts = ts;
			pin->work_tx_status = CEC_TX_STATUS_LOW_DRIVE;
			pin->tx_low_drive_cnt++;
			wake_up_interruptible(&pin->kthread_waitq);
			break;
		}
		if (pin->tx_bit / 10 >= pin->tx_msg.len + pin->tx_extra_bytes) {
			cec_pin_to_idle(pin);
			pin->tx_msg.len = 0;
			if (pin->tx_generated_poll)
				break;
			pin->work_tx_ts = ts;
			pin->work_tx_status = CEC_TX_STATUS_OK;
			wake_up_interruptible(&pin->kthread_waitq);
			break;
		}

		switch (pin->tx_bit % 10) {
		default: {
			/*
			 * In the CEC_ERROR_INJ_TX_ADD_BYTES case we transmit
			 * extra bytes, so pin->tx_bit / 10 can become >= 16.
			 * Generate bit values for those extra bytes instead
			 * of reading them from the transmit buffer.
			 */
			unsigned int idx = (pin->tx_bit / 10);
			u8 val = idx;

			if (idx < pin->tx_msg.len)
				val = pin->tx_msg.msg[idx];
			v = val & (1 << (7 - (pin->tx_bit % 10)));

			pin->state = v ? CEC_ST_TX_DATA_BIT_1_LOW :
					 CEC_ST_TX_DATA_BIT_0_LOW;
			break;
		}
		case EOM_BIT: {
			unsigned int tot_len = pin->tx_msg.len +
					       pin->tx_extra_bytes;
			unsigned int tx_byte_idx = pin->tx_bit / 10;

			v = !pin->tx_post_eom && tx_byte_idx == tot_len - 1;
			if (tot_len > 1 && tx_byte_idx == tot_len - 2 &&
			    tx_early_eom(pin)) {
				/* Error injection: set EOM one byte early */
				v = true;
				pin->tx_post_eom = true;
			} else if (v && tx_no_eom(pin)) {
				/* Error injection: no EOM */
				v = false;
			}
			pin->state = v ? CEC_ST_TX_DATA_BIT_1_LOW :
					 CEC_ST_TX_DATA_BIT_0_LOW;
			break;
		}
		case ACK_BIT:
			pin->state = CEC_ST_TX_DATA_BIT_1_LOW;
			break;
		}
		if (tx_custom_bit(pin))
			pin->state = CEC_ST_TX_DATA_BIT_LOW_CUSTOM;
		cec_pin_low(pin);
		break;

	case CEC_ST_TX_DATA_BIT_0_LOW:
	case CEC_ST_TX_DATA_BIT_1_LOW:
		v = pin->state == CEC_ST_TX_DATA_BIT_1_LOW;
		is_ack_bit = pin->tx_bit % 10 == ACK_BIT;
		if (v && (pin->tx_bit < 4 || is_ack_bit)) {
			pin->state = CEC_ST_TX_DATA_BIT_1_HIGH_PRE_SAMPLE;
		} else if (!is_ack_bit && tx_short_bit(pin)) {
			/* Error Injection: send an invalid (too short) bit */
			pin->state = v ? CEC_ST_TX_DATA_BIT_1_HIGH_SHORT :
					 CEC_ST_TX_DATA_BIT_0_HIGH_SHORT;
		} else if (!is_ack_bit && tx_long_bit(pin)) {
			/* Error Injection: send an invalid (too long) bit */
			pin->state = v ? CEC_ST_TX_DATA_BIT_1_HIGH_LONG :
					 CEC_ST_TX_DATA_BIT_0_HIGH_LONG;
		} else {
			pin->state = v ? CEC_ST_TX_DATA_BIT_1_HIGH :
					 CEC_ST_TX_DATA_BIT_0_HIGH;
		}
		cec_pin_high(pin);
		break;

	case CEC_ST_TX_DATA_BIT_LOW_CUSTOM:
		pin->state = CEC_ST_TX_DATA_BIT_HIGH_CUSTOM;
		cec_pin_high(pin);
		break;

	case CEC_ST_TX_DATA_BIT_1_HIGH_PRE_SAMPLE:
		/* Read the CEC value at the sample time */
		v = cec_pin_read(pin);
		is_ack_bit = pin->tx_bit % 10 == ACK_BIT;
		/*
		 * If v == 0 and we're within the first 4 bits
		 * of the initiator, then someone else started
		 * transmitting and we lost the arbitration
		 * (i.e. the logical address of the other
		 * transmitter has more leading 0 bits in the
		 * initiator).
		 */
		if (!v && !is_ack_bit && !pin->tx_generated_poll) {
			pin->tx_msg.len = 0;
			pin->work_tx_ts = ts;
			pin->work_tx_status = CEC_TX_STATUS_ARB_LOST;
			wake_up_interruptible(&pin->kthread_waitq);
			pin->rx_bit = pin->tx_bit;
			pin->tx_bit = 0;
			memset(pin->rx_msg.msg, 0, sizeof(pin->rx_msg.msg));
			pin->rx_msg.msg[0] = pin->tx_msg.msg[0];
			pin->rx_msg.msg[0] &= (0xff << (8 - pin->rx_bit));
			pin->rx_msg.len = 0;
			pin->ts = ktime_sub_us(ts, CEC_TIM_DATA_BIT_SAMPLE);
			pin->state = CEC_ST_RX_DATA_POST_SAMPLE;
			pin->rx_bit++;
			break;
		}
		pin->state = CEC_ST_TX_DATA_BIT_1_HIGH_POST_SAMPLE;
		if (!is_ack_bit && tx_short_bit(pin)) {
			/* Error Injection: send an invalid (too short) bit */
			pin->state = CEC_ST_TX_DATA_BIT_1_HIGH_POST_SAMPLE_SHORT;
		} else if (!is_ack_bit && tx_long_bit(pin)) {
			/* Error Injection: send an invalid (too long) bit */
			pin->state = CEC_ST_TX_DATA_BIT_1_HIGH_POST_SAMPLE_LONG;
		}
		if (!is_ack_bit)
			break;
		/* Was the message ACKed? */
		ack = cec_msg_is_broadcast(&pin->tx_msg) ? v : !v;
		if (!ack && (!pin->tx_ignore_nack_until_eom ||
		    pin->tx_bit / 10 == pin->tx_msg.len - 1) &&
		    !pin->tx_post_eom) {
			/*
			 * Note: the CEC spec is ambiguous regarding
			 * what action to take when a NACK appears
			 * before the last byte of the payload was
			 * transmitted: either stop transmitting
			 * immediately, or wait until the last byte
			 * was transmitted.
			 *
			 * Most CEC implementations appear to stop
			 * immediately, and that's what we do here
			 * as well.
			 */
			pin->tx_nacked = true;
		}
		break;

	case CEC_ST_TX_PULSE_LOW_CUSTOM:
		cec_pin_high(pin);
		pin->state = CEC_ST_TX_PULSE_HIGH_CUSTOM;
		break;

	case CEC_ST_TX_PULSE_HIGH_CUSTOM:
		cec_pin_to_idle(pin);
		break;

	default:
		break;
	}
}

/*
 * Handle Receive-related states
 *
 * Basic state changes when receiving:
 *
 *	Rx Start Bit Low -> Rx Start Bit High ->
 *   Regular data bits + EOM:
 *	Rx Data Sample -> Rx Data Post Sample -> Rx Data High ->
 *   Ack bit 0:
 *	Rx Ack Low -> Rx Ack Low Post -> Rx Data High ->
 *   Ack bit 1:
 *	Rx Ack High Post -> Rx Data High ->
 *   Ack bit 0 && EOM:
 *	Rx Ack Low -> Rx Ack Low Post -> Rx Ack Finish -> Idle
 */
static void cec_pin_rx_states(struct cec_pin *pin, ktime_t ts)
{
	s32 delta;
	bool v;
	bool ack;
	bool bcast, for_us;
	u8 dest;
	u8 poll;

	switch (pin->state) {
	/* Receive states */
	case CEC_ST_RX_START_BIT_LOW:
		v = cec_pin_read(pin);
		if (!v)
			break;
		pin->state = CEC_ST_RX_START_BIT_HIGH;
		delta = ktime_us_delta(ts, pin->ts);
		/* Start bit low is too short, go back to idle */
		if (delta < CEC_TIM_START_BIT_LOW_MIN - CEC_TIM_IDLE_SAMPLE) {
			if (!pin->rx_start_bit_low_too_short_cnt++) {
				pin->rx_start_bit_low_too_short_ts = ktime_to_ns(pin->ts);
				pin->rx_start_bit_low_too_short_delta = delta;
			}
			cec_pin_to_idle(pin);
			break;
		}
		if (rx_arb_lost(pin, &poll)) {
			cec_msg_init(&pin->tx_msg, poll >> 4, poll & 0xf);
			pin->tx_generated_poll = true;
			pin->tx_extra_bytes = 0;
			pin->state = CEC_ST_TX_START_BIT_HIGH;
			pin->ts = ts;
		}
		break;

	case CEC_ST_RX_START_BIT_HIGH:
		v = cec_pin_read(pin);
		delta = ktime_us_delta(ts, pin->ts);
		/*
		 * Unfortunately the spec does not specify when to give up
		 * and go to idle. We just pick TOTAL_LONG.
		 */
		if (v && delta > CEC_TIM_START_BIT_TOTAL_LONG) {
			pin->rx_start_bit_too_long_cnt++;
			cec_pin_to_idle(pin);
			break;
		}
		if (v)
			break;
		/* Start bit is too short, go back to idle */
		if (delta < CEC_TIM_START_BIT_TOTAL_MIN - CEC_TIM_IDLE_SAMPLE) {
			if (!pin->rx_start_bit_too_short_cnt++) {
				pin->rx_start_bit_too_short_ts = ktime_to_ns(pin->ts);
				pin->rx_start_bit_too_short_delta = delta;
			}
			cec_pin_to_idle(pin);
			break;
		}
		if (rx_low_drive(pin)) {
			/* Error injection: go to low drive */
			cec_pin_low(pin);
			pin->state = CEC_ST_RX_LOW_DRIVE;
			pin->rx_low_drive_cnt++;
			break;
		}
		pin->state = CEC_ST_RX_DATA_SAMPLE;
		pin->ts = ts;
		pin->rx_eom = false;
		break;

	case CEC_ST_RX_DATA_SAMPLE:
		v = cec_pin_read(pin);
		pin->state = CEC_ST_RX_DATA_POST_SAMPLE;
		switch (pin->rx_bit % 10) {
		default:
			if (pin->rx_bit / 10 < CEC_MAX_MSG_SIZE)
				pin->rx_msg.msg[pin->rx_bit / 10] |=
					v << (7 - (pin->rx_bit % 10));
			break;
		case EOM_BIT:
			pin->rx_eom = v;
			pin->rx_msg.len = pin->rx_bit / 10 + 1;
			break;
		case ACK_BIT:
			break;
		}
		pin->rx_bit++;
		break;

	case CEC_ST_RX_DATA_POST_SAMPLE:
		pin->state = CEC_ST_RX_DATA_WAIT_FOR_LOW;
		break;

	case CEC_ST_RX_DATA_WAIT_FOR_LOW:
		v = cec_pin_read(pin);
		delta = ktime_us_delta(ts, pin->ts);
		/*
		 * Unfortunately the spec does not specify when to give up
		 * and go to idle. We just pick TOTAL_LONG.
		 */
		if (v && delta > CEC_TIM_DATA_BIT_TOTAL_LONG) {
			pin->rx_data_bit_too_long_cnt++;
			cec_pin_to_idle(pin);
			break;
		}
		if (v)
			break;

		if (rx_low_drive(pin)) {
			/* Error injection: go to low drive */
			cec_pin_low(pin);
			pin->state = CEC_ST_RX_LOW_DRIVE;
			pin->rx_low_drive_cnt++;
			break;
		}

		/*
		 * Go to low drive state when the total bit time is
		 * too short.
		 */
		if (delta < CEC_TIM_DATA_BIT_TOTAL_MIN) {
			if (!pin->rx_data_bit_too_short_cnt++) {
				pin->rx_data_bit_too_short_ts = ktime_to_ns(pin->ts);
				pin->rx_data_bit_too_short_delta = delta;
			}
			cec_pin_low(pin);
			pin->state = CEC_ST_RX_LOW_DRIVE;
			pin->rx_low_drive_cnt++;
			break;
		}
		pin->ts = ts;
		if (pin->rx_bit % 10 != 9) {
			pin->state = CEC_ST_RX_DATA_SAMPLE;
			break;
		}

		dest = cec_msg_destination(&pin->rx_msg);
		bcast = dest == CEC_LOG_ADDR_BROADCAST;
		/* for_us == broadcast or directed to us */
		for_us = bcast || (pin->la_mask & (1 << dest));
		/* ACK bit value */
		ack = bcast ? 1 : !for_us;

		if (for_us && rx_nack(pin)) {
			/* Error injection: toggle the ACK bit */
			ack = !ack;
		}

		if (ack) {
			/* No need to write to the bus, just wait */
			pin->state = CEC_ST_RX_ACK_HIGH_POST;
			break;
		}
		cec_pin_low(pin);
		pin->state = CEC_ST_RX_ACK_LOW;
		break;

	case CEC_ST_RX_ACK_LOW:
		cec_pin_high(pin);
		pin->state = CEC_ST_RX_ACK_LOW_POST;
		break;

	case CEC_ST_RX_ACK_LOW_POST:
	case CEC_ST_RX_ACK_HIGH_POST:
		v = cec_pin_read(pin);
		if (v && pin->rx_eom) {
			pin->work_rx_msg = pin->rx_msg;
			pin->work_rx_msg.rx_ts = ktime_to_ns(ts);
			wake_up_interruptible(&pin->kthread_waitq);
			pin->ts = ts;
			pin->state = CEC_ST_RX_ACK_FINISH;
			break;
		}
		pin->rx_bit++;
		pin->state = CEC_ST_RX_DATA_WAIT_FOR_LOW;
		break;

	case CEC_ST_RX_ACK_FINISH:
		cec_pin_to_idle(pin);
		break;

	default:
		break;
	}
}

/*
 * Main timer function
 *
 */
static enum hrtimer_restart cec_pin_timer(struct hrtimer *timer)
{
	struct cec_pin *pin = container_of(timer, struct cec_pin, timer);
	struct cec_adapter *adap = pin->adap;
	ktime_t ts;
	s32 delta;
	u32 usecs;

	ts = ktime_get();
	if (ktime_to_ns(pin->timer_ts)) {
		delta = ktime_us_delta(ts, pin->timer_ts);
		pin->timer_cnt++;
		if (delta > 100 && pin->state != CEC_ST_IDLE) {
			/* Keep track of timer overruns */
			pin->timer_sum_overrun += delta;
			pin->timer_100us_overruns++;
			if (delta > 300)
				pin->timer_300us_overruns++;
			if (delta > pin->timer_max_overrun)
				pin->timer_max_overrun = delta;
		}
	}
	if (adap->monitor_pin_cnt)
		cec_pin_read(pin);

	if (pin->wait_usecs) {
		/*
		 * If we are monitoring the pin, then we have to
		 * sample at regular intervals.
		 */
		if (pin->wait_usecs > 150) {
			pin->wait_usecs -= 100;
			pin->timer_ts = ktime_add_us(ts, 100);
			hrtimer_forward_now(timer, ns_to_ktime(100000));
			return HRTIMER_RESTART;
		}
		if (pin->wait_usecs > 100) {
			pin->wait_usecs /= 2;
			pin->timer_ts = ktime_add_us(ts, pin->wait_usecs);
			hrtimer_forward_now(timer,
					ns_to_ktime(pin->wait_usecs * 1000));
			return HRTIMER_RESTART;
		}
		pin->timer_ts = ktime_add_us(ts, pin->wait_usecs);
		hrtimer_forward_now(timer,
				    ns_to_ktime(pin->wait_usecs * 1000));
		pin->wait_usecs = 0;
		return HRTIMER_RESTART;
	}

	switch (pin->state) {
	/* Transmit states */
	case CEC_ST_TX_WAIT_FOR_HIGH:
	case CEC_ST_TX_START_BIT_LOW:
	case CEC_ST_TX_START_BIT_HIGH:
	case CEC_ST_TX_START_BIT_HIGH_SHORT:
	case CEC_ST_TX_START_BIT_HIGH_LONG:
	case CEC_ST_TX_START_BIT_LOW_CUSTOM:
	case CEC_ST_TX_START_BIT_HIGH_CUSTOM:
	case CEC_ST_TX_DATA_BIT_0_LOW:
	case CEC_ST_TX_DATA_BIT_0_HIGH:
	case CEC_ST_TX_DATA_BIT_0_HIGH_SHORT:
	case CEC_ST_TX_DATA_BIT_0_HIGH_LONG:
	case CEC_ST_TX_DATA_BIT_1_LOW:
	case CEC_ST_TX_DATA_BIT_1_HIGH:
	case CEC_ST_TX_DATA_BIT_1_HIGH_SHORT:
	case CEC_ST_TX_DATA_BIT_1_HIGH_LONG:
	case CEC_ST_TX_DATA_BIT_1_HIGH_PRE_SAMPLE:
	case CEC_ST_TX_DATA_BIT_1_HIGH_POST_SAMPLE:
	case CEC_ST_TX_DATA_BIT_1_HIGH_POST_SAMPLE_SHORT:
	case CEC_ST_TX_DATA_BIT_1_HIGH_POST_SAMPLE_LONG:
	case CEC_ST_TX_DATA_BIT_LOW_CUSTOM:
	case CEC_ST_TX_DATA_BIT_HIGH_CUSTOM:
	case CEC_ST_TX_PULSE_LOW_CUSTOM:
	case CEC_ST_TX_PULSE_HIGH_CUSTOM:
		cec_pin_tx_states(pin, ts);
		break;

	/* Receive states */
	case CEC_ST_RX_START_BIT_LOW:
	case CEC_ST_RX_START_BIT_HIGH:
	case CEC_ST_RX_DATA_SAMPLE:
	case CEC_ST_RX_DATA_POST_SAMPLE:
	case CEC_ST_RX_DATA_WAIT_FOR_LOW:
	case CEC_ST_RX_ACK_LOW:
	case CEC_ST_RX_ACK_LOW_POST:
	case CEC_ST_RX_ACK_HIGH_POST:
	case CEC_ST_RX_ACK_FINISH:
		cec_pin_rx_states(pin, ts);
		break;

	case CEC_ST_IDLE:
	case CEC_ST_TX_WAIT:
		if (!cec_pin_high(pin)) {
			/* Start bit, switch to receive state */
			pin->ts = ts;
			pin->state = CEC_ST_RX_START_BIT_LOW;
			/*
			 * If a transmit is pending, then that transmit should
			 * use a signal free time of no more than
			 * CEC_SIGNAL_FREE_TIME_NEW_INITIATOR since it will
			 * have a new initiator due to the receive that is now
			 * starting.
			 */
			if (pin->tx_msg.len && pin->tx_signal_free_time >
			    CEC_SIGNAL_FREE_TIME_NEW_INITIATOR)
				pin->tx_signal_free_time =
					CEC_SIGNAL_FREE_TIME_NEW_INITIATOR;
			break;
		}
		if (ktime_to_ns(pin->ts) == 0)
			pin->ts = ts;
		if (pin->tx_msg.len) {
			/*
			 * Check if the bus has been free for long enough
			 * so we can kick off the pending transmit.
			 */
			delta = ktime_us_delta(ts, pin->ts);
			if (delta / CEC_TIM_DATA_BIT_TOTAL >=
			    pin->tx_signal_free_time) {
				pin->tx_nacked = false;
				if (tx_custom_start(pin))
					pin->state = CEC_ST_TX_START_BIT_LOW_CUSTOM;
				else
					pin->state = CEC_ST_TX_START_BIT_LOW;
				/* Generate start bit */
				cec_pin_low(pin);
				break;
			}
			if (delta / CEC_TIM_DATA_BIT_TOTAL >=
			    pin->tx_signal_free_time - 1)
				pin->state = CEC_ST_TX_WAIT;
			break;
		}
		if (pin->tx_custom_pulse && pin->state == CEC_ST_IDLE) {
			pin->tx_custom_pulse = false;
			/* Generate custom pulse */
			cec_pin_low(pin);
			pin->state = CEC_ST_TX_PULSE_LOW_CUSTOM;
			break;
		}
		if (pin->state != CEC_ST_IDLE || pin->ops->enable_irq == NULL ||
		    pin->enable_irq_failed || adap->is_configuring ||
		    adap->is_configured || adap->monitor_all_cnt)
			break;
		/* Switch to interrupt mode */
		atomic_set(&pin->work_irq_change, CEC_PIN_IRQ_ENABLE);
		pin->state = CEC_ST_RX_IRQ;
		wake_up_interruptible(&pin->kthread_waitq);
		return HRTIMER_NORESTART;

	case CEC_ST_TX_LOW_DRIVE:
	case CEC_ST_RX_LOW_DRIVE:
		cec_pin_high(pin);
		cec_pin_to_idle(pin);
		break;

	default:
		break;
	}

	switch (pin->state) {
	case CEC_ST_TX_START_BIT_LOW_CUSTOM:
	case CEC_ST_TX_DATA_BIT_LOW_CUSTOM:
	case CEC_ST_TX_PULSE_LOW_CUSTOM:
		usecs = pin->tx_custom_low_usecs;
		break;
	case CEC_ST_TX_START_BIT_HIGH_CUSTOM:
	case CEC_ST_TX_DATA_BIT_HIGH_CUSTOM:
	case CEC_ST_TX_PULSE_HIGH_CUSTOM:
		usecs = pin->tx_custom_high_usecs;
		break;
	default:
		usecs = states[pin->state].usecs;
		break;
	}

	if (!adap->monitor_pin_cnt || usecs <= 150) {
		pin->wait_usecs = 0;
		pin->timer_ts = ktime_add_us(ts, usecs);
		hrtimer_forward_now(timer,
				ns_to_ktime(usecs * 1000));
		return HRTIMER_RESTART;
	}
	pin->wait_usecs = usecs - 100;
	pin->timer_ts = ktime_add_us(ts, 100);
	hrtimer_forward_now(timer, ns_to_ktime(100000));
	return HRTIMER_RESTART;
}

static int cec_pin_thread_func(void *_adap)
{
	struct cec_adapter *adap = _adap;
	struct cec_pin *pin = adap->pin;
	bool irq_enabled = false;

	for (;;) {
		wait_event_interruptible(pin->kthread_waitq,
					 kthread_should_stop() ||
					 pin->work_rx_msg.len ||
					 pin->work_tx_status ||
					 atomic_read(&pin->work_irq_change) ||
					 atomic_read(&pin->work_pin_num_events));

		if (kthread_should_stop())
			break;

		if (pin->work_rx_msg.len) {
			struct cec_msg *msg = &pin->work_rx_msg;

			if (msg->len > 1 && msg->len < CEC_MAX_MSG_SIZE &&
			    rx_add_byte(pin)) {
				/* Error injection: add byte to the message */
				msg->msg[msg->len++] = 0x55;
			}
			if (msg->len > 2 && rx_remove_byte(pin)) {
				/* Error injection: remove byte from message */
				msg->len--;
			}
			if (msg->len > CEC_MAX_MSG_SIZE)
				msg->len = CEC_MAX_MSG_SIZE;
			cec_received_msg_ts(adap, msg,
				ns_to_ktime(pin->work_rx_msg.rx_ts));
			msg->len = 0;
		}

		if (pin->work_tx_status) {
			unsigned int tx_status = pin->work_tx_status;

			pin->work_tx_status = 0;
			cec_transmit_attempt_done_ts(adap, tx_status,
						     pin->work_tx_ts);
		}

		while (atomic_read(&pin->work_pin_num_events)) {
			unsigned int idx = pin->work_pin_events_rd;
			u8 v = pin->work_pin_events[idx];

			cec_queue_pin_cec_event(adap,
						v & CEC_PIN_EVENT_FL_IS_HIGH,
						v & CEC_PIN_EVENT_FL_DROPPED,
						pin->work_pin_ts[idx]);
			pin->work_pin_events_rd = (idx + 1) % CEC_NUM_PIN_EVENTS;
			atomic_dec(&pin->work_pin_num_events);
		}

		switch (atomic_xchg(&pin->work_irq_change,
				    CEC_PIN_IRQ_UNCHANGED)) {
		case CEC_PIN_IRQ_DISABLE:
			if (irq_enabled) {
<<<<<<< HEAD
				pin->ops->disable_irq(adap);
=======
				call_void_pin_op(pin, disable_irq);
>>>>>>> d60c95ef
				irq_enabled = false;
			}
			cec_pin_high(pin);
			if (pin->state == CEC_ST_OFF)
				break;
			cec_pin_to_idle(pin);
			hrtimer_start(&pin->timer, ns_to_ktime(0),
				      HRTIMER_MODE_REL);
			break;
		case CEC_PIN_IRQ_ENABLE:
			if (irq_enabled)
				break;
<<<<<<< HEAD
			pin->enable_irq_failed = !pin->ops->enable_irq(adap);
=======
			pin->enable_irq_failed = !call_pin_op(pin, enable_irq);
>>>>>>> d60c95ef
			if (pin->enable_irq_failed) {
				cec_pin_to_idle(pin);
				hrtimer_start(&pin->timer, ns_to_ktime(0),
					      HRTIMER_MODE_REL);
			} else {
				irq_enabled = true;
			}
			break;
		default:
			break;
		}
<<<<<<< HEAD
		if (kthread_should_stop())
			break;
=======
>>>>>>> d60c95ef
	}
	if (pin->ops->disable_irq && irq_enabled)
		pin->ops->disable_irq(adap);
	hrtimer_cancel(&pin->timer);
	cec_pin_read(pin);
	cec_pin_to_idle(pin);
	pin->state = CEC_ST_OFF;
	return 0;
}

static int cec_pin_adap_enable(struct cec_adapter *adap, bool enable)
{
	struct cec_pin *pin = adap->pin;

	if (enable) {
		cec_pin_read(pin);
		cec_pin_to_idle(pin);
		pin->tx_msg.len = 0;
		pin->timer_ts = ns_to_ktime(0);
		atomic_set(&pin->work_irq_change, CEC_PIN_IRQ_UNCHANGED);
		if (!pin->kthread) {
			pin->kthread = kthread_run(cec_pin_thread_func, adap,
						   "cec-pin");
			if (IS_ERR(pin->kthread)) {
				int err = PTR_ERR(pin->kthread);

				pr_err("cec-pin: kernel_thread() failed\n");
				pin->kthread = NULL;
				return err;
			}
		}
		hrtimer_start(&pin->timer, ns_to_ktime(0),
			      HRTIMER_MODE_REL);
<<<<<<< HEAD
	} else {
		kthread_stop(pin->kthread);
=======
	} else if (pin->kthread) {
		hrtimer_cancel(&pin->timer);
		cec_pin_high(pin);
		cec_pin_to_idle(pin);
		pin->state = CEC_ST_OFF;
		pin->work_tx_status = 0;
		atomic_set(&pin->work_irq_change, CEC_PIN_IRQ_DISABLE);
		wake_up_interruptible(&pin->kthread_waitq);
>>>>>>> d60c95ef
	}
	return 0;
}

static int cec_pin_adap_log_addr(struct cec_adapter *adap, u8 log_addr)
{
	struct cec_pin *pin = adap->pin;

	if (log_addr == CEC_LOG_ADDR_INVALID)
		pin->la_mask = 0;
	else
		pin->la_mask |= (1 << log_addr);
	return 0;
}

void cec_pin_start_timer(struct cec_pin *pin)
{
	if (pin->state != CEC_ST_RX_IRQ)
		return;

	atomic_set(&pin->work_irq_change, CEC_PIN_IRQ_DISABLE);
	wake_up_interruptible(&pin->kthread_waitq);
}

static int cec_pin_adap_transmit(struct cec_adapter *adap, u8 attempts,
				      u32 signal_free_time, struct cec_msg *msg)
{
	struct cec_pin *pin = adap->pin;

	/*
	 * If a receive is in progress, then this transmit should use
	 * a signal free time of max CEC_SIGNAL_FREE_TIME_NEW_INITIATOR
	 * since when it starts transmitting it will have a new initiator.
	 */
	if (pin->state != CEC_ST_IDLE &&
	    signal_free_time > CEC_SIGNAL_FREE_TIME_NEW_INITIATOR)
		signal_free_time = CEC_SIGNAL_FREE_TIME_NEW_INITIATOR;

	pin->tx_signal_free_time = signal_free_time;
	pin->tx_extra_bytes = 0;
	pin->tx_msg = *msg;
	if (msg->len > 1) {
		/* Error injection: add byte to the message */
		pin->tx_extra_bytes = tx_add_bytes(pin);
	}
	if (msg->len > 2 && tx_remove_byte(pin)) {
		/* Error injection: remove byte from the message */
		pin->tx_msg.len--;
	}
	pin->work_tx_status = 0;
	pin->tx_bit = 0;
	cec_pin_start_timer(pin);
	return 0;
}

static void cec_pin_adap_status(struct cec_adapter *adap,
				       struct seq_file *file)
{
	struct cec_pin *pin = adap->pin;

	seq_printf(file, "state: %s\n", states[pin->state].name);
	seq_printf(file, "tx_bit: %d\n", pin->tx_bit);
	seq_printf(file, "rx_bit: %d\n", pin->rx_bit);
	seq_printf(file, "cec pin: %d\n", call_pin_op(pin, read));
	seq_printf(file, "cec pin events dropped: %u\n",
		   pin->work_pin_events_dropped_cnt);
	seq_printf(file, "irq failed: %d\n", pin->enable_irq_failed);
	if (pin->timer_100us_overruns) {
		seq_printf(file, "timer overruns > 100us: %u of %u\n",
			   pin->timer_100us_overruns, pin->timer_cnt);
		seq_printf(file, "timer overruns > 300us: %u of %u\n",
			   pin->timer_300us_overruns, pin->timer_cnt);
		seq_printf(file, "max timer overrun: %u usecs\n",
			   pin->timer_max_overrun);
		seq_printf(file, "avg timer overrun: %u usecs\n",
			   pin->timer_sum_overrun / pin->timer_100us_overruns);
	}
	if (pin->rx_start_bit_low_too_short_cnt)
		seq_printf(file,
			   "rx start bit low too short: %u (delta %u, ts %llu)\n",
			   pin->rx_start_bit_low_too_short_cnt,
			   pin->rx_start_bit_low_too_short_delta,
			   pin->rx_start_bit_low_too_short_ts);
	if (pin->rx_start_bit_too_short_cnt)
		seq_printf(file,
			   "rx start bit too short: %u (delta %u, ts %llu)\n",
			   pin->rx_start_bit_too_short_cnt,
			   pin->rx_start_bit_too_short_delta,
			   pin->rx_start_bit_too_short_ts);
	if (pin->rx_start_bit_too_long_cnt)
		seq_printf(file, "rx start bit too long: %u\n",
			   pin->rx_start_bit_too_long_cnt);
	if (pin->rx_data_bit_too_short_cnt)
		seq_printf(file,
			   "rx data bit too short: %u (delta %u, ts %llu)\n",
			   pin->rx_data_bit_too_short_cnt,
			   pin->rx_data_bit_too_short_delta,
			   pin->rx_data_bit_too_short_ts);
	if (pin->rx_data_bit_too_long_cnt)
		seq_printf(file, "rx data bit too long: %u\n",
			   pin->rx_data_bit_too_long_cnt);
	seq_printf(file, "rx initiated low drive: %u\n", pin->rx_low_drive_cnt);
	seq_printf(file, "tx detected low drive: %u\n", pin->tx_low_drive_cnt);
	pin->work_pin_events_dropped_cnt = 0;
	pin->timer_cnt = 0;
	pin->timer_100us_overruns = 0;
	pin->timer_300us_overruns = 0;
	pin->timer_max_overrun = 0;
	pin->timer_sum_overrun = 0;
	pin->rx_start_bit_low_too_short_cnt = 0;
	pin->rx_start_bit_too_short_cnt = 0;
	pin->rx_start_bit_too_long_cnt = 0;
	pin->rx_data_bit_too_short_cnt = 0;
	pin->rx_data_bit_too_long_cnt = 0;
	pin->rx_low_drive_cnt = 0;
	pin->tx_low_drive_cnt = 0;
	call_void_pin_op(pin, status, file);
}

static int cec_pin_adap_monitor_all_enable(struct cec_adapter *adap,
						  bool enable)
{
	struct cec_pin *pin = adap->pin;

	pin->monitor_all = enable;
	return 0;
}

static void cec_pin_adap_free(struct cec_adapter *adap)
{
	struct cec_pin *pin = adap->pin;

	if (pin->kthread)
		kthread_stop(pin->kthread);
	pin->kthread = NULL;
	if (pin->ops->free)
		pin->ops->free(adap);
	adap->pin = NULL;
	kfree(pin);
}

static int cec_pin_received(struct cec_adapter *adap, struct cec_msg *msg)
{
	struct cec_pin *pin = adap->pin;

	if (pin->ops->received && !adap->devnode.unregistered)
		return pin->ops->received(adap, msg);
	return -ENOMSG;
}

void cec_pin_changed(struct cec_adapter *adap, bool value)
{
	struct cec_pin *pin = adap->pin;

	cec_pin_update(pin, value, false);
	if (!value && (adap->is_configuring || adap->is_configured ||
		       adap->monitor_all_cnt))
		atomic_set(&pin->work_irq_change, CEC_PIN_IRQ_DISABLE);
}
EXPORT_SYMBOL_GPL(cec_pin_changed);

static const struct cec_adap_ops cec_pin_adap_ops = {
	.adap_enable = cec_pin_adap_enable,
	.adap_monitor_all_enable = cec_pin_adap_monitor_all_enable,
	.adap_log_addr = cec_pin_adap_log_addr,
	.adap_transmit = cec_pin_adap_transmit,
	.adap_status = cec_pin_adap_status,
	.adap_free = cec_pin_adap_free,
#ifdef CONFIG_CEC_PIN_ERROR_INJ
	.error_inj_parse_line = cec_pin_error_inj_parse_line,
	.error_inj_show = cec_pin_error_inj_show,
#endif
	.received = cec_pin_received,
};

struct cec_adapter *cec_pin_allocate_adapter(const struct cec_pin_ops *pin_ops,
					void *priv, const char *name, u32 caps)
{
	struct cec_adapter *adap;
	struct cec_pin *pin = kzalloc(sizeof(*pin), GFP_KERNEL);

	if (pin == NULL)
		return ERR_PTR(-ENOMEM);
	pin->ops = pin_ops;
	hrtimer_init(&pin->timer, CLOCK_MONOTONIC, HRTIMER_MODE_REL);
	atomic_set(&pin->work_pin_num_events, 0);
	pin->timer.function = cec_pin_timer;
	init_waitqueue_head(&pin->kthread_waitq);
	pin->tx_custom_low_usecs = CEC_TIM_CUSTOM_DEFAULT;
	pin->tx_custom_high_usecs = CEC_TIM_CUSTOM_DEFAULT;

	adap = cec_allocate_adapter(&cec_pin_adap_ops, priv, name,
			    caps | CEC_CAP_MONITOR_ALL | CEC_CAP_MONITOR_PIN,
			    CEC_MAX_LOG_ADDRS);

	if (IS_ERR(adap)) {
		kfree(pin);
		return adap;
	}

	adap->pin = pin;
	pin->adap = adap;
	cec_pin_update(pin, cec_pin_high(pin), true);
	return adap;
}
EXPORT_SYMBOL_GPL(cec_pin_allocate_adapter);<|MERGE_RESOLUTION|>--- conflicted
+++ resolved
@@ -1089,11 +1089,7 @@
 				    CEC_PIN_IRQ_UNCHANGED)) {
 		case CEC_PIN_IRQ_DISABLE:
 			if (irq_enabled) {
-<<<<<<< HEAD
-				pin->ops->disable_irq(adap);
-=======
 				call_void_pin_op(pin, disable_irq);
->>>>>>> d60c95ef
 				irq_enabled = false;
 			}
 			cec_pin_high(pin);
@@ -1106,11 +1102,7 @@
 		case CEC_PIN_IRQ_ENABLE:
 			if (irq_enabled)
 				break;
-<<<<<<< HEAD
-			pin->enable_irq_failed = !pin->ops->enable_irq(adap);
-=======
 			pin->enable_irq_failed = !call_pin_op(pin, enable_irq);
->>>>>>> d60c95ef
 			if (pin->enable_irq_failed) {
 				cec_pin_to_idle(pin);
 				hrtimer_start(&pin->timer, ns_to_ktime(0),
@@ -1122,18 +1114,7 @@
 		default:
 			break;
 		}
-<<<<<<< HEAD
-		if (kthread_should_stop())
-			break;
-=======
->>>>>>> d60c95ef
-	}
-	if (pin->ops->disable_irq && irq_enabled)
-		pin->ops->disable_irq(adap);
-	hrtimer_cancel(&pin->timer);
-	cec_pin_read(pin);
-	cec_pin_to_idle(pin);
-	pin->state = CEC_ST_OFF;
+	}
 	return 0;
 }
 
@@ -1160,10 +1141,6 @@
 		}
 		hrtimer_start(&pin->timer, ns_to_ktime(0),
 			      HRTIMER_MODE_REL);
-<<<<<<< HEAD
-	} else {
-		kthread_stop(pin->kthread);
-=======
 	} else if (pin->kthread) {
 		hrtimer_cancel(&pin->timer);
 		cec_pin_high(pin);
@@ -1172,7 +1149,6 @@
 		pin->work_tx_status = 0;
 		atomic_set(&pin->work_irq_change, CEC_PIN_IRQ_DISABLE);
 		wake_up_interruptible(&pin->kthread_waitq);
->>>>>>> d60c95ef
 	}
 	return 0;
 }
