// SPDX-License-Identifier: GPL-2.0-or-later
/*
 * Copyright (C) 2011-2013 Freescale Semiconductor, Inc. All Rights Reserved.
 * Copyright (C) 2014-2017 Mentor Graphics Inc.
 */

#include <linux/clk.h>
#include <linux/clk-provider.h>
#include <linux/clkdev.h>
#include <linux/ctype.h>
#include <linux/delay.h>
#include <linux/device.h>
#include <linux/gpio/consumer.h>
#include <linux/i2c.h>
#include <linux/init.h>
#include <linux/module.h>
#include <linux/of_device.h>
#include <linux/pm_runtime.h>
#include <linux/regulator/consumer.h>
#include <linux/slab.h>
#include <linux/types.h>
#include <media/v4l2-async.h>
#include <media/v4l2-ctrls.h>
#include <media/v4l2-device.h>
#include <media/v4l2-event.h>
#include <media/v4l2-fwnode.h>
#include <media/v4l2-subdev.h>

/* min/typical/max system clock (xclk) frequencies */
#define OV5640_XCLK_MIN  6000000
#define OV5640_XCLK_MAX 54000000

#define OV5640_NATIVE_WIDTH		2624
#define OV5640_NATIVE_HEIGHT		1964
#define OV5640_PIXEL_ARRAY_TOP		14
#define OV5640_PIXEL_ARRAY_LEFT		16
#define OV5640_PIXEL_ARRAY_WIDTH	2592
#define OV5640_PIXEL_ARRAY_HEIGHT	1944

/* FIXME: not documented. */
#define OV5640_MIN_VBLANK	24
#define OV5640_MAX_VTS		3375

#define OV5640_DEFAULT_SLAVE_ID 0x3c

#define OV5640_LINK_RATE_MAX		490000000U

#define OV5640_REG_SYS_RESET02		0x3002
#define OV5640_REG_SYS_CLOCK_ENABLE02	0x3006
#define OV5640_REG_SYS_CTRL0		0x3008
#define OV5640_REG_SYS_CTRL0_SW_PWDN	0x42
#define OV5640_REG_SYS_CTRL0_SW_PWUP	0x02
#define OV5640_REG_CHIP_ID		0x300a
#define OV5640_REG_IO_MIPI_CTRL00	0x300e
#define OV5640_REG_PAD_OUTPUT_ENABLE01	0x3017
#define OV5640_REG_PAD_OUTPUT_ENABLE02	0x3018
#define OV5640_REG_PAD_OUTPUT00		0x3019
#define OV5640_REG_SYSTEM_CONTROL1	0x302e
#define OV5640_REG_SC_PLL_CTRL0		0x3034
#define OV5640_REG_SC_PLL_CTRL1		0x3035
#define OV5640_REG_SC_PLL_CTRL2		0x3036
#define OV5640_REG_SC_PLL_CTRL3		0x3037
#define OV5640_REG_SLAVE_ID		0x3100
#define OV5640_REG_SCCB_SYS_CTRL1	0x3103
#define OV5640_REG_SYS_ROOT_DIVIDER	0x3108
#define OV5640_REG_AWB_R_GAIN		0x3400
#define OV5640_REG_AWB_G_GAIN		0x3402
#define OV5640_REG_AWB_B_GAIN		0x3404
#define OV5640_REG_AWB_MANUAL_CTRL	0x3406
#define OV5640_REG_AEC_PK_EXPOSURE_HI	0x3500
#define OV5640_REG_AEC_PK_EXPOSURE_MED	0x3501
#define OV5640_REG_AEC_PK_EXPOSURE_LO	0x3502
#define OV5640_REG_AEC_PK_MANUAL	0x3503
#define OV5640_REG_AEC_PK_REAL_GAIN	0x350a
#define OV5640_REG_AEC_PK_VTS		0x350c
#define OV5640_REG_TIMING_HS		0x3800
#define OV5640_REG_TIMING_VS		0x3802
#define OV5640_REG_TIMING_HW		0x3804
#define OV5640_REG_TIMING_VH		0x3806
#define OV5640_REG_TIMING_DVPHO		0x3808
#define OV5640_REG_TIMING_DVPVO		0x380a
#define OV5640_REG_TIMING_HTS		0x380c
#define OV5640_REG_TIMING_VTS		0x380e
#define OV5640_REG_TIMING_HOFFS		0x3810
#define OV5640_REG_TIMING_VOFFS		0x3812
#define OV5640_REG_TIMING_TC_REG20	0x3820
#define OV5640_REG_TIMING_TC_REG21	0x3821
#define OV5640_REG_AEC_CTRL00		0x3a00
#define OV5640_REG_AEC_B50_STEP		0x3a08
#define OV5640_REG_AEC_B60_STEP		0x3a0a
#define OV5640_REG_AEC_CTRL0D		0x3a0d
#define OV5640_REG_AEC_CTRL0E		0x3a0e
#define OV5640_REG_AEC_CTRL0F		0x3a0f
#define OV5640_REG_AEC_CTRL10		0x3a10
#define OV5640_REG_AEC_CTRL11		0x3a11
#define OV5640_REG_AEC_CTRL1B		0x3a1b
#define OV5640_REG_AEC_CTRL1E		0x3a1e
#define OV5640_REG_AEC_CTRL1F		0x3a1f
#define OV5640_REG_HZ5060_CTRL00	0x3c00
#define OV5640_REG_HZ5060_CTRL01	0x3c01
#define OV5640_REG_SIGMADELTA_CTRL0C	0x3c0c
#define OV5640_REG_FRAME_CTRL01		0x4202
#define OV5640_REG_FORMAT_CONTROL00	0x4300
#define OV5640_REG_VFIFO_HSIZE		0x4602
#define OV5640_REG_VFIFO_VSIZE		0x4604
#define OV5640_REG_JPG_MODE_SELECT	0x4713
#define OV5640_REG_CCIR656_CTRL00	0x4730
#define OV5640_REG_POLARITY_CTRL00	0x4740
#define OV5640_REG_MIPI_CTRL00		0x4800
#define OV5640_REG_DEBUG_MODE		0x4814
#define OV5640_REG_PCLK_PERIOD		0x4837
#define OV5640_REG_ISP_FORMAT_MUX_CTRL	0x501f
#define OV5640_REG_PRE_ISP_TEST_SET1	0x503d
#define OV5640_REG_SDE_CTRL0		0x5580
#define OV5640_REG_SDE_CTRL1		0x5581
#define OV5640_REG_SDE_CTRL3		0x5583
#define OV5640_REG_SDE_CTRL4		0x5584
#define OV5640_REG_SDE_CTRL5		0x5585
#define OV5640_REG_AVG_READOUT		0x56a1

enum ov5640_mode_id {
	OV5640_MODE_QQVGA_160_120 = 0,
	OV5640_MODE_QCIF_176_144,
	OV5640_MODE_QVGA_320_240,
	OV5640_MODE_VGA_640_480,
	OV5640_MODE_NTSC_720_480,
	OV5640_MODE_PAL_720_576,
	OV5640_MODE_XGA_1024_768,
	OV5640_MODE_720P_1280_720,
	OV5640_MODE_1080P_1920_1080,
	OV5640_MODE_QSXGA_2592_1944,
	OV5640_NUM_MODES,
};

enum ov5640_frame_rate {
	OV5640_15_FPS = 0,
	OV5640_30_FPS,
	OV5640_60_FPS,
	OV5640_NUM_FRAMERATES,
};

enum ov5640_pixel_rate_id {
	OV5640_PIXEL_RATE_168M,
	OV5640_PIXEL_RATE_148M,
	OV5640_PIXEL_RATE_124M,
	OV5640_PIXEL_RATE_96M,
	OV5640_PIXEL_RATE_48M,
	OV5640_NUM_PIXEL_RATES,
};

/*
 * The chip manual suggests 24/48/96/192 MHz pixel clocks.
 *
 * 192MHz exceeds the sysclk limits; use 168MHz as maximum pixel rate for
 * full resolution mode @15 FPS.
 */
static const u32 ov5640_pixel_rates[] = {
	[OV5640_PIXEL_RATE_168M] = 168000000,
	[OV5640_PIXEL_RATE_148M] = 148000000,
	[OV5640_PIXEL_RATE_124M] = 124000000,
	[OV5640_PIXEL_RATE_96M] = 96000000,
	[OV5640_PIXEL_RATE_48M] = 48000000,
};

/*
 * MIPI CSI-2 link frequencies.
 *
 * Derived from the above defined pixel rate for bpp = (8, 16, 24) and
 * data_lanes = (1, 2)
 *
 * link_freq = (pixel_rate * bpp) / (2 * data_lanes)
 */
static const s64 ov5640_csi2_link_freqs[] = {
	992000000, 888000000, 768000000, 744000000, 672000000, 672000000,
	592000000, 592000000, 576000000, 576000000, 496000000, 496000000,
	384000000, 384000000, 384000000, 336000000, 296000000, 288000000,
	248000000, 192000000, 192000000, 192000000, 96000000,
};

/* Link freq for default mode: UYVY 16 bpp, 2 data lanes. */
#define OV5640_DEFAULT_LINK_FREQ	13

enum ov5640_format_mux {
	OV5640_FMT_MUX_YUV422 = 0,
	OV5640_FMT_MUX_RGB,
	OV5640_FMT_MUX_DITHER,
	OV5640_FMT_MUX_RAW_DPC,
	OV5640_FMT_MUX_SNR_RAW,
	OV5640_FMT_MUX_RAW_CIP,
};

struct ov5640_pixfmt {
	u32 code;
	u32 colorspace;
	u8 bpp;
	u8 ctrl00;
	enum ov5640_format_mux mux;
};

static const struct ov5640_pixfmt ov5640_dvp_formats[] = {
	{
		/* YUV422, YUYV */
		.code		= MEDIA_BUS_FMT_JPEG_1X8,
		.colorspace	= V4L2_COLORSPACE_JPEG,
		.bpp		= 16,
		.ctrl00		= 0x30,
		.mux		= OV5640_FMT_MUX_YUV422,
	}, {
		/* YUV422, UYVY */
		.code		= MEDIA_BUS_FMT_UYVY8_2X8,
		.colorspace	= V4L2_COLORSPACE_SRGB,
		.bpp		= 16,
		.ctrl00		= 0x3f,
		.mux		= OV5640_FMT_MUX_YUV422,
	}, {
		/* YUV422, YUYV */
		.code		= MEDIA_BUS_FMT_YUYV8_2X8,
		.colorspace	= V4L2_COLORSPACE_SRGB,
		.bpp		= 16,
		.ctrl00		= 0x30,
		.mux		= OV5640_FMT_MUX_YUV422,
	}, {
		/* RGB565 {g[2:0],b[4:0]},{r[4:0],g[5:3]} */
		.code		= MEDIA_BUS_FMT_RGB565_2X8_LE,
		.colorspace	= V4L2_COLORSPACE_SRGB,
		.bpp		= 16,
		.ctrl00		= 0x6f,
		.mux		= OV5640_FMT_MUX_RGB,
	}, {
		/* RGB565 {r[4:0],g[5:3]},{g[2:0],b[4:0]} */
		.code		= MEDIA_BUS_FMT_RGB565_2X8_BE,
		.colorspace	= V4L2_COLORSPACE_SRGB,
		.bpp		= 16,
		.ctrl00		= 0x61,
		.mux		= OV5640_FMT_MUX_RGB,
	}, {
		/* Raw, BGBG... / GRGR... */
		.code		= MEDIA_BUS_FMT_SBGGR8_1X8,
		.colorspace	= V4L2_COLORSPACE_SRGB,
		.bpp		= 8,
		.ctrl00		= 0x00,
		.mux		= OV5640_FMT_MUX_RAW_DPC,
	}, {
		/* Raw bayer, GBGB... / RGRG... */
		.code		= MEDIA_BUS_FMT_SGBRG8_1X8,
		.colorspace	= V4L2_COLORSPACE_SRGB,
		.bpp		= 8,
		.ctrl00		= 0x01,
		.mux		= OV5640_FMT_MUX_RAW_DPC,
	}, {
		/* Raw bayer, GRGR... / BGBG... */
		.code		= MEDIA_BUS_FMT_SGRBG8_1X8,
		.colorspace	= V4L2_COLORSPACE_SRGB,
		.bpp		= 8,
		.ctrl00		= 0x02,
		.mux		= OV5640_FMT_MUX_RAW_DPC,
	}, {
		/* Raw bayer, RGRG... / GBGB... */
		.code		= MEDIA_BUS_FMT_SRGGB8_1X8,
		.colorspace	= V4L2_COLORSPACE_SRGB,
		.bpp		= 8,
		.ctrl00		= 0x03,
		.mux		= OV5640_FMT_MUX_RAW_DPC,
	},
	{ /* sentinel */ }
};

static const struct ov5640_pixfmt ov5640_csi2_formats[] = {
	{
		/* YUV422, YUYV */
		.code		= MEDIA_BUS_FMT_JPEG_1X8,
		.colorspace	= V4L2_COLORSPACE_JPEG,
		.bpp		= 16,
		.ctrl00		= 0x30,
		.mux		= OV5640_FMT_MUX_YUV422,
	}, {
		/* YUV422, UYVY */
		.code		= MEDIA_BUS_FMT_UYVY8_1X16,
		.colorspace	= V4L2_COLORSPACE_SRGB,
		.bpp		= 16,
		.ctrl00		= 0x3f,
		.mux		= OV5640_FMT_MUX_YUV422,
	}, {
		/* YUV422, YUYV */
		.code		= MEDIA_BUS_FMT_YUYV8_1X16,
		.colorspace	= V4L2_COLORSPACE_SRGB,
		.bpp		= 16,
		.ctrl00		= 0x30,
		.mux		= OV5640_FMT_MUX_YUV422,
	}, {
		/* RGB565 {g[2:0],b[4:0]},{r[4:0],g[5:3]} */
		.code		= MEDIA_BUS_FMT_RGB565_1X16,
		.colorspace	= V4L2_COLORSPACE_SRGB,
		.bpp		= 16,
		.ctrl00		= 0x6f,
		.mux		= OV5640_FMT_MUX_RGB,
	}, {
		/* BGR888: RGB */
		.code		= MEDIA_BUS_FMT_BGR888_1X24,
		.colorspace	= V4L2_COLORSPACE_SRGB,
		.bpp		= 24,
		.ctrl00		= 0x23,
		.mux		= OV5640_FMT_MUX_RGB,
	}, {
		/* Raw, BGBG... / GRGR... */
		.code		= MEDIA_BUS_FMT_SBGGR8_1X8,
		.colorspace	= V4L2_COLORSPACE_SRGB,
		.bpp		= 8,
		.ctrl00		= 0x00,
		.mux		= OV5640_FMT_MUX_RAW_DPC,
	}, {
		/* Raw bayer, GBGB... / RGRG... */
		.code		= MEDIA_BUS_FMT_SGBRG8_1X8,
		.colorspace	= V4L2_COLORSPACE_SRGB,
		.bpp		= 8,
		.ctrl00		= 0x01,
		.mux		= OV5640_FMT_MUX_RAW_DPC,
	}, {
		/* Raw bayer, GRGR... / BGBG... */
		.code		= MEDIA_BUS_FMT_SGRBG8_1X8,
		.colorspace	= V4L2_COLORSPACE_SRGB,
		.bpp		= 8,
		.ctrl00		= 0x02,
		.mux		= OV5640_FMT_MUX_RAW_DPC,
	}, {
		/* Raw bayer, RGRG... / GBGB... */
		.code		= MEDIA_BUS_FMT_SRGGB8_1X8,
		.colorspace	= V4L2_COLORSPACE_SRGB,
		.bpp		= 8,
		.ctrl00		= 0x03,
		.mux		= OV5640_FMT_MUX_RAW_DPC,
	},
	{ /* sentinel */ }
};

/*
 * FIXME: remove this when a subdev API becomes available
 * to set the MIPI CSI-2 virtual channel.
 */
static unsigned int virtual_channel;
module_param(virtual_channel, uint, 0444);
MODULE_PARM_DESC(virtual_channel,
		 "MIPI CSI-2 virtual channel (0..3), default 0");

static const int ov5640_framerates[] = {
	[OV5640_15_FPS] = 15,
	[OV5640_30_FPS] = 30,
	[OV5640_60_FPS] = 60,
};

/* regulator supplies */
static const char * const ov5640_supply_name[] = {
	"DOVDD", /* Digital I/O (1.8V) supply */
	"AVDD",  /* Analog (2.8V) supply */
	"DVDD",  /* Digital Core (1.5V) supply */
};

#define OV5640_NUM_SUPPLIES ARRAY_SIZE(ov5640_supply_name)

/*
 * Image size under 1280 * 960 are SUBSAMPLING
 * Image size upper 1280 * 960 are SCALING
 */
enum ov5640_downsize_mode {
	SUBSAMPLING,
	SCALING,
};

struct reg_value {
	u16 reg_addr;
	u8 val;
	u8 mask;
	u32 delay_ms;
};

struct ov5640_timings {
	/* Analog crop rectangle. */
	struct v4l2_rect analog_crop;
	/* Visibile crop: from analog crop top-left corner. */
	struct v4l2_rect crop;
	/* Total pixels per line: width + fixed hblank. */
	u32 htot;
	/* Default vertical blanking: frame height = height + vblank. */
	u32 vblank_def;
};

struct ov5640_mode_info {
	enum ov5640_mode_id id;
	enum ov5640_downsize_mode dn_mode;
	enum ov5640_pixel_rate_id pixel_rate;

	unsigned int width;
	unsigned int height;

	struct ov5640_timings dvp_timings;
	struct ov5640_timings csi2_timings;

	const struct reg_value *reg_data;
	u32 reg_data_size;

	/* Used by s_frame_interval only. */
	u32 max_fps;
	u32 def_fps;
};

struct ov5640_ctrls {
	struct v4l2_ctrl_handler handler;
	struct v4l2_ctrl *pixel_rate;
	struct v4l2_ctrl *link_freq;
	struct v4l2_ctrl *hblank;
	struct v4l2_ctrl *vblank;
	struct {
		struct v4l2_ctrl *auto_exp;
		struct v4l2_ctrl *exposure;
	};
	struct {
		struct v4l2_ctrl *auto_wb;
		struct v4l2_ctrl *blue_balance;
		struct v4l2_ctrl *red_balance;
	};
	struct {
		struct v4l2_ctrl *auto_gain;
		struct v4l2_ctrl *gain;
	};
	struct v4l2_ctrl *brightness;
	struct v4l2_ctrl *light_freq;
	struct v4l2_ctrl *saturation;
	struct v4l2_ctrl *contrast;
	struct v4l2_ctrl *hue;
	struct v4l2_ctrl *test_pattern;
	struct v4l2_ctrl *hflip;
	struct v4l2_ctrl *vflip;
};

struct ov5640_dev {
	struct i2c_client *i2c_client;
	struct v4l2_subdev sd;
	struct media_pad pad;
	struct v4l2_fwnode_endpoint ep; /* the parsed DT endpoint info */
	struct clk *xclk; /* system clock to OV5640 */
	u32 xclk_freq;

	struct regulator_bulk_data supplies[OV5640_NUM_SUPPLIES];
	struct gpio_desc *reset_gpio;
	struct gpio_desc *pwdn_gpio;
	bool   upside_down;

	/* lock to protect all members below */
	struct mutex lock;

	struct v4l2_mbus_framefmt fmt;
	bool pending_fmt_change;

	const struct ov5640_mode_info *current_mode;
	const struct ov5640_mode_info *last_mode;
	enum ov5640_frame_rate current_fr;
	struct v4l2_fract frame_interval;
	s64 current_link_freq;

	struct ov5640_ctrls ctrls;

	u32 prev_sysclk, prev_hts;
	u32 ae_low, ae_high, ae_target;

	bool pending_mode_change;
	bool streaming;
};

static inline struct ov5640_dev *to_ov5640_dev(struct v4l2_subdev *sd)
{
	return container_of(sd, struct ov5640_dev, sd);
}

static inline struct v4l2_subdev *ctrl_to_sd(struct v4l2_ctrl *ctrl)
{
	return &container_of(ctrl->handler, struct ov5640_dev,
			     ctrls.handler)->sd;
}

static inline bool ov5640_is_csi2(const struct ov5640_dev *sensor)
{
	return sensor->ep.bus_type == V4L2_MBUS_CSI2_DPHY;
}

static inline const struct ov5640_pixfmt *
ov5640_formats(struct ov5640_dev *sensor)
{
	return ov5640_is_csi2(sensor) ? ov5640_csi2_formats
				      : ov5640_dvp_formats;
}

static const struct ov5640_pixfmt *
ov5640_code_to_pixfmt(struct ov5640_dev *sensor, u32 code)
{
	const struct ov5640_pixfmt *formats = ov5640_formats(sensor);
	unsigned int i;

	for (i = 0; formats[i].code; ++i) {
		if (formats[i].code == code)
			return &formats[i];
	}

	return &formats[0];
}

static u32 ov5640_code_to_bpp(struct ov5640_dev *sensor, u32 code)
{
	const struct ov5640_pixfmt *format = ov5640_code_to_pixfmt(sensor,
								   code);

	return format->bpp;
}

/*
 * FIXME: all of these register tables are likely filled with
 * entries that set the register to their power-on default values,
 * and which are otherwise not touched by this driver. Those entries
 * should be identified and removed to speed register load time
 * over i2c.
 */
/* YUV422 UYVY VGA@30fps */

static const struct v4l2_mbus_framefmt ov5640_default_fmt = {
	.code = MEDIA_BUS_FMT_UYVY8_2X8,
	.width = 640,
	.height = 480,
	.colorspace = V4L2_COLORSPACE_SRGB,
	.ycbcr_enc = V4L2_MAP_YCBCR_ENC_DEFAULT(V4L2_COLORSPACE_SRGB),
	.quantization = V4L2_QUANTIZATION_FULL_RANGE,
	.xfer_func = V4L2_MAP_XFER_FUNC_DEFAULT(V4L2_COLORSPACE_SRGB),
	.field = V4L2_FIELD_NONE,
};

static const struct reg_value ov5640_init_setting[] = {
	{0x3103, 0x11, 0, 0}, {0x3008, 0x82, 0, 5}, {0x3008, 0x42, 0, 0},
	{0x3103, 0x03, 0, 0}, {0x3630, 0x36, 0, 0},
	{0x3631, 0x0e, 0, 0}, {0x3632, 0xe2, 0, 0}, {0x3633, 0x12, 0, 0},
	{0x3621, 0xe0, 0, 0}, {0x3704, 0xa0, 0, 0}, {0x3703, 0x5a, 0, 0},
	{0x3715, 0x78, 0, 0}, {0x3717, 0x01, 0, 0}, {0x370b, 0x60, 0, 0},
	{0x3705, 0x1a, 0, 0}, {0x3905, 0x02, 0, 0}, {0x3906, 0x10, 0, 0},
	{0x3901, 0x0a, 0, 0}, {0x3731, 0x12, 0, 0}, {0x3600, 0x08, 0, 0},
	{0x3601, 0x33, 0, 0}, {0x302d, 0x60, 0, 0}, {0x3620, 0x52, 0, 0},
	{0x371b, 0x20, 0, 0}, {0x471c, 0x50, 0, 0}, {0x3a13, 0x43, 0, 0},
	{0x3a18, 0x00, 0, 0}, {0x3a19, 0xf8, 0, 0}, {0x3635, 0x13, 0, 0},
	{0x3636, 0x03, 0, 0}, {0x3634, 0x40, 0, 0}, {0x3622, 0x01, 0, 0},
	{0x3c01, 0xa4, 0, 0}, {0x3c04, 0x28, 0, 0}, {0x3c05, 0x98, 0, 0},
	{0x3c06, 0x00, 0, 0}, {0x3c07, 0x08, 0, 0}, {0x3c08, 0x00, 0, 0},
	{0x3c09, 0x1c, 0, 0}, {0x3c0a, 0x9c, 0, 0}, {0x3c0b, 0x40, 0, 0},
	{0x3820, 0x41, 0, 0}, {0x3821, 0x07, 0, 0}, {0x3814, 0x31, 0, 0},
	{0x3815, 0x31, 0, 0},
	{0x3618, 0x00, 0, 0}, {0x3612, 0x29, 0, 0}, {0x3708, 0x64, 0, 0},
	{0x3709, 0x52, 0, 0}, {0x370c, 0x03, 0, 0}, {0x3a02, 0x03, 0, 0},
	{0x3a03, 0xd8, 0, 0}, {0x3a08, 0x01, 0, 0}, {0x3a09, 0x27, 0, 0},
	{0x3a0a, 0x00, 0, 0}, {0x3a0b, 0xf6, 0, 0}, {0x3a0e, 0x03, 0, 0},
	{0x3a0d, 0x04, 0, 0}, {0x3a14, 0x03, 0, 0}, {0x3a15, 0xd8, 0, 0},
	{0x4001, 0x02, 0, 0}, {0x4004, 0x02, 0, 0}, {0x3000, 0x00, 0, 0},
	{0x3002, 0x1c, 0, 0}, {0x3004, 0xff, 0, 0}, {0x3006, 0xc3, 0, 0},
	{0x302e, 0x08, 0, 0}, {0x4300, 0x3f, 0, 0},
	{0x501f, 0x00, 0, 0}, {0x4407, 0x04, 0, 0},
	{0x440e, 0x00, 0, 0}, {0x460b, 0x35, 0, 0}, {0x460c, 0x22, 0, 0},
	{0x4837, 0x0a, 0, 0}, {0x3824, 0x02, 0, 0},
	{0x5000, 0xa7, 0, 0}, {0x5001, 0xa3, 0, 0}, {0x5180, 0xff, 0, 0},
	{0x5181, 0xf2, 0, 0}, {0x5182, 0x00, 0, 0}, {0x5183, 0x14, 0, 0},
	{0x5184, 0x25, 0, 0}, {0x5185, 0x24, 0, 0}, {0x5186, 0x09, 0, 0},
	{0x5187, 0x09, 0, 0}, {0x5188, 0x09, 0, 0}, {0x5189, 0x88, 0, 0},
	{0x518a, 0x54, 0, 0}, {0x518b, 0xee, 0, 0}, {0x518c, 0xb2, 0, 0},
	{0x518d, 0x50, 0, 0}, {0x518e, 0x34, 0, 0}, {0x518f, 0x6b, 0, 0},
	{0x5190, 0x46, 0, 0}, {0x5191, 0xf8, 0, 0}, {0x5192, 0x04, 0, 0},
	{0x5193, 0x70, 0, 0}, {0x5194, 0xf0, 0, 0}, {0x5195, 0xf0, 0, 0},
	{0x5196, 0x03, 0, 0}, {0x5197, 0x01, 0, 0}, {0x5198, 0x04, 0, 0},
	{0x5199, 0x6c, 0, 0}, {0x519a, 0x04, 0, 0}, {0x519b, 0x00, 0, 0},
	{0x519c, 0x09, 0, 0}, {0x519d, 0x2b, 0, 0}, {0x519e, 0x38, 0, 0},
	{0x5381, 0x1e, 0, 0}, {0x5382, 0x5b, 0, 0}, {0x5383, 0x08, 0, 0},
	{0x5384, 0x0a, 0, 0}, {0x5385, 0x7e, 0, 0}, {0x5386, 0x88, 0, 0},
	{0x5387, 0x7c, 0, 0}, {0x5388, 0x6c, 0, 0}, {0x5389, 0x10, 0, 0},
	{0x538a, 0x01, 0, 0}, {0x538b, 0x98, 0, 0}, {0x5300, 0x08, 0, 0},
	{0x5301, 0x30, 0, 0}, {0x5302, 0x10, 0, 0}, {0x5303, 0x00, 0, 0},
	{0x5304, 0x08, 0, 0}, {0x5305, 0x30, 0, 0}, {0x5306, 0x08, 0, 0},
	{0x5307, 0x16, 0, 0}, {0x5309, 0x08, 0, 0}, {0x530a, 0x30, 0, 0},
	{0x530b, 0x04, 0, 0}, {0x530c, 0x06, 0, 0}, {0x5480, 0x01, 0, 0},
	{0x5481, 0x08, 0, 0}, {0x5482, 0x14, 0, 0}, {0x5483, 0x28, 0, 0},
	{0x5484, 0x51, 0, 0}, {0x5485, 0x65, 0, 0}, {0x5486, 0x71, 0, 0},
	{0x5487, 0x7d, 0, 0}, {0x5488, 0x87, 0, 0}, {0x5489, 0x91, 0, 0},
	{0x548a, 0x9a, 0, 0}, {0x548b, 0xaa, 0, 0}, {0x548c, 0xb8, 0, 0},
	{0x548d, 0xcd, 0, 0}, {0x548e, 0xdd, 0, 0}, {0x548f, 0xea, 0, 0},
	{0x5490, 0x1d, 0, 0}, {0x5580, 0x02, 0, 0}, {0x5583, 0x40, 0, 0},
	{0x5584, 0x10, 0, 0}, {0x5589, 0x10, 0, 0}, {0x558a, 0x00, 0, 0},
	{0x558b, 0xf8, 0, 0}, {0x5800, 0x23, 0, 0}, {0x5801, 0x14, 0, 0},
	{0x5802, 0x0f, 0, 0}, {0x5803, 0x0f, 0, 0}, {0x5804, 0x12, 0, 0},
	{0x5805, 0x26, 0, 0}, {0x5806, 0x0c, 0, 0}, {0x5807, 0x08, 0, 0},
	{0x5808, 0x05, 0, 0}, {0x5809, 0x05, 0, 0}, {0x580a, 0x08, 0, 0},
	{0x580b, 0x0d, 0, 0}, {0x580c, 0x08, 0, 0}, {0x580d, 0x03, 0, 0},
	{0x580e, 0x00, 0, 0}, {0x580f, 0x00, 0, 0}, {0x5810, 0x03, 0, 0},
	{0x5811, 0x09, 0, 0}, {0x5812, 0x07, 0, 0}, {0x5813, 0x03, 0, 0},
	{0x5814, 0x00, 0, 0}, {0x5815, 0x01, 0, 0}, {0x5816, 0x03, 0, 0},
	{0x5817, 0x08, 0, 0}, {0x5818, 0x0d, 0, 0}, {0x5819, 0x08, 0, 0},
	{0x581a, 0x05, 0, 0}, {0x581b, 0x06, 0, 0}, {0x581c, 0x08, 0, 0},
	{0x581d, 0x0e, 0, 0}, {0x581e, 0x29, 0, 0}, {0x581f, 0x17, 0, 0},
	{0x5820, 0x11, 0, 0}, {0x5821, 0x11, 0, 0}, {0x5822, 0x15, 0, 0},
	{0x5823, 0x28, 0, 0}, {0x5824, 0x46, 0, 0}, {0x5825, 0x26, 0, 0},
	{0x5826, 0x08, 0, 0}, {0x5827, 0x26, 0, 0}, {0x5828, 0x64, 0, 0},
	{0x5829, 0x26, 0, 0}, {0x582a, 0x24, 0, 0}, {0x582b, 0x22, 0, 0},
	{0x582c, 0x24, 0, 0}, {0x582d, 0x24, 0, 0}, {0x582e, 0x06, 0, 0},
	{0x582f, 0x22, 0, 0}, {0x5830, 0x40, 0, 0}, {0x5831, 0x42, 0, 0},
	{0x5832, 0x24, 0, 0}, {0x5833, 0x26, 0, 0}, {0x5834, 0x24, 0, 0},
	{0x5835, 0x22, 0, 0}, {0x5836, 0x22, 0, 0}, {0x5837, 0x26, 0, 0},
	{0x5838, 0x44, 0, 0}, {0x5839, 0x24, 0, 0}, {0x583a, 0x26, 0, 0},
	{0x583b, 0x28, 0, 0}, {0x583c, 0x42, 0, 0}, {0x583d, 0xce, 0, 0},
	{0x5025, 0x00, 0, 0}, {0x3a0f, 0x30, 0, 0}, {0x3a10, 0x28, 0, 0},
	{0x3a1b, 0x30, 0, 0}, {0x3a1e, 0x26, 0, 0}, {0x3a11, 0x60, 0, 0},
	{0x3a1f, 0x14, 0, 0}, {0x3008, 0x02, 0, 0}, {0x3c00, 0x04, 0, 300},
};

static const struct reg_value ov5640_setting_low_res[] = {
	{0x3c07, 0x08, 0, 0},
	{0x3c09, 0x1c, 0, 0}, {0x3c0a, 0x9c, 0, 0}, {0x3c0b, 0x40, 0, 0},
	{0x3814, 0x31, 0, 0},
	{0x3815, 0x31, 0, 0},
	{0x3618, 0x00, 0, 0}, {0x3612, 0x29, 0, 0}, {0x3708, 0x64, 0, 0},
	{0x3709, 0x52, 0, 0}, {0x370c, 0x03, 0, 0}, {0x3a02, 0x03, 0, 0},
	{0x3a03, 0xd8, 0, 0}, {0x3a08, 0x01, 0, 0}, {0x3a09, 0x27, 0, 0},
	{0x3a0a, 0x00, 0, 0}, {0x3a0b, 0xf6, 0, 0}, {0x3a0e, 0x03, 0, 0},
	{0x3a0d, 0x04, 0, 0}, {0x3a14, 0x03, 0, 0}, {0x3a15, 0xd8, 0, 0},
	{0x4001, 0x02, 0, 0}, {0x4004, 0x02, 0, 0},
	{0x4407, 0x04, 0, 0}, {0x5001, 0xa3, 0, 0},
};

static const struct reg_value ov5640_setting_720P_1280_720[] = {
	{0x3c07, 0x07, 0, 0},
	{0x3c09, 0x1c, 0, 0}, {0x3c0a, 0x9c, 0, 0}, {0x3c0b, 0x40, 0, 0},
	{0x3814, 0x31, 0, 0},
	{0x3815, 0x31, 0, 0},
	{0x3618, 0x00, 0, 0}, {0x3612, 0x29, 0, 0}, {0x3708, 0x64, 0, 0},
	{0x3709, 0x52, 0, 0}, {0x370c, 0x03, 0, 0}, {0x3a02, 0x02, 0, 0},
	{0x3a03, 0xe4, 0, 0}, {0x3a08, 0x01, 0, 0}, {0x3a09, 0xbc, 0, 0},
	{0x3a0a, 0x01, 0, 0}, {0x3a0b, 0x72, 0, 0}, {0x3a0e, 0x01, 0, 0},
	{0x3a0d, 0x02, 0, 0}, {0x3a14, 0x02, 0, 0}, {0x3a15, 0xe4, 0, 0},
	{0x4001, 0x02, 0, 0}, {0x4004, 0x02, 0, 0},
	{0x4407, 0x04, 0, 0}, {0x460b, 0x37, 0, 0}, {0x460c, 0x20, 0, 0},
	{0x3824, 0x04, 0, 0}, {0x5001, 0x83, 0, 0},
};

static const struct reg_value ov5640_setting_1080P_1920_1080[] = {
	{0x3c07, 0x08, 0, 0},
	{0x3c09, 0x1c, 0, 0}, {0x3c0a, 0x9c, 0, 0}, {0x3c0b, 0x40, 0, 0},
	{0x3814, 0x11, 0, 0},
	{0x3815, 0x11, 0, 0},
	{0x3618, 0x04, 0, 0}, {0x3612, 0x29, 0, 0}, {0x3708, 0x21, 0, 0},
	{0x3709, 0x12, 0, 0}, {0x370c, 0x00, 0, 0}, {0x3a02, 0x03, 0, 0},
	{0x3a03, 0xd8, 0, 0}, {0x3a08, 0x01, 0, 0}, {0x3a09, 0x27, 0, 0},
	{0x3a0a, 0x00, 0, 0}, {0x3a0b, 0xf6, 0, 0}, {0x3a0e, 0x03, 0, 0},
	{0x3a0d, 0x04, 0, 0}, {0x3a14, 0x03, 0, 0}, {0x3a15, 0xd8, 0, 0},
	{0x4001, 0x02, 0, 0}, {0x4004, 0x06, 0, 0},
	{0x4407, 0x04, 0, 0}, {0x460b, 0x35, 0, 0}, {0x460c, 0x22, 0, 0},
	{0x3824, 0x02, 0, 0}, {0x5001, 0x83, 0, 0},
	{0x3c07, 0x07, 0, 0}, {0x3c08, 0x00, 0, 0},
	{0x3c09, 0x1c, 0, 0}, {0x3c0a, 0x9c, 0, 0}, {0x3c0b, 0x40, 0, 0},
	{0x3612, 0x2b, 0, 0}, {0x3708, 0x64, 0, 0},
	{0x3a02, 0x04, 0, 0}, {0x3a03, 0x60, 0, 0}, {0x3a08, 0x01, 0, 0},
	{0x3a09, 0x50, 0, 0}, {0x3a0a, 0x01, 0, 0}, {0x3a0b, 0x18, 0, 0},
	{0x3a0e, 0x03, 0, 0}, {0x3a0d, 0x04, 0, 0}, {0x3a14, 0x04, 0, 0},
	{0x3a15, 0x60, 0, 0}, {0x4407, 0x04, 0, 0},
	{0x460b, 0x37, 0, 0}, {0x460c, 0x20, 0, 0}, {0x3824, 0x04, 0, 0},
	{0x4005, 0x1a, 0, 0},
};

static const struct reg_value ov5640_setting_QSXGA_2592_1944[] = {
	{0x3c07, 0x08, 0, 0},
	{0x3c09, 0x1c, 0, 0}, {0x3c0a, 0x9c, 0, 0}, {0x3c0b, 0x40, 0, 0},
	{0x3814, 0x11, 0, 0},
	{0x3815, 0x11, 0, 0},
	{0x3618, 0x04, 0, 0}, {0x3612, 0x29, 0, 0}, {0x3708, 0x21, 0, 0},
	{0x3709, 0x12, 0, 0}, {0x370c, 0x00, 0, 0}, {0x3a02, 0x03, 0, 0},
	{0x3a03, 0xd8, 0, 0}, {0x3a08, 0x01, 0, 0}, {0x3a09, 0x27, 0, 0},
	{0x3a0a, 0x00, 0, 0}, {0x3a0b, 0xf6, 0, 0}, {0x3a0e, 0x03, 0, 0},
	{0x3a0d, 0x04, 0, 0}, {0x3a14, 0x03, 0, 0}, {0x3a15, 0xd8, 0, 0},
	{0x4001, 0x02, 0, 0}, {0x4004, 0x06, 0, 0},
	{0x4407, 0x04, 0, 0}, {0x460b, 0x35, 0, 0}, {0x460c, 0x22, 0, 0},
	{0x3824, 0x02, 0, 0}, {0x5001, 0x83, 0, 70},
};

static const struct ov5640_mode_info ov5640_mode_data[OV5640_NUM_MODES] = {
	{
		/* 160x120 */
		.id		= OV5640_MODE_QQVGA_160_120,
		.dn_mode	= SUBSAMPLING,
		.pixel_rate	= OV5640_PIXEL_RATE_48M,
		.width		= 160,
		.height		= 120,
		.dvp_timings = {
			.analog_crop = {
				.left	= 0,
				.top	= 4,
				.width	= 2624,
				.height	= 1944,
			},
			.crop = {
				.left	= 16,
				.top	= 6,
				.width	= 160,
				.height	= 120,
			},
			.htot		= 1896,
			.vblank_def	= 864,
		},
		.csi2_timings = {
			/* Feed the full valid pixel array to the ISP. */
			.analog_crop = {
				.left	= OV5640_PIXEL_ARRAY_LEFT,
				.top	= OV5640_PIXEL_ARRAY_TOP,
				.width	= OV5640_PIXEL_ARRAY_WIDTH,
				.height	= OV5640_PIXEL_ARRAY_HEIGHT,
			},
			/* Maintain a minimum processing margin. */
			.crop = {
				.left	= 2,
				.top	= 4,
				.width	= 160,
				.height	= 120,
			},
			.htot		= 1600,
			.vblank_def	= 878,
		},
		.reg_data	= ov5640_setting_low_res,
		.reg_data_size	= ARRAY_SIZE(ov5640_setting_low_res),
		.max_fps	= OV5640_30_FPS,
		.def_fps	= OV5640_30_FPS
	}, {
		/* 176x144 */
		.id		= OV5640_MODE_QCIF_176_144,
		.dn_mode	= SUBSAMPLING,
		.pixel_rate	= OV5640_PIXEL_RATE_48M,
		.width		= 176,
		.height		= 144,
		.dvp_timings = {
			.analog_crop = {
				.left	= 0,
				.top	= 4,
				.width	= 2624,
				.height	= 1944,
			},
			.crop = {
				.left	= 16,
				.top	= 6,
				.width	= 176,
				.height	= 144,
			},
			.htot		= 1896,
			.vblank_def	= 840,
		},
		.csi2_timings = {
			/* Feed the full valid pixel array to the ISP. */
			.analog_crop = {
				.left	= OV5640_PIXEL_ARRAY_LEFT,
				.top	= OV5640_PIXEL_ARRAY_TOP,
				.width	= OV5640_PIXEL_ARRAY_WIDTH,
				.height	= OV5640_PIXEL_ARRAY_HEIGHT,
			},
			/* Maintain a minimum processing margin. */
			.crop = {
				.left	= 2,
				.top	= 4,
				.width	= 176,
				.height	= 144,
			},
			.htot		= 1600,
			.vblank_def	= 854,
		},
		.reg_data	= ov5640_setting_low_res,
		.reg_data_size	= ARRAY_SIZE(ov5640_setting_low_res),
		.max_fps	= OV5640_30_FPS,
		.def_fps	= OV5640_30_FPS
	}, {
		/* 320x240 */
		.id		= OV5640_MODE_QVGA_320_240,
		.dn_mode	= SUBSAMPLING,
		.width		= 320,
		.height		= 240,
		.pixel_rate	= OV5640_PIXEL_RATE_48M,
		.dvp_timings = {
			.analog_crop = {
				.left	= 0,
				.top	= 4,
				.width	= 2624,
				.height	= 1944,
			},
			.crop = {
				.left	= 16,
				.top	= 6,
				.width	= 320,
				.height	= 240,
			},
			.htot		= 1896,
			.vblank_def	= 744,
		},
		.csi2_timings = {
			/* Feed the full valid pixel array to the ISP. */
			.analog_crop = {
				.left	= OV5640_PIXEL_ARRAY_LEFT,
				.top	= OV5640_PIXEL_ARRAY_TOP,
				.width	= OV5640_PIXEL_ARRAY_WIDTH,
				.height	= OV5640_PIXEL_ARRAY_HEIGHT,
			},
			/* Maintain a minimum processing margin. */
			.crop = {
				.left	= 2,
				.top	= 4,
				.width	= 320,
				.height	= 240,
			},
			.htot		= 1600,
			.vblank_def	= 760,
		},
		.reg_data	= ov5640_setting_low_res,
		.reg_data_size	= ARRAY_SIZE(ov5640_setting_low_res),
		.max_fps	= OV5640_30_FPS,
		.def_fps	= OV5640_30_FPS
	}, {
		/* 640x480 */
		.id		= OV5640_MODE_VGA_640_480,
		.dn_mode	= SUBSAMPLING,
		.pixel_rate	= OV5640_PIXEL_RATE_48M,
		.width		= 640,
		.height		= 480,
		.dvp_timings = {
			.analog_crop = {
				.left	= 0,
				.top	= 4,
				.width	= 2624,
				.height	= 1944,
			},
			.crop = {
				.left	= 16,
				.top	= 6,
				.width	= 640,
				.height	= 480,
			},
			.htot		= 1896,
			.vblank_def	= 600,
		},
		.csi2_timings = {
			/* Feed the full valid pixel array to the ISP. */
			.analog_crop = {
				.left	= OV5640_PIXEL_ARRAY_LEFT,
				.top	= OV5640_PIXEL_ARRAY_TOP,
				.width	= OV5640_PIXEL_ARRAY_WIDTH,
				.height	= OV5640_PIXEL_ARRAY_HEIGHT,
			},
			/* Maintain a minimum processing margin. */
			.crop = {
				.left	= 2,
				.top	= 4,
				.width	= 640,
				.height	= 480,
			},
			.htot		= 1600,
			.vblank_def	= 520,
		},
		.reg_data	= ov5640_setting_low_res,
		.reg_data_size	= ARRAY_SIZE(ov5640_setting_low_res),
		.max_fps	= OV5640_60_FPS,
		.def_fps	= OV5640_30_FPS
	}, {
		/* 720x480 */
		.id		= OV5640_MODE_NTSC_720_480,
		.dn_mode	= SUBSAMPLING,
		.width		= 720,
		.height		= 480,
		.pixel_rate	= OV5640_PIXEL_RATE_96M,
		.dvp_timings = {
			.analog_crop = {
				.left	= 0,
				.top	= 4,
				.width	= 2624,
				.height	= 1944,
			},
			.crop = {
				.left	= 56,
				.top	= 60,
				.width	= 720,
				.height	= 480,
			},
			.htot		= 1896,
			.vblank_def	= 504,
		},
		.csi2_timings = {
			/* Feed the full valid pixel array to the ISP. */
			.analog_crop = {
				.left	= OV5640_PIXEL_ARRAY_LEFT,
				.top	= OV5640_PIXEL_ARRAY_TOP,
				.width	= OV5640_PIXEL_ARRAY_WIDTH,
				.height	= OV5640_PIXEL_ARRAY_HEIGHT,
			},
			.crop = {
				.left	= 56,
				.top	= 60,
				.width	= 720,
				.height	= 480,
			},
			.htot		= 1896,
			.vblank_def	= 1206,
		},
		.reg_data	= ov5640_setting_low_res,
		.reg_data_size	= ARRAY_SIZE(ov5640_setting_low_res),
		.max_fps	= OV5640_30_FPS,
		.def_fps	= OV5640_30_FPS
	}, {
		/* 720x576 */
		.id		= OV5640_MODE_PAL_720_576,
		.dn_mode	= SUBSAMPLING,
		.width		= 720,
		.height		= 576,
		.pixel_rate	= OV5640_PIXEL_RATE_96M,
		.dvp_timings = {
			.analog_crop = {
				.left	= 0,
				.top	= 4,
				.width	= 2624,
				.height	= 1944,
			},
			.crop = {
				.left	= 56,
				.top	= 6,
				.width	= 720,
				.height	= 576,
			},
			.htot		= 1896,
			.vblank_def	= 408,
		},
		.csi2_timings = {
			/* Feed the full valid pixel array to the ISP. */
			.analog_crop = {
				.left	= OV5640_PIXEL_ARRAY_LEFT,
				.top	= OV5640_PIXEL_ARRAY_TOP,
				.width	= OV5640_PIXEL_ARRAY_WIDTH,
				.height	= OV5640_PIXEL_ARRAY_HEIGHT,
			},
			.crop = {
				.left	= 56,
				.top	= 6,
				.width	= 720,
				.height	= 576,
			},
			.htot		= 1896,
			.vblank_def	= 1110,
		},
		.reg_data	= ov5640_setting_low_res,
		.reg_data_size	= ARRAY_SIZE(ov5640_setting_low_res),
		.max_fps	= OV5640_30_FPS,
		.def_fps	= OV5640_30_FPS
	}, {
		/* 1024x768 */
		.id		= OV5640_MODE_XGA_1024_768,
		.dn_mode	= SUBSAMPLING,
		.pixel_rate	= OV5640_PIXEL_RATE_96M,
		.width		= 1024,
		.height		= 768,
		.dvp_timings = {
			.analog_crop = {
				.left	= 0,
				.top	= 4,
				.width	= 2624,
				.height	= 1944,
			},
			.crop = {
				.left	= 16,
				.top	= 6,
				.width	= 1024,
				.height	= 768,
			},
			.htot		= 1896,
			.vblank_def	= 312,
		},
		.csi2_timings = {
			.analog_crop = {
				.left	= 0,
				.top	= 4,
				.width	= OV5640_NATIVE_WIDTH,
				.height	= OV5640_PIXEL_ARRAY_HEIGHT,
			},
			.crop = {
				.left	= 16,
				.top	= 6,
				.width	= 1024,
				.height	= 768,
			},
			.htot		= 1896,
			.vblank_def	= 918,
		},
		.reg_data	= ov5640_setting_low_res,
		.reg_data_size	= ARRAY_SIZE(ov5640_setting_low_res),
		.max_fps	= OV5640_30_FPS,
		.def_fps	= OV5640_30_FPS
	}, {
		/* 1280x720 */
		.id		= OV5640_MODE_720P_1280_720,
		.dn_mode	= SUBSAMPLING,
		.pixel_rate	= OV5640_PIXEL_RATE_124M,
		.width		= 1280,
		.height		= 720,
		.dvp_timings = {
			.analog_crop = {
				.left	= 0,
				.top	= 250,
				.width	= 2624,
				.height	= 1456,
			},
			.crop = {
				.left	= 16,
				.top	= 4,
				.width	= 1280,
				.height	= 720,
			},
			.htot		= 1892,
			.vblank_def	= 20,
		},
		.csi2_timings = {
			.analog_crop = {
				.left	= 0,
				.top	= 250,
				.width	= 2624,
				.height	= 1456,
			},
			.crop = {
				.left	= 16,
				.top	= 4,
				.width	= 1280,
				.height	= 720,
			},
			.htot		= 1600,
			.vblank_def	= 560,
		},
		.reg_data	= ov5640_setting_720P_1280_720,
		.reg_data_size	= ARRAY_SIZE(ov5640_setting_720P_1280_720),
		.max_fps	= OV5640_30_FPS,
		.def_fps	= OV5640_30_FPS
	}, {
		/* 1920x1080 */
		.id		= OV5640_MODE_1080P_1920_1080,
		.dn_mode	= SCALING,
		.pixel_rate	= OV5640_PIXEL_RATE_148M,
		.width		= 1920,
		.height		= 1080,
		.dvp_timings = {
			.analog_crop = {
				.left	= 336,
				.top	= 434,
				.width	= 1952,
				.height	= 1088,
			},
			.crop = {
				.left	= 16,
				.top	= 4,
				.width	= 1920,
				.height	= 1080,
			},
			.htot		= 2500,
			.vblank_def	= 40,
		},
		.csi2_timings = {
			/* Crop the full valid pixel array in the center. */
			.analog_crop = {
				.left	= 336,
				.top	= 434,
				.width	= 1952,
				.height	= 1088,
			},
			/* Maintain a larger processing margins. */
			.crop = {
				.left	= 16,
				.top	= 4,
				.width	= 1920,
				.height	= 1080,
			},
			.htot		= 2234,
			.vblank_def	= 24,
		},
		.reg_data	= ov5640_setting_1080P_1920_1080,
		.reg_data_size	= ARRAY_SIZE(ov5640_setting_1080P_1920_1080),
		.max_fps	= OV5640_30_FPS,
		.def_fps	= OV5640_30_FPS
	}, {
		/* 2592x1944 */
		.id		= OV5640_MODE_QSXGA_2592_1944,
		.dn_mode	= SCALING,
		.pixel_rate	= OV5640_PIXEL_RATE_168M,
		.width		= OV5640_PIXEL_ARRAY_WIDTH,
		.height		= OV5640_PIXEL_ARRAY_HEIGHT,
		.dvp_timings = {
			.analog_crop = {
				.left	= 0,
				.top	= 0,
				.width	= 2624,
				.height	= 1952,
			},
			.crop = {
				.left	= 16,
				.top	= 4,
				.width	= 2592,
				.height	= 1944,
			},
			.htot		= 2844,
			.vblank_def	= 24,
		},
		.csi2_timings = {
			/* Give more processing margin to full resolution. */
			.analog_crop = {
				.left	= 0,
				.top	= 0,
				.width	= OV5640_NATIVE_WIDTH,
				.height	= 1952,
			},
			.crop = {
				.left	= 16,
				.top	= 4,
				.width	= 2592,
				.height	= 1944,
			},
			.htot		= 2844,
			.vblank_def	= 24,
		},
		.reg_data	= ov5640_setting_QSXGA_2592_1944,
		.reg_data_size	= ARRAY_SIZE(ov5640_setting_QSXGA_2592_1944),
		.max_fps	= OV5640_15_FPS,
		.def_fps	= OV5640_15_FPS
	},
};

static const struct ov5640_timings *
ov5640_timings(const struct ov5640_dev *sensor,
	       const struct ov5640_mode_info *mode)
{
	if (ov5640_is_csi2(sensor))
		return &mode->csi2_timings;

	return &mode->dvp_timings;
}

static int ov5640_init_slave_id(struct ov5640_dev *sensor)
{
	struct i2c_client *client = sensor->i2c_client;
	struct i2c_msg msg;
	u8 buf[3];
	int ret;

	if (client->addr == OV5640_DEFAULT_SLAVE_ID)
		return 0;

	buf[0] = OV5640_REG_SLAVE_ID >> 8;
	buf[1] = OV5640_REG_SLAVE_ID & 0xff;
	buf[2] = client->addr << 1;

	msg.addr = OV5640_DEFAULT_SLAVE_ID;
	msg.flags = 0;
	msg.buf = buf;
	msg.len = sizeof(buf);

	ret = i2c_transfer(client->adapter, &msg, 1);
	if (ret < 0) {
		dev_err(&client->dev, "%s: failed with %d\n", __func__, ret);
		return ret;
	}

	return 0;
}

static int ov5640_write_reg(struct ov5640_dev *sensor, u16 reg, u8 val)
{
	struct i2c_client *client = sensor->i2c_client;
	struct i2c_msg msg;
	u8 buf[3];
	int ret;

	buf[0] = reg >> 8;
	buf[1] = reg & 0xff;
	buf[2] = val;

	msg.addr = client->addr;
	msg.flags = client->flags;
	msg.buf = buf;
	msg.len = sizeof(buf);

	ret = i2c_transfer(client->adapter, &msg, 1);
	if (ret < 0) {
		dev_err(&client->dev, "%s: error: reg=%x, val=%x\n",
			__func__, reg, val);
		return ret;
	}

	return 0;
}

static int ov5640_read_reg(struct ov5640_dev *sensor, u16 reg, u8 *val)
{
	struct i2c_client *client = sensor->i2c_client;
	struct i2c_msg msg[2];
	u8 buf[2];
	int ret;

	buf[0] = reg >> 8;
	buf[1] = reg & 0xff;

	msg[0].addr = client->addr;
	msg[0].flags = client->flags;
	msg[0].buf = buf;
	msg[0].len = sizeof(buf);

	msg[1].addr = client->addr;
	msg[1].flags = client->flags | I2C_M_RD;
	msg[1].buf = buf;
	msg[1].len = 1;

	ret = i2c_transfer(client->adapter, msg, 2);
	if (ret < 0) {
		dev_err(&client->dev, "%s: error: reg=%x\n",
			__func__, reg);
		return ret;
	}

	*val = buf[0];
	return 0;
}

static int ov5640_read_reg16(struct ov5640_dev *sensor, u16 reg, u16 *val)
{
	u8 hi, lo;
	int ret;

	ret = ov5640_read_reg(sensor, reg, &hi);
	if (ret)
		return ret;
	ret = ov5640_read_reg(sensor, reg + 1, &lo);
	if (ret)
		return ret;

	*val = ((u16)hi << 8) | (u16)lo;
	return 0;
}

static int ov5640_write_reg16(struct ov5640_dev *sensor, u16 reg, u16 val)
{
	int ret;

	ret = ov5640_write_reg(sensor, reg, val >> 8);
	if (ret)
		return ret;

	return ov5640_write_reg(sensor, reg + 1, val & 0xff);
}

static int ov5640_mod_reg(struct ov5640_dev *sensor, u16 reg,
			  u8 mask, u8 val)
{
	u8 readval;
	int ret;

	ret = ov5640_read_reg(sensor, reg, &readval);
	if (ret)
		return ret;

	readval &= ~mask;
	val &= mask;
	val |= readval;

	return ov5640_write_reg(sensor, reg, val);
}

/*
 * After trying the various combinations, reading various
 * documentations spread around the net, and from the various
 * feedback, the clock tree is probably as follows:
 *
 *   +--------------+
 *   |  Ext. Clock  |
 *   +-+------------+
 *     |  +----------+
 *     +->|   PLL1   | - reg 0x3036, for the multiplier
 *        +-+--------+ - reg 0x3037, bits 0-3 for the pre-divider
 *          |  +--------------+
 *          +->| System Clock |  - reg 0x3035, bits 4-7
 *             +-+------------+
 *               |  +--------------+
 *               +->| MIPI Divider | - reg 0x3035, bits 0-3
 *               |  +-+------------+
 *               |    +----------------> MIPI SCLK
 *               |    +  +-----+
 *               |    +->| / 2 |-------> MIPI BIT CLK
 *               |       +-----+
 *               |  +--------------+
 *               +->| PLL Root Div | - reg 0x3037, bit 4
 *                  +-+------------+
 *                    |  +---------+
 *                    +->| Bit Div | - reg 0x3034, bits 0-3
 *                       +-+-------+
 *                         |  +-------------+
 *                         +->| SCLK Div    | - reg 0x3108, bits 0-1
 *                         |  +-+-----------+
 *                         |    +---------------> SCLK
 *                         |  +-------------+
 *                         +->| SCLK 2X Div | - reg 0x3108, bits 2-3
 *                         |  +-+-----------+
 *                         |    +---------------> SCLK 2X
 *                         |  +-------------+
 *                         +->| PCLK Div    | - reg 0x3108, bits 4-5
 *                            ++------------+
 *                             +  +-----------+
 *                             +->|   P_DIV   | - reg 0x3035, bits 0-3
 *                                +-----+-----+
 *                                       +------------> PCLK
 *
 * There seems to be also constraints:
 *  - the PLL pre-divider output rate should be in the 4-27MHz range
 *  - the PLL multiplier output rate should be in the 500-1000MHz range
 *  - PCLK >= SCLK * 2 in YUV, >= SCLK in Raw or JPEG
 */

/*
 * This is supposed to be ranging from 1 to 8, but the value is always
 * set to 3 in the vendor kernels.
 */
#define OV5640_PLL_PREDIV	3

#define OV5640_PLL_MULT_MIN	4
#define OV5640_PLL_MULT_MAX	252

/*
 * This is supposed to be ranging from 1 to 16, but the value is
 * always set to either 1 or 2 in the vendor kernels.
 */
#define OV5640_SYSDIV_MIN	1
#define OV5640_SYSDIV_MAX	16

/*
 * This is supposed to be ranging from 1 to 2, but the value is always
 * set to 2 in the vendor kernels.
 */
#define OV5640_PLL_ROOT_DIV			2
#define OV5640_PLL_CTRL3_PLL_ROOT_DIV_2		BIT(4)

/*
 * We only supports 8-bit formats at the moment
 */
#define OV5640_BIT_DIV				2
#define OV5640_PLL_CTRL0_MIPI_MODE_8BIT		0x08

/*
 * This is supposed to be ranging from 1 to 8, but the value is always
 * set to 2 in the vendor kernels.
 */
#define OV5640_SCLK_ROOT_DIV	2

/*
 * This is hardcoded so that the consistency is maintained between SCLK and
 * SCLK 2x.
 */
#define OV5640_SCLK2X_ROOT_DIV (OV5640_SCLK_ROOT_DIV / 2)

/*
 * This is supposed to be ranging from 1 to 8, but the value is always
 * set to 1 in the vendor kernels.
 */
#define OV5640_PCLK_ROOT_DIV			1
#define OV5640_PLL_SYS_ROOT_DIVIDER_BYPASS	0x00

static unsigned long ov5640_compute_sys_clk(struct ov5640_dev *sensor,
					    u8 pll_prediv, u8 pll_mult,
					    u8 sysdiv)
{
	unsigned long sysclk = sensor->xclk_freq / pll_prediv * pll_mult;

	/* PLL1 output cannot exceed 1GHz. */
	if (sysclk / 1000000 > 1000)
		return 0;

	return sysclk / sysdiv;
}

static unsigned long ov5640_calc_sys_clk(struct ov5640_dev *sensor,
					 unsigned long rate,
					 u8 *pll_prediv, u8 *pll_mult,
					 u8 *sysdiv)
{
	unsigned long best = ~0;
	u8 best_sysdiv = 1, best_mult = 1;
	u8 _sysdiv, _pll_mult;

	for (_sysdiv = OV5640_SYSDIV_MIN;
	     _sysdiv <= OV5640_SYSDIV_MAX;
	     _sysdiv++) {
		for (_pll_mult = OV5640_PLL_MULT_MIN;
		     _pll_mult <= OV5640_PLL_MULT_MAX;
		     _pll_mult++) {
			unsigned long _rate;

			/*
			 * The PLL multiplier cannot be odd if above
			 * 127.
			 */
			if (_pll_mult > 127 && (_pll_mult % 2))
				continue;

			_rate = ov5640_compute_sys_clk(sensor,
						       OV5640_PLL_PREDIV,
						       _pll_mult, _sysdiv);

			/*
			 * We have reached the maximum allowed PLL1 output,
			 * increase sysdiv.
			 */
			if (!_rate)
				break;

			/*
			 * Prefer rates above the expected clock rate than
			 * below, even if that means being less precise.
			 */
			if (_rate < rate)
				continue;

			if (abs(rate - _rate) < abs(rate - best)) {
				best = _rate;
				best_sysdiv = _sysdiv;
				best_mult = _pll_mult;
			}

			if (_rate == rate)
				goto out;
		}
	}

out:
	*sysdiv = best_sysdiv;
	*pll_prediv = OV5640_PLL_PREDIV;
	*pll_mult = best_mult;

	return best;
}

/*
 * ov5640_set_mipi_pclk() - Calculate the clock tree configuration values
 *			    for the MIPI CSI-2 output.
 */
static int ov5640_set_mipi_pclk(struct ov5640_dev *sensor)
{
	u8 bit_div, mipi_div, pclk_div, sclk_div, sclk2x_div, root_div;
	u8 prediv, mult, sysdiv;
	unsigned long link_freq;
	unsigned long sysclk;
	u8 pclk_period;
	u32 sample_rate;
	u32 num_lanes;
	int ret;

	/* Use the link freq computed at ov5640_update_pixel_rate() time. */
	link_freq = sensor->current_link_freq;

	/*
	 * - mipi_div - Additional divider for the MIPI lane clock.
	 *
	 * Higher link frequencies would make sysclk > 1GHz.
	 * Keep the sysclk low and do not divide in the MIPI domain.
	 */
	if (link_freq > OV5640_LINK_RATE_MAX)
		mipi_div = 1;
	else
		mipi_div = 2;

	sysclk = link_freq * mipi_div;
	ov5640_calc_sys_clk(sensor, sysclk, &prediv, &mult, &sysdiv);

	/*
	 * Adjust PLL parameters to maintain the MIPI_SCLK-to-PCLK ratio.
	 *
	 * - root_div = 2 (fixed)
	 * - bit_div : MIPI 8-bit = 2; MIPI 10-bit = 2.5
	 * - pclk_div = 1 (fixed)
	 * - p_div  = (2 lanes ? mipi_div : 2 * mipi_div)
	 *
	 * This results in the following MIPI_SCLK depending on the number
	 * of lanes:
	 *
	 * - 2 lanes: MIPI_SCLK = (4 or 5) * PCLK
	 * - 1 lanes: MIPI_SCLK = (8 or 10) * PCLK
	 */
	root_div = OV5640_PLL_CTRL3_PLL_ROOT_DIV_2;
	bit_div =  OV5640_PLL_CTRL0_MIPI_MODE_8BIT;
	pclk_div = ilog2(OV5640_PCLK_ROOT_DIV);

	/*
	 * Scaler clock:
	 * - YUV: PCLK >= 2 * SCLK
	 * - RAW or JPEG: PCLK >= SCLK
	 * - sclk2x_div = sclk_div / 2
	 */
	sclk_div = ilog2(OV5640_SCLK_ROOT_DIV);
	sclk2x_div = ilog2(OV5640_SCLK2X_ROOT_DIV);

	/*
	 * Set the pixel clock period expressed in ns with 1-bit decimal
	 * (0x01=0.5ns).
	 *
	 * The register is very briefly documented. In the OV5645 datasheet it
	 * is described as (2 * pclk period), and from testing it seems the
	 * actual definition is 2 * 8-bit sample period.
	 *
	 * 2 * sample_period = (mipi_clk * 2 * num_lanes / bpp) * (bpp / 8) / 2
	 */
	num_lanes = sensor->ep.bus.mipi_csi2.num_data_lanes;
	sample_rate = (link_freq * mipi_div * num_lanes * 2) / 16;
	pclk_period = 2000000000UL / sample_rate;

	/* Program the clock tree registers. */
	ret = ov5640_mod_reg(sensor, OV5640_REG_SC_PLL_CTRL0, 0x0f, bit_div);
	if (ret)
		return ret;

	ret = ov5640_mod_reg(sensor, OV5640_REG_SC_PLL_CTRL1, 0xff,
			     (sysdiv << 4) | mipi_div);
	if (ret)
		return ret;

	ret = ov5640_mod_reg(sensor, OV5640_REG_SC_PLL_CTRL2, 0xff, mult);
	if (ret)
		return ret;

	ret = ov5640_mod_reg(sensor, OV5640_REG_SC_PLL_CTRL3, 0x1f,
			     root_div | prediv);
	if (ret)
		return ret;

	ret = ov5640_mod_reg(sensor, OV5640_REG_SYS_ROOT_DIVIDER, 0x3f,
			     (pclk_div << 4) | (sclk2x_div << 2) | sclk_div);
	if (ret)
		return ret;

	return ov5640_write_reg(sensor, OV5640_REG_PCLK_PERIOD, pclk_period);
}

static u32 ov5640_calc_pixel_rate(struct ov5640_dev *sensor)
{
	const struct ov5640_mode_info *mode = sensor->current_mode;
	const struct ov5640_timings *timings = &mode->dvp_timings;
	u32 rate;

	rate = timings->htot * (timings->crop.height + timings->vblank_def);
	rate *= ov5640_framerates[sensor->current_fr];

	return rate;
}

static unsigned long ov5640_calc_pclk(struct ov5640_dev *sensor,
				      unsigned long rate,
				      u8 *pll_prediv, u8 *pll_mult, u8 *sysdiv,
				      u8 *pll_rdiv, u8 *bit_div, u8 *pclk_div)
{
	unsigned long _rate = rate * OV5640_PLL_ROOT_DIV * OV5640_BIT_DIV *
				OV5640_PCLK_ROOT_DIV;

	_rate = ov5640_calc_sys_clk(sensor, _rate, pll_prediv, pll_mult,
				    sysdiv);
	*pll_rdiv = OV5640_PLL_ROOT_DIV;
	*bit_div = OV5640_BIT_DIV;
	*pclk_div = OV5640_PCLK_ROOT_DIV;

	return _rate / *pll_rdiv / *bit_div / *pclk_div;
}

static int ov5640_set_dvp_pclk(struct ov5640_dev *sensor)
{
	u8 prediv, mult, sysdiv, pll_rdiv, bit_div, pclk_div;
	u32 rate;
	int ret;

	rate = ov5640_calc_pixel_rate(sensor);
	rate *= ov5640_code_to_bpp(sensor, sensor->fmt.code);
	rate /= sensor->ep.bus.parallel.bus_width;

	ov5640_calc_pclk(sensor, rate, &prediv, &mult, &sysdiv, &pll_rdiv,
			 &bit_div, &pclk_div);

	if (bit_div == 2)
		bit_div = 8;

	ret = ov5640_mod_reg(sensor, OV5640_REG_SC_PLL_CTRL0,
			     0x0f, bit_div);
	if (ret)
		return ret;

	/*
	 * We need to set sysdiv according to the clock, and to clear
	 * the MIPI divider.
	 */
	ret = ov5640_mod_reg(sensor, OV5640_REG_SC_PLL_CTRL1,
			     0xff, sysdiv << 4);
	if (ret)
		return ret;

	ret = ov5640_mod_reg(sensor, OV5640_REG_SC_PLL_CTRL2,
			     0xff, mult);
	if (ret)
		return ret;

	ret = ov5640_mod_reg(sensor, OV5640_REG_SC_PLL_CTRL3,
			     0x1f, prediv | ((pll_rdiv - 1) << 4));
	if (ret)
		return ret;

	return ov5640_mod_reg(sensor, OV5640_REG_SYS_ROOT_DIVIDER, 0x30,
			      (ilog2(pclk_div) << 4));
}

/* set JPEG framing sizes */
static int ov5640_set_jpeg_timings(struct ov5640_dev *sensor,
				   const struct ov5640_mode_info *mode)
{
	int ret;

	/*
	 * compression mode 3 timing
	 *
	 * Data is transmitted with programmable width (VFIFO_HSIZE).
	 * No padding done. Last line may have less data. Varying
	 * number of lines per frame, depending on amount of data.
	 */
	ret = ov5640_mod_reg(sensor, OV5640_REG_JPG_MODE_SELECT, 0x7, 0x3);
	if (ret < 0)
		return ret;

	ret = ov5640_write_reg16(sensor, OV5640_REG_VFIFO_HSIZE, mode->width);
	if (ret < 0)
		return ret;

	return ov5640_write_reg16(sensor, OV5640_REG_VFIFO_VSIZE, mode->height);
}

/* download ov5640 settings to sensor through i2c */
static int ov5640_set_timings(struct ov5640_dev *sensor,
			      const struct ov5640_mode_info *mode)
{
	const struct ov5640_timings *timings;
	const struct v4l2_rect *analog_crop;
	const struct v4l2_rect *crop;
	int ret;

	if (sensor->fmt.code == MEDIA_BUS_FMT_JPEG_1X8) {
		ret = ov5640_set_jpeg_timings(sensor, mode);
		if (ret < 0)
			return ret;
	}

	timings = ov5640_timings(sensor, mode);
	analog_crop = &timings->analog_crop;
	crop = &timings->crop;

	ret = ov5640_write_reg16(sensor, OV5640_REG_TIMING_HS,
				 analog_crop->left);
	if (ret < 0)
		return ret;

	ret = ov5640_write_reg16(sensor, OV5640_REG_TIMING_VS,
				 analog_crop->top);
	if (ret < 0)
		return ret;

	ret = ov5640_write_reg16(sensor, OV5640_REG_TIMING_HW,
				 analog_crop->left + analog_crop->width - 1);
	if (ret < 0)
		return ret;

	ret = ov5640_write_reg16(sensor, OV5640_REG_TIMING_VH,
				 analog_crop->top + analog_crop->height - 1);
	if (ret < 0)
		return ret;

	ret = ov5640_write_reg16(sensor, OV5640_REG_TIMING_HOFFS, crop->left);
	if (ret < 0)
		return ret;

	ret = ov5640_write_reg16(sensor, OV5640_REG_TIMING_VOFFS, crop->top);
	if (ret < 0)
		return ret;

	ret = ov5640_write_reg16(sensor, OV5640_REG_TIMING_DVPHO, mode->width);
	if (ret < 0)
		return ret;

	ret = ov5640_write_reg16(sensor, OV5640_REG_TIMING_DVPVO, mode->height);
	if (ret < 0)
		return ret;

	ret = ov5640_write_reg16(sensor, OV5640_REG_TIMING_HTS, timings->htot);
	if (ret < 0)
		return ret;

	ret = ov5640_write_reg16(sensor, OV5640_REG_TIMING_VTS,
				 mode->height + timings->vblank_def);
	if (ret < 0)
		return ret;

	return 0;
}

static void ov5640_load_regs(struct ov5640_dev *sensor,
			     const struct reg_value *regs, unsigned int regnum)
{
	unsigned int i;
	u32 delay_ms;
	u16 reg_addr;
	u8 mask, val;
	int ret = 0;

	for (i = 0; i < regnum; ++i, ++regs) {
		delay_ms = regs->delay_ms;
		reg_addr = regs->reg_addr;
		val = regs->val;
		mask = regs->mask;

		/* remain in power down mode for DVP */
		if (regs->reg_addr == OV5640_REG_SYS_CTRL0 &&
		    val == OV5640_REG_SYS_CTRL0_SW_PWUP &&
		    !ov5640_is_csi2(sensor))
			continue;

		if (mask)
			ret = ov5640_mod_reg(sensor, reg_addr, mask, val);
		else
			ret = ov5640_write_reg(sensor, reg_addr, val);
		if (ret)
			break;

		if (delay_ms)
			usleep_range(1000 * delay_ms, 1000 * delay_ms + 100);
	}
}

static int ov5640_set_autoexposure(struct ov5640_dev *sensor, bool on)
{
	return ov5640_mod_reg(sensor, OV5640_REG_AEC_PK_MANUAL,
			      BIT(0), on ? 0 : BIT(0));
}

/* read exposure, in number of line periods */
static int ov5640_get_exposure(struct ov5640_dev *sensor)
{
	int exp, ret;
	u8 temp;

	ret = ov5640_read_reg(sensor, OV5640_REG_AEC_PK_EXPOSURE_HI, &temp);
	if (ret)
		return ret;
	exp = ((int)temp & 0x0f) << 16;
	ret = ov5640_read_reg(sensor, OV5640_REG_AEC_PK_EXPOSURE_MED, &temp);
	if (ret)
		return ret;
	exp |= ((int)temp << 8);
	ret = ov5640_read_reg(sensor, OV5640_REG_AEC_PK_EXPOSURE_LO, &temp);
	if (ret)
		return ret;
	exp |= (int)temp;

	return exp >> 4;
}

/* write exposure, given number of line periods */
static int ov5640_set_exposure(struct ov5640_dev *sensor, u32 exposure)
{
	int ret;

	exposure <<= 4;

	ret = ov5640_write_reg(sensor,
			       OV5640_REG_AEC_PK_EXPOSURE_LO,
			       exposure & 0xff);
	if (ret)
		return ret;
	ret = ov5640_write_reg(sensor,
			       OV5640_REG_AEC_PK_EXPOSURE_MED,
			       (exposure >> 8) & 0xff);
	if (ret)
		return ret;
	return ov5640_write_reg(sensor,
				OV5640_REG_AEC_PK_EXPOSURE_HI,
				(exposure >> 16) & 0x0f);
}

static int ov5640_get_gain(struct ov5640_dev *sensor)
{
	u16 gain;
	int ret;

	ret = ov5640_read_reg16(sensor, OV5640_REG_AEC_PK_REAL_GAIN, &gain);
	if (ret)
		return ret;

	return gain & 0x3ff;
}

static int ov5640_set_gain(struct ov5640_dev *sensor, int gain)
{
	return ov5640_write_reg16(sensor, OV5640_REG_AEC_PK_REAL_GAIN,
				  (u16)gain & 0x3ff);
}

static int ov5640_set_autogain(struct ov5640_dev *sensor, bool on)
{
	return ov5640_mod_reg(sensor, OV5640_REG_AEC_PK_MANUAL,
			      BIT(1), on ? 0 : BIT(1));
}

static int ov5640_set_stream_dvp(struct ov5640_dev *sensor, bool on)
{
	return ov5640_write_reg(sensor, OV5640_REG_SYS_CTRL0, on ?
				OV5640_REG_SYS_CTRL0_SW_PWUP :
				OV5640_REG_SYS_CTRL0_SW_PWDN);
}

static int ov5640_set_stream_mipi(struct ov5640_dev *sensor, bool on)
{
	int ret;

	/*
	 * Enable/disable the MIPI interface
	 *
	 * 0x300e = on ? 0x45 : 0x40
	 *
	 * FIXME: the sensor manual (version 2.03) reports
	 * [7:5] = 000  : 1 data lane mode
	 * [7:5] = 001  : 2 data lanes mode
	 * But this settings do not work, while the following ones
	 * have been validated for 2 data lanes mode.
	 *
	 * [7:5] = 010	: 2 data lanes mode
	 * [4] = 0	: Power up MIPI HS Tx
	 * [3] = 0	: Power up MIPI LS Rx
	 * [2] = 1/0	: MIPI interface enable/disable
	 * [1:0] = 01/00: FIXME: 'debug'
	 */
	ret = ov5640_write_reg(sensor, OV5640_REG_IO_MIPI_CTRL00,
			       on ? 0x45 : 0x40);
	if (ret)
		return ret;

	return ov5640_write_reg(sensor, OV5640_REG_FRAME_CTRL01,
				on ? 0x00 : 0x0f);
}

static int ov5640_get_sysclk(struct ov5640_dev *sensor)
{
	 /* calculate sysclk */
	u32 xvclk = sensor->xclk_freq / 10000;
	u32 multiplier, prediv, VCO, sysdiv, pll_rdiv;
	u32 sclk_rdiv_map[] = {1, 2, 4, 8};
	u32 bit_div2x = 1, sclk_rdiv, sysclk;
	u8 temp1, temp2;
	int ret;

	ret = ov5640_read_reg(sensor, OV5640_REG_SC_PLL_CTRL0, &temp1);
	if (ret)
		return ret;
	temp2 = temp1 & 0x0f;
	if (temp2 == 8 || temp2 == 10)
		bit_div2x = temp2 / 2;

	ret = ov5640_read_reg(sensor, OV5640_REG_SC_PLL_CTRL1, &temp1);
	if (ret)
		return ret;
	sysdiv = temp1 >> 4;
	if (sysdiv == 0)
		sysdiv = 16;

	ret = ov5640_read_reg(sensor, OV5640_REG_SC_PLL_CTRL2, &temp1);
	if (ret)
		return ret;
	multiplier = temp1;

	ret = ov5640_read_reg(sensor, OV5640_REG_SC_PLL_CTRL3, &temp1);
	if (ret)
		return ret;
	prediv = temp1 & 0x0f;
	pll_rdiv = ((temp1 >> 4) & 0x01) + 1;

	ret = ov5640_read_reg(sensor, OV5640_REG_SYS_ROOT_DIVIDER, &temp1);
	if (ret)
		return ret;
	temp2 = temp1 & 0x03;
	sclk_rdiv = sclk_rdiv_map[temp2];

	if (!prediv || !sysdiv || !pll_rdiv || !bit_div2x)
		return -EINVAL;

	VCO = xvclk * multiplier / prediv;

	sysclk = VCO / sysdiv / pll_rdiv * 2 / bit_div2x / sclk_rdiv;

	return sysclk;
}

static int ov5640_set_night_mode(struct ov5640_dev *sensor)
{
	 /* read HTS from register settings */
	u8 mode;
	int ret;

	ret = ov5640_read_reg(sensor, OV5640_REG_AEC_CTRL00, &mode);
	if (ret)
		return ret;
	mode &= 0xfb;
	return ov5640_write_reg(sensor, OV5640_REG_AEC_CTRL00, mode);
}

static int ov5640_get_hts(struct ov5640_dev *sensor)
{
	/* read HTS from register settings */
	u16 hts;
	int ret;

	ret = ov5640_read_reg16(sensor, OV5640_REG_TIMING_HTS, &hts);
	if (ret)
		return ret;
	return hts;
}

static int ov5640_get_vts(struct ov5640_dev *sensor)
{
	u16 vts;
	int ret;

	ret = ov5640_read_reg16(sensor, OV5640_REG_TIMING_VTS, &vts);
	if (ret)
		return ret;
	return vts;
}

static int ov5640_set_vts(struct ov5640_dev *sensor, int vts)
{
	return ov5640_write_reg16(sensor, OV5640_REG_TIMING_VTS, vts);
}

static int ov5640_get_light_freq(struct ov5640_dev *sensor)
{
	/* get banding filter value */
	int ret, light_freq = 0;
	u8 temp, temp1;

	ret = ov5640_read_reg(sensor, OV5640_REG_HZ5060_CTRL01, &temp);
	if (ret)
		return ret;

	if (temp & 0x80) {
		/* manual */
		ret = ov5640_read_reg(sensor, OV5640_REG_HZ5060_CTRL00,
				      &temp1);
		if (ret)
			return ret;
		if (temp1 & 0x04) {
			/* 50Hz */
			light_freq = 50;
		} else {
			/* 60Hz */
			light_freq = 60;
		}
	} else {
		/* auto */
		ret = ov5640_read_reg(sensor, OV5640_REG_SIGMADELTA_CTRL0C,
				      &temp1);
		if (ret)
			return ret;

		if (temp1 & 0x01) {
			/* 50Hz */
			light_freq = 50;
		} else {
			/* 60Hz */
		}
	}

	return light_freq;
}

static int ov5640_set_bandingfilter(struct ov5640_dev *sensor)
{
	u32 band_step60, max_band60, band_step50, max_band50, prev_vts;
	int ret;

	/* read preview PCLK */
	ret = ov5640_get_sysclk(sensor);
	if (ret < 0)
		return ret;
	if (ret == 0)
		return -EINVAL;
	sensor->prev_sysclk = ret;
	/* read preview HTS */
	ret = ov5640_get_hts(sensor);
	if (ret < 0)
		return ret;
	if (ret == 0)
		return -EINVAL;
	sensor->prev_hts = ret;

	/* read preview VTS */
	ret = ov5640_get_vts(sensor);
	if (ret < 0)
		return ret;
	prev_vts = ret;

	/* calculate banding filter */
	/* 60Hz */
	band_step60 = sensor->prev_sysclk * 100 / sensor->prev_hts * 100 / 120;
	ret = ov5640_write_reg16(sensor, OV5640_REG_AEC_B60_STEP, band_step60);
	if (ret)
		return ret;
	if (!band_step60)
		return -EINVAL;
	max_band60 = (int)((prev_vts - 4) / band_step60);
	ret = ov5640_write_reg(sensor, OV5640_REG_AEC_CTRL0D, max_band60);
	if (ret)
		return ret;

	/* 50Hz */
	band_step50 = sensor->prev_sysclk * 100 / sensor->prev_hts;
	ret = ov5640_write_reg16(sensor, OV5640_REG_AEC_B50_STEP, band_step50);
	if (ret)
		return ret;
	if (!band_step50)
		return -EINVAL;
	max_band50 = (int)((prev_vts - 4) / band_step50);
	return ov5640_write_reg(sensor, OV5640_REG_AEC_CTRL0E, max_band50);
}

static int ov5640_set_ae_target(struct ov5640_dev *sensor, int target)
{
	/* stable in high */
	u32 fast_high, fast_low;
	int ret;

	sensor->ae_low = target * 23 / 25;	/* 0.92 */
	sensor->ae_high = target * 27 / 25;	/* 1.08 */

	fast_high = sensor->ae_high << 1;
	if (fast_high > 255)
		fast_high = 255;

	fast_low = sensor->ae_low >> 1;

	ret = ov5640_write_reg(sensor, OV5640_REG_AEC_CTRL0F, sensor->ae_high);
	if (ret)
		return ret;
	ret = ov5640_write_reg(sensor, OV5640_REG_AEC_CTRL10, sensor->ae_low);
	if (ret)
		return ret;
	ret = ov5640_write_reg(sensor, OV5640_REG_AEC_CTRL1B, sensor->ae_high);
	if (ret)
		return ret;
	ret = ov5640_write_reg(sensor, OV5640_REG_AEC_CTRL1E, sensor->ae_low);
	if (ret)
		return ret;
	ret = ov5640_write_reg(sensor, OV5640_REG_AEC_CTRL11, fast_high);
	if (ret)
		return ret;
	return ov5640_write_reg(sensor, OV5640_REG_AEC_CTRL1F, fast_low);
}

static int ov5640_get_binning(struct ov5640_dev *sensor)
{
	u8 temp;
	int ret;

	ret = ov5640_read_reg(sensor, OV5640_REG_TIMING_TC_REG21, &temp);
	if (ret)
		return ret;

	return temp & BIT(0);
}

static int ov5640_set_binning(struct ov5640_dev *sensor, bool enable)
{
	int ret;

	/*
	 * TIMING TC REG21:
	 * - [0]:	Horizontal binning enable
	 */
	ret = ov5640_mod_reg(sensor, OV5640_REG_TIMING_TC_REG21,
			     BIT(0), enable ? BIT(0) : 0);
	if (ret)
		return ret;
	/*
	 * TIMING TC REG20:
	 * - [0]:	Undocumented, but hardcoded init sequences
	 *		are always setting REG21/REG20 bit 0 to same value...
	 */
	return ov5640_mod_reg(sensor, OV5640_REG_TIMING_TC_REG20,
			      BIT(0), enable ? BIT(0) : 0);
}

static int ov5640_set_virtual_channel(struct ov5640_dev *sensor)
{
	struct i2c_client *client = sensor->i2c_client;
	u8 temp, channel = virtual_channel;
	int ret;

	if (channel > 3) {
		dev_err(&client->dev,
			"%s: wrong virtual_channel parameter, expected (0..3), got %d\n",
			__func__, channel);
		return -EINVAL;
	}

	ret = ov5640_read_reg(sensor, OV5640_REG_DEBUG_MODE, &temp);
	if (ret)
		return ret;
	temp &= ~(3 << 6);
	temp |= (channel << 6);
	return ov5640_write_reg(sensor, OV5640_REG_DEBUG_MODE, temp);
}

static const struct ov5640_mode_info *
ov5640_find_mode(struct ov5640_dev *sensor, int width, int height, bool nearest)
{
	const struct ov5640_mode_info *mode;

	mode = v4l2_find_nearest_size(ov5640_mode_data,
				      ARRAY_SIZE(ov5640_mode_data),
				      width, height, width, height);

	if (!mode ||
	    (!nearest &&
	     (mode->width != width || mode->height != height)))
		return NULL;

	return mode;
}

/*
 * sensor changes between scaling and subsampling, go through
 * exposure calculation
 */
static int ov5640_set_mode_exposure_calc(struct ov5640_dev *sensor,
					 const struct ov5640_mode_info *mode)
{
	u32 prev_shutter, prev_gain16;
	u32 cap_shutter, cap_gain16;
	u32 cap_sysclk, cap_hts, cap_vts;
	u32 light_freq, cap_bandfilt, cap_maxband;
	u32 cap_gain16_shutter;
	u8 average;
	int ret;

	if (!mode->reg_data)
		return -EINVAL;

	/* read preview shutter */
	ret = ov5640_get_exposure(sensor);
	if (ret < 0)
		return ret;
	prev_shutter = ret;
	ret = ov5640_get_binning(sensor);
	if (ret < 0)
		return ret;
	if (ret && mode->id != OV5640_MODE_720P_1280_720 &&
	    mode->id != OV5640_MODE_1080P_1920_1080)
		prev_shutter *= 2;

	/* read preview gain */
	ret = ov5640_get_gain(sensor);
	if (ret < 0)
		return ret;
	prev_gain16 = ret;

	/* get average */
	ret = ov5640_read_reg(sensor, OV5640_REG_AVG_READOUT, &average);
	if (ret)
		return ret;

	/* turn off night mode for capture */
	ret = ov5640_set_night_mode(sensor);
	if (ret < 0)
		return ret;

	/* Write capture setting */
	ov5640_load_regs(sensor, mode->reg_data, mode->reg_data_size);
	ret = ov5640_set_timings(sensor, mode);
	if (ret < 0)
		return ret;

	/* read capture VTS */
	ret = ov5640_get_vts(sensor);
	if (ret < 0)
		return ret;
	cap_vts = ret;
	ret = ov5640_get_hts(sensor);
	if (ret < 0)
		return ret;
	if (ret == 0)
		return -EINVAL;
	cap_hts = ret;

	ret = ov5640_get_sysclk(sensor);
	if (ret < 0)
		return ret;
	if (ret == 0)
		return -EINVAL;
	cap_sysclk = ret;

	/* calculate capture banding filter */
	ret = ov5640_get_light_freq(sensor);
	if (ret < 0)
		return ret;
	light_freq = ret;

	if (light_freq == 60) {
		/* 60Hz */
		cap_bandfilt = cap_sysclk * 100 / cap_hts * 100 / 120;
	} else {
		/* 50Hz */
		cap_bandfilt = cap_sysclk * 100 / cap_hts;
	}

	if (!sensor->prev_sysclk) {
		ret = ov5640_get_sysclk(sensor);
		if (ret < 0)
			return ret;
		if (ret == 0)
			return -EINVAL;
		sensor->prev_sysclk = ret;
	}

	if (!cap_bandfilt)
		return -EINVAL;

	cap_maxband = (int)((cap_vts - 4) / cap_bandfilt);

	/* calculate capture shutter/gain16 */
	if (average > sensor->ae_low && average < sensor->ae_high) {
		/* in stable range */
		cap_gain16_shutter =
			prev_gain16 * prev_shutter *
			cap_sysclk / sensor->prev_sysclk *
			sensor->prev_hts / cap_hts *
			sensor->ae_target / average;
	} else {
		cap_gain16_shutter =
			prev_gain16 * prev_shutter *
			cap_sysclk / sensor->prev_sysclk *
			sensor->prev_hts / cap_hts;
	}

	/* gain to shutter */
	if (cap_gain16_shutter < (cap_bandfilt * 16)) {
		/* shutter < 1/100 */
		cap_shutter = cap_gain16_shutter / 16;
		if (cap_shutter < 1)
			cap_shutter = 1;

		cap_gain16 = cap_gain16_shutter / cap_shutter;
		if (cap_gain16 < 16)
			cap_gain16 = 16;
	} else {
		if (cap_gain16_shutter > (cap_bandfilt * cap_maxband * 16)) {
			/* exposure reach max */
			cap_shutter = cap_bandfilt * cap_maxband;
			if (!cap_shutter)
				return -EINVAL;

			cap_gain16 = cap_gain16_shutter / cap_shutter;
		} else {
			/* 1/100 < (cap_shutter = n/100) =< max */
			cap_shutter =
				((int)(cap_gain16_shutter / 16 / cap_bandfilt))
				* cap_bandfilt;
			if (!cap_shutter)
				return -EINVAL;

			cap_gain16 = cap_gain16_shutter / cap_shutter;
		}
	}

	/* set capture gain */
	ret = ov5640_set_gain(sensor, cap_gain16);
	if (ret)
		return ret;

	/* write capture shutter */
	if (cap_shutter > (cap_vts - 4)) {
		cap_vts = cap_shutter + 4;
		ret = ov5640_set_vts(sensor, cap_vts);
		if (ret < 0)
			return ret;
	}

	/* set exposure */
	return ov5640_set_exposure(sensor, cap_shutter);
}

/*
 * if sensor changes inside scaling or subsampling
 * change mode directly
 */
static int ov5640_set_mode_direct(struct ov5640_dev *sensor,
				  const struct ov5640_mode_info *mode)
{
	if (!mode->reg_data)
		return -EINVAL;

	/* Write capture setting */
	ov5640_load_regs(sensor, mode->reg_data, mode->reg_data_size);
	return ov5640_set_timings(sensor, mode);
}

static int ov5640_set_mode(struct ov5640_dev *sensor)
{
	const struct ov5640_mode_info *mode = sensor->current_mode;
	const struct ov5640_mode_info *orig_mode = sensor->last_mode;
	enum ov5640_downsize_mode dn_mode, orig_dn_mode;
	bool auto_gain = sensor->ctrls.auto_gain->val == 1;
	bool auto_exp =  sensor->ctrls.auto_exp->val == V4L2_EXPOSURE_AUTO;
	int ret;

	dn_mode = mode->dn_mode;
	orig_dn_mode = orig_mode->dn_mode;

	/* auto gain and exposure must be turned off when changing modes */
	if (auto_gain) {
		ret = ov5640_set_autogain(sensor, false);
		if (ret)
			return ret;
	}

	if (auto_exp) {
		ret = ov5640_set_autoexposure(sensor, false);
		if (ret)
			goto restore_auto_gain;
	}

	if (ov5640_is_csi2(sensor))
		ret = ov5640_set_mipi_pclk(sensor);
	else
		ret = ov5640_set_dvp_pclk(sensor);
	if (ret < 0)
		return 0;

	if ((dn_mode == SUBSAMPLING && orig_dn_mode == SCALING) ||
	    (dn_mode == SCALING && orig_dn_mode == SUBSAMPLING)) {
		/*
		 * change between subsampling and scaling
		 * go through exposure calculation
		 */
		ret = ov5640_set_mode_exposure_calc(sensor, mode);
	} else {
		/*
		 * change inside subsampling or scaling
		 * download firmware directly
		 */
		ret = ov5640_set_mode_direct(sensor, mode);
	}
	if (ret < 0)
		goto restore_auto_exp_gain;

	/* restore auto gain and exposure */
	if (auto_gain)
		ov5640_set_autogain(sensor, true);
	if (auto_exp)
		ov5640_set_autoexposure(sensor, true);

	ret = ov5640_set_binning(sensor, dn_mode != SCALING);
	if (ret < 0)
		return ret;
	ret = ov5640_set_ae_target(sensor, sensor->ae_target);
	if (ret < 0)
		return ret;
	ret = ov5640_get_light_freq(sensor);
	if (ret < 0)
		return ret;
	ret = ov5640_set_bandingfilter(sensor);
	if (ret < 0)
		return ret;
	ret = ov5640_set_virtual_channel(sensor);
	if (ret < 0)
		return ret;

	sensor->pending_mode_change = false;
	sensor->last_mode = mode;

	return 0;

restore_auto_exp_gain:
	if (auto_exp)
		ov5640_set_autoexposure(sensor, true);
restore_auto_gain:
	if (auto_gain)
		ov5640_set_autogain(sensor, true);

	return ret;
}

static int ov5640_set_framefmt(struct ov5640_dev *sensor,
			       struct v4l2_mbus_framefmt *format);

/* restore the last set video mode after chip power-on */
static int ov5640_restore_mode(struct ov5640_dev *sensor)
{
	int ret;

	/* first load the initial register values */
	ov5640_load_regs(sensor, ov5640_init_setting,
			 ARRAY_SIZE(ov5640_init_setting));

	ret = ov5640_mod_reg(sensor, OV5640_REG_SYS_ROOT_DIVIDER, 0x3f,
			     (ilog2(OV5640_SCLK2X_ROOT_DIV) << 2) |
			     ilog2(OV5640_SCLK_ROOT_DIV));
	if (ret)
		return ret;

	/* now restore the last capture mode */
	ret = ov5640_set_mode(sensor);
	if (ret < 0)
		return ret;

	return ov5640_set_framefmt(sensor, &sensor->fmt);
}

static void ov5640_power(struct ov5640_dev *sensor, bool enable)
{
	gpiod_set_value_cansleep(sensor->pwdn_gpio, enable ? 0 : 1);
}

static void ov5640_reset(struct ov5640_dev *sensor)
{
	if (!sensor->reset_gpio)
		return;

	gpiod_set_value_cansleep(sensor->reset_gpio, 0);

	/* camera power cycle */
	ov5640_power(sensor, false);
	usleep_range(5000, 10000);
	ov5640_power(sensor, true);
	usleep_range(5000, 10000);

	gpiod_set_value_cansleep(sensor->reset_gpio, 1);
	usleep_range(1000, 2000);

	gpiod_set_value_cansleep(sensor->reset_gpio, 0);
	usleep_range(20000, 25000);
}

static int ov5640_set_power_on(struct ov5640_dev *sensor)
{
	struct i2c_client *client = sensor->i2c_client;
	int ret;

	ret = clk_prepare_enable(sensor->xclk);
	if (ret) {
		dev_err(&client->dev, "%s: failed to enable clock\n",
			__func__);
		return ret;
	}

	ret = regulator_bulk_enable(OV5640_NUM_SUPPLIES,
				    sensor->supplies);
	if (ret) {
		dev_err(&client->dev, "%s: failed to enable regulators\n",
			__func__);
		goto xclk_off;
	}

	ov5640_reset(sensor);
	ov5640_power(sensor, true);

	ret = ov5640_init_slave_id(sensor);
	if (ret)
		goto power_off;

	return 0;

power_off:
	ov5640_power(sensor, false);
	regulator_bulk_disable(OV5640_NUM_SUPPLIES, sensor->supplies);
xclk_off:
	clk_disable_unprepare(sensor->xclk);
	return ret;
}

static void ov5640_set_power_off(struct ov5640_dev *sensor)
{
	ov5640_power(sensor, false);
	regulator_bulk_disable(OV5640_NUM_SUPPLIES, sensor->supplies);
	clk_disable_unprepare(sensor->xclk);
}

static int ov5640_set_power_mipi(struct ov5640_dev *sensor, bool on)
{
	int ret;

	if (!on) {
		/* Reset MIPI bus settings to their default values. */
		ov5640_write_reg(sensor, OV5640_REG_IO_MIPI_CTRL00, 0x58);
		ov5640_write_reg(sensor, OV5640_REG_MIPI_CTRL00, 0x04);
		ov5640_write_reg(sensor, OV5640_REG_PAD_OUTPUT00, 0x00);
		return 0;
	}

	/*
	 * Power up MIPI HS Tx and LS Rx; 2 data lanes mode
	 *
	 * 0x300e = 0x40
	 * [7:5] = 010	: 2 data lanes mode (see FIXME note in
	 *		  "ov5640_set_stream_mipi()")
	 * [4] = 0	: Power up MIPI HS Tx
	 * [3] = 0	: Power up MIPI LS Rx
	 * [2] = 0	: MIPI interface disabled
	 */
	ret = ov5640_write_reg(sensor, OV5640_REG_IO_MIPI_CTRL00, 0x40);
	if (ret)
		return ret;

	/*
	 * Gate clock and set LP11 in 'no packets mode' (idle)
	 *
	 * 0x4800 = 0x24
	 * [5] = 1	: Gate clock when 'no packets'
	 * [2] = 1	: MIPI bus in LP11 when 'no packets'
	 */
	ret = ov5640_write_reg(sensor, OV5640_REG_MIPI_CTRL00, 0x24);
	if (ret)
		return ret;

	/*
	 * Set data lanes and clock in LP11 when 'sleeping'
	 *
	 * 0x3019 = 0x70
	 * [6] = 1	: MIPI data lane 2 in LP11 when 'sleeping'
	 * [5] = 1	: MIPI data lane 1 in LP11 when 'sleeping'
	 * [4] = 1	: MIPI clock lane in LP11 when 'sleeping'
	 */
	ret = ov5640_write_reg(sensor, OV5640_REG_PAD_OUTPUT00, 0x70);
	if (ret)
		return ret;

	/* Give lanes some time to coax into LP11 state. */
	usleep_range(500, 1000);

	return 0;
}

static int ov5640_set_power_dvp(struct ov5640_dev *sensor, bool on)
{
	unsigned int flags = sensor->ep.bus.parallel.flags;
	bool bt656 = sensor->ep.bus_type == V4L2_MBUS_BT656;
	u8 polarities = 0;
	int ret;

	if (!on) {
		/* Reset settings to their default values. */
		ov5640_write_reg(sensor, OV5640_REG_CCIR656_CTRL00, 0x00);
		ov5640_write_reg(sensor, OV5640_REG_IO_MIPI_CTRL00, 0x58);
		ov5640_write_reg(sensor, OV5640_REG_POLARITY_CTRL00, 0x20);
		ov5640_write_reg(sensor, OV5640_REG_PAD_OUTPUT_ENABLE01, 0x00);
		ov5640_write_reg(sensor, OV5640_REG_PAD_OUTPUT_ENABLE02, 0x00);
		return 0;
	}

	/*
	 * Note about parallel port configuration.
	 *
	 * When configured in parallel mode, the OV5640 will
	 * output 10 bits data on DVP data lines [9:0].
	 * If only 8 bits data are wanted, the 8 bits data lines
	 * of the camera interface must be physically connected
	 * on the DVP data lines [9:2].
	 *
	 * Control lines polarity can be configured through
	 * devicetree endpoint control lines properties.
	 * If no endpoint control lines properties are set,
	 * polarity will be as below:
	 * - VSYNC:	active high
	 * - HREF:	active low
	 * - PCLK:	active low
	 *
	 * VSYNC & HREF are not configured if BT656 bus mode is selected
	 */

	/*
	 * BT656 embedded synchronization configuration
	 *
	 * CCIR656 CTRL00
	 * - [7]:	SYNC code selection (0: auto generate sync code,
	 *		1: sync code from regs 0x4732-0x4735)
	 * - [6]:	f value in CCIR656 SYNC code when fixed f value
	 * - [5]:	Fixed f value
	 * - [4:3]:	Blank toggle data options (00: data=1'h040/1'h200,
	 *		01: data from regs 0x4736-0x4738, 10: always keep 0)
	 * - [1]:	Clip data disable
	 * - [0]:	CCIR656 mode enable
	 *
	 * Default CCIR656 SAV/EAV mode with default codes
	 * SAV=0xff000080 & EAV=0xff00009d is enabled here with settings:
	 * - CCIR656 mode enable
	 * - auto generation of sync codes
	 * - blank toggle data 1'h040/1'h200
	 * - clip reserved data (0x00 & 0xff changed to 0x01 & 0xfe)
	 */
	ret = ov5640_write_reg(sensor, OV5640_REG_CCIR656_CTRL00,
			       bt656 ? 0x01 : 0x00);
	if (ret)
		return ret;

	/*
	 * configure parallel port control lines polarity
	 *
	 * POLARITY CTRL0
	 * - [5]:	PCLK polarity (0: active low, 1: active high)
	 * - [1]:	HREF polarity (0: active low, 1: active high)
	 * - [0]:	VSYNC polarity (mismatch here between
	 *		datasheet and hardware, 0 is active high
	 *		and 1 is active low...)
	 */
	if (!bt656) {
		if (flags & V4L2_MBUS_HSYNC_ACTIVE_HIGH)
			polarities |= BIT(1);
		if (flags & V4L2_MBUS_VSYNC_ACTIVE_LOW)
			polarities |= BIT(0);
	}
	if (flags & V4L2_MBUS_PCLK_SAMPLE_RISING)
		polarities |= BIT(5);

	ret = ov5640_write_reg(sensor, OV5640_REG_POLARITY_CTRL00, polarities);
	if (ret)
		return ret;

	/*
	 * powerdown MIPI TX/RX PHY & enable DVP
	 *
	 * MIPI CONTROL 00
	 * [4] = 1	: Power down MIPI HS Tx
	 * [3] = 1	: Power down MIPI LS Rx
	 * [2] = 0	: DVP enable (MIPI disable)
	 */
	ret = ov5640_write_reg(sensor, OV5640_REG_IO_MIPI_CTRL00, 0x18);
	if (ret)
		return ret;

	/*
	 * enable VSYNC/HREF/PCLK DVP control lines
	 * & D[9:6] DVP data lines
	 *
	 * PAD OUTPUT ENABLE 01
	 * - 6:		VSYNC output enable
	 * - 5:		HREF output enable
	 * - 4:		PCLK output enable
	 * - [3:0]:	D[9:6] output enable
	 */
	ret = ov5640_write_reg(sensor, OV5640_REG_PAD_OUTPUT_ENABLE01,
			       bt656 ? 0x1f : 0x7f);
	if (ret)
		return ret;

	/*
	 * enable D[5:0] DVP data lines
	 *
	 * PAD OUTPUT ENABLE 02
	 * - [7:2]:	D[5:0] output enable
	 */
	return ov5640_write_reg(sensor, OV5640_REG_PAD_OUTPUT_ENABLE02, 0xfc);
}

static int ov5640_set_power(struct ov5640_dev *sensor, bool on)
{
	int ret = 0;

	if (on) {
		ret = ov5640_set_power_on(sensor);
		if (ret)
			return ret;

		ret = ov5640_restore_mode(sensor);
		if (ret)
			goto power_off;
	}

	if (sensor->ep.bus_type == V4L2_MBUS_CSI2_DPHY)
		ret = ov5640_set_power_mipi(sensor, on);
	else
		ret = ov5640_set_power_dvp(sensor, on);
	if (ret)
		goto power_off;

	if (!on)
		ov5640_set_power_off(sensor);

	return 0;

power_off:
	ov5640_set_power_off(sensor);
	return ret;
}

static int ov5640_sensor_suspend(struct device *dev)
{
	struct v4l2_subdev *sd = dev_get_drvdata(dev);
	struct ov5640_dev *ov5640 = to_ov5640_dev(sd);

	return ov5640_set_power(ov5640, false);
}

static int ov5640_sensor_resume(struct device *dev)
{
	struct v4l2_subdev *sd = dev_get_drvdata(dev);
	struct ov5640_dev *ov5640 = to_ov5640_dev(sd);

	return ov5640_set_power(ov5640, true);
}

/* --------------- Subdev Operations --------------- */

static int ov5640_try_frame_interval(struct ov5640_dev *sensor,
				     struct v4l2_fract *fi,
				     u32 width, u32 height)
{
	const struct ov5640_mode_info *mode;
	enum ov5640_frame_rate rate = OV5640_15_FPS;
	int minfps, maxfps, best_fps, fps;
	int i;

	minfps = ov5640_framerates[OV5640_15_FPS];
	maxfps = ov5640_framerates[OV5640_60_FPS];

	if (fi->numerator == 0) {
		fi->denominator = maxfps;
		fi->numerator = 1;
		rate = OV5640_60_FPS;
		goto find_mode;
	}

	fps = clamp_val(DIV_ROUND_CLOSEST(fi->denominator, fi->numerator),
			minfps, maxfps);

	best_fps = minfps;
	for (i = 0; i < ARRAY_SIZE(ov5640_framerates); i++) {
		int curr_fps = ov5640_framerates[i];

		if (abs(curr_fps - fps) < abs(best_fps - fps)) {
			best_fps = curr_fps;
			rate = i;
		}
	}

	fi->numerator = 1;
	fi->denominator = best_fps;

find_mode:
	mode = ov5640_find_mode(sensor, width, height, false);
	return mode ? rate : -EINVAL;
}

static int ov5640_get_fmt(struct v4l2_subdev *sd,
			  struct v4l2_subdev_state *sd_state,
			  struct v4l2_subdev_format *format)
{
	struct ov5640_dev *sensor = to_ov5640_dev(sd);
	struct v4l2_mbus_framefmt *fmt;

	if (format->pad != 0)
		return -EINVAL;

	mutex_lock(&sensor->lock);

	if (format->which == V4L2_SUBDEV_FORMAT_TRY)
		fmt = v4l2_subdev_get_try_format(&sensor->sd, sd_state,
						 format->pad);
	else
		fmt = &sensor->fmt;

	format->format = *fmt;

	mutex_unlock(&sensor->lock);

	return 0;
}

static int ov5640_try_fmt_internal(struct v4l2_subdev *sd,
				   struct v4l2_mbus_framefmt *fmt,
				   enum ov5640_frame_rate fr,
				   const struct ov5640_mode_info **new_mode)
{
	struct ov5640_dev *sensor = to_ov5640_dev(sd);
	const struct ov5640_mode_info *mode;
	const struct ov5640_pixfmt *pixfmt;
	unsigned int bpp;

	mode = ov5640_find_mode(sensor, fmt->width, fmt->height, true);
	if (!mode)
		return -EINVAL;

	pixfmt = ov5640_code_to_pixfmt(sensor, fmt->code);
	bpp = pixfmt->bpp;

	/*
	 * Adjust mode according to bpp:
	 * - 8bpp modes work for resolution >= 1280x720
	 * - 24bpp modes work resolution < 1280x720
	 */
	if (bpp == 8 && mode->width < 1280)
		mode = &ov5640_mode_data[OV5640_MODE_720P_1280_720];
	else if (bpp == 24 && mode->width > 1024)
		mode = &ov5640_mode_data[OV5640_MODE_XGA_1024_768];

	fmt->width = mode->width;
	fmt->height = mode->height;

	if (new_mode)
		*new_mode = mode;

	fmt->code = pixfmt->code;
	fmt->colorspace = pixfmt->colorspace;
	fmt->ycbcr_enc = V4L2_MAP_YCBCR_ENC_DEFAULT(fmt->colorspace);
	fmt->quantization = V4L2_QUANTIZATION_FULL_RANGE;
	fmt->xfer_func = V4L2_MAP_XFER_FUNC_DEFAULT(fmt->colorspace);

	return 0;
}

static int ov5640_update_pixel_rate(struct ov5640_dev *sensor)
{
	const struct ov5640_mode_info *mode = sensor->current_mode;
	enum ov5640_pixel_rate_id pixel_rate_id = mode->pixel_rate;
	struct v4l2_mbus_framefmt *fmt = &sensor->fmt;
	const struct ov5640_timings *timings;
	s32 exposure_val, exposure_max;
	unsigned int hblank;
	unsigned int i = 0;
	u32 pixel_rate;
	s64 link_freq;
	u32 num_lanes;
	u32 vblank;
	u32 bpp;

	/*
	 * Update the pixel rate control value.
	 *
	 * For DVP mode, maintain the pixel rate calculation using fixed FPS.
	 */
	if (!ov5640_is_csi2(sensor)) {
		__v4l2_ctrl_s_ctrl_int64(sensor->ctrls.pixel_rate,
					 ov5640_calc_pixel_rate(sensor));

		return 0;
	}

	/*
	 * The MIPI CSI-2 link frequency should comply with the CSI-2
	 * specification and be lower than 1GHz.
	 *
	 * Start from the suggested pixel_rate for the current mode and
	 * progressively slow it down if it exceeds 1GHz.
	 */
	num_lanes = sensor->ep.bus.mipi_csi2.num_data_lanes;
	bpp = ov5640_code_to_bpp(sensor, fmt->code);
	do {
		pixel_rate = ov5640_pixel_rates[pixel_rate_id];
		link_freq = pixel_rate * bpp / (2 * num_lanes);
	} while (link_freq >= 1000000000U &&
		 ++pixel_rate_id < OV5640_NUM_PIXEL_RATES);

	sensor->current_link_freq = link_freq;

	/*
	 * Higher link rates require the clock tree to be programmed with
	 * 'mipi_div' = 1; this has the effect of halving the actual output
	 * pixel rate in the MIPI domain.
	 *
	 * Adjust the pixel rate and link frequency control value to report it
	 * correctly to userspace.
	 */
	if (link_freq > OV5640_LINK_RATE_MAX) {
		pixel_rate /= 2;
		link_freq /= 2;
	}

	for (i = 0; i < ARRAY_SIZE(ov5640_csi2_link_freqs); ++i) {
		if (ov5640_csi2_link_freqs[i] == link_freq)
			break;
	}
	WARN_ON(i == ARRAY_SIZE(ov5640_csi2_link_freqs));

	__v4l2_ctrl_s_ctrl_int64(sensor->ctrls.pixel_rate, pixel_rate);
	__v4l2_ctrl_s_ctrl(sensor->ctrls.link_freq, i);

	timings = ov5640_timings(sensor, mode);
	hblank = timings->htot - mode->width;
	__v4l2_ctrl_modify_range(sensor->ctrls.hblank,
				 hblank, hblank, 1, hblank);

	vblank = timings->vblank_def;

	if (sensor->current_fr != mode->def_fps) {
		/*
		 * Compute the vertical blanking according to the framerate
		 * configured with s_frame_interval.
		 */
		int fie_num = sensor->frame_interval.numerator;
		int fie_denom = sensor->frame_interval.denominator;

		vblank = ((fie_num * pixel_rate / fie_denom) / timings->htot) -
			mode->height;
	}

	__v4l2_ctrl_modify_range(sensor->ctrls.vblank, OV5640_MIN_VBLANK,
				 OV5640_MAX_VTS - mode->height, 1, vblank);
	__v4l2_ctrl_s_ctrl(sensor->ctrls.vblank, vblank);

	exposure_max = timings->crop.height + vblank - 4;
	exposure_val = clamp_t(s32, sensor->ctrls.exposure->val,
			       sensor->ctrls.exposure->minimum,
			       exposure_max);

	__v4l2_ctrl_modify_range(sensor->ctrls.exposure,
				 sensor->ctrls.exposure->minimum,
				 exposure_max, 1, exposure_val);

	return 0;
}

static int ov5640_set_fmt(struct v4l2_subdev *sd,
			  struct v4l2_subdev_state *sd_state,
			  struct v4l2_subdev_format *format)
{
	struct ov5640_dev *sensor = to_ov5640_dev(sd);
	const struct ov5640_mode_info *new_mode;
	struct v4l2_mbus_framefmt *mbus_fmt = &format->format;
	int ret;

	if (format->pad != 0)
		return -EINVAL;

	mutex_lock(&sensor->lock);

	if (sensor->streaming) {
		ret = -EBUSY;
		goto out;
	}

	ret = ov5640_try_fmt_internal(sd, mbus_fmt,
				      sensor->current_fr, &new_mode);
	if (ret)
		goto out;

	if (format->which == V4L2_SUBDEV_FORMAT_TRY) {
		*v4l2_subdev_get_try_format(sd, sd_state, 0) = *mbus_fmt;
		goto out;
	}

	if (new_mode != sensor->current_mode) {
		sensor->current_fr = new_mode->def_fps;
		sensor->current_mode = new_mode;
		sensor->pending_mode_change = true;
	}
	if (mbus_fmt->code != sensor->fmt.code)
		sensor->pending_fmt_change = true;

	/* update format even if code is unchanged, resolution might change */
	sensor->fmt = *mbus_fmt;

<<<<<<< HEAD
	__v4l2_ctrl_s_ctrl_int64(sensor->ctrls.pixel_rate,
				 ov5640_calc_pixel_rate(sensor));
=======
	ov5640_update_pixel_rate(sensor);

>>>>>>> d60c95ef
out:
	mutex_unlock(&sensor->lock);
	return ret;
}

static int ov5640_get_selection(struct v4l2_subdev *sd,
				struct v4l2_subdev_state *sd_state,
				struct v4l2_subdev_selection *sel)
{
	struct ov5640_dev *sensor = to_ov5640_dev(sd);
	const struct ov5640_mode_info *mode = sensor->current_mode;
	const struct ov5640_timings *timings;

	switch (sel->target) {
	case V4L2_SEL_TGT_CROP: {
		mutex_lock(&sensor->lock);
		timings = ov5640_timings(sensor, mode);
		sel->r = timings->analog_crop;
		mutex_unlock(&sensor->lock);

		return 0;
	}

	case V4L2_SEL_TGT_NATIVE_SIZE:
	case V4L2_SEL_TGT_CROP_BOUNDS:
		sel->r.top = 0;
		sel->r.left = 0;
		sel->r.width = OV5640_NATIVE_WIDTH;
		sel->r.height = OV5640_NATIVE_HEIGHT;

		return 0;

	case V4L2_SEL_TGT_CROP_DEFAULT:
		sel->r.top = OV5640_PIXEL_ARRAY_TOP;
		sel->r.left = OV5640_PIXEL_ARRAY_LEFT;
		sel->r.width = OV5640_PIXEL_ARRAY_WIDTH;
		sel->r.height = OV5640_PIXEL_ARRAY_HEIGHT;

		return 0;
	}

	return -EINVAL;
}

static int ov5640_set_framefmt(struct ov5640_dev *sensor,
			       struct v4l2_mbus_framefmt *format)
{
	bool is_jpeg = format->code == MEDIA_BUS_FMT_JPEG_1X8;
	const struct ov5640_pixfmt *pixfmt;
	int ret = 0;

	pixfmt = ov5640_code_to_pixfmt(sensor, format->code);

	/* FORMAT CONTROL00: YUV and RGB formatting */
	ret = ov5640_write_reg(sensor, OV5640_REG_FORMAT_CONTROL00,
			       pixfmt->ctrl00);
	if (ret)
		return ret;

	/* FORMAT MUX CONTROL: ISP YUV or RGB */
	ret = ov5640_write_reg(sensor, OV5640_REG_ISP_FORMAT_MUX_CTRL,
			       pixfmt->mux);
	if (ret)
		return ret;

	/*
	 * TIMING TC REG21:
	 * - [5]:	JPEG enable
	 */
	ret = ov5640_mod_reg(sensor, OV5640_REG_TIMING_TC_REG21,
			     BIT(5), is_jpeg ? BIT(5) : 0);
	if (ret)
		return ret;

	/*
	 * SYSTEM RESET02:
	 * - [4]:	Reset JFIFO
	 * - [3]:	Reset SFIFO
	 * - [2]:	Reset JPEG
	 */
	ret = ov5640_mod_reg(sensor, OV5640_REG_SYS_RESET02,
			     BIT(4) | BIT(3) | BIT(2),
			     is_jpeg ? 0 : (BIT(4) | BIT(3) | BIT(2)));
	if (ret)
		return ret;

	/*
	 * CLOCK ENABLE02:
	 * - [5]:	Enable JPEG 2x clock
	 * - [3]:	Enable JPEG clock
	 */
	return ov5640_mod_reg(sensor, OV5640_REG_SYS_CLOCK_ENABLE02,
			      BIT(5) | BIT(3),
			      is_jpeg ? (BIT(5) | BIT(3)) : 0);
}

/*
 * Sensor Controls.
 */

static int ov5640_set_ctrl_hue(struct ov5640_dev *sensor, int value)
{
	int ret;

	if (value) {
		ret = ov5640_mod_reg(sensor, OV5640_REG_SDE_CTRL0,
				     BIT(0), BIT(0));
		if (ret)
			return ret;
		ret = ov5640_write_reg16(sensor, OV5640_REG_SDE_CTRL1, value);
	} else {
		ret = ov5640_mod_reg(sensor, OV5640_REG_SDE_CTRL0, BIT(0), 0);
	}

	return ret;
}

static int ov5640_set_ctrl_contrast(struct ov5640_dev *sensor, int value)
{
	int ret;

	if (value) {
		ret = ov5640_mod_reg(sensor, OV5640_REG_SDE_CTRL0,
				     BIT(2), BIT(2));
		if (ret)
			return ret;
		ret = ov5640_write_reg(sensor, OV5640_REG_SDE_CTRL5,
				       value & 0xff);
	} else {
		ret = ov5640_mod_reg(sensor, OV5640_REG_SDE_CTRL0, BIT(2), 0);
	}

	return ret;
}

static int ov5640_set_ctrl_saturation(struct ov5640_dev *sensor, int value)
{
	int ret;

	if (value) {
		ret = ov5640_mod_reg(sensor, OV5640_REG_SDE_CTRL0,
				     BIT(1), BIT(1));
		if (ret)
			return ret;
		ret = ov5640_write_reg(sensor, OV5640_REG_SDE_CTRL3,
				       value & 0xff);
		if (ret)
			return ret;
		ret = ov5640_write_reg(sensor, OV5640_REG_SDE_CTRL4,
				       value & 0xff);
	} else {
		ret = ov5640_mod_reg(sensor, OV5640_REG_SDE_CTRL0, BIT(1), 0);
	}

	return ret;
}

static int ov5640_set_ctrl_white_balance(struct ov5640_dev *sensor, int awb)
{
	int ret;

	ret = ov5640_mod_reg(sensor, OV5640_REG_AWB_MANUAL_CTRL,
			     BIT(0), awb ? 0 : 1);
	if (ret)
		return ret;

	if (!awb) {
		u16 red = (u16)sensor->ctrls.red_balance->val;
		u16 blue = (u16)sensor->ctrls.blue_balance->val;

		ret = ov5640_write_reg16(sensor, OV5640_REG_AWB_R_GAIN, red);
		if (ret)
			return ret;
		ret = ov5640_write_reg16(sensor, OV5640_REG_AWB_B_GAIN, blue);
	}

	return ret;
}

static int ov5640_set_ctrl_exposure(struct ov5640_dev *sensor,
				    enum v4l2_exposure_auto_type auto_exposure)
{
	struct ov5640_ctrls *ctrls = &sensor->ctrls;
	bool auto_exp = (auto_exposure == V4L2_EXPOSURE_AUTO);
	int ret = 0;

	if (ctrls->auto_exp->is_new) {
		ret = ov5640_set_autoexposure(sensor, auto_exp);
		if (ret)
			return ret;
	}

	if (!auto_exp && ctrls->exposure->is_new) {
		u16 max_exp;

		ret = ov5640_read_reg16(sensor, OV5640_REG_AEC_PK_VTS,
					&max_exp);
		if (ret)
			return ret;
		ret = ov5640_get_vts(sensor);
		if (ret < 0)
			return ret;
		max_exp += ret;
		ret = 0;

		if (ctrls->exposure->val < max_exp)
			ret = ov5640_set_exposure(sensor, ctrls->exposure->val);
	}

	return ret;
}

static int ov5640_set_ctrl_gain(struct ov5640_dev *sensor, bool auto_gain)
{
	struct ov5640_ctrls *ctrls = &sensor->ctrls;
	int ret = 0;

	if (ctrls->auto_gain->is_new) {
		ret = ov5640_set_autogain(sensor, auto_gain);
		if (ret)
			return ret;
	}

	if (!auto_gain && ctrls->gain->is_new)
		ret = ov5640_set_gain(sensor, ctrls->gain->val);

	return ret;
}

static const char * const test_pattern_menu[] = {
	"Disabled",
	"Color bars",
	"Color bars w/ rolling bar",
	"Color squares",
	"Color squares w/ rolling bar",
};

#define OV5640_TEST_ENABLE		BIT(7)
#define OV5640_TEST_ROLLING		BIT(6)	/* rolling horizontal bar */
#define OV5640_TEST_TRANSPARENT		BIT(5)
#define OV5640_TEST_SQUARE_BW		BIT(4)	/* black & white squares */
#define OV5640_TEST_BAR_STANDARD	(0 << 2)
#define OV5640_TEST_BAR_VERT_CHANGE_1	(1 << 2)
#define OV5640_TEST_BAR_HOR_CHANGE	(2 << 2)
#define OV5640_TEST_BAR_VERT_CHANGE_2	(3 << 2)
#define OV5640_TEST_BAR			(0 << 0)
#define OV5640_TEST_RANDOM		(1 << 0)
#define OV5640_TEST_SQUARE		(2 << 0)
#define OV5640_TEST_BLACK		(3 << 0)

static const u8 test_pattern_val[] = {
	0,
	OV5640_TEST_ENABLE | OV5640_TEST_BAR_VERT_CHANGE_1 |
		OV5640_TEST_BAR,
	OV5640_TEST_ENABLE | OV5640_TEST_ROLLING |
		OV5640_TEST_BAR_VERT_CHANGE_1 | OV5640_TEST_BAR,
	OV5640_TEST_ENABLE | OV5640_TEST_SQUARE,
	OV5640_TEST_ENABLE | OV5640_TEST_ROLLING | OV5640_TEST_SQUARE,
};

static int ov5640_set_ctrl_test_pattern(struct ov5640_dev *sensor, int value)
{
	return ov5640_write_reg(sensor, OV5640_REG_PRE_ISP_TEST_SET1,
				test_pattern_val[value]);
}

static int ov5640_set_ctrl_light_freq(struct ov5640_dev *sensor, int value)
{
	int ret;

	ret = ov5640_mod_reg(sensor, OV5640_REG_HZ5060_CTRL01, BIT(7),
			     (value == V4L2_CID_POWER_LINE_FREQUENCY_AUTO) ?
			     0 : BIT(7));
	if (ret)
		return ret;

	return ov5640_mod_reg(sensor, OV5640_REG_HZ5060_CTRL00, BIT(2),
			      (value == V4L2_CID_POWER_LINE_FREQUENCY_50HZ) ?
			      BIT(2) : 0);
}

static int ov5640_set_ctrl_hflip(struct ov5640_dev *sensor, int value)
{
	/*
	 * If sensor is mounted upside down, mirror logic is inversed.
	 *
	 * Sensor is a BSI (Back Side Illuminated) one,
	 * so image captured is physically mirrored.
	 * This is why mirror logic is inversed in
	 * order to cancel this mirror effect.
	 */

	/*
	 * TIMING TC REG21:
	 * - [2]:	ISP mirror
	 * - [1]:	Sensor mirror
	 */
	return ov5640_mod_reg(sensor, OV5640_REG_TIMING_TC_REG21,
			      BIT(2) | BIT(1),
			      (!(value ^ sensor->upside_down)) ?
			      (BIT(2) | BIT(1)) : 0);
}

static int ov5640_set_ctrl_vflip(struct ov5640_dev *sensor, int value)
{
	/* If sensor is mounted upside down, flip logic is inversed */

	/*
	 * TIMING TC REG20:
	 * - [2]:	ISP vflip
	 * - [1]:	Sensor vflip
	 */
	return ov5640_mod_reg(sensor, OV5640_REG_TIMING_TC_REG20,
			      BIT(2) | BIT(1),
			      (value ^ sensor->upside_down) ?
			      (BIT(2) | BIT(1)) : 0);
}

static int ov5640_set_ctrl_vblank(struct ov5640_dev *sensor, int value)
{
	const struct ov5640_mode_info *mode = sensor->current_mode;

	/* Update the VTOT timing register value. */
	return ov5640_write_reg16(sensor, OV5640_REG_TIMING_VTS,
				  mode->height + value);
}

static int ov5640_g_volatile_ctrl(struct v4l2_ctrl *ctrl)
{
	struct v4l2_subdev *sd = ctrl_to_sd(ctrl);
	struct ov5640_dev *sensor = to_ov5640_dev(sd);
	int val;

	/* v4l2_ctrl_lock() locks our own mutex */

	if (!pm_runtime_get_if_in_use(&sensor->i2c_client->dev))
		return 0;

	switch (ctrl->id) {
	case V4L2_CID_AUTOGAIN:
		val = ov5640_get_gain(sensor);
		if (val < 0)
			return val;
		sensor->ctrls.gain->val = val;
		break;
	case V4L2_CID_EXPOSURE_AUTO:
		val = ov5640_get_exposure(sensor);
		if (val < 0)
			return val;
		sensor->ctrls.exposure->val = val;
		break;
	}

	pm_runtime_put_autosuspend(&sensor->i2c_client->dev);

	return 0;
}

static int ov5640_s_ctrl(struct v4l2_ctrl *ctrl)
{
	struct v4l2_subdev *sd = ctrl_to_sd(ctrl);
	struct ov5640_dev *sensor = to_ov5640_dev(sd);
	const struct ov5640_mode_info *mode = sensor->current_mode;
	const struct ov5640_timings *timings;
	unsigned int exp_max;
	int ret;

	/* v4l2_ctrl_lock() locks our own mutex */

	switch (ctrl->id) {
	case V4L2_CID_VBLANK:
		/* Update the exposure range to the newly programmed vblank. */
		timings = ov5640_timings(sensor, mode);
		exp_max = mode->height + ctrl->val - 4;
		__v4l2_ctrl_modify_range(sensor->ctrls.exposure,
					 sensor->ctrls.exposure->minimum,
					 exp_max, sensor->ctrls.exposure->step,
					 timings->vblank_def);
		break;
	}

	/*
	 * If the device is not powered up by the host driver do
	 * not apply any controls to H/W at this time. Instead
	 * the controls will be restored at start streaming time.
	 */
	if (!pm_runtime_get_if_in_use(&sensor->i2c_client->dev))
		return 0;

	switch (ctrl->id) {
	case V4L2_CID_AUTOGAIN:
		ret = ov5640_set_ctrl_gain(sensor, ctrl->val);
		break;
	case V4L2_CID_EXPOSURE_AUTO:
		ret = ov5640_set_ctrl_exposure(sensor, ctrl->val);
		break;
	case V4L2_CID_AUTO_WHITE_BALANCE:
		ret = ov5640_set_ctrl_white_balance(sensor, ctrl->val);
		break;
	case V4L2_CID_HUE:
		ret = ov5640_set_ctrl_hue(sensor, ctrl->val);
		break;
	case V4L2_CID_CONTRAST:
		ret = ov5640_set_ctrl_contrast(sensor, ctrl->val);
		break;
	case V4L2_CID_SATURATION:
		ret = ov5640_set_ctrl_saturation(sensor, ctrl->val);
		break;
	case V4L2_CID_TEST_PATTERN:
		ret = ov5640_set_ctrl_test_pattern(sensor, ctrl->val);
		break;
	case V4L2_CID_POWER_LINE_FREQUENCY:
		ret = ov5640_set_ctrl_light_freq(sensor, ctrl->val);
		break;
	case V4L2_CID_HFLIP:
		ret = ov5640_set_ctrl_hflip(sensor, ctrl->val);
		break;
	case V4L2_CID_VFLIP:
		ret = ov5640_set_ctrl_vflip(sensor, ctrl->val);
		break;
	case V4L2_CID_VBLANK:
		ret = ov5640_set_ctrl_vblank(sensor, ctrl->val);
		break;
	default:
		ret = -EINVAL;
		break;
	}

	pm_runtime_put_autosuspend(&sensor->i2c_client->dev);

	return ret;
}

static const struct v4l2_ctrl_ops ov5640_ctrl_ops = {
	.g_volatile_ctrl = ov5640_g_volatile_ctrl,
	.s_ctrl = ov5640_s_ctrl,
};

static int ov5640_init_controls(struct ov5640_dev *sensor)
{
	const struct ov5640_mode_info *mode = sensor->current_mode;
	const struct v4l2_ctrl_ops *ops = &ov5640_ctrl_ops;
	struct ov5640_ctrls *ctrls = &sensor->ctrls;
	struct v4l2_ctrl_handler *hdl = &ctrls->handler;
	struct v4l2_fwnode_device_properties props;
	const struct ov5640_timings *timings;
	unsigned int max_vblank;
	unsigned int hblank;
	int ret;

	v4l2_ctrl_handler_init(hdl, 32);

	/* we can use our own mutex for the ctrl lock */
	hdl->lock = &sensor->lock;

	/* Clock related controls */
	ctrls->pixel_rate = v4l2_ctrl_new_std(hdl, ops, V4L2_CID_PIXEL_RATE,
			      ov5640_pixel_rates[OV5640_NUM_PIXEL_RATES - 1],
			      ov5640_pixel_rates[0], 1,
			      ov5640_pixel_rates[mode->pixel_rate]);

	ctrls->link_freq = v4l2_ctrl_new_int_menu(hdl, ops,
					V4L2_CID_LINK_FREQ,
					ARRAY_SIZE(ov5640_csi2_link_freqs) - 1,
					OV5640_DEFAULT_LINK_FREQ,
					ov5640_csi2_link_freqs);

	timings = ov5640_timings(sensor, mode);
	hblank = timings->htot - mode->width;
	ctrls->hblank = v4l2_ctrl_new_std(hdl, ops, V4L2_CID_HBLANK, hblank,
					  hblank, 1, hblank);

	max_vblank = OV5640_MAX_VTS - mode->height;
	ctrls->vblank = v4l2_ctrl_new_std(hdl, ops, V4L2_CID_VBLANK,
					  OV5640_MIN_VBLANK, max_vblank,
					  1, timings->vblank_def);

	/* Auto/manual white balance */
	ctrls->auto_wb = v4l2_ctrl_new_std(hdl, ops,
					   V4L2_CID_AUTO_WHITE_BALANCE,
					   0, 1, 1, 1);
	ctrls->blue_balance = v4l2_ctrl_new_std(hdl, ops, V4L2_CID_BLUE_BALANCE,
						0, 4095, 1, 0);
	ctrls->red_balance = v4l2_ctrl_new_std(hdl, ops, V4L2_CID_RED_BALANCE,
					       0, 4095, 1, 0);
	/* Auto/manual exposure */
	ctrls->auto_exp = v4l2_ctrl_new_std_menu(hdl, ops,
						 V4L2_CID_EXPOSURE_AUTO,
						 V4L2_EXPOSURE_MANUAL, 0,
						 V4L2_EXPOSURE_AUTO);
	ctrls->exposure = v4l2_ctrl_new_std(hdl, ops, V4L2_CID_EXPOSURE,
					    0, 65535, 1, 0);
	/* Auto/manual gain */
	ctrls->auto_gain = v4l2_ctrl_new_std(hdl, ops, V4L2_CID_AUTOGAIN,
					     0, 1, 1, 1);
	ctrls->gain = v4l2_ctrl_new_std(hdl, ops, V4L2_CID_GAIN,
					0, 1023, 1, 0);

	ctrls->saturation = v4l2_ctrl_new_std(hdl, ops, V4L2_CID_SATURATION,
					      0, 255, 1, 64);
	ctrls->hue = v4l2_ctrl_new_std(hdl, ops, V4L2_CID_HUE,
				       0, 359, 1, 0);
	ctrls->contrast = v4l2_ctrl_new_std(hdl, ops, V4L2_CID_CONTRAST,
					    0, 255, 1, 0);
	ctrls->test_pattern =
		v4l2_ctrl_new_std_menu_items(hdl, ops, V4L2_CID_TEST_PATTERN,
					     ARRAY_SIZE(test_pattern_menu) - 1,
					     0, 0, test_pattern_menu);
	ctrls->hflip = v4l2_ctrl_new_std(hdl, ops, V4L2_CID_HFLIP,
					 0, 1, 1, 0);
	ctrls->vflip = v4l2_ctrl_new_std(hdl, ops, V4L2_CID_VFLIP,
					 0, 1, 1, 0);

	ctrls->light_freq =
		v4l2_ctrl_new_std_menu(hdl, ops,
				       V4L2_CID_POWER_LINE_FREQUENCY,
				       V4L2_CID_POWER_LINE_FREQUENCY_AUTO, 0,
				       V4L2_CID_POWER_LINE_FREQUENCY_50HZ);

	if (hdl->error) {
		ret = hdl->error;
		goto free_ctrls;
	}

	ret = v4l2_fwnode_device_parse(&sensor->i2c_client->dev, &props);
	if (ret)
		goto free_ctrls;

	if (props.rotation == 180)
		sensor->upside_down = true;

	ret = v4l2_ctrl_new_fwnode_properties(hdl, ops, &props);
	if (ret)
		goto free_ctrls;

	ctrls->pixel_rate->flags |= V4L2_CTRL_FLAG_READ_ONLY;
	ctrls->link_freq->flags |= V4L2_CTRL_FLAG_READ_ONLY;
	ctrls->hblank->flags |= V4L2_CTRL_FLAG_READ_ONLY;
	ctrls->gain->flags |= V4L2_CTRL_FLAG_VOLATILE;
	ctrls->exposure->flags |= V4L2_CTRL_FLAG_VOLATILE;

	v4l2_ctrl_auto_cluster(3, &ctrls->auto_wb, 0, false);
	v4l2_ctrl_auto_cluster(2, &ctrls->auto_gain, 0, true);
	v4l2_ctrl_auto_cluster(2, &ctrls->auto_exp, 1, true);

	sensor->sd.ctrl_handler = hdl;
	return 0;

free_ctrls:
	v4l2_ctrl_handler_free(hdl);
	return ret;
}

static int ov5640_enum_frame_size(struct v4l2_subdev *sd,
				  struct v4l2_subdev_state *sd_state,
				  struct v4l2_subdev_frame_size_enum *fse)
{
	struct ov5640_dev *sensor = to_ov5640_dev(sd);
	u32 bpp = ov5640_code_to_bpp(sensor, fse->code);
	unsigned int index = fse->index;

	if (fse->pad != 0)
		return -EINVAL;
	if (!bpp)
		return -EINVAL;

	/* Only low-resolution modes are supported for 24bpp formats. */
	if (bpp == 24 && index >= OV5640_MODE_720P_1280_720)
		return -EINVAL;

	/* FIXME: Low resolution modes don't work in 8bpp formats. */
	if (bpp == 8)
		index += OV5640_MODE_720P_1280_720;

	if (index >= OV5640_NUM_MODES)
		return -EINVAL;

	fse->min_width = ov5640_mode_data[index].width;
	fse->max_width = fse->min_width;
	fse->min_height = ov5640_mode_data[index].height;
	fse->max_height = fse->min_height;

	return 0;
}

static int ov5640_enum_frame_interval(
	struct v4l2_subdev *sd,
	struct v4l2_subdev_state *sd_state,
	struct v4l2_subdev_frame_interval_enum *fie)
{
	struct ov5640_dev *sensor = to_ov5640_dev(sd);
	struct v4l2_fract tpf;
	int ret;

	if (fie->pad != 0)
		return -EINVAL;
	if (fie->index >= OV5640_NUM_FRAMERATES)
		return -EINVAL;

	tpf.numerator = 1;
	tpf.denominator = ov5640_framerates[fie->index];

	ret = ov5640_try_frame_interval(sensor, &tpf,
					fie->width, fie->height);
	if (ret < 0)
		return -EINVAL;

	fie->interval = tpf;
	return 0;
}

static int ov5640_g_frame_interval(struct v4l2_subdev *sd,
				   struct v4l2_subdev_frame_interval *fi)
{
	struct ov5640_dev *sensor = to_ov5640_dev(sd);

	mutex_lock(&sensor->lock);
	fi->interval = sensor->frame_interval;
	mutex_unlock(&sensor->lock);

	return 0;
}

static int ov5640_s_frame_interval(struct v4l2_subdev *sd,
				   struct v4l2_subdev_frame_interval *fi)
{
	struct ov5640_dev *sensor = to_ov5640_dev(sd);
	const struct ov5640_mode_info *mode;
	int frame_rate, ret = 0;

	if (fi->pad != 0)
		return -EINVAL;

	mutex_lock(&sensor->lock);

	if (sensor->streaming) {
		ret = -EBUSY;
		goto out;
	}

	mode = sensor->current_mode;

	frame_rate = ov5640_try_frame_interval(sensor, &fi->interval,
					       mode->width,
					       mode->height);
	if (frame_rate < 0) {
		/* Always return a valid frame interval value */
		fi->interval = sensor->frame_interval;
		goto out;
	}

	mode = ov5640_find_mode(sensor, mode->width, mode->height, true);
	if (!mode) {
		ret = -EINVAL;
		goto out;
	}

	if (ov5640_framerates[frame_rate] > ov5640_framerates[mode->max_fps]) {
		ret = -EINVAL;
		goto out;
	}

	if (mode != sensor->current_mode ||
	    frame_rate != sensor->current_fr) {
		sensor->current_fr = frame_rate;
		sensor->frame_interval = fi->interval;
		sensor->current_mode = mode;
		sensor->pending_mode_change = true;

		ov5640_update_pixel_rate(sensor);
	}
out:
	mutex_unlock(&sensor->lock);
	return ret;
}

static int ov5640_enum_mbus_code(struct v4l2_subdev *sd,
				 struct v4l2_subdev_state *sd_state,
				 struct v4l2_subdev_mbus_code_enum *code)
{
	struct ov5640_dev *sensor = to_ov5640_dev(sd);
	const struct ov5640_pixfmt *formats;
	unsigned int num_formats;

	if (ov5640_is_csi2(sensor)) {
		formats = ov5640_csi2_formats;
		num_formats = ARRAY_SIZE(ov5640_csi2_formats) - 1;
	} else {
		formats = ov5640_dvp_formats;
		num_formats = ARRAY_SIZE(ov5640_dvp_formats) - 1;
	}

	if (code->index >= num_formats)
		return -EINVAL;

	code->code = formats[code->index].code;

	return 0;
}

static int ov5640_s_stream(struct v4l2_subdev *sd, int enable)
{
	struct ov5640_dev *sensor = to_ov5640_dev(sd);
	int ret = 0;

	if (enable) {
		ret = pm_runtime_resume_and_get(&sensor->i2c_client->dev);
		if (ret < 0)
			return ret;

		ret = v4l2_ctrl_handler_setup(&sensor->ctrls.handler);
		if (ret) {
			pm_runtime_put(&sensor->i2c_client->dev);
			return ret;
		}
	}

	mutex_lock(&sensor->lock);

	if (sensor->streaming == !enable) {
		if (enable && sensor->pending_mode_change) {
			ret = ov5640_set_mode(sensor);
			if (ret)
				goto out;
		}

		if (enable && sensor->pending_fmt_change) {
			ret = ov5640_set_framefmt(sensor, &sensor->fmt);
			if (ret)
				goto out;
			sensor->pending_fmt_change = false;
		}

		if (ov5640_is_csi2(sensor))
			ret = ov5640_set_stream_mipi(sensor, enable);
		else
			ret = ov5640_set_stream_dvp(sensor, enable);

		if (!ret)
			sensor->streaming = enable;
	}

out:
	mutex_unlock(&sensor->lock);

	if (!enable || ret)
		pm_runtime_put_autosuspend(&sensor->i2c_client->dev);

	return ret;
}

static int ov5640_init_cfg(struct v4l2_subdev *sd,
			   struct v4l2_subdev_state *state)
{
	struct v4l2_mbus_framefmt *fmt =
				v4l2_subdev_get_try_format(sd, state, 0);
	struct v4l2_rect *crop = v4l2_subdev_get_try_crop(sd, state, 0);

	*fmt = ov5640_default_fmt;

	crop->left = OV5640_PIXEL_ARRAY_LEFT;
	crop->top = OV5640_PIXEL_ARRAY_TOP;
	crop->width = OV5640_PIXEL_ARRAY_WIDTH;
	crop->height = OV5640_PIXEL_ARRAY_HEIGHT;

	return 0;
}

static const struct v4l2_subdev_core_ops ov5640_core_ops = {
	.log_status = v4l2_ctrl_subdev_log_status,
	.subscribe_event = v4l2_ctrl_subdev_subscribe_event,
	.unsubscribe_event = v4l2_event_subdev_unsubscribe,
};

static const struct v4l2_subdev_video_ops ov5640_video_ops = {
	.g_frame_interval = ov5640_g_frame_interval,
	.s_frame_interval = ov5640_s_frame_interval,
	.s_stream = ov5640_s_stream,
};

static const struct v4l2_subdev_pad_ops ov5640_pad_ops = {
	.init_cfg = ov5640_init_cfg,
	.enum_mbus_code = ov5640_enum_mbus_code,
	.get_fmt = ov5640_get_fmt,
	.set_fmt = ov5640_set_fmt,
	.get_selection = ov5640_get_selection,
	.enum_frame_size = ov5640_enum_frame_size,
	.enum_frame_interval = ov5640_enum_frame_interval,
};

static const struct v4l2_subdev_ops ov5640_subdev_ops = {
	.core = &ov5640_core_ops,
	.video = &ov5640_video_ops,
	.pad = &ov5640_pad_ops,
};

static int ov5640_get_regulators(struct ov5640_dev *sensor)
{
	int i;

	for (i = 0; i < OV5640_NUM_SUPPLIES; i++)
		sensor->supplies[i].supply = ov5640_supply_name[i];

	return devm_regulator_bulk_get(&sensor->i2c_client->dev,
				       OV5640_NUM_SUPPLIES,
				       sensor->supplies);
}

static int ov5640_check_chip_id(struct ov5640_dev *sensor)
{
	struct i2c_client *client = sensor->i2c_client;
	int ret = 0;
	u16 chip_id;

	ret = ov5640_read_reg16(sensor, OV5640_REG_CHIP_ID, &chip_id);
	if (ret) {
		dev_err(&client->dev, "%s: failed to read chip identifier\n",
			__func__);
		return ret;
	}

	if (chip_id != 0x5640) {
		dev_err(&client->dev, "%s: wrong chip identifier, expected 0x5640, got 0x%x\n",
			__func__, chip_id);
		return -ENXIO;
	}

	return 0;
}

static int ov5640_probe(struct i2c_client *client)
{
	struct device *dev = &client->dev;
	struct fwnode_handle *endpoint;
	struct ov5640_dev *sensor;
	int ret;

	sensor = devm_kzalloc(dev, sizeof(*sensor), GFP_KERNEL);
	if (!sensor)
		return -ENOMEM;

	sensor->i2c_client = client;

	/*
	 * default init sequence initialize sensor to
	 * YUV422 UYVY VGA@30fps
	 */
	sensor->fmt = ov5640_default_fmt;
	sensor->frame_interval.numerator = 1;
	sensor->frame_interval.denominator = ov5640_framerates[OV5640_30_FPS];
	sensor->current_fr = OV5640_30_FPS;
	sensor->current_mode =
		&ov5640_mode_data[OV5640_MODE_VGA_640_480];
	sensor->last_mode = sensor->current_mode;
	sensor->current_link_freq =
		ov5640_csi2_link_freqs[OV5640_DEFAULT_LINK_FREQ];

	sensor->ae_target = 52;

	endpoint = fwnode_graph_get_next_endpoint(dev_fwnode(&client->dev),
						  NULL);
	if (!endpoint) {
		dev_err(dev, "endpoint node not found\n");
		return -EINVAL;
	}

	ret = v4l2_fwnode_endpoint_parse(endpoint, &sensor->ep);
	fwnode_handle_put(endpoint);
	if (ret) {
		dev_err(dev, "Could not parse endpoint\n");
		return ret;
	}

	if (sensor->ep.bus_type != V4L2_MBUS_PARALLEL &&
	    sensor->ep.bus_type != V4L2_MBUS_CSI2_DPHY &&
	    sensor->ep.bus_type != V4L2_MBUS_BT656) {
		dev_err(dev, "Unsupported bus type %d\n", sensor->ep.bus_type);
		return -EINVAL;
	}

	/* get system clock (xclk) */
	sensor->xclk = devm_clk_get(dev, "xclk");
	if (IS_ERR(sensor->xclk)) {
		dev_err(dev, "failed to get xclk\n");
		return PTR_ERR(sensor->xclk);
	}

	sensor->xclk_freq = clk_get_rate(sensor->xclk);
	if (sensor->xclk_freq < OV5640_XCLK_MIN ||
	    sensor->xclk_freq > OV5640_XCLK_MAX) {
		dev_err(dev, "xclk frequency out of range: %d Hz\n",
			sensor->xclk_freq);
		return -EINVAL;
	}

	/* request optional power down pin */
	sensor->pwdn_gpio = devm_gpiod_get_optional(dev, "powerdown",
						    GPIOD_OUT_HIGH);
	if (IS_ERR(sensor->pwdn_gpio))
		return PTR_ERR(sensor->pwdn_gpio);

	/* request optional reset pin */
	sensor->reset_gpio = devm_gpiod_get_optional(dev, "reset",
						     GPIOD_OUT_HIGH);
	if (IS_ERR(sensor->reset_gpio))
		return PTR_ERR(sensor->reset_gpio);

	v4l2_i2c_subdev_init(&sensor->sd, client, &ov5640_subdev_ops);

	sensor->sd.flags |= V4L2_SUBDEV_FL_HAS_DEVNODE |
			    V4L2_SUBDEV_FL_HAS_EVENTS;
	sensor->pad.flags = MEDIA_PAD_FL_SOURCE;
	sensor->sd.entity.function = MEDIA_ENT_F_CAM_SENSOR;
	ret = media_entity_pads_init(&sensor->sd.entity, 1, &sensor->pad);
	if (ret)
		return ret;

	ret = ov5640_get_regulators(sensor);
	if (ret)
		goto entity_cleanup;

	mutex_init(&sensor->lock);

	ret = ov5640_init_controls(sensor);
	if (ret)
		goto entity_cleanup;

	ret = ov5640_sensor_resume(dev);
	if (ret) {
		dev_err(dev, "failed to power on\n");
		goto entity_cleanup;
	}

	pm_runtime_set_active(dev);
	pm_runtime_get_noresume(dev);
	pm_runtime_enable(dev);

	ret = ov5640_check_chip_id(sensor);
	if (ret)
		goto err_pm_runtime;

	ret = v4l2_async_register_subdev_sensor(&sensor->sd);
	if (ret)
		goto err_pm_runtime;

	pm_runtime_set_autosuspend_delay(dev, 1000);
	pm_runtime_use_autosuspend(dev);
	pm_runtime_put_autosuspend(dev);

	return 0;

err_pm_runtime:
	pm_runtime_put_noidle(dev);
	pm_runtime_disable(dev);
	v4l2_ctrl_handler_free(&sensor->ctrls.handler);
	ov5640_sensor_suspend(dev);
entity_cleanup:
	media_entity_cleanup(&sensor->sd.entity);
	mutex_destroy(&sensor->lock);
	return ret;
}

static void ov5640_remove(struct i2c_client *client)
{
	struct v4l2_subdev *sd = i2c_get_clientdata(client);
	struct ov5640_dev *sensor = to_ov5640_dev(sd);
	struct device *dev = &client->dev;

	pm_runtime_disable(dev);
	if (!pm_runtime_status_suspended(dev))
		ov5640_sensor_suspend(dev);
	pm_runtime_set_suspended(dev);

	v4l2_async_unregister_subdev(&sensor->sd);
	media_entity_cleanup(&sensor->sd.entity);
	v4l2_ctrl_handler_free(&sensor->ctrls.handler);
	mutex_destroy(&sensor->lock);
}

static const struct dev_pm_ops ov5640_pm_ops = {
	SET_RUNTIME_PM_OPS(ov5640_sensor_suspend, ov5640_sensor_resume, NULL)
};

static const struct i2c_device_id ov5640_id[] = {
	{"ov5640", 0},
	{},
};
MODULE_DEVICE_TABLE(i2c, ov5640_id);

static const struct of_device_id ov5640_dt_ids[] = {
	{ .compatible = "ovti,ov5640" },
	{ /* sentinel */ }
};
MODULE_DEVICE_TABLE(of, ov5640_dt_ids);

static struct i2c_driver ov5640_i2c_driver = {
	.driver = {
		.name  = "ov5640",
		.of_match_table	= ov5640_dt_ids,
		.pm = &ov5640_pm_ops,
	},
	.id_table = ov5640_id,
	.probe_new = ov5640_probe,
	.remove   = ov5640_remove,
};

module_i2c_driver(ov5640_i2c_driver);

MODULE_DESCRIPTION("OV5640 MIPI Camera Subdev Driver");
MODULE_LICENSE("GPL");<|MERGE_RESOLUTION|>--- conflicted
+++ resolved
@@ -2961,13 +2961,8 @@
 	/* update format even if code is unchanged, resolution might change */
 	sensor->fmt = *mbus_fmt;
 
-<<<<<<< HEAD
-	__v4l2_ctrl_s_ctrl_int64(sensor->ctrls.pixel_rate,
-				 ov5640_calc_pixel_rate(sensor));
-=======
 	ov5640_update_pixel_rate(sensor);
 
->>>>>>> d60c95ef
 out:
 	mutex_unlock(&sensor->lock);
 	return ret;
