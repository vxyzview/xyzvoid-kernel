// SPDX-License-Identifier: GPL-2.0 OR BSD-3-Clause
/*
 * CCS static data binary parser library
 *
 * Copyright 2019--2020 Intel Corporation
 */

#include <linux/device.h>
#include <linux/errno.h>
#include <linux/limits.h>
#include <linux/mm.h>
#include <linux/slab.h>
#include <linux/string.h>

#include "ccs-data-defs.h"

struct bin_container {
	void *base;
	void *now;
	void *end;
	size_t size;
};

static void *bin_alloc(struct bin_container *bin, size_t len)
{
	void *ptr;

	len = ALIGN(len, 8);

	if (bin->end - bin->now < len)
		return NULL;

	ptr = bin->now;
	bin->now += len;

	return ptr;
}

static void bin_reserve(struct bin_container *bin, size_t len)
{
	bin->size += ALIGN(len, 8);
}

static int bin_backing_alloc(struct bin_container *bin)
{
	bin->base = bin->now = kvzalloc(bin->size, GFP_KERNEL);
	if (!bin->base)
		return -ENOMEM;

	bin->end = bin->base + bin->size;

	return 0;
}

#define is_contained(var, endp)				\
	(sizeof(*var) <= (endp) - (void *)(var))
#define has_headroom(ptr, headroom, endp)	\
	((headroom) <= (endp) - (void *)(ptr))
#define is_contained_with_headroom(var, headroom, endp)		\
	(sizeof(*var) + (headroom) <= (endp) - (void *)(var))

static int
ccs_data_parse_length_specifier(const struct __ccs_data_length_specifier *__len,
				size_t *__hlen, size_t *__plen,
				const void *endp)
{
	size_t hlen, plen;

	if (!is_contained(__len, endp))
		return -ENODATA;

	switch (__len->length >> CCS_DATA_LENGTH_SPECIFIER_SIZE_SHIFT) {
	case CCS_DATA_LENGTH_SPECIFIER_1:
		hlen = sizeof(*__len);
		plen = __len->length &
			((1 << CCS_DATA_LENGTH_SPECIFIER_SIZE_SHIFT) - 1);
		break;
	case CCS_DATA_LENGTH_SPECIFIER_2: {
		struct __ccs_data_length_specifier2 *__len2 = (void *)__len;

		if (!is_contained(__len2, endp))
			return -ENODATA;

		hlen = sizeof(*__len2);
		plen = ((size_t)
			(__len2->length[0] &
			 ((1 << CCS_DATA_LENGTH_SPECIFIER_SIZE_SHIFT) - 1))
			<< 8) + __len2->length[1];
		break;
	}
	case CCS_DATA_LENGTH_SPECIFIER_3: {
		struct __ccs_data_length_specifier3 *__len3 = (void *)__len;

		if (!is_contained(__len3, endp))
			return -ENODATA;

		hlen = sizeof(*__len3);
		plen = ((size_t)
			(__len3->length[0] &
			 ((1 << CCS_DATA_LENGTH_SPECIFIER_SIZE_SHIFT) - 1))
			<< 16) + (__len3->length[1] << 8) + __len3->length[2];
		break;
	}
	default:
		return -EINVAL;
	}

	if (!has_headroom(__len, hlen + plen, endp))
		return -ENODATA;

	*__hlen = hlen;
	*__plen = plen;

	return 0;
}

static u8
ccs_data_parse_format_version(const struct __ccs_data_block *block)
{
	return block->id >> CCS_DATA_BLOCK_HEADER_ID_VERSION_SHIFT;
}

static u8 ccs_data_parse_block_id(const struct __ccs_data_block *block,
				       bool is_first)
{
	if (!is_first)
		return block->id;

	return block->id & ((1 << CCS_DATA_BLOCK_HEADER_ID_VERSION_SHIFT) - 1);
}

static int ccs_data_parse_version(struct bin_container *bin,
				  struct ccs_data_container *ccsdata,
				  const void *payload, const void *endp)
{
	const struct __ccs_data_block_version *v = payload;
	struct ccs_data_block_version *vv;

	if (v + 1 != endp)
		return -ENODATA;

	if (!bin->base) {
		bin_reserve(bin, sizeof(*ccsdata->version));
		return 0;
	}

	ccsdata->version = bin_alloc(bin, sizeof(*ccsdata->version));
	if (!ccsdata->version)
		return -ENOMEM;

	vv = ccsdata->version;
	vv->version_major = ((u16)v->static_data_version_major[0] << 8) +
		v->static_data_version_major[1];
	vv->version_minor = ((u16)v->static_data_version_minor[0] << 8) +
		v->static_data_version_minor[1];
	vv->date_year =  ((u16)v->year[0] << 8) + v->year[1];
	vv->date_month = v->month;
	vv->date_day = v->day;

	return 0;
}

static void print_ccs_data_version(struct device *dev,
				   struct ccs_data_block_version *v)
{
	dev_dbg(dev,
		"static data version %4.4x.%4.4x, date %4.4u-%2.2u-%2.2u\n",
		v->version_major, v->version_minor,
		v->date_year, v->date_month, v->date_day);
}

static int ccs_data_block_parse_header(const struct __ccs_data_block *block,
				       bool is_first, unsigned int *__block_id,
				       const void **payload,
				       const struct __ccs_data_block **next_block,
				       const void *endp, struct device *dev,
				       bool verbose)
{
	size_t plen, hlen;
	u8 block_id;
	int rval;

	if (!is_contained(block, endp))
		return -ENODATA;

	rval = ccs_data_parse_length_specifier(&block->length, &hlen, &plen,
					       endp);
	if (rval < 0)
		return rval;

	block_id = ccs_data_parse_block_id(block, is_first);

	if (verbose)
		dev_dbg(dev,
			"Block ID 0x%2.2x, header length %zu, payload length %zu\n",
			block_id, hlen, plen);

	if (!has_headroom(&block->length, hlen + plen, endp))
		return -ENODATA;

	if (__block_id)
		*__block_id = block_id;

	if (payload)
		*payload = (void *)&block->length + hlen;

	if (next_block)
		*next_block = (void *)&block->length + hlen + plen;

	return 0;
}

static int ccs_data_parse_regs(struct bin_container *bin,
			       struct ccs_reg **__regs,
			       size_t *__num_regs, const void *payload,
			       const void *endp, struct device *dev)
{
	struct ccs_reg *regs_base = NULL, *regs = NULL;
	size_t num_regs = 0;
	u16 addr = 0;

	if (bin->base && __regs) {
		regs = regs_base = bin_alloc(bin, sizeof(*regs) * *__num_regs);
		if (!regs)
			return -ENOMEM;
	}

	while (payload < endp && num_regs < INT_MAX) {
		const struct __ccs_data_block_regs *r = payload;
		size_t len;
		const void *data;

		if (!is_contained(r, endp))
			return -ENODATA;

		switch (r->reg_len >> CCS_DATA_BLOCK_REGS_SEL_SHIFT) {
		case CCS_DATA_BLOCK_REGS_SEL_REGS:
			addr += r->reg_len & CCS_DATA_BLOCK_REGS_ADDR_MASK;
			len = ((r->reg_len & CCS_DATA_BLOCK_REGS_LEN_MASK)
			       >> CCS_DATA_BLOCK_REGS_LEN_SHIFT) + 1;

			if (!is_contained_with_headroom(r, len, endp))
				return -ENODATA;

			data = r + 1;
			break;
		case CCS_DATA_BLOCK_REGS_SEL_REGS2: {
			const struct __ccs_data_block_regs2 *r2 = payload;

			if (!is_contained(r2, endp))
				return -ENODATA;

			addr += ((u16)(r2->reg_len &
				       CCS_DATA_BLOCK_REGS_2_ADDR_MASK) << 8)
				+ r2->addr;
			len = ((r2->reg_len & CCS_DATA_BLOCK_REGS_2_LEN_MASK)
			       >> CCS_DATA_BLOCK_REGS_2_LEN_SHIFT) + 1;

			if (!is_contained_with_headroom(r2, len, endp))
				return -ENODATA;

			data = r2 + 1;
			break;
		}
		case CCS_DATA_BLOCK_REGS_SEL_REGS3: {
			const struct __ccs_data_block_regs3 *r3 = payload;

			if (!is_contained(r3, endp))
				return -ENODATA;

			addr = ((u16)r3->addr[0] << 8) + r3->addr[1];
			len = (r3->reg_len & CCS_DATA_BLOCK_REGS_3_LEN_MASK) + 1;

			if (!is_contained_with_headroom(r3, len, endp))
				return -ENODATA;

			data = r3 + 1;
			break;
		}
		default:
			return -EINVAL;
		}

		num_regs++;

		if (!bin->base) {
			bin_reserve(bin, len);
		} else if (__regs) {
			if (!regs)
				return -EIO;

			regs->addr = addr;
			regs->len = len;
			regs->value = bin_alloc(bin, len);
			if (!regs->value)
				return -ENOMEM;

			memcpy(regs->value, data, len);
			regs++;
		}

		addr += len;
		payload = data + len;
	}

	if (!bin->base)
		bin_reserve(bin, sizeof(*regs) * num_regs);

	if (__num_regs)
		*__num_regs = num_regs;

	if (bin->base && __regs) {
		if (!regs_base)
			return -EIO;

		*__regs = regs_base;
	}

	return 0;
}

static int ccs_data_parse_reg_rules(struct bin_container *bin,
				    struct ccs_reg **__regs,
				    size_t *__num_regs,
				    const void *payload,
				    const void *endp, struct device *dev)
{
	int rval;

	if (!bin->base)
		return ccs_data_parse_regs(bin, NULL, NULL, payload, endp, dev);

	rval = ccs_data_parse_regs(bin, NULL, __num_regs, payload, endp, dev);
	if (rval)
		return rval;

	return ccs_data_parse_regs(bin, __regs, __num_regs, payload, endp,
				   dev);
}

static void assign_ffd_entry(struct ccs_frame_format_desc *desc,
			     const struct __ccs_data_block_ffd_entry *ent)
{
	desc->pixelcode = ent->pixelcode;
	desc->value = ((u16)ent->value[0] << 8) + ent->value[1];
}

static int ccs_data_parse_ffd(struct bin_container *bin,
			      struct ccs_frame_format_descs **ffd,
			      const void *payload,
			      const void *endp, struct device *dev)
{
	const struct __ccs_data_block_ffd *__ffd = payload;
	const struct __ccs_data_block_ffd_entry *__entry;
	unsigned int i;

	if (!is_contained(__ffd, endp))
		return -ENODATA;

	if ((void *)__ffd + sizeof(*__ffd) +
	    ((u32)__ffd->num_column_descs +
	     (u32)__ffd->num_row_descs) *
	    sizeof(struct __ccs_data_block_ffd_entry) != endp)
		return -ENODATA;

	if (!bin->base) {
		bin_reserve(bin, sizeof(**ffd));
		bin_reserve(bin, __ffd->num_column_descs *
			    sizeof(struct ccs_frame_format_desc));
		bin_reserve(bin, __ffd->num_row_descs *
			    sizeof(struct ccs_frame_format_desc));

		return 0;
	}

	*ffd = bin_alloc(bin, sizeof(**ffd));
	if (!*ffd)
		return -ENOMEM;

	(*ffd)->num_column_descs = __ffd->num_column_descs;
	(*ffd)->num_row_descs = __ffd->num_row_descs;
	__entry = (void *)(__ffd + 1);

	(*ffd)->column_descs = bin_alloc(bin, __ffd->num_column_descs *
					 sizeof(*(*ffd)->column_descs));
	if (!(*ffd)->column_descs)
		return -ENOMEM;

	for (i = 0; i < __ffd->num_column_descs; i++, __entry++)
		assign_ffd_entry(&(*ffd)->column_descs[i], __entry);

	(*ffd)->row_descs = bin_alloc(bin, __ffd->num_row_descs *
				      sizeof(*(*ffd)->row_descs));
	if (!(*ffd)->row_descs)
		return -ENOMEM;

	for (i = 0; i < __ffd->num_row_descs; i++, __entry++)
		assign_ffd_entry(&(*ffd)->row_descs[i], __entry);

	if (__entry != endp)
		return -EPROTO;

	return 0;
}

static int ccs_data_parse_pdaf_readout(struct bin_container *bin,
				       struct ccs_pdaf_readout **pdaf_readout,
				       const void *payload,
				       const void *endp, struct device *dev)
{
	const struct __ccs_data_block_pdaf_readout *__pdaf = payload;

	if (!is_contained(__pdaf, endp))
		return -ENODATA;

	if (!bin->base) {
		bin_reserve(bin, sizeof(**pdaf_readout));
	} else {
		*pdaf_readout = bin_alloc(bin, sizeof(**pdaf_readout));
		if (!*pdaf_readout)
			return -ENOMEM;

		(*pdaf_readout)->pdaf_readout_info_order =
			__pdaf->pdaf_readout_info_order;
	}

	return ccs_data_parse_ffd(bin, !bin->base ? NULL : &(*pdaf_readout)->ffd,
				  __pdaf + 1, endp, dev);
}

static int ccs_data_parse_rules(struct bin_container *bin,
				struct ccs_rule **__rules,
				size_t *__num_rules, const void *payload,
				const void *endp, struct device *dev)
{
	struct ccs_rule *rules_base = NULL, *rules = NULL, *next_rule = NULL;
	size_t num_rules = 0;
	const void *__next_rule = payload;
	int rval;

	if (bin->base) {
		rules_base = next_rule =
			bin_alloc(bin, sizeof(*rules) * *__num_rules);
		if (!rules_base)
			return -ENOMEM;
	}

	while (__next_rule < endp) {
		size_t rule_hlen, rule_plen, rule_plen2;
		const u8 *__rule_type;
		const void *rule_payload;

		/* Size of a single rule */
		rval = ccs_data_parse_length_specifier(__next_rule, &rule_hlen,
						       &rule_plen, endp);

		if (rval < 0)
			return rval;

		__rule_type = __next_rule + rule_hlen;

		if (!is_contained(__rule_type, endp))
			return -ENODATA;

		rule_payload = __rule_type + 1;
		rule_plen2 = rule_plen - sizeof(*__rule_type);

		if (*__rule_type == CCS_DATA_BLOCK_RULE_ID_IF) {
			const struct __ccs_data_block_rule_if *__if_rules =
				rule_payload;
			const size_t __num_if_rules =
				rule_plen2 / sizeof(*__if_rules);
			struct ccs_if_rule *if_rule;

			if (!has_headroom(__if_rules,
					  sizeof(*__if_rules) * __num_if_rules,
					  rule_payload + rule_plen2))
				return -ENODATA;

			/* Also check there is no extra data */
			if (__if_rules + __num_if_rules !=
			    rule_payload + rule_plen2)
				return -EINVAL;

			if (!bin->base) {
				bin_reserve(bin,
					    sizeof(*if_rule) *
					    __num_if_rules);
				num_rules++;
			} else {
				unsigned int i;

				if (!next_rule)
					return -EIO;

				rules = next_rule;
				next_rule++;

				if_rule = bin_alloc(bin,
						    sizeof(*if_rule) *
						    __num_if_rules);
				if (!if_rule)
					return -ENOMEM;

				for (i = 0; i < __num_if_rules; i++) {
					if_rule[i].addr =
						((u16)__if_rules[i].addr[0]
						 << 8) +
						__if_rules[i].addr[1];
					if_rule[i].value = __if_rules[i].value;
					if_rule[i].mask = __if_rules[i].mask;
				}

				rules->if_rules = if_rule;
				rules->num_if_rules = __num_if_rules;
			}
		} else {
			/* Check there was an if rule before any other rules */
			if (bin->base && !rules)
				return -EINVAL;

			switch (*__rule_type) {
			case CCS_DATA_BLOCK_RULE_ID_READ_ONLY_REGS:
				rval = ccs_data_parse_reg_rules(bin,
								rules ?
								&rules->read_only_regs : NULL,
								rules ?
								&rules->num_read_only_regs : NULL,
								rule_payload,
								rule_payload + rule_plen2,
								dev);
				if (rval)
					return rval;
				break;
			case CCS_DATA_BLOCK_RULE_ID_FFD:
				rval = ccs_data_parse_ffd(bin, rules ?
							  &rules->frame_format : NULL,
							  rule_payload,
							  rule_payload + rule_plen2,
							  dev);
				if (rval)
					return rval;
				break;
			case CCS_DATA_BLOCK_RULE_ID_MSR:
				rval = ccs_data_parse_reg_rules(bin,
								rules ?
								&rules->manufacturer_regs : NULL,
								rules ?
								&rules->num_manufacturer_regs : NULL,
								rule_payload,
								rule_payload + rule_plen2,
								dev);
				if (rval)
					return rval;
				break;
			case CCS_DATA_BLOCK_RULE_ID_PDAF_READOUT:
				rval = ccs_data_parse_pdaf_readout(bin,
								   rules ?
								   &rules->pdaf_readout : NULL,
								   rule_payload,
								   rule_payload + rule_plen2,
								   dev);
				if (rval)
					return rval;
				break;
			default:
				dev_dbg(dev,
					"Don't know how to handle rule type %u!\n",
					*__rule_type);
				return -EINVAL;
			}
		}
		__next_rule = __next_rule + rule_hlen + rule_plen;
	}

	if (!bin->base) {
		bin_reserve(bin, sizeof(*rules) * num_rules);
		*__num_rules = num_rules;
	} else {
		if (!rules_base)
			return -EIO;

		*__rules = rules_base;
	}

	return 0;
}

static int ccs_data_parse_pdaf(struct bin_container *bin, struct ccs_pdaf_pix_loc **pdaf,
			       const void *payload, const void *endp,
			       struct device *dev)
{
	const struct __ccs_data_block_pdaf_pix_loc *__pdaf = payload;
	const struct __ccs_data_block_pdaf_pix_loc_block_desc_group *__bdesc_group;
	const struct __ccs_data_block_pdaf_pix_loc_pixel_desc *__pixel_desc;
	unsigned int i;
	u16 num_block_desc_groups;
	u8 max_block_type_id = 0;
	const u8 *__num_pixel_descs;

	if (!is_contained(__pdaf, endp))
		return -ENODATA;

	if (bin->base) {
		*pdaf = bin_alloc(bin, sizeof(**pdaf));
		if (!*pdaf)
			return -ENOMEM;
	} else {
		bin_reserve(bin, sizeof(**pdaf));
	}

	num_block_desc_groups =
		((u16)__pdaf->num_block_desc_groups[0] << 8) +
		__pdaf->num_block_desc_groups[1];

	if (bin->base) {
		(*pdaf)->main_offset_x =
			((u16)__pdaf->main_offset_x[0] << 8) +
			__pdaf->main_offset_x[1];
		(*pdaf)->main_offset_y =
			((u16)__pdaf->main_offset_y[0] << 8) +
			__pdaf->main_offset_y[1];
		(*pdaf)->global_pdaf_type = __pdaf->global_pdaf_type;
		(*pdaf)->block_width = __pdaf->block_width;
		(*pdaf)->block_height = __pdaf->block_height;
		(*pdaf)->num_block_desc_groups = num_block_desc_groups;
	}

	__bdesc_group = (const void *)(__pdaf + 1);

	if (bin->base) {
		(*pdaf)->block_desc_groups =
			bin_alloc(bin,
				  sizeof(struct ccs_pdaf_pix_loc_block_desc_group) *
				  num_block_desc_groups);
		if (!(*pdaf)->block_desc_groups)
			return -ENOMEM;
	} else {
		bin_reserve(bin, sizeof(struct ccs_pdaf_pix_loc_block_desc_group) *
			    num_block_desc_groups);
	}

	for (i = 0; i < num_block_desc_groups; i++) {
		const struct __ccs_data_block_pdaf_pix_loc_block_desc *__bdesc;
		u16 num_block_descs;
		unsigned int j;

		if (!is_contained(__bdesc_group, endp))
			return -ENODATA;

		num_block_descs =
			((u16)__bdesc_group->num_block_descs[0] << 8) +
			__bdesc_group->num_block_descs[1];

		if (bin->base) {
			(*pdaf)->block_desc_groups[i].repeat_y =
				__bdesc_group->repeat_y;
			(*pdaf)->block_desc_groups[i].num_block_descs =
				num_block_descs;
		}

		__bdesc = (const void *)(__bdesc_group + 1);

		if (bin->base) {
			(*pdaf)->block_desc_groups[i].block_descs =
				bin_alloc(bin,
					  sizeof(struct ccs_pdaf_pix_loc_block_desc) *
					  num_block_descs);
			if (!(*pdaf)->block_desc_groups[i].block_descs)
				return -ENOMEM;
		} else {
			bin_reserve(bin, sizeof(struct ccs_pdaf_pix_loc_block_desc) *
				    num_block_descs);
		}

		for (j = 0; j < num_block_descs; j++, __bdesc++) {
			struct ccs_pdaf_pix_loc_block_desc *bdesc;

			if (!is_contained(__bdesc, endp))
				return -ENODATA;

			if (max_block_type_id <= __bdesc->block_type_id)
				max_block_type_id = __bdesc->block_type_id + 1;

			if (!bin->base)
				continue;

			bdesc = &(*pdaf)->block_desc_groups[i].block_descs[j];

			bdesc->repeat_x = ((u16)__bdesc->repeat_x[0] << 8)
				+ __bdesc->repeat_x[1];

			if (__bdesc->block_type_id >= num_block_descs)
				return -EINVAL;

			bdesc->block_type_id = __bdesc->block_type_id;
		}

		__bdesc_group = (const void *)__bdesc;
	}

	__num_pixel_descs = (const void *)__bdesc_group;

	if (bin->base) {
		(*pdaf)->pixel_desc_groups =
			bin_alloc(bin,
				  sizeof(struct ccs_pdaf_pix_loc_pixel_desc_group) *
				  max_block_type_id);
		if (!(*pdaf)->pixel_desc_groups)
			return -ENOMEM;
		(*pdaf)->num_pixel_desc_grups = max_block_type_id;
	} else {
		bin_reserve(bin, sizeof(struct ccs_pdaf_pix_loc_pixel_desc_group) *
			    max_block_type_id);
	}

	for (i = 0; i < max_block_type_id; i++) {
		struct ccs_pdaf_pix_loc_pixel_desc_group *pdgroup = NULL;
		unsigned int j;

		if (!is_contained(__num_pixel_descs, endp))
			return -ENODATA;

		if (bin->base) {
			pdgroup = &(*pdaf)->pixel_desc_groups[i];
			pdgroup->descs =
				bin_alloc(bin,
					  sizeof(struct ccs_pdaf_pix_loc_pixel_desc) *
					  *__num_pixel_descs);
			if (!pdgroup->descs)
				return -ENOMEM;
			pdgroup->num_descs = *__num_pixel_descs;
		} else {
			bin_reserve(bin, sizeof(struct ccs_pdaf_pix_loc_pixel_desc) *
				    *__num_pixel_descs);
		}

		__pixel_desc = (const void *)(__num_pixel_descs + 1);

		for (j = 0; j < *__num_pixel_descs; j++, __pixel_desc++) {
			struct ccs_pdaf_pix_loc_pixel_desc *pdesc;

			if (!is_contained(__pixel_desc, endp))
				return -ENODATA;

			if (!bin->base)
				continue;

			if (!pdgroup)
				return -EIO;

			pdesc = &pdgroup->descs[j];
			pdesc->pixel_type = __pixel_desc->pixel_type;
			pdesc->small_offset_x = __pixel_desc->small_offset_x;
			pdesc->small_offset_y = __pixel_desc->small_offset_y;
		}

		__num_pixel_descs = (const void *)(__pixel_desc + 1);
	}

	return 0;
}

static int ccs_data_parse_license(struct bin_container *bin,
				  char **__license,
				  size_t *__license_length,
				  const void *payload, const void *endp)
{
	size_t size = endp - payload;
	char *license;

	if (!bin->base) {
		bin_reserve(bin, size);
		return 0;
	}

	license = bin_alloc(bin, size);
	if (!license)
		return -ENOMEM;

	memcpy(license, payload, size);

	*__license = license;
	*__license_length = size;

	return 0;
}

static int ccs_data_parse_end(bool *end, const void *payload, const void *endp,
			      struct device *dev)
{
	const struct __ccs_data_block_end *__end = payload;

	if (__end + 1 != endp) {
		dev_dbg(dev, "Invalid end block length %u\n",
			(unsigned int)(endp - payload));
		return -ENODATA;
	}

	*end = true;

	return 0;
}

static int __ccs_data_parse(struct bin_container *bin,
			    struct ccs_data_container *ccsdata,
			    const void *data, size_t len, struct device *dev,
			    bool verbose)
{
	const struct __ccs_data_block *block = data;
	const struct __ccs_data_block *endp = data + len;
	unsigned int version;
	bool is_first = true;
	int rval;

	version = ccs_data_parse_format_version(block);
	if (version != CCS_STATIC_DATA_VERSION) {
		dev_dbg(dev, "Don't know how to handle version %u\n", version);
		return -EINVAL;
	}

	if (verbose)
		dev_dbg(dev, "Parsing CCS static data version %u\n", version);

	if (!bin->base)
		*ccsdata = (struct ccs_data_container){ 0 };

	while (block < endp) {
		const struct __ccs_data_block *next_block;
		unsigned int block_id;
		const void *payload;

		rval = ccs_data_block_parse_header(block, is_first, &block_id,
						   &payload, &next_block, endp,
						   dev,
						   bin->base ? false : verbose);

		if (rval < 0)
			return rval;

		switch (block_id) {
		case CCS_DATA_BLOCK_ID_DUMMY:
			break;
		case CCS_DATA_BLOCK_ID_DATA_VERSION:
			rval = ccs_data_parse_version(bin, ccsdata, payload,
						      next_block);
			if (rval < 0)
				return rval;
			break;
		case CCS_DATA_BLOCK_ID_SENSOR_READ_ONLY_REGS:
			rval = ccs_data_parse_regs(
				bin, &ccsdata->sensor_read_only_regs,
				&ccsdata->num_sensor_read_only_regs, payload,
				next_block, dev);
			if (rval < 0)
				return rval;
			break;
		case CCS_DATA_BLOCK_ID_SENSOR_MANUFACTURER_REGS:
			rval = ccs_data_parse_regs(
				bin, &ccsdata->sensor_manufacturer_regs,
				&ccsdata->num_sensor_manufacturer_regs, payload,
				next_block, dev);
			if (rval < 0)
				return rval;
			break;
		case CCS_DATA_BLOCK_ID_MODULE_READ_ONLY_REGS:
			rval = ccs_data_parse_regs(
				bin, &ccsdata->module_read_only_regs,
				&ccsdata->num_module_read_only_regs, payload,
				next_block, dev);
			if (rval < 0)
				return rval;
			break;
		case CCS_DATA_BLOCK_ID_MODULE_MANUFACTURER_REGS:
			rval = ccs_data_parse_regs(
				bin, &ccsdata->module_manufacturer_regs,
				&ccsdata->num_module_manufacturer_regs, payload,
				next_block, dev);
			if (rval < 0)
				return rval;
			break;
		case CCS_DATA_BLOCK_ID_SENSOR_PDAF_PIXEL_LOCATION:
			rval = ccs_data_parse_pdaf(bin, &ccsdata->sensor_pdaf,
						   payload, next_block, dev);
			if (rval < 0)
				return rval;
			break;
		case CCS_DATA_BLOCK_ID_MODULE_PDAF_PIXEL_LOCATION:
			rval = ccs_data_parse_pdaf(bin, &ccsdata->module_pdaf,
						   payload, next_block, dev);
			if (rval < 0)
				return rval;
			break;
		case CCS_DATA_BLOCK_ID_SENSOR_RULE_BASED_BLOCK:
			rval = ccs_data_parse_rules(
				bin, &ccsdata->sensor_rules,
				&ccsdata->num_sensor_rules, payload, next_block,
				dev);
			if (rval < 0)
				return rval;
			break;
		case CCS_DATA_BLOCK_ID_MODULE_RULE_BASED_BLOCK:
			rval = ccs_data_parse_rules(
				bin, &ccsdata->module_rules,
				&ccsdata->num_module_rules, payload, next_block,
				dev);
			if (rval < 0)
				return rval;
			break;
		case CCS_DATA_BLOCK_ID_LICENSE:
			rval = ccs_data_parse_license(bin, &ccsdata->license,
						      &ccsdata->license_length,
						      payload, next_block);
			if (rval < 0)
				return rval;
			break;
		case CCS_DATA_BLOCK_ID_END:
			rval = ccs_data_parse_end(&ccsdata->end, payload,
						  next_block, dev);
			if (rval < 0)
				return rval;
			break;
		default:
			dev_dbg(dev, "WARNING: not handling block ID 0x%2.2x\n",
				block_id);
		}

		block = next_block;
		is_first = false;
	}

	return 0;
}

/**
 * ccs_data_parse - Parse a CCS static data file into a usable in-memory
 *		    data structure
 * @ccsdata:	CCS static data in-memory data structure
 * @data:	CCS static data binary
 * @len:	Length of @data
 * @dev:	Device the data is related to (used for printing debug messages)
 * @verbose:	Whether to be verbose or not
 */
int ccs_data_parse(struct ccs_data_container *ccsdata, const void *data,
		   size_t len, struct device *dev, bool verbose)
{
	struct bin_container bin = { 0 };
	int rval;

	rval = __ccs_data_parse(&bin, ccsdata, data, len, dev, verbose);
	if (rval)
		goto out_cleanup;

	rval = bin_backing_alloc(&bin);
	if (rval)
		goto out_cleanup;

	rval = __ccs_data_parse(&bin, ccsdata, data, len, dev, false);
	if (rval)
		goto out_cleanup;

	if (verbose && ccsdata->version)
		print_ccs_data_version(dev, ccsdata->version);

	if (bin.now != bin.end) {
		rval = -EPROTO;
		dev_dbg(dev, "parsing mismatch; base %p; now %p; end %p\n",
			bin.base, bin.now, bin.end);
		goto out_cleanup;
	}

	ccsdata->backing = bin.base;

	return 0;

out_cleanup:
	kvfree(bin.base);
	memset(ccsdata, 0, sizeof(*ccsdata));
<<<<<<< HEAD
=======
	dev_warn(dev, "failed to parse CCS static data: %d\n", rval);
>>>>>>> d12acd7b

	return rval;
}<|MERGE_RESOLUTION|>--- conflicted
+++ resolved
@@ -976,10 +976,7 @@
 out_cleanup:
 	kvfree(bin.base);
 	memset(ccsdata, 0, sizeof(*ccsdata));
-<<<<<<< HEAD
-=======
 	dev_warn(dev, "failed to parse CCS static data: %d\n", rval);
->>>>>>> d12acd7b
 
 	return rval;
 }