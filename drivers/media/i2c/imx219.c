// SPDX-License-Identifier: GPL-2.0
/*
 * A V4L2 driver for Sony IMX219 cameras.
 * Copyright (C) 2019, Raspberry Pi (Trading) Ltd
 *
 * Based on Sony imx258 camera driver
 * Copyright (C) 2018 Intel Corporation
 *
 * DT / fwnode changes, and regulator / GPIO control taken from imx214 driver
 * Copyright 2018 Qtechnology A/S
 *
 * Flip handling taken from the Sony IMX319 driver.
 * Copyright (C) 2018 Intel Corporation
 *
 */

#include <linux/clk.h>
#include <linux/delay.h>
#include <linux/gpio/consumer.h>
#include <linux/i2c.h>
#include <linux/minmax.h>
#include <linux/module.h>
#include <linux/pm_runtime.h>
#include <linux/regulator/consumer.h>

#include <media/v4l2-cci.h>
#include <media/v4l2-ctrls.h>
#include <media/v4l2-device.h>
#include <media/v4l2-event.h>
#include <media/v4l2-fwnode.h>
#include <media/v4l2-mediabus.h>
<<<<<<< HEAD

/* Chip ID */
#define IMX219_REG_CHIP_ID		CCI_REG16(0x0000)
#define IMX219_CHIP_ID			0x0219

#define IMX219_REG_MODE_SELECT		CCI_REG8(0x0100)
#define IMX219_MODE_STANDBY		0x00
#define IMX219_MODE_STREAMING		0x01

#define IMX219_REG_CSI_LANE_MODE	CCI_REG8(0x0114)
#define IMX219_CSI_2_LANE_MODE		0x01
#define IMX219_CSI_4_LANE_MODE		0x03

#define IMX219_REG_DPHY_CTRL		CCI_REG8(0x0128)
#define IMX219_DPHY_CTRL_TIMING_AUTO	0
#define IMX219_DPHY_CTRL_TIMING_MANUAL	1

#define IMX219_REG_EXCK_FREQ		CCI_REG16(0x012a)
#define IMX219_EXCK_FREQ(n)		((n) * 256)		/* n expressed in MHz */

/* Analog gain control */
#define IMX219_REG_ANALOG_GAIN		CCI_REG8(0x0157)
#define IMX219_ANA_GAIN_MIN		0
#define IMX219_ANA_GAIN_MAX		232
#define IMX219_ANA_GAIN_STEP		1
#define IMX219_ANA_GAIN_DEFAULT		0x0

/* Digital gain control */
#define IMX219_REG_DIGITAL_GAIN		CCI_REG16(0x0158)
#define IMX219_DGTL_GAIN_MIN		0x0100
#define IMX219_DGTL_GAIN_MAX		0x0fff
#define IMX219_DGTL_GAIN_DEFAULT	0x0100
#define IMX219_DGTL_GAIN_STEP		1

/* Exposure control */
#define IMX219_REG_EXPOSURE		CCI_REG16(0x015a)
#define IMX219_EXPOSURE_MIN		4
#define IMX219_EXPOSURE_STEP		1
#define IMX219_EXPOSURE_DEFAULT		0x640
#define IMX219_EXPOSURE_MAX		65535

/* V_TIMING internal */
#define IMX219_REG_VTS			CCI_REG16(0x0160)
#define IMX219_VTS_15FPS		0x0dc6
#define IMX219_VTS_30FPS_1080P		0x06e3
#define IMX219_VTS_30FPS_BINNED		0x06e3
#define IMX219_VTS_30FPS_640x480	0x06e3
#define IMX219_VTS_MAX			0xffff

#define IMX219_VBLANK_MIN		4

/*Frame Length Line*/
#define IMX219_FLL_MIN			0x08a6
#define IMX219_FLL_MAX			0xffff
#define IMX219_FLL_STEP			1
#define IMX219_FLL_DEFAULT		0x0c98

/* HBLANK control - read only */
#define IMX219_PPL_DEFAULT		3448

=======

/* Chip ID */
#define IMX219_REG_CHIP_ID		CCI_REG16(0x0000)
#define IMX219_CHIP_ID			0x0219

#define IMX219_REG_MODE_SELECT		CCI_REG8(0x0100)
#define IMX219_MODE_STANDBY		0x00
#define IMX219_MODE_STREAMING		0x01

#define IMX219_REG_CSI_LANE_MODE	CCI_REG8(0x0114)
#define IMX219_CSI_2_LANE_MODE		0x01
#define IMX219_CSI_4_LANE_MODE		0x03

#define IMX219_REG_DPHY_CTRL		CCI_REG8(0x0128)
#define IMX219_DPHY_CTRL_TIMING_AUTO	0
#define IMX219_DPHY_CTRL_TIMING_MANUAL	1

#define IMX219_REG_EXCK_FREQ		CCI_REG16(0x012a)
#define IMX219_EXCK_FREQ(n)		((n) * 256)		/* n expressed in MHz */

/* Analog gain control */
#define IMX219_REG_ANALOG_GAIN		CCI_REG8(0x0157)
#define IMX219_ANA_GAIN_MIN		0
#define IMX219_ANA_GAIN_MAX		232
#define IMX219_ANA_GAIN_STEP		1
#define IMX219_ANA_GAIN_DEFAULT		0x0

/* Digital gain control */
#define IMX219_REG_DIGITAL_GAIN		CCI_REG16(0x0158)
#define IMX219_DGTL_GAIN_MIN		0x0100
#define IMX219_DGTL_GAIN_MAX		0x0fff
#define IMX219_DGTL_GAIN_DEFAULT	0x0100
#define IMX219_DGTL_GAIN_STEP		1

/* Exposure control */
#define IMX219_REG_EXPOSURE		CCI_REG16(0x015a)
#define IMX219_EXPOSURE_MIN		4
#define IMX219_EXPOSURE_STEP		1
#define IMX219_EXPOSURE_DEFAULT		0x640
#define IMX219_EXPOSURE_MAX		65535

/* V_TIMING internal */
#define IMX219_REG_VTS			CCI_REG16(0x0160)
#define IMX219_VTS_MAX			0xffff

#define IMX219_VBLANK_MIN		4

/* HBLANK control - read only */
#define IMX219_PPL_DEFAULT		3448

>>>>>>> 7bbf3b67
#define IMX219_REG_LINE_LENGTH_A	CCI_REG16(0x0162)
#define IMX219_REG_X_ADD_STA_A		CCI_REG16(0x0164)
#define IMX219_REG_X_ADD_END_A		CCI_REG16(0x0166)
#define IMX219_REG_Y_ADD_STA_A		CCI_REG16(0x0168)
#define IMX219_REG_Y_ADD_END_A		CCI_REG16(0x016a)
#define IMX219_REG_X_OUTPUT_SIZE	CCI_REG16(0x016c)
#define IMX219_REG_Y_OUTPUT_SIZE	CCI_REG16(0x016e)
#define IMX219_REG_X_ODD_INC_A		CCI_REG8(0x0170)
#define IMX219_REG_Y_ODD_INC_A		CCI_REG8(0x0171)
#define IMX219_REG_ORIENTATION		CCI_REG8(0x0172)

/* Binning  Mode */
<<<<<<< HEAD
#define IMX219_REG_BINNING_MODE		CCI_REG16(0x0174)
#define IMX219_BINNING_NONE		0x0000
#define IMX219_BINNING_2X2		0x0101
#define IMX219_BINNING_2X2_ANALOG	0x0303
=======
#define IMX219_REG_BINNING_MODE_H	CCI_REG8(0x0174)
#define IMX219_REG_BINNING_MODE_V	CCI_REG8(0x0175)
#define IMX219_BINNING_NONE		0x00
#define IMX219_BINNING_X2		0x01
#define IMX219_BINNING_X2_ANALOG	0x03

#define IMX219_REG_CSI_DATA_FORMAT_A	CCI_REG16(0x018c)

/* PLL Settings */
#define IMX219_REG_VTPXCK_DIV		CCI_REG8(0x0301)
#define IMX219_REG_VTSYCK_DIV		CCI_REG8(0x0303)
#define IMX219_REG_PREPLLCK_VT_DIV	CCI_REG8(0x0304)
#define IMX219_REG_PREPLLCK_OP_DIV	CCI_REG8(0x0305)
#define IMX219_REG_PLL_VT_MPY		CCI_REG16(0x0306)
#define IMX219_REG_OPPXCK_DIV		CCI_REG8(0x0309)
#define IMX219_REG_OPSYCK_DIV		CCI_REG8(0x030b)
#define IMX219_REG_PLL_OP_MPY		CCI_REG16(0x030c)
>>>>>>> 7bbf3b67

#define IMX219_REG_CSI_DATA_FORMAT_A	CCI_REG16(0x018c)

/* PLL Settings */
#define IMX219_REG_VTPXCK_DIV		CCI_REG8(0x0301)
#define IMX219_REG_VTSYCK_DIV		CCI_REG8(0x0303)
#define IMX219_REG_PREPLLCK_VT_DIV	CCI_REG8(0x0304)
#define IMX219_REG_PREPLLCK_OP_DIV	CCI_REG8(0x0305)
#define IMX219_REG_PLL_VT_MPY		CCI_REG16(0x0306)
#define IMX219_REG_OPPXCK_DIV		CCI_REG8(0x0309)
#define IMX219_REG_OPSYCK_DIV		CCI_REG8(0x030b)
#define IMX219_REG_PLL_OP_MPY		CCI_REG16(0x030c)

/* Test Pattern Control */
#define IMX219_REG_TEST_PATTERN		CCI_REG16(0x0600)
#define IMX219_TEST_PATTERN_DISABLE	0
#define IMX219_TEST_PATTERN_SOLID_COLOR	1
#define IMX219_TEST_PATTERN_COLOR_BARS	2
#define IMX219_TEST_PATTERN_GREY_COLOR	3
#define IMX219_TEST_PATTERN_PN9		4

/* Test pattern colour components */
#define IMX219_REG_TESTP_RED		CCI_REG16(0x0602)
#define IMX219_REG_TESTP_GREENR		CCI_REG16(0x0604)
#define IMX219_REG_TESTP_BLUE		CCI_REG16(0x0606)
#define IMX219_REG_TESTP_GREENB		CCI_REG16(0x0608)
#define IMX219_TESTP_COLOUR_MIN		0
#define IMX219_TESTP_COLOUR_MAX		0x03ff
#define IMX219_TESTP_COLOUR_STEP	1

#define IMX219_REG_TP_WINDOW_WIDTH	CCI_REG16(0x0624)
#define IMX219_REG_TP_WINDOW_HEIGHT	CCI_REG16(0x0626)

/* External clock frequency is 24.0M */
#define IMX219_XCLK_FREQ		24000000

/* Pixel rate is fixed for all the modes */
#define IMX219_PIXEL_RATE		182400000
#define IMX219_PIXEL_RATE_4LANE		280800000

#define IMX219_DEFAULT_LINK_FREQ	456000000
#define IMX219_DEFAULT_LINK_FREQ_4LANE	363000000

#define IMX219_REG_TP_WINDOW_WIDTH	CCI_REG16(0x0624)
#define IMX219_REG_TP_WINDOW_HEIGHT	CCI_REG16(0x0626)

/* External clock frequency is 24.0M */
#define IMX219_XCLK_FREQ		24000000

/* Pixel rate is fixed for all the modes */
#define IMX219_PIXEL_RATE		182400000
#define IMX219_PIXEL_RATE_4LANE		280800000

#define IMX219_DEFAULT_LINK_FREQ	456000000
#define IMX219_DEFAULT_LINK_FREQ_4LANE	363000000

/* IMX219 native and active pixel array size. */
#define IMX219_NATIVE_WIDTH		3296U
#define IMX219_NATIVE_HEIGHT		2480U
#define IMX219_PIXEL_ARRAY_LEFT		8U
#define IMX219_PIXEL_ARRAY_TOP		8U
#define IMX219_PIXEL_ARRAY_WIDTH	3280U
#define IMX219_PIXEL_ARRAY_HEIGHT	2464U

<<<<<<< HEAD
struct imx219_reg_list {
	unsigned int num_of_regs;
	const struct cci_reg_sequence *regs;
};

=======
>>>>>>> 7bbf3b67
/* Mode : resolution and related config&values */
struct imx219_mode {
	/* Frame width */
	unsigned int width;
	/* Frame height */
	unsigned int height;

	/* V-timing */
	unsigned int vts_def;
};

static const struct cci_reg_sequence imx219_common_regs[] = {
	{ IMX219_REG_MODE_SELECT, 0x00 },	/* Mode Select */

	/* To Access Addresses 3000-5fff, send the following commands */
	{ CCI_REG8(0x30eb), 0x0c },
	{ CCI_REG8(0x30eb), 0x05 },
	{ CCI_REG8(0x300a), 0xff },
	{ CCI_REG8(0x300b), 0xff },
	{ CCI_REG8(0x30eb), 0x05 },
	{ CCI_REG8(0x30eb), 0x09 },

	/* PLL Clock Table */
	{ IMX219_REG_VTPXCK_DIV, 5 },
	{ IMX219_REG_VTSYCK_DIV, 1 },
	{ IMX219_REG_PREPLLCK_VT_DIV, 3 },	/* 0x03 = AUTO set */
	{ IMX219_REG_PREPLLCK_OP_DIV, 3 },	/* 0x03 = AUTO set */
	{ IMX219_REG_PLL_VT_MPY, 57 },
	{ IMX219_REG_OPSYCK_DIV, 1 },
	{ IMX219_REG_PLL_OP_MPY, 114 },

	/* Undocumented registers */
	{ CCI_REG8(0x455e), 0x00 },
	{ CCI_REG8(0x471e), 0x4b },
	{ CCI_REG8(0x4767), 0x0f },
	{ CCI_REG8(0x4750), 0x14 },
	{ CCI_REG8(0x4540), 0x00 },
	{ CCI_REG8(0x47b4), 0x14 },
	{ CCI_REG8(0x4713), 0x30 },
	{ CCI_REG8(0x478b), 0x10 },
	{ CCI_REG8(0x478f), 0x10 },
	{ CCI_REG8(0x4793), 0x10 },
	{ CCI_REG8(0x4797), 0x0e },
	{ CCI_REG8(0x479b), 0x0e },

	/* Frame Bank Register Group "A" */
	{ IMX219_REG_LINE_LENGTH_A, 3448 },
	{ IMX219_REG_X_ODD_INC_A, 1 },
	{ IMX219_REG_Y_ODD_INC_A, 1 },

	/* Output setup registers */
	{ IMX219_REG_DPHY_CTRL, IMX219_DPHY_CTRL_TIMING_AUTO },
	{ IMX219_REG_EXCK_FREQ, IMX219_EXCK_FREQ(IMX219_XCLK_FREQ / 1000000) },
<<<<<<< HEAD
};

/*
 * Register sets lifted off the i2C interface from the Raspberry Pi firmware
 * driver.
 * 3280x2464 = mode 2, 1920x1080 = mode 1, 1640x1232 = mode 4, 640x480 = mode 7.
 */
static const struct cci_reg_sequence mode_3280x2464_regs[] = {
	{ IMX219_REG_X_ADD_STA_A, 0 },
	{ IMX219_REG_X_ADD_END_A, 3279 },
	{ IMX219_REG_Y_ADD_STA_A, 0 },
	{ IMX219_REG_Y_ADD_END_A, 2463 },
	{ IMX219_REG_X_OUTPUT_SIZE, 3280 },
	{ IMX219_REG_Y_OUTPUT_SIZE, 2464 },
	{ IMX219_REG_TP_WINDOW_WIDTH, 3280 },
	{ IMX219_REG_TP_WINDOW_HEIGHT, 2464 },
};

static const struct cci_reg_sequence mode_1920_1080_regs[] = {
	{ IMX219_REG_X_ADD_STA_A, 680 },
	{ IMX219_REG_X_ADD_END_A, 2599 },
	{ IMX219_REG_Y_ADD_STA_A, 692 },
	{ IMX219_REG_Y_ADD_END_A, 1771 },
	{ IMX219_REG_X_OUTPUT_SIZE, 1920 },
	{ IMX219_REG_Y_OUTPUT_SIZE, 1080 },
	{ IMX219_REG_TP_WINDOW_WIDTH, 1920 },
	{ IMX219_REG_TP_WINDOW_HEIGHT, 1080 },
};

static const struct cci_reg_sequence mode_1640_1232_regs[] = {
	{ IMX219_REG_X_ADD_STA_A, 0 },
	{ IMX219_REG_X_ADD_END_A, 3279 },
	{ IMX219_REG_Y_ADD_STA_A, 0 },
	{ IMX219_REG_Y_ADD_END_A, 2463 },
	{ IMX219_REG_X_OUTPUT_SIZE, 1640 },
	{ IMX219_REG_Y_OUTPUT_SIZE, 1232 },
	{ IMX219_REG_TP_WINDOW_WIDTH, 1640 },
	{ IMX219_REG_TP_WINDOW_HEIGHT, 1232 },
};

static const struct cci_reg_sequence mode_640_480_regs[] = {
	{ IMX219_REG_X_ADD_STA_A, 1000 },
	{ IMX219_REG_X_ADD_END_A, 2279 },
	{ IMX219_REG_Y_ADD_STA_A, 752 },
	{ IMX219_REG_Y_ADD_END_A, 1711 },
	{ IMX219_REG_X_OUTPUT_SIZE, 640 },
	{ IMX219_REG_Y_OUTPUT_SIZE, 480 },
	{ IMX219_REG_TP_WINDOW_WIDTH, 1640 },
	{ IMX219_REG_TP_WINDOW_HEIGHT, 1232 },
};

static const struct cci_reg_sequence raw8_framefmt_regs[] = {
	{ IMX219_REG_CSI_DATA_FORMAT_A, 0x0808 },
	{ IMX219_REG_OPPXCK_DIV, 8 },
};

static const struct cci_reg_sequence raw10_framefmt_regs[] = {
	{ IMX219_REG_CSI_DATA_FORMAT_A, 0x0a0a },
	{ IMX219_REG_OPPXCK_DIV, 10 },
=======
>>>>>>> 7bbf3b67
};

static const s64 imx219_link_freq_menu[] = {
	IMX219_DEFAULT_LINK_FREQ,
};

static const s64 imx219_link_freq_4lane_menu[] = {
	IMX219_DEFAULT_LINK_FREQ_4LANE,
};

static const char * const imx219_test_pattern_menu[] = {
	"Disabled",
	"Color Bars",
	"Solid Color",
	"Grey Color Bars",
	"PN9"
};

static const int imx219_test_pattern_val[] = {
	IMX219_TEST_PATTERN_DISABLE,
	IMX219_TEST_PATTERN_COLOR_BARS,
	IMX219_TEST_PATTERN_SOLID_COLOR,
	IMX219_TEST_PATTERN_GREY_COLOR,
	IMX219_TEST_PATTERN_PN9,
};

/* regulator supplies */
static const char * const imx219_supply_name[] = {
	/* Supplies can be enabled in any order */
	"VANA",  /* Analog (2.8V) supply */
	"VDIG",  /* Digital Core (1.8V) supply */
	"VDDL",  /* IF (1.2V) supply */
};

#define IMX219_NUM_SUPPLIES ARRAY_SIZE(imx219_supply_name)

/*
 * The supported formats.
 * This table MUST contain 4 entries per format, to cover the various flip
 * combinations in the order
 * - no flip
 * - h flip
 * - v flip
 * - h&v flips
 */
static const u32 imx219_mbus_formats[] = {
	MEDIA_BUS_FMT_SRGGB10_1X10,
	MEDIA_BUS_FMT_SGRBG10_1X10,
	MEDIA_BUS_FMT_SGBRG10_1X10,
	MEDIA_BUS_FMT_SBGGR10_1X10,

	MEDIA_BUS_FMT_SRGGB8_1X8,
	MEDIA_BUS_FMT_SGRBG8_1X8,
	MEDIA_BUS_FMT_SGBRG8_1X8,
	MEDIA_BUS_FMT_SBGGR8_1X8,
};

/*
 * Initialisation delay between XCLR low->high and the moment when the sensor
 * can start capture (i.e. can leave software stanby) must be not less than:
 *   t4 + max(t5, t6 + <time to initialize the sensor register over I2C>)
 * where
 *   t4 is fixed, and is max 200uS,
 *   t5 is fixed, and is 6000uS,
 *   t6 depends on the sensor external clock, and is max 32000 clock periods.
 * As per sensor datasheet, the external clock must be from 6MHz to 27MHz.
 * So for any acceptable external clock t6 is always within the range of
 * 1185 to 5333 uS, and is always less than t5.
 * For this reason this is always safe to wait (t4 + t5) = 6200 uS, then
 * initialize the sensor over I2C, and then exit the software standby.
 *
 * This start-up time can be optimized a bit more, if we start the writes
 * over I2C after (t4+t6), but before (t4+t5) expires. But then sensor
 * initialization over I2C may complete before (t4+t5) expires, and we must
 * ensure that capture is not started before (t4+t5).
 *
 * This delay doesn't account for the power supply startup time. If needed,
 * this should be taken care of via the regulator framework. E.g. in the
 * case of DT for regulator-fixed one should define the startup-delay-us
 * property.
 */
#define IMX219_XCLR_MIN_DELAY_US	6200
#define IMX219_XCLR_DELAY_RANGE_US	1000

/* Mode configs */
static const struct imx219_mode supported_modes[] = {
	{
		/* 8MPix 15fps mode */
		.width = 3280,
		.height = 2464,
		.vts_def = 3526,
	},
	{
		/* 1080P 30fps cropped */
		.width = 1920,
		.height = 1080,
		.vts_def = 1763,
	},
	{
		/* 2x2 binned 30fps mode */
		.width = 1640,
		.height = 1232,
		.vts_def = 1763,
	},
	{
		/* 640x480 30fps mode */
		.width = 640,
		.height = 480,
		.vts_def = 1763,
	},
};

struct imx219 {
	struct v4l2_subdev sd;
	struct media_pad pad;

	struct regmap *regmap;
	struct clk *xclk; /* system clock to IMX219 */
	u32 xclk_freq;

	struct gpio_desc *reset_gpio;
	struct regulator_bulk_data supplies[IMX219_NUM_SUPPLIES];

	struct v4l2_ctrl_handler ctrl_handler;
	/* V4L2 Controls */
	struct v4l2_ctrl *pixel_rate;
	struct v4l2_ctrl *link_freq;
	struct v4l2_ctrl *exposure;
	struct v4l2_ctrl *vflip;
	struct v4l2_ctrl *hflip;
	struct v4l2_ctrl *vblank;
	struct v4l2_ctrl *hblank;

	/* Two or Four lanes */
	u8 lanes;
};

static inline struct imx219 *to_imx219(struct v4l2_subdev *_sd)
{
	return container_of(_sd, struct imx219, sd);
}

/* Get bayer order based on flip setting. */
static u32 imx219_get_format_code(struct imx219 *imx219, u32 code)
{
	unsigned int i;

	for (i = 0; i < ARRAY_SIZE(imx219_mbus_formats); i++)
		if (imx219_mbus_formats[i] == code)
			break;

	if (i >= ARRAY_SIZE(imx219_mbus_formats))
		i = 0;

	i = (i & ~3) | (imx219->vflip->val ? 2 : 0) |
	    (imx219->hflip->val ? 1 : 0);

	return imx219_mbus_formats[i];
}

/* -----------------------------------------------------------------------------
 * Controls
 */

static int imx219_set_ctrl(struct v4l2_ctrl *ctrl)
{
	struct imx219 *imx219 =
		container_of(ctrl->handler, struct imx219, ctrl_handler);
	struct i2c_client *client = v4l2_get_subdevdata(&imx219->sd);
<<<<<<< HEAD
	int ret = 0;
=======
	const struct v4l2_mbus_framefmt *format;
	struct v4l2_subdev_state *state;
	int ret = 0;

	state = v4l2_subdev_get_locked_active_state(&imx219->sd);
	format = v4l2_subdev_get_pad_format(&imx219->sd, state, 0);
>>>>>>> 7bbf3b67

	if (ctrl->id == V4L2_CID_VBLANK) {
		int exposure_max, exposure_def;

		/* Update max exposure while meeting expected vblanking */
		exposure_max = format->height + ctrl->val - 4;
		exposure_def = (exposure_max < IMX219_EXPOSURE_DEFAULT) ?
			exposure_max : IMX219_EXPOSURE_DEFAULT;
		__v4l2_ctrl_modify_range(imx219->exposure,
					 imx219->exposure->minimum,
					 exposure_max, imx219->exposure->step,
					 exposure_def);
	}

	/*
	 * Applying V4L2 control value only happens
	 * when power is up for streaming
	 */
	if (pm_runtime_get_if_in_use(&client->dev) == 0)
		return 0;

	switch (ctrl->id) {
	case V4L2_CID_ANALOGUE_GAIN:
		cci_write(imx219->regmap, IMX219_REG_ANALOG_GAIN,
			  ctrl->val, &ret);
		break;
	case V4L2_CID_EXPOSURE:
		cci_write(imx219->regmap, IMX219_REG_EXPOSURE,
			  ctrl->val, &ret);
		break;
	case V4L2_CID_DIGITAL_GAIN:
		cci_write(imx219->regmap, IMX219_REG_DIGITAL_GAIN,
			  ctrl->val, &ret);
		break;
	case V4L2_CID_TEST_PATTERN:
		cci_write(imx219->regmap, IMX219_REG_TEST_PATTERN,
			  imx219_test_pattern_val[ctrl->val], &ret);
		break;
	case V4L2_CID_HFLIP:
	case V4L2_CID_VFLIP:
		cci_write(imx219->regmap, IMX219_REG_ORIENTATION,
			  imx219->hflip->val | imx219->vflip->val << 1, &ret);
		break;
	case V4L2_CID_VBLANK:
		cci_write(imx219->regmap, IMX219_REG_VTS,
<<<<<<< HEAD
			  imx219->mode->height + ctrl->val, &ret);
=======
			  format->height + ctrl->val, &ret);
>>>>>>> 7bbf3b67
		break;
	case V4L2_CID_TEST_PATTERN_RED:
		cci_write(imx219->regmap, IMX219_REG_TESTP_RED,
			  ctrl->val, &ret);
		break;
	case V4L2_CID_TEST_PATTERN_GREENR:
		cci_write(imx219->regmap, IMX219_REG_TESTP_GREENR,
			  ctrl->val, &ret);
		break;
	case V4L2_CID_TEST_PATTERN_BLUE:
		cci_write(imx219->regmap, IMX219_REG_TESTP_BLUE,
			  ctrl->val, &ret);
		break;
	case V4L2_CID_TEST_PATTERN_GREENB:
		cci_write(imx219->regmap, IMX219_REG_TESTP_GREENB,
			  ctrl->val, &ret);
		break;
	default:
		dev_info(&client->dev,
			 "ctrl(id:0x%x,val:0x%x) is not handled\n",
			 ctrl->id, ctrl->val);
		ret = -EINVAL;
		break;
	}

	pm_runtime_put(&client->dev);

	return ret;
}

static const struct v4l2_ctrl_ops imx219_ctrl_ops = {
	.s_ctrl = imx219_set_ctrl,
};

static unsigned long imx219_get_pixel_rate(struct imx219 *imx219)
{
	return (imx219->lanes == 2) ? IMX219_PIXEL_RATE : IMX219_PIXEL_RATE_4LANE;
}

/* Initialize control handlers */
static int imx219_init_controls(struct imx219 *imx219)
{
	struct i2c_client *client = v4l2_get_subdevdata(&imx219->sd);
	const struct imx219_mode *mode = &supported_modes[0];
	struct v4l2_ctrl_handler *ctrl_hdlr;
	struct v4l2_fwnode_device_properties props;
	int exposure_max, exposure_def, hblank;
	int i, ret;

	ctrl_hdlr = &imx219->ctrl_handler;
	ret = v4l2_ctrl_handler_init(ctrl_hdlr, 12);
	if (ret)
		return ret;

	/* By default, PIXEL_RATE is read only */
	imx219->pixel_rate = v4l2_ctrl_new_std(ctrl_hdlr, &imx219_ctrl_ops,
					       V4L2_CID_PIXEL_RATE,
					       imx219_get_pixel_rate(imx219),
					       imx219_get_pixel_rate(imx219), 1,
					       imx219_get_pixel_rate(imx219));

	imx219->link_freq =
		v4l2_ctrl_new_int_menu(ctrl_hdlr, &imx219_ctrl_ops,
				       V4L2_CID_LINK_FREQ,
				       ARRAY_SIZE(imx219_link_freq_menu) - 1, 0,
				       (imx219->lanes == 2) ? imx219_link_freq_menu :
				       imx219_link_freq_4lane_menu);
	if (imx219->link_freq)
		imx219->link_freq->flags |= V4L2_CTRL_FLAG_READ_ONLY;

	/* Initial vblank/hblank/exposure parameters based on current mode */
	imx219->vblank = v4l2_ctrl_new_std(ctrl_hdlr, &imx219_ctrl_ops,
					   V4L2_CID_VBLANK, IMX219_VBLANK_MIN,
					   IMX219_VTS_MAX - mode->height, 1,
					   mode->vts_def - mode->height);
	hblank = IMX219_PPL_DEFAULT - mode->width;
	imx219->hblank = v4l2_ctrl_new_std(ctrl_hdlr, &imx219_ctrl_ops,
					   V4L2_CID_HBLANK, hblank, hblank,
					   1, hblank);
	if (imx219->hblank)
		imx219->hblank->flags |= V4L2_CTRL_FLAG_READ_ONLY;
	exposure_max = mode->vts_def - 4;
	exposure_def = (exposure_max < IMX219_EXPOSURE_DEFAULT) ?
		exposure_max : IMX219_EXPOSURE_DEFAULT;
	imx219->exposure = v4l2_ctrl_new_std(ctrl_hdlr, &imx219_ctrl_ops,
					     V4L2_CID_EXPOSURE,
					     IMX219_EXPOSURE_MIN, exposure_max,
					     IMX219_EXPOSURE_STEP,
					     exposure_def);

	v4l2_ctrl_new_std(ctrl_hdlr, &imx219_ctrl_ops, V4L2_CID_ANALOGUE_GAIN,
			  IMX219_ANA_GAIN_MIN, IMX219_ANA_GAIN_MAX,
			  IMX219_ANA_GAIN_STEP, IMX219_ANA_GAIN_DEFAULT);

	v4l2_ctrl_new_std(ctrl_hdlr, &imx219_ctrl_ops, V4L2_CID_DIGITAL_GAIN,
			  IMX219_DGTL_GAIN_MIN, IMX219_DGTL_GAIN_MAX,
			  IMX219_DGTL_GAIN_STEP, IMX219_DGTL_GAIN_DEFAULT);

	imx219->hflip = v4l2_ctrl_new_std(ctrl_hdlr, &imx219_ctrl_ops,
					  V4L2_CID_HFLIP, 0, 1, 1, 0);
	if (imx219->hflip)
		imx219->hflip->flags |= V4L2_CTRL_FLAG_MODIFY_LAYOUT;

	imx219->vflip = v4l2_ctrl_new_std(ctrl_hdlr, &imx219_ctrl_ops,
					  V4L2_CID_VFLIP, 0, 1, 1, 0);
	if (imx219->vflip)
		imx219->vflip->flags |= V4L2_CTRL_FLAG_MODIFY_LAYOUT;

	v4l2_ctrl_new_std_menu_items(ctrl_hdlr, &imx219_ctrl_ops,
				     V4L2_CID_TEST_PATTERN,
				     ARRAY_SIZE(imx219_test_pattern_menu) - 1,
				     0, 0, imx219_test_pattern_menu);
	for (i = 0; i < 4; i++) {
		/*
		 * The assumption is that
		 * V4L2_CID_TEST_PATTERN_GREENR == V4L2_CID_TEST_PATTERN_RED + 1
		 * V4L2_CID_TEST_PATTERN_BLUE   == V4L2_CID_TEST_PATTERN_RED + 2
		 * V4L2_CID_TEST_PATTERN_GREENB == V4L2_CID_TEST_PATTERN_RED + 3
		 */
		v4l2_ctrl_new_std(ctrl_hdlr, &imx219_ctrl_ops,
				  V4L2_CID_TEST_PATTERN_RED + i,
				  IMX219_TESTP_COLOUR_MIN,
				  IMX219_TESTP_COLOUR_MAX,
				  IMX219_TESTP_COLOUR_STEP,
				  IMX219_TESTP_COLOUR_MAX);
		/* The "Solid color" pattern is white by default */
	}

	if (ctrl_hdlr->error) {
		ret = ctrl_hdlr->error;
		dev_err(&client->dev, "%s control init failed (%d)\n",
			__func__, ret);
		goto error;
	}

	ret = v4l2_fwnode_device_parse(&client->dev, &props);
	if (ret)
		goto error;

	ret = v4l2_ctrl_new_fwnode_properties(ctrl_hdlr, &imx219_ctrl_ops,
					      &props);
	if (ret)
		goto error;

	imx219->sd.ctrl_handler = ctrl_hdlr;

	return 0;

error:
	v4l2_ctrl_handler_free(ctrl_hdlr);

	return ret;
}

static void imx219_free_controls(struct imx219 *imx219)
{
<<<<<<< HEAD
	switch (format->code) {
	case MEDIA_BUS_FMT_SRGGB8_1X8:
	case MEDIA_BUS_FMT_SGRBG8_1X8:
	case MEDIA_BUS_FMT_SGBRG8_1X8:
	case MEDIA_BUS_FMT_SBGGR8_1X8:
		return cci_multi_reg_write(imx219->regmap, raw8_framefmt_regs,
					   ARRAY_SIZE(raw8_framefmt_regs), NULL);

	case MEDIA_BUS_FMT_SRGGB10_1X10:
	case MEDIA_BUS_FMT_SGRBG10_1X10:
	case MEDIA_BUS_FMT_SGBRG10_1X10:
	case MEDIA_BUS_FMT_SBGGR10_1X10:
		return cci_multi_reg_write(imx219->regmap, raw10_framefmt_regs,
					   ARRAY_SIZE(raw10_framefmt_regs), NULL);
	}

	return -EINVAL;
=======
	v4l2_ctrl_handler_free(imx219->sd.ctrl_handler);
>>>>>>> 7bbf3b67
}

/* -----------------------------------------------------------------------------
 * Subdev operations
 */

static int imx219_set_framefmt(struct imx219 *imx219,
			       struct v4l2_subdev_state *state)
{
<<<<<<< HEAD
	if (!imx219->mode->binning)
		return cci_write(imx219->regmap, IMX219_REG_BINNING_MODE,
				 IMX219_BINNING_NONE, NULL);
=======
	const struct v4l2_mbus_framefmt *format;
	const struct v4l2_rect *crop;
	unsigned int bpp;
	u64 bin_h, bin_v;
	int ret = 0;

	format = v4l2_subdev_get_pad_format(&imx219->sd, state, 0);
	crop = v4l2_subdev_get_pad_crop(&imx219->sd, state, 0);
>>>>>>> 7bbf3b67

	switch (format->code) {
	case MEDIA_BUS_FMT_SRGGB8_1X8:
	case MEDIA_BUS_FMT_SGRBG8_1X8:
	case MEDIA_BUS_FMT_SGBRG8_1X8:
	case MEDIA_BUS_FMT_SBGGR8_1X8:
<<<<<<< HEAD
		return cci_write(imx219->regmap, IMX219_REG_BINNING_MODE,
				 IMX219_BINNING_2X2_ANALOG, NULL);
=======
		bpp = 8;
		break;
>>>>>>> 7bbf3b67

	case MEDIA_BUS_FMT_SRGGB10_1X10:
	case MEDIA_BUS_FMT_SGRBG10_1X10:
	case MEDIA_BUS_FMT_SGBRG10_1X10:
	case MEDIA_BUS_FMT_SBGGR10_1X10:
<<<<<<< HEAD
		return cci_write(imx219->regmap, IMX219_REG_BINNING_MODE,
				 IMX219_BINNING_2X2, NULL);
=======
	default:
		bpp = 10;
		break;
>>>>>>> 7bbf3b67
	}

	cci_write(imx219->regmap, IMX219_REG_X_ADD_STA_A,
		  crop->left - IMX219_PIXEL_ARRAY_LEFT, &ret);
	cci_write(imx219->regmap, IMX219_REG_X_ADD_END_A,
		  crop->left - IMX219_PIXEL_ARRAY_LEFT + crop->width - 1, &ret);
	cci_write(imx219->regmap, IMX219_REG_Y_ADD_STA_A,
		  crop->top - IMX219_PIXEL_ARRAY_TOP, &ret);
	cci_write(imx219->regmap, IMX219_REG_Y_ADD_END_A,
		  crop->top - IMX219_PIXEL_ARRAY_TOP + crop->height - 1, &ret);

	switch (crop->width / format->width) {
	case 1:
	default:
		bin_h = IMX219_BINNING_NONE;
		break;
	case 2:
		bin_h = bpp == 8 ? IMX219_BINNING_X2_ANALOG : IMX219_BINNING_X2;
		break;
	}

	switch (crop->height / format->height) {
	case 1:
	default:
		bin_v = IMX219_BINNING_NONE;
		break;
	case 2:
		bin_v = bpp == 8 ? IMX219_BINNING_X2_ANALOG : IMX219_BINNING_X2;
		break;
	}

	cci_write(imx219->regmap, IMX219_REG_BINNING_MODE_H, bin_h, &ret);
	cci_write(imx219->regmap, IMX219_REG_BINNING_MODE_V, bin_v, &ret);

	cci_write(imx219->regmap, IMX219_REG_X_OUTPUT_SIZE,
		  format->width, &ret);
	cci_write(imx219->regmap, IMX219_REG_Y_OUTPUT_SIZE,
		  format->height, &ret);

	cci_write(imx219->regmap, IMX219_REG_TP_WINDOW_WIDTH,
		  format->width, &ret);
	cci_write(imx219->regmap, IMX219_REG_TP_WINDOW_HEIGHT,
		  format->height, &ret);

	cci_write(imx219->regmap, IMX219_REG_CSI_DATA_FORMAT_A,
		  (bpp << 8) | bpp, &ret);
	cci_write(imx219->regmap, IMX219_REG_OPPXCK_DIV, bpp, &ret);

	return ret;
}

static int imx219_configure_lanes(struct imx219 *imx219)
{
	return cci_write(imx219->regmap, IMX219_REG_CSI_LANE_MODE,
			 imx219->lanes == 2 ? IMX219_CSI_2_LANE_MODE :
			 IMX219_CSI_4_LANE_MODE, NULL);
};

static int imx219_start_streaming(struct imx219 *imx219,
				  struct v4l2_subdev_state *state)
{
	struct i2c_client *client = v4l2_get_subdevdata(&imx219->sd);
	int ret;

	ret = pm_runtime_resume_and_get(&client->dev);
	if (ret < 0)
		return ret;

	/* Send all registers that are common to all modes */
	ret = cci_multi_reg_write(imx219->regmap, imx219_common_regs,
				  ARRAY_SIZE(imx219_common_regs), NULL);
	if (ret) {
		dev_err(&client->dev, "%s failed to send mfg header\n", __func__);
		goto err_rpm_put;
	}

	/* Configure two or four Lane mode */
	ret = imx219_configure_lanes(imx219);
	if (ret) {
		dev_err(&client->dev, "%s failed to configure lanes\n", __func__);
		goto err_rpm_put;
	}

<<<<<<< HEAD
	/* Apply default values of current mode */
	reg_list = &imx219->mode->reg_list;
	ret = cci_multi_reg_write(imx219->regmap, reg_list->regs,
				  reg_list->num_of_regs, NULL);
	if (ret) {
		dev_err(&client->dev, "%s failed to set mode\n", __func__);
		goto err_rpm_put;
	}

	format = v4l2_subdev_get_pad_format(&imx219->sd, state, 0);
	ret = imx219_set_framefmt(imx219, format);
=======
	/* Apply format and crop settings. */
	ret = imx219_set_framefmt(imx219, state);
>>>>>>> 7bbf3b67
	if (ret) {
		dev_err(&client->dev, "%s failed to set frame format: %d\n",
			__func__, ret);
		goto err_rpm_put;
	}

	/* Apply customized values from user */
	ret =  __v4l2_ctrl_handler_setup(imx219->sd.ctrl_handler);
	if (ret)
		goto err_rpm_put;

	/* set stream on register */
	ret = cci_write(imx219->regmap, IMX219_REG_MODE_SELECT,
			IMX219_MODE_STREAMING, NULL);
	if (ret)
		goto err_rpm_put;

	/* vflip and hflip cannot change during streaming */
	__v4l2_ctrl_grab(imx219->vflip, true);
	__v4l2_ctrl_grab(imx219->hflip, true);

	return 0;

err_rpm_put:
	pm_runtime_put(&client->dev);
	return ret;
}

static void imx219_stop_streaming(struct imx219 *imx219)
{
	struct i2c_client *client = v4l2_get_subdevdata(&imx219->sd);
	int ret;

	/* set stream off register */
	ret = cci_write(imx219->regmap, IMX219_REG_MODE_SELECT,
			IMX219_MODE_STANDBY, NULL);
	if (ret)
		dev_err(&client->dev, "%s failed to set stream\n", __func__);

	__v4l2_ctrl_grab(imx219->vflip, false);
	__v4l2_ctrl_grab(imx219->hflip, false);

	pm_runtime_put(&client->dev);
}

static int imx219_set_stream(struct v4l2_subdev *sd, int enable)
{
	struct imx219 *imx219 = to_imx219(sd);
	struct v4l2_subdev_state *state;
	int ret = 0;

	state = v4l2_subdev_lock_and_get_active_state(sd);

	if (enable)
		ret = imx219_start_streaming(imx219, state);
	else
		imx219_stop_streaming(imx219);

	v4l2_subdev_unlock_state(state);
	return ret;
}

static void imx219_update_pad_format(struct imx219 *imx219,
				     const struct imx219_mode *mode,
				     struct v4l2_mbus_framefmt *fmt, u32 code)
{
	/* Bayer order varies with flips */
	fmt->code = imx219_get_format_code(imx219, code);
	fmt->width = mode->width;
	fmt->height = mode->height;
	fmt->field = V4L2_FIELD_NONE;
	fmt->colorspace = V4L2_COLORSPACE_RAW;
	fmt->ycbcr_enc = V4L2_YCBCR_ENC_601;
	fmt->quantization = V4L2_QUANTIZATION_FULL_RANGE;
	fmt->xfer_func = V4L2_XFER_FUNC_NONE;
}

static int imx219_enum_mbus_code(struct v4l2_subdev *sd,
				 struct v4l2_subdev_state *state,
				 struct v4l2_subdev_mbus_code_enum *code)
{
	struct imx219 *imx219 = to_imx219(sd);

	if (code->index >= (ARRAY_SIZE(imx219_mbus_formats) / 4))
		return -EINVAL;

	code->code = imx219_get_format_code(imx219, imx219_mbus_formats[code->index * 4]);

	return 0;
}

static int imx219_enum_frame_size(struct v4l2_subdev *sd,
				  struct v4l2_subdev_state *state,
				  struct v4l2_subdev_frame_size_enum *fse)
{
	struct imx219 *imx219 = to_imx219(sd);
	u32 code;

	if (fse->index >= ARRAY_SIZE(supported_modes))
		return -EINVAL;

	code = imx219_get_format_code(imx219, fse->code);
	if (fse->code != code)
		return -EINVAL;

	fse->min_width = supported_modes[fse->index].width;
	fse->max_width = fse->min_width;
	fse->min_height = supported_modes[fse->index].height;
	fse->max_height = fse->min_height;

	return 0;
}

static int imx219_set_pad_format(struct v4l2_subdev *sd,
				 struct v4l2_subdev_state *state,
				 struct v4l2_subdev_format *fmt)
{
	struct imx219 *imx219 = to_imx219(sd);
	const struct imx219_mode *mode;
	struct v4l2_mbus_framefmt *format;
	struct v4l2_rect *crop;
	unsigned int bin_h, bin_v;

	mode = v4l2_find_nearest_size(supported_modes,
				      ARRAY_SIZE(supported_modes),
				      width, height,
				      fmt->format.width, fmt->format.height);

	imx219_update_pad_format(imx219, mode, &fmt->format, fmt->format.code);

	format = v4l2_subdev_get_pad_format(sd, state, 0);
	*format = fmt->format;

	/*
	 * Use binning to maximize the crop rectangle size, and centre it in the
	 * sensor.
	 */
	bin_h = min(IMX219_PIXEL_ARRAY_WIDTH / format->width, 2U);
	bin_v = min(IMX219_PIXEL_ARRAY_HEIGHT / format->height, 2U);

	crop = v4l2_subdev_get_pad_crop(sd, state, 0);
	crop->width = format->width * bin_h;
	crop->height = format->height * bin_v;
	crop->left = (IMX219_NATIVE_WIDTH - crop->width) / 2;
	crop->top = (IMX219_NATIVE_HEIGHT - crop->height) / 2;

	if (fmt->which == V4L2_SUBDEV_FORMAT_ACTIVE) {
		int exposure_max;
		int exposure_def;
		int hblank;

		/* Update limits and set FPS to default */
		__v4l2_ctrl_modify_range(imx219->vblank, IMX219_VBLANK_MIN,
					 IMX219_VTS_MAX - mode->height, 1,
					 mode->vts_def - mode->height);
		__v4l2_ctrl_s_ctrl(imx219->vblank,
				   mode->vts_def - mode->height);
		/* Update max exposure while meeting expected vblanking */
		exposure_max = mode->vts_def - 4;
		exposure_def = (exposure_max < IMX219_EXPOSURE_DEFAULT) ?
			exposure_max : IMX219_EXPOSURE_DEFAULT;
		__v4l2_ctrl_modify_range(imx219->exposure,
					 imx219->exposure->minimum,
					 exposure_max, imx219->exposure->step,
					 exposure_def);
		/*
		 * Currently PPL is fixed to IMX219_PPL_DEFAULT, so hblank
		 * depends on mode->width only, and is not changeble in any
		 * way other than changing the mode.
		 */
		hblank = IMX219_PPL_DEFAULT - mode->width;
		__v4l2_ctrl_modify_range(imx219->hblank, hblank, hblank, 1,
					 hblank);
	}

	return 0;
}

static int imx219_get_selection(struct v4l2_subdev *sd,
				struct v4l2_subdev_state *state,
				struct v4l2_subdev_selection *sel)
{
	switch (sel->target) {
	case V4L2_SEL_TGT_CROP: {
		sel->r = *v4l2_subdev_get_pad_crop(sd, state, 0);
		return 0;
	}

	case V4L2_SEL_TGT_NATIVE_SIZE:
		sel->r.top = 0;
		sel->r.left = 0;
		sel->r.width = IMX219_NATIVE_WIDTH;
		sel->r.height = IMX219_NATIVE_HEIGHT;

		return 0;

<<<<<<< HEAD
/* Verify chip ID */
static int imx219_identify_module(struct imx219 *imx219)
{
	struct i2c_client *client = v4l2_get_subdevdata(&imx219->sd);
	int ret;
	u64 val;

	ret = cci_read(imx219->regmap, IMX219_REG_CHIP_ID, &val, NULL);
	if (ret) {
		dev_err(&client->dev, "failed to read chip id %x\n",
			IMX219_CHIP_ID);
		return ret;
	}

	if (val != IMX219_CHIP_ID) {
		dev_err(&client->dev, "chip id mismatch: %x!=%llx\n",
			IMX219_CHIP_ID, val);
		return -EIO;
	}
=======
	case V4L2_SEL_TGT_CROP_DEFAULT:
	case V4L2_SEL_TGT_CROP_BOUNDS:
		sel->r.top = IMX219_PIXEL_ARRAY_TOP;
		sel->r.left = IMX219_PIXEL_ARRAY_LEFT;
		sel->r.width = IMX219_PIXEL_ARRAY_WIDTH;
		sel->r.height = IMX219_PIXEL_ARRAY_HEIGHT;

		return 0;
	}

	return -EINVAL;
}

static int imx219_init_cfg(struct v4l2_subdev *sd,
			   struct v4l2_subdev_state *state)
{
	struct v4l2_subdev_format fmt = {
		.which = V4L2_SUBDEV_FORMAT_TRY,
		.pad = 0,
		.format = {
			.code = MEDIA_BUS_FMT_SRGGB10_1X10,
			.width = supported_modes[0].width,
			.height = supported_modes[0].height,
		},
	};

	imx219_set_pad_format(sd, state, &fmt);
>>>>>>> 7bbf3b67

	return 0;
}

static const struct v4l2_subdev_core_ops imx219_core_ops = {
	.subscribe_event = v4l2_ctrl_subdev_subscribe_event,
	.unsubscribe_event = v4l2_event_subdev_unsubscribe,
};

static const struct v4l2_subdev_video_ops imx219_video_ops = {
	.s_stream = imx219_set_stream,
};

static const struct v4l2_subdev_pad_ops imx219_pad_ops = {
	.init_cfg = imx219_init_cfg,
	.enum_mbus_code = imx219_enum_mbus_code,
	.get_fmt = v4l2_subdev_get_fmt,
	.set_fmt = imx219_set_pad_format,
	.get_selection = imx219_get_selection,
	.enum_frame_size = imx219_enum_frame_size,
};

static const struct v4l2_subdev_ops imx219_subdev_ops = {
	.core = &imx219_core_ops,
	.video = &imx219_video_ops,
	.pad = &imx219_pad_ops,
};


/* -----------------------------------------------------------------------------
 * Power management
 */

static int imx219_power_on(struct device *dev)
{
	struct v4l2_subdev *sd = dev_get_drvdata(dev);
	struct imx219 *imx219 = to_imx219(sd);
	int ret;

	ret = regulator_bulk_enable(IMX219_NUM_SUPPLIES,
				    imx219->supplies);
	if (ret) {
		dev_err(dev, "%s: failed to enable regulators\n",
			__func__);
		return ret;
	}

	ret = clk_prepare_enable(imx219->xclk);
	if (ret) {
		dev_err(dev, "%s: failed to enable clock\n",
			__func__);
		goto reg_off;
	}

	gpiod_set_value_cansleep(imx219->reset_gpio, 1);
	usleep_range(IMX219_XCLR_MIN_DELAY_US,
		     IMX219_XCLR_MIN_DELAY_US + IMX219_XCLR_DELAY_RANGE_US);

	return 0;

reg_off:
	regulator_bulk_disable(IMX219_NUM_SUPPLIES, imx219->supplies);

	return ret;
}

static int imx219_power_off(struct device *dev)
{
	struct v4l2_subdev *sd = dev_get_drvdata(dev);
	struct imx219 *imx219 = to_imx219(sd);

	gpiod_set_value_cansleep(imx219->reset_gpio, 0);
	regulator_bulk_disable(IMX219_NUM_SUPPLIES, imx219->supplies);
	clk_disable_unprepare(imx219->xclk);

	return 0;
}

/* -----------------------------------------------------------------------------
 * Probe & remove
 */

static int imx219_get_regulators(struct imx219 *imx219)
{
	struct i2c_client *client = v4l2_get_subdevdata(&imx219->sd);
	unsigned int i;

	for (i = 0; i < IMX219_NUM_SUPPLIES; i++)
		imx219->supplies[i].supply = imx219_supply_name[i];

	return devm_regulator_bulk_get(&client->dev,
				       IMX219_NUM_SUPPLIES,
				       imx219->supplies);
}

/* Verify chip ID */
static int imx219_identify_module(struct imx219 *imx219)
{
	struct i2c_client *client = v4l2_get_subdevdata(&imx219->sd);
	int ret;
	u64 val;

	ret = cci_read(imx219->regmap, IMX219_REG_CHIP_ID, &val, NULL);
	if (ret) {
		dev_err(&client->dev, "failed to read chip id %x\n",
			IMX219_CHIP_ID);
		return ret;
	}

	if (val != IMX219_CHIP_ID) {
		dev_err(&client->dev, "chip id mismatch: %x!=%llx\n",
			IMX219_CHIP_ID, val);
		return -EIO;
	}

	return 0;
}

static int imx219_check_hwcfg(struct device *dev, struct imx219 *imx219)
{
	struct fwnode_handle *endpoint;
	struct v4l2_fwnode_endpoint ep_cfg = {
		.bus_type = V4L2_MBUS_CSI2_DPHY
	};
	int ret = -EINVAL;

	endpoint = fwnode_graph_get_next_endpoint(dev_fwnode(dev), NULL);
	if (!endpoint) {
		dev_err(dev, "endpoint node not found\n");
		return -EINVAL;
	}

	if (v4l2_fwnode_endpoint_alloc_parse(endpoint, &ep_cfg)) {
		dev_err(dev, "could not parse endpoint\n");
		goto error_out;
	}

	/* Check the number of MIPI CSI2 data lanes */
	if (ep_cfg.bus.mipi_csi2.num_data_lanes != 2 &&
	    ep_cfg.bus.mipi_csi2.num_data_lanes != 4) {
		dev_err(dev, "only 2 or 4 data lanes are currently supported\n");
		goto error_out;
	}
	imx219->lanes = ep_cfg.bus.mipi_csi2.num_data_lanes;

	/* Check the link frequency set in device tree */
	if (!ep_cfg.nr_of_link_frequencies) {
		dev_err(dev, "link-frequency property not found in DT\n");
		goto error_out;
	}

	if (ep_cfg.nr_of_link_frequencies != 1 ||
	   (ep_cfg.link_frequencies[0] != ((imx219->lanes == 2) ?
	    IMX219_DEFAULT_LINK_FREQ : IMX219_DEFAULT_LINK_FREQ_4LANE))) {
		dev_err(dev, "Link frequency not supported: %lld\n",
			ep_cfg.link_frequencies[0]);
		goto error_out;
	}

	ret = 0;

error_out:
	v4l2_fwnode_endpoint_free(&ep_cfg);
	fwnode_handle_put(endpoint);

	return ret;
}

static int imx219_probe(struct i2c_client *client)
{
	struct device *dev = &client->dev;
	struct imx219 *imx219;
	int ret;

	imx219 = devm_kzalloc(&client->dev, sizeof(*imx219), GFP_KERNEL);
	if (!imx219)
		return -ENOMEM;

	v4l2_i2c_subdev_init(&imx219->sd, client, &imx219_subdev_ops);

	/* Check the hardware configuration in device tree */
	if (imx219_check_hwcfg(dev, imx219))
		return -EINVAL;

	imx219->regmap = devm_cci_regmap_init_i2c(client, 16);
	if (IS_ERR(imx219->regmap)) {
		ret = PTR_ERR(imx219->regmap);
		dev_err(dev, "failed to initialize CCI: %d\n", ret);
		return ret;
	}

	/* Get system clock (xclk) */
	imx219->xclk = devm_clk_get(dev, NULL);
	if (IS_ERR(imx219->xclk)) {
		dev_err(dev, "failed to get xclk\n");
		return PTR_ERR(imx219->xclk);
	}

	imx219->xclk_freq = clk_get_rate(imx219->xclk);
	if (imx219->xclk_freq != IMX219_XCLK_FREQ) {
		dev_err(dev, "xclk frequency not supported: %d Hz\n",
			imx219->xclk_freq);
		return -EINVAL;
	}

	ret = imx219_get_regulators(imx219);
	if (ret) {
		dev_err(dev, "failed to get regulators\n");
		return ret;
	}

	/* Request optional enable pin */
	imx219->reset_gpio = devm_gpiod_get_optional(dev, "reset",
						     GPIOD_OUT_HIGH);

	/*
	 * The sensor must be powered for imx219_identify_module()
	 * to be able to read the CHIP_ID register
	 */
	ret = imx219_power_on(dev);
	if (ret)
		return ret;

	ret = imx219_identify_module(imx219);
	if (ret)
		goto error_power_off;

	/*
	 * Sensor doesn't enter LP-11 state upon power up until and unless
	 * streaming is started, so upon power up switch the modes to:
	 * streaming -> standby
	 */
	ret = cci_write(imx219->regmap, IMX219_REG_MODE_SELECT,
			IMX219_MODE_STREAMING, NULL);
	if (ret < 0)
		goto error_power_off;

	usleep_range(100, 110);

	/* put sensor back to standby mode */
	ret = cci_write(imx219->regmap, IMX219_REG_MODE_SELECT,
			IMX219_MODE_STANDBY, NULL);
	if (ret < 0)
		goto error_power_off;

	usleep_range(100, 110);

	ret = imx219_init_controls(imx219);
	if (ret)
		goto error_power_off;

	/* Initialize subdev */
	imx219->sd.flags |= V4L2_SUBDEV_FL_HAS_DEVNODE |
			    V4L2_SUBDEV_FL_HAS_EVENTS;
	imx219->sd.entity.function = MEDIA_ENT_F_CAM_SENSOR;

	/* Initialize source pad */
	imx219->pad.flags = MEDIA_PAD_FL_SOURCE;

	ret = media_entity_pads_init(&imx219->sd.entity, 1, &imx219->pad);
	if (ret) {
		dev_err(dev, "failed to init entity pads: %d\n", ret);
		goto error_handler_free;
	}

	imx219->sd.state_lock = imx219->ctrl_handler.lock;
	ret = v4l2_subdev_init_finalize(&imx219->sd);
	if (ret < 0) {
		dev_err(dev, "subdev init error: %d\n", ret);
		goto error_media_entity;
	}

	ret = v4l2_async_register_subdev_sensor(&imx219->sd);
	if (ret < 0) {
		dev_err(dev, "failed to register sensor sub-device: %d\n", ret);
		goto error_subdev_cleanup;
	}

	/* Enable runtime PM and turn off the device */
	pm_runtime_set_active(dev);
	pm_runtime_enable(dev);
	pm_runtime_idle(dev);

	return 0;

error_subdev_cleanup:
	v4l2_subdev_cleanup(&imx219->sd);

error_media_entity:
	media_entity_cleanup(&imx219->sd.entity);

error_handler_free:
	imx219_free_controls(imx219);

error_power_off:
	imx219_power_off(dev);

	return ret;
}

static void imx219_remove(struct i2c_client *client)
{
	struct v4l2_subdev *sd = i2c_get_clientdata(client);
	struct imx219 *imx219 = to_imx219(sd);

	v4l2_async_unregister_subdev(sd);
	v4l2_subdev_cleanup(sd);
	media_entity_cleanup(&sd->entity);
	imx219_free_controls(imx219);

	pm_runtime_disable(&client->dev);
	if (!pm_runtime_status_suspended(&client->dev))
		imx219_power_off(&client->dev);
	pm_runtime_set_suspended(&client->dev);
}

static const struct of_device_id imx219_dt_ids[] = {
	{ .compatible = "sony,imx219" },
	{ /* sentinel */ }
};
MODULE_DEVICE_TABLE(of, imx219_dt_ids);

static const struct dev_pm_ops imx219_pm_ops = {
	SET_RUNTIME_PM_OPS(imx219_power_off, imx219_power_on, NULL)
};

static struct i2c_driver imx219_i2c_driver = {
	.driver = {
		.name = "imx219",
		.of_match_table	= imx219_dt_ids,
		.pm = &imx219_pm_ops,
	},
	.probe = imx219_probe,
	.remove = imx219_remove,
};

module_i2c_driver(imx219_i2c_driver);

MODULE_AUTHOR("Dave Stevenson <dave.stevenson@raspberrypi.com");
MODULE_DESCRIPTION("Sony IMX219 sensor driver");
MODULE_LICENSE("GPL v2");<|MERGE_RESOLUTION|>--- conflicted
+++ resolved
@@ -29,7 +29,6 @@
 #include <media/v4l2-event.h>
 #include <media/v4l2-fwnode.h>
 #include <media/v4l2-mediabus.h>
-<<<<<<< HEAD
 
 /* Chip ID */
 #define IMX219_REG_CHIP_ID		CCI_REG16(0x0000)
@@ -73,75 +72,13 @@
 
 /* V_TIMING internal */
 #define IMX219_REG_VTS			CCI_REG16(0x0160)
-#define IMX219_VTS_15FPS		0x0dc6
-#define IMX219_VTS_30FPS_1080P		0x06e3
-#define IMX219_VTS_30FPS_BINNED		0x06e3
-#define IMX219_VTS_30FPS_640x480	0x06e3
 #define IMX219_VTS_MAX			0xffff
 
 #define IMX219_VBLANK_MIN		4
-
-/*Frame Length Line*/
-#define IMX219_FLL_MIN			0x08a6
-#define IMX219_FLL_MAX			0xffff
-#define IMX219_FLL_STEP			1
-#define IMX219_FLL_DEFAULT		0x0c98
 
 /* HBLANK control - read only */
 #define IMX219_PPL_DEFAULT		3448
 
-=======
-
-/* Chip ID */
-#define IMX219_REG_CHIP_ID		CCI_REG16(0x0000)
-#define IMX219_CHIP_ID			0x0219
-
-#define IMX219_REG_MODE_SELECT		CCI_REG8(0x0100)
-#define IMX219_MODE_STANDBY		0x00
-#define IMX219_MODE_STREAMING		0x01
-
-#define IMX219_REG_CSI_LANE_MODE	CCI_REG8(0x0114)
-#define IMX219_CSI_2_LANE_MODE		0x01
-#define IMX219_CSI_4_LANE_MODE		0x03
-
-#define IMX219_REG_DPHY_CTRL		CCI_REG8(0x0128)
-#define IMX219_DPHY_CTRL_TIMING_AUTO	0
-#define IMX219_DPHY_CTRL_TIMING_MANUAL	1
-
-#define IMX219_REG_EXCK_FREQ		CCI_REG16(0x012a)
-#define IMX219_EXCK_FREQ(n)		((n) * 256)		/* n expressed in MHz */
-
-/* Analog gain control */
-#define IMX219_REG_ANALOG_GAIN		CCI_REG8(0x0157)
-#define IMX219_ANA_GAIN_MIN		0
-#define IMX219_ANA_GAIN_MAX		232
-#define IMX219_ANA_GAIN_STEP		1
-#define IMX219_ANA_GAIN_DEFAULT		0x0
-
-/* Digital gain control */
-#define IMX219_REG_DIGITAL_GAIN		CCI_REG16(0x0158)
-#define IMX219_DGTL_GAIN_MIN		0x0100
-#define IMX219_DGTL_GAIN_MAX		0x0fff
-#define IMX219_DGTL_GAIN_DEFAULT	0x0100
-#define IMX219_DGTL_GAIN_STEP		1
-
-/* Exposure control */
-#define IMX219_REG_EXPOSURE		CCI_REG16(0x015a)
-#define IMX219_EXPOSURE_MIN		4
-#define IMX219_EXPOSURE_STEP		1
-#define IMX219_EXPOSURE_DEFAULT		0x640
-#define IMX219_EXPOSURE_MAX		65535
-
-/* V_TIMING internal */
-#define IMX219_REG_VTS			CCI_REG16(0x0160)
-#define IMX219_VTS_MAX			0xffff
-
-#define IMX219_VBLANK_MIN		4
-
-/* HBLANK control - read only */
-#define IMX219_PPL_DEFAULT		3448
-
->>>>>>> 7bbf3b67
 #define IMX219_REG_LINE_LENGTH_A	CCI_REG16(0x0162)
 #define IMX219_REG_X_ADD_STA_A		CCI_REG16(0x0164)
 #define IMX219_REG_X_ADD_END_A		CCI_REG16(0x0166)
@@ -154,12 +91,6 @@
 #define IMX219_REG_ORIENTATION		CCI_REG8(0x0172)
 
 /* Binning  Mode */
-<<<<<<< HEAD
-#define IMX219_REG_BINNING_MODE		CCI_REG16(0x0174)
-#define IMX219_BINNING_NONE		0x0000
-#define IMX219_BINNING_2X2		0x0101
-#define IMX219_BINNING_2X2_ANALOG	0x0303
-=======
 #define IMX219_REG_BINNING_MODE_H	CCI_REG8(0x0174)
 #define IMX219_REG_BINNING_MODE_V	CCI_REG8(0x0175)
 #define IMX219_BINNING_NONE		0x00
@@ -177,19 +108,6 @@
 #define IMX219_REG_OPPXCK_DIV		CCI_REG8(0x0309)
 #define IMX219_REG_OPSYCK_DIV		CCI_REG8(0x030b)
 #define IMX219_REG_PLL_OP_MPY		CCI_REG16(0x030c)
->>>>>>> 7bbf3b67
-
-#define IMX219_REG_CSI_DATA_FORMAT_A	CCI_REG16(0x018c)
-
-/* PLL Settings */
-#define IMX219_REG_VTPXCK_DIV		CCI_REG8(0x0301)
-#define IMX219_REG_VTSYCK_DIV		CCI_REG8(0x0303)
-#define IMX219_REG_PREPLLCK_VT_DIV	CCI_REG8(0x0304)
-#define IMX219_REG_PREPLLCK_OP_DIV	CCI_REG8(0x0305)
-#define IMX219_REG_PLL_VT_MPY		CCI_REG16(0x0306)
-#define IMX219_REG_OPPXCK_DIV		CCI_REG8(0x0309)
-#define IMX219_REG_OPSYCK_DIV		CCI_REG8(0x030b)
-#define IMX219_REG_PLL_OP_MPY		CCI_REG16(0x030c)
 
 /* Test Pattern Control */
 #define IMX219_REG_TEST_PATTERN		CCI_REG16(0x0600)
@@ -221,19 +139,6 @@
 #define IMX219_DEFAULT_LINK_FREQ	456000000
 #define IMX219_DEFAULT_LINK_FREQ_4LANE	363000000
 
-#define IMX219_REG_TP_WINDOW_WIDTH	CCI_REG16(0x0624)
-#define IMX219_REG_TP_WINDOW_HEIGHT	CCI_REG16(0x0626)
-
-/* External clock frequency is 24.0M */
-#define IMX219_XCLK_FREQ		24000000
-
-/* Pixel rate is fixed for all the modes */
-#define IMX219_PIXEL_RATE		182400000
-#define IMX219_PIXEL_RATE_4LANE		280800000
-
-#define IMX219_DEFAULT_LINK_FREQ	456000000
-#define IMX219_DEFAULT_LINK_FREQ_4LANE	363000000
-
 /* IMX219 native and active pixel array size. */
 #define IMX219_NATIVE_WIDTH		3296U
 #define IMX219_NATIVE_HEIGHT		2480U
@@ -242,14 +147,6 @@
 #define IMX219_PIXEL_ARRAY_WIDTH	3280U
 #define IMX219_PIXEL_ARRAY_HEIGHT	2464U
 
-<<<<<<< HEAD
-struct imx219_reg_list {
-	unsigned int num_of_regs;
-	const struct cci_reg_sequence *regs;
-};
-
-=======
->>>>>>> 7bbf3b67
 /* Mode : resolution and related config&values */
 struct imx219_mode {
 	/* Frame width */
@@ -303,68 +200,6 @@
 	/* Output setup registers */
 	{ IMX219_REG_DPHY_CTRL, IMX219_DPHY_CTRL_TIMING_AUTO },
 	{ IMX219_REG_EXCK_FREQ, IMX219_EXCK_FREQ(IMX219_XCLK_FREQ / 1000000) },
-<<<<<<< HEAD
-};
-
-/*
- * Register sets lifted off the i2C interface from the Raspberry Pi firmware
- * driver.
- * 3280x2464 = mode 2, 1920x1080 = mode 1, 1640x1232 = mode 4, 640x480 = mode 7.
- */
-static const struct cci_reg_sequence mode_3280x2464_regs[] = {
-	{ IMX219_REG_X_ADD_STA_A, 0 },
-	{ IMX219_REG_X_ADD_END_A, 3279 },
-	{ IMX219_REG_Y_ADD_STA_A, 0 },
-	{ IMX219_REG_Y_ADD_END_A, 2463 },
-	{ IMX219_REG_X_OUTPUT_SIZE, 3280 },
-	{ IMX219_REG_Y_OUTPUT_SIZE, 2464 },
-	{ IMX219_REG_TP_WINDOW_WIDTH, 3280 },
-	{ IMX219_REG_TP_WINDOW_HEIGHT, 2464 },
-};
-
-static const struct cci_reg_sequence mode_1920_1080_regs[] = {
-	{ IMX219_REG_X_ADD_STA_A, 680 },
-	{ IMX219_REG_X_ADD_END_A, 2599 },
-	{ IMX219_REG_Y_ADD_STA_A, 692 },
-	{ IMX219_REG_Y_ADD_END_A, 1771 },
-	{ IMX219_REG_X_OUTPUT_SIZE, 1920 },
-	{ IMX219_REG_Y_OUTPUT_SIZE, 1080 },
-	{ IMX219_REG_TP_WINDOW_WIDTH, 1920 },
-	{ IMX219_REG_TP_WINDOW_HEIGHT, 1080 },
-};
-
-static const struct cci_reg_sequence mode_1640_1232_regs[] = {
-	{ IMX219_REG_X_ADD_STA_A, 0 },
-	{ IMX219_REG_X_ADD_END_A, 3279 },
-	{ IMX219_REG_Y_ADD_STA_A, 0 },
-	{ IMX219_REG_Y_ADD_END_A, 2463 },
-	{ IMX219_REG_X_OUTPUT_SIZE, 1640 },
-	{ IMX219_REG_Y_OUTPUT_SIZE, 1232 },
-	{ IMX219_REG_TP_WINDOW_WIDTH, 1640 },
-	{ IMX219_REG_TP_WINDOW_HEIGHT, 1232 },
-};
-
-static const struct cci_reg_sequence mode_640_480_regs[] = {
-	{ IMX219_REG_X_ADD_STA_A, 1000 },
-	{ IMX219_REG_X_ADD_END_A, 2279 },
-	{ IMX219_REG_Y_ADD_STA_A, 752 },
-	{ IMX219_REG_Y_ADD_END_A, 1711 },
-	{ IMX219_REG_X_OUTPUT_SIZE, 640 },
-	{ IMX219_REG_Y_OUTPUT_SIZE, 480 },
-	{ IMX219_REG_TP_WINDOW_WIDTH, 1640 },
-	{ IMX219_REG_TP_WINDOW_HEIGHT, 1232 },
-};
-
-static const struct cci_reg_sequence raw8_framefmt_regs[] = {
-	{ IMX219_REG_CSI_DATA_FORMAT_A, 0x0808 },
-	{ IMX219_REG_OPPXCK_DIV, 8 },
-};
-
-static const struct cci_reg_sequence raw10_framefmt_regs[] = {
-	{ IMX219_REG_CSI_DATA_FORMAT_A, 0x0a0a },
-	{ IMX219_REG_OPPXCK_DIV, 10 },
-=======
->>>>>>> 7bbf3b67
 };
 
 static const s64 imx219_link_freq_menu[] = {
@@ -534,16 +369,12 @@
 	struct imx219 *imx219 =
 		container_of(ctrl->handler, struct imx219, ctrl_handler);
 	struct i2c_client *client = v4l2_get_subdevdata(&imx219->sd);
-<<<<<<< HEAD
-	int ret = 0;
-=======
 	const struct v4l2_mbus_framefmt *format;
 	struct v4l2_subdev_state *state;
 	int ret = 0;
 
 	state = v4l2_subdev_get_locked_active_state(&imx219->sd);
 	format = v4l2_subdev_get_pad_format(&imx219->sd, state, 0);
->>>>>>> 7bbf3b67
 
 	if (ctrl->id == V4L2_CID_VBLANK) {
 		int exposure_max, exposure_def;
@@ -589,11 +420,7 @@
 		break;
 	case V4L2_CID_VBLANK:
 		cci_write(imx219->regmap, IMX219_REG_VTS,
-<<<<<<< HEAD
-			  imx219->mode->height + ctrl->val, &ret);
-=======
 			  format->height + ctrl->val, &ret);
->>>>>>> 7bbf3b67
 		break;
 	case V4L2_CID_TEST_PATTERN_RED:
 		cci_write(imx219->regmap, IMX219_REG_TESTP_RED,
@@ -750,76 +577,40 @@
 
 static void imx219_free_controls(struct imx219 *imx219)
 {
-<<<<<<< HEAD
+	v4l2_ctrl_handler_free(imx219->sd.ctrl_handler);
+}
+
+/* -----------------------------------------------------------------------------
+ * Subdev operations
+ */
+
+static int imx219_set_framefmt(struct imx219 *imx219,
+			       struct v4l2_subdev_state *state)
+{
+	const struct v4l2_mbus_framefmt *format;
+	const struct v4l2_rect *crop;
+	unsigned int bpp;
+	u64 bin_h, bin_v;
+	int ret = 0;
+
+	format = v4l2_subdev_get_pad_format(&imx219->sd, state, 0);
+	crop = v4l2_subdev_get_pad_crop(&imx219->sd, state, 0);
+
 	switch (format->code) {
 	case MEDIA_BUS_FMT_SRGGB8_1X8:
 	case MEDIA_BUS_FMT_SGRBG8_1X8:
 	case MEDIA_BUS_FMT_SGBRG8_1X8:
 	case MEDIA_BUS_FMT_SBGGR8_1X8:
-		return cci_multi_reg_write(imx219->regmap, raw8_framefmt_regs,
-					   ARRAY_SIZE(raw8_framefmt_regs), NULL);
+		bpp = 8;
+		break;
 
 	case MEDIA_BUS_FMT_SRGGB10_1X10:
 	case MEDIA_BUS_FMT_SGRBG10_1X10:
 	case MEDIA_BUS_FMT_SGBRG10_1X10:
 	case MEDIA_BUS_FMT_SBGGR10_1X10:
-		return cci_multi_reg_write(imx219->regmap, raw10_framefmt_regs,
-					   ARRAY_SIZE(raw10_framefmt_regs), NULL);
-	}
-
-	return -EINVAL;
-=======
-	v4l2_ctrl_handler_free(imx219->sd.ctrl_handler);
->>>>>>> 7bbf3b67
-}
-
-/* -----------------------------------------------------------------------------
- * Subdev operations
- */
-
-static int imx219_set_framefmt(struct imx219 *imx219,
-			       struct v4l2_subdev_state *state)
-{
-<<<<<<< HEAD
-	if (!imx219->mode->binning)
-		return cci_write(imx219->regmap, IMX219_REG_BINNING_MODE,
-				 IMX219_BINNING_NONE, NULL);
-=======
-	const struct v4l2_mbus_framefmt *format;
-	const struct v4l2_rect *crop;
-	unsigned int bpp;
-	u64 bin_h, bin_v;
-	int ret = 0;
-
-	format = v4l2_subdev_get_pad_format(&imx219->sd, state, 0);
-	crop = v4l2_subdev_get_pad_crop(&imx219->sd, state, 0);
->>>>>>> 7bbf3b67
-
-	switch (format->code) {
-	case MEDIA_BUS_FMT_SRGGB8_1X8:
-	case MEDIA_BUS_FMT_SGRBG8_1X8:
-	case MEDIA_BUS_FMT_SGBRG8_1X8:
-	case MEDIA_BUS_FMT_SBGGR8_1X8:
-<<<<<<< HEAD
-		return cci_write(imx219->regmap, IMX219_REG_BINNING_MODE,
-				 IMX219_BINNING_2X2_ANALOG, NULL);
-=======
-		bpp = 8;
-		break;
->>>>>>> 7bbf3b67
-
-	case MEDIA_BUS_FMT_SRGGB10_1X10:
-	case MEDIA_BUS_FMT_SGRBG10_1X10:
-	case MEDIA_BUS_FMT_SGBRG10_1X10:
-	case MEDIA_BUS_FMT_SBGGR10_1X10:
-<<<<<<< HEAD
-		return cci_write(imx219->regmap, IMX219_REG_BINNING_MODE,
-				 IMX219_BINNING_2X2, NULL);
-=======
 	default:
 		bpp = 10;
 		break;
->>>>>>> 7bbf3b67
 	}
 
 	cci_write(imx219->regmap, IMX219_REG_X_ADD_STA_A,
@@ -903,22 +694,8 @@
 		goto err_rpm_put;
 	}
 
-<<<<<<< HEAD
-	/* Apply default values of current mode */
-	reg_list = &imx219->mode->reg_list;
-	ret = cci_multi_reg_write(imx219->regmap, reg_list->regs,
-				  reg_list->num_of_regs, NULL);
-	if (ret) {
-		dev_err(&client->dev, "%s failed to set mode\n", __func__);
-		goto err_rpm_put;
-	}
-
-	format = v4l2_subdev_get_pad_format(&imx219->sd, state, 0);
-	ret = imx219_set_framefmt(imx219, format);
-=======
 	/* Apply format and crop settings. */
 	ret = imx219_set_framefmt(imx219, state);
->>>>>>> 7bbf3b67
 	if (ret) {
 		dev_err(&client->dev, "%s failed to set frame format: %d\n",
 			__func__, ret);
@@ -1115,27 +892,6 @@
 
 		return 0;
 
-<<<<<<< HEAD
-/* Verify chip ID */
-static int imx219_identify_module(struct imx219 *imx219)
-{
-	struct i2c_client *client = v4l2_get_subdevdata(&imx219->sd);
-	int ret;
-	u64 val;
-
-	ret = cci_read(imx219->regmap, IMX219_REG_CHIP_ID, &val, NULL);
-	if (ret) {
-		dev_err(&client->dev, "failed to read chip id %x\n",
-			IMX219_CHIP_ID);
-		return ret;
-	}
-
-	if (val != IMX219_CHIP_ID) {
-		dev_err(&client->dev, "chip id mismatch: %x!=%llx\n",
-			IMX219_CHIP_ID, val);
-		return -EIO;
-	}
-=======
 	case V4L2_SEL_TGT_CROP_DEFAULT:
 	case V4L2_SEL_TGT_CROP_BOUNDS:
 		sel->r.top = IMX219_PIXEL_ARRAY_TOP;
@@ -1163,7 +919,6 @@
 	};
 
 	imx219_set_pad_format(sd, state, &fmt);
->>>>>>> 7bbf3b67
 
 	return 0;
 }
