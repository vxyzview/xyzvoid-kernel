// SPDX-License-Identifier: GPL-2.0
/*
 * dcssblk.c -- the S/390 block driver for dcss memory
 *
 * Authors: Carsten Otte, Stefan Weinhuber, Gerald Schaefer
 */

#define KMSG_COMPONENT "dcssblk"
#define pr_fmt(fmt) KMSG_COMPONENT ": " fmt

#include <linux/module.h>
#include <linux/moduleparam.h>
#include <linux/ctype.h>
#include <linux/errno.h>
#include <linux/init.h>
#include <linux/slab.h>
#include <linux/blkdev.h>
#include <linux/completion.h>
#include <linux/interrupt.h>
#include <linux/pfn_t.h>
#include <linux/uio.h>
#include <linux/dax.h>
#include <linux/io.h>
#include <asm/extmem.h>

#define DCSSBLK_NAME "dcssblk"
#define DCSSBLK_MINORS_PER_DISK 1
#define DCSSBLK_PARM_LEN 400
#define DCSS_BUS_ID_SIZE 20

static int dcssblk_open(struct gendisk *disk, blk_mode_t mode);
static void dcssblk_release(struct gendisk *disk);
static void dcssblk_submit_bio(struct bio *bio);
static long dcssblk_dax_direct_access(struct dax_device *dax_dev, pgoff_t pgoff,
		long nr_pages, enum dax_access_mode mode, void **kaddr,
		pfn_t *pfn);

static char dcssblk_segments[DCSSBLK_PARM_LEN] = "\0";

static int dcssblk_major;
static const struct block_device_operations dcssblk_devops = {
	.owner   	= THIS_MODULE,
	.submit_bio	= dcssblk_submit_bio,
	.open    	= dcssblk_open,
	.release 	= dcssblk_release,
};

static int dcssblk_dax_zero_page_range(struct dax_device *dax_dev,
				       pgoff_t pgoff, size_t nr_pages)
{
	long rc;
	void *kaddr;

	rc = dax_direct_access(dax_dev, pgoff, nr_pages, DAX_ACCESS,
			&kaddr, NULL);
	if (rc < 0)
		return dax_mem2blk_err(rc);

	memset(kaddr, 0, nr_pages << PAGE_SHIFT);
	dax_flush(dax_dev, kaddr, nr_pages << PAGE_SHIFT);
	return 0;
}

static const struct dax_operations dcssblk_dax_ops = {
	.direct_access = dcssblk_dax_direct_access,
	.zero_page_range = dcssblk_dax_zero_page_range,
};

struct dcssblk_dev_info {
	struct list_head lh;
	struct device dev;
	char segment_name[DCSS_BUS_ID_SIZE];
	atomic_t use_count;
	struct gendisk *gd;
	unsigned long start;
	unsigned long end;
	int segment_type;
	unsigned char save_pending;
	unsigned char is_shared;
	int num_of_segments;
	struct list_head seg_list;
	struct dax_device *dax_dev;
};

struct segment_info {
	struct list_head lh;
	char segment_name[DCSS_BUS_ID_SIZE];
	unsigned long start;
	unsigned long end;
	int segment_type;
};

static ssize_t dcssblk_add_store(struct device * dev, struct device_attribute *attr, const char * buf,
				  size_t count);
static ssize_t dcssblk_remove_store(struct device * dev, struct device_attribute *attr, const char * buf,
				  size_t count);

static DEVICE_ATTR(add, S_IWUSR, NULL, dcssblk_add_store);
static DEVICE_ATTR(remove, S_IWUSR, NULL, dcssblk_remove_store);

static struct device *dcssblk_root_dev;

static LIST_HEAD(dcssblk_devices);
static struct rw_semaphore dcssblk_devices_sem;

/*
 * release function for segment device.
 */
static void
dcssblk_release_segment(struct device *dev)
{
	struct dcssblk_dev_info *dev_info;
	struct segment_info *entry, *temp;

	dev_info = container_of(dev, struct dcssblk_dev_info, dev);
	list_for_each_entry_safe(entry, temp, &dev_info->seg_list, lh) {
		list_del(&entry->lh);
		kfree(entry);
	}
	kfree(dev_info);
	module_put(THIS_MODULE);
}

/*
 * get a minor number. needs to be called with
 * down_write(&dcssblk_devices_sem) and the
 * device needs to be enqueued before the semaphore is
 * freed.
 */
static int
dcssblk_assign_free_minor(struct dcssblk_dev_info *dev_info)
{
	int minor, found;
	struct dcssblk_dev_info *entry;

	if (dev_info == NULL)
		return -EINVAL;
	for (minor = 0; minor < (1<<MINORBITS); minor++) {
		found = 0;
		// test if minor available
		list_for_each_entry(entry, &dcssblk_devices, lh)
			if (minor == entry->gd->first_minor)
				found++;
		if (!found) break; // got unused minor
	}
	if (found)
		return -EBUSY;
	dev_info->gd->first_minor = minor;
	return 0;
}

/*
 * get the struct dcssblk_dev_info from dcssblk_devices
 * for the given name.
 * down_read(&dcssblk_devices_sem) must be held.
 */
static struct dcssblk_dev_info *
dcssblk_get_device_by_name(char *name)
{
	struct dcssblk_dev_info *entry;

	list_for_each_entry(entry, &dcssblk_devices, lh) {
		if (!strcmp(name, entry->segment_name)) {
			return entry;
		}
	}
	return NULL;
}

/*
 * get the struct segment_info from seg_list
 * for the given name.
 * down_read(&dcssblk_devices_sem) must be held.
 */
static struct segment_info *
dcssblk_get_segment_by_name(char *name)
{
	struct dcssblk_dev_info *dev_info;
	struct segment_info *entry;

	list_for_each_entry(dev_info, &dcssblk_devices, lh) {
		list_for_each_entry(entry, &dev_info->seg_list, lh) {
			if (!strcmp(name, entry->segment_name))
				return entry;
		}
	}
	return NULL;
}

/*
 * get the highest address of the multi-segment block.
 */
static unsigned long
dcssblk_find_highest_addr(struct dcssblk_dev_info *dev_info)
{
	unsigned long highest_addr;
	struct segment_info *entry;

	highest_addr = 0;
	list_for_each_entry(entry, &dev_info->seg_list, lh) {
		if (highest_addr < entry->end)
			highest_addr = entry->end;
	}
	return highest_addr;
}

/*
 * get the lowest address of the multi-segment block.
 */
static unsigned long
dcssblk_find_lowest_addr(struct dcssblk_dev_info *dev_info)
{
	int set_first;
	unsigned long lowest_addr;
	struct segment_info *entry;

	set_first = 0;
	lowest_addr = 0;
	list_for_each_entry(entry, &dev_info->seg_list, lh) {
		if (set_first == 0) {
			lowest_addr = entry->start;
			set_first = 1;
		} else {
			if (lowest_addr > entry->start)
				lowest_addr = entry->start;
		}
	}
	return lowest_addr;
}

/*
 * Check continuity of segments.
 */
static int
dcssblk_is_continuous(struct dcssblk_dev_info *dev_info)
{
	int i, j, rc;
	struct segment_info *sort_list, *entry, temp;

	if (dev_info->num_of_segments <= 1)
		return 0;

	sort_list = kcalloc(dev_info->num_of_segments,
			    sizeof(struct segment_info),
			    GFP_KERNEL);
	if (sort_list == NULL)
		return -ENOMEM;
	i = 0;
	list_for_each_entry(entry, &dev_info->seg_list, lh) {
		memcpy(&sort_list[i], entry, sizeof(struct segment_info));
		i++;
	}

	/* sort segments */
	for (i = 0; i < dev_info->num_of_segments; i++)
		for (j = 0; j < dev_info->num_of_segments; j++)
			if (sort_list[j].start > sort_list[i].start) {
				memcpy(&temp, &sort_list[i],
					sizeof(struct segment_info));
				memcpy(&sort_list[i], &sort_list[j],
					sizeof(struct segment_info));
				memcpy(&sort_list[j], &temp,
					sizeof(struct segment_info));
			}

	/* check continuity */
	for (i = 0; i < dev_info->num_of_segments - 1; i++) {
		if ((sort_list[i].end + 1) != sort_list[i+1].start) {
			pr_err("Adjacent DCSSs %s and %s are not "
			       "contiguous\n", sort_list[i].segment_name,
			       sort_list[i+1].segment_name);
			rc = -EINVAL;
			goto out;
		}
		/* EN and EW are allowed in a block device */
		if (sort_list[i].segment_type != sort_list[i+1].segment_type) {
			if (!(sort_list[i].segment_type & SEGMENT_EXCLUSIVE) ||
				(sort_list[i].segment_type == SEG_TYPE_ER) ||
				!(sort_list[i+1].segment_type &
				SEGMENT_EXCLUSIVE) ||
				(sort_list[i+1].segment_type == SEG_TYPE_ER)) {
				pr_err("DCSS %s and DCSS %s have "
				       "incompatible types\n",
				       sort_list[i].segment_name,
				       sort_list[i+1].segment_name);
				rc = -EINVAL;
				goto out;
			}
		}
	}
	rc = 0;
out:
	kfree(sort_list);
	return rc;
}

/*
 * Load a segment
 */
static int
dcssblk_load_segment(char *name, struct segment_info **seg_info)
{
	int rc;

	/* already loaded? */
	down_read(&dcssblk_devices_sem);
	*seg_info = dcssblk_get_segment_by_name(name);
	up_read(&dcssblk_devices_sem);
	if (*seg_info != NULL)
		return -EEXIST;

	/* get a struct segment_info */
	*seg_info = kzalloc(sizeof(struct segment_info), GFP_KERNEL);
	if (*seg_info == NULL)
		return -ENOMEM;

	strcpy((*seg_info)->segment_name, name);

	/* load the segment */
	rc = segment_load(name, SEGMENT_SHARED,
			&(*seg_info)->start, &(*seg_info)->end);
	if (rc < 0) {
		segment_warning(rc, (*seg_info)->segment_name);
		kfree(*seg_info);
	} else {
		INIT_LIST_HEAD(&(*seg_info)->lh);
		(*seg_info)->segment_type = rc;
	}
	return rc;
}

/*
 * device attribute for switching shared/nonshared (exclusive)
 * operation (show + store)
 */
static ssize_t
dcssblk_shared_show(struct device *dev, struct device_attribute *attr, char *buf)
{
	struct dcssblk_dev_info *dev_info;

	dev_info = container_of(dev, struct dcssblk_dev_info, dev);
	return sprintf(buf, dev_info->is_shared ? "1\n" : "0\n");
}

static ssize_t
dcssblk_shared_store(struct device *dev, struct device_attribute *attr, const char *inbuf, size_t count)
{
	struct dcssblk_dev_info *dev_info;
	struct segment_info *entry, *temp;
	int rc;

	if ((count > 1) && (inbuf[1] != '\n') && (inbuf[1] != '\0'))
		return -EINVAL;
	down_write(&dcssblk_devices_sem);
	dev_info = container_of(dev, struct dcssblk_dev_info, dev);
	if (atomic_read(&dev_info->use_count)) {
		rc = -EBUSY;
		goto out;
	}
	if (inbuf[0] == '1') {
		/* reload segments in shared mode */
		list_for_each_entry(entry, &dev_info->seg_list, lh) {
			rc = segment_modify_shared(entry->segment_name,
						SEGMENT_SHARED);
			if (rc < 0) {
				BUG_ON(rc == -EINVAL);
				if (rc != -EAGAIN)
					goto removeseg;
			}
		}
		dev_info->is_shared = 1;
		switch (dev_info->segment_type) {
		case SEG_TYPE_SR:
		case SEG_TYPE_ER:
		case SEG_TYPE_SC:
			set_disk_ro(dev_info->gd, 1);
		}
	} else if (inbuf[0] == '0') {
		/* reload segments in exclusive mode */
		if (dev_info->segment_type == SEG_TYPE_SC) {
			pr_err("DCSS %s is of type SC and cannot be "
			       "loaded as exclusive-writable\n",
			       dev_info->segment_name);
			rc = -EINVAL;
			goto out;
		}
		list_for_each_entry(entry, &dev_info->seg_list, lh) {
			rc = segment_modify_shared(entry->segment_name,
						   SEGMENT_EXCLUSIVE);
			if (rc < 0) {
				BUG_ON(rc == -EINVAL);
				if (rc != -EAGAIN)
					goto removeseg;
			}
		}
		dev_info->is_shared = 0;
		set_disk_ro(dev_info->gd, 0);
	} else {
		rc = -EINVAL;
		goto out;
	}
	rc = count;
	goto out;

removeseg:
	pr_err("DCSS device %s is removed after a failed access mode "
	       "change\n", dev_info->segment_name);
	temp = entry;
	list_for_each_entry(entry, &dev_info->seg_list, lh) {
		if (entry != temp)
			segment_unload(entry->segment_name);
	}
	list_del(&dev_info->lh);
	up_write(&dcssblk_devices_sem);

	dax_remove_host(dev_info->gd);
	kill_dax(dev_info->dax_dev);
	put_dax(dev_info->dax_dev);
	del_gendisk(dev_info->gd);
	put_disk(dev_info->gd);

	if (device_remove_file_self(dev, attr)) {
		device_unregister(dev);
		put_device(dev);
	}
	return rc;
out:
	up_write(&dcssblk_devices_sem);
	return rc;
}
static DEVICE_ATTR(shared, S_IWUSR | S_IRUSR, dcssblk_shared_show,
		   dcssblk_shared_store);

/*
 * device attribute for save operation on current copy
 * of the segment. If the segment is busy, saving will
 * become pending until it gets released, which can be
 * undone by storing a non-true value to this entry.
 * (show + store)
 */
static ssize_t
dcssblk_save_show(struct device *dev, struct device_attribute *attr, char *buf)
{
	struct dcssblk_dev_info *dev_info;

	dev_info = container_of(dev, struct dcssblk_dev_info, dev);
	return sprintf(buf, dev_info->save_pending ? "1\n" : "0\n");
}

static ssize_t
dcssblk_save_store(struct device *dev, struct device_attribute *attr, const char *inbuf, size_t count)
{
	struct dcssblk_dev_info *dev_info;
	struct segment_info *entry;

	if ((count > 1) && (inbuf[1] != '\n') && (inbuf[1] != '\0'))
		return -EINVAL;
	dev_info = container_of(dev, struct dcssblk_dev_info, dev);

	down_write(&dcssblk_devices_sem);
	if (inbuf[0] == '1') {
		if (atomic_read(&dev_info->use_count) == 0) {
			// device is idle => we save immediately
			pr_info("All DCSSs that map to device %s are "
				"saved\n", dev_info->segment_name);
			list_for_each_entry(entry, &dev_info->seg_list, lh) {
				if (entry->segment_type == SEG_TYPE_EN ||
				    entry->segment_type == SEG_TYPE_SN)
					pr_warn("DCSS %s is of type SN or EN"
						" and cannot be saved\n",
						entry->segment_name);
				else
					segment_save(entry->segment_name);
			}
		}  else {
			// device is busy => we save it when it becomes
			// idle in dcssblk_release
			pr_info("Device %s is in use, its DCSSs will be "
				"saved when it becomes idle\n",
				dev_info->segment_name);
			dev_info->save_pending = 1;
		}
	} else if (inbuf[0] == '0') {
		if (dev_info->save_pending) {
			// device is busy & the user wants to undo his save
			// request
			dev_info->save_pending = 0;
			pr_info("A pending save request for device %s "
				"has been canceled\n",
				dev_info->segment_name);
		}
	} else {
		up_write(&dcssblk_devices_sem);
		return -EINVAL;
	}
	up_write(&dcssblk_devices_sem);
	return count;
}
static DEVICE_ATTR(save, S_IWUSR | S_IRUSR, dcssblk_save_show,
		   dcssblk_save_store);

/*
 * device attribute for showing all segments in a device
 */
static ssize_t
dcssblk_seglist_show(struct device *dev, struct device_attribute *attr,
		char *buf)
{
	int i;

	struct dcssblk_dev_info *dev_info;
	struct segment_info *entry;

	down_read(&dcssblk_devices_sem);
	dev_info = container_of(dev, struct dcssblk_dev_info, dev);
	i = 0;
	buf[0] = '\0';
	list_for_each_entry(entry, &dev_info->seg_list, lh) {
		strcpy(&buf[i], entry->segment_name);
		i += strlen(entry->segment_name);
		buf[i] = '\n';
		i++;
	}
	up_read(&dcssblk_devices_sem);
	return i;
}
static DEVICE_ATTR(seglist, S_IRUSR, dcssblk_seglist_show, NULL);

static struct attribute *dcssblk_dev_attrs[] = {
	&dev_attr_shared.attr,
	&dev_attr_save.attr,
	&dev_attr_seglist.attr,
	NULL,
};
static struct attribute_group dcssblk_dev_attr_group = {
	.attrs = dcssblk_dev_attrs,
};
static const struct attribute_group *dcssblk_dev_attr_groups[] = {
	&dcssblk_dev_attr_group,
	NULL,
};

/*
 * device attribute for adding devices
 */
static ssize_t
dcssblk_add_store(struct device *dev, struct device_attribute *attr, const char *buf, size_t count)
{
	int rc, i, j, num_of_segments;
	struct dcssblk_dev_info *dev_info;
	struct segment_info *seg_info, *temp;
	char *local_buf;
	unsigned long seg_byte_size;

	dev_info = NULL;
	seg_info = NULL;
	if (dev != dcssblk_root_dev) {
		rc = -EINVAL;
		goto out_nobuf;
	}
	if ((count < 1) || (buf[0] == '\0') || (buf[0] == '\n')) {
		rc = -ENAMETOOLONG;
		goto out_nobuf;
	}

	local_buf = kmalloc(count + 1, GFP_KERNEL);
	if (local_buf == NULL) {
		rc = -ENOMEM;
		goto out_nobuf;
	}

	/*
	 * parse input
	 */
	num_of_segments = 0;
	for (i = 0; (i < count && (buf[i] != '\0') && (buf[i] != '\n')); i++) {
		for (j = i; j < count &&
			(buf[j] != ':') &&
			(buf[j] != '\0') &&
			(buf[j] != '\n'); j++) {
			local_buf[j-i] = toupper(buf[j]);
		}
		local_buf[j-i] = '\0';
		if (((j - i) == 0) || ((j - i) > 8)) {
			rc = -ENAMETOOLONG;
			goto seg_list_del;
		}

		rc = dcssblk_load_segment(local_buf, &seg_info);
		if (rc < 0)
			goto seg_list_del;
		/*
		 * get a struct dcssblk_dev_info
		 */
		if (num_of_segments == 0) {
			dev_info = kzalloc(sizeof(struct dcssblk_dev_info),
					GFP_KERNEL);
			if (dev_info == NULL) {
				rc = -ENOMEM;
				goto out;
			}
			strcpy(dev_info->segment_name, local_buf);
			dev_info->segment_type = seg_info->segment_type;
			INIT_LIST_HEAD(&dev_info->seg_list);
		}
		list_add_tail(&seg_info->lh, &dev_info->seg_list);
		num_of_segments++;
		i = j;

		if ((buf[j] == '\0') || (buf[j] == '\n'))
			break;
	}

	/* no trailing colon at the end of the input */
	if ((i > 0) && (buf[i-1] == ':')) {
		rc = -ENAMETOOLONG;
		goto seg_list_del;
	}
	strscpy(local_buf, buf, i + 1);
	dev_info->num_of_segments = num_of_segments;
	rc = dcssblk_is_continuous(dev_info);
	if (rc < 0)
		goto seg_list_del;

	dev_info->start = dcssblk_find_lowest_addr(dev_info);
	dev_info->end = dcssblk_find_highest_addr(dev_info);

	dev_set_name(&dev_info->dev, "%s", dev_info->segment_name);
	dev_info->dev.release = dcssblk_release_segment;
	dev_info->dev.groups = dcssblk_dev_attr_groups;
	INIT_LIST_HEAD(&dev_info->lh);
	dev_info->gd = blk_alloc_disk(NUMA_NO_NODE);
	if (dev_info->gd == NULL) {
		rc = -ENOMEM;
		goto seg_list_del;
	}
	dev_info->gd->major = dcssblk_major;
	dev_info->gd->minors = DCSSBLK_MINORS_PER_DISK;
	dev_info->gd->fops = &dcssblk_devops;
	dev_info->gd->private_data = dev_info;
	dev_info->gd->flags |= GENHD_FL_NO_PART;
	blk_queue_logical_block_size(dev_info->gd->queue, 4096);
	blk_queue_flag_set(QUEUE_FLAG_DAX, dev_info->gd->queue);

	seg_byte_size = (dev_info->end - dev_info->start + 1);
	set_capacity(dev_info->gd, seg_byte_size >> 9); // size in sectors
	pr_info("Loaded %s with total size %lu bytes and capacity %lu "
		"sectors\n", local_buf, seg_byte_size, seg_byte_size >> 9);

	dev_info->save_pending = 0;
	dev_info->is_shared = 1;
	dev_info->dev.parent = dcssblk_root_dev;

	/*
	 *get minor, add to list
	 */
	down_write(&dcssblk_devices_sem);
	if (dcssblk_get_segment_by_name(local_buf)) {
		rc = -EEXIST;
		goto release_gd;
	}
	rc = dcssblk_assign_free_minor(dev_info);
	if (rc)
		goto release_gd;
	sprintf(dev_info->gd->disk_name, "dcssblk%d",
		dev_info->gd->first_minor);
	list_add_tail(&dev_info->lh, &dcssblk_devices);

	if (!try_module_get(THIS_MODULE)) {
		rc = -ENODEV;
		goto dev_list_del;
	}
	/*
	 * register the device
	 */
	rc = device_register(&dev_info->dev);
	if (rc)
		goto put_dev;

	dev_info->dax_dev = alloc_dax(dev_info, &dcssblk_dax_ops);
	if (IS_ERR(dev_info->dax_dev)) {
		rc = PTR_ERR(dev_info->dax_dev);
		dev_info->dax_dev = NULL;
		goto put_dev;
	}
	set_dax_synchronous(dev_info->dax_dev);
	rc = dax_add_host(dev_info->dax_dev, dev_info->gd);
	if (rc)
		goto out_dax;

	get_device(&dev_info->dev);
	rc = device_add_disk(&dev_info->dev, dev_info->gd, NULL);
	if (rc)
		goto out_dax_host;

	switch (dev_info->segment_type) {
		case SEG_TYPE_SR:
		case SEG_TYPE_ER:
		case SEG_TYPE_SC:
			set_disk_ro(dev_info->gd,1);
			break;
		default:
			set_disk_ro(dev_info->gd,0);
			break;
	}
	up_write(&dcssblk_devices_sem);
	rc = count;
	goto out;

out_dax_host:
	put_device(&dev_info->dev);
	dax_remove_host(dev_info->gd);
out_dax:
	kill_dax(dev_info->dax_dev);
	put_dax(dev_info->dax_dev);
put_dev:
	list_del(&dev_info->lh);
	put_disk(dev_info->gd);
	list_for_each_entry(seg_info, &dev_info->seg_list, lh) {
		segment_unload(seg_info->segment_name);
	}
	put_device(&dev_info->dev);
	up_write(&dcssblk_devices_sem);
	goto out;
dev_list_del:
	list_del(&dev_info->lh);
release_gd:
	put_disk(dev_info->gd);
	up_write(&dcssblk_devices_sem);
seg_list_del:
	if (dev_info == NULL)
		goto out;
	list_for_each_entry_safe(seg_info, temp, &dev_info->seg_list, lh) {
		list_del(&seg_info->lh);
		segment_unload(seg_info->segment_name);
		kfree(seg_info);
	}
	kfree(dev_info);
out:
	kfree(local_buf);
out_nobuf:
	return rc;
}

/*
 * device attribute for removing devices
 */
static ssize_t
dcssblk_remove_store(struct device *dev, struct device_attribute *attr, const char *buf, size_t count)
{
	struct dcssblk_dev_info *dev_info;
	struct segment_info *entry;
	int rc, i;
	char *local_buf;

	if (dev != dcssblk_root_dev) {
		return -EINVAL;
	}
	local_buf = kmalloc(count + 1, GFP_KERNEL);
	if (local_buf == NULL) {
		return -ENOMEM;
	}
	/*
	 * parse input
	 */
	for (i = 0; (i < count && (*(buf+i)!='\0') && (*(buf+i)!='\n')); i++) {
		local_buf[i] = toupper(buf[i]);
	}
	local_buf[i] = '\0';
	if ((i == 0) || (i > 8)) {
		rc = -ENAMETOOLONG;
		goto out_buf;
	}

	down_write(&dcssblk_devices_sem);
	dev_info = dcssblk_get_device_by_name(local_buf);
	if (dev_info == NULL) {
		up_write(&dcssblk_devices_sem);
		pr_warn("Device %s cannot be removed because it is not a known device\n",
			local_buf);
		rc = -ENODEV;
		goto out_buf;
	}
	if (atomic_read(&dev_info->use_count) != 0) {
		up_write(&dcssblk_devices_sem);
		pr_warn("Device %s cannot be removed while it is in use\n",
			local_buf);
		rc = -EBUSY;
		goto out_buf;
	}

	list_del(&dev_info->lh);
<<<<<<< HEAD
	dax_remove_host(dev_info->gd);
	kill_dax(dev_info->dax_dev);
	put_dax(dev_info->dax_dev);
	del_gendisk(dev_info->gd);
	put_disk(dev_info->gd);

=======
>>>>>>> 98817289
	/* unload all related segments */
	list_for_each_entry(entry, &dev_info->seg_list, lh)
		segment_unload(entry->segment_name);
	up_write(&dcssblk_devices_sem);

	dax_remove_host(dev_info->gd);
	kill_dax(dev_info->dax_dev);
	put_dax(dev_info->dax_dev);
	del_gendisk(dev_info->gd);
	put_disk(dev_info->gd);

	device_unregister(&dev_info->dev);
	put_device(&dev_info->dev);

	rc = count;
out_buf:
	kfree(local_buf);
	return rc;
}

static int
dcssblk_open(struct gendisk *disk, blk_mode_t mode)
{
	struct dcssblk_dev_info *dev_info = disk->private_data;
	int rc;

	if (NULL == dev_info) {
		rc = -ENODEV;
		goto out;
	}
	atomic_inc(&dev_info->use_count);
	rc = 0;
out:
	return rc;
}

static void
dcssblk_release(struct gendisk *disk)
{
	struct dcssblk_dev_info *dev_info = disk->private_data;
	struct segment_info *entry;

	if (!dev_info) {
		WARN_ON(1);
		return;
	}
	down_write(&dcssblk_devices_sem);
	if (atomic_dec_and_test(&dev_info->use_count)
	    && (dev_info->save_pending)) {
		pr_info("Device %s has become idle and is being saved "
			"now\n", dev_info->segment_name);
		list_for_each_entry(entry, &dev_info->seg_list, lh) {
			if (entry->segment_type == SEG_TYPE_EN ||
			    entry->segment_type == SEG_TYPE_SN)
				pr_warn("DCSS %s is of type SN or EN and cannot"
					" be saved\n", entry->segment_name);
			else
				segment_save(entry->segment_name);
		}
		dev_info->save_pending = 0;
	}
	up_write(&dcssblk_devices_sem);
}

static void
dcssblk_submit_bio(struct bio *bio)
{
	struct dcssblk_dev_info *dev_info;
	struct bio_vec bvec;
	struct bvec_iter iter;
	unsigned long index;
	void *page_addr;
	unsigned long source_addr;
	unsigned long bytes_done;

<<<<<<< HEAD
	bio = bio_split_to_limits(bio);
	if (!bio)
		return;

=======
>>>>>>> 98817289
	bytes_done = 0;
	dev_info = bio->bi_bdev->bd_disk->private_data;
	if (dev_info == NULL)
		goto fail;
	if (!IS_ALIGNED(bio->bi_iter.bi_sector, 8) ||
	    !IS_ALIGNED(bio->bi_iter.bi_size, PAGE_SIZE))
		/* Request is not page-aligned. */
		goto fail;
	/* verify data transfer direction */
	if (dev_info->is_shared) {
		switch (dev_info->segment_type) {
		case SEG_TYPE_SR:
		case SEG_TYPE_ER:
		case SEG_TYPE_SC:
			/* cannot write to these segments */
			if (bio_data_dir(bio) == WRITE) {
				pr_warn("Writing to %s failed because it is a read-only device\n",
					dev_name(&dev_info->dev));
				goto fail;
			}
		}
	}

	index = (bio->bi_iter.bi_sector >> 3);
	bio_for_each_segment(bvec, bio, iter) {
		page_addr = bvec_virt(&bvec);
		source_addr = dev_info->start + (index<<12) + bytes_done;
		if (unlikely(!IS_ALIGNED((unsigned long)page_addr, PAGE_SIZE) ||
			     !IS_ALIGNED(bvec.bv_len, PAGE_SIZE)))
			// More paranoia.
			goto fail;
		if (bio_data_dir(bio) == READ)
			memcpy(page_addr, __va(source_addr), bvec.bv_len);
		else
			memcpy(__va(source_addr), page_addr, bvec.bv_len);
		bytes_done += bvec.bv_len;
	}
	bio_endio(bio);
	return;
fail:
	bio_io_error(bio);
}

static long
__dcssblk_direct_access(struct dcssblk_dev_info *dev_info, pgoff_t pgoff,
		long nr_pages, void **kaddr, pfn_t *pfn)
{
	resource_size_t offset = pgoff * PAGE_SIZE;
	unsigned long dev_sz;

	dev_sz = dev_info->end - dev_info->start + 1;
	if (kaddr)
		*kaddr = (void *) dev_info->start + offset;
	if (pfn)
		*pfn = __pfn_to_pfn_t(PFN_DOWN(dev_info->start + offset),
				PFN_DEV|PFN_SPECIAL);

	return (dev_sz - offset) / PAGE_SIZE;
}

static long
dcssblk_dax_direct_access(struct dax_device *dax_dev, pgoff_t pgoff,
		long nr_pages, enum dax_access_mode mode, void **kaddr,
		pfn_t *pfn)
{
	struct dcssblk_dev_info *dev_info = dax_get_private(dax_dev);

	return __dcssblk_direct_access(dev_info, pgoff, nr_pages, kaddr, pfn);
}

static void
dcssblk_check_params(void)
{
	int rc, i, j, k;
	char buf[DCSSBLK_PARM_LEN + 1];
	struct dcssblk_dev_info *dev_info;

	for (i = 0; (i < DCSSBLK_PARM_LEN) && (dcssblk_segments[i] != '\0');
	     i++) {
		for (j = i; (j < DCSSBLK_PARM_LEN) &&
			    (dcssblk_segments[j] != ',')  &&
			    (dcssblk_segments[j] != '\0') &&
			    (dcssblk_segments[j] != '('); j++)
		{
			buf[j-i] = dcssblk_segments[j];
		}
		buf[j-i] = '\0';
		rc = dcssblk_add_store(dcssblk_root_dev, NULL, buf, j-i);
		if ((rc >= 0) && (dcssblk_segments[j] == '(')) {
			for (k = 0; (buf[k] != ':') && (buf[k] != '\0'); k++)
				buf[k] = toupper(buf[k]);
			buf[k] = '\0';
			if (!strncmp(&dcssblk_segments[j], "(local)", 7)) {
				down_read(&dcssblk_devices_sem);
				dev_info = dcssblk_get_device_by_name(buf);
				up_read(&dcssblk_devices_sem);
				if (dev_info)
					dcssblk_shared_store(&dev_info->dev,
							     NULL, "0\n", 2);
			}
		}
		while ((dcssblk_segments[j] != ',') &&
		       (dcssblk_segments[j] != '\0'))
		{
			j++;
		}
		if (dcssblk_segments[j] == '\0')
			break;
		i = j;
	}
}

/*
 * The init/exit functions.
 */
static void __exit
dcssblk_exit(void)
{
	root_device_unregister(dcssblk_root_dev);
	unregister_blkdev(dcssblk_major, DCSSBLK_NAME);
}

static int __init
dcssblk_init(void)
{
	int rc;

	dcssblk_root_dev = root_device_register("dcssblk");
	if (IS_ERR(dcssblk_root_dev))
		return PTR_ERR(dcssblk_root_dev);
	rc = device_create_file(dcssblk_root_dev, &dev_attr_add);
	if (rc)
		goto out_root;
	rc = device_create_file(dcssblk_root_dev, &dev_attr_remove);
	if (rc)
		goto out_root;
	rc = register_blkdev(0, DCSSBLK_NAME);
	if (rc < 0)
		goto out_root;
	dcssblk_major = rc;
	init_rwsem(&dcssblk_devices_sem);

	dcssblk_check_params();
	return 0;

out_root:
	root_device_unregister(dcssblk_root_dev);

	return rc;
}

module_init(dcssblk_init);
module_exit(dcssblk_exit);

module_param_string(segments, dcssblk_segments, DCSSBLK_PARM_LEN, 0444);
MODULE_PARM_DESC(segments, "Name of DCSS segment(s) to be loaded, "
		 "comma-separated list, names in each set separated "
		 "by commas are separated by colons, each set contains "
		 "names of contiguous segments and each name max. 8 chars.\n"
		 "Adding \"(local)\" to the end of each set equals echoing 0 "
		 "to /sys/devices/dcssblk/<device name>/shared after loading "
		 "the contiguous segments - \n"
		 "e.g. segments=\"mydcss1,mydcss2:mydcss3,mydcss4(local)\"");

MODULE_LICENSE("GPL");<|MERGE_RESOLUTION|>--- conflicted
+++ resolved
@@ -790,15 +790,6 @@
 	}
 
 	list_del(&dev_info->lh);
-<<<<<<< HEAD
-	dax_remove_host(dev_info->gd);
-	kill_dax(dev_info->dax_dev);
-	put_dax(dev_info->dax_dev);
-	del_gendisk(dev_info->gd);
-	put_disk(dev_info->gd);
-
-=======
->>>>>>> 98817289
 	/* unload all related segments */
 	list_for_each_entry(entry, &dev_info->seg_list, lh)
 		segment_unload(entry->segment_name);
@@ -874,13 +865,6 @@
 	unsigned long source_addr;
 	unsigned long bytes_done;
 
-<<<<<<< HEAD
-	bio = bio_split_to_limits(bio);
-	if (!bio)
-		return;
-
-=======
->>>>>>> 98817289
 	bytes_done = 0;
 	dev_info = bio->bi_bdev->bd_disk->private_data;
 	if (dev_info == NULL)
