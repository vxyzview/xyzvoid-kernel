--- conflicted
+++ resolved
@@ -803,33 +803,6 @@
 	return rc;
 }
 
-static int qdio_cancel_ccw(struct qdio_irq *irq, int how)
-{
-	struct ccw_device *cdev = irq->cdev;
-	int rc;
-
-	spin_lock_irq(get_ccwdev_lock(cdev));
-	qdio_set_state(irq, QDIO_IRQ_STATE_CLEANUP);
-	if (how & QDIO_FLAG_CLEANUP_USING_CLEAR)
-		rc = ccw_device_clear(cdev, QDIO_DOING_CLEANUP);
-	else
-		/* default behaviour is halt */
-		rc = ccw_device_halt(cdev, QDIO_DOING_CLEANUP);
-	spin_unlock_irq(get_ccwdev_lock(cdev));
-	if (rc) {
-		DBF_ERROR("%4x SHUTD ERR", irq->schid.sch_no);
-		DBF_ERROR("rc:%4d", rc);
-		return rc;
-	}
-
-	wait_event_interruptible_timeout(cdev->private->wait_q,
-					 irq->state == QDIO_IRQ_STATE_INACTIVE ||
-					 irq->state == QDIO_IRQ_STATE_ERR,
-					 10 * HZ);
-
-	return 0;
-}
-
 /**
  * qdio_shutdown - shut down a qdio subchannel
  * @cdev: associated ccw device
@@ -1073,10 +1046,7 @@
 
 err_ccw_timeout:
 	qdio_cancel_ccw(irq_ptr, QDIO_FLAG_CLEANUP_USING_CLEAR);
-<<<<<<< HEAD
-=======
 err_ccw_error:
->>>>>>> 3b17187f
 err_ccw_start:
 	qdio_shutdown_thinint(irq_ptr);
 err_thinint:
