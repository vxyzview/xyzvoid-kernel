--- conflicted
+++ resolved
@@ -190,16 +190,6 @@
 		/* The state will be NOT_OPER on error. */
 	}
 
-<<<<<<< HEAD
-	if ((private->state != VFIO_CCW_STATE_NOT_OPER) &&
-	    (private->state != VFIO_CCW_STATE_STANDBY)) {
-		if (!vfio_ccw_mdev_reset(mdev))
-			private->state = VFIO_CCW_STATE_STANDBY;
-		/* The state will be NOT_OPER on error. */
-	}
-
-=======
->>>>>>> f7688b48
 	cp_free(&private->cp);
 	vfio_unregister_notifier(mdev_dev(mdev), VFIO_IOMMU_NOTIFY,
 				 &private->nb);
