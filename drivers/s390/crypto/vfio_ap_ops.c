--- conflicted
+++ resolved
@@ -459,11 +459,7 @@
 				 __func__, nisc, isc, q->apqn);
 
 		vfio_unpin_pages(&q->matrix_mdev->vdev, nib, 1);
-<<<<<<< HEAD
-		status.response_code = AP_RESPONSE_INVALID_GISA;
-=======
 		status.response_code = AP_RESPONSE_INVALID_ADDRESS;
->>>>>>> a6ad5510
 		return status;
 	}
 
@@ -734,12 +730,7 @@
 			 * hardware device.
 			 */
 			apqn = AP_MKQID(apid, apqi);
-<<<<<<< HEAD
-			q = vfio_ap_mdev_get_queue(matrix_mdev, apqn);
-			if (!q || q->reset_status.response_code) {
-=======
 			if (!_queue_passable(vfio_ap_mdev_get_queue(matrix_mdev, apqn))) {
->>>>>>> a6ad5510
 				clear_bit_inv(apid, matrix_mdev->shadow_apcb.apm);
 
 				/*
@@ -1133,16 +1124,10 @@
 {
 	struct vfio_ap_queue *q, *tmpq;
 	struct list_head qlist;
-<<<<<<< HEAD
-
-	INIT_LIST_HEAD(&qlist);
-	vfio_ap_mdev_unlink_adapter(matrix_mdev, apid, &qlist);
-=======
 	unsigned long apid;
 	bool apcb_update = false;
 
 	INIT_LIST_HEAD(&qlist);
->>>>>>> a6ad5510
 
 	for_each_set_bit_inv(apid, apids, AP_DEVICES) {
 		vfio_ap_mdev_unlink_adapter(matrix_mdev, apid, &qlist);
@@ -1153,23 +1138,16 @@
 		}
 	}
 
-<<<<<<< HEAD
-	vfio_ap_mdev_reset_qlist(&qlist);
-
-=======
 	/* Only update apcb if needed to avoid impacting guest */
 	if (apcb_update)
 		vfio_ap_mdev_update_guest_apcb(matrix_mdev);
 
 	vfio_ap_mdev_reset_qlist(&qlist);
 
->>>>>>> a6ad5510
 	list_for_each_entry_safe(q, tmpq, &qlist, reset_qnode) {
 		vfio_ap_unlink_mdev_fr_queue(q);
 		list_del(&q->reset_qnode);
 	}
-<<<<<<< HEAD
-=======
 }
 
 static void vfio_ap_mdev_hot_unplug_adapter(struct ap_matrix_mdev *matrix_mdev,
@@ -1180,7 +1158,6 @@
 	bitmap_zero(apids, AP_DEVICES);
 	set_bit_inv(apid, apids);
 	vfio_ap_mdev_hot_unplug_adapters(matrix_mdev, apids);
->>>>>>> a6ad5510
 }
 
 /**
@@ -1348,16 +1325,10 @@
 {
 	struct vfio_ap_queue *q, *tmpq;
 	struct list_head qlist;
-<<<<<<< HEAD
-
-	INIT_LIST_HEAD(&qlist);
-	vfio_ap_mdev_unlink_domain(matrix_mdev, apqi, &qlist);
-=======
 	unsigned long apqi;
 	bool apcb_update = false;
 
 	INIT_LIST_HEAD(&qlist);
->>>>>>> a6ad5510
 
 	for_each_set_bit_inv(apqi, apqis, AP_DOMAINS) {
 		vfio_ap_mdev_unlink_domain(matrix_mdev, apqi, &qlist);
@@ -1368,21 +1339,16 @@
 		}
 	}
 
-<<<<<<< HEAD
-=======
 	/* Only update apcb if needed to avoid impacting guest */
 	if (apcb_update)
 		vfio_ap_mdev_update_guest_apcb(matrix_mdev);
 
->>>>>>> a6ad5510
 	vfio_ap_mdev_reset_qlist(&qlist);
 
 	list_for_each_entry_safe(q, tmpq, &qlist, reset_qnode) {
 		vfio_ap_unlink_mdev_fr_queue(q);
 		list_del(&q->reset_qnode);
 	}
-<<<<<<< HEAD
-=======
 }
 
 static void vfio_ap_mdev_hot_unplug_domain(struct ap_matrix_mdev *matrix_mdev,
@@ -1393,7 +1359,6 @@
 	bitmap_zero(apqis, AP_DEVICES);
 	set_bit_inv(apqi, apqis);
 	vfio_ap_mdev_hot_unplug_domains(matrix_mdev, apqis);
->>>>>>> a6ad5510
 }
 
 /**
