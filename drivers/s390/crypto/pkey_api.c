--- conflicted
+++ resolved
@@ -301,12 +301,8 @@
 
 	/* build a list of apqns suitable for this key */
 	rc = ep11_findcard2(&apqns, &nr_apqns, 0xFFFF, 0xFFFF,
-<<<<<<< HEAD
-			    ZCRYPT_CEX7, EP11_API_V,
-=======
 			    ZCRYPT_CEX7,
 			    ap_is_se_guest() ? EP11_API_V6 : EP11_API_V4,
->>>>>>> bd3a9e57
 			    ep11_kb_wkvp(key, keylen));
 	if (rc)
 		goto out;
@@ -921,11 +917,7 @@
 
 		api = ap_is_se_guest() ? EP11_API_V6 : EP11_API_V4;
 		rc = ep11_findcard2(&_apqns, &_nr_apqns, *cardnr, *domain,
-<<<<<<< HEAD
-				    ZCRYPT_CEX7, EP11_API_V,
-=======
 				    ZCRYPT_CEX7, api,
->>>>>>> bd3a9e57
 				    ep11_kb_wkvp(key, keylen));
 		if (rc)
 			goto out;
@@ -939,10 +931,7 @@
 	} else if (hdr->type == TOKTYPE_NON_CCA &&
 		   hdr->version == TOKVER_EP11_AES_WITH_HEADER) {
 		struct ep11kblob_header *kh = (struct ep11kblob_header *)key;
-<<<<<<< HEAD
-=======
 		int api;
->>>>>>> bd3a9e57
 
 		rc = ep11_check_aes_key_with_hdr(debug_info, 3,
 						 key, keylen, 1);
@@ -953,14 +942,9 @@
 		if (ksize)
 			*ksize = kh->bitlen;
 
-<<<<<<< HEAD
-		rc = ep11_findcard2(&_apqns, &_nr_apqns, *cardnr, *domain,
-				    ZCRYPT_CEX7, EP11_API_V,
-=======
 		api = ap_is_se_guest() ? EP11_API_V6 : EP11_API_V4;
 		rc = ep11_findcard2(&_apqns, &_nr_apqns, *cardnr, *domain,
 				    ZCRYPT_CEX7, api,
->>>>>>> bd3a9e57
 				    ep11_kb_wkvp(key, keylen));
 		if (rc)
 			goto out;
