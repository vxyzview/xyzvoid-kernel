// SPDX-License-Identifier: GPL-2.0
/*
 *    Copyright IBM Corp. 2007, 2009
 *    Author(s): Utz Bacher <utz.bacher@de.ibm.com>,
 *		 Frank Pavlic <fpavlic@de.ibm.com>,
 *		 Thomas Spatzier <tspat@de.ibm.com>,
 *		 Frank Blaschka <frank.blaschka@de.ibm.com>
 */

#define KMSG_COMPONENT "qeth"
#define pr_fmt(fmt) KMSG_COMPONENT ": " fmt

#include <linux/compat.h>
#include <linux/module.h>
#include <linux/moduleparam.h>
#include <linux/string.h>
#include <linux/errno.h>
#include <linux/kernel.h>
#include <linux/log2.h>
#include <linux/ip.h>
#include <linux/tcp.h>
#include <linux/mii.h>
#include <linux/mm.h>
#include <linux/kthread.h>
#include <linux/slab.h>
#include <linux/if_vlan.h>
#include <linux/netdevice.h>
#include <linux/netdev_features.h>
#include <linux/rcutree.h>
#include <linux/skbuff.h>
#include <linux/vmalloc.h>

#include <net/iucv/af_iucv.h>
#include <net/dsfield.h>

#include <asm/ebcdic.h>
#include <asm/chpid.h>
#include <asm/io.h>
#include <asm/sysinfo.h>
#include <asm/diag.h>
#include <asm/cio.h>
#include <asm/ccwdev.h>
#include <asm/cpcmd.h>

#include "qeth_core.h"

struct qeth_dbf_info qeth_dbf[QETH_DBF_INFOS] = {
	/* define dbf - Name, Pages, Areas, Maxlen, Level, View, Handle */
	/*                   N  P  A    M  L  V                      H  */
	[QETH_DBF_SETUP] = {"qeth_setup",
				8, 1,   8, 5, &debug_hex_ascii_view, NULL},
	[QETH_DBF_MSG]	 = {"qeth_msg", 8, 1, 11 * sizeof(long), 3,
			    &debug_sprintf_view, NULL},
	[QETH_DBF_CTRL]  = {"qeth_control",
		8, 1, QETH_DBF_CTRL_LEN, 5, &debug_hex_ascii_view, NULL},
};
EXPORT_SYMBOL_GPL(qeth_dbf);

struct kmem_cache *qeth_core_header_cache;
EXPORT_SYMBOL_GPL(qeth_core_header_cache);
static struct kmem_cache *qeth_qdio_outbuf_cache;

static struct device *qeth_core_root_dev;
static struct dentry *qeth_debugfs_root;
static struct lock_class_key qdio_out_skb_queue_key;

static void qeth_issue_next_read_cb(struct qeth_card *card,
				    struct qeth_cmd_buffer *iob,
				    unsigned int data_length);
static int qeth_qdio_establish(struct qeth_card *);
static void qeth_free_qdio_queues(struct qeth_card *card);
static void qeth_notify_skbs(struct qeth_qdio_out_q *queue,
		struct qeth_qdio_out_buffer *buf,
		enum iucv_tx_notify notification);
static void qeth_tx_complete_buf(struct qeth_qdio_out_buffer *buf, bool error,
				 int budget);
static int qeth_init_qdio_out_buf(struct qeth_qdio_out_q *, int);

static void qeth_close_dev_handler(struct work_struct *work)
{
	struct qeth_card *card;

	card = container_of(work, struct qeth_card, close_dev_work);
	QETH_CARD_TEXT(card, 2, "cldevhdl");
	ccwgroup_set_offline(card->gdev);
}

static const char *qeth_get_cardname(struct qeth_card *card)
{
	if (IS_VM_NIC(card)) {
		switch (card->info.type) {
		case QETH_CARD_TYPE_OSD:
			return " Virtual NIC QDIO";
		case QETH_CARD_TYPE_IQD:
			return " Virtual NIC Hiper";
		case QETH_CARD_TYPE_OSM:
			return " Virtual NIC QDIO - OSM";
		case QETH_CARD_TYPE_OSX:
			return " Virtual NIC QDIO - OSX";
		default:
			return " unknown";
		}
	} else {
		switch (card->info.type) {
		case QETH_CARD_TYPE_OSD:
			return " OSD Express";
		case QETH_CARD_TYPE_IQD:
			return " HiperSockets";
		case QETH_CARD_TYPE_OSN:
			return " OSN QDIO";
		case QETH_CARD_TYPE_OSM:
			return " OSM QDIO";
		case QETH_CARD_TYPE_OSX:
			return " OSX QDIO";
		default:
			return " unknown";
		}
	}
	return " n/a";
}

/* max length to be returned: 14 */
const char *qeth_get_cardname_short(struct qeth_card *card)
{
	if (IS_VM_NIC(card)) {
		switch (card->info.type) {
		case QETH_CARD_TYPE_OSD:
			return "Virt.NIC QDIO";
		case QETH_CARD_TYPE_IQD:
			return "Virt.NIC Hiper";
		case QETH_CARD_TYPE_OSM:
			return "Virt.NIC OSM";
		case QETH_CARD_TYPE_OSX:
			return "Virt.NIC OSX";
		default:
			return "unknown";
		}
	} else {
		switch (card->info.type) {
		case QETH_CARD_TYPE_OSD:
			switch (card->info.link_type) {
			case QETH_LINK_TYPE_FAST_ETH:
				return "OSD_100";
			case QETH_LINK_TYPE_HSTR:
				return "HSTR";
			case QETH_LINK_TYPE_GBIT_ETH:
				return "OSD_1000";
			case QETH_LINK_TYPE_10GBIT_ETH:
				return "OSD_10GIG";
			case QETH_LINK_TYPE_25GBIT_ETH:
				return "OSD_25GIG";
			case QETH_LINK_TYPE_LANE_ETH100:
				return "OSD_FE_LANE";
			case QETH_LINK_TYPE_LANE_TR:
				return "OSD_TR_LANE";
			case QETH_LINK_TYPE_LANE_ETH1000:
				return "OSD_GbE_LANE";
			case QETH_LINK_TYPE_LANE:
				return "OSD_ATM_LANE";
			default:
				return "OSD_Express";
			}
		case QETH_CARD_TYPE_IQD:
			return "HiperSockets";
		case QETH_CARD_TYPE_OSN:
			return "OSN";
		case QETH_CARD_TYPE_OSM:
			return "OSM_1000";
		case QETH_CARD_TYPE_OSX:
			return "OSX_10GIG";
		default:
			return "unknown";
		}
	}
	return "n/a";
}

void qeth_set_allowed_threads(struct qeth_card *card, unsigned long threads,
			 int clear_start_mask)
{
	unsigned long flags;

	spin_lock_irqsave(&card->thread_mask_lock, flags);
	card->thread_allowed_mask = threads;
	if (clear_start_mask)
		card->thread_start_mask &= threads;
	spin_unlock_irqrestore(&card->thread_mask_lock, flags);
	wake_up(&card->wait_q);
}
EXPORT_SYMBOL_GPL(qeth_set_allowed_threads);

int qeth_threads_running(struct qeth_card *card, unsigned long threads)
{
	unsigned long flags;
	int rc = 0;

	spin_lock_irqsave(&card->thread_mask_lock, flags);
	rc = (card->thread_running_mask & threads);
	spin_unlock_irqrestore(&card->thread_mask_lock, flags);
	return rc;
}
EXPORT_SYMBOL_GPL(qeth_threads_running);

void qeth_clear_working_pool_list(struct qeth_card *card)
{
	struct qeth_buffer_pool_entry *pool_entry, *tmp;
	struct qeth_qdio_q *queue = card->qdio.in_q;
	unsigned int i;

	QETH_CARD_TEXT(card, 5, "clwrklst");
	list_for_each_entry_safe(pool_entry, tmp,
			    &card->qdio.in_buf_pool.entry_list, list){
			list_del(&pool_entry->list);
	}

	for (i = 0; i < ARRAY_SIZE(queue->bufs); i++)
		queue->bufs[i].pool_entry = NULL;
}
EXPORT_SYMBOL_GPL(qeth_clear_working_pool_list);

static void qeth_free_pool_entry(struct qeth_buffer_pool_entry *entry)
{
	unsigned int i;

	for (i = 0; i < ARRAY_SIZE(entry->elements); i++) {
		if (entry->elements[i])
			__free_page(entry->elements[i]);
	}

	kfree(entry);
}

static void qeth_free_buffer_pool(struct qeth_card *card)
{
	struct qeth_buffer_pool_entry *entry, *tmp;

	list_for_each_entry_safe(entry, tmp, &card->qdio.init_pool.entry_list,
				 init_list) {
		list_del(&entry->init_list);
		qeth_free_pool_entry(entry);
	}
}

static struct qeth_buffer_pool_entry *qeth_alloc_pool_entry(unsigned int pages)
{
	struct qeth_buffer_pool_entry *entry;
	unsigned int i;

	entry = kzalloc(sizeof(*entry), GFP_KERNEL);
	if (!entry)
		return NULL;

	for (i = 0; i < pages; i++) {
		entry->elements[i] = __dev_alloc_page(GFP_KERNEL);

		if (!entry->elements[i]) {
			qeth_free_pool_entry(entry);
			return NULL;
		}
	}

	return entry;
}

static int qeth_alloc_buffer_pool(struct qeth_card *card)
{
	unsigned int buf_elements = QETH_MAX_BUFFER_ELEMENTS(card);
	unsigned int i;

	QETH_CARD_TEXT(card, 5, "alocpool");
	for (i = 0; i < card->qdio.init_pool.buf_count; ++i) {
		struct qeth_buffer_pool_entry *entry;

		entry = qeth_alloc_pool_entry(buf_elements);
		if (!entry) {
			qeth_free_buffer_pool(card);
			return -ENOMEM;
		}

		list_add(&entry->init_list, &card->qdio.init_pool.entry_list);
	}
	return 0;
}

int qeth_resize_buffer_pool(struct qeth_card *card, unsigned int count)
{
	unsigned int buf_elements = QETH_MAX_BUFFER_ELEMENTS(card);
	struct qeth_qdio_buffer_pool *pool = &card->qdio.init_pool;
	struct qeth_buffer_pool_entry *entry, *tmp;
	int delta = count - pool->buf_count;
	LIST_HEAD(entries);

	QETH_CARD_TEXT(card, 2, "realcbp");

	/* Defer until queue is allocated: */
	if (!card->qdio.in_q)
		goto out;

	/* Remove entries from the pool: */
	while (delta < 0) {
		entry = list_first_entry(&pool->entry_list,
					 struct qeth_buffer_pool_entry,
					 init_list);
		list_del(&entry->init_list);
		qeth_free_pool_entry(entry);

		delta++;
	}

	/* Allocate additional entries: */
	while (delta > 0) {
		entry = qeth_alloc_pool_entry(buf_elements);
		if (!entry) {
			list_for_each_entry_safe(entry, tmp, &entries,
						 init_list) {
				list_del(&entry->init_list);
				qeth_free_pool_entry(entry);
			}

			return -ENOMEM;
		}

		list_add(&entry->init_list, &entries);

		delta--;
	}

	list_splice(&entries, &pool->entry_list);

out:
	card->qdio.in_buf_pool.buf_count = count;
	pool->buf_count = count;
	return 0;
}
EXPORT_SYMBOL_GPL(qeth_resize_buffer_pool);

static void qeth_free_qdio_queue(struct qeth_qdio_q *q)
{
	if (!q)
		return;

	qdio_free_buffers(q->qdio_bufs, QDIO_MAX_BUFFERS_PER_Q);
	kfree(q);
}

static struct qeth_qdio_q *qeth_alloc_qdio_queue(void)
{
	struct qeth_qdio_q *q = kzalloc(sizeof(*q), GFP_KERNEL);
	int i;

	if (!q)
		return NULL;

	if (qdio_alloc_buffers(q->qdio_bufs, QDIO_MAX_BUFFERS_PER_Q)) {
		kfree(q);
		return NULL;
	}

	for (i = 0; i < QDIO_MAX_BUFFERS_PER_Q; ++i)
		q->bufs[i].buffer = q->qdio_bufs[i];

	QETH_DBF_HEX(SETUP, 2, &q, sizeof(void *));
	return q;
}

static int qeth_cq_init(struct qeth_card *card)
{
	int rc;

	if (card->options.cq == QETH_CQ_ENABLED) {
		QETH_CARD_TEXT(card, 2, "cqinit");
		qdio_reset_buffers(card->qdio.c_q->qdio_bufs,
				   QDIO_MAX_BUFFERS_PER_Q);
		card->qdio.c_q->next_buf_to_init = 127;
		rc = do_QDIO(CARD_DDEV(card), QDIO_FLAG_SYNC_INPUT,
			     card->qdio.no_in_queues - 1, 0,
			     127);
		if (rc) {
			QETH_CARD_TEXT_(card, 2, "1err%d", rc);
			goto out;
		}
	}
	rc = 0;
out:
	return rc;
}

static int qeth_alloc_cq(struct qeth_card *card)
{
	int rc;

	if (card->options.cq == QETH_CQ_ENABLED) {
		int i;
		struct qdio_outbuf_state *outbuf_states;

		QETH_CARD_TEXT(card, 2, "cqon");
		card->qdio.c_q = qeth_alloc_qdio_queue();
		if (!card->qdio.c_q) {
			rc = -1;
			goto kmsg_out;
		}
		card->qdio.no_in_queues = 2;
		card->qdio.out_bufstates =
			kcalloc(card->qdio.no_out_queues *
					QDIO_MAX_BUFFERS_PER_Q,
				sizeof(struct qdio_outbuf_state),
				GFP_KERNEL);
		outbuf_states = card->qdio.out_bufstates;
		if (outbuf_states == NULL) {
			rc = -1;
			goto free_cq_out;
		}
		for (i = 0; i < card->qdio.no_out_queues; ++i) {
			card->qdio.out_qs[i]->bufstates = outbuf_states;
			outbuf_states += QDIO_MAX_BUFFERS_PER_Q;
		}
	} else {
		QETH_CARD_TEXT(card, 2, "nocq");
		card->qdio.c_q = NULL;
		card->qdio.no_in_queues = 1;
	}
	QETH_CARD_TEXT_(card, 2, "iqc%d", card->qdio.no_in_queues);
	rc = 0;
out:
	return rc;
free_cq_out:
	qeth_free_qdio_queue(card->qdio.c_q);
	card->qdio.c_q = NULL;
kmsg_out:
	dev_err(&card->gdev->dev, "Failed to create completion queue\n");
	goto out;
}

static void qeth_free_cq(struct qeth_card *card)
{
	if (card->qdio.c_q) {
		--card->qdio.no_in_queues;
		qeth_free_qdio_queue(card->qdio.c_q);
		card->qdio.c_q = NULL;
	}
	kfree(card->qdio.out_bufstates);
	card->qdio.out_bufstates = NULL;
}

static enum iucv_tx_notify qeth_compute_cq_notification(int sbalf15,
							int delayed)
{
	enum iucv_tx_notify n;

	switch (sbalf15) {
	case 0:
		n = delayed ? TX_NOTIFY_DELAYED_OK : TX_NOTIFY_OK;
		break;
	case 4:
	case 16:
	case 17:
	case 18:
		n = delayed ? TX_NOTIFY_DELAYED_UNREACHABLE :
			TX_NOTIFY_UNREACHABLE;
		break;
	default:
		n = delayed ? TX_NOTIFY_DELAYED_GENERALERROR :
			TX_NOTIFY_GENERALERROR;
		break;
	}

	return n;
}

static void qeth_cleanup_handled_pending(struct qeth_qdio_out_q *q, int bidx,
					 int forced_cleanup)
{
	if (q->card->options.cq != QETH_CQ_ENABLED)
		return;

	if (q->bufs[bidx]->next_pending != NULL) {
		struct qeth_qdio_out_buffer *head = q->bufs[bidx];
		struct qeth_qdio_out_buffer *c = q->bufs[bidx]->next_pending;

		while (c) {
			if (forced_cleanup ||
			    atomic_read(&c->state) ==
			      QETH_QDIO_BUF_HANDLED_DELAYED) {
				struct qeth_qdio_out_buffer *f = c;
				QETH_CARD_TEXT(f->q->card, 5, "fp");
				QETH_CARD_TEXT_(f->q->card, 5, "%lx", (long) f);
				/* release here to avoid interleaving between
				   outbound tasklet and inbound tasklet
				   regarding notifications and lifecycle */
				qeth_tx_complete_buf(c, forced_cleanup, 0);

				c = f->next_pending;
				WARN_ON_ONCE(head->next_pending != f);
				head->next_pending = c;
				kmem_cache_free(qeth_qdio_outbuf_cache, f);
			} else {
				head = c;
				c = c->next_pending;
			}

		}
	}
	if (forced_cleanup && (atomic_read(&(q->bufs[bidx]->state)) ==
					QETH_QDIO_BUF_HANDLED_DELAYED)) {
		/* for recovery situations */
		qeth_init_qdio_out_buf(q, bidx);
		QETH_CARD_TEXT(q->card, 2, "clprecov");
	}
}


static void qeth_qdio_handle_aob(struct qeth_card *card,
				 unsigned long phys_aob_addr)
{
	struct qaob *aob;
	struct qeth_qdio_out_buffer *buffer;
	enum iucv_tx_notify notification;
	unsigned int i;

	aob = (struct qaob *) phys_to_virt(phys_aob_addr);
	QETH_CARD_TEXT(card, 5, "haob");
	QETH_CARD_TEXT_(card, 5, "%lx", phys_aob_addr);
	buffer = (struct qeth_qdio_out_buffer *) aob->user1;
	QETH_CARD_TEXT_(card, 5, "%lx", aob->user1);

	if (atomic_cmpxchg(&buffer->state, QETH_QDIO_BUF_PRIMED,
			   QETH_QDIO_BUF_IN_CQ) == QETH_QDIO_BUF_PRIMED) {
		notification = TX_NOTIFY_OK;
	} else {
		WARN_ON_ONCE(atomic_read(&buffer->state) !=
							QETH_QDIO_BUF_PENDING);
		atomic_set(&buffer->state, QETH_QDIO_BUF_IN_CQ);
		notification = TX_NOTIFY_DELAYED_OK;
	}

	if (aob->aorc != 0)  {
		QETH_CARD_TEXT_(card, 2, "aorc%02X", aob->aorc);
		notification = qeth_compute_cq_notification(aob->aorc, 1);
	}
	qeth_notify_skbs(buffer->q, buffer, notification);

	/* Free dangling allocations. The attached skbs are handled by
	 * qeth_cleanup_handled_pending().
	 */
	for (i = 0;
	     i < aob->sb_count && i < QETH_MAX_BUFFER_ELEMENTS(card);
	     i++) {
		void *data = phys_to_virt(aob->sba[i]);

		if (data && buffer->is_header[i])
			kmem_cache_free(qeth_core_header_cache, data);
	}
	atomic_set(&buffer->state, QETH_QDIO_BUF_HANDLED_DELAYED);

	qdio_release_aob(aob);
}

static void qeth_setup_ccw(struct ccw1 *ccw, u8 cmd_code, u8 flags, u32 len,
			   void *data)
{
	ccw->cmd_code = cmd_code;
	ccw->flags = flags | CCW_FLAG_SLI;
	ccw->count = len;
	ccw->cda = (__u32) __pa(data);
}

static int __qeth_issue_next_read(struct qeth_card *card)
{
	struct qeth_cmd_buffer *iob = card->read_cmd;
	struct qeth_channel *channel = iob->channel;
	struct ccw1 *ccw = __ccw_from_cmd(iob);
	int rc;

	QETH_CARD_TEXT(card, 5, "issnxrd");
	if (channel->state != CH_STATE_UP)
		return -EIO;

	memset(iob->data, 0, iob->length);
	qeth_setup_ccw(ccw, CCW_CMD_READ, 0, iob->length, iob->data);
	iob->callback = qeth_issue_next_read_cb;
	/* keep the cmd alive after completion: */
	qeth_get_cmd(iob);

	QETH_CARD_TEXT(card, 6, "noirqpnd");
	rc = ccw_device_start(channel->ccwdev, ccw, (addr_t) iob, 0, 0);
	if (!rc) {
		channel->active_cmd = iob;
	} else {
		QETH_DBF_MESSAGE(2, "error %i on device %x when starting next read ccw!\n",
				 rc, CARD_DEVID(card));
		qeth_unlock_channel(card, channel);
		qeth_put_cmd(iob);
		card->read_or_write_problem = 1;
		qeth_schedule_recovery(card);
	}
	return rc;
}

static int qeth_issue_next_read(struct qeth_card *card)
{
	int ret;

	spin_lock_irq(get_ccwdev_lock(CARD_RDEV(card)));
	ret = __qeth_issue_next_read(card);
	spin_unlock_irq(get_ccwdev_lock(CARD_RDEV(card)));

	return ret;
}

static void qeth_enqueue_cmd(struct qeth_card *card,
			     struct qeth_cmd_buffer *iob)
{
	spin_lock_irq(&card->lock);
	list_add_tail(&iob->list, &card->cmd_waiter_list);
	spin_unlock_irq(&card->lock);
}

static void qeth_dequeue_cmd(struct qeth_card *card,
			     struct qeth_cmd_buffer *iob)
{
	spin_lock_irq(&card->lock);
	list_del(&iob->list);
	spin_unlock_irq(&card->lock);
}

void qeth_notify_cmd(struct qeth_cmd_buffer *iob, int reason)
{
	iob->rc = reason;
	complete(&iob->done);
}
EXPORT_SYMBOL_GPL(qeth_notify_cmd);

static void qeth_flush_local_addrs4(struct qeth_card *card)
{
	struct qeth_local_addr *addr;
	struct hlist_node *tmp;
	unsigned int i;

	spin_lock_irq(&card->local_addrs4_lock);
	hash_for_each_safe(card->local_addrs4, i, tmp, addr, hnode) {
		hash_del_rcu(&addr->hnode);
		kfree_rcu(addr, rcu);
	}
	spin_unlock_irq(&card->local_addrs4_lock);
}

static void qeth_flush_local_addrs6(struct qeth_card *card)
{
	struct qeth_local_addr *addr;
	struct hlist_node *tmp;
	unsigned int i;

	spin_lock_irq(&card->local_addrs6_lock);
	hash_for_each_safe(card->local_addrs6, i, tmp, addr, hnode) {
		hash_del_rcu(&addr->hnode);
		kfree_rcu(addr, rcu);
	}
	spin_unlock_irq(&card->local_addrs6_lock);
}

void qeth_flush_local_addrs(struct qeth_card *card)
{
	qeth_flush_local_addrs4(card);
	qeth_flush_local_addrs6(card);
}
EXPORT_SYMBOL_GPL(qeth_flush_local_addrs);

static void qeth_add_local_addrs4(struct qeth_card *card,
				  struct qeth_ipacmd_local_addrs4 *cmd)
{
	unsigned int i;

	if (cmd->addr_length !=
	    sizeof_field(struct qeth_ipacmd_local_addr4, addr)) {
		dev_err_ratelimited(&card->gdev->dev,
				    "Dropped IPv4 ADD LOCAL ADDR event with bad length %u\n",
				    cmd->addr_length);
		return;
	}

	spin_lock(&card->local_addrs4_lock);
	for (i = 0; i < cmd->count; i++) {
		unsigned int key = ipv4_addr_hash(cmd->addrs[i].addr);
		struct qeth_local_addr *addr;
		bool duplicate = false;

		hash_for_each_possible(card->local_addrs4, addr, hnode, key) {
			if (addr->addr.s6_addr32[3] == cmd->addrs[i].addr) {
				duplicate = true;
				break;
			}
		}

		if (duplicate)
			continue;

		addr = kmalloc(sizeof(*addr), GFP_ATOMIC);
		if (!addr) {
			dev_err(&card->gdev->dev,
				"Failed to allocate local addr object. Traffic to %pI4 might suffer.\n",
				&cmd->addrs[i].addr);
			continue;
		}

		ipv6_addr_set(&addr->addr, 0, 0, 0, cmd->addrs[i].addr);
		hash_add_rcu(card->local_addrs4, &addr->hnode, key);
	}
	spin_unlock(&card->local_addrs4_lock);
}

static void qeth_add_local_addrs6(struct qeth_card *card,
				  struct qeth_ipacmd_local_addrs6 *cmd)
{
	unsigned int i;

	if (cmd->addr_length !=
	    sizeof_field(struct qeth_ipacmd_local_addr6, addr)) {
		dev_err_ratelimited(&card->gdev->dev,
				    "Dropped IPv6 ADD LOCAL ADDR event with bad length %u\n",
				    cmd->addr_length);
		return;
	}

	spin_lock(&card->local_addrs6_lock);
	for (i = 0; i < cmd->count; i++) {
		u32 key = ipv6_addr_hash(&cmd->addrs[i].addr);
		struct qeth_local_addr *addr;
		bool duplicate = false;

		hash_for_each_possible(card->local_addrs6, addr, hnode, key) {
			if (ipv6_addr_equal(&addr->addr, &cmd->addrs[i].addr)) {
				duplicate = true;
				break;
			}
		}

		if (duplicate)
			continue;

		addr = kmalloc(sizeof(*addr), GFP_ATOMIC);
		if (!addr) {
			dev_err(&card->gdev->dev,
				"Failed to allocate local addr object. Traffic to %pI6c might suffer.\n",
				&cmd->addrs[i].addr);
			continue;
		}

		addr->addr = cmd->addrs[i].addr;
		hash_add_rcu(card->local_addrs6, &addr->hnode, key);
	}
	spin_unlock(&card->local_addrs6_lock);
}

static void qeth_del_local_addrs4(struct qeth_card *card,
				  struct qeth_ipacmd_local_addrs4 *cmd)
{
	unsigned int i;

	if (cmd->addr_length !=
	    sizeof_field(struct qeth_ipacmd_local_addr4, addr)) {
		dev_err_ratelimited(&card->gdev->dev,
				    "Dropped IPv4 DEL LOCAL ADDR event with bad length %u\n",
				    cmd->addr_length);
		return;
	}

	spin_lock(&card->local_addrs4_lock);
	for (i = 0; i < cmd->count; i++) {
		struct qeth_ipacmd_local_addr4 *addr = &cmd->addrs[i];
		unsigned int key = ipv4_addr_hash(addr->addr);
		struct qeth_local_addr *tmp;

		hash_for_each_possible(card->local_addrs4, tmp, hnode, key) {
			if (tmp->addr.s6_addr32[3] == addr->addr) {
				hash_del_rcu(&tmp->hnode);
				kfree_rcu(tmp, rcu);
				break;
			}
		}
	}
	spin_unlock(&card->local_addrs4_lock);
}

static void qeth_del_local_addrs6(struct qeth_card *card,
				  struct qeth_ipacmd_local_addrs6 *cmd)
{
	unsigned int i;

	if (cmd->addr_length !=
	    sizeof_field(struct qeth_ipacmd_local_addr6, addr)) {
		dev_err_ratelimited(&card->gdev->dev,
				    "Dropped IPv6 DEL LOCAL ADDR event with bad length %u\n",
				    cmd->addr_length);
		return;
	}

	spin_lock(&card->local_addrs6_lock);
	for (i = 0; i < cmd->count; i++) {
		struct qeth_ipacmd_local_addr6 *addr = &cmd->addrs[i];
		u32 key = ipv6_addr_hash(&addr->addr);
		struct qeth_local_addr *tmp;

		hash_for_each_possible(card->local_addrs6, tmp, hnode, key) {
			if (ipv6_addr_equal(&tmp->addr, &addr->addr)) {
				hash_del_rcu(&tmp->hnode);
				kfree_rcu(tmp, rcu);
				break;
			}
		}
	}
	spin_unlock(&card->local_addrs6_lock);
}

static bool qeth_next_hop_is_local_v4(struct qeth_card *card,
				      struct sk_buff *skb)
{
	struct qeth_local_addr *tmp;
	bool is_local = false;
	unsigned int key;
	__be32 next_hop;

	if (hash_empty(card->local_addrs4))
		return false;

	rcu_read_lock();
	next_hop = qeth_next_hop_v4_rcu(skb, qeth_dst_check_rcu(skb, 4));
	key = ipv4_addr_hash(next_hop);

	hash_for_each_possible_rcu(card->local_addrs4, tmp, hnode, key) {
		if (tmp->addr.s6_addr32[3] == next_hop) {
			is_local = true;
			break;
		}
	}
	rcu_read_unlock();

	return is_local;
}

static bool qeth_next_hop_is_local_v6(struct qeth_card *card,
				      struct sk_buff *skb)
{
	struct qeth_local_addr *tmp;
	struct in6_addr *next_hop;
	bool is_local = false;
	u32 key;

	if (hash_empty(card->local_addrs6))
		return false;

	rcu_read_lock();
	next_hop = qeth_next_hop_v6_rcu(skb, qeth_dst_check_rcu(skb, 6));
	key = ipv6_addr_hash(next_hop);

	hash_for_each_possible_rcu(card->local_addrs6, tmp, hnode, key) {
		if (ipv6_addr_equal(&tmp->addr, next_hop)) {
			is_local = true;
			break;
		}
	}
	rcu_read_unlock();

	return is_local;
}

static int qeth_debugfs_local_addr_show(struct seq_file *m, void *v)
{
	struct qeth_card *card = m->private;
	struct qeth_local_addr *tmp;
	unsigned int i;

	rcu_read_lock();
	hash_for_each_rcu(card->local_addrs4, i, tmp, hnode)
		seq_printf(m, "%pI4\n", &tmp->addr.s6_addr32[3]);
	hash_for_each_rcu(card->local_addrs6, i, tmp, hnode)
		seq_printf(m, "%pI6c\n", &tmp->addr);
	rcu_read_unlock();

	return 0;
}

DEFINE_SHOW_ATTRIBUTE(qeth_debugfs_local_addr);

static void qeth_issue_ipa_msg(struct qeth_ipa_cmd *cmd, int rc,
		struct qeth_card *card)
{
	const char *ipa_name;
	int com = cmd->hdr.command;
	ipa_name = qeth_get_ipa_cmd_name(com);

	if (rc)
		QETH_DBF_MESSAGE(2, "IPA: %s(%#x) for device %x returned %#x \"%s\"\n",
				 ipa_name, com, CARD_DEVID(card), rc,
				 qeth_get_ipa_msg(rc));
	else
		QETH_DBF_MESSAGE(5, "IPA: %s(%#x) for device %x succeeded\n",
				 ipa_name, com, CARD_DEVID(card));
}

static struct qeth_ipa_cmd *qeth_check_ipa_data(struct qeth_card *card,
						struct qeth_ipa_cmd *cmd)
{
	QETH_CARD_TEXT(card, 5, "chkipad");

	if (IS_IPA_REPLY(cmd)) {
		if (cmd->hdr.command != IPA_CMD_SETCCID &&
		    cmd->hdr.command != IPA_CMD_DELCCID &&
		    cmd->hdr.command != IPA_CMD_MODCCID &&
		    cmd->hdr.command != IPA_CMD_SET_DIAG_ASS)
			qeth_issue_ipa_msg(cmd, cmd->hdr.return_code, card);
		return cmd;
	}

	/* handle unsolicited event: */
	switch (cmd->hdr.command) {
	case IPA_CMD_STOPLAN:
		if (cmd->hdr.return_code == IPA_RC_VEPA_TO_VEB_TRANSITION) {
			dev_err(&card->gdev->dev,
				"Interface %s is down because the adjacent port is no longer in reflective relay mode\n",
				QETH_CARD_IFNAME(card));
			schedule_work(&card->close_dev_work);
		} else {
			dev_warn(&card->gdev->dev,
				 "The link for interface %s on CHPID 0x%X failed\n",
				 QETH_CARD_IFNAME(card), card->info.chpid);
			qeth_issue_ipa_msg(cmd, cmd->hdr.return_code, card);
			netif_carrier_off(card->dev);
		}
		return NULL;
	case IPA_CMD_STARTLAN:
		dev_info(&card->gdev->dev,
			 "The link for %s on CHPID 0x%X has been restored\n",
			 QETH_CARD_IFNAME(card), card->info.chpid);
		if (card->info.hwtrap)
			card->info.hwtrap = 2;
		qeth_schedule_recovery(card);
		return NULL;
	case IPA_CMD_SETBRIDGEPORT_IQD:
	case IPA_CMD_SETBRIDGEPORT_OSA:
	case IPA_CMD_ADDRESS_CHANGE_NOTIF:
		if (card->discipline->control_event_handler(card, cmd))
			return cmd;
		return NULL;
	case IPA_CMD_MODCCID:
		return cmd;
	case IPA_CMD_REGISTER_LOCAL_ADDR:
		if (cmd->hdr.prot_version == QETH_PROT_IPV4)
			qeth_add_local_addrs4(card, &cmd->data.local_addrs4);
		else if (cmd->hdr.prot_version == QETH_PROT_IPV6)
			qeth_add_local_addrs6(card, &cmd->data.local_addrs6);

		QETH_CARD_TEXT(card, 3, "irla");
		return NULL;
	case IPA_CMD_UNREGISTER_LOCAL_ADDR:
		if (cmd->hdr.prot_version == QETH_PROT_IPV4)
			qeth_del_local_addrs4(card, &cmd->data.local_addrs4);
		else if (cmd->hdr.prot_version == QETH_PROT_IPV6)
			qeth_del_local_addrs6(card, &cmd->data.local_addrs6);

		QETH_CARD_TEXT(card, 3, "urla");
		return NULL;
	default:
		QETH_DBF_MESSAGE(2, "Received data is IPA but not a reply!\n");
		return cmd;
	}
}

void qeth_clear_ipacmd_list(struct qeth_card *card)
{
	struct qeth_cmd_buffer *iob;
	unsigned long flags;

	QETH_CARD_TEXT(card, 4, "clipalst");

	spin_lock_irqsave(&card->lock, flags);
	list_for_each_entry(iob, &card->cmd_waiter_list, list)
		qeth_notify_cmd(iob, -ECANCELED);
	spin_unlock_irqrestore(&card->lock, flags);
}
EXPORT_SYMBOL_GPL(qeth_clear_ipacmd_list);

static int qeth_check_idx_response(struct qeth_card *card,
	unsigned char *buffer)
{
	QETH_DBF_HEX(CTRL, 2, buffer, QETH_DBF_CTRL_LEN);
	if ((buffer[2] & QETH_IDX_TERMINATE_MASK) == QETH_IDX_TERMINATE) {
		QETH_DBF_MESSAGE(2, "received an IDX TERMINATE with cause code %#04x\n",
				 buffer[4]);
		QETH_CARD_TEXT(card, 2, "ckidxres");
		QETH_CARD_TEXT(card, 2, " idxterm");
		QETH_CARD_TEXT_(card, 2, "rc%x", buffer[4]);
		if (buffer[4] == QETH_IDX_TERM_BAD_TRANSPORT ||
		    buffer[4] == QETH_IDX_TERM_BAD_TRANSPORT_VM) {
			dev_err(&card->gdev->dev,
				"The device does not support the configured transport mode\n");
			return -EPROTONOSUPPORT;
		}
		return -EIO;
	}
	return 0;
}

void qeth_put_cmd(struct qeth_cmd_buffer *iob)
{
	if (refcount_dec_and_test(&iob->ref_count)) {
		kfree(iob->data);
		kfree(iob);
	}
}
EXPORT_SYMBOL_GPL(qeth_put_cmd);

static void qeth_release_buffer_cb(struct qeth_card *card,
				   struct qeth_cmd_buffer *iob,
				   unsigned int data_length)
{
	qeth_put_cmd(iob);
}

static void qeth_cancel_cmd(struct qeth_cmd_buffer *iob, int rc)
{
	qeth_notify_cmd(iob, rc);
	qeth_put_cmd(iob);
}

struct qeth_cmd_buffer *qeth_alloc_cmd(struct qeth_channel *channel,
				       unsigned int length, unsigned int ccws,
				       long timeout)
{
	struct qeth_cmd_buffer *iob;

	if (length > QETH_BUFSIZE)
		return NULL;

	iob = kzalloc(sizeof(*iob), GFP_KERNEL);
	if (!iob)
		return NULL;

	iob->data = kzalloc(ALIGN(length, 8) + ccws * sizeof(struct ccw1),
			    GFP_KERNEL | GFP_DMA);
	if (!iob->data) {
		kfree(iob);
		return NULL;
	}

	init_completion(&iob->done);
	spin_lock_init(&iob->lock);
	INIT_LIST_HEAD(&iob->list);
	refcount_set(&iob->ref_count, 1);
	iob->channel = channel;
	iob->timeout = timeout;
	iob->length = length;
	return iob;
}
EXPORT_SYMBOL_GPL(qeth_alloc_cmd);

static void qeth_issue_next_read_cb(struct qeth_card *card,
				    struct qeth_cmd_buffer *iob,
				    unsigned int data_length)
{
	struct qeth_cmd_buffer *request = NULL;
	struct qeth_ipa_cmd *cmd = NULL;
	struct qeth_reply *reply = NULL;
	struct qeth_cmd_buffer *tmp;
	unsigned long flags;
	int rc = 0;

	QETH_CARD_TEXT(card, 4, "sndctlcb");
	rc = qeth_check_idx_response(card, iob->data);
	switch (rc) {
	case 0:
		break;
	case -EIO:
		qeth_schedule_recovery(card);
		fallthrough;
	default:
		qeth_clear_ipacmd_list(card);
		goto err_idx;
	}

	cmd = __ipa_reply(iob);
	if (cmd) {
		cmd = qeth_check_ipa_data(card, cmd);
		if (!cmd)
			goto out;
		if (IS_OSN(card) && card->osn_info.assist_cb &&
		    cmd->hdr.command != IPA_CMD_STARTLAN) {
			card->osn_info.assist_cb(card->dev, cmd);
			goto out;
		}
	}

	/* match against pending cmd requests */
	spin_lock_irqsave(&card->lock, flags);
	list_for_each_entry(tmp, &card->cmd_waiter_list, list) {
		if (tmp->match && tmp->match(tmp, iob)) {
			request = tmp;
			/* take the object outside the lock */
			qeth_get_cmd(request);
			break;
		}
	}
	spin_unlock_irqrestore(&card->lock, flags);

	if (!request)
		goto out;

	reply = &request->reply;
	if (!reply->callback) {
		rc = 0;
		goto no_callback;
	}

	spin_lock_irqsave(&request->lock, flags);
	if (request->rc)
		/* Bail out when the requestor has already left: */
		rc = request->rc;
	else
		rc = reply->callback(card, reply, cmd ? (unsigned long)cmd :
							(unsigned long)iob);
	spin_unlock_irqrestore(&request->lock, flags);

no_callback:
	if (rc <= 0)
		qeth_notify_cmd(request, rc);
	qeth_put_cmd(request);
out:
	memcpy(&card->seqno.pdu_hdr_ack,
		QETH_PDU_HEADER_SEQ_NO(iob->data),
		QETH_SEQ_NO_LENGTH);
	__qeth_issue_next_read(card);
err_idx:
	qeth_put_cmd(iob);
}

static int qeth_set_thread_start_bit(struct qeth_card *card,
		unsigned long thread)
{
	unsigned long flags;
	int rc = 0;

	spin_lock_irqsave(&card->thread_mask_lock, flags);
	if (!(card->thread_allowed_mask & thread))
		rc = -EPERM;
	else if (card->thread_start_mask & thread)
		rc = -EBUSY;
	else
		card->thread_start_mask |= thread;
	spin_unlock_irqrestore(&card->thread_mask_lock, flags);

	return rc;
}

static void qeth_clear_thread_start_bit(struct qeth_card *card,
					unsigned long thread)
{
	unsigned long flags;

	spin_lock_irqsave(&card->thread_mask_lock, flags);
	card->thread_start_mask &= ~thread;
	spin_unlock_irqrestore(&card->thread_mask_lock, flags);
	wake_up(&card->wait_q);
}

static void qeth_clear_thread_running_bit(struct qeth_card *card,
					  unsigned long thread)
{
	unsigned long flags;

	spin_lock_irqsave(&card->thread_mask_lock, flags);
	card->thread_running_mask &= ~thread;
	spin_unlock_irqrestore(&card->thread_mask_lock, flags);
	wake_up_all(&card->wait_q);
}

static int __qeth_do_run_thread(struct qeth_card *card, unsigned long thread)
{
	unsigned long flags;
	int rc = 0;

	spin_lock_irqsave(&card->thread_mask_lock, flags);
	if (card->thread_start_mask & thread) {
		if ((card->thread_allowed_mask & thread) &&
		    !(card->thread_running_mask & thread)) {
			rc = 1;
			card->thread_start_mask &= ~thread;
			card->thread_running_mask |= thread;
		} else
			rc = -EPERM;
	}
	spin_unlock_irqrestore(&card->thread_mask_lock, flags);
	return rc;
}

static int qeth_do_run_thread(struct qeth_card *card, unsigned long thread)
{
	int rc = 0;

	wait_event(card->wait_q,
		   (rc = __qeth_do_run_thread(card, thread)) >= 0);
	return rc;
}

int qeth_schedule_recovery(struct qeth_card *card)
{
	int rc;

	QETH_CARD_TEXT(card, 2, "startrec");

	rc = qeth_set_thread_start_bit(card, QETH_RECOVER_THREAD);
	if (!rc)
		schedule_work(&card->kernel_thread_starter);

	return rc;
}

static int qeth_get_problem(struct qeth_card *card, struct ccw_device *cdev,
			    struct irb *irb)
{
	int dstat, cstat;
	char *sense;

	sense = (char *) irb->ecw;
	cstat = irb->scsw.cmd.cstat;
	dstat = irb->scsw.cmd.dstat;

	if (cstat & (SCHN_STAT_CHN_CTRL_CHK | SCHN_STAT_INTF_CTRL_CHK |
		     SCHN_STAT_CHN_DATA_CHK | SCHN_STAT_CHAIN_CHECK |
		     SCHN_STAT_PROT_CHECK | SCHN_STAT_PROG_CHECK)) {
		QETH_CARD_TEXT(card, 2, "CGENCHK");
		dev_warn(&cdev->dev, "The qeth device driver "
			"failed to recover an error on the device\n");
		QETH_DBF_MESSAGE(2, "check on channel %x with dstat=%#x, cstat=%#x\n",
				 CCW_DEVID(cdev), dstat, cstat);
		print_hex_dump(KERN_WARNING, "qeth: irb ", DUMP_PREFIX_OFFSET,
				16, 1, irb, 64, 1);
		return -EIO;
	}

	if (dstat & DEV_STAT_UNIT_CHECK) {
		if (sense[SENSE_RESETTING_EVENT_BYTE] &
		    SENSE_RESETTING_EVENT_FLAG) {
			QETH_CARD_TEXT(card, 2, "REVIND");
			return -EIO;
		}
		if (sense[SENSE_COMMAND_REJECT_BYTE] &
		    SENSE_COMMAND_REJECT_FLAG) {
			QETH_CARD_TEXT(card, 2, "CMDREJi");
			return -EIO;
		}
		if ((sense[2] == 0xaf) && (sense[3] == 0xfe)) {
			QETH_CARD_TEXT(card, 2, "AFFE");
			return -EIO;
		}
		if ((!sense[0]) && (!sense[1]) && (!sense[2]) && (!sense[3])) {
			QETH_CARD_TEXT(card, 2, "ZEROSEN");
			return 0;
		}
		QETH_CARD_TEXT(card, 2, "DGENCHK");
			return -EIO;
	}
	return 0;
}

static int qeth_check_irb_error(struct qeth_card *card, struct ccw_device *cdev,
				struct irb *irb)
{
	if (!IS_ERR(irb))
		return 0;

	switch (PTR_ERR(irb)) {
	case -EIO:
		QETH_DBF_MESSAGE(2, "i/o-error on channel %x\n",
				 CCW_DEVID(cdev));
		QETH_CARD_TEXT(card, 2, "ckirberr");
		QETH_CARD_TEXT_(card, 2, "  rc%d", -EIO);
		return -EIO;
	case -ETIMEDOUT:
		dev_warn(&cdev->dev, "A hardware operation timed out"
			" on the device\n");
		QETH_CARD_TEXT(card, 2, "ckirberr");
		QETH_CARD_TEXT_(card, 2, "  rc%d", -ETIMEDOUT);
		return -ETIMEDOUT;
	default:
		QETH_DBF_MESSAGE(2, "unknown error %ld on channel %x\n",
				 PTR_ERR(irb), CCW_DEVID(cdev));
		QETH_CARD_TEXT(card, 2, "ckirberr");
		QETH_CARD_TEXT(card, 2, "  rc???");
		return PTR_ERR(irb);
	}
}

static void qeth_irq(struct ccw_device *cdev, unsigned long intparm,
		struct irb *irb)
{
	int rc;
	int cstat, dstat;
	struct qeth_cmd_buffer *iob = NULL;
	struct ccwgroup_device *gdev;
	struct qeth_channel *channel;
	struct qeth_card *card;

	/* while we hold the ccwdev lock, this stays valid: */
	gdev = dev_get_drvdata(&cdev->dev);
	card = dev_get_drvdata(&gdev->dev);

	QETH_CARD_TEXT(card, 5, "irq");

	if (card->read.ccwdev == cdev) {
		channel = &card->read;
		QETH_CARD_TEXT(card, 5, "read");
	} else if (card->write.ccwdev == cdev) {
		channel = &card->write;
		QETH_CARD_TEXT(card, 5, "write");
	} else {
		channel = &card->data;
		QETH_CARD_TEXT(card, 5, "data");
	}

	if (intparm == 0) {
		QETH_CARD_TEXT(card, 5, "irqunsol");
	} else if ((addr_t)intparm != (addr_t)channel->active_cmd) {
		QETH_CARD_TEXT(card, 5, "irqunexp");

		dev_err(&cdev->dev,
			"Received IRQ with intparm %lx, expected %px\n",
			intparm, channel->active_cmd);
		if (channel->active_cmd)
			qeth_cancel_cmd(channel->active_cmd, -EIO);
	} else {
		iob = (struct qeth_cmd_buffer *) (addr_t)intparm;
	}

	channel->active_cmd = NULL;
	qeth_unlock_channel(card, channel);

	rc = qeth_check_irb_error(card, cdev, irb);
	if (rc) {
		/* IO was terminated, free its resources. */
		if (iob)
			qeth_cancel_cmd(iob, rc);
		return;
	}

	if (irb->scsw.cmd.fctl & SCSW_FCTL_CLEAR_FUNC) {
		channel->state = CH_STATE_STOPPED;
		wake_up(&card->wait_q);
	}

	if (irb->scsw.cmd.fctl & SCSW_FCTL_HALT_FUNC) {
		channel->state = CH_STATE_HALTED;
		wake_up(&card->wait_q);
	}

	if (iob && (irb->scsw.cmd.fctl & (SCSW_FCTL_CLEAR_FUNC |
					  SCSW_FCTL_HALT_FUNC))) {
		qeth_cancel_cmd(iob, -ECANCELED);
		iob = NULL;
	}

	cstat = irb->scsw.cmd.cstat;
	dstat = irb->scsw.cmd.dstat;

	if ((dstat & DEV_STAT_UNIT_EXCEP) ||
	    (dstat & DEV_STAT_UNIT_CHECK) ||
	    (cstat)) {
		if (irb->esw.esw0.erw.cons) {
			dev_warn(&channel->ccwdev->dev,
				"The qeth device driver failed to recover "
				"an error on the device\n");
			QETH_DBF_MESSAGE(2, "sense data available on channel %x: cstat %#X dstat %#X\n",
					 CCW_DEVID(channel->ccwdev), cstat,
					 dstat);
			print_hex_dump(KERN_WARNING, "qeth: irb ",
				DUMP_PREFIX_OFFSET, 16, 1, irb, 32, 1);
			print_hex_dump(KERN_WARNING, "qeth: sense data ",
				DUMP_PREFIX_OFFSET, 16, 1, irb->ecw, 32, 1);
		}

		rc = qeth_get_problem(card, cdev, irb);
		if (rc) {
			card->read_or_write_problem = 1;
			if (iob)
				qeth_cancel_cmd(iob, rc);
			qeth_clear_ipacmd_list(card);
			qeth_schedule_recovery(card);
			return;
		}
	}

	if (iob) {
		/* sanity check: */
		if (irb->scsw.cmd.count > iob->length) {
			qeth_cancel_cmd(iob, -EIO);
			return;
		}
		if (iob->callback)
			iob->callback(card, iob,
				      iob->length - irb->scsw.cmd.count);
	}
}

static void qeth_notify_skbs(struct qeth_qdio_out_q *q,
		struct qeth_qdio_out_buffer *buf,
		enum iucv_tx_notify notification)
{
	struct sk_buff *skb;

	skb_queue_walk(&buf->skb_list, skb) {
		QETH_CARD_TEXT_(q->card, 5, "skbn%d", notification);
		QETH_CARD_TEXT_(q->card, 5, "%lx", (long) skb);
		if (skb->protocol == htons(ETH_P_AF_IUCV) && skb->sk)
			iucv_sk(skb->sk)->sk_txnotify(skb, notification);
	}
}

static void qeth_tx_complete_buf(struct qeth_qdio_out_buffer *buf, bool error,
				 int budget)
{
	struct qeth_qdio_out_q *queue = buf->q;
	struct sk_buff *skb;

	/* release may never happen from within CQ tasklet scope */
	WARN_ON_ONCE(atomic_read(&buf->state) == QETH_QDIO_BUF_IN_CQ);

	if (atomic_read(&buf->state) == QETH_QDIO_BUF_PENDING)
		qeth_notify_skbs(queue, buf, TX_NOTIFY_GENERALERROR);

	/* Empty buffer? */
	if (buf->next_element_to_fill == 0)
		return;

	QETH_TXQ_STAT_INC(queue, bufs);
	QETH_TXQ_STAT_ADD(queue, buf_elements, buf->next_element_to_fill);
	if (error) {
		QETH_TXQ_STAT_ADD(queue, tx_errors, buf->frames);
	} else {
		QETH_TXQ_STAT_ADD(queue, tx_packets, buf->frames);
		QETH_TXQ_STAT_ADD(queue, tx_bytes, buf->bytes);
	}

	while ((skb = __skb_dequeue(&buf->skb_list)) != NULL) {
		unsigned int bytes = qdisc_pkt_len(skb);
		bool is_tso = skb_is_gso(skb);
		unsigned int packets;

		packets = is_tso ? skb_shinfo(skb)->gso_segs : 1;
		if (!error) {
			if (skb->ip_summed == CHECKSUM_PARTIAL)
				QETH_TXQ_STAT_ADD(queue, skbs_csum, packets);
			if (skb_is_nonlinear(skb))
				QETH_TXQ_STAT_INC(queue, skbs_sg);
			if (is_tso) {
				QETH_TXQ_STAT_INC(queue, skbs_tso);
				QETH_TXQ_STAT_ADD(queue, tso_bytes, bytes);
			}
		}

		napi_consume_skb(skb, budget);
	}
}

static void qeth_clear_output_buffer(struct qeth_qdio_out_q *queue,
				     struct qeth_qdio_out_buffer *buf,
				     bool error, int budget)
{
	int i;

	/* is PCI flag set on buffer? */
	if (buf->buffer->element[0].sflags & SBAL_SFLAGS0_PCI_REQ)
		atomic_dec(&queue->set_pci_flags_count);

	qeth_tx_complete_buf(buf, error, budget);

	for (i = 0; i < queue->max_elements; ++i) {
		void *data = phys_to_virt(buf->buffer->element[i].addr);

		if (data && buf->is_header[i])
			kmem_cache_free(qeth_core_header_cache, data);
		buf->is_header[i] = 0;
	}

	qeth_scrub_qdio_buffer(buf->buffer, queue->max_elements);
	buf->next_element_to_fill = 0;
	buf->frames = 0;
	buf->bytes = 0;
	atomic_set(&buf->state, QETH_QDIO_BUF_EMPTY);
}

static void qeth_drain_output_queue(struct qeth_qdio_out_q *q, bool free)
{
	int j;

	for (j = 0; j < QDIO_MAX_BUFFERS_PER_Q; ++j) {
		if (!q->bufs[j])
			continue;
		qeth_cleanup_handled_pending(q, j, 1);
		qeth_clear_output_buffer(q, q->bufs[j], true, 0);
		if (free) {
			kmem_cache_free(qeth_qdio_outbuf_cache, q->bufs[j]);
			q->bufs[j] = NULL;
		}
	}
}

void qeth_drain_output_queues(struct qeth_card *card)
{
	int i;

	QETH_CARD_TEXT(card, 2, "clearqdbf");
	/* clear outbound buffers to free skbs */
	for (i = 0; i < card->qdio.no_out_queues; ++i) {
		if (card->qdio.out_qs[i])
			qeth_drain_output_queue(card->qdio.out_qs[i], false);
	}
}
EXPORT_SYMBOL_GPL(qeth_drain_output_queues);

static int qeth_osa_set_output_queues(struct qeth_card *card, bool single)
{
	unsigned int max = single ? 1 : card->dev->num_tx_queues;
	unsigned int count;
	int rc;

	count = IS_VM_NIC(card) ? min(max, card->dev->real_num_tx_queues) : max;

	rtnl_lock();
	rc = netif_set_real_num_tx_queues(card->dev, count);
	rtnl_unlock();

	if (rc)
		return rc;

	if (card->qdio.no_out_queues == max)
		return 0;

	if (atomic_read(&card->qdio.state) != QETH_QDIO_UNINITIALIZED)
		qeth_free_qdio_queues(card);

	if (max == 1 && card->qdio.do_prio_queueing != QETH_PRIOQ_DEFAULT)
		dev_info(&card->gdev->dev, "Priority Queueing not supported\n");

	card->qdio.no_out_queues = max;
	return 0;
}

static int qeth_update_from_chp_desc(struct qeth_card *card)
{
	struct ccw_device *ccwdev;
	struct channel_path_desc_fmt0 *chp_dsc;
	int rc = 0;

	QETH_CARD_TEXT(card, 2, "chp_desc");

	ccwdev = card->data.ccwdev;
	chp_dsc = ccw_device_get_chp_desc(ccwdev, 0);
	if (!chp_dsc)
		return -ENOMEM;

	card->info.func_level = 0x4100 + chp_dsc->desc;

	if (IS_OSD(card) || IS_OSX(card))
		/* CHPP field bit 6 == 1 -> single queue */
		rc = qeth_osa_set_output_queues(card, chp_dsc->chpp & 0x02);

	kfree(chp_dsc);
	QETH_CARD_TEXT_(card, 2, "nr:%x", card->qdio.no_out_queues);
	QETH_CARD_TEXT_(card, 2, "lvl:%02x", card->info.func_level);
	return rc;
}

static void qeth_init_qdio_info(struct qeth_card *card)
{
	QETH_CARD_TEXT(card, 4, "intqdinf");
	atomic_set(&card->qdio.state, QETH_QDIO_UNINITIALIZED);
	card->qdio.do_prio_queueing = QETH_PRIOQ_DEFAULT;
	card->qdio.default_out_queue = QETH_DEFAULT_QUEUE;

	/* inbound */
	card->qdio.no_in_queues = 1;
	card->qdio.in_buf_size = QETH_IN_BUF_SIZE_DEFAULT;
	if (IS_IQD(card))
		card->qdio.init_pool.buf_count = QETH_IN_BUF_COUNT_HSDEFAULT;
	else
		card->qdio.init_pool.buf_count = QETH_IN_BUF_COUNT_DEFAULT;
	card->qdio.in_buf_pool.buf_count = card->qdio.init_pool.buf_count;
	INIT_LIST_HEAD(&card->qdio.in_buf_pool.entry_list);
	INIT_LIST_HEAD(&card->qdio.init_pool.entry_list);
}

static void qeth_set_initial_options(struct qeth_card *card)
{
	card->options.route4.type = NO_ROUTER;
	card->options.route6.type = NO_ROUTER;
	card->options.isolation = ISOLATION_MODE_NONE;
	card->options.cq = QETH_CQ_DISABLED;
	card->options.layer = QETH_DISCIPLINE_UNDETERMINED;
}

static int qeth_do_start_thread(struct qeth_card *card, unsigned long thread)
{
	unsigned long flags;
	int rc = 0;

	spin_lock_irqsave(&card->thread_mask_lock, flags);
	QETH_CARD_TEXT_(card, 4, "  %02x%02x%02x",
			(u8) card->thread_start_mask,
			(u8) card->thread_allowed_mask,
			(u8) card->thread_running_mask);
	rc = (card->thread_start_mask & thread);
	spin_unlock_irqrestore(&card->thread_mask_lock, flags);
	return rc;
}

static int qeth_do_reset(void *data);
static void qeth_start_kernel_thread(struct work_struct *work)
{
	struct task_struct *ts;
	struct qeth_card *card = container_of(work, struct qeth_card,
					kernel_thread_starter);
	QETH_CARD_TEXT(card , 2, "strthrd");

	if (card->read.state != CH_STATE_UP &&
	    card->write.state != CH_STATE_UP)
		return;
	if (qeth_do_start_thread(card, QETH_RECOVER_THREAD)) {
		ts = kthread_run(qeth_do_reset, card, "qeth_recover");
		if (IS_ERR(ts)) {
			qeth_clear_thread_start_bit(card, QETH_RECOVER_THREAD);
			qeth_clear_thread_running_bit(card,
				QETH_RECOVER_THREAD);
		}
	}
}

static void qeth_buffer_reclaim_work(struct work_struct *);
static void qeth_setup_card(struct qeth_card *card)
{
	QETH_CARD_TEXT(card, 2, "setupcrd");

	card->info.type = CARD_RDEV(card)->id.driver_info;
	card->state = CARD_STATE_DOWN;
	spin_lock_init(&card->lock);
	spin_lock_init(&card->thread_mask_lock);
	mutex_init(&card->conf_mutex);
	mutex_init(&card->discipline_mutex);
	INIT_WORK(&card->kernel_thread_starter, qeth_start_kernel_thread);
	INIT_LIST_HEAD(&card->cmd_waiter_list);
	init_waitqueue_head(&card->wait_q);
	qeth_set_initial_options(card);
	/* IP address takeover */
	INIT_LIST_HEAD(&card->ipato.entries);
	qeth_init_qdio_info(card);
	INIT_DELAYED_WORK(&card->buffer_reclaim_work, qeth_buffer_reclaim_work);
	INIT_WORK(&card->close_dev_work, qeth_close_dev_handler);
	hash_init(card->rx_mode_addrs);
	hash_init(card->local_addrs4);
	hash_init(card->local_addrs6);
	spin_lock_init(&card->local_addrs4_lock);
	spin_lock_init(&card->local_addrs6_lock);
}

static void qeth_core_sl_print(struct seq_file *m, struct service_level *slr)
{
	struct qeth_card *card = container_of(slr, struct qeth_card,
					qeth_service_level);
	if (card->info.mcl_level[0])
		seq_printf(m, "qeth: %s firmware level %s\n",
			CARD_BUS_ID(card), card->info.mcl_level);
}

static struct qeth_card *qeth_alloc_card(struct ccwgroup_device *gdev)
{
	struct qeth_card *card;

	QETH_DBF_TEXT(SETUP, 2, "alloccrd");
	card = kzalloc(sizeof(*card), GFP_KERNEL);
	if (!card)
		goto out;
	QETH_DBF_HEX(SETUP, 2, &card, sizeof(void *));

	card->gdev = gdev;
	dev_set_drvdata(&gdev->dev, card);
	CARD_RDEV(card) = gdev->cdev[0];
	CARD_WDEV(card) = gdev->cdev[1];
	CARD_DDEV(card) = gdev->cdev[2];

	card->event_wq = alloc_ordered_workqueue("%s_event", 0,
						 dev_name(&gdev->dev));
	if (!card->event_wq)
		goto out_wq;

	card->read_cmd = qeth_alloc_cmd(&card->read, QETH_BUFSIZE, 1, 0);
	if (!card->read_cmd)
		goto out_read_cmd;

	card->debugfs = debugfs_create_dir(dev_name(&gdev->dev),
					   qeth_debugfs_root);
	debugfs_create_file("local_addrs", 0400, card->debugfs, card,
			    &qeth_debugfs_local_addr_fops);

	card->qeth_service_level.seq_print = qeth_core_sl_print;
	register_service_level(&card->qeth_service_level);
	return card;

out_read_cmd:
	destroy_workqueue(card->event_wq);
out_wq:
	dev_set_drvdata(&gdev->dev, NULL);
	kfree(card);
out:
	return NULL;
}

static int qeth_clear_channel(struct qeth_card *card,
			      struct qeth_channel *channel)
{
	int rc;

	QETH_CARD_TEXT(card, 3, "clearch");
	spin_lock_irq(get_ccwdev_lock(channel->ccwdev));
	rc = ccw_device_clear(channel->ccwdev, (addr_t)channel->active_cmd);
	spin_unlock_irq(get_ccwdev_lock(channel->ccwdev));

	if (rc)
		return rc;
	rc = wait_event_interruptible_timeout(card->wait_q,
			channel->state == CH_STATE_STOPPED, QETH_TIMEOUT);
	if (rc == -ERESTARTSYS)
		return rc;
	if (channel->state != CH_STATE_STOPPED)
		return -ETIME;
	channel->state = CH_STATE_DOWN;
	return 0;
}

static int qeth_halt_channel(struct qeth_card *card,
			     struct qeth_channel *channel)
{
	int rc;

	QETH_CARD_TEXT(card, 3, "haltch");
	spin_lock_irq(get_ccwdev_lock(channel->ccwdev));
	rc = ccw_device_halt(channel->ccwdev, (addr_t)channel->active_cmd);
	spin_unlock_irq(get_ccwdev_lock(channel->ccwdev));

	if (rc)
		return rc;
	rc = wait_event_interruptible_timeout(card->wait_q,
			channel->state == CH_STATE_HALTED, QETH_TIMEOUT);
	if (rc == -ERESTARTSYS)
		return rc;
	if (channel->state != CH_STATE_HALTED)
		return -ETIME;
	return 0;
}

int qeth_stop_channel(struct qeth_channel *channel)
{
	struct ccw_device *cdev = channel->ccwdev;
	int rc;

	rc = ccw_device_set_offline(cdev);

	spin_lock_irq(get_ccwdev_lock(cdev));
	if (channel->active_cmd) {
		dev_err(&cdev->dev, "Stopped channel while cmd %px was still active\n",
			channel->active_cmd);
		channel->active_cmd = NULL;
	}
	cdev->handler = NULL;
	spin_unlock_irq(get_ccwdev_lock(cdev));

	return rc;
}
EXPORT_SYMBOL_GPL(qeth_stop_channel);

static int qeth_start_channel(struct qeth_channel *channel)
{
	struct ccw_device *cdev = channel->ccwdev;
	int rc;

	channel->state = CH_STATE_DOWN;
	atomic_set(&channel->irq_pending, 0);

	spin_lock_irq(get_ccwdev_lock(cdev));
	cdev->handler = qeth_irq;
	spin_unlock_irq(get_ccwdev_lock(cdev));

	rc = ccw_device_set_online(cdev);
	if (rc)
		goto err;

	return 0;

err:
	spin_lock_irq(get_ccwdev_lock(cdev));
	cdev->handler = NULL;
	spin_unlock_irq(get_ccwdev_lock(cdev));
	return rc;
}

static int qeth_halt_channels(struct qeth_card *card)
{
	int rc1 = 0, rc2 = 0, rc3 = 0;

	QETH_CARD_TEXT(card, 3, "haltchs");
	rc1 = qeth_halt_channel(card, &card->read);
	rc2 = qeth_halt_channel(card, &card->write);
	rc3 = qeth_halt_channel(card, &card->data);
	if (rc1)
		return rc1;
	if (rc2)
		return rc2;
	return rc3;
}

static int qeth_clear_channels(struct qeth_card *card)
{
	int rc1 = 0, rc2 = 0, rc3 = 0;

	QETH_CARD_TEXT(card, 3, "clearchs");
	rc1 = qeth_clear_channel(card, &card->read);
	rc2 = qeth_clear_channel(card, &card->write);
	rc3 = qeth_clear_channel(card, &card->data);
	if (rc1)
		return rc1;
	if (rc2)
		return rc2;
	return rc3;
}

static int qeth_clear_halt_card(struct qeth_card *card, int halt)
{
	int rc = 0;

	QETH_CARD_TEXT(card, 3, "clhacrd");

	if (halt)
		rc = qeth_halt_channels(card);
	if (rc)
		return rc;
	return qeth_clear_channels(card);
}

int qeth_qdio_clear_card(struct qeth_card *card, int use_halt)
{
	int rc = 0;

	QETH_CARD_TEXT(card, 3, "qdioclr");
	switch (atomic_cmpxchg(&card->qdio.state, QETH_QDIO_ESTABLISHED,
		QETH_QDIO_CLEANING)) {
	case QETH_QDIO_ESTABLISHED:
		if (IS_IQD(card))
			rc = qdio_shutdown(CARD_DDEV(card),
				QDIO_FLAG_CLEANUP_USING_HALT);
		else
			rc = qdio_shutdown(CARD_DDEV(card),
				QDIO_FLAG_CLEANUP_USING_CLEAR);
		if (rc)
			QETH_CARD_TEXT_(card, 3, "1err%d", rc);
		atomic_set(&card->qdio.state, QETH_QDIO_ALLOCATED);
		break;
	case QETH_QDIO_CLEANING:
		return rc;
	default:
		break;
	}
	rc = qeth_clear_halt_card(card, use_halt);
	if (rc)
		QETH_CARD_TEXT_(card, 3, "2err%d", rc);
	return rc;
}
EXPORT_SYMBOL_GPL(qeth_qdio_clear_card);

static enum qeth_discipline_id qeth_vm_detect_layer(struct qeth_card *card)
{
	enum qeth_discipline_id disc = QETH_DISCIPLINE_UNDETERMINED;
	struct diag26c_vnic_resp *response = NULL;
	struct diag26c_vnic_req *request = NULL;
	struct ccw_dev_id id;
	char userid[80];
	int rc = 0;

	QETH_CARD_TEXT(card, 2, "vmlayer");

	cpcmd("QUERY USERID", userid, sizeof(userid), &rc);
	if (rc)
		goto out;

	request = kzalloc(sizeof(*request), GFP_KERNEL | GFP_DMA);
	response = kzalloc(sizeof(*response), GFP_KERNEL | GFP_DMA);
	if (!request || !response) {
		rc = -ENOMEM;
		goto out;
	}

	ccw_device_get_id(CARD_RDEV(card), &id);
	request->resp_buf_len = sizeof(*response);
	request->resp_version = DIAG26C_VERSION6_VM65918;
	request->req_format = DIAG26C_VNIC_INFO;
	ASCEBC(userid, 8);
	memcpy(&request->sys_name, userid, 8);
	request->devno = id.devno;

	QETH_DBF_HEX(CTRL, 2, request, sizeof(*request));
	rc = diag26c(request, response, DIAG26C_PORT_VNIC);
	QETH_DBF_HEX(CTRL, 2, request, sizeof(*request));
	if (rc)
		goto out;
	QETH_DBF_HEX(CTRL, 2, response, sizeof(*response));

	if (request->resp_buf_len < sizeof(*response) ||
	    response->version != request->resp_version) {
		rc = -EIO;
		goto out;
	}

	if (response->protocol == VNIC_INFO_PROT_L2)
		disc = QETH_DISCIPLINE_LAYER2;
	else if (response->protocol == VNIC_INFO_PROT_L3)
		disc = QETH_DISCIPLINE_LAYER3;

out:
	kfree(response);
	kfree(request);
	if (rc)
		QETH_CARD_TEXT_(card, 2, "err%x", rc);
	return disc;
}

/* Determine whether the device requires a specific layer discipline */
static enum qeth_discipline_id qeth_enforce_discipline(struct qeth_card *card)
{
	enum qeth_discipline_id disc = QETH_DISCIPLINE_UNDETERMINED;

	if (IS_OSM(card) || IS_OSN(card))
		disc = QETH_DISCIPLINE_LAYER2;
	else if (IS_VM_NIC(card))
		disc = IS_IQD(card) ? QETH_DISCIPLINE_LAYER3 :
				      qeth_vm_detect_layer(card);

	switch (disc) {
	case QETH_DISCIPLINE_LAYER2:
		QETH_CARD_TEXT(card, 3, "force l2");
		break;
	case QETH_DISCIPLINE_LAYER3:
		QETH_CARD_TEXT(card, 3, "force l3");
		break;
	default:
		QETH_CARD_TEXT(card, 3, "force no");
	}

	return disc;
}

static void qeth_set_blkt_defaults(struct qeth_card *card)
{
	QETH_CARD_TEXT(card, 2, "cfgblkt");

	if (card->info.use_v1_blkt) {
		card->info.blkt.time_total = 0;
		card->info.blkt.inter_packet = 0;
		card->info.blkt.inter_packet_jumbo = 0;
	} else {
		card->info.blkt.time_total = 250;
		card->info.blkt.inter_packet = 5;
		card->info.blkt.inter_packet_jumbo = 15;
	}
}

static void qeth_idx_init(struct qeth_card *card)
{
	memset(&card->seqno, 0, sizeof(card->seqno));

	card->token.issuer_rm_w = 0x00010103UL;
	card->token.cm_filter_w = 0x00010108UL;
	card->token.cm_connection_w = 0x0001010aUL;
	card->token.ulp_filter_w = 0x0001010bUL;
	card->token.ulp_connection_w = 0x0001010dUL;

	switch (card->info.type) {
	case QETH_CARD_TYPE_IQD:
		card->info.func_level =	QETH_IDX_FUNC_LEVEL_IQD;
		break;
	case QETH_CARD_TYPE_OSD:
	case QETH_CARD_TYPE_OSN:
		card->info.func_level = QETH_IDX_FUNC_LEVEL_OSD;
		break;
	default:
		break;
	}
}

static void qeth_idx_finalize_cmd(struct qeth_card *card,
				  struct qeth_cmd_buffer *iob)
{
	memcpy(QETH_TRANSPORT_HEADER_SEQ_NO(iob->data), &card->seqno.trans_hdr,
	       QETH_SEQ_NO_LENGTH);
	if (iob->channel == &card->write)
		card->seqno.trans_hdr++;
}

static int qeth_peer_func_level(int level)
{
	if ((level & 0xff) == 8)
		return (level & 0xff) + 0x400;
	if (((level >> 8) & 3) == 1)
		return (level & 0xff) + 0x200;
	return level;
}

static void qeth_mpc_finalize_cmd(struct qeth_card *card,
				  struct qeth_cmd_buffer *iob)
{
	qeth_idx_finalize_cmd(card, iob);

	memcpy(QETH_PDU_HEADER_SEQ_NO(iob->data),
	       &card->seqno.pdu_hdr, QETH_SEQ_NO_LENGTH);
	card->seqno.pdu_hdr++;
	memcpy(QETH_PDU_HEADER_ACK_SEQ_NO(iob->data),
	       &card->seqno.pdu_hdr_ack, QETH_SEQ_NO_LENGTH);

	iob->callback = qeth_release_buffer_cb;
}

static bool qeth_mpc_match_reply(struct qeth_cmd_buffer *iob,
				 struct qeth_cmd_buffer *reply)
{
	/* MPC cmds are issued strictly in sequence. */
	return !IS_IPA(reply->data);
}

static struct qeth_cmd_buffer *qeth_mpc_alloc_cmd(struct qeth_card *card,
						  const void *data,
						  unsigned int data_length)
{
	struct qeth_cmd_buffer *iob;

	iob = qeth_alloc_cmd(&card->write, data_length, 1, QETH_TIMEOUT);
	if (!iob)
		return NULL;

	memcpy(iob->data, data, data_length);
	qeth_setup_ccw(__ccw_from_cmd(iob), CCW_CMD_WRITE, 0, data_length,
		       iob->data);
	iob->finalize = qeth_mpc_finalize_cmd;
	iob->match = qeth_mpc_match_reply;
	return iob;
}

/**
 * qeth_send_control_data() -	send control command to the card
 * @card:			qeth_card structure pointer
 * @iob:			qeth_cmd_buffer pointer
 * @reply_cb:			callback function pointer
 * @cb_card:			pointer to the qeth_card structure
 * @cb_reply:			pointer to the qeth_reply structure
 * @cb_cmd:			pointer to the original iob for non-IPA
 *				commands, or to the qeth_ipa_cmd structure
 *				for the IPA commands.
 * @reply_param:		private pointer passed to the callback
 *
 * Callback function gets called one or more times, with cb_cmd
 * pointing to the response returned by the hardware. Callback
 * function must return
 *   > 0 if more reply blocks are expected,
 *     0 if the last or only reply block is received, and
 *   < 0 on error.
 * Callback function can get the value of the reply_param pointer from the
 * field 'param' of the structure qeth_reply.
 */

static int qeth_send_control_data(struct qeth_card *card,
				  struct qeth_cmd_buffer *iob,
				  int (*reply_cb)(struct qeth_card *cb_card,
						  struct qeth_reply *cb_reply,
						  unsigned long cb_cmd),
				  void *reply_param)
{
	struct qeth_channel *channel = iob->channel;
	struct qeth_reply *reply = &iob->reply;
	long timeout = iob->timeout;
	int rc;

	QETH_CARD_TEXT(card, 2, "sendctl");

	reply->callback = reply_cb;
	reply->param = reply_param;

	timeout = wait_event_interruptible_timeout(card->wait_q,
						   qeth_trylock_channel(channel),
						   timeout);
	if (timeout <= 0) {
		qeth_put_cmd(iob);
		return (timeout == -ERESTARTSYS) ? -EINTR : -ETIME;
	}

	if (iob->finalize)
		iob->finalize(card, iob);
	QETH_DBF_HEX(CTRL, 2, iob->data, min(iob->length, QETH_DBF_CTRL_LEN));

	qeth_enqueue_cmd(card, iob);

	/* This pairs with iob->callback, and keeps the iob alive after IO: */
	qeth_get_cmd(iob);

	QETH_CARD_TEXT(card, 6, "noirqpnd");
	spin_lock_irq(get_ccwdev_lock(channel->ccwdev));
	rc = ccw_device_start_timeout(channel->ccwdev, __ccw_from_cmd(iob),
				      (addr_t) iob, 0, 0, timeout);
	if (!rc)
		channel->active_cmd = iob;
	spin_unlock_irq(get_ccwdev_lock(channel->ccwdev));
	if (rc) {
		QETH_DBF_MESSAGE(2, "qeth_send_control_data on device %x: ccw_device_start rc = %i\n",
				 CARD_DEVID(card), rc);
		QETH_CARD_TEXT_(card, 2, " err%d", rc);
		qeth_dequeue_cmd(card, iob);
		qeth_put_cmd(iob);
		qeth_unlock_channel(card, channel);
		goto out;
	}

	timeout = wait_for_completion_interruptible_timeout(&iob->done,
							    timeout);
	if (timeout <= 0)
		rc = (timeout == -ERESTARTSYS) ? -EINTR : -ETIME;

	qeth_dequeue_cmd(card, iob);

	if (reply_cb) {
		/* Wait until the callback for a late reply has completed: */
		spin_lock_irq(&iob->lock);
		if (rc)
			/* Zap any callback that's still pending: */
			iob->rc = rc;
		spin_unlock_irq(&iob->lock);
	}

	if (!rc)
		rc = iob->rc;

out:
	qeth_put_cmd(iob);
	return rc;
}

struct qeth_node_desc {
	struct node_descriptor nd1;
	struct node_descriptor nd2;
	struct node_descriptor nd3;
};

static void qeth_read_conf_data_cb(struct qeth_card *card,
				   struct qeth_cmd_buffer *iob,
				   unsigned int data_length)
{
	struct qeth_node_desc *nd = (struct qeth_node_desc *) iob->data;
	int rc = 0;
	u8 *tag;

	QETH_CARD_TEXT(card, 2, "cfgunit");

	if (data_length < sizeof(*nd)) {
		rc = -EINVAL;
		goto out;
	}

	card->info.is_vm_nic = nd->nd1.plant[0] == _ascebc['V'] &&
			       nd->nd1.plant[1] == _ascebc['M'];
	tag = (u8 *)&nd->nd1.tag;
	card->info.chpid = tag[0];
	card->info.unit_addr2 = tag[1];

	tag = (u8 *)&nd->nd2.tag;
	card->info.cula = tag[1];

	card->info.use_v1_blkt = nd->nd3.model[0] == 0xF0 &&
				 nd->nd3.model[1] == 0xF0 &&
				 nd->nd3.model[2] >= 0xF1 &&
				 nd->nd3.model[2] <= 0xF4;

out:
	qeth_notify_cmd(iob, rc);
	qeth_put_cmd(iob);
}

static int qeth_read_conf_data(struct qeth_card *card)
{
	struct qeth_channel *channel = &card->data;
	struct qeth_cmd_buffer *iob;
	struct ciw *ciw;

	/* scan for RCD command in extended SenseID data */
	ciw = ccw_device_get_ciw(channel->ccwdev, CIW_TYPE_RCD);
	if (!ciw || ciw->cmd == 0)
		return -EOPNOTSUPP;
	if (ciw->count < sizeof(struct qeth_node_desc))
		return -EINVAL;

	iob = qeth_alloc_cmd(channel, ciw->count, 1, QETH_RCD_TIMEOUT);
	if (!iob)
		return -ENOMEM;

	iob->callback = qeth_read_conf_data_cb;
	qeth_setup_ccw(__ccw_from_cmd(iob), ciw->cmd, 0, iob->length,
		       iob->data);

	return qeth_send_control_data(card, iob, NULL, NULL);
}

static int qeth_idx_check_activate_response(struct qeth_card *card,
					    struct qeth_channel *channel,
					    struct qeth_cmd_buffer *iob)
{
	int rc;

	rc = qeth_check_idx_response(card, iob->data);
	if (rc)
		return rc;

	if (QETH_IS_IDX_ACT_POS_REPLY(iob->data))
		return 0;

	/* negative reply: */
	QETH_CARD_TEXT_(card, 2, "idxneg%c",
			QETH_IDX_ACT_CAUSE_CODE(iob->data));

	switch (QETH_IDX_ACT_CAUSE_CODE(iob->data)) {
	case QETH_IDX_ACT_ERR_EXCL:
		dev_err(&channel->ccwdev->dev,
			"The adapter is used exclusively by another host\n");
		return -EBUSY;
	case QETH_IDX_ACT_ERR_AUTH:
	case QETH_IDX_ACT_ERR_AUTH_USER:
		dev_err(&channel->ccwdev->dev,
			"Setting the device online failed because of insufficient authorization\n");
		return -EPERM;
	default:
		QETH_DBF_MESSAGE(2, "IDX_ACTIVATE on channel %x: negative reply\n",
				 CCW_DEVID(channel->ccwdev));
		return -EIO;
	}
}

static void qeth_idx_activate_read_channel_cb(struct qeth_card *card,
					      struct qeth_cmd_buffer *iob,
					      unsigned int data_length)
{
	struct qeth_channel *channel = iob->channel;
	u16 peer_level;
	int rc;

	QETH_CARD_TEXT(card, 2, "idxrdcb");

	rc = qeth_idx_check_activate_response(card, channel, iob);
	if (rc)
		goto out;

	memcpy(&peer_level, QETH_IDX_ACT_FUNC_LEVEL(iob->data), 2);
	if (peer_level != qeth_peer_func_level(card->info.func_level)) {
		QETH_DBF_MESSAGE(2, "IDX_ACTIVATE on channel %x: function level mismatch (sent: %#x, received: %#x)\n",
				 CCW_DEVID(channel->ccwdev),
				 card->info.func_level, peer_level);
		rc = -EINVAL;
		goto out;
	}

	memcpy(&card->token.issuer_rm_r,
	       QETH_IDX_ACT_ISSUER_RM_TOKEN(iob->data),
	       QETH_MPC_TOKEN_LENGTH);
	memcpy(&card->info.mcl_level[0],
	       QETH_IDX_REPLY_LEVEL(iob->data), QETH_MCL_LENGTH);

out:
	qeth_notify_cmd(iob, rc);
	qeth_put_cmd(iob);
}

static void qeth_idx_activate_write_channel_cb(struct qeth_card *card,
					       struct qeth_cmd_buffer *iob,
					       unsigned int data_length)
{
	struct qeth_channel *channel = iob->channel;
	u16 peer_level;
	int rc;

	QETH_CARD_TEXT(card, 2, "idxwrcb");

	rc = qeth_idx_check_activate_response(card, channel, iob);
	if (rc)
		goto out;

	memcpy(&peer_level, QETH_IDX_ACT_FUNC_LEVEL(iob->data), 2);
	if ((peer_level & ~0x0100) !=
	    qeth_peer_func_level(card->info.func_level)) {
		QETH_DBF_MESSAGE(2, "IDX_ACTIVATE on channel %x: function level mismatch (sent: %#x, received: %#x)\n",
				 CCW_DEVID(channel->ccwdev),
				 card->info.func_level, peer_level);
		rc = -EINVAL;
	}

out:
	qeth_notify_cmd(iob, rc);
	qeth_put_cmd(iob);
}

static void qeth_idx_setup_activate_cmd(struct qeth_card *card,
					struct qeth_cmd_buffer *iob)
{
	u16 addr = (card->info.cula << 8) + card->info.unit_addr2;
	u8 port = ((u8)card->dev->dev_port) | 0x80;
	struct ccw1 *ccw = __ccw_from_cmd(iob);
	struct ccw_dev_id dev_id;

	qeth_setup_ccw(&ccw[0], CCW_CMD_WRITE, CCW_FLAG_CC, IDX_ACTIVATE_SIZE,
		       iob->data);
	qeth_setup_ccw(&ccw[1], CCW_CMD_READ, 0, iob->length, iob->data);
	ccw_device_get_id(CARD_DDEV(card), &dev_id);
	iob->finalize = qeth_idx_finalize_cmd;

	port |= QETH_IDX_ACT_INVAL_FRAME;
	memcpy(QETH_IDX_ACT_PNO(iob->data), &port, 1);
	memcpy(QETH_IDX_ACT_ISSUER_RM_TOKEN(iob->data),
	       &card->token.issuer_rm_w, QETH_MPC_TOKEN_LENGTH);
	memcpy(QETH_IDX_ACT_FUNC_LEVEL(iob->data),
	       &card->info.func_level, 2);
	memcpy(QETH_IDX_ACT_QDIO_DEV_CUA(iob->data), &dev_id.devno, 2);
	memcpy(QETH_IDX_ACT_QDIO_DEV_REALADDR(iob->data), &addr, 2);
}

static int qeth_idx_activate_read_channel(struct qeth_card *card)
{
	struct qeth_channel *channel = &card->read;
	struct qeth_cmd_buffer *iob;
	int rc;

	QETH_CARD_TEXT(card, 2, "idxread");

	iob = qeth_alloc_cmd(channel, QETH_BUFSIZE, 2, QETH_TIMEOUT);
	if (!iob)
		return -ENOMEM;

	memcpy(iob->data, IDX_ACTIVATE_READ, IDX_ACTIVATE_SIZE);
	qeth_idx_setup_activate_cmd(card, iob);
	iob->callback = qeth_idx_activate_read_channel_cb;

	rc = qeth_send_control_data(card, iob, NULL, NULL);
	if (rc)
		return rc;

	channel->state = CH_STATE_UP;
	return 0;
}

static int qeth_idx_activate_write_channel(struct qeth_card *card)
{
	struct qeth_channel *channel = &card->write;
	struct qeth_cmd_buffer *iob;
	int rc;

	QETH_CARD_TEXT(card, 2, "idxwrite");

	iob = qeth_alloc_cmd(channel, QETH_BUFSIZE, 2, QETH_TIMEOUT);
	if (!iob)
		return -ENOMEM;

	memcpy(iob->data, IDX_ACTIVATE_WRITE, IDX_ACTIVATE_SIZE);
	qeth_idx_setup_activate_cmd(card, iob);
	iob->callback = qeth_idx_activate_write_channel_cb;

	rc = qeth_send_control_data(card, iob, NULL, NULL);
	if (rc)
		return rc;

	channel->state = CH_STATE_UP;
	return 0;
}

static int qeth_cm_enable_cb(struct qeth_card *card, struct qeth_reply *reply,
		unsigned long data)
{
	struct qeth_cmd_buffer *iob;

	QETH_CARD_TEXT(card, 2, "cmenblcb");

	iob = (struct qeth_cmd_buffer *) data;
	memcpy(&card->token.cm_filter_r,
	       QETH_CM_ENABLE_RESP_FILTER_TOKEN(iob->data),
	       QETH_MPC_TOKEN_LENGTH);
	return 0;
}

static int qeth_cm_enable(struct qeth_card *card)
{
	struct qeth_cmd_buffer *iob;

	QETH_CARD_TEXT(card, 2, "cmenable");

	iob = qeth_mpc_alloc_cmd(card, CM_ENABLE, CM_ENABLE_SIZE);
	if (!iob)
		return -ENOMEM;

	memcpy(QETH_CM_ENABLE_ISSUER_RM_TOKEN(iob->data),
	       &card->token.issuer_rm_r, QETH_MPC_TOKEN_LENGTH);
	memcpy(QETH_CM_ENABLE_FILTER_TOKEN(iob->data),
	       &card->token.cm_filter_w, QETH_MPC_TOKEN_LENGTH);

	return qeth_send_control_data(card, iob, qeth_cm_enable_cb, NULL);
}

static int qeth_cm_setup_cb(struct qeth_card *card, struct qeth_reply *reply,
		unsigned long data)
{
	struct qeth_cmd_buffer *iob;

	QETH_CARD_TEXT(card, 2, "cmsetpcb");

	iob = (struct qeth_cmd_buffer *) data;
	memcpy(&card->token.cm_connection_r,
	       QETH_CM_SETUP_RESP_DEST_ADDR(iob->data),
	       QETH_MPC_TOKEN_LENGTH);
	return 0;
}

static int qeth_cm_setup(struct qeth_card *card)
{
	struct qeth_cmd_buffer *iob;

	QETH_CARD_TEXT(card, 2, "cmsetup");

	iob = qeth_mpc_alloc_cmd(card, CM_SETUP, CM_SETUP_SIZE);
	if (!iob)
		return -ENOMEM;

	memcpy(QETH_CM_SETUP_DEST_ADDR(iob->data),
	       &card->token.issuer_rm_r, QETH_MPC_TOKEN_LENGTH);
	memcpy(QETH_CM_SETUP_CONNECTION_TOKEN(iob->data),
	       &card->token.cm_connection_w, QETH_MPC_TOKEN_LENGTH);
	memcpy(QETH_CM_SETUP_FILTER_TOKEN(iob->data),
	       &card->token.cm_filter_r, QETH_MPC_TOKEN_LENGTH);
	return qeth_send_control_data(card, iob, qeth_cm_setup_cb, NULL);
}

static bool qeth_is_supported_link_type(struct qeth_card *card, u8 link_type)
{
	if (link_type == QETH_LINK_TYPE_LANE_TR ||
	    link_type == QETH_LINK_TYPE_HSTR) {
		dev_err(&card->gdev->dev, "Unsupported Token Ring device\n");
		return false;
	}

	return true;
}

static int qeth_update_max_mtu(struct qeth_card *card, unsigned int max_mtu)
{
	struct net_device *dev = card->dev;
	unsigned int new_mtu;

	if (!max_mtu) {
		/* IQD needs accurate max MTU to set up its RX buffers: */
		if (IS_IQD(card))
			return -EINVAL;
		/* tolerate quirky HW: */
		max_mtu = ETH_MAX_MTU;
	}

	rtnl_lock();
	if (IS_IQD(card)) {
		/* move any device with default MTU to new max MTU: */
		new_mtu = (dev->mtu == dev->max_mtu) ? max_mtu : dev->mtu;

		/* adjust RX buffer size to new max MTU: */
		card->qdio.in_buf_size = max_mtu + 2 * PAGE_SIZE;
		if (dev->max_mtu && dev->max_mtu != max_mtu)
			qeth_free_qdio_queues(card);
	} else {
		if (dev->mtu)
			new_mtu = dev->mtu;
		/* default MTUs for first setup: */
		else if (IS_LAYER2(card))
			new_mtu = ETH_DATA_LEN;
		else
			new_mtu = ETH_DATA_LEN - 8; /* allow for LLC + SNAP */
	}

	dev->max_mtu = max_mtu;
	dev->mtu = min(new_mtu, max_mtu);
	rtnl_unlock();
	return 0;
}

static int qeth_get_mtu_outof_framesize(int framesize)
{
	switch (framesize) {
	case 0x4000:
		return 8192;
	case 0x6000:
		return 16384;
	case 0xa000:
		return 32768;
	case 0xffff:
		return 57344;
	default:
		return 0;
	}
}

static int qeth_ulp_enable_cb(struct qeth_card *card, struct qeth_reply *reply,
		unsigned long data)
{
	__u16 mtu, framesize;
	__u16 len;
	struct qeth_cmd_buffer *iob;
	u8 link_type = 0;

	QETH_CARD_TEXT(card, 2, "ulpenacb");

	iob = (struct qeth_cmd_buffer *) data;
	memcpy(&card->token.ulp_filter_r,
	       QETH_ULP_ENABLE_RESP_FILTER_TOKEN(iob->data),
	       QETH_MPC_TOKEN_LENGTH);
	if (IS_IQD(card)) {
		memcpy(&framesize, QETH_ULP_ENABLE_RESP_MAX_MTU(iob->data), 2);
		mtu = qeth_get_mtu_outof_framesize(framesize);
	} else {
		mtu = *(__u16 *)QETH_ULP_ENABLE_RESP_MAX_MTU(iob->data);
	}
	*(u16 *)reply->param = mtu;

	memcpy(&len, QETH_ULP_ENABLE_RESP_DIFINFO_LEN(iob->data), 2);
	if (len >= QETH_MPC_DIFINFO_LEN_INDICATES_LINK_TYPE) {
		memcpy(&link_type,
		       QETH_ULP_ENABLE_RESP_LINK_TYPE(iob->data), 1);
		if (!qeth_is_supported_link_type(card, link_type))
			return -EPROTONOSUPPORT;
	}

	card->info.link_type = link_type;
	QETH_CARD_TEXT_(card, 2, "link%d", card->info.link_type);
	return 0;
}

static u8 qeth_mpc_select_prot_type(struct qeth_card *card)
{
	if (IS_OSN(card))
		return QETH_PROT_OSN2;
	return IS_LAYER2(card) ? QETH_PROT_LAYER2 : QETH_PROT_TCPIP;
}

static int qeth_ulp_enable(struct qeth_card *card)
{
	u8 prot_type = qeth_mpc_select_prot_type(card);
	struct qeth_cmd_buffer *iob;
	u16 max_mtu;
	int rc;

	QETH_CARD_TEXT(card, 2, "ulpenabl");

	iob = qeth_mpc_alloc_cmd(card, ULP_ENABLE, ULP_ENABLE_SIZE);
	if (!iob)
		return -ENOMEM;

	*(QETH_ULP_ENABLE_LINKNUM(iob->data)) = (u8) card->dev->dev_port;
	memcpy(QETH_ULP_ENABLE_PROT_TYPE(iob->data), &prot_type, 1);
	memcpy(QETH_ULP_ENABLE_DEST_ADDR(iob->data),
	       &card->token.cm_connection_r, QETH_MPC_TOKEN_LENGTH);
	memcpy(QETH_ULP_ENABLE_FILTER_TOKEN(iob->data),
	       &card->token.ulp_filter_w, QETH_MPC_TOKEN_LENGTH);
	rc = qeth_send_control_data(card, iob, qeth_ulp_enable_cb, &max_mtu);
	if (rc)
		return rc;
	return qeth_update_max_mtu(card, max_mtu);
}

static int qeth_ulp_setup_cb(struct qeth_card *card, struct qeth_reply *reply,
		unsigned long data)
{
	struct qeth_cmd_buffer *iob;

	QETH_CARD_TEXT(card, 2, "ulpstpcb");

	iob = (struct qeth_cmd_buffer *) data;
	memcpy(&card->token.ulp_connection_r,
	       QETH_ULP_SETUP_RESP_CONNECTION_TOKEN(iob->data),
	       QETH_MPC_TOKEN_LENGTH);
	if (!strncmp("00S", QETH_ULP_SETUP_RESP_CONNECTION_TOKEN(iob->data),
		     3)) {
		QETH_CARD_TEXT(card, 2, "olmlimit");
		dev_err(&card->gdev->dev, "A connection could not be "
			"established because of an OLM limit\n");
		return -EMLINK;
	}
	return 0;
}

static int qeth_ulp_setup(struct qeth_card *card)
{
	__u16 temp;
	struct qeth_cmd_buffer *iob;
	struct ccw_dev_id dev_id;

	QETH_CARD_TEXT(card, 2, "ulpsetup");

	iob = qeth_mpc_alloc_cmd(card, ULP_SETUP, ULP_SETUP_SIZE);
	if (!iob)
		return -ENOMEM;

	memcpy(QETH_ULP_SETUP_DEST_ADDR(iob->data),
	       &card->token.cm_connection_r, QETH_MPC_TOKEN_LENGTH);
	memcpy(QETH_ULP_SETUP_CONNECTION_TOKEN(iob->data),
	       &card->token.ulp_connection_w, QETH_MPC_TOKEN_LENGTH);
	memcpy(QETH_ULP_SETUP_FILTER_TOKEN(iob->data),
	       &card->token.ulp_filter_r, QETH_MPC_TOKEN_LENGTH);

	ccw_device_get_id(CARD_DDEV(card), &dev_id);
	memcpy(QETH_ULP_SETUP_CUA(iob->data), &dev_id.devno, 2);
	temp = (card->info.cula << 8) + card->info.unit_addr2;
	memcpy(QETH_ULP_SETUP_REAL_DEVADDR(iob->data), &temp, 2);
	return qeth_send_control_data(card, iob, qeth_ulp_setup_cb, NULL);
}

static int qeth_init_qdio_out_buf(struct qeth_qdio_out_q *q, int bidx)
{
	struct qeth_qdio_out_buffer *newbuf;

	newbuf = kmem_cache_zalloc(qeth_qdio_outbuf_cache, GFP_ATOMIC);
	if (!newbuf)
		return -ENOMEM;

	newbuf->buffer = q->qdio_bufs[bidx];
	skb_queue_head_init(&newbuf->skb_list);
	lockdep_set_class(&newbuf->skb_list.lock, &qdio_out_skb_queue_key);
	newbuf->q = q;
	newbuf->next_pending = q->bufs[bidx];
	atomic_set(&newbuf->state, QETH_QDIO_BUF_EMPTY);
	q->bufs[bidx] = newbuf;
	return 0;
}

static void qeth_free_output_queue(struct qeth_qdio_out_q *q)
{
	if (!q)
		return;

	qeth_drain_output_queue(q, true);
	qdio_free_buffers(q->qdio_bufs, QDIO_MAX_BUFFERS_PER_Q);
	kfree(q);
}

static struct qeth_qdio_out_q *qeth_alloc_output_queue(void)
{
	struct qeth_qdio_out_q *q = kzalloc(sizeof(*q), GFP_KERNEL);

	if (!q)
		return NULL;

	if (qdio_alloc_buffers(q->qdio_bufs, QDIO_MAX_BUFFERS_PER_Q)) {
		kfree(q);
		return NULL;
	}
	return q;
}

static void qeth_tx_completion_timer(struct timer_list *timer)
{
	struct qeth_qdio_out_q *queue = from_timer(queue, timer, timer);

	napi_schedule(&queue->napi);
	QETH_TXQ_STAT_INC(queue, completion_timer);
}

static int qeth_alloc_qdio_queues(struct qeth_card *card)
{
	int i, j;

	QETH_CARD_TEXT(card, 2, "allcqdbf");

	if (atomic_cmpxchg(&card->qdio.state, QETH_QDIO_UNINITIALIZED,
		QETH_QDIO_ALLOCATED) != QETH_QDIO_UNINITIALIZED)
		return 0;

	QETH_CARD_TEXT(card, 2, "inq");
	card->qdio.in_q = qeth_alloc_qdio_queue();
	if (!card->qdio.in_q)
		goto out_nomem;

	/* inbound buffer pool */
	if (qeth_alloc_buffer_pool(card))
		goto out_freeinq;

	/* outbound */
	for (i = 0; i < card->qdio.no_out_queues; ++i) {
		struct qeth_qdio_out_q *queue;

		queue = qeth_alloc_output_queue();
		if (!queue)
			goto out_freeoutq;
		QETH_CARD_TEXT_(card, 2, "outq %i", i);
		QETH_CARD_HEX(card, 2, &queue, sizeof(void *));
		card->qdio.out_qs[i] = queue;
		queue->card = card;
		queue->queue_no = i;
		timer_setup(&queue->timer, qeth_tx_completion_timer, 0);
		queue->coalesce_usecs = QETH_TX_COALESCE_USECS;
		queue->max_coalesced_frames = QETH_TX_MAX_COALESCED_FRAMES;

		/* give outbound qeth_qdio_buffers their qdio_buffers */
		for (j = 0; j < QDIO_MAX_BUFFERS_PER_Q; ++j) {
			WARN_ON(queue->bufs[j]);
			if (qeth_init_qdio_out_buf(queue, j))
				goto out_freeoutqbufs;
		}
	}

	/* completion */
	if (qeth_alloc_cq(card))
		goto out_freeoutq;

	return 0;

out_freeoutqbufs:
	while (j > 0) {
		--j;
		kmem_cache_free(qeth_qdio_outbuf_cache,
				card->qdio.out_qs[i]->bufs[j]);
		card->qdio.out_qs[i]->bufs[j] = NULL;
	}
out_freeoutq:
	while (i > 0) {
		qeth_free_output_queue(card->qdio.out_qs[--i]);
		card->qdio.out_qs[i] = NULL;
	}
	qeth_free_buffer_pool(card);
out_freeinq:
	qeth_free_qdio_queue(card->qdio.in_q);
	card->qdio.in_q = NULL;
out_nomem:
	atomic_set(&card->qdio.state, QETH_QDIO_UNINITIALIZED);
	return -ENOMEM;
}

static void qeth_free_qdio_queues(struct qeth_card *card)
{
	int i, j;

	if (atomic_xchg(&card->qdio.state, QETH_QDIO_UNINITIALIZED) ==
		QETH_QDIO_UNINITIALIZED)
		return;

	qeth_free_cq(card);
	for (j = 0; j < QDIO_MAX_BUFFERS_PER_Q; ++j) {
		if (card->qdio.in_q->bufs[j].rx_skb)
			dev_kfree_skb_any(card->qdio.in_q->bufs[j].rx_skb);
	}
	qeth_free_qdio_queue(card->qdio.in_q);
	card->qdio.in_q = NULL;
	/* inbound buffer pool */
	qeth_free_buffer_pool(card);
	/* free outbound qdio_qs */
	for (i = 0; i < card->qdio.no_out_queues; i++) {
		qeth_free_output_queue(card->qdio.out_qs[i]);
		card->qdio.out_qs[i] = NULL;
	}
}

static void qeth_create_qib_param_field(struct qeth_card *card,
		char *param_field)
{

	param_field[0] = _ascebc['P'];
	param_field[1] = _ascebc['C'];
	param_field[2] = _ascebc['I'];
	param_field[3] = _ascebc['T'];
	*((unsigned int *) (&param_field[4])) = QETH_PCI_THRESHOLD_A(card);
	*((unsigned int *) (&param_field[8])) = QETH_PCI_THRESHOLD_B(card);
	*((unsigned int *) (&param_field[12])) = QETH_PCI_TIMER_VALUE(card);
}

static void qeth_create_qib_param_field_blkt(struct qeth_card *card,
		char *param_field)
{
	param_field[16] = _ascebc['B'];
	param_field[17] = _ascebc['L'];
	param_field[18] = _ascebc['K'];
	param_field[19] = _ascebc['T'];
	*((unsigned int *) (&param_field[20])) = card->info.blkt.time_total;
	*((unsigned int *) (&param_field[24])) = card->info.blkt.inter_packet;
	*((unsigned int *) (&param_field[28])) =
		card->info.blkt.inter_packet_jumbo;
}

static int qeth_qdio_activate(struct qeth_card *card)
{
	QETH_CARD_TEXT(card, 3, "qdioact");
	return qdio_activate(CARD_DDEV(card));
}

static int qeth_dm_act(struct qeth_card *card)
{
	struct qeth_cmd_buffer *iob;

	QETH_CARD_TEXT(card, 2, "dmact");

	iob = qeth_mpc_alloc_cmd(card, DM_ACT, DM_ACT_SIZE);
	if (!iob)
		return -ENOMEM;

	memcpy(QETH_DM_ACT_DEST_ADDR(iob->data),
	       &card->token.cm_connection_r, QETH_MPC_TOKEN_LENGTH);
	memcpy(QETH_DM_ACT_CONNECTION_TOKEN(iob->data),
	       &card->token.ulp_connection_r, QETH_MPC_TOKEN_LENGTH);
	return qeth_send_control_data(card, iob, NULL, NULL);
}

static int qeth_mpc_initialize(struct qeth_card *card)
{
	int rc;

	QETH_CARD_TEXT(card, 2, "mpcinit");

	rc = qeth_issue_next_read(card);
	if (rc) {
		QETH_CARD_TEXT_(card, 2, "1err%d", rc);
		return rc;
	}
	rc = qeth_cm_enable(card);
	if (rc) {
		QETH_CARD_TEXT_(card, 2, "2err%d", rc);
		return rc;
	}
	rc = qeth_cm_setup(card);
	if (rc) {
		QETH_CARD_TEXT_(card, 2, "3err%d", rc);
		return rc;
	}
	rc = qeth_ulp_enable(card);
	if (rc) {
		QETH_CARD_TEXT_(card, 2, "4err%d", rc);
		return rc;
	}
	rc = qeth_ulp_setup(card);
	if (rc) {
		QETH_CARD_TEXT_(card, 2, "5err%d", rc);
		return rc;
	}
	rc = qeth_alloc_qdio_queues(card);
	if (rc) {
		QETH_CARD_TEXT_(card, 2, "5err%d", rc);
		return rc;
	}
	rc = qeth_qdio_establish(card);
	if (rc) {
		QETH_CARD_TEXT_(card, 2, "6err%d", rc);
		qeth_free_qdio_queues(card);
		return rc;
	}
	rc = qeth_qdio_activate(card);
	if (rc) {
		QETH_CARD_TEXT_(card, 2, "7err%d", rc);
		return rc;
	}
	rc = qeth_dm_act(card);
	if (rc) {
		QETH_CARD_TEXT_(card, 2, "8err%d", rc);
		return rc;
	}

	return 0;
}

void qeth_print_status_message(struct qeth_card *card)
{
	switch (card->info.type) {
	case QETH_CARD_TYPE_OSD:
	case QETH_CARD_TYPE_OSM:
	case QETH_CARD_TYPE_OSX:
		/* VM will use a non-zero first character
		 * to indicate a HiperSockets like reporting
		 * of the level OSA sets the first character to zero
		 * */
		if (!card->info.mcl_level[0]) {
			sprintf(card->info.mcl_level, "%02x%02x",
				card->info.mcl_level[2],
				card->info.mcl_level[3]);
			break;
		}
		fallthrough;
	case QETH_CARD_TYPE_IQD:
		if (IS_VM_NIC(card) || (card->info.mcl_level[0] & 0x80)) {
			card->info.mcl_level[0] = (char) _ebcasc[(__u8)
				card->info.mcl_level[0]];
			card->info.mcl_level[1] = (char) _ebcasc[(__u8)
				card->info.mcl_level[1]];
			card->info.mcl_level[2] = (char) _ebcasc[(__u8)
				card->info.mcl_level[2]];
			card->info.mcl_level[3] = (char) _ebcasc[(__u8)
				card->info.mcl_level[3]];
			card->info.mcl_level[QETH_MCL_LENGTH] = 0;
		}
		break;
	default:
		memset(&card->info.mcl_level[0], 0, QETH_MCL_LENGTH + 1);
	}
	dev_info(&card->gdev->dev,
		 "Device is a%s card%s%s%s\nwith link type %s.\n",
		 qeth_get_cardname(card),
		 (card->info.mcl_level[0]) ? " (level: " : "",
		 (card->info.mcl_level[0]) ? card->info.mcl_level : "",
		 (card->info.mcl_level[0]) ? ")" : "",
		 qeth_get_cardname_short(card));
}
EXPORT_SYMBOL_GPL(qeth_print_status_message);

static void qeth_initialize_working_pool_list(struct qeth_card *card)
{
	struct qeth_buffer_pool_entry *entry;

	QETH_CARD_TEXT(card, 5, "inwrklst");

	list_for_each_entry(entry,
			    &card->qdio.init_pool.entry_list, init_list) {
		qeth_put_buffer_pool_entry(card, entry);
	}
}

static struct qeth_buffer_pool_entry *qeth_find_free_buffer_pool_entry(
					struct qeth_card *card)
{
	struct qeth_buffer_pool_entry *entry;
	int i, free;

	if (list_empty(&card->qdio.in_buf_pool.entry_list))
		return NULL;

	list_for_each_entry(entry, &card->qdio.in_buf_pool.entry_list, list) {
		free = 1;
		for (i = 0; i < QETH_MAX_BUFFER_ELEMENTS(card); ++i) {
			if (page_count(entry->elements[i]) > 1) {
				free = 0;
				break;
			}
		}
		if (free) {
			list_del_init(&entry->list);
			return entry;
		}
	}

	/* no free buffer in pool so take first one and swap pages */
	entry = list_first_entry(&card->qdio.in_buf_pool.entry_list,
				 struct qeth_buffer_pool_entry, list);
	for (i = 0; i < QETH_MAX_BUFFER_ELEMENTS(card); ++i) {
		if (page_count(entry->elements[i]) > 1) {
			struct page *page = dev_alloc_page();

			if (!page)
				return NULL;

			__free_page(entry->elements[i]);
			entry->elements[i] = page;
			QETH_CARD_STAT_INC(card, rx_sg_alloc_page);
		}
	}
	list_del_init(&entry->list);
	return entry;
}

static int qeth_init_input_buffer(struct qeth_card *card,
		struct qeth_qdio_buffer *buf)
{
	struct qeth_buffer_pool_entry *pool_entry = buf->pool_entry;
	int i;

	if ((card->options.cq == QETH_CQ_ENABLED) && (!buf->rx_skb)) {
		buf->rx_skb = netdev_alloc_skb(card->dev,
					       ETH_HLEN +
					       sizeof(struct ipv6hdr));
		if (!buf->rx_skb)
			return -ENOMEM;
	}

	if (!pool_entry) {
		pool_entry = qeth_find_free_buffer_pool_entry(card);
		if (!pool_entry)
			return -ENOBUFS;

		buf->pool_entry = pool_entry;
	}

	/*
	 * since the buffer is accessed only from the input_tasklet
	 * there shouldn't be a need to synchronize; also, since we use
	 * the QETH_IN_BUF_REQUEUE_THRESHOLD we should never run  out off
	 * buffers
	 */
	for (i = 0; i < QETH_MAX_BUFFER_ELEMENTS(card); ++i) {
		buf->buffer->element[i].length = PAGE_SIZE;
		buf->buffer->element[i].addr =
			page_to_phys(pool_entry->elements[i]);
		if (i == QETH_MAX_BUFFER_ELEMENTS(card) - 1)
			buf->buffer->element[i].eflags = SBAL_EFLAGS_LAST_ENTRY;
		else
			buf->buffer->element[i].eflags = 0;
		buf->buffer->element[i].sflags = 0;
	}
	return 0;
}

static unsigned int qeth_tx_select_bulk_max(struct qeth_card *card,
					    struct qeth_qdio_out_q *queue)
{
	if (!IS_IQD(card) ||
	    qeth_iqd_is_mcast_queue(card, queue) ||
	    card->options.cq == QETH_CQ_ENABLED ||
	    qdio_get_ssqd_desc(CARD_DDEV(card), &card->ssqd))
		return 1;

	return card->ssqd.mmwc ? card->ssqd.mmwc : 1;
}

static int qeth_init_qdio_queues(struct qeth_card *card)
{
	unsigned int rx_bufs = card->qdio.in_buf_pool.buf_count;
	unsigned int i;
	int rc;

	QETH_CARD_TEXT(card, 2, "initqdqs");

	/* inbound queue */
	qdio_reset_buffers(card->qdio.in_q->qdio_bufs, QDIO_MAX_BUFFERS_PER_Q);
	memset(&card->rx, 0, sizeof(struct qeth_rx));

	qeth_initialize_working_pool_list(card);
	/*give only as many buffers to hardware as we have buffer pool entries*/
	for (i = 0; i < rx_bufs; i++) {
		rc = qeth_init_input_buffer(card, &card->qdio.in_q->bufs[i]);
		if (rc)
			return rc;
	}

	card->qdio.in_q->next_buf_to_init = QDIO_BUFNR(rx_bufs);
	rc = do_QDIO(CARD_DDEV(card), QDIO_FLAG_SYNC_INPUT, 0, 0, rx_bufs);
	if (rc) {
		QETH_CARD_TEXT_(card, 2, "1err%d", rc);
		return rc;
	}

	/* completion */
	rc = qeth_cq_init(card);
	if (rc) {
		return rc;
	}

	/* outbound queue */
	for (i = 0; i < card->qdio.no_out_queues; ++i) {
		struct qeth_qdio_out_q *queue = card->qdio.out_qs[i];

		qdio_reset_buffers(queue->qdio_bufs, QDIO_MAX_BUFFERS_PER_Q);
		queue->max_elements = QETH_MAX_BUFFER_ELEMENTS(card);
		queue->next_buf_to_fill = 0;
		queue->do_pack = 0;
		queue->prev_hdr = NULL;
		queue->coalesced_frames = 0;
		queue->bulk_start = 0;
		queue->bulk_count = 0;
		queue->bulk_max = qeth_tx_select_bulk_max(card, queue);
		atomic_set(&queue->used_buffers, 0);
		atomic_set(&queue->set_pci_flags_count, 0);
		atomic_set(&queue->state, QETH_OUT_Q_UNLOCKED);
		netdev_tx_reset_queue(netdev_get_tx_queue(card->dev, i));
	}
	return 0;
}

static void qeth_ipa_finalize_cmd(struct qeth_card *card,
				  struct qeth_cmd_buffer *iob)
{
	qeth_mpc_finalize_cmd(card, iob);

	/* override with IPA-specific values: */
	__ipa_cmd(iob)->hdr.seqno = card->seqno.ipa++;
}

void qeth_prepare_ipa_cmd(struct qeth_card *card, struct qeth_cmd_buffer *iob,
			  u16 cmd_length,
			  bool (*match)(struct qeth_cmd_buffer *iob,
					struct qeth_cmd_buffer *reply))
{
	u8 prot_type = qeth_mpc_select_prot_type(card);
	u16 total_length = iob->length;

	qeth_setup_ccw(__ccw_from_cmd(iob), CCW_CMD_WRITE, 0, total_length,
		       iob->data);
	iob->finalize = qeth_ipa_finalize_cmd;
	iob->match = match;

	memcpy(iob->data, IPA_PDU_HEADER, IPA_PDU_HEADER_SIZE);
	memcpy(QETH_IPA_PDU_LEN_TOTAL(iob->data), &total_length, 2);
	memcpy(QETH_IPA_CMD_PROT_TYPE(iob->data), &prot_type, 1);
	memcpy(QETH_IPA_PDU_LEN_PDU1(iob->data), &cmd_length, 2);
	memcpy(QETH_IPA_PDU_LEN_PDU2(iob->data), &cmd_length, 2);
	memcpy(QETH_IPA_CMD_DEST_ADDR(iob->data),
	       &card->token.ulp_connection_r, QETH_MPC_TOKEN_LENGTH);
	memcpy(QETH_IPA_PDU_LEN_PDU3(iob->data), &cmd_length, 2);
}
EXPORT_SYMBOL_GPL(qeth_prepare_ipa_cmd);

static bool qeth_ipa_match_reply(struct qeth_cmd_buffer *iob,
				 struct qeth_cmd_buffer *reply)
{
	struct qeth_ipa_cmd *ipa_reply = __ipa_reply(reply);

	return ipa_reply && (__ipa_cmd(iob)->hdr.seqno == ipa_reply->hdr.seqno);
}

struct qeth_cmd_buffer *qeth_ipa_alloc_cmd(struct qeth_card *card,
					   enum qeth_ipa_cmds cmd_code,
					   enum qeth_prot_versions prot,
					   unsigned int data_length)
{
	struct qeth_cmd_buffer *iob;
	struct qeth_ipacmd_hdr *hdr;

	data_length += offsetof(struct qeth_ipa_cmd, data);
	iob = qeth_alloc_cmd(&card->write, IPA_PDU_HEADER_SIZE + data_length, 1,
			     QETH_IPA_TIMEOUT);
	if (!iob)
		return NULL;

	qeth_prepare_ipa_cmd(card, iob, data_length, qeth_ipa_match_reply);

	hdr = &__ipa_cmd(iob)->hdr;
	hdr->command = cmd_code;
	hdr->initiator = IPA_CMD_INITIATOR_HOST;
	/* hdr->seqno is set by qeth_send_control_data() */
	hdr->adapter_type = QETH_LINK_TYPE_FAST_ETH;
	hdr->rel_adapter_no = (u8) card->dev->dev_port;
	hdr->prim_version_no = IS_LAYER2(card) ? 2 : 1;
	hdr->param_count = 1;
	hdr->prot_version = prot;
	return iob;
}
EXPORT_SYMBOL_GPL(qeth_ipa_alloc_cmd);

static int qeth_send_ipa_cmd_cb(struct qeth_card *card,
				struct qeth_reply *reply, unsigned long data)
{
	struct qeth_ipa_cmd *cmd = (struct qeth_ipa_cmd *) data;

	return (cmd->hdr.return_code) ? -EIO : 0;
}

/**
 * qeth_send_ipa_cmd() - send an IPA command
 *
 * See qeth_send_control_data() for explanation of the arguments.
 */

int qeth_send_ipa_cmd(struct qeth_card *card, struct qeth_cmd_buffer *iob,
		int (*reply_cb)(struct qeth_card *, struct qeth_reply*,
			unsigned long),
		void *reply_param)
{
	int rc;

	QETH_CARD_TEXT(card, 4, "sendipa");

	if (card->read_or_write_problem) {
		qeth_put_cmd(iob);
		return -EIO;
	}

	if (reply_cb == NULL)
		reply_cb = qeth_send_ipa_cmd_cb;
	rc = qeth_send_control_data(card, iob, reply_cb, reply_param);
	if (rc == -ETIME) {
		qeth_clear_ipacmd_list(card);
		qeth_schedule_recovery(card);
	}
	return rc;
}
EXPORT_SYMBOL_GPL(qeth_send_ipa_cmd);

static int qeth_send_startlan_cb(struct qeth_card *card,
				 struct qeth_reply *reply, unsigned long data)
{
	struct qeth_ipa_cmd *cmd = (struct qeth_ipa_cmd *) data;

	if (cmd->hdr.return_code == IPA_RC_LAN_OFFLINE)
		return -ENETDOWN;

	return (cmd->hdr.return_code) ? -EIO : 0;
}

static int qeth_send_startlan(struct qeth_card *card)
{
	struct qeth_cmd_buffer *iob;

	QETH_CARD_TEXT(card, 2, "strtlan");

	iob = qeth_ipa_alloc_cmd(card, IPA_CMD_STARTLAN, QETH_PROT_NONE, 0);
	if (!iob)
		return -ENOMEM;
	return qeth_send_ipa_cmd(card, iob, qeth_send_startlan_cb, NULL);
}

static int qeth_setadpparms_inspect_rc(struct qeth_ipa_cmd *cmd)
{
	if (!cmd->hdr.return_code)
		cmd->hdr.return_code =
			cmd->data.setadapterparms.hdr.return_code;
	return cmd->hdr.return_code;
}

static int qeth_query_setadapterparms_cb(struct qeth_card *card,
		struct qeth_reply *reply, unsigned long data)
{
	struct qeth_ipa_cmd *cmd = (struct qeth_ipa_cmd *) data;
	struct qeth_query_cmds_supp *query_cmd;

	QETH_CARD_TEXT(card, 3, "quyadpcb");
	if (qeth_setadpparms_inspect_rc(cmd))
		return -EIO;

	query_cmd = &cmd->data.setadapterparms.data.query_cmds_supp;
	if (query_cmd->lan_type & 0x7f) {
		if (!qeth_is_supported_link_type(card, query_cmd->lan_type))
			return -EPROTONOSUPPORT;

		card->info.link_type = query_cmd->lan_type;
		QETH_CARD_TEXT_(card, 2, "lnk %d", card->info.link_type);
	}

	card->options.adp.supported = query_cmd->supported_cmds;
	return 0;
}

static struct qeth_cmd_buffer *qeth_get_adapter_cmd(struct qeth_card *card,
						    enum qeth_ipa_setadp_cmd adp_cmd,
						    unsigned int data_length)
{
	struct qeth_ipacmd_setadpparms_hdr *hdr;
	struct qeth_cmd_buffer *iob;

	iob = qeth_ipa_alloc_cmd(card, IPA_CMD_SETADAPTERPARMS, QETH_PROT_IPV4,
				 data_length +
				 offsetof(struct qeth_ipacmd_setadpparms,
					  data));
	if (!iob)
		return NULL;

	hdr = &__ipa_cmd(iob)->data.setadapterparms.hdr;
	hdr->cmdlength = sizeof(*hdr) + data_length;
	hdr->command_code = adp_cmd;
	hdr->used_total = 1;
	hdr->seq_no = 1;
	return iob;
}

static int qeth_query_setadapterparms(struct qeth_card *card)
{
	int rc;
	struct qeth_cmd_buffer *iob;

	QETH_CARD_TEXT(card, 3, "queryadp");
	iob = qeth_get_adapter_cmd(card, IPA_SETADP_QUERY_COMMANDS_SUPPORTED,
				   SETADP_DATA_SIZEOF(query_cmds_supp));
	if (!iob)
		return -ENOMEM;
	rc = qeth_send_ipa_cmd(card, iob, qeth_query_setadapterparms_cb, NULL);
	return rc;
}

static int qeth_query_ipassists_cb(struct qeth_card *card,
		struct qeth_reply *reply, unsigned long data)
{
	struct qeth_ipa_cmd *cmd;

	QETH_CARD_TEXT(card, 2, "qipasscb");

	cmd = (struct qeth_ipa_cmd *) data;

	switch (cmd->hdr.return_code) {
	case IPA_RC_SUCCESS:
		break;
	case IPA_RC_NOTSUPP:
	case IPA_RC_L2_UNSUPPORTED_CMD:
		QETH_CARD_TEXT(card, 2, "ipaunsup");
		card->options.ipa4.supported |= IPA_SETADAPTERPARMS;
		card->options.ipa6.supported |= IPA_SETADAPTERPARMS;
		return -EOPNOTSUPP;
	default:
		QETH_DBF_MESSAGE(1, "IPA_CMD_QIPASSIST on device %x: Unhandled rc=%#x\n",
				 CARD_DEVID(card), cmd->hdr.return_code);
		return -EIO;
	}

	if (cmd->hdr.prot_version == QETH_PROT_IPV4)
		card->options.ipa4 = cmd->hdr.assists;
	else if (cmd->hdr.prot_version == QETH_PROT_IPV6)
		card->options.ipa6 = cmd->hdr.assists;
	else
		QETH_DBF_MESSAGE(1, "IPA_CMD_QIPASSIST on device %x: Flawed LIC detected\n",
				 CARD_DEVID(card));
	return 0;
}

static int qeth_query_ipassists(struct qeth_card *card,
				enum qeth_prot_versions prot)
{
	int rc;
	struct qeth_cmd_buffer *iob;

	QETH_CARD_TEXT_(card, 2, "qipassi%i", prot);
	iob = qeth_ipa_alloc_cmd(card, IPA_CMD_QIPASSIST, prot, 0);
	if (!iob)
		return -ENOMEM;
	rc = qeth_send_ipa_cmd(card, iob, qeth_query_ipassists_cb, NULL);
	return rc;
}

static int qeth_query_switch_attributes_cb(struct qeth_card *card,
				struct qeth_reply *reply, unsigned long data)
{
	struct qeth_ipa_cmd *cmd = (struct qeth_ipa_cmd *) data;
	struct qeth_query_switch_attributes *attrs;
	struct qeth_switch_info *sw_info;

	QETH_CARD_TEXT(card, 2, "qswiatcb");
	if (qeth_setadpparms_inspect_rc(cmd))
		return -EIO;

	sw_info = (struct qeth_switch_info *)reply->param;
	attrs = &cmd->data.setadapterparms.data.query_switch_attributes;
	sw_info->capabilities = attrs->capabilities;
	sw_info->settings = attrs->settings;
	QETH_CARD_TEXT_(card, 2, "%04x%04x", sw_info->capabilities,
			sw_info->settings);
	return 0;
}

int qeth_query_switch_attributes(struct qeth_card *card,
				 struct qeth_switch_info *sw_info)
{
	struct qeth_cmd_buffer *iob;

	QETH_CARD_TEXT(card, 2, "qswiattr");
	if (!qeth_adp_supported(card, IPA_SETADP_QUERY_SWITCH_ATTRIBUTES))
		return -EOPNOTSUPP;
	if (!netif_carrier_ok(card->dev))
		return -ENOMEDIUM;
	iob = qeth_get_adapter_cmd(card, IPA_SETADP_QUERY_SWITCH_ATTRIBUTES, 0);
	if (!iob)
		return -ENOMEM;
	return qeth_send_ipa_cmd(card, iob,
				qeth_query_switch_attributes_cb, sw_info);
}

struct qeth_cmd_buffer *qeth_get_diag_cmd(struct qeth_card *card,
					  enum qeth_diags_cmds sub_cmd,
					  unsigned int data_length)
{
	struct qeth_ipacmd_diagass *cmd;
	struct qeth_cmd_buffer *iob;

	iob = qeth_ipa_alloc_cmd(card, IPA_CMD_SET_DIAG_ASS, QETH_PROT_NONE,
				 DIAG_HDR_LEN + data_length);
	if (!iob)
		return NULL;

	cmd = &__ipa_cmd(iob)->data.diagass;
	cmd->subcmd_len = DIAG_SUB_HDR_LEN + data_length;
	cmd->subcmd = sub_cmd;
	return iob;
}
EXPORT_SYMBOL_GPL(qeth_get_diag_cmd);

static int qeth_query_setdiagass_cb(struct qeth_card *card,
		struct qeth_reply *reply, unsigned long data)
{
	struct qeth_ipa_cmd *cmd = (struct qeth_ipa_cmd *) data;
	u16 rc = cmd->hdr.return_code;

	if (rc) {
		QETH_CARD_TEXT_(card, 2, "diagq:%x", rc);
		return -EIO;
	}

	card->info.diagass_support = cmd->data.diagass.ext;
	return 0;
}

static int qeth_query_setdiagass(struct qeth_card *card)
{
	struct qeth_cmd_buffer *iob;

	QETH_CARD_TEXT(card, 2, "qdiagass");
	iob = qeth_get_diag_cmd(card, QETH_DIAGS_CMD_QUERY, 0);
	if (!iob)
		return -ENOMEM;
	return qeth_send_ipa_cmd(card, iob, qeth_query_setdiagass_cb, NULL);
}

static void qeth_get_trap_id(struct qeth_card *card, struct qeth_trap_id *tid)
{
	unsigned long info = get_zeroed_page(GFP_KERNEL);
	struct sysinfo_2_2_2 *info222 = (struct sysinfo_2_2_2 *)info;
	struct sysinfo_3_2_2 *info322 = (struct sysinfo_3_2_2 *)info;
	struct ccw_dev_id ccwid;
	int level;

	tid->chpid = card->info.chpid;
	ccw_device_get_id(CARD_RDEV(card), &ccwid);
	tid->ssid = ccwid.ssid;
	tid->devno = ccwid.devno;
	if (!info)
		return;
	level = stsi(NULL, 0, 0, 0);
	if ((level >= 2) && (stsi(info222, 2, 2, 2) == 0))
		tid->lparnr = info222->lpar_number;
	if ((level >= 3) && (stsi(info322, 3, 2, 2) == 0)) {
		EBCASC(info322->vm[0].name, sizeof(info322->vm[0].name));
		memcpy(tid->vmname, info322->vm[0].name, sizeof(tid->vmname));
	}
	free_page(info);
	return;
}

static int qeth_hw_trap_cb(struct qeth_card *card,
		struct qeth_reply *reply, unsigned long data)
{
	struct qeth_ipa_cmd *cmd = (struct qeth_ipa_cmd *) data;
	u16 rc = cmd->hdr.return_code;

	if (rc) {
		QETH_CARD_TEXT_(card, 2, "trapc:%x", rc);
		return -EIO;
	}
	return 0;
}

int qeth_hw_trap(struct qeth_card *card, enum qeth_diags_trap_action action)
{
	struct qeth_cmd_buffer *iob;
	struct qeth_ipa_cmd *cmd;

	QETH_CARD_TEXT(card, 2, "diagtrap");
	iob = qeth_get_diag_cmd(card, QETH_DIAGS_CMD_TRAP, 64);
	if (!iob)
		return -ENOMEM;
	cmd = __ipa_cmd(iob);
	cmd->data.diagass.type = 1;
	cmd->data.diagass.action = action;
	switch (action) {
	case QETH_DIAGS_TRAP_ARM:
		cmd->data.diagass.options = 0x0003;
		cmd->data.diagass.ext = 0x00010000 +
			sizeof(struct qeth_trap_id);
		qeth_get_trap_id(card,
			(struct qeth_trap_id *)cmd->data.diagass.cdata);
		break;
	case QETH_DIAGS_TRAP_DISARM:
		cmd->data.diagass.options = 0x0001;
		break;
	case QETH_DIAGS_TRAP_CAPTURE:
		break;
	}
	return qeth_send_ipa_cmd(card, iob, qeth_hw_trap_cb, NULL);
}

static int qeth_check_qdio_errors(struct qeth_card *card,
				  struct qdio_buffer *buf,
				  unsigned int qdio_error,
				  const char *dbftext)
{
	if (qdio_error) {
		QETH_CARD_TEXT(card, 2, dbftext);
		QETH_CARD_TEXT_(card, 2, " F15=%02X",
			       buf->element[15].sflags);
		QETH_CARD_TEXT_(card, 2, " F14=%02X",
			       buf->element[14].sflags);
		QETH_CARD_TEXT_(card, 2, " qerr=%X", qdio_error);
		if ((buf->element[15].sflags) == 0x12) {
			QETH_CARD_STAT_INC(card, rx_fifo_errors);
			return 0;
		} else
			return 1;
	}
	return 0;
}

static unsigned int qeth_rx_refill_queue(struct qeth_card *card,
					 unsigned int count)
{
	struct qeth_qdio_q *queue = card->qdio.in_q;
	struct list_head *lh;
	int i;
	int rc;
	int newcount = 0;

	/* only requeue at a certain threshold to avoid SIGAs */
	if (count >= QETH_IN_BUF_REQUEUE_THRESHOLD(card)) {
		for (i = queue->next_buf_to_init;
		     i < queue->next_buf_to_init + count; ++i) {
			if (qeth_init_input_buffer(card,
				&queue->bufs[QDIO_BUFNR(i)])) {
				break;
			} else {
				newcount++;
			}
		}

		if (newcount < count) {
			/* we are in memory shortage so we switch back to
			   traditional skb allocation and drop packages */
			atomic_set(&card->force_alloc_skb, 3);
			count = newcount;
		} else {
			atomic_add_unless(&card->force_alloc_skb, -1, 0);
		}

		if (!count) {
			i = 0;
			list_for_each(lh, &card->qdio.in_buf_pool.entry_list)
				i++;
			if (i == card->qdio.in_buf_pool.buf_count) {
				QETH_CARD_TEXT(card, 2, "qsarbw");
				schedule_delayed_work(
					&card->buffer_reclaim_work,
					QETH_RECLAIM_WORK_TIME);
			}
			return 0;
		}

		rc = do_QDIO(CARD_DDEV(card), QDIO_FLAG_SYNC_INPUT, 0,
			     queue->next_buf_to_init, count);
		if (rc) {
			QETH_CARD_TEXT(card, 2, "qinberr");
		}
		queue->next_buf_to_init = QDIO_BUFNR(queue->next_buf_to_init +
						     count);
		return count;
	}

	return 0;
}

static void qeth_buffer_reclaim_work(struct work_struct *work)
{
	struct qeth_card *card = container_of(work, struct qeth_card,
		buffer_reclaim_work.work);

	local_bh_disable();
	napi_schedule(&card->napi);
	/* kick-start the NAPI softirq: */
	local_bh_enable();
}

static void qeth_handle_send_error(struct qeth_card *card,
		struct qeth_qdio_out_buffer *buffer, unsigned int qdio_err)
{
	int sbalf15 = buffer->buffer->element[15].sflags;

	QETH_CARD_TEXT(card, 6, "hdsnderr");
	qeth_check_qdio_errors(card, buffer->buffer, qdio_err, "qouterr");

	if (!qdio_err)
		return;

	if ((sbalf15 >= 15) && (sbalf15 <= 31))
		return;

	QETH_CARD_TEXT(card, 1, "lnkfail");
	QETH_CARD_TEXT_(card, 1, "%04x %02x",
		       (u16)qdio_err, (u8)sbalf15);
}

/**
 * qeth_prep_flush_pack_buffer - Prepares flushing of a packing buffer.
 * @queue: queue to check for packing buffer
 *
 * Returns number of buffers that were prepared for flush.
 */
static int qeth_prep_flush_pack_buffer(struct qeth_qdio_out_q *queue)
{
	struct qeth_qdio_out_buffer *buffer;

	buffer = queue->bufs[queue->next_buf_to_fill];
	if ((atomic_read(&buffer->state) == QETH_QDIO_BUF_EMPTY) &&
	    (buffer->next_element_to_fill > 0)) {
		/* it's a packing buffer */
		atomic_set(&buffer->state, QETH_QDIO_BUF_PRIMED);
		queue->next_buf_to_fill =
			QDIO_BUFNR(queue->next_buf_to_fill + 1);
		return 1;
	}
	return 0;
}

/*
 * Switched to packing state if the number of used buffers on a queue
 * reaches a certain limit.
 */
static void qeth_switch_to_packing_if_needed(struct qeth_qdio_out_q *queue)
{
	if (!queue->do_pack) {
		if (atomic_read(&queue->used_buffers)
		    >= QETH_HIGH_WATERMARK_PACK){
			/* switch non-PACKING -> PACKING */
			QETH_CARD_TEXT(queue->card, 6, "np->pack");
			QETH_TXQ_STAT_INC(queue, packing_mode_switch);
			queue->do_pack = 1;
		}
	}
}

/*
 * Switches from packing to non-packing mode. If there is a packing
 * buffer on the queue this buffer will be prepared to be flushed.
 * In that case 1 is returned to inform the caller. If no buffer
 * has to be flushed, zero is returned.
 */
static int qeth_switch_to_nonpacking_if_needed(struct qeth_qdio_out_q *queue)
{
	if (queue->do_pack) {
		if (atomic_read(&queue->used_buffers)
		    <= QETH_LOW_WATERMARK_PACK) {
			/* switch PACKING -> non-PACKING */
			QETH_CARD_TEXT(queue->card, 6, "pack->np");
			QETH_TXQ_STAT_INC(queue, packing_mode_switch);
			queue->do_pack = 0;
			return qeth_prep_flush_pack_buffer(queue);
		}
	}
	return 0;
}

static void qeth_flush_buffers(struct qeth_qdio_out_q *queue, int index,
			       int count)
{
	struct qeth_qdio_out_buffer *buf = queue->bufs[index];
	unsigned int qdio_flags = QDIO_FLAG_SYNC_OUTPUT;
	struct qeth_card *card = queue->card;
	int rc;
	int i;

	for (i = index; i < index + count; ++i) {
		unsigned int bidx = QDIO_BUFNR(i);
		struct sk_buff *skb;

		buf = queue->bufs[bidx];
		buf->buffer->element[buf->next_element_to_fill - 1].eflags |=
				SBAL_EFLAGS_LAST_ENTRY;
		queue->coalesced_frames += buf->frames;

		if (queue->bufstates)
			queue->bufstates[bidx].user = buf;

		if (IS_IQD(card)) {
			skb_queue_walk(&buf->skb_list, skb)
				skb_tx_timestamp(skb);
		}
	}

	if (!IS_IQD(card)) {
		if (!queue->do_pack) {
			if ((atomic_read(&queue->used_buffers) >=
				(QETH_HIGH_WATERMARK_PACK -
				 QETH_WATERMARK_PACK_FUZZ)) &&
			    !atomic_read(&queue->set_pci_flags_count)) {
				/* it's likely that we'll go to packing
				 * mode soon */
				atomic_inc(&queue->set_pci_flags_count);
				buf->buffer->element[0].sflags |= SBAL_SFLAGS0_PCI_REQ;
			}
		} else {
			if (!atomic_read(&queue->set_pci_flags_count)) {
				/*
				 * there's no outstanding PCI any more, so we
				 * have to request a PCI to be sure the the PCI
				 * will wake at some time in the future then we
				 * can flush packed buffers that might still be
				 * hanging around, which can happen if no
				 * further send was requested by the stack
				 */
				atomic_inc(&queue->set_pci_flags_count);
				buf->buffer->element[0].sflags |= SBAL_SFLAGS0_PCI_REQ;
			}
		}

		if (atomic_read(&queue->set_pci_flags_count))
			qdio_flags |= QDIO_FLAG_PCI_OUT;
	}

	QETH_TXQ_STAT_INC(queue, doorbell);
	rc = do_QDIO(CARD_DDEV(queue->card), qdio_flags,
		     queue->queue_no, index, count);

	/* Fake the TX completion interrupt: */
	if (IS_IQD(card)) {
		unsigned int frames = READ_ONCE(queue->max_coalesced_frames);
		unsigned int usecs = READ_ONCE(queue->coalesce_usecs);

		if (frames && queue->coalesced_frames >= frames) {
			napi_schedule(&queue->napi);
			queue->coalesced_frames = 0;
			QETH_TXQ_STAT_INC(queue, coal_frames);
		} else if (usecs) {
			qeth_tx_arm_timer(queue, usecs);
		}
	}

	if (rc) {
		/* ignore temporary SIGA errors without busy condition */
		if (rc == -ENOBUFS)
			return;
		QETH_CARD_TEXT(queue->card, 2, "flushbuf");
		QETH_CARD_TEXT_(queue->card, 2, " q%d", queue->queue_no);
		QETH_CARD_TEXT_(queue->card, 2, " idx%d", index);
		QETH_CARD_TEXT_(queue->card, 2, " c%d", count);
		QETH_CARD_TEXT_(queue->card, 2, " err%d", rc);

		/* this must not happen under normal circumstances. if it
		 * happens something is really wrong -> recover */
		qeth_schedule_recovery(queue->card);
		return;
	}
}

static void qeth_flush_queue(struct qeth_qdio_out_q *queue)
{
	qeth_flush_buffers(queue, queue->bulk_start, queue->bulk_count);

	queue->bulk_start = QDIO_BUFNR(queue->bulk_start + queue->bulk_count);
	queue->prev_hdr = NULL;
	queue->bulk_count = 0;
}

static void qeth_check_outbound_queue(struct qeth_qdio_out_q *queue)
{
	int index;
	int flush_cnt = 0;
	int q_was_packing = 0;

	/*
	 * check if weed have to switch to non-packing mode or if
	 * we have to get a pci flag out on the queue
	 */
	if ((atomic_read(&queue->used_buffers) <= QETH_LOW_WATERMARK_PACK) ||
	    !atomic_read(&queue->set_pci_flags_count)) {
		if (atomic_xchg(&queue->state, QETH_OUT_Q_LOCKED_FLUSH) ==
				QETH_OUT_Q_UNLOCKED) {
			/*
			 * If we get in here, there was no action in
			 * do_send_packet. So, we check if there is a
			 * packing buffer to be flushed here.
			 */
			index = queue->next_buf_to_fill;
			q_was_packing = queue->do_pack;
			/* queue->do_pack may change */
			barrier();
			flush_cnt += qeth_switch_to_nonpacking_if_needed(queue);
			if (!flush_cnt &&
			    !atomic_read(&queue->set_pci_flags_count))
				flush_cnt += qeth_prep_flush_pack_buffer(queue);
			if (q_was_packing)
				QETH_TXQ_STAT_ADD(queue, bufs_pack, flush_cnt);
			if (flush_cnt)
				qeth_flush_buffers(queue, index, flush_cnt);
			atomic_set(&queue->state, QETH_OUT_Q_UNLOCKED);
		}
	}
}

static void qeth_qdio_poll(struct ccw_device *cdev, unsigned long card_ptr)
{
	struct qeth_card *card = (struct qeth_card *)card_ptr;

	napi_schedule_irqoff(&card->napi);
}

int qeth_configure_cq(struct qeth_card *card, enum qeth_cq cq)
{
	int rc;

	if (card->options.cq ==  QETH_CQ_NOTAVAILABLE) {
		rc = -1;
		goto out;
	} else {
		if (card->options.cq == cq) {
			rc = 0;
			goto out;
		}

		qeth_free_qdio_queues(card);
		card->options.cq = cq;
		rc = 0;
	}
out:
	return rc;

}
EXPORT_SYMBOL_GPL(qeth_configure_cq);

static void qeth_qdio_cq_handler(struct qeth_card *card, unsigned int qdio_err,
				 unsigned int queue, int first_element,
				 int count)
{
	struct qeth_qdio_q *cq = card->qdio.c_q;
	int i;
	int rc;

	QETH_CARD_TEXT_(card, 5, "qcqhe%d", first_element);
	QETH_CARD_TEXT_(card, 5, "qcqhc%d", count);
	QETH_CARD_TEXT_(card, 5, "qcqherr%d", qdio_err);

	if (qdio_err) {
		netif_tx_stop_all_queues(card->dev);
		qeth_schedule_recovery(card);
		return;
	}

	for (i = first_element; i < first_element + count; ++i) {
		struct qdio_buffer *buffer = cq->qdio_bufs[QDIO_BUFNR(i)];
		int e = 0;

		while ((e < QDIO_MAX_ELEMENTS_PER_BUFFER) &&
		       buffer->element[e].addr) {
			unsigned long phys_aob_addr = buffer->element[e].addr;

			qeth_qdio_handle_aob(card, phys_aob_addr);
			++e;
		}
		qeth_scrub_qdio_buffer(buffer, QDIO_MAX_ELEMENTS_PER_BUFFER);
	}
	rc = do_QDIO(CARD_DDEV(card), QDIO_FLAG_SYNC_INPUT, queue,
		    card->qdio.c_q->next_buf_to_init,
		    count);
	if (rc) {
		dev_warn(&card->gdev->dev,
			"QDIO reported an error, rc=%i\n", rc);
		QETH_CARD_TEXT(card, 2, "qcqherr");
	}

	cq->next_buf_to_init = QDIO_BUFNR(cq->next_buf_to_init + count);
}

static void qeth_qdio_input_handler(struct ccw_device *ccwdev,
				    unsigned int qdio_err, int queue,
				    int first_elem, int count,
				    unsigned long card_ptr)
{
	struct qeth_card *card = (struct qeth_card *)card_ptr;

	QETH_CARD_TEXT_(card, 2, "qihq%d", queue);
	QETH_CARD_TEXT_(card, 2, "qiec%d", qdio_err);

	if (qdio_err)
		qeth_schedule_recovery(card);
}

static void qeth_qdio_output_handler(struct ccw_device *ccwdev,
				     unsigned int qdio_error, int __queue,
				     int first_element, int count,
				     unsigned long card_ptr)
{
	struct qeth_card *card        = (struct qeth_card *) card_ptr;
	struct qeth_qdio_out_q *queue = card->qdio.out_qs[__queue];
	struct net_device *dev = card->dev;
	struct netdev_queue *txq;
	int i;

	QETH_CARD_TEXT(card, 6, "qdouhdl");
	if (qdio_error & QDIO_ERROR_FATAL) {
		QETH_CARD_TEXT(card, 2, "achkcond");
		netif_tx_stop_all_queues(dev);
		qeth_schedule_recovery(card);
		return;
	}

	for (i = first_element; i < (first_element + count); ++i) {
		struct qeth_qdio_out_buffer *buf = queue->bufs[QDIO_BUFNR(i)];

		qeth_handle_send_error(card, buf, qdio_error);
		qeth_clear_output_buffer(queue, buf, qdio_error, 0);
	}

	atomic_sub(count, &queue->used_buffers);
	qeth_check_outbound_queue(queue);

	txq = netdev_get_tx_queue(dev, __queue);
	/* xmit may have observed the full-condition, but not yet stopped the
	 * txq. In which case the code below won't trigger. So before returning,
	 * xmit will re-check the txq's fill level and wake it up if needed.
	 */
	if (netif_tx_queue_stopped(txq) && !qeth_out_queue_is_full(queue))
		netif_tx_wake_queue(txq);
}

/**
 * Note: Function assumes that we have 4 outbound queues.
 */
int qeth_get_priority_queue(struct qeth_card *card, struct sk_buff *skb)
{
	struct vlan_ethhdr *veth = vlan_eth_hdr(skb);
	u8 tos;

	switch (card->qdio.do_prio_queueing) {
	case QETH_PRIO_Q_ING_TOS:
	case QETH_PRIO_Q_ING_PREC:
		switch (qeth_get_ip_version(skb)) {
		case 4:
			tos = ipv4_get_dsfield(ip_hdr(skb));
			break;
		case 6:
			tos = ipv6_get_dsfield(ipv6_hdr(skb));
			break;
		default:
			return card->qdio.default_out_queue;
		}
		if (card->qdio.do_prio_queueing == QETH_PRIO_Q_ING_PREC)
			return ~tos >> 6 & 3;
		if (tos & IPTOS_MINCOST)
			return 3;
		if (tos & IPTOS_RELIABILITY)
			return 2;
		if (tos & IPTOS_THROUGHPUT)
			return 1;
		if (tos & IPTOS_LOWDELAY)
			return 0;
		break;
	case QETH_PRIO_Q_ING_SKB:
		if (skb->priority > 5)
			return 0;
		return ~skb->priority >> 1 & 3;
	case QETH_PRIO_Q_ING_VLAN:
		if (veth->h_vlan_proto == htons(ETH_P_8021Q))
			return ~ntohs(veth->h_vlan_TCI) >>
			       (VLAN_PRIO_SHIFT + 1) & 3;
		break;
	case QETH_PRIO_Q_ING_FIXED:
		return card->qdio.default_out_queue;
	default:
		break;
	}
	return card->qdio.default_out_queue;
}
EXPORT_SYMBOL_GPL(qeth_get_priority_queue);

/**
 * qeth_get_elements_for_frags() -	find number of SBALEs for skb frags.
 * @skb:				SKB address
 *
 * Returns the number of pages, and thus QDIO buffer elements, needed to cover
 * fragmented part of the SKB. Returns zero for linear SKB.
 */
static int qeth_get_elements_for_frags(struct sk_buff *skb)
{
	int cnt, elements = 0;

	for (cnt = 0; cnt < skb_shinfo(skb)->nr_frags; cnt++) {
		skb_frag_t *frag = &skb_shinfo(skb)->frags[cnt];

		elements += qeth_get_elements_for_range(
			(addr_t)skb_frag_address(frag),
			(addr_t)skb_frag_address(frag) + skb_frag_size(frag));
	}
	return elements;
}

/**
 * qeth_count_elements() -	Counts the number of QDIO buffer elements needed
 *				to transmit an skb.
 * @skb:			the skb to operate on.
 * @data_offset:		skip this part of the skb's linear data
 *
 * Returns the number of pages, and thus QDIO buffer elements, needed to map the
 * skb's data (both its linear part and paged fragments).
 */
unsigned int qeth_count_elements(struct sk_buff *skb, unsigned int data_offset)
{
	unsigned int elements = qeth_get_elements_for_frags(skb);
	addr_t end = (addr_t)skb->data + skb_headlen(skb);
	addr_t start = (addr_t)skb->data + data_offset;

	if (start != end)
		elements += qeth_get_elements_for_range(start, end);
	return elements;
}
EXPORT_SYMBOL_GPL(qeth_count_elements);

#define QETH_HDR_CACHE_OBJ_SIZE		(sizeof(struct qeth_hdr_tso) + \
					 MAX_TCP_HEADER)

/**
 * qeth_add_hw_header() - add a HW header to an skb.
 * @skb: skb that the HW header should be added to.
 * @hdr: double pointer to a qeth_hdr. When returning with >= 0,
 *	 it contains a valid pointer to a qeth_hdr.
 * @hdr_len: length of the HW header.
 * @proto_len: length of protocol headers that need to be in same page as the
 *	       HW header.
 *
 * Returns the pushed length. If the header can't be pushed on
 * (eg. because it would cross a page boundary), it is allocated from
 * the cache instead and 0 is returned.
 * The number of needed buffer elements is returned in @elements.
 * Error to create the hdr is indicated by returning with < 0.
 */
static int qeth_add_hw_header(struct qeth_qdio_out_q *queue,
			      struct sk_buff *skb, struct qeth_hdr **hdr,
			      unsigned int hdr_len, unsigned int proto_len,
			      unsigned int *elements)
{
	gfp_t gfp = GFP_ATOMIC | (skb_pfmemalloc(skb) ? __GFP_MEMALLOC : 0);
	const unsigned int contiguous = proto_len ? proto_len : 1;
	const unsigned int max_elements = queue->max_elements;
	unsigned int __elements;
	addr_t start, end;
	bool push_ok;
	int rc;

check_layout:
	start = (addr_t)skb->data - hdr_len;
	end = (addr_t)skb->data;

	if (qeth_get_elements_for_range(start, end + contiguous) == 1) {
		/* Push HW header into same page as first protocol header. */
		push_ok = true;
		/* ... but TSO always needs a separate element for headers: */
		if (skb_is_gso(skb))
			__elements = 1 + qeth_count_elements(skb, proto_len);
		else
			__elements = qeth_count_elements(skb, 0);
	} else if (!proto_len && PAGE_ALIGNED(skb->data)) {
		/* Push HW header into preceding page, flush with skb->data. */
		push_ok = true;
		__elements = 1 + qeth_count_elements(skb, 0);
	} else {
		/* Use header cache, copy protocol headers up. */
		push_ok = false;
		__elements = 1 + qeth_count_elements(skb, proto_len);
	}

	/* Compress skb to fit into one IO buffer: */
	if (__elements > max_elements) {
		if (!skb_is_nonlinear(skb)) {
			/* Drop it, no easy way of shrinking it further. */
			QETH_DBF_MESSAGE(2, "Dropped an oversized skb (Max Elements=%u / Actual=%u / Length=%u).\n",
					 max_elements, __elements, skb->len);
			return -E2BIG;
		}

		rc = skb_linearize(skb);
		if (rc) {
			QETH_TXQ_STAT_INC(queue, skbs_linearized_fail);
			return rc;
		}

		QETH_TXQ_STAT_INC(queue, skbs_linearized);
		/* Linearization changed the layout, re-evaluate: */
		goto check_layout;
	}

	*elements = __elements;
	/* Add the header: */
	if (push_ok) {
		*hdr = skb_push(skb, hdr_len);
		return hdr_len;
	}

	/* Fall back to cache element with known-good alignment: */
	if (hdr_len + proto_len > QETH_HDR_CACHE_OBJ_SIZE)
		return -E2BIG;
	*hdr = kmem_cache_alloc(qeth_core_header_cache, gfp);
	if (!*hdr)
		return -ENOMEM;
	/* Copy protocol headers behind HW header: */
	skb_copy_from_linear_data(skb, ((char *)*hdr) + hdr_len, proto_len);
	return 0;
}

static bool qeth_iqd_may_bulk(struct qeth_qdio_out_q *queue,
			      struct sk_buff *curr_skb,
			      struct qeth_hdr *curr_hdr)
{
	struct qeth_qdio_out_buffer *buffer = queue->bufs[queue->bulk_start];
	struct qeth_hdr *prev_hdr = queue->prev_hdr;

	if (!prev_hdr)
		return true;

	/* All packets must have the same target: */
	if (curr_hdr->hdr.l2.id == QETH_HEADER_TYPE_LAYER2) {
		struct sk_buff *prev_skb = skb_peek(&buffer->skb_list);

		return ether_addr_equal(eth_hdr(prev_skb)->h_dest,
					eth_hdr(curr_skb)->h_dest) &&
		       qeth_l2_same_vlan(&prev_hdr->hdr.l2, &curr_hdr->hdr.l2);
	}

	return qeth_l3_same_next_hop(&prev_hdr->hdr.l3, &curr_hdr->hdr.l3) &&
	       qeth_l3_iqd_same_vlan(&prev_hdr->hdr.l3, &curr_hdr->hdr.l3);
}

/**
 * qeth_fill_buffer() - map skb into an output buffer
 * @buf:	buffer to transport the skb
 * @skb:	skb to map into the buffer
 * @hdr:	qeth_hdr for this skb. Either at skb->data, or allocated
 *		from qeth_core_header_cache.
 * @offset:	when mapping the skb, start at skb->data + offset
 * @hd_len:	if > 0, build a dedicated header element of this size
 */
static unsigned int qeth_fill_buffer(struct qeth_qdio_out_buffer *buf,
				     struct sk_buff *skb, struct qeth_hdr *hdr,
				     unsigned int offset, unsigned int hd_len)
{
	struct qdio_buffer *buffer = buf->buffer;
	int element = buf->next_element_to_fill;
	int length = skb_headlen(skb) - offset;
	char *data = skb->data + offset;
	unsigned int elem_length, cnt;
	bool is_first_elem = true;

	__skb_queue_tail(&buf->skb_list, skb);

	/* build dedicated element for HW Header */
	if (hd_len) {
		is_first_elem = false;

		buffer->element[element].addr = virt_to_phys(hdr);
		buffer->element[element].length = hd_len;
		buffer->element[element].eflags = SBAL_EFLAGS_FIRST_FRAG;

		/* HW header is allocated from cache: */
		if ((void *)hdr != skb->data)
			buf->is_header[element] = 1;
		/* HW header was pushed and is contiguous with linear part: */
		else if (length > 0 && !PAGE_ALIGNED(data) &&
			 (data == (char *)hdr + hd_len))
			buffer->element[element].eflags |=
				SBAL_EFLAGS_CONTIGUOUS;

		element++;
	}

	/* map linear part into buffer element(s) */
	while (length > 0) {
		elem_length = min_t(unsigned int, length,
				    PAGE_SIZE - offset_in_page(data));

		buffer->element[element].addr = virt_to_phys(data);
		buffer->element[element].length = elem_length;
		length -= elem_length;
		if (is_first_elem) {
			is_first_elem = false;
			if (length || skb_is_nonlinear(skb))
				/* skb needs additional elements */
				buffer->element[element].eflags =
					SBAL_EFLAGS_FIRST_FRAG;
			else
				buffer->element[element].eflags = 0;
		} else {
			buffer->element[element].eflags =
				SBAL_EFLAGS_MIDDLE_FRAG;
		}

		data += elem_length;
		element++;
	}

	/* map page frags into buffer element(s) */
	for (cnt = 0; cnt < skb_shinfo(skb)->nr_frags; cnt++) {
		skb_frag_t *frag = &skb_shinfo(skb)->frags[cnt];

		data = skb_frag_address(frag);
		length = skb_frag_size(frag);
		while (length > 0) {
			elem_length = min_t(unsigned int, length,
					    PAGE_SIZE - offset_in_page(data));

			buffer->element[element].addr = virt_to_phys(data);
			buffer->element[element].length = elem_length;
			buffer->element[element].eflags =
				SBAL_EFLAGS_MIDDLE_FRAG;

			length -= elem_length;
			data += elem_length;
			element++;
		}
	}

	if (buffer->element[element - 1].eflags)
		buffer->element[element - 1].eflags = SBAL_EFLAGS_LAST_FRAG;
	buf->next_element_to_fill = element;
	return element;
}

static int __qeth_xmit(struct qeth_card *card, struct qeth_qdio_out_q *queue,
		       struct sk_buff *skb, unsigned int elements,
		       struct qeth_hdr *hdr, unsigned int offset,
		       unsigned int hd_len)
{
	unsigned int bytes = qdisc_pkt_len(skb);
	struct qeth_qdio_out_buffer *buffer;
	unsigned int next_element;
	struct netdev_queue *txq;
	bool stopped = false;
	bool flush;

	buffer = queue->bufs[QDIO_BUFNR(queue->bulk_start + queue->bulk_count)];
	txq = netdev_get_tx_queue(card->dev, skb_get_queue_mapping(skb));

	/* Just a sanity check, the wake/stop logic should ensure that we always
	 * get a free buffer.
	 */
	if (atomic_read(&buffer->state) != QETH_QDIO_BUF_EMPTY)
		return -EBUSY;

	flush = !qeth_iqd_may_bulk(queue, skb, hdr);

	if (flush ||
	    (buffer->next_element_to_fill + elements > queue->max_elements)) {
		if (buffer->next_element_to_fill > 0) {
			atomic_set(&buffer->state, QETH_QDIO_BUF_PRIMED);
			queue->bulk_count++;
		}

		if (queue->bulk_count >= queue->bulk_max)
			flush = true;

		if (flush)
			qeth_flush_queue(queue);

		buffer = queue->bufs[QDIO_BUFNR(queue->bulk_start +
						queue->bulk_count)];

		/* Sanity-check again: */
		if (atomic_read(&buffer->state) != QETH_QDIO_BUF_EMPTY)
			return -EBUSY;
	}

	if (buffer->next_element_to_fill == 0 &&
	    atomic_inc_return(&queue->used_buffers) >= QDIO_MAX_BUFFERS_PER_Q) {
		/* If a TX completion happens right _here_ and misses to wake
		 * the txq, then our re-check below will catch the race.
		 */
		QETH_TXQ_STAT_INC(queue, stopped);
		netif_tx_stop_queue(txq);
		stopped = true;
	}

	next_element = qeth_fill_buffer(buffer, skb, hdr, offset, hd_len);
	buffer->bytes += bytes;
	buffer->frames += skb_is_gso(skb) ? skb_shinfo(skb)->gso_segs : 1;
	queue->prev_hdr = hdr;

	flush = __netdev_tx_sent_queue(txq, bytes,
				       !stopped && netdev_xmit_more());

	if (flush || next_element >= queue->max_elements) {
		atomic_set(&buffer->state, QETH_QDIO_BUF_PRIMED);
		queue->bulk_count++;

		if (queue->bulk_count >= queue->bulk_max)
			flush = true;

		if (flush)
			qeth_flush_queue(queue);
	}

	if (stopped && !qeth_out_queue_is_full(queue))
		netif_tx_start_queue(txq);
	return 0;
}

int qeth_do_send_packet(struct qeth_card *card, struct qeth_qdio_out_q *queue,
			struct sk_buff *skb, struct qeth_hdr *hdr,
			unsigned int offset, unsigned int hd_len,
			int elements_needed)
{
	struct qeth_qdio_out_buffer *buffer;
	unsigned int next_element;
	struct netdev_queue *txq;
	bool stopped = false;
	int start_index;
	int flush_count = 0;
	int do_pack = 0;
	int tmp;
	int rc = 0;

	/* spin until we get the queue ... */
	while (atomic_cmpxchg(&queue->state, QETH_OUT_Q_UNLOCKED,
			      QETH_OUT_Q_LOCKED) != QETH_OUT_Q_UNLOCKED);
	start_index = queue->next_buf_to_fill;
	buffer = queue->bufs[queue->next_buf_to_fill];

	/* Just a sanity check, the wake/stop logic should ensure that we always
	 * get a free buffer.
	 */
	if (atomic_read(&buffer->state) != QETH_QDIO_BUF_EMPTY) {
		atomic_set(&queue->state, QETH_OUT_Q_UNLOCKED);
		return -EBUSY;
	}

	txq = netdev_get_tx_queue(card->dev, skb_get_queue_mapping(skb));

	/* check if we need to switch packing state of this queue */
	qeth_switch_to_packing_if_needed(queue);
	if (queue->do_pack) {
		do_pack = 1;
		/* does packet fit in current buffer? */
		if (buffer->next_element_to_fill + elements_needed >
		    queue->max_elements) {
			/* ... no -> set state PRIMED */
			atomic_set(&buffer->state, QETH_QDIO_BUF_PRIMED);
			flush_count++;
			queue->next_buf_to_fill =
				QDIO_BUFNR(queue->next_buf_to_fill + 1);
			buffer = queue->bufs[queue->next_buf_to_fill];

			/* We stepped forward, so sanity-check again: */
			if (atomic_read(&buffer->state) !=
			    QETH_QDIO_BUF_EMPTY) {
				qeth_flush_buffers(queue, start_index,
							   flush_count);
				atomic_set(&queue->state,
						QETH_OUT_Q_UNLOCKED);
				rc = -EBUSY;
				goto out;
			}
		}
	}

	if (buffer->next_element_to_fill == 0 &&
	    atomic_inc_return(&queue->used_buffers) >= QDIO_MAX_BUFFERS_PER_Q) {
		/* If a TX completion happens right _here_ and misses to wake
		 * the txq, then our re-check below will catch the race.
		 */
		QETH_TXQ_STAT_INC(queue, stopped);
		netif_tx_stop_queue(txq);
		stopped = true;
	}

	next_element = qeth_fill_buffer(buffer, skb, hdr, offset, hd_len);
	buffer->bytes += qdisc_pkt_len(skb);
	buffer->frames += skb_is_gso(skb) ? skb_shinfo(skb)->gso_segs : 1;

	if (queue->do_pack)
		QETH_TXQ_STAT_INC(queue, skbs_pack);
	if (!queue->do_pack || stopped || next_element >= queue->max_elements) {
		flush_count++;
		atomic_set(&buffer->state, QETH_QDIO_BUF_PRIMED);
		queue->next_buf_to_fill =
				QDIO_BUFNR(queue->next_buf_to_fill + 1);
	}

	if (flush_count)
		qeth_flush_buffers(queue, start_index, flush_count);
	else if (!atomic_read(&queue->set_pci_flags_count))
		atomic_xchg(&queue->state, QETH_OUT_Q_LOCKED_FLUSH);
	/*
	 * queue->state will go from LOCKED -> UNLOCKED or from
	 * LOCKED_FLUSH -> LOCKED if output_handler wanted to 'notify' us
	 * (switch packing state or flush buffer to get another pci flag out).
	 * In that case we will enter this loop
	 */
	while (atomic_dec_return(&queue->state)) {
		start_index = queue->next_buf_to_fill;
		/* check if we can go back to non-packing state */
		tmp = qeth_switch_to_nonpacking_if_needed(queue);
		/*
		 * check if we need to flush a packing buffer to get a pci
		 * flag out on the queue
		 */
		if (!tmp && !atomic_read(&queue->set_pci_flags_count))
			tmp = qeth_prep_flush_pack_buffer(queue);
		if (tmp) {
			qeth_flush_buffers(queue, start_index, tmp);
			flush_count += tmp;
		}
	}
out:
	/* at this point the queue is UNLOCKED again */
	if (do_pack)
		QETH_TXQ_STAT_ADD(queue, bufs_pack, flush_count);

	if (stopped && !qeth_out_queue_is_full(queue))
		netif_tx_start_queue(txq);
	return rc;
}
EXPORT_SYMBOL_GPL(qeth_do_send_packet);

static void qeth_fill_tso_ext(struct qeth_hdr_tso *hdr,
			      unsigned int payload_len, struct sk_buff *skb,
			      unsigned int proto_len)
{
	struct qeth_hdr_ext_tso *ext = &hdr->ext;

	ext->hdr_tot_len = sizeof(*ext);
	ext->imb_hdr_no = 1;
	ext->hdr_type = 1;
	ext->hdr_version = 1;
	ext->hdr_len = 28;
	ext->payload_len = payload_len;
	ext->mss = skb_shinfo(skb)->gso_size;
	ext->dg_hdr_len = proto_len;
}

int qeth_xmit(struct qeth_card *card, struct sk_buff *skb,
	      struct qeth_qdio_out_q *queue, int ipv,
	      void (*fill_header)(struct qeth_qdio_out_q *queue,
				  struct qeth_hdr *hdr, struct sk_buff *skb,
				  int ipv, unsigned int data_len))
{
	unsigned int proto_len, hw_hdr_len;
	unsigned int frame_len = skb->len;
	bool is_tso = skb_is_gso(skb);
	unsigned int data_offset = 0;
	struct qeth_hdr *hdr = NULL;
	unsigned int hd_len = 0;
	unsigned int elements;
	int push_len, rc;

	if (is_tso) {
		hw_hdr_len = sizeof(struct qeth_hdr_tso);
		proto_len = skb_transport_offset(skb) + tcp_hdrlen(skb);
	} else {
		hw_hdr_len = sizeof(struct qeth_hdr);
		proto_len = (IS_IQD(card) && IS_LAYER2(card)) ? ETH_HLEN : 0;
	}

	rc = skb_cow_head(skb, hw_hdr_len);
	if (rc)
		return rc;

	push_len = qeth_add_hw_header(queue, skb, &hdr, hw_hdr_len, proto_len,
				      &elements);
	if (push_len < 0)
		return push_len;
	if (is_tso || !push_len) {
		/* HW header needs its own buffer element. */
		hd_len = hw_hdr_len + proto_len;
		data_offset = push_len + proto_len;
	}
	memset(hdr, 0, hw_hdr_len);
	fill_header(queue, hdr, skb, ipv, frame_len);
	if (is_tso)
		qeth_fill_tso_ext((struct qeth_hdr_tso *) hdr,
				  frame_len - proto_len, skb, proto_len);

	if (IS_IQD(card)) {
		rc = __qeth_xmit(card, queue, skb, elements, hdr, data_offset,
				 hd_len);
	} else {
		/* TODO: drop skb_orphan() once TX completion is fast enough */
		skb_orphan(skb);
		rc = qeth_do_send_packet(card, queue, skb, hdr, data_offset,
					 hd_len, elements);
	}

	if (rc && !push_len)
		kmem_cache_free(qeth_core_header_cache, hdr);

	return rc;
}
EXPORT_SYMBOL_GPL(qeth_xmit);

static int qeth_setadp_promisc_mode_cb(struct qeth_card *card,
		struct qeth_reply *reply, unsigned long data)
{
	struct qeth_ipa_cmd *cmd = (struct qeth_ipa_cmd *) data;
	struct qeth_ipacmd_setadpparms *setparms;

	QETH_CARD_TEXT(card, 4, "prmadpcb");

	setparms = &(cmd->data.setadapterparms);
	if (qeth_setadpparms_inspect_rc(cmd)) {
		QETH_CARD_TEXT_(card, 4, "prmrc%x", cmd->hdr.return_code);
		setparms->data.mode = SET_PROMISC_MODE_OFF;
	}
	card->info.promisc_mode = setparms->data.mode;
	return (cmd->hdr.return_code) ? -EIO : 0;
}

void qeth_setadp_promisc_mode(struct qeth_card *card, bool enable)
{
	enum qeth_ipa_promisc_modes mode = enable ? SET_PROMISC_MODE_ON :
						    SET_PROMISC_MODE_OFF;
	struct qeth_cmd_buffer *iob;
	struct qeth_ipa_cmd *cmd;

	QETH_CARD_TEXT(card, 4, "setprom");
	QETH_CARD_TEXT_(card, 4, "mode:%x", mode);

	iob = qeth_get_adapter_cmd(card, IPA_SETADP_SET_PROMISC_MODE,
				   SETADP_DATA_SIZEOF(mode));
	if (!iob)
		return;
	cmd = __ipa_cmd(iob);
	cmd->data.setadapterparms.data.mode = mode;
	qeth_send_ipa_cmd(card, iob, qeth_setadp_promisc_mode_cb, NULL);
}
EXPORT_SYMBOL_GPL(qeth_setadp_promisc_mode);

static int qeth_setadpparms_change_macaddr_cb(struct qeth_card *card,
		struct qeth_reply *reply, unsigned long data)
{
	struct qeth_ipa_cmd *cmd = (struct qeth_ipa_cmd *) data;
	struct qeth_ipacmd_setadpparms *adp_cmd;

	QETH_CARD_TEXT(card, 4, "chgmaccb");
	if (qeth_setadpparms_inspect_rc(cmd))
		return -EIO;

	adp_cmd = &cmd->data.setadapterparms;
	if (!is_valid_ether_addr(adp_cmd->data.change_addr.addr))
		return -EADDRNOTAVAIL;

	if (IS_LAYER2(card) && IS_OSD(card) && !IS_VM_NIC(card) &&
	    !(adp_cmd->hdr.flags & QETH_SETADP_FLAGS_VIRTUAL_MAC))
		return -EADDRNOTAVAIL;

	ether_addr_copy(card->dev->dev_addr, adp_cmd->data.change_addr.addr);
	return 0;
}

int qeth_setadpparms_change_macaddr(struct qeth_card *card)
{
	int rc;
	struct qeth_cmd_buffer *iob;
	struct qeth_ipa_cmd *cmd;

	QETH_CARD_TEXT(card, 4, "chgmac");

	iob = qeth_get_adapter_cmd(card, IPA_SETADP_ALTER_MAC_ADDRESS,
				   SETADP_DATA_SIZEOF(change_addr));
	if (!iob)
		return -ENOMEM;
	cmd = __ipa_cmd(iob);
	cmd->data.setadapterparms.data.change_addr.cmd = CHANGE_ADDR_READ_MAC;
	cmd->data.setadapterparms.data.change_addr.addr_size = ETH_ALEN;
	ether_addr_copy(cmd->data.setadapterparms.data.change_addr.addr,
			card->dev->dev_addr);
	rc = qeth_send_ipa_cmd(card, iob, qeth_setadpparms_change_macaddr_cb,
			       NULL);
	return rc;
}
EXPORT_SYMBOL_GPL(qeth_setadpparms_change_macaddr);

static int qeth_setadpparms_set_access_ctrl_cb(struct qeth_card *card,
		struct qeth_reply *reply, unsigned long data)
{
	struct qeth_ipa_cmd *cmd = (struct qeth_ipa_cmd *) data;
	struct qeth_set_access_ctrl *access_ctrl_req;

	QETH_CARD_TEXT(card, 4, "setaccb");

	access_ctrl_req = &cmd->data.setadapterparms.data.set_access_ctrl;
	QETH_CARD_TEXT_(card, 2, "rc=%d",
			cmd->data.setadapterparms.hdr.return_code);
	if (cmd->data.setadapterparms.hdr.return_code !=
						SET_ACCESS_CTRL_RC_SUCCESS)
		QETH_DBF_MESSAGE(3, "ERR:SET_ACCESS_CTRL(%#x) on device %x: %#x\n",
				 access_ctrl_req->subcmd_code, CARD_DEVID(card),
				 cmd->data.setadapterparms.hdr.return_code);
	switch (qeth_setadpparms_inspect_rc(cmd)) {
	case SET_ACCESS_CTRL_RC_SUCCESS:
		if (access_ctrl_req->subcmd_code == ISOLATION_MODE_NONE)
			dev_info(&card->gdev->dev,
			    "QDIO data connection isolation is deactivated\n");
		else
			dev_info(&card->gdev->dev,
			    "QDIO data connection isolation is activated\n");
		return 0;
	case SET_ACCESS_CTRL_RC_ALREADY_NOT_ISOLATED:
		QETH_DBF_MESSAGE(2, "QDIO data connection isolation on device %x already deactivated\n",
				 CARD_DEVID(card));
		return 0;
	case SET_ACCESS_CTRL_RC_ALREADY_ISOLATED:
		QETH_DBF_MESSAGE(2, "QDIO data connection isolation on device %x already activated\n",
				 CARD_DEVID(card));
		return 0;
	case SET_ACCESS_CTRL_RC_NOT_SUPPORTED:
		dev_err(&card->gdev->dev, "Adapter does not "
			"support QDIO data connection isolation\n");
		return -EOPNOTSUPP;
	case SET_ACCESS_CTRL_RC_NONE_SHARED_ADAPTER:
		dev_err(&card->gdev->dev,
			"Adapter is dedicated. "
			"QDIO data connection isolation not supported\n");
		return -EOPNOTSUPP;
	case SET_ACCESS_CTRL_RC_ACTIVE_CHECKSUM_OFF:
		dev_err(&card->gdev->dev,
			"TSO does not permit QDIO data connection isolation\n");
		return -EPERM;
	case SET_ACCESS_CTRL_RC_REFLREL_UNSUPPORTED:
		dev_err(&card->gdev->dev, "The adjacent switch port does not "
			"support reflective relay mode\n");
		return -EOPNOTSUPP;
	case SET_ACCESS_CTRL_RC_REFLREL_FAILED:
		dev_err(&card->gdev->dev, "The reflective relay mode cannot be "
					"enabled at the adjacent switch port");
		return -EREMOTEIO;
	case SET_ACCESS_CTRL_RC_REFLREL_DEACT_FAILED:
		dev_warn(&card->gdev->dev, "Turning off reflective relay mode "
					"at the adjacent switch failed\n");
		/* benign error while disabling ISOLATION_MODE_FWD */
		return 0;
	default:
		return -EIO;
	}
}

int qeth_setadpparms_set_access_ctrl(struct qeth_card *card,
				     enum qeth_ipa_isolation_modes mode)
{
	int rc;
	struct qeth_cmd_buffer *iob;
	struct qeth_ipa_cmd *cmd;
	struct qeth_set_access_ctrl *access_ctrl_req;

	QETH_CARD_TEXT(card, 4, "setacctl");

	if (!qeth_adp_supported(card, IPA_SETADP_SET_ACCESS_CONTROL)) {
		dev_err(&card->gdev->dev,
			"Adapter does not support QDIO data connection isolation\n");
		return -EOPNOTSUPP;
	}

	iob = qeth_get_adapter_cmd(card, IPA_SETADP_SET_ACCESS_CONTROL,
				   SETADP_DATA_SIZEOF(set_access_ctrl));
	if (!iob)
		return -ENOMEM;
	cmd = __ipa_cmd(iob);
	access_ctrl_req = &cmd->data.setadapterparms.data.set_access_ctrl;
	access_ctrl_req->subcmd_code = mode;

	rc = qeth_send_ipa_cmd(card, iob, qeth_setadpparms_set_access_ctrl_cb,
			       NULL);
	if (rc) {
		QETH_CARD_TEXT_(card, 2, "rc=%d", rc);
		QETH_DBF_MESSAGE(3, "IPA(SET_ACCESS_CTRL(%d) on device %x: sent failed\n",
				 rc, CARD_DEVID(card));
	}

	return rc;
}

void qeth_tx_timeout(struct net_device *dev, unsigned int txqueue)
{
	struct qeth_card *card;

	card = dev->ml_priv;
	QETH_CARD_TEXT(card, 4, "txtimeo");
	qeth_schedule_recovery(card);
}
EXPORT_SYMBOL_GPL(qeth_tx_timeout);

static int qeth_mdio_read(struct net_device *dev, int phy_id, int regnum)
{
	struct qeth_card *card = dev->ml_priv;
	int rc = 0;

	switch (regnum) {
	case MII_BMCR: /* Basic mode control register */
		rc = BMCR_FULLDPLX;
		if ((card->info.link_type != QETH_LINK_TYPE_GBIT_ETH) &&
		    (card->info.link_type != QETH_LINK_TYPE_OSN) &&
		    (card->info.link_type != QETH_LINK_TYPE_10GBIT_ETH) &&
		    (card->info.link_type != QETH_LINK_TYPE_25GBIT_ETH))
			rc |= BMCR_SPEED100;
		break;
	case MII_BMSR: /* Basic mode status register */
		rc = BMSR_ERCAP | BMSR_ANEGCOMPLETE | BMSR_LSTATUS |
		     BMSR_10HALF | BMSR_10FULL | BMSR_100HALF | BMSR_100FULL |
		     BMSR_100BASE4;
		break;
	case MII_PHYSID1: /* PHYS ID 1 */
		rc = (dev->dev_addr[0] << 16) | (dev->dev_addr[1] << 8) |
		     dev->dev_addr[2];
		rc = (rc >> 5) & 0xFFFF;
		break;
	case MII_PHYSID2: /* PHYS ID 2 */
		rc = (dev->dev_addr[2] << 10) & 0xFFFF;
		break;
	case MII_ADVERTISE: /* Advertisement control reg */
		rc = ADVERTISE_ALL;
		break;
	case MII_LPA: /* Link partner ability reg */
		rc = LPA_10HALF | LPA_10FULL | LPA_100HALF | LPA_100FULL |
		     LPA_100BASE4 | LPA_LPACK;
		break;
	case MII_EXPANSION: /* Expansion register */
		break;
	case MII_DCOUNTER: /* disconnect counter */
		break;
	case MII_FCSCOUNTER: /* false carrier counter */
		break;
	case MII_NWAYTEST: /* N-way auto-neg test register */
		break;
	case MII_RERRCOUNTER: /* rx error counter */
		rc = card->stats.rx_length_errors +
		     card->stats.rx_frame_errors +
		     card->stats.rx_fifo_errors;
		break;
	case MII_SREVISION: /* silicon revision */
		break;
	case MII_RESV1: /* reserved 1 */
		break;
	case MII_LBRERROR: /* loopback, rx, bypass error */
		break;
	case MII_PHYADDR: /* physical address */
		break;
	case MII_RESV2: /* reserved 2 */
		break;
	case MII_TPISTATUS: /* TPI status for 10mbps */
		break;
	case MII_NCONFIG: /* network interface config */
		break;
	default:
		break;
	}
	return rc;
}

static int qeth_snmp_command_cb(struct qeth_card *card,
				struct qeth_reply *reply, unsigned long data)
{
	struct qeth_ipa_cmd *cmd = (struct qeth_ipa_cmd *) data;
	struct qeth_arp_query_info *qinfo = reply->param;
	struct qeth_ipacmd_setadpparms *adp_cmd;
	unsigned int data_len;
	void *snmp_data;

	QETH_CARD_TEXT(card, 3, "snpcmdcb");

	if (cmd->hdr.return_code) {
		QETH_CARD_TEXT_(card, 4, "scer1%x", cmd->hdr.return_code);
		return -EIO;
	}
	if (cmd->data.setadapterparms.hdr.return_code) {
		cmd->hdr.return_code =
			cmd->data.setadapterparms.hdr.return_code;
		QETH_CARD_TEXT_(card, 4, "scer2%x", cmd->hdr.return_code);
		return -EIO;
	}

	adp_cmd = &cmd->data.setadapterparms;
	data_len = adp_cmd->hdr.cmdlength - sizeof(adp_cmd->hdr);
	if (adp_cmd->hdr.seq_no == 1) {
		snmp_data = &adp_cmd->data.snmp;
	} else {
		snmp_data = &adp_cmd->data.snmp.request;
		data_len -= offsetof(struct qeth_snmp_cmd, request);
	}

	/* check if there is enough room in userspace */
	if ((qinfo->udata_len - qinfo->udata_offset) < data_len) {
		QETH_CARD_TEXT_(card, 4, "scer3%i", -ENOSPC);
		return -ENOSPC;
	}
	QETH_CARD_TEXT_(card, 4, "snore%i",
			cmd->data.setadapterparms.hdr.used_total);
	QETH_CARD_TEXT_(card, 4, "sseqn%i",
			cmd->data.setadapterparms.hdr.seq_no);
	/*copy entries to user buffer*/
	memcpy(qinfo->udata + qinfo->udata_offset, snmp_data, data_len);
	qinfo->udata_offset += data_len;

	if (cmd->data.setadapterparms.hdr.seq_no <
	    cmd->data.setadapterparms.hdr.used_total)
		return 1;
	return 0;
}

static int qeth_snmp_command(struct qeth_card *card, char __user *udata)
{
	struct qeth_snmp_ureq __user *ureq;
	struct qeth_cmd_buffer *iob;
	unsigned int req_len;
	struct qeth_arp_query_info qinfo = {0, };
	int rc = 0;

	QETH_CARD_TEXT(card, 3, "snmpcmd");

	if (IS_VM_NIC(card))
		return -EOPNOTSUPP;

	if ((!qeth_adp_supported(card, IPA_SETADP_SET_SNMP_CONTROL)) &&
	    IS_LAYER3(card))
		return -EOPNOTSUPP;

	ureq = (struct qeth_snmp_ureq __user *) udata;
	if (get_user(qinfo.udata_len, &ureq->hdr.data_len) ||
	    get_user(req_len, &ureq->hdr.req_len))
		return -EFAULT;

	/* Sanitize user input, to avoid overflows in iob size calculation: */
	if (req_len > QETH_BUFSIZE)
		return -EINVAL;

	iob = qeth_get_adapter_cmd(card, IPA_SETADP_SET_SNMP_CONTROL, req_len);
	if (!iob)
		return -ENOMEM;

	if (copy_from_user(&__ipa_cmd(iob)->data.setadapterparms.data.snmp,
			   &ureq->cmd, req_len)) {
		qeth_put_cmd(iob);
		return -EFAULT;
	}

	qinfo.udata = kzalloc(qinfo.udata_len, GFP_KERNEL);
	if (!qinfo.udata) {
		qeth_put_cmd(iob);
		return -ENOMEM;
	}
	qinfo.udata_offset = sizeof(struct qeth_snmp_ureq_hdr);

	rc = qeth_send_ipa_cmd(card, iob, qeth_snmp_command_cb, &qinfo);
	if (rc)
		QETH_DBF_MESSAGE(2, "SNMP command failed on device %x: (%#x)\n",
				 CARD_DEVID(card), rc);
	else {
		if (copy_to_user(udata, qinfo.udata, qinfo.udata_len))
			rc = -EFAULT;
	}

	kfree(qinfo.udata);
	return rc;
}

static int qeth_setadpparms_query_oat_cb(struct qeth_card *card,
					 struct qeth_reply *reply,
					 unsigned long data)
{
	struct qeth_ipa_cmd *cmd = (struct qeth_ipa_cmd *)data;
	struct qeth_qoat_priv *priv = reply->param;
	int resdatalen;

	QETH_CARD_TEXT(card, 3, "qoatcb");
	if (qeth_setadpparms_inspect_rc(cmd))
		return -EIO;

	resdatalen = cmd->data.setadapterparms.hdr.cmdlength;

	if (resdatalen > (priv->buffer_len - priv->response_len))
		return -ENOSPC;

	memcpy(priv->buffer + priv->response_len,
	       &cmd->data.setadapterparms.hdr, resdatalen);
	priv->response_len += resdatalen;

	if (cmd->data.setadapterparms.hdr.seq_no <
	    cmd->data.setadapterparms.hdr.used_total)
		return 1;
	return 0;
}

static int qeth_query_oat_command(struct qeth_card *card, char __user *udata)
{
	int rc = 0;
	struct qeth_cmd_buffer *iob;
	struct qeth_ipa_cmd *cmd;
	struct qeth_query_oat *oat_req;
	struct qeth_query_oat_data oat_data;
	struct qeth_qoat_priv priv;
	void __user *tmp;

	QETH_CARD_TEXT(card, 3, "qoatcmd");

	if (!qeth_adp_supported(card, IPA_SETADP_QUERY_OAT))
		return -EOPNOTSUPP;

	if (copy_from_user(&oat_data, udata, sizeof(oat_data)))
		return -EFAULT;

	priv.buffer_len = oat_data.buffer_len;
	priv.response_len = 0;
	priv.buffer = vzalloc(oat_data.buffer_len);
	if (!priv.buffer)
		return -ENOMEM;

	iob = qeth_get_adapter_cmd(card, IPA_SETADP_QUERY_OAT,
				   SETADP_DATA_SIZEOF(query_oat));
	if (!iob) {
		rc = -ENOMEM;
		goto out_free;
	}
	cmd = __ipa_cmd(iob);
	oat_req = &cmd->data.setadapterparms.data.query_oat;
	oat_req->subcmd_code = oat_data.command;

	rc = qeth_send_ipa_cmd(card, iob, qeth_setadpparms_query_oat_cb, &priv);
	if (!rc) {
		tmp = is_compat_task() ? compat_ptr(oat_data.ptr) :
					 u64_to_user_ptr(oat_data.ptr);
		oat_data.response_len = priv.response_len;

		if (copy_to_user(tmp, priv.buffer, priv.response_len) ||
		    copy_to_user(udata, &oat_data, sizeof(oat_data)))
			rc = -EFAULT;
	}

out_free:
	vfree(priv.buffer);
	return rc;
}

static int qeth_query_card_info_cb(struct qeth_card *card,
				   struct qeth_reply *reply, unsigned long data)
{
	struct carrier_info *carrier_info = (struct carrier_info *)reply->param;
	struct qeth_ipa_cmd *cmd = (struct qeth_ipa_cmd *)data;
	struct qeth_query_card_info *card_info;

	QETH_CARD_TEXT(card, 2, "qcrdincb");
	if (qeth_setadpparms_inspect_rc(cmd))
		return -EIO;

	card_info = &cmd->data.setadapterparms.data.card_info;
	carrier_info->card_type = card_info->card_type;
	carrier_info->port_mode = card_info->port_mode;
	carrier_info->port_speed = card_info->port_speed;
	return 0;
}

int qeth_query_card_info(struct qeth_card *card,
			 struct carrier_info *carrier_info)
{
	struct qeth_cmd_buffer *iob;

	QETH_CARD_TEXT(card, 2, "qcrdinfo");
	if (!qeth_adp_supported(card, IPA_SETADP_QUERY_CARD_INFO))
		return -EOPNOTSUPP;
	iob = qeth_get_adapter_cmd(card, IPA_SETADP_QUERY_CARD_INFO, 0);
	if (!iob)
		return -ENOMEM;
	return qeth_send_ipa_cmd(card, iob, qeth_query_card_info_cb,
					(void *)carrier_info);
}

/**
 * qeth_vm_request_mac() - Request a hypervisor-managed MAC address
 * @card: pointer to a qeth_card
 *
 * Returns
 *	0, if a MAC address has been set for the card's netdevice
 *	a return code, for various error conditions
 */
int qeth_vm_request_mac(struct qeth_card *card)
{
	struct diag26c_mac_resp *response;
	struct diag26c_mac_req *request;
	struct ccw_dev_id id;
	int rc;

	QETH_CARD_TEXT(card, 2, "vmreqmac");

	request = kzalloc(sizeof(*request), GFP_KERNEL | GFP_DMA);
	response = kzalloc(sizeof(*response), GFP_KERNEL | GFP_DMA);
	if (!request || !response) {
		rc = -ENOMEM;
		goto out;
	}

	ccw_device_get_id(CARD_DDEV(card), &id);
	request->resp_buf_len = sizeof(*response);
	request->resp_version = DIAG26C_VERSION2;
	request->op_code = DIAG26C_GET_MAC;
	request->devno = id.devno;

	QETH_DBF_HEX(CTRL, 2, request, sizeof(*request));
	rc = diag26c(request, response, DIAG26C_MAC_SERVICES);
	QETH_DBF_HEX(CTRL, 2, request, sizeof(*request));
	if (rc)
		goto out;
	QETH_DBF_HEX(CTRL, 2, response, sizeof(*response));

	if (request->resp_buf_len < sizeof(*response) ||
	    response->version != request->resp_version) {
		rc = -EIO;
		QETH_CARD_TEXT(card, 2, "badresp");
		QETH_CARD_HEX(card, 2, &request->resp_buf_len,
			      sizeof(request->resp_buf_len));
	} else if (!is_valid_ether_addr(response->mac)) {
		rc = -EINVAL;
		QETH_CARD_TEXT(card, 2, "badmac");
		QETH_CARD_HEX(card, 2, response->mac, ETH_ALEN);
	} else {
		ether_addr_copy(card->dev->dev_addr, response->mac);
	}

out:
	kfree(response);
	kfree(request);
	return rc;
}
EXPORT_SYMBOL_GPL(qeth_vm_request_mac);

static void qeth_determine_capabilities(struct qeth_card *card)
{
	struct qeth_channel *channel = &card->data;
	struct ccw_device *ddev = channel->ccwdev;
	int rc;
	int ddev_offline = 0;

	QETH_CARD_TEXT(card, 2, "detcapab");
	if (!ddev->online) {
		ddev_offline = 1;
		rc = qeth_start_channel(channel);
		if (rc) {
			QETH_CARD_TEXT_(card, 2, "3err%d", rc);
			goto out;
		}
	}

	rc = qeth_read_conf_data(card);
	if (rc) {
		QETH_DBF_MESSAGE(2, "qeth_read_conf_data on device %x returned %i\n",
				 CARD_DEVID(card), rc);
		QETH_CARD_TEXT_(card, 2, "5err%d", rc);
		goto out_offline;
	}

	rc = qdio_get_ssqd_desc(ddev, &card->ssqd);
	if (rc)
		QETH_CARD_TEXT_(card, 2, "6err%d", rc);

	QETH_CARD_TEXT_(card, 2, "qfmt%d", card->ssqd.qfmt);
	QETH_CARD_TEXT_(card, 2, "ac1:%02x", card->ssqd.qdioac1);
	QETH_CARD_TEXT_(card, 2, "ac2:%04x", card->ssqd.qdioac2);
	QETH_CARD_TEXT_(card, 2, "ac3:%04x", card->ssqd.qdioac3);
	QETH_CARD_TEXT_(card, 2, "icnt%d", card->ssqd.icnt);
	if (!((card->ssqd.qfmt != QDIO_IQDIO_QFMT) ||
	    ((card->ssqd.qdioac1 & CHSC_AC1_INITIATE_INPUTQ) == 0) ||
	    ((card->ssqd.qdioac3 & CHSC_AC3_FORMAT2_CQ_AVAILABLE) == 0))) {
		dev_info(&card->gdev->dev,
			"Completion Queueing supported\n");
	} else {
		card->options.cq = QETH_CQ_NOTAVAILABLE;
	}


out_offline:
	if (ddev_offline == 1)
		qeth_stop_channel(channel);
out:
	return;
}

static int qeth_qdio_establish(struct qeth_card *card)
{
	struct qdio_buffer **out_sbal_ptrs[QETH_MAX_OUT_QUEUES];
	struct qdio_buffer **in_sbal_ptrs[QETH_MAX_IN_QUEUES];
	struct qdio_initialize init_data;
	char *qib_param_field;
	unsigned int i;
	int rc = 0;

	QETH_CARD_TEXT(card, 2, "qdioest");

	qib_param_field = kzalloc(sizeof_field(struct qib, parm), GFP_KERNEL);
	if (!qib_param_field) {
		rc =  -ENOMEM;
		goto out_free_nothing;
	}

	qeth_create_qib_param_field(card, qib_param_field);
	qeth_create_qib_param_field_blkt(card, qib_param_field);

	in_sbal_ptrs[0] = card->qdio.in_q->qdio_bufs;
	if (card->options.cq == QETH_CQ_ENABLED)
		in_sbal_ptrs[1] = card->qdio.c_q->qdio_bufs;

	for (i = 0; i < card->qdio.no_out_queues; i++)
		out_sbal_ptrs[i] = card->qdio.out_qs[i]->qdio_bufs;

	memset(&init_data, 0, sizeof(struct qdio_initialize));
	init_data.q_format		 = IS_IQD(card) ? QDIO_IQDIO_QFMT :
							  QDIO_QETH_QFMT;
	init_data.qib_param_field_format = 0;
	init_data.qib_param_field        = qib_param_field;
	init_data.no_input_qs            = card->qdio.no_in_queues;
	init_data.no_output_qs           = card->qdio.no_out_queues;
	init_data.input_handler		 = qeth_qdio_input_handler;
	init_data.output_handler	 = qeth_qdio_output_handler;
	init_data.irq_poll		 = qeth_qdio_poll;
	init_data.int_parm               = (unsigned long) card;
	init_data.input_sbal_addr_array  = in_sbal_ptrs;
	init_data.output_sbal_addr_array = out_sbal_ptrs;
	init_data.output_sbal_state_array = card->qdio.out_bufstates;
	init_data.scan_threshold	 = IS_IQD(card) ? 0 : 32;

	if (atomic_cmpxchg(&card->qdio.state, QETH_QDIO_ALLOCATED,
		QETH_QDIO_ESTABLISHED) == QETH_QDIO_ALLOCATED) {
		rc = qdio_allocate(CARD_DDEV(card), init_data.no_input_qs,
				   init_data.no_output_qs);
		if (rc) {
			atomic_set(&card->qdio.state, QETH_QDIO_ALLOCATED);
			goto out;
		}
		rc = qdio_establish(CARD_DDEV(card), &init_data);
		if (rc) {
			atomic_set(&card->qdio.state, QETH_QDIO_ALLOCATED);
			qdio_free(CARD_DDEV(card));
		}
	}

	switch (card->options.cq) {
	case QETH_CQ_ENABLED:
		dev_info(&card->gdev->dev, "Completion Queue support enabled");
		break;
	case QETH_CQ_DISABLED:
		dev_info(&card->gdev->dev, "Completion Queue support disabled");
		break;
	default:
		break;
	}
out:
	kfree(qib_param_field);
out_free_nothing:
	return rc;
}

static void qeth_core_free_card(struct qeth_card *card)
{
	QETH_CARD_TEXT(card, 2, "freecrd");

	unregister_service_level(&card->qeth_service_level);
	debugfs_remove_recursive(card->debugfs);
	qeth_put_cmd(card->read_cmd);
	destroy_workqueue(card->event_wq);
	dev_set_drvdata(&card->gdev->dev, NULL);
	kfree(card);
}

void qeth_trace_features(struct qeth_card *card)
{
	QETH_CARD_TEXT(card, 2, "features");
	QETH_CARD_HEX(card, 2, &card->options.ipa4, sizeof(card->options.ipa4));
	QETH_CARD_HEX(card, 2, &card->options.ipa6, sizeof(card->options.ipa6));
	QETH_CARD_HEX(card, 2, &card->options.adp, sizeof(card->options.adp));
	QETH_CARD_HEX(card, 2, &card->info.diagass_support,
		      sizeof(card->info.diagass_support));
}
EXPORT_SYMBOL_GPL(qeth_trace_features);

static struct ccw_device_id qeth_ids[] = {
	{CCW_DEVICE_DEVTYPE(0x1731, 0x01, 0x1732, 0x01),
					.driver_info = QETH_CARD_TYPE_OSD},
	{CCW_DEVICE_DEVTYPE(0x1731, 0x05, 0x1732, 0x05),
					.driver_info = QETH_CARD_TYPE_IQD},
#ifdef CONFIG_QETH_OSN
	{CCW_DEVICE_DEVTYPE(0x1731, 0x06, 0x1732, 0x06),
					.driver_info = QETH_CARD_TYPE_OSN},
#endif
	{CCW_DEVICE_DEVTYPE(0x1731, 0x02, 0x1732, 0x03),
					.driver_info = QETH_CARD_TYPE_OSM},
#ifdef CONFIG_QETH_OSX
	{CCW_DEVICE_DEVTYPE(0x1731, 0x02, 0x1732, 0x02),
					.driver_info = QETH_CARD_TYPE_OSX},
#endif
	{},
};
MODULE_DEVICE_TABLE(ccw, qeth_ids);

static struct ccw_driver qeth_ccw_driver = {
	.driver = {
		.owner = THIS_MODULE,
		.name = "qeth",
	},
	.ids = qeth_ids,
	.probe = ccwgroup_probe_ccwdev,
	.remove = ccwgroup_remove_ccwdev,
};

int qeth_core_hardsetup_card(struct qeth_card *card, bool *carrier_ok)
{
	int retries = 3;
	int rc;

	QETH_CARD_TEXT(card, 2, "hrdsetup");
	atomic_set(&card->force_alloc_skb, 0);
	rc = qeth_update_from_chp_desc(card);
	if (rc)
		return rc;
retry:
	if (retries < 3)
		QETH_DBF_MESSAGE(2, "Retrying to do IDX activates on device %x.\n",
				 CARD_DEVID(card));
	rc = qeth_qdio_clear_card(card, !IS_IQD(card));
	qeth_stop_channel(&card->data);
	qeth_stop_channel(&card->write);
	qeth_stop_channel(&card->read);
	qdio_free(CARD_DDEV(card));

	rc = qeth_start_channel(&card->read);
	if (rc)
		goto retriable;
	rc = qeth_start_channel(&card->write);
	if (rc)
		goto retriable;
	rc = qeth_start_channel(&card->data);
	if (rc)
		goto retriable;
retriable:
	if (rc == -ERESTARTSYS) {
		QETH_CARD_TEXT(card, 2, "break1");
		return rc;
	} else if (rc) {
		QETH_CARD_TEXT_(card, 2, "1err%d", rc);
		if (--retries < 0)
			goto out;
		else
			goto retry;
	}

	qeth_determine_capabilities(card);
	qeth_idx_init(card);

	rc = qeth_idx_activate_read_channel(card);
	if (rc == -EINTR) {
		QETH_CARD_TEXT(card, 2, "break2");
		return rc;
	} else if (rc) {
		QETH_CARD_TEXT_(card, 2, "3err%d", rc);
		if (--retries < 0)
			goto out;
		else
			goto retry;
	}

	rc = qeth_idx_activate_write_channel(card);
	if (rc == -EINTR) {
		QETH_CARD_TEXT(card, 2, "break3");
		return rc;
	} else if (rc) {
		QETH_CARD_TEXT_(card, 2, "4err%d", rc);
		if (--retries < 0)
			goto out;
		else
			goto retry;
	}
	card->read_or_write_problem = 0;
	rc = qeth_mpc_initialize(card);
	if (rc) {
		QETH_CARD_TEXT_(card, 2, "5err%d", rc);
		goto out;
	}

	rc = qeth_send_startlan(card);
	if (rc) {
		QETH_CARD_TEXT_(card, 2, "6err%d", rc);
		if (rc == -ENETDOWN) {
			dev_warn(&card->gdev->dev, "The LAN is offline\n");
			*carrier_ok = false;
		} else {
			goto out;
		}
	} else {
		*carrier_ok = true;
	}

	card->options.ipa4.supported = 0;
	card->options.ipa6.supported = 0;
	card->options.adp.supported = 0;
	card->options.sbp.supported_funcs = 0;
	card->info.diagass_support = 0;
	rc = qeth_query_ipassists(card, QETH_PROT_IPV4);
	if (rc == -ENOMEM)
		goto out;
	if (qeth_is_supported(card, IPA_IPV6)) {
		rc = qeth_query_ipassists(card, QETH_PROT_IPV6);
		if (rc == -ENOMEM)
			goto out;
	}
	if (qeth_is_supported(card, IPA_SETADAPTERPARMS)) {
		rc = qeth_query_setadapterparms(card);
		if (rc < 0) {
			QETH_CARD_TEXT_(card, 2, "7err%d", rc);
			goto out;
		}
	}
	if (qeth_adp_supported(card, IPA_SETADP_SET_DIAG_ASSIST)) {
		rc = qeth_query_setdiagass(card);
		if (rc)
			QETH_CARD_TEXT_(card, 2, "8err%d", rc);
	}

	if (!qeth_is_diagass_supported(card, QETH_DIAGS_CMD_TRAP) ||
	    (card->info.hwtrap && qeth_hw_trap(card, QETH_DIAGS_TRAP_ARM)))
		card->info.hwtrap = 0;

	if (card->options.isolation != ISOLATION_MODE_NONE) {
		rc = qeth_setadpparms_set_access_ctrl(card,
						      card->options.isolation);
		if (rc)
			goto out;
	}

	rc = qeth_init_qdio_queues(card);
	if (rc) {
		QETH_CARD_TEXT_(card, 2, "9err%d", rc);
		goto out;
	}

	return 0;
out:
	dev_warn(&card->gdev->dev, "The qeth device driver failed to recover "
		"an error on the device\n");
	QETH_DBF_MESSAGE(2, "Initialization for device %x failed in hardsetup! rc=%d\n",
			 CARD_DEVID(card), rc);
	return rc;
}
EXPORT_SYMBOL_GPL(qeth_core_hardsetup_card);

static int qeth_set_online(struct qeth_card *card)
{
	int rc;

	mutex_lock(&card->discipline_mutex);
	mutex_lock(&card->conf_mutex);
	QETH_CARD_TEXT(card, 2, "setonlin");

	rc = card->discipline->set_online(card);

	mutex_unlock(&card->conf_mutex);
	mutex_unlock(&card->discipline_mutex);

	return rc;
}

int qeth_set_offline(struct qeth_card *card, bool resetting)
{
	int rc, rc2, rc3;

	mutex_lock(&card->discipline_mutex);
	mutex_lock(&card->conf_mutex);
	QETH_CARD_TEXT(card, 3, "setoffl");

	if ((!resetting && card->info.hwtrap) || card->info.hwtrap == 2) {
		qeth_hw_trap(card, QETH_DIAGS_TRAP_DISARM);
		card->info.hwtrap = 1;
	}

	rtnl_lock();
	card->info.open_when_online = card->dev->flags & IFF_UP;
	dev_close(card->dev);
	netif_device_detach(card->dev);
	netif_carrier_off(card->dev);
	rtnl_unlock();

	card->discipline->set_offline(card);

	rc  = qeth_stop_channel(&card->data);
	rc2 = qeth_stop_channel(&card->write);
	rc3 = qeth_stop_channel(&card->read);
	if (!rc)
		rc = (rc2) ? rc2 : rc3;
	if (rc)
		QETH_CARD_TEXT_(card, 2, "1err%d", rc);
	qdio_free(CARD_DDEV(card));

	/* let user_space know that device is offline */
	kobject_uevent(&card->gdev->dev.kobj, KOBJ_CHANGE);

	mutex_unlock(&card->conf_mutex);
	mutex_unlock(&card->discipline_mutex);
	return 0;
}
EXPORT_SYMBOL_GPL(qeth_set_offline);

static int qeth_do_reset(void *data)
{
	struct qeth_card *card = data;
	int rc;

	QETH_CARD_TEXT(card, 2, "recover1");
	if (!qeth_do_run_thread(card, QETH_RECOVER_THREAD))
		return 0;
	QETH_CARD_TEXT(card, 2, "recover2");
	dev_warn(&card->gdev->dev,
		 "A recovery process has been started for the device\n");

	qeth_set_offline(card, true);
	rc = qeth_set_online(card);
	if (!rc) {
		dev_info(&card->gdev->dev,
			 "Device successfully recovered!\n");
	} else {
		ccwgroup_set_offline(card->gdev);
		dev_warn(&card->gdev->dev,
			 "The qeth device driver failed to recover an error on the device\n");
	}
	qeth_clear_thread_start_bit(card, QETH_RECOVER_THREAD);
	qeth_clear_thread_running_bit(card, QETH_RECOVER_THREAD);
	return 0;
}

#if IS_ENABLED(CONFIG_QETH_L3)
static void qeth_l3_rebuild_skb(struct qeth_card *card, struct sk_buff *skb,
				struct qeth_hdr *hdr)
{
	struct af_iucv_trans_hdr *iucv = (struct af_iucv_trans_hdr *) skb->data;
	struct qeth_hdr_layer3 *l3_hdr = &hdr->hdr.l3;
	struct net_device *dev = skb->dev;

	if (IS_IQD(card) && iucv->magic == ETH_P_AF_IUCV) {
		dev_hard_header(skb, dev, ETH_P_AF_IUCV, dev->dev_addr,
				"FAKELL", skb->len);
		return;
	}

	if (!(l3_hdr->flags & QETH_HDR_PASSTHRU)) {
		u16 prot = (l3_hdr->flags & QETH_HDR_IPV6) ? ETH_P_IPV6 :
							     ETH_P_IP;
		unsigned char tg_addr[ETH_ALEN];

		skb_reset_network_header(skb);
		switch (l3_hdr->flags & QETH_HDR_CAST_MASK) {
		case QETH_CAST_MULTICAST:
			if (prot == ETH_P_IP)
				ip_eth_mc_map(ip_hdr(skb)->daddr, tg_addr);
			else
				ipv6_eth_mc_map(&ipv6_hdr(skb)->daddr, tg_addr);
			QETH_CARD_STAT_INC(card, rx_multicast);
			break;
		case QETH_CAST_BROADCAST:
			ether_addr_copy(tg_addr, dev->broadcast);
			QETH_CARD_STAT_INC(card, rx_multicast);
			break;
		default:
			if (card->options.sniffer)
				skb->pkt_type = PACKET_OTHERHOST;
			ether_addr_copy(tg_addr, dev->dev_addr);
		}

		if (l3_hdr->ext_flags & QETH_HDR_EXT_SRC_MAC_ADDR)
			dev_hard_header(skb, dev, prot, tg_addr,
					&l3_hdr->next_hop.rx.src_mac, skb->len);
		else
			dev_hard_header(skb, dev, prot, tg_addr, "FAKELL",
					skb->len);
	}

	/* copy VLAN tag from hdr into skb */
	if (!card->options.sniffer &&
	    (l3_hdr->ext_flags & (QETH_HDR_EXT_VLAN_FRAME |
				  QETH_HDR_EXT_INCLUDE_VLAN_TAG))) {
		u16 tag = (l3_hdr->ext_flags & QETH_HDR_EXT_VLAN_FRAME) ?
				l3_hdr->vlan_id :
				l3_hdr->next_hop.rx.vlan_id;

		__vlan_hwaccel_put_tag(skb, htons(ETH_P_8021Q), tag);
	}
}
#endif

static void qeth_receive_skb(struct qeth_card *card, struct sk_buff *skb,
			     struct qeth_hdr *hdr, bool uses_frags)
{
	struct napi_struct *napi = &card->napi;
	bool is_cso;

	switch (hdr->hdr.l2.id) {
	case QETH_HEADER_TYPE_OSN:
		skb_push(skb, sizeof(*hdr));
		skb_copy_to_linear_data(skb, hdr, sizeof(*hdr));
		QETH_CARD_STAT_ADD(card, rx_bytes, skb->len);
		QETH_CARD_STAT_INC(card, rx_packets);

		card->osn_info.data_cb(skb);
		return;
#if IS_ENABLED(CONFIG_QETH_L3)
	case QETH_HEADER_TYPE_LAYER3:
		qeth_l3_rebuild_skb(card, skb, hdr);
		is_cso = hdr->hdr.l3.ext_flags & QETH_HDR_EXT_CSUM_TRANSP_REQ;
		break;
#endif
	case QETH_HEADER_TYPE_LAYER2:
		is_cso = hdr->hdr.l2.flags[1] & QETH_HDR_EXT_CSUM_TRANSP_REQ;
		break;
	default:
		/* never happens */
		if (uses_frags)
			napi_free_frags(napi);
		else
			dev_kfree_skb_any(skb);
		return;
	}

	if (is_cso && (card->dev->features & NETIF_F_RXCSUM)) {
		skb->ip_summed = CHECKSUM_UNNECESSARY;
		QETH_CARD_STAT_INC(card, rx_skb_csum);
	} else {
		skb->ip_summed = CHECKSUM_NONE;
	}

	QETH_CARD_STAT_ADD(card, rx_bytes, skb->len);
	QETH_CARD_STAT_INC(card, rx_packets);
	if (skb_is_nonlinear(skb)) {
		QETH_CARD_STAT_INC(card, rx_sg_skbs);
		QETH_CARD_STAT_ADD(card, rx_sg_frags,
				   skb_shinfo(skb)->nr_frags);
	}

	if (uses_frags) {
		napi_gro_frags(napi);
	} else {
		skb->protocol = eth_type_trans(skb, skb->dev);
		napi_gro_receive(napi, skb);
	}
}

static void qeth_create_skb_frag(struct sk_buff *skb, char *data, int data_len)
{
	struct page *page = virt_to_page(data);
	unsigned int next_frag;

	next_frag = skb_shinfo(skb)->nr_frags;
	get_page(page);
	skb_add_rx_frag(skb, next_frag, page, offset_in_page(data), data_len,
			data_len);
}

static inline int qeth_is_last_sbale(struct qdio_buffer_element *sbale)
{
	return (sbale->eflags & SBAL_EFLAGS_LAST_ENTRY);
}

static int qeth_extract_skb(struct qeth_card *card,
			    struct qeth_qdio_buffer *qethbuffer, u8 *element_no,
			    int *__offset)
{
	struct qeth_priv *priv = netdev_priv(card->dev);
	struct qdio_buffer *buffer = qethbuffer->buffer;
	struct napi_struct *napi = &card->napi;
	struct qdio_buffer_element *element;
	unsigned int linear_len = 0;
	bool uses_frags = false;
	int offset = *__offset;
	bool use_rx_sg = false;
	unsigned int headroom;
	struct qeth_hdr *hdr;
	struct sk_buff *skb;
	int skb_len = 0;

	element = &buffer->element[*element_no];

next_packet:
	/* qeth_hdr must not cross element boundaries */
	while (element->length < offset + sizeof(struct qeth_hdr)) {
		if (qeth_is_last_sbale(element))
			return -ENODATA;
		element++;
		offset = 0;
	}

	hdr = phys_to_virt(element->addr) + offset;
	offset += sizeof(*hdr);
	skb = NULL;

	switch (hdr->hdr.l2.id) {
	case QETH_HEADER_TYPE_LAYER2:
		skb_len = hdr->hdr.l2.pkt_length;
		linear_len = ETH_HLEN;
		headroom = 0;
		break;
	case QETH_HEADER_TYPE_LAYER3:
		skb_len = hdr->hdr.l3.length;
		if (!IS_LAYER3(card)) {
			QETH_CARD_STAT_INC(card, rx_dropped_notsupp);
			goto walk_packet;
		}

		if (hdr->hdr.l3.flags & QETH_HDR_PASSTHRU) {
			linear_len = ETH_HLEN;
			headroom = 0;
			break;
		}

		if (hdr->hdr.l3.flags & QETH_HDR_IPV6)
			linear_len = sizeof(struct ipv6hdr);
		else
			linear_len = sizeof(struct iphdr);
		headroom = ETH_HLEN;
		break;
	case QETH_HEADER_TYPE_OSN:
		skb_len = hdr->hdr.osn.pdu_length;
		if (!IS_OSN(card)) {
			QETH_CARD_STAT_INC(card, rx_dropped_notsupp);
			goto walk_packet;
		}

		linear_len = skb_len;
		headroom = sizeof(struct qeth_hdr);
		break;
	default:
		if (hdr->hdr.l2.id & QETH_HEADER_MASK_INVAL)
			QETH_CARD_STAT_INC(card, rx_frame_errors);
		else
			QETH_CARD_STAT_INC(card, rx_dropped_notsupp);

		/* Can't determine packet length, drop the whole buffer. */
		return -EPROTONOSUPPORT;
	}

	if (skb_len < linear_len) {
		QETH_CARD_STAT_INC(card, rx_dropped_runt);
		goto walk_packet;
	}

	use_rx_sg = (card->options.cq == QETH_CQ_ENABLED) ||
		    (skb_len > READ_ONCE(priv->rx_copybreak) &&
		     !atomic_read(&card->force_alloc_skb) &&
		     !IS_OSN(card));

	if (use_rx_sg) {
		/* QETH_CQ_ENABLED only: */
		if (qethbuffer->rx_skb &&
		    skb_tailroom(qethbuffer->rx_skb) >= linear_len + headroom) {
			skb = qethbuffer->rx_skb;
			qethbuffer->rx_skb = NULL;
			goto use_skb;
		}

		skb = napi_get_frags(napi);
		if (!skb) {
			/* -ENOMEM, no point in falling back further. */
			QETH_CARD_STAT_INC(card, rx_dropped_nomem);
			goto walk_packet;
		}

		if (skb_tailroom(skb) >= linear_len + headroom) {
			uses_frags = true;
			goto use_skb;
		}

		netdev_info_once(card->dev,
				 "Insufficient linear space in NAPI frags skb, need %u but have %u\n",
				 linear_len + headroom, skb_tailroom(skb));
		/* Shouldn't happen. Don't optimize, fall back to linear skb. */
	}

	linear_len = skb_len;
	skb = napi_alloc_skb(napi, linear_len + headroom);
	if (!skb) {
		QETH_CARD_STAT_INC(card, rx_dropped_nomem);
		goto walk_packet;
	}

use_skb:
	if (headroom)
		skb_reserve(skb, headroom);
walk_packet:
	while (skb_len) {
		int data_len = min(skb_len, (int)(element->length - offset));
		char *data = phys_to_virt(element->addr) + offset;

		skb_len -= data_len;
		offset += data_len;

		/* Extract data from current element: */
		if (skb && data_len) {
			if (linear_len) {
				unsigned int copy_len;

				copy_len = min_t(unsigned int, linear_len,
						 data_len);

				skb_put_data(skb, data, copy_len);
				linear_len -= copy_len;
				data_len -= copy_len;
				data += copy_len;
			}

			if (data_len)
				qeth_create_skb_frag(skb, data, data_len);
		}

		/* Step forward to next element: */
		if (skb_len) {
			if (qeth_is_last_sbale(element)) {
				QETH_CARD_TEXT(card, 4, "unexeob");
				QETH_CARD_HEX(card, 2, buffer, sizeof(void *));
				if (skb) {
					if (uses_frags)
						napi_free_frags(napi);
					else
						dev_kfree_skb_any(skb);
					QETH_CARD_STAT_INC(card,
							   rx_length_errors);
				}
				return -EMSGSIZE;
			}
			element++;
			offset = 0;
		}
	}

	/* This packet was skipped, go get another one: */
	if (!skb)
		goto next_packet;

	*element_no = element - &buffer->element[0];
	*__offset = offset;

	qeth_receive_skb(card, skb, hdr, uses_frags);
	return 0;
}

static unsigned int qeth_extract_skbs(struct qeth_card *card, int budget,
				      struct qeth_qdio_buffer *buf, bool *done)
{
	unsigned int work_done = 0;

	while (budget) {
		if (qeth_extract_skb(card, buf, &card->rx.buf_element,
				     &card->rx.e_offset)) {
			*done = true;
			break;
		}

		work_done++;
		budget--;
	}

	return work_done;
}

static unsigned int qeth_rx_poll(struct qeth_card *card, int budget)
{
	struct qeth_rx *ctx = &card->rx;
	unsigned int work_done = 0;

	while (budget > 0) {
		struct qeth_qdio_buffer *buffer;
		unsigned int skbs_done = 0;
		bool done = false;

		/* Fetch completed RX buffers: */
		if (!card->rx.b_count) {
			card->rx.qdio_err = 0;
			card->rx.b_count = qdio_get_next_buffers(
				card->data.ccwdev, 0, &card->rx.b_index,
				&card->rx.qdio_err);
			if (card->rx.b_count <= 0) {
				card->rx.b_count = 0;
				break;
			}
		}

		/* Process one completed RX buffer: */
		buffer = &card->qdio.in_q->bufs[card->rx.b_index];
		if (!(card->rx.qdio_err &&
		      qeth_check_qdio_errors(card, buffer->buffer,
					     card->rx.qdio_err, "qinerr")))
			skbs_done = qeth_extract_skbs(card, budget, buffer,
						      &done);
		else
			done = true;

		work_done += skbs_done;
		budget -= skbs_done;

		if (done) {
			QETH_CARD_STAT_INC(card, rx_bufs);
			qeth_put_buffer_pool_entry(card, buffer->pool_entry);
			buffer->pool_entry = NULL;
<<<<<<< HEAD
			qeth_queue_input_buffer(card, card->rx.b_index);
=======
>>>>>>> 85b047c6
			card->rx.b_count--;
			ctx->bufs_refill++;
			ctx->bufs_refill -= qeth_rx_refill_queue(card,
								 ctx->bufs_refill);

			/* Step forward to next buffer: */
			card->rx.b_index = QDIO_BUFNR(card->rx.b_index + 1);
			card->rx.buf_element = 0;
			card->rx.e_offset = 0;
		}
	}

	return work_done;
}

static void qeth_cq_poll(struct qeth_card *card)
{
	unsigned int work_done = 0;

	while (work_done < QDIO_MAX_BUFFERS_PER_Q) {
		unsigned int start, error;
		int completed;

		completed = qdio_inspect_queue(CARD_DDEV(card), 1, true, &start,
					       &error);
		if (completed <= 0)
			return;

		qeth_qdio_cq_handler(card, error, 1, start, completed);
		work_done += completed;
	}
}

int qeth_poll(struct napi_struct *napi, int budget)
{
	struct qeth_card *card = container_of(napi, struct qeth_card, napi);
	unsigned int work_done;

	work_done = qeth_rx_poll(card, budget);

	if (card->options.cq == QETH_CQ_ENABLED)
		qeth_cq_poll(card);

	if (budget) {
		struct qeth_rx *ctx = &card->rx;

		/* Process any substantial refill backlog: */
		ctx->bufs_refill -= qeth_rx_refill_queue(card, ctx->bufs_refill);

		/* Exhausted the RX budget. Keep IRQ disabled, we get called again. */
		if (work_done >= budget)
			return work_done;
	}

	if (napi_complete_done(napi, work_done) &&
	    qdio_start_irq(CARD_DDEV(card)))
		napi_schedule(napi);

	return work_done;
}
EXPORT_SYMBOL_GPL(qeth_poll);

static void qeth_iqd_tx_complete(struct qeth_qdio_out_q *queue,
				 unsigned int bidx, bool error, int budget)
{
	struct qeth_qdio_out_buffer *buffer = queue->bufs[bidx];
	u8 sflags = buffer->buffer->element[15].sflags;
	struct qeth_card *card = queue->card;

	if (queue->bufstates && (queue->bufstates[bidx].flags &
				 QDIO_OUTBUF_STATE_FLAG_PENDING)) {
		WARN_ON_ONCE(card->options.cq != QETH_CQ_ENABLED);

		if (atomic_cmpxchg(&buffer->state, QETH_QDIO_BUF_PRIMED,
						   QETH_QDIO_BUF_PENDING) ==
		    QETH_QDIO_BUF_PRIMED)
			qeth_notify_skbs(queue, buffer, TX_NOTIFY_PENDING);

		QETH_CARD_TEXT_(card, 5, "pel%u", bidx);

		/* prepare the queue slot for re-use: */
		qeth_scrub_qdio_buffer(buffer->buffer, queue->max_elements);
		if (qeth_init_qdio_out_buf(queue, bidx)) {
			QETH_CARD_TEXT(card, 2, "outofbuf");
			qeth_schedule_recovery(card);
		}

		return;
	}

	if (card->options.cq == QETH_CQ_ENABLED)
		qeth_notify_skbs(queue, buffer,
				 qeth_compute_cq_notification(sflags, 0));
	qeth_clear_output_buffer(queue, buffer, error, budget);
}

static int qeth_tx_poll(struct napi_struct *napi, int budget)
{
	struct qeth_qdio_out_q *queue = qeth_napi_to_out_queue(napi);
	unsigned int queue_no = queue->queue_no;
	struct qeth_card *card = queue->card;
	struct net_device *dev = card->dev;
	unsigned int work_done = 0;
	struct netdev_queue *txq;

	txq = netdev_get_tx_queue(dev, qeth_iqd_translate_txq(dev, queue_no));

	while (1) {
		unsigned int start, error, i;
		unsigned int packets = 0;
		unsigned int bytes = 0;
		int completed;

		if (qeth_out_queue_is_empty(queue)) {
			napi_complete(napi);
			return 0;
		}

		/* Give the CPU a breather: */
		if (work_done >= QDIO_MAX_BUFFERS_PER_Q) {
			QETH_TXQ_STAT_INC(queue, completion_yield);
			if (napi_complete_done(napi, 0))
				napi_schedule(napi);
			return 0;
		}

		completed = qdio_inspect_queue(CARD_DDEV(card), queue_no, false,
					       &start, &error);
		if (completed <= 0) {
			/* Ensure we see TX completion for pending work: */
			if (napi_complete_done(napi, 0))
				qeth_tx_arm_timer(queue, QETH_TX_TIMER_USECS);
			return 0;
		}

		for (i = start; i < start + completed; i++) {
			struct qeth_qdio_out_buffer *buffer;
			unsigned int bidx = QDIO_BUFNR(i);

			buffer = queue->bufs[bidx];
			packets += buffer->frames;
			bytes += buffer->bytes;

			qeth_handle_send_error(card, buffer, error);
			qeth_iqd_tx_complete(queue, bidx, error, budget);
			qeth_cleanup_handled_pending(queue, bidx, false);
		}

		netdev_tx_completed_queue(txq, packets, bytes);
		atomic_sub(completed, &queue->used_buffers);
		work_done += completed;

		/* xmit may have observed the full-condition, but not yet
		 * stopped the txq. In which case the code below won't trigger.
		 * So before returning, xmit will re-check the txq's fill level
		 * and wake it up if needed.
		 */
		if (netif_tx_queue_stopped(txq) &&
		    !qeth_out_queue_is_full(queue))
			netif_tx_wake_queue(txq);
	}
}

static int qeth_setassparms_inspect_rc(struct qeth_ipa_cmd *cmd)
{
	if (!cmd->hdr.return_code)
		cmd->hdr.return_code = cmd->data.setassparms.hdr.return_code;
	return cmd->hdr.return_code;
}

static int qeth_setassparms_get_caps_cb(struct qeth_card *card,
					struct qeth_reply *reply,
					unsigned long data)
{
	struct qeth_ipa_cmd *cmd = (struct qeth_ipa_cmd *) data;
	struct qeth_ipa_caps *caps = reply->param;

	if (qeth_setassparms_inspect_rc(cmd))
		return -EIO;

	caps->supported = cmd->data.setassparms.data.caps.supported;
	caps->enabled = cmd->data.setassparms.data.caps.enabled;
	return 0;
}

int qeth_setassparms_cb(struct qeth_card *card,
			struct qeth_reply *reply, unsigned long data)
{
	struct qeth_ipa_cmd *cmd = (struct qeth_ipa_cmd *) data;

	QETH_CARD_TEXT(card, 4, "defadpcb");

	if (cmd->hdr.return_code)
		return -EIO;

	cmd->hdr.return_code = cmd->data.setassparms.hdr.return_code;
	if (cmd->hdr.prot_version == QETH_PROT_IPV4)
		card->options.ipa4.enabled = cmd->hdr.assists.enabled;
	if (cmd->hdr.prot_version == QETH_PROT_IPV6)
		card->options.ipa6.enabled = cmd->hdr.assists.enabled;
	return 0;
}
EXPORT_SYMBOL_GPL(qeth_setassparms_cb);

struct qeth_cmd_buffer *qeth_get_setassparms_cmd(struct qeth_card *card,
						 enum qeth_ipa_funcs ipa_func,
						 u16 cmd_code,
						 unsigned int data_length,
						 enum qeth_prot_versions prot)
{
	struct qeth_ipacmd_setassparms *setassparms;
	struct qeth_ipacmd_setassparms_hdr *hdr;
	struct qeth_cmd_buffer *iob;

	QETH_CARD_TEXT(card, 4, "getasscm");
	iob = qeth_ipa_alloc_cmd(card, IPA_CMD_SETASSPARMS, prot,
				 data_length +
				 offsetof(struct qeth_ipacmd_setassparms,
					  data));
	if (!iob)
		return NULL;

	setassparms = &__ipa_cmd(iob)->data.setassparms;
	setassparms->assist_no = ipa_func;

	hdr = &setassparms->hdr;
	hdr->length = sizeof(*hdr) + data_length;
	hdr->command_code = cmd_code;
	return iob;
}
EXPORT_SYMBOL_GPL(qeth_get_setassparms_cmd);

int qeth_send_simple_setassparms_prot(struct qeth_card *card,
				      enum qeth_ipa_funcs ipa_func,
				      u16 cmd_code, u32 *data,
				      enum qeth_prot_versions prot)
{
	unsigned int length = data ? SETASS_DATA_SIZEOF(flags_32bit) : 0;
	struct qeth_cmd_buffer *iob;

	QETH_CARD_TEXT_(card, 4, "simassp%i", prot);
	iob = qeth_get_setassparms_cmd(card, ipa_func, cmd_code, length, prot);
	if (!iob)
		return -ENOMEM;

	if (data)
		__ipa_cmd(iob)->data.setassparms.data.flags_32bit = *data;
	return qeth_send_ipa_cmd(card, iob, qeth_setassparms_cb, NULL);
}
EXPORT_SYMBOL_GPL(qeth_send_simple_setassparms_prot);

static void qeth_unregister_dbf_views(void)
{
	int x;
	for (x = 0; x < QETH_DBF_INFOS; x++) {
		debug_unregister(qeth_dbf[x].id);
		qeth_dbf[x].id = NULL;
	}
}

void qeth_dbf_longtext(debug_info_t *id, int level, char *fmt, ...)
{
	char dbf_txt_buf[32];
	va_list args;

	if (!debug_level_enabled(id, level))
		return;
	va_start(args, fmt);
	vsnprintf(dbf_txt_buf, sizeof(dbf_txt_buf), fmt, args);
	va_end(args);
	debug_text_event(id, level, dbf_txt_buf);
}
EXPORT_SYMBOL_GPL(qeth_dbf_longtext);

static int qeth_register_dbf_views(void)
{
	int ret;
	int x;

	for (x = 0; x < QETH_DBF_INFOS; x++) {
		/* register the areas */
		qeth_dbf[x].id = debug_register(qeth_dbf[x].name,
						qeth_dbf[x].pages,
						qeth_dbf[x].areas,
						qeth_dbf[x].len);
		if (qeth_dbf[x].id == NULL) {
			qeth_unregister_dbf_views();
			return -ENOMEM;
		}

		/* register a view */
		ret = debug_register_view(qeth_dbf[x].id, qeth_dbf[x].view);
		if (ret) {
			qeth_unregister_dbf_views();
			return ret;
		}

		/* set a passing level */
		debug_set_level(qeth_dbf[x].id, qeth_dbf[x].level);
	}

	return 0;
}

static DEFINE_MUTEX(qeth_mod_mutex);	/* for synchronized module loading */

int qeth_core_load_discipline(struct qeth_card *card,
		enum qeth_discipline_id discipline)
{
	mutex_lock(&qeth_mod_mutex);
	switch (discipline) {
	case QETH_DISCIPLINE_LAYER3:
		card->discipline = try_then_request_module(
			symbol_get(qeth_l3_discipline), "qeth_l3");
		break;
	case QETH_DISCIPLINE_LAYER2:
		card->discipline = try_then_request_module(
			symbol_get(qeth_l2_discipline), "qeth_l2");
		break;
	default:
		break;
	}
	mutex_unlock(&qeth_mod_mutex);

	if (!card->discipline) {
		dev_err(&card->gdev->dev, "There is no kernel module to "
			"support discipline %d\n", discipline);
		return -EINVAL;
	}

	card->options.layer = discipline;
	return 0;
}

void qeth_core_free_discipline(struct qeth_card *card)
{
	if (IS_LAYER2(card))
		symbol_put(qeth_l2_discipline);
	else
		symbol_put(qeth_l3_discipline);
	card->options.layer = QETH_DISCIPLINE_UNDETERMINED;
	card->discipline = NULL;
}

const struct device_type qeth_generic_devtype = {
	.name = "qeth_generic",
	.groups = qeth_generic_attr_groups,
};
EXPORT_SYMBOL_GPL(qeth_generic_devtype);

static const struct device_type qeth_osn_devtype = {
	.name = "qeth_osn",
	.groups = qeth_osn_attr_groups,
};

#define DBF_NAME_LEN	20

struct qeth_dbf_entry {
	char dbf_name[DBF_NAME_LEN];
	debug_info_t *dbf_info;
	struct list_head dbf_list;
};

static LIST_HEAD(qeth_dbf_list);
static DEFINE_MUTEX(qeth_dbf_list_mutex);

static debug_info_t *qeth_get_dbf_entry(char *name)
{
	struct qeth_dbf_entry *entry;
	debug_info_t *rc = NULL;

	mutex_lock(&qeth_dbf_list_mutex);
	list_for_each_entry(entry, &qeth_dbf_list, dbf_list) {
		if (strcmp(entry->dbf_name, name) == 0) {
			rc = entry->dbf_info;
			break;
		}
	}
	mutex_unlock(&qeth_dbf_list_mutex);
	return rc;
}

static int qeth_add_dbf_entry(struct qeth_card *card, char *name)
{
	struct qeth_dbf_entry *new_entry;

	card->debug = debug_register(name, 2, 1, 8);
	if (!card->debug) {
		QETH_DBF_TEXT_(SETUP, 2, "%s", "qcdbf");
		goto err;
	}
	if (debug_register_view(card->debug, &debug_hex_ascii_view))
		goto err_dbg;
	new_entry = kzalloc(sizeof(struct qeth_dbf_entry), GFP_KERNEL);
	if (!new_entry)
		goto err_dbg;
	strncpy(new_entry->dbf_name, name, DBF_NAME_LEN);
	new_entry->dbf_info = card->debug;
	mutex_lock(&qeth_dbf_list_mutex);
	list_add(&new_entry->dbf_list, &qeth_dbf_list);
	mutex_unlock(&qeth_dbf_list_mutex);

	return 0;

err_dbg:
	debug_unregister(card->debug);
err:
	return -ENOMEM;
}

static void qeth_clear_dbf_list(void)
{
	struct qeth_dbf_entry *entry, *tmp;

	mutex_lock(&qeth_dbf_list_mutex);
	list_for_each_entry_safe(entry, tmp, &qeth_dbf_list, dbf_list) {
		list_del(&entry->dbf_list);
		debug_unregister(entry->dbf_info);
		kfree(entry);
	}
	mutex_unlock(&qeth_dbf_list_mutex);
}

static struct net_device *qeth_alloc_netdev(struct qeth_card *card)
{
	struct net_device *dev;
	struct qeth_priv *priv;

	switch (card->info.type) {
	case QETH_CARD_TYPE_IQD:
		dev = alloc_netdev_mqs(sizeof(*priv), "hsi%d", NET_NAME_UNKNOWN,
				       ether_setup, QETH_MAX_OUT_QUEUES, 1);
		break;
	case QETH_CARD_TYPE_OSM:
		dev = alloc_etherdev(sizeof(*priv));
		break;
	case QETH_CARD_TYPE_OSN:
		dev = alloc_netdev(sizeof(*priv), "osn%d", NET_NAME_UNKNOWN,
				   ether_setup);
		break;
	default:
		dev = alloc_etherdev_mqs(sizeof(*priv), QETH_MAX_OUT_QUEUES, 1);
	}

	if (!dev)
		return NULL;

	priv = netdev_priv(dev);
	priv->rx_copybreak = QETH_RX_COPYBREAK;

	dev->ml_priv = card;
	dev->watchdog_timeo = QETH_TX_TIMEOUT;
	dev->min_mtu = IS_OSN(card) ? 64 : 576;
	 /* initialized when device first goes online: */
	dev->max_mtu = 0;
	dev->mtu = 0;
	SET_NETDEV_DEV(dev, &card->gdev->dev);
	netif_carrier_off(dev);

	dev->ethtool_ops = IS_OSN(card) ? &qeth_osn_ethtool_ops :
					  &qeth_ethtool_ops;

	return dev;
}

struct net_device *qeth_clone_netdev(struct net_device *orig)
{
	struct net_device *clone = qeth_alloc_netdev(orig->ml_priv);

	if (!clone)
		return NULL;

	clone->dev_port = orig->dev_port;
	return clone;
}

int qeth_setup_netdev(struct qeth_card *card)
{
	struct net_device *dev = card->dev;
	unsigned int num_tx_queues;

	dev->priv_flags &= ~IFF_TX_SKB_SHARING;
	dev->hw_features |= NETIF_F_SG;
	dev->vlan_features |= NETIF_F_SG;

	if (IS_IQD(card)) {
		dev->features |= NETIF_F_SG;
		num_tx_queues = QETH_IQD_MIN_TXQ;
	} else if (IS_VM_NIC(card)) {
		num_tx_queues = 1;
	} else {
		num_tx_queues = dev->real_num_tx_queues;
	}

	return qeth_set_real_num_tx_queues(card, num_tx_queues);
}
EXPORT_SYMBOL_GPL(qeth_setup_netdev);

static int qeth_core_probe_device(struct ccwgroup_device *gdev)
{
	struct qeth_card *card;
	struct device *dev;
	int rc;
	enum qeth_discipline_id enforced_disc;
	char dbf_name[DBF_NAME_LEN];

	QETH_DBF_TEXT(SETUP, 2, "probedev");

	dev = &gdev->dev;
	if (!get_device(dev))
		return -ENODEV;

	QETH_DBF_TEXT_(SETUP, 2, "%s", dev_name(&gdev->dev));

	card = qeth_alloc_card(gdev);
	if (!card) {
		QETH_DBF_TEXT_(SETUP, 2, "1err%d", -ENOMEM);
		rc = -ENOMEM;
		goto err_dev;
	}

	snprintf(dbf_name, sizeof(dbf_name), "qeth_card_%s",
		dev_name(&gdev->dev));
	card->debug = qeth_get_dbf_entry(dbf_name);
	if (!card->debug) {
		rc = qeth_add_dbf_entry(card, dbf_name);
		if (rc)
			goto err_card;
	}

	qeth_setup_card(card);
	card->dev = qeth_alloc_netdev(card);
	if (!card->dev) {
		rc = -ENOMEM;
		goto err_card;
	}

	qeth_determine_capabilities(card);
	qeth_set_blkt_defaults(card);

	card->qdio.no_out_queues = card->dev->num_tx_queues;
	rc = qeth_update_from_chp_desc(card);
	if (rc)
		goto err_chp_desc;

	enforced_disc = qeth_enforce_discipline(card);
	switch (enforced_disc) {
	case QETH_DISCIPLINE_UNDETERMINED:
		gdev->dev.type = &qeth_generic_devtype;
		break;
	default:
		card->info.layer_enforced = true;
		rc = qeth_core_load_discipline(card, enforced_disc);
		if (rc)
			goto err_load;

		gdev->dev.type = IS_OSN(card) ? &qeth_osn_devtype :
						card->discipline->devtype;
		rc = card->discipline->setup(card->gdev);
		if (rc)
			goto err_disc;
		break;
	}

	return 0;

err_disc:
	qeth_core_free_discipline(card);
err_load:
err_chp_desc:
	free_netdev(card->dev);
err_card:
	qeth_core_free_card(card);
err_dev:
	put_device(dev);
	return rc;
}

static void qeth_core_remove_device(struct ccwgroup_device *gdev)
{
	struct qeth_card *card = dev_get_drvdata(&gdev->dev);

	QETH_CARD_TEXT(card, 2, "removedv");

	if (card->discipline) {
		card->discipline->remove(gdev);
		qeth_core_free_discipline(card);
	}

	qeth_free_qdio_queues(card);

	free_netdev(card->dev);
	qeth_core_free_card(card);
	put_device(&gdev->dev);
}

static int qeth_core_set_online(struct ccwgroup_device *gdev)
{
	struct qeth_card *card = dev_get_drvdata(&gdev->dev);
	int rc = 0;
	enum qeth_discipline_id def_discipline;

	if (!card->discipline) {
		def_discipline = IS_IQD(card) ? QETH_DISCIPLINE_LAYER3 :
						QETH_DISCIPLINE_LAYER2;
		rc = qeth_core_load_discipline(card, def_discipline);
		if (rc)
			goto err;
		rc = card->discipline->setup(card->gdev);
		if (rc) {
			qeth_core_free_discipline(card);
			goto err;
		}
	}

	rc = qeth_set_online(card);
err:
	return rc;
}

static int qeth_core_set_offline(struct ccwgroup_device *gdev)
{
	struct qeth_card *card = dev_get_drvdata(&gdev->dev);

	return qeth_set_offline(card, false);
}

static void qeth_core_shutdown(struct ccwgroup_device *gdev)
{
	struct qeth_card *card = dev_get_drvdata(&gdev->dev);
	qeth_set_allowed_threads(card, 0, 1);
	if ((gdev->state == CCWGROUP_ONLINE) && card->info.hwtrap)
		qeth_hw_trap(card, QETH_DIAGS_TRAP_DISARM);
	qeth_qdio_clear_card(card, 0);
	qeth_drain_output_queues(card);
	qdio_free(CARD_DDEV(card));
}

static ssize_t group_store(struct device_driver *ddrv, const char *buf,
			   size_t count)
{
	int err;

	err = ccwgroup_create_dev(qeth_core_root_dev, to_ccwgroupdrv(ddrv), 3,
				  buf);

	return err ? err : count;
}
static DRIVER_ATTR_WO(group);

static struct attribute *qeth_drv_attrs[] = {
	&driver_attr_group.attr,
	NULL,
};
static struct attribute_group qeth_drv_attr_group = {
	.attrs = qeth_drv_attrs,
};
static const struct attribute_group *qeth_drv_attr_groups[] = {
	&qeth_drv_attr_group,
	NULL,
};

static struct ccwgroup_driver qeth_core_ccwgroup_driver = {
	.driver = {
		.groups = qeth_drv_attr_groups,
		.owner = THIS_MODULE,
		.name = "qeth",
	},
	.ccw_driver = &qeth_ccw_driver,
	.setup = qeth_core_probe_device,
	.remove = qeth_core_remove_device,
	.set_online = qeth_core_set_online,
	.set_offline = qeth_core_set_offline,
	.shutdown = qeth_core_shutdown,
};

struct qeth_card *qeth_get_card_by_busid(char *bus_id)
{
	struct ccwgroup_device *gdev;
	struct qeth_card *card;

	gdev = get_ccwgroupdev_by_busid(&qeth_core_ccwgroup_driver, bus_id);
	if (!gdev)
		return NULL;

	card = dev_get_drvdata(&gdev->dev);
	put_device(&gdev->dev);
	return card;
}
EXPORT_SYMBOL_GPL(qeth_get_card_by_busid);

int qeth_do_ioctl(struct net_device *dev, struct ifreq *rq, int cmd)
{
	struct qeth_card *card = dev->ml_priv;
	struct mii_ioctl_data *mii_data;
	int rc = 0;

	switch (cmd) {
	case SIOC_QETH_ADP_SET_SNMP_CONTROL:
		rc = qeth_snmp_command(card, rq->ifr_ifru.ifru_data);
		break;
	case SIOC_QETH_GET_CARD_TYPE:
		if ((IS_OSD(card) || IS_OSM(card) || IS_OSX(card)) &&
		    !IS_VM_NIC(card))
			return 1;
		return 0;
	case SIOCGMIIPHY:
		mii_data = if_mii(rq);
		mii_data->phy_id = 0;
		break;
	case SIOCGMIIREG:
		mii_data = if_mii(rq);
		if (mii_data->phy_id != 0)
			rc = -EINVAL;
		else
			mii_data->val_out = qeth_mdio_read(dev,
				mii_data->phy_id, mii_data->reg_num);
		break;
	case SIOC_QETH_QUERY_OAT:
		rc = qeth_query_oat_command(card, rq->ifr_ifru.ifru_data);
		break;
	default:
		if (card->discipline->do_ioctl)
			rc = card->discipline->do_ioctl(dev, rq, cmd);
		else
			rc = -EOPNOTSUPP;
	}
	if (rc)
		QETH_CARD_TEXT_(card, 2, "ioce%x", rc);
	return rc;
}
EXPORT_SYMBOL_GPL(qeth_do_ioctl);

static int qeth_start_csum_cb(struct qeth_card *card, struct qeth_reply *reply,
			      unsigned long data)
{
	struct qeth_ipa_cmd *cmd = (struct qeth_ipa_cmd *) data;
	u32 *features = reply->param;

	if (qeth_setassparms_inspect_rc(cmd))
		return -EIO;

	*features = cmd->data.setassparms.data.flags_32bit;
	return 0;
}

static int qeth_set_csum_off(struct qeth_card *card, enum qeth_ipa_funcs cstype,
			     enum qeth_prot_versions prot)
{
	return qeth_send_simple_setassparms_prot(card, cstype, IPA_CMD_ASS_STOP,
						 NULL, prot);
}

static int qeth_set_csum_on(struct qeth_card *card, enum qeth_ipa_funcs cstype,
			    enum qeth_prot_versions prot, u8 *lp2lp)
{
	u32 required_features = QETH_IPA_CHECKSUM_UDP | QETH_IPA_CHECKSUM_TCP;
	struct qeth_cmd_buffer *iob;
	struct qeth_ipa_caps caps;
	u32 features;
	int rc;

	/* some L3 HW requires combined L3+L4 csum offload: */
	if (IS_LAYER3(card) && prot == QETH_PROT_IPV4 &&
	    cstype == IPA_OUTBOUND_CHECKSUM)
		required_features |= QETH_IPA_CHECKSUM_IP_HDR;

	iob = qeth_get_setassparms_cmd(card, cstype, IPA_CMD_ASS_START, 0,
				       prot);
	if (!iob)
		return -ENOMEM;

	rc = qeth_send_ipa_cmd(card, iob, qeth_start_csum_cb, &features);
	if (rc)
		return rc;

	if ((required_features & features) != required_features) {
		qeth_set_csum_off(card, cstype, prot);
		return -EOPNOTSUPP;
	}

	iob = qeth_get_setassparms_cmd(card, cstype, IPA_CMD_ASS_ENABLE,
				       SETASS_DATA_SIZEOF(flags_32bit),
				       prot);
	if (!iob) {
		qeth_set_csum_off(card, cstype, prot);
		return -ENOMEM;
	}

	if (features & QETH_IPA_CHECKSUM_LP2LP)
		required_features |= QETH_IPA_CHECKSUM_LP2LP;
	__ipa_cmd(iob)->data.setassparms.data.flags_32bit = required_features;
	rc = qeth_send_ipa_cmd(card, iob, qeth_setassparms_get_caps_cb, &caps);
	if (rc) {
		qeth_set_csum_off(card, cstype, prot);
		return rc;
	}

	if (!qeth_ipa_caps_supported(&caps, required_features) ||
	    !qeth_ipa_caps_enabled(&caps, required_features)) {
		qeth_set_csum_off(card, cstype, prot);
		return -EOPNOTSUPP;
	}

	dev_info(&card->gdev->dev, "HW Checksumming (%sbound IPv%d) enabled\n",
		 cstype == IPA_INBOUND_CHECKSUM ? "in" : "out", prot);

	if (lp2lp)
		*lp2lp = qeth_ipa_caps_enabled(&caps, QETH_IPA_CHECKSUM_LP2LP);

	return 0;
}

static int qeth_set_ipa_csum(struct qeth_card *card, bool on, int cstype,
			     enum qeth_prot_versions prot, u8 *lp2lp)
{
	return on ? qeth_set_csum_on(card, cstype, prot, lp2lp) :
		    qeth_set_csum_off(card, cstype, prot);
}

static int qeth_start_tso_cb(struct qeth_card *card, struct qeth_reply *reply,
			     unsigned long data)
{
	struct qeth_ipa_cmd *cmd = (struct qeth_ipa_cmd *) data;
	struct qeth_tso_start_data *tso_data = reply->param;

	if (qeth_setassparms_inspect_rc(cmd))
		return -EIO;

	tso_data->mss = cmd->data.setassparms.data.tso.mss;
	tso_data->supported = cmd->data.setassparms.data.tso.supported;
	return 0;
}

static int qeth_set_tso_off(struct qeth_card *card,
			    enum qeth_prot_versions prot)
{
	return qeth_send_simple_setassparms_prot(card, IPA_OUTBOUND_TSO,
						 IPA_CMD_ASS_STOP, NULL, prot);
}

static int qeth_set_tso_on(struct qeth_card *card,
			   enum qeth_prot_versions prot)
{
	struct qeth_tso_start_data tso_data;
	struct qeth_cmd_buffer *iob;
	struct qeth_ipa_caps caps;
	int rc;

	iob = qeth_get_setassparms_cmd(card, IPA_OUTBOUND_TSO,
				       IPA_CMD_ASS_START, 0, prot);
	if (!iob)
		return -ENOMEM;

	rc = qeth_send_ipa_cmd(card, iob, qeth_start_tso_cb, &tso_data);
	if (rc)
		return rc;

	if (!tso_data.mss || !(tso_data.supported & QETH_IPA_LARGE_SEND_TCP)) {
		qeth_set_tso_off(card, prot);
		return -EOPNOTSUPP;
	}

	iob = qeth_get_setassparms_cmd(card, IPA_OUTBOUND_TSO,
				       IPA_CMD_ASS_ENABLE,
				       SETASS_DATA_SIZEOF(caps), prot);
	if (!iob) {
		qeth_set_tso_off(card, prot);
		return -ENOMEM;
	}

	/* enable TSO capability */
	__ipa_cmd(iob)->data.setassparms.data.caps.enabled =
		QETH_IPA_LARGE_SEND_TCP;
	rc = qeth_send_ipa_cmd(card, iob, qeth_setassparms_get_caps_cb, &caps);
	if (rc) {
		qeth_set_tso_off(card, prot);
		return rc;
	}

	if (!qeth_ipa_caps_supported(&caps, QETH_IPA_LARGE_SEND_TCP) ||
	    !qeth_ipa_caps_enabled(&caps, QETH_IPA_LARGE_SEND_TCP)) {
		qeth_set_tso_off(card, prot);
		return -EOPNOTSUPP;
	}

	dev_info(&card->gdev->dev, "TSOv%u enabled (MSS: %u)\n", prot,
		 tso_data.mss);
	return 0;
}

static int qeth_set_ipa_tso(struct qeth_card *card, bool on,
			    enum qeth_prot_versions prot)
{
	return on ? qeth_set_tso_on(card, prot) : qeth_set_tso_off(card, prot);
}

static int qeth_set_ipa_rx_csum(struct qeth_card *card, bool on)
{
	int rc_ipv4 = (on) ? -EOPNOTSUPP : 0;
	int rc_ipv6;

	if (qeth_is_supported(card, IPA_INBOUND_CHECKSUM))
		rc_ipv4 = qeth_set_ipa_csum(card, on, IPA_INBOUND_CHECKSUM,
					    QETH_PROT_IPV4, NULL);
	if (!qeth_is_supported6(card, IPA_INBOUND_CHECKSUM_V6))
		/* no/one Offload Assist available, so the rc is trivial */
		return rc_ipv4;

	rc_ipv6 = qeth_set_ipa_csum(card, on, IPA_INBOUND_CHECKSUM,
				    QETH_PROT_IPV6, NULL);

	if (on)
		/* enable: success if any Assist is active */
		return (rc_ipv6) ? rc_ipv4 : 0;

	/* disable: failure if any Assist is still active */
	return (rc_ipv6) ? rc_ipv6 : rc_ipv4;
}

/**
 * qeth_enable_hw_features() - (Re-)Enable HW functions for device features
 * @dev:	a net_device
 */
void qeth_enable_hw_features(struct net_device *dev)
{
	struct qeth_card *card = dev->ml_priv;
	netdev_features_t features;

	features = dev->features;
	/* force-off any feature that might need an IPA sequence.
	 * netdev_update_features() will restart them.
	 */
	dev->features &= ~dev->hw_features;
	/* toggle VLAN filter, so that VIDs are re-programmed: */
	if (IS_LAYER2(card) && IS_VM_NIC(card)) {
		dev->features &= ~NETIF_F_HW_VLAN_CTAG_FILTER;
		dev->wanted_features |= NETIF_F_HW_VLAN_CTAG_FILTER;
	}
	netdev_update_features(dev);
	if (features != dev->features)
		dev_warn(&card->gdev->dev,
			 "Device recovery failed to restore all offload features\n");
}
EXPORT_SYMBOL_GPL(qeth_enable_hw_features);

static void qeth_check_restricted_features(struct qeth_card *card,
					   netdev_features_t changed,
					   netdev_features_t actual)
{
	netdev_features_t ipv6_features = NETIF_F_TSO6;
	netdev_features_t ipv4_features = NETIF_F_TSO;

	if (!card->info.has_lp2lp_cso_v6)
		ipv6_features |= NETIF_F_IPV6_CSUM;
	if (!card->info.has_lp2lp_cso_v4)
		ipv4_features |= NETIF_F_IP_CSUM;

	if ((changed & ipv6_features) && !(actual & ipv6_features))
		qeth_flush_local_addrs6(card);
	if ((changed & ipv4_features) && !(actual & ipv4_features))
		qeth_flush_local_addrs4(card);
}

int qeth_set_features(struct net_device *dev, netdev_features_t features)
{
	struct qeth_card *card = dev->ml_priv;
	netdev_features_t changed = dev->features ^ features;
	int rc = 0;

	QETH_CARD_TEXT(card, 2, "setfeat");
	QETH_CARD_HEX(card, 2, &features, sizeof(features));

	if ((changed & NETIF_F_IP_CSUM)) {
		rc = qeth_set_ipa_csum(card, features & NETIF_F_IP_CSUM,
				       IPA_OUTBOUND_CHECKSUM, QETH_PROT_IPV4,
				       &card->info.has_lp2lp_cso_v4);
		if (rc)
			changed ^= NETIF_F_IP_CSUM;
	}
	if (changed & NETIF_F_IPV6_CSUM) {
		rc = qeth_set_ipa_csum(card, features & NETIF_F_IPV6_CSUM,
				       IPA_OUTBOUND_CHECKSUM, QETH_PROT_IPV6,
				       &card->info.has_lp2lp_cso_v6);
		if (rc)
			changed ^= NETIF_F_IPV6_CSUM;
	}
	if (changed & NETIF_F_RXCSUM) {
		rc = qeth_set_ipa_rx_csum(card, features & NETIF_F_RXCSUM);
		if (rc)
			changed ^= NETIF_F_RXCSUM;
	}
	if (changed & NETIF_F_TSO) {
		rc = qeth_set_ipa_tso(card, features & NETIF_F_TSO,
				      QETH_PROT_IPV4);
		if (rc)
			changed ^= NETIF_F_TSO;
	}
	if (changed & NETIF_F_TSO6) {
		rc = qeth_set_ipa_tso(card, features & NETIF_F_TSO6,
				      QETH_PROT_IPV6);
		if (rc)
			changed ^= NETIF_F_TSO6;
	}

	qeth_check_restricted_features(card, dev->features ^ features,
				       dev->features ^ changed);

	/* everything changed successfully? */
	if ((dev->features ^ features) == changed)
		return 0;
	/* something went wrong. save changed features and return error */
	dev->features ^= changed;
	return -EIO;
}
EXPORT_SYMBOL_GPL(qeth_set_features);

netdev_features_t qeth_fix_features(struct net_device *dev,
				    netdev_features_t features)
{
	struct qeth_card *card = dev->ml_priv;

	QETH_CARD_TEXT(card, 2, "fixfeat");
	if (!qeth_is_supported(card, IPA_OUTBOUND_CHECKSUM))
		features &= ~NETIF_F_IP_CSUM;
	if (!qeth_is_supported6(card, IPA_OUTBOUND_CHECKSUM_V6))
		features &= ~NETIF_F_IPV6_CSUM;
	if (!qeth_is_supported(card, IPA_INBOUND_CHECKSUM) &&
	    !qeth_is_supported6(card, IPA_INBOUND_CHECKSUM_V6))
		features &= ~NETIF_F_RXCSUM;
	if (!qeth_is_supported(card, IPA_OUTBOUND_TSO))
		features &= ~NETIF_F_TSO;
	if (!qeth_is_supported6(card, IPA_OUTBOUND_TSO))
		features &= ~NETIF_F_TSO6;

	QETH_CARD_HEX(card, 2, &features, sizeof(features));
	return features;
}
EXPORT_SYMBOL_GPL(qeth_fix_features);

netdev_features_t qeth_features_check(struct sk_buff *skb,
				      struct net_device *dev,
				      netdev_features_t features)
{
	struct qeth_card *card = dev->ml_priv;

	/* Traffic with local next-hop is not eligible for some offloads: */
	if (skb->ip_summed == CHECKSUM_PARTIAL &&
	    READ_ONCE(card->options.isolation) != ISOLATION_MODE_FWD) {
		netdev_features_t restricted = 0;

		if (skb_is_gso(skb) && !netif_needs_gso(skb, features))
			restricted |= NETIF_F_ALL_TSO;

		switch (vlan_get_protocol(skb)) {
		case htons(ETH_P_IP):
			if (!card->info.has_lp2lp_cso_v4)
				restricted |= NETIF_F_IP_CSUM;

			if (restricted && qeth_next_hop_is_local_v4(card, skb))
				features &= ~restricted;
			break;
		case htons(ETH_P_IPV6):
			if (!card->info.has_lp2lp_cso_v6)
				restricted |= NETIF_F_IPV6_CSUM;

			if (restricted && qeth_next_hop_is_local_v6(card, skb))
				features &= ~restricted;
			break;
		default:
			break;
		}
	}

	/* GSO segmentation builds skbs with
	 *	a (small) linear part for the headers, and
	 *	page frags for the data.
	 * Compared to a linear skb, the header-only part consumes an
	 * additional buffer element. This reduces buffer utilization, and
	 * hurts throughput. So compress small segments into one element.
	 */
	if (netif_needs_gso(skb, features)) {
		/* match skb_segment(): */
		unsigned int doffset = skb->data - skb_mac_header(skb);
		unsigned int hsize = skb_shinfo(skb)->gso_size;
		unsigned int hroom = skb_headroom(skb);

		/* linearize only if resulting skb allocations are order-0: */
		if (SKB_DATA_ALIGN(hroom + doffset + hsize) <= SKB_MAX_HEAD(0))
			features &= ~NETIF_F_SG;
	}

	return vlan_features_check(skb, features);
}
EXPORT_SYMBOL_GPL(qeth_features_check);

void qeth_get_stats64(struct net_device *dev, struct rtnl_link_stats64 *stats)
{
	struct qeth_card *card = dev->ml_priv;
	struct qeth_qdio_out_q *queue;
	unsigned int i;

	QETH_CARD_TEXT(card, 5, "getstat");

	stats->rx_packets = card->stats.rx_packets;
	stats->rx_bytes = card->stats.rx_bytes;
	stats->rx_errors = card->stats.rx_length_errors +
			   card->stats.rx_frame_errors +
			   card->stats.rx_fifo_errors;
	stats->rx_dropped = card->stats.rx_dropped_nomem +
			    card->stats.rx_dropped_notsupp +
			    card->stats.rx_dropped_runt;
	stats->multicast = card->stats.rx_multicast;
	stats->rx_length_errors = card->stats.rx_length_errors;
	stats->rx_frame_errors = card->stats.rx_frame_errors;
	stats->rx_fifo_errors = card->stats.rx_fifo_errors;

	for (i = 0; i < card->qdio.no_out_queues; i++) {
		queue = card->qdio.out_qs[i];

		stats->tx_packets += queue->stats.tx_packets;
		stats->tx_bytes += queue->stats.tx_bytes;
		stats->tx_errors += queue->stats.tx_errors;
		stats->tx_dropped += queue->stats.tx_dropped;
	}
}
EXPORT_SYMBOL_GPL(qeth_get_stats64);

#define TC_IQD_UCAST   0
static void qeth_iqd_set_prio_tc_map(struct net_device *dev,
				     unsigned int ucast_txqs)
{
	unsigned int prio;

	/* IQD requires mcast traffic to be placed on a dedicated queue, and
	 * qeth_iqd_select_queue() deals with this.
	 * For unicast traffic, we defer the queue selection to the stack.
	 * By installing a trivial prio map that spans over only the unicast
	 * queues, we can encourage the stack to spread the ucast traffic evenly
	 * without selecting the mcast queue.
	 */

	/* One traffic class, spanning over all active ucast queues: */
	netdev_set_num_tc(dev, 1);
	netdev_set_tc_queue(dev, TC_IQD_UCAST, ucast_txqs,
			    QETH_IQD_MIN_UCAST_TXQ);

	/* Map all priorities to this traffic class: */
	for (prio = 0; prio <= TC_BITMASK; prio++)
		netdev_set_prio_tc_map(dev, prio, TC_IQD_UCAST);
}

int qeth_set_real_num_tx_queues(struct qeth_card *card, unsigned int count)
{
	struct net_device *dev = card->dev;
	int rc;

	/* Per netif_setup_tc(), adjust the mapping first: */
	if (IS_IQD(card))
		qeth_iqd_set_prio_tc_map(dev, count - 1);

	rc = netif_set_real_num_tx_queues(dev, count);

	if (rc && IS_IQD(card))
		qeth_iqd_set_prio_tc_map(dev, dev->real_num_tx_queues - 1);

	return rc;
}

u16 qeth_iqd_select_queue(struct net_device *dev, struct sk_buff *skb,
			  u8 cast_type, struct net_device *sb_dev)
{
	u16 txq;

	if (cast_type != RTN_UNICAST)
		return QETH_IQD_MCAST_TXQ;
	if (dev->real_num_tx_queues == QETH_IQD_MIN_TXQ)
		return QETH_IQD_MIN_UCAST_TXQ;

	txq = netdev_pick_tx(dev, skb, sb_dev);
	return (txq == QETH_IQD_MCAST_TXQ) ? QETH_IQD_MIN_UCAST_TXQ : txq;
}
EXPORT_SYMBOL_GPL(qeth_iqd_select_queue);

int qeth_open(struct net_device *dev)
{
	struct qeth_card *card = dev->ml_priv;

	QETH_CARD_TEXT(card, 4, "qethopen");

	card->data.state = CH_STATE_UP;
	netif_tx_start_all_queues(dev);

	napi_enable(&card->napi);
	local_bh_disable();
	napi_schedule(&card->napi);
	if (IS_IQD(card)) {
		struct qeth_qdio_out_q *queue;
		unsigned int i;

		qeth_for_each_output_queue(card, queue, i) {
			netif_tx_napi_add(dev, &queue->napi, qeth_tx_poll,
					  QETH_NAPI_WEIGHT);
			napi_enable(&queue->napi);
			napi_schedule(&queue->napi);
		}
	}
	/* kick-start the NAPI softirq: */
	local_bh_enable();
	return 0;
}
EXPORT_SYMBOL_GPL(qeth_open);

int qeth_stop(struct net_device *dev)
{
	struct qeth_card *card = dev->ml_priv;

	QETH_CARD_TEXT(card, 4, "qethstop");
	if (IS_IQD(card)) {
		struct qeth_qdio_out_q *queue;
		unsigned int i;

		/* Quiesce the NAPI instances: */
		qeth_for_each_output_queue(card, queue, i)
			napi_disable(&queue->napi);

		/* Stop .ndo_start_xmit, might still access queue->napi. */
		netif_tx_disable(dev);

		qeth_for_each_output_queue(card, queue, i) {
			del_timer_sync(&queue->timer);
			/* Queues may get re-allocated, so remove the NAPIs. */
			netif_napi_del(&queue->napi);
		}
	} else {
		netif_tx_disable(dev);
	}

	napi_disable(&card->napi);
	cancel_delayed_work_sync(&card->buffer_reclaim_work);
	qdio_stop_irq(CARD_DDEV(card));

	return 0;
}
EXPORT_SYMBOL_GPL(qeth_stop);

static int __init qeth_core_init(void)
{
	int rc;

	pr_info("loading core functions\n");

	qeth_debugfs_root = debugfs_create_dir("qeth", NULL);

	rc = qeth_register_dbf_views();
	if (rc)
		goto dbf_err;
	qeth_core_root_dev = root_device_register("qeth");
	rc = PTR_ERR_OR_ZERO(qeth_core_root_dev);
	if (rc)
		goto register_err;
	qeth_core_header_cache =
		kmem_cache_create("qeth_hdr", QETH_HDR_CACHE_OBJ_SIZE,
				  roundup_pow_of_two(QETH_HDR_CACHE_OBJ_SIZE),
				  0, NULL);
	if (!qeth_core_header_cache) {
		rc = -ENOMEM;
		goto slab_err;
	}
	qeth_qdio_outbuf_cache = kmem_cache_create("qeth_buf",
			sizeof(struct qeth_qdio_out_buffer), 0, 0, NULL);
	if (!qeth_qdio_outbuf_cache) {
		rc = -ENOMEM;
		goto cqslab_err;
	}
	rc = ccw_driver_register(&qeth_ccw_driver);
	if (rc)
		goto ccw_err;
	rc = ccwgroup_driver_register(&qeth_core_ccwgroup_driver);
	if (rc)
		goto ccwgroup_err;

	return 0;

ccwgroup_err:
	ccw_driver_unregister(&qeth_ccw_driver);
ccw_err:
	kmem_cache_destroy(qeth_qdio_outbuf_cache);
cqslab_err:
	kmem_cache_destroy(qeth_core_header_cache);
slab_err:
	root_device_unregister(qeth_core_root_dev);
register_err:
	qeth_unregister_dbf_views();
dbf_err:
	debugfs_remove_recursive(qeth_debugfs_root);
	pr_err("Initializing the qeth device driver failed\n");
	return rc;
}

static void __exit qeth_core_exit(void)
{
	qeth_clear_dbf_list();
	ccwgroup_driver_unregister(&qeth_core_ccwgroup_driver);
	ccw_driver_unregister(&qeth_ccw_driver);
	kmem_cache_destroy(qeth_qdio_outbuf_cache);
	kmem_cache_destroy(qeth_core_header_cache);
	root_device_unregister(qeth_core_root_dev);
	qeth_unregister_dbf_views();
	debugfs_remove_recursive(qeth_debugfs_root);
	pr_info("core functions removed\n");
}

module_init(qeth_core_init);
module_exit(qeth_core_exit);
MODULE_AUTHOR("Frank Blaschka <frank.blaschka@de.ibm.com>");
MODULE_DESCRIPTION("qeth core functions");
MODULE_LICENSE("GPL");<|MERGE_RESOLUTION|>--- conflicted
+++ resolved
@@ -5771,10 +5771,6 @@
 			QETH_CARD_STAT_INC(card, rx_bufs);
 			qeth_put_buffer_pool_entry(card, buffer->pool_entry);
 			buffer->pool_entry = NULL;
-<<<<<<< HEAD
-			qeth_queue_input_buffer(card, card->rx.b_index);
-=======
->>>>>>> 85b047c6
 			card->rx.b_count--;
 			ctx->bufs_refill++;
 			ctx->bufs_refill -= qeth_rx_refill_queue(card,
