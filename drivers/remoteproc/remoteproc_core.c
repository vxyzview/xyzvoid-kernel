--- conflicted
+++ resolved
@@ -504,50 +504,10 @@
 		return -EINVAL;
 	}
 
-<<<<<<< HEAD
-	rvdev = kzalloc(sizeof(*rvdev), GFP_KERNEL);
-	if (!rvdev)
-		return -ENOMEM;
-
-	kref_init(&rvdev->refcount);
-
-	rvdev->id = rsc->id;
-	rvdev->rproc = rproc;
-	rvdev->index = rproc->nb_vdev++;
-
-	/* Initialise vdev subdevice */
-	snprintf(name, sizeof(name), "vdev%dbuffer", rvdev->index);
-	rvdev->dev.parent = &rproc->dev;
-	rvdev->dev.release = rproc_rvdev_release;
-	dev_set_name(&rvdev->dev, "%s#%s", dev_name(rvdev->dev.parent), name);
-	dev_set_drvdata(&rvdev->dev, rvdev);
-
-	ret = device_register(&rvdev->dev);
-	if (ret) {
-		put_device(&rvdev->dev);
-		return ret;
-	}
-
-	ret = copy_dma_range_map(&rvdev->dev, rproc->dev.parent);
-	if (ret)
-		goto free_rvdev;
-
-	/* Make device dma capable by inheriting from parent's capabilities */
-	set_dma_ops(&rvdev->dev, get_dma_ops(rproc->dev.parent));
-
-	ret = dma_coerce_mask_and_coherent(&rvdev->dev,
-					   dma_get_mask(rproc->dev.parent));
-	if (ret) {
-		dev_warn(dev,
-			 "Failed to set DMA mask %llx. Trying to continue... %x\n",
-			 dma_get_mask(rproc->dev.parent), ret);
-	}
-=======
 	rvdev_data.id = rsc->id;
 	rvdev_data.index = rproc->nb_vdev++;
 	rvdev_data.rsc_offset = offset;
 	rvdev_data.rsc = rsc;
->>>>>>> d60c95ef
 
 	/*
 	 * When there is more than one remote processor, rproc->nb_vdev number is
