--- conflicted
+++ resolved
@@ -101,33 +101,13 @@
 }
 
 static u64 of_bus_default_flags_map(__be32 *addr, const __be32 *range, int na,
-<<<<<<< HEAD
-				    int ns, int pna)
-{
-	u64 cp, s, da;
-
-=======
 				    int ns, int pna, int fna)
 {
->>>>>>> 7bbf3b67
 	/* Check that flags match */
 	if (*addr != *range)
 		return OF_BAD_ADDR;
 
-<<<<<<< HEAD
-	/* Read address values, skipping high cell */
-	cp = of_read_number(range + 1, na - 1);
-	s  = of_read_number(range + na + pna, ns);
-	da = of_read_number(addr + 1, na - 1);
-
-	pr_debug("default flags map, cp=%llx, s=%llx, da=%llx\n", cp, s, da);
-
-	if (da < cp || da >= (cp + s))
-		return OF_BAD_ADDR;
-	return da - cp;
-=======
 	return of_bus_default_map(addr, range, na, ns, pna, fna);
->>>>>>> 7bbf3b67
 }
 
 static int of_bus_default_flags_translate(__be32 *addr, u64 offset, int na)
@@ -381,11 +361,7 @@
 		.count_cells = of_bus_default_count_cells,
 		.map = of_bus_default_flags_map,
 		.translate = of_bus_default_flags_translate,
-<<<<<<< HEAD
-		.has_flags = true,
-=======
 		.flag_cells = 1,
->>>>>>> 7bbf3b67
 		.get_flags = of_bus_default_flags_get_flags,
 	},
 	/* Default */
