--- conflicted
+++ resolved
@@ -1121,14 +1121,9 @@
 }
 EXPORT_SYMBOL(ib_open_qp);
 
-<<<<<<< HEAD
-static struct ib_qp *create_xrc_qp(struct ib_qp *qp,
-				   struct ib_qp_init_attr *qp_init_attr)
-=======
 static struct ib_qp *create_xrc_qp_user(struct ib_qp *qp,
 					struct ib_qp_init_attr *qp_init_attr,
 					struct ib_udata *udata)
->>>>>>> f7688b48
 {
 	struct ib_qp *real_qp = qp;
 
@@ -1196,12 +1191,8 @@
 	qp->port = 0;
 
 	if (qp_init_attr->qp_type == IB_QPT_XRC_TGT) {
-<<<<<<< HEAD
-		struct ib_qp *xrc_qp = create_xrc_qp(qp, qp_init_attr);
-=======
 		struct ib_qp *xrc_qp =
 			create_xrc_qp_user(qp, qp_init_attr, udata);
->>>>>>> f7688b48
 
 		if (IS_ERR(xrc_qp)) {
 			ret = PTR_ERR(xrc_qp);
