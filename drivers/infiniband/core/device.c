/*
 * Copyright (c) 2004 Topspin Communications.  All rights reserved.
 * Copyright (c) 2005 Sun Microsystems, Inc. All rights reserved.
 *
 * This software is available to you under a choice of one of two
 * licenses.  You may choose to be licensed under the terms of the GNU
 * General Public License (GPL) Version 2, available from the file
 * COPYING in the main directory of this source tree, or the
 * OpenIB.org BSD license below:
 *
 *     Redistribution and use in source and binary forms, with or
 *     without modification, are permitted provided that the following
 *     conditions are met:
 *
 *      - Redistributions of source code must retain the above
 *        copyright notice, this list of conditions and the following
 *        disclaimer.
 *
 *      - Redistributions in binary form must reproduce the above
 *        copyright notice, this list of conditions and the following
 *        disclaimer in the documentation and/or other materials
 *        provided with the distribution.
 *
 * THE SOFTWARE IS PROVIDED "AS IS", WITHOUT WARRANTY OF ANY KIND,
 * EXPRESS OR IMPLIED, INCLUDING BUT NOT LIMITED TO THE WARRANTIES OF
 * MERCHANTABILITY, FITNESS FOR A PARTICULAR PURPOSE AND
 * NONINFRINGEMENT. IN NO EVENT SHALL THE AUTHORS OR COPYRIGHT HOLDERS
 * BE LIABLE FOR ANY CLAIM, DAMAGES OR OTHER LIABILITY, WHETHER IN AN
 * ACTION OF CONTRACT, TORT OR OTHERWISE, ARISING FROM, OUT OF OR IN
 * CONNECTION WITH THE SOFTWARE OR THE USE OR OTHER DEALINGS IN THE
 * SOFTWARE.
 */

#include <linux/module.h>
#include <linux/string.h>
#include <linux/errno.h>
#include <linux/kernel.h>
#include <linux/slab.h>
#include <linux/init.h>
#include <linux/netdevice.h>
#include <net/net_namespace.h>
#include <linux/security.h>
#include <linux/notifier.h>
#include <linux/hashtable.h>
#include <rdma/rdma_netlink.h>
#include <rdma/ib_addr.h>
#include <rdma/ib_cache.h>
#include <rdma/rdma_counter.h>

#include "core_priv.h"
#include "restrack.h"

MODULE_AUTHOR("Roland Dreier");
MODULE_DESCRIPTION("core kernel InfiniBand API");
MODULE_LICENSE("Dual BSD/GPL");

struct workqueue_struct *ib_comp_wq;
struct workqueue_struct *ib_comp_unbound_wq;
struct workqueue_struct *ib_wq;
EXPORT_SYMBOL_GPL(ib_wq);

/*
 * Each of the three rwsem locks (devices, clients, client_data) protects the
 * xarray of the same name. Specifically it allows the caller to assert that
 * the MARK will/will not be changing under the lock, and for devices and
 * clients, that the value in the xarray is still a valid pointer. Change of
 * the MARK is linked to the object state, so holding the lock and testing the
 * MARK also asserts that the contained object is in a certain state.
 *
 * This is used to build a two stage register/unregister flow where objects
 * can continue to be in the xarray even though they are still in progress to
 * register/unregister.
 *
 * The xarray itself provides additional locking, and restartable iteration,
 * which is also relied on.
 *
 * Locks should not be nested, with the exception of client_data, which is
 * allowed to nest under the read side of the other two locks.
 *
 * The devices_rwsem also protects the device name list, any change or
 * assignment of device name must also hold the write side to guarantee unique
 * names.
 */

/*
 * devices contains devices that have had their names assigned. The
 * devices may not be registered. Users that care about the registration
 * status need to call ib_device_try_get() on the device to ensure it is
 * registered, and keep it registered, for the required duration.
 *
 */
static DEFINE_XARRAY_FLAGS(devices, XA_FLAGS_ALLOC);
static DECLARE_RWSEM(devices_rwsem);
#define DEVICE_REGISTERED XA_MARK_1

static u32 highest_client_id;
#define CLIENT_REGISTERED XA_MARK_1
static DEFINE_XARRAY_FLAGS(clients, XA_FLAGS_ALLOC);
static DECLARE_RWSEM(clients_rwsem);

static void ib_client_put(struct ib_client *client)
{
	if (refcount_dec_and_test(&client->uses))
		complete(&client->uses_zero);
}

/*
 * If client_data is registered then the corresponding client must also still
 * be registered.
 */
#define CLIENT_DATA_REGISTERED XA_MARK_1

unsigned int rdma_dev_net_id;

/*
 * A list of net namespaces is maintained in an xarray. This is necessary
 * because we can't get the locking right using the existing net ns list. We
 * would require a init_net callback after the list is updated.
 */
static DEFINE_XARRAY_FLAGS(rdma_nets, XA_FLAGS_ALLOC);
/*
 * rwsem to protect accessing the rdma_nets xarray entries.
 */
static DECLARE_RWSEM(rdma_nets_rwsem);

bool ib_devices_shared_netns = true;
module_param_named(netns_mode, ib_devices_shared_netns, bool, 0444);
MODULE_PARM_DESC(netns_mode,
		 "Share device among net namespaces; default=1 (shared)");
/**
 * rdma_dev_access_netns() - Return whether an rdma device can be accessed
 *			     from a specified net namespace or not.
 * @dev:	Pointer to rdma device which needs to be checked
 * @net:	Pointer to net namesapce for which access to be checked
 *
 * When the rdma device is in shared mode, it ignores the net namespace.
 * When the rdma device is exclusive to a net namespace, rdma device net
 * namespace is checked against the specified one.
 */
bool rdma_dev_access_netns(const struct ib_device *dev, const struct net *net)
{
	return (ib_devices_shared_netns ||
		net_eq(read_pnet(&dev->coredev.rdma_net), net));
}
EXPORT_SYMBOL(rdma_dev_access_netns);

/*
 * xarray has this behavior where it won't iterate over NULL values stored in
 * allocated arrays.  So we need our own iterator to see all values stored in
 * the array. This does the same thing as xa_for_each except that it also
 * returns NULL valued entries if the array is allocating. Simplified to only
 * work on simple xarrays.
 */
static void *xan_find_marked(struct xarray *xa, unsigned long *indexp,
			     xa_mark_t filter)
{
	XA_STATE(xas, xa, *indexp);
	void *entry;

	rcu_read_lock();
	do {
		entry = xas_find_marked(&xas, ULONG_MAX, filter);
		if (xa_is_zero(entry))
			break;
	} while (xas_retry(&xas, entry));
	rcu_read_unlock();

	if (entry) {
		*indexp = xas.xa_index;
		if (xa_is_zero(entry))
			return NULL;
		return entry;
	}
	return XA_ERROR(-ENOENT);
}
#define xan_for_each_marked(xa, index, entry, filter)                          \
	for (index = 0, entry = xan_find_marked(xa, &(index), filter);         \
	     !xa_is_err(entry);                                                \
	     (index)++, entry = xan_find_marked(xa, &(index), filter))

/* RCU hash table mapping netdevice pointers to struct ib_port_data */
static DEFINE_SPINLOCK(ndev_hash_lock);
static DECLARE_HASHTABLE(ndev_hash, 5);

static void free_netdevs(struct ib_device *ib_dev);
static void ib_unregister_work(struct work_struct *work);
static void __ib_unregister_device(struct ib_device *device);
static int ib_security_change(struct notifier_block *nb, unsigned long event,
			      void *lsm_data);
static void ib_policy_change_task(struct work_struct *work);
static DECLARE_WORK(ib_policy_change_work, ib_policy_change_task);

static void __ibdev_printk(const char *level, const struct ib_device *ibdev,
			   struct va_format *vaf)
{
	if (ibdev && ibdev->dev.parent)
		dev_printk_emit(level[1] - '0',
				ibdev->dev.parent,
				"%s %s %s: %pV",
				dev_driver_string(ibdev->dev.parent),
				dev_name(ibdev->dev.parent),
				dev_name(&ibdev->dev),
				vaf);
	else if (ibdev)
		printk("%s%s: %pV",
		       level, dev_name(&ibdev->dev), vaf);
	else
		printk("%s(NULL ib_device): %pV", level, vaf);
}

void ibdev_printk(const char *level, const struct ib_device *ibdev,
		  const char *format, ...)
{
	struct va_format vaf;
	va_list args;

	va_start(args, format);

	vaf.fmt = format;
	vaf.va = &args;

	__ibdev_printk(level, ibdev, &vaf);

	va_end(args);
}
EXPORT_SYMBOL(ibdev_printk);

#define define_ibdev_printk_level(func, level)                  \
void func(const struct ib_device *ibdev, const char *fmt, ...)  \
{                                                               \
	struct va_format vaf;                                   \
	va_list args;                                           \
								\
	va_start(args, fmt);                                    \
								\
	vaf.fmt = fmt;                                          \
	vaf.va = &args;                                         \
								\
	__ibdev_printk(level, ibdev, &vaf);                     \
								\
	va_end(args);                                           \
}                                                               \
EXPORT_SYMBOL(func);

define_ibdev_printk_level(ibdev_emerg, KERN_EMERG);
define_ibdev_printk_level(ibdev_alert, KERN_ALERT);
define_ibdev_printk_level(ibdev_crit, KERN_CRIT);
define_ibdev_printk_level(ibdev_err, KERN_ERR);
define_ibdev_printk_level(ibdev_warn, KERN_WARNING);
define_ibdev_printk_level(ibdev_notice, KERN_NOTICE);
define_ibdev_printk_level(ibdev_info, KERN_INFO);

static struct notifier_block ibdev_lsm_nb = {
	.notifier_call = ib_security_change,
};

static int rdma_dev_change_netns(struct ib_device *device, struct net *cur_net,
				 struct net *net);

/* Pointer to the RCU head at the start of the ib_port_data array */
struct ib_port_data_rcu {
	struct rcu_head rcu_head;
	struct ib_port_data pdata[];
};

static void ib_device_check_mandatory(struct ib_device *device)
{
#define IB_MANDATORY_FUNC(x) { offsetof(struct ib_device_ops, x), #x }
	static const struct {
		size_t offset;
		char  *name;
	} mandatory_table[] = {
		IB_MANDATORY_FUNC(query_device),
		IB_MANDATORY_FUNC(query_port),
		IB_MANDATORY_FUNC(alloc_pd),
		IB_MANDATORY_FUNC(dealloc_pd),
		IB_MANDATORY_FUNC(create_qp),
		IB_MANDATORY_FUNC(modify_qp),
		IB_MANDATORY_FUNC(destroy_qp),
		IB_MANDATORY_FUNC(post_send),
		IB_MANDATORY_FUNC(post_recv),
		IB_MANDATORY_FUNC(create_cq),
		IB_MANDATORY_FUNC(destroy_cq),
		IB_MANDATORY_FUNC(poll_cq),
		IB_MANDATORY_FUNC(req_notify_cq),
		IB_MANDATORY_FUNC(get_dma_mr),
		IB_MANDATORY_FUNC(dereg_mr),
		IB_MANDATORY_FUNC(get_port_immutable)
	};
	int i;

	device->kverbs_provider = true;
	for (i = 0; i < ARRAY_SIZE(mandatory_table); ++i) {
		if (!*(void **) ((void *) &device->ops +
				 mandatory_table[i].offset)) {
			device->kverbs_provider = false;
			break;
		}
	}
}

/*
 * Caller must perform ib_device_put() to return the device reference count
 * when ib_device_get_by_index() returns valid device pointer.
 */
struct ib_device *ib_device_get_by_index(const struct net *net, u32 index)
{
	struct ib_device *device;

	down_read(&devices_rwsem);
	device = xa_load(&devices, index);
	if (device) {
		if (!rdma_dev_access_netns(device, net)) {
			device = NULL;
			goto out;
		}

		if (!ib_device_try_get(device))
			device = NULL;
	}
out:
	up_read(&devices_rwsem);
	return device;
}

/**
 * ib_device_put - Release IB device reference
 * @device: device whose reference to be released
 *
 * ib_device_put() releases reference to the IB device to allow it to be
 * unregistered and eventually free.
 */
void ib_device_put(struct ib_device *device)
{
	if (refcount_dec_and_test(&device->refcount))
		complete(&device->unreg_completion);
}
EXPORT_SYMBOL(ib_device_put);

static struct ib_device *__ib_device_get_by_name(const char *name)
{
	struct ib_device *device;
	unsigned long index;

	xa_for_each (&devices, index, device)
		if (!strcmp(name, dev_name(&device->dev)))
			return device;

	return NULL;
}

/**
 * ib_device_get_by_name - Find an IB device by name
 * @name: The name to look for
 * @driver_id: The driver ID that must match (RDMA_DRIVER_UNKNOWN matches all)
 *
 * Find and hold an ib_device by its name. The caller must call
 * ib_device_put() on the returned pointer.
 */
struct ib_device *ib_device_get_by_name(const char *name,
					enum rdma_driver_id driver_id)
{
	struct ib_device *device;

	down_read(&devices_rwsem);
	device = __ib_device_get_by_name(name);
	if (device && driver_id != RDMA_DRIVER_UNKNOWN &&
	    device->ops.driver_id != driver_id)
		device = NULL;

	if (device) {
		if (!ib_device_try_get(device))
			device = NULL;
	}
	up_read(&devices_rwsem);
	return device;
}
EXPORT_SYMBOL(ib_device_get_by_name);

static int rename_compat_devs(struct ib_device *device)
{
	struct ib_core_device *cdev;
	unsigned long index;
	int ret = 0;

	mutex_lock(&device->compat_devs_mutex);
	xa_for_each (&device->compat_devs, index, cdev) {
		ret = device_rename(&cdev->dev, dev_name(&device->dev));
		if (ret) {
			dev_warn(&cdev->dev,
				 "Fail to rename compatdev to new name %s\n",
				 dev_name(&device->dev));
			break;
		}
	}
	mutex_unlock(&device->compat_devs_mutex);
	return ret;
}

int ib_device_rename(struct ib_device *ibdev, const char *name)
{
	unsigned long index;
	void *client_data;
	int ret;

	down_write(&devices_rwsem);
	if (!strcmp(name, dev_name(&ibdev->dev))) {
		up_write(&devices_rwsem);
		return 0;
	}

	if (__ib_device_get_by_name(name)) {
		up_write(&devices_rwsem);
		return -EEXIST;
	}

	ret = device_rename(&ibdev->dev, name);
	if (ret) {
		up_write(&devices_rwsem);
		return ret;
	}

	strlcpy(ibdev->name, name, IB_DEVICE_NAME_MAX);
	ret = rename_compat_devs(ibdev);

	downgrade_write(&devices_rwsem);
	down_read(&ibdev->client_data_rwsem);
	xan_for_each_marked(&ibdev->client_data, index, client_data,
			    CLIENT_DATA_REGISTERED) {
		struct ib_client *client = xa_load(&clients, index);

		if (!client || !client->rename)
			continue;

		client->rename(ibdev, client_data);
	}
	up_read(&ibdev->client_data_rwsem);
	up_read(&devices_rwsem);
	return 0;
}

int ib_device_set_dim(struct ib_device *ibdev, u8 use_dim)
{
	if (use_dim > 1)
		return -EINVAL;
	ibdev->use_cq_dim = use_dim;

	return 0;
}

static int alloc_name(struct ib_device *ibdev, const char *name)
{
	struct ib_device *device;
	unsigned long index;
	struct ida inuse;
	int rc;
	int i;

	lockdep_assert_held_write(&devices_rwsem);
	ida_init(&inuse);
	xa_for_each (&devices, index, device) {
		char buf[IB_DEVICE_NAME_MAX];

		if (sscanf(dev_name(&device->dev), name, &i) != 1)
			continue;
		if (i < 0 || i >= INT_MAX)
			continue;
		snprintf(buf, sizeof buf, name, i);
		if (strcmp(buf, dev_name(&device->dev)) != 0)
			continue;

		rc = ida_alloc_range(&inuse, i, i, GFP_KERNEL);
		if (rc < 0)
			goto out;
	}

	rc = ida_alloc(&inuse, GFP_KERNEL);
	if (rc < 0)
		goto out;

	rc = dev_set_name(&ibdev->dev, name, rc);
out:
	ida_destroy(&inuse);
	return rc;
}

static void ib_device_release(struct device *device)
{
	struct ib_device *dev = container_of(device, struct ib_device, dev);

	free_netdevs(dev);
	WARN_ON(refcount_read(&dev->refcount));
	if (dev->port_data) {
		ib_cache_release_one(dev);
		ib_security_release_port_pkey_list(dev);
		rdma_counter_release(dev);
		kfree_rcu(container_of(dev->port_data, struct ib_port_data_rcu,
				       pdata[0]),
			  rcu_head);
	}

	mutex_destroy(&dev->unregistration_lock);
	mutex_destroy(&dev->compat_devs_mutex);

	xa_destroy(&dev->compat_devs);
	xa_destroy(&dev->client_data);
	kfree_rcu(dev, rcu_head);
}

static int ib_device_uevent(struct device *device,
			    struct kobj_uevent_env *env)
{
	if (add_uevent_var(env, "NAME=%s", dev_name(device)))
		return -ENOMEM;

	/*
	 * It would be nice to pass the node GUID with the event...
	 */

	return 0;
}

static const void *net_namespace(struct device *d)
{
	struct ib_core_device *coredev =
			container_of(d, struct ib_core_device, dev);

	return read_pnet(&coredev->rdma_net);
}

static struct class ib_class = {
	.name    = "infiniband",
	.dev_release = ib_device_release,
	.dev_uevent = ib_device_uevent,
	.ns_type = &net_ns_type_operations,
	.namespace = net_namespace,
};

static void rdma_init_coredev(struct ib_core_device *coredev,
			      struct ib_device *dev, struct net *net)
{
	/* This BUILD_BUG_ON is intended to catch layout change
	 * of union of ib_core_device and device.
	 * dev must be the first element as ib_core and providers
	 * driver uses it. Adding anything in ib_core_device before
	 * device will break this assumption.
	 */
	BUILD_BUG_ON(offsetof(struct ib_device, coredev.dev) !=
		     offsetof(struct ib_device, dev));

	coredev->dev.class = &ib_class;
	coredev->dev.groups = dev->groups;
	device_initialize(&coredev->dev);
	coredev->owner = dev;
	INIT_LIST_HEAD(&coredev->port_list);
	write_pnet(&coredev->rdma_net, net);
}

/**
 * _ib_alloc_device - allocate an IB device struct
 * @size:size of structure to allocate
 *
 * Low-level drivers should use ib_alloc_device() to allocate &struct
 * ib_device.  @size is the size of the structure to be allocated,
 * including any private data used by the low-level driver.
 * ib_dealloc_device() must be used to free structures allocated with
 * ib_alloc_device().
 */
struct ib_device *_ib_alloc_device(size_t size)
{
	struct ib_device *device;

	if (WARN_ON(size < sizeof(struct ib_device)))
		return NULL;

	device = kzalloc(size, GFP_KERNEL);
	if (!device)
		return NULL;

	if (rdma_restrack_init(device)) {
		kfree(device);
		return NULL;
	}

	device->groups[0] = &ib_dev_attr_group;
	rdma_init_coredev(&device->coredev, device, &init_net);

	INIT_LIST_HEAD(&device->event_handler_list);
<<<<<<< HEAD
	spin_lock_init(&device->event_handler_lock);
=======
	spin_lock_init(&device->qp_open_list_lock);
>>>>>>> d1988041
	init_rwsem(&device->event_handler_rwsem);
	mutex_init(&device->unregistration_lock);
	/*
	 * client_data needs to be alloc because we don't want our mark to be
	 * destroyed if the user stores NULL in the client data.
	 */
	xa_init_flags(&device->client_data, XA_FLAGS_ALLOC);
	init_rwsem(&device->client_data_rwsem);
	xa_init_flags(&device->compat_devs, XA_FLAGS_ALLOC);
	mutex_init(&device->compat_devs_mutex);
	init_completion(&device->unreg_completion);
	INIT_WORK(&device->unregistration_work, ib_unregister_work);

	return device;
}
EXPORT_SYMBOL(_ib_alloc_device);

/**
 * ib_dealloc_device - free an IB device struct
 * @device:structure to free
 *
 * Free a structure allocated with ib_alloc_device().
 */
void ib_dealloc_device(struct ib_device *device)
{
	if (device->ops.dealloc_driver)
		device->ops.dealloc_driver(device);

	/*
	 * ib_unregister_driver() requires all devices to remain in the xarray
	 * while their ops are callable. The last op we call is dealloc_driver
	 * above.  This is needed to create a fence on op callbacks prior to
	 * allowing the driver module to unload.
	 */
	down_write(&devices_rwsem);
	if (xa_load(&devices, device->index) == device)
		xa_erase(&devices, device->index);
	up_write(&devices_rwsem);

	/* Expedite releasing netdev references */
	free_netdevs(device);

	WARN_ON(!xa_empty(&device->compat_devs));
	WARN_ON(!xa_empty(&device->client_data));
	WARN_ON(refcount_read(&device->refcount));
	rdma_restrack_clean(device);
	/* Balances with device_initialize */
	put_device(&device->dev);
}
EXPORT_SYMBOL(ib_dealloc_device);

/*
 * add_client_context() and remove_client_context() must be safe against
 * parallel calls on the same device - registration/unregistration of both the
 * device and client can be occurring in parallel.
 *
 * The routines need to be a fence, any caller must not return until the add
 * or remove is fully completed.
 */
static int add_client_context(struct ib_device *device,
			      struct ib_client *client)
{
	int ret = 0;

	if (!device->kverbs_provider && !client->no_kverbs_req)
		return 0;

	down_write(&device->client_data_rwsem);
	/*
	 * So long as the client is registered hold both the client and device
	 * unregistration locks.
	 */
	if (!refcount_inc_not_zero(&client->uses))
		goto out_unlock;
	refcount_inc(&device->refcount);

	/*
	 * Another caller to add_client_context got here first and has already
	 * completely initialized context.
	 */
	if (xa_get_mark(&device->client_data, client->client_id,
		    CLIENT_DATA_REGISTERED))
		goto out;

	ret = xa_err(xa_store(&device->client_data, client->client_id, NULL,
			      GFP_KERNEL));
	if (ret)
		goto out;
	downgrade_write(&device->client_data_rwsem);
	if (client->add) {
		if (client->add(device)) {
			/*
			 * If a client fails to add then the error code is
			 * ignored, but we won't call any more ops on this
			 * client.
			 */
			xa_erase(&device->client_data, client->client_id);
			up_read(&device->client_data_rwsem);
			ib_device_put(device);
			ib_client_put(client);
			return 0;
		}
	}

	/* Readers shall not see a client until add has been completed */
	xa_set_mark(&device->client_data, client->client_id,
		    CLIENT_DATA_REGISTERED);
	up_read(&device->client_data_rwsem);
	return 0;

out:
	ib_device_put(device);
	ib_client_put(client);
out_unlock:
	up_write(&device->client_data_rwsem);
	return ret;
}

static void remove_client_context(struct ib_device *device,
				  unsigned int client_id)
{
	struct ib_client *client;
	void *client_data;

	down_write(&device->client_data_rwsem);
	if (!xa_get_mark(&device->client_data, client_id,
			 CLIENT_DATA_REGISTERED)) {
		up_write(&device->client_data_rwsem);
		return;
	}
	client_data = xa_load(&device->client_data, client_id);
	xa_clear_mark(&device->client_data, client_id, CLIENT_DATA_REGISTERED);
	client = xa_load(&clients, client_id);
	up_write(&device->client_data_rwsem);

	/*
	 * Notice we cannot be holding any exclusive locks when calling the
	 * remove callback as the remove callback can recurse back into any
	 * public functions in this module and thus try for any locks those
	 * functions take.
	 *
	 * For this reason clients and drivers should not call the
	 * unregistration functions will holdling any locks.
	 */
	if (client->remove)
		client->remove(device, client_data);

	xa_erase(&device->client_data, client_id);
	ib_device_put(device);
	ib_client_put(client);
}

static int alloc_port_data(struct ib_device *device)
{
	struct ib_port_data_rcu *pdata_rcu;
	unsigned int port;

	if (device->port_data)
		return 0;

	/* This can only be called once the physical port range is defined */
	if (WARN_ON(!device->phys_port_cnt))
		return -EINVAL;

	/*
	 * device->port_data is indexed directly by the port number to make
	 * access to this data as efficient as possible.
	 *
	 * Therefore port_data is declared as a 1 based array with potential
	 * empty slots at the beginning.
	 */
	pdata_rcu = kzalloc(struct_size(pdata_rcu, pdata,
					rdma_end_port(device) + 1),
			    GFP_KERNEL);
	if (!pdata_rcu)
		return -ENOMEM;
	/*
	 * The rcu_head is put in front of the port data array and the stored
	 * pointer is adjusted since we never need to see that member until
	 * kfree_rcu.
	 */
	device->port_data = pdata_rcu->pdata;

	rdma_for_each_port (device, port) {
		struct ib_port_data *pdata = &device->port_data[port];

		pdata->ib_dev = device;
		spin_lock_init(&pdata->pkey_list_lock);
		INIT_LIST_HEAD(&pdata->pkey_list);
		spin_lock_init(&pdata->netdev_lock);
		INIT_HLIST_NODE(&pdata->ndev_hash_link);
	}
	return 0;
}

static int verify_immutable(const struct ib_device *dev, u8 port)
{
	return WARN_ON(!rdma_cap_ib_mad(dev, port) &&
			    rdma_max_mad_size(dev, port) != 0);
}

static int setup_port_data(struct ib_device *device)
{
	unsigned int port;
	int ret;

	ret = alloc_port_data(device);
	if (ret)
		return ret;

	rdma_for_each_port (device, port) {
		struct ib_port_data *pdata = &device->port_data[port];

		ret = device->ops.get_port_immutable(device, port,
						     &pdata->immutable);
		if (ret)
			return ret;

		if (verify_immutable(device, port))
			return -EINVAL;
	}
	return 0;
}

void ib_get_device_fw_str(struct ib_device *dev, char *str)
{
	if (dev->ops.get_dev_fw_str)
		dev->ops.get_dev_fw_str(dev, str);
	else
		str[0] = '\0';
}
EXPORT_SYMBOL(ib_get_device_fw_str);

static void ib_policy_change_task(struct work_struct *work)
{
	struct ib_device *dev;
	unsigned long index;

	down_read(&devices_rwsem);
	xa_for_each_marked (&devices, index, dev, DEVICE_REGISTERED) {
		unsigned int i;

		rdma_for_each_port (dev, i) {
			u64 sp;
			int ret = ib_get_cached_subnet_prefix(dev,
							      i,
							      &sp);

			WARN_ONCE(ret,
				  "ib_get_cached_subnet_prefix err: %d, this should never happen here\n",
				  ret);
			if (!ret)
				ib_security_cache_change(dev, i, sp);
		}
	}
	up_read(&devices_rwsem);
}

static int ib_security_change(struct notifier_block *nb, unsigned long event,
			      void *lsm_data)
{
	if (event != LSM_POLICY_CHANGE)
		return NOTIFY_DONE;

	schedule_work(&ib_policy_change_work);
	ib_mad_agent_security_change();

	return NOTIFY_OK;
}

static void compatdev_release(struct device *dev)
{
	struct ib_core_device *cdev =
		container_of(dev, struct ib_core_device, dev);

	kfree(cdev);
}

static int add_one_compat_dev(struct ib_device *device,
			      struct rdma_dev_net *rnet)
{
	struct ib_core_device *cdev;
	int ret;

	lockdep_assert_held(&rdma_nets_rwsem);
	if (!ib_devices_shared_netns)
		return 0;

	/*
	 * Create and add compat device in all namespaces other than where it
	 * is currently bound to.
	 */
	if (net_eq(read_pnet(&rnet->net),
		   read_pnet(&device->coredev.rdma_net)))
		return 0;

	/*
	 * The first of init_net() or ib_register_device() to take the
	 * compat_devs_mutex wins and gets to add the device. Others will wait
	 * for completion here.
	 */
	mutex_lock(&device->compat_devs_mutex);
	cdev = xa_load(&device->compat_devs, rnet->id);
	if (cdev) {
		ret = 0;
		goto done;
	}
	ret = xa_reserve(&device->compat_devs, rnet->id, GFP_KERNEL);
	if (ret)
		goto done;

	cdev = kzalloc(sizeof(*cdev), GFP_KERNEL);
	if (!cdev) {
		ret = -ENOMEM;
		goto cdev_err;
	}

	cdev->dev.parent = device->dev.parent;
	rdma_init_coredev(cdev, device, read_pnet(&rnet->net));
	cdev->dev.release = compatdev_release;
	ret = dev_set_name(&cdev->dev, "%s", dev_name(&device->dev));
	if (ret)
		goto add_err;

	ret = device_add(&cdev->dev);
	if (ret)
		goto add_err;
	ret = ib_setup_port_attrs(cdev);
	if (ret)
		goto port_err;

	ret = xa_err(xa_store(&device->compat_devs, rnet->id,
			      cdev, GFP_KERNEL));
	if (ret)
		goto insert_err;

	mutex_unlock(&device->compat_devs_mutex);
	return 0;

insert_err:
	ib_free_port_attrs(cdev);
port_err:
	device_del(&cdev->dev);
add_err:
	put_device(&cdev->dev);
cdev_err:
	xa_release(&device->compat_devs, rnet->id);
done:
	mutex_unlock(&device->compat_devs_mutex);
	return ret;
}

static void remove_one_compat_dev(struct ib_device *device, u32 id)
{
	struct ib_core_device *cdev;

	mutex_lock(&device->compat_devs_mutex);
	cdev = xa_erase(&device->compat_devs, id);
	mutex_unlock(&device->compat_devs_mutex);
	if (cdev) {
		ib_free_port_attrs(cdev);
		device_del(&cdev->dev);
		put_device(&cdev->dev);
	}
}

static void remove_compat_devs(struct ib_device *device)
{
	struct ib_core_device *cdev;
	unsigned long index;

	xa_for_each (&device->compat_devs, index, cdev)
		remove_one_compat_dev(device, index);
}

static int add_compat_devs(struct ib_device *device)
{
	struct rdma_dev_net *rnet;
	unsigned long index;
	int ret = 0;

	lockdep_assert_held(&devices_rwsem);

	down_read(&rdma_nets_rwsem);
	xa_for_each (&rdma_nets, index, rnet) {
		ret = add_one_compat_dev(device, rnet);
		if (ret)
			break;
	}
	up_read(&rdma_nets_rwsem);
	return ret;
}

static void remove_all_compat_devs(void)
{
	struct ib_compat_device *cdev;
	struct ib_device *dev;
	unsigned long index;

	down_read(&devices_rwsem);
	xa_for_each (&devices, index, dev) {
		unsigned long c_index = 0;

		/* Hold nets_rwsem so that any other thread modifying this
		 * system param can sync with this thread.
		 */
		down_read(&rdma_nets_rwsem);
		xa_for_each (&dev->compat_devs, c_index, cdev)
			remove_one_compat_dev(dev, c_index);
		up_read(&rdma_nets_rwsem);
	}
	up_read(&devices_rwsem);
}

static int add_all_compat_devs(void)
{
	struct rdma_dev_net *rnet;
	struct ib_device *dev;
	unsigned long index;
	int ret = 0;

	down_read(&devices_rwsem);
	xa_for_each_marked (&devices, index, dev, DEVICE_REGISTERED) {
		unsigned long net_index = 0;

		/* Hold nets_rwsem so that any other thread modifying this
		 * system param can sync with this thread.
		 */
		down_read(&rdma_nets_rwsem);
		xa_for_each (&rdma_nets, net_index, rnet) {
			ret = add_one_compat_dev(dev, rnet);
			if (ret)
				break;
		}
		up_read(&rdma_nets_rwsem);
	}
	up_read(&devices_rwsem);
	if (ret)
		remove_all_compat_devs();
	return ret;
}

int rdma_compatdev_set(u8 enable)
{
	struct rdma_dev_net *rnet;
	unsigned long index;
	int ret = 0;

	down_write(&rdma_nets_rwsem);
	if (ib_devices_shared_netns == enable) {
		up_write(&rdma_nets_rwsem);
		return 0;
	}

	/* enable/disable of compat devices is not supported
	 * when more than default init_net exists.
	 */
	xa_for_each (&rdma_nets, index, rnet) {
		ret++;
		break;
	}
	if (!ret)
		ib_devices_shared_netns = enable;
	up_write(&rdma_nets_rwsem);
	if (ret)
		return -EBUSY;

	if (enable)
		ret = add_all_compat_devs();
	else
		remove_all_compat_devs();
	return ret;
}

static void rdma_dev_exit_net(struct net *net)
{
	struct rdma_dev_net *rnet = rdma_net_to_dev_net(net);
	struct ib_device *dev;
	unsigned long index;
	int ret;

	down_write(&rdma_nets_rwsem);
	/*
	 * Prevent the ID from being re-used and hide the id from xa_for_each.
	 */
	ret = xa_err(xa_store(&rdma_nets, rnet->id, NULL, GFP_KERNEL));
	WARN_ON(ret);
	up_write(&rdma_nets_rwsem);

	down_read(&devices_rwsem);
	xa_for_each (&devices, index, dev) {
		get_device(&dev->dev);
		/*
		 * Release the devices_rwsem so that pontentially blocking
		 * device_del, doesn't hold the devices_rwsem for too long.
		 */
		up_read(&devices_rwsem);

		remove_one_compat_dev(dev, rnet->id);

		/*
		 * If the real device is in the NS then move it back to init.
		 */
		rdma_dev_change_netns(dev, net, &init_net);

		put_device(&dev->dev);
		down_read(&devices_rwsem);
	}
	up_read(&devices_rwsem);

	rdma_nl_net_exit(rnet);
	xa_erase(&rdma_nets, rnet->id);
}

static __net_init int rdma_dev_init_net(struct net *net)
{
	struct rdma_dev_net *rnet = rdma_net_to_dev_net(net);
	unsigned long index;
	struct ib_device *dev;
	int ret;

	write_pnet(&rnet->net, net);

	ret = rdma_nl_net_init(rnet);
	if (ret)
		return ret;

	/* No need to create any compat devices in default init_net. */
	if (net_eq(net, &init_net))
		return 0;

	ret = xa_alloc(&rdma_nets, &rnet->id, rnet, xa_limit_32b, GFP_KERNEL);
	if (ret) {
		rdma_nl_net_exit(rnet);
		return ret;
	}

	down_read(&devices_rwsem);
	xa_for_each_marked (&devices, index, dev, DEVICE_REGISTERED) {
		/* Hold nets_rwsem so that netlink command cannot change
		 * system configuration for device sharing mode.
		 */
		down_read(&rdma_nets_rwsem);
		ret = add_one_compat_dev(dev, rnet);
		up_read(&rdma_nets_rwsem);
		if (ret)
			break;
	}
	up_read(&devices_rwsem);

	if (ret)
		rdma_dev_exit_net(net);

	return ret;
}

/*
 * Assign the unique string device name and the unique device index. This is
 * undone by ib_dealloc_device.
 */
static int assign_name(struct ib_device *device, const char *name)
{
	static u32 last_id;
	int ret;

	down_write(&devices_rwsem);
	/* Assign a unique name to the device */
	if (strchr(name, '%'))
		ret = alloc_name(device, name);
	else
		ret = dev_set_name(&device->dev, name);
	if (ret)
		goto out;

	if (__ib_device_get_by_name(dev_name(&device->dev))) {
		ret = -ENFILE;
		goto out;
	}
	strlcpy(device->name, dev_name(&device->dev), IB_DEVICE_NAME_MAX);

	ret = xa_alloc_cyclic(&devices, &device->index, device, xa_limit_31b,
			&last_id, GFP_KERNEL);
	if (ret > 0)
		ret = 0;

out:
	up_write(&devices_rwsem);
	return ret;
}

static void setup_dma_device(struct ib_device *device,
			     struct device *dma_device)
{
	/*
	 * If the caller does not provide a DMA capable device then the IB
	 * device will be used. In this case the caller should fully setup the
	 * ibdev for DMA. This usually means using dma_virt_ops.
	 */
#ifdef CONFIG_DMA_VIRT_OPS
	if (!dma_device) {
		device->dev.dma_ops = &dma_virt_ops;
		dma_device = &device->dev;
	}
<<<<<<< HEAD

	if (!device->dev.dma_parms) {
		if (parent) {
			/*
			 * The caller did not provide DMA parameters, so
			 * 'parent' probably represents a PCI device. The PCI
			 * core sets the maximum segment size to 64
			 * KB. Increase this parameter to 2 GB.
			 */
			device->dev.dma_parms = parent->dma_parms;
			dma_set_max_seg_size(device->dma_device, SZ_2G);
		} else {
			WARN_ON_ONCE(true);
		}
	}
=======
#endif
	WARN_ON(!dma_device);
	device->dma_device = dma_device;
	WARN_ON(!device->dma_device->dma_parms);
>>>>>>> d1988041
}

/*
 * setup_device() allocates memory and sets up data that requires calling the
 * device ops, this is the only reason these actions are not done during
 * ib_alloc_device. It is undone by ib_dealloc_device().
 */
static int setup_device(struct ib_device *device)
{
	struct ib_udata uhw = {.outlen = 0, .inlen = 0};
	int ret;

	ib_device_check_mandatory(device);

	ret = setup_port_data(device);
	if (ret) {
		dev_warn(&device->dev, "Couldn't create per-port data\n");
		return ret;
	}

	memset(&device->attrs, 0, sizeof(device->attrs));
	ret = device->ops.query_device(device, &device->attrs, &uhw);
	if (ret) {
		dev_warn(&device->dev,
			 "Couldn't query the device attributes\n");
		return ret;
	}

	return 0;
}

static void disable_device(struct ib_device *device)
{
	u32 cid;

	WARN_ON(!refcount_read(&device->refcount));

	down_write(&devices_rwsem);
	xa_clear_mark(&devices, device->index, DEVICE_REGISTERED);
	up_write(&devices_rwsem);

	/*
	 * Remove clients in LIFO order, see assign_client_id. This could be
	 * more efficient if xarray learns to reverse iterate. Since no new
	 * clients can be added to this ib_device past this point we only need
	 * the maximum possible client_id value here.
	 */
	down_read(&clients_rwsem);
	cid = highest_client_id;
	up_read(&clients_rwsem);
	while (cid) {
		cid--;
		remove_client_context(device, cid);
	}

	ib_cq_pool_destroy(device);

	/* Pairs with refcount_set in enable_device */
	ib_device_put(device);
	wait_for_completion(&device->unreg_completion);

	/*
	 * compat devices must be removed after device refcount drops to zero.
	 * Otherwise init_net() may add more compatdevs after removing compat
	 * devices and before device is disabled.
	 */
	remove_compat_devs(device);
}

/*
 * An enabled device is visible to all clients and to all the public facing
 * APIs that return a device pointer. This always returns with a new get, even
 * if it fails.
 */
static int enable_device_and_get(struct ib_device *device)
{
	struct ib_client *client;
	unsigned long index;
	int ret = 0;

	/*
	 * One ref belongs to the xa and the other belongs to this
	 * thread. This is needed to guard against parallel unregistration.
	 */
	refcount_set(&device->refcount, 2);
	down_write(&devices_rwsem);
	xa_set_mark(&devices, device->index, DEVICE_REGISTERED);

	/*
	 * By using downgrade_write() we ensure that no other thread can clear
	 * DEVICE_REGISTERED while we are completing the client setup.
	 */
	downgrade_write(&devices_rwsem);

	if (device->ops.enable_driver) {
		ret = device->ops.enable_driver(device);
		if (ret)
			goto out;
	}

	ib_cq_pool_init(device);

	down_read(&clients_rwsem);
	xa_for_each_marked (&clients, index, client, CLIENT_REGISTERED) {
		ret = add_client_context(device, client);
		if (ret)
			break;
	}
	up_read(&clients_rwsem);
	if (!ret)
		ret = add_compat_devs(device);
out:
	up_read(&devices_rwsem);
	return ret;
}

static void prevent_dealloc_device(struct ib_device *ib_dev)
{
}

/**
 * ib_register_device - Register an IB device with IB core
 * @device: Device to register
 * @name: unique string device name. This may include a '%' which will
 * 	  cause a unique index to be added to the passed device name.
 * @dma_device: pointer to a DMA-capable device. If %NULL, then the IB
 *	        device will be used. In this case the caller should fully
 *		setup the ibdev for DMA. This usually means using dma_virt_ops.
 *
 * Low-level drivers use ib_register_device() to register their
 * devices with the IB core.  All registered clients will receive a
 * callback for each device that is added. @device must be allocated
 * with ib_alloc_device().
 *
 * If the driver uses ops.dealloc_driver and calls any ib_unregister_device()
 * asynchronously then the device pointer may become freed as soon as this
 * function returns.
 */
int ib_register_device(struct ib_device *device, const char *name,
		       struct device *dma_device)
{
	int ret;

	ret = assign_name(device, name);
	if (ret)
		return ret;

	setup_dma_device(device, dma_device);
	ret = setup_device(device);
	if (ret)
		return ret;

	ret = ib_cache_setup_one(device);
	if (ret) {
		dev_warn(&device->dev,
			 "Couldn't set up InfiniBand P_Key/GID cache\n");
		return ret;
	}

	ib_device_register_rdmacg(device);

	rdma_counter_init(device);

	/*
	 * Ensure that ADD uevent is not fired because it
	 * is too early amd device is not initialized yet.
	 */
	dev_set_uevent_suppress(&device->dev, true);
	ret = device_add(&device->dev);
	if (ret)
		goto cg_cleanup;

	ret = ib_device_register_sysfs(device);
	if (ret) {
		dev_warn(&device->dev,
			 "Couldn't register device with driver model\n");
		goto dev_cleanup;
	}

	ret = enable_device_and_get(device);
	dev_set_uevent_suppress(&device->dev, false);
	/* Mark for userspace that device is ready */
	kobject_uevent(&device->dev.kobj, KOBJ_ADD);
	if (ret) {
		void (*dealloc_fn)(struct ib_device *);

		/*
		 * If we hit this error flow then we don't want to
		 * automatically dealloc the device since the caller is
		 * expected to call ib_dealloc_device() after
		 * ib_register_device() fails. This is tricky due to the
		 * possibility for a parallel unregistration along with this
		 * error flow. Since we have a refcount here we know any
		 * parallel flow is stopped in disable_device and will see the
		 * special dealloc_driver pointer, causing the responsibility to
		 * ib_dealloc_device() to revert back to this thread.
		 */
		dealloc_fn = device->ops.dealloc_driver;
		device->ops.dealloc_driver = prevent_dealloc_device;
		ib_device_put(device);
		__ib_unregister_device(device);
		device->ops.dealloc_driver = dealloc_fn;
		return ret;
	}
	ib_device_put(device);

	return 0;

dev_cleanup:
	device_del(&device->dev);
cg_cleanup:
	dev_set_uevent_suppress(&device->dev, false);
	ib_device_unregister_rdmacg(device);
	ib_cache_cleanup_one(device);
	return ret;
}
EXPORT_SYMBOL(ib_register_device);

/* Callers must hold a get on the device. */
static void __ib_unregister_device(struct ib_device *ib_dev)
{
	/*
	 * We have a registration lock so that all the calls to unregister are
	 * fully fenced, once any unregister returns the device is truely
	 * unregistered even if multiple callers are unregistering it at the
	 * same time. This also interacts with the registration flow and
	 * provides sane semantics if register and unregister are racing.
	 */
	mutex_lock(&ib_dev->unregistration_lock);
	if (!refcount_read(&ib_dev->refcount))
		goto out;

	disable_device(ib_dev);

	/* Expedite removing unregistered pointers from the hash table */
	free_netdevs(ib_dev);

	ib_device_unregister_sysfs(ib_dev);
	device_del(&ib_dev->dev);
	ib_device_unregister_rdmacg(ib_dev);
	ib_cache_cleanup_one(ib_dev);

	/*
	 * Drivers using the new flow may not call ib_dealloc_device except
	 * in error unwind prior to registration success.
	 */
	if (ib_dev->ops.dealloc_driver &&
	    ib_dev->ops.dealloc_driver != prevent_dealloc_device) {
		WARN_ON(kref_read(&ib_dev->dev.kobj.kref) <= 1);
		ib_dealloc_device(ib_dev);
	}
out:
	mutex_unlock(&ib_dev->unregistration_lock);
}

/**
 * ib_unregister_device - Unregister an IB device
 * @ib_dev: The device to unregister
 *
 * Unregister an IB device.  All clients will receive a remove callback.
 *
 * Callers should call this routine only once, and protect against races with
 * registration. Typically it should only be called as part of a remove
 * callback in an implementation of driver core's struct device_driver and
 * related.
 *
 * If ops.dealloc_driver is used then ib_dev will be freed upon return from
 * this function.
 */
void ib_unregister_device(struct ib_device *ib_dev)
{
	get_device(&ib_dev->dev);
	__ib_unregister_device(ib_dev);
	put_device(&ib_dev->dev);
}
EXPORT_SYMBOL(ib_unregister_device);

/**
 * ib_unregister_device_and_put - Unregister a device while holding a 'get'
 * @ib_dev: The device to unregister
 *
 * This is the same as ib_unregister_device(), except it includes an internal
 * ib_device_put() that should match a 'get' obtained by the caller.
 *
 * It is safe to call this routine concurrently from multiple threads while
 * holding the 'get'. When the function returns the device is fully
 * unregistered.
 *
 * Drivers using this flow MUST use the driver_unregister callback to clean up
 * their resources associated with the device and dealloc it.
 */
void ib_unregister_device_and_put(struct ib_device *ib_dev)
{
	WARN_ON(!ib_dev->ops.dealloc_driver);
	get_device(&ib_dev->dev);
	ib_device_put(ib_dev);
	__ib_unregister_device(ib_dev);
	put_device(&ib_dev->dev);
}
EXPORT_SYMBOL(ib_unregister_device_and_put);

/**
 * ib_unregister_driver - Unregister all IB devices for a driver
 * @driver_id: The driver to unregister
 *
 * This implements a fence for device unregistration. It only returns once all
 * devices associated with the driver_id have fully completed their
 * unregistration and returned from ib_unregister_device*().
 *
 * If device's are not yet unregistered it goes ahead and starts unregistering
 * them.
 *
 * This does not block creation of new devices with the given driver_id, that
 * is the responsibility of the caller.
 */
void ib_unregister_driver(enum rdma_driver_id driver_id)
{
	struct ib_device *ib_dev;
	unsigned long index;

	down_read(&devices_rwsem);
	xa_for_each (&devices, index, ib_dev) {
		if (ib_dev->ops.driver_id != driver_id)
			continue;

		get_device(&ib_dev->dev);
		up_read(&devices_rwsem);

		WARN_ON(!ib_dev->ops.dealloc_driver);
		__ib_unregister_device(ib_dev);

		put_device(&ib_dev->dev);
		down_read(&devices_rwsem);
	}
	up_read(&devices_rwsem);
}
EXPORT_SYMBOL(ib_unregister_driver);

static void ib_unregister_work(struct work_struct *work)
{
	struct ib_device *ib_dev =
		container_of(work, struct ib_device, unregistration_work);

	__ib_unregister_device(ib_dev);
	put_device(&ib_dev->dev);
}

/**
 * ib_unregister_device_queued - Unregister a device using a work queue
 * @ib_dev: The device to unregister
 *
 * This schedules an asynchronous unregistration using a WQ for the device. A
 * driver should use this to avoid holding locks while doing unregistration,
 * such as holding the RTNL lock.
 *
 * Drivers using this API must use ib_unregister_driver before module unload
 * to ensure that all scheduled unregistrations have completed.
 */
void ib_unregister_device_queued(struct ib_device *ib_dev)
{
	WARN_ON(!refcount_read(&ib_dev->refcount));
	WARN_ON(!ib_dev->ops.dealloc_driver);
	get_device(&ib_dev->dev);
	if (!queue_work(system_unbound_wq, &ib_dev->unregistration_work))
		put_device(&ib_dev->dev);
}
EXPORT_SYMBOL(ib_unregister_device_queued);

/*
 * The caller must pass in a device that has the kref held and the refcount
 * released. If the device is in cur_net and still registered then it is moved
 * into net.
 */
static int rdma_dev_change_netns(struct ib_device *device, struct net *cur_net,
				 struct net *net)
{
	int ret2 = -EINVAL;
	int ret;

	mutex_lock(&device->unregistration_lock);

	/*
	 * If a device not under ib_device_get() or if the unregistration_lock
	 * is not held, the namespace can be changed, or it can be unregistered.
	 * Check again under the lock.
	 */
	if (refcount_read(&device->refcount) == 0 ||
	    !net_eq(cur_net, read_pnet(&device->coredev.rdma_net))) {
		ret = -ENODEV;
		goto out;
	}

	kobject_uevent(&device->dev.kobj, KOBJ_REMOVE);
	disable_device(device);

	/*
	 * At this point no one can be using the device, so it is safe to
	 * change the namespace.
	 */
	write_pnet(&device->coredev.rdma_net, net);

	down_read(&devices_rwsem);
	/*
	 * Currently rdma devices are system wide unique. So the device name
	 * is guaranteed free in the new namespace. Publish the new namespace
	 * at the sysfs level.
	 */
	ret = device_rename(&device->dev, dev_name(&device->dev));
	up_read(&devices_rwsem);
	if (ret) {
		dev_warn(&device->dev,
			 "%s: Couldn't rename device after namespace change\n",
			 __func__);
		/* Try and put things back and re-enable the device */
		write_pnet(&device->coredev.rdma_net, cur_net);
	}

	ret2 = enable_device_and_get(device);
	if (ret2) {
		/*
		 * This shouldn't really happen, but if it does, let the user
		 * retry at later point. So don't disable the device.
		 */
		dev_warn(&device->dev,
			 "%s: Couldn't re-enable device after namespace change\n",
			 __func__);
	}
	kobject_uevent(&device->dev.kobj, KOBJ_ADD);

	ib_device_put(device);
out:
	mutex_unlock(&device->unregistration_lock);
	if (ret)
		return ret;
	return ret2;
}

int ib_device_set_netns_put(struct sk_buff *skb,
			    struct ib_device *dev, u32 ns_fd)
{
	struct net *net;
	int ret;

	net = get_net_ns_by_fd(ns_fd);
	if (IS_ERR(net)) {
		ret = PTR_ERR(net);
		goto net_err;
	}

	if (!netlink_ns_capable(skb, net->user_ns, CAP_NET_ADMIN)) {
		ret = -EPERM;
		goto ns_err;
	}

	/*
	 * Currently supported only for those providers which support
	 * disassociation and don't do port specific sysfs init. Once a
	 * port_cleanup infrastructure is implemented, this limitation will be
	 * removed.
	 */
	if (!dev->ops.disassociate_ucontext || dev->ops.init_port ||
	    ib_devices_shared_netns) {
		ret = -EOPNOTSUPP;
		goto ns_err;
	}

	get_device(&dev->dev);
	ib_device_put(dev);
	ret = rdma_dev_change_netns(dev, current->nsproxy->net_ns, net);
	put_device(&dev->dev);

	put_net(net);
	return ret;

ns_err:
	put_net(net);
net_err:
	ib_device_put(dev);
	return ret;
}

static struct pernet_operations rdma_dev_net_ops = {
	.init = rdma_dev_init_net,
	.exit = rdma_dev_exit_net,
	.id = &rdma_dev_net_id,
	.size = sizeof(struct rdma_dev_net),
};

static int assign_client_id(struct ib_client *client)
{
	int ret;

	down_write(&clients_rwsem);
	/*
	 * The add/remove callbacks must be called in FIFO/LIFO order. To
	 * achieve this we assign client_ids so they are sorted in
	 * registration order.
	 */
	client->client_id = highest_client_id;
	ret = xa_insert(&clients, client->client_id, client, GFP_KERNEL);
	if (ret)
		goto out;

	highest_client_id++;
	xa_set_mark(&clients, client->client_id, CLIENT_REGISTERED);

out:
	up_write(&clients_rwsem);
	return ret;
}

static void remove_client_id(struct ib_client *client)
{
	down_write(&clients_rwsem);
	xa_erase(&clients, client->client_id);
	for (; highest_client_id; highest_client_id--)
		if (xa_load(&clients, highest_client_id - 1))
			break;
	up_write(&clients_rwsem);
}

/**
 * ib_register_client - Register an IB client
 * @client:Client to register
 *
 * Upper level users of the IB drivers can use ib_register_client() to
 * register callbacks for IB device addition and removal.  When an IB
 * device is added, each registered client's add method will be called
 * (in the order the clients were registered), and when a device is
 * removed, each client's remove method will be called (in the reverse
 * order that clients were registered).  In addition, when
 * ib_register_client() is called, the client will receive an add
 * callback for all devices already registered.
 */
int ib_register_client(struct ib_client *client)
{
	struct ib_device *device;
	unsigned long index;
	int ret;

	refcount_set(&client->uses, 1);
	init_completion(&client->uses_zero);
	ret = assign_client_id(client);
	if (ret)
		return ret;

	down_read(&devices_rwsem);
	xa_for_each_marked (&devices, index, device, DEVICE_REGISTERED) {
		ret = add_client_context(device, client);
		if (ret) {
			up_read(&devices_rwsem);
			ib_unregister_client(client);
			return ret;
		}
	}
	up_read(&devices_rwsem);
	return 0;
}
EXPORT_SYMBOL(ib_register_client);

/**
 * ib_unregister_client - Unregister an IB client
 * @client:Client to unregister
 *
 * Upper level users use ib_unregister_client() to remove their client
 * registration.  When ib_unregister_client() is called, the client
 * will receive a remove callback for each IB device still registered.
 *
 * This is a full fence, once it returns no client callbacks will be called,
 * or are running in another thread.
 */
void ib_unregister_client(struct ib_client *client)
{
	struct ib_device *device;
	unsigned long index;

	down_write(&clients_rwsem);
	ib_client_put(client);
	xa_clear_mark(&clients, client->client_id, CLIENT_REGISTERED);
	up_write(&clients_rwsem);

	/* We do not want to have locks while calling client->remove() */
	rcu_read_lock();
	xa_for_each (&devices, index, device) {
		if (!ib_device_try_get(device))
			continue;
		rcu_read_unlock();

		remove_client_context(device, client->client_id);

		ib_device_put(device);
		rcu_read_lock();
	}
	rcu_read_unlock();

	/*
	 * remove_client_context() is not a fence, it can return even though a
	 * removal is ongoing. Wait until all removals are completed.
	 */
	wait_for_completion(&client->uses_zero);
	remove_client_id(client);
}
EXPORT_SYMBOL(ib_unregister_client);

static int __ib_get_global_client_nl_info(const char *client_name,
					  struct ib_client_nl_info *res)
{
	struct ib_client *client;
	unsigned long index;
	int ret = -ENOENT;

	down_read(&clients_rwsem);
	xa_for_each_marked (&clients, index, client, CLIENT_REGISTERED) {
		if (strcmp(client->name, client_name) != 0)
			continue;
		if (!client->get_global_nl_info) {
			ret = -EOPNOTSUPP;
			break;
		}
		ret = client->get_global_nl_info(res);
		if (WARN_ON(ret == -ENOENT))
			ret = -EINVAL;
		if (!ret && res->cdev)
			get_device(res->cdev);
		break;
	}
	up_read(&clients_rwsem);
	return ret;
}

static int __ib_get_client_nl_info(struct ib_device *ibdev,
				   const char *client_name,
				   struct ib_client_nl_info *res)
{
	unsigned long index;
	void *client_data;
	int ret = -ENOENT;

	down_read(&ibdev->client_data_rwsem);
	xan_for_each_marked (&ibdev->client_data, index, client_data,
			     CLIENT_DATA_REGISTERED) {
		struct ib_client *client = xa_load(&clients, index);

		if (!client || strcmp(client->name, client_name) != 0)
			continue;
		if (!client->get_nl_info) {
			ret = -EOPNOTSUPP;
			break;
		}
		ret = client->get_nl_info(ibdev, client_data, res);
		if (WARN_ON(ret == -ENOENT))
			ret = -EINVAL;

		/*
		 * The cdev is guaranteed valid as long as we are inside the
		 * client_data_rwsem as remove_one can't be called. Keep it
		 * valid for the caller.
		 */
		if (!ret && res->cdev)
			get_device(res->cdev);
		break;
	}
	up_read(&ibdev->client_data_rwsem);

	return ret;
}

/**
 * ib_get_client_nl_info - Fetch the nl_info from a client
 * @device - IB device
 * @client_name - Name of the client
 * @res - Result of the query
 */
int ib_get_client_nl_info(struct ib_device *ibdev, const char *client_name,
			  struct ib_client_nl_info *res)
{
	int ret;

	if (ibdev)
		ret = __ib_get_client_nl_info(ibdev, client_name, res);
	else
		ret = __ib_get_global_client_nl_info(client_name, res);
#ifdef CONFIG_MODULES
	if (ret == -ENOENT) {
		request_module("rdma-client-%s", client_name);
		if (ibdev)
			ret = __ib_get_client_nl_info(ibdev, client_name, res);
		else
			ret = __ib_get_global_client_nl_info(client_name, res);
	}
#endif
	if (ret) {
		if (ret == -ENOENT)
			return -EOPNOTSUPP;
		return ret;
	}

	if (WARN_ON(!res->cdev))
		return -EINVAL;
	return 0;
}

/**
 * ib_set_client_data - Set IB client context
 * @device:Device to set context for
 * @client:Client to set context for
 * @data:Context to set
 *
 * ib_set_client_data() sets client context data that can be retrieved with
 * ib_get_client_data(). This can only be called while the client is
 * registered to the device, once the ib_client remove() callback returns this
 * cannot be called.
 */
void ib_set_client_data(struct ib_device *device, struct ib_client *client,
			void *data)
{
	void *rc;

	if (WARN_ON(IS_ERR(data)))
		data = NULL;

	rc = xa_store(&device->client_data, client->client_id, data,
		      GFP_KERNEL);
	WARN_ON(xa_is_err(rc));
}
EXPORT_SYMBOL(ib_set_client_data);

/**
 * ib_register_event_handler - Register an IB event handler
 * @event_handler:Handler to register
 *
 * ib_register_event_handler() registers an event handler that will be
 * called back when asynchronous IB events occur (as defined in
 * chapter 11 of the InfiniBand Architecture Specification). This
 * callback occurs in workqueue context.
 */
void ib_register_event_handler(struct ib_event_handler *event_handler)
{
	down_write(&event_handler->device->event_handler_rwsem);
	list_add_tail(&event_handler->list,
		      &event_handler->device->event_handler_list);
	up_write(&event_handler->device->event_handler_rwsem);
}
EXPORT_SYMBOL(ib_register_event_handler);

/**
 * ib_unregister_event_handler - Unregister an event handler
 * @event_handler:Handler to unregister
 *
 * Unregister an event handler registered with
 * ib_register_event_handler().
 */
void ib_unregister_event_handler(struct ib_event_handler *event_handler)
{
	down_write(&event_handler->device->event_handler_rwsem);
	list_del(&event_handler->list);
	up_write(&event_handler->device->event_handler_rwsem);
}
EXPORT_SYMBOL(ib_unregister_event_handler);

void ib_dispatch_event_clients(struct ib_event *event)
{
	struct ib_event_handler *handler;

	down_read(&event->device->event_handler_rwsem);

	list_for_each_entry(handler, &event->device->event_handler_list, list)
		handler->handler(handler, event);

	up_read(&event->device->event_handler_rwsem);
}

static int iw_query_port(struct ib_device *device,
			   u8 port_num,
			   struct ib_port_attr *port_attr)
{
	struct in_device *inetdev;
	struct net_device *netdev;

	memset(port_attr, 0, sizeof(*port_attr));

	netdev = ib_device_get_netdev(device, port_num);
	if (!netdev)
		return -ENODEV;

	port_attr->max_mtu = IB_MTU_4096;
	port_attr->active_mtu = ib_mtu_int_to_enum(netdev->mtu);

	if (!netif_carrier_ok(netdev)) {
		port_attr->state = IB_PORT_DOWN;
		port_attr->phys_state = IB_PORT_PHYS_STATE_DISABLED;
	} else {
		rcu_read_lock();
		inetdev = __in_dev_get_rcu(netdev);

		if (inetdev && inetdev->ifa_list) {
			port_attr->state = IB_PORT_ACTIVE;
			port_attr->phys_state = IB_PORT_PHYS_STATE_LINK_UP;
		} else {
			port_attr->state = IB_PORT_INIT;
			port_attr->phys_state =
				IB_PORT_PHYS_STATE_PORT_CONFIGURATION_TRAINING;
		}

		rcu_read_unlock();
	}

	dev_put(netdev);
	return device->ops.query_port(device, port_num, port_attr);
}

static int __ib_query_port(struct ib_device *device,
			   u8 port_num,
			   struct ib_port_attr *port_attr)
{
	union ib_gid gid = {};
	int err;

	memset(port_attr, 0, sizeof(*port_attr));

	err = device->ops.query_port(device, port_num, port_attr);
	if (err || port_attr->subnet_prefix)
		return err;

	if (rdma_port_get_link_layer(device, port_num) !=
	    IB_LINK_LAYER_INFINIBAND)
		return 0;

	err = device->ops.query_gid(device, port_num, 0, &gid);
	if (err)
		return err;

	port_attr->subnet_prefix = be64_to_cpu(gid.global.subnet_prefix);
	return 0;
}

/**
 * ib_query_port - Query IB port attributes
 * @device:Device to query
 * @port_num:Port number to query
 * @port_attr:Port attributes
 *
 * ib_query_port() returns the attributes of a port through the
 * @port_attr pointer.
 */
int ib_query_port(struct ib_device *device,
		  u8 port_num,
		  struct ib_port_attr *port_attr)
{
	if (!rdma_is_port_valid(device, port_num))
		return -EINVAL;

	if (rdma_protocol_iwarp(device, port_num))
		return iw_query_port(device, port_num, port_attr);
	else
		return __ib_query_port(device, port_num, port_attr);
}
EXPORT_SYMBOL(ib_query_port);

static void add_ndev_hash(struct ib_port_data *pdata)
{
	unsigned long flags;

	might_sleep();

	spin_lock_irqsave(&ndev_hash_lock, flags);
	if (hash_hashed(&pdata->ndev_hash_link)) {
		hash_del_rcu(&pdata->ndev_hash_link);
		spin_unlock_irqrestore(&ndev_hash_lock, flags);
		/*
		 * We cannot do hash_add_rcu after a hash_del_rcu until the
		 * grace period
		 */
		synchronize_rcu();
		spin_lock_irqsave(&ndev_hash_lock, flags);
	}
	if (pdata->netdev)
		hash_add_rcu(ndev_hash, &pdata->ndev_hash_link,
			     (uintptr_t)pdata->netdev);
	spin_unlock_irqrestore(&ndev_hash_lock, flags);
}

/**
 * ib_device_set_netdev - Associate the ib_dev with an underlying net_device
 * @ib_dev: Device to modify
 * @ndev: net_device to affiliate, may be NULL
 * @port: IB port the net_device is connected to
 *
 * Drivers should use this to link the ib_device to a netdev so the netdev
 * shows up in interfaces like ib_enum_roce_netdev. Only one netdev may be
 * affiliated with any port.
 *
 * The caller must ensure that the given ndev is not unregistered or
 * unregistering, and that either the ib_device is unregistered or
 * ib_device_set_netdev() is called with NULL when the ndev sends a
 * NETDEV_UNREGISTER event.
 */
int ib_device_set_netdev(struct ib_device *ib_dev, struct net_device *ndev,
			 unsigned int port)
{
	struct net_device *old_ndev;
	struct ib_port_data *pdata;
	unsigned long flags;
	int ret;

	/*
	 * Drivers wish to call this before ib_register_driver, so we have to
	 * setup the port data early.
	 */
	ret = alloc_port_data(ib_dev);
	if (ret)
		return ret;

	if (!rdma_is_port_valid(ib_dev, port))
		return -EINVAL;

	pdata = &ib_dev->port_data[port];
	spin_lock_irqsave(&pdata->netdev_lock, flags);
	old_ndev = rcu_dereference_protected(
		pdata->netdev, lockdep_is_held(&pdata->netdev_lock));
	if (old_ndev == ndev) {
		spin_unlock_irqrestore(&pdata->netdev_lock, flags);
		return 0;
	}

	if (ndev)
		dev_hold(ndev);
	rcu_assign_pointer(pdata->netdev, ndev);
	spin_unlock_irqrestore(&pdata->netdev_lock, flags);

	add_ndev_hash(pdata);
	if (old_ndev)
		dev_put(old_ndev);

	return 0;
}
EXPORT_SYMBOL(ib_device_set_netdev);

static void free_netdevs(struct ib_device *ib_dev)
{
	unsigned long flags;
	unsigned int port;

	if (!ib_dev->port_data)
		return;

	rdma_for_each_port (ib_dev, port) {
		struct ib_port_data *pdata = &ib_dev->port_data[port];
		struct net_device *ndev;

		spin_lock_irqsave(&pdata->netdev_lock, flags);
		ndev = rcu_dereference_protected(
			pdata->netdev, lockdep_is_held(&pdata->netdev_lock));
		if (ndev) {
			spin_lock(&ndev_hash_lock);
			hash_del_rcu(&pdata->ndev_hash_link);
			spin_unlock(&ndev_hash_lock);

			/*
			 * If this is the last dev_put there is still a
			 * synchronize_rcu before the netdev is kfreed, so we
			 * can continue to rely on unlocked pointer
			 * comparisons after the put
			 */
			rcu_assign_pointer(pdata->netdev, NULL);
			dev_put(ndev);
		}
		spin_unlock_irqrestore(&pdata->netdev_lock, flags);
	}
}

struct net_device *ib_device_get_netdev(struct ib_device *ib_dev,
					unsigned int port)
{
	struct ib_port_data *pdata;
	struct net_device *res;

	if (!rdma_is_port_valid(ib_dev, port))
		return NULL;

	pdata = &ib_dev->port_data[port];

	/*
	 * New drivers should use ib_device_set_netdev() not the legacy
	 * get_netdev().
	 */
	if (ib_dev->ops.get_netdev)
		res = ib_dev->ops.get_netdev(ib_dev, port);
	else {
		spin_lock(&pdata->netdev_lock);
		res = rcu_dereference_protected(
			pdata->netdev, lockdep_is_held(&pdata->netdev_lock));
		if (res)
			dev_hold(res);
		spin_unlock(&pdata->netdev_lock);
	}

	/*
	 * If we are starting to unregister expedite things by preventing
	 * propagation of an unregistering netdev.
	 */
	if (res && res->reg_state != NETREG_REGISTERED) {
		dev_put(res);
		return NULL;
	}

	return res;
}

/**
 * ib_device_get_by_netdev - Find an IB device associated with a netdev
 * @ndev: netdev to locate
 * @driver_id: The driver ID that must match (RDMA_DRIVER_UNKNOWN matches all)
 *
 * Find and hold an ib_device that is associated with a netdev via
 * ib_device_set_netdev(). The caller must call ib_device_put() on the
 * returned pointer.
 */
struct ib_device *ib_device_get_by_netdev(struct net_device *ndev,
					  enum rdma_driver_id driver_id)
{
	struct ib_device *res = NULL;
	struct ib_port_data *cur;

	rcu_read_lock();
	hash_for_each_possible_rcu (ndev_hash, cur, ndev_hash_link,
				    (uintptr_t)ndev) {
		if (rcu_access_pointer(cur->netdev) == ndev &&
		    (driver_id == RDMA_DRIVER_UNKNOWN ||
		     cur->ib_dev->ops.driver_id == driver_id) &&
		    ib_device_try_get(cur->ib_dev)) {
			res = cur->ib_dev;
			break;
		}
	}
	rcu_read_unlock();

	return res;
}
EXPORT_SYMBOL(ib_device_get_by_netdev);

/**
 * ib_enum_roce_netdev - enumerate all RoCE ports
 * @ib_dev : IB device we want to query
 * @filter: Should we call the callback?
 * @filter_cookie: Cookie passed to filter
 * @cb: Callback to call for each found RoCE ports
 * @cookie: Cookie passed back to the callback
 *
 * Enumerates all of the physical RoCE ports of ib_dev
 * which are related to netdevice and calls callback() on each
 * device for which filter() function returns non zero.
 */
void ib_enum_roce_netdev(struct ib_device *ib_dev,
			 roce_netdev_filter filter,
			 void *filter_cookie,
			 roce_netdev_callback cb,
			 void *cookie)
{
	unsigned int port;

	rdma_for_each_port (ib_dev, port)
		if (rdma_protocol_roce(ib_dev, port)) {
			struct net_device *idev =
				ib_device_get_netdev(ib_dev, port);

			if (filter(ib_dev, port, idev, filter_cookie))
				cb(ib_dev, port, idev, cookie);

			if (idev)
				dev_put(idev);
		}
}

/**
 * ib_enum_all_roce_netdevs - enumerate all RoCE devices
 * @filter: Should we call the callback?
 * @filter_cookie: Cookie passed to filter
 * @cb: Callback to call for each found RoCE ports
 * @cookie: Cookie passed back to the callback
 *
 * Enumerates all RoCE devices' physical ports which are related
 * to netdevices and calls callback() on each device for which
 * filter() function returns non zero.
 */
void ib_enum_all_roce_netdevs(roce_netdev_filter filter,
			      void *filter_cookie,
			      roce_netdev_callback cb,
			      void *cookie)
{
	struct ib_device *dev;
	unsigned long index;

	down_read(&devices_rwsem);
	xa_for_each_marked (&devices, index, dev, DEVICE_REGISTERED)
		ib_enum_roce_netdev(dev, filter, filter_cookie, cb, cookie);
	up_read(&devices_rwsem);
}

/**
 * ib_enum_all_devs - enumerate all ib_devices
 * @cb: Callback to call for each found ib_device
 *
 * Enumerates all ib_devices and calls callback() on each device.
 */
int ib_enum_all_devs(nldev_callback nldev_cb, struct sk_buff *skb,
		     struct netlink_callback *cb)
{
	unsigned long index;
	struct ib_device *dev;
	unsigned int idx = 0;
	int ret = 0;

	down_read(&devices_rwsem);
	xa_for_each_marked (&devices, index, dev, DEVICE_REGISTERED) {
		if (!rdma_dev_access_netns(dev, sock_net(skb->sk)))
			continue;

		ret = nldev_cb(dev, skb, cb, idx);
		if (ret)
			break;
		idx++;
	}
	up_read(&devices_rwsem);
	return ret;
}

/**
 * ib_query_pkey - Get P_Key table entry
 * @device:Device to query
 * @port_num:Port number to query
 * @index:P_Key table index to query
 * @pkey:Returned P_Key
 *
 * ib_query_pkey() fetches the specified P_Key table entry.
 */
int ib_query_pkey(struct ib_device *device,
		  u8 port_num, u16 index, u16 *pkey)
{
	if (!rdma_is_port_valid(device, port_num))
		return -EINVAL;

	if (!device->ops.query_pkey)
		return -EOPNOTSUPP;

	return device->ops.query_pkey(device, port_num, index, pkey);
}
EXPORT_SYMBOL(ib_query_pkey);

/**
 * ib_modify_device - Change IB device attributes
 * @device:Device to modify
 * @device_modify_mask:Mask of attributes to change
 * @device_modify:New attribute values
 *
 * ib_modify_device() changes a device's attributes as specified by
 * the @device_modify_mask and @device_modify structure.
 */
int ib_modify_device(struct ib_device *device,
		     int device_modify_mask,
		     struct ib_device_modify *device_modify)
{
	if (!device->ops.modify_device)
		return -EOPNOTSUPP;

	return device->ops.modify_device(device, device_modify_mask,
					 device_modify);
}
EXPORT_SYMBOL(ib_modify_device);

/**
 * ib_modify_port - Modifies the attributes for the specified port.
 * @device: The device to modify.
 * @port_num: The number of the port to modify.
 * @port_modify_mask: Mask used to specify which attributes of the port
 *   to change.
 * @port_modify: New attribute values for the port.
 *
 * ib_modify_port() changes a port's attributes as specified by the
 * @port_modify_mask and @port_modify structure.
 */
int ib_modify_port(struct ib_device *device,
		   u8 port_num, int port_modify_mask,
		   struct ib_port_modify *port_modify)
{
	int rc;

	if (!rdma_is_port_valid(device, port_num))
		return -EINVAL;

	if (device->ops.modify_port)
		rc = device->ops.modify_port(device, port_num,
					     port_modify_mask,
					     port_modify);
	else if (rdma_protocol_roce(device, port_num) &&
		 ((port_modify->set_port_cap_mask & ~IB_PORT_CM_SUP) == 0 ||
		  (port_modify->clr_port_cap_mask & ~IB_PORT_CM_SUP) == 0))
		rc = 0;
	else
		rc = -EOPNOTSUPP;
	return rc;
}
EXPORT_SYMBOL(ib_modify_port);

/**
 * ib_find_gid - Returns the port number and GID table index where
 *   a specified GID value occurs. Its searches only for IB link layer.
 * @device: The device to query.
 * @gid: The GID value to search for.
 * @port_num: The port number of the device where the GID value was found.
 * @index: The index into the GID table where the GID was found.  This
 *   parameter may be NULL.
 */
int ib_find_gid(struct ib_device *device, union ib_gid *gid,
		u8 *port_num, u16 *index)
{
	union ib_gid tmp_gid;
	unsigned int port;
	int ret, i;

	rdma_for_each_port (device, port) {
		if (!rdma_protocol_ib(device, port))
			continue;

		for (i = 0; i < device->port_data[port].immutable.gid_tbl_len;
		     ++i) {
			ret = rdma_query_gid(device, port, i, &tmp_gid);
			if (ret)
				return ret;
			if (!memcmp(&tmp_gid, gid, sizeof *gid)) {
				*port_num = port;
				if (index)
					*index = i;
				return 0;
			}
		}
	}

	return -ENOENT;
}
EXPORT_SYMBOL(ib_find_gid);

/**
 * ib_find_pkey - Returns the PKey table index where a specified
 *   PKey value occurs.
 * @device: The device to query.
 * @port_num: The port number of the device to search for the PKey.
 * @pkey: The PKey value to search for.
 * @index: The index into the PKey table where the PKey was found.
 */
int ib_find_pkey(struct ib_device *device,
		 u8 port_num, u16 pkey, u16 *index)
{
	int ret, i;
	u16 tmp_pkey;
	int partial_ix = -1;

	for (i = 0; i < device->port_data[port_num].immutable.pkey_tbl_len;
	     ++i) {
		ret = ib_query_pkey(device, port_num, i, &tmp_pkey);
		if (ret)
			return ret;
		if ((pkey & 0x7fff) == (tmp_pkey & 0x7fff)) {
			/* if there is full-member pkey take it.*/
			if (tmp_pkey & 0x8000) {
				*index = i;
				return 0;
			}
			if (partial_ix < 0)
				partial_ix = i;
		}
	}

	/*no full-member, if exists take the limited*/
	if (partial_ix >= 0) {
		*index = partial_ix;
		return 0;
	}
	return -ENOENT;
}
EXPORT_SYMBOL(ib_find_pkey);

/**
 * ib_get_net_dev_by_params() - Return the appropriate net_dev
 * for a received CM request
 * @dev:	An RDMA device on which the request has been received.
 * @port:	Port number on the RDMA device.
 * @pkey:	The Pkey the request came on.
 * @gid:	A GID that the net_dev uses to communicate.
 * @addr:	Contains the IP address that the request specified as its
 *		destination.
 *
 */
struct net_device *ib_get_net_dev_by_params(struct ib_device *dev,
					    u8 port,
					    u16 pkey,
					    const union ib_gid *gid,
					    const struct sockaddr *addr)
{
	struct net_device *net_dev = NULL;
	unsigned long index;
	void *client_data;

	if (!rdma_protocol_ib(dev, port))
		return NULL;

	/*
	 * Holding the read side guarantees that the client will not become
	 * unregistered while we are calling get_net_dev_by_params()
	 */
	down_read(&dev->client_data_rwsem);
	xan_for_each_marked (&dev->client_data, index, client_data,
			     CLIENT_DATA_REGISTERED) {
		struct ib_client *client = xa_load(&clients, index);

		if (!client || !client->get_net_dev_by_params)
			continue;

		net_dev = client->get_net_dev_by_params(dev, port, pkey, gid,
							addr, client_data);
		if (net_dev)
			break;
	}
	up_read(&dev->client_data_rwsem);

	return net_dev;
}
EXPORT_SYMBOL(ib_get_net_dev_by_params);

void ib_set_device_ops(struct ib_device *dev, const struct ib_device_ops *ops)
{
	struct ib_device_ops *dev_ops = &dev->ops;
#define SET_DEVICE_OP(ptr, name)                                               \
	do {                                                                   \
		if (ops->name)                                                 \
			if (!((ptr)->name))				       \
				(ptr)->name = ops->name;                       \
	} while (0)

#define SET_OBJ_SIZE(ptr, name) SET_DEVICE_OP(ptr, size_##name)

	if (ops->driver_id != RDMA_DRIVER_UNKNOWN) {
		WARN_ON(dev_ops->driver_id != RDMA_DRIVER_UNKNOWN &&
			dev_ops->driver_id != ops->driver_id);
		dev_ops->driver_id = ops->driver_id;
	}
	if (ops->owner) {
		WARN_ON(dev_ops->owner && dev_ops->owner != ops->owner);
		dev_ops->owner = ops->owner;
	}
	if (ops->uverbs_abi_ver)
		dev_ops->uverbs_abi_ver = ops->uverbs_abi_ver;

	dev_ops->uverbs_no_driver_id_binding |=
		ops->uverbs_no_driver_id_binding;

	SET_DEVICE_OP(dev_ops, add_gid);
	SET_DEVICE_OP(dev_ops, advise_mr);
	SET_DEVICE_OP(dev_ops, alloc_dm);
	SET_DEVICE_OP(dev_ops, alloc_hw_stats);
	SET_DEVICE_OP(dev_ops, alloc_mr);
	SET_DEVICE_OP(dev_ops, alloc_mr_integrity);
	SET_DEVICE_OP(dev_ops, alloc_mw);
	SET_DEVICE_OP(dev_ops, alloc_pd);
	SET_DEVICE_OP(dev_ops, alloc_rdma_netdev);
	SET_DEVICE_OP(dev_ops, alloc_ucontext);
	SET_DEVICE_OP(dev_ops, alloc_xrcd);
	SET_DEVICE_OP(dev_ops, attach_mcast);
	SET_DEVICE_OP(dev_ops, check_mr_status);
	SET_DEVICE_OP(dev_ops, counter_alloc_stats);
	SET_DEVICE_OP(dev_ops, counter_bind_qp);
	SET_DEVICE_OP(dev_ops, counter_dealloc);
	SET_DEVICE_OP(dev_ops, counter_unbind_qp);
	SET_DEVICE_OP(dev_ops, counter_update_stats);
	SET_DEVICE_OP(dev_ops, create_ah);
	SET_DEVICE_OP(dev_ops, create_counters);
	SET_DEVICE_OP(dev_ops, create_cq);
	SET_DEVICE_OP(dev_ops, create_flow);
	SET_DEVICE_OP(dev_ops, create_flow_action_esp);
	SET_DEVICE_OP(dev_ops, create_qp);
	SET_DEVICE_OP(dev_ops, create_rwq_ind_table);
	SET_DEVICE_OP(dev_ops, create_srq);
	SET_DEVICE_OP(dev_ops, create_wq);
	SET_DEVICE_OP(dev_ops, dealloc_dm);
	SET_DEVICE_OP(dev_ops, dealloc_driver);
	SET_DEVICE_OP(dev_ops, dealloc_mw);
	SET_DEVICE_OP(dev_ops, dealloc_pd);
	SET_DEVICE_OP(dev_ops, dealloc_ucontext);
	SET_DEVICE_OP(dev_ops, dealloc_xrcd);
	SET_DEVICE_OP(dev_ops, del_gid);
	SET_DEVICE_OP(dev_ops, dereg_mr);
	SET_DEVICE_OP(dev_ops, destroy_ah);
	SET_DEVICE_OP(dev_ops, destroy_counters);
	SET_DEVICE_OP(dev_ops, destroy_cq);
	SET_DEVICE_OP(dev_ops, destroy_flow);
	SET_DEVICE_OP(dev_ops, destroy_flow_action);
	SET_DEVICE_OP(dev_ops, destroy_qp);
	SET_DEVICE_OP(dev_ops, destroy_rwq_ind_table);
	SET_DEVICE_OP(dev_ops, destroy_srq);
	SET_DEVICE_OP(dev_ops, destroy_wq);
	SET_DEVICE_OP(dev_ops, detach_mcast);
	SET_DEVICE_OP(dev_ops, disassociate_ucontext);
	SET_DEVICE_OP(dev_ops, drain_rq);
	SET_DEVICE_OP(dev_ops, drain_sq);
	SET_DEVICE_OP(dev_ops, enable_driver);
	SET_DEVICE_OP(dev_ops, fill_res_cm_id_entry);
	SET_DEVICE_OP(dev_ops, fill_res_cq_entry);
	SET_DEVICE_OP(dev_ops, fill_res_cq_entry_raw);
	SET_DEVICE_OP(dev_ops, fill_res_mr_entry);
	SET_DEVICE_OP(dev_ops, fill_res_mr_entry_raw);
	SET_DEVICE_OP(dev_ops, fill_res_qp_entry);
	SET_DEVICE_OP(dev_ops, fill_res_qp_entry_raw);
	SET_DEVICE_OP(dev_ops, fill_stat_mr_entry);
	SET_DEVICE_OP(dev_ops, get_dev_fw_str);
	SET_DEVICE_OP(dev_ops, get_dma_mr);
	SET_DEVICE_OP(dev_ops, get_hw_stats);
	SET_DEVICE_OP(dev_ops, get_link_layer);
	SET_DEVICE_OP(dev_ops, get_netdev);
	SET_DEVICE_OP(dev_ops, get_port_immutable);
	SET_DEVICE_OP(dev_ops, get_vector_affinity);
	SET_DEVICE_OP(dev_ops, get_vf_config);
	SET_DEVICE_OP(dev_ops, get_vf_guid);
	SET_DEVICE_OP(dev_ops, get_vf_stats);
	SET_DEVICE_OP(dev_ops, init_port);
	SET_DEVICE_OP(dev_ops, iw_accept);
	SET_DEVICE_OP(dev_ops, iw_add_ref);
	SET_DEVICE_OP(dev_ops, iw_connect);
	SET_DEVICE_OP(dev_ops, iw_create_listen);
	SET_DEVICE_OP(dev_ops, iw_destroy_listen);
	SET_DEVICE_OP(dev_ops, iw_get_qp);
	SET_DEVICE_OP(dev_ops, iw_reject);
	SET_DEVICE_OP(dev_ops, iw_rem_ref);
	SET_DEVICE_OP(dev_ops, map_mr_sg);
	SET_DEVICE_OP(dev_ops, map_mr_sg_pi);
	SET_DEVICE_OP(dev_ops, mmap);
	SET_DEVICE_OP(dev_ops, mmap_free);
	SET_DEVICE_OP(dev_ops, modify_ah);
	SET_DEVICE_OP(dev_ops, modify_cq);
	SET_DEVICE_OP(dev_ops, modify_device);
	SET_DEVICE_OP(dev_ops, modify_flow_action_esp);
	SET_DEVICE_OP(dev_ops, modify_port);
	SET_DEVICE_OP(dev_ops, modify_qp);
	SET_DEVICE_OP(dev_ops, modify_srq);
	SET_DEVICE_OP(dev_ops, modify_wq);
	SET_DEVICE_OP(dev_ops, peek_cq);
	SET_DEVICE_OP(dev_ops, poll_cq);
	SET_DEVICE_OP(dev_ops, post_recv);
	SET_DEVICE_OP(dev_ops, post_send);
	SET_DEVICE_OP(dev_ops, post_srq_recv);
	SET_DEVICE_OP(dev_ops, process_mad);
	SET_DEVICE_OP(dev_ops, query_ah);
	SET_DEVICE_OP(dev_ops, query_device);
	SET_DEVICE_OP(dev_ops, query_gid);
	SET_DEVICE_OP(dev_ops, query_pkey);
	SET_DEVICE_OP(dev_ops, query_port);
	SET_DEVICE_OP(dev_ops, query_qp);
	SET_DEVICE_OP(dev_ops, query_srq);
	SET_DEVICE_OP(dev_ops, query_ucontext);
	SET_DEVICE_OP(dev_ops, rdma_netdev_get_params);
	SET_DEVICE_OP(dev_ops, read_counters);
	SET_DEVICE_OP(dev_ops, reg_dm_mr);
	SET_DEVICE_OP(dev_ops, reg_user_mr);
	SET_DEVICE_OP(dev_ops, req_ncomp_notif);
	SET_DEVICE_OP(dev_ops, req_notify_cq);
	SET_DEVICE_OP(dev_ops, rereg_user_mr);
	SET_DEVICE_OP(dev_ops, resize_cq);
	SET_DEVICE_OP(dev_ops, set_vf_guid);
	SET_DEVICE_OP(dev_ops, set_vf_link_state);

	SET_OBJ_SIZE(dev_ops, ib_ah);
	SET_OBJ_SIZE(dev_ops, ib_counters);
	SET_OBJ_SIZE(dev_ops, ib_cq);
	SET_OBJ_SIZE(dev_ops, ib_mw);
	SET_OBJ_SIZE(dev_ops, ib_pd);
	SET_OBJ_SIZE(dev_ops, ib_rwq_ind_table);
	SET_OBJ_SIZE(dev_ops, ib_srq);
	SET_OBJ_SIZE(dev_ops, ib_ucontext);
	SET_OBJ_SIZE(dev_ops, ib_xrcd);
}
EXPORT_SYMBOL(ib_set_device_ops);

static const struct rdma_nl_cbs ibnl_ls_cb_table[RDMA_NL_LS_NUM_OPS] = {
	[RDMA_NL_LS_OP_RESOLVE] = {
		.doit = ib_nl_handle_resolve_resp,
		.flags = RDMA_NL_ADMIN_PERM,
	},
	[RDMA_NL_LS_OP_SET_TIMEOUT] = {
		.doit = ib_nl_handle_set_timeout,
		.flags = RDMA_NL_ADMIN_PERM,
	},
	[RDMA_NL_LS_OP_IP_RESOLVE] = {
		.doit = ib_nl_handle_ip_res_resp,
		.flags = RDMA_NL_ADMIN_PERM,
	},
};

static int __init ib_core_init(void)
{
	int ret;

	ib_wq = alloc_workqueue("infiniband", 0, 0);
	if (!ib_wq)
		return -ENOMEM;

	ib_comp_wq = alloc_workqueue("ib-comp-wq",
			WQ_HIGHPRI | WQ_MEM_RECLAIM | WQ_SYSFS, 0);
	if (!ib_comp_wq) {
		ret = -ENOMEM;
		goto err;
	}

	ib_comp_unbound_wq =
		alloc_workqueue("ib-comp-unb-wq",
				WQ_UNBOUND | WQ_HIGHPRI | WQ_MEM_RECLAIM |
				WQ_SYSFS, WQ_UNBOUND_MAX_ACTIVE);
	if (!ib_comp_unbound_wq) {
		ret = -ENOMEM;
		goto err_comp;
	}

	ret = class_register(&ib_class);
	if (ret) {
		pr_warn("Couldn't create InfiniBand device class\n");
		goto err_comp_unbound;
	}

	rdma_nl_init();

	ret = addr_init();
	if (ret) {
		pr_warn("Couldn't init IB address resolution\n");
		goto err_ibnl;
	}

	ret = ib_mad_init();
	if (ret) {
		pr_warn("Couldn't init IB MAD\n");
		goto err_addr;
	}

	ret = ib_sa_init();
	if (ret) {
		pr_warn("Couldn't init SA\n");
		goto err_mad;
	}

	ret = register_blocking_lsm_notifier(&ibdev_lsm_nb);
	if (ret) {
		pr_warn("Couldn't register LSM notifier. ret %d\n", ret);
		goto err_sa;
	}

	ret = register_pernet_device(&rdma_dev_net_ops);
	if (ret) {
		pr_warn("Couldn't init compat dev. ret %d\n", ret);
		goto err_compat;
	}

	nldev_init();
	rdma_nl_register(RDMA_NL_LS, ibnl_ls_cb_table);
	roce_gid_mgmt_init();

	return 0;

err_compat:
	unregister_blocking_lsm_notifier(&ibdev_lsm_nb);
err_sa:
	ib_sa_cleanup();
err_mad:
	ib_mad_cleanup();
err_addr:
	addr_cleanup();
err_ibnl:
	class_unregister(&ib_class);
err_comp_unbound:
	destroy_workqueue(ib_comp_unbound_wq);
err_comp:
	destroy_workqueue(ib_comp_wq);
err:
	destroy_workqueue(ib_wq);
	return ret;
}

static void __exit ib_core_cleanup(void)
{
	roce_gid_mgmt_cleanup();
	nldev_exit();
	rdma_nl_unregister(RDMA_NL_LS);
	unregister_pernet_device(&rdma_dev_net_ops);
	unregister_blocking_lsm_notifier(&ibdev_lsm_nb);
	ib_sa_cleanup();
	ib_mad_cleanup();
	addr_cleanup();
	rdma_nl_exit();
	class_unregister(&ib_class);
	destroy_workqueue(ib_comp_unbound_wq);
	destroy_workqueue(ib_comp_wq);
	/* Make sure that any pending umem accounting work is done. */
	destroy_workqueue(ib_wq);
	flush_workqueue(system_unbound_wq);
	WARN_ON(!xa_empty(&clients));
	WARN_ON(!xa_empty(&devices));
}

MODULE_ALIAS_RDMA_NETLINK(RDMA_NL_LS, 4);

/* ib core relies on netdev stack to first register net_ns_type_operations
 * ns kobject type before ib_core initialization.
 */
fs_initcall(ib_core_init);
module_exit(ib_core_cleanup);<|MERGE_RESOLUTION|>--- conflicted
+++ resolved
@@ -586,11 +586,7 @@
 	rdma_init_coredev(&device->coredev, device, &init_net);
 
 	INIT_LIST_HEAD(&device->event_handler_list);
-<<<<<<< HEAD
-	spin_lock_init(&device->event_handler_lock);
-=======
 	spin_lock_init(&device->qp_open_list_lock);
->>>>>>> d1988041
 	init_rwsem(&device->event_handler_rwsem);
 	mutex_init(&device->unregistration_lock);
 	/*
@@ -1194,28 +1190,10 @@
 		device->dev.dma_ops = &dma_virt_ops;
 		dma_device = &device->dev;
 	}
-<<<<<<< HEAD
-
-	if (!device->dev.dma_parms) {
-		if (parent) {
-			/*
-			 * The caller did not provide DMA parameters, so
-			 * 'parent' probably represents a PCI device. The PCI
-			 * core sets the maximum segment size to 64
-			 * KB. Increase this parameter to 2 GB.
-			 */
-			device->dev.dma_parms = parent->dma_parms;
-			dma_set_max_seg_size(device->dma_device, SZ_2G);
-		} else {
-			WARN_ON_ONCE(true);
-		}
-	}
-=======
 #endif
 	WARN_ON(!dma_device);
 	device->dma_device = dma_device;
 	WARN_ON(!device->dma_device->dma_parms);
->>>>>>> d1988041
 }
 
 /*
