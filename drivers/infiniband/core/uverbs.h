/*
 * Copyright (c) 2005 Topspin Communications.  All rights reserved.
 * Copyright (c) 2005, 2006 Cisco Systems.  All rights reserved.
 * Copyright (c) 2005 Mellanox Technologies. All rights reserved.
 * Copyright (c) 2005 Voltaire, Inc. All rights reserved.
 * Copyright (c) 2005 PathScale, Inc. All rights reserved.
 *
 * This software is available to you under a choice of one of two
 * licenses.  You may choose to be licensed under the terms of the GNU
 * General Public License (GPL) Version 2, available from the file
 * COPYING in the main directory of this source tree, or the
 * OpenIB.org BSD license below:
 *
 *     Redistribution and use in source and binary forms, with or
 *     without modification, are permitted provided that the following
 *     conditions are met:
 *
 *      - Redistributions of source code must retain the above
 *        copyright notice, this list of conditions and the following
 *        disclaimer.
 *
 *      - Redistributions in binary form must reproduce the above
 *        copyright notice, this list of conditions and the following
 *        disclaimer in the documentation and/or other materials
 *        provided with the distribution.
 *
 * THE SOFTWARE IS PROVIDED "AS IS", WITHOUT WARRANTY OF ANY KIND,
 * EXPRESS OR IMPLIED, INCLUDING BUT NOT LIMITED TO THE WARRANTIES OF
 * MERCHANTABILITY, FITNESS FOR A PARTICULAR PURPOSE AND
 * NONINFRINGEMENT. IN NO EVENT SHALL THE AUTHORS OR COPYRIGHT HOLDERS
 * BE LIABLE FOR ANY CLAIM, DAMAGES OR OTHER LIABILITY, WHETHER IN AN
 * ACTION OF CONTRACT, TORT OR OTHERWISE, ARISING FROM, OUT OF OR IN
 * CONNECTION WITH THE SOFTWARE OR THE USE OR OTHER DEALINGS IN THE
 * SOFTWARE.
 */

#ifndef UVERBS_H
#define UVERBS_H

#include <linux/kref.h>
#include <linux/idr.h>
#include <linux/mutex.h>
#include <linux/completion.h>
#include <linux/cdev.h>

#include <rdma/ib_verbs.h>
#include <rdma/ib_umem.h>
#include <rdma/ib_user_verbs.h>
#include <rdma/uverbs_std_types.h>

#define UVERBS_MODULE_NAME ib_uverbs
#include <rdma/uverbs_named_ioctl.h>

static inline void
ib_uverbs_init_udata(struct ib_udata *udata,
		     const void __user *ibuf,
		     void __user *obuf,
		     size_t ilen, size_t olen)
{
	udata->inbuf  = ibuf;
	udata->outbuf = obuf;
	udata->inlen  = ilen;
	udata->outlen = olen;
}

static inline void
ib_uverbs_init_udata_buf_or_null(struct ib_udata *udata,
				 const void __user *ibuf,
				 void __user *obuf,
				 size_t ilen, size_t olen)
{
	ib_uverbs_init_udata(udata,
			     ilen ? ibuf : NULL, olen ? obuf : NULL,
			     ilen, olen);
}

/*
 * Our lifetime rules for these structs are the following:
 *
 * struct ib_uverbs_device: One reference is held by the module and
 * released in ib_uverbs_remove_one().  Another reference is taken by
 * ib_uverbs_open() each time the character special file is opened,
 * and released in ib_uverbs_release_file() when the file is released.
 *
 * struct ib_uverbs_file: One reference is held by the VFS and
 * released when the file is closed.  Another reference is taken when
 * an asynchronous event queue file is created and released when the
 * event file is closed.
 *
 * struct ib_uverbs_event_queue: Base structure for
 * struct ib_uverbs_async_event_file and struct ib_uverbs_completion_event_file.
 * One reference is held by the VFS and released when the file is closed.
 * For asynchronous event files, another reference is held by the corresponding
 * main context file and released when that file is closed.  For completion
 * event files, a reference is taken when a CQ is created that uses the file,
 * and released when the CQ is destroyed.
 */

struct ib_uverbs_device {
	refcount_t				refcount;
	u32					num_comp_vectors;
	struct completion			comp;
	struct device				dev;
	/* First group for device attributes, NULL terminated array */
	const struct attribute_group		*groups[2];
	struct ib_device	__rcu	       *ib_dev;
	int					devnum;
	struct cdev			        cdev;
	struct rb_root				xrcd_tree;
	struct mutex				xrcd_tree_mutex;
	struct srcu_struct			disassociate_srcu;
	struct mutex				lists_mutex; /* protect lists */
	struct list_head			uverbs_file_list;
	struct uverbs_api			*uapi;
};

struct ib_uverbs_event_queue {
	spinlock_t				lock;
	int					is_closed;
	wait_queue_head_t			poll_wait;
	struct fasync_struct		       *async_queue;
	struct list_head			event_list;
};

struct ib_uverbs_async_event_file {
	struct ib_uobject			uobj;
	struct ib_uverbs_event_queue		ev_queue;
	struct ib_event_handler			event_handler;
};

struct ib_uverbs_completion_event_file {
	struct ib_uobject			uobj;
	struct ib_uverbs_event_queue		ev_queue;
};

<<<<<<< HEAD
struct ib_uverbs_file {
	struct kref				ref;
	struct ib_uverbs_device		       *device;
	struct mutex				ucontext_lock;
	/*
	 * ucontext must be accessed via ib_uverbs_get_ucontext() or with
	 * ucontext_lock held
	 */
	struct ib_ucontext		       *ucontext;
	struct ib_uverbs_async_event_file      *default_async_file;
	struct list_head			list;

	/*
	 * To access the uobjects list hw_destroy_rwsem must be held for write
	 * OR hw_destroy_rwsem held for read AND uobjects_lock held.
	 * hw_destroy_rwsem should be called across any destruction of the HW
	 * object of an associated uobject.
	 */
	struct rw_semaphore	hw_destroy_rwsem;
	spinlock_t		uobjects_lock;
	struct list_head	uobjects;

	struct mutex umap_lock;
	struct list_head umaps;
	struct page *disassociate_page;

	struct xarray		idr;

	struct mutex disassociation_lock;
};

=======
>>>>>>> 4e3ac415
struct ib_uverbs_event {
	union {
		struct ib_uverbs_async_event_desc	async;
		struct ib_uverbs_comp_event_desc	comp;
	}					desc;
	struct list_head			list;
	struct list_head			obj_list;
	u32				       *counter;
};

struct ib_uverbs_mcast_entry {
	struct list_head	list;
	union ib_gid 		gid;
	u16 			lid;
};

struct ib_uevent_object {
	struct ib_uobject	uobject;
	struct ib_uverbs_async_event_file *event_file;
	/* List member for ib_uverbs_async_event_file list */
	struct list_head	event_list;
	u32			events_reported;
};

struct ib_uxrcd_object {
	struct ib_uobject	uobject;
	atomic_t		refcnt;
};

struct ib_usrq_object {
	struct ib_uevent_object	uevent;
	struct ib_uxrcd_object *uxrcd;
};

struct ib_uqp_object {
	struct ib_uevent_object	uevent;
	/* lock for mcast list */
	struct mutex		mcast_lock;
	struct list_head 	mcast_list;
	struct ib_uxrcd_object *uxrcd;
};

struct ib_uwq_object {
	struct ib_uevent_object	uevent;
};

struct ib_ucq_object {
	struct ib_uevent_object uevent;
	struct list_head	comp_list;
	u32			comp_events_reported;
};

extern const struct file_operations uverbs_event_fops;
extern const struct file_operations uverbs_async_event_fops;
void ib_uverbs_init_event_queue(struct ib_uverbs_event_queue *ev_queue);
void ib_uverbs_init_async_event_file(struct ib_uverbs_async_event_file *ev_file);
void ib_uverbs_free_event_queue(struct ib_uverbs_event_queue *event_queue);
void ib_uverbs_flow_resources_free(struct ib_uflow_resources *uflow_res);
int uverbs_async_event_release(struct inode *inode, struct file *filp);

int ib_alloc_ucontext(struct uverbs_attr_bundle *attrs);
int ib_init_ucontext(struct uverbs_attr_bundle *attrs);

void ib_uverbs_release_ucq(struct ib_uverbs_completion_event_file *ev_file,
			   struct ib_ucq_object *uobj);
void ib_uverbs_release_uevent(struct ib_uevent_object *uobj);
void ib_uverbs_release_file(struct kref *ref);
void ib_uverbs_async_handler(struct ib_uverbs_async_event_file *async_file,
			     __u64 element, __u64 event,
			     struct list_head *obj_list, u32 *counter);

void ib_uverbs_comp_handler(struct ib_cq *cq, void *cq_context);
void ib_uverbs_cq_event_handler(struct ib_event *event, void *context_ptr);
void ib_uverbs_qp_event_handler(struct ib_event *event, void *context_ptr);
void ib_uverbs_wq_event_handler(struct ib_event *event, void *context_ptr);
void ib_uverbs_srq_event_handler(struct ib_event *event, void *context_ptr);
int ib_uverbs_dealloc_xrcd(struct ib_uobject *uobject, struct ib_xrcd *xrcd,
			   enum rdma_remove_reason why,
			   struct uverbs_attr_bundle *attrs);

int uverbs_dealloc_mw(struct ib_mw *mw);
void ib_uverbs_detach_umcast(struct ib_qp *qp,
			     struct ib_uqp_object *uobj);

long ib_uverbs_ioctl(struct file *filp, unsigned int cmd, unsigned long arg);

struct ib_uverbs_flow_spec {
	union {
		union {
			struct ib_uverbs_flow_spec_hdr hdr;
			struct {
				__u32 type;
				__u16 size;
				__u16 reserved;
			};
		};
		struct ib_uverbs_flow_spec_eth     eth;
		struct ib_uverbs_flow_spec_ipv4    ipv4;
		struct ib_uverbs_flow_spec_esp     esp;
		struct ib_uverbs_flow_spec_tcp_udp tcp_udp;
		struct ib_uverbs_flow_spec_ipv6    ipv6;
		struct ib_uverbs_flow_spec_action_tag	flow_tag;
		struct ib_uverbs_flow_spec_action_drop	drop;
		struct ib_uverbs_flow_spec_action_handle action;
		struct ib_uverbs_flow_spec_action_count flow_count;
	};
};

int ib_uverbs_kern_spec_to_ib_spec_filter(enum ib_flow_spec_type type,
					  const void *kern_spec_mask,
					  const void *kern_spec_val,
					  size_t kern_filter_sz,
					  union ib_flow_spec *ib_spec);

/*
 * ib_uverbs_query_port_resp.port_cap_flags started out as just a copy of the
 * PortInfo CapabilityMask, but was extended with unique bits.
 */
static inline u32 make_port_cap_flags(const struct ib_port_attr *attr)
{
	u32 res;

	/* All IBA CapabilityMask bits are passed through here, except bit 26,
	 * which is overridden with IP_BASED_GIDS. This is due to a historical
	 * mistake in the implementation of IP_BASED_GIDS. Otherwise all other
	 * bits match the IBA definition across all kernel versions.
	 */
	res = attr->port_cap_flags & ~(u32)IB_UVERBS_PCF_IP_BASED_GIDS;

	if (attr->ip_gids)
		res |= IB_UVERBS_PCF_IP_BASED_GIDS;

	return res;
}

static inline struct ib_uverbs_async_event_file *
ib_uverbs_get_async_event(struct uverbs_attr_bundle *attrs,
			  u16 id)
{
	struct ib_uobject *async_ev_file_uobj;
	struct ib_uverbs_async_event_file *async_ev_file;

	async_ev_file_uobj = uverbs_attr_get_uobject(attrs, id);
	if (IS_ERR(async_ev_file_uobj))
		async_ev_file = READ_ONCE(attrs->ufile->default_async_file);
	else
		async_ev_file = container_of(async_ev_file_uobj,
				       struct ib_uverbs_async_event_file,
				       uobj);
	if (async_ev_file)
		uverbs_uobject_get(&async_ev_file->uobj);
	return async_ev_file;
}

void copy_port_attr_to_resp(struct ib_port_attr *attr,
			    struct ib_uverbs_query_port_resp *resp,
			    struct ib_device *ib_dev, u8 port_num);
#endif /* UVERBS_H */<|MERGE_RESOLUTION|>--- conflicted
+++ resolved
@@ -133,40 +133,6 @@
 	struct ib_uverbs_event_queue		ev_queue;
 };
 
-<<<<<<< HEAD
-struct ib_uverbs_file {
-	struct kref				ref;
-	struct ib_uverbs_device		       *device;
-	struct mutex				ucontext_lock;
-	/*
-	 * ucontext must be accessed via ib_uverbs_get_ucontext() or with
-	 * ucontext_lock held
-	 */
-	struct ib_ucontext		       *ucontext;
-	struct ib_uverbs_async_event_file      *default_async_file;
-	struct list_head			list;
-
-	/*
-	 * To access the uobjects list hw_destroy_rwsem must be held for write
-	 * OR hw_destroy_rwsem held for read AND uobjects_lock held.
-	 * hw_destroy_rwsem should be called across any destruction of the HW
-	 * object of an associated uobject.
-	 */
-	struct rw_semaphore	hw_destroy_rwsem;
-	spinlock_t		uobjects_lock;
-	struct list_head	uobjects;
-
-	struct mutex umap_lock;
-	struct list_head umaps;
-	struct page *disassociate_page;
-
-	struct xarray		idr;
-
-	struct mutex disassociation_lock;
-};
-
-=======
->>>>>>> 4e3ac415
 struct ib_uverbs_event {
 	union {
 		struct ib_uverbs_async_event_desc	async;
