/*
 * Broadcom NetXtreme-E RoCE driver.
 *
 * Copyright (c) 2016 - 2017, Broadcom. All rights reserved.  The term
 * Broadcom refers to Broadcom Limited and/or its subsidiaries.
 *
 * This software is available to you under a choice of one of two
 * licenses.  You may choose to be licensed under the terms of the GNU
 * General Public License (GPL) Version 2, available from the file
 * COPYING in the main directory of this source tree, or the
 * BSD license below:
 *
 * Redistribution and use in source and binary forms, with or without
 * modification, are permitted provided that the following conditions
 * are met:
 *
 * 1. Redistributions of source code must retain the above copyright
 *    notice, this list of conditions and the following disclaimer.
 * 2. Redistributions in binary form must reproduce the above copyright
 *    notice, this list of conditions and the following disclaimer in
 *    the documentation and/or other materials provided with the
 *    distribution.
 *
 * THIS SOFTWARE IS PROVIDED BY THE AUTHOR AND CONTRIBUTORS ``AS IS''
 * AND ANY EXPRESS OR IMPLIED WARRANTIES, INCLUDING, BUT NOT LIMITED TO,
 * THE IMPLIED WARRANTIES OF MERCHANTABILITY AND FITNESS FOR A PARTICULAR
 * PURPOSE ARE DISCLAIMED. IN NO EVENT SHALL THE AUTHOR OR CONTRIBUTORS
 * BE LIABLE FOR ANY DIRECT, INDIRECT, INCIDENTAL, SPECIAL, EXEMPLARY, OR
 * CONSEQUENTIAL DAMAGES (INCLUDING, BUT NOT LIMITED TO, PROCUREMENT OF
 * SUBSTITUTE GOODS OR SERVICES; LOSS OF USE, DATA, OR PROFITS; OR
 * BUSINESS INTERRUPTION) HOWEVER CAUSED AND ON ANY THEORY OF LIABILITY,
 * WHETHER IN CONTRACT, STRICT LIABILITY, OR TORT (INCLUDING NEGLIGENCE
 * OR OTHERWISE) ARISING IN ANY WAY OUT OF THE USE OF THIS SOFTWARE, EVEN
 * IF ADVISED OF THE POSSIBILITY OF SUCH DAMAGE.
 *
 * Description: Slow Path Operators (header)
 *
 */

#ifndef __BNXT_RE_H__
#define __BNXT_RE_H__
#include <rdma/uverbs_ioctl.h>
#include "hw_counters.h"
#include <linux/hashtable.h>
#define ROCE_DRV_MODULE_NAME		"bnxt_re"

#define BNXT_RE_DESC	"Broadcom NetXtreme-C/E RoCE Driver"

#define BNXT_RE_PAGE_SHIFT_1G		(30)
#define BNXT_RE_PAGE_SIZE_SUPPORTED	0x7FFFF000 /* 4kb - 1G */

#define BNXT_RE_MAX_MR_SIZE_LOW		BIT_ULL(BNXT_RE_PAGE_SHIFT_1G)
#define BNXT_RE_MAX_MR_SIZE_HIGH	BIT_ULL(39)
#define BNXT_RE_MAX_MR_SIZE		BNXT_RE_MAX_MR_SIZE_HIGH

#define BNXT_RE_MAX_QPC_COUNT		(64 * 1024)
#define BNXT_RE_MAX_MRW_COUNT		(64 * 1024)
#define BNXT_RE_MAX_SRQC_COUNT		(64 * 1024)
#define BNXT_RE_MAX_CQ_COUNT		(64 * 1024)
#define BNXT_RE_MAX_MRW_COUNT_64K	(64 * 1024)
#define BNXT_RE_MAX_MRW_COUNT_256K	(256 * 1024)

/* Number of MRs to reserve for PF, leaving remainder for VFs */
#define BNXT_RE_RESVD_MR_FOR_PF         (32 * 1024)
#define BNXT_RE_MAX_GID_PER_VF          128

/*
 * Percentage of resources of each type reserved for PF.
 * Remaining resources are divided equally among VFs.
 * [0, 100]
 */
#define BNXT_RE_PCT_RSVD_FOR_PF         50

#define BNXT_RE_UD_QP_HW_STALL		0x400000

#define BNXT_RE_RQ_WQE_THRESHOLD	32

/*
 * Setting the default ack delay value to 16, which means
 * the default timeout is approx. 260ms(4 usec * 2 ^(timeout))
 */

#define BNXT_RE_DEFAULT_ACK_DELAY	16

struct bnxt_re_ring_attr {
	dma_addr_t	*dma_arr;
	int		pages;
	int		type;
	u32		depth;
	u32		lrid; /* Logical ring id */
	u8		mode;
};

/*
 * Data structure and defines to handle
 * recovery
 */
#define BNXT_RE_PRE_RECOVERY_REMOVE 0x1
#define BNXT_RE_COMPLETE_REMOVE 0x2
#define BNXT_RE_POST_RECOVERY_INIT 0x4
#define BNXT_RE_COMPLETE_INIT 0x8

struct bnxt_re_sqp_entries {
	struct bnxt_qplib_sge sge;
	u64 wrid;
	/* For storing the actual qp1 cqe */
	struct bnxt_qplib_cqe cqe;
	struct bnxt_re_qp *qp1_qp;
};

#define BNXT_RE_MAX_GSI_SQP_ENTRIES	1024
struct bnxt_re_gsi_context {
	struct	bnxt_re_qp *gsi_qp;
	struct	bnxt_re_qp *gsi_sqp;
	struct	bnxt_re_ah *gsi_sah;
	struct	bnxt_re_sqp_entries *sqp_tbl;
};

<<<<<<< HEAD
=======
struct bnxt_re_en_dev_info {
	struct bnxt_en_dev *en_dev;
	struct bnxt_re_dev *rdev;
};

>>>>>>> a6ad5510
#define BNXT_RE_AEQ_IDX			0
#define BNXT_RE_NQ_IDX			1
#define BNXT_RE_GEN_P5_MAX_VF		64

struct bnxt_re_pacing {
	u64 dbr_db_fifo_reg_off;
	void *dbr_page;
	u64 dbr_bar_addr;
	u32 pacing_algo_th;
	u32 do_pacing_save;
	u32 dbq_pacing_time; /* ms */
	u32 dbr_def_do_pacing;
	bool dbr_pacing;
	struct mutex dbq_lock; /* synchronize db pacing algo */
};

#define BNXT_RE_MAX_DBR_DO_PACING 0xFFFF
#define BNXT_RE_DBR_PACING_TIME 5 /* ms */
#define BNXT_RE_PACING_ALGO_THRESHOLD 250 /* Entries in DB FIFO */
#define BNXT_RE_PACING_ALARM_TH_MULTIPLE 2 /* Multiple of pacing algo threshold */
/* Default do_pacing value when there is no congestion */
#define BNXT_RE_DBR_DO_PACING_NO_CONGESTION 0x7F /* 1 in 512 probability */

#define BNXT_RE_MAX_FIFO_DEPTH_P5       0x2c00
#define BNXT_RE_MAX_FIFO_DEPTH_P7       0x8000

#define BNXT_RE_MAX_FIFO_DEPTH(ctx)	\
	(bnxt_qplib_is_chip_gen_p7((ctx)) ? \
	 BNXT_RE_MAX_FIFO_DEPTH_P7 :\
	 BNXT_RE_MAX_FIFO_DEPTH_P5)

#define BNXT_RE_GRC_FIFO_REG_BASE 0x2000

#define MAX_CQ_HASH_BITS		(16)
#define MAX_SRQ_HASH_BITS		(16)
struct bnxt_re_dev {
	struct ib_device		ibdev;
	struct list_head		list;
	unsigned long			flags;
#define BNXT_RE_FLAG_NETDEV_REGISTERED		0
#define BNXT_RE_FLAG_HAVE_L2_REF		3
#define BNXT_RE_FLAG_RCFW_CHANNEL_EN		4
#define BNXT_RE_FLAG_QOS_WORK_REG		5
#define BNXT_RE_FLAG_RESOURCES_ALLOCATED	7
#define BNXT_RE_FLAG_RESOURCES_INITIALIZED	8
#define BNXT_RE_FLAG_ERR_DEVICE_DETACHED       17
#define BNXT_RE_FLAG_ISSUE_ROCE_STATS          29
	struct net_device		*netdev;
	struct auxiliary_device         *adev;
	struct notifier_block		nb;
	unsigned int			version, major, minor;
	struct bnxt_qplib_chip_ctx	*chip_ctx;
	struct bnxt_en_dev		*en_dev;
	int				num_msix;

	int				id;

	struct delayed_work		worker;
	u8				cur_prio_map;

	/* FP Notification Queue (CQ & SRQ) */
	struct tasklet_struct		nq_task;

	/* RCFW Channel */
	struct bnxt_qplib_rcfw		rcfw;

	/* NQ */
	struct bnxt_qplib_nq		nq[BNXT_MAX_ROCE_MSIX];

	/* Device Resources */
	struct bnxt_qplib_dev_attr	dev_attr;
	struct bnxt_qplib_ctx		qplib_ctx;
	struct bnxt_qplib_res		qplib_res;
	struct bnxt_qplib_dpi		dpi_privileged;

	struct mutex			qp_lock;	/* protect qp list */
	struct list_head		qp_list;

	/* Max of 2 lossless traffic class supported per port */
	u16				cosq[2];

	/* QP for handling QP1 packets */
	struct bnxt_re_gsi_context	gsi_ctx;
	struct bnxt_re_stats		stats;
	atomic_t nq_alloc_cnt;
	u32 is_virtfn;
	u32 num_vfs;
	struct bnxt_re_pacing pacing;
	struct work_struct dbq_fifo_check_work;
	struct delayed_work dbq_pacing_work;
	DECLARE_HASHTABLE(cq_hash, MAX_CQ_HASH_BITS);
	DECLARE_HASHTABLE(srq_hash, MAX_SRQ_HASH_BITS);
};

#define to_bnxt_re_dev(ptr, member)	\
	container_of((ptr), struct bnxt_re_dev, member)

#define BNXT_RE_ROCE_V1_PACKET		0
#define BNXT_RE_ROCEV2_IPV4_PACKET	2
#define BNXT_RE_ROCEV2_IPV6_PACKET	3

#define BNXT_RE_CHECK_RC(x) ((x) && ((x) != -ETIMEDOUT))
void bnxt_re_pacing_alert(struct bnxt_re_dev *rdev);

static inline struct device *rdev_to_dev(struct bnxt_re_dev *rdev)
{
	if (rdev)
		return  &rdev->ibdev.dev;
	return NULL;
}

extern const struct uapi_definition bnxt_re_uapi_defs[];

static inline void bnxt_re_set_pacing_dev_state(struct bnxt_re_dev *rdev)
{
	rdev->qplib_res.pacing_data->dev_err_state =
		test_bit(BNXT_RE_FLAG_ERR_DEVICE_DETACHED, &rdev->flags);
}
#endif<|MERGE_RESOLUTION|>--- conflicted
+++ resolved
@@ -116,14 +116,11 @@
 	struct	bnxt_re_sqp_entries *sqp_tbl;
 };
 
-<<<<<<< HEAD
-=======
 struct bnxt_re_en_dev_info {
 	struct bnxt_en_dev *en_dev;
 	struct bnxt_re_dev *rdev;
 };
 
->>>>>>> a6ad5510
 #define BNXT_RE_AEQ_IDX			0
 #define BNXT_RE_NQ_IDX			1
 #define BNXT_RE_GEN_P5_MAX_VF		64
