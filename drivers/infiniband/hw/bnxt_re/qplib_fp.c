/*
 * Broadcom NetXtreme-E RoCE driver.
 *
 * Copyright (c) 2016 - 2017, Broadcom. All rights reserved.  The term
 * Broadcom refers to Broadcom Limited and/or its subsidiaries.
 *
 * This software is available to you under a choice of one of two
 * licenses.  You may choose to be licensed under the terms of the GNU
 * General Public License (GPL) Version 2, available from the file
 * COPYING in the main directory of this source tree, or the
 * BSD license below:
 *
 * Redistribution and use in source and binary forms, with or without
 * modification, are permitted provided that the following conditions
 * are met:
 *
 * 1. Redistributions of source code must retain the above copyright
 *    notice, this list of conditions and the following disclaimer.
 * 2. Redistributions in binary form must reproduce the above copyright
 *    notice, this list of conditions and the following disclaimer in
 *    the documentation and/or other materials provided with the
 *    distribution.
 *
 * THIS SOFTWARE IS PROVIDED BY THE AUTHOR AND CONTRIBUTORS ``AS IS''
 * AND ANY EXPRESS OR IMPLIED WARRANTIES, INCLUDING, BUT NOT LIMITED TO,
 * THE IMPLIED WARRANTIES OF MERCHANTABILITY AND FITNESS FOR A PARTICULAR
 * PURPOSE ARE DISCLAIMED. IN NO EVENT SHALL THE AUTHOR OR CONTRIBUTORS
 * BE LIABLE FOR ANY DIRECT, INDIRECT, INCIDENTAL, SPECIAL, EXEMPLARY, OR
 * CONSEQUENTIAL DAMAGES (INCLUDING, BUT NOT LIMITED TO, PROCUREMENT OF
 * SUBSTITUTE GOODS OR SERVICES; LOSS OF USE, DATA, OR PROFITS; OR
 * BUSINESS INTERRUPTION) HOWEVER CAUSED AND ON ANY THEORY OF LIABILITY,
 * WHETHER IN CONTRACT, STRICT LIABILITY, OR TORT (INCLUDING NEGLIGENCE
 * OR OTHERWISE) ARISING IN ANY WAY OUT OF THE USE OF THIS SOFTWARE, EVEN
 * IF ADVISED OF THE POSSIBILITY OF SUCH DAMAGE.
 *
 * Description: Fast Path Operators
 */

#define dev_fmt(fmt) "QPLIB: " fmt

#include <linux/interrupt.h>
#include <linux/spinlock.h>
#include <linux/sched.h>
#include <linux/slab.h>
#include <linux/pci.h>
#include <linux/delay.h>
#include <linux/prefetch.h>
#include <linux/if_ether.h>
#include <rdma/ib_mad.h>

#include "roce_hsi.h"

#include "qplib_res.h"
#include "qplib_rcfw.h"
#include "qplib_sp.h"
#include "qplib_fp.h"

static void __clean_cq(struct bnxt_qplib_cq *cq, u64 qp);

static void bnxt_qplib_cancel_phantom_processing(struct bnxt_qplib_qp *qp)
{
	qp->sq.condition = false;
	qp->sq.send_phantom = false;
	qp->sq.single = false;
}

/* Flush list */
static void __bnxt_qplib_add_flush_qp(struct bnxt_qplib_qp *qp)
{
	struct bnxt_qplib_cq *scq, *rcq;

	scq = qp->scq;
	rcq = qp->rcq;

	if (!qp->sq.flushed) {
		dev_dbg(&scq->hwq.pdev->dev,
			"FP: Adding to SQ Flush list = %p\n", qp);
		bnxt_qplib_cancel_phantom_processing(qp);
		list_add_tail(&qp->sq_flush, &scq->sqf_head);
		qp->sq.flushed = true;
	}
	if (!qp->srq) {
		if (!qp->rq.flushed) {
			dev_dbg(&rcq->hwq.pdev->dev,
				"FP: Adding to RQ Flush list = %p\n", qp);
			list_add_tail(&qp->rq_flush, &rcq->rqf_head);
			qp->rq.flushed = true;
		}
	}
}

static void bnxt_qplib_acquire_cq_flush_locks(struct bnxt_qplib_qp *qp,
				       unsigned long *flags)
	__acquires(&qp->scq->flush_lock) __acquires(&qp->rcq->flush_lock)
{
	spin_lock_irqsave(&qp->scq->flush_lock, *flags);
	if (qp->scq == qp->rcq)
		__acquire(&qp->rcq->flush_lock);
	else
		spin_lock(&qp->rcq->flush_lock);
}

static void bnxt_qplib_release_cq_flush_locks(struct bnxt_qplib_qp *qp,
				       unsigned long *flags)
	__releases(&qp->scq->flush_lock) __releases(&qp->rcq->flush_lock)
{
	if (qp->scq == qp->rcq)
		__release(&qp->rcq->flush_lock);
	else
		spin_unlock(&qp->rcq->flush_lock);
	spin_unlock_irqrestore(&qp->scq->flush_lock, *flags);
}

void bnxt_qplib_add_flush_qp(struct bnxt_qplib_qp *qp)
{
	unsigned long flags;

	bnxt_qplib_acquire_cq_flush_locks(qp, &flags);
	__bnxt_qplib_add_flush_qp(qp);
	bnxt_qplib_release_cq_flush_locks(qp, &flags);
}

static void __bnxt_qplib_del_flush_qp(struct bnxt_qplib_qp *qp)
{
	if (qp->sq.flushed) {
		qp->sq.flushed = false;
		list_del(&qp->sq_flush);
	}
	if (!qp->srq) {
		if (qp->rq.flushed) {
			qp->rq.flushed = false;
			list_del(&qp->rq_flush);
		}
	}
}

void bnxt_qplib_clean_qp(struct bnxt_qplib_qp *qp)
{
	unsigned long flags;

	bnxt_qplib_acquire_cq_flush_locks(qp, &flags);
	__clean_cq(qp->scq, (u64)(unsigned long)qp);
	qp->sq.hwq.prod = 0;
	qp->sq.hwq.cons = 0;
	__clean_cq(qp->rcq, (u64)(unsigned long)qp);
	qp->rq.hwq.prod = 0;
	qp->rq.hwq.cons = 0;

	__bnxt_qplib_del_flush_qp(qp);
	bnxt_qplib_release_cq_flush_locks(qp, &flags);
}

static void bnxt_qpn_cqn_sched_task(struct work_struct *work)
{
	struct bnxt_qplib_nq_work *nq_work =
			container_of(work, struct bnxt_qplib_nq_work, work);

	struct bnxt_qplib_cq *cq = nq_work->cq;
	struct bnxt_qplib_nq *nq = nq_work->nq;

	if (cq && nq) {
		spin_lock_bh(&cq->compl_lock);
		if (atomic_read(&cq->arm_state) && nq->cqn_handler) {
			dev_dbg(&nq->pdev->dev,
				"%s:Trigger cq  = %p event nq = %p\n",
				__func__, cq, nq);
			nq->cqn_handler(nq, cq);
		}
		spin_unlock_bh(&cq->compl_lock);
	}
	kfree(nq_work);
}

static void bnxt_qplib_free_qp_hdr_buf(struct bnxt_qplib_res *res,
				       struct bnxt_qplib_qp *qp)
{
	struct bnxt_qplib_q *rq = &qp->rq;
	struct bnxt_qplib_q *sq = &qp->sq;

	if (qp->rq_hdr_buf)
		dma_free_coherent(&res->pdev->dev,
				  rq->max_wqe * qp->rq_hdr_buf_size,
				  qp->rq_hdr_buf, qp->rq_hdr_buf_map);
	if (qp->sq_hdr_buf)
		dma_free_coherent(&res->pdev->dev,
				  sq->max_wqe * qp->sq_hdr_buf_size,
				  qp->sq_hdr_buf, qp->sq_hdr_buf_map);
	qp->rq_hdr_buf = NULL;
	qp->sq_hdr_buf = NULL;
	qp->rq_hdr_buf_map = 0;
	qp->sq_hdr_buf_map = 0;
	qp->sq_hdr_buf_size = 0;
	qp->rq_hdr_buf_size = 0;
}

static int bnxt_qplib_alloc_qp_hdr_buf(struct bnxt_qplib_res *res,
				       struct bnxt_qplib_qp *qp)
{
	struct bnxt_qplib_q *rq = &qp->rq;
	struct bnxt_qplib_q *sq = &qp->sq;
	int rc = 0;

	if (qp->sq_hdr_buf_size && sq->max_wqe) {
		qp->sq_hdr_buf = dma_alloc_coherent(&res->pdev->dev,
					sq->max_wqe * qp->sq_hdr_buf_size,
					&qp->sq_hdr_buf_map, GFP_KERNEL);
		if (!qp->sq_hdr_buf) {
			rc = -ENOMEM;
			dev_err(&res->pdev->dev,
				"Failed to create sq_hdr_buf\n");
			goto fail;
		}
	}

	if (qp->rq_hdr_buf_size && rq->max_wqe) {
		qp->rq_hdr_buf = dma_alloc_coherent(&res->pdev->dev,
						    rq->max_wqe *
						    qp->rq_hdr_buf_size,
						    &qp->rq_hdr_buf_map,
						    GFP_KERNEL);
		if (!qp->rq_hdr_buf) {
			rc = -ENOMEM;
			dev_err(&res->pdev->dev,
				"Failed to create rq_hdr_buf\n");
			goto fail;
		}
	}
	return 0;

fail:
	bnxt_qplib_free_qp_hdr_buf(res, qp);
	return rc;
}

static void clean_nq(struct bnxt_qplib_nq *nq, struct bnxt_qplib_cq *cq)
{
	struct bnxt_qplib_hwq *hwq = &nq->hwq;
	struct nq_base *nqe, **nq_ptr;
	int budget = nq->budget;
	u32 sw_cons, raw_cons;
	uintptr_t q_handle;
	u16 type;

	spin_lock_bh(&hwq->lock);
	/* Service the NQ until empty */
	raw_cons = hwq->cons;
	while (budget--) {
		sw_cons = HWQ_CMP(raw_cons, hwq);
		nq_ptr = (struct nq_base **)hwq->pbl_ptr;
		nqe = &nq_ptr[NQE_PG(sw_cons)][NQE_IDX(sw_cons)];
		if (!NQE_CMP_VALID(nqe, raw_cons, hwq->max_elements))
			break;

		/*
		 * The valid test of the entry must be done first before
		 * reading any further.
		 */
		dma_rmb();

		type = le16_to_cpu(nqe->info10_type) & NQ_BASE_TYPE_MASK;
		switch (type) {
		case NQ_BASE_TYPE_CQ_NOTIFICATION:
		{
			struct nq_cn *nqcne = (struct nq_cn *)nqe;

			q_handle = le32_to_cpu(nqcne->cq_handle_low);
			q_handle |= (u64)le32_to_cpu(nqcne->cq_handle_high)
						     << 32;
			if ((unsigned long)cq == q_handle) {
				nqcne->cq_handle_low = 0;
				nqcne->cq_handle_high = 0;
				cq->cnq_events++;
			}
			break;
		}
		default:
			break;
		}
		raw_cons++;
	}
	spin_unlock_bh(&hwq->lock);
}

/* Wait for receiving all NQEs for this CQ and clean the NQEs associated with
 * this CQ.
 */
static void __wait_for_all_nqes(struct bnxt_qplib_cq *cq, u16 cnq_events)
{
	u32 retry_cnt = 100;

	while (retry_cnt--) {
		if (cnq_events == cq->cnq_events)
			return;
		usleep_range(50, 100);
		clean_nq(cq->nq, cq);
	}
}

static void bnxt_qplib_service_nq(struct tasklet_struct *t)
{
	struct bnxt_qplib_nq *nq = from_tasklet(nq, t, nq_tasklet);
	struct bnxt_qplib_hwq *hwq = &nq->hwq;
	struct bnxt_qplib_cq *cq;
	int budget = nq->budget;
	u32 sw_cons, raw_cons;
	struct nq_base *nqe;
	uintptr_t q_handle;
	u16 type;

	spin_lock_bh(&hwq->lock);
	/* Service the NQ until empty */
	raw_cons = hwq->cons;
	while (budget--) {
		sw_cons = HWQ_CMP(raw_cons, hwq);
		nqe = bnxt_qplib_get_qe(hwq, sw_cons, NULL);
		if (!NQE_CMP_VALID(nqe, raw_cons, hwq->max_elements))
			break;

		/*
		 * The valid test of the entry must be done first before
		 * reading any further.
		 */
		dma_rmb();

		type = le16_to_cpu(nqe->info10_type) & NQ_BASE_TYPE_MASK;
		switch (type) {
		case NQ_BASE_TYPE_CQ_NOTIFICATION:
		{
			struct nq_cn *nqcne = (struct nq_cn *)nqe;

			q_handle = le32_to_cpu(nqcne->cq_handle_low);
			q_handle |= (u64)le32_to_cpu(nqcne->cq_handle_high)
						     << 32;
			cq = (struct bnxt_qplib_cq *)(unsigned long)q_handle;
			if (!cq)
				break;
			bnxt_qplib_armen_db(&cq->dbinfo,
					    DBC_DBC_TYPE_CQ_ARMENA);
			spin_lock_bh(&cq->compl_lock);
			atomic_set(&cq->arm_state, 0);
			if (nq->cqn_handler(nq, (cq)))
				dev_warn(&nq->pdev->dev,
					 "cqn - type 0x%x not handled\n", type);
			cq->cnq_events++;
			spin_unlock_bh(&cq->compl_lock);
			break;
		}
		case NQ_BASE_TYPE_SRQ_EVENT:
		{
			struct bnxt_qplib_srq *srq;
			struct nq_srq_event *nqsrqe =
						(struct nq_srq_event *)nqe;

			q_handle = le32_to_cpu(nqsrqe->srq_handle_low);
			q_handle |= (u64)le32_to_cpu(nqsrqe->srq_handle_high)
				     << 32;
			srq = (struct bnxt_qplib_srq *)q_handle;
			bnxt_qplib_armen_db(&srq->dbinfo,
					    DBC_DBC_TYPE_SRQ_ARMENA);
			if (nq->srqn_handler(nq,
					     (struct bnxt_qplib_srq *)q_handle,
					     nqsrqe->event))
				dev_warn(&nq->pdev->dev,
					 "SRQ event 0x%x not handled\n",
					 nqsrqe->event);
			break;
		}
		case NQ_BASE_TYPE_DBQ_EVENT:
			break;
		default:
			dev_warn(&nq->pdev->dev,
				 "nqe with type = 0x%x not handled\n", type);
			break;
		}
		raw_cons++;
	}
	if (hwq->cons != raw_cons) {
		hwq->cons = raw_cons;
		bnxt_qplib_ring_nq_db(&nq->nq_db.dbinfo, nq->res->cctx, true);
	}
	spin_unlock_bh(&hwq->lock);
}

/* bnxt_re_synchronize_nq - self polling notification queue.
 * @nq      -     notification queue pointer
 *
 * This function will start polling entries of a given notification queue
 * for all pending  entries.
 * This function is useful to synchronize notification entries while resources
 * are going away.
 */

void bnxt_re_synchronize_nq(struct bnxt_qplib_nq *nq)
{
	int budget = nq->budget;

	nq->budget = nq->hwq.max_elements;
	bnxt_qplib_service_nq(&nq->nq_tasklet);
	nq->budget = budget;
}

static irqreturn_t bnxt_qplib_nq_irq(int irq, void *dev_instance)
{
	struct bnxt_qplib_nq *nq = dev_instance;
	struct bnxt_qplib_hwq *hwq = &nq->hwq;
	u32 sw_cons;

	/* Prefetch the NQ element */
	sw_cons = HWQ_CMP(hwq->cons, hwq);
	prefetch(bnxt_qplib_get_qe(hwq, sw_cons, NULL));

	/* Fan out to CPU affinitized kthreads? */
	tasklet_schedule(&nq->nq_tasklet);

	return IRQ_HANDLED;
}

void bnxt_qplib_nq_stop_irq(struct bnxt_qplib_nq *nq, bool kill)
{
	if (!nq->requested)
		return;

<<<<<<< HEAD
	tasklet_disable(&nq->nq_tasklet);
=======
	nq->requested = false;
>>>>>>> 98817289
	/* Mask h/w interrupt */
	bnxt_qplib_ring_nq_db(&nq->nq_db.dbinfo, nq->res->cctx, false);
	/* Sync with last running IRQ handler */
	synchronize_irq(nq->msix_vec);
	irq_set_affinity_hint(nq->msix_vec, NULL);
	free_irq(nq->msix_vec, nq);
	kfree(nq->name);
	nq->name = NULL;

	if (kill)
		tasklet_kill(&nq->nq_tasklet);
<<<<<<< HEAD

	irq_set_affinity_hint(nq->msix_vec, NULL);
	free_irq(nq->msix_vec, nq);
	kfree(nq->name);
	nq->name = NULL;
	nq->requested = false;
=======
	tasklet_disable(&nq->nq_tasklet);
>>>>>>> 98817289
}

void bnxt_qplib_disable_nq(struct bnxt_qplib_nq *nq)
{
	if (nq->cqn_wq) {
		destroy_workqueue(nq->cqn_wq);
		nq->cqn_wq = NULL;
	}

	/* Make sure the HW is stopped! */
	bnxt_qplib_nq_stop_irq(nq, true);

	if (nq->nq_db.reg.bar_reg) {
		iounmap(nq->nq_db.reg.bar_reg);
		nq->nq_db.reg.bar_reg = NULL;
	}

	nq->cqn_handler = NULL;
	nq->srqn_handler = NULL;
	nq->msix_vec = 0;
}

int bnxt_qplib_nq_start_irq(struct bnxt_qplib_nq *nq, int nq_indx,
			    int msix_vector, bool need_init)
{
	struct bnxt_qplib_res *res = nq->res;
	int rc;

	if (nq->requested)
		return -EFAULT;

	nq->msix_vec = msix_vector;
	if (need_init)
		tasklet_setup(&nq->nq_tasklet, bnxt_qplib_service_nq);
	else
		tasklet_enable(&nq->nq_tasklet);

	nq->name = kasprintf(GFP_KERNEL, "bnxt_re-nq-%d@pci:%s",
			     nq_indx, pci_name(res->pdev));
	if (!nq->name)
		return -ENOMEM;
	rc = request_irq(nq->msix_vec, bnxt_qplib_nq_irq, 0, nq->name, nq);
	if (rc) {
		kfree(nq->name);
		nq->name = NULL;
		tasklet_disable(&nq->nq_tasklet);
		return rc;
	}

	cpumask_clear(&nq->mask);
	cpumask_set_cpu(nq_indx, &nq->mask);
	rc = irq_set_affinity_hint(nq->msix_vec, &nq->mask);
	if (rc) {
		dev_warn(&nq->pdev->dev,
			 "set affinity failed; vector: %d nq_idx: %d\n",
			 nq->msix_vec, nq_indx);
	}
	nq->requested = true;
	bnxt_qplib_ring_nq_db(&nq->nq_db.dbinfo, res->cctx, true);

	return rc;
}

static int bnxt_qplib_map_nq_db(struct bnxt_qplib_nq *nq,  u32 reg_offt)
{
	resource_size_t reg_base;
	struct bnxt_qplib_nq_db *nq_db;
	struct pci_dev *pdev;

	pdev = nq->pdev;
	nq_db = &nq->nq_db;

	nq_db->reg.bar_id = NQ_CONS_PCI_BAR_REGION;
	nq_db->reg.bar_base = pci_resource_start(pdev, nq_db->reg.bar_id);
	if (!nq_db->reg.bar_base) {
		dev_err(&pdev->dev, "QPLIB: NQ BAR region %d resc start is 0!",
			nq_db->reg.bar_id);
		return -ENOMEM;
	}

	reg_base = nq_db->reg.bar_base + reg_offt;
	/* Unconditionally map 8 bytes to support 57500 series */
	nq_db->reg.len = 8;
	nq_db->reg.bar_reg = ioremap(reg_base, nq_db->reg.len);
	if (!nq_db->reg.bar_reg) {
		dev_err(&pdev->dev, "QPLIB: NQ BAR region %d mapping failed",
			nq_db->reg.bar_id);
		return -ENOMEM;
	}

	nq_db->dbinfo.db = nq_db->reg.bar_reg;
	nq_db->dbinfo.hwq = &nq->hwq;
	nq_db->dbinfo.xid = nq->ring_id;

	return 0;
}

int bnxt_qplib_enable_nq(struct pci_dev *pdev, struct bnxt_qplib_nq *nq,
			 int nq_idx, int msix_vector, int bar_reg_offset,
			 cqn_handler_t cqn_handler,
			 srqn_handler_t srqn_handler)
{
	int rc;

	nq->pdev = pdev;
	nq->cqn_handler = cqn_handler;
	nq->srqn_handler = srqn_handler;

	/* Have a task to schedule CQ notifiers in post send case */
	nq->cqn_wq  = create_singlethread_workqueue("bnxt_qplib_nq");
	if (!nq->cqn_wq)
		return -ENOMEM;

	rc = bnxt_qplib_map_nq_db(nq, bar_reg_offset);
	if (rc)
		goto fail;

	rc = bnxt_qplib_nq_start_irq(nq, nq_idx, msix_vector, true);
	if (rc) {
		dev_err(&nq->pdev->dev,
			"Failed to request irq for nq-idx %d\n", nq_idx);
		goto fail;
	}

	return 0;
fail:
	bnxt_qplib_disable_nq(nq);
	return rc;
}

void bnxt_qplib_free_nq(struct bnxt_qplib_nq *nq)
{
	if (nq->hwq.max_elements) {
		bnxt_qplib_free_hwq(nq->res, &nq->hwq);
		nq->hwq.max_elements = 0;
	}
}

int bnxt_qplib_alloc_nq(struct bnxt_qplib_res *res, struct bnxt_qplib_nq *nq)
{
	struct bnxt_qplib_hwq_attr hwq_attr = {};
	struct bnxt_qplib_sg_info sginfo = {};

	nq->pdev = res->pdev;
	nq->res = res;
	if (!nq->hwq.max_elements ||
	    nq->hwq.max_elements > BNXT_QPLIB_NQE_MAX_CNT)
		nq->hwq.max_elements = BNXT_QPLIB_NQE_MAX_CNT;

	sginfo.pgsize = PAGE_SIZE;
	sginfo.pgshft = PAGE_SHIFT;
	hwq_attr.res = res;
	hwq_attr.sginfo = &sginfo;
	hwq_attr.depth = nq->hwq.max_elements;
	hwq_attr.stride = sizeof(struct nq_base);
	hwq_attr.type = bnxt_qplib_get_hwq_type(nq->res);
	if (bnxt_qplib_alloc_init_hwq(&nq->hwq, &hwq_attr)) {
		dev_err(&nq->pdev->dev, "FP NQ allocation failed");
		return -ENOMEM;
	}
	nq->budget = 8;
	return 0;
}

/* SRQ */
void bnxt_qplib_destroy_srq(struct bnxt_qplib_res *res,
			   struct bnxt_qplib_srq *srq)
{
	struct bnxt_qplib_rcfw *rcfw = res->rcfw;
	struct creq_destroy_srq_resp resp = {};
	struct bnxt_qplib_cmdqmsg msg = {};
	struct cmdq_destroy_srq req = {};
	int rc;

	bnxt_qplib_rcfw_cmd_prep((struct cmdq_base *)&req,
				 CMDQ_BASE_OPCODE_DESTROY_SRQ,
				 sizeof(req));

	/* Configure the request */
	req.srq_cid = cpu_to_le32(srq->id);

	bnxt_qplib_fill_cmdqmsg(&msg, &req, &resp, NULL, sizeof(req), sizeof(resp), 0);
	rc = bnxt_qplib_rcfw_send_message(rcfw, &msg);
	kfree(srq->swq);
	if (rc)
		return;
	bnxt_qplib_free_hwq(res, &srq->hwq);
}

int bnxt_qplib_create_srq(struct bnxt_qplib_res *res,
			  struct bnxt_qplib_srq *srq)
{
	struct bnxt_qplib_rcfw *rcfw = res->rcfw;
	struct bnxt_qplib_hwq_attr hwq_attr = {};
	struct creq_create_srq_resp resp = {};
	struct bnxt_qplib_cmdqmsg msg = {};
	struct cmdq_create_srq req = {};
	struct bnxt_qplib_pbl *pbl;
	u16 pg_sz_lvl;
	int rc, idx;

	hwq_attr.res = res;
	hwq_attr.sginfo = &srq->sg_info;
	hwq_attr.depth = srq->max_wqe;
	hwq_attr.stride = srq->wqe_size;
	hwq_attr.type = HWQ_TYPE_QUEUE;
	rc = bnxt_qplib_alloc_init_hwq(&srq->hwq, &hwq_attr);
	if (rc)
		return rc;

	srq->swq = kcalloc(srq->hwq.max_elements, sizeof(*srq->swq),
			   GFP_KERNEL);
	if (!srq->swq) {
		rc = -ENOMEM;
		goto fail;
	}

	bnxt_qplib_rcfw_cmd_prep((struct cmdq_base *)&req,
				 CMDQ_BASE_OPCODE_CREATE_SRQ,
				 sizeof(req));

	/* Configure the request */
	req.dpi = cpu_to_le32(srq->dpi->dpi);
	req.srq_handle = cpu_to_le64((uintptr_t)srq);

	req.srq_size = cpu_to_le16((u16)srq->hwq.max_elements);
	pbl = &srq->hwq.pbl[PBL_LVL_0];
	pg_sz_lvl = ((u16)bnxt_qplib_base_pg_size(&srq->hwq) <<
		     CMDQ_CREATE_SRQ_PG_SIZE_SFT);
	pg_sz_lvl |= (srq->hwq.level & CMDQ_CREATE_SRQ_LVL_MASK) <<
		      CMDQ_CREATE_SRQ_LVL_SFT;
	req.pg_size_lvl = cpu_to_le16(pg_sz_lvl);
	req.pbl = cpu_to_le64(pbl->pg_map_arr[0]);
	req.pd_id = cpu_to_le32(srq->pd->id);
	req.eventq_id = cpu_to_le16(srq->eventq_hw_ring_id);

	bnxt_qplib_fill_cmdqmsg(&msg, &req, &resp, NULL, sizeof(req), sizeof(resp), 0);
	rc = bnxt_qplib_rcfw_send_message(rcfw, &msg);
	if (rc)
		goto fail;

	spin_lock_init(&srq->lock);
	srq->start_idx = 0;
	srq->last_idx = srq->hwq.max_elements - 1;
	for (idx = 0; idx < srq->hwq.max_elements; idx++)
		srq->swq[idx].next_idx = idx + 1;
	srq->swq[srq->last_idx].next_idx = -1;

	srq->id = le32_to_cpu(resp.xid);
	srq->dbinfo.hwq = &srq->hwq;
	srq->dbinfo.xid = srq->id;
	srq->dbinfo.db = srq->dpi->dbr;
	srq->dbinfo.max_slot = 1;
	srq->dbinfo.priv_db = res->dpi_tbl.priv_db;
	if (srq->threshold)
		bnxt_qplib_armen_db(&srq->dbinfo, DBC_DBC_TYPE_SRQ_ARMENA);
	srq->arm_req = false;

	return 0;
fail:
	bnxt_qplib_free_hwq(res, &srq->hwq);
	kfree(srq->swq);

	return rc;
}

int bnxt_qplib_modify_srq(struct bnxt_qplib_res *res,
			  struct bnxt_qplib_srq *srq)
{
	struct bnxt_qplib_hwq *srq_hwq = &srq->hwq;
	u32 sw_prod, sw_cons, count = 0;

	sw_prod = HWQ_CMP(srq_hwq->prod, srq_hwq);
	sw_cons = HWQ_CMP(srq_hwq->cons, srq_hwq);

	count = sw_prod > sw_cons ? sw_prod - sw_cons :
				    srq_hwq->max_elements - sw_cons + sw_prod;
	if (count > srq->threshold) {
		srq->arm_req = false;
		bnxt_qplib_srq_arm_db(&srq->dbinfo, srq->threshold);
	} else {
		/* Deferred arming */
		srq->arm_req = true;
	}

	return 0;
}

int bnxt_qplib_query_srq(struct bnxt_qplib_res *res,
			 struct bnxt_qplib_srq *srq)
{
	struct bnxt_qplib_rcfw *rcfw = res->rcfw;
	struct creq_query_srq_resp resp = {};
	struct bnxt_qplib_cmdqmsg msg = {};
	struct bnxt_qplib_rcfw_sbuf sbuf;
	struct creq_query_srq_resp_sb *sb;
	struct cmdq_query_srq req = {};
	int rc;

	bnxt_qplib_rcfw_cmd_prep((struct cmdq_base *)&req,
				 CMDQ_BASE_OPCODE_QUERY_SRQ,
				 sizeof(req));

	/* Configure the request */
	sbuf.size = ALIGN(sizeof(*sb), BNXT_QPLIB_CMDQE_UNITS);
	sbuf.sb = dma_alloc_coherent(&rcfw->pdev->dev, sbuf.size,
				     &sbuf.dma_addr, GFP_KERNEL);
	if (!sbuf.sb)
		return -ENOMEM;
	req.resp_size = sbuf.size / BNXT_QPLIB_CMDQE_UNITS;
	req.srq_cid = cpu_to_le32(srq->id);
	sb = sbuf.sb;
	bnxt_qplib_fill_cmdqmsg(&msg, &req, &resp, &sbuf, sizeof(req),
				sizeof(resp), 0);
	rc = bnxt_qplib_rcfw_send_message(rcfw, &msg);
	srq->threshold = le16_to_cpu(sb->srq_limit);
	dma_free_coherent(&rcfw->pdev->dev, sbuf.size,
			  sbuf.sb, sbuf.dma_addr);

	return rc;
}

int bnxt_qplib_post_srq_recv(struct bnxt_qplib_srq *srq,
			     struct bnxt_qplib_swqe *wqe)
{
	struct bnxt_qplib_hwq *srq_hwq = &srq->hwq;
	struct rq_wqe *srqe;
	struct sq_sge *hw_sge;
	u32 sw_prod, sw_cons, count = 0;
	int i, next;

	spin_lock(&srq_hwq->lock);
	if (srq->start_idx == srq->last_idx) {
		dev_err(&srq_hwq->pdev->dev,
			"FP: SRQ (0x%x) is full!\n", srq->id);
		spin_unlock(&srq_hwq->lock);
		return -EINVAL;
	}
	next = srq->start_idx;
	srq->start_idx = srq->swq[next].next_idx;
	spin_unlock(&srq_hwq->lock);

	sw_prod = HWQ_CMP(srq_hwq->prod, srq_hwq);
	srqe = bnxt_qplib_get_qe(srq_hwq, sw_prod, NULL);
	memset(srqe, 0, srq->wqe_size);
	/* Calculate wqe_size16 and data_len */
	for (i = 0, hw_sge = (struct sq_sge *)srqe->data;
	     i < wqe->num_sge; i++, hw_sge++) {
		hw_sge->va_or_pa = cpu_to_le64(wqe->sg_list[i].addr);
		hw_sge->l_key = cpu_to_le32(wqe->sg_list[i].lkey);
		hw_sge->size = cpu_to_le32(wqe->sg_list[i].size);
	}
	srqe->wqe_type = wqe->type;
	srqe->flags = wqe->flags;
	srqe->wqe_size = wqe->num_sge +
			((offsetof(typeof(*srqe), data) + 15) >> 4);
	srqe->wr_id[0] = cpu_to_le32((u32)next);
	srq->swq[next].wr_id = wqe->wr_id;

	srq_hwq->prod++;

	spin_lock(&srq_hwq->lock);
	sw_prod = HWQ_CMP(srq_hwq->prod, srq_hwq);
	/* retaining srq_hwq->cons for this logic
	 * actually the lock is only required to
	 * read srq_hwq->cons.
	 */
	sw_cons = HWQ_CMP(srq_hwq->cons, srq_hwq);
	count = sw_prod > sw_cons ? sw_prod - sw_cons :
				    srq_hwq->max_elements - sw_cons + sw_prod;
	spin_unlock(&srq_hwq->lock);
	/* Ring DB */
	bnxt_qplib_ring_prod_db(&srq->dbinfo, DBC_DBC_TYPE_SRQ);
	if (srq->arm_req == true && count > srq->threshold) {
		srq->arm_req = false;
		bnxt_qplib_srq_arm_db(&srq->dbinfo, srq->threshold);
	}

	return 0;
}

/* QP */

static int bnxt_qplib_alloc_init_swq(struct bnxt_qplib_q *que)
{
	int indx;

	que->swq = kcalloc(que->max_wqe, sizeof(*que->swq), GFP_KERNEL);
	if (!que->swq)
		return -ENOMEM;

	que->swq_start = 0;
	que->swq_last = que->max_wqe - 1;
	for (indx = 0; indx < que->max_wqe; indx++)
		que->swq[indx].next_idx = indx + 1;
	que->swq[que->swq_last].next_idx = 0; /* Make it circular */
	que->swq_last = 0;

	return 0;
}

int bnxt_qplib_create_qp1(struct bnxt_qplib_res *res, struct bnxt_qplib_qp *qp)
{
	struct bnxt_qplib_hwq_attr hwq_attr = {};
	struct bnxt_qplib_rcfw *rcfw = res->rcfw;
	struct creq_create_qp1_resp resp = {};
	struct bnxt_qplib_cmdqmsg msg = {};
	struct bnxt_qplib_q *sq = &qp->sq;
	struct bnxt_qplib_q *rq = &qp->rq;
	struct cmdq_create_qp1 req = {};
	struct bnxt_qplib_pbl *pbl;
	u32 qp_flags = 0;
	u8 pg_sz_lvl;
	u32 tbl_indx;
	int rc;

	bnxt_qplib_rcfw_cmd_prep((struct cmdq_base *)&req,
				 CMDQ_BASE_OPCODE_CREATE_QP1,
				 sizeof(req));
	/* General */
	req.type = qp->type;
	req.dpi = cpu_to_le32(qp->dpi->dpi);
	req.qp_handle = cpu_to_le64(qp->qp_handle);

	/* SQ */
	hwq_attr.res = res;
	hwq_attr.sginfo = &sq->sg_info;
	hwq_attr.stride = sizeof(struct sq_sge);
	hwq_attr.depth = bnxt_qplib_get_depth(sq);
	hwq_attr.type = HWQ_TYPE_QUEUE;
	rc = bnxt_qplib_alloc_init_hwq(&sq->hwq, &hwq_attr);
	if (rc)
		return rc;

	rc = bnxt_qplib_alloc_init_swq(sq);
	if (rc)
		goto fail_sq;

	req.sq_size = cpu_to_le32(bnxt_qplib_set_sq_size(sq, qp->wqe_mode));
	pbl = &sq->hwq.pbl[PBL_LVL_0];
	req.sq_pbl = cpu_to_le64(pbl->pg_map_arr[0]);
	pg_sz_lvl = (bnxt_qplib_base_pg_size(&sq->hwq) <<
		     CMDQ_CREATE_QP1_SQ_PG_SIZE_SFT);
	pg_sz_lvl |= (sq->hwq.level & CMDQ_CREATE_QP1_SQ_LVL_MASK);
	req.sq_pg_size_sq_lvl = pg_sz_lvl;
	req.sq_fwo_sq_sge =
		cpu_to_le16((sq->max_sge & CMDQ_CREATE_QP1_SQ_SGE_MASK) <<
			     CMDQ_CREATE_QP1_SQ_SGE_SFT);
	req.scq_cid = cpu_to_le32(qp->scq->id);

	/* RQ */
	if (rq->max_wqe) {
		hwq_attr.res = res;
		hwq_attr.sginfo = &rq->sg_info;
		hwq_attr.stride = sizeof(struct sq_sge);
		hwq_attr.depth = bnxt_qplib_get_depth(rq);
		hwq_attr.type = HWQ_TYPE_QUEUE;
		rc = bnxt_qplib_alloc_init_hwq(&rq->hwq, &hwq_attr);
		if (rc)
			goto sq_swq;
		rc = bnxt_qplib_alloc_init_swq(rq);
		if (rc)
			goto fail_rq;
		req.rq_size = cpu_to_le32(rq->max_wqe);
		pbl = &rq->hwq.pbl[PBL_LVL_0];
		req.rq_pbl = cpu_to_le64(pbl->pg_map_arr[0]);
		pg_sz_lvl = (bnxt_qplib_base_pg_size(&rq->hwq) <<
			     CMDQ_CREATE_QP1_RQ_PG_SIZE_SFT);
		pg_sz_lvl |= (rq->hwq.level & CMDQ_CREATE_QP1_RQ_LVL_MASK);
		req.rq_pg_size_rq_lvl = pg_sz_lvl;
		req.rq_fwo_rq_sge =
			cpu_to_le16((rq->max_sge &
				     CMDQ_CREATE_QP1_RQ_SGE_MASK) <<
				    CMDQ_CREATE_QP1_RQ_SGE_SFT);
	}
	req.rcq_cid = cpu_to_le32(qp->rcq->id);
	/* Header buffer - allow hdr_buf pass in */
	rc = bnxt_qplib_alloc_qp_hdr_buf(res, qp);
	if (rc) {
		rc = -ENOMEM;
		goto rq_rwq;
	}
	qp_flags |= CMDQ_CREATE_QP1_QP_FLAGS_RESERVED_LKEY_ENABLE;
	req.qp_flags = cpu_to_le32(qp_flags);
	req.pd_id = cpu_to_le32(qp->pd->id);

	bnxt_qplib_fill_cmdqmsg(&msg, &req, &resp, NULL, sizeof(req), sizeof(resp), 0);
	rc = bnxt_qplib_rcfw_send_message(rcfw, &msg);
	if (rc)
		goto fail;

	qp->id = le32_to_cpu(resp.xid);
	qp->cur_qp_state = CMDQ_MODIFY_QP_NEW_STATE_RESET;
	qp->cctx = res->cctx;
	sq->dbinfo.hwq = &sq->hwq;
	sq->dbinfo.xid = qp->id;
	sq->dbinfo.db = qp->dpi->dbr;
	sq->dbinfo.max_slot = bnxt_qplib_set_sq_max_slot(qp->wqe_mode);
	if (rq->max_wqe) {
		rq->dbinfo.hwq = &rq->hwq;
		rq->dbinfo.xid = qp->id;
		rq->dbinfo.db = qp->dpi->dbr;
		rq->dbinfo.max_slot = bnxt_qplib_set_rq_max_slot(rq->wqe_size);
	}
	tbl_indx = map_qp_id_to_tbl_indx(qp->id, rcfw);
	rcfw->qp_tbl[tbl_indx].qp_id = qp->id;
	rcfw->qp_tbl[tbl_indx].qp_handle = (void *)qp;

	return 0;

fail:
	bnxt_qplib_free_qp_hdr_buf(res, qp);
rq_rwq:
	kfree(rq->swq);
fail_rq:
	bnxt_qplib_free_hwq(res, &rq->hwq);
sq_swq:
	kfree(sq->swq);
fail_sq:
	bnxt_qplib_free_hwq(res, &sq->hwq);
	return rc;
}

static void bnxt_qplib_init_psn_ptr(struct bnxt_qplib_qp *qp, int size)
{
	struct bnxt_qplib_hwq *hwq;
	struct bnxt_qplib_q *sq;
	u64 fpsne, psn_pg;
	u16 indx_pad = 0;

	sq = &qp->sq;
	hwq = &sq->hwq;
	/* First psn entry */
	fpsne = (u64)bnxt_qplib_get_qe(hwq, hwq->depth, &psn_pg);
	if (!IS_ALIGNED(fpsne, PAGE_SIZE))
		indx_pad = (fpsne & ~PAGE_MASK) / size;
	hwq->pad_pgofft = indx_pad;
	hwq->pad_pg = (u64 *)psn_pg;
	hwq->pad_stride = size;
}

int bnxt_qplib_create_qp(struct bnxt_qplib_res *res, struct bnxt_qplib_qp *qp)
{
	struct bnxt_qplib_rcfw *rcfw = res->rcfw;
	struct bnxt_qplib_hwq_attr hwq_attr = {};
	struct bnxt_qplib_sg_info sginfo = {};
	struct creq_create_qp_resp resp = {};
	struct bnxt_qplib_cmdqmsg msg = {};
	struct bnxt_qplib_q *sq = &qp->sq;
	struct bnxt_qplib_q *rq = &qp->rq;
	struct cmdq_create_qp req = {};
	int rc, req_size, psn_sz = 0;
	struct bnxt_qplib_hwq *xrrq;
	struct bnxt_qplib_pbl *pbl;
	u32 qp_flags = 0;
	u8 pg_sz_lvl;
	u32 tbl_indx;
	u16 nsge;

	bnxt_qplib_rcfw_cmd_prep((struct cmdq_base *)&req,
				 CMDQ_BASE_OPCODE_CREATE_QP,
				 sizeof(req));

	/* General */
	req.type = qp->type;
	req.dpi = cpu_to_le32(qp->dpi->dpi);
	req.qp_handle = cpu_to_le64(qp->qp_handle);

	/* SQ */
	if (qp->type == CMDQ_CREATE_QP_TYPE_RC) {
		psn_sz = bnxt_qplib_is_chip_gen_p5(res->cctx) ?
			 sizeof(struct sq_psn_search_ext) :
			 sizeof(struct sq_psn_search);
	}

	hwq_attr.res = res;
	hwq_attr.sginfo = &sq->sg_info;
	hwq_attr.stride = sizeof(struct sq_sge);
	hwq_attr.depth = bnxt_qplib_get_depth(sq);
	hwq_attr.aux_stride = psn_sz;
	hwq_attr.aux_depth = bnxt_qplib_set_sq_size(sq, qp->wqe_mode);
	hwq_attr.type = HWQ_TYPE_QUEUE;
	rc = bnxt_qplib_alloc_init_hwq(&sq->hwq, &hwq_attr);
	if (rc)
		return rc;

	rc = bnxt_qplib_alloc_init_swq(sq);
	if (rc)
		goto fail_sq;

	if (psn_sz)
		bnxt_qplib_init_psn_ptr(qp, psn_sz);

	req.sq_size = cpu_to_le32(bnxt_qplib_set_sq_size(sq, qp->wqe_mode));
	pbl = &sq->hwq.pbl[PBL_LVL_0];
	req.sq_pbl = cpu_to_le64(pbl->pg_map_arr[0]);
	pg_sz_lvl = (bnxt_qplib_base_pg_size(&sq->hwq) <<
		     CMDQ_CREATE_QP_SQ_PG_SIZE_SFT);
	pg_sz_lvl |= (sq->hwq.level & CMDQ_CREATE_QP_SQ_LVL_MASK);
	req.sq_pg_size_sq_lvl = pg_sz_lvl;
	req.sq_fwo_sq_sge =
		cpu_to_le16(((sq->max_sge & CMDQ_CREATE_QP_SQ_SGE_MASK) <<
			     CMDQ_CREATE_QP_SQ_SGE_SFT) | 0);
	req.scq_cid = cpu_to_le32(qp->scq->id);

	/* RQ */
	if (!qp->srq) {
		hwq_attr.res = res;
		hwq_attr.sginfo = &rq->sg_info;
		hwq_attr.stride = sizeof(struct sq_sge);
		hwq_attr.depth = bnxt_qplib_get_depth(rq);
		hwq_attr.aux_stride = 0;
		hwq_attr.aux_depth = 0;
		hwq_attr.type = HWQ_TYPE_QUEUE;
		rc = bnxt_qplib_alloc_init_hwq(&rq->hwq, &hwq_attr);
		if (rc)
			goto sq_swq;
		rc = bnxt_qplib_alloc_init_swq(rq);
		if (rc)
			goto fail_rq;

		req.rq_size = cpu_to_le32(rq->max_wqe);
		pbl = &rq->hwq.pbl[PBL_LVL_0];
		req.rq_pbl = cpu_to_le64(pbl->pg_map_arr[0]);
		pg_sz_lvl = (bnxt_qplib_base_pg_size(&rq->hwq) <<
			     CMDQ_CREATE_QP_RQ_PG_SIZE_SFT);
		pg_sz_lvl |= (rq->hwq.level & CMDQ_CREATE_QP_RQ_LVL_MASK);
		req.rq_pg_size_rq_lvl = pg_sz_lvl;
		nsge = (qp->wqe_mode == BNXT_QPLIB_WQE_MODE_STATIC) ?
			6 : rq->max_sge;
		req.rq_fwo_rq_sge =
			cpu_to_le16(((nsge &
				      CMDQ_CREATE_QP_RQ_SGE_MASK) <<
				     CMDQ_CREATE_QP_RQ_SGE_SFT) | 0);
	} else {
		/* SRQ */
		qp_flags |= CMDQ_CREATE_QP_QP_FLAGS_SRQ_USED;
		req.srq_cid = cpu_to_le32(qp->srq->id);
	}
	req.rcq_cid = cpu_to_le32(qp->rcq->id);

	qp_flags |= CMDQ_CREATE_QP_QP_FLAGS_RESERVED_LKEY_ENABLE;
	qp_flags |= CMDQ_CREATE_QP_QP_FLAGS_FR_PMR_ENABLED;
	if (qp->sig_type)
		qp_flags |= CMDQ_CREATE_QP_QP_FLAGS_FORCE_COMPLETION;
	if (qp->wqe_mode == BNXT_QPLIB_WQE_MODE_VARIABLE)
		qp_flags |= CMDQ_CREATE_QP_QP_FLAGS_VARIABLE_SIZED_WQE_ENABLED;
	if (_is_ext_stats_supported(res->dattr->dev_cap_flags) && !res->is_vf)
		qp_flags |= CMDQ_CREATE_QP_QP_FLAGS_EXT_STATS_ENABLED;

	req.qp_flags = cpu_to_le32(qp_flags);

	/* ORRQ and IRRQ */
	if (psn_sz) {
		xrrq = &qp->orrq;
		xrrq->max_elements =
			ORD_LIMIT_TO_ORRQ_SLOTS(qp->max_rd_atomic);
		req_size = xrrq->max_elements *
			   BNXT_QPLIB_MAX_ORRQE_ENTRY_SIZE + PAGE_SIZE - 1;
		req_size &= ~(PAGE_SIZE - 1);
		sginfo.pgsize = req_size;
		sginfo.pgshft = PAGE_SHIFT;

		hwq_attr.res = res;
		hwq_attr.sginfo = &sginfo;
		hwq_attr.depth = xrrq->max_elements;
		hwq_attr.stride = BNXT_QPLIB_MAX_ORRQE_ENTRY_SIZE;
		hwq_attr.aux_stride = 0;
		hwq_attr.aux_depth = 0;
		hwq_attr.type = HWQ_TYPE_CTX;
		rc = bnxt_qplib_alloc_init_hwq(xrrq, &hwq_attr);
		if (rc)
			goto rq_swq;
		pbl = &xrrq->pbl[PBL_LVL_0];
		req.orrq_addr = cpu_to_le64(pbl->pg_map_arr[0]);

		xrrq = &qp->irrq;
		xrrq->max_elements = IRD_LIMIT_TO_IRRQ_SLOTS(
						qp->max_dest_rd_atomic);
		req_size = xrrq->max_elements *
			   BNXT_QPLIB_MAX_IRRQE_ENTRY_SIZE + PAGE_SIZE - 1;
		req_size &= ~(PAGE_SIZE - 1);
		sginfo.pgsize = req_size;
		hwq_attr.depth =  xrrq->max_elements;
		hwq_attr.stride = BNXT_QPLIB_MAX_IRRQE_ENTRY_SIZE;
		rc = bnxt_qplib_alloc_init_hwq(xrrq, &hwq_attr);
		if (rc)
			goto fail_orrq;

		pbl = &xrrq->pbl[PBL_LVL_0];
		req.irrq_addr = cpu_to_le64(pbl->pg_map_arr[0]);
	}
	req.pd_id = cpu_to_le32(qp->pd->id);

	bnxt_qplib_fill_cmdqmsg(&msg, &req, &resp, NULL, sizeof(req),
				sizeof(resp), 0);
	rc = bnxt_qplib_rcfw_send_message(rcfw, &msg);
	if (rc)
		goto fail;

	qp->id = le32_to_cpu(resp.xid);
	qp->cur_qp_state = CMDQ_MODIFY_QP_NEW_STATE_RESET;
	INIT_LIST_HEAD(&qp->sq_flush);
	INIT_LIST_HEAD(&qp->rq_flush);
	qp->cctx = res->cctx;
	sq->dbinfo.hwq = &sq->hwq;
	sq->dbinfo.xid = qp->id;
	sq->dbinfo.db = qp->dpi->dbr;
	sq->dbinfo.max_slot = bnxt_qplib_set_sq_max_slot(qp->wqe_mode);
	if (rq->max_wqe) {
		rq->dbinfo.hwq = &rq->hwq;
		rq->dbinfo.xid = qp->id;
		rq->dbinfo.db = qp->dpi->dbr;
		rq->dbinfo.max_slot = bnxt_qplib_set_rq_max_slot(rq->wqe_size);
	}
	tbl_indx = map_qp_id_to_tbl_indx(qp->id, rcfw);
	rcfw->qp_tbl[tbl_indx].qp_id = qp->id;
	rcfw->qp_tbl[tbl_indx].qp_handle = (void *)qp;

	return 0;
fail:
	bnxt_qplib_free_hwq(res, &qp->irrq);
fail_orrq:
	bnxt_qplib_free_hwq(res, &qp->orrq);
rq_swq:
	kfree(rq->swq);
fail_rq:
	bnxt_qplib_free_hwq(res, &rq->hwq);
sq_swq:
	kfree(sq->swq);
fail_sq:
	bnxt_qplib_free_hwq(res, &sq->hwq);
	return rc;
}

static void __modify_flags_from_init_state(struct bnxt_qplib_qp *qp)
{
	switch (qp->state) {
	case CMDQ_MODIFY_QP_NEW_STATE_RTR:
		/* INIT->RTR, configure the path_mtu to the default
		 * 2048 if not being requested
		 */
		if (!(qp->modify_flags &
		    CMDQ_MODIFY_QP_MODIFY_MASK_PATH_MTU)) {
			qp->modify_flags |=
				CMDQ_MODIFY_QP_MODIFY_MASK_PATH_MTU;
			qp->path_mtu =
				CMDQ_MODIFY_QP_PATH_MTU_MTU_2048;
		}
		qp->modify_flags &=
			~CMDQ_MODIFY_QP_MODIFY_MASK_VLAN_ID;
		/* Bono FW require the max_dest_rd_atomic to be >= 1 */
		if (qp->max_dest_rd_atomic < 1)
			qp->max_dest_rd_atomic = 1;
		qp->modify_flags &= ~CMDQ_MODIFY_QP_MODIFY_MASK_SRC_MAC;
		/* Bono FW 20.6.5 requires SGID_INDEX configuration */
		if (!(qp->modify_flags &
		    CMDQ_MODIFY_QP_MODIFY_MASK_SGID_INDEX)) {
			qp->modify_flags |=
				CMDQ_MODIFY_QP_MODIFY_MASK_SGID_INDEX;
			qp->ah.sgid_index = 0;
		}
		break;
	default:
		break;
	}
}

static void __modify_flags_from_rtr_state(struct bnxt_qplib_qp *qp)
{
	switch (qp->state) {
	case CMDQ_MODIFY_QP_NEW_STATE_RTS:
		/* Bono FW requires the max_rd_atomic to be >= 1 */
		if (qp->max_rd_atomic < 1)
			qp->max_rd_atomic = 1;
		/* Bono FW does not allow PKEY_INDEX,
		 * DGID, FLOW_LABEL, SGID_INDEX, HOP_LIMIT,
		 * TRAFFIC_CLASS, DEST_MAC, PATH_MTU, RQ_PSN,
		 * MIN_RNR_TIMER, MAX_DEST_RD_ATOMIC, DEST_QP_ID
		 * modification
		 */
		qp->modify_flags &=
			~(CMDQ_MODIFY_QP_MODIFY_MASK_PKEY |
			  CMDQ_MODIFY_QP_MODIFY_MASK_DGID |
			  CMDQ_MODIFY_QP_MODIFY_MASK_FLOW_LABEL |
			  CMDQ_MODIFY_QP_MODIFY_MASK_SGID_INDEX |
			  CMDQ_MODIFY_QP_MODIFY_MASK_HOP_LIMIT |
			  CMDQ_MODIFY_QP_MODIFY_MASK_TRAFFIC_CLASS |
			  CMDQ_MODIFY_QP_MODIFY_MASK_DEST_MAC |
			  CMDQ_MODIFY_QP_MODIFY_MASK_PATH_MTU |
			  CMDQ_MODIFY_QP_MODIFY_MASK_RQ_PSN |
			  CMDQ_MODIFY_QP_MODIFY_MASK_MIN_RNR_TIMER |
			  CMDQ_MODIFY_QP_MODIFY_MASK_MAX_DEST_RD_ATOMIC |
			  CMDQ_MODIFY_QP_MODIFY_MASK_DEST_QP_ID);
		break;
	default:
		break;
	}
}

static void __filter_modify_flags(struct bnxt_qplib_qp *qp)
{
	switch (qp->cur_qp_state) {
	case CMDQ_MODIFY_QP_NEW_STATE_RESET:
		break;
	case CMDQ_MODIFY_QP_NEW_STATE_INIT:
		__modify_flags_from_init_state(qp);
		break;
	case CMDQ_MODIFY_QP_NEW_STATE_RTR:
		__modify_flags_from_rtr_state(qp);
		break;
	case CMDQ_MODIFY_QP_NEW_STATE_RTS:
		break;
	case CMDQ_MODIFY_QP_NEW_STATE_SQD:
		break;
	case CMDQ_MODIFY_QP_NEW_STATE_SQE:
		break;
	case CMDQ_MODIFY_QP_NEW_STATE_ERR:
		break;
	default:
		break;
	}
}

int bnxt_qplib_modify_qp(struct bnxt_qplib_res *res, struct bnxt_qplib_qp *qp)
{
	struct bnxt_qplib_rcfw *rcfw = res->rcfw;
	struct creq_modify_qp_resp resp = {};
	struct bnxt_qplib_cmdqmsg msg = {};
	struct cmdq_modify_qp req = {};
	u32 temp32[4];
	u32 bmask;
	int rc;

	bnxt_qplib_rcfw_cmd_prep((struct cmdq_base *)&req,
				 CMDQ_BASE_OPCODE_MODIFY_QP,
				 sizeof(req));

	/* Filter out the qp_attr_mask based on the state->new transition */
	__filter_modify_flags(qp);
	bmask = qp->modify_flags;
	req.modify_mask = cpu_to_le32(qp->modify_flags);
	req.qp_cid = cpu_to_le32(qp->id);
	if (bmask & CMDQ_MODIFY_QP_MODIFY_MASK_STATE) {
		req.network_type_en_sqd_async_notify_new_state =
				(qp->state & CMDQ_MODIFY_QP_NEW_STATE_MASK) |
				(qp->en_sqd_async_notify ?
					CMDQ_MODIFY_QP_EN_SQD_ASYNC_NOTIFY : 0);
	}
	req.network_type_en_sqd_async_notify_new_state |= qp->nw_type;

	if (bmask & CMDQ_MODIFY_QP_MODIFY_MASK_ACCESS)
		req.access = qp->access;

	if (bmask & CMDQ_MODIFY_QP_MODIFY_MASK_PKEY)
		req.pkey = cpu_to_le16(IB_DEFAULT_PKEY_FULL);

	if (bmask & CMDQ_MODIFY_QP_MODIFY_MASK_QKEY)
		req.qkey = cpu_to_le32(qp->qkey);

	if (bmask & CMDQ_MODIFY_QP_MODIFY_MASK_DGID) {
		memcpy(temp32, qp->ah.dgid.data, sizeof(struct bnxt_qplib_gid));
		req.dgid[0] = cpu_to_le32(temp32[0]);
		req.dgid[1] = cpu_to_le32(temp32[1]);
		req.dgid[2] = cpu_to_le32(temp32[2]);
		req.dgid[3] = cpu_to_le32(temp32[3]);
	}
	if (bmask & CMDQ_MODIFY_QP_MODIFY_MASK_FLOW_LABEL)
		req.flow_label = cpu_to_le32(qp->ah.flow_label);

	if (bmask & CMDQ_MODIFY_QP_MODIFY_MASK_SGID_INDEX)
		req.sgid_index = cpu_to_le16(res->sgid_tbl.hw_id
					     [qp->ah.sgid_index]);

	if (bmask & CMDQ_MODIFY_QP_MODIFY_MASK_HOP_LIMIT)
		req.hop_limit = qp->ah.hop_limit;

	if (bmask & CMDQ_MODIFY_QP_MODIFY_MASK_TRAFFIC_CLASS)
		req.traffic_class = qp->ah.traffic_class;

	if (bmask & CMDQ_MODIFY_QP_MODIFY_MASK_DEST_MAC)
		memcpy(req.dest_mac, qp->ah.dmac, 6);

	if (bmask & CMDQ_MODIFY_QP_MODIFY_MASK_PATH_MTU)
		req.path_mtu_pingpong_push_enable |= qp->path_mtu;

	if (bmask & CMDQ_MODIFY_QP_MODIFY_MASK_TIMEOUT)
		req.timeout = qp->timeout;

	if (bmask & CMDQ_MODIFY_QP_MODIFY_MASK_RETRY_CNT)
		req.retry_cnt = qp->retry_cnt;

	if (bmask & CMDQ_MODIFY_QP_MODIFY_MASK_RNR_RETRY)
		req.rnr_retry = qp->rnr_retry;

	if (bmask & CMDQ_MODIFY_QP_MODIFY_MASK_MIN_RNR_TIMER)
		req.min_rnr_timer = qp->min_rnr_timer;

	if (bmask & CMDQ_MODIFY_QP_MODIFY_MASK_RQ_PSN)
		req.rq_psn = cpu_to_le32(qp->rq.psn);

	if (bmask & CMDQ_MODIFY_QP_MODIFY_MASK_SQ_PSN)
		req.sq_psn = cpu_to_le32(qp->sq.psn);

	if (bmask & CMDQ_MODIFY_QP_MODIFY_MASK_MAX_RD_ATOMIC)
		req.max_rd_atomic =
			ORD_LIMIT_TO_ORRQ_SLOTS(qp->max_rd_atomic);

	if (bmask & CMDQ_MODIFY_QP_MODIFY_MASK_MAX_DEST_RD_ATOMIC)
		req.max_dest_rd_atomic =
			IRD_LIMIT_TO_IRRQ_SLOTS(qp->max_dest_rd_atomic);

	req.sq_size = cpu_to_le32(qp->sq.hwq.max_elements);
	req.rq_size = cpu_to_le32(qp->rq.hwq.max_elements);
	req.sq_sge = cpu_to_le16(qp->sq.max_sge);
	req.rq_sge = cpu_to_le16(qp->rq.max_sge);
	req.max_inline_data = cpu_to_le32(qp->max_inline_data);
	if (bmask & CMDQ_MODIFY_QP_MODIFY_MASK_DEST_QP_ID)
		req.dest_qp_id = cpu_to_le32(qp->dest_qpn);

	req.vlan_pcp_vlan_dei_vlan_id = cpu_to_le16(qp->vlan_id);

	bnxt_qplib_fill_cmdqmsg(&msg, &req, &resp, NULL, sizeof(req),  sizeof(resp), 0);
	rc = bnxt_qplib_rcfw_send_message(rcfw, &msg);
	if (rc)
		return rc;
	qp->cur_qp_state = qp->state;
	return 0;
}

int bnxt_qplib_query_qp(struct bnxt_qplib_res *res, struct bnxt_qplib_qp *qp)
{
	struct bnxt_qplib_rcfw *rcfw = res->rcfw;
	struct creq_query_qp_resp resp = {};
	struct bnxt_qplib_cmdqmsg msg = {};
	struct bnxt_qplib_rcfw_sbuf sbuf;
	struct creq_query_qp_resp_sb *sb;
	struct cmdq_query_qp req = {};
	u32 temp32[4];
	int i, rc;

	sbuf.size = ALIGN(sizeof(*sb), BNXT_QPLIB_CMDQE_UNITS);
	sbuf.sb = dma_alloc_coherent(&rcfw->pdev->dev, sbuf.size,
				     &sbuf.dma_addr, GFP_KERNEL);
	if (!sbuf.sb)
		return -ENOMEM;
	sb = sbuf.sb;

	bnxt_qplib_rcfw_cmd_prep((struct cmdq_base *)&req,
				 CMDQ_BASE_OPCODE_QUERY_QP,
				 sizeof(req));

	req.qp_cid = cpu_to_le32(qp->id);
	req.resp_size = sbuf.size / BNXT_QPLIB_CMDQE_UNITS;
	bnxt_qplib_fill_cmdqmsg(&msg, &req, &resp, &sbuf, sizeof(req),
				sizeof(resp), 0);
	rc = bnxt_qplib_rcfw_send_message(rcfw, &msg);
	if (rc)
		goto bail;
	/* Extract the context from the side buffer */
	qp->state = sb->en_sqd_async_notify_state &
			CREQ_QUERY_QP_RESP_SB_STATE_MASK;
	qp->en_sqd_async_notify = sb->en_sqd_async_notify_state &
				  CREQ_QUERY_QP_RESP_SB_EN_SQD_ASYNC_NOTIFY;
	qp->access = sb->access;
	qp->pkey_index = le16_to_cpu(sb->pkey);
	qp->qkey = le32_to_cpu(sb->qkey);

	temp32[0] = le32_to_cpu(sb->dgid[0]);
	temp32[1] = le32_to_cpu(sb->dgid[1]);
	temp32[2] = le32_to_cpu(sb->dgid[2]);
	temp32[3] = le32_to_cpu(sb->dgid[3]);
	memcpy(qp->ah.dgid.data, temp32, sizeof(qp->ah.dgid.data));

	qp->ah.flow_label = le32_to_cpu(sb->flow_label);

	qp->ah.sgid_index = 0;
	for (i = 0; i < res->sgid_tbl.max; i++) {
		if (res->sgid_tbl.hw_id[i] == le16_to_cpu(sb->sgid_index)) {
			qp->ah.sgid_index = i;
			break;
		}
	}
	if (i == res->sgid_tbl.max)
		dev_warn(&res->pdev->dev, "SGID not found??\n");

	qp->ah.hop_limit = sb->hop_limit;
	qp->ah.traffic_class = sb->traffic_class;
	memcpy(qp->ah.dmac, sb->dest_mac, 6);
	qp->ah.vlan_id = (le16_to_cpu(sb->path_mtu_dest_vlan_id) &
				CREQ_QUERY_QP_RESP_SB_VLAN_ID_MASK) >>
				CREQ_QUERY_QP_RESP_SB_VLAN_ID_SFT;
	qp->path_mtu = (le16_to_cpu(sb->path_mtu_dest_vlan_id) &
				    CREQ_QUERY_QP_RESP_SB_PATH_MTU_MASK) >>
				    CREQ_QUERY_QP_RESP_SB_PATH_MTU_SFT;
	qp->timeout = sb->timeout;
	qp->retry_cnt = sb->retry_cnt;
	qp->rnr_retry = sb->rnr_retry;
	qp->min_rnr_timer = sb->min_rnr_timer;
	qp->rq.psn = le32_to_cpu(sb->rq_psn);
	qp->max_rd_atomic = ORRQ_SLOTS_TO_ORD_LIMIT(sb->max_rd_atomic);
	qp->sq.psn = le32_to_cpu(sb->sq_psn);
	qp->max_dest_rd_atomic =
			IRRQ_SLOTS_TO_IRD_LIMIT(sb->max_dest_rd_atomic);
	qp->sq.max_wqe = qp->sq.hwq.max_elements;
	qp->rq.max_wqe = qp->rq.hwq.max_elements;
	qp->sq.max_sge = le16_to_cpu(sb->sq_sge);
	qp->rq.max_sge = le16_to_cpu(sb->rq_sge);
	qp->max_inline_data = le32_to_cpu(sb->max_inline_data);
	qp->dest_qpn = le32_to_cpu(sb->dest_qp_id);
	memcpy(qp->smac, sb->src_mac, 6);
	qp->vlan_id = le16_to_cpu(sb->vlan_pcp_vlan_dei_vlan_id);
bail:
	dma_free_coherent(&rcfw->pdev->dev, sbuf.size,
			  sbuf.sb, sbuf.dma_addr);
	return rc;
}

static void __clean_cq(struct bnxt_qplib_cq *cq, u64 qp)
{
	struct bnxt_qplib_hwq *cq_hwq = &cq->hwq;
	struct cq_base *hw_cqe;
	int i;

	for (i = 0; i < cq_hwq->max_elements; i++) {
		hw_cqe = bnxt_qplib_get_qe(cq_hwq, i, NULL);
		if (!CQE_CMP_VALID(hw_cqe, i, cq_hwq->max_elements))
			continue;
		/*
		 * The valid test of the entry must be done first before
		 * reading any further.
		 */
		dma_rmb();
		switch (hw_cqe->cqe_type_toggle & CQ_BASE_CQE_TYPE_MASK) {
		case CQ_BASE_CQE_TYPE_REQ:
		case CQ_BASE_CQE_TYPE_TERMINAL:
		{
			struct cq_req *cqe = (struct cq_req *)hw_cqe;

			if (qp == le64_to_cpu(cqe->qp_handle))
				cqe->qp_handle = 0;
			break;
		}
		case CQ_BASE_CQE_TYPE_RES_RC:
		case CQ_BASE_CQE_TYPE_RES_UD:
		case CQ_BASE_CQE_TYPE_RES_RAWETH_QP1:
		{
			struct cq_res_rc *cqe = (struct cq_res_rc *)hw_cqe;

			if (qp == le64_to_cpu(cqe->qp_handle))
				cqe->qp_handle = 0;
			break;
		}
		default:
			break;
		}
	}
}

int bnxt_qplib_destroy_qp(struct bnxt_qplib_res *res,
			  struct bnxt_qplib_qp *qp)
{
	struct bnxt_qplib_rcfw *rcfw = res->rcfw;
	struct creq_destroy_qp_resp resp = {};
	struct bnxt_qplib_cmdqmsg msg = {};
	struct cmdq_destroy_qp req = {};
	u32 tbl_indx;
	int rc;

	tbl_indx = map_qp_id_to_tbl_indx(qp->id, rcfw);
	rcfw->qp_tbl[tbl_indx].qp_id = BNXT_QPLIB_QP_ID_INVALID;
	rcfw->qp_tbl[tbl_indx].qp_handle = NULL;

	bnxt_qplib_rcfw_cmd_prep((struct cmdq_base *)&req,
				 CMDQ_BASE_OPCODE_DESTROY_QP,
				 sizeof(req));

	req.qp_cid = cpu_to_le32(qp->id);
	bnxt_qplib_fill_cmdqmsg(&msg, &req, &resp, NULL, sizeof(req),
				sizeof(resp), 0);
	rc = bnxt_qplib_rcfw_send_message(rcfw, &msg);
	if (rc) {
		rcfw->qp_tbl[tbl_indx].qp_id = qp->id;
		rcfw->qp_tbl[tbl_indx].qp_handle = qp;
		return rc;
	}

	return 0;
}

void bnxt_qplib_free_qp_res(struct bnxt_qplib_res *res,
			    struct bnxt_qplib_qp *qp)
{
	bnxt_qplib_free_qp_hdr_buf(res, qp);
	bnxt_qplib_free_hwq(res, &qp->sq.hwq);
	kfree(qp->sq.swq);

	bnxt_qplib_free_hwq(res, &qp->rq.hwq);
	kfree(qp->rq.swq);

	if (qp->irrq.max_elements)
		bnxt_qplib_free_hwq(res, &qp->irrq);
	if (qp->orrq.max_elements)
		bnxt_qplib_free_hwq(res, &qp->orrq);

}

void *bnxt_qplib_get_qp1_sq_buf(struct bnxt_qplib_qp *qp,
				struct bnxt_qplib_sge *sge)
{
	struct bnxt_qplib_q *sq = &qp->sq;
	u32 sw_prod;

	memset(sge, 0, sizeof(*sge));

	if (qp->sq_hdr_buf) {
		sw_prod = sq->swq_start;
		sge->addr = (dma_addr_t)(qp->sq_hdr_buf_map +
					 sw_prod * qp->sq_hdr_buf_size);
		sge->lkey = 0xFFFFFFFF;
		sge->size = qp->sq_hdr_buf_size;
		return qp->sq_hdr_buf + sw_prod * sge->size;
	}
	return NULL;
}

u32 bnxt_qplib_get_rq_prod_index(struct bnxt_qplib_qp *qp)
{
	struct bnxt_qplib_q *rq = &qp->rq;

	return rq->swq_start;
}

dma_addr_t bnxt_qplib_get_qp_buf_from_index(struct bnxt_qplib_qp *qp, u32 index)
{
	return (qp->rq_hdr_buf_map + index * qp->rq_hdr_buf_size);
}

void *bnxt_qplib_get_qp1_rq_buf(struct bnxt_qplib_qp *qp,
				struct bnxt_qplib_sge *sge)
{
	struct bnxt_qplib_q *rq = &qp->rq;
	u32 sw_prod;

	memset(sge, 0, sizeof(*sge));

	if (qp->rq_hdr_buf) {
		sw_prod = rq->swq_start;
		sge->addr = (dma_addr_t)(qp->rq_hdr_buf_map +
					 sw_prod * qp->rq_hdr_buf_size);
		sge->lkey = 0xFFFFFFFF;
		sge->size = qp->rq_hdr_buf_size;
		return qp->rq_hdr_buf + sw_prod * sge->size;
	}
	return NULL;
}

static void bnxt_qplib_fill_psn_search(struct bnxt_qplib_qp *qp,
				       struct bnxt_qplib_swqe *wqe,
				       struct bnxt_qplib_swq *swq)
{
	struct sq_psn_search_ext *psns_ext;
	struct sq_psn_search *psns;
	u32 flg_npsn;
	u32 op_spsn;

	if (!swq->psn_search)
		return;
	psns = swq->psn_search;
	psns_ext = swq->psn_ext;

	op_spsn = ((swq->start_psn << SQ_PSN_SEARCH_START_PSN_SFT) &
		    SQ_PSN_SEARCH_START_PSN_MASK);
	op_spsn |= ((wqe->type << SQ_PSN_SEARCH_OPCODE_SFT) &
		     SQ_PSN_SEARCH_OPCODE_MASK);
	flg_npsn = ((swq->next_psn << SQ_PSN_SEARCH_NEXT_PSN_SFT) &
		     SQ_PSN_SEARCH_NEXT_PSN_MASK);

	if (bnxt_qplib_is_chip_gen_p5(qp->cctx)) {
		psns_ext->opcode_start_psn = cpu_to_le32(op_spsn);
		psns_ext->flags_next_psn = cpu_to_le32(flg_npsn);
		psns_ext->start_slot_idx = cpu_to_le16(swq->slot_idx);
	} else {
		psns->opcode_start_psn = cpu_to_le32(op_spsn);
		psns->flags_next_psn = cpu_to_le32(flg_npsn);
	}
}

static int bnxt_qplib_put_inline(struct bnxt_qplib_qp *qp,
				 struct bnxt_qplib_swqe *wqe,
				 u16 *idx)
{
	struct bnxt_qplib_hwq *hwq;
	int len, t_len, offt;
	bool pull_dst = true;
	void *il_dst = NULL;
	void *il_src = NULL;
	int t_cplen, cplen;
	int indx;

	hwq = &qp->sq.hwq;
	t_len = 0;
	for (indx = 0; indx < wqe->num_sge; indx++) {
		len = wqe->sg_list[indx].size;
		il_src = (void *)wqe->sg_list[indx].addr;
		t_len += len;
		if (t_len > qp->max_inline_data)
			return -ENOMEM;
		while (len) {
			if (pull_dst) {
				pull_dst = false;
				il_dst = bnxt_qplib_get_prod_qe(hwq, *idx);
				(*idx)++;
				t_cplen = 0;
				offt = 0;
			}
			cplen = min_t(int, len, sizeof(struct sq_sge));
			cplen = min_t(int, cplen,
					(sizeof(struct sq_sge) - offt));
			memcpy(il_dst, il_src, cplen);
			t_cplen += cplen;
			il_src += cplen;
			il_dst += cplen;
			offt += cplen;
			len -= cplen;
			if (t_cplen == sizeof(struct sq_sge))
				pull_dst = true;
		}
	}

	return t_len;
}

static u32 bnxt_qplib_put_sges(struct bnxt_qplib_hwq *hwq,
			       struct bnxt_qplib_sge *ssge,
			       u16 nsge, u16 *idx)
{
	struct sq_sge *dsge;
	int indx, len = 0;

	for (indx = 0; indx < nsge; indx++, (*idx)++) {
		dsge = bnxt_qplib_get_prod_qe(hwq, *idx);
		dsge->va_or_pa = cpu_to_le64(ssge[indx].addr);
		dsge->l_key = cpu_to_le32(ssge[indx].lkey);
		dsge->size = cpu_to_le32(ssge[indx].size);
		len += ssge[indx].size;
	}

	return len;
}

static u16 bnxt_qplib_required_slots(struct bnxt_qplib_qp *qp,
				     struct bnxt_qplib_swqe *wqe,
				     u16 *wqe_sz, u16 *qdf, u8 mode)
{
	u32 ilsize, bytes;
	u16 nsge;
	u16 slot;

	nsge = wqe->num_sge;
	/* Adding sq_send_hdr is a misnomer, for rq also hdr size is same. */
	bytes = sizeof(struct sq_send_hdr) + nsge * sizeof(struct sq_sge);
	if (wqe->flags & BNXT_QPLIB_SWQE_FLAGS_INLINE) {
		ilsize = bnxt_qplib_calc_ilsize(wqe, qp->max_inline_data);
		bytes = ALIGN(ilsize, sizeof(struct sq_sge));
		bytes += sizeof(struct sq_send_hdr);
	}

	*qdf =  __xlate_qfd(qp->sq.q_full_delta, bytes);
	slot = bytes >> 4;
	*wqe_sz = slot;
	if (mode == BNXT_QPLIB_WQE_MODE_STATIC)
		slot = 8;
	return slot;
}

static void bnxt_qplib_pull_psn_buff(struct bnxt_qplib_q *sq,
				     struct bnxt_qplib_swq *swq)
{
	struct bnxt_qplib_hwq *hwq;
	u32 pg_num, pg_indx;
	void *buff;
	u32 tail;

	hwq = &sq->hwq;
	if (!hwq->pad_pg)
		return;
	tail = swq->slot_idx / sq->dbinfo.max_slot;
	pg_num = (tail + hwq->pad_pgofft) / (PAGE_SIZE / hwq->pad_stride);
	pg_indx = (tail + hwq->pad_pgofft) % (PAGE_SIZE / hwq->pad_stride);
	buff = (void *)(hwq->pad_pg[pg_num] + pg_indx * hwq->pad_stride);
	swq->psn_ext = buff;
	swq->psn_search = buff;
}

void bnxt_qplib_post_send_db(struct bnxt_qplib_qp *qp)
{
	struct bnxt_qplib_q *sq = &qp->sq;

	bnxt_qplib_ring_prod_db(&sq->dbinfo, DBC_DBC_TYPE_SQ);
}

int bnxt_qplib_post_send(struct bnxt_qplib_qp *qp,
			 struct bnxt_qplib_swqe *wqe)
{
	struct bnxt_qplib_nq_work *nq_work = NULL;
	int i, rc = 0, data_len = 0, pkt_num = 0;
	struct bnxt_qplib_q *sq = &qp->sq;
	struct bnxt_qplib_hwq *hwq;
	struct bnxt_qplib_swq *swq;
	bool sch_handler = false;
	u16 wqe_sz, qdf = 0;
	void *base_hdr;
	void *ext_hdr;
	__le32 temp32;
	u32 wqe_idx;
	u32 slots;
	u16 idx;

	hwq = &sq->hwq;
	if (qp->state != CMDQ_MODIFY_QP_NEW_STATE_RTS &&
	    qp->state != CMDQ_MODIFY_QP_NEW_STATE_ERR) {
		dev_err(&hwq->pdev->dev,
			"QPLIB: FP: QP (0x%x) is in the 0x%x state",
			qp->id, qp->state);
		rc = -EINVAL;
		goto done;
	}

	slots = bnxt_qplib_required_slots(qp, wqe, &wqe_sz, &qdf, qp->wqe_mode);
	if (bnxt_qplib_queue_full(sq, slots + qdf)) {
		dev_err(&hwq->pdev->dev,
			"prod = %#x cons = %#x qdepth = %#x delta = %#x\n",
			hwq->prod, hwq->cons, hwq->depth, sq->q_full_delta);
		rc = -ENOMEM;
		goto done;
	}

	swq = bnxt_qplib_get_swqe(sq, &wqe_idx);
	bnxt_qplib_pull_psn_buff(sq, swq);

	idx = 0;
	swq->slot_idx = hwq->prod;
	swq->slots = slots;
	swq->wr_id = wqe->wr_id;
	swq->type = wqe->type;
	swq->flags = wqe->flags;
	swq->start_psn = sq->psn & BTH_PSN_MASK;
	if (qp->sig_type)
		swq->flags |= SQ_SEND_FLAGS_SIGNAL_COMP;

	if (qp->state == CMDQ_MODIFY_QP_NEW_STATE_ERR) {
		sch_handler = true;
		dev_dbg(&hwq->pdev->dev,
			"%s Error QP. Scheduling for poll_cq\n", __func__);
		goto queue_err;
	}

	base_hdr = bnxt_qplib_get_prod_qe(hwq, idx++);
	ext_hdr = bnxt_qplib_get_prod_qe(hwq, idx++);
	memset(base_hdr, 0, sizeof(struct sq_sge));
	memset(ext_hdr, 0, sizeof(struct sq_sge));

	if (wqe->flags & BNXT_QPLIB_SWQE_FLAGS_INLINE)
		/* Copy the inline data */
		data_len = bnxt_qplib_put_inline(qp, wqe, &idx);
	else
		data_len = bnxt_qplib_put_sges(hwq, wqe->sg_list, wqe->num_sge,
					       &idx);
	if (data_len < 0)
		goto queue_err;
	/* Specifics */
	switch (wqe->type) {
	case BNXT_QPLIB_SWQE_TYPE_SEND:
		if (qp->type == CMDQ_CREATE_QP1_TYPE_GSI) {
			struct sq_send_raweth_qp1_hdr *sqe = base_hdr;
			struct sq_raw_ext_hdr *ext_sqe = ext_hdr;
			/* Assemble info for Raw Ethertype QPs */

			sqe->wqe_type = wqe->type;
			sqe->flags = wqe->flags;
			sqe->wqe_size = wqe_sz;
			sqe->cfa_action = cpu_to_le16(wqe->rawqp1.cfa_action);
			sqe->lflags = cpu_to_le16(wqe->rawqp1.lflags);
			sqe->length = cpu_to_le32(data_len);
			ext_sqe->cfa_meta = cpu_to_le32((wqe->rawqp1.cfa_meta &
				SQ_SEND_RAWETH_QP1_CFA_META_VLAN_VID_MASK) <<
				SQ_SEND_RAWETH_QP1_CFA_META_VLAN_VID_SFT);

			break;
		}
		fallthrough;
	case BNXT_QPLIB_SWQE_TYPE_SEND_WITH_IMM:
	case BNXT_QPLIB_SWQE_TYPE_SEND_WITH_INV:
	{
		struct sq_ud_ext_hdr *ext_sqe = ext_hdr;
		struct sq_send_hdr *sqe = base_hdr;

		sqe->wqe_type = wqe->type;
		sqe->flags = wqe->flags;
		sqe->wqe_size = wqe_sz;
		sqe->inv_key_or_imm_data = cpu_to_le32(wqe->send.inv_key);
		if (qp->type == CMDQ_CREATE_QP_TYPE_UD ||
		    qp->type == CMDQ_CREATE_QP_TYPE_GSI) {
			sqe->q_key = cpu_to_le32(wqe->send.q_key);
			sqe->length = cpu_to_le32(data_len);
			sq->psn = (sq->psn + 1) & BTH_PSN_MASK;
			ext_sqe->dst_qp = cpu_to_le32(wqe->send.dst_qp &
						      SQ_SEND_DST_QP_MASK);
			ext_sqe->avid = cpu_to_le32(wqe->send.avid &
						    SQ_SEND_AVID_MASK);
		} else {
			sqe->length = cpu_to_le32(data_len);
			if (qp->mtu)
				pkt_num = (data_len + qp->mtu - 1) / qp->mtu;
			if (!pkt_num)
				pkt_num = 1;
			sq->psn = (sq->psn + pkt_num) & BTH_PSN_MASK;
		}
		break;
	}
	case BNXT_QPLIB_SWQE_TYPE_RDMA_WRITE:
	case BNXT_QPLIB_SWQE_TYPE_RDMA_WRITE_WITH_IMM:
	case BNXT_QPLIB_SWQE_TYPE_RDMA_READ:
	{
		struct sq_rdma_ext_hdr *ext_sqe = ext_hdr;
		struct sq_rdma_hdr *sqe = base_hdr;

		sqe->wqe_type = wqe->type;
		sqe->flags = wqe->flags;
		sqe->wqe_size = wqe_sz;
		sqe->imm_data = cpu_to_le32(wqe->rdma.inv_key);
		sqe->length = cpu_to_le32((u32)data_len);
		ext_sqe->remote_va = cpu_to_le64(wqe->rdma.remote_va);
		ext_sqe->remote_key = cpu_to_le32(wqe->rdma.r_key);
		if (qp->mtu)
			pkt_num = (data_len + qp->mtu - 1) / qp->mtu;
		if (!pkt_num)
			pkt_num = 1;
		sq->psn = (sq->psn + pkt_num) & BTH_PSN_MASK;
		break;
	}
	case BNXT_QPLIB_SWQE_TYPE_ATOMIC_CMP_AND_SWP:
	case BNXT_QPLIB_SWQE_TYPE_ATOMIC_FETCH_AND_ADD:
	{
		struct sq_atomic_ext_hdr *ext_sqe = ext_hdr;
		struct sq_atomic_hdr *sqe = base_hdr;

		sqe->wqe_type = wqe->type;
		sqe->flags = wqe->flags;
		sqe->remote_key = cpu_to_le32(wqe->atomic.r_key);
		sqe->remote_va = cpu_to_le64(wqe->atomic.remote_va);
		ext_sqe->swap_data = cpu_to_le64(wqe->atomic.swap_data);
		ext_sqe->cmp_data = cpu_to_le64(wqe->atomic.cmp_data);
		if (qp->mtu)
			pkt_num = (data_len + qp->mtu - 1) / qp->mtu;
		if (!pkt_num)
			pkt_num = 1;
		sq->psn = (sq->psn + pkt_num) & BTH_PSN_MASK;
		break;
	}
	case BNXT_QPLIB_SWQE_TYPE_LOCAL_INV:
	{
		struct sq_localinvalidate *sqe = base_hdr;

		sqe->wqe_type = wqe->type;
		sqe->flags = wqe->flags;
		sqe->inv_l_key = cpu_to_le32(wqe->local_inv.inv_l_key);

		break;
	}
	case BNXT_QPLIB_SWQE_TYPE_FAST_REG_MR:
	{
		struct sq_fr_pmr_ext_hdr *ext_sqe = ext_hdr;
		struct sq_fr_pmr_hdr *sqe = base_hdr;

		sqe->wqe_type = wqe->type;
		sqe->flags = wqe->flags;
		sqe->access_cntl = wqe->frmr.access_cntl |
				   SQ_FR_PMR_ACCESS_CNTL_LOCAL_WRITE;
		sqe->zero_based_page_size_log =
			(wqe->frmr.pg_sz_log & SQ_FR_PMR_PAGE_SIZE_LOG_MASK) <<
			SQ_FR_PMR_PAGE_SIZE_LOG_SFT |
			(wqe->frmr.zero_based ? SQ_FR_PMR_ZERO_BASED : 0);
		sqe->l_key = cpu_to_le32(wqe->frmr.l_key);
		temp32 = cpu_to_le32(wqe->frmr.length);
		memcpy(sqe->length, &temp32, sizeof(wqe->frmr.length));
		sqe->numlevels_pbl_page_size_log =
			((wqe->frmr.pbl_pg_sz_log <<
					SQ_FR_PMR_PBL_PAGE_SIZE_LOG_SFT) &
					SQ_FR_PMR_PBL_PAGE_SIZE_LOG_MASK) |
			((wqe->frmr.levels << SQ_FR_PMR_NUMLEVELS_SFT) &
					SQ_FR_PMR_NUMLEVELS_MASK);

		for (i = 0; i < wqe->frmr.page_list_len; i++)
			wqe->frmr.pbl_ptr[i] = cpu_to_le64(
						wqe->frmr.page_list[i] |
						PTU_PTE_VALID);
		ext_sqe->pblptr = cpu_to_le64(wqe->frmr.pbl_dma_ptr);
		ext_sqe->va = cpu_to_le64(wqe->frmr.va);

		break;
	}
	case BNXT_QPLIB_SWQE_TYPE_BIND_MW:
	{
		struct sq_bind_ext_hdr *ext_sqe = ext_hdr;
		struct sq_bind_hdr *sqe = base_hdr;

		sqe->wqe_type = wqe->type;
		sqe->flags = wqe->flags;
		sqe->access_cntl = wqe->bind.access_cntl;
		sqe->mw_type_zero_based = wqe->bind.mw_type |
			(wqe->bind.zero_based ? SQ_BIND_ZERO_BASED : 0);
		sqe->parent_l_key = cpu_to_le32(wqe->bind.parent_l_key);
		sqe->l_key = cpu_to_le32(wqe->bind.r_key);
		ext_sqe->va = cpu_to_le64(wqe->bind.va);
		ext_sqe->length_lo = cpu_to_le32(wqe->bind.length);
		break;
	}
	default:
		/* Bad wqe, return error */
		rc = -EINVAL;
		goto done;
	}
	swq->next_psn = sq->psn & BTH_PSN_MASK;
	bnxt_qplib_fill_psn_search(qp, wqe, swq);
queue_err:
	bnxt_qplib_swq_mod_start(sq, wqe_idx);
	bnxt_qplib_hwq_incr_prod(hwq, swq->slots);
	qp->wqe_cnt++;
done:
	if (sch_handler) {
		nq_work = kzalloc(sizeof(*nq_work), GFP_ATOMIC);
		if (nq_work) {
			nq_work->cq = qp->scq;
			nq_work->nq = qp->scq->nq;
			INIT_WORK(&nq_work->work, bnxt_qpn_cqn_sched_task);
			queue_work(qp->scq->nq->cqn_wq, &nq_work->work);
		} else {
			dev_err(&hwq->pdev->dev,
				"FP: Failed to allocate SQ nq_work!\n");
			rc = -ENOMEM;
		}
	}
	return rc;
}

void bnxt_qplib_post_recv_db(struct bnxt_qplib_qp *qp)
{
	struct bnxt_qplib_q *rq = &qp->rq;

	bnxt_qplib_ring_prod_db(&rq->dbinfo, DBC_DBC_TYPE_RQ);
}

int bnxt_qplib_post_recv(struct bnxt_qplib_qp *qp,
			 struct bnxt_qplib_swqe *wqe)
{
	struct bnxt_qplib_nq_work *nq_work = NULL;
	struct bnxt_qplib_q *rq = &qp->rq;
	struct rq_wqe_hdr *base_hdr;
	struct rq_ext_hdr *ext_hdr;
	struct bnxt_qplib_hwq *hwq;
	struct bnxt_qplib_swq *swq;
	bool sch_handler = false;
	u16 wqe_sz, idx;
	u32 wqe_idx;
	int rc = 0;

	hwq = &rq->hwq;
	if (qp->state == CMDQ_MODIFY_QP_NEW_STATE_RESET) {
		dev_err(&hwq->pdev->dev,
			"QPLIB: FP: QP (0x%x) is in the 0x%x state",
			qp->id, qp->state);
		rc = -EINVAL;
		goto done;
	}

	if (bnxt_qplib_queue_full(rq, rq->dbinfo.max_slot)) {
		dev_err(&hwq->pdev->dev,
			"FP: QP (0x%x) RQ is full!\n", qp->id);
		rc = -EINVAL;
		goto done;
	}

	swq = bnxt_qplib_get_swqe(rq, &wqe_idx);
	swq->wr_id = wqe->wr_id;
	swq->slots = rq->dbinfo.max_slot;

	if (qp->state == CMDQ_MODIFY_QP_NEW_STATE_ERR) {
		sch_handler = true;
		dev_dbg(&hwq->pdev->dev,
			"%s: Error QP. Scheduling for poll_cq\n", __func__);
		goto queue_err;
	}

	idx = 0;
	base_hdr = bnxt_qplib_get_prod_qe(hwq, idx++);
	ext_hdr = bnxt_qplib_get_prod_qe(hwq, idx++);
	memset(base_hdr, 0, sizeof(struct sq_sge));
	memset(ext_hdr, 0, sizeof(struct sq_sge));
	wqe_sz = (sizeof(struct rq_wqe_hdr) +
	wqe->num_sge * sizeof(struct sq_sge)) >> 4;
	bnxt_qplib_put_sges(hwq, wqe->sg_list, wqe->num_sge, &idx);
	if (!wqe->num_sge) {
		struct sq_sge *sge;

		sge = bnxt_qplib_get_prod_qe(hwq, idx++);
		sge->size = 0;
		wqe_sz++;
	}
	base_hdr->wqe_type = wqe->type;
	base_hdr->flags = wqe->flags;
	base_hdr->wqe_size = wqe_sz;
	base_hdr->wr_id[0] = cpu_to_le32(wqe_idx);
queue_err:
	bnxt_qplib_swq_mod_start(rq, wqe_idx);
	bnxt_qplib_hwq_incr_prod(hwq, swq->slots);
done:
	if (sch_handler) {
		nq_work = kzalloc(sizeof(*nq_work), GFP_ATOMIC);
		if (nq_work) {
			nq_work->cq = qp->rcq;
			nq_work->nq = qp->rcq->nq;
			INIT_WORK(&nq_work->work, bnxt_qpn_cqn_sched_task);
			queue_work(qp->rcq->nq->cqn_wq, &nq_work->work);
		} else {
			dev_err(&hwq->pdev->dev,
				"FP: Failed to allocate RQ nq_work!\n");
			rc = -ENOMEM;
		}
	}

	return rc;
}

/* CQ */
int bnxt_qplib_create_cq(struct bnxt_qplib_res *res, struct bnxt_qplib_cq *cq)
{
	struct bnxt_qplib_rcfw *rcfw = res->rcfw;
	struct bnxt_qplib_hwq_attr hwq_attr = {};
	struct creq_create_cq_resp resp = {};
	struct bnxt_qplib_cmdqmsg msg = {};
	struct cmdq_create_cq req = {};
	struct bnxt_qplib_pbl *pbl;
	u32 pg_sz_lvl;
	int rc;

	if (!cq->dpi) {
		dev_err(&rcfw->pdev->dev,
			"FP: CREATE_CQ failed due to NULL DPI\n");
		return -EINVAL;
	}

	hwq_attr.res = res;
	hwq_attr.depth = cq->max_wqe;
	hwq_attr.stride = sizeof(struct cq_base);
	hwq_attr.type = HWQ_TYPE_QUEUE;
	hwq_attr.sginfo = &cq->sg_info;
	rc = bnxt_qplib_alloc_init_hwq(&cq->hwq, &hwq_attr);
	if (rc)
		return rc;

	bnxt_qplib_rcfw_cmd_prep((struct cmdq_base *)&req,
				 CMDQ_BASE_OPCODE_CREATE_CQ,
				 sizeof(req));

	req.dpi = cpu_to_le32(cq->dpi->dpi);
	req.cq_handle = cpu_to_le64(cq->cq_handle);
	req.cq_size = cpu_to_le32(cq->hwq.max_elements);
	pbl = &cq->hwq.pbl[PBL_LVL_0];
	pg_sz_lvl = (bnxt_qplib_base_pg_size(&cq->hwq) <<
		     CMDQ_CREATE_CQ_PG_SIZE_SFT);
	pg_sz_lvl |= (cq->hwq.level & CMDQ_CREATE_CQ_LVL_MASK);
	req.pg_size_lvl = cpu_to_le32(pg_sz_lvl);
	req.pbl = cpu_to_le64(pbl->pg_map_arr[0]);
	req.cq_fco_cnq_id = cpu_to_le32(
			(cq->cnq_hw_ring_id & CMDQ_CREATE_CQ_CNQ_ID_MASK) <<
			 CMDQ_CREATE_CQ_CNQ_ID_SFT);
	bnxt_qplib_fill_cmdqmsg(&msg, &req, &resp, NULL, sizeof(req),
				sizeof(resp), 0);
	rc = bnxt_qplib_rcfw_send_message(rcfw, &msg);
	if (rc)
		goto fail;

	cq->id = le32_to_cpu(resp.xid);
	cq->period = BNXT_QPLIB_QUEUE_START_PERIOD;
	init_waitqueue_head(&cq->waitq);
	INIT_LIST_HEAD(&cq->sqf_head);
	INIT_LIST_HEAD(&cq->rqf_head);
	spin_lock_init(&cq->compl_lock);
	spin_lock_init(&cq->flush_lock);

	cq->dbinfo.hwq = &cq->hwq;
	cq->dbinfo.xid = cq->id;
	cq->dbinfo.db = cq->dpi->dbr;
	cq->dbinfo.priv_db = res->dpi_tbl.priv_db;

	bnxt_qplib_armen_db(&cq->dbinfo, DBC_DBC_TYPE_CQ_ARMENA);

	return 0;

fail:
	bnxt_qplib_free_hwq(res, &cq->hwq);
<<<<<<< HEAD
=======
	return rc;
}

void bnxt_qplib_resize_cq_complete(struct bnxt_qplib_res *res,
				   struct bnxt_qplib_cq *cq)
{
	bnxt_qplib_free_hwq(res, &cq->hwq);
	memcpy(&cq->hwq, &cq->resize_hwq, sizeof(cq->hwq));
}

int bnxt_qplib_resize_cq(struct bnxt_qplib_res *res, struct bnxt_qplib_cq *cq,
			 int new_cqes)
{
	struct bnxt_qplib_hwq_attr hwq_attr = {};
	struct bnxt_qplib_rcfw *rcfw = res->rcfw;
	struct creq_resize_cq_resp resp = {};
	struct bnxt_qplib_cmdqmsg msg = {};
	struct cmdq_resize_cq req = {};
	struct bnxt_qplib_pbl *pbl;
	u32 pg_sz, lvl, new_sz;
	int rc;

	bnxt_qplib_rcfw_cmd_prep((struct cmdq_base *)&req,
				 CMDQ_BASE_OPCODE_RESIZE_CQ,
				 sizeof(req));
	hwq_attr.sginfo = &cq->sg_info;
	hwq_attr.res = res;
	hwq_attr.depth = new_cqes;
	hwq_attr.stride = sizeof(struct cq_base);
	hwq_attr.type = HWQ_TYPE_QUEUE;
	rc = bnxt_qplib_alloc_init_hwq(&cq->resize_hwq, &hwq_attr);
	if (rc)
		return rc;

	req.cq_cid = cpu_to_le32(cq->id);
	pbl = &cq->resize_hwq.pbl[PBL_LVL_0];
	pg_sz = bnxt_qplib_base_pg_size(&cq->resize_hwq);
	lvl = (cq->resize_hwq.level << CMDQ_RESIZE_CQ_LVL_SFT) &
				       CMDQ_RESIZE_CQ_LVL_MASK;
	new_sz = (new_cqes << CMDQ_RESIZE_CQ_NEW_CQ_SIZE_SFT) &
		  CMDQ_RESIZE_CQ_NEW_CQ_SIZE_MASK;
	req.new_cq_size_pg_size_lvl = cpu_to_le32(new_sz | pg_sz | lvl);
	req.new_pbl = cpu_to_le64(pbl->pg_map_arr[0]);

	bnxt_qplib_fill_cmdqmsg(&msg, &req, &resp, NULL, sizeof(req),
				sizeof(resp), 0);
	rc = bnxt_qplib_rcfw_send_message(rcfw, &msg);
>>>>>>> 98817289
	return rc;
}

int bnxt_qplib_destroy_cq(struct bnxt_qplib_res *res, struct bnxt_qplib_cq *cq)
{
	struct bnxt_qplib_rcfw *rcfw = res->rcfw;
	struct creq_destroy_cq_resp resp = {};
	struct bnxt_qplib_cmdqmsg msg = {};
	struct cmdq_destroy_cq req = {};
	u16 total_cnq_events;
	int rc;

	bnxt_qplib_rcfw_cmd_prep((struct cmdq_base *)&req,
				 CMDQ_BASE_OPCODE_DESTROY_CQ,
				 sizeof(req));

	req.cq_cid = cpu_to_le32(cq->id);
	bnxt_qplib_fill_cmdqmsg(&msg, &req, &resp, NULL, sizeof(req),
				sizeof(resp), 0);
	rc = bnxt_qplib_rcfw_send_message(rcfw, &msg);
	if (rc)
		return rc;
	total_cnq_events = le16_to_cpu(resp.total_cnq_events);
	__wait_for_all_nqes(cq, total_cnq_events);
	bnxt_qplib_free_hwq(res, &cq->hwq);
	return 0;
}

static int __flush_sq(struct bnxt_qplib_q *sq, struct bnxt_qplib_qp *qp,
		      struct bnxt_qplib_cqe **pcqe, int *budget)
{
	struct bnxt_qplib_cqe *cqe;
	u32 start, last;
	int rc = 0;

	/* Now complete all outstanding SQEs with FLUSHED_ERR */
	start = sq->swq_start;
	cqe = *pcqe;
	while (*budget) {
		last = sq->swq_last;
		if (start == last)
			break;
		/* Skip the FENCE WQE completions */
		if (sq->swq[last].wr_id == BNXT_QPLIB_FENCE_WRID) {
			bnxt_qplib_cancel_phantom_processing(qp);
			goto skip_compl;
		}
		memset(cqe, 0, sizeof(*cqe));
		cqe->status = CQ_REQ_STATUS_WORK_REQUEST_FLUSHED_ERR;
		cqe->opcode = CQ_BASE_CQE_TYPE_REQ;
		cqe->qp_handle = (u64)(unsigned long)qp;
		cqe->wr_id = sq->swq[last].wr_id;
		cqe->src_qp = qp->id;
		cqe->type = sq->swq[last].type;
		cqe++;
		(*budget)--;
skip_compl:
		bnxt_qplib_hwq_incr_cons(&sq->hwq, sq->swq[last].slots);
		sq->swq_last = sq->swq[last].next_idx;
	}
	*pcqe = cqe;
	if (!(*budget) && sq->swq_last != start)
		/* Out of budget */
		rc = -EAGAIN;

	return rc;
}

static int __flush_rq(struct bnxt_qplib_q *rq, struct bnxt_qplib_qp *qp,
		      struct bnxt_qplib_cqe **pcqe, int *budget)
{
	struct bnxt_qplib_cqe *cqe;
	u32 start, last;
	int opcode = 0;
	int rc = 0;

	switch (qp->type) {
	case CMDQ_CREATE_QP1_TYPE_GSI:
		opcode = CQ_BASE_CQE_TYPE_RES_RAWETH_QP1;
		break;
	case CMDQ_CREATE_QP_TYPE_RC:
		opcode = CQ_BASE_CQE_TYPE_RES_RC;
		break;
	case CMDQ_CREATE_QP_TYPE_UD:
	case CMDQ_CREATE_QP_TYPE_GSI:
		opcode = CQ_BASE_CQE_TYPE_RES_UD;
		break;
	}

	/* Flush the rest of the RQ */
	start = rq->swq_start;
	cqe = *pcqe;
	while (*budget) {
		last = rq->swq_last;
		if (last == start)
			break;
		memset(cqe, 0, sizeof(*cqe));
		cqe->status =
		    CQ_RES_RC_STATUS_WORK_REQUEST_FLUSHED_ERR;
		cqe->opcode = opcode;
		cqe->qp_handle = (unsigned long)qp;
		cqe->wr_id = rq->swq[last].wr_id;
		cqe++;
		(*budget)--;
		bnxt_qplib_hwq_incr_cons(&rq->hwq, rq->swq[last].slots);
		rq->swq_last = rq->swq[last].next_idx;
	}
	*pcqe = cqe;
	if (!*budget && rq->swq_last != start)
		/* Out of budget */
		rc = -EAGAIN;

	return rc;
}

void bnxt_qplib_mark_qp_error(void *qp_handle)
{
	struct bnxt_qplib_qp *qp = qp_handle;

	if (!qp)
		return;

	/* Must block new posting of SQ and RQ */
	qp->state = CMDQ_MODIFY_QP_NEW_STATE_ERR;
	bnxt_qplib_cancel_phantom_processing(qp);
}

/* Note: SQE is valid from sw_sq_cons up to cqe_sq_cons (exclusive)
 *       CQE is track from sw_cq_cons to max_element but valid only if VALID=1
 */
static int do_wa9060(struct bnxt_qplib_qp *qp, struct bnxt_qplib_cq *cq,
		     u32 cq_cons, u32 swq_last, u32 cqe_sq_cons)
{
	u32 peek_sw_cq_cons, peek_raw_cq_cons, peek_sq_cons_idx;
	struct bnxt_qplib_q *sq = &qp->sq;
	struct cq_req *peek_req_hwcqe;
	struct bnxt_qplib_qp *peek_qp;
	struct bnxt_qplib_q *peek_sq;
	struct bnxt_qplib_swq *swq;
	struct cq_base *peek_hwcqe;
	int i, rc = 0;

	/* Normal mode */
	/* Check for the psn_search marking before completing */
	swq = &sq->swq[swq_last];
	if (swq->psn_search &&
	    le32_to_cpu(swq->psn_search->flags_next_psn) & 0x80000000) {
		/* Unmark */
		swq->psn_search->flags_next_psn = cpu_to_le32
			(le32_to_cpu(swq->psn_search->flags_next_psn)
				     & ~0x80000000);
		dev_dbg(&cq->hwq.pdev->dev,
			"FP: Process Req cq_cons=0x%x qp=0x%x sq cons sw=0x%x cqe=0x%x marked!\n",
			cq_cons, qp->id, swq_last, cqe_sq_cons);
		sq->condition = true;
		sq->send_phantom = true;

		/* TODO: Only ARM if the previous SQE is ARMALL */
		bnxt_qplib_ring_db(&cq->dbinfo, DBC_DBC_TYPE_CQ_ARMALL);
		rc = -EAGAIN;
		goto out;
	}
	if (sq->condition) {
		/* Peek at the completions */
		peek_raw_cq_cons = cq->hwq.cons;
		peek_sw_cq_cons = cq_cons;
		i = cq->hwq.max_elements;
		while (i--) {
			peek_sw_cq_cons = HWQ_CMP((peek_sw_cq_cons), &cq->hwq);
			peek_hwcqe = bnxt_qplib_get_qe(&cq->hwq,
						       peek_sw_cq_cons, NULL);
			/* If the next hwcqe is VALID */
			if (CQE_CMP_VALID(peek_hwcqe, peek_raw_cq_cons,
					  cq->hwq.max_elements)) {
			/*
			 * The valid test of the entry must be done first before
			 * reading any further.
			 */
				dma_rmb();
				/* If the next hwcqe is a REQ */
				if ((peek_hwcqe->cqe_type_toggle &
				    CQ_BASE_CQE_TYPE_MASK) ==
				    CQ_BASE_CQE_TYPE_REQ) {
					peek_req_hwcqe = (struct cq_req *)
							 peek_hwcqe;
					peek_qp = (struct bnxt_qplib_qp *)
						((unsigned long)
						 le64_to_cpu
						 (peek_req_hwcqe->qp_handle));
					peek_sq = &peek_qp->sq;
					peek_sq_cons_idx =
						((le16_to_cpu(
						  peek_req_hwcqe->sq_cons_idx)
						  - 1) % sq->max_wqe);
					/* If the hwcqe's sq's wr_id matches */
					if (peek_sq == sq &&
					    sq->swq[peek_sq_cons_idx].wr_id ==
					    BNXT_QPLIB_FENCE_WRID) {
						/*
						 *  Unbreak only if the phantom
						 *  comes back
						 */
						dev_dbg(&cq->hwq.pdev->dev,
							"FP: Got Phantom CQE\n");
						sq->condition = false;
						sq->single = true;
						rc = 0;
						goto out;
					}
				}
				/* Valid but not the phantom, so keep looping */
			} else {
				/* Not valid yet, just exit and wait */
				rc = -EINVAL;
				goto out;
			}
			peek_sw_cq_cons++;
			peek_raw_cq_cons++;
		}
		dev_err(&cq->hwq.pdev->dev,
			"Should not have come here! cq_cons=0x%x qp=0x%x sq cons sw=0x%x hw=0x%x\n",
			cq_cons, qp->id, swq_last, cqe_sq_cons);
		rc = -EINVAL;
	}
out:
	return rc;
}

static int bnxt_qplib_cq_process_req(struct bnxt_qplib_cq *cq,
				     struct cq_req *hwcqe,
				     struct bnxt_qplib_cqe **pcqe, int *budget,
				     u32 cq_cons, struct bnxt_qplib_qp **lib_qp)
{
	struct bnxt_qplib_swq *swq;
	struct bnxt_qplib_cqe *cqe;
	struct bnxt_qplib_qp *qp;
	struct bnxt_qplib_q *sq;
	u32 cqe_sq_cons;
	int rc = 0;

	qp = (struct bnxt_qplib_qp *)((unsigned long)
				      le64_to_cpu(hwcqe->qp_handle));
	if (!qp) {
		dev_err(&cq->hwq.pdev->dev,
			"FP: Process Req qp is NULL\n");
		return -EINVAL;
	}
	sq = &qp->sq;

	cqe_sq_cons = le16_to_cpu(hwcqe->sq_cons_idx) % sq->max_wqe;
	if (qp->sq.flushed) {
		dev_dbg(&cq->hwq.pdev->dev,
			"%s: QP in Flush QP = %p\n", __func__, qp);
		goto done;
	}
	/* Require to walk the sq's swq to fabricate CQEs for all previously
	 * signaled SWQEs due to CQE aggregation from the current sq cons
	 * to the cqe_sq_cons
	 */
	cqe = *pcqe;
	while (*budget) {
		if (sq->swq_last == cqe_sq_cons)
			/* Done */
			break;

		swq = &sq->swq[sq->swq_last];
		memset(cqe, 0, sizeof(*cqe));
		cqe->opcode = CQ_BASE_CQE_TYPE_REQ;
		cqe->qp_handle = (u64)(unsigned long)qp;
		cqe->src_qp = qp->id;
		cqe->wr_id = swq->wr_id;
		if (cqe->wr_id == BNXT_QPLIB_FENCE_WRID)
			goto skip;
		cqe->type = swq->type;

		/* For the last CQE, check for status.  For errors, regardless
		 * of the request being signaled or not, it must complete with
		 * the hwcqe error status
		 */
		if (swq->next_idx == cqe_sq_cons &&
		    hwcqe->status != CQ_REQ_STATUS_OK) {
			cqe->status = hwcqe->status;
			dev_err(&cq->hwq.pdev->dev,
				"FP: CQ Processed Req wr_id[%d] = 0x%llx with status 0x%x\n",
				sq->swq_last, cqe->wr_id, cqe->status);
			cqe++;
			(*budget)--;
			bnxt_qplib_mark_qp_error(qp);
			/* Add qp to flush list of the CQ */
			bnxt_qplib_add_flush_qp(qp);
		} else {
			/* Before we complete, do WA 9060 */
			if (do_wa9060(qp, cq, cq_cons, sq->swq_last,
				      cqe_sq_cons)) {
				*lib_qp = qp;
				goto out;
			}
			if (swq->flags & SQ_SEND_FLAGS_SIGNAL_COMP) {
				cqe->status = CQ_REQ_STATUS_OK;
				cqe++;
				(*budget)--;
			}
		}
skip:
		bnxt_qplib_hwq_incr_cons(&sq->hwq, swq->slots);
		sq->swq_last = swq->next_idx;
		if (sq->single)
			break;
	}
out:
	*pcqe = cqe;
	if (sq->swq_last != cqe_sq_cons) {
		/* Out of budget */
		rc = -EAGAIN;
		goto done;
	}
	/*
	 * Back to normal completion mode only after it has completed all of
	 * the WC for this CQE
	 */
	sq->single = false;
done:
	return rc;
}

static void bnxt_qplib_release_srqe(struct bnxt_qplib_srq *srq, u32 tag)
{
	spin_lock(&srq->hwq.lock);
	srq->swq[srq->last_idx].next_idx = (int)tag;
	srq->last_idx = (int)tag;
	srq->swq[srq->last_idx].next_idx = -1;
	srq->hwq.cons++; /* Support for SRQE counter */
	spin_unlock(&srq->hwq.lock);
}

static int bnxt_qplib_cq_process_res_rc(struct bnxt_qplib_cq *cq,
					struct cq_res_rc *hwcqe,
					struct bnxt_qplib_cqe **pcqe,
					int *budget)
{
	struct bnxt_qplib_srq *srq;
	struct bnxt_qplib_cqe *cqe;
	struct bnxt_qplib_qp *qp;
	struct bnxt_qplib_q *rq;
	u32 wr_id_idx;

	qp = (struct bnxt_qplib_qp *)((unsigned long)
				      le64_to_cpu(hwcqe->qp_handle));
	if (!qp) {
		dev_err(&cq->hwq.pdev->dev, "process_cq RC qp is NULL\n");
		return -EINVAL;
	}
	if (qp->rq.flushed) {
		dev_dbg(&cq->hwq.pdev->dev,
			"%s: QP in Flush QP = %p\n", __func__, qp);
		return 0;
	}

	cqe = *pcqe;
	cqe->opcode = hwcqe->cqe_type_toggle & CQ_BASE_CQE_TYPE_MASK;
	cqe->length = le32_to_cpu(hwcqe->length);
	cqe->invrkey = le32_to_cpu(hwcqe->imm_data_or_inv_r_key);
	cqe->mr_handle = le64_to_cpu(hwcqe->mr_handle);
	cqe->flags = le16_to_cpu(hwcqe->flags);
	cqe->status = hwcqe->status;
	cqe->qp_handle = (u64)(unsigned long)qp;

	wr_id_idx = le32_to_cpu(hwcqe->srq_or_rq_wr_id) &
				CQ_RES_RC_SRQ_OR_RQ_WR_ID_MASK;
	if (cqe->flags & CQ_RES_RC_FLAGS_SRQ_SRQ) {
		srq = qp->srq;
		if (!srq)
			return -EINVAL;
		if (wr_id_idx >= srq->hwq.max_elements) {
			dev_err(&cq->hwq.pdev->dev,
				"FP: CQ Process RC wr_id idx 0x%x exceeded SRQ max 0x%x\n",
				wr_id_idx, srq->hwq.max_elements);
			return -EINVAL;
		}
		cqe->wr_id = srq->swq[wr_id_idx].wr_id;
		bnxt_qplib_release_srqe(srq, wr_id_idx);
		cqe++;
		(*budget)--;
		*pcqe = cqe;
	} else {
		struct bnxt_qplib_swq *swq;

		rq = &qp->rq;
		if (wr_id_idx > (rq->max_wqe - 1)) {
			dev_err(&cq->hwq.pdev->dev,
				"FP: CQ Process RC wr_id idx 0x%x exceeded RQ max 0x%x\n",
				wr_id_idx, rq->max_wqe);
			return -EINVAL;
		}
		if (wr_id_idx != rq->swq_last)
			return -EINVAL;
		swq = &rq->swq[rq->swq_last];
		cqe->wr_id = swq->wr_id;
		cqe++;
		(*budget)--;
		bnxt_qplib_hwq_incr_cons(&rq->hwq, swq->slots);
		rq->swq_last = swq->next_idx;
		*pcqe = cqe;

		if (hwcqe->status != CQ_RES_RC_STATUS_OK) {
			qp->state = CMDQ_MODIFY_QP_NEW_STATE_ERR;
			/* Add qp to flush list of the CQ */
			bnxt_qplib_add_flush_qp(qp);
		}
	}

	return 0;
}

static int bnxt_qplib_cq_process_res_ud(struct bnxt_qplib_cq *cq,
					struct cq_res_ud *hwcqe,
					struct bnxt_qplib_cqe **pcqe,
					int *budget)
{
	struct bnxt_qplib_srq *srq;
	struct bnxt_qplib_cqe *cqe;
	struct bnxt_qplib_qp *qp;
	struct bnxt_qplib_q *rq;
	u32 wr_id_idx;

	qp = (struct bnxt_qplib_qp *)((unsigned long)
				      le64_to_cpu(hwcqe->qp_handle));
	if (!qp) {
		dev_err(&cq->hwq.pdev->dev, "process_cq UD qp is NULL\n");
		return -EINVAL;
	}
	if (qp->rq.flushed) {
		dev_dbg(&cq->hwq.pdev->dev,
			"%s: QP in Flush QP = %p\n", __func__, qp);
		return 0;
	}
	cqe = *pcqe;
	cqe->opcode = hwcqe->cqe_type_toggle & CQ_BASE_CQE_TYPE_MASK;
	cqe->length = le16_to_cpu(hwcqe->length) & CQ_RES_UD_LENGTH_MASK;
	cqe->cfa_meta = le16_to_cpu(hwcqe->cfa_metadata);
	cqe->invrkey = le32_to_cpu(hwcqe->imm_data);
	cqe->flags = le16_to_cpu(hwcqe->flags);
	cqe->status = hwcqe->status;
	cqe->qp_handle = (u64)(unsigned long)qp;
	/*FIXME: Endianness fix needed for smace */
	memcpy(cqe->smac, hwcqe->src_mac, ETH_ALEN);
	wr_id_idx = le32_to_cpu(hwcqe->src_qp_high_srq_or_rq_wr_id)
				& CQ_RES_UD_SRQ_OR_RQ_WR_ID_MASK;
	cqe->src_qp = le16_to_cpu(hwcqe->src_qp_low) |
				  ((le32_to_cpu(
				  hwcqe->src_qp_high_srq_or_rq_wr_id) &
				 CQ_RES_UD_SRC_QP_HIGH_MASK) >> 8);

	if (cqe->flags & CQ_RES_RC_FLAGS_SRQ_SRQ) {
		srq = qp->srq;
		if (!srq)
			return -EINVAL;

		if (wr_id_idx >= srq->hwq.max_elements) {
			dev_err(&cq->hwq.pdev->dev,
				"FP: CQ Process UD wr_id idx 0x%x exceeded SRQ max 0x%x\n",
				wr_id_idx, srq->hwq.max_elements);
			return -EINVAL;
		}
		cqe->wr_id = srq->swq[wr_id_idx].wr_id;
		bnxt_qplib_release_srqe(srq, wr_id_idx);
		cqe++;
		(*budget)--;
		*pcqe = cqe;
	} else {
		struct bnxt_qplib_swq *swq;

		rq = &qp->rq;
		if (wr_id_idx > (rq->max_wqe - 1)) {
			dev_err(&cq->hwq.pdev->dev,
				"FP: CQ Process UD wr_id idx 0x%x exceeded RQ max 0x%x\n",
				wr_id_idx, rq->max_wqe);
			return -EINVAL;
		}

		if (rq->swq_last != wr_id_idx)
			return -EINVAL;
		swq = &rq->swq[rq->swq_last];
		cqe->wr_id = swq->wr_id;
		cqe++;
		(*budget)--;
		bnxt_qplib_hwq_incr_cons(&rq->hwq, swq->slots);
		rq->swq_last = swq->next_idx;
		*pcqe = cqe;

		if (hwcqe->status != CQ_RES_RC_STATUS_OK) {
			qp->state = CMDQ_MODIFY_QP_NEW_STATE_ERR;
			/* Add qp to flush list of the CQ */
			bnxt_qplib_add_flush_qp(qp);
		}
	}

	return 0;
}

bool bnxt_qplib_is_cq_empty(struct bnxt_qplib_cq *cq)
{
	struct cq_base *hw_cqe;
	u32 sw_cons, raw_cons;
	bool rc = true;

	raw_cons = cq->hwq.cons;
	sw_cons = HWQ_CMP(raw_cons, &cq->hwq);
	hw_cqe = bnxt_qplib_get_qe(&cq->hwq, sw_cons, NULL);
	 /* Check for Valid bit. If the CQE is valid, return false */
	rc = !CQE_CMP_VALID(hw_cqe, raw_cons, cq->hwq.max_elements);
	return rc;
}

static int bnxt_qplib_cq_process_res_raweth_qp1(struct bnxt_qplib_cq *cq,
						struct cq_res_raweth_qp1 *hwcqe,
						struct bnxt_qplib_cqe **pcqe,
						int *budget)
{
	struct bnxt_qplib_qp *qp;
	struct bnxt_qplib_q *rq;
	struct bnxt_qplib_srq *srq;
	struct bnxt_qplib_cqe *cqe;
	u32 wr_id_idx;

	qp = (struct bnxt_qplib_qp *)((unsigned long)
				      le64_to_cpu(hwcqe->qp_handle));
	if (!qp) {
		dev_err(&cq->hwq.pdev->dev, "process_cq Raw/QP1 qp is NULL\n");
		return -EINVAL;
	}
	if (qp->rq.flushed) {
		dev_dbg(&cq->hwq.pdev->dev,
			"%s: QP in Flush QP = %p\n", __func__, qp);
		return 0;
	}
	cqe = *pcqe;
	cqe->opcode = hwcqe->cqe_type_toggle & CQ_BASE_CQE_TYPE_MASK;
	cqe->flags = le16_to_cpu(hwcqe->flags);
	cqe->qp_handle = (u64)(unsigned long)qp;

	wr_id_idx =
		le32_to_cpu(hwcqe->raweth_qp1_payload_offset_srq_or_rq_wr_id)
				& CQ_RES_RAWETH_QP1_SRQ_OR_RQ_WR_ID_MASK;
	cqe->src_qp = qp->id;
	if (qp->id == 1 && !cqe->length) {
		/* Add workaround for the length misdetection */
		cqe->length = 296;
	} else {
		cqe->length = le16_to_cpu(hwcqe->length);
	}
	cqe->pkey_index = qp->pkey_index;
	memcpy(cqe->smac, qp->smac, 6);

	cqe->raweth_qp1_flags = le16_to_cpu(hwcqe->raweth_qp1_flags);
	cqe->raweth_qp1_flags2 = le32_to_cpu(hwcqe->raweth_qp1_flags2);
	cqe->raweth_qp1_metadata = le32_to_cpu(hwcqe->raweth_qp1_metadata);

	if (cqe->flags & CQ_RES_RAWETH_QP1_FLAGS_SRQ_SRQ) {
		srq = qp->srq;
		if (!srq) {
			dev_err(&cq->hwq.pdev->dev,
				"FP: SRQ used but not defined??\n");
			return -EINVAL;
		}
		if (wr_id_idx >= srq->hwq.max_elements) {
			dev_err(&cq->hwq.pdev->dev,
				"FP: CQ Process Raw/QP1 wr_id idx 0x%x exceeded SRQ max 0x%x\n",
				wr_id_idx, srq->hwq.max_elements);
			return -EINVAL;
		}
		cqe->wr_id = srq->swq[wr_id_idx].wr_id;
		bnxt_qplib_release_srqe(srq, wr_id_idx);
		cqe++;
		(*budget)--;
		*pcqe = cqe;
	} else {
		struct bnxt_qplib_swq *swq;

		rq = &qp->rq;
		if (wr_id_idx > (rq->max_wqe - 1)) {
			dev_err(&cq->hwq.pdev->dev,
				"FP: CQ Process Raw/QP1 RQ wr_id idx 0x%x exceeded RQ max 0x%x\n",
				wr_id_idx, rq->max_wqe);
			return -EINVAL;
		}
		if (rq->swq_last != wr_id_idx)
			return -EINVAL;
		swq = &rq->swq[rq->swq_last];
		cqe->wr_id = swq->wr_id;
		cqe++;
		(*budget)--;
		bnxt_qplib_hwq_incr_cons(&rq->hwq, swq->slots);
		rq->swq_last = swq->next_idx;
		*pcqe = cqe;

		if (hwcqe->status != CQ_RES_RC_STATUS_OK) {
			qp->state = CMDQ_MODIFY_QP_NEW_STATE_ERR;
			/* Add qp to flush list of the CQ */
			bnxt_qplib_add_flush_qp(qp);
		}
	}

	return 0;
}

static int bnxt_qplib_cq_process_terminal(struct bnxt_qplib_cq *cq,
					  struct cq_terminal *hwcqe,
					  struct bnxt_qplib_cqe **pcqe,
					  int *budget)
{
	struct bnxt_qplib_qp *qp;
	struct bnxt_qplib_q *sq, *rq;
	struct bnxt_qplib_cqe *cqe;
	u32 swq_last = 0, cqe_cons;
	int rc = 0;

	/* Check the Status */
	if (hwcqe->status != CQ_TERMINAL_STATUS_OK)
		dev_warn(&cq->hwq.pdev->dev,
			 "FP: CQ Process Terminal Error status = 0x%x\n",
			 hwcqe->status);

	qp = (struct bnxt_qplib_qp *)((unsigned long)
				      le64_to_cpu(hwcqe->qp_handle));
	if (!qp)
		return -EINVAL;

	/* Must block new posting of SQ and RQ */
	qp->state = CMDQ_MODIFY_QP_NEW_STATE_ERR;

	sq = &qp->sq;
	rq = &qp->rq;

	cqe_cons = le16_to_cpu(hwcqe->sq_cons_idx);
	if (cqe_cons == 0xFFFF)
		goto do_rq;
	cqe_cons %= sq->max_wqe;

	if (qp->sq.flushed) {
		dev_dbg(&cq->hwq.pdev->dev,
			"%s: QP in Flush QP = %p\n", __func__, qp);
		goto sq_done;
	}

	/* Terminal CQE can also include aggregated successful CQEs prior.
	 * So we must complete all CQEs from the current sq's cons to the
	 * cq_cons with status OK
	 */
	cqe = *pcqe;
	while (*budget) {
		swq_last = sq->swq_last;
		if (swq_last == cqe_cons)
			break;
		if (sq->swq[swq_last].flags & SQ_SEND_FLAGS_SIGNAL_COMP) {
			memset(cqe, 0, sizeof(*cqe));
			cqe->status = CQ_REQ_STATUS_OK;
			cqe->opcode = CQ_BASE_CQE_TYPE_REQ;
			cqe->qp_handle = (u64)(unsigned long)qp;
			cqe->src_qp = qp->id;
			cqe->wr_id = sq->swq[swq_last].wr_id;
			cqe->type = sq->swq[swq_last].type;
			cqe++;
			(*budget)--;
		}
		bnxt_qplib_hwq_incr_cons(&sq->hwq, sq->swq[swq_last].slots);
		sq->swq_last = sq->swq[swq_last].next_idx;
	}
	*pcqe = cqe;
	if (!(*budget) && swq_last != cqe_cons) {
		/* Out of budget */
		rc = -EAGAIN;
		goto sq_done;
	}
sq_done:
	if (rc)
		return rc;
do_rq:
	cqe_cons = le16_to_cpu(hwcqe->rq_cons_idx);
	if (cqe_cons == 0xFFFF) {
		goto done;
	} else if (cqe_cons > rq->max_wqe - 1) {
		dev_err(&cq->hwq.pdev->dev,
			"FP: CQ Processed terminal reported rq_cons_idx 0x%x exceeds max 0x%x\n",
			cqe_cons, rq->max_wqe);
		rc = -EINVAL;
		goto done;
	}

	if (qp->rq.flushed) {
		dev_dbg(&cq->hwq.pdev->dev,
			"%s: QP in Flush QP = %p\n", __func__, qp);
		rc = 0;
		goto done;
	}

	/* Terminal CQE requires all posted RQEs to complete with FLUSHED_ERR
	 * from the current rq->cons to the rq->prod regardless what the
	 * rq->cons the terminal CQE indicates
	 */

	/* Add qp to flush list of the CQ */
	bnxt_qplib_add_flush_qp(qp);
done:
	return rc;
}

static int bnxt_qplib_cq_process_cutoff(struct bnxt_qplib_cq *cq,
					struct cq_cutoff *hwcqe)
{
	/* Check the Status */
	if (hwcqe->status != CQ_CUTOFF_STATUS_OK) {
		dev_err(&cq->hwq.pdev->dev,
			"FP: CQ Process Cutoff Error status = 0x%x\n",
			hwcqe->status);
		return -EINVAL;
	}
	clear_bit(CQ_FLAGS_RESIZE_IN_PROG, &cq->flags);
	wake_up_interruptible(&cq->waitq);

	return 0;
}

int bnxt_qplib_process_flush_list(struct bnxt_qplib_cq *cq,
				  struct bnxt_qplib_cqe *cqe,
				  int num_cqes)
{
	struct bnxt_qplib_qp *qp = NULL;
	u32 budget = num_cqes;
	unsigned long flags;

	spin_lock_irqsave(&cq->flush_lock, flags);
	list_for_each_entry(qp, &cq->sqf_head, sq_flush) {
		dev_dbg(&cq->hwq.pdev->dev, "FP: Flushing SQ QP= %p\n", qp);
		__flush_sq(&qp->sq, qp, &cqe, &budget);
	}

	list_for_each_entry(qp, &cq->rqf_head, rq_flush) {
		dev_dbg(&cq->hwq.pdev->dev, "FP: Flushing RQ QP= %p\n", qp);
		__flush_rq(&qp->rq, qp, &cqe, &budget);
	}
	spin_unlock_irqrestore(&cq->flush_lock, flags);

	return num_cqes - budget;
}

int bnxt_qplib_poll_cq(struct bnxt_qplib_cq *cq, struct bnxt_qplib_cqe *cqe,
		       int num_cqes, struct bnxt_qplib_qp **lib_qp)
{
	struct cq_base *hw_cqe;
	u32 sw_cons, raw_cons;
	int budget, rc = 0;
	u8 type;

	raw_cons = cq->hwq.cons;
	budget = num_cqes;

	while (budget) {
		sw_cons = HWQ_CMP(raw_cons, &cq->hwq);
		hw_cqe = bnxt_qplib_get_qe(&cq->hwq, sw_cons, NULL);

		/* Check for Valid bit */
		if (!CQE_CMP_VALID(hw_cqe, raw_cons, cq->hwq.max_elements))
			break;

		/*
		 * The valid test of the entry must be done first before
		 * reading any further.
		 */
		dma_rmb();
		/* From the device's respective CQE format to qplib_wc*/
		type = hw_cqe->cqe_type_toggle & CQ_BASE_CQE_TYPE_MASK;
		switch (type) {
		case CQ_BASE_CQE_TYPE_REQ:
			rc = bnxt_qplib_cq_process_req(cq,
						       (struct cq_req *)hw_cqe,
						       &cqe, &budget,
						       sw_cons, lib_qp);
			break;
		case CQ_BASE_CQE_TYPE_RES_RC:
			rc = bnxt_qplib_cq_process_res_rc(cq,
							  (struct cq_res_rc *)
							  hw_cqe, &cqe,
							  &budget);
			break;
		case CQ_BASE_CQE_TYPE_RES_UD:
			rc = bnxt_qplib_cq_process_res_ud
					(cq, (struct cq_res_ud *)hw_cqe, &cqe,
					 &budget);
			break;
		case CQ_BASE_CQE_TYPE_RES_RAWETH_QP1:
			rc = bnxt_qplib_cq_process_res_raweth_qp1
					(cq, (struct cq_res_raweth_qp1 *)
					 hw_cqe, &cqe, &budget);
			break;
		case CQ_BASE_CQE_TYPE_TERMINAL:
			rc = bnxt_qplib_cq_process_terminal
					(cq, (struct cq_terminal *)hw_cqe,
					 &cqe, &budget);
			break;
		case CQ_BASE_CQE_TYPE_CUT_OFF:
			bnxt_qplib_cq_process_cutoff
					(cq, (struct cq_cutoff *)hw_cqe);
			/* Done processing this CQ */
			goto exit;
		default:
			dev_err(&cq->hwq.pdev->dev,
				"process_cq unknown type 0x%lx\n",
				hw_cqe->cqe_type_toggle &
				CQ_BASE_CQE_TYPE_MASK);
			rc = -EINVAL;
			break;
		}
		if (rc < 0) {
			if (rc == -EAGAIN)
				break;
			/* Error while processing the CQE, just skip to the
			 * next one
			 */
			if (type != CQ_BASE_CQE_TYPE_TERMINAL)
				dev_err(&cq->hwq.pdev->dev,
					"process_cqe error rc = 0x%x\n", rc);
		}
		raw_cons++;
	}
	if (cq->hwq.cons != raw_cons) {
		cq->hwq.cons = raw_cons;
		bnxt_qplib_ring_db(&cq->dbinfo, DBC_DBC_TYPE_CQ);
	}
exit:
	return num_cqes - budget;
}

void bnxt_qplib_req_notify_cq(struct bnxt_qplib_cq *cq, u32 arm_type)
{
	if (arm_type)
		bnxt_qplib_ring_db(&cq->dbinfo, arm_type);
	/* Using cq->arm_state variable to track whether to issue cq handler */
	atomic_set(&cq->arm_state, 1);
}

void bnxt_qplib_flush_cqn_wq(struct bnxt_qplib_qp *qp)
{
	flush_workqueue(qp->scq->nq->cqn_wq);
	if (qp->scq != qp->rcq)
		flush_workqueue(qp->rcq->nq->cqn_wq);
}<|MERGE_RESOLUTION|>--- conflicted
+++ resolved
@@ -420,11 +420,7 @@
 	if (!nq->requested)
 		return;
 
-<<<<<<< HEAD
-	tasklet_disable(&nq->nq_tasklet);
-=======
 	nq->requested = false;
->>>>>>> 98817289
 	/* Mask h/w interrupt */
 	bnxt_qplib_ring_nq_db(&nq->nq_db.dbinfo, nq->res->cctx, false);
 	/* Sync with last running IRQ handler */
@@ -436,16 +432,7 @@
 
 	if (kill)
 		tasklet_kill(&nq->nq_tasklet);
-<<<<<<< HEAD
-
-	irq_set_affinity_hint(nq->msix_vec, NULL);
-	free_irq(nq->msix_vec, nq);
-	kfree(nq->name);
-	nq->name = NULL;
-	nq->requested = false;
-=======
 	tasklet_disable(&nq->nq_tasklet);
->>>>>>> 98817289
 }
 
 void bnxt_qplib_disable_nq(struct bnxt_qplib_nq *nq)
@@ -2149,8 +2136,6 @@
 
 fail:
 	bnxt_qplib_free_hwq(res, &cq->hwq);
-<<<<<<< HEAD
-=======
 	return rc;
 }
 
@@ -2198,7 +2183,6 @@
 	bnxt_qplib_fill_cmdqmsg(&msg, &req, &resp, NULL, sizeof(req),
 				sizeof(resp), 0);
 	rc = bnxt_qplib_rcfw_send_message(rcfw, &msg);
->>>>>>> 98817289
 	return rc;
 }
 
