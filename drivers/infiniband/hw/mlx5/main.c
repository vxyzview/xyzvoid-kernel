// SPDX-License-Identifier: GPL-2.0 OR Linux-OpenIB
/*
 * Copyright (c) 2013-2020, Mellanox Technologies inc. All rights reserved.
 */

#include <linux/debugfs.h>
#include <linux/highmem.h>
#include <linux/module.h>
#include <linux/init.h>
#include <linux/errno.h>
#include <linux/pci.h>
#include <linux/dma-mapping.h>
#include <linux/slab.h>
#include <linux/bitmap.h>
#include <linux/sched.h>
#include <linux/sched/mm.h>
#include <linux/sched/task.h>
#include <linux/delay.h>
#include <rdma/ib_user_verbs.h>
#include <rdma/ib_addr.h>
#include <rdma/ib_cache.h>
#include <linux/mlx5/port.h>
#include <linux/mlx5/vport.h>
#include <linux/mlx5/fs.h>
#include <linux/mlx5/eswitch.h>
#include <linux/list.h>
#include <rdma/ib_smi.h>
#include <rdma/ib_umem.h>
#include <rdma/lag.h>
#include <linux/in.h>
#include <linux/etherdevice.h>
#include "mlx5_ib.h"
#include "ib_rep.h"
#include "cmd.h"
#include "devx.h"
#include "fs.h"
#include "srq.h"
#include "qp.h"
#include "wr.h"
#include "restrack.h"
#include "counters.h"
#include <linux/mlx5/accel.h>
#include <rdma/uverbs_std_types.h>
#include <rdma/mlx5_user_ioctl_verbs.h>
#include <rdma/mlx5_user_ioctl_cmds.h>
#include <rdma/ib_umem_odp.h>

#define UVERBS_MODULE_NAME mlx5_ib
#include <rdma/uverbs_named_ioctl.h>

MODULE_AUTHOR("Eli Cohen <eli@mellanox.com>");
MODULE_DESCRIPTION("Mellanox 5th generation network adapters (ConnectX series) IB driver");
MODULE_LICENSE("Dual BSD/GPL");

struct mlx5_ib_event_work {
	struct work_struct	work;
	union {
		struct mlx5_ib_dev	      *dev;
		struct mlx5_ib_multiport_info *mpi;
	};
	bool			is_slave;
	unsigned int		event;
	void			*param;
};

enum {
	MLX5_ATOMIC_SIZE_QP_8BYTES = 1 << 3,
};

static struct workqueue_struct *mlx5_ib_event_wq;
static LIST_HEAD(mlx5_ib_unaffiliated_port_list);
static LIST_HEAD(mlx5_ib_dev_list);
/*
 * This mutex should be held when accessing either of the above lists
 */
static DEFINE_MUTEX(mlx5_ib_multiport_mutex);

/* We can't use an array for xlt_emergency_page because dma_map_single
 * doesn't work on kernel modules memory
 */
static unsigned long xlt_emergency_page;
static struct mutex xlt_emergency_page_mutex;

struct mlx5_ib_dev *mlx5_ib_get_ibdev_from_mpi(struct mlx5_ib_multiport_info *mpi)
{
	struct mlx5_ib_dev *dev;

	mutex_lock(&mlx5_ib_multiport_mutex);
	dev = mpi->ibdev;
	mutex_unlock(&mlx5_ib_multiport_mutex);
	return dev;
}

static enum rdma_link_layer
mlx5_port_type_cap_to_rdma_ll(int port_type_cap)
{
	switch (port_type_cap) {
	case MLX5_CAP_PORT_TYPE_IB:
		return IB_LINK_LAYER_INFINIBAND;
	case MLX5_CAP_PORT_TYPE_ETH:
		return IB_LINK_LAYER_ETHERNET;
	default:
		return IB_LINK_LAYER_UNSPECIFIED;
	}
}

static enum rdma_link_layer
mlx5_ib_port_link_layer(struct ib_device *device, u8 port_num)
{
	struct mlx5_ib_dev *dev = to_mdev(device);
	int port_type_cap = MLX5_CAP_GEN(dev->mdev, port_type);

	return mlx5_port_type_cap_to_rdma_ll(port_type_cap);
}

static int get_port_state(struct ib_device *ibdev,
			  u8 port_num,
			  enum ib_port_state *state)
{
	struct ib_port_attr attr;
	int ret;

	memset(&attr, 0, sizeof(attr));
	ret = ibdev->ops.query_port(ibdev, port_num, &attr);
	if (!ret)
		*state = attr.state;
	return ret;
}

static struct mlx5_roce *mlx5_get_rep_roce(struct mlx5_ib_dev *dev,
					   struct net_device *ndev,
					   u8 *port_num)
{
	struct mlx5_eswitch *esw = dev->mdev->priv.eswitch;
	struct net_device *rep_ndev;
	struct mlx5_ib_port *port;
	int i;

	for (i = 0; i < dev->num_ports; i++) {
		port  = &dev->port[i];
		if (!port->rep)
			continue;

		read_lock(&port->roce.netdev_lock);
		rep_ndev = mlx5_ib_get_rep_netdev(esw,
						  port->rep->vport);
		if (rep_ndev == ndev) {
			read_unlock(&port->roce.netdev_lock);
			*port_num = i + 1;
			return &port->roce;
		}
		read_unlock(&port->roce.netdev_lock);
	}

	return NULL;
}

static int mlx5_netdev_event(struct notifier_block *this,
			     unsigned long event, void *ptr)
{
	struct mlx5_roce *roce = container_of(this, struct mlx5_roce, nb);
	struct net_device *ndev = netdev_notifier_info_to_dev(ptr);
	u8 port_num = roce->native_port_num;
	struct mlx5_core_dev *mdev;
	struct mlx5_ib_dev *ibdev;

	ibdev = roce->dev;
	mdev = mlx5_ib_get_native_port_mdev(ibdev, port_num, NULL);
	if (!mdev)
		return NOTIFY_DONE;

	switch (event) {
	case NETDEV_REGISTER:
		/* Should already be registered during the load */
		if (ibdev->is_rep)
			break;
		write_lock(&roce->netdev_lock);
		if (ndev->dev.parent == mdev->device)
			roce->netdev = ndev;
		write_unlock(&roce->netdev_lock);
		break;

	case NETDEV_UNREGISTER:
		/* In case of reps, ib device goes away before the netdevs */
		write_lock(&roce->netdev_lock);
		if (roce->netdev == ndev)
			roce->netdev = NULL;
		write_unlock(&roce->netdev_lock);
		break;

	case NETDEV_CHANGE:
	case NETDEV_UP:
	case NETDEV_DOWN: {
		struct net_device *lag_ndev = mlx5_lag_get_roce_netdev(mdev);
		struct net_device *upper = NULL;

		if (lag_ndev) {
			upper = netdev_master_upper_dev_get(lag_ndev);
			dev_put(lag_ndev);
		}

		if (ibdev->is_rep)
			roce = mlx5_get_rep_roce(ibdev, ndev, &port_num);
		if (!roce)
			return NOTIFY_DONE;
		if ((upper == ndev || (!upper && ndev == roce->netdev))
		    && ibdev->ib_active) {
			struct ib_event ibev = { };
			enum ib_port_state port_state;

			if (get_port_state(&ibdev->ib_dev, port_num,
					   &port_state))
				goto done;

			if (roce->last_port_state == port_state)
				goto done;

			roce->last_port_state = port_state;
			ibev.device = &ibdev->ib_dev;
			if (port_state == IB_PORT_DOWN)
				ibev.event = IB_EVENT_PORT_ERR;
			else if (port_state == IB_PORT_ACTIVE)
				ibev.event = IB_EVENT_PORT_ACTIVE;
			else
				goto done;

			ibev.element.port_num = port_num;
			ib_dispatch_event(&ibev);
		}
		break;
	}

	default:
		break;
	}
done:
	mlx5_ib_put_native_port_mdev(ibdev, port_num);
	return NOTIFY_DONE;
}

static struct net_device *mlx5_ib_get_netdev(struct ib_device *device,
					     u8 port_num)
{
	struct mlx5_ib_dev *ibdev = to_mdev(device);
	struct net_device *ndev;
	struct mlx5_core_dev *mdev;

	mdev = mlx5_ib_get_native_port_mdev(ibdev, port_num, NULL);
	if (!mdev)
		return NULL;

	ndev = mlx5_lag_get_roce_netdev(mdev);
	if (ndev)
		goto out;

	/* Ensure ndev does not disappear before we invoke dev_hold()
	 */
	read_lock(&ibdev->port[port_num - 1].roce.netdev_lock);
	ndev = ibdev->port[port_num - 1].roce.netdev;
	if (ndev)
		dev_hold(ndev);
	read_unlock(&ibdev->port[port_num - 1].roce.netdev_lock);

out:
	mlx5_ib_put_native_port_mdev(ibdev, port_num);
	return ndev;
}

struct mlx5_core_dev *mlx5_ib_get_native_port_mdev(struct mlx5_ib_dev *ibdev,
						   u8 ib_port_num,
						   u8 *native_port_num)
{
	enum rdma_link_layer ll = mlx5_ib_port_link_layer(&ibdev->ib_dev,
							  ib_port_num);
	struct mlx5_core_dev *mdev = NULL;
	struct mlx5_ib_multiport_info *mpi;
	struct mlx5_ib_port *port;

	if (!mlx5_core_mp_enabled(ibdev->mdev) ||
	    ll != IB_LINK_LAYER_ETHERNET) {
		if (native_port_num)
			*native_port_num = ib_port_num;
		return ibdev->mdev;
	}

	if (native_port_num)
		*native_port_num = 1;

	port = &ibdev->port[ib_port_num - 1];
	spin_lock(&port->mp.mpi_lock);
	mpi = ibdev->port[ib_port_num - 1].mp.mpi;
	if (mpi && !mpi->unaffiliate) {
		mdev = mpi->mdev;
		/* If it's the master no need to refcount, it'll exist
		 * as long as the ib_dev exists.
		 */
		if (!mpi->is_master)
			mpi->mdev_refcnt++;
	}
	spin_unlock(&port->mp.mpi_lock);

	return mdev;
}

void mlx5_ib_put_native_port_mdev(struct mlx5_ib_dev *ibdev, u8 port_num)
{
	enum rdma_link_layer ll = mlx5_ib_port_link_layer(&ibdev->ib_dev,
							  port_num);
	struct mlx5_ib_multiport_info *mpi;
	struct mlx5_ib_port *port;

	if (!mlx5_core_mp_enabled(ibdev->mdev) || ll != IB_LINK_LAYER_ETHERNET)
		return;

	port = &ibdev->port[port_num - 1];

	spin_lock(&port->mp.mpi_lock);
	mpi = ibdev->port[port_num - 1].mp.mpi;
	if (mpi->is_master)
		goto out;

	mpi->mdev_refcnt--;
	if (mpi->unaffiliate)
		complete(&mpi->unref_comp);
out:
	spin_unlock(&port->mp.mpi_lock);
}

static int translate_eth_legacy_proto_oper(u32 eth_proto_oper,
					   u16 *active_speed, u8 *active_width)
{
	switch (eth_proto_oper) {
	case MLX5E_PROT_MASK(MLX5E_1000BASE_CX_SGMII):
	case MLX5E_PROT_MASK(MLX5E_1000BASE_KX):
	case MLX5E_PROT_MASK(MLX5E_100BASE_TX):
	case MLX5E_PROT_MASK(MLX5E_1000BASE_T):
		*active_width = IB_WIDTH_1X;
		*active_speed = IB_SPEED_SDR;
		break;
	case MLX5E_PROT_MASK(MLX5E_10GBASE_T):
	case MLX5E_PROT_MASK(MLX5E_10GBASE_CX4):
	case MLX5E_PROT_MASK(MLX5E_10GBASE_KX4):
	case MLX5E_PROT_MASK(MLX5E_10GBASE_KR):
	case MLX5E_PROT_MASK(MLX5E_10GBASE_CR):
	case MLX5E_PROT_MASK(MLX5E_10GBASE_SR):
	case MLX5E_PROT_MASK(MLX5E_10GBASE_ER):
		*active_width = IB_WIDTH_1X;
		*active_speed = IB_SPEED_QDR;
		break;
	case MLX5E_PROT_MASK(MLX5E_25GBASE_CR):
	case MLX5E_PROT_MASK(MLX5E_25GBASE_KR):
	case MLX5E_PROT_MASK(MLX5E_25GBASE_SR):
		*active_width = IB_WIDTH_1X;
		*active_speed = IB_SPEED_EDR;
		break;
	case MLX5E_PROT_MASK(MLX5E_40GBASE_CR4):
	case MLX5E_PROT_MASK(MLX5E_40GBASE_KR4):
	case MLX5E_PROT_MASK(MLX5E_40GBASE_SR4):
	case MLX5E_PROT_MASK(MLX5E_40GBASE_LR4):
		*active_width = IB_WIDTH_4X;
		*active_speed = IB_SPEED_QDR;
		break;
	case MLX5E_PROT_MASK(MLX5E_50GBASE_CR2):
	case MLX5E_PROT_MASK(MLX5E_50GBASE_KR2):
	case MLX5E_PROT_MASK(MLX5E_50GBASE_SR2):
		*active_width = IB_WIDTH_1X;
		*active_speed = IB_SPEED_HDR;
		break;
	case MLX5E_PROT_MASK(MLX5E_56GBASE_R4):
		*active_width = IB_WIDTH_4X;
		*active_speed = IB_SPEED_FDR;
		break;
	case MLX5E_PROT_MASK(MLX5E_100GBASE_CR4):
	case MLX5E_PROT_MASK(MLX5E_100GBASE_SR4):
	case MLX5E_PROT_MASK(MLX5E_100GBASE_KR4):
	case MLX5E_PROT_MASK(MLX5E_100GBASE_LR4):
		*active_width = IB_WIDTH_4X;
		*active_speed = IB_SPEED_EDR;
		break;
	default:
		return -EINVAL;
	}

	return 0;
}

static int translate_eth_ext_proto_oper(u32 eth_proto_oper, u16 *active_speed,
					u8 *active_width)
{
	switch (eth_proto_oper) {
	case MLX5E_PROT_MASK(MLX5E_SGMII_100M):
	case MLX5E_PROT_MASK(MLX5E_1000BASE_X_SGMII):
		*active_width = IB_WIDTH_1X;
		*active_speed = IB_SPEED_SDR;
		break;
	case MLX5E_PROT_MASK(MLX5E_5GBASE_R):
		*active_width = IB_WIDTH_1X;
		*active_speed = IB_SPEED_DDR;
		break;
	case MLX5E_PROT_MASK(MLX5E_10GBASE_XFI_XAUI_1):
		*active_width = IB_WIDTH_1X;
		*active_speed = IB_SPEED_QDR;
		break;
	case MLX5E_PROT_MASK(MLX5E_40GBASE_XLAUI_4_XLPPI_4):
		*active_width = IB_WIDTH_4X;
		*active_speed = IB_SPEED_QDR;
		break;
	case MLX5E_PROT_MASK(MLX5E_25GAUI_1_25GBASE_CR_KR):
		*active_width = IB_WIDTH_1X;
		*active_speed = IB_SPEED_EDR;
		break;
	case MLX5E_PROT_MASK(MLX5E_50GAUI_2_LAUI_2_50GBASE_CR2_KR2):
		*active_width = IB_WIDTH_2X;
		*active_speed = IB_SPEED_EDR;
		break;
	case MLX5E_PROT_MASK(MLX5E_50GAUI_1_LAUI_1_50GBASE_CR_KR):
		*active_width = IB_WIDTH_1X;
		*active_speed = IB_SPEED_HDR;
		break;
	case MLX5E_PROT_MASK(MLX5E_CAUI_4_100GBASE_CR4_KR4):
		*active_width = IB_WIDTH_4X;
		*active_speed = IB_SPEED_EDR;
		break;
	case MLX5E_PROT_MASK(MLX5E_100GAUI_2_100GBASE_CR2_KR2):
		*active_width = IB_WIDTH_2X;
		*active_speed = IB_SPEED_HDR;
		break;
	case MLX5E_PROT_MASK(MLX5E_200GAUI_4_200GBASE_CR4_KR4):
		*active_width = IB_WIDTH_4X;
		*active_speed = IB_SPEED_HDR;
		break;
	default:
		return -EINVAL;
	}

	return 0;
}

static int translate_eth_proto_oper(u32 eth_proto_oper, u16 *active_speed,
				    u8 *active_width, bool ext)
{
	return ext ?
		translate_eth_ext_proto_oper(eth_proto_oper, active_speed,
					     active_width) :
		translate_eth_legacy_proto_oper(eth_proto_oper, active_speed,
						active_width);
}

static int mlx5_query_port_roce(struct ib_device *device, u8 port_num,
				struct ib_port_attr *props)
{
	struct mlx5_ib_dev *dev = to_mdev(device);
	u32 out[MLX5_ST_SZ_DW(ptys_reg)] = {0};
	struct mlx5_core_dev *mdev;
	struct net_device *ndev, *upper;
	enum ib_mtu ndev_ib_mtu;
	bool put_mdev = true;
	u16 qkey_viol_cntr;
	u32 eth_prot_oper;
	u8 mdev_port_num;
	bool ext;
	int err;

	mdev = mlx5_ib_get_native_port_mdev(dev, port_num, &mdev_port_num);
	if (!mdev) {
		/* This means the port isn't affiliated yet. Get the
		 * info for the master port instead.
		 */
		put_mdev = false;
		mdev = dev->mdev;
		mdev_port_num = 1;
		port_num = 1;
	}

	/* Possible bad flows are checked before filling out props so in case
	 * of an error it will still be zeroed out.
	 * Use native port in case of reps
	 */
	if (dev->is_rep)
		err = mlx5_query_port_ptys(mdev, out, sizeof(out), MLX5_PTYS_EN,
					   1);
	else
		err = mlx5_query_port_ptys(mdev, out, sizeof(out), MLX5_PTYS_EN,
					   mdev_port_num);
	if (err)
		goto out;
	ext = !!MLX5_GET_ETH_PROTO(ptys_reg, out, true, eth_proto_capability);
	eth_prot_oper = MLX5_GET_ETH_PROTO(ptys_reg, out, ext, eth_proto_oper);

	props->active_width     = IB_WIDTH_4X;
	props->active_speed     = IB_SPEED_QDR;

	translate_eth_proto_oper(eth_prot_oper, &props->active_speed,
				 &props->active_width, ext);

	props->port_cap_flags |= IB_PORT_CM_SUP;
	props->ip_gids = true;

	props->gid_tbl_len      = MLX5_CAP_ROCE(dev->mdev,
						roce_address_table_size);
	props->max_mtu          = IB_MTU_4096;
	props->max_msg_sz       = 1 << MLX5_CAP_GEN(dev->mdev, log_max_msg);
	props->pkey_tbl_len     = 1;
	props->state            = IB_PORT_DOWN;
	props->phys_state       = IB_PORT_PHYS_STATE_DISABLED;

	mlx5_query_nic_vport_qkey_viol_cntr(mdev, &qkey_viol_cntr);
	props->qkey_viol_cntr = qkey_viol_cntr;

	/* If this is a stub query for an unaffiliated port stop here */
	if (!put_mdev)
		goto out;

	ndev = mlx5_ib_get_netdev(device, port_num);
	if (!ndev)
		goto out;

	if (dev->lag_active) {
		rcu_read_lock();
		upper = netdev_master_upper_dev_get_rcu(ndev);
		if (upper) {
			dev_put(ndev);
			ndev = upper;
			dev_hold(ndev);
		}
		rcu_read_unlock();
	}

	if (netif_running(ndev) && netif_carrier_ok(ndev)) {
		props->state      = IB_PORT_ACTIVE;
		props->phys_state = IB_PORT_PHYS_STATE_LINK_UP;
	}

	ndev_ib_mtu = iboe_get_mtu(ndev->mtu);

	dev_put(ndev);

	props->active_mtu	= min(props->max_mtu, ndev_ib_mtu);
out:
	if (put_mdev)
		mlx5_ib_put_native_port_mdev(dev, port_num);
	return err;
}

static int set_roce_addr(struct mlx5_ib_dev *dev, u8 port_num,
			 unsigned int index, const union ib_gid *gid,
			 const struct ib_gid_attr *attr)
{
	enum ib_gid_type gid_type = IB_GID_TYPE_ROCE;
	u16 vlan_id = 0xffff;
	u8 roce_version = 0;
	u8 roce_l3_type = 0;
	u8 mac[ETH_ALEN];
	int ret;

	if (gid) {
		gid_type = attr->gid_type;
		ret = rdma_read_gid_l2_fields(attr, &vlan_id, &mac[0]);
		if (ret)
			return ret;
	}

	switch (gid_type) {
	case IB_GID_TYPE_ROCE:
		roce_version = MLX5_ROCE_VERSION_1;
		break;
	case IB_GID_TYPE_ROCE_UDP_ENCAP:
		roce_version = MLX5_ROCE_VERSION_2;
		if (ipv6_addr_v4mapped((void *)gid))
			roce_l3_type = MLX5_ROCE_L3_TYPE_IPV4;
		else
			roce_l3_type = MLX5_ROCE_L3_TYPE_IPV6;
		break;

	default:
		mlx5_ib_warn(dev, "Unexpected GID type %u\n", gid_type);
	}

	return mlx5_core_roce_gid_set(dev->mdev, index, roce_version,
				      roce_l3_type, gid->raw, mac,
				      vlan_id < VLAN_CFI_MASK, vlan_id,
				      port_num);
}

static int mlx5_ib_add_gid(const struct ib_gid_attr *attr,
			   __always_unused void **context)
{
	return set_roce_addr(to_mdev(attr->device), attr->port_num,
			     attr->index, &attr->gid, attr);
}

static int mlx5_ib_del_gid(const struct ib_gid_attr *attr,
			   __always_unused void **context)
{
	return set_roce_addr(to_mdev(attr->device), attr->port_num,
			     attr->index, NULL, NULL);
}

__be16 mlx5_get_roce_udp_sport_min(const struct mlx5_ib_dev *dev,
				   const struct ib_gid_attr *attr)
{
	if (attr->gid_type != IB_GID_TYPE_ROCE_UDP_ENCAP)
		return 0;

	return cpu_to_be16(MLX5_CAP_ROCE(dev->mdev, r_roce_min_src_udp_port));
}

static int mlx5_use_mad_ifc(struct mlx5_ib_dev *dev)
{
	if (MLX5_CAP_GEN(dev->mdev, port_type) == MLX5_CAP_PORT_TYPE_IB)
		return !MLX5_CAP_GEN(dev->mdev, ib_virt);
	return 0;
}

enum {
	MLX5_VPORT_ACCESS_METHOD_MAD,
	MLX5_VPORT_ACCESS_METHOD_HCA,
	MLX5_VPORT_ACCESS_METHOD_NIC,
};

static int mlx5_get_vport_access_method(struct ib_device *ibdev)
{
	if (mlx5_use_mad_ifc(to_mdev(ibdev)))
		return MLX5_VPORT_ACCESS_METHOD_MAD;

	if (mlx5_ib_port_link_layer(ibdev, 1) ==
	    IB_LINK_LAYER_ETHERNET)
		return MLX5_VPORT_ACCESS_METHOD_NIC;

	return MLX5_VPORT_ACCESS_METHOD_HCA;
}

static void get_atomic_caps(struct mlx5_ib_dev *dev,
			    u8 atomic_size_qp,
			    struct ib_device_attr *props)
{
	u8 tmp;
	u8 atomic_operations = MLX5_CAP_ATOMIC(dev->mdev, atomic_operations);
	u8 atomic_req_8B_endianness_mode =
		MLX5_CAP_ATOMIC(dev->mdev, atomic_req_8B_endianness_mode);

	/* Check if HW supports 8 bytes standard atomic operations and capable
	 * of host endianness respond
	 */
	tmp = MLX5_ATOMIC_OPS_CMP_SWAP | MLX5_ATOMIC_OPS_FETCH_ADD;
	if (((atomic_operations & tmp) == tmp) &&
	    (atomic_size_qp & MLX5_ATOMIC_SIZE_QP_8BYTES) &&
	    (atomic_req_8B_endianness_mode)) {
		props->atomic_cap = IB_ATOMIC_HCA;
	} else {
		props->atomic_cap = IB_ATOMIC_NONE;
	}
}

static void get_atomic_caps_qp(struct mlx5_ib_dev *dev,
			       struct ib_device_attr *props)
{
	u8 atomic_size_qp = MLX5_CAP_ATOMIC(dev->mdev, atomic_size_qp);

	get_atomic_caps(dev, atomic_size_qp, props);
}

static int mlx5_query_system_image_guid(struct ib_device *ibdev,
					__be64 *sys_image_guid)
{
	struct mlx5_ib_dev *dev = to_mdev(ibdev);
	struct mlx5_core_dev *mdev = dev->mdev;
	u64 tmp;
	int err;

	switch (mlx5_get_vport_access_method(ibdev)) {
	case MLX5_VPORT_ACCESS_METHOD_MAD:
		return mlx5_query_mad_ifc_system_image_guid(ibdev,
							    sys_image_guid);

	case MLX5_VPORT_ACCESS_METHOD_HCA:
		err = mlx5_query_hca_vport_system_image_guid(mdev, &tmp);
		break;

	case MLX5_VPORT_ACCESS_METHOD_NIC:
		err = mlx5_query_nic_vport_system_image_guid(mdev, &tmp);
		break;

	default:
		return -EINVAL;
	}

	if (!err)
		*sys_image_guid = cpu_to_be64(tmp);

	return err;

}

static int mlx5_query_max_pkeys(struct ib_device *ibdev,
				u16 *max_pkeys)
{
	struct mlx5_ib_dev *dev = to_mdev(ibdev);
	struct mlx5_core_dev *mdev = dev->mdev;

	switch (mlx5_get_vport_access_method(ibdev)) {
	case MLX5_VPORT_ACCESS_METHOD_MAD:
		return mlx5_query_mad_ifc_max_pkeys(ibdev, max_pkeys);

	case MLX5_VPORT_ACCESS_METHOD_HCA:
	case MLX5_VPORT_ACCESS_METHOD_NIC:
		*max_pkeys = mlx5_to_sw_pkey_sz(MLX5_CAP_GEN(mdev,
						pkey_table_size));
		return 0;

	default:
		return -EINVAL;
	}
}

static int mlx5_query_vendor_id(struct ib_device *ibdev,
				u32 *vendor_id)
{
	struct mlx5_ib_dev *dev = to_mdev(ibdev);

	switch (mlx5_get_vport_access_method(ibdev)) {
	case MLX5_VPORT_ACCESS_METHOD_MAD:
		return mlx5_query_mad_ifc_vendor_id(ibdev, vendor_id);

	case MLX5_VPORT_ACCESS_METHOD_HCA:
	case MLX5_VPORT_ACCESS_METHOD_NIC:
		return mlx5_core_query_vendor_id(dev->mdev, vendor_id);

	default:
		return -EINVAL;
	}
}

static int mlx5_query_node_guid(struct mlx5_ib_dev *dev,
				__be64 *node_guid)
{
	u64 tmp;
	int err;

	switch (mlx5_get_vport_access_method(&dev->ib_dev)) {
	case MLX5_VPORT_ACCESS_METHOD_MAD:
		return mlx5_query_mad_ifc_node_guid(dev, node_guid);

	case MLX5_VPORT_ACCESS_METHOD_HCA:
		err = mlx5_query_hca_vport_node_guid(dev->mdev, &tmp);
		break;

	case MLX5_VPORT_ACCESS_METHOD_NIC:
		err = mlx5_query_nic_vport_node_guid(dev->mdev, &tmp);
		break;

	default:
		return -EINVAL;
	}

	if (!err)
		*node_guid = cpu_to_be64(tmp);

	return err;
}

struct mlx5_reg_node_desc {
	u8	desc[IB_DEVICE_NODE_DESC_MAX];
};

static int mlx5_query_node_desc(struct mlx5_ib_dev *dev, char *node_desc)
{
	struct mlx5_reg_node_desc in;

	if (mlx5_use_mad_ifc(dev))
		return mlx5_query_mad_ifc_node_desc(dev, node_desc);

	memset(&in, 0, sizeof(in));

	return mlx5_core_access_reg(dev->mdev, &in, sizeof(in), node_desc,
				    sizeof(struct mlx5_reg_node_desc),
				    MLX5_REG_NODE_DESC, 0, 0);
}

static int mlx5_ib_query_device(struct ib_device *ibdev,
				struct ib_device_attr *props,
				struct ib_udata *uhw)
{
	size_t uhw_outlen = (uhw) ? uhw->outlen : 0;
	struct mlx5_ib_dev *dev = to_mdev(ibdev);
	struct mlx5_core_dev *mdev = dev->mdev;
	int err = -ENOMEM;
	int max_sq_desc;
	int max_rq_sg;
	int max_sq_sg;
	u64 min_page_size = 1ull << MLX5_CAP_GEN(mdev, log_pg_sz);
	bool raw_support = !mlx5_core_mp_enabled(mdev);
	struct mlx5_ib_query_device_resp resp = {};
	size_t resp_len;
	u64 max_tso;

	resp_len = sizeof(resp.comp_mask) + sizeof(resp.response_length);
	if (uhw_outlen && uhw_outlen < resp_len)
		return -EINVAL;

<<<<<<< HEAD
=======
	resp.response_length = resp_len;

>>>>>>> d1988041
	if (uhw && uhw->inlen && !ib_is_udata_cleared(uhw, 0, uhw->inlen))
		return -EINVAL;

	memset(props, 0, sizeof(*props));
	err = mlx5_query_system_image_guid(ibdev,
					   &props->sys_image_guid);
	if (err)
		return err;

	err = mlx5_query_max_pkeys(ibdev, &props->max_pkeys);
	if (err)
		return err;

	err = mlx5_query_vendor_id(ibdev, &props->vendor_id);
	if (err)
		return err;

	props->fw_ver = ((u64)fw_rev_maj(dev->mdev) << 32) |
		(fw_rev_min(dev->mdev) << 16) |
		fw_rev_sub(dev->mdev);
	props->device_cap_flags    = IB_DEVICE_CHANGE_PHY_PORT |
		IB_DEVICE_PORT_ACTIVE_EVENT		|
		IB_DEVICE_SYS_IMAGE_GUID		|
		IB_DEVICE_RC_RNR_NAK_GEN;

	if (MLX5_CAP_GEN(mdev, pkv))
		props->device_cap_flags |= IB_DEVICE_BAD_PKEY_CNTR;
	if (MLX5_CAP_GEN(mdev, qkv))
		props->device_cap_flags |= IB_DEVICE_BAD_QKEY_CNTR;
	if (MLX5_CAP_GEN(mdev, apm))
		props->device_cap_flags |= IB_DEVICE_AUTO_PATH_MIG;
	if (MLX5_CAP_GEN(mdev, xrc))
		props->device_cap_flags |= IB_DEVICE_XRC;
	if (MLX5_CAP_GEN(mdev, imaicl)) {
		props->device_cap_flags |= IB_DEVICE_MEM_WINDOW |
					   IB_DEVICE_MEM_WINDOW_TYPE_2B;
		props->max_mw = 1 << MLX5_CAP_GEN(mdev, log_max_mkey);
		/* We support 'Gappy' memory registration too */
		props->device_cap_flags |= IB_DEVICE_SG_GAPS_REG;
	}
	/* IB_WR_REG_MR always requires changing the entity size with UMR */
	if (!MLX5_CAP_GEN(dev->mdev, umr_modify_entity_size_disabled))
		props->device_cap_flags |= IB_DEVICE_MEM_MGT_EXTENSIONS;
	if (MLX5_CAP_GEN(mdev, sho)) {
		props->device_cap_flags |= IB_DEVICE_INTEGRITY_HANDOVER;
		/* At this stage no support for signature handover */
		props->sig_prot_cap = IB_PROT_T10DIF_TYPE_1 |
				      IB_PROT_T10DIF_TYPE_2 |
				      IB_PROT_T10DIF_TYPE_3;
		props->sig_guard_cap = IB_GUARD_T10DIF_CRC |
				       IB_GUARD_T10DIF_CSUM;
	}
	if (MLX5_CAP_GEN(mdev, block_lb_mc))
		props->device_cap_flags |= IB_DEVICE_BLOCK_MULTICAST_LOOPBACK;

	if (MLX5_CAP_GEN(dev->mdev, eth_net_offloads) && raw_support) {
		if (MLX5_CAP_ETH(mdev, csum_cap)) {
			/* Legacy bit to support old userspace libraries */
			props->device_cap_flags |= IB_DEVICE_RAW_IP_CSUM;
			props->raw_packet_caps |= IB_RAW_PACKET_CAP_IP_CSUM;
		}

		if (MLX5_CAP_ETH(dev->mdev, vlan_cap))
			props->raw_packet_caps |=
				IB_RAW_PACKET_CAP_CVLAN_STRIPPING;

<<<<<<< HEAD
		if (field_avail(typeof(resp), tso_caps, uhw_outlen)) {
=======
		if (offsetofend(typeof(resp), tso_caps) <= uhw_outlen) {
>>>>>>> d1988041
			max_tso = MLX5_CAP_ETH(mdev, max_lso_cap);
			if (max_tso) {
				resp.tso_caps.max_tso = 1 << max_tso;
				resp.tso_caps.supported_qpts |=
					1 << IB_QPT_RAW_PACKET;
				resp.response_length += sizeof(resp.tso_caps);
			}
		}

<<<<<<< HEAD
		if (field_avail(typeof(resp), rss_caps, uhw_outlen)) {
=======
		if (offsetofend(typeof(resp), rss_caps) <= uhw_outlen) {
>>>>>>> d1988041
			resp.rss_caps.rx_hash_function =
						MLX5_RX_HASH_FUNC_TOEPLITZ;
			resp.rss_caps.rx_hash_fields_mask =
						MLX5_RX_HASH_SRC_IPV4 |
						MLX5_RX_HASH_DST_IPV4 |
						MLX5_RX_HASH_SRC_IPV6 |
						MLX5_RX_HASH_DST_IPV6 |
						MLX5_RX_HASH_SRC_PORT_TCP |
						MLX5_RX_HASH_DST_PORT_TCP |
						MLX5_RX_HASH_SRC_PORT_UDP |
						MLX5_RX_HASH_DST_PORT_UDP |
						MLX5_RX_HASH_INNER;
			if (mlx5_accel_ipsec_device_caps(dev->mdev) &
			    MLX5_ACCEL_IPSEC_CAP_DEVICE)
				resp.rss_caps.rx_hash_fields_mask |=
					MLX5_RX_HASH_IPSEC_SPI;
			resp.response_length += sizeof(resp.rss_caps);
		}
	} else {
<<<<<<< HEAD
		if (field_avail(typeof(resp), tso_caps, uhw_outlen))
			resp.response_length += sizeof(resp.tso_caps);
		if (field_avail(typeof(resp), rss_caps, uhw_outlen))
=======
		if (offsetofend(typeof(resp), tso_caps) <= uhw_outlen)
			resp.response_length += sizeof(resp.tso_caps);
		if (offsetofend(typeof(resp), rss_caps) <= uhw_outlen)
>>>>>>> d1988041
			resp.response_length += sizeof(resp.rss_caps);
	}

	if (MLX5_CAP_GEN(mdev, ipoib_basic_offloads)) {
		props->device_cap_flags |= IB_DEVICE_UD_IP_CSUM;
		props->device_cap_flags |= IB_DEVICE_UD_TSO;
	}

	if (MLX5_CAP_GEN(dev->mdev, rq_delay_drop) &&
	    MLX5_CAP_GEN(dev->mdev, general_notification_event) &&
	    raw_support)
		props->raw_packet_caps |= IB_RAW_PACKET_CAP_DELAY_DROP;

	if (MLX5_CAP_GEN(mdev, ipoib_enhanced_offloads) &&
	    MLX5_CAP_IPOIB_ENHANCED(mdev, csum_cap))
		props->device_cap_flags |= IB_DEVICE_UD_IP_CSUM;

	if (MLX5_CAP_GEN(dev->mdev, eth_net_offloads) &&
	    MLX5_CAP_ETH(dev->mdev, scatter_fcs) &&
	    raw_support) {
		/* Legacy bit to support old userspace libraries */
		props->device_cap_flags |= IB_DEVICE_RAW_SCATTER_FCS;
		props->raw_packet_caps |= IB_RAW_PACKET_CAP_SCATTER_FCS;
	}

	if (MLX5_CAP_DEV_MEM(mdev, memic)) {
		props->max_dm_size =
			MLX5_CAP_DEV_MEM(mdev, max_memic_size);
	}

	if (mlx5_get_flow_namespace(dev->mdev, MLX5_FLOW_NAMESPACE_BYPASS))
		props->device_cap_flags |= IB_DEVICE_MANAGED_FLOW_STEERING;

	if (MLX5_CAP_GEN(mdev, end_pad))
		props->device_cap_flags |= IB_DEVICE_PCI_WRITE_END_PADDING;

	props->vendor_part_id	   = mdev->pdev->device;
	props->hw_ver		   = mdev->pdev->revision;

	props->max_mr_size	   = ~0ull;
	props->page_size_cap	   = ~(min_page_size - 1);
	props->max_qp		   = 1 << MLX5_CAP_GEN(mdev, log_max_qp);
	props->max_qp_wr	   = 1 << MLX5_CAP_GEN(mdev, log_max_qp_sz);
	max_rq_sg =  MLX5_CAP_GEN(mdev, max_wqe_sz_rq) /
		     sizeof(struct mlx5_wqe_data_seg);
	max_sq_desc = min_t(int, MLX5_CAP_GEN(mdev, max_wqe_sz_sq), 512);
	max_sq_sg = (max_sq_desc - sizeof(struct mlx5_wqe_ctrl_seg) -
		     sizeof(struct mlx5_wqe_raddr_seg)) /
		sizeof(struct mlx5_wqe_data_seg);
	props->max_send_sge = max_sq_sg;
	props->max_recv_sge = max_rq_sg;
	props->max_sge_rd	   = MLX5_MAX_SGE_RD;
	props->max_cq		   = 1 << MLX5_CAP_GEN(mdev, log_max_cq);
	props->max_cqe = (1 << MLX5_CAP_GEN(mdev, log_max_cq_sz)) - 1;
	props->max_mr		   = 1 << MLX5_CAP_GEN(mdev, log_max_mkey);
	props->max_pd		   = 1 << MLX5_CAP_GEN(mdev, log_max_pd);
	props->max_qp_rd_atom	   = 1 << MLX5_CAP_GEN(mdev, log_max_ra_req_qp);
	props->max_qp_init_rd_atom = 1 << MLX5_CAP_GEN(mdev, log_max_ra_res_qp);
	props->max_srq		   = 1 << MLX5_CAP_GEN(mdev, log_max_srq);
	props->max_srq_wr = (1 << MLX5_CAP_GEN(mdev, log_max_srq_sz)) - 1;
	props->local_ca_ack_delay  = MLX5_CAP_GEN(mdev, local_ca_ack_delay);
	props->max_res_rd_atom	   = props->max_qp_rd_atom * props->max_qp;
	props->max_srq_sge	   = max_rq_sg - 1;
	props->max_fast_reg_page_list_len =
		1 << MLX5_CAP_GEN(mdev, log_max_klm_list_size);
	props->max_pi_fast_reg_page_list_len =
		props->max_fast_reg_page_list_len / 2;
	props->max_sgl_rd =
		MLX5_CAP_GEN(mdev, max_sgl_for_optimized_performance);
	get_atomic_caps_qp(dev, props);
	props->masked_atomic_cap   = IB_ATOMIC_NONE;
	props->max_mcast_grp	   = 1 << MLX5_CAP_GEN(mdev, log_max_mcg);
	props->max_mcast_qp_attach = MLX5_CAP_GEN(mdev, max_qp_mcg);
	props->max_total_mcast_qp_attach = props->max_mcast_qp_attach *
					   props->max_mcast_grp;
	props->max_ah = INT_MAX;
	props->hca_core_clock = MLX5_CAP_GEN(mdev, device_frequency_khz);
	props->timestamp_mask = 0x7FFFFFFFFFFFFFFFULL;

	if (IS_ENABLED(CONFIG_INFINIBAND_ON_DEMAND_PAGING)) {
		if (dev->odp_caps.general_caps & IB_ODP_SUPPORT)
			props->device_cap_flags |= IB_DEVICE_ON_DEMAND_PAGING;
		props->odp_caps = dev->odp_caps;
		if (!uhw) {
			/* ODP for kernel QPs is not implemented for receive
			 * WQEs and SRQ WQEs
			 */
			props->odp_caps.per_transport_caps.rc_odp_caps &=
				~(IB_ODP_SUPPORT_READ |
				  IB_ODP_SUPPORT_SRQ_RECV);
			props->odp_caps.per_transport_caps.uc_odp_caps &=
				~(IB_ODP_SUPPORT_READ |
				  IB_ODP_SUPPORT_SRQ_RECV);
			props->odp_caps.per_transport_caps.ud_odp_caps &=
				~(IB_ODP_SUPPORT_READ |
				  IB_ODP_SUPPORT_SRQ_RECV);
			props->odp_caps.per_transport_caps.xrc_odp_caps &=
				~(IB_ODP_SUPPORT_READ |
				  IB_ODP_SUPPORT_SRQ_RECV);
		}
	}

	if (MLX5_CAP_GEN(mdev, cd))
		props->device_cap_flags |= IB_DEVICE_CROSS_CHANNEL;

	if (mlx5_core_is_vf(mdev))
		props->device_cap_flags |= IB_DEVICE_VIRTUAL_FUNCTION;

	if (mlx5_ib_port_link_layer(ibdev, 1) ==
	    IB_LINK_LAYER_ETHERNET && raw_support) {
		props->rss_caps.max_rwq_indirection_tables =
			1 << MLX5_CAP_GEN(dev->mdev, log_max_rqt);
		props->rss_caps.max_rwq_indirection_table_size =
			1 << MLX5_CAP_GEN(dev->mdev, log_max_rqt_size);
		props->rss_caps.supported_qpts = 1 << IB_QPT_RAW_PACKET;
		props->max_wq_type_rq =
			1 << MLX5_CAP_GEN(dev->mdev, log_max_rq);
	}

	if (MLX5_CAP_GEN(mdev, tag_matching)) {
		props->tm_caps.max_num_tags =
			(1 << MLX5_CAP_GEN(mdev, log_tag_matching_list_sz)) - 1;
		props->tm_caps.max_ops =
			1 << MLX5_CAP_GEN(mdev, log_max_qp_sz);
		props->tm_caps.max_sge = MLX5_TM_MAX_SGE;
	}

	if (MLX5_CAP_GEN(mdev, tag_matching) &&
	    MLX5_CAP_GEN(mdev, rndv_offload_rc)) {
		props->tm_caps.flags = IB_TM_CAP_RNDV_RC;
		props->tm_caps.max_rndv_hdr_size = MLX5_TM_MAX_RNDV_MSG_SIZE;
	}

	if (MLX5_CAP_GEN(dev->mdev, cq_moderation)) {
		props->cq_caps.max_cq_moderation_count =
						MLX5_MAX_CQ_COUNT;
		props->cq_caps.max_cq_moderation_period =
						MLX5_MAX_CQ_PERIOD;
	}

<<<<<<< HEAD
	if (field_avail(typeof(resp), cqe_comp_caps, uhw_outlen)) {
=======
	if (offsetofend(typeof(resp), cqe_comp_caps) <= uhw_outlen) {
>>>>>>> d1988041
		resp.response_length += sizeof(resp.cqe_comp_caps);

		if (MLX5_CAP_GEN(dev->mdev, cqe_compression)) {
			resp.cqe_comp_caps.max_num =
				MLX5_CAP_GEN(dev->mdev,
					     cqe_compression_max_num);

			resp.cqe_comp_caps.supported_format =
				MLX5_IB_CQE_RES_FORMAT_HASH |
				MLX5_IB_CQE_RES_FORMAT_CSUM;

			if (MLX5_CAP_GEN(dev->mdev, mini_cqe_resp_stride_index))
				resp.cqe_comp_caps.supported_format |=
					MLX5_IB_CQE_RES_FORMAT_CSUM_STRIDX;
		}
	}

<<<<<<< HEAD
	if (field_avail(typeof(resp), packet_pacing_caps, uhw_outlen) &&
=======
	if (offsetofend(typeof(resp), packet_pacing_caps) <= uhw_outlen &&
>>>>>>> d1988041
	    raw_support) {
		if (MLX5_CAP_QOS(mdev, packet_pacing) &&
		    MLX5_CAP_GEN(mdev, qos)) {
			resp.packet_pacing_caps.qp_rate_limit_max =
				MLX5_CAP_QOS(mdev, packet_pacing_max_rate);
			resp.packet_pacing_caps.qp_rate_limit_min =
				MLX5_CAP_QOS(mdev, packet_pacing_min_rate);
			resp.packet_pacing_caps.supported_qpts |=
				1 << IB_QPT_RAW_PACKET;
			if (MLX5_CAP_QOS(mdev, packet_pacing_burst_bound) &&
			    MLX5_CAP_QOS(mdev, packet_pacing_typical_size))
				resp.packet_pacing_caps.cap_flags |=
					MLX5_IB_PP_SUPPORT_BURST;
		}
		resp.response_length += sizeof(resp.packet_pacing_caps);
	}

<<<<<<< HEAD
	if (field_avail(typeof(resp), mlx5_ib_support_multi_pkt_send_wqes,
			uhw_outlen)) {
=======
	if (offsetofend(typeof(resp), mlx5_ib_support_multi_pkt_send_wqes) <=
	    uhw_outlen) {
>>>>>>> d1988041
		if (MLX5_CAP_ETH(mdev, multi_pkt_send_wqe))
			resp.mlx5_ib_support_multi_pkt_send_wqes =
				MLX5_IB_ALLOW_MPW;

		if (MLX5_CAP_ETH(mdev, enhanced_multi_pkt_send_wqe))
			resp.mlx5_ib_support_multi_pkt_send_wqes |=
				MLX5_IB_SUPPORT_EMPW;

		resp.response_length +=
			sizeof(resp.mlx5_ib_support_multi_pkt_send_wqes);
	}

<<<<<<< HEAD
	if (field_avail(typeof(resp), flags, uhw_outlen)) {
=======
	if (offsetofend(typeof(resp), flags) <= uhw_outlen) {
>>>>>>> d1988041
		resp.response_length += sizeof(resp.flags);

		if (MLX5_CAP_GEN(mdev, cqe_compression_128))
			resp.flags |=
				MLX5_IB_QUERY_DEV_RESP_FLAGS_CQE_128B_COMP;

		if (MLX5_CAP_GEN(mdev, cqe_128_always))
			resp.flags |= MLX5_IB_QUERY_DEV_RESP_FLAGS_CQE_128B_PAD;
		if (MLX5_CAP_GEN(mdev, qp_packet_based))
			resp.flags |=
				MLX5_IB_QUERY_DEV_RESP_PACKET_BASED_CREDIT_MODE;

		resp.flags |= MLX5_IB_QUERY_DEV_RESP_FLAGS_SCAT2CQE_DCT;
	}

<<<<<<< HEAD
	if (field_avail(typeof(resp), sw_parsing_caps, uhw_outlen)) {
=======
	if (offsetofend(typeof(resp), sw_parsing_caps) <= uhw_outlen) {
>>>>>>> d1988041
		resp.response_length += sizeof(resp.sw_parsing_caps);
		if (MLX5_CAP_ETH(mdev, swp)) {
			resp.sw_parsing_caps.sw_parsing_offloads |=
				MLX5_IB_SW_PARSING;

			if (MLX5_CAP_ETH(mdev, swp_csum))
				resp.sw_parsing_caps.sw_parsing_offloads |=
					MLX5_IB_SW_PARSING_CSUM;

			if (MLX5_CAP_ETH(mdev, swp_lso))
				resp.sw_parsing_caps.sw_parsing_offloads |=
					MLX5_IB_SW_PARSING_LSO;

			if (resp.sw_parsing_caps.sw_parsing_offloads)
				resp.sw_parsing_caps.supported_qpts =
					BIT(IB_QPT_RAW_PACKET);
		}
	}

<<<<<<< HEAD
	if (field_avail(typeof(resp), striding_rq_caps, uhw_outlen) &&
=======
	if (offsetofend(typeof(resp), striding_rq_caps) <= uhw_outlen &&
>>>>>>> d1988041
	    raw_support) {
		resp.response_length += sizeof(resp.striding_rq_caps);
		if (MLX5_CAP_GEN(mdev, striding_rq)) {
			resp.striding_rq_caps.min_single_stride_log_num_of_bytes =
				MLX5_MIN_SINGLE_STRIDE_LOG_NUM_BYTES;
			resp.striding_rq_caps.max_single_stride_log_num_of_bytes =
				MLX5_MAX_SINGLE_STRIDE_LOG_NUM_BYTES;
			if (MLX5_CAP_GEN(dev->mdev, ext_stride_num_range))
				resp.striding_rq_caps
					.min_single_wqe_log_num_of_strides =
					MLX5_EXT_MIN_SINGLE_WQE_LOG_NUM_STRIDES;
			else
				resp.striding_rq_caps
					.min_single_wqe_log_num_of_strides =
					MLX5_MIN_SINGLE_WQE_LOG_NUM_STRIDES;
			resp.striding_rq_caps.max_single_wqe_log_num_of_strides =
				MLX5_MAX_SINGLE_WQE_LOG_NUM_STRIDES;
			resp.striding_rq_caps.supported_qpts =
				BIT(IB_QPT_RAW_PACKET);
		}
	}

<<<<<<< HEAD
	if (field_avail(typeof(resp), tunnel_offloads_caps, uhw_outlen)) {
=======
	if (offsetofend(typeof(resp), tunnel_offloads_caps) <= uhw_outlen) {
>>>>>>> d1988041
		resp.response_length += sizeof(resp.tunnel_offloads_caps);
		if (MLX5_CAP_ETH(mdev, tunnel_stateless_vxlan))
			resp.tunnel_offloads_caps |=
				MLX5_IB_TUNNELED_OFFLOADS_VXLAN;
		if (MLX5_CAP_ETH(mdev, tunnel_stateless_geneve_rx))
			resp.tunnel_offloads_caps |=
				MLX5_IB_TUNNELED_OFFLOADS_GENEVE;
		if (MLX5_CAP_ETH(mdev, tunnel_stateless_gre))
			resp.tunnel_offloads_caps |=
				MLX5_IB_TUNNELED_OFFLOADS_GRE;
		if (MLX5_CAP_ETH(mdev, tunnel_stateless_mpls_over_gre))
			resp.tunnel_offloads_caps |=
				MLX5_IB_TUNNELED_OFFLOADS_MPLS_GRE;
		if (MLX5_CAP_ETH(mdev, tunnel_stateless_mpls_over_udp))
			resp.tunnel_offloads_caps |=
				MLX5_IB_TUNNELED_OFFLOADS_MPLS_UDP;
	}

	if (uhw_outlen) {
		err = ib_copy_to_udata(uhw, &resp, resp.response_length);

		if (err)
			return err;
	}

	return 0;
}

static void translate_active_width(struct ib_device *ibdev, u16 active_width,
				   u8 *ib_width)
{
	struct mlx5_ib_dev *dev = to_mdev(ibdev);

	if (active_width & MLX5_PTYS_WIDTH_1X)
		*ib_width = IB_WIDTH_1X;
	else if (active_width & MLX5_PTYS_WIDTH_2X)
		*ib_width = IB_WIDTH_2X;
	else if (active_width & MLX5_PTYS_WIDTH_4X)
		*ib_width = IB_WIDTH_4X;
	else if (active_width & MLX5_PTYS_WIDTH_8X)
		*ib_width = IB_WIDTH_8X;
	else if (active_width & MLX5_PTYS_WIDTH_12X)
		*ib_width = IB_WIDTH_12X;
	else {
		mlx5_ib_dbg(dev, "Invalid active_width %d, setting width to default value: 4x\n",
			    active_width);
		*ib_width = IB_WIDTH_4X;
	}

	return;
}

static int mlx5_mtu_to_ib_mtu(int mtu)
{
	switch (mtu) {
	case 256: return 1;
	case 512: return 2;
	case 1024: return 3;
	case 2048: return 4;
	case 4096: return 5;
	default:
		pr_warn("invalid mtu\n");
		return -1;
	}
}

enum ib_max_vl_num {
	__IB_MAX_VL_0		= 1,
	__IB_MAX_VL_0_1		= 2,
	__IB_MAX_VL_0_3		= 3,
	__IB_MAX_VL_0_7		= 4,
	__IB_MAX_VL_0_14	= 5,
};

enum mlx5_vl_hw_cap {
	MLX5_VL_HW_0	= 1,
	MLX5_VL_HW_0_1	= 2,
	MLX5_VL_HW_0_2	= 3,
	MLX5_VL_HW_0_3	= 4,
	MLX5_VL_HW_0_4	= 5,
	MLX5_VL_HW_0_5	= 6,
	MLX5_VL_HW_0_6	= 7,
	MLX5_VL_HW_0_7	= 8,
	MLX5_VL_HW_0_14	= 15
};

static int translate_max_vl_num(struct ib_device *ibdev, u8 vl_hw_cap,
				u8 *max_vl_num)
{
	switch (vl_hw_cap) {
	case MLX5_VL_HW_0:
		*max_vl_num = __IB_MAX_VL_0;
		break;
	case MLX5_VL_HW_0_1:
		*max_vl_num = __IB_MAX_VL_0_1;
		break;
	case MLX5_VL_HW_0_3:
		*max_vl_num = __IB_MAX_VL_0_3;
		break;
	case MLX5_VL_HW_0_7:
		*max_vl_num = __IB_MAX_VL_0_7;
		break;
	case MLX5_VL_HW_0_14:
		*max_vl_num = __IB_MAX_VL_0_14;
		break;

	default:
		return -EINVAL;
	}

	return 0;
}

static int mlx5_query_hca_port(struct ib_device *ibdev, u8 port,
			       struct ib_port_attr *props)
{
	struct mlx5_ib_dev *dev = to_mdev(ibdev);
	struct mlx5_core_dev *mdev = dev->mdev;
	struct mlx5_hca_vport_context *rep;
	u16 max_mtu;
	u16 oper_mtu;
	int err;
	u16 ib_link_width_oper;
	u8 vl_hw_cap;

	rep = kzalloc(sizeof(*rep), GFP_KERNEL);
	if (!rep) {
		err = -ENOMEM;
		goto out;
	}

	/* props being zeroed by the caller, avoid zeroing it here */

	err = mlx5_query_hca_vport_context(mdev, 0, port, 0, rep);
	if (err)
		goto out;

	props->lid		= rep->lid;
	props->lmc		= rep->lmc;
	props->sm_lid		= rep->sm_lid;
	props->sm_sl		= rep->sm_sl;
	props->state		= rep->vport_state;
	props->phys_state	= rep->port_physical_state;
	props->port_cap_flags	= rep->cap_mask1;
	props->gid_tbl_len	= mlx5_get_gid_table_len(MLX5_CAP_GEN(mdev, gid_table_size));
	props->max_msg_sz	= 1 << MLX5_CAP_GEN(mdev, log_max_msg);
	props->pkey_tbl_len	= mlx5_to_sw_pkey_sz(MLX5_CAP_GEN(mdev, pkey_table_size));
	props->bad_pkey_cntr	= rep->pkey_violation_counter;
	props->qkey_viol_cntr	= rep->qkey_violation_counter;
	props->subnet_timeout	= rep->subnet_timeout;
	props->init_type_reply	= rep->init_type_reply;

	if (props->port_cap_flags & IB_PORT_CAP_MASK2_SUP)
		props->port_cap_flags2 = rep->cap_mask2;

	err = mlx5_query_ib_port_oper(mdev, &ib_link_width_oper,
				      &props->active_speed, port);
	if (err)
		goto out;

	translate_active_width(ibdev, ib_link_width_oper, &props->active_width);

	mlx5_query_port_max_mtu(mdev, &max_mtu, port);

	props->max_mtu = mlx5_mtu_to_ib_mtu(max_mtu);

	mlx5_query_port_oper_mtu(mdev, &oper_mtu, port);

	props->active_mtu = mlx5_mtu_to_ib_mtu(oper_mtu);

	err = mlx5_query_port_vl_hw_cap(mdev, &vl_hw_cap, port);
	if (err)
		goto out;

	err = translate_max_vl_num(ibdev, vl_hw_cap,
				   &props->max_vl_num);
out:
	kfree(rep);
	return err;
}

int mlx5_ib_query_port(struct ib_device *ibdev, u8 port,
		       struct ib_port_attr *props)
{
	unsigned int count;
	int ret;

	switch (mlx5_get_vport_access_method(ibdev)) {
	case MLX5_VPORT_ACCESS_METHOD_MAD:
		ret = mlx5_query_mad_ifc_port(ibdev, port, props);
		break;

	case MLX5_VPORT_ACCESS_METHOD_HCA:
		ret = mlx5_query_hca_port(ibdev, port, props);
		break;

	case MLX5_VPORT_ACCESS_METHOD_NIC:
		ret = mlx5_query_port_roce(ibdev, port, props);
		break;

	default:
		ret = -EINVAL;
	}

	if (!ret && props) {
		struct mlx5_ib_dev *dev = to_mdev(ibdev);
		struct mlx5_core_dev *mdev;
		bool put_mdev = true;

		mdev = mlx5_ib_get_native_port_mdev(dev, port, NULL);
		if (!mdev) {
			/* If the port isn't affiliated yet query the master.
			 * The master and slave will have the same values.
			 */
			mdev = dev->mdev;
			port = 1;
			put_mdev = false;
		}
		count = mlx5_core_reserved_gids_count(mdev);
		if (put_mdev)
			mlx5_ib_put_native_port_mdev(dev, port);
		props->gid_tbl_len -= count;
	}
	return ret;
}

static int mlx5_ib_rep_query_port(struct ib_device *ibdev, u8 port,
				  struct ib_port_attr *props)
{
	int ret;

	/* Only link layer == ethernet is valid for representors
	 * and we always use port 1
	 */
	ret = mlx5_query_port_roce(ibdev, port, props);
	if (ret || !props)
		return ret;

	/* We don't support GIDS */
	props->gid_tbl_len = 0;

	return ret;
}

static int mlx5_ib_query_gid(struct ib_device *ibdev, u8 port, int index,
			     union ib_gid *gid)
{
	struct mlx5_ib_dev *dev = to_mdev(ibdev);
	struct mlx5_core_dev *mdev = dev->mdev;

	switch (mlx5_get_vport_access_method(ibdev)) {
	case MLX5_VPORT_ACCESS_METHOD_MAD:
		return mlx5_query_mad_ifc_gids(ibdev, port, index, gid);

	case MLX5_VPORT_ACCESS_METHOD_HCA:
		return mlx5_query_hca_vport_gid(mdev, 0, port, 0, index, gid);

	default:
		return -EINVAL;
	}

}

static int mlx5_query_hca_nic_pkey(struct ib_device *ibdev, u8 port,
				   u16 index, u16 *pkey)
{
	struct mlx5_ib_dev *dev = to_mdev(ibdev);
	struct mlx5_core_dev *mdev;
	bool put_mdev = true;
	u8 mdev_port_num;
	int err;

	mdev = mlx5_ib_get_native_port_mdev(dev, port, &mdev_port_num);
	if (!mdev) {
		/* The port isn't affiliated yet, get the PKey from the master
		 * port. For RoCE the PKey tables will be the same.
		 */
		put_mdev = false;
		mdev = dev->mdev;
		mdev_port_num = 1;
	}

	err = mlx5_query_hca_vport_pkey(mdev, 0, mdev_port_num, 0,
					index, pkey);
	if (put_mdev)
		mlx5_ib_put_native_port_mdev(dev, port);

	return err;
}

static int mlx5_ib_query_pkey(struct ib_device *ibdev, u8 port, u16 index,
			      u16 *pkey)
{
	switch (mlx5_get_vport_access_method(ibdev)) {
	case MLX5_VPORT_ACCESS_METHOD_MAD:
		return mlx5_query_mad_ifc_pkey(ibdev, port, index, pkey);

	case MLX5_VPORT_ACCESS_METHOD_HCA:
	case MLX5_VPORT_ACCESS_METHOD_NIC:
		return mlx5_query_hca_nic_pkey(ibdev, port, index, pkey);
	default:
		return -EINVAL;
	}
}

static int mlx5_ib_modify_device(struct ib_device *ibdev, int mask,
				 struct ib_device_modify *props)
{
	struct mlx5_ib_dev *dev = to_mdev(ibdev);
	struct mlx5_reg_node_desc in;
	struct mlx5_reg_node_desc out;
	int err;

	if (mask & ~IB_DEVICE_MODIFY_NODE_DESC)
		return -EOPNOTSUPP;

	if (!(mask & IB_DEVICE_MODIFY_NODE_DESC))
		return 0;

	/*
	 * If possible, pass node desc to FW, so it can generate
	 * a 144 trap.  If cmd fails, just ignore.
	 */
	memcpy(&in, props->node_desc, IB_DEVICE_NODE_DESC_MAX);
	err = mlx5_core_access_reg(dev->mdev, &in, sizeof(in), &out,
				   sizeof(out), MLX5_REG_NODE_DESC, 0, 1);
	if (err)
		return err;

	memcpy(ibdev->node_desc, props->node_desc, IB_DEVICE_NODE_DESC_MAX);

	return err;
}

static int set_port_caps_atomic(struct mlx5_ib_dev *dev, u8 port_num, u32 mask,
				u32 value)
{
	struct mlx5_hca_vport_context ctx = {};
	struct mlx5_core_dev *mdev;
	u8 mdev_port_num;
	int err;

	mdev = mlx5_ib_get_native_port_mdev(dev, port_num, &mdev_port_num);
	if (!mdev)
		return -ENODEV;

	err = mlx5_query_hca_vport_context(mdev, 0, mdev_port_num, 0, &ctx);
	if (err)
		goto out;

	if (~ctx.cap_mask1_perm & mask) {
		mlx5_ib_warn(dev, "trying to change bitmask 0x%X but change supported 0x%X\n",
			     mask, ctx.cap_mask1_perm);
		err = -EINVAL;
		goto out;
	}

	ctx.cap_mask1 = value;
	ctx.cap_mask1_perm = mask;
	err = mlx5_core_modify_hca_vport_context(mdev, 0, mdev_port_num,
						 0, &ctx);

out:
	mlx5_ib_put_native_port_mdev(dev, port_num);

	return err;
}

static int mlx5_ib_modify_port(struct ib_device *ibdev, u8 port, int mask,
			       struct ib_port_modify *props)
{
	struct mlx5_ib_dev *dev = to_mdev(ibdev);
	struct ib_port_attr attr;
	u32 tmp;
	int err;
	u32 change_mask;
	u32 value;
	bool is_ib = (mlx5_ib_port_link_layer(ibdev, port) ==
		      IB_LINK_LAYER_INFINIBAND);

	/* CM layer calls ib_modify_port() regardless of the link layer. For
	 * Ethernet ports, qkey violation and Port capabilities are meaningless.
	 */
	if (!is_ib)
		return 0;

	if (MLX5_CAP_GEN(dev->mdev, ib_virt) && is_ib) {
		change_mask = props->clr_port_cap_mask | props->set_port_cap_mask;
		value = ~props->clr_port_cap_mask | props->set_port_cap_mask;
		return set_port_caps_atomic(dev, port, change_mask, value);
	}

	mutex_lock(&dev->cap_mask_mutex);

	err = ib_query_port(ibdev, port, &attr);
	if (err)
		goto out;

	tmp = (attr.port_cap_flags | props->set_port_cap_mask) &
		~props->clr_port_cap_mask;

	err = mlx5_set_port_caps(dev->mdev, port, tmp);

out:
	mutex_unlock(&dev->cap_mask_mutex);
	return err;
}

static void print_lib_caps(struct mlx5_ib_dev *dev, u64 caps)
{
	mlx5_ib_dbg(dev, "MLX5_LIB_CAP_4K_UAR = %s\n",
		    caps & MLX5_LIB_CAP_4K_UAR ? "y" : "n");
}

static u16 calc_dynamic_bfregs(int uars_per_sys_page)
{
	/* Large page with non 4k uar support might limit the dynamic size */
	if (uars_per_sys_page == 1  && PAGE_SIZE > 4096)
		return MLX5_MIN_DYN_BFREGS;

	return MLX5_MAX_DYN_BFREGS;
}

static int calc_total_bfregs(struct mlx5_ib_dev *dev, bool lib_uar_4k,
			     struct mlx5_ib_alloc_ucontext_req_v2 *req,
			     struct mlx5_bfreg_info *bfregi)
{
	int uars_per_sys_page;
	int bfregs_per_sys_page;
	int ref_bfregs = req->total_num_bfregs;

	if (req->total_num_bfregs == 0)
		return -EINVAL;

	BUILD_BUG_ON(MLX5_MAX_BFREGS % MLX5_NON_FP_BFREGS_IN_PAGE);
	BUILD_BUG_ON(MLX5_MAX_BFREGS < MLX5_NON_FP_BFREGS_IN_PAGE);

	if (req->total_num_bfregs > MLX5_MAX_BFREGS)
		return -ENOMEM;

	uars_per_sys_page = get_uars_per_sys_page(dev, lib_uar_4k);
	bfregs_per_sys_page = uars_per_sys_page * MLX5_NON_FP_BFREGS_PER_UAR;
	/* This holds the required static allocation asked by the user */
	req->total_num_bfregs = ALIGN(req->total_num_bfregs, bfregs_per_sys_page);
	if (req->num_low_latency_bfregs > req->total_num_bfregs - 1)
		return -EINVAL;

	bfregi->num_static_sys_pages = req->total_num_bfregs / bfregs_per_sys_page;
	bfregi->num_dyn_bfregs = ALIGN(calc_dynamic_bfregs(uars_per_sys_page), bfregs_per_sys_page);
	bfregi->total_num_bfregs = req->total_num_bfregs + bfregi->num_dyn_bfregs;
	bfregi->num_sys_pages = bfregi->total_num_bfregs / bfregs_per_sys_page;

	mlx5_ib_dbg(dev, "uar_4k: fw support %s, lib support %s, user requested %d bfregs, allocated %d, total bfregs %d, using %d sys pages\n",
		    MLX5_CAP_GEN(dev->mdev, uar_4k) ? "yes" : "no",
		    lib_uar_4k ? "yes" : "no", ref_bfregs,
		    req->total_num_bfregs, bfregi->total_num_bfregs,
		    bfregi->num_sys_pages);

	return 0;
}

static int allocate_uars(struct mlx5_ib_dev *dev, struct mlx5_ib_ucontext *context)
{
	struct mlx5_bfreg_info *bfregi;
	int err;
	int i;

	bfregi = &context->bfregi;
	for (i = 0; i < bfregi->num_static_sys_pages; i++) {
		err = mlx5_cmd_alloc_uar(dev->mdev, &bfregi->sys_pages[i]);
		if (err)
			goto error;

		mlx5_ib_dbg(dev, "allocated uar %d\n", bfregi->sys_pages[i]);
	}

	for (i = bfregi->num_static_sys_pages; i < bfregi->num_sys_pages; i++)
		bfregi->sys_pages[i] = MLX5_IB_INVALID_UAR_INDEX;

	return 0;

error:
	for (--i; i >= 0; i--)
		if (mlx5_cmd_free_uar(dev->mdev, bfregi->sys_pages[i]))
			mlx5_ib_warn(dev, "failed to free uar %d\n", i);

	return err;
}

static void deallocate_uars(struct mlx5_ib_dev *dev,
			    struct mlx5_ib_ucontext *context)
{
	struct mlx5_bfreg_info *bfregi;
	int i;

	bfregi = &context->bfregi;
	for (i = 0; i < bfregi->num_sys_pages; i++)
		if (i < bfregi->num_static_sys_pages ||
		    bfregi->sys_pages[i] != MLX5_IB_INVALID_UAR_INDEX)
			mlx5_cmd_free_uar(dev->mdev, bfregi->sys_pages[i]);
}

int mlx5_ib_enable_lb(struct mlx5_ib_dev *dev, bool td, bool qp)
{
	int err = 0;

	mutex_lock(&dev->lb.mutex);
	if (td)
		dev->lb.user_td++;
	if (qp)
		dev->lb.qps++;

	if (dev->lb.user_td == 2 ||
	    dev->lb.qps == 1) {
		if (!dev->lb.enabled) {
			err = mlx5_nic_vport_update_local_lb(dev->mdev, true);
			dev->lb.enabled = true;
		}
	}

	mutex_unlock(&dev->lb.mutex);

	return err;
}

void mlx5_ib_disable_lb(struct mlx5_ib_dev *dev, bool td, bool qp)
{
	mutex_lock(&dev->lb.mutex);
	if (td)
		dev->lb.user_td--;
	if (qp)
		dev->lb.qps--;

	if (dev->lb.user_td == 1 &&
	    dev->lb.qps == 0) {
		if (dev->lb.enabled) {
			mlx5_nic_vport_update_local_lb(dev->mdev, false);
			dev->lb.enabled = false;
		}
	}

	mutex_unlock(&dev->lb.mutex);
}

static int mlx5_ib_alloc_transport_domain(struct mlx5_ib_dev *dev, u32 *tdn,
					  u16 uid)
{
	int err;

	if (!MLX5_CAP_GEN(dev->mdev, log_max_transport_domain))
		return 0;

	err = mlx5_cmd_alloc_transport_domain(dev->mdev, tdn, uid);
	if (err)
		return err;

	if ((MLX5_CAP_GEN(dev->mdev, port_type) != MLX5_CAP_PORT_TYPE_ETH) ||
	    (!MLX5_CAP_GEN(dev->mdev, disable_local_lb_uc) &&
	     !MLX5_CAP_GEN(dev->mdev, disable_local_lb_mc)))
		return err;

	return mlx5_ib_enable_lb(dev, true, false);
}

static void mlx5_ib_dealloc_transport_domain(struct mlx5_ib_dev *dev, u32 tdn,
					     u16 uid)
{
	if (!MLX5_CAP_GEN(dev->mdev, log_max_transport_domain))
		return;

	mlx5_cmd_dealloc_transport_domain(dev->mdev, tdn, uid);

	if ((MLX5_CAP_GEN(dev->mdev, port_type) != MLX5_CAP_PORT_TYPE_ETH) ||
	    (!MLX5_CAP_GEN(dev->mdev, disable_local_lb_uc) &&
	     !MLX5_CAP_GEN(dev->mdev, disable_local_lb_mc)))
		return;

	mlx5_ib_disable_lb(dev, true, false);
}

static int set_ucontext_resp(struct ib_ucontext *uctx,
			     struct mlx5_ib_alloc_ucontext_resp *resp)
{
	struct ib_device *ibdev = uctx->device;
	struct mlx5_ib_dev *dev = to_mdev(ibdev);
	struct mlx5_ib_ucontext *context = to_mucontext(uctx);
	struct mlx5_bfreg_info *bfregi = &context->bfregi;
	int err;

	if (MLX5_CAP_GEN(dev->mdev, dump_fill_mkey)) {
		err = mlx5_cmd_dump_fill_mkey(dev->mdev,
					      &resp->dump_fill_mkey);
		if (err)
			return err;
		resp->comp_mask |=
			MLX5_IB_ALLOC_UCONTEXT_RESP_MASK_DUMP_FILL_MKEY;
	}

	resp->qp_tab_size = 1 << MLX5_CAP_GEN(dev->mdev, log_max_qp);
	if (dev->wc_support)
		resp->bf_reg_size = 1 << MLX5_CAP_GEN(dev->mdev,
						      log_bf_reg_size);
	resp->cache_line_size = cache_line_size();
	resp->max_sq_desc_sz = MLX5_CAP_GEN(dev->mdev, max_wqe_sz_sq);
	resp->max_rq_desc_sz = MLX5_CAP_GEN(dev->mdev, max_wqe_sz_rq);
	resp->max_send_wqebb = 1 << MLX5_CAP_GEN(dev->mdev, log_max_qp_sz);
	resp->max_recv_wr = 1 << MLX5_CAP_GEN(dev->mdev, log_max_qp_sz);
	resp->max_srq_recv_wr = 1 << MLX5_CAP_GEN(dev->mdev, log_max_srq_sz);
	resp->cqe_version = context->cqe_version;
	resp->log_uar_size = MLX5_CAP_GEN(dev->mdev, uar_4k) ?
				MLX5_ADAPTER_PAGE_SHIFT : PAGE_SHIFT;
	resp->num_uars_per_page = MLX5_CAP_GEN(dev->mdev, uar_4k) ?
					MLX5_CAP_GEN(dev->mdev,
						     num_of_uars_per_page) : 1;

	if (mlx5_accel_ipsec_device_caps(dev->mdev) &
				MLX5_ACCEL_IPSEC_CAP_DEVICE) {
		if (mlx5_get_flow_namespace(dev->mdev,
				MLX5_FLOW_NAMESPACE_EGRESS))
			resp->flow_action_flags |= MLX5_USER_ALLOC_UCONTEXT_FLOW_ACTION_FLAGS_ESP_AES_GCM;
		if (mlx5_accel_ipsec_device_caps(dev->mdev) &
				MLX5_ACCEL_IPSEC_CAP_REQUIRED_METADATA)
			resp->flow_action_flags |= MLX5_USER_ALLOC_UCONTEXT_FLOW_ACTION_FLAGS_ESP_AES_GCM_REQ_METADATA;
		if (MLX5_CAP_FLOWTABLE(dev->mdev, flow_table_properties_nic_receive.ft_field_support.outer_esp_spi))
			resp->flow_action_flags |= MLX5_USER_ALLOC_UCONTEXT_FLOW_ACTION_FLAGS_ESP_AES_GCM_SPI_STEERING;
		if (mlx5_accel_ipsec_device_caps(dev->mdev) &
				MLX5_ACCEL_IPSEC_CAP_TX_IV_IS_ESN)
			resp->flow_action_flags |= MLX5_USER_ALLOC_UCONTEXT_FLOW_ACTION_FLAGS_ESP_AES_GCM_TX_IV_IS_ESN;
		/* MLX5_USER_ALLOC_UCONTEXT_FLOW_ACTION_FLAGS_ESP_AES_GCM_FULL_OFFLOAD is currently always 0 */
	}

	resp->tot_bfregs = bfregi->lib_uar_dyn ? 0 :
			bfregi->total_num_bfregs - bfregi->num_dyn_bfregs;
	resp->num_ports = dev->num_ports;
	resp->cmds_supp_uhw |= MLX5_USER_CMDS_SUPP_UHW_QUERY_DEVICE |
				      MLX5_USER_CMDS_SUPP_UHW_CREATE_AH;

	if (mlx5_ib_port_link_layer(ibdev, 1) == IB_LINK_LAYER_ETHERNET) {
		mlx5_query_min_inline(dev->mdev, &resp->eth_min_inline);
		resp->eth_min_inline++;
	}

	if (dev->mdev->clock_info)
		resp->clock_info_versions = BIT(MLX5_IB_CLOCK_INFO_V1);

	/*
	 * We don't want to expose information from the PCI bar that is located
	 * after 4096 bytes, so if the arch only supports larger pages, let's
	 * pretend we don't support reading the HCA's core clock. This is also
	 * forced by mmap function.
	 */
	if (PAGE_SIZE <= 4096) {
		resp->comp_mask |=
			MLX5_IB_ALLOC_UCONTEXT_RESP_MASK_CORE_CLOCK_OFFSET;
		resp->hca_core_clock_offset =
			offsetof(struct mlx5_init_seg,
				 internal_timer_h) % PAGE_SIZE;
	}

	if (MLX5_CAP_GEN(dev->mdev, ece_support))
		resp->comp_mask |= MLX5_IB_ALLOC_UCONTEXT_RESP_MASK_ECE;

	resp->num_dyn_bfregs = bfregi->num_dyn_bfregs;
	return 0;
}

static int mlx5_ib_alloc_ucontext(struct ib_ucontext *uctx,
				  struct ib_udata *udata)
{
	struct ib_device *ibdev = uctx->device;
	struct mlx5_ib_dev *dev = to_mdev(ibdev);
	struct mlx5_ib_alloc_ucontext_req_v2 req = {};
	struct mlx5_ib_alloc_ucontext_resp resp = {};
	struct mlx5_ib_ucontext *context = to_mucontext(uctx);
	struct mlx5_bfreg_info *bfregi;
	int ver;
	int err;
	size_t min_req_v2 = offsetof(struct mlx5_ib_alloc_ucontext_req_v2,
				     max_cqe_version);
	bool lib_uar_4k;
	bool lib_uar_dyn;

	if (!dev->ib_active)
		return -EAGAIN;

	if (udata->inlen == sizeof(struct mlx5_ib_alloc_ucontext_req))
		ver = 0;
	else if (udata->inlen >= min_req_v2)
		ver = 2;
	else
		return -EINVAL;

	err = ib_copy_from_udata(&req, udata, min(udata->inlen, sizeof(req)));
	if (err)
		return err;

	if (req.flags & ~MLX5_IB_ALLOC_UCTX_DEVX)
		return -EOPNOTSUPP;

	if (req.comp_mask || req.reserved0 || req.reserved1 || req.reserved2)
		return -EOPNOTSUPP;

	req.total_num_bfregs = ALIGN(req.total_num_bfregs,
				    MLX5_NON_FP_BFREGS_PER_UAR);
	if (req.num_low_latency_bfregs > req.total_num_bfregs - 1)
		return -EINVAL;

	lib_uar_4k = req.lib_caps & MLX5_LIB_CAP_4K_UAR;
	lib_uar_dyn = req.lib_caps & MLX5_LIB_CAP_DYN_UAR;
	bfregi = &context->bfregi;

	if (lib_uar_dyn) {
		bfregi->lib_uar_dyn = lib_uar_dyn;
		goto uar_done;
	}

	/* updates req->total_num_bfregs */
	err = calc_total_bfregs(dev, lib_uar_4k, &req, bfregi);
	if (err)
		goto out_ctx;

	mutex_init(&bfregi->lock);
	bfregi->lib_uar_4k = lib_uar_4k;
	bfregi->count = kcalloc(bfregi->total_num_bfregs, sizeof(*bfregi->count),
				GFP_KERNEL);
	if (!bfregi->count) {
		err = -ENOMEM;
		goto out_ctx;
	}

	bfregi->sys_pages = kcalloc(bfregi->num_sys_pages,
				    sizeof(*bfregi->sys_pages),
				    GFP_KERNEL);
	if (!bfregi->sys_pages) {
		err = -ENOMEM;
		goto out_count;
	}

	err = allocate_uars(dev, context);
	if (err)
		goto out_sys_pages;

uar_done:
	if (req.flags & MLX5_IB_ALLOC_UCTX_DEVX) {
		err = mlx5_ib_devx_create(dev, true);
		if (err < 0)
			goto out_uars;
		context->devx_uid = err;
	}

	err = mlx5_ib_alloc_transport_domain(dev, &context->tdn,
					     context->devx_uid);
	if (err)
		goto out_devx;

	INIT_LIST_HEAD(&context->db_page_list);
	mutex_init(&context->db_page_mutex);

	context->cqe_version = min_t(__u8,
				 (__u8)MLX5_CAP_GEN(dev->mdev, cqe_version),
				 req.max_cqe_version);

	err = set_ucontext_resp(uctx, &resp);
	if (err)
		goto out_mdev;

	resp.response_length = min(udata->outlen, sizeof(resp));
	err = ib_copy_to_udata(udata, &resp, resp.response_length);
	if (err)
		goto out_mdev;

	bfregi->ver = ver;
	bfregi->num_low_latency_bfregs = req.num_low_latency_bfregs;
	context->lib_caps = req.lib_caps;
	print_lib_caps(dev, context->lib_caps);

	if (mlx5_ib_lag_should_assign_affinity(dev)) {
		u8 port = mlx5_core_native_port_num(dev->mdev) - 1;

		atomic_set(&context->tx_port_affinity,
			   atomic_add_return(
				   1, &dev->port[port].roce.tx_port_affinity));
	}

	return 0;

out_mdev:
	mlx5_ib_dealloc_transport_domain(dev, context->tdn, context->devx_uid);
out_devx:
	if (req.flags & MLX5_IB_ALLOC_UCTX_DEVX)
		mlx5_ib_devx_destroy(dev, context->devx_uid);

out_uars:
	deallocate_uars(dev, context);

out_sys_pages:
	kfree(bfregi->sys_pages);

out_count:
	kfree(bfregi->count);

out_ctx:
	return err;
}

static int mlx5_ib_query_ucontext(struct ib_ucontext *ibcontext,
				  struct uverbs_attr_bundle *attrs)
{
	struct mlx5_ib_alloc_ucontext_resp uctx_resp = {};
	int ret;

	ret = set_ucontext_resp(ibcontext, &uctx_resp);
	if (ret)
		return ret;

	uctx_resp.response_length =
		min_t(size_t,
		      uverbs_attr_get_len(attrs,
				MLX5_IB_ATTR_QUERY_CONTEXT_RESP_UCTX),
		      sizeof(uctx_resp));

	ret = uverbs_copy_to_struct_or_zero(attrs,
					MLX5_IB_ATTR_QUERY_CONTEXT_RESP_UCTX,
					&uctx_resp,
					sizeof(uctx_resp));
	return ret;
}

static void mlx5_ib_dealloc_ucontext(struct ib_ucontext *ibcontext)
{
	struct mlx5_ib_ucontext *context = to_mucontext(ibcontext);
	struct mlx5_ib_dev *dev = to_mdev(ibcontext->device);
	struct mlx5_bfreg_info *bfregi;

	bfregi = &context->bfregi;
	mlx5_ib_dealloc_transport_domain(dev, context->tdn, context->devx_uid);

	if (context->devx_uid)
		mlx5_ib_devx_destroy(dev, context->devx_uid);

	deallocate_uars(dev, context);
	kfree(bfregi->sys_pages);
	kfree(bfregi->count);
}

static phys_addr_t uar_index2pfn(struct mlx5_ib_dev *dev,
				 int uar_idx)
{
	int fw_uars_per_page;

	fw_uars_per_page = MLX5_CAP_GEN(dev->mdev, uar_4k) ? MLX5_UARS_IN_PAGE : 1;

	return (dev->mdev->bar_addr >> PAGE_SHIFT) + uar_idx / fw_uars_per_page;
}

static u64 uar_index2paddress(struct mlx5_ib_dev *dev,
				 int uar_idx)
{
	unsigned int fw_uars_per_page;

	fw_uars_per_page = MLX5_CAP_GEN(dev->mdev, uar_4k) ?
				MLX5_UARS_IN_PAGE : 1;

	return (dev->mdev->bar_addr + (uar_idx / fw_uars_per_page) * PAGE_SIZE);
}

static int get_command(unsigned long offset)
{
	return (offset >> MLX5_IB_MMAP_CMD_SHIFT) & MLX5_IB_MMAP_CMD_MASK;
}

static int get_arg(unsigned long offset)
{
	return offset & ((1 << MLX5_IB_MMAP_CMD_SHIFT) - 1);
}

static int get_index(unsigned long offset)
{
	return get_arg(offset);
}

/* Index resides in an extra byte to enable larger values than 255 */
static int get_extended_index(unsigned long offset)
{
	return get_arg(offset) | ((offset >> 16) & 0xff) << 8;
}


static void mlx5_ib_disassociate_ucontext(struct ib_ucontext *ibcontext)
{
}

static inline char *mmap_cmd2str(enum mlx5_ib_mmap_cmd cmd)
{
	switch (cmd) {
	case MLX5_IB_MMAP_WC_PAGE:
		return "WC";
	case MLX5_IB_MMAP_REGULAR_PAGE:
		return "best effort WC";
	case MLX5_IB_MMAP_NC_PAGE:
		return "NC";
	case MLX5_IB_MMAP_DEVICE_MEM:
		return "Device Memory";
	default:
		return NULL;
	}
}

static int mlx5_ib_mmap_clock_info_page(struct mlx5_ib_dev *dev,
					struct vm_area_struct *vma,
					struct mlx5_ib_ucontext *context)
{
	if ((vma->vm_end - vma->vm_start != PAGE_SIZE) ||
	    !(vma->vm_flags & VM_SHARED))
		return -EINVAL;

	if (get_index(vma->vm_pgoff) != MLX5_IB_CLOCK_INFO_V1)
		return -EOPNOTSUPP;

	if (vma->vm_flags & (VM_WRITE | VM_EXEC))
		return -EPERM;
	vma->vm_flags &= ~VM_MAYWRITE;

	if (!dev->mdev->clock_info)
		return -EOPNOTSUPP;

	return vm_insert_page(vma, vma->vm_start,
			      virt_to_page(dev->mdev->clock_info));
}

static void mlx5_ib_mmap_free(struct rdma_user_mmap_entry *entry)
{
	struct mlx5_user_mmap_entry *mentry = to_mmmap(entry);
	struct mlx5_ib_dev *dev = to_mdev(entry->ucontext->device);
	struct mlx5_var_table *var_table = &dev->var_table;
	struct mlx5_ib_dm *mdm;

	switch (mentry->mmap_flag) {
	case MLX5_IB_MMAP_TYPE_MEMIC:
		mdm = container_of(mentry, struct mlx5_ib_dm, mentry);
		mlx5_cmd_dealloc_memic(&dev->dm, mdm->dev_addr,
				       mdm->size);
		kfree(mdm);
		break;
	case MLX5_IB_MMAP_TYPE_VAR:
		mutex_lock(&var_table->bitmap_lock);
		clear_bit(mentry->page_idx, var_table->bitmap);
		mutex_unlock(&var_table->bitmap_lock);
		kfree(mentry);
		break;
	case MLX5_IB_MMAP_TYPE_UAR_WC:
	case MLX5_IB_MMAP_TYPE_UAR_NC:
		mlx5_cmd_free_uar(dev->mdev, mentry->page_idx);
		kfree(mentry);
		break;
	default:
		WARN_ON(true);
	}
}

static int uar_mmap(struct mlx5_ib_dev *dev, enum mlx5_ib_mmap_cmd cmd,
		    struct vm_area_struct *vma,
		    struct mlx5_ib_ucontext *context)
{
	struct mlx5_bfreg_info *bfregi = &context->bfregi;
	int err;
	unsigned long idx;
	phys_addr_t pfn;
	pgprot_t prot;
	u32 bfreg_dyn_idx = 0;
	u32 uar_index;
	int dyn_uar = (cmd == MLX5_IB_MMAP_ALLOC_WC);
	int max_valid_idx = dyn_uar ? bfregi->num_sys_pages :
				bfregi->num_static_sys_pages;

	if (bfregi->lib_uar_dyn)
		return -EINVAL;

	if (vma->vm_end - vma->vm_start != PAGE_SIZE)
		return -EINVAL;

	if (dyn_uar)
		idx = get_extended_index(vma->vm_pgoff) + bfregi->num_static_sys_pages;
	else
		idx = get_index(vma->vm_pgoff);

	if (idx >= max_valid_idx) {
		mlx5_ib_warn(dev, "invalid uar index %lu, max=%d\n",
			     idx, max_valid_idx);
		return -EINVAL;
	}

	switch (cmd) {
	case MLX5_IB_MMAP_WC_PAGE:
	case MLX5_IB_MMAP_ALLOC_WC:
	case MLX5_IB_MMAP_REGULAR_PAGE:
		/* For MLX5_IB_MMAP_REGULAR_PAGE do the best effort to get WC */
		prot = pgprot_writecombine(vma->vm_page_prot);
		break;
	case MLX5_IB_MMAP_NC_PAGE:
		prot = pgprot_noncached(vma->vm_page_prot);
		break;
	default:
		return -EINVAL;
	}

	if (dyn_uar) {
		int uars_per_page;

		uars_per_page = get_uars_per_sys_page(dev, bfregi->lib_uar_4k);
		bfreg_dyn_idx = idx * (uars_per_page * MLX5_NON_FP_BFREGS_PER_UAR);
		if (bfreg_dyn_idx >= bfregi->total_num_bfregs) {
			mlx5_ib_warn(dev, "invalid bfreg_dyn_idx %u, max=%u\n",
				     bfreg_dyn_idx, bfregi->total_num_bfregs);
			return -EINVAL;
		}

		mutex_lock(&bfregi->lock);
		/* Fail if uar already allocated, first bfreg index of each
		 * page holds its count.
		 */
		if (bfregi->count[bfreg_dyn_idx]) {
			mlx5_ib_warn(dev, "wrong offset, idx %lu is busy, bfregn=%u\n", idx, bfreg_dyn_idx);
			mutex_unlock(&bfregi->lock);
			return -EINVAL;
		}

		bfregi->count[bfreg_dyn_idx]++;
		mutex_unlock(&bfregi->lock);

		err = mlx5_cmd_alloc_uar(dev->mdev, &uar_index);
		if (err) {
			mlx5_ib_warn(dev, "UAR alloc failed\n");
			goto free_bfreg;
		}
	} else {
		uar_index = bfregi->sys_pages[idx];
	}

	pfn = uar_index2pfn(dev, uar_index);
	mlx5_ib_dbg(dev, "uar idx 0x%lx, pfn %pa\n", idx, &pfn);

	err = rdma_user_mmap_io(&context->ibucontext, vma, pfn, PAGE_SIZE,
				prot, NULL);
	if (err) {
		mlx5_ib_err(dev,
			    "rdma_user_mmap_io failed with error=%d, mmap_cmd=%s\n",
			    err, mmap_cmd2str(cmd));
		goto err;
	}

	if (dyn_uar)
		bfregi->sys_pages[idx] = uar_index;
	return 0;

err:
	if (!dyn_uar)
		return err;

	mlx5_cmd_free_uar(dev->mdev, idx);

free_bfreg:
	mlx5_ib_free_bfreg(dev, bfregi, bfreg_dyn_idx);

	return err;
}

static int add_dm_mmap_entry(struct ib_ucontext *context,
			     struct mlx5_ib_dm *mdm,
			     u64 address)
{
	mdm->mentry.mmap_flag = MLX5_IB_MMAP_TYPE_MEMIC;
	mdm->mentry.address = address;
	return rdma_user_mmap_entry_insert_range(
			context, &mdm->mentry.rdma_entry,
			mdm->size,
			MLX5_IB_MMAP_DEVICE_MEM << 16,
			(MLX5_IB_MMAP_DEVICE_MEM << 16) + (1UL << 16) - 1);
}

static unsigned long mlx5_vma_to_pgoff(struct vm_area_struct *vma)
{
	unsigned long idx;
	u8 command;

	command = get_command(vma->vm_pgoff);
	idx = get_extended_index(vma->vm_pgoff);

	return (command << 16 | idx);
}

static int mlx5_ib_mmap_offset(struct mlx5_ib_dev *dev,
			       struct vm_area_struct *vma,
			       struct ib_ucontext *ucontext)
{
	struct mlx5_user_mmap_entry *mentry;
	struct rdma_user_mmap_entry *entry;
	unsigned long pgoff;
	pgprot_t prot;
	phys_addr_t pfn;
	int ret;

	pgoff = mlx5_vma_to_pgoff(vma);
	entry = rdma_user_mmap_entry_get_pgoff(ucontext, pgoff);
	if (!entry)
		return -EINVAL;

	mentry = to_mmmap(entry);
	pfn = (mentry->address >> PAGE_SHIFT);
	if (mentry->mmap_flag == MLX5_IB_MMAP_TYPE_VAR ||
	    mentry->mmap_flag == MLX5_IB_MMAP_TYPE_UAR_NC)
		prot = pgprot_noncached(vma->vm_page_prot);
	else
		prot = pgprot_writecombine(vma->vm_page_prot);
	ret = rdma_user_mmap_io(ucontext, vma, pfn,
				entry->npages * PAGE_SIZE,
				prot,
				entry);
	rdma_user_mmap_entry_put(&mentry->rdma_entry);
	return ret;
}

static u64 mlx5_entry_to_mmap_offset(struct mlx5_user_mmap_entry *entry)
{
	u64 cmd = (entry->rdma_entry.start_pgoff >> 16) & 0xFFFF;
	u64 index = entry->rdma_entry.start_pgoff & 0xFFFF;

	return (((index >> 8) << 16) | (cmd << MLX5_IB_MMAP_CMD_SHIFT) |
		(index & 0xFF)) << PAGE_SHIFT;
}

static int mlx5_ib_mmap(struct ib_ucontext *ibcontext, struct vm_area_struct *vma)
{
	struct mlx5_ib_ucontext *context = to_mucontext(ibcontext);
	struct mlx5_ib_dev *dev = to_mdev(ibcontext->device);
	unsigned long command;
	phys_addr_t pfn;

	command = get_command(vma->vm_pgoff);
	switch (command) {
	case MLX5_IB_MMAP_WC_PAGE:
	case MLX5_IB_MMAP_ALLOC_WC:
		if (!dev->wc_support)
			return -EPERM;
		fallthrough;
	case MLX5_IB_MMAP_NC_PAGE:
	case MLX5_IB_MMAP_REGULAR_PAGE:
		return uar_mmap(dev, command, vma, context);

	case MLX5_IB_MMAP_GET_CONTIGUOUS_PAGES:
		return -ENOSYS;

	case MLX5_IB_MMAP_CORE_CLOCK:
		if (vma->vm_end - vma->vm_start != PAGE_SIZE)
			return -EINVAL;

		if (vma->vm_flags & VM_WRITE)
			return -EPERM;
		vma->vm_flags &= ~VM_MAYWRITE;

		/* Don't expose to user-space information it shouldn't have */
		if (PAGE_SIZE > 4096)
			return -EOPNOTSUPP;

		pfn = (dev->mdev->iseg_base +
		       offsetof(struct mlx5_init_seg, internal_timer_h)) >>
			PAGE_SHIFT;
		return rdma_user_mmap_io(&context->ibucontext, vma, pfn,
					 PAGE_SIZE,
					 pgprot_noncached(vma->vm_page_prot),
					 NULL);
	case MLX5_IB_MMAP_CLOCK_INFO:
		return mlx5_ib_mmap_clock_info_page(dev, vma, context);

	default:
		return mlx5_ib_mmap_offset(dev, vma, ibcontext);
	}

	return 0;
}

static inline int check_dm_type_support(struct mlx5_ib_dev *dev,
					u32 type)
{
	switch (type) {
	case MLX5_IB_UAPI_DM_TYPE_MEMIC:
		if (!MLX5_CAP_DEV_MEM(dev->mdev, memic))
			return -EOPNOTSUPP;
		break;
	case MLX5_IB_UAPI_DM_TYPE_STEERING_SW_ICM:
	case MLX5_IB_UAPI_DM_TYPE_HEADER_MODIFY_SW_ICM:
		if (!capable(CAP_SYS_RAWIO) ||
		    !capable(CAP_NET_RAW))
			return -EPERM;

		if (!(MLX5_CAP_FLOWTABLE_NIC_RX(dev->mdev, sw_owner) ||
		      MLX5_CAP_FLOWTABLE_NIC_TX(dev->mdev, sw_owner) ||
		      MLX5_CAP_FLOWTABLE_NIC_RX(dev->mdev, sw_owner_v2) ||
		      MLX5_CAP_FLOWTABLE_NIC_TX(dev->mdev, sw_owner_v2)))
			return -EOPNOTSUPP;
		break;
	}

	return 0;
}

static int handle_alloc_dm_memic(struct ib_ucontext *ctx,
				 struct mlx5_ib_dm *dm,
				 struct ib_dm_alloc_attr *attr,
				 struct uverbs_attr_bundle *attrs)
{
	struct mlx5_dm *dm_db = &to_mdev(ctx->device)->dm;
	u64 start_offset;
	u16 page_idx;
	int err;
	u64 address;

	dm->size = roundup(attr->length, MLX5_MEMIC_BASE_SIZE);

	err = mlx5_cmd_alloc_memic(dm_db, &dm->dev_addr,
				   dm->size, attr->alignment);
	if (err)
		return err;

	address = dm->dev_addr & PAGE_MASK;
	err = add_dm_mmap_entry(ctx, dm, address);
	if (err)
		goto err_dealloc;

	page_idx = dm->mentry.rdma_entry.start_pgoff & 0xFFFF;
	err = uverbs_copy_to(attrs,
			     MLX5_IB_ATTR_ALLOC_DM_RESP_PAGE_INDEX,
			     &page_idx,
			     sizeof(page_idx));
	if (err)
		goto err_copy;

	start_offset = dm->dev_addr & ~PAGE_MASK;
	err = uverbs_copy_to(attrs,
			     MLX5_IB_ATTR_ALLOC_DM_RESP_START_OFFSET,
			     &start_offset, sizeof(start_offset));
	if (err)
		goto err_copy;

	return 0;

err_copy:
	rdma_user_mmap_entry_remove(&dm->mentry.rdma_entry);
err_dealloc:
	mlx5_cmd_dealloc_memic(dm_db, dm->dev_addr, dm->size);

	return err;
}

static int handle_alloc_dm_sw_icm(struct ib_ucontext *ctx,
				  struct mlx5_ib_dm *dm,
				  struct ib_dm_alloc_attr *attr,
				  struct uverbs_attr_bundle *attrs,
				  int type)
{
	struct mlx5_core_dev *dev = to_mdev(ctx->device)->mdev;
	u64 act_size;
	int err;

	/* Allocation size must a multiple of the basic block size
	 * and a power of 2.
	 */
	act_size = round_up(attr->length, MLX5_SW_ICM_BLOCK_SIZE(dev));
	act_size = roundup_pow_of_two(act_size);

	dm->size = act_size;
	err = mlx5_dm_sw_icm_alloc(dev, type, act_size, attr->alignment,
				   to_mucontext(ctx)->devx_uid, &dm->dev_addr,
				   &dm->icm_dm.obj_id);
	if (err)
		return err;

	err = uverbs_copy_to(attrs,
			     MLX5_IB_ATTR_ALLOC_DM_RESP_START_OFFSET,
			     &dm->dev_addr, sizeof(dm->dev_addr));
	if (err)
		mlx5_dm_sw_icm_dealloc(dev, type, dm->size,
				       to_mucontext(ctx)->devx_uid, dm->dev_addr,
				       dm->icm_dm.obj_id);

	return err;
}

struct ib_dm *mlx5_ib_alloc_dm(struct ib_device *ibdev,
			       struct ib_ucontext *context,
			       struct ib_dm_alloc_attr *attr,
			       struct uverbs_attr_bundle *attrs)
{
	struct mlx5_ib_dm *dm;
	enum mlx5_ib_uapi_dm_type type;
	int err;

	err = uverbs_get_const_default(&type, attrs,
				       MLX5_IB_ATTR_ALLOC_DM_REQ_TYPE,
				       MLX5_IB_UAPI_DM_TYPE_MEMIC);
	if (err)
		return ERR_PTR(err);

	mlx5_ib_dbg(to_mdev(ibdev), "alloc_dm req: dm_type=%d user_length=0x%llx log_alignment=%d\n",
		    type, attr->length, attr->alignment);

	err = check_dm_type_support(to_mdev(ibdev), type);
	if (err)
		return ERR_PTR(err);

	dm = kzalloc(sizeof(*dm), GFP_KERNEL);
	if (!dm)
		return ERR_PTR(-ENOMEM);

	dm->type = type;

	switch (type) {
	case MLX5_IB_UAPI_DM_TYPE_MEMIC:
		err = handle_alloc_dm_memic(context, dm,
					    attr,
					    attrs);
		break;
	case MLX5_IB_UAPI_DM_TYPE_STEERING_SW_ICM:
		err = handle_alloc_dm_sw_icm(context, dm,
					     attr, attrs,
					     MLX5_SW_ICM_TYPE_STEERING);
		break;
	case MLX5_IB_UAPI_DM_TYPE_HEADER_MODIFY_SW_ICM:
		err = handle_alloc_dm_sw_icm(context, dm,
					     attr, attrs,
					     MLX5_SW_ICM_TYPE_HEADER_MODIFY);
		break;
	default:
		err = -EOPNOTSUPP;
	}

	if (err)
		goto err_free;

	return &dm->ibdm;

err_free:
	kfree(dm);
	return ERR_PTR(err);
}

int mlx5_ib_dealloc_dm(struct ib_dm *ibdm, struct uverbs_attr_bundle *attrs)
{
	struct mlx5_ib_ucontext *ctx = rdma_udata_to_drv_context(
		&attrs->driver_udata, struct mlx5_ib_ucontext, ibucontext);
	struct mlx5_core_dev *dev = to_mdev(ibdm->device)->mdev;
	struct mlx5_ib_dm *dm = to_mdm(ibdm);
	int ret;

	switch (dm->type) {
	case MLX5_IB_UAPI_DM_TYPE_MEMIC:
		rdma_user_mmap_entry_remove(&dm->mentry.rdma_entry);
		return 0;
	case MLX5_IB_UAPI_DM_TYPE_STEERING_SW_ICM:
		ret = mlx5_dm_sw_icm_dealloc(dev, MLX5_SW_ICM_TYPE_STEERING,
					     dm->size, ctx->devx_uid, dm->dev_addr,
					     dm->icm_dm.obj_id);
		if (ret)
			return ret;
		break;
	case MLX5_IB_UAPI_DM_TYPE_HEADER_MODIFY_SW_ICM:
		ret = mlx5_dm_sw_icm_dealloc(dev, MLX5_SW_ICM_TYPE_HEADER_MODIFY,
					     dm->size, ctx->devx_uid, dm->dev_addr,
					     dm->icm_dm.obj_id);
		if (ret)
			return ret;
		break;
	default:
		return -EOPNOTSUPP;
	}

	kfree(dm);

	return 0;
}

static int mlx5_ib_alloc_pd(struct ib_pd *ibpd, struct ib_udata *udata)
{
	struct mlx5_ib_pd *pd = to_mpd(ibpd);
	struct ib_device *ibdev = ibpd->device;
	struct mlx5_ib_alloc_pd_resp resp;
	int err;
	u32 out[MLX5_ST_SZ_DW(alloc_pd_out)] = {};
	u32 in[MLX5_ST_SZ_DW(alloc_pd_in)] = {};
	u16 uid = 0;
	struct mlx5_ib_ucontext *context = rdma_udata_to_drv_context(
		udata, struct mlx5_ib_ucontext, ibucontext);

	uid = context ? context->devx_uid : 0;
	MLX5_SET(alloc_pd_in, in, opcode, MLX5_CMD_OP_ALLOC_PD);
	MLX5_SET(alloc_pd_in, in, uid, uid);
	err = mlx5_cmd_exec_inout(to_mdev(ibdev)->mdev, alloc_pd, in, out);
	if (err)
		return err;

	pd->pdn = MLX5_GET(alloc_pd_out, out, pd);
	pd->uid = uid;
	if (udata) {
		resp.pdn = pd->pdn;
		if (ib_copy_to_udata(udata, &resp, sizeof(resp))) {
			mlx5_cmd_dealloc_pd(to_mdev(ibdev)->mdev, pd->pdn, uid);
			return -EFAULT;
		}
	}

	return 0;
}

static int mlx5_ib_dealloc_pd(struct ib_pd *pd, struct ib_udata *udata)
{
	struct mlx5_ib_dev *mdev = to_mdev(pd->device);
	struct mlx5_ib_pd *mpd = to_mpd(pd);

	return mlx5_cmd_dealloc_pd(mdev->mdev, mpd->pdn, mpd->uid);
}

static int mlx5_ib_mcg_attach(struct ib_qp *ibqp, union ib_gid *gid, u16 lid)
{
	struct mlx5_ib_dev *dev = to_mdev(ibqp->device);
	struct mlx5_ib_qp *mqp = to_mqp(ibqp);
	int err;
	u16 uid;

	uid = ibqp->pd ?
		to_mpd(ibqp->pd)->uid : 0;

	if (mqp->flags & IB_QP_CREATE_SOURCE_QPN) {
		mlx5_ib_dbg(dev, "Attaching a multi cast group to underlay QP is not supported\n");
		return -EOPNOTSUPP;
	}

	err = mlx5_cmd_attach_mcg(dev->mdev, gid, ibqp->qp_num, uid);
	if (err)
		mlx5_ib_warn(dev, "failed attaching QPN 0x%x, MGID %pI6\n",
			     ibqp->qp_num, gid->raw);

	return err;
}

static int mlx5_ib_mcg_detach(struct ib_qp *ibqp, union ib_gid *gid, u16 lid)
{
	struct mlx5_ib_dev *dev = to_mdev(ibqp->device);
	int err;
	u16 uid;

	uid = ibqp->pd ?
		to_mpd(ibqp->pd)->uid : 0;
	err = mlx5_cmd_detach_mcg(dev->mdev, gid, ibqp->qp_num, uid);
	if (err)
		mlx5_ib_warn(dev, "failed detaching QPN 0x%x, MGID %pI6\n",
			     ibqp->qp_num, gid->raw);

	return err;
}

static int init_node_data(struct mlx5_ib_dev *dev)
{
	int err;

	err = mlx5_query_node_desc(dev, dev->ib_dev.node_desc);
	if (err)
		return err;

	dev->mdev->rev_id = dev->mdev->pdev->revision;

	return mlx5_query_node_guid(dev, &dev->ib_dev.node_guid);
}

static ssize_t fw_pages_show(struct device *device,
			     struct device_attribute *attr, char *buf)
{
	struct mlx5_ib_dev *dev =
		rdma_device_to_drv_device(device, struct mlx5_ib_dev, ib_dev);

	return sprintf(buf, "%d\n", dev->mdev->priv.fw_pages);
}
static DEVICE_ATTR_RO(fw_pages);

static ssize_t reg_pages_show(struct device *device,
			      struct device_attribute *attr, char *buf)
{
	struct mlx5_ib_dev *dev =
		rdma_device_to_drv_device(device, struct mlx5_ib_dev, ib_dev);

	return sprintf(buf, "%d\n", atomic_read(&dev->mdev->priv.reg_pages));
}
static DEVICE_ATTR_RO(reg_pages);

static ssize_t hca_type_show(struct device *device,
			     struct device_attribute *attr, char *buf)
{
	struct mlx5_ib_dev *dev =
		rdma_device_to_drv_device(device, struct mlx5_ib_dev, ib_dev);

	return sprintf(buf, "MT%d\n", dev->mdev->pdev->device);
}
static DEVICE_ATTR_RO(hca_type);

<<<<<<< HEAD
#define LAST_ETH_FIELD vlan_tag
#define LAST_IB_FIELD sl
#define LAST_IPV4_FIELD tos
#define LAST_IPV6_FIELD traffic_class
#define LAST_TCP_UDP_FIELD src_port
#define LAST_TUNNEL_FIELD tunnel_id
#define LAST_FLOW_TAG_FIELD tag_id
#define LAST_DROP_FIELD size
#define LAST_COUNTERS_FIELD counters

/* Field is the last supported field */
#define FIELDS_NOT_SUPPORTED(filter, field)\
	memchr_inv((void *)&filter.field  +\
		   sizeof(filter.field), 0,\
		   sizeof(filter) -\
		   offsetof(typeof(filter), field) -\
		   sizeof(filter.field))

int parse_flow_flow_action(struct mlx5_ib_flow_action *maction,
			   bool is_egress,
			   struct mlx5_flow_act *action)
{

	switch (maction->ib_action.type) {
	case IB_FLOW_ACTION_ESP:
		if (action->action & (MLX5_FLOW_CONTEXT_ACTION_ENCRYPT |
				      MLX5_FLOW_CONTEXT_ACTION_DECRYPT))
			return -EINVAL;
		/* Currently only AES_GCM keymat is supported by the driver */
		action->esp_id = (uintptr_t)maction->esp_aes_gcm.ctx;
		action->action |= is_egress ?
			MLX5_FLOW_CONTEXT_ACTION_ENCRYPT :
			MLX5_FLOW_CONTEXT_ACTION_DECRYPT;
		return 0;
	case IB_FLOW_ACTION_UNSPECIFIED:
		if (maction->flow_action_raw.sub_type ==
		    MLX5_IB_FLOW_ACTION_MODIFY_HEADER) {
			if (action->action & MLX5_FLOW_CONTEXT_ACTION_MOD_HDR)
				return -EINVAL;
			action->action |= MLX5_FLOW_CONTEXT_ACTION_MOD_HDR;
			action->modify_hdr =
				maction->flow_action_raw.modify_hdr;
			return 0;
		}
		if (maction->flow_action_raw.sub_type ==
		    MLX5_IB_FLOW_ACTION_DECAP) {
			if (action->action & MLX5_FLOW_CONTEXT_ACTION_DECAP)
				return -EINVAL;
			action->action |= MLX5_FLOW_CONTEXT_ACTION_DECAP;
			return 0;
		}
		if (maction->flow_action_raw.sub_type ==
		    MLX5_IB_FLOW_ACTION_PACKET_REFORMAT) {
			if (action->action &
			    MLX5_FLOW_CONTEXT_ACTION_PACKET_REFORMAT)
				return -EINVAL;
			action->action |=
				MLX5_FLOW_CONTEXT_ACTION_PACKET_REFORMAT;
			action->pkt_reformat =
				maction->flow_action_raw.pkt_reformat;
			return 0;
		}
		/* fall through */
	default:
		return -EOPNOTSUPP;
	}
}

static int parse_flow_attr(struct mlx5_core_dev *mdev,
			   struct mlx5_flow_spec *spec,
			   const union ib_flow_spec *ib_spec,
			   const struct ib_flow_attr *flow_attr,
			   struct mlx5_flow_act *action, u32 prev_type)
{
	struct mlx5_flow_context *flow_context = &spec->flow_context;
	u32 *match_c = spec->match_criteria;
	u32 *match_v = spec->match_value;
	void *misc_params_c = MLX5_ADDR_OF(fte_match_param, match_c,
					   misc_parameters);
	void *misc_params_v = MLX5_ADDR_OF(fte_match_param, match_v,
					   misc_parameters);
	void *misc_params2_c = MLX5_ADDR_OF(fte_match_param, match_c,
					    misc_parameters_2);
	void *misc_params2_v = MLX5_ADDR_OF(fte_match_param, match_v,
					    misc_parameters_2);
	void *headers_c;
	void *headers_v;
	int match_ipv;
	int ret;

	if (ib_spec->type & IB_FLOW_SPEC_INNER) {
		headers_c = MLX5_ADDR_OF(fte_match_param, match_c,
					 inner_headers);
		headers_v = MLX5_ADDR_OF(fte_match_param, match_v,
					 inner_headers);
		match_ipv = MLX5_CAP_FLOWTABLE_NIC_RX(mdev,
					ft_field_support.inner_ip_version);
	} else {
		headers_c = MLX5_ADDR_OF(fte_match_param, match_c,
					 outer_headers);
		headers_v = MLX5_ADDR_OF(fte_match_param, match_v,
					 outer_headers);
		match_ipv = MLX5_CAP_FLOWTABLE_NIC_RX(mdev,
					ft_field_support.outer_ip_version);
	}

	switch (ib_spec->type & ~IB_FLOW_SPEC_INNER) {
	case IB_FLOW_SPEC_ETH:
		if (FIELDS_NOT_SUPPORTED(ib_spec->eth.mask, LAST_ETH_FIELD))
			return -EOPNOTSUPP;

		ether_addr_copy(MLX5_ADDR_OF(fte_match_set_lyr_2_4, headers_c,
					     dmac_47_16),
				ib_spec->eth.mask.dst_mac);
		ether_addr_copy(MLX5_ADDR_OF(fte_match_set_lyr_2_4, headers_v,
					     dmac_47_16),
				ib_spec->eth.val.dst_mac);

		ether_addr_copy(MLX5_ADDR_OF(fte_match_set_lyr_2_4, headers_c,
					     smac_47_16),
				ib_spec->eth.mask.src_mac);
		ether_addr_copy(MLX5_ADDR_OF(fte_match_set_lyr_2_4, headers_v,
					     smac_47_16),
				ib_spec->eth.val.src_mac);

		if (ib_spec->eth.mask.vlan_tag) {
			MLX5_SET(fte_match_set_lyr_2_4, headers_c,
				 cvlan_tag, 1);
			MLX5_SET(fte_match_set_lyr_2_4, headers_v,
				 cvlan_tag, 1);

			MLX5_SET(fte_match_set_lyr_2_4, headers_c,
				 first_vid, ntohs(ib_spec->eth.mask.vlan_tag));
			MLX5_SET(fte_match_set_lyr_2_4, headers_v,
				 first_vid, ntohs(ib_spec->eth.val.vlan_tag));

			MLX5_SET(fte_match_set_lyr_2_4, headers_c,
				 first_cfi,
				 ntohs(ib_spec->eth.mask.vlan_tag) >> 12);
			MLX5_SET(fte_match_set_lyr_2_4, headers_v,
				 first_cfi,
				 ntohs(ib_spec->eth.val.vlan_tag) >> 12);

			MLX5_SET(fte_match_set_lyr_2_4, headers_c,
				 first_prio,
				 ntohs(ib_spec->eth.mask.vlan_tag) >> 13);
			MLX5_SET(fte_match_set_lyr_2_4, headers_v,
				 first_prio,
				 ntohs(ib_spec->eth.val.vlan_tag) >> 13);
		}
		MLX5_SET(fte_match_set_lyr_2_4, headers_c,
			 ethertype, ntohs(ib_spec->eth.mask.ether_type));
		MLX5_SET(fte_match_set_lyr_2_4, headers_v,
			 ethertype, ntohs(ib_spec->eth.val.ether_type));
		break;
	case IB_FLOW_SPEC_IPV4:
		if (FIELDS_NOT_SUPPORTED(ib_spec->ipv4.mask, LAST_IPV4_FIELD))
			return -EOPNOTSUPP;

		if (match_ipv) {
			MLX5_SET(fte_match_set_lyr_2_4, headers_c,
				 ip_version, 0xf);
			MLX5_SET(fte_match_set_lyr_2_4, headers_v,
				 ip_version, MLX5_FS_IPV4_VERSION);
		} else {
			MLX5_SET(fte_match_set_lyr_2_4, headers_c,
				 ethertype, 0xffff);
			MLX5_SET(fte_match_set_lyr_2_4, headers_v,
				 ethertype, ETH_P_IP);
		}

		memcpy(MLX5_ADDR_OF(fte_match_set_lyr_2_4, headers_c,
				    src_ipv4_src_ipv6.ipv4_layout.ipv4),
		       &ib_spec->ipv4.mask.src_ip,
		       sizeof(ib_spec->ipv4.mask.src_ip));
		memcpy(MLX5_ADDR_OF(fte_match_set_lyr_2_4, headers_v,
				    src_ipv4_src_ipv6.ipv4_layout.ipv4),
		       &ib_spec->ipv4.val.src_ip,
		       sizeof(ib_spec->ipv4.val.src_ip));
		memcpy(MLX5_ADDR_OF(fte_match_set_lyr_2_4, headers_c,
				    dst_ipv4_dst_ipv6.ipv4_layout.ipv4),
		       &ib_spec->ipv4.mask.dst_ip,
		       sizeof(ib_spec->ipv4.mask.dst_ip));
		memcpy(MLX5_ADDR_OF(fte_match_set_lyr_2_4, headers_v,
				    dst_ipv4_dst_ipv6.ipv4_layout.ipv4),
		       &ib_spec->ipv4.val.dst_ip,
		       sizeof(ib_spec->ipv4.val.dst_ip));

		set_tos(headers_c, headers_v,
			ib_spec->ipv4.mask.tos, ib_spec->ipv4.val.tos);

		if (set_proto(headers_c, headers_v,
			      ib_spec->ipv4.mask.proto,
			      ib_spec->ipv4.val.proto))
			return -EINVAL;
		break;
	case IB_FLOW_SPEC_IPV6:
		if (FIELDS_NOT_SUPPORTED(ib_spec->ipv6.mask, LAST_IPV6_FIELD))
			return -EOPNOTSUPP;

		if (match_ipv) {
			MLX5_SET(fte_match_set_lyr_2_4, headers_c,
				 ip_version, 0xf);
			MLX5_SET(fte_match_set_lyr_2_4, headers_v,
				 ip_version, MLX5_FS_IPV6_VERSION);
		} else {
			MLX5_SET(fte_match_set_lyr_2_4, headers_c,
				 ethertype, 0xffff);
			MLX5_SET(fte_match_set_lyr_2_4, headers_v,
				 ethertype, ETH_P_IPV6);
		}

		memcpy(MLX5_ADDR_OF(fte_match_set_lyr_2_4, headers_c,
				    src_ipv4_src_ipv6.ipv6_layout.ipv6),
		       &ib_spec->ipv6.mask.src_ip,
		       sizeof(ib_spec->ipv6.mask.src_ip));
		memcpy(MLX5_ADDR_OF(fte_match_set_lyr_2_4, headers_v,
				    src_ipv4_src_ipv6.ipv6_layout.ipv6),
		       &ib_spec->ipv6.val.src_ip,
		       sizeof(ib_spec->ipv6.val.src_ip));
		memcpy(MLX5_ADDR_OF(fte_match_set_lyr_2_4, headers_c,
				    dst_ipv4_dst_ipv6.ipv6_layout.ipv6),
		       &ib_spec->ipv6.mask.dst_ip,
		       sizeof(ib_spec->ipv6.mask.dst_ip));
		memcpy(MLX5_ADDR_OF(fte_match_set_lyr_2_4, headers_v,
				    dst_ipv4_dst_ipv6.ipv6_layout.ipv6),
		       &ib_spec->ipv6.val.dst_ip,
		       sizeof(ib_spec->ipv6.val.dst_ip));

		set_tos(headers_c, headers_v,
			ib_spec->ipv6.mask.traffic_class,
			ib_spec->ipv6.val.traffic_class);

		if (set_proto(headers_c, headers_v,
			      ib_spec->ipv6.mask.next_hdr,
			      ib_spec->ipv6.val.next_hdr))
			return -EINVAL;

		set_flow_label(misc_params_c, misc_params_v,
			       ntohl(ib_spec->ipv6.mask.flow_label),
			       ntohl(ib_spec->ipv6.val.flow_label),
			       ib_spec->type & IB_FLOW_SPEC_INNER);
		break;
	case IB_FLOW_SPEC_ESP:
		if (ib_spec->esp.mask.seq)
			return -EOPNOTSUPP;

		MLX5_SET(fte_match_set_misc, misc_params_c, outer_esp_spi,
			 ntohl(ib_spec->esp.mask.spi));
		MLX5_SET(fte_match_set_misc, misc_params_v, outer_esp_spi,
			 ntohl(ib_spec->esp.val.spi));
		break;
	case IB_FLOW_SPEC_TCP:
		if (FIELDS_NOT_SUPPORTED(ib_spec->tcp_udp.mask,
					 LAST_TCP_UDP_FIELD))
			return -EOPNOTSUPP;

		if (set_proto(headers_c, headers_v, 0xff, IPPROTO_TCP))
			return -EINVAL;

		MLX5_SET(fte_match_set_lyr_2_4, headers_c, tcp_sport,
			 ntohs(ib_spec->tcp_udp.mask.src_port));
		MLX5_SET(fte_match_set_lyr_2_4, headers_v, tcp_sport,
			 ntohs(ib_spec->tcp_udp.val.src_port));

		MLX5_SET(fte_match_set_lyr_2_4, headers_c, tcp_dport,
			 ntohs(ib_spec->tcp_udp.mask.dst_port));
		MLX5_SET(fte_match_set_lyr_2_4, headers_v, tcp_dport,
			 ntohs(ib_spec->tcp_udp.val.dst_port));
		break;
	case IB_FLOW_SPEC_UDP:
		if (FIELDS_NOT_SUPPORTED(ib_spec->tcp_udp.mask,
					 LAST_TCP_UDP_FIELD))
			return -EOPNOTSUPP;

		if (set_proto(headers_c, headers_v, 0xff, IPPROTO_UDP))
			return -EINVAL;

		MLX5_SET(fte_match_set_lyr_2_4, headers_c, udp_sport,
			 ntohs(ib_spec->tcp_udp.mask.src_port));
		MLX5_SET(fte_match_set_lyr_2_4, headers_v, udp_sport,
			 ntohs(ib_spec->tcp_udp.val.src_port));

		MLX5_SET(fte_match_set_lyr_2_4, headers_c, udp_dport,
			 ntohs(ib_spec->tcp_udp.mask.dst_port));
		MLX5_SET(fte_match_set_lyr_2_4, headers_v, udp_dport,
			 ntohs(ib_spec->tcp_udp.val.dst_port));
		break;
	case IB_FLOW_SPEC_GRE:
		if (ib_spec->gre.mask.c_ks_res0_ver)
			return -EOPNOTSUPP;

		if (set_proto(headers_c, headers_v, 0xff, IPPROTO_GRE))
			return -EINVAL;

		MLX5_SET(fte_match_set_lyr_2_4, headers_c, ip_protocol,
			 0xff);
		MLX5_SET(fte_match_set_lyr_2_4, headers_v, ip_protocol,
			 IPPROTO_GRE);

		MLX5_SET(fte_match_set_misc, misc_params_c, gre_protocol,
			 ntohs(ib_spec->gre.mask.protocol));
		MLX5_SET(fte_match_set_misc, misc_params_v, gre_protocol,
			 ntohs(ib_spec->gre.val.protocol));

		memcpy(MLX5_ADDR_OF(fte_match_set_misc, misc_params_c,
				    gre_key.nvgre.hi),
		       &ib_spec->gre.mask.key,
		       sizeof(ib_spec->gre.mask.key));
		memcpy(MLX5_ADDR_OF(fte_match_set_misc, misc_params_v,
				    gre_key.nvgre.hi),
		       &ib_spec->gre.val.key,
		       sizeof(ib_spec->gre.val.key));
		break;
	case IB_FLOW_SPEC_MPLS:
		switch (prev_type) {
		case IB_FLOW_SPEC_UDP:
			if (check_mpls_supp_fields(MLX5_CAP_FLOWTABLE_NIC_RX(mdev,
						   ft_field_support.outer_first_mpls_over_udp),
						   &ib_spec->mpls.mask.tag))
				return -EOPNOTSUPP;

			memcpy(MLX5_ADDR_OF(fte_match_set_misc2, misc_params2_v,
					    outer_first_mpls_over_udp),
			       &ib_spec->mpls.val.tag,
			       sizeof(ib_spec->mpls.val.tag));
			memcpy(MLX5_ADDR_OF(fte_match_set_misc2, misc_params2_c,
					    outer_first_mpls_over_udp),
			       &ib_spec->mpls.mask.tag,
			       sizeof(ib_spec->mpls.mask.tag));
			break;
		case IB_FLOW_SPEC_GRE:
			if (check_mpls_supp_fields(MLX5_CAP_FLOWTABLE_NIC_RX(mdev,
						   ft_field_support.outer_first_mpls_over_gre),
						   &ib_spec->mpls.mask.tag))
				return -EOPNOTSUPP;

			memcpy(MLX5_ADDR_OF(fte_match_set_misc2, misc_params2_v,
					    outer_first_mpls_over_gre),
			       &ib_spec->mpls.val.tag,
			       sizeof(ib_spec->mpls.val.tag));
			memcpy(MLX5_ADDR_OF(fte_match_set_misc2, misc_params2_c,
					    outer_first_mpls_over_gre),
			       &ib_spec->mpls.mask.tag,
			       sizeof(ib_spec->mpls.mask.tag));
			break;
		default:
			if (ib_spec->type & IB_FLOW_SPEC_INNER) {
				if (check_mpls_supp_fields(MLX5_CAP_FLOWTABLE_NIC_RX(mdev,
							   ft_field_support.inner_first_mpls),
							   &ib_spec->mpls.mask.tag))
					return -EOPNOTSUPP;

				memcpy(MLX5_ADDR_OF(fte_match_set_misc2, misc_params2_v,
						    inner_first_mpls),
				       &ib_spec->mpls.val.tag,
				       sizeof(ib_spec->mpls.val.tag));
				memcpy(MLX5_ADDR_OF(fte_match_set_misc2, misc_params2_c,
						    inner_first_mpls),
				       &ib_spec->mpls.mask.tag,
				       sizeof(ib_spec->mpls.mask.tag));
			} else {
				if (check_mpls_supp_fields(MLX5_CAP_FLOWTABLE_NIC_RX(mdev,
							   ft_field_support.outer_first_mpls),
							   &ib_spec->mpls.mask.tag))
					return -EOPNOTSUPP;

				memcpy(MLX5_ADDR_OF(fte_match_set_misc2, misc_params2_v,
						    outer_first_mpls),
				       &ib_spec->mpls.val.tag,
				       sizeof(ib_spec->mpls.val.tag));
				memcpy(MLX5_ADDR_OF(fte_match_set_misc2, misc_params2_c,
						    outer_first_mpls),
				       &ib_spec->mpls.mask.tag,
				       sizeof(ib_spec->mpls.mask.tag));
			}
		}
		break;
	case IB_FLOW_SPEC_VXLAN_TUNNEL:
		if (FIELDS_NOT_SUPPORTED(ib_spec->tunnel.mask,
					 LAST_TUNNEL_FIELD))
			return -EOPNOTSUPP;

		MLX5_SET(fte_match_set_misc, misc_params_c, vxlan_vni,
			 ntohl(ib_spec->tunnel.mask.tunnel_id));
		MLX5_SET(fte_match_set_misc, misc_params_v, vxlan_vni,
			 ntohl(ib_spec->tunnel.val.tunnel_id));
		break;
	case IB_FLOW_SPEC_ACTION_TAG:
		if (FIELDS_NOT_SUPPORTED(ib_spec->flow_tag,
					 LAST_FLOW_TAG_FIELD))
			return -EOPNOTSUPP;
		if (ib_spec->flow_tag.tag_id >= BIT(24))
			return -EINVAL;

		flow_context->flow_tag = ib_spec->flow_tag.tag_id;
		flow_context->flags |= FLOW_CONTEXT_HAS_TAG;
		break;
	case IB_FLOW_SPEC_ACTION_DROP:
		if (FIELDS_NOT_SUPPORTED(ib_spec->drop,
					 LAST_DROP_FIELD))
			return -EOPNOTSUPP;
		action->action |= MLX5_FLOW_CONTEXT_ACTION_DROP;
		break;
	case IB_FLOW_SPEC_ACTION_HANDLE:
		ret = parse_flow_flow_action(to_mflow_act(ib_spec->action.act),
			flow_attr->flags & IB_FLOW_ATTR_FLAGS_EGRESS, action);
		if (ret)
			return ret;
		break;
	case IB_FLOW_SPEC_ACTION_COUNT:
		if (FIELDS_NOT_SUPPORTED(ib_spec->flow_count,
					 LAST_COUNTERS_FIELD))
			return -EOPNOTSUPP;

		/* for now support only one counters spec per flow */
		if (action->action & MLX5_FLOW_CONTEXT_ACTION_COUNT)
			return -EINVAL;

		action->counters = ib_spec->flow_count.counters;
		action->action |= MLX5_FLOW_CONTEXT_ACTION_COUNT;
		break;
	default:
		return -EINVAL;
	}

	return 0;
}

/* If a flow could catch both multicast and unicast packets,
 * it won't fall into the multicast flow steering table and this rule
 * could steal other multicast packets.
 */
static bool flow_is_multicast_only(const struct ib_flow_attr *ib_attr)
{
	union ib_flow_spec *flow_spec;

	if (ib_attr->type != IB_FLOW_ATTR_NORMAL ||
	    ib_attr->num_of_specs < 1)
		return false;

	flow_spec = (union ib_flow_spec *)(ib_attr + 1);
	if (flow_spec->type == IB_FLOW_SPEC_IPV4) {
		struct ib_flow_spec_ipv4 *ipv4_spec;

		ipv4_spec = (struct ib_flow_spec_ipv4 *)flow_spec;
		if (ipv4_is_multicast(ipv4_spec->val.dst_ip))
			return true;

		return false;
	}

	if (flow_spec->type == IB_FLOW_SPEC_ETH) {
		struct ib_flow_spec_eth *eth_spec;

		eth_spec = (struct ib_flow_spec_eth *)flow_spec;
		return is_multicast_ether_addr(eth_spec->mask.dst_mac) &&
		       is_multicast_ether_addr(eth_spec->val.dst_mac);
	}

	return false;
}

enum valid_spec {
	VALID_SPEC_INVALID,
	VALID_SPEC_VALID,
	VALID_SPEC_NA,
};

static enum valid_spec
is_valid_esp_aes_gcm(struct mlx5_core_dev *mdev,
		     const struct mlx5_flow_spec *spec,
		     const struct mlx5_flow_act *flow_act,
		     bool egress)
{
	const u32 *match_c = spec->match_criteria;
	bool is_crypto =
		(flow_act->action & (MLX5_FLOW_CONTEXT_ACTION_ENCRYPT |
				     MLX5_FLOW_CONTEXT_ACTION_DECRYPT));
	bool is_ipsec = mlx5_fs_is_ipsec_flow(match_c);
	bool is_drop = flow_act->action & MLX5_FLOW_CONTEXT_ACTION_DROP;

	/*
	 * Currently only crypto is supported in egress, when regular egress
	 * rules would be supported, always return VALID_SPEC_NA.
	 */
	if (!is_crypto)
		return VALID_SPEC_NA;

	return is_crypto && is_ipsec &&
		(!egress || (!is_drop &&
			     !(spec->flow_context.flags & FLOW_CONTEXT_HAS_TAG))) ?
		VALID_SPEC_VALID : VALID_SPEC_INVALID;
}

static bool is_valid_spec(struct mlx5_core_dev *mdev,
			  const struct mlx5_flow_spec *spec,
			  const struct mlx5_flow_act *flow_act,
			  bool egress)
{
	/* We curretly only support ipsec egress flow */
	return is_valid_esp_aes_gcm(mdev, spec, flow_act, egress) != VALID_SPEC_INVALID;
}

static bool is_valid_ethertype(struct mlx5_core_dev *mdev,
			       const struct ib_flow_attr *flow_attr,
			       bool check_inner)
{
	union ib_flow_spec *ib_spec = (union ib_flow_spec *)(flow_attr + 1);
	int match_ipv = check_inner ?
			MLX5_CAP_FLOWTABLE_NIC_RX(mdev,
					ft_field_support.inner_ip_version) :
			MLX5_CAP_FLOWTABLE_NIC_RX(mdev,
					ft_field_support.outer_ip_version);
	int inner_bit = check_inner ? IB_FLOW_SPEC_INNER : 0;
	bool ipv4_spec_valid, ipv6_spec_valid;
	unsigned int ip_spec_type = 0;
	bool has_ethertype = false;
	unsigned int spec_index;
	bool mask_valid = true;
	u16 eth_type = 0;
	bool type_valid;

	/* Validate that ethertype is correct */
	for (spec_index = 0; spec_index < flow_attr->num_of_specs; spec_index++) {
		if ((ib_spec->type == (IB_FLOW_SPEC_ETH | inner_bit)) &&
		    ib_spec->eth.mask.ether_type) {
			mask_valid = (ib_spec->eth.mask.ether_type ==
				      htons(0xffff));
			has_ethertype = true;
			eth_type = ntohs(ib_spec->eth.val.ether_type);
		} else if ((ib_spec->type == (IB_FLOW_SPEC_IPV4 | inner_bit)) ||
			   (ib_spec->type == (IB_FLOW_SPEC_IPV6 | inner_bit))) {
			ip_spec_type = ib_spec->type;
		}
		ib_spec = (void *)ib_spec + ib_spec->size;
	}

	type_valid = (!has_ethertype) || (!ip_spec_type);
	if (!type_valid && mask_valid) {
		ipv4_spec_valid = (eth_type == ETH_P_IP) &&
			(ip_spec_type == (IB_FLOW_SPEC_IPV4 | inner_bit));
		ipv6_spec_valid = (eth_type == ETH_P_IPV6) &&
			(ip_spec_type == (IB_FLOW_SPEC_IPV6 | inner_bit));

		type_valid = (ipv4_spec_valid) || (ipv6_spec_valid) ||
			     (((eth_type == ETH_P_MPLS_UC) ||
			       (eth_type == ETH_P_MPLS_MC)) && match_ipv);
	}

	return type_valid;
}

static bool is_valid_attr(struct mlx5_core_dev *mdev,
			  const struct ib_flow_attr *flow_attr)
{
	return is_valid_ethertype(mdev, flow_attr, false) &&
	       is_valid_ethertype(mdev, flow_attr, true);
}

static void put_flow_table(struct mlx5_ib_dev *dev,
			   struct mlx5_ib_flow_prio *prio, bool ft_added)
{
	prio->refcount -= !!ft_added;
	if (!prio->refcount) {
		mlx5_destroy_flow_table(prio->flow_table);
		prio->flow_table = NULL;
	}
}

static void counters_clear_description(struct ib_counters *counters)
{
	struct mlx5_ib_mcounters *mcounters = to_mcounters(counters);

	mutex_lock(&mcounters->mcntrs_mutex);
	kfree(mcounters->counters_data);
	mcounters->counters_data = NULL;
	mcounters->cntrs_max_index = 0;
	mutex_unlock(&mcounters->mcntrs_mutex);
}

static int mlx5_ib_destroy_flow(struct ib_flow *flow_id)
{
	struct mlx5_ib_flow_handler *handler = container_of(flow_id,
							  struct mlx5_ib_flow_handler,
							  ibflow);
	struct mlx5_ib_flow_handler *iter, *tmp;
	struct mlx5_ib_dev *dev = handler->dev;

	mutex_lock(&dev->flow_db->lock);

	list_for_each_entry_safe(iter, tmp, &handler->list, list) {
		mlx5_del_flow_rules(iter->rule);
		put_flow_table(dev, iter->prio, true);
		list_del(&iter->list);
		kfree(iter);
	}

	mlx5_del_flow_rules(handler->rule);
	put_flow_table(dev, handler->prio, true);
	if (handler->ibcounters &&
	    atomic_read(&handler->ibcounters->usecnt) == 1)
		counters_clear_description(handler->ibcounters);

	mutex_unlock(&dev->flow_db->lock);
	if (handler->flow_matcher)
		atomic_dec(&handler->flow_matcher->usecnt);
	kfree(handler);

	return 0;
}

static int ib_prio_to_core_prio(unsigned int priority, bool dont_trap)
{
	priority *= 2;
	if (!dont_trap)
		priority++;
	return priority;
}

enum flow_table_type {
	MLX5_IB_FT_RX,
	MLX5_IB_FT_TX
};

#define MLX5_FS_MAX_TYPES	 6
#define MLX5_FS_MAX_ENTRIES	 BIT(16)

static struct mlx5_ib_flow_prio *_get_prio(struct mlx5_flow_namespace *ns,
					   struct mlx5_ib_flow_prio *prio,
					   int priority,
					   int num_entries, int num_groups,
					   u32 flags)
{
	struct mlx5_flow_table *ft;

	ft = mlx5_create_auto_grouped_flow_table(ns, priority,
						 num_entries,
						 num_groups,
						 0, flags);
	if (IS_ERR(ft))
		return ERR_CAST(ft);

	prio->flow_table = ft;
	prio->refcount = 0;
	return prio;
}

static struct mlx5_ib_flow_prio *get_flow_table(struct mlx5_ib_dev *dev,
						struct ib_flow_attr *flow_attr,
						enum flow_table_type ft_type)
{
	bool dont_trap = flow_attr->flags & IB_FLOW_ATTR_FLAGS_DONT_TRAP;
	struct mlx5_flow_namespace *ns = NULL;
	struct mlx5_ib_flow_prio *prio;
	struct mlx5_flow_table *ft;
	int max_table_size;
	int num_entries;
	int num_groups;
	bool esw_encap;
	u32 flags = 0;
	int priority;

	max_table_size = BIT(MLX5_CAP_FLOWTABLE_NIC_RX(dev->mdev,
						       log_max_ft_size));
	esw_encap = mlx5_eswitch_get_encap_mode(dev->mdev) !=
		DEVLINK_ESWITCH_ENCAP_MODE_NONE;
	if (flow_attr->type == IB_FLOW_ATTR_NORMAL) {
		enum mlx5_flow_namespace_type fn_type;

		if (flow_is_multicast_only(flow_attr) &&
		    !dont_trap)
			priority = MLX5_IB_FLOW_MCAST_PRIO;
		else
			priority = ib_prio_to_core_prio(flow_attr->priority,
							dont_trap);
		if (ft_type == MLX5_IB_FT_RX) {
			fn_type = MLX5_FLOW_NAMESPACE_BYPASS;
			prio = &dev->flow_db->prios[priority];
			if (!dev->is_rep && !esw_encap &&
			    MLX5_CAP_FLOWTABLE_NIC_RX(dev->mdev, decap))
				flags |= MLX5_FLOW_TABLE_TUNNEL_EN_DECAP;
			if (!dev->is_rep && !esw_encap &&
			    MLX5_CAP_FLOWTABLE_NIC_RX(dev->mdev,
					reformat_l3_tunnel_to_l2))
				flags |= MLX5_FLOW_TABLE_TUNNEL_EN_REFORMAT;
		} else {
			max_table_size =
				BIT(MLX5_CAP_FLOWTABLE_NIC_TX(dev->mdev,
							      log_max_ft_size));
			fn_type = MLX5_FLOW_NAMESPACE_EGRESS;
			prio = &dev->flow_db->egress_prios[priority];
			if (!dev->is_rep && !esw_encap &&
			    MLX5_CAP_FLOWTABLE_NIC_TX(dev->mdev, reformat))
				flags |= MLX5_FLOW_TABLE_TUNNEL_EN_REFORMAT;
		}
		ns = mlx5_get_flow_namespace(dev->mdev, fn_type);
		num_entries = MLX5_FS_MAX_ENTRIES;
		num_groups = MLX5_FS_MAX_TYPES;
	} else if (flow_attr->type == IB_FLOW_ATTR_ALL_DEFAULT ||
		   flow_attr->type == IB_FLOW_ATTR_MC_DEFAULT) {
		ns = mlx5_get_flow_namespace(dev->mdev,
					     MLX5_FLOW_NAMESPACE_LEFTOVERS);
		build_leftovers_ft_param(&priority,
					 &num_entries,
					 &num_groups);
		prio = &dev->flow_db->prios[MLX5_IB_FLOW_LEFTOVERS_PRIO];
	} else if (flow_attr->type == IB_FLOW_ATTR_SNIFFER) {
		if (!MLX5_CAP_FLOWTABLE(dev->mdev,
					allow_sniffer_and_nic_rx_shared_tir))
			return ERR_PTR(-ENOTSUPP);

		ns = mlx5_get_flow_namespace(dev->mdev, ft_type == MLX5_IB_FT_RX ?
					     MLX5_FLOW_NAMESPACE_SNIFFER_RX :
					     MLX5_FLOW_NAMESPACE_SNIFFER_TX);

		prio = &dev->flow_db->sniffer[ft_type];
		priority = 0;
		num_entries = 1;
		num_groups = 1;
	}

	if (!ns)
		return ERR_PTR(-ENOTSUPP);

	max_table_size = min_t(int, num_entries, max_table_size);

	ft = prio->flow_table;
	if (!ft)
		return _get_prio(ns, prio, priority, max_table_size, num_groups,
				 flags);

	return prio;
}

static void set_underlay_qp(struct mlx5_ib_dev *dev,
			    struct mlx5_flow_spec *spec,
			    u32 underlay_qpn)
{
	void *misc_params_c = MLX5_ADDR_OF(fte_match_param,
					   spec->match_criteria,
					   misc_parameters);
	void *misc_params_v = MLX5_ADDR_OF(fte_match_param, spec->match_value,
					   misc_parameters);

	if (underlay_qpn &&
	    MLX5_CAP_FLOWTABLE_NIC_RX(dev->mdev,
				      ft_field_support.bth_dst_qp)) {
		MLX5_SET(fte_match_set_misc,
			 misc_params_v, bth_dst_qp, underlay_qpn);
		MLX5_SET(fte_match_set_misc,
			 misc_params_c, bth_dst_qp, 0xffffff);
	}
}

static int read_flow_counters(struct ib_device *ibdev,
			      struct mlx5_read_counters_attr *read_attr)
{
	struct mlx5_fc *fc = read_attr->hw_cntrs_hndl;
	struct mlx5_ib_dev *dev = to_mdev(ibdev);

	return mlx5_fc_query(dev->mdev, fc,
			     &read_attr->out[IB_COUNTER_PACKETS],
			     &read_attr->out[IB_COUNTER_BYTES]);
}

/* flow counters currently expose two counters packets and bytes */
#define FLOW_COUNTERS_NUM 2
static int counters_set_description(struct ib_counters *counters,
				    enum mlx5_ib_counters_type counters_type,
				    struct mlx5_ib_flow_counters_desc *desc_data,
				    u32 ncounters)
{
	struct mlx5_ib_mcounters *mcounters = to_mcounters(counters);
	u32 cntrs_max_index = 0;
	int i;

	if (counters_type != MLX5_IB_COUNTERS_FLOW)
		return -EINVAL;

	/* init the fields for the object */
	mcounters->type = counters_type;
	mcounters->read_counters = read_flow_counters;
	mcounters->counters_num = FLOW_COUNTERS_NUM;
	mcounters->ncounters = ncounters;
	/* each counter entry have both description and index pair */
	for (i = 0; i < ncounters; i++) {
		if (desc_data[i].description > IB_COUNTER_BYTES)
			return -EINVAL;

		if (cntrs_max_index <= desc_data[i].index)
			cntrs_max_index = desc_data[i].index + 1;
	}

	mutex_lock(&mcounters->mcntrs_mutex);
	mcounters->counters_data = desc_data;
	mcounters->cntrs_max_index = cntrs_max_index;
	mutex_unlock(&mcounters->mcntrs_mutex);

	return 0;
}

#define MAX_COUNTERS_NUM (USHRT_MAX / (sizeof(u32) * 2))
static int flow_counters_set_data(struct ib_counters *ibcounters,
				  struct mlx5_ib_create_flow *ucmd)
{
	struct mlx5_ib_mcounters *mcounters = to_mcounters(ibcounters);
	struct mlx5_ib_flow_counters_data *cntrs_data = NULL;
	struct mlx5_ib_flow_counters_desc *desc_data = NULL;
	bool hw_hndl = false;
	int ret = 0;

	if (ucmd && ucmd->ncounters_data != 0) {
		cntrs_data = ucmd->data;
		if (cntrs_data->ncounters > MAX_COUNTERS_NUM)
			return -EINVAL;

		desc_data = kcalloc(cntrs_data->ncounters,
				    sizeof(*desc_data),
				    GFP_KERNEL);
		if (!desc_data)
			return  -ENOMEM;

		if (copy_from_user(desc_data,
				   u64_to_user_ptr(cntrs_data->counters_data),
				   sizeof(*desc_data) * cntrs_data->ncounters)) {
			ret = -EFAULT;
			goto free;
		}
	}

	if (!mcounters->hw_cntrs_hndl) {
		mcounters->hw_cntrs_hndl = mlx5_fc_create(
			to_mdev(ibcounters->device)->mdev, false);
		if (IS_ERR(mcounters->hw_cntrs_hndl)) {
			ret = PTR_ERR(mcounters->hw_cntrs_hndl);
			goto free;
		}
		hw_hndl = true;
	}

	if (desc_data) {
		/* counters already bound to at least one flow */
		if (mcounters->cntrs_max_index) {
			ret = -EINVAL;
			goto free_hndl;
		}

		ret = counters_set_description(ibcounters,
					       MLX5_IB_COUNTERS_FLOW,
					       desc_data,
					       cntrs_data->ncounters);
		if (ret)
			goto free_hndl;

	} else if (!mcounters->cntrs_max_index) {
		/* counters not bound yet, must have udata passed */
		ret = -EINVAL;
		goto free_hndl;
	}

	return 0;

free_hndl:
	if (hw_hndl) {
		mlx5_fc_destroy(to_mdev(ibcounters->device)->mdev,
				mcounters->hw_cntrs_hndl);
		mcounters->hw_cntrs_hndl = NULL;
	}
free:
	kfree(desc_data);
	return ret;
}

static void mlx5_ib_set_rule_source_port(struct mlx5_ib_dev *dev,
					 struct mlx5_flow_spec *spec,
					 struct mlx5_eswitch_rep *rep)
{
	struct mlx5_eswitch *esw = dev->mdev->priv.eswitch;
	void *misc;

	if (mlx5_eswitch_vport_match_metadata_enabled(esw)) {
		misc = MLX5_ADDR_OF(fte_match_param, spec->match_value,
				    misc_parameters_2);

		MLX5_SET(fte_match_set_misc2, misc, metadata_reg_c_0,
			 mlx5_eswitch_get_vport_metadata_for_match(esw,
								   rep->vport));
		misc = MLX5_ADDR_OF(fte_match_param, spec->match_criteria,
				    misc_parameters_2);

		MLX5_SET_TO_ONES(fte_match_set_misc2, misc, metadata_reg_c_0);
	} else {
		misc = MLX5_ADDR_OF(fte_match_param, spec->match_value,
				    misc_parameters);

		MLX5_SET(fte_match_set_misc, misc, source_port, rep->vport);

		misc = MLX5_ADDR_OF(fte_match_param, spec->match_criteria,
				    misc_parameters);

		MLX5_SET_TO_ONES(fte_match_set_misc, misc, source_port);
	}
}

static struct mlx5_ib_flow_handler *_create_flow_rule(struct mlx5_ib_dev *dev,
						      struct mlx5_ib_flow_prio *ft_prio,
						      const struct ib_flow_attr *flow_attr,
						      struct mlx5_flow_destination *dst,
						      u32 underlay_qpn,
						      struct mlx5_ib_create_flow *ucmd)
{
	struct mlx5_flow_table	*ft = ft_prio->flow_table;
	struct mlx5_ib_flow_handler *handler;
	struct mlx5_flow_act flow_act = {};
	struct mlx5_flow_spec *spec;
	struct mlx5_flow_destination dest_arr[2] = {};
	struct mlx5_flow_destination *rule_dst = dest_arr;
	const void *ib_flow = (const void *)flow_attr + sizeof(*flow_attr);
	unsigned int spec_index;
	u32 prev_type = 0;
	int err = 0;
	int dest_num = 0;
	bool is_egress = flow_attr->flags & IB_FLOW_ATTR_FLAGS_EGRESS;

	if (!is_valid_attr(dev->mdev, flow_attr))
		return ERR_PTR(-EINVAL);

	if (dev->is_rep && is_egress)
		return ERR_PTR(-EINVAL);

	spec = kvzalloc(sizeof(*spec), GFP_KERNEL);
	handler = kzalloc(sizeof(*handler), GFP_KERNEL);
	if (!handler || !spec) {
		err = -ENOMEM;
		goto free;
	}

	INIT_LIST_HEAD(&handler->list);

	for (spec_index = 0; spec_index < flow_attr->num_of_specs; spec_index++) {
		err = parse_flow_attr(dev->mdev, spec,
				      ib_flow, flow_attr, &flow_act,
				      prev_type);
		if (err < 0)
			goto free;

		prev_type = ((union ib_flow_spec *)ib_flow)->type;
		ib_flow += ((union ib_flow_spec *)ib_flow)->size;
	}

	if (dst && !(flow_act.action & MLX5_FLOW_CONTEXT_ACTION_DROP)) {
		memcpy(&dest_arr[0], dst, sizeof(*dst));
		dest_num++;
	}

	if (!flow_is_multicast_only(flow_attr))
		set_underlay_qp(dev, spec, underlay_qpn);

	if (dev->is_rep) {
		struct mlx5_eswitch_rep *rep;

		rep = dev->port[flow_attr->port - 1].rep;
		if (!rep) {
			err = -EINVAL;
			goto free;
		}

		mlx5_ib_set_rule_source_port(dev, spec, rep);
	}

	spec->match_criteria_enable = get_match_criteria_enable(spec->match_criteria);

	if (is_egress &&
	    !is_valid_spec(dev->mdev, spec, &flow_act, is_egress)) {
		err = -EINVAL;
		goto free;
	}

	if (flow_act.action & MLX5_FLOW_CONTEXT_ACTION_COUNT) {
		struct mlx5_ib_mcounters *mcounters;

		err = flow_counters_set_data(flow_act.counters, ucmd);
		if (err)
			goto free;

		mcounters = to_mcounters(flow_act.counters);
		handler->ibcounters = flow_act.counters;
		dest_arr[dest_num].type =
			MLX5_FLOW_DESTINATION_TYPE_COUNTER;
		dest_arr[dest_num].counter_id =
			mlx5_fc_id(mcounters->hw_cntrs_hndl);
		dest_num++;
	}

	if (flow_act.action & MLX5_FLOW_CONTEXT_ACTION_DROP) {
		if (!dest_num)
			rule_dst = NULL;
	} else {
		if (is_egress)
			flow_act.action |= MLX5_FLOW_CONTEXT_ACTION_ALLOW;
		else
			flow_act.action |=
				dest_num ?  MLX5_FLOW_CONTEXT_ACTION_FWD_DEST :
					MLX5_FLOW_CONTEXT_ACTION_FWD_NEXT_PRIO;
	}

	if ((spec->flow_context.flags & FLOW_CONTEXT_HAS_TAG)  &&
	    (flow_attr->type == IB_FLOW_ATTR_ALL_DEFAULT ||
	     flow_attr->type == IB_FLOW_ATTR_MC_DEFAULT)) {
		mlx5_ib_warn(dev, "Flow tag %u and attribute type %x isn't allowed in leftovers\n",
			     spec->flow_context.flow_tag, flow_attr->type);
		err = -EINVAL;
		goto free;
	}
	handler->rule = mlx5_add_flow_rules(ft, spec,
					    &flow_act,
					    rule_dst, dest_num);

	if (IS_ERR(handler->rule)) {
		err = PTR_ERR(handler->rule);
		goto free;
	}

	ft_prio->refcount++;
	handler->prio = ft_prio;
	handler->dev = dev;

	ft_prio->flow_table = ft;
free:
	if (err && handler) {
		if (handler->ibcounters &&
		    atomic_read(&handler->ibcounters->usecnt) == 1)
			counters_clear_description(handler->ibcounters);
		kfree(handler);
	}
	kvfree(spec);
	return err ? ERR_PTR(err) : handler;
}

static struct mlx5_ib_flow_handler *create_flow_rule(struct mlx5_ib_dev *dev,
						     struct mlx5_ib_flow_prio *ft_prio,
						     const struct ib_flow_attr *flow_attr,
						     struct mlx5_flow_destination *dst)
{
	return _create_flow_rule(dev, ft_prio, flow_attr, dst, 0, NULL);
}

static struct mlx5_ib_flow_handler *create_dont_trap_rule(struct mlx5_ib_dev *dev,
							  struct mlx5_ib_flow_prio *ft_prio,
							  struct ib_flow_attr *flow_attr,
							  struct mlx5_flow_destination *dst)
{
	struct mlx5_ib_flow_handler *handler_dst = NULL;
	struct mlx5_ib_flow_handler *handler = NULL;

	handler = create_flow_rule(dev, ft_prio, flow_attr, NULL);
	if (!IS_ERR(handler)) {
		handler_dst = create_flow_rule(dev, ft_prio,
					       flow_attr, dst);
		if (IS_ERR(handler_dst)) {
			mlx5_del_flow_rules(handler->rule);
			ft_prio->refcount--;
			kfree(handler);
			handler = handler_dst;
		} else {
			list_add(&handler_dst->list, &handler->list);
		}
	}

	return handler;
}
enum {
	LEFTOVERS_MC,
	LEFTOVERS_UC,
};

static struct mlx5_ib_flow_handler *create_leftovers_rule(struct mlx5_ib_dev *dev,
							  struct mlx5_ib_flow_prio *ft_prio,
							  struct ib_flow_attr *flow_attr,
							  struct mlx5_flow_destination *dst)
{
	struct mlx5_ib_flow_handler *handler_ucast = NULL;
	struct mlx5_ib_flow_handler *handler = NULL;

	static struct {
		struct ib_flow_attr	flow_attr;
		struct ib_flow_spec_eth eth_flow;
	} leftovers_specs[] = {
		[LEFTOVERS_MC] = {
			.flow_attr = {
				.num_of_specs = 1,
				.size = sizeof(leftovers_specs[0])
			},
			.eth_flow = {
				.type = IB_FLOW_SPEC_ETH,
				.size = sizeof(struct ib_flow_spec_eth),
				.mask = {.dst_mac = {0x1} },
				.val =  {.dst_mac = {0x1} }
			}
		},
		[LEFTOVERS_UC] = {
			.flow_attr = {
				.num_of_specs = 1,
				.size = sizeof(leftovers_specs[0])
			},
			.eth_flow = {
				.type = IB_FLOW_SPEC_ETH,
				.size = sizeof(struct ib_flow_spec_eth),
				.mask = {.dst_mac = {0x1} },
				.val = {.dst_mac = {} }
			}
		}
	};

	handler = create_flow_rule(dev, ft_prio,
				   &leftovers_specs[LEFTOVERS_MC].flow_attr,
				   dst);
	if (!IS_ERR(handler) &&
	    flow_attr->type == IB_FLOW_ATTR_ALL_DEFAULT) {
		handler_ucast = create_flow_rule(dev, ft_prio,
						 &leftovers_specs[LEFTOVERS_UC].flow_attr,
						 dst);
		if (IS_ERR(handler_ucast)) {
			mlx5_del_flow_rules(handler->rule);
			ft_prio->refcount--;
			kfree(handler);
			handler = handler_ucast;
		} else {
			list_add(&handler_ucast->list, &handler->list);
		}
	}

	return handler;
}

static struct mlx5_ib_flow_handler *create_sniffer_rule(struct mlx5_ib_dev *dev,
							struct mlx5_ib_flow_prio *ft_rx,
							struct mlx5_ib_flow_prio *ft_tx,
							struct mlx5_flow_destination *dst)
{
	struct mlx5_ib_flow_handler *handler_rx;
	struct mlx5_ib_flow_handler *handler_tx;
	int err;
	static const struct ib_flow_attr flow_attr  = {
		.num_of_specs = 0,
		.size = sizeof(flow_attr)
	};

	handler_rx = create_flow_rule(dev, ft_rx, &flow_attr, dst);
	if (IS_ERR(handler_rx)) {
		err = PTR_ERR(handler_rx);
		goto err;
	}

	handler_tx = create_flow_rule(dev, ft_tx, &flow_attr, dst);
	if (IS_ERR(handler_tx)) {
		err = PTR_ERR(handler_tx);
		goto err_tx;
	}

	list_add(&handler_tx->list, &handler_rx->list);

	return handler_rx;

err_tx:
	mlx5_del_flow_rules(handler_rx->rule);
	ft_rx->refcount--;
	kfree(handler_rx);
err:
	return ERR_PTR(err);
}

static struct ib_flow *mlx5_ib_create_flow(struct ib_qp *qp,
					   struct ib_flow_attr *flow_attr,
					   int domain,
					   struct ib_udata *udata)
{
	struct mlx5_ib_dev *dev = to_mdev(qp->device);
	struct mlx5_ib_qp *mqp = to_mqp(qp);
	struct mlx5_ib_flow_handler *handler = NULL;
	struct mlx5_flow_destination *dst = NULL;
	struct mlx5_ib_flow_prio *ft_prio_tx = NULL;
	struct mlx5_ib_flow_prio *ft_prio;
	bool is_egress = flow_attr->flags & IB_FLOW_ATTR_FLAGS_EGRESS;
	struct mlx5_ib_create_flow *ucmd = NULL, ucmd_hdr;
	size_t min_ucmd_sz, required_ucmd_sz;
	int err;
	int underlay_qpn;

	if (udata && udata->inlen) {
		min_ucmd_sz = offsetof(typeof(ucmd_hdr), reserved) +
				sizeof(ucmd_hdr.reserved);
		if (udata->inlen < min_ucmd_sz)
			return ERR_PTR(-EOPNOTSUPP);

		err = ib_copy_from_udata(&ucmd_hdr, udata, min_ucmd_sz);
		if (err)
			return ERR_PTR(err);

		/* currently supports only one counters data */
		if (ucmd_hdr.ncounters_data > 1)
			return ERR_PTR(-EINVAL);

		required_ucmd_sz = min_ucmd_sz +
			sizeof(struct mlx5_ib_flow_counters_data) *
			ucmd_hdr.ncounters_data;
		if (udata->inlen > required_ucmd_sz &&
		    !ib_is_udata_cleared(udata, required_ucmd_sz,
					 udata->inlen - required_ucmd_sz))
			return ERR_PTR(-EOPNOTSUPP);

		ucmd = kzalloc(required_ucmd_sz, GFP_KERNEL);
		if (!ucmd)
			return ERR_PTR(-ENOMEM);

		err = ib_copy_from_udata(ucmd, udata, required_ucmd_sz);
		if (err)
			goto free_ucmd;
	}

	if (flow_attr->priority > MLX5_IB_FLOW_LAST_PRIO) {
		err = -ENOMEM;
		goto free_ucmd;
	}

	if (domain != IB_FLOW_DOMAIN_USER ||
	    flow_attr->port > dev->num_ports ||
	    (flow_attr->flags & ~(IB_FLOW_ATTR_FLAGS_DONT_TRAP |
				  IB_FLOW_ATTR_FLAGS_EGRESS))) {
		err = -EINVAL;
		goto free_ucmd;
	}

	if (is_egress &&
	    (flow_attr->type == IB_FLOW_ATTR_ALL_DEFAULT ||
	     flow_attr->type == IB_FLOW_ATTR_MC_DEFAULT)) {
		err = -EINVAL;
		goto free_ucmd;
	}

	dst = kzalloc(sizeof(*dst), GFP_KERNEL);
	if (!dst) {
		err = -ENOMEM;
		goto free_ucmd;
	}

	mutex_lock(&dev->flow_db->lock);

	ft_prio = get_flow_table(dev, flow_attr,
				 is_egress ? MLX5_IB_FT_TX : MLX5_IB_FT_RX);
	if (IS_ERR(ft_prio)) {
		err = PTR_ERR(ft_prio);
		goto unlock;
	}
	if (flow_attr->type == IB_FLOW_ATTR_SNIFFER) {
		ft_prio_tx = get_flow_table(dev, flow_attr, MLX5_IB_FT_TX);
		if (IS_ERR(ft_prio_tx)) {
			err = PTR_ERR(ft_prio_tx);
			ft_prio_tx = NULL;
			goto destroy_ft;
		}
	}

	if (is_egress) {
		dst->type = MLX5_FLOW_DESTINATION_TYPE_PORT;
	} else {
		dst->type = MLX5_FLOW_DESTINATION_TYPE_TIR;
		if (mqp->flags & MLX5_IB_QP_RSS)
			dst->tir_num = mqp->rss_qp.tirn;
		else
			dst->tir_num = mqp->raw_packet_qp.rq.tirn;
	}

	if (flow_attr->type == IB_FLOW_ATTR_NORMAL) {
		if (flow_attr->flags & IB_FLOW_ATTR_FLAGS_DONT_TRAP)  {
			handler = create_dont_trap_rule(dev, ft_prio,
							flow_attr, dst);
		} else {
			underlay_qpn = (mqp->flags & MLX5_IB_QP_UNDERLAY) ?
					mqp->underlay_qpn : 0;
			handler = _create_flow_rule(dev, ft_prio, flow_attr,
						    dst, underlay_qpn, ucmd);
		}
	} else if (flow_attr->type == IB_FLOW_ATTR_ALL_DEFAULT ||
		   flow_attr->type == IB_FLOW_ATTR_MC_DEFAULT) {
		handler = create_leftovers_rule(dev, ft_prio, flow_attr,
						dst);
	} else if (flow_attr->type == IB_FLOW_ATTR_SNIFFER) {
		handler = create_sniffer_rule(dev, ft_prio, ft_prio_tx, dst);
	} else {
		err = -EINVAL;
		goto destroy_ft;
	}

	if (IS_ERR(handler)) {
		err = PTR_ERR(handler);
		handler = NULL;
		goto destroy_ft;
	}

	mutex_unlock(&dev->flow_db->lock);
	kfree(dst);
	kfree(ucmd);

	return &handler->ibflow;

destroy_ft:
	put_flow_table(dev, ft_prio, false);
	if (ft_prio_tx)
		put_flow_table(dev, ft_prio_tx, false);
unlock:
	mutex_unlock(&dev->flow_db->lock);
	kfree(dst);
free_ucmd:
	kfree(ucmd);
	return ERR_PTR(err);
}

static struct mlx5_ib_flow_prio *
_get_flow_table(struct mlx5_ib_dev *dev,
		struct mlx5_ib_flow_matcher *fs_matcher,
		bool mcast)
{
	struct mlx5_flow_namespace *ns = NULL;
	struct mlx5_ib_flow_prio *prio = NULL;
	int max_table_size = 0;
	bool esw_encap;
	u32 flags = 0;
	int priority;

	if (mcast)
		priority = MLX5_IB_FLOW_MCAST_PRIO;
	else
		priority = ib_prio_to_core_prio(fs_matcher->priority, false);

	esw_encap = mlx5_eswitch_get_encap_mode(dev->mdev) !=
		DEVLINK_ESWITCH_ENCAP_MODE_NONE;
	if (fs_matcher->ns_type == MLX5_FLOW_NAMESPACE_BYPASS) {
		max_table_size = BIT(MLX5_CAP_FLOWTABLE_NIC_RX(dev->mdev,
					log_max_ft_size));
		if (MLX5_CAP_FLOWTABLE_NIC_RX(dev->mdev, decap) && !esw_encap)
			flags |= MLX5_FLOW_TABLE_TUNNEL_EN_DECAP;
		if (MLX5_CAP_FLOWTABLE_NIC_RX(dev->mdev,
					      reformat_l3_tunnel_to_l2) &&
		    !esw_encap)
			flags |= MLX5_FLOW_TABLE_TUNNEL_EN_REFORMAT;
	} else if (fs_matcher->ns_type == MLX5_FLOW_NAMESPACE_EGRESS) {
		max_table_size = BIT(
			MLX5_CAP_FLOWTABLE_NIC_TX(dev->mdev, log_max_ft_size));
		if (MLX5_CAP_FLOWTABLE_NIC_TX(dev->mdev, reformat) && !esw_encap)
			flags |= MLX5_FLOW_TABLE_TUNNEL_EN_REFORMAT;
	} else if (fs_matcher->ns_type == MLX5_FLOW_NAMESPACE_FDB) {
		max_table_size = BIT(
			MLX5_CAP_ESW_FLOWTABLE_FDB(dev->mdev, log_max_ft_size));
		if (MLX5_CAP_ESW_FLOWTABLE_FDB(dev->mdev, decap) && esw_encap)
			flags |= MLX5_FLOW_TABLE_TUNNEL_EN_DECAP;
		if (MLX5_CAP_ESW_FLOWTABLE_FDB(dev->mdev, reformat_l3_tunnel_to_l2) &&
		    esw_encap)
			flags |= MLX5_FLOW_TABLE_TUNNEL_EN_REFORMAT;
		priority = FDB_BYPASS_PATH;
	} else if (fs_matcher->ns_type == MLX5_FLOW_NAMESPACE_RDMA_RX) {
		max_table_size =
			BIT(MLX5_CAP_FLOWTABLE_RDMA_RX(dev->mdev,
						       log_max_ft_size));
		priority = fs_matcher->priority;
	}

	max_table_size = min_t(int, max_table_size, MLX5_FS_MAX_ENTRIES);

	ns = mlx5_get_flow_namespace(dev->mdev, fs_matcher->ns_type);
	if (!ns)
		return ERR_PTR(-ENOTSUPP);

	if (fs_matcher->ns_type == MLX5_FLOW_NAMESPACE_BYPASS)
		prio = &dev->flow_db->prios[priority];
	else if (fs_matcher->ns_type == MLX5_FLOW_NAMESPACE_EGRESS)
		prio = &dev->flow_db->egress_prios[priority];
	else if (fs_matcher->ns_type == MLX5_FLOW_NAMESPACE_FDB)
		prio = &dev->flow_db->fdb;
	else if (fs_matcher->ns_type == MLX5_FLOW_NAMESPACE_RDMA_RX)
		prio = &dev->flow_db->rdma_rx[priority];

	if (!prio)
		return ERR_PTR(-EINVAL);

	if (prio->flow_table)
		return prio;

	return _get_prio(ns, prio, priority, max_table_size,
			 MLX5_FS_MAX_TYPES, flags);
}

static struct mlx5_ib_flow_handler *
_create_raw_flow_rule(struct mlx5_ib_dev *dev,
		      struct mlx5_ib_flow_prio *ft_prio,
		      struct mlx5_flow_destination *dst,
		      struct mlx5_ib_flow_matcher  *fs_matcher,
		      struct mlx5_flow_context *flow_context,
		      struct mlx5_flow_act *flow_act,
		      void *cmd_in, int inlen,
		      int dst_num)
{
	struct mlx5_ib_flow_handler *handler;
	struct mlx5_flow_spec *spec;
	struct mlx5_flow_table *ft = ft_prio->flow_table;
	int err = 0;

	spec = kvzalloc(sizeof(*spec), GFP_KERNEL);
	handler = kzalloc(sizeof(*handler), GFP_KERNEL);
	if (!handler || !spec) {
		err = -ENOMEM;
		goto free;
	}

	INIT_LIST_HEAD(&handler->list);

	memcpy(spec->match_value, cmd_in, inlen);
	memcpy(spec->match_criteria, fs_matcher->matcher_mask.match_params,
	       fs_matcher->mask_len);
	spec->match_criteria_enable = fs_matcher->match_criteria_enable;
	spec->flow_context = *flow_context;

	handler->rule = mlx5_add_flow_rules(ft, spec,
					    flow_act, dst, dst_num);

	if (IS_ERR(handler->rule)) {
		err = PTR_ERR(handler->rule);
		goto free;
	}

	ft_prio->refcount++;
	handler->prio = ft_prio;
	handler->dev = dev;
	ft_prio->flow_table = ft;

free:
	if (err)
		kfree(handler);
	kvfree(spec);
	return err ? ERR_PTR(err) : handler;
}

static bool raw_fs_is_multicast(struct mlx5_ib_flow_matcher *fs_matcher,
				void *match_v)
{
	void *match_c;
	void *match_v_set_lyr_2_4, *match_c_set_lyr_2_4;
	void *dmac, *dmac_mask;
	void *ipv4, *ipv4_mask;

	if (!(fs_matcher->match_criteria_enable &
	      (1 << MATCH_CRITERIA_ENABLE_OUTER_BIT)))
		return false;

	match_c = fs_matcher->matcher_mask.match_params;
	match_v_set_lyr_2_4 = MLX5_ADDR_OF(fte_match_param, match_v,
					   outer_headers);
	match_c_set_lyr_2_4 = MLX5_ADDR_OF(fte_match_param, match_c,
					   outer_headers);

	dmac = MLX5_ADDR_OF(fte_match_set_lyr_2_4, match_v_set_lyr_2_4,
			    dmac_47_16);
	dmac_mask = MLX5_ADDR_OF(fte_match_set_lyr_2_4, match_c_set_lyr_2_4,
				 dmac_47_16);

	if (is_multicast_ether_addr(dmac) &&
	    is_multicast_ether_addr(dmac_mask))
		return true;

	ipv4 = MLX5_ADDR_OF(fte_match_set_lyr_2_4, match_v_set_lyr_2_4,
			    dst_ipv4_dst_ipv6.ipv4_layout.ipv4);

	ipv4_mask = MLX5_ADDR_OF(fte_match_set_lyr_2_4, match_c_set_lyr_2_4,
				 dst_ipv4_dst_ipv6.ipv4_layout.ipv4);

	if (ipv4_is_multicast(*(__be32 *)(ipv4)) &&
	    ipv4_is_multicast(*(__be32 *)(ipv4_mask)))
		return true;

	return false;
}

struct mlx5_ib_flow_handler *
mlx5_ib_raw_fs_rule_add(struct mlx5_ib_dev *dev,
			struct mlx5_ib_flow_matcher *fs_matcher,
			struct mlx5_flow_context *flow_context,
			struct mlx5_flow_act *flow_act,
			u32 counter_id,
			void *cmd_in, int inlen, int dest_id,
			int dest_type)
{
	struct mlx5_flow_destination *dst;
	struct mlx5_ib_flow_prio *ft_prio;
	struct mlx5_ib_flow_handler *handler;
	int dst_num = 0;
	bool mcast;
	int err;

	if (fs_matcher->flow_type != MLX5_IB_FLOW_TYPE_NORMAL)
		return ERR_PTR(-EOPNOTSUPP);

	if (fs_matcher->priority > MLX5_IB_FLOW_LAST_PRIO)
		return ERR_PTR(-ENOMEM);

	dst = kcalloc(2, sizeof(*dst), GFP_KERNEL);
	if (!dst)
		return ERR_PTR(-ENOMEM);

	mcast = raw_fs_is_multicast(fs_matcher, cmd_in);
	mutex_lock(&dev->flow_db->lock);

	ft_prio = _get_flow_table(dev, fs_matcher, mcast);
	if (IS_ERR(ft_prio)) {
		err = PTR_ERR(ft_prio);
		goto unlock;
	}

	if (dest_type == MLX5_FLOW_DESTINATION_TYPE_TIR) {
		dst[dst_num].type = dest_type;
		dst[dst_num].tir_num = dest_id;
		flow_act->action |= MLX5_FLOW_CONTEXT_ACTION_FWD_DEST;
	} else if (dest_type == MLX5_FLOW_DESTINATION_TYPE_FLOW_TABLE) {
		dst[dst_num].type = MLX5_FLOW_DESTINATION_TYPE_FLOW_TABLE_NUM;
		dst[dst_num].ft_num = dest_id;
		flow_act->action |= MLX5_FLOW_CONTEXT_ACTION_FWD_DEST;
	} else {
		dst[dst_num].type = MLX5_FLOW_DESTINATION_TYPE_PORT;
		flow_act->action |= MLX5_FLOW_CONTEXT_ACTION_ALLOW;
	}

	dst_num++;

	if (flow_act->action & MLX5_FLOW_CONTEXT_ACTION_COUNT) {
		dst[dst_num].type = MLX5_FLOW_DESTINATION_TYPE_COUNTER;
		dst[dst_num].counter_id = counter_id;
		dst_num++;
	}

	handler = _create_raw_flow_rule(dev, ft_prio, dst, fs_matcher,
					flow_context, flow_act,
					cmd_in, inlen, dst_num);

	if (IS_ERR(handler)) {
		err = PTR_ERR(handler);
		goto destroy_ft;
	}

	mutex_unlock(&dev->flow_db->lock);
	atomic_inc(&fs_matcher->usecnt);
	handler->flow_matcher = fs_matcher;

	kfree(dst);

	return handler;

destroy_ft:
	put_flow_table(dev, ft_prio, false);
unlock:
	mutex_unlock(&dev->flow_db->lock);
	kfree(dst);

	return ERR_PTR(err);
}

static u32 mlx5_ib_flow_action_flags_to_accel_xfrm_flags(u32 mlx5_flags)
{
	u32 flags = 0;

	if (mlx5_flags & MLX5_IB_UAPI_FLOW_ACTION_FLAGS_REQUIRE_METADATA)
		flags |= MLX5_ACCEL_XFRM_FLAG_REQUIRE_METADATA;

	return flags;
}

#define MLX5_FLOW_ACTION_ESP_CREATE_LAST_SUPPORTED	MLX5_IB_UAPI_FLOW_ACTION_FLAGS_REQUIRE_METADATA
static struct ib_flow_action *
mlx5_ib_create_flow_action_esp(struct ib_device *device,
			       const struct ib_flow_action_attrs_esp *attr,
			       struct uverbs_attr_bundle *attrs)
{
	struct mlx5_ib_dev *mdev = to_mdev(device);
	struct ib_uverbs_flow_action_esp_keymat_aes_gcm *aes_gcm;
	struct mlx5_accel_esp_xfrm_attrs accel_attrs = {};
	struct mlx5_ib_flow_action *action;
	u64 action_flags;
	u64 flags;
	int err = 0;

	err = uverbs_get_flags64(
		&action_flags, attrs, MLX5_IB_ATTR_CREATE_FLOW_ACTION_FLAGS,
		((MLX5_FLOW_ACTION_ESP_CREATE_LAST_SUPPORTED << 1) - 1));
	if (err)
		return ERR_PTR(err);

	flags = mlx5_ib_flow_action_flags_to_accel_xfrm_flags(action_flags);

	/* We current only support a subset of the standard features. Only a
	 * keymat of type AES_GCM, with icv_len == 16, iv_algo == SEQ and esn
	 * (with overlap). Full offload mode isn't supported.
	 */
	if (!attr->keymat || attr->replay || attr->encap ||
	    attr->spi || attr->seq || attr->tfc_pad ||
	    attr->hard_limit_pkts ||
	    (attr->flags & ~(IB_FLOW_ACTION_ESP_FLAGS_ESN_TRIGGERED |
			     IB_UVERBS_FLOW_ACTION_ESP_FLAGS_ENCRYPT)))
		return ERR_PTR(-EOPNOTSUPP);

	if (attr->keymat->protocol !=
	    IB_UVERBS_FLOW_ACTION_ESP_KEYMAT_AES_GCM)
		return ERR_PTR(-EOPNOTSUPP);

	aes_gcm = &attr->keymat->keymat.aes_gcm;

	if (aes_gcm->icv_len != 16 ||
	    aes_gcm->iv_algo != IB_UVERBS_FLOW_ACTION_IV_ALGO_SEQ)
		return ERR_PTR(-EOPNOTSUPP);

	action = kmalloc(sizeof(*action), GFP_KERNEL);
	if (!action)
		return ERR_PTR(-ENOMEM);

	action->esp_aes_gcm.ib_flags = attr->flags;
	memcpy(&accel_attrs.keymat.aes_gcm.aes_key, &aes_gcm->aes_key,
	       sizeof(accel_attrs.keymat.aes_gcm.aes_key));
	accel_attrs.keymat.aes_gcm.key_len = aes_gcm->key_len * 8;
	memcpy(&accel_attrs.keymat.aes_gcm.salt, &aes_gcm->salt,
	       sizeof(accel_attrs.keymat.aes_gcm.salt));
	memcpy(&accel_attrs.keymat.aes_gcm.seq_iv, &aes_gcm->iv,
	       sizeof(accel_attrs.keymat.aes_gcm.seq_iv));
	accel_attrs.keymat.aes_gcm.icv_len = aes_gcm->icv_len * 8;
	accel_attrs.keymat.aes_gcm.iv_algo = MLX5_ACCEL_ESP_AES_GCM_IV_ALGO_SEQ;
	accel_attrs.keymat_type = MLX5_ACCEL_ESP_KEYMAT_AES_GCM;

	accel_attrs.esn = attr->esn;
	if (attr->flags & IB_FLOW_ACTION_ESP_FLAGS_ESN_TRIGGERED)
		accel_attrs.flags |= MLX5_ACCEL_ESP_FLAGS_ESN_TRIGGERED;
	if (attr->flags & IB_UVERBS_FLOW_ACTION_ESP_FLAGS_ESN_NEW_WINDOW)
		accel_attrs.flags |= MLX5_ACCEL_ESP_FLAGS_ESN_STATE_OVERLAP;

	if (attr->flags & IB_UVERBS_FLOW_ACTION_ESP_FLAGS_ENCRYPT)
		accel_attrs.action |= MLX5_ACCEL_ESP_ACTION_ENCRYPT;

	action->esp_aes_gcm.ctx =
		mlx5_accel_esp_create_xfrm(mdev->mdev, &accel_attrs, flags);
	if (IS_ERR(action->esp_aes_gcm.ctx)) {
		err = PTR_ERR(action->esp_aes_gcm.ctx);
		goto err_parse;
	}

	action->esp_aes_gcm.ib_flags = attr->flags;

	return &action->ib_action;

err_parse:
	kfree(action);
	return ERR_PTR(err);
}

static int
mlx5_ib_modify_flow_action_esp(struct ib_flow_action *action,
			       const struct ib_flow_action_attrs_esp *attr,
			       struct uverbs_attr_bundle *attrs)
{
	struct mlx5_ib_flow_action *maction = to_mflow_act(action);
	struct mlx5_accel_esp_xfrm_attrs accel_attrs;
	int err = 0;

	if (attr->keymat || attr->replay || attr->encap ||
	    attr->spi || attr->seq || attr->tfc_pad ||
	    attr->hard_limit_pkts ||
	    (attr->flags & ~(IB_FLOW_ACTION_ESP_FLAGS_ESN_TRIGGERED |
			     IB_FLOW_ACTION_ESP_FLAGS_MOD_ESP_ATTRS |
			     IB_UVERBS_FLOW_ACTION_ESP_FLAGS_ESN_NEW_WINDOW)))
		return -EOPNOTSUPP;

	/* Only the ESN value or the MLX5_ACCEL_ESP_FLAGS_ESN_STATE_OVERLAP can
	 * be modified.
	 */
	if (!(maction->esp_aes_gcm.ib_flags &
	      IB_FLOW_ACTION_ESP_FLAGS_ESN_TRIGGERED) &&
	    attr->flags & (IB_FLOW_ACTION_ESP_FLAGS_ESN_TRIGGERED |
			   IB_UVERBS_FLOW_ACTION_ESP_FLAGS_ESN_NEW_WINDOW))
		return -EINVAL;

	memcpy(&accel_attrs, &maction->esp_aes_gcm.ctx->attrs,
	       sizeof(accel_attrs));

	accel_attrs.esn = attr->esn;
	if (attr->flags & IB_UVERBS_FLOW_ACTION_ESP_FLAGS_ESN_NEW_WINDOW)
		accel_attrs.flags |= MLX5_ACCEL_ESP_FLAGS_ESN_STATE_OVERLAP;
	else
		accel_attrs.flags &= ~MLX5_ACCEL_ESP_FLAGS_ESN_STATE_OVERLAP;

	err = mlx5_accel_esp_modify_xfrm(maction->esp_aes_gcm.ctx,
					 &accel_attrs);
	if (err)
		return err;

	maction->esp_aes_gcm.ib_flags &=
		~IB_UVERBS_FLOW_ACTION_ESP_FLAGS_ESN_NEW_WINDOW;
	maction->esp_aes_gcm.ib_flags |=
		attr->flags & IB_UVERBS_FLOW_ACTION_ESP_FLAGS_ESN_NEW_WINDOW;

	return 0;
}

static int mlx5_ib_destroy_flow_action(struct ib_flow_action *action)
{
	struct mlx5_ib_flow_action *maction = to_mflow_act(action);

	switch (action->type) {
	case IB_FLOW_ACTION_ESP:
		/*
		 * We only support aes_gcm by now, so we implicitly know this is
		 * the underline crypto.
		 */
		mlx5_accel_esp_destroy_xfrm(maction->esp_aes_gcm.ctx);
		break;
	case IB_FLOW_ACTION_UNSPECIFIED:
		mlx5_ib_destroy_flow_action_raw(maction);
		break;
	default:
		WARN_ON(true);
		break;
	}

	kfree(maction);
	return 0;
}

static int mlx5_ib_mcg_attach(struct ib_qp *ibqp, union ib_gid *gid, u16 lid)
{
	struct mlx5_ib_dev *dev = to_mdev(ibqp->device);
	struct mlx5_ib_qp *mqp = to_mqp(ibqp);
	int err;
	u16 uid;

	uid = ibqp->pd ?
		to_mpd(ibqp->pd)->uid : 0;

	if (mqp->flags & MLX5_IB_QP_UNDERLAY) {
		mlx5_ib_dbg(dev, "Attaching a multi cast group to underlay QP is not supported\n");
		return -EOPNOTSUPP;
	}

	err = mlx5_cmd_attach_mcg(dev->mdev, gid, ibqp->qp_num, uid);
	if (err)
		mlx5_ib_warn(dev, "failed attaching QPN 0x%x, MGID %pI6\n",
			     ibqp->qp_num, gid->raw);

	return err;
}

static int mlx5_ib_mcg_detach(struct ib_qp *ibqp, union ib_gid *gid, u16 lid)
{
	struct mlx5_ib_dev *dev = to_mdev(ibqp->device);
	int err;
	u16 uid;

	uid = ibqp->pd ?
		to_mpd(ibqp->pd)->uid : 0;
	err = mlx5_cmd_detach_mcg(dev->mdev, gid, ibqp->qp_num, uid);
	if (err)
		mlx5_ib_warn(dev, "failed detaching QPN 0x%x, MGID %pI6\n",
			     ibqp->qp_num, gid->raw);

	return err;
}

static int init_node_data(struct mlx5_ib_dev *dev)
{
	int err;

	err = mlx5_query_node_desc(dev, dev->ib_dev.node_desc);
	if (err)
		return err;

	dev->mdev->rev_id = dev->mdev->pdev->revision;

	return mlx5_query_node_guid(dev, &dev->ib_dev.node_guid);
}

static ssize_t fw_pages_show(struct device *device,
			     struct device_attribute *attr, char *buf)
{
	struct mlx5_ib_dev *dev =
		rdma_device_to_drv_device(device, struct mlx5_ib_dev, ib_dev);

	return sprintf(buf, "%d\n", dev->mdev->priv.fw_pages);
}
static DEVICE_ATTR_RO(fw_pages);

static ssize_t reg_pages_show(struct device *device,
			      struct device_attribute *attr, char *buf)
{
	struct mlx5_ib_dev *dev =
		rdma_device_to_drv_device(device, struct mlx5_ib_dev, ib_dev);

	return sprintf(buf, "%d\n", atomic_read(&dev->mdev->priv.reg_pages));
}
static DEVICE_ATTR_RO(reg_pages);

static ssize_t hca_type_show(struct device *device,
			     struct device_attribute *attr, char *buf)
{
	struct mlx5_ib_dev *dev =
		rdma_device_to_drv_device(device, struct mlx5_ib_dev, ib_dev);

	return sprintf(buf, "MT%d\n", dev->mdev->pdev->device);
}
static DEVICE_ATTR_RO(hca_type);

=======
>>>>>>> d1988041
static ssize_t hw_rev_show(struct device *device,
			   struct device_attribute *attr, char *buf)
{
	struct mlx5_ib_dev *dev =
		rdma_device_to_drv_device(device, struct mlx5_ib_dev, ib_dev);

	return sprintf(buf, "%x\n", dev->mdev->rev_id);
}
static DEVICE_ATTR_RO(hw_rev);

static ssize_t board_id_show(struct device *device,
			     struct device_attribute *attr, char *buf)
{
	struct mlx5_ib_dev *dev =
		rdma_device_to_drv_device(device, struct mlx5_ib_dev, ib_dev);

	return sprintf(buf, "%.*s\n", MLX5_BOARD_ID_LEN,
		       dev->mdev->board_id);
}
static DEVICE_ATTR_RO(board_id);

static struct attribute *mlx5_class_attributes[] = {
	&dev_attr_hw_rev.attr,
	&dev_attr_hca_type.attr,
	&dev_attr_board_id.attr,
	&dev_attr_fw_pages.attr,
	&dev_attr_reg_pages.attr,
	NULL,
};

static const struct attribute_group mlx5_attr_group = {
	.attrs = mlx5_class_attributes,
};

static void pkey_change_handler(struct work_struct *work)
{
	struct mlx5_ib_port_resources *ports =
		container_of(work, struct mlx5_ib_port_resources,
			     pkey_change_work);

	mlx5_ib_gsi_pkey_change(ports->gsi);
}

static void mlx5_ib_handle_internal_error(struct mlx5_ib_dev *ibdev)
{
	struct mlx5_ib_qp *mqp;
	struct mlx5_ib_cq *send_mcq, *recv_mcq;
	struct mlx5_core_cq *mcq;
	struct list_head cq_armed_list;
	unsigned long flags_qp;
	unsigned long flags_cq;
	unsigned long flags;

	INIT_LIST_HEAD(&cq_armed_list);

	/* Go over qp list reside on that ibdev, sync with create/destroy qp.*/
	spin_lock_irqsave(&ibdev->reset_flow_resource_lock, flags);
	list_for_each_entry(mqp, &ibdev->qp_list, qps_list) {
		spin_lock_irqsave(&mqp->sq.lock, flags_qp);
		if (mqp->sq.tail != mqp->sq.head) {
			send_mcq = to_mcq(mqp->ibqp.send_cq);
			spin_lock_irqsave(&send_mcq->lock, flags_cq);
			if (send_mcq->mcq.comp &&
			    mqp->ibqp.send_cq->comp_handler) {
				if (!send_mcq->mcq.reset_notify_added) {
					send_mcq->mcq.reset_notify_added = 1;
					list_add_tail(&send_mcq->mcq.reset_notify,
						      &cq_armed_list);
				}
			}
			spin_unlock_irqrestore(&send_mcq->lock, flags_cq);
		}
		spin_unlock_irqrestore(&mqp->sq.lock, flags_qp);
		spin_lock_irqsave(&mqp->rq.lock, flags_qp);
		/* no handling is needed for SRQ */
		if (!mqp->ibqp.srq) {
			if (mqp->rq.tail != mqp->rq.head) {
				recv_mcq = to_mcq(mqp->ibqp.recv_cq);
				spin_lock_irqsave(&recv_mcq->lock, flags_cq);
				if (recv_mcq->mcq.comp &&
				    mqp->ibqp.recv_cq->comp_handler) {
					if (!recv_mcq->mcq.reset_notify_added) {
						recv_mcq->mcq.reset_notify_added = 1;
						list_add_tail(&recv_mcq->mcq.reset_notify,
							      &cq_armed_list);
					}
				}
				spin_unlock_irqrestore(&recv_mcq->lock,
						       flags_cq);
			}
		}
		spin_unlock_irqrestore(&mqp->rq.lock, flags_qp);
	}
	/*At that point all inflight post send were put to be executed as of we
	 * lock/unlock above locks Now need to arm all involved CQs.
	 */
	list_for_each_entry(mcq, &cq_armed_list, reset_notify) {
		mcq->comp(mcq, NULL);
	}
	spin_unlock_irqrestore(&ibdev->reset_flow_resource_lock, flags);
}

static void delay_drop_handler(struct work_struct *work)
{
	int err;
	struct mlx5_ib_delay_drop *delay_drop =
		container_of(work, struct mlx5_ib_delay_drop,
			     delay_drop_work);

	atomic_inc(&delay_drop->events_cnt);

	mutex_lock(&delay_drop->lock);
	err = mlx5_core_set_delay_drop(delay_drop->dev, delay_drop->timeout);
	if (err) {
		mlx5_ib_warn(delay_drop->dev, "Failed to set delay drop, timeout=%u\n",
			     delay_drop->timeout);
		delay_drop->activate = false;
	}
	mutex_unlock(&delay_drop->lock);
}

static void handle_general_event(struct mlx5_ib_dev *ibdev, struct mlx5_eqe *eqe,
				 struct ib_event *ibev)
{
	u8 port = (eqe->data.port.port >> 4) & 0xf;

	switch (eqe->sub_type) {
	case MLX5_GENERAL_SUBTYPE_DELAY_DROP_TIMEOUT:
		if (mlx5_ib_port_link_layer(&ibdev->ib_dev, port) ==
					    IB_LINK_LAYER_ETHERNET)
			schedule_work(&ibdev->delay_drop.delay_drop_work);
		break;
	default: /* do nothing */
		return;
	}
}

static int handle_port_change(struct mlx5_ib_dev *ibdev, struct mlx5_eqe *eqe,
			      struct ib_event *ibev)
{
	u8 port = (eqe->data.port.port >> 4) & 0xf;

	ibev->element.port_num = port;

	switch (eqe->sub_type) {
	case MLX5_PORT_CHANGE_SUBTYPE_ACTIVE:
	case MLX5_PORT_CHANGE_SUBTYPE_DOWN:
	case MLX5_PORT_CHANGE_SUBTYPE_INITIALIZED:
		/* In RoCE, port up/down events are handled in
		 * mlx5_netdev_event().
		 */
		if (mlx5_ib_port_link_layer(&ibdev->ib_dev, port) ==
					    IB_LINK_LAYER_ETHERNET)
			return -EINVAL;

		ibev->event = (eqe->sub_type == MLX5_PORT_CHANGE_SUBTYPE_ACTIVE) ?
				IB_EVENT_PORT_ACTIVE : IB_EVENT_PORT_ERR;
		break;

	case MLX5_PORT_CHANGE_SUBTYPE_LID:
		ibev->event = IB_EVENT_LID_CHANGE;
		break;

	case MLX5_PORT_CHANGE_SUBTYPE_PKEY:
		ibev->event = IB_EVENT_PKEY_CHANGE;
		schedule_work(&ibdev->devr.ports[port - 1].pkey_change_work);
		break;

	case MLX5_PORT_CHANGE_SUBTYPE_GUID:
		ibev->event = IB_EVENT_GID_CHANGE;
		break;

	case MLX5_PORT_CHANGE_SUBTYPE_CLIENT_REREG:
		ibev->event = IB_EVENT_CLIENT_REREGISTER;
		break;
	default:
		return -EINVAL;
	}

	return 0;
}

static void mlx5_ib_handle_event(struct work_struct *_work)
{
	struct mlx5_ib_event_work *work =
		container_of(_work, struct mlx5_ib_event_work, work);
	struct mlx5_ib_dev *ibdev;
	struct ib_event ibev;
	bool fatal = false;

	if (work->is_slave) {
		ibdev = mlx5_ib_get_ibdev_from_mpi(work->mpi);
		if (!ibdev)
			goto out;
	} else {
		ibdev = work->dev;
	}

	switch (work->event) {
	case MLX5_DEV_EVENT_SYS_ERROR:
		ibev.event = IB_EVENT_DEVICE_FATAL;
		mlx5_ib_handle_internal_error(ibdev);
		ibev.element.port_num  = (u8)(unsigned long)work->param;
		fatal = true;
		break;
	case MLX5_EVENT_TYPE_PORT_CHANGE:
		if (handle_port_change(ibdev, work->param, &ibev))
			goto out;
		break;
	case MLX5_EVENT_TYPE_GENERAL_EVENT:
		handle_general_event(ibdev, work->param, &ibev);
		fallthrough;
	default:
		goto out;
	}

	ibev.device = &ibdev->ib_dev;

	if (!rdma_is_port_valid(&ibdev->ib_dev, ibev.element.port_num)) {
		mlx5_ib_warn(ibdev, "warning: event on port %d\n",  ibev.element.port_num);
		goto out;
	}

	if (ibdev->ib_active)
		ib_dispatch_event(&ibev);

	if (fatal)
		ibdev->ib_active = false;
out:
	kfree(work);
}

static int mlx5_ib_event(struct notifier_block *nb,
			 unsigned long event, void *param)
{
	struct mlx5_ib_event_work *work;

	work = kmalloc(sizeof(*work), GFP_ATOMIC);
	if (!work)
		return NOTIFY_DONE;

	INIT_WORK(&work->work, mlx5_ib_handle_event);
	work->dev = container_of(nb, struct mlx5_ib_dev, mdev_events);
	work->is_slave = false;
	work->param = param;
	work->event = event;

	queue_work(mlx5_ib_event_wq, &work->work);

	return NOTIFY_OK;
}

static int mlx5_ib_event_slave_port(struct notifier_block *nb,
				    unsigned long event, void *param)
{
	struct mlx5_ib_event_work *work;

	work = kmalloc(sizeof(*work), GFP_ATOMIC);
	if (!work)
		return NOTIFY_DONE;

	INIT_WORK(&work->work, mlx5_ib_handle_event);
	work->mpi = container_of(nb, struct mlx5_ib_multiport_info, mdev_events);
	work->is_slave = true;
	work->param = param;
	work->event = event;
	queue_work(mlx5_ib_event_wq, &work->work);

	return NOTIFY_OK;
}

static int set_has_smi_cap(struct mlx5_ib_dev *dev)
{
	struct mlx5_hca_vport_context vport_ctx;
	int err;
	int port;

	for (port = 1; port <= ARRAY_SIZE(dev->mdev->port_caps); port++) {
		dev->mdev->port_caps[port - 1].has_smi = false;
		if (MLX5_CAP_GEN(dev->mdev, port_type) ==
		    MLX5_CAP_PORT_TYPE_IB) {
			if (MLX5_CAP_GEN(dev->mdev, ib_virt)) {
				err = mlx5_query_hca_vport_context(dev->mdev, 0,
								   port, 0,
								   &vport_ctx);
				if (err) {
					mlx5_ib_err(dev, "query_hca_vport_context for port=%d failed %d\n",
						    port, err);
					return err;
				}
				dev->mdev->port_caps[port - 1].has_smi =
					vport_ctx.has_smi;
			} else {
				dev->mdev->port_caps[port - 1].has_smi = true;
			}
		}
	}
	return 0;
}

static void get_ext_port_caps(struct mlx5_ib_dev *dev)
{
	int port;

	for (port = 1; port <= dev->num_ports; port++)
		mlx5_query_ext_port_caps(dev, port);
}

static int __get_port_caps(struct mlx5_ib_dev *dev, u8 port)
{
	struct ib_device_attr *dprops = NULL;
	struct ib_port_attr *pprops = NULL;
	int err = -ENOMEM;
<<<<<<< HEAD

	pprops = kzalloc(sizeof(*pprops), GFP_KERNEL);
	if (!pprops)
		goto out;

	dprops = kmalloc(sizeof(*dprops), GFP_KERNEL);
	if (!dprops)
		goto out;

	err = mlx5_ib_query_device(&dev->ib_dev, dprops, NULL);
	if (err) {
		mlx5_ib_warn(dev, "query_device failed %d\n", err);
		goto out;
	}

	err = mlx5_ib_query_port(&dev->ib_dev, port, pprops);
	if (err) {
		mlx5_ib_warn(dev, "query_port %d failed %d\n",
			     port, err);
		goto out;
	}

	dev->mdev->port_caps[port - 1].pkey_table_len =
					dprops->max_pkeys;
	dev->mdev->port_caps[port - 1].gid_table_len =
					pprops->gid_tbl_len;
	mlx5_ib_dbg(dev, "port %d: pkey_table_len %d, gid_table_len %d\n",
		    port, dprops->max_pkeys, pprops->gid_tbl_len);

out:
	kfree(pprops);
	kfree(dprops);

	return err;
}

static int get_port_caps(struct mlx5_ib_dev *dev, u8 port)
{
	/* For representors use port 1, is this is the only native
	 * port
	 */
	if (dev->is_rep)
		return __get_port_caps(dev, 1);
	return __get_port_caps(dev, port);
}

static void destroy_umrc_res(struct mlx5_ib_dev *dev)
{
	int err;

	err = mlx5_mr_cache_cleanup(dev);
	if (err)
		mlx5_ib_warn(dev, "mr cache cleanup failed\n");

	if (dev->umrc.qp)
		mlx5_ib_destroy_qp(dev->umrc.qp, NULL);
	if (dev->umrc.cq)
		ib_free_cq(dev->umrc.cq);
	if (dev->umrc.pd)
		ib_dealloc_pd(dev->umrc.pd);
}

enum {
	MAX_UMR_WR = 128,
};

static int create_umr_res(struct mlx5_ib_dev *dev)
{
	struct ib_qp_init_attr *init_attr = NULL;
	struct ib_qp_attr *attr = NULL;
	struct ib_pd *pd;
	struct ib_cq *cq;
	struct ib_qp *qp;
	int ret;

	attr = kzalloc(sizeof(*attr), GFP_KERNEL);
	init_attr = kzalloc(sizeof(*init_attr), GFP_KERNEL);
	if (!attr || !init_attr) {
		ret = -ENOMEM;
		goto error_0;
	}

	pd = ib_alloc_pd(&dev->ib_dev, 0);
	if (IS_ERR(pd)) {
		mlx5_ib_dbg(dev, "Couldn't create PD for sync UMR QP\n");
		ret = PTR_ERR(pd);
		goto error_0;
	}

	cq = ib_alloc_cq(&dev->ib_dev, NULL, 128, 0, IB_POLL_SOFTIRQ);
	if (IS_ERR(cq)) {
		mlx5_ib_dbg(dev, "Couldn't create CQ for sync UMR QP\n");
		ret = PTR_ERR(cq);
		goto error_2;
	}

	init_attr->send_cq = cq;
	init_attr->recv_cq = cq;
	init_attr->sq_sig_type = IB_SIGNAL_ALL_WR;
	init_attr->cap.max_send_wr = MAX_UMR_WR;
	init_attr->cap.max_send_sge = 1;
	init_attr->qp_type = MLX5_IB_QPT_REG_UMR;
	init_attr->port_num = 1;
	qp = mlx5_ib_create_qp(pd, init_attr, NULL);
	if (IS_ERR(qp)) {
		mlx5_ib_dbg(dev, "Couldn't create sync UMR QP\n");
		ret = PTR_ERR(qp);
		goto error_3;
	}
	qp->device     = &dev->ib_dev;
	qp->real_qp    = qp;
	qp->uobject    = NULL;
	qp->qp_type    = MLX5_IB_QPT_REG_UMR;
	qp->send_cq    = init_attr->send_cq;
	qp->recv_cq    = init_attr->recv_cq;

	attr->qp_state = IB_QPS_INIT;
	attr->port_num = 1;
	ret = mlx5_ib_modify_qp(qp, attr, IB_QP_STATE | IB_QP_PKEY_INDEX |
				IB_QP_PORT, NULL);
	if (ret) {
		mlx5_ib_dbg(dev, "Couldn't modify UMR QP\n");
		goto error_4;
	}

	memset(attr, 0, sizeof(*attr));
	attr->qp_state = IB_QPS_RTR;
	attr->path_mtu = IB_MTU_256;

	ret = mlx5_ib_modify_qp(qp, attr, IB_QP_STATE, NULL);
	if (ret) {
		mlx5_ib_dbg(dev, "Couldn't modify umr QP to rtr\n");
		goto error_4;
	}

	memset(attr, 0, sizeof(*attr));
	attr->qp_state = IB_QPS_RTS;
	ret = mlx5_ib_modify_qp(qp, attr, IB_QP_STATE, NULL);
	if (ret) {
		mlx5_ib_dbg(dev, "Couldn't modify umr QP to rts\n");
		goto error_4;
	}
=======
>>>>>>> d1988041

	pprops = kzalloc(sizeof(*pprops), GFP_KERNEL);
	if (!pprops)
		goto out;

	dprops = kmalloc(sizeof(*dprops), GFP_KERNEL);
	if (!dprops)
		goto out;

	err = mlx5_ib_query_device(&dev->ib_dev, dprops, NULL);
	if (err) {
		mlx5_ib_warn(dev, "query_device failed %d\n", err);
		goto out;
	}

	err = mlx5_ib_query_port(&dev->ib_dev, port, pprops);
	if (err) {
		mlx5_ib_warn(dev, "query_port %d failed %d\n",
			     port, err);
		goto out;
	}

	dev->mdev->port_caps[port - 1].pkey_table_len =
					dprops->max_pkeys;
	dev->mdev->port_caps[port - 1].gid_table_len =
					pprops->gid_tbl_len;
	mlx5_ib_dbg(dev, "port %d: pkey_table_len %d, gid_table_len %d\n",
		    port, dprops->max_pkeys, pprops->gid_tbl_len);

out:
	kfree(pprops);
	kfree(dprops);

	return err;
}

static int get_port_caps(struct mlx5_ib_dev *dev, u8 port)
{
	/* For representors use port 1, is this is the only native
	 * port
	 */
	if (dev->is_rep)
		return __get_port_caps(dev, 1);
	return __get_port_caps(dev, port);
}

static u8 mlx5_get_umr_fence(u8 umr_fence_cap)
{
	switch (umr_fence_cap) {
	case MLX5_CAP_UMR_FENCE_NONE:
		return MLX5_FENCE_MODE_NONE;
	case MLX5_CAP_UMR_FENCE_SMALL:
		return MLX5_FENCE_MODE_INITIATOR_SMALL;
	default:
		return MLX5_FENCE_MODE_STRONG_ORDERING;
	}
}

static int mlx5_ib_dev_res_init(struct mlx5_ib_dev *dev)
{
	struct mlx5_ib_resources *devr = &dev->devr;
	struct ib_srq_init_attr attr;
	struct ib_device *ibdev;
	struct ib_cq_init_attr cq_attr = {.cqe = 1};
	int port;
	int ret = 0;

	ibdev = &dev->ib_dev;

	if (!MLX5_CAP_GEN(dev->mdev, xrc))
		return -EOPNOTSUPP;

	mutex_init(&devr->mutex);

	devr->p0 = rdma_zalloc_drv_obj(ibdev, ib_pd);
	if (!devr->p0)
		return -ENOMEM;

	devr->p0->device  = ibdev;
	devr->p0->uobject = NULL;
	atomic_set(&devr->p0->usecnt, 0);

	ret = mlx5_ib_alloc_pd(devr->p0, NULL);
	if (ret)
		goto error0;

	devr->c0 = rdma_zalloc_drv_obj(ibdev, ib_cq);
	if (!devr->c0) {
		ret = -ENOMEM;
		goto error1;
	}

	devr->c0->device = &dev->ib_dev;
	atomic_set(&devr->c0->usecnt, 0);

	ret = mlx5_ib_create_cq(devr->c0, &cq_attr, NULL);
	if (ret)
		goto err_create_cq;

	ret = mlx5_cmd_xrcd_alloc(dev->mdev, &devr->xrcdn0, 0);
	if (ret)
		goto error2;

	ret = mlx5_cmd_xrcd_alloc(dev->mdev, &devr->xrcdn1, 0);
	if (ret)
		goto error3;

	memset(&attr, 0, sizeof(attr));
	attr.attr.max_sge = 1;
	attr.attr.max_wr = 1;
	attr.srq_type = IB_SRQT_XRC;
	attr.ext.cq = devr->c0;

	devr->s0 = rdma_zalloc_drv_obj(ibdev, ib_srq);
	if (!devr->s0) {
		ret = -ENOMEM;
		goto error4;
	}

	devr->s0->device	= &dev->ib_dev;
	devr->s0->pd		= devr->p0;
	devr->s0->srq_type      = IB_SRQT_XRC;
	devr->s0->ext.cq	= devr->c0;
	ret = mlx5_ib_create_srq(devr->s0, &attr, NULL);
	if (ret)
		goto err_create;

	atomic_inc(&devr->s0->ext.cq->usecnt);
	atomic_inc(&devr->p0->usecnt);
	atomic_set(&devr->s0->usecnt, 0);

	memset(&attr, 0, sizeof(attr));
	attr.attr.max_sge = 1;
	attr.attr.max_wr = 1;
	attr.srq_type = IB_SRQT_BASIC;
	devr->s1 = rdma_zalloc_drv_obj(ibdev, ib_srq);
	if (!devr->s1) {
		ret = -ENOMEM;
		goto error5;
	}

	devr->s1->device	= &dev->ib_dev;
	devr->s1->pd		= devr->p0;
	devr->s1->srq_type      = IB_SRQT_BASIC;
	devr->s1->ext.cq	= devr->c0;

	ret = mlx5_ib_create_srq(devr->s1, &attr, NULL);
	if (ret)
		goto error6;

	atomic_inc(&devr->p0->usecnt);
	atomic_set(&devr->s1->usecnt, 0);

	for (port = 0; port < ARRAY_SIZE(devr->ports); ++port)
		INIT_WORK(&devr->ports[port].pkey_change_work,
			  pkey_change_handler);

	return 0;

error6:
	kfree(devr->s1);
error5:
	mlx5_ib_destroy_srq(devr->s0, NULL);
err_create:
	kfree(devr->s0);
error4:
	mlx5_cmd_xrcd_dealloc(dev->mdev, devr->xrcdn1, 0);
error3:
	mlx5_cmd_xrcd_dealloc(dev->mdev, devr->xrcdn0, 0);
error2:
	mlx5_ib_destroy_cq(devr->c0, NULL);
err_create_cq:
	kfree(devr->c0);
error1:
	mlx5_ib_dealloc_pd(devr->p0, NULL);
error0:
	kfree(devr->p0);
	return ret;
}

static void mlx5_ib_dev_res_cleanup(struct mlx5_ib_dev *dev)
{
	struct mlx5_ib_resources *devr = &dev->devr;
	int port;

	mlx5_ib_destroy_srq(devr->s1, NULL);
	kfree(devr->s1);
	mlx5_ib_destroy_srq(devr->s0, NULL);
	kfree(devr->s0);
	mlx5_cmd_xrcd_dealloc(dev->mdev, devr->xrcdn1, 0);
	mlx5_cmd_xrcd_dealloc(dev->mdev, devr->xrcdn0, 0);
	mlx5_ib_destroy_cq(devr->c0, NULL);
	kfree(devr->c0);
	mlx5_ib_dealloc_pd(devr->p0, NULL);
	kfree(devr->p0);

	/* Make sure no change P_Key work items are still executing */
	for (port = 0; port < ARRAY_SIZE(devr->ports); ++port)
		cancel_work_sync(&devr->ports[port].pkey_change_work);
}

static u32 get_core_cap_flags(struct ib_device *ibdev,
			      struct mlx5_hca_vport_context *rep)
{
	struct mlx5_ib_dev *dev = to_mdev(ibdev);
	enum rdma_link_layer ll = mlx5_ib_port_link_layer(ibdev, 1);
	u8 l3_type_cap = MLX5_CAP_ROCE(dev->mdev, l3_type);
	u8 roce_version_cap = MLX5_CAP_ROCE(dev->mdev, roce_version);
	bool raw_support = !mlx5_core_mp_enabled(dev->mdev);
	u32 ret = 0;

	if (rep->grh_required)
		ret |= RDMA_CORE_CAP_IB_GRH_REQUIRED;

	if (ll == IB_LINK_LAYER_INFINIBAND)
		return ret | RDMA_CORE_PORT_IBA_IB;

	if (raw_support)
		ret |= RDMA_CORE_PORT_RAW_PACKET;

	if (!(l3_type_cap & MLX5_ROCE_L3_TYPE_IPV4_CAP))
		return ret;

	if (!(l3_type_cap & MLX5_ROCE_L3_TYPE_IPV6_CAP))
		return ret;

	if (roce_version_cap & MLX5_ROCE_VERSION_1_CAP)
		ret |= RDMA_CORE_PORT_IBA_ROCE;

	if (roce_version_cap & MLX5_ROCE_VERSION_2_CAP)
		ret |= RDMA_CORE_PORT_IBA_ROCE_UDP_ENCAP;

	return ret;
}

static int mlx5_port_immutable(struct ib_device *ibdev, u8 port_num,
			       struct ib_port_immutable *immutable)
{
	struct ib_port_attr attr;
	struct mlx5_ib_dev *dev = to_mdev(ibdev);
	enum rdma_link_layer ll = mlx5_ib_port_link_layer(ibdev, port_num);
	struct mlx5_hca_vport_context rep = {0};
	int err;

	err = ib_query_port(ibdev, port_num, &attr);
	if (err)
		return err;

	if (ll == IB_LINK_LAYER_INFINIBAND) {
		err = mlx5_query_hca_vport_context(dev->mdev, 0, port_num, 0,
						   &rep);
		if (err)
			return err;
	}

	immutable->pkey_tbl_len = attr.pkey_tbl_len;
	immutable->gid_tbl_len = attr.gid_tbl_len;
	immutable->core_cap_flags = get_core_cap_flags(ibdev, &rep);
	immutable->max_mad_size = IB_MGMT_MAD_SIZE;

	return 0;
}

static int mlx5_port_rep_immutable(struct ib_device *ibdev, u8 port_num,
				   struct ib_port_immutable *immutable)
{
	struct ib_port_attr attr;
	int err;

	immutable->core_cap_flags = RDMA_CORE_PORT_RAW_PACKET;

	err = ib_query_port(ibdev, port_num, &attr);
	if (err)
		return err;

	immutable->pkey_tbl_len = attr.pkey_tbl_len;
	immutable->gid_tbl_len = attr.gid_tbl_len;
	immutable->core_cap_flags = RDMA_CORE_PORT_RAW_PACKET;

	return 0;
}

static void get_dev_fw_str(struct ib_device *ibdev, char *str)
{
	struct mlx5_ib_dev *dev =
		container_of(ibdev, struct mlx5_ib_dev, ib_dev);
	snprintf(str, IB_FW_VERSION_NAME_MAX, "%d.%d.%04d",
		 fw_rev_maj(dev->mdev), fw_rev_min(dev->mdev),
		 fw_rev_sub(dev->mdev));
}

static int mlx5_eth_lag_init(struct mlx5_ib_dev *dev)
{
	struct mlx5_core_dev *mdev = dev->mdev;
	struct mlx5_flow_namespace *ns = mlx5_get_flow_namespace(mdev,
								 MLX5_FLOW_NAMESPACE_LAG);
	struct mlx5_flow_table *ft;
	int err;

	if (!ns || !mlx5_lag_is_roce(mdev))
		return 0;

	err = mlx5_cmd_create_vport_lag(mdev);
	if (err)
		return err;

	ft = mlx5_create_lag_demux_flow_table(ns, 0, 0);
	if (IS_ERR(ft)) {
		err = PTR_ERR(ft);
		goto err_destroy_vport_lag;
	}

	dev->flow_db->lag_demux_ft = ft;
	dev->lag_active = true;
	return 0;

err_destroy_vport_lag:
	mlx5_cmd_destroy_vport_lag(mdev);
	return err;
}

static void mlx5_eth_lag_cleanup(struct mlx5_ib_dev *dev)
{
	struct mlx5_core_dev *mdev = dev->mdev;

	if (dev->lag_active) {
		dev->lag_active = false;

		mlx5_destroy_flow_table(dev->flow_db->lag_demux_ft);
		dev->flow_db->lag_demux_ft = NULL;

		mlx5_cmd_destroy_vport_lag(mdev);
	}
}

static int mlx5_add_netdev_notifier(struct mlx5_ib_dev *dev, u8 port_num)
{
	int err;

	dev->port[port_num].roce.nb.notifier_call = mlx5_netdev_event;
	err = register_netdevice_notifier_net(mlx5_core_net(dev->mdev),
					      &dev->port[port_num].roce.nb);
	if (err) {
		dev->port[port_num].roce.nb.notifier_call = NULL;
		return err;
	}

<<<<<<< HEAD
	return rdma_alloc_hw_stats_struct(cnts->names,
					  cnts->num_q_counters +
					  cnts->num_cong_counters +
					  cnts->num_ext_ppcnt_counters,
					  RDMA_HW_STATS_DEFAULT_LIFESPAN);
=======
	return 0;
>>>>>>> d1988041
}

static void mlx5_remove_netdev_notifier(struct mlx5_ib_dev *dev, u8 port_num)
{
	if (dev->port[port_num].roce.nb.notifier_call) {
		unregister_netdevice_notifier_net(mlx5_core_net(dev->mdev),
						  &dev->port[port_num].roce.nb);
		dev->port[port_num].roce.nb.notifier_call = NULL;
	}
}

static int mlx5_enable_eth(struct mlx5_ib_dev *dev)
{
	int err;

	err = mlx5_nic_vport_enable_roce(dev->mdev);
	if (err)
		return err;

	err = mlx5_eth_lag_init(dev);
	if (err)
		goto err_disable_roce;

	return 0;

err_disable_roce:
	mlx5_nic_vport_disable_roce(dev->mdev);

	return err;
}

static void mlx5_disable_eth(struct mlx5_ib_dev *dev)
{
	mlx5_eth_lag_cleanup(dev);
	mlx5_nic_vport_disable_roce(dev->mdev);
}

static int mlx5_ib_rn_get_params(struct ib_device *device, u8 port_num,
				 enum rdma_netdev_t type,
				 struct rdma_netdev_alloc_params *params)
{
	if (type != RDMA_NETDEV_IPOIB)
		return -EOPNOTSUPP;

	return mlx5_rdma_rn_get_params(to_mdev(device)->mdev, device, params);
}

static ssize_t delay_drop_timeout_read(struct file *filp, char __user *buf,
				       size_t count, loff_t *pos)
{
	struct mlx5_ib_delay_drop *delay_drop = filp->private_data;
	char lbuf[20];
	int len;

	len = snprintf(lbuf, sizeof(lbuf), "%u\n", delay_drop->timeout);
	return simple_read_from_buffer(buf, count, pos, lbuf, len);
}

static ssize_t delay_drop_timeout_write(struct file *filp, const char __user *buf,
					size_t count, loff_t *pos)
{
	struct mlx5_ib_delay_drop *delay_drop = filp->private_data;
	u32 timeout;
	u32 var;

	if (kstrtouint_from_user(buf, count, 0, &var))
		return -EFAULT;

	timeout = min_t(u32, roundup(var, 100), MLX5_MAX_DELAY_DROP_TIMEOUT_MS *
			1000);
	if (timeout != var)
		mlx5_ib_dbg(delay_drop->dev, "Round delay drop timeout to %u usec\n",
			    timeout);

	delay_drop->timeout = timeout;

	return count;
}

static const struct file_operations fops_delay_drop_timeout = {
	.owner	= THIS_MODULE,
	.open	= simple_open,
	.write	= delay_drop_timeout_write,
	.read	= delay_drop_timeout_read,
};

static void mlx5_ib_unbind_slave_port(struct mlx5_ib_dev *ibdev,
				      struct mlx5_ib_multiport_info *mpi)
{
	u8 port_num = mlx5_core_native_port_num(mpi->mdev) - 1;
	struct mlx5_ib_port *port = &ibdev->port[port_num];
	int comps;
	int err;
	int i;

	lockdep_assert_held(&mlx5_ib_multiport_mutex);

	mlx5_ib_cleanup_cong_debugfs(ibdev, port_num);

	spin_lock(&port->mp.mpi_lock);
	if (!mpi->ibdev) {
		spin_unlock(&port->mp.mpi_lock);
		return;
	}

	mpi->ibdev = NULL;

	spin_unlock(&port->mp.mpi_lock);
	if (mpi->mdev_events.notifier_call)
		mlx5_notifier_unregister(mpi->mdev, &mpi->mdev_events);
	mpi->mdev_events.notifier_call = NULL;
	mlx5_remove_netdev_notifier(ibdev, port_num);
	spin_lock(&port->mp.mpi_lock);

	comps = mpi->mdev_refcnt;
	if (comps) {
		mpi->unaffiliate = true;
		init_completion(&mpi->unref_comp);
		spin_unlock(&port->mp.mpi_lock);

		for (i = 0; i < comps; i++)
			wait_for_completion(&mpi->unref_comp);

		spin_lock(&port->mp.mpi_lock);
		mpi->unaffiliate = false;
	}

	port->mp.mpi = NULL;

	list_add_tail(&mpi->list, &mlx5_ib_unaffiliated_port_list);

	spin_unlock(&port->mp.mpi_lock);

	err = mlx5_nic_vport_unaffiliate_multiport(mpi->mdev);

	mlx5_ib_dbg(ibdev, "unaffiliated port %d\n", port_num + 1);
	/* Log an error, still needed to cleanup the pointers and add
	 * it back to the list.
	 */
	if (err)
		mlx5_ib_err(ibdev, "Failed to unaffiliate port %u\n",
			    port_num + 1);

	ibdev->port[port_num].roce.last_port_state = IB_PORT_DOWN;
}

static bool mlx5_ib_bind_slave_port(struct mlx5_ib_dev *ibdev,
				    struct mlx5_ib_multiport_info *mpi)
{
	u8 port_num = mlx5_core_native_port_num(mpi->mdev) - 1;
	int err;

	lockdep_assert_held(&mlx5_ib_multiport_mutex);

	spin_lock(&ibdev->port[port_num].mp.mpi_lock);
	if (ibdev->port[port_num].mp.mpi) {
		mlx5_ib_dbg(ibdev, "port %d already affiliated.\n",
			    port_num + 1);
		spin_unlock(&ibdev->port[port_num].mp.mpi_lock);
		return false;
	}

	ibdev->port[port_num].mp.mpi = mpi;
	mpi->ibdev = ibdev;
	mpi->mdev_events.notifier_call = NULL;
	spin_unlock(&ibdev->port[port_num].mp.mpi_lock);

	err = mlx5_nic_vport_affiliate_multiport(ibdev->mdev, mpi->mdev);
	if (err)
		goto unbind;

	err = get_port_caps(ibdev, mlx5_core_native_port_num(mpi->mdev));
	if (err)
		goto unbind;

	err = mlx5_add_netdev_notifier(ibdev, port_num);
	if (err) {
		mlx5_ib_err(ibdev, "failed adding netdev notifier for port %u\n",
			    port_num + 1);
		goto unbind;
	}

	mpi->mdev_events.notifier_call = mlx5_ib_event_slave_port;
	mlx5_notifier_register(mpi->mdev, &mpi->mdev_events);

	mlx5_ib_init_cong_debugfs(ibdev, port_num);

	return true;

unbind:
	mlx5_ib_unbind_slave_port(ibdev, mpi);
	return false;
}

static int mlx5_ib_init_multiport_master(struct mlx5_ib_dev *dev)
{
	int port_num = mlx5_core_native_port_num(dev->mdev) - 1;
	enum rdma_link_layer ll = mlx5_ib_port_link_layer(&dev->ib_dev,
							  port_num + 1);
	struct mlx5_ib_multiport_info *mpi;
	int err;
	int i;

	if (!mlx5_core_is_mp_master(dev->mdev) || ll != IB_LINK_LAYER_ETHERNET)
		return 0;

	err = mlx5_query_nic_vport_system_image_guid(dev->mdev,
						     &dev->sys_image_guid);
	if (err)
		return err;

	err = mlx5_nic_vport_enable_roce(dev->mdev);
	if (err)
		return err;

	mutex_lock(&mlx5_ib_multiport_mutex);
	for (i = 0; i < dev->num_ports; i++) {
		bool bound = false;

		/* build a stub multiport info struct for the native port. */
		if (i == port_num) {
			mpi = kzalloc(sizeof(*mpi), GFP_KERNEL);
			if (!mpi) {
				mutex_unlock(&mlx5_ib_multiport_mutex);
				mlx5_nic_vport_disable_roce(dev->mdev);
				return -ENOMEM;
			}

			mpi->is_master = true;
			mpi->mdev = dev->mdev;
			mpi->sys_image_guid = dev->sys_image_guid;
			dev->port[i].mp.mpi = mpi;
			mpi->ibdev = dev;
			mpi = NULL;
			continue;
		}

		list_for_each_entry(mpi, &mlx5_ib_unaffiliated_port_list,
				    list) {
			if (dev->sys_image_guid == mpi->sys_image_guid &&
			    (mlx5_core_native_port_num(mpi->mdev) - 1) == i) {
				bound = mlx5_ib_bind_slave_port(dev, mpi);
			}

			if (bound) {
				dev_dbg(mpi->mdev->device,
					"removing port from unaffiliated list.\n");
				mlx5_ib_dbg(dev, "port %d bound\n", i + 1);
				list_del(&mpi->list);
				break;
			}
		}
		if (!bound) {
			get_port_caps(dev, i + 1);
			mlx5_ib_dbg(dev, "no free port found for port %d\n",
				    i + 1);
		}
	}

	list_add_tail(&dev->ib_dev_list, &mlx5_ib_dev_list);
	mutex_unlock(&mlx5_ib_multiport_mutex);
	return err;
}

static void mlx5_ib_cleanup_multiport_master(struct mlx5_ib_dev *dev)
{
	int port_num = mlx5_core_native_port_num(dev->mdev) - 1;
	enum rdma_link_layer ll = mlx5_ib_port_link_layer(&dev->ib_dev,
							  port_num + 1);
	int i;

	if (!mlx5_core_is_mp_master(dev->mdev) || ll != IB_LINK_LAYER_ETHERNET)
		return;

	mutex_lock(&mlx5_ib_multiport_mutex);
	for (i = 0; i < dev->num_ports; i++) {
		if (dev->port[i].mp.mpi) {
			/* Destroy the native port stub */
			if (i == port_num) {
				kfree(dev->port[i].mp.mpi);
				dev->port[i].mp.mpi = NULL;
			} else {
				mlx5_ib_dbg(dev, "unbinding port_num: %d\n", i + 1);
				mlx5_ib_unbind_slave_port(dev, dev->port[i].mp.mpi);
			}
		}
	}

	mlx5_ib_dbg(dev, "removing from devlist\n");
	list_del(&dev->ib_dev_list);
	mutex_unlock(&mlx5_ib_multiport_mutex);

	mlx5_nic_vport_disable_roce(dev->mdev);
}

static int mmap_obj_cleanup(struct ib_uobject *uobject,
			    enum rdma_remove_reason why,
			    struct uverbs_attr_bundle *attrs)
{
	struct mlx5_user_mmap_entry *obj = uobject->object;

	rdma_user_mmap_entry_remove(&obj->rdma_entry);
	return 0;
}

static int mlx5_rdma_user_mmap_entry_insert(struct mlx5_ib_ucontext *c,
					    struct mlx5_user_mmap_entry *entry,
					    size_t length)
{
	return rdma_user_mmap_entry_insert_range(
		&c->ibucontext, &entry->rdma_entry, length,
		(MLX5_IB_MMAP_OFFSET_START << 16),
		((MLX5_IB_MMAP_OFFSET_END << 16) + (1UL << 16) - 1));
}

static struct mlx5_user_mmap_entry *
alloc_var_entry(struct mlx5_ib_ucontext *c)
{
	struct mlx5_user_mmap_entry *entry;
	struct mlx5_var_table *var_table;
	u32 page_idx;
	int err;

	var_table = &to_mdev(c->ibucontext.device)->var_table;
	entry = kzalloc(sizeof(*entry), GFP_KERNEL);
	if (!entry)
		return ERR_PTR(-ENOMEM);

	mutex_lock(&var_table->bitmap_lock);
	page_idx = find_first_zero_bit(var_table->bitmap,
				       var_table->num_var_hw_entries);
	if (page_idx >= var_table->num_var_hw_entries) {
		err = -ENOSPC;
		mutex_unlock(&var_table->bitmap_lock);
		goto end;
	}

	set_bit(page_idx, var_table->bitmap);
	mutex_unlock(&var_table->bitmap_lock);

	entry->address = var_table->hw_start_addr +
				(page_idx * var_table->stride_size);
	entry->page_idx = page_idx;
	entry->mmap_flag = MLX5_IB_MMAP_TYPE_VAR;

	err = mlx5_rdma_user_mmap_entry_insert(c, entry,
					       var_table->stride_size);
	if (err)
		goto err_insert;

	return entry;

err_insert:
	mutex_lock(&var_table->bitmap_lock);
	clear_bit(page_idx, var_table->bitmap);
	mutex_unlock(&var_table->bitmap_lock);
end:
	kfree(entry);
	return ERR_PTR(err);
}

static int UVERBS_HANDLER(MLX5_IB_METHOD_VAR_OBJ_ALLOC)(
	struct uverbs_attr_bundle *attrs)
{
	struct ib_uobject *uobj = uverbs_attr_get_uobject(
		attrs, MLX5_IB_ATTR_VAR_OBJ_ALLOC_HANDLE);
	struct mlx5_ib_ucontext *c;
	struct mlx5_user_mmap_entry *entry;
	u64 mmap_offset;
	u32 length;
	int err;

	c = to_mucontext(ib_uverbs_get_ucontext(attrs));
	if (IS_ERR(c))
		return PTR_ERR(c);

	entry = alloc_var_entry(c);
	if (IS_ERR(entry))
		return PTR_ERR(entry);

	mmap_offset = mlx5_entry_to_mmap_offset(entry);
	length = entry->rdma_entry.npages * PAGE_SIZE;
	uobj->object = entry;
	uverbs_finalize_uobj_create(attrs, MLX5_IB_ATTR_VAR_OBJ_ALLOC_HANDLE);

	err = uverbs_copy_to(attrs, MLX5_IB_ATTR_VAR_OBJ_ALLOC_MMAP_OFFSET,
			     &mmap_offset, sizeof(mmap_offset));
	if (err)
		return err;

	err = uverbs_copy_to(attrs, MLX5_IB_ATTR_VAR_OBJ_ALLOC_PAGE_ID,
			     &entry->page_idx, sizeof(entry->page_idx));
	if (err)
		return err;

	err = uverbs_copy_to(attrs, MLX5_IB_ATTR_VAR_OBJ_ALLOC_MMAP_LENGTH,
			     &length, sizeof(length));
	return err;
}

DECLARE_UVERBS_NAMED_METHOD(
	MLX5_IB_METHOD_VAR_OBJ_ALLOC,
	UVERBS_ATTR_IDR(MLX5_IB_ATTR_VAR_OBJ_ALLOC_HANDLE,
			MLX5_IB_OBJECT_VAR,
			UVERBS_ACCESS_NEW,
			UA_MANDATORY),
	UVERBS_ATTR_PTR_OUT(MLX5_IB_ATTR_VAR_OBJ_ALLOC_PAGE_ID,
			   UVERBS_ATTR_TYPE(u32),
			   UA_MANDATORY),
	UVERBS_ATTR_PTR_OUT(MLX5_IB_ATTR_VAR_OBJ_ALLOC_MMAP_LENGTH,
			   UVERBS_ATTR_TYPE(u32),
			   UA_MANDATORY),
	UVERBS_ATTR_PTR_OUT(MLX5_IB_ATTR_VAR_OBJ_ALLOC_MMAP_OFFSET,
			    UVERBS_ATTR_TYPE(u64),
			    UA_MANDATORY));

DECLARE_UVERBS_NAMED_METHOD_DESTROY(
	MLX5_IB_METHOD_VAR_OBJ_DESTROY,
	UVERBS_ATTR_IDR(MLX5_IB_ATTR_VAR_OBJ_DESTROY_HANDLE,
			MLX5_IB_OBJECT_VAR,
			UVERBS_ACCESS_DESTROY,
			UA_MANDATORY));

DECLARE_UVERBS_NAMED_OBJECT(MLX5_IB_OBJECT_VAR,
			    UVERBS_TYPE_ALLOC_IDR(mmap_obj_cleanup),
			    &UVERBS_METHOD(MLX5_IB_METHOD_VAR_OBJ_ALLOC),
			    &UVERBS_METHOD(MLX5_IB_METHOD_VAR_OBJ_DESTROY));

static bool var_is_supported(struct ib_device *device)
{
	struct mlx5_ib_dev *dev = to_mdev(device);

	return (MLX5_CAP_GEN_64(dev->mdev, general_obj_types) &
			MLX5_GENERAL_OBJ_TYPES_CAP_VIRTIO_NET_Q);
}

static struct mlx5_user_mmap_entry *
alloc_uar_entry(struct mlx5_ib_ucontext *c,
		enum mlx5_ib_uapi_uar_alloc_type alloc_type)
{
	struct mlx5_user_mmap_entry *entry;
	struct mlx5_ib_dev *dev;
	u32 uar_index;
	int err;

	entry = kzalloc(sizeof(*entry), GFP_KERNEL);
	if (!entry)
		return ERR_PTR(-ENOMEM);

	dev = to_mdev(c->ibucontext.device);
	err = mlx5_cmd_alloc_uar(dev->mdev, &uar_index);
	if (err)
		goto end;

	entry->page_idx = uar_index;
	entry->address = uar_index2paddress(dev, uar_index);
	if (alloc_type == MLX5_IB_UAPI_UAR_ALLOC_TYPE_BF)
		entry->mmap_flag = MLX5_IB_MMAP_TYPE_UAR_WC;
	else
		entry->mmap_flag = MLX5_IB_MMAP_TYPE_UAR_NC;

	err = mlx5_rdma_user_mmap_entry_insert(c, entry, PAGE_SIZE);
	if (err)
		goto err_insert;

	return entry;

err_insert:
	mlx5_cmd_free_uar(dev->mdev, uar_index);
end:
	kfree(entry);
	return ERR_PTR(err);
}

static int UVERBS_HANDLER(MLX5_IB_METHOD_UAR_OBJ_ALLOC)(
	struct uverbs_attr_bundle *attrs)
{
	struct ib_uobject *uobj = uverbs_attr_get_uobject(
		attrs, MLX5_IB_ATTR_UAR_OBJ_ALLOC_HANDLE);
	enum mlx5_ib_uapi_uar_alloc_type alloc_type;
	struct mlx5_ib_ucontext *c;
	struct mlx5_user_mmap_entry *entry;
	u64 mmap_offset;
	u32 length;
	int err;

	c = to_mucontext(ib_uverbs_get_ucontext(attrs));
	if (IS_ERR(c))
		return PTR_ERR(c);

	err = uverbs_get_const(&alloc_type, attrs,
			       MLX5_IB_ATTR_UAR_OBJ_ALLOC_TYPE);
	if (err)
		return err;

	if (alloc_type != MLX5_IB_UAPI_UAR_ALLOC_TYPE_BF &&
	    alloc_type != MLX5_IB_UAPI_UAR_ALLOC_TYPE_NC)
		return -EOPNOTSUPP;

	if (!to_mdev(c->ibucontext.device)->wc_support &&
	    alloc_type == MLX5_IB_UAPI_UAR_ALLOC_TYPE_BF)
		return -EOPNOTSUPP;

	entry = alloc_uar_entry(c, alloc_type);
	if (IS_ERR(entry))
		return PTR_ERR(entry);

	mmap_offset = mlx5_entry_to_mmap_offset(entry);
	length = entry->rdma_entry.npages * PAGE_SIZE;
	uobj->object = entry;
	uverbs_finalize_uobj_create(attrs, MLX5_IB_ATTR_UAR_OBJ_ALLOC_HANDLE);

	err = uverbs_copy_to(attrs, MLX5_IB_ATTR_UAR_OBJ_ALLOC_MMAP_OFFSET,
			     &mmap_offset, sizeof(mmap_offset));
	if (err)
		return err;

	err = uverbs_copy_to(attrs, MLX5_IB_ATTR_UAR_OBJ_ALLOC_PAGE_ID,
			     &entry->page_idx, sizeof(entry->page_idx));
	if (err)
		return err;

	err = uverbs_copy_to(attrs, MLX5_IB_ATTR_UAR_OBJ_ALLOC_MMAP_LENGTH,
			     &length, sizeof(length));
	return err;
}

DECLARE_UVERBS_NAMED_METHOD(
	MLX5_IB_METHOD_UAR_OBJ_ALLOC,
	UVERBS_ATTR_IDR(MLX5_IB_ATTR_UAR_OBJ_ALLOC_HANDLE,
			MLX5_IB_OBJECT_UAR,
			UVERBS_ACCESS_NEW,
			UA_MANDATORY),
	UVERBS_ATTR_CONST_IN(MLX5_IB_ATTR_UAR_OBJ_ALLOC_TYPE,
			     enum mlx5_ib_uapi_uar_alloc_type,
			     UA_MANDATORY),
	UVERBS_ATTR_PTR_OUT(MLX5_IB_ATTR_UAR_OBJ_ALLOC_PAGE_ID,
			   UVERBS_ATTR_TYPE(u32),
			   UA_MANDATORY),
	UVERBS_ATTR_PTR_OUT(MLX5_IB_ATTR_UAR_OBJ_ALLOC_MMAP_LENGTH,
			   UVERBS_ATTR_TYPE(u32),
			   UA_MANDATORY),
	UVERBS_ATTR_PTR_OUT(MLX5_IB_ATTR_UAR_OBJ_ALLOC_MMAP_OFFSET,
			    UVERBS_ATTR_TYPE(u64),
			    UA_MANDATORY));

DECLARE_UVERBS_NAMED_METHOD_DESTROY(
	MLX5_IB_METHOD_UAR_OBJ_DESTROY,
	UVERBS_ATTR_IDR(MLX5_IB_ATTR_UAR_OBJ_DESTROY_HANDLE,
			MLX5_IB_OBJECT_UAR,
			UVERBS_ACCESS_DESTROY,
			UA_MANDATORY));

DECLARE_UVERBS_NAMED_OBJECT(MLX5_IB_OBJECT_UAR,
			    UVERBS_TYPE_ALLOC_IDR(mmap_obj_cleanup),
			    &UVERBS_METHOD(MLX5_IB_METHOD_UAR_OBJ_ALLOC),
			    &UVERBS_METHOD(MLX5_IB_METHOD_UAR_OBJ_DESTROY));

ADD_UVERBS_ATTRIBUTES_SIMPLE(
	mlx5_ib_dm,
	UVERBS_OBJECT_DM,
	UVERBS_METHOD_DM_ALLOC,
	UVERBS_ATTR_PTR_OUT(MLX5_IB_ATTR_ALLOC_DM_RESP_START_OFFSET,
			    UVERBS_ATTR_TYPE(u64),
			    UA_MANDATORY),
	UVERBS_ATTR_PTR_OUT(MLX5_IB_ATTR_ALLOC_DM_RESP_PAGE_INDEX,
			    UVERBS_ATTR_TYPE(u16),
			    UA_OPTIONAL),
	UVERBS_ATTR_CONST_IN(MLX5_IB_ATTR_ALLOC_DM_REQ_TYPE,
			     enum mlx5_ib_uapi_dm_type,
			     UA_OPTIONAL));

ADD_UVERBS_ATTRIBUTES_SIMPLE(
	mlx5_ib_flow_action,
	UVERBS_OBJECT_FLOW_ACTION,
	UVERBS_METHOD_FLOW_ACTION_ESP_CREATE,
	UVERBS_ATTR_FLAGS_IN(MLX5_IB_ATTR_CREATE_FLOW_ACTION_FLAGS,
			     enum mlx5_ib_uapi_flow_action_flags));

ADD_UVERBS_ATTRIBUTES_SIMPLE(
	mlx5_ib_query_context,
	UVERBS_OBJECT_DEVICE,
	UVERBS_METHOD_QUERY_CONTEXT,
	UVERBS_ATTR_PTR_OUT(
		MLX5_IB_ATTR_QUERY_CONTEXT_RESP_UCTX,
		UVERBS_ATTR_STRUCT(struct mlx5_ib_alloc_ucontext_resp,
				   dump_fill_mkey),
		UA_MANDATORY));

static const struct uapi_definition mlx5_ib_defs[] = {
	UAPI_DEF_CHAIN(mlx5_ib_devx_defs),
	UAPI_DEF_CHAIN(mlx5_ib_flow_defs),
	UAPI_DEF_CHAIN(mlx5_ib_qos_defs),
	UAPI_DEF_CHAIN(mlx5_ib_std_types_defs),

	UAPI_DEF_CHAIN_OBJ_TREE(UVERBS_OBJECT_FLOW_ACTION,
				&mlx5_ib_flow_action),
	UAPI_DEF_CHAIN_OBJ_TREE(UVERBS_OBJECT_DM, &mlx5_ib_dm),
	UAPI_DEF_CHAIN_OBJ_TREE(UVERBS_OBJECT_DEVICE, &mlx5_ib_query_context),
	UAPI_DEF_CHAIN_OBJ_TREE_NAMED(MLX5_IB_OBJECT_VAR,
				UAPI_DEF_IS_OBJ_SUPPORTED(var_is_supported)),
	UAPI_DEF_CHAIN_OBJ_TREE_NAMED(MLX5_IB_OBJECT_UAR),
	{}
};

static void mlx5_ib_stage_init_cleanup(struct mlx5_ib_dev *dev)
{
	mlx5_ib_cleanup_multiport_master(dev);
	WARN_ON(!xa_empty(&dev->odp_mkeys));
	cleanup_srcu_struct(&dev->odp_srcu);

	WARN_ON(!xa_empty(&dev->sig_mrs));
	WARN_ON(!bitmap_empty(dev->dm.memic_alloc_pages, MLX5_MAX_MEMIC_PAGES));
}

static int mlx5_ib_stage_init_init(struct mlx5_ib_dev *dev)
{
	struct mlx5_core_dev *mdev = dev->mdev;
	int err;
	int i;

	for (i = 0; i < dev->num_ports; i++) {
		spin_lock_init(&dev->port[i].mp.mpi_lock);
		rwlock_init(&dev->port[i].roce.netdev_lock);
		dev->port[i].roce.dev = dev;
		dev->port[i].roce.native_port_num = i + 1;
		dev->port[i].roce.last_port_state = IB_PORT_DOWN;
	}

	mlx5_ib_internal_fill_odp_caps(dev);

	err = mlx5_ib_init_multiport_master(dev);
	if (err)
		return err;

	err = set_has_smi_cap(dev);
	if (err)
		return err;

	if (!mlx5_core_mp_enabled(mdev)) {
		for (i = 1; i <= dev->num_ports; i++) {
			err = get_port_caps(dev, i);
			if (err)
				break;
		}
	} else {
		err = get_port_caps(dev, mlx5_core_native_port_num(mdev));
	}
	if (err)
		goto err_mp;

	if (mlx5_use_mad_ifc(dev))
		get_ext_port_caps(dev);

	dev->ib_dev.node_type		= RDMA_NODE_IB_CA;
	dev->ib_dev.local_dma_lkey	= 0 /* not supported for now */;
	dev->ib_dev.phys_port_cnt	= dev->num_ports;
	dev->ib_dev.num_comp_vectors    = mlx5_comp_vectors_count(mdev);
	dev->ib_dev.dev.parent		= mdev->device;
	dev->ib_dev.lag_flags		= RDMA_LAG_FLAGS_HASH_ALL_SLAVES;

	mutex_init(&dev->cap_mask_mutex);
	INIT_LIST_HEAD(&dev->qp_list);
	spin_lock_init(&dev->reset_flow_resource_lock);
	xa_init(&dev->odp_mkeys);
	xa_init(&dev->sig_mrs);
	atomic_set(&dev->mkey_var, 0);

	spin_lock_init(&dev->dm.lock);
	dev->dm.dev = mdev;

	err = init_srcu_struct(&dev->odp_srcu);
	if (err)
		goto err_mp;

	return 0;

err_mp:
	mlx5_ib_cleanup_multiport_master(dev);

	return -ENOMEM;
}

static int mlx5_ib_enable_driver(struct ib_device *dev)
{
	struct mlx5_ib_dev *mdev = to_mdev(dev);
	int ret;

	ret = mlx5_ib_test_wc(mdev);
	mlx5_ib_dbg(mdev, "Write-Combining %s",
		    mdev->wc_support ? "supported" : "not supported");

	return ret;
}

static const struct ib_device_ops mlx5_ib_dev_ops = {
	.owner = THIS_MODULE,
	.driver_id = RDMA_DRIVER_MLX5,
	.uverbs_abi_ver	= MLX5_IB_UVERBS_ABI_VERSION,

	.add_gid = mlx5_ib_add_gid,
	.alloc_mr = mlx5_ib_alloc_mr,
	.alloc_mr_integrity = mlx5_ib_alloc_mr_integrity,
	.alloc_pd = mlx5_ib_alloc_pd,
	.alloc_ucontext = mlx5_ib_alloc_ucontext,
	.attach_mcast = mlx5_ib_mcg_attach,
	.check_mr_status = mlx5_ib_check_mr_status,
	.create_ah = mlx5_ib_create_ah,
	.create_cq = mlx5_ib_create_cq,
	.create_qp = mlx5_ib_create_qp,
	.create_srq = mlx5_ib_create_srq,
	.dealloc_pd = mlx5_ib_dealloc_pd,
	.dealloc_ucontext = mlx5_ib_dealloc_ucontext,
	.del_gid = mlx5_ib_del_gid,
	.dereg_mr = mlx5_ib_dereg_mr,
	.destroy_ah = mlx5_ib_destroy_ah,
	.destroy_cq = mlx5_ib_destroy_cq,
	.destroy_qp = mlx5_ib_destroy_qp,
	.destroy_srq = mlx5_ib_destroy_srq,
	.detach_mcast = mlx5_ib_mcg_detach,
	.disassociate_ucontext = mlx5_ib_disassociate_ucontext,
	.drain_rq = mlx5_ib_drain_rq,
	.drain_sq = mlx5_ib_drain_sq,
	.enable_driver = mlx5_ib_enable_driver,
	.get_dev_fw_str = get_dev_fw_str,
	.get_dma_mr = mlx5_ib_get_dma_mr,
	.get_link_layer = mlx5_ib_port_link_layer,
	.map_mr_sg = mlx5_ib_map_mr_sg,
	.map_mr_sg_pi = mlx5_ib_map_mr_sg_pi,
	.mmap = mlx5_ib_mmap,
	.mmap_free = mlx5_ib_mmap_free,
	.modify_cq = mlx5_ib_modify_cq,
	.modify_device = mlx5_ib_modify_device,
	.modify_port = mlx5_ib_modify_port,
	.modify_qp = mlx5_ib_modify_qp,
	.modify_srq = mlx5_ib_modify_srq,
	.poll_cq = mlx5_ib_poll_cq,
	.post_recv = mlx5_ib_post_recv_nodrain,
	.post_send = mlx5_ib_post_send_nodrain,
	.post_srq_recv = mlx5_ib_post_srq_recv,
	.process_mad = mlx5_ib_process_mad,
	.query_ah = mlx5_ib_query_ah,
	.query_device = mlx5_ib_query_device,
	.query_gid = mlx5_ib_query_gid,
	.query_pkey = mlx5_ib_query_pkey,
	.query_qp = mlx5_ib_query_qp,
	.query_srq = mlx5_ib_query_srq,
	.query_ucontext = mlx5_ib_query_ucontext,
	.reg_user_mr = mlx5_ib_reg_user_mr,
	.req_notify_cq = mlx5_ib_arm_cq,
	.rereg_user_mr = mlx5_ib_rereg_user_mr,
	.resize_cq = mlx5_ib_resize_cq,

	INIT_RDMA_OBJ_SIZE(ib_ah, mlx5_ib_ah, ibah),
	INIT_RDMA_OBJ_SIZE(ib_counters, mlx5_ib_mcounters, ibcntrs),
	INIT_RDMA_OBJ_SIZE(ib_cq, mlx5_ib_cq, ibcq),
	INIT_RDMA_OBJ_SIZE(ib_pd, mlx5_ib_pd, ibpd),
	INIT_RDMA_OBJ_SIZE(ib_srq, mlx5_ib_srq, ibsrq),
	INIT_RDMA_OBJ_SIZE(ib_ucontext, mlx5_ib_ucontext, ibucontext),
};

static const struct ib_device_ops mlx5_ib_dev_ipoib_enhanced_ops = {
	.rdma_netdev_get_params = mlx5_ib_rn_get_params,
};

static const struct ib_device_ops mlx5_ib_dev_sriov_ops = {
	.get_vf_config = mlx5_ib_get_vf_config,
	.get_vf_guid = mlx5_ib_get_vf_guid,
	.get_vf_stats = mlx5_ib_get_vf_stats,
	.set_vf_guid = mlx5_ib_set_vf_guid,
	.set_vf_link_state = mlx5_ib_set_vf_link_state,
};

static const struct ib_device_ops mlx5_ib_dev_mw_ops = {
	.alloc_mw = mlx5_ib_alloc_mw,
	.dealloc_mw = mlx5_ib_dealloc_mw,

	INIT_RDMA_OBJ_SIZE(ib_mw, mlx5_ib_mw, ibmw),
};

static const struct ib_device_ops mlx5_ib_dev_xrc_ops = {
	.alloc_xrcd = mlx5_ib_alloc_xrcd,
	.dealloc_xrcd = mlx5_ib_dealloc_xrcd,

	INIT_RDMA_OBJ_SIZE(ib_xrcd, mlx5_ib_xrcd, ibxrcd),
};

static const struct ib_device_ops mlx5_ib_dev_dm_ops = {
	.alloc_dm = mlx5_ib_alloc_dm,
	.dealloc_dm = mlx5_ib_dealloc_dm,
	.reg_dm_mr = mlx5_ib_reg_dm_mr,
};

static int mlx5_ib_init_var_table(struct mlx5_ib_dev *dev)
{
	struct mlx5_core_dev *mdev = dev->mdev;
	struct mlx5_var_table *var_table = &dev->var_table;
	u8 log_doorbell_bar_size;
	u8 log_doorbell_stride;
	u64 bar_size;

	log_doorbell_bar_size = MLX5_CAP_DEV_VDPA_EMULATION(mdev,
					log_doorbell_bar_size);
	log_doorbell_stride = MLX5_CAP_DEV_VDPA_EMULATION(mdev,
					log_doorbell_stride);
	var_table->hw_start_addr = dev->mdev->bar_addr +
				MLX5_CAP64_DEV_VDPA_EMULATION(mdev,
					doorbell_bar_offset);
	bar_size = (1ULL << log_doorbell_bar_size) * 4096;
	var_table->stride_size = 1ULL << log_doorbell_stride;
	var_table->num_var_hw_entries = div_u64(bar_size,
						var_table->stride_size);
	mutex_init(&var_table->bitmap_lock);
	var_table->bitmap = bitmap_zalloc(var_table->num_var_hw_entries,
					  GFP_KERNEL);
	return (var_table->bitmap) ? 0 : -ENOMEM;
}

static void mlx5_ib_stage_caps_cleanup(struct mlx5_ib_dev *dev)
{
	bitmap_free(dev->var_table.bitmap);
}

static int mlx5_ib_stage_caps_init(struct mlx5_ib_dev *dev)
{
	struct mlx5_core_dev *mdev = dev->mdev;
	int err;

	dev->ib_dev.uverbs_cmd_mask	=
		(1ull << IB_USER_VERBS_CMD_GET_CONTEXT)		|
		(1ull << IB_USER_VERBS_CMD_QUERY_DEVICE)	|
		(1ull << IB_USER_VERBS_CMD_QUERY_PORT)		|
		(1ull << IB_USER_VERBS_CMD_ALLOC_PD)		|
		(1ull << IB_USER_VERBS_CMD_DEALLOC_PD)		|
		(1ull << IB_USER_VERBS_CMD_CREATE_AH)		|
		(1ull << IB_USER_VERBS_CMD_DESTROY_AH)		|
		(1ull << IB_USER_VERBS_CMD_REG_MR)		|
		(1ull << IB_USER_VERBS_CMD_REREG_MR)		|
		(1ull << IB_USER_VERBS_CMD_DEREG_MR)		|
		(1ull << IB_USER_VERBS_CMD_CREATE_COMP_CHANNEL)	|
		(1ull << IB_USER_VERBS_CMD_CREATE_CQ)		|
		(1ull << IB_USER_VERBS_CMD_RESIZE_CQ)		|
		(1ull << IB_USER_VERBS_CMD_DESTROY_CQ)		|
		(1ull << IB_USER_VERBS_CMD_CREATE_QP)		|
		(1ull << IB_USER_VERBS_CMD_MODIFY_QP)		|
		(1ull << IB_USER_VERBS_CMD_QUERY_QP)		|
		(1ull << IB_USER_VERBS_CMD_DESTROY_QP)		|
		(1ull << IB_USER_VERBS_CMD_ATTACH_MCAST)	|
		(1ull << IB_USER_VERBS_CMD_DETACH_MCAST)	|
		(1ull << IB_USER_VERBS_CMD_CREATE_SRQ)		|
		(1ull << IB_USER_VERBS_CMD_MODIFY_SRQ)		|
		(1ull << IB_USER_VERBS_CMD_QUERY_SRQ)		|
		(1ull << IB_USER_VERBS_CMD_DESTROY_SRQ)		|
		(1ull << IB_USER_VERBS_CMD_CREATE_XSRQ)		|
		(1ull << IB_USER_VERBS_CMD_OPEN_QP);
	dev->ib_dev.uverbs_ex_cmd_mask =
		(1ull << IB_USER_VERBS_EX_CMD_QUERY_DEVICE)	|
		(1ull << IB_USER_VERBS_EX_CMD_CREATE_CQ)	|
		(1ull << IB_USER_VERBS_EX_CMD_CREATE_QP)	|
		(1ull << IB_USER_VERBS_EX_CMD_MODIFY_QP)	|
		(1ull << IB_USER_VERBS_EX_CMD_MODIFY_CQ)	|
		(1ull << IB_USER_VERBS_EX_CMD_CREATE_FLOW)	|
		(1ull << IB_USER_VERBS_EX_CMD_DESTROY_FLOW);

	if (MLX5_CAP_GEN(mdev, ipoib_enhanced_offloads) &&
	    IS_ENABLED(CONFIG_MLX5_CORE_IPOIB))
		ib_set_device_ops(&dev->ib_dev,
				  &mlx5_ib_dev_ipoib_enhanced_ops);

	if (mlx5_core_is_pf(mdev))
		ib_set_device_ops(&dev->ib_dev, &mlx5_ib_dev_sriov_ops);

	dev->umr_fence = mlx5_get_umr_fence(MLX5_CAP_GEN(mdev, umr_fence));

	if (MLX5_CAP_GEN(mdev, imaicl)) {
		dev->ib_dev.uverbs_cmd_mask |=
			(1ull << IB_USER_VERBS_CMD_ALLOC_MW)	|
			(1ull << IB_USER_VERBS_CMD_DEALLOC_MW);
		ib_set_device_ops(&dev->ib_dev, &mlx5_ib_dev_mw_ops);
	}

	if (MLX5_CAP_GEN(mdev, xrc)) {
		dev->ib_dev.uverbs_cmd_mask |=
			(1ull << IB_USER_VERBS_CMD_OPEN_XRCD) |
			(1ull << IB_USER_VERBS_CMD_CLOSE_XRCD);
		ib_set_device_ops(&dev->ib_dev, &mlx5_ib_dev_xrc_ops);
	}

	if (MLX5_CAP_DEV_MEM(mdev, memic) ||
	    MLX5_CAP_GEN_64(dev->mdev, general_obj_types) &
	    MLX5_GENERAL_OBJ_TYPES_CAP_SW_ICM)
		ib_set_device_ops(&dev->ib_dev, &mlx5_ib_dev_dm_ops);

	ib_set_device_ops(&dev->ib_dev, &mlx5_ib_dev_ops);

	if (IS_ENABLED(CONFIG_INFINIBAND_USER_ACCESS))
		dev->ib_dev.driver_def = mlx5_ib_defs;

	err = init_node_data(dev);
	if (err)
		return err;

	if ((MLX5_CAP_GEN(dev->mdev, port_type) == MLX5_CAP_PORT_TYPE_ETH) &&
	    (MLX5_CAP_GEN(dev->mdev, disable_local_lb_uc) ||
	     MLX5_CAP_GEN(dev->mdev, disable_local_lb_mc)))
		mutex_init(&dev->lb.mutex);

	if (MLX5_CAP_GEN_64(dev->mdev, general_obj_types) &
			MLX5_GENERAL_OBJ_TYPES_CAP_VIRTIO_NET_Q) {
		err = mlx5_ib_init_var_table(dev);
		if (err)
			return err;
	}

	dev->ib_dev.use_cq_dim = true;

	return 0;
}

static const struct ib_device_ops mlx5_ib_dev_port_ops = {
	.get_port_immutable = mlx5_port_immutable,
	.query_port = mlx5_ib_query_port,
};

static int mlx5_ib_stage_non_default_cb(struct mlx5_ib_dev *dev)
{
	ib_set_device_ops(&dev->ib_dev, &mlx5_ib_dev_port_ops);
	return 0;
}

static const struct ib_device_ops mlx5_ib_dev_port_rep_ops = {
	.get_port_immutable = mlx5_port_rep_immutable,
	.query_port = mlx5_ib_rep_query_port,
};

static int mlx5_ib_stage_raw_eth_non_default_cb(struct mlx5_ib_dev *dev)
{
	ib_set_device_ops(&dev->ib_dev, &mlx5_ib_dev_port_rep_ops);
	return 0;
}

static const struct ib_device_ops mlx5_ib_dev_common_roce_ops = {
	.create_rwq_ind_table = mlx5_ib_create_rwq_ind_table,
	.create_wq = mlx5_ib_create_wq,
	.destroy_rwq_ind_table = mlx5_ib_destroy_rwq_ind_table,
	.destroy_wq = mlx5_ib_destroy_wq,
	.get_netdev = mlx5_ib_get_netdev,
	.modify_wq = mlx5_ib_modify_wq,

	INIT_RDMA_OBJ_SIZE(ib_rwq_ind_table, mlx5_ib_rwq_ind_table,
			   ib_rwq_ind_tbl),
};

static int mlx5_ib_roce_init(struct mlx5_ib_dev *dev)
{
	struct mlx5_core_dev *mdev = dev->mdev;
	enum rdma_link_layer ll;
	int port_type_cap;
	u8 port_num = 0;
	int err;

	port_type_cap = MLX5_CAP_GEN(mdev, port_type);
	ll = mlx5_port_type_cap_to_rdma_ll(port_type_cap);

	if (ll == IB_LINK_LAYER_ETHERNET) {
		dev->ib_dev.uverbs_ex_cmd_mask |=
			(1ull << IB_USER_VERBS_EX_CMD_CREATE_WQ) |
			(1ull << IB_USER_VERBS_EX_CMD_MODIFY_WQ) |
			(1ull << IB_USER_VERBS_EX_CMD_DESTROY_WQ) |
			(1ull << IB_USER_VERBS_EX_CMD_CREATE_RWQ_IND_TBL) |
			(1ull << IB_USER_VERBS_EX_CMD_DESTROY_RWQ_IND_TBL);
		ib_set_device_ops(&dev->ib_dev, &mlx5_ib_dev_common_roce_ops);

		port_num = mlx5_core_native_port_num(dev->mdev) - 1;

		/* Register only for native ports */
		err = mlx5_add_netdev_notifier(dev, port_num);
		if (err || dev->is_rep || !mlx5_is_roce_enabled(mdev))
			/*
			 * We don't enable ETH interface for
			 * 1. IB representors
			 * 2. User disabled ROCE through devlink interface
			 */
			return err;

		err = mlx5_enable_eth(dev);
		if (err)
			goto cleanup;
	}

	return 0;
cleanup:
	mlx5_remove_netdev_notifier(dev, port_num);
	return err;
}

static void mlx5_ib_roce_cleanup(struct mlx5_ib_dev *dev)
{
	struct mlx5_core_dev *mdev = dev->mdev;
	enum rdma_link_layer ll;
	int port_type_cap;
	u8 port_num;

	port_type_cap = MLX5_CAP_GEN(mdev, port_type);
	ll = mlx5_port_type_cap_to_rdma_ll(port_type_cap);

	if (ll == IB_LINK_LAYER_ETHERNET) {
		if (!dev->is_rep)
			mlx5_disable_eth(dev);

		port_num = mlx5_core_native_port_num(dev->mdev) - 1;
		mlx5_remove_netdev_notifier(dev, port_num);
	}
}

static int mlx5_ib_stage_cong_debugfs_init(struct mlx5_ib_dev *dev)
{
	mlx5_ib_init_cong_debugfs(dev,
				  mlx5_core_native_port_num(dev->mdev) - 1);
	return 0;
}

static void mlx5_ib_stage_cong_debugfs_cleanup(struct mlx5_ib_dev *dev)
{
	mlx5_ib_cleanup_cong_debugfs(dev,
				     mlx5_core_native_port_num(dev->mdev) - 1);
}

static int mlx5_ib_stage_uar_init(struct mlx5_ib_dev *dev)
{
	dev->mdev->priv.uar = mlx5_get_uars_page(dev->mdev);
	return PTR_ERR_OR_ZERO(dev->mdev->priv.uar);
}

static void mlx5_ib_stage_uar_cleanup(struct mlx5_ib_dev *dev)
{
	mlx5_put_uars_page(dev->mdev, dev->mdev->priv.uar);
}

static int mlx5_ib_stage_bfrag_init(struct mlx5_ib_dev *dev)
{
	int err;

	err = mlx5_alloc_bfreg(dev->mdev, &dev->bfreg, false, false);
	if (err)
		return err;

	err = mlx5_alloc_bfreg(dev->mdev, &dev->fp_bfreg, false, true);
	if (err)
		mlx5_free_bfreg(dev->mdev, &dev->fp_bfreg);

	return err;
}

static void mlx5_ib_stage_bfrag_cleanup(struct mlx5_ib_dev *dev)
{
	mlx5_free_bfreg(dev->mdev, &dev->fp_bfreg);
	mlx5_free_bfreg(dev->mdev, &dev->bfreg);
}

static int mlx5_ib_stage_ib_reg_init(struct mlx5_ib_dev *dev)
{
	const char *name;

	rdma_set_device_sysfs_group(&dev->ib_dev, &mlx5_attr_group);
	if (!mlx5_lag_is_roce(dev->mdev))
		name = "mlx5_%d";
	else
		name = "mlx5_bond_%d";
	return ib_register_device(&dev->ib_dev, name, &dev->mdev->pdev->dev);
}

static void mlx5_ib_stage_pre_ib_reg_umr_cleanup(struct mlx5_ib_dev *dev)
{
	int err;

	err = mlx5_mr_cache_cleanup(dev);
	if (err)
		mlx5_ib_warn(dev, "mr cache cleanup failed\n");

	if (dev->umrc.qp)
		mlx5_ib_destroy_qp(dev->umrc.qp, NULL);
	if (dev->umrc.cq)
		ib_free_cq(dev->umrc.cq);
	if (dev->umrc.pd)
		ib_dealloc_pd(dev->umrc.pd);
}

static void mlx5_ib_stage_ib_reg_cleanup(struct mlx5_ib_dev *dev)
{
	ib_unregister_device(&dev->ib_dev);
}

enum {
	MAX_UMR_WR = 128,
};

static int mlx5_ib_stage_post_ib_reg_umr_init(struct mlx5_ib_dev *dev)
{
	struct ib_qp_init_attr *init_attr = NULL;
	struct ib_qp_attr *attr = NULL;
	struct ib_pd *pd;
	struct ib_cq *cq;
	struct ib_qp *qp;
	int ret;

	attr = kzalloc(sizeof(*attr), GFP_KERNEL);
	init_attr = kzalloc(sizeof(*init_attr), GFP_KERNEL);
	if (!attr || !init_attr) {
		ret = -ENOMEM;
		goto error_0;
	}

	pd = ib_alloc_pd(&dev->ib_dev, 0);
	if (IS_ERR(pd)) {
		mlx5_ib_dbg(dev, "Couldn't create PD for sync UMR QP\n");
		ret = PTR_ERR(pd);
		goto error_0;
	}

	cq = ib_alloc_cq(&dev->ib_dev, NULL, 128, 0, IB_POLL_SOFTIRQ);
	if (IS_ERR(cq)) {
		mlx5_ib_dbg(dev, "Couldn't create CQ for sync UMR QP\n");
		ret = PTR_ERR(cq);
		goto error_2;
	}

	init_attr->send_cq = cq;
	init_attr->recv_cq = cq;
	init_attr->sq_sig_type = IB_SIGNAL_ALL_WR;
	init_attr->cap.max_send_wr = MAX_UMR_WR;
	init_attr->cap.max_send_sge = 1;
	init_attr->qp_type = MLX5_IB_QPT_REG_UMR;
	init_attr->port_num = 1;
	qp = mlx5_ib_create_qp(pd, init_attr, NULL);
	if (IS_ERR(qp)) {
		mlx5_ib_dbg(dev, "Couldn't create sync UMR QP\n");
		ret = PTR_ERR(qp);
		goto error_3;
	}
	qp->device     = &dev->ib_dev;
	qp->real_qp    = qp;
	qp->uobject    = NULL;
	qp->qp_type    = MLX5_IB_QPT_REG_UMR;
	qp->send_cq    = init_attr->send_cq;
	qp->recv_cq    = init_attr->recv_cq;

	attr->qp_state = IB_QPS_INIT;
	attr->port_num = 1;
	ret = mlx5_ib_modify_qp(qp, attr, IB_QP_STATE | IB_QP_PKEY_INDEX |
				IB_QP_PORT, NULL);
	if (ret) {
		mlx5_ib_dbg(dev, "Couldn't modify UMR QP\n");
		goto error_4;
	}

	memset(attr, 0, sizeof(*attr));
	attr->qp_state = IB_QPS_RTR;
	attr->path_mtu = IB_MTU_256;

	ret = mlx5_ib_modify_qp(qp, attr, IB_QP_STATE, NULL);
	if (ret) {
		mlx5_ib_dbg(dev, "Couldn't modify umr QP to rtr\n");
		goto error_4;
	}

	memset(attr, 0, sizeof(*attr));
	attr->qp_state = IB_QPS_RTS;
	ret = mlx5_ib_modify_qp(qp, attr, IB_QP_STATE, NULL);
	if (ret) {
		mlx5_ib_dbg(dev, "Couldn't modify umr QP to rts\n");
		goto error_4;
	}

	dev->umrc.qp = qp;
	dev->umrc.cq = cq;
	dev->umrc.pd = pd;

	sema_init(&dev->umrc.sem, MAX_UMR_WR);
	ret = mlx5_mr_cache_init(dev);
	if (ret) {
		mlx5_ib_warn(dev, "mr cache init failed %d\n", ret);
		goto error_4;
	}

	kfree(attr);
	kfree(init_attr);

	return 0;

error_4:
	mlx5_ib_destroy_qp(qp, NULL);
	dev->umrc.qp = NULL;

error_3:
	ib_free_cq(cq);
	dev->umrc.cq = NULL;

error_2:
	ib_dealloc_pd(pd);
	dev->umrc.pd = NULL;

error_0:
	kfree(attr);
	kfree(init_attr);
	return ret;
}

static int mlx5_ib_stage_delay_drop_init(struct mlx5_ib_dev *dev)
{
	struct dentry *root;

	if (!(dev->ib_dev.attrs.raw_packet_caps & IB_RAW_PACKET_CAP_DELAY_DROP))
		return 0;

	mutex_init(&dev->delay_drop.lock);
	dev->delay_drop.dev = dev;
	dev->delay_drop.activate = false;
	dev->delay_drop.timeout = MLX5_MAX_DELAY_DROP_TIMEOUT_MS * 1000;
	INIT_WORK(&dev->delay_drop.delay_drop_work, delay_drop_handler);
	atomic_set(&dev->delay_drop.rqs_cnt, 0);
	atomic_set(&dev->delay_drop.events_cnt, 0);

	if (!mlx5_debugfs_root)
		return 0;

	root = debugfs_create_dir("delay_drop", dev->mdev->priv.dbg_root);
	dev->delay_drop.dir_debugfs = root;

	debugfs_create_atomic_t("num_timeout_events", 0400, root,
				&dev->delay_drop.events_cnt);
	debugfs_create_atomic_t("num_rqs", 0400, root,
				&dev->delay_drop.rqs_cnt);
	debugfs_create_file("timeout", 0600, root, &dev->delay_drop,
			    &fops_delay_drop_timeout);
	return 0;
}

static void mlx5_ib_stage_delay_drop_cleanup(struct mlx5_ib_dev *dev)
{
	if (!(dev->ib_dev.attrs.raw_packet_caps & IB_RAW_PACKET_CAP_DELAY_DROP))
		return;

	cancel_work_sync(&dev->delay_drop.delay_drop_work);
	if (!dev->delay_drop.dir_debugfs)
		return;

	debugfs_remove_recursive(dev->delay_drop.dir_debugfs);
	dev->delay_drop.dir_debugfs = NULL;
}

static int mlx5_ib_stage_dev_notifier_init(struct mlx5_ib_dev *dev)
{
	dev->mdev_events.notifier_call = mlx5_ib_event;
	mlx5_notifier_register(dev->mdev, &dev->mdev_events);
	return 0;
}

static void mlx5_ib_stage_dev_notifier_cleanup(struct mlx5_ib_dev *dev)
{
	mlx5_notifier_unregister(dev->mdev, &dev->mdev_events);
}

void __mlx5_ib_remove(struct mlx5_ib_dev *dev,
		      const struct mlx5_ib_profile *profile,
		      int stage)
{
	dev->ib_active = false;

	/* Number of stages to cleanup */
	while (stage) {
		stage--;
		if (profile->stage[stage].cleanup)
			profile->stage[stage].cleanup(dev);
	}

	kfree(dev->port);
	ib_dealloc_device(&dev->ib_dev);
}

void *__mlx5_ib_add(struct mlx5_ib_dev *dev,
		    const struct mlx5_ib_profile *profile)
{
	int err;
	int i;

	dev->profile = profile;

	for (i = 0; i < MLX5_IB_STAGE_MAX; i++) {
		if (profile->stage[i].init) {
			err = profile->stage[i].init(dev);
			if (err)
				goto err_out;
		}
	}

	dev->ib_active = true;

	return dev;

err_out:
	__mlx5_ib_remove(dev, profile, i);

	return NULL;
}

static const struct mlx5_ib_profile pf_profile = {
	STAGE_CREATE(MLX5_IB_STAGE_INIT,
		     mlx5_ib_stage_init_init,
		     mlx5_ib_stage_init_cleanup),
	STAGE_CREATE(MLX5_IB_STAGE_FS,
		     mlx5_ib_fs_init,
		     mlx5_ib_fs_cleanup),
	STAGE_CREATE(MLX5_IB_STAGE_CAPS,
		     mlx5_ib_stage_caps_init,
		     mlx5_ib_stage_caps_cleanup),
	STAGE_CREATE(MLX5_IB_STAGE_NON_DEFAULT_CB,
		     mlx5_ib_stage_non_default_cb,
		     NULL),
	STAGE_CREATE(MLX5_IB_STAGE_ROCE,
		     mlx5_ib_roce_init,
		     mlx5_ib_roce_cleanup),
	STAGE_CREATE(MLX5_IB_STAGE_QP,
		     mlx5_init_qp_table,
		     mlx5_cleanup_qp_table),
	STAGE_CREATE(MLX5_IB_STAGE_SRQ,
		     mlx5_init_srq_table,
		     mlx5_cleanup_srq_table),
	STAGE_CREATE(MLX5_IB_STAGE_DEVICE_RESOURCES,
		     mlx5_ib_dev_res_init,
		     mlx5_ib_dev_res_cleanup),
	STAGE_CREATE(MLX5_IB_STAGE_DEVICE_NOTIFIER,
		     mlx5_ib_stage_dev_notifier_init,
		     mlx5_ib_stage_dev_notifier_cleanup),
	STAGE_CREATE(MLX5_IB_STAGE_ODP,
		     mlx5_ib_odp_init_one,
		     mlx5_ib_odp_cleanup_one),
	STAGE_CREATE(MLX5_IB_STAGE_COUNTERS,
		     mlx5_ib_counters_init,
		     mlx5_ib_counters_cleanup),
	STAGE_CREATE(MLX5_IB_STAGE_CONG_DEBUGFS,
		     mlx5_ib_stage_cong_debugfs_init,
		     mlx5_ib_stage_cong_debugfs_cleanup),
	STAGE_CREATE(MLX5_IB_STAGE_UAR,
		     mlx5_ib_stage_uar_init,
		     mlx5_ib_stage_uar_cleanup),
	STAGE_CREATE(MLX5_IB_STAGE_BFREG,
		     mlx5_ib_stage_bfrag_init,
		     mlx5_ib_stage_bfrag_cleanup),
	STAGE_CREATE(MLX5_IB_STAGE_PRE_IB_REG_UMR,
		     NULL,
		     mlx5_ib_stage_pre_ib_reg_umr_cleanup),
	STAGE_CREATE(MLX5_IB_STAGE_WHITELIST_UID,
		     mlx5_ib_devx_init,
		     mlx5_ib_devx_cleanup),
	STAGE_CREATE(MLX5_IB_STAGE_IB_REG,
		     mlx5_ib_stage_ib_reg_init,
		     mlx5_ib_stage_ib_reg_cleanup),
	STAGE_CREATE(MLX5_IB_STAGE_POST_IB_REG_UMR,
		     mlx5_ib_stage_post_ib_reg_umr_init,
		     NULL),
	STAGE_CREATE(MLX5_IB_STAGE_DELAY_DROP,
		     mlx5_ib_stage_delay_drop_init,
		     mlx5_ib_stage_delay_drop_cleanup),
	STAGE_CREATE(MLX5_IB_STAGE_RESTRACK,
		     mlx5_ib_restrack_init,
		     NULL),
};

const struct mlx5_ib_profile raw_eth_profile = {
	STAGE_CREATE(MLX5_IB_STAGE_INIT,
		     mlx5_ib_stage_init_init,
		     mlx5_ib_stage_init_cleanup),
	STAGE_CREATE(MLX5_IB_STAGE_FS,
		     mlx5_ib_fs_init,
		     mlx5_ib_fs_cleanup),
	STAGE_CREATE(MLX5_IB_STAGE_CAPS,
		     mlx5_ib_stage_caps_init,
		     mlx5_ib_stage_caps_cleanup),
	STAGE_CREATE(MLX5_IB_STAGE_NON_DEFAULT_CB,
		     mlx5_ib_stage_raw_eth_non_default_cb,
		     NULL),
	STAGE_CREATE(MLX5_IB_STAGE_ROCE,
		     mlx5_ib_roce_init,
		     mlx5_ib_roce_cleanup),
	STAGE_CREATE(MLX5_IB_STAGE_QP,
		     mlx5_init_qp_table,
		     mlx5_cleanup_qp_table),
	STAGE_CREATE(MLX5_IB_STAGE_SRQ,
		     mlx5_init_srq_table,
		     mlx5_cleanup_srq_table),
	STAGE_CREATE(MLX5_IB_STAGE_DEVICE_RESOURCES,
		     mlx5_ib_dev_res_init,
		     mlx5_ib_dev_res_cleanup),
	STAGE_CREATE(MLX5_IB_STAGE_DEVICE_NOTIFIER,
		     mlx5_ib_stage_dev_notifier_init,
		     mlx5_ib_stage_dev_notifier_cleanup),
	STAGE_CREATE(MLX5_IB_STAGE_COUNTERS,
		     mlx5_ib_counters_init,
		     mlx5_ib_counters_cleanup),
	STAGE_CREATE(MLX5_IB_STAGE_CONG_DEBUGFS,
		     mlx5_ib_stage_cong_debugfs_init,
		     mlx5_ib_stage_cong_debugfs_cleanup),
	STAGE_CREATE(MLX5_IB_STAGE_UAR,
		     mlx5_ib_stage_uar_init,
		     mlx5_ib_stage_uar_cleanup),
	STAGE_CREATE(MLX5_IB_STAGE_BFREG,
		     mlx5_ib_stage_bfrag_init,
		     mlx5_ib_stage_bfrag_cleanup),
	STAGE_CREATE(MLX5_IB_STAGE_PRE_IB_REG_UMR,
		     NULL,
		     mlx5_ib_stage_pre_ib_reg_umr_cleanup),
	STAGE_CREATE(MLX5_IB_STAGE_WHITELIST_UID,
		     mlx5_ib_devx_init,
		     mlx5_ib_devx_cleanup),
	STAGE_CREATE(MLX5_IB_STAGE_IB_REG,
		     mlx5_ib_stage_ib_reg_init,
		     mlx5_ib_stage_ib_reg_cleanup),
	STAGE_CREATE(MLX5_IB_STAGE_POST_IB_REG_UMR,
		     mlx5_ib_stage_post_ib_reg_umr_init,
		     NULL),
	STAGE_CREATE(MLX5_IB_STAGE_RESTRACK,
		     mlx5_ib_restrack_init,
		     NULL),
};

static void *mlx5_ib_add_slave_port(struct mlx5_core_dev *mdev)
{
	struct mlx5_ib_multiport_info *mpi;
	struct mlx5_ib_dev *dev;
	bool bound = false;
	int err;

	mpi = kzalloc(sizeof(*mpi), GFP_KERNEL);
	if (!mpi)
		return NULL;

	mpi->mdev = mdev;

	err = mlx5_query_nic_vport_system_image_guid(mdev,
						     &mpi->sys_image_guid);
	if (err) {
		kfree(mpi);
		return NULL;
	}

	mutex_lock(&mlx5_ib_multiport_mutex);
	list_for_each_entry(dev, &mlx5_ib_dev_list, ib_dev_list) {
		if (dev->sys_image_guid == mpi->sys_image_guid)
			bound = mlx5_ib_bind_slave_port(dev, mpi);

		if (bound) {
			rdma_roce_rescan_device(&dev->ib_dev);
			break;
		}
	}

	if (!bound) {
		list_add_tail(&mpi->list, &mlx5_ib_unaffiliated_port_list);
		dev_dbg(mdev->device,
			"no suitable IB device found to bind to, added to unaffiliated list.\n");
	}
	mutex_unlock(&mlx5_ib_multiport_mutex);

	return mpi;
}

static void *mlx5_ib_add(struct mlx5_core_dev *mdev)
{
	const struct mlx5_ib_profile *profile;
	enum rdma_link_layer ll;
	struct mlx5_ib_dev *dev;
	int port_type_cap;
	int num_ports;

	if (MLX5_ESWITCH_MANAGER(mdev) &&
	    mlx5_ib_eswitch_mode(mdev->priv.eswitch) == MLX5_ESWITCH_OFFLOADS) {
		if (!mlx5_core_mp_enabled(mdev))
			mlx5_ib_register_vport_reps(mdev);
		return mdev;
	}

	port_type_cap = MLX5_CAP_GEN(mdev, port_type);
	ll = mlx5_port_type_cap_to_rdma_ll(port_type_cap);

	if (mlx5_core_is_mp_slave(mdev) && ll == IB_LINK_LAYER_ETHERNET)
		return mlx5_ib_add_slave_port(mdev);

	num_ports = max(MLX5_CAP_GEN(mdev, num_ports),
			MLX5_CAP_GEN(mdev, num_vhca_ports));
	dev = ib_alloc_device(mlx5_ib_dev, ib_dev);
	if (!dev)
		return NULL;
	dev->port = kcalloc(num_ports, sizeof(*dev->port),
			     GFP_KERNEL);
	if (!dev->port) {
		ib_dealloc_device(&dev->ib_dev);
		return NULL;
	}

	dev->mdev = mdev;
	dev->num_ports = num_ports;

	if (ll == IB_LINK_LAYER_ETHERNET && !mlx5_is_roce_enabled(mdev))
		profile = &raw_eth_profile;
	else
		profile = &pf_profile;

	return __mlx5_ib_add(dev, profile);
}

static void mlx5_ib_remove(struct mlx5_core_dev *mdev, void *context)
{
	struct mlx5_ib_multiport_info *mpi;
	struct mlx5_ib_dev *dev;

	if (MLX5_ESWITCH_MANAGER(mdev) && context == mdev) {
		mlx5_ib_unregister_vport_reps(mdev);
		return;
	}

	if (mlx5_core_is_mp_slave(mdev)) {
		mpi = context;
		mutex_lock(&mlx5_ib_multiport_mutex);
		if (mpi->ibdev)
			mlx5_ib_unbind_slave_port(mpi->ibdev, mpi);
		list_del(&mpi->list);
		mutex_unlock(&mlx5_ib_multiport_mutex);
		kfree(mpi);
		return;
	}

	dev = context;
	__mlx5_ib_remove(dev, dev->profile, MLX5_IB_STAGE_MAX);
}

static struct mlx5_interface mlx5_ib_interface = {
	.add            = mlx5_ib_add,
	.remove         = mlx5_ib_remove,
	.protocol	= MLX5_INTERFACE_PROTOCOL_IB,
};

unsigned long mlx5_ib_get_xlt_emergency_page(void)
{
	mutex_lock(&xlt_emergency_page_mutex);
	return xlt_emergency_page;
}

void mlx5_ib_put_xlt_emergency_page(void)
{
	mutex_unlock(&xlt_emergency_page_mutex);
}

static int __init mlx5_ib_init(void)
{
	int err;

	xlt_emergency_page = __get_free_page(GFP_KERNEL);
	if (!xlt_emergency_page)
		return -ENOMEM;

	mutex_init(&xlt_emergency_page_mutex);

	mlx5_ib_event_wq = alloc_ordered_workqueue("mlx5_ib_event_wq", 0);
	if (!mlx5_ib_event_wq) {
		free_page(xlt_emergency_page);
		return -ENOMEM;
	}

	mlx5_ib_odp_init();

	err = mlx5_register_interface(&mlx5_ib_interface);

	return err;
}

static void __exit mlx5_ib_cleanup(void)
{
	mlx5_unregister_interface(&mlx5_ib_interface);
	destroy_workqueue(mlx5_ib_event_wq);
	mutex_destroy(&xlt_emergency_page_mutex);
	free_page(xlt_emergency_page);
}

module_init(mlx5_ib_init);
module_exit(mlx5_ib_cleanup);<|MERGE_RESOLUTION|>--- conflicted
+++ resolved
@@ -798,11 +798,8 @@
 	if (uhw_outlen && uhw_outlen < resp_len)
 		return -EINVAL;
 
-<<<<<<< HEAD
-=======
 	resp.response_length = resp_len;
 
->>>>>>> d1988041
 	if (uhw && uhw->inlen && !ib_is_udata_cleared(uhw, 0, uhw->inlen))
 		return -EINVAL;
 
@@ -869,11 +866,7 @@
 			props->raw_packet_caps |=
 				IB_RAW_PACKET_CAP_CVLAN_STRIPPING;
 
-<<<<<<< HEAD
-		if (field_avail(typeof(resp), tso_caps, uhw_outlen)) {
-=======
 		if (offsetofend(typeof(resp), tso_caps) <= uhw_outlen) {
->>>>>>> d1988041
 			max_tso = MLX5_CAP_ETH(mdev, max_lso_cap);
 			if (max_tso) {
 				resp.tso_caps.max_tso = 1 << max_tso;
@@ -883,11 +876,7 @@
 			}
 		}
 
-<<<<<<< HEAD
-		if (field_avail(typeof(resp), rss_caps, uhw_outlen)) {
-=======
 		if (offsetofend(typeof(resp), rss_caps) <= uhw_outlen) {
->>>>>>> d1988041
 			resp.rss_caps.rx_hash_function =
 						MLX5_RX_HASH_FUNC_TOEPLITZ;
 			resp.rss_caps.rx_hash_fields_mask =
@@ -907,15 +896,9 @@
 			resp.response_length += sizeof(resp.rss_caps);
 		}
 	} else {
-<<<<<<< HEAD
-		if (field_avail(typeof(resp), tso_caps, uhw_outlen))
-			resp.response_length += sizeof(resp.tso_caps);
-		if (field_avail(typeof(resp), rss_caps, uhw_outlen))
-=======
 		if (offsetofend(typeof(resp), tso_caps) <= uhw_outlen)
 			resp.response_length += sizeof(resp.tso_caps);
 		if (offsetofend(typeof(resp), rss_caps) <= uhw_outlen)
->>>>>>> d1988041
 			resp.response_length += sizeof(resp.rss_caps);
 	}
 
@@ -1056,11 +1039,7 @@
 						MLX5_MAX_CQ_PERIOD;
 	}
 
-<<<<<<< HEAD
-	if (field_avail(typeof(resp), cqe_comp_caps, uhw_outlen)) {
-=======
 	if (offsetofend(typeof(resp), cqe_comp_caps) <= uhw_outlen) {
->>>>>>> d1988041
 		resp.response_length += sizeof(resp.cqe_comp_caps);
 
 		if (MLX5_CAP_GEN(dev->mdev, cqe_compression)) {
@@ -1078,11 +1057,7 @@
 		}
 	}
 
-<<<<<<< HEAD
-	if (field_avail(typeof(resp), packet_pacing_caps, uhw_outlen) &&
-=======
 	if (offsetofend(typeof(resp), packet_pacing_caps) <= uhw_outlen &&
->>>>>>> d1988041
 	    raw_support) {
 		if (MLX5_CAP_QOS(mdev, packet_pacing) &&
 		    MLX5_CAP_GEN(mdev, qos)) {
@@ -1100,13 +1075,8 @@
 		resp.response_length += sizeof(resp.packet_pacing_caps);
 	}
 
-<<<<<<< HEAD
-	if (field_avail(typeof(resp), mlx5_ib_support_multi_pkt_send_wqes,
-			uhw_outlen)) {
-=======
 	if (offsetofend(typeof(resp), mlx5_ib_support_multi_pkt_send_wqes) <=
 	    uhw_outlen) {
->>>>>>> d1988041
 		if (MLX5_CAP_ETH(mdev, multi_pkt_send_wqe))
 			resp.mlx5_ib_support_multi_pkt_send_wqes =
 				MLX5_IB_ALLOW_MPW;
@@ -1119,11 +1089,7 @@
 			sizeof(resp.mlx5_ib_support_multi_pkt_send_wqes);
 	}
 
-<<<<<<< HEAD
-	if (field_avail(typeof(resp), flags, uhw_outlen)) {
-=======
 	if (offsetofend(typeof(resp), flags) <= uhw_outlen) {
->>>>>>> d1988041
 		resp.response_length += sizeof(resp.flags);
 
 		if (MLX5_CAP_GEN(mdev, cqe_compression_128))
@@ -1139,11 +1105,7 @@
 		resp.flags |= MLX5_IB_QUERY_DEV_RESP_FLAGS_SCAT2CQE_DCT;
 	}
 
-<<<<<<< HEAD
-	if (field_avail(typeof(resp), sw_parsing_caps, uhw_outlen)) {
-=======
 	if (offsetofend(typeof(resp), sw_parsing_caps) <= uhw_outlen) {
->>>>>>> d1988041
 		resp.response_length += sizeof(resp.sw_parsing_caps);
 		if (MLX5_CAP_ETH(mdev, swp)) {
 			resp.sw_parsing_caps.sw_parsing_offloads |=
@@ -1163,11 +1125,7 @@
 		}
 	}
 
-<<<<<<< HEAD
-	if (field_avail(typeof(resp), striding_rq_caps, uhw_outlen) &&
-=======
 	if (offsetofend(typeof(resp), striding_rq_caps) <= uhw_outlen &&
->>>>>>> d1988041
 	    raw_support) {
 		resp.response_length += sizeof(resp.striding_rq_caps);
 		if (MLX5_CAP_GEN(mdev, striding_rq)) {
@@ -1190,11 +1148,7 @@
 		}
 	}
 
-<<<<<<< HEAD
-	if (field_avail(typeof(resp), tunnel_offloads_caps, uhw_outlen)) {
-=======
 	if (offsetofend(typeof(resp), tunnel_offloads_caps) <= uhw_outlen) {
->>>>>>> d1988041
 		resp.response_length += sizeof(resp.tunnel_offloads_caps);
 		if (MLX5_CAP_ETH(mdev, tunnel_stateless_vxlan))
 			resp.tunnel_offloads_caps |=
@@ -2698,1822 +2652,6 @@
 }
 static DEVICE_ATTR_RO(hca_type);
 
-<<<<<<< HEAD
-#define LAST_ETH_FIELD vlan_tag
-#define LAST_IB_FIELD sl
-#define LAST_IPV4_FIELD tos
-#define LAST_IPV6_FIELD traffic_class
-#define LAST_TCP_UDP_FIELD src_port
-#define LAST_TUNNEL_FIELD tunnel_id
-#define LAST_FLOW_TAG_FIELD tag_id
-#define LAST_DROP_FIELD size
-#define LAST_COUNTERS_FIELD counters
-
-/* Field is the last supported field */
-#define FIELDS_NOT_SUPPORTED(filter, field)\
-	memchr_inv((void *)&filter.field  +\
-		   sizeof(filter.field), 0,\
-		   sizeof(filter) -\
-		   offsetof(typeof(filter), field) -\
-		   sizeof(filter.field))
-
-int parse_flow_flow_action(struct mlx5_ib_flow_action *maction,
-			   bool is_egress,
-			   struct mlx5_flow_act *action)
-{
-
-	switch (maction->ib_action.type) {
-	case IB_FLOW_ACTION_ESP:
-		if (action->action & (MLX5_FLOW_CONTEXT_ACTION_ENCRYPT |
-				      MLX5_FLOW_CONTEXT_ACTION_DECRYPT))
-			return -EINVAL;
-		/* Currently only AES_GCM keymat is supported by the driver */
-		action->esp_id = (uintptr_t)maction->esp_aes_gcm.ctx;
-		action->action |= is_egress ?
-			MLX5_FLOW_CONTEXT_ACTION_ENCRYPT :
-			MLX5_FLOW_CONTEXT_ACTION_DECRYPT;
-		return 0;
-	case IB_FLOW_ACTION_UNSPECIFIED:
-		if (maction->flow_action_raw.sub_type ==
-		    MLX5_IB_FLOW_ACTION_MODIFY_HEADER) {
-			if (action->action & MLX5_FLOW_CONTEXT_ACTION_MOD_HDR)
-				return -EINVAL;
-			action->action |= MLX5_FLOW_CONTEXT_ACTION_MOD_HDR;
-			action->modify_hdr =
-				maction->flow_action_raw.modify_hdr;
-			return 0;
-		}
-		if (maction->flow_action_raw.sub_type ==
-		    MLX5_IB_FLOW_ACTION_DECAP) {
-			if (action->action & MLX5_FLOW_CONTEXT_ACTION_DECAP)
-				return -EINVAL;
-			action->action |= MLX5_FLOW_CONTEXT_ACTION_DECAP;
-			return 0;
-		}
-		if (maction->flow_action_raw.sub_type ==
-		    MLX5_IB_FLOW_ACTION_PACKET_REFORMAT) {
-			if (action->action &
-			    MLX5_FLOW_CONTEXT_ACTION_PACKET_REFORMAT)
-				return -EINVAL;
-			action->action |=
-				MLX5_FLOW_CONTEXT_ACTION_PACKET_REFORMAT;
-			action->pkt_reformat =
-				maction->flow_action_raw.pkt_reformat;
-			return 0;
-		}
-		/* fall through */
-	default:
-		return -EOPNOTSUPP;
-	}
-}
-
-static int parse_flow_attr(struct mlx5_core_dev *mdev,
-			   struct mlx5_flow_spec *spec,
-			   const union ib_flow_spec *ib_spec,
-			   const struct ib_flow_attr *flow_attr,
-			   struct mlx5_flow_act *action, u32 prev_type)
-{
-	struct mlx5_flow_context *flow_context = &spec->flow_context;
-	u32 *match_c = spec->match_criteria;
-	u32 *match_v = spec->match_value;
-	void *misc_params_c = MLX5_ADDR_OF(fte_match_param, match_c,
-					   misc_parameters);
-	void *misc_params_v = MLX5_ADDR_OF(fte_match_param, match_v,
-					   misc_parameters);
-	void *misc_params2_c = MLX5_ADDR_OF(fte_match_param, match_c,
-					    misc_parameters_2);
-	void *misc_params2_v = MLX5_ADDR_OF(fte_match_param, match_v,
-					    misc_parameters_2);
-	void *headers_c;
-	void *headers_v;
-	int match_ipv;
-	int ret;
-
-	if (ib_spec->type & IB_FLOW_SPEC_INNER) {
-		headers_c = MLX5_ADDR_OF(fte_match_param, match_c,
-					 inner_headers);
-		headers_v = MLX5_ADDR_OF(fte_match_param, match_v,
-					 inner_headers);
-		match_ipv = MLX5_CAP_FLOWTABLE_NIC_RX(mdev,
-					ft_field_support.inner_ip_version);
-	} else {
-		headers_c = MLX5_ADDR_OF(fte_match_param, match_c,
-					 outer_headers);
-		headers_v = MLX5_ADDR_OF(fte_match_param, match_v,
-					 outer_headers);
-		match_ipv = MLX5_CAP_FLOWTABLE_NIC_RX(mdev,
-					ft_field_support.outer_ip_version);
-	}
-
-	switch (ib_spec->type & ~IB_FLOW_SPEC_INNER) {
-	case IB_FLOW_SPEC_ETH:
-		if (FIELDS_NOT_SUPPORTED(ib_spec->eth.mask, LAST_ETH_FIELD))
-			return -EOPNOTSUPP;
-
-		ether_addr_copy(MLX5_ADDR_OF(fte_match_set_lyr_2_4, headers_c,
-					     dmac_47_16),
-				ib_spec->eth.mask.dst_mac);
-		ether_addr_copy(MLX5_ADDR_OF(fte_match_set_lyr_2_4, headers_v,
-					     dmac_47_16),
-				ib_spec->eth.val.dst_mac);
-
-		ether_addr_copy(MLX5_ADDR_OF(fte_match_set_lyr_2_4, headers_c,
-					     smac_47_16),
-				ib_spec->eth.mask.src_mac);
-		ether_addr_copy(MLX5_ADDR_OF(fte_match_set_lyr_2_4, headers_v,
-					     smac_47_16),
-				ib_spec->eth.val.src_mac);
-
-		if (ib_spec->eth.mask.vlan_tag) {
-			MLX5_SET(fte_match_set_lyr_2_4, headers_c,
-				 cvlan_tag, 1);
-			MLX5_SET(fte_match_set_lyr_2_4, headers_v,
-				 cvlan_tag, 1);
-
-			MLX5_SET(fte_match_set_lyr_2_4, headers_c,
-				 first_vid, ntohs(ib_spec->eth.mask.vlan_tag));
-			MLX5_SET(fte_match_set_lyr_2_4, headers_v,
-				 first_vid, ntohs(ib_spec->eth.val.vlan_tag));
-
-			MLX5_SET(fte_match_set_lyr_2_4, headers_c,
-				 first_cfi,
-				 ntohs(ib_spec->eth.mask.vlan_tag) >> 12);
-			MLX5_SET(fte_match_set_lyr_2_4, headers_v,
-				 first_cfi,
-				 ntohs(ib_spec->eth.val.vlan_tag) >> 12);
-
-			MLX5_SET(fte_match_set_lyr_2_4, headers_c,
-				 first_prio,
-				 ntohs(ib_spec->eth.mask.vlan_tag) >> 13);
-			MLX5_SET(fte_match_set_lyr_2_4, headers_v,
-				 first_prio,
-				 ntohs(ib_spec->eth.val.vlan_tag) >> 13);
-		}
-		MLX5_SET(fte_match_set_lyr_2_4, headers_c,
-			 ethertype, ntohs(ib_spec->eth.mask.ether_type));
-		MLX5_SET(fte_match_set_lyr_2_4, headers_v,
-			 ethertype, ntohs(ib_spec->eth.val.ether_type));
-		break;
-	case IB_FLOW_SPEC_IPV4:
-		if (FIELDS_NOT_SUPPORTED(ib_spec->ipv4.mask, LAST_IPV4_FIELD))
-			return -EOPNOTSUPP;
-
-		if (match_ipv) {
-			MLX5_SET(fte_match_set_lyr_2_4, headers_c,
-				 ip_version, 0xf);
-			MLX5_SET(fte_match_set_lyr_2_4, headers_v,
-				 ip_version, MLX5_FS_IPV4_VERSION);
-		} else {
-			MLX5_SET(fte_match_set_lyr_2_4, headers_c,
-				 ethertype, 0xffff);
-			MLX5_SET(fte_match_set_lyr_2_4, headers_v,
-				 ethertype, ETH_P_IP);
-		}
-
-		memcpy(MLX5_ADDR_OF(fte_match_set_lyr_2_4, headers_c,
-				    src_ipv4_src_ipv6.ipv4_layout.ipv4),
-		       &ib_spec->ipv4.mask.src_ip,
-		       sizeof(ib_spec->ipv4.mask.src_ip));
-		memcpy(MLX5_ADDR_OF(fte_match_set_lyr_2_4, headers_v,
-				    src_ipv4_src_ipv6.ipv4_layout.ipv4),
-		       &ib_spec->ipv4.val.src_ip,
-		       sizeof(ib_spec->ipv4.val.src_ip));
-		memcpy(MLX5_ADDR_OF(fte_match_set_lyr_2_4, headers_c,
-				    dst_ipv4_dst_ipv6.ipv4_layout.ipv4),
-		       &ib_spec->ipv4.mask.dst_ip,
-		       sizeof(ib_spec->ipv4.mask.dst_ip));
-		memcpy(MLX5_ADDR_OF(fte_match_set_lyr_2_4, headers_v,
-				    dst_ipv4_dst_ipv6.ipv4_layout.ipv4),
-		       &ib_spec->ipv4.val.dst_ip,
-		       sizeof(ib_spec->ipv4.val.dst_ip));
-
-		set_tos(headers_c, headers_v,
-			ib_spec->ipv4.mask.tos, ib_spec->ipv4.val.tos);
-
-		if (set_proto(headers_c, headers_v,
-			      ib_spec->ipv4.mask.proto,
-			      ib_spec->ipv4.val.proto))
-			return -EINVAL;
-		break;
-	case IB_FLOW_SPEC_IPV6:
-		if (FIELDS_NOT_SUPPORTED(ib_spec->ipv6.mask, LAST_IPV6_FIELD))
-			return -EOPNOTSUPP;
-
-		if (match_ipv) {
-			MLX5_SET(fte_match_set_lyr_2_4, headers_c,
-				 ip_version, 0xf);
-			MLX5_SET(fte_match_set_lyr_2_4, headers_v,
-				 ip_version, MLX5_FS_IPV6_VERSION);
-		} else {
-			MLX5_SET(fte_match_set_lyr_2_4, headers_c,
-				 ethertype, 0xffff);
-			MLX5_SET(fte_match_set_lyr_2_4, headers_v,
-				 ethertype, ETH_P_IPV6);
-		}
-
-		memcpy(MLX5_ADDR_OF(fte_match_set_lyr_2_4, headers_c,
-				    src_ipv4_src_ipv6.ipv6_layout.ipv6),
-		       &ib_spec->ipv6.mask.src_ip,
-		       sizeof(ib_spec->ipv6.mask.src_ip));
-		memcpy(MLX5_ADDR_OF(fte_match_set_lyr_2_4, headers_v,
-				    src_ipv4_src_ipv6.ipv6_layout.ipv6),
-		       &ib_spec->ipv6.val.src_ip,
-		       sizeof(ib_spec->ipv6.val.src_ip));
-		memcpy(MLX5_ADDR_OF(fte_match_set_lyr_2_4, headers_c,
-				    dst_ipv4_dst_ipv6.ipv6_layout.ipv6),
-		       &ib_spec->ipv6.mask.dst_ip,
-		       sizeof(ib_spec->ipv6.mask.dst_ip));
-		memcpy(MLX5_ADDR_OF(fte_match_set_lyr_2_4, headers_v,
-				    dst_ipv4_dst_ipv6.ipv6_layout.ipv6),
-		       &ib_spec->ipv6.val.dst_ip,
-		       sizeof(ib_spec->ipv6.val.dst_ip));
-
-		set_tos(headers_c, headers_v,
-			ib_spec->ipv6.mask.traffic_class,
-			ib_spec->ipv6.val.traffic_class);
-
-		if (set_proto(headers_c, headers_v,
-			      ib_spec->ipv6.mask.next_hdr,
-			      ib_spec->ipv6.val.next_hdr))
-			return -EINVAL;
-
-		set_flow_label(misc_params_c, misc_params_v,
-			       ntohl(ib_spec->ipv6.mask.flow_label),
-			       ntohl(ib_spec->ipv6.val.flow_label),
-			       ib_spec->type & IB_FLOW_SPEC_INNER);
-		break;
-	case IB_FLOW_SPEC_ESP:
-		if (ib_spec->esp.mask.seq)
-			return -EOPNOTSUPP;
-
-		MLX5_SET(fte_match_set_misc, misc_params_c, outer_esp_spi,
-			 ntohl(ib_spec->esp.mask.spi));
-		MLX5_SET(fte_match_set_misc, misc_params_v, outer_esp_spi,
-			 ntohl(ib_spec->esp.val.spi));
-		break;
-	case IB_FLOW_SPEC_TCP:
-		if (FIELDS_NOT_SUPPORTED(ib_spec->tcp_udp.mask,
-					 LAST_TCP_UDP_FIELD))
-			return -EOPNOTSUPP;
-
-		if (set_proto(headers_c, headers_v, 0xff, IPPROTO_TCP))
-			return -EINVAL;
-
-		MLX5_SET(fte_match_set_lyr_2_4, headers_c, tcp_sport,
-			 ntohs(ib_spec->tcp_udp.mask.src_port));
-		MLX5_SET(fte_match_set_lyr_2_4, headers_v, tcp_sport,
-			 ntohs(ib_spec->tcp_udp.val.src_port));
-
-		MLX5_SET(fte_match_set_lyr_2_4, headers_c, tcp_dport,
-			 ntohs(ib_spec->tcp_udp.mask.dst_port));
-		MLX5_SET(fte_match_set_lyr_2_4, headers_v, tcp_dport,
-			 ntohs(ib_spec->tcp_udp.val.dst_port));
-		break;
-	case IB_FLOW_SPEC_UDP:
-		if (FIELDS_NOT_SUPPORTED(ib_spec->tcp_udp.mask,
-					 LAST_TCP_UDP_FIELD))
-			return -EOPNOTSUPP;
-
-		if (set_proto(headers_c, headers_v, 0xff, IPPROTO_UDP))
-			return -EINVAL;
-
-		MLX5_SET(fte_match_set_lyr_2_4, headers_c, udp_sport,
-			 ntohs(ib_spec->tcp_udp.mask.src_port));
-		MLX5_SET(fte_match_set_lyr_2_4, headers_v, udp_sport,
-			 ntohs(ib_spec->tcp_udp.val.src_port));
-
-		MLX5_SET(fte_match_set_lyr_2_4, headers_c, udp_dport,
-			 ntohs(ib_spec->tcp_udp.mask.dst_port));
-		MLX5_SET(fte_match_set_lyr_2_4, headers_v, udp_dport,
-			 ntohs(ib_spec->tcp_udp.val.dst_port));
-		break;
-	case IB_FLOW_SPEC_GRE:
-		if (ib_spec->gre.mask.c_ks_res0_ver)
-			return -EOPNOTSUPP;
-
-		if (set_proto(headers_c, headers_v, 0xff, IPPROTO_GRE))
-			return -EINVAL;
-
-		MLX5_SET(fte_match_set_lyr_2_4, headers_c, ip_protocol,
-			 0xff);
-		MLX5_SET(fte_match_set_lyr_2_4, headers_v, ip_protocol,
-			 IPPROTO_GRE);
-
-		MLX5_SET(fte_match_set_misc, misc_params_c, gre_protocol,
-			 ntohs(ib_spec->gre.mask.protocol));
-		MLX5_SET(fte_match_set_misc, misc_params_v, gre_protocol,
-			 ntohs(ib_spec->gre.val.protocol));
-
-		memcpy(MLX5_ADDR_OF(fte_match_set_misc, misc_params_c,
-				    gre_key.nvgre.hi),
-		       &ib_spec->gre.mask.key,
-		       sizeof(ib_spec->gre.mask.key));
-		memcpy(MLX5_ADDR_OF(fte_match_set_misc, misc_params_v,
-				    gre_key.nvgre.hi),
-		       &ib_spec->gre.val.key,
-		       sizeof(ib_spec->gre.val.key));
-		break;
-	case IB_FLOW_SPEC_MPLS:
-		switch (prev_type) {
-		case IB_FLOW_SPEC_UDP:
-			if (check_mpls_supp_fields(MLX5_CAP_FLOWTABLE_NIC_RX(mdev,
-						   ft_field_support.outer_first_mpls_over_udp),
-						   &ib_spec->mpls.mask.tag))
-				return -EOPNOTSUPP;
-
-			memcpy(MLX5_ADDR_OF(fte_match_set_misc2, misc_params2_v,
-					    outer_first_mpls_over_udp),
-			       &ib_spec->mpls.val.tag,
-			       sizeof(ib_spec->mpls.val.tag));
-			memcpy(MLX5_ADDR_OF(fte_match_set_misc2, misc_params2_c,
-					    outer_first_mpls_over_udp),
-			       &ib_spec->mpls.mask.tag,
-			       sizeof(ib_spec->mpls.mask.tag));
-			break;
-		case IB_FLOW_SPEC_GRE:
-			if (check_mpls_supp_fields(MLX5_CAP_FLOWTABLE_NIC_RX(mdev,
-						   ft_field_support.outer_first_mpls_over_gre),
-						   &ib_spec->mpls.mask.tag))
-				return -EOPNOTSUPP;
-
-			memcpy(MLX5_ADDR_OF(fte_match_set_misc2, misc_params2_v,
-					    outer_first_mpls_over_gre),
-			       &ib_spec->mpls.val.tag,
-			       sizeof(ib_spec->mpls.val.tag));
-			memcpy(MLX5_ADDR_OF(fte_match_set_misc2, misc_params2_c,
-					    outer_first_mpls_over_gre),
-			       &ib_spec->mpls.mask.tag,
-			       sizeof(ib_spec->mpls.mask.tag));
-			break;
-		default:
-			if (ib_spec->type & IB_FLOW_SPEC_INNER) {
-				if (check_mpls_supp_fields(MLX5_CAP_FLOWTABLE_NIC_RX(mdev,
-							   ft_field_support.inner_first_mpls),
-							   &ib_spec->mpls.mask.tag))
-					return -EOPNOTSUPP;
-
-				memcpy(MLX5_ADDR_OF(fte_match_set_misc2, misc_params2_v,
-						    inner_first_mpls),
-				       &ib_spec->mpls.val.tag,
-				       sizeof(ib_spec->mpls.val.tag));
-				memcpy(MLX5_ADDR_OF(fte_match_set_misc2, misc_params2_c,
-						    inner_first_mpls),
-				       &ib_spec->mpls.mask.tag,
-				       sizeof(ib_spec->mpls.mask.tag));
-			} else {
-				if (check_mpls_supp_fields(MLX5_CAP_FLOWTABLE_NIC_RX(mdev,
-							   ft_field_support.outer_first_mpls),
-							   &ib_spec->mpls.mask.tag))
-					return -EOPNOTSUPP;
-
-				memcpy(MLX5_ADDR_OF(fte_match_set_misc2, misc_params2_v,
-						    outer_first_mpls),
-				       &ib_spec->mpls.val.tag,
-				       sizeof(ib_spec->mpls.val.tag));
-				memcpy(MLX5_ADDR_OF(fte_match_set_misc2, misc_params2_c,
-						    outer_first_mpls),
-				       &ib_spec->mpls.mask.tag,
-				       sizeof(ib_spec->mpls.mask.tag));
-			}
-		}
-		break;
-	case IB_FLOW_SPEC_VXLAN_TUNNEL:
-		if (FIELDS_NOT_SUPPORTED(ib_spec->tunnel.mask,
-					 LAST_TUNNEL_FIELD))
-			return -EOPNOTSUPP;
-
-		MLX5_SET(fte_match_set_misc, misc_params_c, vxlan_vni,
-			 ntohl(ib_spec->tunnel.mask.tunnel_id));
-		MLX5_SET(fte_match_set_misc, misc_params_v, vxlan_vni,
-			 ntohl(ib_spec->tunnel.val.tunnel_id));
-		break;
-	case IB_FLOW_SPEC_ACTION_TAG:
-		if (FIELDS_NOT_SUPPORTED(ib_spec->flow_tag,
-					 LAST_FLOW_TAG_FIELD))
-			return -EOPNOTSUPP;
-		if (ib_spec->flow_tag.tag_id >= BIT(24))
-			return -EINVAL;
-
-		flow_context->flow_tag = ib_spec->flow_tag.tag_id;
-		flow_context->flags |= FLOW_CONTEXT_HAS_TAG;
-		break;
-	case IB_FLOW_SPEC_ACTION_DROP:
-		if (FIELDS_NOT_SUPPORTED(ib_spec->drop,
-					 LAST_DROP_FIELD))
-			return -EOPNOTSUPP;
-		action->action |= MLX5_FLOW_CONTEXT_ACTION_DROP;
-		break;
-	case IB_FLOW_SPEC_ACTION_HANDLE:
-		ret = parse_flow_flow_action(to_mflow_act(ib_spec->action.act),
-			flow_attr->flags & IB_FLOW_ATTR_FLAGS_EGRESS, action);
-		if (ret)
-			return ret;
-		break;
-	case IB_FLOW_SPEC_ACTION_COUNT:
-		if (FIELDS_NOT_SUPPORTED(ib_spec->flow_count,
-					 LAST_COUNTERS_FIELD))
-			return -EOPNOTSUPP;
-
-		/* for now support only one counters spec per flow */
-		if (action->action & MLX5_FLOW_CONTEXT_ACTION_COUNT)
-			return -EINVAL;
-
-		action->counters = ib_spec->flow_count.counters;
-		action->action |= MLX5_FLOW_CONTEXT_ACTION_COUNT;
-		break;
-	default:
-		return -EINVAL;
-	}
-
-	return 0;
-}
-
-/* If a flow could catch both multicast and unicast packets,
- * it won't fall into the multicast flow steering table and this rule
- * could steal other multicast packets.
- */
-static bool flow_is_multicast_only(const struct ib_flow_attr *ib_attr)
-{
-	union ib_flow_spec *flow_spec;
-
-	if (ib_attr->type != IB_FLOW_ATTR_NORMAL ||
-	    ib_attr->num_of_specs < 1)
-		return false;
-
-	flow_spec = (union ib_flow_spec *)(ib_attr + 1);
-	if (flow_spec->type == IB_FLOW_SPEC_IPV4) {
-		struct ib_flow_spec_ipv4 *ipv4_spec;
-
-		ipv4_spec = (struct ib_flow_spec_ipv4 *)flow_spec;
-		if (ipv4_is_multicast(ipv4_spec->val.dst_ip))
-			return true;
-
-		return false;
-	}
-
-	if (flow_spec->type == IB_FLOW_SPEC_ETH) {
-		struct ib_flow_spec_eth *eth_spec;
-
-		eth_spec = (struct ib_flow_spec_eth *)flow_spec;
-		return is_multicast_ether_addr(eth_spec->mask.dst_mac) &&
-		       is_multicast_ether_addr(eth_spec->val.dst_mac);
-	}
-
-	return false;
-}
-
-enum valid_spec {
-	VALID_SPEC_INVALID,
-	VALID_SPEC_VALID,
-	VALID_SPEC_NA,
-};
-
-static enum valid_spec
-is_valid_esp_aes_gcm(struct mlx5_core_dev *mdev,
-		     const struct mlx5_flow_spec *spec,
-		     const struct mlx5_flow_act *flow_act,
-		     bool egress)
-{
-	const u32 *match_c = spec->match_criteria;
-	bool is_crypto =
-		(flow_act->action & (MLX5_FLOW_CONTEXT_ACTION_ENCRYPT |
-				     MLX5_FLOW_CONTEXT_ACTION_DECRYPT));
-	bool is_ipsec = mlx5_fs_is_ipsec_flow(match_c);
-	bool is_drop = flow_act->action & MLX5_FLOW_CONTEXT_ACTION_DROP;
-
-	/*
-	 * Currently only crypto is supported in egress, when regular egress
-	 * rules would be supported, always return VALID_SPEC_NA.
-	 */
-	if (!is_crypto)
-		return VALID_SPEC_NA;
-
-	return is_crypto && is_ipsec &&
-		(!egress || (!is_drop &&
-			     !(spec->flow_context.flags & FLOW_CONTEXT_HAS_TAG))) ?
-		VALID_SPEC_VALID : VALID_SPEC_INVALID;
-}
-
-static bool is_valid_spec(struct mlx5_core_dev *mdev,
-			  const struct mlx5_flow_spec *spec,
-			  const struct mlx5_flow_act *flow_act,
-			  bool egress)
-{
-	/* We curretly only support ipsec egress flow */
-	return is_valid_esp_aes_gcm(mdev, spec, flow_act, egress) != VALID_SPEC_INVALID;
-}
-
-static bool is_valid_ethertype(struct mlx5_core_dev *mdev,
-			       const struct ib_flow_attr *flow_attr,
-			       bool check_inner)
-{
-	union ib_flow_spec *ib_spec = (union ib_flow_spec *)(flow_attr + 1);
-	int match_ipv = check_inner ?
-			MLX5_CAP_FLOWTABLE_NIC_RX(mdev,
-					ft_field_support.inner_ip_version) :
-			MLX5_CAP_FLOWTABLE_NIC_RX(mdev,
-					ft_field_support.outer_ip_version);
-	int inner_bit = check_inner ? IB_FLOW_SPEC_INNER : 0;
-	bool ipv4_spec_valid, ipv6_spec_valid;
-	unsigned int ip_spec_type = 0;
-	bool has_ethertype = false;
-	unsigned int spec_index;
-	bool mask_valid = true;
-	u16 eth_type = 0;
-	bool type_valid;
-
-	/* Validate that ethertype is correct */
-	for (spec_index = 0; spec_index < flow_attr->num_of_specs; spec_index++) {
-		if ((ib_spec->type == (IB_FLOW_SPEC_ETH | inner_bit)) &&
-		    ib_spec->eth.mask.ether_type) {
-			mask_valid = (ib_spec->eth.mask.ether_type ==
-				      htons(0xffff));
-			has_ethertype = true;
-			eth_type = ntohs(ib_spec->eth.val.ether_type);
-		} else if ((ib_spec->type == (IB_FLOW_SPEC_IPV4 | inner_bit)) ||
-			   (ib_spec->type == (IB_FLOW_SPEC_IPV6 | inner_bit))) {
-			ip_spec_type = ib_spec->type;
-		}
-		ib_spec = (void *)ib_spec + ib_spec->size;
-	}
-
-	type_valid = (!has_ethertype) || (!ip_spec_type);
-	if (!type_valid && mask_valid) {
-		ipv4_spec_valid = (eth_type == ETH_P_IP) &&
-			(ip_spec_type == (IB_FLOW_SPEC_IPV4 | inner_bit));
-		ipv6_spec_valid = (eth_type == ETH_P_IPV6) &&
-			(ip_spec_type == (IB_FLOW_SPEC_IPV6 | inner_bit));
-
-		type_valid = (ipv4_spec_valid) || (ipv6_spec_valid) ||
-			     (((eth_type == ETH_P_MPLS_UC) ||
-			       (eth_type == ETH_P_MPLS_MC)) && match_ipv);
-	}
-
-	return type_valid;
-}
-
-static bool is_valid_attr(struct mlx5_core_dev *mdev,
-			  const struct ib_flow_attr *flow_attr)
-{
-	return is_valid_ethertype(mdev, flow_attr, false) &&
-	       is_valid_ethertype(mdev, flow_attr, true);
-}
-
-static void put_flow_table(struct mlx5_ib_dev *dev,
-			   struct mlx5_ib_flow_prio *prio, bool ft_added)
-{
-	prio->refcount -= !!ft_added;
-	if (!prio->refcount) {
-		mlx5_destroy_flow_table(prio->flow_table);
-		prio->flow_table = NULL;
-	}
-}
-
-static void counters_clear_description(struct ib_counters *counters)
-{
-	struct mlx5_ib_mcounters *mcounters = to_mcounters(counters);
-
-	mutex_lock(&mcounters->mcntrs_mutex);
-	kfree(mcounters->counters_data);
-	mcounters->counters_data = NULL;
-	mcounters->cntrs_max_index = 0;
-	mutex_unlock(&mcounters->mcntrs_mutex);
-}
-
-static int mlx5_ib_destroy_flow(struct ib_flow *flow_id)
-{
-	struct mlx5_ib_flow_handler *handler = container_of(flow_id,
-							  struct mlx5_ib_flow_handler,
-							  ibflow);
-	struct mlx5_ib_flow_handler *iter, *tmp;
-	struct mlx5_ib_dev *dev = handler->dev;
-
-	mutex_lock(&dev->flow_db->lock);
-
-	list_for_each_entry_safe(iter, tmp, &handler->list, list) {
-		mlx5_del_flow_rules(iter->rule);
-		put_flow_table(dev, iter->prio, true);
-		list_del(&iter->list);
-		kfree(iter);
-	}
-
-	mlx5_del_flow_rules(handler->rule);
-	put_flow_table(dev, handler->prio, true);
-	if (handler->ibcounters &&
-	    atomic_read(&handler->ibcounters->usecnt) == 1)
-		counters_clear_description(handler->ibcounters);
-
-	mutex_unlock(&dev->flow_db->lock);
-	if (handler->flow_matcher)
-		atomic_dec(&handler->flow_matcher->usecnt);
-	kfree(handler);
-
-	return 0;
-}
-
-static int ib_prio_to_core_prio(unsigned int priority, bool dont_trap)
-{
-	priority *= 2;
-	if (!dont_trap)
-		priority++;
-	return priority;
-}
-
-enum flow_table_type {
-	MLX5_IB_FT_RX,
-	MLX5_IB_FT_TX
-};
-
-#define MLX5_FS_MAX_TYPES	 6
-#define MLX5_FS_MAX_ENTRIES	 BIT(16)
-
-static struct mlx5_ib_flow_prio *_get_prio(struct mlx5_flow_namespace *ns,
-					   struct mlx5_ib_flow_prio *prio,
-					   int priority,
-					   int num_entries, int num_groups,
-					   u32 flags)
-{
-	struct mlx5_flow_table *ft;
-
-	ft = mlx5_create_auto_grouped_flow_table(ns, priority,
-						 num_entries,
-						 num_groups,
-						 0, flags);
-	if (IS_ERR(ft))
-		return ERR_CAST(ft);
-
-	prio->flow_table = ft;
-	prio->refcount = 0;
-	return prio;
-}
-
-static struct mlx5_ib_flow_prio *get_flow_table(struct mlx5_ib_dev *dev,
-						struct ib_flow_attr *flow_attr,
-						enum flow_table_type ft_type)
-{
-	bool dont_trap = flow_attr->flags & IB_FLOW_ATTR_FLAGS_DONT_TRAP;
-	struct mlx5_flow_namespace *ns = NULL;
-	struct mlx5_ib_flow_prio *prio;
-	struct mlx5_flow_table *ft;
-	int max_table_size;
-	int num_entries;
-	int num_groups;
-	bool esw_encap;
-	u32 flags = 0;
-	int priority;
-
-	max_table_size = BIT(MLX5_CAP_FLOWTABLE_NIC_RX(dev->mdev,
-						       log_max_ft_size));
-	esw_encap = mlx5_eswitch_get_encap_mode(dev->mdev) !=
-		DEVLINK_ESWITCH_ENCAP_MODE_NONE;
-	if (flow_attr->type == IB_FLOW_ATTR_NORMAL) {
-		enum mlx5_flow_namespace_type fn_type;
-
-		if (flow_is_multicast_only(flow_attr) &&
-		    !dont_trap)
-			priority = MLX5_IB_FLOW_MCAST_PRIO;
-		else
-			priority = ib_prio_to_core_prio(flow_attr->priority,
-							dont_trap);
-		if (ft_type == MLX5_IB_FT_RX) {
-			fn_type = MLX5_FLOW_NAMESPACE_BYPASS;
-			prio = &dev->flow_db->prios[priority];
-			if (!dev->is_rep && !esw_encap &&
-			    MLX5_CAP_FLOWTABLE_NIC_RX(dev->mdev, decap))
-				flags |= MLX5_FLOW_TABLE_TUNNEL_EN_DECAP;
-			if (!dev->is_rep && !esw_encap &&
-			    MLX5_CAP_FLOWTABLE_NIC_RX(dev->mdev,
-					reformat_l3_tunnel_to_l2))
-				flags |= MLX5_FLOW_TABLE_TUNNEL_EN_REFORMAT;
-		} else {
-			max_table_size =
-				BIT(MLX5_CAP_FLOWTABLE_NIC_TX(dev->mdev,
-							      log_max_ft_size));
-			fn_type = MLX5_FLOW_NAMESPACE_EGRESS;
-			prio = &dev->flow_db->egress_prios[priority];
-			if (!dev->is_rep && !esw_encap &&
-			    MLX5_CAP_FLOWTABLE_NIC_TX(dev->mdev, reformat))
-				flags |= MLX5_FLOW_TABLE_TUNNEL_EN_REFORMAT;
-		}
-		ns = mlx5_get_flow_namespace(dev->mdev, fn_type);
-		num_entries = MLX5_FS_MAX_ENTRIES;
-		num_groups = MLX5_FS_MAX_TYPES;
-	} else if (flow_attr->type == IB_FLOW_ATTR_ALL_DEFAULT ||
-		   flow_attr->type == IB_FLOW_ATTR_MC_DEFAULT) {
-		ns = mlx5_get_flow_namespace(dev->mdev,
-					     MLX5_FLOW_NAMESPACE_LEFTOVERS);
-		build_leftovers_ft_param(&priority,
-					 &num_entries,
-					 &num_groups);
-		prio = &dev->flow_db->prios[MLX5_IB_FLOW_LEFTOVERS_PRIO];
-	} else if (flow_attr->type == IB_FLOW_ATTR_SNIFFER) {
-		if (!MLX5_CAP_FLOWTABLE(dev->mdev,
-					allow_sniffer_and_nic_rx_shared_tir))
-			return ERR_PTR(-ENOTSUPP);
-
-		ns = mlx5_get_flow_namespace(dev->mdev, ft_type == MLX5_IB_FT_RX ?
-					     MLX5_FLOW_NAMESPACE_SNIFFER_RX :
-					     MLX5_FLOW_NAMESPACE_SNIFFER_TX);
-
-		prio = &dev->flow_db->sniffer[ft_type];
-		priority = 0;
-		num_entries = 1;
-		num_groups = 1;
-	}
-
-	if (!ns)
-		return ERR_PTR(-ENOTSUPP);
-
-	max_table_size = min_t(int, num_entries, max_table_size);
-
-	ft = prio->flow_table;
-	if (!ft)
-		return _get_prio(ns, prio, priority, max_table_size, num_groups,
-				 flags);
-
-	return prio;
-}
-
-static void set_underlay_qp(struct mlx5_ib_dev *dev,
-			    struct mlx5_flow_spec *spec,
-			    u32 underlay_qpn)
-{
-	void *misc_params_c = MLX5_ADDR_OF(fte_match_param,
-					   spec->match_criteria,
-					   misc_parameters);
-	void *misc_params_v = MLX5_ADDR_OF(fte_match_param, spec->match_value,
-					   misc_parameters);
-
-	if (underlay_qpn &&
-	    MLX5_CAP_FLOWTABLE_NIC_RX(dev->mdev,
-				      ft_field_support.bth_dst_qp)) {
-		MLX5_SET(fte_match_set_misc,
-			 misc_params_v, bth_dst_qp, underlay_qpn);
-		MLX5_SET(fte_match_set_misc,
-			 misc_params_c, bth_dst_qp, 0xffffff);
-	}
-}
-
-static int read_flow_counters(struct ib_device *ibdev,
-			      struct mlx5_read_counters_attr *read_attr)
-{
-	struct mlx5_fc *fc = read_attr->hw_cntrs_hndl;
-	struct mlx5_ib_dev *dev = to_mdev(ibdev);
-
-	return mlx5_fc_query(dev->mdev, fc,
-			     &read_attr->out[IB_COUNTER_PACKETS],
-			     &read_attr->out[IB_COUNTER_BYTES]);
-}
-
-/* flow counters currently expose two counters packets and bytes */
-#define FLOW_COUNTERS_NUM 2
-static int counters_set_description(struct ib_counters *counters,
-				    enum mlx5_ib_counters_type counters_type,
-				    struct mlx5_ib_flow_counters_desc *desc_data,
-				    u32 ncounters)
-{
-	struct mlx5_ib_mcounters *mcounters = to_mcounters(counters);
-	u32 cntrs_max_index = 0;
-	int i;
-
-	if (counters_type != MLX5_IB_COUNTERS_FLOW)
-		return -EINVAL;
-
-	/* init the fields for the object */
-	mcounters->type = counters_type;
-	mcounters->read_counters = read_flow_counters;
-	mcounters->counters_num = FLOW_COUNTERS_NUM;
-	mcounters->ncounters = ncounters;
-	/* each counter entry have both description and index pair */
-	for (i = 0; i < ncounters; i++) {
-		if (desc_data[i].description > IB_COUNTER_BYTES)
-			return -EINVAL;
-
-		if (cntrs_max_index <= desc_data[i].index)
-			cntrs_max_index = desc_data[i].index + 1;
-	}
-
-	mutex_lock(&mcounters->mcntrs_mutex);
-	mcounters->counters_data = desc_data;
-	mcounters->cntrs_max_index = cntrs_max_index;
-	mutex_unlock(&mcounters->mcntrs_mutex);
-
-	return 0;
-}
-
-#define MAX_COUNTERS_NUM (USHRT_MAX / (sizeof(u32) * 2))
-static int flow_counters_set_data(struct ib_counters *ibcounters,
-				  struct mlx5_ib_create_flow *ucmd)
-{
-	struct mlx5_ib_mcounters *mcounters = to_mcounters(ibcounters);
-	struct mlx5_ib_flow_counters_data *cntrs_data = NULL;
-	struct mlx5_ib_flow_counters_desc *desc_data = NULL;
-	bool hw_hndl = false;
-	int ret = 0;
-
-	if (ucmd && ucmd->ncounters_data != 0) {
-		cntrs_data = ucmd->data;
-		if (cntrs_data->ncounters > MAX_COUNTERS_NUM)
-			return -EINVAL;
-
-		desc_data = kcalloc(cntrs_data->ncounters,
-				    sizeof(*desc_data),
-				    GFP_KERNEL);
-		if (!desc_data)
-			return  -ENOMEM;
-
-		if (copy_from_user(desc_data,
-				   u64_to_user_ptr(cntrs_data->counters_data),
-				   sizeof(*desc_data) * cntrs_data->ncounters)) {
-			ret = -EFAULT;
-			goto free;
-		}
-	}
-
-	if (!mcounters->hw_cntrs_hndl) {
-		mcounters->hw_cntrs_hndl = mlx5_fc_create(
-			to_mdev(ibcounters->device)->mdev, false);
-		if (IS_ERR(mcounters->hw_cntrs_hndl)) {
-			ret = PTR_ERR(mcounters->hw_cntrs_hndl);
-			goto free;
-		}
-		hw_hndl = true;
-	}
-
-	if (desc_data) {
-		/* counters already bound to at least one flow */
-		if (mcounters->cntrs_max_index) {
-			ret = -EINVAL;
-			goto free_hndl;
-		}
-
-		ret = counters_set_description(ibcounters,
-					       MLX5_IB_COUNTERS_FLOW,
-					       desc_data,
-					       cntrs_data->ncounters);
-		if (ret)
-			goto free_hndl;
-
-	} else if (!mcounters->cntrs_max_index) {
-		/* counters not bound yet, must have udata passed */
-		ret = -EINVAL;
-		goto free_hndl;
-	}
-
-	return 0;
-
-free_hndl:
-	if (hw_hndl) {
-		mlx5_fc_destroy(to_mdev(ibcounters->device)->mdev,
-				mcounters->hw_cntrs_hndl);
-		mcounters->hw_cntrs_hndl = NULL;
-	}
-free:
-	kfree(desc_data);
-	return ret;
-}
-
-static void mlx5_ib_set_rule_source_port(struct mlx5_ib_dev *dev,
-					 struct mlx5_flow_spec *spec,
-					 struct mlx5_eswitch_rep *rep)
-{
-	struct mlx5_eswitch *esw = dev->mdev->priv.eswitch;
-	void *misc;
-
-	if (mlx5_eswitch_vport_match_metadata_enabled(esw)) {
-		misc = MLX5_ADDR_OF(fte_match_param, spec->match_value,
-				    misc_parameters_2);
-
-		MLX5_SET(fte_match_set_misc2, misc, metadata_reg_c_0,
-			 mlx5_eswitch_get_vport_metadata_for_match(esw,
-								   rep->vport));
-		misc = MLX5_ADDR_OF(fte_match_param, spec->match_criteria,
-				    misc_parameters_2);
-
-		MLX5_SET_TO_ONES(fte_match_set_misc2, misc, metadata_reg_c_0);
-	} else {
-		misc = MLX5_ADDR_OF(fte_match_param, spec->match_value,
-				    misc_parameters);
-
-		MLX5_SET(fte_match_set_misc, misc, source_port, rep->vport);
-
-		misc = MLX5_ADDR_OF(fte_match_param, spec->match_criteria,
-				    misc_parameters);
-
-		MLX5_SET_TO_ONES(fte_match_set_misc, misc, source_port);
-	}
-}
-
-static struct mlx5_ib_flow_handler *_create_flow_rule(struct mlx5_ib_dev *dev,
-						      struct mlx5_ib_flow_prio *ft_prio,
-						      const struct ib_flow_attr *flow_attr,
-						      struct mlx5_flow_destination *dst,
-						      u32 underlay_qpn,
-						      struct mlx5_ib_create_flow *ucmd)
-{
-	struct mlx5_flow_table	*ft = ft_prio->flow_table;
-	struct mlx5_ib_flow_handler *handler;
-	struct mlx5_flow_act flow_act = {};
-	struct mlx5_flow_spec *spec;
-	struct mlx5_flow_destination dest_arr[2] = {};
-	struct mlx5_flow_destination *rule_dst = dest_arr;
-	const void *ib_flow = (const void *)flow_attr + sizeof(*flow_attr);
-	unsigned int spec_index;
-	u32 prev_type = 0;
-	int err = 0;
-	int dest_num = 0;
-	bool is_egress = flow_attr->flags & IB_FLOW_ATTR_FLAGS_EGRESS;
-
-	if (!is_valid_attr(dev->mdev, flow_attr))
-		return ERR_PTR(-EINVAL);
-
-	if (dev->is_rep && is_egress)
-		return ERR_PTR(-EINVAL);
-
-	spec = kvzalloc(sizeof(*spec), GFP_KERNEL);
-	handler = kzalloc(sizeof(*handler), GFP_KERNEL);
-	if (!handler || !spec) {
-		err = -ENOMEM;
-		goto free;
-	}
-
-	INIT_LIST_HEAD(&handler->list);
-
-	for (spec_index = 0; spec_index < flow_attr->num_of_specs; spec_index++) {
-		err = parse_flow_attr(dev->mdev, spec,
-				      ib_flow, flow_attr, &flow_act,
-				      prev_type);
-		if (err < 0)
-			goto free;
-
-		prev_type = ((union ib_flow_spec *)ib_flow)->type;
-		ib_flow += ((union ib_flow_spec *)ib_flow)->size;
-	}
-
-	if (dst && !(flow_act.action & MLX5_FLOW_CONTEXT_ACTION_DROP)) {
-		memcpy(&dest_arr[0], dst, sizeof(*dst));
-		dest_num++;
-	}
-
-	if (!flow_is_multicast_only(flow_attr))
-		set_underlay_qp(dev, spec, underlay_qpn);
-
-	if (dev->is_rep) {
-		struct mlx5_eswitch_rep *rep;
-
-		rep = dev->port[flow_attr->port - 1].rep;
-		if (!rep) {
-			err = -EINVAL;
-			goto free;
-		}
-
-		mlx5_ib_set_rule_source_port(dev, spec, rep);
-	}
-
-	spec->match_criteria_enable = get_match_criteria_enable(spec->match_criteria);
-
-	if (is_egress &&
-	    !is_valid_spec(dev->mdev, spec, &flow_act, is_egress)) {
-		err = -EINVAL;
-		goto free;
-	}
-
-	if (flow_act.action & MLX5_FLOW_CONTEXT_ACTION_COUNT) {
-		struct mlx5_ib_mcounters *mcounters;
-
-		err = flow_counters_set_data(flow_act.counters, ucmd);
-		if (err)
-			goto free;
-
-		mcounters = to_mcounters(flow_act.counters);
-		handler->ibcounters = flow_act.counters;
-		dest_arr[dest_num].type =
-			MLX5_FLOW_DESTINATION_TYPE_COUNTER;
-		dest_arr[dest_num].counter_id =
-			mlx5_fc_id(mcounters->hw_cntrs_hndl);
-		dest_num++;
-	}
-
-	if (flow_act.action & MLX5_FLOW_CONTEXT_ACTION_DROP) {
-		if (!dest_num)
-			rule_dst = NULL;
-	} else {
-		if (is_egress)
-			flow_act.action |= MLX5_FLOW_CONTEXT_ACTION_ALLOW;
-		else
-			flow_act.action |=
-				dest_num ?  MLX5_FLOW_CONTEXT_ACTION_FWD_DEST :
-					MLX5_FLOW_CONTEXT_ACTION_FWD_NEXT_PRIO;
-	}
-
-	if ((spec->flow_context.flags & FLOW_CONTEXT_HAS_TAG)  &&
-	    (flow_attr->type == IB_FLOW_ATTR_ALL_DEFAULT ||
-	     flow_attr->type == IB_FLOW_ATTR_MC_DEFAULT)) {
-		mlx5_ib_warn(dev, "Flow tag %u and attribute type %x isn't allowed in leftovers\n",
-			     spec->flow_context.flow_tag, flow_attr->type);
-		err = -EINVAL;
-		goto free;
-	}
-	handler->rule = mlx5_add_flow_rules(ft, spec,
-					    &flow_act,
-					    rule_dst, dest_num);
-
-	if (IS_ERR(handler->rule)) {
-		err = PTR_ERR(handler->rule);
-		goto free;
-	}
-
-	ft_prio->refcount++;
-	handler->prio = ft_prio;
-	handler->dev = dev;
-
-	ft_prio->flow_table = ft;
-free:
-	if (err && handler) {
-		if (handler->ibcounters &&
-		    atomic_read(&handler->ibcounters->usecnt) == 1)
-			counters_clear_description(handler->ibcounters);
-		kfree(handler);
-	}
-	kvfree(spec);
-	return err ? ERR_PTR(err) : handler;
-}
-
-static struct mlx5_ib_flow_handler *create_flow_rule(struct mlx5_ib_dev *dev,
-						     struct mlx5_ib_flow_prio *ft_prio,
-						     const struct ib_flow_attr *flow_attr,
-						     struct mlx5_flow_destination *dst)
-{
-	return _create_flow_rule(dev, ft_prio, flow_attr, dst, 0, NULL);
-}
-
-static struct mlx5_ib_flow_handler *create_dont_trap_rule(struct mlx5_ib_dev *dev,
-							  struct mlx5_ib_flow_prio *ft_prio,
-							  struct ib_flow_attr *flow_attr,
-							  struct mlx5_flow_destination *dst)
-{
-	struct mlx5_ib_flow_handler *handler_dst = NULL;
-	struct mlx5_ib_flow_handler *handler = NULL;
-
-	handler = create_flow_rule(dev, ft_prio, flow_attr, NULL);
-	if (!IS_ERR(handler)) {
-		handler_dst = create_flow_rule(dev, ft_prio,
-					       flow_attr, dst);
-		if (IS_ERR(handler_dst)) {
-			mlx5_del_flow_rules(handler->rule);
-			ft_prio->refcount--;
-			kfree(handler);
-			handler = handler_dst;
-		} else {
-			list_add(&handler_dst->list, &handler->list);
-		}
-	}
-
-	return handler;
-}
-enum {
-	LEFTOVERS_MC,
-	LEFTOVERS_UC,
-};
-
-static struct mlx5_ib_flow_handler *create_leftovers_rule(struct mlx5_ib_dev *dev,
-							  struct mlx5_ib_flow_prio *ft_prio,
-							  struct ib_flow_attr *flow_attr,
-							  struct mlx5_flow_destination *dst)
-{
-	struct mlx5_ib_flow_handler *handler_ucast = NULL;
-	struct mlx5_ib_flow_handler *handler = NULL;
-
-	static struct {
-		struct ib_flow_attr	flow_attr;
-		struct ib_flow_spec_eth eth_flow;
-	} leftovers_specs[] = {
-		[LEFTOVERS_MC] = {
-			.flow_attr = {
-				.num_of_specs = 1,
-				.size = sizeof(leftovers_specs[0])
-			},
-			.eth_flow = {
-				.type = IB_FLOW_SPEC_ETH,
-				.size = sizeof(struct ib_flow_spec_eth),
-				.mask = {.dst_mac = {0x1} },
-				.val =  {.dst_mac = {0x1} }
-			}
-		},
-		[LEFTOVERS_UC] = {
-			.flow_attr = {
-				.num_of_specs = 1,
-				.size = sizeof(leftovers_specs[0])
-			},
-			.eth_flow = {
-				.type = IB_FLOW_SPEC_ETH,
-				.size = sizeof(struct ib_flow_spec_eth),
-				.mask = {.dst_mac = {0x1} },
-				.val = {.dst_mac = {} }
-			}
-		}
-	};
-
-	handler = create_flow_rule(dev, ft_prio,
-				   &leftovers_specs[LEFTOVERS_MC].flow_attr,
-				   dst);
-	if (!IS_ERR(handler) &&
-	    flow_attr->type == IB_FLOW_ATTR_ALL_DEFAULT) {
-		handler_ucast = create_flow_rule(dev, ft_prio,
-						 &leftovers_specs[LEFTOVERS_UC].flow_attr,
-						 dst);
-		if (IS_ERR(handler_ucast)) {
-			mlx5_del_flow_rules(handler->rule);
-			ft_prio->refcount--;
-			kfree(handler);
-			handler = handler_ucast;
-		} else {
-			list_add(&handler_ucast->list, &handler->list);
-		}
-	}
-
-	return handler;
-}
-
-static struct mlx5_ib_flow_handler *create_sniffer_rule(struct mlx5_ib_dev *dev,
-							struct mlx5_ib_flow_prio *ft_rx,
-							struct mlx5_ib_flow_prio *ft_tx,
-							struct mlx5_flow_destination *dst)
-{
-	struct mlx5_ib_flow_handler *handler_rx;
-	struct mlx5_ib_flow_handler *handler_tx;
-	int err;
-	static const struct ib_flow_attr flow_attr  = {
-		.num_of_specs = 0,
-		.size = sizeof(flow_attr)
-	};
-
-	handler_rx = create_flow_rule(dev, ft_rx, &flow_attr, dst);
-	if (IS_ERR(handler_rx)) {
-		err = PTR_ERR(handler_rx);
-		goto err;
-	}
-
-	handler_tx = create_flow_rule(dev, ft_tx, &flow_attr, dst);
-	if (IS_ERR(handler_tx)) {
-		err = PTR_ERR(handler_tx);
-		goto err_tx;
-	}
-
-	list_add(&handler_tx->list, &handler_rx->list);
-
-	return handler_rx;
-
-err_tx:
-	mlx5_del_flow_rules(handler_rx->rule);
-	ft_rx->refcount--;
-	kfree(handler_rx);
-err:
-	return ERR_PTR(err);
-}
-
-static struct ib_flow *mlx5_ib_create_flow(struct ib_qp *qp,
-					   struct ib_flow_attr *flow_attr,
-					   int domain,
-					   struct ib_udata *udata)
-{
-	struct mlx5_ib_dev *dev = to_mdev(qp->device);
-	struct mlx5_ib_qp *mqp = to_mqp(qp);
-	struct mlx5_ib_flow_handler *handler = NULL;
-	struct mlx5_flow_destination *dst = NULL;
-	struct mlx5_ib_flow_prio *ft_prio_tx = NULL;
-	struct mlx5_ib_flow_prio *ft_prio;
-	bool is_egress = flow_attr->flags & IB_FLOW_ATTR_FLAGS_EGRESS;
-	struct mlx5_ib_create_flow *ucmd = NULL, ucmd_hdr;
-	size_t min_ucmd_sz, required_ucmd_sz;
-	int err;
-	int underlay_qpn;
-
-	if (udata && udata->inlen) {
-		min_ucmd_sz = offsetof(typeof(ucmd_hdr), reserved) +
-				sizeof(ucmd_hdr.reserved);
-		if (udata->inlen < min_ucmd_sz)
-			return ERR_PTR(-EOPNOTSUPP);
-
-		err = ib_copy_from_udata(&ucmd_hdr, udata, min_ucmd_sz);
-		if (err)
-			return ERR_PTR(err);
-
-		/* currently supports only one counters data */
-		if (ucmd_hdr.ncounters_data > 1)
-			return ERR_PTR(-EINVAL);
-
-		required_ucmd_sz = min_ucmd_sz +
-			sizeof(struct mlx5_ib_flow_counters_data) *
-			ucmd_hdr.ncounters_data;
-		if (udata->inlen > required_ucmd_sz &&
-		    !ib_is_udata_cleared(udata, required_ucmd_sz,
-					 udata->inlen - required_ucmd_sz))
-			return ERR_PTR(-EOPNOTSUPP);
-
-		ucmd = kzalloc(required_ucmd_sz, GFP_KERNEL);
-		if (!ucmd)
-			return ERR_PTR(-ENOMEM);
-
-		err = ib_copy_from_udata(ucmd, udata, required_ucmd_sz);
-		if (err)
-			goto free_ucmd;
-	}
-
-	if (flow_attr->priority > MLX5_IB_FLOW_LAST_PRIO) {
-		err = -ENOMEM;
-		goto free_ucmd;
-	}
-
-	if (domain != IB_FLOW_DOMAIN_USER ||
-	    flow_attr->port > dev->num_ports ||
-	    (flow_attr->flags & ~(IB_FLOW_ATTR_FLAGS_DONT_TRAP |
-				  IB_FLOW_ATTR_FLAGS_EGRESS))) {
-		err = -EINVAL;
-		goto free_ucmd;
-	}
-
-	if (is_egress &&
-	    (flow_attr->type == IB_FLOW_ATTR_ALL_DEFAULT ||
-	     flow_attr->type == IB_FLOW_ATTR_MC_DEFAULT)) {
-		err = -EINVAL;
-		goto free_ucmd;
-	}
-
-	dst = kzalloc(sizeof(*dst), GFP_KERNEL);
-	if (!dst) {
-		err = -ENOMEM;
-		goto free_ucmd;
-	}
-
-	mutex_lock(&dev->flow_db->lock);
-
-	ft_prio = get_flow_table(dev, flow_attr,
-				 is_egress ? MLX5_IB_FT_TX : MLX5_IB_FT_RX);
-	if (IS_ERR(ft_prio)) {
-		err = PTR_ERR(ft_prio);
-		goto unlock;
-	}
-	if (flow_attr->type == IB_FLOW_ATTR_SNIFFER) {
-		ft_prio_tx = get_flow_table(dev, flow_attr, MLX5_IB_FT_TX);
-		if (IS_ERR(ft_prio_tx)) {
-			err = PTR_ERR(ft_prio_tx);
-			ft_prio_tx = NULL;
-			goto destroy_ft;
-		}
-	}
-
-	if (is_egress) {
-		dst->type = MLX5_FLOW_DESTINATION_TYPE_PORT;
-	} else {
-		dst->type = MLX5_FLOW_DESTINATION_TYPE_TIR;
-		if (mqp->flags & MLX5_IB_QP_RSS)
-			dst->tir_num = mqp->rss_qp.tirn;
-		else
-			dst->tir_num = mqp->raw_packet_qp.rq.tirn;
-	}
-
-	if (flow_attr->type == IB_FLOW_ATTR_NORMAL) {
-		if (flow_attr->flags & IB_FLOW_ATTR_FLAGS_DONT_TRAP)  {
-			handler = create_dont_trap_rule(dev, ft_prio,
-							flow_attr, dst);
-		} else {
-			underlay_qpn = (mqp->flags & MLX5_IB_QP_UNDERLAY) ?
-					mqp->underlay_qpn : 0;
-			handler = _create_flow_rule(dev, ft_prio, flow_attr,
-						    dst, underlay_qpn, ucmd);
-		}
-	} else if (flow_attr->type == IB_FLOW_ATTR_ALL_DEFAULT ||
-		   flow_attr->type == IB_FLOW_ATTR_MC_DEFAULT) {
-		handler = create_leftovers_rule(dev, ft_prio, flow_attr,
-						dst);
-	} else if (flow_attr->type == IB_FLOW_ATTR_SNIFFER) {
-		handler = create_sniffer_rule(dev, ft_prio, ft_prio_tx, dst);
-	} else {
-		err = -EINVAL;
-		goto destroy_ft;
-	}
-
-	if (IS_ERR(handler)) {
-		err = PTR_ERR(handler);
-		handler = NULL;
-		goto destroy_ft;
-	}
-
-	mutex_unlock(&dev->flow_db->lock);
-	kfree(dst);
-	kfree(ucmd);
-
-	return &handler->ibflow;
-
-destroy_ft:
-	put_flow_table(dev, ft_prio, false);
-	if (ft_prio_tx)
-		put_flow_table(dev, ft_prio_tx, false);
-unlock:
-	mutex_unlock(&dev->flow_db->lock);
-	kfree(dst);
-free_ucmd:
-	kfree(ucmd);
-	return ERR_PTR(err);
-}
-
-static struct mlx5_ib_flow_prio *
-_get_flow_table(struct mlx5_ib_dev *dev,
-		struct mlx5_ib_flow_matcher *fs_matcher,
-		bool mcast)
-{
-	struct mlx5_flow_namespace *ns = NULL;
-	struct mlx5_ib_flow_prio *prio = NULL;
-	int max_table_size = 0;
-	bool esw_encap;
-	u32 flags = 0;
-	int priority;
-
-	if (mcast)
-		priority = MLX5_IB_FLOW_MCAST_PRIO;
-	else
-		priority = ib_prio_to_core_prio(fs_matcher->priority, false);
-
-	esw_encap = mlx5_eswitch_get_encap_mode(dev->mdev) !=
-		DEVLINK_ESWITCH_ENCAP_MODE_NONE;
-	if (fs_matcher->ns_type == MLX5_FLOW_NAMESPACE_BYPASS) {
-		max_table_size = BIT(MLX5_CAP_FLOWTABLE_NIC_RX(dev->mdev,
-					log_max_ft_size));
-		if (MLX5_CAP_FLOWTABLE_NIC_RX(dev->mdev, decap) && !esw_encap)
-			flags |= MLX5_FLOW_TABLE_TUNNEL_EN_DECAP;
-		if (MLX5_CAP_FLOWTABLE_NIC_RX(dev->mdev,
-					      reformat_l3_tunnel_to_l2) &&
-		    !esw_encap)
-			flags |= MLX5_FLOW_TABLE_TUNNEL_EN_REFORMAT;
-	} else if (fs_matcher->ns_type == MLX5_FLOW_NAMESPACE_EGRESS) {
-		max_table_size = BIT(
-			MLX5_CAP_FLOWTABLE_NIC_TX(dev->mdev, log_max_ft_size));
-		if (MLX5_CAP_FLOWTABLE_NIC_TX(dev->mdev, reformat) && !esw_encap)
-			flags |= MLX5_FLOW_TABLE_TUNNEL_EN_REFORMAT;
-	} else if (fs_matcher->ns_type == MLX5_FLOW_NAMESPACE_FDB) {
-		max_table_size = BIT(
-			MLX5_CAP_ESW_FLOWTABLE_FDB(dev->mdev, log_max_ft_size));
-		if (MLX5_CAP_ESW_FLOWTABLE_FDB(dev->mdev, decap) && esw_encap)
-			flags |= MLX5_FLOW_TABLE_TUNNEL_EN_DECAP;
-		if (MLX5_CAP_ESW_FLOWTABLE_FDB(dev->mdev, reformat_l3_tunnel_to_l2) &&
-		    esw_encap)
-			flags |= MLX5_FLOW_TABLE_TUNNEL_EN_REFORMAT;
-		priority = FDB_BYPASS_PATH;
-	} else if (fs_matcher->ns_type == MLX5_FLOW_NAMESPACE_RDMA_RX) {
-		max_table_size =
-			BIT(MLX5_CAP_FLOWTABLE_RDMA_RX(dev->mdev,
-						       log_max_ft_size));
-		priority = fs_matcher->priority;
-	}
-
-	max_table_size = min_t(int, max_table_size, MLX5_FS_MAX_ENTRIES);
-
-	ns = mlx5_get_flow_namespace(dev->mdev, fs_matcher->ns_type);
-	if (!ns)
-		return ERR_PTR(-ENOTSUPP);
-
-	if (fs_matcher->ns_type == MLX5_FLOW_NAMESPACE_BYPASS)
-		prio = &dev->flow_db->prios[priority];
-	else if (fs_matcher->ns_type == MLX5_FLOW_NAMESPACE_EGRESS)
-		prio = &dev->flow_db->egress_prios[priority];
-	else if (fs_matcher->ns_type == MLX5_FLOW_NAMESPACE_FDB)
-		prio = &dev->flow_db->fdb;
-	else if (fs_matcher->ns_type == MLX5_FLOW_NAMESPACE_RDMA_RX)
-		prio = &dev->flow_db->rdma_rx[priority];
-
-	if (!prio)
-		return ERR_PTR(-EINVAL);
-
-	if (prio->flow_table)
-		return prio;
-
-	return _get_prio(ns, prio, priority, max_table_size,
-			 MLX5_FS_MAX_TYPES, flags);
-}
-
-static struct mlx5_ib_flow_handler *
-_create_raw_flow_rule(struct mlx5_ib_dev *dev,
-		      struct mlx5_ib_flow_prio *ft_prio,
-		      struct mlx5_flow_destination *dst,
-		      struct mlx5_ib_flow_matcher  *fs_matcher,
-		      struct mlx5_flow_context *flow_context,
-		      struct mlx5_flow_act *flow_act,
-		      void *cmd_in, int inlen,
-		      int dst_num)
-{
-	struct mlx5_ib_flow_handler *handler;
-	struct mlx5_flow_spec *spec;
-	struct mlx5_flow_table *ft = ft_prio->flow_table;
-	int err = 0;
-
-	spec = kvzalloc(sizeof(*spec), GFP_KERNEL);
-	handler = kzalloc(sizeof(*handler), GFP_KERNEL);
-	if (!handler || !spec) {
-		err = -ENOMEM;
-		goto free;
-	}
-
-	INIT_LIST_HEAD(&handler->list);
-
-	memcpy(spec->match_value, cmd_in, inlen);
-	memcpy(spec->match_criteria, fs_matcher->matcher_mask.match_params,
-	       fs_matcher->mask_len);
-	spec->match_criteria_enable = fs_matcher->match_criteria_enable;
-	spec->flow_context = *flow_context;
-
-	handler->rule = mlx5_add_flow_rules(ft, spec,
-					    flow_act, dst, dst_num);
-
-	if (IS_ERR(handler->rule)) {
-		err = PTR_ERR(handler->rule);
-		goto free;
-	}
-
-	ft_prio->refcount++;
-	handler->prio = ft_prio;
-	handler->dev = dev;
-	ft_prio->flow_table = ft;
-
-free:
-	if (err)
-		kfree(handler);
-	kvfree(spec);
-	return err ? ERR_PTR(err) : handler;
-}
-
-static bool raw_fs_is_multicast(struct mlx5_ib_flow_matcher *fs_matcher,
-				void *match_v)
-{
-	void *match_c;
-	void *match_v_set_lyr_2_4, *match_c_set_lyr_2_4;
-	void *dmac, *dmac_mask;
-	void *ipv4, *ipv4_mask;
-
-	if (!(fs_matcher->match_criteria_enable &
-	      (1 << MATCH_CRITERIA_ENABLE_OUTER_BIT)))
-		return false;
-
-	match_c = fs_matcher->matcher_mask.match_params;
-	match_v_set_lyr_2_4 = MLX5_ADDR_OF(fte_match_param, match_v,
-					   outer_headers);
-	match_c_set_lyr_2_4 = MLX5_ADDR_OF(fte_match_param, match_c,
-					   outer_headers);
-
-	dmac = MLX5_ADDR_OF(fte_match_set_lyr_2_4, match_v_set_lyr_2_4,
-			    dmac_47_16);
-	dmac_mask = MLX5_ADDR_OF(fte_match_set_lyr_2_4, match_c_set_lyr_2_4,
-				 dmac_47_16);
-
-	if (is_multicast_ether_addr(dmac) &&
-	    is_multicast_ether_addr(dmac_mask))
-		return true;
-
-	ipv4 = MLX5_ADDR_OF(fte_match_set_lyr_2_4, match_v_set_lyr_2_4,
-			    dst_ipv4_dst_ipv6.ipv4_layout.ipv4);
-
-	ipv4_mask = MLX5_ADDR_OF(fte_match_set_lyr_2_4, match_c_set_lyr_2_4,
-				 dst_ipv4_dst_ipv6.ipv4_layout.ipv4);
-
-	if (ipv4_is_multicast(*(__be32 *)(ipv4)) &&
-	    ipv4_is_multicast(*(__be32 *)(ipv4_mask)))
-		return true;
-
-	return false;
-}
-
-struct mlx5_ib_flow_handler *
-mlx5_ib_raw_fs_rule_add(struct mlx5_ib_dev *dev,
-			struct mlx5_ib_flow_matcher *fs_matcher,
-			struct mlx5_flow_context *flow_context,
-			struct mlx5_flow_act *flow_act,
-			u32 counter_id,
-			void *cmd_in, int inlen, int dest_id,
-			int dest_type)
-{
-	struct mlx5_flow_destination *dst;
-	struct mlx5_ib_flow_prio *ft_prio;
-	struct mlx5_ib_flow_handler *handler;
-	int dst_num = 0;
-	bool mcast;
-	int err;
-
-	if (fs_matcher->flow_type != MLX5_IB_FLOW_TYPE_NORMAL)
-		return ERR_PTR(-EOPNOTSUPP);
-
-	if (fs_matcher->priority > MLX5_IB_FLOW_LAST_PRIO)
-		return ERR_PTR(-ENOMEM);
-
-	dst = kcalloc(2, sizeof(*dst), GFP_KERNEL);
-	if (!dst)
-		return ERR_PTR(-ENOMEM);
-
-	mcast = raw_fs_is_multicast(fs_matcher, cmd_in);
-	mutex_lock(&dev->flow_db->lock);
-
-	ft_prio = _get_flow_table(dev, fs_matcher, mcast);
-	if (IS_ERR(ft_prio)) {
-		err = PTR_ERR(ft_prio);
-		goto unlock;
-	}
-
-	if (dest_type == MLX5_FLOW_DESTINATION_TYPE_TIR) {
-		dst[dst_num].type = dest_type;
-		dst[dst_num].tir_num = dest_id;
-		flow_act->action |= MLX5_FLOW_CONTEXT_ACTION_FWD_DEST;
-	} else if (dest_type == MLX5_FLOW_DESTINATION_TYPE_FLOW_TABLE) {
-		dst[dst_num].type = MLX5_FLOW_DESTINATION_TYPE_FLOW_TABLE_NUM;
-		dst[dst_num].ft_num = dest_id;
-		flow_act->action |= MLX5_FLOW_CONTEXT_ACTION_FWD_DEST;
-	} else {
-		dst[dst_num].type = MLX5_FLOW_DESTINATION_TYPE_PORT;
-		flow_act->action |= MLX5_FLOW_CONTEXT_ACTION_ALLOW;
-	}
-
-	dst_num++;
-
-	if (flow_act->action & MLX5_FLOW_CONTEXT_ACTION_COUNT) {
-		dst[dst_num].type = MLX5_FLOW_DESTINATION_TYPE_COUNTER;
-		dst[dst_num].counter_id = counter_id;
-		dst_num++;
-	}
-
-	handler = _create_raw_flow_rule(dev, ft_prio, dst, fs_matcher,
-					flow_context, flow_act,
-					cmd_in, inlen, dst_num);
-
-	if (IS_ERR(handler)) {
-		err = PTR_ERR(handler);
-		goto destroy_ft;
-	}
-
-	mutex_unlock(&dev->flow_db->lock);
-	atomic_inc(&fs_matcher->usecnt);
-	handler->flow_matcher = fs_matcher;
-
-	kfree(dst);
-
-	return handler;
-
-destroy_ft:
-	put_flow_table(dev, ft_prio, false);
-unlock:
-	mutex_unlock(&dev->flow_db->lock);
-	kfree(dst);
-
-	return ERR_PTR(err);
-}
-
-static u32 mlx5_ib_flow_action_flags_to_accel_xfrm_flags(u32 mlx5_flags)
-{
-	u32 flags = 0;
-
-	if (mlx5_flags & MLX5_IB_UAPI_FLOW_ACTION_FLAGS_REQUIRE_METADATA)
-		flags |= MLX5_ACCEL_XFRM_FLAG_REQUIRE_METADATA;
-
-	return flags;
-}
-
-#define MLX5_FLOW_ACTION_ESP_CREATE_LAST_SUPPORTED	MLX5_IB_UAPI_FLOW_ACTION_FLAGS_REQUIRE_METADATA
-static struct ib_flow_action *
-mlx5_ib_create_flow_action_esp(struct ib_device *device,
-			       const struct ib_flow_action_attrs_esp *attr,
-			       struct uverbs_attr_bundle *attrs)
-{
-	struct mlx5_ib_dev *mdev = to_mdev(device);
-	struct ib_uverbs_flow_action_esp_keymat_aes_gcm *aes_gcm;
-	struct mlx5_accel_esp_xfrm_attrs accel_attrs = {};
-	struct mlx5_ib_flow_action *action;
-	u64 action_flags;
-	u64 flags;
-	int err = 0;
-
-	err = uverbs_get_flags64(
-		&action_flags, attrs, MLX5_IB_ATTR_CREATE_FLOW_ACTION_FLAGS,
-		((MLX5_FLOW_ACTION_ESP_CREATE_LAST_SUPPORTED << 1) - 1));
-	if (err)
-		return ERR_PTR(err);
-
-	flags = mlx5_ib_flow_action_flags_to_accel_xfrm_flags(action_flags);
-
-	/* We current only support a subset of the standard features. Only a
-	 * keymat of type AES_GCM, with icv_len == 16, iv_algo == SEQ and esn
-	 * (with overlap). Full offload mode isn't supported.
-	 */
-	if (!attr->keymat || attr->replay || attr->encap ||
-	    attr->spi || attr->seq || attr->tfc_pad ||
-	    attr->hard_limit_pkts ||
-	    (attr->flags & ~(IB_FLOW_ACTION_ESP_FLAGS_ESN_TRIGGERED |
-			     IB_UVERBS_FLOW_ACTION_ESP_FLAGS_ENCRYPT)))
-		return ERR_PTR(-EOPNOTSUPP);
-
-	if (attr->keymat->protocol !=
-	    IB_UVERBS_FLOW_ACTION_ESP_KEYMAT_AES_GCM)
-		return ERR_PTR(-EOPNOTSUPP);
-
-	aes_gcm = &attr->keymat->keymat.aes_gcm;
-
-	if (aes_gcm->icv_len != 16 ||
-	    aes_gcm->iv_algo != IB_UVERBS_FLOW_ACTION_IV_ALGO_SEQ)
-		return ERR_PTR(-EOPNOTSUPP);
-
-	action = kmalloc(sizeof(*action), GFP_KERNEL);
-	if (!action)
-		return ERR_PTR(-ENOMEM);
-
-	action->esp_aes_gcm.ib_flags = attr->flags;
-	memcpy(&accel_attrs.keymat.aes_gcm.aes_key, &aes_gcm->aes_key,
-	       sizeof(accel_attrs.keymat.aes_gcm.aes_key));
-	accel_attrs.keymat.aes_gcm.key_len = aes_gcm->key_len * 8;
-	memcpy(&accel_attrs.keymat.aes_gcm.salt, &aes_gcm->salt,
-	       sizeof(accel_attrs.keymat.aes_gcm.salt));
-	memcpy(&accel_attrs.keymat.aes_gcm.seq_iv, &aes_gcm->iv,
-	       sizeof(accel_attrs.keymat.aes_gcm.seq_iv));
-	accel_attrs.keymat.aes_gcm.icv_len = aes_gcm->icv_len * 8;
-	accel_attrs.keymat.aes_gcm.iv_algo = MLX5_ACCEL_ESP_AES_GCM_IV_ALGO_SEQ;
-	accel_attrs.keymat_type = MLX5_ACCEL_ESP_KEYMAT_AES_GCM;
-
-	accel_attrs.esn = attr->esn;
-	if (attr->flags & IB_FLOW_ACTION_ESP_FLAGS_ESN_TRIGGERED)
-		accel_attrs.flags |= MLX5_ACCEL_ESP_FLAGS_ESN_TRIGGERED;
-	if (attr->flags & IB_UVERBS_FLOW_ACTION_ESP_FLAGS_ESN_NEW_WINDOW)
-		accel_attrs.flags |= MLX5_ACCEL_ESP_FLAGS_ESN_STATE_OVERLAP;
-
-	if (attr->flags & IB_UVERBS_FLOW_ACTION_ESP_FLAGS_ENCRYPT)
-		accel_attrs.action |= MLX5_ACCEL_ESP_ACTION_ENCRYPT;
-
-	action->esp_aes_gcm.ctx =
-		mlx5_accel_esp_create_xfrm(mdev->mdev, &accel_attrs, flags);
-	if (IS_ERR(action->esp_aes_gcm.ctx)) {
-		err = PTR_ERR(action->esp_aes_gcm.ctx);
-		goto err_parse;
-	}
-
-	action->esp_aes_gcm.ib_flags = attr->flags;
-
-	return &action->ib_action;
-
-err_parse:
-	kfree(action);
-	return ERR_PTR(err);
-}
-
-static int
-mlx5_ib_modify_flow_action_esp(struct ib_flow_action *action,
-			       const struct ib_flow_action_attrs_esp *attr,
-			       struct uverbs_attr_bundle *attrs)
-{
-	struct mlx5_ib_flow_action *maction = to_mflow_act(action);
-	struct mlx5_accel_esp_xfrm_attrs accel_attrs;
-	int err = 0;
-
-	if (attr->keymat || attr->replay || attr->encap ||
-	    attr->spi || attr->seq || attr->tfc_pad ||
-	    attr->hard_limit_pkts ||
-	    (attr->flags & ~(IB_FLOW_ACTION_ESP_FLAGS_ESN_TRIGGERED |
-			     IB_FLOW_ACTION_ESP_FLAGS_MOD_ESP_ATTRS |
-			     IB_UVERBS_FLOW_ACTION_ESP_FLAGS_ESN_NEW_WINDOW)))
-		return -EOPNOTSUPP;
-
-	/* Only the ESN value or the MLX5_ACCEL_ESP_FLAGS_ESN_STATE_OVERLAP can
-	 * be modified.
-	 */
-	if (!(maction->esp_aes_gcm.ib_flags &
-	      IB_FLOW_ACTION_ESP_FLAGS_ESN_TRIGGERED) &&
-	    attr->flags & (IB_FLOW_ACTION_ESP_FLAGS_ESN_TRIGGERED |
-			   IB_UVERBS_FLOW_ACTION_ESP_FLAGS_ESN_NEW_WINDOW))
-		return -EINVAL;
-
-	memcpy(&accel_attrs, &maction->esp_aes_gcm.ctx->attrs,
-	       sizeof(accel_attrs));
-
-	accel_attrs.esn = attr->esn;
-	if (attr->flags & IB_UVERBS_FLOW_ACTION_ESP_FLAGS_ESN_NEW_WINDOW)
-		accel_attrs.flags |= MLX5_ACCEL_ESP_FLAGS_ESN_STATE_OVERLAP;
-	else
-		accel_attrs.flags &= ~MLX5_ACCEL_ESP_FLAGS_ESN_STATE_OVERLAP;
-
-	err = mlx5_accel_esp_modify_xfrm(maction->esp_aes_gcm.ctx,
-					 &accel_attrs);
-	if (err)
-		return err;
-
-	maction->esp_aes_gcm.ib_flags &=
-		~IB_UVERBS_FLOW_ACTION_ESP_FLAGS_ESN_NEW_WINDOW;
-	maction->esp_aes_gcm.ib_flags |=
-		attr->flags & IB_UVERBS_FLOW_ACTION_ESP_FLAGS_ESN_NEW_WINDOW;
-
-	return 0;
-}
-
-static int mlx5_ib_destroy_flow_action(struct ib_flow_action *action)
-{
-	struct mlx5_ib_flow_action *maction = to_mflow_act(action);
-
-	switch (action->type) {
-	case IB_FLOW_ACTION_ESP:
-		/*
-		 * We only support aes_gcm by now, so we implicitly know this is
-		 * the underline crypto.
-		 */
-		mlx5_accel_esp_destroy_xfrm(maction->esp_aes_gcm.ctx);
-		break;
-	case IB_FLOW_ACTION_UNSPECIFIED:
-		mlx5_ib_destroy_flow_action_raw(maction);
-		break;
-	default:
-		WARN_ON(true);
-		break;
-	}
-
-	kfree(maction);
-	return 0;
-}
-
-static int mlx5_ib_mcg_attach(struct ib_qp *ibqp, union ib_gid *gid, u16 lid)
-{
-	struct mlx5_ib_dev *dev = to_mdev(ibqp->device);
-	struct mlx5_ib_qp *mqp = to_mqp(ibqp);
-	int err;
-	u16 uid;
-
-	uid = ibqp->pd ?
-		to_mpd(ibqp->pd)->uid : 0;
-
-	if (mqp->flags & MLX5_IB_QP_UNDERLAY) {
-		mlx5_ib_dbg(dev, "Attaching a multi cast group to underlay QP is not supported\n");
-		return -EOPNOTSUPP;
-	}
-
-	err = mlx5_cmd_attach_mcg(dev->mdev, gid, ibqp->qp_num, uid);
-	if (err)
-		mlx5_ib_warn(dev, "failed attaching QPN 0x%x, MGID %pI6\n",
-			     ibqp->qp_num, gid->raw);
-
-	return err;
-}
-
-static int mlx5_ib_mcg_detach(struct ib_qp *ibqp, union ib_gid *gid, u16 lid)
-{
-	struct mlx5_ib_dev *dev = to_mdev(ibqp->device);
-	int err;
-	u16 uid;
-
-	uid = ibqp->pd ?
-		to_mpd(ibqp->pd)->uid : 0;
-	err = mlx5_cmd_detach_mcg(dev->mdev, gid, ibqp->qp_num, uid);
-	if (err)
-		mlx5_ib_warn(dev, "failed detaching QPN 0x%x, MGID %pI6\n",
-			     ibqp->qp_num, gid->raw);
-
-	return err;
-}
-
-static int init_node_data(struct mlx5_ib_dev *dev)
-{
-	int err;
-
-	err = mlx5_query_node_desc(dev, dev->ib_dev.node_desc);
-	if (err)
-		return err;
-
-	dev->mdev->rev_id = dev->mdev->pdev->revision;
-
-	return mlx5_query_node_guid(dev, &dev->ib_dev.node_guid);
-}
-
-static ssize_t fw_pages_show(struct device *device,
-			     struct device_attribute *attr, char *buf)
-{
-	struct mlx5_ib_dev *dev =
-		rdma_device_to_drv_device(device, struct mlx5_ib_dev, ib_dev);
-
-	return sprintf(buf, "%d\n", dev->mdev->priv.fw_pages);
-}
-static DEVICE_ATTR_RO(fw_pages);
-
-static ssize_t reg_pages_show(struct device *device,
-			      struct device_attribute *attr, char *buf)
-{
-	struct mlx5_ib_dev *dev =
-		rdma_device_to_drv_device(device, struct mlx5_ib_dev, ib_dev);
-
-	return sprintf(buf, "%d\n", atomic_read(&dev->mdev->priv.reg_pages));
-}
-static DEVICE_ATTR_RO(reg_pages);
-
-static ssize_t hca_type_show(struct device *device,
-			     struct device_attribute *attr, char *buf)
-{
-	struct mlx5_ib_dev *dev =
-		rdma_device_to_drv_device(device, struct mlx5_ib_dev, ib_dev);
-
-	return sprintf(buf, "MT%d\n", dev->mdev->pdev->device);
-}
-static DEVICE_ATTR_RO(hca_type);
-
-=======
->>>>>>> d1988041
 static ssize_t hw_rev_show(struct device *device,
 			   struct device_attribute *attr, char *buf)
 {
@@ -4827,151 +2965,6 @@
 	struct ib_device_attr *dprops = NULL;
 	struct ib_port_attr *pprops = NULL;
 	int err = -ENOMEM;
-<<<<<<< HEAD
-
-	pprops = kzalloc(sizeof(*pprops), GFP_KERNEL);
-	if (!pprops)
-		goto out;
-
-	dprops = kmalloc(sizeof(*dprops), GFP_KERNEL);
-	if (!dprops)
-		goto out;
-
-	err = mlx5_ib_query_device(&dev->ib_dev, dprops, NULL);
-	if (err) {
-		mlx5_ib_warn(dev, "query_device failed %d\n", err);
-		goto out;
-	}
-
-	err = mlx5_ib_query_port(&dev->ib_dev, port, pprops);
-	if (err) {
-		mlx5_ib_warn(dev, "query_port %d failed %d\n",
-			     port, err);
-		goto out;
-	}
-
-	dev->mdev->port_caps[port - 1].pkey_table_len =
-					dprops->max_pkeys;
-	dev->mdev->port_caps[port - 1].gid_table_len =
-					pprops->gid_tbl_len;
-	mlx5_ib_dbg(dev, "port %d: pkey_table_len %d, gid_table_len %d\n",
-		    port, dprops->max_pkeys, pprops->gid_tbl_len);
-
-out:
-	kfree(pprops);
-	kfree(dprops);
-
-	return err;
-}
-
-static int get_port_caps(struct mlx5_ib_dev *dev, u8 port)
-{
-	/* For representors use port 1, is this is the only native
-	 * port
-	 */
-	if (dev->is_rep)
-		return __get_port_caps(dev, 1);
-	return __get_port_caps(dev, port);
-}
-
-static void destroy_umrc_res(struct mlx5_ib_dev *dev)
-{
-	int err;
-
-	err = mlx5_mr_cache_cleanup(dev);
-	if (err)
-		mlx5_ib_warn(dev, "mr cache cleanup failed\n");
-
-	if (dev->umrc.qp)
-		mlx5_ib_destroy_qp(dev->umrc.qp, NULL);
-	if (dev->umrc.cq)
-		ib_free_cq(dev->umrc.cq);
-	if (dev->umrc.pd)
-		ib_dealloc_pd(dev->umrc.pd);
-}
-
-enum {
-	MAX_UMR_WR = 128,
-};
-
-static int create_umr_res(struct mlx5_ib_dev *dev)
-{
-	struct ib_qp_init_attr *init_attr = NULL;
-	struct ib_qp_attr *attr = NULL;
-	struct ib_pd *pd;
-	struct ib_cq *cq;
-	struct ib_qp *qp;
-	int ret;
-
-	attr = kzalloc(sizeof(*attr), GFP_KERNEL);
-	init_attr = kzalloc(sizeof(*init_attr), GFP_KERNEL);
-	if (!attr || !init_attr) {
-		ret = -ENOMEM;
-		goto error_0;
-	}
-
-	pd = ib_alloc_pd(&dev->ib_dev, 0);
-	if (IS_ERR(pd)) {
-		mlx5_ib_dbg(dev, "Couldn't create PD for sync UMR QP\n");
-		ret = PTR_ERR(pd);
-		goto error_0;
-	}
-
-	cq = ib_alloc_cq(&dev->ib_dev, NULL, 128, 0, IB_POLL_SOFTIRQ);
-	if (IS_ERR(cq)) {
-		mlx5_ib_dbg(dev, "Couldn't create CQ for sync UMR QP\n");
-		ret = PTR_ERR(cq);
-		goto error_2;
-	}
-
-	init_attr->send_cq = cq;
-	init_attr->recv_cq = cq;
-	init_attr->sq_sig_type = IB_SIGNAL_ALL_WR;
-	init_attr->cap.max_send_wr = MAX_UMR_WR;
-	init_attr->cap.max_send_sge = 1;
-	init_attr->qp_type = MLX5_IB_QPT_REG_UMR;
-	init_attr->port_num = 1;
-	qp = mlx5_ib_create_qp(pd, init_attr, NULL);
-	if (IS_ERR(qp)) {
-		mlx5_ib_dbg(dev, "Couldn't create sync UMR QP\n");
-		ret = PTR_ERR(qp);
-		goto error_3;
-	}
-	qp->device     = &dev->ib_dev;
-	qp->real_qp    = qp;
-	qp->uobject    = NULL;
-	qp->qp_type    = MLX5_IB_QPT_REG_UMR;
-	qp->send_cq    = init_attr->send_cq;
-	qp->recv_cq    = init_attr->recv_cq;
-
-	attr->qp_state = IB_QPS_INIT;
-	attr->port_num = 1;
-	ret = mlx5_ib_modify_qp(qp, attr, IB_QP_STATE | IB_QP_PKEY_INDEX |
-				IB_QP_PORT, NULL);
-	if (ret) {
-		mlx5_ib_dbg(dev, "Couldn't modify UMR QP\n");
-		goto error_4;
-	}
-
-	memset(attr, 0, sizeof(*attr));
-	attr->qp_state = IB_QPS_RTR;
-	attr->path_mtu = IB_MTU_256;
-
-	ret = mlx5_ib_modify_qp(qp, attr, IB_QP_STATE, NULL);
-	if (ret) {
-		mlx5_ib_dbg(dev, "Couldn't modify umr QP to rtr\n");
-		goto error_4;
-	}
-
-	memset(attr, 0, sizeof(*attr));
-	attr->qp_state = IB_QPS_RTS;
-	ret = mlx5_ib_modify_qp(qp, attr, IB_QP_STATE, NULL);
-	if (ret) {
-		mlx5_ib_dbg(dev, "Couldn't modify umr QP to rts\n");
-		goto error_4;
-	}
-=======
->>>>>>> d1988041
 
 	pprops = kzalloc(sizeof(*pprops), GFP_KERNEL);
 	if (!pprops)
@@ -5319,15 +3312,7 @@
 		return err;
 	}
 
-<<<<<<< HEAD
-	return rdma_alloc_hw_stats_struct(cnts->names,
-					  cnts->num_q_counters +
-					  cnts->num_cong_counters +
-					  cnts->num_ext_ppcnt_counters,
-					  RDMA_HW_STATS_DEFAULT_LIFESPAN);
-=======
 	return 0;
->>>>>>> d1988041
 }
 
 static void mlx5_remove_netdev_notifier(struct mlx5_ib_dev *dev, u8 port_num)
