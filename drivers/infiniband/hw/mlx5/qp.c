/*
 * Copyright (c) 2013-2015, Mellanox Technologies. All rights reserved.
 *
 * This software is available to you under a choice of one of two
 * licenses.  You may choose to be licensed under the terms of the GNU
 * General Public License (GPL) Version 2, available from the file
 * COPYING in the main directory of this source tree, or the
 * OpenIB.org BSD license below:
 *
 *     Redistribution and use in source and binary forms, with or
 *     without modification, are permitted provided that the following
 *     conditions are met:
 *
 *      - Redistributions of source code must retain the above
 *        copyright notice, this list of conditions and the following
 *        disclaimer.
 *
 *      - Redistributions in binary form must reproduce the above
 *        copyright notice, this list of conditions and the following
 *        disclaimer in the documentation and/or other materials
 *        provided with the distribution.
 *
 * THE SOFTWARE IS PROVIDED "AS IS", WITHOUT WARRANTY OF ANY KIND,
 * EXPRESS OR IMPLIED, INCLUDING BUT NOT LIMITED TO THE WARRANTIES OF
 * MERCHANTABILITY, FITNESS FOR A PARTICULAR PURPOSE AND
 * NONINFRINGEMENT. IN NO EVENT SHALL THE AUTHORS OR COPYRIGHT HOLDERS
 * BE LIABLE FOR ANY CLAIM, DAMAGES OR OTHER LIABILITY, WHETHER IN AN
 * ACTION OF CONTRACT, TORT OR OTHERWISE, ARISING FROM, OUT OF OR IN
 * CONNECTION WITH THE SOFTWARE OR THE USE OR OTHER DEALINGS IN THE
 * SOFTWARE.
 */

#include <linux/module.h>
#include <rdma/ib_umem.h>
#include <rdma/ib_cache.h>
#include <rdma/ib_user_verbs.h>
#include <rdma/rdma_counter.h>
#include <linux/mlx5/fs.h>
#include "mlx5_ib.h"
#include "ib_rep.h"
#include "counters.h"
#include "cmd.h"
#include "qp.h"
#include "wr.h"

enum {
	MLX5_IB_ACK_REQ_FREQ	= 8,
};

enum {
	MLX5_IB_DEFAULT_SCHED_QUEUE	= 0x83,
	MLX5_IB_DEFAULT_QP0_SCHED_QUEUE	= 0x3f,
	MLX5_IB_LINK_TYPE_IB		= 0,
	MLX5_IB_LINK_TYPE_ETH		= 1
};

enum raw_qp_set_mask_map {
	MLX5_RAW_QP_MOD_SET_RQ_Q_CTR_ID		= 1UL << 0,
	MLX5_RAW_QP_RATE_LIMIT			= 1UL << 1,
};

struct mlx5_modify_raw_qp_param {
	u16 operation;

	u32 set_mask; /* raw_qp_set_mask_map */

	struct mlx5_rate_limit rl;

	u8 rq_q_ctr_id;
	u32 port;
};

static void get_cqs(enum ib_qp_type qp_type,
		    struct ib_cq *ib_send_cq, struct ib_cq *ib_recv_cq,
		    struct mlx5_ib_cq **send_cq, struct mlx5_ib_cq **recv_cq);

static int is_qp0(enum ib_qp_type qp_type)
{
	return qp_type == IB_QPT_SMI;
}

static int is_sqp(enum ib_qp_type qp_type)
{
	return is_qp0(qp_type) || is_qp1(qp_type);
}

/**
 * mlx5_ib_read_user_wqe_common() - Copy a WQE (or part of) from user WQ
 * to kernel buffer
 *
 * @umem: User space memory where the WQ is
 * @buffer: buffer to copy to
 * @buflen: buffer length
 * @wqe_index: index of WQE to copy from
 * @wq_offset: offset to start of WQ
 * @wq_wqe_cnt: number of WQEs in WQ
 * @wq_wqe_shift: log2 of WQE size
 * @bcnt: number of bytes to copy
 * @bytes_copied: number of bytes to copy (return value)
 *
 * Copies from start of WQE bcnt or less bytes.
 * Does not gurantee to copy the entire WQE.
 *
 * Return: zero on success, or an error code.
 */
static int mlx5_ib_read_user_wqe_common(struct ib_umem *umem, void *buffer,
					size_t buflen, int wqe_index,
					int wq_offset, int wq_wqe_cnt,
					int wq_wqe_shift, int bcnt,
					size_t *bytes_copied)
{
	size_t offset = wq_offset + ((wqe_index % wq_wqe_cnt) << wq_wqe_shift);
	size_t wq_end = wq_offset + (wq_wqe_cnt << wq_wqe_shift);
	size_t copy_length;
	int ret;

	/* don't copy more than requested, more than buffer length or
	 * beyond WQ end
	 */
	copy_length = min_t(u32, buflen, wq_end - offset);
	copy_length = min_t(u32, copy_length, bcnt);

	ret = ib_umem_copy_from(buffer, umem, offset, copy_length);
	if (ret)
		return ret;

	if (!ret && bytes_copied)
		*bytes_copied = copy_length;

	return 0;
}

static int mlx5_ib_read_kernel_wqe_sq(struct mlx5_ib_qp *qp, int wqe_index,
				      void *buffer, size_t buflen, size_t *bc)
{
	struct mlx5_wqe_ctrl_seg *ctrl;
	size_t bytes_copied = 0;
	size_t wqe_length;
	void *p;
	int ds;

	wqe_index = wqe_index & qp->sq.fbc.sz_m1;

	/* read the control segment first */
	p = mlx5_frag_buf_get_wqe(&qp->sq.fbc, wqe_index);
	ctrl = p;
	ds = be32_to_cpu(ctrl->qpn_ds) & MLX5_WQE_CTRL_DS_MASK;
	wqe_length = ds * MLX5_WQE_DS_UNITS;

	/* read rest of WQE if it spreads over more than one stride */
	while (bytes_copied < wqe_length) {
		size_t copy_length =
			min_t(size_t, buflen - bytes_copied, MLX5_SEND_WQE_BB);

		if (!copy_length)
			break;

		memcpy(buffer + bytes_copied, p, copy_length);
		bytes_copied += copy_length;

		wqe_index = (wqe_index + 1) & qp->sq.fbc.sz_m1;
		p = mlx5_frag_buf_get_wqe(&qp->sq.fbc, wqe_index);
	}
	*bc = bytes_copied;
	return 0;
}

static int mlx5_ib_read_user_wqe_sq(struct mlx5_ib_qp *qp, int wqe_index,
				    void *buffer, size_t buflen, size_t *bc)
{
	struct mlx5_ib_qp_base *base = &qp->trans_qp.base;
	struct ib_umem *umem = base->ubuffer.umem;
	struct mlx5_ib_wq *wq = &qp->sq;
	struct mlx5_wqe_ctrl_seg *ctrl;
	size_t bytes_copied;
	size_t bytes_copied2;
	size_t wqe_length;
	int ret;
	int ds;

	/* at first read as much as possible */
	ret = mlx5_ib_read_user_wqe_common(umem, buffer, buflen, wqe_index,
					   wq->offset, wq->wqe_cnt,
					   wq->wqe_shift, buflen,
					   &bytes_copied);
	if (ret)
		return ret;

	/* we need at least control segment size to proceed */
	if (bytes_copied < sizeof(*ctrl))
		return -EINVAL;

	ctrl = buffer;
	ds = be32_to_cpu(ctrl->qpn_ds) & MLX5_WQE_CTRL_DS_MASK;
	wqe_length = ds * MLX5_WQE_DS_UNITS;

	/* if we copied enough then we are done */
	if (bytes_copied >= wqe_length) {
		*bc = bytes_copied;
		return 0;
	}

	/* otherwise this a wrapped around wqe
	 * so read the remaining bytes starting
	 * from  wqe_index 0
	 */
	ret = mlx5_ib_read_user_wqe_common(umem, buffer + bytes_copied,
					   buflen - bytes_copied, 0, wq->offset,
					   wq->wqe_cnt, wq->wqe_shift,
					   wqe_length - bytes_copied,
					   &bytes_copied2);

	if (ret)
		return ret;
	*bc = bytes_copied + bytes_copied2;
	return 0;
}

int mlx5_ib_read_wqe_sq(struct mlx5_ib_qp *qp, int wqe_index, void *buffer,
			size_t buflen, size_t *bc)
{
	struct mlx5_ib_qp_base *base = &qp->trans_qp.base;
	struct ib_umem *umem = base->ubuffer.umem;

	if (buflen < sizeof(struct mlx5_wqe_ctrl_seg))
		return -EINVAL;

	if (!umem)
		return mlx5_ib_read_kernel_wqe_sq(qp, wqe_index, buffer,
						  buflen, bc);

	return mlx5_ib_read_user_wqe_sq(qp, wqe_index, buffer, buflen, bc);
}

static int mlx5_ib_read_user_wqe_rq(struct mlx5_ib_qp *qp, int wqe_index,
				    void *buffer, size_t buflen, size_t *bc)
{
	struct mlx5_ib_qp_base *base = &qp->trans_qp.base;
	struct ib_umem *umem = base->ubuffer.umem;
	struct mlx5_ib_wq *wq = &qp->rq;
	size_t bytes_copied;
	int ret;

	ret = mlx5_ib_read_user_wqe_common(umem, buffer, buflen, wqe_index,
					   wq->offset, wq->wqe_cnt,
					   wq->wqe_shift, buflen,
					   &bytes_copied);

	if (ret)
		return ret;
	*bc = bytes_copied;
	return 0;
}

int mlx5_ib_read_wqe_rq(struct mlx5_ib_qp *qp, int wqe_index, void *buffer,
			size_t buflen, size_t *bc)
{
	struct mlx5_ib_qp_base *base = &qp->trans_qp.base;
	struct ib_umem *umem = base->ubuffer.umem;
	struct mlx5_ib_wq *wq = &qp->rq;
	size_t wqe_size = 1 << wq->wqe_shift;

	if (buflen < wqe_size)
		return -EINVAL;

	if (!umem)
		return -EOPNOTSUPP;

	return mlx5_ib_read_user_wqe_rq(qp, wqe_index, buffer, buflen, bc);
}

static int mlx5_ib_read_user_wqe_srq(struct mlx5_ib_srq *srq, int wqe_index,
				     void *buffer, size_t buflen, size_t *bc)
{
	struct ib_umem *umem = srq->umem;
	size_t bytes_copied;
	int ret;

	ret = mlx5_ib_read_user_wqe_common(umem, buffer, buflen, wqe_index, 0,
					   srq->msrq.max, srq->msrq.wqe_shift,
					   buflen, &bytes_copied);

	if (ret)
		return ret;
	*bc = bytes_copied;
	return 0;
}

int mlx5_ib_read_wqe_srq(struct mlx5_ib_srq *srq, int wqe_index, void *buffer,
			 size_t buflen, size_t *bc)
{
	struct ib_umem *umem = srq->umem;
	size_t wqe_size = 1 << srq->msrq.wqe_shift;

	if (buflen < wqe_size)
		return -EINVAL;

	if (!umem)
		return -EOPNOTSUPP;

	return mlx5_ib_read_user_wqe_srq(srq, wqe_index, buffer, buflen, bc);
}

static void mlx5_ib_qp_event(struct mlx5_core_qp *qp, int type)
{
	struct ib_qp *ibqp = &to_mibqp(qp)->ibqp;
	struct ib_event event;

	if (type == MLX5_EVENT_TYPE_PATH_MIG) {
		/* This event is only valid for trans_qps */
		to_mibqp(qp)->port = to_mibqp(qp)->trans_qp.alt_port;
	}

	if (ibqp->event_handler) {
		event.device     = ibqp->device;
		event.element.qp = ibqp;
		switch (type) {
		case MLX5_EVENT_TYPE_PATH_MIG:
			event.event = IB_EVENT_PATH_MIG;
			break;
		case MLX5_EVENT_TYPE_COMM_EST:
			event.event = IB_EVENT_COMM_EST;
			break;
		case MLX5_EVENT_TYPE_SQ_DRAINED:
			event.event = IB_EVENT_SQ_DRAINED;
			break;
		case MLX5_EVENT_TYPE_SRQ_LAST_WQE:
			event.event = IB_EVENT_QP_LAST_WQE_REACHED;
			break;
		case MLX5_EVENT_TYPE_WQ_CATAS_ERROR:
			event.event = IB_EVENT_QP_FATAL;
			break;
		case MLX5_EVENT_TYPE_PATH_MIG_FAILED:
			event.event = IB_EVENT_PATH_MIG_ERR;
			break;
		case MLX5_EVENT_TYPE_WQ_INVAL_REQ_ERROR:
			event.event = IB_EVENT_QP_REQ_ERR;
			break;
		case MLX5_EVENT_TYPE_WQ_ACCESS_ERROR:
			event.event = IB_EVENT_QP_ACCESS_ERR;
			break;
		default:
			pr_warn("mlx5_ib: Unexpected event type %d on QP %06x\n", type, qp->qpn);
			return;
		}

		ibqp->event_handler(&event, ibqp->qp_context);
	}
}

static int set_rq_size(struct mlx5_ib_dev *dev, struct ib_qp_cap *cap,
		       int has_rq, struct mlx5_ib_qp *qp, struct mlx5_ib_create_qp *ucmd)
{
	int wqe_size;
	int wq_size;

	/* Sanity check RQ size before proceeding */
	if (cap->max_recv_wr > (1 << MLX5_CAP_GEN(dev->mdev, log_max_qp_sz)))
		return -EINVAL;

	if (!has_rq) {
		qp->rq.max_gs = 0;
		qp->rq.wqe_cnt = 0;
		qp->rq.wqe_shift = 0;
		cap->max_recv_wr = 0;
		cap->max_recv_sge = 0;
	} else {
		int wq_sig = !!(qp->flags_en & MLX5_QP_FLAG_SIGNATURE);

		if (ucmd) {
			qp->rq.wqe_cnt = ucmd->rq_wqe_count;
			if (ucmd->rq_wqe_shift > BITS_PER_BYTE * sizeof(ucmd->rq_wqe_shift))
				return -EINVAL;
			qp->rq.wqe_shift = ucmd->rq_wqe_shift;
			if ((1 << qp->rq.wqe_shift) /
				    sizeof(struct mlx5_wqe_data_seg) <
			    wq_sig)
				return -EINVAL;
			qp->rq.max_gs =
				(1 << qp->rq.wqe_shift) /
					sizeof(struct mlx5_wqe_data_seg) -
				wq_sig;
			qp->rq.max_post = qp->rq.wqe_cnt;
		} else {
			wqe_size =
				wq_sig ? sizeof(struct mlx5_wqe_signature_seg) :
					 0;
			wqe_size += cap->max_recv_sge * sizeof(struct mlx5_wqe_data_seg);
			wqe_size = roundup_pow_of_two(wqe_size);
			wq_size = roundup_pow_of_two(cap->max_recv_wr) * wqe_size;
			wq_size = max_t(int, wq_size, MLX5_SEND_WQE_BB);
			qp->rq.wqe_cnt = wq_size / wqe_size;
			if (wqe_size > MLX5_CAP_GEN(dev->mdev, max_wqe_sz_rq)) {
				mlx5_ib_dbg(dev, "wqe_size %d, max %d\n",
					    wqe_size,
					    MLX5_CAP_GEN(dev->mdev,
							 max_wqe_sz_rq));
				return -EINVAL;
			}
			qp->rq.wqe_shift = ilog2(wqe_size);
			qp->rq.max_gs =
				(1 << qp->rq.wqe_shift) /
					sizeof(struct mlx5_wqe_data_seg) -
				wq_sig;
			qp->rq.max_post = qp->rq.wqe_cnt;
		}
	}

	return 0;
}

static int sq_overhead(struct ib_qp_init_attr *attr)
{
	int size = 0;

	switch (attr->qp_type) {
	case IB_QPT_XRC_INI:
		size += sizeof(struct mlx5_wqe_xrc_seg);
		fallthrough;
	case IB_QPT_RC:
		size += sizeof(struct mlx5_wqe_ctrl_seg) +
			max(sizeof(struct mlx5_wqe_atomic_seg) +
			    sizeof(struct mlx5_wqe_raddr_seg),
			    sizeof(struct mlx5_wqe_umr_ctrl_seg) +
			    sizeof(struct mlx5_mkey_seg) +
			    MLX5_IB_SQ_UMR_INLINE_THRESHOLD /
			    MLX5_IB_UMR_OCTOWORD);
		break;

	case IB_QPT_XRC_TGT:
		return 0;

	case IB_QPT_UC:
		size += sizeof(struct mlx5_wqe_ctrl_seg) +
			max(sizeof(struct mlx5_wqe_raddr_seg),
			    sizeof(struct mlx5_wqe_umr_ctrl_seg) +
			    sizeof(struct mlx5_mkey_seg));
		break;

	case IB_QPT_UD:
		if (attr->create_flags & IB_QP_CREATE_IPOIB_UD_LSO)
			size += sizeof(struct mlx5_wqe_eth_pad) +
				sizeof(struct mlx5_wqe_eth_seg);
		fallthrough;
	case IB_QPT_SMI:
	case MLX5_IB_QPT_HW_GSI:
		size += sizeof(struct mlx5_wqe_ctrl_seg) +
			sizeof(struct mlx5_wqe_datagram_seg);
		break;

	case MLX5_IB_QPT_REG_UMR:
		size += sizeof(struct mlx5_wqe_ctrl_seg) +
			sizeof(struct mlx5_wqe_umr_ctrl_seg) +
			sizeof(struct mlx5_mkey_seg);
		break;

	default:
		return -EINVAL;
	}

	return size;
}

static int calc_send_wqe(struct ib_qp_init_attr *attr)
{
	int inl_size = 0;
	int size;

	size = sq_overhead(attr);
	if (size < 0)
		return size;

	if (attr->cap.max_inline_data) {
		inl_size = size + sizeof(struct mlx5_wqe_inline_seg) +
			attr->cap.max_inline_data;
	}

	size += attr->cap.max_send_sge * sizeof(struct mlx5_wqe_data_seg);
	if (attr->create_flags & IB_QP_CREATE_INTEGRITY_EN &&
	    ALIGN(max_t(int, inl_size, size), MLX5_SEND_WQE_BB) < MLX5_SIG_WQE_SIZE)
		return MLX5_SIG_WQE_SIZE;
	else
		return ALIGN(max_t(int, inl_size, size), MLX5_SEND_WQE_BB);
}

static int get_send_sge(struct ib_qp_init_attr *attr, int wqe_size)
{
	int max_sge;

	if (attr->qp_type == IB_QPT_RC)
		max_sge = (min_t(int, wqe_size, 512) -
			   sizeof(struct mlx5_wqe_ctrl_seg) -
			   sizeof(struct mlx5_wqe_raddr_seg)) /
			sizeof(struct mlx5_wqe_data_seg);
	else if (attr->qp_type == IB_QPT_XRC_INI)
		max_sge = (min_t(int, wqe_size, 512) -
			   sizeof(struct mlx5_wqe_ctrl_seg) -
			   sizeof(struct mlx5_wqe_xrc_seg) -
			   sizeof(struct mlx5_wqe_raddr_seg)) /
			sizeof(struct mlx5_wqe_data_seg);
	else
		max_sge = (wqe_size - sq_overhead(attr)) /
			sizeof(struct mlx5_wqe_data_seg);

	return min_t(int, max_sge, wqe_size - sq_overhead(attr) /
		     sizeof(struct mlx5_wqe_data_seg));
}

static int calc_sq_size(struct mlx5_ib_dev *dev, struct ib_qp_init_attr *attr,
			struct mlx5_ib_qp *qp)
{
	int wqe_size;
	int wq_size;

	if (!attr->cap.max_send_wr)
		return 0;

	wqe_size = calc_send_wqe(attr);
	mlx5_ib_dbg(dev, "wqe_size %d\n", wqe_size);
	if (wqe_size < 0)
		return wqe_size;

	if (wqe_size > MLX5_CAP_GEN(dev->mdev, max_wqe_sz_sq)) {
		mlx5_ib_dbg(dev, "wqe_size(%d) > max_sq_desc_sz(%d)\n",
			    wqe_size, MLX5_CAP_GEN(dev->mdev, max_wqe_sz_sq));
		return -EINVAL;
	}

	qp->max_inline_data = wqe_size - sq_overhead(attr) -
			      sizeof(struct mlx5_wqe_inline_seg);
	attr->cap.max_inline_data = qp->max_inline_data;

	wq_size = roundup_pow_of_two(attr->cap.max_send_wr * wqe_size);
	qp->sq.wqe_cnt = wq_size / MLX5_SEND_WQE_BB;
	if (qp->sq.wqe_cnt > (1 << MLX5_CAP_GEN(dev->mdev, log_max_qp_sz))) {
		mlx5_ib_dbg(dev, "send queue size (%d * %d / %d -> %d) exceeds limits(%d)\n",
			    attr->cap.max_send_wr, wqe_size, MLX5_SEND_WQE_BB,
			    qp->sq.wqe_cnt,
			    1 << MLX5_CAP_GEN(dev->mdev, log_max_qp_sz));
		return -ENOMEM;
	}
	qp->sq.wqe_shift = ilog2(MLX5_SEND_WQE_BB);
	qp->sq.max_gs = get_send_sge(attr, wqe_size);
	if (qp->sq.max_gs < attr->cap.max_send_sge)
		return -ENOMEM;

	attr->cap.max_send_sge = qp->sq.max_gs;
	qp->sq.max_post = wq_size / wqe_size;
	attr->cap.max_send_wr = qp->sq.max_post;

	return wq_size;
}

static int set_user_buf_size(struct mlx5_ib_dev *dev,
			    struct mlx5_ib_qp *qp,
			    struct mlx5_ib_create_qp *ucmd,
			    struct mlx5_ib_qp_base *base,
			    struct ib_qp_init_attr *attr)
{
	int desc_sz = 1 << qp->sq.wqe_shift;

	if (desc_sz > MLX5_CAP_GEN(dev->mdev, max_wqe_sz_sq)) {
		mlx5_ib_warn(dev, "desc_sz %d, max_sq_desc_sz %d\n",
			     desc_sz, MLX5_CAP_GEN(dev->mdev, max_wqe_sz_sq));
		return -EINVAL;
	}

	if (ucmd->sq_wqe_count && !is_power_of_2(ucmd->sq_wqe_count)) {
		mlx5_ib_warn(dev, "sq_wqe_count %d is not a power of two\n",
			     ucmd->sq_wqe_count);
		return -EINVAL;
	}

	qp->sq.wqe_cnt = ucmd->sq_wqe_count;

	if (qp->sq.wqe_cnt > (1 << MLX5_CAP_GEN(dev->mdev, log_max_qp_sz))) {
		mlx5_ib_warn(dev, "wqe_cnt %d, max_wqes %d\n",
			     qp->sq.wqe_cnt,
			     1 << MLX5_CAP_GEN(dev->mdev, log_max_qp_sz));
		return -EINVAL;
	}

	if (attr->qp_type == IB_QPT_RAW_PACKET ||
	    qp->flags & IB_QP_CREATE_SOURCE_QPN) {
		base->ubuffer.buf_size = qp->rq.wqe_cnt << qp->rq.wqe_shift;
		qp->raw_packet_qp.sq.ubuffer.buf_size = qp->sq.wqe_cnt << 6;
	} else {
		base->ubuffer.buf_size = (qp->rq.wqe_cnt << qp->rq.wqe_shift) +
					 (qp->sq.wqe_cnt << 6);
	}

	return 0;
}

static int qp_has_rq(struct ib_qp_init_attr *attr)
{
	if (attr->qp_type == IB_QPT_XRC_INI ||
	    attr->qp_type == IB_QPT_XRC_TGT || attr->srq ||
	    attr->qp_type == MLX5_IB_QPT_REG_UMR ||
	    !attr->cap.max_recv_wr)
		return 0;

	return 1;
}

enum {
	/* this is the first blue flame register in the array of bfregs assigned
	 * to a processes. Since we do not use it for blue flame but rather
	 * regular 64 bit doorbells, we do not need a lock for maintaiing
	 * "odd/even" order
	 */
	NUM_NON_BLUE_FLAME_BFREGS = 1,
};

static int max_bfregs(struct mlx5_ib_dev *dev, struct mlx5_bfreg_info *bfregi)
{
	return get_num_static_uars(dev, bfregi) * MLX5_NON_FP_BFREGS_PER_UAR;
}

static int num_med_bfreg(struct mlx5_ib_dev *dev,
			 struct mlx5_bfreg_info *bfregi)
{
	int n;

	n = max_bfregs(dev, bfregi) - bfregi->num_low_latency_bfregs -
	    NUM_NON_BLUE_FLAME_BFREGS;

	return n >= 0 ? n : 0;
}

static int first_med_bfreg(struct mlx5_ib_dev *dev,
			   struct mlx5_bfreg_info *bfregi)
{
	return num_med_bfreg(dev, bfregi) ? 1 : -ENOMEM;
}

static int first_hi_bfreg(struct mlx5_ib_dev *dev,
			  struct mlx5_bfreg_info *bfregi)
{
	int med;

	med = num_med_bfreg(dev, bfregi);
	return ++med;
}

static int alloc_high_class_bfreg(struct mlx5_ib_dev *dev,
				  struct mlx5_bfreg_info *bfregi)
{
	int i;

	for (i = first_hi_bfreg(dev, bfregi); i < max_bfregs(dev, bfregi); i++) {
		if (!bfregi->count[i]) {
			bfregi->count[i]++;
			return i;
		}
	}

	return -ENOMEM;
}

static int alloc_med_class_bfreg(struct mlx5_ib_dev *dev,
				 struct mlx5_bfreg_info *bfregi)
{
	int minidx = first_med_bfreg(dev, bfregi);
	int i;

	if (minidx < 0)
		return minidx;

	for (i = minidx; i < first_hi_bfreg(dev, bfregi); i++) {
		if (bfregi->count[i] < bfregi->count[minidx])
			minidx = i;
		if (!bfregi->count[minidx])
			break;
	}

	bfregi->count[minidx]++;
	return minidx;
}

static int alloc_bfreg(struct mlx5_ib_dev *dev,
		       struct mlx5_bfreg_info *bfregi)
{
	int bfregn = -ENOMEM;

	if (bfregi->lib_uar_dyn)
		return -EINVAL;

	mutex_lock(&bfregi->lock);
	if (bfregi->ver >= 2) {
		bfregn = alloc_high_class_bfreg(dev, bfregi);
		if (bfregn < 0)
			bfregn = alloc_med_class_bfreg(dev, bfregi);
	}

	if (bfregn < 0) {
		BUILD_BUG_ON(NUM_NON_BLUE_FLAME_BFREGS != 1);
		bfregn = 0;
		bfregi->count[bfregn]++;
	}
	mutex_unlock(&bfregi->lock);

	return bfregn;
}

void mlx5_ib_free_bfreg(struct mlx5_ib_dev *dev, struct mlx5_bfreg_info *bfregi, int bfregn)
{
	mutex_lock(&bfregi->lock);
	bfregi->count[bfregn]--;
	mutex_unlock(&bfregi->lock);
}

static enum mlx5_qp_state to_mlx5_state(enum ib_qp_state state)
{
	switch (state) {
	case IB_QPS_RESET:	return MLX5_QP_STATE_RST;
	case IB_QPS_INIT:	return MLX5_QP_STATE_INIT;
	case IB_QPS_RTR:	return MLX5_QP_STATE_RTR;
	case IB_QPS_RTS:	return MLX5_QP_STATE_RTS;
	case IB_QPS_SQD:	return MLX5_QP_STATE_SQD;
	case IB_QPS_SQE:	return MLX5_QP_STATE_SQER;
	case IB_QPS_ERR:	return MLX5_QP_STATE_ERR;
	default:		return -1;
	}
}

static int to_mlx5_st(enum ib_qp_type type)
{
	switch (type) {
	case IB_QPT_RC:			return MLX5_QP_ST_RC;
	case IB_QPT_UC:			return MLX5_QP_ST_UC;
	case IB_QPT_UD:			return MLX5_QP_ST_UD;
	case MLX5_IB_QPT_REG_UMR:	return MLX5_QP_ST_REG_UMR;
	case IB_QPT_XRC_INI:
	case IB_QPT_XRC_TGT:		return MLX5_QP_ST_XRC;
	case IB_QPT_SMI:		return MLX5_QP_ST_QP0;
	case MLX5_IB_QPT_HW_GSI:	return MLX5_QP_ST_QP1;
	case MLX5_IB_QPT_DCI:		return MLX5_QP_ST_DCI;
	case IB_QPT_RAW_PACKET:		return MLX5_QP_ST_RAW_ETHERTYPE;
	default:		return -EINVAL;
	}
}

static void mlx5_ib_lock_cqs(struct mlx5_ib_cq *send_cq,
			     struct mlx5_ib_cq *recv_cq);
static void mlx5_ib_unlock_cqs(struct mlx5_ib_cq *send_cq,
			       struct mlx5_ib_cq *recv_cq);

int bfregn_to_uar_index(struct mlx5_ib_dev *dev,
			struct mlx5_bfreg_info *bfregi, u32 bfregn,
			bool dyn_bfreg)
{
	unsigned int bfregs_per_sys_page;
	u32 index_of_sys_page;
	u32 offset;

	if (bfregi->lib_uar_dyn)
		return -EINVAL;

	bfregs_per_sys_page = get_uars_per_sys_page(dev, bfregi->lib_uar_4k) *
				MLX5_NON_FP_BFREGS_PER_UAR;
	index_of_sys_page = bfregn / bfregs_per_sys_page;

	if (dyn_bfreg) {
		index_of_sys_page += bfregi->num_static_sys_pages;

		if (index_of_sys_page >= bfregi->num_sys_pages)
			return -EINVAL;

		if (bfregn > bfregi->num_dyn_bfregs ||
		    bfregi->sys_pages[index_of_sys_page] == MLX5_IB_INVALID_UAR_INDEX) {
			mlx5_ib_dbg(dev, "Invalid dynamic uar index\n");
			return -EINVAL;
		}
	}

	offset = bfregn % bfregs_per_sys_page / MLX5_NON_FP_BFREGS_PER_UAR;
	return bfregi->sys_pages[index_of_sys_page] + offset;
}

static void destroy_user_rq(struct mlx5_ib_dev *dev, struct ib_pd *pd,
			    struct mlx5_ib_rwq *rwq, struct ib_udata *udata)
{
	struct mlx5_ib_ucontext *context =
		rdma_udata_to_drv_context(
			udata,
			struct mlx5_ib_ucontext,
			ibucontext);

	if (rwq->create_flags & MLX5_IB_WQ_FLAGS_DELAY_DROP)
		atomic_dec(&dev->delay_drop.rqs_cnt);

	mlx5_ib_db_unmap_user(context, &rwq->db);
	ib_umem_release(rwq->umem);
}

static int create_user_rq(struct mlx5_ib_dev *dev, struct ib_pd *pd,
			  struct ib_udata *udata, struct mlx5_ib_rwq *rwq,
			  struct mlx5_ib_create_wq *ucmd)
{
	struct mlx5_ib_ucontext *ucontext = rdma_udata_to_drv_context(
		udata, struct mlx5_ib_ucontext, ibucontext);
	unsigned long page_size = 0;
	u32 offset = 0;
	int err;

	if (!ucmd->buf_addr)
		return -EINVAL;

	rwq->umem = ib_umem_get(&dev->ib_dev, ucmd->buf_addr, rwq->buf_size, 0);
	if (IS_ERR(rwq->umem)) {
		mlx5_ib_dbg(dev, "umem_get failed\n");
		err = PTR_ERR(rwq->umem);
		return err;
	}

	page_size = mlx5_umem_find_best_quantized_pgoff(
		rwq->umem, wq, log_wq_pg_sz, MLX5_ADAPTER_PAGE_SHIFT,
		page_offset, 64, &rwq->rq_page_offset);
	if (!page_size) {
		mlx5_ib_warn(dev, "bad offset\n");
		err = -EINVAL;
		goto err_umem;
	}

	rwq->rq_num_pas = ib_umem_num_dma_blocks(rwq->umem, page_size);
	rwq->page_shift = order_base_2(page_size);
	rwq->log_page_size =  rwq->page_shift - MLX5_ADAPTER_PAGE_SHIFT;
	rwq->wq_sig = !!(ucmd->flags & MLX5_WQ_FLAG_SIGNATURE);

	mlx5_ib_dbg(
		dev,
		"addr 0x%llx, size %zd, npages %zu, page_size %ld, ncont %d, offset %d\n",
		(unsigned long long)ucmd->buf_addr, rwq->buf_size,
		ib_umem_num_pages(rwq->umem), page_size, rwq->rq_num_pas,
		offset);

	err = mlx5_ib_db_map_user(ucontext, ucmd->db_addr, &rwq->db);
	if (err) {
		mlx5_ib_dbg(dev, "map failed\n");
		goto err_umem;
	}

	return 0;

err_umem:
	ib_umem_release(rwq->umem);
	return err;
}

static int adjust_bfregn(struct mlx5_ib_dev *dev,
			 struct mlx5_bfreg_info *bfregi, int bfregn)
{
	return bfregn / MLX5_NON_FP_BFREGS_PER_UAR * MLX5_BFREGS_PER_UAR +
				bfregn % MLX5_NON_FP_BFREGS_PER_UAR;
}

static int _create_user_qp(struct mlx5_ib_dev *dev, struct ib_pd *pd,
			   struct mlx5_ib_qp *qp, struct ib_udata *udata,
			   struct ib_qp_init_attr *attr, u32 **in,
			   struct mlx5_ib_create_qp_resp *resp, int *inlen,
			   struct mlx5_ib_qp_base *base,
			   struct mlx5_ib_create_qp *ucmd)
{
	struct mlx5_ib_ucontext *context;
	struct mlx5_ib_ubuffer *ubuffer = &base->ubuffer;
	unsigned int page_offset_quantized = 0;
	unsigned long page_size = 0;
	int uar_index = 0;
	int bfregn;
	int ncont = 0;
	__be64 *pas;
	void *qpc;
	int err;
	u16 uid;
	u32 uar_flags;

	context = rdma_udata_to_drv_context(udata, struct mlx5_ib_ucontext,
					    ibucontext);
	uar_flags = qp->flags_en &
		    (MLX5_QP_FLAG_UAR_PAGE_INDEX | MLX5_QP_FLAG_BFREG_INDEX);
	switch (uar_flags) {
	case MLX5_QP_FLAG_UAR_PAGE_INDEX:
		uar_index = ucmd->bfreg_index;
		bfregn = MLX5_IB_INVALID_BFREG;
		break;
	case MLX5_QP_FLAG_BFREG_INDEX:
		uar_index = bfregn_to_uar_index(dev, &context->bfregi,
						ucmd->bfreg_index, true);
		if (uar_index < 0)
			return uar_index;
		bfregn = MLX5_IB_INVALID_BFREG;
		break;
	case 0:
		if (qp->flags & IB_QP_CREATE_CROSS_CHANNEL)
			return -EINVAL;
		bfregn = alloc_bfreg(dev, &context->bfregi);
		if (bfregn < 0)
			return bfregn;
		break;
	default:
		return -EINVAL;
	}

	mlx5_ib_dbg(dev, "bfregn 0x%x, uar_index 0x%x\n", bfregn, uar_index);
	if (bfregn != MLX5_IB_INVALID_BFREG)
		uar_index = bfregn_to_uar_index(dev, &context->bfregi, bfregn,
						false);

	qp->rq.offset = 0;
	qp->sq.wqe_shift = ilog2(MLX5_SEND_WQE_BB);
	qp->sq.offset = qp->rq.wqe_cnt << qp->rq.wqe_shift;

	err = set_user_buf_size(dev, qp, ucmd, base, attr);
	if (err)
		goto err_bfreg;

	if (ucmd->buf_addr && ubuffer->buf_size) {
		ubuffer->buf_addr = ucmd->buf_addr;
		ubuffer->umem = ib_umem_get(&dev->ib_dev, ubuffer->buf_addr,
					    ubuffer->buf_size, 0);
		if (IS_ERR(ubuffer->umem)) {
			err = PTR_ERR(ubuffer->umem);
			goto err_bfreg;
		}
		page_size = mlx5_umem_find_best_quantized_pgoff(
			ubuffer->umem, qpc, log_page_size,
			MLX5_ADAPTER_PAGE_SHIFT, page_offset, 64,
			&page_offset_quantized);
		if (!page_size) {
			err = -EINVAL;
			goto err_umem;
		}
		ncont = ib_umem_num_dma_blocks(ubuffer->umem, page_size);
	} else {
		ubuffer->umem = NULL;
	}

	*inlen = MLX5_ST_SZ_BYTES(create_qp_in) +
		 MLX5_FLD_SZ_BYTES(create_qp_in, pas[0]) * ncont;
	*in = kvzalloc(*inlen, GFP_KERNEL);
	if (!*in) {
		err = -ENOMEM;
		goto err_umem;
	}

	uid = (attr->qp_type != IB_QPT_XRC_INI) ? to_mpd(pd)->uid : 0;
	MLX5_SET(create_qp_in, *in, uid, uid);
	qpc = MLX5_ADDR_OF(create_qp_in, *in, qpc);
	pas = (__be64 *)MLX5_ADDR_OF(create_qp_in, *in, pas);
	if (ubuffer->umem) {
		mlx5_ib_populate_pas(ubuffer->umem, page_size, pas, 0);
		MLX5_SET(qpc, qpc, log_page_size,
			 order_base_2(page_size) - MLX5_ADAPTER_PAGE_SHIFT);
		MLX5_SET(qpc, qpc, page_offset, page_offset_quantized);
	}
	MLX5_SET(qpc, qpc, uar_page, uar_index);
	if (bfregn != MLX5_IB_INVALID_BFREG)
		resp->bfreg_index = adjust_bfregn(dev, &context->bfregi, bfregn);
	else
		resp->bfreg_index = MLX5_IB_INVALID_BFREG;
	qp->bfregn = bfregn;

	err = mlx5_ib_db_map_user(context, ucmd->db_addr, &qp->db);
	if (err) {
		mlx5_ib_dbg(dev, "map failed\n");
		goto err_free;
	}

	return 0;

err_free:
	kvfree(*in);

err_umem:
	ib_umem_release(ubuffer->umem);

err_bfreg:
	if (bfregn != MLX5_IB_INVALID_BFREG)
		mlx5_ib_free_bfreg(dev, &context->bfregi, bfregn);
	return err;
}

static void destroy_qp(struct mlx5_ib_dev *dev, struct mlx5_ib_qp *qp,
		       struct mlx5_ib_qp_base *base, struct ib_udata *udata)
{
	struct mlx5_ib_ucontext *context = rdma_udata_to_drv_context(
		udata, struct mlx5_ib_ucontext, ibucontext);

	if (udata) {
		/* User QP */
		mlx5_ib_db_unmap_user(context, &qp->db);
		ib_umem_release(base->ubuffer.umem);

		/*
		 * Free only the BFREGs which are handled by the kernel.
		 * BFREGs of UARs allocated dynamically are handled by user.
		 */
		if (qp->bfregn != MLX5_IB_INVALID_BFREG)
			mlx5_ib_free_bfreg(dev, &context->bfregi, qp->bfregn);
		return;
	}

	/* Kernel QP */
	kvfree(qp->sq.wqe_head);
	kvfree(qp->sq.w_list);
	kvfree(qp->sq.wrid);
	kvfree(qp->sq.wr_data);
	kvfree(qp->rq.wrid);
	if (qp->db.db)
		mlx5_db_free(dev->mdev, &qp->db);
	if (qp->buf.frags)
		mlx5_frag_buf_free(dev->mdev, &qp->buf);
}

static int _create_kernel_qp(struct mlx5_ib_dev *dev,
			     struct ib_qp_init_attr *init_attr,
			     struct mlx5_ib_qp *qp, u32 **in, int *inlen,
			     struct mlx5_ib_qp_base *base)
{
	int uar_index;
	void *qpc;
	int err;

	if (init_attr->qp_type == MLX5_IB_QPT_REG_UMR)
		qp->bf.bfreg = &dev->fp_bfreg;
	else if (qp->flags & MLX5_IB_QP_CREATE_WC_TEST)
		qp->bf.bfreg = &dev->wc_bfreg;
	else
		qp->bf.bfreg = &dev->bfreg;

	/* We need to divide by two since each register is comprised of
	 * two buffers of identical size, namely odd and even
	 */
	qp->bf.buf_size = (1 << MLX5_CAP_GEN(dev->mdev, log_bf_reg_size)) / 2;
	uar_index = qp->bf.bfreg->index;

	err = calc_sq_size(dev, init_attr, qp);
	if (err < 0) {
		mlx5_ib_dbg(dev, "err %d\n", err);
		return err;
	}

	qp->rq.offset = 0;
	qp->sq.offset = qp->rq.wqe_cnt << qp->rq.wqe_shift;
	base->ubuffer.buf_size = err + (qp->rq.wqe_cnt << qp->rq.wqe_shift);

	err = mlx5_frag_buf_alloc_node(dev->mdev, base->ubuffer.buf_size,
				       &qp->buf, dev->mdev->priv.numa_node);
	if (err) {
		mlx5_ib_dbg(dev, "err %d\n", err);
		return err;
	}

	if (qp->rq.wqe_cnt)
		mlx5_init_fbc(qp->buf.frags, qp->rq.wqe_shift,
			      ilog2(qp->rq.wqe_cnt), &qp->rq.fbc);

	if (qp->sq.wqe_cnt) {
		int sq_strides_offset = (qp->sq.offset  & (PAGE_SIZE - 1)) /
					MLX5_SEND_WQE_BB;
		mlx5_init_fbc_offset(qp->buf.frags +
				     (qp->sq.offset / PAGE_SIZE),
				     ilog2(MLX5_SEND_WQE_BB),
				     ilog2(qp->sq.wqe_cnt),
				     sq_strides_offset, &qp->sq.fbc);

		qp->sq.cur_edge = get_sq_edge(&qp->sq, 0);
	}

	*inlen = MLX5_ST_SZ_BYTES(create_qp_in) +
		 MLX5_FLD_SZ_BYTES(create_qp_in, pas[0]) * qp->buf.npages;
	*in = kvzalloc(*inlen, GFP_KERNEL);
	if (!*in) {
		err = -ENOMEM;
		goto err_buf;
	}

	qpc = MLX5_ADDR_OF(create_qp_in, *in, qpc);
	MLX5_SET(qpc, qpc, uar_page, uar_index);
	MLX5_SET(qpc, qpc, ts_format, mlx5_get_qp_default_ts(dev->mdev));
	MLX5_SET(qpc, qpc, log_page_size, qp->buf.page_shift - MLX5_ADAPTER_PAGE_SHIFT);

	/* Set "fast registration enabled" for all kernel QPs */
	MLX5_SET(qpc, qpc, fre, 1);
	MLX5_SET(qpc, qpc, rlky, 1);

	if (qp->flags & MLX5_IB_QP_CREATE_SQPN_QP1)
		MLX5_SET(qpc, qpc, deth_sqpn, 1);

	mlx5_fill_page_frag_array(&qp->buf,
				  (__be64 *)MLX5_ADDR_OF(create_qp_in,
							 *in, pas));

	err = mlx5_db_alloc(dev->mdev, &qp->db);
	if (err) {
		mlx5_ib_dbg(dev, "err %d\n", err);
		goto err_free;
	}

	qp->sq.wrid = kvmalloc_array(qp->sq.wqe_cnt,
				     sizeof(*qp->sq.wrid), GFP_KERNEL);
	qp->sq.wr_data = kvmalloc_array(qp->sq.wqe_cnt,
					sizeof(*qp->sq.wr_data), GFP_KERNEL);
	qp->rq.wrid = kvmalloc_array(qp->rq.wqe_cnt,
				     sizeof(*qp->rq.wrid), GFP_KERNEL);
	qp->sq.w_list = kvmalloc_array(qp->sq.wqe_cnt,
				       sizeof(*qp->sq.w_list), GFP_KERNEL);
	qp->sq.wqe_head = kvmalloc_array(qp->sq.wqe_cnt,
					 sizeof(*qp->sq.wqe_head), GFP_KERNEL);

	if (!qp->sq.wrid || !qp->sq.wr_data || !qp->rq.wrid ||
	    !qp->sq.w_list || !qp->sq.wqe_head) {
		err = -ENOMEM;
		goto err_wrid;
	}

	return 0;

err_wrid:
	kvfree(qp->sq.wqe_head);
	kvfree(qp->sq.w_list);
	kvfree(qp->sq.wrid);
	kvfree(qp->sq.wr_data);
	kvfree(qp->rq.wrid);
	mlx5_db_free(dev->mdev, &qp->db);

err_free:
	kvfree(*in);

err_buf:
	mlx5_frag_buf_free(dev->mdev, &qp->buf);
	return err;
}

static u32 get_rx_type(struct mlx5_ib_qp *qp, struct ib_qp_init_attr *attr)
{
	if (attr->srq || (qp->type == IB_QPT_XRC_TGT) ||
	    (qp->type == MLX5_IB_QPT_DCI) || (qp->type == IB_QPT_XRC_INI))
		return MLX5_SRQ_RQ;
	else if (!qp->has_rq)
		return MLX5_ZERO_LEN_RQ;

	return MLX5_NON_ZERO_RQ;
}

static int create_raw_packet_qp_tis(struct mlx5_ib_dev *dev,
				    struct mlx5_ib_qp *qp,
				    struct mlx5_ib_sq *sq, u32 tdn,
				    struct ib_pd *pd)
{
	u32 in[MLX5_ST_SZ_DW(create_tis_in)] = {};
	void *tisc = MLX5_ADDR_OF(create_tis_in, in, ctx);

	MLX5_SET(create_tis_in, in, uid, to_mpd(pd)->uid);
	MLX5_SET(tisc, tisc, transport_domain, tdn);
	if (qp->flags & IB_QP_CREATE_SOURCE_QPN)
		MLX5_SET(tisc, tisc, underlay_qpn, qp->underlay_qpn);

	return mlx5_core_create_tis(dev->mdev, in, &sq->tisn);
}

static void destroy_raw_packet_qp_tis(struct mlx5_ib_dev *dev,
				      struct mlx5_ib_sq *sq, struct ib_pd *pd)
{
	mlx5_cmd_destroy_tis(dev->mdev, sq->tisn, to_mpd(pd)->uid);
}

static void destroy_flow_rule_vport_sq(struct mlx5_ib_sq *sq)
{
	if (sq->flow_rule)
		mlx5_del_flow_rules(sq->flow_rule);
	sq->flow_rule = NULL;
}

static bool fr_supported(int ts_cap)
{
	return ts_cap == MLX5_TIMESTAMP_FORMAT_CAP_FREE_RUNNING ||
	       ts_cap == MLX5_TIMESTAMP_FORMAT_CAP_FREE_RUNNING_AND_REAL_TIME;
}

static int get_ts_format(struct mlx5_ib_dev *dev, struct mlx5_ib_cq *cq,
			 bool fr_sup, bool rt_sup)
{
	if (cq->private_flags & MLX5_IB_CQ_PR_FLAGS_REAL_TIME_TS) {
		if (!rt_sup) {
			mlx5_ib_dbg(dev,
				    "Real time TS format is not supported\n");
			return -EOPNOTSUPP;
		}
		return MLX5_TIMESTAMP_FORMAT_REAL_TIME;
	}
	if (cq->create_flags & IB_UVERBS_CQ_FLAGS_TIMESTAMP_COMPLETION) {
		if (!fr_sup) {
			mlx5_ib_dbg(dev,
				    "Free running TS format is not supported\n");
			return -EOPNOTSUPP;
		}
		return MLX5_TIMESTAMP_FORMAT_FREE_RUNNING;
	}
	return fr_sup ? MLX5_TIMESTAMP_FORMAT_FREE_RUNNING :
			MLX5_TIMESTAMP_FORMAT_DEFAULT;
}

static int get_rq_ts_format(struct mlx5_ib_dev *dev, struct mlx5_ib_cq *recv_cq)
{
	u8 ts_cap = MLX5_CAP_GEN(dev->mdev, rq_ts_format);

	return get_ts_format(dev, recv_cq, fr_supported(ts_cap),
			     rt_supported(ts_cap));
}

static int get_sq_ts_format(struct mlx5_ib_dev *dev, struct mlx5_ib_cq *send_cq)
{
	u8 ts_cap = MLX5_CAP_GEN(dev->mdev, sq_ts_format);

	return get_ts_format(dev, send_cq, fr_supported(ts_cap),
			     rt_supported(ts_cap));
}

static int get_qp_ts_format(struct mlx5_ib_dev *dev, struct mlx5_ib_cq *send_cq,
			    struct mlx5_ib_cq *recv_cq)
{
	u8 ts_cap = MLX5_CAP_ROCE(dev->mdev, qp_ts_format);
	bool fr_sup = fr_supported(ts_cap);
	bool rt_sup = rt_supported(ts_cap);
	u8 default_ts = fr_sup ? MLX5_TIMESTAMP_FORMAT_FREE_RUNNING :
				 MLX5_TIMESTAMP_FORMAT_DEFAULT;
	int send_ts_format =
		send_cq ? get_ts_format(dev, send_cq, fr_sup, rt_sup) :
			  default_ts;
	int recv_ts_format =
		recv_cq ? get_ts_format(dev, recv_cq, fr_sup, rt_sup) :
			  default_ts;

	if (send_ts_format < 0 || recv_ts_format < 0)
		return -EOPNOTSUPP;

	if (send_ts_format != MLX5_TIMESTAMP_FORMAT_DEFAULT &&
	    recv_ts_format != MLX5_TIMESTAMP_FORMAT_DEFAULT &&
	    send_ts_format != recv_ts_format) {
		mlx5_ib_dbg(
			dev,
			"The send ts_format does not match the receive ts_format\n");
		return -EOPNOTSUPP;
	}

	return send_ts_format == default_ts ? recv_ts_format : send_ts_format;
}

static int create_raw_packet_qp_sq(struct mlx5_ib_dev *dev,
				   struct ib_udata *udata,
				   struct mlx5_ib_sq *sq, void *qpin,
				   struct ib_pd *pd, struct mlx5_ib_cq *cq)
{
	struct mlx5_ib_ubuffer *ubuffer = &sq->ubuffer;
	__be64 *pas;
	void *in;
	void *sqc;
	void *qpc = MLX5_ADDR_OF(create_qp_in, qpin, qpc);
	void *wq;
	int inlen;
	int err;
	unsigned int page_offset_quantized;
	unsigned long page_size;
	int ts_format;

	ts_format = get_sq_ts_format(dev, cq);
	if (ts_format < 0)
		return ts_format;

	sq->ubuffer.umem = ib_umem_get(&dev->ib_dev, ubuffer->buf_addr,
				       ubuffer->buf_size, 0);
	if (IS_ERR(sq->ubuffer.umem))
		return PTR_ERR(sq->ubuffer.umem);
	page_size = mlx5_umem_find_best_quantized_pgoff(
		ubuffer->umem, wq, log_wq_pg_sz, MLX5_ADAPTER_PAGE_SHIFT,
		page_offset, 64, &page_offset_quantized);
	if (!page_size) {
		err = -EINVAL;
		goto err_umem;
	}

	inlen = MLX5_ST_SZ_BYTES(create_sq_in) +
		sizeof(u64) *
			ib_umem_num_dma_blocks(sq->ubuffer.umem, page_size);
	in = kvzalloc(inlen, GFP_KERNEL);
	if (!in) {
		err = -ENOMEM;
		goto err_umem;
	}

	MLX5_SET(create_sq_in, in, uid, to_mpd(pd)->uid);
	sqc = MLX5_ADDR_OF(create_sq_in, in, ctx);
	MLX5_SET(sqc, sqc, flush_in_error_en, 1);
	if (MLX5_CAP_ETH(dev->mdev, multi_pkt_send_wqe))
		MLX5_SET(sqc, sqc, allow_multi_pkt_send_wqe, 1);
	MLX5_SET(sqc, sqc, state, MLX5_SQC_STATE_RST);
	MLX5_SET(sqc, sqc, ts_format, ts_format);
	MLX5_SET(sqc, sqc, user_index, MLX5_GET(qpc, qpc, user_index));
	MLX5_SET(sqc, sqc, cqn, MLX5_GET(qpc, qpc, cqn_snd));
	MLX5_SET(sqc, sqc, tis_lst_sz, 1);
	MLX5_SET(sqc, sqc, tis_num_0, sq->tisn);
	if (MLX5_CAP_GEN(dev->mdev, eth_net_offloads) &&
	    MLX5_CAP_ETH(dev->mdev, swp))
		MLX5_SET(sqc, sqc, allow_swp, 1);

	wq = MLX5_ADDR_OF(sqc, sqc, wq);
	MLX5_SET(wq, wq, wq_type, MLX5_WQ_TYPE_CYCLIC);
	MLX5_SET(wq, wq, pd, MLX5_GET(qpc, qpc, pd));
	MLX5_SET(wq, wq, uar_page, MLX5_GET(qpc, qpc, uar_page));
	MLX5_SET64(wq, wq, dbr_addr, MLX5_GET64(qpc, qpc, dbr_addr));
	MLX5_SET(wq, wq, log_wq_stride, ilog2(MLX5_SEND_WQE_BB));
	MLX5_SET(wq, wq, log_wq_sz, MLX5_GET(qpc, qpc, log_sq_size));
	MLX5_SET(wq, wq, log_wq_pg_sz,
		 order_base_2(page_size) - MLX5_ADAPTER_PAGE_SHIFT);
	MLX5_SET(wq, wq, page_offset, page_offset_quantized);

	pas = (__be64 *)MLX5_ADDR_OF(wq, wq, pas);
	mlx5_ib_populate_pas(sq->ubuffer.umem, page_size, pas, 0);

	err = mlx5_core_create_sq_tracked(dev, in, inlen, &sq->base.mqp);

	kvfree(in);

	if (err)
		goto err_umem;

	return 0;

err_umem:
	ib_umem_release(sq->ubuffer.umem);
	sq->ubuffer.umem = NULL;

	return err;
}

static void destroy_raw_packet_qp_sq(struct mlx5_ib_dev *dev,
				     struct mlx5_ib_sq *sq)
{
	destroy_flow_rule_vport_sq(sq);
	mlx5_core_destroy_sq_tracked(dev, &sq->base.mqp);
	ib_umem_release(sq->ubuffer.umem);
}

static int create_raw_packet_qp_rq(struct mlx5_ib_dev *dev,
				   struct mlx5_ib_rq *rq, void *qpin,
				   struct ib_pd *pd, struct mlx5_ib_cq *cq)
{
	struct mlx5_ib_qp *mqp = rq->base.container_mibqp;
	__be64 *pas;
	void *in;
	void *rqc;
	void *wq;
	void *qpc = MLX5_ADDR_OF(create_qp_in, qpin, qpc);
	struct ib_umem *umem = rq->base.ubuffer.umem;
	unsigned int page_offset_quantized;
	unsigned long page_size = 0;
	int ts_format;
	size_t inlen;
	int err;

	ts_format = get_rq_ts_format(dev, cq);
	if (ts_format < 0)
		return ts_format;

	page_size = mlx5_umem_find_best_quantized_pgoff(umem, wq, log_wq_pg_sz,
							MLX5_ADAPTER_PAGE_SHIFT,
							page_offset, 64,
							&page_offset_quantized);
	if (!page_size)
		return -EINVAL;

	inlen = MLX5_ST_SZ_BYTES(create_rq_in) +
		sizeof(u64) * ib_umem_num_dma_blocks(umem, page_size);
	in = kvzalloc(inlen, GFP_KERNEL);
	if (!in)
		return -ENOMEM;

	MLX5_SET(create_rq_in, in, uid, to_mpd(pd)->uid);
	rqc = MLX5_ADDR_OF(create_rq_in, in, ctx);
	if (!(rq->flags & MLX5_IB_RQ_CVLAN_STRIPPING))
		MLX5_SET(rqc, rqc, vsd, 1);
	MLX5_SET(rqc, rqc, mem_rq_type, MLX5_RQC_MEM_RQ_TYPE_MEMORY_RQ_INLINE);
	MLX5_SET(rqc, rqc, state, MLX5_RQC_STATE_RST);
	MLX5_SET(rqc, rqc, ts_format, ts_format);
	MLX5_SET(rqc, rqc, flush_in_error_en, 1);
	MLX5_SET(rqc, rqc, user_index, MLX5_GET(qpc, qpc, user_index));
	MLX5_SET(rqc, rqc, cqn, MLX5_GET(qpc, qpc, cqn_rcv));

	if (mqp->flags & IB_QP_CREATE_SCATTER_FCS)
		MLX5_SET(rqc, rqc, scatter_fcs, 1);

	wq = MLX5_ADDR_OF(rqc, rqc, wq);
	MLX5_SET(wq, wq, wq_type, MLX5_WQ_TYPE_CYCLIC);
	if (rq->flags & MLX5_IB_RQ_PCI_WRITE_END_PADDING)
		MLX5_SET(wq, wq, end_padding_mode, MLX5_WQ_END_PAD_MODE_ALIGN);
	MLX5_SET(wq, wq, page_offset, page_offset_quantized);
	MLX5_SET(wq, wq, pd, MLX5_GET(qpc, qpc, pd));
	MLX5_SET64(wq, wq, dbr_addr, MLX5_GET64(qpc, qpc, dbr_addr));
	MLX5_SET(wq, wq, log_wq_stride, MLX5_GET(qpc, qpc, log_rq_stride) + 4);
	MLX5_SET(wq, wq, log_wq_pg_sz,
		 order_base_2(page_size) - MLX5_ADAPTER_PAGE_SHIFT);
	MLX5_SET(wq, wq, log_wq_sz, MLX5_GET(qpc, qpc, log_rq_size));

	pas = (__be64 *)MLX5_ADDR_OF(wq, wq, pas);
	mlx5_ib_populate_pas(umem, page_size, pas, 0);

	err = mlx5_core_create_rq_tracked(dev, in, inlen, &rq->base.mqp);

	kvfree(in);

	return err;
}

static void destroy_raw_packet_qp_rq(struct mlx5_ib_dev *dev,
				     struct mlx5_ib_rq *rq)
{
	mlx5_core_destroy_rq_tracked(dev, &rq->base.mqp);
}

static void destroy_raw_packet_qp_tir(struct mlx5_ib_dev *dev,
				      struct mlx5_ib_rq *rq,
				      u32 qp_flags_en,
				      struct ib_pd *pd)
{
	if (qp_flags_en & (MLX5_QP_FLAG_TIR_ALLOW_SELF_LB_UC |
			   MLX5_QP_FLAG_TIR_ALLOW_SELF_LB_MC))
		mlx5_ib_disable_lb(dev, false, true);
	mlx5_cmd_destroy_tir(dev->mdev, rq->tirn, to_mpd(pd)->uid);
}

static int create_raw_packet_qp_tir(struct mlx5_ib_dev *dev,
				    struct mlx5_ib_rq *rq, u32 tdn,
				    u32 *qp_flags_en, struct ib_pd *pd,
				    u32 *out)
{
	u8 lb_flag = 0;
	u32 *in;
	void *tirc;
	int inlen;
	int err;

	inlen = MLX5_ST_SZ_BYTES(create_tir_in);
	in = kvzalloc(inlen, GFP_KERNEL);
	if (!in)
		return -ENOMEM;

	MLX5_SET(create_tir_in, in, uid, to_mpd(pd)->uid);
	tirc = MLX5_ADDR_OF(create_tir_in, in, ctx);
	MLX5_SET(tirc, tirc, disp_type, MLX5_TIRC_DISP_TYPE_DIRECT);
	MLX5_SET(tirc, tirc, inline_rqn, rq->base.mqp.qpn);
	MLX5_SET(tirc, tirc, transport_domain, tdn);
	if (*qp_flags_en & MLX5_QP_FLAG_TUNNEL_OFFLOADS)
		MLX5_SET(tirc, tirc, tunneled_offload_en, 1);

	if (*qp_flags_en & MLX5_QP_FLAG_TIR_ALLOW_SELF_LB_UC)
		lb_flag |= MLX5_TIRC_SELF_LB_BLOCK_BLOCK_UNICAST;

	if (*qp_flags_en & MLX5_QP_FLAG_TIR_ALLOW_SELF_LB_MC)
		lb_flag |= MLX5_TIRC_SELF_LB_BLOCK_BLOCK_MULTICAST;

	if (dev->is_rep) {
		lb_flag |= MLX5_TIRC_SELF_LB_BLOCK_BLOCK_UNICAST;
		*qp_flags_en |= MLX5_QP_FLAG_TIR_ALLOW_SELF_LB_UC;
	}

	MLX5_SET(tirc, tirc, self_lb_block, lb_flag);
	MLX5_SET(create_tir_in, in, opcode, MLX5_CMD_OP_CREATE_TIR);
	err = mlx5_cmd_exec_inout(dev->mdev, create_tir, in, out);
	rq->tirn = MLX5_GET(create_tir_out, out, tirn);
	if (!err && MLX5_GET(tirc, tirc, self_lb_block)) {
		err = mlx5_ib_enable_lb(dev, false, true);

		if (err)
			destroy_raw_packet_qp_tir(dev, rq, 0, pd);
	}
	kvfree(in);

	return err;
}

static int create_raw_packet_qp(struct mlx5_ib_dev *dev, struct mlx5_ib_qp *qp,
				u32 *in, size_t inlen, struct ib_pd *pd,
				struct ib_udata *udata,
				struct mlx5_ib_create_qp_resp *resp,
				struct ib_qp_init_attr *init_attr)
{
	struct mlx5_ib_raw_packet_qp *raw_packet_qp = &qp->raw_packet_qp;
	struct mlx5_ib_sq *sq = &raw_packet_qp->sq;
	struct mlx5_ib_rq *rq = &raw_packet_qp->rq;
	struct mlx5_ib_ucontext *mucontext = rdma_udata_to_drv_context(
		udata, struct mlx5_ib_ucontext, ibucontext);
	int err;
	u32 tdn = mucontext->tdn;
	u16 uid = to_mpd(pd)->uid;
	u32 out[MLX5_ST_SZ_DW(create_tir_out)] = {};

	if (!qp->sq.wqe_cnt && !qp->rq.wqe_cnt)
		return -EINVAL;
	if (qp->sq.wqe_cnt) {
		err = create_raw_packet_qp_tis(dev, qp, sq, tdn, pd);
		if (err)
			return err;

		err = create_raw_packet_qp_sq(dev, udata, sq, in, pd,
					      to_mcq(init_attr->send_cq));
		if (err)
			goto err_destroy_tis;

		if (uid) {
			resp->tisn = sq->tisn;
			resp->comp_mask |= MLX5_IB_CREATE_QP_RESP_MASK_TISN;
			resp->sqn = sq->base.mqp.qpn;
			resp->comp_mask |= MLX5_IB_CREATE_QP_RESP_MASK_SQN;
		}

		sq->base.container_mibqp = qp;
		sq->base.mqp.event = mlx5_ib_qp_event;
	}

	if (qp->rq.wqe_cnt) {
		rq->base.container_mibqp = qp;

		if (qp->flags & IB_QP_CREATE_CVLAN_STRIPPING)
			rq->flags |= MLX5_IB_RQ_CVLAN_STRIPPING;
		if (qp->flags & IB_QP_CREATE_PCI_WRITE_END_PADDING)
			rq->flags |= MLX5_IB_RQ_PCI_WRITE_END_PADDING;
		err = create_raw_packet_qp_rq(dev, rq, in, pd,
					      to_mcq(init_attr->recv_cq));
		if (err)
			goto err_destroy_sq;

		err = create_raw_packet_qp_tir(dev, rq, tdn, &qp->flags_en, pd,
					       out);
		if (err)
			goto err_destroy_rq;

		if (uid) {
			resp->rqn = rq->base.mqp.qpn;
			resp->comp_mask |= MLX5_IB_CREATE_QP_RESP_MASK_RQN;
			resp->tirn = rq->tirn;
			resp->comp_mask |= MLX5_IB_CREATE_QP_RESP_MASK_TIRN;
			if (MLX5_CAP_FLOWTABLE_NIC_RX(dev->mdev, sw_owner) ||
			    MLX5_CAP_FLOWTABLE_NIC_RX(dev->mdev, sw_owner_v2)) {
				resp->tir_icm_addr = MLX5_GET(
					create_tir_out, out, icm_address_31_0);
				resp->tir_icm_addr |=
					(u64)MLX5_GET(create_tir_out, out,
						      icm_address_39_32)
					<< 32;
				resp->tir_icm_addr |=
					(u64)MLX5_GET(create_tir_out, out,
						      icm_address_63_40)
					<< 40;
				resp->comp_mask |=
					MLX5_IB_CREATE_QP_RESP_MASK_TIR_ICM_ADDR;
			}
		}
	}

	qp->trans_qp.base.mqp.qpn = qp->sq.wqe_cnt ? sq->base.mqp.qpn :
						     rq->base.mqp.qpn;
	return 0;

err_destroy_rq:
	destroy_raw_packet_qp_rq(dev, rq);
err_destroy_sq:
	if (!qp->sq.wqe_cnt)
		return err;
	destroy_raw_packet_qp_sq(dev, sq);
err_destroy_tis:
	destroy_raw_packet_qp_tis(dev, sq, pd);

	return err;
}

static void destroy_raw_packet_qp(struct mlx5_ib_dev *dev,
				  struct mlx5_ib_qp *qp)
{
	struct mlx5_ib_raw_packet_qp *raw_packet_qp = &qp->raw_packet_qp;
	struct mlx5_ib_sq *sq = &raw_packet_qp->sq;
	struct mlx5_ib_rq *rq = &raw_packet_qp->rq;

	if (qp->rq.wqe_cnt) {
		destroy_raw_packet_qp_tir(dev, rq, qp->flags_en, qp->ibqp.pd);
		destroy_raw_packet_qp_rq(dev, rq);
	}

	if (qp->sq.wqe_cnt) {
		destroy_raw_packet_qp_sq(dev, sq);
		destroy_raw_packet_qp_tis(dev, sq, qp->ibqp.pd);
	}
}

static void raw_packet_qp_copy_info(struct mlx5_ib_qp *qp,
				    struct mlx5_ib_raw_packet_qp *raw_packet_qp)
{
	struct mlx5_ib_sq *sq = &raw_packet_qp->sq;
	struct mlx5_ib_rq *rq = &raw_packet_qp->rq;

	sq->sq = &qp->sq;
	rq->rq = &qp->rq;
	sq->doorbell = &qp->db;
	rq->doorbell = &qp->db;
}

static void destroy_rss_raw_qp_tir(struct mlx5_ib_dev *dev, struct mlx5_ib_qp *qp)
{
	if (qp->flags_en & (MLX5_QP_FLAG_TIR_ALLOW_SELF_LB_UC |
			    MLX5_QP_FLAG_TIR_ALLOW_SELF_LB_MC))
		mlx5_ib_disable_lb(dev, false, true);
	mlx5_cmd_destroy_tir(dev->mdev, qp->rss_qp.tirn,
			     to_mpd(qp->ibqp.pd)->uid);
}

struct mlx5_create_qp_params {
	struct ib_udata *udata;
	size_t inlen;
	size_t outlen;
	size_t ucmd_size;
	void *ucmd;
	u8 is_rss_raw : 1;
	struct ib_qp_init_attr *attr;
	u32 uidx;
	struct mlx5_ib_create_qp_resp resp;
};

static int create_rss_raw_qp_tir(struct mlx5_ib_dev *dev, struct ib_pd *pd,
				 struct mlx5_ib_qp *qp,
				 struct mlx5_create_qp_params *params)
{
	struct ib_qp_init_attr *init_attr = params->attr;
	struct mlx5_ib_create_qp_rss *ucmd = params->ucmd;
	struct ib_udata *udata = params->udata;
	struct mlx5_ib_ucontext *mucontext = rdma_udata_to_drv_context(
		udata, struct mlx5_ib_ucontext, ibucontext);
	int inlen;
	int outlen;
	int err;
	u32 *in;
	u32 *out;
	void *tirc;
	void *hfso;
	u32 selected_fields = 0;
	u32 outer_l4;
	u32 tdn = mucontext->tdn;
	u8 lb_flag = 0;

	if (ucmd->comp_mask) {
		mlx5_ib_dbg(dev, "invalid comp mask\n");
		return -EOPNOTSUPP;
	}

	if (ucmd->rx_hash_fields_mask & MLX5_RX_HASH_INNER &&
	    !(ucmd->flags & MLX5_QP_FLAG_TUNNEL_OFFLOADS)) {
		mlx5_ib_dbg(dev, "Tunnel offloads must be set for inner RSS\n");
		return -EOPNOTSUPP;
	}

	if (dev->is_rep)
		qp->flags_en |= MLX5_QP_FLAG_TIR_ALLOW_SELF_LB_UC;

	if (qp->flags_en & MLX5_QP_FLAG_TIR_ALLOW_SELF_LB_UC)
		lb_flag |= MLX5_TIRC_SELF_LB_BLOCK_BLOCK_UNICAST;

	if (qp->flags_en & MLX5_QP_FLAG_TIR_ALLOW_SELF_LB_MC)
		lb_flag |= MLX5_TIRC_SELF_LB_BLOCK_BLOCK_MULTICAST;

	inlen = MLX5_ST_SZ_BYTES(create_tir_in);
	outlen = MLX5_ST_SZ_BYTES(create_tir_out);
	in = kvzalloc(inlen + outlen, GFP_KERNEL);
	if (!in)
		return -ENOMEM;

	out = in + MLX5_ST_SZ_DW(create_tir_in);
	MLX5_SET(create_tir_in, in, uid, to_mpd(pd)->uid);
	tirc = MLX5_ADDR_OF(create_tir_in, in, ctx);
	MLX5_SET(tirc, tirc, disp_type,
		 MLX5_TIRC_DISP_TYPE_INDIRECT);
	MLX5_SET(tirc, tirc, indirect_table,
		 init_attr->rwq_ind_tbl->ind_tbl_num);
	MLX5_SET(tirc, tirc, transport_domain, tdn);

	hfso = MLX5_ADDR_OF(tirc, tirc, rx_hash_field_selector_outer);

	if (ucmd->flags & MLX5_QP_FLAG_TUNNEL_OFFLOADS)
		MLX5_SET(tirc, tirc, tunneled_offload_en, 1);

	MLX5_SET(tirc, tirc, self_lb_block, lb_flag);

	if (ucmd->rx_hash_fields_mask & MLX5_RX_HASH_INNER)
		hfso = MLX5_ADDR_OF(tirc, tirc, rx_hash_field_selector_inner);
	else
		hfso = MLX5_ADDR_OF(tirc, tirc, rx_hash_field_selector_outer);

	switch (ucmd->rx_hash_function) {
	case MLX5_RX_HASH_FUNC_TOEPLITZ:
	{
		void *rss_key = MLX5_ADDR_OF(tirc, tirc, rx_hash_toeplitz_key);
		size_t len = MLX5_FLD_SZ_BYTES(tirc, rx_hash_toeplitz_key);

		if (len != ucmd->rx_key_len) {
			err = -EINVAL;
			goto err;
		}

		MLX5_SET(tirc, tirc, rx_hash_fn, MLX5_RX_HASH_FN_TOEPLITZ);
		memcpy(rss_key, ucmd->rx_hash_key, len);
		break;
	}
	default:
		err = -EOPNOTSUPP;
		goto err;
	}

	if (!ucmd->rx_hash_fields_mask) {
		/* special case when this TIR serves as steering entry without hashing */
		if (!init_attr->rwq_ind_tbl->log_ind_tbl_size)
			goto create_tir;
		err = -EINVAL;
		goto err;
	}

	if (((ucmd->rx_hash_fields_mask & MLX5_RX_HASH_SRC_IPV4) ||
	     (ucmd->rx_hash_fields_mask & MLX5_RX_HASH_DST_IPV4)) &&
	     ((ucmd->rx_hash_fields_mask & MLX5_RX_HASH_SRC_IPV6) ||
	     (ucmd->rx_hash_fields_mask & MLX5_RX_HASH_DST_IPV6))) {
		err = -EINVAL;
		goto err;
	}

	/* If none of IPV4 & IPV6 SRC/DST was set - this bit field is ignored */
	if ((ucmd->rx_hash_fields_mask & MLX5_RX_HASH_SRC_IPV4) ||
	    (ucmd->rx_hash_fields_mask & MLX5_RX_HASH_DST_IPV4))
		MLX5_SET(rx_hash_field_select, hfso, l3_prot_type,
			 MLX5_L3_PROT_TYPE_IPV4);
	else if ((ucmd->rx_hash_fields_mask & MLX5_RX_HASH_SRC_IPV6) ||
		 (ucmd->rx_hash_fields_mask & MLX5_RX_HASH_DST_IPV6))
		MLX5_SET(rx_hash_field_select, hfso, l3_prot_type,
			 MLX5_L3_PROT_TYPE_IPV6);

	outer_l4 = ((ucmd->rx_hash_fields_mask & MLX5_RX_HASH_SRC_PORT_TCP) ||
		    (ucmd->rx_hash_fields_mask & MLX5_RX_HASH_DST_PORT_TCP))
			   << 0 |
		   ((ucmd->rx_hash_fields_mask & MLX5_RX_HASH_SRC_PORT_UDP) ||
		    (ucmd->rx_hash_fields_mask & MLX5_RX_HASH_DST_PORT_UDP))
			   << 1 |
		   (ucmd->rx_hash_fields_mask & MLX5_RX_HASH_IPSEC_SPI) << 2;

	/* Check that only one l4 protocol is set */
	if (outer_l4 & (outer_l4 - 1)) {
		err = -EINVAL;
		goto err;
	}

	/* If none of TCP & UDP SRC/DST was set - this bit field is ignored */
	if ((ucmd->rx_hash_fields_mask & MLX5_RX_HASH_SRC_PORT_TCP) ||
	    (ucmd->rx_hash_fields_mask & MLX5_RX_HASH_DST_PORT_TCP))
		MLX5_SET(rx_hash_field_select, hfso, l4_prot_type,
			 MLX5_L4_PROT_TYPE_TCP);
	else if ((ucmd->rx_hash_fields_mask & MLX5_RX_HASH_SRC_PORT_UDP) ||
		 (ucmd->rx_hash_fields_mask & MLX5_RX_HASH_DST_PORT_UDP))
		MLX5_SET(rx_hash_field_select, hfso, l4_prot_type,
			 MLX5_L4_PROT_TYPE_UDP);

	if ((ucmd->rx_hash_fields_mask & MLX5_RX_HASH_SRC_IPV4) ||
	    (ucmd->rx_hash_fields_mask & MLX5_RX_HASH_SRC_IPV6))
		selected_fields |= MLX5_HASH_FIELD_SEL_SRC_IP;

	if ((ucmd->rx_hash_fields_mask & MLX5_RX_HASH_DST_IPV4) ||
	    (ucmd->rx_hash_fields_mask & MLX5_RX_HASH_DST_IPV6))
		selected_fields |= MLX5_HASH_FIELD_SEL_DST_IP;

	if ((ucmd->rx_hash_fields_mask & MLX5_RX_HASH_SRC_PORT_TCP) ||
	    (ucmd->rx_hash_fields_mask & MLX5_RX_HASH_SRC_PORT_UDP))
		selected_fields |= MLX5_HASH_FIELD_SEL_L4_SPORT;

	if ((ucmd->rx_hash_fields_mask & MLX5_RX_HASH_DST_PORT_TCP) ||
	    (ucmd->rx_hash_fields_mask & MLX5_RX_HASH_DST_PORT_UDP))
		selected_fields |= MLX5_HASH_FIELD_SEL_L4_DPORT;

	if (ucmd->rx_hash_fields_mask & MLX5_RX_HASH_IPSEC_SPI)
		selected_fields |= MLX5_HASH_FIELD_SEL_IPSEC_SPI;

	MLX5_SET(rx_hash_field_select, hfso, selected_fields, selected_fields);

create_tir:
	MLX5_SET(create_tir_in, in, opcode, MLX5_CMD_OP_CREATE_TIR);
	err = mlx5_cmd_exec_inout(dev->mdev, create_tir, in, out);

	qp->rss_qp.tirn = MLX5_GET(create_tir_out, out, tirn);
	if (!err && MLX5_GET(tirc, tirc, self_lb_block)) {
		err = mlx5_ib_enable_lb(dev, false, true);

		if (err)
			mlx5_cmd_destroy_tir(dev->mdev, qp->rss_qp.tirn,
					     to_mpd(pd)->uid);
	}

	if (err)
		goto err;

	if (mucontext->devx_uid) {
		params->resp.comp_mask |= MLX5_IB_CREATE_QP_RESP_MASK_TIRN;
		params->resp.tirn = qp->rss_qp.tirn;
		if (MLX5_CAP_FLOWTABLE_NIC_RX(dev->mdev, sw_owner) ||
		    MLX5_CAP_FLOWTABLE_NIC_RX(dev->mdev, sw_owner_v2)) {
			params->resp.tir_icm_addr =
				MLX5_GET(create_tir_out, out, icm_address_31_0);
			params->resp.tir_icm_addr |=
				(u64)MLX5_GET(create_tir_out, out,
					      icm_address_39_32)
				<< 32;
			params->resp.tir_icm_addr |=
				(u64)MLX5_GET(create_tir_out, out,
					      icm_address_63_40)
				<< 40;
			params->resp.comp_mask |=
				MLX5_IB_CREATE_QP_RESP_MASK_TIR_ICM_ADDR;
		}
	}

	kvfree(in);
	/* qpn is reserved for that QP */
	qp->trans_qp.base.mqp.qpn = 0;
	qp->is_rss = true;
	return 0;

err:
	kvfree(in);
	return err;
}

static void configure_requester_scat_cqe(struct mlx5_ib_dev *dev,
					 struct mlx5_ib_qp *qp,
					 struct ib_qp_init_attr *init_attr,
					 void *qpc)
{
	int scqe_sz;
	bool allow_scat_cqe = false;

	allow_scat_cqe = qp->flags_en & MLX5_QP_FLAG_ALLOW_SCATTER_CQE;

	if (!allow_scat_cqe && init_attr->sq_sig_type != IB_SIGNAL_ALL_WR)
		return;

	scqe_sz = mlx5_ib_get_cqe_size(init_attr->send_cq);
	if (scqe_sz == 128) {
		MLX5_SET(qpc, qpc, cs_req, MLX5_REQ_SCAT_DATA64_CQE);
		return;
	}

	if (init_attr->qp_type != MLX5_IB_QPT_DCI ||
	    MLX5_CAP_GEN(dev->mdev, dc_req_scat_data_cqe))
		MLX5_SET(qpc, qpc, cs_req, MLX5_REQ_SCAT_DATA32_CQE);
}

static int atomic_size_to_mode(int size_mask)
{
	/* driver does not support atomic_size > 256B
	 * and does not know how to translate bigger sizes
	 */
	int supported_size_mask = size_mask & 0x1ff;
	int log_max_size;

	if (!supported_size_mask)
		return -EOPNOTSUPP;

	log_max_size = __fls(supported_size_mask);

	if (log_max_size > 3)
		return log_max_size;

	return MLX5_ATOMIC_MODE_8B;
}

static int get_atomic_mode(struct mlx5_ib_dev *dev,
			   enum ib_qp_type qp_type)
{
	u8 atomic_operations = MLX5_CAP_ATOMIC(dev->mdev, atomic_operations);
	u8 atomic = MLX5_CAP_GEN(dev->mdev, atomic);
	int atomic_mode = -EOPNOTSUPP;
	int atomic_size_mask;

	if (!atomic)
		return -EOPNOTSUPP;

	if (qp_type == MLX5_IB_QPT_DCT)
		atomic_size_mask = MLX5_CAP_ATOMIC(dev->mdev, atomic_size_dc);
	else
		atomic_size_mask = MLX5_CAP_ATOMIC(dev->mdev, atomic_size_qp);

	if ((atomic_operations & MLX5_ATOMIC_OPS_EXTENDED_CMP_SWAP) ||
	    (atomic_operations & MLX5_ATOMIC_OPS_EXTENDED_FETCH_ADD))
		atomic_mode = atomic_size_to_mode(atomic_size_mask);

	if (atomic_mode <= 0 &&
	    (atomic_operations & MLX5_ATOMIC_OPS_CMP_SWAP &&
	     atomic_operations & MLX5_ATOMIC_OPS_FETCH_ADD))
		atomic_mode = MLX5_ATOMIC_MODE_IB_COMP;

	return atomic_mode;
}

static int create_xrc_tgt_qp(struct mlx5_ib_dev *dev, struct mlx5_ib_qp *qp,
			     struct mlx5_create_qp_params *params)
{
	struct ib_qp_init_attr *attr = params->attr;
	u32 uidx = params->uidx;
	struct mlx5_ib_resources *devr = &dev->devr;
	u32 out[MLX5_ST_SZ_DW(create_qp_out)] = {};
	int inlen = MLX5_ST_SZ_BYTES(create_qp_in);
	struct mlx5_core_dev *mdev = dev->mdev;
	struct mlx5_ib_qp_base *base;
	unsigned long flags;
	void *qpc;
	u32 *in;
	int err;

	if (attr->sq_sig_type == IB_SIGNAL_ALL_WR)
		qp->sq_signal_bits = MLX5_WQE_CTRL_CQ_UPDATE;

	in = kvzalloc(inlen, GFP_KERNEL);
	if (!in)
		return -ENOMEM;

	qpc = MLX5_ADDR_OF(create_qp_in, in, qpc);

	MLX5_SET(qpc, qpc, st, MLX5_QP_ST_XRC);
	MLX5_SET(qpc, qpc, pm_state, MLX5_QP_PM_MIGRATED);
	MLX5_SET(qpc, qpc, pd, to_mpd(devr->p0)->pdn);

	if (qp->flags & IB_QP_CREATE_BLOCK_MULTICAST_LOOPBACK)
		MLX5_SET(qpc, qpc, block_lb_mc, 1);
	if (qp->flags & IB_QP_CREATE_CROSS_CHANNEL)
		MLX5_SET(qpc, qpc, cd_master, 1);
	if (qp->flags & IB_QP_CREATE_MANAGED_SEND)
		MLX5_SET(qpc, qpc, cd_slave_send, 1);
	if (qp->flags & IB_QP_CREATE_MANAGED_RECV)
		MLX5_SET(qpc, qpc, cd_slave_receive, 1);

	MLX5_SET(qpc, qpc, ts_format, mlx5_get_qp_default_ts(dev->mdev));
	MLX5_SET(qpc, qpc, rq_type, MLX5_SRQ_RQ);
	MLX5_SET(qpc, qpc, no_sq, 1);
	MLX5_SET(qpc, qpc, cqn_rcv, to_mcq(devr->c0)->mcq.cqn);
	MLX5_SET(qpc, qpc, cqn_snd, to_mcq(devr->c0)->mcq.cqn);
	MLX5_SET(qpc, qpc, srqn_rmpn_xrqn, to_msrq(devr->s0)->msrq.srqn);
	MLX5_SET(qpc, qpc, xrcd, to_mxrcd(attr->xrcd)->xrcdn);
	MLX5_SET64(qpc, qpc, dbr_addr, qp->db.dma);

	/* 0xffffff means we ask to work with cqe version 0 */
	if (MLX5_CAP_GEN(mdev, cqe_version) == MLX5_CQE_VERSION_V1)
		MLX5_SET(qpc, qpc, user_index, uidx);

	if (qp->flags & IB_QP_CREATE_PCI_WRITE_END_PADDING) {
		MLX5_SET(qpc, qpc, end_padding_mode,
			 MLX5_WQ_END_PAD_MODE_ALIGN);
		/* Special case to clean flag */
		qp->flags &= ~IB_QP_CREATE_PCI_WRITE_END_PADDING;
	}

	base = &qp->trans_qp.base;
	err = mlx5_qpc_create_qp(dev, &base->mqp, in, inlen, out);
	kvfree(in);
	if (err)
		return err;

	base->container_mibqp = qp;
	base->mqp.event = mlx5_ib_qp_event;
	if (MLX5_CAP_GEN(mdev, ece_support))
		params->resp.ece_options = MLX5_GET(create_qp_out, out, ece);

	spin_lock_irqsave(&dev->reset_flow_resource_lock, flags);
	list_add_tail(&qp->qps_list, &dev->qp_list);
	spin_unlock_irqrestore(&dev->reset_flow_resource_lock, flags);

	qp->trans_qp.xrcdn = to_mxrcd(attr->xrcd)->xrcdn;
	return 0;
}

static int create_dci(struct mlx5_ib_dev *dev, struct ib_pd *pd,
		      struct mlx5_ib_qp *qp,
		      struct mlx5_create_qp_params *params)
{
	struct ib_qp_init_attr *init_attr = params->attr;
	struct mlx5_ib_create_qp *ucmd = params->ucmd;
	u32 out[MLX5_ST_SZ_DW(create_qp_out)] = {};
	struct ib_udata *udata = params->udata;
	u32 uidx = params->uidx;
	struct mlx5_ib_resources *devr = &dev->devr;
	int inlen = MLX5_ST_SZ_BYTES(create_qp_in);
	struct mlx5_core_dev *mdev = dev->mdev;
	struct mlx5_ib_cq *send_cq;
	struct mlx5_ib_cq *recv_cq;
	unsigned long flags;
	struct mlx5_ib_qp_base *base;
	int ts_format;
	int mlx5_st;
	void *qpc;
	u32 *in;
	int err;

	spin_lock_init(&qp->sq.lock);
	spin_lock_init(&qp->rq.lock);

	mlx5_st = to_mlx5_st(qp->type);
	if (mlx5_st < 0)
		return -EINVAL;

	if (init_attr->sq_sig_type == IB_SIGNAL_ALL_WR)
		qp->sq_signal_bits = MLX5_WQE_CTRL_CQ_UPDATE;

	base = &qp->trans_qp.base;

	qp->has_rq = qp_has_rq(init_attr);
	err = set_rq_size(dev, &init_attr->cap, qp->has_rq, qp, ucmd);
	if (err) {
		mlx5_ib_dbg(dev, "err %d\n", err);
		return err;
	}

	if (ucmd->rq_wqe_shift != qp->rq.wqe_shift ||
	    ucmd->rq_wqe_count != qp->rq.wqe_cnt)
		return -EINVAL;

	if (ucmd->sq_wqe_count > (1 << MLX5_CAP_GEN(mdev, log_max_qp_sz)))
		return -EINVAL;

	ts_format = get_qp_ts_format(dev, to_mcq(init_attr->send_cq),
				     to_mcq(init_attr->recv_cq));

	if (ts_format < 0)
		return ts_format;

	err = _create_user_qp(dev, pd, qp, udata, init_attr, &in, &params->resp,
			      &inlen, base, ucmd);
	if (err)
		return err;

	if (MLX5_CAP_GEN(mdev, ece_support))
		MLX5_SET(create_qp_in, in, ece, ucmd->ece_options);
	qpc = MLX5_ADDR_OF(create_qp_in, in, qpc);

	MLX5_SET(qpc, qpc, st, mlx5_st);
	MLX5_SET(qpc, qpc, pm_state, MLX5_QP_PM_MIGRATED);
	MLX5_SET(qpc, qpc, pd, to_mpd(pd)->pdn);

	if (qp->flags_en & MLX5_QP_FLAG_SIGNATURE)
		MLX5_SET(qpc, qpc, wq_signature, 1);

	if (qp->flags & IB_QP_CREATE_CROSS_CHANNEL)
		MLX5_SET(qpc, qpc, cd_master, 1);
	if (qp->flags & IB_QP_CREATE_MANAGED_SEND)
		MLX5_SET(qpc, qpc, cd_slave_send, 1);
	if (qp->flags_en & MLX5_QP_FLAG_SCATTER_CQE)
		configure_requester_scat_cqe(dev, qp, init_attr, qpc);

	if (qp->rq.wqe_cnt) {
		MLX5_SET(qpc, qpc, log_rq_stride, qp->rq.wqe_shift - 4);
		MLX5_SET(qpc, qpc, log_rq_size, ilog2(qp->rq.wqe_cnt));
	}

	if (qp->flags_en & MLX5_QP_FLAG_DCI_STREAM) {
		MLX5_SET(qpc, qpc, log_num_dci_stream_channels,
			 ucmd->dci_streams.log_num_concurent);
		MLX5_SET(qpc, qpc, log_num_dci_errored_streams,
			 ucmd->dci_streams.log_num_errored);
	}

	MLX5_SET(qpc, qpc, ts_format, ts_format);
	MLX5_SET(qpc, qpc, rq_type, get_rx_type(qp, init_attr));

	MLX5_SET(qpc, qpc, log_sq_size, ilog2(qp->sq.wqe_cnt));

	/* Set default resources */
	if (init_attr->srq) {
		MLX5_SET(qpc, qpc, xrcd, devr->xrcdn0);
		MLX5_SET(qpc, qpc, srqn_rmpn_xrqn,
			 to_msrq(init_attr->srq)->msrq.srqn);
	} else {
		MLX5_SET(qpc, qpc, xrcd, devr->xrcdn1);
		MLX5_SET(qpc, qpc, srqn_rmpn_xrqn,
			 to_msrq(devr->s1)->msrq.srqn);
	}

	if (init_attr->send_cq)
		MLX5_SET(qpc, qpc, cqn_snd,
			 to_mcq(init_attr->send_cq)->mcq.cqn);

	if (init_attr->recv_cq)
		MLX5_SET(qpc, qpc, cqn_rcv,
			 to_mcq(init_attr->recv_cq)->mcq.cqn);

	MLX5_SET64(qpc, qpc, dbr_addr, qp->db.dma);

	/* 0xffffff means we ask to work with cqe version 0 */
	if (MLX5_CAP_GEN(mdev, cqe_version) == MLX5_CQE_VERSION_V1)
		MLX5_SET(qpc, qpc, user_index, uidx);

	if (qp->flags & IB_QP_CREATE_PCI_WRITE_END_PADDING) {
		MLX5_SET(qpc, qpc, end_padding_mode,
			 MLX5_WQ_END_PAD_MODE_ALIGN);
		/* Special case to clean flag */
		qp->flags &= ~IB_QP_CREATE_PCI_WRITE_END_PADDING;
	}

	err = mlx5_qpc_create_qp(dev, &base->mqp, in, inlen, out);

	kvfree(in);
	if (err)
		goto err_create;

	base->container_mibqp = qp;
	base->mqp.event = mlx5_ib_qp_event;
	if (MLX5_CAP_GEN(mdev, ece_support))
		params->resp.ece_options = MLX5_GET(create_qp_out, out, ece);

	get_cqs(qp->type, init_attr->send_cq, init_attr->recv_cq,
		&send_cq, &recv_cq);
	spin_lock_irqsave(&dev->reset_flow_resource_lock, flags);
	mlx5_ib_lock_cqs(send_cq, recv_cq);
	/* Maintain device to QPs access, needed for further handling via reset
	 * flow
	 */
	list_add_tail(&qp->qps_list, &dev->qp_list);
	/* Maintain CQ to QPs access, needed for further handling via reset flow
	 */
	if (send_cq)
		list_add_tail(&qp->cq_send_list, &send_cq->list_send_qp);
	if (recv_cq)
		list_add_tail(&qp->cq_recv_list, &recv_cq->list_recv_qp);
	mlx5_ib_unlock_cqs(send_cq, recv_cq);
	spin_unlock_irqrestore(&dev->reset_flow_resource_lock, flags);

	return 0;

err_create:
	destroy_qp(dev, qp, base, udata);
	return err;
}

static int create_user_qp(struct mlx5_ib_dev *dev, struct ib_pd *pd,
			  struct mlx5_ib_qp *qp,
			  struct mlx5_create_qp_params *params)
{
	struct ib_qp_init_attr *init_attr = params->attr;
	struct mlx5_ib_create_qp *ucmd = params->ucmd;
	u32 out[MLX5_ST_SZ_DW(create_qp_out)] = {};
	struct ib_udata *udata = params->udata;
	u32 uidx = params->uidx;
	struct mlx5_ib_resources *devr = &dev->devr;
	int inlen = MLX5_ST_SZ_BYTES(create_qp_in);
	struct mlx5_core_dev *mdev = dev->mdev;
	struct mlx5_ib_cq *send_cq;
	struct mlx5_ib_cq *recv_cq;
	unsigned long flags;
	struct mlx5_ib_qp_base *base;
	int ts_format;
	int mlx5_st;
	void *qpc;
	u32 *in;
	int err;

	spin_lock_init(&qp->sq.lock);
	spin_lock_init(&qp->rq.lock);

	mlx5_st = to_mlx5_st(qp->type);
	if (mlx5_st < 0)
		return -EINVAL;

	if (init_attr->sq_sig_type == IB_SIGNAL_ALL_WR)
		qp->sq_signal_bits = MLX5_WQE_CTRL_CQ_UPDATE;

	if (qp->flags & IB_QP_CREATE_SOURCE_QPN)
		qp->underlay_qpn = init_attr->source_qpn;

	base = (init_attr->qp_type == IB_QPT_RAW_PACKET ||
		qp->flags & IB_QP_CREATE_SOURCE_QPN) ?
	       &qp->raw_packet_qp.rq.base :
	       &qp->trans_qp.base;

	qp->has_rq = qp_has_rq(init_attr);
	err = set_rq_size(dev, &init_attr->cap, qp->has_rq, qp, ucmd);
	if (err) {
		mlx5_ib_dbg(dev, "err %d\n", err);
		return err;
	}

	if (ucmd->rq_wqe_shift != qp->rq.wqe_shift ||
	    ucmd->rq_wqe_count != qp->rq.wqe_cnt)
		return -EINVAL;

	if (ucmd->sq_wqe_count > (1 << MLX5_CAP_GEN(mdev, log_max_qp_sz)))
		return -EINVAL;

	if (init_attr->qp_type != IB_QPT_RAW_PACKET) {
		ts_format = get_qp_ts_format(dev, to_mcq(init_attr->send_cq),
					     to_mcq(init_attr->recv_cq));
		if (ts_format < 0)
			return ts_format;
	}

	err = _create_user_qp(dev, pd, qp, udata, init_attr, &in, &params->resp,
			      &inlen, base, ucmd);
	if (err)
		return err;

	if (is_sqp(init_attr->qp_type))
		qp->port = init_attr->port_num;

	if (MLX5_CAP_GEN(mdev, ece_support))
		MLX5_SET(create_qp_in, in, ece, ucmd->ece_options);
	qpc = MLX5_ADDR_OF(create_qp_in, in, qpc);

	MLX5_SET(qpc, qpc, st, mlx5_st);
	MLX5_SET(qpc, qpc, pm_state, MLX5_QP_PM_MIGRATED);
	MLX5_SET(qpc, qpc, pd, to_mpd(pd)->pdn);

	if (qp->flags_en & MLX5_QP_FLAG_SIGNATURE)
		MLX5_SET(qpc, qpc, wq_signature, 1);

	if (qp->flags & IB_QP_CREATE_BLOCK_MULTICAST_LOOPBACK)
		MLX5_SET(qpc, qpc, block_lb_mc, 1);

	if (qp->flags & IB_QP_CREATE_CROSS_CHANNEL)
		MLX5_SET(qpc, qpc, cd_master, 1);
	if (qp->flags & IB_QP_CREATE_MANAGED_SEND)
		MLX5_SET(qpc, qpc, cd_slave_send, 1);
	if (qp->flags & IB_QP_CREATE_MANAGED_RECV)
		MLX5_SET(qpc, qpc, cd_slave_receive, 1);
	if (qp->flags_en & MLX5_QP_FLAG_PACKET_BASED_CREDIT_MODE)
		MLX5_SET(qpc, qpc, req_e2e_credit_mode, 1);
	if ((qp->flags_en & MLX5_QP_FLAG_SCATTER_CQE) &&
	    (init_attr->qp_type == IB_QPT_RC ||
	     init_attr->qp_type == IB_QPT_UC)) {
		int rcqe_sz = mlx5_ib_get_cqe_size(init_attr->recv_cq);

		MLX5_SET(qpc, qpc, cs_res,
			 rcqe_sz == 128 ? MLX5_RES_SCAT_DATA64_CQE :
					  MLX5_RES_SCAT_DATA32_CQE);
	}
	if ((qp->flags_en & MLX5_QP_FLAG_SCATTER_CQE) &&
	    (qp->type == MLX5_IB_QPT_DCI || qp->type == IB_QPT_RC))
		configure_requester_scat_cqe(dev, qp, init_attr, qpc);

	if (qp->rq.wqe_cnt) {
		MLX5_SET(qpc, qpc, log_rq_stride, qp->rq.wqe_shift - 4);
		MLX5_SET(qpc, qpc, log_rq_size, ilog2(qp->rq.wqe_cnt));
	}

	if (init_attr->qp_type != IB_QPT_RAW_PACKET)
		MLX5_SET(qpc, qpc, ts_format, ts_format);

	MLX5_SET(qpc, qpc, rq_type, get_rx_type(qp, init_attr));

	if (qp->sq.wqe_cnt) {
		MLX5_SET(qpc, qpc, log_sq_size, ilog2(qp->sq.wqe_cnt));
	} else {
		MLX5_SET(qpc, qpc, no_sq, 1);
		if (init_attr->srq &&
		    init_attr->srq->srq_type == IB_SRQT_TM)
			MLX5_SET(qpc, qpc, offload_type,
				 MLX5_QPC_OFFLOAD_TYPE_RNDV);
	}

	/* Set default resources */
	switch (init_attr->qp_type) {
	case IB_QPT_XRC_INI:
		MLX5_SET(qpc, qpc, cqn_rcv, to_mcq(devr->c0)->mcq.cqn);
		MLX5_SET(qpc, qpc, xrcd, devr->xrcdn1);
		MLX5_SET(qpc, qpc, srqn_rmpn_xrqn, to_msrq(devr->s0)->msrq.srqn);
		break;
	default:
		if (init_attr->srq) {
			MLX5_SET(qpc, qpc, xrcd, devr->xrcdn0);
			MLX5_SET(qpc, qpc, srqn_rmpn_xrqn, to_msrq(init_attr->srq)->msrq.srqn);
		} else {
			MLX5_SET(qpc, qpc, xrcd, devr->xrcdn1);
			MLX5_SET(qpc, qpc, srqn_rmpn_xrqn, to_msrq(devr->s1)->msrq.srqn);
		}
	}

	if (init_attr->send_cq)
		MLX5_SET(qpc, qpc, cqn_snd, to_mcq(init_attr->send_cq)->mcq.cqn);

	if (init_attr->recv_cq)
		MLX5_SET(qpc, qpc, cqn_rcv, to_mcq(init_attr->recv_cq)->mcq.cqn);

	MLX5_SET64(qpc, qpc, dbr_addr, qp->db.dma);

	/* 0xffffff means we ask to work with cqe version 0 */
	if (MLX5_CAP_GEN(mdev, cqe_version) == MLX5_CQE_VERSION_V1)
		MLX5_SET(qpc, qpc, user_index, uidx);

	if (qp->flags & IB_QP_CREATE_PCI_WRITE_END_PADDING &&
	    init_attr->qp_type != IB_QPT_RAW_PACKET) {
		MLX5_SET(qpc, qpc, end_padding_mode,
			 MLX5_WQ_END_PAD_MODE_ALIGN);
		/* Special case to clean flag */
		qp->flags &= ~IB_QP_CREATE_PCI_WRITE_END_PADDING;
	}

	if (init_attr->qp_type == IB_QPT_RAW_PACKET ||
	    qp->flags & IB_QP_CREATE_SOURCE_QPN) {
		qp->raw_packet_qp.sq.ubuffer.buf_addr = ucmd->sq_buf_addr;
		raw_packet_qp_copy_info(qp, &qp->raw_packet_qp);
		err = create_raw_packet_qp(dev, qp, in, inlen, pd, udata,
					   &params->resp, init_attr);
	} else
		err = mlx5_qpc_create_qp(dev, &base->mqp, in, inlen, out);

	kvfree(in);
	if (err)
		goto err_create;

	base->container_mibqp = qp;
	base->mqp.event = mlx5_ib_qp_event;
	if (MLX5_CAP_GEN(mdev, ece_support))
		params->resp.ece_options = MLX5_GET(create_qp_out, out, ece);

	get_cqs(qp->type, init_attr->send_cq, init_attr->recv_cq,
		&send_cq, &recv_cq);
	spin_lock_irqsave(&dev->reset_flow_resource_lock, flags);
	mlx5_ib_lock_cqs(send_cq, recv_cq);
	/* Maintain device to QPs access, needed for further handling via reset
	 * flow
	 */
	list_add_tail(&qp->qps_list, &dev->qp_list);
	/* Maintain CQ to QPs access, needed for further handling via reset flow
	 */
	if (send_cq)
		list_add_tail(&qp->cq_send_list, &send_cq->list_send_qp);
	if (recv_cq)
		list_add_tail(&qp->cq_recv_list, &recv_cq->list_recv_qp);
	mlx5_ib_unlock_cqs(send_cq, recv_cq);
	spin_unlock_irqrestore(&dev->reset_flow_resource_lock, flags);

	return 0;

err_create:
	destroy_qp(dev, qp, base, udata);
	return err;
}

static int create_kernel_qp(struct mlx5_ib_dev *dev, struct ib_pd *pd,
			    struct mlx5_ib_qp *qp,
			    struct mlx5_create_qp_params *params)
{
	struct ib_qp_init_attr *attr = params->attr;
	u32 uidx = params->uidx;
	struct mlx5_ib_resources *devr = &dev->devr;
	u32 out[MLX5_ST_SZ_DW(create_qp_out)] = {};
	int inlen = MLX5_ST_SZ_BYTES(create_qp_in);
	struct mlx5_core_dev *mdev = dev->mdev;
	struct mlx5_ib_cq *send_cq;
	struct mlx5_ib_cq *recv_cq;
	unsigned long flags;
	struct mlx5_ib_qp_base *base;
	int mlx5_st;
	void *qpc;
	u32 *in;
	int err;

	spin_lock_init(&qp->sq.lock);
	spin_lock_init(&qp->rq.lock);

	mlx5_st = to_mlx5_st(qp->type);
	if (mlx5_st < 0)
		return -EINVAL;

	if (attr->sq_sig_type == IB_SIGNAL_ALL_WR)
		qp->sq_signal_bits = MLX5_WQE_CTRL_CQ_UPDATE;

	base = &qp->trans_qp.base;

	qp->has_rq = qp_has_rq(attr);
	err = set_rq_size(dev, &attr->cap, qp->has_rq, qp, NULL);
	if (err) {
		mlx5_ib_dbg(dev, "err %d\n", err);
		return err;
	}

	err = _create_kernel_qp(dev, attr, qp, &in, &inlen, base);
	if (err)
		return err;

	if (is_sqp(attr->qp_type))
		qp->port = attr->port_num;

	qpc = MLX5_ADDR_OF(create_qp_in, in, qpc);

	MLX5_SET(qpc, qpc, st, mlx5_st);
	MLX5_SET(qpc, qpc, pm_state, MLX5_QP_PM_MIGRATED);

	if (attr->qp_type != MLX5_IB_QPT_REG_UMR)
		MLX5_SET(qpc, qpc, pd, to_mpd(pd ? pd : devr->p0)->pdn);
	else
		MLX5_SET(qpc, qpc, latency_sensitive, 1);


	if (qp->flags & IB_QP_CREATE_BLOCK_MULTICAST_LOOPBACK)
		MLX5_SET(qpc, qpc, block_lb_mc, 1);

	if (qp->rq.wqe_cnt) {
		MLX5_SET(qpc, qpc, log_rq_stride, qp->rq.wqe_shift - 4);
		MLX5_SET(qpc, qpc, log_rq_size, ilog2(qp->rq.wqe_cnt));
	}

	MLX5_SET(qpc, qpc, rq_type, get_rx_type(qp, attr));

	if (qp->sq.wqe_cnt)
		MLX5_SET(qpc, qpc, log_sq_size, ilog2(qp->sq.wqe_cnt));
	else
		MLX5_SET(qpc, qpc, no_sq, 1);

	if (attr->srq) {
		MLX5_SET(qpc, qpc, xrcd, devr->xrcdn0);
		MLX5_SET(qpc, qpc, srqn_rmpn_xrqn,
			 to_msrq(attr->srq)->msrq.srqn);
	} else {
		MLX5_SET(qpc, qpc, xrcd, devr->xrcdn1);
		MLX5_SET(qpc, qpc, srqn_rmpn_xrqn,
			 to_msrq(devr->s1)->msrq.srqn);
	}

	if (attr->send_cq)
		MLX5_SET(qpc, qpc, cqn_snd, to_mcq(attr->send_cq)->mcq.cqn);

	if (attr->recv_cq)
		MLX5_SET(qpc, qpc, cqn_rcv, to_mcq(attr->recv_cq)->mcq.cqn);

	MLX5_SET64(qpc, qpc, dbr_addr, qp->db.dma);

	/* 0xffffff means we ask to work with cqe version 0 */
	if (MLX5_CAP_GEN(mdev, cqe_version) == MLX5_CQE_VERSION_V1)
		MLX5_SET(qpc, qpc, user_index, uidx);

	/* we use IB_QP_CREATE_IPOIB_UD_LSO to indicates ipoib qp */
	if (qp->flags & IB_QP_CREATE_IPOIB_UD_LSO)
		MLX5_SET(qpc, qpc, ulp_stateless_offload_mode, 1);

	err = mlx5_qpc_create_qp(dev, &base->mqp, in, inlen, out);
	kvfree(in);
	if (err)
		goto err_create;

	base->container_mibqp = qp;
	base->mqp.event = mlx5_ib_qp_event;

	get_cqs(qp->type, attr->send_cq, attr->recv_cq,
		&send_cq, &recv_cq);
	spin_lock_irqsave(&dev->reset_flow_resource_lock, flags);
	mlx5_ib_lock_cqs(send_cq, recv_cq);
	/* Maintain device to QPs access, needed for further handling via reset
	 * flow
	 */
	list_add_tail(&qp->qps_list, &dev->qp_list);
	/* Maintain CQ to QPs access, needed for further handling via reset flow
	 */
	if (send_cq)
		list_add_tail(&qp->cq_send_list, &send_cq->list_send_qp);
	if (recv_cq)
		list_add_tail(&qp->cq_recv_list, &recv_cq->list_recv_qp);
	mlx5_ib_unlock_cqs(send_cq, recv_cq);
	spin_unlock_irqrestore(&dev->reset_flow_resource_lock, flags);

	return 0;

err_create:
	destroy_qp(dev, qp, base, NULL);
	return err;
}

static void mlx5_ib_lock_cqs(struct mlx5_ib_cq *send_cq, struct mlx5_ib_cq *recv_cq)
	__acquires(&send_cq->lock) __acquires(&recv_cq->lock)
{
	if (send_cq) {
		if (recv_cq) {
			if (send_cq->mcq.cqn < recv_cq->mcq.cqn)  {
				spin_lock(&send_cq->lock);
				spin_lock_nested(&recv_cq->lock,
						 SINGLE_DEPTH_NESTING);
			} else if (send_cq->mcq.cqn == recv_cq->mcq.cqn) {
				spin_lock(&send_cq->lock);
				__acquire(&recv_cq->lock);
			} else {
				spin_lock(&recv_cq->lock);
				spin_lock_nested(&send_cq->lock,
						 SINGLE_DEPTH_NESTING);
			}
		} else {
			spin_lock(&send_cq->lock);
			__acquire(&recv_cq->lock);
		}
	} else if (recv_cq) {
		spin_lock(&recv_cq->lock);
		__acquire(&send_cq->lock);
	} else {
		__acquire(&send_cq->lock);
		__acquire(&recv_cq->lock);
	}
}

static void mlx5_ib_unlock_cqs(struct mlx5_ib_cq *send_cq, struct mlx5_ib_cq *recv_cq)
	__releases(&send_cq->lock) __releases(&recv_cq->lock)
{
	if (send_cq) {
		if (recv_cq) {
			if (send_cq->mcq.cqn < recv_cq->mcq.cqn)  {
				spin_unlock(&recv_cq->lock);
				spin_unlock(&send_cq->lock);
			} else if (send_cq->mcq.cqn == recv_cq->mcq.cqn) {
				__release(&recv_cq->lock);
				spin_unlock(&send_cq->lock);
			} else {
				spin_unlock(&send_cq->lock);
				spin_unlock(&recv_cq->lock);
			}
		} else {
			__release(&recv_cq->lock);
			spin_unlock(&send_cq->lock);
		}
	} else if (recv_cq) {
		__release(&send_cq->lock);
		spin_unlock(&recv_cq->lock);
	} else {
		__release(&recv_cq->lock);
		__release(&send_cq->lock);
	}
}

static void get_cqs(enum ib_qp_type qp_type,
		    struct ib_cq *ib_send_cq, struct ib_cq *ib_recv_cq,
		    struct mlx5_ib_cq **send_cq, struct mlx5_ib_cq **recv_cq)
{
	switch (qp_type) {
	case IB_QPT_XRC_TGT:
		*send_cq = NULL;
		*recv_cq = NULL;
		break;
	case MLX5_IB_QPT_REG_UMR:
	case IB_QPT_XRC_INI:
		*send_cq = ib_send_cq ? to_mcq(ib_send_cq) : NULL;
		*recv_cq = NULL;
		break;

	case IB_QPT_SMI:
	case MLX5_IB_QPT_HW_GSI:
	case IB_QPT_RC:
	case IB_QPT_UC:
	case IB_QPT_UD:
	case IB_QPT_RAW_PACKET:
		*send_cq = ib_send_cq ? to_mcq(ib_send_cq) : NULL;
		*recv_cq = ib_recv_cq ? to_mcq(ib_recv_cq) : NULL;
		break;
	default:
		*send_cq = NULL;
		*recv_cq = NULL;
		break;
	}
}

static int modify_raw_packet_qp(struct mlx5_ib_dev *dev, struct mlx5_ib_qp *qp,
				const struct mlx5_modify_raw_qp_param *raw_qp_param,
				u8 lag_tx_affinity);

static void destroy_qp_common(struct mlx5_ib_dev *dev, struct mlx5_ib_qp *qp,
			      struct ib_udata *udata)
{
	struct mlx5_ib_cq *send_cq, *recv_cq;
	struct mlx5_ib_qp_base *base;
	unsigned long flags;
	int err;

	if (qp->is_rss) {
		destroy_rss_raw_qp_tir(dev, qp);
		return;
	}

	base = (qp->type == IB_QPT_RAW_PACKET ||
		qp->flags & IB_QP_CREATE_SOURCE_QPN) ?
		       &qp->raw_packet_qp.rq.base :
		       &qp->trans_qp.base;

	if (qp->state != IB_QPS_RESET) {
		if (qp->type != IB_QPT_RAW_PACKET &&
		    !(qp->flags & IB_QP_CREATE_SOURCE_QPN)) {
			err = mlx5_core_qp_modify(dev, MLX5_CMD_OP_2RST_QP, 0,
						  NULL, &base->mqp, NULL);
		} else {
			struct mlx5_modify_raw_qp_param raw_qp_param = {
				.operation = MLX5_CMD_OP_2RST_QP
			};

			err = modify_raw_packet_qp(dev, qp, &raw_qp_param, 0);
		}
		if (err)
			mlx5_ib_warn(dev, "mlx5_ib: modify QP 0x%06x to RESET failed\n",
				     base->mqp.qpn);
	}

	get_cqs(qp->type, qp->ibqp.send_cq, qp->ibqp.recv_cq, &send_cq,
		&recv_cq);

	spin_lock_irqsave(&dev->reset_flow_resource_lock, flags);
	mlx5_ib_lock_cqs(send_cq, recv_cq);
	/* del from lists under both locks above to protect reset flow paths */
	list_del(&qp->qps_list);
	if (send_cq)
		list_del(&qp->cq_send_list);

	if (recv_cq)
		list_del(&qp->cq_recv_list);

	if (!udata) {
		__mlx5_ib_cq_clean(recv_cq, base->mqp.qpn,
				   qp->ibqp.srq ? to_msrq(qp->ibqp.srq) : NULL);
		if (send_cq != recv_cq)
			__mlx5_ib_cq_clean(send_cq, base->mqp.qpn,
					   NULL);
	}
	mlx5_ib_unlock_cqs(send_cq, recv_cq);
	spin_unlock_irqrestore(&dev->reset_flow_resource_lock, flags);

	if (qp->type == IB_QPT_RAW_PACKET ||
	    qp->flags & IB_QP_CREATE_SOURCE_QPN) {
		destroy_raw_packet_qp(dev, qp);
	} else {
		err = mlx5_core_destroy_qp(dev, &base->mqp);
		if (err)
			mlx5_ib_warn(dev, "failed to destroy QP 0x%x\n",
				     base->mqp.qpn);
	}

	destroy_qp(dev, qp, base, udata);
}

static int create_dct(struct mlx5_ib_dev *dev, struct ib_pd *pd,
		      struct mlx5_ib_qp *qp,
		      struct mlx5_create_qp_params *params)
{
	struct ib_qp_init_attr *attr = params->attr;
	struct mlx5_ib_create_qp *ucmd = params->ucmd;
	u32 uidx = params->uidx;
	void *dctc;

	if (mlx5_lag_is_active(dev->mdev) && !MLX5_CAP_GEN(dev->mdev, lag_dct))
		return -EOPNOTSUPP;

	qp->dct.in = kzalloc(MLX5_ST_SZ_BYTES(create_dct_in), GFP_KERNEL);
	if (!qp->dct.in)
		return -ENOMEM;

	MLX5_SET(create_dct_in, qp->dct.in, uid, to_mpd(pd)->uid);
	dctc = MLX5_ADDR_OF(create_dct_in, qp->dct.in, dct_context_entry);
	MLX5_SET(dctc, dctc, pd, to_mpd(pd)->pdn);
	MLX5_SET(dctc, dctc, srqn_xrqn, to_msrq(attr->srq)->msrq.srqn);
	MLX5_SET(dctc, dctc, cqn, to_mcq(attr->recv_cq)->mcq.cqn);
	MLX5_SET64(dctc, dctc, dc_access_key, ucmd->access_key);
	MLX5_SET(dctc, dctc, user_index, uidx);
	if (MLX5_CAP_GEN(dev->mdev, ece_support))
		MLX5_SET(dctc, dctc, ece, ucmd->ece_options);

	if (qp->flags_en & MLX5_QP_FLAG_SCATTER_CQE) {
		int rcqe_sz = mlx5_ib_get_cqe_size(attr->recv_cq);

		if (rcqe_sz == 128)
			MLX5_SET(dctc, dctc, cs_res, MLX5_RES_SCAT_DATA64_CQE);
	}

	qp->state = IB_QPS_RESET;
	return 0;
}

static int check_qp_type(struct mlx5_ib_dev *dev, struct ib_qp_init_attr *attr,
			 enum ib_qp_type *type)
{
	if (attr->qp_type == IB_QPT_DRIVER && !MLX5_CAP_GEN(dev->mdev, dct))
		goto out;

	switch (attr->qp_type) {
	case IB_QPT_XRC_TGT:
	case IB_QPT_XRC_INI:
		if (!MLX5_CAP_GEN(dev->mdev, xrc))
			goto out;
		fallthrough;
	case IB_QPT_RC:
	case IB_QPT_UC:
	case IB_QPT_SMI:
	case MLX5_IB_QPT_HW_GSI:
	case IB_QPT_DRIVER:
	case IB_QPT_GSI:
	case IB_QPT_RAW_PACKET:
	case IB_QPT_UD:
	case MLX5_IB_QPT_REG_UMR:
		break;
	default:
		goto out;
	}

	*type = attr->qp_type;
	return 0;

out:
	mlx5_ib_dbg(dev, "Unsupported QP type %d\n", attr->qp_type);
	return -EOPNOTSUPP;
}

static int check_valid_flow(struct mlx5_ib_dev *dev, struct ib_pd *pd,
			    struct ib_qp_init_attr *attr,
			    struct ib_udata *udata)
{
	struct mlx5_ib_ucontext *ucontext = rdma_udata_to_drv_context(
		udata, struct mlx5_ib_ucontext, ibucontext);

	if (!udata) {
		/* Kernel create_qp callers */
		if (attr->rwq_ind_tbl)
			return -EOPNOTSUPP;

		switch (attr->qp_type) {
		case IB_QPT_RAW_PACKET:
		case IB_QPT_DRIVER:
			return -EOPNOTSUPP;
		default:
			return 0;
		}
	}

	/* Userspace create_qp callers */
	if (attr->qp_type == IB_QPT_RAW_PACKET && !ucontext->cqe_version) {
		mlx5_ib_dbg(dev,
			"Raw Packet QP is only supported for CQE version > 0\n");
		return -EINVAL;
	}

	if (attr->qp_type != IB_QPT_RAW_PACKET && attr->rwq_ind_tbl) {
		mlx5_ib_dbg(dev,
			    "Wrong QP type %d for the RWQ indirect table\n",
			    attr->qp_type);
		return -EINVAL;
	}

	/*
	 * We don't need to see this warning, it means that kernel code
	 * missing ib_pd. Placed here to catch developer's mistakes.
	 */
	WARN_ONCE(!pd && attr->qp_type != IB_QPT_XRC_TGT,
		  "There is a missing PD pointer assignment\n");
	return 0;
}

static void process_vendor_flag(struct mlx5_ib_dev *dev, int *flags, int flag,
				bool cond, struct mlx5_ib_qp *qp)
{
	if (!(*flags & flag))
		return;

	if (cond) {
		qp->flags_en |= flag;
		*flags &= ~flag;
		return;
	}

	switch (flag) {
	case MLX5_QP_FLAG_SCATTER_CQE:
	case MLX5_QP_FLAG_ALLOW_SCATTER_CQE:
		/*
			 * We don't return error if these flags were provided,
			 * and mlx5 doesn't have right capability.
			 */
		*flags &= ~(MLX5_QP_FLAG_SCATTER_CQE |
			    MLX5_QP_FLAG_ALLOW_SCATTER_CQE);
		return;
	default:
		break;
	}
	mlx5_ib_dbg(dev, "Vendor create QP flag 0x%X is not supported\n", flag);
}

static int process_vendor_flags(struct mlx5_ib_dev *dev, struct mlx5_ib_qp *qp,
				void *ucmd, struct ib_qp_init_attr *attr)
{
	struct mlx5_core_dev *mdev = dev->mdev;
	bool cond;
	int flags;

	if (attr->rwq_ind_tbl)
		flags = ((struct mlx5_ib_create_qp_rss *)ucmd)->flags;
	else
		flags = ((struct mlx5_ib_create_qp *)ucmd)->flags;

	switch (flags & (MLX5_QP_FLAG_TYPE_DCT | MLX5_QP_FLAG_TYPE_DCI)) {
	case MLX5_QP_FLAG_TYPE_DCI:
		qp->type = MLX5_IB_QPT_DCI;
		break;
	case MLX5_QP_FLAG_TYPE_DCT:
		qp->type = MLX5_IB_QPT_DCT;
		break;
	default:
		if (qp->type != IB_QPT_DRIVER)
			break;
		/*
		 * It is IB_QPT_DRIVER and or no subtype or
		 * wrong subtype were provided.
		 */
		return -EINVAL;
	}

	process_vendor_flag(dev, &flags, MLX5_QP_FLAG_TYPE_DCI, true, qp);
	process_vendor_flag(dev, &flags, MLX5_QP_FLAG_TYPE_DCT, true, qp);
	process_vendor_flag(dev, &flags, MLX5_QP_FLAG_DCI_STREAM,
			    MLX5_CAP_GEN(mdev, log_max_dci_stream_channels),
			    qp);

	process_vendor_flag(dev, &flags, MLX5_QP_FLAG_SIGNATURE, true, qp);
	process_vendor_flag(dev, &flags, MLX5_QP_FLAG_SCATTER_CQE,
			    MLX5_CAP_GEN(mdev, sctr_data_cqe), qp);
	process_vendor_flag(dev, &flags, MLX5_QP_FLAG_ALLOW_SCATTER_CQE,
			    MLX5_CAP_GEN(mdev, sctr_data_cqe), qp);

	if (qp->type == IB_QPT_RAW_PACKET) {
		cond = MLX5_CAP_ETH(mdev, tunnel_stateless_vxlan) ||
		       MLX5_CAP_ETH(mdev, tunnel_stateless_gre) ||
		       MLX5_CAP_ETH(mdev, tunnel_stateless_geneve_rx);
		process_vendor_flag(dev, &flags, MLX5_QP_FLAG_TUNNEL_OFFLOADS,
				    cond, qp);
		process_vendor_flag(dev, &flags,
				    MLX5_QP_FLAG_TIR_ALLOW_SELF_LB_UC, true,
				    qp);
		process_vendor_flag(dev, &flags,
				    MLX5_QP_FLAG_TIR_ALLOW_SELF_LB_MC, true,
				    qp);
	}

	if (qp->type == IB_QPT_RC)
		process_vendor_flag(dev, &flags,
				    MLX5_QP_FLAG_PACKET_BASED_CREDIT_MODE,
				    MLX5_CAP_GEN(mdev, qp_packet_based), qp);

	process_vendor_flag(dev, &flags, MLX5_QP_FLAG_BFREG_INDEX, true, qp);
	process_vendor_flag(dev, &flags, MLX5_QP_FLAG_UAR_PAGE_INDEX, true, qp);

	cond = qp->flags_en & ~(MLX5_QP_FLAG_TUNNEL_OFFLOADS |
				MLX5_QP_FLAG_TIR_ALLOW_SELF_LB_UC |
				MLX5_QP_FLAG_TIR_ALLOW_SELF_LB_MC);
	if (attr->rwq_ind_tbl && cond) {
		mlx5_ib_dbg(dev, "RSS RAW QP has unsupported flags 0x%X\n",
			    cond);
		return -EINVAL;
	}

	if (flags)
		mlx5_ib_dbg(dev, "udata has unsupported flags 0x%X\n", flags);

	return (flags) ? -EINVAL : 0;
	}

static void process_create_flag(struct mlx5_ib_dev *dev, int *flags, int flag,
				bool cond, struct mlx5_ib_qp *qp)
{
	if (!(*flags & flag))
		return;

	if (cond) {
		qp->flags |= flag;
		*flags &= ~flag;
		return;
	}

	if (flag == MLX5_IB_QP_CREATE_WC_TEST) {
		/*
		 * Special case, if condition didn't meet, it won't be error,
		 * just different in-kernel flow.
		 */
		*flags &= ~MLX5_IB_QP_CREATE_WC_TEST;
		return;
	}
	mlx5_ib_dbg(dev, "Verbs create QP flag 0x%X is not supported\n", flag);
}

static int process_create_flags(struct mlx5_ib_dev *dev, struct mlx5_ib_qp *qp,
				struct ib_qp_init_attr *attr)
{
	enum ib_qp_type qp_type = qp->type;
	struct mlx5_core_dev *mdev = dev->mdev;
	int create_flags = attr->create_flags;
	bool cond;

	if (qp_type == MLX5_IB_QPT_DCT)
		return (create_flags) ? -EINVAL : 0;

	if (qp_type == IB_QPT_RAW_PACKET && attr->rwq_ind_tbl)
		return (create_flags) ? -EINVAL : 0;

	process_create_flag(dev, &create_flags, IB_QP_CREATE_NETIF_QP,
			    mlx5_get_flow_namespace(dev->mdev,
						    MLX5_FLOW_NAMESPACE_BYPASS),
			    qp);
	process_create_flag(dev, &create_flags,
			    IB_QP_CREATE_INTEGRITY_EN,
			    MLX5_CAP_GEN(mdev, sho), qp);
	process_create_flag(dev, &create_flags,
			    IB_QP_CREATE_BLOCK_MULTICAST_LOOPBACK,
			    MLX5_CAP_GEN(mdev, block_lb_mc), qp);
	process_create_flag(dev, &create_flags, IB_QP_CREATE_CROSS_CHANNEL,
			    MLX5_CAP_GEN(mdev, cd), qp);
	process_create_flag(dev, &create_flags, IB_QP_CREATE_MANAGED_SEND,
			    MLX5_CAP_GEN(mdev, cd), qp);
	process_create_flag(dev, &create_flags, IB_QP_CREATE_MANAGED_RECV,
			    MLX5_CAP_GEN(mdev, cd), qp);

	if (qp_type == IB_QPT_UD) {
		process_create_flag(dev, &create_flags,
				    IB_QP_CREATE_IPOIB_UD_LSO,
				    MLX5_CAP_GEN(mdev, ipoib_basic_offloads),
				    qp);
		cond = MLX5_CAP_GEN(mdev, port_type) == MLX5_CAP_PORT_TYPE_IB;
		process_create_flag(dev, &create_flags, IB_QP_CREATE_SOURCE_QPN,
				    cond, qp);
	}

	if (qp_type == IB_QPT_RAW_PACKET) {
		cond = MLX5_CAP_GEN(mdev, eth_net_offloads) &&
		       MLX5_CAP_ETH(mdev, scatter_fcs);
		process_create_flag(dev, &create_flags,
				    IB_QP_CREATE_SCATTER_FCS, cond, qp);

		cond = MLX5_CAP_GEN(mdev, eth_net_offloads) &&
		       MLX5_CAP_ETH(mdev, vlan_cap);
		process_create_flag(dev, &create_flags,
				    IB_QP_CREATE_CVLAN_STRIPPING, cond, qp);
	}

	process_create_flag(dev, &create_flags,
			    IB_QP_CREATE_PCI_WRITE_END_PADDING,
			    MLX5_CAP_GEN(mdev, end_pad), qp);

	process_create_flag(dev, &create_flags, MLX5_IB_QP_CREATE_WC_TEST,
			    qp_type != MLX5_IB_QPT_REG_UMR, qp);
	process_create_flag(dev, &create_flags, MLX5_IB_QP_CREATE_SQPN_QP1,
			    true, qp);

	if (create_flags) {
		mlx5_ib_dbg(dev, "Create QP has unsupported flags 0x%X\n",
			    create_flags);
		return -EOPNOTSUPP;
	}
	return 0;
}

static int process_udata_size(struct mlx5_ib_dev *dev,
			      struct mlx5_create_qp_params *params)
{
	size_t ucmd = sizeof(struct mlx5_ib_create_qp);
	struct ib_udata *udata = params->udata;
	size_t outlen = udata->outlen;
	size_t inlen = udata->inlen;

	params->outlen = min(outlen, sizeof(struct mlx5_ib_create_qp_resp));
	params->ucmd_size = ucmd;
	if (!params->is_rss_raw) {
		/* User has old rdma-core, which doesn't support ECE */
		size_t min_inlen =
			offsetof(struct mlx5_ib_create_qp, ece_options);

		/*
		 * We will check in check_ucmd_data() that user
		 * cleared everything after inlen.
		 */
		params->inlen = (inlen < min_inlen) ? 0 : min(inlen, ucmd);
		goto out;
	}

	/* RSS RAW QP */
	if (inlen < offsetofend(struct mlx5_ib_create_qp_rss, flags))
		return -EINVAL;

	if (outlen < offsetofend(struct mlx5_ib_create_qp_resp, bfreg_index))
		return -EINVAL;

	ucmd = sizeof(struct mlx5_ib_create_qp_rss);
	params->ucmd_size = ucmd;
	if (inlen > ucmd && !ib_is_udata_cleared(udata, ucmd, inlen - ucmd))
		return -EINVAL;

	params->inlen = min(ucmd, inlen);
out:
	if (!params->inlen)
		mlx5_ib_dbg(dev, "udata is too small\n");

	return (params->inlen) ? 0 : -EINVAL;
}

static int create_qp(struct mlx5_ib_dev *dev, struct ib_pd *pd,
		     struct mlx5_ib_qp *qp,
		     struct mlx5_create_qp_params *params)
{
	int err;

	if (params->is_rss_raw) {
		err = create_rss_raw_qp_tir(dev, pd, qp, params);
		goto out;
	}

	switch (qp->type) {
	case MLX5_IB_QPT_DCT:
		err = create_dct(dev, pd, qp, params);
		rdma_restrack_no_track(&qp->ibqp.res);
		break;
	case MLX5_IB_QPT_DCI:
		err = create_dci(dev, pd, qp, params);
		break;
	case IB_QPT_XRC_TGT:
		err = create_xrc_tgt_qp(dev, qp, params);
		break;
	case IB_QPT_GSI:
		err = mlx5_ib_create_gsi(pd, qp, params->attr);
		break;
	case MLX5_IB_QPT_HW_GSI:
	case MLX5_IB_QPT_REG_UMR:
		rdma_restrack_no_track(&qp->ibqp.res);
		fallthrough;
	default:
		if (params->udata)
			err = create_user_qp(dev, pd, qp, params);
		else
			err = create_kernel_qp(dev, pd, qp, params);
	}

out:
	if (err) {
		mlx5_ib_err(dev, "Create QP type %d failed\n", qp->type);
		return err;
	}

	if (is_qp0(qp->type))
		qp->ibqp.qp_num = 0;
	else if (is_qp1(qp->type))
		qp->ibqp.qp_num = 1;
	else
		qp->ibqp.qp_num = qp->trans_qp.base.mqp.qpn;

	mlx5_ib_dbg(dev,
		"QP type %d, ib qpn 0x%X, mlx qpn 0x%x, rcqn 0x%x, scqn 0x%x, ece 0x%x\n",
		qp->type, qp->ibqp.qp_num, qp->trans_qp.base.mqp.qpn,
		params->attr->recv_cq ? to_mcq(params->attr->recv_cq)->mcq.cqn :
					-1,
		params->attr->send_cq ? to_mcq(params->attr->send_cq)->mcq.cqn :
					-1,
		params->resp.ece_options);

	return 0;
}

static int check_qp_attr(struct mlx5_ib_dev *dev, struct mlx5_ib_qp *qp,
			 struct ib_qp_init_attr *attr)
{
	int ret = 0;

	switch (qp->type) {
	case MLX5_IB_QPT_DCT:
		ret = (!attr->srq || !attr->recv_cq) ? -EINVAL : 0;
		break;
	case MLX5_IB_QPT_DCI:
		ret = (attr->cap.max_recv_wr || attr->cap.max_recv_sge) ?
			      -EINVAL :
			      0;
		break;
	case IB_QPT_RAW_PACKET:
		ret = (attr->rwq_ind_tbl && attr->send_cq) ? -EINVAL : 0;
		break;
	default:
		break;
	}

	if (ret)
		mlx5_ib_dbg(dev, "QP type %d has wrong attributes\n", qp->type);

	return ret;
}

static int get_qp_uidx(struct mlx5_ib_qp *qp,
		       struct mlx5_create_qp_params *params)
{
	struct mlx5_ib_create_qp *ucmd = params->ucmd;
	struct ib_udata *udata = params->udata;
	struct mlx5_ib_ucontext *ucontext = rdma_udata_to_drv_context(
		udata, struct mlx5_ib_ucontext, ibucontext);

	if (params->is_rss_raw)
		return 0;

	return get_qp_user_index(ucontext, ucmd, sizeof(*ucmd), &params->uidx);
}

static int mlx5_ib_destroy_dct(struct mlx5_ib_qp *mqp)
{
	struct mlx5_ib_dev *dev = to_mdev(mqp->ibqp.device);

	if (mqp->state == IB_QPS_RTR) {
		int err;

		err = mlx5_core_destroy_dct(dev, &mqp->dct.mdct);
		if (err) {
			mlx5_ib_warn(dev, "failed to destroy DCT %d\n", err);
			return err;
		}
	}

	kfree(mqp->dct.in);
	return 0;
}

static int check_ucmd_data(struct mlx5_ib_dev *dev,
			   struct mlx5_create_qp_params *params)
{
	struct ib_udata *udata = params->udata;
	size_t size, last;
	int ret;

	if (params->is_rss_raw)
		/*
		 * These QPs don't have "reserved" field in their
		 * create_qp input struct, so their data is always valid.
		 */
		last = sizeof(struct mlx5_ib_create_qp_rss);
	else
		last = offsetof(struct mlx5_ib_create_qp, reserved);

	if (udata->inlen <= last)
		return 0;

	/*
	 * User provides different create_qp structures based on the
	 * flow and we need to know if he cleared memory after our
	 * struct create_qp ends.
	 */
	size = udata->inlen - last;
	ret = ib_is_udata_cleared(params->udata, last, size);
	if (!ret)
		mlx5_ib_dbg(
			dev,
			"udata is not cleared, inlen = %zu, ucmd = %zu, last = %zu, size = %zu\n",
			udata->inlen, params->ucmd_size, last, size);
	return ret ? 0 : -EINVAL;
}

int mlx5_ib_create_qp(struct ib_qp *ibqp, struct ib_qp_init_attr *attr,
		      struct ib_udata *udata)
{
	struct mlx5_create_qp_params params = {};
	struct mlx5_ib_dev *dev = to_mdev(ibqp->device);
	struct mlx5_ib_qp *qp = to_mqp(ibqp);
	struct ib_pd *pd = ibqp->pd;
	enum ib_qp_type type;
	int err;

	err = check_qp_type(dev, attr, &type);
	if (err)
		return err;

	err = check_valid_flow(dev, pd, attr, udata);
	if (err)
		return err;

	params.udata = udata;
	params.uidx = MLX5_IB_DEFAULT_UIDX;
	params.attr = attr;
	params.is_rss_raw = !!attr->rwq_ind_tbl;

	if (udata) {
		err = process_udata_size(dev, &params);
		if (err)
			return err;

		err = check_ucmd_data(dev, &params);
		if (err)
			return err;

		params.ucmd = kzalloc(params.ucmd_size, GFP_KERNEL);
		if (!params.ucmd)
			return -ENOMEM;

		err = ib_copy_from_udata(params.ucmd, udata, params.inlen);
		if (err)
			goto free_ucmd;
	}

	mutex_init(&qp->mutex);
	qp->type = type;
	if (udata) {
		err = process_vendor_flags(dev, qp, params.ucmd, attr);
		if (err)
			goto free_ucmd;

		err = get_qp_uidx(qp, &params);
		if (err)
			goto free_ucmd;
	}
	err = process_create_flags(dev, qp, attr);
	if (err)
		goto free_ucmd;

	err = check_qp_attr(dev, qp, attr);
	if (err)
		goto free_ucmd;

	err = create_qp(dev, pd, qp, &params);
	if (err)
		goto free_ucmd;

	kfree(params.ucmd);
	params.ucmd = NULL;

	if (udata)
		/*
		 * It is safe to copy response for all user create QP flows,
		 * including MLX5_IB_QPT_DCT, which doesn't need it.
		 * In that case, resp will be filled with zeros.
		 */
		err = ib_copy_to_udata(udata, &params.resp, params.outlen);
	if (err)
		goto destroy_qp;

	return 0;

destroy_qp:
	switch (qp->type) {
	case MLX5_IB_QPT_DCT:
		mlx5_ib_destroy_dct(qp);
		break;
	case IB_QPT_GSI:
		mlx5_ib_destroy_gsi(qp);
		break;
	default:
		destroy_qp_common(dev, qp, udata);
	}

free_ucmd:
	kfree(params.ucmd);
	return err;
}

int mlx5_ib_destroy_qp(struct ib_qp *qp, struct ib_udata *udata)
{
	struct mlx5_ib_dev *dev = to_mdev(qp->device);
	struct mlx5_ib_qp *mqp = to_mqp(qp);

	if (mqp->type == IB_QPT_GSI)
		return mlx5_ib_destroy_gsi(mqp);

	if (mqp->type == MLX5_IB_QPT_DCT)
		return mlx5_ib_destroy_dct(mqp);

	destroy_qp_common(dev, mqp, udata);
	return 0;
}

static int set_qpc_atomic_flags(struct mlx5_ib_qp *qp,
				const struct ib_qp_attr *attr, int attr_mask,
				void *qpc)
{
	struct mlx5_ib_dev *dev = to_mdev(qp->ibqp.device);
	u8 dest_rd_atomic;
	u32 access_flags;

	if (attr_mask & IB_QP_MAX_DEST_RD_ATOMIC)
		dest_rd_atomic = attr->max_dest_rd_atomic;
	else
		dest_rd_atomic = qp->trans_qp.resp_depth;

	if (attr_mask & IB_QP_ACCESS_FLAGS)
		access_flags = attr->qp_access_flags;
	else
		access_flags = qp->trans_qp.atomic_rd_en;

	if (!dest_rd_atomic)
		access_flags &= IB_ACCESS_REMOTE_WRITE;

	MLX5_SET(qpc, qpc, rre, !!(access_flags & IB_ACCESS_REMOTE_READ));

	if (access_flags & IB_ACCESS_REMOTE_ATOMIC) {
		int atomic_mode;

		atomic_mode = get_atomic_mode(dev, qp->type);
		if (atomic_mode < 0)
			return -EOPNOTSUPP;

		MLX5_SET(qpc, qpc, rae, 1);
		MLX5_SET(qpc, qpc, atomic_mode, atomic_mode);
	}

	MLX5_SET(qpc, qpc, rwe, !!(access_flags & IB_ACCESS_REMOTE_WRITE));
	return 0;
}

enum {
	MLX5_PATH_FLAG_FL	= 1 << 0,
	MLX5_PATH_FLAG_FREE_AR	= 1 << 1,
	MLX5_PATH_FLAG_COUNTER	= 1 << 2,
};

static int mlx5_to_ib_rate_map(u8 rate)
{
	static const int rates[] = { IB_RATE_PORT_CURRENT, IB_RATE_56_GBPS,
				     IB_RATE_25_GBPS,	   IB_RATE_100_GBPS,
				     IB_RATE_200_GBPS,	   IB_RATE_50_GBPS,
				     IB_RATE_400_GBPS };

	if (rate < ARRAY_SIZE(rates))
		return rates[rate];

	return rate - MLX5_STAT_RATE_OFFSET;
}

static int ib_to_mlx5_rate_map(u8 rate)
{
	switch (rate) {
	case IB_RATE_PORT_CURRENT:
		return 0;
	case IB_RATE_56_GBPS:
		return 1;
	case IB_RATE_25_GBPS:
		return 2;
	case IB_RATE_100_GBPS:
		return 3;
	case IB_RATE_200_GBPS:
		return 4;
	case IB_RATE_50_GBPS:
		return 5;
	case IB_RATE_400_GBPS:
		return 6;
	default:
		return rate + MLX5_STAT_RATE_OFFSET;
	}

	return 0;
}

static int ib_rate_to_mlx5(struct mlx5_ib_dev *dev, u8 rate)
{
	u32 stat_rate_support;

	if (rate == IB_RATE_PORT_CURRENT)
		return 0;

	if (rate < IB_RATE_2_5_GBPS || rate > IB_RATE_600_GBPS)
		return -EINVAL;

	stat_rate_support = MLX5_CAP_GEN(dev->mdev, stat_rate_support);
	while (rate != IB_RATE_PORT_CURRENT &&
	       !(1 << ib_to_mlx5_rate_map(rate) & stat_rate_support))
		--rate;

	return ib_to_mlx5_rate_map(rate);
}

static int modify_raw_packet_eth_prio(struct mlx5_core_dev *dev,
				      struct mlx5_ib_sq *sq, u8 sl,
				      struct ib_pd *pd)
{
	void *in;
	void *tisc;
	int inlen;
	int err;

	inlen = MLX5_ST_SZ_BYTES(modify_tis_in);
	in = kvzalloc(inlen, GFP_KERNEL);
	if (!in)
		return -ENOMEM;

	MLX5_SET(modify_tis_in, in, bitmask.prio, 1);
	MLX5_SET(modify_tis_in, in, uid, to_mpd(pd)->uid);

	tisc = MLX5_ADDR_OF(modify_tis_in, in, ctx);
	MLX5_SET(tisc, tisc, prio, ((sl & 0x7) << 1));

	err = mlx5_core_modify_tis(dev, sq->tisn, in);

	kvfree(in);

	return err;
}

static int modify_raw_packet_tx_affinity(struct mlx5_core_dev *dev,
					 struct mlx5_ib_sq *sq, u8 tx_affinity,
					 struct ib_pd *pd)
{
	void *in;
	void *tisc;
	int inlen;
	int err;

	inlen = MLX5_ST_SZ_BYTES(modify_tis_in);
	in = kvzalloc(inlen, GFP_KERNEL);
	if (!in)
		return -ENOMEM;

	MLX5_SET(modify_tis_in, in, bitmask.lag_tx_port_affinity, 1);
	MLX5_SET(modify_tis_in, in, uid, to_mpd(pd)->uid);

	tisc = MLX5_ADDR_OF(modify_tis_in, in, ctx);
	MLX5_SET(tisc, tisc, lag_tx_port_affinity, tx_affinity);

	err = mlx5_core_modify_tis(dev, sq->tisn, in);

	kvfree(in);

	return err;
}

static void mlx5_set_path_udp_sport(void *path, const struct rdma_ah_attr *ah,
				    u32 lqpn, u32 rqpn)

{
	u32 fl = ah->grh.flow_label;

	if (!fl)
		fl = rdma_calc_flow_label(lqpn, rqpn);

	MLX5_SET(ads, path, udp_sport, rdma_flow_label_to_udp_sport(fl));
}

static int mlx5_set_path(struct mlx5_ib_dev *dev, struct mlx5_ib_qp *qp,
			 const struct rdma_ah_attr *ah, void *path, u8 port,
			 int attr_mask, u32 path_flags,
			 const struct ib_qp_attr *attr, bool alt)
{
	const struct ib_global_route *grh = rdma_ah_read_grh(ah);
	int err;
	enum ib_gid_type gid_type;
	u8 ah_flags = rdma_ah_get_ah_flags(ah);
	u8 sl = rdma_ah_get_sl(ah);

	if (attr_mask & IB_QP_PKEY_INDEX)
		MLX5_SET(ads, path, pkey_index,
			 alt ? attr->alt_pkey_index : attr->pkey_index);

	if (ah_flags & IB_AH_GRH) {
		const struct ib_port_immutable *immutable;

		immutable = ib_port_immutable_read(&dev->ib_dev, port);
		if (grh->sgid_index >= immutable->gid_tbl_len) {
			pr_err("sgid_index (%u) too large. max is %d\n",
			       grh->sgid_index,
			       immutable->gid_tbl_len);
			return -EINVAL;
		}
	}

	if (ah->type == RDMA_AH_ATTR_TYPE_ROCE) {
		if (!(ah_flags & IB_AH_GRH))
			return -EINVAL;

		ether_addr_copy(MLX5_ADDR_OF(ads, path, rmac_47_32),
				ah->roce.dmac);
		if ((qp->type == IB_QPT_RC ||
		     qp->type == IB_QPT_UC ||
		     qp->type == IB_QPT_XRC_INI ||
		     qp->type == IB_QPT_XRC_TGT) &&
		    (grh->sgid_attr->gid_type == IB_GID_TYPE_ROCE_UDP_ENCAP) &&
		    (attr_mask & IB_QP_DEST_QPN))
			mlx5_set_path_udp_sport(path, ah,
						qp->ibqp.qp_num,
						attr->dest_qp_num);
		MLX5_SET(ads, path, eth_prio, sl & 0x7);
		gid_type = ah->grh.sgid_attr->gid_type;
		if (gid_type == IB_GID_TYPE_ROCE_UDP_ENCAP)
			MLX5_SET(ads, path, dscp, grh->traffic_class >> 2);
	} else {
		MLX5_SET(ads, path, fl, !!(path_flags & MLX5_PATH_FLAG_FL));
		MLX5_SET(ads, path, free_ar,
			 !!(path_flags & MLX5_PATH_FLAG_FREE_AR));
		MLX5_SET(ads, path, rlid, rdma_ah_get_dlid(ah));
		MLX5_SET(ads, path, mlid, rdma_ah_get_path_bits(ah));
		MLX5_SET(ads, path, grh, !!(ah_flags & IB_AH_GRH));
		MLX5_SET(ads, path, sl, sl);
	}

	if (ah_flags & IB_AH_GRH) {
		MLX5_SET(ads, path, src_addr_index, grh->sgid_index);
		MLX5_SET(ads, path, hop_limit, grh->hop_limit);
		MLX5_SET(ads, path, tclass, grh->traffic_class);
		MLX5_SET(ads, path, flow_label, grh->flow_label);
		memcpy(MLX5_ADDR_OF(ads, path, rgid_rip), grh->dgid.raw,
		       sizeof(grh->dgid.raw));
	}

	err = ib_rate_to_mlx5(dev, rdma_ah_get_static_rate(ah));
	if (err < 0)
		return err;
	MLX5_SET(ads, path, stat_rate, err);
	MLX5_SET(ads, path, vhca_port_num, port);

	if (attr_mask & IB_QP_TIMEOUT)
		MLX5_SET(ads, path, ack_timeout,
			 alt ? attr->alt_timeout : attr->timeout);

	if ((qp->type == IB_QPT_RAW_PACKET) && qp->sq.wqe_cnt)
		return modify_raw_packet_eth_prio(dev->mdev,
						  &qp->raw_packet_qp.sq,
						  sl & 0xf, qp->ibqp.pd);

	return 0;
}

static enum mlx5_qp_optpar opt_mask[MLX5_QP_NUM_STATE][MLX5_QP_NUM_STATE][MLX5_QP_ST_MAX] = {
	[MLX5_QP_STATE_INIT] = {
		[MLX5_QP_STATE_INIT] = {
			[MLX5_QP_ST_RC] = MLX5_QP_OPTPAR_RRE		|
					  MLX5_QP_OPTPAR_RAE		|
					  MLX5_QP_OPTPAR_RWE		|
					  MLX5_QP_OPTPAR_PKEY_INDEX	|
					  MLX5_QP_OPTPAR_PRI_PORT	|
					  MLX5_QP_OPTPAR_LAG_TX_AFF,
			[MLX5_QP_ST_UC] = MLX5_QP_OPTPAR_RWE		|
					  MLX5_QP_OPTPAR_PKEY_INDEX	|
					  MLX5_QP_OPTPAR_PRI_PORT	|
					  MLX5_QP_OPTPAR_LAG_TX_AFF,
			[MLX5_QP_ST_UD] = MLX5_QP_OPTPAR_PKEY_INDEX	|
					  MLX5_QP_OPTPAR_Q_KEY		|
					  MLX5_QP_OPTPAR_PRI_PORT,
			[MLX5_QP_ST_XRC] = MLX5_QP_OPTPAR_RRE		|
					  MLX5_QP_OPTPAR_RAE		|
					  MLX5_QP_OPTPAR_RWE		|
					  MLX5_QP_OPTPAR_PKEY_INDEX	|
					  MLX5_QP_OPTPAR_PRI_PORT	|
					  MLX5_QP_OPTPAR_LAG_TX_AFF,
		},
		[MLX5_QP_STATE_RTR] = {
			[MLX5_QP_ST_RC] = MLX5_QP_OPTPAR_ALT_ADDR_PATH  |
					  MLX5_QP_OPTPAR_RRE            |
					  MLX5_QP_OPTPAR_RAE            |
					  MLX5_QP_OPTPAR_RWE            |
					  MLX5_QP_OPTPAR_PKEY_INDEX	|
					  MLX5_QP_OPTPAR_LAG_TX_AFF,
			[MLX5_QP_ST_UC] = MLX5_QP_OPTPAR_ALT_ADDR_PATH  |
					  MLX5_QP_OPTPAR_RWE            |
					  MLX5_QP_OPTPAR_PKEY_INDEX	|
					  MLX5_QP_OPTPAR_LAG_TX_AFF,
			[MLX5_QP_ST_UD] = MLX5_QP_OPTPAR_PKEY_INDEX     |
					  MLX5_QP_OPTPAR_Q_KEY,
			[MLX5_QP_ST_MLX] = MLX5_QP_OPTPAR_PKEY_INDEX	|
					   MLX5_QP_OPTPAR_Q_KEY,
			[MLX5_QP_ST_XRC] = MLX5_QP_OPTPAR_ALT_ADDR_PATH |
					  MLX5_QP_OPTPAR_RRE            |
					  MLX5_QP_OPTPAR_RAE            |
					  MLX5_QP_OPTPAR_RWE            |
					  MLX5_QP_OPTPAR_PKEY_INDEX	|
					  MLX5_QP_OPTPAR_LAG_TX_AFF,
		},
	},
	[MLX5_QP_STATE_RTR] = {
		[MLX5_QP_STATE_RTS] = {
			[MLX5_QP_ST_RC] = MLX5_QP_OPTPAR_ALT_ADDR_PATH	|
					  MLX5_QP_OPTPAR_RRE		|
					  MLX5_QP_OPTPAR_RAE		|
					  MLX5_QP_OPTPAR_RWE		|
					  MLX5_QP_OPTPAR_PM_STATE	|
					  MLX5_QP_OPTPAR_RNR_TIMEOUT,
			[MLX5_QP_ST_UC] = MLX5_QP_OPTPAR_ALT_ADDR_PATH	|
					  MLX5_QP_OPTPAR_RWE		|
					  MLX5_QP_OPTPAR_PM_STATE,
			[MLX5_QP_ST_UD] = MLX5_QP_OPTPAR_Q_KEY,
			[MLX5_QP_ST_XRC] = MLX5_QP_OPTPAR_ALT_ADDR_PATH	|
					  MLX5_QP_OPTPAR_RRE		|
					  MLX5_QP_OPTPAR_RAE		|
					  MLX5_QP_OPTPAR_RWE		|
					  MLX5_QP_OPTPAR_PM_STATE	|
					  MLX5_QP_OPTPAR_RNR_TIMEOUT,
		},
	},
	[MLX5_QP_STATE_RTS] = {
		[MLX5_QP_STATE_RTS] = {
			[MLX5_QP_ST_RC] = MLX5_QP_OPTPAR_RRE		|
					  MLX5_QP_OPTPAR_RAE		|
					  MLX5_QP_OPTPAR_RWE		|
					  MLX5_QP_OPTPAR_RNR_TIMEOUT	|
					  MLX5_QP_OPTPAR_PM_STATE	|
					  MLX5_QP_OPTPAR_ALT_ADDR_PATH,
			[MLX5_QP_ST_UC] = MLX5_QP_OPTPAR_RWE		|
					  MLX5_QP_OPTPAR_PM_STATE	|
					  MLX5_QP_OPTPAR_ALT_ADDR_PATH,
			[MLX5_QP_ST_UD] = MLX5_QP_OPTPAR_Q_KEY		|
					  MLX5_QP_OPTPAR_SRQN		|
					  MLX5_QP_OPTPAR_CQN_RCV,
			[MLX5_QP_ST_XRC] = MLX5_QP_OPTPAR_RRE		|
					  MLX5_QP_OPTPAR_RAE		|
					  MLX5_QP_OPTPAR_RWE		|
					  MLX5_QP_OPTPAR_RNR_TIMEOUT	|
					  MLX5_QP_OPTPAR_PM_STATE	|
					  MLX5_QP_OPTPAR_ALT_ADDR_PATH,
		},
	},
	[MLX5_QP_STATE_SQER] = {
		[MLX5_QP_STATE_RTS] = {
			[MLX5_QP_ST_UD]	 = MLX5_QP_OPTPAR_Q_KEY,
			[MLX5_QP_ST_MLX] = MLX5_QP_OPTPAR_Q_KEY,
			[MLX5_QP_ST_UC]	 = MLX5_QP_OPTPAR_RWE,
			[MLX5_QP_ST_RC]	 = MLX5_QP_OPTPAR_RNR_TIMEOUT	|
					   MLX5_QP_OPTPAR_RWE		|
					   MLX5_QP_OPTPAR_RAE		|
					   MLX5_QP_OPTPAR_RRE,
			[MLX5_QP_ST_XRC]  = MLX5_QP_OPTPAR_RNR_TIMEOUT	|
					   MLX5_QP_OPTPAR_RWE		|
					   MLX5_QP_OPTPAR_RAE		|
					   MLX5_QP_OPTPAR_RRE,
		},
	},
	[MLX5_QP_STATE_SQD] = {
		[MLX5_QP_STATE_RTS] = {
			[MLX5_QP_ST_UD] = MLX5_QP_OPTPAR_Q_KEY,
			[MLX5_QP_ST_MLX] = MLX5_QP_OPTPAR_Q_KEY,
			[MLX5_QP_ST_UC] = MLX5_QP_OPTPAR_RWE,
			[MLX5_QP_ST_RC] = MLX5_QP_OPTPAR_RNR_TIMEOUT	|
					  MLX5_QP_OPTPAR_RWE		|
					  MLX5_QP_OPTPAR_RAE		|
					  MLX5_QP_OPTPAR_RRE,
		},
	},
};

static int ib_nr_to_mlx5_nr(int ib_mask)
{
	switch (ib_mask) {
	case IB_QP_STATE:
		return 0;
	case IB_QP_CUR_STATE:
		return 0;
	case IB_QP_EN_SQD_ASYNC_NOTIFY:
		return 0;
	case IB_QP_ACCESS_FLAGS:
		return MLX5_QP_OPTPAR_RWE | MLX5_QP_OPTPAR_RRE |
			MLX5_QP_OPTPAR_RAE;
	case IB_QP_PKEY_INDEX:
		return MLX5_QP_OPTPAR_PKEY_INDEX;
	case IB_QP_PORT:
		return MLX5_QP_OPTPAR_PRI_PORT;
	case IB_QP_QKEY:
		return MLX5_QP_OPTPAR_Q_KEY;
	case IB_QP_AV:
		return MLX5_QP_OPTPAR_PRIMARY_ADDR_PATH |
			MLX5_QP_OPTPAR_PRI_PORT;
	case IB_QP_PATH_MTU:
		return 0;
	case IB_QP_TIMEOUT:
		return MLX5_QP_OPTPAR_ACK_TIMEOUT;
	case IB_QP_RETRY_CNT:
		return MLX5_QP_OPTPAR_RETRY_COUNT;
	case IB_QP_RNR_RETRY:
		return MLX5_QP_OPTPAR_RNR_RETRY;
	case IB_QP_RQ_PSN:
		return 0;
	case IB_QP_MAX_QP_RD_ATOMIC:
		return MLX5_QP_OPTPAR_SRA_MAX;
	case IB_QP_ALT_PATH:
		return MLX5_QP_OPTPAR_ALT_ADDR_PATH;
	case IB_QP_MIN_RNR_TIMER:
		return MLX5_QP_OPTPAR_RNR_TIMEOUT;
	case IB_QP_SQ_PSN:
		return 0;
	case IB_QP_MAX_DEST_RD_ATOMIC:
		return MLX5_QP_OPTPAR_RRA_MAX | MLX5_QP_OPTPAR_RWE |
			MLX5_QP_OPTPAR_RRE | MLX5_QP_OPTPAR_RAE;
	case IB_QP_PATH_MIG_STATE:
		return MLX5_QP_OPTPAR_PM_STATE;
	case IB_QP_CAP:
		return 0;
	case IB_QP_DEST_QPN:
		return 0;
	}
	return 0;
}

static int ib_mask_to_mlx5_opt(int ib_mask)
{
	int result = 0;
	int i;

	for (i = 0; i < 8 * sizeof(int); i++) {
		if ((1 << i) & ib_mask)
			result |= ib_nr_to_mlx5_nr(1 << i);
	}

	return result;
}

static int modify_raw_packet_qp_rq(
	struct mlx5_ib_dev *dev, struct mlx5_ib_rq *rq, int new_state,
	const struct mlx5_modify_raw_qp_param *raw_qp_param, struct ib_pd *pd)
{
	void *in;
	void *rqc;
	int inlen;
	int err;

	inlen = MLX5_ST_SZ_BYTES(modify_rq_in);
	in = kvzalloc(inlen, GFP_KERNEL);
	if (!in)
		return -ENOMEM;

	MLX5_SET(modify_rq_in, in, rq_state, rq->state);
	MLX5_SET(modify_rq_in, in, uid, to_mpd(pd)->uid);

	rqc = MLX5_ADDR_OF(modify_rq_in, in, ctx);
	MLX5_SET(rqc, rqc, state, new_state);

	if (raw_qp_param->set_mask & MLX5_RAW_QP_MOD_SET_RQ_Q_CTR_ID) {
		if (MLX5_CAP_GEN(dev->mdev, modify_rq_counter_set_id)) {
			MLX5_SET64(modify_rq_in, in, modify_bitmask,
				   MLX5_MODIFY_RQ_IN_MODIFY_BITMASK_RQ_COUNTER_SET_ID);
			MLX5_SET(rqc, rqc, counter_set_id, raw_qp_param->rq_q_ctr_id);
		} else
			dev_info_once(
				&dev->ib_dev.dev,
				"RAW PACKET QP counters are not supported on current FW\n");
	}

	err = mlx5_core_modify_rq(dev->mdev, rq->base.mqp.qpn, in);
	if (err)
		goto out;

	rq->state = new_state;

out:
	kvfree(in);
	return err;
}

static int modify_raw_packet_qp_sq(
	struct mlx5_core_dev *dev, struct mlx5_ib_sq *sq, int new_state,
	const struct mlx5_modify_raw_qp_param *raw_qp_param, struct ib_pd *pd)
{
	struct mlx5_ib_qp *ibqp = sq->base.container_mibqp;
	struct mlx5_rate_limit old_rl = ibqp->rl;
	struct mlx5_rate_limit new_rl = old_rl;
	bool new_rate_added = false;
	u16 rl_index = 0;
	void *in;
	void *sqc;
	int inlen;
	int err;

	inlen = MLX5_ST_SZ_BYTES(modify_sq_in);
	in = kvzalloc(inlen, GFP_KERNEL);
	if (!in)
		return -ENOMEM;

	MLX5_SET(modify_sq_in, in, uid, to_mpd(pd)->uid);
	MLX5_SET(modify_sq_in, in, sq_state, sq->state);

	sqc = MLX5_ADDR_OF(modify_sq_in, in, ctx);
	MLX5_SET(sqc, sqc, state, new_state);

	if (raw_qp_param->set_mask & MLX5_RAW_QP_RATE_LIMIT) {
		if (new_state != MLX5_SQC_STATE_RDY)
			pr_warn("%s: Rate limit can only be changed when SQ is moving to RDY\n",
				__func__);
		else
			new_rl = raw_qp_param->rl;
	}

	if (!mlx5_rl_are_equal(&old_rl, &new_rl)) {
		if (new_rl.rate) {
			err = mlx5_rl_add_rate(dev, &rl_index, &new_rl);
			if (err) {
				pr_err("Failed configuring rate limit(err %d): \
				       rate %u, max_burst_sz %u, typical_pkt_sz %u\n",
				       err, new_rl.rate, new_rl.max_burst_sz,
				       new_rl.typical_pkt_sz);

				goto out;
			}
			new_rate_added = true;
		}

		MLX5_SET64(modify_sq_in, in, modify_bitmask, 1);
		/* index 0 means no limit */
		MLX5_SET(sqc, sqc, packet_pacing_rate_limit_index, rl_index);
	}

	err = mlx5_core_modify_sq(dev, sq->base.mqp.qpn, in);
	if (err) {
		/* Remove new rate from table if failed */
		if (new_rate_added)
			mlx5_rl_remove_rate(dev, &new_rl);
		goto out;
	}

	/* Only remove the old rate after new rate was set */
	if ((old_rl.rate && !mlx5_rl_are_equal(&old_rl, &new_rl)) ||
	    (new_state != MLX5_SQC_STATE_RDY)) {
		mlx5_rl_remove_rate(dev, &old_rl);
		if (new_state != MLX5_SQC_STATE_RDY)
			memset(&new_rl, 0, sizeof(new_rl));
	}

	ibqp->rl = new_rl;
	sq->state = new_state;

out:
	kvfree(in);
	return err;
}

static int modify_raw_packet_qp(struct mlx5_ib_dev *dev, struct mlx5_ib_qp *qp,
				const struct mlx5_modify_raw_qp_param *raw_qp_param,
				u8 tx_affinity)
{
	struct mlx5_ib_raw_packet_qp *raw_packet_qp = &qp->raw_packet_qp;
	struct mlx5_ib_rq *rq = &raw_packet_qp->rq;
	struct mlx5_ib_sq *sq = &raw_packet_qp->sq;
	int modify_rq = !!qp->rq.wqe_cnt;
	int modify_sq = !!qp->sq.wqe_cnt;
	int rq_state;
	int sq_state;
	int err;

	switch (raw_qp_param->operation) {
	case MLX5_CMD_OP_RST2INIT_QP:
		rq_state = MLX5_RQC_STATE_RDY;
		sq_state = MLX5_SQC_STATE_RST;
		break;
	case MLX5_CMD_OP_2ERR_QP:
		rq_state = MLX5_RQC_STATE_ERR;
		sq_state = MLX5_SQC_STATE_ERR;
		break;
	case MLX5_CMD_OP_2RST_QP:
		rq_state = MLX5_RQC_STATE_RST;
		sq_state = MLX5_SQC_STATE_RST;
		break;
	case MLX5_CMD_OP_RTR2RTS_QP:
	case MLX5_CMD_OP_RTS2RTS_QP:
		if (raw_qp_param->set_mask & ~MLX5_RAW_QP_RATE_LIMIT)
			return -EINVAL;

		modify_rq = 0;
		sq_state = MLX5_SQC_STATE_RDY;
		break;
	case MLX5_CMD_OP_INIT2INIT_QP:
	case MLX5_CMD_OP_INIT2RTR_QP:
		if (raw_qp_param->set_mask)
			return -EINVAL;
		else
			return 0;
	default:
		WARN_ON(1);
		return -EINVAL;
	}

	if (modify_rq) {
		err =  modify_raw_packet_qp_rq(dev, rq, rq_state, raw_qp_param,
					       qp->ibqp.pd);
		if (err)
			return err;
	}

	if (modify_sq) {
		struct mlx5_flow_handle *flow_rule;

		if (tx_affinity) {
			err = modify_raw_packet_tx_affinity(dev->mdev, sq,
							    tx_affinity,
							    qp->ibqp.pd);
			if (err)
				return err;
		}

		flow_rule = create_flow_rule_vport_sq(dev, sq,
						      raw_qp_param->port);
		if (IS_ERR(flow_rule))
			return PTR_ERR(flow_rule);

		err = modify_raw_packet_qp_sq(dev->mdev, sq, sq_state,
					      raw_qp_param, qp->ibqp.pd);
		if (err) {
			if (flow_rule)
				mlx5_del_flow_rules(flow_rule);
			return err;
		}

		if (flow_rule) {
			destroy_flow_rule_vport_sq(sq);
			sq->flow_rule = flow_rule;
		}

		return err;
	}

	return 0;
}

static unsigned int get_tx_affinity_rr(struct mlx5_ib_dev *dev,
				       struct ib_udata *udata)
{
	struct mlx5_ib_ucontext *ucontext = rdma_udata_to_drv_context(
		udata, struct mlx5_ib_ucontext, ibucontext);
	u8 port_num = mlx5_core_native_port_num(dev->mdev) - 1;
	atomic_t *tx_port_affinity;

	if (ucontext)
		tx_port_affinity = &ucontext->tx_port_affinity;
	else
		tx_port_affinity = &dev->port[port_num].roce.tx_port_affinity;

	return (unsigned int)atomic_add_return(1, tx_port_affinity) %
		MLX5_MAX_PORTS + 1;
}

static bool qp_supports_affinity(struct mlx5_ib_qp *qp)
{
	if ((qp->type == IB_QPT_RC) || (qp->type == IB_QPT_UD) ||
	    (qp->type == IB_QPT_UC) || (qp->type == IB_QPT_RAW_PACKET) ||
	    (qp->type == IB_QPT_XRC_INI) || (qp->type == IB_QPT_XRC_TGT) ||
	    (qp->type == MLX5_IB_QPT_DCI))
		return true;
	return false;
}

static unsigned int get_tx_affinity(struct ib_qp *qp,
				    const struct ib_qp_attr *attr,
				    int attr_mask, u8 init,
				    struct ib_udata *udata)
{
	struct mlx5_ib_ucontext *ucontext = rdma_udata_to_drv_context(
		udata, struct mlx5_ib_ucontext, ibucontext);
	struct mlx5_ib_dev *dev = to_mdev(qp->device);
	struct mlx5_ib_qp *mqp = to_mqp(qp);
	struct mlx5_ib_qp_base *qp_base;
	unsigned int tx_affinity;

	if (!(mlx5_ib_lag_should_assign_affinity(dev) &&
	      qp_supports_affinity(mqp)))
		return 0;

	if (mqp->flags & MLX5_IB_QP_CREATE_SQPN_QP1)
		tx_affinity = mqp->gsi_lag_port;
	else if (init)
		tx_affinity = get_tx_affinity_rr(dev, udata);
	else if ((attr_mask & IB_QP_AV) && attr->xmit_slave)
		tx_affinity =
			mlx5_lag_get_slave_port(dev->mdev, attr->xmit_slave);
	else
		return 0;

	qp_base = &mqp->trans_qp.base;
	if (ucontext)
		mlx5_ib_dbg(dev, "Set tx affinity 0x%x to qpn 0x%x ucontext %p\n",
			    tx_affinity, qp_base->mqp.qpn, ucontext);
	else
		mlx5_ib_dbg(dev, "Set tx affinity 0x%x to qpn 0x%x\n",
			    tx_affinity, qp_base->mqp.qpn);
	return tx_affinity;
}

static int __mlx5_ib_qp_set_counter(struct ib_qp *qp,
				    struct rdma_counter *counter)
{
	struct mlx5_ib_dev *dev = to_mdev(qp->device);
	u32 in[MLX5_ST_SZ_DW(rts2rts_qp_in)] = {};
	struct mlx5_ib_qp *mqp = to_mqp(qp);
	struct mlx5_ib_qp_base *base;
	u32 set_id;
	u32 *qpc;

	if (counter)
		set_id = counter->id;
	else
		set_id = mlx5_ib_get_counters_id(dev, mqp->port - 1);

	base = &mqp->trans_qp.base;
	MLX5_SET(rts2rts_qp_in, in, opcode, MLX5_CMD_OP_RTS2RTS_QP);
	MLX5_SET(rts2rts_qp_in, in, qpn, base->mqp.qpn);
	MLX5_SET(rts2rts_qp_in, in, uid, base->mqp.uid);
	MLX5_SET(rts2rts_qp_in, in, opt_param_mask,
		 MLX5_QP_OPTPAR_COUNTER_SET_ID);

	qpc = MLX5_ADDR_OF(rts2rts_qp_in, in, qpc);
	MLX5_SET(qpc, qpc, counter_set_id, set_id);
	return mlx5_cmd_exec_in(dev->mdev, rts2rts_qp, in);
}

static int __mlx5_ib_modify_qp(struct ib_qp *ibqp,
			       const struct ib_qp_attr *attr, int attr_mask,
			       enum ib_qp_state cur_state,
			       enum ib_qp_state new_state,
			       const struct mlx5_ib_modify_qp *ucmd,
			       struct mlx5_ib_modify_qp_resp *resp,
			       struct ib_udata *udata)
{
	static const u16 optab[MLX5_QP_NUM_STATE][MLX5_QP_NUM_STATE] = {
		[MLX5_QP_STATE_RST] = {
			[MLX5_QP_STATE_RST]	= MLX5_CMD_OP_2RST_QP,
			[MLX5_QP_STATE_ERR]	= MLX5_CMD_OP_2ERR_QP,
			[MLX5_QP_STATE_INIT]	= MLX5_CMD_OP_RST2INIT_QP,
		},
		[MLX5_QP_STATE_INIT]  = {
			[MLX5_QP_STATE_RST]	= MLX5_CMD_OP_2RST_QP,
			[MLX5_QP_STATE_ERR]	= MLX5_CMD_OP_2ERR_QP,
			[MLX5_QP_STATE_INIT]	= MLX5_CMD_OP_INIT2INIT_QP,
			[MLX5_QP_STATE_RTR]	= MLX5_CMD_OP_INIT2RTR_QP,
		},
		[MLX5_QP_STATE_RTR]   = {
			[MLX5_QP_STATE_RST]	= MLX5_CMD_OP_2RST_QP,
			[MLX5_QP_STATE_ERR]	= MLX5_CMD_OP_2ERR_QP,
			[MLX5_QP_STATE_RTS]	= MLX5_CMD_OP_RTR2RTS_QP,
		},
		[MLX5_QP_STATE_RTS]   = {
			[MLX5_QP_STATE_RST]	= MLX5_CMD_OP_2RST_QP,
			[MLX5_QP_STATE_ERR]	= MLX5_CMD_OP_2ERR_QP,
			[MLX5_QP_STATE_RTS]	= MLX5_CMD_OP_RTS2RTS_QP,
		},
		[MLX5_QP_STATE_SQD] = {
			[MLX5_QP_STATE_RST]	= MLX5_CMD_OP_2RST_QP,
			[MLX5_QP_STATE_ERR]	= MLX5_CMD_OP_2ERR_QP,
			[MLX5_QP_STATE_RTS]	= MLX5_CMD_OP_SQD_RTS_QP,
		},
		[MLX5_QP_STATE_SQER] = {
			[MLX5_QP_STATE_RST]	= MLX5_CMD_OP_2RST_QP,
			[MLX5_QP_STATE_ERR]	= MLX5_CMD_OP_2ERR_QP,
			[MLX5_QP_STATE_RTS]	= MLX5_CMD_OP_SQERR2RTS_QP,
		},
		[MLX5_QP_STATE_ERR] = {
			[MLX5_QP_STATE_RST]	= MLX5_CMD_OP_2RST_QP,
			[MLX5_QP_STATE_ERR]	= MLX5_CMD_OP_2ERR_QP,
		}
	};

	struct mlx5_ib_dev *dev = to_mdev(ibqp->device);
	struct mlx5_ib_qp *qp = to_mqp(ibqp);
	struct mlx5_ib_qp_base *base = &qp->trans_qp.base;
	struct mlx5_ib_cq *send_cq, *recv_cq;
	struct mlx5_ib_pd *pd;
	enum mlx5_qp_state mlx5_cur, mlx5_new;
	void *qpc, *pri_path, *alt_path;
	enum mlx5_qp_optpar optpar = 0;
	u32 set_id = 0;
	int mlx5_st;
	int err;
	u16 op;
	u8 tx_affinity = 0;

	mlx5_st = to_mlx5_st(qp->type);
	if (mlx5_st < 0)
		return -EINVAL;

	qpc = kzalloc(MLX5_ST_SZ_BYTES(qpc), GFP_KERNEL);
	if (!qpc)
		return -ENOMEM;

	pd = to_mpd(qp->ibqp.pd);
	MLX5_SET(qpc, qpc, st, mlx5_st);

	if (!(attr_mask & IB_QP_PATH_MIG_STATE)) {
		MLX5_SET(qpc, qpc, pm_state, MLX5_QP_PM_MIGRATED);
	} else {
		switch (attr->path_mig_state) {
		case IB_MIG_MIGRATED:
			MLX5_SET(qpc, qpc, pm_state, MLX5_QP_PM_MIGRATED);
			break;
		case IB_MIG_REARM:
			MLX5_SET(qpc, qpc, pm_state, MLX5_QP_PM_REARM);
			break;
		case IB_MIG_ARMED:
			MLX5_SET(qpc, qpc, pm_state, MLX5_QP_PM_ARMED);
			break;
		}
	}

	tx_affinity = get_tx_affinity(ibqp, attr, attr_mask,
				      cur_state == IB_QPS_RESET &&
				      new_state == IB_QPS_INIT, udata);

	MLX5_SET(qpc, qpc, lag_tx_port_affinity, tx_affinity);
	if (tx_affinity && new_state == IB_QPS_RTR &&
	    MLX5_CAP_GEN(dev->mdev, init2_lag_tx_port_affinity))
		optpar |= MLX5_QP_OPTPAR_LAG_TX_AFF;

	if (is_sqp(qp->type)) {
		MLX5_SET(qpc, qpc, mtu, IB_MTU_256);
		MLX5_SET(qpc, qpc, log_msg_max, 8);
	} else if ((qp->type == IB_QPT_UD &&
		    !(qp->flags & IB_QP_CREATE_SOURCE_QPN)) ||
		   qp->type == MLX5_IB_QPT_REG_UMR) {
		MLX5_SET(qpc, qpc, mtu, IB_MTU_4096);
		MLX5_SET(qpc, qpc, log_msg_max, 12);
	} else if (attr_mask & IB_QP_PATH_MTU) {
		if (attr->path_mtu < IB_MTU_256 ||
		    attr->path_mtu > IB_MTU_4096) {
			mlx5_ib_warn(dev, "invalid mtu %d\n", attr->path_mtu);
			err = -EINVAL;
			goto out;
		}
		MLX5_SET(qpc, qpc, mtu, attr->path_mtu);
		MLX5_SET(qpc, qpc, log_msg_max,
			 MLX5_CAP_GEN(dev->mdev, log_max_msg));
	}

	if (attr_mask & IB_QP_DEST_QPN)
		MLX5_SET(qpc, qpc, remote_qpn, attr->dest_qp_num);

	pri_path = MLX5_ADDR_OF(qpc, qpc, primary_address_path);
	alt_path = MLX5_ADDR_OF(qpc, qpc, secondary_address_path);

	if (attr_mask & IB_QP_PKEY_INDEX)
		MLX5_SET(ads, pri_path, pkey_index, attr->pkey_index);

	/* todo implement counter_index functionality */

	if (is_sqp(qp->type))
		MLX5_SET(ads, pri_path, vhca_port_num, qp->port);

	if (attr_mask & IB_QP_PORT)
		MLX5_SET(ads, pri_path, vhca_port_num, attr->port_num);

	if (attr_mask & IB_QP_AV) {
		err = mlx5_set_path(dev, qp, &attr->ah_attr, pri_path,
				    attr_mask & IB_QP_PORT ? attr->port_num :
							     qp->port,
				    attr_mask, 0, attr, false);
		if (err)
			goto out;
	}

	if (attr_mask & IB_QP_TIMEOUT)
		MLX5_SET(ads, pri_path, ack_timeout, attr->timeout);

	if (attr_mask & IB_QP_ALT_PATH) {
		err = mlx5_set_path(dev, qp, &attr->alt_ah_attr, alt_path,
				    attr->alt_port_num,
				    attr_mask | IB_QP_PKEY_INDEX |
					    IB_QP_TIMEOUT,
				    0, attr, true);
		if (err)
			goto out;
	}

	get_cqs(qp->type, qp->ibqp.send_cq, qp->ibqp.recv_cq,
		&send_cq, &recv_cq);

	MLX5_SET(qpc, qpc, pd, pd ? pd->pdn : to_mpd(dev->devr.p0)->pdn);
	if (send_cq)
		MLX5_SET(qpc, qpc, cqn_snd, send_cq->mcq.cqn);
	if (recv_cq)
		MLX5_SET(qpc, qpc, cqn_rcv, recv_cq->mcq.cqn);

	MLX5_SET(qpc, qpc, log_ack_req_freq, MLX5_IB_ACK_REQ_FREQ);

	if (attr_mask & IB_QP_RNR_RETRY)
		MLX5_SET(qpc, qpc, rnr_retry, attr->rnr_retry);

	if (attr_mask & IB_QP_RETRY_CNT)
		MLX5_SET(qpc, qpc, retry_count, attr->retry_cnt);

	if (attr_mask & IB_QP_MAX_QP_RD_ATOMIC && attr->max_rd_atomic)
		MLX5_SET(qpc, qpc, log_sra_max, ilog2(attr->max_rd_atomic));

	if (attr_mask & IB_QP_SQ_PSN)
		MLX5_SET(qpc, qpc, next_send_psn, attr->sq_psn);

	if (attr_mask & IB_QP_MAX_DEST_RD_ATOMIC && attr->max_dest_rd_atomic)
		MLX5_SET(qpc, qpc, log_rra_max,
			 ilog2(attr->max_dest_rd_atomic));

	if (attr_mask & (IB_QP_ACCESS_FLAGS | IB_QP_MAX_DEST_RD_ATOMIC)) {
		err = set_qpc_atomic_flags(qp, attr, attr_mask, qpc);
		if (err)
			goto out;
	}

	if (attr_mask & IB_QP_MIN_RNR_TIMER)
		MLX5_SET(qpc, qpc, min_rnr_nak, attr->min_rnr_timer);

	if (attr_mask & IB_QP_RQ_PSN)
		MLX5_SET(qpc, qpc, next_rcv_psn, attr->rq_psn);

	if (attr_mask & IB_QP_QKEY)
		MLX5_SET(qpc, qpc, q_key, attr->qkey);

	if (qp->rq.wqe_cnt && cur_state == IB_QPS_RESET && new_state == IB_QPS_INIT)
		MLX5_SET64(qpc, qpc, dbr_addr, qp->db.dma);

	if (cur_state == IB_QPS_RESET && new_state == IB_QPS_INIT) {
		u8 port_num = (attr_mask & IB_QP_PORT ? attr->port_num :
			       qp->port) - 1;

		/* Underlay port should be used - index 0 function per port */
		if (qp->flags & IB_QP_CREATE_SOURCE_QPN)
			port_num = 0;

		if (ibqp->counter)
			set_id = ibqp->counter->id;
		else
			set_id = mlx5_ib_get_counters_id(dev, port_num);
		MLX5_SET(qpc, qpc, counter_set_id, set_id);
	}

	if (!ibqp->uobject && cur_state == IB_QPS_RESET && new_state == IB_QPS_INIT)
		MLX5_SET(qpc, qpc, rlky, 1);

	if (qp->flags & MLX5_IB_QP_CREATE_SQPN_QP1)
		MLX5_SET(qpc, qpc, deth_sqpn, 1);

	mlx5_cur = to_mlx5_state(cur_state);
	mlx5_new = to_mlx5_state(new_state);

	if (mlx5_cur >= MLX5_QP_NUM_STATE || mlx5_new >= MLX5_QP_NUM_STATE ||
	    !optab[mlx5_cur][mlx5_new]) {
		err = -EINVAL;
		goto out;
	}

	op = optab[mlx5_cur][mlx5_new];
	optpar |= ib_mask_to_mlx5_opt(attr_mask);
	optpar &= opt_mask[mlx5_cur][mlx5_new][mlx5_st];

	if (qp->type == IB_QPT_RAW_PACKET ||
	    qp->flags & IB_QP_CREATE_SOURCE_QPN) {
		struct mlx5_modify_raw_qp_param raw_qp_param = {};

		raw_qp_param.operation = op;
		if (cur_state == IB_QPS_RESET && new_state == IB_QPS_INIT) {
			raw_qp_param.rq_q_ctr_id = set_id;
			raw_qp_param.set_mask |= MLX5_RAW_QP_MOD_SET_RQ_Q_CTR_ID;
		}

		if (attr_mask & IB_QP_PORT)
			raw_qp_param.port = attr->port_num;

		if (attr_mask & IB_QP_RATE_LIMIT) {
			raw_qp_param.rl.rate = attr->rate_limit;

			if (ucmd->burst_info.max_burst_sz) {
				if (attr->rate_limit &&
				    MLX5_CAP_QOS(dev->mdev, packet_pacing_burst_bound)) {
					raw_qp_param.rl.max_burst_sz =
						ucmd->burst_info.max_burst_sz;
				} else {
					err = -EINVAL;
					goto out;
				}
			}

			if (ucmd->burst_info.typical_pkt_sz) {
				if (attr->rate_limit &&
				    MLX5_CAP_QOS(dev->mdev, packet_pacing_typical_size)) {
					raw_qp_param.rl.typical_pkt_sz =
						ucmd->burst_info.typical_pkt_sz;
				} else {
					err = -EINVAL;
					goto out;
				}
			}

			raw_qp_param.set_mask |= MLX5_RAW_QP_RATE_LIMIT;
		}

		err = modify_raw_packet_qp(dev, qp, &raw_qp_param, tx_affinity);
	} else {
		if (udata) {
			/* For the kernel flows, the resp will stay zero */
			resp->ece_options =
				MLX5_CAP_GEN(dev->mdev, ece_support) ?
					ucmd->ece_options : 0;
			resp->response_length = sizeof(*resp);
		}
		err = mlx5_core_qp_modify(dev, op, optpar, qpc, &base->mqp,
					  &resp->ece_options);
	}

	if (err)
		goto out;

	qp->state = new_state;

	if (attr_mask & IB_QP_ACCESS_FLAGS)
		qp->trans_qp.atomic_rd_en = attr->qp_access_flags;
	if (attr_mask & IB_QP_MAX_DEST_RD_ATOMIC)
		qp->trans_qp.resp_depth = attr->max_dest_rd_atomic;
	if (attr_mask & IB_QP_PORT)
		qp->port = attr->port_num;
	if (attr_mask & IB_QP_ALT_PATH)
		qp->trans_qp.alt_port = attr->alt_port_num;

	/*
	 * If we moved a kernel QP to RESET, clean up all old CQ
	 * entries and reinitialize the QP.
	 */
	if (new_state == IB_QPS_RESET &&
	    !ibqp->uobject && qp->type != IB_QPT_XRC_TGT) {
		mlx5_ib_cq_clean(recv_cq, base->mqp.qpn,
				 ibqp->srq ? to_msrq(ibqp->srq) : NULL);
		if (send_cq != recv_cq)
			mlx5_ib_cq_clean(send_cq, base->mqp.qpn, NULL);

		qp->rq.head = 0;
		qp->rq.tail = 0;
		qp->sq.head = 0;
		qp->sq.tail = 0;
		qp->sq.cur_post = 0;
		if (qp->sq.wqe_cnt)
			qp->sq.cur_edge = get_sq_edge(&qp->sq, 0);
		qp->sq.last_poll = 0;
		qp->db.db[MLX5_RCV_DBR] = 0;
		qp->db.db[MLX5_SND_DBR] = 0;
	}

	if ((new_state == IB_QPS_RTS) && qp->counter_pending) {
		err = __mlx5_ib_qp_set_counter(ibqp, ibqp->counter);
		if (!err)
			qp->counter_pending = 0;
	}

out:
	kfree(qpc);
	return err;
}

static inline bool is_valid_mask(int mask, int req, int opt)
{
	if ((mask & req) != req)
		return false;

	if (mask & ~(req | opt))
		return false;

	return true;
}

/* check valid transition for driver QP types
 * for now the only QP type that this function supports is DCI
 */
static bool modify_dci_qp_is_ok(enum ib_qp_state cur_state, enum ib_qp_state new_state,
				enum ib_qp_attr_mask attr_mask)
{
	int req = IB_QP_STATE;
	int opt = 0;

	if (new_state == IB_QPS_RESET) {
		return is_valid_mask(attr_mask, req, opt);
	} else if (cur_state == IB_QPS_RESET && new_state == IB_QPS_INIT) {
		req |= IB_QP_PKEY_INDEX | IB_QP_PORT;
		return is_valid_mask(attr_mask, req, opt);
	} else if (cur_state == IB_QPS_INIT && new_state == IB_QPS_INIT) {
		opt = IB_QP_PKEY_INDEX | IB_QP_PORT;
		return is_valid_mask(attr_mask, req, opt);
	} else if (cur_state == IB_QPS_INIT && new_state == IB_QPS_RTR) {
		req |= IB_QP_PATH_MTU;
		opt = IB_QP_PKEY_INDEX | IB_QP_AV;
		return is_valid_mask(attr_mask, req, opt);
	} else if (cur_state == IB_QPS_RTR && new_state == IB_QPS_RTS) {
		req |= IB_QP_TIMEOUT | IB_QP_RETRY_CNT | IB_QP_RNR_RETRY |
		       IB_QP_MAX_QP_RD_ATOMIC | IB_QP_SQ_PSN;
		opt = IB_QP_MIN_RNR_TIMER;
		return is_valid_mask(attr_mask, req, opt);
	} else if (cur_state == IB_QPS_RTS && new_state == IB_QPS_RTS) {
		opt = IB_QP_MIN_RNR_TIMER;
		return is_valid_mask(attr_mask, req, opt);
	} else if (cur_state != IB_QPS_RESET && new_state == IB_QPS_ERR) {
		return is_valid_mask(attr_mask, req, opt);
	}
	return false;
}

/* mlx5_ib_modify_dct: modify a DCT QP
 * valid transitions are:
 * RESET to INIT: must set access_flags, pkey_index and port
 * INIT  to RTR : must set min_rnr_timer, tclass, flow_label,
 *			   mtu, gid_index and hop_limit
 * Other transitions and attributes are illegal
 */
static int mlx5_ib_modify_dct(struct ib_qp *ibqp, struct ib_qp_attr *attr,
			      int attr_mask, struct mlx5_ib_modify_qp *ucmd,
			      struct ib_udata *udata)
{
	struct mlx5_ib_qp *qp = to_mqp(ibqp);
	struct mlx5_ib_dev *dev = to_mdev(ibqp->device);
	enum ib_qp_state cur_state, new_state;
	int required = IB_QP_STATE;
	void *dctc;
	int err;

	if (!(attr_mask & IB_QP_STATE))
		return -EINVAL;

	cur_state = qp->state;
	new_state = attr->qp_state;

	dctc = MLX5_ADDR_OF(create_dct_in, qp->dct.in, dct_context_entry);
	if (MLX5_CAP_GEN(dev->mdev, ece_support) && ucmd->ece_options)
		/*
		 * DCT doesn't initialize QP till modify command is executed,
		 * so we need to overwrite previously set ECE field if user
		 * provided any value except zero, which means not set/not
		 * valid.
		 */
		MLX5_SET(dctc, dctc, ece, ucmd->ece_options);

	if (cur_state == IB_QPS_RESET && new_state == IB_QPS_INIT) {
		u16 set_id;

		required |= IB_QP_ACCESS_FLAGS | IB_QP_PKEY_INDEX | IB_QP_PORT;
		if (!is_valid_mask(attr_mask, required, 0))
			return -EINVAL;

		if (attr->port_num == 0 ||
		    attr->port_num > MLX5_CAP_GEN(dev->mdev, num_ports)) {
			mlx5_ib_dbg(dev, "invalid port number %d. number of ports is %d\n",
				    attr->port_num, dev->num_ports);
			return -EINVAL;
		}
		if (attr->qp_access_flags & IB_ACCESS_REMOTE_READ)
			MLX5_SET(dctc, dctc, rre, 1);
		if (attr->qp_access_flags & IB_ACCESS_REMOTE_WRITE)
			MLX5_SET(dctc, dctc, rwe, 1);
		if (attr->qp_access_flags & IB_ACCESS_REMOTE_ATOMIC) {
			int atomic_mode;

			atomic_mode = get_atomic_mode(dev, MLX5_IB_QPT_DCT);
			if (atomic_mode < 0)
				return -EOPNOTSUPP;

			MLX5_SET(dctc, dctc, atomic_mode, atomic_mode);
			MLX5_SET(dctc, dctc, rae, 1);
		}
		MLX5_SET(dctc, dctc, pkey_index, attr->pkey_index);
		if (mlx5_lag_is_active(dev->mdev))
			MLX5_SET(dctc, dctc, port,
				 get_tx_affinity_rr(dev, udata));
		else
			MLX5_SET(dctc, dctc, port, attr->port_num);

		set_id = mlx5_ib_get_counters_id(dev, attr->port_num - 1);
		MLX5_SET(dctc, dctc, counter_set_id, set_id);
	} else if (cur_state == IB_QPS_INIT && new_state == IB_QPS_RTR) {
		struct mlx5_ib_modify_qp_resp resp = {};
		u32 out[MLX5_ST_SZ_DW(create_dct_out)] = {};
		u32 min_resp_len = offsetofend(typeof(resp), dctn);

		if (udata->outlen < min_resp_len)
			return -EINVAL;
		/*
		 * If we don't have enough space for the ECE options,
		 * simply indicate it with resp.response_length.
		 */
		resp.response_length = (udata->outlen < sizeof(resp)) ?
					       min_resp_len :
					       sizeof(resp);

		required |= IB_QP_MIN_RNR_TIMER | IB_QP_AV | IB_QP_PATH_MTU;
		if (!is_valid_mask(attr_mask, required, 0))
			return -EINVAL;
		MLX5_SET(dctc, dctc, min_rnr_nak, attr->min_rnr_timer);
		MLX5_SET(dctc, dctc, tclass, attr->ah_attr.grh.traffic_class);
		MLX5_SET(dctc, dctc, flow_label, attr->ah_attr.grh.flow_label);
		MLX5_SET(dctc, dctc, mtu, attr->path_mtu);
		MLX5_SET(dctc, dctc, my_addr_index, attr->ah_attr.grh.sgid_index);
		MLX5_SET(dctc, dctc, hop_limit, attr->ah_attr.grh.hop_limit);
		if (attr->ah_attr.type == RDMA_AH_ATTR_TYPE_ROCE)
			MLX5_SET(dctc, dctc, eth_prio, attr->ah_attr.sl & 0x7);

		err = mlx5_core_create_dct(dev, &qp->dct.mdct, qp->dct.in,
					   MLX5_ST_SZ_BYTES(create_dct_in), out,
					   sizeof(out));
		if (err)
			return err;
		resp.dctn = qp->dct.mdct.mqp.qpn;
		if (MLX5_CAP_GEN(dev->mdev, ece_support))
			resp.ece_options = MLX5_GET(create_dct_out, out, ece);
		err = ib_copy_to_udata(udata, &resp, resp.response_length);
		if (err) {
			mlx5_core_destroy_dct(dev, &qp->dct.mdct);
			return err;
		}
	} else {
		mlx5_ib_warn(dev, "Modify DCT: Invalid transition from %d to %d\n", cur_state, new_state);
		return -EINVAL;
	}

	qp->state = new_state;
	return 0;
}

static bool mlx5_ib_modify_qp_allowed(struct mlx5_ib_dev *dev,
<<<<<<< HEAD
				      struct mlx5_ib_qp *qp,
				      enum ib_qp_type qp_type)
=======
				      struct mlx5_ib_qp *qp)
>>>>>>> 3b17187f
{
	if (dev->profile != &raw_eth_profile)
		return true;

<<<<<<< HEAD
	if (qp_type == IB_QPT_RAW_PACKET || qp_type == MLX5_IB_QPT_REG_UMR)
=======
	if (qp->type == IB_QPT_RAW_PACKET || qp->type == MLX5_IB_QPT_REG_UMR)
>>>>>>> 3b17187f
		return true;

	/* Internal QP used for wc testing, with NOPs in wq */
	if (qp->flags & MLX5_IB_QP_CREATE_WC_TEST)
		return true;

	return false;
}

int mlx5_ib_modify_qp(struct ib_qp *ibqp, struct ib_qp_attr *attr,
		      int attr_mask, struct ib_udata *udata)
{
	struct mlx5_ib_dev *dev = to_mdev(ibqp->device);
	struct mlx5_ib_modify_qp_resp resp = {};
	struct mlx5_ib_qp *qp = to_mqp(ibqp);
	struct mlx5_ib_modify_qp ucmd = {};
	enum ib_qp_type qp_type;
	enum ib_qp_state cur_state, new_state;
	int err = -EINVAL;

	if (!mlx5_ib_modify_qp_allowed(dev, qp))
		return -EOPNOTSUPP;

	if (attr_mask & ~(IB_QP_ATTR_STANDARD_BITS | IB_QP_RATE_LIMIT))
		return -EOPNOTSUPP;

	if (!mlx5_ib_modify_qp_allowed(dev, qp, ibqp->qp_type))
		return -EOPNOTSUPP;

	if (ibqp->rwq_ind_tbl)
		return -ENOSYS;

	if (udata && udata->inlen) {
		if (udata->inlen < offsetofend(typeof(ucmd), ece_options))
			return -EINVAL;

		if (udata->inlen > sizeof(ucmd) &&
		    !ib_is_udata_cleared(udata, sizeof(ucmd),
					 udata->inlen - sizeof(ucmd)))
			return -EOPNOTSUPP;

		if (ib_copy_from_udata(&ucmd, udata,
				       min(udata->inlen, sizeof(ucmd))))
			return -EFAULT;

		if (ucmd.comp_mask ||
		    memchr_inv(&ucmd.burst_info.reserved, 0,
			       sizeof(ucmd.burst_info.reserved)))
			return -EOPNOTSUPP;

	}

	if (qp->type == IB_QPT_GSI)
		return mlx5_ib_gsi_modify_qp(ibqp, attr, attr_mask);

	qp_type = (qp->type == MLX5_IB_QPT_HW_GSI) ? IB_QPT_GSI : qp->type;

	if (qp_type == MLX5_IB_QPT_DCT)
		return mlx5_ib_modify_dct(ibqp, attr, attr_mask, &ucmd, udata);

	mutex_lock(&qp->mutex);

	cur_state = attr_mask & IB_QP_CUR_STATE ? attr->cur_qp_state : qp->state;
	new_state = attr_mask & IB_QP_STATE ? attr->qp_state : cur_state;

	if (qp->flags & IB_QP_CREATE_SOURCE_QPN) {
		if (attr_mask & ~(IB_QP_STATE | IB_QP_CUR_STATE)) {
			mlx5_ib_dbg(dev, "invalid attr_mask 0x%x when underlay QP is used\n",
				    attr_mask);
			goto out;
		}
	} else if (qp_type != MLX5_IB_QPT_REG_UMR &&
		   qp_type != MLX5_IB_QPT_DCI &&
		   !ib_modify_qp_is_ok(cur_state, new_state, qp_type,
				       attr_mask)) {
		mlx5_ib_dbg(dev, "invalid QP state transition from %d to %d, qp_type %d, attr_mask 0x%x\n",
			    cur_state, new_state, qp->type, attr_mask);
		goto out;
	} else if (qp_type == MLX5_IB_QPT_DCI &&
		   !modify_dci_qp_is_ok(cur_state, new_state, attr_mask)) {
		mlx5_ib_dbg(dev, "invalid QP state transition from %d to %d, qp_type %d, attr_mask 0x%x\n",
			    cur_state, new_state, qp_type, attr_mask);
		goto out;
	}

	if ((attr_mask & IB_QP_PORT) &&
	    (attr->port_num == 0 ||
	     attr->port_num > dev->num_ports)) {
		mlx5_ib_dbg(dev, "invalid port number %d. number of ports is %d\n",
			    attr->port_num, dev->num_ports);
		goto out;
	}

	if ((attr_mask & IB_QP_PKEY_INDEX) &&
	    attr->pkey_index >= dev->pkey_table_len) {
		mlx5_ib_dbg(dev, "invalid pkey index %d\n", attr->pkey_index);
		goto out;
	}

	if (attr_mask & IB_QP_MAX_QP_RD_ATOMIC &&
	    attr->max_rd_atomic >
	    (1 << MLX5_CAP_GEN(dev->mdev, log_max_ra_res_qp))) {
		mlx5_ib_dbg(dev, "invalid max_rd_atomic value %d\n",
			    attr->max_rd_atomic);
		goto out;
	}

	if (attr_mask & IB_QP_MAX_DEST_RD_ATOMIC &&
	    attr->max_dest_rd_atomic >
	    (1 << MLX5_CAP_GEN(dev->mdev, log_max_ra_req_qp))) {
		mlx5_ib_dbg(dev, "invalid max_dest_rd_atomic value %d\n",
			    attr->max_dest_rd_atomic);
		goto out;
	}

	if (cur_state == new_state && cur_state == IB_QPS_RESET) {
		err = 0;
		goto out;
	}

	err = __mlx5_ib_modify_qp(ibqp, attr, attr_mask, cur_state,
				  new_state, &ucmd, &resp, udata);

	/* resp.response_length is set in ECE supported flows only */
	if (!err && resp.response_length &&
	    udata->outlen >= resp.response_length)
		/* Return -EFAULT to the user and expect him to destroy QP. */
		err = ib_copy_to_udata(udata, &resp, resp.response_length);

out:
	mutex_unlock(&qp->mutex);
	return err;
}

static inline enum ib_qp_state to_ib_qp_state(enum mlx5_qp_state mlx5_state)
{
	switch (mlx5_state) {
	case MLX5_QP_STATE_RST:      return IB_QPS_RESET;
	case MLX5_QP_STATE_INIT:     return IB_QPS_INIT;
	case MLX5_QP_STATE_RTR:      return IB_QPS_RTR;
	case MLX5_QP_STATE_RTS:      return IB_QPS_RTS;
	case MLX5_QP_STATE_SQ_DRAINING:
	case MLX5_QP_STATE_SQD:      return IB_QPS_SQD;
	case MLX5_QP_STATE_SQER:     return IB_QPS_SQE;
	case MLX5_QP_STATE_ERR:      return IB_QPS_ERR;
	default:		     return -1;
	}
}

static inline enum ib_mig_state to_ib_mig_state(int mlx5_mig_state)
{
	switch (mlx5_mig_state) {
	case MLX5_QP_PM_ARMED:		return IB_MIG_ARMED;
	case MLX5_QP_PM_REARM:		return IB_MIG_REARM;
	case MLX5_QP_PM_MIGRATED:	return IB_MIG_MIGRATED;
	default: return -1;
	}
}

static void to_rdma_ah_attr(struct mlx5_ib_dev *ibdev,
			    struct rdma_ah_attr *ah_attr, void *path)
{
	int port = MLX5_GET(ads, path, vhca_port_num);
	int static_rate;

	memset(ah_attr, 0, sizeof(*ah_attr));

	if (!port || port > ibdev->num_ports)
		return;

	ah_attr->type = rdma_ah_find_type(&ibdev->ib_dev, port);

	rdma_ah_set_port_num(ah_attr, port);
	rdma_ah_set_sl(ah_attr, MLX5_GET(ads, path, sl));

	rdma_ah_set_dlid(ah_attr, MLX5_GET(ads, path, rlid));
	rdma_ah_set_path_bits(ah_attr, MLX5_GET(ads, path, mlid));

	static_rate = MLX5_GET(ads, path, stat_rate);
	rdma_ah_set_static_rate(ah_attr, mlx5_to_ib_rate_map(static_rate));
	if (MLX5_GET(ads, path, grh) ||
	    ah_attr->type == RDMA_AH_ATTR_TYPE_ROCE) {
		rdma_ah_set_grh(ah_attr, NULL, MLX5_GET(ads, path, flow_label),
				MLX5_GET(ads, path, src_addr_index),
				MLX5_GET(ads, path, hop_limit),
				MLX5_GET(ads, path, tclass));
		rdma_ah_set_dgid_raw(ah_attr, MLX5_ADDR_OF(ads, path, rgid_rip));
	}
}

static int query_raw_packet_qp_sq_state(struct mlx5_ib_dev *dev,
					struct mlx5_ib_sq *sq,
					u8 *sq_state)
{
	int err;

	err = mlx5_core_query_sq_state(dev->mdev, sq->base.mqp.qpn, sq_state);
	if (err)
		goto out;
	sq->state = *sq_state;

out:
	return err;
}

static int query_raw_packet_qp_rq_state(struct mlx5_ib_dev *dev,
					struct mlx5_ib_rq *rq,
					u8 *rq_state)
{
	void *out;
	void *rqc;
	int inlen;
	int err;

	inlen = MLX5_ST_SZ_BYTES(query_rq_out);
	out = kvzalloc(inlen, GFP_KERNEL);
	if (!out)
		return -ENOMEM;

	err = mlx5_core_query_rq(dev->mdev, rq->base.mqp.qpn, out);
	if (err)
		goto out;

	rqc = MLX5_ADDR_OF(query_rq_out, out, rq_context);
	*rq_state = MLX5_GET(rqc, rqc, state);
	rq->state = *rq_state;

out:
	kvfree(out);
	return err;
}

static int sqrq_state_to_qp_state(u8 sq_state, u8 rq_state,
				  struct mlx5_ib_qp *qp, u8 *qp_state)
{
	static const u8 sqrq_trans[MLX5_RQ_NUM_STATE][MLX5_SQ_NUM_STATE] = {
		[MLX5_RQC_STATE_RST] = {
			[MLX5_SQC_STATE_RST]	= IB_QPS_RESET,
			[MLX5_SQC_STATE_RDY]	= MLX5_QP_STATE_BAD,
			[MLX5_SQC_STATE_ERR]	= MLX5_QP_STATE_BAD,
			[MLX5_SQ_STATE_NA]	= IB_QPS_RESET,
		},
		[MLX5_RQC_STATE_RDY] = {
			[MLX5_SQC_STATE_RST]	= MLX5_QP_STATE,
			[MLX5_SQC_STATE_RDY]	= MLX5_QP_STATE,
			[MLX5_SQC_STATE_ERR]	= IB_QPS_SQE,
			[MLX5_SQ_STATE_NA]	= MLX5_QP_STATE,
		},
		[MLX5_RQC_STATE_ERR] = {
			[MLX5_SQC_STATE_RST]    = MLX5_QP_STATE_BAD,
			[MLX5_SQC_STATE_RDY]	= MLX5_QP_STATE_BAD,
			[MLX5_SQC_STATE_ERR]	= IB_QPS_ERR,
			[MLX5_SQ_STATE_NA]	= IB_QPS_ERR,
		},
		[MLX5_RQ_STATE_NA] = {
			[MLX5_SQC_STATE_RST]    = MLX5_QP_STATE,
			[MLX5_SQC_STATE_RDY]	= MLX5_QP_STATE,
			[MLX5_SQC_STATE_ERR]	= MLX5_QP_STATE,
			[MLX5_SQ_STATE_NA]	= MLX5_QP_STATE_BAD,
		},
	};

	*qp_state = sqrq_trans[rq_state][sq_state];

	if (*qp_state == MLX5_QP_STATE_BAD) {
		WARN(1, "Buggy Raw Packet QP state, SQ 0x%x state: 0x%x, RQ 0x%x state: 0x%x",
		     qp->raw_packet_qp.sq.base.mqp.qpn, sq_state,
		     qp->raw_packet_qp.rq.base.mqp.qpn, rq_state);
		return -EINVAL;
	}

	if (*qp_state == MLX5_QP_STATE)
		*qp_state = qp->state;

	return 0;
}

static int query_raw_packet_qp_state(struct mlx5_ib_dev *dev,
				     struct mlx5_ib_qp *qp,
				     u8 *raw_packet_qp_state)
{
	struct mlx5_ib_raw_packet_qp *raw_packet_qp = &qp->raw_packet_qp;
	struct mlx5_ib_sq *sq = &raw_packet_qp->sq;
	struct mlx5_ib_rq *rq = &raw_packet_qp->rq;
	int err;
	u8 sq_state = MLX5_SQ_STATE_NA;
	u8 rq_state = MLX5_RQ_STATE_NA;

	if (qp->sq.wqe_cnt) {
		err = query_raw_packet_qp_sq_state(dev, sq, &sq_state);
		if (err)
			return err;
	}

	if (qp->rq.wqe_cnt) {
		err = query_raw_packet_qp_rq_state(dev, rq, &rq_state);
		if (err)
			return err;
	}

	return sqrq_state_to_qp_state(sq_state, rq_state, qp,
				      raw_packet_qp_state);
}

static int query_qp_attr(struct mlx5_ib_dev *dev, struct mlx5_ib_qp *qp,
			 struct ib_qp_attr *qp_attr)
{
	int outlen = MLX5_ST_SZ_BYTES(query_qp_out);
	void *qpc, *pri_path, *alt_path;
	u32 *outb;
	int err;

	outb = kzalloc(outlen, GFP_KERNEL);
	if (!outb)
		return -ENOMEM;

	err = mlx5_core_qp_query(dev, &qp->trans_qp.base.mqp, outb, outlen);
	if (err)
		goto out;

	qpc = MLX5_ADDR_OF(query_qp_out, outb, qpc);

	qp->state = to_ib_qp_state(MLX5_GET(qpc, qpc, state));
	if (MLX5_GET(qpc, qpc, state) == MLX5_QP_STATE_SQ_DRAINING)
		qp_attr->sq_draining = 1;

	qp_attr->path_mtu = MLX5_GET(qpc, qpc, mtu);
	qp_attr->path_mig_state = to_ib_mig_state(MLX5_GET(qpc, qpc, pm_state));
	qp_attr->qkey = MLX5_GET(qpc, qpc, q_key);
	qp_attr->rq_psn = MLX5_GET(qpc, qpc, next_rcv_psn);
	qp_attr->sq_psn = MLX5_GET(qpc, qpc, next_send_psn);
	qp_attr->dest_qp_num = MLX5_GET(qpc, qpc, remote_qpn);

	if (MLX5_GET(qpc, qpc, rre))
		qp_attr->qp_access_flags |= IB_ACCESS_REMOTE_READ;
	if (MLX5_GET(qpc, qpc, rwe))
		qp_attr->qp_access_flags |= IB_ACCESS_REMOTE_WRITE;
	if (MLX5_GET(qpc, qpc, rae))
		qp_attr->qp_access_flags |= IB_ACCESS_REMOTE_ATOMIC;

	qp_attr->max_rd_atomic = 1 << MLX5_GET(qpc, qpc, log_sra_max);
	qp_attr->max_dest_rd_atomic = 1 << MLX5_GET(qpc, qpc, log_rra_max);
	qp_attr->min_rnr_timer = MLX5_GET(qpc, qpc, min_rnr_nak);
	qp_attr->retry_cnt = MLX5_GET(qpc, qpc, retry_count);
	qp_attr->rnr_retry = MLX5_GET(qpc, qpc, rnr_retry);

	pri_path = MLX5_ADDR_OF(qpc, qpc, primary_address_path);
	alt_path = MLX5_ADDR_OF(qpc, qpc, secondary_address_path);

	if (qp->type == IB_QPT_RC || qp->type == IB_QPT_UC ||
	    qp->type == IB_QPT_XRC_INI || qp->type == IB_QPT_XRC_TGT) {
		to_rdma_ah_attr(dev, &qp_attr->ah_attr, pri_path);
		to_rdma_ah_attr(dev, &qp_attr->alt_ah_attr, alt_path);
		qp_attr->alt_pkey_index = MLX5_GET(ads, alt_path, pkey_index);
		qp_attr->alt_port_num = MLX5_GET(ads, alt_path, vhca_port_num);
	}

	qp_attr->pkey_index = MLX5_GET(ads, pri_path, pkey_index);
	qp_attr->port_num = MLX5_GET(ads, pri_path, vhca_port_num);
	qp_attr->timeout = MLX5_GET(ads, pri_path, ack_timeout);
	qp_attr->alt_timeout = MLX5_GET(ads, alt_path, ack_timeout);

out:
	kfree(outb);
	return err;
}

static int mlx5_ib_dct_query_qp(struct mlx5_ib_dev *dev, struct mlx5_ib_qp *mqp,
				struct ib_qp_attr *qp_attr, int qp_attr_mask,
				struct ib_qp_init_attr *qp_init_attr)
{
	struct mlx5_core_dct	*dct = &mqp->dct.mdct;
	u32 *out;
	u32 access_flags = 0;
	int outlen = MLX5_ST_SZ_BYTES(query_dct_out);
	void *dctc;
	int err;
	int supported_mask = IB_QP_STATE |
			     IB_QP_ACCESS_FLAGS |
			     IB_QP_PORT |
			     IB_QP_MIN_RNR_TIMER |
			     IB_QP_AV |
			     IB_QP_PATH_MTU |
			     IB_QP_PKEY_INDEX;

	if (qp_attr_mask & ~supported_mask)
		return -EINVAL;
	if (mqp->state != IB_QPS_RTR)
		return -EINVAL;

	out = kzalloc(outlen, GFP_KERNEL);
	if (!out)
		return -ENOMEM;

	err = mlx5_core_dct_query(dev, dct, out, outlen);
	if (err)
		goto out;

	dctc = MLX5_ADDR_OF(query_dct_out, out, dct_context_entry);

	if (qp_attr_mask & IB_QP_STATE)
		qp_attr->qp_state = IB_QPS_RTR;

	if (qp_attr_mask & IB_QP_ACCESS_FLAGS) {
		if (MLX5_GET(dctc, dctc, rre))
			access_flags |= IB_ACCESS_REMOTE_READ;
		if (MLX5_GET(dctc, dctc, rwe))
			access_flags |= IB_ACCESS_REMOTE_WRITE;
		if (MLX5_GET(dctc, dctc, rae))
			access_flags |= IB_ACCESS_REMOTE_ATOMIC;
		qp_attr->qp_access_flags = access_flags;
	}

	if (qp_attr_mask & IB_QP_PORT)
		qp_attr->port_num = MLX5_GET(dctc, dctc, port);
	if (qp_attr_mask & IB_QP_MIN_RNR_TIMER)
		qp_attr->min_rnr_timer = MLX5_GET(dctc, dctc, min_rnr_nak);
	if (qp_attr_mask & IB_QP_AV) {
		qp_attr->ah_attr.grh.traffic_class = MLX5_GET(dctc, dctc, tclass);
		qp_attr->ah_attr.grh.flow_label = MLX5_GET(dctc, dctc, flow_label);
		qp_attr->ah_attr.grh.sgid_index = MLX5_GET(dctc, dctc, my_addr_index);
		qp_attr->ah_attr.grh.hop_limit = MLX5_GET(dctc, dctc, hop_limit);
	}
	if (qp_attr_mask & IB_QP_PATH_MTU)
		qp_attr->path_mtu = MLX5_GET(dctc, dctc, mtu);
	if (qp_attr_mask & IB_QP_PKEY_INDEX)
		qp_attr->pkey_index = MLX5_GET(dctc, dctc, pkey_index);
out:
	kfree(out);
	return err;
}

int mlx5_ib_query_qp(struct ib_qp *ibqp, struct ib_qp_attr *qp_attr,
		     int qp_attr_mask, struct ib_qp_init_attr *qp_init_attr)
{
	struct mlx5_ib_dev *dev = to_mdev(ibqp->device);
	struct mlx5_ib_qp *qp = to_mqp(ibqp);
	int err = 0;
	u8 raw_packet_qp_state;

	if (ibqp->rwq_ind_tbl)
		return -ENOSYS;

	if (qp->type == IB_QPT_GSI)
		return mlx5_ib_gsi_query_qp(ibqp, qp_attr, qp_attr_mask,
					    qp_init_attr);

	/* Not all of output fields are applicable, make sure to zero them */
	memset(qp_init_attr, 0, sizeof(*qp_init_attr));
	memset(qp_attr, 0, sizeof(*qp_attr));

	if (unlikely(qp->type == MLX5_IB_QPT_DCT))
		return mlx5_ib_dct_query_qp(dev, qp, qp_attr,
					    qp_attr_mask, qp_init_attr);

	mutex_lock(&qp->mutex);

	if (qp->type == IB_QPT_RAW_PACKET ||
	    qp->flags & IB_QP_CREATE_SOURCE_QPN) {
		err = query_raw_packet_qp_state(dev, qp, &raw_packet_qp_state);
		if (err)
			goto out;
		qp->state = raw_packet_qp_state;
		qp_attr->port_num = 1;
	} else {
		err = query_qp_attr(dev, qp, qp_attr);
		if (err)
			goto out;
	}

	qp_attr->qp_state	     = qp->state;
	qp_attr->cur_qp_state	     = qp_attr->qp_state;
	qp_attr->cap.max_recv_wr     = qp->rq.wqe_cnt;
	qp_attr->cap.max_recv_sge    = qp->rq.max_gs;

	if (!ibqp->uobject) {
		qp_attr->cap.max_send_wr  = qp->sq.max_post;
		qp_attr->cap.max_send_sge = qp->sq.max_gs;
		qp_init_attr->qp_context = ibqp->qp_context;
	} else {
		qp_attr->cap.max_send_wr  = 0;
		qp_attr->cap.max_send_sge = 0;
	}

	qp_init_attr->qp_type = qp->type;
	qp_init_attr->recv_cq = ibqp->recv_cq;
	qp_init_attr->send_cq = ibqp->send_cq;
	qp_init_attr->srq = ibqp->srq;
	qp_attr->cap.max_inline_data = qp->max_inline_data;

	qp_init_attr->cap	     = qp_attr->cap;

	qp_init_attr->create_flags = qp->flags;

	qp_init_attr->sq_sig_type = qp->sq_signal_bits & MLX5_WQE_CTRL_CQ_UPDATE ?
		IB_SIGNAL_ALL_WR : IB_SIGNAL_REQ_WR;

out:
	mutex_unlock(&qp->mutex);
	return err;
}

int mlx5_ib_alloc_xrcd(struct ib_xrcd *ibxrcd, struct ib_udata *udata)
{
	struct mlx5_ib_dev *dev = to_mdev(ibxrcd->device);
	struct mlx5_ib_xrcd *xrcd = to_mxrcd(ibxrcd);

	if (!MLX5_CAP_GEN(dev->mdev, xrc))
		return -EOPNOTSUPP;

	return mlx5_cmd_xrcd_alloc(dev->mdev, &xrcd->xrcdn, 0);
}

int mlx5_ib_dealloc_xrcd(struct ib_xrcd *xrcd, struct ib_udata *udata)
{
	struct mlx5_ib_dev *dev = to_mdev(xrcd->device);
	u32 xrcdn = to_mxrcd(xrcd)->xrcdn;

	return mlx5_cmd_xrcd_dealloc(dev->mdev, xrcdn, 0);
}

static void mlx5_ib_wq_event(struct mlx5_core_qp *core_qp, int type)
{
	struct mlx5_ib_rwq *rwq = to_mibrwq(core_qp);
	struct mlx5_ib_dev *dev = to_mdev(rwq->ibwq.device);
	struct ib_event event;

	if (rwq->ibwq.event_handler) {
		event.device     = rwq->ibwq.device;
		event.element.wq = &rwq->ibwq;
		switch (type) {
		case MLX5_EVENT_TYPE_WQ_CATAS_ERROR:
			event.event = IB_EVENT_WQ_FATAL;
			break;
		default:
			mlx5_ib_warn(dev, "Unexpected event type %d on WQ %06x\n", type, core_qp->qpn);
			return;
		}

		rwq->ibwq.event_handler(&event, rwq->ibwq.wq_context);
	}
}

static int set_delay_drop(struct mlx5_ib_dev *dev)
{
	int err = 0;

	mutex_lock(&dev->delay_drop.lock);
	if (dev->delay_drop.activate)
		goto out;

	err = mlx5_core_set_delay_drop(dev, dev->delay_drop.timeout);
	if (err)
		goto out;

	dev->delay_drop.activate = true;
out:
	mutex_unlock(&dev->delay_drop.lock);

	if (!err)
		atomic_inc(&dev->delay_drop.rqs_cnt);
	return err;
}

static int  create_rq(struct mlx5_ib_rwq *rwq, struct ib_pd *pd,
		      struct ib_wq_init_attr *init_attr)
{
	struct mlx5_ib_dev *dev;
	int has_net_offloads;
	__be64 *rq_pas0;
	int ts_format;
	void *in;
	void *rqc;
	void *wq;
	int inlen;
	int err;

	dev = to_mdev(pd->device);

	ts_format = get_rq_ts_format(dev, to_mcq(init_attr->cq));
	if (ts_format < 0)
		return ts_format;

	inlen = MLX5_ST_SZ_BYTES(create_rq_in) + sizeof(u64) * rwq->rq_num_pas;
	in = kvzalloc(inlen, GFP_KERNEL);
	if (!in)
		return -ENOMEM;

	MLX5_SET(create_rq_in, in, uid, to_mpd(pd)->uid);
	rqc = MLX5_ADDR_OF(create_rq_in, in, ctx);
	MLX5_SET(rqc,  rqc, mem_rq_type,
		 MLX5_RQC_MEM_RQ_TYPE_MEMORY_RQ_INLINE);
	MLX5_SET(rqc, rqc, ts_format, ts_format);
	MLX5_SET(rqc, rqc, user_index, rwq->user_index);
	MLX5_SET(rqc,  rqc, cqn, to_mcq(init_attr->cq)->mcq.cqn);
	MLX5_SET(rqc,  rqc, state, MLX5_RQC_STATE_RST);
	MLX5_SET(rqc,  rqc, flush_in_error_en, 1);
	wq = MLX5_ADDR_OF(rqc, rqc, wq);
	MLX5_SET(wq, wq, wq_type,
		 rwq->create_flags & MLX5_IB_WQ_FLAGS_STRIDING_RQ ?
		 MLX5_WQ_TYPE_CYCLIC_STRIDING_RQ : MLX5_WQ_TYPE_CYCLIC);
	if (init_attr->create_flags & IB_WQ_FLAGS_PCI_WRITE_END_PADDING) {
		if (!MLX5_CAP_GEN(dev->mdev, end_pad)) {
			mlx5_ib_dbg(dev, "Scatter end padding is not supported\n");
			err = -EOPNOTSUPP;
			goto out;
		} else {
			MLX5_SET(wq, wq, end_padding_mode, MLX5_WQ_END_PAD_MODE_ALIGN);
		}
	}
	MLX5_SET(wq, wq, log_wq_stride, rwq->log_rq_stride);
	if (rwq->create_flags & MLX5_IB_WQ_FLAGS_STRIDING_RQ) {
		/*
		 * In Firmware number of strides in each WQE is:
		 *   "512 * 2^single_wqe_log_num_of_strides"
		 * Values 3 to 8 are accepted as 10 to 15, 9 to 18 are
		 * accepted as 0 to 9
		 */
		static const u8 fw_map[] = { 10, 11, 12, 13, 14, 15, 0, 1,
					     2,  3,  4,  5,  6,  7,  8, 9 };
		MLX5_SET(wq, wq, two_byte_shift_en, rwq->two_byte_shift_en);
		MLX5_SET(wq, wq, log_wqe_stride_size,
			 rwq->single_stride_log_num_of_bytes -
			 MLX5_MIN_SINGLE_STRIDE_LOG_NUM_BYTES);
		MLX5_SET(wq, wq, log_wqe_num_of_strides,
			 fw_map[rwq->log_num_strides -
				MLX5_EXT_MIN_SINGLE_WQE_LOG_NUM_STRIDES]);
	}
	MLX5_SET(wq, wq, log_wq_sz, rwq->log_rq_size);
	MLX5_SET(wq, wq, pd, to_mpd(pd)->pdn);
	MLX5_SET(wq, wq, page_offset, rwq->rq_page_offset);
	MLX5_SET(wq, wq, log_wq_pg_sz, rwq->log_page_size);
	MLX5_SET(wq, wq, wq_signature, rwq->wq_sig);
	MLX5_SET64(wq, wq, dbr_addr, rwq->db.dma);
	has_net_offloads = MLX5_CAP_GEN(dev->mdev, eth_net_offloads);
	if (init_attr->create_flags & IB_WQ_FLAGS_CVLAN_STRIPPING) {
		if (!(has_net_offloads && MLX5_CAP_ETH(dev->mdev, vlan_cap))) {
			mlx5_ib_dbg(dev, "VLAN offloads are not supported\n");
			err = -EOPNOTSUPP;
			goto out;
		}
	} else {
		MLX5_SET(rqc, rqc, vsd, 1);
	}
	if (init_attr->create_flags & IB_WQ_FLAGS_SCATTER_FCS) {
		if (!(has_net_offloads && MLX5_CAP_ETH(dev->mdev, scatter_fcs))) {
			mlx5_ib_dbg(dev, "Scatter FCS is not supported\n");
			err = -EOPNOTSUPP;
			goto out;
		}
		MLX5_SET(rqc, rqc, scatter_fcs, 1);
	}
	if (init_attr->create_flags & IB_WQ_FLAGS_DELAY_DROP) {
		if (!(dev->ib_dev.attrs.raw_packet_caps &
		      IB_RAW_PACKET_CAP_DELAY_DROP)) {
			mlx5_ib_dbg(dev, "Delay drop is not supported\n");
			err = -EOPNOTSUPP;
			goto out;
		}
		MLX5_SET(rqc, rqc, delay_drop_en, 1);
	}
	rq_pas0 = (__be64 *)MLX5_ADDR_OF(wq, wq, pas);
	mlx5_ib_populate_pas(rwq->umem, 1UL << rwq->page_shift, rq_pas0, 0);
	err = mlx5_core_create_rq_tracked(dev, in, inlen, &rwq->core_qp);
	if (!err && init_attr->create_flags & IB_WQ_FLAGS_DELAY_DROP) {
		err = set_delay_drop(dev);
		if (err) {
			mlx5_ib_warn(dev, "Failed to enable delay drop err=%d\n",
				     err);
			mlx5_core_destroy_rq_tracked(dev, &rwq->core_qp);
		} else {
			rwq->create_flags |= MLX5_IB_WQ_FLAGS_DELAY_DROP;
		}
	}
out:
	kvfree(in);
	return err;
}

static int set_user_rq_size(struct mlx5_ib_dev *dev,
			    struct ib_wq_init_attr *wq_init_attr,
			    struct mlx5_ib_create_wq *ucmd,
			    struct mlx5_ib_rwq *rwq)
{
	/* Sanity check RQ size before proceeding */
	if (wq_init_attr->max_wr > (1 << MLX5_CAP_GEN(dev->mdev, log_max_wq_sz)))
		return -EINVAL;

	if (!ucmd->rq_wqe_count)
		return -EINVAL;

	rwq->wqe_count = ucmd->rq_wqe_count;
	rwq->wqe_shift = ucmd->rq_wqe_shift;
	if (check_shl_overflow(rwq->wqe_count, rwq->wqe_shift, &rwq->buf_size))
		return -EINVAL;

	rwq->log_rq_stride = rwq->wqe_shift;
	rwq->log_rq_size = ilog2(rwq->wqe_count);
	return 0;
}

static bool log_of_strides_valid(struct mlx5_ib_dev *dev, u32 log_num_strides)
{
	if ((log_num_strides > MLX5_MAX_SINGLE_WQE_LOG_NUM_STRIDES) ||
	    (log_num_strides < MLX5_EXT_MIN_SINGLE_WQE_LOG_NUM_STRIDES))
		return false;

	if (!MLX5_CAP_GEN(dev->mdev, ext_stride_num_range) &&
	    (log_num_strides < MLX5_MIN_SINGLE_WQE_LOG_NUM_STRIDES))
		return false;

	return true;
}

static int prepare_user_rq(struct ib_pd *pd,
			   struct ib_wq_init_attr *init_attr,
			   struct ib_udata *udata,
			   struct mlx5_ib_rwq *rwq)
{
	struct mlx5_ib_dev *dev = to_mdev(pd->device);
	struct mlx5_ib_create_wq ucmd = {};
	int err;
	size_t required_cmd_sz;

	required_cmd_sz = offsetofend(struct mlx5_ib_create_wq,
				      single_stride_log_num_of_bytes);
	if (udata->inlen < required_cmd_sz) {
		mlx5_ib_dbg(dev, "invalid inlen\n");
		return -EINVAL;
	}

	if (udata->inlen > sizeof(ucmd) &&
	    !ib_is_udata_cleared(udata, sizeof(ucmd),
				 udata->inlen - sizeof(ucmd))) {
		mlx5_ib_dbg(dev, "inlen is not supported\n");
		return -EOPNOTSUPP;
	}

	if (ib_copy_from_udata(&ucmd, udata, min(sizeof(ucmd), udata->inlen))) {
		mlx5_ib_dbg(dev, "copy failed\n");
		return -EFAULT;
	}

	if (ucmd.comp_mask & (~MLX5_IB_CREATE_WQ_STRIDING_RQ)) {
		mlx5_ib_dbg(dev, "invalid comp mask\n");
		return -EOPNOTSUPP;
	} else if (ucmd.comp_mask & MLX5_IB_CREATE_WQ_STRIDING_RQ) {
		if (!MLX5_CAP_GEN(dev->mdev, striding_rq)) {
			mlx5_ib_dbg(dev, "Striding RQ is not supported\n");
			return -EOPNOTSUPP;
		}
		if ((ucmd.single_stride_log_num_of_bytes <
		    MLX5_MIN_SINGLE_STRIDE_LOG_NUM_BYTES) ||
		    (ucmd.single_stride_log_num_of_bytes >
		     MLX5_MAX_SINGLE_STRIDE_LOG_NUM_BYTES)) {
			mlx5_ib_dbg(dev, "Invalid log stride size (%u. Range is %u - %u)\n",
				    ucmd.single_stride_log_num_of_bytes,
				    MLX5_MIN_SINGLE_STRIDE_LOG_NUM_BYTES,
				    MLX5_MAX_SINGLE_STRIDE_LOG_NUM_BYTES);
			return -EINVAL;
		}
		if (!log_of_strides_valid(dev,
					  ucmd.single_wqe_log_num_of_strides)) {
			mlx5_ib_dbg(
				dev,
				"Invalid log num strides (%u. Range is %u - %u)\n",
				ucmd.single_wqe_log_num_of_strides,
				MLX5_CAP_GEN(dev->mdev, ext_stride_num_range) ?
					MLX5_EXT_MIN_SINGLE_WQE_LOG_NUM_STRIDES :
					MLX5_MIN_SINGLE_WQE_LOG_NUM_STRIDES,
				MLX5_MAX_SINGLE_WQE_LOG_NUM_STRIDES);
			return -EINVAL;
		}
		rwq->single_stride_log_num_of_bytes =
			ucmd.single_stride_log_num_of_bytes;
		rwq->log_num_strides = ucmd.single_wqe_log_num_of_strides;
		rwq->two_byte_shift_en = !!ucmd.two_byte_shift_en;
		rwq->create_flags |= MLX5_IB_WQ_FLAGS_STRIDING_RQ;
	}

	err = set_user_rq_size(dev, init_attr, &ucmd, rwq);
	if (err) {
		mlx5_ib_dbg(dev, "err %d\n", err);
		return err;
	}

	err = create_user_rq(dev, pd, udata, rwq, &ucmd);
	if (err) {
		mlx5_ib_dbg(dev, "err %d\n", err);
		return err;
	}

	rwq->user_index = ucmd.user_index;
	return 0;
}

struct ib_wq *mlx5_ib_create_wq(struct ib_pd *pd,
				struct ib_wq_init_attr *init_attr,
				struct ib_udata *udata)
{
	struct mlx5_ib_dev *dev;
	struct mlx5_ib_rwq *rwq;
	struct mlx5_ib_create_wq_resp resp = {};
	size_t min_resp_len;
	int err;

	if (!udata)
		return ERR_PTR(-ENOSYS);

	min_resp_len = offsetofend(struct mlx5_ib_create_wq_resp, reserved);
	if (udata->outlen && udata->outlen < min_resp_len)
		return ERR_PTR(-EINVAL);

	if (!capable(CAP_SYS_RAWIO) &&
	    init_attr->create_flags & IB_WQ_FLAGS_DELAY_DROP)
		return ERR_PTR(-EPERM);

	dev = to_mdev(pd->device);
	switch (init_attr->wq_type) {
	case IB_WQT_RQ:
		rwq = kzalloc(sizeof(*rwq), GFP_KERNEL);
		if (!rwq)
			return ERR_PTR(-ENOMEM);
		err = prepare_user_rq(pd, init_attr, udata, rwq);
		if (err)
			goto err;
		err = create_rq(rwq, pd, init_attr);
		if (err)
			goto err_user_rq;
		break;
	default:
		mlx5_ib_dbg(dev, "unsupported wq type %d\n",
			    init_attr->wq_type);
		return ERR_PTR(-EINVAL);
	}

	rwq->ibwq.wq_num = rwq->core_qp.qpn;
	rwq->ibwq.state = IB_WQS_RESET;
	if (udata->outlen) {
		resp.response_length = offsetofend(
			struct mlx5_ib_create_wq_resp, response_length);
		err = ib_copy_to_udata(udata, &resp, resp.response_length);
		if (err)
			goto err_copy;
	}

	rwq->core_qp.event = mlx5_ib_wq_event;
	rwq->ibwq.event_handler = init_attr->event_handler;
	return &rwq->ibwq;

err_copy:
	mlx5_core_destroy_rq_tracked(dev, &rwq->core_qp);
err_user_rq:
	destroy_user_rq(dev, pd, rwq, udata);
err:
	kfree(rwq);
	return ERR_PTR(err);
}

int mlx5_ib_destroy_wq(struct ib_wq *wq, struct ib_udata *udata)
{
	struct mlx5_ib_dev *dev = to_mdev(wq->device);
	struct mlx5_ib_rwq *rwq = to_mrwq(wq);
	int ret;

	ret = mlx5_core_destroy_rq_tracked(dev, &rwq->core_qp);
	if (ret)
		return ret;
	destroy_user_rq(dev, wq->pd, rwq, udata);
	kfree(rwq);
	return 0;
}

int mlx5_ib_create_rwq_ind_table(struct ib_rwq_ind_table *ib_rwq_ind_table,
				 struct ib_rwq_ind_table_init_attr *init_attr,
				 struct ib_udata *udata)
{
	struct mlx5_ib_rwq_ind_table *rwq_ind_tbl =
		to_mrwq_ind_table(ib_rwq_ind_table);
	struct mlx5_ib_dev *dev = to_mdev(ib_rwq_ind_table->device);
	int sz = 1 << init_attr->log_ind_tbl_size;
	struct mlx5_ib_create_rwq_ind_tbl_resp resp = {};
	size_t min_resp_len;
	int inlen;
	int err;
	int i;
	u32 *in;
	void *rqtc;

	if (udata->inlen > 0 &&
	    !ib_is_udata_cleared(udata, 0,
				 udata->inlen))
		return -EOPNOTSUPP;

	if (init_attr->log_ind_tbl_size >
	    MLX5_CAP_GEN(dev->mdev, log_max_rqt_size)) {
		mlx5_ib_dbg(dev, "log_ind_tbl_size = %d is bigger than supported = %d\n",
			    init_attr->log_ind_tbl_size,
			    MLX5_CAP_GEN(dev->mdev, log_max_rqt_size));
		return -EINVAL;
	}

	min_resp_len =
		offsetofend(struct mlx5_ib_create_rwq_ind_tbl_resp, reserved);
	if (udata->outlen && udata->outlen < min_resp_len)
		return -EINVAL;

	inlen = MLX5_ST_SZ_BYTES(create_rqt_in) + sizeof(u32) * sz;
	in = kvzalloc(inlen, GFP_KERNEL);
	if (!in)
		return -ENOMEM;

	rqtc = MLX5_ADDR_OF(create_rqt_in, in, rqt_context);

	MLX5_SET(rqtc, rqtc, rqt_actual_size, sz);
	MLX5_SET(rqtc, rqtc, rqt_max_size, sz);

	for (i = 0; i < sz; i++)
		MLX5_SET(rqtc, rqtc, rq_num[i], init_attr->ind_tbl[i]->wq_num);

	rwq_ind_tbl->uid = to_mpd(init_attr->ind_tbl[0]->pd)->uid;
	MLX5_SET(create_rqt_in, in, uid, rwq_ind_tbl->uid);

	err = mlx5_core_create_rqt(dev->mdev, in, inlen, &rwq_ind_tbl->rqtn);
	kvfree(in);
	if (err)
		return err;

	rwq_ind_tbl->ib_rwq_ind_tbl.ind_tbl_num = rwq_ind_tbl->rqtn;
	if (udata->outlen) {
		resp.response_length =
			offsetofend(struct mlx5_ib_create_rwq_ind_tbl_resp,
				    response_length);
		err = ib_copy_to_udata(udata, &resp, resp.response_length);
		if (err)
			goto err_copy;
	}

	return 0;

err_copy:
	mlx5_cmd_destroy_rqt(dev->mdev, rwq_ind_tbl->rqtn, rwq_ind_tbl->uid);
	return err;
}

int mlx5_ib_destroy_rwq_ind_table(struct ib_rwq_ind_table *ib_rwq_ind_tbl)
{
	struct mlx5_ib_rwq_ind_table *rwq_ind_tbl = to_mrwq_ind_table(ib_rwq_ind_tbl);
	struct mlx5_ib_dev *dev = to_mdev(ib_rwq_ind_tbl->device);

	return mlx5_cmd_destroy_rqt(dev->mdev, rwq_ind_tbl->rqtn, rwq_ind_tbl->uid);
}

int mlx5_ib_modify_wq(struct ib_wq *wq, struct ib_wq_attr *wq_attr,
		      u32 wq_attr_mask, struct ib_udata *udata)
{
	struct mlx5_ib_dev *dev = to_mdev(wq->device);
	struct mlx5_ib_rwq *rwq = to_mrwq(wq);
	struct mlx5_ib_modify_wq ucmd = {};
	size_t required_cmd_sz;
	int curr_wq_state;
	int wq_state;
	int inlen;
	int err;
	void *rqc;
	void *in;

	required_cmd_sz = offsetofend(struct mlx5_ib_modify_wq, reserved);
	if (udata->inlen < required_cmd_sz)
		return -EINVAL;

	if (udata->inlen > sizeof(ucmd) &&
	    !ib_is_udata_cleared(udata, sizeof(ucmd),
				 udata->inlen - sizeof(ucmd)))
		return -EOPNOTSUPP;

	if (ib_copy_from_udata(&ucmd, udata, min(sizeof(ucmd), udata->inlen)))
		return -EFAULT;

	if (ucmd.comp_mask || ucmd.reserved)
		return -EOPNOTSUPP;

	inlen = MLX5_ST_SZ_BYTES(modify_rq_in);
	in = kvzalloc(inlen, GFP_KERNEL);
	if (!in)
		return -ENOMEM;

	rqc = MLX5_ADDR_OF(modify_rq_in, in, ctx);

	curr_wq_state = wq_attr->curr_wq_state;
	wq_state = wq_attr->wq_state;
	if (curr_wq_state == IB_WQS_ERR)
		curr_wq_state = MLX5_RQC_STATE_ERR;
	if (wq_state == IB_WQS_ERR)
		wq_state = MLX5_RQC_STATE_ERR;
	MLX5_SET(modify_rq_in, in, rq_state, curr_wq_state);
	MLX5_SET(modify_rq_in, in, uid, to_mpd(wq->pd)->uid);
	MLX5_SET(rqc, rqc, state, wq_state);

	if (wq_attr_mask & IB_WQ_FLAGS) {
		if (wq_attr->flags_mask & IB_WQ_FLAGS_CVLAN_STRIPPING) {
			if (!(MLX5_CAP_GEN(dev->mdev, eth_net_offloads) &&
			      MLX5_CAP_ETH(dev->mdev, vlan_cap))) {
				mlx5_ib_dbg(dev, "VLAN offloads are not "
					    "supported\n");
				err = -EOPNOTSUPP;
				goto out;
			}
			MLX5_SET64(modify_rq_in, in, modify_bitmask,
				   MLX5_MODIFY_RQ_IN_MODIFY_BITMASK_VSD);
			MLX5_SET(rqc, rqc, vsd,
				 (wq_attr->flags & IB_WQ_FLAGS_CVLAN_STRIPPING) ? 0 : 1);
		}

		if (wq_attr->flags_mask & IB_WQ_FLAGS_PCI_WRITE_END_PADDING) {
			mlx5_ib_dbg(dev, "Modifying scatter end padding is not supported\n");
			err = -EOPNOTSUPP;
			goto out;
		}
	}

	if (curr_wq_state == IB_WQS_RESET && wq_state == IB_WQS_RDY) {
		u16 set_id;

		set_id = mlx5_ib_get_counters_id(dev, 0);
		if (MLX5_CAP_GEN(dev->mdev, modify_rq_counter_set_id)) {
			MLX5_SET64(modify_rq_in, in, modify_bitmask,
				   MLX5_MODIFY_RQ_IN_MODIFY_BITMASK_RQ_COUNTER_SET_ID);
			MLX5_SET(rqc, rqc, counter_set_id, set_id);
		} else
			dev_info_once(
				&dev->ib_dev.dev,
				"Receive WQ counters are not supported on current FW\n");
	}

	err = mlx5_core_modify_rq(dev->mdev, rwq->core_qp.qpn, in);
	if (!err)
		rwq->ibwq.state = (wq_state == MLX5_RQC_STATE_ERR) ? IB_WQS_ERR : wq_state;

out:
	kvfree(in);
	return err;
}

struct mlx5_ib_drain_cqe {
	struct ib_cqe cqe;
	struct completion done;
};

static void mlx5_ib_drain_qp_done(struct ib_cq *cq, struct ib_wc *wc)
{
	struct mlx5_ib_drain_cqe *cqe = container_of(wc->wr_cqe,
						     struct mlx5_ib_drain_cqe,
						     cqe);

	complete(&cqe->done);
}

/* This function returns only once the drained WR was completed */
static void handle_drain_completion(struct ib_cq *cq,
				    struct mlx5_ib_drain_cqe *sdrain,
				    struct mlx5_ib_dev *dev)
{
	struct mlx5_core_dev *mdev = dev->mdev;

	if (cq->poll_ctx == IB_POLL_DIRECT) {
		while (wait_for_completion_timeout(&sdrain->done, HZ / 10) <= 0)
			ib_process_cq_direct(cq, -1);
		return;
	}

	if (mdev->state == MLX5_DEVICE_STATE_INTERNAL_ERROR) {
		struct mlx5_ib_cq *mcq = to_mcq(cq);
		bool triggered = false;
		unsigned long flags;

		spin_lock_irqsave(&dev->reset_flow_resource_lock, flags);
		/* Make sure that the CQ handler won't run if wasn't run yet */
		if (!mcq->mcq.reset_notify_added)
			mcq->mcq.reset_notify_added = 1;
		else
			triggered = true;
		spin_unlock_irqrestore(&dev->reset_flow_resource_lock, flags);

		if (triggered) {
			/* Wait for any scheduled/running task to be ended */
			switch (cq->poll_ctx) {
			case IB_POLL_SOFTIRQ:
				irq_poll_disable(&cq->iop);
				irq_poll_enable(&cq->iop);
				break;
			case IB_POLL_WORKQUEUE:
				cancel_work_sync(&cq->work);
				break;
			default:
				WARN_ON_ONCE(1);
			}
		}

		/* Run the CQ handler - this makes sure that the drain WR will
		 * be processed if wasn't processed yet.
		 */
		mcq->mcq.comp(&mcq->mcq, NULL);
	}

	wait_for_completion(&sdrain->done);
}

void mlx5_ib_drain_sq(struct ib_qp *qp)
{
	struct ib_cq *cq = qp->send_cq;
	struct ib_qp_attr attr = { .qp_state = IB_QPS_ERR };
	struct mlx5_ib_drain_cqe sdrain;
	const struct ib_send_wr *bad_swr;
	struct ib_rdma_wr swr = {
		.wr = {
			.next = NULL,
			{ .wr_cqe	= &sdrain.cqe, },
			.opcode	= IB_WR_RDMA_WRITE,
		},
	};
	int ret;
	struct mlx5_ib_dev *dev = to_mdev(qp->device);
	struct mlx5_core_dev *mdev = dev->mdev;

	ret = ib_modify_qp(qp, &attr, IB_QP_STATE);
	if (ret && mdev->state != MLX5_DEVICE_STATE_INTERNAL_ERROR) {
		WARN_ONCE(ret, "failed to drain send queue: %d\n", ret);
		return;
	}

	sdrain.cqe.done = mlx5_ib_drain_qp_done;
	init_completion(&sdrain.done);

	ret = mlx5_ib_post_send_drain(qp, &swr.wr, &bad_swr);
	if (ret) {
		WARN_ONCE(ret, "failed to drain send queue: %d\n", ret);
		return;
	}

	handle_drain_completion(cq, &sdrain, dev);
}

void mlx5_ib_drain_rq(struct ib_qp *qp)
{
	struct ib_cq *cq = qp->recv_cq;
	struct ib_qp_attr attr = { .qp_state = IB_QPS_ERR };
	struct mlx5_ib_drain_cqe rdrain;
	struct ib_recv_wr rwr = {};
	const struct ib_recv_wr *bad_rwr;
	int ret;
	struct mlx5_ib_dev *dev = to_mdev(qp->device);
	struct mlx5_core_dev *mdev = dev->mdev;

	ret = ib_modify_qp(qp, &attr, IB_QP_STATE);
	if (ret && mdev->state != MLX5_DEVICE_STATE_INTERNAL_ERROR) {
		WARN_ONCE(ret, "failed to drain recv queue: %d\n", ret);
		return;
	}

	rwr.wr_cqe = &rdrain.cqe;
	rdrain.cqe.done = mlx5_ib_drain_qp_done;
	init_completion(&rdrain.done);

	ret = mlx5_ib_post_recv_drain(qp, &rwr, &bad_rwr);
	if (ret) {
		WARN_ONCE(ret, "failed to drain recv queue: %d\n", ret);
		return;
	}

	handle_drain_completion(cq, &rdrain, dev);
}

/*
 * Bind a qp to a counter. If @counter is NULL then bind the qp to
 * the default counter
 */
int mlx5_ib_qp_set_counter(struct ib_qp *qp, struct rdma_counter *counter)
{
	struct mlx5_ib_dev *dev = to_mdev(qp->device);
	struct mlx5_ib_qp *mqp = to_mqp(qp);
	int err = 0;

	mutex_lock(&mqp->mutex);
	if (mqp->state == IB_QPS_RESET) {
		qp->counter = counter;
		goto out;
	}

	if (!MLX5_CAP_GEN(dev->mdev, rts2rts_qp_counters_set_id)) {
		err = -EOPNOTSUPP;
		goto out;
	}

	if (mqp->state == IB_QPS_RTS) {
		err = __mlx5_ib_qp_set_counter(qp, counter);
		if (!err)
			qp->counter = counter;

		goto out;
	}

	mqp->counter_pending = 1;
	qp->counter = counter;

out:
	mutex_unlock(&mqp->mutex);
	return err;
}<|MERGE_RESOLUTION|>--- conflicted
+++ resolved
@@ -4484,21 +4484,12 @@
 }
 
 static bool mlx5_ib_modify_qp_allowed(struct mlx5_ib_dev *dev,
-<<<<<<< HEAD
-				      struct mlx5_ib_qp *qp,
-				      enum ib_qp_type qp_type)
-=======
 				      struct mlx5_ib_qp *qp)
->>>>>>> 3b17187f
 {
 	if (dev->profile != &raw_eth_profile)
 		return true;
 
-<<<<<<< HEAD
-	if (qp_type == IB_QPT_RAW_PACKET || qp_type == MLX5_IB_QPT_REG_UMR)
-=======
 	if (qp->type == IB_QPT_RAW_PACKET || qp->type == MLX5_IB_QPT_REG_UMR)
->>>>>>> 3b17187f
 		return true;
 
 	/* Internal QP used for wc testing, with NOPs in wq */
@@ -4523,9 +4514,6 @@
 		return -EOPNOTSUPP;
 
 	if (attr_mask & ~(IB_QP_ATTR_STANDARD_BITS | IB_QP_RATE_LIMIT))
-		return -EOPNOTSUPP;
-
-	if (!mlx5_ib_modify_qp_allowed(dev, qp, ibqp->qp_type))
 		return -EOPNOTSUPP;
 
 	if (ibqp->rwq_ind_tbl)
