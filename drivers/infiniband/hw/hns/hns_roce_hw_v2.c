/*
 * Copyright (c) 2016-2017 Hisilicon Limited.
 *
 * This software is available to you under a choice of one of two
 * licenses.  You may choose to be licensed under the terms of the GNU
 * General Public License (GPL) Version 2, available from the file
 * COPYING in the main directory of this source tree, or the
 * OpenIB.org BSD license below:
 *
 *     Redistribution and use in source and binary forms, with or
 *     without modification, are permitted provided that the following
 *     conditions are met:
 *
 *      - Redistributions of source code must retain the above
 *        copyright notice, this list of conditions and the following
 *        disclaimer.
 *
 *      - Redistributions in binary form must reproduce the above
 *        copyright notice, this list of conditions and the following
 *        disclaimer in the documentation and/or other materials
 *        provided with the distribution.
 *
 * THE SOFTWARE IS PROVIDED "AS IS", WITHOUT WARRANTY OF ANY KIND,
 * EXPRESS OR IMPLIED, INCLUDING BUT NOT LIMITED TO THE WARRANTIES OF
 * MERCHANTABILITY, FITNESS FOR A PARTICULAR PURPOSE AND
 * NONINFRINGEMENT. IN NO EVENT SHALL THE AUTHORS OR COPYRIGHT HOLDERS
 * BE LIABLE FOR ANY CLAIM, DAMAGES OR OTHER LIABILITY, WHETHER IN AN
 * ACTION OF CONTRACT, TORT OR OTHERWISE, ARISING FROM, OUT OF OR IN
 * CONNECTION WITH THE SOFTWARE OR THE USE OR OTHER DEALINGS IN THE
 * SOFTWARE.
 */

#include <linux/acpi.h>
#include <linux/etherdevice.h>
#include <linux/interrupt.h>
#include <linux/kernel.h>
#include <linux/types.h>
#include <net/addrconf.h>
#include <rdma/ib_addr.h>
#include <rdma/ib_cache.h>
#include <rdma/ib_umem.h>
#include <rdma/uverbs_ioctl.h>

#include "hnae3.h"
#include "hns_roce_common.h"
#include "hns_roce_device.h"
#include "hns_roce_cmd.h"
#include "hns_roce_hem.h"
#include "hns_roce_hw_v2.h"

static void set_data_seg_v2(struct hns_roce_v2_wqe_data_seg *dseg,
			    struct ib_sge *sg)
{
	dseg->lkey = cpu_to_le32(sg->lkey);
	dseg->addr = cpu_to_le64(sg->addr);
	dseg->len  = cpu_to_le32(sg->length);
}

/*
 * mapped-value = 1 + real-value
 * The hns wr opcode real value is start from 0, In order to distinguish between
 * initialized and uninitialized map values, we plus 1 to the actual value when
 * defining the mapping, so that the validity can be identified by checking the
 * mapped value is greater than 0.
 */
#define HR_OPC_MAP(ib_key, hr_key) \
		[IB_WR_ ## ib_key] = 1 + HNS_ROCE_V2_WQE_OP_ ## hr_key

static const u32 hns_roce_op_code[] = {
	HR_OPC_MAP(RDMA_WRITE,			RDMA_WRITE),
	HR_OPC_MAP(RDMA_WRITE_WITH_IMM,		RDMA_WRITE_WITH_IMM),
	HR_OPC_MAP(SEND,			SEND),
	HR_OPC_MAP(SEND_WITH_IMM,		SEND_WITH_IMM),
	HR_OPC_MAP(RDMA_READ,			RDMA_READ),
	HR_OPC_MAP(ATOMIC_CMP_AND_SWP,		ATOM_CMP_AND_SWAP),
	HR_OPC_MAP(ATOMIC_FETCH_AND_ADD,	ATOM_FETCH_AND_ADD),
	HR_OPC_MAP(SEND_WITH_INV,		SEND_WITH_INV),
	HR_OPC_MAP(LOCAL_INV,			LOCAL_INV),
	HR_OPC_MAP(MASKED_ATOMIC_CMP_AND_SWP,	ATOM_MSK_CMP_AND_SWAP),
	HR_OPC_MAP(MASKED_ATOMIC_FETCH_AND_ADD,	ATOM_MSK_FETCH_AND_ADD),
	HR_OPC_MAP(REG_MR,			FAST_REG_PMR),
};

static u32 to_hr_opcode(u32 ib_opcode)
{
	if (ib_opcode >= ARRAY_SIZE(hns_roce_op_code))
		return HNS_ROCE_V2_WQE_OP_MASK;

	return hns_roce_op_code[ib_opcode] ? hns_roce_op_code[ib_opcode] - 1 :
					     HNS_ROCE_V2_WQE_OP_MASK;
}

static void set_frmr_seg(struct hns_roce_v2_rc_send_wqe *rc_sq_wqe,
			 void *wqe, const struct ib_reg_wr *wr)
{
	struct hns_roce_mr *mr = to_hr_mr(wr->mr);
	struct hns_roce_wqe_frmr_seg *fseg = wqe;
	u64 pbl_ba;

	/* use ib_access_flags */
	roce_set_bit(rc_sq_wqe->byte_4, V2_RC_FRMR_WQE_BYTE_4_BIND_EN_S,
		     wr->access & IB_ACCESS_MW_BIND ? 1 : 0);
	roce_set_bit(rc_sq_wqe->byte_4, V2_RC_FRMR_WQE_BYTE_4_ATOMIC_S,
		     wr->access & IB_ACCESS_REMOTE_ATOMIC ? 1 : 0);
	roce_set_bit(rc_sq_wqe->byte_4, V2_RC_FRMR_WQE_BYTE_4_RR_S,
		     wr->access & IB_ACCESS_REMOTE_READ ? 1 : 0);
	roce_set_bit(rc_sq_wqe->byte_4, V2_RC_FRMR_WQE_BYTE_4_RW_S,
		     wr->access & IB_ACCESS_REMOTE_WRITE ? 1 : 0);
	roce_set_bit(rc_sq_wqe->byte_4, V2_RC_FRMR_WQE_BYTE_4_LW_S,
		     wr->access & IB_ACCESS_LOCAL_WRITE ? 1 : 0);

	/* Data structure reuse may lead to confusion */
	pbl_ba = mr->pbl_mtr.hem_cfg.root_ba;
	rc_sq_wqe->msg_len = cpu_to_le32(lower_32_bits(pbl_ba));
	rc_sq_wqe->inv_key = cpu_to_le32(upper_32_bits(pbl_ba));

	rc_sq_wqe->byte_16 = cpu_to_le32(wr->mr->length & 0xffffffff);
	rc_sq_wqe->byte_20 = cpu_to_le32(wr->mr->length >> 32);
	rc_sq_wqe->rkey = cpu_to_le32(wr->key);
	rc_sq_wqe->va = cpu_to_le64(wr->mr->iova);

	fseg->pbl_size = cpu_to_le32(mr->npages);
	roce_set_field(fseg->mode_buf_pg_sz,
		       V2_RC_FRMR_WQE_BYTE_40_PBL_BUF_PG_SZ_M,
		       V2_RC_FRMR_WQE_BYTE_40_PBL_BUF_PG_SZ_S,
		       to_hr_hw_page_shift(mr->pbl_mtr.hem_cfg.buf_pg_shift));
	roce_set_bit(fseg->mode_buf_pg_sz,
		     V2_RC_FRMR_WQE_BYTE_40_BLK_MODE_S, 0);
}

static void set_atomic_seg(const struct ib_send_wr *wr, void *wqe,
			   struct hns_roce_v2_rc_send_wqe *rc_sq_wqe,
			   unsigned int valid_num_sge)
{
	struct hns_roce_wqe_atomic_seg *aseg;

	set_data_seg_v2(wqe, wr->sg_list);
	aseg = wqe + sizeof(struct hns_roce_v2_wqe_data_seg);

	if (wr->opcode == IB_WR_ATOMIC_CMP_AND_SWP) {
		aseg->fetchadd_swap_data = cpu_to_le64(atomic_wr(wr)->swap);
		aseg->cmp_data = cpu_to_le64(atomic_wr(wr)->compare_add);
	} else {
		aseg->fetchadd_swap_data =
			cpu_to_le64(atomic_wr(wr)->compare_add);
		aseg->cmp_data  = 0;
	}

	roce_set_field(rc_sq_wqe->byte_16, V2_RC_SEND_WQE_BYTE_16_SGE_NUM_M,
		       V2_RC_SEND_WQE_BYTE_16_SGE_NUM_S, valid_num_sge);
}

static void set_extend_sge(struct hns_roce_qp *qp, const struct ib_send_wr *wr,
			   unsigned int *sge_ind, unsigned int valid_num_sge)
{
	struct hns_roce_v2_wqe_data_seg *dseg;
	unsigned int cnt = valid_num_sge;
	struct ib_sge *sge = wr->sg_list;
	unsigned int idx = *sge_ind;

	if (qp->ibqp.qp_type == IB_QPT_RC || qp->ibqp.qp_type == IB_QPT_UC) {
		cnt -= HNS_ROCE_SGE_IN_WQE;
		sge += HNS_ROCE_SGE_IN_WQE;
	}

	while (cnt > 0) {
		dseg = hns_roce_get_extend_sge(qp, idx & (qp->sge.sge_cnt - 1));
		set_data_seg_v2(dseg, sge);
		idx++;
		sge++;
		cnt--;
	}

	*sge_ind = idx;
}

static int set_rwqe_data_seg(struct ib_qp *ibqp, const struct ib_send_wr *wr,
			     struct hns_roce_v2_rc_send_wqe *rc_sq_wqe,
			     void *wqe, unsigned int *sge_ind,
			     unsigned int valid_num_sge)
{
	struct hns_roce_dev *hr_dev = to_hr_dev(ibqp->device);
	struct hns_roce_v2_wqe_data_seg *dseg = wqe;
	struct ib_device *ibdev = &hr_dev->ib_dev;
	struct hns_roce_qp *qp = to_hr_qp(ibqp);
	int j = 0;
	int i;

	if (wr->send_flags & IB_SEND_INLINE && valid_num_sge) {
		if (unlikely(le32_to_cpu(rc_sq_wqe->msg_len) >
			     hr_dev->caps.max_sq_inline)) {
			ibdev_err(ibdev, "inline len(1-%d)=%d, illegal",
				  rc_sq_wqe->msg_len,
				  hr_dev->caps.max_sq_inline);
			return -EINVAL;
		}

		if (unlikely(wr->opcode == IB_WR_RDMA_READ)) {
			ibdev_err(ibdev, "Not support inline data!\n");
			return -EINVAL;
		}

		for (i = 0; i < wr->num_sge; i++) {
			memcpy(wqe, ((void *)wr->sg_list[i].addr),
			       wr->sg_list[i].length);
			wqe += wr->sg_list[i].length;
		}

		roce_set_bit(rc_sq_wqe->byte_4, V2_RC_SEND_WQE_BYTE_4_INLINE_S,
			     1);
	} else {
		if (valid_num_sge <= HNS_ROCE_SGE_IN_WQE) {
			for (i = 0; i < wr->num_sge; i++) {
				if (likely(wr->sg_list[i].length)) {
					set_data_seg_v2(dseg, wr->sg_list + i);
					dseg++;
				}
			}
		} else {
			roce_set_field(rc_sq_wqe->byte_20,
				     V2_RC_SEND_WQE_BYTE_20_MSG_START_SGE_IDX_M,
				     V2_RC_SEND_WQE_BYTE_20_MSG_START_SGE_IDX_S,
				     (*sge_ind) & (qp->sge.sge_cnt - 1));

			for (i = 0; i < wr->num_sge && j < HNS_ROCE_SGE_IN_WQE;
			     i++) {
				if (likely(wr->sg_list[i].length)) {
					set_data_seg_v2(dseg, wr->sg_list + i);
					dseg++;
					j++;
				}
			}

			set_extend_sge(qp, wr, sge_ind, valid_num_sge);
		}

		roce_set_field(rc_sq_wqe->byte_16,
			       V2_RC_SEND_WQE_BYTE_16_SGE_NUM_M,
			       V2_RC_SEND_WQE_BYTE_16_SGE_NUM_S, valid_num_sge);
	}

	return 0;
}

static int check_send_valid(struct hns_roce_dev *hr_dev,
			    struct hns_roce_qp *hr_qp)
{
	struct ib_device *ibdev = &hr_dev->ib_dev;
	struct ib_qp *ibqp = &hr_qp->ibqp;

	if (unlikely(ibqp->qp_type != IB_QPT_RC &&
		     ibqp->qp_type != IB_QPT_GSI &&
		     ibqp->qp_type != IB_QPT_UD)) {
		ibdev_err(ibdev, "Not supported QP(0x%x)type!\n",
			  ibqp->qp_type);
		return -EOPNOTSUPP;
	} else if (unlikely(hr_qp->state == IB_QPS_RESET ||
		   hr_qp->state == IB_QPS_INIT ||
		   hr_qp->state == IB_QPS_RTR)) {
		ibdev_err(ibdev, "failed to post WQE, QP state %d!\n",
			  hr_qp->state);
		return -EINVAL;
	} else if (unlikely(hr_dev->state >= HNS_ROCE_DEVICE_STATE_RST_DOWN)) {
		ibdev_err(ibdev, "failed to post WQE, dev state %d!\n",
			  hr_dev->state);
		return -EIO;
	}

	return 0;
}

static unsigned int calc_wr_sge_num(const struct ib_send_wr *wr,
				    unsigned int *sge_len)
{
	unsigned int valid_num = 0;
	unsigned int len = 0;
	int i;

	for (i = 0; i < wr->num_sge; i++) {
		if (likely(wr->sg_list[i].length)) {
			len += wr->sg_list[i].length;
			valid_num++;
		}
	}

	*sge_len = len;
	return valid_num;
}

static inline int set_ud_wqe(struct hns_roce_qp *qp,
			     const struct ib_send_wr *wr,
			     void *wqe, unsigned int *sge_idx,
			     unsigned int owner_bit)
{
	struct hns_roce_dev *hr_dev = to_hr_dev(qp->ibqp.device);
	struct hns_roce_ah *ah = to_hr_ah(ud_wr(wr)->ah);
	struct hns_roce_v2_ud_send_wqe *ud_sq_wqe = wqe;
	unsigned int curr_idx = *sge_idx;
	int valid_num_sge;
	u32 msg_len = 0;
	bool loopback;
	u8 *smac;

	valid_num_sge = calc_wr_sge_num(wr, &msg_len);
	memset(ud_sq_wqe, 0, sizeof(*ud_sq_wqe));

	roce_set_field(ud_sq_wqe->dmac, V2_UD_SEND_WQE_DMAC_0_M,
		       V2_UD_SEND_WQE_DMAC_0_S, ah->av.mac[0]);
	roce_set_field(ud_sq_wqe->dmac, V2_UD_SEND_WQE_DMAC_1_M,
		       V2_UD_SEND_WQE_DMAC_1_S, ah->av.mac[1]);
	roce_set_field(ud_sq_wqe->dmac, V2_UD_SEND_WQE_DMAC_2_M,
		       V2_UD_SEND_WQE_DMAC_2_S, ah->av.mac[2]);
	roce_set_field(ud_sq_wqe->dmac, V2_UD_SEND_WQE_DMAC_3_M,
		       V2_UD_SEND_WQE_DMAC_3_S, ah->av.mac[3]);
	roce_set_field(ud_sq_wqe->byte_48, V2_UD_SEND_WQE_BYTE_48_DMAC_4_M,
		       V2_UD_SEND_WQE_BYTE_48_DMAC_4_S, ah->av.mac[4]);
	roce_set_field(ud_sq_wqe->byte_48, V2_UD_SEND_WQE_BYTE_48_DMAC_5_M,
		       V2_UD_SEND_WQE_BYTE_48_DMAC_5_S, ah->av.mac[5]);

	/* MAC loopback */
	smac = (u8 *)hr_dev->dev_addr[qp->port];
	loopback = ether_addr_equal_unaligned(ah->av.mac, smac) ? 1 : 0;

	roce_set_bit(ud_sq_wqe->byte_40,
		     V2_UD_SEND_WQE_BYTE_40_LBI_S, loopback);

	roce_set_field(ud_sq_wqe->byte_4,
		       V2_UD_SEND_WQE_BYTE_4_OPCODE_M,
		       V2_UD_SEND_WQE_BYTE_4_OPCODE_S,
		       HNS_ROCE_V2_WQE_OP_SEND);

	ud_sq_wqe->msg_len = cpu_to_le32(msg_len);

	switch (wr->opcode) {
	case IB_WR_SEND_WITH_IMM:
	case IB_WR_RDMA_WRITE_WITH_IMM:
		ud_sq_wqe->immtdata = cpu_to_le32(be32_to_cpu(wr->ex.imm_data));
		break;
	default:
		ud_sq_wqe->immtdata = 0;
		break;
	}

	/* Set sig attr */
	roce_set_bit(ud_sq_wqe->byte_4, V2_UD_SEND_WQE_BYTE_4_CQE_S,
		     (wr->send_flags & IB_SEND_SIGNALED) ? 1 : 0);

	/* Set se attr */
	roce_set_bit(ud_sq_wqe->byte_4, V2_UD_SEND_WQE_BYTE_4_SE_S,
		     (wr->send_flags & IB_SEND_SOLICITED) ? 1 : 0);

	roce_set_bit(ud_sq_wqe->byte_4, V2_UD_SEND_WQE_BYTE_4_OWNER_S,
		     owner_bit);

	roce_set_field(ud_sq_wqe->byte_16, V2_UD_SEND_WQE_BYTE_16_PD_M,
		       V2_UD_SEND_WQE_BYTE_16_PD_S, to_hr_pd(qp->ibqp.pd)->pdn);

	roce_set_field(ud_sq_wqe->byte_16, V2_UD_SEND_WQE_BYTE_16_SGE_NUM_M,
		       V2_UD_SEND_WQE_BYTE_16_SGE_NUM_S, valid_num_sge);

	roce_set_field(ud_sq_wqe->byte_20,
		       V2_UD_SEND_WQE_BYTE_20_MSG_START_SGE_IDX_M,
		       V2_UD_SEND_WQE_BYTE_20_MSG_START_SGE_IDX_S,
		       curr_idx & (qp->sge.sge_cnt - 1));

	roce_set_field(ud_sq_wqe->byte_24, V2_UD_SEND_WQE_BYTE_24_UDPSPN_M,
		       V2_UD_SEND_WQE_BYTE_24_UDPSPN_S, 0);
	ud_sq_wqe->qkey = cpu_to_le32(ud_wr(wr)->remote_qkey & 0x80000000 ?
			  qp->qkey : ud_wr(wr)->remote_qkey);
	roce_set_field(ud_sq_wqe->byte_32, V2_UD_SEND_WQE_BYTE_32_DQPN_M,
		       V2_UD_SEND_WQE_BYTE_32_DQPN_S, ud_wr(wr)->remote_qpn);

	roce_set_field(ud_sq_wqe->byte_36, V2_UD_SEND_WQE_BYTE_36_VLAN_M,
		       V2_UD_SEND_WQE_BYTE_36_VLAN_S, ah->av.vlan_id);
	roce_set_field(ud_sq_wqe->byte_36, V2_UD_SEND_WQE_BYTE_36_HOPLIMIT_M,
		       V2_UD_SEND_WQE_BYTE_36_HOPLIMIT_S, ah->av.hop_limit);
	roce_set_field(ud_sq_wqe->byte_36, V2_UD_SEND_WQE_BYTE_36_TCLASS_M,
		       V2_UD_SEND_WQE_BYTE_36_TCLASS_S, ah->av.tclass);
	roce_set_field(ud_sq_wqe->byte_40, V2_UD_SEND_WQE_BYTE_40_FLOW_LABEL_M,
		       V2_UD_SEND_WQE_BYTE_40_FLOW_LABEL_S, ah->av.flowlabel);
	roce_set_field(ud_sq_wqe->byte_40, V2_UD_SEND_WQE_BYTE_40_SL_M,
		       V2_UD_SEND_WQE_BYTE_40_SL_S, ah->av.sl);
	roce_set_field(ud_sq_wqe->byte_40, V2_UD_SEND_WQE_BYTE_40_PORTN_M,
		       V2_UD_SEND_WQE_BYTE_40_PORTN_S, qp->port);

	roce_set_bit(ud_sq_wqe->byte_40, V2_UD_SEND_WQE_BYTE_40_UD_VLAN_EN_S,
		     ah->av.vlan_en ? 1 : 0);
	roce_set_field(ud_sq_wqe->byte_48, V2_UD_SEND_WQE_BYTE_48_SGID_INDX_M,
		       V2_UD_SEND_WQE_BYTE_48_SGID_INDX_S, ah->av.gid_index);

	memcpy(&ud_sq_wqe->dgid[0], &ah->av.dgid[0], GID_LEN_V2);

	set_extend_sge(qp, wr, &curr_idx, valid_num_sge);

	*sge_idx = curr_idx;

	return 0;
}

static inline int set_rc_wqe(struct hns_roce_qp *qp,
			     const struct ib_send_wr *wr,
			     void *wqe, unsigned int *sge_idx,
			     unsigned int owner_bit)
{
	struct hns_roce_v2_rc_send_wqe *rc_sq_wqe = wqe;
	unsigned int curr_idx = *sge_idx;
	unsigned int valid_num_sge;
	u32 msg_len = 0;
	int ret = 0;

	valid_num_sge = calc_wr_sge_num(wr, &msg_len);
	memset(rc_sq_wqe, 0, sizeof(*rc_sq_wqe));

	rc_sq_wqe->msg_len = cpu_to_le32(msg_len);

	switch (wr->opcode) {
	case IB_WR_SEND_WITH_IMM:
	case IB_WR_RDMA_WRITE_WITH_IMM:
		rc_sq_wqe->immtdata = cpu_to_le32(be32_to_cpu(wr->ex.imm_data));
		break;
	case IB_WR_SEND_WITH_INV:
		rc_sq_wqe->inv_key = cpu_to_le32(wr->ex.invalidate_rkey);
		break;
	default:
		rc_sq_wqe->immtdata = 0;
		break;
	}

	roce_set_bit(rc_sq_wqe->byte_4, V2_RC_SEND_WQE_BYTE_4_FENCE_S,
		     (wr->send_flags & IB_SEND_FENCE) ? 1 : 0);

	roce_set_bit(rc_sq_wqe->byte_4, V2_RC_SEND_WQE_BYTE_4_SE_S,
		     (wr->send_flags & IB_SEND_SOLICITED) ? 1 : 0);

	roce_set_bit(rc_sq_wqe->byte_4, V2_RC_SEND_WQE_BYTE_4_CQE_S,
		     (wr->send_flags & IB_SEND_SIGNALED) ? 1 : 0);

	roce_set_bit(rc_sq_wqe->byte_4, V2_RC_SEND_WQE_BYTE_4_OWNER_S,
		     owner_bit);

	wqe += sizeof(struct hns_roce_v2_rc_send_wqe);
	switch (wr->opcode) {
	case IB_WR_RDMA_READ:
	case IB_WR_RDMA_WRITE:
	case IB_WR_RDMA_WRITE_WITH_IMM:
		rc_sq_wqe->rkey = cpu_to_le32(rdma_wr(wr)->rkey);
		rc_sq_wqe->va = cpu_to_le64(rdma_wr(wr)->remote_addr);
		break;
	case IB_WR_LOCAL_INV:
		roce_set_bit(rc_sq_wqe->byte_4, V2_RC_SEND_WQE_BYTE_4_SO_S, 1);
		rc_sq_wqe->inv_key = cpu_to_le32(wr->ex.invalidate_rkey);
		break;
	case IB_WR_REG_MR:
		set_frmr_seg(rc_sq_wqe, wqe, reg_wr(wr));
		break;
	case IB_WR_ATOMIC_CMP_AND_SWP:
	case IB_WR_ATOMIC_FETCH_AND_ADD:
		rc_sq_wqe->rkey = cpu_to_le32(atomic_wr(wr)->rkey);
		rc_sq_wqe->va = cpu_to_le64(atomic_wr(wr)->remote_addr);
		break;
	default:
		break;
	}

	roce_set_field(rc_sq_wqe->byte_4, V2_RC_SEND_WQE_BYTE_4_OPCODE_M,
		       V2_RC_SEND_WQE_BYTE_4_OPCODE_S,
		       to_hr_opcode(wr->opcode));

	if (wr->opcode == IB_WR_ATOMIC_CMP_AND_SWP ||
	    wr->opcode == IB_WR_ATOMIC_FETCH_AND_ADD)
		set_atomic_seg(wr, wqe, rc_sq_wqe, valid_num_sge);
	else if (wr->opcode != IB_WR_REG_MR)
		ret = set_rwqe_data_seg(&qp->ibqp, wr, rc_sq_wqe,
					wqe, &curr_idx, valid_num_sge);

	*sge_idx = curr_idx;

	return ret;
}

static inline void update_sq_db(struct hns_roce_dev *hr_dev,
				struct hns_roce_qp *qp)
{
	/*
	 * Hip08 hardware cannot flush the WQEs in SQ if the QP state
	 * gets into errored mode. Hence, as a workaround to this
	 * hardware limitation, driver needs to assist in flushing. But
	 * the flushing operation uses mailbox to convey the QP state to
	 * the hardware and which can sleep due to the mutex protection
	 * around the mailbox calls. Hence, use the deferred flush for
	 * now.
	 */
	if (qp->state == IB_QPS_ERR) {
		if (!test_and_set_bit(HNS_ROCE_FLUSH_FLAG, &qp->flush_flag))
			init_flush_work(hr_dev, qp);
	} else {
		struct hns_roce_v2_db sq_db = {};

		roce_set_field(sq_db.byte_4, V2_DB_BYTE_4_TAG_M,
			       V2_DB_BYTE_4_TAG_S, qp->doorbell_qpn);
		roce_set_field(sq_db.byte_4, V2_DB_BYTE_4_CMD_M,
			       V2_DB_BYTE_4_CMD_S, HNS_ROCE_V2_SQ_DB);
		roce_set_field(sq_db.parameter, V2_DB_PARAMETER_IDX_M,
			       V2_DB_PARAMETER_IDX_S, qp->sq.head);
		roce_set_field(sq_db.parameter, V2_DB_PARAMETER_SL_M,
			       V2_DB_PARAMETER_SL_S, qp->sl);

		hns_roce_write64(hr_dev, (__le32 *)&sq_db, qp->sq.db_reg_l);
	}
}

static int hns_roce_v2_post_send(struct ib_qp *ibqp,
				 const struct ib_send_wr *wr,
				 const struct ib_send_wr **bad_wr)
{
	struct hns_roce_dev *hr_dev = to_hr_dev(ibqp->device);
	struct ib_device *ibdev = &hr_dev->ib_dev;
	struct hns_roce_qp *qp = to_hr_qp(ibqp);
	unsigned long flags = 0;
	unsigned int owner_bit;
	unsigned int sge_idx;
	unsigned int wqe_idx;
	void *wqe = NULL;
	int nreq;
	int ret;

	spin_lock_irqsave(&qp->sq.lock, flags);

	ret = check_send_valid(hr_dev, qp);
	if (unlikely(ret)) {
		*bad_wr = wr;
		nreq = 0;
		goto out;
	}

	sge_idx = qp->next_sge;

	for (nreq = 0; wr; ++nreq, wr = wr->next) {
		if (hns_roce_wq_overflow(&qp->sq, nreq, qp->ibqp.send_cq)) {
			ret = -ENOMEM;
			*bad_wr = wr;
			goto out;
		}

		wqe_idx = (qp->sq.head + nreq) & (qp->sq.wqe_cnt - 1);

		if (unlikely(wr->num_sge > qp->sq.max_gs)) {
			ibdev_err(ibdev, "num_sge=%d > qp->sq.max_gs=%d\n",
				  wr->num_sge, qp->sq.max_gs);
			ret = -EINVAL;
			*bad_wr = wr;
			goto out;
		}

		wqe = hns_roce_get_send_wqe(qp, wqe_idx);
		qp->sq.wrid[wqe_idx] = wr->wr_id;
		owner_bit =
		       ~(((qp->sq.head + nreq) >> ilog2(qp->sq.wqe_cnt)) & 0x1);

		/* Corresponding to the QP type, wqe process separately */
		if (ibqp->qp_type == IB_QPT_GSI)
			ret = set_ud_wqe(qp, wr, wqe, &sge_idx, owner_bit);
		else if (ibqp->qp_type == IB_QPT_RC)
			ret = set_rc_wqe(qp, wr, wqe, &sge_idx, owner_bit);

		if (unlikely(ret)) {
			*bad_wr = wr;
			goto out;
		}
	}

out:
	if (likely(nreq)) {
		qp->sq.head += nreq;
		qp->next_sge = sge_idx;
		/* Memory barrier */
		wmb();
		update_sq_db(hr_dev, qp);
	}

	spin_unlock_irqrestore(&qp->sq.lock, flags);

	return ret;
}

static int check_recv_valid(struct hns_roce_dev *hr_dev,
			    struct hns_roce_qp *hr_qp)
{
	if (unlikely(hr_dev->state >= HNS_ROCE_DEVICE_STATE_RST_DOWN))
		return -EIO;
	else if (hr_qp->state == IB_QPS_RESET)
		return -EINVAL;

	return 0;
}

static int hns_roce_v2_post_recv(struct ib_qp *ibqp,
				 const struct ib_recv_wr *wr,
				 const struct ib_recv_wr **bad_wr)
{
	struct hns_roce_dev *hr_dev = to_hr_dev(ibqp->device);
	struct hns_roce_qp *hr_qp = to_hr_qp(ibqp);
	struct ib_device *ibdev = &hr_dev->ib_dev;
	struct hns_roce_v2_wqe_data_seg *dseg;
	struct hns_roce_rinl_sge *sge_list;
	unsigned long flags;
	void *wqe = NULL;
	u32 wqe_idx;
	int nreq;
	int ret;
	int i;

	spin_lock_irqsave(&hr_qp->rq.lock, flags);

	ret = check_recv_valid(hr_dev, hr_qp);
	if (unlikely(ret)) {
		*bad_wr = wr;
		nreq = 0;
		goto out;
	}

	for (nreq = 0; wr; ++nreq, wr = wr->next) {
		if (unlikely(hns_roce_wq_overflow(&hr_qp->rq, nreq,
						  hr_qp->ibqp.recv_cq))) {
			ret = -ENOMEM;
			*bad_wr = wr;
			goto out;
		}

		wqe_idx = (hr_qp->rq.head + nreq) & (hr_qp->rq.wqe_cnt - 1);

		if (unlikely(wr->num_sge >= hr_qp->rq.max_gs)) {
			ibdev_err(ibdev, "rq:num_sge=%d >= qp->sq.max_gs=%d\n",
				  wr->num_sge, hr_qp->rq.max_gs);
			ret = -EINVAL;
			*bad_wr = wr;
			goto out;
		}

		wqe = hns_roce_get_recv_wqe(hr_qp, wqe_idx);
		dseg = (struct hns_roce_v2_wqe_data_seg *)wqe;
		for (i = 0; i < wr->num_sge; i++) {
			if (!wr->sg_list[i].length)
				continue;
			set_data_seg_v2(dseg, wr->sg_list + i);
			dseg++;
		}

		if (wr->num_sge < hr_qp->rq.max_gs) {
			dseg->lkey = cpu_to_le32(HNS_ROCE_INVALID_LKEY);
			dseg->addr = 0;
			dseg->len = cpu_to_le32(HNS_ROCE_INVALID_SGE_LENGTH);
		}

		/* rq support inline data */
		if (hr_qp->rq_inl_buf.wqe_cnt) {
			sge_list = hr_qp->rq_inl_buf.wqe_list[wqe_idx].sg_list;
			hr_qp->rq_inl_buf.wqe_list[wqe_idx].sge_cnt =
							       (u32)wr->num_sge;
			for (i = 0; i < wr->num_sge; i++) {
				sge_list[i].addr =
					       (void *)(u64)wr->sg_list[i].addr;
				sge_list[i].len = wr->sg_list[i].length;
			}
		}

		hr_qp->rq.wrid[wqe_idx] = wr->wr_id;
	}

out:
	if (likely(nreq)) {
		hr_qp->rq.head += nreq;
		/* Memory barrier */
		wmb();

		/*
		 * Hip08 hardware cannot flush the WQEs in RQ if the QP state
		 * gets into errored mode. Hence, as a workaround to this
		 * hardware limitation, driver needs to assist in flushing. But
		 * the flushing operation uses mailbox to convey the QP state to
		 * the hardware and which can sleep due to the mutex protection
		 * around the mailbox calls. Hence, use the deferred flush for
		 * now.
		 */
		if (hr_qp->state == IB_QPS_ERR) {
			if (!test_and_set_bit(HNS_ROCE_FLUSH_FLAG,
					      &hr_qp->flush_flag))
				init_flush_work(hr_dev, hr_qp);
		} else {
			*hr_qp->rdb.db_record = hr_qp->rq.head & 0xffff;
		}
	}
	spin_unlock_irqrestore(&hr_qp->rq.lock, flags);

	return ret;
}

static void *get_srq_wqe(struct hns_roce_srq *srq, int n)
{
	return hns_roce_buf_offset(srq->buf_mtr.kmem, n << srq->wqe_shift);
}

static void *get_idx_buf(struct hns_roce_idx_que *idx_que, int n)
{
	return hns_roce_buf_offset(idx_que->mtr.kmem,
				   n << idx_que->entry_shift);
}

static void hns_roce_free_srq_wqe(struct hns_roce_srq *srq, int wqe_index)
{
	/* always called with interrupts disabled. */
	spin_lock(&srq->lock);

	bitmap_clear(srq->idx_que.bitmap, wqe_index, 1);
	srq->tail++;

	spin_unlock(&srq->lock);
}

static int find_empty_entry(struct hns_roce_idx_que *idx_que,
			    unsigned long size)
{
	int wqe_idx;

	if (unlikely(bitmap_full(idx_que->bitmap, size)))
		return -ENOSPC;

	wqe_idx = find_first_zero_bit(idx_que->bitmap, size);

	bitmap_set(idx_que->bitmap, wqe_idx, 1);

	return wqe_idx;
}

static int hns_roce_v2_post_srq_recv(struct ib_srq *ibsrq,
				     const struct ib_recv_wr *wr,
				     const struct ib_recv_wr **bad_wr)
{
	struct hns_roce_dev *hr_dev = to_hr_dev(ibsrq->device);
	struct hns_roce_srq *srq = to_hr_srq(ibsrq);
	struct hns_roce_v2_wqe_data_seg *dseg;
	struct hns_roce_v2_db srq_db;
	unsigned long flags;
	__le32 *srq_idx;
	int ret = 0;
	int wqe_idx;
	void *wqe;
	int nreq;
	int ind;
	int i;

	spin_lock_irqsave(&srq->lock, flags);

	ind = srq->head & (srq->wqe_cnt - 1);

	for (nreq = 0; wr; ++nreq, wr = wr->next) {
		if (unlikely(wr->num_sge >= srq->max_gs)) {
			ret = -EINVAL;
			*bad_wr = wr;
			break;
		}

		if (unlikely(srq->head == srq->tail)) {
			ret = -ENOMEM;
			*bad_wr = wr;
			break;
		}

		wqe_idx = find_empty_entry(&srq->idx_que, srq->wqe_cnt);
		if (unlikely(wqe_idx < 0)) {
			ret = -ENOMEM;
			*bad_wr = wr;
			break;
		}

		wqe = get_srq_wqe(srq, wqe_idx);
		dseg = (struct hns_roce_v2_wqe_data_seg *)wqe;

		for (i = 0; i < wr->num_sge; ++i) {
			dseg[i].len = cpu_to_le32(wr->sg_list[i].length);
			dseg[i].lkey = cpu_to_le32(wr->sg_list[i].lkey);
			dseg[i].addr = cpu_to_le64(wr->sg_list[i].addr);
		}

		if (wr->num_sge < srq->max_gs) {
			dseg[i].len = cpu_to_le32(HNS_ROCE_INVALID_SGE_LENGTH);
			dseg[i].lkey = cpu_to_le32(HNS_ROCE_INVALID_LKEY);
			dseg[i].addr = 0;
		}

		srq_idx = get_idx_buf(&srq->idx_que, ind);
		*srq_idx = cpu_to_le32(wqe_idx);

		srq->wrid[wqe_idx] = wr->wr_id;
		ind = (ind + 1) & (srq->wqe_cnt - 1);
	}

	if (likely(nreq)) {
		srq->head += nreq;

		/*
		 * Make sure that descriptors are written before
		 * doorbell record.
		 */
		wmb();

		srq_db.byte_4 =
			cpu_to_le32(HNS_ROCE_V2_SRQ_DB << V2_DB_BYTE_4_CMD_S |
				    (srq->srqn & V2_DB_BYTE_4_TAG_M));
		srq_db.parameter =
			cpu_to_le32(srq->head & V2_DB_PARAMETER_IDX_M);

		hns_roce_write64(hr_dev, (__le32 *)&srq_db, srq->db_reg_l);
	}

	spin_unlock_irqrestore(&srq->lock, flags);

	return ret;
}

static int hns_roce_v2_cmd_hw_reseted(struct hns_roce_dev *hr_dev,
				      unsigned long instance_stage,
				      unsigned long reset_stage)
{
	/* When hardware reset has been completed once or more, we should stop
	 * sending mailbox&cmq&doorbell to hardware. If now in .init_instance()
	 * function, we should exit with error. If now at HNAE3_INIT_CLIENT
	 * stage of soft reset process, we should exit with error, and then
	 * HNAE3_INIT_CLIENT related process can rollback the operation like
	 * notifing hardware to free resources, HNAE3_INIT_CLIENT related
	 * process will exit with error to notify NIC driver to reschedule soft
	 * reset process once again.
	 */
	hr_dev->is_reset = true;
	hr_dev->dis_db = true;

	if (reset_stage == HNS_ROCE_STATE_RST_INIT ||
	    instance_stage == HNS_ROCE_STATE_INIT)
		return CMD_RST_PRC_EBUSY;

	return CMD_RST_PRC_SUCCESS;
}

static int hns_roce_v2_cmd_hw_resetting(struct hns_roce_dev *hr_dev,
					unsigned long instance_stage,
					unsigned long reset_stage)
{
	struct hns_roce_v2_priv *priv = hr_dev->priv;
	struct hnae3_handle *handle = priv->handle;
	const struct hnae3_ae_ops *ops = handle->ae_algo->ops;

	/* When hardware reset is detected, we should stop sending mailbox&cmq&
	 * doorbell to hardware. If now in .init_instance() function, we should
	 * exit with error. If now at HNAE3_INIT_CLIENT stage of soft reset
	 * process, we should exit with error, and then HNAE3_INIT_CLIENT
	 * related process can rollback the operation like notifing hardware to
	 * free resources, HNAE3_INIT_CLIENT related process will exit with
	 * error to notify NIC driver to reschedule soft reset process once
	 * again.
	 */
	hr_dev->dis_db = true;
	if (!ops->get_hw_reset_stat(handle))
		hr_dev->is_reset = true;

	if (!hr_dev->is_reset || reset_stage == HNS_ROCE_STATE_RST_INIT ||
	    instance_stage == HNS_ROCE_STATE_INIT)
		return CMD_RST_PRC_EBUSY;

	return CMD_RST_PRC_SUCCESS;
}

static int hns_roce_v2_cmd_sw_resetting(struct hns_roce_dev *hr_dev)
{
	struct hns_roce_v2_priv *priv = hr_dev->priv;
	struct hnae3_handle *handle = priv->handle;
	const struct hnae3_ae_ops *ops = handle->ae_algo->ops;

	/* When software reset is detected at .init_instance() function, we
	 * should stop sending mailbox&cmq&doorbell to hardware, and exit
	 * with error.
	 */
	hr_dev->dis_db = true;
	if (ops->ae_dev_reset_cnt(handle) != hr_dev->reset_cnt)
		hr_dev->is_reset = true;

	return CMD_RST_PRC_EBUSY;
}

static int hns_roce_v2_rst_process_cmd(struct hns_roce_dev *hr_dev)
{
	struct hns_roce_v2_priv *priv = hr_dev->priv;
	struct hnae3_handle *handle = priv->handle;
	const struct hnae3_ae_ops *ops = handle->ae_algo->ops;
	unsigned long instance_stage;	/* the current instance stage */
	unsigned long reset_stage;	/* the current reset stage */
	unsigned long reset_cnt;
	bool sw_resetting;
	bool hw_resetting;

	if (hr_dev->is_reset)
		return CMD_RST_PRC_SUCCESS;

	/* Get information about reset from NIC driver or RoCE driver itself,
	 * the meaning of the following variables from NIC driver are described
	 * as below:
	 * reset_cnt -- The count value of completed hardware reset.
	 * hw_resetting -- Whether hardware device is resetting now.
	 * sw_resetting -- Whether NIC's software reset process is running now.
	 */
	instance_stage = handle->rinfo.instance_state;
	reset_stage = handle->rinfo.reset_state;
	reset_cnt = ops->ae_dev_reset_cnt(handle);
	hw_resetting = ops->get_cmdq_stat(handle);
	sw_resetting = ops->ae_dev_resetting(handle);

	if (reset_cnt != hr_dev->reset_cnt)
		return hns_roce_v2_cmd_hw_reseted(hr_dev, instance_stage,
						  reset_stage);
	else if (hw_resetting)
		return hns_roce_v2_cmd_hw_resetting(hr_dev, instance_stage,
						    reset_stage);
	else if (sw_resetting && instance_stage == HNS_ROCE_STATE_INIT)
		return hns_roce_v2_cmd_sw_resetting(hr_dev);

	return 0;
}

static int hns_roce_cmq_space(struct hns_roce_v2_cmq_ring *ring)
{
	int ntu = ring->next_to_use;
	int ntc = ring->next_to_clean;
	int used = (ntu - ntc + ring->desc_num) % ring->desc_num;

	return ring->desc_num - used - 1;
}

static int hns_roce_alloc_cmq_desc(struct hns_roce_dev *hr_dev,
				   struct hns_roce_v2_cmq_ring *ring)
{
	int size = ring->desc_num * sizeof(struct hns_roce_cmq_desc);

	ring->desc = kzalloc(size, GFP_KERNEL);
	if (!ring->desc)
		return -ENOMEM;

	ring->desc_dma_addr = dma_map_single(hr_dev->dev, ring->desc, size,
					     DMA_BIDIRECTIONAL);
	if (dma_mapping_error(hr_dev->dev, ring->desc_dma_addr)) {
		ring->desc_dma_addr = 0;
		kfree(ring->desc);
		ring->desc = NULL;
		return -ENOMEM;
	}

	return 0;
}

static void hns_roce_free_cmq_desc(struct hns_roce_dev *hr_dev,
				   struct hns_roce_v2_cmq_ring *ring)
{
	dma_unmap_single(hr_dev->dev, ring->desc_dma_addr,
			 ring->desc_num * sizeof(struct hns_roce_cmq_desc),
			 DMA_BIDIRECTIONAL);

	ring->desc_dma_addr = 0;
	kfree(ring->desc);
}

static int hns_roce_init_cmq_ring(struct hns_roce_dev *hr_dev, bool ring_type)
{
	struct hns_roce_v2_priv *priv = hr_dev->priv;
	struct hns_roce_v2_cmq_ring *ring = (ring_type == TYPE_CSQ) ?
					    &priv->cmq.csq : &priv->cmq.crq;

	ring->flag = ring_type;
	ring->next_to_clean = 0;
	ring->next_to_use = 0;

	return hns_roce_alloc_cmq_desc(hr_dev, ring);
}

static void hns_roce_cmq_init_regs(struct hns_roce_dev *hr_dev, bool ring_type)
{
	struct hns_roce_v2_priv *priv = hr_dev->priv;
	struct hns_roce_v2_cmq_ring *ring = (ring_type == TYPE_CSQ) ?
					    &priv->cmq.csq : &priv->cmq.crq;
	dma_addr_t dma = ring->desc_dma_addr;

	if (ring_type == TYPE_CSQ) {
		roce_write(hr_dev, ROCEE_TX_CMQ_BASEADDR_L_REG, (u32)dma);
		roce_write(hr_dev, ROCEE_TX_CMQ_BASEADDR_H_REG,
			   upper_32_bits(dma));
		roce_write(hr_dev, ROCEE_TX_CMQ_DEPTH_REG,
			   ring->desc_num >> HNS_ROCE_CMQ_DESC_NUM_S);
		roce_write(hr_dev, ROCEE_TX_CMQ_HEAD_REG, 0);
		roce_write(hr_dev, ROCEE_TX_CMQ_TAIL_REG, 0);
	} else {
		roce_write(hr_dev, ROCEE_RX_CMQ_BASEADDR_L_REG, (u32)dma);
		roce_write(hr_dev, ROCEE_RX_CMQ_BASEADDR_H_REG,
			   upper_32_bits(dma));
		roce_write(hr_dev, ROCEE_RX_CMQ_DEPTH_REG,
			   ring->desc_num >> HNS_ROCE_CMQ_DESC_NUM_S);
		roce_write(hr_dev, ROCEE_RX_CMQ_HEAD_REG, 0);
		roce_write(hr_dev, ROCEE_RX_CMQ_TAIL_REG, 0);
	}
}

static int hns_roce_v2_cmq_init(struct hns_roce_dev *hr_dev)
{
	struct hns_roce_v2_priv *priv = hr_dev->priv;
	int ret;

	/* Setup the queue entries for command queue */
	priv->cmq.csq.desc_num = CMD_CSQ_DESC_NUM;
	priv->cmq.crq.desc_num = CMD_CRQ_DESC_NUM;

	/* Setup the lock for command queue */
	spin_lock_init(&priv->cmq.csq.lock);
	spin_lock_init(&priv->cmq.crq.lock);

	/* Setup Tx write back timeout */
	priv->cmq.tx_timeout = HNS_ROCE_CMQ_TX_TIMEOUT;

	/* Init CSQ */
	ret = hns_roce_init_cmq_ring(hr_dev, TYPE_CSQ);
	if (ret) {
		dev_err(hr_dev->dev, "Init CSQ error, ret = %d.\n", ret);
		return ret;
	}

	/* Init CRQ */
	ret = hns_roce_init_cmq_ring(hr_dev, TYPE_CRQ);
	if (ret) {
		dev_err(hr_dev->dev, "Init CRQ error, ret = %d.\n", ret);
		goto err_crq;
	}

	/* Init CSQ REG */
	hns_roce_cmq_init_regs(hr_dev, TYPE_CSQ);

	/* Init CRQ REG */
	hns_roce_cmq_init_regs(hr_dev, TYPE_CRQ);

	return 0;

err_crq:
	hns_roce_free_cmq_desc(hr_dev, &priv->cmq.csq);

	return ret;
}

static void hns_roce_v2_cmq_exit(struct hns_roce_dev *hr_dev)
{
	struct hns_roce_v2_priv *priv = hr_dev->priv;

	hns_roce_free_cmq_desc(hr_dev, &priv->cmq.csq);
	hns_roce_free_cmq_desc(hr_dev, &priv->cmq.crq);
}

static void hns_roce_cmq_setup_basic_desc(struct hns_roce_cmq_desc *desc,
					  enum hns_roce_opcode_type opcode,
					  bool is_read)
{
	memset((void *)desc, 0, sizeof(struct hns_roce_cmq_desc));
	desc->opcode = cpu_to_le16(opcode);
	desc->flag =
		cpu_to_le16(HNS_ROCE_CMD_FLAG_NO_INTR | HNS_ROCE_CMD_FLAG_IN);
	if (is_read)
		desc->flag |= cpu_to_le16(HNS_ROCE_CMD_FLAG_WR);
	else
		desc->flag &= cpu_to_le16(~HNS_ROCE_CMD_FLAG_WR);
}

static int hns_roce_cmq_csq_done(struct hns_roce_dev *hr_dev)
{
	u32 head = roce_read(hr_dev, ROCEE_TX_CMQ_HEAD_REG);
	struct hns_roce_v2_priv *priv = hr_dev->priv;

	return head == priv->cmq.csq.next_to_use;
}

static int hns_roce_cmq_csq_clean(struct hns_roce_dev *hr_dev)
{
	struct hns_roce_v2_priv *priv = hr_dev->priv;
	struct hns_roce_v2_cmq_ring *csq = &priv->cmq.csq;
	struct hns_roce_cmq_desc *desc;
	u16 ntc = csq->next_to_clean;
	u32 head;
	int clean = 0;

	desc = &csq->desc[ntc];
	head = roce_read(hr_dev, ROCEE_TX_CMQ_HEAD_REG);
	while (head != ntc) {
		memset(desc, 0, sizeof(*desc));
		ntc++;
		if (ntc == csq->desc_num)
			ntc = 0;
		desc = &csq->desc[ntc];
		clean++;
	}
	csq->next_to_clean = ntc;

	return clean;
}

static int __hns_roce_cmq_send(struct hns_roce_dev *hr_dev,
			       struct hns_roce_cmq_desc *desc, int num)
{
	struct hns_roce_v2_priv *priv = hr_dev->priv;
	struct hns_roce_v2_cmq_ring *csq = &priv->cmq.csq;
	struct hns_roce_cmq_desc *desc_to_use;
	bool complete = false;
	u32 timeout = 0;
	int handle = 0;
	u16 desc_ret;
	int ret = 0;
	int ntc;

	spin_lock_bh(&csq->lock);

	if (num > hns_roce_cmq_space(csq)) {
		spin_unlock_bh(&csq->lock);
		return -EBUSY;
	}

	/*
	 * Record the location of desc in the cmq for this time
	 * which will be use for hardware to write back
	 */
	ntc = csq->next_to_use;

	while (handle < num) {
		desc_to_use = &csq->desc[csq->next_to_use];
		*desc_to_use = desc[handle];
		dev_dbg(hr_dev->dev, "set cmq desc:\n");
		csq->next_to_use++;
		if (csq->next_to_use == csq->desc_num)
			csq->next_to_use = 0;
		handle++;
	}

	/* Write to hardware */
	roce_write(hr_dev, ROCEE_TX_CMQ_TAIL_REG, csq->next_to_use);

	/*
	 * If the command is sync, wait for the firmware to write back,
	 * if multi descriptors to be sent, use the first one to check
	 */
	if (le16_to_cpu(desc->flag) & HNS_ROCE_CMD_FLAG_NO_INTR) {
		do {
			if (hns_roce_cmq_csq_done(hr_dev))
				break;
			udelay(1);
			timeout++;
		} while (timeout < priv->cmq.tx_timeout);
	}

	if (hns_roce_cmq_csq_done(hr_dev)) {
		complete = true;
		handle = 0;
		while (handle < num) {
			/* get the result of hardware write back */
			desc_to_use = &csq->desc[ntc];
			desc[handle] = *desc_to_use;
			dev_dbg(hr_dev->dev, "Get cmq desc:\n");
			desc_ret = le16_to_cpu(desc[handle].retval);
			if (desc_ret == CMD_EXEC_SUCCESS)
				ret = 0;
			else
				ret = -EIO;
			priv->cmq.last_status = desc_ret;
			ntc++;
			handle++;
			if (ntc == csq->desc_num)
				ntc = 0;
		}
	}

	if (!complete)
		ret = -EAGAIN;

	/* clean the command send queue */
	handle = hns_roce_cmq_csq_clean(hr_dev);
	if (handle != num)
		dev_warn(hr_dev->dev, "Cleaned %d, need to clean %d\n",
			 handle, num);

	spin_unlock_bh(&csq->lock);

	return ret;
}

static int hns_roce_cmq_send(struct hns_roce_dev *hr_dev,
			     struct hns_roce_cmq_desc *desc, int num)
{
	int retval;
	int ret;

	ret = hns_roce_v2_rst_process_cmd(hr_dev);
	if (ret == CMD_RST_PRC_SUCCESS)
		return 0;
	if (ret == CMD_RST_PRC_EBUSY)
		return -EBUSY;

	ret = __hns_roce_cmq_send(hr_dev, desc, num);
	if (ret) {
		retval = hns_roce_v2_rst_process_cmd(hr_dev);
		if (retval == CMD_RST_PRC_SUCCESS)
			return 0;
		else if (retval == CMD_RST_PRC_EBUSY)
			return -EBUSY;
	}

	return ret;
}

static int hns_roce_cmq_query_hw_info(struct hns_roce_dev *hr_dev)
{
	struct hns_roce_query_version *resp;
	struct hns_roce_cmq_desc desc;
	int ret;

	hns_roce_cmq_setup_basic_desc(&desc, HNS_ROCE_OPC_QUERY_HW_VER, true);
	ret = hns_roce_cmq_send(hr_dev, &desc, 1);
	if (ret)
		return ret;

	resp = (struct hns_roce_query_version *)desc.data;
	hr_dev->hw_rev = le16_to_cpu(resp->rocee_hw_version);
	hr_dev->vendor_id = hr_dev->pci_dev->vendor;

	return 0;
}

static bool hns_roce_func_clr_chk_rst(struct hns_roce_dev *hr_dev)
{
	struct hns_roce_v2_priv *priv = hr_dev->priv;
	struct hnae3_handle *handle = priv->handle;
	const struct hnae3_ae_ops *ops = handle->ae_algo->ops;
	unsigned long reset_cnt;
	bool sw_resetting;
	bool hw_resetting;

	reset_cnt = ops->ae_dev_reset_cnt(handle);
	hw_resetting = ops->get_hw_reset_stat(handle);
	sw_resetting = ops->ae_dev_resetting(handle);

	if (reset_cnt != hr_dev->reset_cnt || hw_resetting || sw_resetting)
		return true;

	return false;
}

static void hns_roce_func_clr_rst_prc(struct hns_roce_dev *hr_dev, int retval,
				      int flag)
{
	struct hns_roce_v2_priv *priv = hr_dev->priv;
	struct hnae3_handle *handle = priv->handle;
	const struct hnae3_ae_ops *ops = handle->ae_algo->ops;
	unsigned long instance_stage;
	unsigned long reset_cnt;
	unsigned long end;
	bool sw_resetting;
	bool hw_resetting;

	instance_stage = handle->rinfo.instance_state;
	reset_cnt = ops->ae_dev_reset_cnt(handle);
	hw_resetting = ops->get_hw_reset_stat(handle);
	sw_resetting = ops->ae_dev_resetting(handle);

	if (reset_cnt != hr_dev->reset_cnt) {
		hr_dev->dis_db = true;
		hr_dev->is_reset = true;
		dev_info(hr_dev->dev, "Func clear success after reset.\n");
	} else if (hw_resetting) {
		hr_dev->dis_db = true;

		dev_warn(hr_dev->dev,
			 "Func clear is pending, device in resetting state.\n");
		end = HNS_ROCE_V2_HW_RST_TIMEOUT;
		while (end) {
			if (!ops->get_hw_reset_stat(handle)) {
				hr_dev->is_reset = true;
				dev_info(hr_dev->dev,
					 "Func clear success after reset.\n");
				return;
			}
			msleep(HNS_ROCE_V2_HW_RST_COMPLETION_WAIT);
			end -= HNS_ROCE_V2_HW_RST_COMPLETION_WAIT;
		}

		dev_warn(hr_dev->dev, "Func clear failed.\n");
	} else if (sw_resetting && instance_stage == HNS_ROCE_STATE_INIT) {
		hr_dev->dis_db = true;

		dev_warn(hr_dev->dev,
			 "Func clear is pending, device in resetting state.\n");
		end = HNS_ROCE_V2_HW_RST_TIMEOUT;
		while (end) {
			if (ops->ae_dev_reset_cnt(handle) !=
			    hr_dev->reset_cnt) {
				hr_dev->is_reset = true;
				dev_info(hr_dev->dev,
					 "Func clear success after sw reset\n");
				return;
			}
			msleep(HNS_ROCE_V2_HW_RST_COMPLETION_WAIT);
			end -= HNS_ROCE_V2_HW_RST_COMPLETION_WAIT;
		}

		dev_warn(hr_dev->dev, "Func clear failed because of unfinished sw reset\n");
	} else {
		if (retval && !flag)
			dev_warn(hr_dev->dev,
				 "Func clear read failed, ret = %d.\n", retval);

		dev_warn(hr_dev->dev, "Func clear failed.\n");
	}
}
static void hns_roce_function_clear(struct hns_roce_dev *hr_dev)
{
	bool fclr_write_fail_flag = false;
	struct hns_roce_func_clear *resp;
	struct hns_roce_cmq_desc desc;
	unsigned long end;
	int ret = 0;

	if (hns_roce_func_clr_chk_rst(hr_dev))
		goto out;

	hns_roce_cmq_setup_basic_desc(&desc, HNS_ROCE_OPC_FUNC_CLEAR, false);
	resp = (struct hns_roce_func_clear *)desc.data;

	ret = hns_roce_cmq_send(hr_dev, &desc, 1);
	if (ret) {
		fclr_write_fail_flag = true;
		dev_err(hr_dev->dev, "Func clear write failed, ret = %d.\n",
			 ret);
		goto out;
	}

	msleep(HNS_ROCE_V2_READ_FUNC_CLEAR_FLAG_INTERVAL);
	end = HNS_ROCE_V2_FUNC_CLEAR_TIMEOUT_MSECS;
	while (end) {
		if (hns_roce_func_clr_chk_rst(hr_dev))
			goto out;
		msleep(HNS_ROCE_V2_READ_FUNC_CLEAR_FLAG_FAIL_WAIT);
		end -= HNS_ROCE_V2_READ_FUNC_CLEAR_FLAG_FAIL_WAIT;

		hns_roce_cmq_setup_basic_desc(&desc, HNS_ROCE_OPC_FUNC_CLEAR,
					      true);

		ret = hns_roce_cmq_send(hr_dev, &desc, 1);
		if (ret)
			continue;

		if (roce_get_bit(resp->func_done, FUNC_CLEAR_RST_FUN_DONE_S)) {
			hr_dev->is_reset = true;
			return;
		}
	}

out:
	hns_roce_func_clr_rst_prc(hr_dev, ret, fclr_write_fail_flag);
}

static int hns_roce_query_fw_ver(struct hns_roce_dev *hr_dev)
{
	struct hns_roce_query_fw_info *resp;
	struct hns_roce_cmq_desc desc;
	int ret;

	hns_roce_cmq_setup_basic_desc(&desc, HNS_QUERY_FW_VER, true);
	ret = hns_roce_cmq_send(hr_dev, &desc, 1);
	if (ret)
		return ret;

	resp = (struct hns_roce_query_fw_info *)desc.data;
	hr_dev->caps.fw_ver = (u64)(le32_to_cpu(resp->fw_ver));

	return 0;
}

static int hns_roce_config_global_param(struct hns_roce_dev *hr_dev)
{
	struct hns_roce_cfg_global_param *req;
	struct hns_roce_cmq_desc desc;

	hns_roce_cmq_setup_basic_desc(&desc, HNS_ROCE_OPC_CFG_GLOBAL_PARAM,
				      false);

	req = (struct hns_roce_cfg_global_param *)desc.data;
	memset(req, 0, sizeof(*req));
	roce_set_field(req->time_cfg_udp_port,
		       CFG_GLOBAL_PARAM_DATA_0_ROCEE_TIME_1US_CFG_M,
		       CFG_GLOBAL_PARAM_DATA_0_ROCEE_TIME_1US_CFG_S, 0x3e8);
	roce_set_field(req->time_cfg_udp_port,
		       CFG_GLOBAL_PARAM_DATA_0_ROCEE_UDP_PORT_M,
		       CFG_GLOBAL_PARAM_DATA_0_ROCEE_UDP_PORT_S, 0x12b7);

	return hns_roce_cmq_send(hr_dev, &desc, 1);
}

static int hns_roce_query_pf_resource(struct hns_roce_dev *hr_dev)
{
	struct hns_roce_cmq_desc desc[2];
	struct hns_roce_pf_res_a *req_a;
	struct hns_roce_pf_res_b *req_b;
	int ret;
	int i;

	for (i = 0; i < 2; i++) {
		hns_roce_cmq_setup_basic_desc(&desc[i],
					      HNS_ROCE_OPC_QUERY_PF_RES, true);

		if (i == 0)
			desc[i].flag |= cpu_to_le16(HNS_ROCE_CMD_FLAG_NEXT);
		else
			desc[i].flag &= ~cpu_to_le16(HNS_ROCE_CMD_FLAG_NEXT);
	}

	ret = hns_roce_cmq_send(hr_dev, desc, 2);
	if (ret)
		return ret;

	req_a = (struct hns_roce_pf_res_a *)desc[0].data;
	req_b = (struct hns_roce_pf_res_b *)desc[1].data;

	hr_dev->caps.qpc_bt_num = roce_get_field(req_a->qpc_bt_idx_num,
						 PF_RES_DATA_1_PF_QPC_BT_NUM_M,
						 PF_RES_DATA_1_PF_QPC_BT_NUM_S);
	hr_dev->caps.srqc_bt_num = roce_get_field(req_a->srqc_bt_idx_num,
						PF_RES_DATA_2_PF_SRQC_BT_NUM_M,
						PF_RES_DATA_2_PF_SRQC_BT_NUM_S);
	hr_dev->caps.cqc_bt_num = roce_get_field(req_a->cqc_bt_idx_num,
						 PF_RES_DATA_3_PF_CQC_BT_NUM_M,
						 PF_RES_DATA_3_PF_CQC_BT_NUM_S);
	hr_dev->caps.mpt_bt_num = roce_get_field(req_a->mpt_bt_idx_num,
						 PF_RES_DATA_4_PF_MPT_BT_NUM_M,
						 PF_RES_DATA_4_PF_MPT_BT_NUM_S);

	hr_dev->caps.sl_num = roce_get_field(req_b->qid_idx_sl_num,
					     PF_RES_DATA_3_PF_SL_NUM_M,
					     PF_RES_DATA_3_PF_SL_NUM_S);
	hr_dev->caps.sccc_bt_num = roce_get_field(req_b->sccc_bt_idx_num,
					     PF_RES_DATA_4_PF_SCCC_BT_NUM_M,
					     PF_RES_DATA_4_PF_SCCC_BT_NUM_S);

	return 0;
}

static int hns_roce_query_pf_timer_resource(struct hns_roce_dev *hr_dev)
{
	struct hns_roce_pf_timer_res_a *req_a;
	struct hns_roce_cmq_desc desc;
	int ret;
<<<<<<< HEAD

	hns_roce_cmq_setup_basic_desc(&desc, HNS_ROCE_OPC_QUERY_PF_TIMER_RES,
				      true);

=======

	hns_roce_cmq_setup_basic_desc(&desc, HNS_ROCE_OPC_QUERY_PF_TIMER_RES,
				      true);

>>>>>>> ad8c735b
	ret = hns_roce_cmq_send(hr_dev, &desc, 1);
	if (ret)
		return ret;

	req_a = (struct hns_roce_pf_timer_res_a *)desc.data;

	hr_dev->caps.qpc_timer_bt_num =
		roce_get_field(req_a->qpc_timer_bt_idx_num,
			       PF_RES_DATA_1_PF_QPC_TIMER_BT_NUM_M,
			       PF_RES_DATA_1_PF_QPC_TIMER_BT_NUM_S);
	hr_dev->caps.cqc_timer_bt_num =
		roce_get_field(req_a->cqc_timer_bt_idx_num,
			       PF_RES_DATA_2_PF_CQC_TIMER_BT_NUM_M,
			       PF_RES_DATA_2_PF_CQC_TIMER_BT_NUM_S);

	return 0;
}

static int hns_roce_set_vf_switch_param(struct hns_roce_dev *hr_dev, int vf_id)
{
	struct hns_roce_cmq_desc desc;
	struct hns_roce_vf_switch *swt;
	int ret;

	swt = (struct hns_roce_vf_switch *)desc.data;
	hns_roce_cmq_setup_basic_desc(&desc, HNS_SWITCH_PARAMETER_CFG, true);
	swt->rocee_sel |= cpu_to_le32(HNS_ICL_SWITCH_CMD_ROCEE_SEL);
	roce_set_field(swt->fun_id, VF_SWITCH_DATA_FUN_ID_VF_ID_M,
		       VF_SWITCH_DATA_FUN_ID_VF_ID_S, vf_id);
	ret = hns_roce_cmq_send(hr_dev, &desc, 1);
	if (ret)
		return ret;

	desc.flag =
		cpu_to_le16(HNS_ROCE_CMD_FLAG_NO_INTR | HNS_ROCE_CMD_FLAG_IN);
	desc.flag &= cpu_to_le16(~HNS_ROCE_CMD_FLAG_WR);
	roce_set_bit(swt->cfg, VF_SWITCH_DATA_CFG_ALW_LPBK_S, 1);
	roce_set_bit(swt->cfg, VF_SWITCH_DATA_CFG_ALW_LCL_LPBK_S, 0);
	roce_set_bit(swt->cfg, VF_SWITCH_DATA_CFG_ALW_DST_OVRD_S, 1);

	return hns_roce_cmq_send(hr_dev, &desc, 1);
}

static int hns_roce_alloc_vf_resource(struct hns_roce_dev *hr_dev)
{
	struct hns_roce_cmq_desc desc[2];
	struct hns_roce_vf_res_a *req_a;
	struct hns_roce_vf_res_b *req_b;
	int i;

	req_a = (struct hns_roce_vf_res_a *)desc[0].data;
	req_b = (struct hns_roce_vf_res_b *)desc[1].data;
	memset(req_a, 0, sizeof(*req_a));
	memset(req_b, 0, sizeof(*req_b));
	for (i = 0; i < 2; i++) {
		hns_roce_cmq_setup_basic_desc(&desc[i],
					      HNS_ROCE_OPC_ALLOC_VF_RES, false);

		if (i == 0)
			desc[i].flag |= cpu_to_le16(HNS_ROCE_CMD_FLAG_NEXT);
		else
			desc[i].flag &= ~cpu_to_le16(HNS_ROCE_CMD_FLAG_NEXT);
	}

	roce_set_field(req_a->vf_qpc_bt_idx_num,
		       VF_RES_A_DATA_1_VF_QPC_BT_IDX_M,
		       VF_RES_A_DATA_1_VF_QPC_BT_IDX_S, 0);
	roce_set_field(req_a->vf_qpc_bt_idx_num,
		       VF_RES_A_DATA_1_VF_QPC_BT_NUM_M,
		       VF_RES_A_DATA_1_VF_QPC_BT_NUM_S, HNS_ROCE_VF_QPC_BT_NUM);

	roce_set_field(req_a->vf_srqc_bt_idx_num,
		       VF_RES_A_DATA_2_VF_SRQC_BT_IDX_M,
		       VF_RES_A_DATA_2_VF_SRQC_BT_IDX_S, 0);
	roce_set_field(req_a->vf_srqc_bt_idx_num,
		       VF_RES_A_DATA_2_VF_SRQC_BT_NUM_M,
		       VF_RES_A_DATA_2_VF_SRQC_BT_NUM_S,
		       HNS_ROCE_VF_SRQC_BT_NUM);

	roce_set_field(req_a->vf_cqc_bt_idx_num,
		       VF_RES_A_DATA_3_VF_CQC_BT_IDX_M,
		       VF_RES_A_DATA_3_VF_CQC_BT_IDX_S, 0);
	roce_set_field(req_a->vf_cqc_bt_idx_num,
		       VF_RES_A_DATA_3_VF_CQC_BT_NUM_M,
		       VF_RES_A_DATA_3_VF_CQC_BT_NUM_S, HNS_ROCE_VF_CQC_BT_NUM);

	roce_set_field(req_a->vf_mpt_bt_idx_num,
		       VF_RES_A_DATA_4_VF_MPT_BT_IDX_M,
		       VF_RES_A_DATA_4_VF_MPT_BT_IDX_S, 0);
	roce_set_field(req_a->vf_mpt_bt_idx_num,
		       VF_RES_A_DATA_4_VF_MPT_BT_NUM_M,
		       VF_RES_A_DATA_4_VF_MPT_BT_NUM_S, HNS_ROCE_VF_MPT_BT_NUM);

	roce_set_field(req_a->vf_eqc_bt_idx_num, VF_RES_A_DATA_5_VF_EQC_IDX_M,
		       VF_RES_A_DATA_5_VF_EQC_IDX_S, 0);
	roce_set_field(req_a->vf_eqc_bt_idx_num, VF_RES_A_DATA_5_VF_EQC_NUM_M,
		       VF_RES_A_DATA_5_VF_EQC_NUM_S, HNS_ROCE_VF_EQC_NUM);

	roce_set_field(req_b->vf_smac_idx_num, VF_RES_B_DATA_1_VF_SMAC_IDX_M,
		       VF_RES_B_DATA_1_VF_SMAC_IDX_S, 0);
	roce_set_field(req_b->vf_smac_idx_num, VF_RES_B_DATA_1_VF_SMAC_NUM_M,
		       VF_RES_B_DATA_1_VF_SMAC_NUM_S, HNS_ROCE_VF_SMAC_NUM);

	roce_set_field(req_b->vf_sgid_idx_num, VF_RES_B_DATA_2_VF_SGID_IDX_M,
		       VF_RES_B_DATA_2_VF_SGID_IDX_S, 0);
	roce_set_field(req_b->vf_sgid_idx_num, VF_RES_B_DATA_2_VF_SGID_NUM_M,
		       VF_RES_B_DATA_2_VF_SGID_NUM_S, HNS_ROCE_VF_SGID_NUM);

	roce_set_field(req_b->vf_qid_idx_sl_num, VF_RES_B_DATA_3_VF_QID_IDX_M,
		       VF_RES_B_DATA_3_VF_QID_IDX_S, 0);
	roce_set_field(req_b->vf_qid_idx_sl_num, VF_RES_B_DATA_3_VF_SL_NUM_M,
		       VF_RES_B_DATA_3_VF_SL_NUM_S, HNS_ROCE_VF_SL_NUM);

	roce_set_field(req_b->vf_sccc_idx_num, VF_RES_B_DATA_4_VF_SCCC_BT_IDX_M,
		       VF_RES_B_DATA_4_VF_SCCC_BT_IDX_S, 0);
	roce_set_field(req_b->vf_sccc_idx_num, VF_RES_B_DATA_4_VF_SCCC_BT_NUM_M,
		       VF_RES_B_DATA_4_VF_SCCC_BT_NUM_S,
		       HNS_ROCE_VF_SCCC_BT_NUM);

	return hns_roce_cmq_send(hr_dev, desc, 2);
}

static int hns_roce_v2_set_bt(struct hns_roce_dev *hr_dev)
{
	u8 srqc_hop_num = hr_dev->caps.srqc_hop_num;
	u8 qpc_hop_num = hr_dev->caps.qpc_hop_num;
	u8 cqc_hop_num = hr_dev->caps.cqc_hop_num;
	u8 mpt_hop_num = hr_dev->caps.mpt_hop_num;
	u8 sccc_hop_num = hr_dev->caps.sccc_hop_num;
	struct hns_roce_cfg_bt_attr *req;
	struct hns_roce_cmq_desc desc;

	hns_roce_cmq_setup_basic_desc(&desc, HNS_ROCE_OPC_CFG_BT_ATTR, false);
	req = (struct hns_roce_cfg_bt_attr *)desc.data;
	memset(req, 0, sizeof(*req));

	roce_set_field(req->vf_qpc_cfg, CFG_BT_ATTR_DATA_0_VF_QPC_BA_PGSZ_M,
		       CFG_BT_ATTR_DATA_0_VF_QPC_BA_PGSZ_S,
		       hr_dev->caps.qpc_ba_pg_sz + PG_SHIFT_OFFSET);
	roce_set_field(req->vf_qpc_cfg, CFG_BT_ATTR_DATA_0_VF_QPC_BUF_PGSZ_M,
		       CFG_BT_ATTR_DATA_0_VF_QPC_BUF_PGSZ_S,
		       hr_dev->caps.qpc_buf_pg_sz + PG_SHIFT_OFFSET);
	roce_set_field(req->vf_qpc_cfg, CFG_BT_ATTR_DATA_0_VF_QPC_HOPNUM_M,
		       CFG_BT_ATTR_DATA_0_VF_QPC_HOPNUM_S,
		       qpc_hop_num == HNS_ROCE_HOP_NUM_0 ? 0 : qpc_hop_num);

	roce_set_field(req->vf_srqc_cfg, CFG_BT_ATTR_DATA_1_VF_SRQC_BA_PGSZ_M,
		       CFG_BT_ATTR_DATA_1_VF_SRQC_BA_PGSZ_S,
		       hr_dev->caps.srqc_ba_pg_sz + PG_SHIFT_OFFSET);
	roce_set_field(req->vf_srqc_cfg, CFG_BT_ATTR_DATA_1_VF_SRQC_BUF_PGSZ_M,
		       CFG_BT_ATTR_DATA_1_VF_SRQC_BUF_PGSZ_S,
		       hr_dev->caps.srqc_buf_pg_sz + PG_SHIFT_OFFSET);
	roce_set_field(req->vf_srqc_cfg, CFG_BT_ATTR_DATA_1_VF_SRQC_HOPNUM_M,
		       CFG_BT_ATTR_DATA_1_VF_SRQC_HOPNUM_S,
		       srqc_hop_num == HNS_ROCE_HOP_NUM_0 ? 0 : srqc_hop_num);

	roce_set_field(req->vf_cqc_cfg, CFG_BT_ATTR_DATA_2_VF_CQC_BA_PGSZ_M,
		       CFG_BT_ATTR_DATA_2_VF_CQC_BA_PGSZ_S,
		       hr_dev->caps.cqc_ba_pg_sz + PG_SHIFT_OFFSET);
	roce_set_field(req->vf_cqc_cfg, CFG_BT_ATTR_DATA_2_VF_CQC_BUF_PGSZ_M,
		       CFG_BT_ATTR_DATA_2_VF_CQC_BUF_PGSZ_S,
		       hr_dev->caps.cqc_buf_pg_sz + PG_SHIFT_OFFSET);
	roce_set_field(req->vf_cqc_cfg, CFG_BT_ATTR_DATA_2_VF_CQC_HOPNUM_M,
		       CFG_BT_ATTR_DATA_2_VF_CQC_HOPNUM_S,
		       cqc_hop_num == HNS_ROCE_HOP_NUM_0 ? 0 : cqc_hop_num);

	roce_set_field(req->vf_mpt_cfg, CFG_BT_ATTR_DATA_3_VF_MPT_BA_PGSZ_M,
		       CFG_BT_ATTR_DATA_3_VF_MPT_BA_PGSZ_S,
		       hr_dev->caps.mpt_ba_pg_sz + PG_SHIFT_OFFSET);
	roce_set_field(req->vf_mpt_cfg, CFG_BT_ATTR_DATA_3_VF_MPT_BUF_PGSZ_M,
		       CFG_BT_ATTR_DATA_3_VF_MPT_BUF_PGSZ_S,
		       hr_dev->caps.mpt_buf_pg_sz + PG_SHIFT_OFFSET);
	roce_set_field(req->vf_mpt_cfg, CFG_BT_ATTR_DATA_3_VF_MPT_HOPNUM_M,
		       CFG_BT_ATTR_DATA_3_VF_MPT_HOPNUM_S,
		       mpt_hop_num == HNS_ROCE_HOP_NUM_0 ? 0 : mpt_hop_num);

	roce_set_field(req->vf_sccc_cfg,
		       CFG_BT_ATTR_DATA_4_VF_SCCC_BA_PGSZ_M,
		       CFG_BT_ATTR_DATA_4_VF_SCCC_BA_PGSZ_S,
		       hr_dev->caps.sccc_ba_pg_sz + PG_SHIFT_OFFSET);
	roce_set_field(req->vf_sccc_cfg,
		       CFG_BT_ATTR_DATA_4_VF_SCCC_BUF_PGSZ_M,
		       CFG_BT_ATTR_DATA_4_VF_SCCC_BUF_PGSZ_S,
		       hr_dev->caps.sccc_buf_pg_sz + PG_SHIFT_OFFSET);
	roce_set_field(req->vf_sccc_cfg,
		       CFG_BT_ATTR_DATA_4_VF_SCCC_HOPNUM_M,
		       CFG_BT_ATTR_DATA_4_VF_SCCC_HOPNUM_S,
		       sccc_hop_num ==
			      HNS_ROCE_HOP_NUM_0 ? 0 : sccc_hop_num);

	return hns_roce_cmq_send(hr_dev, &desc, 1);
}

static void set_default_caps(struct hns_roce_dev *hr_dev)
{
	struct hns_roce_caps *caps = &hr_dev->caps;

	caps->num_qps		= HNS_ROCE_V2_MAX_QP_NUM;
	caps->max_wqes		= HNS_ROCE_V2_MAX_WQE_NUM;
	caps->num_cqs		= HNS_ROCE_V2_MAX_CQ_NUM;
	caps->num_srqs		= HNS_ROCE_V2_MAX_SRQ_NUM;
	caps->min_cqes		= HNS_ROCE_MIN_CQE_NUM;
	caps->max_cqes		= HNS_ROCE_V2_MAX_CQE_NUM;
	caps->max_sq_sg		= HNS_ROCE_V2_MAX_SQ_SGE_NUM;
	caps->max_extend_sg	= HNS_ROCE_V2_MAX_EXTEND_SGE_NUM;
	caps->max_rq_sg		= HNS_ROCE_V2_MAX_RQ_SGE_NUM;
	caps->max_sq_inline	= HNS_ROCE_V2_MAX_SQ_INLINE;
	caps->num_uars		= HNS_ROCE_V2_UAR_NUM;
	caps->phy_num_uars	= HNS_ROCE_V2_PHY_UAR_NUM;
	caps->num_aeq_vectors	= HNS_ROCE_V2_AEQE_VEC_NUM;
	caps->num_comp_vectors	= HNS_ROCE_V2_COMP_VEC_NUM;
	caps->num_other_vectors = HNS_ROCE_V2_ABNORMAL_VEC_NUM;
	caps->num_mtpts		= HNS_ROCE_V2_MAX_MTPT_NUM;
	caps->num_mtt_segs	= HNS_ROCE_V2_MAX_MTT_SEGS;
	caps->num_cqe_segs	= HNS_ROCE_V2_MAX_CQE_SEGS;
	caps->num_srqwqe_segs	= HNS_ROCE_V2_MAX_SRQWQE_SEGS;
	caps->num_idx_segs	= HNS_ROCE_V2_MAX_IDX_SEGS;
	caps->num_pds		= HNS_ROCE_V2_MAX_PD_NUM;
	caps->max_qp_init_rdma	= HNS_ROCE_V2_MAX_QP_INIT_RDMA;
	caps->max_qp_dest_rdma	= HNS_ROCE_V2_MAX_QP_DEST_RDMA;
	caps->max_sq_desc_sz	= HNS_ROCE_V2_MAX_SQ_DESC_SZ;
	caps->max_rq_desc_sz	= HNS_ROCE_V2_MAX_RQ_DESC_SZ;
	caps->max_srq_desc_sz	= HNS_ROCE_V2_MAX_SRQ_DESC_SZ;
	caps->qpc_entry_sz	= HNS_ROCE_V2_QPC_ENTRY_SZ;
	caps->irrl_entry_sz	= HNS_ROCE_V2_IRRL_ENTRY_SZ;
	caps->trrl_entry_sz	= HNS_ROCE_V2_EXT_ATOMIC_TRRL_ENTRY_SZ;
	caps->cqc_entry_sz	= HNS_ROCE_V2_CQC_ENTRY_SZ;
	caps->srqc_entry_sz	= HNS_ROCE_V2_SRQC_ENTRY_SZ;
	caps->mtpt_entry_sz	= HNS_ROCE_V2_MTPT_ENTRY_SZ;
	caps->mtt_entry_sz	= HNS_ROCE_V2_MTT_ENTRY_SZ;
	caps->idx_entry_sz	= HNS_ROCE_V2_IDX_ENTRY_SZ;
	caps->cq_entry_sz	= HNS_ROCE_V2_CQE_ENTRY_SIZE;
	caps->page_size_cap	= HNS_ROCE_V2_PAGE_SIZE_SUPPORTED;
	caps->reserved_lkey	= 0;
	caps->reserved_pds	= 0;
	caps->reserved_mrws	= 1;
	caps->reserved_uars	= 0;
	caps->reserved_cqs	= 0;
	caps->reserved_srqs	= 0;
	caps->reserved_qps	= HNS_ROCE_V2_RSV_QPS;

	caps->qpc_ba_pg_sz	= 0;
	caps->qpc_buf_pg_sz	= 0;
	caps->qpc_hop_num	= HNS_ROCE_CONTEXT_HOP_NUM;
	caps->srqc_ba_pg_sz	= 0;
	caps->srqc_buf_pg_sz	= 0;
	caps->srqc_hop_num	= HNS_ROCE_CONTEXT_HOP_NUM;
	caps->cqc_ba_pg_sz	= 0;
	caps->cqc_buf_pg_sz	= 0;
	caps->cqc_hop_num	= HNS_ROCE_CONTEXT_HOP_NUM;
	caps->mpt_ba_pg_sz	= 0;
	caps->mpt_buf_pg_sz	= 0;
	caps->mpt_hop_num	= HNS_ROCE_CONTEXT_HOP_NUM;
	caps->mtt_ba_pg_sz	= 0;
	caps->mtt_buf_pg_sz	= 0;
	caps->mtt_hop_num	= HNS_ROCE_MTT_HOP_NUM;
	caps->wqe_sq_hop_num	= HNS_ROCE_SQWQE_HOP_NUM;
	caps->wqe_sge_hop_num	= HNS_ROCE_EXT_SGE_HOP_NUM;
	caps->wqe_rq_hop_num	= HNS_ROCE_RQWQE_HOP_NUM;
	caps->cqe_ba_pg_sz	= HNS_ROCE_BA_PG_SZ_SUPPORTED_256K;
	caps->cqe_buf_pg_sz	= 0;
	caps->cqe_hop_num	= HNS_ROCE_CQE_HOP_NUM;
	caps->srqwqe_ba_pg_sz	= 0;
	caps->srqwqe_buf_pg_sz	= 0;
	caps->srqwqe_hop_num	= HNS_ROCE_SRQWQE_HOP_NUM;
	caps->idx_ba_pg_sz	= 0;
	caps->idx_buf_pg_sz	= 0;
	caps->idx_hop_num	= HNS_ROCE_IDX_HOP_NUM;
	caps->chunk_sz		= HNS_ROCE_V2_TABLE_CHUNK_SIZE;

	caps->flags		= HNS_ROCE_CAP_FLAG_REREG_MR |
				  HNS_ROCE_CAP_FLAG_ROCE_V1_V2 |
				  HNS_ROCE_CAP_FLAG_RQ_INLINE |
				  HNS_ROCE_CAP_FLAG_RECORD_DB |
				  HNS_ROCE_CAP_FLAG_SQ_RECORD_DB;

	caps->pkey_table_len[0] = 1;
	caps->gid_table_len[0]	= HNS_ROCE_V2_GID_INDEX_NUM;
	caps->ceqe_depth	= HNS_ROCE_V2_COMP_EQE_NUM;
	caps->aeqe_depth	= HNS_ROCE_V2_ASYNC_EQE_NUM;
	caps->local_ca_ack_delay = 0;
	caps->max_mtu = IB_MTU_4096;

	caps->max_srq_wrs	= HNS_ROCE_V2_MAX_SRQ_WR;
	caps->max_srq_sges	= HNS_ROCE_V2_MAX_SRQ_SGE;

	if (hr_dev->pci_dev->revision >= PCI_REVISION_ID_HIP08_B) {
		caps->flags |= HNS_ROCE_CAP_FLAG_ATOMIC | HNS_ROCE_CAP_FLAG_MW |
			       HNS_ROCE_CAP_FLAG_SRQ | HNS_ROCE_CAP_FLAG_FRMR |
			       HNS_ROCE_CAP_FLAG_QP_FLOW_CTRL;

		caps->num_qpc_timer	  = HNS_ROCE_V2_MAX_QPC_TIMER_NUM;
		caps->qpc_timer_entry_sz  = HNS_ROCE_V2_QPC_TIMER_ENTRY_SZ;
		caps->qpc_timer_ba_pg_sz  = 0;
		caps->qpc_timer_buf_pg_sz = 0;
		caps->qpc_timer_hop_num   = HNS_ROCE_HOP_NUM_0;
		caps->num_cqc_timer	  = HNS_ROCE_V2_MAX_CQC_TIMER_NUM;
		caps->cqc_timer_entry_sz  = HNS_ROCE_V2_CQC_TIMER_ENTRY_SZ;
		caps->cqc_timer_ba_pg_sz  = 0;
		caps->cqc_timer_buf_pg_sz = 0;
		caps->cqc_timer_hop_num   = HNS_ROCE_HOP_NUM_0;

		caps->sccc_entry_sz	  = HNS_ROCE_V2_SCCC_ENTRY_SZ;
		caps->sccc_ba_pg_sz	  = 0;
		caps->sccc_buf_pg_sz	  = 0;
		caps->sccc_hop_num	  = HNS_ROCE_SCCC_HOP_NUM;
	}
}

static void calc_pg_sz(int obj_num, int obj_size, int hop_num, int ctx_bt_num,
		       int *buf_page_size, int *bt_page_size, u32 hem_type)
{
	u64 obj_per_chunk;
	int bt_chunk_size = 1 << PAGE_SHIFT;
	int buf_chunk_size = 1 << PAGE_SHIFT;
	int obj_per_chunk_default = buf_chunk_size / obj_size;

	*buf_page_size = 0;
	*bt_page_size = 0;

	switch (hop_num) {
	case 3:
		obj_per_chunk = ctx_bt_num * (bt_chunk_size / BA_BYTE_LEN) *
				(bt_chunk_size / BA_BYTE_LEN) *
				(bt_chunk_size / BA_BYTE_LEN) *
				 obj_per_chunk_default;
		break;
	case 2:
		obj_per_chunk = ctx_bt_num * (bt_chunk_size / BA_BYTE_LEN) *
				(bt_chunk_size / BA_BYTE_LEN) *
				 obj_per_chunk_default;
		break;
	case 1:
		obj_per_chunk = ctx_bt_num * (bt_chunk_size / BA_BYTE_LEN) *
				obj_per_chunk_default;
		break;
	case HNS_ROCE_HOP_NUM_0:
		obj_per_chunk = ctx_bt_num * obj_per_chunk_default;
		break;
	default:
		pr_err("Table %d not support hop_num = %d!\n", hem_type,
			hop_num);
		return;
	}

	if (hem_type >= HEM_TYPE_MTT)
		*bt_page_size = ilog2(DIV_ROUND_UP(obj_num, obj_per_chunk));
	else
		*buf_page_size = ilog2(DIV_ROUND_UP(obj_num, obj_per_chunk));
}

static int hns_roce_query_pf_caps(struct hns_roce_dev *hr_dev)
{
	struct hns_roce_cmq_desc desc[HNS_ROCE_QUERY_PF_CAPS_CMD_NUM];
	struct hns_roce_caps *caps = &hr_dev->caps;
	struct hns_roce_query_pf_caps_a *resp_a;
	struct hns_roce_query_pf_caps_b *resp_b;
	struct hns_roce_query_pf_caps_c *resp_c;
	struct hns_roce_query_pf_caps_d *resp_d;
	struct hns_roce_query_pf_caps_e *resp_e;
	int ctx_hop_num;
	int pbl_hop_num;
	int ret;
	int i;

	for (i = 0; i < HNS_ROCE_QUERY_PF_CAPS_CMD_NUM; i++) {
		hns_roce_cmq_setup_basic_desc(&desc[i],
					      HNS_ROCE_OPC_QUERY_PF_CAPS_NUM,
					      true);
		if (i < (HNS_ROCE_QUERY_PF_CAPS_CMD_NUM - 1))
			desc[i].flag |= cpu_to_le16(HNS_ROCE_CMD_FLAG_NEXT);
		else
			desc[i].flag &= ~cpu_to_le16(HNS_ROCE_CMD_FLAG_NEXT);
	}

	ret = hns_roce_cmq_send(hr_dev, desc, HNS_ROCE_QUERY_PF_CAPS_CMD_NUM);
	if (ret)
		return ret;

	resp_a = (struct hns_roce_query_pf_caps_a *)desc[0].data;
	resp_b = (struct hns_roce_query_pf_caps_b *)desc[1].data;
	resp_c = (struct hns_roce_query_pf_caps_c *)desc[2].data;
	resp_d = (struct hns_roce_query_pf_caps_d *)desc[3].data;
	resp_e = (struct hns_roce_query_pf_caps_e *)desc[4].data;

	caps->local_ca_ack_delay     = resp_a->local_ca_ack_delay;
	caps->max_sq_sg		     = le16_to_cpu(resp_a->max_sq_sg);
	caps->max_sq_inline	     = le16_to_cpu(resp_a->max_sq_inline);
	caps->max_rq_sg		     = le16_to_cpu(resp_a->max_rq_sg);
	caps->max_extend_sg	     = le32_to_cpu(resp_a->max_extend_sg);
	caps->num_qpc_timer	     = le16_to_cpu(resp_a->num_qpc_timer);
	caps->num_cqc_timer	     = le16_to_cpu(resp_a->num_cqc_timer);
	caps->max_srq_sges	     = le16_to_cpu(resp_a->max_srq_sges);
	caps->num_aeq_vectors	     = resp_a->num_aeq_vectors;
	caps->num_other_vectors	     = resp_a->num_other_vectors;
	caps->max_sq_desc_sz	     = resp_a->max_sq_desc_sz;
	caps->max_rq_desc_sz	     = resp_a->max_rq_desc_sz;
	caps->max_srq_desc_sz	     = resp_a->max_srq_desc_sz;
	caps->cq_entry_sz	     = resp_a->cq_entry_sz;

	caps->mtpt_entry_sz	     = resp_b->mtpt_entry_sz;
	caps->irrl_entry_sz	     = resp_b->irrl_entry_sz;
	caps->trrl_entry_sz	     = resp_b->trrl_entry_sz;
	caps->cqc_entry_sz	     = resp_b->cqc_entry_sz;
	caps->srqc_entry_sz	     = resp_b->srqc_entry_sz;
	caps->idx_entry_sz	     = resp_b->idx_entry_sz;
	caps->sccc_entry_sz	     = resp_b->scc_ctx_entry_sz;
	caps->max_mtu		     = resp_b->max_mtu;
	caps->qpc_entry_sz	     = le16_to_cpu(resp_b->qpc_entry_sz);
	caps->min_cqes		     = resp_b->min_cqes;
	caps->min_wqes		     = resp_b->min_wqes;
	caps->page_size_cap	     = le32_to_cpu(resp_b->page_size_cap);
	caps->pkey_table_len[0]	     = resp_b->pkey_table_len;
	caps->phy_num_uars	     = resp_b->phy_num_uars;
	ctx_hop_num		     = resp_b->ctx_hop_num;
	pbl_hop_num		     = resp_b->pbl_hop_num;

	caps->num_pds = 1 << roce_get_field(resp_c->cap_flags_num_pds,
					    V2_QUERY_PF_CAPS_C_NUM_PDS_M,
					    V2_QUERY_PF_CAPS_C_NUM_PDS_S);
	caps->flags = roce_get_field(resp_c->cap_flags_num_pds,
				     V2_QUERY_PF_CAPS_C_CAP_FLAGS_M,
				     V2_QUERY_PF_CAPS_C_CAP_FLAGS_S);
	caps->flags |= le16_to_cpu(resp_d->cap_flags_ex) <<
		       HNS_ROCE_CAP_FLAGS_EX_SHIFT;

	caps->num_cqs = 1 << roce_get_field(resp_c->max_gid_num_cqs,
					    V2_QUERY_PF_CAPS_C_NUM_CQS_M,
					    V2_QUERY_PF_CAPS_C_NUM_CQS_S);
	caps->gid_table_len[0] = roce_get_field(resp_c->max_gid_num_cqs,
						V2_QUERY_PF_CAPS_C_MAX_GID_M,
						V2_QUERY_PF_CAPS_C_MAX_GID_S);
	caps->max_cqes = 1 << roce_get_field(resp_c->cq_depth,
					     V2_QUERY_PF_CAPS_C_CQ_DEPTH_M,
					     V2_QUERY_PF_CAPS_C_CQ_DEPTH_S);
	caps->num_mtpts = 1 << roce_get_field(resp_c->num_mrws,
					      V2_QUERY_PF_CAPS_C_NUM_MRWS_M,
					      V2_QUERY_PF_CAPS_C_NUM_MRWS_S);
	caps->num_qps = 1 << roce_get_field(resp_c->ord_num_qps,
					    V2_QUERY_PF_CAPS_C_NUM_QPS_M,
					    V2_QUERY_PF_CAPS_C_NUM_QPS_S);
	caps->max_qp_init_rdma = roce_get_field(resp_c->ord_num_qps,
						V2_QUERY_PF_CAPS_C_MAX_ORD_M,
						V2_QUERY_PF_CAPS_C_MAX_ORD_S);
	caps->max_qp_dest_rdma = caps->max_qp_init_rdma;
	caps->max_wqes = 1 << le16_to_cpu(resp_c->sq_depth);
	caps->num_srqs = 1 << roce_get_field(resp_d->wq_hop_num_max_srqs,
					     V2_QUERY_PF_CAPS_D_NUM_SRQS_M,
					     V2_QUERY_PF_CAPS_D_NUM_SRQS_S);
	caps->max_srq_wrs = 1 << le16_to_cpu(resp_d->srq_depth);
	caps->ceqe_depth = 1 << roce_get_field(resp_d->num_ceqs_ceq_depth,
					       V2_QUERY_PF_CAPS_D_CEQ_DEPTH_M,
					       V2_QUERY_PF_CAPS_D_CEQ_DEPTH_S);
	caps->num_comp_vectors = roce_get_field(resp_d->num_ceqs_ceq_depth,
						V2_QUERY_PF_CAPS_D_NUM_CEQS_M,
						V2_QUERY_PF_CAPS_D_NUM_CEQS_S);
	caps->aeqe_depth = 1 << roce_get_field(resp_d->arm_st_aeq_depth,
					       V2_QUERY_PF_CAPS_D_AEQ_DEPTH_M,
					       V2_QUERY_PF_CAPS_D_AEQ_DEPTH_S);
	caps->default_aeq_arm_st = roce_get_field(resp_d->arm_st_aeq_depth,
					    V2_QUERY_PF_CAPS_D_AEQ_ARM_ST_M,
					    V2_QUERY_PF_CAPS_D_AEQ_ARM_ST_S);
	caps->default_ceq_arm_st = roce_get_field(resp_d->arm_st_aeq_depth,
					    V2_QUERY_PF_CAPS_D_CEQ_ARM_ST_M,
					    V2_QUERY_PF_CAPS_D_CEQ_ARM_ST_S);
	caps->reserved_pds = roce_get_field(resp_d->num_uars_rsv_pds,
					    V2_QUERY_PF_CAPS_D_RSV_PDS_M,
					    V2_QUERY_PF_CAPS_D_RSV_PDS_S);
	caps->num_uars = 1 << roce_get_field(resp_d->num_uars_rsv_pds,
					     V2_QUERY_PF_CAPS_D_NUM_UARS_M,
					     V2_QUERY_PF_CAPS_D_NUM_UARS_S);
	caps->reserved_qps = roce_get_field(resp_d->rsv_uars_rsv_qps,
					    V2_QUERY_PF_CAPS_D_RSV_QPS_M,
					    V2_QUERY_PF_CAPS_D_RSV_QPS_S);
	caps->reserved_uars = roce_get_field(resp_d->rsv_uars_rsv_qps,
					     V2_QUERY_PF_CAPS_D_RSV_UARS_M,
					     V2_QUERY_PF_CAPS_D_RSV_UARS_S);
	caps->reserved_mrws = roce_get_field(resp_e->chunk_size_shift_rsv_mrws,
					     V2_QUERY_PF_CAPS_E_RSV_MRWS_M,
					     V2_QUERY_PF_CAPS_E_RSV_MRWS_S);
	caps->chunk_sz = 1 << roce_get_field(resp_e->chunk_size_shift_rsv_mrws,
					 V2_QUERY_PF_CAPS_E_CHUNK_SIZE_SHIFT_M,
					 V2_QUERY_PF_CAPS_E_CHUNK_SIZE_SHIFT_S);
	caps->reserved_cqs = roce_get_field(resp_e->rsv_cqs,
					    V2_QUERY_PF_CAPS_E_RSV_CQS_M,
					    V2_QUERY_PF_CAPS_E_RSV_CQS_S);
	caps->reserved_srqs = roce_get_field(resp_e->rsv_srqs,
					     V2_QUERY_PF_CAPS_E_RSV_SRQS_M,
					     V2_QUERY_PF_CAPS_E_RSV_SRQS_S);
	caps->reserved_lkey = roce_get_field(resp_e->rsv_lkey,
					     V2_QUERY_PF_CAPS_E_RSV_LKEYS_M,
					     V2_QUERY_PF_CAPS_E_RSV_LKEYS_S);
	caps->default_ceq_max_cnt = le16_to_cpu(resp_e->ceq_max_cnt);
	caps->default_ceq_period = le16_to_cpu(resp_e->ceq_period);
	caps->default_aeq_max_cnt = le16_to_cpu(resp_e->aeq_max_cnt);
	caps->default_aeq_period = le16_to_cpu(resp_e->aeq_period);

	caps->qpc_timer_entry_sz = HNS_ROCE_V2_QPC_TIMER_ENTRY_SZ;
	caps->cqc_timer_entry_sz = HNS_ROCE_V2_CQC_TIMER_ENTRY_SZ;
	caps->mtt_entry_sz = HNS_ROCE_V2_MTT_ENTRY_SZ;
	caps->num_mtt_segs = HNS_ROCE_V2_MAX_MTT_SEGS;
	caps->mtt_ba_pg_sz = 0;
	caps->num_cqe_segs = HNS_ROCE_V2_MAX_CQE_SEGS;
	caps->num_srqwqe_segs = HNS_ROCE_V2_MAX_SRQWQE_SEGS;
	caps->num_idx_segs = HNS_ROCE_V2_MAX_IDX_SEGS;

	caps->qpc_hop_num = ctx_hop_num;
	caps->srqc_hop_num = ctx_hop_num;
	caps->cqc_hop_num = ctx_hop_num;
	caps->mpt_hop_num = ctx_hop_num;
	caps->mtt_hop_num = pbl_hop_num;
	caps->cqe_hop_num = pbl_hop_num;
	caps->srqwqe_hop_num = pbl_hop_num;
	caps->idx_hop_num = pbl_hop_num;
	caps->wqe_sq_hop_num = roce_get_field(resp_d->wq_hop_num_max_srqs,
					  V2_QUERY_PF_CAPS_D_SQWQE_HOP_NUM_M,
					  V2_QUERY_PF_CAPS_D_SQWQE_HOP_NUM_S);
	caps->wqe_sge_hop_num = roce_get_field(resp_d->wq_hop_num_max_srqs,
					  V2_QUERY_PF_CAPS_D_EX_SGE_HOP_NUM_M,
					  V2_QUERY_PF_CAPS_D_EX_SGE_HOP_NUM_S);
	caps->wqe_rq_hop_num = roce_get_field(resp_d->wq_hop_num_max_srqs,
					  V2_QUERY_PF_CAPS_D_RQWQE_HOP_NUM_M,
					  V2_QUERY_PF_CAPS_D_RQWQE_HOP_NUM_S);

	calc_pg_sz(caps->num_qps, caps->qpc_entry_sz, caps->qpc_hop_num,
		   caps->qpc_bt_num, &caps->qpc_buf_pg_sz, &caps->qpc_ba_pg_sz,
		   HEM_TYPE_QPC);
	calc_pg_sz(caps->num_mtpts, caps->mtpt_entry_sz, caps->mpt_hop_num,
		   caps->mpt_bt_num, &caps->mpt_buf_pg_sz, &caps->mpt_ba_pg_sz,
		   HEM_TYPE_MTPT);
	calc_pg_sz(caps->num_cqs, caps->cqc_entry_sz, caps->cqc_hop_num,
		   caps->cqc_bt_num, &caps->cqc_buf_pg_sz, &caps->cqc_ba_pg_sz,
		   HEM_TYPE_CQC);
	calc_pg_sz(caps->num_srqs, caps->srqc_entry_sz, caps->srqc_hop_num,
		   caps->srqc_bt_num, &caps->srqc_buf_pg_sz,
		   &caps->srqc_ba_pg_sz, HEM_TYPE_SRQC);

	if (hr_dev->pci_dev->revision >= PCI_REVISION_ID_HIP08_B) {
		caps->sccc_hop_num = ctx_hop_num;
		caps->qpc_timer_hop_num = HNS_ROCE_HOP_NUM_0;
		caps->cqc_timer_hop_num = HNS_ROCE_HOP_NUM_0;

		calc_pg_sz(caps->num_qps, caps->sccc_entry_sz,
			   caps->sccc_hop_num, caps->sccc_bt_num,
			   &caps->sccc_buf_pg_sz, &caps->sccc_ba_pg_sz,
			   HEM_TYPE_SCCC);
		calc_pg_sz(caps->num_cqc_timer, caps->cqc_timer_entry_sz,
			   caps->cqc_timer_hop_num, caps->cqc_timer_bt_num,
			   &caps->cqc_timer_buf_pg_sz,
			   &caps->cqc_timer_ba_pg_sz, HEM_TYPE_CQC_TIMER);
	}

	calc_pg_sz(caps->num_cqe_segs, caps->mtt_entry_sz, caps->cqe_hop_num,
		   1, &caps->cqe_buf_pg_sz, &caps->cqe_ba_pg_sz, HEM_TYPE_CQE);
	calc_pg_sz(caps->num_srqwqe_segs, caps->mtt_entry_sz,
		   caps->srqwqe_hop_num, 1, &caps->srqwqe_buf_pg_sz,
		   &caps->srqwqe_ba_pg_sz, HEM_TYPE_SRQWQE);
	calc_pg_sz(caps->num_idx_segs, caps->idx_entry_sz, caps->idx_hop_num,
		   1, &caps->idx_buf_pg_sz, &caps->idx_ba_pg_sz, HEM_TYPE_IDX);

	return 0;
}

static int hns_roce_v2_profile(struct hns_roce_dev *hr_dev)
{
	struct hns_roce_caps *caps = &hr_dev->caps;
	int ret;

	ret = hns_roce_cmq_query_hw_info(hr_dev);
	if (ret) {
		dev_err(hr_dev->dev, "Query hardware version fail, ret = %d.\n",
			ret);
		return ret;
	}

	ret = hns_roce_query_fw_ver(hr_dev);
	if (ret) {
		dev_err(hr_dev->dev, "Query firmware version fail, ret = %d.\n",
			ret);
		return ret;
	}

	ret = hns_roce_config_global_param(hr_dev);
	if (ret) {
		dev_err(hr_dev->dev, "Configure global param fail, ret = %d.\n",
			ret);
		return ret;
	}

	/* Get pf resource owned by every pf */
	ret = hns_roce_query_pf_resource(hr_dev);
	if (ret) {
		dev_err(hr_dev->dev, "Query pf resource fail, ret = %d.\n",
			ret);
		return ret;
	}

	if (hr_dev->pci_dev->revision >= PCI_REVISION_ID_HIP08_B) {
		ret = hns_roce_query_pf_timer_resource(hr_dev);
		if (ret) {
			dev_err(hr_dev->dev,
				"Query pf timer resource fail, ret = %d.\n",
				ret);
			return ret;
		}

		ret = hns_roce_set_vf_switch_param(hr_dev, 0);
		if (ret) {
			dev_err(hr_dev->dev,
				"Set function switch param fail, ret = %d.\n",
				ret);
			return ret;
		}
	}

	hr_dev->vendor_part_id = hr_dev->pci_dev->device;
	hr_dev->sys_image_guid = be64_to_cpu(hr_dev->ib_dev.node_guid);

	caps->pbl_ba_pg_sz	= HNS_ROCE_BA_PG_SZ_SUPPORTED_16K;
	caps->pbl_buf_pg_sz	= 0;
	caps->pbl_hop_num	= HNS_ROCE_PBL_HOP_NUM;
	caps->eqe_ba_pg_sz	= 0;
	caps->eqe_buf_pg_sz	= 0;
	caps->eqe_hop_num	= HNS_ROCE_EQE_HOP_NUM;
	caps->tsq_buf_pg_sz	= 0;

	ret = hns_roce_query_pf_caps(hr_dev);
	if (ret)
		set_default_caps(hr_dev);

	ret = hns_roce_alloc_vf_resource(hr_dev);
	if (ret) {
		dev_err(hr_dev->dev, "Allocate vf resource fail, ret = %d.\n",
			ret);
		return ret;
	}

	ret = hns_roce_v2_set_bt(hr_dev);
	if (ret)
		dev_err(hr_dev->dev, "Configure bt attribute fail, ret = %d.\n",
			ret);

	return ret;
}

static int hns_roce_config_link_table(struct hns_roce_dev *hr_dev,
				      enum hns_roce_link_table_type type)
{
	struct hns_roce_cmq_desc desc[2];
	struct hns_roce_cfg_llm_a *req_a =
				(struct hns_roce_cfg_llm_a *)desc[0].data;
	struct hns_roce_cfg_llm_b *req_b =
				(struct hns_roce_cfg_llm_b *)desc[1].data;
	struct hns_roce_v2_priv *priv = hr_dev->priv;
	struct hns_roce_link_table *link_tbl;
	struct hns_roce_link_table_entry *entry;
	enum hns_roce_opcode_type opcode;
	u32 page_num;
	int i;

	switch (type) {
	case TSQ_LINK_TABLE:
		link_tbl = &priv->tsq;
		opcode = HNS_ROCE_OPC_CFG_EXT_LLM;
		break;
	case TPQ_LINK_TABLE:
		link_tbl = &priv->tpq;
		opcode = HNS_ROCE_OPC_CFG_TMOUT_LLM;
		break;
	default:
		return -EINVAL;
	}

	page_num = link_tbl->npages;
	entry = link_tbl->table.buf;

	for (i = 0; i < 2; i++) {
		hns_roce_cmq_setup_basic_desc(&desc[i], opcode, false);

		if (i == 0)
			desc[i].flag |= cpu_to_le16(HNS_ROCE_CMD_FLAG_NEXT);
		else
			desc[i].flag &= ~cpu_to_le16(HNS_ROCE_CMD_FLAG_NEXT);
	}

	req_a->base_addr_l = cpu_to_le32(link_tbl->table.map & 0xffffffff);
	req_a->base_addr_h = cpu_to_le32(link_tbl->table.map >> 32);
	roce_set_field(req_a->depth_pgsz_init_en, CFG_LLM_QUE_DEPTH_M,
		       CFG_LLM_QUE_DEPTH_S, link_tbl->npages);
	roce_set_field(req_a->depth_pgsz_init_en, CFG_LLM_QUE_PGSZ_M,
		       CFG_LLM_QUE_PGSZ_S, link_tbl->pg_sz);
	roce_set_field(req_a->depth_pgsz_init_en, CFG_LLM_INIT_EN_M,
		       CFG_LLM_INIT_EN_S, 1);
	req_a->head_ba_l = cpu_to_le32(entry[0].blk_ba0);
	req_a->head_ba_h_nxtptr = cpu_to_le32(entry[0].blk_ba1_nxt_ptr);
	roce_set_field(req_a->head_ptr, CFG_LLM_HEAD_PTR_M, CFG_LLM_HEAD_PTR_S,
		       0);

	req_b->tail_ba_l = cpu_to_le32(entry[page_num - 1].blk_ba0);
	roce_set_field(req_b->tail_ba_h, CFG_LLM_TAIL_BA_H_M,
		       CFG_LLM_TAIL_BA_H_S,
		       entry[page_num - 1].blk_ba1_nxt_ptr &
		       HNS_ROCE_LINK_TABLE_BA1_M);
	roce_set_field(req_b->tail_ptr, CFG_LLM_TAIL_PTR_M, CFG_LLM_TAIL_PTR_S,
		       (entry[page_num - 2].blk_ba1_nxt_ptr &
			HNS_ROCE_LINK_TABLE_NXT_PTR_M) >>
			HNS_ROCE_LINK_TABLE_NXT_PTR_S);

	return hns_roce_cmq_send(hr_dev, desc, 2);
}

static int hns_roce_init_link_table(struct hns_roce_dev *hr_dev,
				    enum hns_roce_link_table_type type)
{
	struct hns_roce_v2_priv *priv = hr_dev->priv;
	struct hns_roce_link_table *link_tbl;
	struct hns_roce_link_table_entry *entry;
	struct device *dev = hr_dev->dev;
	u32 buf_chk_sz;
	dma_addr_t t;
	int func_num = 1;
	int pg_num_a;
	int pg_num_b;
	int pg_num;
	int size;
	int i;

	switch (type) {
	case TSQ_LINK_TABLE:
		link_tbl = &priv->tsq;
		buf_chk_sz = 1 << (hr_dev->caps.tsq_buf_pg_sz + PAGE_SHIFT);
		pg_num_a = hr_dev->caps.num_qps * 8 / buf_chk_sz;
		pg_num_b = hr_dev->caps.sl_num * 4 + 2;
		break;
	case TPQ_LINK_TABLE:
		link_tbl = &priv->tpq;
		buf_chk_sz = 1 << (hr_dev->caps.tpq_buf_pg_sz +	PAGE_SHIFT);
		pg_num_a = hr_dev->caps.num_cqs * 4 / buf_chk_sz;
		pg_num_b = 2 * 4 * func_num + 2;
		break;
	default:
		return -EINVAL;
	}

	pg_num = max(pg_num_a, pg_num_b);
	size = pg_num * sizeof(struct hns_roce_link_table_entry);

	link_tbl->table.buf = dma_alloc_coherent(dev, size,
						 &link_tbl->table.map,
						 GFP_KERNEL);
	if (!link_tbl->table.buf)
		goto out;

	link_tbl->pg_list = kcalloc(pg_num, sizeof(*link_tbl->pg_list),
				    GFP_KERNEL);
	if (!link_tbl->pg_list)
		goto err_kcalloc_failed;

	entry = link_tbl->table.buf;
	for (i = 0; i < pg_num; ++i) {
		link_tbl->pg_list[i].buf = dma_alloc_coherent(dev, buf_chk_sz,
							      &t, GFP_KERNEL);
		if (!link_tbl->pg_list[i].buf)
			goto err_alloc_buf_failed;

		link_tbl->pg_list[i].map = t;

		entry[i].blk_ba0 = (u32)(t >> 12);
		entry[i].blk_ba1_nxt_ptr = (u32)(t >> 44);

		if (i < (pg_num - 1))
			entry[i].blk_ba1_nxt_ptr |=
				(i + 1) << HNS_ROCE_LINK_TABLE_NXT_PTR_S;

	}
	link_tbl->npages = pg_num;
	link_tbl->pg_sz = buf_chk_sz;

	return hns_roce_config_link_table(hr_dev, type);

err_alloc_buf_failed:
	for (i -= 1; i >= 0; i--)
		dma_free_coherent(dev, buf_chk_sz,
				  link_tbl->pg_list[i].buf,
				  link_tbl->pg_list[i].map);
	kfree(link_tbl->pg_list);

err_kcalloc_failed:
	dma_free_coherent(dev, size, link_tbl->table.buf,
			  link_tbl->table.map);

out:
	return -ENOMEM;
}

static void hns_roce_free_link_table(struct hns_roce_dev *hr_dev,
				     struct hns_roce_link_table *link_tbl)
{
	struct device *dev = hr_dev->dev;
	int size;
	int i;

	size = link_tbl->npages * sizeof(struct hns_roce_link_table_entry);

	for (i = 0; i < link_tbl->npages; ++i)
		if (link_tbl->pg_list[i].buf)
			dma_free_coherent(dev, link_tbl->pg_sz,
					  link_tbl->pg_list[i].buf,
					  link_tbl->pg_list[i].map);
	kfree(link_tbl->pg_list);

	dma_free_coherent(dev, size, link_tbl->table.buf,
			  link_tbl->table.map);
}

static int hns_roce_v2_init(struct hns_roce_dev *hr_dev)
{
	struct hns_roce_v2_priv *priv = hr_dev->priv;
	int qpc_count, cqc_count;
	int ret, i;

	/* TSQ includes SQ doorbell and ack doorbell */
	ret = hns_roce_init_link_table(hr_dev, TSQ_LINK_TABLE);
	if (ret) {
		dev_err(hr_dev->dev, "TSQ init failed, ret = %d.\n", ret);
		return ret;
	}

	ret = hns_roce_init_link_table(hr_dev, TPQ_LINK_TABLE);
	if (ret) {
		dev_err(hr_dev->dev, "TPQ init failed, ret = %d.\n", ret);
		goto err_tpq_init_failed;
	}

	/* Alloc memory for QPC Timer buffer space chunk */
	for (qpc_count = 0; qpc_count < hr_dev->caps.qpc_timer_bt_num;
	     qpc_count++) {
		ret = hns_roce_table_get(hr_dev, &hr_dev->qpc_timer_table,
					 qpc_count);
		if (ret) {
			dev_err(hr_dev->dev, "QPC Timer get failed\n");
			goto err_qpc_timer_failed;
		}
	}

	/* Alloc memory for CQC Timer buffer space chunk */
	for (cqc_count = 0; cqc_count < hr_dev->caps.cqc_timer_bt_num;
	     cqc_count++) {
		ret = hns_roce_table_get(hr_dev, &hr_dev->cqc_timer_table,
					 cqc_count);
		if (ret) {
			dev_err(hr_dev->dev, "CQC Timer get failed\n");
			goto err_cqc_timer_failed;
		}
	}

	return 0;

err_cqc_timer_failed:
	for (i = 0; i < cqc_count; i++)
		hns_roce_table_put(hr_dev, &hr_dev->cqc_timer_table, i);

err_qpc_timer_failed:
	for (i = 0; i < qpc_count; i++)
		hns_roce_table_put(hr_dev, &hr_dev->qpc_timer_table, i);

	hns_roce_free_link_table(hr_dev, &priv->tpq);

err_tpq_init_failed:
	hns_roce_free_link_table(hr_dev, &priv->tsq);

	return ret;
}

static void hns_roce_v2_exit(struct hns_roce_dev *hr_dev)
{
	struct hns_roce_v2_priv *priv = hr_dev->priv;

	if (hr_dev->pci_dev->revision >= PCI_REVISION_ID_HIP08_B)
		hns_roce_function_clear(hr_dev);

	hns_roce_free_link_table(hr_dev, &priv->tpq);
	hns_roce_free_link_table(hr_dev, &priv->tsq);
}

static int hns_roce_query_mbox_status(struct hns_roce_dev *hr_dev)
{
	struct hns_roce_cmq_desc desc;
	struct hns_roce_mbox_status *mb_st =
				       (struct hns_roce_mbox_status *)desc.data;
	enum hns_roce_cmd_return_status status;

	hns_roce_cmq_setup_basic_desc(&desc, HNS_ROCE_OPC_QUERY_MB_ST, true);

	status = hns_roce_cmq_send(hr_dev, &desc, 1);
	if (status)
		return status;

	return le32_to_cpu(mb_st->mb_status_hw_run);
}

static int hns_roce_v2_cmd_pending(struct hns_roce_dev *hr_dev)
{
	u32 status = hns_roce_query_mbox_status(hr_dev);

	return status >> HNS_ROCE_HW_RUN_BIT_SHIFT;
}

static int hns_roce_v2_cmd_complete(struct hns_roce_dev *hr_dev)
{
	u32 status = hns_roce_query_mbox_status(hr_dev);

	return status & HNS_ROCE_HW_MB_STATUS_MASK;
}

static int hns_roce_mbox_post(struct hns_roce_dev *hr_dev, u64 in_param,
			      u64 out_param, u32 in_modifier, u8 op_modifier,
			      u16 op, u16 token, int event)
{
	struct hns_roce_cmq_desc desc;
	struct hns_roce_post_mbox *mb = (struct hns_roce_post_mbox *)desc.data;

	hns_roce_cmq_setup_basic_desc(&desc, HNS_ROCE_OPC_POST_MB, false);

	mb->in_param_l = cpu_to_le32(in_param);
	mb->in_param_h = cpu_to_le32(in_param >> 32);
	mb->out_param_l = cpu_to_le32(out_param);
	mb->out_param_h = cpu_to_le32(out_param >> 32);
	mb->cmd_tag = cpu_to_le32(in_modifier << 8 | op);
	mb->token_event_en = cpu_to_le32(event << 16 | token);

	return hns_roce_cmq_send(hr_dev, &desc, 1);
}

static int hns_roce_v2_post_mbox(struct hns_roce_dev *hr_dev, u64 in_param,
				 u64 out_param, u32 in_modifier, u8 op_modifier,
				 u16 op, u16 token, int event)
{
	struct device *dev = hr_dev->dev;
	unsigned long end;
	int ret;

	end = msecs_to_jiffies(HNS_ROCE_V2_GO_BIT_TIMEOUT_MSECS) + jiffies;
	while (hns_roce_v2_cmd_pending(hr_dev)) {
		if (time_after(jiffies, end)) {
			dev_dbg(dev, "jiffies=%d end=%d\n", (int)jiffies,
				(int)end);
			return -EAGAIN;
		}
		cond_resched();
	}

	ret = hns_roce_mbox_post(hr_dev, in_param, out_param, in_modifier,
				 op_modifier, op, token, event);
	if (ret)
		dev_err(dev, "Post mailbox fail(%d)\n", ret);

	return ret;
}

static int hns_roce_v2_chk_mbox(struct hns_roce_dev *hr_dev,
				unsigned long timeout)
{
	struct device *dev = hr_dev->dev;
	unsigned long end;
	u32 status;

	end = msecs_to_jiffies(timeout) + jiffies;
	while (hns_roce_v2_cmd_pending(hr_dev) && time_before(jiffies, end))
		cond_resched();

	if (hns_roce_v2_cmd_pending(hr_dev)) {
		dev_err(dev, "[cmd_poll]hw run cmd TIMEDOUT!\n");
		return -ETIMEDOUT;
	}

	status = hns_roce_v2_cmd_complete(hr_dev);
	if (status != 0x1) {
		if (status == CMD_RST_PRC_EBUSY)
			return status;

		dev_err(dev, "mailbox status 0x%x!\n", status);
		return -EBUSY;
	}

	return 0;
}

static int hns_roce_config_sgid_table(struct hns_roce_dev *hr_dev,
				      int gid_index, const union ib_gid *gid,
				      enum hns_roce_sgid_type sgid_type)
{
	struct hns_roce_cmq_desc desc;
	struct hns_roce_cfg_sgid_tb *sgid_tb =
				    (struct hns_roce_cfg_sgid_tb *)desc.data;
	u32 *p;

	hns_roce_cmq_setup_basic_desc(&desc, HNS_ROCE_OPC_CFG_SGID_TB, false);

	roce_set_field(sgid_tb->table_idx_rsv, CFG_SGID_TB_TABLE_IDX_M,
		       CFG_SGID_TB_TABLE_IDX_S, gid_index);
	roce_set_field(sgid_tb->vf_sgid_type_rsv, CFG_SGID_TB_VF_SGID_TYPE_M,
		       CFG_SGID_TB_VF_SGID_TYPE_S, sgid_type);

	p = (u32 *)&gid->raw[0];
	sgid_tb->vf_sgid_l = cpu_to_le32(*p);

	p = (u32 *)&gid->raw[4];
	sgid_tb->vf_sgid_ml = cpu_to_le32(*p);

	p = (u32 *)&gid->raw[8];
	sgid_tb->vf_sgid_mh = cpu_to_le32(*p);

	p = (u32 *)&gid->raw[0xc];
	sgid_tb->vf_sgid_h = cpu_to_le32(*p);

	return hns_roce_cmq_send(hr_dev, &desc, 1);
}

static int hns_roce_v2_set_gid(struct hns_roce_dev *hr_dev, u8 port,
			       int gid_index, const union ib_gid *gid,
			       const struct ib_gid_attr *attr)
{
	enum hns_roce_sgid_type sgid_type = GID_TYPE_FLAG_ROCE_V1;
	int ret;

	if (!gid || !attr)
		return -EINVAL;

	if (attr->gid_type == IB_GID_TYPE_ROCE)
		sgid_type = GID_TYPE_FLAG_ROCE_V1;

	if (attr->gid_type == IB_GID_TYPE_ROCE_UDP_ENCAP) {
		if (ipv6_addr_v4mapped((void *)gid))
			sgid_type = GID_TYPE_FLAG_ROCE_V2_IPV4;
		else
			sgid_type = GID_TYPE_FLAG_ROCE_V2_IPV6;
	}

	ret = hns_roce_config_sgid_table(hr_dev, gid_index, gid, sgid_type);
	if (ret)
		ibdev_err(&hr_dev->ib_dev,
			  "failed to configure sgid table, ret = %d!\n",
			  ret);

	return ret;
}

static int hns_roce_v2_set_mac(struct hns_roce_dev *hr_dev, u8 phy_port,
			       u8 *addr)
{
	struct hns_roce_cmq_desc desc;
	struct hns_roce_cfg_smac_tb *smac_tb =
				    (struct hns_roce_cfg_smac_tb *)desc.data;
	u16 reg_smac_h;
	u32 reg_smac_l;

	hns_roce_cmq_setup_basic_desc(&desc, HNS_ROCE_OPC_CFG_SMAC_TB, false);

	reg_smac_l = *(u32 *)(&addr[0]);
	reg_smac_h = *(u16 *)(&addr[4]);

	roce_set_field(smac_tb->tb_idx_rsv, CFG_SMAC_TB_IDX_M,
		       CFG_SMAC_TB_IDX_S, phy_port);
	roce_set_field(smac_tb->vf_smac_h_rsv, CFG_SMAC_TB_VF_SMAC_H_M,
		       CFG_SMAC_TB_VF_SMAC_H_S, reg_smac_h);
	smac_tb->vf_smac_l = cpu_to_le32(reg_smac_l);

	return hns_roce_cmq_send(hr_dev, &desc, 1);
}

static int set_mtpt_pbl(struct hns_roce_dev *hr_dev,
			struct hns_roce_v2_mpt_entry *mpt_entry,
			struct hns_roce_mr *mr)
{
	u64 pages[HNS_ROCE_V2_MAX_INNER_MTPT_NUM] = { 0 };
	struct ib_device *ibdev = &hr_dev->ib_dev;
	dma_addr_t pbl_ba;
	int i, count;

	count = hns_roce_mtr_find(hr_dev, &mr->pbl_mtr, 0, pages,
				  ARRAY_SIZE(pages), &pbl_ba);
	if (count < 1) {
		ibdev_err(ibdev, "failed to find PBL mtr, count = %d.\n",
			  count);
		return -ENOBUFS;
	}

	/* Aligned to the hardware address access unit */
	for (i = 0; i < count; i++)
		pages[i] >>= 6;

	mpt_entry->pbl_size = cpu_to_le32(mr->npages);
	mpt_entry->pbl_ba_l = cpu_to_le32(pbl_ba >> 3);
	roce_set_field(mpt_entry->byte_48_mode_ba,
		       V2_MPT_BYTE_48_PBL_BA_H_M, V2_MPT_BYTE_48_PBL_BA_H_S,
		       upper_32_bits(pbl_ba >> 3));

	mpt_entry->pa0_l = cpu_to_le32(lower_32_bits(pages[0]));
	roce_set_field(mpt_entry->byte_56_pa0_h, V2_MPT_BYTE_56_PA0_H_M,
		       V2_MPT_BYTE_56_PA0_H_S, upper_32_bits(pages[0]));

	mpt_entry->pa1_l = cpu_to_le32(lower_32_bits(pages[1]));
	roce_set_field(mpt_entry->byte_64_buf_pa1, V2_MPT_BYTE_64_PA1_H_M,
		       V2_MPT_BYTE_64_PA1_H_S, upper_32_bits(pages[1]));
	roce_set_field(mpt_entry->byte_64_buf_pa1,
		       V2_MPT_BYTE_64_PBL_BUF_PG_SZ_M,
		       V2_MPT_BYTE_64_PBL_BUF_PG_SZ_S,
		       to_hr_hw_page_shift(mr->pbl_mtr.hem_cfg.buf_pg_shift));

	return 0;
}

static int hns_roce_v2_write_mtpt(struct hns_roce_dev *hr_dev,
				  void *mb_buf, struct hns_roce_mr *mr,
				  unsigned long mtpt_idx)
{
	struct hns_roce_v2_mpt_entry *mpt_entry;
	int ret;

	mpt_entry = mb_buf;
	memset(mpt_entry, 0, sizeof(*mpt_entry));

	roce_set_field(mpt_entry->byte_4_pd_hop_st, V2_MPT_BYTE_4_MPT_ST_M,
		       V2_MPT_BYTE_4_MPT_ST_S, V2_MPT_ST_VALID);
	roce_set_field(mpt_entry->byte_4_pd_hop_st, V2_MPT_BYTE_4_PBL_HOP_NUM_M,
		       V2_MPT_BYTE_4_PBL_HOP_NUM_S, mr->pbl_hop_num ==
		       HNS_ROCE_HOP_NUM_0 ? 0 : mr->pbl_hop_num);
	roce_set_field(mpt_entry->byte_4_pd_hop_st,
		       V2_MPT_BYTE_4_PBL_BA_PG_SZ_M,
		       V2_MPT_BYTE_4_PBL_BA_PG_SZ_S,
		       to_hr_hw_page_shift(mr->pbl_mtr.hem_cfg.ba_pg_shift));
	roce_set_field(mpt_entry->byte_4_pd_hop_st, V2_MPT_BYTE_4_PD_M,
		       V2_MPT_BYTE_4_PD_S, mr->pd);

	roce_set_bit(mpt_entry->byte_8_mw_cnt_en, V2_MPT_BYTE_8_RA_EN_S, 0);
	roce_set_bit(mpt_entry->byte_8_mw_cnt_en, V2_MPT_BYTE_8_R_INV_EN_S, 0);
	roce_set_bit(mpt_entry->byte_8_mw_cnt_en, V2_MPT_BYTE_8_L_INV_EN_S, 1);
	roce_set_bit(mpt_entry->byte_8_mw_cnt_en, V2_MPT_BYTE_8_BIND_EN_S,
		     (mr->access & IB_ACCESS_MW_BIND ? 1 : 0));
	roce_set_bit(mpt_entry->byte_8_mw_cnt_en, V2_MPT_BYTE_8_ATOMIC_EN_S,
		     mr->access & IB_ACCESS_REMOTE_ATOMIC ? 1 : 0);
	roce_set_bit(mpt_entry->byte_8_mw_cnt_en, V2_MPT_BYTE_8_RR_EN_S,
		     (mr->access & IB_ACCESS_REMOTE_READ ? 1 : 0));
	roce_set_bit(mpt_entry->byte_8_mw_cnt_en, V2_MPT_BYTE_8_RW_EN_S,
		     (mr->access & IB_ACCESS_REMOTE_WRITE ? 1 : 0));
	roce_set_bit(mpt_entry->byte_8_mw_cnt_en, V2_MPT_BYTE_8_LW_EN_S,
		     (mr->access & IB_ACCESS_LOCAL_WRITE ? 1 : 0));

	roce_set_bit(mpt_entry->byte_12_mw_pa, V2_MPT_BYTE_12_PA_S,
		     mr->type == MR_TYPE_MR ? 0 : 1);
	roce_set_bit(mpt_entry->byte_12_mw_pa, V2_MPT_BYTE_12_INNER_PA_VLD_S,
		     1);

	mpt_entry->len_l = cpu_to_le32(lower_32_bits(mr->size));
	mpt_entry->len_h = cpu_to_le32(upper_32_bits(mr->size));
	mpt_entry->lkey = cpu_to_le32(mr->key);
	mpt_entry->va_l = cpu_to_le32(lower_32_bits(mr->iova));
	mpt_entry->va_h = cpu_to_le32(upper_32_bits(mr->iova));

	if (mr->type == MR_TYPE_DMA)
		return 0;

	ret = set_mtpt_pbl(hr_dev, mpt_entry, mr);

	return ret;
}

static int hns_roce_v2_rereg_write_mtpt(struct hns_roce_dev *hr_dev,
					struct hns_roce_mr *mr, int flags,
					u32 pdn, int mr_access_flags, u64 iova,
					u64 size, void *mb_buf)
{
	struct hns_roce_v2_mpt_entry *mpt_entry = mb_buf;
	int ret = 0;

	roce_set_field(mpt_entry->byte_4_pd_hop_st, V2_MPT_BYTE_4_MPT_ST_M,
		       V2_MPT_BYTE_4_MPT_ST_S, V2_MPT_ST_VALID);

	if (flags & IB_MR_REREG_PD) {
		roce_set_field(mpt_entry->byte_4_pd_hop_st, V2_MPT_BYTE_4_PD_M,
			       V2_MPT_BYTE_4_PD_S, pdn);
		mr->pd = pdn;
	}

	if (flags & IB_MR_REREG_ACCESS) {
		roce_set_bit(mpt_entry->byte_8_mw_cnt_en,
			     V2_MPT_BYTE_8_BIND_EN_S,
			     (mr_access_flags & IB_ACCESS_MW_BIND ? 1 : 0));
		roce_set_bit(mpt_entry->byte_8_mw_cnt_en,
			     V2_MPT_BYTE_8_ATOMIC_EN_S,
			     mr_access_flags & IB_ACCESS_REMOTE_ATOMIC ? 1 : 0);
		roce_set_bit(mpt_entry->byte_8_mw_cnt_en, V2_MPT_BYTE_8_RR_EN_S,
			     mr_access_flags & IB_ACCESS_REMOTE_READ ? 1 : 0);
		roce_set_bit(mpt_entry->byte_8_mw_cnt_en, V2_MPT_BYTE_8_RW_EN_S,
			     mr_access_flags & IB_ACCESS_REMOTE_WRITE ? 1 : 0);
		roce_set_bit(mpt_entry->byte_8_mw_cnt_en, V2_MPT_BYTE_8_LW_EN_S,
			     mr_access_flags & IB_ACCESS_LOCAL_WRITE ? 1 : 0);
	}

	if (flags & IB_MR_REREG_TRANS) {
		mpt_entry->va_l = cpu_to_le32(lower_32_bits(iova));
		mpt_entry->va_h = cpu_to_le32(upper_32_bits(iova));
		mpt_entry->len_l = cpu_to_le32(lower_32_bits(size));
		mpt_entry->len_h = cpu_to_le32(upper_32_bits(size));

		mr->iova = iova;
		mr->size = size;

		ret = set_mtpt_pbl(hr_dev, mpt_entry, mr);
	}

	return ret;
}

static int hns_roce_v2_frmr_write_mtpt(struct hns_roce_dev *hr_dev,
				       void *mb_buf, struct hns_roce_mr *mr)
{
	struct ib_device *ibdev = &hr_dev->ib_dev;
	struct hns_roce_v2_mpt_entry *mpt_entry;
	dma_addr_t pbl_ba = 0;

	mpt_entry = mb_buf;
	memset(mpt_entry, 0, sizeof(*mpt_entry));

	if (hns_roce_mtr_find(hr_dev, &mr->pbl_mtr, 0, NULL, 0, &pbl_ba) < 0) {
		ibdev_err(ibdev, "failed to find frmr mtr.\n");
		return -ENOBUFS;
	}

	roce_set_field(mpt_entry->byte_4_pd_hop_st, V2_MPT_BYTE_4_MPT_ST_M,
		       V2_MPT_BYTE_4_MPT_ST_S, V2_MPT_ST_FREE);
	roce_set_field(mpt_entry->byte_4_pd_hop_st, V2_MPT_BYTE_4_PBL_HOP_NUM_M,
		       V2_MPT_BYTE_4_PBL_HOP_NUM_S, 1);
	roce_set_field(mpt_entry->byte_4_pd_hop_st,
		       V2_MPT_BYTE_4_PBL_BA_PG_SZ_M,
		       V2_MPT_BYTE_4_PBL_BA_PG_SZ_S,
		       to_hr_hw_page_shift(mr->pbl_mtr.hem_cfg.ba_pg_shift));
	roce_set_field(mpt_entry->byte_4_pd_hop_st, V2_MPT_BYTE_4_PD_M,
		       V2_MPT_BYTE_4_PD_S, mr->pd);

	roce_set_bit(mpt_entry->byte_8_mw_cnt_en, V2_MPT_BYTE_8_RA_EN_S, 1);
	roce_set_bit(mpt_entry->byte_8_mw_cnt_en, V2_MPT_BYTE_8_R_INV_EN_S, 1);
	roce_set_bit(mpt_entry->byte_8_mw_cnt_en, V2_MPT_BYTE_8_L_INV_EN_S, 1);

	roce_set_bit(mpt_entry->byte_12_mw_pa, V2_MPT_BYTE_12_FRE_S, 1);
	roce_set_bit(mpt_entry->byte_12_mw_pa, V2_MPT_BYTE_12_PA_S, 0);
	roce_set_bit(mpt_entry->byte_12_mw_pa, V2_MPT_BYTE_12_MR_MW_S, 0);
	roce_set_bit(mpt_entry->byte_12_mw_pa, V2_MPT_BYTE_12_BPD_S, 1);

	mpt_entry->pbl_size = cpu_to_le32(mr->npages);

	mpt_entry->pbl_ba_l = cpu_to_le32(lower_32_bits(pbl_ba >> 3));
	roce_set_field(mpt_entry->byte_48_mode_ba, V2_MPT_BYTE_48_PBL_BA_H_M,
		       V2_MPT_BYTE_48_PBL_BA_H_S,
		       upper_32_bits(pbl_ba >> 3));

	roce_set_field(mpt_entry->byte_64_buf_pa1,
		       V2_MPT_BYTE_64_PBL_BUF_PG_SZ_M,
		       V2_MPT_BYTE_64_PBL_BUF_PG_SZ_S,
		       to_hr_hw_page_shift(mr->pbl_mtr.hem_cfg.buf_pg_shift));

	return 0;
}

static int hns_roce_v2_mw_write_mtpt(void *mb_buf, struct hns_roce_mw *mw)
{
	struct hns_roce_v2_mpt_entry *mpt_entry;

	mpt_entry = mb_buf;
	memset(mpt_entry, 0, sizeof(*mpt_entry));

	roce_set_field(mpt_entry->byte_4_pd_hop_st, V2_MPT_BYTE_4_MPT_ST_M,
		       V2_MPT_BYTE_4_MPT_ST_S, V2_MPT_ST_FREE);
	roce_set_field(mpt_entry->byte_4_pd_hop_st, V2_MPT_BYTE_4_PD_M,
		       V2_MPT_BYTE_4_PD_S, mw->pdn);
	roce_set_field(mpt_entry->byte_4_pd_hop_st, V2_MPT_BYTE_4_PBL_HOP_NUM_M,
		       V2_MPT_BYTE_4_PBL_HOP_NUM_S,
		       mw->pbl_hop_num == HNS_ROCE_HOP_NUM_0 ? 0 :
							       mw->pbl_hop_num);
	roce_set_field(mpt_entry->byte_4_pd_hop_st,
		       V2_MPT_BYTE_4_PBL_BA_PG_SZ_M,
		       V2_MPT_BYTE_4_PBL_BA_PG_SZ_S,
		       mw->pbl_ba_pg_sz + PG_SHIFT_OFFSET);

	roce_set_bit(mpt_entry->byte_8_mw_cnt_en, V2_MPT_BYTE_8_R_INV_EN_S, 1);
	roce_set_bit(mpt_entry->byte_8_mw_cnt_en, V2_MPT_BYTE_8_L_INV_EN_S, 1);

	roce_set_bit(mpt_entry->byte_12_mw_pa, V2_MPT_BYTE_12_PA_S, 0);
	roce_set_bit(mpt_entry->byte_12_mw_pa, V2_MPT_BYTE_12_MR_MW_S, 1);
	roce_set_bit(mpt_entry->byte_12_mw_pa, V2_MPT_BYTE_12_BPD_S, 1);
	roce_set_bit(mpt_entry->byte_12_mw_pa, V2_MPT_BYTE_12_BQP_S,
		     mw->ibmw.type == IB_MW_TYPE_1 ? 0 : 1);

	roce_set_field(mpt_entry->byte_64_buf_pa1,
		       V2_MPT_BYTE_64_PBL_BUF_PG_SZ_M,
		       V2_MPT_BYTE_64_PBL_BUF_PG_SZ_S,
		       mw->pbl_buf_pg_sz + PG_SHIFT_OFFSET);

	mpt_entry->lkey = cpu_to_le32(mw->rkey);

	return 0;
}

static void *get_cqe_v2(struct hns_roce_cq *hr_cq, int n)
{
	return hns_roce_buf_offset(hr_cq->mtr.kmem,
				   n * HNS_ROCE_V2_CQE_ENTRY_SIZE);
}

static void *get_sw_cqe_v2(struct hns_roce_cq *hr_cq, int n)
{
	struct hns_roce_v2_cqe *cqe = get_cqe_v2(hr_cq, n & hr_cq->ib_cq.cqe);

	/* Get cqe when Owner bit is Conversely with the MSB of cons_idx */
	return (roce_get_bit(cqe->byte_4, V2_CQE_BYTE_4_OWNER_S) ^
		!!(n & hr_cq->cq_depth)) ? cqe : NULL;
}

static inline void hns_roce_v2_cq_set_ci(struct hns_roce_cq *hr_cq, u32 ci)
{
	*hr_cq->set_ci_db = ci & V2_CQ_DB_PARAMETER_CONS_IDX_M;
}

static void __hns_roce_v2_cq_clean(struct hns_roce_cq *hr_cq, u32 qpn,
				   struct hns_roce_srq *srq)
{
	struct hns_roce_v2_cqe *cqe, *dest;
	u32 prod_index;
	int nfreed = 0;
	int wqe_index;
	u8 owner_bit;

	for (prod_index = hr_cq->cons_index; get_sw_cqe_v2(hr_cq, prod_index);
	     ++prod_index) {
		if (prod_index > hr_cq->cons_index + hr_cq->ib_cq.cqe)
			break;
	}

	/*
	 * Now backwards through the CQ, removing CQ entries
	 * that match our QP by overwriting them with next entries.
	 */
	while ((int) --prod_index - (int) hr_cq->cons_index >= 0) {
		cqe = get_cqe_v2(hr_cq, prod_index & hr_cq->ib_cq.cqe);
		if ((roce_get_field(cqe->byte_16, V2_CQE_BYTE_16_LCL_QPN_M,
				    V2_CQE_BYTE_16_LCL_QPN_S) &
				    HNS_ROCE_V2_CQE_QPN_MASK) == qpn) {
			if (srq &&
			    roce_get_bit(cqe->byte_4, V2_CQE_BYTE_4_S_R_S)) {
				wqe_index = roce_get_field(cqe->byte_4,
						     V2_CQE_BYTE_4_WQE_INDX_M,
						     V2_CQE_BYTE_4_WQE_INDX_S);
				hns_roce_free_srq_wqe(srq, wqe_index);
			}
			++nfreed;
		} else if (nfreed) {
			dest = get_cqe_v2(hr_cq, (prod_index + nfreed) &
					  hr_cq->ib_cq.cqe);
			owner_bit = roce_get_bit(dest->byte_4,
						 V2_CQE_BYTE_4_OWNER_S);
			memcpy(dest, cqe, sizeof(*cqe));
			roce_set_bit(dest->byte_4, V2_CQE_BYTE_4_OWNER_S,
				     owner_bit);
		}
	}

	if (nfreed) {
		hr_cq->cons_index += nfreed;
		/*
		 * Make sure update of buffer contents is done before
		 * updating consumer index.
		 */
		wmb();
		hns_roce_v2_cq_set_ci(hr_cq, hr_cq->cons_index);
	}
}

static void hns_roce_v2_cq_clean(struct hns_roce_cq *hr_cq, u32 qpn,
				 struct hns_roce_srq *srq)
{
	spin_lock_irq(&hr_cq->lock);
	__hns_roce_v2_cq_clean(hr_cq, qpn, srq);
	spin_unlock_irq(&hr_cq->lock);
}

static void hns_roce_v2_write_cqc(struct hns_roce_dev *hr_dev,
				  struct hns_roce_cq *hr_cq, void *mb_buf,
				  u64 *mtts, dma_addr_t dma_handle)
{
	struct hns_roce_v2_cq_context *cq_context;

	cq_context = mb_buf;
	memset(cq_context, 0, sizeof(*cq_context));

	roce_set_field(cq_context->byte_4_pg_ceqn, V2_CQC_BYTE_4_CQ_ST_M,
		       V2_CQC_BYTE_4_CQ_ST_S, V2_CQ_STATE_VALID);
	roce_set_field(cq_context->byte_4_pg_ceqn, V2_CQC_BYTE_4_ARM_ST_M,
		       V2_CQC_BYTE_4_ARM_ST_S, REG_NXT_CEQE);
	roce_set_field(cq_context->byte_4_pg_ceqn, V2_CQC_BYTE_4_SHIFT_M,
		       V2_CQC_BYTE_4_SHIFT_S, ilog2(hr_cq->cq_depth));
	roce_set_field(cq_context->byte_4_pg_ceqn, V2_CQC_BYTE_4_CEQN_M,
		       V2_CQC_BYTE_4_CEQN_S, hr_cq->vector);

	roce_set_field(cq_context->byte_8_cqn, V2_CQC_BYTE_8_CQN_M,
		       V2_CQC_BYTE_8_CQN_S, hr_cq->cqn);

	cq_context->cqe_cur_blk_addr = cpu_to_le32(to_hr_hw_page_addr(mtts[0]));

	roce_set_field(cq_context->byte_16_hop_addr,
		       V2_CQC_BYTE_16_CQE_CUR_BLK_ADDR_M,
		       V2_CQC_BYTE_16_CQE_CUR_BLK_ADDR_S,
		       upper_32_bits(to_hr_hw_page_addr(mtts[0])));
	roce_set_field(cq_context->byte_16_hop_addr,
		       V2_CQC_BYTE_16_CQE_HOP_NUM_M,
		       V2_CQC_BYTE_16_CQE_HOP_NUM_S, hr_dev->caps.cqe_hop_num ==
		       HNS_ROCE_HOP_NUM_0 ? 0 : hr_dev->caps.cqe_hop_num);

	cq_context->cqe_nxt_blk_addr = cpu_to_le32(to_hr_hw_page_addr(mtts[1]));
	roce_set_field(cq_context->byte_24_pgsz_addr,
		       V2_CQC_BYTE_24_CQE_NXT_BLK_ADDR_M,
		       V2_CQC_BYTE_24_CQE_NXT_BLK_ADDR_S,
		       upper_32_bits(to_hr_hw_page_addr(mtts[1])));
	roce_set_field(cq_context->byte_24_pgsz_addr,
		       V2_CQC_BYTE_24_CQE_BA_PG_SZ_M,
		       V2_CQC_BYTE_24_CQE_BA_PG_SZ_S,
		       to_hr_hw_page_shift(hr_cq->mtr.hem_cfg.ba_pg_shift));
	roce_set_field(cq_context->byte_24_pgsz_addr,
		       V2_CQC_BYTE_24_CQE_BUF_PG_SZ_M,
		       V2_CQC_BYTE_24_CQE_BUF_PG_SZ_S,
		       to_hr_hw_page_shift(hr_cq->mtr.hem_cfg.buf_pg_shift));

	cq_context->cqe_ba = cpu_to_le32(dma_handle >> 3);

	roce_set_field(cq_context->byte_40_cqe_ba, V2_CQC_BYTE_40_CQE_BA_M,
		       V2_CQC_BYTE_40_CQE_BA_S, (dma_handle >> (32 + 3)));

	roce_set_bit(cq_context->byte_44_db_record,
		     V2_CQC_BYTE_44_DB_RECORD_EN_S,
		     (hr_cq->flags & HNS_ROCE_CQ_FLAG_RECORD_DB) ? 1 : 0);

	roce_set_field(cq_context->byte_44_db_record,
		       V2_CQC_BYTE_44_DB_RECORD_ADDR_M,
		       V2_CQC_BYTE_44_DB_RECORD_ADDR_S,
		       ((u32)hr_cq->db.dma) >> 1);
	cq_context->db_record_addr = cpu_to_le32(hr_cq->db.dma >> 32);

	roce_set_field(cq_context->byte_56_cqe_period_maxcnt,
		       V2_CQC_BYTE_56_CQ_MAX_CNT_M,
		       V2_CQC_BYTE_56_CQ_MAX_CNT_S,
		       HNS_ROCE_V2_CQ_DEFAULT_BURST_NUM);
	roce_set_field(cq_context->byte_56_cqe_period_maxcnt,
		       V2_CQC_BYTE_56_CQ_PERIOD_M,
		       V2_CQC_BYTE_56_CQ_PERIOD_S,
		       HNS_ROCE_V2_CQ_DEFAULT_INTERVAL);
}

static int hns_roce_v2_req_notify_cq(struct ib_cq *ibcq,
				     enum ib_cq_notify_flags flags)
{
	struct hns_roce_dev *hr_dev = to_hr_dev(ibcq->device);
	struct hns_roce_cq *hr_cq = to_hr_cq(ibcq);
	u32 notification_flag;
	__le32 doorbell[2];

	doorbell[0] = 0;
	doorbell[1] = 0;

	notification_flag = (flags & IB_CQ_SOLICITED_MASK) == IB_CQ_SOLICITED ?
			     V2_CQ_DB_REQ_NOT : V2_CQ_DB_REQ_NOT_SOL;
	/*
	 * flags = 0; Notification Flag = 1, next
	 * flags = 1; Notification Flag = 0, solocited
	 */
	roce_set_field(doorbell[0], V2_CQ_DB_BYTE_4_TAG_M, V2_DB_BYTE_4_TAG_S,
		       hr_cq->cqn);
	roce_set_field(doorbell[0], V2_CQ_DB_BYTE_4_CMD_M, V2_DB_BYTE_4_CMD_S,
		       HNS_ROCE_V2_CQ_DB_NTR);
	roce_set_field(doorbell[1], V2_CQ_DB_PARAMETER_CONS_IDX_M,
		       V2_CQ_DB_PARAMETER_CONS_IDX_S, hr_cq->cons_index);
	roce_set_field(doorbell[1], V2_CQ_DB_PARAMETER_CMD_SN_M,
		       V2_CQ_DB_PARAMETER_CMD_SN_S, hr_cq->arm_sn & 0x3);
	roce_set_bit(doorbell[1], V2_CQ_DB_PARAMETER_NOTIFY_S,
		     notification_flag);

	hns_roce_write64(hr_dev, doorbell, hr_cq->cq_db_l);

	return 0;
}

static int hns_roce_handle_recv_inl_wqe(struct hns_roce_v2_cqe *cqe,
						    struct hns_roce_qp **cur_qp,
						    struct ib_wc *wc)
{
	struct hns_roce_rinl_sge *sge_list;
	u32 wr_num, wr_cnt, sge_num;
	u32 sge_cnt, data_len, size;
	void *wqe_buf;

	wr_num = roce_get_field(cqe->byte_4, V2_CQE_BYTE_4_WQE_INDX_M,
				V2_CQE_BYTE_4_WQE_INDX_S) & 0xffff;
	wr_cnt = wr_num & ((*cur_qp)->rq.wqe_cnt - 1);

	sge_list = (*cur_qp)->rq_inl_buf.wqe_list[wr_cnt].sg_list;
	sge_num = (*cur_qp)->rq_inl_buf.wqe_list[wr_cnt].sge_cnt;
	wqe_buf = hns_roce_get_recv_wqe(*cur_qp, wr_cnt);
	data_len = wc->byte_len;

	for (sge_cnt = 0; (sge_cnt < sge_num) && (data_len); sge_cnt++) {
		size = min(sge_list[sge_cnt].len, data_len);
		memcpy((void *)sge_list[sge_cnt].addr, wqe_buf, size);

		data_len -= size;
		wqe_buf += size;
	}

	if (unlikely(data_len)) {
		wc->status = IB_WC_LOC_LEN_ERR;
		return -EAGAIN;
	}

	return 0;
}

static int sw_comp(struct hns_roce_qp *hr_qp, struct hns_roce_wq *wq,
		   int num_entries, struct ib_wc *wc)
{
	unsigned int left;
	int npolled = 0;

	left = wq->head - wq->tail;
	if (left == 0)
		return 0;

	left = min_t(unsigned int, (unsigned int)num_entries, left);
	while (npolled < left) {
		wc->wr_id = wq->wrid[wq->tail & (wq->wqe_cnt - 1)];
		wc->status = IB_WC_WR_FLUSH_ERR;
		wc->vendor_err = 0;
		wc->qp = &hr_qp->ibqp;

		wq->tail++;
		wc++;
		npolled++;
	}

	return npolled;
}

static int hns_roce_v2_sw_poll_cq(struct hns_roce_cq *hr_cq, int num_entries,
				  struct ib_wc *wc)
{
	struct hns_roce_qp *hr_qp;
	int npolled = 0;

	list_for_each_entry(hr_qp, &hr_cq->sq_list, sq_node) {
		npolled += sw_comp(hr_qp, &hr_qp->sq,
				   num_entries - npolled, wc + npolled);
		if (npolled >= num_entries)
			goto out;
	}

	list_for_each_entry(hr_qp, &hr_cq->rq_list, rq_node) {
		npolled += sw_comp(hr_qp, &hr_qp->rq,
				   num_entries - npolled, wc + npolled);
		if (npolled >= num_entries)
			goto out;
	}

out:
	return npolled;
}

static void get_cqe_status(struct hns_roce_dev *hr_dev, struct hns_roce_qp *qp,
			   struct hns_roce_v2_cqe *cqe, struct ib_wc *wc)
{
	static const struct {
		u32 cqe_status;
		enum ib_wc_status wc_status;
	} map[] = {
		{ HNS_ROCE_CQE_V2_SUCCESS, IB_WC_SUCCESS },
		{ HNS_ROCE_CQE_V2_LOCAL_LENGTH_ERR, IB_WC_LOC_LEN_ERR },
		{ HNS_ROCE_CQE_V2_LOCAL_QP_OP_ERR, IB_WC_LOC_QP_OP_ERR },
		{ HNS_ROCE_CQE_V2_LOCAL_PROT_ERR, IB_WC_LOC_PROT_ERR },
		{ HNS_ROCE_CQE_V2_WR_FLUSH_ERR, IB_WC_WR_FLUSH_ERR },
		{ HNS_ROCE_CQE_V2_MW_BIND_ERR, IB_WC_MW_BIND_ERR },
		{ HNS_ROCE_CQE_V2_BAD_RESP_ERR, IB_WC_BAD_RESP_ERR },
		{ HNS_ROCE_CQE_V2_LOCAL_ACCESS_ERR, IB_WC_LOC_ACCESS_ERR },
		{ HNS_ROCE_CQE_V2_REMOTE_INVAL_REQ_ERR, IB_WC_REM_INV_REQ_ERR },
		{ HNS_ROCE_CQE_V2_REMOTE_ACCESS_ERR, IB_WC_REM_ACCESS_ERR },
		{ HNS_ROCE_CQE_V2_REMOTE_OP_ERR, IB_WC_REM_OP_ERR },
		{ HNS_ROCE_CQE_V2_TRANSPORT_RETRY_EXC_ERR,
		  IB_WC_RETRY_EXC_ERR },
		{ HNS_ROCE_CQE_V2_RNR_RETRY_EXC_ERR, IB_WC_RNR_RETRY_EXC_ERR },
		{ HNS_ROCE_CQE_V2_REMOTE_ABORT_ERR, IB_WC_REM_ABORT_ERR },
		{ HNS_ROCE_CQE_V2_GENERAL_ERR, IB_WC_GENERAL_ERR}
	};

	u32 cqe_status = roce_get_field(cqe->byte_4, V2_CQE_BYTE_4_STATUS_M,
					V2_CQE_BYTE_4_STATUS_S);
	int i;

	wc->status = IB_WC_GENERAL_ERR;
	for (i = 0; i < ARRAY_SIZE(map); i++)
		if (cqe_status == map[i].cqe_status) {
			wc->status = map[i].wc_status;
			break;
		}

	if (likely(wc->status == IB_WC_SUCCESS ||
		   wc->status == IB_WC_WR_FLUSH_ERR))
		return;

	ibdev_err(&hr_dev->ib_dev, "error cqe status 0x%x:\n", cqe_status);
	print_hex_dump(KERN_ERR, "", DUMP_PREFIX_NONE, 16, 4, cqe,
		       sizeof(*cqe), false);

	/*
	 * For hns ROCEE, GENERAL_ERR is an error type that is not defined in
	 * the standard protocol, the driver must ignore it and needn't to set
	 * the QP to an error state.
	 */
	if (cqe_status == HNS_ROCE_CQE_V2_GENERAL_ERR)
		return;

	/*
	 * Hip08 hardware cannot flush the WQEs in SQ/RQ if the QP state gets
	 * into errored mode. Hence, as a workaround to this hardware
	 * limitation, driver needs to assist in flushing. But the flushing
	 * operation uses mailbox to convey the QP state to the hardware and
	 * which can sleep due to the mutex protection around the mailbox calls.
	 * Hence, use the deferred flush for now. Once wc error detected, the
	 * flushing operation is needed.
	 */
	if (!test_and_set_bit(HNS_ROCE_FLUSH_FLAG, &qp->flush_flag))
		init_flush_work(hr_dev, qp);
}

static int hns_roce_v2_poll_one(struct hns_roce_cq *hr_cq,
				struct hns_roce_qp **cur_qp, struct ib_wc *wc)
{
	struct hns_roce_dev *hr_dev = to_hr_dev(hr_cq->ib_cq.device);
	struct hns_roce_srq *srq = NULL;
	struct hns_roce_v2_cqe *cqe;
	struct hns_roce_qp *hr_qp;
	struct hns_roce_wq *wq;
	int is_send;
	u16 wqe_ctr;
	u32 opcode;
	int qpn;
	int ret;

	/* Find cqe according to consumer index */
	cqe = get_sw_cqe_v2(hr_cq, hr_cq->cons_index);
	if (!cqe)
		return -EAGAIN;

	++hr_cq->cons_index;
	/* Memory barrier */
	rmb();

	/* 0->SQ, 1->RQ */
	is_send = !roce_get_bit(cqe->byte_4, V2_CQE_BYTE_4_S_R_S);

	qpn = roce_get_field(cqe->byte_16, V2_CQE_BYTE_16_LCL_QPN_M,
				V2_CQE_BYTE_16_LCL_QPN_S);

	if (!*cur_qp || (qpn & HNS_ROCE_V2_CQE_QPN_MASK) != (*cur_qp)->qpn) {
		hr_qp = __hns_roce_qp_lookup(hr_dev, qpn);
		if (unlikely(!hr_qp)) {
			ibdev_err(&hr_dev->ib_dev,
				  "CQ %06lx with entry for unknown QPN %06x\n",
				  hr_cq->cqn, qpn & HNS_ROCE_V2_CQE_QPN_MASK);
			return -EINVAL;
		}
		*cur_qp = hr_qp;
	}

	wc->qp = &(*cur_qp)->ibqp;
	wc->vendor_err = 0;

	if (is_send) {
		wq = &(*cur_qp)->sq;
		if ((*cur_qp)->sq_signal_bits) {
			/*
			 * If sg_signal_bit is 1,
			 * firstly tail pointer updated to wqe
			 * which current cqe correspond to
			 */
			wqe_ctr = (u16)roce_get_field(cqe->byte_4,
						      V2_CQE_BYTE_4_WQE_INDX_M,
						      V2_CQE_BYTE_4_WQE_INDX_S);
			wq->tail += (wqe_ctr - (u16)wq->tail) &
				    (wq->wqe_cnt - 1);
		}

		wc->wr_id = wq->wrid[wq->tail & (wq->wqe_cnt - 1)];
		++wq->tail;
	} else if ((*cur_qp)->ibqp.srq) {
		srq = to_hr_srq((*cur_qp)->ibqp.srq);
		wqe_ctr = (u16)roce_get_field(cqe->byte_4,
					      V2_CQE_BYTE_4_WQE_INDX_M,
					      V2_CQE_BYTE_4_WQE_INDX_S);
		wc->wr_id = srq->wrid[wqe_ctr];
		hns_roce_free_srq_wqe(srq, wqe_ctr);
	} else {
		/* Update tail pointer, record wr_id */
		wq = &(*cur_qp)->rq;
		wc->wr_id = wq->wrid[wq->tail & (wq->wqe_cnt - 1)];
		++wq->tail;
	}

	get_cqe_status(hr_dev, *cur_qp, cqe, wc);
	if (unlikely(wc->status != IB_WC_SUCCESS))
		return 0;

	if (is_send) {
		wc->wc_flags = 0;
		/* SQ corresponding to CQE */
		switch (roce_get_field(cqe->byte_4, V2_CQE_BYTE_4_OPCODE_M,
				       V2_CQE_BYTE_4_OPCODE_S) & 0x1f) {
		case HNS_ROCE_SQ_OPCODE_SEND:
			wc->opcode = IB_WC_SEND;
			break;
		case HNS_ROCE_SQ_OPCODE_SEND_WITH_INV:
			wc->opcode = IB_WC_SEND;
			break;
		case HNS_ROCE_SQ_OPCODE_SEND_WITH_IMM:
			wc->opcode = IB_WC_SEND;
			wc->wc_flags |= IB_WC_WITH_IMM;
			break;
		case HNS_ROCE_SQ_OPCODE_RDMA_READ:
			wc->opcode = IB_WC_RDMA_READ;
			wc->byte_len = le32_to_cpu(cqe->byte_cnt);
			break;
		case HNS_ROCE_SQ_OPCODE_RDMA_WRITE:
			wc->opcode = IB_WC_RDMA_WRITE;
			break;
		case HNS_ROCE_SQ_OPCODE_RDMA_WRITE_WITH_IMM:
			wc->opcode = IB_WC_RDMA_WRITE;
			wc->wc_flags |= IB_WC_WITH_IMM;
			break;
		case HNS_ROCE_SQ_OPCODE_LOCAL_INV:
			wc->opcode = IB_WC_LOCAL_INV;
			wc->wc_flags |= IB_WC_WITH_INVALIDATE;
			break;
		case HNS_ROCE_SQ_OPCODE_ATOMIC_COMP_AND_SWAP:
			wc->opcode = IB_WC_COMP_SWAP;
			wc->byte_len  = 8;
			break;
		case HNS_ROCE_SQ_OPCODE_ATOMIC_FETCH_AND_ADD:
			wc->opcode = IB_WC_FETCH_ADD;
			wc->byte_len  = 8;
			break;
		case HNS_ROCE_SQ_OPCODE_ATOMIC_MASK_COMP_AND_SWAP:
			wc->opcode = IB_WC_MASKED_COMP_SWAP;
			wc->byte_len  = 8;
			break;
		case HNS_ROCE_SQ_OPCODE_ATOMIC_MASK_FETCH_AND_ADD:
			wc->opcode = IB_WC_MASKED_FETCH_ADD;
			wc->byte_len  = 8;
			break;
		case HNS_ROCE_SQ_OPCODE_FAST_REG_WR:
			wc->opcode = IB_WC_REG_MR;
			break;
		case HNS_ROCE_SQ_OPCODE_BIND_MW:
			wc->opcode = IB_WC_REG_MR;
			break;
		default:
			wc->status = IB_WC_GENERAL_ERR;
			break;
		}
	} else {
		/* RQ correspond to CQE */
		wc->byte_len = le32_to_cpu(cqe->byte_cnt);

		opcode = roce_get_field(cqe->byte_4, V2_CQE_BYTE_4_OPCODE_M,
					V2_CQE_BYTE_4_OPCODE_S);
		switch (opcode & 0x1f) {
		case HNS_ROCE_V2_OPCODE_RDMA_WRITE_IMM:
			wc->opcode = IB_WC_RECV_RDMA_WITH_IMM;
			wc->wc_flags = IB_WC_WITH_IMM;
			wc->ex.imm_data =
				cpu_to_be32(le32_to_cpu(cqe->immtdata));
			break;
		case HNS_ROCE_V2_OPCODE_SEND:
			wc->opcode = IB_WC_RECV;
			wc->wc_flags = 0;
			break;
		case HNS_ROCE_V2_OPCODE_SEND_WITH_IMM:
			wc->opcode = IB_WC_RECV;
			wc->wc_flags = IB_WC_WITH_IMM;
			wc->ex.imm_data =
				cpu_to_be32(le32_to_cpu(cqe->immtdata));
			break;
		case HNS_ROCE_V2_OPCODE_SEND_WITH_INV:
			wc->opcode = IB_WC_RECV;
			wc->wc_flags = IB_WC_WITH_INVALIDATE;
			wc->ex.invalidate_rkey = le32_to_cpu(cqe->rkey);
			break;
		default:
			wc->status = IB_WC_GENERAL_ERR;
			break;
		}

		if ((wc->qp->qp_type == IB_QPT_RC ||
		     wc->qp->qp_type == IB_QPT_UC) &&
		    (opcode == HNS_ROCE_V2_OPCODE_SEND ||
		    opcode == HNS_ROCE_V2_OPCODE_SEND_WITH_IMM ||
		    opcode == HNS_ROCE_V2_OPCODE_SEND_WITH_INV) &&
		    (roce_get_bit(cqe->byte_4, V2_CQE_BYTE_4_RQ_INLINE_S))) {
			ret = hns_roce_handle_recv_inl_wqe(cqe, cur_qp, wc);
			if (unlikely(ret))
				return -EAGAIN;
		}

		wc->sl = (u8)roce_get_field(cqe->byte_32, V2_CQE_BYTE_32_SL_M,
					    V2_CQE_BYTE_32_SL_S);
		wc->src_qp = (u8)roce_get_field(cqe->byte_32,
						V2_CQE_BYTE_32_RMT_QPN_M,
						V2_CQE_BYTE_32_RMT_QPN_S);
		wc->slid = 0;
		wc->wc_flags |= (roce_get_bit(cqe->byte_32,
					      V2_CQE_BYTE_32_GRH_S) ?
					      IB_WC_GRH : 0);
		wc->port_num = roce_get_field(cqe->byte_32,
				V2_CQE_BYTE_32_PORTN_M, V2_CQE_BYTE_32_PORTN_S);
		wc->pkey_index = 0;

		if (roce_get_bit(cqe->byte_28, V2_CQE_BYTE_28_VID_VLD_S)) {
			wc->vlan_id = (u16)roce_get_field(cqe->byte_28,
							  V2_CQE_BYTE_28_VID_M,
							  V2_CQE_BYTE_28_VID_S);
			wc->wc_flags |= IB_WC_WITH_VLAN;
		} else {
			wc->vlan_id = 0xffff;
		}

		wc->network_hdr_type = roce_get_field(cqe->byte_28,
						    V2_CQE_BYTE_28_PORT_TYPE_M,
						    V2_CQE_BYTE_28_PORT_TYPE_S);
	}

	return 0;
}

static int hns_roce_v2_poll_cq(struct ib_cq *ibcq, int num_entries,
			       struct ib_wc *wc)
{
	struct hns_roce_dev *hr_dev = to_hr_dev(ibcq->device);
	struct hns_roce_cq *hr_cq = to_hr_cq(ibcq);
	struct hns_roce_qp *cur_qp = NULL;
	unsigned long flags;
	int npolled;

	spin_lock_irqsave(&hr_cq->lock, flags);

	/*
	 * When the device starts to reset, the state is RST_DOWN. At this time,
	 * there may still be some valid CQEs in the hardware that are not
	 * polled. Therefore, it is not allowed to switch to the software mode
	 * immediately. When the state changes to UNINIT, CQE no longer exists
	 * in the hardware, and then switch to software mode.
	 */
	if (hr_dev->state == HNS_ROCE_DEVICE_STATE_UNINIT) {
		npolled = hns_roce_v2_sw_poll_cq(hr_cq, num_entries, wc);
		goto out;
	}

	for (npolled = 0; npolled < num_entries; ++npolled) {
		if (hns_roce_v2_poll_one(hr_cq, &cur_qp, wc + npolled))
			break;
	}

	if (npolled) {
		/* Memory barrier */
		wmb();
		hns_roce_v2_cq_set_ci(hr_cq, hr_cq->cons_index);
	}

out:
	spin_unlock_irqrestore(&hr_cq->lock, flags);

	return npolled;
}

static int get_op_for_set_hem(struct hns_roce_dev *hr_dev, u32 type,
			      int step_idx)
{
	int op;

	if (type == HEM_TYPE_SCCC && step_idx)
		return -EINVAL;

	switch (type) {
	case HEM_TYPE_QPC:
		op = HNS_ROCE_CMD_WRITE_QPC_BT0;
		break;
	case HEM_TYPE_MTPT:
		op = HNS_ROCE_CMD_WRITE_MPT_BT0;
		break;
	case HEM_TYPE_CQC:
		op = HNS_ROCE_CMD_WRITE_CQC_BT0;
		break;
	case HEM_TYPE_SRQC:
		op = HNS_ROCE_CMD_WRITE_SRQC_BT0;
		break;
	case HEM_TYPE_SCCC:
		op = HNS_ROCE_CMD_WRITE_SCCC_BT0;
		break;
	case HEM_TYPE_QPC_TIMER:
		op = HNS_ROCE_CMD_WRITE_QPC_TIMER_BT0;
		break;
	case HEM_TYPE_CQC_TIMER:
		op = HNS_ROCE_CMD_WRITE_CQC_TIMER_BT0;
		break;
	default:
		dev_warn(hr_dev->dev,
			 "Table %d not to be written by mailbox!\n", type);
		return -EINVAL;
	}

	return op + step_idx;
}

static int hns_roce_v2_set_hem(struct hns_roce_dev *hr_dev,
			       struct hns_roce_hem_table *table, int obj,
			       int step_idx)
{
	struct hns_roce_cmd_mailbox *mailbox;
	struct hns_roce_hem_iter iter;
	struct hns_roce_hem_mhop mhop;
	struct hns_roce_hem *hem;
	unsigned long mhop_obj = obj;
	int i, j, k;
	int ret = 0;
	u64 hem_idx = 0;
	u64 l1_idx = 0;
	u64 bt_ba = 0;
	u32 chunk_ba_num;
	u32 hop_num;
	int op;

	if (!hns_roce_check_whether_mhop(hr_dev, table->type))
		return 0;

	hns_roce_calc_hem_mhop(hr_dev, table, &mhop_obj, &mhop);
	i = mhop.l0_idx;
	j = mhop.l1_idx;
	k = mhop.l2_idx;
	hop_num = mhop.hop_num;
	chunk_ba_num = mhop.bt_chunk_size / 8;

	if (hop_num == 2) {
		hem_idx = i * chunk_ba_num * chunk_ba_num + j * chunk_ba_num +
			  k;
		l1_idx = i * chunk_ba_num + j;
	} else if (hop_num == 1) {
		hem_idx = i * chunk_ba_num + j;
	} else if (hop_num == HNS_ROCE_HOP_NUM_0) {
		hem_idx = i;
	}

	op = get_op_for_set_hem(hr_dev, table->type, step_idx);
	if (op == -EINVAL)
		return 0;

	mailbox = hns_roce_alloc_cmd_mailbox(hr_dev);
	if (IS_ERR(mailbox))
		return PTR_ERR(mailbox);

	if (table->type == HEM_TYPE_SCCC)
		obj = mhop.l0_idx;

	if (check_whether_last_step(hop_num, step_idx)) {
		hem = table->hem[hem_idx];
		for (hns_roce_hem_first(hem, &iter);
		     !hns_roce_hem_last(&iter); hns_roce_hem_next(&iter)) {
			bt_ba = hns_roce_hem_addr(&iter);

			/* configure the ba, tag, and op */
			ret = hns_roce_cmd_mbox(hr_dev, bt_ba, mailbox->dma,
						obj, 0, op,
						HNS_ROCE_CMD_TIMEOUT_MSECS);
		}
	} else {
		if (step_idx == 0)
			bt_ba = table->bt_l0_dma_addr[i];
		else if (step_idx == 1 && hop_num == 2)
			bt_ba = table->bt_l1_dma_addr[l1_idx];

		/* configure the ba, tag, and op */
		ret = hns_roce_cmd_mbox(hr_dev, bt_ba, mailbox->dma, obj,
					0, op, HNS_ROCE_CMD_TIMEOUT_MSECS);
	}

	hns_roce_free_cmd_mailbox(hr_dev, mailbox);
	return ret;
}

static int hns_roce_v2_clear_hem(struct hns_roce_dev *hr_dev,
				 struct hns_roce_hem_table *table, int obj,
				 int step_idx)
{
	struct device *dev = hr_dev->dev;
	struct hns_roce_cmd_mailbox *mailbox;
	int ret;
	u16 op = 0xff;

	if (!hns_roce_check_whether_mhop(hr_dev, table->type))
		return 0;

	switch (table->type) {
	case HEM_TYPE_QPC:
		op = HNS_ROCE_CMD_DESTROY_QPC_BT0;
		break;
	case HEM_TYPE_MTPT:
		op = HNS_ROCE_CMD_DESTROY_MPT_BT0;
		break;
	case HEM_TYPE_CQC:
		op = HNS_ROCE_CMD_DESTROY_CQC_BT0;
		break;
	case HEM_TYPE_SCCC:
	case HEM_TYPE_QPC_TIMER:
	case HEM_TYPE_CQC_TIMER:
		break;
	case HEM_TYPE_SRQC:
		op = HNS_ROCE_CMD_DESTROY_SRQC_BT0;
		break;
	default:
		dev_warn(dev, "Table %d not to be destroyed by mailbox!\n",
			 table->type);
		return 0;
	}

	if (table->type == HEM_TYPE_SCCC ||
	    table->type == HEM_TYPE_QPC_TIMER ||
	    table->type == HEM_TYPE_CQC_TIMER)
		return 0;

	op += step_idx;

	mailbox = hns_roce_alloc_cmd_mailbox(hr_dev);
	if (IS_ERR(mailbox))
		return PTR_ERR(mailbox);

	/* configure the tag and op */
	ret = hns_roce_cmd_mbox(hr_dev, 0, mailbox->dma, obj, 0, op,
				HNS_ROCE_CMD_TIMEOUT_MSECS);

	hns_roce_free_cmd_mailbox(hr_dev, mailbox);
	return ret;
}

static int hns_roce_v2_qp_modify(struct hns_roce_dev *hr_dev,
				 struct hns_roce_v2_qp_context *context,
				 struct hns_roce_qp *hr_qp)
{
	struct hns_roce_cmd_mailbox *mailbox;
	int ret;

	mailbox = hns_roce_alloc_cmd_mailbox(hr_dev);
	if (IS_ERR(mailbox))
		return PTR_ERR(mailbox);

	memcpy(mailbox->buf, context, sizeof(*context) * 2);

	ret = hns_roce_cmd_mbox(hr_dev, mailbox->dma, 0, hr_qp->qpn, 0,
				HNS_ROCE_CMD_MODIFY_QPC,
				HNS_ROCE_CMD_TIMEOUT_MSECS);

	hns_roce_free_cmd_mailbox(hr_dev, mailbox);

	return ret;
}

static void set_access_flags(struct hns_roce_qp *hr_qp,
			     struct hns_roce_v2_qp_context *context,
			     struct hns_roce_v2_qp_context *qpc_mask,
			     const struct ib_qp_attr *attr, int attr_mask)
{
	u8 dest_rd_atomic;
	u32 access_flags;

	dest_rd_atomic = (attr_mask & IB_QP_MAX_DEST_RD_ATOMIC) ?
			 attr->max_dest_rd_atomic : hr_qp->resp_depth;

	access_flags = (attr_mask & IB_QP_ACCESS_FLAGS) ?
		       attr->qp_access_flags : hr_qp->atomic_rd_en;

	if (!dest_rd_atomic)
		access_flags &= IB_ACCESS_REMOTE_WRITE;

	roce_set_bit(context->byte_76_srqn_op_en, V2_QPC_BYTE_76_RRE_S,
		     !!(access_flags & IB_ACCESS_REMOTE_READ));
	roce_set_bit(qpc_mask->byte_76_srqn_op_en, V2_QPC_BYTE_76_RRE_S, 0);

	roce_set_bit(context->byte_76_srqn_op_en, V2_QPC_BYTE_76_RWE_S,
		     !!(access_flags & IB_ACCESS_REMOTE_WRITE));
	roce_set_bit(qpc_mask->byte_76_srqn_op_en, V2_QPC_BYTE_76_RWE_S, 0);

	roce_set_bit(context->byte_76_srqn_op_en, V2_QPC_BYTE_76_ATE_S,
		     !!(access_flags & IB_ACCESS_REMOTE_ATOMIC));
	roce_set_bit(qpc_mask->byte_76_srqn_op_en, V2_QPC_BYTE_76_ATE_S, 0);
	roce_set_bit(context->byte_76_srqn_op_en, V2_QPC_BYTE_76_EXT_ATE_S,
		     !!(access_flags & IB_ACCESS_REMOTE_ATOMIC));
	roce_set_bit(qpc_mask->byte_76_srqn_op_en, V2_QPC_BYTE_76_EXT_ATE_S, 0);
}

static void set_qpc_wqe_cnt(struct hns_roce_qp *hr_qp,
			    struct hns_roce_v2_qp_context *context,
			    struct hns_roce_v2_qp_context *qpc_mask)
{
	roce_set_field(context->byte_4_sqpn_tst,
		       V2_QPC_BYTE_4_SGE_SHIFT_M, V2_QPC_BYTE_4_SGE_SHIFT_S,
		       to_hr_hem_entries_shift(hr_qp->sge.sge_cnt,
					       hr_qp->sge.sge_shift));

	roce_set_field(context->byte_20_smac_sgid_idx,
		       V2_QPC_BYTE_20_SQ_SHIFT_M, V2_QPC_BYTE_20_SQ_SHIFT_S,
		       ilog2(hr_qp->sq.wqe_cnt));

	roce_set_field(context->byte_20_smac_sgid_idx,
		       V2_QPC_BYTE_20_RQ_SHIFT_M, V2_QPC_BYTE_20_RQ_SHIFT_S,
		       ilog2(hr_qp->rq.wqe_cnt));
}

static void modify_qp_reset_to_init(struct ib_qp *ibqp,
				    const struct ib_qp_attr *attr,
				    int attr_mask,
				    struct hns_roce_v2_qp_context *context,
				    struct hns_roce_v2_qp_context *qpc_mask)
{
	struct hns_roce_dev *hr_dev = to_hr_dev(ibqp->device);
	struct hns_roce_qp *hr_qp = to_hr_qp(ibqp);

	/*
	 * In v2 engine, software pass context and context mask to hardware
	 * when modifying qp. If software need modify some fields in context,
	 * we should set all bits of the relevant fields in context mask to
	 * 0 at the same time, else set them to 0x1.
	 */
	roce_set_field(context->byte_4_sqpn_tst, V2_QPC_BYTE_4_TST_M,
		       V2_QPC_BYTE_4_TST_S, to_hr_qp_type(hr_qp->ibqp.qp_type));

	roce_set_field(context->byte_4_sqpn_tst, V2_QPC_BYTE_4_SQPN_M,
		       V2_QPC_BYTE_4_SQPN_S, hr_qp->qpn);

	roce_set_field(context->byte_16_buf_ba_pg_sz, V2_QPC_BYTE_16_PD_M,
		       V2_QPC_BYTE_16_PD_S, to_hr_pd(ibqp->pd)->pdn);

	roce_set_field(context->byte_20_smac_sgid_idx, V2_QPC_BYTE_20_RQWS_M,
		       V2_QPC_BYTE_20_RQWS_S, ilog2(hr_qp->rq.max_gs));

	set_qpc_wqe_cnt(hr_qp, context, qpc_mask);

	/* No VLAN need to set 0xFFF */
	roce_set_field(context->byte_24_mtu_tc, V2_QPC_BYTE_24_VLAN_ID_M,
		       V2_QPC_BYTE_24_VLAN_ID_S, 0xfff);

	if (hr_qp->en_flags & HNS_ROCE_QP_CAP_RQ_RECORD_DB)
		roce_set_bit(context->byte_68_rq_db,
			     V2_QPC_BYTE_68_RQ_RECORD_EN_S, 1);

	roce_set_field(context->byte_68_rq_db,
		       V2_QPC_BYTE_68_RQ_DB_RECORD_ADDR_M,
		       V2_QPC_BYTE_68_RQ_DB_RECORD_ADDR_S,
		       ((u32)hr_qp->rdb.dma) >> 1);
	context->rq_db_record_addr = cpu_to_le32(hr_qp->rdb.dma >> 32);

	roce_set_bit(context->byte_76_srqn_op_en, V2_QPC_BYTE_76_RQIE_S,
		    (hr_dev->caps.flags & HNS_ROCE_CAP_FLAG_RQ_INLINE) ? 1 : 0);

	roce_set_field(context->byte_80_rnr_rx_cqn, V2_QPC_BYTE_80_RX_CQN_M,
		       V2_QPC_BYTE_80_RX_CQN_S, to_hr_cq(ibqp->recv_cq)->cqn);
	if (ibqp->srq) {
		roce_set_field(context->byte_76_srqn_op_en,
			       V2_QPC_BYTE_76_SRQN_M, V2_QPC_BYTE_76_SRQN_S,
			       to_hr_srq(ibqp->srq)->srqn);
		roce_set_bit(context->byte_76_srqn_op_en,
			     V2_QPC_BYTE_76_SRQ_EN_S, 1);
	}

	roce_set_field(context->byte_172_sq_psn, V2_QPC_BYTE_172_ACK_REQ_FREQ_M,
		       V2_QPC_BYTE_172_ACK_REQ_FREQ_S, 4);

	roce_set_bit(context->byte_172_sq_psn, V2_QPC_BYTE_172_FRE_S, 1);

	hr_qp->access_flags = attr->qp_access_flags;
	roce_set_field(context->byte_252_err_txcqn, V2_QPC_BYTE_252_TX_CQN_M,
		       V2_QPC_BYTE_252_TX_CQN_S, to_hr_cq(ibqp->send_cq)->cqn);
}

static void modify_qp_init_to_init(struct ib_qp *ibqp,
				   const struct ib_qp_attr *attr, int attr_mask,
				   struct hns_roce_v2_qp_context *context,
				   struct hns_roce_v2_qp_context *qpc_mask)
{
	struct hns_roce_qp *hr_qp = to_hr_qp(ibqp);

	/*
	 * In v2 engine, software pass context and context mask to hardware
	 * when modifying qp. If software need modify some fields in context,
	 * we should set all bits of the relevant fields in context mask to
	 * 0 at the same time, else set them to 0x1.
	 */
	roce_set_field(context->byte_4_sqpn_tst, V2_QPC_BYTE_4_TST_M,
		       V2_QPC_BYTE_4_TST_S, to_hr_qp_type(hr_qp->ibqp.qp_type));
	roce_set_field(qpc_mask->byte_4_sqpn_tst, V2_QPC_BYTE_4_TST_M,
		       V2_QPC_BYTE_4_TST_S, 0);

	if (attr_mask & IB_QP_ACCESS_FLAGS) {
		roce_set_bit(context->byte_76_srqn_op_en, V2_QPC_BYTE_76_RRE_S,
			     !!(attr->qp_access_flags & IB_ACCESS_REMOTE_READ));
		roce_set_bit(qpc_mask->byte_76_srqn_op_en, V2_QPC_BYTE_76_RRE_S,
			     0);

		roce_set_bit(context->byte_76_srqn_op_en, V2_QPC_BYTE_76_RWE_S,
			     !!(attr->qp_access_flags &
			     IB_ACCESS_REMOTE_WRITE));
		roce_set_bit(qpc_mask->byte_76_srqn_op_en, V2_QPC_BYTE_76_RWE_S,
			     0);

		roce_set_bit(context->byte_76_srqn_op_en, V2_QPC_BYTE_76_ATE_S,
			     !!(attr->qp_access_flags &
			     IB_ACCESS_REMOTE_ATOMIC));
		roce_set_bit(qpc_mask->byte_76_srqn_op_en, V2_QPC_BYTE_76_ATE_S,
			     0);
		roce_set_bit(context->byte_76_srqn_op_en,
			     V2_QPC_BYTE_76_EXT_ATE_S,
			     !!(attr->qp_access_flags &
				IB_ACCESS_REMOTE_ATOMIC));
		roce_set_bit(qpc_mask->byte_76_srqn_op_en,
			     V2_QPC_BYTE_76_EXT_ATE_S, 0);
	} else {
		roce_set_bit(context->byte_76_srqn_op_en, V2_QPC_BYTE_76_RRE_S,
			     !!(hr_qp->access_flags & IB_ACCESS_REMOTE_READ));
		roce_set_bit(qpc_mask->byte_76_srqn_op_en, V2_QPC_BYTE_76_RRE_S,
			     0);

		roce_set_bit(context->byte_76_srqn_op_en, V2_QPC_BYTE_76_RWE_S,
			     !!(hr_qp->access_flags & IB_ACCESS_REMOTE_WRITE));
		roce_set_bit(qpc_mask->byte_76_srqn_op_en, V2_QPC_BYTE_76_RWE_S,
			     0);

		roce_set_bit(context->byte_76_srqn_op_en, V2_QPC_BYTE_76_ATE_S,
			     !!(hr_qp->access_flags & IB_ACCESS_REMOTE_ATOMIC));
		roce_set_bit(qpc_mask->byte_76_srqn_op_en, V2_QPC_BYTE_76_ATE_S,
			     0);
		roce_set_bit(context->byte_76_srqn_op_en,
			     V2_QPC_BYTE_76_EXT_ATE_S,
			     !!(hr_qp->access_flags & IB_ACCESS_REMOTE_ATOMIC));
		roce_set_bit(qpc_mask->byte_76_srqn_op_en,
			     V2_QPC_BYTE_76_EXT_ATE_S, 0);
	}

	roce_set_field(context->byte_16_buf_ba_pg_sz, V2_QPC_BYTE_16_PD_M,
		       V2_QPC_BYTE_16_PD_S, to_hr_pd(ibqp->pd)->pdn);
	roce_set_field(qpc_mask->byte_16_buf_ba_pg_sz, V2_QPC_BYTE_16_PD_M,
		       V2_QPC_BYTE_16_PD_S, 0);

	roce_set_field(context->byte_80_rnr_rx_cqn, V2_QPC_BYTE_80_RX_CQN_M,
		       V2_QPC_BYTE_80_RX_CQN_S, to_hr_cq(ibqp->recv_cq)->cqn);
	roce_set_field(qpc_mask->byte_80_rnr_rx_cqn, V2_QPC_BYTE_80_RX_CQN_M,
		       V2_QPC_BYTE_80_RX_CQN_S, 0);

	roce_set_field(context->byte_252_err_txcqn, V2_QPC_BYTE_252_TX_CQN_M,
		       V2_QPC_BYTE_252_TX_CQN_S, to_hr_cq(ibqp->send_cq)->cqn);
	roce_set_field(qpc_mask->byte_252_err_txcqn, V2_QPC_BYTE_252_TX_CQN_M,
		       V2_QPC_BYTE_252_TX_CQN_S, 0);

	if (ibqp->srq) {
		roce_set_bit(context->byte_76_srqn_op_en,
			     V2_QPC_BYTE_76_SRQ_EN_S, 1);
		roce_set_bit(qpc_mask->byte_76_srqn_op_en,
			     V2_QPC_BYTE_76_SRQ_EN_S, 0);
		roce_set_field(context->byte_76_srqn_op_en,
			       V2_QPC_BYTE_76_SRQN_M, V2_QPC_BYTE_76_SRQN_S,
			       to_hr_srq(ibqp->srq)->srqn);
		roce_set_field(qpc_mask->byte_76_srqn_op_en,
			       V2_QPC_BYTE_76_SRQN_M, V2_QPC_BYTE_76_SRQN_S, 0);
	}

	roce_set_field(context->byte_4_sqpn_tst, V2_QPC_BYTE_4_SQPN_M,
		       V2_QPC_BYTE_4_SQPN_S, hr_qp->qpn);
	roce_set_field(qpc_mask->byte_4_sqpn_tst, V2_QPC_BYTE_4_SQPN_M,
		       V2_QPC_BYTE_4_SQPN_S, 0);

	if (attr_mask & IB_QP_DEST_QPN) {
		roce_set_field(context->byte_56_dqpn_err, V2_QPC_BYTE_56_DQPN_M,
			       V2_QPC_BYTE_56_DQPN_S, hr_qp->qpn);
		roce_set_field(qpc_mask->byte_56_dqpn_err,
			       V2_QPC_BYTE_56_DQPN_M, V2_QPC_BYTE_56_DQPN_S, 0);
	}
}

static bool check_wqe_rq_mtt_count(struct hns_roce_dev *hr_dev,
				   struct hns_roce_qp *hr_qp, int mtt_cnt,
				   u32 page_size)
{
	struct ib_device *ibdev = &hr_dev->ib_dev;

	if (hr_qp->rq.wqe_cnt < 1)
		return true;

	if (mtt_cnt < 1) {
		ibdev_err(ibdev, "failed to find RQWQE buf ba of QP(0x%lx)\n",
			  hr_qp->qpn);
		return false;
	}

	if (mtt_cnt < MTT_MIN_COUNT &&
		(hr_qp->rq.offset + page_size) < hr_qp->buff_size) {
		ibdev_err(ibdev,
			  "failed to find next RQWQE buf ba of QP(0x%lx)\n",
			  hr_qp->qpn);
		return false;
	}

	return true;
}

static int config_qp_rq_buf(struct hns_roce_dev *hr_dev,
			    struct hns_roce_qp *hr_qp,
			    struct hns_roce_v2_qp_context *context,
			    struct hns_roce_v2_qp_context *qpc_mask)
{
	struct ib_qp *ibqp = &hr_qp->ibqp;
	u64 mtts[MTT_MIN_COUNT] = { 0 };
	u64 wqe_sge_ba;
	u32 page_size;
	int count;

	/* Search qp buf's mtts */
	page_size = 1 << hr_qp->mtr.hem_cfg.buf_pg_shift;
	count = hns_roce_mtr_find(hr_dev, &hr_qp->mtr,
				  hr_qp->rq.offset / page_size, mtts,
				  MTT_MIN_COUNT, &wqe_sge_ba);
	if (!ibqp->srq)
		if (!check_wqe_rq_mtt_count(hr_dev, hr_qp, count, page_size))
			return -EINVAL;

	context->wqe_sge_ba = cpu_to_le32(wqe_sge_ba >> 3);
	qpc_mask->wqe_sge_ba = 0;

	/*
	 * In v2 engine, software pass context and context mask to hardware
	 * when modifying qp. If software need modify some fields in context,
	 * we should set all bits of the relevant fields in context mask to
	 * 0 at the same time, else set them to 0x1.
	 */
	roce_set_field(context->byte_12_sq_hop, V2_QPC_BYTE_12_WQE_SGE_BA_M,
		       V2_QPC_BYTE_12_WQE_SGE_BA_S, wqe_sge_ba >> (32 + 3));
	roce_set_field(qpc_mask->byte_12_sq_hop, V2_QPC_BYTE_12_WQE_SGE_BA_M,
		       V2_QPC_BYTE_12_WQE_SGE_BA_S, 0);

	roce_set_field(context->byte_12_sq_hop, V2_QPC_BYTE_12_SQ_HOP_NUM_M,
		       V2_QPC_BYTE_12_SQ_HOP_NUM_S,
		       to_hr_hem_hopnum(hr_dev->caps.wqe_sq_hop_num,
					hr_qp->sq.wqe_cnt));
	roce_set_field(qpc_mask->byte_12_sq_hop, V2_QPC_BYTE_12_SQ_HOP_NUM_M,
		       V2_QPC_BYTE_12_SQ_HOP_NUM_S, 0);

	roce_set_field(context->byte_20_smac_sgid_idx,
		       V2_QPC_BYTE_20_SGE_HOP_NUM_M,
		       V2_QPC_BYTE_20_SGE_HOP_NUM_S,
		       to_hr_hem_hopnum(hr_dev->caps.wqe_sge_hop_num,
					hr_qp->sge.sge_cnt));
	roce_set_field(qpc_mask->byte_20_smac_sgid_idx,
		       V2_QPC_BYTE_20_SGE_HOP_NUM_M,
		       V2_QPC_BYTE_20_SGE_HOP_NUM_S, 0);

	roce_set_field(context->byte_20_smac_sgid_idx,
		       V2_QPC_BYTE_20_RQ_HOP_NUM_M,
		       V2_QPC_BYTE_20_RQ_HOP_NUM_S,
		       to_hr_hem_hopnum(hr_dev->caps.wqe_rq_hop_num,
					hr_qp->rq.wqe_cnt));

	roce_set_field(qpc_mask->byte_20_smac_sgid_idx,
		       V2_QPC_BYTE_20_RQ_HOP_NUM_M,
		       V2_QPC_BYTE_20_RQ_HOP_NUM_S, 0);

	roce_set_field(context->byte_16_buf_ba_pg_sz,
		       V2_QPC_BYTE_16_WQE_SGE_BA_PG_SZ_M,
		       V2_QPC_BYTE_16_WQE_SGE_BA_PG_SZ_S,
		       to_hr_hw_page_shift(hr_qp->mtr.hem_cfg.ba_pg_shift));
	roce_set_field(qpc_mask->byte_16_buf_ba_pg_sz,
		       V2_QPC_BYTE_16_WQE_SGE_BA_PG_SZ_M,
		       V2_QPC_BYTE_16_WQE_SGE_BA_PG_SZ_S, 0);

	roce_set_field(context->byte_16_buf_ba_pg_sz,
		       V2_QPC_BYTE_16_WQE_SGE_BUF_PG_SZ_M,
		       V2_QPC_BYTE_16_WQE_SGE_BUF_PG_SZ_S,
		       to_hr_hw_page_shift(hr_qp->mtr.hem_cfg.buf_pg_shift));
	roce_set_field(qpc_mask->byte_16_buf_ba_pg_sz,
		       V2_QPC_BYTE_16_WQE_SGE_BUF_PG_SZ_M,
		       V2_QPC_BYTE_16_WQE_SGE_BUF_PG_SZ_S, 0);

	context->rq_cur_blk_addr = cpu_to_le32(to_hr_hw_page_addr(mtts[0]));
	qpc_mask->rq_cur_blk_addr = 0;

	roce_set_field(context->byte_92_srq_info,
		       V2_QPC_BYTE_92_RQ_CUR_BLK_ADDR_M,
		       V2_QPC_BYTE_92_RQ_CUR_BLK_ADDR_S,
		       upper_32_bits(to_hr_hw_page_addr(mtts[0])));
	roce_set_field(qpc_mask->byte_92_srq_info,
		       V2_QPC_BYTE_92_RQ_CUR_BLK_ADDR_M,
		       V2_QPC_BYTE_92_RQ_CUR_BLK_ADDR_S, 0);

	context->rq_nxt_blk_addr = cpu_to_le32(to_hr_hw_page_addr(mtts[1]));
	qpc_mask->rq_nxt_blk_addr = 0;

	roce_set_field(context->byte_104_rq_sge,
		       V2_QPC_BYTE_104_RQ_NXT_BLK_ADDR_M,
		       V2_QPC_BYTE_104_RQ_NXT_BLK_ADDR_S,
		       upper_32_bits(to_hr_hw_page_addr(mtts[1])));
	roce_set_field(qpc_mask->byte_104_rq_sge,
		       V2_QPC_BYTE_104_RQ_NXT_BLK_ADDR_M,
		       V2_QPC_BYTE_104_RQ_NXT_BLK_ADDR_S, 0);

	roce_set_field(context->byte_84_rq_ci_pi,
		       V2_QPC_BYTE_84_RQ_PRODUCER_IDX_M,
		       V2_QPC_BYTE_84_RQ_PRODUCER_IDX_S, hr_qp->rq.head);
	roce_set_field(qpc_mask->byte_84_rq_ci_pi,
		       V2_QPC_BYTE_84_RQ_PRODUCER_IDX_M,
		       V2_QPC_BYTE_84_RQ_PRODUCER_IDX_S, 0);

	roce_set_field(qpc_mask->byte_84_rq_ci_pi,
		       V2_QPC_BYTE_84_RQ_CONSUMER_IDX_M,
		       V2_QPC_BYTE_84_RQ_CONSUMER_IDX_S, 0);

	return 0;
}

static int config_qp_sq_buf(struct hns_roce_dev *hr_dev,
			    struct hns_roce_qp *hr_qp,
			    struct hns_roce_v2_qp_context *context,
			    struct hns_roce_v2_qp_context *qpc_mask)
{
	struct ib_device *ibdev = &hr_dev->ib_dev;
	u64 sge_cur_blk = 0;
	u64 sq_cur_blk = 0;
	u32 page_size;
	int count;

	/* search qp buf's mtts */
	count = hns_roce_mtr_find(hr_dev, &hr_qp->mtr, 0, &sq_cur_blk, 1, NULL);
	if (count < 1) {
		ibdev_err(ibdev, "failed to find QP(0x%lx) SQ buf.\n",
			  hr_qp->qpn);
		return -EINVAL;
	}
	if (hr_qp->sge.sge_cnt > 0) {
		page_size = 1 << hr_qp->mtr.hem_cfg.buf_pg_shift;
		count = hns_roce_mtr_find(hr_dev, &hr_qp->mtr,
					  hr_qp->sge.offset / page_size,
					  &sge_cur_blk, 1, NULL);
		if (count < 1) {
			ibdev_err(ibdev, "failed to find QP(0x%lx) SGE buf.\n",
				  hr_qp->qpn);
			return -EINVAL;
		}
	}

	/*
	 * In v2 engine, software pass context and context mask to hardware
	 * when modifying qp. If software need modify some fields in context,
	 * we should set all bits of the relevant fields in context mask to
	 * 0 at the same time, else set them to 0x1.
	 */
	context->sq_cur_blk_addr = cpu_to_le32(to_hr_hw_page_addr(sq_cur_blk));
	roce_set_field(context->byte_168_irrl_idx,
		       V2_QPC_BYTE_168_SQ_CUR_BLK_ADDR_M,
		       V2_QPC_BYTE_168_SQ_CUR_BLK_ADDR_S,
		       upper_32_bits(to_hr_hw_page_addr(sq_cur_blk)));
	qpc_mask->sq_cur_blk_addr = 0;
	roce_set_field(qpc_mask->byte_168_irrl_idx,
		       V2_QPC_BYTE_168_SQ_CUR_BLK_ADDR_M,
		       V2_QPC_BYTE_168_SQ_CUR_BLK_ADDR_S, 0);

	context->sq_cur_sge_blk_addr =
		cpu_to_le32(to_hr_hw_page_addr(sge_cur_blk));
	roce_set_field(context->byte_184_irrl_idx,
		       V2_QPC_BYTE_184_SQ_CUR_SGE_BLK_ADDR_M,
		       V2_QPC_BYTE_184_SQ_CUR_SGE_BLK_ADDR_S,
		       upper_32_bits(to_hr_hw_page_addr(sge_cur_blk)));
	qpc_mask->sq_cur_sge_blk_addr = 0;
	roce_set_field(qpc_mask->byte_184_irrl_idx,
		       V2_QPC_BYTE_184_SQ_CUR_SGE_BLK_ADDR_M,
		       V2_QPC_BYTE_184_SQ_CUR_SGE_BLK_ADDR_S, 0);

	context->rx_sq_cur_blk_addr =
		cpu_to_le32(to_hr_hw_page_addr(sq_cur_blk));
	roce_set_field(context->byte_232_irrl_sge,
		       V2_QPC_BYTE_232_RX_SQ_CUR_BLK_ADDR_M,
		       V2_QPC_BYTE_232_RX_SQ_CUR_BLK_ADDR_S,
		       upper_32_bits(to_hr_hw_page_addr(sq_cur_blk)));
	qpc_mask->rx_sq_cur_blk_addr = 0;
	roce_set_field(qpc_mask->byte_232_irrl_sge,
		       V2_QPC_BYTE_232_RX_SQ_CUR_BLK_ADDR_M,
		       V2_QPC_BYTE_232_RX_SQ_CUR_BLK_ADDR_S, 0);

	return 0;
}

static inline enum ib_mtu get_mtu(struct ib_qp *ibqp,
				  const struct ib_qp_attr *attr)
{
	if (ibqp->qp_type == IB_QPT_GSI || ibqp->qp_type == IB_QPT_UD)
		return IB_MTU_4096;

	return attr->path_mtu;
}

static int modify_qp_init_to_rtr(struct ib_qp *ibqp,
				 const struct ib_qp_attr *attr, int attr_mask,
				 struct hns_roce_v2_qp_context *context,
				 struct hns_roce_v2_qp_context *qpc_mask)
{
	const struct ib_global_route *grh = rdma_ah_read_grh(&attr->ah_attr);
	struct hns_roce_dev *hr_dev = to_hr_dev(ibqp->device);
	struct hns_roce_qp *hr_qp = to_hr_qp(ibqp);
	struct ib_device *ibdev = &hr_dev->ib_dev;
	dma_addr_t trrl_ba;
	dma_addr_t irrl_ba;
	enum ib_mtu mtu;
	u8 port_num;
	u64 *mtts;
	u8 *dmac;
	u8 *smac;
	int port;
	int ret;

	ret = config_qp_rq_buf(hr_dev, hr_qp, context, qpc_mask);
	if (ret) {
		ibdev_err(ibdev, "failed to config rq buf, ret = %d.\n", ret);
		return ret;
	}

	/* Search IRRL's mtts */
	mtts = hns_roce_table_find(hr_dev, &hr_dev->qp_table.irrl_table,
				   hr_qp->qpn, &irrl_ba);
	if (!mtts) {
		ibdev_err(ibdev, "failed to find qp irrl_table.\n");
		return -EINVAL;
	}

	/* Search TRRL's mtts */
	mtts = hns_roce_table_find(hr_dev, &hr_dev->qp_table.trrl_table,
				   hr_qp->qpn, &trrl_ba);
	if (!mtts) {
		ibdev_err(ibdev, "failed to find qp trrl_table.\n");
		return -EINVAL;
	}

	if (attr_mask & IB_QP_ALT_PATH) {
		ibdev_err(ibdev, "INIT2RTR attr_mask (0x%x) error.\n",
			  attr_mask);
		return -EINVAL;
	}

	roce_set_field(context->byte_132_trrl, V2_QPC_BYTE_132_TRRL_BA_M,
		       V2_QPC_BYTE_132_TRRL_BA_S, trrl_ba >> 4);
	roce_set_field(qpc_mask->byte_132_trrl, V2_QPC_BYTE_132_TRRL_BA_M,
		       V2_QPC_BYTE_132_TRRL_BA_S, 0);
	context->trrl_ba = cpu_to_le32(trrl_ba >> (16 + 4));
	qpc_mask->trrl_ba = 0;
	roce_set_field(context->byte_140_raq, V2_QPC_BYTE_140_TRRL_BA_M,
		       V2_QPC_BYTE_140_TRRL_BA_S,
		       (u32)(trrl_ba >> (32 + 16 + 4)));
	roce_set_field(qpc_mask->byte_140_raq, V2_QPC_BYTE_140_TRRL_BA_M,
		       V2_QPC_BYTE_140_TRRL_BA_S, 0);

	context->irrl_ba = cpu_to_le32(irrl_ba >> 6);
	qpc_mask->irrl_ba = 0;
	roce_set_field(context->byte_208_irrl, V2_QPC_BYTE_208_IRRL_BA_M,
		       V2_QPC_BYTE_208_IRRL_BA_S,
		       irrl_ba >> (32 + 6));
	roce_set_field(qpc_mask->byte_208_irrl, V2_QPC_BYTE_208_IRRL_BA_M,
		       V2_QPC_BYTE_208_IRRL_BA_S, 0);

	roce_set_bit(context->byte_208_irrl, V2_QPC_BYTE_208_RMT_E2E_S, 1);
	roce_set_bit(qpc_mask->byte_208_irrl, V2_QPC_BYTE_208_RMT_E2E_S, 0);

	roce_set_bit(context->byte_252_err_txcqn, V2_QPC_BYTE_252_SIG_TYPE_S,
		     hr_qp->sq_signal_bits);
	roce_set_bit(qpc_mask->byte_252_err_txcqn, V2_QPC_BYTE_252_SIG_TYPE_S,
		     0);

	port = (attr_mask & IB_QP_PORT) ? (attr->port_num - 1) : hr_qp->port;

	smac = (u8 *)hr_dev->dev_addr[port];
	dmac = (u8 *)attr->ah_attr.roce.dmac;
	/* when dmac equals smac or loop_idc is 1, it should loopback */
	if (ether_addr_equal_unaligned(dmac, smac) ||
	    hr_dev->loop_idc == 0x1) {
		roce_set_bit(context->byte_28_at_fl, V2_QPC_BYTE_28_LBI_S, 1);
		roce_set_bit(qpc_mask->byte_28_at_fl, V2_QPC_BYTE_28_LBI_S, 0);
	}

	if (attr_mask & IB_QP_DEST_QPN) {
		roce_set_field(context->byte_56_dqpn_err, V2_QPC_BYTE_56_DQPN_M,
			       V2_QPC_BYTE_56_DQPN_S, attr->dest_qp_num);
		roce_set_field(qpc_mask->byte_56_dqpn_err,
			       V2_QPC_BYTE_56_DQPN_M, V2_QPC_BYTE_56_DQPN_S, 0);
	}

	/* Configure GID index */
	port_num = rdma_ah_get_port_num(&attr->ah_attr);
	roce_set_field(context->byte_20_smac_sgid_idx,
		       V2_QPC_BYTE_20_SGID_IDX_M, V2_QPC_BYTE_20_SGID_IDX_S,
		       hns_get_gid_index(hr_dev, port_num - 1,
					 grh->sgid_index));
	roce_set_field(qpc_mask->byte_20_smac_sgid_idx,
		       V2_QPC_BYTE_20_SGID_IDX_M, V2_QPC_BYTE_20_SGID_IDX_S, 0);

	memcpy(&(context->dmac), dmac, sizeof(u32));
	roce_set_field(context->byte_52_udpspn_dmac, V2_QPC_BYTE_52_DMAC_M,
		       V2_QPC_BYTE_52_DMAC_S, *((u16 *)(&dmac[4])));
	qpc_mask->dmac = 0;
	roce_set_field(qpc_mask->byte_52_udpspn_dmac, V2_QPC_BYTE_52_DMAC_M,
		       V2_QPC_BYTE_52_DMAC_S, 0);

	mtu = get_mtu(ibqp, attr);

	if (attr_mask & IB_QP_PATH_MTU) {
		roce_set_field(context->byte_24_mtu_tc, V2_QPC_BYTE_24_MTU_M,
			       V2_QPC_BYTE_24_MTU_S, mtu);
		roce_set_field(qpc_mask->byte_24_mtu_tc, V2_QPC_BYTE_24_MTU_M,
			       V2_QPC_BYTE_24_MTU_S, 0);
	}

#define MAX_LP_MSG_LEN 65536
	/* MTU*(2^LP_PKTN_INI) shouldn't be bigger than 64kb */
	roce_set_field(context->byte_56_dqpn_err, V2_QPC_BYTE_56_LP_PKTN_INI_M,
		       V2_QPC_BYTE_56_LP_PKTN_INI_S,
		       ilog2(MAX_LP_MSG_LEN / ib_mtu_enum_to_int(mtu)));
	roce_set_field(qpc_mask->byte_56_dqpn_err, V2_QPC_BYTE_56_LP_PKTN_INI_M,
		       V2_QPC_BYTE_56_LP_PKTN_INI_S, 0);

	roce_set_bit(qpc_mask->byte_108_rx_reqepsn,
		     V2_QPC_BYTE_108_RX_REQ_PSN_ERR_S, 0);
	roce_set_field(qpc_mask->byte_96_rx_reqmsn, V2_QPC_BYTE_96_RX_REQ_MSN_M,
		       V2_QPC_BYTE_96_RX_REQ_MSN_S, 0);
	roce_set_field(qpc_mask->byte_108_rx_reqepsn,
		       V2_QPC_BYTE_108_RX_REQ_LAST_OPTYPE_M,
		       V2_QPC_BYTE_108_RX_REQ_LAST_OPTYPE_S, 0);

	context->rq_rnr_timer = 0;
	qpc_mask->rq_rnr_timer = 0;

	roce_set_field(qpc_mask->byte_132_trrl, V2_QPC_BYTE_132_TRRL_HEAD_MAX_M,
		       V2_QPC_BYTE_132_TRRL_HEAD_MAX_S, 0);
	roce_set_field(qpc_mask->byte_132_trrl, V2_QPC_BYTE_132_TRRL_TAIL_MAX_M,
		       V2_QPC_BYTE_132_TRRL_TAIL_MAX_S, 0);

	/* rocee send 2^lp_sgen_ini segs every time */
	roce_set_field(context->byte_168_irrl_idx,
		       V2_QPC_BYTE_168_LP_SGEN_INI_M,
		       V2_QPC_BYTE_168_LP_SGEN_INI_S, 3);
	roce_set_field(qpc_mask->byte_168_irrl_idx,
		       V2_QPC_BYTE_168_LP_SGEN_INI_M,
		       V2_QPC_BYTE_168_LP_SGEN_INI_S, 0);

	return 0;
}

static int modify_qp_rtr_to_rts(struct ib_qp *ibqp,
				const struct ib_qp_attr *attr, int attr_mask,
				struct hns_roce_v2_qp_context *context,
				struct hns_roce_v2_qp_context *qpc_mask)
{
	struct hns_roce_dev *hr_dev = to_hr_dev(ibqp->device);
	struct hns_roce_qp *hr_qp = to_hr_qp(ibqp);
	struct ib_device *ibdev = &hr_dev->ib_dev;
	int ret;

	/* Not support alternate path and path migration */
	if (attr_mask & (IB_QP_ALT_PATH | IB_QP_PATH_MIG_STATE)) {
		ibdev_err(ibdev, "RTR2RTS attr_mask (0x%x)error\n", attr_mask);
		return -EINVAL;
	}

	ret = config_qp_sq_buf(hr_dev, hr_qp, context, qpc_mask);
	if (ret) {
		ibdev_err(ibdev, "failed to config sq buf, ret %d\n", ret);
		return ret;
	}

	/*
	 * Set some fields in context to zero, Because the default values
	 * of all fields in context are zero, we need not set them to 0 again.
	 * but we should set the relevant fields of context mask to 0.
	 */
	roce_set_field(qpc_mask->byte_232_irrl_sge,
		       V2_QPC_BYTE_232_IRRL_SGE_IDX_M,
		       V2_QPC_BYTE_232_IRRL_SGE_IDX_S, 0);

	roce_set_field(qpc_mask->byte_240_irrl_tail,
		       V2_QPC_BYTE_240_RX_ACK_MSN_M,
		       V2_QPC_BYTE_240_RX_ACK_MSN_S, 0);

	roce_set_field(qpc_mask->byte_248_ack_psn,
		       V2_QPC_BYTE_248_ACK_LAST_OPTYPE_M,
		       V2_QPC_BYTE_248_ACK_LAST_OPTYPE_S, 0);
	roce_set_bit(qpc_mask->byte_248_ack_psn,
		     V2_QPC_BYTE_248_IRRL_PSN_VLD_S, 0);
	roce_set_field(qpc_mask->byte_248_ack_psn,
		       V2_QPC_BYTE_248_IRRL_PSN_M,
		       V2_QPC_BYTE_248_IRRL_PSN_S, 0);

	roce_set_field(qpc_mask->byte_240_irrl_tail,
		       V2_QPC_BYTE_240_IRRL_TAIL_REAL_M,
		       V2_QPC_BYTE_240_IRRL_TAIL_REAL_S, 0);

	roce_set_field(qpc_mask->byte_220_retry_psn_msn,
		       V2_QPC_BYTE_220_RETRY_MSG_MSN_M,
		       V2_QPC_BYTE_220_RETRY_MSG_MSN_S, 0);

	roce_set_bit(qpc_mask->byte_248_ack_psn,
		     V2_QPC_BYTE_248_RNR_RETRY_FLAG_S, 0);

	roce_set_field(qpc_mask->byte_212_lsn, V2_QPC_BYTE_212_CHECK_FLG_M,
		       V2_QPC_BYTE_212_CHECK_FLG_S, 0);

	roce_set_field(context->byte_212_lsn, V2_QPC_BYTE_212_LSN_M,
		       V2_QPC_BYTE_212_LSN_S, 0x100);
	roce_set_field(qpc_mask->byte_212_lsn, V2_QPC_BYTE_212_LSN_M,
		       V2_QPC_BYTE_212_LSN_S, 0);

	roce_set_field(qpc_mask->byte_196_sq_psn, V2_QPC_BYTE_196_IRRL_HEAD_M,
		       V2_QPC_BYTE_196_IRRL_HEAD_S, 0);

	return 0;
}

static int hns_roce_v2_set_path(struct ib_qp *ibqp,
				const struct ib_qp_attr *attr,
				int attr_mask,
				struct hns_roce_v2_qp_context *context,
				struct hns_roce_v2_qp_context *qpc_mask)
{
	const struct ib_global_route *grh = rdma_ah_read_grh(&attr->ah_attr);
	struct hns_roce_dev *hr_dev = to_hr_dev(ibqp->device);
	struct hns_roce_qp *hr_qp = to_hr_qp(ibqp);
	struct ib_device *ibdev = &hr_dev->ib_dev;
	const struct ib_gid_attr *gid_attr = NULL;
	int is_roce_protocol;
	u16 vlan_id = 0xffff;
	bool is_udp = false;
	u8 ib_port;
	u8 hr_port;
	int ret;

	ib_port = (attr_mask & IB_QP_PORT) ? attr->port_num : hr_qp->port + 1;
	hr_port = ib_port - 1;
	is_roce_protocol = rdma_cap_eth_ah(&hr_dev->ib_dev, ib_port) &&
			   rdma_ah_get_ah_flags(&attr->ah_attr) & IB_AH_GRH;

	if (is_roce_protocol) {
		gid_attr = attr->ah_attr.grh.sgid_attr;
		ret = rdma_read_gid_l2_fields(gid_attr, &vlan_id, NULL);
		if (ret)
			return ret;

		if (gid_attr)
			is_udp = (gid_attr->gid_type ==
				 IB_GID_TYPE_ROCE_UDP_ENCAP);
	}

	if (vlan_id < VLAN_N_VID) {
		roce_set_bit(context->byte_76_srqn_op_en,
			     V2_QPC_BYTE_76_RQ_VLAN_EN_S, 1);
		roce_set_bit(qpc_mask->byte_76_srqn_op_en,
			     V2_QPC_BYTE_76_RQ_VLAN_EN_S, 0);
		roce_set_bit(context->byte_168_irrl_idx,
			     V2_QPC_BYTE_168_SQ_VLAN_EN_S, 1);
		roce_set_bit(qpc_mask->byte_168_irrl_idx,
			     V2_QPC_BYTE_168_SQ_VLAN_EN_S, 0);
	}

	roce_set_field(context->byte_24_mtu_tc, V2_QPC_BYTE_24_VLAN_ID_M,
		       V2_QPC_BYTE_24_VLAN_ID_S, vlan_id);
	roce_set_field(qpc_mask->byte_24_mtu_tc, V2_QPC_BYTE_24_VLAN_ID_M,
		       V2_QPC_BYTE_24_VLAN_ID_S, 0);

	if (grh->sgid_index >= hr_dev->caps.gid_table_len[hr_port]) {
		ibdev_err(ibdev, "sgid_index(%u) too large. max is %d\n",
			  grh->sgid_index, hr_dev->caps.gid_table_len[hr_port]);
		return -EINVAL;
	}

	if (attr->ah_attr.type != RDMA_AH_ATTR_TYPE_ROCE) {
		ibdev_err(ibdev, "ah attr is not RDMA roce type\n");
		return -EINVAL;
	}

	roce_set_field(context->byte_52_udpspn_dmac, V2_QPC_BYTE_52_UDPSPN_M,
		       V2_QPC_BYTE_52_UDPSPN_S,
		       is_udp ? 0x12b7 : 0);

	roce_set_field(qpc_mask->byte_52_udpspn_dmac, V2_QPC_BYTE_52_UDPSPN_M,
		       V2_QPC_BYTE_52_UDPSPN_S, 0);

	roce_set_field(context->byte_20_smac_sgid_idx,
		       V2_QPC_BYTE_20_SGID_IDX_M, V2_QPC_BYTE_20_SGID_IDX_S,
		       grh->sgid_index);

	roce_set_field(qpc_mask->byte_20_smac_sgid_idx,
		       V2_QPC_BYTE_20_SGID_IDX_M, V2_QPC_BYTE_20_SGID_IDX_S, 0);

	roce_set_field(context->byte_24_mtu_tc, V2_QPC_BYTE_24_HOP_LIMIT_M,
		       V2_QPC_BYTE_24_HOP_LIMIT_S, grh->hop_limit);
	roce_set_field(qpc_mask->byte_24_mtu_tc, V2_QPC_BYTE_24_HOP_LIMIT_M,
		       V2_QPC_BYTE_24_HOP_LIMIT_S, 0);

	if (hr_dev->pci_dev->revision >= PCI_REVISION_ID_HIP08_B && is_udp)
		roce_set_field(context->byte_24_mtu_tc, V2_QPC_BYTE_24_TC_M,
			       V2_QPC_BYTE_24_TC_S, grh->traffic_class >> 2);
	else
		roce_set_field(context->byte_24_mtu_tc, V2_QPC_BYTE_24_TC_M,
			       V2_QPC_BYTE_24_TC_S, grh->traffic_class);
	roce_set_field(qpc_mask->byte_24_mtu_tc, V2_QPC_BYTE_24_TC_M,
		       V2_QPC_BYTE_24_TC_S, 0);
	roce_set_field(context->byte_28_at_fl, V2_QPC_BYTE_28_FL_M,
		       V2_QPC_BYTE_28_FL_S, grh->flow_label);
	roce_set_field(qpc_mask->byte_28_at_fl, V2_QPC_BYTE_28_FL_M,
		       V2_QPC_BYTE_28_FL_S, 0);
	memcpy(context->dgid, grh->dgid.raw, sizeof(grh->dgid.raw));
	memset(qpc_mask->dgid, 0, sizeof(grh->dgid.raw));
	roce_set_field(context->byte_28_at_fl, V2_QPC_BYTE_28_SL_M,
		       V2_QPC_BYTE_28_SL_S, rdma_ah_get_sl(&attr->ah_attr));
	roce_set_field(qpc_mask->byte_28_at_fl, V2_QPC_BYTE_28_SL_M,
		       V2_QPC_BYTE_28_SL_S, 0);
	hr_qp->sl = rdma_ah_get_sl(&attr->ah_attr);

	return 0;
}

static bool check_qp_state(enum ib_qp_state cur_state,
			   enum ib_qp_state new_state)
{
	static const bool sm[][IB_QPS_ERR + 1] = {
		[IB_QPS_RESET] = { [IB_QPS_RESET] = true,
				   [IB_QPS_INIT] = true },
		[IB_QPS_INIT] = { [IB_QPS_RESET] = true,
				  [IB_QPS_INIT] = true,
				  [IB_QPS_RTR] = true,
				  [IB_QPS_ERR] = true },
		[IB_QPS_RTR] = { [IB_QPS_RESET] = true,
				 [IB_QPS_RTS] = true,
				 [IB_QPS_ERR] = true },
		[IB_QPS_RTS] = { [IB_QPS_RESET] = true,
				 [IB_QPS_RTS] = true,
				 [IB_QPS_ERR] = true },
		[IB_QPS_SQD] = {},
		[IB_QPS_SQE] = {},
		[IB_QPS_ERR] = { [IB_QPS_RESET] = true, [IB_QPS_ERR] = true }
	};

	return sm[cur_state][new_state];
}

static int hns_roce_v2_set_abs_fields(struct ib_qp *ibqp,
				      const struct ib_qp_attr *attr,
				      int attr_mask,
				      enum ib_qp_state cur_state,
				      enum ib_qp_state new_state,
				      struct hns_roce_v2_qp_context *context,
				      struct hns_roce_v2_qp_context *qpc_mask)
{
	struct hns_roce_dev *hr_dev = to_hr_dev(ibqp->device);
	int ret = 0;

	if (!check_qp_state(cur_state, new_state)) {
		ibdev_err(&hr_dev->ib_dev, "Illegal state for QP!\n");
		return -EINVAL;
	}

	if (cur_state == IB_QPS_RESET && new_state == IB_QPS_INIT) {
		memset(qpc_mask, 0, sizeof(*qpc_mask));
		modify_qp_reset_to_init(ibqp, attr, attr_mask, context,
					qpc_mask);
	} else if (cur_state == IB_QPS_INIT && new_state == IB_QPS_INIT) {
		modify_qp_init_to_init(ibqp, attr, attr_mask, context,
				       qpc_mask);
	} else if (cur_state == IB_QPS_INIT && new_state == IB_QPS_RTR) {
		ret = modify_qp_init_to_rtr(ibqp, attr, attr_mask, context,
					    qpc_mask);
	} else if (cur_state == IB_QPS_RTR && new_state == IB_QPS_RTS) {
		ret = modify_qp_rtr_to_rts(ibqp, attr, attr_mask, context,
					   qpc_mask);
	}

	return ret;
}

static int hns_roce_v2_set_opt_fields(struct ib_qp *ibqp,
				      const struct ib_qp_attr *attr,
				      int attr_mask,
				      struct hns_roce_v2_qp_context *context,
				      struct hns_roce_v2_qp_context *qpc_mask)
{
	struct hns_roce_dev *hr_dev = to_hr_dev(ibqp->device);
	struct hns_roce_qp *hr_qp = to_hr_qp(ibqp);
	int ret = 0;

	if (attr_mask & IB_QP_AV) {
		ret = hns_roce_v2_set_path(ibqp, attr, attr_mask, context,
					   qpc_mask);
		if (ret)
			return ret;
	}

	if (attr_mask & IB_QP_TIMEOUT) {
		if (attr->timeout < 31) {
			roce_set_field(context->byte_28_at_fl,
				       V2_QPC_BYTE_28_AT_M, V2_QPC_BYTE_28_AT_S,
				       attr->timeout);
			roce_set_field(qpc_mask->byte_28_at_fl,
				       V2_QPC_BYTE_28_AT_M, V2_QPC_BYTE_28_AT_S,
				       0);
		} else {
			ibdev_warn(&hr_dev->ib_dev,
				   "Local ACK timeout shall be 0 to 30.\n");
		}
	}

	if (attr_mask & IB_QP_RETRY_CNT) {
		roce_set_field(context->byte_212_lsn,
			       V2_QPC_BYTE_212_RETRY_NUM_INIT_M,
			       V2_QPC_BYTE_212_RETRY_NUM_INIT_S,
			       attr->retry_cnt);
		roce_set_field(qpc_mask->byte_212_lsn,
			       V2_QPC_BYTE_212_RETRY_NUM_INIT_M,
			       V2_QPC_BYTE_212_RETRY_NUM_INIT_S, 0);

		roce_set_field(context->byte_212_lsn,
			       V2_QPC_BYTE_212_RETRY_CNT_M,
			       V2_QPC_BYTE_212_RETRY_CNT_S, attr->retry_cnt);
		roce_set_field(qpc_mask->byte_212_lsn,
			       V2_QPC_BYTE_212_RETRY_CNT_M,
			       V2_QPC_BYTE_212_RETRY_CNT_S, 0);
	}

	if (attr_mask & IB_QP_RNR_RETRY) {
		roce_set_field(context->byte_244_rnr_rxack,
			       V2_QPC_BYTE_244_RNR_NUM_INIT_M,
			       V2_QPC_BYTE_244_RNR_NUM_INIT_S, attr->rnr_retry);
		roce_set_field(qpc_mask->byte_244_rnr_rxack,
			       V2_QPC_BYTE_244_RNR_NUM_INIT_M,
			       V2_QPC_BYTE_244_RNR_NUM_INIT_S, 0);

		roce_set_field(context->byte_244_rnr_rxack,
			       V2_QPC_BYTE_244_RNR_CNT_M,
			       V2_QPC_BYTE_244_RNR_CNT_S, attr->rnr_retry);
		roce_set_field(qpc_mask->byte_244_rnr_rxack,
			       V2_QPC_BYTE_244_RNR_CNT_M,
			       V2_QPC_BYTE_244_RNR_CNT_S, 0);
	}

	/* RC&UC&UD required attr */
	if (attr_mask & IB_QP_SQ_PSN) {
		roce_set_field(context->byte_172_sq_psn,
			       V2_QPC_BYTE_172_SQ_CUR_PSN_M,
			       V2_QPC_BYTE_172_SQ_CUR_PSN_S, attr->sq_psn);
		roce_set_field(qpc_mask->byte_172_sq_psn,
			       V2_QPC_BYTE_172_SQ_CUR_PSN_M,
			       V2_QPC_BYTE_172_SQ_CUR_PSN_S, 0);

		roce_set_field(context->byte_196_sq_psn,
			       V2_QPC_BYTE_196_SQ_MAX_PSN_M,
			       V2_QPC_BYTE_196_SQ_MAX_PSN_S, attr->sq_psn);
		roce_set_field(qpc_mask->byte_196_sq_psn,
			       V2_QPC_BYTE_196_SQ_MAX_PSN_M,
			       V2_QPC_BYTE_196_SQ_MAX_PSN_S, 0);

		roce_set_field(context->byte_220_retry_psn_msn,
			       V2_QPC_BYTE_220_RETRY_MSG_PSN_M,
			       V2_QPC_BYTE_220_RETRY_MSG_PSN_S, attr->sq_psn);
		roce_set_field(qpc_mask->byte_220_retry_psn_msn,
			       V2_QPC_BYTE_220_RETRY_MSG_PSN_M,
			       V2_QPC_BYTE_220_RETRY_MSG_PSN_S, 0);

		roce_set_field(context->byte_224_retry_msg,
			       V2_QPC_BYTE_224_RETRY_MSG_PSN_M,
			       V2_QPC_BYTE_224_RETRY_MSG_PSN_S,
			       attr->sq_psn >> V2_QPC_BYTE_220_RETRY_MSG_PSN_S);
		roce_set_field(qpc_mask->byte_224_retry_msg,
			       V2_QPC_BYTE_224_RETRY_MSG_PSN_M,
			       V2_QPC_BYTE_224_RETRY_MSG_PSN_S, 0);

		roce_set_field(context->byte_224_retry_msg,
			       V2_QPC_BYTE_224_RETRY_MSG_FPKT_PSN_M,
			       V2_QPC_BYTE_224_RETRY_MSG_FPKT_PSN_S,
			       attr->sq_psn);
		roce_set_field(qpc_mask->byte_224_retry_msg,
			       V2_QPC_BYTE_224_RETRY_MSG_FPKT_PSN_M,
			       V2_QPC_BYTE_224_RETRY_MSG_FPKT_PSN_S, 0);

		roce_set_field(context->byte_244_rnr_rxack,
			       V2_QPC_BYTE_244_RX_ACK_EPSN_M,
			       V2_QPC_BYTE_244_RX_ACK_EPSN_S, attr->sq_psn);
		roce_set_field(qpc_mask->byte_244_rnr_rxack,
			       V2_QPC_BYTE_244_RX_ACK_EPSN_M,
			       V2_QPC_BYTE_244_RX_ACK_EPSN_S, 0);
	}

	if ((attr_mask & IB_QP_MAX_DEST_RD_ATOMIC) &&
	     attr->max_dest_rd_atomic) {
		roce_set_field(context->byte_140_raq, V2_QPC_BYTE_140_RR_MAX_M,
			       V2_QPC_BYTE_140_RR_MAX_S,
			       fls(attr->max_dest_rd_atomic - 1));
		roce_set_field(qpc_mask->byte_140_raq, V2_QPC_BYTE_140_RR_MAX_M,
			       V2_QPC_BYTE_140_RR_MAX_S, 0);
	}

	if ((attr_mask & IB_QP_MAX_QP_RD_ATOMIC) && attr->max_rd_atomic) {
		roce_set_field(context->byte_208_irrl, V2_QPC_BYTE_208_SR_MAX_M,
			       V2_QPC_BYTE_208_SR_MAX_S,
			       fls(attr->max_rd_atomic - 1));
		roce_set_field(qpc_mask->byte_208_irrl,
			       V2_QPC_BYTE_208_SR_MAX_M,
			       V2_QPC_BYTE_208_SR_MAX_S, 0);
	}

	if (attr_mask & (IB_QP_ACCESS_FLAGS | IB_QP_MAX_DEST_RD_ATOMIC))
		set_access_flags(hr_qp, context, qpc_mask, attr, attr_mask);

	if (attr_mask & IB_QP_MIN_RNR_TIMER) {
		roce_set_field(context->byte_80_rnr_rx_cqn,
			       V2_QPC_BYTE_80_MIN_RNR_TIME_M,
			       V2_QPC_BYTE_80_MIN_RNR_TIME_S,
			       attr->min_rnr_timer);
		roce_set_field(qpc_mask->byte_80_rnr_rx_cqn,
			       V2_QPC_BYTE_80_MIN_RNR_TIME_M,
			       V2_QPC_BYTE_80_MIN_RNR_TIME_S, 0);
	}

	/* RC&UC required attr */
	if (attr_mask & IB_QP_RQ_PSN) {
		roce_set_field(context->byte_108_rx_reqepsn,
			       V2_QPC_BYTE_108_RX_REQ_EPSN_M,
			       V2_QPC_BYTE_108_RX_REQ_EPSN_S, attr->rq_psn);
		roce_set_field(qpc_mask->byte_108_rx_reqepsn,
			       V2_QPC_BYTE_108_RX_REQ_EPSN_M,
			       V2_QPC_BYTE_108_RX_REQ_EPSN_S, 0);

		roce_set_field(context->byte_152_raq, V2_QPC_BYTE_152_RAQ_PSN_M,
			       V2_QPC_BYTE_152_RAQ_PSN_S, attr->rq_psn - 1);
		roce_set_field(qpc_mask->byte_152_raq,
			       V2_QPC_BYTE_152_RAQ_PSN_M,
			       V2_QPC_BYTE_152_RAQ_PSN_S, 0);
	}

	if (attr_mask & IB_QP_QKEY) {
		context->qkey_xrcd = cpu_to_le32(attr->qkey);
		qpc_mask->qkey_xrcd = 0;
		hr_qp->qkey = attr->qkey;
	}

	return ret;
}

static void hns_roce_v2_record_opt_fields(struct ib_qp *ibqp,
					  const struct ib_qp_attr *attr,
					  int attr_mask)
{
	struct hns_roce_dev *hr_dev = to_hr_dev(ibqp->device);
	struct hns_roce_qp *hr_qp = to_hr_qp(ibqp);

	if (attr_mask & IB_QP_ACCESS_FLAGS)
		hr_qp->atomic_rd_en = attr->qp_access_flags;

	if (attr_mask & IB_QP_MAX_DEST_RD_ATOMIC)
		hr_qp->resp_depth = attr->max_dest_rd_atomic;
	if (attr_mask & IB_QP_PORT) {
		hr_qp->port = attr->port_num - 1;
		hr_qp->phy_port = hr_dev->iboe.phy_port[hr_qp->port];
	}
}

static int hns_roce_v2_modify_qp(struct ib_qp *ibqp,
				 const struct ib_qp_attr *attr,
				 int attr_mask, enum ib_qp_state cur_state,
				 enum ib_qp_state new_state)
{
	struct hns_roce_dev *hr_dev = to_hr_dev(ibqp->device);
	struct hns_roce_qp *hr_qp = to_hr_qp(ibqp);
	struct hns_roce_v2_qp_context ctx[2];
	struct hns_roce_v2_qp_context *context = ctx;
	struct hns_roce_v2_qp_context *qpc_mask = ctx + 1;
	struct ib_device *ibdev = &hr_dev->ib_dev;
	unsigned long sq_flag = 0;
	unsigned long rq_flag = 0;
	int ret;

	/*
	 * In v2 engine, software pass context and context mask to hardware
	 * when modifying qp. If software need modify some fields in context,
	 * we should set all bits of the relevant fields in context mask to
	 * 0 at the same time, else set them to 0x1.
	 */
	memset(context, 0, sizeof(*context));
	memset(qpc_mask, 0xff, sizeof(*qpc_mask));
	ret = hns_roce_v2_set_abs_fields(ibqp, attr, attr_mask, cur_state,
					 new_state, context, qpc_mask);
	if (ret)
		goto out;

	/* When QP state is err, SQ and RQ WQE should be flushed */
	if (new_state == IB_QPS_ERR) {
		spin_lock_irqsave(&hr_qp->sq.lock, sq_flag);
		hr_qp->state = IB_QPS_ERR;
		roce_set_field(context->byte_160_sq_ci_pi,
			       V2_QPC_BYTE_160_SQ_PRODUCER_IDX_M,
			       V2_QPC_BYTE_160_SQ_PRODUCER_IDX_S,
			       hr_qp->sq.head);
		roce_set_field(qpc_mask->byte_160_sq_ci_pi,
			       V2_QPC_BYTE_160_SQ_PRODUCER_IDX_M,
			       V2_QPC_BYTE_160_SQ_PRODUCER_IDX_S, 0);
		spin_unlock_irqrestore(&hr_qp->sq.lock, sq_flag);

		if (!ibqp->srq) {
			spin_lock_irqsave(&hr_qp->rq.lock, rq_flag);
			roce_set_field(context->byte_84_rq_ci_pi,
			       V2_QPC_BYTE_84_RQ_PRODUCER_IDX_M,
			       V2_QPC_BYTE_84_RQ_PRODUCER_IDX_S,
			       hr_qp->rq.head);
			roce_set_field(qpc_mask->byte_84_rq_ci_pi,
			       V2_QPC_BYTE_84_RQ_PRODUCER_IDX_M,
			       V2_QPC_BYTE_84_RQ_PRODUCER_IDX_S, 0);
			spin_unlock_irqrestore(&hr_qp->rq.lock, rq_flag);
		}
	}

	/* Configure the optional fields */
	ret = hns_roce_v2_set_opt_fields(ibqp, attr, attr_mask, context,
					 qpc_mask);
	if (ret)
		goto out;

	roce_set_bit(context->byte_108_rx_reqepsn, V2_QPC_BYTE_108_INV_CREDIT_S,
		     ibqp->srq ? 1 : 0);
	roce_set_bit(qpc_mask->byte_108_rx_reqepsn,
		     V2_QPC_BYTE_108_INV_CREDIT_S, 0);

	/* Every status migrate must change state */
	roce_set_field(context->byte_60_qpst_tempid, V2_QPC_BYTE_60_QP_ST_M,
		       V2_QPC_BYTE_60_QP_ST_S, new_state);
	roce_set_field(qpc_mask->byte_60_qpst_tempid, V2_QPC_BYTE_60_QP_ST_M,
		       V2_QPC_BYTE_60_QP_ST_S, 0);

	/* SW pass context to HW */
	ret = hns_roce_v2_qp_modify(hr_dev, ctx, hr_qp);
	if (ret) {
		ibdev_err(ibdev, "failed to modify QP, ret = %d\n", ret);
		goto out;
	}

	hr_qp->state = new_state;

	hns_roce_v2_record_opt_fields(ibqp, attr, attr_mask);

	if (new_state == IB_QPS_RESET && !ibqp->uobject) {
		hns_roce_v2_cq_clean(to_hr_cq(ibqp->recv_cq), hr_qp->qpn,
				     ibqp->srq ? to_hr_srq(ibqp->srq) : NULL);
		if (ibqp->send_cq != ibqp->recv_cq)
			hns_roce_v2_cq_clean(to_hr_cq(ibqp->send_cq),
					     hr_qp->qpn, NULL);

		hr_qp->rq.head = 0;
		hr_qp->rq.tail = 0;
		hr_qp->sq.head = 0;
		hr_qp->sq.tail = 0;
		hr_qp->next_sge = 0;
		if (hr_qp->rq.wqe_cnt)
			*hr_qp->rdb.db_record = 0;
	}

out:
	return ret;
}

static int to_ib_qp_st(enum hns_roce_v2_qp_state state)
{
	static const enum ib_qp_state map[] = {
		[HNS_ROCE_QP_ST_RST] = IB_QPS_RESET,
		[HNS_ROCE_QP_ST_INIT] = IB_QPS_INIT,
		[HNS_ROCE_QP_ST_RTR] = IB_QPS_RTR,
		[HNS_ROCE_QP_ST_RTS] = IB_QPS_RTS,
		[HNS_ROCE_QP_ST_SQD] = IB_QPS_SQD,
		[HNS_ROCE_QP_ST_SQER] = IB_QPS_SQE,
		[HNS_ROCE_QP_ST_ERR] = IB_QPS_ERR,
		[HNS_ROCE_QP_ST_SQ_DRAINING] = IB_QPS_SQD
	};

	return (state < ARRAY_SIZE(map)) ? map[state] : -1;
}

static int hns_roce_v2_query_qpc(struct hns_roce_dev *hr_dev,
				 struct hns_roce_qp *hr_qp,
				 struct hns_roce_v2_qp_context *hr_context)
{
	struct hns_roce_cmd_mailbox *mailbox;
	int ret;

	mailbox = hns_roce_alloc_cmd_mailbox(hr_dev);
	if (IS_ERR(mailbox))
		return PTR_ERR(mailbox);

	ret = hns_roce_cmd_mbox(hr_dev, 0, mailbox->dma, hr_qp->qpn, 0,
				HNS_ROCE_CMD_QUERY_QPC,
				HNS_ROCE_CMD_TIMEOUT_MSECS);
	if (ret)
		goto out;

	memcpy(hr_context, mailbox->buf, sizeof(*hr_context));

out:
	hns_roce_free_cmd_mailbox(hr_dev, mailbox);
	return ret;
}

static int hns_roce_v2_query_qp(struct ib_qp *ibqp, struct ib_qp_attr *qp_attr,
				int qp_attr_mask,
				struct ib_qp_init_attr *qp_init_attr)
{
	struct hns_roce_dev *hr_dev = to_hr_dev(ibqp->device);
	struct hns_roce_qp *hr_qp = to_hr_qp(ibqp);
	struct hns_roce_v2_qp_context context = {};
	struct ib_device *ibdev = &hr_dev->ib_dev;
	int tmp_qp_state;
	int state;
	int ret;

	memset(qp_attr, 0, sizeof(*qp_attr));
	memset(qp_init_attr, 0, sizeof(*qp_init_attr));

	mutex_lock(&hr_qp->mutex);

	if (hr_qp->state == IB_QPS_RESET) {
		qp_attr->qp_state = IB_QPS_RESET;
		ret = 0;
		goto done;
	}

	ret = hns_roce_v2_query_qpc(hr_dev, hr_qp, &context);
	if (ret) {
		ibdev_err(ibdev, "failed to query QPC, ret = %d\n", ret);
		ret = -EINVAL;
		goto out;
	}

	state = roce_get_field(context.byte_60_qpst_tempid,
			       V2_QPC_BYTE_60_QP_ST_M, V2_QPC_BYTE_60_QP_ST_S);
	tmp_qp_state = to_ib_qp_st((enum hns_roce_v2_qp_state)state);
	if (tmp_qp_state == -1) {
		ibdev_err(ibdev, "Illegal ib_qp_state\n");
		ret = -EINVAL;
		goto out;
	}
	hr_qp->state = (u8)tmp_qp_state;
	qp_attr->qp_state = (enum ib_qp_state)hr_qp->state;
	qp_attr->path_mtu = (enum ib_mtu)roce_get_field(context.byte_24_mtu_tc,
							V2_QPC_BYTE_24_MTU_M,
							V2_QPC_BYTE_24_MTU_S);
	qp_attr->path_mig_state = IB_MIG_ARMED;
	qp_attr->ah_attr.type   = RDMA_AH_ATTR_TYPE_ROCE;
	if (hr_qp->ibqp.qp_type == IB_QPT_UD)
		qp_attr->qkey = le32_to_cpu(context.qkey_xrcd);

	qp_attr->rq_psn = roce_get_field(context.byte_108_rx_reqepsn,
					 V2_QPC_BYTE_108_RX_REQ_EPSN_M,
					 V2_QPC_BYTE_108_RX_REQ_EPSN_S);
	qp_attr->sq_psn = (u32)roce_get_field(context.byte_172_sq_psn,
					      V2_QPC_BYTE_172_SQ_CUR_PSN_M,
					      V2_QPC_BYTE_172_SQ_CUR_PSN_S);
	qp_attr->dest_qp_num = (u8)roce_get_field(context.byte_56_dqpn_err,
						  V2_QPC_BYTE_56_DQPN_M,
						  V2_QPC_BYTE_56_DQPN_S);
	qp_attr->qp_access_flags = ((roce_get_bit(context.byte_76_srqn_op_en,
				    V2_QPC_BYTE_76_RRE_S)) << V2_QP_RRE_S) |
				    ((roce_get_bit(context.byte_76_srqn_op_en,
				    V2_QPC_BYTE_76_RWE_S)) << V2_QP_RWE_S) |
				    ((roce_get_bit(context.byte_76_srqn_op_en,
				    V2_QPC_BYTE_76_ATE_S)) << V2_QP_ATE_S);

	if (hr_qp->ibqp.qp_type == IB_QPT_RC ||
	    hr_qp->ibqp.qp_type == IB_QPT_UC) {
		struct ib_global_route *grh =
				rdma_ah_retrieve_grh(&qp_attr->ah_attr);

		rdma_ah_set_sl(&qp_attr->ah_attr,
			       roce_get_field(context.byte_28_at_fl,
					      V2_QPC_BYTE_28_SL_M,
					      V2_QPC_BYTE_28_SL_S));
		grh->flow_label = roce_get_field(context.byte_28_at_fl,
						 V2_QPC_BYTE_28_FL_M,
						 V2_QPC_BYTE_28_FL_S);
		grh->sgid_index = roce_get_field(context.byte_20_smac_sgid_idx,
						 V2_QPC_BYTE_20_SGID_IDX_M,
						 V2_QPC_BYTE_20_SGID_IDX_S);
		grh->hop_limit = roce_get_field(context.byte_24_mtu_tc,
						V2_QPC_BYTE_24_HOP_LIMIT_M,
						V2_QPC_BYTE_24_HOP_LIMIT_S);
		grh->traffic_class = roce_get_field(context.byte_24_mtu_tc,
						    V2_QPC_BYTE_24_TC_M,
						    V2_QPC_BYTE_24_TC_S);

		memcpy(grh->dgid.raw, context.dgid, sizeof(grh->dgid.raw));
	}

	qp_attr->port_num = hr_qp->port + 1;
	qp_attr->sq_draining = 0;
	qp_attr->max_rd_atomic = 1 << roce_get_field(context.byte_208_irrl,
						     V2_QPC_BYTE_208_SR_MAX_M,
						     V2_QPC_BYTE_208_SR_MAX_S);
	qp_attr->max_dest_rd_atomic = 1 << roce_get_field(context.byte_140_raq,
						     V2_QPC_BYTE_140_RR_MAX_M,
						     V2_QPC_BYTE_140_RR_MAX_S);
	qp_attr->min_rnr_timer = (u8)roce_get_field(context.byte_80_rnr_rx_cqn,
						 V2_QPC_BYTE_80_MIN_RNR_TIME_M,
						 V2_QPC_BYTE_80_MIN_RNR_TIME_S);
	qp_attr->timeout = (u8)roce_get_field(context.byte_28_at_fl,
					      V2_QPC_BYTE_28_AT_M,
					      V2_QPC_BYTE_28_AT_S);
	qp_attr->retry_cnt = roce_get_field(context.byte_212_lsn,
					    V2_QPC_BYTE_212_RETRY_CNT_M,
					    V2_QPC_BYTE_212_RETRY_CNT_S);
	qp_attr->rnr_retry = le32_to_cpu(context.rq_rnr_timer);

done:
	qp_attr->cur_qp_state = qp_attr->qp_state;
	qp_attr->cap.max_recv_wr = hr_qp->rq.wqe_cnt;
	qp_attr->cap.max_recv_sge = hr_qp->rq.max_gs;

	if (!ibqp->uobject) {
		qp_attr->cap.max_send_wr = hr_qp->sq.wqe_cnt;
		qp_attr->cap.max_send_sge = hr_qp->sq.max_gs;
	} else {
		qp_attr->cap.max_send_wr = 0;
		qp_attr->cap.max_send_sge = 0;
	}

	qp_init_attr->cap = qp_attr->cap;

out:
	mutex_unlock(&hr_qp->mutex);
	return ret;
}

static int hns_roce_v2_destroy_qp_common(struct hns_roce_dev *hr_dev,
					 struct hns_roce_qp *hr_qp,
					 struct ib_udata *udata)
{
	struct ib_device *ibdev = &hr_dev->ib_dev;
	struct hns_roce_cq *send_cq, *recv_cq;
	unsigned long flags;
	int ret = 0;

	if (hr_qp->ibqp.qp_type == IB_QPT_RC && hr_qp->state != IB_QPS_RESET) {
		/* Modify qp to reset before destroying qp */
		ret = hns_roce_v2_modify_qp(&hr_qp->ibqp, NULL, 0,
					    hr_qp->state, IB_QPS_RESET);
		if (ret)
			ibdev_err(ibdev,
				  "failed to modify QP to RST, ret = %d\n",
				  ret);
	}

	send_cq = hr_qp->ibqp.send_cq ? to_hr_cq(hr_qp->ibqp.send_cq) : NULL;
	recv_cq = hr_qp->ibqp.recv_cq ? to_hr_cq(hr_qp->ibqp.recv_cq) : NULL;

	spin_lock_irqsave(&hr_dev->qp_list_lock, flags);
	hns_roce_lock_cqs(send_cq, recv_cq);

	if (!udata) {
		if (recv_cq)
			__hns_roce_v2_cq_clean(recv_cq, hr_qp->qpn,
					       (hr_qp->ibqp.srq ?
						to_hr_srq(hr_qp->ibqp.srq) :
						NULL));

		if (send_cq && send_cq != recv_cq)
			__hns_roce_v2_cq_clean(send_cq, hr_qp->qpn, NULL);

	}

	hns_roce_qp_remove(hr_dev, hr_qp);

	hns_roce_unlock_cqs(send_cq, recv_cq);
	spin_unlock_irqrestore(&hr_dev->qp_list_lock, flags);

	return ret;
}

static int hns_roce_v2_destroy_qp(struct ib_qp *ibqp, struct ib_udata *udata)
{
	struct hns_roce_dev *hr_dev = to_hr_dev(ibqp->device);
	struct hns_roce_qp *hr_qp = to_hr_qp(ibqp);
	int ret;

	ret = hns_roce_v2_destroy_qp_common(hr_dev, hr_qp, udata);
	if (ret)
		ibdev_err(&hr_dev->ib_dev,
			  "failed to destroy QP 0x%06lx, ret = %d\n",
			  hr_qp->qpn, ret);

	hns_roce_qp_destroy(hr_dev, hr_qp, udata);

	return 0;
}

static int hns_roce_v2_qp_flow_control_init(struct hns_roce_dev *hr_dev,
					    struct hns_roce_qp *hr_qp)
{
	struct ib_device *ibdev = &hr_dev->ib_dev;
	struct hns_roce_sccc_clr_done *resp;
	struct hns_roce_sccc_clr *clr;
	struct hns_roce_cmq_desc desc;
	int ret, i;

	mutex_lock(&hr_dev->qp_table.scc_mutex);

	/* set scc ctx clear done flag */
	hns_roce_cmq_setup_basic_desc(&desc, HNS_ROCE_OPC_RESET_SCCC, false);
	ret =  hns_roce_cmq_send(hr_dev, &desc, 1);
	if (ret) {
		ibdev_err(ibdev, "failed to reset SCC ctx, ret = %d\n", ret);
		goto out;
	}

	/* clear scc context */
	hns_roce_cmq_setup_basic_desc(&desc, HNS_ROCE_OPC_CLR_SCCC, false);
	clr = (struct hns_roce_sccc_clr *)desc.data;
	clr->qpn = cpu_to_le32(hr_qp->qpn);
	ret =  hns_roce_cmq_send(hr_dev, &desc, 1);
	if (ret) {
		ibdev_err(ibdev, "failed to clear SCC ctx, ret = %d\n", ret);
		goto out;
	}

	/* query scc context clear is done or not */
	resp = (struct hns_roce_sccc_clr_done *)desc.data;
	for (i = 0; i <= HNS_ROCE_CMQ_SCC_CLR_DONE_CNT; i++) {
		hns_roce_cmq_setup_basic_desc(&desc,
					      HNS_ROCE_OPC_QUERY_SCCC, true);
		ret = hns_roce_cmq_send(hr_dev, &desc, 1);
		if (ret) {
			ibdev_err(ibdev, "failed to query clr cmq, ret = %d\n",
				  ret);
			goto out;
		}

		if (resp->clr_done)
			goto out;

		msleep(20);
	}

	ibdev_err(ibdev, "Query SCC clr done flag overtime.\n");
	ret = -ETIMEDOUT;

out:
	mutex_unlock(&hr_dev->qp_table.scc_mutex);
	return ret;
}

static void hns_roce_v2_write_srqc(struct hns_roce_dev *hr_dev,
				   struct hns_roce_srq *srq, u32 pdn, u16 xrcd,
				   u32 cqn, void *mb_buf, u64 *mtts_wqe,
				   u64 *mtts_idx, dma_addr_t dma_handle_wqe,
				   dma_addr_t dma_handle_idx)
{
	struct hns_roce_srq_context *srq_context;

	srq_context = mb_buf;
	memset(srq_context, 0, sizeof(*srq_context));

	roce_set_field(srq_context->byte_4_srqn_srqst, SRQC_BYTE_4_SRQ_ST_M,
		       SRQC_BYTE_4_SRQ_ST_S, 1);

	roce_set_field(srq_context->byte_4_srqn_srqst,
		       SRQC_BYTE_4_SRQ_WQE_HOP_NUM_M,
		       SRQC_BYTE_4_SRQ_WQE_HOP_NUM_S,
		       to_hr_hem_hopnum(hr_dev->caps.srqwqe_hop_num,
					srq->wqe_cnt));
	roce_set_field(srq_context->byte_4_srqn_srqst,
		       SRQC_BYTE_4_SRQ_SHIFT_M, SRQC_BYTE_4_SRQ_SHIFT_S,
		       ilog2(srq->wqe_cnt));

	roce_set_field(srq_context->byte_4_srqn_srqst, SRQC_BYTE_4_SRQN_M,
		       SRQC_BYTE_4_SRQN_S, srq->srqn);

	roce_set_field(srq_context->byte_8_limit_wl, SRQC_BYTE_8_SRQ_LIMIT_WL_M,
		       SRQC_BYTE_8_SRQ_LIMIT_WL_S, 0);

	roce_set_field(srq_context->byte_12_xrcd, SRQC_BYTE_12_SRQ_XRCD_M,
		       SRQC_BYTE_12_SRQ_XRCD_S, xrcd);

	srq_context->wqe_bt_ba = cpu_to_le32((u32)(dma_handle_wqe >> 3));

	roce_set_field(srq_context->byte_24_wqe_bt_ba,
		       SRQC_BYTE_24_SRQ_WQE_BT_BA_M,
		       SRQC_BYTE_24_SRQ_WQE_BT_BA_S,
		       dma_handle_wqe >> 35);

	roce_set_field(srq_context->byte_28_rqws_pd, SRQC_BYTE_28_PD_M,
		       SRQC_BYTE_28_PD_S, pdn);
	roce_set_field(srq_context->byte_28_rqws_pd, SRQC_BYTE_28_RQWS_M,
		       SRQC_BYTE_28_RQWS_S, srq->max_gs <= 0 ? 0 :
		       fls(srq->max_gs - 1));

	srq_context->idx_bt_ba = cpu_to_le32(dma_handle_idx >> 3);
	roce_set_field(srq_context->rsv_idx_bt_ba,
		       SRQC_BYTE_36_SRQ_IDX_BT_BA_M,
		       SRQC_BYTE_36_SRQ_IDX_BT_BA_S,
		       dma_handle_idx >> 35);

	srq_context->idx_cur_blk_addr =
		cpu_to_le32(to_hr_hw_page_addr(mtts_idx[0]));
	roce_set_field(srq_context->byte_44_idxbufpgsz_addr,
		       SRQC_BYTE_44_SRQ_IDX_CUR_BLK_ADDR_M,
		       SRQC_BYTE_44_SRQ_IDX_CUR_BLK_ADDR_S,
		       upper_32_bits(to_hr_hw_page_addr(mtts_idx[0])));
	roce_set_field(srq_context->byte_44_idxbufpgsz_addr,
		       SRQC_BYTE_44_SRQ_IDX_HOP_NUM_M,
		       SRQC_BYTE_44_SRQ_IDX_HOP_NUM_S,
		       to_hr_hem_hopnum(hr_dev->caps.idx_hop_num,
					srq->wqe_cnt));

	roce_set_field(srq_context->byte_44_idxbufpgsz_addr,
		       SRQC_BYTE_44_SRQ_IDX_BA_PG_SZ_M,
		       SRQC_BYTE_44_SRQ_IDX_BA_PG_SZ_S,
		to_hr_hw_page_shift(srq->idx_que.mtr.hem_cfg.ba_pg_shift));
	roce_set_field(srq_context->byte_44_idxbufpgsz_addr,
		       SRQC_BYTE_44_SRQ_IDX_BUF_PG_SZ_M,
		       SRQC_BYTE_44_SRQ_IDX_BUF_PG_SZ_S,
		to_hr_hw_page_shift(srq->idx_que.mtr.hem_cfg.buf_pg_shift));

	srq_context->idx_nxt_blk_addr =
				cpu_to_le32(to_hr_hw_page_addr(mtts_idx[1]));
	roce_set_field(srq_context->rsv_idxnxtblkaddr,
		       SRQC_BYTE_52_SRQ_IDX_NXT_BLK_ADDR_M,
		       SRQC_BYTE_52_SRQ_IDX_NXT_BLK_ADDR_S,
		       upper_32_bits(to_hr_hw_page_addr(mtts_idx[1])));
	roce_set_field(srq_context->byte_56_xrc_cqn,
		       SRQC_BYTE_56_SRQ_XRC_CQN_M, SRQC_BYTE_56_SRQ_XRC_CQN_S,
		       cqn);
	roce_set_field(srq_context->byte_56_xrc_cqn,
		       SRQC_BYTE_56_SRQ_WQE_BA_PG_SZ_M,
		       SRQC_BYTE_56_SRQ_WQE_BA_PG_SZ_S,
		       to_hr_hw_page_shift(srq->buf_mtr.hem_cfg.ba_pg_shift));
	roce_set_field(srq_context->byte_56_xrc_cqn,
		       SRQC_BYTE_56_SRQ_WQE_BUF_PG_SZ_M,
		       SRQC_BYTE_56_SRQ_WQE_BUF_PG_SZ_S,
		       to_hr_hw_page_shift(srq->buf_mtr.hem_cfg.buf_pg_shift));

	roce_set_bit(srq_context->db_record_addr_record_en,
		     SRQC_BYTE_60_SRQ_RECORD_EN_S, 0);
}

static int hns_roce_v2_modify_srq(struct ib_srq *ibsrq,
				  struct ib_srq_attr *srq_attr,
				  enum ib_srq_attr_mask srq_attr_mask,
				  struct ib_udata *udata)
{
	struct hns_roce_dev *hr_dev = to_hr_dev(ibsrq->device);
	struct hns_roce_srq *srq = to_hr_srq(ibsrq);
	struct hns_roce_srq_context *srq_context;
	struct hns_roce_srq_context *srqc_mask;
	struct hns_roce_cmd_mailbox *mailbox;
	int ret;

	if (srq_attr_mask & IB_SRQ_LIMIT) {
		if (srq_attr->srq_limit >= srq->wqe_cnt)
			return -EINVAL;

		mailbox = hns_roce_alloc_cmd_mailbox(hr_dev);
		if (IS_ERR(mailbox))
			return PTR_ERR(mailbox);

		srq_context = mailbox->buf;
		srqc_mask = (struct hns_roce_srq_context *)mailbox->buf + 1;

		memset(srqc_mask, 0xff, sizeof(*srqc_mask));

		roce_set_field(srq_context->byte_8_limit_wl,
			       SRQC_BYTE_8_SRQ_LIMIT_WL_M,
			       SRQC_BYTE_8_SRQ_LIMIT_WL_S, srq_attr->srq_limit);
		roce_set_field(srqc_mask->byte_8_limit_wl,
			       SRQC_BYTE_8_SRQ_LIMIT_WL_M,
			       SRQC_BYTE_8_SRQ_LIMIT_WL_S, 0);

		ret = hns_roce_cmd_mbox(hr_dev, mailbox->dma, 0, srq->srqn, 0,
					HNS_ROCE_CMD_MODIFY_SRQC,
					HNS_ROCE_CMD_TIMEOUT_MSECS);
		hns_roce_free_cmd_mailbox(hr_dev, mailbox);
		if (ret) {
			ibdev_err(&hr_dev->ib_dev,
				  "failed to handle cmd of modifying SRQ, ret = %d.\n",
				  ret);
			return ret;
		}
	}

	return 0;
}

static int hns_roce_v2_query_srq(struct ib_srq *ibsrq, struct ib_srq_attr *attr)
{
	struct hns_roce_dev *hr_dev = to_hr_dev(ibsrq->device);
	struct hns_roce_srq *srq = to_hr_srq(ibsrq);
	struct hns_roce_srq_context *srq_context;
	struct hns_roce_cmd_mailbox *mailbox;
	int limit_wl;
	int ret;

	mailbox = hns_roce_alloc_cmd_mailbox(hr_dev);
	if (IS_ERR(mailbox))
		return PTR_ERR(mailbox);

	srq_context = mailbox->buf;
	ret = hns_roce_cmd_mbox(hr_dev, 0, mailbox->dma, srq->srqn, 0,
				HNS_ROCE_CMD_QUERY_SRQC,
				HNS_ROCE_CMD_TIMEOUT_MSECS);
	if (ret) {
		ibdev_err(&hr_dev->ib_dev,
			  "failed to process cmd of querying SRQ, ret = %d.\n",
			  ret);
		goto out;
	}

	limit_wl = roce_get_field(srq_context->byte_8_limit_wl,
				  SRQC_BYTE_8_SRQ_LIMIT_WL_M,
				  SRQC_BYTE_8_SRQ_LIMIT_WL_S);

	attr->srq_limit = limit_wl;
	attr->max_wr = srq->wqe_cnt - 1;
	attr->max_sge = srq->max_gs - HNS_ROCE_RESERVED_SGE;

out:
	hns_roce_free_cmd_mailbox(hr_dev, mailbox);
	return ret;
}

static int hns_roce_v2_modify_cq(struct ib_cq *cq, u16 cq_count, u16 cq_period)
{
	struct hns_roce_dev *hr_dev = to_hr_dev(cq->device);
	struct hns_roce_v2_cq_context *cq_context;
	struct hns_roce_cq *hr_cq = to_hr_cq(cq);
	struct hns_roce_v2_cq_context *cqc_mask;
	struct hns_roce_cmd_mailbox *mailbox;
	int ret;

	mailbox = hns_roce_alloc_cmd_mailbox(hr_dev);
	if (IS_ERR(mailbox))
		return PTR_ERR(mailbox);

	cq_context = mailbox->buf;
	cqc_mask = (struct hns_roce_v2_cq_context *)mailbox->buf + 1;

	memset(cqc_mask, 0xff, sizeof(*cqc_mask));

	roce_set_field(cq_context->byte_56_cqe_period_maxcnt,
		       V2_CQC_BYTE_56_CQ_MAX_CNT_M, V2_CQC_BYTE_56_CQ_MAX_CNT_S,
		       cq_count);
	roce_set_field(cqc_mask->byte_56_cqe_period_maxcnt,
		       V2_CQC_BYTE_56_CQ_MAX_CNT_M, V2_CQC_BYTE_56_CQ_MAX_CNT_S,
		       0);
	roce_set_field(cq_context->byte_56_cqe_period_maxcnt,
		       V2_CQC_BYTE_56_CQ_PERIOD_M, V2_CQC_BYTE_56_CQ_PERIOD_S,
		       cq_period);
	roce_set_field(cqc_mask->byte_56_cqe_period_maxcnt,
		       V2_CQC_BYTE_56_CQ_PERIOD_M, V2_CQC_BYTE_56_CQ_PERIOD_S,
		       0);

	ret = hns_roce_cmd_mbox(hr_dev, mailbox->dma, 0, hr_cq->cqn, 1,
				HNS_ROCE_CMD_MODIFY_CQC,
				HNS_ROCE_CMD_TIMEOUT_MSECS);
	hns_roce_free_cmd_mailbox(hr_dev, mailbox);
	if (ret)
		ibdev_err(&hr_dev->ib_dev,
			  "failed to process cmd when modifying CQ, ret = %d\n",
			  ret);

	return ret;
}

static void hns_roce_irq_work_handle(struct work_struct *work)
{
	struct hns_roce_work *irq_work =
				container_of(work, struct hns_roce_work, work);
	struct ib_device *ibdev = &irq_work->hr_dev->ib_dev;
	u32 qpn = irq_work->qpn;
	u32 cqn = irq_work->cqn;

	switch (irq_work->event_type) {
	case HNS_ROCE_EVENT_TYPE_PATH_MIG:
		ibdev_info(ibdev, "Path migrated succeeded.\n");
		break;
	case HNS_ROCE_EVENT_TYPE_PATH_MIG_FAILED:
		ibdev_warn(ibdev, "Path migration failed.\n");
		break;
	case HNS_ROCE_EVENT_TYPE_COMM_EST:
		break;
	case HNS_ROCE_EVENT_TYPE_SQ_DRAINED:
		ibdev_warn(ibdev, "Send queue drained.\n");
		break;
	case HNS_ROCE_EVENT_TYPE_WQ_CATAS_ERROR:
		ibdev_err(ibdev, "Local work queue 0x%x catast error, sub_event type is: %d\n",
			  qpn, irq_work->sub_type);
		break;
	case HNS_ROCE_EVENT_TYPE_INV_REQ_LOCAL_WQ_ERROR:
		ibdev_err(ibdev, "Invalid request local work queue 0x%x error.\n",
			  qpn);
		break;
	case HNS_ROCE_EVENT_TYPE_LOCAL_WQ_ACCESS_ERROR:
		ibdev_err(ibdev, "Local access violation work queue 0x%x error, sub_event type is: %d\n",
			  qpn, irq_work->sub_type);
		break;
	case HNS_ROCE_EVENT_TYPE_SRQ_LIMIT_REACH:
		ibdev_warn(ibdev, "SRQ limit reach.\n");
		break;
	case HNS_ROCE_EVENT_TYPE_SRQ_LAST_WQE_REACH:
		ibdev_warn(ibdev, "SRQ last wqe reach.\n");
		break;
	case HNS_ROCE_EVENT_TYPE_SRQ_CATAS_ERROR:
		ibdev_err(ibdev, "SRQ catas error.\n");
		break;
	case HNS_ROCE_EVENT_TYPE_CQ_ACCESS_ERROR:
		ibdev_err(ibdev, "CQ 0x%x access err.\n", cqn);
		break;
	case HNS_ROCE_EVENT_TYPE_CQ_OVERFLOW:
		ibdev_warn(ibdev, "CQ 0x%x overflow\n", cqn);
		break;
	case HNS_ROCE_EVENT_TYPE_DB_OVERFLOW:
		ibdev_warn(ibdev, "DB overflow.\n");
		break;
	case HNS_ROCE_EVENT_TYPE_FLR:
		ibdev_warn(ibdev, "Function level reset.\n");
		break;
	default:
		break;
	}

	kfree(irq_work);
}

static void hns_roce_v2_init_irq_work(struct hns_roce_dev *hr_dev,
				      struct hns_roce_eq *eq,
				      u32 qpn, u32 cqn)
{
	struct hns_roce_work *irq_work;

	irq_work = kzalloc(sizeof(struct hns_roce_work), GFP_ATOMIC);
	if (!irq_work)
		return;

	INIT_WORK(&(irq_work->work), hns_roce_irq_work_handle);
	irq_work->hr_dev = hr_dev;
	irq_work->qpn = qpn;
	irq_work->cqn = cqn;
	irq_work->event_type = eq->event_type;
	irq_work->sub_type = eq->sub_type;
	queue_work(hr_dev->irq_workq, &(irq_work->work));
}

static void set_eq_cons_index_v2(struct hns_roce_eq *eq)
{
	struct hns_roce_dev *hr_dev = eq->hr_dev;
	__le32 doorbell[2] = {};

	if (eq->type_flag == HNS_ROCE_AEQ) {
		roce_set_field(doorbell[0], HNS_ROCE_V2_EQ_DB_CMD_M,
			       HNS_ROCE_V2_EQ_DB_CMD_S,
			       eq->arm_st == HNS_ROCE_V2_EQ_ALWAYS_ARMED ?
			       HNS_ROCE_EQ_DB_CMD_AEQ :
			       HNS_ROCE_EQ_DB_CMD_AEQ_ARMED);
	} else {
		roce_set_field(doorbell[0], HNS_ROCE_V2_EQ_DB_TAG_M,
			       HNS_ROCE_V2_EQ_DB_TAG_S, eq->eqn);

		roce_set_field(doorbell[0], HNS_ROCE_V2_EQ_DB_CMD_M,
			       HNS_ROCE_V2_EQ_DB_CMD_S,
			       eq->arm_st == HNS_ROCE_V2_EQ_ALWAYS_ARMED ?
			       HNS_ROCE_EQ_DB_CMD_CEQ :
			       HNS_ROCE_EQ_DB_CMD_CEQ_ARMED);
	}

	roce_set_field(doorbell[1], HNS_ROCE_V2_EQ_DB_PARA_M,
		       HNS_ROCE_V2_EQ_DB_PARA_S,
		       (eq->cons_index & HNS_ROCE_V2_CONS_IDX_M));

	hns_roce_write64(hr_dev, doorbell, eq->doorbell);
}

static struct hns_roce_aeqe *next_aeqe_sw_v2(struct hns_roce_eq *eq)
{
	struct hns_roce_aeqe *aeqe;

	aeqe = hns_roce_buf_offset(eq->mtr.kmem,
				   (eq->cons_index & (eq->entries - 1)) *
				   HNS_ROCE_AEQ_ENTRY_SIZE);

	return (roce_get_bit(aeqe->asyn, HNS_ROCE_V2_AEQ_AEQE_OWNER_S) ^
		!!(eq->cons_index & eq->entries)) ? aeqe : NULL;
}

static int hns_roce_v2_aeq_int(struct hns_roce_dev *hr_dev,
			       struct hns_roce_eq *eq)
{
	struct device *dev = hr_dev->dev;
	struct hns_roce_aeqe *aeqe = next_aeqe_sw_v2(eq);
	int aeqe_found = 0;
	int event_type;
	int sub_type;
	u32 srqn;
	u32 qpn;
	u32 cqn;

	while (aeqe) {
		/* Make sure we read AEQ entry after we have checked the
		 * ownership bit
		 */
		dma_rmb();

		event_type = roce_get_field(aeqe->asyn,
					    HNS_ROCE_V2_AEQE_EVENT_TYPE_M,
					    HNS_ROCE_V2_AEQE_EVENT_TYPE_S);
		sub_type = roce_get_field(aeqe->asyn,
					  HNS_ROCE_V2_AEQE_SUB_TYPE_M,
					  HNS_ROCE_V2_AEQE_SUB_TYPE_S);
		qpn = roce_get_field(aeqe->event.qp_event.qp,
				     HNS_ROCE_V2_AEQE_EVENT_QUEUE_NUM_M,
				     HNS_ROCE_V2_AEQE_EVENT_QUEUE_NUM_S);
		cqn = roce_get_field(aeqe->event.cq_event.cq,
				     HNS_ROCE_V2_AEQE_EVENT_QUEUE_NUM_M,
				     HNS_ROCE_V2_AEQE_EVENT_QUEUE_NUM_S);
		srqn = roce_get_field(aeqe->event.srq_event.srq,
				     HNS_ROCE_V2_AEQE_EVENT_QUEUE_NUM_M,
				     HNS_ROCE_V2_AEQE_EVENT_QUEUE_NUM_S);

		switch (event_type) {
		case HNS_ROCE_EVENT_TYPE_PATH_MIG:
		case HNS_ROCE_EVENT_TYPE_PATH_MIG_FAILED:
		case HNS_ROCE_EVENT_TYPE_COMM_EST:
		case HNS_ROCE_EVENT_TYPE_SQ_DRAINED:
		case HNS_ROCE_EVENT_TYPE_WQ_CATAS_ERROR:
		case HNS_ROCE_EVENT_TYPE_SRQ_LAST_WQE_REACH:
		case HNS_ROCE_EVENT_TYPE_INV_REQ_LOCAL_WQ_ERROR:
		case HNS_ROCE_EVENT_TYPE_LOCAL_WQ_ACCESS_ERROR:
			hns_roce_qp_event(hr_dev, qpn, event_type);
			break;
		case HNS_ROCE_EVENT_TYPE_SRQ_LIMIT_REACH:
		case HNS_ROCE_EVENT_TYPE_SRQ_CATAS_ERROR:
			hns_roce_srq_event(hr_dev, srqn, event_type);
			break;
		case HNS_ROCE_EVENT_TYPE_CQ_ACCESS_ERROR:
		case HNS_ROCE_EVENT_TYPE_CQ_OVERFLOW:
			hns_roce_cq_event(hr_dev, cqn, event_type);
			break;
		case HNS_ROCE_EVENT_TYPE_DB_OVERFLOW:
			break;
		case HNS_ROCE_EVENT_TYPE_MB:
			hns_roce_cmd_event(hr_dev,
					le16_to_cpu(aeqe->event.cmd.token),
					aeqe->event.cmd.status,
					le64_to_cpu(aeqe->event.cmd.out_param));
			break;
		case HNS_ROCE_EVENT_TYPE_CEQ_OVERFLOW:
			break;
		case HNS_ROCE_EVENT_TYPE_FLR:
			break;
		default:
			dev_err(dev, "Unhandled event %d on EQ %d at idx %u.\n",
				event_type, eq->eqn, eq->cons_index);
			break;
		}

		eq->event_type = event_type;
		eq->sub_type = sub_type;
		++eq->cons_index;
		aeqe_found = 1;

		if (eq->cons_index > (2 * eq->entries - 1))
			eq->cons_index = 0;

		hns_roce_v2_init_irq_work(hr_dev, eq, qpn, cqn);

		aeqe = next_aeqe_sw_v2(eq);
	}

	set_eq_cons_index_v2(eq);
	return aeqe_found;
}

static struct hns_roce_ceqe *next_ceqe_sw_v2(struct hns_roce_eq *eq)
{
	struct hns_roce_ceqe *ceqe;

	ceqe = hns_roce_buf_offset(eq->mtr.kmem,
				   (eq->cons_index & (eq->entries - 1)) *
				   HNS_ROCE_CEQ_ENTRY_SIZE);
	return (!!(roce_get_bit(ceqe->comp, HNS_ROCE_V2_CEQ_CEQE_OWNER_S))) ^
		(!!(eq->cons_index & eq->entries)) ? ceqe : NULL;
}

static int hns_roce_v2_ceq_int(struct hns_roce_dev *hr_dev,
			       struct hns_roce_eq *eq)
{
	struct hns_roce_ceqe *ceqe = next_ceqe_sw_v2(eq);
	int ceqe_found = 0;
	u32 cqn;

	while (ceqe) {
		/* Make sure we read CEQ entry after we have checked the
		 * ownership bit
		 */
		dma_rmb();

		cqn = roce_get_field(ceqe->comp, HNS_ROCE_V2_CEQE_COMP_CQN_M,
				     HNS_ROCE_V2_CEQE_COMP_CQN_S);

		hns_roce_cq_completion(hr_dev, cqn);

		++eq->cons_index;
		ceqe_found = 1;

		if (eq->cons_index > (EQ_DEPTH_COEFF * eq->entries - 1))
			eq->cons_index = 0;

		ceqe = next_ceqe_sw_v2(eq);
	}

	set_eq_cons_index_v2(eq);

	return ceqe_found;
}

static irqreturn_t hns_roce_v2_msix_interrupt_eq(int irq, void *eq_ptr)
{
	struct hns_roce_eq *eq = eq_ptr;
	struct hns_roce_dev *hr_dev = eq->hr_dev;
	int int_work = 0;

	if (eq->type_flag == HNS_ROCE_CEQ)
		/* Completion event interrupt */
		int_work = hns_roce_v2_ceq_int(hr_dev, eq);
	else
		/* Asychronous event interrupt */
		int_work = hns_roce_v2_aeq_int(hr_dev, eq);

	return IRQ_RETVAL(int_work);
}

static irqreturn_t hns_roce_v2_msix_interrupt_abn(int irq, void *dev_id)
{
	struct hns_roce_dev *hr_dev = dev_id;
	struct device *dev = hr_dev->dev;
	int int_work = 0;
	u32 int_st;
	u32 int_en;

	/* Abnormal interrupt */
	int_st = roce_read(hr_dev, ROCEE_VF_ABN_INT_ST_REG);
	int_en = roce_read(hr_dev, ROCEE_VF_ABN_INT_EN_REG);

	if (int_st & BIT(HNS_ROCE_V2_VF_INT_ST_AEQ_OVERFLOW_S)) {
		struct pci_dev *pdev = hr_dev->pci_dev;
		struct hnae3_ae_dev *ae_dev = pci_get_drvdata(pdev);
		const struct hnae3_ae_ops *ops = ae_dev->ops;

		dev_err(dev, "AEQ overflow!\n");

		int_st |= 1 << HNS_ROCE_V2_VF_INT_ST_AEQ_OVERFLOW_S;
		roce_write(hr_dev, ROCEE_VF_ABN_INT_ST_REG, int_st);

		/* Set reset level for reset_event() */
		if (ops->set_default_reset_request)
			ops->set_default_reset_request(ae_dev,
						       HNAE3_FUNC_RESET);
		if (ops->reset_event)
			ops->reset_event(pdev, NULL);

		int_en |= 1 << HNS_ROCE_V2_VF_ABN_INT_EN_S;
		roce_write(hr_dev, ROCEE_VF_ABN_INT_EN_REG, int_en);

		int_work = 1;
	} else if (int_st & BIT(HNS_ROCE_V2_VF_INT_ST_BUS_ERR_S)) {
		dev_err(dev, "BUS ERR!\n");

		int_st |= 1 << HNS_ROCE_V2_VF_INT_ST_BUS_ERR_S;
		roce_write(hr_dev, ROCEE_VF_ABN_INT_ST_REG, int_st);

		int_en |= 1 << HNS_ROCE_V2_VF_ABN_INT_EN_S;
		roce_write(hr_dev, ROCEE_VF_ABN_INT_EN_REG, int_en);

		int_work = 1;
	} else if (int_st & BIT(HNS_ROCE_V2_VF_INT_ST_OTHER_ERR_S)) {
		dev_err(dev, "OTHER ERR!\n");

		int_st |= 1 << HNS_ROCE_V2_VF_INT_ST_OTHER_ERR_S;
		roce_write(hr_dev, ROCEE_VF_ABN_INT_ST_REG, int_st);

		int_en |= 1 << HNS_ROCE_V2_VF_ABN_INT_EN_S;
		roce_write(hr_dev, ROCEE_VF_ABN_INT_EN_REG, int_en);

		int_work = 1;
	} else
		dev_err(dev, "There is no abnormal irq found!\n");

	return IRQ_RETVAL(int_work);
}

static void hns_roce_v2_int_mask_enable(struct hns_roce_dev *hr_dev,
					int eq_num, int enable_flag)
{
	int i;

	if (enable_flag == EQ_ENABLE) {
		for (i = 0; i < eq_num; i++)
			roce_write(hr_dev, ROCEE_VF_EVENT_INT_EN_REG +
				   i * EQ_REG_OFFSET,
				   HNS_ROCE_V2_VF_EVENT_INT_EN_M);

		roce_write(hr_dev, ROCEE_VF_ABN_INT_EN_REG,
			   HNS_ROCE_V2_VF_ABN_INT_EN_M);
		roce_write(hr_dev, ROCEE_VF_ABN_INT_CFG_REG,
			   HNS_ROCE_V2_VF_ABN_INT_CFG_M);
	} else {
		for (i = 0; i < eq_num; i++)
			roce_write(hr_dev, ROCEE_VF_EVENT_INT_EN_REG +
				   i * EQ_REG_OFFSET,
				   HNS_ROCE_V2_VF_EVENT_INT_EN_M & 0x0);

		roce_write(hr_dev, ROCEE_VF_ABN_INT_EN_REG,
			   HNS_ROCE_V2_VF_ABN_INT_EN_M & 0x0);
		roce_write(hr_dev, ROCEE_VF_ABN_INT_CFG_REG,
			   HNS_ROCE_V2_VF_ABN_INT_CFG_M & 0x0);
	}
}

static void hns_roce_v2_destroy_eqc(struct hns_roce_dev *hr_dev, int eqn)
{
	struct device *dev = hr_dev->dev;
	int ret;

	if (eqn < hr_dev->caps.num_comp_vectors)
		ret = hns_roce_cmd_mbox(hr_dev, 0, 0, eqn & HNS_ROCE_V2_EQN_M,
					0, HNS_ROCE_CMD_DESTROY_CEQC,
					HNS_ROCE_CMD_TIMEOUT_MSECS);
	else
		ret = hns_roce_cmd_mbox(hr_dev, 0, 0, eqn & HNS_ROCE_V2_EQN_M,
					0, HNS_ROCE_CMD_DESTROY_AEQC,
					HNS_ROCE_CMD_TIMEOUT_MSECS);
	if (ret)
		dev_err(dev, "[mailbox cmd] destroy eqc(%d) failed.\n", eqn);
}

static void free_eq_buf(struct hns_roce_dev *hr_dev, struct hns_roce_eq *eq)
{
	hns_roce_mtr_destroy(hr_dev, &eq->mtr);
}

static int config_eqc(struct hns_roce_dev *hr_dev, struct hns_roce_eq *eq,
		      void *mb_buf)
{
	u64 eqe_ba[MTT_MIN_COUNT] = { 0 };
	struct hns_roce_eq_context *eqc;
	u64 bt_ba = 0;
	int count;

	eqc = mb_buf;
	memset(eqc, 0, sizeof(struct hns_roce_eq_context));

	/* init eqc */
	eq->doorbell = hr_dev->reg_base + ROCEE_VF_EQ_DB_CFG0_REG;
	eq->cons_index = 0;
	eq->over_ignore = HNS_ROCE_V2_EQ_OVER_IGNORE_0;
	eq->coalesce = HNS_ROCE_V2_EQ_COALESCE_0;
	eq->arm_st = HNS_ROCE_V2_EQ_ALWAYS_ARMED;
	eq->shift = ilog2((unsigned int)eq->entries);

	/* if not multi-hop, eqe buffer only use one trunk */
	count = hns_roce_mtr_find(hr_dev, &eq->mtr, 0, eqe_ba, MTT_MIN_COUNT,
				  &bt_ba);
	if (count < 1) {
		dev_err(hr_dev->dev, "failed to find EQE mtr\n");
		return -ENOBUFS;
	}

	/* set eqc state */
	roce_set_field(eqc->byte_4, HNS_ROCE_EQC_EQ_ST_M, HNS_ROCE_EQC_EQ_ST_S,
		       HNS_ROCE_V2_EQ_STATE_VALID);

	/* set eqe hop num */
	roce_set_field(eqc->byte_4, HNS_ROCE_EQC_HOP_NUM_M,
		       HNS_ROCE_EQC_HOP_NUM_S, eq->hop_num);

	/* set eqc over_ignore */
	roce_set_field(eqc->byte_4, HNS_ROCE_EQC_OVER_IGNORE_M,
		       HNS_ROCE_EQC_OVER_IGNORE_S, eq->over_ignore);

	/* set eqc coalesce */
	roce_set_field(eqc->byte_4, HNS_ROCE_EQC_COALESCE_M,
		       HNS_ROCE_EQC_COALESCE_S, eq->coalesce);

	/* set eqc arm_state */
	roce_set_field(eqc->byte_4, HNS_ROCE_EQC_ARM_ST_M,
		       HNS_ROCE_EQC_ARM_ST_S, eq->arm_st);

	/* set eqn */
	roce_set_field(eqc->byte_4, HNS_ROCE_EQC_EQN_M, HNS_ROCE_EQC_EQN_S,
		       eq->eqn);

	/* set eqe_cnt */
	roce_set_field(eqc->byte_4, HNS_ROCE_EQC_EQE_CNT_M,
		       HNS_ROCE_EQC_EQE_CNT_S, HNS_ROCE_EQ_INIT_EQE_CNT);

	/* set eqe_ba_pg_sz */
	roce_set_field(eqc->byte_8, HNS_ROCE_EQC_BA_PG_SZ_M,
		       HNS_ROCE_EQC_BA_PG_SZ_S,
		       to_hr_hw_page_shift(eq->mtr.hem_cfg.ba_pg_shift));

	/* set eqe_buf_pg_sz */
	roce_set_field(eqc->byte_8, HNS_ROCE_EQC_BUF_PG_SZ_M,
		       HNS_ROCE_EQC_BUF_PG_SZ_S,
		       to_hr_hw_page_shift(eq->mtr.hem_cfg.buf_pg_shift));

	/* set eq_producer_idx */
	roce_set_field(eqc->byte_8, HNS_ROCE_EQC_PROD_INDX_M,
		       HNS_ROCE_EQC_PROD_INDX_S, HNS_ROCE_EQ_INIT_PROD_IDX);

	/* set eq_max_cnt */
	roce_set_field(eqc->byte_12, HNS_ROCE_EQC_MAX_CNT_M,
		       HNS_ROCE_EQC_MAX_CNT_S, eq->eq_max_cnt);

	/* set eq_period */
	roce_set_field(eqc->byte_12, HNS_ROCE_EQC_PERIOD_M,
		       HNS_ROCE_EQC_PERIOD_S, eq->eq_period);

	/* set eqe_report_timer */
	roce_set_field(eqc->eqe_report_timer, HNS_ROCE_EQC_REPORT_TIMER_M,
		       HNS_ROCE_EQC_REPORT_TIMER_S,
		       HNS_ROCE_EQ_INIT_REPORT_TIMER);

	/* set bt_ba [34:3] */
	roce_set_field(eqc->eqe_ba0, HNS_ROCE_EQC_EQE_BA_L_M,
		       HNS_ROCE_EQC_EQE_BA_L_S, bt_ba >> 3);

	/* set bt_ba [64:35] */
	roce_set_field(eqc->eqe_ba1, HNS_ROCE_EQC_EQE_BA_H_M,
		       HNS_ROCE_EQC_EQE_BA_H_S, bt_ba >> 35);

	/* set eq shift */
	roce_set_field(eqc->byte_28, HNS_ROCE_EQC_SHIFT_M, HNS_ROCE_EQC_SHIFT_S,
		       eq->shift);

	/* set eq MSI_IDX */
	roce_set_field(eqc->byte_28, HNS_ROCE_EQC_MSI_INDX_M,
		       HNS_ROCE_EQC_MSI_INDX_S, HNS_ROCE_EQ_INIT_MSI_IDX);

	/* set cur_eqe_ba [27:12] */
	roce_set_field(eqc->byte_28, HNS_ROCE_EQC_CUR_EQE_BA_L_M,
		       HNS_ROCE_EQC_CUR_EQE_BA_L_S, eqe_ba[0] >> 12);

	/* set cur_eqe_ba [59:28] */
	roce_set_field(eqc->byte_32, HNS_ROCE_EQC_CUR_EQE_BA_M_M,
		       HNS_ROCE_EQC_CUR_EQE_BA_M_S, eqe_ba[0] >> 28);

	/* set cur_eqe_ba [63:60] */
	roce_set_field(eqc->byte_36, HNS_ROCE_EQC_CUR_EQE_BA_H_M,
		       HNS_ROCE_EQC_CUR_EQE_BA_H_S, eqe_ba[0] >> 60);

	/* set eq consumer idx */
	roce_set_field(eqc->byte_36, HNS_ROCE_EQC_CONS_INDX_M,
		       HNS_ROCE_EQC_CONS_INDX_S, HNS_ROCE_EQ_INIT_CONS_IDX);

	/* set nex_eqe_ba[43:12] */
	roce_set_field(eqc->nxt_eqe_ba0, HNS_ROCE_EQC_NXT_EQE_BA_L_M,
		       HNS_ROCE_EQC_NXT_EQE_BA_L_S, eqe_ba[1] >> 12);

	/* set nex_eqe_ba[63:44] */
	roce_set_field(eqc->nxt_eqe_ba1, HNS_ROCE_EQC_NXT_EQE_BA_H_M,
		       HNS_ROCE_EQC_NXT_EQE_BA_H_S, eqe_ba[1] >> 44);

	return 0;
}

static int alloc_eq_buf(struct hns_roce_dev *hr_dev, struct hns_roce_eq *eq)
{
	struct hns_roce_buf_attr buf_attr = {};
	int err;

	if (hr_dev->caps.eqe_hop_num == HNS_ROCE_HOP_NUM_0)
		eq->hop_num = 0;
	else
		eq->hop_num = hr_dev->caps.eqe_hop_num;

	buf_attr.page_shift = hr_dev->caps.eqe_buf_pg_sz + HNS_HW_PAGE_SHIFT;
	buf_attr.region[0].size = eq->entries * eq->eqe_size;
	buf_attr.region[0].hopnum = eq->hop_num;
	buf_attr.region_count = 1;
	buf_attr.fixed_page = true;

	err = hns_roce_mtr_create(hr_dev, &eq->mtr, &buf_attr,
				  hr_dev->caps.eqe_ba_pg_sz +
				  HNS_HW_PAGE_SHIFT, NULL, 0);
	if (err)
		dev_err(hr_dev->dev, "Failed to alloc EQE mtr, err %d\n", err);

	return err;
}

static int hns_roce_v2_create_eq(struct hns_roce_dev *hr_dev,
				 struct hns_roce_eq *eq,
				 unsigned int eq_cmd)
{
	struct hns_roce_cmd_mailbox *mailbox;
	int ret;

	/* Allocate mailbox memory */
	mailbox = hns_roce_alloc_cmd_mailbox(hr_dev);
	if (IS_ERR_OR_NULL(mailbox))
		return -ENOMEM;

	ret = alloc_eq_buf(hr_dev, eq);
	if (ret)
		goto free_cmd_mbox;

	ret = config_eqc(hr_dev, eq, mailbox->buf);
	if (ret)
		goto err_cmd_mbox;

	ret = hns_roce_cmd_mbox(hr_dev, mailbox->dma, 0, eq->eqn, 0,
				eq_cmd, HNS_ROCE_CMD_TIMEOUT_MSECS);
	if (ret) {
		dev_err(hr_dev->dev, "[mailbox cmd] create eqc failed.\n");
		goto err_cmd_mbox;
	}

	hns_roce_free_cmd_mailbox(hr_dev, mailbox);

	return 0;

err_cmd_mbox:
	free_eq_buf(hr_dev, eq);

free_cmd_mbox:
	hns_roce_free_cmd_mailbox(hr_dev, mailbox);

	return ret;
}

static int __hns_roce_request_irq(struct hns_roce_dev *hr_dev, int irq_num,
				  int comp_num, int aeq_num, int other_num)
{
	struct hns_roce_eq_table *eq_table = &hr_dev->eq_table;
	int i, j;
	int ret;

	for (i = 0; i < irq_num; i++) {
		hr_dev->irq_names[i] = kzalloc(HNS_ROCE_INT_NAME_LEN,
					       GFP_KERNEL);
		if (!hr_dev->irq_names[i]) {
			ret = -ENOMEM;
			goto err_kzalloc_failed;
		}
	}

	/* irq contains: abnormal + AEQ + CEQ */
	for (j = 0; j < other_num; j++)
		snprintf((char *)hr_dev->irq_names[j], HNS_ROCE_INT_NAME_LEN,
			 "hns-abn-%d", j);

	for (j = other_num; j < (other_num + aeq_num); j++)
		snprintf((char *)hr_dev->irq_names[j], HNS_ROCE_INT_NAME_LEN,
			 "hns-aeq-%d", j - other_num);

	for (j = (other_num + aeq_num); j < irq_num; j++)
		snprintf((char *)hr_dev->irq_names[j], HNS_ROCE_INT_NAME_LEN,
			 "hns-ceq-%d", j - other_num - aeq_num);

	for (j = 0; j < irq_num; j++) {
		if (j < other_num)
			ret = request_irq(hr_dev->irq[j],
					  hns_roce_v2_msix_interrupt_abn,
					  0, hr_dev->irq_names[j], hr_dev);

		else if (j < (other_num + comp_num))
			ret = request_irq(eq_table->eq[j - other_num].irq,
					  hns_roce_v2_msix_interrupt_eq,
					  0, hr_dev->irq_names[j + aeq_num],
					  &eq_table->eq[j - other_num]);
		else
			ret = request_irq(eq_table->eq[j - other_num].irq,
					  hns_roce_v2_msix_interrupt_eq,
					  0, hr_dev->irq_names[j - comp_num],
					  &eq_table->eq[j - other_num]);
		if (ret) {
			dev_err(hr_dev->dev, "Request irq error!\n");
			goto err_request_failed;
		}
	}

	return 0;

err_request_failed:
	for (j -= 1; j >= 0; j--)
		if (j < other_num)
			free_irq(hr_dev->irq[j], hr_dev);
		else
			free_irq(eq_table->eq[j - other_num].irq,
				 &eq_table->eq[j - other_num]);

err_kzalloc_failed:
	for (i -= 1; i >= 0; i--)
		kfree(hr_dev->irq_names[i]);

	return ret;
}

static void __hns_roce_free_irq(struct hns_roce_dev *hr_dev)
{
	int irq_num;
	int eq_num;
	int i;

	eq_num = hr_dev->caps.num_comp_vectors + hr_dev->caps.num_aeq_vectors;
	irq_num = eq_num + hr_dev->caps.num_other_vectors;

	for (i = 0; i < hr_dev->caps.num_other_vectors; i++)
		free_irq(hr_dev->irq[i], hr_dev);

	for (i = 0; i < eq_num; i++)
		free_irq(hr_dev->eq_table.eq[i].irq, &hr_dev->eq_table.eq[i]);

	for (i = 0; i < irq_num; i++)
		kfree(hr_dev->irq_names[i]);
}

static int hns_roce_v2_init_eq_table(struct hns_roce_dev *hr_dev)
{
	struct hns_roce_eq_table *eq_table = &hr_dev->eq_table;
	struct device *dev = hr_dev->dev;
	struct hns_roce_eq *eq;
	unsigned int eq_cmd;
	int irq_num;
	int eq_num;
	int other_num;
	int comp_num;
	int aeq_num;
	int i;
	int ret;

	other_num = hr_dev->caps.num_other_vectors;
	comp_num = hr_dev->caps.num_comp_vectors;
	aeq_num = hr_dev->caps.num_aeq_vectors;

	eq_num = comp_num + aeq_num;
	irq_num = eq_num + other_num;

	eq_table->eq = kcalloc(eq_num, sizeof(*eq_table->eq), GFP_KERNEL);
	if (!eq_table->eq)
		return -ENOMEM;

	/* create eq */
	for (i = 0; i < eq_num; i++) {
		eq = &eq_table->eq[i];
		eq->hr_dev = hr_dev;
		eq->eqn = i;
		if (i < comp_num) {
			/* CEQ */
			eq_cmd = HNS_ROCE_CMD_CREATE_CEQC;
			eq->type_flag = HNS_ROCE_CEQ;
			eq->entries = hr_dev->caps.ceqe_depth;
			eq->eqe_size = HNS_ROCE_CEQ_ENTRY_SIZE;
			eq->irq = hr_dev->irq[i + other_num + aeq_num];
			eq->eq_max_cnt = HNS_ROCE_CEQ_DEFAULT_BURST_NUM;
			eq->eq_period = HNS_ROCE_CEQ_DEFAULT_INTERVAL;
		} else {
			/* AEQ */
			eq_cmd = HNS_ROCE_CMD_CREATE_AEQC;
			eq->type_flag = HNS_ROCE_AEQ;
			eq->entries = hr_dev->caps.aeqe_depth;
			eq->eqe_size = HNS_ROCE_AEQ_ENTRY_SIZE;
			eq->irq = hr_dev->irq[i - comp_num + other_num];
			eq->eq_max_cnt = HNS_ROCE_AEQ_DEFAULT_BURST_NUM;
			eq->eq_period = HNS_ROCE_AEQ_DEFAULT_INTERVAL;
		}

		ret = hns_roce_v2_create_eq(hr_dev, eq, eq_cmd);
		if (ret) {
			dev_err(dev, "eq create failed.\n");
			goto err_create_eq_fail;
		}
	}

	/* enable irq */
	hns_roce_v2_int_mask_enable(hr_dev, eq_num, EQ_ENABLE);

	ret = __hns_roce_request_irq(hr_dev, irq_num, comp_num,
				     aeq_num, other_num);
	if (ret) {
		dev_err(dev, "Request irq failed.\n");
		goto err_request_irq_fail;
	}

	hr_dev->irq_workq = alloc_ordered_workqueue("hns_roce_irq_workq", 0);
	if (!hr_dev->irq_workq) {
		dev_err(dev, "Create irq workqueue failed!\n");
		ret = -ENOMEM;
		goto err_create_wq_fail;
	}

	return 0;

err_create_wq_fail:
	__hns_roce_free_irq(hr_dev);

err_request_irq_fail:
	hns_roce_v2_int_mask_enable(hr_dev, eq_num, EQ_DISABLE);

err_create_eq_fail:
	for (i -= 1; i >= 0; i--)
		free_eq_buf(hr_dev, &eq_table->eq[i]);
	kfree(eq_table->eq);

	return ret;
}

static void hns_roce_v2_cleanup_eq_table(struct hns_roce_dev *hr_dev)
{
	struct hns_roce_eq_table *eq_table = &hr_dev->eq_table;
	int eq_num;
	int i;

	eq_num = hr_dev->caps.num_comp_vectors + hr_dev->caps.num_aeq_vectors;

	/* Disable irq */
	hns_roce_v2_int_mask_enable(hr_dev, eq_num, EQ_DISABLE);

	__hns_roce_free_irq(hr_dev);

	for (i = 0; i < eq_num; i++) {
		hns_roce_v2_destroy_eqc(hr_dev, i);

		free_eq_buf(hr_dev, &eq_table->eq[i]);
	}

	kfree(eq_table->eq);

	flush_workqueue(hr_dev->irq_workq);
	destroy_workqueue(hr_dev->irq_workq);
}

static const struct hns_roce_dfx_hw hns_roce_dfx_hw_v2 = {
	.query_cqc_info = hns_roce_v2_query_cqc_info,
};

static const struct ib_device_ops hns_roce_v2_dev_ops = {
	.destroy_qp = hns_roce_v2_destroy_qp,
	.modify_cq = hns_roce_v2_modify_cq,
	.poll_cq = hns_roce_v2_poll_cq,
	.post_recv = hns_roce_v2_post_recv,
	.post_send = hns_roce_v2_post_send,
	.query_qp = hns_roce_v2_query_qp,
	.req_notify_cq = hns_roce_v2_req_notify_cq,
};

static const struct ib_device_ops hns_roce_v2_dev_srq_ops = {
	.modify_srq = hns_roce_v2_modify_srq,
	.post_srq_recv = hns_roce_v2_post_srq_recv,
	.query_srq = hns_roce_v2_query_srq,
};

static const struct hns_roce_hw hns_roce_hw_v2 = {
	.cmq_init = hns_roce_v2_cmq_init,
	.cmq_exit = hns_roce_v2_cmq_exit,
	.hw_profile = hns_roce_v2_profile,
	.hw_init = hns_roce_v2_init,
	.hw_exit = hns_roce_v2_exit,
	.post_mbox = hns_roce_v2_post_mbox,
	.chk_mbox = hns_roce_v2_chk_mbox,
	.rst_prc_mbox = hns_roce_v2_rst_process_cmd,
	.set_gid = hns_roce_v2_set_gid,
	.set_mac = hns_roce_v2_set_mac,
	.write_mtpt = hns_roce_v2_write_mtpt,
	.rereg_write_mtpt = hns_roce_v2_rereg_write_mtpt,
	.frmr_write_mtpt = hns_roce_v2_frmr_write_mtpt,
	.mw_write_mtpt = hns_roce_v2_mw_write_mtpt,
	.write_cqc = hns_roce_v2_write_cqc,
	.set_hem = hns_roce_v2_set_hem,
	.clear_hem = hns_roce_v2_clear_hem,
	.modify_qp = hns_roce_v2_modify_qp,
	.query_qp = hns_roce_v2_query_qp,
	.destroy_qp = hns_roce_v2_destroy_qp,
	.qp_flow_control_init = hns_roce_v2_qp_flow_control_init,
	.modify_cq = hns_roce_v2_modify_cq,
	.post_send = hns_roce_v2_post_send,
	.post_recv = hns_roce_v2_post_recv,
	.req_notify_cq = hns_roce_v2_req_notify_cq,
	.poll_cq = hns_roce_v2_poll_cq,
	.init_eq = hns_roce_v2_init_eq_table,
	.cleanup_eq = hns_roce_v2_cleanup_eq_table,
	.write_srqc = hns_roce_v2_write_srqc,
	.modify_srq = hns_roce_v2_modify_srq,
	.query_srq = hns_roce_v2_query_srq,
	.post_srq_recv = hns_roce_v2_post_srq_recv,
	.hns_roce_dev_ops = &hns_roce_v2_dev_ops,
	.hns_roce_dev_srq_ops = &hns_roce_v2_dev_srq_ops,
};

static const struct pci_device_id hns_roce_hw_v2_pci_tbl[] = {
	{PCI_VDEVICE(HUAWEI, HNAE3_DEV_ID_25GE_RDMA), 0},
	{PCI_VDEVICE(HUAWEI, HNAE3_DEV_ID_25GE_RDMA_MACSEC), 0},
	{PCI_VDEVICE(HUAWEI, HNAE3_DEV_ID_50GE_RDMA), 0},
	{PCI_VDEVICE(HUAWEI, HNAE3_DEV_ID_50GE_RDMA_MACSEC), 0},
	{PCI_VDEVICE(HUAWEI, HNAE3_DEV_ID_100G_RDMA_MACSEC), 0},
	/* required last entry */
	{0, }
};

MODULE_DEVICE_TABLE(pci, hns_roce_hw_v2_pci_tbl);

static void hns_roce_hw_v2_get_cfg(struct hns_roce_dev *hr_dev,
				  struct hnae3_handle *handle)
{
	struct hns_roce_v2_priv *priv = hr_dev->priv;
	int i;

	hr_dev->pci_dev = handle->pdev;
	hr_dev->dev = &handle->pdev->dev;
	hr_dev->hw = &hns_roce_hw_v2;
	hr_dev->dfx = &hns_roce_dfx_hw_v2;
	hr_dev->sdb_offset = ROCEE_DB_SQ_L_0_REG;
	hr_dev->odb_offset = hr_dev->sdb_offset;

	/* Get info from NIC driver. */
	hr_dev->reg_base = handle->rinfo.roce_io_base;
	hr_dev->caps.num_ports = 1;
	hr_dev->iboe.netdevs[0] = handle->rinfo.netdev;
	hr_dev->iboe.phy_port[0] = 0;

	addrconf_addr_eui48((u8 *)&hr_dev->ib_dev.node_guid,
			    hr_dev->iboe.netdevs[0]->dev_addr);

	for (i = 0; i < HNS_ROCE_V2_MAX_IRQ_NUM; i++)
		hr_dev->irq[i] = pci_irq_vector(handle->pdev,
						i + handle->rinfo.base_vector);

	/* cmd issue mode: 0 is poll, 1 is event */
	hr_dev->cmd_mod = 1;
	hr_dev->loop_idc = 0;

	hr_dev->reset_cnt = handle->ae_algo->ops->ae_dev_reset_cnt(handle);
	priv->handle = handle;
}

static int __hns_roce_hw_v2_init_instance(struct hnae3_handle *handle)
{
	struct hns_roce_dev *hr_dev;
	int ret;

	hr_dev = ib_alloc_device(hns_roce_dev, ib_dev);
	if (!hr_dev)
		return -ENOMEM;

	hr_dev->priv = kzalloc(sizeof(struct hns_roce_v2_priv), GFP_KERNEL);
	if (!hr_dev->priv) {
		ret = -ENOMEM;
		goto error_failed_kzalloc;
	}

	hns_roce_hw_v2_get_cfg(hr_dev, handle);

	ret = hns_roce_init(hr_dev);
	if (ret) {
		dev_err(hr_dev->dev, "RoCE Engine init failed!\n");
		goto error_failed_get_cfg;
	}

	handle->priv = hr_dev;

	return 0;

error_failed_get_cfg:
	kfree(hr_dev->priv);

error_failed_kzalloc:
	ib_dealloc_device(&hr_dev->ib_dev);

	return ret;
}

static void __hns_roce_hw_v2_uninit_instance(struct hnae3_handle *handle,
					   bool reset)
{
	struct hns_roce_dev *hr_dev = handle->priv;

	if (!hr_dev)
		return;

	handle->priv = NULL;

	hr_dev->state = HNS_ROCE_DEVICE_STATE_UNINIT;
	hns_roce_handle_device_err(hr_dev);

	hns_roce_exit(hr_dev);
	kfree(hr_dev->priv);
	ib_dealloc_device(&hr_dev->ib_dev);
}

static int hns_roce_hw_v2_init_instance(struct hnae3_handle *handle)
{
	const struct hnae3_ae_ops *ops = handle->ae_algo->ops;
	const struct pci_device_id *id;
	struct device *dev = &handle->pdev->dev;
	int ret;

	handle->rinfo.instance_state = HNS_ROCE_STATE_INIT;

	if (ops->ae_dev_resetting(handle) || ops->get_hw_reset_stat(handle)) {
		handle->rinfo.instance_state = HNS_ROCE_STATE_NON_INIT;
		goto reset_chk_err;
	}

	id = pci_match_id(hns_roce_hw_v2_pci_tbl, handle->pdev);
	if (!id)
		return 0;

	ret = __hns_roce_hw_v2_init_instance(handle);
	if (ret) {
		handle->rinfo.instance_state = HNS_ROCE_STATE_NON_INIT;
		dev_err(dev, "RoCE instance init failed! ret = %d\n", ret);
		if (ops->ae_dev_resetting(handle) ||
		    ops->get_hw_reset_stat(handle))
			goto reset_chk_err;
		else
			return ret;
	}

	handle->rinfo.instance_state = HNS_ROCE_STATE_INITED;


	return 0;

reset_chk_err:
	dev_err(dev, "Device is busy in resetting state.\n"
		     "please retry later.\n");

	return -EBUSY;
}

static void hns_roce_hw_v2_uninit_instance(struct hnae3_handle *handle,
					   bool reset)
{
	if (handle->rinfo.instance_state != HNS_ROCE_STATE_INITED)
		return;

	handle->rinfo.instance_state = HNS_ROCE_STATE_UNINIT;

	__hns_roce_hw_v2_uninit_instance(handle, reset);

	handle->rinfo.instance_state = HNS_ROCE_STATE_NON_INIT;
}
static int hns_roce_hw_v2_reset_notify_down(struct hnae3_handle *handle)
{
	struct hns_roce_dev *hr_dev;

	if (handle->rinfo.instance_state != HNS_ROCE_STATE_INITED) {
		set_bit(HNS_ROCE_RST_DIRECT_RETURN, &handle->rinfo.state);
		return 0;
	}

	handle->rinfo.reset_state = HNS_ROCE_STATE_RST_DOWN;
	clear_bit(HNS_ROCE_RST_DIRECT_RETURN, &handle->rinfo.state);

	hr_dev = handle->priv;
	if (!hr_dev)
		return 0;

	hr_dev->is_reset = true;
	hr_dev->active = false;
	hr_dev->dis_db = true;

	hr_dev->state = HNS_ROCE_DEVICE_STATE_RST_DOWN;

	return 0;
}

static int hns_roce_hw_v2_reset_notify_init(struct hnae3_handle *handle)
{
	struct device *dev = &handle->pdev->dev;
	int ret;

	if (test_and_clear_bit(HNS_ROCE_RST_DIRECT_RETURN,
			       &handle->rinfo.state)) {
		handle->rinfo.reset_state = HNS_ROCE_STATE_RST_INITED;
		return 0;
	}

	handle->rinfo.reset_state = HNS_ROCE_STATE_RST_INIT;

	dev_info(&handle->pdev->dev, "In reset process RoCE client reinit.\n");
	ret = __hns_roce_hw_v2_init_instance(handle);
	if (ret) {
		/* when reset notify type is HNAE3_INIT_CLIENT In reset notify
		 * callback function, RoCE Engine reinitialize. If RoCE reinit
		 * failed, we should inform NIC driver.
		 */
		handle->priv = NULL;
		dev_err(dev, "In reset process RoCE reinit failed %d.\n", ret);
	} else {
		handle->rinfo.reset_state = HNS_ROCE_STATE_RST_INITED;
		dev_info(dev, "Reset done, RoCE client reinit finished.\n");
	}

	return ret;
}

static int hns_roce_hw_v2_reset_notify_uninit(struct hnae3_handle *handle)
{
	if (test_bit(HNS_ROCE_RST_DIRECT_RETURN, &handle->rinfo.state))
		return 0;

	handle->rinfo.reset_state = HNS_ROCE_STATE_RST_UNINIT;
	dev_info(&handle->pdev->dev, "In reset process RoCE client uninit.\n");
	msleep(HNS_ROCE_V2_HW_RST_UNINT_DELAY);
	__hns_roce_hw_v2_uninit_instance(handle, false);

	return 0;
}

static int hns_roce_hw_v2_reset_notify(struct hnae3_handle *handle,
				       enum hnae3_reset_notify_type type)
{
	int ret = 0;

	switch (type) {
	case HNAE3_DOWN_CLIENT:
		ret = hns_roce_hw_v2_reset_notify_down(handle);
		break;
	case HNAE3_INIT_CLIENT:
		ret = hns_roce_hw_v2_reset_notify_init(handle);
		break;
	case HNAE3_UNINIT_CLIENT:
		ret = hns_roce_hw_v2_reset_notify_uninit(handle);
		break;
	default:
		break;
	}

	return ret;
}

static const struct hnae3_client_ops hns_roce_hw_v2_ops = {
	.init_instance = hns_roce_hw_v2_init_instance,
	.uninit_instance = hns_roce_hw_v2_uninit_instance,
	.reset_notify = hns_roce_hw_v2_reset_notify,
};

static struct hnae3_client hns_roce_hw_v2_client = {
	.name = "hns_roce_hw_v2",
	.type = HNAE3_CLIENT_ROCE,
	.ops = &hns_roce_hw_v2_ops,
};

static int __init hns_roce_hw_v2_init(void)
{
	return hnae3_register_client(&hns_roce_hw_v2_client);
}

static void __exit hns_roce_hw_v2_exit(void)
{
	hnae3_unregister_client(&hns_roce_hw_v2_client);
}

module_init(hns_roce_hw_v2_init);
module_exit(hns_roce_hw_v2_exit);

MODULE_LICENSE("Dual BSD/GPL");
MODULE_AUTHOR("Wei Hu <xavier.huwei@huawei.com>");
MODULE_AUTHOR("Lijun Ou <oulijun@huawei.com>");
MODULE_AUTHOR("Shaobo Xu <xushaobo2@huawei.com>");
MODULE_DESCRIPTION("Hisilicon Hip08 Family RoCE Driver");<|MERGE_RESOLUTION|>--- conflicted
+++ resolved
@@ -1454,17 +1454,10 @@
 	struct hns_roce_pf_timer_res_a *req_a;
 	struct hns_roce_cmq_desc desc;
 	int ret;
-<<<<<<< HEAD
 
 	hns_roce_cmq_setup_basic_desc(&desc, HNS_ROCE_OPC_QUERY_PF_TIMER_RES,
 				      true);
 
-=======
-
-	hns_roce_cmq_setup_basic_desc(&desc, HNS_ROCE_OPC_QUERY_PF_TIMER_RES,
-				      true);
-
->>>>>>> ad8c735b
 	ret = hns_roce_cmq_send(hr_dev, &desc, 1);
 	if (ret)
 		return ret;
