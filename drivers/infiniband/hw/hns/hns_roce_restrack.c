// SPDX-License-Identifier: (GPL-2.0 OR BSD-2-Clause)
// Copyright (c) 2019 Hisilicon Limited.

#include <rdma/rdma_cm.h>
#include <rdma/restrack.h>
#include <uapi/rdma/rdma_netlink.h>
#include "hnae3.h"
#include "hns_roce_common.h"
#include "hns_roce_device.h"
#include "hns_roce_hw_v2.h"

#define MAX_ENTRY_NUM 256

int hns_roce_fill_res_cq_entry(struct sk_buff *msg, struct ib_cq *ib_cq)
{
	struct hns_roce_cq *hr_cq = to_hr_cq(ib_cq);
	struct nlattr *table_attr;

	table_attr = nla_nest_start(msg, RDMA_NLDEV_ATTR_DRIVER);
	if (!table_attr)
		return -EMSGSIZE;

	if (rdma_nl_put_driver_u32(msg, "cq_depth", hr_cq->cq_depth))
		goto err;

	if (rdma_nl_put_driver_u32(msg, "cons_index", hr_cq->cons_index))
		goto err;

	if (rdma_nl_put_driver_u32(msg, "cqe_size", hr_cq->cqe_size))
		goto err;

	if (rdma_nl_put_driver_u32(msg, "arm_sn", hr_cq->arm_sn))
		goto err;

	nla_nest_end(msg, table_attr);

	return 0;

err:
	nla_nest_cancel(msg, table_attr);

	return -EMSGSIZE;
}

int hns_roce_fill_res_cq_entry_raw(struct sk_buff *msg, struct ib_cq *ib_cq)
{
	struct hns_roce_dev *hr_dev = to_hr_dev(ib_cq->device);
	struct hns_roce_cq *hr_cq = to_hr_cq(ib_cq);
	struct hns_roce_v2_cq_context context;
	u32 data[MAX_ENTRY_NUM] = {};
	int offset = 0;
	int ret;

	if (!hr_dev->hw->query_cqc)
		return -EINVAL;

	ret = hr_dev->hw->query_cqc(hr_dev, hr_cq->cqn, &context);
	if (ret)
		return -EINVAL;

	data[offset++] = hr_reg_read(&context, CQC_CQ_ST);
	data[offset++] = hr_reg_read(&context, CQC_SHIFT);
	data[offset++] = hr_reg_read(&context, CQC_CQE_SIZE);
	data[offset++] = hr_reg_read(&context, CQC_CQE_CNT);
	data[offset++] = hr_reg_read(&context, CQC_CQ_PRODUCER_IDX);
	data[offset++] = hr_reg_read(&context, CQC_CQ_CONSUMER_IDX);
	data[offset++] = hr_reg_read(&context, CQC_DB_RECORD_EN);
	data[offset++] = hr_reg_read(&context, CQC_ARM_ST);
	data[offset++] = hr_reg_read(&context, CQC_CMD_SN);
	data[offset++] = hr_reg_read(&context, CQC_CEQN);
	data[offset++] = hr_reg_read(&context, CQC_CQ_MAX_CNT);
	data[offset++] = hr_reg_read(&context, CQC_CQ_PERIOD);
	data[offset++] = hr_reg_read(&context, CQC_CQE_HOP_NUM);
	data[offset++] = hr_reg_read(&context, CQC_CQE_BAR_PG_SZ);
	data[offset++] = hr_reg_read(&context, CQC_CQE_BUF_PG_SZ);

	ret = nla_put(msg, RDMA_NLDEV_ATTR_RES_RAW, offset * sizeof(u32), data);

	return ret;
}

int hns_roce_fill_res_qp_entry(struct sk_buff *msg, struct ib_qp *ib_qp)
{
	struct hns_roce_qp *hr_qp = to_hr_qp(ib_qp);
	struct nlattr *table_attr;

	table_attr = nla_nest_start(msg, RDMA_NLDEV_ATTR_DRIVER);
	if (!table_attr)
		return -EMSGSIZE;

	if (rdma_nl_put_driver_u32_hex(msg, "sq_wqe_cnt", hr_qp->sq.wqe_cnt))
		goto err;

	if (rdma_nl_put_driver_u32_hex(msg, "sq_max_gs", hr_qp->sq.max_gs))
		goto err;

	if (rdma_nl_put_driver_u32_hex(msg, "rq_wqe_cnt", hr_qp->rq.wqe_cnt))
		goto err;

	if (rdma_nl_put_driver_u32_hex(msg, "rq_max_gs", hr_qp->rq.max_gs))
		goto err;

	if (rdma_nl_put_driver_u32_hex(msg, "ext_sge_sge_cnt", hr_qp->sge.sge_cnt))
		goto err;

	nla_nest_end(msg, table_attr);

	return 0;

err:
	nla_nest_cancel(msg, table_attr);

	return -EMSGSIZE;
}

<<<<<<< HEAD
int hns_roce_fill_res_cq_entry(struct sk_buff *msg, struct ib_cq *ib_cq)
{
	struct hns_roce_dev *hr_dev = to_hr_dev(ib_cq->device);
	struct hns_roce_cq *hr_cq = to_hr_cq(ib_cq);
	struct hns_roce_v2_cq_context context;
	struct nlattr *table_attr;
	int ret;

	if (!hr_dev->hw->query_cqc)
		return -EINVAL;

	ret = hr_dev->hw->query_cqc(hr_dev, hr_cq->cqn, &context);
	if (ret)
		return -EINVAL;
=======
int hns_roce_fill_res_qp_entry_raw(struct sk_buff *msg, struct ib_qp *ib_qp)
{
	struct hns_roce_dev *hr_dev = to_hr_dev(ib_qp->device);
	struct hns_roce_qp *hr_qp = to_hr_qp(ib_qp);
	struct hns_roce_v2_qp_context context;
	u32 data[MAX_ENTRY_NUM] = {};
	int offset = 0;
	int ret;

	if (!hr_dev->hw->query_qpc)
		return -EINVAL;

	ret = hr_dev->hw->query_qpc(hr_dev, hr_qp->qpn, &context);
	if (ret)
		return -EINVAL;

	data[offset++] = hr_reg_read(&context, QPC_QP_ST);
	data[offset++] = hr_reg_read(&context, QPC_ERR_TYPE);
	data[offset++] = hr_reg_read(&context, QPC_CHECK_FLG);
	data[offset++] = hr_reg_read(&context, QPC_SRQ_EN);
	data[offset++] = hr_reg_read(&context, QPC_SRQN);
	data[offset++] = hr_reg_read(&context, QPC_QKEY_XRCD);
	data[offset++] = hr_reg_read(&context, QPC_TX_CQN);
	data[offset++] = hr_reg_read(&context, QPC_RX_CQN);
	data[offset++] = hr_reg_read(&context, QPC_SQ_PRODUCER_IDX);
	data[offset++] = hr_reg_read(&context, QPC_SQ_CONSUMER_IDX);
	data[offset++] = hr_reg_read(&context, QPC_RQ_RECORD_EN);
	data[offset++] = hr_reg_read(&context, QPC_RQ_PRODUCER_IDX);
	data[offset++] = hr_reg_read(&context, QPC_RQ_CONSUMER_IDX);
	data[offset++] = hr_reg_read(&context, QPC_SQ_SHIFT);
	data[offset++] = hr_reg_read(&context, QPC_RQWS);
	data[offset++] = hr_reg_read(&context, QPC_RQ_SHIFT);
	data[offset++] = hr_reg_read(&context, QPC_SGE_SHIFT);
	data[offset++] = hr_reg_read(&context, QPC_SQ_HOP_NUM);
	data[offset++] = hr_reg_read(&context, QPC_RQ_HOP_NUM);
	data[offset++] = hr_reg_read(&context, QPC_SGE_HOP_NUM);
	data[offset++] = hr_reg_read(&context, QPC_WQE_SGE_BA_PG_SZ);
	data[offset++] = hr_reg_read(&context, QPC_WQE_SGE_BUF_PG_SZ);
	data[offset++] = hr_reg_read(&context, QPC_RETRY_NUM_INIT);
	data[offset++] = hr_reg_read(&context, QPC_RETRY_CNT);
	data[offset++] = hr_reg_read(&context, QPC_SQ_CUR_PSN);
	data[offset++] = hr_reg_read(&context, QPC_SQ_MAX_PSN);
	data[offset++] = hr_reg_read(&context, QPC_SQ_FLUSH_IDX);
	data[offset++] = hr_reg_read(&context, QPC_SQ_MAX_IDX);
	data[offset++] = hr_reg_read(&context, QPC_SQ_TX_ERR);
	data[offset++] = hr_reg_read(&context, QPC_SQ_RX_ERR);
	data[offset++] = hr_reg_read(&context, QPC_RQ_RX_ERR);
	data[offset++] = hr_reg_read(&context, QPC_RQ_TX_ERR);
	data[offset++] = hr_reg_read(&context, QPC_RQ_CQE_IDX);
	data[offset++] = hr_reg_read(&context, QPC_RQ_RTY_TX_ERR);

	ret = nla_put(msg, RDMA_NLDEV_ATTR_RES_RAW, offset * sizeof(u32), data);

	return ret;
}

int hns_roce_fill_res_mr_entry(struct sk_buff *msg, struct ib_mr *ib_mr)
{
	struct hns_roce_mr *hr_mr = to_hr_mr(ib_mr);
	struct nlattr *table_attr;
>>>>>>> 2cb8e624

	table_attr = nla_nest_start(msg, RDMA_NLDEV_ATTR_DRIVER);
	if (!table_attr)
		return -EMSGSIZE;
<<<<<<< HEAD

	if (hns_roce_fill_cq(msg, &context))
=======

	if (rdma_nl_put_driver_u32_hex(msg, "pbl_hop_num", hr_mr->pbl_hop_num))
		goto err;

	if (rdma_nl_put_driver_u32_hex(msg, "ba_pg_shift",
				       hr_mr->pbl_mtr.hem_cfg.ba_pg_shift))
		goto err;

	if (rdma_nl_put_driver_u32_hex(msg, "buf_pg_shift",
				       hr_mr->pbl_mtr.hem_cfg.buf_pg_shift))
>>>>>>> 2cb8e624
		goto err;

	nla_nest_end(msg, table_attr);

	return 0;

err:
	nla_nest_cancel(msg, table_attr);

	return -EMSGSIZE;
<<<<<<< HEAD
=======
}

int hns_roce_fill_res_mr_entry_raw(struct sk_buff *msg, struct ib_mr *ib_mr)
{
	struct hns_roce_dev *hr_dev = to_hr_dev(ib_mr->device);
	struct hns_roce_mr *hr_mr = to_hr_mr(ib_mr);
	struct hns_roce_v2_mpt_entry context;
	u32 data[MAX_ENTRY_NUM] = {};
	int offset = 0;
	int ret;

	if (!hr_dev->hw->query_mpt)
		return -EINVAL;

	ret = hr_dev->hw->query_mpt(hr_dev, hr_mr->key, &context);
	if (ret)
		return -EINVAL;

	data[offset++] = hr_reg_read(&context, MPT_ST);
	data[offset++] = hr_reg_read(&context, MPT_PD);
	data[offset++] = hr_reg_read(&context, MPT_LKEY);
	data[offset++] = hr_reg_read(&context, MPT_LEN_L);
	data[offset++] = hr_reg_read(&context, MPT_LEN_H);
	data[offset++] = hr_reg_read(&context, MPT_PBL_SIZE);
	data[offset++] = hr_reg_read(&context, MPT_PBL_HOP_NUM);
	data[offset++] = hr_reg_read(&context, MPT_PBL_BA_PG_SZ);
	data[offset++] = hr_reg_read(&context, MPT_PBL_BUF_PG_SZ);

	ret = nla_put(msg, RDMA_NLDEV_ATTR_RES_RAW, offset * sizeof(u32), data);

	return ret;
>>>>>>> 2cb8e624
}<|MERGE_RESOLUTION|>--- conflicted
+++ resolved
@@ -113,22 +113,6 @@
 	return -EMSGSIZE;
 }
 
-<<<<<<< HEAD
-int hns_roce_fill_res_cq_entry(struct sk_buff *msg, struct ib_cq *ib_cq)
-{
-	struct hns_roce_dev *hr_dev = to_hr_dev(ib_cq->device);
-	struct hns_roce_cq *hr_cq = to_hr_cq(ib_cq);
-	struct hns_roce_v2_cq_context context;
-	struct nlattr *table_attr;
-	int ret;
-
-	if (!hr_dev->hw->query_cqc)
-		return -EINVAL;
-
-	ret = hr_dev->hw->query_cqc(hr_dev, hr_cq->cqn, &context);
-	if (ret)
-		return -EINVAL;
-=======
 int hns_roce_fill_res_qp_entry_raw(struct sk_buff *msg, struct ib_qp *ib_qp)
 {
 	struct hns_roce_dev *hr_dev = to_hr_dev(ib_qp->device);
@@ -189,15 +173,10 @@
 {
 	struct hns_roce_mr *hr_mr = to_hr_mr(ib_mr);
 	struct nlattr *table_attr;
->>>>>>> 2cb8e624
 
 	table_attr = nla_nest_start(msg, RDMA_NLDEV_ATTR_DRIVER);
 	if (!table_attr)
 		return -EMSGSIZE;
-<<<<<<< HEAD
-
-	if (hns_roce_fill_cq(msg, &context))
-=======
 
 	if (rdma_nl_put_driver_u32_hex(msg, "pbl_hop_num", hr_mr->pbl_hop_num))
 		goto err;
@@ -208,7 +187,6 @@
 
 	if (rdma_nl_put_driver_u32_hex(msg, "buf_pg_shift",
 				       hr_mr->pbl_mtr.hem_cfg.buf_pg_shift))
->>>>>>> 2cb8e624
 		goto err;
 
 	nla_nest_end(msg, table_attr);
@@ -219,8 +197,6 @@
 	nla_nest_cancel(msg, table_attr);
 
 	return -EMSGSIZE;
-<<<<<<< HEAD
-=======
 }
 
 int hns_roce_fill_res_mr_entry_raw(struct sk_buff *msg, struct ib_mr *ib_mr)
@@ -252,5 +228,4 @@
 	ret = nla_put(msg, RDMA_NLDEV_ATTR_RES_RAW, offset * sizeof(u32), data);
 
 	return ret;
->>>>>>> 2cb8e624
 }