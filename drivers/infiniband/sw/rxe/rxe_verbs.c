--- conflicted
+++ resolved
@@ -913,16 +913,7 @@
 
 	/* kickoff processing of any posted wqes */
 	if (good)
-<<<<<<< HEAD
-		rxe_sched_task(&qp->req.task);
-
-	spin_lock_irqsave(&qp->state_lock, flags);
-	if (qp_state(qp) == IB_QPS_ERR)
-		rxe_sched_task(&qp->comp.task);
-	spin_unlock_irqrestore(&qp->state_lock, flags);
-=======
 		rxe_sched_task(&qp->send_task);
->>>>>>> a6ad5510
 
 	return err;
 }
