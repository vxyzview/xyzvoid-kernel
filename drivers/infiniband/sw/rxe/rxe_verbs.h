--- conflicted
+++ resolved
@@ -455,14 +455,11 @@
 	return mw ? container_of(mw, struct rxe_mw, ibmw) : NULL;
 }
 
-<<<<<<< HEAD
-=======
 static inline struct rxe_pd *rxe_ah_pd(struct rxe_ah *ah)
 {
 	return to_rpd(ah->ibah.pd);
 }
 
->>>>>>> d60c95ef
 static inline struct rxe_pd *mr_pd(struct rxe_mr *mr)
 {
 	return to_rpd(mr->ibmr.pd);
