// SPDX-License-Identifier: GPL-2.0 or BSD-3-Clause

/* Authors: Bernard Metzler <bmt@zurich.ibm.com> */
/* Copyright (c) 2008-2019, IBM Corporation */

#include <linux/errno.h>
#include <linux/types.h>
#include <linux/net.h>
#include <linux/scatterlist.h>
#include <linux/highmem.h>
#include <net/tcp.h>

#include <rdma/iw_cm.h>
#include <rdma/ib_verbs.h>
#include <rdma/ib_user_verbs.h>

#include "siw.h"
#include "siw_verbs.h"
#include "siw_mem.h"

#define MAX_HDR_INLINE					\
	(((uint32_t)(sizeof(struct siw_rreq_pkt) -	\
		     sizeof(struct iwarp_send))) & 0xF8)

static struct page *siw_get_pblpage(struct siw_mem *mem, u64 addr, int *idx)
{
	struct siw_pbl *pbl = mem->pbl;
	u64 offset = addr - mem->va;
	dma_addr_t paddr = siw_pbl_get_buffer(pbl, offset, NULL, idx);

	if (paddr)
<<<<<<< HEAD
		return virt_to_page((void *)(uintptr_t)paddr);
=======
		return ib_virt_dma_to_page(paddr);
>>>>>>> 98817289

	return NULL;
}

/*
 * Copy short payload at provided destination payload address
 */
static int siw_try_1seg(struct siw_iwarp_tx *c_tx, void *paddr)
{
	struct siw_wqe *wqe = &c_tx->wqe_active;
	struct siw_sge *sge = &wqe->sqe.sge[0];
	u32 bytes = sge->length;

	if (bytes > MAX_HDR_INLINE || wqe->sqe.num_sge != 1)
		return MAX_HDR_INLINE + 1;

	if (!bytes)
		return 0;

	if (tx_flags(wqe) & SIW_WQE_INLINE) {
		memcpy(paddr, &wqe->sqe.sge[1], bytes);
	} else {
		struct siw_mem *mem = wqe->mem[0];

		if (!mem->mem_obj) {
			/* Kernel client using kva */
			memcpy(paddr, ib_virt_dma_to_ptr(sge->laddr), bytes);
		} else if (c_tx->in_syscall) {
			if (copy_from_user(paddr, u64_to_user_ptr(sge->laddr),
					   bytes))
				return -EFAULT;
		} else {
			unsigned int off = sge->laddr & ~PAGE_MASK;
			struct page *p;
			char *buffer;
			int pbl_idx = 0;

			if (!mem->is_pbl)
				p = siw_get_upage(mem->umem, sge->laddr);
			else
				p = siw_get_pblpage(mem, sge->laddr, &pbl_idx);

			if (unlikely(!p))
				return -EFAULT;

			buffer = kmap_local_page(p);

			if (likely(PAGE_SIZE - off >= bytes)) {
				memcpy(paddr, buffer + off, bytes);
			} else {
				unsigned long part = bytes - (PAGE_SIZE - off);

				memcpy(paddr, buffer + off, part);
				kunmap_local(buffer);

				if (!mem->is_pbl)
					p = siw_get_upage(mem->umem,
							  sge->laddr + part);
				else
					p = siw_get_pblpage(mem,
							    sge->laddr + part,
							    &pbl_idx);
				if (unlikely(!p))
					return -EFAULT;

				buffer = kmap_local_page(p);
				memcpy(paddr + part, buffer, bytes - part);
			}
			kunmap_local(buffer);
		}
	}
	return (int)bytes;
}

#define PKT_FRAGMENTED 1
#define PKT_COMPLETE 0

/*
 * siw_qp_prepare_tx()
 *
 * Prepare tx state for sending out one fpdu. Builds complete pkt
 * if no user data or only immediate data are present.
 *
 * returns PKT_COMPLETE if complete pkt built, PKT_FRAGMENTED otherwise.
 */
static int siw_qp_prepare_tx(struct siw_iwarp_tx *c_tx)
{
	struct siw_wqe *wqe = &c_tx->wqe_active;
	char *crc = NULL;
	int data = 0;

	switch (tx_type(wqe)) {
	case SIW_OP_READ:
	case SIW_OP_READ_LOCAL_INV:
		memcpy(&c_tx->pkt.ctrl,
		       &iwarp_pktinfo[RDMAP_RDMA_READ_REQ].ctrl,
		       sizeof(struct iwarp_ctrl));

		c_tx->pkt.rreq.rsvd = 0;
		c_tx->pkt.rreq.ddp_qn = htonl(RDMAP_UNTAGGED_QN_RDMA_READ);
		c_tx->pkt.rreq.ddp_msn =
			htonl(++c_tx->ddp_msn[RDMAP_UNTAGGED_QN_RDMA_READ]);
		c_tx->pkt.rreq.ddp_mo = 0;
		c_tx->pkt.rreq.sink_stag = htonl(wqe->sqe.sge[0].lkey);
		c_tx->pkt.rreq.sink_to =
			cpu_to_be64(wqe->sqe.sge[0].laddr);
		c_tx->pkt.rreq.source_stag = htonl(wqe->sqe.rkey);
		c_tx->pkt.rreq.source_to = cpu_to_be64(wqe->sqe.raddr);
		c_tx->pkt.rreq.read_size = htonl(wqe->sqe.sge[0].length);

		c_tx->ctrl_len = sizeof(struct iwarp_rdma_rreq);
		crc = (char *)&c_tx->pkt.rreq_pkt.crc;
		break;

	case SIW_OP_SEND:
		if (tx_flags(wqe) & SIW_WQE_SOLICITED)
			memcpy(&c_tx->pkt.ctrl,
			       &iwarp_pktinfo[RDMAP_SEND_SE].ctrl,
			       sizeof(struct iwarp_ctrl));
		else
			memcpy(&c_tx->pkt.ctrl, &iwarp_pktinfo[RDMAP_SEND].ctrl,
			       sizeof(struct iwarp_ctrl));

		c_tx->pkt.send.ddp_qn = RDMAP_UNTAGGED_QN_SEND;
		c_tx->pkt.send.ddp_msn =
			htonl(++c_tx->ddp_msn[RDMAP_UNTAGGED_QN_SEND]);
		c_tx->pkt.send.ddp_mo = 0;

		c_tx->pkt.send_inv.inval_stag = 0;

		c_tx->ctrl_len = sizeof(struct iwarp_send);

		crc = (char *)&c_tx->pkt.send_pkt.crc;
		data = siw_try_1seg(c_tx, crc);
		break;

	case SIW_OP_SEND_REMOTE_INV:
		if (tx_flags(wqe) & SIW_WQE_SOLICITED)
			memcpy(&c_tx->pkt.ctrl,
			       &iwarp_pktinfo[RDMAP_SEND_SE_INVAL].ctrl,
			       sizeof(struct iwarp_ctrl));
		else
			memcpy(&c_tx->pkt.ctrl,
			       &iwarp_pktinfo[RDMAP_SEND_INVAL].ctrl,
			       sizeof(struct iwarp_ctrl));

		c_tx->pkt.send.ddp_qn = RDMAP_UNTAGGED_QN_SEND;
		c_tx->pkt.send.ddp_msn =
			htonl(++c_tx->ddp_msn[RDMAP_UNTAGGED_QN_SEND]);
		c_tx->pkt.send.ddp_mo = 0;

		c_tx->pkt.send_inv.inval_stag = cpu_to_be32(wqe->sqe.rkey);

		c_tx->ctrl_len = sizeof(struct iwarp_send_inv);

		crc = (char *)&c_tx->pkt.send_pkt.crc;
		data = siw_try_1seg(c_tx, crc);
		break;

	case SIW_OP_WRITE:
		memcpy(&c_tx->pkt.ctrl, &iwarp_pktinfo[RDMAP_RDMA_WRITE].ctrl,
		       sizeof(struct iwarp_ctrl));

		c_tx->pkt.rwrite.sink_stag = htonl(wqe->sqe.rkey);
		c_tx->pkt.rwrite.sink_to = cpu_to_be64(wqe->sqe.raddr);
		c_tx->ctrl_len = sizeof(struct iwarp_rdma_write);

		crc = (char *)&c_tx->pkt.write_pkt.crc;
		data = siw_try_1seg(c_tx, crc);
		break;

	case SIW_OP_READ_RESPONSE:
		memcpy(&c_tx->pkt.ctrl,
		       &iwarp_pktinfo[RDMAP_RDMA_READ_RESP].ctrl,
		       sizeof(struct iwarp_ctrl));

		/* NBO */
		c_tx->pkt.rresp.sink_stag = cpu_to_be32(wqe->sqe.rkey);
		c_tx->pkt.rresp.sink_to = cpu_to_be64(wqe->sqe.raddr);

		c_tx->ctrl_len = sizeof(struct iwarp_rdma_rresp);

		crc = (char *)&c_tx->pkt.write_pkt.crc;
		data = siw_try_1seg(c_tx, crc);
		break;

	default:
		siw_dbg_qp(tx_qp(c_tx), "stale wqe type %d\n", tx_type(wqe));
		return -EOPNOTSUPP;
	}
	if (unlikely(data < 0))
		return data;

	c_tx->ctrl_sent = 0;

	if (data <= MAX_HDR_INLINE) {
		if (data) {
			wqe->processed = data;

			c_tx->pkt.ctrl.mpa_len =
				htons(c_tx->ctrl_len + data - MPA_HDR_SIZE);

			/* Add pad, if needed */
			data += -(int)data & 0x3;
			/* advance CRC location after payload */
			crc += data;
			c_tx->ctrl_len += data;

			if (!(c_tx->pkt.ctrl.ddp_rdmap_ctrl & DDP_FLAG_TAGGED))
				c_tx->pkt.c_untagged.ddp_mo = 0;
			else
				c_tx->pkt.c_tagged.ddp_to =
					cpu_to_be64(wqe->sqe.raddr);
		}

		*(u32 *)crc = 0;
		/*
		 * Do complete CRC if enabled and short packet
		 */
		if (c_tx->mpa_crc_hd) {
			crypto_shash_init(c_tx->mpa_crc_hd);
			if (crypto_shash_update(c_tx->mpa_crc_hd,
						(u8 *)&c_tx->pkt,
						c_tx->ctrl_len))
				return -EINVAL;
			crypto_shash_final(c_tx->mpa_crc_hd, (u8 *)crc);
		}
		c_tx->ctrl_len += MPA_CRC_SIZE;

		return PKT_COMPLETE;
	}
	c_tx->ctrl_len += MPA_CRC_SIZE;
	c_tx->sge_idx = 0;
	c_tx->sge_off = 0;
	c_tx->pbl_idx = 0;

	/*
	 * Allow direct sending out of user buffer if WR is non signalled
	 * and payload is over threshold.
	 * Per RDMA verbs, the application should not change the send buffer
	 * until the work completed. In iWarp, work completion is only
	 * local delivery to TCP. TCP may reuse the buffer for
	 * retransmission. Changing unsent data also breaks the CRC,
	 * if applied.
	 */
	if (c_tx->zcopy_tx && wqe->bytes >= SENDPAGE_THRESH &&
	    !(tx_flags(wqe) & SIW_WQE_SIGNALLED))
		c_tx->use_sendpage = 1;
	else
		c_tx->use_sendpage = 0;

	return PKT_FRAGMENTED;
}

/*
 * Send out one complete control type FPDU, or header of FPDU carrying
 * data. Used for fixed sized packets like Read.Requests or zero length
 * SENDs, WRITEs, READ.Responses, or header only.
 */
static int siw_tx_ctrl(struct siw_iwarp_tx *c_tx, struct socket *s,
			      int flags)
{
	struct msghdr msg = { .msg_flags = flags };
	struct kvec iov = { .iov_base =
				    (char *)&c_tx->pkt.ctrl + c_tx->ctrl_sent,
			    .iov_len = c_tx->ctrl_len - c_tx->ctrl_sent };

	int rv = kernel_sendmsg(s, &msg, &iov, 1,
				c_tx->ctrl_len - c_tx->ctrl_sent);

	if (rv >= 0) {
		c_tx->ctrl_sent += rv;

		if (c_tx->ctrl_sent == c_tx->ctrl_len)
			rv = 0;
		else
			rv = -EAGAIN;
	}
	return rv;
}

/*
 * 0copy TCP transmit interface: Use MSG_SPLICE_PAGES.
 *
 * Using sendpage to push page by page appears to be less efficient
 * than using sendmsg, even if data are copied.
 *
 * A general performance limitation might be the extra four bytes
 * trailer checksum segment to be pushed after user data.
 */
static int siw_tcp_sendpages(struct socket *s, struct page **page, int offset,
			     size_t size)
{
	struct bio_vec bvec;
	struct msghdr msg = {
		.msg_flags = (MSG_MORE | MSG_DONTWAIT | MSG_SPLICE_PAGES),
	};
	struct sock *sk = s->sk;
	int i = 0, rv = 0, sent = 0;

	while (size) {
		size_t bytes = min_t(size_t, PAGE_SIZE - offset, size);

		if (size + offset <= PAGE_SIZE)
			msg.msg_flags &= ~MSG_MORE;

		tcp_rate_check_app_limited(sk);
		bvec_set_page(&bvec, page[i], bytes, offset);
		iov_iter_bvec(&msg.msg_iter, ITER_SOURCE, &bvec, 1, size);

try_page_again:
		lock_sock(sk);
		rv = tcp_sendmsg_locked(sk, &msg, size);
		release_sock(sk);

		if (rv > 0) {
			size -= rv;
			sent += rv;
			if (rv != bytes) {
				offset += rv;
				bytes -= rv;
				goto try_page_again;
			}
			offset = 0;
		} else {
			if (rv == -EAGAIN || rv == 0)
				break;
			return rv;
		}
		i++;
	}
	return sent;
}

/*
 * siw_0copy_tx()
 *
 * Pushes list of pages to TCP socket. If pages from multiple
 * SGE's, all referenced pages of each SGE are pushed in one
 * shot.
 */
static int siw_0copy_tx(struct socket *s, struct page **page,
			struct siw_sge *sge, unsigned int offset,
			unsigned int size)
{
	int i = 0, sent = 0, rv;
	int sge_bytes = min(sge->length - offset, size);

	offset = (sge->laddr + offset) & ~PAGE_MASK;

	while (sent != size) {
		rv = siw_tcp_sendpages(s, &page[i], offset, sge_bytes);
		if (rv >= 0) {
			sent += rv;
			if (size == sent || sge_bytes > rv)
				break;

			i += PAGE_ALIGN(sge_bytes + offset) >> PAGE_SHIFT;
			sge++;
			sge_bytes = min(sge->length, size - sent);
			offset = sge->laddr & ~PAGE_MASK;
		} else {
			sent = rv;
			break;
		}
	}
	return sent;
}

#define MAX_TRAILER (MPA_CRC_SIZE + 4)

static void siw_unmap_pages(struct kvec *iov, unsigned long kmap_mask, int len)
{
	int i;

	/*
	 * Work backwards through the array to honor the kmap_local_page()
	 * ordering requirements.
	 */
	for (i = (len-1); i >= 0; i--) {
		if (kmap_mask & BIT(i)) {
			unsigned long addr = (unsigned long)iov[i].iov_base;

			kunmap_local((void *)(addr & PAGE_MASK));
		}
	}
}

/*
 * siw_tx_hdt() tries to push a complete packet to TCP where all
 * packet fragments are referenced by the elements of one iovec.
 * For the data portion, each involved page must be referenced by
 * one extra element. All sge's data can be non-aligned to page
 * boundaries. Two more elements are referencing iWARP header
 * and trailer:
 * MAX_ARRAY = 64KB/PAGE_SIZE + 1 + (2 * (SIW_MAX_SGE - 1) + HDR + TRL
 */
#define MAX_ARRAY ((0xffff / PAGE_SIZE) + 1 + (2 * (SIW_MAX_SGE - 1) + 2))

/*
 * Write out iov referencing hdr, data and trailer of current FPDU.
 * Update transmit state dependent on write return status
 */
static int siw_tx_hdt(struct siw_iwarp_tx *c_tx, struct socket *s)
{
	struct siw_wqe *wqe = &c_tx->wqe_active;
	struct siw_sge *sge = &wqe->sqe.sge[c_tx->sge_idx];
	struct kvec iov[MAX_ARRAY];
	struct page *page_array[MAX_ARRAY];
	struct msghdr msg = { .msg_flags = MSG_DONTWAIT | MSG_EOR };

	int seg = 0, do_crc = c_tx->do_crc, is_kva = 0, rv;
	unsigned int data_len = c_tx->bytes_unsent, hdr_len = 0, trl_len = 0,
		     sge_off = c_tx->sge_off, sge_idx = c_tx->sge_idx,
		     pbl_idx = c_tx->pbl_idx;
	unsigned long kmap_mask = 0L;

	if (c_tx->state == SIW_SEND_HDR) {
		if (c_tx->use_sendpage) {
			rv = siw_tx_ctrl(c_tx, s, MSG_DONTWAIT | MSG_MORE);
			if (rv)
				goto done;

			c_tx->state = SIW_SEND_DATA;
		} else {
			iov[0].iov_base =
				(char *)&c_tx->pkt.ctrl + c_tx->ctrl_sent;
			iov[0].iov_len = hdr_len =
				c_tx->ctrl_len - c_tx->ctrl_sent;
			seg = 1;
		}
	}

	wqe->processed += data_len;

	while (data_len) { /* walk the list of SGE's */
		unsigned int sge_len = min(sge->length - sge_off, data_len);
		unsigned int fp_off = (sge->laddr + sge_off) & ~PAGE_MASK;
		struct siw_mem *mem;

		if (!(tx_flags(wqe) & SIW_WQE_INLINE)) {
			mem = wqe->mem[sge_idx];
			is_kva = mem->mem_obj == NULL ? 1 : 0;
		} else {
			is_kva = 1;
		}
		if (is_kva && !c_tx->use_sendpage) {
			/*
			 * tx from kernel virtual address: either inline data
			 * or memory region with assigned kernel buffer
			 */
			iov[seg].iov_base =
				ib_virt_dma_to_ptr(sge->laddr + sge_off);
			iov[seg].iov_len = sge_len;

			if (do_crc)
				crypto_shash_update(c_tx->mpa_crc_hd,
						    iov[seg].iov_base,
						    sge_len);
			sge_off += sge_len;
			data_len -= sge_len;
			seg++;
			goto sge_done;
		}

		while (sge_len) {
			size_t plen = min((int)PAGE_SIZE - fp_off, sge_len);
			void *kaddr;

			if (!is_kva) {
				struct page *p;

				if (mem->is_pbl)
					p = siw_get_pblpage(
						mem, sge->laddr + sge_off,
						&pbl_idx);
				else
					p = siw_get_upage(mem->umem,
							  sge->laddr + sge_off);
				if (unlikely(!p)) {
					siw_unmap_pages(iov, kmap_mask, seg);
					wqe->processed -= c_tx->bytes_unsent;
					rv = -EFAULT;
					goto done_crc;
				}
				page_array[seg] = p;

				if (!c_tx->use_sendpage) {
					void *kaddr = kmap_local_page(p);

					/* Remember for later kunmap() */
					kmap_mask |= BIT(seg);
					iov[seg].iov_base = kaddr + fp_off;
					iov[seg].iov_len = plen;

					if (do_crc)
						crypto_shash_update(
							c_tx->mpa_crc_hd,
							iov[seg].iov_base,
							plen);
				} else if (do_crc) {
					kaddr = kmap_local_page(p);
					crypto_shash_update(c_tx->mpa_crc_hd,
							    kaddr + fp_off,
							    plen);
					kunmap_local(kaddr);
				}
			} else {
				/*
				 * Cast to an uintptr_t to preserve all 64 bits
				 * in sge->laddr.
				 */
				u64 va = sge->laddr + sge_off;

				page_array[seg] = ib_virt_dma_to_page(va);
				if (do_crc)
					crypto_shash_update(
						c_tx->mpa_crc_hd,
						ib_virt_dma_to_ptr(va),
						plen);
			}

			sge_len -= plen;
			sge_off += plen;
			data_len -= plen;
			fp_off = 0;

			if (++seg >= (int)MAX_ARRAY) {
				siw_dbg_qp(tx_qp(c_tx), "to many fragments\n");
				siw_unmap_pages(iov, kmap_mask, seg-1);
				wqe->processed -= c_tx->bytes_unsent;
				rv = -EMSGSIZE;
				goto done_crc;
			}
		}
sge_done:
		/* Update SGE variables at end of SGE */
		if (sge_off == sge->length &&
		    (data_len != 0 || wqe->processed < wqe->bytes)) {
			sge_idx++;
			sge++;
			sge_off = 0;
		}
	}
	/* trailer */
	if (likely(c_tx->state != SIW_SEND_TRAILER)) {
		iov[seg].iov_base = &c_tx->trailer.pad[4 - c_tx->pad];
		iov[seg].iov_len = trl_len = MAX_TRAILER - (4 - c_tx->pad);
	} else {
		iov[seg].iov_base = &c_tx->trailer.pad[c_tx->ctrl_sent];
		iov[seg].iov_len = trl_len = MAX_TRAILER - c_tx->ctrl_sent;
	}

	if (c_tx->pad) {
		*(u32 *)c_tx->trailer.pad = 0;
		if (do_crc)
			crypto_shash_update(c_tx->mpa_crc_hd,
				(u8 *)&c_tx->trailer.crc - c_tx->pad,
				c_tx->pad);
	}
	if (!c_tx->mpa_crc_hd)
		c_tx->trailer.crc = 0;
	else if (do_crc)
		crypto_shash_final(c_tx->mpa_crc_hd, (u8 *)&c_tx->trailer.crc);

	data_len = c_tx->bytes_unsent;

	if (c_tx->use_sendpage) {
		rv = siw_0copy_tx(s, page_array, &wqe->sqe.sge[c_tx->sge_idx],
				  c_tx->sge_off, data_len);
		if (rv == data_len) {
			rv = kernel_sendmsg(s, &msg, &iov[seg], 1, trl_len);
			if (rv > 0)
				rv += data_len;
			else
				rv = data_len;
		}
	} else {
		rv = kernel_sendmsg(s, &msg, iov, seg + 1,
				    hdr_len + data_len + trl_len);
		siw_unmap_pages(iov, kmap_mask, seg);
	}
	if (rv < (int)hdr_len) {
		/* Not even complete hdr pushed or negative rv */
		wqe->processed -= data_len;
		if (rv >= 0) {
			c_tx->ctrl_sent += rv;
			rv = -EAGAIN;
		}
		goto done_crc;
	}
	rv -= hdr_len;

	if (rv >= (int)data_len) {
		/* all user data pushed to TCP or no data to push */
		if (data_len > 0 && wqe->processed < wqe->bytes) {
			/* Save the current state for next tx */
			c_tx->sge_idx = sge_idx;
			c_tx->sge_off = sge_off;
			c_tx->pbl_idx = pbl_idx;
		}
		rv -= data_len;

		if (rv == trl_len) /* all pushed */
			rv = 0;
		else {
			c_tx->state = SIW_SEND_TRAILER;
			c_tx->ctrl_len = MAX_TRAILER;
			c_tx->ctrl_sent = rv + 4 - c_tx->pad;
			c_tx->bytes_unsent = 0;
			rv = -EAGAIN;
		}

	} else if (data_len > 0) {
		/* Maybe some user data pushed to TCP */
		c_tx->state = SIW_SEND_DATA;
		wqe->processed -= data_len - rv;

		if (rv) {
			/*
			 * Some bytes out. Recompute tx state based
			 * on old state and bytes pushed
			 */
			unsigned int sge_unsent;

			c_tx->bytes_unsent -= rv;
			sge = &wqe->sqe.sge[c_tx->sge_idx];
			sge_unsent = sge->length - c_tx->sge_off;

			while (sge_unsent <= rv) {
				rv -= sge_unsent;
				c_tx->sge_idx++;
				c_tx->sge_off = 0;
				sge++;
				sge_unsent = sge->length;
			}
			c_tx->sge_off += rv;
		}
		rv = -EAGAIN;
	}
done_crc:
	c_tx->do_crc = 0;
done:
	return rv;
}

static void siw_update_tcpseg(struct siw_iwarp_tx *c_tx,
				     struct socket *s)
{
	struct tcp_sock *tp = tcp_sk(s->sk);

	if (tp->gso_segs) {
		if (c_tx->gso_seg_limit == 0)
			c_tx->tcp_seglen = tp->mss_cache * tp->gso_segs;
		else
			c_tx->tcp_seglen =
				tp->mss_cache *
				min_t(u16, c_tx->gso_seg_limit, tp->gso_segs);
	} else {
		c_tx->tcp_seglen = tp->mss_cache;
	}
	/* Loopback may give odd numbers */
	c_tx->tcp_seglen &= 0xfffffff8;
}

/*
 * siw_prepare_fpdu()
 *
 * Prepares transmit context to send out one FPDU if FPDU will contain
 * user data and user data are not immediate data.
 * Computes maximum FPDU length to fill up TCP MSS if possible.
 *
 * @qp:		QP from which to transmit
 * @wqe:	Current WQE causing transmission
 *
 * TODO: Take into account real available sendspace on socket
 *       to avoid header misalignment due to send pausing within
 *       fpdu transmission
 */
static void siw_prepare_fpdu(struct siw_qp *qp, struct siw_wqe *wqe)
{
	struct siw_iwarp_tx *c_tx = &qp->tx_ctx;
	int data_len;

	c_tx->ctrl_len =
		iwarp_pktinfo[__rdmap_get_opcode(&c_tx->pkt.ctrl)].hdr_len;
	c_tx->ctrl_sent = 0;

	/*
	 * Update target buffer offset if any
	 */
	if (!(c_tx->pkt.ctrl.ddp_rdmap_ctrl & DDP_FLAG_TAGGED))
		/* Untagged message */
		c_tx->pkt.c_untagged.ddp_mo = cpu_to_be32(wqe->processed);
	else /* Tagged message */
		c_tx->pkt.c_tagged.ddp_to =
			cpu_to_be64(wqe->sqe.raddr + wqe->processed);

	data_len = wqe->bytes - wqe->processed;
	if (data_len + c_tx->ctrl_len + MPA_CRC_SIZE > c_tx->tcp_seglen) {
		/* Trim DDP payload to fit into current TCP segment */
		data_len = c_tx->tcp_seglen - (c_tx->ctrl_len + MPA_CRC_SIZE);
		c_tx->pkt.ctrl.ddp_rdmap_ctrl &= ~DDP_FLAG_LAST;
		c_tx->pad = 0;
	} else {
		c_tx->pkt.ctrl.ddp_rdmap_ctrl |= DDP_FLAG_LAST;
		c_tx->pad = -data_len & 0x3;
	}
	c_tx->bytes_unsent = data_len;

	c_tx->pkt.ctrl.mpa_len =
		htons(c_tx->ctrl_len + data_len - MPA_HDR_SIZE);

	/*
	 * Init MPA CRC computation
	 */
	if (c_tx->mpa_crc_hd) {
		crypto_shash_init(c_tx->mpa_crc_hd);
		crypto_shash_update(c_tx->mpa_crc_hd, (u8 *)&c_tx->pkt,
				    c_tx->ctrl_len);
		c_tx->do_crc = 1;
	}
}

/*
 * siw_check_sgl_tx()
 *
 * Check permissions for a list of SGE's (SGL).
 * A successful check will have all memory referenced
 * for transmission resolved and assigned to the WQE.
 *
 * @pd:		Protection Domain SGL should belong to
 * @wqe:	WQE to be checked
 * @perms:	requested access permissions
 *
 */

static int siw_check_sgl_tx(struct ib_pd *pd, struct siw_wqe *wqe,
			    enum ib_access_flags perms)
{
	struct siw_sge *sge = &wqe->sqe.sge[0];
	int i, len, num_sge = wqe->sqe.num_sge;

	if (unlikely(num_sge > SIW_MAX_SGE))
		return -EINVAL;

	for (i = 0, len = 0; num_sge; num_sge--, i++, sge++) {
		/*
		 * rdma verbs: do not check stag for a zero length sge
		 */
		if (sge->length) {
			int rv = siw_check_sge(pd, sge, &wqe->mem[i], perms, 0,
					       sge->length);

			if (unlikely(rv != E_ACCESS_OK))
				return rv;
		}
		len += sge->length;
	}
	return len;
}

/*
 * siw_qp_sq_proc_tx()
 *
 * Process one WQE which needs transmission on the wire.
 */
static int siw_qp_sq_proc_tx(struct siw_qp *qp, struct siw_wqe *wqe)
{
	struct siw_iwarp_tx *c_tx = &qp->tx_ctx;
	struct socket *s = qp->attrs.sk;
	int rv = 0, burst_len = qp->tx_ctx.burst;
	enum rdmap_ecode ecode = RDMAP_ECODE_CATASTROPHIC_STREAM;

	if (unlikely(wqe->wr_status == SIW_WR_IDLE))
		return 0;

	if (!burst_len)
		burst_len = SQ_USER_MAXBURST;

	if (wqe->wr_status == SIW_WR_QUEUED) {
		if (!(wqe->sqe.flags & SIW_WQE_INLINE)) {
			if (tx_type(wqe) == SIW_OP_READ_RESPONSE)
				wqe->sqe.num_sge = 1;

			if (tx_type(wqe) != SIW_OP_READ &&
			    tx_type(wqe) != SIW_OP_READ_LOCAL_INV) {
				/*
				 * Reference memory to be tx'd w/o checking
				 * access for LOCAL_READ permission, since
				 * not defined in RDMA core.
				 */
				rv = siw_check_sgl_tx(qp->pd, wqe, 0);
				if (rv < 0) {
					if (tx_type(wqe) ==
					    SIW_OP_READ_RESPONSE)
						ecode = siw_rdmap_error(-rv);
					rv = -EINVAL;
					goto tx_error;
				}
				wqe->bytes = rv;
			} else {
				wqe->bytes = 0;
			}
		} else {
			wqe->bytes = wqe->sqe.sge[0].length;
			if (!rdma_is_kernel_res(&qp->base_qp.res)) {
				if (wqe->bytes > SIW_MAX_INLINE) {
					rv = -EINVAL;
					goto tx_error;
				}
				wqe->sqe.sge[0].laddr =
					(u64)(uintptr_t)&wqe->sqe.sge[1];
			}
		}
		wqe->wr_status = SIW_WR_INPROGRESS;
		wqe->processed = 0;

		siw_update_tcpseg(c_tx, s);

		rv = siw_qp_prepare_tx(c_tx);
		if (rv == PKT_FRAGMENTED) {
			c_tx->state = SIW_SEND_HDR;
			siw_prepare_fpdu(qp, wqe);
		} else if (rv == PKT_COMPLETE) {
			c_tx->state = SIW_SEND_SHORT_FPDU;
		} else {
			goto tx_error;
		}
	}

next_segment:
	siw_dbg_qp(qp, "wr type %d, state %d, data %u, sent %u, id %llx\n",
		   tx_type(wqe), wqe->wr_status, wqe->bytes, wqe->processed,
		   wqe->sqe.id);

	if (--burst_len == 0) {
		rv = -EINPROGRESS;
		goto tx_done;
	}
	if (c_tx->state == SIW_SEND_SHORT_FPDU) {
		enum siw_opcode tx_type = tx_type(wqe);
		unsigned int msg_flags;

		if (siw_sq_empty(qp) || !siw_tcp_nagle || burst_len == 1)
			/*
			 * End current TCP segment, if SQ runs empty,
			 * or siw_tcp_nagle is not set, or we bail out
			 * soon due to no burst credit left.
			 */
			msg_flags = MSG_DONTWAIT;
		else
			msg_flags = MSG_DONTWAIT | MSG_MORE;

		rv = siw_tx_ctrl(c_tx, s, msg_flags);

		if (!rv && tx_type != SIW_OP_READ &&
		    tx_type != SIW_OP_READ_LOCAL_INV)
			wqe->processed = wqe->bytes;

		goto tx_done;

	} else {
		rv = siw_tx_hdt(c_tx, s);
	}
	if (!rv) {
		/*
		 * One segment sent. Processing completed if last
		 * segment, Do next segment otherwise.
		 */
		if (unlikely(c_tx->tx_suspend)) {
			/*
			 * Verbs, 6.4.: Try stopping sending after a full
			 * DDP segment if the connection goes down
			 * (== peer halfclose)
			 */
			rv = -ECONNABORTED;
			goto tx_done;
		}
		if (c_tx->pkt.ctrl.ddp_rdmap_ctrl & DDP_FLAG_LAST) {
			siw_dbg_qp(qp, "WQE completed\n");
			goto tx_done;
		}
		c_tx->state = SIW_SEND_HDR;

		siw_update_tcpseg(c_tx, s);

		siw_prepare_fpdu(qp, wqe);
		goto next_segment;
	}
tx_done:
	qp->tx_ctx.burst = burst_len;
	return rv;

tx_error:
	if (ecode != RDMAP_ECODE_CATASTROPHIC_STREAM)
		siw_init_terminate(qp, TERM_ERROR_LAYER_RDMAP,
				   RDMAP_ETYPE_REMOTE_PROTECTION, ecode, 1);
	else
		siw_init_terminate(qp, TERM_ERROR_LAYER_RDMAP,
				   RDMAP_ETYPE_CATASTROPHIC,
				   RDMAP_ECODE_UNSPECIFIED, 1);
	return rv;
}

static int siw_fastreg_mr(struct ib_pd *pd, struct siw_sqe *sqe)
{
	struct ib_mr *base_mr = (struct ib_mr *)(uintptr_t)sqe->base_mr;
	struct siw_device *sdev = to_siw_dev(pd->device);
	struct siw_mem *mem;
	int rv = 0;

	siw_dbg_pd(pd, "STag 0x%08x\n", sqe->rkey);

	if (unlikely(!base_mr)) {
		pr_warn("siw: fastreg: STag 0x%08x unknown\n", sqe->rkey);
		return -EINVAL;
	}

	if (unlikely(base_mr->rkey >> 8 != sqe->rkey  >> 8)) {
		pr_warn("siw: fastreg: STag 0x%08x: bad MR\n", sqe->rkey);
		return -EINVAL;
	}

	mem = siw_mem_id2obj(sdev, sqe->rkey  >> 8);
	if (unlikely(!mem)) {
		pr_warn("siw: fastreg: STag 0x%08x unknown\n", sqe->rkey);
		return -EINVAL;
	}

	if (unlikely(mem->pd != pd)) {
		pr_warn("siw: fastreg: PD mismatch\n");
		rv = -EINVAL;
		goto out;
	}
	if (unlikely(mem->stag_valid)) {
		pr_warn("siw: fastreg: STag 0x%08x already valid\n", sqe->rkey);
		rv = -EINVAL;
		goto out;
	}
	/* Refresh STag since user may have changed key part */
	mem->stag = sqe->rkey;
	mem->perms = sqe->access;

	siw_dbg_mem(mem, "STag 0x%08x now valid\n", sqe->rkey);
	mem->va = base_mr->iova;
	mem->stag_valid = 1;
out:
	siw_mem_put(mem);
	return rv;
}

static int siw_qp_sq_proc_local(struct siw_qp *qp, struct siw_wqe *wqe)
{
	int rv;

	switch (tx_type(wqe)) {
	case SIW_OP_REG_MR:
		rv = siw_fastreg_mr(qp->pd, &wqe->sqe);
		break;

	case SIW_OP_INVAL_STAG:
		rv = siw_invalidate_stag(qp->pd, wqe->sqe.rkey);
		break;

	default:
		rv = -EINVAL;
	}
	return rv;
}

/*
 * siw_qp_sq_process()
 *
 * Core TX path routine for RDMAP/DDP/MPA using a TCP kernel socket.
 * Sends RDMAP payload for the current SQ WR @wqe of @qp in one or more
 * MPA FPDUs, each containing a DDP segment.
 *
 * SQ processing may occur in user context as a result of posting
 * new WQE's or from siw_sq_work_handler() context. Processing in
 * user context is limited to non-kernel verbs users.
 *
 * SQ processing may get paused anytime, possibly in the middle of a WR
 * or FPDU, if insufficient send space is available. SQ processing
 * gets resumed from siw_sq_work_handler(), if send space becomes
 * available again.
 *
 * Must be called with the QP state read-locked.
 *
 * Note:
 * An outbound RREQ can be satisfied by the corresponding RRESP
 * _before_ it gets assigned to the ORQ. This happens regularly
 * in RDMA READ via loopback case. Since both outbound RREQ and
 * inbound RRESP can be handled by the same CPU, locking the ORQ
 * is dead-lock prone and thus not an option. With that, the
 * RREQ gets assigned to the ORQ _before_ being sent - see
 * siw_activate_tx() - and pulled back in case of send failure.
 */
int siw_qp_sq_process(struct siw_qp *qp)
{
	struct siw_wqe *wqe = tx_wqe(qp);
	enum siw_opcode tx_type;
	unsigned long flags;
	int rv = 0;

	siw_dbg_qp(qp, "enter for type %d\n", tx_type(wqe));

next_wqe:
	/*
	 * Stop QP processing if SQ state changed
	 */
	if (unlikely(qp->tx_ctx.tx_suspend)) {
		siw_dbg_qp(qp, "tx suspended\n");
		goto done;
	}
	tx_type = tx_type(wqe);

	if (tx_type <= SIW_OP_READ_RESPONSE)
		rv = siw_qp_sq_proc_tx(qp, wqe);
	else
		rv = siw_qp_sq_proc_local(qp, wqe);

	if (!rv) {
		/*
		 * WQE processing done
		 */
		switch (tx_type) {
		case SIW_OP_SEND:
		case SIW_OP_SEND_REMOTE_INV:
		case SIW_OP_WRITE:
			siw_wqe_put_mem(wqe, tx_type);
			fallthrough;

		case SIW_OP_INVAL_STAG:
		case SIW_OP_REG_MR:
			if (tx_flags(wqe) & SIW_WQE_SIGNALLED)
				siw_sqe_complete(qp, &wqe->sqe, wqe->bytes,
						 SIW_WC_SUCCESS);
			break;

		case SIW_OP_READ:
		case SIW_OP_READ_LOCAL_INV:
			/*
			 * already enqueued to ORQ queue
			 */
			break;

		case SIW_OP_READ_RESPONSE:
			siw_wqe_put_mem(wqe, tx_type);
			break;

		default:
			WARN(1, "undefined WQE type %d\n", tx_type);
			rv = -EINVAL;
			goto done;
		}

		spin_lock_irqsave(&qp->sq_lock, flags);
		wqe->wr_status = SIW_WR_IDLE;
		rv = siw_activate_tx(qp);
		spin_unlock_irqrestore(&qp->sq_lock, flags);

		if (rv <= 0)
			goto done;

		goto next_wqe;

	} else if (rv == -EAGAIN) {
		siw_dbg_qp(qp, "sq paused: hd/tr %d of %d, data %d\n",
			   qp->tx_ctx.ctrl_sent, qp->tx_ctx.ctrl_len,
			   qp->tx_ctx.bytes_unsent);
		rv = 0;
		goto done;
	} else if (rv == -EINPROGRESS) {
		rv = siw_sq_start(qp);
		goto done;
	} else {
		/*
		 * WQE processing failed.
		 * Verbs 8.3.2:
		 * o It turns any WQE into a signalled WQE.
		 * o Local catastrophic error must be surfaced
		 * o QP must be moved into Terminate state: done by code
		 *   doing socket state change processing
		 *
		 * o TODO: Termination message must be sent.
		 * o TODO: Implement more precise work completion errors,
		 *         see enum ib_wc_status in ib_verbs.h
		 */
		siw_dbg_qp(qp, "wqe type %d processing failed: %d\n",
			   tx_type(wqe), rv);

		spin_lock_irqsave(&qp->sq_lock, flags);
		/*
		 * RREQ may have already been completed by inbound RRESP!
		 */
		if ((tx_type == SIW_OP_READ ||
		     tx_type == SIW_OP_READ_LOCAL_INV) && qp->attrs.orq_size) {
			/* Cleanup pending entry in ORQ */
			qp->orq_put--;
			qp->orq[qp->orq_put % qp->attrs.orq_size].flags = 0;
		}
		spin_unlock_irqrestore(&qp->sq_lock, flags);
		/*
		 * immediately suspends further TX processing
		 */
		if (!qp->tx_ctx.tx_suspend)
			siw_qp_cm_drop(qp, 0);

		switch (tx_type) {
		case SIW_OP_SEND:
		case SIW_OP_SEND_REMOTE_INV:
		case SIW_OP_SEND_WITH_IMM:
		case SIW_OP_WRITE:
		case SIW_OP_READ:
		case SIW_OP_READ_LOCAL_INV:
			siw_wqe_put_mem(wqe, tx_type);
			fallthrough;

		case SIW_OP_INVAL_STAG:
		case SIW_OP_REG_MR:
			siw_sqe_complete(qp, &wqe->sqe, wqe->bytes,
					 SIW_WC_LOC_QP_OP_ERR);

			siw_qp_event(qp, IB_EVENT_QP_FATAL);

			break;

		case SIW_OP_READ_RESPONSE:
			siw_dbg_qp(qp, "proc. read.response failed: %d\n", rv);

			siw_qp_event(qp, IB_EVENT_QP_REQ_ERR);

			siw_wqe_put_mem(wqe, SIW_OP_READ_RESPONSE);

			break;

		default:
			WARN(1, "undefined WQE type %d\n", tx_type);
			rv = -EINVAL;
		}
		wqe->wr_status = SIW_WR_IDLE;
	}
done:
	return rv;
}

static void siw_sq_resume(struct siw_qp *qp)
{
	if (down_read_trylock(&qp->state_lock)) {
		if (likely(qp->attrs.state == SIW_QP_STATE_RTS &&
			   !qp->tx_ctx.tx_suspend)) {
			int rv = siw_qp_sq_process(qp);

			up_read(&qp->state_lock);

			if (unlikely(rv < 0)) {
				siw_dbg_qp(qp, "SQ task failed: err %d\n", rv);

				if (!qp->tx_ctx.tx_suspend)
					siw_qp_cm_drop(qp, 0);
			}
		} else {
			up_read(&qp->state_lock);
		}
	} else {
		siw_dbg_qp(qp, "Resume SQ while QP locked\n");
	}
	siw_qp_put(qp);
}

struct tx_task_t {
	struct llist_head active;
	wait_queue_head_t waiting;
};

static DEFINE_PER_CPU(struct tx_task_t, siw_tx_task_g);

int siw_create_tx_threads(void)
{
	int cpu, assigned = 0;

	for_each_online_cpu(cpu) {
		struct tx_task_t *tx_task;

		/* Skip HT cores */
		if (cpu % cpumask_weight(topology_sibling_cpumask(cpu)))
			continue;

		tx_task = &per_cpu(siw_tx_task_g, cpu);
		init_llist_head(&tx_task->active);
		init_waitqueue_head(&tx_task->waiting);

		siw_tx_thread[cpu] =
			kthread_run_on_cpu(siw_run_sq,
					   (unsigned long *)(long)cpu,
					   cpu, "siw_tx/%u");
		if (IS_ERR(siw_tx_thread[cpu])) {
			siw_tx_thread[cpu] = NULL;
			continue;
		}
		assigned++;
	}
	return assigned;
}

void siw_stop_tx_threads(void)
{
	int cpu;

	for_each_possible_cpu(cpu) {
		if (siw_tx_thread[cpu]) {
			kthread_stop(siw_tx_thread[cpu]);
			wake_up(&per_cpu(siw_tx_task_g, cpu).waiting);
			siw_tx_thread[cpu] = NULL;
		}
	}
}

int siw_run_sq(void *data)
{
	const int nr_cpu = (unsigned int)(long)data;
	struct llist_node *active;
	struct siw_qp *qp;
	struct tx_task_t *tx_task = &per_cpu(siw_tx_task_g, nr_cpu);

	while (1) {
		struct llist_node *fifo_list = NULL;

		wait_event_interruptible(tx_task->waiting,
					 !llist_empty(&tx_task->active) ||
						 kthread_should_stop());

		if (kthread_should_stop())
			break;

		active = llist_del_all(&tx_task->active);
		/*
		 * llist_del_all returns a list with newest entry first.
		 * Re-order list for fairness among QP's.
		 */
		fifo_list = llist_reverse_order(active);
		while (fifo_list) {
			qp = container_of(fifo_list, struct siw_qp, tx_list);
			fifo_list = llist_next(fifo_list);
			qp->tx_list.next = NULL;

			siw_sq_resume(qp);
		}
	}
	active = llist_del_all(&tx_task->active);
	if (active) {
		llist_for_each_entry(qp, active, tx_list) {
			qp->tx_list.next = NULL;
			siw_sq_resume(qp);
		}
	}
	return 0;
}

int siw_sq_start(struct siw_qp *qp)
{
	if (tx_wqe(qp)->wr_status == SIW_WR_IDLE)
		return 0;

	if (unlikely(!cpu_online(qp->tx_cpu))) {
		siw_put_tx_cpu(qp->tx_cpu);
		qp->tx_cpu = siw_get_tx_cpu(qp->sdev);
		if (qp->tx_cpu < 0) {
			pr_warn("siw: no tx cpu available\n");

			return -EIO;
		}
	}
	siw_qp_get(qp);

	llist_add(&qp->tx_list, &per_cpu(siw_tx_task_g, qp->tx_cpu).active);

	wake_up(&per_cpu(siw_tx_task_g, qp->tx_cpu).waiting);

	return 0;
}<|MERGE_RESOLUTION|>--- conflicted
+++ resolved
@@ -29,11 +29,7 @@
 	dma_addr_t paddr = siw_pbl_get_buffer(pbl, offset, NULL, idx);
 
 	if (paddr)
-<<<<<<< HEAD
-		return virt_to_page((void *)(uintptr_t)paddr);
-=======
 		return ib_virt_dma_to_page(paddr);
->>>>>>> 98817289
 
 	return NULL;
 }
