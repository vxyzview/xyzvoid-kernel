--- conflicted
+++ resolved
@@ -43,12 +43,8 @@
 	 * For non DT/ACPI systems, assume unique level 1 caches,
 	 * system-wide shared caches for all other levels.
 	 */
-<<<<<<< HEAD
-	if (!(IS_ENABLED(CONFIG_OF) || IS_ENABLED(CONFIG_ACPI)))
-=======
 	if (!(IS_ENABLED(CONFIG_OF) || IS_ENABLED(CONFIG_ACPI)) ||
 	    use_arch_info)
->>>>>>> 160f4124
 		return (this_leaf->level != 1) && (sib_leaf->level != 1);
 
 	if ((sib_leaf->attributes & CACHE_ID) &&
