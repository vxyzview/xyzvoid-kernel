--- conflicted
+++ resolved
@@ -145,11 +145,7 @@
 #endif /* CONFIG_ARCH_CPU_PROBE_RELEASE */
 #endif /* CONFIG_HOTPLUG_CPU */
 
-<<<<<<< HEAD
-#ifdef CONFIG_KEXEC_CORE
-=======
 #ifdef CONFIG_CRASH_DUMP
->>>>>>> a6ad5510
 #include <linux/kexec.h>
 
 static ssize_t crash_notes_show(struct device *dev,
@@ -194,22 +190,14 @@
 #endif
 
 static const struct attribute_group *common_cpu_attr_groups[] = {
-<<<<<<< HEAD
-#ifdef CONFIG_KEXEC_CORE
-=======
 #ifdef CONFIG_CRASH_DUMP
->>>>>>> a6ad5510
 	&crash_note_cpu_attr_group,
 #endif
 	NULL
 };
 
 static const struct attribute_group *hotplugable_cpu_attr_groups[] = {
-<<<<<<< HEAD
-#ifdef CONFIG_KEXEC_CORE
-=======
 #ifdef CONFIG_CRASH_DUMP
->>>>>>> a6ad5510
 	&crash_note_cpu_attr_group,
 #endif
 	NULL
