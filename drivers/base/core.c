// SPDX-License-Identifier: GPL-2.0
/*
 * drivers/base/core.c - core driver model code (device registration, etc)
 *
 * Copyright (c) 2002-3 Patrick Mochel
 * Copyright (c) 2002-3 Open Source Development Labs
 * Copyright (c) 2006 Greg Kroah-Hartman <gregkh@suse.de>
 * Copyright (c) 2006 Novell, Inc.
 */

#include <linux/acpi.h>
#include <linux/cpufreq.h>
#include <linux/device.h>
#include <linux/err.h>
#include <linux/fwnode.h>
#include <linux/init.h>
#include <linux/kstrtox.h>
#include <linux/module.h>
#include <linux/slab.h>
#include <linux/kdev_t.h>
#include <linux/notifier.h>
#include <linux/of.h>
#include <linux/of_device.h>
#include <linux/blkdev.h>
#include <linux/mutex.h>
#include <linux/pm_runtime.h>
#include <linux/netdevice.h>
#include <linux/sched/signal.h>
#include <linux/sched/mm.h>
#include <linux/string_helpers.h>
#include <linux/swiotlb.h>
#include <linux/sysfs.h>
#include <linux/dma-map-ops.h> /* for dma_default_coherent */

#include "base.h"
#include "physical_location.h"
#include "power/power.h"

/* Device links support. */
static LIST_HEAD(deferred_sync);
static unsigned int defer_sync_state_count = 1;
static DEFINE_MUTEX(fwnode_link_lock);
static bool fw_devlink_is_permissive(void);
static void __fw_devlink_link_to_consumers(struct device *dev);
static bool fw_devlink_drv_reg_done;
static bool fw_devlink_best_effort;

/**
 * __fwnode_link_add - Create a link between two fwnode_handles.
 * @con: Consumer end of the link.
 * @sup: Supplier end of the link.
 *
 * Create a fwnode link between fwnode handles @con and @sup. The fwnode link
 * represents the detail that the firmware lists @sup fwnode as supplying a
 * resource to @con.
 *
 * The driver core will use the fwnode link to create a device link between the
 * two device objects corresponding to @con and @sup when they are created. The
 * driver core will automatically delete the fwnode link between @con and @sup
 * after doing that.
 *
 * Attempts to create duplicate links between the same pair of fwnode handles
 * are ignored and there is no reference counting.
 */
static int __fwnode_link_add(struct fwnode_handle *con,
			     struct fwnode_handle *sup, u8 flags)
{
	struct fwnode_link *link;

	list_for_each_entry(link, &sup->consumers, s_hook)
		if (link->consumer == con) {
			link->flags |= flags;
			return 0;
		}

	link = kzalloc(sizeof(*link), GFP_KERNEL);
	if (!link)
		return -ENOMEM;

	link->supplier = sup;
	INIT_LIST_HEAD(&link->s_hook);
	link->consumer = con;
	INIT_LIST_HEAD(&link->c_hook);
	link->flags = flags;

	list_add(&link->s_hook, &sup->consumers);
	list_add(&link->c_hook, &con->suppliers);
	pr_debug("%pfwf Linked as a fwnode consumer to %pfwf\n",
		 con, sup);

	return 0;
}

int fwnode_link_add(struct fwnode_handle *con, struct fwnode_handle *sup)
{
	int ret;

	mutex_lock(&fwnode_link_lock);
	ret = __fwnode_link_add(con, sup, 0);
	mutex_unlock(&fwnode_link_lock);
	return ret;
}

/**
 * __fwnode_link_del - Delete a link between two fwnode_handles.
 * @link: the fwnode_link to be deleted
 *
 * The fwnode_link_lock needs to be held when this function is called.
 */
static void __fwnode_link_del(struct fwnode_link *link)
{
	pr_debug("%pfwf Dropping the fwnode link to %pfwf\n",
		 link->consumer, link->supplier);
	list_del(&link->s_hook);
	list_del(&link->c_hook);
	kfree(link);
}

/**
 * __fwnode_link_cycle - Mark a fwnode link as being part of a cycle.
 * @link: the fwnode_link to be marked
 *
 * The fwnode_link_lock needs to be held when this function is called.
 */
static void __fwnode_link_cycle(struct fwnode_link *link)
{
	pr_debug("%pfwf: Relaxing link with %pfwf\n",
		 link->consumer, link->supplier);
	link->flags |= FWLINK_FLAG_CYCLE;
}

/**
 * fwnode_links_purge_suppliers - Delete all supplier links of fwnode_handle.
 * @fwnode: fwnode whose supplier links need to be deleted
 *
 * Deletes all supplier links connecting directly to @fwnode.
 */
static void fwnode_links_purge_suppliers(struct fwnode_handle *fwnode)
{
	struct fwnode_link *link, *tmp;

	mutex_lock(&fwnode_link_lock);
	list_for_each_entry_safe(link, tmp, &fwnode->suppliers, c_hook)
		__fwnode_link_del(link);
	mutex_unlock(&fwnode_link_lock);
}

/**
 * fwnode_links_purge_consumers - Delete all consumer links of fwnode_handle.
 * @fwnode: fwnode whose consumer links need to be deleted
 *
 * Deletes all consumer links connecting directly to @fwnode.
 */
static void fwnode_links_purge_consumers(struct fwnode_handle *fwnode)
{
	struct fwnode_link *link, *tmp;

	mutex_lock(&fwnode_link_lock);
	list_for_each_entry_safe(link, tmp, &fwnode->consumers, s_hook)
		__fwnode_link_del(link);
	mutex_unlock(&fwnode_link_lock);
}

/**
 * fwnode_links_purge - Delete all links connected to a fwnode_handle.
 * @fwnode: fwnode whose links needs to be deleted
 *
 * Deletes all links connecting directly to a fwnode.
 */
void fwnode_links_purge(struct fwnode_handle *fwnode)
{
	fwnode_links_purge_suppliers(fwnode);
	fwnode_links_purge_consumers(fwnode);
}

void fw_devlink_purge_absent_suppliers(struct fwnode_handle *fwnode)
{
	struct fwnode_handle *child;

	/* Don't purge consumer links of an added child */
	if (fwnode->dev)
		return;

	fwnode->flags |= FWNODE_FLAG_NOT_DEVICE;
	fwnode_links_purge_consumers(fwnode);

	fwnode_for_each_available_child_node(fwnode, child)
		fw_devlink_purge_absent_suppliers(child);
}
EXPORT_SYMBOL_GPL(fw_devlink_purge_absent_suppliers);

/**
 * __fwnode_links_move_consumers - Move consumer from @from to @to fwnode_handle
 * @from: move consumers away from this fwnode
 * @to: move consumers to this fwnode
 *
 * Move all consumer links from @from fwnode to @to fwnode.
 */
static void __fwnode_links_move_consumers(struct fwnode_handle *from,
					  struct fwnode_handle *to)
{
	struct fwnode_link *link, *tmp;

	list_for_each_entry_safe(link, tmp, &from->consumers, s_hook) {
		__fwnode_link_add(link->consumer, to, link->flags);
		__fwnode_link_del(link);
	}
}

/**
 * __fw_devlink_pickup_dangling_consumers - Pick up dangling consumers
 * @fwnode: fwnode from which to pick up dangling consumers
 * @new_sup: fwnode of new supplier
 *
 * If the @fwnode has a corresponding struct device and the device supports
 * probing (that is, added to a bus), then we want to let fw_devlink create
 * MANAGED device links to this device, so leave @fwnode and its descendant's
 * fwnode links alone.
 *
 * Otherwise, move its consumers to the new supplier @new_sup.
 */
static void __fw_devlink_pickup_dangling_consumers(struct fwnode_handle *fwnode,
						   struct fwnode_handle *new_sup)
{
	struct fwnode_handle *child;

	if (fwnode->dev && fwnode->dev->bus)
		return;

	fwnode->flags |= FWNODE_FLAG_NOT_DEVICE;
	__fwnode_links_move_consumers(fwnode, new_sup);

	fwnode_for_each_available_child_node(fwnode, child)
		__fw_devlink_pickup_dangling_consumers(child, new_sup);
}

<<<<<<< HEAD
#ifdef CONFIG_SRCU
=======
>>>>>>> 98817289
static DEFINE_MUTEX(device_links_lock);
DEFINE_STATIC_SRCU(device_links_srcu);

static inline void device_links_write_lock(void)
{
	mutex_lock(&device_links_lock);
}

static inline void device_links_write_unlock(void)
{
	mutex_unlock(&device_links_lock);
}

int device_links_read_lock(void) __acquires(&device_links_srcu)
{
	return srcu_read_lock(&device_links_srcu);
}

void device_links_read_unlock(int idx) __releases(&device_links_srcu)
{
	srcu_read_unlock(&device_links_srcu, idx);
}

int device_links_read_lock_held(void)
{
	return srcu_read_lock_held(&device_links_srcu);
}

static void device_link_synchronize_removal(void)
{
	synchronize_srcu(&device_links_srcu);
}

static void device_link_remove_from_lists(struct device_link *link)
{
	list_del_rcu(&link->s_node);
	list_del_rcu(&link->c_node);
}

static bool device_is_ancestor(struct device *dev, struct device *target)
{
	while (target->parent) {
		target = target->parent;
		if (dev == target)
			return true;
	}
	return false;
}

static inline bool device_link_flag_is_sync_state_only(u32 flags)
{
	return (flags & ~(DL_FLAG_INFERRED | DL_FLAG_CYCLE)) ==
		(DL_FLAG_SYNC_STATE_ONLY | DL_FLAG_MANAGED);
}

/**
 * device_is_dependent - Check if one device depends on another one
 * @dev: Device to check dependencies for.
 * @target: Device to check against.
 *
 * Check if @target depends on @dev or any device dependent on it (its child or
 * its consumer etc).  Return 1 if that is the case or 0 otherwise.
 */
int device_is_dependent(struct device *dev, void *target)
{
	struct device_link *link;
	int ret;

	/*
	 * The "ancestors" check is needed to catch the case when the target
	 * device has not been completely initialized yet and it is still
	 * missing from the list of children of its parent device.
	 */
	if (dev == target || device_is_ancestor(dev, target))
		return 1;

	ret = device_for_each_child(dev, target, device_is_dependent);
	if (ret)
		return ret;

	list_for_each_entry(link, &dev->links.consumers, s_node) {
		if (device_link_flag_is_sync_state_only(link->flags))
			continue;

		if (link->consumer == target)
			return 1;

		ret = device_is_dependent(link->consumer, target);
		if (ret)
			break;
	}
	return ret;
}

static void device_link_init_status(struct device_link *link,
				    struct device *consumer,
				    struct device *supplier)
{
	switch (supplier->links.status) {
	case DL_DEV_PROBING:
		switch (consumer->links.status) {
		case DL_DEV_PROBING:
			/*
			 * A consumer driver can create a link to a supplier
			 * that has not completed its probing yet as long as it
			 * knows that the supplier is already functional (for
			 * example, it has just acquired some resources from the
			 * supplier).
			 */
			link->status = DL_STATE_CONSUMER_PROBE;
			break;
		default:
			link->status = DL_STATE_DORMANT;
			break;
		}
		break;
	case DL_DEV_DRIVER_BOUND:
		switch (consumer->links.status) {
		case DL_DEV_PROBING:
			link->status = DL_STATE_CONSUMER_PROBE;
			break;
		case DL_DEV_DRIVER_BOUND:
			link->status = DL_STATE_ACTIVE;
			break;
		default:
			link->status = DL_STATE_AVAILABLE;
			break;
		}
		break;
	case DL_DEV_UNBINDING:
		link->status = DL_STATE_SUPPLIER_UNBIND;
		break;
	default:
		link->status = DL_STATE_DORMANT;
		break;
	}
}

static int device_reorder_to_tail(struct device *dev, void *not_used)
{
	struct device_link *link;

	/*
	 * Devices that have not been registered yet will be put to the ends
	 * of the lists during the registration, so skip them here.
	 */
	if (device_is_registered(dev))
		devices_kset_move_last(dev);

	if (device_pm_initialized(dev))
		device_pm_move_last(dev);

	device_for_each_child(dev, NULL, device_reorder_to_tail);
	list_for_each_entry(link, &dev->links.consumers, s_node) {
		if (device_link_flag_is_sync_state_only(link->flags))
			continue;
		device_reorder_to_tail(link->consumer, NULL);
	}

	return 0;
}

/**
 * device_pm_move_to_tail - Move set of devices to the end of device lists
 * @dev: Device to move
 *
 * This is a device_reorder_to_tail() wrapper taking the requisite locks.
 *
 * It moves the @dev along with all of its children and all of its consumers
 * to the ends of the device_kset and dpm_list, recursively.
 */
void device_pm_move_to_tail(struct device *dev)
{
	int idx;

	idx = device_links_read_lock();
	device_pm_lock();
	device_reorder_to_tail(dev, NULL);
	device_pm_unlock();
	device_links_read_unlock(idx);
}

#define to_devlink(dev)	container_of((dev), struct device_link, link_dev)

static ssize_t status_show(struct device *dev,
			   struct device_attribute *attr, char *buf)
{
	const char *output;

	switch (to_devlink(dev)->status) {
	case DL_STATE_NONE:
		output = "not tracked";
		break;
	case DL_STATE_DORMANT:
		output = "dormant";
		break;
	case DL_STATE_AVAILABLE:
		output = "available";
		break;
	case DL_STATE_CONSUMER_PROBE:
		output = "consumer probing";
		break;
	case DL_STATE_ACTIVE:
		output = "active";
		break;
	case DL_STATE_SUPPLIER_UNBIND:
		output = "supplier unbinding";
		break;
	default:
		output = "unknown";
		break;
	}

	return sysfs_emit(buf, "%s\n", output);
}
static DEVICE_ATTR_RO(status);

static ssize_t auto_remove_on_show(struct device *dev,
				   struct device_attribute *attr, char *buf)
{
	struct device_link *link = to_devlink(dev);
	const char *output;

	if (link->flags & DL_FLAG_AUTOREMOVE_SUPPLIER)
		output = "supplier unbind";
	else if (link->flags & DL_FLAG_AUTOREMOVE_CONSUMER)
		output = "consumer unbind";
	else
		output = "never";

	return sysfs_emit(buf, "%s\n", output);
}
static DEVICE_ATTR_RO(auto_remove_on);

static ssize_t runtime_pm_show(struct device *dev,
			       struct device_attribute *attr, char *buf)
{
	struct device_link *link = to_devlink(dev);

	return sysfs_emit(buf, "%d\n", !!(link->flags & DL_FLAG_PM_RUNTIME));
}
static DEVICE_ATTR_RO(runtime_pm);

static ssize_t sync_state_only_show(struct device *dev,
				    struct device_attribute *attr, char *buf)
{
	struct device_link *link = to_devlink(dev);

	return sysfs_emit(buf, "%d\n",
			  !!(link->flags & DL_FLAG_SYNC_STATE_ONLY));
}
static DEVICE_ATTR_RO(sync_state_only);

static struct attribute *devlink_attrs[] = {
	&dev_attr_status.attr,
	&dev_attr_auto_remove_on.attr,
	&dev_attr_runtime_pm.attr,
	&dev_attr_sync_state_only.attr,
	NULL,
};
ATTRIBUTE_GROUPS(devlink);

static void device_link_release_fn(struct work_struct *work)
{
	struct device_link *link = container_of(work, struct device_link, rm_work);

	/* Ensure that all references to the link object have been dropped. */
	device_link_synchronize_removal();

	pm_runtime_release_supplier(link);
	/*
	 * If supplier_preactivated is set, the link has been dropped between
	 * the pm_runtime_get_suppliers() and pm_runtime_put_suppliers() calls
	 * in __driver_probe_device().  In that case, drop the supplier's
	 * PM-runtime usage counter to remove the reference taken by
	 * pm_runtime_get_suppliers().
	 */
	if (link->supplier_preactivated)
		pm_runtime_put_noidle(link->supplier);

	pm_request_idle(link->supplier);

	put_device(link->consumer);
	put_device(link->supplier);
	kfree(link);
}

static void devlink_dev_release(struct device *dev)
{
	struct device_link *link = to_devlink(dev);

	INIT_WORK(&link->rm_work, device_link_release_fn);
	/*
	 * It may take a while to complete this work because of the SRCU
	 * synchronization in device_link_release_fn() and if the consumer or
	 * supplier devices get deleted when it runs, so put it into the "long"
	 * workqueue.
	 */
	queue_work(system_long_wq, &link->rm_work);
}

static struct class devlink_class = {
	.name = "devlink",
	.dev_groups = devlink_groups,
	.dev_release = devlink_dev_release,
};

static int devlink_add_symlinks(struct device *dev)
{
	int ret;
	size_t len;
	struct device_link *link = to_devlink(dev);
	struct device *sup = link->supplier;
	struct device *con = link->consumer;
	char *buf;

	len = max(strlen(dev_bus_name(sup)) + strlen(dev_name(sup)),
		  strlen(dev_bus_name(con)) + strlen(dev_name(con)));
	len += strlen(":");
	len += strlen("supplier:") + 1;
	buf = kzalloc(len, GFP_KERNEL);
	if (!buf)
		return -ENOMEM;

	ret = sysfs_create_link(&link->link_dev.kobj, &sup->kobj, "supplier");
	if (ret)
		goto out;

	ret = sysfs_create_link(&link->link_dev.kobj, &con->kobj, "consumer");
	if (ret)
		goto err_con;

	snprintf(buf, len, "consumer:%s:%s", dev_bus_name(con), dev_name(con));
	ret = sysfs_create_link(&sup->kobj, &link->link_dev.kobj, buf);
	if (ret)
		goto err_con_dev;

	snprintf(buf, len, "supplier:%s:%s", dev_bus_name(sup), dev_name(sup));
	ret = sysfs_create_link(&con->kobj, &link->link_dev.kobj, buf);
	if (ret)
		goto err_sup_dev;

	goto out;

err_sup_dev:
	snprintf(buf, len, "consumer:%s:%s", dev_bus_name(con), dev_name(con));
	sysfs_remove_link(&sup->kobj, buf);
err_con_dev:
	sysfs_remove_link(&link->link_dev.kobj, "consumer");
err_con:
	sysfs_remove_link(&link->link_dev.kobj, "supplier");
out:
	kfree(buf);
	return ret;
}

static void devlink_remove_symlinks(struct device *dev)
{
	struct device_link *link = to_devlink(dev);
	size_t len;
	struct device *sup = link->supplier;
	struct device *con = link->consumer;
	char *buf;

	sysfs_remove_link(&link->link_dev.kobj, "consumer");
	sysfs_remove_link(&link->link_dev.kobj, "supplier");

	len = max(strlen(dev_bus_name(sup)) + strlen(dev_name(sup)),
		  strlen(dev_bus_name(con)) + strlen(dev_name(con)));
	len += strlen(":");
	len += strlen("supplier:") + 1;
	buf = kzalloc(len, GFP_KERNEL);
	if (!buf) {
		WARN(1, "Unable to properly free device link symlinks!\n");
		return;
	}

	if (device_is_registered(con)) {
		snprintf(buf, len, "supplier:%s:%s", dev_bus_name(sup), dev_name(sup));
		sysfs_remove_link(&con->kobj, buf);
	}
	snprintf(buf, len, "consumer:%s:%s", dev_bus_name(con), dev_name(con));
	sysfs_remove_link(&sup->kobj, buf);
	kfree(buf);
}

static struct class_interface devlink_class_intf = {
	.class = &devlink_class,
	.add_dev = devlink_add_symlinks,
	.remove_dev = devlink_remove_symlinks,
};

static int __init devlink_class_init(void)
{
	int ret;

	ret = class_register(&devlink_class);
	if (ret)
		return ret;

	ret = class_interface_register(&devlink_class_intf);
	if (ret)
		class_unregister(&devlink_class);

	return ret;
}
postcore_initcall(devlink_class_init);

#define DL_MANAGED_LINK_FLAGS (DL_FLAG_AUTOREMOVE_CONSUMER | \
			       DL_FLAG_AUTOREMOVE_SUPPLIER | \
			       DL_FLAG_AUTOPROBE_CONSUMER  | \
			       DL_FLAG_SYNC_STATE_ONLY | \
			       DL_FLAG_INFERRED | \
			       DL_FLAG_CYCLE)

#define DL_ADD_VALID_FLAGS (DL_MANAGED_LINK_FLAGS | DL_FLAG_STATELESS | \
			    DL_FLAG_PM_RUNTIME | DL_FLAG_RPM_ACTIVE)

/**
 * device_link_add - Create a link between two devices.
 * @consumer: Consumer end of the link.
 * @supplier: Supplier end of the link.
 * @flags: Link flags.
 *
 * The caller is responsible for the proper synchronization of the link creation
 * with runtime PM.  First, setting the DL_FLAG_PM_RUNTIME flag will cause the
 * runtime PM framework to take the link into account.  Second, if the
 * DL_FLAG_RPM_ACTIVE flag is set in addition to it, the supplier devices will
 * be forced into the active meta state and reference-counted upon the creation
 * of the link.  If DL_FLAG_PM_RUNTIME is not set, DL_FLAG_RPM_ACTIVE will be
 * ignored.
 *
 * If DL_FLAG_STATELESS is set in @flags, the caller of this function is
 * expected to release the link returned by it directly with the help of either
 * device_link_del() or device_link_remove().
 *
 * If that flag is not set, however, the caller of this function is handing the
 * management of the link over to the driver core entirely and its return value
 * can only be used to check whether or not the link is present.  In that case,
 * the DL_FLAG_AUTOREMOVE_CONSUMER and DL_FLAG_AUTOREMOVE_SUPPLIER device link
 * flags can be used to indicate to the driver core when the link can be safely
 * deleted.  Namely, setting one of them in @flags indicates to the driver core
 * that the link is not going to be used (by the given caller of this function)
 * after unbinding the consumer or supplier driver, respectively, from its
 * device, so the link can be deleted at that point.  If none of them is set,
 * the link will be maintained until one of the devices pointed to by it (either
 * the consumer or the supplier) is unregistered.
 *
 * Also, if DL_FLAG_STATELESS, DL_FLAG_AUTOREMOVE_CONSUMER and
 * DL_FLAG_AUTOREMOVE_SUPPLIER are not set in @flags (that is, a persistent
 * managed device link is being added), the DL_FLAG_AUTOPROBE_CONSUMER flag can
 * be used to request the driver core to automatically probe for a consumer
 * driver after successfully binding a driver to the supplier device.
 *
 * The combination of DL_FLAG_STATELESS and one of DL_FLAG_AUTOREMOVE_CONSUMER,
 * DL_FLAG_AUTOREMOVE_SUPPLIER, or DL_FLAG_AUTOPROBE_CONSUMER set in @flags at
 * the same time is invalid and will cause NULL to be returned upfront.
 * However, if a device link between the given @consumer and @supplier pair
 * exists already when this function is called for them, the existing link will
 * be returned regardless of its current type and status (the link's flags may
 * be modified then).  The caller of this function is then expected to treat
 * the link as though it has just been created, so (in particular) if
 * DL_FLAG_STATELESS was passed in @flags, the link needs to be released
 * explicitly when not needed any more (as stated above).
 *
 * A side effect of the link creation is re-ordering of dpm_list and the
 * devices_kset list by moving the consumer device and all devices depending
 * on it to the ends of these lists (that does not happen to devices that have
 * not been registered when this function is called).
 *
 * The supplier device is required to be registered when this function is called
 * and NULL will be returned if that is not the case.  The consumer device need
 * not be registered, however.
 */
struct device_link *device_link_add(struct device *consumer,
				    struct device *supplier, u32 flags)
{
	struct device_link *link;

	if (!consumer || !supplier || consumer == supplier ||
	    flags & ~DL_ADD_VALID_FLAGS ||
	    (flags & DL_FLAG_STATELESS && flags & DL_MANAGED_LINK_FLAGS) ||
	    (flags & DL_FLAG_AUTOPROBE_CONSUMER &&
	     flags & (DL_FLAG_AUTOREMOVE_CONSUMER |
		      DL_FLAG_AUTOREMOVE_SUPPLIER)))
		return NULL;

	if (flags & DL_FLAG_PM_RUNTIME && flags & DL_FLAG_RPM_ACTIVE) {
		if (pm_runtime_get_sync(supplier) < 0) {
			pm_runtime_put_noidle(supplier);
			return NULL;
		}
	}

	if (!(flags & DL_FLAG_STATELESS))
		flags |= DL_FLAG_MANAGED;

	if (flags & DL_FLAG_SYNC_STATE_ONLY &&
	    !device_link_flag_is_sync_state_only(flags))
		return NULL;

	device_links_write_lock();
	device_pm_lock();

	/*
	 * If the supplier has not been fully registered yet or there is a
	 * reverse (non-SYNC_STATE_ONLY) dependency between the consumer and
	 * the supplier already in the graph, return NULL. If the link is a
	 * SYNC_STATE_ONLY link, we don't check for reverse dependencies
	 * because it only affects sync_state() callbacks.
	 */
	if (!device_pm_initialized(supplier)
	    || (!(flags & DL_FLAG_SYNC_STATE_ONLY) &&
		  device_is_dependent(consumer, supplier))) {
		link = NULL;
		goto out;
	}

	/*
	 * SYNC_STATE_ONLY links are useless once a consumer device has probed.
	 * So, only create it if the consumer hasn't probed yet.
	 */
	if (flags & DL_FLAG_SYNC_STATE_ONLY &&
	    consumer->links.status != DL_DEV_NO_DRIVER &&
	    consumer->links.status != DL_DEV_PROBING) {
		link = NULL;
		goto out;
	}

	/*
	 * DL_FLAG_AUTOREMOVE_SUPPLIER indicates that the link will be needed
	 * longer than for DL_FLAG_AUTOREMOVE_CONSUMER and setting them both
	 * together doesn't make sense, so prefer DL_FLAG_AUTOREMOVE_SUPPLIER.
	 */
	if (flags & DL_FLAG_AUTOREMOVE_SUPPLIER)
		flags &= ~DL_FLAG_AUTOREMOVE_CONSUMER;

	list_for_each_entry(link, &supplier->links.consumers, s_node) {
		if (link->consumer != consumer)
			continue;

		if (link->flags & DL_FLAG_INFERRED &&
		    !(flags & DL_FLAG_INFERRED))
			link->flags &= ~DL_FLAG_INFERRED;

		if (flags & DL_FLAG_PM_RUNTIME) {
			if (!(link->flags & DL_FLAG_PM_RUNTIME)) {
				pm_runtime_new_link(consumer);
				link->flags |= DL_FLAG_PM_RUNTIME;
			}
			if (flags & DL_FLAG_RPM_ACTIVE)
				refcount_inc(&link->rpm_active);
		}

		if (flags & DL_FLAG_STATELESS) {
			kref_get(&link->kref);
			if (link->flags & DL_FLAG_SYNC_STATE_ONLY &&
			    !(link->flags & DL_FLAG_STATELESS)) {
				link->flags |= DL_FLAG_STATELESS;
				goto reorder;
			} else {
				link->flags |= DL_FLAG_STATELESS;
				goto out;
			}
		}

		/*
		 * If the life time of the link following from the new flags is
		 * longer than indicated by the flags of the existing link,
		 * update the existing link to stay around longer.
		 */
		if (flags & DL_FLAG_AUTOREMOVE_SUPPLIER) {
			if (link->flags & DL_FLAG_AUTOREMOVE_CONSUMER) {
				link->flags &= ~DL_FLAG_AUTOREMOVE_CONSUMER;
				link->flags |= DL_FLAG_AUTOREMOVE_SUPPLIER;
			}
		} else if (!(flags & DL_FLAG_AUTOREMOVE_CONSUMER)) {
			link->flags &= ~(DL_FLAG_AUTOREMOVE_CONSUMER |
					 DL_FLAG_AUTOREMOVE_SUPPLIER);
		}
		if (!(link->flags & DL_FLAG_MANAGED)) {
			kref_get(&link->kref);
			link->flags |= DL_FLAG_MANAGED;
			device_link_init_status(link, consumer, supplier);
		}
		if (link->flags & DL_FLAG_SYNC_STATE_ONLY &&
		    !(flags & DL_FLAG_SYNC_STATE_ONLY)) {
			link->flags &= ~DL_FLAG_SYNC_STATE_ONLY;
			goto reorder;
		}

		goto out;
	}

	link = kzalloc(sizeof(*link), GFP_KERNEL);
	if (!link)
		goto out;

	refcount_set(&link->rpm_active, 1);

	get_device(supplier);
	link->supplier = supplier;
	INIT_LIST_HEAD(&link->s_node);
	get_device(consumer);
	link->consumer = consumer;
	INIT_LIST_HEAD(&link->c_node);
	link->flags = flags;
	kref_init(&link->kref);

	link->link_dev.class = &devlink_class;
	device_set_pm_not_required(&link->link_dev);
	dev_set_name(&link->link_dev, "%s:%s--%s:%s",
		     dev_bus_name(supplier), dev_name(supplier),
		     dev_bus_name(consumer), dev_name(consumer));
	if (device_register(&link->link_dev)) {
		put_device(&link->link_dev);
		link = NULL;
		goto out;
	}

	if (flags & DL_FLAG_PM_RUNTIME) {
		if (flags & DL_FLAG_RPM_ACTIVE)
			refcount_inc(&link->rpm_active);

		pm_runtime_new_link(consumer);
	}

	/* Determine the initial link state. */
	if (flags & DL_FLAG_STATELESS)
		link->status = DL_STATE_NONE;
	else
		device_link_init_status(link, consumer, supplier);

	/*
	 * Some callers expect the link creation during consumer driver probe to
	 * resume the supplier even without DL_FLAG_RPM_ACTIVE.
	 */
	if (link->status == DL_STATE_CONSUMER_PROBE &&
	    flags & DL_FLAG_PM_RUNTIME)
		pm_runtime_resume(supplier);

	list_add_tail_rcu(&link->s_node, &supplier->links.consumers);
	list_add_tail_rcu(&link->c_node, &consumer->links.suppliers);

	if (flags & DL_FLAG_SYNC_STATE_ONLY) {
		dev_dbg(consumer,
			"Linked as a sync state only consumer to %s\n",
			dev_name(supplier));
		goto out;
	}

reorder:
	/*
	 * Move the consumer and all of the devices depending on it to the end
	 * of dpm_list and the devices_kset list.
	 *
	 * It is necessary to hold dpm_list locked throughout all that or else
	 * we may end up suspending with a wrong ordering of it.
	 */
	device_reorder_to_tail(consumer, NULL);

	dev_dbg(consumer, "Linked as a consumer to %s\n", dev_name(supplier));

out:
	device_pm_unlock();
	device_links_write_unlock();

	if ((flags & DL_FLAG_PM_RUNTIME && flags & DL_FLAG_RPM_ACTIVE) && !link)
		pm_runtime_put(supplier);

	return link;
}
EXPORT_SYMBOL_GPL(device_link_add);

static void __device_link_del(struct kref *kref)
{
	struct device_link *link = container_of(kref, struct device_link, kref);

	dev_dbg(link->consumer, "Dropping the link to %s\n",
		dev_name(link->supplier));

	pm_runtime_drop_link(link);

	device_link_remove_from_lists(link);
	device_unregister(&link->link_dev);
}

static void device_link_put_kref(struct device_link *link)
{
	if (link->flags & DL_FLAG_STATELESS)
		kref_put(&link->kref, __device_link_del);
	else if (!device_is_registered(link->consumer))
		__device_link_del(&link->kref);
	else
		WARN(1, "Unable to drop a managed device link reference\n");
}

/**
 * device_link_del - Delete a stateless link between two devices.
 * @link: Device link to delete.
 *
 * The caller must ensure proper synchronization of this function with runtime
 * PM.  If the link was added multiple times, it needs to be deleted as often.
 * Care is required for hotplugged devices:  Their links are purged on removal
 * and calling device_link_del() is then no longer allowed.
 */
void device_link_del(struct device_link *link)
{
	device_links_write_lock();
	device_link_put_kref(link);
	device_links_write_unlock();
}
EXPORT_SYMBOL_GPL(device_link_del);

/**
 * device_link_remove - Delete a stateless link between two devices.
 * @consumer: Consumer end of the link.
 * @supplier: Supplier end of the link.
 *
 * The caller must ensure proper synchronization of this function with runtime
 * PM.
 */
void device_link_remove(void *consumer, struct device *supplier)
{
	struct device_link *link;

	if (WARN_ON(consumer == supplier))
		return;

	device_links_write_lock();

	list_for_each_entry(link, &supplier->links.consumers, s_node) {
		if (link->consumer == consumer) {
			device_link_put_kref(link);
			break;
		}
	}

	device_links_write_unlock();
}
EXPORT_SYMBOL_GPL(device_link_remove);

static void device_links_missing_supplier(struct device *dev)
{
	struct device_link *link;

	list_for_each_entry(link, &dev->links.suppliers, c_node) {
		if (link->status != DL_STATE_CONSUMER_PROBE)
			continue;

		if (link->supplier->links.status == DL_DEV_DRIVER_BOUND) {
			WRITE_ONCE(link->status, DL_STATE_AVAILABLE);
		} else {
			WARN_ON(!(link->flags & DL_FLAG_SYNC_STATE_ONLY));
			WRITE_ONCE(link->status, DL_STATE_DORMANT);
		}
	}
}

static bool dev_is_best_effort(struct device *dev)
{
	return (fw_devlink_best_effort && dev->can_match) ||
		(dev->fwnode && (dev->fwnode->flags & FWNODE_FLAG_BEST_EFFORT));
}

static struct fwnode_handle *fwnode_links_check_suppliers(
						struct fwnode_handle *fwnode)
{
	struct fwnode_link *link;

	if (!fwnode || fw_devlink_is_permissive())
		return NULL;

	list_for_each_entry(link, &fwnode->suppliers, c_hook)
		if (!(link->flags & FWLINK_FLAG_CYCLE))
			return link->supplier;

	return NULL;
}

/**
 * device_links_check_suppliers - Check presence of supplier drivers.
 * @dev: Consumer device.
 *
 * Check links from this device to any suppliers.  Walk the list of the device's
 * links to suppliers and see if all of them are available.  If not, simply
 * return -EPROBE_DEFER.
 *
 * We need to guarantee that the supplier will not go away after the check has
 * been positive here.  It only can go away in __device_release_driver() and
 * that function  checks the device's links to consumers.  This means we need to
 * mark the link as "consumer probe in progress" to make the supplier removal
 * wait for us to complete (or bad things may happen).
 *
 * Links without the DL_FLAG_MANAGED flag set are ignored.
 */
int device_links_check_suppliers(struct device *dev)
{
	struct device_link *link;
	int ret = 0, fwnode_ret = 0;
	struct fwnode_handle *sup_fw;

	/*
	 * Device waiting for supplier to become available is not allowed to
	 * probe.
	 */
	mutex_lock(&fwnode_link_lock);
	sup_fw = fwnode_links_check_suppliers(dev->fwnode);
	if (sup_fw) {
		if (!dev_is_best_effort(dev)) {
			fwnode_ret = -EPROBE_DEFER;
			dev_err_probe(dev, -EPROBE_DEFER,
				    "wait for supplier %pfwf\n", sup_fw);
		} else {
			fwnode_ret = -EAGAIN;
		}
	}
	mutex_unlock(&fwnode_link_lock);
	if (fwnode_ret == -EPROBE_DEFER)
		return fwnode_ret;

	device_links_write_lock();

	list_for_each_entry(link, &dev->links.suppliers, c_node) {
		if (!(link->flags & DL_FLAG_MANAGED))
			continue;

		if (link->status != DL_STATE_AVAILABLE &&
		    !(link->flags & DL_FLAG_SYNC_STATE_ONLY)) {

			if (dev_is_best_effort(dev) &&
			    link->flags & DL_FLAG_INFERRED &&
			    !link->supplier->can_match) {
				ret = -EAGAIN;
				continue;
			}

			device_links_missing_supplier(dev);
			dev_err_probe(dev, -EPROBE_DEFER,
				      "supplier %s not ready\n",
				      dev_name(link->supplier));
			ret = -EPROBE_DEFER;
			break;
		}
		WRITE_ONCE(link->status, DL_STATE_CONSUMER_PROBE);
	}
	dev->links.status = DL_DEV_PROBING;

	device_links_write_unlock();

	return ret ? ret : fwnode_ret;
}

/**
 * __device_links_queue_sync_state - Queue a device for sync_state() callback
 * @dev: Device to call sync_state() on
 * @list: List head to queue the @dev on
 *
 * Queues a device for a sync_state() callback when the device links write lock
 * isn't held. This allows the sync_state() execution flow to use device links
 * APIs.  The caller must ensure this function is called with
 * device_links_write_lock() held.
 *
 * This function does a get_device() to make sure the device is not freed while
 * on this list.
 *
 * So the caller must also ensure that device_links_flush_sync_list() is called
 * as soon as the caller releases device_links_write_lock().  This is necessary
 * to make sure the sync_state() is called in a timely fashion and the
 * put_device() is called on this device.
 */
static void __device_links_queue_sync_state(struct device *dev,
					    struct list_head *list)
{
	struct device_link *link;

	if (!dev_has_sync_state(dev))
		return;
	if (dev->state_synced)
		return;

	list_for_each_entry(link, &dev->links.consumers, s_node) {
		if (!(link->flags & DL_FLAG_MANAGED))
			continue;
		if (link->status != DL_STATE_ACTIVE)
			return;
	}

	/*
	 * Set the flag here to avoid adding the same device to a list more
	 * than once. This can happen if new consumers get added to the device
	 * and probed before the list is flushed.
	 */
	dev->state_synced = true;

	if (WARN_ON(!list_empty(&dev->links.defer_sync)))
		return;

	get_device(dev);
	list_add_tail(&dev->links.defer_sync, list);
}

/**
 * device_links_flush_sync_list - Call sync_state() on a list of devices
 * @list: List of devices to call sync_state() on
 * @dont_lock_dev: Device for which lock is already held by the caller
 *
 * Calls sync_state() on all the devices that have been queued for it. This
 * function is used in conjunction with __device_links_queue_sync_state(). The
 * @dont_lock_dev parameter is useful when this function is called from a
 * context where a device lock is already held.
 */
static void device_links_flush_sync_list(struct list_head *list,
					 struct device *dont_lock_dev)
{
	struct device *dev, *tmp;

	list_for_each_entry_safe(dev, tmp, list, links.defer_sync) {
		list_del_init(&dev->links.defer_sync);

		if (dev != dont_lock_dev)
			device_lock(dev);

		dev_sync_state(dev);

		if (dev != dont_lock_dev)
			device_unlock(dev);

		put_device(dev);
	}
}

void device_links_supplier_sync_state_pause(void)
{
	device_links_write_lock();
	defer_sync_state_count++;
	device_links_write_unlock();
}

void device_links_supplier_sync_state_resume(void)
{
	struct device *dev, *tmp;
	LIST_HEAD(sync_list);

	device_links_write_lock();
	if (!defer_sync_state_count) {
		WARN(true, "Unmatched sync_state pause/resume!");
		goto out;
	}
	defer_sync_state_count--;
	if (defer_sync_state_count)
		goto out;

	list_for_each_entry_safe(dev, tmp, &deferred_sync, links.defer_sync) {
		/*
		 * Delete from deferred_sync list before queuing it to
		 * sync_list because defer_sync is used for both lists.
		 */
		list_del_init(&dev->links.defer_sync);
		__device_links_queue_sync_state(dev, &sync_list);
	}
out:
	device_links_write_unlock();

	device_links_flush_sync_list(&sync_list, NULL);
}

static int sync_state_resume_initcall(void)
{
	device_links_supplier_sync_state_resume();
	return 0;
}
late_initcall(sync_state_resume_initcall);

static void __device_links_supplier_defer_sync(struct device *sup)
{
	if (list_empty(&sup->links.defer_sync) && dev_has_sync_state(sup))
		list_add_tail(&sup->links.defer_sync, &deferred_sync);
}

static void device_link_drop_managed(struct device_link *link)
{
	link->flags &= ~DL_FLAG_MANAGED;
	WRITE_ONCE(link->status, DL_STATE_NONE);
	kref_put(&link->kref, __device_link_del);
}

static ssize_t waiting_for_supplier_show(struct device *dev,
					 struct device_attribute *attr,
					 char *buf)
{
	bool val;

	device_lock(dev);
	mutex_lock(&fwnode_link_lock);
	val = !!fwnode_links_check_suppliers(dev->fwnode);
	mutex_unlock(&fwnode_link_lock);
	device_unlock(dev);
	return sysfs_emit(buf, "%u\n", val);
}
static DEVICE_ATTR_RO(waiting_for_supplier);

/**
 * device_links_force_bind - Prepares device to be force bound
 * @dev: Consumer device.
 *
 * device_bind_driver() force binds a device to a driver without calling any
 * driver probe functions. So the consumer really isn't going to wait for any
 * supplier before it's bound to the driver. We still want the device link
 * states to be sensible when this happens.
 *
 * In preparation for device_bind_driver(), this function goes through each
 * supplier device links and checks if the supplier is bound. If it is, then
 * the device link status is set to CONSUMER_PROBE. Otherwise, the device link
 * is dropped. Links without the DL_FLAG_MANAGED flag set are ignored.
 */
void device_links_force_bind(struct device *dev)
{
	struct device_link *link, *ln;

	device_links_write_lock();

	list_for_each_entry_safe(link, ln, &dev->links.suppliers, c_node) {
		if (!(link->flags & DL_FLAG_MANAGED))
			continue;

		if (link->status != DL_STATE_AVAILABLE) {
			device_link_drop_managed(link);
			continue;
		}
		WRITE_ONCE(link->status, DL_STATE_CONSUMER_PROBE);
	}
	dev->links.status = DL_DEV_PROBING;

	device_links_write_unlock();
}

/**
 * device_links_driver_bound - Update device links after probing its driver.
 * @dev: Device to update the links for.
 *
 * The probe has been successful, so update links from this device to any
 * consumers by changing their status to "available".
 *
 * Also change the status of @dev's links to suppliers to "active".
 *
 * Links without the DL_FLAG_MANAGED flag set are ignored.
 */
void device_links_driver_bound(struct device *dev)
{
	struct device_link *link, *ln;
	LIST_HEAD(sync_list);

	/*
	 * If a device binds successfully, it's expected to have created all
	 * the device links it needs to or make new device links as it needs
	 * them. So, fw_devlink no longer needs to create device links to any
	 * of the device's suppliers.
	 *
	 * Also, if a child firmware node of this bound device is not added as a
	 * device by now, assume it is never going to be added. Make this bound
	 * device the fallback supplier to the dangling consumers of the child
	 * firmware node because this bound device is probably implementing the
	 * child firmware node functionality and we don't want the dangling
	 * consumers to defer probe indefinitely waiting for a device for the
	 * child firmware node.
	 */
	if (dev->fwnode && dev->fwnode->dev == dev) {
		struct fwnode_handle *child;
		fwnode_links_purge_suppliers(dev->fwnode);
		mutex_lock(&fwnode_link_lock);
		fwnode_for_each_available_child_node(dev->fwnode, child)
			__fw_devlink_pickup_dangling_consumers(child,
							       dev->fwnode);
		__fw_devlink_link_to_consumers(dev);
		mutex_unlock(&fwnode_link_lock);
	}
	device_remove_file(dev, &dev_attr_waiting_for_supplier);

	device_links_write_lock();

	list_for_each_entry(link, &dev->links.consumers, s_node) {
		if (!(link->flags & DL_FLAG_MANAGED))
			continue;

		/*
		 * Links created during consumer probe may be in the "consumer
		 * probe" state to start with if the supplier is still probing
		 * when they are created and they may become "active" if the
		 * consumer probe returns first.  Skip them here.
		 */
		if (link->status == DL_STATE_CONSUMER_PROBE ||
		    link->status == DL_STATE_ACTIVE)
			continue;

		WARN_ON(link->status != DL_STATE_DORMANT);
		WRITE_ONCE(link->status, DL_STATE_AVAILABLE);

		if (link->flags & DL_FLAG_AUTOPROBE_CONSUMER)
			driver_deferred_probe_add(link->consumer);
	}

	if (defer_sync_state_count)
		__device_links_supplier_defer_sync(dev);
	else
		__device_links_queue_sync_state(dev, &sync_list);

	list_for_each_entry_safe(link, ln, &dev->links.suppliers, c_node) {
		struct device *supplier;

		if (!(link->flags & DL_FLAG_MANAGED))
			continue;

		supplier = link->supplier;
		if (link->flags & DL_FLAG_SYNC_STATE_ONLY) {
			/*
			 * When DL_FLAG_SYNC_STATE_ONLY is set, it means no
			 * other DL_MANAGED_LINK_FLAGS have been set. So, it's
			 * save to drop the managed link completely.
			 */
			device_link_drop_managed(link);
		} else if (dev_is_best_effort(dev) &&
			   link->flags & DL_FLAG_INFERRED &&
			   link->status != DL_STATE_CONSUMER_PROBE &&
			   !link->supplier->can_match) {
			/*
			 * When dev_is_best_effort() is true, we ignore device
			 * links to suppliers that don't have a driver.  If the
			 * consumer device still managed to probe, there's no
			 * point in maintaining a device link in a weird state
			 * (consumer probed before supplier). So delete it.
			 */
			device_link_drop_managed(link);
		} else {
			WARN_ON(link->status != DL_STATE_CONSUMER_PROBE);
			WRITE_ONCE(link->status, DL_STATE_ACTIVE);
		}

		/*
		 * This needs to be done even for the deleted
		 * DL_FLAG_SYNC_STATE_ONLY device link in case it was the last
		 * device link that was preventing the supplier from getting a
		 * sync_state() call.
		 */
		if (defer_sync_state_count)
			__device_links_supplier_defer_sync(supplier);
		else
			__device_links_queue_sync_state(supplier, &sync_list);
	}

	dev->links.status = DL_DEV_DRIVER_BOUND;

	device_links_write_unlock();

	device_links_flush_sync_list(&sync_list, dev);
}

/**
 * __device_links_no_driver - Update links of a device without a driver.
 * @dev: Device without a drvier.
 *
 * Delete all non-persistent links from this device to any suppliers.
 *
 * Persistent links stay around, but their status is changed to "available",
 * unless they already are in the "supplier unbind in progress" state in which
 * case they need not be updated.
 *
 * Links without the DL_FLAG_MANAGED flag set are ignored.
 */
static void __device_links_no_driver(struct device *dev)
{
	struct device_link *link, *ln;

	list_for_each_entry_safe_reverse(link, ln, &dev->links.suppliers, c_node) {
		if (!(link->flags & DL_FLAG_MANAGED))
			continue;

		if (link->flags & DL_FLAG_AUTOREMOVE_CONSUMER) {
			device_link_drop_managed(link);
			continue;
		}

		if (link->status != DL_STATE_CONSUMER_PROBE &&
		    link->status != DL_STATE_ACTIVE)
			continue;

		if (link->supplier->links.status == DL_DEV_DRIVER_BOUND) {
			WRITE_ONCE(link->status, DL_STATE_AVAILABLE);
		} else {
			WARN_ON(!(link->flags & DL_FLAG_SYNC_STATE_ONLY));
			WRITE_ONCE(link->status, DL_STATE_DORMANT);
		}
	}

	dev->links.status = DL_DEV_NO_DRIVER;
}

/**
 * device_links_no_driver - Update links after failing driver probe.
 * @dev: Device whose driver has just failed to probe.
 *
 * Clean up leftover links to consumers for @dev and invoke
 * %__device_links_no_driver() to update links to suppliers for it as
 * appropriate.
 *
 * Links without the DL_FLAG_MANAGED flag set are ignored.
 */
void device_links_no_driver(struct device *dev)
{
	struct device_link *link;

	device_links_write_lock();

	list_for_each_entry(link, &dev->links.consumers, s_node) {
		if (!(link->flags & DL_FLAG_MANAGED))
			continue;

		/*
		 * The probe has failed, so if the status of the link is
		 * "consumer probe" or "active", it must have been added by
		 * a probing consumer while this device was still probing.
		 * Change its state to "dormant", as it represents a valid
		 * relationship, but it is not functionally meaningful.
		 */
		if (link->status == DL_STATE_CONSUMER_PROBE ||
		    link->status == DL_STATE_ACTIVE)
			WRITE_ONCE(link->status, DL_STATE_DORMANT);
	}

	__device_links_no_driver(dev);

	device_links_write_unlock();
}

/**
 * device_links_driver_cleanup - Update links after driver removal.
 * @dev: Device whose driver has just gone away.
 *
 * Update links to consumers for @dev by changing their status to "dormant" and
 * invoke %__device_links_no_driver() to update links to suppliers for it as
 * appropriate.
 *
 * Links without the DL_FLAG_MANAGED flag set are ignored.
 */
void device_links_driver_cleanup(struct device *dev)
{
	struct device_link *link, *ln;

	device_links_write_lock();

	list_for_each_entry_safe(link, ln, &dev->links.consumers, s_node) {
		if (!(link->flags & DL_FLAG_MANAGED))
			continue;

		WARN_ON(link->flags & DL_FLAG_AUTOREMOVE_CONSUMER);
		WARN_ON(link->status != DL_STATE_SUPPLIER_UNBIND);

		/*
		 * autoremove the links between this @dev and its consumer
		 * devices that are not active, i.e. where the link state
		 * has moved to DL_STATE_SUPPLIER_UNBIND.
		 */
		if (link->status == DL_STATE_SUPPLIER_UNBIND &&
		    link->flags & DL_FLAG_AUTOREMOVE_SUPPLIER)
			device_link_drop_managed(link);

		WRITE_ONCE(link->status, DL_STATE_DORMANT);
	}

	list_del_init(&dev->links.defer_sync);
	__device_links_no_driver(dev);

	device_links_write_unlock();
}

/**
 * device_links_busy - Check if there are any busy links to consumers.
 * @dev: Device to check.
 *
 * Check each consumer of the device and return 'true' if its link's status
 * is one of "consumer probe" or "active" (meaning that the given consumer is
 * probing right now or its driver is present).  Otherwise, change the link
 * state to "supplier unbind" to prevent the consumer from being probed
 * successfully going forward.
 *
 * Return 'false' if there are no probing or active consumers.
 *
 * Links without the DL_FLAG_MANAGED flag set are ignored.
 */
bool device_links_busy(struct device *dev)
{
	struct device_link *link;
	bool ret = false;

	device_links_write_lock();

	list_for_each_entry(link, &dev->links.consumers, s_node) {
		if (!(link->flags & DL_FLAG_MANAGED))
			continue;

		if (link->status == DL_STATE_CONSUMER_PROBE
		    || link->status == DL_STATE_ACTIVE) {
			ret = true;
			break;
		}
		WRITE_ONCE(link->status, DL_STATE_SUPPLIER_UNBIND);
	}

	dev->links.status = DL_DEV_UNBINDING;

	device_links_write_unlock();
	return ret;
}

/**
 * device_links_unbind_consumers - Force unbind consumers of the given device.
 * @dev: Device to unbind the consumers of.
 *
 * Walk the list of links to consumers for @dev and if any of them is in the
 * "consumer probe" state, wait for all device probes in progress to complete
 * and start over.
 *
 * If that's not the case, change the status of the link to "supplier unbind"
 * and check if the link was in the "active" state.  If so, force the consumer
 * driver to unbind and start over (the consumer will not re-probe as we have
 * changed the state of the link already).
 *
 * Links without the DL_FLAG_MANAGED flag set are ignored.
 */
void device_links_unbind_consumers(struct device *dev)
{
	struct device_link *link;

 start:
	device_links_write_lock();

	list_for_each_entry(link, &dev->links.consumers, s_node) {
		enum device_link_state status;

		if (!(link->flags & DL_FLAG_MANAGED) ||
		    link->flags & DL_FLAG_SYNC_STATE_ONLY)
			continue;

		status = link->status;
		if (status == DL_STATE_CONSUMER_PROBE) {
			device_links_write_unlock();

			wait_for_device_probe();
			goto start;
		}
		WRITE_ONCE(link->status, DL_STATE_SUPPLIER_UNBIND);
		if (status == DL_STATE_ACTIVE) {
			struct device *consumer = link->consumer;

			get_device(consumer);

			device_links_write_unlock();

			device_release_driver_internal(consumer, NULL,
						       consumer->parent);
			put_device(consumer);
			goto start;
		}
	}

	device_links_write_unlock();
}

/**
 * device_links_purge - Delete existing links to other devices.
 * @dev: Target device.
 */
static void device_links_purge(struct device *dev)
{
	struct device_link *link, *ln;

	if (dev->class == &devlink_class)
		return;

	/*
	 * Delete all of the remaining links from this device to any other
	 * devices (either consumers or suppliers).
	 */
	device_links_write_lock();

	list_for_each_entry_safe_reverse(link, ln, &dev->links.suppliers, c_node) {
		WARN_ON(link->status == DL_STATE_ACTIVE);
		__device_link_del(&link->kref);
	}

	list_for_each_entry_safe_reverse(link, ln, &dev->links.consumers, s_node) {
		WARN_ON(link->status != DL_STATE_DORMANT &&
			link->status != DL_STATE_NONE);
		__device_link_del(&link->kref);
	}

	device_links_write_unlock();
}

#define FW_DEVLINK_FLAGS_PERMISSIVE	(DL_FLAG_INFERRED | \
					 DL_FLAG_SYNC_STATE_ONLY)
#define FW_DEVLINK_FLAGS_ON		(DL_FLAG_INFERRED | \
					 DL_FLAG_AUTOPROBE_CONSUMER)
#define FW_DEVLINK_FLAGS_RPM		(FW_DEVLINK_FLAGS_ON | \
					 DL_FLAG_PM_RUNTIME)

static u32 fw_devlink_flags = FW_DEVLINK_FLAGS_ON;
static int __init fw_devlink_setup(char *arg)
{
	if (!arg)
		return -EINVAL;

	if (strcmp(arg, "off") == 0) {
		fw_devlink_flags = 0;
	} else if (strcmp(arg, "permissive") == 0) {
		fw_devlink_flags = FW_DEVLINK_FLAGS_PERMISSIVE;
	} else if (strcmp(arg, "on") == 0) {
		fw_devlink_flags = FW_DEVLINK_FLAGS_ON;
	} else if (strcmp(arg, "rpm") == 0) {
		fw_devlink_flags = FW_DEVLINK_FLAGS_RPM;
	}
	return 0;
}
early_param("fw_devlink", fw_devlink_setup);

static bool fw_devlink_strict;
static int __init fw_devlink_strict_setup(char *arg)
{
	return kstrtobool(arg, &fw_devlink_strict);
}
early_param("fw_devlink.strict", fw_devlink_strict_setup);

<<<<<<< HEAD
static inline u32 fw_devlink_get_flags(u8 fwlink_flags)
{
=======
#define FW_DEVLINK_SYNC_STATE_STRICT	0
#define FW_DEVLINK_SYNC_STATE_TIMEOUT	1

#ifndef CONFIG_FW_DEVLINK_SYNC_STATE_TIMEOUT
static int fw_devlink_sync_state;
#else
static int fw_devlink_sync_state = FW_DEVLINK_SYNC_STATE_TIMEOUT;
#endif

static int __init fw_devlink_sync_state_setup(char *arg)
{
	if (!arg)
		return -EINVAL;

	if (strcmp(arg, "strict") == 0) {
		fw_devlink_sync_state = FW_DEVLINK_SYNC_STATE_STRICT;
		return 0;
	} else if (strcmp(arg, "timeout") == 0) {
		fw_devlink_sync_state = FW_DEVLINK_SYNC_STATE_TIMEOUT;
		return 0;
	}
	return -EINVAL;
}
early_param("fw_devlink.sync_state", fw_devlink_sync_state_setup);

static inline u32 fw_devlink_get_flags(u8 fwlink_flags)
{
>>>>>>> 98817289
	if (fwlink_flags & FWLINK_FLAG_CYCLE)
		return FW_DEVLINK_FLAGS_PERMISSIVE | DL_FLAG_CYCLE;

	return fw_devlink_flags;
}

static bool fw_devlink_is_permissive(void)
{
	return fw_devlink_flags == FW_DEVLINK_FLAGS_PERMISSIVE;
}

bool fw_devlink_is_strict(void)
{
	return fw_devlink_strict && !fw_devlink_is_permissive();
}

static void fw_devlink_parse_fwnode(struct fwnode_handle *fwnode)
{
	if (fwnode->flags & FWNODE_FLAG_LINKS_ADDED)
		return;

	fwnode_call_int_op(fwnode, add_links);
	fwnode->flags |= FWNODE_FLAG_LINKS_ADDED;
}

static void fw_devlink_parse_fwtree(struct fwnode_handle *fwnode)
{
	struct fwnode_handle *child = NULL;

	fw_devlink_parse_fwnode(fwnode);

	while ((child = fwnode_get_next_available_child_node(fwnode, child)))
		fw_devlink_parse_fwtree(child);
}

static void fw_devlink_relax_link(struct device_link *link)
{
	if (!(link->flags & DL_FLAG_INFERRED))
		return;

	if (device_link_flag_is_sync_state_only(link->flags))
		return;

	pm_runtime_drop_link(link);
	link->flags = DL_FLAG_MANAGED | FW_DEVLINK_FLAGS_PERMISSIVE;
	dev_dbg(link->consumer, "Relaxing link with %s\n",
		dev_name(link->supplier));
}

static int fw_devlink_no_driver(struct device *dev, void *data)
{
	struct device_link *link = to_devlink(dev);

	if (!link->supplier->can_match)
		fw_devlink_relax_link(link);

	return 0;
}

void fw_devlink_drivers_done(void)
{
	fw_devlink_drv_reg_done = true;
	device_links_write_lock();
	class_for_each_device(&devlink_class, NULL, NULL,
			      fw_devlink_no_driver);
	device_links_write_unlock();
}

static int fw_devlink_dev_sync_state(struct device *dev, void *data)
{
	struct device_link *link = to_devlink(dev);
	struct device *sup = link->supplier;

	if (!(link->flags & DL_FLAG_MANAGED) ||
	    link->status == DL_STATE_ACTIVE || sup->state_synced ||
	    !dev_has_sync_state(sup))
		return 0;

	if (fw_devlink_sync_state == FW_DEVLINK_SYNC_STATE_STRICT) {
		dev_warn(sup, "sync_state() pending due to %s\n",
			 dev_name(link->consumer));
		return 0;
	}

	if (!list_empty(&sup->links.defer_sync))
		return 0;

	dev_warn(sup, "Timed out. Forcing sync_state()\n");
	sup->state_synced = true;
	get_device(sup);
	list_add_tail(&sup->links.defer_sync, data);

	return 0;
}

void fw_devlink_probing_done(void)
{
	LIST_HEAD(sync_list);

	device_links_write_lock();
	class_for_each_device(&devlink_class, NULL, &sync_list,
			      fw_devlink_dev_sync_state);
	device_links_write_unlock();
	device_links_flush_sync_list(&sync_list, NULL);
}

/**
 * wait_for_init_devices_probe - Try to probe any device needed for init
 *
 * Some devices might need to be probed and bound successfully before the kernel
 * boot sequence can finish and move on to init/userspace. For example, a
 * network interface might need to be bound to be able to mount a NFS rootfs.
 *
 * With fw_devlink=on by default, some of these devices might be blocked from
 * probing because they are waiting on a optional supplier that doesn't have a
 * driver. While fw_devlink will eventually identify such devices and unblock
 * the probing automatically, it might be too late by the time it unblocks the
 * probing of devices. For example, the IP4 autoconfig might timeout before
 * fw_devlink unblocks probing of the network interface.
 *
 * This function is available to temporarily try and probe all devices that have
 * a driver even if some of their suppliers haven't been added or don't have
 * drivers.
 *
 * The drivers can then decide which of the suppliers are optional vs mandatory
 * and probe the device if possible. By the time this function returns, all such
 * "best effort" probes are guaranteed to be completed. If a device successfully
 * probes in this mode, we delete all fw_devlink discovered dependencies of that
 * device where the supplier hasn't yet probed successfully because they have to
 * be optional dependencies.
 *
 * Any devices that didn't successfully probe go back to being treated as if
 * this function was never called.
 *
 * This also means that some devices that aren't needed for init and could have
 * waited for their optional supplier to probe (when the supplier's module is
 * loaded later on) would end up probing prematurely with limited functionality.
 * So call this function only when boot would fail without it.
 */
void __init wait_for_init_devices_probe(void)
{
	if (!fw_devlink_flags || fw_devlink_is_permissive())
		return;

	/*
	 * Wait for all ongoing probes to finish so that the "best effort" is
	 * only applied to devices that can't probe otherwise.
	 */
	wait_for_device_probe();

	pr_info("Trying to probe devices needed for running init ...\n");
	fw_devlink_best_effort = true;
	driver_deferred_probe_trigger();

	/*
	 * Wait for all "best effort" probes to finish before going back to
	 * normal enforcement.
	 */
	wait_for_device_probe();
	fw_devlink_best_effort = false;
}

static void fw_devlink_unblock_consumers(struct device *dev)
{
	struct device_link *link;

	if (!fw_devlink_flags || fw_devlink_is_permissive())
		return;

	device_links_write_lock();
	list_for_each_entry(link, &dev->links.consumers, s_node)
		fw_devlink_relax_link(link);
	device_links_write_unlock();
}


static bool fwnode_init_without_drv(struct fwnode_handle *fwnode)
{
	struct device *dev;
	bool ret;

	if (!(fwnode->flags & FWNODE_FLAG_INITIALIZED))
		return false;

	dev = get_dev_from_fwnode(fwnode);
	ret = !dev || dev->links.status == DL_DEV_NO_DRIVER;
	put_device(dev);

	return ret;
}

static bool fwnode_ancestor_init_without_drv(struct fwnode_handle *fwnode)
{
	struct fwnode_handle *parent;

	fwnode_for_each_parent_node(fwnode, parent) {
		if (fwnode_init_without_drv(parent)) {
			fwnode_handle_put(parent);
			return true;
		}
	}

	return false;
}

/**
 * __fw_devlink_relax_cycles - Relax and mark dependency cycles.
 * @con: Potential consumer device.
 * @sup_handle: Potential supplier's fwnode.
 *
 * Needs to be called with fwnode_lock and device link lock held.
 *
 * Check if @sup_handle or any of its ancestors or suppliers direct/indirectly
 * depend on @con. This function can detect multiple cyles between @sup_handle
 * and @con. When such dependency cycles are found, convert all device links
 * created solely by fw_devlink into SYNC_STATE_ONLY device links. Also, mark
 * all fwnode links in the cycle with FWLINK_FLAG_CYCLE so that when they are
 * converted into a device link in the future, they are created as
 * SYNC_STATE_ONLY device links. This is the equivalent of doing
 * fw_devlink=permissive just between the devices in the cycle. We need to do
 * this because, at this point, fw_devlink can't tell which of these
 * dependencies is not a real dependency.
 *
 * Return true if one or more cycles were found. Otherwise, return false.
 */
static bool __fw_devlink_relax_cycles(struct device *con,
				 struct fwnode_handle *sup_handle)
{
	struct device *sup_dev = NULL, *par_dev = NULL;
	struct fwnode_link *link;
	struct device_link *dev_link;
	bool ret = false;

	if (!sup_handle)
		return false;

	/*
	 * We aren't trying to find all cycles. Just a cycle between con and
	 * sup_handle.
	 */
	if (sup_handle->flags & FWNODE_FLAG_VISITED)
		return false;

	sup_handle->flags |= FWNODE_FLAG_VISITED;

	sup_dev = get_dev_from_fwnode(sup_handle);

	/* Termination condition. */
	if (sup_dev == con) {
		ret = true;
		goto out;
	}

	/*
	 * If sup_dev is bound to a driver and @con hasn't started binding to a
	 * driver, sup_dev can't be a consumer of @con. So, no need to check
	 * further.
	 */
	if (sup_dev && sup_dev->links.status ==  DL_DEV_DRIVER_BOUND &&
	    con->links.status == DL_DEV_NO_DRIVER) {
		ret = false;
		goto out;
	}

	list_for_each_entry(link, &sup_handle->suppliers, c_hook) {
		if (__fw_devlink_relax_cycles(con, link->supplier)) {
			__fwnode_link_cycle(link);
			ret = true;
		}
<<<<<<< HEAD
	}

	/*
	 * Give priority to device parent over fwnode parent to account for any
	 * quirks in how fwnodes are converted to devices.
	 */
	if (sup_dev)
		par_dev = get_device(sup_dev->parent);
	else
		par_dev = fwnode_get_next_parent_dev(sup_handle);

	if (par_dev && __fw_devlink_relax_cycles(con, par_dev->fwnode))
		ret = true;

	if (!sup_dev)
		goto out;

	list_for_each_entry(dev_link, &sup_dev->links.suppliers, c_node) {
		/*
		 * Ignore a SYNC_STATE_ONLY flag only if it wasn't marked as
		 * such due to a cycle.
		 */
		if (device_link_flag_is_sync_state_only(dev_link->flags) &&
		    !(dev_link->flags & DL_FLAG_CYCLE))
			continue;

		if (__fw_devlink_relax_cycles(con,
					      dev_link->supplier->fwnode)) {
			fw_devlink_relax_link(dev_link);
			dev_link->flags |= DL_FLAG_CYCLE;
			ret = true;
		}
	}

=======
	}

	/*
	 * Give priority to device parent over fwnode parent to account for any
	 * quirks in how fwnodes are converted to devices.
	 */
	if (sup_dev)
		par_dev = get_device(sup_dev->parent);
	else
		par_dev = fwnode_get_next_parent_dev(sup_handle);

	if (par_dev && __fw_devlink_relax_cycles(con, par_dev->fwnode))
		ret = true;

	if (!sup_dev)
		goto out;

	list_for_each_entry(dev_link, &sup_dev->links.suppliers, c_node) {
		/*
		 * Ignore a SYNC_STATE_ONLY flag only if it wasn't marked as
		 * such due to a cycle.
		 */
		if (device_link_flag_is_sync_state_only(dev_link->flags) &&
		    !(dev_link->flags & DL_FLAG_CYCLE))
			continue;

		if (__fw_devlink_relax_cycles(con,
					      dev_link->supplier->fwnode)) {
			fw_devlink_relax_link(dev_link);
			dev_link->flags |= DL_FLAG_CYCLE;
			ret = true;
		}
	}

>>>>>>> 98817289
out:
	sup_handle->flags &= ~FWNODE_FLAG_VISITED;
	put_device(sup_dev);
	put_device(par_dev);
	return ret;
}

/**
 * fw_devlink_create_devlink - Create a device link from a consumer to fwnode
 * @con: consumer device for the device link
 * @sup_handle: fwnode handle of supplier
 * @link: fwnode link that's being converted to a device link
 *
 * This function will try to create a device link between the consumer device
 * @con and the supplier device represented by @sup_handle.
 *
 * The supplier has to be provided as a fwnode because incorrect cycles in
 * fwnode links can sometimes cause the supplier device to never be created.
 * This function detects such cases and returns an error if it cannot create a
 * device link from the consumer to a missing supplier.
 *
 * Returns,
 * 0 on successfully creating a device link
 * -EINVAL if the device link cannot be created as expected
 * -EAGAIN if the device link cannot be created right now, but it may be
 *  possible to do that in the future
 */
static int fw_devlink_create_devlink(struct device *con,
				     struct fwnode_handle *sup_handle,
				     struct fwnode_link *link)
{
	struct device *sup_dev;
	int ret = 0;
	u32 flags;

	if (con->fwnode == link->consumer)
		flags = fw_devlink_get_flags(link->flags);
	else
		flags = FW_DEVLINK_FLAGS_PERMISSIVE;

	/*
	 * In some cases, a device P might also be a supplier to its child node
	 * C. However, this would defer the probe of C until the probe of P
	 * completes successfully. This is perfectly fine in the device driver
	 * model. device_add() doesn't guarantee probe completion of the device
	 * by the time it returns.
	 *
	 * However, there are a few drivers that assume C will finish probing
	 * as soon as it's added and before P finishes probing. So, we provide
	 * a flag to let fw_devlink know not to delay the probe of C until the
	 * probe of P completes successfully.
	 *
	 * When such a flag is set, we can't create device links where P is the
	 * supplier of C as that would delay the probe of C.
	 */
	if (sup_handle->flags & FWNODE_FLAG_NEEDS_CHILD_BOUND_ON_ADD &&
	    fwnode_is_ancestor_of(sup_handle, con->fwnode))
		return -EINVAL;

	/*
	 * SYNC_STATE_ONLY device links don't block probing and supports cycles.
	 * So cycle detection isn't necessary and shouldn't be done.
	 */
	if (!(flags & DL_FLAG_SYNC_STATE_ONLY)) {
		device_links_write_lock();
		if (__fw_devlink_relax_cycles(con, sup_handle)) {
			__fwnode_link_cycle(link);
			flags = fw_devlink_get_flags(link->flags);
			dev_info(con, "Fixed dependency cycle(s) with %pfwf\n",
				 sup_handle);
		}
		device_links_write_unlock();
	}

	if (sup_handle->flags & FWNODE_FLAG_NOT_DEVICE)
		sup_dev = fwnode_get_next_parent_dev(sup_handle);
	else
		sup_dev = get_dev_from_fwnode(sup_handle);

	if (sup_dev) {
		/*
		 * If it's one of those drivers that don't actually bind to
		 * their device using driver core, then don't wait on this
		 * supplier device indefinitely.
		 */
		if (sup_dev->links.status == DL_DEV_NO_DRIVER &&
		    sup_handle->flags & FWNODE_FLAG_INITIALIZED) {
			dev_dbg(con,
				"Not linking %pfwf - dev might never probe\n",
				sup_handle);
			ret = -EINVAL;
			goto out;
		}

		if (con != sup_dev && !device_link_add(con, sup_dev, flags)) {
			dev_err(con, "Failed to create device link (0x%x) with %s\n",
				flags, dev_name(sup_dev));
			ret = -EINVAL;
		}

		goto out;
	}

	/*
	 * Supplier or supplier's ancestor already initialized without a struct
	 * device or being probed by a driver.
	 */
	if (fwnode_init_without_drv(sup_handle) ||
	    fwnode_ancestor_init_without_drv(sup_handle)) {
		dev_dbg(con, "Not linking %pfwf - might never become dev\n",
			sup_handle);
		return -EINVAL;
	}

	ret = -EAGAIN;
out:
	put_device(sup_dev);
	return ret;
}

/**
 * __fw_devlink_link_to_consumers - Create device links to consumers of a device
 * @dev: Device that needs to be linked to its consumers
 *
 * This function looks at all the consumer fwnodes of @dev and creates device
 * links between the consumer device and @dev (supplier).
 *
 * If the consumer device has not been added yet, then this function creates a
 * SYNC_STATE_ONLY link between @dev (supplier) and the closest ancestor device
 * of the consumer fwnode. This is necessary to make sure @dev doesn't get a
 * sync_state() callback before the real consumer device gets to be added and
 * then probed.
 *
 * Once device links are created from the real consumer to @dev (supplier), the
 * fwnode links are deleted.
 */
static void __fw_devlink_link_to_consumers(struct device *dev)
{
	struct fwnode_handle *fwnode = dev->fwnode;
	struct fwnode_link *link, *tmp;

	list_for_each_entry_safe(link, tmp, &fwnode->consumers, s_hook) {
		struct device *con_dev;
		bool own_link = true;
		int ret;

		con_dev = get_dev_from_fwnode(link->consumer);
		/*
		 * If consumer device is not available yet, make a "proxy"
		 * SYNC_STATE_ONLY link from the consumer's parent device to
		 * the supplier device. This is necessary to make sure the
		 * supplier doesn't get a sync_state() callback before the real
		 * consumer can create a device link to the supplier.
		 *
		 * This proxy link step is needed to handle the case where the
		 * consumer's parent device is added before the supplier.
		 */
		if (!con_dev) {
			con_dev = fwnode_get_next_parent_dev(link->consumer);
			/*
			 * However, if the consumer's parent device is also the
			 * parent of the supplier, don't create a
			 * consumer-supplier link from the parent to its child
			 * device. Such a dependency is impossible.
			 */
			if (con_dev &&
			    fwnode_is_ancestor_of(con_dev->fwnode, fwnode)) {
				put_device(con_dev);
				con_dev = NULL;
			} else {
				own_link = false;
			}
		}

		if (!con_dev)
			continue;

		ret = fw_devlink_create_devlink(con_dev, fwnode, link);
		put_device(con_dev);
		if (!own_link || ret == -EAGAIN)
			continue;

		__fwnode_link_del(link);
	}
}

/**
 * __fw_devlink_link_to_suppliers - Create device links to suppliers of a device
 * @dev: The consumer device that needs to be linked to its suppliers
 * @fwnode: Root of the fwnode tree that is used to create device links
 *
 * This function looks at all the supplier fwnodes of fwnode tree rooted at
 * @fwnode and creates device links between @dev (consumer) and all the
 * supplier devices of the entire fwnode tree at @fwnode.
 *
 * The function creates normal (non-SYNC_STATE_ONLY) device links between @dev
 * and the real suppliers of @dev. Once these device links are created, the
 * fwnode links are deleted.
 *
 * In addition, it also looks at all the suppliers of the entire fwnode tree
 * because some of the child devices of @dev that have not been added yet
 * (because @dev hasn't probed) might already have their suppliers added to
 * driver core. So, this function creates SYNC_STATE_ONLY device links between
 * @dev (consumer) and these suppliers to make sure they don't execute their
 * sync_state() callbacks before these child devices have a chance to create
 * their device links. The fwnode links that correspond to the child devices
 * aren't delete because they are needed later to create the device links
 * between the real consumer and supplier devices.
 */
static void __fw_devlink_link_to_suppliers(struct device *dev,
					   struct fwnode_handle *fwnode)
{
	bool own_link = (dev->fwnode == fwnode);
	struct fwnode_link *link, *tmp;
	struct fwnode_handle *child = NULL;

	list_for_each_entry_safe(link, tmp, &fwnode->suppliers, c_hook) {
		int ret;
		struct fwnode_handle *sup = link->supplier;

		ret = fw_devlink_create_devlink(dev, sup, link);
		if (!own_link || ret == -EAGAIN)
			continue;

		__fwnode_link_del(link);
	}

	/*
	 * Make "proxy" SYNC_STATE_ONLY device links to represent the needs of
	 * all the descendants. This proxy link step is needed to handle the
	 * case where the supplier is added before the consumer's parent device
	 * (@dev).
	 */
	while ((child = fwnode_get_next_available_child_node(fwnode, child)))
		__fw_devlink_link_to_suppliers(dev, child);
}

static void fw_devlink_link_device(struct device *dev)
{
	struct fwnode_handle *fwnode = dev->fwnode;

	if (!fw_devlink_flags)
		return;

	fw_devlink_parse_fwtree(fwnode);

	mutex_lock(&fwnode_link_lock);
	__fw_devlink_link_to_consumers(dev);
	__fw_devlink_link_to_suppliers(dev, fwnode);
	mutex_unlock(&fwnode_link_lock);
}

/* Device links support end. */

int (*platform_notify)(struct device *dev) = NULL;
int (*platform_notify_remove)(struct device *dev) = NULL;
static struct kobject *dev_kobj;

/* /sys/dev/char */
static struct kobject *sysfs_dev_char_kobj;

/* /sys/dev/block */
static struct kobject *sysfs_dev_block_kobj;

static DEFINE_MUTEX(device_hotplug_lock);

void lock_device_hotplug(void)
{
	mutex_lock(&device_hotplug_lock);
}

void unlock_device_hotplug(void)
{
	mutex_unlock(&device_hotplug_lock);
}

int lock_device_hotplug_sysfs(void)
{
	if (mutex_trylock(&device_hotplug_lock))
		return 0;

	/* Avoid busy looping (5 ms of sleep should do). */
	msleep(5);
	return restart_syscall();
}

#ifdef CONFIG_BLOCK
static inline int device_is_not_partition(struct device *dev)
{
	return !(dev->type == &part_type);
}
#else
static inline int device_is_not_partition(struct device *dev)
{
	return 1;
}
#endif

static void device_platform_notify(struct device *dev)
{
	acpi_device_notify(dev);

	software_node_notify(dev);

	if (platform_notify)
		platform_notify(dev);
}

static void device_platform_notify_remove(struct device *dev)
{
	if (platform_notify_remove)
		platform_notify_remove(dev);

	software_node_notify_remove(dev);

	acpi_device_notify_remove(dev);
}

/**
 * dev_driver_string - Return a device's driver name, if at all possible
 * @dev: struct device to get the name of
 *
 * Will return the device's driver's name if it is bound to a device.  If
 * the device is not bound to a driver, it will return the name of the bus
 * it is attached to.  If it is not attached to a bus either, an empty
 * string will be returned.
 */
const char *dev_driver_string(const struct device *dev)
{
	struct device_driver *drv;

	/* dev->driver can change to NULL underneath us because of unbinding,
	 * so be careful about accessing it.  dev->bus and dev->class should
	 * never change once they are set, so they don't need special care.
	 */
	drv = READ_ONCE(dev->driver);
	return drv ? drv->name : dev_bus_name(dev);
}
EXPORT_SYMBOL(dev_driver_string);

#define to_dev_attr(_attr) container_of(_attr, struct device_attribute, attr)

static ssize_t dev_attr_show(struct kobject *kobj, struct attribute *attr,
			     char *buf)
{
	struct device_attribute *dev_attr = to_dev_attr(attr);
	struct device *dev = kobj_to_dev(kobj);
	ssize_t ret = -EIO;

	if (dev_attr->show)
		ret = dev_attr->show(dev, dev_attr, buf);
	if (ret >= (ssize_t)PAGE_SIZE) {
		printk("dev_attr_show: %pS returned bad count\n",
				dev_attr->show);
	}
	return ret;
}

static ssize_t dev_attr_store(struct kobject *kobj, struct attribute *attr,
			      const char *buf, size_t count)
{
	struct device_attribute *dev_attr = to_dev_attr(attr);
	struct device *dev = kobj_to_dev(kobj);
	ssize_t ret = -EIO;

	if (dev_attr->store)
		ret = dev_attr->store(dev, dev_attr, buf, count);
	return ret;
}

static const struct sysfs_ops dev_sysfs_ops = {
	.show	= dev_attr_show,
	.store	= dev_attr_store,
};

#define to_ext_attr(x) container_of(x, struct dev_ext_attribute, attr)

ssize_t device_store_ulong(struct device *dev,
			   struct device_attribute *attr,
			   const char *buf, size_t size)
{
	struct dev_ext_attribute *ea = to_ext_attr(attr);
	int ret;
	unsigned long new;

	ret = kstrtoul(buf, 0, &new);
	if (ret)
		return ret;
	*(unsigned long *)(ea->var) = new;
	/* Always return full write size even if we didn't consume all */
	return size;
}
EXPORT_SYMBOL_GPL(device_store_ulong);

ssize_t device_show_ulong(struct device *dev,
			  struct device_attribute *attr,
			  char *buf)
{
	struct dev_ext_attribute *ea = to_ext_attr(attr);
	return sysfs_emit(buf, "%lx\n", *(unsigned long *)(ea->var));
}
EXPORT_SYMBOL_GPL(device_show_ulong);

ssize_t device_store_int(struct device *dev,
			 struct device_attribute *attr,
			 const char *buf, size_t size)
{
	struct dev_ext_attribute *ea = to_ext_attr(attr);
	int ret;
	long new;

	ret = kstrtol(buf, 0, &new);
	if (ret)
		return ret;

	if (new > INT_MAX || new < INT_MIN)
		return -EINVAL;
	*(int *)(ea->var) = new;
	/* Always return full write size even if we didn't consume all */
	return size;
}
EXPORT_SYMBOL_GPL(device_store_int);

ssize_t device_show_int(struct device *dev,
			struct device_attribute *attr,
			char *buf)
{
	struct dev_ext_attribute *ea = to_ext_attr(attr);

	return sysfs_emit(buf, "%d\n", *(int *)(ea->var));
}
EXPORT_SYMBOL_GPL(device_show_int);

ssize_t device_store_bool(struct device *dev, struct device_attribute *attr,
			  const char *buf, size_t size)
{
	struct dev_ext_attribute *ea = to_ext_attr(attr);

	if (kstrtobool(buf, ea->var) < 0)
		return -EINVAL;

	return size;
}
EXPORT_SYMBOL_GPL(device_store_bool);

ssize_t device_show_bool(struct device *dev, struct device_attribute *attr,
			 char *buf)
{
	struct dev_ext_attribute *ea = to_ext_attr(attr);

	return sysfs_emit(buf, "%d\n", *(bool *)(ea->var));
}
EXPORT_SYMBOL_GPL(device_show_bool);

/**
 * device_release - free device structure.
 * @kobj: device's kobject.
 *
 * This is called once the reference count for the object
 * reaches 0. We forward the call to the device's release
 * method, which should handle actually freeing the structure.
 */
static void device_release(struct kobject *kobj)
{
	struct device *dev = kobj_to_dev(kobj);
	struct device_private *p = dev->p;

	/*
	 * Some platform devices are driven without driver attached
	 * and managed resources may have been acquired.  Make sure
	 * all resources are released.
	 *
	 * Drivers still can add resources into device after device
	 * is deleted but alive, so release devres here to avoid
	 * possible memory leak.
	 */
	devres_release_all(dev);

	kfree(dev->dma_range_map);

	if (dev->release)
		dev->release(dev);
	else if (dev->type && dev->type->release)
		dev->type->release(dev);
	else if (dev->class && dev->class->dev_release)
		dev->class->dev_release(dev);
	else
		WARN(1, KERN_ERR "Device '%s' does not have a release() function, it is broken and must be fixed. See Documentation/core-api/kobject.rst.\n",
			dev_name(dev));
	kfree(p);
}

static const void *device_namespace(const struct kobject *kobj)
{
	const struct device *dev = kobj_to_dev(kobj);
	const void *ns = NULL;

	if (dev->class && dev->class->ns_type)
		ns = dev->class->namespace(dev);

	return ns;
}

static void device_get_ownership(const struct kobject *kobj, kuid_t *uid, kgid_t *gid)
{
	const struct device *dev = kobj_to_dev(kobj);

	if (dev->class && dev->class->get_ownership)
		dev->class->get_ownership(dev, uid, gid);
}

static const struct kobj_type device_ktype = {
	.release	= device_release,
	.sysfs_ops	= &dev_sysfs_ops,
	.namespace	= device_namespace,
	.get_ownership	= device_get_ownership,
};


static int dev_uevent_filter(const struct kobject *kobj)
{
	const struct kobj_type *ktype = get_ktype(kobj);

	if (ktype == &device_ktype) {
		const struct device *dev = kobj_to_dev(kobj);
		if (dev->bus)
			return 1;
		if (dev->class)
			return 1;
	}
	return 0;
}

static const char *dev_uevent_name(const struct kobject *kobj)
{
	const struct device *dev = kobj_to_dev(kobj);

	if (dev->bus)
		return dev->bus->name;
	if (dev->class)
		return dev->class->name;
	return NULL;
}

static int dev_uevent(const struct kobject *kobj, struct kobj_uevent_env *env)
{
	const struct device *dev = kobj_to_dev(kobj);
	int retval = 0;

	/* add device node properties if present */
	if (MAJOR(dev->devt)) {
		const char *tmp;
		const char *name;
		umode_t mode = 0;
		kuid_t uid = GLOBAL_ROOT_UID;
		kgid_t gid = GLOBAL_ROOT_GID;

		add_uevent_var(env, "MAJOR=%u", MAJOR(dev->devt));
		add_uevent_var(env, "MINOR=%u", MINOR(dev->devt));
		name = device_get_devnode(dev, &mode, &uid, &gid, &tmp);
		if (name) {
			add_uevent_var(env, "DEVNAME=%s", name);
			if (mode)
				add_uevent_var(env, "DEVMODE=%#o", mode & 0777);
			if (!uid_eq(uid, GLOBAL_ROOT_UID))
				add_uevent_var(env, "DEVUID=%u", from_kuid(&init_user_ns, uid));
			if (!gid_eq(gid, GLOBAL_ROOT_GID))
				add_uevent_var(env, "DEVGID=%u", from_kgid(&init_user_ns, gid));
			kfree(tmp);
		}
	}

	if (dev->type && dev->type->name)
		add_uevent_var(env, "DEVTYPE=%s", dev->type->name);

	if (dev->driver)
		add_uevent_var(env, "DRIVER=%s", dev->driver->name);

	/* Add common DT information about the device */
	of_device_uevent(dev, env);

	/* have the bus specific function add its stuff */
	if (dev->bus && dev->bus->uevent) {
		retval = dev->bus->uevent(dev, env);
		if (retval)
			pr_debug("device: '%s': %s: bus uevent() returned %d\n",
				 dev_name(dev), __func__, retval);
	}

	/* have the class specific function add its stuff */
	if (dev->class && dev->class->dev_uevent) {
		retval = dev->class->dev_uevent(dev, env);
		if (retval)
			pr_debug("device: '%s': %s: class uevent() "
				 "returned %d\n", dev_name(dev),
				 __func__, retval);
	}

	/* have the device type specific function add its stuff */
	if (dev->type && dev->type->uevent) {
		retval = dev->type->uevent(dev, env);
		if (retval)
			pr_debug("device: '%s': %s: dev_type uevent() "
				 "returned %d\n", dev_name(dev),
				 __func__, retval);
	}

	return retval;
}

static const struct kset_uevent_ops device_uevent_ops = {
	.filter =	dev_uevent_filter,
	.name =		dev_uevent_name,
	.uevent =	dev_uevent,
};

static ssize_t uevent_show(struct device *dev, struct device_attribute *attr,
			   char *buf)
{
	struct kobject *top_kobj;
	struct kset *kset;
	struct kobj_uevent_env *env = NULL;
	int i;
	int len = 0;
	int retval;

	/* search the kset, the device belongs to */
	top_kobj = &dev->kobj;
	while (!top_kobj->kset && top_kobj->parent)
		top_kobj = top_kobj->parent;
	if (!top_kobj->kset)
		goto out;

	kset = top_kobj->kset;
	if (!kset->uevent_ops || !kset->uevent_ops->uevent)
		goto out;

	/* respect filter */
	if (kset->uevent_ops && kset->uevent_ops->filter)
		if (!kset->uevent_ops->filter(&dev->kobj))
			goto out;

	env = kzalloc(sizeof(struct kobj_uevent_env), GFP_KERNEL);
	if (!env)
		return -ENOMEM;

	/* let the kset specific function add its keys */
	retval = kset->uevent_ops->uevent(&dev->kobj, env);
	if (retval)
		goto out;

	/* copy keys to file */
	for (i = 0; i < env->envp_idx; i++)
		len += sysfs_emit_at(buf, len, "%s\n", env->envp[i]);
out:
	kfree(env);
	return len;
}

static ssize_t uevent_store(struct device *dev, struct device_attribute *attr,
			    const char *buf, size_t count)
{
	int rc;

	rc = kobject_synth_uevent(&dev->kobj, buf, count);

	if (rc) {
		dev_err(dev, "uevent: failed to send synthetic uevent: %d\n", rc);
		return rc;
	}

	return count;
}
static DEVICE_ATTR_RW(uevent);

static ssize_t online_show(struct device *dev, struct device_attribute *attr,
			   char *buf)
{
	bool val;

	device_lock(dev);
	val = !dev->offline;
	device_unlock(dev);
	return sysfs_emit(buf, "%u\n", val);
}

static ssize_t online_store(struct device *dev, struct device_attribute *attr,
			    const char *buf, size_t count)
{
	bool val;
	int ret;

	ret = kstrtobool(buf, &val);
	if (ret < 0)
		return ret;

	ret = lock_device_hotplug_sysfs();
	if (ret)
		return ret;

	ret = val ? device_online(dev) : device_offline(dev);
	unlock_device_hotplug();
	return ret < 0 ? ret : count;
}
static DEVICE_ATTR_RW(online);

static ssize_t removable_show(struct device *dev, struct device_attribute *attr,
			      char *buf)
{
	const char *loc;

	switch (dev->removable) {
	case DEVICE_REMOVABLE:
		loc = "removable";
		break;
	case DEVICE_FIXED:
		loc = "fixed";
		break;
	default:
		loc = "unknown";
	}
	return sysfs_emit(buf, "%s\n", loc);
}
static DEVICE_ATTR_RO(removable);

int device_add_groups(struct device *dev, const struct attribute_group **groups)
{
	return sysfs_create_groups(&dev->kobj, groups);
}
EXPORT_SYMBOL_GPL(device_add_groups);

void device_remove_groups(struct device *dev,
			  const struct attribute_group **groups)
{
	sysfs_remove_groups(&dev->kobj, groups);
}
EXPORT_SYMBOL_GPL(device_remove_groups);

union device_attr_group_devres {
	const struct attribute_group *group;
	const struct attribute_group **groups;
};

static void devm_attr_group_remove(struct device *dev, void *res)
{
	union device_attr_group_devres *devres = res;
	const struct attribute_group *group = devres->group;

	dev_dbg(dev, "%s: removing group %p\n", __func__, group);
	sysfs_remove_group(&dev->kobj, group);
}

static void devm_attr_groups_remove(struct device *dev, void *res)
{
	union device_attr_group_devres *devres = res;
	const struct attribute_group **groups = devres->groups;

	dev_dbg(dev, "%s: removing groups %p\n", __func__, groups);
	sysfs_remove_groups(&dev->kobj, groups);
}

/**
 * devm_device_add_group - given a device, create a managed attribute group
 * @dev:	The device to create the group for
 * @grp:	The attribute group to create
 *
 * This function creates a group for the first time.  It will explicitly
 * warn and error if any of the attribute files being created already exist.
 *
 * Returns 0 on success or error code on failure.
 */
int devm_device_add_group(struct device *dev, const struct attribute_group *grp)
{
	union device_attr_group_devres *devres;
	int error;

	devres = devres_alloc(devm_attr_group_remove,
			      sizeof(*devres), GFP_KERNEL);
	if (!devres)
		return -ENOMEM;

	error = sysfs_create_group(&dev->kobj, grp);
	if (error) {
		devres_free(devres);
		return error;
	}

	devres->group = grp;
	devres_add(dev, devres);
	return 0;
}
EXPORT_SYMBOL_GPL(devm_device_add_group);

/**
 * devm_device_add_groups - create a bunch of managed attribute groups
 * @dev:	The device to create the group for
 * @groups:	The attribute groups to create, NULL terminated
 *
 * This function creates a bunch of managed attribute groups.  If an error
 * occurs when creating a group, all previously created groups will be
 * removed, unwinding everything back to the original state when this
 * function was called.  It will explicitly warn and error if any of the
 * attribute files being created already exist.
 *
 * Returns 0 on success or error code from sysfs_create_group on failure.
 */
int devm_device_add_groups(struct device *dev,
			   const struct attribute_group **groups)
{
	union device_attr_group_devres *devres;
	int error;

	devres = devres_alloc(devm_attr_groups_remove,
			      sizeof(*devres), GFP_KERNEL);
	if (!devres)
		return -ENOMEM;

	error = sysfs_create_groups(&dev->kobj, groups);
	if (error) {
		devres_free(devres);
		return error;
	}

	devres->groups = groups;
	devres_add(dev, devres);
	return 0;
}
EXPORT_SYMBOL_GPL(devm_device_add_groups);

static int device_add_attrs(struct device *dev)
{
	const struct class *class = dev->class;
	const struct device_type *type = dev->type;
	int error;

	if (class) {
		error = device_add_groups(dev, class->dev_groups);
		if (error)
			return error;
	}

	if (type) {
		error = device_add_groups(dev, type->groups);
		if (error)
			goto err_remove_class_groups;
	}

	error = device_add_groups(dev, dev->groups);
	if (error)
		goto err_remove_type_groups;

	if (device_supports_offline(dev) && !dev->offline_disabled) {
		error = device_create_file(dev, &dev_attr_online);
		if (error)
			goto err_remove_dev_groups;
	}

	if (fw_devlink_flags && !fw_devlink_is_permissive() && dev->fwnode) {
		error = device_create_file(dev, &dev_attr_waiting_for_supplier);
		if (error)
			goto err_remove_dev_online;
	}

	if (dev_removable_is_valid(dev)) {
		error = device_create_file(dev, &dev_attr_removable);
		if (error)
			goto err_remove_dev_waiting_for_supplier;
	}

	if (dev_add_physical_location(dev)) {
		error = device_add_group(dev,
			&dev_attr_physical_location_group);
		if (error)
			goto err_remove_dev_removable;
	}

	return 0;

 err_remove_dev_removable:
	device_remove_file(dev, &dev_attr_removable);
 err_remove_dev_waiting_for_supplier:
	device_remove_file(dev, &dev_attr_waiting_for_supplier);
 err_remove_dev_online:
	device_remove_file(dev, &dev_attr_online);
 err_remove_dev_groups:
	device_remove_groups(dev, dev->groups);
 err_remove_type_groups:
	if (type)
		device_remove_groups(dev, type->groups);
 err_remove_class_groups:
	if (class)
		device_remove_groups(dev, class->dev_groups);

	return error;
}

static void device_remove_attrs(struct device *dev)
{
	const struct class *class = dev->class;
	const struct device_type *type = dev->type;

	if (dev->physical_location) {
		device_remove_group(dev, &dev_attr_physical_location_group);
		kfree(dev->physical_location);
	}

	device_remove_file(dev, &dev_attr_removable);
	device_remove_file(dev, &dev_attr_waiting_for_supplier);
	device_remove_file(dev, &dev_attr_online);
	device_remove_groups(dev, dev->groups);

	if (type)
		device_remove_groups(dev, type->groups);

	if (class)
		device_remove_groups(dev, class->dev_groups);
}

static ssize_t dev_show(struct device *dev, struct device_attribute *attr,
			char *buf)
{
	return print_dev_t(buf, dev->devt);
}
static DEVICE_ATTR_RO(dev);

/* /sys/devices/ */
struct kset *devices_kset;

/**
 * devices_kset_move_before - Move device in the devices_kset's list.
 * @deva: Device to move.
 * @devb: Device @deva should come before.
 */
static void devices_kset_move_before(struct device *deva, struct device *devb)
{
	if (!devices_kset)
		return;
	pr_debug("devices_kset: Moving %s before %s\n",
		 dev_name(deva), dev_name(devb));
	spin_lock(&devices_kset->list_lock);
	list_move_tail(&deva->kobj.entry, &devb->kobj.entry);
	spin_unlock(&devices_kset->list_lock);
}

/**
 * devices_kset_move_after - Move device in the devices_kset's list.
 * @deva: Device to move
 * @devb: Device @deva should come after.
 */
static void devices_kset_move_after(struct device *deva, struct device *devb)
{
	if (!devices_kset)
		return;
	pr_debug("devices_kset: Moving %s after %s\n",
		 dev_name(deva), dev_name(devb));
	spin_lock(&devices_kset->list_lock);
	list_move(&deva->kobj.entry, &devb->kobj.entry);
	spin_unlock(&devices_kset->list_lock);
}

/**
 * devices_kset_move_last - move the device to the end of devices_kset's list.
 * @dev: device to move
 */
void devices_kset_move_last(struct device *dev)
{
	if (!devices_kset)
		return;
	pr_debug("devices_kset: Moving %s to end of list\n", dev_name(dev));
	spin_lock(&devices_kset->list_lock);
	list_move_tail(&dev->kobj.entry, &devices_kset->list);
	spin_unlock(&devices_kset->list_lock);
}

/**
 * device_create_file - create sysfs attribute file for device.
 * @dev: device.
 * @attr: device attribute descriptor.
 */
int device_create_file(struct device *dev,
		       const struct device_attribute *attr)
{
	int error = 0;

	if (dev) {
		WARN(((attr->attr.mode & S_IWUGO) && !attr->store),
			"Attribute %s: write permission without 'store'\n",
			attr->attr.name);
		WARN(((attr->attr.mode & S_IRUGO) && !attr->show),
			"Attribute %s: read permission without 'show'\n",
			attr->attr.name);
		error = sysfs_create_file(&dev->kobj, &attr->attr);
	}

	return error;
}
EXPORT_SYMBOL_GPL(device_create_file);

/**
 * device_remove_file - remove sysfs attribute file.
 * @dev: device.
 * @attr: device attribute descriptor.
 */
void device_remove_file(struct device *dev,
			const struct device_attribute *attr)
{
	if (dev)
		sysfs_remove_file(&dev->kobj, &attr->attr);
}
EXPORT_SYMBOL_GPL(device_remove_file);

/**
 * device_remove_file_self - remove sysfs attribute file from its own method.
 * @dev: device.
 * @attr: device attribute descriptor.
 *
 * See kernfs_remove_self() for details.
 */
bool device_remove_file_self(struct device *dev,
			     const struct device_attribute *attr)
{
	if (dev)
		return sysfs_remove_file_self(&dev->kobj, &attr->attr);
	else
		return false;
}
EXPORT_SYMBOL_GPL(device_remove_file_self);

/**
 * device_create_bin_file - create sysfs binary attribute file for device.
 * @dev: device.
 * @attr: device binary attribute descriptor.
 */
int device_create_bin_file(struct device *dev,
			   const struct bin_attribute *attr)
{
	int error = -EINVAL;
	if (dev)
		error = sysfs_create_bin_file(&dev->kobj, attr);
	return error;
}
EXPORT_SYMBOL_GPL(device_create_bin_file);

/**
 * device_remove_bin_file - remove sysfs binary attribute file
 * @dev: device.
 * @attr: device binary attribute descriptor.
 */
void device_remove_bin_file(struct device *dev,
			    const struct bin_attribute *attr)
{
	if (dev)
		sysfs_remove_bin_file(&dev->kobj, attr);
}
EXPORT_SYMBOL_GPL(device_remove_bin_file);

static void klist_children_get(struct klist_node *n)
{
	struct device_private *p = to_device_private_parent(n);
	struct device *dev = p->device;

	get_device(dev);
}

static void klist_children_put(struct klist_node *n)
{
	struct device_private *p = to_device_private_parent(n);
	struct device *dev = p->device;

	put_device(dev);
}

/**
 * device_initialize - init device structure.
 * @dev: device.
 *
 * This prepares the device for use by other layers by initializing
 * its fields.
 * It is the first half of device_register(), if called by
 * that function, though it can also be called separately, so one
 * may use @dev's fields. In particular, get_device()/put_device()
 * may be used for reference counting of @dev after calling this
 * function.
 *
 * All fields in @dev must be initialized by the caller to 0, except
 * for those explicitly set to some other value.  The simplest
 * approach is to use kzalloc() to allocate the structure containing
 * @dev.
 *
 * NOTE: Use put_device() to give up your reference instead of freeing
 * @dev directly once you have called this function.
 */
void device_initialize(struct device *dev)
{
	dev->kobj.kset = devices_kset;
	kobject_init(&dev->kobj, &device_ktype);
	INIT_LIST_HEAD(&dev->dma_pools);
	mutex_init(&dev->mutex);
	lockdep_set_novalidate_class(&dev->mutex);
	spin_lock_init(&dev->devres_lock);
	INIT_LIST_HEAD(&dev->devres_head);
	device_pm_init(dev);
	set_dev_node(dev, NUMA_NO_NODE);
	INIT_LIST_HEAD(&dev->links.consumers);
	INIT_LIST_HEAD(&dev->links.suppliers);
	INIT_LIST_HEAD(&dev->links.defer_sync);
	dev->links.status = DL_DEV_NO_DRIVER;
#if defined(CONFIG_ARCH_HAS_SYNC_DMA_FOR_DEVICE) || \
    defined(CONFIG_ARCH_HAS_SYNC_DMA_FOR_CPU) || \
    defined(CONFIG_ARCH_HAS_SYNC_DMA_FOR_CPU_ALL)
	dev->dma_coherent = dma_default_coherent;
#endif
	swiotlb_dev_init(dev);
}
EXPORT_SYMBOL_GPL(device_initialize);

struct kobject *virtual_device_parent(struct device *dev)
{
	static struct kobject *virtual_dir = NULL;

	if (!virtual_dir)
		virtual_dir = kobject_create_and_add("virtual",
						     &devices_kset->kobj);

	return virtual_dir;
}

struct class_dir {
	struct kobject kobj;
	const struct class *class;
};

#define to_class_dir(obj) container_of(obj, struct class_dir, kobj)

static void class_dir_release(struct kobject *kobj)
{
	struct class_dir *dir = to_class_dir(kobj);
	kfree(dir);
}

static const
struct kobj_ns_type_operations *class_dir_child_ns_type(const struct kobject *kobj)
{
	const struct class_dir *dir = to_class_dir(kobj);
	return dir->class->ns_type;
}

static const struct kobj_type class_dir_ktype = {
	.release	= class_dir_release,
	.sysfs_ops	= &kobj_sysfs_ops,
	.child_ns_type	= class_dir_child_ns_type
};

static struct kobject *class_dir_create_and_add(struct subsys_private *sp,
						struct kobject *parent_kobj)
{
	struct class_dir *dir;
	int retval;

	dir = kzalloc(sizeof(*dir), GFP_KERNEL);
	if (!dir)
		return ERR_PTR(-ENOMEM);

	dir->class = sp->class;
	kobject_init(&dir->kobj, &class_dir_ktype);

	dir->kobj.kset = &sp->glue_dirs;

	retval = kobject_add(&dir->kobj, parent_kobj, "%s", sp->class->name);
	if (retval < 0) {
		kobject_put(&dir->kobj);
		return ERR_PTR(retval);
	}
	return &dir->kobj;
}

static DEFINE_MUTEX(gdp_mutex);

static struct kobject *get_device_parent(struct device *dev,
					 struct device *parent)
{
	struct subsys_private *sp = class_to_subsys(dev->class);
	struct kobject *kobj = NULL;

	if (sp) {
		struct kobject *parent_kobj;
		struct kobject *k;

		/*
		 * If we have no parent, we live in "virtual".
		 * Class-devices with a non class-device as parent, live
		 * in a "glue" directory to prevent namespace collisions.
		 */
		if (parent == NULL)
			parent_kobj = virtual_device_parent(dev);
		else if (parent->class && !dev->class->ns_type) {
			subsys_put(sp);
			return &parent->kobj;
		} else {
			parent_kobj = &parent->kobj;
		}

		mutex_lock(&gdp_mutex);

		/* find our class-directory at the parent and reference it */
		spin_lock(&sp->glue_dirs.list_lock);
		list_for_each_entry(k, &sp->glue_dirs.list, entry)
			if (k->parent == parent_kobj) {
				kobj = kobject_get(k);
				break;
			}
		spin_unlock(&sp->glue_dirs.list_lock);
		if (kobj) {
			mutex_unlock(&gdp_mutex);
			subsys_put(sp);
			return kobj;
		}

		/* or create a new class-directory at the parent device */
		k = class_dir_create_and_add(sp, parent_kobj);
		/* do not emit an uevent for this simple "glue" directory */
		mutex_unlock(&gdp_mutex);
		subsys_put(sp);
		return k;
	}

	/* subsystems can specify a default root directory for their devices */
	if (!parent && dev->bus) {
		struct device *dev_root = bus_get_dev_root(dev->bus);

		if (dev_root) {
			kobj = &dev_root->kobj;
			put_device(dev_root);
			return kobj;
		}
	}

	if (parent)
		return &parent->kobj;
	return NULL;
}

static inline bool live_in_glue_dir(struct kobject *kobj,
				    struct device *dev)
{
	struct subsys_private *sp;
	bool retval;

	if (!kobj || !dev->class)
		return false;

	sp = class_to_subsys(dev->class);
	if (!sp)
		return false;

	if (kobj->kset == &sp->glue_dirs)
		retval = true;
	else
		retval = false;

	subsys_put(sp);
	return retval;
}

static inline struct kobject *get_glue_dir(struct device *dev)
{
	return dev->kobj.parent;
}

/**
 * kobject_has_children - Returns whether a kobject has children.
 * @kobj: the object to test
 *
 * This will return whether a kobject has other kobjects as children.
 *
 * It does NOT account for the presence of attribute files, only sub
 * directories. It also assumes there is no concurrent addition or
 * removal of such children, and thus relies on external locking.
 */
static inline bool kobject_has_children(struct kobject *kobj)
{
	WARN_ON_ONCE(kref_read(&kobj->kref) == 0);

	return kobj->sd && kobj->sd->dir.subdirs;
}

/*
 * make sure cleaning up dir as the last step, we need to make
 * sure .release handler of kobject is run with holding the
 * global lock
 */
static void cleanup_glue_dir(struct device *dev, struct kobject *glue_dir)
{
	unsigned int ref;

	/* see if we live in a "glue" directory */
	if (!live_in_glue_dir(glue_dir, dev))
		return;

	mutex_lock(&gdp_mutex);
	/**
	 * There is a race condition between removing glue directory
	 * and adding a new device under the glue directory.
	 *
	 * CPU1:                                         CPU2:
	 *
	 * device_add()
	 *   get_device_parent()
	 *     class_dir_create_and_add()
	 *       kobject_add_internal()
	 *         create_dir()    // create glue_dir
	 *
	 *                                               device_add()
	 *                                                 get_device_parent()
	 *                                                   kobject_get() // get glue_dir
	 *
	 * device_del()
	 *   cleanup_glue_dir()
	 *     kobject_del(glue_dir)
	 *
	 *                                               kobject_add()
	 *                                                 kobject_add_internal()
	 *                                                   create_dir() // in glue_dir
	 *                                                     sysfs_create_dir_ns()
	 *                                                       kernfs_create_dir_ns(sd)
	 *
	 *       sysfs_remove_dir() // glue_dir->sd=NULL
	 *       sysfs_put()        // free glue_dir->sd
	 *
	 *                                                         // sd is freed
	 *                                                         kernfs_new_node(sd)
	 *                                                           kernfs_get(glue_dir)
	 *                                                           kernfs_add_one()
	 *                                                           kernfs_put()
	 *
	 * Before CPU1 remove last child device under glue dir, if CPU2 add
	 * a new device under glue dir, the glue_dir kobject reference count
	 * will be increase to 2 in kobject_get(k). And CPU2 has been called
	 * kernfs_create_dir_ns(). Meanwhile, CPU1 call sysfs_remove_dir()
	 * and sysfs_put(). This result in glue_dir->sd is freed.
	 *
	 * Then the CPU2 will see a stale "empty" but still potentially used
	 * glue dir around in kernfs_new_node().
	 *
	 * In order to avoid this happening, we also should make sure that
	 * kernfs_node for glue_dir is released in CPU1 only when refcount
	 * for glue_dir kobj is 1.
	 */
	ref = kref_read(&glue_dir->kref);
	if (!kobject_has_children(glue_dir) && !--ref)
		kobject_del(glue_dir);
	kobject_put(glue_dir);
	mutex_unlock(&gdp_mutex);
}

static int device_add_class_symlinks(struct device *dev)
{
	struct device_node *of_node = dev_of_node(dev);
	struct subsys_private *sp;
	int error;

	if (of_node) {
		error = sysfs_create_link(&dev->kobj, of_node_kobj(of_node), "of_node");
		if (error)
			dev_warn(dev, "Error %d creating of_node link\n",error);
		/* An error here doesn't warrant bringing down the device */
	}

	sp = class_to_subsys(dev->class);
	if (!sp)
		return 0;

	error = sysfs_create_link(&dev->kobj, &sp->subsys.kobj, "subsystem");
	if (error)
		goto out_devnode;

	if (dev->parent && device_is_not_partition(dev)) {
		error = sysfs_create_link(&dev->kobj, &dev->parent->kobj,
					  "device");
		if (error)
			goto out_subsys;
	}

	/* link in the class directory pointing to the device */
	error = sysfs_create_link(&sp->subsys.kobj, &dev->kobj, dev_name(dev));
	if (error)
		goto out_device;
	goto exit;

out_device:
	sysfs_remove_link(&dev->kobj, "device");
out_subsys:
	sysfs_remove_link(&dev->kobj, "subsystem");
out_devnode:
	sysfs_remove_link(&dev->kobj, "of_node");
exit:
	subsys_put(sp);
	return error;
}

static void device_remove_class_symlinks(struct device *dev)
{
	struct subsys_private *sp = class_to_subsys(dev->class);

	if (dev_of_node(dev))
		sysfs_remove_link(&dev->kobj, "of_node");

	if (!sp)
		return;

	if (dev->parent && device_is_not_partition(dev))
		sysfs_remove_link(&dev->kobj, "device");
	sysfs_remove_link(&dev->kobj, "subsystem");
	sysfs_delete_link(&sp->subsys.kobj, &dev->kobj, dev_name(dev));
	subsys_put(sp);
}

/**
 * dev_set_name - set a device name
 * @dev: device
 * @fmt: format string for the device's name
 */
int dev_set_name(struct device *dev, const char *fmt, ...)
{
	va_list vargs;
	int err;

	va_start(vargs, fmt);
	err = kobject_set_name_vargs(&dev->kobj, fmt, vargs);
	va_end(vargs);
	return err;
}
EXPORT_SYMBOL_GPL(dev_set_name);

/* select a /sys/dev/ directory for the device */
static struct kobject *device_to_dev_kobj(struct device *dev)
{
	if (is_blockdev(dev))
		return sysfs_dev_block_kobj;
	else
		return sysfs_dev_char_kobj;
}

static int device_create_sys_dev_entry(struct device *dev)
{
	struct kobject *kobj = device_to_dev_kobj(dev);
	int error = 0;
	char devt_str[15];

	if (kobj) {
		format_dev_t(devt_str, dev->devt);
		error = sysfs_create_link(kobj, &dev->kobj, devt_str);
	}

	return error;
}

static void device_remove_sys_dev_entry(struct device *dev)
{
	struct kobject *kobj = device_to_dev_kobj(dev);
	char devt_str[15];

	if (kobj) {
		format_dev_t(devt_str, dev->devt);
		sysfs_remove_link(kobj, devt_str);
	}
}

static int device_private_init(struct device *dev)
{
	dev->p = kzalloc(sizeof(*dev->p), GFP_KERNEL);
	if (!dev->p)
		return -ENOMEM;
	dev->p->device = dev;
	klist_init(&dev->p->klist_children, klist_children_get,
		   klist_children_put);
	INIT_LIST_HEAD(&dev->p->deferred_probe);
	return 0;
}

/**
 * device_add - add device to device hierarchy.
 * @dev: device.
 *
 * This is part 2 of device_register(), though may be called
 * separately _iff_ device_initialize() has been called separately.
 *
 * This adds @dev to the kobject hierarchy via kobject_add(), adds it
 * to the global and sibling lists for the device, then
 * adds it to the other relevant subsystems of the driver model.
 *
 * Do not call this routine or device_register() more than once for
 * any device structure.  The driver model core is not designed to work
 * with devices that get unregistered and then spring back to life.
 * (Among other things, it's very hard to guarantee that all references
 * to the previous incarnation of @dev have been dropped.)  Allocate
 * and register a fresh new struct device instead.
 *
 * NOTE: _Never_ directly free @dev after calling this function, even
 * if it returned an error! Always use put_device() to give up your
 * reference instead.
 *
 * Rule of thumb is: if device_add() succeeds, you should call
 * device_del() when you want to get rid of it. If device_add() has
 * *not* succeeded, use *only* put_device() to drop the reference
 * count.
 */
int device_add(struct device *dev)
{
	struct subsys_private *sp;
	struct device *parent;
	struct kobject *kobj;
	struct class_interface *class_intf;
	int error = -EINVAL;
	struct kobject *glue_dir = NULL;

	dev = get_device(dev);
	if (!dev)
		goto done;

	if (!dev->p) {
		error = device_private_init(dev);
		if (error)
			goto done;
	}

	/*
	 * for statically allocated devices, which should all be converted
	 * some day, we need to initialize the name. We prevent reading back
	 * the name, and force the use of dev_name()
	 */
	if (dev->init_name) {
		error = dev_set_name(dev, "%s", dev->init_name);
		dev->init_name = NULL;
	}

	if (dev_name(dev))
		error = 0;
	/* subsystems can specify simple device enumeration */
	else if (dev->bus && dev->bus->dev_name)
		error = dev_set_name(dev, "%s%u", dev->bus->dev_name, dev->id);
	else
		error = -EINVAL;
	if (error)
		goto name_error;

	pr_debug("device: '%s': %s\n", dev_name(dev), __func__);

	parent = get_device(dev->parent);
	kobj = get_device_parent(dev, parent);
	if (IS_ERR(kobj)) {
		error = PTR_ERR(kobj);
		goto parent_error;
	}
	if (kobj)
		dev->kobj.parent = kobj;

	/* use parent numa_node */
	if (parent && (dev_to_node(dev) == NUMA_NO_NODE))
		set_dev_node(dev, dev_to_node(parent));

	/* first, register with generic layer. */
	/* we require the name to be set before, and pass NULL */
	error = kobject_add(&dev->kobj, dev->kobj.parent, NULL);
	if (error) {
		glue_dir = kobj;
		goto Error;
	}

	/* notify platform of device entry */
	device_platform_notify(dev);

	error = device_create_file(dev, &dev_attr_uevent);
	if (error)
		goto attrError;

	error = device_add_class_symlinks(dev);
	if (error)
		goto SymlinkError;
	error = device_add_attrs(dev);
	if (error)
		goto AttrsError;
	error = bus_add_device(dev);
	if (error)
		goto BusError;
	error = dpm_sysfs_add(dev);
	if (error)
		goto DPMError;
	device_pm_add(dev);

	if (MAJOR(dev->devt)) {
		error = device_create_file(dev, &dev_attr_dev);
		if (error)
			goto DevAttrError;

		error = device_create_sys_dev_entry(dev);
		if (error)
			goto SysEntryError;

		devtmpfs_create_node(dev);
	}

	/* Notify clients of device addition.  This call must come
	 * after dpm_sysfs_add() and before kobject_uevent().
	 */
	bus_notify(dev, BUS_NOTIFY_ADD_DEVICE);
	kobject_uevent(&dev->kobj, KOBJ_ADD);

	/*
	 * Check if any of the other devices (consumers) have been waiting for
	 * this device (supplier) to be added so that they can create a device
	 * link to it.
	 *
	 * This needs to happen after device_pm_add() because device_link_add()
	 * requires the supplier be registered before it's called.
	 *
	 * But this also needs to happen before bus_probe_device() to make sure
	 * waiting consumers can link to it before the driver is bound to the
	 * device and the driver sync_state callback is called for this device.
	 */
	if (dev->fwnode && !dev->fwnode->dev) {
		dev->fwnode->dev = dev;
		fw_devlink_link_device(dev);
	}

	bus_probe_device(dev);

	/*
	 * If all driver registration is done and a newly added device doesn't
	 * match with any driver, don't block its consumers from probing in
	 * case the consumer device is able to operate without this supplier.
	 */
	if (dev->fwnode && fw_devlink_drv_reg_done && !dev->can_match)
		fw_devlink_unblock_consumers(dev);

	if (parent)
		klist_add_tail(&dev->p->knode_parent,
			       &parent->p->klist_children);

	sp = class_to_subsys(dev->class);
	if (sp) {
		mutex_lock(&sp->mutex);
		/* tie the class to the device */
		klist_add_tail(&dev->p->knode_class, &sp->klist_devices);

		/* notify any interfaces that the device is here */
		list_for_each_entry(class_intf, &sp->interfaces, node)
			if (class_intf->add_dev)
				class_intf->add_dev(dev);
		mutex_unlock(&sp->mutex);
		subsys_put(sp);
	}
done:
	put_device(dev);
	return error;
 SysEntryError:
	if (MAJOR(dev->devt))
		device_remove_file(dev, &dev_attr_dev);
 DevAttrError:
	device_pm_remove(dev);
	dpm_sysfs_remove(dev);
 DPMError:
	dev->driver = NULL;
	bus_remove_device(dev);
 BusError:
	device_remove_attrs(dev);
 AttrsError:
	device_remove_class_symlinks(dev);
 SymlinkError:
	device_remove_file(dev, &dev_attr_uevent);
 attrError:
	device_platform_notify_remove(dev);
	kobject_uevent(&dev->kobj, KOBJ_REMOVE);
	glue_dir = get_glue_dir(dev);
	kobject_del(&dev->kobj);
 Error:
	cleanup_glue_dir(dev, glue_dir);
parent_error:
	put_device(parent);
name_error:
	kfree(dev->p);
	dev->p = NULL;
	goto done;
}
EXPORT_SYMBOL_GPL(device_add);

/**
 * device_register - register a device with the system.
 * @dev: pointer to the device structure
 *
 * This happens in two clean steps - initialize the device
 * and add it to the system. The two steps can be called
 * separately, but this is the easiest and most common.
 * I.e. you should only call the two helpers separately if
 * have a clearly defined need to use and refcount the device
 * before it is added to the hierarchy.
 *
 * For more information, see the kerneldoc for device_initialize()
 * and device_add().
 *
 * NOTE: _Never_ directly free @dev after calling this function, even
 * if it returned an error! Always use put_device() to give up the
 * reference initialized in this function instead.
 */
int device_register(struct device *dev)
{
	device_initialize(dev);
	return device_add(dev);
}
EXPORT_SYMBOL_GPL(device_register);

/**
 * get_device - increment reference count for device.
 * @dev: device.
 *
 * This simply forwards the call to kobject_get(), though
 * we do take care to provide for the case that we get a NULL
 * pointer passed in.
 */
struct device *get_device(struct device *dev)
{
	return dev ? kobj_to_dev(kobject_get(&dev->kobj)) : NULL;
}
EXPORT_SYMBOL_GPL(get_device);

/**
 * put_device - decrement reference count.
 * @dev: device in question.
 */
void put_device(struct device *dev)
{
	/* might_sleep(); */
	if (dev)
		kobject_put(&dev->kobj);
}
EXPORT_SYMBOL_GPL(put_device);

bool kill_device(struct device *dev)
{
	/*
	 * Require the device lock and set the "dead" flag to guarantee that
	 * the update behavior is consistent with the other bitfields near
	 * it and that we cannot have an asynchronous probe routine trying
	 * to run while we are tearing out the bus/class/sysfs from
	 * underneath the device.
	 */
	device_lock_assert(dev);

	if (dev->p->dead)
		return false;
	dev->p->dead = true;
	return true;
}
EXPORT_SYMBOL_GPL(kill_device);

/**
 * device_del - delete device from system.
 * @dev: device.
 *
 * This is the first part of the device unregistration
 * sequence. This removes the device from the lists we control
 * from here, has it removed from the other driver model
 * subsystems it was added to in device_add(), and removes it
 * from the kobject hierarchy.
 *
 * NOTE: this should be called manually _iff_ device_add() was
 * also called manually.
 */
void device_del(struct device *dev)
{
	struct subsys_private *sp;
	struct device *parent = dev->parent;
	struct kobject *glue_dir = NULL;
	struct class_interface *class_intf;
	unsigned int noio_flag;

	device_lock(dev);
	kill_device(dev);
	device_unlock(dev);

	if (dev->fwnode && dev->fwnode->dev == dev)
		dev->fwnode->dev = NULL;

	/* Notify clients of device removal.  This call must come
	 * before dpm_sysfs_remove().
	 */
	noio_flag = memalloc_noio_save();
	bus_notify(dev, BUS_NOTIFY_DEL_DEVICE);

	dpm_sysfs_remove(dev);
	if (parent)
		klist_del(&dev->p->knode_parent);
	if (MAJOR(dev->devt)) {
		devtmpfs_delete_node(dev);
		device_remove_sys_dev_entry(dev);
		device_remove_file(dev, &dev_attr_dev);
	}

	sp = class_to_subsys(dev->class);
	if (sp) {
		device_remove_class_symlinks(dev);

		mutex_lock(&sp->mutex);
		/* notify any interfaces that the device is now gone */
		list_for_each_entry(class_intf, &sp->interfaces, node)
			if (class_intf->remove_dev)
				class_intf->remove_dev(dev);
		/* remove the device from the class list */
		klist_del(&dev->p->knode_class);
		mutex_unlock(&sp->mutex);
		subsys_put(sp);
	}
	device_remove_file(dev, &dev_attr_uevent);
	device_remove_attrs(dev);
	bus_remove_device(dev);
	device_pm_remove(dev);
	driver_deferred_probe_del(dev);
	device_platform_notify_remove(dev);
	device_links_purge(dev);

	/*
	 * If a device does not have a driver attached, we need to clean
	 * up any managed resources. We do this in device_release(), but
	 * it's never called (and we leak the device) if a managed
	 * resource holds a reference to the device. So release all
	 * managed resources here, like we do in driver_detach(). We
	 * still need to do so again in device_release() in case someone
	 * adds a new resource after this point, though.
	 */
	devres_release_all(dev);

<<<<<<< HEAD
	if (dev->bus)
		blocking_notifier_call_chain(&dev->bus->p->bus_notifier,
					     BUS_NOTIFY_REMOVED_DEVICE, dev);
=======
	bus_notify(dev, BUS_NOTIFY_REMOVED_DEVICE);
>>>>>>> 98817289
	kobject_uevent(&dev->kobj, KOBJ_REMOVE);
	glue_dir = get_glue_dir(dev);
	kobject_del(&dev->kobj);
	cleanup_glue_dir(dev, glue_dir);
	memalloc_noio_restore(noio_flag);
	put_device(parent);
}
EXPORT_SYMBOL_GPL(device_del);

/**
 * device_unregister - unregister device from system.
 * @dev: device going away.
 *
 * We do this in two parts, like we do device_register(). First,
 * we remove it from all the subsystems with device_del(), then
 * we decrement the reference count via put_device(). If that
 * is the final reference count, the device will be cleaned up
 * via device_release() above. Otherwise, the structure will
 * stick around until the final reference to the device is dropped.
 */
void device_unregister(struct device *dev)
{
	pr_debug("device: '%s': %s\n", dev_name(dev), __func__);
	device_del(dev);
	put_device(dev);
}
EXPORT_SYMBOL_GPL(device_unregister);

static struct device *prev_device(struct klist_iter *i)
{
	struct klist_node *n = klist_prev(i);
	struct device *dev = NULL;
	struct device_private *p;

	if (n) {
		p = to_device_private_parent(n);
		dev = p->device;
	}
	return dev;
}

static struct device *next_device(struct klist_iter *i)
{
	struct klist_node *n = klist_next(i);
	struct device *dev = NULL;
	struct device_private *p;

	if (n) {
		p = to_device_private_parent(n);
		dev = p->device;
	}
	return dev;
}

/**
 * device_get_devnode - path of device node file
 * @dev: device
 * @mode: returned file access mode
 * @uid: returned file owner
 * @gid: returned file group
 * @tmp: possibly allocated string
 *
 * Return the relative path of a possible device node.
 * Non-default names may need to allocate a memory to compose
 * a name. This memory is returned in tmp and needs to be
 * freed by the caller.
 */
const char *device_get_devnode(const struct device *dev,
			       umode_t *mode, kuid_t *uid, kgid_t *gid,
			       const char **tmp)
{
	char *s;

	*tmp = NULL;

	/* the device type may provide a specific name */
	if (dev->type && dev->type->devnode)
		*tmp = dev->type->devnode(dev, mode, uid, gid);
	if (*tmp)
		return *tmp;

	/* the class may provide a specific name */
	if (dev->class && dev->class->devnode)
		*tmp = dev->class->devnode(dev, mode);
	if (*tmp)
		return *tmp;

	/* return name without allocation, tmp == NULL */
	if (strchr(dev_name(dev), '!') == NULL)
		return dev_name(dev);

	/* replace '!' in the name with '/' */
	s = kstrdup_and_replace(dev_name(dev), '!', '/', GFP_KERNEL);
	if (!s)
		return NULL;
	return *tmp = s;
}

/**
 * device_for_each_child - device child iterator.
 * @parent: parent struct device.
 * @fn: function to be called for each device.
 * @data: data for the callback.
 *
 * Iterate over @parent's child devices, and call @fn for each,
 * passing it @data.
 *
 * We check the return of @fn each time. If it returns anything
 * other than 0, we break out and return that value.
 */
int device_for_each_child(struct device *parent, void *data,
			  int (*fn)(struct device *dev, void *data))
{
	struct klist_iter i;
	struct device *child;
	int error = 0;

	if (!parent->p)
		return 0;

	klist_iter_init(&parent->p->klist_children, &i);
	while (!error && (child = next_device(&i)))
		error = fn(child, data);
	klist_iter_exit(&i);
	return error;
}
EXPORT_SYMBOL_GPL(device_for_each_child);

/**
 * device_for_each_child_reverse - device child iterator in reversed order.
 * @parent: parent struct device.
 * @fn: function to be called for each device.
 * @data: data for the callback.
 *
 * Iterate over @parent's child devices, and call @fn for each,
 * passing it @data.
 *
 * We check the return of @fn each time. If it returns anything
 * other than 0, we break out and return that value.
 */
int device_for_each_child_reverse(struct device *parent, void *data,
				  int (*fn)(struct device *dev, void *data))
{
	struct klist_iter i;
	struct device *child;
	int error = 0;

	if (!parent->p)
		return 0;

	klist_iter_init(&parent->p->klist_children, &i);
	while ((child = prev_device(&i)) && !error)
		error = fn(child, data);
	klist_iter_exit(&i);
	return error;
}
EXPORT_SYMBOL_GPL(device_for_each_child_reverse);

/**
 * device_find_child - device iterator for locating a particular device.
 * @parent: parent struct device
 * @match: Callback function to check device
 * @data: Data to pass to match function
 *
 * This is similar to the device_for_each_child() function above, but it
 * returns a reference to a device that is 'found' for later use, as
 * determined by the @match callback.
 *
 * The callback should return 0 if the device doesn't match and non-zero
 * if it does.  If the callback returns non-zero and a reference to the
 * current device can be obtained, this function will return to the caller
 * and not iterate over any more devices.
 *
 * NOTE: you will need to drop the reference with put_device() after use.
 */
struct device *device_find_child(struct device *parent, void *data,
				 int (*match)(struct device *dev, void *data))
{
	struct klist_iter i;
	struct device *child;

	if (!parent)
		return NULL;

	klist_iter_init(&parent->p->klist_children, &i);
	while ((child = next_device(&i)))
		if (match(child, data) && get_device(child))
			break;
	klist_iter_exit(&i);
	return child;
}
EXPORT_SYMBOL_GPL(device_find_child);

/**
 * device_find_child_by_name - device iterator for locating a child device.
 * @parent: parent struct device
 * @name: name of the child device
 *
 * This is similar to the device_find_child() function above, but it
 * returns a reference to a device that has the name @name.
 *
 * NOTE: you will need to drop the reference with put_device() after use.
 */
struct device *device_find_child_by_name(struct device *parent,
					 const char *name)
{
	struct klist_iter i;
	struct device *child;

	if (!parent)
		return NULL;

	klist_iter_init(&parent->p->klist_children, &i);
	while ((child = next_device(&i)))
		if (sysfs_streq(dev_name(child), name) && get_device(child))
			break;
	klist_iter_exit(&i);
	return child;
}
EXPORT_SYMBOL_GPL(device_find_child_by_name);

static int match_any(struct device *dev, void *unused)
{
	return 1;
}

/**
 * device_find_any_child - device iterator for locating a child device, if any.
 * @parent: parent struct device
 *
 * This is similar to the device_find_child() function above, but it
 * returns a reference to a child device, if any.
 *
 * NOTE: you will need to drop the reference with put_device() after use.
 */
struct device *device_find_any_child(struct device *parent)
{
	return device_find_child(parent, NULL, match_any);
}
EXPORT_SYMBOL_GPL(device_find_any_child);

int __init devices_init(void)
{
	devices_kset = kset_create_and_add("devices", &device_uevent_ops, NULL);
	if (!devices_kset)
		return -ENOMEM;
	dev_kobj = kobject_create_and_add("dev", NULL);
	if (!dev_kobj)
		goto dev_kobj_err;
	sysfs_dev_block_kobj = kobject_create_and_add("block", dev_kobj);
	if (!sysfs_dev_block_kobj)
		goto block_kobj_err;
	sysfs_dev_char_kobj = kobject_create_and_add("char", dev_kobj);
	if (!sysfs_dev_char_kobj)
		goto char_kobj_err;

	return 0;

 char_kobj_err:
	kobject_put(sysfs_dev_block_kobj);
 block_kobj_err:
	kobject_put(dev_kobj);
 dev_kobj_err:
	kset_unregister(devices_kset);
	return -ENOMEM;
}

static int device_check_offline(struct device *dev, void *not_used)
{
	int ret;

	ret = device_for_each_child(dev, NULL, device_check_offline);
	if (ret)
		return ret;

	return device_supports_offline(dev) && !dev->offline ? -EBUSY : 0;
}

/**
 * device_offline - Prepare the device for hot-removal.
 * @dev: Device to be put offline.
 *
 * Execute the device bus type's .offline() callback, if present, to prepare
 * the device for a subsequent hot-removal.  If that succeeds, the device must
 * not be used until either it is removed or its bus type's .online() callback
 * is executed.
 *
 * Call under device_hotplug_lock.
 */
int device_offline(struct device *dev)
{
	int ret;

	if (dev->offline_disabled)
		return -EPERM;

	ret = device_for_each_child(dev, NULL, device_check_offline);
	if (ret)
		return ret;

	device_lock(dev);
	if (device_supports_offline(dev)) {
		if (dev->offline) {
			ret = 1;
		} else {
			ret = dev->bus->offline(dev);
			if (!ret) {
				kobject_uevent(&dev->kobj, KOBJ_OFFLINE);
				dev->offline = true;
			}
		}
	}
	device_unlock(dev);

	return ret;
}

/**
 * device_online - Put the device back online after successful device_offline().
 * @dev: Device to be put back online.
 *
 * If device_offline() has been successfully executed for @dev, but the device
 * has not been removed subsequently, execute its bus type's .online() callback
 * to indicate that the device can be used again.
 *
 * Call under device_hotplug_lock.
 */
int device_online(struct device *dev)
{
	int ret = 0;

	device_lock(dev);
	if (device_supports_offline(dev)) {
		if (dev->offline) {
			ret = dev->bus->online(dev);
			if (!ret) {
				kobject_uevent(&dev->kobj, KOBJ_ONLINE);
				dev->offline = false;
			}
		} else {
			ret = 1;
		}
	}
	device_unlock(dev);

	return ret;
}

struct root_device {
	struct device dev;
	struct module *owner;
};

static inline struct root_device *to_root_device(struct device *d)
{
	return container_of(d, struct root_device, dev);
}

static void root_device_release(struct device *dev)
{
	kfree(to_root_device(dev));
}

/**
 * __root_device_register - allocate and register a root device
 * @name: root device name
 * @owner: owner module of the root device, usually THIS_MODULE
 *
 * This function allocates a root device and registers it
 * using device_register(). In order to free the returned
 * device, use root_device_unregister().
 *
 * Root devices are dummy devices which allow other devices
 * to be grouped under /sys/devices. Use this function to
 * allocate a root device and then use it as the parent of
 * any device which should appear under /sys/devices/{name}
 *
 * The /sys/devices/{name} directory will also contain a
 * 'module' symlink which points to the @owner directory
 * in sysfs.
 *
 * Returns &struct device pointer on success, or ERR_PTR() on error.
 *
 * Note: You probably want to use root_device_register().
 */
struct device *__root_device_register(const char *name, struct module *owner)
{
	struct root_device *root;
	int err = -ENOMEM;

	root = kzalloc(sizeof(struct root_device), GFP_KERNEL);
	if (!root)
		return ERR_PTR(err);

	err = dev_set_name(&root->dev, "%s", name);
	if (err) {
		kfree(root);
		return ERR_PTR(err);
	}

	root->dev.release = root_device_release;

	err = device_register(&root->dev);
	if (err) {
		put_device(&root->dev);
		return ERR_PTR(err);
	}

#ifdef CONFIG_MODULES	/* gotta find a "cleaner" way to do this */
	if (owner) {
		struct module_kobject *mk = &owner->mkobj;

		err = sysfs_create_link(&root->dev.kobj, &mk->kobj, "module");
		if (err) {
			device_unregister(&root->dev);
			return ERR_PTR(err);
		}
		root->owner = owner;
	}
#endif

	return &root->dev;
}
EXPORT_SYMBOL_GPL(__root_device_register);

/**
 * root_device_unregister - unregister and free a root device
 * @dev: device going away
 *
 * This function unregisters and cleans up a device that was created by
 * root_device_register().
 */
void root_device_unregister(struct device *dev)
{
	struct root_device *root = to_root_device(dev);

	if (root->owner)
		sysfs_remove_link(&root->dev.kobj, "module");

	device_unregister(dev);
}
EXPORT_SYMBOL_GPL(root_device_unregister);


static void device_create_release(struct device *dev)
{
	pr_debug("device: '%s': %s\n", dev_name(dev), __func__);
	kfree(dev);
}

static __printf(6, 0) struct device *
device_create_groups_vargs(const struct class *class, struct device *parent,
			   dev_t devt, void *drvdata,
			   const struct attribute_group **groups,
			   const char *fmt, va_list args)
{
	struct device *dev = NULL;
	int retval = -ENODEV;

	if (IS_ERR_OR_NULL(class))
		goto error;

	dev = kzalloc(sizeof(*dev), GFP_KERNEL);
	if (!dev) {
		retval = -ENOMEM;
		goto error;
	}

	device_initialize(dev);
	dev->devt = devt;
	dev->class = class;
	dev->parent = parent;
	dev->groups = groups;
	dev->release = device_create_release;
	dev_set_drvdata(dev, drvdata);

	retval = kobject_set_name_vargs(&dev->kobj, fmt, args);
	if (retval)
		goto error;

	retval = device_add(dev);
	if (retval)
		goto error;

	return dev;

error:
	put_device(dev);
	return ERR_PTR(retval);
}

/**
 * device_create - creates a device and registers it with sysfs
 * @class: pointer to the struct class that this device should be registered to
 * @parent: pointer to the parent struct device of this new device, if any
 * @devt: the dev_t for the char device to be added
 * @drvdata: the data to be added to the device for callbacks
 * @fmt: string for the device's name
 *
 * This function can be used by char device classes.  A struct device
 * will be created in sysfs, registered to the specified class.
 *
 * A "dev" file will be created, showing the dev_t for the device, if
 * the dev_t is not 0,0.
 * If a pointer to a parent struct device is passed in, the newly created
 * struct device will be a child of that device in sysfs.
 * The pointer to the struct device will be returned from the call.
 * Any further sysfs files that might be required can be created using this
 * pointer.
 *
 * Returns &struct device pointer on success, or ERR_PTR() on error.
 */
struct device *device_create(const struct class *class, struct device *parent,
			     dev_t devt, void *drvdata, const char *fmt, ...)
{
	va_list vargs;
	struct device *dev;

	va_start(vargs, fmt);
	dev = device_create_groups_vargs(class, parent, devt, drvdata, NULL,
					  fmt, vargs);
	va_end(vargs);
	return dev;
}
EXPORT_SYMBOL_GPL(device_create);

/**
 * device_create_with_groups - creates a device and registers it with sysfs
 * @class: pointer to the struct class that this device should be registered to
 * @parent: pointer to the parent struct device of this new device, if any
 * @devt: the dev_t for the char device to be added
 * @drvdata: the data to be added to the device for callbacks
 * @groups: NULL-terminated list of attribute groups to be created
 * @fmt: string for the device's name
 *
 * This function can be used by char device classes.  A struct device
 * will be created in sysfs, registered to the specified class.
 * Additional attributes specified in the groups parameter will also
 * be created automatically.
 *
 * A "dev" file will be created, showing the dev_t for the device, if
 * the dev_t is not 0,0.
 * If a pointer to a parent struct device is passed in, the newly created
 * struct device will be a child of that device in sysfs.
 * The pointer to the struct device will be returned from the call.
 * Any further sysfs files that might be required can be created using this
 * pointer.
 *
 * Returns &struct device pointer on success, or ERR_PTR() on error.
 */
struct device *device_create_with_groups(const struct class *class,
					 struct device *parent, dev_t devt,
					 void *drvdata,
					 const struct attribute_group **groups,
					 const char *fmt, ...)
{
	va_list vargs;
	struct device *dev;

	va_start(vargs, fmt);
	dev = device_create_groups_vargs(class, parent, devt, drvdata, groups,
					 fmt, vargs);
	va_end(vargs);
	return dev;
}
EXPORT_SYMBOL_GPL(device_create_with_groups);

/**
 * device_destroy - removes a device that was created with device_create()
 * @class: pointer to the struct class that this device was registered with
 * @devt: the dev_t of the device that was previously registered
 *
 * This call unregisters and cleans up a device that was created with a
 * call to device_create().
 */
void device_destroy(const struct class *class, dev_t devt)
{
	struct device *dev;

	dev = class_find_device_by_devt(class, devt);
	if (dev) {
		put_device(dev);
		device_unregister(dev);
	}
}
EXPORT_SYMBOL_GPL(device_destroy);

/**
 * device_rename - renames a device
 * @dev: the pointer to the struct device to be renamed
 * @new_name: the new name of the device
 *
 * It is the responsibility of the caller to provide mutual
 * exclusion between two different calls of device_rename
 * on the same device to ensure that new_name is valid and
 * won't conflict with other devices.
 *
 * Note: given that some subsystems (networking and infiniband) use this
 * function, with no immediate plans for this to change, we cannot assume or
 * require that this function not be called at all.
 *
 * However, if you're writing new code, do not call this function. The following
 * text from Kay Sievers offers some insight:
 *
 * Renaming devices is racy at many levels, symlinks and other stuff are not
 * replaced atomically, and you get a "move" uevent, but it's not easy to
 * connect the event to the old and new device. Device nodes are not renamed at
 * all, there isn't even support for that in the kernel now.
 *
 * In the meantime, during renaming, your target name might be taken by another
 * driver, creating conflicts. Or the old name is taken directly after you
 * renamed it -- then you get events for the same DEVPATH, before you even see
 * the "move" event. It's just a mess, and nothing new should ever rely on
 * kernel device renaming. Besides that, it's not even implemented now for
 * other things than (driver-core wise very simple) network devices.
 *
 * Make up a "real" name in the driver before you register anything, or add
 * some other attributes for userspace to find the device, or use udev to add
 * symlinks -- but never rename kernel devices later, it's a complete mess. We
 * don't even want to get into that and try to implement the missing pieces in
 * the core. We really have other pieces to fix in the driver core mess. :)
 */
int device_rename(struct device *dev, const char *new_name)
{
	struct kobject *kobj = &dev->kobj;
	char *old_device_name = NULL;
	int error;

	dev = get_device(dev);
	if (!dev)
		return -EINVAL;

	dev_dbg(dev, "renaming to %s\n", new_name);

	old_device_name = kstrdup(dev_name(dev), GFP_KERNEL);
	if (!old_device_name) {
		error = -ENOMEM;
		goto out;
	}

	if (dev->class) {
		struct subsys_private *sp = class_to_subsys(dev->class);

		if (!sp) {
			error = -EINVAL;
			goto out;
		}

		error = sysfs_rename_link_ns(&sp->subsys.kobj, kobj, old_device_name,
					     new_name, kobject_namespace(kobj));
		subsys_put(sp);
		if (error)
			goto out;
	}

	error = kobject_rename(kobj, new_name);
	if (error)
		goto out;

out:
	put_device(dev);

	kfree(old_device_name);

	return error;
}
EXPORT_SYMBOL_GPL(device_rename);

static int device_move_class_links(struct device *dev,
				   struct device *old_parent,
				   struct device *new_parent)
{
	int error = 0;

	if (old_parent)
		sysfs_remove_link(&dev->kobj, "device");
	if (new_parent)
		error = sysfs_create_link(&dev->kobj, &new_parent->kobj,
					  "device");
	return error;
}

/**
 * device_move - moves a device to a new parent
 * @dev: the pointer to the struct device to be moved
 * @new_parent: the new parent of the device (can be NULL)
 * @dpm_order: how to reorder the dpm_list
 */
int device_move(struct device *dev, struct device *new_parent,
		enum dpm_order dpm_order)
{
	int error;
	struct device *old_parent;
	struct kobject *new_parent_kobj;

	dev = get_device(dev);
	if (!dev)
		return -EINVAL;

	device_pm_lock();
	new_parent = get_device(new_parent);
	new_parent_kobj = get_device_parent(dev, new_parent);
	if (IS_ERR(new_parent_kobj)) {
		error = PTR_ERR(new_parent_kobj);
		put_device(new_parent);
		goto out;
	}

	pr_debug("device: '%s': %s: moving to '%s'\n", dev_name(dev),
		 __func__, new_parent ? dev_name(new_parent) : "<NULL>");
	error = kobject_move(&dev->kobj, new_parent_kobj);
	if (error) {
		cleanup_glue_dir(dev, new_parent_kobj);
		put_device(new_parent);
		goto out;
	}
	old_parent = dev->parent;
	dev->parent = new_parent;
	if (old_parent)
		klist_remove(&dev->p->knode_parent);
	if (new_parent) {
		klist_add_tail(&dev->p->knode_parent,
			       &new_parent->p->klist_children);
		set_dev_node(dev, dev_to_node(new_parent));
	}

	if (dev->class) {
		error = device_move_class_links(dev, old_parent, new_parent);
		if (error) {
			/* We ignore errors on cleanup since we're hosed anyway... */
			device_move_class_links(dev, new_parent, old_parent);
			if (!kobject_move(&dev->kobj, &old_parent->kobj)) {
				if (new_parent)
					klist_remove(&dev->p->knode_parent);
				dev->parent = old_parent;
				if (old_parent) {
					klist_add_tail(&dev->p->knode_parent,
						       &old_parent->p->klist_children);
					set_dev_node(dev, dev_to_node(old_parent));
				}
			}
			cleanup_glue_dir(dev, new_parent_kobj);
			put_device(new_parent);
			goto out;
		}
	}
	switch (dpm_order) {
	case DPM_ORDER_NONE:
		break;
	case DPM_ORDER_DEV_AFTER_PARENT:
		device_pm_move_after(dev, new_parent);
		devices_kset_move_after(dev, new_parent);
		break;
	case DPM_ORDER_PARENT_BEFORE_DEV:
		device_pm_move_before(new_parent, dev);
		devices_kset_move_before(new_parent, dev);
		break;
	case DPM_ORDER_DEV_LAST:
		device_pm_move_last(dev);
		devices_kset_move_last(dev);
		break;
	}

	put_device(old_parent);
out:
	device_pm_unlock();
	put_device(dev);
	return error;
}
EXPORT_SYMBOL_GPL(device_move);

static int device_attrs_change_owner(struct device *dev, kuid_t kuid,
				     kgid_t kgid)
{
	struct kobject *kobj = &dev->kobj;
	const struct class *class = dev->class;
	const struct device_type *type = dev->type;
	int error;

	if (class) {
		/*
		 * Change the device groups of the device class for @dev to
		 * @kuid/@kgid.
		 */
		error = sysfs_groups_change_owner(kobj, class->dev_groups, kuid,
						  kgid);
		if (error)
			return error;
	}

	if (type) {
		/*
		 * Change the device groups of the device type for @dev to
		 * @kuid/@kgid.
		 */
		error = sysfs_groups_change_owner(kobj, type->groups, kuid,
						  kgid);
		if (error)
			return error;
	}

	/* Change the device groups of @dev to @kuid/@kgid. */
	error = sysfs_groups_change_owner(kobj, dev->groups, kuid, kgid);
	if (error)
		return error;

	if (device_supports_offline(dev) && !dev->offline_disabled) {
		/* Change online device attributes of @dev to @kuid/@kgid. */
		error = sysfs_file_change_owner(kobj, dev_attr_online.attr.name,
						kuid, kgid);
		if (error)
			return error;
	}

	return 0;
}

/**
 * device_change_owner - change the owner of an existing device.
 * @dev: device.
 * @kuid: new owner's kuid
 * @kgid: new owner's kgid
 *
 * This changes the owner of @dev and its corresponding sysfs entries to
 * @kuid/@kgid. This function closely mirrors how @dev was added via driver
 * core.
 *
 * Returns 0 on success or error code on failure.
 */
int device_change_owner(struct device *dev, kuid_t kuid, kgid_t kgid)
{
	int error;
	struct kobject *kobj = &dev->kobj;
	struct subsys_private *sp;

	dev = get_device(dev);
	if (!dev)
		return -EINVAL;

	/*
	 * Change the kobject and the default attributes and groups of the
	 * ktype associated with it to @kuid/@kgid.
	 */
	error = sysfs_change_owner(kobj, kuid, kgid);
	if (error)
		goto out;

	/*
	 * Change the uevent file for @dev to the new owner. The uevent file
	 * was created in a separate step when @dev got added and we mirror
	 * that step here.
	 */
	error = sysfs_file_change_owner(kobj, dev_attr_uevent.attr.name, kuid,
					kgid);
	if (error)
		goto out;

	/*
	 * Change the device groups, the device groups associated with the
	 * device class, and the groups associated with the device type of @dev
	 * to @kuid/@kgid.
	 */
	error = device_attrs_change_owner(dev, kuid, kgid);
	if (error)
		goto out;

	error = dpm_sysfs_change_owner(dev, kuid, kgid);
	if (error)
		goto out;

	/*
	 * Change the owner of the symlink located in the class directory of
	 * the device class associated with @dev which points to the actual
	 * directory entry for @dev to @kuid/@kgid. This ensures that the
	 * symlink shows the same permissions as its target.
	 */
	sp = class_to_subsys(dev->class);
	if (!sp) {
		error = -EINVAL;
		goto out;
	}
	error = sysfs_link_change_owner(&sp->subsys.kobj, &dev->kobj, dev_name(dev), kuid, kgid);
	subsys_put(sp);

out:
	put_device(dev);
	return error;
}
EXPORT_SYMBOL_GPL(device_change_owner);

/**
 * device_shutdown - call ->shutdown() on each device to shutdown.
 */
void device_shutdown(void)
{
	struct device *dev, *parent;

	wait_for_device_probe();
	device_block_probing();

	cpufreq_suspend();

	spin_lock(&devices_kset->list_lock);
	/*
	 * Walk the devices list backward, shutting down each in turn.
	 * Beware that device unplug events may also start pulling
	 * devices offline, even as the system is shutting down.
	 */
	while (!list_empty(&devices_kset->list)) {
		dev = list_entry(devices_kset->list.prev, struct device,
				kobj.entry);

		/*
		 * hold reference count of device's parent to
		 * prevent it from being freed because parent's
		 * lock is to be held
		 */
		parent = get_device(dev->parent);
		get_device(dev);
		/*
		 * Make sure the device is off the kset list, in the
		 * event that dev->*->shutdown() doesn't remove it.
		 */
		list_del_init(&dev->kobj.entry);
		spin_unlock(&devices_kset->list_lock);

		/* hold lock to avoid race with probe/release */
		if (parent)
			device_lock(parent);
		device_lock(dev);

		/* Don't allow any more runtime suspends */
		pm_runtime_get_noresume(dev);
		pm_runtime_barrier(dev);

		if (dev->class && dev->class->shutdown_pre) {
			if (initcall_debug)
				dev_info(dev, "shutdown_pre\n");
			dev->class->shutdown_pre(dev);
		}
		if (dev->bus && dev->bus->shutdown) {
			if (initcall_debug)
				dev_info(dev, "shutdown\n");
			dev->bus->shutdown(dev);
		} else if (dev->driver && dev->driver->shutdown) {
			if (initcall_debug)
				dev_info(dev, "shutdown\n");
			dev->driver->shutdown(dev);
		}

		device_unlock(dev);
		if (parent)
			device_unlock(parent);

		put_device(dev);
		put_device(parent);

		spin_lock(&devices_kset->list_lock);
	}
	spin_unlock(&devices_kset->list_lock);
}

/*
 * Device logging functions
 */

#ifdef CONFIG_PRINTK
static void
set_dev_info(const struct device *dev, struct dev_printk_info *dev_info)
{
	const char *subsys;

	memset(dev_info, 0, sizeof(*dev_info));

	if (dev->class)
		subsys = dev->class->name;
	else if (dev->bus)
		subsys = dev->bus->name;
	else
		return;

	strscpy(dev_info->subsystem, subsys, sizeof(dev_info->subsystem));

	/*
	 * Add device identifier DEVICE=:
	 *   b12:8         block dev_t
	 *   c127:3        char dev_t
	 *   n8            netdev ifindex
	 *   +sound:card0  subsystem:devname
	 */
	if (MAJOR(dev->devt)) {
		char c;

		if (strcmp(subsys, "block") == 0)
			c = 'b';
		else
			c = 'c';

		snprintf(dev_info->device, sizeof(dev_info->device),
			 "%c%u:%u", c, MAJOR(dev->devt), MINOR(dev->devt));
	} else if (strcmp(subsys, "net") == 0) {
		struct net_device *net = to_net_dev(dev);

		snprintf(dev_info->device, sizeof(dev_info->device),
			 "n%u", net->ifindex);
	} else {
		snprintf(dev_info->device, sizeof(dev_info->device),
			 "+%s:%s", subsys, dev_name(dev));
	}
}

int dev_vprintk_emit(int level, const struct device *dev,
		     const char *fmt, va_list args)
{
	struct dev_printk_info dev_info;

	set_dev_info(dev, &dev_info);

	return vprintk_emit(0, level, &dev_info, fmt, args);
}
EXPORT_SYMBOL(dev_vprintk_emit);

int dev_printk_emit(int level, const struct device *dev, const char *fmt, ...)
{
	va_list args;
	int r;

	va_start(args, fmt);

	r = dev_vprintk_emit(level, dev, fmt, args);

	va_end(args);

	return r;
}
EXPORT_SYMBOL(dev_printk_emit);

static void __dev_printk(const char *level, const struct device *dev,
			struct va_format *vaf)
{
	if (dev)
		dev_printk_emit(level[1] - '0', dev, "%s %s: %pV",
				dev_driver_string(dev), dev_name(dev), vaf);
	else
		printk("%s(NULL device *): %pV", level, vaf);
}

void _dev_printk(const char *level, const struct device *dev,
		 const char *fmt, ...)
{
	struct va_format vaf;
	va_list args;

	va_start(args, fmt);

	vaf.fmt = fmt;
	vaf.va = &args;

	__dev_printk(level, dev, &vaf);

	va_end(args);
}
EXPORT_SYMBOL(_dev_printk);

#define define_dev_printk_level(func, kern_level)		\
void func(const struct device *dev, const char *fmt, ...)	\
{								\
	struct va_format vaf;					\
	va_list args;						\
								\
	va_start(args, fmt);					\
								\
	vaf.fmt = fmt;						\
	vaf.va = &args;						\
								\
	__dev_printk(kern_level, dev, &vaf);			\
								\
	va_end(args);						\
}								\
EXPORT_SYMBOL(func);

define_dev_printk_level(_dev_emerg, KERN_EMERG);
define_dev_printk_level(_dev_alert, KERN_ALERT);
define_dev_printk_level(_dev_crit, KERN_CRIT);
define_dev_printk_level(_dev_err, KERN_ERR);
define_dev_printk_level(_dev_warn, KERN_WARNING);
define_dev_printk_level(_dev_notice, KERN_NOTICE);
define_dev_printk_level(_dev_info, KERN_INFO);

#endif

/**
 * dev_err_probe - probe error check and log helper
 * @dev: the pointer to the struct device
 * @err: error value to test
 * @fmt: printf-style format string
 * @...: arguments as specified in the format string
 *
 * This helper implements common pattern present in probe functions for error
 * checking: print debug or error message depending if the error value is
 * -EPROBE_DEFER and propagate error upwards.
 * In case of -EPROBE_DEFER it sets also defer probe reason, which can be
 * checked later by reading devices_deferred debugfs attribute.
 * It replaces code sequence::
 *
 * 	if (err != -EPROBE_DEFER)
 * 		dev_err(dev, ...);
 * 	else
 * 		dev_dbg(dev, ...);
 * 	return err;
 *
 * with::
 *
 * 	return dev_err_probe(dev, err, ...);
 *
 * Note that it is deemed acceptable to use this function for error
 * prints during probe even if the @err is known to never be -EPROBE_DEFER.
 * The benefit compared to a normal dev_err() is the standardized format
 * of the error code and the fact that the error code is returned.
 *
 * Returns @err.
 *
 */
int dev_err_probe(const struct device *dev, int err, const char *fmt, ...)
{
	struct va_format vaf;
	va_list args;

	va_start(args, fmt);
	vaf.fmt = fmt;
	vaf.va = &args;

	if (err != -EPROBE_DEFER) {
		dev_err(dev, "error %pe: %pV", ERR_PTR(err), &vaf);
	} else {
		device_set_deferred_probe_reason(dev, &vaf);
		dev_dbg(dev, "error %pe: %pV", ERR_PTR(err), &vaf);
	}

	va_end(args);

	return err;
}
EXPORT_SYMBOL_GPL(dev_err_probe);

static inline bool fwnode_is_primary(struct fwnode_handle *fwnode)
{
	return fwnode && !IS_ERR(fwnode->secondary);
}

/**
 * set_primary_fwnode - Change the primary firmware node of a given device.
 * @dev: Device to handle.
 * @fwnode: New primary firmware node of the device.
 *
 * Set the device's firmware node pointer to @fwnode, but if a secondary
 * firmware node of the device is present, preserve it.
 *
 * Valid fwnode cases are:
 *  - primary --> secondary --> -ENODEV
 *  - primary --> NULL
 *  - secondary --> -ENODEV
 *  - NULL
 */
void set_primary_fwnode(struct device *dev, struct fwnode_handle *fwnode)
{
	struct device *parent = dev->parent;
	struct fwnode_handle *fn = dev->fwnode;

	if (fwnode) {
		if (fwnode_is_primary(fn))
			fn = fn->secondary;

		if (fn) {
			WARN_ON(fwnode->secondary);
			fwnode->secondary = fn;
		}
		dev->fwnode = fwnode;
	} else {
		if (fwnode_is_primary(fn)) {
			dev->fwnode = fn->secondary;

			/* Skip nullifying fn->secondary if the primary is shared */
			if (parent && fn == parent->fwnode)
				return;

			/* Set fn->secondary = NULL, so fn remains the primary fwnode */
			fn->secondary = NULL;
		} else {
			dev->fwnode = NULL;
		}
	}
}
EXPORT_SYMBOL_GPL(set_primary_fwnode);

/**
 * set_secondary_fwnode - Change the secondary firmware node of a given device.
 * @dev: Device to handle.
 * @fwnode: New secondary firmware node of the device.
 *
 * If a primary firmware node of the device is present, set its secondary
 * pointer to @fwnode.  Otherwise, set the device's firmware node pointer to
 * @fwnode.
 */
void set_secondary_fwnode(struct device *dev, struct fwnode_handle *fwnode)
{
	if (fwnode)
		fwnode->secondary = ERR_PTR(-ENODEV);

	if (fwnode_is_primary(dev->fwnode))
		dev->fwnode->secondary = fwnode;
	else
		dev->fwnode = fwnode;
}
EXPORT_SYMBOL_GPL(set_secondary_fwnode);

/**
 * device_set_of_node_from_dev - reuse device-tree node of another device
 * @dev: device whose device-tree node is being set
 * @dev2: device whose device-tree node is being reused
 *
 * Takes another reference to the new device-tree node after first dropping
 * any reference held to the old node.
 */
void device_set_of_node_from_dev(struct device *dev, const struct device *dev2)
{
	of_node_put(dev->of_node);
	dev->of_node = of_node_get(dev2->of_node);
	dev->of_node_reused = true;
}
EXPORT_SYMBOL_GPL(device_set_of_node_from_dev);

void device_set_node(struct device *dev, struct fwnode_handle *fwnode)
{
	dev->fwnode = fwnode;
	dev->of_node = to_of_node(fwnode);
}
EXPORT_SYMBOL_GPL(device_set_node);

int device_match_name(struct device *dev, const void *name)
{
	return sysfs_streq(dev_name(dev), name);
}
EXPORT_SYMBOL_GPL(device_match_name);

int device_match_of_node(struct device *dev, const void *np)
{
	return dev->of_node == np;
}
EXPORT_SYMBOL_GPL(device_match_of_node);

int device_match_fwnode(struct device *dev, const void *fwnode)
{
	return dev_fwnode(dev) == fwnode;
}
EXPORT_SYMBOL_GPL(device_match_fwnode);

int device_match_devt(struct device *dev, const void *pdevt)
{
	return dev->devt == *(dev_t *)pdevt;
}
EXPORT_SYMBOL_GPL(device_match_devt);

int device_match_acpi_dev(struct device *dev, const void *adev)
{
	return ACPI_COMPANION(dev) == adev;
}
EXPORT_SYMBOL(device_match_acpi_dev);

int device_match_acpi_handle(struct device *dev, const void *handle)
{
	return ACPI_HANDLE(dev) == handle;
}
EXPORT_SYMBOL(device_match_acpi_handle);

int device_match_any(struct device *dev, const void *unused)
{
	return 1;
}
EXPORT_SYMBOL_GPL(device_match_any);<|MERGE_RESOLUTION|>--- conflicted
+++ resolved
@@ -234,10 +234,6 @@
 		__fw_devlink_pickup_dangling_consumers(child, new_sup);
 }
 
-<<<<<<< HEAD
-#ifdef CONFIG_SRCU
-=======
->>>>>>> 98817289
 static DEFINE_MUTEX(device_links_lock);
 DEFINE_STATIC_SRCU(device_links_srcu);
 
@@ -1670,10 +1666,6 @@
 }
 early_param("fw_devlink.strict", fw_devlink_strict_setup);
 
-<<<<<<< HEAD
-static inline u32 fw_devlink_get_flags(u8 fwlink_flags)
-{
-=======
 #define FW_DEVLINK_SYNC_STATE_STRICT	0
 #define FW_DEVLINK_SYNC_STATE_TIMEOUT	1
 
@@ -1701,7 +1693,6 @@
 
 static inline u32 fw_devlink_get_flags(u8 fwlink_flags)
 {
->>>>>>> 98817289
 	if (fwlink_flags & FWLINK_FLAG_CYCLE)
 		return FW_DEVLINK_FLAGS_PERMISSIVE | DL_FLAG_CYCLE;
 
@@ -1971,7 +1962,6 @@
 			__fwnode_link_cycle(link);
 			ret = true;
 		}
-<<<<<<< HEAD
 	}
 
 	/*
@@ -2006,42 +1996,6 @@
 		}
 	}
 
-=======
-	}
-
-	/*
-	 * Give priority to device parent over fwnode parent to account for any
-	 * quirks in how fwnodes are converted to devices.
-	 */
-	if (sup_dev)
-		par_dev = get_device(sup_dev->parent);
-	else
-		par_dev = fwnode_get_next_parent_dev(sup_handle);
-
-	if (par_dev && __fw_devlink_relax_cycles(con, par_dev->fwnode))
-		ret = true;
-
-	if (!sup_dev)
-		goto out;
-
-	list_for_each_entry(dev_link, &sup_dev->links.suppliers, c_node) {
-		/*
-		 * Ignore a SYNC_STATE_ONLY flag only if it wasn't marked as
-		 * such due to a cycle.
-		 */
-		if (device_link_flag_is_sync_state_only(dev_link->flags) &&
-		    !(dev_link->flags & DL_FLAG_CYCLE))
-			continue;
-
-		if (__fw_devlink_relax_cycles(con,
-					      dev_link->supplier->fwnode)) {
-			fw_devlink_relax_link(dev_link);
-			dev_link->flags |= DL_FLAG_CYCLE;
-			ret = true;
-		}
-	}
-
->>>>>>> 98817289
 out:
 	sup_handle->flags &= ~FWNODE_FLAG_VISITED;
 	put_device(sup_dev);
@@ -3873,13 +3827,7 @@
 	 */
 	devres_release_all(dev);
 
-<<<<<<< HEAD
-	if (dev->bus)
-		blocking_notifier_call_chain(&dev->bus->p->bus_notifier,
-					     BUS_NOTIFY_REMOVED_DEVICE, dev);
-=======
 	bus_notify(dev, BUS_NOTIFY_REMOVED_DEVICE);
->>>>>>> 98817289
 	kobject_uevent(&dev->kobj, KOBJ_REMOVE);
 	glue_dir = get_glue_dir(dev);
 	kobject_del(&dev->kobj);
