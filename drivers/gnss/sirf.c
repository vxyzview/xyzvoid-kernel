// SPDX-License-Identifier: GPL-2.0
/*
 * SiRFstar GNSS receiver driver
 *
 * Copyright (C) 2018 Johan Hovold <johan@kernel.org>
 */

#include <linux/errno.h>
#include <linux/gnss.h>
#include <linux/gpio/consumer.h>
#include <linux/init.h>
#include <linux/interrupt.h>
#include <linux/kernel.h>
#include <linux/module.h>
#include <linux/of.h>
#include <linux/pm.h>
#include <linux/pm_runtime.h>
#include <linux/regulator/consumer.h>
#include <linux/sched.h>
#include <linux/serdev.h>
#include <linux/slab.h>
#include <linux/wait.h>

#define SIRF_BOOT_DELAY			500
#define SIRF_ON_OFF_PULSE_TIME		100
#define SIRF_ACTIVATE_TIMEOUT		200
#define SIRF_HIBERNATE_TIMEOUT		200
/*
 * If no data arrives for this time, we assume that the chip is off.
 * REVISIT: The report cycle is configurable and can be several minutes long,
 * so this will only work reliably if the report cycle is set to a reasonable
 * low value. Also power saving settings (like send data only on movement)
 * might things work even worse.
 * Workaround might be to parse shutdown or bootup messages.
 */
#define SIRF_REPORT_CYCLE	2000

struct sirf_data {
	struct gnss_device *gdev;
	struct serdev_device *serdev;
	speed_t	speed;
	struct regulator *vcc;
	struct regulator *lna;
	struct gpio_desc *on_off;
	struct gpio_desc *wakeup;
	int irq;
	bool active;

	struct mutex gdev_mutex;
	bool open;

	struct mutex serdev_mutex;
	int serdev_count;

	wait_queue_head_t power_wait;
};

static int sirf_serdev_open(struct sirf_data *data)
{
	int ret = 0;

	mutex_lock(&data->serdev_mutex);
	if (++data->serdev_count == 1) {
		ret = serdev_device_open(data->serdev);
		if (ret) {
			data->serdev_count--;
			goto out_unlock;
		}

		serdev_device_set_baudrate(data->serdev, data->speed);
		serdev_device_set_flow_control(data->serdev, false);
	}

out_unlock:
	mutex_unlock(&data->serdev_mutex);

	return ret;
}

static void sirf_serdev_close(struct sirf_data *data)
{
	mutex_lock(&data->serdev_mutex);
	if (--data->serdev_count == 0)
		serdev_device_close(data->serdev);
	mutex_unlock(&data->serdev_mutex);
}

static int sirf_open(struct gnss_device *gdev)
{
	struct sirf_data *data = gnss_get_drvdata(gdev);
	struct serdev_device *serdev = data->serdev;
	int ret;

	mutex_lock(&data->gdev_mutex);
	data->open = true;
	mutex_unlock(&data->gdev_mutex);

	ret = sirf_serdev_open(data);
	if (ret) {
		mutex_lock(&data->gdev_mutex);
		data->open = false;
		mutex_unlock(&data->gdev_mutex);
		return ret;
	}

	ret = pm_runtime_get_sync(&serdev->dev);
	if (ret < 0) {
		dev_err(&gdev->dev, "failed to runtime resume: %d\n", ret);
		pm_runtime_put_noidle(&serdev->dev);
		goto err_close;
	}

	return 0;

err_close:
	sirf_serdev_close(data);

	mutex_lock(&data->gdev_mutex);
	data->open = false;
	mutex_unlock(&data->gdev_mutex);

	return ret;
}

static void sirf_close(struct gnss_device *gdev)
{
	struct sirf_data *data = gnss_get_drvdata(gdev);
	struct serdev_device *serdev = data->serdev;

	sirf_serdev_close(data);

	pm_runtime_put(&serdev->dev);

	mutex_lock(&data->gdev_mutex);
	data->open = false;
	mutex_unlock(&data->gdev_mutex);
}

static int sirf_write_raw(struct gnss_device *gdev, const unsigned char *buf,
				size_t count)
{
	struct sirf_data *data = gnss_get_drvdata(gdev);
	struct serdev_device *serdev = data->serdev;
	int ret;

	/* write is only buffered synchronously */
	ret = serdev_device_write(serdev, buf, count, MAX_SCHEDULE_TIMEOUT);
<<<<<<< HEAD
	if (ret < 0)
=======
	if (ret < 0 || ret < count)
>>>>>>> f7688b48
		return ret;

	/* FIXME: determine if interrupted? */
	serdev_device_wait_until_sent(serdev, 0);

	return count;
}

static const struct gnss_operations sirf_gnss_ops = {
	.open		= sirf_open,
	.close		= sirf_close,
	.write_raw	= sirf_write_raw,
};

static int sirf_receive_buf(struct serdev_device *serdev,
				const unsigned char *buf, size_t count)
{
	struct sirf_data *data = serdev_device_get_drvdata(serdev);
	struct gnss_device *gdev = data->gdev;
	int ret = 0;

	if (!data->wakeup && !data->active) {
		data->active = true;
		wake_up_interruptible(&data->power_wait);
	}

	mutex_lock(&data->gdev_mutex);
	if (data->open)
		ret = gnss_insert_raw(gdev, buf, count);
	mutex_unlock(&data->gdev_mutex);

	return ret;
}

static const struct serdev_device_ops sirf_serdev_ops = {
	.receive_buf	= sirf_receive_buf,
	.write_wakeup	= serdev_device_write_wakeup,
};

static irqreturn_t sirf_wakeup_handler(int irq, void *dev_id)
{
	struct sirf_data *data = dev_id;
	struct device *dev = &data->serdev->dev;
	int ret;

	ret = gpiod_get_value_cansleep(data->wakeup);
	dev_dbg(dev, "%s - wakeup = %d\n", __func__, ret);
	if (ret < 0)
		goto out;

	data->active = ret;
	wake_up_interruptible(&data->power_wait);
out:
	return IRQ_HANDLED;
}

static int sirf_wait_for_power_state_nowakeup(struct sirf_data *data,
						bool active,
						unsigned long timeout)
{
	int ret;

	/* Wait for state change (including any shutdown messages). */
	msleep(timeout);

	/* Wait for data reception or timeout. */
	data->active = false;
	ret = wait_event_interruptible_timeout(data->power_wait,
			data->active, msecs_to_jiffies(SIRF_REPORT_CYCLE));
	if (ret < 0)
		return ret;

	if (ret > 0 && !active)
		return -ETIMEDOUT;

	if (ret == 0 && active)
		return -ETIMEDOUT;

	return 0;
}

static int sirf_wait_for_power_state(struct sirf_data *data, bool active,
					unsigned long timeout)
{
	int ret;

	if (!data->wakeup)
		return sirf_wait_for_power_state_nowakeup(data, active, timeout);

	ret = wait_event_interruptible_timeout(data->power_wait,
			data->active == active, msecs_to_jiffies(timeout));
	if (ret < 0)
		return ret;

	if (ret == 0) {
		dev_warn(&data->serdev->dev, "timeout waiting for active state = %d\n",
				active);
		return -ETIMEDOUT;
	}

	return 0;
}

static void sirf_pulse_on_off(struct sirf_data *data)
{
	gpiod_set_value_cansleep(data->on_off, 1);
	msleep(SIRF_ON_OFF_PULSE_TIME);
	gpiod_set_value_cansleep(data->on_off, 0);
}

static int sirf_set_active(struct sirf_data *data, bool active)
{
	unsigned long timeout;
	int retries = 3;
	int ret;

	if (active)
		timeout = SIRF_ACTIVATE_TIMEOUT;
	else
		timeout = SIRF_HIBERNATE_TIMEOUT;

<<<<<<< HEAD
=======
	if (!data->wakeup) {
		ret = sirf_serdev_open(data);
		if (ret)
			return ret;
	}

>>>>>>> f7688b48
	do {
		sirf_pulse_on_off(data);
		ret = sirf_wait_for_power_state(data, active, timeout);
	} while (ret == -ETIMEDOUT && retries--);

<<<<<<< HEAD
			return ret;
		}

		break;
	} while (retries--);

	if (retries < 0)
		return -ETIMEDOUT;
=======
	if (!data->wakeup)
		sirf_serdev_close(data);

	if (ret)
		return ret;
>>>>>>> f7688b48

	return 0;
}

static int sirf_runtime_suspend(struct device *dev)
{
	struct sirf_data *data = dev_get_drvdata(dev);
	int ret2;
	int ret;

	if (data->on_off)
		ret = sirf_set_active(data, false);
	else
		ret = regulator_disable(data->vcc);

	if (ret)
		return ret;

	ret = regulator_disable(data->lna);
	if (ret)
		goto err_reenable;

	return 0;

err_reenable:
	if (data->on_off)
		ret2 = sirf_set_active(data, true);
	else
		ret2 = regulator_enable(data->vcc);

	if (ret2)
		dev_err(dev,
			"failed to reenable power on failed suspend: %d\n",
			ret2);

	return ret;
}

static int sirf_runtime_resume(struct device *dev)
{
	struct sirf_data *data = dev_get_drvdata(dev);
	int ret;

	ret = regulator_enable(data->lna);
	if (ret)
		return ret;

	if (data->on_off)
		ret = sirf_set_active(data, true);
	else
		ret = regulator_enable(data->vcc);

	if (ret)
		goto err_disable_lna;

	return 0;

err_disable_lna:
	regulator_disable(data->lna);

	return ret;
}

static int __maybe_unused sirf_suspend(struct device *dev)
{
	struct sirf_data *data = dev_get_drvdata(dev);
	int ret = 0;

	if (!pm_runtime_suspended(dev))
		ret = sirf_runtime_suspend(dev);

	if (data->wakeup)
		disable_irq(data->irq);

	return ret;
}

static int __maybe_unused sirf_resume(struct device *dev)
{
	struct sirf_data *data = dev_get_drvdata(dev);
	int ret = 0;

	if (data->wakeup)
		enable_irq(data->irq);

	if (!pm_runtime_suspended(dev))
		ret = sirf_runtime_resume(dev);

	return ret;
}

static const struct dev_pm_ops sirf_pm_ops = {
	SET_SYSTEM_SLEEP_PM_OPS(sirf_suspend, sirf_resume)
	SET_RUNTIME_PM_OPS(sirf_runtime_suspend, sirf_runtime_resume, NULL)
};

static int sirf_parse_dt(struct serdev_device *serdev)
{
	struct sirf_data *data = serdev_device_get_drvdata(serdev);
	struct device_node *node = serdev->dev.of_node;
	u32 speed = 9600;

	of_property_read_u32(node, "current-speed", &speed);

	data->speed = speed;

	return 0;
}

static int sirf_probe(struct serdev_device *serdev)
{
	struct device *dev = &serdev->dev;
	struct gnss_device *gdev;
	struct sirf_data *data;
	int ret;

	data = devm_kzalloc(dev, sizeof(*data), GFP_KERNEL);
	if (!data)
		return -ENOMEM;

	gdev = gnss_allocate_device(dev);
	if (!gdev)
		return -ENOMEM;

	gdev->type = GNSS_TYPE_SIRF;
	gdev->ops = &sirf_gnss_ops;
	gnss_set_drvdata(gdev, data);

	data->serdev = serdev;
	data->gdev = gdev;

	mutex_init(&data->gdev_mutex);
	mutex_init(&data->serdev_mutex);
	init_waitqueue_head(&data->power_wait);

	serdev_device_set_drvdata(serdev, data);
	serdev_device_set_client_ops(serdev, &sirf_serdev_ops);

	ret = sirf_parse_dt(serdev);
	if (ret)
		goto err_put_device;

	data->vcc = devm_regulator_get(dev, "vcc");
	if (IS_ERR(data->vcc)) {
		ret = PTR_ERR(data->vcc);
		goto err_put_device;
	}

	data->lna = devm_regulator_get(dev, "lna");
	if (IS_ERR(data->lna)) {
		ret = PTR_ERR(data->lna);
		goto err_put_device;
	}

	data->on_off = devm_gpiod_get_optional(dev, "sirf,onoff",
			GPIOD_OUT_LOW);
	if (IS_ERR(data->on_off))
		goto err_put_device;

	if (data->on_off) {
		data->wakeup = devm_gpiod_get_optional(dev, "sirf,wakeup",
				GPIOD_IN);
		if (IS_ERR(data->wakeup))
			goto err_put_device;

		ret = regulator_enable(data->vcc);
		if (ret)
			goto err_put_device;
<<<<<<< HEAD
		}

		ret = regulator_enable(data->vcc);
		if (ret)
			goto err_put_device;
=======
>>>>>>> f7688b48

		/* Wait for chip to boot into hibernate mode. */
		msleep(SIRF_BOOT_DELAY);
	}

	if (data->wakeup) {
		ret = gpiod_get_value_cansleep(data->wakeup);
		if (ret < 0)
			goto err_disable_vcc;
<<<<<<< HEAD
=======
		data->active = ret;

		ret = gpiod_to_irq(data->wakeup);
		if (ret < 0)
			goto err_disable_vcc;
>>>>>>> f7688b48
		data->irq = ret;

		ret = request_threaded_irq(data->irq, NULL, sirf_wakeup_handler,
				IRQF_TRIGGER_RISING | IRQF_TRIGGER_FALLING | IRQF_ONESHOT,
				"wakeup", data);
		if (ret)
			goto err_disable_vcc;
<<<<<<< HEAD
=======
	}

	if (data->on_off) {
		if (!data->wakeup) {
			data->active = false;

			ret = sirf_serdev_open(data);
			if (ret)
				goto err_disable_vcc;

			msleep(SIRF_REPORT_CYCLE);
			sirf_serdev_close(data);
		}

		/* Force hibernate mode if already active. */
		if (data->active) {
			ret = sirf_set_active(data, false);
			if (ret) {
				dev_err(dev, "failed to set hibernate mode: %d\n",
						ret);
				goto err_free_irq;
			}
		}
>>>>>>> f7688b48
	}

	if (IS_ENABLED(CONFIG_PM)) {
		pm_runtime_set_suspended(dev);	/* clear runtime_error flag */
		pm_runtime_enable(dev);
	} else {
		ret = sirf_runtime_resume(dev);
		if (ret < 0)
			goto err_free_irq;
	}

	ret = gnss_register_device(gdev);
	if (ret)
		goto err_disable_rpm;

	return 0;

err_disable_rpm:
	if (IS_ENABLED(CONFIG_PM))
		pm_runtime_disable(dev);
	else
		sirf_runtime_suspend(dev);
err_free_irq:
	if (data->wakeup)
		free_irq(data->irq, data);
err_disable_vcc:
	if (data->on_off)
		regulator_disable(data->vcc);
err_put_device:
	gnss_put_device(data->gdev);

	return ret;
}

static void sirf_remove(struct serdev_device *serdev)
{
	struct sirf_data *data = serdev_device_get_drvdata(serdev);

	gnss_deregister_device(data->gdev);

	if (IS_ENABLED(CONFIG_PM))
		pm_runtime_disable(&serdev->dev);
	else
		sirf_runtime_suspend(&serdev->dev);

	if (data->wakeup)
		free_irq(data->irq, data);

	if (data->on_off)
		regulator_disable(data->vcc);

	gnss_put_device(data->gdev);
};

#ifdef CONFIG_OF
static const struct of_device_id sirf_of_match[] = {
	{ .compatible = "fastrax,uc430" },
	{ .compatible = "linx,r4" },
	{ .compatible = "wi2wi,w2sg0004" },
	{ .compatible = "wi2wi,w2sg0008i" },
	{ .compatible = "wi2wi,w2sg0084i" },
	{},
};
MODULE_DEVICE_TABLE(of, sirf_of_match);
#endif

static struct serdev_device_driver sirf_driver = {
	.driver	= {
		.name		= "gnss-sirf",
		.of_match_table	= of_match_ptr(sirf_of_match),
		.pm		= &sirf_pm_ops,
	},
	.probe	= sirf_probe,
	.remove	= sirf_remove,
};
module_serdev_device_driver(sirf_driver);

MODULE_AUTHOR("Johan Hovold <johan@kernel.org>");
MODULE_DESCRIPTION("SiRFstar GNSS receiver driver");
MODULE_LICENSE("GPL v2");<|MERGE_RESOLUTION|>--- conflicted
+++ resolved
@@ -145,11 +145,7 @@
 
 	/* write is only buffered synchronously */
 	ret = serdev_device_write(serdev, buf, count, MAX_SCHEDULE_TIMEOUT);
-<<<<<<< HEAD
-	if (ret < 0)
-=======
 	if (ret < 0 || ret < count)
->>>>>>> f7688b48
 		return ret;
 
 	/* FIXME: determine if interrupted? */
@@ -271,36 +267,22 @@
 	else
 		timeout = SIRF_HIBERNATE_TIMEOUT;
 
-<<<<<<< HEAD
-=======
 	if (!data->wakeup) {
 		ret = sirf_serdev_open(data);
 		if (ret)
 			return ret;
 	}
 
->>>>>>> f7688b48
 	do {
 		sirf_pulse_on_off(data);
 		ret = sirf_wait_for_power_state(data, active, timeout);
 	} while (ret == -ETIMEDOUT && retries--);
 
-<<<<<<< HEAD
-			return ret;
-		}
-
-		break;
-	} while (retries--);
-
-	if (retries < 0)
-		return -ETIMEDOUT;
-=======
 	if (!data->wakeup)
 		sirf_serdev_close(data);
 
 	if (ret)
 		return ret;
->>>>>>> f7688b48
 
 	return 0;
 }
@@ -469,14 +451,6 @@
 		ret = regulator_enable(data->vcc);
 		if (ret)
 			goto err_put_device;
-<<<<<<< HEAD
-		}
-
-		ret = regulator_enable(data->vcc);
-		if (ret)
-			goto err_put_device;
-=======
->>>>>>> f7688b48
 
 		/* Wait for chip to boot into hibernate mode. */
 		msleep(SIRF_BOOT_DELAY);
@@ -486,14 +460,11 @@
 		ret = gpiod_get_value_cansleep(data->wakeup);
 		if (ret < 0)
 			goto err_disable_vcc;
-<<<<<<< HEAD
-=======
 		data->active = ret;
 
 		ret = gpiod_to_irq(data->wakeup);
 		if (ret < 0)
 			goto err_disable_vcc;
->>>>>>> f7688b48
 		data->irq = ret;
 
 		ret = request_threaded_irq(data->irq, NULL, sirf_wakeup_handler,
@@ -501,8 +472,6 @@
 				"wakeup", data);
 		if (ret)
 			goto err_disable_vcc;
-<<<<<<< HEAD
-=======
 	}
 
 	if (data->on_off) {
@@ -526,7 +495,6 @@
 				goto err_free_irq;
 			}
 		}
->>>>>>> f7688b48
 	}
 
 	if (IS_ENABLED(CONFIG_PM)) {
