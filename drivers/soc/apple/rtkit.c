// SPDX-License-Identifier: GPL-2.0-only OR MIT
/*
 * Apple RTKit IPC library
 * Copyright (C) The Asahi Linux Contributors
 */

#include "rtkit-internal.h"

enum {
	APPLE_RTKIT_PWR_STATE_OFF = 0x00, /* power off, cannot be restarted */
	APPLE_RTKIT_PWR_STATE_SLEEP = 0x01, /* sleeping, can be restarted */
	APPLE_RTKIT_PWR_STATE_IDLE = 0x201, /* sleeping, retain state */
	APPLE_RTKIT_PWR_STATE_QUIESCED = 0x10, /* running but no communication */
	APPLE_RTKIT_PWR_STATE_ON = 0x20, /* normal operating state */
};

enum {
	APPLE_RTKIT_EP_MGMT = 0,
	APPLE_RTKIT_EP_CRASHLOG = 1,
	APPLE_RTKIT_EP_SYSLOG = 2,
	APPLE_RTKIT_EP_DEBUG = 3,
	APPLE_RTKIT_EP_IOREPORT = 4,
	APPLE_RTKIT_EP_OSLOG = 8,
};

#define APPLE_RTKIT_MGMT_TYPE GENMASK_ULL(59, 52)

enum {
	APPLE_RTKIT_MGMT_HELLO = 1,
	APPLE_RTKIT_MGMT_HELLO_REPLY = 2,
	APPLE_RTKIT_MGMT_STARTEP = 5,
	APPLE_RTKIT_MGMT_SET_IOP_PWR_STATE = 6,
	APPLE_RTKIT_MGMT_SET_IOP_PWR_STATE_ACK = 7,
	APPLE_RTKIT_MGMT_EPMAP = 8,
	APPLE_RTKIT_MGMT_EPMAP_REPLY = 8,
	APPLE_RTKIT_MGMT_SET_AP_PWR_STATE = 0xb,
	APPLE_RTKIT_MGMT_SET_AP_PWR_STATE_ACK = 0xb,
};

#define APPLE_RTKIT_MGMT_HELLO_MINVER GENMASK_ULL(15, 0)
#define APPLE_RTKIT_MGMT_HELLO_MAXVER GENMASK_ULL(31, 16)

#define APPLE_RTKIT_MGMT_EPMAP_LAST   BIT_ULL(51)
#define APPLE_RTKIT_MGMT_EPMAP_BASE   GENMASK_ULL(34, 32)
#define APPLE_RTKIT_MGMT_EPMAP_BITMAP GENMASK_ULL(31, 0)

#define APPLE_RTKIT_MGMT_EPMAP_REPLY_MORE BIT_ULL(0)

#define APPLE_RTKIT_MGMT_STARTEP_EP   GENMASK_ULL(39, 32)
#define APPLE_RTKIT_MGMT_STARTEP_FLAG BIT_ULL(1)

#define APPLE_RTKIT_MGMT_PWR_STATE GENMASK_ULL(15, 0)

#define APPLE_RTKIT_CRASHLOG_CRASH 1

#define APPLE_RTKIT_BUFFER_REQUEST	1
#define APPLE_RTKIT_BUFFER_REQUEST_SIZE GENMASK_ULL(51, 44)
#define APPLE_RTKIT_BUFFER_REQUEST_IOVA GENMASK_ULL(43, 0)

#define APPLE_RTKIT_SYSLOG_TYPE GENMASK_ULL(59, 52)

#define APPLE_RTKIT_SYSLOG_LOG 5

#define APPLE_RTKIT_SYSLOG_INIT	     8
#define APPLE_RTKIT_SYSLOG_N_ENTRIES GENMASK_ULL(7, 0)
#define APPLE_RTKIT_SYSLOG_MSG_SIZE  GENMASK_ULL(31, 24)

#define APPLE_RTKIT_OSLOG_TYPE GENMASK_ULL(63, 56)
#define APPLE_RTKIT_OSLOG_INIT	1
#define APPLE_RTKIT_OSLOG_ACK	3

#define APPLE_RTKIT_MIN_SUPPORTED_VERSION 11
#define APPLE_RTKIT_MAX_SUPPORTED_VERSION 12

struct apple_rtkit_msg {
	struct completion *completion;
	struct apple_mbox_msg mbox_msg;
};

struct apple_rtkit_rx_work {
	struct apple_rtkit *rtk;
	u8 ep;
	u64 msg;
	struct work_struct work;
};

bool apple_rtkit_is_running(struct apple_rtkit *rtk)
{
	if (rtk->crashed)
		return false;
	if ((rtk->iop_power_state & 0xff) != APPLE_RTKIT_PWR_STATE_ON)
		return false;
	if ((rtk->ap_power_state & 0xff) != APPLE_RTKIT_PWR_STATE_ON)
		return false;
	return true;
}
EXPORT_SYMBOL_GPL(apple_rtkit_is_running);

bool apple_rtkit_is_crashed(struct apple_rtkit *rtk)
{
	return rtk->crashed;
}
EXPORT_SYMBOL_GPL(apple_rtkit_is_crashed);

static void apple_rtkit_management_send(struct apple_rtkit *rtk, u8 type,
					u64 msg)
{
	msg &= ~APPLE_RTKIT_MGMT_TYPE;
	msg |= FIELD_PREP(APPLE_RTKIT_MGMT_TYPE, type);
	apple_rtkit_send_message(rtk, APPLE_RTKIT_EP_MGMT, msg, NULL, false);
}

static void apple_rtkit_management_rx_hello(struct apple_rtkit *rtk, u64 msg)
{
	u64 reply;

	int min_ver = FIELD_GET(APPLE_RTKIT_MGMT_HELLO_MINVER, msg);
	int max_ver = FIELD_GET(APPLE_RTKIT_MGMT_HELLO_MAXVER, msg);
	int want_ver = min(APPLE_RTKIT_MAX_SUPPORTED_VERSION, max_ver);

	dev_dbg(rtk->dev, "RTKit: Min ver %d, max ver %d\n", min_ver, max_ver);

	if (min_ver > APPLE_RTKIT_MAX_SUPPORTED_VERSION) {
		dev_err(rtk->dev, "RTKit: Firmware min version %d is too new\n",
			min_ver);
		goto abort_boot;
	}

	if (max_ver < APPLE_RTKIT_MIN_SUPPORTED_VERSION) {
		dev_err(rtk->dev, "RTKit: Firmware max version %d is too old\n",
			max_ver);
		goto abort_boot;
	}

	dev_info(rtk->dev, "RTKit: Initializing (protocol version %d)\n",
		 want_ver);
	rtk->version = want_ver;

	reply = FIELD_PREP(APPLE_RTKIT_MGMT_HELLO_MINVER, want_ver);
	reply |= FIELD_PREP(APPLE_RTKIT_MGMT_HELLO_MAXVER, want_ver);
	apple_rtkit_management_send(rtk, APPLE_RTKIT_MGMT_HELLO_REPLY, reply);

	return;

abort_boot:
	rtk->boot_result = -EINVAL;
	complete_all(&rtk->epmap_completion);
}

static void apple_rtkit_management_rx_epmap(struct apple_rtkit *rtk, u64 msg)
{
	int i, ep;
	u64 reply;
	unsigned long bitmap = FIELD_GET(APPLE_RTKIT_MGMT_EPMAP_BITMAP, msg);
	u32 base = FIELD_GET(APPLE_RTKIT_MGMT_EPMAP_BASE, msg);

	dev_dbg(rtk->dev,
		"RTKit: received endpoint bitmap 0x%lx with base 0x%x\n",
		bitmap, base);

	for_each_set_bit(i, &bitmap, 32) {
		ep = 32 * base + i;
		dev_dbg(rtk->dev, "RTKit: Discovered endpoint 0x%02x\n", ep);
		set_bit(ep, rtk->endpoints);
	}

	reply = FIELD_PREP(APPLE_RTKIT_MGMT_EPMAP_BASE, base);
	if (msg & APPLE_RTKIT_MGMT_EPMAP_LAST)
		reply |= APPLE_RTKIT_MGMT_EPMAP_LAST;
	else
		reply |= APPLE_RTKIT_MGMT_EPMAP_REPLY_MORE;

	apple_rtkit_management_send(rtk, APPLE_RTKIT_MGMT_EPMAP_REPLY, reply);

	if (!(msg & APPLE_RTKIT_MGMT_EPMAP_LAST))
		return;

	for_each_set_bit(ep, rtk->endpoints, APPLE_RTKIT_APP_ENDPOINT_START) {
		switch (ep) {
		/* the management endpoint is started by default */
		case APPLE_RTKIT_EP_MGMT:
			break;

		/* without starting these RTKit refuses to boot */
		case APPLE_RTKIT_EP_SYSLOG:
		case APPLE_RTKIT_EP_CRASHLOG:
		case APPLE_RTKIT_EP_DEBUG:
		case APPLE_RTKIT_EP_IOREPORT:
		case APPLE_RTKIT_EP_OSLOG:
			dev_dbg(rtk->dev,
				"RTKit: Starting system endpoint 0x%02x\n", ep);
			apple_rtkit_start_ep(rtk, ep);
			break;

		default:
			dev_warn(rtk->dev,
				 "RTKit: Unknown system endpoint: 0x%02x\n",
				 ep);
		}
	}

	rtk->boot_result = 0;
	complete_all(&rtk->epmap_completion);
}

static void apple_rtkit_management_rx_iop_pwr_ack(struct apple_rtkit *rtk,
						  u64 msg)
{
	unsigned int new_state = FIELD_GET(APPLE_RTKIT_MGMT_PWR_STATE, msg);

	dev_dbg(rtk->dev, "RTKit: IOP power state transition: 0x%x -> 0x%x\n",
		rtk->iop_power_state, new_state);
	rtk->iop_power_state = new_state;

	complete_all(&rtk->iop_pwr_ack_completion);
}

static void apple_rtkit_management_rx_ap_pwr_ack(struct apple_rtkit *rtk,
						 u64 msg)
{
	unsigned int new_state = FIELD_GET(APPLE_RTKIT_MGMT_PWR_STATE, msg);

	dev_dbg(rtk->dev, "RTKit: AP power state transition: 0x%x -> 0x%x\n",
		rtk->ap_power_state, new_state);
	rtk->ap_power_state = new_state;

	complete_all(&rtk->ap_pwr_ack_completion);
}

static void apple_rtkit_management_rx(struct apple_rtkit *rtk, u64 msg)
{
	u8 type = FIELD_GET(APPLE_RTKIT_MGMT_TYPE, msg);

	switch (type) {
	case APPLE_RTKIT_MGMT_HELLO:
		apple_rtkit_management_rx_hello(rtk, msg);
		break;
	case APPLE_RTKIT_MGMT_EPMAP:
		apple_rtkit_management_rx_epmap(rtk, msg);
		break;
	case APPLE_RTKIT_MGMT_SET_IOP_PWR_STATE_ACK:
		apple_rtkit_management_rx_iop_pwr_ack(rtk, msg);
		break;
	case APPLE_RTKIT_MGMT_SET_AP_PWR_STATE_ACK:
		apple_rtkit_management_rx_ap_pwr_ack(rtk, msg);
		break;
	default:
		dev_warn(
			rtk->dev,
			"RTKit: unknown management message: 0x%llx (type: 0x%02x)\n",
			msg, type);
	}
}

static int apple_rtkit_common_rx_get_buffer(struct apple_rtkit *rtk,
					    struct apple_rtkit_shmem *buffer,
					    u8 ep, u64 msg)
{
	size_t n_4kpages = FIELD_GET(APPLE_RTKIT_BUFFER_REQUEST_SIZE, msg);
	u64 reply;
	int err;

	buffer->buffer = NULL;
	buffer->iomem = NULL;
	buffer->is_mapped = false;
	buffer->iova = FIELD_GET(APPLE_RTKIT_BUFFER_REQUEST_IOVA, msg);
	buffer->size = n_4kpages << 12;

	dev_dbg(rtk->dev, "RTKit: buffer request for 0x%zx bytes at %pad\n",
		buffer->size, &buffer->iova);

	if (buffer->iova &&
	    (!rtk->ops->shmem_setup || !rtk->ops->shmem_destroy)) {
		err = -EINVAL;
		goto error;
	}

	if (rtk->ops->shmem_setup) {
		err = rtk->ops->shmem_setup(rtk->cookie, buffer);
		if (err)
			goto error;
	} else {
		buffer->buffer = dma_alloc_coherent(rtk->dev, buffer->size,
						    &buffer->iova, GFP_KERNEL);
		if (!buffer->buffer) {
			err = -ENOMEM;
			goto error;
		}
	}

	if (!buffer->is_mapped) {
		reply = FIELD_PREP(APPLE_RTKIT_SYSLOG_TYPE,
				   APPLE_RTKIT_BUFFER_REQUEST);
		reply |= FIELD_PREP(APPLE_RTKIT_BUFFER_REQUEST_SIZE, n_4kpages);
		reply |= FIELD_PREP(APPLE_RTKIT_BUFFER_REQUEST_IOVA,
				    buffer->iova);
		apple_rtkit_send_message(rtk, ep, reply, NULL, false);
	}

	return 0;

error:
	buffer->buffer = NULL;
	buffer->iomem = NULL;
	buffer->iova = 0;
	buffer->size = 0;
	buffer->is_mapped = false;
	return err;
}

static void apple_rtkit_free_buffer(struct apple_rtkit *rtk,
				    struct apple_rtkit_shmem *bfr)
{
	if (bfr->size == 0)
		return;

	if (rtk->ops->shmem_destroy)
		rtk->ops->shmem_destroy(rtk->cookie, bfr);
	else if (bfr->buffer)
		dma_free_coherent(rtk->dev, bfr->size, bfr->buffer, bfr->iova);

	bfr->buffer = NULL;
	bfr->iomem = NULL;
	bfr->iova = 0;
	bfr->size = 0;
	bfr->is_mapped = false;
}

static void apple_rtkit_memcpy(struct apple_rtkit *rtk, void *dst,
			       struct apple_rtkit_shmem *bfr, size_t offset,
			       size_t len)
{
	if (bfr->iomem)
		memcpy_fromio(dst, bfr->iomem + offset, len);
	else
		memcpy(dst, bfr->buffer + offset, len);
}

static void apple_rtkit_crashlog_rx(struct apple_rtkit *rtk, u64 msg)
{
	u8 type = FIELD_GET(APPLE_RTKIT_SYSLOG_TYPE, msg);
	u8 *bfr;

	if (type != APPLE_RTKIT_CRASHLOG_CRASH) {
		dev_warn(rtk->dev, "RTKit: Unknown crashlog message: %llx\n",
			 msg);
		return;
	}

	if (!rtk->crashlog_buffer.size) {
		apple_rtkit_common_rx_get_buffer(rtk, &rtk->crashlog_buffer,
						 APPLE_RTKIT_EP_CRASHLOG, msg);
		return;
	}

	dev_err(rtk->dev, "RTKit: co-processor has crashed\n");

	/*
	 * create a shadow copy here to make sure the co-processor isn't able
	 * to change the log while we're dumping it. this also ensures
	 * the buffer is in normal memory and not iomem for e.g. the SMC
	 */
	bfr = kzalloc(rtk->crashlog_buffer.size, GFP_KERNEL);
	if (bfr) {
		apple_rtkit_memcpy(rtk, bfr, &rtk->crashlog_buffer, 0,
				   rtk->crashlog_buffer.size);
		apple_rtkit_crashlog_dump(rtk, bfr, rtk->crashlog_buffer.size);
		kfree(bfr);
	} else {
		dev_err(rtk->dev,
			"RTKit: Couldn't allocate crashlog shadow buffer\n");
	}

	rtk->crashed = true;
	if (rtk->ops->crashed)
		rtk->ops->crashed(rtk->cookie);
}

static void apple_rtkit_ioreport_rx(struct apple_rtkit *rtk, u64 msg)
{
	u8 type = FIELD_GET(APPLE_RTKIT_SYSLOG_TYPE, msg);

	switch (type) {
	case APPLE_RTKIT_BUFFER_REQUEST:
		apple_rtkit_common_rx_get_buffer(rtk, &rtk->ioreport_buffer,
						 APPLE_RTKIT_EP_IOREPORT, msg);
		break;
	/* unknown, must be ACKed or the co-processor will hang */
	case 0x8:
	case 0xc:
		apple_rtkit_send_message(rtk, APPLE_RTKIT_EP_IOREPORT, msg,
					 NULL, false);
		break;
	default:
		dev_warn(rtk->dev, "RTKit: Unknown ioreport message: %llx\n",
			 msg);
	}
}

static void apple_rtkit_syslog_rx_init(struct apple_rtkit *rtk, u64 msg)
{
	rtk->syslog_n_entries = FIELD_GET(APPLE_RTKIT_SYSLOG_N_ENTRIES, msg);
	rtk->syslog_msg_size = FIELD_GET(APPLE_RTKIT_SYSLOG_MSG_SIZE, msg);

	rtk->syslog_msg_buffer = kzalloc(rtk->syslog_msg_size, GFP_KERNEL);

	dev_dbg(rtk->dev,
		"RTKit: syslog initialized: entries: %zd, msg_size: %zd\n",
		rtk->syslog_n_entries, rtk->syslog_msg_size);
}

static bool should_crop_syslog_char(char c)
{
	return c == '\n' || c == '\r' || c == ' ' || c == '\0';
}

static void apple_rtkit_syslog_rx_log(struct apple_rtkit *rtk, u64 msg)
{
	u8 idx = msg & 0xff;
	char log_context[24];
	size_t entry_size = 0x20 + rtk->syslog_msg_size;
	int msglen;

	if (!rtk->syslog_msg_buffer) {
		dev_warn(
			rtk->dev,
			"RTKit: received syslog message but no syslog_msg_buffer\n");
		goto done;
	}
	if (!rtk->syslog_buffer.size) {
		dev_warn(
			rtk->dev,
			"RTKit: received syslog message but syslog_buffer.size is zero\n");
		goto done;
	}
	if (!rtk->syslog_buffer.buffer && !rtk->syslog_buffer.iomem) {
		dev_warn(
			rtk->dev,
			"RTKit: received syslog message but no syslog_buffer.buffer or syslog_buffer.iomem\n");
		goto done;
	}
	if (idx > rtk->syslog_n_entries) {
		dev_warn(rtk->dev, "RTKit: syslog index %d out of range\n",
			 idx);
		goto done;
	}

	apple_rtkit_memcpy(rtk, log_context, &rtk->syslog_buffer,
			   idx * entry_size + 8, sizeof(log_context));
	apple_rtkit_memcpy(rtk, rtk->syslog_msg_buffer, &rtk->syslog_buffer,
			   idx * entry_size + 8 + sizeof(log_context),
			   rtk->syslog_msg_size);

	log_context[sizeof(log_context) - 1] = 0;

	msglen = rtk->syslog_msg_size - 1;
	while (msglen > 0 &&
		   should_crop_syslog_char(rtk->syslog_msg_buffer[msglen - 1]))
		msglen--;

	rtk->syslog_msg_buffer[msglen] = 0;
	dev_info(rtk->dev, "RTKit: syslog message: %s: %s\n", log_context,
		 rtk->syslog_msg_buffer);

done:
	apple_rtkit_send_message(rtk, APPLE_RTKIT_EP_SYSLOG, msg, NULL, false);
}

static void apple_rtkit_syslog_rx(struct apple_rtkit *rtk, u64 msg)
{
	u8 type = FIELD_GET(APPLE_RTKIT_SYSLOG_TYPE, msg);

	switch (type) {
	case APPLE_RTKIT_BUFFER_REQUEST:
		apple_rtkit_common_rx_get_buffer(rtk, &rtk->syslog_buffer,
						 APPLE_RTKIT_EP_SYSLOG, msg);
		break;
	case APPLE_RTKIT_SYSLOG_INIT:
		apple_rtkit_syslog_rx_init(rtk, msg);
		break;
	case APPLE_RTKIT_SYSLOG_LOG:
		apple_rtkit_syslog_rx_log(rtk, msg);
		break;
	default:
		dev_warn(rtk->dev, "RTKit: Unknown syslog message: %llx\n",
			 msg);
	}
}

static void apple_rtkit_oslog_rx_init(struct apple_rtkit *rtk, u64 msg)
{
	u64 ack;

	dev_dbg(rtk->dev, "RTKit: oslog init: msg: 0x%llx\n", msg);
	ack = FIELD_PREP(APPLE_RTKIT_OSLOG_TYPE, APPLE_RTKIT_OSLOG_ACK);
	apple_rtkit_send_message(rtk, APPLE_RTKIT_EP_OSLOG, ack, NULL, false);
}

static void apple_rtkit_oslog_rx(struct apple_rtkit *rtk, u64 msg)
{
	u8 type = FIELD_GET(APPLE_RTKIT_OSLOG_TYPE, msg);

	switch (type) {
	case APPLE_RTKIT_OSLOG_INIT:
		apple_rtkit_oslog_rx_init(rtk, msg);
		break;
	default:
		dev_warn(rtk->dev, "RTKit: Unknown oslog message: %llx\n", msg);
	}
}

static void apple_rtkit_rx_work(struct work_struct *work)
{
	struct apple_rtkit_rx_work *rtk_work =
		container_of(work, struct apple_rtkit_rx_work, work);
	struct apple_rtkit *rtk = rtk_work->rtk;

	switch (rtk_work->ep) {
	case APPLE_RTKIT_EP_MGMT:
		apple_rtkit_management_rx(rtk, rtk_work->msg);
		break;
	case APPLE_RTKIT_EP_CRASHLOG:
		apple_rtkit_crashlog_rx(rtk, rtk_work->msg);
		break;
	case APPLE_RTKIT_EP_SYSLOG:
		apple_rtkit_syslog_rx(rtk, rtk_work->msg);
		break;
	case APPLE_RTKIT_EP_IOREPORT:
		apple_rtkit_ioreport_rx(rtk, rtk_work->msg);
		break;
	case APPLE_RTKIT_EP_OSLOG:
		apple_rtkit_oslog_rx(rtk, rtk_work->msg);
		break;
	case APPLE_RTKIT_APP_ENDPOINT_START ... 0xff:
		if (rtk->ops->recv_message)
			rtk->ops->recv_message(rtk->cookie, rtk_work->ep,
					       rtk_work->msg);
		else
			dev_warn(
				rtk->dev,
				"Received unexpected message to EP%02d: %llx\n",
				rtk_work->ep, rtk_work->msg);
		break;
	default:
		dev_warn(rtk->dev,
			 "RTKit: message to unknown endpoint %02x: %llx\n",
			 rtk_work->ep, rtk_work->msg);
	}

	kfree(rtk_work);
}

static void apple_rtkit_rx(struct mbox_client *cl, void *mssg)
{
	struct apple_rtkit *rtk = container_of(cl, struct apple_rtkit, mbox_cl);
	struct apple_mbox_msg *msg = mssg;
	struct apple_rtkit_rx_work *work;
	u8 ep = msg->msg1;

	/*
	 * The message was read from a MMIO FIFO and we have to make
	 * sure all reads from buffers sent with that message happen
	 * afterwards.
	 */
	dma_rmb();

	if (!test_bit(ep, rtk->endpoints))
		dev_warn(rtk->dev,
			 "RTKit: Message to undiscovered endpoint 0x%02x\n",
			 ep);

	if (ep >= APPLE_RTKIT_APP_ENDPOINT_START &&
	    rtk->ops->recv_message_early &&
	    rtk->ops->recv_message_early(rtk->cookie, ep, msg->msg0))
		return;

	work = kzalloc(sizeof(*work), GFP_ATOMIC);
	if (!work)
		return;

	work->rtk = rtk;
	work->ep = ep;
	work->msg = msg->msg0;
	INIT_WORK(&work->work, apple_rtkit_rx_work);
	queue_work(rtk->wq, &work->work);
}

static void apple_rtkit_tx_done(struct mbox_client *cl, void *mssg, int r)
{
	struct apple_rtkit_msg *msg =
		container_of(mssg, struct apple_rtkit_msg, mbox_msg);

	if (r == -ETIME)
		return;

	if (msg->completion)
		complete(msg->completion);
	kfree(msg);
}

int apple_rtkit_send_message(struct apple_rtkit *rtk, u8 ep, u64 message,
			     struct completion *completion, bool atomic)
{
	struct apple_rtkit_msg *msg;
	int ret;
	gfp_t flags;

	if (rtk->crashed)
		return -EINVAL;
	if (ep >= APPLE_RTKIT_APP_ENDPOINT_START &&
	    !apple_rtkit_is_running(rtk))
		return -EINVAL;

	if (atomic)
		flags = GFP_ATOMIC;
	else
		flags = GFP_KERNEL;

	msg = kzalloc(sizeof(*msg), flags);
	if (!msg)
		return -ENOMEM;

	msg->mbox_msg.msg0 = message;
	msg->mbox_msg.msg1 = ep;
	msg->completion = completion;

	/*
	 * The message will be sent with a MMIO write. We need the barrier
	 * here to ensure any previous writes to buffers are visible to the
	 * device before that MMIO write happens.
	 */
	dma_wmb();

	ret = mbox_send_message(rtk->mbox_chan, &msg->mbox_msg);
	if (ret < 0) {
		kfree(msg);
		return ret;
	}

	return 0;
}
EXPORT_SYMBOL_GPL(apple_rtkit_send_message);

int apple_rtkit_send_message_wait(struct apple_rtkit *rtk, u8 ep, u64 message,
				  unsigned long timeout, bool atomic)
{
	DECLARE_COMPLETION_ONSTACK(completion);
	int ret;
	long t;

	ret = apple_rtkit_send_message(rtk, ep, message, &completion, atomic);
	if (ret < 0)
		return ret;

	if (atomic) {
		ret = mbox_flush(rtk->mbox_chan, timeout);
		if (ret < 0)
			return ret;

		if (try_wait_for_completion(&completion))
			return 0;

		return -ETIME;
	} else {
		t = wait_for_completion_interruptible_timeout(
			&completion, msecs_to_jiffies(timeout));
		if (t < 0)
			return t;
		else if (t == 0)
			return -ETIME;
		return 0;
	}
}
EXPORT_SYMBOL_GPL(apple_rtkit_send_message_wait);

int apple_rtkit_poll(struct apple_rtkit *rtk)
{
	return mbox_client_peek_data(rtk->mbox_chan);
}
EXPORT_SYMBOL_GPL(apple_rtkit_poll);

int apple_rtkit_start_ep(struct apple_rtkit *rtk, u8 endpoint)
{
	u64 msg;

	if (!test_bit(endpoint, rtk->endpoints))
		return -EINVAL;
	if (endpoint >= APPLE_RTKIT_APP_ENDPOINT_START &&
	    !apple_rtkit_is_running(rtk))
		return -EINVAL;

	msg = FIELD_PREP(APPLE_RTKIT_MGMT_STARTEP_EP, endpoint);
	msg |= APPLE_RTKIT_MGMT_STARTEP_FLAG;
	apple_rtkit_management_send(rtk, APPLE_RTKIT_MGMT_STARTEP, msg);

	return 0;
}
EXPORT_SYMBOL_GPL(apple_rtkit_start_ep);

static int apple_rtkit_request_mbox_chan(struct apple_rtkit *rtk)
{
	if (rtk->mbox_name)
		rtk->mbox_chan = mbox_request_channel_byname(&rtk->mbox_cl,
							     rtk->mbox_name);
	else
		rtk->mbox_chan =
			mbox_request_channel(&rtk->mbox_cl, rtk->mbox_idx);

	if (IS_ERR(rtk->mbox_chan))
		return PTR_ERR(rtk->mbox_chan);
	return 0;
}

struct apple_rtkit *apple_rtkit_init(struct device *dev, void *cookie,
					    const char *mbox_name, int mbox_idx,
					    const struct apple_rtkit_ops *ops)
{
	struct apple_rtkit *rtk;
	int ret;

	if (!ops)
		return ERR_PTR(-EINVAL);

	rtk = kzalloc(sizeof(*rtk), GFP_KERNEL);
	if (!rtk)
		return ERR_PTR(-ENOMEM);

	rtk->dev = dev;
	rtk->cookie = cookie;
	rtk->ops = ops;

	init_completion(&rtk->epmap_completion);
	init_completion(&rtk->iop_pwr_ack_completion);
	init_completion(&rtk->ap_pwr_ack_completion);

	bitmap_zero(rtk->endpoints, APPLE_RTKIT_MAX_ENDPOINTS);
	set_bit(APPLE_RTKIT_EP_MGMT, rtk->endpoints);

	rtk->mbox_name = mbox_name;
	rtk->mbox_idx = mbox_idx;
	rtk->mbox_cl.dev = dev;
	rtk->mbox_cl.tx_block = false;
	rtk->mbox_cl.knows_txdone = false;
	rtk->mbox_cl.rx_callback = &apple_rtkit_rx;
	rtk->mbox_cl.tx_done = &apple_rtkit_tx_done;

	rtk->wq = alloc_ordered_workqueue("rtkit-%s", WQ_MEM_RECLAIM,
					  dev_name(rtk->dev));
	if (!rtk->wq) {
		ret = -ENOMEM;
		goto free_rtk;
	}

	ret = apple_rtkit_request_mbox_chan(rtk);
	if (ret)
		goto destroy_wq;

	return rtk;

destroy_wq:
	destroy_workqueue(rtk->wq);
free_rtk:
	kfree(rtk);
	return ERR_PTR(ret);
}
EXPORT_SYMBOL_GPL(apple_rtkit_init);

static int apple_rtkit_wait_for_completion(struct completion *c)
{
	long t;

	t = wait_for_completion_interruptible_timeout(c,
						      msecs_to_jiffies(1000));
	if (t < 0)
		return t;
	else if (t == 0)
		return -ETIME;
	else
		return 0;
}

int apple_rtkit_reinit(struct apple_rtkit *rtk)
{
	/* make sure we don't handle any messages while reinitializing */
	mbox_free_channel(rtk->mbox_chan);
	flush_workqueue(rtk->wq);

	apple_rtkit_free_buffer(rtk, &rtk->ioreport_buffer);
	apple_rtkit_free_buffer(rtk, &rtk->crashlog_buffer);
	apple_rtkit_free_buffer(rtk, &rtk->syslog_buffer);

	kfree(rtk->syslog_msg_buffer);

	rtk->syslog_msg_buffer = NULL;
	rtk->syslog_n_entries = 0;
	rtk->syslog_msg_size = 0;

	bitmap_zero(rtk->endpoints, APPLE_RTKIT_MAX_ENDPOINTS);
	set_bit(APPLE_RTKIT_EP_MGMT, rtk->endpoints);

	reinit_completion(&rtk->epmap_completion);
	reinit_completion(&rtk->iop_pwr_ack_completion);
	reinit_completion(&rtk->ap_pwr_ack_completion);

	rtk->crashed = false;
	rtk->iop_power_state = APPLE_RTKIT_PWR_STATE_OFF;
	rtk->ap_power_state = APPLE_RTKIT_PWR_STATE_OFF;

	return apple_rtkit_request_mbox_chan(rtk);
}
EXPORT_SYMBOL_GPL(apple_rtkit_reinit);

static int apple_rtkit_set_ap_power_state(struct apple_rtkit *rtk,
					  unsigned int state)
{
	u64 msg;
	int ret;

	reinit_completion(&rtk->ap_pwr_ack_completion);

	msg = FIELD_PREP(APPLE_RTKIT_MGMT_PWR_STATE, state);
	apple_rtkit_management_send(rtk, APPLE_RTKIT_MGMT_SET_AP_PWR_STATE,
				    msg);

	ret = apple_rtkit_wait_for_completion(&rtk->ap_pwr_ack_completion);
	if (ret)
		return ret;

	if (rtk->ap_power_state != state)
		return -EINVAL;
	return 0;
}

static int apple_rtkit_set_iop_power_state(struct apple_rtkit *rtk,
					   unsigned int state)
{
	u64 msg;
	int ret;

	reinit_completion(&rtk->iop_pwr_ack_completion);

	msg = FIELD_PREP(APPLE_RTKIT_MGMT_PWR_STATE, state);
	apple_rtkit_management_send(rtk, APPLE_RTKIT_MGMT_SET_IOP_PWR_STATE,
				    msg);

	ret = apple_rtkit_wait_for_completion(&rtk->iop_pwr_ack_completion);
	if (ret)
		return ret;

	if (rtk->iop_power_state != state)
		return -EINVAL;
	return 0;
}

int apple_rtkit_boot(struct apple_rtkit *rtk)
{
	int ret;

	if (apple_rtkit_is_running(rtk))
		return 0;
	if (rtk->crashed)
		return -EINVAL;

	dev_dbg(rtk->dev, "RTKit: waiting for boot to finish\n");
	ret = apple_rtkit_wait_for_completion(&rtk->epmap_completion);
	if (ret)
		return ret;
	if (rtk->boot_result)
		return rtk->boot_result;

	dev_dbg(rtk->dev, "RTKit: waiting for IOP power state ACK\n");
	ret = apple_rtkit_wait_for_completion(&rtk->iop_pwr_ack_completion);
	if (ret)
		return ret;

	return apple_rtkit_set_ap_power_state(rtk, APPLE_RTKIT_PWR_STATE_ON);
}
EXPORT_SYMBOL_GPL(apple_rtkit_boot);

int apple_rtkit_shutdown(struct apple_rtkit *rtk)
{
	int ret;

	/* if OFF is used here the co-processor will not wake up again */
	ret = apple_rtkit_set_ap_power_state(rtk,
					     APPLE_RTKIT_PWR_STATE_QUIESCED);
	if (ret)
		return ret;

	ret = apple_rtkit_set_iop_power_state(rtk, APPLE_RTKIT_PWR_STATE_SLEEP);
	if (ret)
		return ret;

	return apple_rtkit_reinit(rtk);
}
EXPORT_SYMBOL_GPL(apple_rtkit_shutdown);

int apple_rtkit_idle(struct apple_rtkit *rtk)
{
	int ret;

	/* if OFF is used here the co-processor will not wake up again */
	ret = apple_rtkit_set_ap_power_state(rtk,
					     APPLE_RTKIT_PWR_STATE_IDLE);
	if (ret)
		return ret;

	ret = apple_rtkit_set_iop_power_state(rtk, APPLE_RTKIT_PWR_STATE_IDLE);
	if (ret)
		return ret;

	rtk->iop_power_state = APPLE_RTKIT_PWR_STATE_IDLE;
	rtk->ap_power_state = APPLE_RTKIT_PWR_STATE_IDLE;
	return 0;
}
EXPORT_SYMBOL_GPL(apple_rtkit_idle);

int apple_rtkit_quiesce(struct apple_rtkit *rtk)
{
	int ret;

	ret = apple_rtkit_set_ap_power_state(rtk,
					     APPLE_RTKIT_PWR_STATE_QUIESCED);
	if (ret)
		return ret;

	ret = apple_rtkit_set_iop_power_state(rtk,
					      APPLE_RTKIT_PWR_STATE_QUIESCED);
	if (ret)
		return ret;

	ret = apple_rtkit_reinit(rtk);
	if (ret)
		return ret;

	rtk->iop_power_state = APPLE_RTKIT_PWR_STATE_QUIESCED;
	rtk->ap_power_state = APPLE_RTKIT_PWR_STATE_QUIESCED;
	return 0;
}
EXPORT_SYMBOL_GPL(apple_rtkit_quiesce);

int apple_rtkit_wake(struct apple_rtkit *rtk)
{
	u64 msg;

	if (apple_rtkit_is_running(rtk))
		return -EINVAL;

	reinit_completion(&rtk->iop_pwr_ack_completion);

	/*
	 * Use open-coded apple_rtkit_set_iop_power_state since apple_rtkit_boot
	 * will wait for the completion anyway.
	 */
	msg = FIELD_PREP(APPLE_RTKIT_MGMT_PWR_STATE, APPLE_RTKIT_PWR_STATE_ON);
	apple_rtkit_management_send(rtk, APPLE_RTKIT_MGMT_SET_IOP_PWR_STATE,
				    msg);

	return apple_rtkit_boot(rtk);
}
EXPORT_SYMBOL_GPL(apple_rtkit_wake);

<<<<<<< HEAD
static void apple_rtkit_free(void *data)
=======
void apple_rtkit_free(struct apple_rtkit *rtk)
>>>>>>> 98817289
{
	struct apple_rtkit *rtk = data;

	mbox_free_channel(rtk->mbox_chan);
	destroy_workqueue(rtk->wq);

	apple_rtkit_free_buffer(rtk, &rtk->ioreport_buffer);
	apple_rtkit_free_buffer(rtk, &rtk->crashlog_buffer);
	apple_rtkit_free_buffer(rtk, &rtk->syslog_buffer);

	kfree(rtk->syslog_msg_buffer);
	kfree(rtk);
}
EXPORT_SYMBOL_GPL(apple_rtkit_free);

static void apple_rtkit_free_wrapper(void *data)
{
	apple_rtkit_free(data);
}

struct apple_rtkit *devm_apple_rtkit_init(struct device *dev, void *cookie,
					  const char *mbox_name, int mbox_idx,
					  const struct apple_rtkit_ops *ops)
{
	struct apple_rtkit *rtk;
	int ret;

	rtk = apple_rtkit_init(dev, cookie, mbox_name, mbox_idx, ops);
	if (IS_ERR(rtk))
		return rtk;

<<<<<<< HEAD
	ret = devm_add_action_or_reset(dev, apple_rtkit_free, rtk);
=======
	ret = devm_add_action_or_reset(dev, apple_rtkit_free_wrapper, rtk);
>>>>>>> 98817289
	if (ret)
		return ERR_PTR(ret);

	return rtk;
}
EXPORT_SYMBOL_GPL(devm_apple_rtkit_init);

MODULE_LICENSE("Dual MIT/GPL");
MODULE_AUTHOR("Sven Peter <sven@svenpeter.dev>");
MODULE_DESCRIPTION("Apple RTKit driver");<|MERGE_RESOLUTION|>--- conflicted
+++ resolved
@@ -960,14 +960,8 @@
 }
 EXPORT_SYMBOL_GPL(apple_rtkit_wake);
 
-<<<<<<< HEAD
-static void apple_rtkit_free(void *data)
-=======
 void apple_rtkit_free(struct apple_rtkit *rtk)
->>>>>>> 98817289
-{
-	struct apple_rtkit *rtk = data;
-
+{
 	mbox_free_channel(rtk->mbox_chan);
 	destroy_workqueue(rtk->wq);
 
@@ -996,11 +990,7 @@
 	if (IS_ERR(rtk))
 		return rtk;
 
-<<<<<<< HEAD
-	ret = devm_add_action_or_reset(dev, apple_rtkit_free, rtk);
-=======
 	ret = devm_add_action_or_reset(dev, apple_rtkit_free_wrapper, rtk);
->>>>>>> 98817289
 	if (ret)
 		return ERR_PTR(ret);
 
