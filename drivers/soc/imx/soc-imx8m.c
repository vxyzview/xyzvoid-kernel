// SPDX-License-Identifier: GPL-2.0
/*
 * Copyright 2019 NXP.
 */

#include <linux/init.h>
#include <linux/io.h>
#include <linux/of_address.h>
#include <linux/slab.h>
#include <linux/sys_soc.h>
#include <linux/platform_device.h>
#include <linux/arm-smccc.h>
#include <linux/of.h>
#include <linux/clk.h>

#define REV_B1				0x21

#define IMX8MQ_SW_INFO_B1		0x40
#define IMX8MQ_SW_MAGIC_B1		0xff0055aa

#define IMX_SIP_GET_SOC_INFO		0xc2000006

#define OCOTP_UID_LOW			0x410
#define OCOTP_UID_HIGH			0x420

#define IMX8MP_OCOTP_UID_OFFSET		0x10

/* Same as ANADIG_DIGPROG_IMX7D */
#define ANADIG_DIGPROG_IMX8MM	0x800

struct imx8_soc_data {
	char *name;
<<<<<<< HEAD
	int (*soc_revision)(u32 *socrev);
=======
	int (*soc_revision)(u32 *socrev, u64 *socuid);
>>>>>>> 4e3ac415
};

#ifdef CONFIG_HAVE_ARM_SMCCC
static u32 imx8mq_soc_revision_from_atf(void)
{
	struct arm_smccc_res res;

	arm_smccc_smc(IMX_SIP_GET_SOC_INFO, 0, 0, 0, 0, 0, 0, 0, &res);

	if (res.a0 == SMCCC_RET_NOT_SUPPORTED)
		return 0;
	else
		return res.a0 & 0xff;
}
#else
static inline u32 imx8mq_soc_revision_from_atf(void) { return 0; };
#endif

<<<<<<< HEAD
static int imx8mq_soc_revision(u32 *socrev)
=======
static int imx8mq_soc_revision(u32 *socrev, u64 *socuid)
>>>>>>> 4e3ac415
{
	struct device_node *np __free(device_node) =
		of_find_compatible_node(NULL, NULL, "fsl,imx8mq-ocotp");
	void __iomem *ocotp_base;
	u32 magic;
	u32 rev;
	struct clk *clk;
	int ret;

	if (!np)
		return -EINVAL;

	ocotp_base = of_iomap(np, 0);
<<<<<<< HEAD
	if (!ocotp_base) {
		ret = -EINVAL;
		goto err_iomap;
	}
=======
	if (!ocotp_base)
		return -EINVAL;
>>>>>>> 4e3ac415

	clk = of_clk_get_by_name(np, NULL);
	if (IS_ERR(clk)) {
		ret = PTR_ERR(clk);
		goto err_clk;
	}

	clk_prepare_enable(clk);

	/*
	 * SOC revision on older imx8mq is not available in fuses so query
	 * the value from ATF instead.
	 */
	rev = imx8mq_soc_revision_from_atf();
	if (!rev) {
		magic = readl_relaxed(ocotp_base + IMX8MQ_SW_INFO_B1);
		if (magic == IMX8MQ_SW_MAGIC_B1)
			rev = REV_B1;
	}

	*socuid = readl_relaxed(ocotp_base + OCOTP_UID_HIGH);
	*socuid <<= 32;
	*socuid |= readl_relaxed(ocotp_base + OCOTP_UID_LOW);

	*socrev = rev;

	*socrev = rev;

	clk_disable_unprepare(clk);
	clk_put(clk);
	iounmap(ocotp_base);

	return 0;

err_clk:
	iounmap(ocotp_base);
<<<<<<< HEAD
err_iomap:
	of_node_put(np);
	return ret;
}

static int imx8mm_soc_uid(void)
=======
	return ret;
}

static int imx8mm_soc_uid(u64 *socuid)
>>>>>>> 4e3ac415
{
	struct device_node *np __free(device_node) =
		of_find_compatible_node(NULL, NULL, "fsl,imx8mm-ocotp");
	void __iomem *ocotp_base;
	struct clk *clk;
	int ret = 0;
	u32 offset = of_machine_is_compatible("fsl,imx8mp") ?
		     IMX8MP_OCOTP_UID_OFFSET : 0;

	if (!np)
		return -EINVAL;

	ocotp_base = of_iomap(np, 0);
<<<<<<< HEAD
	if (!ocotp_base) {
		ret = -EINVAL;
		goto err_iomap;
	}
=======
	if (!ocotp_base)
		return -EINVAL;
>>>>>>> 4e3ac415

	clk = of_clk_get_by_name(np, NULL);
	if (IS_ERR(clk)) {
		ret = PTR_ERR(clk);
		goto err_clk;
	}

	clk_prepare_enable(clk);

	*socuid = readl_relaxed(ocotp_base + OCOTP_UID_HIGH + offset);
	*socuid <<= 32;
	*socuid |= readl_relaxed(ocotp_base + OCOTP_UID_LOW + offset);

	clk_disable_unprepare(clk);
	clk_put(clk);

err_clk:
	iounmap(ocotp_base);
<<<<<<< HEAD
err_iomap:
	of_node_put(np);

	return ret;
}

static int imx8mm_soc_revision(u32 *socrev)
=======
	return ret;
}

static int imx8mm_soc_revision(u32 *socrev, u64 *socuid)
>>>>>>> 4e3ac415
{
	struct device_node *np __free(device_node) =
		of_find_compatible_node(NULL, NULL, "fsl,imx8mm-anatop");
	void __iomem *anatop_base;
<<<<<<< HEAD
	int ret;
=======
>>>>>>> 4e3ac415

	if (!np)
		return -EINVAL;

	anatop_base = of_iomap(np, 0);
<<<<<<< HEAD
	if (!anatop_base) {
		ret = -EINVAL;
		goto err_iomap;
	}
=======
	if (!anatop_base)
		return -EINVAL;
>>>>>>> 4e3ac415

	*socrev = readl_relaxed(anatop_base + ANADIG_DIGPROG_IMX8MM);

	iounmap(anatop_base);
<<<<<<< HEAD
	of_node_put(np);

	return imx8mm_soc_uid();

err_iomap:
	of_node_put(np);
	return ret;
=======

	return imx8mm_soc_uid(socuid);
>>>>>>> 4e3ac415
}

static const struct imx8_soc_data imx8mq_soc_data = {
	.name = "i.MX8MQ",
	.soc_revision = imx8mq_soc_revision,
};

static const struct imx8_soc_data imx8mm_soc_data = {
	.name = "i.MX8MM",
	.soc_revision = imx8mm_soc_revision,
};

static const struct imx8_soc_data imx8mn_soc_data = {
	.name = "i.MX8MN",
	.soc_revision = imx8mm_soc_revision,
};

static const struct imx8_soc_data imx8mp_soc_data = {
	.name = "i.MX8MP",
	.soc_revision = imx8mm_soc_revision,
};

static __maybe_unused const struct of_device_id imx8_soc_match[] = {
	{ .compatible = "fsl,imx8mq", .data = &imx8mq_soc_data, },
	{ .compatible = "fsl,imx8mm", .data = &imx8mm_soc_data, },
	{ .compatible = "fsl,imx8mn", .data = &imx8mn_soc_data, },
	{ .compatible = "fsl,imx8mp", .data = &imx8mp_soc_data, },
	{ }
};

#define imx8_revision(dev, soc_rev) \
	(soc_rev) ? \
	devm_kasprintf((dev), GFP_KERNEL, "%d.%d", ((soc_rev) >> 4) & 0xf, (soc_rev) & 0xf) : \
	"unknown"

static int imx8m_soc_probe(struct platform_device *pdev)
{
	struct soc_device_attribute *soc_dev_attr;
	const struct imx8_soc_data *data;
	struct device *dev = &pdev->dev;
	const struct of_device_id *id;
	struct soc_device *soc_dev;
	u32 soc_rev = 0;
	u64 soc_uid = 0;
	int ret;

	soc_dev_attr = devm_kzalloc(dev, sizeof(*soc_dev_attr), GFP_KERNEL);
	if (!soc_dev_attr)
		return -ENOMEM;

	soc_dev_attr->family = "Freescale i.MX";

	ret = of_property_read_string(of_root, "model", &soc_dev_attr->machine);
	if (ret)
		return ret;

	id = of_match_node(imx8_soc_match, of_root);
	if (!id)
		return -ENODEV;

	data = id->data;
	if (data) {
		soc_dev_attr->soc_id = data->name;
		if (data->soc_revision) {
<<<<<<< HEAD
			ret = data->soc_revision(&soc_rev);
			if (ret)
				goto free_soc;
=======
			ret = data->soc_revision(&soc_rev, &soc_uid);
			if (ret)
				return ret;
>>>>>>> 4e3ac415
		}
	}

	soc_dev_attr->revision = imx8_revision(dev, soc_rev);
	if (!soc_dev_attr->revision)
		return -ENOMEM;

	soc_dev_attr->serial_number = devm_kasprintf(dev, GFP_KERNEL, "%016llX", soc_uid);
	if (!soc_dev_attr->serial_number)
		return -ENOMEM;

	soc_dev = soc_device_register(soc_dev_attr);
	if (IS_ERR(soc_dev))
		return PTR_ERR(soc_dev);

	pr_info("SoC: %s revision %s\n", soc_dev_attr->soc_id,
		soc_dev_attr->revision);

	if (IS_ENABLED(CONFIG_ARM_IMX_CPUFREQ_DT))
		platform_device_register_simple("imx-cpufreq-dt", -1, NULL, 0);

	return 0;
}

static struct platform_driver imx8m_soc_driver = {
	.probe = imx8m_soc_probe,
	.driver = {
		.name = "imx8m-soc",
	},
};

static int __init imx8_soc_init(void)
{
	struct platform_device *pdev;
	int ret;

	/* No match means this is non-i.MX8M hardware, do nothing. */
	if (!of_match_node(imx8_soc_match, of_root))
		return 0;

	ret = platform_driver_register(&imx8m_soc_driver);
	if (ret) {
		pr_err("Failed to register imx8m-soc platform driver: %d\n", ret);
		return ret;
	}

	pdev = platform_device_register_simple("imx8m-soc", -1, NULL, 0);
	if (IS_ERR(pdev)) {
		pr_err("Failed to register imx8m-soc platform device: %ld\n", PTR_ERR(pdev));
		platform_driver_unregister(&imx8m_soc_driver);
		return PTR_ERR(pdev);
	}

	return 0;
}

static struct platform_driver imx8m_soc_driver = {
	.probe = imx8m_soc_probe,
	.driver = {
		.name = "imx8m-soc",
	},
};

static int __init imx8_soc_init(void)
{
	struct platform_device *pdev;
	int ret;

	/* No match means this is non-i.MX8M hardware, do nothing. */
	if (!of_match_node(imx8_soc_match, of_root))
		return 0;

	ret = platform_driver_register(&imx8m_soc_driver);
	if (ret) {
		pr_err("Failed to register imx8m-soc platform driver: %d\n", ret);
		return ret;
	}

	pdev = platform_device_register_simple("imx8m-soc", -1, NULL, 0);
	if (IS_ERR(pdev)) {
		pr_err("Failed to register imx8m-soc platform device: %ld\n", PTR_ERR(pdev));
		platform_driver_unregister(&imx8m_soc_driver);
		return PTR_ERR(pdev);
	}

	return 0;
}
device_initcall(imx8_soc_init);
MODULE_DESCRIPTION("NXP i.MX8M SoC driver");
MODULE_LICENSE("GPL");<|MERGE_RESOLUTION|>--- conflicted
+++ resolved
@@ -30,11 +30,7 @@
 
 struct imx8_soc_data {
 	char *name;
-<<<<<<< HEAD
-	int (*soc_revision)(u32 *socrev);
-=======
 	int (*soc_revision)(u32 *socrev, u64 *socuid);
->>>>>>> 4e3ac415
 };
 
 #ifdef CONFIG_HAVE_ARM_SMCCC
@@ -53,11 +49,7 @@
 static inline u32 imx8mq_soc_revision_from_atf(void) { return 0; };
 #endif
 
-<<<<<<< HEAD
-static int imx8mq_soc_revision(u32 *socrev)
-=======
 static int imx8mq_soc_revision(u32 *socrev, u64 *socuid)
->>>>>>> 4e3ac415
 {
 	struct device_node *np __free(device_node) =
 		of_find_compatible_node(NULL, NULL, "fsl,imx8mq-ocotp");
@@ -71,15 +63,8 @@
 		return -EINVAL;
 
 	ocotp_base = of_iomap(np, 0);
-<<<<<<< HEAD
-	if (!ocotp_base) {
-		ret = -EINVAL;
-		goto err_iomap;
-	}
-=======
 	if (!ocotp_base)
 		return -EINVAL;
->>>>>>> 4e3ac415
 
 	clk = of_clk_get_by_name(np, NULL);
 	if (IS_ERR(clk)) {
@@ -106,8 +91,6 @@
 
 	*socrev = rev;
 
-	*socrev = rev;
-
 	clk_disable_unprepare(clk);
 	clk_put(clk);
 	iounmap(ocotp_base);
@@ -116,19 +99,10 @@
 
 err_clk:
 	iounmap(ocotp_base);
-<<<<<<< HEAD
-err_iomap:
-	of_node_put(np);
 	return ret;
 }
 
-static int imx8mm_soc_uid(void)
-=======
-	return ret;
-}
-
 static int imx8mm_soc_uid(u64 *socuid)
->>>>>>> 4e3ac415
 {
 	struct device_node *np __free(device_node) =
 		of_find_compatible_node(NULL, NULL, "fsl,imx8mm-ocotp");
@@ -142,15 +116,8 @@
 		return -EINVAL;
 
 	ocotp_base = of_iomap(np, 0);
-<<<<<<< HEAD
-	if (!ocotp_base) {
-		ret = -EINVAL;
-		goto err_iomap;
-	}
-=======
 	if (!ocotp_base)
 		return -EINVAL;
->>>>>>> 4e3ac415
 
 	clk = of_clk_get_by_name(np, NULL);
 	if (IS_ERR(clk)) {
@@ -169,58 +136,27 @@
 
 err_clk:
 	iounmap(ocotp_base);
-<<<<<<< HEAD
-err_iomap:
-	of_node_put(np);
-
 	return ret;
 }
 
-static int imx8mm_soc_revision(u32 *socrev)
-=======
-	return ret;
-}
-
 static int imx8mm_soc_revision(u32 *socrev, u64 *socuid)
->>>>>>> 4e3ac415
 {
 	struct device_node *np __free(device_node) =
 		of_find_compatible_node(NULL, NULL, "fsl,imx8mm-anatop");
 	void __iomem *anatop_base;
-<<<<<<< HEAD
-	int ret;
-=======
->>>>>>> 4e3ac415
 
 	if (!np)
 		return -EINVAL;
 
 	anatop_base = of_iomap(np, 0);
-<<<<<<< HEAD
-	if (!anatop_base) {
-		ret = -EINVAL;
-		goto err_iomap;
-	}
-=======
 	if (!anatop_base)
 		return -EINVAL;
->>>>>>> 4e3ac415
 
 	*socrev = readl_relaxed(anatop_base + ANADIG_DIGPROG_IMX8MM);
 
 	iounmap(anatop_base);
-<<<<<<< HEAD
-	of_node_put(np);
-
-	return imx8mm_soc_uid();
-
-err_iomap:
-	of_node_put(np);
-	return ret;
-=======
 
 	return imx8mm_soc_uid(socuid);
->>>>>>> 4e3ac415
 }
 
 static const struct imx8_soc_data imx8mq_soc_data = {
@@ -285,15 +221,9 @@
 	if (data) {
 		soc_dev_attr->soc_id = data->name;
 		if (data->soc_revision) {
-<<<<<<< HEAD
-			ret = data->soc_revision(&soc_rev);
-			if (ret)
-				goto free_soc;
-=======
 			ret = data->soc_revision(&soc_rev, &soc_uid);
 			if (ret)
 				return ret;
->>>>>>> 4e3ac415
 		}
 	}
 
@@ -349,38 +279,6 @@
 
 	return 0;
 }
-
-static struct platform_driver imx8m_soc_driver = {
-	.probe = imx8m_soc_probe,
-	.driver = {
-		.name = "imx8m-soc",
-	},
-};
-
-static int __init imx8_soc_init(void)
-{
-	struct platform_device *pdev;
-	int ret;
-
-	/* No match means this is non-i.MX8M hardware, do nothing. */
-	if (!of_match_node(imx8_soc_match, of_root))
-		return 0;
-
-	ret = platform_driver_register(&imx8m_soc_driver);
-	if (ret) {
-		pr_err("Failed to register imx8m-soc platform driver: %d\n", ret);
-		return ret;
-	}
-
-	pdev = platform_device_register_simple("imx8m-soc", -1, NULL, 0);
-	if (IS_ERR(pdev)) {
-		pr_err("Failed to register imx8m-soc platform device: %ld\n", PTR_ERR(pdev));
-		platform_driver_unregister(&imx8m_soc_driver);
-		return PTR_ERR(pdev);
-	}
-
-	return 0;
-}
 device_initcall(imx8_soc_init);
 MODULE_DESCRIPTION("NXP i.MX8M SoC driver");
 MODULE_LICENSE("GPL");