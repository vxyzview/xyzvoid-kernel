--- conflicted
+++ resolved
@@ -1701,24 +1701,6 @@
 	return 0;
 }
 
-<<<<<<< HEAD
-static int stm32f7_i2c_wait_polling(struct stm32f7_i2c_dev *i2c_dev)
-{
-	ktime_t timeout = ktime_add_ms(ktime_get(), i2c_dev->adap.timeout);
-
-	while (ktime_compare(ktime_get(), timeout) < 0) {
-		udelay(5);
-		stm32f7_i2c_isr_event(0, i2c_dev);
-
-		if (completion_done(&i2c_dev->complete))
-			return 1;
-	}
-
-	return 0;
-}
-
-=======
->>>>>>> a6ad5510
 static int stm32f7_i2c_xfer_core(struct i2c_adapter *i2c_adap,
 			    struct i2c_msg msgs[], int num)
 {
