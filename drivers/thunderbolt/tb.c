// SPDX-License-Identifier: GPL-2.0
/*
 * Thunderbolt driver - bus logic (NHI independent)
 *
 * Copyright (c) 2014 Andreas Noever <andreas.noever@gmail.com>
 * Copyright (C) 2019, Intel Corporation
 */

#include <linux/slab.h>
#include <linux/errno.h>
#include <linux/delay.h>
#include <linux/pm_runtime.h>
#include <linux/platform_data/x86/apple.h>

#include "tb.h"
#include "tb_regs.h"
#include "tunnel.h"

#define TB_TIMEOUT		100	/* ms */
<<<<<<< HEAD
=======
#define TB_RELEASE_BW_TIMEOUT	10000	/* ms */
>>>>>>> a6ad5510

/*
 * Minimum bandwidth (in Mb/s) that is needed in the single transmitter/receiver
 * direction. This is 40G - 10% guard band bandwidth.
 */
#define TB_ASYM_MIN		(40000 * 90 / 100)

/*
 * Threshold bandwidth (in Mb/s) that is used to switch the links to
 * asymmetric and back. This is selected as 45G which means when the
 * request is higher than this, we switch the link to asymmetric, and
 * when it is less than this we switch it back. The 45G is selected so
 * that we still have 27G (of the total 72G) for bulk PCIe traffic when
 * switching back to symmetric.
 */
#define TB_ASYM_THRESHOLD	45000

#define MAX_GROUPS		7	/* max Group_ID is 7 */

static unsigned int asym_threshold = TB_ASYM_THRESHOLD;
module_param_named(asym_threshold, asym_threshold, uint, 0444);
MODULE_PARM_DESC(asym_threshold,
		"threshold (Mb/s) when to Gen 4 switch link symmetry. 0 disables. (default: "
		__MODULE_STRING(TB_ASYM_THRESHOLD) ")");

/**
 * struct tb_cm - Simple Thunderbolt connection manager
 * @tunnel_list: List of active tunnels
 * @dp_resources: List of available DP resources for DP tunneling
 * @hotplug_active: tb_handle_hotplug will stop progressing plug
 *		    events and exit if this is not set (it needs to
 *		    acquire the lock one more time). Used to drain wq
 *		    after cfg has been paused.
 * @remove_work: Work used to remove any unplugged routers after
 *		 runtime resume
 * @groups: Bandwidth groups used in this domain.
 */
struct tb_cm {
	struct list_head tunnel_list;
	struct list_head dp_resources;
	bool hotplug_active;
	struct delayed_work remove_work;
	struct tb_bandwidth_group groups[MAX_GROUPS];
};

static inline struct tb *tcm_to_tb(struct tb_cm *tcm)
{
	return ((void *)tcm - sizeof(struct tb));
}

struct tb_hotplug_event {
	struct work_struct work;
	struct tb *tb;
	u64 route;
	u8 port;
	bool unplug;
};

static void tb_handle_hotplug(struct work_struct *work);

static void tb_queue_hotplug(struct tb *tb, u64 route, u8 port, bool unplug)
{
	struct tb_hotplug_event *ev;

	ev = kmalloc(sizeof(*ev), GFP_KERNEL);
	if (!ev)
		return;

	ev->tb = tb;
	ev->route = route;
	ev->port = port;
	ev->unplug = unplug;
	INIT_WORK(&ev->work, tb_handle_hotplug);
	queue_work(tb->wq, &ev->work);
}

/* enumeration & hot plug handling */

static void tb_add_dp_resources(struct tb_switch *sw)
{
	struct tb_cm *tcm = tb_priv(sw->tb);
	struct tb_port *port;

	tb_switch_for_each_port(sw, port) {
		if (!tb_port_is_dpin(port))
			continue;

		if (!tb_switch_query_dp_resource(sw, port))
			continue;

		/*
		 * If DP IN on device router exist, position it at the
		 * beginning of the DP resources list, so that it is used
		 * before DP IN of the host router. This way external GPU(s)
		 * will be prioritized when pairing DP IN to a DP OUT.
		 */
		if (tb_route(sw))
			list_add(&port->list, &tcm->dp_resources);
		else
			list_add_tail(&port->list, &tcm->dp_resources);

		tb_port_dbg(port, "DP IN resource available\n");
	}
}

static void tb_remove_dp_resources(struct tb_switch *sw)
{
	struct tb_cm *tcm = tb_priv(sw->tb);
	struct tb_port *port, *tmp;

	/* Clear children resources first */
	tb_switch_for_each_port(sw, port) {
		if (tb_port_has_remote(port))
			tb_remove_dp_resources(port->remote->sw);
	}

	list_for_each_entry_safe(port, tmp, &tcm->dp_resources, list) {
		if (port->sw == sw) {
			tb_port_dbg(port, "DP OUT resource unavailable\n");
			list_del_init(&port->list);
		}
	}
}

static void tb_discover_dp_resource(struct tb *tb, struct tb_port *port)
{
	struct tb_cm *tcm = tb_priv(tb);
	struct tb_port *p;

	list_for_each_entry(p, &tcm->dp_resources, list) {
		if (p == port)
			return;
	}

	tb_port_dbg(port, "DP %s resource available discovered\n",
		    tb_port_is_dpin(port) ? "IN" : "OUT");
	list_add_tail(&port->list, &tcm->dp_resources);
}

static void tb_discover_dp_resources(struct tb *tb)
{
	struct tb_cm *tcm = tb_priv(tb);
	struct tb_tunnel *tunnel;

	list_for_each_entry(tunnel, &tcm->tunnel_list, list) {
		if (tb_tunnel_is_dp(tunnel))
			tb_discover_dp_resource(tb, tunnel->dst_port);
	}
}

/* Enables CL states up to host router */
static int tb_enable_clx(struct tb_switch *sw)
{
	struct tb_cm *tcm = tb_priv(sw->tb);
	unsigned int clx = TB_CL0S | TB_CL1;
	const struct tb_tunnel *tunnel;
	int ret;

	/*
	 * Currently only enable CLx for the first link. This is enough
	 * to allow the CPU to save energy at least on Intel hardware
	 * and makes it slightly simpler to implement. We may change
	 * this in the future to cover the whole topology if it turns
	 * out to be beneficial.
	 */
	while (sw && tb_switch_depth(sw) > 1)
		sw = tb_switch_parent(sw);

	if (!sw)
		return 0;

	if (tb_switch_depth(sw) != 1)
		return 0;

	/*
	 * If we are re-enabling then check if there is an active DMA
	 * tunnel and in that case bail out.
	 */
	list_for_each_entry(tunnel, &tcm->tunnel_list, list) {
		if (tb_tunnel_is_dma(tunnel)) {
			if (tb_tunnel_port_on_path(tunnel, tb_upstream_port(sw)))
				return 0;
		}
	}

	/*
	 * Initially try with CL2. If that's not supported by the
	 * topology try with CL0s and CL1 and then give up.
	 */
	ret = tb_switch_clx_enable(sw, clx | TB_CL2);
	if (ret == -EOPNOTSUPP)
		ret = tb_switch_clx_enable(sw, clx);
	return ret == -EOPNOTSUPP ? 0 : ret;
}

/**
 * tb_disable_clx() - Disable CL states up to host router
 * @sw: Router to start
 *
 * Disables CL states from @sw up to the host router. Returns true if
 * any CL state were disabled. This can be used to figure out whether
 * the link was setup by us or the boot firmware so we don't
 * accidentally enable them if they were not enabled during discovery.
 */
static bool tb_disable_clx(struct tb_switch *sw)
{
	bool disabled = false;

	do {
		int ret;

		ret = tb_switch_clx_disable(sw);
		if (ret > 0)
			disabled = true;
		else if (ret < 0)
			tb_sw_warn(sw, "failed to disable CL states\n");

		sw = tb_switch_parent(sw);
	} while (sw);

	return disabled;
}

static int tb_increase_switch_tmu_accuracy(struct device *dev, void *data)
{
	struct tb_switch *sw;

	sw = tb_to_switch(dev);
	if (!sw)
		return 0;

	if (tb_switch_tmu_is_configured(sw, TB_SWITCH_TMU_MODE_LOWRES)) {
		enum tb_switch_tmu_mode mode;
		int ret;

		if (tb_switch_clx_is_enabled(sw, TB_CL1))
			mode = TB_SWITCH_TMU_MODE_HIFI_UNI;
		else
			mode = TB_SWITCH_TMU_MODE_HIFI_BI;

		ret = tb_switch_tmu_configure(sw, mode);
		if (ret)
			return ret;

		return tb_switch_tmu_enable(sw);
	}

	return 0;
}

static void tb_increase_tmu_accuracy(struct tb_tunnel *tunnel)
{
	struct tb_switch *sw;

	if (!tunnel)
		return;

	/*
	 * Once first DP tunnel is established we change the TMU
	 * accuracy of first depth child routers (and the host router)
	 * to the highest. This is needed for the DP tunneling to work
	 * but also allows CL0s.
	 *
	 * If both routers are v2 then we don't need to do anything as
	 * they are using enhanced TMU mode that allows all CLx.
	 */
	sw = tunnel->tb->root_switch;
	device_for_each_child(&sw->dev, NULL, tb_increase_switch_tmu_accuracy);
}

static int tb_switch_tmu_hifi_uni_required(struct device *dev, void *not_used)
{
	struct tb_switch *sw = tb_to_switch(dev);

	if (sw && tb_switch_tmu_is_enabled(sw) &&
	    tb_switch_tmu_is_configured(sw, TB_SWITCH_TMU_MODE_HIFI_UNI))
		return 1;

	return device_for_each_child(dev, NULL,
				     tb_switch_tmu_hifi_uni_required);
}

static bool tb_tmu_hifi_uni_required(struct tb *tb)
{
	return device_for_each_child(&tb->dev, NULL,
				     tb_switch_tmu_hifi_uni_required) == 1;
}

static int tb_enable_tmu(struct tb_switch *sw)
{
	int ret;

	/*
	 * If both routers at the end of the link are v2 we simply
	 * enable the enhanched uni-directional mode. That covers all
	 * the CL states. For v1 and before we need to use the normal
	 * rate to allow CL1 (when supported). Otherwise we keep the TMU
	 * running at the highest accuracy.
	 */
	ret = tb_switch_tmu_configure(sw,
			TB_SWITCH_TMU_MODE_MEDRES_ENHANCED_UNI);
	if (ret == -EOPNOTSUPP) {
		if (tb_switch_clx_is_enabled(sw, TB_CL1)) {
			/*
			 * Figure out uni-directional HiFi TMU requirements
			 * currently in the domain. If there are no
			 * uni-directional HiFi requirements we can put the TMU
			 * into LowRes mode.
			 *
			 * Deliberately skip bi-directional HiFi links
			 * as these work independently of other links
			 * (and they do not allow any CL states anyway).
			 */
			if (tb_tmu_hifi_uni_required(sw->tb))
				ret = tb_switch_tmu_configure(sw,
						TB_SWITCH_TMU_MODE_HIFI_UNI);
			else
				ret = tb_switch_tmu_configure(sw,
						TB_SWITCH_TMU_MODE_LOWRES);
		} else {
			ret = tb_switch_tmu_configure(sw, TB_SWITCH_TMU_MODE_HIFI_BI);
		}

		/* If not supported, fallback to bi-directional HiFi */
		if (ret == -EOPNOTSUPP)
			ret = tb_switch_tmu_configure(sw, TB_SWITCH_TMU_MODE_HIFI_BI);
	}
	if (ret)
		return ret;

	/* If it is already enabled in correct mode, don't touch it */
	if (tb_switch_tmu_is_enabled(sw))
		return 0;

	ret = tb_switch_tmu_disable(sw);
	if (ret)
		return ret;

	ret = tb_switch_tmu_post_time(sw);
	if (ret)
		return ret;

	return tb_switch_tmu_enable(sw);
}

static void tb_switch_discover_tunnels(struct tb_switch *sw,
				       struct list_head *list,
				       bool alloc_hopids)
{
	struct tb *tb = sw->tb;
	struct tb_port *port;

	tb_switch_for_each_port(sw, port) {
		struct tb_tunnel *tunnel = NULL;

		switch (port->config.type) {
		case TB_TYPE_DP_HDMI_IN:
			tunnel = tb_tunnel_discover_dp(tb, port, alloc_hopids);
			tb_increase_tmu_accuracy(tunnel);
			break;

		case TB_TYPE_PCIE_DOWN:
			tunnel = tb_tunnel_discover_pci(tb, port, alloc_hopids);
			break;

		case TB_TYPE_USB3_DOWN:
			tunnel = tb_tunnel_discover_usb3(tb, port, alloc_hopids);
			break;

		default:
			break;
		}

		if (tunnel)
			list_add_tail(&tunnel->list, list);
	}

	tb_switch_for_each_port(sw, port) {
		if (tb_port_has_remote(port)) {
			tb_switch_discover_tunnels(port->remote->sw, list,
						   alloc_hopids);
		}
	}
}

static int tb_port_configure_xdomain(struct tb_port *port, struct tb_xdomain *xd)
{
	if (tb_switch_is_usb4(port->sw))
		return usb4_port_configure_xdomain(port, xd);
	return tb_lc_configure_xdomain(port);
}

static void tb_port_unconfigure_xdomain(struct tb_port *port)
{
	if (tb_switch_is_usb4(port->sw))
		usb4_port_unconfigure_xdomain(port);
	else
		tb_lc_unconfigure_xdomain(port);
}

static void tb_scan_xdomain(struct tb_port *port)
{
	struct tb_switch *sw = port->sw;
	struct tb *tb = sw->tb;
	struct tb_xdomain *xd;
	u64 route;

	if (!tb_is_xdomain_enabled())
		return;

	route = tb_downstream_route(port);
	xd = tb_xdomain_find_by_route(tb, route);
	if (xd) {
		tb_xdomain_put(xd);
		return;
	}

	xd = tb_xdomain_alloc(tb, &sw->dev, route, tb->root_switch->uuid,
			      NULL);
	if (xd) {
		tb_port_at(route, sw)->xdomain = xd;
		tb_port_configure_xdomain(port, xd);
		tb_xdomain_add(xd);
	}
}

/**
 * tb_find_unused_port() - return the first inactive port on @sw
 * @sw: Switch to find the port on
 * @type: Port type to look for
 */
static struct tb_port *tb_find_unused_port(struct tb_switch *sw,
					   enum tb_port_type type)
{
	struct tb_port *port;

	tb_switch_for_each_port(sw, port) {
		if (tb_is_upstream_port(port))
			continue;
		if (port->config.type != type)
			continue;
		if (!port->cap_adap)
			continue;
		if (tb_port_is_enabled(port))
			continue;
		return port;
	}
	return NULL;
}

static struct tb_port *tb_find_usb3_down(struct tb_switch *sw,
					 const struct tb_port *port)
{
	struct tb_port *down;

	down = usb4_switch_map_usb3_down(sw, port);
	if (down && !tb_usb3_port_is_enabled(down))
		return down;
	return NULL;
}

static struct tb_tunnel *tb_find_tunnel(struct tb *tb, enum tb_tunnel_type type,
					struct tb_port *src_port,
					struct tb_port *dst_port)
{
	struct tb_cm *tcm = tb_priv(tb);
	struct tb_tunnel *tunnel;

	list_for_each_entry(tunnel, &tcm->tunnel_list, list) {
		if (tunnel->type == type &&
		    ((src_port && src_port == tunnel->src_port) ||
		     (dst_port && dst_port == tunnel->dst_port))) {
			return tunnel;
		}
	}

	return NULL;
}

static struct tb_tunnel *tb_find_first_usb3_tunnel(struct tb *tb,
						   struct tb_port *src_port,
						   struct tb_port *dst_port)
{
	struct tb_port *port, *usb3_down;
	struct tb_switch *sw;

	/* Pick the router that is deepest in the topology */
	if (tb_port_path_direction_downstream(src_port, dst_port))
		sw = dst_port->sw;
	else
		sw = src_port->sw;

	/* Can't be the host router */
	if (sw == tb->root_switch)
		return NULL;

	/* Find the downstream USB4 port that leads to this router */
	port = tb_port_at(tb_route(sw), tb->root_switch);
	/* Find the corresponding host router USB3 downstream port */
	usb3_down = usb4_switch_map_usb3_down(tb->root_switch, port);
	if (!usb3_down)
		return NULL;

	return tb_find_tunnel(tb, TB_TUNNEL_USB3, usb3_down, NULL);
}

/**
 * tb_consumed_usb3_pcie_bandwidth() - Consumed USB3/PCIe bandwidth over a single link
 * @tb: Domain structure
 * @src_port: Source protocol adapter
 * @dst_port: Destination protocol adapter
 * @port: USB4 port the consumed bandwidth is calculated
 * @consumed_up: Consumed upsream bandwidth (Mb/s)
 * @consumed_down: Consumed downstream bandwidth (Mb/s)
 *
 * Calculates consumed USB3 and PCIe bandwidth at @port between path
<<<<<<< HEAD
 * from @src_port to @dst_port. Does not take tunnel starting from
 * @src_port and ending from @src_port into account.
=======
 * from @src_port to @dst_port. Does not take USB3 tunnel starting from
 * @src_port and ending on @src_port into account because that bandwidth is
 * already included in as part of the "first hop" USB3 tunnel.
>>>>>>> a6ad5510
 */
static int tb_consumed_usb3_pcie_bandwidth(struct tb *tb,
					   struct tb_port *src_port,
					   struct tb_port *dst_port,
					   struct tb_port *port,
					   int *consumed_up,
					   int *consumed_down)
{
	int pci_consumed_up, pci_consumed_down;
	struct tb_tunnel *tunnel;

	*consumed_up = *consumed_down = 0;

	tunnel = tb_find_first_usb3_tunnel(tb, src_port, dst_port);
<<<<<<< HEAD
	if (tunnel && tunnel->src_port != src_port &&
	    tunnel->dst_port != dst_port) {
=======
	if (tunnel && !tb_port_is_usb3_down(src_port) &&
	    !tb_port_is_usb3_up(dst_port)) {
>>>>>>> a6ad5510
		int ret;

		ret = tb_tunnel_consumed_bandwidth(tunnel, consumed_up,
						   consumed_down);
		if (ret)
			return ret;
	}

	/*
	 * If there is anything reserved for PCIe bulk traffic take it
	 * into account here too.
	 */
	if (tb_tunnel_reserved_pci(port, &pci_consumed_up, &pci_consumed_down)) {
		*consumed_up += pci_consumed_up;
		*consumed_down += pci_consumed_down;
	}

	return 0;
}

/**
 * tb_consumed_dp_bandwidth() - Consumed DP bandwidth over a single link
 * @tb: Domain structure
 * @src_port: Source protocol adapter
 * @dst_port: Destination protocol adapter
 * @port: USB4 port the consumed bandwidth is calculated
 * @consumed_up: Consumed upsream bandwidth (Mb/s)
 * @consumed_down: Consumed downstream bandwidth (Mb/s)
 *
 * Calculates consumed DP bandwidth at @port between path from @src_port
 * to @dst_port. Does not take tunnel starting from @src_port and ending
 * from @src_port into account.
<<<<<<< HEAD
=======
 *
 * If there is bandwidth reserved for any of the groups between
 * @src_port and @dst_port (but not yet used) that is also taken into
 * account in the returned consumed bandwidth.
>>>>>>> a6ad5510
 */
static int tb_consumed_dp_bandwidth(struct tb *tb,
				    struct tb_port *src_port,
				    struct tb_port *dst_port,
				    struct tb_port *port,
				    int *consumed_up,
				    int *consumed_down)
{
<<<<<<< HEAD
	struct tb_cm *tcm = tb_priv(tb);
	struct tb_tunnel *tunnel;
	int ret;

	*consumed_up = *consumed_down = 0;

	/*
	 * Find all DP tunnels that cross the port and reduce
	 * their consumed bandwidth from the available.
	 */
	list_for_each_entry(tunnel, &tcm->tunnel_list, list) {
		int dp_consumed_up, dp_consumed_down;

		if (tb_tunnel_is_invalid(tunnel))
			continue;

		if (!tb_tunnel_is_dp(tunnel))
			continue;

		if (!tb_tunnel_port_on_path(tunnel, port))
			continue;

		/*
		 * Ignore the DP tunnel between src_port and dst_port
		 * because it is the same tunnel and we may be
		 * re-calculating estimated bandwidth.
		 */
		if (tunnel->src_port == src_port &&
		    tunnel->dst_port == dst_port)
			continue;

		ret = tb_tunnel_consumed_bandwidth(tunnel, &dp_consumed_up,
						   &dp_consumed_down);
		if (ret)
			return ret;

		*consumed_up += dp_consumed_up;
		*consumed_down += dp_consumed_down;
	}

	return 0;
}

static bool tb_asym_supported(struct tb_port *src_port, struct tb_port *dst_port,
			      struct tb_port *port)
{
	bool downstream = tb_port_path_direction_downstream(src_port, dst_port);
	enum tb_link_width width;

	if (tb_is_upstream_port(port))
		width = downstream ? TB_LINK_WIDTH_ASYM_RX : TB_LINK_WIDTH_ASYM_TX;
	else
		width = downstream ? TB_LINK_WIDTH_ASYM_TX : TB_LINK_WIDTH_ASYM_RX;

	return tb_port_width_supported(port, width);
}

/**
 * tb_maximum_banwidth() - Maximum bandwidth over a single link
 * @tb: Domain structure
 * @src_port: Source protocol adapter
 * @dst_port: Destination protocol adapter
 * @port: USB4 port the total bandwidth is calculated
 * @max_up: Maximum upstream bandwidth (Mb/s)
 * @max_down: Maximum downstream bandwidth (Mb/s)
 * @include_asym: Include bandwidth if the link is switched from
 *		  symmetric to asymmetric
 *
 * Returns maximum possible bandwidth in @max_up and @max_down over a
 * single link at @port. If @include_asym is set then includes the
 * additional banwdith if the links are transitioned into asymmetric to
 * direction from @src_port to @dst_port.
 */
static int tb_maximum_bandwidth(struct tb *tb, struct tb_port *src_port,
				struct tb_port *dst_port, struct tb_port *port,
				int *max_up, int *max_down, bool include_asym)
{
	bool downstream = tb_port_path_direction_downstream(src_port, dst_port);
	int link_speed, link_width, up_bw, down_bw;

	/*
	 * Can include asymmetric, only if it is actually supported by
	 * the lane adapter.
	 */
	if (!tb_asym_supported(src_port, dst_port, port))
		include_asym = false;

	if (tb_is_upstream_port(port)) {
		link_speed = port->sw->link_speed;
		/*
		 * sw->link_width is from upstream perspective so we use
		 * the opposite for downstream of the host router.
		 */
		if (port->sw->link_width == TB_LINK_WIDTH_ASYM_TX) {
			up_bw = link_speed * 3 * 1000;
			down_bw = link_speed * 1 * 1000;
		} else if (port->sw->link_width == TB_LINK_WIDTH_ASYM_RX) {
			up_bw = link_speed * 1 * 1000;
			down_bw = link_speed * 3 * 1000;
		} else if (include_asym) {
			/*
			 * The link is symmetric at the moment but we
			 * can switch it to asymmetric as needed. Report
			 * this bandwidth as available (even though it
			 * is not yet enabled).
			 */
			if (downstream) {
				up_bw = link_speed * 1 * 1000;
				down_bw = link_speed * 3 * 1000;
			} else {
				up_bw = link_speed * 3 * 1000;
				down_bw = link_speed * 1 * 1000;
			}
		} else {
			up_bw = link_speed * port->sw->link_width * 1000;
			down_bw = up_bw;
		}
	} else {
		link_speed = tb_port_get_link_speed(port);
		if (link_speed < 0)
			return link_speed;

		link_width = tb_port_get_link_width(port);
		if (link_width < 0)
			return link_width;

		if (link_width == TB_LINK_WIDTH_ASYM_TX) {
			up_bw = link_speed * 1 * 1000;
			down_bw = link_speed * 3 * 1000;
		} else if (link_width == TB_LINK_WIDTH_ASYM_RX) {
			up_bw = link_speed * 3 * 1000;
			down_bw = link_speed * 1 * 1000;
		} else if (include_asym) {
			/*
			 * The link is symmetric at the moment but we
			 * can switch it to asymmetric as needed. Report
			 * this bandwidth as available (even though it
			 * is not yet enabled).
			 */
			if (downstream) {
				up_bw = link_speed * 1 * 1000;
				down_bw = link_speed * 3 * 1000;
			} else {
				up_bw = link_speed * 3 * 1000;
				down_bw = link_speed * 1 * 1000;
			}
		} else {
			up_bw = link_speed * link_width * 1000;
			down_bw = up_bw;
		}
	}

	/* Leave 10% guard band */
	*max_up = up_bw - up_bw / 10;
	*max_down = down_bw - down_bw / 10;

	tb_port_dbg(port, "link maximum bandwidth %d/%d Mb/s\n", *max_up, *max_down);
	return 0;
}

/**
 * tb_available_bandwidth() - Available bandwidth for tunneling
 * @tb: Domain structure
 * @src_port: Source protocol adapter
 * @dst_port: Destination protocol adapter
 * @available_up: Available bandwidth upstream (Mb/s)
 * @available_down: Available bandwidth downstream (Mb/s)
 * @include_asym: Include bandwidth if the link is switched from
 *		  symmetric to asymmetric
 *
 * Calculates maximum available bandwidth for protocol tunneling between
 * @src_port and @dst_port at the moment. This is minimum of maximum
 * link bandwidth across all links reduced by currently consumed
 * bandwidth on that link.
 *
 * If @include_asym is true then includes also bandwidth that can be
 * added when the links are transitioned into asymmetric (but does not
 * transition the links).
 */
static int tb_available_bandwidth(struct tb *tb, struct tb_port *src_port,
				 struct tb_port *dst_port, int *available_up,
				 int *available_down, bool include_asym)
{
	struct tb_port *port;
	int ret;

	/* Maximum possible bandwidth asymmetric Gen 4 link is 120 Gb/s */
	*available_up = *available_down = 120000;

	/* Find the minimum available bandwidth over all links */
	tb_for_each_port_on_path(src_port, dst_port, port) {
		int max_up, max_down, consumed_up, consumed_down;

		if (!tb_port_is_null(port))
			continue;

		ret = tb_maximum_bandwidth(tb, src_port, dst_port, port,
					   &max_up, &max_down, include_asym);
		if (ret)
			return ret;

		ret = tb_consumed_usb3_pcie_bandwidth(tb, src_port, dst_port,
						      port, &consumed_up,
						      &consumed_down);
		if (ret)
			return ret;
		max_up -= consumed_up;
		max_down -= consumed_down;

		ret = tb_consumed_dp_bandwidth(tb, src_port, dst_port, port,
					       &consumed_up, &consumed_down);
		if (ret)
			return ret;
		max_up -= consumed_up;
		max_down -= consumed_down;

		if (max_up < *available_up)
			*available_up = max_up;
		if (max_down < *available_down)
			*available_down = max_down;
=======
	int group_reserved[MAX_GROUPS] = {};
	struct tb_cm *tcm = tb_priv(tb);
	struct tb_tunnel *tunnel;
	bool downstream;
	int i, ret;

	*consumed_up = *consumed_down = 0;

	/*
	 * Find all DP tunnels that cross the port and reduce
	 * their consumed bandwidth from the available.
	 */
	list_for_each_entry(tunnel, &tcm->tunnel_list, list) {
		const struct tb_bandwidth_group *group;
		int dp_consumed_up, dp_consumed_down;

		if (tb_tunnel_is_invalid(tunnel))
			continue;

		if (!tb_tunnel_is_dp(tunnel))
			continue;

		if (!tb_tunnel_port_on_path(tunnel, port))
			continue;

		/*
		 * Calculate what is reserved for groups crossing the
		 * same ports only once (as that is reserved for all the
		 * tunnels in the group).
		 */
		group = tunnel->src_port->group;
		if (group && group->reserved && !group_reserved[group->index])
			group_reserved[group->index] = group->reserved;

		/*
		 * Ignore the DP tunnel between src_port and dst_port
		 * because it is the same tunnel and we may be
		 * re-calculating estimated bandwidth.
		 */
		if (tunnel->src_port == src_port &&
		    tunnel->dst_port == dst_port)
			continue;

		ret = tb_tunnel_consumed_bandwidth(tunnel, &dp_consumed_up,
						   &dp_consumed_down);
		if (ret)
			return ret;

		*consumed_up += dp_consumed_up;
		*consumed_down += dp_consumed_down;
>>>>>>> a6ad5510
	}

	downstream = tb_port_path_direction_downstream(src_port, dst_port);
	for (i = 0; i < ARRAY_SIZE(group_reserved); i++) {
		if (downstream)
			*consumed_down += group_reserved[i];
		else
			*consumed_up += group_reserved[i];
	}

	return 0;
}

static bool tb_asym_supported(struct tb_port *src_port, struct tb_port *dst_port,
			      struct tb_port *port)
{
	bool downstream = tb_port_path_direction_downstream(src_port, dst_port);
	enum tb_link_width width;

	if (tb_is_upstream_port(port))
		width = downstream ? TB_LINK_WIDTH_ASYM_RX : TB_LINK_WIDTH_ASYM_TX;
	else
		width = downstream ? TB_LINK_WIDTH_ASYM_TX : TB_LINK_WIDTH_ASYM_RX;

	return tb_port_width_supported(port, width);
}

/**
 * tb_maximum_bandwidth() - Maximum bandwidth over a single link
 * @tb: Domain structure
 * @src_port: Source protocol adapter
 * @dst_port: Destination protocol adapter
 * @port: USB4 port the total bandwidth is calculated
 * @max_up: Maximum upstream bandwidth (Mb/s)
 * @max_down: Maximum downstream bandwidth (Mb/s)
 * @include_asym: Include bandwidth if the link is switched from
 *		  symmetric to asymmetric
 *
 * Returns maximum possible bandwidth in @max_up and @max_down over a
 * single link at @port. If @include_asym is set then includes the
 * additional banwdith if the links are transitioned into asymmetric to
 * direction from @src_port to @dst_port.
 */
static int tb_maximum_bandwidth(struct tb *tb, struct tb_port *src_port,
				struct tb_port *dst_port, struct tb_port *port,
				int *max_up, int *max_down, bool include_asym)
{
	bool downstream = tb_port_path_direction_downstream(src_port, dst_port);
	int link_speed, link_width, up_bw, down_bw;

	/*
	 * Can include asymmetric, only if it is actually supported by
	 * the lane adapter.
	 */
	if (!tb_asym_supported(src_port, dst_port, port))
		include_asym = false;

	if (tb_is_upstream_port(port)) {
		link_speed = port->sw->link_speed;
		/*
		 * sw->link_width is from upstream perspective so we use
		 * the opposite for downstream of the host router.
		 */
		if (port->sw->link_width == TB_LINK_WIDTH_ASYM_TX) {
			up_bw = link_speed * 3 * 1000;
			down_bw = link_speed * 1 * 1000;
		} else if (port->sw->link_width == TB_LINK_WIDTH_ASYM_RX) {
			up_bw = link_speed * 1 * 1000;
			down_bw = link_speed * 3 * 1000;
		} else if (include_asym) {
			/*
			 * The link is symmetric at the moment but we
			 * can switch it to asymmetric as needed. Report
			 * this bandwidth as available (even though it
			 * is not yet enabled).
			 */
			if (downstream) {
				up_bw = link_speed * 1 * 1000;
				down_bw = link_speed * 3 * 1000;
			} else {
				up_bw = link_speed * 3 * 1000;
				down_bw = link_speed * 1 * 1000;
			}
		} else {
			up_bw = link_speed * port->sw->link_width * 1000;
			down_bw = up_bw;
		}
	} else {
		link_speed = tb_port_get_link_speed(port);
		if (link_speed < 0)
			return link_speed;

		link_width = tb_port_get_link_width(port);
		if (link_width < 0)
			return link_width;

		if (link_width == TB_LINK_WIDTH_ASYM_TX) {
			up_bw = link_speed * 1 * 1000;
			down_bw = link_speed * 3 * 1000;
		} else if (link_width == TB_LINK_WIDTH_ASYM_RX) {
			up_bw = link_speed * 3 * 1000;
			down_bw = link_speed * 1 * 1000;
		} else if (include_asym) {
			/*
			 * The link is symmetric at the moment but we
			 * can switch it to asymmetric as needed. Report
			 * this bandwidth as available (even though it
			 * is not yet enabled).
			 */
			if (downstream) {
				up_bw = link_speed * 1 * 1000;
				down_bw = link_speed * 3 * 1000;
			} else {
				up_bw = link_speed * 3 * 1000;
				down_bw = link_speed * 1 * 1000;
			}
		} else {
			up_bw = link_speed * link_width * 1000;
			down_bw = up_bw;
		}
	}

	/* Leave 10% guard band */
	*max_up = up_bw - up_bw / 10;
	*max_down = down_bw - down_bw / 10;

	tb_port_dbg(port, "link maximum bandwidth %d/%d Mb/s\n", *max_up, *max_down);
	return 0;
}

/**
 * tb_available_bandwidth() - Available bandwidth for tunneling
 * @tb: Domain structure
 * @src_port: Source protocol adapter
 * @dst_port: Destination protocol adapter
 * @available_up: Available bandwidth upstream (Mb/s)
 * @available_down: Available bandwidth downstream (Mb/s)
 * @include_asym: Include bandwidth if the link is switched from
 *		  symmetric to asymmetric
 *
 * Calculates maximum available bandwidth for protocol tunneling between
 * @src_port and @dst_port at the moment. This is minimum of maximum
 * link bandwidth across all links reduced by currently consumed
 * bandwidth on that link.
 *
 * If @include_asym is true then includes also bandwidth that can be
 * added when the links are transitioned into asymmetric (but does not
 * transition the links).
 */
static int tb_available_bandwidth(struct tb *tb, struct tb_port *src_port,
				 struct tb_port *dst_port, int *available_up,
				 int *available_down, bool include_asym)
{
	struct tb_port *port;
	int ret;

	/* Maximum possible bandwidth asymmetric Gen 4 link is 120 Gb/s */
	*available_up = *available_down = 120000;

	/* Find the minimum available bandwidth over all links */
	tb_for_each_port_on_path(src_port, dst_port, port) {
		int max_up, max_down, consumed_up, consumed_down;

		if (!tb_port_is_null(port))
			continue;

		ret = tb_maximum_bandwidth(tb, src_port, dst_port, port,
					   &max_up, &max_down, include_asym);
		if (ret)
			return ret;

		ret = tb_consumed_usb3_pcie_bandwidth(tb, src_port, dst_port,
						      port, &consumed_up,
						      &consumed_down);
		if (ret)
			return ret;
		max_up -= consumed_up;
		max_down -= consumed_down;

		ret = tb_consumed_dp_bandwidth(tb, src_port, dst_port, port,
					       &consumed_up, &consumed_down);
		if (ret)
			return ret;
		max_up -= consumed_up;
		max_down -= consumed_down;

		if (max_up < *available_up)
			*available_up = max_up;
		if (max_down < *available_down)
			*available_down = max_down;
	}

	if (*available_up < 0)
		*available_up = 0;
	if (*available_down < 0)
		*available_down = 0;

	return 0;
}

static int tb_release_unused_usb3_bandwidth(struct tb *tb,
					    struct tb_port *src_port,
					    struct tb_port *dst_port)
{
	struct tb_tunnel *tunnel;

	tunnel = tb_find_first_usb3_tunnel(tb, src_port, dst_port);
	return tunnel ? tb_tunnel_release_unused_bandwidth(tunnel) : 0;
}

static void tb_reclaim_usb3_bandwidth(struct tb *tb, struct tb_port *src_port,
				      struct tb_port *dst_port)
{
	int ret, available_up, available_down;
	struct tb_tunnel *tunnel;

	tunnel = tb_find_first_usb3_tunnel(tb, src_port, dst_port);
	if (!tunnel)
		return;

	tb_tunnel_dbg(tunnel, "reclaiming unused bandwidth\n");

	/*
	 * Calculate available bandwidth for the first hop USB3 tunnel.
	 * That determines the whole USB3 bandwidth for this branch.
	 */
	ret = tb_available_bandwidth(tb, tunnel->src_port, tunnel->dst_port,
				     &available_up, &available_down, false);
	if (ret) {
		tb_tunnel_warn(tunnel, "failed to calculate available bandwidth\n");
		return;
	}

	tb_tunnel_dbg(tunnel, "available bandwidth %d/%d Mb/s\n", available_up,
		      available_down);

	tb_tunnel_reclaim_available_bandwidth(tunnel, &available_up, &available_down);
}

static int tb_tunnel_usb3(struct tb *tb, struct tb_switch *sw)
{
	struct tb_switch *parent = tb_switch_parent(sw);
	int ret, available_up, available_down;
	struct tb_port *up, *down, *port;
	struct tb_cm *tcm = tb_priv(tb);
	struct tb_tunnel *tunnel;

	if (!tb_acpi_may_tunnel_usb3()) {
		tb_dbg(tb, "USB3 tunneling disabled, not creating tunnel\n");
		return 0;
	}

	up = tb_switch_find_port(sw, TB_TYPE_USB3_UP);
	if (!up)
		return 0;

	if (!sw->link_usb4)
		return 0;

	/*
	 * Look up available down port. Since we are chaining it should
	 * be found right above this switch.
	 */
	port = tb_switch_downstream_port(sw);
	down = tb_find_usb3_down(parent, port);
	if (!down)
		return 0;

	if (tb_route(parent)) {
		struct tb_port *parent_up;
		/*
		 * Check first that the parent switch has its upstream USB3
		 * port enabled. Otherwise the chain is not complete and
		 * there is no point setting up a new tunnel.
		 */
		parent_up = tb_switch_find_port(parent, TB_TYPE_USB3_UP);
		if (!parent_up || !tb_port_is_enabled(parent_up))
			return 0;

		/* Make all unused bandwidth available for the new tunnel */
		ret = tb_release_unused_usb3_bandwidth(tb, down, up);
		if (ret)
			return ret;
	}

	ret = tb_available_bandwidth(tb, down, up, &available_up, &available_down,
				     false);
	if (ret)
		goto err_reclaim;

	tb_port_dbg(up, "available bandwidth for new USB3 tunnel %d/%d Mb/s\n",
		    available_up, available_down);

	tunnel = tb_tunnel_alloc_usb3(tb, up, down, available_up,
				      available_down);
	if (!tunnel) {
		ret = -ENOMEM;
		goto err_reclaim;
	}

	if (tb_tunnel_activate(tunnel)) {
		tb_port_info(up,
			     "USB3 tunnel activation failed, aborting\n");
		ret = -EIO;
		goto err_free;
	}

	list_add_tail(&tunnel->list, &tcm->tunnel_list);
	if (tb_route(parent))
		tb_reclaim_usb3_bandwidth(tb, down, up);

	return 0;

err_free:
	tb_tunnel_free(tunnel);
err_reclaim:
	if (tb_route(parent))
		tb_reclaim_usb3_bandwidth(tb, down, up);

	return ret;
}

static int tb_create_usb3_tunnels(struct tb_switch *sw)
{
	struct tb_port *port;
	int ret;

	if (!tb_acpi_may_tunnel_usb3())
		return 0;

	if (tb_route(sw)) {
		ret = tb_tunnel_usb3(sw->tb, sw);
		if (ret)
			return ret;
	}

	tb_switch_for_each_port(sw, port) {
		if (!tb_port_has_remote(port))
			continue;
		ret = tb_create_usb3_tunnels(port->remote->sw);
		if (ret)
			return ret;
	}

	return 0;
}

/**
 * tb_configure_asym() - Transition links to asymmetric if needed
 * @tb: Domain structure
 * @src_port: Source adapter to start the transition
 * @dst_port: Destination adapter
 * @requested_up: Additional bandwidth (Mb/s) required upstream
 * @requested_down: Additional bandwidth (Mb/s) required downstream
 *
 * Transition links between @src_port and @dst_port into asymmetric, with
 * three lanes in the direction from @src_port towards @dst_port and one lane
 * in the opposite direction, if the bandwidth requirements
 * (requested + currently consumed) on that link exceed @asym_threshold.
 *
 * Must be called with available >= requested over all links.
 */
static int tb_configure_asym(struct tb *tb, struct tb_port *src_port,
			     struct tb_port *dst_port, int requested_up,
			     int requested_down)
{
<<<<<<< HEAD
	struct tb_switch *sw;
	bool clx, downstream;
=======
	bool clx = false, clx_disabled = false, downstream;
	struct tb_switch *sw;
>>>>>>> a6ad5510
	struct tb_port *up;
	int ret = 0;

	if (!asym_threshold)
		return 0;

<<<<<<< HEAD
	/* Disable CL states before doing any transitions */
=======
>>>>>>> a6ad5510
	downstream = tb_port_path_direction_downstream(src_port, dst_port);
	/* Pick up router deepest in the hierarchy */
	if (downstream)
		sw = dst_port->sw;
	else
		sw = src_port->sw;

<<<<<<< HEAD
	clx = tb_disable_clx(sw);

	tb_for_each_upstream_port_on_path(src_port, dst_port, up) {
		int consumed_up, consumed_down;
		enum tb_link_width width;
=======
	tb_for_each_upstream_port_on_path(src_port, dst_port, up) {
		struct tb_port *down = tb_switch_downstream_port(up->sw);
		enum tb_link_width width_up, width_down;
		int consumed_up, consumed_down;
>>>>>>> a6ad5510

		ret = tb_consumed_dp_bandwidth(tb, src_port, dst_port, up,
					       &consumed_up, &consumed_down);
		if (ret)
			break;

		if (downstream) {
			/*
			 * Downstream so make sure upstream is within the 36G
			 * (40G - guard band 10%), and the requested is above
			 * what the threshold is.
			 */
			if (consumed_up + requested_up >= TB_ASYM_MIN) {
				ret = -ENOBUFS;
				break;
			}
			/* Does consumed + requested exceed the threshold */
			if (consumed_down + requested_down < asym_threshold)
				continue;

<<<<<<< HEAD
			width = TB_LINK_WIDTH_ASYM_RX;
=======
			width_up = TB_LINK_WIDTH_ASYM_RX;
			width_down = TB_LINK_WIDTH_ASYM_TX;
>>>>>>> a6ad5510
		} else {
			/* Upstream, the opposite of above */
			if (consumed_down + requested_down >= TB_ASYM_MIN) {
				ret = -ENOBUFS;
				break;
			}
			if (consumed_up + requested_up < asym_threshold)
				continue;

<<<<<<< HEAD
			width = TB_LINK_WIDTH_ASYM_TX;
		}

		if (up->sw->link_width == width)
			continue;

		if (!tb_port_width_supported(up, width))
			continue;

=======
			width_up = TB_LINK_WIDTH_ASYM_TX;
			width_down = TB_LINK_WIDTH_ASYM_RX;
		}

		if (up->sw->link_width == width_up)
			continue;

		if (!tb_port_width_supported(up, width_up) ||
		    !tb_port_width_supported(down, width_down))
			continue;

		/*
		 * Disable CL states before doing any transitions. We
		 * delayed it until now that we know there is a real
		 * transition taking place.
		 */
		if (!clx_disabled) {
			clx = tb_disable_clx(sw);
			clx_disabled = true;
		}

>>>>>>> a6ad5510
		tb_sw_dbg(up->sw, "configuring asymmetric link\n");

		/*
		 * Here requested + consumed > threshold so we need to
		 * transtion the link into asymmetric now.
		 */
<<<<<<< HEAD
		ret = tb_switch_set_link_width(up->sw, width);
=======
		ret = tb_switch_set_link_width(up->sw, width_up);
>>>>>>> a6ad5510
		if (ret) {
			tb_sw_warn(up->sw, "failed to set link width\n");
			break;
		}
	}

	/* Re-enable CL states if they were previosly enabled */
	if (clx)
		tb_enable_clx(sw);

	return ret;
}

/**
 * tb_configure_sym() - Transition links to symmetric if possible
 * @tb: Domain structure
 * @src_port: Source adapter to start the transition
 * @dst_port: Destination adapter
<<<<<<< HEAD
 * @requested_up: New lower bandwidth request upstream (Mb/s)
 * @requested_down: New lower bandwidth request downstream (Mb/s)
 *
 * Goes over each link from @src_port to @dst_port and tries to
 * transition the link to symmetric if the currently consumed bandwidth
 * allows.
 */
static int tb_configure_sym(struct tb *tb, struct tb_port *src_port,
			    struct tb_port *dst_port, int requested_up,
			    int requested_down)
{
	struct tb_switch *sw;
	bool clx, downstream;
=======
 * @keep_asym: Keep asymmetric link if preferred
 *
 * Goes over each link from @src_port to @dst_port and tries to
 * transition the link to symmetric if the currently consumed bandwidth
 * allows and link asymmetric preference is ignored (if @keep_asym is %false).
 */
static int tb_configure_sym(struct tb *tb, struct tb_port *src_port,
			    struct tb_port *dst_port, bool keep_asym)
{
	bool clx = false, clx_disabled = false, downstream;
	struct tb_switch *sw;
>>>>>>> a6ad5510
	struct tb_port *up;
	int ret = 0;

	if (!asym_threshold)
		return 0;

<<<<<<< HEAD
	/* Disable CL states before doing any transitions */
=======
>>>>>>> a6ad5510
	downstream = tb_port_path_direction_downstream(src_port, dst_port);
	/* Pick up router deepest in the hierarchy */
	if (downstream)
		sw = dst_port->sw;
	else
		sw = src_port->sw;

<<<<<<< HEAD
	clx = tb_disable_clx(sw);

=======
>>>>>>> a6ad5510
	tb_for_each_upstream_port_on_path(src_port, dst_port, up) {
		int consumed_up, consumed_down;

		/* Already symmetric */
		if (up->sw->link_width <= TB_LINK_WIDTH_DUAL)
			continue;
		/* Unplugged, no need to switch */
		if (up->sw->is_unplugged)
			continue;

		ret = tb_consumed_dp_bandwidth(tb, src_port, dst_port, up,
					       &consumed_up, &consumed_down);
		if (ret)
			break;

		if (downstream) {
			/*
			 * Downstream so we want the consumed_down < threshold.
			 * Upstream traffic should be less than 36G (40G
			 * guard band 10%) as the link was configured asymmetric
			 * already.
			 */
<<<<<<< HEAD
			if (consumed_down + requested_down >= asym_threshold)
				continue;
		} else {
			if (consumed_up + requested_up >= asym_threshold)
=======
			if (consumed_down >= asym_threshold)
				continue;
		} else {
			if (consumed_up >= asym_threshold)
>>>>>>> a6ad5510
				continue;
		}

		if (up->sw->link_width == TB_LINK_WIDTH_DUAL)
			continue;

<<<<<<< HEAD
=======
		/*
		 * Here consumed < threshold so we can transition the
		 * link to symmetric.
		 *
		 * However, if the router prefers asymmetric link we
		 * honor that (unless @keep_asym is %false).
		 */
		if (keep_asym &&
		    up->sw->preferred_link_width > TB_LINK_WIDTH_DUAL) {
			tb_sw_dbg(up->sw, "keeping preferred asymmetric link\n");
			continue;
		}

		/* Disable CL states before doing any transitions */
		if (!clx_disabled) {
			clx = tb_disable_clx(sw);
			clx_disabled = true;
		}

>>>>>>> a6ad5510
		tb_sw_dbg(up->sw, "configuring symmetric link\n");

		ret = tb_switch_set_link_width(up->sw, TB_LINK_WIDTH_DUAL);
		if (ret) {
			tb_sw_warn(up->sw, "failed to set link width\n");
			break;
		}
	}

	/* Re-enable CL states if they were previosly enabled */
	if (clx)
		tb_enable_clx(sw);

	return ret;
}

static void tb_configure_link(struct tb_port *down, struct tb_port *up,
			      struct tb_switch *sw)
{
	struct tb *tb = sw->tb;

	/* Link the routers using both links if available */
	down->remote = up;
	up->remote = down;
	if (down->dual_link_port && up->dual_link_port) {
		down->dual_link_port->remote = up->dual_link_port;
		up->dual_link_port->remote = down->dual_link_port;
	}

	/*
	 * Enable lane bonding if the link is currently two single lane
	 * links.
	 */
	if (sw->link_width < TB_LINK_WIDTH_DUAL)
		tb_switch_set_link_width(sw, TB_LINK_WIDTH_DUAL);

	/*
	 * Device router that comes up as symmetric link is
	 * connected deeper in the hierarchy, we transition the links
	 * above into symmetric if bandwidth allows.
	 */
	if (tb_switch_depth(sw) > 1 &&
	    tb_port_get_link_generation(up) >= 4 &&
	    up->sw->link_width == TB_LINK_WIDTH_DUAL) {
		struct tb_port *host_port;

		host_port = tb_port_at(tb_route(sw), tb->root_switch);
<<<<<<< HEAD
		tb_configure_sym(tb, host_port, up, 0, 0);
=======
		tb_configure_sym(tb, host_port, up, false);
>>>>>>> a6ad5510
	}

	/* Set the link configured */
	tb_switch_configure_link(sw);
}

static void tb_scan_port(struct tb_port *port);

/*
 * tb_scan_switch() - scan for and initialize downstream switches
 */
static void tb_scan_switch(struct tb_switch *sw)
{
	struct tb_port *port;

	pm_runtime_get_sync(&sw->dev);

	tb_switch_for_each_port(sw, port)
		tb_scan_port(port);

	pm_runtime_mark_last_busy(&sw->dev);
	pm_runtime_put_autosuspend(&sw->dev);
}

/*
 * tb_scan_port() - check for and initialize switches below port
 */
static void tb_scan_port(struct tb_port *port)
{
	struct tb_cm *tcm = tb_priv(port->sw->tb);
	struct tb_port *upstream_port;
	bool discovery = false;
	struct tb_switch *sw;

	if (tb_is_upstream_port(port))
		return;

	if (tb_port_is_dpout(port) && tb_dp_port_hpd_is_active(port) == 1 &&
	    !tb_dp_port_is_enabled(port)) {
		tb_port_dbg(port, "DP adapter HPD set, queuing hotplug\n");
		tb_queue_hotplug(port->sw->tb, tb_route(port->sw), port->port,
				 false);
		return;
	}

	if (port->config.type != TB_TYPE_PORT)
		return;
	if (port->dual_link_port && port->link_nr)
		return; /*
			 * Downstream switch is reachable through two ports.
			 * Only scan on the primary port (link_nr == 0).
			 */

	if (port->usb4)
		pm_runtime_get_sync(&port->usb4->dev);

	if (tb_wait_for_port(port, false) <= 0)
		goto out_rpm_put;
	if (port->remote) {
		tb_port_dbg(port, "port already has a remote\n");
		goto out_rpm_put;
	}

	tb_retimer_scan(port, true);

	sw = tb_switch_alloc(port->sw->tb, &port->sw->dev,
			     tb_downstream_route(port));
	if (IS_ERR(sw)) {
		/*
		 * If there is an error accessing the connected switch
		 * it may be connected to another domain. Also we allow
		 * the other domain to be connected to a max depth switch.
		 */
		if (PTR_ERR(sw) == -EIO || PTR_ERR(sw) == -EADDRNOTAVAIL)
			tb_scan_xdomain(port);
		goto out_rpm_put;
	}

	if (tb_switch_configure(sw)) {
		tb_switch_put(sw);
		goto out_rpm_put;
	}

	/*
	 * If there was previously another domain connected remove it
	 * first.
	 */
	if (port->xdomain) {
		tb_xdomain_remove(port->xdomain);
		tb_port_unconfigure_xdomain(port);
		port->xdomain = NULL;
	}

	/*
	 * Do not send uevents until we have discovered all existing
	 * tunnels and know which switches were authorized already by
	 * the boot firmware.
	 */
	if (!tcm->hotplug_active) {
		dev_set_uevent_suppress(&sw->dev, true);
		discovery = true;
	}

	/*
	 * At the moment Thunderbolt 2 and beyond (devices with LC) we
	 * can support runtime PM.
	 */
	sw->rpm = sw->generation > 1;

	if (tb_switch_add(sw)) {
		tb_switch_put(sw);
		goto out_rpm_put;
	}

	upstream_port = tb_upstream_port(sw);
	tb_configure_link(port, upstream_port, sw);

	/*
	 * CL0s and CL1 are enabled and supported together.
	 * Silently ignore CLx enabling in case CLx is not supported.
	 */
	if (discovery)
		tb_sw_dbg(sw, "discovery, not touching CL states\n");
	else if (tb_enable_clx(sw))
		tb_sw_warn(sw, "failed to enable CL states\n");

	if (tb_enable_tmu(sw))
		tb_sw_warn(sw, "failed to enable TMU\n");

	/*
	 * Configuration valid needs to be set after the TMU has been
	 * enabled for the upstream port of the router so we do it here.
	 */
	tb_switch_configuration_valid(sw);

	/* Scan upstream retimers */
	tb_retimer_scan(upstream_port, true);

	/*
	 * Create USB 3.x tunnels only when the switch is plugged to the
	 * domain. This is because we scan the domain also during discovery
	 * and want to discover existing USB 3.x tunnels before we create
	 * any new.
	 */
	if (tcm->hotplug_active && tb_tunnel_usb3(sw->tb, sw))
		tb_sw_warn(sw, "USB3 tunnel creation failed\n");

	tb_add_dp_resources(sw);
	tb_scan_switch(sw);

out_rpm_put:
	if (port->usb4) {
		pm_runtime_mark_last_busy(&port->usb4->dev);
		pm_runtime_put_autosuspend(&port->usb4->dev);
	}
}

static void
tb_recalc_estimated_bandwidth_for_group(struct tb_bandwidth_group *group)
{
	struct tb_tunnel *first_tunnel;
	struct tb *tb = group->tb;
	struct tb_port *in;
	int ret;

	tb_dbg(tb, "re-calculating bandwidth estimation for group %u\n",
	       group->index);

	first_tunnel = NULL;
	list_for_each_entry(in, &group->ports, group_list) {
		int estimated_bw, estimated_up, estimated_down;
		struct tb_tunnel *tunnel;
		struct tb_port *out;

<<<<<<< HEAD
	switch (tunnel->type) {
	case TB_TUNNEL_DP:
		tb_detach_bandwidth_group(src_port);
		/*
		 * In case of DP tunnel make sure the DP IN resource is
		 * deallocated properly.
		 */
		tb_switch_dealloc_dp_resource(src_port->sw, src_port);
		/*
		 * If bandwidth on a link is < asym_threshold
		 * transition the link to symmetric.
		 */
		tb_configure_sym(tb, src_port, dst_port, 0, 0);
		/* Now we can allow the domain to runtime suspend again */
		pm_runtime_mark_last_busy(&dst_port->sw->dev);
		pm_runtime_put_autosuspend(&dst_port->sw->dev);
		pm_runtime_mark_last_busy(&src_port->sw->dev);
		pm_runtime_put_autosuspend(&src_port->sw->dev);
		fallthrough;
=======
		if (!usb4_dp_port_bandwidth_mode_enabled(in))
			continue;
>>>>>>> a6ad5510

		tunnel = tb_find_tunnel(tb, TB_TUNNEL_DP, in, NULL);
		if (WARN_ON(!tunnel))
			break;

		if (!first_tunnel) {
			/*
			 * Since USB3 bandwidth is shared by all DP
			 * tunnels under the host router USB4 port, even
			 * if they do not begin from the host router, we
			 * can release USB3 bandwidth just once and not
			 * for each tunnel separately.
			 */
			first_tunnel = tunnel;
			ret = tb_release_unused_usb3_bandwidth(tb,
				first_tunnel->src_port, first_tunnel->dst_port);
			if (ret) {
				tb_tunnel_warn(tunnel,
					"failed to release unused bandwidth\n");
				break;
			}
		}

		out = tunnel->dst_port;
		ret = tb_available_bandwidth(tb, in, out, &estimated_up,
					     &estimated_down, true);
		if (ret) {
			tb_tunnel_warn(tunnel,
				"failed to re-calculate estimated bandwidth\n");
			break;
		}

		/*
		 * Estimated bandwidth includes:
		 *  - already allocated bandwidth for the DP tunnel
		 *  - available bandwidth along the path
		 *  - bandwidth allocated for USB 3.x but not used.
		 */
		if (tb_tunnel_direction_downstream(tunnel))
			estimated_bw = estimated_down;
		else
			estimated_bw = estimated_up;

		/*
		 * If there is reserved bandwidth for the group that is
		 * not yet released we report that too.
		 */
		tb_tunnel_dbg(tunnel,
			      "re-calculated estimated bandwidth %u (+ %u reserved) = %u Mb/s\n",
			      estimated_bw, group->reserved,
			      estimated_bw + group->reserved);

		if (usb4_dp_port_set_estimated_bandwidth(in,
				estimated_bw + group->reserved))
			tb_tunnel_warn(tunnel,
				       "failed to update estimated bandwidth\n");
	}

	if (first_tunnel)
		tb_reclaim_usb3_bandwidth(tb, first_tunnel->src_port,
					  first_tunnel->dst_port);

	tb_dbg(tb, "bandwidth estimation for group %u done\n", group->index);
}

static void tb_recalc_estimated_bandwidth(struct tb *tb)
{
	struct tb_cm *tcm = tb_priv(tb);
	int i;

	tb_dbg(tb, "bandwidth consumption changed, re-calculating estimated bandwidth\n");

	for (i = 0; i < ARRAY_SIZE(tcm->groups); i++) {
		struct tb_bandwidth_group *group = &tcm->groups[i];

		if (!list_empty(&group->ports))
			tb_recalc_estimated_bandwidth_for_group(group);
	}

	tb_dbg(tb, "bandwidth re-calculation done\n");
}

static bool __release_group_bandwidth(struct tb_bandwidth_group *group)
{
	if (group->reserved) {
		tb_dbg(group->tb, "group %d released total %d Mb/s\n", group->index,
			group->reserved);
		group->reserved = 0;
		return true;
	}
	return false;
}

static void __configure_group_sym(struct tb_bandwidth_group *group)
{
	struct tb_tunnel *tunnel;
	struct tb_port *in;

	if (list_empty(&group->ports))
		return;

	/*
	 * All the tunnels in the group go through the same USB4 links
	 * so we find the first one here and pass the IN and OUT
	 * adapters to tb_configure_sym() which now transitions the
	 * links back to symmetric if bandwidth requirement < asym_threshold.
	 *
	 * We do this here to avoid unnecessary transitions (for example
	 * if the graphics released bandwidth for other tunnel in the
	 * same group).
	 */
	in = list_first_entry(&group->ports, struct tb_port, group_list);
	tunnel = tb_find_tunnel(group->tb, TB_TUNNEL_DP, in, NULL);
	if (tunnel)
		tb_configure_sym(group->tb, in, tunnel->dst_port, true);
}

static void tb_bandwidth_group_release_work(struct work_struct *work)
{
	struct tb_bandwidth_group *group =
		container_of(work, typeof(*group), release_work.work);
	struct tb *tb = group->tb;

	mutex_lock(&tb->lock);
	if (__release_group_bandwidth(group))
		tb_recalc_estimated_bandwidth(tb);
	__configure_group_sym(group);
	mutex_unlock(&tb->lock);
}

static void tb_init_bandwidth_groups(struct tb_cm *tcm)
{
	int i;

	for (i = 0; i < ARRAY_SIZE(tcm->groups); i++) {
		struct tb_bandwidth_group *group = &tcm->groups[i];

		group->tb = tcm_to_tb(tcm);
		group->index = i + 1;
		INIT_LIST_HEAD(&group->ports);
		INIT_DELAYED_WORK(&group->release_work,
				  tb_bandwidth_group_release_work);
	}
}

static void tb_bandwidth_group_attach_port(struct tb_bandwidth_group *group,
					   struct tb_port *in)
{
	if (!group || WARN_ON(in->group))
		return;

	in->group = group;
	list_add_tail(&in->group_list, &group->ports);

	tb_port_dbg(in, "attached to bandwidth group %d\n", group->index);
}

static struct tb_bandwidth_group *tb_find_free_bandwidth_group(struct tb_cm *tcm)
{
	int i;

	for (i = 0; i < ARRAY_SIZE(tcm->groups); i++) {
		struct tb_bandwidth_group *group = &tcm->groups[i];

		if (list_empty(&group->ports))
			return group;
	}

	return NULL;
}

static struct tb_bandwidth_group *
tb_attach_bandwidth_group(struct tb_cm *tcm, struct tb_port *in,
			  struct tb_port *out)
{
	struct tb_bandwidth_group *group;
	struct tb_tunnel *tunnel;

	/*
	 * Find all DP tunnels that go through all the same USB4 links
	 * as this one. Because we always setup tunnels the same way we
	 * can just check for the routers at both ends of the tunnels
	 * and if they are the same we have a match.
	 */
	list_for_each_entry(tunnel, &tcm->tunnel_list, list) {
		if (!tb_tunnel_is_dp(tunnel))
			continue;

		if (tunnel->src_port->sw == in->sw &&
		    tunnel->dst_port->sw == out->sw) {
			group = tunnel->src_port->group;
			if (group) {
				tb_bandwidth_group_attach_port(group, in);
				return group;
			}
		}
	}

	/* Pick up next available group then */
	group = tb_find_free_bandwidth_group(tcm);
	if (group)
		tb_bandwidth_group_attach_port(group, in);
	else
		tb_port_warn(in, "no available bandwidth groups\n");

	return group;
}

static void tb_discover_bandwidth_group(struct tb_cm *tcm, struct tb_port *in,
					struct tb_port *out)
{
	if (usb4_dp_port_bandwidth_mode_enabled(in)) {
		int index, i;

		index = usb4_dp_port_group_id(in);
		for (i = 0; i < ARRAY_SIZE(tcm->groups); i++) {
			if (tcm->groups[i].index == index) {
				tb_bandwidth_group_attach_port(&tcm->groups[i], in);
				return;
			}
		}
	}

	tb_attach_bandwidth_group(tcm, in, out);
}

static void tb_detach_bandwidth_group(struct tb_port *in)
{
	struct tb_bandwidth_group *group = in->group;

	if (group) {
		in->group = NULL;
		list_del_init(&in->group_list);

		tb_port_dbg(in, "detached from bandwidth group %d\n", group->index);

		/* No more tunnels so release the reserved bandwidth if any */
		if (list_empty(&group->ports)) {
			cancel_delayed_work(&group->release_work);
			__release_group_bandwidth(group);
		}
	}
}

static void tb_discover_tunnels(struct tb *tb)
{
	struct tb_cm *tcm = tb_priv(tb);
	struct tb_tunnel *tunnel;

	tb_switch_discover_tunnels(tb->root_switch, &tcm->tunnel_list, true);

	list_for_each_entry(tunnel, &tcm->tunnel_list, list) {
		if (tb_tunnel_is_pci(tunnel)) {
			struct tb_switch *parent = tunnel->dst_port->sw;

			while (parent != tunnel->src_port->sw) {
				parent->boot = true;
				parent = tb_switch_parent(parent);
			}
		} else if (tb_tunnel_is_dp(tunnel)) {
			struct tb_port *in = tunnel->src_port;
			struct tb_port *out = tunnel->dst_port;

			/* Keep the domain from powering down */
			pm_runtime_get_sync(&in->sw->dev);
			pm_runtime_get_sync(&out->sw->dev);

			tb_discover_bandwidth_group(tcm, in, out);
		}
	}
}

static void tb_deactivate_and_free_tunnel(struct tb_tunnel *tunnel)
{
	struct tb_port *src_port, *dst_port;
	struct tb *tb;

	if (!tunnel)
		return;

	tb_tunnel_deactivate(tunnel);
	list_del(&tunnel->list);

	tb = tunnel->tb;
	src_port = tunnel->src_port;
	dst_port = tunnel->dst_port;

	switch (tunnel->type) {
	case TB_TUNNEL_DP:
		tb_detach_bandwidth_group(src_port);
		/*
		 * In case of DP tunnel make sure the DP IN resource is
		 * deallocated properly.
		 */
		tb_switch_dealloc_dp_resource(src_port->sw, src_port);
		/*
		 * If bandwidth on a link is < asym_threshold
		 * transition the link to symmetric.
		 */
		tb_configure_sym(tb, src_port, dst_port, true);
		/* Now we can allow the domain to runtime suspend again */
		pm_runtime_mark_last_busy(&dst_port->sw->dev);
		pm_runtime_put_autosuspend(&dst_port->sw->dev);
		pm_runtime_mark_last_busy(&src_port->sw->dev);
		pm_runtime_put_autosuspend(&src_port->sw->dev);
		fallthrough;

	case TB_TUNNEL_USB3:
		tb_reclaim_usb3_bandwidth(tb, src_port, dst_port);
		break;

	default:
		/*
		 * PCIe and DMA tunnels do not consume guaranteed
		 * bandwidth.
		 */
		break;
	}

	tb_tunnel_free(tunnel);
}

/*
 * tb_free_invalid_tunnels() - destroy tunnels of devices that have gone away
 */
static void tb_free_invalid_tunnels(struct tb *tb)
{
	struct tb_cm *tcm = tb_priv(tb);
	struct tb_tunnel *tunnel;
	struct tb_tunnel *n;

	list_for_each_entry_safe(tunnel, n, &tcm->tunnel_list, list) {
		if (tb_tunnel_is_invalid(tunnel))
			tb_deactivate_and_free_tunnel(tunnel);
	}
}

/*
 * tb_free_unplugged_children() - traverse hierarchy and free unplugged switches
 */
static void tb_free_unplugged_children(struct tb_switch *sw)
{
	struct tb_port *port;

	tb_switch_for_each_port(sw, port) {
		if (!tb_port_has_remote(port))
			continue;

		if (port->remote->sw->is_unplugged) {
			tb_retimer_remove_all(port);
			tb_remove_dp_resources(port->remote->sw);
			tb_switch_unconfigure_link(port->remote->sw);
			tb_switch_set_link_width(port->remote->sw,
						 TB_LINK_WIDTH_SINGLE);
			tb_switch_remove(port->remote->sw);
			port->remote = NULL;
			if (port->dual_link_port)
				port->dual_link_port->remote = NULL;
		} else {
			tb_free_unplugged_children(port->remote->sw);
		}
	}
}

static struct tb_port *tb_find_pcie_down(struct tb_switch *sw,
					 const struct tb_port *port)
{
	struct tb_port *down = NULL;

	/*
	 * To keep plugging devices consistently in the same PCIe
	 * hierarchy, do mapping here for switch downstream PCIe ports.
	 */
	if (tb_switch_is_usb4(sw)) {
		down = usb4_switch_map_pcie_down(sw, port);
	} else if (!tb_route(sw)) {
		int phy_port = tb_phy_port_from_link(port->port);
		int index;
<<<<<<< HEAD

		/*
		 * Hard-coded Thunderbolt port to PCIe down port mapping
		 * per controller.
		 */
		if (tb_switch_is_cactus_ridge(sw) ||
		    tb_switch_is_alpine_ridge(sw))
			index = !phy_port ? 6 : 7;
		else if (tb_switch_is_falcon_ridge(sw))
			index = !phy_port ? 6 : 8;
		else if (tb_switch_is_titan_ridge(sw))
			index = !phy_port ? 8 : 9;
		else
			goto out;

		/* Validate the hard-coding */
		if (WARN_ON(index > sw->config.max_port_number))
			goto out;

		down = &sw->ports[index];
	}

	if (down) {
		if (WARN_ON(!tb_port_is_pcie_down(down)))
			goto out;
		if (tb_pci_port_is_enabled(down))
			goto out;

		return down;
	}

out:
	return tb_find_unused_port(sw, TB_TYPE_PCIE_DOWN);
}

static void
tb_recalc_estimated_bandwidth_for_group(struct tb_bandwidth_group *group)
{
	struct tb_tunnel *first_tunnel;
	struct tb *tb = group->tb;
	struct tb_port *in;
	int ret;

	tb_dbg(tb, "re-calculating bandwidth estimation for group %u\n",
	       group->index);

	first_tunnel = NULL;
	list_for_each_entry(in, &group->ports, group_list) {
		int estimated_bw, estimated_up, estimated_down;
		struct tb_tunnel *tunnel;
		struct tb_port *out;

		if (!usb4_dp_port_bandwidth_mode_enabled(in))
			continue;

		tunnel = tb_find_tunnel(tb, TB_TUNNEL_DP, in, NULL);
		if (WARN_ON(!tunnel))
			break;

		if (!first_tunnel) {
			/*
			 * Since USB3 bandwidth is shared by all DP
			 * tunnels under the host router USB4 port, even
			 * if they do not begin from the host router, we
			 * can release USB3 bandwidth just once and not
			 * for each tunnel separately.
			 */
			first_tunnel = tunnel;
			ret = tb_release_unused_usb3_bandwidth(tb,
				first_tunnel->src_port, first_tunnel->dst_port);
			if (ret) {
				tb_port_warn(in,
					"failed to release unused bandwidth\n");
				break;
			}
		}

		out = tunnel->dst_port;
		ret = tb_available_bandwidth(tb, in, out, &estimated_up,
					     &estimated_down, true);
		if (ret) {
			tb_port_warn(in,
				"failed to re-calculate estimated bandwidth\n");
			break;
		}
=======
>>>>>>> a6ad5510

		/*
		 * Hard-coded Thunderbolt port to PCIe down port mapping
		 * per controller.
		 */
<<<<<<< HEAD
		tb_port_dbg(in, "re-calculated estimated bandwidth %u/%u Mb/s\n",
			    estimated_up, estimated_down);

		if (tb_port_path_direction_downstream(in, out))
			estimated_bw = estimated_down;
=======
		if (tb_switch_is_cactus_ridge(sw) ||
		    tb_switch_is_alpine_ridge(sw))
			index = !phy_port ? 6 : 7;
		else if (tb_switch_is_falcon_ridge(sw))
			index = !phy_port ? 6 : 8;
		else if (tb_switch_is_titan_ridge(sw))
			index = !phy_port ? 8 : 9;
>>>>>>> a6ad5510
		else
			goto out;

		/* Validate the hard-coding */
		if (WARN_ON(index > sw->config.max_port_number))
			goto out;

		down = &sw->ports[index];
	}

	if (down) {
		if (WARN_ON(!tb_port_is_pcie_down(down)))
			goto out;
		if (tb_pci_port_is_enabled(down))
			goto out;

		return down;
	}

out:
	return tb_find_unused_port(sw, TB_TYPE_PCIE_DOWN);
}

static struct tb_port *tb_find_dp_out(struct tb *tb, struct tb_port *in)
{
	struct tb_port *host_port, *port;
	struct tb_cm *tcm = tb_priv(tb);

	host_port = tb_route(in->sw) ?
		tb_port_at(tb_route(in->sw), tb->root_switch) : NULL;

	list_for_each_entry(port, &tcm->dp_resources, list) {
		if (!tb_port_is_dpout(port))
			continue;

		if (tb_port_is_enabled(port)) {
			tb_port_dbg(port, "DP OUT in use\n");
			continue;
		}

		/* Needs to be on different routers */
		if (in->sw == port->sw) {
			tb_port_dbg(port, "skipping DP OUT on same router\n");
			continue;
		}

		tb_port_dbg(port, "DP OUT available\n");

		/*
		 * Keep the DP tunnel under the topology starting from
		 * the same host router downstream port.
		 */
		if (host_port && tb_route(port->sw)) {
			struct tb_port *p;

			p = tb_port_at(tb_route(port->sw), tb->root_switch);
			if (p != host_port)
				continue;
		}

		return port;
	}

	return NULL;
}

static bool tb_tunnel_one_dp(struct tb *tb, struct tb_port *in,
			     struct tb_port *out)
{
	int available_up, available_down, ret, link_nr;
	struct tb_cm *tcm = tb_priv(tb);
	int consumed_up, consumed_down;
	struct tb_tunnel *tunnel;

	/*
	 * This is only applicable to links that are not bonded (so
	 * when Thunderbolt 1 hardware is involved somewhere in the
	 * topology). For these try to share the DP bandwidth between
	 * the two lanes.
	 */
	link_nr = 1;
	list_for_each_entry(tunnel, &tcm->tunnel_list, list) {
		if (tb_tunnel_is_dp(tunnel)) {
			link_nr = 0;
			break;
		}
	}

	/*
	 * DP stream needs the domain to be active so runtime resume
	 * both ends of the tunnel.
	 *
	 * This should bring the routers in the middle active as well
	 * and keeps the domain from runtime suspending while the DP
	 * tunnel is active.
	 */
	pm_runtime_get_sync(&in->sw->dev);
	pm_runtime_get_sync(&out->sw->dev);

	if (tb_switch_alloc_dp_resource(in->sw, in)) {
		tb_port_dbg(in, "no resource available for DP IN, not tunneling\n");
		goto err_rpm_put;
	}

	if (!tb_attach_bandwidth_group(tcm, in, out))
		goto err_dealloc_dp;

	/* Make all unused USB3 bandwidth available for the new DP tunnel */
	ret = tb_release_unused_usb3_bandwidth(tb, in, out);
	if (ret) {
		tb_warn(tb, "failed to release unused bandwidth\n");
		goto err_detach_group;
	}

	ret = tb_available_bandwidth(tb, in, out, &available_up, &available_down,
				     true);
	if (ret)
		goto err_reclaim_usb;

	tb_dbg(tb, "available bandwidth for new DP tunnel %u/%u Mb/s\n",
	       available_up, available_down);

	tunnel = tb_tunnel_alloc_dp(tb, in, out, link_nr, available_up,
				    available_down);
	if (!tunnel) {
		tb_port_dbg(out, "could not allocate DP tunnel\n");
		goto err_reclaim_usb;
	}

	if (tb_tunnel_activate(tunnel)) {
		tb_port_info(out, "DP tunnel activation failed, aborting\n");
		goto err_free;
	}

	/* If fail reading tunnel's consumed bandwidth, tear it down */
	ret = tb_tunnel_consumed_bandwidth(tunnel, &consumed_up, &consumed_down);
	if (ret)
		goto err_deactivate;

	list_add_tail(&tunnel->list, &tcm->tunnel_list);

	tb_reclaim_usb3_bandwidth(tb, in, out);
	/*
	 * Transition the links to asymmetric if the consumption exceeds
	 * the threshold.
	 */
	tb_configure_asym(tb, in, out, consumed_up, consumed_down);

	/* Update the domain with the new bandwidth estimation */
	tb_recalc_estimated_bandwidth(tb);

	/*
	 * In case of DP tunnel exists, change host router's 1st children
	 * TMU mode to HiFi for CL0s to work.
	 */
	tb_increase_tmu_accuracy(tunnel);
	return true;

err_deactivate:
	tb_tunnel_deactivate(tunnel);
err_free:
	tb_tunnel_free(tunnel);
err_reclaim_usb:
	tb_reclaim_usb3_bandwidth(tb, in, out);
err_detach_group:
	tb_detach_bandwidth_group(in);
err_dealloc_dp:
	tb_switch_dealloc_dp_resource(in->sw, in);
err_rpm_put:
	pm_runtime_mark_last_busy(&out->sw->dev);
	pm_runtime_put_autosuspend(&out->sw->dev);
	pm_runtime_mark_last_busy(&in->sw->dev);
	pm_runtime_put_autosuspend(&in->sw->dev);

	return false;
}

static void tb_tunnel_dp(struct tb *tb)
{
	struct tb_cm *tcm = tb_priv(tb);
	struct tb_port *port, *in, *out;

	if (!tb_acpi_may_tunnel_dp()) {
		tb_dbg(tb, "DP tunneling disabled, not creating tunnel\n");
		return;
	}

	/*
	 * Find pair of inactive DP IN and DP OUT adapters and then
	 * establish a DP tunnel between them.
	 */
	tb_dbg(tb, "looking for DP IN <-> DP OUT pairs:\n");

	in = NULL;
	out = NULL;
	list_for_each_entry(port, &tcm->dp_resources, list) {
		if (!tb_port_is_dpin(port))
			continue;

		if (tb_port_is_enabled(port)) {
			tb_port_dbg(port, "DP IN in use\n");
			continue;
		}

		in = port;
		tb_port_dbg(in, "DP IN available\n");

		out = tb_find_dp_out(tb, port);
		if (out)
			tb_tunnel_one_dp(tb, in, out);
		else
			tb_port_dbg(in, "no suitable DP OUT adapter available, not tunneling\n");
	}

	if (!in)
		tb_dbg(tb, "no suitable DP IN adapter available, not tunneling\n");
}

static void tb_enter_redrive(struct tb_port *port)
{
	struct tb_switch *sw = port->sw;

	if (!(sw->quirks & QUIRK_KEEP_POWER_IN_DP_REDRIVE))
		return;

	/*
	 * If we get hot-unplug for the DP IN port of the host router
	 * and the DP resource is not available anymore it means there
	 * is a monitor connected directly to the Type-C port and we are
	 * in "redrive" mode. For this to work we cannot enter RTD3 so
	 * we bump up the runtime PM reference count here.
	 */
	if (!tb_port_is_dpin(port))
		return;
	if (tb_route(sw))
		return;
	if (!tb_switch_query_dp_resource(sw, port)) {
		port->redrive = true;
		pm_runtime_get(&sw->dev);
		tb_port_dbg(port, "enter redrive mode, keeping powered\n");
	}
}

static void tb_exit_redrive(struct tb_port *port)
{
	struct tb_switch *sw = port->sw;

	if (!(sw->quirks & QUIRK_KEEP_POWER_IN_DP_REDRIVE))
		return;

	if (!tb_port_is_dpin(port))
		return;
	if (tb_route(sw))
		return;
	if (port->redrive && tb_switch_query_dp_resource(sw, port)) {
		port->redrive = false;
		pm_runtime_put(&sw->dev);
		tb_port_dbg(port, "exit redrive mode\n");
	}
}

static void tb_switch_enter_redrive(struct tb_switch *sw)
{
	struct tb_port *port;

	tb_switch_for_each_port(sw, port)
		tb_enter_redrive(port);
}

/*
 * Called during system and runtime suspend to forcefully exit redrive
 * mode without querying whether the resource is available.
 */
static void tb_switch_exit_redrive(struct tb_switch *sw)
{
	struct tb_port *port;

	if (!(sw->quirks & QUIRK_KEEP_POWER_IN_DP_REDRIVE))
		return;

	tb_switch_for_each_port(sw, port) {
		if (!tb_port_is_dpin(port))
			continue;

		if (port->redrive) {
			port->redrive = false;
			pm_runtime_put(&sw->dev);
			tb_port_dbg(port, "exit redrive mode\n");
		}
	}
}

static void tb_dp_resource_unavailable(struct tb *tb, struct tb_port *port)
{
	struct tb_port *in, *out;
	struct tb_tunnel *tunnel;

	if (tb_port_is_dpin(port)) {
		tb_port_dbg(port, "DP IN resource unavailable\n");
		in = port;
		out = NULL;
	} else {
		tb_port_dbg(port, "DP OUT resource unavailable\n");
		in = NULL;
		out = port;
	}

	tunnel = tb_find_tunnel(tb, TB_TUNNEL_DP, in, out);
	if (tunnel)
		tb_deactivate_and_free_tunnel(tunnel);
	else
		tb_enter_redrive(port);
	list_del_init(&port->list);

	/*
	 * See if there is another DP OUT port that can be used for
	 * to create another tunnel.
	 */
	tb_recalc_estimated_bandwidth(tb);
	tb_tunnel_dp(tb);
}

static void tb_dp_resource_available(struct tb *tb, struct tb_port *port)
{
	struct tb_cm *tcm = tb_priv(tb);
	struct tb_port *p;

	if (tb_port_is_enabled(port))
		return;

	list_for_each_entry(p, &tcm->dp_resources, list) {
		if (p == port)
			return;
	}

	tb_port_dbg(port, "DP %s resource available after hotplug\n",
		    tb_port_is_dpin(port) ? "IN" : "OUT");
	list_add_tail(&port->list, &tcm->dp_resources);
	tb_exit_redrive(port);

	/* Look for suitable DP IN <-> DP OUT pairs now */
	tb_tunnel_dp(tb);
}

static void tb_disconnect_and_release_dp(struct tb *tb)
{
	struct tb_cm *tcm = tb_priv(tb);
	struct tb_tunnel *tunnel, *n;

	/*
	 * Tear down all DP tunnels and release their resources. They
	 * will be re-established after resume based on plug events.
	 */
	list_for_each_entry_safe_reverse(tunnel, n, &tcm->tunnel_list, list) {
		if (tb_tunnel_is_dp(tunnel))
			tb_deactivate_and_free_tunnel(tunnel);
	}

	while (!list_empty(&tcm->dp_resources)) {
		struct tb_port *port;

		port = list_first_entry(&tcm->dp_resources,
					struct tb_port, list);
		list_del_init(&port->list);
	}
}

static int tb_disconnect_pci(struct tb *tb, struct tb_switch *sw)
{
	struct tb_tunnel *tunnel;
	struct tb_port *up;

	up = tb_switch_find_port(sw, TB_TYPE_PCIE_UP);
	if (WARN_ON(!up))
		return -ENODEV;

	tunnel = tb_find_tunnel(tb, TB_TUNNEL_PCI, NULL, up);
	if (WARN_ON(!tunnel))
		return -ENODEV;

	tb_switch_xhci_disconnect(sw);

	tb_tunnel_deactivate(tunnel);
	list_del(&tunnel->list);
	tb_tunnel_free(tunnel);
	return 0;
}

static int tb_tunnel_pci(struct tb *tb, struct tb_switch *sw)
{
	struct tb_port *up, *down, *port;
	struct tb_cm *tcm = tb_priv(tb);
	struct tb_tunnel *tunnel;

	up = tb_switch_find_port(sw, TB_TYPE_PCIE_UP);
	if (!up)
		return 0;

	/*
	 * Look up available down port. Since we are chaining it should
	 * be found right above this switch.
	 */
	port = tb_switch_downstream_port(sw);
	down = tb_find_pcie_down(tb_switch_parent(sw), port);
	if (!down)
		return 0;

	tunnel = tb_tunnel_alloc_pci(tb, up, down);
	if (!tunnel)
		return -ENOMEM;

	if (tb_tunnel_activate(tunnel)) {
		tb_port_info(up,
			     "PCIe tunnel activation failed, aborting\n");
		tb_tunnel_free(tunnel);
		return -EIO;
	}

	/*
	 * PCIe L1 is needed to enable CL0s for Titan Ridge so enable it
	 * here.
	 */
	if (tb_switch_pcie_l1_enable(sw))
		tb_sw_warn(sw, "failed to enable PCIe L1 for Titan Ridge\n");

	if (tb_switch_xhci_connect(sw))
		tb_sw_warn(sw, "failed to connect xHCI\n");

	list_add_tail(&tunnel->list, &tcm->tunnel_list);
	return 0;
}

static int tb_approve_xdomain_paths(struct tb *tb, struct tb_xdomain *xd,
				    int transmit_path, int transmit_ring,
				    int receive_path, int receive_ring)
{
	struct tb_cm *tcm = tb_priv(tb);
	struct tb_port *nhi_port, *dst_port;
	struct tb_tunnel *tunnel;
	struct tb_switch *sw;
	int ret;

	sw = tb_to_switch(xd->dev.parent);
	dst_port = tb_port_at(xd->route, sw);
	nhi_port = tb_switch_find_port(tb->root_switch, TB_TYPE_NHI);

	mutex_lock(&tb->lock);

	/*
	 * When tunneling DMA paths the link should not enter CL states
	 * so disable them now.
	 */
	tb_disable_clx(sw);

	tunnel = tb_tunnel_alloc_dma(tb, nhi_port, dst_port, transmit_path,
				     transmit_ring, receive_path, receive_ring);
	if (!tunnel) {
		ret = -ENOMEM;
		goto err_clx;
	}

	if (tb_tunnel_activate(tunnel)) {
		tb_port_info(nhi_port,
			     "DMA tunnel activation failed, aborting\n");
		ret = -EIO;
		goto err_free;
	}

	list_add_tail(&tunnel->list, &tcm->tunnel_list);
	mutex_unlock(&tb->lock);
	return 0;

err_free:
	tb_tunnel_free(tunnel);
err_clx:
	tb_enable_clx(sw);
	mutex_unlock(&tb->lock);

	return ret;
}

static void __tb_disconnect_xdomain_paths(struct tb *tb, struct tb_xdomain *xd,
					  int transmit_path, int transmit_ring,
					  int receive_path, int receive_ring)
{
	struct tb_cm *tcm = tb_priv(tb);
	struct tb_port *nhi_port, *dst_port;
	struct tb_tunnel *tunnel, *n;
	struct tb_switch *sw;

	sw = tb_to_switch(xd->dev.parent);
	dst_port = tb_port_at(xd->route, sw);
	nhi_port = tb_switch_find_port(tb->root_switch, TB_TYPE_NHI);

	list_for_each_entry_safe(tunnel, n, &tcm->tunnel_list, list) {
		if (!tb_tunnel_is_dma(tunnel))
			continue;
		if (tunnel->src_port != nhi_port || tunnel->dst_port != dst_port)
			continue;

		if (tb_tunnel_match_dma(tunnel, transmit_path, transmit_ring,
					receive_path, receive_ring))
			tb_deactivate_and_free_tunnel(tunnel);
	}

	/*
	 * Try to re-enable CL states now, it is OK if this fails
	 * because we may still have another DMA tunnel active through
	 * the same host router USB4 downstream port.
	 */
	tb_enable_clx(sw);
}

static int tb_disconnect_xdomain_paths(struct tb *tb, struct tb_xdomain *xd,
				       int transmit_path, int transmit_ring,
				       int receive_path, int receive_ring)
{
	if (!xd->is_unplugged) {
		mutex_lock(&tb->lock);
		__tb_disconnect_xdomain_paths(tb, xd, transmit_path,
					      transmit_ring, receive_path,
					      receive_ring);
		mutex_unlock(&tb->lock);
	}
	return 0;
}

/* hotplug handling */

/*
 * tb_handle_hotplug() - handle hotplug event
 *
 * Executes on tb->wq.
 */
static void tb_handle_hotplug(struct work_struct *work)
{
	struct tb_hotplug_event *ev = container_of(work, typeof(*ev), work);
	struct tb *tb = ev->tb;
	struct tb_cm *tcm = tb_priv(tb);
	struct tb_switch *sw;
	struct tb_port *port;

	/* Bring the domain back from sleep if it was suspended */
	pm_runtime_get_sync(&tb->dev);

	mutex_lock(&tb->lock);
	if (!tcm->hotplug_active)
		goto out; /* during init, suspend or shutdown */

	sw = tb_switch_find_by_route(tb, ev->route);
	if (!sw) {
		tb_warn(tb,
			"hotplug event from non existent switch %llx:%x (unplug: %d)\n",
			ev->route, ev->port, ev->unplug);
		goto out;
	}
	if (ev->port > sw->config.max_port_number) {
		tb_warn(tb,
			"hotplug event from non existent port %llx:%x (unplug: %d)\n",
			ev->route, ev->port, ev->unplug);
		goto put_sw;
	}
	port = &sw->ports[ev->port];
	if (tb_is_upstream_port(port)) {
		tb_dbg(tb, "hotplug event for upstream port %llx:%x (unplug: %d)\n",
		       ev->route, ev->port, ev->unplug);
		goto put_sw;
	}

	pm_runtime_get_sync(&sw->dev);

	if (ev->unplug) {
		tb_retimer_remove_all(port);

		if (tb_port_has_remote(port)) {
			tb_port_dbg(port, "switch unplugged\n");
			tb_sw_set_unplugged(port->remote->sw);
			tb_free_invalid_tunnels(tb);
			tb_remove_dp_resources(port->remote->sw);
			tb_switch_tmu_disable(port->remote->sw);
			tb_switch_unconfigure_link(port->remote->sw);
			tb_switch_set_link_width(port->remote->sw,
						 TB_LINK_WIDTH_SINGLE);
			tb_switch_remove(port->remote->sw);
			port->remote = NULL;
			if (port->dual_link_port)
				port->dual_link_port->remote = NULL;
			/* Maybe we can create another DP tunnel */
			tb_recalc_estimated_bandwidth(tb);
			tb_tunnel_dp(tb);
		} else if (port->xdomain) {
			struct tb_xdomain *xd = tb_xdomain_get(port->xdomain);

			tb_port_dbg(port, "xdomain unplugged\n");
			/*
			 * Service drivers are unbound during
			 * tb_xdomain_remove() so setting XDomain as
			 * unplugged here prevents deadlock if they call
			 * tb_xdomain_disable_paths(). We will tear down
			 * all the tunnels below.
			 */
			xd->is_unplugged = true;
			tb_xdomain_remove(xd);
			port->xdomain = NULL;
			__tb_disconnect_xdomain_paths(tb, xd, -1, -1, -1, -1);
			tb_xdomain_put(xd);
			tb_port_unconfigure_xdomain(port);
		} else if (tb_port_is_dpout(port) || tb_port_is_dpin(port)) {
			tb_dp_resource_unavailable(tb, port);
		} else if (!port->port) {
			tb_sw_dbg(sw, "xHCI disconnect request\n");
			tb_switch_xhci_disconnect(sw);
		} else {
			tb_port_dbg(port,
				   "got unplug event for disconnected port, ignoring\n");
		}
	} else if (port->remote) {
		tb_port_dbg(port, "got plug event for connected port, ignoring\n");
	} else if (!port->port && sw->authorized) {
		tb_sw_dbg(sw, "xHCI connect request\n");
		tb_switch_xhci_connect(sw);
	} else {
		if (tb_port_is_null(port)) {
			tb_port_dbg(port, "hotplug: scanning\n");
			tb_scan_port(port);
			if (!port->remote)
				tb_port_dbg(port, "hotplug: no switch found\n");
		} else if (tb_port_is_dpout(port) || tb_port_is_dpin(port)) {
			tb_dp_resource_available(tb, port);
		}
	}

	pm_runtime_mark_last_busy(&sw->dev);
	pm_runtime_put_autosuspend(&sw->dev);

put_sw:
	tb_switch_put(sw);
out:
	mutex_unlock(&tb->lock);

	pm_runtime_mark_last_busy(&tb->dev);
	pm_runtime_put_autosuspend(&tb->dev);

	kfree(ev);
}

static int tb_alloc_dp_bandwidth(struct tb_tunnel *tunnel, int *requested_up,
				 int *requested_down)
{
	int allocated_up, allocated_down, available_up, available_down, ret;
	int requested_up_corrected, requested_down_corrected, granularity;
	int max_up, max_down, max_up_rounded, max_down_rounded;
	struct tb_bandwidth_group *group;
	struct tb *tb = tunnel->tb;
	struct tb_port *in, *out;
	bool downstream;

	ret = tb_tunnel_allocated_bandwidth(tunnel, &allocated_up, &allocated_down);
	if (ret)
		return ret;

	in = tunnel->src_port;
	out = tunnel->dst_port;

	tb_tunnel_dbg(tunnel, "bandwidth allocated currently %d/%d Mb/s\n",
		      allocated_up, allocated_down);

	/*
	 * If we get rounded up request from graphics side, say HBR2 x 4
	 * that is 17500 instead of 17280 (this is because of the
	 * granularity), we allow it too. Here the graphics has already
	 * negotiated with the DPRX the maximum possible rates (which is
	 * 17280 in this case).
	 *
	 * Since the link cannot go higher than 17280 we use that in our
	 * calculations but the DP IN adapter Allocated BW write must be
	 * the same value (17500) otherwise the adapter will mark it as
	 * failed for graphics.
	 */
	ret = tb_tunnel_maximum_bandwidth(tunnel, &max_up, &max_down);
	if (ret)
		goto fail;

	ret = usb4_dp_port_granularity(in);
	if (ret < 0)
		goto fail;
	granularity = ret;

	max_up_rounded = roundup(max_up, granularity);
	max_down_rounded = roundup(max_down, granularity);

	/*
	 * This will "fix" the request down to the maximum supported
	 * rate * lanes if it is at the maximum rounded up level.
	 */
	requested_up_corrected = *requested_up;
	if (requested_up_corrected == max_up_rounded)
		requested_up_corrected = max_up;
	else if (requested_up_corrected < 0)
		requested_up_corrected = 0;
	requested_down_corrected = *requested_down;
	if (requested_down_corrected == max_down_rounded)
		requested_down_corrected = max_down;
	else if (requested_down_corrected < 0)
		requested_down_corrected = 0;

	tb_tunnel_dbg(tunnel, "corrected bandwidth request %d/%d Mb/s\n",
		      requested_up_corrected, requested_down_corrected);

	if ((*requested_up >= 0 && requested_up_corrected > max_up_rounded) ||
	    (*requested_down >= 0 && requested_down_corrected > max_down_rounded)) {
		tb_tunnel_dbg(tunnel,
			      "bandwidth request too high (%d/%d Mb/s > %d/%d Mb/s)\n",
			      requested_up_corrected, requested_down_corrected,
			      max_up_rounded, max_down_rounded);
		ret = -ENOBUFS;
		goto fail;
	}

	downstream = tb_tunnel_direction_downstream(tunnel);
	group = in->group;

	if ((*requested_up >= 0 && requested_up_corrected <= allocated_up) ||
	    (*requested_down >= 0 && requested_down_corrected <= allocated_down)) {
<<<<<<< HEAD
		/*
		 * If bandwidth on a link is < asym_threshold transition
		 * the link to symmetric.
		 */
		tb_configure_sym(tb, in, out, *requested_up, *requested_down);
		/*
		 * If requested bandwidth is less or equal than what is
		 * currently allocated to that tunnel we simply change
		 * the reservation of the tunnel. Since all the tunnels
		 * going out from the same USB4 port are in the same
		 * group the released bandwidth will be taken into
		 * account for the other tunnels automatically below.
		 */
=======
		if (tunnel->bw_mode) {
			int reserved;
			/*
			 * If requested bandwidth is less or equal than
			 * what is currently allocated to that tunnel we
			 * simply change the reservation of the tunnel
			 * and add the released bandwidth for the group
			 * for the next 10s. Then we release it for
			 * others to use.
			 */
			if (downstream)
				reserved = allocated_down - *requested_down;
			else
				reserved = allocated_up - *requested_up;

			if (reserved > 0) {
				group->reserved += reserved;
				tb_dbg(tb, "group %d reserved %d total %d Mb/s\n",
				       group->index, reserved, group->reserved);

				/*
				 * If it was not already pending,
				 * schedule release now. If it is then
				 * postpone it for the next 10s (unless
				 * it is already running in which case
				 * the 10s already expired and we should
				 * give the reserved back to others).
				 */
				mod_delayed_work(system_wq, &group->release_work,
					msecs_to_jiffies(TB_RELEASE_BW_TIMEOUT));
			}
		}

>>>>>>> a6ad5510
		return tb_tunnel_alloc_bandwidth(tunnel, requested_up,
						 requested_down);
	}

	/*
	 * More bandwidth is requested. Release all the potential
	 * bandwidth from USB3 first.
	 */
	ret = tb_release_unused_usb3_bandwidth(tb, in, out);
	if (ret)
		goto fail;

	/*
	 * Then go over all tunnels that cross the same USB4 ports (they
	 * are also in the same group but we use the same function here
	 * that we use with the normal bandwidth allocation).
	 */
	ret = tb_available_bandwidth(tb, in, out, &available_up, &available_down,
				     true);
	if (ret)
		goto reclaim;

	tb_tunnel_dbg(tunnel, "bandwidth available for allocation %d/%d (+ %u reserved) Mb/s\n",
		      available_up, available_down, group->reserved);

	if ((*requested_up >= 0 &&
		available_up + group->reserved >= requested_up_corrected) ||
	    (*requested_down >= 0 &&
		available_down + group->reserved >= requested_down_corrected)) {
		int released = 0;

		/*
		 * If bandwidth on a link is >= asym_threshold
		 * transition the link to asymmetric.
		 */
		ret = tb_configure_asym(tb, in, out, *requested_up,
					*requested_down);
		if (ret) {
			tb_configure_sym(tb, in, out, true);
			goto fail;
		}

<<<<<<< HEAD
	if ((*requested_up >= 0 && available_up >= requested_up_corrected) ||
	    (*requested_down >= 0 && available_down >= requested_down_corrected)) {
		/*
		 * If bandwidth on a link is >= asym_threshold
		 * transition the link to asymmetric.
		 */
		ret = tb_configure_asym(tb, in, out, *requested_up,
					*requested_down);
		if (ret) {
			tb_configure_sym(tb, in, out, 0, 0);
			return ret;
		}

=======
>>>>>>> a6ad5510
		ret = tb_tunnel_alloc_bandwidth(tunnel, requested_up,
						requested_down);
		if (ret) {
			tb_tunnel_warn(tunnel, "failed to allocate bandwidth\n");
<<<<<<< HEAD
			tb_configure_sym(tb, in, out, 0, 0);
=======
			tb_configure_sym(tb, in, out, true);
		}

		if (downstream) {
			if (*requested_down > available_down)
				released = *requested_down - available_down;
		} else {
			if (*requested_up > available_up)
				released = *requested_up - available_up;
		}
		if (released) {
			group->reserved -= released;
			tb_dbg(tb, "group %d released %d total %d Mb/s\n",
			       group->index, released, group->reserved);
>>>>>>> a6ad5510
		}
	} else {
		ret = -ENOBUFS;
	}

reclaim:
	tb_reclaim_usb3_bandwidth(tb, in, out);
fail:
	if (ret && ret != -ENODEV) {
		/*
		 * Write back the same allocated (so no change), this
		 * makes the DPTX request fail on graphics side.
		 */
		tb_tunnel_dbg(tunnel,
			      "failing the request by rewriting allocated %d/%d Mb/s\n",
			      allocated_up, allocated_down);
		tb_tunnel_alloc_bandwidth(tunnel, &allocated_up, &allocated_down);
	}

	return ret;
}

static void tb_handle_dp_bandwidth_request(struct work_struct *work)
{
	struct tb_hotplug_event *ev = container_of(work, typeof(*ev), work);
	int requested_bw, requested_up, requested_down, ret;
	struct tb_tunnel *tunnel;
	struct tb *tb = ev->tb;
	struct tb_cm *tcm = tb_priv(tb);
	struct tb_switch *sw;
	struct tb_port *in;

	pm_runtime_get_sync(&tb->dev);

	mutex_lock(&tb->lock);
	if (!tcm->hotplug_active)
		goto unlock;

	sw = tb_switch_find_by_route(tb, ev->route);
	if (!sw) {
		tb_warn(tb, "bandwidth request from non-existent router %llx\n",
			ev->route);
		goto unlock;
	}

	in = &sw->ports[ev->port];
	if (!tb_port_is_dpin(in)) {
		tb_port_warn(in, "bandwidth request to non-DP IN adapter\n");
		goto put_sw;
	}

	tb_port_dbg(in, "handling bandwidth allocation request\n");

	tunnel = tb_find_tunnel(tb, TB_TUNNEL_DP, in, NULL);
	if (!tunnel) {
		tb_port_warn(in, "failed to find tunnel\n");
		goto put_sw;
	}

	if (!usb4_dp_port_bandwidth_mode_enabled(in)) {
		if (tunnel->bw_mode) {
			/*
			 * Reset the tunnel back to use the legacy
			 * allocation.
			 */
			tunnel->bw_mode = false;
			tb_port_dbg(in, "DPTX disabled bandwidth allocation mode\n");
		} else {
			tb_port_warn(in, "bandwidth allocation mode not enabled\n");
		}
		goto put_sw;
	}

	ret = usb4_dp_port_requested_bandwidth(in);
	if (ret < 0) {
		if (ret == -ENODATA) {
			/*
			 * There is no request active so this means the
			 * BW allocation mode was enabled from graphics
			 * side. At this point we know that the graphics
			 * driver has read the DRPX capabilities so we
			 * can offer an better bandwidth estimatation.
			 */
			tb_port_dbg(in, "DPTX enabled bandwidth allocation mode, updating estimated bandwidth\n");
			tb_recalc_estimated_bandwidth(tb);
		} else {
			tb_port_warn(in, "failed to read requested bandwidth\n");
		}
		goto put_sw;
	}
	requested_bw = ret;

	tb_port_dbg(in, "requested bandwidth %d Mb/s\n", requested_bw);

<<<<<<< HEAD
	tunnel = tb_find_tunnel(tb, TB_TUNNEL_DP, in, NULL);
	if (!tunnel) {
		tb_port_warn(in, "failed to find tunnel\n");
		goto put_sw;
	}

	out = tunnel->dst_port;

	if (tb_port_path_direction_downstream(in, out)) {
=======
	if (tb_tunnel_direction_downstream(tunnel)) {
>>>>>>> a6ad5510
		requested_up = -1;
		requested_down = requested_bw;
	} else {
		requested_up = requested_bw;
		requested_down = -1;
	}

	ret = tb_alloc_dp_bandwidth(tunnel, &requested_up, &requested_down);
	if (ret) {
		if (ret == -ENOBUFS)
			tb_tunnel_warn(tunnel,
				       "not enough bandwidth available\n");
		else
			tb_tunnel_warn(tunnel,
				       "failed to change bandwidth allocation\n");
	} else {
		tb_tunnel_dbg(tunnel,
			      "bandwidth allocation changed to %d/%d Mb/s\n",
			      requested_up, requested_down);

		/* Update other clients about the allocation change */
		tb_recalc_estimated_bandwidth(tb);
	}

put_sw:
	tb_switch_put(sw);
unlock:
	mutex_unlock(&tb->lock);

	pm_runtime_mark_last_busy(&tb->dev);
	pm_runtime_put_autosuspend(&tb->dev);

	kfree(ev);
}

static void tb_queue_dp_bandwidth_request(struct tb *tb, u64 route, u8 port)
{
	struct tb_hotplug_event *ev;

	ev = kmalloc(sizeof(*ev), GFP_KERNEL);
	if (!ev)
		return;

	ev->tb = tb;
	ev->route = route;
	ev->port = port;
	INIT_WORK(&ev->work, tb_handle_dp_bandwidth_request);
	queue_work(tb->wq, &ev->work);
}

static void tb_handle_notification(struct tb *tb, u64 route,
				   const struct cfg_error_pkg *error)
{

	switch (error->error) {
	case TB_CFG_ERROR_PCIE_WAKE:
	case TB_CFG_ERROR_DP_CON_CHANGE:
	case TB_CFG_ERROR_DPTX_DISCOVERY:
		if (tb_cfg_ack_notification(tb->ctl, route, error))
			tb_warn(tb, "could not ack notification on %llx\n",
				route);
		break;

	case TB_CFG_ERROR_DP_BW:
		if (tb_cfg_ack_notification(tb->ctl, route, error))
			tb_warn(tb, "could not ack notification on %llx\n",
				route);
		tb_queue_dp_bandwidth_request(tb, route, error->port);
		break;

	default:
		/* Ignore for now */
		break;
	}
}

/*
 * tb_schedule_hotplug_handler() - callback function for the control channel
 *
 * Delegates to tb_handle_hotplug.
 */
static void tb_handle_event(struct tb *tb, enum tb_cfg_pkg_type type,
			    const void *buf, size_t size)
{
	const struct cfg_event_pkg *pkg = buf;
	u64 route = tb_cfg_get_route(&pkg->header);

	switch (type) {
	case TB_CFG_PKG_ERROR:
		tb_handle_notification(tb, route, (const struct cfg_error_pkg *)buf);
		return;
	case TB_CFG_PKG_EVENT:
		break;
	default:
		tb_warn(tb, "unexpected event %#x, ignoring\n", type);
		return;
	}

	if (tb_cfg_ack_plug(tb->ctl, route, pkg->port, pkg->unplug)) {
		tb_warn(tb, "could not ack plug event on %llx:%x\n", route,
			pkg->port);
	}

	tb_queue_hotplug(tb, route, pkg->port, pkg->unplug);
}

static void tb_stop(struct tb *tb)
{
	struct tb_cm *tcm = tb_priv(tb);
	struct tb_tunnel *tunnel;
	struct tb_tunnel *n;

	cancel_delayed_work(&tcm->remove_work);
	/* tunnels are only present after everything has been initialized */
	list_for_each_entry_safe(tunnel, n, &tcm->tunnel_list, list) {
		/*
		 * DMA tunnels require the driver to be functional so we
		 * tear them down. Other protocol tunnels can be left
		 * intact.
		 */
		if (tb_tunnel_is_dma(tunnel))
			tb_tunnel_deactivate(tunnel);
		tb_tunnel_free(tunnel);
	}
	tb_switch_remove(tb->root_switch);
	tcm->hotplug_active = false; /* signal tb_handle_hotplug to quit */
}

static void tb_deinit(struct tb *tb)
{
	struct tb_cm *tcm = tb_priv(tb);
	int i;

	/* Cancel all the release bandwidth workers */
	for (i = 0; i < ARRAY_SIZE(tcm->groups); i++)
		cancel_delayed_work_sync(&tcm->groups[i].release_work);
}

static int tb_scan_finalize_switch(struct device *dev, void *data)
{
	if (tb_is_switch(dev)) {
		struct tb_switch *sw = tb_to_switch(dev);

		/*
		 * If we found that the switch was already setup by the
		 * boot firmware, mark it as authorized now before we
		 * send uevent to userspace.
		 */
		if (sw->boot)
			sw->authorized = 1;

		dev_set_uevent_suppress(dev, false);
		kobject_uevent(&dev->kobj, KOBJ_ADD);
		device_for_each_child(dev, NULL, tb_scan_finalize_switch);
	}

	return 0;
}

static int tb_start(struct tb *tb, bool reset)
{
	struct tb_cm *tcm = tb_priv(tb);
	bool discover = true;
	int ret;

	tb->root_switch = tb_switch_alloc(tb, &tb->dev, 0);
	if (IS_ERR(tb->root_switch))
		return PTR_ERR(tb->root_switch);

	/*
	 * ICM firmware upgrade needs running firmware and in native
	 * mode that is not available so disable firmware upgrade of the
	 * root switch.
	 *
	 * However, USB4 routers support NVM firmware upgrade if they
	 * implement the necessary router operations.
	 */
	tb->root_switch->no_nvm_upgrade = !tb_switch_is_usb4(tb->root_switch);
	/* All USB4 routers support runtime PM */
	tb->root_switch->rpm = tb_switch_is_usb4(tb->root_switch);

	ret = tb_switch_configure(tb->root_switch);
	if (ret) {
		tb_switch_put(tb->root_switch);
		return ret;
	}

	/* Announce the switch to the world */
	ret = tb_switch_add(tb->root_switch);
	if (ret) {
		tb_switch_put(tb->root_switch);
		return ret;
	}

	/*
	 * To support highest CLx state, we set host router's TMU to
	 * Normal mode.
	 */
	tb_switch_tmu_configure(tb->root_switch, TB_SWITCH_TMU_MODE_LOWRES);
	/* Enable TMU if it is off */
	tb_switch_tmu_enable(tb->root_switch);

	/*
	 * Boot firmware might have created tunnels of its own. Since we
	 * cannot be sure they are usable for us, tear them down and
	 * reset the ports to handle it as new hotplug for USB4 v1
	 * routers (for USB4 v2 and beyond we already do host reset).
	 */
<<<<<<< HEAD
	if (reset && usb4_switch_version(tb->root_switch) == 1) {
		tb_switch_reset(tb->root_switch);
	} else {
=======
	if (reset && tb_switch_is_usb4(tb->root_switch)) {
		discover = false;
		if (usb4_switch_version(tb->root_switch) == 1)
			tb_switch_reset(tb->root_switch);
	}

	if (discover) {
>>>>>>> a6ad5510
		/* Full scan to discover devices added before the driver was loaded. */
		tb_scan_switch(tb->root_switch);
		/* Find out tunnels created by the boot firmware */
		tb_discover_tunnels(tb);
		/* Add DP resources from the DP tunnels created by the boot firmware */
		tb_discover_dp_resources(tb);
	}

	/*
	 * If the boot firmware did not create USB 3.x tunnels create them
	 * now for the whole topology.
	 */
	tb_create_usb3_tunnels(tb->root_switch);
	/* Add DP IN resources for the root switch */
	tb_add_dp_resources(tb->root_switch);
	tb_switch_enter_redrive(tb->root_switch);
	/* Make the discovered switches available to the userspace */
	device_for_each_child(&tb->root_switch->dev, NULL,
			      tb_scan_finalize_switch);

	/* Allow tb_handle_hotplug to progress events */
	tcm->hotplug_active = true;
	return 0;
}

static int tb_suspend_noirq(struct tb *tb)
{
	struct tb_cm *tcm = tb_priv(tb);

	tb_dbg(tb, "suspending...\n");
	tb_disconnect_and_release_dp(tb);
	tb_switch_exit_redrive(tb->root_switch);
	tb_switch_suspend(tb->root_switch, false);
	tcm->hotplug_active = false; /* signal tb_handle_hotplug to quit */
	tb_dbg(tb, "suspend finished\n");

	return 0;
}

static void tb_restore_children(struct tb_switch *sw)
{
	struct tb_port *port;

	/* No need to restore if the router is already unplugged */
	if (sw->is_unplugged)
		return;

	if (tb_enable_clx(sw))
		tb_sw_warn(sw, "failed to re-enable CL states\n");

	if (tb_enable_tmu(sw))
		tb_sw_warn(sw, "failed to restore TMU configuration\n");

	tb_switch_configuration_valid(sw);

	tb_switch_for_each_port(sw, port) {
		if (!tb_port_has_remote(port) && !port->xdomain)
			continue;

		if (port->remote) {
			tb_switch_set_link_width(port->remote->sw,
						 port->remote->sw->link_width);
			tb_switch_configure_link(port->remote->sw);

			tb_restore_children(port->remote->sw);
		} else if (port->xdomain) {
			tb_port_configure_xdomain(port, port->xdomain);
		}
	}
}

static int tb_resume_noirq(struct tb *tb)
{
	struct tb_cm *tcm = tb_priv(tb);
	struct tb_tunnel *tunnel, *n;
	unsigned int usb3_delay = 0;
	LIST_HEAD(tunnels);

	tb_dbg(tb, "resuming...\n");

	/*
	 * For non-USB4 hosts (Apple systems) remove any PCIe devices
	 * the firmware might have setup.
	 */
	if (!tb_switch_is_usb4(tb->root_switch))
		tb_switch_reset(tb->root_switch);

	tb_switch_resume(tb->root_switch, false);
	tb_free_invalid_tunnels(tb);
	tb_free_unplugged_children(tb->root_switch);
	tb_restore_children(tb->root_switch);

	/*
	 * If we get here from suspend to disk the boot firmware or the
	 * restore kernel might have created tunnels of its own. Since
	 * we cannot be sure they are usable for us we find and tear
	 * them down.
	 */
	tb_switch_discover_tunnels(tb->root_switch, &tunnels, false);
	list_for_each_entry_safe_reverse(tunnel, n, &tunnels, list) {
		if (tb_tunnel_is_usb3(tunnel))
			usb3_delay = 500;
		tb_tunnel_deactivate(tunnel);
		tb_tunnel_free(tunnel);
	}

	/* Re-create our tunnels now */
	list_for_each_entry_safe(tunnel, n, &tcm->tunnel_list, list) {
		/* USB3 requires delay before it can be re-activated */
		if (tb_tunnel_is_usb3(tunnel)) {
			msleep(usb3_delay);
			/* Only need to do it once */
			usb3_delay = 0;
		}
		tb_tunnel_restart(tunnel);
	}
	if (!list_empty(&tcm->tunnel_list)) {
		/*
		 * the pcie links need some time to get going.
		 * 100ms works for me...
		 */
		tb_dbg(tb, "tunnels restarted, sleeping for 100ms\n");
		msleep(100);
	}
	tb_switch_enter_redrive(tb->root_switch);
	 /* Allow tb_handle_hotplug to progress events */
	tcm->hotplug_active = true;
	tb_dbg(tb, "resume finished\n");

	return 0;
}

static int tb_free_unplugged_xdomains(struct tb_switch *sw)
{
	struct tb_port *port;
	int ret = 0;

	tb_switch_for_each_port(sw, port) {
		if (tb_is_upstream_port(port))
			continue;
		if (port->xdomain && port->xdomain->is_unplugged) {
			tb_retimer_remove_all(port);
			tb_xdomain_remove(port->xdomain);
			tb_port_unconfigure_xdomain(port);
			port->xdomain = NULL;
			ret++;
		} else if (port->remote) {
			ret += tb_free_unplugged_xdomains(port->remote->sw);
		}
	}

	return ret;
}

static int tb_freeze_noirq(struct tb *tb)
{
	struct tb_cm *tcm = tb_priv(tb);

	tcm->hotplug_active = false;
	return 0;
}

static int tb_thaw_noirq(struct tb *tb)
{
	struct tb_cm *tcm = tb_priv(tb);

	tcm->hotplug_active = true;
	return 0;
}

static void tb_complete(struct tb *tb)
{
	/*
	 * Release any unplugged XDomains and if there is a case where
	 * another domain is swapped in place of unplugged XDomain we
	 * need to run another rescan.
	 */
	mutex_lock(&tb->lock);
	if (tb_free_unplugged_xdomains(tb->root_switch))
		tb_scan_switch(tb->root_switch);
	mutex_unlock(&tb->lock);
}

static int tb_runtime_suspend(struct tb *tb)
{
	struct tb_cm *tcm = tb_priv(tb);

	mutex_lock(&tb->lock);
	/*
	 * The below call only releases DP resources to allow exiting and
	 * re-entering redrive mode.
	 */
	tb_disconnect_and_release_dp(tb);
	tb_switch_exit_redrive(tb->root_switch);
	tb_switch_suspend(tb->root_switch, true);
	tcm->hotplug_active = false;
	mutex_unlock(&tb->lock);

	return 0;
}

static void tb_remove_work(struct work_struct *work)
{
	struct tb_cm *tcm = container_of(work, struct tb_cm, remove_work.work);
	struct tb *tb = tcm_to_tb(tcm);

	mutex_lock(&tb->lock);
	if (tb->root_switch) {
		tb_free_unplugged_children(tb->root_switch);
		tb_free_unplugged_xdomains(tb->root_switch);
	}
	mutex_unlock(&tb->lock);
}

static int tb_runtime_resume(struct tb *tb)
{
	struct tb_cm *tcm = tb_priv(tb);
	struct tb_tunnel *tunnel, *n;

	mutex_lock(&tb->lock);
	tb_switch_resume(tb->root_switch, true);
	tb_free_invalid_tunnels(tb);
	tb_restore_children(tb->root_switch);
	list_for_each_entry_safe(tunnel, n, &tcm->tunnel_list, list)
		tb_tunnel_restart(tunnel);
	tb_switch_enter_redrive(tb->root_switch);
	tcm->hotplug_active = true;
	mutex_unlock(&tb->lock);

	/*
	 * Schedule cleanup of any unplugged devices. Run this in a
	 * separate thread to avoid possible deadlock if the device
	 * removal runtime resumes the unplugged device.
	 */
	queue_delayed_work(tb->wq, &tcm->remove_work, msecs_to_jiffies(50));
	return 0;
}

static const struct tb_cm_ops tb_cm_ops = {
	.start = tb_start,
	.stop = tb_stop,
	.deinit = tb_deinit,
	.suspend_noirq = tb_suspend_noirq,
	.resume_noirq = tb_resume_noirq,
	.freeze_noirq = tb_freeze_noirq,
	.thaw_noirq = tb_thaw_noirq,
	.complete = tb_complete,
	.runtime_suspend = tb_runtime_suspend,
	.runtime_resume = tb_runtime_resume,
	.handle_event = tb_handle_event,
	.disapprove_switch = tb_disconnect_pci,
	.approve_switch = tb_tunnel_pci,
	.approve_xdomain_paths = tb_approve_xdomain_paths,
	.disconnect_xdomain_paths = tb_disconnect_xdomain_paths,
};

/*
 * During suspend the Thunderbolt controller is reset and all PCIe
 * tunnels are lost. The NHI driver will try to reestablish all tunnels
 * during resume. This adds device links between the tunneled PCIe
 * downstream ports and the NHI so that the device core will make sure
 * NHI is resumed first before the rest.
 */
static bool tb_apple_add_links(struct tb_nhi *nhi)
{
	struct pci_dev *upstream, *pdev;
	bool ret;

	if (!x86_apple_machine)
		return false;

	switch (nhi->pdev->device) {
	case PCI_DEVICE_ID_INTEL_LIGHT_RIDGE:
	case PCI_DEVICE_ID_INTEL_CACTUS_RIDGE_4C:
	case PCI_DEVICE_ID_INTEL_FALCON_RIDGE_2C_NHI:
	case PCI_DEVICE_ID_INTEL_FALCON_RIDGE_4C_NHI:
		break;
	default:
		return false;
	}

	upstream = pci_upstream_bridge(nhi->pdev);
	while (upstream) {
		if (!pci_is_pcie(upstream))
			return false;
		if (pci_pcie_type(upstream) == PCI_EXP_TYPE_UPSTREAM)
			break;
		upstream = pci_upstream_bridge(upstream);
	}

	if (!upstream)
		return false;

	/*
	 * For each hotplug downstream port, create add device link
	 * back to NHI so that PCIe tunnels can be re-established after
	 * sleep.
	 */
	ret = false;
	for_each_pci_bridge(pdev, upstream->subordinate) {
		const struct device_link *link;

		if (!pci_is_pcie(pdev))
			continue;
		if (pci_pcie_type(pdev) != PCI_EXP_TYPE_DOWNSTREAM ||
		    !pdev->is_hotplug_bridge)
			continue;

		link = device_link_add(&pdev->dev, &nhi->pdev->dev,
				       DL_FLAG_AUTOREMOVE_SUPPLIER |
				       DL_FLAG_PM_RUNTIME);
		if (link) {
			dev_dbg(&nhi->pdev->dev, "created link from %s\n",
				dev_name(&pdev->dev));
			ret = true;
		} else {
			dev_warn(&nhi->pdev->dev, "device link creation from %s failed\n",
				 dev_name(&pdev->dev));
		}
	}

	return ret;
}

struct tb *tb_probe(struct tb_nhi *nhi)
{
	struct tb_cm *tcm;
	struct tb *tb;

	tb = tb_domain_alloc(nhi, TB_TIMEOUT, sizeof(*tcm));
	if (!tb)
		return NULL;

	if (tb_acpi_may_tunnel_pcie())
		tb->security_level = TB_SECURITY_USER;
	else
		tb->security_level = TB_SECURITY_NOPCIE;

	tb->cm_ops = &tb_cm_ops;

	tcm = tb_priv(tb);
	INIT_LIST_HEAD(&tcm->tunnel_list);
	INIT_LIST_HEAD(&tcm->dp_resources);
	INIT_DELAYED_WORK(&tcm->remove_work, tb_remove_work);
	tb_init_bandwidth_groups(tcm);

	tb_dbg(tb, "using software connection manager\n");

	/*
	 * Device links are needed to make sure we establish tunnels
	 * before the PCIe/USB stack is resumed so complain here if we
	 * found them missing.
	 */
	if (!tb_apple_add_links(nhi) && !tb_acpi_add_links(nhi))
		tb_warn(tb, "device links to tunneled native ports are missing!\n");

	return tb;
}<|MERGE_RESOLUTION|>--- conflicted
+++ resolved
@@ -17,10 +17,7 @@
 #include "tunnel.h"
 
 #define TB_TIMEOUT		100	/* ms */
-<<<<<<< HEAD
-=======
 #define TB_RELEASE_BW_TIMEOUT	10000	/* ms */
->>>>>>> a6ad5510
 
 /*
  * Minimum bandwidth (in Mb/s) that is needed in the single transmitter/receiver
@@ -537,14 +534,9 @@
  * @consumed_down: Consumed downstream bandwidth (Mb/s)
  *
  * Calculates consumed USB3 and PCIe bandwidth at @port between path
-<<<<<<< HEAD
- * from @src_port to @dst_port. Does not take tunnel starting from
- * @src_port and ending from @src_port into account.
-=======
  * from @src_port to @dst_port. Does not take USB3 tunnel starting from
  * @src_port and ending on @src_port into account because that bandwidth is
  * already included in as part of the "first hop" USB3 tunnel.
->>>>>>> a6ad5510
  */
 static int tb_consumed_usb3_pcie_bandwidth(struct tb *tb,
 					   struct tb_port *src_port,
@@ -559,13 +551,8 @@
 	*consumed_up = *consumed_down = 0;
 
 	tunnel = tb_find_first_usb3_tunnel(tb, src_port, dst_port);
-<<<<<<< HEAD
-	if (tunnel && tunnel->src_port != src_port &&
-	    tunnel->dst_port != dst_port) {
-=======
 	if (tunnel && !tb_port_is_usb3_down(src_port) &&
 	    !tb_port_is_usb3_up(dst_port)) {
->>>>>>> a6ad5510
 		int ret;
 
 		ret = tb_tunnel_consumed_bandwidth(tunnel, consumed_up,
@@ -598,13 +585,10 @@
  * Calculates consumed DP bandwidth at @port between path from @src_port
  * to @dst_port. Does not take tunnel starting from @src_port and ending
  * from @src_port into account.
-<<<<<<< HEAD
-=======
  *
  * If there is bandwidth reserved for any of the groups between
  * @src_port and @dst_port (but not yet used) that is also taken into
  * account in the returned consumed bandwidth.
->>>>>>> a6ad5510
  */
 static int tb_consumed_dp_bandwidth(struct tb *tb,
 				    struct tb_port *src_port,
@@ -613,10 +597,11 @@
 				    int *consumed_up,
 				    int *consumed_down)
 {
-<<<<<<< HEAD
+	int group_reserved[MAX_GROUPS] = {};
 	struct tb_cm *tcm = tb_priv(tb);
 	struct tb_tunnel *tunnel;
-	int ret;
+	bool downstream;
+	int i, ret;
 
 	*consumed_up = *consumed_down = 0;
 
@@ -625,6 +610,7 @@
 	 * their consumed bandwidth from the available.
 	 */
 	list_for_each_entry(tunnel, &tcm->tunnel_list, list) {
+		const struct tb_bandwidth_group *group;
 		int dp_consumed_up, dp_consumed_down;
 
 		if (tb_tunnel_is_invalid(tunnel))
@@ -635,6 +621,15 @@
 
 		if (!tb_tunnel_port_on_path(tunnel, port))
 			continue;
+
+		/*
+		 * Calculate what is reserved for groups crossing the
+		 * same ports only once (as that is reserved for all the
+		 * tunnels in the group).
+		 */
+		group = tunnel->src_port->group;
+		if (group && group->reserved && !group_reserved[group->index])
+			group_reserved[group->index] = group->reserved;
 
 		/*
 		 * Ignore the DP tunnel between src_port and dst_port
@@ -654,6 +649,14 @@
 		*consumed_down += dp_consumed_down;
 	}
 
+	downstream = tb_port_path_direction_downstream(src_port, dst_port);
+	for (i = 0; i < ARRAY_SIZE(group_reserved); i++) {
+		if (downstream)
+			*consumed_down += group_reserved[i];
+		else
+			*consumed_up += group_reserved[i];
+	}
+
 	return 0;
 }
 
@@ -672,7 +675,7 @@
 }
 
 /**
- * tb_maximum_banwidth() - Maximum bandwidth over a single link
+ * tb_maximum_bandwidth() - Maximum bandwidth over a single link
  * @tb: Domain structure
  * @src_port: Source protocol adapter
  * @dst_port: Destination protocol adapter
@@ -834,248 +837,6 @@
 			*available_up = max_up;
 		if (max_down < *available_down)
 			*available_down = max_down;
-=======
-	int group_reserved[MAX_GROUPS] = {};
-	struct tb_cm *tcm = tb_priv(tb);
-	struct tb_tunnel *tunnel;
-	bool downstream;
-	int i, ret;
-
-	*consumed_up = *consumed_down = 0;
-
-	/*
-	 * Find all DP tunnels that cross the port and reduce
-	 * their consumed bandwidth from the available.
-	 */
-	list_for_each_entry(tunnel, &tcm->tunnel_list, list) {
-		const struct tb_bandwidth_group *group;
-		int dp_consumed_up, dp_consumed_down;
-
-		if (tb_tunnel_is_invalid(tunnel))
-			continue;
-
-		if (!tb_tunnel_is_dp(tunnel))
-			continue;
-
-		if (!tb_tunnel_port_on_path(tunnel, port))
-			continue;
-
-		/*
-		 * Calculate what is reserved for groups crossing the
-		 * same ports only once (as that is reserved for all the
-		 * tunnels in the group).
-		 */
-		group = tunnel->src_port->group;
-		if (group && group->reserved && !group_reserved[group->index])
-			group_reserved[group->index] = group->reserved;
-
-		/*
-		 * Ignore the DP tunnel between src_port and dst_port
-		 * because it is the same tunnel and we may be
-		 * re-calculating estimated bandwidth.
-		 */
-		if (tunnel->src_port == src_port &&
-		    tunnel->dst_port == dst_port)
-			continue;
-
-		ret = tb_tunnel_consumed_bandwidth(tunnel, &dp_consumed_up,
-						   &dp_consumed_down);
-		if (ret)
-			return ret;
-
-		*consumed_up += dp_consumed_up;
-		*consumed_down += dp_consumed_down;
->>>>>>> a6ad5510
-	}
-
-	downstream = tb_port_path_direction_downstream(src_port, dst_port);
-	for (i = 0; i < ARRAY_SIZE(group_reserved); i++) {
-		if (downstream)
-			*consumed_down += group_reserved[i];
-		else
-			*consumed_up += group_reserved[i];
-	}
-
-	return 0;
-}
-
-static bool tb_asym_supported(struct tb_port *src_port, struct tb_port *dst_port,
-			      struct tb_port *port)
-{
-	bool downstream = tb_port_path_direction_downstream(src_port, dst_port);
-	enum tb_link_width width;
-
-	if (tb_is_upstream_port(port))
-		width = downstream ? TB_LINK_WIDTH_ASYM_RX : TB_LINK_WIDTH_ASYM_TX;
-	else
-		width = downstream ? TB_LINK_WIDTH_ASYM_TX : TB_LINK_WIDTH_ASYM_RX;
-
-	return tb_port_width_supported(port, width);
-}
-
-/**
- * tb_maximum_bandwidth() - Maximum bandwidth over a single link
- * @tb: Domain structure
- * @src_port: Source protocol adapter
- * @dst_port: Destination protocol adapter
- * @port: USB4 port the total bandwidth is calculated
- * @max_up: Maximum upstream bandwidth (Mb/s)
- * @max_down: Maximum downstream bandwidth (Mb/s)
- * @include_asym: Include bandwidth if the link is switched from
- *		  symmetric to asymmetric
- *
- * Returns maximum possible bandwidth in @max_up and @max_down over a
- * single link at @port. If @include_asym is set then includes the
- * additional banwdith if the links are transitioned into asymmetric to
- * direction from @src_port to @dst_port.
- */
-static int tb_maximum_bandwidth(struct tb *tb, struct tb_port *src_port,
-				struct tb_port *dst_port, struct tb_port *port,
-				int *max_up, int *max_down, bool include_asym)
-{
-	bool downstream = tb_port_path_direction_downstream(src_port, dst_port);
-	int link_speed, link_width, up_bw, down_bw;
-
-	/*
-	 * Can include asymmetric, only if it is actually supported by
-	 * the lane adapter.
-	 */
-	if (!tb_asym_supported(src_port, dst_port, port))
-		include_asym = false;
-
-	if (tb_is_upstream_port(port)) {
-		link_speed = port->sw->link_speed;
-		/*
-		 * sw->link_width is from upstream perspective so we use
-		 * the opposite for downstream of the host router.
-		 */
-		if (port->sw->link_width == TB_LINK_WIDTH_ASYM_TX) {
-			up_bw = link_speed * 3 * 1000;
-			down_bw = link_speed * 1 * 1000;
-		} else if (port->sw->link_width == TB_LINK_WIDTH_ASYM_RX) {
-			up_bw = link_speed * 1 * 1000;
-			down_bw = link_speed * 3 * 1000;
-		} else if (include_asym) {
-			/*
-			 * The link is symmetric at the moment but we
-			 * can switch it to asymmetric as needed. Report
-			 * this bandwidth as available (even though it
-			 * is not yet enabled).
-			 */
-			if (downstream) {
-				up_bw = link_speed * 1 * 1000;
-				down_bw = link_speed * 3 * 1000;
-			} else {
-				up_bw = link_speed * 3 * 1000;
-				down_bw = link_speed * 1 * 1000;
-			}
-		} else {
-			up_bw = link_speed * port->sw->link_width * 1000;
-			down_bw = up_bw;
-		}
-	} else {
-		link_speed = tb_port_get_link_speed(port);
-		if (link_speed < 0)
-			return link_speed;
-
-		link_width = tb_port_get_link_width(port);
-		if (link_width < 0)
-			return link_width;
-
-		if (link_width == TB_LINK_WIDTH_ASYM_TX) {
-			up_bw = link_speed * 1 * 1000;
-			down_bw = link_speed * 3 * 1000;
-		} else if (link_width == TB_LINK_WIDTH_ASYM_RX) {
-			up_bw = link_speed * 3 * 1000;
-			down_bw = link_speed * 1 * 1000;
-		} else if (include_asym) {
-			/*
-			 * The link is symmetric at the moment but we
-			 * can switch it to asymmetric as needed. Report
-			 * this bandwidth as available (even though it
-			 * is not yet enabled).
-			 */
-			if (downstream) {
-				up_bw = link_speed * 1 * 1000;
-				down_bw = link_speed * 3 * 1000;
-			} else {
-				up_bw = link_speed * 3 * 1000;
-				down_bw = link_speed * 1 * 1000;
-			}
-		} else {
-			up_bw = link_speed * link_width * 1000;
-			down_bw = up_bw;
-		}
-	}
-
-	/* Leave 10% guard band */
-	*max_up = up_bw - up_bw / 10;
-	*max_down = down_bw - down_bw / 10;
-
-	tb_port_dbg(port, "link maximum bandwidth %d/%d Mb/s\n", *max_up, *max_down);
-	return 0;
-}
-
-/**
- * tb_available_bandwidth() - Available bandwidth for tunneling
- * @tb: Domain structure
- * @src_port: Source protocol adapter
- * @dst_port: Destination protocol adapter
- * @available_up: Available bandwidth upstream (Mb/s)
- * @available_down: Available bandwidth downstream (Mb/s)
- * @include_asym: Include bandwidth if the link is switched from
- *		  symmetric to asymmetric
- *
- * Calculates maximum available bandwidth for protocol tunneling between
- * @src_port and @dst_port at the moment. This is minimum of maximum
- * link bandwidth across all links reduced by currently consumed
- * bandwidth on that link.
- *
- * If @include_asym is true then includes also bandwidth that can be
- * added when the links are transitioned into asymmetric (but does not
- * transition the links).
- */
-static int tb_available_bandwidth(struct tb *tb, struct tb_port *src_port,
-				 struct tb_port *dst_port, int *available_up,
-				 int *available_down, bool include_asym)
-{
-	struct tb_port *port;
-	int ret;
-
-	/* Maximum possible bandwidth asymmetric Gen 4 link is 120 Gb/s */
-	*available_up = *available_down = 120000;
-
-	/* Find the minimum available bandwidth over all links */
-	tb_for_each_port_on_path(src_port, dst_port, port) {
-		int max_up, max_down, consumed_up, consumed_down;
-
-		if (!tb_port_is_null(port))
-			continue;
-
-		ret = tb_maximum_bandwidth(tb, src_port, dst_port, port,
-					   &max_up, &max_down, include_asym);
-		if (ret)
-			return ret;
-
-		ret = tb_consumed_usb3_pcie_bandwidth(tb, src_port, dst_port,
-						      port, &consumed_up,
-						      &consumed_down);
-		if (ret)
-			return ret;
-		max_up -= consumed_up;
-		max_down -= consumed_down;
-
-		ret = tb_consumed_dp_bandwidth(tb, src_port, dst_port, port,
-					       &consumed_up, &consumed_down);
-		if (ret)
-			return ret;
-		max_up -= consumed_up;
-		max_down -= consumed_down;
-
-		if (max_up < *available_up)
-			*available_up = max_up;
-		if (max_down < *available_down)
-			*available_down = max_down;
 	}
 
 	if (*available_up < 0)
@@ -1252,23 +1013,14 @@
 			     struct tb_port *dst_port, int requested_up,
 			     int requested_down)
 {
-<<<<<<< HEAD
-	struct tb_switch *sw;
-	bool clx, downstream;
-=======
 	bool clx = false, clx_disabled = false, downstream;
 	struct tb_switch *sw;
->>>>>>> a6ad5510
 	struct tb_port *up;
 	int ret = 0;
 
 	if (!asym_threshold)
 		return 0;
 
-<<<<<<< HEAD
-	/* Disable CL states before doing any transitions */
-=======
->>>>>>> a6ad5510
 	downstream = tb_port_path_direction_downstream(src_port, dst_port);
 	/* Pick up router deepest in the hierarchy */
 	if (downstream)
@@ -1276,18 +1028,10 @@
 	else
 		sw = src_port->sw;
 
-<<<<<<< HEAD
-	clx = tb_disable_clx(sw);
-
-	tb_for_each_upstream_port_on_path(src_port, dst_port, up) {
-		int consumed_up, consumed_down;
-		enum tb_link_width width;
-=======
 	tb_for_each_upstream_port_on_path(src_port, dst_port, up) {
 		struct tb_port *down = tb_switch_downstream_port(up->sw);
 		enum tb_link_width width_up, width_down;
 		int consumed_up, consumed_down;
->>>>>>> a6ad5510
 
 		ret = tb_consumed_dp_bandwidth(tb, src_port, dst_port, up,
 					       &consumed_up, &consumed_down);
@@ -1308,12 +1052,8 @@
 			if (consumed_down + requested_down < asym_threshold)
 				continue;
 
-<<<<<<< HEAD
-			width = TB_LINK_WIDTH_ASYM_RX;
-=======
 			width_up = TB_LINK_WIDTH_ASYM_RX;
 			width_down = TB_LINK_WIDTH_ASYM_TX;
->>>>>>> a6ad5510
 		} else {
 			/* Upstream, the opposite of above */
 			if (consumed_down + requested_down >= TB_ASYM_MIN) {
@@ -1323,17 +1063,6 @@
 			if (consumed_up + requested_up < asym_threshold)
 				continue;
 
-<<<<<<< HEAD
-			width = TB_LINK_WIDTH_ASYM_TX;
-		}
-
-		if (up->sw->link_width == width)
-			continue;
-
-		if (!tb_port_width_supported(up, width))
-			continue;
-
-=======
 			width_up = TB_LINK_WIDTH_ASYM_TX;
 			width_down = TB_LINK_WIDTH_ASYM_RX;
 		}
@@ -1355,18 +1084,13 @@
 			clx_disabled = true;
 		}
 
->>>>>>> a6ad5510
 		tb_sw_dbg(up->sw, "configuring asymmetric link\n");
 
 		/*
 		 * Here requested + consumed > threshold so we need to
 		 * transtion the link into asymmetric now.
 		 */
-<<<<<<< HEAD
-		ret = tb_switch_set_link_width(up->sw, width);
-=======
 		ret = tb_switch_set_link_width(up->sw, width_up);
->>>>>>> a6ad5510
 		if (ret) {
 			tb_sw_warn(up->sw, "failed to set link width\n");
 			break;
@@ -1385,21 +1109,6 @@
  * @tb: Domain structure
  * @src_port: Source adapter to start the transition
  * @dst_port: Destination adapter
-<<<<<<< HEAD
- * @requested_up: New lower bandwidth request upstream (Mb/s)
- * @requested_down: New lower bandwidth request downstream (Mb/s)
- *
- * Goes over each link from @src_port to @dst_port and tries to
- * transition the link to symmetric if the currently consumed bandwidth
- * allows.
- */
-static int tb_configure_sym(struct tb *tb, struct tb_port *src_port,
-			    struct tb_port *dst_port, int requested_up,
-			    int requested_down)
-{
-	struct tb_switch *sw;
-	bool clx, downstream;
-=======
  * @keep_asym: Keep asymmetric link if preferred
  *
  * Goes over each link from @src_port to @dst_port and tries to
@@ -1411,17 +1120,12 @@
 {
 	bool clx = false, clx_disabled = false, downstream;
 	struct tb_switch *sw;
->>>>>>> a6ad5510
 	struct tb_port *up;
 	int ret = 0;
 
 	if (!asym_threshold)
 		return 0;
 
-<<<<<<< HEAD
-	/* Disable CL states before doing any transitions */
-=======
->>>>>>> a6ad5510
 	downstream = tb_port_path_direction_downstream(src_port, dst_port);
 	/* Pick up router deepest in the hierarchy */
 	if (downstream)
@@ -1429,11 +1133,6 @@
 	else
 		sw = src_port->sw;
 
-<<<<<<< HEAD
-	clx = tb_disable_clx(sw);
-
-=======
->>>>>>> a6ad5510
 	tb_for_each_upstream_port_on_path(src_port, dst_port, up) {
 		int consumed_up, consumed_down;
 
@@ -1456,25 +1155,16 @@
 			 * guard band 10%) as the link was configured asymmetric
 			 * already.
 			 */
-<<<<<<< HEAD
-			if (consumed_down + requested_down >= asym_threshold)
-				continue;
-		} else {
-			if (consumed_up + requested_up >= asym_threshold)
-=======
 			if (consumed_down >= asym_threshold)
 				continue;
 		} else {
 			if (consumed_up >= asym_threshold)
->>>>>>> a6ad5510
 				continue;
 		}
 
 		if (up->sw->link_width == TB_LINK_WIDTH_DUAL)
 			continue;
 
-<<<<<<< HEAD
-=======
 		/*
 		 * Here consumed < threshold so we can transition the
 		 * link to symmetric.
@@ -1494,7 +1184,6 @@
 			clx_disabled = true;
 		}
 
->>>>>>> a6ad5510
 		tb_sw_dbg(up->sw, "configuring symmetric link\n");
 
 		ret = tb_switch_set_link_width(up->sw, TB_LINK_WIDTH_DUAL);
@@ -1542,11 +1231,7 @@
 		struct tb_port *host_port;
 
 		host_port = tb_port_at(tb_route(sw), tb->root_switch);
-<<<<<<< HEAD
-		tb_configure_sym(tb, host_port, up, 0, 0);
-=======
 		tb_configure_sym(tb, host_port, up, false);
->>>>>>> a6ad5510
 	}
 
 	/* Set the link configured */
@@ -1721,30 +1406,8 @@
 		struct tb_tunnel *tunnel;
 		struct tb_port *out;
 
-<<<<<<< HEAD
-	switch (tunnel->type) {
-	case TB_TUNNEL_DP:
-		tb_detach_bandwidth_group(src_port);
-		/*
-		 * In case of DP tunnel make sure the DP IN resource is
-		 * deallocated properly.
-		 */
-		tb_switch_dealloc_dp_resource(src_port->sw, src_port);
-		/*
-		 * If bandwidth on a link is < asym_threshold
-		 * transition the link to symmetric.
-		 */
-		tb_configure_sym(tb, src_port, dst_port, 0, 0);
-		/* Now we can allow the domain to runtime suspend again */
-		pm_runtime_mark_last_busy(&dst_port->sw->dev);
-		pm_runtime_put_autosuspend(&dst_port->sw->dev);
-		pm_runtime_mark_last_busy(&src_port->sw->dev);
-		pm_runtime_put_autosuspend(&src_port->sw->dev);
-		fallthrough;
-=======
 		if (!usb4_dp_port_bandwidth_mode_enabled(in))
 			continue;
->>>>>>> a6ad5510
 
 		tunnel = tb_find_tunnel(tb, TB_TUNNEL_DP, in, NULL);
 		if (WARN_ON(!tunnel))
@@ -2123,7 +1786,6 @@
 	} else if (!tb_route(sw)) {
 		int phy_port = tb_phy_port_from_link(port->port);
 		int index;
-<<<<<<< HEAD
 
 		/*
 		 * Hard-coded Thunderbolt port to PCIe down port mapping
@@ -2136,101 +1798,6 @@
 			index = !phy_port ? 6 : 8;
 		else if (tb_switch_is_titan_ridge(sw))
 			index = !phy_port ? 8 : 9;
-		else
-			goto out;
-
-		/* Validate the hard-coding */
-		if (WARN_ON(index > sw->config.max_port_number))
-			goto out;
-
-		down = &sw->ports[index];
-	}
-
-	if (down) {
-		if (WARN_ON(!tb_port_is_pcie_down(down)))
-			goto out;
-		if (tb_pci_port_is_enabled(down))
-			goto out;
-
-		return down;
-	}
-
-out:
-	return tb_find_unused_port(sw, TB_TYPE_PCIE_DOWN);
-}
-
-static void
-tb_recalc_estimated_bandwidth_for_group(struct tb_bandwidth_group *group)
-{
-	struct tb_tunnel *first_tunnel;
-	struct tb *tb = group->tb;
-	struct tb_port *in;
-	int ret;
-
-	tb_dbg(tb, "re-calculating bandwidth estimation for group %u\n",
-	       group->index);
-
-	first_tunnel = NULL;
-	list_for_each_entry(in, &group->ports, group_list) {
-		int estimated_bw, estimated_up, estimated_down;
-		struct tb_tunnel *tunnel;
-		struct tb_port *out;
-
-		if (!usb4_dp_port_bandwidth_mode_enabled(in))
-			continue;
-
-		tunnel = tb_find_tunnel(tb, TB_TUNNEL_DP, in, NULL);
-		if (WARN_ON(!tunnel))
-			break;
-
-		if (!first_tunnel) {
-			/*
-			 * Since USB3 bandwidth is shared by all DP
-			 * tunnels under the host router USB4 port, even
-			 * if they do not begin from the host router, we
-			 * can release USB3 bandwidth just once and not
-			 * for each tunnel separately.
-			 */
-			first_tunnel = tunnel;
-			ret = tb_release_unused_usb3_bandwidth(tb,
-				first_tunnel->src_port, first_tunnel->dst_port);
-			if (ret) {
-				tb_port_warn(in,
-					"failed to release unused bandwidth\n");
-				break;
-			}
-		}
-
-		out = tunnel->dst_port;
-		ret = tb_available_bandwidth(tb, in, out, &estimated_up,
-					     &estimated_down, true);
-		if (ret) {
-			tb_port_warn(in,
-				"failed to re-calculate estimated bandwidth\n");
-			break;
-		}
-=======
->>>>>>> a6ad5510
-
-		/*
-		 * Hard-coded Thunderbolt port to PCIe down port mapping
-		 * per controller.
-		 */
-<<<<<<< HEAD
-		tb_port_dbg(in, "re-calculated estimated bandwidth %u/%u Mb/s\n",
-			    estimated_up, estimated_down);
-
-		if (tb_port_path_direction_downstream(in, out))
-			estimated_bw = estimated_down;
-=======
-		if (tb_switch_is_cactus_ridge(sw) ||
-		    tb_switch_is_alpine_ridge(sw))
-			index = !phy_port ? 6 : 7;
-		else if (tb_switch_is_falcon_ridge(sw))
-			index = !phy_port ? 6 : 8;
-		else if (tb_switch_is_titan_ridge(sw))
-			index = !phy_port ? 8 : 9;
->>>>>>> a6ad5510
 		else
 			goto out;
 
@@ -2955,21 +2522,6 @@
 
 	if ((*requested_up >= 0 && requested_up_corrected <= allocated_up) ||
 	    (*requested_down >= 0 && requested_down_corrected <= allocated_down)) {
-<<<<<<< HEAD
-		/*
-		 * If bandwidth on a link is < asym_threshold transition
-		 * the link to symmetric.
-		 */
-		tb_configure_sym(tb, in, out, *requested_up, *requested_down);
-		/*
-		 * If requested bandwidth is less or equal than what is
-		 * currently allocated to that tunnel we simply change
-		 * the reservation of the tunnel. Since all the tunnels
-		 * going out from the same USB4 port are in the same
-		 * group the released bandwidth will be taken into
-		 * account for the other tunnels automatically below.
-		 */
-=======
 		if (tunnel->bw_mode) {
 			int reserved;
 			/*
@@ -3003,7 +2555,6 @@
 			}
 		}
 
->>>>>>> a6ad5510
 		return tb_tunnel_alloc_bandwidth(tunnel, requested_up,
 						 requested_down);
 	}
@@ -3046,29 +2597,10 @@
 			goto fail;
 		}
 
-<<<<<<< HEAD
-	if ((*requested_up >= 0 && available_up >= requested_up_corrected) ||
-	    (*requested_down >= 0 && available_down >= requested_down_corrected)) {
-		/*
-		 * If bandwidth on a link is >= asym_threshold
-		 * transition the link to asymmetric.
-		 */
-		ret = tb_configure_asym(tb, in, out, *requested_up,
-					*requested_down);
-		if (ret) {
-			tb_configure_sym(tb, in, out, 0, 0);
-			return ret;
-		}
-
-=======
->>>>>>> a6ad5510
 		ret = tb_tunnel_alloc_bandwidth(tunnel, requested_up,
 						requested_down);
 		if (ret) {
 			tb_tunnel_warn(tunnel, "failed to allocate bandwidth\n");
-<<<<<<< HEAD
-			tb_configure_sym(tb, in, out, 0, 0);
-=======
 			tb_configure_sym(tb, in, out, true);
 		}
 
@@ -3083,7 +2615,6 @@
 			group->reserved -= released;
 			tb_dbg(tb, "group %d released %d total %d Mb/s\n",
 			       group->index, released, group->reserved);
->>>>>>> a6ad5510
 		}
 	} else {
 		ret = -ENOBUFS;
@@ -3178,19 +2709,7 @@
 
 	tb_port_dbg(in, "requested bandwidth %d Mb/s\n", requested_bw);
 
-<<<<<<< HEAD
-	tunnel = tb_find_tunnel(tb, TB_TUNNEL_DP, in, NULL);
-	if (!tunnel) {
-		tb_port_warn(in, "failed to find tunnel\n");
-		goto put_sw;
-	}
-
-	out = tunnel->dst_port;
-
-	if (tb_port_path_direction_downstream(in, out)) {
-=======
 	if (tb_tunnel_direction_downstream(tunnel)) {
->>>>>>> a6ad5510
 		requested_up = -1;
 		requested_down = requested_bw;
 	} else {
@@ -3399,11 +2918,6 @@
 	 * reset the ports to handle it as new hotplug for USB4 v1
 	 * routers (for USB4 v2 and beyond we already do host reset).
 	 */
-<<<<<<< HEAD
-	if (reset && usb4_switch_version(tb->root_switch) == 1) {
-		tb_switch_reset(tb->root_switch);
-	} else {
-=======
 	if (reset && tb_switch_is_usb4(tb->root_switch)) {
 		discover = false;
 		if (usb4_switch_version(tb->root_switch) == 1)
@@ -3411,7 +2925,6 @@
 	}
 
 	if (discover) {
->>>>>>> a6ad5510
 		/* Full scan to discover devices added before the driver was loaded. */
 		tb_scan_switch(tb->root_switch);
 		/* Find out tunnels created by the boot firmware */
