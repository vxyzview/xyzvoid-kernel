// SPDX-License-Identifier: GPL-2.0-only
/*
 * Thunderbolt driver - NHI driver
 *
 * The NHI (native host interface) is the pci device that allows us to send and
 * receive frames from the thunderbolt bus.
 *
 * Copyright (c) 2014 Andreas Noever <andreas.noever@gmail.com>
 * Copyright (C) 2018, Intel Corporation
 */

#include <linux/pm_runtime.h>
#include <linux/slab.h>
#include <linux/errno.h>
#include <linux/pci.h>
#include <linux/dma-mapping.h>
#include <linux/interrupt.h>
#include <linux/iommu.h>
#include <linux/module.h>
#include <linux/delay.h>
#include <linux/property.h>
#include <linux/string_helpers.h>

#include "nhi.h"
#include "nhi_regs.h"
#include "tb.h"

#define RING_TYPE(ring) ((ring)->is_tx ? "TX ring" : "RX ring")

#define RING_FIRST_USABLE_HOPID	1
/*
 * Used with QUIRK_E2E to specify an unused HopID the Rx credits are
 * transferred.
 */
#define RING_E2E_RESERVED_HOPID	RING_FIRST_USABLE_HOPID
/*
 * Minimal number of vectors when we use MSI-X. Two for control channel
 * Rx/Tx and the rest four are for cross domain DMA paths.
 */
#define MSIX_MIN_VECS		6
#define MSIX_MAX_VECS		16

#define NHI_MAILBOX_TIMEOUT	500 /* ms */

/* Host interface quirks */
#define QUIRK_AUTO_CLEAR_INT	BIT(0)
#define QUIRK_E2E		BIT(1)

static int ring_interrupt_index(struct tb_ring *ring)
{
	int bit = ring->hop;
	if (!ring->is_tx)
		bit += ring->nhi->hop_count;
	return bit;
}

/*
 * ring_interrupt_active() - activate/deactivate interrupts for a single ring
 *
 * ring->nhi->lock must be held.
 */
static void ring_interrupt_active(struct tb_ring *ring, bool active)
{
	int reg = REG_RING_INTERRUPT_BASE +
		  ring_interrupt_index(ring) / 32 * 4;
	int bit = ring_interrupt_index(ring) & 31;
	int mask = 1 << bit;
	u32 old, new;

	if (ring->irq > 0) {
		u32 step, shift, ivr, misc;
		void __iomem *ivr_base;
		int index;

		if (ring->is_tx)
			index = ring->hop;
		else
			index = ring->hop + ring->nhi->hop_count;

		if (ring->nhi->quirks & QUIRK_AUTO_CLEAR_INT) {
			/*
			 * Ask the hardware to clear interrupt status
			 * bits automatically since we already know
			 * which interrupt was triggered.
			 */
			misc = ioread32(ring->nhi->iobase + REG_DMA_MISC);
			if (!(misc & REG_DMA_MISC_INT_AUTO_CLEAR)) {
				misc |= REG_DMA_MISC_INT_AUTO_CLEAR;
				iowrite32(misc, ring->nhi->iobase + REG_DMA_MISC);
			}
		}

		ivr_base = ring->nhi->iobase + REG_INT_VEC_ALLOC_BASE;
		step = index / REG_INT_VEC_ALLOC_REGS * REG_INT_VEC_ALLOC_BITS;
		shift = index % REG_INT_VEC_ALLOC_REGS * REG_INT_VEC_ALLOC_BITS;
		ivr = ioread32(ivr_base + step);
		ivr &= ~(REG_INT_VEC_ALLOC_MASK << shift);
		if (active)
			ivr |= ring->vector << shift;
		iowrite32(ivr, ivr_base + step);
	}

	old = ioread32(ring->nhi->iobase + reg);
	if (active)
		new = old | mask;
	else
		new = old & ~mask;

	dev_dbg(&ring->nhi->pdev->dev,
		"%s interrupt at register %#x bit %d (%#x -> %#x)\n",
		active ? "enabling" : "disabling", reg, bit, old, new);

	if (new == old)
		dev_WARN(&ring->nhi->pdev->dev,
					 "interrupt for %s %d is already %s\n",
					 RING_TYPE(ring), ring->hop,
					 active ? "enabled" : "disabled");
	iowrite32(new, ring->nhi->iobase + reg);
}

/*
 * nhi_disable_interrupts() - disable interrupts for all rings
 *
 * Use only during init and shutdown.
 */
static void nhi_disable_interrupts(struct tb_nhi *nhi)
{
	int i = 0;
	/* disable interrupts */
	for (i = 0; i < RING_INTERRUPT_REG_COUNT(nhi); i++)
		iowrite32(0, nhi->iobase + REG_RING_INTERRUPT_BASE + 4 * i);

	/* clear interrupt status bits */
	for (i = 0; i < RING_NOTIFY_REG_COUNT(nhi); i++)
		ioread32(nhi->iobase + REG_RING_NOTIFY_BASE + 4 * i);
}

/* ring helper methods */

static void __iomem *ring_desc_base(struct tb_ring *ring)
{
	void __iomem *io = ring->nhi->iobase;
	io += ring->is_tx ? REG_TX_RING_BASE : REG_RX_RING_BASE;
	io += ring->hop * 16;
	return io;
}

static void __iomem *ring_options_base(struct tb_ring *ring)
{
	void __iomem *io = ring->nhi->iobase;
	io += ring->is_tx ? REG_TX_OPTIONS_BASE : REG_RX_OPTIONS_BASE;
	io += ring->hop * 32;
	return io;
}

static void ring_iowrite_cons(struct tb_ring *ring, u16 cons)
{
	/*
	 * The other 16-bits in the register is read-only and writes to it
	 * are ignored by the hardware so we can save one ioread32() by
	 * filling the read-only bits with zeroes.
	 */
	iowrite32(cons, ring_desc_base(ring) + 8);
}

static void ring_iowrite_prod(struct tb_ring *ring, u16 prod)
{
	/* See ring_iowrite_cons() above for explanation */
	iowrite32(prod << 16, ring_desc_base(ring) + 8);
}

static void ring_iowrite32desc(struct tb_ring *ring, u32 value, u32 offset)
{
	iowrite32(value, ring_desc_base(ring) + offset);
}

static void ring_iowrite64desc(struct tb_ring *ring, u64 value, u32 offset)
{
	iowrite32(value, ring_desc_base(ring) + offset);
	iowrite32(value >> 32, ring_desc_base(ring) + offset + 4);
}

static void ring_iowrite32options(struct tb_ring *ring, u32 value, u32 offset)
{
	iowrite32(value, ring_options_base(ring) + offset);
}

static bool ring_full(struct tb_ring *ring)
{
	return ((ring->head + 1) % ring->size) == ring->tail;
}

static bool ring_empty(struct tb_ring *ring)
{
	return ring->head == ring->tail;
}

/*
 * ring_write_descriptors() - post frames from ring->queue to the controller
 *
 * ring->lock is held.
 */
static void ring_write_descriptors(struct tb_ring *ring)
{
	struct ring_frame *frame, *n;
	struct ring_desc *descriptor;
	list_for_each_entry_safe(frame, n, &ring->queue, list) {
		if (ring_full(ring))
			break;
		list_move_tail(&frame->list, &ring->in_flight);
		descriptor = &ring->descriptors[ring->head];
		descriptor->phys = frame->buffer_phy;
		descriptor->time = 0;
		descriptor->flags = RING_DESC_POSTED | RING_DESC_INTERRUPT;
		if (ring->is_tx) {
			descriptor->length = frame->size;
			descriptor->eof = frame->eof;
			descriptor->sof = frame->sof;
		}
		ring->head = (ring->head + 1) % ring->size;
		if (ring->is_tx)
			ring_iowrite_prod(ring, ring->head);
		else
			ring_iowrite_cons(ring, ring->head);
	}
}

/*
 * ring_work() - progress completed frames
 *
 * If the ring is shutting down then all frames are marked as canceled and
 * their callbacks are invoked.
 *
 * Otherwise we collect all completed frame from the ring buffer, write new
 * frame to the ring buffer and invoke the callbacks for the completed frames.
 */
static void ring_work(struct work_struct *work)
{
	struct tb_ring *ring = container_of(work, typeof(*ring), work);
	struct ring_frame *frame;
	bool canceled = false;
	unsigned long flags;
	LIST_HEAD(done);

	spin_lock_irqsave(&ring->lock, flags);

	if (!ring->running) {
		/*  Move all frames to done and mark them as canceled. */
		list_splice_tail_init(&ring->in_flight, &done);
		list_splice_tail_init(&ring->queue, &done);
		canceled = true;
		goto invoke_callback;
	}

	while (!ring_empty(ring)) {
		if (!(ring->descriptors[ring->tail].flags
				& RING_DESC_COMPLETED))
			break;
		frame = list_first_entry(&ring->in_flight, typeof(*frame),
					 list);
		list_move_tail(&frame->list, &done);
		if (!ring->is_tx) {
			frame->size = ring->descriptors[ring->tail].length;
			frame->eof = ring->descriptors[ring->tail].eof;
			frame->sof = ring->descriptors[ring->tail].sof;
			frame->flags = ring->descriptors[ring->tail].flags;
		}
		ring->tail = (ring->tail + 1) % ring->size;
	}
	ring_write_descriptors(ring);

invoke_callback:
	/* allow callbacks to schedule new work */
	spin_unlock_irqrestore(&ring->lock, flags);
	while (!list_empty(&done)) {
		frame = list_first_entry(&done, typeof(*frame), list);
		/*
		 * The callback may reenqueue or delete frame.
		 * Do not hold on to it.
		 */
		list_del_init(&frame->list);
		if (frame->callback)
			frame->callback(ring, frame, canceled);
	}
}

int __tb_ring_enqueue(struct tb_ring *ring, struct ring_frame *frame)
{
	unsigned long flags;
	int ret = 0;

	spin_lock_irqsave(&ring->lock, flags);
	if (ring->running) {
		list_add_tail(&frame->list, &ring->queue);
		ring_write_descriptors(ring);
	} else {
		ret = -ESHUTDOWN;
	}
	spin_unlock_irqrestore(&ring->lock, flags);
	return ret;
}
EXPORT_SYMBOL_GPL(__tb_ring_enqueue);

/**
 * tb_ring_poll() - Poll one completed frame from the ring
 * @ring: Ring to poll
 *
 * This function can be called when @start_poll callback of the @ring
 * has been called. It will read one completed frame from the ring and
 * return it to the caller. Returns %NULL if there is no more completed
 * frames.
 */
struct ring_frame *tb_ring_poll(struct tb_ring *ring)
{
	struct ring_frame *frame = NULL;
	unsigned long flags;

	spin_lock_irqsave(&ring->lock, flags);
	if (!ring->running)
		goto unlock;
	if (ring_empty(ring))
		goto unlock;

	if (ring->descriptors[ring->tail].flags & RING_DESC_COMPLETED) {
		frame = list_first_entry(&ring->in_flight, typeof(*frame),
					 list);
		list_del_init(&frame->list);

		if (!ring->is_tx) {
			frame->size = ring->descriptors[ring->tail].length;
			frame->eof = ring->descriptors[ring->tail].eof;
			frame->sof = ring->descriptors[ring->tail].sof;
			frame->flags = ring->descriptors[ring->tail].flags;
		}

		ring->tail = (ring->tail + 1) % ring->size;
	}

unlock:
	spin_unlock_irqrestore(&ring->lock, flags);
	return frame;
}
EXPORT_SYMBOL_GPL(tb_ring_poll);

static void __ring_interrupt_mask(struct tb_ring *ring, bool mask)
{
	int idx = ring_interrupt_index(ring);
	int reg = REG_RING_INTERRUPT_BASE + idx / 32 * 4;
	int bit = idx % 32;
	u32 val;

	val = ioread32(ring->nhi->iobase + reg);
	if (mask)
		val &= ~BIT(bit);
	else
		val |= BIT(bit);
	iowrite32(val, ring->nhi->iobase + reg);
}

/* Both @nhi->lock and @ring->lock should be held */
static void __ring_interrupt(struct tb_ring *ring)
{
	if (!ring->running)
		return;

	if (ring->start_poll) {
		__ring_interrupt_mask(ring, true);
		ring->start_poll(ring->poll_data);
	} else {
		schedule_work(&ring->work);
	}
}

/**
 * tb_ring_poll_complete() - Re-start interrupt for the ring
 * @ring: Ring to re-start the interrupt
 *
 * This will re-start (unmask) the ring interrupt once the user is done
 * with polling.
 */
void tb_ring_poll_complete(struct tb_ring *ring)
{
	unsigned long flags;

	spin_lock_irqsave(&ring->nhi->lock, flags);
	spin_lock(&ring->lock);
	if (ring->start_poll)
		__ring_interrupt_mask(ring, false);
	spin_unlock(&ring->lock);
	spin_unlock_irqrestore(&ring->nhi->lock, flags);
}
EXPORT_SYMBOL_GPL(tb_ring_poll_complete);

static void ring_clear_msix(const struct tb_ring *ring)
{
	if (ring->nhi->quirks & QUIRK_AUTO_CLEAR_INT)
		return;

	if (ring->is_tx)
		ioread32(ring->nhi->iobase + REG_RING_NOTIFY_BASE);
	else
		ioread32(ring->nhi->iobase + REG_RING_NOTIFY_BASE +
			 4 * (ring->nhi->hop_count / 32));
}

static irqreturn_t ring_msix(int irq, void *data)
{
	struct tb_ring *ring = data;

	spin_lock(&ring->nhi->lock);
	ring_clear_msix(ring);
	spin_lock(&ring->lock);
	__ring_interrupt(ring);
	spin_unlock(&ring->lock);
	spin_unlock(&ring->nhi->lock);

	return IRQ_HANDLED;
}

static int ring_request_msix(struct tb_ring *ring, bool no_suspend)
{
	struct tb_nhi *nhi = ring->nhi;
	unsigned long irqflags;
	int ret;

	if (!nhi->pdev->msix_enabled)
		return 0;

	ret = ida_simple_get(&nhi->msix_ida, 0, MSIX_MAX_VECS, GFP_KERNEL);
	if (ret < 0)
		return ret;

	ring->vector = ret;

	ret = pci_irq_vector(ring->nhi->pdev, ring->vector);
	if (ret < 0)
		goto err_ida_remove;

	ring->irq = ret;

	irqflags = no_suspend ? IRQF_NO_SUSPEND : 0;
	ret = request_irq(ring->irq, ring_msix, irqflags, "thunderbolt", ring);
	if (ret)
		goto err_ida_remove;

	return 0;

err_ida_remove:
	ida_simple_remove(&nhi->msix_ida, ring->vector);

	return ret;
}

static void ring_release_msix(struct tb_ring *ring)
{
	if (ring->irq <= 0)
		return;

	free_irq(ring->irq, ring);
	ida_simple_remove(&ring->nhi->msix_ida, ring->vector);
	ring->vector = 0;
	ring->irq = 0;
}

static int nhi_alloc_hop(struct tb_nhi *nhi, struct tb_ring *ring)
{
	unsigned int start_hop = RING_FIRST_USABLE_HOPID;
	int ret = 0;

	if (nhi->quirks & QUIRK_E2E) {
		start_hop = RING_FIRST_USABLE_HOPID + 1;
		if (ring->flags & RING_FLAG_E2E && !ring->is_tx) {
			dev_dbg(&nhi->pdev->dev, "quirking E2E TX HopID %u -> %u\n",
				ring->e2e_tx_hop, RING_E2E_RESERVED_HOPID);
			ring->e2e_tx_hop = RING_E2E_RESERVED_HOPID;
		}
	}

	spin_lock_irq(&nhi->lock);

	if (ring->hop < 0) {
		unsigned int i;

		/*
		 * Automatically allocate HopID from the non-reserved
		 * range 1 .. hop_count - 1.
		 */
		for (i = start_hop; i < nhi->hop_count; i++) {
			if (ring->is_tx) {
				if (!nhi->tx_rings[i]) {
					ring->hop = i;
					break;
				}
			} else {
				if (!nhi->rx_rings[i]) {
					ring->hop = i;
					break;
				}
			}
		}
	}

	if (ring->hop > 0 && ring->hop < start_hop) {
		dev_warn(&nhi->pdev->dev, "invalid hop: %d\n", ring->hop);
		ret = -EINVAL;
		goto err_unlock;
	}
	if (ring->hop < 0 || ring->hop >= nhi->hop_count) {
		dev_warn(&nhi->pdev->dev, "invalid hop: %d\n", ring->hop);
		ret = -EINVAL;
		goto err_unlock;
	}
	if (ring->is_tx && nhi->tx_rings[ring->hop]) {
		dev_warn(&nhi->pdev->dev, "TX hop %d already allocated\n",
			 ring->hop);
		ret = -EBUSY;
		goto err_unlock;
	} else if (!ring->is_tx && nhi->rx_rings[ring->hop]) {
		dev_warn(&nhi->pdev->dev, "RX hop %d already allocated\n",
			 ring->hop);
		ret = -EBUSY;
		goto err_unlock;
	}

	if (ring->is_tx)
		nhi->tx_rings[ring->hop] = ring;
	else
		nhi->rx_rings[ring->hop] = ring;

err_unlock:
	spin_unlock_irq(&nhi->lock);

	return ret;
}

static struct tb_ring *tb_ring_alloc(struct tb_nhi *nhi, u32 hop, int size,
				     bool transmit, unsigned int flags,
				     int e2e_tx_hop, u16 sof_mask, u16 eof_mask,
				     void (*start_poll)(void *),
				     void *poll_data)
{
	struct tb_ring *ring = NULL;

	dev_dbg(&nhi->pdev->dev, "allocating %s ring %d of size %d\n",
		transmit ? "TX" : "RX", hop, size);

	ring = kzalloc(sizeof(*ring), GFP_KERNEL);
	if (!ring)
		return NULL;

	spin_lock_init(&ring->lock);
	INIT_LIST_HEAD(&ring->queue);
	INIT_LIST_HEAD(&ring->in_flight);
	INIT_WORK(&ring->work, ring_work);

	ring->nhi = nhi;
	ring->hop = hop;
	ring->is_tx = transmit;
	ring->size = size;
	ring->flags = flags;
	ring->e2e_tx_hop = e2e_tx_hop;
	ring->sof_mask = sof_mask;
	ring->eof_mask = eof_mask;
	ring->head = 0;
	ring->tail = 0;
	ring->running = false;
	ring->start_poll = start_poll;
	ring->poll_data = poll_data;

	ring->descriptors = dma_alloc_coherent(&ring->nhi->pdev->dev,
			size * sizeof(*ring->descriptors),
			&ring->descriptors_dma, GFP_KERNEL | __GFP_ZERO);
	if (!ring->descriptors)
		goto err_free_ring;

	if (ring_request_msix(ring, flags & RING_FLAG_NO_SUSPEND))
		goto err_free_descs;

	if (nhi_alloc_hop(nhi, ring))
		goto err_release_msix;

	return ring;

err_release_msix:
	ring_release_msix(ring);
err_free_descs:
	dma_free_coherent(&ring->nhi->pdev->dev,
			  ring->size * sizeof(*ring->descriptors),
			  ring->descriptors, ring->descriptors_dma);
err_free_ring:
	kfree(ring);

	return NULL;
}

/**
 * tb_ring_alloc_tx() - Allocate DMA ring for transmit
 * @nhi: Pointer to the NHI the ring is to be allocated
 * @hop: HopID (ring) to allocate
 * @size: Number of entries in the ring
 * @flags: Flags for the ring
 */
struct tb_ring *tb_ring_alloc_tx(struct tb_nhi *nhi, int hop, int size,
				 unsigned int flags)
{
	return tb_ring_alloc(nhi, hop, size, true, flags, 0, 0, 0, NULL, NULL);
}
EXPORT_SYMBOL_GPL(tb_ring_alloc_tx);

/**
 * tb_ring_alloc_rx() - Allocate DMA ring for receive
 * @nhi: Pointer to the NHI the ring is to be allocated
 * @hop: HopID (ring) to allocate. Pass %-1 for automatic allocation.
 * @size: Number of entries in the ring
 * @flags: Flags for the ring
 * @e2e_tx_hop: Transmit HopID when E2E is enabled in @flags
 * @sof_mask: Mask of PDF values that start a frame
 * @eof_mask: Mask of PDF values that end a frame
 * @start_poll: If not %NULL the ring will call this function when an
 *		interrupt is triggered and masked, instead of callback
 *		in each Rx frame.
 * @poll_data: Optional data passed to @start_poll
 */
struct tb_ring *tb_ring_alloc_rx(struct tb_nhi *nhi, int hop, int size,
				 unsigned int flags, int e2e_tx_hop,
				 u16 sof_mask, u16 eof_mask,
				 void (*start_poll)(void *), void *poll_data)
{
	return tb_ring_alloc(nhi, hop, size, false, flags, e2e_tx_hop, sof_mask, eof_mask,
			     start_poll, poll_data);
}
EXPORT_SYMBOL_GPL(tb_ring_alloc_rx);

/**
 * tb_ring_start() - enable a ring
 * @ring: Ring to start
 *
 * Must not be invoked in parallel with tb_ring_stop().
 */
void tb_ring_start(struct tb_ring *ring)
{
	u16 frame_size;
	u32 flags;

	spin_lock_irq(&ring->nhi->lock);
	spin_lock(&ring->lock);
	if (ring->nhi->going_away)
		goto err;
	if (ring->running) {
		dev_WARN(&ring->nhi->pdev->dev, "ring already started\n");
		goto err;
	}
	dev_dbg(&ring->nhi->pdev->dev, "starting %s %d\n",
		RING_TYPE(ring), ring->hop);

	if (ring->flags & RING_FLAG_FRAME) {
		/* Means 4096 */
		frame_size = 0;
		flags = RING_FLAG_ENABLE;
	} else {
		frame_size = TB_FRAME_SIZE;
		flags = RING_FLAG_ENABLE | RING_FLAG_RAW;
	}

	ring_iowrite64desc(ring, ring->descriptors_dma, 0);
	if (ring->is_tx) {
		ring_iowrite32desc(ring, ring->size, 12);
		ring_iowrite32options(ring, 0, 4); /* time releated ? */
		ring_iowrite32options(ring, flags, 0);
	} else {
		u32 sof_eof_mask = ring->sof_mask << 16 | ring->eof_mask;

		ring_iowrite32desc(ring, (frame_size << 16) | ring->size, 12);
		ring_iowrite32options(ring, sof_eof_mask, 4);
		ring_iowrite32options(ring, flags, 0);
	}

	/*
	 * Now that the ring valid bit is set we can configure E2E if
	 * enabled for the ring.
	 */
	if (ring->flags & RING_FLAG_E2E) {
		if (!ring->is_tx) {
			u32 hop;

			hop = ring->e2e_tx_hop << REG_RX_OPTIONS_E2E_HOP_SHIFT;
			hop &= REG_RX_OPTIONS_E2E_HOP_MASK;
			flags |= hop;

			dev_dbg(&ring->nhi->pdev->dev,
				"enabling E2E for %s %d with TX HopID %d\n",
				RING_TYPE(ring), ring->hop, ring->e2e_tx_hop);
		} else {
			dev_dbg(&ring->nhi->pdev->dev, "enabling E2E for %s %d\n",
				RING_TYPE(ring), ring->hop);
		}

		flags |= RING_FLAG_E2E_FLOW_CONTROL;
		ring_iowrite32options(ring, flags, 0);
	}

	ring_interrupt_active(ring, true);
	ring->running = true;
err:
	spin_unlock(&ring->lock);
	spin_unlock_irq(&ring->nhi->lock);
}
EXPORT_SYMBOL_GPL(tb_ring_start);

/**
 * tb_ring_stop() - shutdown a ring
 * @ring: Ring to stop
 *
 * Must not be invoked from a callback.
 *
 * This method will disable the ring. Further calls to
 * tb_ring_tx/tb_ring_rx will return -ESHUTDOWN until ring_stop has been
 * called.
 *
 * All enqueued frames will be canceled and their callbacks will be executed
 * with frame->canceled set to true (on the callback thread). This method
 * returns only after all callback invocations have finished.
 */
void tb_ring_stop(struct tb_ring *ring)
{
	spin_lock_irq(&ring->nhi->lock);
	spin_lock(&ring->lock);
	dev_dbg(&ring->nhi->pdev->dev, "stopping %s %d\n",
		RING_TYPE(ring), ring->hop);
	if (ring->nhi->going_away)
		goto err;
	if (!ring->running) {
		dev_WARN(&ring->nhi->pdev->dev, "%s %d already stopped\n",
			 RING_TYPE(ring), ring->hop);
		goto err;
	}
	ring_interrupt_active(ring, false);

	ring_iowrite32options(ring, 0, 0);
	ring_iowrite64desc(ring, 0, 0);
	ring_iowrite32desc(ring, 0, 8);
	ring_iowrite32desc(ring, 0, 12);
	ring->head = 0;
	ring->tail = 0;
	ring->running = false;

err:
	spin_unlock(&ring->lock);
	spin_unlock_irq(&ring->nhi->lock);

	/*
	 * schedule ring->work to invoke callbacks on all remaining frames.
	 */
	schedule_work(&ring->work);
	flush_work(&ring->work);
}
EXPORT_SYMBOL_GPL(tb_ring_stop);

/*
 * tb_ring_free() - free ring
 *
 * When this method returns all invocations of ring->callback will have
 * finished.
 *
 * Ring must be stopped.
 *
 * Must NOT be called from ring_frame->callback!
 */
void tb_ring_free(struct tb_ring *ring)
{
	spin_lock_irq(&ring->nhi->lock);
	/*
	 * Dissociate the ring from the NHI. This also ensures that
	 * nhi_interrupt_work cannot reschedule ring->work.
	 */
	if (ring->is_tx)
		ring->nhi->tx_rings[ring->hop] = NULL;
	else
		ring->nhi->rx_rings[ring->hop] = NULL;

	if (ring->running) {
		dev_WARN(&ring->nhi->pdev->dev, "%s %d still running\n",
			 RING_TYPE(ring), ring->hop);
	}
	spin_unlock_irq(&ring->nhi->lock);

	ring_release_msix(ring);

	dma_free_coherent(&ring->nhi->pdev->dev,
			  ring->size * sizeof(*ring->descriptors),
			  ring->descriptors, ring->descriptors_dma);

	ring->descriptors = NULL;
	ring->descriptors_dma = 0;


	dev_dbg(&ring->nhi->pdev->dev, "freeing %s %d\n", RING_TYPE(ring),
		ring->hop);

	/*
	 * ring->work can no longer be scheduled (it is scheduled only
	 * by nhi_interrupt_work, ring_stop and ring_msix). Wait for it
	 * to finish before freeing the ring.
	 */
	flush_work(&ring->work);
	kfree(ring);
}
EXPORT_SYMBOL_GPL(tb_ring_free);

/**
 * nhi_mailbox_cmd() - Send a command through NHI mailbox
 * @nhi: Pointer to the NHI structure
 * @cmd: Command to send
 * @data: Data to be send with the command
 *
 * Sends mailbox command to the firmware running on NHI. Returns %0 in
 * case of success and negative errno in case of failure.
 */
int nhi_mailbox_cmd(struct tb_nhi *nhi, enum nhi_mailbox_cmd cmd, u32 data)
{
	ktime_t timeout;
	u32 val;

	iowrite32(data, nhi->iobase + REG_INMAIL_DATA);

	val = ioread32(nhi->iobase + REG_INMAIL_CMD);
	val &= ~(REG_INMAIL_CMD_MASK | REG_INMAIL_ERROR);
	val |= REG_INMAIL_OP_REQUEST | cmd;
	iowrite32(val, nhi->iobase + REG_INMAIL_CMD);

	timeout = ktime_add_ms(ktime_get(), NHI_MAILBOX_TIMEOUT);
	do {
		val = ioread32(nhi->iobase + REG_INMAIL_CMD);
		if (!(val & REG_INMAIL_OP_REQUEST))
			break;
		usleep_range(10, 20);
	} while (ktime_before(ktime_get(), timeout));

	if (val & REG_INMAIL_OP_REQUEST)
		return -ETIMEDOUT;
	if (val & REG_INMAIL_ERROR)
		return -EIO;

	return 0;
}

/**
 * nhi_mailbox_mode() - Return current firmware operation mode
 * @nhi: Pointer to the NHI structure
 *
 * The function reads current firmware operation mode using NHI mailbox
 * registers and returns it to the caller.
 */
enum nhi_fw_mode nhi_mailbox_mode(struct tb_nhi *nhi)
{
	u32 val;

	val = ioread32(nhi->iobase + REG_OUTMAIL_CMD);
	val &= REG_OUTMAIL_CMD_OPMODE_MASK;
	val >>= REG_OUTMAIL_CMD_OPMODE_SHIFT;

	return (enum nhi_fw_mode)val;
}

static void nhi_interrupt_work(struct work_struct *work)
{
	struct tb_nhi *nhi = container_of(work, typeof(*nhi), interrupt_work);
	int value = 0; /* Suppress uninitialized usage warning. */
	int bit;
	int hop = -1;
	int type = 0; /* current interrupt type 0: TX, 1: RX, 2: RX overflow */
	struct tb_ring *ring;

	spin_lock_irq(&nhi->lock);

	/*
	 * Starting at REG_RING_NOTIFY_BASE there are three status bitfields
	 * (TX, RX, RX overflow). We iterate over the bits and read a new
	 * dwords as required. The registers are cleared on read.
	 */
	for (bit = 0; bit < 3 * nhi->hop_count; bit++) {
		if (bit % 32 == 0)
			value = ioread32(nhi->iobase
					 + REG_RING_NOTIFY_BASE
					 + 4 * (bit / 32));
		if (++hop == nhi->hop_count) {
			hop = 0;
			type++;
		}
		if ((value & (1 << (bit % 32))) == 0)
			continue;
		if (type == 2) {
			dev_warn(&nhi->pdev->dev,
				 "RX overflow for ring %d\n",
				 hop);
			continue;
		}
		if (type == 0)
			ring = nhi->tx_rings[hop];
		else
			ring = nhi->rx_rings[hop];
		if (ring == NULL) {
			dev_warn(&nhi->pdev->dev,
				 "got interrupt for inactive %s ring %d\n",
				 type ? "RX" : "TX",
				 hop);
			continue;
		}

		spin_lock(&ring->lock);
		__ring_interrupt(ring);
		spin_unlock(&ring->lock);
	}
	spin_unlock_irq(&nhi->lock);
}

static irqreturn_t nhi_msi(int irq, void *data)
{
	struct tb_nhi *nhi = data;
	schedule_work(&nhi->interrupt_work);
	return IRQ_HANDLED;
}

static int __nhi_suspend_noirq(struct device *dev, bool wakeup)
{
	struct pci_dev *pdev = to_pci_dev(dev);
	struct tb *tb = pci_get_drvdata(pdev);
	struct tb_nhi *nhi = tb->nhi;
	int ret;

	ret = tb_domain_suspend_noirq(tb);
	if (ret)
		return ret;

	if (nhi->ops && nhi->ops->suspend_noirq) {
		ret = nhi->ops->suspend_noirq(tb->nhi, wakeup);
		if (ret)
			return ret;
	}

	return 0;
}

static int nhi_suspend_noirq(struct device *dev)
{
	return __nhi_suspend_noirq(dev, device_may_wakeup(dev));
}

static int nhi_freeze_noirq(struct device *dev)
{
	struct pci_dev *pdev = to_pci_dev(dev);
	struct tb *tb = pci_get_drvdata(pdev);

	return tb_domain_freeze_noirq(tb);
}

static int nhi_thaw_noirq(struct device *dev)
{
	struct pci_dev *pdev = to_pci_dev(dev);
	struct tb *tb = pci_get_drvdata(pdev);

	return tb_domain_thaw_noirq(tb);
}

static bool nhi_wake_supported(struct pci_dev *pdev)
{
	u8 val;

	/*
	 * If power rails are sustainable for wakeup from S4 this
	 * property is set by the BIOS.
	 */
	if (device_property_read_u8(&pdev->dev, "WAKE_SUPPORTED", &val))
		return !!val;

	return true;
}

static int nhi_poweroff_noirq(struct device *dev)
{
	struct pci_dev *pdev = to_pci_dev(dev);
	bool wakeup;

	wakeup = device_may_wakeup(dev) && nhi_wake_supported(pdev);
	return __nhi_suspend_noirq(dev, wakeup);
}

static void nhi_enable_int_throttling(struct tb_nhi *nhi)
{
	/* Throttling is specified in 256ns increments */
	u32 throttle = DIV_ROUND_UP(128 * NSEC_PER_USEC, 256);
	unsigned int i;

	/*
	 * Configure interrupt throttling for all vectors even if we
	 * only use few.
	 */
	for (i = 0; i < MSIX_MAX_VECS; i++) {
		u32 reg = REG_INT_THROTTLING_RATE + i * 4;
		iowrite32(throttle, nhi->iobase + reg);
	}
}

static int nhi_resume_noirq(struct device *dev)
{
	struct pci_dev *pdev = to_pci_dev(dev);
	struct tb *tb = pci_get_drvdata(pdev);
	struct tb_nhi *nhi = tb->nhi;
	int ret;

	/*
	 * Check that the device is still there. It may be that the user
	 * unplugged last device which causes the host controller to go
	 * away on PCs.
	 */
	if (!pci_device_is_present(pdev)) {
		nhi->going_away = true;
	} else {
		if (nhi->ops && nhi->ops->resume_noirq) {
			ret = nhi->ops->resume_noirq(nhi);
			if (ret)
				return ret;
		}
		nhi_enable_int_throttling(tb->nhi);
	}

	return tb_domain_resume_noirq(tb);
}

static int nhi_suspend(struct device *dev)
{
	struct pci_dev *pdev = to_pci_dev(dev);
	struct tb *tb = pci_get_drvdata(pdev);

	return tb_domain_suspend(tb);
}

static void nhi_complete(struct device *dev)
{
	struct pci_dev *pdev = to_pci_dev(dev);
	struct tb *tb = pci_get_drvdata(pdev);

	/*
	 * If we were runtime suspended when system suspend started,
	 * schedule runtime resume now. It should bring the domain back
	 * to functional state.
	 */
	if (pm_runtime_suspended(&pdev->dev))
		pm_runtime_resume(&pdev->dev);
	else
		tb_domain_complete(tb);
}

static int nhi_runtime_suspend(struct device *dev)
{
	struct pci_dev *pdev = to_pci_dev(dev);
	struct tb *tb = pci_get_drvdata(pdev);
	struct tb_nhi *nhi = tb->nhi;
	int ret;

	ret = tb_domain_runtime_suspend(tb);
	if (ret)
		return ret;

	if (nhi->ops && nhi->ops->runtime_suspend) {
		ret = nhi->ops->runtime_suspend(tb->nhi);
		if (ret)
			return ret;
	}
	return 0;
}

static int nhi_runtime_resume(struct device *dev)
{
	struct pci_dev *pdev = to_pci_dev(dev);
	struct tb *tb = pci_get_drvdata(pdev);
	struct tb_nhi *nhi = tb->nhi;
	int ret;

	if (nhi->ops && nhi->ops->runtime_resume) {
		ret = nhi->ops->runtime_resume(nhi);
		if (ret)
			return ret;
	}

	nhi_enable_int_throttling(nhi);
	return tb_domain_runtime_resume(tb);
}

static void nhi_shutdown(struct tb_nhi *nhi)
{
	int i;

	dev_dbg(&nhi->pdev->dev, "shutdown\n");

	for (i = 0; i < nhi->hop_count; i++) {
		if (nhi->tx_rings[i])
			dev_WARN(&nhi->pdev->dev,
				 "TX ring %d is still active\n", i);
		if (nhi->rx_rings[i])
			dev_WARN(&nhi->pdev->dev,
				 "RX ring %d is still active\n", i);
	}
	nhi_disable_interrupts(nhi);
	/*
	 * We have to release the irq before calling flush_work. Otherwise an
	 * already executing IRQ handler could call schedule_work again.
	 */
	if (!nhi->pdev->msix_enabled) {
		devm_free_irq(&nhi->pdev->dev, nhi->pdev->irq, nhi);
		flush_work(&nhi->interrupt_work);
	}
	ida_destroy(&nhi->msix_ida);

	if (nhi->ops && nhi->ops->shutdown)
		nhi->ops->shutdown(nhi);
}

static void nhi_check_quirks(struct tb_nhi *nhi)
{
	if (nhi->pdev->vendor == PCI_VENDOR_ID_INTEL) {
		/*
		 * Intel hardware supports auto clear of the interrupt
		 * status register right after interrupt is being
		 * issued.
		 */
		nhi->quirks |= QUIRK_AUTO_CLEAR_INT;

		switch (nhi->pdev->device) {
		case PCI_DEVICE_ID_INTEL_FALCON_RIDGE_2C_NHI:
		case PCI_DEVICE_ID_INTEL_FALCON_RIDGE_4C_NHI:
			/*
			 * Falcon Ridge controller needs the end-to-end
			 * flow control workaround to avoid losing Rx
			 * packets when RING_FLAG_E2E is set.
			 */
			nhi->quirks |= QUIRK_E2E;
			break;
		}
	}
<<<<<<< HEAD
=======
}

static int nhi_check_iommu_pdev(struct pci_dev *pdev, void *data)
{
	if (!pdev->external_facing ||
	    !device_iommu_capable(&pdev->dev, IOMMU_CAP_PRE_BOOT_PROTECTION))
		return 0;
	*(bool *)data = true;
	return 1; /* Stop walking */
}

static void nhi_check_iommu(struct tb_nhi *nhi)
{
	struct pci_bus *bus = nhi->pdev->bus;
	bool port_ok = false;

	/*
	 * Ideally what we'd do here is grab every PCI device that
	 * represents a tunnelling adapter for this NHI and check their
	 * status directly, but unfortunately USB4 seems to make it
	 * obnoxiously difficult to reliably make any correlation.
	 *
	 * So for now we'll have to bodge it... Hoping that the system
	 * is at least sane enough that an adapter is in the same PCI
	 * segment as its NHI, if we can find *something* on that segment
	 * which meets the requirements for Kernel DMA Protection, we'll
	 * take that to imply that firmware is aware and has (hopefully)
	 * done the right thing in general. We need to know that the PCI
	 * layer has seen the ExternalFacingPort property which will then
	 * inform the IOMMU layer to enforce the complete "untrusted DMA"
	 * flow, but also that the IOMMU driver itself can be trusted not
	 * to have been subverted by a pre-boot DMA attack.
	 */
	while (bus->parent)
		bus = bus->parent;

	pci_walk_bus(bus, nhi_check_iommu_pdev, &port_ok);

	nhi->iommu_dma_protection = port_ok;
	dev_dbg(&nhi->pdev->dev, "IOMMU DMA protection is %s\n",
		str_enabled_disabled(port_ok));
>>>>>>> d60c95ef
}

static int nhi_init_msi(struct tb_nhi *nhi)
{
	struct pci_dev *pdev = nhi->pdev;
	struct device *dev = &pdev->dev;
	int res, irq, nvec;

	/* In case someone left them on. */
	nhi_disable_interrupts(nhi);

	nhi_enable_int_throttling(nhi);

	ida_init(&nhi->msix_ida);

	/*
	 * The NHI has 16 MSI-X vectors or a single MSI. We first try to
	 * get all MSI-X vectors and if we succeed, each ring will have
	 * one MSI-X. If for some reason that does not work out, we
	 * fallback to a single MSI.
	 */
	nvec = pci_alloc_irq_vectors(pdev, MSIX_MIN_VECS, MSIX_MAX_VECS,
				     PCI_IRQ_MSIX);
	if (nvec < 0) {
		nvec = pci_alloc_irq_vectors(pdev, 1, 1, PCI_IRQ_MSI);
		if (nvec < 0)
			return nvec;

		INIT_WORK(&nhi->interrupt_work, nhi_interrupt_work);

		irq = pci_irq_vector(nhi->pdev, 0);
		if (irq < 0)
			return irq;

		res = devm_request_irq(&pdev->dev, irq, nhi_msi,
				       IRQF_NO_SUSPEND, "thunderbolt", nhi);
		if (res)
			return dev_err_probe(dev, res, "request_irq failed, aborting\n");
	}

	return 0;
}

static bool nhi_imr_valid(struct pci_dev *pdev)
{
	u8 val;

	if (!device_property_read_u8(&pdev->dev, "IMR_VALID", &val))
		return !!val;

	return true;
}

static struct tb *nhi_select_cm(struct tb_nhi *nhi)
{
	struct tb *tb;

	/*
	 * USB4 case is simple. If we got control of any of the
	 * capabilities, we use software CM.
	 */
	if (tb_acpi_is_native())
		return tb_probe(nhi);

	/*
	 * Either firmware based CM is running (we did not get control
	 * from the firmware) or this is pre-USB4 PC so try first
	 * firmware CM and then fallback to software CM.
	 */
	tb = icm_probe(nhi);
	if (!tb)
		tb = tb_probe(nhi);

	return tb;
}

static int nhi_probe(struct pci_dev *pdev, const struct pci_device_id *id)
{
	struct device *dev = &pdev->dev;
	struct tb_nhi *nhi;
	struct tb *tb;
	int res;

	if (!nhi_imr_valid(pdev))
		return dev_err_probe(dev, -ENODEV, "firmware image not valid, aborting\n");

	res = pcim_enable_device(pdev);
	if (res)
		return dev_err_probe(dev, res, "cannot enable PCI device, aborting\n");

	res = pcim_iomap_regions(pdev, 1 << 0, "thunderbolt");
	if (res)
		return dev_err_probe(dev, res, "cannot obtain PCI resources, aborting\n");

	nhi = devm_kzalloc(&pdev->dev, sizeof(*nhi), GFP_KERNEL);
	if (!nhi)
		return -ENOMEM;

	nhi->pdev = pdev;
	nhi->ops = (const struct tb_nhi_ops *)id->driver_data;
	/* cannot fail - table is allocated in pcim_iomap_regions */
	nhi->iobase = pcim_iomap_table(pdev)[0];
	nhi->hop_count = ioread32(nhi->iobase + REG_HOP_COUNT) & 0x3ff;
	dev_dbg(dev, "total paths: %d\n", nhi->hop_count);

	nhi->tx_rings = devm_kcalloc(&pdev->dev, nhi->hop_count,
				     sizeof(*nhi->tx_rings), GFP_KERNEL);
	nhi->rx_rings = devm_kcalloc(&pdev->dev, nhi->hop_count,
				     sizeof(*nhi->rx_rings), GFP_KERNEL);
	if (!nhi->tx_rings || !nhi->rx_rings)
		return -ENOMEM;

	nhi_check_quirks(nhi);
	nhi_check_iommu(nhi);

	res = nhi_init_msi(nhi);
	if (res)
		return dev_err_probe(dev, res, "cannot enable MSI, aborting\n");

	spin_lock_init(&nhi->lock);

	res = dma_set_mask_and_coherent(&pdev->dev, DMA_BIT_MASK(64));
	if (res)
		return dev_err_probe(dev, res, "failed to set DMA mask\n");

	pci_set_master(pdev);

	if (nhi->ops && nhi->ops->init) {
		res = nhi->ops->init(nhi);
		if (res)
			return res;
	}

	tb = nhi_select_cm(nhi);
	if (!tb)
		return dev_err_probe(dev, -ENODEV,
			"failed to determine connection manager, aborting\n");

	dev_dbg(dev, "NHI initialized, starting thunderbolt\n");

	res = tb_domain_add(tb);
	if (res) {
		/*
		 * At this point the RX/TX rings might already have been
		 * activated. Do a proper shutdown.
		 */
		tb_domain_put(tb);
		nhi_shutdown(nhi);
		return res;
	}
	pci_set_drvdata(pdev, tb);

	device_wakeup_enable(&pdev->dev);

	pm_runtime_allow(&pdev->dev);
	pm_runtime_set_autosuspend_delay(&pdev->dev, TB_AUTOSUSPEND_DELAY);
	pm_runtime_use_autosuspend(&pdev->dev);
	pm_runtime_put_autosuspend(&pdev->dev);

	return 0;
}

static void nhi_remove(struct pci_dev *pdev)
{
	struct tb *tb = pci_get_drvdata(pdev);
	struct tb_nhi *nhi = tb->nhi;

	pm_runtime_get_sync(&pdev->dev);
	pm_runtime_dont_use_autosuspend(&pdev->dev);
	pm_runtime_forbid(&pdev->dev);

	tb_domain_remove(tb);
	nhi_shutdown(nhi);
}

/*
 * The tunneled pci bridges are siblings of us. Use resume_noirq to reenable
 * the tunnels asap. A corresponding pci quirk blocks the downstream bridges
 * resume_noirq until we are done.
 */
static const struct dev_pm_ops nhi_pm_ops = {
	.suspend_noirq = nhi_suspend_noirq,
	.resume_noirq = nhi_resume_noirq,
	.freeze_noirq = nhi_freeze_noirq,  /*
					    * we just disable hotplug, the
					    * pci-tunnels stay alive.
					    */
	.thaw_noirq = nhi_thaw_noirq,
	.restore_noirq = nhi_resume_noirq,
	.suspend = nhi_suspend,
	.poweroff_noirq = nhi_poweroff_noirq,
	.poweroff = nhi_suspend,
	.complete = nhi_complete,
	.runtime_suspend = nhi_runtime_suspend,
	.runtime_resume = nhi_runtime_resume,
};

static struct pci_device_id nhi_ids[] = {
	/*
	 * We have to specify class, the TB bridges use the same device and
	 * vendor (sub)id on gen 1 and gen 2 controllers.
	 */
	{
		.class = PCI_CLASS_SYSTEM_OTHER << 8, .class_mask = ~0,
		.vendor = PCI_VENDOR_ID_INTEL,
		.device = PCI_DEVICE_ID_INTEL_LIGHT_RIDGE,
		.subvendor = 0x2222, .subdevice = 0x1111,
	},
	{
		.class = PCI_CLASS_SYSTEM_OTHER << 8, .class_mask = ~0,
		.vendor = PCI_VENDOR_ID_INTEL,
		.device = PCI_DEVICE_ID_INTEL_CACTUS_RIDGE_4C,
		.subvendor = 0x2222, .subdevice = 0x1111,
	},
	{
		.class = PCI_CLASS_SYSTEM_OTHER << 8, .class_mask = ~0,
		.vendor = PCI_VENDOR_ID_INTEL,
		.device = PCI_DEVICE_ID_INTEL_FALCON_RIDGE_2C_NHI,
		.subvendor = PCI_ANY_ID, .subdevice = PCI_ANY_ID,
	},
	{
		.class = PCI_CLASS_SYSTEM_OTHER << 8, .class_mask = ~0,
		.vendor = PCI_VENDOR_ID_INTEL,
		.device = PCI_DEVICE_ID_INTEL_FALCON_RIDGE_4C_NHI,
		.subvendor = PCI_ANY_ID, .subdevice = PCI_ANY_ID,
	},

	/* Thunderbolt 3 */
	{ PCI_VDEVICE(INTEL, PCI_DEVICE_ID_INTEL_ALPINE_RIDGE_2C_NHI) },
	{ PCI_VDEVICE(INTEL, PCI_DEVICE_ID_INTEL_ALPINE_RIDGE_4C_NHI) },
	{ PCI_VDEVICE(INTEL, PCI_DEVICE_ID_INTEL_ALPINE_RIDGE_USBONLY_NHI) },
	{ PCI_VDEVICE(INTEL, PCI_DEVICE_ID_INTEL_ALPINE_RIDGE_LP_NHI) },
	{ PCI_VDEVICE(INTEL, PCI_DEVICE_ID_INTEL_ALPINE_RIDGE_LP_USBONLY_NHI) },
	{ PCI_VDEVICE(INTEL, PCI_DEVICE_ID_INTEL_ALPINE_RIDGE_C_2C_NHI) },
	{ PCI_VDEVICE(INTEL, PCI_DEVICE_ID_INTEL_ALPINE_RIDGE_C_4C_NHI) },
	{ PCI_VDEVICE(INTEL, PCI_DEVICE_ID_INTEL_ALPINE_RIDGE_C_USBONLY_NHI) },
	{ PCI_VDEVICE(INTEL, PCI_DEVICE_ID_INTEL_TITAN_RIDGE_2C_NHI) },
	{ PCI_VDEVICE(INTEL, PCI_DEVICE_ID_INTEL_TITAN_RIDGE_4C_NHI) },
	{ PCI_VDEVICE(INTEL, PCI_DEVICE_ID_INTEL_ICL_NHI0),
	  .driver_data = (kernel_ulong_t)&icl_nhi_ops },
	{ PCI_VDEVICE(INTEL, PCI_DEVICE_ID_INTEL_ICL_NHI1),
	  .driver_data = (kernel_ulong_t)&icl_nhi_ops },
	/* Thunderbolt 4 */
	{ PCI_VDEVICE(INTEL, PCI_DEVICE_ID_INTEL_TGL_NHI0),
	  .driver_data = (kernel_ulong_t)&icl_nhi_ops },
	{ PCI_VDEVICE(INTEL, PCI_DEVICE_ID_INTEL_TGL_NHI1),
	  .driver_data = (kernel_ulong_t)&icl_nhi_ops },
	{ PCI_VDEVICE(INTEL, PCI_DEVICE_ID_INTEL_TGL_H_NHI0),
	  .driver_data = (kernel_ulong_t)&icl_nhi_ops },
	{ PCI_VDEVICE(INTEL, PCI_DEVICE_ID_INTEL_TGL_H_NHI1),
	  .driver_data = (kernel_ulong_t)&icl_nhi_ops },
	{ PCI_VDEVICE(INTEL, PCI_DEVICE_ID_INTEL_ADL_NHI0),
	  .driver_data = (kernel_ulong_t)&icl_nhi_ops },
	{ PCI_VDEVICE(INTEL, PCI_DEVICE_ID_INTEL_ADL_NHI1),
	  .driver_data = (kernel_ulong_t)&icl_nhi_ops },
	{ PCI_VDEVICE(INTEL, PCI_DEVICE_ID_INTEL_RPL_NHI0),
	  .driver_data = (kernel_ulong_t)&icl_nhi_ops },
	{ PCI_VDEVICE(INTEL, PCI_DEVICE_ID_INTEL_RPL_NHI1),
	  .driver_data = (kernel_ulong_t)&icl_nhi_ops },
	{ PCI_VDEVICE(INTEL, PCI_DEVICE_ID_INTEL_MTL_M_NHI0),
	  .driver_data = (kernel_ulong_t)&icl_nhi_ops },
	{ PCI_VDEVICE(INTEL, PCI_DEVICE_ID_INTEL_MTL_P_NHI0),
	  .driver_data = (kernel_ulong_t)&icl_nhi_ops },
	{ PCI_VDEVICE(INTEL, PCI_DEVICE_ID_INTEL_MTL_P_NHI1),
	  .driver_data = (kernel_ulong_t)&icl_nhi_ops },

	/* Any USB4 compliant host */
	{ PCI_DEVICE_CLASS(PCI_CLASS_SERIAL_USB_USB4, ~0) },

	{ 0,}
};

MODULE_DEVICE_TABLE(pci, nhi_ids);
MODULE_LICENSE("GPL");

static struct pci_driver nhi_driver = {
	.name = "thunderbolt",
	.id_table = nhi_ids,
	.probe = nhi_probe,
	.remove = nhi_remove,
	.shutdown = nhi_remove,
	.driver.pm = &nhi_pm_ops,
};

static int __init nhi_init(void)
{
	int ret;

	ret = tb_domain_init();
	if (ret)
		return ret;
	ret = pci_register_driver(&nhi_driver);
	if (ret)
		tb_domain_exit();
	return ret;
}

static void __exit nhi_unload(void)
{
	pci_unregister_driver(&nhi_driver);
	tb_domain_exit();
}

rootfs_initcall(nhi_init);
module_exit(nhi_unload);<|MERGE_RESOLUTION|>--- conflicted
+++ resolved
@@ -1138,8 +1138,6 @@
 			break;
 		}
 	}
-<<<<<<< HEAD
-=======
 }
 
 static int nhi_check_iommu_pdev(struct pci_dev *pdev, void *data)
@@ -1181,7 +1179,6 @@
 	nhi->iommu_dma_protection = port_ok;
 	dev_dbg(&nhi->pdev->dev, "IOMMU DMA protection is %s\n",
 		str_enabled_disabled(port_ok));
->>>>>>> d60c95ef
 }
 
 static int nhi_init_msi(struct tb_nhi *nhi)
