--- conflicted
+++ resolved
@@ -14,11 +14,8 @@
  */
 #define CDNS_MCP_IP_MAX_CMD_LEN		32
 
-<<<<<<< HEAD
-=======
 #define SDW_CADENCE_MCP_IP_OFFSET	0x4000
 
->>>>>>> 98817289
 /**
  * struct sdw_cdns_pdi: PDI (Physical Data Interface) instance
  *
@@ -126,11 +123,8 @@
 	struct sdw_bus bus;
 	unsigned int instance;
 
-<<<<<<< HEAD
-=======
 	u32 ip_offset;
 
->>>>>>> 98817289
 	/*
 	 * The datasheet says the RX FIFO AVAIL can be 2 entries more
 	 * than the FIFO capacity, so allow for this.
