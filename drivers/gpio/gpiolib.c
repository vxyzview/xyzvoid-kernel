// SPDX-License-Identifier: GPL-2.0

#include <linux/acpi.h>
#include <linux/bitmap.h>
#include <linux/cleanup.h>
#include <linux/compat.h>
#include <linux/debugfs.h>
#include <linux/device.h>
#include <linux/err.h>
#include <linux/errno.h>
#include <linux/file.h>
#include <linux/fs.h>
#include <linux/idr.h>
#include <linux/interrupt.h>
#include <linux/irq.h>
#include <linux/kernel.h>
#include <linux/list.h>
#include <linux/lockdep.h>
#include <linux/module.h>
#include <linux/of.h>
#include <linux/pinctrl/consumer.h>
#include <linux/seq_file.h>
#include <linux/slab.h>
#include <linux/spinlock.h>
#include <linux/srcu.h>
#include <linux/string.h>

#include <linux/gpio.h>
#include <linux/gpio/driver.h>
#include <linux/gpio/machine.h>

#include <uapi/linux/gpio.h>

#include "gpiolib-acpi.h"
#include "gpiolib-cdev.h"
#include "gpiolib-of.h"
#include "gpiolib-swnode.h"
#include "gpiolib-sysfs.h"
#include "gpiolib.h"

#define CREATE_TRACE_POINTS
#include <trace/events/gpio.h>

/* Implementation infrastructure for GPIO interfaces.
 *
 * The GPIO programming interface allows for inlining speed-critical
 * get/set operations for common cases, so that access to SOC-integrated
 * GPIOs can sometimes cost only an instruction or two per bit.
 */

/* Device and char device-related information */
static DEFINE_IDA(gpio_ida);
static dev_t gpio_devt;
#define GPIO_DEV_MAX 256 /* 256 GPIO chip devices supported */

static int gpio_bus_match(struct device *dev, struct device_driver *drv)
{
	struct fwnode_handle *fwnode = dev_fwnode(dev);

	/*
	 * Only match if the fwnode doesn't already have a proper struct device
	 * created for it.
	 */
	if (fwnode && fwnode->dev != dev)
		return 0;
	return 1;
}

static const struct bus_type gpio_bus_type = {
	.name = "gpio",
	.match = gpio_bus_match,
};

/*
 * Number of GPIOs to use for the fast path in set array
 */
#define FASTPATH_NGPIO CONFIG_GPIOLIB_FASTPATH_LIMIT

static DEFINE_MUTEX(gpio_lookup_lock);
static LIST_HEAD(gpio_lookup_list);

static LIST_HEAD(gpio_devices);
/* Protects the GPIO device list against concurrent modifications. */
static DEFINE_MUTEX(gpio_devices_lock);
/* Ensures coherence during read-only accesses to the list of GPIO devices. */
DEFINE_STATIC_SRCU(gpio_devices_srcu);

static DEFINE_MUTEX(gpio_machine_hogs_mutex);
static LIST_HEAD(gpio_machine_hogs);

static void gpiochip_free_hogs(struct gpio_chip *gc);
static int gpiochip_add_irqchip(struct gpio_chip *gc,
				struct lock_class_key *lock_key,
				struct lock_class_key *request_key);
static void gpiochip_irqchip_remove(struct gpio_chip *gc);
static int gpiochip_irqchip_init_hw(struct gpio_chip *gc);
static int gpiochip_irqchip_init_valid_mask(struct gpio_chip *gc);
static void gpiochip_irqchip_free_valid_mask(struct gpio_chip *gc);

static bool gpiolib_initialized;

const char *gpiod_get_label(struct gpio_desc *desc)
{
	struct gpio_desc_label *label;
	unsigned long flags;

	flags = READ_ONCE(desc->flags);
	if (test_bit(FLAG_USED_AS_IRQ, &flags) &&
	    !test_bit(FLAG_REQUESTED, &flags))
		return "interrupt";

	if (!test_bit(FLAG_REQUESTED, &flags))
		return NULL;

	label = srcu_dereference_check(desc->label, &desc->gdev->desc_srcu,
				srcu_read_lock_held(&desc->gdev->desc_srcu));

	return label->str;
}

static void desc_free_label(struct rcu_head *rh)
{
	kfree(container_of(rh, struct gpio_desc_label, rh));
}

static int desc_set_label(struct gpio_desc *desc, const char *label)
{
	struct gpio_desc_label *new = NULL, *old;

	if (label) {
		new = kzalloc(struct_size(new, str, strlen(label) + 1),
			      GFP_KERNEL);
		if (!new)
			return -ENOMEM;

		strcpy(new->str, label);
	}

	old = rcu_replace_pointer(desc->label, new, 1);
	if (old)
		call_srcu(&desc->gdev->desc_srcu, &old->rh, desc_free_label);

	return 0;
}

/**
 * gpio_to_desc - Convert a GPIO number to its descriptor
 * @gpio: global GPIO number
 *
 * Returns:
 * The GPIO descriptor associated with the given GPIO, or %NULL if no GPIO
 * with the given number exists in the system.
 */
struct gpio_desc *gpio_to_desc(unsigned gpio)
{
	struct gpio_device *gdev;

	scoped_guard(srcu, &gpio_devices_srcu) {
		list_for_each_entry_srcu(gdev, &gpio_devices, list,
				srcu_read_lock_held(&gpio_devices_srcu)) {
			if (gdev->base <= gpio &&
			    gdev->base + gdev->ngpio > gpio)
				return &gdev->descs[gpio - gdev->base];
		}
	}

	if (!gpio_is_valid(gpio))
		pr_warn("invalid GPIO %d\n", gpio);

	return NULL;
}
EXPORT_SYMBOL_GPL(gpio_to_desc);

/* This function is deprecated and will be removed soon, don't use. */
struct gpio_desc *gpiochip_get_desc(struct gpio_chip *gc,
				    unsigned int hwnum)
{
	return gpio_device_get_desc(gc->gpiodev, hwnum);
}
EXPORT_SYMBOL_GPL(gpiochip_get_desc);

/**
 * gpio_device_get_desc() - get the GPIO descriptor corresponding to the given
 *                          hardware number for this GPIO device
 * @gdev: GPIO device to get the descriptor from
 * @hwnum: hardware number of the GPIO for this chip
 *
 * Returns:
 * A pointer to the GPIO descriptor or %EINVAL if no GPIO exists in the given
 * chip for the specified hardware number or %ENODEV if the underlying chip
 * already vanished.
 *
 * The reference count of struct gpio_device is *NOT* increased like when the
 * GPIO is being requested for exclusive usage. It's up to the caller to make
 * sure the GPIO device will stay alive together with the descriptor returned
 * by this function.
 */
struct gpio_desc *
gpio_device_get_desc(struct gpio_device *gdev, unsigned int hwnum)
{
	if (hwnum >= gdev->ngpio)
		return ERR_PTR(-EINVAL);

	return &gdev->descs[hwnum];
}
EXPORT_SYMBOL_GPL(gpio_device_get_desc);

/**
 * desc_to_gpio - convert a GPIO descriptor to the integer namespace
 * @desc: GPIO descriptor
 *
 * This should disappear in the future but is needed since we still
 * use GPIO numbers for error messages and sysfs nodes.
 *
 * Returns:
 * The global GPIO number for the GPIO specified by its descriptor.
 */
int desc_to_gpio(const struct gpio_desc *desc)
{
	return desc->gdev->base + (desc - &desc->gdev->descs[0]);
}
EXPORT_SYMBOL_GPL(desc_to_gpio);


/**
 * gpiod_to_chip - Return the GPIO chip to which a GPIO descriptor belongs
 * @desc:	descriptor to return the chip of
 *
 * *DEPRECATED*
 * This function is unsafe and should not be used. Using the chip address
 * without taking the SRCU read lock may result in dereferencing a dangling
 * pointer.
 */
struct gpio_chip *gpiod_to_chip(const struct gpio_desc *desc)
{
	if (!desc)
		return NULL;

	return gpio_device_get_chip(desc->gdev);
}
EXPORT_SYMBOL_GPL(gpiod_to_chip);

/**
 * gpiod_to_gpio_device() - Return the GPIO device to which this descriptor
 *                          belongs.
 * @desc: Descriptor for which to return the GPIO device.
 *
 * This *DOES NOT* increase the reference count of the GPIO device as it's
 * expected that the descriptor is requested and the users already holds a
 * reference to the device.
 *
 * Returns:
 * Address of the GPIO device owning this descriptor.
 */
struct gpio_device *gpiod_to_gpio_device(struct gpio_desc *desc)
{
	if (!desc)
		return NULL;

	return desc->gdev;
}
EXPORT_SYMBOL_GPL(gpiod_to_gpio_device);

/**
 * gpio_device_get_base() - Get the base GPIO number allocated by this device
 * @gdev: GPIO device
 *
 * Returns:
 * First GPIO number in the global GPIO numberspace for this device.
 */
int gpio_device_get_base(struct gpio_device *gdev)
{
	return gdev->base;
}
EXPORT_SYMBOL_GPL(gpio_device_get_base);

/**
 * gpio_device_get_label() - Get the label of this GPIO device
 * @gdev: GPIO device
 *
 * Returns:
 * Pointer to the string containing the GPIO device label. The string's
 * lifetime is tied to that of the underlying GPIO device.
 */
const char *gpio_device_get_label(struct gpio_device *gdev)
{
	return gdev->label;
}
EXPORT_SYMBOL(gpio_device_get_label);

/**
 * gpio_device_get_chip() - Get the gpio_chip implementation of this GPIO device
 * @gdev: GPIO device
 *
 * Returns:
 * Address of the GPIO chip backing this device.
 *
 * *DEPRECATED*
 * Until we can get rid of all non-driver users of struct gpio_chip, we must
 * provide a way of retrieving the pointer to it from struct gpio_device. This
 * is *NOT* safe as the GPIO API is considered to be hot-unpluggable and the
 * chip can dissapear at any moment (unlike reference-counted struct
 * gpio_device).
 *
 * Use at your own risk.
 */
struct gpio_chip *gpio_device_get_chip(struct gpio_device *gdev)
{
	return rcu_dereference_check(gdev->chip, 1);
}
EXPORT_SYMBOL_GPL(gpio_device_get_chip);

/* dynamic allocation of GPIOs, e.g. on a hotplugged device */
static int gpiochip_find_base_unlocked(int ngpio)
{
	struct gpio_device *gdev;
	int base = GPIO_DYNAMIC_BASE;

	list_for_each_entry_srcu(gdev, &gpio_devices, list,
				 lockdep_is_held(&gpio_devices_lock)) {
		/* found a free space? */
		if (gdev->base >= base + ngpio)
			break;
		/* nope, check the space right after the chip */
		base = gdev->base + gdev->ngpio;
		if (base < GPIO_DYNAMIC_BASE)
			base = GPIO_DYNAMIC_BASE;
	}

	if (gpio_is_valid(base)) {
		pr_debug("%s: found new base at %d\n", __func__, base);
		return base;
	} else {
		pr_err("%s: cannot find free range\n", __func__);
		return -ENOSPC;
	}
}

/**
 * gpiod_get_direction - return the current direction of a GPIO
 * @desc:	GPIO to get the direction of
 *
 * Returns 0 for output, 1 for input, or an error code in case of error.
 *
 * This function may sleep if gpiod_cansleep() is true.
 */
int gpiod_get_direction(struct gpio_desc *desc)
{
	unsigned long flags;
	unsigned int offset;
	int ret;

	/*
	 * We cannot use VALIDATE_DESC() as we must not return 0 for a NULL
	 * descriptor like we usually do.
	 */
	if (!desc || IS_ERR(desc))
		return -EINVAL;

	CLASS(gpio_chip_guard, guard)(desc);
	if (!guard.gc)
		return -ENODEV;

	offset = gpio_chip_hwgpio(desc);
	flags = READ_ONCE(desc->flags);

	/*
	 * Open drain emulation using input mode may incorrectly report
	 * input here, fix that up.
	 */
	if (test_bit(FLAG_OPEN_DRAIN, &flags) &&
	    test_bit(FLAG_IS_OUT, &flags))
		return 0;

	if (!guard.gc->get_direction)
		return -ENOTSUPP;

	ret = guard.gc->get_direction(guard.gc, offset);
	if (ret < 0)
		return ret;

	/* GPIOF_DIR_IN or other positive, otherwise GPIOF_DIR_OUT */
	if (ret > 0)
		ret = 1;

	assign_bit(FLAG_IS_OUT, &flags, !ret);
	WRITE_ONCE(desc->flags, flags);

	return ret;
}
EXPORT_SYMBOL_GPL(gpiod_get_direction);

/*
 * Add a new chip to the global chips list, keeping the list of chips sorted
 * by range(means [base, base + ngpio - 1]) order.
 *
 * Return -EBUSY if the new chip overlaps with some other chip's integer
 * space.
 */
static int gpiodev_add_to_list_unlocked(struct gpio_device *gdev)
{
	struct gpio_device *prev, *next;

	lockdep_assert_held(&gpio_devices_lock);

	if (list_empty(&gpio_devices)) {
		/* initial entry in list */
		list_add_tail_rcu(&gdev->list, &gpio_devices);
		return 0;
	}

	next = list_first_entry(&gpio_devices, struct gpio_device, list);
	if (gdev->base + gdev->ngpio <= next->base) {
		/* add before first entry */
		list_add_rcu(&gdev->list, &gpio_devices);
		return 0;
	}

	prev = list_last_entry(&gpio_devices, struct gpio_device, list);
	if (prev->base + prev->ngpio <= gdev->base) {
		/* add behind last entry */
		list_add_tail_rcu(&gdev->list, &gpio_devices);
		return 0;
	}

	list_for_each_entry_safe(prev, next, &gpio_devices, list) {
		/* at the end of the list */
		if (&next->list == &gpio_devices)
			break;

		/* add between prev and next */
		if (prev->base + prev->ngpio <= gdev->base
				&& gdev->base + gdev->ngpio <= next->base) {
			list_add_rcu(&gdev->list, &prev->list);
			return 0;
		}
	}

	synchronize_srcu(&gpio_devices_srcu);

	return -EBUSY;
}

/*
 * Convert a GPIO name to its descriptor
 * Note that there is no guarantee that GPIO names are globally unique!
 * Hence this function will return, if it exists, a reference to the first GPIO
 * line found that matches the given name.
 */
static struct gpio_desc *gpio_name_to_desc(const char * const name)
{
	struct gpio_device *gdev;
	struct gpio_desc *desc;
	struct gpio_chip *gc;

	if (!name)
		return NULL;

	guard(srcu)(&gpio_devices_srcu);

	list_for_each_entry_srcu(gdev, &gpio_devices, list,
				 srcu_read_lock_held(&gpio_devices_srcu)) {
		guard(srcu)(&gdev->srcu);

		gc = srcu_dereference(gdev->chip, &gdev->srcu);
		if (!gc)
			continue;

		for_each_gpio_desc(gc, desc) {
			if (desc->name && !strcmp(desc->name, name))
				return desc;
		}
	}

	return NULL;
}

/*
 * Take the names from gc->names and assign them to their GPIO descriptors.
 * Warn if a name is already used for a GPIO line on a different GPIO chip.
 *
 * Note that:
 *   1. Non-unique names are still accepted,
 *   2. Name collisions within the same GPIO chip are not reported.
 */
static int gpiochip_set_desc_names(struct gpio_chip *gc)
{
	struct gpio_device *gdev = gc->gpiodev;
	int i;

	/* First check all names if they are unique */
	for (i = 0; i != gc->ngpio; ++i) {
		struct gpio_desc *gpio;

		gpio = gpio_name_to_desc(gc->names[i]);
		if (gpio)
			dev_warn(&gdev->dev,
				 "Detected name collision for GPIO name '%s'\n",
				 gc->names[i]);
	}

	/* Then add all names to the GPIO descriptors */
	for (i = 0; i != gc->ngpio; ++i)
		gdev->descs[i].name = gc->names[i];

	return 0;
}

/*
 * gpiochip_set_names - Set GPIO line names using device properties
 * @chip: GPIO chip whose lines should be named, if possible
 *
 * Looks for device property "gpio-line-names" and if it exists assigns
 * GPIO line names for the chip. The memory allocated for the assigned
 * names belong to the underlying firmware node and should not be released
 * by the caller.
 */
static int gpiochip_set_names(struct gpio_chip *chip)
{
	struct gpio_device *gdev = chip->gpiodev;
	struct device *dev = &gdev->dev;
	const char **names;
	int ret, i;
	int count;

	count = device_property_string_array_count(dev, "gpio-line-names");
	if (count < 0)
		return 0;

	/*
	 * When offset is set in the driver side we assume the driver internally
	 * is using more than one gpiochip per the same device. We have to stop
	 * setting friendly names if the specified ones with 'gpio-line-names'
	 * are less than the offset in the device itself. This means all the
	 * lines are not present for every single pin within all the internal
	 * gpiochips.
	 */
	if (count <= chip->offset) {
		dev_warn(dev, "gpio-line-names too short (length %d), cannot map names for the gpiochip at offset %u\n",
			 count, chip->offset);
		return 0;
	}

	names = kcalloc(count, sizeof(*names), GFP_KERNEL);
	if (!names)
		return -ENOMEM;

	ret = device_property_read_string_array(dev, "gpio-line-names",
						names, count);
	if (ret < 0) {
		dev_warn(dev, "failed to read GPIO line names\n");
		kfree(names);
		return ret;
	}

	/*
	 * When more that one gpiochip per device is used, 'count' can
	 * contain at most number gpiochips x chip->ngpio. We have to
	 * correctly distribute all defined lines taking into account
	 * chip->offset as starting point from where we will assign
	 * the names to pins from the 'names' array. Since property
	 * 'gpio-line-names' cannot contains gaps, we have to be sure
	 * we only assign those pins that really exists since chip->ngpio
	 * can be different of the chip->offset.
	 */
	count = (count > chip->offset) ? count - chip->offset : count;
	if (count > chip->ngpio)
		count = chip->ngpio;

	for (i = 0; i < count; i++) {
		/*
		 * Allow overriding "fixed" names provided by the GPIO
		 * provider. The "fixed" names are more often than not
		 * generic and less informative than the names given in
		 * device properties.
		 */
		if (names[chip->offset + i] && names[chip->offset + i][0])
			gdev->descs[i].name = names[chip->offset + i];
	}

	kfree(names);

	return 0;
}

static unsigned long *gpiochip_allocate_mask(struct gpio_chip *gc)
{
	unsigned long *p;

	p = bitmap_alloc(gc->ngpio, GFP_KERNEL);
	if (!p)
		return NULL;

	/* Assume by default all GPIOs are valid */
	bitmap_fill(p, gc->ngpio);

	return p;
}

static void gpiochip_free_mask(unsigned long **p)
{
	bitmap_free(*p);
	*p = NULL;
}

static unsigned int gpiochip_count_reserved_ranges(struct gpio_chip *gc)
{
	struct device *dev = &gc->gpiodev->dev;
	int size;

	/* Format is "start, count, ..." */
	size = device_property_count_u32(dev, "gpio-reserved-ranges");
	if (size > 0 && size % 2 == 0)
		return size;

	return 0;
}

static int gpiochip_apply_reserved_ranges(struct gpio_chip *gc)
{
	struct device *dev = &gc->gpiodev->dev;
	unsigned int size;
	u32 *ranges;
	int ret;

	size = gpiochip_count_reserved_ranges(gc);
	if (size == 0)
		return 0;

	ranges = kmalloc_array(size, sizeof(*ranges), GFP_KERNEL);
	if (!ranges)
		return -ENOMEM;

	ret = device_property_read_u32_array(dev, "gpio-reserved-ranges",
					     ranges, size);
	if (ret) {
		kfree(ranges);
		return ret;
	}

	while (size) {
		u32 count = ranges[--size];
		u32 start = ranges[--size];

		if (start >= gc->ngpio || start + count > gc->ngpio)
			continue;

		bitmap_clear(gc->valid_mask, start, count);
	}

	kfree(ranges);
	return 0;
}

static int gpiochip_init_valid_mask(struct gpio_chip *gc)
{
	int ret;

	if (!(gpiochip_count_reserved_ranges(gc) || gc->init_valid_mask))
		return 0;

	gc->valid_mask = gpiochip_allocate_mask(gc);
	if (!gc->valid_mask)
		return -ENOMEM;

	ret = gpiochip_apply_reserved_ranges(gc);
	if (ret)
		return ret;

	if (gc->init_valid_mask)
		return gc->init_valid_mask(gc,
					   gc->valid_mask,
					   gc->ngpio);

	return 0;
}

static void gpiochip_free_valid_mask(struct gpio_chip *gc)
{
	gpiochip_free_mask(&gc->valid_mask);
}

static int gpiochip_add_pin_ranges(struct gpio_chip *gc)
{
	/*
	 * Device Tree platforms are supposed to use "gpio-ranges"
	 * property. This check ensures that the ->add_pin_ranges()
	 * won't be called for them.
	 */
	if (device_property_present(&gc->gpiodev->dev, "gpio-ranges"))
		return 0;

	if (gc->add_pin_ranges)
		return gc->add_pin_ranges(gc);

	return 0;
}

bool gpiochip_line_is_valid(const struct gpio_chip *gc,
				unsigned int offset)
{
	/* No mask means all valid */
	if (likely(!gc->valid_mask))
		return true;
	return test_bit(offset, gc->valid_mask);
}
EXPORT_SYMBOL_GPL(gpiochip_line_is_valid);

static void gpiodev_release(struct device *dev)
{
	struct gpio_device *gdev = to_gpio_device(dev);

	/* Call pending kfree()s for descriptor labels. */
	synchronize_srcu(&gdev->desc_srcu);
	cleanup_srcu_struct(&gdev->desc_srcu);

	ida_free(&gpio_ida, gdev->id);
	kfree_const(gdev->label);
	kfree(gdev->descs);
	cleanup_srcu_struct(&gdev->srcu);
	kfree(gdev);
}

static const struct device_type gpio_dev_type = {
	.name = "gpio_chip",
	.release = gpiodev_release,
};

#ifdef CONFIG_GPIO_CDEV
#define gcdev_register(gdev, devt)	gpiolib_cdev_register((gdev), (devt))
#define gcdev_unregister(gdev)		gpiolib_cdev_unregister((gdev))
#else
/*
 * gpiolib_cdev_register() indirectly calls device_add(), which is still
 * required even when cdev is not selected.
 */
#define gcdev_register(gdev, devt)	device_add(&(gdev)->dev)
#define gcdev_unregister(gdev)		device_del(&(gdev)->dev)
#endif

static int gpiochip_setup_dev(struct gpio_device *gdev)
{
	struct fwnode_handle *fwnode = dev_fwnode(&gdev->dev);
	int ret;

	device_initialize(&gdev->dev);

	/*
	 * If fwnode doesn't belong to another device, it's safe to clear its
	 * initialized flag.
	 */
	if (fwnode && !fwnode->dev)
		fwnode_dev_initialized(fwnode, false);

	ret = gcdev_register(gdev, gpio_devt);
	if (ret)
		return ret;

	ret = gpiochip_sysfs_register(gdev);
	if (ret)
		goto err_remove_device;

	dev_dbg(&gdev->dev, "registered GPIOs %d to %d on %s\n", gdev->base,
		gdev->base + gdev->ngpio - 1, gdev->label);

	return 0;

err_remove_device:
	gcdev_unregister(gdev);
	return ret;
}

static void gpiochip_machine_hog(struct gpio_chip *gc, struct gpiod_hog *hog)
{
	struct gpio_desc *desc;
	int rv;

	desc = gpiochip_get_desc(gc, hog->chip_hwnum);
	if (IS_ERR(desc)) {
		chip_err(gc, "%s: unable to get GPIO desc: %ld\n", __func__,
			 PTR_ERR(desc));
		return;
	}

	rv = gpiod_hog(desc, hog->line_name, hog->lflags, hog->dflags);
	if (rv)
		gpiod_err(desc, "%s: unable to hog GPIO line (%s:%u): %d\n",
			  __func__, gc->label, hog->chip_hwnum, rv);
}

static void machine_gpiochip_add(struct gpio_chip *gc)
{
	struct gpiod_hog *hog;

	mutex_lock(&gpio_machine_hogs_mutex);

	list_for_each_entry(hog, &gpio_machine_hogs, list) {
		if (!strcmp(gc->label, hog->chip_label))
			gpiochip_machine_hog(gc, hog);
	}

	mutex_unlock(&gpio_machine_hogs_mutex);
}

static void gpiochip_setup_devs(void)
{
	struct gpio_device *gdev;
	int ret;

	guard(srcu)(&gpio_devices_srcu);

	list_for_each_entry_srcu(gdev, &gpio_devices, list,
				 srcu_read_lock_held(&gpio_devices_srcu)) {
		ret = gpiochip_setup_dev(gdev);
		if (ret)
			dev_err(&gdev->dev,
				"Failed to initialize gpio device (%d)\n", ret);
	}
}

static void gpiochip_set_data(struct gpio_chip *gc, void *data)
{
	gc->gpiodev->data = data;
}

/**
 * gpiochip_get_data() - get per-subdriver data for the chip
 * @gc: GPIO chip
 *
 * Returns:
 * The per-subdriver data for the chip.
 */
void *gpiochip_get_data(struct gpio_chip *gc)
{
	return gc->gpiodev->data;
}
EXPORT_SYMBOL_GPL(gpiochip_get_data);

int gpiochip_get_ngpios(struct gpio_chip *gc, struct device *dev)
{
	u32 ngpios = gc->ngpio;
	int ret;

	if (ngpios == 0) {
		ret = device_property_read_u32(dev, "ngpios", &ngpios);
		if (ret == -ENODATA)
			/*
			 * -ENODATA means that there is no property found and
			 * we want to issue the error message to the user.
			 * Besides that, we want to return different error code
			 * to state that supplied value is not valid.
			 */
			ngpios = 0;
		else if (ret)
			return ret;

		gc->ngpio = ngpios;
	}

	if (gc->ngpio == 0) {
		chip_err(gc, "tried to insert a GPIO chip with zero lines\n");
		return -EINVAL;
	}

	if (gc->ngpio > FASTPATH_NGPIO)
		chip_warn(gc, "line cnt %u is greater than fast path cnt %u\n",
			gc->ngpio, FASTPATH_NGPIO);

	return 0;
}
EXPORT_SYMBOL_GPL(gpiochip_get_ngpios);

int gpiochip_add_data_with_key(struct gpio_chip *gc, void *data,
			       struct lock_class_key *lock_key,
			       struct lock_class_key *request_key)
{
	struct gpio_device *gdev;
	unsigned int desc_index;
	int base = 0;
	int ret = 0;

	/*
	 * First: allocate and populate the internal stat container, and
	 * set up the struct device.
	 */
	gdev = kzalloc(sizeof(*gdev), GFP_KERNEL);
	if (!gdev)
		return -ENOMEM;

	gdev->dev.type = &gpio_dev_type;
	gdev->dev.bus = &gpio_bus_type;
	gdev->dev.parent = gc->parent;
	rcu_assign_pointer(gdev->chip, gc);

	gc->gpiodev = gdev;
	gpiochip_set_data(gc, data);

	/*
	 * If the calling driver did not initialize firmware node,
	 * do it here using the parent device, if any.
	 */
	if (gc->fwnode)
		device_set_node(&gdev->dev, gc->fwnode);
	else if (gc->parent)
		device_set_node(&gdev->dev, dev_fwnode(gc->parent));

	gdev->id = ida_alloc(&gpio_ida, GFP_KERNEL);
	if (gdev->id < 0) {
		ret = gdev->id;
		goto err_free_gdev;
	}

	ret = dev_set_name(&gdev->dev, GPIOCHIP_NAME "%d", gdev->id);
	if (ret)
		goto err_free_ida;

	if (gc->parent && gc->parent->driver)
		gdev->owner = gc->parent->driver->owner;
	else if (gc->owner)
		/* TODO: remove chip->owner */
		gdev->owner = gc->owner;
	else
		gdev->owner = THIS_MODULE;

	ret = gpiochip_get_ngpios(gc, &gdev->dev);
	if (ret)
		goto err_free_dev_name;

	gdev->descs = kcalloc(gc->ngpio, sizeof(*gdev->descs), GFP_KERNEL);
	if (!gdev->descs) {
		ret = -ENOMEM;
		goto err_free_dev_name;
	}

	gdev->label = kstrdup_const(gc->label ?: "unknown", GFP_KERNEL);
	if (!gdev->label) {
		ret = -ENOMEM;
		goto err_free_descs;
	}

	gdev->ngpio = gc->ngpio;
	gdev->can_sleep = gc->can_sleep;

	scoped_guard(mutex, &gpio_devices_lock) {
		/*
		 * TODO: this allocates a Linux GPIO number base in the global
		 * GPIO numberspace for this chip. In the long run we want to
		 * get *rid* of this numberspace and use only descriptors, but
		 * it may be a pipe dream. It will not happen before we get rid
		 * of the sysfs interface anyways.
		 */
		base = gc->base;
		if (base < 0) {
			base = gpiochip_find_base_unlocked(gc->ngpio);
			if (base < 0) {
				ret = base;
				base = 0;
				goto err_free_label;
			}

			/*
			 * TODO: it should not be necessary to reflect the
			 * assigned base outside of the GPIO subsystem. Go over
			 * drivers and see if anyone makes use of this, else
			 * drop this and assign a poison instead.
			 */
			gc->base = base;
		} else {
			dev_warn(&gdev->dev,
				 "Static allocation of GPIO base is deprecated, use dynamic allocation.\n");
		}

		gdev->base = base;

		ret = gpiodev_add_to_list_unlocked(gdev);
		if (ret) {
			chip_err(gc, "GPIO integer space overlap, cannot add chip\n");
			goto err_free_label;
		}
	}

	for (desc_index = 0; desc_index < gc->ngpio; desc_index++)
		gdev->descs[desc_index].gdev = gdev;

	BLOCKING_INIT_NOTIFIER_HEAD(&gdev->line_state_notifier);
	BLOCKING_INIT_NOTIFIER_HEAD(&gdev->device_notifier);

	ret = init_srcu_struct(&gdev->srcu);
	if (ret)
		goto err_remove_from_list;

	ret = init_srcu_struct(&gdev->desc_srcu);
	if (ret)
		goto err_cleanup_gdev_srcu;

#ifdef CONFIG_PINCTRL
	INIT_LIST_HEAD(&gdev->pin_ranges);
#endif

	if (gc->names) {
		ret = gpiochip_set_desc_names(gc);
		if (ret)
			goto err_cleanup_desc_srcu;
	}
	ret = gpiochip_set_names(gc);
	if (ret)
		goto err_cleanup_desc_srcu;

	ret = gpiochip_init_valid_mask(gc);
	if (ret)
		goto err_cleanup_desc_srcu;

	for (desc_index = 0; desc_index < gc->ngpio; desc_index++) {
		struct gpio_desc *desc = &gdev->descs[desc_index];

		if (gc->get_direction && gpiochip_line_is_valid(gc, desc_index)) {
			assign_bit(FLAG_IS_OUT,
				   &desc->flags, !gc->get_direction(gc, desc_index));
		} else {
			assign_bit(FLAG_IS_OUT,
				   &desc->flags, !gc->direction_input);
		}
	}

	ret = of_gpiochip_add(gc);
	if (ret)
		goto err_free_valid_mask;

	ret = gpiochip_add_pin_ranges(gc);
	if (ret)
		goto err_remove_of_chip;

	acpi_gpiochip_add(gc);

	machine_gpiochip_add(gc);

	ret = gpiochip_irqchip_init_valid_mask(gc);
	if (ret)
		goto err_free_hogs;

	ret = gpiochip_irqchip_init_hw(gc);
	if (ret)
		goto err_remove_irqchip_mask;

	ret = gpiochip_add_irqchip(gc, lock_key, request_key);
	if (ret)
		goto err_remove_irqchip_mask;

	/*
	 * By first adding the chardev, and then adding the device,
	 * we get a device node entry in sysfs under
	 * /sys/bus/gpio/devices/gpiochipN/dev that can be used for
	 * coldplug of device nodes and other udev business.
	 * We can do this only if gpiolib has been initialized.
	 * Otherwise, defer until later.
	 */
	if (gpiolib_initialized) {
		ret = gpiochip_setup_dev(gdev);
		if (ret)
			goto err_remove_irqchip;
	}
	return 0;

err_remove_irqchip:
	gpiochip_irqchip_remove(gc);
err_remove_irqchip_mask:
	gpiochip_irqchip_free_valid_mask(gc);
err_free_hogs:
	gpiochip_free_hogs(gc);
	acpi_gpiochip_remove(gc);
	gpiochip_remove_pin_ranges(gc);
err_remove_of_chip:
	of_gpiochip_remove(gc);
err_free_valid_mask:
	gpiochip_free_valid_mask(gc);
err_cleanup_desc_srcu:
	cleanup_srcu_struct(&gdev->desc_srcu);
err_cleanup_gdev_srcu:
	cleanup_srcu_struct(&gdev->srcu);
err_remove_from_list:
	scoped_guard(mutex, &gpio_devices_lock)
		list_del_rcu(&gdev->list);
	synchronize_srcu(&gpio_devices_srcu);
	if (gdev->dev.release) {
		/* release() has been registered by gpiochip_setup_dev() */
		gpio_device_put(gdev);
		goto err_print_message;
	}
err_free_label:
	kfree_const(gdev->label);
err_free_descs:
	kfree(gdev->descs);
err_free_dev_name:
	kfree(dev_name(&gdev->dev));
err_free_ida:
	ida_free(&gpio_ida, gdev->id);
err_free_gdev:
	kfree(gdev);
err_print_message:
	/* failures here can mean systems won't boot... */
	if (ret != -EPROBE_DEFER) {
		pr_err("%s: GPIOs %d..%d (%s) failed to register, %d\n", __func__,
		       base, base + (int)gc->ngpio - 1,
		       gc->label ? : "generic", ret);
	}
	return ret;
}
EXPORT_SYMBOL_GPL(gpiochip_add_data_with_key);

/**
 * gpiochip_remove() - unregister a gpio_chip
 * @gc: the chip to unregister
 *
 * A gpio_chip with any GPIOs still requested may not be removed.
 */
void gpiochip_remove(struct gpio_chip *gc)
{
	struct gpio_device *gdev = gc->gpiodev;

	/* FIXME: should the legacy sysfs handling be moved to gpio_device? */
	gpiochip_sysfs_unregister(gdev);
	gpiochip_free_hogs(gc);

	scoped_guard(mutex, &gpio_devices_lock)
		list_del_rcu(&gdev->list);
	synchronize_srcu(&gpio_devices_srcu);

	/* Numb the device, cancelling all outstanding operations */
	rcu_assign_pointer(gdev->chip, NULL);
	synchronize_srcu(&gdev->srcu);
	gpiochip_irqchip_remove(gc);
	acpi_gpiochip_remove(gc);
	of_gpiochip_remove(gc);
	gpiochip_remove_pin_ranges(gc);
	gpiochip_free_valid_mask(gc);
	/*
	 * We accept no more calls into the driver from this point, so
	 * NULL the driver data pointer.
	 */
	gpiochip_set_data(gc, NULL);

	/*
	 * The gpiochip side puts its use of the device to rest here:
	 * if there are no userspace clients, the chardev and device will
	 * be removed, else it will be dangling until the last user is
	 * gone.
	 */
	gcdev_unregister(gdev);
	gpio_device_put(gdev);
}
EXPORT_SYMBOL_GPL(gpiochip_remove);

/**
 * gpio_device_find() - find a specific GPIO device
 * @data: data to pass to match function
 * @match: Callback function to check gpio_chip
 *
 * Returns:
 * New reference to struct gpio_device.
 *
 * Similar to bus_find_device(). It returns a reference to a gpio_device as
 * determined by a user supplied @match callback. The callback should return
 * 0 if the device doesn't match and non-zero if it does. If the callback
 * returns non-zero, this function will return to the caller and not iterate
 * over any more gpio_devices.
 *
 * The callback takes the GPIO chip structure as argument. During the execution
 * of the callback function the chip is protected from being freed. TODO: This
 * actually has yet to be implemented.
 *
 * If the function returns non-NULL, the returned reference must be freed by
 * the caller using gpio_device_put().
 */
struct gpio_device *gpio_device_find(const void *data,
				     int (*match)(struct gpio_chip *gc,
						  const void *data))
{
	struct gpio_device *gdev;
	struct gpio_chip *gc;

	/*
	 * Not yet but in the future the spinlock below will become a mutex.
	 * Annotate this function before anyone tries to use it in interrupt
	 * context like it happened with gpiochip_find().
	 */
	might_sleep();

	guard(srcu)(&gpio_devices_srcu);

	list_for_each_entry_srcu(gdev, &gpio_devices, list,
				 srcu_read_lock_held(&gpio_devices_srcu)) {
		if (!device_is_registered(&gdev->dev))
			continue;

		guard(srcu)(&gdev->srcu);

		gc = srcu_dereference(gdev->chip, &gdev->srcu);

		if (gc && match(gc, data))
			return gpio_device_get(gdev);
	}

	return NULL;
}
EXPORT_SYMBOL_GPL(gpio_device_find);

static int gpio_chip_match_by_label(struct gpio_chip *gc, const void *label)
{
	return gc->label && !strcmp(gc->label, label);
}

/**
 * gpio_device_find_by_label() - wrapper around gpio_device_find() finding the
 *                               GPIO device by its backing chip's label
 * @label: Label to lookup
 *
 * Returns:
 * Reference to the GPIO device or NULL. Reference must be released with
 * gpio_device_put().
 */
struct gpio_device *gpio_device_find_by_label(const char *label)
{
	return gpio_device_find((void *)label, gpio_chip_match_by_label);
}
EXPORT_SYMBOL_GPL(gpio_device_find_by_label);

static int gpio_chip_match_by_fwnode(struct gpio_chip *gc, const void *fwnode)
{
	return device_match_fwnode(&gc->gpiodev->dev, fwnode);
}

/**
 * gpio_device_find_by_fwnode() - wrapper around gpio_device_find() finding
 *                                the GPIO device by its fwnode
 * @fwnode: Firmware node to lookup
 *
 * Returns:
 * Reference to the GPIO device or NULL. Reference must be released with
 * gpio_device_put().
 */
struct gpio_device *gpio_device_find_by_fwnode(const struct fwnode_handle *fwnode)
{
	return gpio_device_find((void *)fwnode, gpio_chip_match_by_fwnode);
}
EXPORT_SYMBOL_GPL(gpio_device_find_by_fwnode);

/**
 * gpio_device_get() - Increase the reference count of this GPIO device
 * @gdev: GPIO device to increase the refcount for
 *
 * Returns:
 * Pointer to @gdev.
 */
struct gpio_device *gpio_device_get(struct gpio_device *gdev)
{
	return to_gpio_device(get_device(&gdev->dev));
}
EXPORT_SYMBOL_GPL(gpio_device_get);

/**
 * gpio_device_put() - Decrease the reference count of this GPIO device and
 *                     possibly free all resources associated with it.
 * @gdev: GPIO device to decrease the reference count for
 */
void gpio_device_put(struct gpio_device *gdev)
{
	put_device(&gdev->dev);
}
EXPORT_SYMBOL_GPL(gpio_device_put);

/**
 * gpio_device_to_device() - Retrieve the address of the underlying struct
 *                           device.
 * @gdev: GPIO device for which to return the address.
 *
 * This does not increase the reference count of the GPIO device nor the
 * underlying struct device.
 *
 * Returns:
 * Address of struct device backing this GPIO device.
 */
struct device *gpio_device_to_device(struct gpio_device *gdev)
{
	return &gdev->dev;
}
EXPORT_SYMBOL_GPL(gpio_device_to_device);

#ifdef CONFIG_GPIOLIB_IRQCHIP

/*
 * The following is irqchip helper code for gpiochips.
 */

static int gpiochip_irqchip_init_hw(struct gpio_chip *gc)
{
	struct gpio_irq_chip *girq = &gc->irq;

	if (!girq->init_hw)
		return 0;

	return girq->init_hw(gc);
}

static int gpiochip_irqchip_init_valid_mask(struct gpio_chip *gc)
{
	struct gpio_irq_chip *girq = &gc->irq;

	if (!girq->init_valid_mask)
		return 0;

	girq->valid_mask = gpiochip_allocate_mask(gc);
	if (!girq->valid_mask)
		return -ENOMEM;

	girq->init_valid_mask(gc, girq->valid_mask, gc->ngpio);

	return 0;
}

static void gpiochip_irqchip_free_valid_mask(struct gpio_chip *gc)
{
	gpiochip_free_mask(&gc->irq.valid_mask);
}

static bool gpiochip_irqchip_irq_valid(const struct gpio_chip *gc,
				       unsigned int offset)
{
	if (!gpiochip_line_is_valid(gc, offset))
		return false;
	/* No mask means all valid */
	if (likely(!gc->irq.valid_mask))
		return true;
	return test_bit(offset, gc->irq.valid_mask);
}

#ifdef CONFIG_IRQ_DOMAIN_HIERARCHY

/**
 * gpiochip_set_hierarchical_irqchip() - connects a hierarchical irqchip
 * to a gpiochip
 * @gc: the gpiochip to set the irqchip hierarchical handler to
 * @irqchip: the irqchip to handle this level of the hierarchy, the interrupt
 * will then percolate up to the parent
 */
static void gpiochip_set_hierarchical_irqchip(struct gpio_chip *gc,
					      struct irq_chip *irqchip)
{
	/* DT will deal with mapping each IRQ as we go along */
	if (is_of_node(gc->irq.fwnode))
		return;

	/*
	 * This is for legacy and boardfile "irqchip" fwnodes: allocate
	 * irqs upfront instead of dynamically since we don't have the
	 * dynamic type of allocation that hardware description languages
	 * provide. Once all GPIO drivers using board files are gone from
	 * the kernel we can delete this code, but for a transitional period
	 * it is necessary to keep this around.
	 */
	if (is_fwnode_irqchip(gc->irq.fwnode)) {
		int i;
		int ret;

		for (i = 0; i < gc->ngpio; i++) {
			struct irq_fwspec fwspec;
			unsigned int parent_hwirq;
			unsigned int parent_type;
			struct gpio_irq_chip *girq = &gc->irq;

			/*
			 * We call the child to parent translation function
			 * only to check if the child IRQ is valid or not.
			 * Just pick the rising edge type here as that is what
			 * we likely need to support.
			 */
			ret = girq->child_to_parent_hwirq(gc, i,
							  IRQ_TYPE_EDGE_RISING,
							  &parent_hwirq,
							  &parent_type);
			if (ret) {
				chip_err(gc, "skip set-up on hwirq %d\n",
					 i);
				continue;
			}

			fwspec.fwnode = gc->irq.fwnode;
			/* This is the hwirq for the GPIO line side of things */
			fwspec.param[0] = girq->child_offset_to_irq(gc, i);
			/* Just pick something */
			fwspec.param[1] = IRQ_TYPE_EDGE_RISING;
			fwspec.param_count = 2;
			ret = irq_domain_alloc_irqs(gc->irq.domain, 1,
						    NUMA_NO_NODE, &fwspec);
			if (ret < 0) {
				chip_err(gc,
					 "can not allocate irq for GPIO line %d parent hwirq %d in hierarchy domain: %d\n",
					 i, parent_hwirq,
					 ret);
			}
		}
	}

	chip_err(gc, "%s unknown fwnode type proceed anyway\n", __func__);

	return;
}

static int gpiochip_hierarchy_irq_domain_translate(struct irq_domain *d,
						   struct irq_fwspec *fwspec,
						   unsigned long *hwirq,
						   unsigned int *type)
{
	/* We support standard DT translation */
	if (is_of_node(fwspec->fwnode) && fwspec->param_count == 2) {
		return irq_domain_translate_twocell(d, fwspec, hwirq, type);
	}

	/* This is for board files and others not using DT */
	if (is_fwnode_irqchip(fwspec->fwnode)) {
		int ret;

		ret = irq_domain_translate_twocell(d, fwspec, hwirq, type);
		if (ret)
			return ret;
		WARN_ON(*type == IRQ_TYPE_NONE);
		return 0;
	}
	return -EINVAL;
}

static int gpiochip_hierarchy_irq_domain_alloc(struct irq_domain *d,
					       unsigned int irq,
					       unsigned int nr_irqs,
					       void *data)
{
	struct gpio_chip *gc = d->host_data;
	irq_hw_number_t hwirq;
	unsigned int type = IRQ_TYPE_NONE;
	struct irq_fwspec *fwspec = data;
	union gpio_irq_fwspec gpio_parent_fwspec = {};
	unsigned int parent_hwirq;
	unsigned int parent_type;
	struct gpio_irq_chip *girq = &gc->irq;
	int ret;

	/*
	 * The nr_irqs parameter is always one except for PCI multi-MSI
	 * so this should not happen.
	 */
	WARN_ON(nr_irqs != 1);

	ret = gc->irq.child_irq_domain_ops.translate(d, fwspec, &hwirq, &type);
	if (ret)
		return ret;

	chip_dbg(gc, "allocate IRQ %d, hwirq %lu\n", irq, hwirq);

	ret = girq->child_to_parent_hwirq(gc, hwirq, type,
					  &parent_hwirq, &parent_type);
	if (ret) {
		chip_err(gc, "can't look up hwirq %lu\n", hwirq);
		return ret;
	}
	chip_dbg(gc, "found parent hwirq %u\n", parent_hwirq);

	/*
	 * We set handle_bad_irq because the .set_type() should
	 * always be invoked and set the right type of handler.
	 */
	irq_domain_set_info(d,
			    irq,
			    hwirq,
			    gc->irq.chip,
			    gc,
			    girq->handler,
			    NULL, NULL);
	irq_set_probe(irq);

	/* This parent only handles asserted level IRQs */
	ret = girq->populate_parent_alloc_arg(gc, &gpio_parent_fwspec,
					      parent_hwirq, parent_type);
	if (ret)
		return ret;

	chip_dbg(gc, "alloc_irqs_parent for %d parent hwirq %d\n",
		  irq, parent_hwirq);
	irq_set_lockdep_class(irq, gc->irq.lock_key, gc->irq.request_key);
	ret = irq_domain_alloc_irqs_parent(d, irq, 1, &gpio_parent_fwspec);
	/*
	 * If the parent irqdomain is msi, the interrupts have already
	 * been allocated, so the EEXIST is good.
	 */
	if (irq_domain_is_msi(d->parent) && (ret == -EEXIST))
		ret = 0;
	if (ret)
		chip_err(gc,
			 "failed to allocate parent hwirq %d for hwirq %lu\n",
			 parent_hwirq, hwirq);

	return ret;
}

static unsigned int gpiochip_child_offset_to_irq_noop(struct gpio_chip *gc,
						      unsigned int offset)
{
	return offset;
}

/**
 * gpiochip_irq_domain_activate() - Lock a GPIO to be used as an IRQ
 * @domain: The IRQ domain used by this IRQ chip
 * @data: Outermost irq_data associated with the IRQ
 * @reserve: If set, only reserve an interrupt vector instead of assigning one
 *
 * This function is a wrapper that calls gpiochip_lock_as_irq() and is to be
 * used as the activate function for the &struct irq_domain_ops. The host_data
 * for the IRQ domain must be the &struct gpio_chip.
 */
static int gpiochip_irq_domain_activate(struct irq_domain *domain,
					struct irq_data *data, bool reserve)
{
	struct gpio_chip *gc = domain->host_data;
	unsigned int hwirq = irqd_to_hwirq(data);

	return gpiochip_lock_as_irq(gc, hwirq);
}

/**
 * gpiochip_irq_domain_deactivate() - Unlock a GPIO used as an IRQ
 * @domain: The IRQ domain used by this IRQ chip
 * @data: Outermost irq_data associated with the IRQ
 *
 * This function is a wrapper that will call gpiochip_unlock_as_irq() and is to
 * be used as the deactivate function for the &struct irq_domain_ops. The
 * host_data for the IRQ domain must be the &struct gpio_chip.
 */
static void gpiochip_irq_domain_deactivate(struct irq_domain *domain,
					   struct irq_data *data)
{
	struct gpio_chip *gc = domain->host_data;
	unsigned int hwirq = irqd_to_hwirq(data);

	return gpiochip_unlock_as_irq(gc, hwirq);
}

static void gpiochip_hierarchy_setup_domain_ops(struct irq_domain_ops *ops)
{
	ops->activate = gpiochip_irq_domain_activate;
	ops->deactivate = gpiochip_irq_domain_deactivate;
	ops->alloc = gpiochip_hierarchy_irq_domain_alloc;

	/*
	 * We only allow overriding the translate() and free() functions for
	 * hierarchical chips, and this should only be done if the user
	 * really need something other than 1:1 translation for translate()
	 * callback and free if user wants to free up any resources which
	 * were allocated during callbacks, for example populate_parent_alloc_arg.
	 */
	if (!ops->translate)
		ops->translate = gpiochip_hierarchy_irq_domain_translate;
	if (!ops->free)
		ops->free = irq_domain_free_irqs_common;
}

static struct irq_domain *gpiochip_hierarchy_create_domain(struct gpio_chip *gc)
{
	struct irq_domain *domain;

	if (!gc->irq.child_to_parent_hwirq ||
	    !gc->irq.fwnode) {
		chip_err(gc, "missing irqdomain vital data\n");
		return ERR_PTR(-EINVAL);
	}

	if (!gc->irq.child_offset_to_irq)
		gc->irq.child_offset_to_irq = gpiochip_child_offset_to_irq_noop;

	if (!gc->irq.populate_parent_alloc_arg)
		gc->irq.populate_parent_alloc_arg =
			gpiochip_populate_parent_fwspec_twocell;

	gpiochip_hierarchy_setup_domain_ops(&gc->irq.child_irq_domain_ops);

	domain = irq_domain_create_hierarchy(
		gc->irq.parent_domain,
		0,
		gc->ngpio,
		gc->irq.fwnode,
		&gc->irq.child_irq_domain_ops,
		gc);

	if (!domain)
		return ERR_PTR(-ENOMEM);

	gpiochip_set_hierarchical_irqchip(gc, gc->irq.chip);

	return domain;
}

static bool gpiochip_hierarchy_is_hierarchical(struct gpio_chip *gc)
{
	return !!gc->irq.parent_domain;
}

int gpiochip_populate_parent_fwspec_twocell(struct gpio_chip *gc,
					    union gpio_irq_fwspec *gfwspec,
					    unsigned int parent_hwirq,
					    unsigned int parent_type)
{
	struct irq_fwspec *fwspec = &gfwspec->fwspec;

	fwspec->fwnode = gc->irq.parent_domain->fwnode;
	fwspec->param_count = 2;
	fwspec->param[0] = parent_hwirq;
	fwspec->param[1] = parent_type;

	return 0;
}
EXPORT_SYMBOL_GPL(gpiochip_populate_parent_fwspec_twocell);

int gpiochip_populate_parent_fwspec_fourcell(struct gpio_chip *gc,
					     union gpio_irq_fwspec *gfwspec,
					     unsigned int parent_hwirq,
					     unsigned int parent_type)
{
	struct irq_fwspec *fwspec = &gfwspec->fwspec;

	fwspec->fwnode = gc->irq.parent_domain->fwnode;
	fwspec->param_count = 4;
	fwspec->param[0] = 0;
	fwspec->param[1] = parent_hwirq;
	fwspec->param[2] = 0;
	fwspec->param[3] = parent_type;

	return 0;
}
EXPORT_SYMBOL_GPL(gpiochip_populate_parent_fwspec_fourcell);

#else

static struct irq_domain *gpiochip_hierarchy_create_domain(struct gpio_chip *gc)
{
	return ERR_PTR(-EINVAL);
}

static bool gpiochip_hierarchy_is_hierarchical(struct gpio_chip *gc)
{
	return false;
}

#endif /* CONFIG_IRQ_DOMAIN_HIERARCHY */

/**
 * gpiochip_irq_map() - maps an IRQ into a GPIO irqchip
 * @d: the irqdomain used by this irqchip
 * @irq: the global irq number used by this GPIO irqchip irq
 * @hwirq: the local IRQ/GPIO line offset on this gpiochip
 *
 * This function will set up the mapping for a certain IRQ line on a
 * gpiochip by assigning the gpiochip as chip data, and using the irqchip
 * stored inside the gpiochip.
 */
static int gpiochip_irq_map(struct irq_domain *d, unsigned int irq,
			    irq_hw_number_t hwirq)
{
	struct gpio_chip *gc = d->host_data;
	int ret = 0;

	if (!gpiochip_irqchip_irq_valid(gc, hwirq))
		return -ENXIO;

	irq_set_chip_data(irq, gc);
	/*
	 * This lock class tells lockdep that GPIO irqs are in a different
	 * category than their parents, so it won't report false recursion.
	 */
	irq_set_lockdep_class(irq, gc->irq.lock_key, gc->irq.request_key);
	irq_set_chip_and_handler(irq, gc->irq.chip, gc->irq.handler);
	/* Chips that use nested thread handlers have them marked */
	if (gc->irq.threaded)
		irq_set_nested_thread(irq, 1);
	irq_set_noprobe(irq);

	if (gc->irq.num_parents == 1)
		ret = irq_set_parent(irq, gc->irq.parents[0]);
	else if (gc->irq.map)
		ret = irq_set_parent(irq, gc->irq.map[hwirq]);

	if (ret < 0)
		return ret;

	/*
	 * No set-up of the hardware will happen if IRQ_TYPE_NONE
	 * is passed as default type.
	 */
	if (gc->irq.default_type != IRQ_TYPE_NONE)
		irq_set_irq_type(irq, gc->irq.default_type);

	return 0;
}

static void gpiochip_irq_unmap(struct irq_domain *d, unsigned int irq)
{
	struct gpio_chip *gc = d->host_data;

	if (gc->irq.threaded)
		irq_set_nested_thread(irq, 0);
	irq_set_chip_and_handler(irq, NULL, NULL);
	irq_set_chip_data(irq, NULL);
}

static const struct irq_domain_ops gpiochip_domain_ops = {
	.map	= gpiochip_irq_map,
	.unmap	= gpiochip_irq_unmap,
	/* Virtually all GPIO irqchips are twocell:ed */
	.xlate	= irq_domain_xlate_twocell,
};

static struct irq_domain *gpiochip_simple_create_domain(struct gpio_chip *gc)
{
	struct fwnode_handle *fwnode = dev_fwnode(&gc->gpiodev->dev);
	struct irq_domain *domain;

	domain = irq_domain_create_simple(fwnode, gc->ngpio, gc->irq.first,
					  &gpiochip_domain_ops, gc);
	if (!domain)
		return ERR_PTR(-EINVAL);

	return domain;
}

static int gpiochip_to_irq(struct gpio_chip *gc, unsigned int offset)
{
	struct irq_domain *domain = gc->irq.domain;

#ifdef CONFIG_GPIOLIB_IRQCHIP
	/*
	 * Avoid race condition with other code, which tries to lookup
	 * an IRQ before the irqchip has been properly registered,
	 * i.e. while gpiochip is still being brought up.
	 */
	if (!gc->irq.initialized)
		return -EPROBE_DEFER;
#endif

	if (!gpiochip_irqchip_irq_valid(gc, offset))
		return -ENXIO;

#ifdef CONFIG_IRQ_DOMAIN_HIERARCHY
	if (irq_domain_is_hierarchy(domain)) {
		struct irq_fwspec spec;

		spec.fwnode = domain->fwnode;
		spec.param_count = 2;
		spec.param[0] = gc->irq.child_offset_to_irq(gc, offset);
		spec.param[1] = IRQ_TYPE_NONE;

		return irq_create_fwspec_mapping(&spec);
	}
#endif

	return irq_create_mapping(domain, offset);
}

int gpiochip_irq_reqres(struct irq_data *d)
{
	struct gpio_chip *gc = irq_data_get_irq_chip_data(d);
	unsigned int hwirq = irqd_to_hwirq(d);

	return gpiochip_reqres_irq(gc, hwirq);
}
EXPORT_SYMBOL(gpiochip_irq_reqres);

void gpiochip_irq_relres(struct irq_data *d)
{
	struct gpio_chip *gc = irq_data_get_irq_chip_data(d);
	unsigned int hwirq = irqd_to_hwirq(d);

	gpiochip_relres_irq(gc, hwirq);
}
EXPORT_SYMBOL(gpiochip_irq_relres);

static void gpiochip_irq_mask(struct irq_data *d)
{
	struct gpio_chip *gc = irq_data_get_irq_chip_data(d);
	unsigned int hwirq = irqd_to_hwirq(d);

	if (gc->irq.irq_mask)
		gc->irq.irq_mask(d);
	gpiochip_disable_irq(gc, hwirq);
}

static void gpiochip_irq_unmask(struct irq_data *d)
{
	struct gpio_chip *gc = irq_data_get_irq_chip_data(d);
	unsigned int hwirq = irqd_to_hwirq(d);

	gpiochip_enable_irq(gc, hwirq);
	if (gc->irq.irq_unmask)
		gc->irq.irq_unmask(d);
}

static void gpiochip_irq_enable(struct irq_data *d)
{
	struct gpio_chip *gc = irq_data_get_irq_chip_data(d);
	unsigned int hwirq = irqd_to_hwirq(d);

	gpiochip_enable_irq(gc, hwirq);
	gc->irq.irq_enable(d);
}

static void gpiochip_irq_disable(struct irq_data *d)
{
	struct gpio_chip *gc = irq_data_get_irq_chip_data(d);
	unsigned int hwirq = irqd_to_hwirq(d);

	gc->irq.irq_disable(d);
	gpiochip_disable_irq(gc, hwirq);
}

static void gpiochip_set_irq_hooks(struct gpio_chip *gc)
{
	struct irq_chip *irqchip = gc->irq.chip;

	if (irqchip->flags & IRQCHIP_IMMUTABLE)
		return;

	chip_warn(gc, "not an immutable chip, please consider fixing it!\n");

	if (!irqchip->irq_request_resources &&
	    !irqchip->irq_release_resources) {
		irqchip->irq_request_resources = gpiochip_irq_reqres;
		irqchip->irq_release_resources = gpiochip_irq_relres;
	}
	if (WARN_ON(gc->irq.irq_enable))
		return;
	/* Check if the irqchip already has this hook... */
	if (irqchip->irq_enable == gpiochip_irq_enable ||
		irqchip->irq_mask == gpiochip_irq_mask) {
		/*
		 * ...and if so, give a gentle warning that this is bad
		 * practice.
		 */
		chip_info(gc,
			  "detected irqchip that is shared with multiple gpiochips: please fix the driver.\n");
		return;
	}

	if (irqchip->irq_disable) {
		gc->irq.irq_disable = irqchip->irq_disable;
		irqchip->irq_disable = gpiochip_irq_disable;
	} else {
		gc->irq.irq_mask = irqchip->irq_mask;
		irqchip->irq_mask = gpiochip_irq_mask;
	}

	if (irqchip->irq_enable) {
		gc->irq.irq_enable = irqchip->irq_enable;
		irqchip->irq_enable = gpiochip_irq_enable;
	} else {
		gc->irq.irq_unmask = irqchip->irq_unmask;
		irqchip->irq_unmask = gpiochip_irq_unmask;
	}
}

static int gpiochip_irqchip_add_allocated_domain(struct gpio_chip *gc,
						 struct irq_domain *domain,
						 bool allocated_externally)
{
	if (!domain)
		return -EINVAL;

	if (gc->to_irq)
		chip_warn(gc, "to_irq is redefined in %s and you shouldn't rely on it\n", __func__);

	gc->to_irq = gpiochip_to_irq;
	gc->irq.domain = domain;
	gc->irq.domain_is_allocated_externally = allocated_externally;

	/*
	 * Using barrier() here to prevent compiler from reordering
	 * gc->irq.initialized before adding irqdomain.
	 */
	barrier();

	gc->irq.initialized = true;

	return 0;
}

/**
 * gpiochip_add_irqchip() - adds an IRQ chip to a GPIO chip
 * @gc: the GPIO chip to add the IRQ chip to
 * @lock_key: lockdep class for IRQ lock
 * @request_key: lockdep class for IRQ request
 */
static int gpiochip_add_irqchip(struct gpio_chip *gc,
				struct lock_class_key *lock_key,
				struct lock_class_key *request_key)
{
	struct fwnode_handle *fwnode = dev_fwnode(&gc->gpiodev->dev);
	struct irq_chip *irqchip = gc->irq.chip;
	struct irq_domain *domain;
	unsigned int type;
	unsigned int i;
	int ret;

	if (!irqchip)
		return 0;

	if (gc->irq.parent_handler && gc->can_sleep) {
		chip_err(gc, "you cannot have chained interrupts on a chip that may sleep\n");
		return -EINVAL;
	}

	type = gc->irq.default_type;

	/*
	 * Specifying a default trigger is a terrible idea if DT or ACPI is
	 * used to configure the interrupts, as you may end up with
	 * conflicting triggers. Tell the user, and reset to NONE.
	 */
	if (WARN(fwnode && type != IRQ_TYPE_NONE,
		 "%pfw: Ignoring %u default trigger\n", fwnode, type))
		type = IRQ_TYPE_NONE;

	gc->irq.default_type = type;
	gc->irq.lock_key = lock_key;
	gc->irq.request_key = request_key;

	/* If a parent irqdomain is provided, let's build a hierarchy */
	if (gpiochip_hierarchy_is_hierarchical(gc)) {
		domain = gpiochip_hierarchy_create_domain(gc);
	} else {
		domain = gpiochip_simple_create_domain(gc);
	}
	if (IS_ERR(domain))
		return PTR_ERR(domain);

	if (gc->irq.parent_handler) {
		for (i = 0; i < gc->irq.num_parents; i++) {
			void *data;

			if (gc->irq.per_parent_data)
				data = gc->irq.parent_handler_data_array[i];
			else
				data = gc->irq.parent_handler_data ?: gc;

			/*
			 * The parent IRQ chip is already using the chip_data
			 * for this IRQ chip, so our callbacks simply use the
			 * handler_data.
			 */
			irq_set_chained_handler_and_data(gc->irq.parents[i],
							 gc->irq.parent_handler,
							 data);
		}
	}

	gpiochip_set_irq_hooks(gc);

	ret = gpiochip_irqchip_add_allocated_domain(gc, domain, false);
	if (ret)
		return ret;

	acpi_gpiochip_request_interrupts(gc);

	return 0;
}

/**
 * gpiochip_irqchip_remove() - removes an irqchip added to a gpiochip
 * @gc: the gpiochip to remove the irqchip from
 *
 * This is called only from gpiochip_remove()
 */
static void gpiochip_irqchip_remove(struct gpio_chip *gc)
{
	struct irq_chip *irqchip = gc->irq.chip;
	unsigned int offset;

	acpi_gpiochip_free_interrupts(gc);

	if (irqchip && gc->irq.parent_handler) {
		struct gpio_irq_chip *irq = &gc->irq;
		unsigned int i;

		for (i = 0; i < irq->num_parents; i++)
			irq_set_chained_handler_and_data(irq->parents[i],
							 NULL, NULL);
	}

	/* Remove all IRQ mappings and delete the domain */
	if (!gc->irq.domain_is_allocated_externally && gc->irq.domain) {
		unsigned int irq;

		for (offset = 0; offset < gc->ngpio; offset++) {
			if (!gpiochip_irqchip_irq_valid(gc, offset))
				continue;

			irq = irq_find_mapping(gc->irq.domain, offset);
			irq_dispose_mapping(irq);
		}

		irq_domain_remove(gc->irq.domain);
	}

	if (irqchip && !(irqchip->flags & IRQCHIP_IMMUTABLE)) {
		if (irqchip->irq_request_resources == gpiochip_irq_reqres) {
			irqchip->irq_request_resources = NULL;
			irqchip->irq_release_resources = NULL;
		}
		if (irqchip->irq_enable == gpiochip_irq_enable) {
			irqchip->irq_enable = gc->irq.irq_enable;
			irqchip->irq_disable = gc->irq.irq_disable;
		}
	}
	gc->irq.irq_enable = NULL;
	gc->irq.irq_disable = NULL;
	gc->irq.chip = NULL;

	gpiochip_irqchip_free_valid_mask(gc);
}

/**
 * gpiochip_irqchip_add_domain() - adds an irqdomain to a gpiochip
 * @gc: the gpiochip to add the irqchip to
 * @domain: the irqdomain to add to the gpiochip
 *
 * This function adds an IRQ domain to the gpiochip.
 */
int gpiochip_irqchip_add_domain(struct gpio_chip *gc,
				struct irq_domain *domain)
{
	return gpiochip_irqchip_add_allocated_domain(gc, domain, true);
}
EXPORT_SYMBOL_GPL(gpiochip_irqchip_add_domain);

#else /* CONFIG_GPIOLIB_IRQCHIP */

static inline int gpiochip_add_irqchip(struct gpio_chip *gc,
				       struct lock_class_key *lock_key,
				       struct lock_class_key *request_key)
{
	return 0;
}
static void gpiochip_irqchip_remove(struct gpio_chip *gc) {}

static inline int gpiochip_irqchip_init_hw(struct gpio_chip *gc)
{
	return 0;
}

static inline int gpiochip_irqchip_init_valid_mask(struct gpio_chip *gc)
{
	return 0;
}
static inline void gpiochip_irqchip_free_valid_mask(struct gpio_chip *gc)
{ }

#endif /* CONFIG_GPIOLIB_IRQCHIP */

/**
 * gpiochip_generic_request() - request the gpio function for a pin
 * @gc: the gpiochip owning the GPIO
 * @offset: the offset of the GPIO to request for GPIO function
 */
int gpiochip_generic_request(struct gpio_chip *gc, unsigned int offset)
{
#ifdef CONFIG_PINCTRL
	if (list_empty(&gc->gpiodev->pin_ranges))
		return 0;
#endif

	return pinctrl_gpio_request(gc, offset);
}
EXPORT_SYMBOL_GPL(gpiochip_generic_request);

/**
 * gpiochip_generic_free() - free the gpio function from a pin
 * @gc: the gpiochip to request the gpio function for
 * @offset: the offset of the GPIO to free from GPIO function
 */
void gpiochip_generic_free(struct gpio_chip *gc, unsigned int offset)
{
#ifdef CONFIG_PINCTRL
	if (list_empty(&gc->gpiodev->pin_ranges))
		return;
#endif

	pinctrl_gpio_free(gc, offset);
}
EXPORT_SYMBOL_GPL(gpiochip_generic_free);

/**
 * gpiochip_generic_config() - apply configuration for a pin
 * @gc: the gpiochip owning the GPIO
 * @offset: the offset of the GPIO to apply the configuration
 * @config: the configuration to be applied
 */
int gpiochip_generic_config(struct gpio_chip *gc, unsigned int offset,
			    unsigned long config)
{
#ifdef CONFIG_PINCTRL
	if (list_empty(&gc->gpiodev->pin_ranges))
		return -ENOTSUPP;
#endif

	return pinctrl_gpio_set_config(gc, offset, config);
}
EXPORT_SYMBOL_GPL(gpiochip_generic_config);

#ifdef CONFIG_PINCTRL

/**
 * gpiochip_add_pingroup_range() - add a range for GPIO <-> pin mapping
 * @gc: the gpiochip to add the range for
 * @pctldev: the pin controller to map to
 * @gpio_offset: the start offset in the current gpio_chip number space
 * @pin_group: name of the pin group inside the pin controller
 *
 * Calling this function directly from a DeviceTree-supported
 * pinctrl driver is DEPRECATED. Please see Section 2.1 of
 * Documentation/devicetree/bindings/gpio/gpio.txt on how to
 * bind pinctrl and gpio drivers via the "gpio-ranges" property.
 */
int gpiochip_add_pingroup_range(struct gpio_chip *gc,
			struct pinctrl_dev *pctldev,
			unsigned int gpio_offset, const char *pin_group)
{
	struct gpio_pin_range *pin_range;
	struct gpio_device *gdev = gc->gpiodev;
	int ret;

	pin_range = kzalloc(sizeof(*pin_range), GFP_KERNEL);
	if (!pin_range) {
		chip_err(gc, "failed to allocate pin ranges\n");
		return -ENOMEM;
	}

	/* Use local offset as range ID */
	pin_range->range.id = gpio_offset;
	pin_range->range.gc = gc;
	pin_range->range.name = gc->label;
	pin_range->range.base = gdev->base + gpio_offset;
	pin_range->pctldev = pctldev;

	ret = pinctrl_get_group_pins(pctldev, pin_group,
					&pin_range->range.pins,
					&pin_range->range.npins);
	if (ret < 0) {
		kfree(pin_range);
		return ret;
	}

	pinctrl_add_gpio_range(pctldev, &pin_range->range);

	chip_dbg(gc, "created GPIO range %d->%d ==> %s PINGRP %s\n",
		 gpio_offset, gpio_offset + pin_range->range.npins - 1,
		 pinctrl_dev_get_devname(pctldev), pin_group);

	list_add_tail(&pin_range->node, &gdev->pin_ranges);

	return 0;
}
EXPORT_SYMBOL_GPL(gpiochip_add_pingroup_range);

/**
 * gpiochip_add_pin_range() - add a range for GPIO <-> pin mapping
 * @gc: the gpiochip to add the range for
 * @pinctl_name: the dev_name() of the pin controller to map to
 * @gpio_offset: the start offset in the current gpio_chip number space
 * @pin_offset: the start offset in the pin controller number space
 * @npins: the number of pins from the offset of each pin space (GPIO and
 *	pin controller) to accumulate in this range
 *
 * Returns:
 * 0 on success, or a negative error-code on failure.
 *
 * Calling this function directly from a DeviceTree-supported
 * pinctrl driver is DEPRECATED. Please see Section 2.1 of
 * Documentation/devicetree/bindings/gpio/gpio.txt on how to
 * bind pinctrl and gpio drivers via the "gpio-ranges" property.
 */
int gpiochip_add_pin_range(struct gpio_chip *gc, const char *pinctl_name,
			   unsigned int gpio_offset, unsigned int pin_offset,
			   unsigned int npins)
{
	struct gpio_pin_range *pin_range;
	struct gpio_device *gdev = gc->gpiodev;
	int ret;

	pin_range = kzalloc(sizeof(*pin_range), GFP_KERNEL);
	if (!pin_range) {
		chip_err(gc, "failed to allocate pin ranges\n");
		return -ENOMEM;
	}

	/* Use local offset as range ID */
	pin_range->range.id = gpio_offset;
	pin_range->range.gc = gc;
	pin_range->range.name = gc->label;
	pin_range->range.base = gdev->base + gpio_offset;
	pin_range->range.pin_base = pin_offset;
	pin_range->range.npins = npins;
	pin_range->pctldev = pinctrl_find_and_add_gpio_range(pinctl_name,
			&pin_range->range);
	if (IS_ERR(pin_range->pctldev)) {
		ret = PTR_ERR(pin_range->pctldev);
		chip_err(gc, "could not create pin range\n");
		kfree(pin_range);
		return ret;
	}
	chip_dbg(gc, "created GPIO range %d->%d ==> %s PIN %d->%d\n",
		 gpio_offset, gpio_offset + npins - 1,
		 pinctl_name,
		 pin_offset, pin_offset + npins - 1);

	list_add_tail(&pin_range->node, &gdev->pin_ranges);

	return 0;
}
EXPORT_SYMBOL_GPL(gpiochip_add_pin_range);

/**
 * gpiochip_remove_pin_ranges() - remove all the GPIO <-> pin mappings
 * @gc: the chip to remove all the mappings for
 */
void gpiochip_remove_pin_ranges(struct gpio_chip *gc)
{
	struct gpio_pin_range *pin_range, *tmp;
	struct gpio_device *gdev = gc->gpiodev;

	list_for_each_entry_safe(pin_range, tmp, &gdev->pin_ranges, node) {
		list_del(&pin_range->node);
		pinctrl_remove_gpio_range(pin_range->pctldev,
				&pin_range->range);
		kfree(pin_range);
	}
}
EXPORT_SYMBOL_GPL(gpiochip_remove_pin_ranges);

#endif /* CONFIG_PINCTRL */

/* These "optional" allocation calls help prevent drivers from stomping
 * on each other, and help provide better diagnostics in debugfs.
 * They're called even less than the "set direction" calls.
 */
static int gpiod_request_commit(struct gpio_desc *desc, const char *label)
{
	unsigned int offset;
	int ret;

	CLASS(gpio_chip_guard, guard)(desc);
	if (!guard.gc)
		return -ENODEV;

	if (test_and_set_bit(FLAG_REQUESTED, &desc->flags))
		return -EBUSY;

	/* NOTE:  gpio_request() can be called in early boot,
	 * before IRQs are enabled, for non-sleeping (SOC) GPIOs.
	 */

	if (guard.gc->request) {
		offset = gpio_chip_hwgpio(desc);
		if (gpiochip_line_is_valid(guard.gc, offset))
			ret = guard.gc->request(guard.gc, offset);
		else
			ret = -EINVAL;
		if (ret)
			goto out_clear_bit;
	}

	if (guard.gc->get_direction)
		gpiod_get_direction(desc);

	ret = desc_set_label(desc, label ? : "?");
	if (ret)
		goto out_clear_bit;

	return 0;

out_clear_bit:
	clear_bit(FLAG_REQUESTED, &desc->flags);
	return ret;
}

/*
 * This descriptor validation needs to be inserted verbatim into each
 * function taking a descriptor, so we need to use a preprocessor
 * macro to avoid endless duplication. If the desc is NULL it is an
 * optional GPIO and calls should just bail out.
 */
static int validate_desc(const struct gpio_desc *desc, const char *func)
{
	if (!desc)
		return 0;

	if (IS_ERR(desc)) {
		pr_warn("%s: invalid GPIO (errorpointer)\n", func);
		return PTR_ERR(desc);
	}

	return 1;
}

#define VALIDATE_DESC(desc) do { \
	int __valid = validate_desc(desc, __func__); \
	if (__valid <= 0) \
		return __valid; \
	} while (0)

#define VALIDATE_DESC_VOID(desc) do { \
	int __valid = validate_desc(desc, __func__); \
	if (__valid <= 0) \
		return; \
	} while (0)

int gpiod_request(struct gpio_desc *desc, const char *label)
{
	int ret = -EPROBE_DEFER;

	VALIDATE_DESC(desc);

	if (try_module_get(desc->gdev->owner)) {
		ret = gpiod_request_commit(desc, label);
		if (ret)
			module_put(desc->gdev->owner);
		else
			gpio_device_get(desc->gdev);
	}

	if (ret)
		gpiod_dbg(desc, "%s: status %d\n", __func__, ret);

	return ret;
}

static void gpiod_free_commit(struct gpio_desc *desc)
{
	unsigned long flags;

	might_sleep();

	CLASS(gpio_chip_guard, guard)(desc);

	flags = READ_ONCE(desc->flags);

	if (guard.gc && test_bit(FLAG_REQUESTED, &flags)) {
		if (guard.gc->free)
			guard.gc->free(guard.gc, gpio_chip_hwgpio(desc));

		clear_bit(FLAG_ACTIVE_LOW, &flags);
		clear_bit(FLAG_REQUESTED, &flags);
		clear_bit(FLAG_OPEN_DRAIN, &flags);
		clear_bit(FLAG_OPEN_SOURCE, &flags);
		clear_bit(FLAG_PULL_UP, &flags);
		clear_bit(FLAG_PULL_DOWN, &flags);
		clear_bit(FLAG_BIAS_DISABLE, &flags);
		clear_bit(FLAG_EDGE_RISING, &flags);
		clear_bit(FLAG_EDGE_FALLING, &flags);
		clear_bit(FLAG_IS_HOGGED, &flags);
#ifdef CONFIG_OF_DYNAMIC
		WRITE_ONCE(desc->hog, NULL);
#endif
		desc_set_label(desc, NULL);
		WRITE_ONCE(desc->flags, flags);

		gpiod_line_state_notify(desc, GPIOLINE_CHANGED_RELEASED);
	}
}

void gpiod_free(struct gpio_desc *desc)
{
	VALIDATE_DESC_VOID(desc);

	gpiod_free_commit(desc);
	module_put(desc->gdev->owner);
	gpio_device_put(desc->gdev);
}

/**
 * gpiochip_dup_line_label - Get a copy of the consumer label.
 * @gc: GPIO chip controlling this line.
 * @offset: Hardware offset of the line.
 *
 * Returns:
 * Pointer to a copy of the consumer label if the line is requested or NULL
 * if it's not. If a valid pointer was returned, it must be freed using
 * kfree(). In case of a memory allocation error, the function returns %ENOMEM.
 *
 * Must not be called from atomic context.
 */
char *gpiochip_dup_line_label(struct gpio_chip *gc, unsigned int offset)
{
	struct gpio_desc *desc;
	char *label;

	desc = gpiochip_get_desc(gc, offset);
	if (IS_ERR(desc))
		return NULL;

	if (!test_bit(FLAG_REQUESTED, &desc->flags))
		return NULL;

	guard(srcu)(&desc->gdev->desc_srcu);

	label = kstrdup(gpiod_get_label(desc), GFP_KERNEL);
	if (!label)
		return ERR_PTR(-ENOMEM);

	return label;
}
EXPORT_SYMBOL_GPL(gpiochip_dup_line_label);

static inline const char *function_name_or_default(const char *con_id)
{
	return con_id ?: "(default)";
}

/**
 * gpiochip_request_own_desc - Allow GPIO chip to request its own descriptor
 * @gc: GPIO chip
 * @hwnum: hardware number of the GPIO for which to request the descriptor
 * @label: label for the GPIO
 * @lflags: lookup flags for this GPIO or 0 if default, this can be used to
 * specify things like line inversion semantics with the machine flags
 * such as GPIO_OUT_LOW
 * @dflags: descriptor request flags for this GPIO or 0 if default, this
 * can be used to specify consumer semantics such as open drain
 *
 * Function allows GPIO chip drivers to request and use their own GPIO
 * descriptors via gpiolib API. Difference to gpiod_request() is that this
 * function will not increase reference count of the GPIO chip module. This
 * allows the GPIO chip module to be unloaded as needed (we assume that the
 * GPIO chip driver handles freeing the GPIOs it has requested).
 *
 * Returns:
 * A pointer to the GPIO descriptor, or an ERR_PTR()-encoded negative error
 * code on failure.
 */
struct gpio_desc *gpiochip_request_own_desc(struct gpio_chip *gc,
					    unsigned int hwnum,
					    const char *label,
					    enum gpio_lookup_flags lflags,
					    enum gpiod_flags dflags)
{
	struct gpio_desc *desc = gpiochip_get_desc(gc, hwnum);
	const char *name = function_name_or_default(label);
	int ret;

	if (IS_ERR(desc)) {
		chip_err(gc, "failed to get GPIO %s descriptor\n", name);
		return desc;
	}

	ret = gpiod_request_commit(desc, label);
	if (ret < 0)
		return ERR_PTR(ret);

	ret = gpiod_configure_flags(desc, label, lflags, dflags);
	if (ret) {
		gpiod_free_commit(desc);
		chip_err(gc, "setup of own GPIO %s failed\n", name);
		return ERR_PTR(ret);
	}

	return desc;
}
EXPORT_SYMBOL_GPL(gpiochip_request_own_desc);

/**
 * gpiochip_free_own_desc - Free GPIO requested by the chip driver
 * @desc: GPIO descriptor to free
 *
 * Function frees the given GPIO requested previously with
 * gpiochip_request_own_desc().
 */
void gpiochip_free_own_desc(struct gpio_desc *desc)
{
	if (desc)
		gpiod_free_commit(desc);
}
EXPORT_SYMBOL_GPL(gpiochip_free_own_desc);

/*
 * Drivers MUST set GPIO direction before making get/set calls.  In
 * some cases this is done in early boot, before IRQs are enabled.
 *
 * As a rule these aren't called more than once (except for drivers
 * using the open-drain emulation idiom) so these are natural places
 * to accumulate extra debugging checks.  Note that we can't (yet)
 * rely on gpio_request() having been called beforehand.
 */

static int gpio_do_set_config(struct gpio_chip *gc, unsigned int offset,
			      unsigned long config)
{
	if (!gc->set_config)
		return -ENOTSUPP;

	return gc->set_config(gc, offset, config);
}

static int gpio_set_config_with_argument(struct gpio_desc *desc,
					 enum pin_config_param mode,
					 u32 argument)
{
	unsigned long config;

	CLASS(gpio_chip_guard, guard)(desc);
	if (!guard.gc)
		return -ENODEV;

	config = pinconf_to_config_packed(mode, argument);
	return gpio_do_set_config(guard.gc, gpio_chip_hwgpio(desc), config);
}

static int gpio_set_config_with_argument_optional(struct gpio_desc *desc,
						  enum pin_config_param mode,
						  u32 argument)
{
	struct device *dev = &desc->gdev->dev;
	int gpio = gpio_chip_hwgpio(desc);
	int ret;

	ret = gpio_set_config_with_argument(desc, mode, argument);
	if (ret != -ENOTSUPP)
		return ret;

	switch (mode) {
	case PIN_CONFIG_PERSIST_STATE:
		dev_dbg(dev, "Persistence not supported for GPIO %d\n", gpio);
		break;
	default:
		break;
	}

	return 0;
}

static int gpio_set_config(struct gpio_desc *desc, enum pin_config_param mode)
{
	return gpio_set_config_with_argument(desc, mode, 0);
}

static int gpio_set_bias(struct gpio_desc *desc)
{
	enum pin_config_param bias;
	unsigned long flags;
	unsigned int arg;

	flags = READ_ONCE(desc->flags);

	if (test_bit(FLAG_BIAS_DISABLE, &flags))
		bias = PIN_CONFIG_BIAS_DISABLE;
	else if (test_bit(FLAG_PULL_UP, &flags))
		bias = PIN_CONFIG_BIAS_PULL_UP;
	else if (test_bit(FLAG_PULL_DOWN, &flags))
		bias = PIN_CONFIG_BIAS_PULL_DOWN;
	else
		return 0;

	switch (bias) {
	case PIN_CONFIG_BIAS_PULL_DOWN:
	case PIN_CONFIG_BIAS_PULL_UP:
		arg = 1;
		break;

	default:
		arg = 0;
		break;
	}

	return gpio_set_config_with_argument_optional(desc, bias, arg);
}

/**
 * gpio_set_debounce_timeout() - Set debounce timeout
 * @desc:	GPIO descriptor to set the debounce timeout
 * @debounce:	Debounce timeout in microseconds
 *
 * The function calls the certain GPIO driver to set debounce timeout
 * in the hardware.
 *
 * Returns 0 on success, or negative error code otherwise.
 */
int gpio_set_debounce_timeout(struct gpio_desc *desc, unsigned int debounce)
{
	return gpio_set_config_with_argument_optional(desc,
						      PIN_CONFIG_INPUT_DEBOUNCE,
						      debounce);
}

/**
 * gpiod_direction_input - set the GPIO direction to input
 * @desc:	GPIO to set to input
 *
 * Set the direction of the passed GPIO to input, such as gpiod_get_value() can
 * be called safely on it.
 *
 * Return 0 in case of success, else an error code.
 */
int gpiod_direction_input(struct gpio_desc *desc)
{
	int ret = 0;

	VALIDATE_DESC(desc);

	CLASS(gpio_chip_guard, guard)(desc);
	if (!guard.gc)
		return -ENODEV;

	/*
	 * It is legal to have no .get() and .direction_input() specified if
	 * the chip is output-only, but you can't specify .direction_input()
	 * and not support the .get() operation, that doesn't make sense.
	 */
	if (!guard.gc->get && guard.gc->direction_input) {
		gpiod_warn(desc,
			   "%s: missing get() but have direction_input()\n",
			   __func__);
		return -EIO;
	}

	/*
	 * If we have a .direction_input() callback, things are simple,
	 * just call it. Else we are some input-only chip so try to check the
	 * direction (if .get_direction() is supported) else we silently
	 * assume we are in input mode after this.
	 */
	if (guard.gc->direction_input) {
		ret = guard.gc->direction_input(guard.gc,
						gpio_chip_hwgpio(desc));
	} else if (guard.gc->get_direction &&
		  (guard.gc->get_direction(guard.gc,
					   gpio_chip_hwgpio(desc)) != 1)) {
		gpiod_warn(desc,
			   "%s: missing direction_input() operation and line is output\n",
			   __func__);
		return -EIO;
	}
	if (ret == 0) {
		clear_bit(FLAG_IS_OUT, &desc->flags);
		ret = gpio_set_bias(desc);
	}

	trace_gpio_direction(desc_to_gpio(desc), 1, ret);

	return ret;
}
EXPORT_SYMBOL_GPL(gpiod_direction_input);

static int gpiod_direction_output_raw_commit(struct gpio_desc *desc, int value)
{
	int val = !!value, ret = 0;

	CLASS(gpio_chip_guard, guard)(desc);
	if (!guard.gc)
		return -ENODEV;

	/*
	 * It's OK not to specify .direction_output() if the gpiochip is
	 * output-only, but if there is then not even a .set() operation it
	 * is pretty tricky to drive the output line.
	 */
	if (!guard.gc->set && !guard.gc->direction_output) {
		gpiod_warn(desc,
			   "%s: missing set() and direction_output() operations\n",
			   __func__);
		return -EIO;
	}

	if (guard.gc->direction_output) {
		ret = guard.gc->direction_output(guard.gc,
						 gpio_chip_hwgpio(desc), val);
	} else {
		/* Check that we are in output mode if we can */
		if (guard.gc->get_direction &&
		    guard.gc->get_direction(guard.gc, gpio_chip_hwgpio(desc))) {
			gpiod_warn(desc,
				"%s: missing direction_output() operation\n",
				__func__);
			return -EIO;
		}
		/*
		 * If we can't actively set the direction, we are some
		 * output-only chip, so just drive the output as desired.
		 */
		guard.gc->set(guard.gc, gpio_chip_hwgpio(desc), val);
	}

	if (!ret)
		set_bit(FLAG_IS_OUT, &desc->flags);
	trace_gpio_value(desc_to_gpio(desc), 0, val);
	trace_gpio_direction(desc_to_gpio(desc), 0, ret);
	return ret;
}

/**
 * gpiod_direction_output_raw - set the GPIO direction to output
 * @desc:	GPIO to set to output
 * @value:	initial output value of the GPIO
 *
 * Set the direction of the passed GPIO to output, such as gpiod_set_value() can
 * be called safely on it. The initial value of the output must be specified
 * as raw value on the physical line without regard for the ACTIVE_LOW status.
 *
 * Return 0 in case of success, else an error code.
 */
int gpiod_direction_output_raw(struct gpio_desc *desc, int value)
{
	VALIDATE_DESC(desc);
	return gpiod_direction_output_raw_commit(desc, value);
}
EXPORT_SYMBOL_GPL(gpiod_direction_output_raw);

/**
 * gpiod_direction_output - set the GPIO direction to output
 * @desc:	GPIO to set to output
 * @value:	initial output value of the GPIO
 *
 * Set the direction of the passed GPIO to output, such as gpiod_set_value() can
 * be called safely on it. The initial value of the output must be specified
 * as the logical value of the GPIO, i.e. taking its ACTIVE_LOW status into
 * account.
 *
 * Return 0 in case of success, else an error code.
 */
int gpiod_direction_output(struct gpio_desc *desc, int value)
{
	unsigned long flags;
	int ret;

	VALIDATE_DESC(desc);

	flags = READ_ONCE(desc->flags);

	if (test_bit(FLAG_ACTIVE_LOW, &flags))
		value = !value;
	else
		value = !!value;

	/* GPIOs used for enabled IRQs shall not be set as output */
	if (test_bit(FLAG_USED_AS_IRQ, &flags) &&
	    test_bit(FLAG_IRQ_IS_ENABLED, &flags)) {
		gpiod_err(desc,
			  "%s: tried to set a GPIO tied to an IRQ as output\n",
			  __func__);
		return -EIO;
	}

	if (test_bit(FLAG_OPEN_DRAIN, &flags)) {
		/* First see if we can enable open drain in hardware */
		ret = gpio_set_config(desc, PIN_CONFIG_DRIVE_OPEN_DRAIN);
		if (!ret)
			goto set_output_value;
		/* Emulate open drain by not actively driving the line high */
		if (value) {
			ret = gpiod_direction_input(desc);
			goto set_output_flag;
		}
	} else if (test_bit(FLAG_OPEN_SOURCE, &flags)) {
		ret = gpio_set_config(desc, PIN_CONFIG_DRIVE_OPEN_SOURCE);
		if (!ret)
			goto set_output_value;
		/* Emulate open source by not actively driving the line low */
		if (!value) {
			ret = gpiod_direction_input(desc);
			goto set_output_flag;
		}
	} else {
		gpio_set_config(desc, PIN_CONFIG_DRIVE_PUSH_PULL);
	}

set_output_value:
	ret = gpio_set_bias(desc);
	if (ret)
		return ret;
	return gpiod_direction_output_raw_commit(desc, value);

set_output_flag:
	/*
	 * When emulating open-source or open-drain functionalities by not
	 * actively driving the line (setting mode to input) we still need to
	 * set the IS_OUT flag or otherwise we won't be able to set the line
	 * value anymore.
	 */
	if (ret == 0)
		set_bit(FLAG_IS_OUT, &desc->flags);
	return ret;
}
EXPORT_SYMBOL_GPL(gpiod_direction_output);

/**
 * gpiod_enable_hw_timestamp_ns - Enable hardware timestamp in nanoseconds.
 *
 * @desc: GPIO to enable.
 * @flags: Flags related to GPIO edge.
 *
 * Return 0 in case of success, else negative error code.
 */
int gpiod_enable_hw_timestamp_ns(struct gpio_desc *desc, unsigned long flags)
{
	int ret = 0;

	VALIDATE_DESC(desc);

	CLASS(gpio_chip_guard, guard)(desc);
	if (!guard.gc)
		return -ENODEV;

	if (!guard.gc->en_hw_timestamp) {
		gpiod_warn(desc, "%s: hw ts not supported\n", __func__);
		return -ENOTSUPP;
	}

	ret = guard.gc->en_hw_timestamp(guard.gc,
					gpio_chip_hwgpio(desc), flags);
	if (ret)
		gpiod_warn(desc, "%s: hw ts request failed\n", __func__);

	return ret;
}
EXPORT_SYMBOL_GPL(gpiod_enable_hw_timestamp_ns);

/**
 * gpiod_disable_hw_timestamp_ns - Disable hardware timestamp.
 *
 * @desc: GPIO to disable.
 * @flags: Flags related to GPIO edge, same value as used during enable call.
 *
 * Return 0 in case of success, else negative error code.
 */
int gpiod_disable_hw_timestamp_ns(struct gpio_desc *desc, unsigned long flags)
{
	int ret = 0;

	VALIDATE_DESC(desc);

	CLASS(gpio_chip_guard, guard)(desc);
	if (!guard.gc)
		return -ENODEV;

	if (!guard.gc->dis_hw_timestamp) {
		gpiod_warn(desc, "%s: hw ts not supported\n", __func__);
		return -ENOTSUPP;
	}

	ret = guard.gc->dis_hw_timestamp(guard.gc, gpio_chip_hwgpio(desc),
					 flags);
	if (ret)
		gpiod_warn(desc, "%s: hw ts release failed\n", __func__);

	return ret;
}
EXPORT_SYMBOL_GPL(gpiod_disable_hw_timestamp_ns);

/**
 * gpiod_set_config - sets @config for a GPIO
 * @desc: descriptor of the GPIO for which to set the configuration
 * @config: Same packed config format as generic pinconf
 *
 * Returns:
 * 0 on success, %-ENOTSUPP if the controller doesn't support setting the
 * configuration.
 */
int gpiod_set_config(struct gpio_desc *desc, unsigned long config)
{
	VALIDATE_DESC(desc);

	CLASS(gpio_chip_guard, guard)(desc);
	if (!guard.gc)
		return -ENODEV;

	return gpio_do_set_config(guard.gc, gpio_chip_hwgpio(desc), config);
}
EXPORT_SYMBOL_GPL(gpiod_set_config);

/**
 * gpiod_set_debounce - sets @debounce time for a GPIO
 * @desc: descriptor of the GPIO for which to set debounce time
 * @debounce: debounce time in microseconds
 *
 * Returns:
 * 0 on success, %-ENOTSUPP if the controller doesn't support setting the
 * debounce time.
 */
int gpiod_set_debounce(struct gpio_desc *desc, unsigned int debounce)
{
	unsigned long config;

	config = pinconf_to_config_packed(PIN_CONFIG_INPUT_DEBOUNCE, debounce);
	return gpiod_set_config(desc, config);
}
EXPORT_SYMBOL_GPL(gpiod_set_debounce);

/**
 * gpiod_set_transitory - Lose or retain GPIO state on suspend or reset
 * @desc: descriptor of the GPIO for which to configure persistence
 * @transitory: True to lose state on suspend or reset, false for persistence
 *
 * Returns:
 * 0 on success, otherwise a negative error code.
 */
int gpiod_set_transitory(struct gpio_desc *desc, bool transitory)
{
	VALIDATE_DESC(desc);
	/*
	 * Handle FLAG_TRANSITORY first, enabling queries to gpiolib for
	 * persistence state.
	 */
	assign_bit(FLAG_TRANSITORY, &desc->flags, transitory);

	/* If the driver supports it, set the persistence state now */
	return gpio_set_config_with_argument_optional(desc,
						      PIN_CONFIG_PERSIST_STATE,
						      !transitory);
}

/**
 * gpiod_is_active_low - test whether a GPIO is active-low or not
 * @desc: the gpio descriptor to test
 *
 * Returns 1 if the GPIO is active-low, 0 otherwise.
 */
int gpiod_is_active_low(const struct gpio_desc *desc)
{
	VALIDATE_DESC(desc);
	return test_bit(FLAG_ACTIVE_LOW, &desc->flags);
}
EXPORT_SYMBOL_GPL(gpiod_is_active_low);

/**
 * gpiod_toggle_active_low - toggle whether a GPIO is active-low or not
 * @desc: the gpio descriptor to change
 */
void gpiod_toggle_active_low(struct gpio_desc *desc)
{
	VALIDATE_DESC_VOID(desc);
	change_bit(FLAG_ACTIVE_LOW, &desc->flags);
}
EXPORT_SYMBOL_GPL(gpiod_toggle_active_low);

static int gpio_chip_get_value(struct gpio_chip *gc, const struct gpio_desc *desc)
{
	return gc->get ? gc->get(gc, gpio_chip_hwgpio(desc)) : -EIO;
}

/* I/O calls are only valid after configuration completed; the relevant
 * "is this a valid GPIO" error checks should already have been done.
 *
 * "Get" operations are often inlinable as reading a pin value register,
 * and masking the relevant bit in that register.
 *
 * When "set" operations are inlinable, they involve writing that mask to
 * one register to set a low value, or a different register to set it high.
 * Otherwise locking is needed, so there may be little value to inlining.
 *
 *------------------------------------------------------------------------
 *
 * IMPORTANT!!!  The hot paths -- get/set value -- assume that callers
 * have requested the GPIO.  That can include implicit requesting by
 * a direction setting call.  Marking a gpio as requested locks its chip
 * in memory, guaranteeing that these table lookups need no more locking
 * and that gpiochip_remove() will fail.
 *
 * REVISIT when debugging, consider adding some instrumentation to ensure
 * that the GPIO was actually requested.
 */

static int gpiod_get_raw_value_commit(const struct gpio_desc *desc)
{
	struct gpio_device *gdev;
	struct gpio_chip *gc;
	int value;

	/* FIXME Unable to use gpio_chip_guard due to const desc. */
	gdev = desc->gdev;

	guard(srcu)(&gdev->srcu);

	gc = srcu_dereference(gdev->chip, &gdev->srcu);
	if (!gc)
		return -ENODEV;

	value = gpio_chip_get_value(gc, desc);
	value = value < 0 ? value : !!value;
	trace_gpio_value(desc_to_gpio(desc), 1, value);
	return value;
}

static int gpio_chip_get_multiple(struct gpio_chip *gc,
				  unsigned long *mask, unsigned long *bits)
{
	if (gc->get_multiple)
		return gc->get_multiple(gc, mask, bits);
	if (gc->get) {
		int i, value;

		for_each_set_bit(i, mask, gc->ngpio) {
			value = gc->get(gc, i);
			if (value < 0)
				return value;
			__assign_bit(i, bits, value);
		}
		return 0;
	}
	return -EIO;
}

/* The 'other' chip must be protected with its GPIO device's SRCU. */
static bool gpio_device_chip_cmp(struct gpio_device *gdev, struct gpio_chip *gc)
{
	guard(srcu)(&gdev->srcu);

	return gc == srcu_dereference(gdev->chip, &gdev->srcu);
}

int gpiod_get_array_value_complex(bool raw, bool can_sleep,
				  unsigned int array_size,
				  struct gpio_desc **desc_array,
				  struct gpio_array *array_info,
				  unsigned long *value_bitmap)
{
	int ret, i = 0;

	/*
	 * Validate array_info against desc_array and its size.
	 * It should immediately follow desc_array if both
	 * have been obtained from the same gpiod_get_array() call.
	 */
	if (array_info && array_info->desc == desc_array &&
	    array_size <= array_info->size &&
	    (void *)array_info == desc_array + array_info->size) {
		if (!can_sleep)
			WARN_ON(array_info->chip->can_sleep);

		ret = gpio_chip_get_multiple(array_info->chip,
					     array_info->get_mask,
					     value_bitmap);
		if (ret)
			return ret;

		if (!raw && !bitmap_empty(array_info->invert_mask, array_size))
			bitmap_xor(value_bitmap, value_bitmap,
				   array_info->invert_mask, array_size);

		i = find_first_zero_bit(array_info->get_mask, array_size);
		if (i == array_size)
			return 0;
	} else {
		array_info = NULL;
	}

	while (i < array_size) {
		DECLARE_BITMAP(fastpath_mask, FASTPATH_NGPIO);
		DECLARE_BITMAP(fastpath_bits, FASTPATH_NGPIO);
		unsigned long *mask, *bits;
		int first, j;

		CLASS(gpio_chip_guard, guard)(desc_array[i]);
		if (!guard.gc)
			return -ENODEV;

		if (likely(guard.gc->ngpio <= FASTPATH_NGPIO)) {
			mask = fastpath_mask;
			bits = fastpath_bits;
		} else {
			gfp_t flags = can_sleep ? GFP_KERNEL : GFP_ATOMIC;

			mask = bitmap_alloc(guard.gc->ngpio, flags);
			if (!mask)
				return -ENOMEM;

			bits = bitmap_alloc(guard.gc->ngpio, flags);
			if (!bits) {
				bitmap_free(mask);
				return -ENOMEM;
			}
		}

		bitmap_zero(mask, guard.gc->ngpio);

		if (!can_sleep)
			WARN_ON(guard.gc->can_sleep);

		/* collect all inputs belonging to the same chip */
		first = i;
		do {
			const struct gpio_desc *desc = desc_array[i];
			int hwgpio = gpio_chip_hwgpio(desc);

			__set_bit(hwgpio, mask);
			i++;

			if (array_info)
				i = find_next_zero_bit(array_info->get_mask,
						       array_size, i);
		} while ((i < array_size) &&
			 gpio_device_chip_cmp(desc_array[i]->gdev, guard.gc));

		ret = gpio_chip_get_multiple(guard.gc, mask, bits);
		if (ret) {
			if (mask != fastpath_mask)
				bitmap_free(mask);
			if (bits != fastpath_bits)
				bitmap_free(bits);
			return ret;
		}

		for (j = first; j < i; ) {
			const struct gpio_desc *desc = desc_array[j];
			int hwgpio = gpio_chip_hwgpio(desc);
			int value = test_bit(hwgpio, bits);

			if (!raw && test_bit(FLAG_ACTIVE_LOW, &desc->flags))
				value = !value;
			__assign_bit(j, value_bitmap, value);
			trace_gpio_value(desc_to_gpio(desc), 1, value);
			j++;

			if (array_info)
				j = find_next_zero_bit(array_info->get_mask, i,
						       j);
		}

		if (mask != fastpath_mask)
			bitmap_free(mask);
		if (bits != fastpath_bits)
			bitmap_free(bits);
	}
	return 0;
}

/**
 * gpiod_get_raw_value() - return a gpio's raw value
 * @desc: gpio whose value will be returned
 *
 * Return the GPIO's raw value, i.e. the value of the physical line disregarding
 * its ACTIVE_LOW status, or negative errno on failure.
 *
 * This function can be called from contexts where we cannot sleep, and will
 * complain if the GPIO chip functions potentially sleep.
 */
int gpiod_get_raw_value(const struct gpio_desc *desc)
{
	VALIDATE_DESC(desc);
	/* Should be using gpiod_get_raw_value_cansleep() */
	WARN_ON(desc->gdev->can_sleep);
	return gpiod_get_raw_value_commit(desc);
}
EXPORT_SYMBOL_GPL(gpiod_get_raw_value);

/**
 * gpiod_get_value() - return a gpio's value
 * @desc: gpio whose value will be returned
 *
 * Return the GPIO's logical value, i.e. taking the ACTIVE_LOW status into
 * account, or negative errno on failure.
 *
 * This function can be called from contexts where we cannot sleep, and will
 * complain if the GPIO chip functions potentially sleep.
 */
int gpiod_get_value(const struct gpio_desc *desc)
{
	int value;

	VALIDATE_DESC(desc);
	/* Should be using gpiod_get_value_cansleep() */
	WARN_ON(desc->gdev->can_sleep);

	value = gpiod_get_raw_value_commit(desc);
	if (value < 0)
		return value;

	if (test_bit(FLAG_ACTIVE_LOW, &desc->flags))
		value = !value;

	return value;
}
EXPORT_SYMBOL_GPL(gpiod_get_value);

/**
 * gpiod_get_raw_array_value() - read raw values from an array of GPIOs
 * @array_size: number of elements in the descriptor array / value bitmap
 * @desc_array: array of GPIO descriptors whose values will be read
 * @array_info: information on applicability of fast bitmap processing path
 * @value_bitmap: bitmap to store the read values
 *
 * Read the raw values of the GPIOs, i.e. the values of the physical lines
 * without regard for their ACTIVE_LOW status.  Return 0 in case of success,
 * else an error code.
 *
 * This function can be called from contexts where we cannot sleep,
 * and it will complain if the GPIO chip functions potentially sleep.
 */
int gpiod_get_raw_array_value(unsigned int array_size,
			      struct gpio_desc **desc_array,
			      struct gpio_array *array_info,
			      unsigned long *value_bitmap)
{
	if (!desc_array)
		return -EINVAL;
	return gpiod_get_array_value_complex(true, false, array_size,
					     desc_array, array_info,
					     value_bitmap);
}
EXPORT_SYMBOL_GPL(gpiod_get_raw_array_value);

/**
 * gpiod_get_array_value() - read values from an array of GPIOs
 * @array_size: number of elements in the descriptor array / value bitmap
 * @desc_array: array of GPIO descriptors whose values will be read
 * @array_info: information on applicability of fast bitmap processing path
 * @value_bitmap: bitmap to store the read values
 *
 * Read the logical values of the GPIOs, i.e. taking their ACTIVE_LOW status
 * into account.  Return 0 in case of success, else an error code.
 *
 * This function can be called from contexts where we cannot sleep,
 * and it will complain if the GPIO chip functions potentially sleep.
 */
int gpiod_get_array_value(unsigned int array_size,
			  struct gpio_desc **desc_array,
			  struct gpio_array *array_info,
			  unsigned long *value_bitmap)
{
	if (!desc_array)
		return -EINVAL;
	return gpiod_get_array_value_complex(false, false, array_size,
					     desc_array, array_info,
					     value_bitmap);
}
EXPORT_SYMBOL_GPL(gpiod_get_array_value);

/*
 *  gpio_set_open_drain_value_commit() - Set the open drain gpio's value.
 * @desc: gpio descriptor whose state need to be set.
 * @value: Non-zero for setting it HIGH otherwise it will set to LOW.
 */
static void gpio_set_open_drain_value_commit(struct gpio_desc *desc, bool value)
{
	int ret = 0, offset = gpio_chip_hwgpio(desc);

	CLASS(gpio_chip_guard, guard)(desc);
	if (!guard.gc)
		return;

	if (value) {
		ret = guard.gc->direction_input(guard.gc, offset);
	} else {
		ret = guard.gc->direction_output(guard.gc, offset, 0);
		if (!ret)
			set_bit(FLAG_IS_OUT, &desc->flags);
	}
	trace_gpio_direction(desc_to_gpio(desc), value, ret);
	if (ret < 0)
		gpiod_err(desc,
			  "%s: Error in set_value for open drain err %d\n",
			  __func__, ret);
}

/*
 *  _gpio_set_open_source_value() - Set the open source gpio's value.
 * @desc: gpio descriptor whose state need to be set.
 * @value: Non-zero for setting it HIGH otherwise it will set to LOW.
 */
static void gpio_set_open_source_value_commit(struct gpio_desc *desc, bool value)
{
	int ret = 0, offset = gpio_chip_hwgpio(desc);

	CLASS(gpio_chip_guard, guard)(desc);
	if (!guard.gc)
		return;

	if (value) {
		ret = guard.gc->direction_output(guard.gc, offset, 1);
		if (!ret)
			set_bit(FLAG_IS_OUT, &desc->flags);
	} else {
		ret = guard.gc->direction_input(guard.gc, offset);
	}
	trace_gpio_direction(desc_to_gpio(desc), !value, ret);
	if (ret < 0)
		gpiod_err(desc,
			  "%s: Error in set_value for open source err %d\n",
			  __func__, ret);
}

static void gpiod_set_raw_value_commit(struct gpio_desc *desc, bool value)
{
	CLASS(gpio_chip_guard, guard)(desc);
	if (!guard.gc)
		return;

	trace_gpio_value(desc_to_gpio(desc), 0, value);
	guard.gc->set(guard.gc, gpio_chip_hwgpio(desc), value);
}

/*
 * set multiple outputs on the same chip;
 * use the chip's set_multiple function if available;
 * otherwise set the outputs sequentially;
 * @chip: the GPIO chip we operate on
 * @mask: bit mask array; one bit per output; BITS_PER_LONG bits per word
 *        defines which outputs are to be changed
 * @bits: bit value array; one bit per output; BITS_PER_LONG bits per word
 *        defines the values the outputs specified by mask are to be set to
 */
static void gpio_chip_set_multiple(struct gpio_chip *gc,
				   unsigned long *mask, unsigned long *bits)
{
	if (gc->set_multiple) {
		gc->set_multiple(gc, mask, bits);
	} else {
		unsigned int i;

		/* set outputs if the corresponding mask bit is set */
		for_each_set_bit(i, mask, gc->ngpio)
			gc->set(gc, i, test_bit(i, bits));
	}
}

int gpiod_set_array_value_complex(bool raw, bool can_sleep,
				  unsigned int array_size,
				  struct gpio_desc **desc_array,
				  struct gpio_array *array_info,
				  unsigned long *value_bitmap)
{
	int i = 0;

	/*
	 * Validate array_info against desc_array and its size.
	 * It should immediately follow desc_array if both
	 * have been obtained from the same gpiod_get_array() call.
	 */
	if (array_info && array_info->desc == desc_array &&
	    array_size <= array_info->size &&
	    (void *)array_info == desc_array + array_info->size) {
		if (!can_sleep)
			WARN_ON(array_info->chip->can_sleep);

		if (!raw && !bitmap_empty(array_info->invert_mask, array_size))
			bitmap_xor(value_bitmap, value_bitmap,
				   array_info->invert_mask, array_size);

		gpio_chip_set_multiple(array_info->chip, array_info->set_mask,
				       value_bitmap);

		i = find_first_zero_bit(array_info->set_mask, array_size);
		if (i == array_size)
			return 0;
	} else {
		array_info = NULL;
	}

	while (i < array_size) {
		DECLARE_BITMAP(fastpath_mask, FASTPATH_NGPIO);
		DECLARE_BITMAP(fastpath_bits, FASTPATH_NGPIO);
		unsigned long *mask, *bits;
		int count = 0;

		CLASS(gpio_chip_guard, guard)(desc_array[i]);
		if (!guard.gc)
			return -ENODEV;

		if (likely(guard.gc->ngpio <= FASTPATH_NGPIO)) {
			mask = fastpath_mask;
			bits = fastpath_bits;
		} else {
			gfp_t flags = can_sleep ? GFP_KERNEL : GFP_ATOMIC;

			mask = bitmap_alloc(guard.gc->ngpio, flags);
			if (!mask)
				return -ENOMEM;

			bits = bitmap_alloc(guard.gc->ngpio, flags);
			if (!bits) {
				bitmap_free(mask);
				return -ENOMEM;
			}
		}

		bitmap_zero(mask, guard.gc->ngpio);

		if (!can_sleep)
			WARN_ON(guard.gc->can_sleep);

		do {
			struct gpio_desc *desc = desc_array[i];
			int hwgpio = gpio_chip_hwgpio(desc);
			int value = test_bit(i, value_bitmap);

			/*
			 * Pins applicable for fast input but not for
			 * fast output processing may have been already
			 * inverted inside the fast path, skip them.
			 */
			if (!raw && !(array_info &&
			    test_bit(i, array_info->invert_mask)) &&
			    test_bit(FLAG_ACTIVE_LOW, &desc->flags))
				value = !value;
			trace_gpio_value(desc_to_gpio(desc), 0, value);
			/*
			 * collect all normal outputs belonging to the same chip
			 * open drain and open source outputs are set individually
			 */
			if (test_bit(FLAG_OPEN_DRAIN, &desc->flags) && !raw) {
				gpio_set_open_drain_value_commit(desc, value);
			} else if (test_bit(FLAG_OPEN_SOURCE, &desc->flags) && !raw) {
				gpio_set_open_source_value_commit(desc, value);
			} else {
				__set_bit(hwgpio, mask);
				__assign_bit(hwgpio, bits, value);
				count++;
			}
			i++;

			if (array_info)
				i = find_next_zero_bit(array_info->set_mask,
						       array_size, i);
		} while ((i < array_size) &&
			 gpio_device_chip_cmp(desc_array[i]->gdev, guard.gc));
		/* push collected bits to outputs */
		if (count != 0)
			gpio_chip_set_multiple(guard.gc, mask, bits);

		if (mask != fastpath_mask)
			bitmap_free(mask);
		if (bits != fastpath_bits)
			bitmap_free(bits);
	}
	return 0;
}

/**
 * gpiod_set_raw_value() - assign a gpio's raw value
 * @desc: gpio whose value will be assigned
 * @value: value to assign
 *
 * Set the raw value of the GPIO, i.e. the value of its physical line without
 * regard for its ACTIVE_LOW status.
 *
 * This function can be called from contexts where we cannot sleep, and will
 * complain if the GPIO chip functions potentially sleep.
 */
void gpiod_set_raw_value(struct gpio_desc *desc, int value)
{
	VALIDATE_DESC_VOID(desc);
	/* Should be using gpiod_set_raw_value_cansleep() */
	WARN_ON(desc->gdev->can_sleep);
	gpiod_set_raw_value_commit(desc, value);
}
EXPORT_SYMBOL_GPL(gpiod_set_raw_value);

/**
 * gpiod_set_value_nocheck() - set a GPIO line value without checking
 * @desc: the descriptor to set the value on
 * @value: value to set
 *
 * This sets the value of a GPIO line backing a descriptor, applying
 * different semantic quirks like active low and open drain/source
 * handling.
 */
static void gpiod_set_value_nocheck(struct gpio_desc *desc, int value)
{
	if (test_bit(FLAG_ACTIVE_LOW, &desc->flags))
		value = !value;
	if (test_bit(FLAG_OPEN_DRAIN, &desc->flags))
		gpio_set_open_drain_value_commit(desc, value);
	else if (test_bit(FLAG_OPEN_SOURCE, &desc->flags))
		gpio_set_open_source_value_commit(desc, value);
	else
		gpiod_set_raw_value_commit(desc, value);
}

/**
 * gpiod_set_value() - assign a gpio's value
 * @desc: gpio whose value will be assigned
 * @value: value to assign
 *
 * Set the logical value of the GPIO, i.e. taking its ACTIVE_LOW,
 * OPEN_DRAIN and OPEN_SOURCE flags into account.
 *
 * This function can be called from contexts where we cannot sleep, and will
 * complain if the GPIO chip functions potentially sleep.
 */
void gpiod_set_value(struct gpio_desc *desc, int value)
{
	VALIDATE_DESC_VOID(desc);
	/* Should be using gpiod_set_value_cansleep() */
	WARN_ON(desc->gdev->can_sleep);
	gpiod_set_value_nocheck(desc, value);
}
EXPORT_SYMBOL_GPL(gpiod_set_value);

/**
 * gpiod_set_raw_array_value() - assign values to an array of GPIOs
 * @array_size: number of elements in the descriptor array / value bitmap
 * @desc_array: array of GPIO descriptors whose values will be assigned
 * @array_info: information on applicability of fast bitmap processing path
 * @value_bitmap: bitmap of values to assign
 *
 * Set the raw values of the GPIOs, i.e. the values of the physical lines
 * without regard for their ACTIVE_LOW status.
 *
 * This function can be called from contexts where we cannot sleep, and will
 * complain if the GPIO chip functions potentially sleep.
 */
int gpiod_set_raw_array_value(unsigned int array_size,
			      struct gpio_desc **desc_array,
			      struct gpio_array *array_info,
			      unsigned long *value_bitmap)
{
	if (!desc_array)
		return -EINVAL;
	return gpiod_set_array_value_complex(true, false, array_size,
					desc_array, array_info, value_bitmap);
}
EXPORT_SYMBOL_GPL(gpiod_set_raw_array_value);

/**
 * gpiod_set_array_value() - assign values to an array of GPIOs
 * @array_size: number of elements in the descriptor array / value bitmap
 * @desc_array: array of GPIO descriptors whose values will be assigned
 * @array_info: information on applicability of fast bitmap processing path
 * @value_bitmap: bitmap of values to assign
 *
 * Set the logical values of the GPIOs, i.e. taking their ACTIVE_LOW status
 * into account.
 *
 * This function can be called from contexts where we cannot sleep, and will
 * complain if the GPIO chip functions potentially sleep.
 */
int gpiod_set_array_value(unsigned int array_size,
			  struct gpio_desc **desc_array,
			  struct gpio_array *array_info,
			  unsigned long *value_bitmap)
{
	if (!desc_array)
		return -EINVAL;
	return gpiod_set_array_value_complex(false, false, array_size,
					     desc_array, array_info,
					     value_bitmap);
}
EXPORT_SYMBOL_GPL(gpiod_set_array_value);

/**
 * gpiod_cansleep() - report whether gpio value access may sleep
 * @desc: gpio to check
 *
 */
int gpiod_cansleep(const struct gpio_desc *desc)
{
	VALIDATE_DESC(desc);
	return desc->gdev->can_sleep;
}
EXPORT_SYMBOL_GPL(gpiod_cansleep);

/**
 * gpiod_set_consumer_name() - set the consumer name for the descriptor
 * @desc: gpio to set the consumer name on
 * @name: the new consumer name
 */
int gpiod_set_consumer_name(struct gpio_desc *desc, const char *name)
{
	VALIDATE_DESC(desc);

	return desc_set_label(desc, name);
}
EXPORT_SYMBOL_GPL(gpiod_set_consumer_name);

/**
 * gpiod_to_irq() - return the IRQ corresponding to a GPIO
 * @desc: gpio whose IRQ will be returned (already requested)
 *
 * Return the IRQ corresponding to the passed GPIO, or an error code in case of
 * error.
 */
int gpiod_to_irq(const struct gpio_desc *desc)
{
	struct gpio_device *gdev;
	struct gpio_chip *gc;
	int offset;

	/*
	 * Cannot VALIDATE_DESC() here as gpiod_to_irq() consumer semantics
	 * requires this function to not return zero on an invalid descriptor
	 * but rather a negative error number.
	 */
	if (!desc || IS_ERR(desc))
		return -EINVAL;

	gdev = desc->gdev;
	/* FIXME Cannot use gpio_chip_guard due to const desc. */
	guard(srcu)(&gdev->srcu);
	gc = srcu_dereference(gdev->chip, &gdev->srcu);
	if (!gc)
		return -ENODEV;

	offset = gpio_chip_hwgpio(desc);
	if (gc->to_irq) {
		int retirq = gc->to_irq(gc, offset);

		/* Zero means NO_IRQ */
		if (!retirq)
			return -ENXIO;

		return retirq;
	}
#ifdef CONFIG_GPIOLIB_IRQCHIP
	if (gc->irq.chip) {
		/*
		 * Avoid race condition with other code, which tries to lookup
		 * an IRQ before the irqchip has been properly registered,
		 * i.e. while gpiochip is still being brought up.
		 */
		return -EPROBE_DEFER;
	}
#endif
	return -ENXIO;
}
EXPORT_SYMBOL_GPL(gpiod_to_irq);

/**
 * gpiochip_lock_as_irq() - lock a GPIO to be used as IRQ
 * @gc: the chip the GPIO to lock belongs to
 * @offset: the offset of the GPIO to lock as IRQ
 *
 * This is used directly by GPIO drivers that want to lock down
 * a certain GPIO line to be used for IRQs.
 */
int gpiochip_lock_as_irq(struct gpio_chip *gc, unsigned int offset)
{
	struct gpio_desc *desc;

	desc = gpiochip_get_desc(gc, offset);
	if (IS_ERR(desc))
		return PTR_ERR(desc);

	/*
	 * If it's fast: flush the direction setting if something changed
	 * behind our back
	 */
	if (!gc->can_sleep && gc->get_direction) {
		int dir = gpiod_get_direction(desc);

		if (dir < 0) {
			chip_err(gc, "%s: cannot get GPIO direction\n",
				 __func__);
			return dir;
		}
	}

	/* To be valid for IRQ the line needs to be input or open drain */
	if (test_bit(FLAG_IS_OUT, &desc->flags) &&
	    !test_bit(FLAG_OPEN_DRAIN, &desc->flags)) {
		chip_err(gc,
			 "%s: tried to flag a GPIO set as output for IRQ\n",
			 __func__);
		return -EIO;
	}

	set_bit(FLAG_USED_AS_IRQ, &desc->flags);
	set_bit(FLAG_IRQ_IS_ENABLED, &desc->flags);

	return 0;
}
EXPORT_SYMBOL_GPL(gpiochip_lock_as_irq);

/**
 * gpiochip_unlock_as_irq() - unlock a GPIO used as IRQ
 * @gc: the chip the GPIO to lock belongs to
 * @offset: the offset of the GPIO to lock as IRQ
 *
 * This is used directly by GPIO drivers that want to indicate
 * that a certain GPIO is no longer used exclusively for IRQ.
 */
void gpiochip_unlock_as_irq(struct gpio_chip *gc, unsigned int offset)
{
	struct gpio_desc *desc;

	desc = gpiochip_get_desc(gc, offset);
	if (IS_ERR(desc))
		return;

	clear_bit(FLAG_USED_AS_IRQ, &desc->flags);
	clear_bit(FLAG_IRQ_IS_ENABLED, &desc->flags);
}
EXPORT_SYMBOL_GPL(gpiochip_unlock_as_irq);

void gpiochip_disable_irq(struct gpio_chip *gc, unsigned int offset)
{
	struct gpio_desc *desc = gpiochip_get_desc(gc, offset);

	if (!IS_ERR(desc) &&
	    !WARN_ON(!test_bit(FLAG_USED_AS_IRQ, &desc->flags)))
		clear_bit(FLAG_IRQ_IS_ENABLED, &desc->flags);
}
EXPORT_SYMBOL_GPL(gpiochip_disable_irq);

void gpiochip_enable_irq(struct gpio_chip *gc, unsigned int offset)
{
	struct gpio_desc *desc = gpiochip_get_desc(gc, offset);

	if (!IS_ERR(desc) &&
	    !WARN_ON(!test_bit(FLAG_USED_AS_IRQ, &desc->flags))) {
		/*
		 * We must not be output when using IRQ UNLESS we are
		 * open drain.
		 */
		WARN_ON(test_bit(FLAG_IS_OUT, &desc->flags) &&
			!test_bit(FLAG_OPEN_DRAIN, &desc->flags));
		set_bit(FLAG_IRQ_IS_ENABLED, &desc->flags);
	}
}
EXPORT_SYMBOL_GPL(gpiochip_enable_irq);

bool gpiochip_line_is_irq(struct gpio_chip *gc, unsigned int offset)
{
	if (offset >= gc->ngpio)
		return false;

	return test_bit(FLAG_USED_AS_IRQ, &gc->gpiodev->descs[offset].flags);
}
EXPORT_SYMBOL_GPL(gpiochip_line_is_irq);

int gpiochip_reqres_irq(struct gpio_chip *gc, unsigned int offset)
{
	int ret;

	if (!try_module_get(gc->gpiodev->owner))
		return -ENODEV;

	ret = gpiochip_lock_as_irq(gc, offset);
	if (ret) {
		chip_err(gc, "unable to lock HW IRQ %u for IRQ\n", offset);
		module_put(gc->gpiodev->owner);
		return ret;
	}
	return 0;
}
EXPORT_SYMBOL_GPL(gpiochip_reqres_irq);

void gpiochip_relres_irq(struct gpio_chip *gc, unsigned int offset)
{
	gpiochip_unlock_as_irq(gc, offset);
	module_put(gc->gpiodev->owner);
}
EXPORT_SYMBOL_GPL(gpiochip_relres_irq);

bool gpiochip_line_is_open_drain(struct gpio_chip *gc, unsigned int offset)
{
	if (offset >= gc->ngpio)
		return false;

	return test_bit(FLAG_OPEN_DRAIN, &gc->gpiodev->descs[offset].flags);
}
EXPORT_SYMBOL_GPL(gpiochip_line_is_open_drain);

bool gpiochip_line_is_open_source(struct gpio_chip *gc, unsigned int offset)
{
	if (offset >= gc->ngpio)
		return false;

	return test_bit(FLAG_OPEN_SOURCE, &gc->gpiodev->descs[offset].flags);
}
EXPORT_SYMBOL_GPL(gpiochip_line_is_open_source);

bool gpiochip_line_is_persistent(struct gpio_chip *gc, unsigned int offset)
{
	if (offset >= gc->ngpio)
		return false;

	return !test_bit(FLAG_TRANSITORY, &gc->gpiodev->descs[offset].flags);
}
EXPORT_SYMBOL_GPL(gpiochip_line_is_persistent);

/**
 * gpiod_get_raw_value_cansleep() - return a gpio's raw value
 * @desc: gpio whose value will be returned
 *
 * Return the GPIO's raw value, i.e. the value of the physical line disregarding
 * its ACTIVE_LOW status, or negative errno on failure.
 *
 * This function is to be called from contexts that can sleep.
 */
int gpiod_get_raw_value_cansleep(const struct gpio_desc *desc)
{
	might_sleep();
	VALIDATE_DESC(desc);
	return gpiod_get_raw_value_commit(desc);
}
EXPORT_SYMBOL_GPL(gpiod_get_raw_value_cansleep);

/**
 * gpiod_get_value_cansleep() - return a gpio's value
 * @desc: gpio whose value will be returned
 *
 * Return the GPIO's logical value, i.e. taking the ACTIVE_LOW status into
 * account, or negative errno on failure.
 *
 * This function is to be called from contexts that can sleep.
 */
int gpiod_get_value_cansleep(const struct gpio_desc *desc)
{
	int value;

	might_sleep();
	VALIDATE_DESC(desc);
	value = gpiod_get_raw_value_commit(desc);
	if (value < 0)
		return value;

	if (test_bit(FLAG_ACTIVE_LOW, &desc->flags))
		value = !value;

	return value;
}
EXPORT_SYMBOL_GPL(gpiod_get_value_cansleep);

/**
 * gpiod_get_raw_array_value_cansleep() - read raw values from an array of GPIOs
 * @array_size: number of elements in the descriptor array / value bitmap
 * @desc_array: array of GPIO descriptors whose values will be read
 * @array_info: information on applicability of fast bitmap processing path
 * @value_bitmap: bitmap to store the read values
 *
 * Read the raw values of the GPIOs, i.e. the values of the physical lines
 * without regard for their ACTIVE_LOW status.  Return 0 in case of success,
 * else an error code.
 *
 * This function is to be called from contexts that can sleep.
 */
int gpiod_get_raw_array_value_cansleep(unsigned int array_size,
				       struct gpio_desc **desc_array,
				       struct gpio_array *array_info,
				       unsigned long *value_bitmap)
{
	might_sleep();
	if (!desc_array)
		return -EINVAL;
	return gpiod_get_array_value_complex(true, true, array_size,
					     desc_array, array_info,
					     value_bitmap);
}
EXPORT_SYMBOL_GPL(gpiod_get_raw_array_value_cansleep);

/**
 * gpiod_get_array_value_cansleep() - read values from an array of GPIOs
 * @array_size: number of elements in the descriptor array / value bitmap
 * @desc_array: array of GPIO descriptors whose values will be read
 * @array_info: information on applicability of fast bitmap processing path
 * @value_bitmap: bitmap to store the read values
 *
 * Read the logical values of the GPIOs, i.e. taking their ACTIVE_LOW status
 * into account.  Return 0 in case of success, else an error code.
 *
 * This function is to be called from contexts that can sleep.
 */
int gpiod_get_array_value_cansleep(unsigned int array_size,
				   struct gpio_desc **desc_array,
				   struct gpio_array *array_info,
				   unsigned long *value_bitmap)
{
	might_sleep();
	if (!desc_array)
		return -EINVAL;
	return gpiod_get_array_value_complex(false, true, array_size,
					     desc_array, array_info,
					     value_bitmap);
}
EXPORT_SYMBOL_GPL(gpiod_get_array_value_cansleep);

/**
 * gpiod_set_raw_value_cansleep() - assign a gpio's raw value
 * @desc: gpio whose value will be assigned
 * @value: value to assign
 *
 * Set the raw value of the GPIO, i.e. the value of its physical line without
 * regard for its ACTIVE_LOW status.
 *
 * This function is to be called from contexts that can sleep.
 */
void gpiod_set_raw_value_cansleep(struct gpio_desc *desc, int value)
{
	might_sleep();
	VALIDATE_DESC_VOID(desc);
	gpiod_set_raw_value_commit(desc, value);
}
EXPORT_SYMBOL_GPL(gpiod_set_raw_value_cansleep);

/**
 * gpiod_set_value_cansleep() - assign a gpio's value
 * @desc: gpio whose value will be assigned
 * @value: value to assign
 *
 * Set the logical value of the GPIO, i.e. taking its ACTIVE_LOW status into
 * account
 *
 * This function is to be called from contexts that can sleep.
 */
void gpiod_set_value_cansleep(struct gpio_desc *desc, int value)
{
	might_sleep();
	VALIDATE_DESC_VOID(desc);
	gpiod_set_value_nocheck(desc, value);
}
EXPORT_SYMBOL_GPL(gpiod_set_value_cansleep);

/**
 * gpiod_set_raw_array_value_cansleep() - assign values to an array of GPIOs
 * @array_size: number of elements in the descriptor array / value bitmap
 * @desc_array: array of GPIO descriptors whose values will be assigned
 * @array_info: information on applicability of fast bitmap processing path
 * @value_bitmap: bitmap of values to assign
 *
 * Set the raw values of the GPIOs, i.e. the values of the physical lines
 * without regard for their ACTIVE_LOW status.
 *
 * This function is to be called from contexts that can sleep.
 */
int gpiod_set_raw_array_value_cansleep(unsigned int array_size,
				       struct gpio_desc **desc_array,
				       struct gpio_array *array_info,
				       unsigned long *value_bitmap)
{
	might_sleep();
	if (!desc_array)
		return -EINVAL;
	return gpiod_set_array_value_complex(true, true, array_size, desc_array,
				      array_info, value_bitmap);
}
EXPORT_SYMBOL_GPL(gpiod_set_raw_array_value_cansleep);

/**
 * gpiod_add_lookup_tables() - register GPIO device consumers
 * @tables: list of tables of consumers to register
 * @n: number of tables in the list
 */
void gpiod_add_lookup_tables(struct gpiod_lookup_table **tables, size_t n)
{
	unsigned int i;

	mutex_lock(&gpio_lookup_lock);

	for (i = 0; i < n; i++)
		list_add_tail(&tables[i]->list, &gpio_lookup_list);

	mutex_unlock(&gpio_lookup_lock);
}

/**
 * gpiod_set_array_value_cansleep() - assign values to an array of GPIOs
 * @array_size: number of elements in the descriptor array / value bitmap
 * @desc_array: array of GPIO descriptors whose values will be assigned
 * @array_info: information on applicability of fast bitmap processing path
 * @value_bitmap: bitmap of values to assign
 *
 * Set the logical values of the GPIOs, i.e. taking their ACTIVE_LOW status
 * into account.
 *
 * This function is to be called from contexts that can sleep.
 */
int gpiod_set_array_value_cansleep(unsigned int array_size,
				   struct gpio_desc **desc_array,
				   struct gpio_array *array_info,
				   unsigned long *value_bitmap)
{
	might_sleep();
	if (!desc_array)
		return -EINVAL;
	return gpiod_set_array_value_complex(false, true, array_size,
					     desc_array, array_info,
					     value_bitmap);
}
EXPORT_SYMBOL_GPL(gpiod_set_array_value_cansleep);

void gpiod_line_state_notify(struct gpio_desc *desc, unsigned long action)
{
	blocking_notifier_call_chain(&desc->gdev->line_state_notifier,
				     action, desc);
}

/**
 * gpiod_add_lookup_table() - register GPIO device consumers
 * @table: table of consumers to register
 */
void gpiod_add_lookup_table(struct gpiod_lookup_table *table)
{
	gpiod_add_lookup_tables(&table, 1);
}
EXPORT_SYMBOL_GPL(gpiod_add_lookup_table);

/**
 * gpiod_remove_lookup_table() - unregister GPIO device consumers
 * @table: table of consumers to unregister
 */
void gpiod_remove_lookup_table(struct gpiod_lookup_table *table)
{
	/* Nothing to remove */
	if (!table)
		return;

	mutex_lock(&gpio_lookup_lock);

	list_del(&table->list);

	mutex_unlock(&gpio_lookup_lock);
}
EXPORT_SYMBOL_GPL(gpiod_remove_lookup_table);

/**
 * gpiod_add_hogs() - register a set of GPIO hogs from machine code
 * @hogs: table of gpio hog entries with a zeroed sentinel at the end
 */
void gpiod_add_hogs(struct gpiod_hog *hogs)
{
	struct gpiod_hog *hog;

	mutex_lock(&gpio_machine_hogs_mutex);

	for (hog = &hogs[0]; hog->chip_label; hog++) {
		list_add_tail(&hog->list, &gpio_machine_hogs);

		/*
		 * The chip may have been registered earlier, so check if it
		 * exists and, if so, try to hog the line now.
		 */
		struct gpio_device *gdev __free(gpio_device_put) =
				gpio_device_find_by_label(hog->chip_label);
		if (gdev)
			gpiochip_machine_hog(gpio_device_get_chip(gdev), hog);
	}

	mutex_unlock(&gpio_machine_hogs_mutex);
}
EXPORT_SYMBOL_GPL(gpiod_add_hogs);

void gpiod_remove_hogs(struct gpiod_hog *hogs)
{
	struct gpiod_hog *hog;

	mutex_lock(&gpio_machine_hogs_mutex);
	for (hog = &hogs[0]; hog->chip_label; hog++)
		list_del(&hog->list);
	mutex_unlock(&gpio_machine_hogs_mutex);
}
EXPORT_SYMBOL_GPL(gpiod_remove_hogs);

static struct gpiod_lookup_table *gpiod_find_lookup_table(struct device *dev)
{
	const char *dev_id = dev ? dev_name(dev) : NULL;
	struct gpiod_lookup_table *table;

	list_for_each_entry(table, &gpio_lookup_list, list) {
		if (table->dev_id && dev_id) {
			/*
			 * Valid strings on both ends, must be identical to have
			 * a match
			 */
			if (!strcmp(table->dev_id, dev_id))
				return table;
		} else {
			/*
			 * One of the pointers is NULL, so both must be to have
			 * a match
			 */
			if (dev_id == table->dev_id)
				return table;
		}
	}

	return NULL;
}

static struct gpio_desc *gpiod_find(struct device *dev, const char *con_id,
				    unsigned int idx, unsigned long *flags)
{
	struct gpio_desc *desc = ERR_PTR(-ENOENT);
	struct gpiod_lookup_table *table;
	struct gpiod_lookup *p;
	struct gpio_chip *gc;

	guard(mutex)(&gpio_lookup_lock);

	table = gpiod_find_lookup_table(dev);
	if (!table)
		return desc;

	for (p = &table->table[0]; p->key; p++) {
		/* idx must always match exactly */
		if (p->idx != idx)
			continue;

		/* If the lookup entry has a con_id, require exact match */
		if (p->con_id && (!con_id || strcmp(p->con_id, con_id)))
			continue;

		if (p->chip_hwnum == U16_MAX) {
			desc = gpio_name_to_desc(p->key);
			if (desc) {
				*flags = p->flags;
				return desc;
			}

			dev_warn(dev, "cannot find GPIO line %s, deferring\n",
				 p->key);
			return ERR_PTR(-EPROBE_DEFER);
		}

		struct gpio_device *gdev __free(gpio_device_put) =
					gpio_device_find_by_label(p->key);
		if (!gdev) {
			/*
			 * As the lookup table indicates a chip with
			 * p->key should exist, assume it may
			 * still appear later and let the interested
			 * consumer be probed again or let the Deferred
			 * Probe infrastructure handle the error.
			 */
			dev_warn(dev, "cannot find GPIO chip %s, deferring\n",
				 p->key);
			return ERR_PTR(-EPROBE_DEFER);
		}

		gc = gpio_device_get_chip(gdev);

		if (gc->ngpio <= p->chip_hwnum) {
			dev_err(dev,
				"requested GPIO %u (%u) is out of range [0..%u] for chip %s\n",
				idx, p->chip_hwnum, gc->ngpio - 1,
				gc->label);
			return ERR_PTR(-EINVAL);
		}

		desc = gpio_device_get_desc(gdev, p->chip_hwnum);
		*flags = p->flags;

		return desc;
	}

	return desc;
}

static int platform_gpio_count(struct device *dev, const char *con_id)
{
	struct gpiod_lookup_table *table;
	struct gpiod_lookup *p;
	unsigned int count = 0;

	scoped_guard(mutex, &gpio_lookup_lock) {
		table = gpiod_find_lookup_table(dev);
		if (!table)
			return -ENOENT;

		for (p = &table->table[0]; p->key; p++) {
			if ((con_id && p->con_id && !strcmp(con_id, p->con_id)) ||
			    (!con_id && !p->con_id))
				count++;
		}
	}

	if (!count)
		return -ENOENT;

	return count;
}

static struct gpio_desc *gpiod_find_by_fwnode(struct fwnode_handle *fwnode,
					      struct device *consumer,
					      const char *con_id,
					      unsigned int idx,
					      enum gpiod_flags *flags,
					      unsigned long *lookupflags)
{
	const char *name = function_name_or_default(con_id);
	struct gpio_desc *desc = ERR_PTR(-ENOENT);

	if (is_of_node(fwnode)) {
		dev_dbg(consumer, "using DT '%pfw' for '%s' GPIO lookup\n", fwnode, name);
		desc = of_find_gpio(to_of_node(fwnode), con_id, idx, lookupflags);
	} else if (is_acpi_node(fwnode)) {
		dev_dbg(consumer, "using ACPI '%pfw' for '%s' GPIO lookup\n", fwnode, name);
		desc = acpi_find_gpio(fwnode, con_id, idx, flags, lookupflags);
	} else if (is_software_node(fwnode)) {
		dev_dbg(consumer, "using swnode '%pfw' for '%s' GPIO lookup\n", fwnode, name);
		desc = swnode_find_gpio(fwnode, con_id, idx, lookupflags);
	}

	return desc;
}

struct gpio_desc *gpiod_find_and_request(struct device *consumer,
					 struct fwnode_handle *fwnode,
					 const char *con_id,
					 unsigned int idx,
					 enum gpiod_flags flags,
					 const char *label,
					 bool platform_lookup_allowed)
{
	unsigned long lookupflags = GPIO_LOOKUP_FLAGS_DEFAULT;
	const char *name = function_name_or_default(con_id);
<<<<<<< HEAD
	struct gpio_desc *desc;
	int ret;
=======
	/*
	 * scoped_guard() is implemented as a for loop, meaning static
	 * analyzers will complain about these two not being initialized.
	 */
	struct gpio_desc *desc = NULL;
	int ret = 0;

	scoped_guard(srcu, &gpio_devices_srcu) {
		desc = gpiod_find_by_fwnode(fwnode, consumer, con_id, idx,
					    &flags, &lookupflags);
		if (gpiod_not_found(desc) && platform_lookup_allowed) {
			/*
			 * Either we are not using DT or ACPI, or their lookup
			 * did not return a result. In that case, use platform
			 * lookup as a fallback.
			 */
			dev_dbg(consumer,
				"using lookup tables for GPIO lookup\n");
			desc = gpiod_find(consumer, con_id, idx, &lookupflags);
		}

		if (IS_ERR(desc)) {
			dev_dbg(consumer, "No GPIO consumer %s found\n", name);
			return desc;
		}
>>>>>>> 1b4861e3

		/*
		 * If a connection label was passed use that, else attempt to use
		 * the device name as label
		 */
		ret = gpiod_request(desc, label);
	}
<<<<<<< HEAD

	if (IS_ERR(desc)) {
		dev_dbg(consumer, "No GPIO consumer %s found\n", name);
		return desc;
	}

	/*
	 * If a connection label was passed use that, else attempt to use
	 * the device name as label
	 */
	ret = gpiod_request(desc, label);
=======
>>>>>>> 1b4861e3
	if (ret) {
		if (!(ret == -EBUSY && flags & GPIOD_FLAGS_BIT_NONEXCLUSIVE))
			return ERR_PTR(ret);

		/*
		 * This happens when there are several consumers for
		 * the same GPIO line: we just return here without
		 * further initialization. It is a bit of a hack.
		 * This is necessary to support fixed regulators.
		 *
		 * FIXME: Make this more sane and safe.
		 */
		dev_info(consumer, "nonexclusive access to GPIO for %s\n", name);
		return desc;
	}

	ret = gpiod_configure_flags(desc, con_id, lookupflags, flags);
	if (ret < 0) {
		gpiod_put(desc);
		dev_dbg(consumer, "setup of GPIO %s failed\n", name);
		return ERR_PTR(ret);
	}

	gpiod_line_state_notify(desc, GPIOLINE_CHANGED_REQUESTED);

	return desc;
}

/**
 * fwnode_gpiod_get_index - obtain a GPIO from firmware node
 * @fwnode:	handle of the firmware node
 * @con_id:	function within the GPIO consumer
 * @index:	index of the GPIO to obtain for the consumer
 * @flags:	GPIO initialization flags
 * @label:	label to attach to the requested GPIO
 *
 * This function can be used for drivers that get their configuration
 * from opaque firmware.
 *
 * The function properly finds the corresponding GPIO using whatever is the
 * underlying firmware interface and then makes sure that the GPIO
 * descriptor is requested before it is returned to the caller.
 *
 * Returns:
 * On successful request the GPIO pin is configured in accordance with
 * provided @flags.
 *
 * In case of error an ERR_PTR() is returned.
 */
struct gpio_desc *fwnode_gpiod_get_index(struct fwnode_handle *fwnode,
					 const char *con_id,
					 int index,
					 enum gpiod_flags flags,
					 const char *label)
{
	return gpiod_find_and_request(NULL, fwnode, con_id, index, flags, label, false);
}
EXPORT_SYMBOL_GPL(fwnode_gpiod_get_index);

/**
 * gpiod_count - return the number of GPIOs associated with a device / function
 *		or -ENOENT if no GPIO has been assigned to the requested function
 * @dev:	GPIO consumer, can be NULL for system-global GPIOs
 * @con_id:	function within the GPIO consumer
 */
int gpiod_count(struct device *dev, const char *con_id)
{
	const struct fwnode_handle *fwnode = dev ? dev_fwnode(dev) : NULL;
	int count = -ENOENT;

	if (is_of_node(fwnode))
		count = of_gpio_count(fwnode, con_id);
	else if (is_acpi_node(fwnode))
		count = acpi_gpio_count(fwnode, con_id);
	else if (is_software_node(fwnode))
		count = swnode_gpio_count(fwnode, con_id);

	if (count < 0)
		count = platform_gpio_count(dev, con_id);

	return count;
}
EXPORT_SYMBOL_GPL(gpiod_count);

/**
 * gpiod_get - obtain a GPIO for a given GPIO function
 * @dev:	GPIO consumer, can be NULL for system-global GPIOs
 * @con_id:	function within the GPIO consumer
 * @flags:	optional GPIO initialization flags
 *
 * Return the GPIO descriptor corresponding to the function con_id of device
 * dev, -ENOENT if no GPIO has been assigned to the requested function, or
 * another IS_ERR() code if an error occurred while trying to acquire the GPIO.
 */
struct gpio_desc *__must_check gpiod_get(struct device *dev, const char *con_id,
					 enum gpiod_flags flags)
{
	return gpiod_get_index(dev, con_id, 0, flags);
}
EXPORT_SYMBOL_GPL(gpiod_get);

/**
 * gpiod_get_optional - obtain an optional GPIO for a given GPIO function
 * @dev: GPIO consumer, can be NULL for system-global GPIOs
 * @con_id: function within the GPIO consumer
 * @flags: optional GPIO initialization flags
 *
 * This is equivalent to gpiod_get(), except that when no GPIO was assigned to
 * the requested function it will return NULL. This is convenient for drivers
 * that need to handle optional GPIOs.
 */
struct gpio_desc *__must_check gpiod_get_optional(struct device *dev,
						  const char *con_id,
						  enum gpiod_flags flags)
{
	return gpiod_get_index_optional(dev, con_id, 0, flags);
}
EXPORT_SYMBOL_GPL(gpiod_get_optional);


/**
 * gpiod_configure_flags - helper function to configure a given GPIO
 * @desc:	gpio whose value will be assigned
 * @con_id:	function within the GPIO consumer
 * @lflags:	bitmask of gpio_lookup_flags GPIO_* values - returned from
 *		of_find_gpio() or of_get_gpio_hog()
 * @dflags:	gpiod_flags - optional GPIO initialization flags
 *
 * Return 0 on success, -ENOENT if no GPIO has been assigned to the
 * requested function and/or index, or another IS_ERR() code if an error
 * occurred while trying to acquire the GPIO.
 */
int gpiod_configure_flags(struct gpio_desc *desc, const char *con_id,
		unsigned long lflags, enum gpiod_flags dflags)
{
	const char *name = function_name_or_default(con_id);
	int ret;

	if (lflags & GPIO_ACTIVE_LOW)
		set_bit(FLAG_ACTIVE_LOW, &desc->flags);

	if (lflags & GPIO_OPEN_DRAIN)
		set_bit(FLAG_OPEN_DRAIN, &desc->flags);
	else if (dflags & GPIOD_FLAGS_BIT_OPEN_DRAIN) {
		/*
		 * This enforces open drain mode from the consumer side.
		 * This is necessary for some busses like I2C, but the lookup
		 * should *REALLY* have specified them as open drain in the
		 * first place, so print a little warning here.
		 */
		set_bit(FLAG_OPEN_DRAIN, &desc->flags);
		gpiod_warn(desc,
			   "enforced open drain please flag it properly in DT/ACPI DSDT/board file\n");
	}

	if (lflags & GPIO_OPEN_SOURCE)
		set_bit(FLAG_OPEN_SOURCE, &desc->flags);

	if (((lflags & GPIO_PULL_UP) && (lflags & GPIO_PULL_DOWN)) ||
	    ((lflags & GPIO_PULL_UP) && (lflags & GPIO_PULL_DISABLE)) ||
	    ((lflags & GPIO_PULL_DOWN) && (lflags & GPIO_PULL_DISABLE))) {
		gpiod_err(desc,
			  "multiple pull-up, pull-down or pull-disable enabled, invalid configuration\n");
		return -EINVAL;
	}

	if (lflags & GPIO_PULL_UP)
		set_bit(FLAG_PULL_UP, &desc->flags);
	else if (lflags & GPIO_PULL_DOWN)
		set_bit(FLAG_PULL_DOWN, &desc->flags);
	else if (lflags & GPIO_PULL_DISABLE)
		set_bit(FLAG_BIAS_DISABLE, &desc->flags);

	ret = gpiod_set_transitory(desc, (lflags & GPIO_TRANSITORY));
	if (ret < 0)
		return ret;

	/* No particular flag request, return here... */
	if (!(dflags & GPIOD_FLAGS_BIT_DIR_SET)) {
		gpiod_dbg(desc, "no flags found for GPIO %s\n", name);
		return 0;
	}

	/* Process flags */
	if (dflags & GPIOD_FLAGS_BIT_DIR_OUT)
		ret = gpiod_direction_output(desc,
				!!(dflags & GPIOD_FLAGS_BIT_DIR_VAL));
	else
		ret = gpiod_direction_input(desc);

	return ret;
}

/**
 * gpiod_get_index - obtain a GPIO from a multi-index GPIO function
 * @dev:	GPIO consumer, can be NULL for system-global GPIOs
 * @con_id:	function within the GPIO consumer
 * @idx:	index of the GPIO to obtain in the consumer
 * @flags:	optional GPIO initialization flags
 *
 * This variant of gpiod_get() allows to access GPIOs other than the first
 * defined one for functions that define several GPIOs.
 *
 * Return a valid GPIO descriptor, -ENOENT if no GPIO has been assigned to the
 * requested function and/or index, or another IS_ERR() code if an error
 * occurred while trying to acquire the GPIO.
 */
struct gpio_desc *__must_check gpiod_get_index(struct device *dev,
					       const char *con_id,
					       unsigned int idx,
					       enum gpiod_flags flags)
{
	struct fwnode_handle *fwnode = dev ? dev_fwnode(dev) : NULL;
	const char *devname = dev ? dev_name(dev) : "?";
	const char *label = con_id ?: devname;

	return gpiod_find_and_request(dev, fwnode, con_id, idx, flags, label, true);
}
EXPORT_SYMBOL_GPL(gpiod_get_index);

/**
 * gpiod_get_index_optional - obtain an optional GPIO from a multi-index GPIO
 *                            function
 * @dev: GPIO consumer, can be NULL for system-global GPIOs
 * @con_id: function within the GPIO consumer
 * @index: index of the GPIO to obtain in the consumer
 * @flags: optional GPIO initialization flags
 *
 * This is equivalent to gpiod_get_index(), except that when no GPIO with the
 * specified index was assigned to the requested function it will return NULL.
 * This is convenient for drivers that need to handle optional GPIOs.
 */
struct gpio_desc *__must_check gpiod_get_index_optional(struct device *dev,
							const char *con_id,
							unsigned int index,
							enum gpiod_flags flags)
{
	struct gpio_desc *desc;

	desc = gpiod_get_index(dev, con_id, index, flags);
	if (gpiod_not_found(desc))
		return NULL;

	return desc;
}
EXPORT_SYMBOL_GPL(gpiod_get_index_optional);

/**
 * gpiod_hog - Hog the specified GPIO desc given the provided flags
 * @desc:	gpio whose value will be assigned
 * @name:	gpio line name
 * @lflags:	bitmask of gpio_lookup_flags GPIO_* values - returned from
 *		of_find_gpio() or of_get_gpio_hog()
 * @dflags:	gpiod_flags - optional GPIO initialization flags
 */
int gpiod_hog(struct gpio_desc *desc, const char *name,
	      unsigned long lflags, enum gpiod_flags dflags)
{
	struct gpio_device *gdev = desc->gdev;
	struct gpio_desc *local_desc;
	int hwnum;
	int ret;

	CLASS(gpio_chip_guard, guard)(desc);
	if (!guard.gc)
		return -ENODEV;

	if (test_and_set_bit(FLAG_IS_HOGGED, &desc->flags))
		return 0;

	hwnum = gpio_chip_hwgpio(desc);

	local_desc = gpiochip_request_own_desc(guard.gc, hwnum, name,
					       lflags, dflags);
	if (IS_ERR(local_desc)) {
		clear_bit(FLAG_IS_HOGGED, &desc->flags);
		ret = PTR_ERR(local_desc);
		pr_err("requesting hog GPIO %s (chip %s, offset %d) failed, %d\n",
		       name, gdev->label, hwnum, ret);
		return ret;
	}

	gpiod_dbg(desc, "hogged as %s%s\n",
		(dflags & GPIOD_FLAGS_BIT_DIR_OUT) ? "output" : "input",
		(dflags & GPIOD_FLAGS_BIT_DIR_OUT) ?
		  (dflags & GPIOD_FLAGS_BIT_DIR_VAL) ? "/high" : "/low" : "");

	return 0;
}

/**
 * gpiochip_free_hogs - Scan gpio-controller chip and release GPIO hog
 * @gc:	gpio chip to act on
 */
static void gpiochip_free_hogs(struct gpio_chip *gc)
{
	struct gpio_desc *desc;

	for_each_gpio_desc_with_flag(gc, desc, FLAG_IS_HOGGED)
		gpiochip_free_own_desc(desc);
}

/**
 * gpiod_get_array - obtain multiple GPIOs from a multi-index GPIO function
 * @dev:	GPIO consumer, can be NULL for system-global GPIOs
 * @con_id:	function within the GPIO consumer
 * @flags:	optional GPIO initialization flags
 *
 * This function acquires all the GPIOs defined under a given function.
 *
 * Return a struct gpio_descs containing an array of descriptors, -ENOENT if
 * no GPIO has been assigned to the requested function, or another IS_ERR()
 * code if an error occurred while trying to acquire the GPIOs.
 */
struct gpio_descs *__must_check gpiod_get_array(struct device *dev,
						const char *con_id,
						enum gpiod_flags flags)
{
	struct gpio_desc *desc;
	struct gpio_descs *descs;
	struct gpio_array *array_info = NULL;
	struct gpio_chip *gc;
	int count, bitmap_size;
	size_t descs_size;

	count = gpiod_count(dev, con_id);
	if (count < 0)
		return ERR_PTR(count);

	descs_size = struct_size(descs, desc, count);
	descs = kzalloc(descs_size, GFP_KERNEL);
	if (!descs)
		return ERR_PTR(-ENOMEM);

	for (descs->ndescs = 0; descs->ndescs < count; descs->ndescs++) {
		desc = gpiod_get_index(dev, con_id, descs->ndescs, flags);
		if (IS_ERR(desc)) {
			gpiod_put_array(descs);
			return ERR_CAST(desc);
		}

		descs->desc[descs->ndescs] = desc;

		gc = gpiod_to_chip(desc);
		/*
		 * If pin hardware number of array member 0 is also 0, select
		 * its chip as a candidate for fast bitmap processing path.
		 */
		if (descs->ndescs == 0 && gpio_chip_hwgpio(desc) == 0) {
			struct gpio_descs *array;

			bitmap_size = BITS_TO_LONGS(gc->ngpio > count ?
						    gc->ngpio : count);

			array = krealloc(descs, descs_size +
					 struct_size(array_info, invert_mask, 3 * bitmap_size),
					 GFP_KERNEL | __GFP_ZERO);
			if (!array) {
				gpiod_put_array(descs);
				return ERR_PTR(-ENOMEM);
			}

			descs = array;

			array_info = (void *)descs + descs_size;
			array_info->get_mask = array_info->invert_mask +
						  bitmap_size;
			array_info->set_mask = array_info->get_mask +
						  bitmap_size;

			array_info->desc = descs->desc;
			array_info->size = count;
			array_info->chip = gc;
			bitmap_set(array_info->get_mask, descs->ndescs,
				   count - descs->ndescs);
			bitmap_set(array_info->set_mask, descs->ndescs,
				   count - descs->ndescs);
			descs->info = array_info;
		}

		/* If there is no cache for fast bitmap processing path, continue */
		if (!array_info)
			continue;

		/* Unmark array members which don't belong to the 'fast' chip */
		if (array_info->chip != gc) {
			__clear_bit(descs->ndescs, array_info->get_mask);
			__clear_bit(descs->ndescs, array_info->set_mask);
		}
		/*
		 * Detect array members which belong to the 'fast' chip
		 * but their pins are not in hardware order.
		 */
		else if (gpio_chip_hwgpio(desc) != descs->ndescs) {
			/*
			 * Don't use fast path if all array members processed so
			 * far belong to the same chip as this one but its pin
			 * hardware number is different from its array index.
			 */
			if (bitmap_full(array_info->get_mask, descs->ndescs)) {
				array_info = NULL;
			} else {
				__clear_bit(descs->ndescs,
					    array_info->get_mask);
				__clear_bit(descs->ndescs,
					    array_info->set_mask);
			}
		} else {
			/* Exclude open drain or open source from fast output */
			if (gpiochip_line_is_open_drain(gc, descs->ndescs) ||
			    gpiochip_line_is_open_source(gc, descs->ndescs))
				__clear_bit(descs->ndescs,
					    array_info->set_mask);
			/* Identify 'fast' pins which require invertion */
			if (gpiod_is_active_low(desc))
				__set_bit(descs->ndescs,
					  array_info->invert_mask);
		}
	}
	if (array_info)
		dev_dbg(dev,
			"GPIO array info: chip=%s, size=%d, get_mask=%lx, set_mask=%lx, invert_mask=%lx\n",
			array_info->chip->label, array_info->size,
			*array_info->get_mask, *array_info->set_mask,
			*array_info->invert_mask);
	return descs;
}
EXPORT_SYMBOL_GPL(gpiod_get_array);

/**
 * gpiod_get_array_optional - obtain multiple GPIOs from a multi-index GPIO
 *                            function
 * @dev:	GPIO consumer, can be NULL for system-global GPIOs
 * @con_id:	function within the GPIO consumer
 * @flags:	optional GPIO initialization flags
 *
 * This is equivalent to gpiod_get_array(), except that when no GPIO was
 * assigned to the requested function it will return NULL.
 */
struct gpio_descs *__must_check gpiod_get_array_optional(struct device *dev,
							const char *con_id,
							enum gpiod_flags flags)
{
	struct gpio_descs *descs;

	descs = gpiod_get_array(dev, con_id, flags);
	if (gpiod_not_found(descs))
		return NULL;

	return descs;
}
EXPORT_SYMBOL_GPL(gpiod_get_array_optional);

/**
 * gpiod_put - dispose of a GPIO descriptor
 * @desc:	GPIO descriptor to dispose of
 *
 * No descriptor can be used after gpiod_put() has been called on it.
 */
void gpiod_put(struct gpio_desc *desc)
{
	if (desc)
		gpiod_free(desc);
}
EXPORT_SYMBOL_GPL(gpiod_put);

/**
 * gpiod_put_array - dispose of multiple GPIO descriptors
 * @descs:	struct gpio_descs containing an array of descriptors
 */
void gpiod_put_array(struct gpio_descs *descs)
{
	unsigned int i;

	for (i = 0; i < descs->ndescs; i++)
		gpiod_put(descs->desc[i]);

	kfree(descs);
}
EXPORT_SYMBOL_GPL(gpiod_put_array);

static int gpio_stub_drv_probe(struct device *dev)
{
	/*
	 * The DT node of some GPIO chips have a "compatible" property, but
	 * never have a struct device added and probed by a driver to register
	 * the GPIO chip with gpiolib. In such cases, fw_devlink=on will cause
	 * the consumers of the GPIO chip to get probe deferred forever because
	 * they will be waiting for a device associated with the GPIO chip
	 * firmware node to get added and bound to a driver.
	 *
	 * To allow these consumers to probe, we associate the struct
	 * gpio_device of the GPIO chip with the firmware node and then simply
	 * bind it to this stub driver.
	 */
	return 0;
}

static struct device_driver gpio_stub_drv = {
	.name = "gpio_stub_drv",
	.bus = &gpio_bus_type,
	.probe = gpio_stub_drv_probe,
};

static int __init gpiolib_dev_init(void)
{
	int ret;

	/* Register GPIO sysfs bus */
	ret = bus_register(&gpio_bus_type);
	if (ret < 0) {
		pr_err("gpiolib: could not register GPIO bus type\n");
		return ret;
	}

	ret = driver_register(&gpio_stub_drv);
	if (ret < 0) {
		pr_err("gpiolib: could not register GPIO stub driver\n");
		bus_unregister(&gpio_bus_type);
		return ret;
	}

	ret = alloc_chrdev_region(&gpio_devt, 0, GPIO_DEV_MAX, GPIOCHIP_NAME);
	if (ret < 0) {
		pr_err("gpiolib: failed to allocate char dev region\n");
		driver_unregister(&gpio_stub_drv);
		bus_unregister(&gpio_bus_type);
		return ret;
	}

	gpiolib_initialized = true;
	gpiochip_setup_devs();

#if IS_ENABLED(CONFIG_OF_DYNAMIC) && IS_ENABLED(CONFIG_OF_GPIO)
	WARN_ON(of_reconfig_notifier_register(&gpio_of_notifier));
#endif /* CONFIG_OF_DYNAMIC && CONFIG_OF_GPIO */

	return ret;
}
core_initcall(gpiolib_dev_init);

#ifdef CONFIG_DEBUG_FS

static void gpiolib_dbg_show(struct seq_file *s, struct gpio_device *gdev)
{
	bool active_low, is_irq, is_out;
	unsigned int gpio = gdev->base;
	struct gpio_desc *desc;
	struct gpio_chip *gc;
	int value;

	guard(srcu)(&gdev->srcu);

	gc = srcu_dereference(gdev->chip, &gdev->srcu);
	if (!gc) {
		seq_puts(s, "Underlying GPIO chip is gone\n");
		return;
	}

	for_each_gpio_desc(gc, desc) {
		guard(srcu)(&desc->gdev->desc_srcu);
		if (test_bit(FLAG_REQUESTED, &desc->flags)) {
			gpiod_get_direction(desc);
			is_out = test_bit(FLAG_IS_OUT, &desc->flags);
			value = gpio_chip_get_value(gc, desc);
			is_irq = test_bit(FLAG_USED_AS_IRQ, &desc->flags);
			active_low = test_bit(FLAG_ACTIVE_LOW, &desc->flags);
			seq_printf(s, " gpio-%-3d (%-20.20s|%-20.20s) %s %s %s%s\n",
				   gpio, desc->name ?: "", gpiod_get_label(desc),
				   is_out ? "out" : "in ",
				   value >= 0 ? (value ? "hi" : "lo") : "?  ",
				   is_irq ? "IRQ " : "",
				   active_low ? "ACTIVE LOW" : "");
		} else if (desc->name) {
			seq_printf(s, " gpio-%-3d (%-20.20s)\n", gpio, desc->name);
		}

		gpio++;
	}
}

struct gpiolib_seq_priv {
	bool newline;
	int idx;
};

static void *gpiolib_seq_start(struct seq_file *s, loff_t *pos)
{
	struct gpiolib_seq_priv *priv;
	struct gpio_device *gdev;
	loff_t index = *pos;

	priv = kzalloc(sizeof(*priv), GFP_KERNEL);
	if (!priv)
		return NULL;

	s->private = priv;
	priv->idx = srcu_read_lock(&gpio_devices_srcu);

	list_for_each_entry_srcu(gdev, &gpio_devices, list,
				 srcu_read_lock_held(&gpio_devices_srcu)) {
		if (index-- == 0)
			return gdev;
	}

	return NULL;
}

static void *gpiolib_seq_next(struct seq_file *s, void *v, loff_t *pos)
{
	struct gpiolib_seq_priv *priv = s->private;
	struct gpio_device *gdev = v, *next;

	next = list_entry_rcu(gdev->list.next, struct gpio_device, list);
	gdev = &next->list == &gpio_devices ? NULL : next;
	priv->newline = true;
	++*pos;

	return gdev;
}

static void gpiolib_seq_stop(struct seq_file *s, void *v)
{
	struct gpiolib_seq_priv *priv = s->private;

	srcu_read_unlock(&gpio_devices_srcu, priv->idx);
	kfree(priv);
}

static int gpiolib_seq_show(struct seq_file *s, void *v)
{
	struct gpiolib_seq_priv *priv = s->private;
	struct gpio_device *gdev = v;
	struct gpio_chip *gc;
	struct device *parent;

	guard(srcu)(&gdev->srcu);

	gc = srcu_dereference(gdev->chip, &gdev->srcu);
	if (!gc) {
		seq_printf(s, "%s%s: (dangling chip)",
			   priv->newline ? "\n" : "",
			   dev_name(&gdev->dev));
		return 0;
	}

	seq_printf(s, "%s%s: GPIOs %d-%d", priv->newline ? "\n" : "",
		   dev_name(&gdev->dev),
		   gdev->base, gdev->base + gdev->ngpio - 1);
	parent = gc->parent;
	if (parent)
		seq_printf(s, ", parent: %s/%s",
			   parent->bus ? parent->bus->name : "no-bus",
			   dev_name(parent));
	if (gc->label)
		seq_printf(s, ", %s", gc->label);
	if (gc->can_sleep)
		seq_printf(s, ", can sleep");
	seq_printf(s, ":\n");

	if (gc->dbg_show)
		gc->dbg_show(s, gc);
	else
		gpiolib_dbg_show(s, gdev);

	return 0;
}

static const struct seq_operations gpiolib_sops = {
	.start = gpiolib_seq_start,
	.next = gpiolib_seq_next,
	.stop = gpiolib_seq_stop,
	.show = gpiolib_seq_show,
};
DEFINE_SEQ_ATTRIBUTE(gpiolib);

static int __init gpiolib_debugfs_init(void)
{
	/* /sys/kernel/debug/gpio */
	debugfs_create_file("gpio", 0444, NULL, NULL, &gpiolib_fops);
	return 0;
}
subsys_initcall(gpiolib_debugfs_init);

#endif	/* DEBUG_FS */<|MERGE_RESOLUTION|>--- conflicted
+++ resolved
@@ -4203,10 +4203,6 @@
 {
 	unsigned long lookupflags = GPIO_LOOKUP_FLAGS_DEFAULT;
 	const char *name = function_name_or_default(con_id);
-<<<<<<< HEAD
-	struct gpio_desc *desc;
-	int ret;
-=======
 	/*
 	 * scoped_guard() is implemented as a for loop, meaning static
 	 * analyzers will complain about these two not being initialized.
@@ -4232,7 +4228,6 @@
 			dev_dbg(consumer, "No GPIO consumer %s found\n", name);
 			return desc;
 		}
->>>>>>> 1b4861e3
 
 		/*
 		 * If a connection label was passed use that, else attempt to use
@@ -4240,20 +4235,6 @@
 		 */
 		ret = gpiod_request(desc, label);
 	}
-<<<<<<< HEAD
-
-	if (IS_ERR(desc)) {
-		dev_dbg(consumer, "No GPIO consumer %s found\n", name);
-		return desc;
-	}
-
-	/*
-	 * If a connection label was passed use that, else attempt to use
-	 * the device name as label
-	 */
-	ret = gpiod_request(desc, label);
-=======
->>>>>>> 1b4861e3
 	if (ret) {
 		if (!(ret == -EBUSY && flags & GPIOD_FLAGS_BIT_NONEXCLUSIVE))
 			return ERR_PTR(ret);
