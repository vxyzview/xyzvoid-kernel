--- conflicted
+++ resolved
@@ -499,15 +499,6 @@
 	gpiochip_free_own_desc(d);
 }
 
-/* Called from the registered devm action */
-static void gpio_twl4030_power_off_action(void *data)
-{
-	struct gpio_desc *d = data;
-
-	gpiod_unexport(d);
-	gpiochip_free_own_desc(d);
-}
-
 static int gpio_twl4030_probe(struct platform_device *pdev)
 {
 	struct twl4030_gpio_platform_data *pdata;
@@ -593,7 +584,6 @@
 	if (IS_ENABLED(CONFIG_ARCH_OMAP3) &&
 	    of_machine_is_compatible("compulab,omap3-sbc-t3730")) {
 		struct gpio_desc *d;
-<<<<<<< HEAD
 
 		d = gpiochip_request_own_desc(&priv->gpio_chip,
 						 2, "wlan pwr",
@@ -605,19 +595,6 @@
 
 		gpiod_export(d, 0);
 
-=======
-
-		d = gpiochip_request_own_desc(&priv->gpio_chip,
-						 2, "wlan pwr",
-						 GPIO_ACTIVE_HIGH,
-						 GPIOD_OUT_HIGH);
-		if (IS_ERR(d))
-			return dev_err_probe(&pdev->dev, PTR_ERR(d),
-					     "unable to hog wlan pwr GPIO\n");
-
-		gpiod_export(d, 0);
-
->>>>>>> 238589d0
 		ret = devm_add_action_or_reset(&pdev->dev, gpio_twl4030_power_off_action, d);
 		if (ret)
 			return dev_err_probe(&pdev->dev, ret,
@@ -625,13 +602,7 @@
 
 	}
 
-<<<<<<< HEAD
-	platform_set_drvdata(pdev, priv);
-out:
-	return ret;
-=======
 	return 0;
->>>>>>> 238589d0
 }
 
 static const struct of_device_id twl_gpio_match[] = {
