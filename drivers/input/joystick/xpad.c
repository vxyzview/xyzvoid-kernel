// SPDX-License-Identifier: GPL-2.0-or-later
/*
 * Xbox gamepad driver
 *
 * Copyright (c) 2002 Marko Friedemann <mfr@bmx-chemnitz.de>
 *               2004 Oliver Schwartz <Oliver.Schwartz@gmx.de>,
 *                    Steven Toth <steve@toth.demon.co.uk>,
 *                    Franz Lehner <franz@caos.at>,
 *                    Ivan Hawkes <blackhawk@ivanhawkes.com>
 *               2005 Dominic Cerquetti <binary1230@yahoo.com>
 *               2006 Adam Buchbinder <adam.buchbinder@gmail.com>
 *               2007 Jan Kratochvil <honza@jikos.cz>
 *               2010 Christoph Fritz <chf.fritz@googlemail.com>
 *
 * This driver is based on:
 *  - information from     http://euc.jp/periphs/xbox-controller.ja.html
 *  - the iForce driver    drivers/char/joystick/iforce.c
 *  - the skeleton-driver  drivers/usb/usb-skeleton.c
 *  - Xbox 360 information http://www.free60.org/wiki/Gamepad
 *  - Xbox One information https://github.com/quantus/xbox-one-controller-protocol
 *
 * Thanks to:
 *  - ITO Takayuki for providing essential xpad information on his website
 *  - Vojtech Pavlik     - iforce driver / input subsystem
 *  - Greg Kroah-Hartman - usb-skeleton driver
 *  - Xbox Linux project - extra USB IDs
 *  - Pekka Pöyry (quantus) - Xbox One controller reverse-engineering
 *
 * TODO:
 *  - fine tune axes (especially trigger axes)
 *  - fix "analog" buttons (reported as digital now)
 *  - get rumble working
 *  - need USB IDs for other dance pads
 *
 * History:
 *
 * 2002-06-27 - 0.0.1 : first version, just said "XBOX HID controller"
 *
 * 2002-07-02 - 0.0.2 : basic working version
 *  - all axes and 9 of the 10 buttons work (german InterAct device)
 *  - the black button does not work
 *
 * 2002-07-14 - 0.0.3 : rework by Vojtech Pavlik
 *  - indentation fixes
 *  - usb + input init sequence fixes
 *
 * 2002-07-16 - 0.0.4 : minor changes, merge with Vojtech's v0.0.3
 *  - verified the lack of HID and report descriptors
 *  - verified that ALL buttons WORK
 *  - fixed d-pad to axes mapping
 *
 * 2002-07-17 - 0.0.5 : simplified d-pad handling
 *
 * 2004-10-02 - 0.0.6 : DDR pad support
 *  - borrowed from the Xbox Linux kernel
 *  - USB id's for commonly used dance pads are present
 *  - dance pads will map D-PAD to buttons, not axes
 *  - pass the module paramater 'dpad_to_buttons' to force
 *    the D-PAD to map to buttons if your pad is not detected
 *
 * Later changes can be tracked in SCM.
 */

#include <linux/bits.h>
#include <linux/kernel.h>
#include <linux/input.h>
#include <linux/rcupdate.h>
#include <linux/slab.h>
#include <linux/stat.h>
#include <linux/module.h>
#include <linux/usb/input.h>
#include <linux/usb/quirks.h>

#define XPAD_PKT_LEN 64

/*
 * xbox d-pads should map to buttons, as is required for DDR pads
 * but we map them to axes when possible to simplify things
 */
#define MAP_DPAD_TO_BUTTONS		(1 << 0)
#define MAP_TRIGGERS_TO_BUTTONS		(1 << 1)
#define MAP_STICKS_TO_NULL		(1 << 2)
#define MAP_SELECT_BUTTON		(1 << 3)
#define MAP_PADDLES			(1 << 4)
#define MAP_PROFILE_BUTTON		(1 << 5)

#define DANCEPAD_MAP_CONFIG	(MAP_DPAD_TO_BUTTONS |			\
				MAP_TRIGGERS_TO_BUTTONS | MAP_STICKS_TO_NULL)

#define XTYPE_XBOX        0
#define XTYPE_XBOX360     1
#define XTYPE_XBOX360W    2
#define XTYPE_XBOXONE     3
#define XTYPE_UNKNOWN     4

/* Send power-off packet to xpad360w after holding the mode button for this many
 * seconds
 */
#define XPAD360W_POWEROFF_TIMEOUT 5

#define PKT_XB              0
#define PKT_XBE1            1
#define PKT_XBE2_FW_OLD     2
#define PKT_XBE2_FW_5_EARLY 3
#define PKT_XBE2_FW_5_11    4

static bool dpad_to_buttons;
module_param(dpad_to_buttons, bool, S_IRUGO);
MODULE_PARM_DESC(dpad_to_buttons, "Map D-PAD to buttons rather than axes for unknown pads");

static bool triggers_to_buttons;
module_param(triggers_to_buttons, bool, S_IRUGO);
MODULE_PARM_DESC(triggers_to_buttons, "Map triggers to buttons rather than axes for unknown pads");

static bool sticks_to_null;
module_param(sticks_to_null, bool, S_IRUGO);
MODULE_PARM_DESC(sticks_to_null, "Do not map sticks at all for unknown pads");

static bool auto_poweroff = true;
module_param(auto_poweroff, bool, S_IWUSR | S_IRUGO);
MODULE_PARM_DESC(auto_poweroff, "Power off wireless controllers on suspend");

static const struct xpad_device {
	u16 idVendor;
	u16 idProduct;
	char *name;
	u8 mapping;
	u8 xtype;
} xpad_device[] = {
	/* Please keep this list sorted by vendor and product ID. */
	{ 0x0079, 0x18d4, "GPD Win 2 X-Box Controller", 0, XTYPE_XBOX360 },
	{ 0x03eb, 0xff01, "Wooting One (Legacy)", 0, XTYPE_XBOX360 },
	{ 0x03eb, 0xff02, "Wooting Two (Legacy)", 0, XTYPE_XBOX360 },
	{ 0x03f0, 0x038D, "HyperX Clutch", 0, XTYPE_XBOX360 },			/* wired */
	{ 0x03f0, 0x048D, "HyperX Clutch", 0, XTYPE_XBOX360 },			/* wireless */
	{ 0x03f0, 0x0495, "HyperX Clutch Gladiate", 0, XTYPE_XBOXONE },
	{ 0x03f0, 0x07A0, "HyperX Clutch Gladiate RGB", 0, XTYPE_XBOXONE },
	{ 0x03f0, 0x08B6, "HyperX Clutch Gladiate", 0, XTYPE_XBOXONE },		/* v2 */
	{ 0x03f0, 0x09B4, "HyperX Clutch Tanto", 0, XTYPE_XBOXONE },
	{ 0x044f, 0x0f00, "Thrustmaster Wheel", 0, XTYPE_XBOX },
	{ 0x044f, 0x0f03, "Thrustmaster Wheel", 0, XTYPE_XBOX },
	{ 0x044f, 0x0f07, "Thrustmaster, Inc. Controller", 0, XTYPE_XBOX },
	{ 0x044f, 0x0f10, "Thrustmaster Modena GT Wheel", 0, XTYPE_XBOX },
	{ 0x044f, 0xb326, "Thrustmaster Gamepad GP XID", 0, XTYPE_XBOX360 },
	{ 0x045e, 0x0202, "Microsoft X-Box pad v1 (US)", 0, XTYPE_XBOX },
	{ 0x045e, 0x0285, "Microsoft X-Box pad (Japan)", 0, XTYPE_XBOX },
	{ 0x045e, 0x0287, "Microsoft Xbox Controller S", 0, XTYPE_XBOX },
	{ 0x045e, 0x0288, "Microsoft Xbox Controller S v2", 0, XTYPE_XBOX },
	{ 0x045e, 0x0289, "Microsoft X-Box pad v2 (US)", 0, XTYPE_XBOX },
	{ 0x045e, 0x028e, "Microsoft X-Box 360 pad", 0, XTYPE_XBOX360 },
	{ 0x045e, 0x028f, "Microsoft X-Box 360 pad v2", 0, XTYPE_XBOX360 },
	{ 0x045e, 0x0291, "Xbox 360 Wireless Receiver (XBOX)", MAP_DPAD_TO_BUTTONS, XTYPE_XBOX360W },
	{ 0x045e, 0x02d1, "Microsoft X-Box One pad", 0, XTYPE_XBOXONE },
	{ 0x045e, 0x02dd, "Microsoft X-Box One pad (Firmware 2015)", 0, XTYPE_XBOXONE },
	{ 0x045e, 0x02e3, "Microsoft X-Box One Elite pad", MAP_PADDLES, XTYPE_XBOXONE },
	{ 0x045e, 0x02ea, "Microsoft X-Box One S pad", 0, XTYPE_XBOXONE },
	{ 0x045e, 0x0719, "Xbox 360 Wireless Receiver", MAP_DPAD_TO_BUTTONS, XTYPE_XBOX360W },
	{ 0x045e, 0x0b00, "Microsoft X-Box One Elite 2 pad", MAP_PADDLES, XTYPE_XBOXONE },
	{ 0x045e, 0x0b0a, "Microsoft X-Box Adaptive Controller", MAP_PROFILE_BUTTON, XTYPE_XBOXONE },
	{ 0x045e, 0x0b12, "Microsoft Xbox Series S|X Controller", MAP_SELECT_BUTTON, XTYPE_XBOXONE },
	{ 0x046d, 0xc21d, "Logitech Gamepad F310", 0, XTYPE_XBOX360 },
	{ 0x046d, 0xc21e, "Logitech Gamepad F510", 0, XTYPE_XBOX360 },
	{ 0x046d, 0xc21f, "Logitech Gamepad F710", 0, XTYPE_XBOX360 },
	{ 0x046d, 0xc242, "Logitech Chillstream Controller", 0, XTYPE_XBOX360 },
	{ 0x046d, 0xca84, "Logitech Xbox Cordless Controller", 0, XTYPE_XBOX },
	{ 0x046d, 0xca88, "Logitech Compact Controller for Xbox", 0, XTYPE_XBOX },
	{ 0x046d, 0xca8a, "Logitech Precision Vibration Feedback Wheel", 0, XTYPE_XBOX },
	{ 0x046d, 0xcaa3, "Logitech DriveFx Racing Wheel", 0, XTYPE_XBOX360 },
	{ 0x056e, 0x2004, "Elecom JC-U3613M", 0, XTYPE_XBOX360 },
	{ 0x05fd, 0x1007, "Mad Catz Controller (unverified)", 0, XTYPE_XBOX },
	{ 0x05fd, 0x107a, "InterAct 'PowerPad Pro' X-Box pad (Germany)", 0, XTYPE_XBOX },
	{ 0x05fe, 0x3030, "Chic Controller", 0, XTYPE_XBOX },
	{ 0x05fe, 0x3031, "Chic Controller", 0, XTYPE_XBOX },
	{ 0x062a, 0x0020, "Logic3 Xbox GamePad", 0, XTYPE_XBOX },
	{ 0x062a, 0x0033, "Competition Pro Steering Wheel", 0, XTYPE_XBOX },
	{ 0x06a3, 0x0200, "Saitek Racing Wheel", 0, XTYPE_XBOX },
	{ 0x06a3, 0x0201, "Saitek Adrenalin", 0, XTYPE_XBOX },
	{ 0x06a3, 0xf51a, "Saitek P3600", 0, XTYPE_XBOX360 },
	{ 0x0738, 0x4506, "Mad Catz 4506 Wireless Controller", 0, XTYPE_XBOX },
	{ 0x0738, 0x4516, "Mad Catz Control Pad", 0, XTYPE_XBOX },
	{ 0x0738, 0x4520, "Mad Catz Control Pad Pro", 0, XTYPE_XBOX },
	{ 0x0738, 0x4522, "Mad Catz LumiCON", 0, XTYPE_XBOX },
	{ 0x0738, 0x4526, "Mad Catz Control Pad Pro", 0, XTYPE_XBOX },
	{ 0x0738, 0x4530, "Mad Catz Universal MC2 Racing Wheel and Pedals", 0, XTYPE_XBOX },
	{ 0x0738, 0x4536, "Mad Catz MicroCON", 0, XTYPE_XBOX },
	{ 0x0738, 0x4540, "Mad Catz Beat Pad", MAP_DPAD_TO_BUTTONS, XTYPE_XBOX },
	{ 0x0738, 0x4556, "Mad Catz Lynx Wireless Controller", 0, XTYPE_XBOX },
	{ 0x0738, 0x4586, "Mad Catz MicroCon Wireless Controller", 0, XTYPE_XBOX },
	{ 0x0738, 0x4588, "Mad Catz Blaster", 0, XTYPE_XBOX },
	{ 0x0738, 0x45ff, "Mad Catz Beat Pad (w/ Handle)", MAP_DPAD_TO_BUTTONS, XTYPE_XBOX },
	{ 0x0738, 0x4716, "Mad Catz Wired Xbox 360 Controller", 0, XTYPE_XBOX360 },
	{ 0x0738, 0x4718, "Mad Catz Street Fighter IV FightStick SE", 0, XTYPE_XBOX360 },
	{ 0x0738, 0x4726, "Mad Catz Xbox 360 Controller", 0, XTYPE_XBOX360 },
	{ 0x0738, 0x4728, "Mad Catz Street Fighter IV FightPad", MAP_TRIGGERS_TO_BUTTONS, XTYPE_XBOX360 },
	{ 0x0738, 0x4736, "Mad Catz MicroCon Gamepad", 0, XTYPE_XBOX360 },
	{ 0x0738, 0x4738, "Mad Catz Wired Xbox 360 Controller (SFIV)", MAP_TRIGGERS_TO_BUTTONS, XTYPE_XBOX360 },
	{ 0x0738, 0x4740, "Mad Catz Beat Pad", 0, XTYPE_XBOX360 },
	{ 0x0738, 0x4743, "Mad Catz Beat Pad Pro", MAP_DPAD_TO_BUTTONS, XTYPE_XBOX },
	{ 0x0738, 0x4758, "Mad Catz Arcade Game Stick", MAP_TRIGGERS_TO_BUTTONS, XTYPE_XBOX360 },
	{ 0x0738, 0x4a01, "Mad Catz FightStick TE 2", MAP_TRIGGERS_TO_BUTTONS, XTYPE_XBOXONE },
	{ 0x0738, 0x6040, "Mad Catz Beat Pad Pro", MAP_DPAD_TO_BUTTONS, XTYPE_XBOX },
	{ 0x0738, 0x9871, "Mad Catz Portable Drum", 0, XTYPE_XBOX360 },
	{ 0x0738, 0xb726, "Mad Catz Xbox controller - MW2", 0, XTYPE_XBOX360 },
	{ 0x0738, 0xb738, "Mad Catz MVC2TE Stick 2", MAP_TRIGGERS_TO_BUTTONS, XTYPE_XBOX360 },
	{ 0x0738, 0xbeef, "Mad Catz JOYTECH NEO SE Advanced GamePad", XTYPE_XBOX360 },
	{ 0x0738, 0xcb02, "Saitek Cyborg Rumble Pad - PC/Xbox 360", 0, XTYPE_XBOX360 },
	{ 0x0738, 0xcb03, "Saitek P3200 Rumble Pad - PC/Xbox 360", 0, XTYPE_XBOX360 },
	{ 0x0738, 0xcb29, "Saitek Aviator Stick AV8R02", 0, XTYPE_XBOX360 },
	{ 0x0738, 0xf738, "Super SFIV FightStick TE S", 0, XTYPE_XBOX360 },
	{ 0x07ff, 0xffff, "Mad Catz GamePad", 0, XTYPE_XBOX360 },
	{ 0x0b05, 0x1a38, "ASUS ROG RAIKIRI", 0, XTYPE_XBOXONE },
	{ 0x0b05, 0x1abb, "ASUS ROG RAIKIRI PRO", 0, XTYPE_XBOXONE },
	{ 0x0c12, 0x0005, "Intec wireless", 0, XTYPE_XBOX },
	{ 0x0c12, 0x8801, "Nyko Xbox Controller", 0, XTYPE_XBOX },
	{ 0x0c12, 0x8802, "Zeroplus Xbox Controller", 0, XTYPE_XBOX },
	{ 0x0c12, 0x8809, "RedOctane Xbox Dance Pad", DANCEPAD_MAP_CONFIG, XTYPE_XBOX },
	{ 0x0c12, 0x880a, "Pelican Eclipse PL-2023", 0, XTYPE_XBOX },
	{ 0x0c12, 0x8810, "Zeroplus Xbox Controller", 0, XTYPE_XBOX },
	{ 0x0c12, 0x9902, "HAMA VibraX - *FAULTY HARDWARE*", 0, XTYPE_XBOX },
	{ 0x0d2f, 0x0002, "Andamiro Pump It Up pad", MAP_DPAD_TO_BUTTONS, XTYPE_XBOX },
	{ 0x0db0, 0x1901, "Micro Star International Xbox360 Controller for Windows", 0, XTYPE_XBOX360 },
	{ 0x0e4c, 0x1097, "Radica Gamester Controller", 0, XTYPE_XBOX },
	{ 0x0e4c, 0x1103, "Radica Gamester Reflex", MAP_TRIGGERS_TO_BUTTONS, XTYPE_XBOX },
	{ 0x0e4c, 0x2390, "Radica Games Jtech Controller", 0, XTYPE_XBOX },
	{ 0x0e4c, 0x3510, "Radica Gamester", 0, XTYPE_XBOX },
	{ 0x0e6f, 0x0003, "Logic3 Freebird wireless Controller", 0, XTYPE_XBOX },
	{ 0x0e6f, 0x0005, "Eclipse wireless Controller", 0, XTYPE_XBOX },
	{ 0x0e6f, 0x0006, "Edge wireless Controller", 0, XTYPE_XBOX },
	{ 0x0e6f, 0x0008, "After Glow Pro Controller", 0, XTYPE_XBOX },
	{ 0x0e6f, 0x0105, "HSM3 Xbox360 dancepad", MAP_DPAD_TO_BUTTONS, XTYPE_XBOX360 },
	{ 0x0e6f, 0x0113, "Afterglow AX.1 Gamepad for Xbox 360", 0, XTYPE_XBOX360 },
	{ 0x0e6f, 0x011f, "Rock Candy Gamepad Wired Controller", 0, XTYPE_XBOX360 },
	{ 0x0e6f, 0x0131, "PDP EA Sports Controller", 0, XTYPE_XBOX360 },
	{ 0x0e6f, 0x0133, "Xbox 360 Wired Controller", 0, XTYPE_XBOX360 },
	{ 0x0e6f, 0x0139, "Afterglow Prismatic Wired Controller", 0, XTYPE_XBOXONE },
	{ 0x0e6f, 0x013a, "PDP Xbox One Controller", 0, XTYPE_XBOXONE },
	{ 0x0e6f, 0x0146, "Rock Candy Wired Controller for Xbox One", 0, XTYPE_XBOXONE },
	{ 0x0e6f, 0x0147, "PDP Marvel Xbox One Controller", 0, XTYPE_XBOXONE },
	{ 0x0e6f, 0x015c, "PDP Xbox One Arcade Stick", MAP_TRIGGERS_TO_BUTTONS, XTYPE_XBOXONE },
	{ 0x0e6f, 0x0161, "PDP Xbox One Controller", 0, XTYPE_XBOXONE },
	{ 0x0e6f, 0x0162, "PDP Xbox One Controller", 0, XTYPE_XBOXONE },
	{ 0x0e6f, 0x0163, "PDP Xbox One Controller", 0, XTYPE_XBOXONE },
	{ 0x0e6f, 0x0164, "PDP Battlefield One", 0, XTYPE_XBOXONE },
	{ 0x0e6f, 0x0165, "PDP Titanfall 2", 0, XTYPE_XBOXONE },
	{ 0x0e6f, 0x0201, "Pelican PL-3601 'TSZ' Wired Xbox 360 Controller", 0, XTYPE_XBOX360 },
	{ 0x0e6f, 0x0213, "Afterglow Gamepad for Xbox 360", 0, XTYPE_XBOX360 },
	{ 0x0e6f, 0x021f, "Rock Candy Gamepad for Xbox 360", 0, XTYPE_XBOX360 },
	{ 0x0e6f, 0x0246, "Rock Candy Gamepad for Xbox One 2015", 0, XTYPE_XBOXONE },
	{ 0x0e6f, 0x02a0, "PDP Xbox One Controller", 0, XTYPE_XBOXONE },
	{ 0x0e6f, 0x02a1, "PDP Xbox One Controller", 0, XTYPE_XBOXONE },
	{ 0x0e6f, 0x02a2, "PDP Wired Controller for Xbox One - Crimson Red", 0, XTYPE_XBOXONE },
	{ 0x0e6f, 0x02a4, "PDP Wired Controller for Xbox One - Stealth Series", 0, XTYPE_XBOXONE },
	{ 0x0e6f, 0x02a6, "PDP Wired Controller for Xbox One - Camo Series", 0, XTYPE_XBOXONE },
	{ 0x0e6f, 0x02a7, "PDP Xbox One Controller", 0, XTYPE_XBOXONE },
	{ 0x0e6f, 0x02a8, "PDP Xbox One Controller", 0, XTYPE_XBOXONE },
	{ 0x0e6f, 0x02ab, "PDP Controller for Xbox One", 0, XTYPE_XBOXONE },
	{ 0x0e6f, 0x02ad, "PDP Wired Controller for Xbox One - Stealth Series", 0, XTYPE_XBOXONE },
	{ 0x0e6f, 0x02b3, "Afterglow Prismatic Wired Controller", 0, XTYPE_XBOXONE },
	{ 0x0e6f, 0x02b8, "Afterglow Prismatic Wired Controller", 0, XTYPE_XBOXONE },
	{ 0x0e6f, 0x0301, "Logic3 Controller", 0, XTYPE_XBOX360 },
	{ 0x0e6f, 0x0346, "Rock Candy Gamepad for Xbox One 2016", 0, XTYPE_XBOXONE },
	{ 0x0e6f, 0x0401, "Logic3 Controller", 0, XTYPE_XBOX360 },
	{ 0x0e6f, 0x0413, "Afterglow AX.1 Gamepad for Xbox 360", 0, XTYPE_XBOX360 },
	{ 0x0e6f, 0x0501, "PDP Xbox 360 Controller", 0, XTYPE_XBOX360 },
	{ 0x0e6f, 0xf900, "PDP Afterglow AX.1", 0, XTYPE_XBOX360 },
	{ 0x0e8f, 0x0201, "SmartJoy Frag Xpad/PS2 adaptor", 0, XTYPE_XBOX },
	{ 0x0e8f, 0x3008, "Generic xbox control (dealextreme)", 0, XTYPE_XBOX },
	{ 0x0f0d, 0x000a, "Hori Co. DOA4 FightStick", 0, XTYPE_XBOX360 },
	{ 0x0f0d, 0x000c, "Hori PadEX Turbo", 0, XTYPE_XBOX360 },
	{ 0x0f0d, 0x000d, "Hori Fighting Stick EX2", MAP_TRIGGERS_TO_BUTTONS, XTYPE_XBOX360 },
	{ 0x0f0d, 0x0016, "Hori Real Arcade Pro.EX", MAP_TRIGGERS_TO_BUTTONS, XTYPE_XBOX360 },
	{ 0x0f0d, 0x001b, "Hori Real Arcade Pro VX", MAP_TRIGGERS_TO_BUTTONS, XTYPE_XBOX360 },
	{ 0x0f0d, 0x0063, "Hori Real Arcade Pro Hayabusa (USA) Xbox One", MAP_TRIGGERS_TO_BUTTONS, XTYPE_XBOXONE },
	{ 0x0f0d, 0x0067, "HORIPAD ONE", 0, XTYPE_XBOXONE },
	{ 0x0f0d, 0x0078, "Hori Real Arcade Pro V Kai Xbox One", MAP_TRIGGERS_TO_BUTTONS, XTYPE_XBOXONE },
	{ 0x0f0d, 0x00c5, "Hori Fighting Commander ONE", MAP_TRIGGERS_TO_BUTTONS, XTYPE_XBOXONE },
	{ 0x0f0d, 0x00dc, "HORIPAD FPS for Nintendo Switch", MAP_TRIGGERS_TO_BUTTONS, XTYPE_XBOX360 },
	{ 0x0f30, 0x010b, "Philips Recoil", 0, XTYPE_XBOX },
	{ 0x0f30, 0x0202, "Joytech Advanced Controller", 0, XTYPE_XBOX },
	{ 0x0f30, 0x8888, "BigBen XBMiniPad Controller", 0, XTYPE_XBOX },
	{ 0x102c, 0xff0c, "Joytech Wireless Advanced Controller", 0, XTYPE_XBOX },
	{ 0x1038, 0x1430, "SteelSeries Stratus Duo", 0, XTYPE_XBOX360 },
	{ 0x1038, 0x1431, "SteelSeries Stratus Duo", 0, XTYPE_XBOX360 },
	{ 0x11c9, 0x55f0, "Nacon GC-100XF", 0, XTYPE_XBOX360 },
	{ 0x11ff, 0x0511, "PXN V900", 0, XTYPE_XBOX360 },
	{ 0x1209, 0x2882, "Ardwiino Controller", 0, XTYPE_XBOX360 },
	{ 0x12ab, 0x0004, "Honey Bee Xbox360 dancepad", MAP_DPAD_TO_BUTTONS, XTYPE_XBOX360 },
	{ 0x12ab, 0x0301, "PDP AFTERGLOW AX.1", 0, XTYPE_XBOX360 },
	{ 0x12ab, 0x0303, "Mortal Kombat Klassic FightStick", MAP_TRIGGERS_TO_BUTTONS, XTYPE_XBOX360 },
	{ 0x12ab, 0x8809, "Xbox DDR dancepad", MAP_DPAD_TO_BUTTONS, XTYPE_XBOX },
	{ 0x1430, 0x4748, "RedOctane Guitar Hero X-plorer", 0, XTYPE_XBOX360 },
	{ 0x1430, 0x8888, "TX6500+ Dance Pad (first generation)", MAP_DPAD_TO_BUTTONS, XTYPE_XBOX },
	{ 0x1430, 0xf801, "RedOctane Controller", 0, XTYPE_XBOX360 },
	{ 0x146b, 0x0601, "BigBen Interactive XBOX 360 Controller", 0, XTYPE_XBOX360 },
	{ 0x146b, 0x0604, "Bigben Interactive DAIJA Arcade Stick", MAP_TRIGGERS_TO_BUTTONS, XTYPE_XBOX360 },
	{ 0x1532, 0x0a00, "Razer Atrox Arcade Stick", MAP_TRIGGERS_TO_BUTTONS, XTYPE_XBOXONE },
	{ 0x1532, 0x0a03, "Razer Wildcat", 0, XTYPE_XBOXONE },
	{ 0x1532, 0x0a29, "Razer Wolverine V2", 0, XTYPE_XBOXONE },
	{ 0x15e4, 0x3f00, "Power A Mini Pro Elite", 0, XTYPE_XBOX360 },
	{ 0x15e4, 0x3f0a, "Xbox Airflo wired controller", 0, XTYPE_XBOX360 },
	{ 0x15e4, 0x3f10, "Batarang Xbox 360 controller", 0, XTYPE_XBOX360 },
	{ 0x162e, 0xbeef, "Joytech Neo-Se Take2", 0, XTYPE_XBOX360 },
	{ 0x1689, 0xfd00, "Razer Onza Tournament Edition", 0, XTYPE_XBOX360 },
	{ 0x1689, 0xfd01, "Razer Onza Classic Edition", 0, XTYPE_XBOX360 },
	{ 0x1689, 0xfe00, "Razer Sabertooth", 0, XTYPE_XBOX360 },
	{ 0x17ef, 0x6182, "Lenovo Legion Controller for Windows", 0, XTYPE_XBOX360 },
	{ 0x1949, 0x041a, "Amazon Game Controller", 0, XTYPE_XBOX360 },
	{ 0x1bad, 0x0002, "Harmonix Rock Band Guitar", 0, XTYPE_XBOX360 },
	{ 0x1bad, 0x0003, "Harmonix Rock Band Drumkit", MAP_DPAD_TO_BUTTONS, XTYPE_XBOX360 },
	{ 0x1bad, 0x0130, "Ion Drum Rocker", MAP_DPAD_TO_BUTTONS, XTYPE_XBOX360 },
	{ 0x1bad, 0xf016, "Mad Catz Xbox 360 Controller", 0, XTYPE_XBOX360 },
	{ 0x1bad, 0xf018, "Mad Catz Street Fighter IV SE Fighting Stick", MAP_TRIGGERS_TO_BUTTONS, XTYPE_XBOX360 },
	{ 0x1bad, 0xf019, "Mad Catz Brawlstick for Xbox 360", MAP_TRIGGERS_TO_BUTTONS, XTYPE_XBOX360 },
	{ 0x1bad, 0xf021, "Mad Cats Ghost Recon FS GamePad", 0, XTYPE_XBOX360 },
	{ 0x1bad, 0xf023, "MLG Pro Circuit Controller (Xbox)", 0, XTYPE_XBOX360 },
	{ 0x1bad, 0xf025, "Mad Catz Call Of Duty", 0, XTYPE_XBOX360 },
	{ 0x1bad, 0xf027, "Mad Catz FPS Pro", 0, XTYPE_XBOX360 },
	{ 0x1bad, 0xf028, "Street Fighter IV FightPad", 0, XTYPE_XBOX360 },
	{ 0x1bad, 0xf02e, "Mad Catz Fightpad", MAP_TRIGGERS_TO_BUTTONS, XTYPE_XBOX360 },
	{ 0x1bad, 0xf030, "Mad Catz Xbox 360 MC2 MicroCon Racing Wheel", 0, XTYPE_XBOX360 },
	{ 0x1bad, 0xf036, "Mad Catz MicroCon GamePad Pro", 0, XTYPE_XBOX360 },
	{ 0x1bad, 0xf038, "Street Fighter IV FightStick TE", 0, XTYPE_XBOX360 },
	{ 0x1bad, 0xf039, "Mad Catz MvC2 TE", MAP_TRIGGERS_TO_BUTTONS, XTYPE_XBOX360 },
	{ 0x1bad, 0xf03a, "Mad Catz SFxT Fightstick Pro", MAP_TRIGGERS_TO_BUTTONS, XTYPE_XBOX360 },
	{ 0x1bad, 0xf03d, "Street Fighter IV Arcade Stick TE - Chun Li", MAP_TRIGGERS_TO_BUTTONS, XTYPE_XBOX360 },
	{ 0x1bad, 0xf03e, "Mad Catz MLG FightStick TE", MAP_TRIGGERS_TO_BUTTONS, XTYPE_XBOX360 },
	{ 0x1bad, 0xf03f, "Mad Catz FightStick SoulCaliber", MAP_TRIGGERS_TO_BUTTONS, XTYPE_XBOX360 },
	{ 0x1bad, 0xf042, "Mad Catz FightStick TES+", MAP_TRIGGERS_TO_BUTTONS, XTYPE_XBOX360 },
	{ 0x1bad, 0xf080, "Mad Catz FightStick TE2", MAP_TRIGGERS_TO_BUTTONS, XTYPE_XBOX360 },
	{ 0x1bad, 0xf501, "HoriPad EX2 Turbo", 0, XTYPE_XBOX360 },
	{ 0x1bad, 0xf502, "Hori Real Arcade Pro.VX SA", MAP_TRIGGERS_TO_BUTTONS, XTYPE_XBOX360 },
	{ 0x1bad, 0xf503, "Hori Fighting Stick VX", MAP_TRIGGERS_TO_BUTTONS, XTYPE_XBOX360 },
	{ 0x1bad, 0xf504, "Hori Real Arcade Pro. EX", MAP_TRIGGERS_TO_BUTTONS, XTYPE_XBOX360 },
	{ 0x1bad, 0xf505, "Hori Fighting Stick EX2B", MAP_TRIGGERS_TO_BUTTONS, XTYPE_XBOX360 },
	{ 0x1bad, 0xf506, "Hori Real Arcade Pro.EX Premium VLX", 0, XTYPE_XBOX360 },
	{ 0x1bad, 0xf900, "Harmonix Xbox 360 Controller", 0, XTYPE_XBOX360 },
	{ 0x1bad, 0xf901, "Gamestop Xbox 360 Controller", 0, XTYPE_XBOX360 },
	{ 0x1bad, 0xf903, "Tron Xbox 360 controller", 0, XTYPE_XBOX360 },
	{ 0x1bad, 0xf904, "PDP Versus Fighting Pad", 0, XTYPE_XBOX360 },
	{ 0x1bad, 0xf906, "MortalKombat FightStick", MAP_TRIGGERS_TO_BUTTONS, XTYPE_XBOX360 },
	{ 0x1bad, 0xfa01, "MadCatz GamePad", 0, XTYPE_XBOX360 },
	{ 0x1bad, 0xfd00, "Razer Onza TE", 0, XTYPE_XBOX360 },
	{ 0x1bad, 0xfd01, "Razer Onza", 0, XTYPE_XBOX360 },
	{ 0x20d6, 0x2001, "BDA Xbox Series X Wired Controller", 0, XTYPE_XBOXONE },
	{ 0x20d6, 0x2009, "PowerA Enhanced Wired Controller for Xbox Series X|S", 0, XTYPE_XBOXONE },
	{ 0x20d6, 0x281f, "PowerA Wired Controller For Xbox 360", 0, XTYPE_XBOX360 },
<<<<<<< HEAD
=======
	{ 0x2345, 0xe00b, "Machenike G5 Pro Controller", 0, XTYPE_XBOX360 },
>>>>>>> a6ad5510
	{ 0x24c6, 0x5000, "Razer Atrox Arcade Stick", MAP_TRIGGERS_TO_BUTTONS, XTYPE_XBOX360 },
	{ 0x24c6, 0x5300, "PowerA MINI PROEX Controller", 0, XTYPE_XBOX360 },
	{ 0x24c6, 0x5303, "Xbox Airflo wired controller", 0, XTYPE_XBOX360 },
	{ 0x24c6, 0x530a, "Xbox 360 Pro EX Controller", 0, XTYPE_XBOX360 },
	{ 0x24c6, 0x531a, "PowerA Pro Ex", 0, XTYPE_XBOX360 },
	{ 0x24c6, 0x5397, "FUS1ON Tournament Controller", 0, XTYPE_XBOX360 },
	{ 0x24c6, 0x541a, "PowerA Xbox One Mini Wired Controller", 0, XTYPE_XBOXONE },
	{ 0x24c6, 0x542a, "Xbox ONE spectra", 0, XTYPE_XBOXONE },
	{ 0x24c6, 0x543a, "PowerA Xbox One wired controller", 0, XTYPE_XBOXONE },
	{ 0x24c6, 0x5500, "Hori XBOX 360 EX 2 with Turbo", 0, XTYPE_XBOX360 },
	{ 0x24c6, 0x5501, "Hori Real Arcade Pro VX-SA", 0, XTYPE_XBOX360 },
	{ 0x24c6, 0x5502, "Hori Fighting Stick VX Alt", MAP_TRIGGERS_TO_BUTTONS, XTYPE_XBOX360 },
	{ 0x24c6, 0x5503, "Hori Fighting Edge", MAP_TRIGGERS_TO_BUTTONS, XTYPE_XBOX360 },
	{ 0x24c6, 0x5506, "Hori SOULCALIBUR V Stick", 0, XTYPE_XBOX360 },
	{ 0x24c6, 0x550d, "Hori GEM Xbox controller", 0, XTYPE_XBOX360 },
	{ 0x24c6, 0x550e, "Hori Real Arcade Pro V Kai 360", MAP_TRIGGERS_TO_BUTTONS, XTYPE_XBOX360 },
	{ 0x24c6, 0x5510, "Hori Fighting Commander ONE (Xbox 360/PC Mode)", MAP_TRIGGERS_TO_BUTTONS, XTYPE_XBOX360 },
	{ 0x24c6, 0x551a, "PowerA FUSION Pro Controller", 0, XTYPE_XBOXONE },
	{ 0x24c6, 0x561a, "PowerA FUSION Controller", 0, XTYPE_XBOXONE },
	{ 0x24c6, 0x5b00, "ThrustMaster Ferrari 458 Racing Wheel", 0, XTYPE_XBOX360 },
	{ 0x24c6, 0x5b02, "Thrustmaster, Inc. GPX Controller", 0, XTYPE_XBOX360 },
	{ 0x24c6, 0x5b03, "Thrustmaster Ferrari 458 Racing Wheel", 0, XTYPE_XBOX360 },
	{ 0x24c6, 0x5d04, "Razer Sabertooth", 0, XTYPE_XBOX360 },
	{ 0x24c6, 0xfafe, "Rock Candy Gamepad for Xbox 360", 0, XTYPE_XBOX360 },
	{ 0x2563, 0x058d, "OneXPlayer Gamepad", 0, XTYPE_XBOX360 },
	{ 0x294b, 0x3303, "Snakebyte GAMEPAD BASE X", 0, XTYPE_XBOXONE },
	{ 0x294b, 0x3404, "Snakebyte GAMEPAD RGB X", 0, XTYPE_XBOXONE },
	{ 0x2dc8, 0x2000, "8BitDo Pro 2 Wired Controller fox Xbox", 0, XTYPE_XBOXONE },
	{ 0x2dc8, 0x3106, "8BitDo Pro 2 Wired Controller", 0, XTYPE_XBOX360 },
	{ 0x2dc8, 0x310a, "8BitDo Ultimate 2C Wireless Controller", 0, XTYPE_XBOX360 },
	{ 0x2e24, 0x0652, "Hyperkin Duke X-Box One pad", 0, XTYPE_XBOXONE },
	{ 0x31e3, 0x1100, "Wooting One", 0, XTYPE_XBOX360 },
	{ 0x31e3, 0x1200, "Wooting Two", 0, XTYPE_XBOX360 },
	{ 0x31e3, 0x1210, "Wooting Lekker", 0, XTYPE_XBOX360 },
	{ 0x31e3, 0x1220, "Wooting Two HE", 0, XTYPE_XBOX360 },
	{ 0x31e3, 0x1300, "Wooting 60HE (AVR)", 0, XTYPE_XBOX360 },
	{ 0x31e3, 0x1310, "Wooting 60HE (ARM)", 0, XTYPE_XBOX360 },
	{ 0x3285, 0x0607, "Nacon GC-100", 0, XTYPE_XBOX360 },
	{ 0x3537, 0x1004, "GameSir T4 Kaleid", 0, XTYPE_XBOX360 },
	{ 0x3767, 0x0101, "Fanatec Speedster 3 Forceshock Wheel", 0, XTYPE_XBOX },
	{ 0xffff, 0xffff, "Chinese-made Xbox Controller", 0, XTYPE_XBOX },
	{ 0x0000, 0x0000, "Generic X-Box pad", 0, XTYPE_UNKNOWN }
};

/* buttons shared with xbox and xbox360 */
static const signed short xpad_common_btn[] = {
	BTN_A, BTN_B, BTN_X, BTN_Y,			/* "analog" buttons */
	BTN_START, BTN_SELECT, BTN_THUMBL, BTN_THUMBR,	/* start/back/sticks */
	-1						/* terminating entry */
};

/* original xbox controllers only */
static const signed short xpad_btn[] = {
	BTN_C, BTN_Z,		/* "analog" buttons */
	-1			/* terminating entry */
};

/* used when dpad is mapped to buttons */
static const signed short xpad_btn_pad[] = {
	BTN_TRIGGER_HAPPY1, BTN_TRIGGER_HAPPY2,		/* d-pad left, right */
	BTN_TRIGGER_HAPPY3, BTN_TRIGGER_HAPPY4,		/* d-pad up, down */
	-1				/* terminating entry */
};

/* used when triggers are mapped to buttons */
static const signed short xpad_btn_triggers[] = {
	BTN_TL2, BTN_TR2,		/* triggers left/right */
	-1
};

static const signed short xpad360_btn[] = {  /* buttons for x360 controller */
	BTN_TL, BTN_TR,		/* Button LB/RB */
	BTN_MODE,		/* The big X button */
	-1
};

static const signed short xpad_abs[] = {
	ABS_X, ABS_Y,		/* left stick */
	ABS_RX, ABS_RY,		/* right stick */
	-1			/* terminating entry */
};

/* used when dpad is mapped to axes */
static const signed short xpad_abs_pad[] = {
	ABS_HAT0X, ABS_HAT0Y,	/* d-pad axes */
	-1			/* terminating entry */
};

/* used when triggers are mapped to axes */
static const signed short xpad_abs_triggers[] = {
	ABS_Z, ABS_RZ,		/* triggers left/right */
	-1
};

/* used when the controller has extra paddle buttons */
static const signed short xpad_btn_paddles[] = {
	BTN_TRIGGER_HAPPY5, BTN_TRIGGER_HAPPY6, /* paddle upper right, lower right */
	BTN_TRIGGER_HAPPY7, BTN_TRIGGER_HAPPY8, /* paddle upper left, lower left */
	-1						/* terminating entry */
};

/*
 * Xbox 360 has a vendor-specific class, so we cannot match it with only
 * USB_INTERFACE_INFO (also specifically refused by USB subsystem), so we
 * match against vendor id as well. Wired Xbox 360 devices have protocol 1,
 * wireless controllers have protocol 129.
 */
#define XPAD_XBOX360_VENDOR_PROTOCOL(vend, pr) \
	.match_flags = USB_DEVICE_ID_MATCH_VENDOR | USB_DEVICE_ID_MATCH_INT_INFO, \
	.idVendor = (vend), \
	.bInterfaceClass = USB_CLASS_VENDOR_SPEC, \
	.bInterfaceSubClass = 93, \
	.bInterfaceProtocol = (pr)
#define XPAD_XBOX360_VENDOR(vend) \
	{ XPAD_XBOX360_VENDOR_PROTOCOL((vend), 1) }, \
	{ XPAD_XBOX360_VENDOR_PROTOCOL((vend), 129) }

/* The Xbox One controller uses subclass 71 and protocol 208. */
#define XPAD_XBOXONE_VENDOR_PROTOCOL(vend, pr) \
	.match_flags = USB_DEVICE_ID_MATCH_VENDOR | USB_DEVICE_ID_MATCH_INT_INFO, \
	.idVendor = (vend), \
	.bInterfaceClass = USB_CLASS_VENDOR_SPEC, \
	.bInterfaceSubClass = 71, \
	.bInterfaceProtocol = (pr)
#define XPAD_XBOXONE_VENDOR(vend) \
	{ XPAD_XBOXONE_VENDOR_PROTOCOL((vend), 208) }

static const struct usb_device_id xpad_table[] = {
	/*
	 * Please keep this list sorted by vendor ID. Note that there are 2
	 * macros - XPAD_XBOX360_VENDOR and XPAD_XBOXONE_VENDOR.
	 */
	{ USB_INTERFACE_INFO('X', 'B', 0) },	/* Xbox USB-IF not-approved class */
	XPAD_XBOX360_VENDOR(0x0079),		/* GPD Win 2 controller */
	XPAD_XBOX360_VENDOR(0x03eb),		/* Wooting Keyboards (Legacy) */
	XPAD_XBOX360_VENDOR(0x03f0),		/* HP HyperX Xbox 360 controllers */
	XPAD_XBOXONE_VENDOR(0x03f0),		/* HP HyperX Xbox One controllers */
	XPAD_XBOX360_VENDOR(0x044f),		/* Thrustmaster Xbox 360 controllers */
	XPAD_XBOX360_VENDOR(0x045e),		/* Microsoft Xbox 360 controllers */
	XPAD_XBOXONE_VENDOR(0x045e),		/* Microsoft Xbox One controllers */
	XPAD_XBOX360_VENDOR(0x046d),		/* Logitech Xbox 360-style controllers */
	XPAD_XBOX360_VENDOR(0x056e),		/* Elecom JC-U3613M */
	XPAD_XBOX360_VENDOR(0x06a3),		/* Saitek P3600 */
	XPAD_XBOX360_VENDOR(0x0738),		/* Mad Catz Xbox 360 controllers */
	{ USB_DEVICE(0x0738, 0x4540) },		/* Mad Catz Beat Pad */
	XPAD_XBOXONE_VENDOR(0x0738),		/* Mad Catz FightStick TE 2 */
	XPAD_XBOX360_VENDOR(0x07ff),		/* Mad Catz Gamepad */
	XPAD_XBOXONE_VENDOR(0x0b05),		/* ASUS controllers */
	XPAD_XBOX360_VENDOR(0x0c12),		/* Zeroplus X-Box 360 controllers */
	XPAD_XBOX360_VENDOR(0x0db0),		/* Micro Star International X-Box 360 controllers */
	XPAD_XBOX360_VENDOR(0x0e6f),		/* 0x0e6f Xbox 360 controllers */
	XPAD_XBOXONE_VENDOR(0x0e6f),		/* 0x0e6f Xbox One controllers */
	XPAD_XBOX360_VENDOR(0x0f0d),		/* Hori controllers */
	XPAD_XBOXONE_VENDOR(0x0f0d),		/* Hori controllers */
	XPAD_XBOX360_VENDOR(0x1038),		/* SteelSeries controllers */
	XPAD_XBOXONE_VENDOR(0x10f5),		/* Turtle Beach Controllers */
	XPAD_XBOX360_VENDOR(0x11c9),		/* Nacon GC100XF */
	XPAD_XBOX360_VENDOR(0x11ff),		/* PXN V900 */
	XPAD_XBOX360_VENDOR(0x1209),		/* Ardwiino Controllers */
	XPAD_XBOX360_VENDOR(0x12ab),		/* Xbox 360 dance pads */
	XPAD_XBOX360_VENDOR(0x1430),		/* RedOctane Xbox 360 controllers */
	XPAD_XBOX360_VENDOR(0x146b),		/* Bigben Interactive controllers */
	XPAD_XBOX360_VENDOR(0x1532),		/* Razer Sabertooth */
	XPAD_XBOXONE_VENDOR(0x1532),		/* Razer Wildcat */
	XPAD_XBOX360_VENDOR(0x15e4),		/* Numark Xbox 360 controllers */
	XPAD_XBOX360_VENDOR(0x162e),		/* Joytech Xbox 360 controllers */
	XPAD_XBOX360_VENDOR(0x1689),		/* Razer Onza */
	XPAD_XBOX360_VENDOR(0x17ef),		/* Lenovo */
	XPAD_XBOX360_VENDOR(0x1949),		/* Amazon controllers */
	XPAD_XBOX360_VENDOR(0x1bad),		/* Harmonix Rock Band guitar and drums */
	XPAD_XBOX360_VENDOR(0x20d6),		/* PowerA controllers */
	XPAD_XBOXONE_VENDOR(0x20d6),		/* PowerA controllers */
	XPAD_XBOX360_VENDOR(0x2345),		/* Machenike Controllers */
	XPAD_XBOX360_VENDOR(0x24c6),		/* PowerA controllers */
	XPAD_XBOXONE_VENDOR(0x24c6),		/* PowerA controllers */
	XPAD_XBOX360_VENDOR(0x2563),		/* OneXPlayer Gamepad */
	XPAD_XBOX360_VENDOR(0x260d),		/* Dareu H101 */
       XPAD_XBOXONE_VENDOR(0x294b),            /* Snakebyte */
	XPAD_XBOX360_VENDOR(0x2c22),		/* Qanba Controllers */
	XPAD_XBOX360_VENDOR(0x2dc8),            /* 8BitDo Pro 2 Wired Controller */
	XPAD_XBOXONE_VENDOR(0x2dc8),		/* 8BitDo Pro 2 Wired Controller for Xbox */
	XPAD_XBOXONE_VENDOR(0x2e24),		/* Hyperkin Duke Xbox One pad */
	XPAD_XBOX360_VENDOR(0x2f24),		/* GameSir controllers */
	XPAD_XBOX360_VENDOR(0x31e3),		/* Wooting Keyboards */
	XPAD_XBOX360_VENDOR(0x3285),		/* Nacon GC-100 */
	XPAD_XBOX360_VENDOR(0x3537),		/* GameSir Controllers */
	XPAD_XBOXONE_VENDOR(0x3537),		/* GameSir Controllers */
	{ }
};

MODULE_DEVICE_TABLE(usb, xpad_table);

struct xboxone_init_packet {
	u16 idVendor;
	u16 idProduct;
	const u8 *data;
	u8 len;
};

#define XBOXONE_INIT_PKT(_vid, _pid, _data)		\
	{						\
		.idVendor	= (_vid),		\
		.idProduct	= (_pid),		\
		.data		= (_data),		\
		.len		= ARRAY_SIZE(_data),	\
	}

/*
 * starting with xbox one, the game input protocol is used
 * magic numbers are taken from
 * - https://github.com/xpadneo/gip-dissector/blob/main/src/gip-dissector.lua
 * - https://github.com/medusalix/xone/blob/master/bus/protocol.c
 */
#define GIP_CMD_ACK      0x01
#define GIP_CMD_IDENTIFY 0x04
#define GIP_CMD_POWER    0x05
#define GIP_CMD_AUTHENTICATE 0x06
#define GIP_CMD_VIRTUAL_KEY  0x07
#define GIP_CMD_RUMBLE   0x09
#define GIP_CMD_LED      0x0a
#define GIP_CMD_FIRMWARE 0x0c
#define GIP_CMD_INPUT    0x20

#define GIP_SEQ0 0x00

#define GIP_OPT_ACK      0x10
#define GIP_OPT_INTERNAL 0x20

/*
 * length of the command payload encoded with
 * https://en.wikipedia.org/wiki/LEB128
 * which is a no-op for N < 128
 */
#define GIP_PL_LEN(N) (N)

/*
 * payload specific defines
 */
#define GIP_PWR_ON 0x00
#define GIP_LED_ON 0x01

#define GIP_MOTOR_R  BIT(0)
#define GIP_MOTOR_L  BIT(1)
#define GIP_MOTOR_RT BIT(2)
#define GIP_MOTOR_LT BIT(3)
#define GIP_MOTOR_ALL (GIP_MOTOR_R | GIP_MOTOR_L | GIP_MOTOR_RT | GIP_MOTOR_LT)

#define GIP_WIRED_INTF_DATA 0
#define GIP_WIRED_INTF_AUDIO 1

/*
 * This packet is required for all Xbox One pads with 2015
 * or later firmware installed (or present from the factory).
 */
static const u8 xboxone_power_on[] = {
	GIP_CMD_POWER, GIP_OPT_INTERNAL, GIP_SEQ0, GIP_PL_LEN(1), GIP_PWR_ON
};

/*
 * This packet is required for Xbox One S (0x045e:0x02ea)
 * and Xbox One Elite Series 2 (0x045e:0x0b00) pads to
 * initialize the controller that was previously used in
 * Bluetooth mode.
 */
static const u8 xboxone_s_init[] = {
	GIP_CMD_POWER, GIP_OPT_INTERNAL, GIP_SEQ0, 0x0f, 0x06
};

/*
 * This packet is required to get additional input data
 * from Xbox One Elite Series 2 (0x045e:0x0b00) pads.
 * We mostly do this right now to get paddle data
 */
static const u8 extra_input_packet_init[] = {
	0x4d, 0x10, 0x01, 0x02, 0x07, 0x00
};

/*
 * This packet is required for the Titanfall 2 Xbox One pads
 * (0x0e6f:0x0165) to finish initialization and for Hori pads
 * (0x0f0d:0x0067) to make the analog sticks work.
 */
static const u8 xboxone_hori_ack_id[] = {
	GIP_CMD_ACK, GIP_OPT_INTERNAL, GIP_SEQ0, GIP_PL_LEN(9),
	0x00, GIP_CMD_IDENTIFY, GIP_OPT_INTERNAL, 0x3a, 0x00, 0x00, 0x00, 0x80, 0x00
};

/*
 * This packet is required for most (all?) of the PDP pads to start
 * sending input reports. These pads include: (0x0e6f:0x02ab),
 * (0x0e6f:0x02a4), (0x0e6f:0x02a6).
 */
static const u8 xboxone_pdp_led_on[] = {
	GIP_CMD_LED, GIP_OPT_INTERNAL, GIP_SEQ0, GIP_PL_LEN(3), 0x00, GIP_LED_ON, 0x14
};

/*
 * This packet is required for most (all?) of the PDP pads to start
 * sending input reports. These pads include: (0x0e6f:0x02ab),
 * (0x0e6f:0x02a4), (0x0e6f:0x02a6).
 */
static const u8 xboxone_pdp_auth[] = {
	GIP_CMD_AUTHENTICATE, GIP_OPT_INTERNAL, GIP_SEQ0, GIP_PL_LEN(2), 0x01, 0x00
};

/*
 * A specific rumble packet is required for some PowerA pads to start
 * sending input reports. One of those pads is (0x24c6:0x543a).
 */
static const u8 xboxone_rumblebegin_init[] = {
	GIP_CMD_RUMBLE, 0x00, GIP_SEQ0, GIP_PL_LEN(9),
	0x00, GIP_MOTOR_ALL, 0x00, 0x00, 0x1D, 0x1D, 0xFF, 0x00, 0x00
};

/*
 * A rumble packet with zero FF intensity will immediately
 * terminate the rumbling required to init PowerA pads.
 * This should happen fast enough that the motors don't
 * spin up to enough speed to actually vibrate the gamepad.
 */
static const u8 xboxone_rumbleend_init[] = {
	GIP_CMD_RUMBLE, 0x00, GIP_SEQ0, GIP_PL_LEN(9),
	0x00, GIP_MOTOR_ALL, 0x00, 0x00, 0x00, 0x00, 0x00, 0x00, 0x00
};

/*
 * This specifies the selection of init packets that a gamepad
 * will be sent on init *and* the order in which they will be
 * sent. The correct sequence number will be added when the
 * packet is going to be sent.
 */
static const struct xboxone_init_packet xboxone_init_packets[] = {
	XBOXONE_INIT_PKT(0x0e6f, 0x0165, xboxone_hori_ack_id),
	XBOXONE_INIT_PKT(0x0f0d, 0x0067, xboxone_hori_ack_id),
	XBOXONE_INIT_PKT(0x0000, 0x0000, xboxone_power_on),
	XBOXONE_INIT_PKT(0x045e, 0x02ea, xboxone_s_init),
	XBOXONE_INIT_PKT(0x045e, 0x0b00, xboxone_s_init),
	XBOXONE_INIT_PKT(0x045e, 0x0b00, extra_input_packet_init),
	XBOXONE_INIT_PKT(0x0e6f, 0x0000, xboxone_pdp_led_on),
	XBOXONE_INIT_PKT(0x0e6f, 0x0000, xboxone_pdp_auth),
	XBOXONE_INIT_PKT(0x24c6, 0x541a, xboxone_rumblebegin_init),
	XBOXONE_INIT_PKT(0x24c6, 0x542a, xboxone_rumblebegin_init),
	XBOXONE_INIT_PKT(0x24c6, 0x543a, xboxone_rumblebegin_init),
	XBOXONE_INIT_PKT(0x24c6, 0x541a, xboxone_rumbleend_init),
	XBOXONE_INIT_PKT(0x24c6, 0x542a, xboxone_rumbleend_init),
	XBOXONE_INIT_PKT(0x24c6, 0x543a, xboxone_rumbleend_init),
};

struct xpad_output_packet {
	u8 data[XPAD_PKT_LEN];
	u8 len;
	bool pending;
};

#define XPAD_OUT_CMD_IDX	0
#define XPAD_OUT_FF_IDX		1
#define XPAD_OUT_LED_IDX	(1 + IS_ENABLED(CONFIG_JOYSTICK_XPAD_FF))
#define XPAD_NUM_OUT_PACKETS	(1 + \
				 IS_ENABLED(CONFIG_JOYSTICK_XPAD_FF) + \
				 IS_ENABLED(CONFIG_JOYSTICK_XPAD_LEDS))

struct usb_xpad {
	struct input_dev *dev;		/* input device interface */
	struct input_dev __rcu *x360w_dev;
	struct usb_device *udev;	/* usb device */
	struct usb_interface *intf;	/* usb interface */

	bool pad_present;
	bool input_created;

	struct urb *irq_in;		/* urb for interrupt in report */
	unsigned char *idata;		/* input data */
	dma_addr_t idata_dma;

	struct urb *irq_out;		/* urb for interrupt out report */
	struct usb_anchor irq_out_anchor;
	bool irq_out_active;		/* we must not use an active URB */
	u8 odata_serial;		/* serial number for xbox one protocol */
	unsigned char *odata;		/* output data */
	dma_addr_t odata_dma;
	spinlock_t odata_lock;

	struct xpad_output_packet out_packets[XPAD_NUM_OUT_PACKETS];
	int last_out_packet;
	int init_seq;

#if defined(CONFIG_JOYSTICK_XPAD_LEDS)
	struct xpad_led *led;
#endif

	char phys[64];			/* physical device path */

	int mapping;			/* map d-pad to buttons or to axes */
	int xtype;			/* type of xbox device */
	int packet_type;		/* type of the extended packet */
	int pad_nr;			/* the order x360 pads were attached */
	const char *name;		/* name of the device */
	struct work_struct work;	/* init/remove device from callback */
	time64_t mode_btn_down_ts;
};

static int xpad_init_input(struct usb_xpad *xpad);
static void xpad_deinit_input(struct usb_xpad *xpad);
static void xpadone_ack_mode_report(struct usb_xpad *xpad, u8 seq_num);
static void xpad360w_poweroff_controller(struct usb_xpad *xpad);

/*
 *	xpad_process_packet
 *
 *	Completes a request by converting the data into events for the
 *	input subsystem.
 *
 *	The used report descriptor was taken from ITO Takayuki's website:
 *	 http://euc.jp/periphs/xbox-controller.ja.html
 */
static void xpad_process_packet(struct usb_xpad *xpad, u16 cmd, unsigned char *data)
{
	struct input_dev *dev = xpad->dev;

	if (!(xpad->mapping & MAP_STICKS_TO_NULL)) {
		/* left stick */
		input_report_abs(dev, ABS_X,
				 (__s16) le16_to_cpup((__le16 *)(data + 12)));
		input_report_abs(dev, ABS_Y,
				 ~(__s16) le16_to_cpup((__le16 *)(data + 14)));

		/* right stick */
		input_report_abs(dev, ABS_RX,
				 (__s16) le16_to_cpup((__le16 *)(data + 16)));
		input_report_abs(dev, ABS_RY,
				 ~(__s16) le16_to_cpup((__le16 *)(data + 18)));
	}

	/* triggers left/right */
	if (xpad->mapping & MAP_TRIGGERS_TO_BUTTONS) {
		input_report_key(dev, BTN_TL2, data[10]);
		input_report_key(dev, BTN_TR2, data[11]);
	} else {
		input_report_abs(dev, ABS_Z, data[10]);
		input_report_abs(dev, ABS_RZ, data[11]);
	}

	/* digital pad */
	if (xpad->mapping & MAP_DPAD_TO_BUTTONS) {
		/* dpad as buttons (left, right, up, down) */
		input_report_key(dev, BTN_TRIGGER_HAPPY1, data[2] & BIT(2));
		input_report_key(dev, BTN_TRIGGER_HAPPY2, data[2] & BIT(3));
		input_report_key(dev, BTN_TRIGGER_HAPPY3, data[2] & BIT(0));
		input_report_key(dev, BTN_TRIGGER_HAPPY4, data[2] & BIT(1));
	} else {
		input_report_abs(dev, ABS_HAT0X,
				 !!(data[2] & 0x08) - !!(data[2] & 0x04));
		input_report_abs(dev, ABS_HAT0Y,
				 !!(data[2] & 0x02) - !!(data[2] & 0x01));
	}

	/* start/back buttons and stick press left/right */
	input_report_key(dev, BTN_START,  data[2] & BIT(4));
	input_report_key(dev, BTN_SELECT, data[2] & BIT(5));
	input_report_key(dev, BTN_THUMBL, data[2] & BIT(6));
	input_report_key(dev, BTN_THUMBR, data[2] & BIT(7));

	/* "analog" buttons A, B, X, Y */
	input_report_key(dev, BTN_A, data[4]);
	input_report_key(dev, BTN_B, data[5]);
	input_report_key(dev, BTN_X, data[6]);
	input_report_key(dev, BTN_Y, data[7]);

	/* "analog" buttons black, white */
	input_report_key(dev, BTN_C, data[8]);
	input_report_key(dev, BTN_Z, data[9]);


	input_sync(dev);
}

/*
 *	xpad360_process_packet
 *
 *	Completes a request by converting the data into events for the
 *	input subsystem. It is version for xbox 360 controller
 *
 *	The used report descriptor was taken from:
 *		http://www.free60.org/wiki/Gamepad
 */

static void xpad360_process_packet(struct usb_xpad *xpad, struct input_dev *dev,
				   u16 cmd, unsigned char *data)
{
	/* valid pad data */
	if (data[0] != 0x00)
		return;

	/* digital pad */
	if (xpad->mapping & MAP_DPAD_TO_BUTTONS) {
		/* dpad as buttons (left, right, up, down) */
		input_report_key(dev, BTN_TRIGGER_HAPPY1, data[2] & BIT(2));
		input_report_key(dev, BTN_TRIGGER_HAPPY2, data[2] & BIT(3));
		input_report_key(dev, BTN_TRIGGER_HAPPY3, data[2] & BIT(0));
		input_report_key(dev, BTN_TRIGGER_HAPPY4, data[2] & BIT(1));
	}

	/*
	 * This should be a simple else block. However historically
	 * xbox360w has mapped DPAD to buttons while xbox360 did not. This
	 * made no sense, but now we can not just switch back and have to
	 * support both behaviors.
	 */
	if (!(xpad->mapping & MAP_DPAD_TO_BUTTONS) ||
	    xpad->xtype == XTYPE_XBOX360W) {
		input_report_abs(dev, ABS_HAT0X,
				 !!(data[2] & 0x08) - !!(data[2] & 0x04));
		input_report_abs(dev, ABS_HAT0Y,
				 !!(data[2] & 0x02) - !!(data[2] & 0x01));
	}

	/* start/back buttons */
	input_report_key(dev, BTN_START,  data[2] & BIT(4));
	input_report_key(dev, BTN_SELECT, data[2] & BIT(5));

	/* stick press left/right */
	input_report_key(dev, BTN_THUMBL, data[2] & BIT(6));
	input_report_key(dev, BTN_THUMBR, data[2] & BIT(7));

	/* buttons A,B,X,Y,TL,TR and MODE */
	input_report_key(dev, BTN_A,	data[3] & BIT(4));
	input_report_key(dev, BTN_B,	data[3] & BIT(5));
	input_report_key(dev, BTN_X,	data[3] & BIT(6));
	input_report_key(dev, BTN_Y,	data[3] & BIT(7));
	input_report_key(dev, BTN_TL,	data[3] & BIT(0));
	input_report_key(dev, BTN_TR,	data[3] & BIT(1));
	input_report_key(dev, BTN_MODE,	data[3] & BIT(2));

	if (!(xpad->mapping & MAP_STICKS_TO_NULL)) {
		/* left stick */
		input_report_abs(dev, ABS_X,
				 (__s16) le16_to_cpup((__le16 *)(data + 6)));
		input_report_abs(dev, ABS_Y,
				 ~(__s16) le16_to_cpup((__le16 *)(data + 8)));

		/* right stick */
		input_report_abs(dev, ABS_RX,
				 (__s16) le16_to_cpup((__le16 *)(data + 10)));
		input_report_abs(dev, ABS_RY,
				 ~(__s16) le16_to_cpup((__le16 *)(data + 12)));
	}

	/* triggers left/right */
	if (xpad->mapping & MAP_TRIGGERS_TO_BUTTONS) {
		input_report_key(dev, BTN_TL2, data[4]);
		input_report_key(dev, BTN_TR2, data[5]);
	} else {
		input_report_abs(dev, ABS_Z, data[4]);
		input_report_abs(dev, ABS_RZ, data[5]);
	}

	input_sync(dev);

	/* XBOX360W controllers can't be turned off without driver assistance */
	if (xpad->xtype == XTYPE_XBOX360W) {
		if (xpad->mode_btn_down_ts > 0 && xpad->pad_present &&
		    ((ktime_get_seconds() - xpad->mode_btn_down_ts) >=
		     XPAD360W_POWEROFF_TIMEOUT)) {
			xpad360w_poweroff_controller(xpad);
			xpad->mode_btn_down_ts = 0;
			return;
		}

		/* mode button down/up */
		if (data[3] & BIT(2))
			xpad->mode_btn_down_ts = ktime_get_seconds();
		else
			xpad->mode_btn_down_ts = 0;
	}
}

static void xpad_presence_work(struct work_struct *work)
{
	struct usb_xpad *xpad = container_of(work, struct usb_xpad, work);
	int error;

	if (xpad->pad_present) {
		error = xpad_init_input(xpad);
		if (error) {
			/* complain only, not much else we can do here */
			dev_err(&xpad->dev->dev,
				"unable to init device: %d\n", error);
		} else {
			rcu_assign_pointer(xpad->x360w_dev, xpad->dev);
		}
	} else {
		RCU_INIT_POINTER(xpad->x360w_dev, NULL);
		synchronize_rcu();
		/*
		 * Now that we are sure xpad360w_process_packet is not
		 * using input device we can get rid of it.
		 */
		xpad_deinit_input(xpad);
	}
}

/*
 * xpad360w_process_packet
 *
 * Completes a request by converting the data into events for the
 * input subsystem. It is version for xbox 360 wireless controller.
 *
 * Byte.Bit
 * 00.1 - Status change: The controller or headset has connected/disconnected
 *                       Bits 01.7 and 01.6 are valid
 * 01.7 - Controller present
 * 01.6 - Headset present
 * 01.1 - Pad state (Bytes 4+) valid
 *
 */
static void xpad360w_process_packet(struct usb_xpad *xpad, u16 cmd, unsigned char *data)
{
	struct input_dev *dev;
	bool present;

	/* Presence change */
	if (data[0] & 0x08) {
		present = (data[1] & 0x80) != 0;

		if (xpad->pad_present != present) {
			xpad->pad_present = present;
			schedule_work(&xpad->work);
		}
	}

	/* Valid pad data */
	if (data[1] != 0x1)
		return;

	rcu_read_lock();
	dev = rcu_dereference(xpad->x360w_dev);
	if (dev)
		xpad360_process_packet(xpad, dev, cmd, &data[4]);
	rcu_read_unlock();
}

/*
 *	xpadone_process_packet
 *
 *	Completes a request by converting the data into events for the
 *	input subsystem. This version is for the Xbox One controller.
 *
 *	The report format was gleaned from
 *	https://github.com/kylelemons/xbox/blob/master/xbox.go
 */
static void xpadone_process_packet(struct usb_xpad *xpad, u16 cmd, unsigned char *data)
{
	struct input_dev *dev = xpad->dev;
	bool do_sync = false;

	/* the xbox button has its own special report */
	if (data[0] == GIP_CMD_VIRTUAL_KEY) {
		/*
		 * The Xbox One S controller requires these reports to be
		 * acked otherwise it continues sending them forever and
		 * won't report further mode button events.
		 */
		if (data[1] == (GIP_OPT_ACK | GIP_OPT_INTERNAL))
			xpadone_ack_mode_report(xpad, data[2]);

		input_report_key(dev, BTN_MODE, data[4] & GENMASK(1, 0));
		input_sync(dev);

		do_sync = true;
	} else if (data[0] == GIP_CMD_FIRMWARE) {
		/* Some packet formats force us to use this separate to poll paddle inputs */
		if (xpad->packet_type == PKT_XBE2_FW_5_11) {
			/* Mute paddles if controller is in a custom profile slot
			 * Checked by looking at the active profile slot to
			 * verify it's the default slot
			 */
			if (data[19] != 0)
				data[18] = 0;

			/* Elite Series 2 split packet paddle bits */
			input_report_key(dev, BTN_TRIGGER_HAPPY5, data[18] & BIT(0));
			input_report_key(dev, BTN_TRIGGER_HAPPY6, data[18] & BIT(1));
			input_report_key(dev, BTN_TRIGGER_HAPPY7, data[18] & BIT(2));
			input_report_key(dev, BTN_TRIGGER_HAPPY8, data[18] & BIT(3));

			do_sync = true;
		}
	} else if (data[0] == GIP_CMD_INPUT) { /* The main valid packet type for inputs */
		/* menu/view buttons */
		input_report_key(dev, BTN_START,  data[4] & BIT(2));
		input_report_key(dev, BTN_SELECT, data[4] & BIT(3));
		if (xpad->mapping & MAP_SELECT_BUTTON)
			input_report_key(dev, KEY_RECORD, data[22] & BIT(0));

		/* buttons A,B,X,Y */
		input_report_key(dev, BTN_A,	data[4] & BIT(4));
		input_report_key(dev, BTN_B,	data[4] & BIT(5));
		input_report_key(dev, BTN_X,	data[4] & BIT(6));
		input_report_key(dev, BTN_Y,	data[4] & BIT(7));

		/* digital pad */
		if (xpad->mapping & MAP_DPAD_TO_BUTTONS) {
			/* dpad as buttons (left, right, up, down) */
			input_report_key(dev, BTN_TRIGGER_HAPPY1, data[5] & BIT(2));
			input_report_key(dev, BTN_TRIGGER_HAPPY2, data[5] & BIT(3));
			input_report_key(dev, BTN_TRIGGER_HAPPY3, data[5] & BIT(0));
			input_report_key(dev, BTN_TRIGGER_HAPPY4, data[5] & BIT(1));
		} else {
			input_report_abs(dev, ABS_HAT0X,
					!!(data[5] & 0x08) - !!(data[5] & 0x04));
			input_report_abs(dev, ABS_HAT0Y,
					!!(data[5] & 0x02) - !!(data[5] & 0x01));
		}

		/* TL/TR */
		input_report_key(dev, BTN_TL,	data[5] & BIT(4));
		input_report_key(dev, BTN_TR,	data[5] & BIT(5));

		/* stick press left/right */
		input_report_key(dev, BTN_THUMBL, data[5] & BIT(6));
		input_report_key(dev, BTN_THUMBR, data[5] & BIT(7));

		if (!(xpad->mapping & MAP_STICKS_TO_NULL)) {
			/* left stick */
			input_report_abs(dev, ABS_X,
					(__s16) le16_to_cpup((__le16 *)(data + 10)));
			input_report_abs(dev, ABS_Y,
					~(__s16) le16_to_cpup((__le16 *)(data + 12)));

			/* right stick */
			input_report_abs(dev, ABS_RX,
					(__s16) le16_to_cpup((__le16 *)(data + 14)));
			input_report_abs(dev, ABS_RY,
					~(__s16) le16_to_cpup((__le16 *)(data + 16)));
		}

		/* triggers left/right */
		if (xpad->mapping & MAP_TRIGGERS_TO_BUTTONS) {
			input_report_key(dev, BTN_TL2,
					(__u16) le16_to_cpup((__le16 *)(data + 6)));
			input_report_key(dev, BTN_TR2,
					(__u16) le16_to_cpup((__le16 *)(data + 8)));
		} else {
			input_report_abs(dev, ABS_Z,
					(__u16) le16_to_cpup((__le16 *)(data + 6)));
			input_report_abs(dev, ABS_RZ,
					(__u16) le16_to_cpup((__le16 *)(data + 8)));
		}

		/* Profile button has a value of 0-3, so it is reported as an axis */
		if (xpad->mapping & MAP_PROFILE_BUTTON)
			input_report_abs(dev, ABS_PROFILE, data[34]);

		/* paddle handling */
		/* based on SDL's SDL_hidapi_xboxone.c */
		if (xpad->mapping & MAP_PADDLES) {
			if (xpad->packet_type == PKT_XBE1) {
				/* Mute paddles if controller has a custom mapping applied.
				 * Checked by comparing the current mapping
				 * config against the factory mapping config
				 */
				if (memcmp(&data[4], &data[18], 2) != 0)
					data[32] = 0;

				/* OG Elite Series Controller paddle bits */
				input_report_key(dev, BTN_TRIGGER_HAPPY5, data[32] & BIT(1));
				input_report_key(dev, BTN_TRIGGER_HAPPY6, data[32] & BIT(3));
				input_report_key(dev, BTN_TRIGGER_HAPPY7, data[32] & BIT(0));
				input_report_key(dev, BTN_TRIGGER_HAPPY8, data[32] & BIT(2));
			} else if (xpad->packet_type == PKT_XBE2_FW_OLD) {
				/* Mute paddles if controller has a custom mapping applied.
				 * Checked by comparing the current mapping
				 * config against the factory mapping config
				 */
				if (data[19] != 0)
					data[18] = 0;

				/* Elite Series 2 4.x firmware paddle bits */
				input_report_key(dev, BTN_TRIGGER_HAPPY5, data[18] & BIT(0));
				input_report_key(dev, BTN_TRIGGER_HAPPY6, data[18] & BIT(1));
				input_report_key(dev, BTN_TRIGGER_HAPPY7, data[18] & BIT(2));
				input_report_key(dev, BTN_TRIGGER_HAPPY8, data[18] & BIT(3));
			} else if (xpad->packet_type == PKT_XBE2_FW_5_EARLY) {
				/* Mute paddles if controller has a custom mapping applied.
				 * Checked by comparing the current mapping
				 * config against the factory mapping config
				 */
				if (data[23] != 0)
					data[22] = 0;

				/* Elite Series 2 5.x firmware paddle bits
				 * (before the packet was split)
				 */
				input_report_key(dev, BTN_TRIGGER_HAPPY5, data[22] & BIT(0));
				input_report_key(dev, BTN_TRIGGER_HAPPY6, data[22] & BIT(1));
				input_report_key(dev, BTN_TRIGGER_HAPPY7, data[22] & BIT(2));
				input_report_key(dev, BTN_TRIGGER_HAPPY8, data[22] & BIT(3));
			}
		}

		do_sync = true;
	}

	if (do_sync)
		input_sync(dev);
}

static void xpad_irq_in(struct urb *urb)
{
	struct usb_xpad *xpad = urb->context;
	struct device *dev = &xpad->intf->dev;
	int retval, status;

	status = urb->status;

	switch (status) {
	case 0:
		/* success */
		break;
	case -ECONNRESET:
	case -ENOENT:
	case -ESHUTDOWN:
		/* this urb is terminated, clean up */
		dev_dbg(dev, "%s - urb shutting down with status: %d\n",
			__func__, status);
		return;
	default:
		dev_dbg(dev, "%s - nonzero urb status received: %d\n",
			__func__, status);
		goto exit;
	}

	switch (xpad->xtype) {
	case XTYPE_XBOX360:
		xpad360_process_packet(xpad, xpad->dev, 0, xpad->idata);
		break;
	case XTYPE_XBOX360W:
		xpad360w_process_packet(xpad, 0, xpad->idata);
		break;
	case XTYPE_XBOXONE:
		xpadone_process_packet(xpad, 0, xpad->idata);
		break;
	default:
		xpad_process_packet(xpad, 0, xpad->idata);
	}

exit:
	retval = usb_submit_urb(urb, GFP_ATOMIC);
	if (retval)
		dev_err(dev, "%s - usb_submit_urb failed with result %d\n",
			__func__, retval);
}

/* Callers must hold xpad->odata_lock spinlock */
static bool xpad_prepare_next_init_packet(struct usb_xpad *xpad)
{
	const struct xboxone_init_packet *init_packet;

	if (xpad->xtype != XTYPE_XBOXONE)
		return false;

	/* Perform initialization sequence for Xbox One pads that require it */
	while (xpad->init_seq < ARRAY_SIZE(xboxone_init_packets)) {
		init_packet = &xboxone_init_packets[xpad->init_seq++];

		if (init_packet->idVendor != 0 &&
		    init_packet->idVendor != xpad->dev->id.vendor)
			continue;

		if (init_packet->idProduct != 0 &&
		    init_packet->idProduct != xpad->dev->id.product)
			continue;

		/* This packet applies to our device, so prepare to send it */
		memcpy(xpad->odata, init_packet->data, init_packet->len);
		xpad->irq_out->transfer_buffer_length = init_packet->len;

		/* Update packet with current sequence number */
		xpad->odata[2] = xpad->odata_serial++;
		return true;
	}

	return false;
}

/* Callers must hold xpad->odata_lock spinlock */
static bool xpad_prepare_next_out_packet(struct usb_xpad *xpad)
{
	struct xpad_output_packet *pkt, *packet = NULL;
	int i;

	/* We may have init packets to send before we can send user commands */
	if (xpad_prepare_next_init_packet(xpad))
		return true;

	for (i = 0; i < XPAD_NUM_OUT_PACKETS; i++) {
		if (++xpad->last_out_packet >= XPAD_NUM_OUT_PACKETS)
			xpad->last_out_packet = 0;

		pkt = &xpad->out_packets[xpad->last_out_packet];
		if (pkt->pending) {
			dev_dbg(&xpad->intf->dev,
				"%s - found pending output packet %d\n",
				__func__, xpad->last_out_packet);
			packet = pkt;
			break;
		}
	}

	if (packet) {
		memcpy(xpad->odata, packet->data, packet->len);
		xpad->irq_out->transfer_buffer_length = packet->len;
		packet->pending = false;
		return true;
	}

	return false;
}

/* Callers must hold xpad->odata_lock spinlock */
static int xpad_try_sending_next_out_packet(struct usb_xpad *xpad)
{
	int error;

	if (!xpad->irq_out_active && xpad_prepare_next_out_packet(xpad)) {
		usb_anchor_urb(xpad->irq_out, &xpad->irq_out_anchor);
		error = usb_submit_urb(xpad->irq_out, GFP_ATOMIC);
		if (error) {
			dev_err(&xpad->intf->dev,
				"%s - usb_submit_urb failed with result %d\n",
				__func__, error);
			usb_unanchor_urb(xpad->irq_out);
			return -EIO;
		}

		xpad->irq_out_active = true;
	}

	return 0;
}

static void xpad_irq_out(struct urb *urb)
{
	struct usb_xpad *xpad = urb->context;
	struct device *dev = &xpad->intf->dev;
	int status = urb->status;
	int error;
	unsigned long flags;

	spin_lock_irqsave(&xpad->odata_lock, flags);

	switch (status) {
	case 0:
		/* success */
		xpad->irq_out_active = xpad_prepare_next_out_packet(xpad);
		break;

	case -ECONNRESET:
	case -ENOENT:
	case -ESHUTDOWN:
		/* this urb is terminated, clean up */
		dev_dbg(dev, "%s - urb shutting down with status: %d\n",
			__func__, status);
		xpad->irq_out_active = false;
		break;

	default:
		dev_dbg(dev, "%s - nonzero urb status received: %d\n",
			__func__, status);
		break;
	}

	if (xpad->irq_out_active) {
		usb_anchor_urb(urb, &xpad->irq_out_anchor);
		error = usb_submit_urb(urb, GFP_ATOMIC);
		if (error) {
			dev_err(dev,
				"%s - usb_submit_urb failed with result %d\n",
				__func__, error);
			usb_unanchor_urb(urb);
			xpad->irq_out_active = false;
		}
	}

	spin_unlock_irqrestore(&xpad->odata_lock, flags);
}

static int xpad_init_output(struct usb_interface *intf, struct usb_xpad *xpad,
			struct usb_endpoint_descriptor *ep_irq_out)
{
	int error;

	if (xpad->xtype == XTYPE_UNKNOWN)
		return 0;

	init_usb_anchor(&xpad->irq_out_anchor);

	xpad->odata = usb_alloc_coherent(xpad->udev, XPAD_PKT_LEN,
					 GFP_KERNEL, &xpad->odata_dma);
	if (!xpad->odata)
		return -ENOMEM;

	spin_lock_init(&xpad->odata_lock);

	xpad->irq_out = usb_alloc_urb(0, GFP_KERNEL);
	if (!xpad->irq_out) {
		error = -ENOMEM;
		goto err_free_coherent;
	}

	usb_fill_int_urb(xpad->irq_out, xpad->udev,
			 usb_sndintpipe(xpad->udev, ep_irq_out->bEndpointAddress),
			 xpad->odata, XPAD_PKT_LEN,
			 xpad_irq_out, xpad, ep_irq_out->bInterval);
	xpad->irq_out->transfer_dma = xpad->odata_dma;
	xpad->irq_out->transfer_flags |= URB_NO_TRANSFER_DMA_MAP;

	return 0;

err_free_coherent:
	usb_free_coherent(xpad->udev, XPAD_PKT_LEN, xpad->odata, xpad->odata_dma);
	return error;
}

static void xpad_stop_output(struct usb_xpad *xpad)
{
	if (xpad->xtype != XTYPE_UNKNOWN) {
		if (!usb_wait_anchor_empty_timeout(&xpad->irq_out_anchor,
						   5000)) {
			dev_warn(&xpad->intf->dev,
				 "timed out waiting for output URB to complete, killing\n");
			usb_kill_anchored_urbs(&xpad->irq_out_anchor);
		}
	}
}

static void xpad_deinit_output(struct usb_xpad *xpad)
{
	if (xpad->xtype != XTYPE_UNKNOWN) {
		usb_free_urb(xpad->irq_out);
		usb_free_coherent(xpad->udev, XPAD_PKT_LEN,
				xpad->odata, xpad->odata_dma);
	}
}

static int xpad_inquiry_pad_presence(struct usb_xpad *xpad)
{
	struct xpad_output_packet *packet =
			&xpad->out_packets[XPAD_OUT_CMD_IDX];
	unsigned long flags;
	int retval;

	spin_lock_irqsave(&xpad->odata_lock, flags);

	packet->data[0] = 0x08;
	packet->data[1] = 0x00;
	packet->data[2] = 0x0F;
	packet->data[3] = 0xC0;
	packet->data[4] = 0x00;
	packet->data[5] = 0x00;
	packet->data[6] = 0x00;
	packet->data[7] = 0x00;
	packet->data[8] = 0x00;
	packet->data[9] = 0x00;
	packet->data[10] = 0x00;
	packet->data[11] = 0x00;
	packet->len = 12;
	packet->pending = true;

	/* Reset the sequence so we send out presence first */
	xpad->last_out_packet = -1;
	retval = xpad_try_sending_next_out_packet(xpad);

	spin_unlock_irqrestore(&xpad->odata_lock, flags);

	return retval;
}

static int xpad_start_xbox_one(struct usb_xpad *xpad)
{
	unsigned long flags;
	int retval;

	if (usb_ifnum_to_if(xpad->udev, GIP_WIRED_INTF_AUDIO)) {
		/*
		 * Explicitly disable the audio interface. This is needed
		 * for some controllers, such as the PowerA Enhanced Wired
		 * Controller for Series X|S (0x20d6:0x200e) to report the
		 * guide button.
		 */
		retval = usb_set_interface(xpad->udev,
					   GIP_WIRED_INTF_AUDIO, 0);
		if (retval)
			dev_warn(&xpad->dev->dev,
				 "unable to disable audio interface: %d\n",
				 retval);
	}

	spin_lock_irqsave(&xpad->odata_lock, flags);

	/*
	 * Begin the init sequence by attempting to send a packet.
	 * We will cycle through the init packet sequence before
	 * sending any packets from the output ring.
	 */
	xpad->init_seq = 0;
	retval = xpad_try_sending_next_out_packet(xpad);

	spin_unlock_irqrestore(&xpad->odata_lock, flags);

	return retval;
}

static void xpadone_ack_mode_report(struct usb_xpad *xpad, u8 seq_num)
{
	unsigned long flags;
	struct xpad_output_packet *packet =
			&xpad->out_packets[XPAD_OUT_CMD_IDX];
	static const u8 mode_report_ack[] = {
		GIP_CMD_ACK, GIP_OPT_INTERNAL, GIP_SEQ0, GIP_PL_LEN(9),
		0x00, GIP_CMD_VIRTUAL_KEY, GIP_OPT_INTERNAL, 0x02, 0x00, 0x00, 0x00, 0x00, 0x00
	};

	spin_lock_irqsave(&xpad->odata_lock, flags);

	packet->len = sizeof(mode_report_ack);
	memcpy(packet->data, mode_report_ack, packet->len);
	packet->data[2] = seq_num;
	packet->pending = true;

	/* Reset the sequence so we send out the ack now */
	xpad->last_out_packet = -1;
	xpad_try_sending_next_out_packet(xpad);

	spin_unlock_irqrestore(&xpad->odata_lock, flags);
}

#ifdef CONFIG_JOYSTICK_XPAD_FF
static int xpad_play_effect(struct input_dev *dev, void *data, struct ff_effect *effect)
{
	struct usb_xpad *xpad = input_get_drvdata(dev);
	struct xpad_output_packet *packet = &xpad->out_packets[XPAD_OUT_FF_IDX];
	__u16 strong;
	__u16 weak;
	int retval;
	unsigned long flags;

	if (effect->type != FF_RUMBLE)
		return 0;

	strong = effect->u.rumble.strong_magnitude;
	weak = effect->u.rumble.weak_magnitude;

	spin_lock_irqsave(&xpad->odata_lock, flags);

	switch (xpad->xtype) {
	case XTYPE_XBOX:
		packet->data[0] = 0x00;
		packet->data[1] = 0x06;
		packet->data[2] = 0x00;
		packet->data[3] = strong / 256;	/* left actuator */
		packet->data[4] = 0x00;
		packet->data[5] = weak / 256;	/* right actuator */
		packet->len = 6;
		packet->pending = true;
		break;

	case XTYPE_XBOX360:
		packet->data[0] = 0x00;
		packet->data[1] = 0x08;
		packet->data[2] = 0x00;
		packet->data[3] = strong / 256;  /* left actuator? */
		packet->data[4] = weak / 256;	/* right actuator? */
		packet->data[5] = 0x00;
		packet->data[6] = 0x00;
		packet->data[7] = 0x00;
		packet->len = 8;
		packet->pending = true;
		break;

	case XTYPE_XBOX360W:
		packet->data[0] = 0x00;
		packet->data[1] = 0x01;
		packet->data[2] = 0x0F;
		packet->data[3] = 0xC0;
		packet->data[4] = 0x00;
		packet->data[5] = strong / 256;
		packet->data[6] = weak / 256;
		packet->data[7] = 0x00;
		packet->data[8] = 0x00;
		packet->data[9] = 0x00;
		packet->data[10] = 0x00;
		packet->data[11] = 0x00;
		packet->len = 12;
		packet->pending = true;
		break;

	case XTYPE_XBOXONE:
		packet->data[0] = GIP_CMD_RUMBLE; /* activate rumble */
		packet->data[1] = 0x00;
		packet->data[2] = xpad->odata_serial++;
		packet->data[3] = GIP_PL_LEN(9);
		packet->data[4] = 0x00;
		packet->data[5] = GIP_MOTOR_ALL;
		packet->data[6] = 0x00; /* left trigger */
		packet->data[7] = 0x00; /* right trigger */
		packet->data[8] = strong / 512;	/* left actuator */
		packet->data[9] = weak / 512;	/* right actuator */
		packet->data[10] = 0xFF; /* on period */
		packet->data[11] = 0x00; /* off period */
		packet->data[12] = 0xFF; /* repeat count */
		packet->len = 13;
		packet->pending = true;
		break;

	default:
		dev_dbg(&xpad->dev->dev,
			"%s - rumble command sent to unsupported xpad type: %d\n",
			__func__, xpad->xtype);
		retval = -EINVAL;
		goto out;
	}

	retval = xpad_try_sending_next_out_packet(xpad);

out:
	spin_unlock_irqrestore(&xpad->odata_lock, flags);
	return retval;
}

static int xpad_init_ff(struct usb_xpad *xpad)
{
	if (xpad->xtype == XTYPE_UNKNOWN)
		return 0;

	input_set_capability(xpad->dev, EV_FF, FF_RUMBLE);

	return input_ff_create_memless(xpad->dev, NULL, xpad_play_effect);
}

#else
static int xpad_init_ff(struct usb_xpad *xpad) { return 0; }
#endif

#if defined(CONFIG_JOYSTICK_XPAD_LEDS)
#include <linux/leds.h>
#include <linux/idr.h>

static DEFINE_IDA(xpad_pad_seq);

struct xpad_led {
	char name[16];
	struct led_classdev led_cdev;
	struct usb_xpad *xpad;
};

/*
 * set the LEDs on Xbox 360 / Wireless Controllers
 * @param command
 *  0: off
 *  1: all blink, then previous setting
 *  2: 1/top-left blink, then on
 *  3: 2/top-right blink, then on
 *  4: 3/bottom-left blink, then on
 *  5: 4/bottom-right blink, then on
 *  6: 1/top-left on
 *  7: 2/top-right on
 *  8: 3/bottom-left on
 *  9: 4/bottom-right on
 * 10: rotate
 * 11: blink, based on previous setting
 * 12: slow blink, based on previous setting
 * 13: rotate with two lights
 * 14: persistent slow all blink
 * 15: blink once, then previous setting
 */
static void xpad_send_led_command(struct usb_xpad *xpad, int command)
{
	struct xpad_output_packet *packet =
			&xpad->out_packets[XPAD_OUT_LED_IDX];
	unsigned long flags;

	command %= 16;

	spin_lock_irqsave(&xpad->odata_lock, flags);

	switch (xpad->xtype) {
	case XTYPE_XBOX360:
		packet->data[0] = 0x01;
		packet->data[1] = 0x03;
		packet->data[2] = command;
		packet->len = 3;
		packet->pending = true;
		break;

	case XTYPE_XBOX360W:
		packet->data[0] = 0x00;
		packet->data[1] = 0x00;
		packet->data[2] = 0x08;
		packet->data[3] = 0x40 + command;
		packet->data[4] = 0x00;
		packet->data[5] = 0x00;
		packet->data[6] = 0x00;
		packet->data[7] = 0x00;
		packet->data[8] = 0x00;
		packet->data[9] = 0x00;
		packet->data[10] = 0x00;
		packet->data[11] = 0x00;
		packet->len = 12;
		packet->pending = true;
		break;
	}

	xpad_try_sending_next_out_packet(xpad);

	spin_unlock_irqrestore(&xpad->odata_lock, flags);
}

/*
 * Light up the segment corresponding to the pad number on
 * Xbox 360 Controllers.
 */
static void xpad_identify_controller(struct usb_xpad *xpad)
{
	led_set_brightness(&xpad->led->led_cdev, (xpad->pad_nr % 4) + 2);
}

static void xpad_led_set(struct led_classdev *led_cdev,
			 enum led_brightness value)
{
	struct xpad_led *xpad_led = container_of(led_cdev,
						 struct xpad_led, led_cdev);

	xpad_send_led_command(xpad_led->xpad, value);
}

static int xpad_led_probe(struct usb_xpad *xpad)
{
	struct xpad_led *led;
	struct led_classdev *led_cdev;
	int error;

	if (xpad->xtype != XTYPE_XBOX360 && xpad->xtype != XTYPE_XBOX360W)
		return 0;

	xpad->led = led = kzalloc(sizeof(*led), GFP_KERNEL);
	if (!led)
		return -ENOMEM;

	xpad->pad_nr = ida_alloc(&xpad_pad_seq, GFP_KERNEL);
	if (xpad->pad_nr < 0) {
		error = xpad->pad_nr;
		goto err_free_mem;
	}

	snprintf(led->name, sizeof(led->name), "xpad%d", xpad->pad_nr);
	led->xpad = xpad;

	led_cdev = &led->led_cdev;
	led_cdev->name = led->name;
	led_cdev->brightness_set = xpad_led_set;
	led_cdev->flags = LED_CORE_SUSPENDRESUME;

	error = led_classdev_register(&xpad->udev->dev, led_cdev);
	if (error)
		goto err_free_id;

	xpad_identify_controller(xpad);

	return 0;

err_free_id:
	ida_free(&xpad_pad_seq, xpad->pad_nr);
err_free_mem:
	kfree(led);
	xpad->led = NULL;
	return error;
}

static void xpad_led_disconnect(struct usb_xpad *xpad)
{
	struct xpad_led *xpad_led = xpad->led;

	if (xpad_led) {
		led_classdev_unregister(&xpad_led->led_cdev);
		ida_free(&xpad_pad_seq, xpad->pad_nr);
		kfree(xpad_led);
	}
}
#else
static int xpad_led_probe(struct usb_xpad *xpad) { return 0; }
static void xpad_led_disconnect(struct usb_xpad *xpad) { }
#endif

static int xpad_start_input(struct usb_xpad *xpad)
{
	int error;

	if (usb_submit_urb(xpad->irq_in, GFP_KERNEL))
		return -EIO;

	if (xpad->xtype == XTYPE_XBOXONE) {
		error = xpad_start_xbox_one(xpad);
		if (error) {
			usb_kill_urb(xpad->irq_in);
			return error;
		}
	}
	if (xpad->xtype == XTYPE_XBOX360) {
		/*
		 * Some third-party controllers Xbox 360-style controllers
		 * require this message to finish initialization.
		 */
		u8 dummy[20];

		error = usb_control_msg_recv(xpad->udev, 0,
					     /* bRequest */ 0x01,
					     /* bmRequestType */
					     USB_TYPE_VENDOR | USB_DIR_IN |
						USB_RECIP_INTERFACE,
					     /* wValue */ 0x100,
					     /* wIndex */ 0x00,
					     dummy, sizeof(dummy),
					     25, GFP_KERNEL);
		if (error)
			dev_warn(&xpad->dev->dev,
				 "unable to receive magic message: %d\n",
				 error);
	}

	return 0;
}

static void xpad_stop_input(struct usb_xpad *xpad)
{
	usb_kill_urb(xpad->irq_in);
}

static void xpad360w_poweroff_controller(struct usb_xpad *xpad)
{
	unsigned long flags;
	struct xpad_output_packet *packet =
			&xpad->out_packets[XPAD_OUT_CMD_IDX];

	spin_lock_irqsave(&xpad->odata_lock, flags);

	packet->data[0] = 0x00;
	packet->data[1] = 0x00;
	packet->data[2] = 0x08;
	packet->data[3] = 0xC0;
	packet->data[4] = 0x00;
	packet->data[5] = 0x00;
	packet->data[6] = 0x00;
	packet->data[7] = 0x00;
	packet->data[8] = 0x00;
	packet->data[9] = 0x00;
	packet->data[10] = 0x00;
	packet->data[11] = 0x00;
	packet->len = 12;
	packet->pending = true;

	/* Reset the sequence so we send out poweroff now */
	xpad->last_out_packet = -1;
	xpad_try_sending_next_out_packet(xpad);

	spin_unlock_irqrestore(&xpad->odata_lock, flags);
}

static int xpad360w_start_input(struct usb_xpad *xpad)
{
	int error;

	error = usb_submit_urb(xpad->irq_in, GFP_KERNEL);
	if (error)
		return -EIO;

	/*
	 * Send presence packet.
	 * This will force the controller to resend connection packets.
	 * This is useful in the case we activate the module after the
	 * adapter has been plugged in, as it won't automatically
	 * send us info about the controllers.
	 */
	error = xpad_inquiry_pad_presence(xpad);
	if (error) {
		usb_kill_urb(xpad->irq_in);
		return error;
	}

	return 0;
}

static void xpad360w_stop_input(struct usb_xpad *xpad)
{
	usb_kill_urb(xpad->irq_in);

	/* Make sure we are done with presence work if it was scheduled */
	flush_work(&xpad->work);
}

static int xpad_open(struct input_dev *dev)
{
	struct usb_xpad *xpad = input_get_drvdata(dev);

	return xpad_start_input(xpad);
}

static void xpad_close(struct input_dev *dev)
{
	struct usb_xpad *xpad = input_get_drvdata(dev);

	xpad_stop_input(xpad);
}

static void xpad_set_up_abs(struct input_dev *input_dev, signed short abs)
{
	struct usb_xpad *xpad = input_get_drvdata(input_dev);

	switch (abs) {
	case ABS_X:
	case ABS_Y:
	case ABS_RX:
	case ABS_RY:	/* the two sticks */
		input_set_abs_params(input_dev, abs, -32768, 32767, 16, 128);
		break;
	case ABS_Z:
	case ABS_RZ:	/* the triggers (if mapped to axes) */
		if (xpad->xtype == XTYPE_XBOXONE)
			input_set_abs_params(input_dev, abs, 0, 1023, 0, 0);
		else
			input_set_abs_params(input_dev, abs, 0, 255, 0, 0);
		break;
	case ABS_HAT0X:
	case ABS_HAT0Y:	/* the d-pad (only if dpad is mapped to axes */
		input_set_abs_params(input_dev, abs, -1, 1, 0, 0);
		break;
	case ABS_PROFILE: /* 4 value profile button (such as on XAC) */
		input_set_abs_params(input_dev, abs, 0, 4, 0, 0);
		break;
	default:
		input_set_abs_params(input_dev, abs, 0, 0, 0, 0);
		break;
	}
}

static void xpad_deinit_input(struct usb_xpad *xpad)
{
	if (xpad->input_created) {
		xpad->input_created = false;
		xpad_led_disconnect(xpad);
		input_unregister_device(xpad->dev);
	}
}

static int xpad_init_input(struct usb_xpad *xpad)
{
	struct input_dev *input_dev;
	int i, error;

	input_dev = input_allocate_device();
	if (!input_dev)
		return -ENOMEM;

	xpad->dev = input_dev;
	input_dev->name = xpad->name;
	input_dev->phys = xpad->phys;
	usb_to_input_id(xpad->udev, &input_dev->id);

	if (xpad->xtype == XTYPE_XBOX360W) {
		/* x360w controllers and the receiver have different ids */
		input_dev->id.product = 0x02a1;
	}

	input_dev->dev.parent = &xpad->intf->dev;

	input_set_drvdata(input_dev, xpad);

	if (xpad->xtype != XTYPE_XBOX360W) {
		input_dev->open = xpad_open;
		input_dev->close = xpad_close;
	}

	if (!(xpad->mapping & MAP_STICKS_TO_NULL)) {
		/* set up axes */
		for (i = 0; xpad_abs[i] >= 0; i++)
			xpad_set_up_abs(input_dev, xpad_abs[i]);
	}

	/* set up standard buttons */
	for (i = 0; xpad_common_btn[i] >= 0; i++)
		input_set_capability(input_dev, EV_KEY, xpad_common_btn[i]);

	/* set up model-specific ones */
	if (xpad->xtype == XTYPE_XBOX360 || xpad->xtype == XTYPE_XBOX360W ||
	    xpad->xtype == XTYPE_XBOXONE) {
		for (i = 0; xpad360_btn[i] >= 0; i++)
			input_set_capability(input_dev, EV_KEY, xpad360_btn[i]);
		if (xpad->mapping & MAP_SELECT_BUTTON)
			input_set_capability(input_dev, EV_KEY, KEY_RECORD);
	} else {
		for (i = 0; xpad_btn[i] >= 0; i++)
			input_set_capability(input_dev, EV_KEY, xpad_btn[i]);
	}

	if (xpad->mapping & MAP_DPAD_TO_BUTTONS) {
		for (i = 0; xpad_btn_pad[i] >= 0; i++)
			input_set_capability(input_dev, EV_KEY,
					     xpad_btn_pad[i]);
	}

	/* set up paddles if the controller has them */
	if (xpad->mapping & MAP_PADDLES) {
		for (i = 0; xpad_btn_paddles[i] >= 0; i++)
			input_set_capability(input_dev, EV_KEY, xpad_btn_paddles[i]);
	}

	/*
	 * This should be a simple else block. However historically
	 * xbox360w has mapped DPAD to buttons while xbox360 did not. This
	 * made no sense, but now we can not just switch back and have to
	 * support both behaviors.
	 */
	if (!(xpad->mapping & MAP_DPAD_TO_BUTTONS) ||
	    xpad->xtype == XTYPE_XBOX360W) {
		for (i = 0; xpad_abs_pad[i] >= 0; i++)
			xpad_set_up_abs(input_dev, xpad_abs_pad[i]);
	}

	if (xpad->mapping & MAP_TRIGGERS_TO_BUTTONS) {
		for (i = 0; xpad_btn_triggers[i] >= 0; i++)
			input_set_capability(input_dev, EV_KEY,
					     xpad_btn_triggers[i]);
	} else {
		for (i = 0; xpad_abs_triggers[i] >= 0; i++)
			xpad_set_up_abs(input_dev, xpad_abs_triggers[i]);
	}

	/* setup profile button as an axis with 4 possible values */
	if (xpad->mapping & MAP_PROFILE_BUTTON)
		xpad_set_up_abs(input_dev, ABS_PROFILE);

	error = xpad_init_ff(xpad);
	if (error)
		goto err_free_input;

	error = xpad_led_probe(xpad);
	if (error)
		goto err_destroy_ff;

	error = input_register_device(xpad->dev);
	if (error)
		goto err_disconnect_led;

	xpad->input_created = true;
	return 0;

err_disconnect_led:
	xpad_led_disconnect(xpad);
err_destroy_ff:
	input_ff_destroy(input_dev);
err_free_input:
	input_free_device(input_dev);
	return error;
}

static int xpad_probe(struct usb_interface *intf, const struct usb_device_id *id)
{
	struct usb_device *udev = interface_to_usbdev(intf);
	struct usb_xpad *xpad;
	struct usb_endpoint_descriptor *ep_irq_in, *ep_irq_out;
	int i, error;

	if (intf->cur_altsetting->desc.bNumEndpoints != 2)
		return -ENODEV;

	for (i = 0; xpad_device[i].idVendor; i++) {
		if ((le16_to_cpu(udev->descriptor.idVendor) == xpad_device[i].idVendor) &&
		    (le16_to_cpu(udev->descriptor.idProduct) == xpad_device[i].idProduct))
			break;
	}

	xpad = kzalloc(sizeof(*xpad), GFP_KERNEL);
	if (!xpad)
		return -ENOMEM;

	usb_make_path(udev, xpad->phys, sizeof(xpad->phys));
	strlcat(xpad->phys, "/input0", sizeof(xpad->phys));

	xpad->idata = usb_alloc_coherent(udev, XPAD_PKT_LEN,
					 GFP_KERNEL, &xpad->idata_dma);
	if (!xpad->idata) {
		error = -ENOMEM;
		goto err_free_mem;
	}

	xpad->irq_in = usb_alloc_urb(0, GFP_KERNEL);
	if (!xpad->irq_in) {
		error = -ENOMEM;
		goto err_free_idata;
	}

	xpad->udev = udev;
	xpad->intf = intf;
	xpad->mapping = xpad_device[i].mapping;
	xpad->xtype = xpad_device[i].xtype;
	xpad->name = xpad_device[i].name;
	xpad->packet_type = PKT_XB;
	INIT_WORK(&xpad->work, xpad_presence_work);

	if (xpad->xtype == XTYPE_UNKNOWN) {
		if (intf->cur_altsetting->desc.bInterfaceClass == USB_CLASS_VENDOR_SPEC) {
			if (intf->cur_altsetting->desc.bInterfaceProtocol == 129)
				xpad->xtype = XTYPE_XBOX360W;
			else if (intf->cur_altsetting->desc.bInterfaceProtocol == 208)
				xpad->xtype = XTYPE_XBOXONE;
			else
				xpad->xtype = XTYPE_XBOX360;
		} else {
			xpad->xtype = XTYPE_XBOX;
		}

		if (dpad_to_buttons)
			xpad->mapping |= MAP_DPAD_TO_BUTTONS;
		if (triggers_to_buttons)
			xpad->mapping |= MAP_TRIGGERS_TO_BUTTONS;
		if (sticks_to_null)
			xpad->mapping |= MAP_STICKS_TO_NULL;
	}

	if (xpad->xtype == XTYPE_XBOXONE &&
	    intf->cur_altsetting->desc.bInterfaceNumber != GIP_WIRED_INTF_DATA) {
		/*
		 * The Xbox One controller lists three interfaces all with the
		 * same interface class, subclass and protocol. Differentiate by
		 * interface number.
		 */
		error = -ENODEV;
		goto err_free_in_urb;
	}

	ep_irq_in = ep_irq_out = NULL;

	for (i = 0; i < 2; i++) {
		struct usb_endpoint_descriptor *ep =
				&intf->cur_altsetting->endpoint[i].desc;

		if (usb_endpoint_xfer_int(ep)) {
			if (usb_endpoint_dir_in(ep))
				ep_irq_in = ep;
			else
				ep_irq_out = ep;
		}
	}

	if (!ep_irq_in || !ep_irq_out) {
		error = -ENODEV;
		goto err_free_in_urb;
	}

	error = xpad_init_output(intf, xpad, ep_irq_out);
	if (error)
		goto err_free_in_urb;

	usb_fill_int_urb(xpad->irq_in, udev,
			 usb_rcvintpipe(udev, ep_irq_in->bEndpointAddress),
			 xpad->idata, XPAD_PKT_LEN, xpad_irq_in,
			 xpad, ep_irq_in->bInterval);
	xpad->irq_in->transfer_dma = xpad->idata_dma;
	xpad->irq_in->transfer_flags |= URB_NO_TRANSFER_DMA_MAP;

	usb_set_intfdata(intf, xpad);

	/* Packet type detection */
	if (le16_to_cpu(udev->descriptor.idVendor) == 0x045e) { /* Microsoft controllers */
		if (le16_to_cpu(udev->descriptor.idProduct) == 0x02e3) {
			/* The original elite controller always uses the oldest
			 * type of extended packet
			 */
			xpad->packet_type = PKT_XBE1;
		} else if (le16_to_cpu(udev->descriptor.idProduct) == 0x0b00) {
			/* The elite 2 controller has seen multiple packet
			 * revisions. These are tied to specific firmware
			 * versions
			 */
			if (le16_to_cpu(udev->descriptor.bcdDevice) < 0x0500) {
				/* This is the format that the Elite 2 used
				 * prior to the BLE update
				 */
				xpad->packet_type = PKT_XBE2_FW_OLD;
			} else if (le16_to_cpu(udev->descriptor.bcdDevice) <
				   0x050b) {
				/* This is the format that the Elite 2 used
				 * prior to the update that split the packet
				 */
				xpad->packet_type = PKT_XBE2_FW_5_EARLY;
			} else {
				/* The split packet format that was introduced
				 * in firmware v5.11
				 */
				xpad->packet_type = PKT_XBE2_FW_5_11;
			}
		}
	}

	if (xpad->xtype == XTYPE_XBOX360W) {
		/*
		 * Submit the int URB immediately rather than waiting for open
		 * because we get status messages from the device whether
		 * or not any controllers are attached.  In fact, it's
		 * exactly the message that a controller has arrived that
		 * we're waiting for.
		 */
		error = xpad360w_start_input(xpad);
		if (error)
			goto err_deinit_output;
		/*
		 * Wireless controllers require RESET_RESUME to work properly
		 * after suspend. Ideally this quirk should be in usb core
		 * quirk list, but we have too many vendors producing these
		 * controllers and we'd need to maintain 2 identical lists
		 * here in this driver and in usb core.
		 */
		udev->quirks |= USB_QUIRK_RESET_RESUME;
	} else {
		error = xpad_init_input(xpad);
		if (error)
			goto err_deinit_output;
	}
	return 0;

err_deinit_output:
	xpad_deinit_output(xpad);
err_free_in_urb:
	usb_free_urb(xpad->irq_in);
err_free_idata:
	usb_free_coherent(udev, XPAD_PKT_LEN, xpad->idata, xpad->idata_dma);
err_free_mem:
	kfree(xpad);
	return error;
}

static void xpad_disconnect(struct usb_interface *intf)
{
	struct usb_xpad *xpad = usb_get_intfdata(intf);

	if (xpad->xtype == XTYPE_XBOX360W)
		xpad360w_stop_input(xpad);

	xpad_deinit_input(xpad);

	/*
	 * Now that both input device and LED device are gone we can
	 * stop output URB.
	 */
	xpad_stop_output(xpad);

	xpad_deinit_output(xpad);

	usb_free_urb(xpad->irq_in);
	usb_free_coherent(xpad->udev, XPAD_PKT_LEN,
			xpad->idata, xpad->idata_dma);

	kfree(xpad);

	usb_set_intfdata(intf, NULL);
}

static int xpad_suspend(struct usb_interface *intf, pm_message_t message)
{
	struct usb_xpad *xpad = usb_get_intfdata(intf);
	struct input_dev *input = xpad->dev;

	if (xpad->xtype == XTYPE_XBOX360W) {
		/*
		 * Wireless controllers always listen to input so
		 * they are notified when controller shows up
		 * or goes away.
		 */
		xpad360w_stop_input(xpad);

		/*
		 * The wireless adapter is going off now, so the
		 * gamepads are going to become disconnected.
		 * Unless explicitly disabled, power them down
		 * so they don't just sit there flashing.
		 */
		if (auto_poweroff && xpad->pad_present)
			xpad360w_poweroff_controller(xpad);
	} else {
		mutex_lock(&input->mutex);
		if (input_device_enabled(input))
			xpad_stop_input(xpad);
		mutex_unlock(&input->mutex);
	}

	xpad_stop_output(xpad);

	return 0;
}

static int xpad_resume(struct usb_interface *intf)
{
	struct usb_xpad *xpad = usb_get_intfdata(intf);
	struct input_dev *input = xpad->dev;
	int retval = 0;

	if (xpad->xtype == XTYPE_XBOX360W) {
		retval = xpad360w_start_input(xpad);
	} else {
		mutex_lock(&input->mutex);
		if (input_device_enabled(input)) {
			retval = xpad_start_input(xpad);
		} else if (xpad->xtype == XTYPE_XBOXONE) {
			/*
			 * Even if there are no users, we'll send Xbox One pads
			 * the startup sequence so they don't sit there and
			 * blink until somebody opens the input device again.
			 */
			retval = xpad_start_xbox_one(xpad);
		}
		mutex_unlock(&input->mutex);
	}

	return retval;
}

static struct usb_driver xpad_driver = {
	.name		= "xpad",
	.probe		= xpad_probe,
	.disconnect	= xpad_disconnect,
	.suspend	= xpad_suspend,
	.resume		= xpad_resume,
	.id_table	= xpad_table,
};

module_usb_driver(xpad_driver);

MODULE_AUTHOR("Marko Friedemann <mfr@bmx-chemnitz.de>");
MODULE_DESCRIPTION("Xbox pad driver");
MODULE_LICENSE("GPL");<|MERGE_RESOLUTION|>--- conflicted
+++ resolved
@@ -344,10 +344,7 @@
 	{ 0x20d6, 0x2001, "BDA Xbox Series X Wired Controller", 0, XTYPE_XBOXONE },
 	{ 0x20d6, 0x2009, "PowerA Enhanced Wired Controller for Xbox Series X|S", 0, XTYPE_XBOXONE },
 	{ 0x20d6, 0x281f, "PowerA Wired Controller For Xbox 360", 0, XTYPE_XBOX360 },
-<<<<<<< HEAD
-=======
 	{ 0x2345, 0xe00b, "Machenike G5 Pro Controller", 0, XTYPE_XBOX360 },
->>>>>>> a6ad5510
 	{ 0x24c6, 0x5000, "Razer Atrox Arcade Stick", MAP_TRIGGERS_TO_BUTTONS, XTYPE_XBOX360 },
 	{ 0x24c6, 0x5300, "PowerA MINI PROEX Controller", 0, XTYPE_XBOX360 },
 	{ 0x24c6, 0x5303, "Xbox Airflo wired controller", 0, XTYPE_XBOX360 },
