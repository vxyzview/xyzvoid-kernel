--- conflicted
+++ resolved
@@ -824,11 +824,7 @@
 
 	if (atkbd_skip_getid(atkbd)) {
 		atkbd->id = 0xab83;
-<<<<<<< HEAD
-		return 0;
-=======
 		goto deactivate_kbd;
->>>>>>> a6ad5510
 	}
 
 /*
