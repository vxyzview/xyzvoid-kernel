--- conflicted
+++ resolved
@@ -393,10 +393,7 @@
 
 static const struct i2c_device_id rs9_id[] = {
 	{ "9fgv0241", .driver_data = (kernel_ulong_t)&renesas_9fgv0241_info },
-<<<<<<< HEAD
-=======
 	{ "9fgv0441", .driver_data = (kernel_ulong_t)&renesas_9fgv0441_info },
->>>>>>> 98817289
 	{ }
 };
 MODULE_DEVICE_TABLE(i2c, rs9_id);
