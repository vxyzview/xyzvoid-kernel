// SPDX-License-Identifier: GPL-2.0-only
/*
 * Copyright (c) 2013, The Linux Foundation. All rights reserved.
 */

#include <linux/kernel.h>
#include <linux/bitops.h>
#include <linux/err.h>
#include <linux/platform_device.h>
#include <linux/module.h>
#include <linux/of.h>
#include <linux/clk-provider.h>
#include <linux/regmap.h>
#include <linux/reset-controller.h>

#include <dt-bindings/clock/qcom,mmcc-msm8974.h>
#include <dt-bindings/reset/qcom,mmcc-msm8974.h>

#include "common.h"
#include "clk-regmap.h"
#include "clk-pll.h"
#include "clk-rcg.h"
#include "clk-branch.h"
#include "reset.h"
#include "gdsc.h"

enum {
	P_XO,
	P_MMPLL0,
	P_EDPLINK,
	P_MMPLL1,
	P_HDMIPLL,
	P_GPLL0,
	P_EDPVCO,
	P_GPLL1,
	P_DSI0PLL,
	P_DSI0PLL_BYTE,
	P_MMPLL2,
	P_MMPLL3,
	P_DSI1PLL,
	P_DSI1PLL_BYTE,
};

static struct clk_pll mmpll0 = {
	.l_reg = 0x0004,
	.m_reg = 0x0008,
	.n_reg = 0x000c,
	.config_reg = 0x0014,
	.mode_reg = 0x0000,
	.status_reg = 0x001c,
	.status_bit = 17,
        .clkr.hw.init = &(struct clk_init_data){
                .name = "mmpll0",
                .parent_data = (const struct clk_parent_data[]){
			{ .fw_name = "xo", .name = "xo_board" },
		},
                .num_parents = 1,
                .ops = &clk_pll_ops,
        },
};

static struct clk_regmap mmpll0_vote = {
	.enable_reg = 0x0100,
	.enable_mask = BIT(0),
	.hw.init = &(struct clk_init_data){
		.name = "mmpll0_vote",
		.parent_hws = (const struct clk_hw*[]){
			&mmpll0.clkr.hw
		},
		.num_parents = 1,
		.ops = &clk_pll_vote_ops,
	},
};

static struct clk_pll mmpll1 = {
	.l_reg = 0x0044,
	.m_reg = 0x0048,
	.n_reg = 0x004c,
	.config_reg = 0x0050,
	.mode_reg = 0x0040,
	.status_reg = 0x005c,
	.status_bit = 17,
        .clkr.hw.init = &(struct clk_init_data){
                .name = "mmpll1",
                .parent_data = (const struct clk_parent_data[]){
			{ .fw_name = "xo", .name = "xo_board" },
		},
                .num_parents = 1,
                .ops = &clk_pll_ops,
        },
};

static struct clk_regmap mmpll1_vote = {
	.enable_reg = 0x0100,
	.enable_mask = BIT(1),
	.hw.init = &(struct clk_init_data){
		.name = "mmpll1_vote",
		.parent_hws = (const struct clk_hw*[]){
			&mmpll1.clkr.hw
		},
		.num_parents = 1,
		.ops = &clk_pll_vote_ops,
	},
};

static struct clk_pll mmpll2 = {
	.l_reg = 0x4104,
	.m_reg = 0x4108,
	.n_reg = 0x410c,
	.config_reg = 0x4110,
	.mode_reg = 0x4100,
	.status_reg = 0x411c,
        .clkr.hw.init = &(struct clk_init_data){
                .name = "mmpll2",
                .parent_data = (const struct clk_parent_data[]){
			{ .fw_name = "xo", .name = "xo_board" },
		},
                .num_parents = 1,
                .ops = &clk_pll_ops,
        },
};

static struct clk_pll mmpll3 = {
	.l_reg = 0x0084,
	.m_reg = 0x0088,
	.n_reg = 0x008c,
	.config_reg = 0x0090,
	.mode_reg = 0x0080,
	.status_reg = 0x009c,
	.status_bit = 17,
        .clkr.hw.init = &(struct clk_init_data){
                .name = "mmpll3",
                .parent_data = (const struct clk_parent_data[]){
			{ .fw_name = "xo", .name = "xo_board" },
		},
                .num_parents = 1,
                .ops = &clk_pll_ops,
        },
};

static const struct parent_map mmcc_xo_mmpll0_mmpll1_gpll0_map[] = {
	{ P_XO, 0 },
	{ P_MMPLL0, 1 },
	{ P_MMPLL1, 2 },
	{ P_GPLL0, 5 }
};

static const struct clk_parent_data mmcc_xo_mmpll0_mmpll1_gpll0[] = {
	{ .fw_name = "xo", .name = "xo_board" },
	{ .hw = &mmpll0_vote.hw },
	{ .hw = &mmpll1_vote.hw },
	{ .fw_name = "mmss_gpll0_vote", .name = "mmss_gpll0_vote" },
};

static const struct parent_map mmcc_xo_mmpll0_dsi_hdmi_gpll0_map[] = {
	{ P_XO, 0 },
	{ P_MMPLL0, 1 },
	{ P_HDMIPLL, 4 },
	{ P_GPLL0, 5 },
	{ P_DSI0PLL, 2 },
	{ P_DSI1PLL, 3 }
};

static const struct clk_parent_data mmcc_xo_mmpll0_dsi_hdmi_gpll0[] = {
	{ .fw_name = "xo", .name = "xo_board" },
	{ .hw = &mmpll0_vote.hw },
	{ .fw_name = "hdmipll", .name = "hdmipll" },
	{ .fw_name = "mmss_gpll0_vote", .name = "mmss_gpll0_vote" },
	{ .fw_name = "dsi0pll", .name = "dsi0pll" },
	{ .fw_name = "dsi1pll", .name = "dsi1pll" },
};

static const struct parent_map mmcc_xo_mmpll0_1_3_gpll0_map[] = {
	{ P_XO, 0 },
	{ P_MMPLL0, 1 },
	{ P_MMPLL1, 2 },
	{ P_GPLL0, 5 },
	{ P_MMPLL3, 3 }
};

static const struct clk_parent_data mmcc_xo_mmpll0_1_3_gpll0[] = {
	{ .fw_name = "xo", .name = "xo_board" },
	{ .hw = &mmpll0_vote.hw },
	{ .hw = &mmpll1_vote.hw },
	{ .fw_name = "mmss_gpll0_vote", .name = "mmss_gpll0_vote" },
	{ .hw = &mmpll3.clkr.hw },
};

static const struct parent_map mmcc_xo_mmpll0_1_gpll1_0_map[] = {
	{ P_XO, 0 },
	{ P_MMPLL0, 1 },
	{ P_MMPLL1, 2 },
	{ P_GPLL0, 5 },
	{ P_GPLL1, 4 }
};

static const struct clk_parent_data mmcc_xo_mmpll0_1_gpll1_0[] = {
	{ .fw_name = "xo", .name = "xo_board" },
	{ .hw = &mmpll0_vote.hw },
	{ .hw = &mmpll1_vote.hw },
	{ .fw_name = "mmss_gpll0_vote", .name = "mmss_gpll0_vote" },
	{ .fw_name = "gpll1_vote", .name = "gpll1_vote" },
};

static const struct parent_map mmcc_xo_dsi_hdmi_edp_map[] = {
	{ P_XO, 0 },
	{ P_EDPLINK, 4 },
	{ P_HDMIPLL, 3 },
	{ P_EDPVCO, 5 },
	{ P_DSI0PLL, 1 },
	{ P_DSI1PLL, 2 }
};

static const struct clk_parent_data mmcc_xo_dsi_hdmi_edp[] = {
	{ .fw_name = "xo", .name = "xo_board" },
	{ .fw_name = "edp_link_clk", .name = "edp_link_clk" },
	{ .fw_name = "hdmipll", .name = "hdmipll" },
	{ .fw_name = "edp_vco_div", .name = "edp_vco_div" },
	{ .fw_name = "dsi0pll", .name = "dsi0pll" },
	{ .fw_name = "dsi1pll", .name = "dsi1pll" },
};

static const struct parent_map mmcc_xo_dsi_hdmi_edp_gpll0_map[] = {
	{ P_XO, 0 },
	{ P_EDPLINK, 4 },
	{ P_HDMIPLL, 3 },
	{ P_GPLL0, 5 },
	{ P_DSI0PLL, 1 },
	{ P_DSI1PLL, 2 }
};

static const struct clk_parent_data mmcc_xo_dsi_hdmi_edp_gpll0[] = {
	{ .fw_name = "xo", .name = "xo_board" },
	{ .fw_name = "edp_link_clk", .name = "edp_link_clk" },
	{ .fw_name = "hdmipll", .name = "hdmipll" },
	{ .fw_name = "gpll0_vote", .name = "gpll0_vote" },
	{ .fw_name = "dsi0pll", .name = "dsi0pll" },
	{ .fw_name = "dsi1pll", .name = "dsi1pll" },
};

static const struct parent_map mmcc_xo_dsibyte_hdmi_edp_gpll0_map[] = {
	{ P_XO, 0 },
	{ P_EDPLINK, 4 },
	{ P_HDMIPLL, 3 },
	{ P_GPLL0, 5 },
	{ P_DSI0PLL_BYTE, 1 },
	{ P_DSI1PLL_BYTE, 2 }
};

static const struct clk_parent_data mmcc_xo_dsibyte_hdmi_edp_gpll0[] = {
	{ .fw_name = "xo", .name = "xo_board" },
	{ .fw_name = "edp_link_clk", .name = "edp_link_clk" },
	{ .fw_name = "hdmipll", .name = "hdmipll" },
	{ .fw_name = "gpll0_vote", .name = "gpll0_vote" },
	{ .fw_name = "dsi0pllbyte", .name = "dsi0pllbyte" },
	{ .fw_name = "dsi1pllbyte", .name = "dsi1pllbyte" },
};

static struct clk_rcg2 mmss_ahb_clk_src = {
	.cmd_rcgr = 0x5000,
	.hid_width = 5,
	.parent_map = mmcc_xo_mmpll0_mmpll1_gpll0_map,
	.clkr.hw.init = &(struct clk_init_data){
		.name = "mmss_ahb_clk_src",
		.parent_data = mmcc_xo_mmpll0_mmpll1_gpll0,
		.num_parents = ARRAY_SIZE(mmcc_xo_mmpll0_mmpll1_gpll0),
		.ops = &clk_rcg2_ops,
	},
};

static struct freq_tbl ftbl_mmss_axi_clk_msm8226[] = {
	F(19200000, P_XO, 1, 0, 0),
	F(37500000, P_GPLL0, 16, 0, 0),
	F(50000000, P_GPLL0, 12, 0, 0),
	F(75000000, P_GPLL0, 8, 0, 0),
	F(100000000, P_GPLL0, 6, 0, 0),
	F(150000000, P_GPLL0, 4, 0, 0),
	F(200000000, P_MMPLL0, 4, 0, 0),
	F(266666666, P_MMPLL0, 3, 0, 0),
	{ }
};

static struct freq_tbl ftbl_mmss_axi_clk[] = {
	F( 19200000, P_XO, 1, 0, 0),
	F( 37500000, P_GPLL0, 16, 0, 0),
	F( 50000000, P_GPLL0, 12, 0, 0),
	F( 75000000, P_GPLL0, 8, 0, 0),
	F(100000000, P_GPLL0, 6, 0, 0),
	F(150000000, P_GPLL0, 4, 0, 0),
	F(291750000, P_MMPLL1, 4, 0, 0),
	F(400000000, P_MMPLL0, 2, 0, 0),
	F(466800000, P_MMPLL1, 2.5, 0, 0),
};

static struct clk_rcg2 mmss_axi_clk_src = {
	.cmd_rcgr = 0x5040,
	.hid_width = 5,
	.parent_map = mmcc_xo_mmpll0_mmpll1_gpll0_map,
	.freq_tbl = ftbl_mmss_axi_clk,
	.clkr.hw.init = &(struct clk_init_data){
		.name = "mmss_axi_clk_src",
		.parent_data = mmcc_xo_mmpll0_mmpll1_gpll0,
		.num_parents = ARRAY_SIZE(mmcc_xo_mmpll0_mmpll1_gpll0),
		.ops = &clk_rcg2_ops,
	},
};

static struct freq_tbl ftbl_ocmemnoc_clk[] = {
	F( 19200000, P_XO, 1, 0, 0),
	F( 37500000, P_GPLL0, 16, 0, 0),
	F( 50000000, P_GPLL0, 12, 0, 0),
	F( 75000000, P_GPLL0, 8, 0, 0),
	F(100000000, P_GPLL0, 6, 0, 0),
	F(150000000, P_GPLL0, 4, 0, 0),
	F(291750000, P_MMPLL1, 4, 0, 0),
	F(400000000, P_MMPLL0, 2, 0, 0),
};

static struct clk_rcg2 ocmemnoc_clk_src = {
	.cmd_rcgr = 0x5090,
	.hid_width = 5,
	.parent_map = mmcc_xo_mmpll0_mmpll1_gpll0_map,
	.freq_tbl = ftbl_ocmemnoc_clk,
	.clkr.hw.init = &(struct clk_init_data){
		.name = "ocmemnoc_clk_src",
		.parent_data = mmcc_xo_mmpll0_mmpll1_gpll0,
		.num_parents = ARRAY_SIZE(mmcc_xo_mmpll0_mmpll1_gpll0),
		.ops = &clk_rcg2_ops,
	},
};

static struct freq_tbl ftbl_camss_csi0_3_clk[] = {
	F(100000000, P_GPLL0, 6, 0, 0),
	F(200000000, P_MMPLL0, 4, 0, 0),
	{ }
};

static struct clk_rcg2 csi0_clk_src = {
	.cmd_rcgr = 0x3090,
	.hid_width = 5,
	.parent_map = mmcc_xo_mmpll0_mmpll1_gpll0_map,
	.freq_tbl = ftbl_camss_csi0_3_clk,
	.clkr.hw.init = &(struct clk_init_data){
		.name = "csi0_clk_src",
		.parent_data = mmcc_xo_mmpll0_mmpll1_gpll0,
		.num_parents = ARRAY_SIZE(mmcc_xo_mmpll0_mmpll1_gpll0),
		.ops = &clk_rcg2_ops,
	},
};

static struct clk_rcg2 csi1_clk_src = {
	.cmd_rcgr = 0x3100,
	.hid_width = 5,
	.parent_map = mmcc_xo_mmpll0_mmpll1_gpll0_map,
	.freq_tbl = ftbl_camss_csi0_3_clk,
	.clkr.hw.init = &(struct clk_init_data){
		.name = "csi1_clk_src",
		.parent_data = mmcc_xo_mmpll0_mmpll1_gpll0,
		.num_parents = ARRAY_SIZE(mmcc_xo_mmpll0_mmpll1_gpll0),
		.ops = &clk_rcg2_ops,
	},
};

static struct clk_rcg2 csi2_clk_src = {
	.cmd_rcgr = 0x3160,
	.hid_width = 5,
	.parent_map = mmcc_xo_mmpll0_mmpll1_gpll0_map,
	.freq_tbl = ftbl_camss_csi0_3_clk,
	.clkr.hw.init = &(struct clk_init_data){
		.name = "csi2_clk_src",
		.parent_data = mmcc_xo_mmpll0_mmpll1_gpll0,
		.num_parents = ARRAY_SIZE(mmcc_xo_mmpll0_mmpll1_gpll0),
		.ops = &clk_rcg2_ops,
	},
};

static struct clk_rcg2 csi3_clk_src = {
	.cmd_rcgr = 0x31c0,
	.hid_width = 5,
	.parent_map = mmcc_xo_mmpll0_mmpll1_gpll0_map,
	.freq_tbl = ftbl_camss_csi0_3_clk,
	.clkr.hw.init = &(struct clk_init_data){
		.name = "csi3_clk_src",
		.parent_data = mmcc_xo_mmpll0_mmpll1_gpll0,
		.num_parents = ARRAY_SIZE(mmcc_xo_mmpll0_mmpll1_gpll0),
		.ops = &clk_rcg2_ops,
	},
};

static struct freq_tbl ftbl_camss_vfe_vfe0_clk_msm8226[] = {
	F(37500000, P_GPLL0, 16, 0, 0),
	F(50000000, P_GPLL0, 12, 0, 0),
	F(60000000, P_GPLL0, 10, 0, 0),
	F(80000000, P_GPLL0, 7.5, 0, 0),
	F(100000000, P_GPLL0, 6, 0, 0),
	F(109090000, P_GPLL0, 5.5, 0, 0),
	F(133330000, P_GPLL0, 4.5, 0, 0),
	F(150000000, P_GPLL0, 4, 0, 0),
	F(200000000, P_GPLL0, 3, 0, 0),
	F(228570000, P_MMPLL0, 3.5, 0, 0),
	F(266670000, P_MMPLL0, 3, 0, 0),
	F(320000000, P_MMPLL0, 2.5, 0, 0),
	F(400000000, P_MMPLL0, 2, 0, 0),
	{ }
};

static struct freq_tbl ftbl_camss_vfe_vfe0_1_clk[] = {
	F(37500000, P_GPLL0, 16, 0, 0),
	F(50000000, P_GPLL0, 12, 0, 0),
	F(60000000, P_GPLL0, 10, 0, 0),
	F(80000000, P_GPLL0, 7.5, 0, 0),
	F(100000000, P_GPLL0, 6, 0, 0),
	F(109090000, P_GPLL0, 5.5, 0, 0),
	F(133330000, P_GPLL0, 4.5, 0, 0),
	F(200000000, P_GPLL0, 3, 0, 0),
	F(228570000, P_MMPLL0, 3.5, 0, 0),
	F(266670000, P_MMPLL0, 3, 0, 0),
	F(320000000, P_MMPLL0, 2.5, 0, 0),
	F(400000000, P_MMPLL0, 2, 0, 0),
	F(465000000, P_MMPLL3, 2, 0, 0),
	{ }
};

static struct clk_rcg2 vfe0_clk_src = {
	.cmd_rcgr = 0x3600,
	.hid_width = 5,
	.parent_map = mmcc_xo_mmpll0_mmpll1_gpll0_map,
	.freq_tbl = ftbl_camss_vfe_vfe0_1_clk,
	.clkr.hw.init = &(struct clk_init_data){
		.name = "vfe0_clk_src",
		.parent_data = mmcc_xo_mmpll0_mmpll1_gpll0,
		.num_parents = ARRAY_SIZE(mmcc_xo_mmpll0_mmpll1_gpll0),
		.ops = &clk_rcg2_ops,
	},
};

static struct clk_rcg2 vfe1_clk_src = {
	.cmd_rcgr = 0x3620,
	.hid_width = 5,
	.parent_map = mmcc_xo_mmpll0_mmpll1_gpll0_map,
	.freq_tbl = ftbl_camss_vfe_vfe0_1_clk,
	.clkr.hw.init = &(struct clk_init_data){
		.name = "vfe1_clk_src",
		.parent_data = mmcc_xo_mmpll0_mmpll1_gpll0,
		.num_parents = ARRAY_SIZE(mmcc_xo_mmpll0_mmpll1_gpll0),
		.ops = &clk_rcg2_ops,
	},
};

static struct freq_tbl ftbl_mdss_mdp_clk_msm8226[] = {
	F(37500000, P_GPLL0, 16, 0, 0),
	F(60000000, P_GPLL0, 10, 0, 0),
	F(75000000, P_GPLL0, 8, 0, 0),
	F(92310000, P_GPLL0, 6.5, 0, 0),
	F(100000000, P_GPLL0, 6, 0, 0),
	F(133330000, P_MMPLL0, 6, 0, 0),
	F(177780000, P_MMPLL0, 4.5, 0, 0),
	F(200000000, P_MMPLL0, 4, 0, 0),
	{ }
};

static struct freq_tbl ftbl_mdss_mdp_clk[] = {
	F(37500000, P_GPLL0, 16, 0, 0),
	F(60000000, P_GPLL0, 10, 0, 0),
	F(75000000, P_GPLL0, 8, 0, 0),
	F(85710000, P_GPLL0, 7, 0, 0),
	F(100000000, P_GPLL0, 6, 0, 0),
	F(133330000, P_MMPLL0, 6, 0, 0),
	F(160000000, P_MMPLL0, 5, 0, 0),
	F(200000000, P_MMPLL0, 4, 0, 0),
	F(228570000, P_MMPLL0, 3.5, 0, 0),
	F(240000000, P_GPLL0, 2.5, 0, 0),
	F(266670000, P_MMPLL0, 3, 0, 0),
	F(320000000, P_MMPLL0, 2.5, 0, 0),
	{ }
};

static struct clk_rcg2 mdp_clk_src = {
	.cmd_rcgr = 0x2040,
	.hid_width = 5,
	.parent_map = mmcc_xo_mmpll0_dsi_hdmi_gpll0_map,
	.freq_tbl = ftbl_mdss_mdp_clk,
	.clkr.hw.init = &(struct clk_init_data){
		.name = "mdp_clk_src",
<<<<<<< HEAD
		.parent_names = mmcc_xo_mmpll0_dsi_hdmi_gpll0,
		.num_parents = 6,
=======
		.parent_data = mmcc_xo_mmpll0_dsi_hdmi_gpll0,
		.num_parents = ARRAY_SIZE(mmcc_xo_mmpll0_dsi_hdmi_gpll0),
>>>>>>> 98817289
		.ops = &clk_rcg2_shared_ops,
	},
};

static struct freq_tbl ftbl_camss_jpeg_jpeg0_2_clk[] = {
	F(75000000, P_GPLL0, 8, 0, 0),
	F(133330000, P_GPLL0, 4.5, 0, 0),
	F(200000000, P_GPLL0, 3, 0, 0),
	F(228570000, P_MMPLL0, 3.5, 0, 0),
	F(266670000, P_MMPLL0, 3, 0, 0),
	F(320000000, P_MMPLL0, 2.5, 0, 0),
	{ }
};

static struct clk_rcg2 jpeg0_clk_src = {
	.cmd_rcgr = 0x3500,
	.hid_width = 5,
	.parent_map = mmcc_xo_mmpll0_mmpll1_gpll0_map,
	.freq_tbl = ftbl_camss_jpeg_jpeg0_2_clk,
	.clkr.hw.init = &(struct clk_init_data){
		.name = "jpeg0_clk_src",
		.parent_data = mmcc_xo_mmpll0_mmpll1_gpll0,
		.num_parents = ARRAY_SIZE(mmcc_xo_mmpll0_mmpll1_gpll0),
		.ops = &clk_rcg2_ops,
	},
};

static struct clk_rcg2 jpeg1_clk_src = {
	.cmd_rcgr = 0x3520,
	.hid_width = 5,
	.parent_map = mmcc_xo_mmpll0_mmpll1_gpll0_map,
	.freq_tbl = ftbl_camss_jpeg_jpeg0_2_clk,
	.clkr.hw.init = &(struct clk_init_data){
		.name = "jpeg1_clk_src",
		.parent_data = mmcc_xo_mmpll0_mmpll1_gpll0,
		.num_parents = ARRAY_SIZE(mmcc_xo_mmpll0_mmpll1_gpll0),
		.ops = &clk_rcg2_ops,
	},
};

static struct clk_rcg2 jpeg2_clk_src = {
	.cmd_rcgr = 0x3540,
	.hid_width = 5,
	.parent_map = mmcc_xo_mmpll0_mmpll1_gpll0_map,
	.freq_tbl = ftbl_camss_jpeg_jpeg0_2_clk,
	.clkr.hw.init = &(struct clk_init_data){
		.name = "jpeg2_clk_src",
		.parent_data = mmcc_xo_mmpll0_mmpll1_gpll0,
		.num_parents = ARRAY_SIZE(mmcc_xo_mmpll0_mmpll1_gpll0),
		.ops = &clk_rcg2_ops,
	},
};

static struct clk_rcg2 pclk0_clk_src = {
	.cmd_rcgr = 0x2000,
	.mnd_width = 8,
	.hid_width = 5,
	.parent_map = mmcc_xo_dsi_hdmi_edp_gpll0_map,
	.clkr.hw.init = &(struct clk_init_data){
		.name = "pclk0_clk_src",
		.parent_data = mmcc_xo_dsi_hdmi_edp_gpll0,
		.num_parents = ARRAY_SIZE(mmcc_xo_dsi_hdmi_edp_gpll0),
		.ops = &clk_pixel_ops,
		.flags = CLK_SET_RATE_PARENT,
	},
};

static struct clk_rcg2 pclk1_clk_src = {
	.cmd_rcgr = 0x2020,
	.mnd_width = 8,
	.hid_width = 5,
	.parent_map = mmcc_xo_dsi_hdmi_edp_gpll0_map,
	.clkr.hw.init = &(struct clk_init_data){
		.name = "pclk1_clk_src",
		.parent_data = mmcc_xo_dsi_hdmi_edp_gpll0,
		.num_parents = ARRAY_SIZE(mmcc_xo_dsi_hdmi_edp_gpll0),
		.ops = &clk_pixel_ops,
		.flags = CLK_SET_RATE_PARENT,
	},
};

static struct freq_tbl ftbl_venus0_vcodec0_clk_msm8226[] = {
	F(66700000, P_GPLL0, 9, 0, 0),
	F(100000000, P_GPLL0, 6, 0, 0),
	F(133330000, P_MMPLL0, 6, 0, 0),
	F(160000000, P_MMPLL0, 5, 0, 0),
	{ }
};

static struct freq_tbl ftbl_venus0_vcodec0_clk[] = {
	F(50000000, P_GPLL0, 12, 0, 0),
	F(100000000, P_GPLL0, 6, 0, 0),
	F(133330000, P_MMPLL0, 6, 0, 0),
	F(200000000, P_MMPLL0, 4, 0, 0),
	F(266670000, P_MMPLL0, 3, 0, 0),
	F(465000000, P_MMPLL3, 2, 0, 0),
	{ }
};

static struct clk_rcg2 vcodec0_clk_src = {
	.cmd_rcgr = 0x1000,
	.mnd_width = 8,
	.hid_width = 5,
	.parent_map = mmcc_xo_mmpll0_1_3_gpll0_map,
	.freq_tbl = ftbl_venus0_vcodec0_clk,
	.clkr.hw.init = &(struct clk_init_data){
		.name = "vcodec0_clk_src",
		.parent_data = mmcc_xo_mmpll0_1_3_gpll0,
		.num_parents = ARRAY_SIZE(mmcc_xo_mmpll0_1_3_gpll0),
		.ops = &clk_rcg2_ops,
	},
};

static struct freq_tbl ftbl_camss_cci_cci_clk[] = {
	F(19200000, P_XO, 1, 0, 0),
	{ }
};

static struct clk_rcg2 cci_clk_src = {
	.cmd_rcgr = 0x3300,
	.hid_width = 5,
	.parent_map = mmcc_xo_mmpll0_mmpll1_gpll0_map,
	.freq_tbl = ftbl_camss_cci_cci_clk,
	.clkr.hw.init = &(struct clk_init_data){
		.name = "cci_clk_src",
		.parent_data = mmcc_xo_mmpll0_mmpll1_gpll0,
		.num_parents = ARRAY_SIZE(mmcc_xo_mmpll0_mmpll1_gpll0),
		.ops = &clk_rcg2_ops,
	},
};

static struct freq_tbl ftbl_camss_gp0_1_clk[] = {
	F(10000, P_XO, 16, 1, 120),
	F(24000, P_XO, 16, 1, 50),
	F(6000000, P_GPLL0, 10, 1, 10),
	F(12000000, P_GPLL0, 10, 1, 5),
	F(13000000, P_GPLL0, 4, 13, 150),
	F(24000000, P_GPLL0, 5, 1, 5),
	{ }
};

static struct clk_rcg2 camss_gp0_clk_src = {
	.cmd_rcgr = 0x3420,
	.mnd_width = 8,
	.hid_width = 5,
	.parent_map = mmcc_xo_mmpll0_1_gpll1_0_map,
	.freq_tbl = ftbl_camss_gp0_1_clk,
	.clkr.hw.init = &(struct clk_init_data){
		.name = "camss_gp0_clk_src",
		.parent_data = mmcc_xo_mmpll0_1_gpll1_0,
		.num_parents = ARRAY_SIZE(mmcc_xo_mmpll0_1_gpll1_0),
		.ops = &clk_rcg2_ops,
	},
};

static struct clk_rcg2 camss_gp1_clk_src = {
	.cmd_rcgr = 0x3450,
	.mnd_width = 8,
	.hid_width = 5,
	.parent_map = mmcc_xo_mmpll0_1_gpll1_0_map,
	.freq_tbl = ftbl_camss_gp0_1_clk,
	.clkr.hw.init = &(struct clk_init_data){
		.name = "camss_gp1_clk_src",
		.parent_data = mmcc_xo_mmpll0_1_gpll1_0,
		.num_parents = ARRAY_SIZE(mmcc_xo_mmpll0_1_gpll1_0),
		.ops = &clk_rcg2_ops,
	},
};

static struct freq_tbl ftbl_camss_mclk0_3_clk_msm8226[] = {
	F(19200000, P_XO, 1, 0, 0),
	F(24000000, P_GPLL0, 5, 1, 5),
	F(66670000, P_GPLL0, 9, 0, 0),
	{ }
};

static struct freq_tbl ftbl_camss_mclk0_3_clk[] = {
	F(4800000, P_XO, 4, 0, 0),
	F(6000000, P_GPLL0, 10, 1, 10),
	F(8000000, P_GPLL0, 15, 1, 5),
	F(9600000, P_XO, 2, 0, 0),
	F(16000000, P_GPLL0, 12.5, 1, 3),
	F(19200000, P_XO, 1, 0, 0),
	F(24000000, P_GPLL0, 5, 1, 5),
	F(32000000, P_MMPLL0, 5, 1, 5),
	F(48000000, P_GPLL0, 12.5, 0, 0),
	F(64000000, P_MMPLL0, 12.5, 0, 0),
	F(66670000, P_GPLL0, 9, 0, 0),
	{ }
};

static struct clk_rcg2 mclk0_clk_src = {
	.cmd_rcgr = 0x3360,
	.hid_width = 5,
	.parent_map = mmcc_xo_mmpll0_mmpll1_gpll0_map,
	.freq_tbl = ftbl_camss_mclk0_3_clk,
	.clkr.hw.init = &(struct clk_init_data){
		.name = "mclk0_clk_src",
		.parent_data = mmcc_xo_mmpll0_mmpll1_gpll0,
		.num_parents = ARRAY_SIZE(mmcc_xo_mmpll0_mmpll1_gpll0),
		.ops = &clk_rcg2_ops,
	},
};

static struct clk_rcg2 mclk1_clk_src = {
	.cmd_rcgr = 0x3390,
	.hid_width = 5,
	.parent_map = mmcc_xo_mmpll0_mmpll1_gpll0_map,
	.freq_tbl = ftbl_camss_mclk0_3_clk,
	.clkr.hw.init = &(struct clk_init_data){
		.name = "mclk1_clk_src",
		.parent_data = mmcc_xo_mmpll0_mmpll1_gpll0,
		.num_parents = ARRAY_SIZE(mmcc_xo_mmpll0_mmpll1_gpll0),
		.ops = &clk_rcg2_ops,
	},
};

static struct clk_rcg2 mclk2_clk_src = {
	.cmd_rcgr = 0x33c0,
	.hid_width = 5,
	.parent_map = mmcc_xo_mmpll0_mmpll1_gpll0_map,
	.freq_tbl = ftbl_camss_mclk0_3_clk,
	.clkr.hw.init = &(struct clk_init_data){
		.name = "mclk2_clk_src",
		.parent_data = mmcc_xo_mmpll0_mmpll1_gpll0,
		.num_parents = ARRAY_SIZE(mmcc_xo_mmpll0_mmpll1_gpll0),
		.ops = &clk_rcg2_ops,
	},
};

static struct clk_rcg2 mclk3_clk_src = {
	.cmd_rcgr = 0x33f0,
	.hid_width = 5,
	.parent_map = mmcc_xo_mmpll0_mmpll1_gpll0_map,
	.freq_tbl = ftbl_camss_mclk0_3_clk,
	.clkr.hw.init = &(struct clk_init_data){
		.name = "mclk3_clk_src",
		.parent_data = mmcc_xo_mmpll0_mmpll1_gpll0,
		.num_parents = ARRAY_SIZE(mmcc_xo_mmpll0_mmpll1_gpll0),
		.ops = &clk_rcg2_ops,
	},
};

static struct freq_tbl ftbl_camss_phy0_2_csi0_2phytimer_clk[] = {
	F(100000000, P_GPLL0, 6, 0, 0),
	F(200000000, P_MMPLL0, 4, 0, 0),
	{ }
};

static struct clk_rcg2 csi0phytimer_clk_src = {
	.cmd_rcgr = 0x3000,
	.hid_width = 5,
	.parent_map = mmcc_xo_mmpll0_mmpll1_gpll0_map,
	.freq_tbl = ftbl_camss_phy0_2_csi0_2phytimer_clk,
	.clkr.hw.init = &(struct clk_init_data){
		.name = "csi0phytimer_clk_src",
		.parent_data = mmcc_xo_mmpll0_mmpll1_gpll0,
		.num_parents = ARRAY_SIZE(mmcc_xo_mmpll0_mmpll1_gpll0),
		.ops = &clk_rcg2_ops,
	},
};

static struct clk_rcg2 csi1phytimer_clk_src = {
	.cmd_rcgr = 0x3030,
	.hid_width = 5,
	.parent_map = mmcc_xo_mmpll0_mmpll1_gpll0_map,
	.freq_tbl = ftbl_camss_phy0_2_csi0_2phytimer_clk,
	.clkr.hw.init = &(struct clk_init_data){
		.name = "csi1phytimer_clk_src",
		.parent_data = mmcc_xo_mmpll0_mmpll1_gpll0,
		.num_parents = ARRAY_SIZE(mmcc_xo_mmpll0_mmpll1_gpll0),
		.ops = &clk_rcg2_ops,
	},
};

static struct clk_rcg2 csi2phytimer_clk_src = {
	.cmd_rcgr = 0x3060,
	.hid_width = 5,
	.parent_map = mmcc_xo_mmpll0_mmpll1_gpll0_map,
	.freq_tbl = ftbl_camss_phy0_2_csi0_2phytimer_clk,
	.clkr.hw.init = &(struct clk_init_data){
		.name = "csi2phytimer_clk_src",
		.parent_data = mmcc_xo_mmpll0_mmpll1_gpll0,
		.num_parents = ARRAY_SIZE(mmcc_xo_mmpll0_mmpll1_gpll0),
		.ops = &clk_rcg2_ops,
	},
};

static struct freq_tbl ftbl_camss_vfe_cpp_clk_msm8226[] = {
	F(133330000, P_GPLL0, 4.5, 0, 0),
	F(150000000, P_GPLL0, 4, 0, 0),
	F(266670000, P_MMPLL0, 3, 0, 0),
	F(320000000, P_MMPLL0, 2.5, 0, 0),
	F(400000000, P_MMPLL0, 2, 0, 0),
	{ }
};

static struct freq_tbl ftbl_camss_vfe_cpp_clk[] = {
	F(133330000, P_GPLL0, 4.5, 0, 0),
	F(266670000, P_MMPLL0, 3, 0, 0),
	F(320000000, P_MMPLL0, 2.5, 0, 0),
	F(400000000, P_MMPLL0, 2, 0, 0),
	F(465000000, P_MMPLL3, 2, 0, 0),
	{ }
};

static struct clk_rcg2 cpp_clk_src = {
	.cmd_rcgr = 0x3640,
	.hid_width = 5,
	.parent_map = mmcc_xo_mmpll0_mmpll1_gpll0_map,
	.freq_tbl = ftbl_camss_vfe_cpp_clk,
	.clkr.hw.init = &(struct clk_init_data){
		.name = "cpp_clk_src",
		.parent_data = mmcc_xo_mmpll0_mmpll1_gpll0,
		.num_parents = ARRAY_SIZE(mmcc_xo_mmpll0_mmpll1_gpll0),
		.ops = &clk_rcg2_ops,
	},
};

static struct freq_tbl byte_freq_tbl[] = {
	{ .src = P_DSI0PLL_BYTE },
	{ }
};

static struct clk_rcg2 byte0_clk_src = {
	.cmd_rcgr = 0x2120,
	.hid_width = 5,
	.parent_map = mmcc_xo_dsibyte_hdmi_edp_gpll0_map,
	.freq_tbl = byte_freq_tbl,
	.clkr.hw.init = &(struct clk_init_data){
		.name = "byte0_clk_src",
		.parent_data = mmcc_xo_dsibyte_hdmi_edp_gpll0,
		.num_parents = ARRAY_SIZE(mmcc_xo_dsibyte_hdmi_edp_gpll0),
		.ops = &clk_byte2_ops,
		.flags = CLK_SET_RATE_PARENT,
	},
};

static struct clk_rcg2 byte1_clk_src = {
	.cmd_rcgr = 0x2140,
	.hid_width = 5,
	.parent_map = mmcc_xo_dsibyte_hdmi_edp_gpll0_map,
	.freq_tbl = byte_freq_tbl,
	.clkr.hw.init = &(struct clk_init_data){
		.name = "byte1_clk_src",
		.parent_data = mmcc_xo_dsibyte_hdmi_edp_gpll0,
		.num_parents = ARRAY_SIZE(mmcc_xo_dsibyte_hdmi_edp_gpll0),
		.ops = &clk_byte2_ops,
		.flags = CLK_SET_RATE_PARENT,
	},
};

static struct freq_tbl ftbl_mdss_edpaux_clk[] = {
	F(19200000, P_XO, 1, 0, 0),
	{ }
};

static struct clk_rcg2 edpaux_clk_src = {
	.cmd_rcgr = 0x20e0,
	.hid_width = 5,
	.parent_map = mmcc_xo_mmpll0_mmpll1_gpll0_map,
	.freq_tbl = ftbl_mdss_edpaux_clk,
	.clkr.hw.init = &(struct clk_init_data){
		.name = "edpaux_clk_src",
		.parent_data = mmcc_xo_mmpll0_mmpll1_gpll0,
		.num_parents = ARRAY_SIZE(mmcc_xo_mmpll0_mmpll1_gpll0),
		.ops = &clk_rcg2_ops,
	},
};

static struct freq_tbl ftbl_mdss_edplink_clk[] = {
	F(135000000, P_EDPLINK, 2, 0, 0),
	F(270000000, P_EDPLINK, 11, 0, 0),
	{ }
};

static struct clk_rcg2 edplink_clk_src = {
	.cmd_rcgr = 0x20c0,
	.hid_width = 5,
	.parent_map = mmcc_xo_dsi_hdmi_edp_gpll0_map,
	.freq_tbl = ftbl_mdss_edplink_clk,
	.clkr.hw.init = &(struct clk_init_data){
		.name = "edplink_clk_src",
		.parent_data = mmcc_xo_dsi_hdmi_edp_gpll0,
		.num_parents = ARRAY_SIZE(mmcc_xo_dsi_hdmi_edp_gpll0),
		.ops = &clk_rcg2_ops,
		.flags = CLK_SET_RATE_PARENT,
	},
};

static struct freq_tbl edp_pixel_freq_tbl[] = {
	{ .src = P_EDPVCO },
	{ }
};

static struct clk_rcg2 edppixel_clk_src = {
	.cmd_rcgr = 0x20a0,
	.mnd_width = 8,
	.hid_width = 5,
	.parent_map = mmcc_xo_dsi_hdmi_edp_map,
	.freq_tbl = edp_pixel_freq_tbl,
	.clkr.hw.init = &(struct clk_init_data){
		.name = "edppixel_clk_src",
		.parent_data = mmcc_xo_dsi_hdmi_edp,
		.num_parents = ARRAY_SIZE(mmcc_xo_dsi_hdmi_edp),
		.ops = &clk_edp_pixel_ops,
	},
};

static struct freq_tbl ftbl_mdss_esc0_1_clk[] = {
	F(19200000, P_XO, 1, 0, 0),
	{ }
};

static struct clk_rcg2 esc0_clk_src = {
	.cmd_rcgr = 0x2160,
	.hid_width = 5,
	.parent_map = mmcc_xo_dsibyte_hdmi_edp_gpll0_map,
	.freq_tbl = ftbl_mdss_esc0_1_clk,
	.clkr.hw.init = &(struct clk_init_data){
		.name = "esc0_clk_src",
		.parent_data = mmcc_xo_dsibyte_hdmi_edp_gpll0,
		.num_parents = ARRAY_SIZE(mmcc_xo_dsibyte_hdmi_edp_gpll0),
		.ops = &clk_rcg2_ops,
	},
};

static struct clk_rcg2 esc1_clk_src = {
	.cmd_rcgr = 0x2180,
	.hid_width = 5,
	.parent_map = mmcc_xo_dsibyte_hdmi_edp_gpll0_map,
	.freq_tbl = ftbl_mdss_esc0_1_clk,
	.clkr.hw.init = &(struct clk_init_data){
		.name = "esc1_clk_src",
		.parent_data = mmcc_xo_dsibyte_hdmi_edp_gpll0,
		.num_parents = ARRAY_SIZE(mmcc_xo_dsibyte_hdmi_edp_gpll0),
		.ops = &clk_rcg2_ops,
	},
};

static struct freq_tbl extpclk_freq_tbl[] = {
	{ .src = P_HDMIPLL },
	{ }
};

static struct clk_rcg2 extpclk_clk_src = {
	.cmd_rcgr = 0x2060,
	.hid_width = 5,
	.parent_map = mmcc_xo_dsi_hdmi_edp_gpll0_map,
	.freq_tbl = extpclk_freq_tbl,
	.clkr.hw.init = &(struct clk_init_data){
		.name = "extpclk_clk_src",
		.parent_data = mmcc_xo_dsi_hdmi_edp_gpll0,
		.num_parents = ARRAY_SIZE(mmcc_xo_dsi_hdmi_edp_gpll0),
		.ops = &clk_byte_ops,
		.flags = CLK_SET_RATE_PARENT,
	},
};

static struct freq_tbl ftbl_mdss_hdmi_clk[] = {
	F(19200000, P_XO, 1, 0, 0),
	{ }
};

static struct clk_rcg2 hdmi_clk_src = {
	.cmd_rcgr = 0x2100,
	.hid_width = 5,
	.parent_map = mmcc_xo_mmpll0_mmpll1_gpll0_map,
	.freq_tbl = ftbl_mdss_hdmi_clk,
	.clkr.hw.init = &(struct clk_init_data){
		.name = "hdmi_clk_src",
		.parent_data = mmcc_xo_mmpll0_mmpll1_gpll0,
		.num_parents = ARRAY_SIZE(mmcc_xo_mmpll0_mmpll1_gpll0),
		.ops = &clk_rcg2_ops,
	},
};

static struct freq_tbl ftbl_mdss_vsync_clk[] = {
	F(19200000, P_XO, 1, 0, 0),
	{ }
};

static struct clk_rcg2 vsync_clk_src = {
	.cmd_rcgr = 0x2080,
	.hid_width = 5,
	.parent_map = mmcc_xo_mmpll0_mmpll1_gpll0_map,
	.freq_tbl = ftbl_mdss_vsync_clk,
	.clkr.hw.init = &(struct clk_init_data){
		.name = "vsync_clk_src",
		.parent_data = mmcc_xo_mmpll0_mmpll1_gpll0,
		.num_parents = ARRAY_SIZE(mmcc_xo_mmpll0_mmpll1_gpll0),
		.ops = &clk_rcg2_ops,
	},
};

static struct clk_branch camss_cci_cci_ahb_clk = {
	.halt_reg = 0x3348,
	.clkr = {
		.enable_reg = 0x3348,
		.enable_mask = BIT(0),
		.hw.init = &(struct clk_init_data){
			.name = "camss_cci_cci_ahb_clk",
			.parent_hws = (const struct clk_hw*[]){
				&mmss_ahb_clk_src.clkr.hw
			},
			.num_parents = 1,
			.ops = &clk_branch2_ops,
		},
	},
};

static struct clk_branch camss_cci_cci_clk = {
	.halt_reg = 0x3344,
	.clkr = {
		.enable_reg = 0x3344,
		.enable_mask = BIT(0),
		.hw.init = &(struct clk_init_data){
			.name = "camss_cci_cci_clk",
			.parent_hws = (const struct clk_hw*[]){
				&cci_clk_src.clkr.hw
			},
			.num_parents = 1,
			.flags = CLK_SET_RATE_PARENT,
			.ops = &clk_branch2_ops,
		},
	},
};

static struct clk_branch camss_csi0_ahb_clk = {
	.halt_reg = 0x30bc,
	.clkr = {
		.enable_reg = 0x30bc,
		.enable_mask = BIT(0),
		.hw.init = &(struct clk_init_data){
			.name = "camss_csi0_ahb_clk",
			.parent_hws = (const struct clk_hw*[]){
				&mmss_ahb_clk_src.clkr.hw
			},
			.num_parents = 1,
			.ops = &clk_branch2_ops,
		},
	},
};

static struct clk_branch camss_csi0_clk = {
	.halt_reg = 0x30b4,
	.clkr = {
		.enable_reg = 0x30b4,
		.enable_mask = BIT(0),
		.hw.init = &(struct clk_init_data){
			.name = "camss_csi0_clk",
			.parent_hws = (const struct clk_hw*[]){
				&csi0_clk_src.clkr.hw
			},
			.num_parents = 1,
			.flags = CLK_SET_RATE_PARENT,
			.ops = &clk_branch2_ops,
		},
	},
};

static struct clk_branch camss_csi0phy_clk = {
	.halt_reg = 0x30c4,
	.clkr = {
		.enable_reg = 0x30c4,
		.enable_mask = BIT(0),
		.hw.init = &(struct clk_init_data){
			.name = "camss_csi0phy_clk",
			.parent_hws = (const struct clk_hw*[]){
				&csi0_clk_src.clkr.hw
			},
			.num_parents = 1,
			.flags = CLK_SET_RATE_PARENT,
			.ops = &clk_branch2_ops,
		},
	},
};

static struct clk_branch camss_csi0pix_clk = {
	.halt_reg = 0x30e4,
	.clkr = {
		.enable_reg = 0x30e4,
		.enable_mask = BIT(0),
		.hw.init = &(struct clk_init_data){
			.name = "camss_csi0pix_clk",
			.parent_hws = (const struct clk_hw*[]){
				&csi0_clk_src.clkr.hw
			},
			.num_parents = 1,
			.flags = CLK_SET_RATE_PARENT,
			.ops = &clk_branch2_ops,
		},
	},
};

static struct clk_branch camss_csi0rdi_clk = {
	.halt_reg = 0x30d4,
	.clkr = {
		.enable_reg = 0x30d4,
		.enable_mask = BIT(0),
		.hw.init = &(struct clk_init_data){
			.name = "camss_csi0rdi_clk",
			.parent_hws = (const struct clk_hw*[]){
				&csi0_clk_src.clkr.hw
			},
			.num_parents = 1,
			.flags = CLK_SET_RATE_PARENT,
			.ops = &clk_branch2_ops,
		},
	},
};

static struct clk_branch camss_csi1_ahb_clk = {
	.halt_reg = 0x3128,
	.clkr = {
		.enable_reg = 0x3128,
		.enable_mask = BIT(0),
		.hw.init = &(struct clk_init_data){
			.name = "camss_csi1_ahb_clk",
			.parent_hws = (const struct clk_hw*[]){
				&mmss_ahb_clk_src.clkr.hw
			},
			.num_parents = 1,
			.ops = &clk_branch2_ops,
		},
	},
};

static struct clk_branch camss_csi1_clk = {
	.halt_reg = 0x3124,
	.clkr = {
		.enable_reg = 0x3124,
		.enable_mask = BIT(0),
		.hw.init = &(struct clk_init_data){
			.name = "camss_csi1_clk",
			.parent_hws = (const struct clk_hw*[]){
				&csi1_clk_src.clkr.hw
			},
			.num_parents = 1,
			.flags = CLK_SET_RATE_PARENT,
			.ops = &clk_branch2_ops,
		},
	},
};

static struct clk_branch camss_csi1phy_clk = {
	.halt_reg = 0x3134,
	.clkr = {
		.enable_reg = 0x3134,
		.enable_mask = BIT(0),
		.hw.init = &(struct clk_init_data){
			.name = "camss_csi1phy_clk",
			.parent_hws = (const struct clk_hw*[]){
				&csi1_clk_src.clkr.hw
			},
			.num_parents = 1,
			.flags = CLK_SET_RATE_PARENT,
			.ops = &clk_branch2_ops,
		},
	},
};

static struct clk_branch camss_csi1pix_clk = {
	.halt_reg = 0x3154,
	.clkr = {
		.enable_reg = 0x3154,
		.enable_mask = BIT(0),
		.hw.init = &(struct clk_init_data){
			.name = "camss_csi1pix_clk",
			.parent_hws = (const struct clk_hw*[]){
				&csi1_clk_src.clkr.hw
			},
			.num_parents = 1,
			.flags = CLK_SET_RATE_PARENT,
			.ops = &clk_branch2_ops,
		},
	},
};

static struct clk_branch camss_csi1rdi_clk = {
	.halt_reg = 0x3144,
	.clkr = {
		.enable_reg = 0x3144,
		.enable_mask = BIT(0),
		.hw.init = &(struct clk_init_data){
			.name = "camss_csi1rdi_clk",
			.parent_hws = (const struct clk_hw*[]){
				&csi1_clk_src.clkr.hw
			},
			.num_parents = 1,
			.flags = CLK_SET_RATE_PARENT,
			.ops = &clk_branch2_ops,
		},
	},
};

static struct clk_branch camss_csi2_ahb_clk = {
	.halt_reg = 0x3188,
	.clkr = {
		.enable_reg = 0x3188,
		.enable_mask = BIT(0),
		.hw.init = &(struct clk_init_data){
			.name = "camss_csi2_ahb_clk",
			.parent_hws = (const struct clk_hw*[]){
				&mmss_ahb_clk_src.clkr.hw
			},
			.num_parents = 1,
			.ops = &clk_branch2_ops,
		},
	},
};

static struct clk_branch camss_csi2_clk = {
	.halt_reg = 0x3184,
	.clkr = {
		.enable_reg = 0x3184,
		.enable_mask = BIT(0),
		.hw.init = &(struct clk_init_data){
			.name = "camss_csi2_clk",
			.parent_hws = (const struct clk_hw*[]){
				&csi2_clk_src.clkr.hw
			},
			.num_parents = 1,
			.flags = CLK_SET_RATE_PARENT,
			.ops = &clk_branch2_ops,
		},
	},
};

static struct clk_branch camss_csi2phy_clk = {
	.halt_reg = 0x3194,
	.clkr = {
		.enable_reg = 0x3194,
		.enable_mask = BIT(0),
		.hw.init = &(struct clk_init_data){
			.name = "camss_csi2phy_clk",
			.parent_hws = (const struct clk_hw*[]){
				&csi2_clk_src.clkr.hw
			},
			.num_parents = 1,
			.flags = CLK_SET_RATE_PARENT,
			.ops = &clk_branch2_ops,
		},
	},
};

static struct clk_branch camss_csi2pix_clk = {
	.halt_reg = 0x31b4,
	.clkr = {
		.enable_reg = 0x31b4,
		.enable_mask = BIT(0),
		.hw.init = &(struct clk_init_data){
			.name = "camss_csi2pix_clk",
			.parent_hws = (const struct clk_hw*[]){
				&csi2_clk_src.clkr.hw
			},
			.num_parents = 1,
			.flags = CLK_SET_RATE_PARENT,
			.ops = &clk_branch2_ops,
		},
	},
};

static struct clk_branch camss_csi2rdi_clk = {
	.halt_reg = 0x31a4,
	.clkr = {
		.enable_reg = 0x31a4,
		.enable_mask = BIT(0),
		.hw.init = &(struct clk_init_data){
			.name = "camss_csi2rdi_clk",
			.parent_hws = (const struct clk_hw*[]){
				&csi2_clk_src.clkr.hw
			},
			.num_parents = 1,
			.flags = CLK_SET_RATE_PARENT,
			.ops = &clk_branch2_ops,
		},
	},
};

static struct clk_branch camss_csi3_ahb_clk = {
	.halt_reg = 0x31e8,
	.clkr = {
		.enable_reg = 0x31e8,
		.enable_mask = BIT(0),
		.hw.init = &(struct clk_init_data){
			.name = "camss_csi3_ahb_clk",
			.parent_hws = (const struct clk_hw*[]){
				&mmss_ahb_clk_src.clkr.hw
			},
			.num_parents = 1,
			.ops = &clk_branch2_ops,
		},
	},
};

static struct clk_branch camss_csi3_clk = {
	.halt_reg = 0x31e4,
	.clkr = {
		.enable_reg = 0x31e4,
		.enable_mask = BIT(0),
		.hw.init = &(struct clk_init_data){
			.name = "camss_csi3_clk",
			.parent_hws = (const struct clk_hw*[]){
				&csi3_clk_src.clkr.hw
			},
			.num_parents = 1,
			.flags = CLK_SET_RATE_PARENT,
			.ops = &clk_branch2_ops,
		},
	},
};

static struct clk_branch camss_csi3phy_clk = {
	.halt_reg = 0x31f4,
	.clkr = {
		.enable_reg = 0x31f4,
		.enable_mask = BIT(0),
		.hw.init = &(struct clk_init_data){
			.name = "camss_csi3phy_clk",
			.parent_hws = (const struct clk_hw*[]){
				&csi3_clk_src.clkr.hw
			},
			.num_parents = 1,
			.flags = CLK_SET_RATE_PARENT,
			.ops = &clk_branch2_ops,
		},
	},
};

static struct clk_branch camss_csi3pix_clk = {
	.halt_reg = 0x3214,
	.clkr = {
		.enable_reg = 0x3214,
		.enable_mask = BIT(0),
		.hw.init = &(struct clk_init_data){
			.name = "camss_csi3pix_clk",
			.parent_hws = (const struct clk_hw*[]){
				&csi3_clk_src.clkr.hw
			},
			.num_parents = 1,
			.flags = CLK_SET_RATE_PARENT,
			.ops = &clk_branch2_ops,
		},
	},
};

static struct clk_branch camss_csi3rdi_clk = {
	.halt_reg = 0x3204,
	.clkr = {
		.enable_reg = 0x3204,
		.enable_mask = BIT(0),
		.hw.init = &(struct clk_init_data){
			.name = "camss_csi3rdi_clk",
			.parent_hws = (const struct clk_hw*[]){
				&csi3_clk_src.clkr.hw
			},
			.num_parents = 1,
			.flags = CLK_SET_RATE_PARENT,
			.ops = &clk_branch2_ops,
		},
	},
};

static struct clk_branch camss_csi_vfe0_clk = {
	.halt_reg = 0x3704,
	.clkr = {
		.enable_reg = 0x3704,
		.enable_mask = BIT(0),
		.hw.init = &(struct clk_init_data){
			.name = "camss_csi_vfe0_clk",
			.parent_hws = (const struct clk_hw*[]){
				&vfe0_clk_src.clkr.hw
			},
			.num_parents = 1,
			.flags = CLK_SET_RATE_PARENT,
			.ops = &clk_branch2_ops,
		},
	},
};

static struct clk_branch camss_csi_vfe1_clk = {
	.halt_reg = 0x3714,
	.clkr = {
		.enable_reg = 0x3714,
		.enable_mask = BIT(0),
		.hw.init = &(struct clk_init_data){
			.name = "camss_csi_vfe1_clk",
			.parent_hws = (const struct clk_hw*[]){
				&vfe1_clk_src.clkr.hw
			},
			.num_parents = 1,
			.flags = CLK_SET_RATE_PARENT,
			.ops = &clk_branch2_ops,
		},
	},
};

static struct clk_branch camss_gp0_clk = {
	.halt_reg = 0x3444,
	.clkr = {
		.enable_reg = 0x3444,
		.enable_mask = BIT(0),
		.hw.init = &(struct clk_init_data){
			.name = "camss_gp0_clk",
			.parent_hws = (const struct clk_hw*[]){
				&camss_gp0_clk_src.clkr.hw
			},
			.num_parents = 1,
			.flags = CLK_SET_RATE_PARENT,
			.ops = &clk_branch2_ops,
		},
	},
};

static struct clk_branch camss_gp1_clk = {
	.halt_reg = 0x3474,
	.clkr = {
		.enable_reg = 0x3474,
		.enable_mask = BIT(0),
		.hw.init = &(struct clk_init_data){
			.name = "camss_gp1_clk",
			.parent_hws = (const struct clk_hw*[]){
				&camss_gp1_clk_src.clkr.hw
			},
			.num_parents = 1,
			.flags = CLK_SET_RATE_PARENT,
			.ops = &clk_branch2_ops,
		},
	},
};

static struct clk_branch camss_ispif_ahb_clk = {
	.halt_reg = 0x3224,
	.clkr = {
		.enable_reg = 0x3224,
		.enable_mask = BIT(0),
		.hw.init = &(struct clk_init_data){
			.name = "camss_ispif_ahb_clk",
			.parent_hws = (const struct clk_hw*[]){
				&mmss_ahb_clk_src.clkr.hw
			},
			.num_parents = 1,
			.ops = &clk_branch2_ops,
		},
	},
};

static struct clk_branch camss_jpeg_jpeg0_clk = {
	.halt_reg = 0x35a8,
	.clkr = {
		.enable_reg = 0x35a8,
		.enable_mask = BIT(0),
		.hw.init = &(struct clk_init_data){
			.name = "camss_jpeg_jpeg0_clk",
			.parent_hws = (const struct clk_hw*[]){
				&jpeg0_clk_src.clkr.hw
			},
			.num_parents = 1,
			.flags = CLK_SET_RATE_PARENT,
			.ops = &clk_branch2_ops,
		},
	},
};

static struct clk_branch camss_jpeg_jpeg1_clk = {
	.halt_reg = 0x35ac,
	.clkr = {
		.enable_reg = 0x35ac,
		.enable_mask = BIT(0),
		.hw.init = &(struct clk_init_data){
			.name = "camss_jpeg_jpeg1_clk",
			.parent_hws = (const struct clk_hw*[]){
				&jpeg1_clk_src.clkr.hw
			},
			.num_parents = 1,
			.flags = CLK_SET_RATE_PARENT,
			.ops = &clk_branch2_ops,
		},
	},
};

static struct clk_branch camss_jpeg_jpeg2_clk = {
	.halt_reg = 0x35b0,
	.clkr = {
		.enable_reg = 0x35b0,
		.enable_mask = BIT(0),
		.hw.init = &(struct clk_init_data){
			.name = "camss_jpeg_jpeg2_clk",
			.parent_hws = (const struct clk_hw*[]){
				&jpeg2_clk_src.clkr.hw
			},
			.num_parents = 1,
			.flags = CLK_SET_RATE_PARENT,
			.ops = &clk_branch2_ops,
		},
	},
};

static struct clk_branch camss_jpeg_jpeg_ahb_clk = {
	.halt_reg = 0x35b4,
	.clkr = {
		.enable_reg = 0x35b4,
		.enable_mask = BIT(0),
		.hw.init = &(struct clk_init_data){
			.name = "camss_jpeg_jpeg_ahb_clk",
			.parent_hws = (const struct clk_hw*[]){
				&mmss_ahb_clk_src.clkr.hw
			},
			.num_parents = 1,
			.ops = &clk_branch2_ops,
		},
	},
};

static struct clk_branch camss_jpeg_jpeg_axi_clk = {
	.halt_reg = 0x35b8,
	.clkr = {
		.enable_reg = 0x35b8,
		.enable_mask = BIT(0),
		.hw.init = &(struct clk_init_data){
			.name = "camss_jpeg_jpeg_axi_clk",
			.parent_hws = (const struct clk_hw*[]){
				&mmss_axi_clk_src.clkr.hw
			},
			.num_parents = 1,
			.ops = &clk_branch2_ops,
		},
	},
};

static struct clk_branch camss_jpeg_jpeg_ocmemnoc_clk = {
	.halt_reg = 0x35bc,
	.clkr = {
		.enable_reg = 0x35bc,
		.enable_mask = BIT(0),
		.hw.init = &(struct clk_init_data){
			.name = "camss_jpeg_jpeg_ocmemnoc_clk",
			.parent_hws = (const struct clk_hw*[]){
				&ocmemnoc_clk_src.clkr.hw
			},
			.num_parents = 1,
			.flags = CLK_SET_RATE_PARENT,
			.ops = &clk_branch2_ops,
		},
	},
};

static struct clk_branch camss_mclk0_clk = {
	.halt_reg = 0x3384,
	.clkr = {
		.enable_reg = 0x3384,
		.enable_mask = BIT(0),
		.hw.init = &(struct clk_init_data){
			.name = "camss_mclk0_clk",
			.parent_hws = (const struct clk_hw*[]){
				&mclk0_clk_src.clkr.hw
			},
			.num_parents = 1,
			.flags = CLK_SET_RATE_PARENT,
			.ops = &clk_branch2_ops,
		},
	},
};

static struct clk_branch camss_mclk1_clk = {
	.halt_reg = 0x33b4,
	.clkr = {
		.enable_reg = 0x33b4,
		.enable_mask = BIT(0),
		.hw.init = &(struct clk_init_data){
			.name = "camss_mclk1_clk",
			.parent_hws = (const struct clk_hw*[]){
				&mclk1_clk_src.clkr.hw
			},
			.num_parents = 1,
			.flags = CLK_SET_RATE_PARENT,
			.ops = &clk_branch2_ops,
		},
	},
};

static struct clk_branch camss_mclk2_clk = {
	.halt_reg = 0x33e4,
	.clkr = {
		.enable_reg = 0x33e4,
		.enable_mask = BIT(0),
		.hw.init = &(struct clk_init_data){
			.name = "camss_mclk2_clk",
			.parent_hws = (const struct clk_hw*[]){
				&mclk2_clk_src.clkr.hw
			},
			.num_parents = 1,
			.flags = CLK_SET_RATE_PARENT,
			.ops = &clk_branch2_ops,
		},
	},
};

static struct clk_branch camss_mclk3_clk = {
	.halt_reg = 0x3414,
	.clkr = {
		.enable_reg = 0x3414,
		.enable_mask = BIT(0),
		.hw.init = &(struct clk_init_data){
			.name = "camss_mclk3_clk",
			.parent_hws = (const struct clk_hw*[]){
				&mclk3_clk_src.clkr.hw
			},
			.num_parents = 1,
			.flags = CLK_SET_RATE_PARENT,
			.ops = &clk_branch2_ops,
		},
	},
};

static struct clk_branch camss_micro_ahb_clk = {
	.halt_reg = 0x3494,
	.clkr = {
		.enable_reg = 0x3494,
		.enable_mask = BIT(0),
		.hw.init = &(struct clk_init_data){
			.name = "camss_micro_ahb_clk",
			.parent_hws = (const struct clk_hw*[]){
				&mmss_ahb_clk_src.clkr.hw
			},
			.num_parents = 1,
			.ops = &clk_branch2_ops,
		},
	},
};

static struct clk_branch camss_phy0_csi0phytimer_clk = {
	.halt_reg = 0x3024,
	.clkr = {
		.enable_reg = 0x3024,
		.enable_mask = BIT(0),
		.hw.init = &(struct clk_init_data){
			.name = "camss_phy0_csi0phytimer_clk",
			.parent_hws = (const struct clk_hw*[]){
				&csi0phytimer_clk_src.clkr.hw
			},
			.num_parents = 1,
			.flags = CLK_SET_RATE_PARENT,
			.ops = &clk_branch2_ops,
		},
	},
};

static struct clk_branch camss_phy1_csi1phytimer_clk = {
	.halt_reg = 0x3054,
	.clkr = {
		.enable_reg = 0x3054,
		.enable_mask = BIT(0),
		.hw.init = &(struct clk_init_data){
			.name = "camss_phy1_csi1phytimer_clk",
			.parent_hws = (const struct clk_hw*[]){
				&csi1phytimer_clk_src.clkr.hw
			},
			.num_parents = 1,
			.flags = CLK_SET_RATE_PARENT,
			.ops = &clk_branch2_ops,
		},
	},
};

static struct clk_branch camss_phy2_csi2phytimer_clk = {
	.halt_reg = 0x3084,
	.clkr = {
		.enable_reg = 0x3084,
		.enable_mask = BIT(0),
		.hw.init = &(struct clk_init_data){
			.name = "camss_phy2_csi2phytimer_clk",
			.parent_hws = (const struct clk_hw*[]){
				&csi2phytimer_clk_src.clkr.hw
			},
			.num_parents = 1,
			.flags = CLK_SET_RATE_PARENT,
			.ops = &clk_branch2_ops,
		},
	},
};

static struct clk_branch camss_top_ahb_clk = {
	.halt_reg = 0x3484,
	.clkr = {
		.enable_reg = 0x3484,
		.enable_mask = BIT(0),
		.hw.init = &(struct clk_init_data){
			.name = "camss_top_ahb_clk",
			.parent_hws = (const struct clk_hw*[]){
				&mmss_ahb_clk_src.clkr.hw
			},
			.num_parents = 1,
			.ops = &clk_branch2_ops,
		},
	},
};

static struct clk_branch camss_vfe_cpp_ahb_clk = {
	.halt_reg = 0x36b4,
	.clkr = {
		.enable_reg = 0x36b4,
		.enable_mask = BIT(0),
		.hw.init = &(struct clk_init_data){
			.name = "camss_vfe_cpp_ahb_clk",
			.parent_hws = (const struct clk_hw*[]){
				&mmss_ahb_clk_src.clkr.hw
			},
			.num_parents = 1,
			.ops = &clk_branch2_ops,
		},
	},
};

static struct clk_branch camss_vfe_cpp_clk = {
	.halt_reg = 0x36b0,
	.clkr = {
		.enable_reg = 0x36b0,
		.enable_mask = BIT(0),
		.hw.init = &(struct clk_init_data){
			.name = "camss_vfe_cpp_clk",
			.parent_hws = (const struct clk_hw*[]){
				&cpp_clk_src.clkr.hw
			},
			.num_parents = 1,
			.flags = CLK_SET_RATE_PARENT,
			.ops = &clk_branch2_ops,
		},
	},
};

static struct clk_branch camss_vfe_vfe0_clk = {
	.halt_reg = 0x36a8,
	.clkr = {
		.enable_reg = 0x36a8,
		.enable_mask = BIT(0),
		.hw.init = &(struct clk_init_data){
			.name = "camss_vfe_vfe0_clk",
			.parent_hws = (const struct clk_hw*[]){
				&vfe0_clk_src.clkr.hw
			},
			.num_parents = 1,
			.flags = CLK_SET_RATE_PARENT,
			.ops = &clk_branch2_ops,
		},
	},
};

static struct clk_branch camss_vfe_vfe1_clk = {
	.halt_reg = 0x36ac,
	.clkr = {
		.enable_reg = 0x36ac,
		.enable_mask = BIT(0),
		.hw.init = &(struct clk_init_data){
			.name = "camss_vfe_vfe1_clk",
			.parent_hws = (const struct clk_hw*[]){
				&vfe1_clk_src.clkr.hw
			},
			.num_parents = 1,
			.flags = CLK_SET_RATE_PARENT,
			.ops = &clk_branch2_ops,
		},
	},
};

static struct clk_branch camss_vfe_vfe_ahb_clk = {
	.halt_reg = 0x36b8,
	.clkr = {
		.enable_reg = 0x36b8,
		.enable_mask = BIT(0),
		.hw.init = &(struct clk_init_data){
			.name = "camss_vfe_vfe_ahb_clk",
			.parent_hws = (const struct clk_hw*[]){
				&mmss_ahb_clk_src.clkr.hw
			},
			.num_parents = 1,
			.ops = &clk_branch2_ops,
		},
	},
};

static struct clk_branch camss_vfe_vfe_axi_clk = {
	.halt_reg = 0x36bc,
	.clkr = {
		.enable_reg = 0x36bc,
		.enable_mask = BIT(0),
		.hw.init = &(struct clk_init_data){
			.name = "camss_vfe_vfe_axi_clk",
			.parent_hws = (const struct clk_hw*[]){
				&mmss_axi_clk_src.clkr.hw
			},
			.num_parents = 1,
			.ops = &clk_branch2_ops,
		},
	},
};

static struct clk_branch camss_vfe_vfe_ocmemnoc_clk = {
	.halt_reg = 0x36c0,
	.clkr = {
		.enable_reg = 0x36c0,
		.enable_mask = BIT(0),
		.hw.init = &(struct clk_init_data){
			.name = "camss_vfe_vfe_ocmemnoc_clk",
			.parent_hws = (const struct clk_hw*[]){
				&ocmemnoc_clk_src.clkr.hw
			},
			.num_parents = 1,
			.flags = CLK_SET_RATE_PARENT,
			.ops = &clk_branch2_ops,
		},
	},
};

static struct clk_branch mdss_ahb_clk = {
	.halt_reg = 0x2308,
	.clkr = {
		.enable_reg = 0x2308,
		.enable_mask = BIT(0),
		.hw.init = &(struct clk_init_data){
			.name = "mdss_ahb_clk",
			.parent_hws = (const struct clk_hw*[]){
				&mmss_ahb_clk_src.clkr.hw
			},
			.num_parents = 1,
			.ops = &clk_branch2_ops,
		},
	},
};

static struct clk_branch mdss_axi_clk = {
	.halt_reg = 0x2310,
	.clkr = {
		.enable_reg = 0x2310,
		.enable_mask = BIT(0),
		.hw.init = &(struct clk_init_data){
			.name = "mdss_axi_clk",
			.parent_hws = (const struct clk_hw*[]){
				&mmss_axi_clk_src.clkr.hw
			},
			.num_parents = 1,
			.flags = CLK_SET_RATE_PARENT,
			.ops = &clk_branch2_ops,
		},
	},
};

static struct clk_branch mdss_byte0_clk = {
	.halt_reg = 0x233c,
	.clkr = {
		.enable_reg = 0x233c,
		.enable_mask = BIT(0),
		.hw.init = &(struct clk_init_data){
			.name = "mdss_byte0_clk",
			.parent_hws = (const struct clk_hw*[]){
				&byte0_clk_src.clkr.hw
			},
			.num_parents = 1,
			.flags = CLK_SET_RATE_PARENT,
			.ops = &clk_branch2_ops,
		},
	},
};

static struct clk_branch mdss_byte1_clk = {
	.halt_reg = 0x2340,
	.clkr = {
		.enable_reg = 0x2340,
		.enable_mask = BIT(0),
		.hw.init = &(struct clk_init_data){
			.name = "mdss_byte1_clk",
			.parent_hws = (const struct clk_hw*[]){
				&byte1_clk_src.clkr.hw
			},
			.num_parents = 1,
			.flags = CLK_SET_RATE_PARENT,
			.ops = &clk_branch2_ops,
		},
	},
};

static struct clk_branch mdss_edpaux_clk = {
	.halt_reg = 0x2334,
	.clkr = {
		.enable_reg = 0x2334,
		.enable_mask = BIT(0),
		.hw.init = &(struct clk_init_data){
			.name = "mdss_edpaux_clk",
			.parent_hws = (const struct clk_hw*[]){
				&edpaux_clk_src.clkr.hw
			},
			.num_parents = 1,
			.flags = CLK_SET_RATE_PARENT,
			.ops = &clk_branch2_ops,
		},
	},
};

static struct clk_branch mdss_edplink_clk = {
	.halt_reg = 0x2330,
	.clkr = {
		.enable_reg = 0x2330,
		.enable_mask = BIT(0),
		.hw.init = &(struct clk_init_data){
			.name = "mdss_edplink_clk",
			.parent_hws = (const struct clk_hw*[]){
				&edplink_clk_src.clkr.hw
			},
			.num_parents = 1,
			.flags = CLK_SET_RATE_PARENT,
			.ops = &clk_branch2_ops,
		},
	},
};

static struct clk_branch mdss_edppixel_clk = {
	.halt_reg = 0x232c,
	.clkr = {
		.enable_reg = 0x232c,
		.enable_mask = BIT(0),
		.hw.init = &(struct clk_init_data){
			.name = "mdss_edppixel_clk",
			.parent_hws = (const struct clk_hw*[]){
				&edppixel_clk_src.clkr.hw
			},
			.num_parents = 1,
			.flags = CLK_SET_RATE_PARENT,
			.ops = &clk_branch2_ops,
		},
	},
};

static struct clk_branch mdss_esc0_clk = {
	.halt_reg = 0x2344,
	.clkr = {
		.enable_reg = 0x2344,
		.enable_mask = BIT(0),
		.hw.init = &(struct clk_init_data){
			.name = "mdss_esc0_clk",
			.parent_hws = (const struct clk_hw*[]){
				&esc0_clk_src.clkr.hw
			},
			.num_parents = 1,
			.flags = CLK_SET_RATE_PARENT,
			.ops = &clk_branch2_ops,
		},
	},
};

static struct clk_branch mdss_esc1_clk = {
	.halt_reg = 0x2348,
	.clkr = {
		.enable_reg = 0x2348,
		.enable_mask = BIT(0),
		.hw.init = &(struct clk_init_data){
			.name = "mdss_esc1_clk",
			.parent_hws = (const struct clk_hw*[]){
				&esc1_clk_src.clkr.hw
			},
			.num_parents = 1,
			.flags = CLK_SET_RATE_PARENT,
			.ops = &clk_branch2_ops,
		},
	},
};

static struct clk_branch mdss_extpclk_clk = {
	.halt_reg = 0x2324,
	.clkr = {
		.enable_reg = 0x2324,
		.enable_mask = BIT(0),
		.hw.init = &(struct clk_init_data){
			.name = "mdss_extpclk_clk",
			.parent_hws = (const struct clk_hw*[]){
				&extpclk_clk_src.clkr.hw
			},
			.num_parents = 1,
			.flags = CLK_SET_RATE_PARENT,
			.ops = &clk_branch2_ops,
		},
	},
};

static struct clk_branch mdss_hdmi_ahb_clk = {
	.halt_reg = 0x230c,
	.clkr = {
		.enable_reg = 0x230c,
		.enable_mask = BIT(0),
		.hw.init = &(struct clk_init_data){
			.name = "mdss_hdmi_ahb_clk",
			.parent_hws = (const struct clk_hw*[]){
				&mmss_ahb_clk_src.clkr.hw
			},
			.num_parents = 1,
			.ops = &clk_branch2_ops,
		},
	},
};

static struct clk_branch mdss_hdmi_clk = {
	.halt_reg = 0x2338,
	.clkr = {
		.enable_reg = 0x2338,
		.enable_mask = BIT(0),
		.hw.init = &(struct clk_init_data){
			.name = "mdss_hdmi_clk",
			.parent_hws = (const struct clk_hw*[]){
				&hdmi_clk_src.clkr.hw
			},
			.num_parents = 1,
			.flags = CLK_SET_RATE_PARENT,
			.ops = &clk_branch2_ops,
		},
	},
};

static struct clk_branch mdss_mdp_clk = {
	.halt_reg = 0x231c,
	.clkr = {
		.enable_reg = 0x231c,
		.enable_mask = BIT(0),
		.hw.init = &(struct clk_init_data){
			.name = "mdss_mdp_clk",
			.parent_hws = (const struct clk_hw*[]){
				&mdp_clk_src.clkr.hw
			},
			.num_parents = 1,
			.flags = CLK_SET_RATE_PARENT,
			.ops = &clk_branch2_ops,
		},
	},
};

static struct clk_branch mdss_mdp_lut_clk = {
	.halt_reg = 0x2320,
	.clkr = {
		.enable_reg = 0x2320,
		.enable_mask = BIT(0),
		.hw.init = &(struct clk_init_data){
			.name = "mdss_mdp_lut_clk",
			.parent_hws = (const struct clk_hw*[]){
				&mdp_clk_src.clkr.hw
			},
			.num_parents = 1,
			.flags = CLK_SET_RATE_PARENT,
			.ops = &clk_branch2_ops,
		},
	},
};

static struct clk_branch mdss_pclk0_clk = {
	.halt_reg = 0x2314,
	.clkr = {
		.enable_reg = 0x2314,
		.enable_mask = BIT(0),
		.hw.init = &(struct clk_init_data){
			.name = "mdss_pclk0_clk",
			.parent_hws = (const struct clk_hw*[]){
				&pclk0_clk_src.clkr.hw
			},
			.num_parents = 1,
			.flags = CLK_SET_RATE_PARENT,
			.ops = &clk_branch2_ops,
		},
	},
};

static struct clk_branch mdss_pclk1_clk = {
	.halt_reg = 0x2318,
	.clkr = {
		.enable_reg = 0x2318,
		.enable_mask = BIT(0),
		.hw.init = &(struct clk_init_data){
			.name = "mdss_pclk1_clk",
			.parent_hws = (const struct clk_hw*[]){
				&pclk1_clk_src.clkr.hw
			},
			.num_parents = 1,
			.flags = CLK_SET_RATE_PARENT,
			.ops = &clk_branch2_ops,
		},
	},
};

static struct clk_branch mdss_vsync_clk = {
	.halt_reg = 0x2328,
	.clkr = {
		.enable_reg = 0x2328,
		.enable_mask = BIT(0),
		.hw.init = &(struct clk_init_data){
			.name = "mdss_vsync_clk",
			.parent_hws = (const struct clk_hw*[]){
				&vsync_clk_src.clkr.hw
			},
			.num_parents = 1,
			.flags = CLK_SET_RATE_PARENT,
			.ops = &clk_branch2_ops,
		},
	},
};

static struct clk_branch mmss_misc_ahb_clk = {
	.halt_reg = 0x502c,
	.clkr = {
		.enable_reg = 0x502c,
		.enable_mask = BIT(0),
		.hw.init = &(struct clk_init_data){
			.name = "mmss_misc_ahb_clk",
			.parent_hws = (const struct clk_hw*[]){
				&mmss_ahb_clk_src.clkr.hw
			},
			.num_parents = 1,
			.ops = &clk_branch2_ops,
		},
	},
};

static struct clk_branch mmss_mmssnoc_ahb_clk = {
	.halt_reg = 0x5024,
	.clkr = {
		.enable_reg = 0x5024,
		.enable_mask = BIT(0),
		.hw.init = &(struct clk_init_data){
			.name = "mmss_mmssnoc_ahb_clk",
			.parent_hws = (const struct clk_hw*[]){
				&mmss_ahb_clk_src.clkr.hw
			},
			.num_parents = 1,
			.ops = &clk_branch2_ops,
			.flags = CLK_IGNORE_UNUSED,
		},
	},
};

static struct clk_branch mmss_mmssnoc_bto_ahb_clk = {
	.halt_reg = 0x5028,
	.clkr = {
		.enable_reg = 0x5028,
		.enable_mask = BIT(0),
		.hw.init = &(struct clk_init_data){
			.name = "mmss_mmssnoc_bto_ahb_clk",
			.parent_hws = (const struct clk_hw*[]){
				&mmss_ahb_clk_src.clkr.hw
			},
			.num_parents = 1,
			.ops = &clk_branch2_ops,
			.flags = CLK_IGNORE_UNUSED,
		},
	},
};

static struct clk_branch mmss_mmssnoc_axi_clk = {
	.halt_reg = 0x506c,
	.clkr = {
		.enable_reg = 0x506c,
		.enable_mask = BIT(0),
		.hw.init = &(struct clk_init_data){
			.name = "mmss_mmssnoc_axi_clk",
			.parent_hws = (const struct clk_hw*[]){
				&mmss_axi_clk_src.clkr.hw
			},
			.num_parents = 1,
			.flags = CLK_SET_RATE_PARENT | CLK_IGNORE_UNUSED,
			.ops = &clk_branch2_ops,
		},
	},
};

static struct clk_branch mmss_s0_axi_clk = {
	.halt_reg = 0x5064,
	.clkr = {
		.enable_reg = 0x5064,
		.enable_mask = BIT(0),
		.hw.init = &(struct clk_init_data){
			.name = "mmss_s0_axi_clk",
			.parent_hws = (const struct clk_hw*[]){
				&mmss_axi_clk_src.clkr.hw
			},
			.num_parents = 1,
			.ops = &clk_branch2_ops,
			.flags = CLK_IGNORE_UNUSED,
		},
	},
};

static struct clk_branch ocmemcx_ahb_clk = {
	.halt_reg = 0x405c,
	.clkr = {
		.enable_reg = 0x405c,
		.enable_mask = BIT(0),
		.hw.init = &(struct clk_init_data){
			.name = "ocmemcx_ahb_clk",
			.parent_hws = (const struct clk_hw*[]){
				&mmss_ahb_clk_src.clkr.hw
			},
			.num_parents = 1,
			.ops = &clk_branch2_ops,
		},
	},
};

static struct clk_branch ocmemcx_ocmemnoc_clk = {
	.halt_reg = 0x4058,
	.clkr = {
		.enable_reg = 0x4058,
		.enable_mask = BIT(0),
		.hw.init = &(struct clk_init_data){
			.name = "ocmemcx_ocmemnoc_clk",
<<<<<<< HEAD
			.parent_names = (const char *[]){
				"ocmemnoc_clk_src",
=======
			.parent_hws = (const struct clk_hw*[]){
				&ocmemnoc_clk_src.clkr.hw
>>>>>>> 98817289
			},
			.num_parents = 1,
			.flags = CLK_SET_RATE_PARENT,
			.ops = &clk_branch2_ops,
		},
	},
};

static struct clk_branch ocmemnoc_clk = {
	.halt_reg = 0x50b4,
	.clkr = {
		.enable_reg = 0x50b4,
		.enable_mask = BIT(0),
		.hw.init = &(struct clk_init_data){
			.name = "ocmemnoc_clk",
			.parent_hws = (const struct clk_hw*[]){
				&ocmemnoc_clk_src.clkr.hw
			},
			.num_parents = 1,
			.flags = CLK_SET_RATE_PARENT,
			.ops = &clk_branch2_ops,
		},
	},
};

static struct clk_branch oxili_gfx3d_clk = {
	.halt_reg = 0x4028,
	.clkr = {
		.enable_reg = 0x4028,
		.enable_mask = BIT(0),
		.hw.init = &(struct clk_init_data){
			.name = "oxili_gfx3d_clk",
			.parent_data = (const struct clk_parent_data[]){
				{ .fw_name = "gfx3d_clk_src", .name = "gfx3d_clk_src" },
			},
			.num_parents = 1,
			.flags = CLK_SET_RATE_PARENT,
			.ops = &clk_branch2_ops,
		},
	},
};

static struct clk_branch oxilicx_ahb_clk = {
	.halt_reg = 0x403c,
	.clkr = {
		.enable_reg = 0x403c,
		.enable_mask = BIT(0),
		.hw.init = &(struct clk_init_data){
			.name = "oxilicx_ahb_clk",
			.parent_hws = (const struct clk_hw*[]){
				&mmss_ahb_clk_src.clkr.hw
			},
			.num_parents = 1,
			.ops = &clk_branch2_ops,
		},
	},
};

static struct clk_branch oxilicx_axi_clk = {
	.halt_reg = 0x4038,
	.clkr = {
		.enable_reg = 0x4038,
		.enable_mask = BIT(0),
		.hw.init = &(struct clk_init_data){
			.name = "oxilicx_axi_clk",
			.parent_hws = (const struct clk_hw*[]){
				&mmss_axi_clk_src.clkr.hw
			},
			.num_parents = 1,
			.ops = &clk_branch2_ops,
		},
	},
};

static struct clk_branch venus0_ahb_clk = {
	.halt_reg = 0x1030,
	.clkr = {
		.enable_reg = 0x1030,
		.enable_mask = BIT(0),
		.hw.init = &(struct clk_init_data){
			.name = "venus0_ahb_clk",
			.parent_hws = (const struct clk_hw*[]){
				&mmss_ahb_clk_src.clkr.hw
			},
			.num_parents = 1,
			.ops = &clk_branch2_ops,
		},
	},
};

static struct clk_branch venus0_axi_clk = {
	.halt_reg = 0x1034,
	.clkr = {
		.enable_reg = 0x1034,
		.enable_mask = BIT(0),
		.hw.init = &(struct clk_init_data){
			.name = "venus0_axi_clk",
			.parent_hws = (const struct clk_hw*[]){
				&mmss_axi_clk_src.clkr.hw
			},
			.num_parents = 1,
			.ops = &clk_branch2_ops,
		},
	},
};

static struct clk_branch venus0_ocmemnoc_clk = {
	.halt_reg = 0x1038,
	.clkr = {
		.enable_reg = 0x1038,
		.enable_mask = BIT(0),
		.hw.init = &(struct clk_init_data){
			.name = "venus0_ocmemnoc_clk",
			.parent_hws = (const struct clk_hw*[]){
				&ocmemnoc_clk_src.clkr.hw
			},
			.num_parents = 1,
			.flags = CLK_SET_RATE_PARENT,
			.ops = &clk_branch2_ops,
		},
	},
};

static struct clk_branch venus0_vcodec0_clk = {
	.halt_reg = 0x1028,
	.clkr = {
		.enable_reg = 0x1028,
		.enable_mask = BIT(0),
		.hw.init = &(struct clk_init_data){
			.name = "venus0_vcodec0_clk",
			.parent_hws = (const struct clk_hw*[]){
				&vcodec0_clk_src.clkr.hw
			},
			.num_parents = 1,
			.flags = CLK_SET_RATE_PARENT,
			.ops = &clk_branch2_ops,
		},
	},
};

static const struct pll_config mmpll1_config = {
	.l = 60,
	.m = 25,
	.n = 32,
	.vco_val = 0x0,
	.vco_mask = 0x3 << 20,
	.pre_div_val = 0x0,
	.pre_div_mask = 0x7 << 12,
	.post_div_val = 0x0,
	.post_div_mask = 0x3 << 8,
	.mn_ena_mask = BIT(24),
	.main_output_mask = BIT(0),
};

static struct pll_config mmpll3_config = {
	.l = 48,
	.m = 7,
	.n = 16,
	.vco_val = 0x0,
	.vco_mask = 0x3 << 20,
	.pre_div_val = 0x0,
	.pre_div_mask = 0x7 << 12,
	.post_div_val = 0x0,
	.post_div_mask = 0x3 << 8,
	.mn_ena_mask = BIT(24),
	.main_output_mask = BIT(0),
	.aux_output_mask = BIT(1),
};

static struct gdsc venus0_gdsc = {
	.gdscr = 0x1024,
	.cxcs = (unsigned int []){ 0x1028 },
	.cxc_count = 1,
	.resets = (unsigned int []){ VENUS0_RESET },
	.reset_count = 1,
	.pd = {
		.name = "venus0",
	},
	.pwrsts = PWRSTS_ON,
};

static struct gdsc mdss_gdsc = {
	.gdscr = 0x2304,
	.cxcs = (unsigned int []){ 0x231c, 0x2320 },
	.cxc_count = 2,
	.pd = {
		.name = "mdss",
	},
	.pwrsts = PWRSTS_OFF_ON,
};

static struct gdsc camss_jpeg_gdsc = {
	.gdscr = 0x35a4,
	.cxcs = (unsigned int []){ 0x35a8, 0x35ac, 0x35b0 },
	.cxc_count = 3,
	.pd = {
		.name = "camss_jpeg",
	},
	.pwrsts = PWRSTS_OFF_ON,
};

static struct gdsc camss_vfe_gdsc = {
	.gdscr = 0x36a4,
	.cxcs = (unsigned int []){ 0x36a8, 0x36ac, 0x3704, 0x3714, 0x36b0 },
	.cxc_count = 5,
	.pd = {
		.name = "camss_vfe",
	},
	.pwrsts = PWRSTS_OFF_ON,
};

static struct gdsc oxili_gdsc = {
	.gdscr = 0x4024,
	.cxcs = (unsigned int []){ 0x4028 },
	.cxc_count = 1,
	.pd = {
		.name = "oxili",
	},
	.pwrsts = PWRSTS_OFF_ON,
};

static struct gdsc oxilicx_gdsc = {
	.gdscr = 0x4034,
	.pd = {
		.name = "oxilicx",
	},
	.parent = &oxili_gdsc.pd,
	.pwrsts = PWRSTS_OFF_ON,
};

static struct gdsc oxili_cx_gdsc_msm8226 = {
	.gdscr = 0x4034,
	.cxcs = (unsigned int []){ 0x4028 },
	.cxc_count = 1,
	.pd = {
		.name = "oxili_cx",
	},
	.pwrsts = PWRSTS_OFF_ON,
};

static struct clk_regmap *mmcc_msm8226_clocks[] = {
	[MMSS_AHB_CLK_SRC] = &mmss_ahb_clk_src.clkr,
	[MMSS_AXI_CLK_SRC] = &mmss_axi_clk_src.clkr,
	[MMPLL0] = &mmpll0.clkr,
	[MMPLL0_VOTE] = &mmpll0_vote,
	[MMPLL1] = &mmpll1.clkr,
	[MMPLL1_VOTE] = &mmpll1_vote,
	[CSI0_CLK_SRC] = &csi0_clk_src.clkr,
	[CSI1_CLK_SRC] = &csi1_clk_src.clkr,
	[VFE0_CLK_SRC] = &vfe0_clk_src.clkr,
	[MDP_CLK_SRC] = &mdp_clk_src.clkr,
	[JPEG0_CLK_SRC] = &jpeg0_clk_src.clkr,
	[PCLK0_CLK_SRC] = &pclk0_clk_src.clkr,
	[VCODEC0_CLK_SRC] = &vcodec0_clk_src.clkr,
	[CCI_CLK_SRC] = &cci_clk_src.clkr,
	[CAMSS_GP0_CLK_SRC] = &camss_gp0_clk_src.clkr,
	[CAMSS_GP1_CLK_SRC] = &camss_gp1_clk_src.clkr,
	[MCLK0_CLK_SRC] = &mclk0_clk_src.clkr,
	[MCLK1_CLK_SRC] = &mclk1_clk_src.clkr,
	[CSI0PHYTIMER_CLK_SRC] = &csi0phytimer_clk_src.clkr,
	[CSI1PHYTIMER_CLK_SRC] = &csi1phytimer_clk_src.clkr,
	[CPP_CLK_SRC] = &cpp_clk_src.clkr,
	[BYTE0_CLK_SRC] = &byte0_clk_src.clkr,
	[ESC0_CLK_SRC] = &esc0_clk_src.clkr,
	[VSYNC_CLK_SRC] = &vsync_clk_src.clkr,
	[CAMSS_CCI_CCI_AHB_CLK] = &camss_cci_cci_ahb_clk.clkr,
	[CAMSS_CCI_CCI_CLK] = &camss_cci_cci_clk.clkr,
	[CAMSS_CSI0_AHB_CLK] = &camss_csi0_ahb_clk.clkr,
	[CAMSS_CSI0_CLK] = &camss_csi0_clk.clkr,
	[CAMSS_CSI0PHY_CLK] = &camss_csi0phy_clk.clkr,
	[CAMSS_CSI0PIX_CLK] = &camss_csi0pix_clk.clkr,
	[CAMSS_CSI0RDI_CLK] = &camss_csi0rdi_clk.clkr,
	[CAMSS_CSI1_AHB_CLK] = &camss_csi1_ahb_clk.clkr,
	[CAMSS_CSI1_CLK] = &camss_csi1_clk.clkr,
	[CAMSS_CSI1PHY_CLK] = &camss_csi1phy_clk.clkr,
	[CAMSS_CSI1PIX_CLK] = &camss_csi1pix_clk.clkr,
	[CAMSS_CSI1RDI_CLK] = &camss_csi1rdi_clk.clkr,
	[CAMSS_CSI_VFE0_CLK] = &camss_csi_vfe0_clk.clkr,
	[CAMSS_GP0_CLK] = &camss_gp0_clk.clkr,
	[CAMSS_GP1_CLK] = &camss_gp1_clk.clkr,
	[CAMSS_ISPIF_AHB_CLK] = &camss_ispif_ahb_clk.clkr,
	[CAMSS_JPEG_JPEG0_CLK] = &camss_jpeg_jpeg0_clk.clkr,
	[CAMSS_JPEG_JPEG_AHB_CLK] = &camss_jpeg_jpeg_ahb_clk.clkr,
	[CAMSS_JPEG_JPEG_AXI_CLK] = &camss_jpeg_jpeg_axi_clk.clkr,
	[CAMSS_MCLK0_CLK] = &camss_mclk0_clk.clkr,
	[CAMSS_MCLK1_CLK] = &camss_mclk1_clk.clkr,
	[CAMSS_MICRO_AHB_CLK] = &camss_micro_ahb_clk.clkr,
	[CAMSS_PHY0_CSI0PHYTIMER_CLK] = &camss_phy0_csi0phytimer_clk.clkr,
	[CAMSS_PHY1_CSI1PHYTIMER_CLK] = &camss_phy1_csi1phytimer_clk.clkr,
	[CAMSS_TOP_AHB_CLK] = &camss_top_ahb_clk.clkr,
	[CAMSS_VFE_CPP_AHB_CLK] = &camss_vfe_cpp_ahb_clk.clkr,
	[CAMSS_VFE_CPP_CLK] = &camss_vfe_cpp_clk.clkr,
	[CAMSS_VFE_VFE0_CLK] = &camss_vfe_vfe0_clk.clkr,
	[CAMSS_VFE_VFE_AHB_CLK] = &camss_vfe_vfe_ahb_clk.clkr,
	[CAMSS_VFE_VFE_AXI_CLK] = &camss_vfe_vfe_axi_clk.clkr,
	[MDSS_AHB_CLK] = &mdss_ahb_clk.clkr,
	[MDSS_AXI_CLK] = &mdss_axi_clk.clkr,
	[MDSS_BYTE0_CLK] = &mdss_byte0_clk.clkr,
	[MDSS_ESC0_CLK] = &mdss_esc0_clk.clkr,
	[MDSS_MDP_CLK] = &mdss_mdp_clk.clkr,
	[MDSS_MDP_LUT_CLK] = &mdss_mdp_lut_clk.clkr,
	[MDSS_PCLK0_CLK] = &mdss_pclk0_clk.clkr,
	[MDSS_VSYNC_CLK] = &mdss_vsync_clk.clkr,
	[MMSS_MISC_AHB_CLK] = &mmss_misc_ahb_clk.clkr,
	[MMSS_MMSSNOC_AHB_CLK] = &mmss_mmssnoc_ahb_clk.clkr,
	[MMSS_MMSSNOC_BTO_AHB_CLK] = &mmss_mmssnoc_bto_ahb_clk.clkr,
	[MMSS_MMSSNOC_AXI_CLK] = &mmss_mmssnoc_axi_clk.clkr,
	[MMSS_S0_AXI_CLK] = &mmss_s0_axi_clk.clkr,
	[OCMEMCX_AHB_CLK] = &ocmemcx_ahb_clk.clkr,
	[OXILI_GFX3D_CLK] = &oxili_gfx3d_clk.clkr,
	[OXILICX_AHB_CLK] = &oxilicx_ahb_clk.clkr,
	[OXILICX_AXI_CLK] = &oxilicx_axi_clk.clkr,
	[VENUS0_AHB_CLK] = &venus0_ahb_clk.clkr,
	[VENUS0_AXI_CLK] = &venus0_axi_clk.clkr,
	[VENUS0_VCODEC0_CLK] = &venus0_vcodec0_clk.clkr,
};

static const struct qcom_reset_map mmcc_msm8226_resets[] = {
	[SPDM_RESET] = { 0x0200 },
	[SPDM_RM_RESET] = { 0x0300 },
	[VENUS0_RESET] = { 0x1020 },
	[MDSS_RESET] = { 0x2300 },
};

static struct gdsc *mmcc_msm8226_gdscs[] = {
	[VENUS0_GDSC] = &venus0_gdsc,
	[MDSS_GDSC] = &mdss_gdsc,
	[CAMSS_JPEG_GDSC] = &camss_jpeg_gdsc,
	[CAMSS_VFE_GDSC] = &camss_vfe_gdsc,
	[OXILICX_GDSC] = &oxili_cx_gdsc_msm8226,
};

static const struct regmap_config mmcc_msm8226_regmap_config = {
	.reg_bits	= 32,
	.reg_stride	= 4,
	.val_bits	= 32,
	.max_register	= 0x5104,
	.fast_io	= true,
};

static const struct qcom_cc_desc mmcc_msm8226_desc = {
	.config = &mmcc_msm8226_regmap_config,
	.clks = mmcc_msm8226_clocks,
	.num_clks = ARRAY_SIZE(mmcc_msm8226_clocks),
	.resets = mmcc_msm8226_resets,
	.num_resets = ARRAY_SIZE(mmcc_msm8226_resets),
	.gdscs = mmcc_msm8226_gdscs,
	.num_gdscs = ARRAY_SIZE(mmcc_msm8226_gdscs),
};

static struct clk_regmap *mmcc_msm8974_clocks[] = {
	[MMSS_AHB_CLK_SRC] = &mmss_ahb_clk_src.clkr,
	[MMSS_AXI_CLK_SRC] = &mmss_axi_clk_src.clkr,
	[OCMEMNOC_CLK_SRC] = &ocmemnoc_clk_src.clkr,
	[MMPLL0] = &mmpll0.clkr,
	[MMPLL0_VOTE] = &mmpll0_vote,
	[MMPLL1] = &mmpll1.clkr,
	[MMPLL1_VOTE] = &mmpll1_vote,
	[MMPLL2] = &mmpll2.clkr,
	[MMPLL3] = &mmpll3.clkr,
	[CSI0_CLK_SRC] = &csi0_clk_src.clkr,
	[CSI1_CLK_SRC] = &csi1_clk_src.clkr,
	[CSI2_CLK_SRC] = &csi2_clk_src.clkr,
	[CSI3_CLK_SRC] = &csi3_clk_src.clkr,
	[VFE0_CLK_SRC] = &vfe0_clk_src.clkr,
	[VFE1_CLK_SRC] = &vfe1_clk_src.clkr,
	[MDP_CLK_SRC] = &mdp_clk_src.clkr,
	[JPEG0_CLK_SRC] = &jpeg0_clk_src.clkr,
	[JPEG1_CLK_SRC] = &jpeg1_clk_src.clkr,
	[JPEG2_CLK_SRC] = &jpeg2_clk_src.clkr,
	[PCLK0_CLK_SRC] = &pclk0_clk_src.clkr,
	[PCLK1_CLK_SRC] = &pclk1_clk_src.clkr,
	[VCODEC0_CLK_SRC] = &vcodec0_clk_src.clkr,
	[CCI_CLK_SRC] = &cci_clk_src.clkr,
	[CAMSS_GP0_CLK_SRC] = &camss_gp0_clk_src.clkr,
	[CAMSS_GP1_CLK_SRC] = &camss_gp1_clk_src.clkr,
	[MCLK0_CLK_SRC] = &mclk0_clk_src.clkr,
	[MCLK1_CLK_SRC] = &mclk1_clk_src.clkr,
	[MCLK2_CLK_SRC] = &mclk2_clk_src.clkr,
	[MCLK3_CLK_SRC] = &mclk3_clk_src.clkr,
	[CSI0PHYTIMER_CLK_SRC] = &csi0phytimer_clk_src.clkr,
	[CSI1PHYTIMER_CLK_SRC] = &csi1phytimer_clk_src.clkr,
	[CSI2PHYTIMER_CLK_SRC] = &csi2phytimer_clk_src.clkr,
	[CPP_CLK_SRC] = &cpp_clk_src.clkr,
	[BYTE0_CLK_SRC] = &byte0_clk_src.clkr,
	[BYTE1_CLK_SRC] = &byte1_clk_src.clkr,
	[EDPAUX_CLK_SRC] = &edpaux_clk_src.clkr,
	[EDPLINK_CLK_SRC] = &edplink_clk_src.clkr,
	[EDPPIXEL_CLK_SRC] = &edppixel_clk_src.clkr,
	[ESC0_CLK_SRC] = &esc0_clk_src.clkr,
	[ESC1_CLK_SRC] = &esc1_clk_src.clkr,
	[EXTPCLK_CLK_SRC] = &extpclk_clk_src.clkr,
	[HDMI_CLK_SRC] = &hdmi_clk_src.clkr,
	[VSYNC_CLK_SRC] = &vsync_clk_src.clkr,
	[CAMSS_CCI_CCI_AHB_CLK] = &camss_cci_cci_ahb_clk.clkr,
	[CAMSS_CCI_CCI_CLK] = &camss_cci_cci_clk.clkr,
	[CAMSS_CSI0_AHB_CLK] = &camss_csi0_ahb_clk.clkr,
	[CAMSS_CSI0_CLK] = &camss_csi0_clk.clkr,
	[CAMSS_CSI0PHY_CLK] = &camss_csi0phy_clk.clkr,
	[CAMSS_CSI0PIX_CLK] = &camss_csi0pix_clk.clkr,
	[CAMSS_CSI0RDI_CLK] = &camss_csi0rdi_clk.clkr,
	[CAMSS_CSI1_AHB_CLK] = &camss_csi1_ahb_clk.clkr,
	[CAMSS_CSI1_CLK] = &camss_csi1_clk.clkr,
	[CAMSS_CSI1PHY_CLK] = &camss_csi1phy_clk.clkr,
	[CAMSS_CSI1PIX_CLK] = &camss_csi1pix_clk.clkr,
	[CAMSS_CSI1RDI_CLK] = &camss_csi1rdi_clk.clkr,
	[CAMSS_CSI2_AHB_CLK] = &camss_csi2_ahb_clk.clkr,
	[CAMSS_CSI2_CLK] = &camss_csi2_clk.clkr,
	[CAMSS_CSI2PHY_CLK] = &camss_csi2phy_clk.clkr,
	[CAMSS_CSI2PIX_CLK] = &camss_csi2pix_clk.clkr,
	[CAMSS_CSI2RDI_CLK] = &camss_csi2rdi_clk.clkr,
	[CAMSS_CSI3_AHB_CLK] = &camss_csi3_ahb_clk.clkr,
	[CAMSS_CSI3_CLK] = &camss_csi3_clk.clkr,
	[CAMSS_CSI3PHY_CLK] = &camss_csi3phy_clk.clkr,
	[CAMSS_CSI3PIX_CLK] = &camss_csi3pix_clk.clkr,
	[CAMSS_CSI3RDI_CLK] = &camss_csi3rdi_clk.clkr,
	[CAMSS_CSI_VFE0_CLK] = &camss_csi_vfe0_clk.clkr,
	[CAMSS_CSI_VFE1_CLK] = &camss_csi_vfe1_clk.clkr,
	[CAMSS_GP0_CLK] = &camss_gp0_clk.clkr,
	[CAMSS_GP1_CLK] = &camss_gp1_clk.clkr,
	[CAMSS_ISPIF_AHB_CLK] = &camss_ispif_ahb_clk.clkr,
	[CAMSS_JPEG_JPEG0_CLK] = &camss_jpeg_jpeg0_clk.clkr,
	[CAMSS_JPEG_JPEG1_CLK] = &camss_jpeg_jpeg1_clk.clkr,
	[CAMSS_JPEG_JPEG2_CLK] = &camss_jpeg_jpeg2_clk.clkr,
	[CAMSS_JPEG_JPEG_AHB_CLK] = &camss_jpeg_jpeg_ahb_clk.clkr,
	[CAMSS_JPEG_JPEG_AXI_CLK] = &camss_jpeg_jpeg_axi_clk.clkr,
	[CAMSS_JPEG_JPEG_OCMEMNOC_CLK] = &camss_jpeg_jpeg_ocmemnoc_clk.clkr,
	[CAMSS_MCLK0_CLK] = &camss_mclk0_clk.clkr,
	[CAMSS_MCLK1_CLK] = &camss_mclk1_clk.clkr,
	[CAMSS_MCLK2_CLK] = &camss_mclk2_clk.clkr,
	[CAMSS_MCLK3_CLK] = &camss_mclk3_clk.clkr,
	[CAMSS_MICRO_AHB_CLK] = &camss_micro_ahb_clk.clkr,
	[CAMSS_PHY0_CSI0PHYTIMER_CLK] = &camss_phy0_csi0phytimer_clk.clkr,
	[CAMSS_PHY1_CSI1PHYTIMER_CLK] = &camss_phy1_csi1phytimer_clk.clkr,
	[CAMSS_PHY2_CSI2PHYTIMER_CLK] = &camss_phy2_csi2phytimer_clk.clkr,
	[CAMSS_TOP_AHB_CLK] = &camss_top_ahb_clk.clkr,
	[CAMSS_VFE_CPP_AHB_CLK] = &camss_vfe_cpp_ahb_clk.clkr,
	[CAMSS_VFE_CPP_CLK] = &camss_vfe_cpp_clk.clkr,
	[CAMSS_VFE_VFE0_CLK] = &camss_vfe_vfe0_clk.clkr,
	[CAMSS_VFE_VFE1_CLK] = &camss_vfe_vfe1_clk.clkr,
	[CAMSS_VFE_VFE_AHB_CLK] = &camss_vfe_vfe_ahb_clk.clkr,
	[CAMSS_VFE_VFE_AXI_CLK] = &camss_vfe_vfe_axi_clk.clkr,
	[CAMSS_VFE_VFE_OCMEMNOC_CLK] = &camss_vfe_vfe_ocmemnoc_clk.clkr,
	[MDSS_AHB_CLK] = &mdss_ahb_clk.clkr,
	[MDSS_AXI_CLK] = &mdss_axi_clk.clkr,
	[MDSS_BYTE0_CLK] = &mdss_byte0_clk.clkr,
	[MDSS_BYTE1_CLK] = &mdss_byte1_clk.clkr,
	[MDSS_EDPAUX_CLK] = &mdss_edpaux_clk.clkr,
	[MDSS_EDPLINK_CLK] = &mdss_edplink_clk.clkr,
	[MDSS_EDPPIXEL_CLK] = &mdss_edppixel_clk.clkr,
	[MDSS_ESC0_CLK] = &mdss_esc0_clk.clkr,
	[MDSS_ESC1_CLK] = &mdss_esc1_clk.clkr,
	[MDSS_EXTPCLK_CLK] = &mdss_extpclk_clk.clkr,
	[MDSS_HDMI_AHB_CLK] = &mdss_hdmi_ahb_clk.clkr,
	[MDSS_HDMI_CLK] = &mdss_hdmi_clk.clkr,
	[MDSS_MDP_CLK] = &mdss_mdp_clk.clkr,
	[MDSS_MDP_LUT_CLK] = &mdss_mdp_lut_clk.clkr,
	[MDSS_PCLK0_CLK] = &mdss_pclk0_clk.clkr,
	[MDSS_PCLK1_CLK] = &mdss_pclk1_clk.clkr,
	[MDSS_VSYNC_CLK] = &mdss_vsync_clk.clkr,
	[MMSS_MISC_AHB_CLK] = &mmss_misc_ahb_clk.clkr,
	[MMSS_MMSSNOC_AHB_CLK] = &mmss_mmssnoc_ahb_clk.clkr,
	[MMSS_MMSSNOC_BTO_AHB_CLK] = &mmss_mmssnoc_bto_ahb_clk.clkr,
	[MMSS_MMSSNOC_AXI_CLK] = &mmss_mmssnoc_axi_clk.clkr,
	[MMSS_S0_AXI_CLK] = &mmss_s0_axi_clk.clkr,
	[OCMEMCX_AHB_CLK] = &ocmemcx_ahb_clk.clkr,
	[OCMEMCX_OCMEMNOC_CLK] = &ocmemcx_ocmemnoc_clk.clkr,
	[OCMEMNOC_CLK] = &ocmemnoc_clk.clkr,
	[OXILI_GFX3D_CLK] = &oxili_gfx3d_clk.clkr,
	[OXILICX_AHB_CLK] = &oxilicx_ahb_clk.clkr,
	[OXILICX_AXI_CLK] = &oxilicx_axi_clk.clkr,
	[VENUS0_AHB_CLK] = &venus0_ahb_clk.clkr,
	[VENUS0_AXI_CLK] = &venus0_axi_clk.clkr,
	[VENUS0_OCMEMNOC_CLK] = &venus0_ocmemnoc_clk.clkr,
	[VENUS0_VCODEC0_CLK] = &venus0_vcodec0_clk.clkr,
};

static const struct qcom_reset_map mmcc_msm8974_resets[] = {
	[SPDM_RESET] = { 0x0200 },
	[SPDM_RM_RESET] = { 0x0300 },
	[VENUS0_RESET] = { 0x1020 },
	[MDSS_RESET] = { 0x2300 },
	[CAMSS_PHY0_RESET] = { 0x3020 },
	[CAMSS_PHY1_RESET] = { 0x3050 },
	[CAMSS_PHY2_RESET] = { 0x3080 },
	[CAMSS_CSI0_RESET] = { 0x30b0 },
	[CAMSS_CSI0PHY_RESET] = { 0x30c0 },
	[CAMSS_CSI0RDI_RESET] = { 0x30d0 },
	[CAMSS_CSI0PIX_RESET] = { 0x30e0 },
	[CAMSS_CSI1_RESET] = { 0x3120 },
	[CAMSS_CSI1PHY_RESET] = { 0x3130 },
	[CAMSS_CSI1RDI_RESET] = { 0x3140 },
	[CAMSS_CSI1PIX_RESET] = { 0x3150 },
	[CAMSS_CSI2_RESET] = { 0x3180 },
	[CAMSS_CSI2PHY_RESET] = { 0x3190 },
	[CAMSS_CSI2RDI_RESET] = { 0x31a0 },
	[CAMSS_CSI2PIX_RESET] = { 0x31b0 },
	[CAMSS_CSI3_RESET] = { 0x31e0 },
	[CAMSS_CSI3PHY_RESET] = { 0x31f0 },
	[CAMSS_CSI3RDI_RESET] = { 0x3200 },
	[CAMSS_CSI3PIX_RESET] = { 0x3210 },
	[CAMSS_ISPIF_RESET] = { 0x3220 },
	[CAMSS_CCI_RESET] = { 0x3340 },
	[CAMSS_MCLK0_RESET] = { 0x3380 },
	[CAMSS_MCLK1_RESET] = { 0x33b0 },
	[CAMSS_MCLK2_RESET] = { 0x33e0 },
	[CAMSS_MCLK3_RESET] = { 0x3410 },
	[CAMSS_GP0_RESET] = { 0x3440 },
	[CAMSS_GP1_RESET] = { 0x3470 },
	[CAMSS_TOP_RESET] = { 0x3480 },
	[CAMSS_MICRO_RESET] = { 0x3490 },
	[CAMSS_JPEG_RESET] = { 0x35a0 },
	[CAMSS_VFE_RESET] = { 0x36a0 },
	[CAMSS_CSI_VFE0_RESET] = { 0x3700 },
	[CAMSS_CSI_VFE1_RESET] = { 0x3710 },
	[OXILI_RESET] = { 0x4020 },
	[OXILICX_RESET] = { 0x4030 },
	[OCMEMCX_RESET] = { 0x4050 },
	[MMSS_RBCRP_RESET] = { 0x4080 },
	[MMSSNOCAHB_RESET] = { 0x5020 },
	[MMSSNOCAXI_RESET] = { 0x5060 },
	[OCMEMNOC_RESET] = { 0x50b0 },
};

static struct gdsc *mmcc_msm8974_gdscs[] = {
	[VENUS0_GDSC] = &venus0_gdsc,
	[MDSS_GDSC] = &mdss_gdsc,
	[CAMSS_JPEG_GDSC] = &camss_jpeg_gdsc,
	[CAMSS_VFE_GDSC] = &camss_vfe_gdsc,
	[OXILI_GDSC] = &oxili_gdsc,
	[OXILICX_GDSC] = &oxilicx_gdsc,
};

static const struct regmap_config mmcc_msm8974_regmap_config = {
	.reg_bits	= 32,
	.reg_stride	= 4,
	.val_bits	= 32,
	.max_register	= 0x5104,
	.fast_io	= true,
};

static const struct qcom_cc_desc mmcc_msm8974_desc = {
	.config = &mmcc_msm8974_regmap_config,
	.clks = mmcc_msm8974_clocks,
	.num_clks = ARRAY_SIZE(mmcc_msm8974_clocks),
	.resets = mmcc_msm8974_resets,
	.num_resets = ARRAY_SIZE(mmcc_msm8974_resets),
	.gdscs = mmcc_msm8974_gdscs,
	.num_gdscs = ARRAY_SIZE(mmcc_msm8974_gdscs),
};

static const struct of_device_id mmcc_msm8974_match_table[] = {
	{ .compatible = "qcom,mmcc-msm8226", .data = &mmcc_msm8226_desc },
	{ .compatible = "qcom,mmcc-msm8974", .data = &mmcc_msm8974_desc },
	{ }
};
MODULE_DEVICE_TABLE(of, mmcc_msm8974_match_table);

static void msm8226_clock_override(void)
{
	mmss_axi_clk_src.freq_tbl = ftbl_mmss_axi_clk_msm8226;
	vfe0_clk_src.freq_tbl = ftbl_camss_vfe_vfe0_clk_msm8226;
	mdp_clk_src.freq_tbl = ftbl_mdss_mdp_clk_msm8226;
	vcodec0_clk_src.freq_tbl = ftbl_venus0_vcodec0_clk_msm8226;
	mclk0_clk_src.freq_tbl = ftbl_camss_mclk0_3_clk_msm8226;
	mclk1_clk_src.freq_tbl = ftbl_camss_mclk0_3_clk_msm8226;
	cpp_clk_src.freq_tbl = ftbl_camss_vfe_cpp_clk_msm8226;
}

static int mmcc_msm8974_probe(struct platform_device *pdev)
{
	struct regmap *regmap;
	const struct qcom_cc_desc *desc;

	desc = of_device_get_match_data(&pdev->dev);
	if (!desc)
		return -EINVAL;

	regmap = qcom_cc_map(pdev, desc);
	if (IS_ERR(regmap))
		return PTR_ERR(regmap);

	if (desc == &mmcc_msm8974_desc) {
		clk_pll_configure_sr_hpm_lp(&mmpll1, regmap, &mmpll1_config, true);
		clk_pll_configure_sr_hpm_lp(&mmpll3, regmap, &mmpll3_config, false);
	} else {
		msm8226_clock_override();
	}

	return qcom_cc_really_probe(pdev, desc, regmap);
}

static struct platform_driver mmcc_msm8974_driver = {
	.probe		= mmcc_msm8974_probe,
	.driver		= {
		.name	= "mmcc-msm8974",
		.of_match_table = mmcc_msm8974_match_table,
	},
};
module_platform_driver(mmcc_msm8974_driver);

MODULE_DESCRIPTION("QCOM MMCC MSM8974 Driver");
MODULE_LICENSE("GPL v2");
MODULE_ALIAS("platform:mmcc-msm8974");<|MERGE_RESOLUTION|>--- conflicted
+++ resolved
@@ -482,13 +482,8 @@
 	.freq_tbl = ftbl_mdss_mdp_clk,
 	.clkr.hw.init = &(struct clk_init_data){
 		.name = "mdp_clk_src",
-<<<<<<< HEAD
-		.parent_names = mmcc_xo_mmpll0_dsi_hdmi_gpll0,
-		.num_parents = 6,
-=======
 		.parent_data = mmcc_xo_mmpll0_dsi_hdmi_gpll0,
 		.num_parents = ARRAY_SIZE(mmcc_xo_mmpll0_dsi_hdmi_gpll0),
->>>>>>> 98817289
 		.ops = &clk_rcg2_shared_ops,
 	},
 };
@@ -2198,13 +2193,8 @@
 		.enable_mask = BIT(0),
 		.hw.init = &(struct clk_init_data){
 			.name = "ocmemcx_ocmemnoc_clk",
-<<<<<<< HEAD
-			.parent_names = (const char *[]){
-				"ocmemnoc_clk_src",
-=======
 			.parent_hws = (const struct clk_hw*[]){
 				&ocmemnoc_clk_src.clkr.hw
->>>>>>> 98817289
 			},
 			.num_parents = 1,
 			.flags = CLK_SET_RATE_PARENT,
