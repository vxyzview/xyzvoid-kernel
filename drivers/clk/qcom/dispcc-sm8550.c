// SPDX-License-Identifier: GPL-2.0-only
/*
 * Copyright (c) 2021, The Linux Foundation. All rights reserved.
 * Copyright (c) 2023, Linaro Ltd.
 */

#include <linux/clk.h>
#include <linux/clk-provider.h>
#include <linux/err.h>
#include <linux/kernel.h>
#include <linux/module.h>
#include <linux/of.h>
#include <linux/platform_device.h>
#include <linux/regmap.h>
#include <linux/pm_runtime.h>

#include <dt-bindings/clock/qcom,sm8550-dispcc.h>

#include "common.h"
#include "clk-alpha-pll.h"
#include "clk-branch.h"
#include "clk-pll.h"
#include "clk-rcg.h"
#include "clk-regmap.h"
#include "clk-regmap-divider.h"
#include "clk-regmap-mux.h"
#include "reset.h"
#include "gdsc.h"

/* Need to match the order of clocks in DT binding */
enum {
	DT_BI_TCXO,
	DT_BI_TCXO_AO,
	DT_AHB_CLK,
	DT_SLEEP_CLK,

	DT_DSI0_PHY_PLL_OUT_BYTECLK,
	DT_DSI0_PHY_PLL_OUT_DSICLK,
	DT_DSI1_PHY_PLL_OUT_BYTECLK,
	DT_DSI1_PHY_PLL_OUT_DSICLK,

	DT_DP0_PHY_PLL_LINK_CLK,
	DT_DP0_PHY_PLL_VCO_DIV_CLK,
	DT_DP1_PHY_PLL_LINK_CLK,
	DT_DP1_PHY_PLL_VCO_DIV_CLK,
	DT_DP2_PHY_PLL_LINK_CLK,
	DT_DP2_PHY_PLL_VCO_DIV_CLK,
	DT_DP3_PHY_PLL_LINK_CLK,
	DT_DP3_PHY_PLL_VCO_DIV_CLK,
};

#define DISP_CC_MISC_CMD	0xF000

enum {
	P_BI_TCXO,
	P_DISP_CC_PLL0_OUT_MAIN,
	P_DISP_CC_PLL1_OUT_EVEN,
	P_DISP_CC_PLL1_OUT_MAIN,
	P_DP0_PHY_PLL_LINK_CLK,
	P_DP0_PHY_PLL_VCO_DIV_CLK,
	P_DP1_PHY_PLL_LINK_CLK,
	P_DP1_PHY_PLL_VCO_DIV_CLK,
	P_DP2_PHY_PLL_LINK_CLK,
	P_DP2_PHY_PLL_VCO_DIV_CLK,
	P_DP3_PHY_PLL_LINK_CLK,
	P_DP3_PHY_PLL_VCO_DIV_CLK,
	P_DSI0_PHY_PLL_OUT_BYTECLK,
	P_DSI0_PHY_PLL_OUT_DSICLK,
	P_DSI1_PHY_PLL_OUT_BYTECLK,
	P_DSI1_PHY_PLL_OUT_DSICLK,
	P_SLEEP_CLK,
};

static struct pll_vco lucid_ole_vco[] = {
	{ 249600000, 2000000000, 0 },
};

static struct alpha_pll_config disp_cc_pll0_config = {
	.l = 0xd,
	.alpha = 0x6492,
	.config_ctl_val = 0x20485699,
	.config_ctl_hi_val = 0x00182261,
	.config_ctl_hi1_val = 0x82aa299c,
	.test_ctl_val = 0x00000000,
	.test_ctl_hi_val = 0x00000003,
	.test_ctl_hi1_val = 0x00009000,
	.test_ctl_hi2_val = 0x00000034,
	.user_ctl_val = 0x00000000,
	.user_ctl_hi_val = 0x00000005,
};

static struct clk_alpha_pll disp_cc_pll0 = {
	.offset = 0x0,
	.vco_table = lucid_ole_vco,
	.num_vco = ARRAY_SIZE(lucid_ole_vco),
	.regs = clk_alpha_pll_regs[CLK_ALPHA_PLL_TYPE_LUCID_OLE],
	.clkr = {
		.hw.init = &(const struct clk_init_data) {
			.name = "disp_cc_pll0",
			.parent_data = &(const struct clk_parent_data) {
				.index = DT_BI_TCXO,
			},
			.num_parents = 1,
			.ops = &clk_alpha_pll_reset_lucid_ole_ops,
		},
	},
};

static struct alpha_pll_config disp_cc_pll1_config = {
	.l = 0x1f,
	.alpha = 0x4000,
	.config_ctl_val = 0x20485699,
	.config_ctl_hi_val = 0x00182261,
	.config_ctl_hi1_val = 0x82aa299c,
	.test_ctl_val = 0x00000000,
	.test_ctl_hi_val = 0x00000003,
	.test_ctl_hi1_val = 0x00009000,
	.test_ctl_hi2_val = 0x00000034,
	.user_ctl_val = 0x00000000,
	.user_ctl_hi_val = 0x00000005,
};

static struct clk_alpha_pll disp_cc_pll1 = {
	.offset = 0x1000,
	.vco_table = lucid_ole_vco,
	.num_vco = ARRAY_SIZE(lucid_ole_vco),
	.regs = clk_alpha_pll_regs[CLK_ALPHA_PLL_TYPE_LUCID_OLE],
	.clkr = {
		.hw.init = &(const struct clk_init_data) {
			.name = "disp_cc_pll1",
			.parent_data = &(const struct clk_parent_data) {
				.index = DT_BI_TCXO,
			},
			.num_parents = 1,
			.ops = &clk_alpha_pll_reset_lucid_ole_ops,
		},
	},
};

static const struct parent_map disp_cc_parent_map_0[] = {
	{ P_BI_TCXO, 0 },
};

static const struct clk_parent_data disp_cc_parent_data_0[] = {
	{ .index = DT_BI_TCXO },
};

static const struct clk_parent_data disp_cc_parent_data_0_ao[] = {
	{ .index = DT_BI_TCXO_AO },
};

static const struct parent_map disp_cc_parent_map_1[] = {
	{ P_BI_TCXO, 0 },
	{ P_DP3_PHY_PLL_VCO_DIV_CLK, 3 },
	{ P_DP1_PHY_PLL_VCO_DIV_CLK, 4 },
	{ P_DP2_PHY_PLL_VCO_DIV_CLK, 6 },
};

static const struct clk_parent_data disp_cc_parent_data_1[] = {
	{ .index = DT_BI_TCXO },
	{ .index = DT_DP3_PHY_PLL_VCO_DIV_CLK },
	{ .index = DT_DP1_PHY_PLL_VCO_DIV_CLK },
	{ .index = DT_DP2_PHY_PLL_VCO_DIV_CLK },
};

static const struct parent_map disp_cc_parent_map_2[] = {
	{ P_BI_TCXO, 0 },
	{ P_DSI0_PHY_PLL_OUT_DSICLK, 1 },
	{ P_DSI0_PHY_PLL_OUT_BYTECLK, 2 },
	{ P_DSI1_PHY_PLL_OUT_DSICLK, 3 },
	{ P_DSI1_PHY_PLL_OUT_BYTECLK, 4 },
};

static const struct clk_parent_data disp_cc_parent_data_2[] = {
	{ .index = DT_BI_TCXO },
	{ .index = DT_DSI0_PHY_PLL_OUT_DSICLK },
	{ .index = DT_DSI0_PHY_PLL_OUT_BYTECLK },
	{ .index = DT_DSI1_PHY_PLL_OUT_DSICLK },
	{ .index = DT_DSI1_PHY_PLL_OUT_BYTECLK },
};

static const struct parent_map disp_cc_parent_map_3[] = {
	{ P_BI_TCXO, 0 },
	{ P_DP1_PHY_PLL_LINK_CLK, 2 },
	{ P_DP2_PHY_PLL_LINK_CLK, 3 },
	{ P_DP3_PHY_PLL_LINK_CLK, 4 },
};

static const struct clk_parent_data disp_cc_parent_data_3[] = {
	{ .index = DT_BI_TCXO },
	{ .index = DT_DP1_PHY_PLL_LINK_CLK },
	{ .index = DT_DP2_PHY_PLL_LINK_CLK },
	{ .index = DT_DP3_PHY_PLL_LINK_CLK },
};

static const struct parent_map disp_cc_parent_map_4[] = {
	{ P_BI_TCXO, 0 },
	{ P_DP0_PHY_PLL_LINK_CLK, 1 },
	{ P_DP0_PHY_PLL_VCO_DIV_CLK, 2 },
	{ P_DP3_PHY_PLL_VCO_DIV_CLK, 3 },
	{ P_DP1_PHY_PLL_VCO_DIV_CLK, 4 },
	{ P_DP2_PHY_PLL_VCO_DIV_CLK, 6 },
};

static const struct clk_parent_data disp_cc_parent_data_4[] = {
	{ .index = DT_BI_TCXO },
	{ .index = DT_DP0_PHY_PLL_LINK_CLK },
	{ .index = DT_DP0_PHY_PLL_VCO_DIV_CLK },
	{ .index = DT_DP3_PHY_PLL_VCO_DIV_CLK },
	{ .index = DT_DP1_PHY_PLL_VCO_DIV_CLK },
	{ .index = DT_DP2_PHY_PLL_VCO_DIV_CLK },
};

static const struct parent_map disp_cc_parent_map_5[] = {
	{ P_BI_TCXO, 0 },
	{ P_DSI0_PHY_PLL_OUT_BYTECLK, 2 },
	{ P_DSI1_PHY_PLL_OUT_BYTECLK, 4 },
};

static const struct clk_parent_data disp_cc_parent_data_5[] = {
	{ .index = DT_BI_TCXO },
	{ .index = DT_DSI0_PHY_PLL_OUT_BYTECLK },
	{ .index = DT_DSI1_PHY_PLL_OUT_BYTECLK },
};

static const struct parent_map disp_cc_parent_map_6[] = {
	{ P_BI_TCXO, 0 },
	{ P_DISP_CC_PLL1_OUT_MAIN, 4 },
	{ P_DISP_CC_PLL1_OUT_EVEN, 6 },
};

static const struct clk_parent_data disp_cc_parent_data_6[] = {
	{ .index = DT_BI_TCXO },
	{ .hw = &disp_cc_pll1.clkr.hw },
	{ .hw = &disp_cc_pll1.clkr.hw },
};

static const struct parent_map disp_cc_parent_map_7[] = {
	{ P_BI_TCXO, 0 },
	{ P_DP0_PHY_PLL_LINK_CLK, 1 },
	{ P_DP1_PHY_PLL_LINK_CLK, 2 },
	{ P_DP2_PHY_PLL_LINK_CLK, 3 },
	{ P_DP3_PHY_PLL_LINK_CLK, 4 },
};

static const struct clk_parent_data disp_cc_parent_data_7[] = {
	{ .index = DT_BI_TCXO },
	{ .index = DT_DP0_PHY_PLL_LINK_CLK },
	{ .index = DT_DP1_PHY_PLL_LINK_CLK },
	{ .index = DT_DP2_PHY_PLL_LINK_CLK },
	{ .index = DT_DP3_PHY_PLL_LINK_CLK },
};

static const struct parent_map disp_cc_parent_map_8[] = {
	{ P_BI_TCXO, 0 },
	{ P_DISP_CC_PLL0_OUT_MAIN, 1 },
	{ P_DISP_CC_PLL1_OUT_MAIN, 4 },
	{ P_DISP_CC_PLL1_OUT_EVEN, 6 },
};

static const struct clk_parent_data disp_cc_parent_data_8[] = {
	{ .index = DT_BI_TCXO },
	{ .hw = &disp_cc_pll0.clkr.hw },
	{ .hw = &disp_cc_pll1.clkr.hw },
	{ .hw = &disp_cc_pll1.clkr.hw },
};

static const struct parent_map disp_cc_parent_map_9[] = {
	{ P_SLEEP_CLK, 0 },
};

static const struct clk_parent_data disp_cc_parent_data_9[] = {
	{ .index = DT_SLEEP_CLK },
};

static const struct freq_tbl ftbl_disp_cc_mdss_ahb_clk_src[] = {
	F(19200000, P_BI_TCXO, 1, 0, 0),
	F(37500000, P_DISP_CC_PLL1_OUT_MAIN, 16, 0, 0),
	F(75000000, P_DISP_CC_PLL1_OUT_MAIN, 8, 0, 0),
	{ }
};

static struct clk_rcg2 disp_cc_mdss_ahb_clk_src = {
	.cmd_rcgr = 0x82e8,
	.mnd_width = 0,
	.hid_width = 5,
	.parent_map = disp_cc_parent_map_6,
	.freq_tbl = ftbl_disp_cc_mdss_ahb_clk_src,
	.clkr.hw.init = &(const struct clk_init_data) {
		.name = "disp_cc_mdss_ahb_clk_src",
		.parent_data = disp_cc_parent_data_6,
		.num_parents = ARRAY_SIZE(disp_cc_parent_data_6),
		.flags = CLK_SET_RATE_PARENT,
		.ops = &clk_rcg2_shared_ops,
	},
};

static const struct freq_tbl ftbl_disp_cc_mdss_byte0_clk_src[] = {
	F(19200000, P_BI_TCXO, 1, 0, 0),
	{ }
};

static struct clk_rcg2 disp_cc_mdss_byte0_clk_src = {
	.cmd_rcgr = 0x8108,
	.mnd_width = 0,
	.hid_width = 5,
	.parent_map = disp_cc_parent_map_2,
	.freq_tbl = ftbl_disp_cc_mdss_byte0_clk_src,
	.clkr.hw.init = &(const struct clk_init_data) {
		.name = "disp_cc_mdss_byte0_clk_src",
		.parent_data = disp_cc_parent_data_2,
		.num_parents = ARRAY_SIZE(disp_cc_parent_data_2),
		.flags = CLK_SET_RATE_PARENT,
		.ops = &clk_byte2_ops,
	},
};

static struct clk_rcg2 disp_cc_mdss_byte1_clk_src = {
	.cmd_rcgr = 0x8124,
	.mnd_width = 0,
	.hid_width = 5,
	.parent_map = disp_cc_parent_map_2,
	.freq_tbl = ftbl_disp_cc_mdss_byte0_clk_src,
	.clkr.hw.init = &(const struct clk_init_data) {
		.name = "disp_cc_mdss_byte1_clk_src",
		.parent_data = disp_cc_parent_data_2,
		.num_parents = ARRAY_SIZE(disp_cc_parent_data_2),
		.flags = CLK_SET_RATE_PARENT,
		.ops = &clk_byte2_ops,
	},
};

static struct clk_rcg2 disp_cc_mdss_dptx0_aux_clk_src = {
	.cmd_rcgr = 0x81bc,
	.mnd_width = 0,
	.hid_width = 5,
	.parent_map = disp_cc_parent_map_0,
	.freq_tbl = ftbl_disp_cc_mdss_byte0_clk_src,
	.clkr.hw.init = &(const struct clk_init_data) {
		.name = "disp_cc_mdss_dptx0_aux_clk_src",
		.parent_data = disp_cc_parent_data_0,
		.num_parents = ARRAY_SIZE(disp_cc_parent_data_0),
		.flags = CLK_SET_RATE_PARENT,
		.ops = &clk_rcg2_ops,
	},
};

static struct clk_rcg2 disp_cc_mdss_dptx0_link_clk_src = {
	.cmd_rcgr = 0x8170,
	.mnd_width = 0,
	.hid_width = 5,
	.parent_map = disp_cc_parent_map_7,
<<<<<<< HEAD
	.clkr.hw.init = &(struct clk_init_data) {
=======
	.clkr.hw.init = &(const struct clk_init_data) {
>>>>>>> a6ad5510
		.name = "disp_cc_mdss_dptx0_link_clk_src",
		.parent_data = disp_cc_parent_data_7,
		.num_parents = ARRAY_SIZE(disp_cc_parent_data_7),
		.flags = CLK_SET_RATE_PARENT,
		.ops = &clk_byte2_ops,
	},
};

static struct clk_rcg2 disp_cc_mdss_dptx0_pixel0_clk_src = {
	.cmd_rcgr = 0x818c,
	.mnd_width = 16,
	.hid_width = 5,
	.parent_map = disp_cc_parent_map_4,
	.freq_tbl = ftbl_disp_cc_mdss_byte0_clk_src,
	.clkr.hw.init = &(const struct clk_init_data) {
		.name = "disp_cc_mdss_dptx0_pixel0_clk_src",
		.parent_data = disp_cc_parent_data_4,
		.num_parents = ARRAY_SIZE(disp_cc_parent_data_4),
		.flags = CLK_SET_RATE_PARENT,
		.ops = &clk_dp_ops,
	},
};

static struct clk_rcg2 disp_cc_mdss_dptx0_pixel1_clk_src = {
	.cmd_rcgr = 0x81a4,
	.mnd_width = 16,
	.hid_width = 5,
	.parent_map = disp_cc_parent_map_4,
	.freq_tbl = ftbl_disp_cc_mdss_byte0_clk_src,
	.clkr.hw.init = &(const struct clk_init_data) {
		.name = "disp_cc_mdss_dptx0_pixel1_clk_src",
		.parent_data = disp_cc_parent_data_4,
		.num_parents = ARRAY_SIZE(disp_cc_parent_data_4),
		.flags = CLK_SET_RATE_PARENT,
		.ops = &clk_dp_ops,
	},
};

static struct clk_rcg2 disp_cc_mdss_dptx1_aux_clk_src = {
	.cmd_rcgr = 0x8220,
	.mnd_width = 0,
	.hid_width = 5,
	.parent_map = disp_cc_parent_map_0,
	.freq_tbl = ftbl_disp_cc_mdss_byte0_clk_src,
	.clkr.hw.init = &(const struct clk_init_data) {
		.name = "disp_cc_mdss_dptx1_aux_clk_src",
		.parent_data = disp_cc_parent_data_0,
		.num_parents = ARRAY_SIZE(disp_cc_parent_data_0),
		.flags = CLK_SET_RATE_PARENT,
		.ops = &clk_rcg2_ops,
	},
};

static struct clk_rcg2 disp_cc_mdss_dptx1_link_clk_src = {
	.cmd_rcgr = 0x8204,
	.mnd_width = 0,
	.hid_width = 5,
	.parent_map = disp_cc_parent_map_3,
<<<<<<< HEAD
	.clkr.hw.init = &(struct clk_init_data) {
=======
	.clkr.hw.init = &(const struct clk_init_data) {
>>>>>>> a6ad5510
		.name = "disp_cc_mdss_dptx1_link_clk_src",
		.parent_data = disp_cc_parent_data_3,
		.num_parents = ARRAY_SIZE(disp_cc_parent_data_3),
		.flags = CLK_SET_RATE_PARENT,
		.ops = &clk_byte2_ops,
	},
};

static struct clk_rcg2 disp_cc_mdss_dptx1_pixel0_clk_src = {
	.cmd_rcgr = 0x81d4,
	.mnd_width = 16,
	.hid_width = 5,
	.parent_map = disp_cc_parent_map_1,
	.freq_tbl = ftbl_disp_cc_mdss_byte0_clk_src,
	.clkr.hw.init = &(const struct clk_init_data) {
		.name = "disp_cc_mdss_dptx1_pixel0_clk_src",
		.parent_data = disp_cc_parent_data_1,
		.num_parents = ARRAY_SIZE(disp_cc_parent_data_1),
		.flags = CLK_SET_RATE_PARENT,
		.ops = &clk_dp_ops,
	},
};

static struct clk_rcg2 disp_cc_mdss_dptx1_pixel1_clk_src = {
	.cmd_rcgr = 0x81ec,
	.mnd_width = 16,
	.hid_width = 5,
	.parent_map = disp_cc_parent_map_1,
	.freq_tbl = ftbl_disp_cc_mdss_byte0_clk_src,
	.clkr.hw.init = &(const struct clk_init_data) {
		.name = "disp_cc_mdss_dptx1_pixel1_clk_src",
		.parent_data = disp_cc_parent_data_1,
		.num_parents = ARRAY_SIZE(disp_cc_parent_data_1),
		.flags = CLK_SET_RATE_PARENT,
		.ops = &clk_dp_ops,
	},
};

static struct clk_rcg2 disp_cc_mdss_dptx2_aux_clk_src = {
	.cmd_rcgr = 0x8284,
	.mnd_width = 0,
	.hid_width = 5,
	.parent_map = disp_cc_parent_map_0,
	.freq_tbl = ftbl_disp_cc_mdss_byte0_clk_src,
	.clkr.hw.init = &(const struct clk_init_data) {
		.name = "disp_cc_mdss_dptx2_aux_clk_src",
		.parent_data = disp_cc_parent_data_0,
		.num_parents = ARRAY_SIZE(disp_cc_parent_data_0),
		.flags = CLK_SET_RATE_PARENT,
		.ops = &clk_rcg2_ops,
	},
};

static struct clk_rcg2 disp_cc_mdss_dptx2_link_clk_src = {
	.cmd_rcgr = 0x8238,
	.mnd_width = 0,
	.hid_width = 5,
	.parent_map = disp_cc_parent_map_3,
<<<<<<< HEAD
	.clkr.hw.init = &(struct clk_init_data) {
=======
	.clkr.hw.init = &(const struct clk_init_data) {
>>>>>>> a6ad5510
		.name = "disp_cc_mdss_dptx2_link_clk_src",
		.parent_data = disp_cc_parent_data_3,
		.num_parents = ARRAY_SIZE(disp_cc_parent_data_3),
		.flags = CLK_SET_RATE_PARENT,
		.ops = &clk_byte2_ops,
	},
};

static struct clk_rcg2 disp_cc_mdss_dptx2_pixel0_clk_src = {
	.cmd_rcgr = 0x8254,
	.mnd_width = 16,
	.hid_width = 5,
	.parent_map = disp_cc_parent_map_1,
	.freq_tbl = ftbl_disp_cc_mdss_byte0_clk_src,
	.clkr.hw.init = &(const struct clk_init_data) {
		.name = "disp_cc_mdss_dptx2_pixel0_clk_src",
		.parent_data = disp_cc_parent_data_1,
		.num_parents = ARRAY_SIZE(disp_cc_parent_data_1),
		.flags = CLK_SET_RATE_PARENT,
		.ops = &clk_dp_ops,
	},
};

static struct clk_rcg2 disp_cc_mdss_dptx2_pixel1_clk_src = {
	.cmd_rcgr = 0x826c,
	.mnd_width = 16,
	.hid_width = 5,
	.parent_map = disp_cc_parent_map_1,
	.freq_tbl = ftbl_disp_cc_mdss_byte0_clk_src,
	.clkr.hw.init = &(const struct clk_init_data) {
		.name = "disp_cc_mdss_dptx2_pixel1_clk_src",
		.parent_data = disp_cc_parent_data_1,
		.num_parents = ARRAY_SIZE(disp_cc_parent_data_1),
		.flags = CLK_SET_RATE_PARENT,
		.ops = &clk_dp_ops,
	},
};

static struct clk_rcg2 disp_cc_mdss_dptx3_aux_clk_src = {
	.cmd_rcgr = 0x82d0,
	.mnd_width = 0,
	.hid_width = 5,
	.parent_map = disp_cc_parent_map_0,
	.freq_tbl = ftbl_disp_cc_mdss_byte0_clk_src,
	.clkr.hw.init = &(const struct clk_init_data) {
		.name = "disp_cc_mdss_dptx3_aux_clk_src",
		.parent_data = disp_cc_parent_data_0,
		.num_parents = ARRAY_SIZE(disp_cc_parent_data_0),
		.flags = CLK_SET_RATE_PARENT,
		.ops = &clk_rcg2_ops,
	},
};

static struct clk_rcg2 disp_cc_mdss_dptx3_link_clk_src = {
	.cmd_rcgr = 0x82b4,
	.mnd_width = 0,
	.hid_width = 5,
	.parent_map = disp_cc_parent_map_3,
<<<<<<< HEAD
	.clkr.hw.init = &(struct clk_init_data) {
=======
	.clkr.hw.init = &(const struct clk_init_data) {
>>>>>>> a6ad5510
		.name = "disp_cc_mdss_dptx3_link_clk_src",
		.parent_data = disp_cc_parent_data_3,
		.num_parents = ARRAY_SIZE(disp_cc_parent_data_3),
		.flags = CLK_SET_RATE_PARENT,
		.ops = &clk_byte2_ops,
	},
};

static struct clk_rcg2 disp_cc_mdss_dptx3_pixel0_clk_src = {
	.cmd_rcgr = 0x829c,
	.mnd_width = 16,
	.hid_width = 5,
	.parent_map = disp_cc_parent_map_1,
	.freq_tbl = ftbl_disp_cc_mdss_byte0_clk_src,
	.clkr.hw.init = &(const struct clk_init_data) {
		.name = "disp_cc_mdss_dptx3_pixel0_clk_src",
		.parent_data = disp_cc_parent_data_1,
		.num_parents = ARRAY_SIZE(disp_cc_parent_data_1),
		.flags = CLK_SET_RATE_PARENT,
		.ops = &clk_dp_ops,
	},
};

static struct clk_rcg2 disp_cc_mdss_esc0_clk_src = {
	.cmd_rcgr = 0x8140,
	.mnd_width = 0,
	.hid_width = 5,
	.parent_map = disp_cc_parent_map_5,
	.freq_tbl = ftbl_disp_cc_mdss_byte0_clk_src,
	.clkr.hw.init = &(const struct clk_init_data) {
		.name = "disp_cc_mdss_esc0_clk_src",
		.parent_data = disp_cc_parent_data_5,
		.num_parents = ARRAY_SIZE(disp_cc_parent_data_5),
		.flags = CLK_SET_RATE_PARENT,
		.ops = &clk_rcg2_shared_ops,
	},
};

static struct clk_rcg2 disp_cc_mdss_esc1_clk_src = {
	.cmd_rcgr = 0x8158,
	.mnd_width = 0,
	.hid_width = 5,
	.parent_map = disp_cc_parent_map_5,
	.freq_tbl = ftbl_disp_cc_mdss_byte0_clk_src,
	.clkr.hw.init = &(const struct clk_init_data) {
		.name = "disp_cc_mdss_esc1_clk_src",
		.parent_data = disp_cc_parent_data_5,
		.num_parents = ARRAY_SIZE(disp_cc_parent_data_5),
		.flags = CLK_SET_RATE_PARENT,
		.ops = &clk_rcg2_shared_ops,
	},
};

static const struct freq_tbl ftbl_disp_cc_mdss_mdp_clk_src[] = {
	F(19200000, P_BI_TCXO, 1, 0, 0),
	F(85714286, P_DISP_CC_PLL0_OUT_MAIN, 3, 0, 0),
	F(100000000, P_DISP_CC_PLL0_OUT_MAIN, 3, 0, 0),
	F(150000000, P_DISP_CC_PLL0_OUT_MAIN, 3, 0, 0),
	F(172000000, P_DISP_CC_PLL0_OUT_MAIN, 3, 0, 0),
	F(200000000, P_DISP_CC_PLL0_OUT_MAIN, 3, 0, 0),
	F(325000000, P_DISP_CC_PLL0_OUT_MAIN, 3, 0, 0),
	F(375000000, P_DISP_CC_PLL0_OUT_MAIN, 3, 0, 0),
	F(514000000, P_DISP_CC_PLL0_OUT_MAIN, 3, 0, 0),
	{ }
};

static const struct freq_tbl ftbl_disp_cc_mdss_mdp_clk_src_sar2130p[] = {
	F(200000000, P_DISP_CC_PLL0_OUT_MAIN, 3, 0, 0),
	F(325000000, P_DISP_CC_PLL0_OUT_MAIN, 3, 0, 0),
	F(514000000, P_DISP_CC_PLL0_OUT_MAIN, 3, 0, 0),
	{ }
};

static const struct freq_tbl ftbl_disp_cc_mdss_mdp_clk_src_sm8650[] = {
	F(19200000, P_BI_TCXO, 1, 0, 0),
	F(85714286, P_DISP_CC_PLL0_OUT_MAIN, 3, 0, 0),
	F(100000000, P_DISP_CC_PLL0_OUT_MAIN, 3, 0, 0),
	F(150000000, P_DISP_CC_PLL0_OUT_MAIN, 3, 0, 0),
	F(200000000, P_DISP_CC_PLL0_OUT_MAIN, 3, 0, 0),
	F(325000000, P_DISP_CC_PLL0_OUT_MAIN, 3, 0, 0),
	F(402000000, P_DISP_CC_PLL0_OUT_MAIN, 3, 0, 0),
	F(514000000, P_DISP_CC_PLL0_OUT_MAIN, 3, 0, 0),
	{ }
};

static struct clk_rcg2 disp_cc_mdss_mdp_clk_src = {
	.cmd_rcgr = 0x80d8,
	.mnd_width = 0,
	.hid_width = 5,
	.parent_map = disp_cc_parent_map_8,
	.freq_tbl = ftbl_disp_cc_mdss_mdp_clk_src,
	.clkr.hw.init = &(const struct clk_init_data) {
		.name = "disp_cc_mdss_mdp_clk_src",
		.parent_data = disp_cc_parent_data_8,
		.num_parents = ARRAY_SIZE(disp_cc_parent_data_8),
		.flags = CLK_SET_RATE_PARENT,
		.ops = &clk_rcg2_shared_ops,
	},
};

static struct clk_rcg2 disp_cc_mdss_pclk0_clk_src = {
	.cmd_rcgr = 0x80a8,
	.mnd_width = 8,
	.hid_width = 5,
	.parent_map = disp_cc_parent_map_2,
	.freq_tbl = ftbl_disp_cc_mdss_byte0_clk_src,
	.clkr.hw.init = &(const struct clk_init_data) {
		.name = "disp_cc_mdss_pclk0_clk_src",
		.parent_data = disp_cc_parent_data_2,
		.num_parents = ARRAY_SIZE(disp_cc_parent_data_2),
		.flags = CLK_SET_RATE_PARENT,
		.ops = &clk_pixel_ops,
	},
};

static struct clk_rcg2 disp_cc_mdss_pclk1_clk_src = {
	.cmd_rcgr = 0x80c0,
	.mnd_width = 8,
	.hid_width = 5,
	.parent_map = disp_cc_parent_map_2,
	.freq_tbl = ftbl_disp_cc_mdss_byte0_clk_src,
	.clkr.hw.init = &(const struct clk_init_data) {
		.name = "disp_cc_mdss_pclk1_clk_src",
		.parent_data = disp_cc_parent_data_2,
		.num_parents = ARRAY_SIZE(disp_cc_parent_data_2),
		.flags = CLK_SET_RATE_PARENT,
		.ops = &clk_pixel_ops,
	},
};

static struct clk_rcg2 disp_cc_mdss_vsync_clk_src = {
	.cmd_rcgr = 0x80f0,
	.mnd_width = 0,
	.hid_width = 5,
	.parent_map = disp_cc_parent_map_0,
	.freq_tbl = ftbl_disp_cc_mdss_byte0_clk_src,
	.clkr.hw.init = &(const struct clk_init_data) {
		.name = "disp_cc_mdss_vsync_clk_src",
		.parent_data = disp_cc_parent_data_0,
		.num_parents = ARRAY_SIZE(disp_cc_parent_data_0),
		.flags = CLK_SET_RATE_PARENT,
		.ops = &clk_rcg2_ops,
	},
};

static const struct freq_tbl ftbl_disp_cc_sleep_clk_src[] = {
	F(32000, P_SLEEP_CLK, 1, 0, 0),
	{ }
};

static struct clk_rcg2 disp_cc_sleep_clk_src = {
	.cmd_rcgr = 0xe05c,
	.mnd_width = 0,
	.hid_width = 5,
	.parent_map = disp_cc_parent_map_9,
	.freq_tbl = ftbl_disp_cc_sleep_clk_src,
	.clkr.hw.init = &(const struct clk_init_data) {
		.name = "disp_cc_sleep_clk_src",
		.parent_data = disp_cc_parent_data_9,
		.num_parents = ARRAY_SIZE(disp_cc_parent_data_9),
		.flags = CLK_SET_RATE_PARENT,
		.ops = &clk_rcg2_ops,
	},
};

static struct clk_rcg2 disp_cc_xo_clk_src = {
	.cmd_rcgr = 0xe03c,
	.mnd_width = 0,
	.hid_width = 5,
	.parent_map = disp_cc_parent_map_0,
	.freq_tbl = ftbl_disp_cc_mdss_byte0_clk_src,
	.clkr.hw.init = &(const struct clk_init_data) {
		.name = "disp_cc_xo_clk_src",
		.parent_data = disp_cc_parent_data_0_ao,
		.num_parents = ARRAY_SIZE(disp_cc_parent_data_0_ao),
		.flags = CLK_SET_RATE_PARENT,
		.ops = &clk_rcg2_ops,
	},
};

static struct clk_regmap_div disp_cc_mdss_byte0_div_clk_src = {
	.reg = 0x8120,
	.shift = 0,
	.width = 4,
	.clkr.hw.init = &(const struct clk_init_data) {
		.name = "disp_cc_mdss_byte0_div_clk_src",
		.parent_hws = (const struct clk_hw*[]) {
			&disp_cc_mdss_byte0_clk_src.clkr.hw,
		},
		.num_parents = 1,
		.ops = &clk_regmap_div_ops,
	},
};

static struct clk_regmap_div disp_cc_mdss_byte1_div_clk_src = {
	.reg = 0x813c,
	.shift = 0,
	.width = 4,
	.clkr.hw.init = &(const struct clk_init_data) {
		.name = "disp_cc_mdss_byte1_div_clk_src",
		.parent_hws = (const struct clk_hw*[]) {
			&disp_cc_mdss_byte1_clk_src.clkr.hw,
		},
		.num_parents = 1,
		.ops = &clk_regmap_div_ops,
	},
};

static struct clk_regmap_div disp_cc_mdss_dptx0_link_div_clk_src = {
	.reg = 0x8188,
	.shift = 0,
	.width = 4,
	.clkr.hw.init = &(const struct clk_init_data) {
		.name = "disp_cc_mdss_dptx0_link_div_clk_src",
		.parent_hws = (const struct clk_hw*[]) {
			&disp_cc_mdss_dptx0_link_clk_src.clkr.hw,
		},
		.num_parents = 1,
		.flags = CLK_SET_RATE_PARENT,
		.ops = &clk_regmap_div_ro_ops,
	},
};

static struct clk_regmap_div disp_cc_mdss_dptx1_link_div_clk_src = {
	.reg = 0x821c,
	.shift = 0,
	.width = 4,
	.clkr.hw.init = &(const struct clk_init_data) {
		.name = "disp_cc_mdss_dptx1_link_div_clk_src",
		.parent_hws = (const struct clk_hw*[]) {
			&disp_cc_mdss_dptx1_link_clk_src.clkr.hw,
		},
		.num_parents = 1,
		.flags = CLK_SET_RATE_PARENT,
		.ops = &clk_regmap_div_ro_ops,
	},
};

static struct clk_regmap_div disp_cc_mdss_dptx2_link_div_clk_src = {
	.reg = 0x8250,
	.shift = 0,
	.width = 4,
	.clkr.hw.init = &(const struct clk_init_data) {
		.name = "disp_cc_mdss_dptx2_link_div_clk_src",
		.parent_hws = (const struct clk_hw*[]) {
			&disp_cc_mdss_dptx2_link_clk_src.clkr.hw,
		},
		.num_parents = 1,
		.flags = CLK_SET_RATE_PARENT,
		.ops = &clk_regmap_div_ro_ops,
	},
};

static struct clk_regmap_div disp_cc_mdss_dptx3_link_div_clk_src = {
	.reg = 0x82cc,
	.shift = 0,
	.width = 4,
	.clkr.hw.init = &(const struct clk_init_data) {
		.name = "disp_cc_mdss_dptx3_link_div_clk_src",
		.parent_hws = (const struct clk_hw*[]) {
			&disp_cc_mdss_dptx3_link_clk_src.clkr.hw,
		},
		.num_parents = 1,
		.flags = CLK_SET_RATE_PARENT,
		.ops = &clk_regmap_div_ro_ops,
	},
};

static struct clk_branch disp_cc_mdss_accu_clk = {
	.halt_reg = 0xe058,
	.halt_check = BRANCH_HALT_VOTED,
	.clkr = {
		.enable_reg = 0xe058,
		.enable_mask = BIT(0),
		.hw.init = &(const struct clk_init_data) {
			.name = "disp_cc_mdss_accu_clk",
			.parent_hws = (const struct clk_hw*[]) {
				&disp_cc_xo_clk_src.clkr.hw,
			},
			.num_parents = 1,
			.flags = CLK_SET_RATE_PARENT,
			.ops = &clk_branch2_ops,
		},
	},
};

static struct clk_branch disp_cc_mdss_ahb1_clk = {
	.halt_reg = 0xa020,
	.halt_check = BRANCH_HALT,
	.clkr = {
		.enable_reg = 0xa020,
		.enable_mask = BIT(0),
		.hw.init = &(const struct clk_init_data) {
			.name = "disp_cc_mdss_ahb1_clk",
			.parent_hws = (const struct clk_hw*[]) {
				&disp_cc_mdss_ahb_clk_src.clkr.hw,
			},
			.num_parents = 1,
			.flags = CLK_SET_RATE_PARENT,
			.ops = &clk_branch2_ops,
		},
	},
};

static struct clk_branch disp_cc_mdss_ahb_clk = {
	.halt_reg = 0x80a4,
	.halt_check = BRANCH_HALT,
	.clkr = {
		.enable_reg = 0x80a4,
		.enable_mask = BIT(0),
		.hw.init = &(const struct clk_init_data) {
			.name = "disp_cc_mdss_ahb_clk",
			.parent_hws = (const struct clk_hw*[]) {
				&disp_cc_mdss_ahb_clk_src.clkr.hw,
			},
			.num_parents = 1,
			.flags = CLK_SET_RATE_PARENT,
			.ops = &clk_branch2_ops,
		},
	},
};

static struct clk_branch disp_cc_mdss_byte0_clk = {
	.halt_reg = 0x8028,
	.halt_check = BRANCH_HALT,
	.clkr = {
		.enable_reg = 0x8028,
		.enable_mask = BIT(0),
		.hw.init = &(const struct clk_init_data) {
			.name = "disp_cc_mdss_byte0_clk",
			.parent_hws = (const struct clk_hw*[]) {
				&disp_cc_mdss_byte0_clk_src.clkr.hw,
			},
			.num_parents = 1,
			.flags = CLK_SET_RATE_PARENT,
			.ops = &clk_branch2_ops,
		},
	},
};

static struct clk_branch disp_cc_mdss_byte0_intf_clk = {
	.halt_reg = 0x802c,
	.halt_check = BRANCH_HALT,
	.clkr = {
		.enable_reg = 0x802c,
		.enable_mask = BIT(0),
		.hw.init = &(const struct clk_init_data) {
			.name = "disp_cc_mdss_byte0_intf_clk",
			.parent_hws = (const struct clk_hw*[]) {
				&disp_cc_mdss_byte0_div_clk_src.clkr.hw,
			},
			.num_parents = 1,
			.flags = CLK_SET_RATE_PARENT,
			.ops = &clk_branch2_ops,
		},
	},
};

static struct clk_branch disp_cc_mdss_byte1_clk = {
	.halt_reg = 0x8030,
	.halt_check = BRANCH_HALT,
	.clkr = {
		.enable_reg = 0x8030,
		.enable_mask = BIT(0),
		.hw.init = &(const struct clk_init_data) {
			.name = "disp_cc_mdss_byte1_clk",
			.parent_hws = (const struct clk_hw*[]) {
				&disp_cc_mdss_byte1_clk_src.clkr.hw,
			},
			.num_parents = 1,
			.flags = CLK_SET_RATE_PARENT,
			.ops = &clk_branch2_ops,
		},
	},
};

static struct clk_branch disp_cc_mdss_byte1_intf_clk = {
	.halt_reg = 0x8034,
	.halt_check = BRANCH_HALT,
	.clkr = {
		.enable_reg = 0x8034,
		.enable_mask = BIT(0),
		.hw.init = &(const struct clk_init_data) {
			.name = "disp_cc_mdss_byte1_intf_clk",
			.parent_hws = (const struct clk_hw*[]) {
				&disp_cc_mdss_byte1_div_clk_src.clkr.hw,
			},
			.num_parents = 1,
			.flags = CLK_SET_RATE_PARENT,
			.ops = &clk_branch2_ops,
		},
	},
};

static struct clk_branch disp_cc_mdss_dptx0_aux_clk = {
	.halt_reg = 0x8058,
	.halt_check = BRANCH_HALT,
	.clkr = {
		.enable_reg = 0x8058,
		.enable_mask = BIT(0),
		.hw.init = &(const struct clk_init_data) {
			.name = "disp_cc_mdss_dptx0_aux_clk",
			.parent_hws = (const struct clk_hw*[]) {
				&disp_cc_mdss_dptx0_aux_clk_src.clkr.hw,
			},
			.num_parents = 1,
			.flags = CLK_SET_RATE_PARENT,
			.ops = &clk_branch2_ops,
		},
	},
};

static struct clk_branch disp_cc_mdss_dptx0_crypto_clk = {
	.halt_reg = 0x804c,
	.halt_check = BRANCH_HALT,
	.clkr = {
		.enable_reg = 0x804c,
		.enable_mask = BIT(0),
		.hw.init = &(const struct clk_init_data) {
			.name = "disp_cc_mdss_dptx0_crypto_clk",
			.parent_hws = (const struct clk_hw*[]) {
				&disp_cc_mdss_dptx0_link_clk_src.clkr.hw,
			},
			.num_parents = 1,
			.flags = CLK_SET_RATE_PARENT,
			.ops = &clk_branch2_ops,
		},
	},
};

static struct clk_branch disp_cc_mdss_dptx0_link_clk = {
	.halt_reg = 0x8040,
	.halt_check = BRANCH_HALT,
	.clkr = {
		.enable_reg = 0x8040,
		.enable_mask = BIT(0),
		.hw.init = &(const struct clk_init_data) {
			.name = "disp_cc_mdss_dptx0_link_clk",
			.parent_hws = (const struct clk_hw*[]) {
				&disp_cc_mdss_dptx0_link_clk_src.clkr.hw,
			},
			.num_parents = 1,
			.flags = CLK_SET_RATE_PARENT,
			.ops = &clk_branch2_ops,
		},
	},
};

static struct clk_branch disp_cc_mdss_dptx0_link_intf_clk = {
	.halt_reg = 0x8048,
	.halt_check = BRANCH_HALT,
	.clkr = {
		.enable_reg = 0x8048,
		.enable_mask = BIT(0),
		.hw.init = &(const struct clk_init_data) {
			.name = "disp_cc_mdss_dptx0_link_intf_clk",
			.parent_hws = (const struct clk_hw*[]) {
				&disp_cc_mdss_dptx0_link_div_clk_src.clkr.hw,
			},
			.num_parents = 1,
			.flags = CLK_SET_RATE_PARENT,
			.ops = &clk_branch2_ops,
		},
	},
};

static struct clk_branch disp_cc_mdss_dptx0_pixel0_clk = {
	.halt_reg = 0x8050,
	.halt_check = BRANCH_HALT,
	.clkr = {
		.enable_reg = 0x8050,
		.enable_mask = BIT(0),
		.hw.init = &(const struct clk_init_data) {
			.name = "disp_cc_mdss_dptx0_pixel0_clk",
			.parent_hws = (const struct clk_hw*[]) {
				&disp_cc_mdss_dptx0_pixel0_clk_src.clkr.hw,
			},
			.num_parents = 1,
			.flags = CLK_SET_RATE_PARENT,
			.ops = &clk_branch2_ops,
		},
	},
};

static struct clk_branch disp_cc_mdss_dptx0_pixel1_clk = {
	.halt_reg = 0x8054,
	.halt_check = BRANCH_HALT,
	.clkr = {
		.enable_reg = 0x8054,
		.enable_mask = BIT(0),
		.hw.init = &(const struct clk_init_data) {
			.name = "disp_cc_mdss_dptx0_pixel1_clk",
			.parent_hws = (const struct clk_hw*[]) {
				&disp_cc_mdss_dptx0_pixel1_clk_src.clkr.hw,
			},
			.num_parents = 1,
			.flags = CLK_SET_RATE_PARENT,
			.ops = &clk_branch2_ops,
		},
	},
};

static struct clk_branch disp_cc_mdss_dptx0_usb_router_link_intf_clk = {
	.halt_reg = 0x8044,
	.halt_check = BRANCH_HALT,
	.clkr = {
		.enable_reg = 0x8044,
		.enable_mask = BIT(0),
		.hw.init = &(const struct clk_init_data) {
			.name = "disp_cc_mdss_dptx0_usb_router_link_intf_clk",
			.parent_hws = (const struct clk_hw*[]) {
				&disp_cc_mdss_dptx0_link_div_clk_src.clkr.hw,
			},
			.num_parents = 1,
			.flags = CLK_SET_RATE_PARENT,
			.ops = &clk_branch2_ops,
		},
	},
};

static struct clk_branch disp_cc_mdss_dptx1_aux_clk = {
	.halt_reg = 0x8074,
	.halt_check = BRANCH_HALT,
	.clkr = {
		.enable_reg = 0x8074,
		.enable_mask = BIT(0),
		.hw.init = &(const struct clk_init_data) {
			.name = "disp_cc_mdss_dptx1_aux_clk",
			.parent_hws = (const struct clk_hw*[]) {
				&disp_cc_mdss_dptx1_aux_clk_src.clkr.hw,
			},
			.num_parents = 1,
			.flags = CLK_SET_RATE_PARENT,
			.ops = &clk_branch2_ops,
		},
	},
};

static struct clk_branch disp_cc_mdss_dptx1_crypto_clk = {
	.halt_reg = 0x8070,
	.halt_check = BRANCH_HALT,
	.clkr = {
		.enable_reg = 0x8070,
		.enable_mask = BIT(0),
		.hw.init = &(const struct clk_init_data) {
			.name = "disp_cc_mdss_dptx1_crypto_clk",
			.parent_hws = (const struct clk_hw*[]) {
				&disp_cc_mdss_dptx1_link_clk_src.clkr.hw,
			},
			.num_parents = 1,
			.flags = CLK_SET_RATE_PARENT,
			.ops = &clk_branch2_ops,
		},
	},
};

static struct clk_branch disp_cc_mdss_dptx1_link_clk = {
	.halt_reg = 0x8064,
	.halt_check = BRANCH_HALT,
	.clkr = {
		.enable_reg = 0x8064,
		.enable_mask = BIT(0),
		.hw.init = &(const struct clk_init_data) {
			.name = "disp_cc_mdss_dptx1_link_clk",
			.parent_hws = (const struct clk_hw*[]) {
				&disp_cc_mdss_dptx1_link_clk_src.clkr.hw,
			},
			.num_parents = 1,
			.flags = CLK_SET_RATE_PARENT,
			.ops = &clk_branch2_ops,
		},
	},
};

static struct clk_branch disp_cc_mdss_dptx1_link_intf_clk = {
	.halt_reg = 0x806c,
	.halt_check = BRANCH_HALT,
	.clkr = {
		.enable_reg = 0x806c,
		.enable_mask = BIT(0),
		.hw.init = &(const struct clk_init_data) {
			.name = "disp_cc_mdss_dptx1_link_intf_clk",
			.parent_hws = (const struct clk_hw*[]) {
				&disp_cc_mdss_dptx1_link_div_clk_src.clkr.hw,
			},
			.num_parents = 1,
			.flags = CLK_SET_RATE_PARENT,
			.ops = &clk_branch2_ops,
		},
	},
};

static struct clk_branch disp_cc_mdss_dptx1_pixel0_clk = {
	.halt_reg = 0x805c,
	.halt_check = BRANCH_HALT,
	.clkr = {
		.enable_reg = 0x805c,
		.enable_mask = BIT(0),
		.hw.init = &(const struct clk_init_data) {
			.name = "disp_cc_mdss_dptx1_pixel0_clk",
			.parent_hws = (const struct clk_hw*[]) {
				&disp_cc_mdss_dptx1_pixel0_clk_src.clkr.hw,
			},
			.num_parents = 1,
			.flags = CLK_SET_RATE_PARENT,
			.ops = &clk_branch2_ops,
		},
	},
};

static struct clk_branch disp_cc_mdss_dptx1_pixel1_clk = {
	.halt_reg = 0x8060,
	.halt_check = BRANCH_HALT,
	.clkr = {
		.enable_reg = 0x8060,
		.enable_mask = BIT(0),
		.hw.init = &(const struct clk_init_data) {
			.name = "disp_cc_mdss_dptx1_pixel1_clk",
			.parent_hws = (const struct clk_hw*[]) {
				&disp_cc_mdss_dptx1_pixel1_clk_src.clkr.hw,
			},
			.num_parents = 1,
			.flags = CLK_SET_RATE_PARENT,
			.ops = &clk_branch2_ops,
		},
	},
};

static struct clk_branch disp_cc_mdss_dptx1_usb_router_link_intf_clk = {
	.halt_reg = 0x8068,
	.halt_check = BRANCH_HALT,
	.clkr = {
		.enable_reg = 0x8068,
		.enable_mask = BIT(0),
		.hw.init = &(const struct clk_init_data) {
			.name = "disp_cc_mdss_dptx1_usb_router_link_intf_clk",
			.parent_hws = (const struct clk_hw*[]) {
				&disp_cc_mdss_dptx0_link_div_clk_src.clkr.hw,
			},
			.num_parents = 1,
			.flags = CLK_SET_RATE_PARENT,
			.ops = &clk_branch2_ops,
		},
	},
};

static struct clk_branch disp_cc_mdss_dptx2_aux_clk = {
	.halt_reg = 0x808c,
	.halt_check = BRANCH_HALT,
	.clkr = {
		.enable_reg = 0x808c,
		.enable_mask = BIT(0),
		.hw.init = &(const struct clk_init_data) {
			.name = "disp_cc_mdss_dptx2_aux_clk",
			.parent_hws = (const struct clk_hw*[]) {
				&disp_cc_mdss_dptx2_aux_clk_src.clkr.hw,
			},
			.num_parents = 1,
			.flags = CLK_SET_RATE_PARENT,
			.ops = &clk_branch2_ops,
		},
	},
};

static struct clk_branch disp_cc_mdss_dptx2_crypto_clk = {
	.halt_reg = 0x8088,
	.halt_check = BRANCH_HALT,
	.clkr = {
		.enable_reg = 0x8088,
		.enable_mask = BIT(0),
		.hw.init = &(const struct clk_init_data) {
			.name = "disp_cc_mdss_dptx2_crypto_clk",
			.parent_hws = (const struct clk_hw*[]) {
				&disp_cc_mdss_dptx2_link_clk_src.clkr.hw,
			},
			.num_parents = 1,
			.flags = CLK_SET_RATE_PARENT,
			.ops = &clk_branch2_ops,
		},
	},
};

static struct clk_branch disp_cc_mdss_dptx2_link_clk = {
	.halt_reg = 0x8080,
	.halt_check = BRANCH_HALT,
	.clkr = {
		.enable_reg = 0x8080,
		.enable_mask = BIT(0),
		.hw.init = &(const struct clk_init_data) {
			.name = "disp_cc_mdss_dptx2_link_clk",
			.parent_hws = (const struct clk_hw*[]) {
				&disp_cc_mdss_dptx2_link_clk_src.clkr.hw,
			},
			.num_parents = 1,
			.flags = CLK_SET_RATE_PARENT,
			.ops = &clk_branch2_ops,
		},
	},
};

static struct clk_branch disp_cc_mdss_dptx2_link_intf_clk = {
	.halt_reg = 0x8084,
	.halt_check = BRANCH_HALT,
	.clkr = {
		.enable_reg = 0x8084,
		.enable_mask = BIT(0),
		.hw.init = &(const struct clk_init_data) {
			.name = "disp_cc_mdss_dptx2_link_intf_clk",
			.parent_hws = (const struct clk_hw*[]) {
				&disp_cc_mdss_dptx2_link_div_clk_src.clkr.hw,
			},
			.num_parents = 1,
			.flags = CLK_SET_RATE_PARENT,
			.ops = &clk_branch2_ops,
		},
	},
};

static struct clk_branch disp_cc_mdss_dptx2_pixel0_clk = {
	.halt_reg = 0x8078,
	.halt_check = BRANCH_HALT,
	.clkr = {
		.enable_reg = 0x8078,
		.enable_mask = BIT(0),
		.hw.init = &(const struct clk_init_data) {
			.name = "disp_cc_mdss_dptx2_pixel0_clk",
			.parent_hws = (const struct clk_hw*[]) {
				&disp_cc_mdss_dptx2_pixel0_clk_src.clkr.hw,
			},
			.num_parents = 1,
			.flags = CLK_SET_RATE_PARENT,
			.ops = &clk_branch2_ops,
		},
	},
};

static struct clk_branch disp_cc_mdss_dptx2_pixel1_clk = {
	.halt_reg = 0x807c,
	.halt_check = BRANCH_HALT,
	.clkr = {
		.enable_reg = 0x807c,
		.enable_mask = BIT(0),
		.hw.init = &(const struct clk_init_data) {
			.name = "disp_cc_mdss_dptx2_pixel1_clk",
			.parent_hws = (const struct clk_hw*[]) {
				&disp_cc_mdss_dptx2_pixel1_clk_src.clkr.hw,
			},
			.num_parents = 1,
			.flags = CLK_SET_RATE_PARENT,
			.ops = &clk_branch2_ops,
		},
	},
};

static struct clk_branch disp_cc_mdss_dptx3_aux_clk = {
	.halt_reg = 0x809c,
	.halt_check = BRANCH_HALT,
	.clkr = {
		.enable_reg = 0x809c,
		.enable_mask = BIT(0),
		.hw.init = &(const struct clk_init_data) {
			.name = "disp_cc_mdss_dptx3_aux_clk",
			.parent_hws = (const struct clk_hw*[]) {
				&disp_cc_mdss_dptx3_aux_clk_src.clkr.hw,
			},
			.num_parents = 1,
			.flags = CLK_SET_RATE_PARENT,
			.ops = &clk_branch2_ops,
		},
	},
};

static struct clk_branch disp_cc_mdss_dptx3_crypto_clk = {
	.halt_reg = 0x80a0,
	.halt_check = BRANCH_HALT,
	.clkr = {
		.enable_reg = 0x80a0,
		.enable_mask = BIT(0),
		.hw.init = &(const struct clk_init_data) {
			.name = "disp_cc_mdss_dptx3_crypto_clk",
			.parent_hws = (const struct clk_hw*[]) {
				&disp_cc_mdss_dptx3_link_clk_src.clkr.hw,
			},
			.num_parents = 1,
			.flags = CLK_SET_RATE_PARENT,
			.ops = &clk_branch2_ops,
		},
	},
};

static struct clk_branch disp_cc_mdss_dptx3_link_clk = {
	.halt_reg = 0x8094,
	.halt_check = BRANCH_HALT,
	.clkr = {
		.enable_reg = 0x8094,
		.enable_mask = BIT(0),
		.hw.init = &(const struct clk_init_data) {
			.name = "disp_cc_mdss_dptx3_link_clk",
			.parent_hws = (const struct clk_hw*[]) {
				&disp_cc_mdss_dptx3_link_clk_src.clkr.hw,
			},
			.num_parents = 1,
			.flags = CLK_SET_RATE_PARENT,
			.ops = &clk_branch2_ops,
		},
	},
};

static struct clk_branch disp_cc_mdss_dptx3_link_intf_clk = {
	.halt_reg = 0x8098,
	.halt_check = BRANCH_HALT,
	.clkr = {
		.enable_reg = 0x8098,
		.enable_mask = BIT(0),
		.hw.init = &(const struct clk_init_data) {
			.name = "disp_cc_mdss_dptx3_link_intf_clk",
			.parent_hws = (const struct clk_hw*[]) {
				&disp_cc_mdss_dptx3_link_div_clk_src.clkr.hw,
			},
			.num_parents = 1,
			.flags = CLK_SET_RATE_PARENT,
			.ops = &clk_branch2_ops,
		},
	},
};

static struct clk_branch disp_cc_mdss_dptx3_pixel0_clk = {
	.halt_reg = 0x8090,
	.halt_check = BRANCH_HALT,
	.clkr = {
		.enable_reg = 0x8090,
		.enable_mask = BIT(0),
		.hw.init = &(const struct clk_init_data) {
			.name = "disp_cc_mdss_dptx3_pixel0_clk",
			.parent_hws = (const struct clk_hw*[]) {
				&disp_cc_mdss_dptx3_pixel0_clk_src.clkr.hw,
			},
			.num_parents = 1,
			.flags = CLK_SET_RATE_PARENT,
			.ops = &clk_branch2_ops,
		},
	},
};

static struct clk_branch disp_cc_mdss_esc0_clk = {
	.halt_reg = 0x8038,
	.halt_check = BRANCH_HALT,
	.clkr = {
		.enable_reg = 0x8038,
		.enable_mask = BIT(0),
		.hw.init = &(const struct clk_init_data) {
			.name = "disp_cc_mdss_esc0_clk",
			.parent_hws = (const struct clk_hw*[]) {
				&disp_cc_mdss_esc0_clk_src.clkr.hw,
			},
			.num_parents = 1,
			.flags = CLK_SET_RATE_PARENT,
			.ops = &clk_branch2_ops,
		},
	},
};

static struct clk_branch disp_cc_mdss_esc1_clk = {
	.halt_reg = 0x803c,
	.halt_check = BRANCH_HALT,
	.clkr = {
		.enable_reg = 0x803c,
		.enable_mask = BIT(0),
		.hw.init = &(const struct clk_init_data) {
			.name = "disp_cc_mdss_esc1_clk",
			.parent_hws = (const struct clk_hw*[]) {
				&disp_cc_mdss_esc1_clk_src.clkr.hw,
			},
			.num_parents = 1,
			.flags = CLK_SET_RATE_PARENT,
			.ops = &clk_branch2_ops,
		},
	},
};

static struct clk_branch disp_cc_mdss_mdp1_clk = {
	.halt_reg = 0xa004,
	.halt_check = BRANCH_HALT,
	.clkr = {
		.enable_reg = 0xa004,
		.enable_mask = BIT(0),
		.hw.init = &(const struct clk_init_data) {
			.name = "disp_cc_mdss_mdp1_clk",
			.parent_hws = (const struct clk_hw*[]) {
				&disp_cc_mdss_mdp_clk_src.clkr.hw,
			},
			.num_parents = 1,
			.flags = CLK_SET_RATE_PARENT,
			.ops = &clk_branch2_ops,
		},
	},
};

static struct clk_branch disp_cc_mdss_mdp_clk = {
	.halt_reg = 0x800c,
	.halt_check = BRANCH_HALT,
	.clkr = {
		.enable_reg = 0x800c,
		.enable_mask = BIT(0),
		.hw.init = &(const struct clk_init_data) {
			.name = "disp_cc_mdss_mdp_clk",
			.parent_hws = (const struct clk_hw*[]) {
				&disp_cc_mdss_mdp_clk_src.clkr.hw,
			},
			.num_parents = 1,
			.flags = CLK_SET_RATE_PARENT,
			.ops = &clk_branch2_ops,
		},
	},
};

static struct clk_branch disp_cc_mdss_mdp_lut1_clk = {
	.halt_reg = 0xa010,
	.halt_check = BRANCH_HALT,
	.clkr = {
		.enable_reg = 0xa010,
		.enable_mask = BIT(0),
		.hw.init = &(const struct clk_init_data) {
			.name = "disp_cc_mdss_mdp_lut1_clk",
			.parent_hws = (const struct clk_hw*[]) {
				&disp_cc_mdss_mdp_clk_src.clkr.hw,
			},
			.num_parents = 1,
			.flags = CLK_SET_RATE_PARENT,
			.ops = &clk_branch2_ops,
		},
	},
};

static struct clk_branch disp_cc_mdss_mdp_lut_clk = {
	.halt_reg = 0x8018,
	.halt_check = BRANCH_HALT_VOTED,
	.clkr = {
		.enable_reg = 0x8018,
		.enable_mask = BIT(0),
		.hw.init = &(const struct clk_init_data) {
			.name = "disp_cc_mdss_mdp_lut_clk",
			.parent_hws = (const struct clk_hw*[]) {
				&disp_cc_mdss_mdp_clk_src.clkr.hw,
			},
			.num_parents = 1,
			.flags = CLK_SET_RATE_PARENT,
			.ops = &clk_branch2_ops,
		},
	},
};

static struct clk_branch disp_cc_mdss_non_gdsc_ahb_clk = {
	.halt_reg = 0xc004,
	.halt_check = BRANCH_HALT_VOTED,
	.clkr = {
		.enable_reg = 0xc004,
		.enable_mask = BIT(0),
		.hw.init = &(const struct clk_init_data) {
			.name = "disp_cc_mdss_non_gdsc_ahb_clk",
			.parent_hws = (const struct clk_hw*[]) {
				&disp_cc_mdss_ahb_clk_src.clkr.hw,
			},
			.num_parents = 1,
			.flags = CLK_SET_RATE_PARENT,
			.ops = &clk_branch2_ops,
		},
	},
};

static struct clk_branch disp_cc_mdss_pclk0_clk = {
	.halt_reg = 0x8004,
	.halt_check = BRANCH_HALT,
	.clkr = {
		.enable_reg = 0x8004,
		.enable_mask = BIT(0),
		.hw.init = &(const struct clk_init_data) {
			.name = "disp_cc_mdss_pclk0_clk",
			.parent_hws = (const struct clk_hw*[]) {
				&disp_cc_mdss_pclk0_clk_src.clkr.hw,
			},
			.num_parents = 1,
			.flags = CLK_SET_RATE_PARENT,
			.ops = &clk_branch2_ops,
		},
	},
};

static struct clk_branch disp_cc_mdss_pclk1_clk = {
	.halt_reg = 0x8008,
	.halt_check = BRANCH_HALT,
	.clkr = {
		.enable_reg = 0x8008,
		.enable_mask = BIT(0),
		.hw.init = &(const struct clk_init_data) {
			.name = "disp_cc_mdss_pclk1_clk",
			.parent_hws = (const struct clk_hw*[]) {
				&disp_cc_mdss_pclk1_clk_src.clkr.hw,
			},
			.num_parents = 1,
			.flags = CLK_SET_RATE_PARENT,
			.ops = &clk_branch2_ops,
		},
	},
};

static struct clk_branch disp_cc_mdss_rscc_ahb_clk = {
	.halt_reg = 0xc00c,
	.halt_check = BRANCH_HALT,
	.clkr = {
		.enable_reg = 0xc00c,
		.enable_mask = BIT(0),
		.hw.init = &(const struct clk_init_data) {
			.name = "disp_cc_mdss_rscc_ahb_clk",
			.parent_hws = (const struct clk_hw*[]) {
				&disp_cc_mdss_ahb_clk_src.clkr.hw,
			},
			.num_parents = 1,
			.flags = CLK_SET_RATE_PARENT,
			.ops = &clk_branch2_ops,
		},
	},
};

static struct clk_branch disp_cc_mdss_rscc_vsync_clk = {
	.halt_reg = 0xc008,
	.halt_check = BRANCH_HALT,
	.clkr = {
		.enable_reg = 0xc008,
		.enable_mask = BIT(0),
		.hw.init = &(const struct clk_init_data) {
			.name = "disp_cc_mdss_rscc_vsync_clk",
			.parent_hws = (const struct clk_hw*[]) {
				&disp_cc_mdss_vsync_clk_src.clkr.hw,
			},
			.num_parents = 1,
			.flags = CLK_SET_RATE_PARENT,
			.ops = &clk_branch2_ops,
		},
	},
};

static struct clk_branch disp_cc_mdss_vsync1_clk = {
	.halt_reg = 0xa01c,
	.halt_check = BRANCH_HALT,
	.clkr = {
		.enable_reg = 0xa01c,
		.enable_mask = BIT(0),
		.hw.init = &(const struct clk_init_data) {
			.name = "disp_cc_mdss_vsync1_clk",
			.parent_hws = (const struct clk_hw*[]) {
				&disp_cc_mdss_vsync_clk_src.clkr.hw,
			},
			.num_parents = 1,
			.flags = CLK_SET_RATE_PARENT,
			.ops = &clk_branch2_ops,
		},
	},
};

static struct clk_branch disp_cc_mdss_vsync_clk = {
	.halt_reg = 0x8024,
	.halt_check = BRANCH_HALT,
	.clkr = {
		.enable_reg = 0x8024,
		.enable_mask = BIT(0),
		.hw.init = &(const struct clk_init_data) {
			.name = "disp_cc_mdss_vsync_clk",
			.parent_hws = (const struct clk_hw*[]) {
				&disp_cc_mdss_vsync_clk_src.clkr.hw,
			},
			.num_parents = 1,
			.flags = CLK_SET_RATE_PARENT,
			.ops = &clk_branch2_ops,
		},
	},
};

static struct clk_branch disp_cc_sleep_clk = {
	.halt_reg = 0xe074,
	.halt_check = BRANCH_HALT,
	.clkr = {
		.enable_reg = 0xe074,
		.enable_mask = BIT(0),
		.hw.init = &(const struct clk_init_data) {
			.name = "disp_cc_sleep_clk",
			.parent_hws = (const struct clk_hw*[]) {
				&disp_cc_sleep_clk_src.clkr.hw,
			},
			.num_parents = 1,
			.flags = CLK_SET_RATE_PARENT,
			.ops = &clk_branch2_ops,
		},
	},
};

static struct gdsc mdss_gdsc = {
	.gdscr = 0x9000,
	.pd = {
		.name = "mdss_gdsc",
	},
	.pwrsts = PWRSTS_OFF_ON,
	.flags = POLL_CFG_GDSCR | HW_CTRL | RETAIN_FF_ENABLE,
};

static struct gdsc mdss_int2_gdsc = {
	.gdscr = 0xb000,
	.pd = {
		.name = "mdss_int2_gdsc",
	},
	.pwrsts = PWRSTS_OFF_ON,
	.flags = POLL_CFG_GDSCR | HW_CTRL | RETAIN_FF_ENABLE,
};

static struct clk_regmap *disp_cc_sm8550_clocks[] = {
	[DISP_CC_MDSS_ACCU_CLK] = &disp_cc_mdss_accu_clk.clkr,
	[DISP_CC_MDSS_AHB1_CLK] = &disp_cc_mdss_ahb1_clk.clkr,
	[DISP_CC_MDSS_AHB_CLK] = &disp_cc_mdss_ahb_clk.clkr,
	[DISP_CC_MDSS_AHB_CLK_SRC] = &disp_cc_mdss_ahb_clk_src.clkr,
	[DISP_CC_MDSS_BYTE0_CLK] = &disp_cc_mdss_byte0_clk.clkr,
	[DISP_CC_MDSS_BYTE0_CLK_SRC] = &disp_cc_mdss_byte0_clk_src.clkr,
	[DISP_CC_MDSS_BYTE0_DIV_CLK_SRC] = &disp_cc_mdss_byte0_div_clk_src.clkr,
	[DISP_CC_MDSS_BYTE0_INTF_CLK] = &disp_cc_mdss_byte0_intf_clk.clkr,
	[DISP_CC_MDSS_BYTE1_CLK] = &disp_cc_mdss_byte1_clk.clkr,
	[DISP_CC_MDSS_BYTE1_CLK_SRC] = &disp_cc_mdss_byte1_clk_src.clkr,
	[DISP_CC_MDSS_BYTE1_DIV_CLK_SRC] = &disp_cc_mdss_byte1_div_clk_src.clkr,
	[DISP_CC_MDSS_BYTE1_INTF_CLK] = &disp_cc_mdss_byte1_intf_clk.clkr,
	[DISP_CC_MDSS_DPTX0_AUX_CLK] = &disp_cc_mdss_dptx0_aux_clk.clkr,
	[DISP_CC_MDSS_DPTX0_AUX_CLK_SRC] = &disp_cc_mdss_dptx0_aux_clk_src.clkr,
	[DISP_CC_MDSS_DPTX0_CRYPTO_CLK] = &disp_cc_mdss_dptx0_crypto_clk.clkr,
	[DISP_CC_MDSS_DPTX0_LINK_CLK] = &disp_cc_mdss_dptx0_link_clk.clkr,
	[DISP_CC_MDSS_DPTX0_LINK_CLK_SRC] = &disp_cc_mdss_dptx0_link_clk_src.clkr,
	[DISP_CC_MDSS_DPTX0_LINK_DIV_CLK_SRC] = &disp_cc_mdss_dptx0_link_div_clk_src.clkr,
	[DISP_CC_MDSS_DPTX0_LINK_INTF_CLK] = &disp_cc_mdss_dptx0_link_intf_clk.clkr,
	[DISP_CC_MDSS_DPTX0_PIXEL0_CLK] = &disp_cc_mdss_dptx0_pixel0_clk.clkr,
	[DISP_CC_MDSS_DPTX0_PIXEL0_CLK_SRC] = &disp_cc_mdss_dptx0_pixel0_clk_src.clkr,
	[DISP_CC_MDSS_DPTX0_PIXEL1_CLK] = &disp_cc_mdss_dptx0_pixel1_clk.clkr,
	[DISP_CC_MDSS_DPTX0_PIXEL1_CLK_SRC] = &disp_cc_mdss_dptx0_pixel1_clk_src.clkr,
	[DISP_CC_MDSS_DPTX0_USB_ROUTER_LINK_INTF_CLK] =
		&disp_cc_mdss_dptx0_usb_router_link_intf_clk.clkr,
	[DISP_CC_MDSS_DPTX1_AUX_CLK] = &disp_cc_mdss_dptx1_aux_clk.clkr,
	[DISP_CC_MDSS_DPTX1_AUX_CLK_SRC] = &disp_cc_mdss_dptx1_aux_clk_src.clkr,
	[DISP_CC_MDSS_DPTX1_CRYPTO_CLK] = &disp_cc_mdss_dptx1_crypto_clk.clkr,
	[DISP_CC_MDSS_DPTX1_LINK_CLK] = &disp_cc_mdss_dptx1_link_clk.clkr,
	[DISP_CC_MDSS_DPTX1_LINK_CLK_SRC] = &disp_cc_mdss_dptx1_link_clk_src.clkr,
	[DISP_CC_MDSS_DPTX1_LINK_DIV_CLK_SRC] = &disp_cc_mdss_dptx1_link_div_clk_src.clkr,
	[DISP_CC_MDSS_DPTX1_LINK_INTF_CLK] = &disp_cc_mdss_dptx1_link_intf_clk.clkr,
	[DISP_CC_MDSS_DPTX1_PIXEL0_CLK] = &disp_cc_mdss_dptx1_pixel0_clk.clkr,
	[DISP_CC_MDSS_DPTX1_PIXEL0_CLK_SRC] = &disp_cc_mdss_dptx1_pixel0_clk_src.clkr,
	[DISP_CC_MDSS_DPTX1_PIXEL1_CLK] = &disp_cc_mdss_dptx1_pixel1_clk.clkr,
	[DISP_CC_MDSS_DPTX1_PIXEL1_CLK_SRC] = &disp_cc_mdss_dptx1_pixel1_clk_src.clkr,
	[DISP_CC_MDSS_DPTX1_USB_ROUTER_LINK_INTF_CLK] =
		&disp_cc_mdss_dptx1_usb_router_link_intf_clk.clkr,
	[DISP_CC_MDSS_DPTX2_AUX_CLK] = &disp_cc_mdss_dptx2_aux_clk.clkr,
	[DISP_CC_MDSS_DPTX2_AUX_CLK_SRC] = &disp_cc_mdss_dptx2_aux_clk_src.clkr,
	[DISP_CC_MDSS_DPTX2_CRYPTO_CLK] = &disp_cc_mdss_dptx2_crypto_clk.clkr,
	[DISP_CC_MDSS_DPTX2_LINK_CLK] = &disp_cc_mdss_dptx2_link_clk.clkr,
	[DISP_CC_MDSS_DPTX2_LINK_CLK_SRC] = &disp_cc_mdss_dptx2_link_clk_src.clkr,
	[DISP_CC_MDSS_DPTX2_LINK_DIV_CLK_SRC] = &disp_cc_mdss_dptx2_link_div_clk_src.clkr,
	[DISP_CC_MDSS_DPTX2_LINK_INTF_CLK] = &disp_cc_mdss_dptx2_link_intf_clk.clkr,
	[DISP_CC_MDSS_DPTX2_PIXEL0_CLK] = &disp_cc_mdss_dptx2_pixel0_clk.clkr,
	[DISP_CC_MDSS_DPTX2_PIXEL0_CLK_SRC] = &disp_cc_mdss_dptx2_pixel0_clk_src.clkr,
	[DISP_CC_MDSS_DPTX2_PIXEL1_CLK] = &disp_cc_mdss_dptx2_pixel1_clk.clkr,
	[DISP_CC_MDSS_DPTX2_PIXEL1_CLK_SRC] = &disp_cc_mdss_dptx2_pixel1_clk_src.clkr,
	[DISP_CC_MDSS_DPTX3_AUX_CLK] = &disp_cc_mdss_dptx3_aux_clk.clkr,
	[DISP_CC_MDSS_DPTX3_AUX_CLK_SRC] = &disp_cc_mdss_dptx3_aux_clk_src.clkr,
	[DISP_CC_MDSS_DPTX3_CRYPTO_CLK] = &disp_cc_mdss_dptx3_crypto_clk.clkr,
	[DISP_CC_MDSS_DPTX3_LINK_CLK] = &disp_cc_mdss_dptx3_link_clk.clkr,
	[DISP_CC_MDSS_DPTX3_LINK_CLK_SRC] = &disp_cc_mdss_dptx3_link_clk_src.clkr,
	[DISP_CC_MDSS_DPTX3_LINK_DIV_CLK_SRC] = &disp_cc_mdss_dptx3_link_div_clk_src.clkr,
	[DISP_CC_MDSS_DPTX3_LINK_INTF_CLK] = &disp_cc_mdss_dptx3_link_intf_clk.clkr,
	[DISP_CC_MDSS_DPTX3_PIXEL0_CLK] = &disp_cc_mdss_dptx3_pixel0_clk.clkr,
	[DISP_CC_MDSS_DPTX3_PIXEL0_CLK_SRC] = &disp_cc_mdss_dptx3_pixel0_clk_src.clkr,
	[DISP_CC_MDSS_ESC0_CLK] = &disp_cc_mdss_esc0_clk.clkr,
	[DISP_CC_MDSS_ESC0_CLK_SRC] = &disp_cc_mdss_esc0_clk_src.clkr,
	[DISP_CC_MDSS_ESC1_CLK] = &disp_cc_mdss_esc1_clk.clkr,
	[DISP_CC_MDSS_ESC1_CLK_SRC] = &disp_cc_mdss_esc1_clk_src.clkr,
	[DISP_CC_MDSS_MDP1_CLK] = &disp_cc_mdss_mdp1_clk.clkr,
	[DISP_CC_MDSS_MDP_CLK] = &disp_cc_mdss_mdp_clk.clkr,
	[DISP_CC_MDSS_MDP_CLK_SRC] = &disp_cc_mdss_mdp_clk_src.clkr,
	[DISP_CC_MDSS_MDP_LUT1_CLK] = &disp_cc_mdss_mdp_lut1_clk.clkr,
	[DISP_CC_MDSS_MDP_LUT_CLK] = &disp_cc_mdss_mdp_lut_clk.clkr,
	[DISP_CC_MDSS_NON_GDSC_AHB_CLK] = &disp_cc_mdss_non_gdsc_ahb_clk.clkr,
	[DISP_CC_MDSS_PCLK0_CLK] = &disp_cc_mdss_pclk0_clk.clkr,
	[DISP_CC_MDSS_PCLK0_CLK_SRC] = &disp_cc_mdss_pclk0_clk_src.clkr,
	[DISP_CC_MDSS_PCLK1_CLK] = &disp_cc_mdss_pclk1_clk.clkr,
	[DISP_CC_MDSS_PCLK1_CLK_SRC] = &disp_cc_mdss_pclk1_clk_src.clkr,
	[DISP_CC_MDSS_RSCC_AHB_CLK] = &disp_cc_mdss_rscc_ahb_clk.clkr,
	[DISP_CC_MDSS_RSCC_VSYNC_CLK] = &disp_cc_mdss_rscc_vsync_clk.clkr,
	[DISP_CC_MDSS_VSYNC1_CLK] = &disp_cc_mdss_vsync1_clk.clkr,
	[DISP_CC_MDSS_VSYNC_CLK] = &disp_cc_mdss_vsync_clk.clkr,
	[DISP_CC_MDSS_VSYNC_CLK_SRC] = &disp_cc_mdss_vsync_clk_src.clkr,
	[DISP_CC_PLL0] = &disp_cc_pll0.clkr,
	[DISP_CC_PLL1] = &disp_cc_pll1.clkr,
	[DISP_CC_SLEEP_CLK] = &disp_cc_sleep_clk.clkr,
	[DISP_CC_SLEEP_CLK_SRC] = &disp_cc_sleep_clk_src.clkr,
	[DISP_CC_XO_CLK_SRC] = &disp_cc_xo_clk_src.clkr,
};

static const struct qcom_reset_map disp_cc_sm8550_resets[] = {
	[DISP_CC_MDSS_CORE_BCR] = { 0x8000 },
	[DISP_CC_MDSS_CORE_INT2_BCR] = { 0xa000 },
	[DISP_CC_MDSS_RSCC_BCR] = { 0xc000 },
};

static struct gdsc *disp_cc_sm8550_gdscs[] = {
	[MDSS_GDSC] = &mdss_gdsc,
	[MDSS_INT2_GDSC] = &mdss_int2_gdsc,
};

static const struct regmap_config disp_cc_sm8550_regmap_config = {
	.reg_bits = 32,
	.reg_stride = 4,
	.val_bits = 32,
	.max_register = 0x11008,
	.fast_io = true,
};

static struct qcom_cc_desc disp_cc_sm8550_desc = {
	.config = &disp_cc_sm8550_regmap_config,
	.clks = disp_cc_sm8550_clocks,
	.num_clks = ARRAY_SIZE(disp_cc_sm8550_clocks),
	.resets = disp_cc_sm8550_resets,
	.num_resets = ARRAY_SIZE(disp_cc_sm8550_resets),
	.gdscs = disp_cc_sm8550_gdscs,
	.num_gdscs = ARRAY_SIZE(disp_cc_sm8550_gdscs),
};

static const struct of_device_id disp_cc_sm8550_match_table[] = {
	{ .compatible = "qcom,sar2130p-dispcc" },
	{ .compatible = "qcom,sm8550-dispcc" },
	{ .compatible = "qcom,sm8650-dispcc" },
	{ }
};
MODULE_DEVICE_TABLE(of, disp_cc_sm8550_match_table);

static int disp_cc_sm8550_probe(struct platform_device *pdev)
{
	struct regmap *regmap;
	int ret;

	ret = devm_pm_runtime_enable(&pdev->dev);
	if (ret)
		return ret;

	ret = pm_runtime_resume_and_get(&pdev->dev);
	if (ret)
		return ret;

	regmap = qcom_cc_map(pdev, &disp_cc_sm8550_desc);
	if (IS_ERR(regmap)) {
		ret = PTR_ERR(regmap);
		goto err_put_rpm;
	}

	if (of_device_is_compatible(pdev->dev.of_node, "qcom,sm8650-dispcc")) {
		lucid_ole_vco[0].max_freq = 2100000000;
		disp_cc_mdss_mdp_clk_src.freq_tbl = ftbl_disp_cc_mdss_mdp_clk_src_sm8650;
		disp_cc_mdss_dptx1_usb_router_link_intf_clk.clkr.hw.init->parent_hws[0] =
			&disp_cc_mdss_dptx1_link_div_clk_src.clkr.hw;
	} else if (of_device_is_compatible(pdev->dev.of_node, "qcom,sar2130p-dispcc")) {
		disp_cc_pll0_config.l = 0x1f;
		disp_cc_pll0_config.alpha = 0x4000;
		disp_cc_pll0_config.user_ctl_val = 0x1;
		disp_cc_pll1_config.user_ctl_val = 0x1;
		disp_cc_mdss_mdp_clk_src.freq_tbl = ftbl_disp_cc_mdss_mdp_clk_src_sar2130p;
	}

	clk_lucid_ole_pll_configure(&disp_cc_pll0, regmap, &disp_cc_pll0_config);
	clk_lucid_ole_pll_configure(&disp_cc_pll1, regmap, &disp_cc_pll1_config);

	/* Enable clock gating for MDP clocks */
	regmap_update_bits(regmap, DISP_CC_MISC_CMD, 0x10, 0x10);

	/* Keep some clocks always-on */
	qcom_branch_set_clk_en(regmap, 0xe054); /* DISP_CC_XO_CLK */

	ret = qcom_cc_really_probe(&pdev->dev, &disp_cc_sm8550_desc, regmap);
	if (ret)
		goto err_put_rpm;

	pm_runtime_put(&pdev->dev);

	return 0;

err_put_rpm:
	pm_runtime_put_sync(&pdev->dev);

	return ret;
}

static struct platform_driver disp_cc_sm8550_driver = {
	.probe = disp_cc_sm8550_probe,
	.driver = {
		.name = "disp_cc-sm8550",
		.of_match_table = disp_cc_sm8550_match_table,
	},
};

module_platform_driver(disp_cc_sm8550_driver);

MODULE_DESCRIPTION("QTI DISPCC SM8550 / SM8650  Driver");
MODULE_LICENSE("GPL");<|MERGE_RESOLUTION|>--- conflicted
+++ resolved
@@ -350,11 +350,7 @@
 	.mnd_width = 0,
 	.hid_width = 5,
 	.parent_map = disp_cc_parent_map_7,
-<<<<<<< HEAD
-	.clkr.hw.init = &(struct clk_init_data) {
-=======
-	.clkr.hw.init = &(const struct clk_init_data) {
->>>>>>> a6ad5510
+	.clkr.hw.init = &(const struct clk_init_data) {
 		.name = "disp_cc_mdss_dptx0_link_clk_src",
 		.parent_data = disp_cc_parent_data_7,
 		.num_parents = ARRAY_SIZE(disp_cc_parent_data_7),
@@ -413,11 +409,7 @@
 	.mnd_width = 0,
 	.hid_width = 5,
 	.parent_map = disp_cc_parent_map_3,
-<<<<<<< HEAD
-	.clkr.hw.init = &(struct clk_init_data) {
-=======
-	.clkr.hw.init = &(const struct clk_init_data) {
->>>>>>> a6ad5510
+	.clkr.hw.init = &(const struct clk_init_data) {
 		.name = "disp_cc_mdss_dptx1_link_clk_src",
 		.parent_data = disp_cc_parent_data_3,
 		.num_parents = ARRAY_SIZE(disp_cc_parent_data_3),
@@ -476,11 +468,7 @@
 	.mnd_width = 0,
 	.hid_width = 5,
 	.parent_map = disp_cc_parent_map_3,
-<<<<<<< HEAD
-	.clkr.hw.init = &(struct clk_init_data) {
-=======
-	.clkr.hw.init = &(const struct clk_init_data) {
->>>>>>> a6ad5510
+	.clkr.hw.init = &(const struct clk_init_data) {
 		.name = "disp_cc_mdss_dptx2_link_clk_src",
 		.parent_data = disp_cc_parent_data_3,
 		.num_parents = ARRAY_SIZE(disp_cc_parent_data_3),
@@ -539,11 +527,7 @@
 	.mnd_width = 0,
 	.hid_width = 5,
 	.parent_map = disp_cc_parent_map_3,
-<<<<<<< HEAD
-	.clkr.hw.init = &(struct clk_init_data) {
-=======
-	.clkr.hw.init = &(const struct clk_init_data) {
->>>>>>> a6ad5510
+	.clkr.hw.init = &(const struct clk_init_data) {
 		.name = "disp_cc_mdss_dptx3_link_clk_src",
 		.parent_data = disp_cc_parent_data_3,
 		.num_parents = ARRAY_SIZE(disp_cc_parent_data_3),
