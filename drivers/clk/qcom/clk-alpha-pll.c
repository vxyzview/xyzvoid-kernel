--- conflicted
+++ resolved
@@ -111,24 +111,6 @@
 		[PLL_OFF_CONFIG_CTL_U1] = 0x20,
 		[PLL_OFF_TEST_CTL] = 0x24,
 		[PLL_OFF_TEST_CTL_U] = 0x28,
-<<<<<<< HEAD
-		[PLL_OFF_STATUS] = 0x30,
-		[PLL_OFF_OPMODE] = 0x38,
-		[PLL_OFF_ALPHA_VAL] = 0x40,
-	},
-	[CLK_ALPHA_PLL_TYPE_LUCID] =  {
-		[PLL_OFF_L_VAL] = 0x04,
-		[PLL_OFF_CAL_L_VAL] = 0x08,
-		[PLL_OFF_USER_CTL] = 0x0c,
-		[PLL_OFF_USER_CTL_U] = 0x10,
-		[PLL_OFF_USER_CTL_U1] = 0x14,
-		[PLL_OFF_CONFIG_CTL] = 0x18,
-		[PLL_OFF_CONFIG_CTL_U] = 0x1c,
-		[PLL_OFF_CONFIG_CTL_U1] = 0x20,
-		[PLL_OFF_TEST_CTL] = 0x24,
-		[PLL_OFF_TEST_CTL_U] = 0x28,
-=======
->>>>>>> 85b047c6
 		[PLL_OFF_TEST_CTL_U1] = 0x2c,
 		[PLL_OFF_STATUS] = 0x30,
 		[PLL_OFF_OPMODE] = 0x38,
