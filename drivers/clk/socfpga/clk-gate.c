// SPDX-License-Identifier: GPL-2.0-or-later
/*
 *  Copyright 2011-2012 Calxeda, Inc.
 *  Copyright (C) 2012-2013 Altera Corporation <www.altera.com>
 *
 * Based from clk-highbank.c
 */
#include <linux/slab.h>
#include <linux/clk-provider.h>
#include <linux/io.h>
#include <linux/mfd/syscon.h>
#include <linux/of.h>
#include <linux/regmap.h>

#include "clk.h"

#define SOCFPGA_L4_MP_CLK		"l4_mp_clk"
#define SOCFPGA_L4_SP_CLK		"l4_sp_clk"
#define SOCFPGA_NAND_CLK		"nand_clk"
#define SOCFPGA_NAND_X_CLK		"nand_x_clk"
#define SOCFPGA_MMC_CLK			"sdmmc_clk"
#define SOCFPGA_GPIO_DB_CLK_OFFSET	0xA8

#define to_socfpga_gate_clk(p) container_of(p, struct socfpga_gate_clk, hw.hw)

/* SDMMC Group for System Manager defines */
#define SYSMGR_SDMMCGRP_CTRL_OFFSET    0x108

static u8 socfpga_clk_get_parent(struct clk_hw *hwclk)
{
	u32 l4_src;
	u32 perpll_src;
	const char *name = clk_hw_get_name(hwclk);

	if (streq(name, SOCFPGA_L4_MP_CLK)) {
		l4_src = readl(clk_mgr_base_addr + CLKMGR_L4SRC);
		return l4_src & 0x1;
	}
	if (streq(name, SOCFPGA_L4_SP_CLK)) {
		l4_src = readl(clk_mgr_base_addr + CLKMGR_L4SRC);
		return !!(l4_src & 2);
	}

	perpll_src = readl(clk_mgr_base_addr + CLKMGR_PERPLL_SRC);
	if (streq(name, SOCFPGA_MMC_CLK))
		return perpll_src & 0x3;
	if (streq(name, SOCFPGA_NAND_CLK) ||
	    streq(name, SOCFPGA_NAND_X_CLK))
		return (perpll_src >> 2) & 3;

	/* QSPI clock */
	return (perpll_src >> 4) & 3;

}

static int socfpga_clk_set_parent(struct clk_hw *hwclk, u8 parent)
{
	u32 src_reg;
	const char *name = clk_hw_get_name(hwclk);

	if (streq(name, SOCFPGA_L4_MP_CLK)) {
		src_reg = readl(clk_mgr_base_addr + CLKMGR_L4SRC);
		src_reg &= ~0x1;
		src_reg |= parent;
		writel(src_reg, clk_mgr_base_addr + CLKMGR_L4SRC);
	} else if (streq(name, SOCFPGA_L4_SP_CLK)) {
		src_reg = readl(clk_mgr_base_addr + CLKMGR_L4SRC);
		src_reg &= ~0x2;
		src_reg |= (parent << 1);
		writel(src_reg, clk_mgr_base_addr + CLKMGR_L4SRC);
	} else {
		src_reg = readl(clk_mgr_base_addr + CLKMGR_PERPLL_SRC);
		if (streq(name, SOCFPGA_MMC_CLK)) {
			src_reg &= ~0x3;
			src_reg |= parent;
		} else if (streq(name, SOCFPGA_NAND_CLK) ||
			streq(name, SOCFPGA_NAND_X_CLK)) {
			src_reg &= ~0xC;
			src_reg |= (parent << 2);
		} else {/* QSPI clock */
			src_reg &= ~0x30;
			src_reg |= (parent << 4);
		}
		writel(src_reg, clk_mgr_base_addr + CLKMGR_PERPLL_SRC);
	}

	return 0;
}

static u32 socfpga_clk_get_div(struct socfpga_gate_clk *socfpgaclk)
{
	u32 div = 1, val;

	if (socfpgaclk->fixed_div)
		div = socfpgaclk->fixed_div;
	else if (socfpgaclk->div_reg) {
		val = readl(socfpgaclk->div_reg) >> socfpgaclk->shift;
		val &= GENMASK(socfpgaclk->width - 1, 0);
		/* Check for GPIO_DB_CLK by its offset */
		if ((uintptr_t) socfpgaclk->div_reg & SOCFPGA_GPIO_DB_CLK_OFFSET)
			div = val + 1;
		else
			div = (1 << val);
	}

	return div;
}

static unsigned long socfpga_clk_recalc_rate(struct clk_hw *hwclk,
					     unsigned long parent_rate)
{
	struct socfpga_gate_clk *socfpgaclk = to_socfpga_gate_clk(hwclk);
	u32 div = socfpga_clk_get_div(socfpgaclk);

	return parent_rate / div;
}


static int socfpga_clk_determine_rate(struct clk_hw *hwclk,
				      struct clk_rate_request *req)
{
	struct socfpga_gate_clk *socfpgaclk = to_socfpga_gate_clk(hwclk);
	u32 div = socfpga_clk_get_div(socfpgaclk);

	req->rate = req->best_parent_rate / div;

	return 0;
}

static struct clk_ops gateclk_ops = {
	.recalc_rate = socfpga_clk_recalc_rate,
	.determine_rate = socfpga_clk_determine_rate,
	.get_parent = socfpga_clk_get_parent,
	.set_parent = socfpga_clk_set_parent,
};

void __init socfpga_gate_init(struct device_node *node)
{
	u32 clk_gate[2];
	u32 div_reg[3];
	u32 fixed_div;
	struct clk_hw *hw_clk;
	struct socfpga_gate_clk *socfpga_clk;
	const char *clk_name = node->name;
	const char *parent_name[SOCFPGA_MAX_PARENTS];
	struct clk_init_data init;
	struct clk_ops *ops;
	int rc;

	socfpga_clk = kzalloc(sizeof(*socfpga_clk), GFP_KERNEL);
	if (WARN_ON(!socfpga_clk))
		return;

	ops = kmemdup(&gateclk_ops, sizeof(gateclk_ops), GFP_KERNEL);
<<<<<<< HEAD
	if (WARN_ON(!ops)) {
		kfree(socfpga_clk);
		return;
	}
=======
	if (WARN_ON(!ops))
		goto err_kmemdup;
>>>>>>> 98817289

	rc = of_property_read_u32_array(node, "clk-gate", clk_gate, 2);
	if (rc)
		clk_gate[0] = 0;

	if (clk_gate[0]) {
		socfpga_clk->hw.reg = clk_mgr_base_addr + clk_gate[0];
		socfpga_clk->hw.bit_idx = clk_gate[1];

		ops->enable = clk_gate_ops.enable;
		ops->disable = clk_gate_ops.disable;
	}

	rc = of_property_read_u32(node, "fixed-divider", &fixed_div);
	if (rc)
		socfpga_clk->fixed_div = 0;
	else
		socfpga_clk->fixed_div = fixed_div;

	rc = of_property_read_u32_array(node, "div-reg", div_reg, 3);
	if (!rc) {
		socfpga_clk->div_reg = clk_mgr_base_addr + div_reg[0];
		socfpga_clk->shift = div_reg[1];
		socfpga_clk->width = div_reg[2];
	} else {
		socfpga_clk->div_reg = NULL;
	}

	of_property_read_string(node, "clock-output-names", &clk_name);

	init.name = clk_name;
	init.ops = ops;
	init.flags = 0;

	init.num_parents = of_clk_parent_fill(node, parent_name, SOCFPGA_MAX_PARENTS);
	if (init.num_parents < 2) {
		ops->get_parent = NULL;
		ops->set_parent = NULL;
	}

	init.parent_names = parent_name;
	socfpga_clk->hw.hw.init = &init;

	hw_clk = &socfpga_clk->hw.hw;

<<<<<<< HEAD
	err = clk_hw_register(NULL, hw_clk);
	if (err) {
		kfree(ops);
		kfree(socfpga_clk);
		return;
=======
	rc = clk_hw_register(NULL, hw_clk);
	if (rc) {
		pr_err("Could not register clock:%s\n", clk_name);
		goto err_clk_hw_register;
>>>>>>> 98817289
	}

	rc = of_clk_add_hw_provider(node, of_clk_hw_simple_get, hw_clk);
	if (rc) {
		pr_err("Could not register clock provider for node:%s\n",
		       clk_name);
		goto err_of_clk_add_hw_provider;
	}

	return;

err_of_clk_add_hw_provider:
	clk_hw_unregister(hw_clk);
err_clk_hw_register:
	kfree(ops);
err_kmemdup:
	kfree(socfpga_clk);
}<|MERGE_RESOLUTION|>--- conflicted
+++ resolved
@@ -152,15 +152,8 @@
 		return;
 
 	ops = kmemdup(&gateclk_ops, sizeof(gateclk_ops), GFP_KERNEL);
-<<<<<<< HEAD
-	if (WARN_ON(!ops)) {
-		kfree(socfpga_clk);
-		return;
-	}
-=======
 	if (WARN_ON(!ops))
 		goto err_kmemdup;
->>>>>>> 98817289
 
 	rc = of_property_read_u32_array(node, "clk-gate", clk_gate, 2);
 	if (rc)
@@ -206,18 +199,10 @@
 
 	hw_clk = &socfpga_clk->hw.hw;
 
-<<<<<<< HEAD
-	err = clk_hw_register(NULL, hw_clk);
-	if (err) {
-		kfree(ops);
-		kfree(socfpga_clk);
-		return;
-=======
 	rc = clk_hw_register(NULL, hw_clk);
 	if (rc) {
 		pr_err("Could not register clock:%s\n", clk_name);
 		goto err_clk_hw_register;
->>>>>>> 98817289
 	}
 
 	rc = of_clk_add_hw_provider(node, of_clk_hw_simple_get, hw_clk);
