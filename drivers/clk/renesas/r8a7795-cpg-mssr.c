--- conflicted
+++ resolved
@@ -129,10 +129,7 @@
 };
 
 static struct mssr_mod_clk r8a7795_mod_clks[] __initdata = {
-<<<<<<< HEAD
-=======
 	DEF_MOD("3dge",			 112,	R8A7795_CLK_ZG),
->>>>>>> 98817289
 	DEF_MOD("fdp1-1",		 118,	R8A7795_CLK_S0D1),
 	DEF_MOD("fdp1-0",		 119,	R8A7795_CLK_S0D1),
 	DEF_MOD("tmu4",			 121,	R8A7795_CLK_S0D6),
