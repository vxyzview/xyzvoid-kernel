--- conflicted
+++ resolved
@@ -297,12 +297,9 @@
 		goto unregister_hws;
 	}
 
-<<<<<<< HEAD
-=======
 	clks[IMX93_CLK_ARM_PLL] = imx_clk_fracn_gppll_integer("arm_pll", "osc_24m",
 							      anatop_base + 0x1000,
 							      &imx_fracn_gppll_integer);
->>>>>>> 98817289
 	clks[IMX93_CLK_AUDIO_PLL] = imx_clk_fracn_gppll("audio_pll", "osc_24m", anatop_base + 0x1200,
 							&imx_fracn_gppll);
 	clks[IMX93_CLK_VIDEO_PLL] = imx_clk_fracn_gppll("video_pll", "osc_24m", anatop_base + 0x1400,
