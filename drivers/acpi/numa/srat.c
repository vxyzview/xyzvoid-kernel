// SPDX-License-Identifier: GPL-2.0-or-later
/*
 *  acpi_numa.c - ACPI NUMA support
 *
 *  Copyright (C) 2002 Takayoshi Kochi <t-kochi@bq.jp.nec.com>
 */

#define pr_fmt(fmt) "ACPI: " fmt

#include <linux/module.h>
#include <linux/init.h>
#include <linux/kernel.h>
#include <linux/types.h>
#include <linux/errno.h>
#include <linux/acpi.h>
#include <linux/memblock.h>
#include <linux/numa.h>
#include <linux/nodemask.h>
#include <linux/topology.h>
#include <linux/numa_memblks.h>

static nodemask_t nodes_found_map = NODE_MASK_NONE;

/* maps to convert between proximity domain and logical node ID */
static int pxm_to_node_map[MAX_PXM_DOMAINS]
			= { [0 ... MAX_PXM_DOMAINS - 1] = NUMA_NO_NODE };
static int node_to_pxm_map[MAX_NUMNODES]
			= { [0 ... MAX_NUMNODES - 1] = PXM_INVAL };

unsigned char acpi_srat_revision __initdata;
static int acpi_numa __initdata;

static int last_real_pxm;

void __init disable_srat(void)
{
	acpi_numa = -1;
}

int pxm_to_node(int pxm)
{
	if (pxm < 0 || pxm >= MAX_PXM_DOMAINS || numa_off)
		return NUMA_NO_NODE;
	return pxm_to_node_map[pxm];
}
EXPORT_SYMBOL(pxm_to_node);

int node_to_pxm(int node)
{
	if (node < 0)
		return PXM_INVAL;
	return node_to_pxm_map[node];
}

static void __acpi_map_pxm_to_node(int pxm, int node)
{
	if (pxm_to_node_map[pxm] == NUMA_NO_NODE || node < pxm_to_node_map[pxm])
		pxm_to_node_map[pxm] = node;
	if (node_to_pxm_map[node] == PXM_INVAL || pxm < node_to_pxm_map[node])
		node_to_pxm_map[node] = pxm;
}

int acpi_map_pxm_to_node(int pxm)
{
	int node;

	if (pxm < 0 || pxm >= MAX_PXM_DOMAINS || numa_off)
		return NUMA_NO_NODE;

	node = pxm_to_node_map[pxm];

	if (node == NUMA_NO_NODE) {
		node = first_unset_node(nodes_found_map);
		if (node >= MAX_NUMNODES)
			return NUMA_NO_NODE;
		__acpi_map_pxm_to_node(pxm, node);
		node_set(node, nodes_found_map);
	}

	return node;
}
EXPORT_SYMBOL(acpi_map_pxm_to_node);

static void __init
acpi_table_print_srat_entry(struct acpi_subtable_header *header)
{
	switch (header->type) {
	case ACPI_SRAT_TYPE_CPU_AFFINITY:
		{
			struct acpi_srat_cpu_affinity *p =
			    (struct acpi_srat_cpu_affinity *)header;
			pr_debug("SRAT Processor (id[0x%02x] eid[0x%02x]) in proximity domain %d %s\n",
				 p->apic_id, p->local_sapic_eid,
				 p->proximity_domain_lo,
				 (p->flags & ACPI_SRAT_CPU_ENABLED) ?
				 "enabled" : "disabled");
		}
		break;

	case ACPI_SRAT_TYPE_MEMORY_AFFINITY:
		{
			struct acpi_srat_mem_affinity *p =
			    (struct acpi_srat_mem_affinity *)header;
			pr_debug("SRAT Memory (0x%llx length 0x%llx) in proximity domain %d %s%s%s\n",
				 (unsigned long long)p->base_address,
				 (unsigned long long)p->length,
				 p->proximity_domain,
				 (p->flags & ACPI_SRAT_MEM_ENABLED) ?
				 "enabled" : "disabled",
				 (p->flags & ACPI_SRAT_MEM_HOT_PLUGGABLE) ?
				 " hot-pluggable" : "",
				 (p->flags & ACPI_SRAT_MEM_NON_VOLATILE) ?
				 " non-volatile" : "");
		}
		break;

	case ACPI_SRAT_TYPE_X2APIC_CPU_AFFINITY:
		{
			struct acpi_srat_x2apic_cpu_affinity *p =
			    (struct acpi_srat_x2apic_cpu_affinity *)header;
			pr_debug("SRAT Processor (x2apicid[0x%08x]) in proximity domain %d %s\n",
				 p->apic_id,
				 p->proximity_domain,
				 (p->flags & ACPI_SRAT_CPU_ENABLED) ?
				 "enabled" : "disabled");
		}
		break;

	case ACPI_SRAT_TYPE_GICC_AFFINITY:
		{
			struct acpi_srat_gicc_affinity *p =
			    (struct acpi_srat_gicc_affinity *)header;
			pr_debug("SRAT Processor (acpi id[0x%04x]) in proximity domain %d %s\n",
				 p->acpi_processor_uid,
				 p->proximity_domain,
				 (p->flags & ACPI_SRAT_GICC_ENABLED) ?
				 "enabled" : "disabled");
		}
		break;

	case ACPI_SRAT_TYPE_GENERIC_AFFINITY:
	{
		struct acpi_srat_generic_affinity *p =
			(struct acpi_srat_generic_affinity *)header;

		if (p->device_handle_type == 0) {
			/*
			 * For pci devices this may be the only place they
			 * are assigned a proximity domain
			 */
			pr_debug("SRAT Generic Initiator(Seg:%u BDF:%u) in proximity domain %d %s\n",
				 *(u16 *)(&p->device_handle[0]),
				 *(u16 *)(&p->device_handle[2]),
				 p->proximity_domain,
				 (p->flags & ACPI_SRAT_GENERIC_AFFINITY_ENABLED) ?
				"enabled" : "disabled");
		} else {
			/*
			 * In this case we can rely on the device having a
			 * proximity domain reference
			 */
			pr_debug("SRAT Generic Initiator(HID=%.8s UID=%.4s) in proximity domain %d %s\n",
				(char *)(&p->device_handle[0]),
				(char *)(&p->device_handle[8]),
				p->proximity_domain,
				(p->flags & ACPI_SRAT_GENERIC_AFFINITY_ENABLED) ?
				"enabled" : "disabled");
		}
	}
	break;

	case ACPI_SRAT_TYPE_RINTC_AFFINITY:
		{
			struct acpi_srat_rintc_affinity *p =
			    (struct acpi_srat_rintc_affinity *)header;
			pr_debug("SRAT Processor (acpi id[0x%04x]) in proximity domain %d %s\n",
				 p->acpi_processor_uid,
				 p->proximity_domain,
				 (p->flags & ACPI_SRAT_RINTC_ENABLED) ?
				 "enabled" : "disabled");
		}
		break;

	default:
		pr_warn("Found unsupported SRAT entry (type = 0x%x)\n",
			header->type);
		break;
	}
}

/*
 * A lot of BIOS fill in 10 (= no distance) everywhere. This messes
 * up the NUMA heuristics which wants the local node to have a smaller
 * distance than the others.
 * Do some quick checks here and only use the SLIT if it passes.
 */
static int __init slit_valid(struct acpi_table_slit *slit)
{
	int i, j;
	int d = slit->locality_count;
	for (i = 0; i < d; i++) {
		for (j = 0; j < d; j++) {
			u8 val = slit->entry[d*i + j];
			if (i == j) {
				if (val != LOCAL_DISTANCE)
					return 0;
			} else if (val <= LOCAL_DISTANCE)
				return 0;
		}
	}
	return 1;
}

void __init bad_srat(void)
{
	pr_err("SRAT: SRAT not used.\n");
	disable_srat();
}

int __init srat_disabled(void)
{
	return acpi_numa < 0;
}

__weak int __init numa_fill_memblks(u64 start, u64 end)
{
	return NUMA_NO_MEMBLK;
}

<<<<<<< HEAD
#if defined(CONFIG_X86) || defined(CONFIG_ARM64) || defined(CONFIG_LOONGARCH)
=======
>>>>>>> a6ad5510
/*
 * Callback for SLIT parsing.  pxm_to_node() returns NUMA_NO_NODE for
 * I/O localities since SRAT does not list them.  I/O localities are
 * not supported at this point.
 */
static int __init acpi_parse_slit(struct acpi_table_header *table)
{
	struct acpi_table_slit *slit = (struct acpi_table_slit *)table;
	int i, j;

	if (!slit_valid(slit)) {
		pr_info("SLIT table looks invalid. Not used.\n");
		return -EINVAL;
	}

	for (i = 0; i < slit->locality_count; i++) {
		const int from_node = pxm_to_node(i);

		if (from_node == NUMA_NO_NODE)
			continue;

		for (j = 0; j < slit->locality_count; j++) {
			const int to_node = pxm_to_node(j);

			if (to_node == NUMA_NO_NODE)
				continue;

			numa_set_distance(from_node, to_node,
				slit->entry[slit->locality_count * i + j]);
		}
	}

	return 0;
}

static int parsed_numa_memblks __initdata;

static int __init
acpi_parse_memory_affinity(union acpi_subtable_headers *header,
			   const unsigned long table_end)
{
	struct acpi_srat_mem_affinity *ma;
	u64 start, end;
	u32 hotpluggable;
	int node, pxm;

	ma = (struct acpi_srat_mem_affinity *)header;

	acpi_table_print_srat_entry(&header->common);

	if (srat_disabled())
		return 0;
	if (ma->header.length < sizeof(struct acpi_srat_mem_affinity)) {
		pr_err("SRAT: Unexpected header length: %d\n",
		       ma->header.length);
		goto out_err_bad_srat;
	}
	if ((ma->flags & ACPI_SRAT_MEM_ENABLED) == 0)
		return 0;
	hotpluggable = IS_ENABLED(CONFIG_MEMORY_HOTPLUG) &&
		(ma->flags & ACPI_SRAT_MEM_HOT_PLUGGABLE);

	start = ma->base_address;
	end = start + ma->length;
	pxm = ma->proximity_domain;
	if (acpi_srat_revision <= 1)
		pxm &= 0xff;

	node = acpi_map_pxm_to_node(pxm);
	if (node == NUMA_NO_NODE) {
		pr_err("SRAT: Too many proximity domains.\n");
		goto out_err_bad_srat;
	}

	if (numa_add_memblk(node, start, end) < 0) {
		pr_err("SRAT: Failed to add memblk to node %u [mem %#010Lx-%#010Lx]\n",
		       node, (unsigned long long) start,
		       (unsigned long long) end - 1);
		goto out_err_bad_srat;
	}

	node_set(node, numa_nodes_parsed);

	pr_info("SRAT: Node %u PXM %u [mem %#010Lx-%#010Lx]%s%s\n",
		node, pxm,
		(unsigned long long) start, (unsigned long long) end - 1,
		hotpluggable ? " hotplug" : "",
		ma->flags & ACPI_SRAT_MEM_NON_VOLATILE ? " non-volatile" : "");

	/* Mark hotplug range in memblock. */
	if (hotpluggable && memblock_mark_hotplug(start, ma->length))
		pr_warn("SRAT: Failed to mark hotplug range [mem %#010Lx-%#010Lx] in memblock\n",
			(unsigned long long)start, (unsigned long long)end - 1);

	max_possible_pfn = max(max_possible_pfn, PFN_UP(end - 1));

	parsed_numa_memblks++;

	return 0;

out_err_bad_srat:
	/* Just disable SRAT, but do not fail and ignore errors. */
	bad_srat();

	return 0;
}

static int __init acpi_parse_cfmws(union acpi_subtable_headers *header,
				   void *arg, const unsigned long table_end)
{
	struct acpi_cedt_cfmws *cfmws;
	int *fake_pxm = arg;
	u64 start, end;
	int node;

	cfmws = (struct acpi_cedt_cfmws *)header;
	start = cfmws->base_hpa;
	end = cfmws->base_hpa + cfmws->window_size;

	/*
	 * The SRAT may have already described NUMA details for all,
	 * or a portion of, this CFMWS HPA range. Extend the memblks
	 * found for any portion of the window to cover the entire
	 * window.
	 */
	if (!numa_fill_memblks(start, end))
		return 0;

	/* No SRAT description. Create a new node. */
	node = acpi_map_pxm_to_node(*fake_pxm);

	if (node == NUMA_NO_NODE) {
		pr_err("ACPI NUMA: Too many proximity domains while processing CFMWS.\n");
		return -EINVAL;
	}

	if (numa_add_memblk(node, start, end) < 0) {
		/* CXL driver must handle the NUMA_NO_NODE case */
		pr_warn("ACPI NUMA: Failed to add memblk for CFMWS node %d [mem %#llx-%#llx]\n",
			node, start, end);
	}
	node_set(node, numa_nodes_parsed);

	/* Set the next available fake_pxm value */
	(*fake_pxm)++;
	return 0;
}

void __init __weak
acpi_numa_x2apic_affinity_init(struct acpi_srat_x2apic_cpu_affinity *pa)
{
	pr_warn("Found unsupported x2apic [0x%08x] SRAT entry\n", pa->apic_id);
}

static int __init
acpi_parse_x2apic_affinity(union acpi_subtable_headers *header,
			   const unsigned long end)
{
	struct acpi_srat_x2apic_cpu_affinity *processor_affinity;

	processor_affinity = (struct acpi_srat_x2apic_cpu_affinity *)header;

	acpi_table_print_srat_entry(&header->common);

	/* let architecture-dependent part to do it */
	acpi_numa_x2apic_affinity_init(processor_affinity);

	return 0;
}

static int __init
acpi_parse_processor_affinity(union acpi_subtable_headers *header,
			      const unsigned long end)
{
	struct acpi_srat_cpu_affinity *processor_affinity;

	processor_affinity = (struct acpi_srat_cpu_affinity *)header;

	acpi_table_print_srat_entry(&header->common);

	/* let architecture-dependent part to do it */
	acpi_numa_processor_affinity_init(processor_affinity);

	return 0;
}

static int __init
acpi_parse_gicc_affinity(union acpi_subtable_headers *header,
			 const unsigned long end)
{
	struct acpi_srat_gicc_affinity *processor_affinity;

	processor_affinity = (struct acpi_srat_gicc_affinity *)header;

	acpi_table_print_srat_entry(&header->common);

	/* let architecture-dependent part to do it */
	acpi_numa_gicc_affinity_init(processor_affinity);

	return 0;
}

#if defined(CONFIG_X86) || defined(CONFIG_ARM64)
static int __init
acpi_parse_gi_affinity(union acpi_subtable_headers *header,
		       const unsigned long end)
{
	struct acpi_srat_generic_affinity *gi_affinity;
	int node;

	gi_affinity = (struct acpi_srat_generic_affinity *)header;
	if (!gi_affinity)
		return -EINVAL;
	acpi_table_print_srat_entry(&header->common);

	if (!(gi_affinity->flags & ACPI_SRAT_GENERIC_AFFINITY_ENABLED))
		return -EINVAL;

	node = acpi_map_pxm_to_node(gi_affinity->proximity_domain);
	if (node == NUMA_NO_NODE) {
		pr_err("SRAT: Too many proximity domains.\n");
		return -EINVAL;
	}
	node_set(node, numa_nodes_parsed);
	node_set_state(node, N_GENERIC_INITIATOR);

	return 0;
}
#else
static int __init
acpi_parse_gi_affinity(union acpi_subtable_headers *header,
		       const unsigned long end)
{
	return 0;
}
#endif /* defined(CONFIG_X86) || defined (CONFIG_ARM64) */

static int __init
acpi_parse_rintc_affinity(union acpi_subtable_headers *header,
			  const unsigned long end)
{
	struct acpi_srat_rintc_affinity *rintc_affinity;

	rintc_affinity = (struct acpi_srat_rintc_affinity *)header;
	acpi_table_print_srat_entry(&header->common);

	/* let architecture-dependent part to do it */
	acpi_numa_rintc_affinity_init(rintc_affinity);

	return 0;
}

static int __init acpi_parse_srat(struct acpi_table_header *table)
{
	struct acpi_table_srat *srat = (struct acpi_table_srat *)table;

	acpi_srat_revision = srat->header.revision;

	/* Real work done in acpi_table_parse_srat below. */

	return 0;
}

static int __init
acpi_table_parse_srat(enum acpi_srat_type id,
		      acpi_tbl_entry_handler handler, unsigned int max_entries)
{
	return acpi_table_parse_entries(ACPI_SIG_SRAT,
					    sizeof(struct acpi_table_srat), id,
					    handler, max_entries);
}

int __init acpi_numa_init(void)
{
	int i, fake_pxm, cnt = 0;

	if (acpi_disabled)
		return -EINVAL;

	/*
	 * Should not limit number with cpu num that is from NR_CPUS or nr_cpus=
	 * SRAT cpu entries could have different order with that in MADT.
	 * So go over all cpu entries in SRAT to get apicid to node mapping.
	 */

	/* SRAT: System Resource Affinity Table */
	if (!acpi_table_parse(ACPI_SIG_SRAT, acpi_parse_srat)) {
		struct acpi_subtable_proc srat_proc[5];

		memset(srat_proc, 0, sizeof(srat_proc));
		srat_proc[0].id = ACPI_SRAT_TYPE_CPU_AFFINITY;
		srat_proc[0].handler = acpi_parse_processor_affinity;
		srat_proc[1].id = ACPI_SRAT_TYPE_X2APIC_CPU_AFFINITY;
		srat_proc[1].handler = acpi_parse_x2apic_affinity;
		srat_proc[2].id = ACPI_SRAT_TYPE_GICC_AFFINITY;
		srat_proc[2].handler = acpi_parse_gicc_affinity;
		srat_proc[3].id = ACPI_SRAT_TYPE_GENERIC_AFFINITY;
		srat_proc[3].handler = acpi_parse_gi_affinity;
		srat_proc[4].id = ACPI_SRAT_TYPE_RINTC_AFFINITY;
		srat_proc[4].handler = acpi_parse_rintc_affinity;

		acpi_table_parse_entries_array(ACPI_SIG_SRAT,
					sizeof(struct acpi_table_srat),
					srat_proc, ARRAY_SIZE(srat_proc), 0);

		cnt = acpi_table_parse_srat(ACPI_SRAT_TYPE_MEMORY_AFFINITY,
					    acpi_parse_memory_affinity, 0);
	}

	/* SLIT: System Locality Information Table */
	acpi_table_parse(ACPI_SIG_SLIT, acpi_parse_slit);

	/*
	 * CXL Fixed Memory Window Structures (CFMWS) must be parsed
	 * after the SRAT. Create NUMA Nodes for CXL memory ranges that
	 * are defined in the CFMWS and not already defined in the SRAT.
	 * Initialize a fake_pxm as the first available PXM to emulate.
	 */

	/* fake_pxm is the next unused PXM value after SRAT parsing */
	for (i = 0, fake_pxm = -1; i < MAX_NUMNODES; i++) {
		if (node_to_pxm_map[i] > fake_pxm)
			fake_pxm = node_to_pxm_map[i];
	}
	last_real_pxm = fake_pxm;
	fake_pxm++;
	acpi_table_parse_cedt(ACPI_CEDT_TYPE_CFMWS, acpi_parse_cfmws,
			      &fake_pxm);

	if (cnt < 0)
		return cnt;
	else if (!parsed_numa_memblks)
		return -ENOENT;
	return 0;
}

bool acpi_node_backed_by_real_pxm(int nid)
{
	int pxm = node_to_pxm(nid);

	return pxm <= last_real_pxm;
}
EXPORT_SYMBOL_GPL(acpi_node_backed_by_real_pxm);

static int acpi_get_pxm(acpi_handle h)
{
	unsigned long long pxm;
	acpi_status status;
	acpi_handle handle;
	acpi_handle phandle = h;

	do {
		handle = phandle;
		status = acpi_evaluate_integer(handle, "_PXM", NULL, &pxm);
		if (ACPI_SUCCESS(status))
			return pxm;
		status = acpi_get_parent(handle, &phandle);
	} while (ACPI_SUCCESS(status));
	return -1;
}

int acpi_get_node(acpi_handle handle)
{
	int pxm;

	pxm = acpi_get_pxm(handle);

	return pxm_to_node(pxm);
}
EXPORT_SYMBOL(acpi_get_node);<|MERGE_RESOLUTION|>--- conflicted
+++ resolved
@@ -227,10 +227,6 @@
 	return NUMA_NO_MEMBLK;
 }
 
-<<<<<<< HEAD
-#if defined(CONFIG_X86) || defined(CONFIG_ARM64) || defined(CONFIG_LOONGARCH)
-=======
->>>>>>> a6ad5510
 /*
  * Callback for SLIT parsing.  pxm_to_node() returns NUMA_NO_NODE for
  * I/O localities since SRAT does not list them.  I/O localities are
