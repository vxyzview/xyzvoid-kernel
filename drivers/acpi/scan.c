--- conflicted
+++ resolved
@@ -384,34 +384,7 @@
 {
 	struct acpi_device *parent;
 
-<<<<<<< HEAD
-	acpi_bus_get_status(adev);
-	if (adev->status.present || adev->status.functional) {
-		/*
-		 * This function is only called for device objects for which
-		 * matching scan handlers exist.  The only situation in which
-		 * the scan handler is not attached to this device object yet
-		 * is when the device has just appeared (either it wasn't
-		 * present at all before or it was removed and then added
-		 * again).
-		 */
-		if (adev->handler) {
-			dev_dbg(&adev->dev, "Already enumerated\n");
-			return 0;
-		}
-		error = acpi_bus_scan(adev->handle);
-		if (error) {
-			dev_warn(&adev->dev, "Namespace scan failure\n");
-			return error;
-		}
-	} else {
-		error = acpi_scan_device_not_present(adev);
-	}
-	return error;
-}
-=======
 	acpi_scan_check_subtree(adev);
->>>>>>> a6ad5510
 
 	if (!acpi_device_is_present(adev))
 		return 0;
@@ -1650,21 +1623,10 @@
 
 	/* Serialise to make dev->iommu stable under our potential fwspec */
 	mutex_lock(&iommu_probe_device_lock);
-<<<<<<< HEAD
-	/*
-	 * If we already translated the fwspec there is nothing left to do,
-	 * return the iommu_ops.
-	 */
-	ops = acpi_iommu_fwspec_ops(dev);
-	if (ops) {
-		mutex_unlock(&iommu_probe_device_lock);
-		return ops;
-=======
 	/* If we already translated the fwspec there is nothing left to do */
 	if (dev_iommu_fwspec_get(dev)) {
 		mutex_unlock(&iommu_probe_device_lock);
 		return 0;
->>>>>>> a6ad5510
 	}
 
 	err = iort_iommu_configure_id(dev, id_in);
