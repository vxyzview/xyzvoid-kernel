--- conflicted
+++ resolved
@@ -367,11 +367,7 @@
 					ACPI_QUIRK_SKIP_ACPI_AC_AND_BATTERY),
 	},
 	{
-<<<<<<< HEAD
-		/* Nextbook Ares 8 */
-=======
 		/* Nextbook Ares 8 (BYT version)*/
->>>>>>> 98817289
 		.matches = {
 			DMI_MATCH(DMI_SYS_VENDOR, "Insyde"),
 			DMI_MATCH(DMI_PRODUCT_NAME, "M890BAP"),
