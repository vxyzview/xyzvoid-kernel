// SPDX-License-Identifier: GPL-2.0-only
/*
 * drivers/acpi/resource.c - ACPI device resources interpretation.
 *
 * Copyright (C) 2012, Intel Corp.
 * Author: Rafael J. Wysocki <rafael.j.wysocki@intel.com>
 *
 * ~~~~~~~~~~~~~~~~~~~~~~~~~~~~~~~~~~~~~~~~~~~~~~~~~~~~~~~~~~~~~~~~~~~~~~~~~~~
 *
 * ~~~~~~~~~~~~~~~~~~~~~~~~~~~~~~~~~~~~~~~~~~~~~~~~~~~~~~~~~~~~~~~~~~~~~~~~~~~
 */

#include <linux/acpi.h>
#include <linux/device.h>
#include <linux/export.h>
#include <linux/ioport.h>
#include <linux/slab.h>
#include <linux/irq.h>
#include <linux/dmi.h>

#ifdef CONFIG_X86
#define valid_IRQ(i) (((i) != 0) && ((i) != 2))
static inline bool acpi_iospace_resource_valid(struct resource *res)
{
	/* On X86 IO space is limited to the [0 - 64K] IO port range */
	return res->end < 0x10003;
}
#else
#define valid_IRQ(i) (true)
/*
 * ACPI IO descriptors on arches other than X86 contain MMIO CPU physical
 * addresses mapping IO space in CPU physical address space, IO space
 * resources can be placed anywhere in the 64-bit physical address space.
 */
static inline bool
acpi_iospace_resource_valid(struct resource *res) { return true; }
#endif

#if IS_ENABLED(CONFIG_ACPI_GENERIC_GSI)
static inline bool is_gsi(struct acpi_resource_extended_irq *ext_irq)
{
	return ext_irq->resource_source.string_length == 0 &&
	       ext_irq->producer_consumer == ACPI_CONSUMER;
}
#else
static inline bool is_gsi(struct acpi_resource_extended_irq *ext_irq)
{
	return true;
}
#endif

static bool acpi_dev_resource_len_valid(u64 start, u64 end, u64 len, bool io)
{
	u64 reslen = end - start + 1;

	/*
	 * CHECKME: len might be required to check versus a minimum
	 * length as well. 1 for io is fine, but for memory it does
	 * not make any sense at all.
	 * Note: some BIOSes report incorrect length for ACPI address space
	 * descriptor, so remove check of 'reslen == len' to avoid regression.
	 */
	if (len && reslen && start <= end)
		return true;

	pr_debug("ACPI: invalid or unassigned resource %s [%016llx - %016llx] length [%016llx]\n",
		io ? "io" : "mem", start, end, len);

	return false;
}

static void acpi_dev_memresource_flags(struct resource *res, u64 len,
				       u8 write_protect)
{
	res->flags = IORESOURCE_MEM;

	if (!acpi_dev_resource_len_valid(res->start, res->end, len, false))
		res->flags |= IORESOURCE_DISABLED | IORESOURCE_UNSET;

	if (write_protect == ACPI_READ_WRITE_MEMORY)
		res->flags |= IORESOURCE_MEM_WRITEABLE;
}

static void acpi_dev_get_memresource(struct resource *res, u64 start, u64 len,
				     u8 write_protect)
{
	res->start = start;
	res->end = start + len - 1;
	acpi_dev_memresource_flags(res, len, write_protect);
}

/**
 * acpi_dev_resource_memory - Extract ACPI memory resource information.
 * @ares: Input ACPI resource object.
 * @res: Output generic resource object.
 *
 * Check if the given ACPI resource object represents a memory resource and
 * if that's the case, use the information in it to populate the generic
 * resource object pointed to by @res.
 *
 * Return:
 * 1) false with res->flags setting to zero: not the expected resource type
 * 2) false with IORESOURCE_DISABLED in res->flags: valid unassigned resource
 * 3) true: valid assigned resource
 */
bool acpi_dev_resource_memory(struct acpi_resource *ares, struct resource *res)
{
	struct acpi_resource_memory24 *memory24;
	struct acpi_resource_memory32 *memory32;
	struct acpi_resource_fixed_memory32 *fixed_memory32;

	switch (ares->type) {
	case ACPI_RESOURCE_TYPE_MEMORY24:
		memory24 = &ares->data.memory24;
		acpi_dev_get_memresource(res, memory24->minimum << 8,
					 memory24->address_length << 8,
					 memory24->write_protect);
		break;
	case ACPI_RESOURCE_TYPE_MEMORY32:
		memory32 = &ares->data.memory32;
		acpi_dev_get_memresource(res, memory32->minimum,
					 memory32->address_length,
					 memory32->write_protect);
		break;
	case ACPI_RESOURCE_TYPE_FIXED_MEMORY32:
		fixed_memory32 = &ares->data.fixed_memory32;
		acpi_dev_get_memresource(res, fixed_memory32->address,
					 fixed_memory32->address_length,
					 fixed_memory32->write_protect);
		break;
	default:
		res->flags = 0;
		return false;
	}

	return !(res->flags & IORESOURCE_DISABLED);
}
EXPORT_SYMBOL_GPL(acpi_dev_resource_memory);

static void acpi_dev_ioresource_flags(struct resource *res, u64 len,
				      u8 io_decode, u8 translation_type)
{
	res->flags = IORESOURCE_IO;

	if (!acpi_dev_resource_len_valid(res->start, res->end, len, true))
		res->flags |= IORESOURCE_DISABLED | IORESOURCE_UNSET;

	if (!acpi_iospace_resource_valid(res))
		res->flags |= IORESOURCE_DISABLED | IORESOURCE_UNSET;

	if (io_decode == ACPI_DECODE_16)
		res->flags |= IORESOURCE_IO_16BIT_ADDR;
	if (translation_type == ACPI_SPARSE_TRANSLATION)
		res->flags |= IORESOURCE_IO_SPARSE;
}

static void acpi_dev_get_ioresource(struct resource *res, u64 start, u64 len,
				    u8 io_decode)
{
	res->start = start;
	res->end = start + len - 1;
	acpi_dev_ioresource_flags(res, len, io_decode, 0);
}

/**
 * acpi_dev_resource_io - Extract ACPI I/O resource information.
 * @ares: Input ACPI resource object.
 * @res: Output generic resource object.
 *
 * Check if the given ACPI resource object represents an I/O resource and
 * if that's the case, use the information in it to populate the generic
 * resource object pointed to by @res.
 *
 * Return:
 * 1) false with res->flags setting to zero: not the expected resource type
 * 2) false with IORESOURCE_DISABLED in res->flags: valid unassigned resource
 * 3) true: valid assigned resource
 */
bool acpi_dev_resource_io(struct acpi_resource *ares, struct resource *res)
{
	struct acpi_resource_io *io;
	struct acpi_resource_fixed_io *fixed_io;

	switch (ares->type) {
	case ACPI_RESOURCE_TYPE_IO:
		io = &ares->data.io;
		acpi_dev_get_ioresource(res, io->minimum,
					io->address_length,
					io->io_decode);
		break;
	case ACPI_RESOURCE_TYPE_FIXED_IO:
		fixed_io = &ares->data.fixed_io;
		acpi_dev_get_ioresource(res, fixed_io->address,
					fixed_io->address_length,
					ACPI_DECODE_10);
		break;
	default:
		res->flags = 0;
		return false;
	}

	return !(res->flags & IORESOURCE_DISABLED);
}
EXPORT_SYMBOL_GPL(acpi_dev_resource_io);

static bool acpi_decode_space(struct resource_win *win,
			      struct acpi_resource_address *addr,
			      struct acpi_address64_attribute *attr)
{
	u8 iodec = attr->granularity == 0xfff ? ACPI_DECODE_10 : ACPI_DECODE_16;
	bool wp = addr->info.mem.write_protect;
	u64 len = attr->address_length;
	u64 start, end, offset = 0;
	struct resource *res = &win->res;

	/*
	 * Filter out invalid descriptor according to ACPI Spec 5.0, section
	 * 6.4.3.5 Address Space Resource Descriptors.
	 */
	if ((addr->min_address_fixed != addr->max_address_fixed && len) ||
	    (addr->min_address_fixed && addr->max_address_fixed && !len))
		pr_debug("ACPI: Invalid address space min_addr_fix %d, max_addr_fix %d, len %llx\n",
			 addr->min_address_fixed, addr->max_address_fixed, len);

	/*
	 * For bridges that translate addresses across the bridge,
	 * translation_offset is the offset that must be added to the
	 * address on the secondary side to obtain the address on the
	 * primary side. Non-bridge devices must list 0 for all Address
	 * Translation offset bits.
	 */
	if (addr->producer_consumer == ACPI_PRODUCER)
		offset = attr->translation_offset;
	else if (attr->translation_offset)
		pr_debug("ACPI: translation_offset(%lld) is invalid for non-bridge device.\n",
			 attr->translation_offset);
	start = attr->minimum + offset;
	end = attr->maximum + offset;

	win->offset = offset;
	res->start = start;
	res->end = end;
	if (sizeof(resource_size_t) < sizeof(u64) &&
	    (offset != win->offset || start != res->start || end != res->end)) {
		pr_warn("acpi resource window ([%#llx-%#llx] ignored, not CPU addressable)\n",
			attr->minimum, attr->maximum);
		return false;
	}

	switch (addr->resource_type) {
	case ACPI_MEMORY_RANGE:
		acpi_dev_memresource_flags(res, len, wp);
		break;
	case ACPI_IO_RANGE:
		acpi_dev_ioresource_flags(res, len, iodec,
					  addr->info.io.translation_type);
		break;
	case ACPI_BUS_NUMBER_RANGE:
		res->flags = IORESOURCE_BUS;
		break;
	default:
		return false;
	}

	if (addr->producer_consumer == ACPI_PRODUCER)
		res->flags |= IORESOURCE_WINDOW;

	if (addr->info.mem.caching == ACPI_PREFETCHABLE_MEMORY)
		res->flags |= IORESOURCE_PREFETCH;

	return !(res->flags & IORESOURCE_DISABLED);
}

/**
 * acpi_dev_resource_address_space - Extract ACPI address space information.
 * @ares: Input ACPI resource object.
 * @win: Output generic resource object.
 *
 * Check if the given ACPI resource object represents an address space resource
 * and if that's the case, use the information in it to populate the generic
 * resource object pointed to by @win.
 *
 * Return:
 * 1) false with win->res.flags setting to zero: not the expected resource type
 * 2) false with IORESOURCE_DISABLED in win->res.flags: valid unassigned
 *    resource
 * 3) true: valid assigned resource
 */
bool acpi_dev_resource_address_space(struct acpi_resource *ares,
				     struct resource_win *win)
{
	struct acpi_resource_address64 addr;

	win->res.flags = 0;
	if (ACPI_FAILURE(acpi_resource_to_address64(ares, &addr)))
		return false;

	return acpi_decode_space(win, (struct acpi_resource_address *)&addr,
				 &addr.address);
}
EXPORT_SYMBOL_GPL(acpi_dev_resource_address_space);

/**
 * acpi_dev_resource_ext_address_space - Extract ACPI address space information.
 * @ares: Input ACPI resource object.
 * @win: Output generic resource object.
 *
 * Check if the given ACPI resource object represents an extended address space
 * resource and if that's the case, use the information in it to populate the
 * generic resource object pointed to by @win.
 *
 * Return:
 * 1) false with win->res.flags setting to zero: not the expected resource type
 * 2) false with IORESOURCE_DISABLED in win->res.flags: valid unassigned
 *    resource
 * 3) true: valid assigned resource
 */
bool acpi_dev_resource_ext_address_space(struct acpi_resource *ares,
					 struct resource_win *win)
{
	struct acpi_resource_extended_address64 *ext_addr;

	win->res.flags = 0;
	if (ares->type != ACPI_RESOURCE_TYPE_EXTENDED_ADDRESS64)
		return false;

	ext_addr = &ares->data.ext_address64;

	return acpi_decode_space(win, (struct acpi_resource_address *)ext_addr,
				 &ext_addr->address);
}
EXPORT_SYMBOL_GPL(acpi_dev_resource_ext_address_space);

/**
 * acpi_dev_irq_flags - Determine IRQ resource flags.
 * @triggering: Triggering type as provided by ACPI.
 * @polarity: Interrupt polarity as provided by ACPI.
 * @shareable: Whether or not the interrupt is shareable.
 * @wake_capable: Wake capability as provided by ACPI.
 */
unsigned long acpi_dev_irq_flags(u8 triggering, u8 polarity, u8 shareable, u8 wake_capable)
{
	unsigned long flags;

	if (triggering == ACPI_LEVEL_SENSITIVE)
		flags = polarity == ACPI_ACTIVE_LOW ?
			IORESOURCE_IRQ_LOWLEVEL : IORESOURCE_IRQ_HIGHLEVEL;
	else
		flags = polarity == ACPI_ACTIVE_LOW ?
			IORESOURCE_IRQ_LOWEDGE : IORESOURCE_IRQ_HIGHEDGE;

	if (shareable == ACPI_SHARED)
		flags |= IORESOURCE_IRQ_SHAREABLE;

	if (wake_capable == ACPI_WAKE_CAPABLE)
		flags |= IORESOURCE_IRQ_WAKECAPABLE;

	return flags | IORESOURCE_IRQ;
}
EXPORT_SYMBOL_GPL(acpi_dev_irq_flags);

/**
 * acpi_dev_get_irq_type - Determine irq type.
 * @triggering: Triggering type as provided by ACPI.
 * @polarity: Interrupt polarity as provided by ACPI.
 */
unsigned int acpi_dev_get_irq_type(int triggering, int polarity)
{
	switch (polarity) {
	case ACPI_ACTIVE_LOW:
		return triggering == ACPI_EDGE_SENSITIVE ?
		       IRQ_TYPE_EDGE_FALLING :
		       IRQ_TYPE_LEVEL_LOW;
	case ACPI_ACTIVE_HIGH:
		return triggering == ACPI_EDGE_SENSITIVE ?
		       IRQ_TYPE_EDGE_RISING :
		       IRQ_TYPE_LEVEL_HIGH;
	case ACPI_ACTIVE_BOTH:
		if (triggering == ACPI_EDGE_SENSITIVE)
			return IRQ_TYPE_EDGE_BOTH;
		fallthrough;
	default:
		return IRQ_TYPE_NONE;
	}
}
EXPORT_SYMBOL_GPL(acpi_dev_get_irq_type);

static const struct dmi_system_id medion_laptop[] = {
	{
		.ident = "MEDION P15651",
		.matches = {
			DMI_MATCH(DMI_SYS_VENDOR, "MEDION"),
			DMI_MATCH(DMI_BOARD_NAME, "M15T"),
		},
	},
	{
		.ident = "MEDION S17405",
		.matches = {
			DMI_MATCH(DMI_SYS_VENDOR, "MEDION"),
			DMI_MATCH(DMI_BOARD_NAME, "M17T"),
		},
	},
	{
		.ident = "MEDION S17413",
		.matches = {
			DMI_MATCH(DMI_SYS_VENDOR, "MEDION"),
			DMI_MATCH(DMI_BOARD_NAME, "M1xA"),
		},
	},
	{ }
};

static const struct dmi_system_id asus_laptop[] = {
	{
		.ident = "Asus Vivobook K3402ZA",
		.matches = {
			DMI_MATCH(DMI_SYS_VENDOR, "ASUSTeK COMPUTER INC."),
			DMI_MATCH(DMI_BOARD_NAME, "K3402ZA"),
		},
	},
	{
		.ident = "Asus Vivobook K3502ZA",
		.matches = {
			DMI_MATCH(DMI_SYS_VENDOR, "ASUSTeK COMPUTER INC."),
			DMI_MATCH(DMI_BOARD_NAME, "K3502ZA"),
		},
	},
	{
		.ident = "Asus Vivobook S5402ZA",
		.matches = {
			DMI_MATCH(DMI_SYS_VENDOR, "ASUSTeK COMPUTER INC."),
			DMI_MATCH(DMI_BOARD_NAME, "S5402ZA"),
		},
	},
	{
		.ident = "Asus Vivobook S5602ZA",
		.matches = {
			DMI_MATCH(DMI_SYS_VENDOR, "ASUSTeK COMPUTER INC."),
			DMI_MATCH(DMI_BOARD_NAME, "S5602ZA"),
		},
	},
	{
		.ident = "Asus ExpertBook B1402CBA",
		.matches = {
			DMI_MATCH(DMI_SYS_VENDOR, "ASUSTeK COMPUTER INC."),
			DMI_MATCH(DMI_BOARD_NAME, "B1402CBA"),
		},
	},
	{
		/* Asus ExpertBook B1402CVA */
		.matches = {
			DMI_MATCH(DMI_SYS_VENDOR, "ASUSTeK COMPUTER INC."),
			DMI_MATCH(DMI_BOARD_NAME, "B1402CVA"),
		},
	},
	{
<<<<<<< HEAD
=======
		.ident = "Asus ExpertBook B1502CBA",
		.matches = {
			DMI_MATCH(DMI_SYS_VENDOR, "ASUSTeK COMPUTER INC."),
			DMI_MATCH(DMI_BOARD_NAME, "B1502CBA"),
		},
	},
	{
>>>>>>> 98817289
		.ident = "Asus ExpertBook B2402CBA",
		.matches = {
			DMI_MATCH(DMI_SYS_VENDOR, "ASUSTeK COMPUTER INC."),
			DMI_MATCH(DMI_BOARD_NAME, "B2402CBA"),
		},
	},
	{
<<<<<<< HEAD
=======
		.ident = "Asus ExpertBook B2402FBA",
		.matches = {
			DMI_MATCH(DMI_SYS_VENDOR, "ASUSTeK COMPUTER INC."),
			DMI_MATCH(DMI_BOARD_NAME, "B2402FBA"),
		},
	},
	{
>>>>>>> 98817289
		.ident = "Asus ExpertBook B2502",
		.matches = {
			DMI_MATCH(DMI_SYS_VENDOR, "ASUSTeK COMPUTER INC."),
			DMI_MATCH(DMI_BOARD_NAME, "B2502CBA"),
		},
	},
<<<<<<< HEAD
	{ }
};

static const struct dmi_system_id lenovo_laptop[] = {
	{
		.ident = "LENOVO IdeaPad Flex 5 14ALC7",
		.matches = {
			DMI_MATCH(DMI_SYS_VENDOR, "LENOVO"),
			DMI_MATCH(DMI_PRODUCT_NAME, "82R9"),
		},
	},
=======
	{ }
};

static const struct dmi_system_id tongfang_gm_rg[] = {
	{
		.ident = "TongFang GMxRGxx/XMG CORE 15 (M22)/TUXEDO Stellaris 15 Gen4 AMD",
		.matches = {
			DMI_MATCH(DMI_BOARD_NAME, "GMxRGxx"),
		},
	},
	{ }
};

static const struct dmi_system_id maingear_laptop[] = {
	{
		.ident = "MAINGEAR Vector Pro 2 15",
		.matches = {
			DMI_MATCH(DMI_SYS_VENDOR, "Micro Electronics Inc"),
			DMI_MATCH(DMI_PRODUCT_NAME, "MG-VCP2-15A3070T"),
		}
	},
	{
		/* TongFang GMxXGxx/TUXEDO Polaris 15 Gen5 AMD */
		.matches = {
			DMI_MATCH(DMI_BOARD_NAME, "GMxXGxx"),
		},
	},
	{
		/* TongFang GMxXGxx sold as Eluktronics Inc. RP-15 */
		.matches = {
			DMI_MATCH(DMI_SYS_VENDOR, "Eluktronics Inc."),
			DMI_MATCH(DMI_BOARD_NAME, "RP-15"),
		},
	},
	{
		/* TongFang GM6XGxX/TUXEDO Stellaris 16 Gen5 AMD */
		.matches = {
			DMI_MATCH(DMI_BOARD_NAME, "GM6XGxX"),
		},
	},
	{
		.ident = "MAINGEAR Vector Pro 2 17",
		.matches = {
			DMI_MATCH(DMI_SYS_VENDOR, "Micro Electronics Inc"),
			DMI_MATCH(DMI_PRODUCT_NAME, "MG-VCP2-17A3070T"),
		},
	},
	{ }
};

static const struct dmi_system_id pcspecialist_laptop[] = {
>>>>>>> 98817289
	{
		/* TongFang GM6BGEQ / PCSpecialist Elimina Pro 16 M, RTX 3050 */
		.matches = {
			DMI_MATCH(DMI_BOARD_NAME, "GM6BGEQ"),
		},
	},
	{
		/* TongFang GM6BG5Q, RTX 4050 */
		.matches = {
			DMI_MATCH(DMI_BOARD_NAME, "GM6BG5Q"),
		},
	},
	{
		/* TongFang GM6BG0Q / PCSpecialist Elimina Pro 16 M, RTX 4060 */
		.matches = {
			DMI_MATCH(DMI_BOARD_NAME, "GM6BG0Q"),
		},
	},
	{ }
};

static const struct dmi_system_id lg_laptop[] = {
	{
		.ident = "LG Electronics 17U70P",
		.matches = {
			DMI_MATCH(DMI_SYS_VENDOR, "LG Electronics"),
			DMI_MATCH(DMI_BOARD_NAME, "17U70P"),
		},
	},
	{ }
};

static const struct dmi_system_id tongfang_gm_rg[] = {
	{
		.ident = "TongFang GMxRGxx/XMG CORE 15 (M22)/TUXEDO Stellaris 15 Gen4 AMD",
		.matches = {
			DMI_MATCH(DMI_BOARD_NAME, "GMxRGxx"),
		},
	},
	{ }
};

static const struct dmi_system_id maingear_laptop[] = {
	{
		.ident = "MAINGEAR Vector Pro 2 15",
		.matches = {
			DMI_MATCH(DMI_SYS_VENDOR, "Micro Electronics Inc"),
			DMI_MATCH(DMI_PRODUCT_NAME, "MG-VCP2-15A3070T"),
		}
	},
	{
		/* TongFang GMxXGxx/TUXEDO Polaris 15 Gen5 AMD */
		.matches = {
			DMI_MATCH(DMI_BOARD_NAME, "GMxXGxx"),
		},
	},
	{
		/* TongFang GMxXGxx sold as Eluktronics Inc. RP-15 */
		.matches = {
			DMI_MATCH(DMI_SYS_VENDOR, "Eluktronics Inc."),
			DMI_MATCH(DMI_BOARD_NAME, "RP-15"),
		},
	},
	{
		/* TongFang GM6XGxX/TUXEDO Stellaris 16 Gen5 AMD */
		.matches = {
			DMI_MATCH(DMI_BOARD_NAME, "GM6XGxX"),
		},
	},
	{
		.ident = "MAINGEAR Vector Pro 2 17",
		.matches = {
			DMI_MATCH(DMI_SYS_VENDOR, "Micro Electronics Inc"),
			DMI_MATCH(DMI_PRODUCT_NAME, "MG-VCP2-17A3070T"),
		},
	},
	{ }
};

static const struct dmi_system_id lg_laptop[] = {
	{
		.ident = "LG Electronics 17U70P",
		.matches = {
			DMI_MATCH(DMI_SYS_VENDOR, "LG Electronics"),
			DMI_MATCH(DMI_BOARD_NAME, "17U70P"),
		},
	},
	{ }
};

struct irq_override_cmp {
	const struct dmi_system_id *system;
	unsigned char irq;
	unsigned char triggering;
	unsigned char polarity;
	unsigned char shareable;
	bool override;
};

static const struct irq_override_cmp override_table[] = {
	{ medion_laptop, 1, ACPI_LEVEL_SENSITIVE, ACPI_ACTIVE_LOW, 0, false },
	{ asus_laptop, 1, ACPI_LEVEL_SENSITIVE, ACPI_ACTIVE_LOW, 0, false },
<<<<<<< HEAD
	{ lenovo_laptop, 6, ACPI_LEVEL_SENSITIVE, ACPI_ACTIVE_LOW, 0, true },
	{ lenovo_laptop, 10, ACPI_LEVEL_SENSITIVE, ACPI_ACTIVE_LOW, 0, true },
	{ tongfang_gm_rg, 1, ACPI_EDGE_SENSITIVE, ACPI_ACTIVE_LOW, 1, true },
	{ maingear_laptop, 1, ACPI_EDGE_SENSITIVE, ACPI_ACTIVE_LOW, 1, true },
=======
	{ tongfang_gm_rg, 1, ACPI_EDGE_SENSITIVE, ACPI_ACTIVE_LOW, 1, true },
	{ maingear_laptop, 1, ACPI_EDGE_SENSITIVE, ACPI_ACTIVE_LOW, 1, true },
	{ pcspecialist_laptop, 1, ACPI_EDGE_SENSITIVE, ACPI_ACTIVE_LOW, 1, true },
>>>>>>> 98817289
	{ lg_laptop, 1, ACPI_LEVEL_SENSITIVE, ACPI_ACTIVE_LOW, 0, false },
};

static bool acpi_dev_irq_override(u32 gsi, u8 triggering, u8 polarity,
				  u8 shareable)
{
	int i;

	for (i = 0; i < ARRAY_SIZE(override_table); i++) {
		const struct irq_override_cmp *entry = &override_table[i];

		if (dmi_check_system(entry->system) &&
		    entry->irq == gsi &&
		    entry->triggering == triggering &&
		    entry->polarity == polarity &&
		    entry->shareable == shareable)
			return entry->override;
	}

#ifdef CONFIG_X86
	/*
	 * Always use the MADT override info, except for the i8042 PS/2 ctrl
	 * IRQs (1 and 12). For these the DSDT IRQ settings should sometimes
	 * be used otherwise PS/2 keyboards / mice will not work.
	 */
	if (gsi != 1 && gsi != 12)
		return true;

	/* If the override comes from an INT_SRC_OVR MADT entry, honor it. */
	if (acpi_int_src_ovr[gsi])
		return true;

	/*
	 * IRQ override isn't needed on modern AMD Zen systems and
	 * this override breaks active low IRQs on AMD Ryzen 6000 and
	 * newer systems. Skip it.
	 */
	if (boot_cpu_has(X86_FEATURE_ZEN))
		return false;
#endif

	return true;
}

static void acpi_dev_get_irqresource(struct resource *res, u32 gsi,
				     u8 triggering, u8 polarity, u8 shareable,
				     u8 wake_capable, bool check_override)
{
	int irq, p, t;

	if (!valid_IRQ(gsi)) {
		irqresource_disabled(res, gsi);
		return;
	}

	/*
	 * In IO-APIC mode, use overridden attribute. Two reasons:
	 * 1. BIOS bug in DSDT
	 * 2. BIOS uses IO-APIC mode Interrupt Source Override
	 *
	 * We do this only if we are dealing with IRQ() or IRQNoFlags()
	 * resource (the legacy ISA resources). With modern ACPI 5 devices
	 * using extended IRQ descriptors we take the IRQ configuration
	 * from _CRS directly.
	 */
	if (check_override &&
	    acpi_dev_irq_override(gsi, triggering, polarity, shareable) &&
	    !acpi_get_override_irq(gsi, &t, &p)) {
		u8 trig = t ? ACPI_LEVEL_SENSITIVE : ACPI_EDGE_SENSITIVE;
		u8 pol = p ? ACPI_ACTIVE_LOW : ACPI_ACTIVE_HIGH;

		if (triggering != trig || polarity != pol) {
			pr_warn("ACPI: IRQ %d override to %s%s, %s%s\n", gsi,
				t ? "level" : "edge",
				trig == triggering ? "" : "(!)",
				p ? "low" : "high",
				pol == polarity ? "" : "(!)");
			triggering = trig;
			polarity = pol;
		}
	}

	res->flags = acpi_dev_irq_flags(triggering, polarity, shareable, wake_capable);
	irq = acpi_register_gsi(NULL, gsi, triggering, polarity);
	if (irq >= 0) {
		res->start = irq;
		res->end = irq;
	} else {
		irqresource_disabled(res, gsi);
	}
}

/**
 * acpi_dev_resource_interrupt - Extract ACPI interrupt resource information.
 * @ares: Input ACPI resource object.
 * @index: Index into the array of GSIs represented by the resource.
 * @res: Output generic resource object.
 *
 * Check if the given ACPI resource object represents an interrupt resource
 * and @index does not exceed the resource's interrupt count (true is returned
 * in that case regardless of the results of the other checks)).  If that's the
 * case, register the GSI corresponding to @index from the array of interrupts
 * represented by the resource and populate the generic resource object pointed
 * to by @res accordingly.  If the registration of the GSI is not successful,
 * IORESOURCE_DISABLED will be set it that object's flags.
 *
 * Return:
 * 1) false with res->flags setting to zero: not the expected resource type
 * 2) false with IORESOURCE_DISABLED in res->flags: valid unassigned resource
 * 3) true: valid assigned resource
 */
bool acpi_dev_resource_interrupt(struct acpi_resource *ares, int index,
				 struct resource *res)
{
	struct acpi_resource_irq *irq;
	struct acpi_resource_extended_irq *ext_irq;

	switch (ares->type) {
	case ACPI_RESOURCE_TYPE_IRQ:
		/*
		 * Per spec, only one interrupt per descriptor is allowed in
		 * _CRS, but some firmware violates this, so parse them all.
		 */
		irq = &ares->data.irq;
		if (index >= irq->interrupt_count) {
			irqresource_disabled(res, 0);
			return false;
		}
		acpi_dev_get_irqresource(res, irq->interrupts[index],
					 irq->triggering, irq->polarity,
					 irq->shareable, irq->wake_capable,
					 true);
		break;
	case ACPI_RESOURCE_TYPE_EXTENDED_IRQ:
		ext_irq = &ares->data.extended_irq;
		if (index >= ext_irq->interrupt_count) {
			irqresource_disabled(res, 0);
			return false;
		}
		if (is_gsi(ext_irq))
			acpi_dev_get_irqresource(res, ext_irq->interrupts[index],
					 ext_irq->triggering, ext_irq->polarity,
					 ext_irq->shareable, ext_irq->wake_capable,
					 false);
		else
			irqresource_disabled(res, 0);
		break;
	default:
		res->flags = 0;
		return false;
	}

	return true;
}
EXPORT_SYMBOL_GPL(acpi_dev_resource_interrupt);

/**
 * acpi_dev_free_resource_list - Free resource from %acpi_dev_get_resources().
 * @list: The head of the resource list to free.
 */
void acpi_dev_free_resource_list(struct list_head *list)
{
	resource_list_free(list);
}
EXPORT_SYMBOL_GPL(acpi_dev_free_resource_list);

struct res_proc_context {
	struct list_head *list;
	int (*preproc)(struct acpi_resource *, void *);
	void *preproc_data;
	int count;
	int error;
};

static acpi_status acpi_dev_new_resource_entry(struct resource_win *win,
					       struct res_proc_context *c)
{
	struct resource_entry *rentry;

	rentry = resource_list_create_entry(NULL, 0);
	if (!rentry) {
		c->error = -ENOMEM;
		return AE_NO_MEMORY;
	}
	*rentry->res = win->res;
	rentry->offset = win->offset;
	resource_list_add_tail(rentry, c->list);
	c->count++;
	return AE_OK;
}

static acpi_status acpi_dev_process_resource(struct acpi_resource *ares,
					     void *context)
{
	struct res_proc_context *c = context;
	struct resource_win win;
	struct resource *res = &win.res;
	int i;

	if (c->preproc) {
		int ret;

		ret = c->preproc(ares, c->preproc_data);
		if (ret < 0) {
			c->error = ret;
			return AE_ABORT_METHOD;
		} else if (ret > 0) {
			return AE_OK;
		}
	}

	memset(&win, 0, sizeof(win));

	if (acpi_dev_resource_memory(ares, res)
	    || acpi_dev_resource_io(ares, res)
	    || acpi_dev_resource_address_space(ares, &win)
	    || acpi_dev_resource_ext_address_space(ares, &win))
		return acpi_dev_new_resource_entry(&win, c);

	for (i = 0; acpi_dev_resource_interrupt(ares, i, res); i++) {
		acpi_status status;

		status = acpi_dev_new_resource_entry(&win, c);
		if (ACPI_FAILURE(status))
			return status;
	}

	return AE_OK;
}

static int __acpi_dev_get_resources(struct acpi_device *adev,
				    struct list_head *list,
				    int (*preproc)(struct acpi_resource *, void *),
				    void *preproc_data, char *method)
{
	struct res_proc_context c;
	acpi_status status;

	if (!adev || !adev->handle || !list_empty(list))
		return -EINVAL;

	if (!acpi_has_method(adev->handle, method))
		return 0;

	c.list = list;
	c.preproc = preproc;
	c.preproc_data = preproc_data;
	c.count = 0;
	c.error = 0;
	status = acpi_walk_resources(adev->handle, method,
				     acpi_dev_process_resource, &c);
	if (ACPI_FAILURE(status)) {
		acpi_dev_free_resource_list(list);
		return c.error ? c.error : -EIO;
	}

	return c.count;
}

/**
 * acpi_dev_get_resources - Get current resources of a device.
 * @adev: ACPI device node to get the resources for.
 * @list: Head of the resultant list of resources (must be empty).
 * @preproc: The caller's preprocessing routine.
 * @preproc_data: Pointer passed to the caller's preprocessing routine.
 *
 * Evaluate the _CRS method for the given device node and process its output by
 * (1) executing the @preproc() routine provided by the caller, passing the
 * resource pointer and @preproc_data to it as arguments, for each ACPI resource
 * returned and (2) converting all of the returned ACPI resources into struct
 * resource objects if possible.  If the return value of @preproc() in step (1)
 * is different from 0, step (2) is not applied to the given ACPI resource and
 * if that value is negative, the whole processing is aborted and that value is
 * returned as the final error code.
 *
 * The resultant struct resource objects are put on the list pointed to by
 * @list, that must be empty initially, as members of struct resource_entry
 * objects.  Callers of this routine should use %acpi_dev_free_resource_list() to
 * free that list.
 *
 * The number of resources in the output list is returned on success, an error
 * code reflecting the error condition is returned otherwise.
 */
int acpi_dev_get_resources(struct acpi_device *adev, struct list_head *list,
			   int (*preproc)(struct acpi_resource *, void *),
			   void *preproc_data)
{
	return __acpi_dev_get_resources(adev, list, preproc, preproc_data,
					METHOD_NAME__CRS);
}
EXPORT_SYMBOL_GPL(acpi_dev_get_resources);

static int is_memory(struct acpi_resource *ares, void *not_used)
{
	struct resource_win win;
	struct resource *res = &win.res;

	memset(&win, 0, sizeof(win));

	if (acpi_dev_filter_resource_type(ares, IORESOURCE_MEM))
		return 1;

	return !(acpi_dev_resource_memory(ares, res)
	       || acpi_dev_resource_address_space(ares, &win)
	       || acpi_dev_resource_ext_address_space(ares, &win));
}

/**
 * acpi_dev_get_dma_resources - Get current DMA resources of a device.
 * @adev: ACPI device node to get the resources for.
 * @list: Head of the resultant list of resources (must be empty).
 *
 * Evaluate the _DMA method for the given device node and process its
 * output.
 *
 * The resultant struct resource objects are put on the list pointed to
 * by @list, that must be empty initially, as members of struct
 * resource_entry objects.  Callers of this routine should use
 * %acpi_dev_free_resource_list() to free that list.
 *
 * The number of resources in the output list is returned on success,
 * an error code reflecting the error condition is returned otherwise.
 */
int acpi_dev_get_dma_resources(struct acpi_device *adev, struct list_head *list)
{
	return __acpi_dev_get_resources(adev, list, is_memory, NULL,
					METHOD_NAME__DMA);
}
EXPORT_SYMBOL_GPL(acpi_dev_get_dma_resources);

/**
 * acpi_dev_get_memory_resources - Get current memory resources of a device.
 * @adev: ACPI device node to get the resources for.
 * @list: Head of the resultant list of resources (must be empty).
 *
 * This is a helper function that locates all memory type resources of @adev
 * with acpi_dev_get_resources().
 *
 * The number of resources in the output list is returned on success, an error
 * code reflecting the error condition is returned otherwise.
 */
int acpi_dev_get_memory_resources(struct acpi_device *adev, struct list_head *list)
{
	return acpi_dev_get_resources(adev, list, is_memory, NULL);
}
EXPORT_SYMBOL_GPL(acpi_dev_get_memory_resources);

/**
 * acpi_dev_filter_resource_type - Filter ACPI resource according to resource
 *				   types
 * @ares: Input ACPI resource object.
 * @types: Valid resource types of IORESOURCE_XXX
 *
 * This is a helper function to support acpi_dev_get_resources(), which filters
 * ACPI resource objects according to resource types.
 */
int acpi_dev_filter_resource_type(struct acpi_resource *ares,
				  unsigned long types)
{
	unsigned long type = 0;

	switch (ares->type) {
	case ACPI_RESOURCE_TYPE_MEMORY24:
	case ACPI_RESOURCE_TYPE_MEMORY32:
	case ACPI_RESOURCE_TYPE_FIXED_MEMORY32:
		type = IORESOURCE_MEM;
		break;
	case ACPI_RESOURCE_TYPE_IO:
	case ACPI_RESOURCE_TYPE_FIXED_IO:
		type = IORESOURCE_IO;
		break;
	case ACPI_RESOURCE_TYPE_IRQ:
	case ACPI_RESOURCE_TYPE_EXTENDED_IRQ:
		type = IORESOURCE_IRQ;
		break;
	case ACPI_RESOURCE_TYPE_DMA:
	case ACPI_RESOURCE_TYPE_FIXED_DMA:
		type = IORESOURCE_DMA;
		break;
	case ACPI_RESOURCE_TYPE_GENERIC_REGISTER:
		type = IORESOURCE_REG;
		break;
	case ACPI_RESOURCE_TYPE_ADDRESS16:
	case ACPI_RESOURCE_TYPE_ADDRESS32:
	case ACPI_RESOURCE_TYPE_ADDRESS64:
	case ACPI_RESOURCE_TYPE_EXTENDED_ADDRESS64:
		if (ares->data.address.resource_type == ACPI_MEMORY_RANGE)
			type = IORESOURCE_MEM;
		else if (ares->data.address.resource_type == ACPI_IO_RANGE)
			type = IORESOURCE_IO;
		else if (ares->data.address.resource_type ==
			 ACPI_BUS_NUMBER_RANGE)
			type = IORESOURCE_BUS;
		break;
	default:
		break;
	}

	return (type & types) ? 0 : 1;
}
EXPORT_SYMBOL_GPL(acpi_dev_filter_resource_type);

static int acpi_dev_consumes_res(struct acpi_device *adev, struct resource *res)
{
	struct list_head resource_list;
	struct resource_entry *rentry;
	int ret, found = 0;

	INIT_LIST_HEAD(&resource_list);
	ret = acpi_dev_get_resources(adev, &resource_list, NULL, NULL);
	if (ret < 0)
		return 0;

	list_for_each_entry(rentry, &resource_list, node) {
		if (resource_contains(rentry->res, res)) {
			found = 1;
			break;
		}

	}

	acpi_dev_free_resource_list(&resource_list);
	return found;
}

static acpi_status acpi_res_consumer_cb(acpi_handle handle, u32 depth,
					 void *context, void **ret)
{
	struct resource *res = context;
	struct acpi_device **consumer = (struct acpi_device **) ret;
	struct acpi_device *adev = acpi_fetch_acpi_dev(handle);

	if (!adev)
		return AE_OK;

	if (acpi_dev_consumes_res(adev, res)) {
		*consumer = adev;
		return AE_CTRL_TERMINATE;
	}

	return AE_OK;
}

/**
 * acpi_resource_consumer - Find the ACPI device that consumes @res.
 * @res: Resource to search for.
 *
 * Search the current resource settings (_CRS) of every ACPI device node
 * for @res.  If we find an ACPI device whose _CRS includes @res, return
 * it.  Otherwise, return NULL.
 */
struct acpi_device *acpi_resource_consumer(struct resource *res)
{
	struct acpi_device *consumer = NULL;

	acpi_get_devices(NULL, acpi_res_consumer_cb, res, (void **) &consumer);
	return consumer;
}<|MERGE_RESOLUTION|>--- conflicted
+++ resolved
@@ -454,8 +454,6 @@
 		},
 	},
 	{
-<<<<<<< HEAD
-=======
 		.ident = "Asus ExpertBook B1502CBA",
 		.matches = {
 			DMI_MATCH(DMI_SYS_VENDOR, "ASUSTeK COMPUTER INC."),
@@ -463,7 +461,6 @@
 		},
 	},
 	{
->>>>>>> 98817289
 		.ident = "Asus ExpertBook B2402CBA",
 		.matches = {
 			DMI_MATCH(DMI_SYS_VENDOR, "ASUSTeK COMPUTER INC."),
@@ -471,8 +468,6 @@
 		},
 	},
 	{
-<<<<<<< HEAD
-=======
 		.ident = "Asus ExpertBook B2402FBA",
 		.matches = {
 			DMI_MATCH(DMI_SYS_VENDOR, "ASUSTeK COMPUTER INC."),
@@ -480,26 +475,12 @@
 		},
 	},
 	{
->>>>>>> 98817289
 		.ident = "Asus ExpertBook B2502",
 		.matches = {
 			DMI_MATCH(DMI_SYS_VENDOR, "ASUSTeK COMPUTER INC."),
 			DMI_MATCH(DMI_BOARD_NAME, "B2502CBA"),
 		},
 	},
-<<<<<<< HEAD
-	{ }
-};
-
-static const struct dmi_system_id lenovo_laptop[] = {
-	{
-		.ident = "LENOVO IdeaPad Flex 5 14ALC7",
-		.matches = {
-			DMI_MATCH(DMI_SYS_VENDOR, "LENOVO"),
-			DMI_MATCH(DMI_PRODUCT_NAME, "82R9"),
-		},
-	},
-=======
 	{ }
 };
 
@@ -551,7 +532,6 @@
 };
 
 static const struct dmi_system_id pcspecialist_laptop[] = {
->>>>>>> 98817289
 	{
 		/* TongFang GM6BGEQ / PCSpecialist Elimina Pro 16 M, RTX 3050 */
 		.matches = {
@@ -568,64 +548,6 @@
 		/* TongFang GM6BG0Q / PCSpecialist Elimina Pro 16 M, RTX 4060 */
 		.matches = {
 			DMI_MATCH(DMI_BOARD_NAME, "GM6BG0Q"),
-		},
-	},
-	{ }
-};
-
-static const struct dmi_system_id lg_laptop[] = {
-	{
-		.ident = "LG Electronics 17U70P",
-		.matches = {
-			DMI_MATCH(DMI_SYS_VENDOR, "LG Electronics"),
-			DMI_MATCH(DMI_BOARD_NAME, "17U70P"),
-		},
-	},
-	{ }
-};
-
-static const struct dmi_system_id tongfang_gm_rg[] = {
-	{
-		.ident = "TongFang GMxRGxx/XMG CORE 15 (M22)/TUXEDO Stellaris 15 Gen4 AMD",
-		.matches = {
-			DMI_MATCH(DMI_BOARD_NAME, "GMxRGxx"),
-		},
-	},
-	{ }
-};
-
-static const struct dmi_system_id maingear_laptop[] = {
-	{
-		.ident = "MAINGEAR Vector Pro 2 15",
-		.matches = {
-			DMI_MATCH(DMI_SYS_VENDOR, "Micro Electronics Inc"),
-			DMI_MATCH(DMI_PRODUCT_NAME, "MG-VCP2-15A3070T"),
-		}
-	},
-	{
-		/* TongFang GMxXGxx/TUXEDO Polaris 15 Gen5 AMD */
-		.matches = {
-			DMI_MATCH(DMI_BOARD_NAME, "GMxXGxx"),
-		},
-	},
-	{
-		/* TongFang GMxXGxx sold as Eluktronics Inc. RP-15 */
-		.matches = {
-			DMI_MATCH(DMI_SYS_VENDOR, "Eluktronics Inc."),
-			DMI_MATCH(DMI_BOARD_NAME, "RP-15"),
-		},
-	},
-	{
-		/* TongFang GM6XGxX/TUXEDO Stellaris 16 Gen5 AMD */
-		.matches = {
-			DMI_MATCH(DMI_BOARD_NAME, "GM6XGxX"),
-		},
-	},
-	{
-		.ident = "MAINGEAR Vector Pro 2 17",
-		.matches = {
-			DMI_MATCH(DMI_SYS_VENDOR, "Micro Electronics Inc"),
-			DMI_MATCH(DMI_PRODUCT_NAME, "MG-VCP2-17A3070T"),
 		},
 	},
 	{ }
@@ -654,16 +576,9 @@
 static const struct irq_override_cmp override_table[] = {
 	{ medion_laptop, 1, ACPI_LEVEL_SENSITIVE, ACPI_ACTIVE_LOW, 0, false },
 	{ asus_laptop, 1, ACPI_LEVEL_SENSITIVE, ACPI_ACTIVE_LOW, 0, false },
-<<<<<<< HEAD
-	{ lenovo_laptop, 6, ACPI_LEVEL_SENSITIVE, ACPI_ACTIVE_LOW, 0, true },
-	{ lenovo_laptop, 10, ACPI_LEVEL_SENSITIVE, ACPI_ACTIVE_LOW, 0, true },
-	{ tongfang_gm_rg, 1, ACPI_EDGE_SENSITIVE, ACPI_ACTIVE_LOW, 1, true },
-	{ maingear_laptop, 1, ACPI_EDGE_SENSITIVE, ACPI_ACTIVE_LOW, 1, true },
-=======
 	{ tongfang_gm_rg, 1, ACPI_EDGE_SENSITIVE, ACPI_ACTIVE_LOW, 1, true },
 	{ maingear_laptop, 1, ACPI_EDGE_SENSITIVE, ACPI_ACTIVE_LOW, 1, true },
 	{ pcspecialist_laptop, 1, ACPI_EDGE_SENSITIVE, ACPI_ACTIVE_LOW, 1, true },
->>>>>>> 98817289
 	{ lg_laptop, 1, ACPI_LEVEL_SENSITIVE, ACPI_ACTIVE_LOW, 0, false },
 };
 
