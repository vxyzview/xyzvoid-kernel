// SPDX-License-Identifier: GPL-2.0+
/*
 * Driver for Motorola/Freescale IMX serial ports
 *
 * Based on drivers/char/serial.c, by Linus Torvalds, Theodore Ts'o.
 *
 * Author: Sascha Hauer <sascha@saschahauer.de>
 * Copyright (C) 2004 Pengutronix
 */

#include <linux/circ_buf.h>
#include <linux/module.h>
#include <linux/ioport.h>
#include <linux/init.h>
#include <linux/console.h>
#include <linux/sysrq.h>
#include <linux/platform_device.h>
#include <linux/tty.h>
#include <linux/tty_flip.h>
#include <linux/serial_core.h>
#include <linux/serial.h>
#include <linux/clk.h>
#include <linux/delay.h>
#include <linux/ktime.h>
#include <linux/pinctrl/consumer.h>
#include <linux/rational.h>
#include <linux/slab.h>
#include <linux/of.h>
#include <linux/io.h>
#include <linux/iopoll.h>
#include <linux/dma-mapping.h>

#include <asm/irq.h>
#include <linux/dma/imx-dma.h>

#include "serial_mctrl_gpio.h"

/* Register definitions */
#define URXD0 0x0  /* Receiver Register */
#define URTX0 0x40 /* Transmitter Register */
#define UCR1  0x80 /* Control Register 1 */
#define UCR2  0x84 /* Control Register 2 */
#define UCR3  0x88 /* Control Register 3 */
#define UCR4  0x8c /* Control Register 4 */
#define UFCR  0x90 /* FIFO Control Register */
#define USR1  0x94 /* Status Register 1 */
#define USR2  0x98 /* Status Register 2 */
#define UESC  0x9c /* Escape Character Register */
#define UTIM  0xa0 /* Escape Timer Register */
#define UBIR  0xa4 /* BRM Incremental Register */
#define UBMR  0xa8 /* BRM Modulator Register */
#define UBRC  0xac /* Baud Rate Count Register */
#define IMX21_ONEMS 0xb0 /* One Millisecond register */
#define IMX1_UTS 0xd0 /* UART Test Register on i.mx1 */
#define IMX21_UTS 0xb4 /* UART Test Register on all other i.mx*/

/* UART Control Register Bit Fields.*/
#define URXD_DUMMY_READ (1<<16)
#define URXD_CHARRDY	(1<<15)
#define URXD_ERR	(1<<14)
#define URXD_OVRRUN	(1<<13)
#define URXD_FRMERR	(1<<12)
#define URXD_BRK	(1<<11)
#define URXD_PRERR	(1<<10)
#define URXD_RX_DATA	(0xFF<<0)
#define UCR1_ADEN	(1<<15) /* Auto detect interrupt */
#define UCR1_ADBR	(1<<14) /* Auto detect baud rate */
#define UCR1_TRDYEN	(1<<13) /* Transmitter ready interrupt enable */
#define UCR1_IDEN	(1<<12) /* Idle condition interrupt */
#define UCR1_ICD_REG(x) (((x) & 3) << 10) /* idle condition detect */
#define UCR1_RRDYEN	(1<<9)	/* Recv ready interrupt enable */
#define UCR1_RXDMAEN	(1<<8)	/* Recv ready DMA enable */
#define UCR1_IREN	(1<<7)	/* Infrared interface enable */
#define UCR1_TXMPTYEN	(1<<6)	/* Transimitter empty interrupt enable */
#define UCR1_RTSDEN	(1<<5)	/* RTS delta interrupt enable */
#define UCR1_SNDBRK	(1<<4)	/* Send break */
#define UCR1_TXDMAEN	(1<<3)	/* Transmitter ready DMA enable */
#define IMX1_UCR1_UARTCLKEN (1<<2) /* UART clock enabled, i.mx1 only */
#define UCR1_ATDMAEN    (1<<2)  /* Aging DMA Timer Enable */
#define UCR1_DOZE	(1<<1)	/* Doze */
#define UCR1_UARTEN	(1<<0)	/* UART enabled */
#define UCR2_ESCI	(1<<15)	/* Escape seq interrupt enable */
#define UCR2_IRTS	(1<<14)	/* Ignore RTS pin */
#define UCR2_CTSC	(1<<13)	/* CTS pin control */
#define UCR2_CTS	(1<<12)	/* Clear to send */
#define UCR2_ESCEN	(1<<11)	/* Escape enable */
#define UCR2_PREN	(1<<8)	/* Parity enable */
#define UCR2_PROE	(1<<7)	/* Parity odd/even */
#define UCR2_STPB	(1<<6)	/* Stop */
#define UCR2_WS		(1<<5)	/* Word size */
#define UCR2_RTSEN	(1<<4)	/* Request to send interrupt enable */
#define UCR2_ATEN	(1<<3)	/* Aging Timer Enable */
#define UCR2_TXEN	(1<<2)	/* Transmitter enabled */
#define UCR2_RXEN	(1<<1)	/* Receiver enabled */
#define UCR2_SRST	(1<<0)	/* SW reset */
#define UCR3_DTREN	(1<<13) /* DTR interrupt enable */
#define UCR3_PARERREN	(1<<12) /* Parity enable */
#define UCR3_FRAERREN	(1<<11) /* Frame error interrupt enable */
#define UCR3_DSR	(1<<10) /* Data set ready */
#define UCR3_DCD	(1<<9)	/* Data carrier detect */
#define UCR3_RI		(1<<8)	/* Ring indicator */
#define UCR3_ADNIMP	(1<<7)	/* Autobaud Detection Not Improved */
#define UCR3_RXDSEN	(1<<6)	/* Receive status interrupt enable */
#define UCR3_AIRINTEN	(1<<5)	/* Async IR wake interrupt enable */
#define UCR3_AWAKEN	(1<<4)	/* Async wake interrupt enable */
#define UCR3_DTRDEN	(1<<3)	/* Data Terminal Ready Delta Enable. */
#define IMX21_UCR3_RXDMUXSEL	(1<<2)	/* RXD Muxed Input Select */
#define UCR3_INVT	(1<<1)	/* Inverted Infrared transmission */
#define UCR3_BPEN	(1<<0)	/* Preset registers enable */
#define UCR4_CTSTL_SHF	10	/* CTS trigger level shift */
#define UCR4_CTSTL_MASK	0x3F	/* CTS trigger is 6 bits wide */
#define UCR4_INVR	(1<<9)	/* Inverted infrared reception */
#define UCR4_ENIRI	(1<<8)	/* Serial infrared interrupt enable */
#define UCR4_WKEN	(1<<7)	/* Wake interrupt enable */
#define UCR4_REF16	(1<<6)	/* Ref freq 16 MHz */
#define UCR4_IDDMAEN    (1<<6)  /* DMA IDLE Condition Detected */
#define UCR4_IRSC	(1<<5)	/* IR special case */
#define UCR4_TCEN	(1<<3)	/* Transmit complete interrupt enable */
#define UCR4_BKEN	(1<<2)	/* Break condition interrupt enable */
#define UCR4_OREN	(1<<1)	/* Receiver overrun interrupt enable */
#define UCR4_DREN	(1<<0)	/* Recv data ready interrupt enable */
#define UFCR_RXTL_SHF	0	/* Receiver trigger level shift */
#define UFCR_RXTL_MASK	0x3F	/* Receiver trigger 6 bits wide */
#define UFCR_DCEDTE	(1<<6)	/* DCE/DTE mode select */
#define UFCR_RFDIV	(7<<7)	/* Reference freq divider mask */
#define UFCR_RFDIV_REG(x)	(((x) < 7 ? 6 - (x) : 6) << 7)
#define UFCR_TXTL_SHF	10	/* Transmitter trigger level shift */
#define USR1_PARITYERR	(1<<15) /* Parity error interrupt flag */
#define USR1_RTSS	(1<<14) /* RTS pin status */
#define USR1_TRDY	(1<<13) /* Transmitter ready interrupt/dma flag */
#define USR1_RTSD	(1<<12) /* RTS delta */
#define USR1_ESCF	(1<<11) /* Escape seq interrupt flag */
#define USR1_FRAMERR	(1<<10) /* Frame error interrupt flag */
#define USR1_RRDY	(1<<9)	 /* Receiver ready interrupt/dma flag */
#define USR1_AGTIM	(1<<8)	 /* Ageing timer interrupt flag */
#define USR1_DTRD	(1<<7)	 /* DTR Delta */
#define USR1_RXDS	 (1<<6)	 /* Receiver idle interrupt flag */
#define USR1_AIRINT	 (1<<5)	 /* Async IR wake interrupt flag */
#define USR1_AWAKE	 (1<<4)	 /* Aysnc wake interrupt flag */
#define USR2_ADET	 (1<<15) /* Auto baud rate detect complete */
#define USR2_TXFE	 (1<<14) /* Transmit buffer FIFO empty */
#define USR2_DTRF	 (1<<13) /* DTR edge interrupt flag */
#define USR2_IDLE	 (1<<12) /* Idle condition */
#define USR2_RIDELT	 (1<<10) /* Ring Interrupt Delta */
#define USR2_RIIN	 (1<<9)	 /* Ring Indicator Input */
#define USR2_IRINT	 (1<<8)	 /* Serial infrared interrupt flag */
#define USR2_WAKE	 (1<<7)	 /* Wake */
#define USR2_DCDIN	 (1<<5)	 /* Data Carrier Detect Input */
#define USR2_RTSF	 (1<<4)	 /* RTS edge interrupt flag */
#define USR2_TXDC	 (1<<3)	 /* Transmitter complete */
#define USR2_BRCD	 (1<<2)	 /* Break condition */
#define USR2_ORE	(1<<1)	 /* Overrun error */
#define USR2_RDR	(1<<0)	 /* Recv data ready */
#define UTS_FRCPERR	(1<<13) /* Force parity error */
#define UTS_LOOP	(1<<12)	 /* Loop tx and rx */
#define UTS_TXEMPTY	 (1<<6)	 /* TxFIFO empty */
#define UTS_RXEMPTY	 (1<<5)	 /* RxFIFO empty */
#define UTS_TXFULL	 (1<<4)	 /* TxFIFO full */
#define UTS_RXFULL	 (1<<3)	 /* RxFIFO full */
#define UTS_SOFTRST	 (1<<0)	 /* Software reset */

/* We've been assigned a range on the "Low-density serial ports" major */
#define SERIAL_IMX_MAJOR	207
#define MINOR_START		16
#define DEV_NAME		"ttymxc"

/*
 * This determines how often we check the modem status signals
 * for any change.  They generally aren't connected to an IRQ
 * so we have to poll them.  We also check immediately before
 * filling the TX fifo incase CTS has been dropped.
 */
#define MCTRL_TIMEOUT	(250*HZ/1000)

#define DRIVER_NAME "IMX-uart"

#define UART_NR 8

/* i.MX21 type uart runs on all i.mx except i.MX1 and i.MX6q */
enum imx_uart_type {
	IMX1_UART,
	IMX21_UART,
};

/* device type dependent stuff */
struct imx_uart_data {
	unsigned uts_reg;
	enum imx_uart_type devtype;
};

enum imx_tx_state {
	OFF,
	WAIT_AFTER_RTS,
	SEND,
	WAIT_AFTER_SEND,
};

struct imx_port {
	struct uart_port	port;
	struct timer_list	timer;
	unsigned int		old_status;
	unsigned int		have_rtscts:1;
	unsigned int		have_rtsgpio:1;
	unsigned int		dte_mode:1;
	unsigned int		inverted_tx:1;
	unsigned int		inverted_rx:1;
	struct clk		*clk_ipg;
	struct clk		*clk_per;
	const struct imx_uart_data *devdata;

	struct mctrl_gpios *gpios;

	/* counter to stop 0xff flood */
	int idle_counter;

	/* DMA fields */
	unsigned int		dma_is_enabled:1;
	unsigned int		dma_is_rxing:1;
	unsigned int		dma_is_txing:1;
	struct dma_chan		*dma_chan_rx, *dma_chan_tx;
	struct scatterlist	rx_sgl, tx_sgl[2];
	void			*rx_buf;
	struct circ_buf		rx_ring;
	unsigned int		rx_buf_size;
	unsigned int		rx_period_length;
	unsigned int		rx_periods;
	dma_cookie_t		rx_cookie;
	unsigned int		tx_bytes;
	unsigned int		dma_tx_nents;
	unsigned int            saved_reg[10];
	bool			context_saved;

	enum imx_tx_state	tx_state;
	struct hrtimer		trigger_start_tx;
	struct hrtimer		trigger_stop_tx;
};

struct imx_port_ucrs {
	unsigned int	ucr1;
	unsigned int	ucr2;
	unsigned int	ucr3;
};

static const struct imx_uart_data imx_uart_imx1_devdata = {
	.uts_reg = IMX1_UTS,
	.devtype = IMX1_UART,
};

static const struct imx_uart_data imx_uart_imx21_devdata = {
	.uts_reg = IMX21_UTS,
	.devtype = IMX21_UART,
};

static const struct of_device_id imx_uart_dt_ids[] = {
	/*
	 * For reasons unknown to me, some UART devices (e.g. imx6ul's) are
	 * compatible to fsl,imx6q-uart, but not fsl,imx21-uart, while the
	 * original imx6q's UART is compatible to fsl,imx21-uart. This driver
	 * doesn't make any distinction between these two variants.
	 */
	{ .compatible = "fsl,imx6q-uart", .data = &imx_uart_imx21_devdata, },
	{ .compatible = "fsl,imx1-uart", .data = &imx_uart_imx1_devdata, },
	{ .compatible = "fsl,imx21-uart", .data = &imx_uart_imx21_devdata, },
	{ /* sentinel */ }
};
MODULE_DEVICE_TABLE(of, imx_uart_dt_ids);

static inline struct imx_port *to_imx_port(struct uart_port *port)
{
        return container_of(port, struct imx_port, port);
}

static inline void imx_uart_writel(struct imx_port *sport, u32 val, u32 offset)
{
	writel(val, sport->port.membase + offset);
}

static inline u32 imx_uart_readl(struct imx_port *sport, u32 offset)
{
	return readl(sport->port.membase + offset);
}

static inline unsigned imx_uart_uts_reg(struct imx_port *sport)
{
	return sport->devdata->uts_reg;
}

static inline int imx_uart_is_imx1(struct imx_port *sport)
{
	return sport->devdata->devtype == IMX1_UART;
}

/*
 * Save and restore functions for UCR1, UCR2 and UCR3 registers
 */
#if IS_ENABLED(CONFIG_SERIAL_IMX_CONSOLE)
static void imx_uart_ucrs_save(struct imx_port *sport,
			       struct imx_port_ucrs *ucr)
{
	/* save control registers */
	ucr->ucr1 = imx_uart_readl(sport, UCR1);
	ucr->ucr2 = imx_uart_readl(sport, UCR2);
	ucr->ucr3 = imx_uart_readl(sport, UCR3);
}

static void imx_uart_ucrs_restore(struct imx_port *sport,
				  struct imx_port_ucrs *ucr)
{
	/* restore control registers */
	imx_uart_writel(sport, ucr->ucr1, UCR1);
	imx_uart_writel(sport, ucr->ucr2, UCR2);
	imx_uart_writel(sport, ucr->ucr3, UCR3);
}
#endif

/* called with port.lock taken and irqs caller dependent */
static void imx_uart_rts_active(struct imx_port *sport, u32 *ucr2)
{
	*ucr2 &= ~(UCR2_CTSC | UCR2_CTS);

	mctrl_gpio_set(sport->gpios, sport->port.mctrl | TIOCM_RTS);
}

/* called with port.lock taken and irqs caller dependent */
static void imx_uart_rts_inactive(struct imx_port *sport, u32 *ucr2)
{
	*ucr2 &= ~UCR2_CTSC;
	*ucr2 |= UCR2_CTS;

	mctrl_gpio_set(sport->gpios, sport->port.mctrl & ~TIOCM_RTS);
}

static void start_hrtimer_ms(struct hrtimer *hrt, unsigned long msec)
{
       hrtimer_start(hrt, ms_to_ktime(msec), HRTIMER_MODE_REL);
}

/* called with port.lock taken and irqs off */
static void imx_uart_soft_reset(struct imx_port *sport)
{
	int i = 10;
	u32 ucr2, ubir, ubmr, uts;

	/*
	 * According to the Reference Manual description of the UART SRST bit:
	 *
	 * "Reset the transmit and receive state machines,
	 * all FIFOs and register USR1, USR2, UBIR, UBMR, UBRC, URXD, UTXD
	 * and UTS[6-3]".
	 *
	 * We don't need to restore the old values from USR1, USR2, URXD and
	 * UTXD. UBRC is read only, so only save/restore the other three
	 * registers.
	 */
	ubir = imx_uart_readl(sport, UBIR);
	ubmr = imx_uart_readl(sport, UBMR);
	uts = imx_uart_readl(sport, IMX21_UTS);

	ucr2 = imx_uart_readl(sport, UCR2);
	imx_uart_writel(sport, ucr2 & ~UCR2_SRST, UCR2);

	while (!(imx_uart_readl(sport, UCR2) & UCR2_SRST) && (--i > 0))
		udelay(1);

	/* Restore the registers */
	imx_uart_writel(sport, ubir, UBIR);
	imx_uart_writel(sport, ubmr, UBMR);
	imx_uart_writel(sport, uts, IMX21_UTS);

	sport->idle_counter = 0;
}

static void imx_uart_disable_loopback_rs485(struct imx_port *sport)
{
	unsigned int uts;

	/* See SER_RS485_ENABLED/UTS_LOOP comment in imx_uart_probe() */
	uts = imx_uart_readl(sport, imx_uart_uts_reg(sport));
	uts &= ~UTS_LOOP;
	imx_uart_writel(sport, uts, imx_uart_uts_reg(sport));
}

/* called with port.lock taken and irqs off */
static void imx_uart_start_rx(struct uart_port *port)
{
	struct imx_port *sport = to_imx_port(port);
	unsigned int ucr1, ucr2;

	ucr1 = imx_uart_readl(sport, UCR1);
	ucr2 = imx_uart_readl(sport, UCR2);

	ucr2 |= UCR2_RXEN;

	if (sport->dma_is_enabled) {
		ucr1 |= UCR1_RXDMAEN | UCR1_ATDMAEN;
	} else {
		ucr1 |= UCR1_RRDYEN;
		ucr2 |= UCR2_ATEN;
	}

	/* Write UCR2 first as it includes RXEN */
	imx_uart_writel(sport, ucr2, UCR2);
	imx_uart_writel(sport, ucr1, UCR1);
	imx_uart_disable_loopback_rs485(sport);
}

/* called with port.lock taken and irqs off */
static void imx_uart_stop_tx(struct uart_port *port)
{
	struct imx_port *sport = to_imx_port(port);
	u32 ucr1, ucr4, usr2;

	if (sport->tx_state == OFF)
		return;

	/*
	 * We are maybe in the SMP context, so if the DMA TX thread is running
	 * on other cpu, we have to wait for it to finish.
	 */
	if (sport->dma_is_txing)
		return;

	ucr1 = imx_uart_readl(sport, UCR1);
	imx_uart_writel(sport, ucr1 & ~UCR1_TRDYEN, UCR1);

	ucr4 = imx_uart_readl(sport, UCR4);
	usr2 = imx_uart_readl(sport, USR2);
	if ((!(usr2 & USR2_TXDC)) && (ucr4 & UCR4_TCEN)) {
		/* The shifter is still busy, so retry once TC triggers */
		return;
	}

	ucr4 &= ~UCR4_TCEN;
	imx_uart_writel(sport, ucr4, UCR4);

	/* in rs485 mode disable transmitter */
	if (port->rs485.flags & SER_RS485_ENABLED) {
		if (sport->tx_state == SEND) {
			sport->tx_state = WAIT_AFTER_SEND;

			if (port->rs485.delay_rts_after_send > 0) {
				start_hrtimer_ms(&sport->trigger_stop_tx,
					 port->rs485.delay_rts_after_send);
				return;
			}

			/* continue without any delay */
		}

		if (sport->tx_state == WAIT_AFTER_RTS ||
		    sport->tx_state == WAIT_AFTER_SEND) {
			u32 ucr2;

			hrtimer_try_to_cancel(&sport->trigger_start_tx);

			ucr2 = imx_uart_readl(sport, UCR2);
			if (port->rs485.flags & SER_RS485_RTS_AFTER_SEND)
				imx_uart_rts_active(sport, &ucr2);
			else
				imx_uart_rts_inactive(sport, &ucr2);
			imx_uart_writel(sport, ucr2, UCR2);

			if (!port->rs485_rx_during_tx_gpio)
				imx_uart_start_rx(port);

			sport->tx_state = OFF;
		}
	} else {
		sport->tx_state = OFF;
	}
}

static void imx_uart_stop_rx_with_loopback_ctrl(struct uart_port *port, bool loopback)
{
	struct imx_port *sport = to_imx_port(port);
	u32 ucr1, ucr2, ucr4, uts;

	ucr1 = imx_uart_readl(sport, UCR1);
	ucr2 = imx_uart_readl(sport, UCR2);
	ucr4 = imx_uart_readl(sport, UCR4);

	if (sport->dma_is_enabled) {
		ucr1 &= ~(UCR1_RXDMAEN | UCR1_ATDMAEN);
	} else {
		ucr1 &= ~UCR1_RRDYEN;
		ucr2 &= ~UCR2_ATEN;
		ucr4 &= ~UCR4_OREN;
	}
	imx_uart_writel(sport, ucr1, UCR1);
	imx_uart_writel(sport, ucr4, UCR4);

	/* See SER_RS485_ENABLED/UTS_LOOP comment in imx_uart_probe() */
	if (port->rs485.flags & SER_RS485_ENABLED &&
	    port->rs485.flags & SER_RS485_RTS_ON_SEND &&
	    sport->have_rtscts && !sport->have_rtsgpio && loopback) {
		uts = imx_uart_readl(sport, imx_uart_uts_reg(sport));
		uts |= UTS_LOOP;
		imx_uart_writel(sport, uts, imx_uart_uts_reg(sport));
		ucr2 |= UCR2_RXEN;
	} else {
		ucr2 &= ~UCR2_RXEN;
	}

	imx_uart_writel(sport, ucr2, UCR2);
}

/* called with port.lock taken and irqs off */
static void imx_uart_stop_rx(struct uart_port *port)
{
	/*
	 * Stop RX and enable loopback in order to make sure RS485 bus
	 * is not blocked. Se comment in imx_uart_probe().
	 */
	imx_uart_stop_rx_with_loopback_ctrl(port, true);
}

/* called with port.lock taken and irqs off */
static void imx_uart_enable_ms(struct uart_port *port)
{
	struct imx_port *sport = to_imx_port(port);

	mod_timer(&sport->timer, jiffies);

	mctrl_gpio_enable_ms(sport->gpios);
}

static void imx_uart_dma_tx(struct imx_port *sport);

/* called with port.lock taken and irqs off */
static inline void imx_uart_transmit_buffer(struct imx_port *sport)
{
	struct tty_port *tport = &sport->port.state->port;
	unsigned char c;

	if (sport->port.x_char) {
		/* Send next char */
		imx_uart_writel(sport, sport->port.x_char, URTX0);
		sport->port.icount.tx++;
		sport->port.x_char = 0;
		return;
	}

	if (kfifo_is_empty(&tport->xmit_fifo) ||
			uart_tx_stopped(&sport->port)) {
		imx_uart_stop_tx(&sport->port);
		return;
	}

	if (sport->dma_is_enabled) {
		u32 ucr1;
		/*
		 * We've just sent a X-char Ensure the TX DMA is enabled
		 * and the TX IRQ is disabled.
		 **/
		ucr1 = imx_uart_readl(sport, UCR1);
		ucr1 &= ~UCR1_TRDYEN;
		if (sport->dma_is_txing) {
			ucr1 |= UCR1_TXDMAEN;
			imx_uart_writel(sport, ucr1, UCR1);
		} else {
			imx_uart_writel(sport, ucr1, UCR1);
			imx_uart_dma_tx(sport);
		}

		return;
	}

	while (!(imx_uart_readl(sport, imx_uart_uts_reg(sport)) & UTS_TXFULL) &&
			uart_fifo_get(&sport->port, &c))
		imx_uart_writel(sport, c, URTX0);

	if (kfifo_len(&tport->xmit_fifo) < WAKEUP_CHARS)
		uart_write_wakeup(&sport->port);

	if (kfifo_is_empty(&tport->xmit_fifo))
		imx_uart_stop_tx(&sport->port);
}

static void imx_uart_dma_tx_callback(void *data)
{
	struct imx_port *sport = data;
	struct tty_port *tport = &sport->port.state->port;
	struct scatterlist *sgl = &sport->tx_sgl[0];
	unsigned long flags;
	u32 ucr1;

	uart_port_lock_irqsave(&sport->port, &flags);

	dma_unmap_sg(sport->port.dev, sgl, sport->dma_tx_nents, DMA_TO_DEVICE);

	ucr1 = imx_uart_readl(sport, UCR1);
	ucr1 &= ~UCR1_TXDMAEN;
	imx_uart_writel(sport, ucr1, UCR1);

	uart_xmit_advance(&sport->port, sport->tx_bytes);

	dev_dbg(sport->port.dev, "we finish the TX DMA.\n");

	sport->dma_is_txing = 0;

	if (kfifo_len(&tport->xmit_fifo) < WAKEUP_CHARS)
		uart_write_wakeup(&sport->port);

	if (!kfifo_is_empty(&tport->xmit_fifo) &&
			!uart_tx_stopped(&sport->port))
		imx_uart_dma_tx(sport);
	else if (sport->port.rs485.flags & SER_RS485_ENABLED) {
		u32 ucr4 = imx_uart_readl(sport, UCR4);
		ucr4 |= UCR4_TCEN;
		imx_uart_writel(sport, ucr4, UCR4);
	}

	uart_port_unlock_irqrestore(&sport->port, flags);
}

/* called with port.lock taken and irqs off */
static void imx_uart_dma_tx(struct imx_port *sport)
{
	struct tty_port *tport = &sport->port.state->port;
	struct scatterlist *sgl = sport->tx_sgl;
	struct dma_async_tx_descriptor *desc;
	struct dma_chan	*chan = sport->dma_chan_tx;
	struct device *dev = sport->port.dev;
	u32 ucr1, ucr4;
	int ret;

	if (sport->dma_is_txing)
		return;

	ucr4 = imx_uart_readl(sport, UCR4);
	ucr4 &= ~UCR4_TCEN;
	imx_uart_writel(sport, ucr4, UCR4);

	sg_init_table(sgl, ARRAY_SIZE(sport->tx_sgl));
	sport->tx_bytes = kfifo_len(&tport->xmit_fifo);
	sport->dma_tx_nents = kfifo_dma_out_prepare(&tport->xmit_fifo, sgl,
			ARRAY_SIZE(sport->tx_sgl), sport->tx_bytes);

	ret = dma_map_sg(dev, sgl, sport->dma_tx_nents, DMA_TO_DEVICE);
	if (ret == 0) {
		dev_err(dev, "DMA mapping error for TX.\n");
		return;
	}
	desc = dmaengine_prep_slave_sg(chan, sgl, ret,
					DMA_MEM_TO_DEV, DMA_PREP_INTERRUPT);
	if (!desc) {
		dma_unmap_sg(dev, sgl, sport->dma_tx_nents,
			     DMA_TO_DEVICE);
		dev_err(dev, "We cannot prepare for the TX slave dma!\n");
		return;
	}
	desc->callback = imx_uart_dma_tx_callback;
	desc->callback_param = sport;

	dev_dbg(dev, "TX: prepare to send %u bytes by DMA.\n", sport->tx_bytes);

	ucr1 = imx_uart_readl(sport, UCR1);
	ucr1 |= UCR1_TXDMAEN;
	imx_uart_writel(sport, ucr1, UCR1);

	/* fire it */
	sport->dma_is_txing = 1;
	dmaengine_submit(desc);
	dma_async_issue_pending(chan);
	return;
}

/* called with port.lock taken and irqs off */
static void imx_uart_start_tx(struct uart_port *port)
{
	struct imx_port *sport = to_imx_port(port);
	struct tty_port *tport = &sport->port.state->port;
	u32 ucr1;

	if (!sport->port.x_char && kfifo_is_empty(&tport->xmit_fifo))
		return;

	/*
	 * We cannot simply do nothing here if sport->tx_state == SEND already
	 * because UCR1_TXMPTYEN might already have been cleared in
	 * imx_uart_stop_tx(), but tx_state is still SEND.
	 */

	if (port->rs485.flags & SER_RS485_ENABLED) {
		if (sport->tx_state == OFF) {
			u32 ucr2 = imx_uart_readl(sport, UCR2);
			if (port->rs485.flags & SER_RS485_RTS_ON_SEND)
				imx_uart_rts_active(sport, &ucr2);
			else
				imx_uart_rts_inactive(sport, &ucr2);
			imx_uart_writel(sport, ucr2, UCR2);

			/*
			 * Since we are about to transmit we can not stop RX
			 * with loopback enabled because that will make our
			 * transmitted data being just looped to RX.
			 */
			if (!(port->rs485.flags & SER_RS485_RX_DURING_TX) &&
			    !port->rs485_rx_during_tx_gpio)
				imx_uart_stop_rx_with_loopback_ctrl(port, false);

			sport->tx_state = WAIT_AFTER_RTS;

			if (port->rs485.delay_rts_before_send > 0) {
				start_hrtimer_ms(&sport->trigger_start_tx,
					 port->rs485.delay_rts_before_send);
				return;
			}

			/* continue without any delay */
		}

		if (sport->tx_state == WAIT_AFTER_SEND
		    || sport->tx_state == WAIT_AFTER_RTS) {

			hrtimer_try_to_cancel(&sport->trigger_stop_tx);

			/*
			 * Enable transmitter and shifter empty irq only if DMA
			 * is off.  In the DMA case this is done in the
			 * tx-callback.
			 */
			if (!sport->dma_is_enabled) {
				u32 ucr4 = imx_uart_readl(sport, UCR4);
				ucr4 |= UCR4_TCEN;
				imx_uart_writel(sport, ucr4, UCR4);
			}

			sport->tx_state = SEND;
		}
	} else {
		sport->tx_state = SEND;
	}

	if (!sport->dma_is_enabled) {
		ucr1 = imx_uart_readl(sport, UCR1);
		imx_uart_writel(sport, ucr1 | UCR1_TRDYEN, UCR1);
	}

	if (sport->dma_is_enabled) {
		if (sport->port.x_char) {
			/* We have X-char to send, so enable TX IRQ and
			 * disable TX DMA to let TX interrupt to send X-char */
			ucr1 = imx_uart_readl(sport, UCR1);
			ucr1 &= ~UCR1_TXDMAEN;
			ucr1 |= UCR1_TRDYEN;
			imx_uart_writel(sport, ucr1, UCR1);
			return;
		}

		if (!kfifo_is_empty(&tport->xmit_fifo) &&
		    !uart_tx_stopped(port))
			imx_uart_dma_tx(sport);
		return;
	}
}

static irqreturn_t __imx_uart_rtsint(int irq, void *dev_id)
{
	struct imx_port *sport = dev_id;
	u32 usr1;

	imx_uart_writel(sport, USR1_RTSD, USR1);
	usr1 = imx_uart_readl(sport, USR1) & USR1_RTSS;
	/*
	 * Update sport->old_status here, so any follow-up calls to
	 * imx_uart_mctrl_check() will be able to recognize that RTS
	 * state changed since last imx_uart_mctrl_check() call.
	 *
	 * In case RTS has been detected as asserted here and later on
	 * deasserted by the time imx_uart_mctrl_check() was called,
	 * imx_uart_mctrl_check() can detect the RTS state change and
	 * trigger uart_handle_cts_change() to unblock the port for
	 * further TX transfers.
	 */
	if (usr1 & USR1_RTSS)
		sport->old_status |= TIOCM_CTS;
	else
		sport->old_status &= ~TIOCM_CTS;
	uart_handle_cts_change(&sport->port, usr1);
	wake_up_interruptible(&sport->port.state->port.delta_msr_wait);

	return IRQ_HANDLED;
}

static irqreturn_t imx_uart_rtsint(int irq, void *dev_id)
{
	struct imx_port *sport = dev_id;
	irqreturn_t ret;

	uart_port_lock(&sport->port);

	ret = __imx_uart_rtsint(irq, dev_id);

	uart_port_unlock(&sport->port);

	return ret;
}

static irqreturn_t imx_uart_txint(int irq, void *dev_id)
{
	struct imx_port *sport = dev_id;

	uart_port_lock(&sport->port);
	imx_uart_transmit_buffer(sport);
	uart_port_unlock(&sport->port);
	return IRQ_HANDLED;
}

/* Check if hardware Rx flood is in progress, and issue soft reset to stop it.
 * This is to be called from Rx ISRs only when some bytes were actually
 * received.
 *
 * A way to reproduce the flood (checked on iMX6SX) is: open iMX UART at 9600
 * 8N1, and from external source send 0xf0 char at 115200 8N1. In about 90% of
 * cases this starts a flood of "receiving" of 0xff characters by the iMX6 UART
 * that is terminated by any activity on RxD line, or could be stopped by
 * issuing soft reset to the UART (just stop/start of RX does not help). Note
 * that what we do here is sending isolated start bit about 2.4 times shorter
 * than it is to be on UART configured baud rate.
 */
static void imx_uart_check_flood(struct imx_port *sport, u32 usr2)
{
	/* To detect hardware 0xff flood we monitor RxD line between RX
	 * interrupts to isolate "receiving" of char(s) with no activity
	 * on RxD line, that'd never happen on actual data transfers.
	 *
	 * We use USR2_WAKE bit to check for activity on RxD line, but we have a
	 * race here if we clear USR2_WAKE when receiving of a char is in
	 * progress, so we might get RX interrupt later with USR2_WAKE bit
	 * cleared. Note though that as we don't try to clear USR2_WAKE when we
	 * detected no activity, this race may hide actual activity only once.
	 *
	 * Yet another case where receive interrupt may occur without RxD
	 * activity is expiration of aging timer, so we consider this as well.
	 *
	 * We use 'idle_counter' to ensure that we got at least so many RX
	 * interrupts without any detected activity on RxD line. 2 cases
	 * described plus 1 to be on the safe side gives us a margin of 3,
	 * below. In practice I was not able to produce a false positive to
	 * induce soft reset at regular data transfers even using 1 as the
	 * margin, so 3 is actually very strong.
	 *
	 * We count interrupts, not chars in 'idle-counter' for simplicity.
	 */

	if (usr2 & USR2_WAKE) {
		imx_uart_writel(sport, USR2_WAKE, USR2);
		sport->idle_counter = 0;
	} else if (++sport->idle_counter > 3) {
		dev_warn(sport->port.dev, "RX flood detected: soft reset.");
		imx_uart_soft_reset(sport); /* also clears 'sport->idle_counter' */
	}
}

static irqreturn_t __imx_uart_rxint(int irq, void *dev_id)
{
	struct imx_port *sport = dev_id;
	struct tty_port *port = &sport->port.state->port;
	u32 usr2, rx;

	/* If we received something, check for 0xff flood */
	usr2 = imx_uart_readl(sport, USR2);
	if (usr2 & USR2_RDR)
		imx_uart_check_flood(sport, usr2);

	while ((rx = imx_uart_readl(sport, URXD0)) & URXD_CHARRDY) {
		unsigned int flg = TTY_NORMAL;
		sport->port.icount.rx++;

		if (unlikely(rx & URXD_ERR)) {
			if (rx & URXD_BRK) {
				sport->port.icount.brk++;
				if (uart_handle_break(&sport->port))
					continue;
			}
			else if (rx & URXD_PRERR)
				sport->port.icount.parity++;
			else if (rx & URXD_FRMERR)
				sport->port.icount.frame++;
			if (rx & URXD_OVRRUN)
				sport->port.icount.overrun++;

			if (rx & sport->port.ignore_status_mask)
				continue;

			rx &= (sport->port.read_status_mask | 0xFF);

			if (rx & URXD_BRK)
				flg = TTY_BREAK;
			else if (rx & URXD_PRERR)
				flg = TTY_PARITY;
			else if (rx & URXD_FRMERR)
				flg = TTY_FRAME;
			if (rx & URXD_OVRRUN)
				flg = TTY_OVERRUN;

			sport->port.sysrq = 0;
		} else if (uart_handle_sysrq_char(&sport->port, (unsigned char)rx)) {
			continue;
		}

		if (sport->port.ignore_status_mask & URXD_DUMMY_READ)
			continue;

		if (tty_insert_flip_char(port, rx, flg) == 0)
			sport->port.icount.buf_overrun++;
	}

	tty_flip_buffer_push(port);

	return IRQ_HANDLED;
}

static irqreturn_t imx_uart_rxint(int irq, void *dev_id)
{
	struct imx_port *sport = dev_id;
	irqreturn_t ret;

	uart_port_lock(&sport->port);

	ret = __imx_uart_rxint(irq, dev_id);

	uart_port_unlock(&sport->port);

	return ret;
}

static void imx_uart_clear_rx_errors(struct imx_port *sport);

/*
 * We have a modem side uart, so the meanings of RTS and CTS are inverted.
 */
static unsigned int imx_uart_get_hwmctrl(struct imx_port *sport)
{
	unsigned int tmp = TIOCM_DSR;
	unsigned usr1 = imx_uart_readl(sport, USR1);
	unsigned usr2 = imx_uart_readl(sport, USR2);

	if (usr1 & USR1_RTSS)
		tmp |= TIOCM_CTS;

	/* in DCE mode DCDIN is always 0 */
	if (!(usr2 & USR2_DCDIN))
		tmp |= TIOCM_CAR;

	if (sport->dte_mode)
		if (!(imx_uart_readl(sport, USR2) & USR2_RIIN))
			tmp |= TIOCM_RI;

	return tmp;
}

/*
 * Handle any change of modem status signal since we were last called.
 */
static void imx_uart_mctrl_check(struct imx_port *sport)
{
	unsigned int status, changed;

	status = imx_uart_get_hwmctrl(sport);
	changed = status ^ sport->old_status;

	if (changed == 0)
		return;

	sport->old_status = status;

	if (changed & TIOCM_RI && status & TIOCM_RI)
		sport->port.icount.rng++;
	if (changed & TIOCM_DSR)
		sport->port.icount.dsr++;
	if (changed & TIOCM_CAR)
		uart_handle_dcd_change(&sport->port, status & TIOCM_CAR);
	if (changed & TIOCM_CTS)
		uart_handle_cts_change(&sport->port, status & TIOCM_CTS);

	wake_up_interruptible(&sport->port.state->port.delta_msr_wait);
}

static irqreturn_t imx_uart_int(int irq, void *dev_id)
{
	struct imx_port *sport = dev_id;
	unsigned int usr1, usr2, ucr1, ucr2, ucr3, ucr4;
	irqreturn_t ret = IRQ_NONE;

	uart_port_lock(&sport->port);

	usr1 = imx_uart_readl(sport, USR1);
	usr2 = imx_uart_readl(sport, USR2);
	ucr1 = imx_uart_readl(sport, UCR1);
	ucr2 = imx_uart_readl(sport, UCR2);
	ucr3 = imx_uart_readl(sport, UCR3);
	ucr4 = imx_uart_readl(sport, UCR4);

	/*
	 * Even if a condition is true that can trigger an irq only handle it if
	 * the respective irq source is enabled. This prevents some undesired
	 * actions, for example if a character that sits in the RX FIFO and that
	 * should be fetched via DMA is tried to be fetched using PIO. Or the
	 * receiver is currently off and so reading from URXD0 results in an
	 * exception. So just mask the (raw) status bits for disabled irqs.
	 */
	if ((ucr1 & UCR1_RRDYEN) == 0)
		usr1 &= ~USR1_RRDY;
	if ((ucr2 & UCR2_ATEN) == 0)
		usr1 &= ~USR1_AGTIM;
	if ((ucr1 & UCR1_TRDYEN) == 0)
		usr1 &= ~USR1_TRDY;
	if ((ucr4 & UCR4_TCEN) == 0)
		usr2 &= ~USR2_TXDC;
	if ((ucr3 & UCR3_DTRDEN) == 0)
		usr1 &= ~USR1_DTRD;
	if ((ucr1 & UCR1_RTSDEN) == 0)
		usr1 &= ~USR1_RTSD;
	if ((ucr3 & UCR3_AWAKEN) == 0)
		usr1 &= ~USR1_AWAKE;
	if ((ucr4 & UCR4_OREN) == 0)
		usr2 &= ~USR2_ORE;

	if (usr1 & (USR1_RRDY | USR1_AGTIM)) {
		imx_uart_writel(sport, USR1_AGTIM, USR1);

		__imx_uart_rxint(irq, dev_id);
		ret = IRQ_HANDLED;
	}

	if ((usr1 & USR1_TRDY) || (usr2 & USR2_TXDC)) {
		imx_uart_transmit_buffer(sport);
		ret = IRQ_HANDLED;
	}

	if (usr1 & USR1_DTRD) {
		imx_uart_writel(sport, USR1_DTRD, USR1);

		imx_uart_mctrl_check(sport);

		ret = IRQ_HANDLED;
	}

	if (usr1 & USR1_RTSD) {
		__imx_uart_rtsint(irq, dev_id);
		ret = IRQ_HANDLED;
	}

	if (usr1 & USR1_AWAKE) {
		imx_uart_writel(sport, USR1_AWAKE, USR1);
		ret = IRQ_HANDLED;
	}

	if (usr2 & USR2_ORE) {
		sport->port.icount.overrun++;
		imx_uart_writel(sport, USR2_ORE, USR2);
		ret = IRQ_HANDLED;
	}

	uart_port_unlock(&sport->port);

	return ret;
}

/*
 * Return TIOCSER_TEMT when transmitter is not busy.
 */
static unsigned int imx_uart_tx_empty(struct uart_port *port)
{
	struct imx_port *sport = to_imx_port(port);
	unsigned int ret;

	ret = (imx_uart_readl(sport, USR2) & USR2_TXDC) ?  TIOCSER_TEMT : 0;

	/* If the TX DMA is working, return 0. */
	if (sport->dma_is_txing)
		ret = 0;

	return ret;
}

/* called with port.lock taken and irqs off */
static unsigned int imx_uart_get_mctrl(struct uart_port *port)
{
	struct imx_port *sport = to_imx_port(port);
	unsigned int ret = imx_uart_get_hwmctrl(sport);

	mctrl_gpio_get(sport->gpios, &ret);

	return ret;
}

/* called with port.lock taken and irqs off */
static void imx_uart_set_mctrl(struct uart_port *port, unsigned int mctrl)
{
	struct imx_port *sport = to_imx_port(port);
	u32 ucr3, uts;

	if (!(port->rs485.flags & SER_RS485_ENABLED)) {
		u32 ucr2;

		/*
		 * Turn off autoRTS if RTS is lowered and restore autoRTS
		 * setting if RTS is raised.
		 */
		ucr2 = imx_uart_readl(sport, UCR2);
		ucr2 &= ~(UCR2_CTS | UCR2_CTSC);
		if (mctrl & TIOCM_RTS) {
			ucr2 |= UCR2_CTS;
			/*
			 * UCR2_IRTS is unset if and only if the port is
			 * configured for CRTSCTS, so we use inverted UCR2_IRTS
			 * to get the state to restore to.
			 */
			if (!(ucr2 & UCR2_IRTS))
				ucr2 |= UCR2_CTSC;
		}
		imx_uart_writel(sport, ucr2, UCR2);
	}

	ucr3 = imx_uart_readl(sport, UCR3) & ~UCR3_DSR;
	if (!(mctrl & TIOCM_DTR))
		ucr3 |= UCR3_DSR;
	imx_uart_writel(sport, ucr3, UCR3);

	uts = imx_uart_readl(sport, imx_uart_uts_reg(sport)) & ~UTS_LOOP;
	if (mctrl & TIOCM_LOOP)
		uts |= UTS_LOOP;
	imx_uart_writel(sport, uts, imx_uart_uts_reg(sport));

	mctrl_gpio_set(sport->gpios, mctrl);
}

/*
 * Interrupts always disabled.
 */
static void imx_uart_break_ctl(struct uart_port *port, int break_state)
{
	struct imx_port *sport = to_imx_port(port);
	unsigned long flags;
	u32 ucr1;

	uart_port_lock_irqsave(&sport->port, &flags);

	ucr1 = imx_uart_readl(sport, UCR1) & ~UCR1_SNDBRK;

	if (break_state != 0)
		ucr1 |= UCR1_SNDBRK;

	imx_uart_writel(sport, ucr1, UCR1);

	uart_port_unlock_irqrestore(&sport->port, flags);
}

/*
 * This is our per-port timeout handler, for checking the
 * modem status signals.
 */
static void imx_uart_timeout(struct timer_list *t)
{
	struct imx_port *sport = from_timer(sport, t, timer);
	unsigned long flags;

	if (sport->port.state) {
		uart_port_lock_irqsave(&sport->port, &flags);
		imx_uart_mctrl_check(sport);
		uart_port_unlock_irqrestore(&sport->port, flags);

		mod_timer(&sport->timer, jiffies + MCTRL_TIMEOUT);
	}
}

/*
 * There are two kinds of RX DMA interrupts(such as in the MX6Q):
 *   [1] the RX DMA buffer is full.
 *   [2] the aging timer expires
 *
 * Condition [2] is triggered when a character has been sitting in the FIFO
 * for at least 8 byte durations.
 */
static void imx_uart_dma_rx_callback(void *data)
{
	struct imx_port *sport = data;
	struct dma_chan	*chan = sport->dma_chan_rx;
	struct scatterlist *sgl = &sport->rx_sgl;
	struct tty_port *port = &sport->port.state->port;
	struct dma_tx_state state;
	struct circ_buf *rx_ring = &sport->rx_ring;
	enum dma_status status;
	unsigned int w_bytes = 0;
	unsigned int r_bytes;
	unsigned int bd_size;

	status = dmaengine_tx_status(chan, sport->rx_cookie, &state);

	if (status == DMA_ERROR) {
		uart_port_lock(&sport->port);
		imx_uart_clear_rx_errors(sport);
		uart_port_unlock(&sport->port);
		return;
	}

	/*
	 * The state-residue variable represents the empty space
	 * relative to the entire buffer. Taking this in consideration
	 * the head is always calculated base on the buffer total
	 * length - DMA transaction residue. The UART script from the
	 * SDMA firmware will jump to the next buffer descriptor,
	 * once a DMA transaction if finalized (IMX53 RM - A.4.1.2.4).
	 * Taking this in consideration the tail is always at the
	 * beginning of the buffer descriptor that contains the head.
	 */

	/* Calculate the head */
	rx_ring->head = sg_dma_len(sgl) - state.residue;

	/* Calculate the tail. */
	bd_size = sg_dma_len(sgl) / sport->rx_periods;
	rx_ring->tail = ((rx_ring->head-1) / bd_size) * bd_size;

	if (rx_ring->head <= sg_dma_len(sgl) &&
	    rx_ring->head > rx_ring->tail) {

		/* Move data from tail to head */
		r_bytes = rx_ring->head - rx_ring->tail;

		/* If we received something, check for 0xff flood */
		uart_port_lock(&sport->port);
		imx_uart_check_flood(sport, imx_uart_readl(sport, USR2));
		uart_port_unlock(&sport->port);

		if (!(sport->port.ignore_status_mask & URXD_DUMMY_READ)) {

			/* CPU claims ownership of RX DMA buffer */
			dma_sync_sg_for_cpu(sport->port.dev, sgl, 1,
					    DMA_FROM_DEVICE);

			w_bytes = tty_insert_flip_string(port,
							 sport->rx_buf + rx_ring->tail, r_bytes);

			/* UART retrieves ownership of RX DMA buffer */
			dma_sync_sg_for_device(sport->port.dev, sgl, 1,
					       DMA_FROM_DEVICE);

			if (w_bytes != r_bytes)
				sport->port.icount.buf_overrun++;

			sport->port.icount.rx += w_bytes;
		}
	} else	{
		WARN_ON(rx_ring->head > sg_dma_len(sgl));
		WARN_ON(rx_ring->head <= rx_ring->tail);
	}

	if (w_bytes) {
		tty_flip_buffer_push(port);
		dev_dbg(sport->port.dev, "We get %d bytes.\n", w_bytes);
	}
}

static int imx_uart_start_rx_dma(struct imx_port *sport)
{
	struct scatterlist *sgl = &sport->rx_sgl;
	struct dma_chan	*chan = sport->dma_chan_rx;
	struct device *dev = sport->port.dev;
	struct dma_async_tx_descriptor *desc;
	int ret;

	sport->rx_ring.head = 0;
	sport->rx_ring.tail = 0;

	sg_init_one(sgl, sport->rx_buf, sport->rx_buf_size);
	ret = dma_map_sg(dev, sgl, 1, DMA_FROM_DEVICE);
	if (ret == 0) {
		dev_err(dev, "DMA mapping error for RX.\n");
		return -EINVAL;
	}

	desc = dmaengine_prep_dma_cyclic(chan, sg_dma_address(sgl),
		sg_dma_len(sgl), sg_dma_len(sgl) / sport->rx_periods,
		DMA_DEV_TO_MEM, DMA_PREP_INTERRUPT);

	if (!desc) {
		dma_unmap_sg(dev, sgl, 1, DMA_FROM_DEVICE);
		dev_err(dev, "We cannot prepare for the RX slave dma!\n");
		return -EINVAL;
	}
	desc->callback = imx_uart_dma_rx_callback;
	desc->callback_param = sport;

	dev_dbg(dev, "RX: prepare for the DMA.\n");
	sport->dma_is_rxing = 1;
	sport->rx_cookie = dmaengine_submit(desc);
	dma_async_issue_pending(chan);
	return 0;
}

static void imx_uart_clear_rx_errors(struct imx_port *sport)
{
	struct tty_port *port = &sport->port.state->port;
	u32 usr1, usr2;

	usr1 = imx_uart_readl(sport, USR1);
	usr2 = imx_uart_readl(sport, USR2);

	if (usr2 & USR2_BRCD) {
		sport->port.icount.brk++;
		imx_uart_writel(sport, USR2_BRCD, USR2);
		uart_handle_break(&sport->port);
		if (tty_insert_flip_char(port, 0, TTY_BREAK) == 0)
			sport->port.icount.buf_overrun++;
		tty_flip_buffer_push(port);
	} else {
		if (usr1 & USR1_FRAMERR) {
			sport->port.icount.frame++;
			imx_uart_writel(sport, USR1_FRAMERR, USR1);
		} else if (usr1 & USR1_PARITYERR) {
			sport->port.icount.parity++;
			imx_uart_writel(sport, USR1_PARITYERR, USR1);
		}
	}

	if (usr2 & USR2_ORE) {
		sport->port.icount.overrun++;
		imx_uart_writel(sport, USR2_ORE, USR2);
	}

	sport->idle_counter = 0;

}

#define TXTL_DEFAULT 8
#define RXTL_DEFAULT 8 /* 8 characters or aging timer */
#define TXTL_DMA 8 /* DMA burst setting */
#define RXTL_DMA 9 /* DMA burst setting */

static void imx_uart_setup_ufcr(struct imx_port *sport,
				unsigned char txwl, unsigned char rxwl)
{
	unsigned int val;

	/* set receiver / transmitter trigger level */
	val = imx_uart_readl(sport, UFCR) & (UFCR_RFDIV | UFCR_DCEDTE);
	val |= txwl << UFCR_TXTL_SHF | rxwl;
	imx_uart_writel(sport, val, UFCR);
}

static void imx_uart_dma_exit(struct imx_port *sport)
{
	if (sport->dma_chan_rx) {
		dmaengine_terminate_sync(sport->dma_chan_rx);
		dma_release_channel(sport->dma_chan_rx);
		sport->dma_chan_rx = NULL;
		sport->rx_cookie = -EINVAL;
		kfree(sport->rx_buf);
		sport->rx_buf = NULL;
	}

	if (sport->dma_chan_tx) {
		dmaengine_terminate_sync(sport->dma_chan_tx);
		dma_release_channel(sport->dma_chan_tx);
		sport->dma_chan_tx = NULL;
	}
}

static int imx_uart_dma_init(struct imx_port *sport)
{
	struct dma_slave_config slave_config = {};
	struct device *dev = sport->port.dev;
	struct dma_chan *chan;
	int ret;

	/* Prepare for RX : */
	chan = dma_request_chan(dev, "rx");
	if (IS_ERR(chan)) {
		dev_dbg(dev, "cannot get the DMA channel.\n");
		sport->dma_chan_rx = NULL;
		ret = PTR_ERR(chan);
		goto err;
	}
	sport->dma_chan_rx = chan;

	slave_config.direction = DMA_DEV_TO_MEM;
	slave_config.src_addr = sport->port.mapbase + URXD0;
	slave_config.src_addr_width = DMA_SLAVE_BUSWIDTH_1_BYTE;
	/* one byte less than the watermark level to enable the aging timer */
	slave_config.src_maxburst = RXTL_DMA - 1;
	ret = dmaengine_slave_config(sport->dma_chan_rx, &slave_config);
	if (ret) {
		dev_err(dev, "error in RX dma configuration.\n");
		goto err;
	}

	sport->rx_buf_size = sport->rx_period_length * sport->rx_periods;
	sport->rx_buf = kzalloc(sport->rx_buf_size, GFP_KERNEL);
	if (!sport->rx_buf) {
		ret = -ENOMEM;
		goto err;
	}
	sport->rx_ring.buf = sport->rx_buf;

	/* Prepare for TX : */
	chan = dma_request_chan(dev, "tx");
	if (IS_ERR(chan)) {
		dev_err(dev, "cannot get the TX DMA channel!\n");
		sport->dma_chan_tx = NULL;
		ret = PTR_ERR(chan);
		goto err;
	}
	sport->dma_chan_tx = chan;

	slave_config.direction = DMA_MEM_TO_DEV;
	slave_config.dst_addr = sport->port.mapbase + URTX0;
	slave_config.dst_addr_width = DMA_SLAVE_BUSWIDTH_1_BYTE;
	slave_config.dst_maxburst = TXTL_DMA;
	ret = dmaengine_slave_config(sport->dma_chan_tx, &slave_config);
	if (ret) {
		dev_err(dev, "error in TX dma configuration.");
		goto err;
	}

	return 0;
err:
	imx_uart_dma_exit(sport);
	return ret;
}

static void imx_uart_enable_dma(struct imx_port *sport)
{
	u32 ucr1;

	imx_uart_setup_ufcr(sport, TXTL_DMA, RXTL_DMA);

	/* set UCR1 */
	ucr1 = imx_uart_readl(sport, UCR1);
	ucr1 |= UCR1_RXDMAEN | UCR1_TXDMAEN | UCR1_ATDMAEN;
	imx_uart_writel(sport, ucr1, UCR1);

	sport->dma_is_enabled = 1;
}

static void imx_uart_disable_dma(struct imx_port *sport)
{
	u32 ucr1;

	/* clear UCR1 */
	ucr1 = imx_uart_readl(sport, UCR1);
	ucr1 &= ~(UCR1_RXDMAEN | UCR1_TXDMAEN | UCR1_ATDMAEN);
	imx_uart_writel(sport, ucr1, UCR1);

	imx_uart_setup_ufcr(sport, TXTL_DEFAULT, RXTL_DEFAULT);

	sport->dma_is_enabled = 0;
}

/* half the RX buffer size */
#define CTSTL 16

static int imx_uart_startup(struct uart_port *port)
{
	struct imx_port *sport = to_imx_port(port);
	int retval;
	unsigned long flags;
	int dma_is_inited = 0;
	u32 ucr1, ucr2, ucr3, ucr4;

	retval = clk_prepare_enable(sport->clk_per);
	if (retval)
		return retval;
	retval = clk_prepare_enable(sport->clk_ipg);
	if (retval) {
		clk_disable_unprepare(sport->clk_per);
		return retval;
	}

	imx_uart_setup_ufcr(sport, TXTL_DEFAULT, RXTL_DEFAULT);

	/* disable the DREN bit (Data Ready interrupt enable) before
	 * requesting IRQs
	 */
	ucr4 = imx_uart_readl(sport, UCR4);

	/* set the trigger level for CTS */
	ucr4 &= ~(UCR4_CTSTL_MASK << UCR4_CTSTL_SHF);
	ucr4 |= CTSTL << UCR4_CTSTL_SHF;

	imx_uart_writel(sport, ucr4 & ~UCR4_DREN, UCR4);

	/* Can we enable the DMA support? */
	if (!uart_console(port) && imx_uart_dma_init(sport) == 0) {
		lockdep_set_subclass(&port->lock, 1);
		dma_is_inited = 1;
	}

	uart_port_lock_irqsave(&sport->port, &flags);

	/* Reset fifo's and state machines */
	imx_uart_soft_reset(sport);

	/*
	 * Finally, clear and enable interrupts
	 */
	imx_uart_writel(sport, USR1_RTSD | USR1_DTRD, USR1);
	imx_uart_writel(sport, USR2_ORE, USR2);

	ucr1 = imx_uart_readl(sport, UCR1) & ~UCR1_RRDYEN;
	ucr1 |= UCR1_UARTEN;
	if (sport->have_rtscts)
		ucr1 |= UCR1_RTSDEN;

	imx_uart_writel(sport, ucr1, UCR1);

	ucr4 = imx_uart_readl(sport, UCR4) & ~(UCR4_OREN | UCR4_INVR);
	if (!dma_is_inited)
		ucr4 |= UCR4_OREN;
	if (sport->inverted_rx)
		ucr4 |= UCR4_INVR;
	imx_uart_writel(sport, ucr4, UCR4);

	ucr3 = imx_uart_readl(sport, UCR3) & ~UCR3_INVT;
	/*
	 * configure tx polarity before enabling tx
	 */
	if (sport->inverted_tx)
		ucr3 |= UCR3_INVT;

	if (!imx_uart_is_imx1(sport)) {
		ucr3 |= UCR3_DTRDEN | UCR3_RI | UCR3_DCD;

		if (sport->dte_mode)
			/* disable broken interrupts */
			ucr3 &= ~(UCR3_RI | UCR3_DCD);
	}
	imx_uart_writel(sport, ucr3, UCR3);

	ucr2 = imx_uart_readl(sport, UCR2) & ~UCR2_ATEN;
	ucr2 |= (UCR2_RXEN | UCR2_TXEN);
	if (!sport->have_rtscts)
		ucr2 |= UCR2_IRTS;
	/*
	 * make sure the edge sensitive RTS-irq is disabled,
	 * we're using RTSD instead.
	 */
	if (!imx_uart_is_imx1(sport))
		ucr2 &= ~UCR2_RTSEN;
	imx_uart_writel(sport, ucr2, UCR2);

	/*
	 * Enable modem status interrupts
	 */
	imx_uart_enable_ms(&sport->port);

	if (dma_is_inited) {
		imx_uart_enable_dma(sport);
		imx_uart_start_rx_dma(sport);
	} else {
		ucr1 = imx_uart_readl(sport, UCR1);
		ucr1 |= UCR1_RRDYEN;
		imx_uart_writel(sport, ucr1, UCR1);

		ucr2 = imx_uart_readl(sport, UCR2);
		ucr2 |= UCR2_ATEN;
		imx_uart_writel(sport, ucr2, UCR2);
	}

	imx_uart_disable_loopback_rs485(sport);

	uart_port_unlock_irqrestore(&sport->port, flags);

	return 0;
}

static void imx_uart_shutdown(struct uart_port *port)
{
	struct imx_port *sport = to_imx_port(port);
	unsigned long flags;
	u32 ucr1, ucr2, ucr4, uts;
	int loops;

	if (sport->dma_is_enabled) {
		dmaengine_terminate_sync(sport->dma_chan_tx);
		if (sport->dma_is_txing) {
			dma_unmap_sg(sport->port.dev, &sport->tx_sgl[0],
				     sport->dma_tx_nents, DMA_TO_DEVICE);
			sport->dma_is_txing = 0;
		}
		dmaengine_terminate_sync(sport->dma_chan_rx);
		if (sport->dma_is_rxing) {
			dma_unmap_sg(sport->port.dev, &sport->rx_sgl,
				     1, DMA_FROM_DEVICE);
			sport->dma_is_rxing = 0;
		}

		uart_port_lock_irqsave(&sport->port, &flags);
		imx_uart_stop_tx(port);
		imx_uart_stop_rx(port);
		imx_uart_disable_dma(sport);
		uart_port_unlock_irqrestore(&sport->port, flags);
		imx_uart_dma_exit(sport);
	}

	mctrl_gpio_disable_ms(sport->gpios);

	uart_port_lock_irqsave(&sport->port, &flags);
	ucr2 = imx_uart_readl(sport, UCR2);
	ucr2 &= ~(UCR2_TXEN | UCR2_ATEN);
	imx_uart_writel(sport, ucr2, UCR2);
	uart_port_unlock_irqrestore(&sport->port, flags);

	/*
	 * Stop our timer.
	 */
	del_timer_sync(&sport->timer);

	/*
	 * Disable all interrupts, port and break condition.
	 */

	uart_port_lock_irqsave(&sport->port, &flags);

	ucr1 = imx_uart_readl(sport, UCR1);
	ucr1 &= ~(UCR1_TRDYEN | UCR1_RRDYEN | UCR1_RTSDEN | UCR1_RXDMAEN |
		  UCR1_ATDMAEN | UCR1_SNDBRK);
	/* See SER_RS485_ENABLED/UTS_LOOP comment in imx_uart_probe() */
	if (port->rs485.flags & SER_RS485_ENABLED &&
	    port->rs485.flags & SER_RS485_RTS_ON_SEND &&
	    sport->have_rtscts && !sport->have_rtsgpio) {
		uts = imx_uart_readl(sport, imx_uart_uts_reg(sport));
		uts |= UTS_LOOP;
		imx_uart_writel(sport, uts, imx_uart_uts_reg(sport));
		ucr1 |= UCR1_UARTEN;
	} else {
		ucr1 &= ~UCR1_UARTEN;
	}
	imx_uart_writel(sport, ucr1, UCR1);

	ucr4 = imx_uart_readl(sport, UCR4);
	ucr4 &= ~UCR4_TCEN;
	imx_uart_writel(sport, ucr4, UCR4);

	/*
	 * We have to ensure the tx state machine ends up in OFF. This
	 * is especially important for rs485 where we must not leave
	 * the RTS signal high, blocking the bus indefinitely.
	 *
	 * All interrupts are now disabled, so imx_uart_stop_tx() will
	 * no longer be called from imx_uart_transmit_buffer(). It may
	 * still be called via the hrtimers, and if those are in play,
	 * we have to honour the delays.
	 */
	if (sport->tx_state == WAIT_AFTER_RTS || sport->tx_state == SEND)
		imx_uart_stop_tx(port);

	/*
	 * In many cases (rs232 mode, or if tx_state was
	 * WAIT_AFTER_RTS, or if tx_state was SEND and there is no
	 * delay_rts_after_send), this will have moved directly to
	 * OFF. In rs485 mode, tx_state might already have been
	 * WAIT_AFTER_SEND and the hrtimer thus already started, or
	 * the above imx_uart_stop_tx() call could have started it. In
	 * those cases, we have to wait for the hrtimer to fire and
	 * complete the transition to OFF.
	 */
	loops = port->rs485.flags & SER_RS485_ENABLED ?
		port->rs485.delay_rts_after_send : 0;
	while (sport->tx_state != OFF && loops--) {
		uart_port_unlock_irqrestore(&sport->port, flags);
		msleep(1);
		uart_port_lock_irqsave(&sport->port, &flags);
	}

	if (sport->tx_state != OFF) {
		dev_warn(sport->port.dev, "unexpected tx_state %d\n",
			 sport->tx_state);
		/*
		 * This machine may be busted, but ensure the RTS
		 * signal is inactive in order not to block other
		 * devices.
		 */
		if (port->rs485.flags & SER_RS485_ENABLED) {
			ucr2 = imx_uart_readl(sport, UCR2);
			if (port->rs485.flags & SER_RS485_RTS_AFTER_SEND)
				imx_uart_rts_active(sport, &ucr2);
			else
				imx_uart_rts_inactive(sport, &ucr2);
			imx_uart_writel(sport, ucr2, UCR2);
		}
		sport->tx_state = OFF;
	}

	uart_port_unlock_irqrestore(&sport->port, flags);

	clk_disable_unprepare(sport->clk_per);
	clk_disable_unprepare(sport->clk_ipg);
}

/* called with port.lock taken and irqs off */
static void imx_uart_flush_buffer(struct uart_port *port)
{
	struct imx_port *sport = to_imx_port(port);
	struct scatterlist *sgl = &sport->tx_sgl[0];

	if (!sport->dma_chan_tx)
		return;

	sport->tx_bytes = 0;
	dmaengine_terminate_all(sport->dma_chan_tx);
	if (sport->dma_is_txing) {
		u32 ucr1;

		dma_unmap_sg(sport->port.dev, sgl, sport->dma_tx_nents,
			     DMA_TO_DEVICE);
		ucr1 = imx_uart_readl(sport, UCR1);
		ucr1 &= ~UCR1_TXDMAEN;
		imx_uart_writel(sport, ucr1, UCR1);
		sport->dma_is_txing = 0;
	}

	imx_uart_soft_reset(sport);

}

static void
imx_uart_set_termios(struct uart_port *port, struct ktermios *termios,
		     const struct ktermios *old)
{
	struct imx_port *sport = to_imx_port(port);
	unsigned long flags;
	u32 ucr2, old_ucr2, ufcr;
	unsigned int baud, quot;
	unsigned int old_csize = old ? old->c_cflag & CSIZE : CS8;
	unsigned long div;
	unsigned long num, denom, old_ubir, old_ubmr;
	uint64_t tdiv64;

	/*
	 * We only support CS7 and CS8.
	 */
	while ((termios->c_cflag & CSIZE) != CS7 &&
	       (termios->c_cflag & CSIZE) != CS8) {
		termios->c_cflag &= ~CSIZE;
		termios->c_cflag |= old_csize;
		old_csize = CS8;
	}

	del_timer_sync(&sport->timer);

	/*
	 * Ask the core to calculate the divisor for us.
	 */
	baud = uart_get_baud_rate(port, termios, old, 50, port->uartclk / 16);
	quot = uart_get_divisor(port, baud);

	uart_port_lock_irqsave(&sport->port, &flags);

	/*
	 * Read current UCR2 and save it for future use, then clear all the bits
	 * except those we will or may need to preserve.
	 */
	old_ucr2 = imx_uart_readl(sport, UCR2);
	ucr2 = old_ucr2 & (UCR2_TXEN | UCR2_RXEN | UCR2_ATEN | UCR2_CTS);

	ucr2 |= UCR2_SRST | UCR2_IRTS;
	if ((termios->c_cflag & CSIZE) == CS8)
		ucr2 |= UCR2_WS;

	if (!sport->have_rtscts)
		termios->c_cflag &= ~CRTSCTS;

	if (port->rs485.flags & SER_RS485_ENABLED) {
		/*
		 * RTS is mandatory for rs485 operation, so keep
		 * it under manual control and keep transmitter
		 * disabled.
		 */
		if (port->rs485.flags & SER_RS485_RTS_AFTER_SEND)
			imx_uart_rts_active(sport, &ucr2);
		else
			imx_uart_rts_inactive(sport, &ucr2);

	} else if (termios->c_cflag & CRTSCTS) {
		/*
		 * Only let receiver control RTS output if we were not requested
		 * to have RTS inactive (which then should take precedence).
		 */
		if (ucr2 & UCR2_CTS)
			ucr2 |= UCR2_CTSC;
	}

	if (termios->c_cflag & CRTSCTS)
		ucr2 &= ~UCR2_IRTS;
	if (termios->c_cflag & CSTOPB)
		ucr2 |= UCR2_STPB;
	if (termios->c_cflag & PARENB) {
		ucr2 |= UCR2_PREN;
		if (termios->c_cflag & PARODD)
			ucr2 |= UCR2_PROE;
	}

	sport->port.read_status_mask = 0;
	if (termios->c_iflag & INPCK)
		sport->port.read_status_mask |= (URXD_FRMERR | URXD_PRERR);
	if (termios->c_iflag & (BRKINT | PARMRK))
		sport->port.read_status_mask |= URXD_BRK;

	/*
	 * Characters to ignore
	 */
	sport->port.ignore_status_mask = 0;
	if (termios->c_iflag & IGNPAR)
		sport->port.ignore_status_mask |= URXD_PRERR | URXD_FRMERR;
	if (termios->c_iflag & IGNBRK) {
		sport->port.ignore_status_mask |= URXD_BRK;
		/*
		 * If we're ignoring parity and break indicators,
		 * ignore overruns too (for real raw support).
		 */
		if (termios->c_iflag & IGNPAR)
			sport->port.ignore_status_mask |= URXD_OVRRUN;
	}

	if ((termios->c_cflag & CREAD) == 0)
		sport->port.ignore_status_mask |= URXD_DUMMY_READ;

	/*
	 * Update the per-port timeout.
	 */
	uart_update_timeout(port, termios->c_cflag, baud);

	/* custom-baudrate handling */
	div = sport->port.uartclk / (baud * 16);
	if (baud == 38400 && quot != div)
		baud = sport->port.uartclk / (quot * 16);

	div = sport->port.uartclk / (baud * 16);
	if (div > 7)
		div = 7;
	if (!div)
		div = 1;

	rational_best_approximation(16 * div * baud, sport->port.uartclk,
		1 << 16, 1 << 16, &num, &denom);

	tdiv64 = sport->port.uartclk;
	tdiv64 *= num;
	do_div(tdiv64, denom * 16 * div);
	tty_termios_encode_baud_rate(termios,
				(speed_t)tdiv64, (speed_t)tdiv64);

	num -= 1;
	denom -= 1;

	ufcr = imx_uart_readl(sport, UFCR);
	ufcr = (ufcr & (~UFCR_RFDIV)) | UFCR_RFDIV_REG(div);
	imx_uart_writel(sport, ufcr, UFCR);

	/*
	 *  Two registers below should always be written both and in this
	 *  particular order. One consequence is that we need to check if any of
	 *  them changes and then update both. We do need the check for change
	 *  as even writing the same values seem to "restart"
	 *  transmission/receiving logic in the hardware, that leads to data
	 *  breakage even when rate doesn't in fact change. E.g., user switches
	 *  RTS/CTS handshake and suddenly gets broken bytes.
	 */
	old_ubir = imx_uart_readl(sport, UBIR);
	old_ubmr = imx_uart_readl(sport, UBMR);
	if (old_ubir != num || old_ubmr != denom) {
		imx_uart_writel(sport, num, UBIR);
		imx_uart_writel(sport, denom, UBMR);
	}

	if (!imx_uart_is_imx1(sport))
		imx_uart_writel(sport, sport->port.uartclk / div / 1000,
				IMX21_ONEMS);

	imx_uart_writel(sport, ucr2, UCR2);

	if (UART_ENABLE_MS(&sport->port, termios->c_cflag))
		imx_uart_enable_ms(&sport->port);

	uart_port_unlock_irqrestore(&sport->port, flags);
}

static const char *imx_uart_type(struct uart_port *port)
{
	return port->type == PORT_IMX ? "IMX" : NULL;
}

/*
 * Configure/autoconfigure the port.
 */
static void imx_uart_config_port(struct uart_port *port, int flags)
{
	if (flags & UART_CONFIG_TYPE)
		port->type = PORT_IMX;
}

/*
 * Verify the new serial_struct (for TIOCSSERIAL).
 * The only change we allow are to the flags and type, and
 * even then only between PORT_IMX and PORT_UNKNOWN
 */
static int
imx_uart_verify_port(struct uart_port *port, struct serial_struct *ser)
{
	int ret = 0;

	if (ser->type != PORT_UNKNOWN && ser->type != PORT_IMX)
		ret = -EINVAL;
	if (port->irq != ser->irq)
		ret = -EINVAL;
	if (ser->io_type != UPIO_MEM)
		ret = -EINVAL;
	if (port->uartclk / 16 != ser->baud_base)
		ret = -EINVAL;
	if (port->mapbase != (unsigned long)ser->iomem_base)
		ret = -EINVAL;
	if (port->iobase != ser->port)
		ret = -EINVAL;
	if (ser->hub6 != 0)
		ret = -EINVAL;
	return ret;
}

#if defined(CONFIG_CONSOLE_POLL)

static int imx_uart_poll_init(struct uart_port *port)
{
	struct imx_port *sport = to_imx_port(port);
	unsigned long flags;
	u32 ucr1, ucr2;
	int retval;

	retval = clk_prepare_enable(sport->clk_ipg);
	if (retval)
		return retval;
	retval = clk_prepare_enable(sport->clk_per);
	if (retval)
		clk_disable_unprepare(sport->clk_ipg);

	imx_uart_setup_ufcr(sport, TXTL_DEFAULT, RXTL_DEFAULT);

	uart_port_lock_irqsave(&sport->port, &flags);

	/*
	 * Be careful about the order of enabling bits here. First enable the
	 * receiver (UARTEN + RXEN) and only then the corresponding irqs.
	 * This prevents that a character that already sits in the RX fifo is
	 * triggering an irq but the try to fetch it from there results in an
	 * exception because UARTEN or RXEN is still off.
	 */
	ucr1 = imx_uart_readl(sport, UCR1);
	ucr2 = imx_uart_readl(sport, UCR2);

	if (imx_uart_is_imx1(sport))
		ucr1 |= IMX1_UCR1_UARTCLKEN;

	ucr1 |= UCR1_UARTEN;
	ucr1 &= ~(UCR1_TRDYEN | UCR1_RTSDEN | UCR1_RRDYEN);

	ucr2 |= UCR2_RXEN | UCR2_TXEN;
	ucr2 &= ~UCR2_ATEN;

	imx_uart_writel(sport, ucr1, UCR1);
	imx_uart_writel(sport, ucr2, UCR2);

	/* now enable irqs */
	imx_uart_writel(sport, ucr1 | UCR1_RRDYEN, UCR1);
	imx_uart_writel(sport, ucr2 | UCR2_ATEN, UCR2);

	uart_port_unlock_irqrestore(&sport->port, flags);

	return 0;
}

static int imx_uart_poll_get_char(struct uart_port *port)
{
	struct imx_port *sport = to_imx_port(port);
	if (!(imx_uart_readl(sport, USR2) & USR2_RDR))
		return NO_POLL_CHAR;

	return imx_uart_readl(sport, URXD0) & URXD_RX_DATA;
}

static void imx_uart_poll_put_char(struct uart_port *port, unsigned char c)
{
	struct imx_port *sport = to_imx_port(port);
	unsigned int status;

	/* drain */
	do {
		status = imx_uart_readl(sport, USR1);
	} while (~status & USR1_TRDY);

	/* write */
	imx_uart_writel(sport, c, URTX0);

	/* flush */
	do {
		status = imx_uart_readl(sport, USR2);
	} while (~status & USR2_TXDC);
}
#endif

/* called with port.lock taken and irqs off or from .probe without locking */
static int imx_uart_rs485_config(struct uart_port *port, struct ktermios *termios,
				 struct serial_rs485 *rs485conf)
{
<<<<<<< HEAD
	struct imx_port *sport = (struct imx_port *)port;
=======
	struct imx_port *sport = to_imx_port(port);
>>>>>>> a6ad5510
	u32 ucr2, ufcr;

	if (rs485conf->flags & SER_RS485_ENABLED) {
		/* Enable receiver if low-active RTS signal is requested */
		if (sport->have_rtscts &&  !sport->have_rtsgpio &&
		    !(rs485conf->flags & SER_RS485_RTS_ON_SEND))
			rs485conf->flags |= SER_RS485_RX_DURING_TX;

		/* disable transmitter */
		ucr2 = imx_uart_readl(sport, UCR2);
		if (rs485conf->flags & SER_RS485_RTS_AFTER_SEND)
			imx_uart_rts_active(sport, &ucr2);
		else
			imx_uart_rts_inactive(sport, &ucr2);
		imx_uart_writel(sport, ucr2, UCR2);
	}

	/* Make sure Rx is enabled in case Tx is active with Rx disabled */
	if (!(rs485conf->flags & SER_RS485_ENABLED) ||
	    rs485conf->flags & SER_RS485_RX_DURING_TX) {
		/* If the receiver trigger is 0, set it to a default value */
		ufcr = imx_uart_readl(sport, UFCR);
		if ((ufcr & UFCR_RXTL_MASK) == 0)
			imx_uart_setup_ufcr(sport, TXTL_DEFAULT, RXTL_DEFAULT);
		imx_uart_start_rx(port);
	}

	return 0;
}

static const struct uart_ops imx_uart_pops = {
	.tx_empty	= imx_uart_tx_empty,
	.set_mctrl	= imx_uart_set_mctrl,
	.get_mctrl	= imx_uart_get_mctrl,
	.stop_tx	= imx_uart_stop_tx,
	.start_tx	= imx_uart_start_tx,
	.stop_rx	= imx_uart_stop_rx,
	.enable_ms	= imx_uart_enable_ms,
	.break_ctl	= imx_uart_break_ctl,
	.startup	= imx_uart_startup,
	.shutdown	= imx_uart_shutdown,
	.flush_buffer	= imx_uart_flush_buffer,
	.set_termios	= imx_uart_set_termios,
	.type		= imx_uart_type,
	.config_port	= imx_uart_config_port,
	.verify_port	= imx_uart_verify_port,
#if defined(CONFIG_CONSOLE_POLL)
	.poll_init      = imx_uart_poll_init,
	.poll_get_char  = imx_uart_poll_get_char,
	.poll_put_char  = imx_uart_poll_put_char,
#endif
};

static struct imx_port *imx_uart_ports[UART_NR];

#if IS_ENABLED(CONFIG_SERIAL_IMX_CONSOLE)
static void imx_uart_console_putchar(struct uart_port *port, unsigned char ch)
{
	struct imx_port *sport = to_imx_port(port);

	while (imx_uart_readl(sport, imx_uart_uts_reg(sport)) & UTS_TXFULL)
		barrier();

	imx_uart_writel(sport, ch, URTX0);
}

/*
 * Interrupts are disabled on entering
 */
static void
imx_uart_console_write(struct console *co, const char *s, unsigned int count)
{
	struct imx_port *sport = imx_uart_ports[co->index];
	struct imx_port_ucrs old_ucr;
	unsigned long flags;
	unsigned int ucr1, usr2;
	int locked = 1;

	if (sport->port.sysrq)
		locked = 0;
	else if (oops_in_progress)
		locked = uart_port_trylock_irqsave(&sport->port, &flags);
	else
		uart_port_lock_irqsave(&sport->port, &flags);

	/*
	 *	First, save UCR1/2/3 and then disable interrupts
	 */
	imx_uart_ucrs_save(sport, &old_ucr);
	ucr1 = old_ucr.ucr1;

	if (imx_uart_is_imx1(sport))
		ucr1 |= IMX1_UCR1_UARTCLKEN;
	ucr1 |= UCR1_UARTEN;
	ucr1 &= ~(UCR1_TRDYEN | UCR1_RRDYEN | UCR1_RTSDEN);

	imx_uart_writel(sport, ucr1, UCR1);

	imx_uart_writel(sport, old_ucr.ucr2 | UCR2_TXEN, UCR2);

	uart_console_write(&sport->port, s, count, imx_uart_console_putchar);

	/*
	 *	Finally, wait for transmitter to become empty
	 *	and restore UCR1/2/3
	 */
	read_poll_timeout_atomic(imx_uart_readl, usr2, usr2 & USR2_TXDC,
				 0, USEC_PER_SEC, false, sport, USR2);
	imx_uart_ucrs_restore(sport, &old_ucr);

	if (locked)
		uart_port_unlock_irqrestore(&sport->port, flags);
}

/*
 * If the port was already initialised (eg, by a boot loader),
 * try to determine the current setup.
 */
static void
imx_uart_console_get_options(struct imx_port *sport, int *baud,
			     int *parity, int *bits)
{

	if (imx_uart_readl(sport, UCR1) & UCR1_UARTEN) {
		/* ok, the port was enabled */
		unsigned int ucr2, ubir, ubmr, uartclk;
		unsigned int baud_raw;
		unsigned int ucfr_rfdiv;

		ucr2 = imx_uart_readl(sport, UCR2);

		*parity = 'n';
		if (ucr2 & UCR2_PREN) {
			if (ucr2 & UCR2_PROE)
				*parity = 'o';
			else
				*parity = 'e';
		}

		if (ucr2 & UCR2_WS)
			*bits = 8;
		else
			*bits = 7;

		ubir = imx_uart_readl(sport, UBIR) & 0xffff;
		ubmr = imx_uart_readl(sport, UBMR) & 0xffff;

		ucfr_rfdiv = (imx_uart_readl(sport, UFCR) & UFCR_RFDIV) >> 7;
		if (ucfr_rfdiv == 6)
			ucfr_rfdiv = 7;
		else
			ucfr_rfdiv = 6 - ucfr_rfdiv;

		uartclk = clk_get_rate(sport->clk_per);
		uartclk /= ucfr_rfdiv;

		{	/*
			 * The next code provides exact computation of
			 *   baud_raw = round(((uartclk/16) * (ubir + 1)) / (ubmr + 1))
			 * without need of float support or long long division,
			 * which would be required to prevent 32bit arithmetic overflow
			 */
			unsigned int mul = ubir + 1;
			unsigned int div = 16 * (ubmr + 1);
			unsigned int rem = uartclk % div;

			baud_raw = (uartclk / div) * mul;
			baud_raw += (rem * mul + div / 2) / div;
			*baud = (baud_raw + 50) / 100 * 100;
		}

		if (*baud != baud_raw)
			dev_info(sport->port.dev, "Console IMX rounded baud rate from %d to %d\n",
				baud_raw, *baud);
	}
}

static int
imx_uart_console_setup(struct console *co, char *options)
{
	struct imx_port *sport;
	int baud = 9600;
	int bits = 8;
	int parity = 'n';
	int flow = 'n';
	int retval;

	/*
	 * Check whether an invalid uart number has been specified, and
	 * if so, search for the first available port that does have
	 * console support.
	 */
	if (co->index == -1 || co->index >= ARRAY_SIZE(imx_uart_ports))
		co->index = 0;
	sport = imx_uart_ports[co->index];
	if (sport == NULL)
		return -ENODEV;

	/* For setting the registers, we only need to enable the ipg clock. */
	retval = clk_prepare_enable(sport->clk_ipg);
	if (retval)
		goto error_console;

	if (options)
		uart_parse_options(options, &baud, &parity, &bits, &flow);
	else
		imx_uart_console_get_options(sport, &baud, &parity, &bits);

	imx_uart_setup_ufcr(sport, TXTL_DEFAULT, RXTL_DEFAULT);

	retval = uart_set_options(&sport->port, co, baud, parity, bits, flow);

	if (retval) {
		clk_disable_unprepare(sport->clk_ipg);
		goto error_console;
	}

	retval = clk_prepare_enable(sport->clk_per);
	if (retval)
		clk_disable_unprepare(sport->clk_ipg);

error_console:
	return retval;
}

static int
imx_uart_console_exit(struct console *co)
{
	struct imx_port *sport = imx_uart_ports[co->index];

	clk_disable_unprepare(sport->clk_per);
	clk_disable_unprepare(sport->clk_ipg);

	return 0;
}

static struct uart_driver imx_uart_uart_driver;
static struct console imx_uart_console = {
	.name		= DEV_NAME,
	.write		= imx_uart_console_write,
	.device		= uart_console_device,
	.setup		= imx_uart_console_setup,
	.exit		= imx_uart_console_exit,
	.flags		= CON_PRINTBUFFER,
	.index		= -1,
	.data		= &imx_uart_uart_driver,
};

#define IMX_CONSOLE	&imx_uart_console

#else
#define IMX_CONSOLE	NULL
#endif

static struct uart_driver imx_uart_uart_driver = {
	.owner          = THIS_MODULE,
	.driver_name    = DRIVER_NAME,
	.dev_name       = DEV_NAME,
	.major          = SERIAL_IMX_MAJOR,
	.minor          = MINOR_START,
	.nr             = ARRAY_SIZE(imx_uart_ports),
	.cons           = IMX_CONSOLE,
};

static enum hrtimer_restart imx_trigger_start_tx(struct hrtimer *t)
{
	struct imx_port *sport = container_of(t, struct imx_port, trigger_start_tx);
	unsigned long flags;

	uart_port_lock_irqsave(&sport->port, &flags);
	if (sport->tx_state == WAIT_AFTER_RTS)
		imx_uart_start_tx(&sport->port);
	uart_port_unlock_irqrestore(&sport->port, flags);

	return HRTIMER_NORESTART;
}

static enum hrtimer_restart imx_trigger_stop_tx(struct hrtimer *t)
{
	struct imx_port *sport = container_of(t, struct imx_port, trigger_stop_tx);
	unsigned long flags;

	uart_port_lock_irqsave(&sport->port, &flags);
	if (sport->tx_state == WAIT_AFTER_SEND)
		imx_uart_stop_tx(&sport->port);
	uart_port_unlock_irqrestore(&sport->port, flags);

	return HRTIMER_NORESTART;
}

static const struct serial_rs485 imx_rs485_supported = {
	.flags = SER_RS485_ENABLED | SER_RS485_RTS_ON_SEND | SER_RS485_RTS_AFTER_SEND |
		 SER_RS485_RX_DURING_TX,
	.delay_rts_before_send = 1,
	.delay_rts_after_send = 1,
};

/* Default RX DMA buffer configuration */
#define RX_DMA_PERIODS		16
#define RX_DMA_PERIOD_LEN	(PAGE_SIZE / 4)

static int imx_uart_probe(struct platform_device *pdev)
{
	struct device_node *np = pdev->dev.of_node;
	struct imx_port *sport;
	void __iomem *base;
	u32 dma_buf_conf[2];
	int ret = 0;
	u32 ucr1, ucr2, uts;
	struct resource *res;
	int txirq, rxirq, rtsirq;

	sport = devm_kzalloc(&pdev->dev, sizeof(*sport), GFP_KERNEL);
	if (!sport)
		return -ENOMEM;

	sport->devdata = of_device_get_match_data(&pdev->dev);

	ret = of_alias_get_id(np, "serial");
	if (ret < 0) {
		dev_err(&pdev->dev, "failed to get alias id, errno %d\n", ret);
		return ret;
	}
	sport->port.line = ret;

	sport->have_rtscts = of_property_read_bool(np, "uart-has-rtscts") ||
		of_property_read_bool(np, "fsl,uart-has-rtscts"); /* deprecated */

	sport->dte_mode = of_property_read_bool(np, "fsl,dte-mode");

	sport->have_rtsgpio = of_property_present(np, "rts-gpios");

	sport->inverted_tx = of_property_read_bool(np, "fsl,inverted-tx");

	sport->inverted_rx = of_property_read_bool(np, "fsl,inverted-rx");

	if (!of_property_read_u32_array(np, "fsl,dma-info", dma_buf_conf, 2)) {
		sport->rx_period_length = dma_buf_conf[0];
		sport->rx_periods = dma_buf_conf[1];
	} else {
		sport->rx_period_length = RX_DMA_PERIOD_LEN;
		sport->rx_periods = RX_DMA_PERIODS;
	}

	if (sport->port.line >= ARRAY_SIZE(imx_uart_ports)) {
		dev_err(&pdev->dev, "serial%d out of range\n",
			sport->port.line);
		return -EINVAL;
	}

	base = devm_platform_get_and_ioremap_resource(pdev, 0, &res);
	if (IS_ERR(base))
		return PTR_ERR(base);

	rxirq = platform_get_irq(pdev, 0);
	if (rxirq < 0)
		return rxirq;
	txirq = platform_get_irq_optional(pdev, 1);
	rtsirq = platform_get_irq_optional(pdev, 2);

	sport->port.dev = &pdev->dev;
	sport->port.mapbase = res->start;
	sport->port.membase = base;
	sport->port.type = PORT_IMX;
	sport->port.iotype = UPIO_MEM;
	sport->port.irq = rxirq;
	sport->port.fifosize = 32;
	sport->port.has_sysrq = IS_ENABLED(CONFIG_SERIAL_IMX_CONSOLE);
	sport->port.ops = &imx_uart_pops;
	sport->port.rs485_config = imx_uart_rs485_config;
	/* RTS is required to control the RS485 transmitter */
	if (sport->have_rtscts || sport->have_rtsgpio)
		sport->port.rs485_supported = imx_rs485_supported;
	sport->port.flags = UPF_BOOT_AUTOCONF;
	timer_setup(&sport->timer, imx_uart_timeout, 0);

	sport->gpios = mctrl_gpio_init(&sport->port, 0);
	if (IS_ERR(sport->gpios))
		return PTR_ERR(sport->gpios);

	sport->clk_ipg = devm_clk_get(&pdev->dev, "ipg");
	if (IS_ERR(sport->clk_ipg)) {
		ret = PTR_ERR(sport->clk_ipg);
		dev_err(&pdev->dev, "failed to get ipg clk: %d\n", ret);
		return ret;
	}

	sport->clk_per = devm_clk_get(&pdev->dev, "per");
	if (IS_ERR(sport->clk_per)) {
		ret = PTR_ERR(sport->clk_per);
		dev_err(&pdev->dev, "failed to get per clk: %d\n", ret);
		return ret;
	}

	sport->port.uartclk = clk_get_rate(sport->clk_per);

	/* For register access, we only need to enable the ipg clock. */
	ret = clk_prepare_enable(sport->clk_ipg);
	if (ret) {
		dev_err(&pdev->dev, "failed to enable ipg clk: %d\n", ret);
		return ret;
	}

	ret = uart_get_rs485_mode(&sport->port);
	if (ret)
		goto err_clk;

	/*
	 * If using the i.MX UART RTS/CTS control then the RTS (CTS_B)
	 * signal cannot be set low during transmission in case the
	 * receiver is off (limitation of the i.MX UART IP).
	 */
	if (sport->port.rs485.flags & SER_RS485_ENABLED &&
	    sport->have_rtscts && !sport->have_rtsgpio &&
	    (!(sport->port.rs485.flags & SER_RS485_RTS_ON_SEND) &&
	     !(sport->port.rs485.flags & SER_RS485_RX_DURING_TX)))
		dev_err(&pdev->dev,
			"low-active RTS not possible when receiver is off, enabling receiver\n");

	/* Disable interrupts before requesting them */
	ucr1 = imx_uart_readl(sport, UCR1);
	ucr1 &= ~(UCR1_ADEN | UCR1_TRDYEN | UCR1_IDEN | UCR1_RRDYEN | UCR1_RTSDEN);
	imx_uart_writel(sport, ucr1, UCR1);

	/* Disable Ageing Timer interrupt */
	ucr2 = imx_uart_readl(sport, UCR2);
	ucr2 &= ~UCR2_ATEN;
	imx_uart_writel(sport, ucr2, UCR2);

	/*
	 * In case RS485 is enabled without GPIO RTS control, the UART IP
	 * is used to control CTS signal. Keep both the UART and Receiver
	 * enabled, otherwise the UART IP pulls CTS signal always HIGH no
	 * matter how the UCR2 CTSC and CTS bits are set. To prevent any
	 * data from being fed into the RX FIFO, enable loopback mode in
	 * UTS register, which disconnects the RX path from external RXD
	 * pin and connects it to the Transceiver, which is disabled, so
	 * no data can be fed to the RX FIFO that way.
	 */
	if (sport->port.rs485.flags & SER_RS485_ENABLED &&
	    sport->have_rtscts && !sport->have_rtsgpio) {
		uts = imx_uart_readl(sport, imx_uart_uts_reg(sport));
		uts |= UTS_LOOP;
		imx_uart_writel(sport, uts, imx_uart_uts_reg(sport));

		ucr1 = imx_uart_readl(sport, UCR1);
		ucr1 |= UCR1_UARTEN;
		imx_uart_writel(sport, ucr1, UCR1);

		ucr2 = imx_uart_readl(sport, UCR2);
		ucr2 |= UCR2_RXEN;
		imx_uart_writel(sport, ucr2, UCR2);
	}

	if (!imx_uart_is_imx1(sport) && sport->dte_mode) {
		/*
		 * The DCEDTE bit changes the direction of DSR, DCD, DTR and RI
		 * and influences if UCR3_RI and UCR3_DCD changes the level of RI
		 * and DCD (when they are outputs) or enables the respective
		 * irqs. So set this bit early, i.e. before requesting irqs.
		 */
		u32 ufcr = imx_uart_readl(sport, UFCR);
		if (!(ufcr & UFCR_DCEDTE))
			imx_uart_writel(sport, ufcr | UFCR_DCEDTE, UFCR);

		/*
		 * Disable UCR3_RI and UCR3_DCD irqs. They are also not
		 * enabled later because they cannot be cleared
		 * (confirmed on i.MX25) which makes them unusable.
		 */
		imx_uart_writel(sport,
				IMX21_UCR3_RXDMUXSEL | UCR3_ADNIMP | UCR3_DSR,
				UCR3);

	} else {
		u32 ucr3 = UCR3_DSR;
		u32 ufcr = imx_uart_readl(sport, UFCR);
		if (ufcr & UFCR_DCEDTE)
			imx_uart_writel(sport, ufcr & ~UFCR_DCEDTE, UFCR);

		if (!imx_uart_is_imx1(sport))
			ucr3 |= IMX21_UCR3_RXDMUXSEL | UCR3_ADNIMP;
		imx_uart_writel(sport, ucr3, UCR3);
	}

	hrtimer_init(&sport->trigger_start_tx, CLOCK_MONOTONIC, HRTIMER_MODE_REL);
	hrtimer_init(&sport->trigger_stop_tx, CLOCK_MONOTONIC, HRTIMER_MODE_REL);
	sport->trigger_start_tx.function = imx_trigger_start_tx;
	sport->trigger_stop_tx.function = imx_trigger_stop_tx;

	/*
	 * Allocate the IRQ(s) i.MX1 has three interrupts whereas later
	 * chips only have one interrupt.
	 */
	if (txirq > 0) {
		ret = devm_request_irq(&pdev->dev, rxirq, imx_uart_rxint, 0,
				       dev_name(&pdev->dev), sport);
		if (ret) {
			dev_err(&pdev->dev, "failed to request rx irq: %d\n",
				ret);
			goto err_clk;
		}

		ret = devm_request_irq(&pdev->dev, txirq, imx_uart_txint, 0,
				       dev_name(&pdev->dev), sport);
		if (ret) {
			dev_err(&pdev->dev, "failed to request tx irq: %d\n",
				ret);
			goto err_clk;
		}

		ret = devm_request_irq(&pdev->dev, rtsirq, imx_uart_rtsint, 0,
				       dev_name(&pdev->dev), sport);
		if (ret) {
			dev_err(&pdev->dev, "failed to request rts irq: %d\n",
				ret);
			goto err_clk;
		}
	} else {
		ret = devm_request_irq(&pdev->dev, rxirq, imx_uart_int, 0,
				       dev_name(&pdev->dev), sport);
		if (ret) {
			dev_err(&pdev->dev, "failed to request irq: %d\n", ret);
			goto err_clk;
		}
	}

	imx_uart_ports[sport->port.line] = sport;

	platform_set_drvdata(pdev, sport);

	ret = uart_add_one_port(&imx_uart_uart_driver, &sport->port);

err_clk:
	clk_disable_unprepare(sport->clk_ipg);

	return ret;
}

static void imx_uart_remove(struct platform_device *pdev)
{
	struct imx_port *sport = platform_get_drvdata(pdev);

	uart_remove_one_port(&imx_uart_uart_driver, &sport->port);
}

static void imx_uart_restore_context(struct imx_port *sport)
{
	unsigned long flags;

	uart_port_lock_irqsave(&sport->port, &flags);
	if (!sport->context_saved) {
		uart_port_unlock_irqrestore(&sport->port, flags);
		return;
	}

	imx_uart_writel(sport, sport->saved_reg[4], UFCR);
	imx_uart_writel(sport, sport->saved_reg[5], UESC);
	imx_uart_writel(sport, sport->saved_reg[6], UTIM);
	imx_uart_writel(sport, sport->saved_reg[7], UBIR);
	imx_uart_writel(sport, sport->saved_reg[8], UBMR);
	imx_uart_writel(sport, sport->saved_reg[9], IMX21_UTS);
	imx_uart_writel(sport, sport->saved_reg[0], UCR1);
	imx_uart_writel(sport, sport->saved_reg[1] | UCR2_SRST, UCR2);
	imx_uart_writel(sport, sport->saved_reg[2], UCR3);
	imx_uart_writel(sport, sport->saved_reg[3], UCR4);
	sport->context_saved = false;
	uart_port_unlock_irqrestore(&sport->port, flags);
}

static void imx_uart_save_context(struct imx_port *sport)
{
	unsigned long flags;

	/* Save necessary regs */
	uart_port_lock_irqsave(&sport->port, &flags);
	sport->saved_reg[0] = imx_uart_readl(sport, UCR1);
	sport->saved_reg[1] = imx_uart_readl(sport, UCR2);
	sport->saved_reg[2] = imx_uart_readl(sport, UCR3);
	sport->saved_reg[3] = imx_uart_readl(sport, UCR4);
	sport->saved_reg[4] = imx_uart_readl(sport, UFCR);
	sport->saved_reg[5] = imx_uart_readl(sport, UESC);
	sport->saved_reg[6] = imx_uart_readl(sport, UTIM);
	sport->saved_reg[7] = imx_uart_readl(sport, UBIR);
	sport->saved_reg[8] = imx_uart_readl(sport, UBMR);
	sport->saved_reg[9] = imx_uart_readl(sport, IMX21_UTS);
	sport->context_saved = true;
	uart_port_unlock_irqrestore(&sport->port, flags);
}

static void imx_uart_enable_wakeup(struct imx_port *sport, bool on)
{
	u32 ucr3;

	ucr3 = imx_uart_readl(sport, UCR3);
	if (on) {
		imx_uart_writel(sport, USR1_AWAKE, USR1);
		ucr3 |= UCR3_AWAKEN;
	} else {
		ucr3 &= ~UCR3_AWAKEN;
	}
	imx_uart_writel(sport, ucr3, UCR3);

	if (sport->have_rtscts) {
		u32 ucr1 = imx_uart_readl(sport, UCR1);
		if (on) {
			imx_uart_writel(sport, USR1_RTSD, USR1);
			ucr1 |= UCR1_RTSDEN;
		} else {
			ucr1 &= ~UCR1_RTSDEN;
		}
		imx_uart_writel(sport, ucr1, UCR1);
	}
}

static int imx_uart_suspend_noirq(struct device *dev)
{
	struct imx_port *sport = dev_get_drvdata(dev);

	imx_uart_save_context(sport);

	clk_disable(sport->clk_ipg);

	pinctrl_pm_select_sleep_state(dev);

	return 0;
}

static int imx_uart_resume_noirq(struct device *dev)
{
	struct imx_port *sport = dev_get_drvdata(dev);
	int ret;

	pinctrl_pm_select_default_state(dev);

	ret = clk_enable(sport->clk_ipg);
	if (ret)
		return ret;

	imx_uart_restore_context(sport);

	return 0;
}

static int imx_uart_suspend(struct device *dev)
{
	struct imx_port *sport = dev_get_drvdata(dev);
	int ret;

	uart_suspend_port(&imx_uart_uart_driver, &sport->port);
	disable_irq(sport->port.irq);

	ret = clk_prepare_enable(sport->clk_ipg);
	if (ret)
		return ret;

	/* enable wakeup from i.MX UART */
	imx_uart_enable_wakeup(sport, true);

	return 0;
}

static int imx_uart_resume(struct device *dev)
{
	struct imx_port *sport = dev_get_drvdata(dev);

	/* disable wakeup from i.MX UART */
	imx_uart_enable_wakeup(sport, false);

	uart_resume_port(&imx_uart_uart_driver, &sport->port);
	enable_irq(sport->port.irq);

	clk_disable_unprepare(sport->clk_ipg);

	return 0;
}

static int imx_uart_freeze(struct device *dev)
{
	struct imx_port *sport = dev_get_drvdata(dev);

	uart_suspend_port(&imx_uart_uart_driver, &sport->port);

	return clk_prepare_enable(sport->clk_ipg);
}

static int imx_uart_thaw(struct device *dev)
{
	struct imx_port *sport = dev_get_drvdata(dev);

	uart_resume_port(&imx_uart_uart_driver, &sport->port);

	clk_disable_unprepare(sport->clk_ipg);

	return 0;
}

static const struct dev_pm_ops imx_uart_pm_ops = {
	.suspend_noirq = imx_uart_suspend_noirq,
	.resume_noirq = imx_uart_resume_noirq,
	.freeze_noirq = imx_uart_suspend_noirq,
	.thaw_noirq = imx_uart_resume_noirq,
	.restore_noirq = imx_uart_resume_noirq,
	.suspend = imx_uart_suspend,
	.resume = imx_uart_resume,
	.freeze = imx_uart_freeze,
	.thaw = imx_uart_thaw,
	.restore = imx_uart_thaw,
};

static struct platform_driver imx_uart_platform_driver = {
	.probe = imx_uart_probe,
	.remove_new = imx_uart_remove,

	.driver = {
		.name = "imx-uart",
		.of_match_table = imx_uart_dt_ids,
		.pm = &imx_uart_pm_ops,
	},
};

static int __init imx_uart_init(void)
{
	int ret = uart_register_driver(&imx_uart_uart_driver);

	if (ret)
		return ret;

	ret = platform_driver_register(&imx_uart_platform_driver);
	if (ret != 0)
		uart_unregister_driver(&imx_uart_uart_driver);

	return ret;
}

static void __exit imx_uart_exit(void)
{
	platform_driver_unregister(&imx_uart_platform_driver);
	uart_unregister_driver(&imx_uart_uart_driver);
}

module_init(imx_uart_init);
module_exit(imx_uart_exit);

MODULE_AUTHOR("Sascha Hauer");
MODULE_DESCRIPTION("IMX generic serial port driver");
MODULE_LICENSE("GPL");
MODULE_ALIAS("platform:imx-uart");<|MERGE_RESOLUTION|>--- conflicted
+++ resolved
@@ -2004,11 +2004,7 @@
 static int imx_uart_rs485_config(struct uart_port *port, struct ktermios *termios,
 				 struct serial_rs485 *rs485conf)
 {
-<<<<<<< HEAD
-	struct imx_port *sport = (struct imx_port *)port;
-=======
 	struct imx_port *sport = to_imx_port(port);
->>>>>>> a6ad5510
 	u32 ucr2, ufcr;
 
 	if (rs485conf->flags & SER_RS485_ENABLED) {
