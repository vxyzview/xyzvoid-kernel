// SPDX-License-Identifier: GPL-2.0+
/*
 *  Base port operations for 8250/16550-type serial ports
 *
 *  Based on drivers/char/serial.c, by Linus Torvalds, Theodore Ts'o.
 *  Split from 8250_core.c, Copyright (C) 2001 Russell King.
 *
 * A note about mapbase / membase
 *
 *  mapbase is the physical address of the IO port.
 *  membase is an 'ioremapped' cookie.
 */

#include <linux/module.h>
#include <linux/moduleparam.h>
#include <linux/ioport.h>
#include <linux/init.h>
#include <linux/console.h>
#include <linux/gpio/consumer.h>
#include <linux/sysrq.h>
#include <linux/delay.h>
#include <linux/platform_device.h>
#include <linux/tty.h>
#include <linux/ratelimit.h>
#include <linux/tty_flip.h>
#include <linux/serial.h>
#include <linux/serial_8250.h>
#include <linux/nmi.h>
#include <linux/mutex.h>
#include <linux/slab.h>
#include <linux/uaccess.h>
#include <linux/pm_runtime.h>
#include <linux/ktime.h>

#include <asm/io.h>
#include <asm/irq.h>

#include "8250.h"

/* Nuvoton NPCM timeout register */
#define UART_NPCM_TOR          7
#define UART_NPCM_TOIE         BIT(7)  /* Timeout Interrupt Enable */

/*
 * Debugging.
 */
#if 0
#define DEBUG_AUTOCONF(fmt...)	printk(fmt)
#else
#define DEBUG_AUTOCONF(fmt...)	do { } while (0)
#endif

#define BOTH_EMPTY	(UART_LSR_TEMT | UART_LSR_THRE)

/*
 * Here we define the default xmit fifo size used for each type of UART.
 */
static const struct serial8250_config uart_config[] = {
	[PORT_UNKNOWN] = {
		.name		= "unknown",
		.fifo_size	= 1,
		.tx_loadsz	= 1,
	},
	[PORT_8250] = {
		.name		= "8250",
		.fifo_size	= 1,
		.tx_loadsz	= 1,
	},
	[PORT_16450] = {
		.name		= "16450",
		.fifo_size	= 1,
		.tx_loadsz	= 1,
	},
	[PORT_16550] = {
		.name		= "16550",
		.fifo_size	= 1,
		.tx_loadsz	= 1,
	},
	[PORT_16550A] = {
		.name		= "16550A",
		.fifo_size	= 16,
		.tx_loadsz	= 16,
		.fcr		= UART_FCR_ENABLE_FIFO | UART_FCR_R_TRIG_10,
		.rxtrig_bytes	= {1, 4, 8, 14},
		.flags		= UART_CAP_FIFO,
	},
	[PORT_CIRRUS] = {
		.name		= "Cirrus",
		.fifo_size	= 1,
		.tx_loadsz	= 1,
	},
	[PORT_16650] = {
		.name		= "ST16650",
		.fifo_size	= 1,
		.tx_loadsz	= 1,
		.flags		= UART_CAP_FIFO | UART_CAP_EFR | UART_CAP_SLEEP,
	},
	[PORT_16650V2] = {
		.name		= "ST16650V2",
		.fifo_size	= 32,
		.tx_loadsz	= 16,
		.fcr		= UART_FCR_ENABLE_FIFO | UART_FCR_R_TRIG_01 |
				  UART_FCR_T_TRIG_00,
		.rxtrig_bytes	= {8, 16, 24, 28},
		.flags		= UART_CAP_FIFO | UART_CAP_EFR | UART_CAP_SLEEP,
	},
	[PORT_16750] = {
		.name		= "TI16750",
		.fifo_size	= 64,
		.tx_loadsz	= 64,
		.fcr		= UART_FCR_ENABLE_FIFO | UART_FCR_R_TRIG_10 |
				  UART_FCR7_64BYTE,
		.rxtrig_bytes	= {1, 16, 32, 56},
		.flags		= UART_CAP_FIFO | UART_CAP_SLEEP | UART_CAP_AFE,
	},
	[PORT_STARTECH] = {
		.name		= "Startech",
		.fifo_size	= 1,
		.tx_loadsz	= 1,
	},
	[PORT_16C950] = {
		.name		= "16C950/954",
		.fifo_size	= 128,
		.tx_loadsz	= 128,
		.fcr		= UART_FCR_ENABLE_FIFO | UART_FCR_R_TRIG_01,
		.rxtrig_bytes	= {16, 32, 112, 120},
		/* UART_CAP_EFR breaks billionon CF bluetooth card. */
		.flags		= UART_CAP_FIFO | UART_CAP_SLEEP,
	},
	[PORT_16654] = {
		.name		= "ST16654",
		.fifo_size	= 64,
		.tx_loadsz	= 32,
		.fcr		= UART_FCR_ENABLE_FIFO | UART_FCR_R_TRIG_01 |
				  UART_FCR_T_TRIG_10,
		.rxtrig_bytes	= {8, 16, 56, 60},
		.flags		= UART_CAP_FIFO | UART_CAP_EFR | UART_CAP_SLEEP,
	},
	[PORT_16850] = {
		.name		= "XR16850",
		.fifo_size	= 128,
		.tx_loadsz	= 128,
		.fcr		= UART_FCR_ENABLE_FIFO | UART_FCR_R_TRIG_10,
		.flags		= UART_CAP_FIFO | UART_CAP_EFR | UART_CAP_SLEEP,
	},
	[PORT_RSA] = {
		.name		= "RSA",
		.fifo_size	= 2048,
		.tx_loadsz	= 2048,
		.fcr		= UART_FCR_ENABLE_FIFO | UART_FCR_R_TRIG_11,
		.flags		= UART_CAP_FIFO,
	},
	[PORT_NS16550A] = {
		.name		= "NS16550A",
		.fifo_size	= 16,
		.tx_loadsz	= 16,
		.fcr		= UART_FCR_ENABLE_FIFO | UART_FCR_R_TRIG_10,
		.flags		= UART_CAP_FIFO | UART_NATSEMI,
	},
	[PORT_XSCALE] = {
		.name		= "XScale",
		.fifo_size	= 32,
		.tx_loadsz	= 32,
		.fcr		= UART_FCR_ENABLE_FIFO | UART_FCR_R_TRIG_10,
		.flags		= UART_CAP_FIFO | UART_CAP_UUE | UART_CAP_RTOIE,
	},
	[PORT_OCTEON] = {
		.name		= "OCTEON",
		.fifo_size	= 64,
		.tx_loadsz	= 64,
		.fcr		= UART_FCR_ENABLE_FIFO | UART_FCR_R_TRIG_10,
		.flags		= UART_CAP_FIFO,
	},
	[PORT_AR7] = {
		.name		= "AR7",
		.fifo_size	= 16,
		.tx_loadsz	= 16,
		.fcr		= UART_FCR_ENABLE_FIFO | UART_FCR_R_TRIG_00,
		.flags		= UART_CAP_FIFO /* | UART_CAP_AFE */,
	},
	[PORT_U6_16550A] = {
		.name		= "U6_16550A",
		.fifo_size	= 64,
		.tx_loadsz	= 64,
		.fcr		= UART_FCR_ENABLE_FIFO | UART_FCR_R_TRIG_10,
		.flags		= UART_CAP_FIFO | UART_CAP_AFE,
	},
	[PORT_TEGRA] = {
		.name		= "Tegra",
		.fifo_size	= 32,
		.tx_loadsz	= 8,
		.fcr		= UART_FCR_ENABLE_FIFO | UART_FCR_R_TRIG_01 |
				  UART_FCR_T_TRIG_01,
		.rxtrig_bytes	= {1, 4, 8, 14},
		.flags		= UART_CAP_FIFO | UART_CAP_RTOIE,
	},
	[PORT_XR17D15X] = {
		.name		= "XR17D15X",
		.fifo_size	= 64,
		.tx_loadsz	= 64,
		.fcr		= UART_FCR_ENABLE_FIFO | UART_FCR_R_TRIG_10,
		.flags		= UART_CAP_FIFO | UART_CAP_AFE | UART_CAP_EFR |
				  UART_CAP_SLEEP,
	},
	[PORT_XR17V35X] = {
		.name		= "XR17V35X",
		.fifo_size	= 256,
		.tx_loadsz	= 256,
		.fcr		= UART_FCR_ENABLE_FIFO | UART_FCR_R_TRIG_11 |
				  UART_FCR_T_TRIG_11,
		.flags		= UART_CAP_FIFO | UART_CAP_AFE | UART_CAP_EFR |
				  UART_CAP_SLEEP,
	},
	[PORT_LPC3220] = {
		.name		= "LPC3220",
		.fifo_size	= 64,
		.tx_loadsz	= 32,
		.fcr		= UART_FCR_DMA_SELECT | UART_FCR_ENABLE_FIFO |
				  UART_FCR_R_TRIG_00 | UART_FCR_T_TRIG_00,
		.flags		= UART_CAP_FIFO,
	},
	[PORT_BRCM_TRUMANAGE] = {
		.name		= "TruManage",
		.fifo_size	= 1,
		.tx_loadsz	= 1024,
		.flags		= UART_CAP_HFIFO,
	},
	[PORT_8250_CIR] = {
		.name		= "CIR port"
	},
	[PORT_ALTR_16550_F32] = {
		.name		= "Altera 16550 FIFO32",
		.fifo_size	= 32,
		.tx_loadsz	= 32,
		.fcr		= UART_FCR_ENABLE_FIFO | UART_FCR_R_TRIG_10,
		.rxtrig_bytes	= {1, 8, 16, 30},
		.flags		= UART_CAP_FIFO | UART_CAP_AFE,
	},
	[PORT_ALTR_16550_F64] = {
		.name		= "Altera 16550 FIFO64",
		.fifo_size	= 64,
		.tx_loadsz	= 64,
		.fcr		= UART_FCR_ENABLE_FIFO | UART_FCR_R_TRIG_10,
		.rxtrig_bytes	= {1, 16, 32, 62},
		.flags		= UART_CAP_FIFO | UART_CAP_AFE,
	},
	[PORT_ALTR_16550_F128] = {
		.name		= "Altera 16550 FIFO128",
		.fifo_size	= 128,
		.tx_loadsz	= 128,
		.fcr		= UART_FCR_ENABLE_FIFO | UART_FCR_R_TRIG_10,
		.rxtrig_bytes	= {1, 32, 64, 126},
		.flags		= UART_CAP_FIFO | UART_CAP_AFE,
	},
	/*
	 * tx_loadsz is set to 63-bytes instead of 64-bytes to implement
	 * workaround of errata A-008006 which states that tx_loadsz should
	 * be configured less than Maximum supported fifo bytes.
	 */
	[PORT_16550A_FSL64] = {
		.name		= "16550A_FSL64",
		.fifo_size	= 64,
		.tx_loadsz	= 63,
		.fcr		= UART_FCR_ENABLE_FIFO | UART_FCR_R_TRIG_10 |
				  UART_FCR7_64BYTE,
		.flags		= UART_CAP_FIFO | UART_CAP_NOTEMT,
	},
	[PORT_RT2880] = {
		.name		= "Palmchip BK-3103",
		.fifo_size	= 16,
		.tx_loadsz	= 16,
		.fcr		= UART_FCR_ENABLE_FIFO | UART_FCR_R_TRIG_10,
		.rxtrig_bytes	= {1, 4, 8, 14},
		.flags		= UART_CAP_FIFO,
	},
	[PORT_DA830] = {
		.name		= "TI DA8xx/66AK2x",
		.fifo_size	= 16,
		.tx_loadsz	= 16,
		.fcr		= UART_FCR_DMA_SELECT | UART_FCR_ENABLE_FIFO |
				  UART_FCR_R_TRIG_10,
		.rxtrig_bytes	= {1, 4, 8, 14},
		.flags		= UART_CAP_FIFO | UART_CAP_AFE,
	},
	[PORT_MTK_BTIF] = {
		.name		= "MediaTek BTIF",
		.fifo_size	= 16,
		.tx_loadsz	= 16,
		.fcr		= UART_FCR_ENABLE_FIFO |
				  UART_FCR_CLEAR_RCVR | UART_FCR_CLEAR_XMIT,
		.flags		= UART_CAP_FIFO,
	},
	[PORT_NPCM] = {
		.name		= "Nuvoton 16550",
		.fifo_size	= 16,
		.tx_loadsz	= 16,
		.fcr		= UART_FCR_ENABLE_FIFO | UART_FCR_R_TRIG_10 |
				  UART_FCR_CLEAR_RCVR | UART_FCR_CLEAR_XMIT,
		.rxtrig_bytes	= {1, 4, 8, 14},
		.flags		= UART_CAP_FIFO,
	},
	[PORT_SUNIX] = {
		.name		= "Sunix",
		.fifo_size	= 128,
		.tx_loadsz	= 128,
		.fcr		= UART_FCR_ENABLE_FIFO | UART_FCR_R_TRIG_10,
		.rxtrig_bytes	= {1, 32, 64, 112},
		.flags		= UART_CAP_FIFO | UART_CAP_SLEEP,
	},
	[PORT_ASPEED_VUART] = {
		.name		= "ASPEED VUART",
		.fifo_size	= 16,
		.tx_loadsz	= 16,
		.fcr		= UART_FCR_ENABLE_FIFO | UART_FCR_R_TRIG_00,
		.rxtrig_bytes	= {1, 4, 8, 14},
		.flags		= UART_CAP_FIFO,
	},
};

/* Uart divisor latch read */
static int default_serial_dl_read(struct uart_8250_port *up)
{
	/* Assign these in pieces to truncate any bits above 7.  */
	unsigned char dll = serial_in(up, UART_DLL);
	unsigned char dlm = serial_in(up, UART_DLM);

	return dll | dlm << 8;
}

/* Uart divisor latch write */
static void default_serial_dl_write(struct uart_8250_port *up, int value)
{
	serial_out(up, UART_DLL, value & 0xff);
	serial_out(up, UART_DLM, value >> 8 & 0xff);
}

#ifdef CONFIG_SERIAL_8250_RT288X

/* Au1x00/RT288x UART hardware has a weird register layout */
static const s8 au_io_in_map[8] = {
	 0,	/* UART_RX  */
	 2,	/* UART_IER */
	 3,	/* UART_IIR */
	 5,	/* UART_LCR */
	 6,	/* UART_MCR */
	 7,	/* UART_LSR */
	 8,	/* UART_MSR */
	-1,	/* UART_SCR (unmapped) */
};

static const s8 au_io_out_map[8] = {
	 1,	/* UART_TX  */
	 2,	/* UART_IER */
	 4,	/* UART_FCR */
	 5,	/* UART_LCR */
	 6,	/* UART_MCR */
	-1,	/* UART_LSR (unmapped) */
	-1,	/* UART_MSR (unmapped) */
	-1,	/* UART_SCR (unmapped) */
};

unsigned int au_serial_in(struct uart_port *p, int offset)
{
	if (offset >= ARRAY_SIZE(au_io_in_map))
		return UINT_MAX;
	offset = au_io_in_map[offset];
	if (offset < 0)
		return UINT_MAX;
	return __raw_readl(p->membase + (offset << p->regshift));
}

void au_serial_out(struct uart_port *p, int offset, int value)
{
	if (offset >= ARRAY_SIZE(au_io_out_map))
		return;
	offset = au_io_out_map[offset];
	if (offset < 0)
		return;
	__raw_writel(value, p->membase + (offset << p->regshift));
}

/* Au1x00 haven't got a standard divisor latch */
static int au_serial_dl_read(struct uart_8250_port *up)
{
	return __raw_readl(up->port.membase + 0x28);
}

static void au_serial_dl_write(struct uart_8250_port *up, int value)
{
	__raw_writel(value, up->port.membase + 0x28);
}

#endif

static unsigned int hub6_serial_in(struct uart_port *p, int offset)
{
	offset = offset << p->regshift;
	outb(p->hub6 - 1 + offset, p->iobase);
	return inb(p->iobase + 1);
}

static void hub6_serial_out(struct uart_port *p, int offset, int value)
{
	offset = offset << p->regshift;
	outb(p->hub6 - 1 + offset, p->iobase);
	outb(value, p->iobase + 1);
}

static unsigned int mem_serial_in(struct uart_port *p, int offset)
{
	offset = offset << p->regshift;
	return readb(p->membase + offset);
}

static void mem_serial_out(struct uart_port *p, int offset, int value)
{
	offset = offset << p->regshift;
	writeb(value, p->membase + offset);
}

static void mem16_serial_out(struct uart_port *p, int offset, int value)
{
	offset = offset << p->regshift;
	writew(value, p->membase + offset);
}

static unsigned int mem16_serial_in(struct uart_port *p, int offset)
{
	offset = offset << p->regshift;
	return readw(p->membase + offset);
}

static void mem32_serial_out(struct uart_port *p, int offset, int value)
{
	offset = offset << p->regshift;
	writel(value, p->membase + offset);
}

static unsigned int mem32_serial_in(struct uart_port *p, int offset)
{
	offset = offset << p->regshift;
	return readl(p->membase + offset);
}

static void mem32be_serial_out(struct uart_port *p, int offset, int value)
{
	offset = offset << p->regshift;
	iowrite32be(value, p->membase + offset);
}

static unsigned int mem32be_serial_in(struct uart_port *p, int offset)
{
	offset = offset << p->regshift;
	return ioread32be(p->membase + offset);
}

static unsigned int io_serial_in(struct uart_port *p, int offset)
{
	offset = offset << p->regshift;
	return inb(p->iobase + offset);
}

static void io_serial_out(struct uart_port *p, int offset, int value)
{
	offset = offset << p->regshift;
	outb(value, p->iobase + offset);
}

static int serial8250_default_handle_irq(struct uart_port *port);

static void set_io_from_upio(struct uart_port *p)
{
	struct uart_8250_port *up = up_to_u8250p(p);

	up->dl_read = default_serial_dl_read;
	up->dl_write = default_serial_dl_write;

	switch (p->iotype) {
	case UPIO_HUB6:
		p->serial_in = hub6_serial_in;
		p->serial_out = hub6_serial_out;
		break;

	case UPIO_MEM:
		p->serial_in = mem_serial_in;
		p->serial_out = mem_serial_out;
		break;

	case UPIO_MEM16:
		p->serial_in = mem16_serial_in;
		p->serial_out = mem16_serial_out;
		break;

	case UPIO_MEM32:
		p->serial_in = mem32_serial_in;
		p->serial_out = mem32_serial_out;
		break;

	case UPIO_MEM32BE:
		p->serial_in = mem32be_serial_in;
		p->serial_out = mem32be_serial_out;
		break;

#ifdef CONFIG_SERIAL_8250_RT288X
	case UPIO_AU:
		p->serial_in = au_serial_in;
		p->serial_out = au_serial_out;
		up->dl_read = au_serial_dl_read;
		up->dl_write = au_serial_dl_write;
		break;
#endif

	default:
		p->serial_in = io_serial_in;
		p->serial_out = io_serial_out;
		break;
	}
	/* Remember loaded iotype */
	up->cur_iotype = p->iotype;
	p->handle_irq = serial8250_default_handle_irq;
}

static void
serial_port_out_sync(struct uart_port *p, int offset, int value)
{
	switch (p->iotype) {
	case UPIO_MEM:
	case UPIO_MEM16:
	case UPIO_MEM32:
	case UPIO_MEM32BE:
	case UPIO_AU:
		p->serial_out(p, offset, value);
		p->serial_in(p, UART_LCR);	/* safe, no side-effects */
		break;
	default:
		p->serial_out(p, offset, value);
	}
}

/*
 * FIFO support.
 */
static void serial8250_clear_fifos(struct uart_8250_port *p)
{
	if (p->capabilities & UART_CAP_FIFO) {
		serial_out(p, UART_FCR, UART_FCR_ENABLE_FIFO);
		serial_out(p, UART_FCR, UART_FCR_ENABLE_FIFO |
			       UART_FCR_CLEAR_RCVR | UART_FCR_CLEAR_XMIT);
		serial_out(p, UART_FCR, 0);
	}
}

static enum hrtimer_restart serial8250_em485_handle_start_tx(struct hrtimer *t);
static enum hrtimer_restart serial8250_em485_handle_stop_tx(struct hrtimer *t);

void serial8250_clear_and_reinit_fifos(struct uart_8250_port *p)
{
	serial8250_clear_fifos(p);
	serial_out(p, UART_FCR, p->fcr);
}
EXPORT_SYMBOL_GPL(serial8250_clear_and_reinit_fifos);

void serial8250_rpm_get(struct uart_8250_port *p)
{
	if (!(p->capabilities & UART_CAP_RPM))
		return;
	pm_runtime_get_sync(p->port.dev);
}
EXPORT_SYMBOL_GPL(serial8250_rpm_get);

void serial8250_rpm_put(struct uart_8250_port *p)
{
	if (!(p->capabilities & UART_CAP_RPM))
		return;
	pm_runtime_mark_last_busy(p->port.dev);
	pm_runtime_put_autosuspend(p->port.dev);
}
EXPORT_SYMBOL_GPL(serial8250_rpm_put);

/**
 *	serial8250_em485_init() - put uart_8250_port into rs485 emulating
 *	@p:	uart_8250_port port instance
 *
 *	The function is used to start rs485 software emulating on the
 *	&struct uart_8250_port* @p. Namely, RTS is switched before/after
 *	transmission. The function is idempotent, so it is safe to call it
 *	multiple times.
 *
 *	The caller MUST enable interrupt on empty shift register before
 *	calling serial8250_em485_init(). This interrupt is not a part of
 *	8250 standard, but implementation defined.
 *
 *	The function is supposed to be called from .rs485_config callback
 *	or from any other callback protected with p->port.lock spinlock.
 *
 *	See also serial8250_em485_destroy()
 *
 *	Return 0 - success, -errno - otherwise
 */
static int serial8250_em485_init(struct uart_8250_port *p)
{
	if (p->em485)
		return 0;

	p->em485 = kmalloc(sizeof(struct uart_8250_em485), GFP_ATOMIC);
	if (!p->em485)
		return -ENOMEM;

	hrtimer_init(&p->em485->stop_tx_timer, CLOCK_MONOTONIC,
		     HRTIMER_MODE_REL);
	hrtimer_init(&p->em485->start_tx_timer, CLOCK_MONOTONIC,
		     HRTIMER_MODE_REL);
	p->em485->stop_tx_timer.function = &serial8250_em485_handle_stop_tx;
	p->em485->start_tx_timer.function = &serial8250_em485_handle_start_tx;
	p->em485->port = p;
	p->em485->active_timer = NULL;
	p->em485->tx_stopped = true;

	p->rs485_stop_tx(p);

	return 0;
}

/**
 *	serial8250_em485_destroy() - put uart_8250_port into normal state
 *	@p:	uart_8250_port port instance
 *
 *	The function is used to stop rs485 software emulating on the
 *	&struct uart_8250_port* @p. The function is idempotent, so it is safe to
 *	call it multiple times.
 *
 *	The function is supposed to be called from .rs485_config callback
 *	or from any other callback protected with p->port.lock spinlock.
 *
 *	See also serial8250_em485_init()
 */
void serial8250_em485_destroy(struct uart_8250_port *p)
{
	if (!p->em485)
		return;

	hrtimer_cancel(&p->em485->start_tx_timer);
	hrtimer_cancel(&p->em485->stop_tx_timer);

	kfree(p->em485);
	p->em485 = NULL;
}
EXPORT_SYMBOL_GPL(serial8250_em485_destroy);

/**
 * serial8250_em485_config() - generic ->rs485_config() callback
 * @port: uart port
 * @rs485: rs485 settings
 *
 * Generic callback usable by 8250 uart drivers to activate rs485 settings
 * if the uart is incapable of driving RTS as a Transmit Enable signal in
 * hardware, relying on software emulation instead.
 */
int serial8250_em485_config(struct uart_port *port, struct serial_rs485 *rs485)
{
	struct uart_8250_port *up = up_to_u8250p(port);

	/* pick sane settings if the user hasn't */
	if (!!(rs485->flags & SER_RS485_RTS_ON_SEND) ==
	    !!(rs485->flags & SER_RS485_RTS_AFTER_SEND)) {
		rs485->flags |= SER_RS485_RTS_ON_SEND;
		rs485->flags &= ~SER_RS485_RTS_AFTER_SEND;
	}

	/* clamp the delays to [0, 100ms] */
	rs485->delay_rts_before_send = min(rs485->delay_rts_before_send, 100U);
	rs485->delay_rts_after_send  = min(rs485->delay_rts_after_send, 100U);

	memset(rs485->padding, 0, sizeof(rs485->padding));
	port->rs485 = *rs485;

	gpiod_set_value(port->rs485_term_gpio,
			rs485->flags & SER_RS485_TERMINATE_BUS);

	/*
	 * Both serial8250_em485_init() and serial8250_em485_destroy()
	 * are idempotent.
	 */
	if (rs485->flags & SER_RS485_ENABLED) {
		int ret = serial8250_em485_init(up);

		if (ret) {
			rs485->flags &= ~SER_RS485_ENABLED;
			port->rs485.flags &= ~SER_RS485_ENABLED;
		}
		return ret;
	}

	serial8250_em485_destroy(up);
	return 0;
}
EXPORT_SYMBOL_GPL(serial8250_em485_config);

/*
 * These two wrappers ensure that enable_runtime_pm_tx() can be called more than
 * once and disable_runtime_pm_tx() will still disable RPM because the fifo is
 * empty and the HW can idle again.
 */
void serial8250_rpm_get_tx(struct uart_8250_port *p)
{
	unsigned char rpm_active;

	if (!(p->capabilities & UART_CAP_RPM))
		return;

	rpm_active = xchg(&p->rpm_tx_active, 1);
	if (rpm_active)
		return;
	pm_runtime_get_sync(p->port.dev);
}
EXPORT_SYMBOL_GPL(serial8250_rpm_get_tx);

void serial8250_rpm_put_tx(struct uart_8250_port *p)
{
	unsigned char rpm_active;

	if (!(p->capabilities & UART_CAP_RPM))
		return;

	rpm_active = xchg(&p->rpm_tx_active, 0);
	if (!rpm_active)
		return;
	pm_runtime_mark_last_busy(p->port.dev);
	pm_runtime_put_autosuspend(p->port.dev);
}
EXPORT_SYMBOL_GPL(serial8250_rpm_put_tx);

/*
 * IER sleep support.  UARTs which have EFRs need the "extended
 * capability" bit enabled.  Note that on XR16C850s, we need to
 * reset LCR to write to IER.
 */
static void serial8250_set_sleep(struct uart_8250_port *p, int sleep)
{
	unsigned char lcr = 0, efr = 0;

	serial8250_rpm_get(p);

	if (p->capabilities & UART_CAP_SLEEP) {
		if (p->capabilities & UART_CAP_EFR) {
			lcr = serial_in(p, UART_LCR);
			efr = serial_in(p, UART_EFR);
			serial_out(p, UART_LCR, UART_LCR_CONF_MODE_B);
			serial_out(p, UART_EFR, UART_EFR_ECB);
			serial_out(p, UART_LCR, 0);
		}
		serial_out(p, UART_IER, sleep ? UART_IERX_SLEEP : 0);
		if (p->capabilities & UART_CAP_EFR) {
			serial_out(p, UART_LCR, UART_LCR_CONF_MODE_B);
			serial_out(p, UART_EFR, efr);
			serial_out(p, UART_LCR, lcr);
		}
	}

	serial8250_rpm_put(p);
}

#ifdef CONFIG_SERIAL_8250_RSA
/*
 * Attempts to turn on the RSA FIFO.  Returns zero on failure.
 * We set the port uart clock rate if we succeed.
 */
static int __enable_rsa(struct uart_8250_port *up)
{
	unsigned char mode;
	int result;

	mode = serial_in(up, UART_RSA_MSR);
	result = mode & UART_RSA_MSR_FIFO;

	if (!result) {
		serial_out(up, UART_RSA_MSR, mode | UART_RSA_MSR_FIFO);
		mode = serial_in(up, UART_RSA_MSR);
		result = mode & UART_RSA_MSR_FIFO;
	}

	if (result)
		up->port.uartclk = SERIAL_RSA_BAUD_BASE * 16;

	return result;
}

static void enable_rsa(struct uart_8250_port *up)
{
	if (up->port.type == PORT_RSA) {
		if (up->port.uartclk != SERIAL_RSA_BAUD_BASE * 16) {
			spin_lock_irq(&up->port.lock);
			__enable_rsa(up);
			spin_unlock_irq(&up->port.lock);
		}
		if (up->port.uartclk == SERIAL_RSA_BAUD_BASE * 16)
			serial_out(up, UART_RSA_FRR, 0);
	}
}

/*
 * Attempts to turn off the RSA FIFO.  Returns zero on failure.
 * It is unknown why interrupts were disabled in here.  However,
 * the caller is expected to preserve this behaviour by grabbing
 * the spinlock before calling this function.
 */
static void disable_rsa(struct uart_8250_port *up)
{
	unsigned char mode;
	int result;

	if (up->port.type == PORT_RSA &&
	    up->port.uartclk == SERIAL_RSA_BAUD_BASE * 16) {
		spin_lock_irq(&up->port.lock);

		mode = serial_in(up, UART_RSA_MSR);
		result = !(mode & UART_RSA_MSR_FIFO);

		if (!result) {
			serial_out(up, UART_RSA_MSR, mode & ~UART_RSA_MSR_FIFO);
			mode = serial_in(up, UART_RSA_MSR);
			result = !(mode & UART_RSA_MSR_FIFO);
		}

		if (result)
			up->port.uartclk = SERIAL_RSA_BAUD_BASE_LO * 16;
		spin_unlock_irq(&up->port.lock);
	}
}
#endif /* CONFIG_SERIAL_8250_RSA */

/*
 * This is a quickie test to see how big the FIFO is.
 * It doesn't work at all the time, more's the pity.
 */
static int size_fifo(struct uart_8250_port *up)
{
	unsigned char old_fcr, old_mcr, old_lcr;
	unsigned short old_dl;
	int count;

	old_lcr = serial_in(up, UART_LCR);
	serial_out(up, UART_LCR, 0);
	old_fcr = serial_in(up, UART_FCR);
	old_mcr = serial8250_in_MCR(up);
	serial_out(up, UART_FCR, UART_FCR_ENABLE_FIFO |
		    UART_FCR_CLEAR_RCVR | UART_FCR_CLEAR_XMIT);
	serial8250_out_MCR(up, UART_MCR_LOOP);
	serial_out(up, UART_LCR, UART_LCR_CONF_MODE_A);
	old_dl = serial_dl_read(up);
	serial_dl_write(up, 0x0001);
	serial_out(up, UART_LCR, 0x03);
	for (count = 0; count < 256; count++)
		serial_out(up, UART_TX, count);
	mdelay(20);/* FIXME - schedule_timeout */
	for (count = 0; (serial_in(up, UART_LSR) & UART_LSR_DR) &&
	     (count < 256); count++)
		serial_in(up, UART_RX);
	serial_out(up, UART_FCR, old_fcr);
	serial8250_out_MCR(up, old_mcr);
	serial_out(up, UART_LCR, UART_LCR_CONF_MODE_A);
	serial_dl_write(up, old_dl);
	serial_out(up, UART_LCR, old_lcr);

	return count;
}

/*
 * Read UART ID using the divisor method - set DLL and DLM to zero
 * and the revision will be in DLL and device type in DLM.  We
 * preserve the device state across this.
 */
static unsigned int autoconfig_read_divisor_id(struct uart_8250_port *p)
{
	unsigned char old_lcr;
	unsigned int id, old_dl;

	old_lcr = serial_in(p, UART_LCR);
	serial_out(p, UART_LCR, UART_LCR_CONF_MODE_A);
	old_dl = serial_dl_read(p);
	serial_dl_write(p, 0);
	id = serial_dl_read(p);
	serial_dl_write(p, old_dl);

	serial_out(p, UART_LCR, old_lcr);

	return id;
}

/*
 * This is a helper routine to autodetect StarTech/Exar/Oxsemi UART's.
 * When this function is called we know it is at least a StarTech
 * 16650 V2, but it might be one of several StarTech UARTs, or one of
 * its clones.  (We treat the broken original StarTech 16650 V1 as a
 * 16550, and why not?  Startech doesn't seem to even acknowledge its
 * existence.)
 *
 * What evil have men's minds wrought...
 */
static void autoconfig_has_efr(struct uart_8250_port *up)
{
	unsigned int id1, id2, id3, rev;

	/*
	 * Everything with an EFR has SLEEP
	 */
	up->capabilities |= UART_CAP_EFR | UART_CAP_SLEEP;

	/*
	 * First we check to see if it's an Oxford Semiconductor UART.
	 *
	 * If we have to do this here because some non-National
	 * Semiconductor clone chips lock up if you try writing to the
	 * LSR register (which serial_icr_read does)
	 */

	/*
	 * Check for Oxford Semiconductor 16C950.
	 *
	 * EFR [4] must be set else this test fails.
	 *
	 * This shouldn't be necessary, but Mike Hudson (Exoray@isys.ca)
	 * claims that it's needed for 952 dual UART's (which are not
	 * recommended for new designs).
	 */
	up->acr = 0;
	serial_out(up, UART_LCR, UART_LCR_CONF_MODE_B);
	serial_out(up, UART_EFR, UART_EFR_ECB);
	serial_out(up, UART_LCR, 0x00);
	id1 = serial_icr_read(up, UART_ID1);
	id2 = serial_icr_read(up, UART_ID2);
	id3 = serial_icr_read(up, UART_ID3);
	rev = serial_icr_read(up, UART_REV);

	DEBUG_AUTOCONF("950id=%02x:%02x:%02x:%02x ", id1, id2, id3, rev);

	if (id1 == 0x16 && id2 == 0xC9 &&
	    (id3 == 0x50 || id3 == 0x52 || id3 == 0x54)) {
		up->port.type = PORT_16C950;

		/*
		 * Enable work around for the Oxford Semiconductor 952 rev B
		 * chip which causes it to seriously miscalculate baud rates
		 * when DLL is 0.
		 */
		if (id3 == 0x52 && rev == 0x01)
			up->bugs |= UART_BUG_QUOT;
		return;
	}

	/*
	 * We check for a XR16C850 by setting DLL and DLM to 0, and then
	 * reading back DLL and DLM.  The chip type depends on the DLM
	 * value read back:
	 *  0x10 - XR16C850 and the DLL contains the chip revision.
	 *  0x12 - XR16C2850.
	 *  0x14 - XR16C854.
	 */
	id1 = autoconfig_read_divisor_id(up);
	DEBUG_AUTOCONF("850id=%04x ", id1);

	id2 = id1 >> 8;
	if (id2 == 0x10 || id2 == 0x12 || id2 == 0x14) {
		up->port.type = PORT_16850;
		return;
	}

	/*
	 * It wasn't an XR16C850.
	 *
	 * We distinguish between the '654 and the '650 by counting
	 * how many bytes are in the FIFO.  I'm using this for now,
	 * since that's the technique that was sent to me in the
	 * serial driver update, but I'm not convinced this works.
	 * I've had problems doing this in the past.  -TYT
	 */
	if (size_fifo(up) == 64)
		up->port.type = PORT_16654;
	else
		up->port.type = PORT_16650V2;
}

/*
 * We detected a chip without a FIFO.  Only two fall into
 * this category - the original 8250 and the 16450.  The
 * 16450 has a scratch register (accessible with LCR=0)
 */
static void autoconfig_8250(struct uart_8250_port *up)
{
	unsigned char scratch, status1, status2;

	up->port.type = PORT_8250;

	scratch = serial_in(up, UART_SCR);
	serial_out(up, UART_SCR, 0xa5);
	status1 = serial_in(up, UART_SCR);
	serial_out(up, UART_SCR, 0x5a);
	status2 = serial_in(up, UART_SCR);
	serial_out(up, UART_SCR, scratch);

	if (status1 == 0xa5 && status2 == 0x5a)
		up->port.type = PORT_16450;
}

static int broken_efr(struct uart_8250_port *up)
{
	/*
	 * Exar ST16C2550 "A2" devices incorrectly detect as
	 * having an EFR, and report an ID of 0x0201.  See
	 * http://linux.derkeiler.com/Mailing-Lists/Kernel/2004-11/4812.html
	 */
	if (autoconfig_read_divisor_id(up) == 0x0201 && size_fifo(up) == 16)
		return 1;

	return 0;
}

/*
 * We know that the chip has FIFOs.  Does it have an EFR?  The
 * EFR is located in the same register position as the IIR and
 * we know the top two bits of the IIR are currently set.  The
 * EFR should contain zero.  Try to read the EFR.
 */
static void autoconfig_16550a(struct uart_8250_port *up)
{
	unsigned char status1, status2;
	unsigned int iersave;

	up->port.type = PORT_16550A;
	up->capabilities |= UART_CAP_FIFO;

	if (!IS_ENABLED(CONFIG_SERIAL_8250_16550A_VARIANTS))
		return;

	/*
	 * Check for presence of the EFR when DLAB is set.
	 * Only ST16C650V1 UARTs pass this test.
	 */
	serial_out(up, UART_LCR, UART_LCR_CONF_MODE_A);
	if (serial_in(up, UART_EFR) == 0) {
		serial_out(up, UART_EFR, 0xA8);
		if (serial_in(up, UART_EFR) != 0) {
			DEBUG_AUTOCONF("EFRv1 ");
			up->port.type = PORT_16650;
			up->capabilities |= UART_CAP_EFR | UART_CAP_SLEEP;
		} else {
			serial_out(up, UART_LCR, 0);
			serial_out(up, UART_FCR, UART_FCR_ENABLE_FIFO |
				   UART_FCR7_64BYTE);
			status1 = serial_in(up, UART_IIR) >> 5;
			serial_out(up, UART_FCR, 0);
			serial_out(up, UART_LCR, 0);

			if (status1 == 7)
				up->port.type = PORT_16550A_FSL64;
			else
				DEBUG_AUTOCONF("Motorola 8xxx DUART ");
		}
		serial_out(up, UART_EFR, 0);
		return;
	}

	/*
	 * Maybe it requires 0xbf to be written to the LCR.
	 * (other ST16C650V2 UARTs, TI16C752A, etc)
	 */
	serial_out(up, UART_LCR, UART_LCR_CONF_MODE_B);
	if (serial_in(up, UART_EFR) == 0 && !broken_efr(up)) {
		DEBUG_AUTOCONF("EFRv2 ");
		autoconfig_has_efr(up);
		return;
	}

	/*
	 * Check for a National Semiconductor SuperIO chip.
	 * Attempt to switch to bank 2, read the value of the LOOP bit
	 * from EXCR1. Switch back to bank 0, change it in MCR. Then
	 * switch back to bank 2, read it from EXCR1 again and check
	 * it's changed. If so, set baud_base in EXCR2 to 921600. -- dwmw2
	 */
	serial_out(up, UART_LCR, 0);
	status1 = serial8250_in_MCR(up);
	serial_out(up, UART_LCR, 0xE0);
	status2 = serial_in(up, 0x02); /* EXCR1 */

	if (!((status2 ^ status1) & UART_MCR_LOOP)) {
		serial_out(up, UART_LCR, 0);
		serial8250_out_MCR(up, status1 ^ UART_MCR_LOOP);
		serial_out(up, UART_LCR, 0xE0);
		status2 = serial_in(up, 0x02); /* EXCR1 */
		serial_out(up, UART_LCR, 0);
		serial8250_out_MCR(up, status1);

		if ((status2 ^ status1) & UART_MCR_LOOP) {
			unsigned short quot;

			serial_out(up, UART_LCR, 0xE0);

			quot = serial_dl_read(up);
			quot <<= 3;

			if (ns16550a_goto_highspeed(up))
				serial_dl_write(up, quot);

			serial_out(up, UART_LCR, 0);

			up->port.uartclk = 921600*16;
			up->port.type = PORT_NS16550A;
			up->capabilities |= UART_NATSEMI;
			return;
		}
	}

	/*
	 * No EFR.  Try to detect a TI16750, which only sets bit 5 of
	 * the IIR when 64 byte FIFO mode is enabled when DLAB is set.
	 * Try setting it with and without DLAB set.  Cheap clones
	 * set bit 5 without DLAB set.
	 */
	serial_out(up, UART_LCR, 0);
	serial_out(up, UART_FCR, UART_FCR_ENABLE_FIFO | UART_FCR7_64BYTE);
	status1 = serial_in(up, UART_IIR) >> 5;
	serial_out(up, UART_FCR, UART_FCR_ENABLE_FIFO);
	serial_out(up, UART_LCR, UART_LCR_CONF_MODE_A);
	serial_out(up, UART_FCR, UART_FCR_ENABLE_FIFO | UART_FCR7_64BYTE);
	status2 = serial_in(up, UART_IIR) >> 5;
	serial_out(up, UART_FCR, UART_FCR_ENABLE_FIFO);
	serial_out(up, UART_LCR, 0);

	DEBUG_AUTOCONF("iir1=%d iir2=%d ", status1, status2);

	if (status1 == 6 && status2 == 7) {
		up->port.type = PORT_16750;
		up->capabilities |= UART_CAP_AFE | UART_CAP_SLEEP;
		return;
	}

	/*
	 * Try writing and reading the UART_IER_UUE bit (b6).
	 * If it works, this is probably one of the Xscale platform's
	 * internal UARTs.
	 * We're going to explicitly set the UUE bit to 0 before
	 * trying to write and read a 1 just to make sure it's not
	 * already a 1 and maybe locked there before we even start start.
	 */
	iersave = serial_in(up, UART_IER);
	serial_out(up, UART_IER, iersave & ~UART_IER_UUE);
	if (!(serial_in(up, UART_IER) & UART_IER_UUE)) {
		/*
		 * OK it's in a known zero state, try writing and reading
		 * without disturbing the current state of the other bits.
		 */
		serial_out(up, UART_IER, iersave | UART_IER_UUE);
		if (serial_in(up, UART_IER) & UART_IER_UUE) {
			/*
			 * It's an Xscale.
			 * We'll leave the UART_IER_UUE bit set to 1 (enabled).
			 */
			DEBUG_AUTOCONF("Xscale ");
			up->port.type = PORT_XSCALE;
			up->capabilities |= UART_CAP_UUE | UART_CAP_RTOIE;
			return;
		}
	} else {
		/*
		 * If we got here we couldn't force the IER_UUE bit to 0.
		 * Log it and continue.
		 */
		DEBUG_AUTOCONF("Couldn't force IER_UUE to 0 ");
	}
	serial_out(up, UART_IER, iersave);

	/*
	 * We distinguish between 16550A and U6 16550A by counting
	 * how many bytes are in the FIFO.
	 */
	if (up->port.type == PORT_16550A && size_fifo(up) == 64) {
		up->port.type = PORT_U6_16550A;
		up->capabilities |= UART_CAP_AFE;
	}
}

/*
 * This routine is called by rs_init() to initialize a specific serial
 * port.  It determines what type of UART chip this serial port is
 * using: 8250, 16450, 16550, 16550A.  The important question is
 * whether or not this UART is a 16550A or not, since this will
 * determine whether or not we can use its FIFO features or not.
 */
static void autoconfig(struct uart_8250_port *up)
{
	unsigned char status1, scratch, scratch2, scratch3;
	unsigned char save_lcr, save_mcr;
	struct uart_port *port = &up->port;
	unsigned long flags;
	unsigned int old_capabilities;

	if (!port->iobase && !port->mapbase && !port->membase)
		return;

	DEBUG_AUTOCONF("%s: autoconf (0x%04lx, 0x%p): ",
		       port->name, port->iobase, port->membase);

	/*
	 * We really do need global IRQs disabled here - we're going to
	 * be frobbing the chips IRQ enable register to see if it exists.
	 */
	spin_lock_irqsave(&port->lock, flags);

	up->capabilities = 0;
	up->bugs = 0;

	if (!(port->flags & UPF_BUGGY_UART)) {
		/*
		 * Do a simple existence test first; if we fail this,
		 * there's no point trying anything else.
		 *
		 * 0x80 is used as a nonsense port to prevent against
		 * false positives due to ISA bus float.  The
		 * assumption is that 0x80 is a non-existent port;
		 * which should be safe since include/asm/io.h also
		 * makes this assumption.
		 *
		 * Note: this is safe as long as MCR bit 4 is clear
		 * and the device is in "PC" mode.
		 */
		scratch = serial_in(up, UART_IER);
		serial_out(up, UART_IER, 0);
#ifdef __i386__
		outb(0xff, 0x080);
#endif
		/*
		 * Mask out IER[7:4] bits for test as some UARTs (e.g. TL
		 * 16C754B) allow only to modify them if an EFR bit is set.
		 */
		scratch2 = serial_in(up, UART_IER) & 0x0f;
		serial_out(up, UART_IER, 0x0F);
#ifdef __i386__
		outb(0, 0x080);
#endif
		scratch3 = serial_in(up, UART_IER) & 0x0f;
		serial_out(up, UART_IER, scratch);
		if (scratch2 != 0 || scratch3 != 0x0F) {
			/*
			 * We failed; there's nothing here
			 */
			spin_unlock_irqrestore(&port->lock, flags);
			DEBUG_AUTOCONF("IER test failed (%02x, %02x) ",
				       scratch2, scratch3);
			goto out;
		}
	}

	save_mcr = serial8250_in_MCR(up);
	save_lcr = serial_in(up, UART_LCR);

	/*
	 * Check to see if a UART is really there.  Certain broken
	 * internal modems based on the Rockwell chipset fail this
	 * test, because they apparently don't implement the loopback
	 * test mode.  So this test is skipped on the COM 1 through
	 * COM 4 ports.  This *should* be safe, since no board
	 * manufacturer would be stupid enough to design a board
	 * that conflicts with COM 1-4 --- we hope!
	 */
	if (!(port->flags & UPF_SKIP_TEST)) {
		serial8250_out_MCR(up, UART_MCR_LOOP | 0x0A);
		status1 = serial_in(up, UART_MSR) & 0xF0;
		serial8250_out_MCR(up, save_mcr);
		if (status1 != 0x90) {
			spin_unlock_irqrestore(&port->lock, flags);
			DEBUG_AUTOCONF("LOOP test failed (%02x) ",
				       status1);
			goto out;
		}
	}

	/*
	 * We're pretty sure there's a port here.  Lets find out what
	 * type of port it is.  The IIR top two bits allows us to find
	 * out if it's 8250 or 16450, 16550, 16550A or later.  This
	 * determines what we test for next.
	 *
	 * We also initialise the EFR (if any) to zero for later.  The
	 * EFR occupies the same register location as the FCR and IIR.
	 */
	serial_out(up, UART_LCR, UART_LCR_CONF_MODE_B);
	serial_out(up, UART_EFR, 0);
	serial_out(up, UART_LCR, 0);

	serial_out(up, UART_FCR, UART_FCR_ENABLE_FIFO);

	/* Assign this as it is to truncate any bits above 7.  */
	scratch = serial_in(up, UART_IIR);

	switch (scratch >> 6) {
	case 0:
		autoconfig_8250(up);
		break;
	case 1:
		port->type = PORT_UNKNOWN;
		break;
	case 2:
		port->type = PORT_16550;
		break;
	case 3:
		autoconfig_16550a(up);
		break;
	}

#ifdef CONFIG_SERIAL_8250_RSA
	/*
	 * Only probe for RSA ports if we got the region.
	 */
	if (port->type == PORT_16550A && up->probe & UART_PROBE_RSA &&
	    __enable_rsa(up))
		port->type = PORT_RSA;
#endif

	serial_out(up, UART_LCR, save_lcr);

	port->fifosize = uart_config[up->port.type].fifo_size;
	old_capabilities = up->capabilities;
	up->capabilities = uart_config[port->type].flags;
	up->tx_loadsz = uart_config[port->type].tx_loadsz;

	if (port->type == PORT_UNKNOWN)
		goto out_unlock;

	/*
	 * Reset the UART.
	 */
#ifdef CONFIG_SERIAL_8250_RSA
	if (port->type == PORT_RSA)
		serial_out(up, UART_RSA_FRR, 0);
#endif
	serial8250_out_MCR(up, save_mcr);
	serial8250_clear_fifos(up);
	serial_in(up, UART_RX);
	if (up->capabilities & UART_CAP_UUE)
		serial_out(up, UART_IER, UART_IER_UUE);
	else
		serial_out(up, UART_IER, 0);

out_unlock:
	spin_unlock_irqrestore(&port->lock, flags);

	/*
	 * Check if the device is a Fintek F81216A
	 */
	if (port->type == PORT_16550A && port->iotype == UPIO_PORT)
		fintek_8250_probe(up);

	if (up->capabilities != old_capabilities) {
		dev_warn(port->dev, "detected caps %08x should be %08x\n",
			 old_capabilities, up->capabilities);
	}
out:
	DEBUG_AUTOCONF("iir=%d ", scratch);
	DEBUG_AUTOCONF("type=%s\n", uart_config[port->type].name);
}

static void autoconfig_irq(struct uart_8250_port *up)
{
	struct uart_port *port = &up->port;
	unsigned char save_mcr, save_ier;
	unsigned char save_ICP = 0;
	unsigned int ICP = 0;
	unsigned long irqs;
	int irq;

	if (port->flags & UPF_FOURPORT) {
		ICP = (port->iobase & 0xfe0) | 0x1f;
		save_ICP = inb_p(ICP);
		outb_p(0x80, ICP);
		inb_p(ICP);
	}

	if (uart_console(port))
		console_lock();

	/* forget possible initially masked and pending IRQ */
	probe_irq_off(probe_irq_on());
	save_mcr = serial8250_in_MCR(up);
	save_ier = serial_in(up, UART_IER);
	serial8250_out_MCR(up, UART_MCR_OUT1 | UART_MCR_OUT2);

	irqs = probe_irq_on();
	serial8250_out_MCR(up, 0);
	udelay(10);
	if (port->flags & UPF_FOURPORT) {
		serial8250_out_MCR(up, UART_MCR_DTR | UART_MCR_RTS);
	} else {
		serial8250_out_MCR(up,
			UART_MCR_DTR | UART_MCR_RTS | UART_MCR_OUT2);
	}
	serial_out(up, UART_IER, 0x0f);	/* enable all intrs */
	serial_in(up, UART_LSR);
	serial_in(up, UART_RX);
	serial_in(up, UART_IIR);
	serial_in(up, UART_MSR);
	serial_out(up, UART_TX, 0xFF);
	udelay(20);
	irq = probe_irq_off(irqs);

	serial8250_out_MCR(up, save_mcr);
	serial_out(up, UART_IER, save_ier);

	if (port->flags & UPF_FOURPORT)
		outb_p(save_ICP, ICP);

	if (uart_console(port))
		console_unlock();

	port->irq = (irq > 0) ? irq : 0;
}

static void serial8250_stop_rx(struct uart_port *port)
{
	struct uart_8250_port *up = up_to_u8250p(port);

	serial8250_rpm_get(up);

	up->ier &= ~(UART_IER_RLSI | UART_IER_RDI);
	up->port.read_status_mask &= ~UART_LSR_DR;
	serial_port_out(port, UART_IER, up->ier);

	serial8250_rpm_put(up);
}

/**
 * serial8250_em485_stop_tx() - generic ->rs485_stop_tx() callback
 * @p: uart 8250 port
 *
 * Generic callback usable by 8250 uart drivers to stop rs485 transmission.
 */
void serial8250_em485_stop_tx(struct uart_8250_port *p)
{
	unsigned char mcr = serial8250_in_MCR(p);

	if (p->port.rs485.flags & SER_RS485_RTS_AFTER_SEND)
		mcr |= UART_MCR_RTS;
	else
		mcr &= ~UART_MCR_RTS;
	serial8250_out_MCR(p, mcr);

	/*
	 * Empty the RX FIFO, we are not interested in anything
	 * received during the half-duplex transmission.
	 * Enable previously disabled RX interrupts.
	 */
	if (!(p->port.rs485.flags & SER_RS485_RX_DURING_TX)) {
		serial8250_clear_and_reinit_fifos(p);

		p->ier |= UART_IER_RLSI | UART_IER_RDI;
		serial_port_out(&p->port, UART_IER, p->ier);
	}
}
EXPORT_SYMBOL_GPL(serial8250_em485_stop_tx);

static enum hrtimer_restart serial8250_em485_handle_stop_tx(struct hrtimer *t)
{
	struct uart_8250_em485 *em485 = container_of(t, struct uart_8250_em485,
			stop_tx_timer);
	struct uart_8250_port *p = em485->port;
	unsigned long flags;

	serial8250_rpm_get(p);
	spin_lock_irqsave(&p->port.lock, flags);
	if (em485->active_timer == &em485->stop_tx_timer) {
		p->rs485_stop_tx(p);
		em485->active_timer = NULL;
		em485->tx_stopped = true;
	}
	spin_unlock_irqrestore(&p->port.lock, flags);
	serial8250_rpm_put(p);

	return HRTIMER_NORESTART;
}

static void start_hrtimer_ms(struct hrtimer *hrt, unsigned long msec)
{
	hrtimer_start(hrt, ms_to_ktime(msec), HRTIMER_MODE_REL);
}

static void __stop_tx_rs485(struct uart_8250_port *p, u64 stop_delay)
{
	struct uart_8250_em485 *em485 = p->em485;

	stop_delay += (u64)p->port.rs485.delay_rts_after_send * NSEC_PER_MSEC;

	/*
	 * rs485_stop_tx() is going to set RTS according to config
	 * AND flush RX FIFO if required.
	 */
	if (stop_delay > 0) {
		em485->active_timer = &em485->stop_tx_timer;
		hrtimer_start(&em485->stop_tx_timer, ns_to_ktime(stop_delay), HRTIMER_MODE_REL);
	} else {
		p->rs485_stop_tx(p);
		em485->active_timer = NULL;
		em485->tx_stopped = true;
	}
}

static inline void __do_stop_tx(struct uart_8250_port *p)
{
	if (serial8250_clear_THRI(p))
		serial8250_rpm_put_tx(p);
}

static inline void __stop_tx(struct uart_8250_port *p)
{
	struct uart_8250_em485 *em485 = p->em485;

	if (em485) {
<<<<<<< HEAD
		unsigned char lsr = serial_in(p, UART_LSR);
		p->lsr_saved_flags |= lsr & LSR_SAVE_FLAGS;

=======
		unsigned char lsr = serial_lsr_in(p);
		u64 stop_delay = 0;

		if (!(lsr & UART_LSR_THRE))
			return;
>>>>>>> bf44eed7
		/*
		 * To provide required timeing and allow FIFO transfer,
		 * __stop_tx_rs485() must be called only when both FIFO and
		 * shift register are empty. The device driver should either
		 * enable interrupt on TEMT or set UART_CAP_NOTEMT that will
		 * enlarge stop_tx_timer by the tx time of one frame to cover
		 * for emptying of the shift register.
		 */
		if (!(lsr & UART_LSR_TEMT)) {
			if (!(p->capabilities & UART_CAP_NOTEMT))
				return;
			/*
			 * RTS might get deasserted too early with the normal
			 * frame timing formula. It seems to suggest THRE might
			 * get asserted already during tx of the stop bit
			 * rather than after it is fully sent.
			 * Roughly estimate 1 extra bit here with / 7.
			 */
			stop_delay = p->port.frame_time + DIV_ROUND_UP(p->port.frame_time, 7);
		}

		__stop_tx_rs485(p, stop_delay);
	}
	__do_stop_tx(p);
}

static void serial8250_stop_tx(struct uart_port *port)
{
	struct uart_8250_port *up = up_to_u8250p(port);

	serial8250_rpm_get(up);
	__stop_tx(up);

	/*
	 * We really want to stop the transmitter from sending.
	 */
	if (port->type == PORT_16C950) {
		up->acr |= UART_ACR_TXDIS;
		serial_icr_write(up, UART_ACR, up->acr);
	}
	serial8250_rpm_put(up);
}

static inline void __start_tx(struct uart_port *port)
{
	struct uart_8250_port *up = up_to_u8250p(port);

	if (up->dma && !up->dma->tx_dma(up))
		return;

	if (serial8250_set_THRI(up)) {
		if (up->bugs & UART_BUG_TXEN) {
			unsigned char lsr = serial_lsr_in(up);

			if (lsr & UART_LSR_THRE)
				serial8250_tx_chars(up);
		}
	}

	/*
	 * Re-enable the transmitter if we disabled it.
	 */
	if (port->type == PORT_16C950 && up->acr & UART_ACR_TXDIS) {
		up->acr &= ~UART_ACR_TXDIS;
		serial_icr_write(up, UART_ACR, up->acr);
	}
}

/**
 * serial8250_em485_start_tx() - generic ->rs485_start_tx() callback
 * @up: uart 8250 port
 *
 * Generic callback usable by 8250 uart drivers to start rs485 transmission.
 * Assumes that setting the RTS bit in the MCR register means RTS is high.
 * (Some chips use inverse semantics.)  Further assumes that reception is
 * stoppable by disabling the UART_IER_RDI interrupt.  (Some chips set the
 * UART_LSR_DR bit even when UART_IER_RDI is disabled, foiling this approach.)
 */
void serial8250_em485_start_tx(struct uart_8250_port *up)
{
	unsigned char mcr = serial8250_in_MCR(up);

	if (!(up->port.rs485.flags & SER_RS485_RX_DURING_TX))
		serial8250_stop_rx(&up->port);

	if (up->port.rs485.flags & SER_RS485_RTS_ON_SEND)
		mcr |= UART_MCR_RTS;
	else
		mcr &= ~UART_MCR_RTS;
	serial8250_out_MCR(up, mcr);
}
EXPORT_SYMBOL_GPL(serial8250_em485_start_tx);

static inline void start_tx_rs485(struct uart_port *port)
{
	struct uart_8250_port *up = up_to_u8250p(port);
	struct uart_8250_em485 *em485 = up->em485;

	/*
	 * While serial8250_em485_handle_stop_tx() is a noop if
	 * em485->active_timer != &em485->stop_tx_timer, it might happen that
	 * the timer is still armed and triggers only after the current bunch of
	 * chars is send and em485->active_timer == &em485->stop_tx_timer again.
	 * So cancel the timer. There is still a theoretical race condition if
	 * the timer is already running and only comes around to check for
	 * em485->active_timer when &em485->stop_tx_timer is armed again.
	 */
	if (em485->active_timer == &em485->stop_tx_timer)
		hrtimer_try_to_cancel(&em485->stop_tx_timer);

	em485->active_timer = NULL;

	if (em485->tx_stopped) {
		em485->tx_stopped = false;

		up->rs485_start_tx(up);

		if (up->port.rs485.delay_rts_before_send > 0) {
			em485->active_timer = &em485->start_tx_timer;
			start_hrtimer_ms(&em485->start_tx_timer,
					 up->port.rs485.delay_rts_before_send);
			return;
		}
	}

	__start_tx(port);
}

static enum hrtimer_restart serial8250_em485_handle_start_tx(struct hrtimer *t)
{
	struct uart_8250_em485 *em485 = container_of(t, struct uart_8250_em485,
			start_tx_timer);
	struct uart_8250_port *p = em485->port;
	unsigned long flags;

	spin_lock_irqsave(&p->port.lock, flags);
	if (em485->active_timer == &em485->start_tx_timer) {
		__start_tx(&p->port);
		em485->active_timer = NULL;
	}
	spin_unlock_irqrestore(&p->port.lock, flags);

	return HRTIMER_NORESTART;
}

static void serial8250_start_tx(struct uart_port *port)
{
	struct uart_8250_port *up = up_to_u8250p(port);
	struct uart_8250_em485 *em485 = up->em485;

	if (!port->x_char && uart_circ_empty(&port->state->xmit))
		return;

	serial8250_rpm_get_tx(up);

	if (em485 &&
	    em485->active_timer == &em485->start_tx_timer)
		return;

	if (em485)
		start_tx_rs485(port);
	else
		__start_tx(port);
}

static void serial8250_throttle(struct uart_port *port)
{
	port->throttle(port);
}

static void serial8250_unthrottle(struct uart_port *port)
{
	port->unthrottle(port);
}

static void serial8250_disable_ms(struct uart_port *port)
{
	struct uart_8250_port *up = up_to_u8250p(port);

	/* no MSR capabilities */
	if (up->bugs & UART_BUG_NOMSR)
		return;

	mctrl_gpio_disable_ms(up->gpios);

	up->ier &= ~UART_IER_MSI;
	serial_port_out(port, UART_IER, up->ier);
}

static void serial8250_enable_ms(struct uart_port *port)
{
	struct uart_8250_port *up = up_to_u8250p(port);

	/* no MSR capabilities */
	if (up->bugs & UART_BUG_NOMSR)
		return;

	mctrl_gpio_enable_ms(up->gpios);

	up->ier |= UART_IER_MSI;

	serial8250_rpm_get(up);
	serial_port_out(port, UART_IER, up->ier);
	serial8250_rpm_put(up);
}

void serial8250_read_char(struct uart_8250_port *up, unsigned char lsr)
{
	struct uart_port *port = &up->port;
	unsigned char ch;
	char flag = TTY_NORMAL;

	if (likely(lsr & UART_LSR_DR))
		ch = serial_in(up, UART_RX);
	else
		/*
		 * Intel 82571 has a Serial Over Lan device that will
		 * set UART_LSR_BI without setting UART_LSR_DR when
		 * it receives a break. To avoid reading from the
		 * receive buffer without UART_LSR_DR bit set, we
		 * just force the read character to be 0
		 */
		ch = 0;

	port->icount.rx++;

	lsr |= up->lsr_saved_flags;
	up->lsr_saved_flags = 0;

	if (unlikely(lsr & UART_LSR_BRK_ERROR_BITS)) {
		if (lsr & UART_LSR_BI) {
			lsr &= ~(UART_LSR_FE | UART_LSR_PE);
			port->icount.brk++;
			/*
			 * We do the SysRQ and SAK checking
			 * here because otherwise the break
			 * may get masked by ignore_status_mask
			 * or read_status_mask.
			 */
			if (uart_handle_break(port))
				return;
		} else if (lsr & UART_LSR_PE)
			port->icount.parity++;
		else if (lsr & UART_LSR_FE)
			port->icount.frame++;
		if (lsr & UART_LSR_OE)
			port->icount.overrun++;

		/*
		 * Mask off conditions which should be ignored.
		 */
		lsr &= port->read_status_mask;

		if (lsr & UART_LSR_BI) {
			dev_dbg(port->dev, "handling break\n");
			flag = TTY_BREAK;
		} else if (lsr & UART_LSR_PE)
			flag = TTY_PARITY;
		else if (lsr & UART_LSR_FE)
			flag = TTY_FRAME;
	}
	if (uart_prepare_sysrq_char(port, ch))
		return;

	uart_insert_char(port, lsr, UART_LSR_OE, ch, flag);
}
EXPORT_SYMBOL_GPL(serial8250_read_char);

/*
 * serial8250_rx_chars: processes according to the passed in LSR
 * value, and returns the remaining LSR bits not handled
 * by this Rx routine.
 */
unsigned char serial8250_rx_chars(struct uart_8250_port *up, unsigned char lsr)
{
	struct uart_port *port = &up->port;
	int max_count = 256;

	do {
		serial8250_read_char(up, lsr);
		if (--max_count == 0)
			break;
		lsr = serial_in(up, UART_LSR);
	} while (lsr & (UART_LSR_DR | UART_LSR_BI));

	tty_flip_buffer_push(&port->state->port);
	return lsr;
}
EXPORT_SYMBOL_GPL(serial8250_rx_chars);

void serial8250_tx_chars(struct uart_8250_port *up)
{
	struct uart_port *port = &up->port;
	struct circ_buf *xmit = &port->state->xmit;
	int count;

	if (port->x_char) {
		uart_xchar_out(port, UART_TX);
		return;
	}
	if (uart_tx_stopped(port)) {
		serial8250_stop_tx(port);
		return;
	}
	if (uart_circ_empty(xmit)) {
		__stop_tx(up);
		return;
	}

	count = up->tx_loadsz;
	do {
		serial_out(up, UART_TX, xmit->buf[xmit->tail]);
		if (up->bugs & UART_BUG_TXRACE) {
			/*
			 * The Aspeed BMC virtual UARTs have a bug where data
			 * may get stuck in the BMC's Tx FIFO from bursts of
			 * writes on the APB interface.
			 *
			 * Delay back-to-back writes by a read cycle to avoid
			 * stalling the VUART. Read a register that won't have
			 * side-effects and discard the result.
			 */
			serial_in(up, UART_SCR);
		}
		xmit->tail = (xmit->tail + 1) & (UART_XMIT_SIZE - 1);
		port->icount.tx++;
		if (uart_circ_empty(xmit))
			break;
		if ((up->capabilities & UART_CAP_HFIFO) &&
		    (serial_in(up, UART_LSR) & BOTH_EMPTY) != BOTH_EMPTY)
			break;
		/* The BCM2835 MINI UART THRE bit is really a not-full bit. */
		if ((up->capabilities & UART_CAP_MINI) &&
		    !(serial_in(up, UART_LSR) & UART_LSR_THRE))
			break;
	} while (--count > 0);

	if (uart_circ_chars_pending(xmit) < WAKEUP_CHARS)
		uart_write_wakeup(port);

	/*
	 * With RPM enabled, we have to wait until the FIFO is empty before the
	 * HW can go idle. So we get here once again with empty FIFO and disable
	 * the interrupt and RPM in __stop_tx()
	 */
	if (uart_circ_empty(xmit) && !(up->capabilities & UART_CAP_RPM))
		__stop_tx(up);
}
EXPORT_SYMBOL_GPL(serial8250_tx_chars);

/* Caller holds uart port lock */
unsigned int serial8250_modem_status(struct uart_8250_port *up)
{
	struct uart_port *port = &up->port;
	unsigned int status = serial_in(up, UART_MSR);

	status |= up->msr_saved_flags;
	up->msr_saved_flags = 0;
	if (status & UART_MSR_ANY_DELTA && up->ier & UART_IER_MSI &&
	    port->state != NULL) {
		if (status & UART_MSR_TERI)
			port->icount.rng++;
		if (status & UART_MSR_DDSR)
			port->icount.dsr++;
		if (status & UART_MSR_DDCD)
			uart_handle_dcd_change(port, status & UART_MSR_DCD);
		if (status & UART_MSR_DCTS)
			uart_handle_cts_change(port, status & UART_MSR_CTS);

		wake_up_interruptible(&port->state->port.delta_msr_wait);
	}

	return status;
}
EXPORT_SYMBOL_GPL(serial8250_modem_status);

static bool handle_rx_dma(struct uart_8250_port *up, unsigned int iir)
{
	switch (iir & 0x3f) {
	case UART_IIR_RX_TIMEOUT:
		serial8250_rx_dma_flush(up);
		fallthrough;
	case UART_IIR_RLSI:
		return true;
	}
	return up->dma->rx_dma(up);
}

/*
 * This handles the interrupt from one port.
 */
int serial8250_handle_irq(struct uart_port *port, unsigned int iir)
{
	unsigned char status;
	struct uart_8250_port *up = up_to_u8250p(port);
	bool skip_rx = false;
	unsigned long flags;

	if (iir & UART_IIR_NO_INT)
		return 0;

	spin_lock_irqsave(&port->lock, flags);

	status = serial_lsr_in(up);

	/*
	 * If port is stopped and there are no error conditions in the
	 * FIFO, then don't drain the FIFO, as this may lead to TTY buffer
	 * overflow. Not servicing, RX FIFO would trigger auto HW flow
	 * control when FIFO occupancy reaches preset threshold, thus
	 * halting RX. This only works when auto HW flow control is
	 * available.
	 */
	if (!(status & (UART_LSR_FIFOE | UART_LSR_BRK_ERROR_BITS)) &&
	    (port->status & (UPSTAT_AUTOCTS | UPSTAT_AUTORTS)) &&
	    !(port->read_status_mask & UART_LSR_DR))
		skip_rx = true;

	if (status & (UART_LSR_DR | UART_LSR_BI) && !skip_rx) {
		if (!up->dma || handle_rx_dma(up, iir))
			status = serial8250_rx_chars(up, status);
	}
	serial8250_modem_status(up);
	if ((status & UART_LSR_THRE) && (up->ier & UART_IER_THRI)) {
		if (!up->dma || up->dma->tx_err)
			serial8250_tx_chars(up);
		else if (!up->dma->tx_running)
			__stop_tx(up);
	}

	uart_unlock_and_check_sysrq_irqrestore(port, flags);

	return 1;
}
EXPORT_SYMBOL_GPL(serial8250_handle_irq);

static int serial8250_default_handle_irq(struct uart_port *port)
{
	struct uart_8250_port *up = up_to_u8250p(port);
	unsigned int iir;
	int ret;

	serial8250_rpm_get(up);

	iir = serial_port_in(port, UART_IIR);
	ret = serial8250_handle_irq(port, iir);

	serial8250_rpm_put(up);
	return ret;
}

/*
 * Newer 16550 compatible parts such as the SC16C650 & Altera 16550 Soft IP
 * have a programmable TX threshold that triggers the THRE interrupt in
 * the IIR register. In this case, the THRE interrupt indicates the FIFO
 * has space available. Load it up with tx_loadsz bytes.
 */
static int serial8250_tx_threshold_handle_irq(struct uart_port *port)
{
	unsigned long flags;
	unsigned int iir = serial_port_in(port, UART_IIR);

	/* TX Threshold IRQ triggered so load up FIFO */
	if ((iir & UART_IIR_ID) == UART_IIR_THRI) {
		struct uart_8250_port *up = up_to_u8250p(port);

		spin_lock_irqsave(&port->lock, flags);
		serial8250_tx_chars(up);
		spin_unlock_irqrestore(&port->lock, flags);
	}

	iir = serial_port_in(port, UART_IIR);
	return serial8250_handle_irq(port, iir);
}

static unsigned int serial8250_tx_empty(struct uart_port *port)
{
	struct uart_8250_port *up = up_to_u8250p(port);
	unsigned long flags;
	unsigned int lsr;

	serial8250_rpm_get(up);

	spin_lock_irqsave(&port->lock, flags);
	lsr = serial_lsr_in(up);
	spin_unlock_irqrestore(&port->lock, flags);

	serial8250_rpm_put(up);

	return (lsr & BOTH_EMPTY) == BOTH_EMPTY ? TIOCSER_TEMT : 0;
}

unsigned int serial8250_do_get_mctrl(struct uart_port *port)
{
	struct uart_8250_port *up = up_to_u8250p(port);
	unsigned int status;
	unsigned int val;

	serial8250_rpm_get(up);
	status = serial8250_modem_status(up);
	serial8250_rpm_put(up);

	val = serial8250_MSR_to_TIOCM(status);
	if (up->gpios)
		return mctrl_gpio_get(up->gpios, &val);

	return val;
}
EXPORT_SYMBOL_GPL(serial8250_do_get_mctrl);

static unsigned int serial8250_get_mctrl(struct uart_port *port)
{
	if (port->get_mctrl)
		return port->get_mctrl(port);
	return serial8250_do_get_mctrl(port);
}

void serial8250_do_set_mctrl(struct uart_port *port, unsigned int mctrl)
{
	struct uart_8250_port *up = up_to_u8250p(port);
	unsigned char mcr;

	mcr = serial8250_TIOCM_to_MCR(mctrl);

	mcr |= up->mcr;

	serial8250_out_MCR(up, mcr);
}
EXPORT_SYMBOL_GPL(serial8250_do_set_mctrl);

static void serial8250_set_mctrl(struct uart_port *port, unsigned int mctrl)
{
	if (port->set_mctrl)
		port->set_mctrl(port, mctrl);
	else
		serial8250_do_set_mctrl(port, mctrl);
}

static void serial8250_break_ctl(struct uart_port *port, int break_state)
{
	struct uart_8250_port *up = up_to_u8250p(port);
	unsigned long flags;

	serial8250_rpm_get(up);
	spin_lock_irqsave(&port->lock, flags);
	if (break_state == -1)
		up->lcr |= UART_LCR_SBC;
	else
		up->lcr &= ~UART_LCR_SBC;
	serial_port_out(port, UART_LCR, up->lcr);
	spin_unlock_irqrestore(&port->lock, flags);
	serial8250_rpm_put(up);
}

static void wait_for_lsr(struct uart_8250_port *up, int bits)
{
	unsigned int status, tmout = 10000;

	/* Wait up to 10ms for the character(s) to be sent. */
	for (;;) {
		status = serial_lsr_in(up);

		if ((status & bits) == bits)
			break;
		if (--tmout == 0)
			break;
		udelay(1);
		touch_nmi_watchdog();
	}
}

/*
 *	Wait for transmitter & holding register to empty
 */
static void wait_for_xmitr(struct uart_8250_port *up, int bits)
{
	unsigned int tmout;

	wait_for_lsr(up, bits);

	/* Wait up to 1s for flow control if necessary */
	if (up->port.flags & UPF_CONS_FLOW) {
		for (tmout = 1000000; tmout; tmout--) {
			unsigned int msr = serial_in(up, UART_MSR);
			up->msr_saved_flags |= msr & MSR_SAVE_FLAGS;
			if (msr & UART_MSR_CTS)
				break;
			udelay(1);
			touch_nmi_watchdog();
		}
	}
}

#ifdef CONFIG_CONSOLE_POLL
/*
 * Console polling routines for writing and reading from the uart while
 * in an interrupt or debug context.
 */

static int serial8250_get_poll_char(struct uart_port *port)
{
	struct uart_8250_port *up = up_to_u8250p(port);
	unsigned char lsr;
	int status;

	serial8250_rpm_get(up);

	lsr = serial_port_in(port, UART_LSR);

	if (!(lsr & UART_LSR_DR)) {
		status = NO_POLL_CHAR;
		goto out;
	}

	status = serial_port_in(port, UART_RX);
out:
	serial8250_rpm_put(up);
	return status;
}


static void serial8250_put_poll_char(struct uart_port *port,
			 unsigned char c)
{
	unsigned int ier;
	struct uart_8250_port *up = up_to_u8250p(port);

	serial8250_rpm_get(up);
	/*
	 *	First save the IER then disable the interrupts
	 */
	ier = serial_port_in(port, UART_IER);
	if (up->capabilities & UART_CAP_UUE)
		serial_port_out(port, UART_IER, UART_IER_UUE);
	else
		serial_port_out(port, UART_IER, 0);

	wait_for_xmitr(up, BOTH_EMPTY);
	/*
	 *	Send the character out.
	 */
	serial_port_out(port, UART_TX, c);

	/*
	 *	Finally, wait for transmitter to become empty
	 *	and restore the IER
	 */
	wait_for_xmitr(up, BOTH_EMPTY);
	serial_port_out(port, UART_IER, ier);
	serial8250_rpm_put(up);
}

#endif /* CONFIG_CONSOLE_POLL */

int serial8250_do_startup(struct uart_port *port)
{
	struct uart_8250_port *up = up_to_u8250p(port);
	unsigned long flags;
	unsigned char lsr, iir;
	int retval;

	if (!port->fifosize)
		port->fifosize = uart_config[port->type].fifo_size;
	if (!up->tx_loadsz)
		up->tx_loadsz = uart_config[port->type].tx_loadsz;
	if (!up->capabilities)
		up->capabilities = uart_config[port->type].flags;
	up->mcr = 0;

	if (port->iotype != up->cur_iotype)
		set_io_from_upio(port);

	serial8250_rpm_get(up);
	if (port->type == PORT_16C950) {
		/* Wake up and initialize UART */
		up->acr = 0;
		serial_port_out(port, UART_LCR, UART_LCR_CONF_MODE_B);
		serial_port_out(port, UART_EFR, UART_EFR_ECB);
		serial_port_out(port, UART_IER, 0);
		serial_port_out(port, UART_LCR, 0);
		serial_icr_write(up, UART_CSR, 0); /* Reset the UART */
		serial_port_out(port, UART_LCR, UART_LCR_CONF_MODE_B);
		serial_port_out(port, UART_EFR, UART_EFR_ECB);
		serial_port_out(port, UART_LCR, 0);
	}

	if (port->type == PORT_DA830) {
		/* Reset the port */
		serial_port_out(port, UART_IER, 0);
		serial_port_out(port, UART_DA830_PWREMU_MGMT, 0);
		mdelay(10);

		/* Enable Tx, Rx and free run mode */
		serial_port_out(port, UART_DA830_PWREMU_MGMT,
				UART_DA830_PWREMU_MGMT_UTRST |
				UART_DA830_PWREMU_MGMT_URRST |
				UART_DA830_PWREMU_MGMT_FREE);
	}

	if (port->type == PORT_NPCM) {
		/*
		 * Nuvoton calls the scratch register 'UART_TOR' (timeout
		 * register). Enable it, and set TIOC (timeout interrupt
		 * comparator) to be 0x20 for correct operation.
		 */
		serial_port_out(port, UART_NPCM_TOR, UART_NPCM_TOIE | 0x20);
	}

#ifdef CONFIG_SERIAL_8250_RSA
	/*
	 * If this is an RSA port, see if we can kick it up to the
	 * higher speed clock.
	 */
	enable_rsa(up);
#endif

	/*
	 * Clear the FIFO buffers and disable them.
	 * (they will be reenabled in set_termios())
	 */
	serial8250_clear_fifos(up);

	/*
	 * Clear the interrupt registers.
	 */
	serial_port_in(port, UART_LSR);
	serial_port_in(port, UART_RX);
	serial_port_in(port, UART_IIR);
	serial_port_in(port, UART_MSR);

	/*
	 * At this point, there's no way the LSR could still be 0xff;
	 * if it is, then bail out, because there's likely no UART
	 * here.
	 */
	if (!(port->flags & UPF_BUGGY_UART) &&
	    (serial_port_in(port, UART_LSR) == 0xff)) {
		dev_info_ratelimited(port->dev, "LSR safety check engaged!\n");
		retval = -ENODEV;
		goto out;
	}

	/*
	 * For a XR16C850, we need to set the trigger levels
	 */
	if (port->type == PORT_16850) {
		unsigned char fctr;

		serial_out(up, UART_LCR, UART_LCR_CONF_MODE_B);

		fctr = serial_in(up, UART_FCTR) & ~(UART_FCTR_RX|UART_FCTR_TX);
		serial_port_out(port, UART_FCTR,
				fctr | UART_FCTR_TRGD | UART_FCTR_RX);
		serial_port_out(port, UART_TRG, UART_TRG_96);
		serial_port_out(port, UART_FCTR,
				fctr | UART_FCTR_TRGD | UART_FCTR_TX);
		serial_port_out(port, UART_TRG, UART_TRG_96);

		serial_port_out(port, UART_LCR, 0);
	}

	/*
	 * For the Altera 16550 variants, set TX threshold trigger level.
	 */
	if (((port->type == PORT_ALTR_16550_F32) ||
	     (port->type == PORT_ALTR_16550_F64) ||
	     (port->type == PORT_ALTR_16550_F128)) && (port->fifosize > 1)) {
		/* Bounds checking of TX threshold (valid 0 to fifosize-2) */
		if ((up->tx_loadsz < 2) || (up->tx_loadsz > port->fifosize)) {
			dev_err(port->dev, "TX FIFO Threshold errors, skipping\n");
		} else {
			serial_port_out(port, UART_ALTR_AFR,
					UART_ALTR_EN_TXFIFO_LW);
			serial_port_out(port, UART_ALTR_TX_LOW,
					port->fifosize - up->tx_loadsz);
			port->handle_irq = serial8250_tx_threshold_handle_irq;
		}
	}

	/* Check if we need to have shared IRQs */
	if (port->irq && (up->port.flags & UPF_SHARE_IRQ))
		up->port.irqflags |= IRQF_SHARED;

	if (port->irq && !(up->port.flags & UPF_NO_THRE_TEST)) {
		unsigned char iir1;

		if (port->irqflags & IRQF_SHARED)
			disable_irq_nosync(port->irq);

		/*
		 * Test for UARTs that do not reassert THRE when the
		 * transmitter is idle and the interrupt has already
		 * been cleared.  Real 16550s should always reassert
		 * this interrupt whenever the transmitter is idle and
		 * the interrupt is enabled.  Delays are necessary to
		 * allow register changes to become visible.
		 */
		spin_lock_irqsave(&port->lock, flags);

		wait_for_xmitr(up, UART_LSR_THRE);
		serial_port_out_sync(port, UART_IER, UART_IER_THRI);
		udelay(1); /* allow THRE to set */
		iir1 = serial_port_in(port, UART_IIR);
		serial_port_out(port, UART_IER, 0);
		serial_port_out_sync(port, UART_IER, UART_IER_THRI);
		udelay(1); /* allow a working UART time to re-assert THRE */
		iir = serial_port_in(port, UART_IIR);
		serial_port_out(port, UART_IER, 0);

		spin_unlock_irqrestore(&port->lock, flags);

		if (port->irqflags & IRQF_SHARED)
			enable_irq(port->irq);

		/*
		 * If the interrupt is not reasserted, or we otherwise
		 * don't trust the iir, setup a timer to kick the UART
		 * on a regular basis.
		 */
		if ((!(iir1 & UART_IIR_NO_INT) && (iir & UART_IIR_NO_INT)) ||
		    up->port.flags & UPF_BUG_THRE) {
			up->bugs |= UART_BUG_THRE;
		}
	}

	retval = up->ops->setup_irq(up);
	if (retval)
		goto out;

	/*
	 * Now, initialize the UART
	 */
	serial_port_out(port, UART_LCR, UART_LCR_WLEN8);

	spin_lock_irqsave(&port->lock, flags);
	if (up->port.flags & UPF_FOURPORT) {
		if (!up->port.irq)
			up->port.mctrl |= TIOCM_OUT1;
	} else
		/*
		 * Most PC uarts need OUT2 raised to enable interrupts.
		 */
		if (port->irq)
			up->port.mctrl |= TIOCM_OUT2;

	serial8250_set_mctrl(port, port->mctrl);

	/*
	 * Serial over Lan (SoL) hack:
	 * Intel 8257x Gigabit ethernet chips have a 16550 emulation, to be
	 * used for Serial Over Lan.  Those chips take a longer time than a
	 * normal serial device to signalize that a transmission data was
	 * queued. Due to that, the above test generally fails. One solution
	 * would be to delay the reading of iir. However, this is not
	 * reliable, since the timeout is variable. So, let's just don't
	 * test if we receive TX irq.  This way, we'll never enable
	 * UART_BUG_TXEN.
	 */
	if (up->port.quirks & UPQ_NO_TXEN_TEST)
		goto dont_test_tx_en;

	/*
	 * Do a quick test to see if we receive an interrupt when we enable
	 * the TX irq.
	 */
	serial_port_out(port, UART_IER, UART_IER_THRI);
	lsr = serial_port_in(port, UART_LSR);
	iir = serial_port_in(port, UART_IIR);
	serial_port_out(port, UART_IER, 0);

	if (lsr & UART_LSR_TEMT && iir & UART_IIR_NO_INT) {
		if (!(up->bugs & UART_BUG_TXEN)) {
			up->bugs |= UART_BUG_TXEN;
			dev_dbg(port->dev, "enabling bad tx status workarounds\n");
		}
	} else {
		up->bugs &= ~UART_BUG_TXEN;
	}

dont_test_tx_en:
	spin_unlock_irqrestore(&port->lock, flags);

	/*
	 * Clear the interrupt registers again for luck, and clear the
	 * saved flags to avoid getting false values from polling
	 * routines or the previous session.
	 */
	serial_port_in(port, UART_LSR);
	serial_port_in(port, UART_RX);
	serial_port_in(port, UART_IIR);
	serial_port_in(port, UART_MSR);
	up->lsr_saved_flags = 0;
	up->msr_saved_flags = 0;

	/*
	 * Request DMA channels for both RX and TX.
	 */
	if (up->dma) {
		const char *msg = NULL;

		if (uart_console(port))
			msg = "forbid DMA for kernel console";
		else if (serial8250_request_dma(up))
			msg = "failed to request DMA";
		if (msg) {
			dev_warn_ratelimited(port->dev, "%s\n", msg);
			up->dma = NULL;
		}
	}

	/*
	 * Set the IER shadow for rx interrupts but defer actual interrupt
	 * enable until after the FIFOs are enabled; otherwise, an already-
	 * active sender can swamp the interrupt handler with "too much work".
	 */
	up->ier = UART_IER_RLSI | UART_IER_RDI;

	if (port->flags & UPF_FOURPORT) {
		unsigned int icp;
		/*
		 * Enable interrupts on the AST Fourport board
		 */
		icp = (port->iobase & 0xfe0) | 0x01f;
		outb_p(0x80, icp);
		inb_p(icp);
	}
	retval = 0;
out:
	serial8250_rpm_put(up);
	return retval;
}
EXPORT_SYMBOL_GPL(serial8250_do_startup);

static int serial8250_startup(struct uart_port *port)
{
	if (port->startup)
		return port->startup(port);
	return serial8250_do_startup(port);
}

void serial8250_do_shutdown(struct uart_port *port)
{
	struct uart_8250_port *up = up_to_u8250p(port);
	unsigned long flags;

	serial8250_rpm_get(up);
	/*
	 * Disable interrupts from this port
	 */
	spin_lock_irqsave(&port->lock, flags);
	up->ier = 0;
	serial_port_out(port, UART_IER, 0);
	spin_unlock_irqrestore(&port->lock, flags);

	synchronize_irq(port->irq);

	if (up->dma)
		serial8250_release_dma(up);

	spin_lock_irqsave(&port->lock, flags);
	if (port->flags & UPF_FOURPORT) {
		/* reset interrupts on the AST Fourport board */
		inb((port->iobase & 0xfe0) | 0x1f);
		port->mctrl |= TIOCM_OUT1;
	} else
		port->mctrl &= ~TIOCM_OUT2;

	serial8250_set_mctrl(port, port->mctrl);
	spin_unlock_irqrestore(&port->lock, flags);

	/*
	 * Disable break condition and FIFOs
	 */
	serial_port_out(port, UART_LCR,
			serial_port_in(port, UART_LCR) & ~UART_LCR_SBC);
	serial8250_clear_fifos(up);

#ifdef CONFIG_SERIAL_8250_RSA
	/*
	 * Reset the RSA board back to 115kbps compat mode.
	 */
	disable_rsa(up);
#endif

	/*
	 * Read data port to reset things, and then unlink from
	 * the IRQ chain.
	 */
	serial_port_in(port, UART_RX);
	serial8250_rpm_put(up);

	up->ops->release_irq(up);
}
EXPORT_SYMBOL_GPL(serial8250_do_shutdown);

static void serial8250_shutdown(struct uart_port *port)
{
	if (port->shutdown)
		port->shutdown(port);
	else
		serial8250_do_shutdown(port);
}

/* Nuvoton NPCM UARTs have a custom divisor calculation */
static unsigned int npcm_get_divisor(struct uart_8250_port *up,
		unsigned int baud)
{
	struct uart_port *port = &up->port;

	return DIV_ROUND_CLOSEST(port->uartclk, 16 * baud + 2) - 2;
}

static unsigned int serial8250_do_get_divisor(struct uart_port *port,
					      unsigned int baud,
					      unsigned int *frac)
{
	upf_t magic_multiplier = port->flags & UPF_MAGIC_MULTIPLIER;
	struct uart_8250_port *up = up_to_u8250p(port);
	unsigned int quot;

	/*
	 * Handle magic divisors for baud rates above baud_base on SMSC
	 * Super I/O chips.  We clamp custom rates from clk/6 and clk/12
	 * up to clk/4 (0x8001) and clk/8 (0x8002) respectively.  These
	 * magic divisors actually reprogram the baud rate generator's
	 * reference clock derived from chips's 14.318MHz clock input.
	 *
	 * Documentation claims that with these magic divisors the base
	 * frequencies of 7.3728MHz and 3.6864MHz are used respectively
	 * for the extra baud rates of 460800bps and 230400bps rather
	 * than the usual base frequency of 1.8462MHz.  However empirical
	 * evidence contradicts that.
	 *
	 * Instead bit 7 of the DLM register (bit 15 of the divisor) is
	 * effectively used as a clock prescaler selection bit for the
	 * base frequency of 7.3728MHz, always used.  If set to 0, then
	 * the base frequency is divided by 4 for use by the Baud Rate
	 * Generator, for the usual arrangement where the value of 1 of
	 * the divisor produces the baud rate of 115200bps.  Conversely,
	 * if set to 1 and high-speed operation has been enabled with the
	 * Serial Port Mode Register in the Device Configuration Space,
	 * then the base frequency is supplied directly to the Baud Rate
	 * Generator, so for the divisor values of 0x8001, 0x8002, 0x8003,
	 * 0x8004, etc. the respective baud rates produced are 460800bps,
	 * 230400bps, 153600bps, 115200bps, etc.
	 *
	 * In all cases only low 15 bits of the divisor are used to divide
	 * the baud base and therefore 32767 is the maximum divisor value
	 * possible, even though documentation says that the programmable
	 * Baud Rate Generator is capable of dividing the internal PLL
	 * clock by any divisor from 1 to 65535.
	 */
	if (magic_multiplier && baud >= port->uartclk / 6)
		quot = 0x8001;
	else if (magic_multiplier && baud >= port->uartclk / 12)
		quot = 0x8002;
	else if (up->port.type == PORT_NPCM)
		quot = npcm_get_divisor(up, baud);
	else
		quot = uart_get_divisor(port, baud);

	/*
	 * Oxford Semi 952 rev B workaround
	 */
	if (up->bugs & UART_BUG_QUOT && (quot & 0xff) == 0)
		quot++;

	return quot;
}

static unsigned int serial8250_get_divisor(struct uart_port *port,
					   unsigned int baud,
					   unsigned int *frac)
{
	if (port->get_divisor)
		return port->get_divisor(port, baud, frac);

	return serial8250_do_get_divisor(port, baud, frac);
}

static unsigned char serial8250_compute_lcr(struct uart_8250_port *up,
					    tcflag_t c_cflag)
{
	unsigned char cval;

	cval = UART_LCR_WLEN(tty_get_char_size(c_cflag));

	if (c_cflag & CSTOPB)
		cval |= UART_LCR_STOP;
	if (c_cflag & PARENB) {
		cval |= UART_LCR_PARITY;
		if (up->bugs & UART_BUG_PARITY)
			up->fifo_bug = true;
	}
	if (!(c_cflag & PARODD))
		cval |= UART_LCR_EPAR;
	if (c_cflag & CMSPAR)
		cval |= UART_LCR_SPAR;

	return cval;
}

void serial8250_do_set_divisor(struct uart_port *port, unsigned int baud,
			       unsigned int quot, unsigned int quot_frac)
{
	struct uart_8250_port *up = up_to_u8250p(port);

	/* Workaround to enable 115200 baud on OMAP1510 internal ports */
	if (is_omap1510_8250(up)) {
		if (baud == 115200) {
			quot = 1;
			serial_port_out(port, UART_OMAP_OSC_12M_SEL, 1);
		} else
			serial_port_out(port, UART_OMAP_OSC_12M_SEL, 0);
	}

	/*
	 * For NatSemi, switch to bank 2 not bank 1, to avoid resetting EXCR2,
	 * otherwise just set DLAB
	 */
	if (up->capabilities & UART_NATSEMI)
		serial_port_out(port, UART_LCR, 0xe0);
	else
		serial_port_out(port, UART_LCR, up->lcr | UART_LCR_DLAB);

	serial_dl_write(up, quot);
}
EXPORT_SYMBOL_GPL(serial8250_do_set_divisor);

static void serial8250_set_divisor(struct uart_port *port, unsigned int baud,
				   unsigned int quot, unsigned int quot_frac)
{
	if (port->set_divisor)
		port->set_divisor(port, baud, quot, quot_frac);
	else
		serial8250_do_set_divisor(port, baud, quot, quot_frac);
}

static unsigned int serial8250_get_baud_rate(struct uart_port *port,
					     struct ktermios *termios,
					     struct ktermios *old)
{
	unsigned int tolerance = port->uartclk / 100;
	unsigned int min;
	unsigned int max;

	/*
	 * Handle magic divisors for baud rates above baud_base on SMSC
	 * Super I/O chips.  Enable custom rates of clk/4 and clk/8, but
	 * disable divisor values beyond 32767, which are unavailable.
	 */
	if (port->flags & UPF_MAGIC_MULTIPLIER) {
		min = port->uartclk / 16 / UART_DIV_MAX >> 1;
		max = (port->uartclk + tolerance) / 4;
	} else {
		min = port->uartclk / 16 / UART_DIV_MAX;
		max = (port->uartclk + tolerance) / 16;
	}

	/*
	 * Ask the core to calculate the divisor for us.
	 * Allow 1% tolerance at the upper limit so uart clks marginally
	 * slower than nominal still match standard baud rates without
	 * causing transmission errors.
	 */
	return uart_get_baud_rate(port, termios, old, min, max);
}

/*
 * Note in order to avoid the tty port mutex deadlock don't use the next method
 * within the uart port callbacks. Primarily it's supposed to be utilized to
 * handle a sudden reference clock rate change.
 */
void serial8250_update_uartclk(struct uart_port *port, unsigned int uartclk)
{
	struct uart_8250_port *up = up_to_u8250p(port);
	struct tty_port *tport = &port->state->port;
	unsigned int baud, quot, frac = 0;
	struct ktermios *termios;
	struct tty_struct *tty;
	unsigned long flags;

	tty = tty_port_tty_get(tport);
	if (!tty) {
		mutex_lock(&tport->mutex);
		port->uartclk = uartclk;
		mutex_unlock(&tport->mutex);
		return;
	}

	down_write(&tty->termios_rwsem);
	mutex_lock(&tport->mutex);

	if (port->uartclk == uartclk)
		goto out_unlock;

	port->uartclk = uartclk;

	if (!tty_port_initialized(tport))
		goto out_unlock;

	termios = &tty->termios;

	baud = serial8250_get_baud_rate(port, termios, NULL);
	quot = serial8250_get_divisor(port, baud, &frac);

	serial8250_rpm_get(up);
	spin_lock_irqsave(&port->lock, flags);

	uart_update_timeout(port, termios->c_cflag, baud);

	serial8250_set_divisor(port, baud, quot, frac);
	serial_port_out(port, UART_LCR, up->lcr);

	spin_unlock_irqrestore(&port->lock, flags);
	serial8250_rpm_put(up);

out_unlock:
	mutex_unlock(&tport->mutex);
	up_write(&tty->termios_rwsem);
	tty_kref_put(tty);
}
EXPORT_SYMBOL_GPL(serial8250_update_uartclk);

void
serial8250_do_set_termios(struct uart_port *port, struct ktermios *termios,
			  struct ktermios *old)
{
	struct uart_8250_port *up = up_to_u8250p(port);
	unsigned char cval;
	unsigned long flags;
	unsigned int baud, quot, frac = 0;

	if (up->capabilities & UART_CAP_MINI) {
		termios->c_cflag &= ~(CSTOPB | PARENB | PARODD | CMSPAR);
		if ((termios->c_cflag & CSIZE) == CS5 ||
		    (termios->c_cflag & CSIZE) == CS6)
			termios->c_cflag = (termios->c_cflag & ~CSIZE) | CS7;
	}
	cval = serial8250_compute_lcr(up, termios->c_cflag);

	baud = serial8250_get_baud_rate(port, termios, old);
	quot = serial8250_get_divisor(port, baud, &frac);

	/*
	 * Ok, we're now changing the port state.  Do it with
	 * interrupts disabled.
	 */
	serial8250_rpm_get(up);
	spin_lock_irqsave(&port->lock, flags);

	up->lcr = cval;					/* Save computed LCR */

	if (up->capabilities & UART_CAP_FIFO && port->fifosize > 1) {
		/* NOTE: If fifo_bug is not set, a user can set RX_trigger. */
		if ((baud < 2400 && !up->dma) || up->fifo_bug) {
			up->fcr &= ~UART_FCR_TRIGGER_MASK;
			up->fcr |= UART_FCR_TRIGGER_1;
		}
	}

	/*
	 * MCR-based auto flow control.  When AFE is enabled, RTS will be
	 * deasserted when the receive FIFO contains more characters than
	 * the trigger, or the MCR RTS bit is cleared.
	 */
	if (up->capabilities & UART_CAP_AFE) {
		up->mcr &= ~UART_MCR_AFE;
		if (termios->c_cflag & CRTSCTS)
			up->mcr |= UART_MCR_AFE;
	}

	/*
	 * Update the per-port timeout.
	 */
	uart_update_timeout(port, termios->c_cflag, baud);

	port->read_status_mask = UART_LSR_OE | UART_LSR_THRE | UART_LSR_DR;
	if (termios->c_iflag & INPCK)
		port->read_status_mask |= UART_LSR_FE | UART_LSR_PE;
	if (termios->c_iflag & (IGNBRK | BRKINT | PARMRK))
		port->read_status_mask |= UART_LSR_BI;

	/*
	 * Characteres to ignore
	 */
	port->ignore_status_mask = 0;
	if (termios->c_iflag & IGNPAR)
		port->ignore_status_mask |= UART_LSR_PE | UART_LSR_FE;
	if (termios->c_iflag & IGNBRK) {
		port->ignore_status_mask |= UART_LSR_BI;
		/*
		 * If we're ignoring parity and break indicators,
		 * ignore overruns too (for real raw support).
		 */
		if (termios->c_iflag & IGNPAR)
			port->ignore_status_mask |= UART_LSR_OE;
	}

	/*
	 * ignore all characters if CREAD is not set
	 */
	if ((termios->c_cflag & CREAD) == 0)
		port->ignore_status_mask |= UART_LSR_DR;

	/*
	 * CTS flow control flag and modem status interrupts
	 */
	up->ier &= ~UART_IER_MSI;
	if (!(up->bugs & UART_BUG_NOMSR) &&
			UART_ENABLE_MS(&up->port, termios->c_cflag))
		up->ier |= UART_IER_MSI;
	if (up->capabilities & UART_CAP_UUE)
		up->ier |= UART_IER_UUE;
	if (up->capabilities & UART_CAP_RTOIE)
		up->ier |= UART_IER_RTOIE;

	serial_port_out(port, UART_IER, up->ier);

	if (up->capabilities & UART_CAP_EFR) {
		unsigned char efr = 0;
		/*
		 * TI16C752/Startech hardware flow control.  FIXME:
		 * - TI16C752 requires control thresholds to be set.
		 * - UART_MCR_RTS is ineffective if auto-RTS mode is enabled.
		 */
		if (termios->c_cflag & CRTSCTS)
			efr |= UART_EFR_CTS;

		serial_port_out(port, UART_LCR, UART_LCR_CONF_MODE_B);
		if (port->flags & UPF_EXAR_EFR)
			serial_port_out(port, UART_XR_EFR, efr);
		else
			serial_port_out(port, UART_EFR, efr);
	}

	serial8250_set_divisor(port, baud, quot, frac);

	/*
	 * LCR DLAB must be set to enable 64-byte FIFO mode. If the FCR
	 * is written without DLAB set, this mode will be disabled.
	 */
	if (port->type == PORT_16750)
		serial_port_out(port, UART_FCR, up->fcr);

	serial_port_out(port, UART_LCR, up->lcr);	/* reset DLAB */
	if (port->type != PORT_16750) {
		/* emulated UARTs (Lucent Venus 167x) need two steps */
		if (up->fcr & UART_FCR_ENABLE_FIFO)
			serial_port_out(port, UART_FCR, UART_FCR_ENABLE_FIFO);
		serial_port_out(port, UART_FCR, up->fcr);	/* set fcr */
	}
	serial8250_set_mctrl(port, port->mctrl);
	spin_unlock_irqrestore(&port->lock, flags);
	serial8250_rpm_put(up);

	/* Don't rewrite B0 */
	if (tty_termios_baud_rate(termios))
		tty_termios_encode_baud_rate(termios, baud, baud);
}
EXPORT_SYMBOL(serial8250_do_set_termios);

static void
serial8250_set_termios(struct uart_port *port, struct ktermios *termios,
		       struct ktermios *old)
{
	if (port->set_termios)
		port->set_termios(port, termios, old);
	else
		serial8250_do_set_termios(port, termios, old);
}

void serial8250_do_set_ldisc(struct uart_port *port, struct ktermios *termios)
{
	if (termios->c_line == N_PPS) {
		port->flags |= UPF_HARDPPS_CD;
		spin_lock_irq(&port->lock);
		serial8250_enable_ms(port);
		spin_unlock_irq(&port->lock);
	} else {
		port->flags &= ~UPF_HARDPPS_CD;
		if (!UART_ENABLE_MS(port, termios->c_cflag)) {
			spin_lock_irq(&port->lock);
			serial8250_disable_ms(port);
			spin_unlock_irq(&port->lock);
		}
	}
}
EXPORT_SYMBOL_GPL(serial8250_do_set_ldisc);

static void
serial8250_set_ldisc(struct uart_port *port, struct ktermios *termios)
{
	if (port->set_ldisc)
		port->set_ldisc(port, termios);
	else
		serial8250_do_set_ldisc(port, termios);
}

void serial8250_do_pm(struct uart_port *port, unsigned int state,
		      unsigned int oldstate)
{
	struct uart_8250_port *p = up_to_u8250p(port);

	serial8250_set_sleep(p, state != 0);
}
EXPORT_SYMBOL(serial8250_do_pm);

static void
serial8250_pm(struct uart_port *port, unsigned int state,
	      unsigned int oldstate)
{
	if (port->pm)
		port->pm(port, state, oldstate);
	else
		serial8250_do_pm(port, state, oldstate);
}

static unsigned int serial8250_port_size(struct uart_8250_port *pt)
{
	if (pt->port.mapsize)
		return pt->port.mapsize;
	if (pt->port.iotype == UPIO_AU) {
		if (pt->port.type == PORT_RT2880)
			return 0x100;
		return 0x1000;
	}
	if (is_omap1_8250(pt))
		return 0x16 << pt->port.regshift;

	return 8 << pt->port.regshift;
}

/*
 * Resource handling.
 */
static int serial8250_request_std_resource(struct uart_8250_port *up)
{
	unsigned int size = serial8250_port_size(up);
	struct uart_port *port = &up->port;
	int ret = 0;

	switch (port->iotype) {
	case UPIO_AU:
	case UPIO_TSI:
	case UPIO_MEM32:
	case UPIO_MEM32BE:
	case UPIO_MEM16:
	case UPIO_MEM:
		if (!port->mapbase) {
			ret = -EINVAL;
			break;
		}

		if (!request_mem_region(port->mapbase, size, "serial")) {
			ret = -EBUSY;
			break;
		}

		if (port->flags & UPF_IOREMAP) {
			port->membase = ioremap(port->mapbase, size);
			if (!port->membase) {
				release_mem_region(port->mapbase, size);
				ret = -ENOMEM;
			}
		}
		break;

	case UPIO_HUB6:
	case UPIO_PORT:
		if (!request_region(port->iobase, size, "serial"))
			ret = -EBUSY;
		break;
	}
	return ret;
}

static void serial8250_release_std_resource(struct uart_8250_port *up)
{
	unsigned int size = serial8250_port_size(up);
	struct uart_port *port = &up->port;

	switch (port->iotype) {
	case UPIO_AU:
	case UPIO_TSI:
	case UPIO_MEM32:
	case UPIO_MEM32BE:
	case UPIO_MEM16:
	case UPIO_MEM:
		if (!port->mapbase)
			break;

		if (port->flags & UPF_IOREMAP) {
			iounmap(port->membase);
			port->membase = NULL;
		}

		release_mem_region(port->mapbase, size);
		break;

	case UPIO_HUB6:
	case UPIO_PORT:
		release_region(port->iobase, size);
		break;
	}
}

static void serial8250_release_port(struct uart_port *port)
{
	struct uart_8250_port *up = up_to_u8250p(port);

	serial8250_release_std_resource(up);
}

static int serial8250_request_port(struct uart_port *port)
{
	struct uart_8250_port *up = up_to_u8250p(port);

	return serial8250_request_std_resource(up);
}

static int fcr_get_rxtrig_bytes(struct uart_8250_port *up)
{
	const struct serial8250_config *conf_type = &uart_config[up->port.type];
	unsigned char bytes;

	bytes = conf_type->rxtrig_bytes[UART_FCR_R_TRIG_BITS(up->fcr)];

	return bytes ? bytes : -EOPNOTSUPP;
}

static int bytes_to_fcr_rxtrig(struct uart_8250_port *up, unsigned char bytes)
{
	const struct serial8250_config *conf_type = &uart_config[up->port.type];
	int i;

	if (!conf_type->rxtrig_bytes[UART_FCR_R_TRIG_BITS(UART_FCR_R_TRIG_00)])
		return -EOPNOTSUPP;

	for (i = 1; i < UART_FCR_R_TRIG_MAX_STATE; i++) {
		if (bytes < conf_type->rxtrig_bytes[i])
			/* Use the nearest lower value */
			return (--i) << UART_FCR_R_TRIG_SHIFT;
	}

	return UART_FCR_R_TRIG_11;
}

static int do_get_rxtrig(struct tty_port *port)
{
	struct uart_state *state = container_of(port, struct uart_state, port);
	struct uart_port *uport = state->uart_port;
	struct uart_8250_port *up = up_to_u8250p(uport);

	if (!(up->capabilities & UART_CAP_FIFO) || uport->fifosize <= 1)
		return -EINVAL;

	return fcr_get_rxtrig_bytes(up);
}

static int do_serial8250_get_rxtrig(struct tty_port *port)
{
	int rxtrig_bytes;

	mutex_lock(&port->mutex);
	rxtrig_bytes = do_get_rxtrig(port);
	mutex_unlock(&port->mutex);

	return rxtrig_bytes;
}

static ssize_t rx_trig_bytes_show(struct device *dev,
	struct device_attribute *attr, char *buf)
{
	struct tty_port *port = dev_get_drvdata(dev);
	int rxtrig_bytes;

	rxtrig_bytes = do_serial8250_get_rxtrig(port);
	if (rxtrig_bytes < 0)
		return rxtrig_bytes;

	return sysfs_emit(buf, "%d\n", rxtrig_bytes);
}

static int do_set_rxtrig(struct tty_port *port, unsigned char bytes)
{
	struct uart_state *state = container_of(port, struct uart_state, port);
	struct uart_port *uport = state->uart_port;
	struct uart_8250_port *up = up_to_u8250p(uport);
	int rxtrig;

	if (!(up->capabilities & UART_CAP_FIFO) || uport->fifosize <= 1 ||
	    up->fifo_bug)
		return -EINVAL;

	rxtrig = bytes_to_fcr_rxtrig(up, bytes);
	if (rxtrig < 0)
		return rxtrig;

	serial8250_clear_fifos(up);
	up->fcr &= ~UART_FCR_TRIGGER_MASK;
	up->fcr |= (unsigned char)rxtrig;
	serial_out(up, UART_FCR, up->fcr);
	return 0;
}

static int do_serial8250_set_rxtrig(struct tty_port *port, unsigned char bytes)
{
	int ret;

	mutex_lock(&port->mutex);
	ret = do_set_rxtrig(port, bytes);
	mutex_unlock(&port->mutex);

	return ret;
}

static ssize_t rx_trig_bytes_store(struct device *dev,
	struct device_attribute *attr, const char *buf, size_t count)
{
	struct tty_port *port = dev_get_drvdata(dev);
	unsigned char bytes;
	int ret;

	if (!count)
		return -EINVAL;

	ret = kstrtou8(buf, 10, &bytes);
	if (ret < 0)
		return ret;

	ret = do_serial8250_set_rxtrig(port, bytes);
	if (ret < 0)
		return ret;

	return count;
}

static DEVICE_ATTR_RW(rx_trig_bytes);

static struct attribute *serial8250_dev_attrs[] = {
	&dev_attr_rx_trig_bytes.attr,
	NULL
};

static struct attribute_group serial8250_dev_attr_group = {
	.attrs = serial8250_dev_attrs,
};

static void register_dev_spec_attr_grp(struct uart_8250_port *up)
{
	const struct serial8250_config *conf_type = &uart_config[up->port.type];

	if (conf_type->rxtrig_bytes[0])
		up->port.attr_group = &serial8250_dev_attr_group;
}

static void serial8250_config_port(struct uart_port *port, int flags)
{
	struct uart_8250_port *up = up_to_u8250p(port);
	int ret;

	/*
	 * Find the region that we can probe for.  This in turn
	 * tells us whether we can probe for the type of port.
	 */
	ret = serial8250_request_std_resource(up);
	if (ret < 0)
		return;

	if (port->iotype != up->cur_iotype)
		set_io_from_upio(port);

	if (flags & UART_CONFIG_TYPE)
		autoconfig(up);

	if (port->rs485.flags & SER_RS485_ENABLED)
		port->rs485_config(port, &port->rs485);

	/* if access method is AU, it is a 16550 with a quirk */
	if (port->type == PORT_16550A && port->iotype == UPIO_AU)
		up->bugs |= UART_BUG_NOMSR;

	/* HW bugs may trigger IRQ while IIR == NO_INT */
	if (port->type == PORT_TEGRA)
		up->bugs |= UART_BUG_NOMSR;

	if (port->type != PORT_UNKNOWN && flags & UART_CONFIG_IRQ)
		autoconfig_irq(up);

	if (port->type == PORT_UNKNOWN)
		serial8250_release_std_resource(up);

	register_dev_spec_attr_grp(up);
	up->fcr = uart_config[up->port.type].fcr;
}

static int
serial8250_verify_port(struct uart_port *port, struct serial_struct *ser)
{
	if (ser->irq >= nr_irqs || ser->irq < 0 ||
	    ser->baud_base < 9600 || ser->type < PORT_UNKNOWN ||
	    ser->type >= ARRAY_SIZE(uart_config) || ser->type == PORT_CIRRUS ||
	    ser->type == PORT_STARTECH)
		return -EINVAL;
	return 0;
}

static const char *serial8250_type(struct uart_port *port)
{
	int type = port->type;

	if (type >= ARRAY_SIZE(uart_config))
		type = 0;
	return uart_config[type].name;
}

static const struct uart_ops serial8250_pops = {
	.tx_empty	= serial8250_tx_empty,
	.set_mctrl	= serial8250_set_mctrl,
	.get_mctrl	= serial8250_get_mctrl,
	.stop_tx	= serial8250_stop_tx,
	.start_tx	= serial8250_start_tx,
	.throttle	= serial8250_throttle,
	.unthrottle	= serial8250_unthrottle,
	.stop_rx	= serial8250_stop_rx,
	.enable_ms	= serial8250_enable_ms,
	.break_ctl	= serial8250_break_ctl,
	.startup	= serial8250_startup,
	.shutdown	= serial8250_shutdown,
	.set_termios	= serial8250_set_termios,
	.set_ldisc	= serial8250_set_ldisc,
	.pm		= serial8250_pm,
	.type		= serial8250_type,
	.release_port	= serial8250_release_port,
	.request_port	= serial8250_request_port,
	.config_port	= serial8250_config_port,
	.verify_port	= serial8250_verify_port,
#ifdef CONFIG_CONSOLE_POLL
	.poll_get_char = serial8250_get_poll_char,
	.poll_put_char = serial8250_put_poll_char,
#endif
};

void serial8250_init_port(struct uart_8250_port *up)
{
	struct uart_port *port = &up->port;

	spin_lock_init(&port->lock);
	port->ops = &serial8250_pops;
	port->has_sysrq = IS_ENABLED(CONFIG_SERIAL_8250_CONSOLE);

	up->cur_iotype = 0xFF;
}
EXPORT_SYMBOL_GPL(serial8250_init_port);

void serial8250_set_defaults(struct uart_8250_port *up)
{
	struct uart_port *port = &up->port;

	if (up->port.flags & UPF_FIXED_TYPE) {
		unsigned int type = up->port.type;

		if (!up->port.fifosize)
			up->port.fifosize = uart_config[type].fifo_size;
		if (!up->tx_loadsz)
			up->tx_loadsz = uart_config[type].tx_loadsz;
		if (!up->capabilities)
			up->capabilities = uart_config[type].flags;
	}

	set_io_from_upio(port);

	/* default dma handlers */
	if (up->dma) {
		if (!up->dma->tx_dma)
			up->dma->tx_dma = serial8250_tx_dma;
		if (!up->dma->rx_dma)
			up->dma->rx_dma = serial8250_rx_dma;
	}
}
EXPORT_SYMBOL_GPL(serial8250_set_defaults);

#ifdef CONFIG_SERIAL_8250_CONSOLE

static void serial8250_console_putchar(struct uart_port *port, unsigned char ch)
{
	struct uart_8250_port *up = up_to_u8250p(port);

	wait_for_xmitr(up, UART_LSR_THRE);
	serial_port_out(port, UART_TX, ch);
}

/*
 *	Restore serial console when h/w power-off detected
 */
static void serial8250_console_restore(struct uart_8250_port *up)
{
	struct uart_port *port = &up->port;
	struct ktermios termios;
	unsigned int baud, quot, frac = 0;

	termios.c_cflag = port->cons->cflag;
	if (port->state->port.tty && termios.c_cflag == 0)
		termios.c_cflag = port->state->port.tty->termios.c_cflag;

	baud = serial8250_get_baud_rate(port, &termios, NULL);
	quot = serial8250_get_divisor(port, baud, &frac);

	serial8250_set_divisor(port, baud, quot, frac);
	serial_port_out(port, UART_LCR, up->lcr);
	serial8250_out_MCR(up, up->mcr | UART_MCR_DTR | UART_MCR_RTS);
}

/*
 * Print a string to the serial port using the device FIFO
 *
 * It sends fifosize bytes and then waits for the fifo
 * to get empty.
 */
static void serial8250_console_fifo_write(struct uart_8250_port *up,
					  const char *s, unsigned int count)
{
	int i;
	const char *end = s + count;
	unsigned int fifosize = up->tx_loadsz;
	bool cr_sent = false;

	while (s != end) {
		wait_for_lsr(up, UART_LSR_THRE);

		for (i = 0; i < fifosize && s != end; ++i) {
			if (*s == '\n' && !cr_sent) {
				serial_out(up, UART_TX, '\r');
				cr_sent = true;
			} else {
				serial_out(up, UART_TX, *s++);
				cr_sent = false;
			}
		}
	}
}

/*
 *	Print a string to the serial port trying not to disturb
 *	any possible real use of the port...
 *
 *	The console_lock must be held when we get here.
 *
 *	Doing runtime PM is really a bad idea for the kernel console.
 *	Thus, we assume the function is called when device is powered up.
 */
void serial8250_console_write(struct uart_8250_port *up, const char *s,
			      unsigned int count)
{
	struct uart_8250_em485 *em485 = up->em485;
	struct uart_port *port = &up->port;
	unsigned long flags;
	unsigned int ier, use_fifo;
	int locked = 1;

	touch_nmi_watchdog();

	if (oops_in_progress)
		locked = spin_trylock_irqsave(&port->lock, flags);
	else
		spin_lock_irqsave(&port->lock, flags);

	/*
	 *	First save the IER then disable the interrupts
	 */
	ier = serial_port_in(port, UART_IER);

	if (up->capabilities & UART_CAP_UUE)
		serial_port_out(port, UART_IER, UART_IER_UUE);
	else
		serial_port_out(port, UART_IER, 0);

	/* check scratch reg to see if port powered off during system sleep */
	if (up->canary && (up->canary != serial_port_in(port, UART_SCR))) {
		serial8250_console_restore(up);
		up->canary = 0;
	}

	if (em485) {
		if (em485->tx_stopped)
			up->rs485_start_tx(up);
		mdelay(port->rs485.delay_rts_before_send);
	}

	use_fifo = (up->capabilities & UART_CAP_FIFO) &&
		/*
		 * BCM283x requires to check the fifo
		 * after each byte.
		 */
		!(up->capabilities & UART_CAP_MINI) &&
		/*
		 * tx_loadsz contains the transmit fifo size
		 */
		up->tx_loadsz > 1 &&
		(up->fcr & UART_FCR_ENABLE_FIFO) &&
		port->state &&
		test_bit(TTY_PORT_INITIALIZED, &port->state->port.iflags) &&
		/*
		 * After we put a data in the fifo, the controller will send
		 * it regardless of the CTS state. Therefore, only use fifo
		 * if we don't use control flow.
		 */
		!(up->port.flags & UPF_CONS_FLOW);

	if (likely(use_fifo))
		serial8250_console_fifo_write(up, s, count);
	else
		uart_console_write(port, s, count, serial8250_console_putchar);

	/*
	 *	Finally, wait for transmitter to become empty
	 *	and restore the IER
	 */
	wait_for_xmitr(up, BOTH_EMPTY);

	if (em485) {
		mdelay(port->rs485.delay_rts_after_send);
		if (em485->tx_stopped)
			up->rs485_stop_tx(up);
	}

	serial_port_out(port, UART_IER, ier);

	/*
	 *	The receive handling will happen properly because the
	 *	receive ready bit will still be set; it is not cleared
	 *	on read.  However, modem control will not, we must
	 *	call it if we have saved something in the saved flags
	 *	while processing with interrupts off.
	 */
	if (up->msr_saved_flags)
		serial8250_modem_status(up);

	if (locked)
		spin_unlock_irqrestore(&port->lock, flags);
}

static unsigned int probe_baud(struct uart_port *port)
{
	unsigned char lcr, dll, dlm;
	unsigned int quot;

	lcr = serial_port_in(port, UART_LCR);
	serial_port_out(port, UART_LCR, lcr | UART_LCR_DLAB);
	dll = serial_port_in(port, UART_DLL);
	dlm = serial_port_in(port, UART_DLM);
	serial_port_out(port, UART_LCR, lcr);

	quot = (dlm << 8) | dll;
	return (port->uartclk / 16) / quot;
}

int serial8250_console_setup(struct uart_port *port, char *options, bool probe)
{
	int baud = 9600;
	int bits = 8;
	int parity = 'n';
	int flow = 'n';
	int ret;

	if (!port->iobase && !port->membase)
		return -ENODEV;

	if (options)
		uart_parse_options(options, &baud, &parity, &bits, &flow);
	else if (probe)
		baud = probe_baud(port);

	ret = uart_set_options(port, port->cons, baud, parity, bits, flow);
	if (ret)
		return ret;

	if (port->dev)
		pm_runtime_get_sync(port->dev);

	return 0;
}

int serial8250_console_exit(struct uart_port *port)
{
	if (port->dev)
		pm_runtime_put_sync(port->dev);

	return 0;
}

#endif /* CONFIG_SERIAL_8250_CONSOLE */

MODULE_LICENSE("GPL");<|MERGE_RESOLUTION|>--- conflicted
+++ resolved
@@ -1514,17 +1514,11 @@
 	struct uart_8250_em485 *em485 = p->em485;
 
 	if (em485) {
-<<<<<<< HEAD
-		unsigned char lsr = serial_in(p, UART_LSR);
-		p->lsr_saved_flags |= lsr & LSR_SAVE_FLAGS;
-
-=======
 		unsigned char lsr = serial_lsr_in(p);
 		u64 stop_delay = 0;
 
 		if (!(lsr & UART_LSR_THRE))
 			return;
->>>>>>> bf44eed7
 		/*
 		 * To provide required timeing and allow FIFO transfer,
 		 * __stop_tx_rs485() must be called only when both FIFO and
