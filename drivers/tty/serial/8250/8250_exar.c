--- conflicted
+++ resolved
@@ -1287,13 +1287,6 @@
 	return 0;
 }
 
-<<<<<<< HEAD
-static const struct serial_rs485 generic_rs485_supported = {
-	.flags = SER_RS485_ENABLED | SER_RS485_RTS_ON_SEND,
-};
-
-=======
->>>>>>> a6ad5510
 static const struct exar8250_platform exar8250_default_platform = {
 	.register_gpio = xr17v35x_register_gpio,
 	.unregister_gpio = xr17v35x_unregister_gpio,
