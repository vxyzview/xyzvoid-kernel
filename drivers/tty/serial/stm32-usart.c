--- conflicted
+++ resolved
@@ -904,11 +904,7 @@
 	}
 
 	/* Receiver timeout irq for DMA RX */
-<<<<<<< HEAD
-	if (stm32_usart_rx_dma_enabled(port) && !stm32_port->throttled) {
-=======
 	if (stm32_usart_rx_dma_started(stm32_port) && !stm32_port->throttled) {
->>>>>>> 98817289
 		spin_lock(&port->lock);
 		size = stm32_usart_receive_chars(port, false);
 		uart_unlock_and_check_sysrq(port);
