// SPDX-License-Identifier: GPL-1.0+
/*
 * n_tty.c --- implements the N_TTY line discipline.
 *
 * This code used to be in tty_io.c, but things are getting hairy
 * enough that it made sense to split things off.  (The N_TTY
 * processing has changed so much that it's hardly recognizable,
 * anyway...)
 *
 * Note that the open routine for N_TTY is guaranteed never to return
 * an error.  This is because Linux will fall back to setting a line
 * to N_TTY if it can not switch to any other line discipline.
 *
 * Written by Theodore Ts'o, Copyright 1994.
 *
 * This file also contains code originally written by Linus Torvalds,
 * Copyright 1991, 1992, 1993, and by Julian Cowley, Copyright 1994.
 *
 * Reduced memory usage for older ARM systems  - Russell King.
 *
 * 2000/01/20   Fixed SMP locking on put_tty_queue using bits of
 *		the patch by Andrew J. Kroll <ag784@freenet.buffalo.edu>
 *		who actually finally proved there really was a race.
 *
 * 2002/03/18   Implemented n_tty_wakeup to send SIGIO POLL_OUTs to
 *		waiting writing processes-Sapan Bhatia <sapan@corewars.org>.
 *		Also fixed a bug in BLOCKING mode where n_tty_write returns
 *		EAGAIN
 */

#include <linux/types.h>
#include <linux/major.h>
#include <linux/errno.h>
#include <linux/signal.h>
#include <linux/fcntl.h>
#include <linux/sched.h>
#include <linux/interrupt.h>
#include <linux/tty.h>
#include <linux/timer.h>
#include <linux/ctype.h>
#include <linux/mm.h>
#include <linux/string.h>
#include <linux/slab.h>
#include <linux/poll.h>
#include <linux/bitops.h>
#include <linux/audit.h>
#include <linux/file.h>
#include <linux/uaccess.h>
#include <linux/module.h>
#include <linux/ratelimit.h>
#include <linux/vmalloc.h>
#include "tty.h"

/*
 * Until this number of characters is queued in the xmit buffer, select will
 * return "we have room for writes".
 */
#define WAKEUP_CHARS 256

/*
 * This defines the low- and high-watermarks for throttling and
 * unthrottling the TTY driver.  These watermarks are used for
 * controlling the space in the read buffer.
 */
#define TTY_THRESHOLD_THROTTLE		128 /* now based on remaining room */
#define TTY_THRESHOLD_UNTHROTTLE	128

/*
 * Special byte codes used in the echo buffer to represent operations
 * or special handling of characters.  Bytes in the echo buffer that
 * are not part of such special blocks are treated as normal character
 * codes.
 */
#define ECHO_OP_START 0xff
#define ECHO_OP_MOVE_BACK_COL 0x80
#define ECHO_OP_SET_CANON_COL 0x81
#define ECHO_OP_ERASE_TAB 0x82

#define ECHO_COMMIT_WATERMARK	256
#define ECHO_BLOCK		256
#define ECHO_DISCARD_WATERMARK	N_TTY_BUF_SIZE - (ECHO_BLOCK + 32)


#undef N_TTY_TRACE
#ifdef N_TTY_TRACE
# define n_tty_trace(f, args...)	trace_printk(f, ##args)
#else
# define n_tty_trace(f, args...)	no_printk(f, ##args)
#endif

struct n_tty_data {
	/* producer-published */
	size_t read_head;
	size_t commit_head;
	size_t canon_head;
	size_t echo_head;
	size_t echo_commit;
	size_t echo_mark;
	DECLARE_BITMAP(char_map, 256);

	/* private to n_tty_receive_overrun (single-threaded) */
	unsigned long overrun_time;
	int num_overrun;

	/* non-atomic */
	bool no_room;

	/* must hold exclusive termios_rwsem to reset these */
	unsigned char lnext:1, erasing:1, raw:1, real_raw:1, icanon:1;
	unsigned char push:1;

	/* shared by producer and consumer */
	char read_buf[N_TTY_BUF_SIZE];
	DECLARE_BITMAP(read_flags, N_TTY_BUF_SIZE);
	unsigned char echo_buf[N_TTY_BUF_SIZE];

	/* consumer-published */
	size_t read_tail;
	size_t line_start;

	/* # of chars looked ahead (to find software flow control chars) */
	size_t lookahead_count;

	/* protected by output lock */
	unsigned int column;
	unsigned int canon_column;
	size_t echo_tail;

	struct mutex atomic_read_lock;
	struct mutex output_lock;
};

#define MASK(x) ((x) & (N_TTY_BUF_SIZE - 1))

static inline size_t read_cnt(struct n_tty_data *ldata)
{
	return ldata->read_head - ldata->read_tail;
}

static inline unsigned char read_buf(struct n_tty_data *ldata, size_t i)
{
	return ldata->read_buf[i & (N_TTY_BUF_SIZE - 1)];
}

static inline unsigned char *read_buf_addr(struct n_tty_data *ldata, size_t i)
{
	return &ldata->read_buf[i & (N_TTY_BUF_SIZE - 1)];
}

static inline unsigned char echo_buf(struct n_tty_data *ldata, size_t i)
{
	smp_rmb(); /* Matches smp_wmb() in add_echo_byte(). */
	return ldata->echo_buf[i & (N_TTY_BUF_SIZE - 1)];
}

static inline unsigned char *echo_buf_addr(struct n_tty_data *ldata, size_t i)
{
	return &ldata->echo_buf[i & (N_TTY_BUF_SIZE - 1)];
}

/* If we are not echoing the data, perhaps this is a secret so erase it */
static void zero_buffer(struct tty_struct *tty, u8 *buffer, int size)
{
	bool icanon = !!L_ICANON(tty);
	bool no_echo = !L_ECHO(tty);

	if (icanon && no_echo)
		memset(buffer, 0x00, size);
}

static void tty_copy(struct tty_struct *tty, void *to, size_t tail, size_t n)
{
	struct n_tty_data *ldata = tty->disc_data;
	size_t size = N_TTY_BUF_SIZE - tail;
	void *from = read_buf_addr(ldata, tail);

	if (n > size) {
		tty_audit_add_data(tty, from, size);
		memcpy(to, from, size);
		zero_buffer(tty, from, size);
		to += size;
		n -= size;
		from = ldata->read_buf;
	}

	tty_audit_add_data(tty, from, n);
	memcpy(to, from, n);
	zero_buffer(tty, from, n);
}

/**
 * n_tty_kick_worker - start input worker (if required)
 * @tty: terminal
 *
 * Re-schedules the flip buffer work if it may have stopped.
 *
 * Locking:
 *  * Caller holds exclusive %termios_rwsem, or
 *  * n_tty_read()/consumer path:
 *	holds non-exclusive %termios_rwsem
 */
static void n_tty_kick_worker(struct tty_struct *tty)
{
	struct n_tty_data *ldata = tty->disc_data;

	/* Did the input worker stop? Restart it */
	if (unlikely(ldata->no_room)) {
		ldata->no_room = 0;

		WARN_RATELIMIT(tty->port->itty == NULL,
				"scheduling with invalid itty\n");
		/* see if ldisc has been killed - if so, this means that
		 * even though the ldisc has been halted and ->buf.work
		 * cancelled, ->buf.work is about to be rescheduled
		 */
		WARN_RATELIMIT(test_bit(TTY_LDISC_HALTED, &tty->flags),
			       "scheduling buffer work for halted ldisc\n");
		tty_buffer_restart_work(tty->port);
	}
}

static ssize_t chars_in_buffer(struct tty_struct *tty)
{
	struct n_tty_data *ldata = tty->disc_data;
	ssize_t n = 0;

	if (!ldata->icanon)
		n = ldata->commit_head - ldata->read_tail;
	else
		n = ldata->canon_head - ldata->read_tail;
	return n;
}

/**
 * n_tty_write_wakeup	-	asynchronous I/O notifier
 * @tty: tty device
 *
 * Required for the ptys, serial driver etc. since processes that attach
 * themselves to the master and rely on ASYNC IO must be woken up.
 */
static void n_tty_write_wakeup(struct tty_struct *tty)
{
	clear_bit(TTY_DO_WRITE_WAKEUP, &tty->flags);
	kill_fasync(&tty->fasync, SIGIO, POLL_OUT);
}

static void n_tty_check_throttle(struct tty_struct *tty)
{
	struct n_tty_data *ldata = tty->disc_data;

	/*
	 * Check the remaining room for the input canonicalization
	 * mode.  We don't want to throttle the driver if we're in
	 * canonical mode and don't have a newline yet!
	 */
	if (ldata->icanon && ldata->canon_head == ldata->read_tail)
		return;

	while (1) {
		int throttled;
		tty_set_flow_change(tty, TTY_THROTTLE_SAFE);
		if (N_TTY_BUF_SIZE - read_cnt(ldata) >= TTY_THRESHOLD_THROTTLE)
			break;
		throttled = tty_throttle_safe(tty);
		if (!throttled)
			break;
	}
	__tty_set_flow_change(tty, 0);
}

static void n_tty_check_unthrottle(struct tty_struct *tty)
{
	if (tty->driver->type == TTY_DRIVER_TYPE_PTY) {
		if (chars_in_buffer(tty) > TTY_THRESHOLD_UNTHROTTLE)
			return;
		n_tty_kick_worker(tty);
		tty_wakeup(tty->link);
		return;
	}

	/* If there is enough space in the read buffer now, let the
	 * low-level driver know. We use chars_in_buffer() to
	 * check the buffer, as it now knows about canonical mode.
	 * Otherwise, if the driver is throttled and the line is
	 * longer than TTY_THRESHOLD_UNTHROTTLE in canonical mode,
	 * we won't get any more characters.
	 */

	while (1) {
		int unthrottled;
		tty_set_flow_change(tty, TTY_UNTHROTTLE_SAFE);
		if (chars_in_buffer(tty) > TTY_THRESHOLD_UNTHROTTLE)
			break;
		n_tty_kick_worker(tty);
		unthrottled = tty_unthrottle_safe(tty);
		if (!unthrottled)
			break;
	}
	__tty_set_flow_change(tty, 0);
}

/**
 * put_tty_queue		-	add character to tty
 * @c: character
 * @ldata: n_tty data
 *
 * Add a character to the tty read_buf queue.
 *
 * Locking:
 *  * n_tty_receive_buf()/producer path:
 *	caller holds non-exclusive %termios_rwsem
 */
static inline void put_tty_queue(unsigned char c, struct n_tty_data *ldata)
{
	*read_buf_addr(ldata, ldata->read_head) = c;
	ldata->read_head++;
}

/**
 * reset_buffer_flags	-	reset buffer state
 * @ldata: line disc data to reset
 *
 * Reset the read buffer counters and clear the flags. Called from
 * n_tty_open() and n_tty_flush_buffer().
 *
 * Locking:
 *  * caller holds exclusive %termios_rwsem, or
 *  * (locking is not required)
 */
static void reset_buffer_flags(struct n_tty_data *ldata)
{
	ldata->read_head = ldata->canon_head = ldata->read_tail = 0;
	ldata->commit_head = 0;
	ldata->line_start = 0;

	ldata->erasing = 0;
	bitmap_zero(ldata->read_flags, N_TTY_BUF_SIZE);
	ldata->push = 0;

	ldata->lookahead_count = 0;
}

static void n_tty_packet_mode_flush(struct tty_struct *tty)
{
	unsigned long flags;

	if (tty->link->ctrl.packet) {
		spin_lock_irqsave(&tty->ctrl.lock, flags);
		tty->ctrl.pktstatus |= TIOCPKT_FLUSHREAD;
		spin_unlock_irqrestore(&tty->ctrl.lock, flags);
		wake_up_interruptible(&tty->link->read_wait);
	}
}

/**
 * n_tty_flush_buffer	-	clean input queue
 * @tty: terminal device
 *
 * Flush the input buffer. Called when the tty layer wants the buffer flushed
 * (eg at hangup) or when the %N_TTY line discipline internally has to clean
 * the pending queue (for example some signals).
 *
 * Holds %termios_rwsem to exclude producer/consumer while buffer indices are
 * reset.
 *
 * Locking: %ctrl.lock, exclusive %termios_rwsem
 */
static void n_tty_flush_buffer(struct tty_struct *tty)
{
	down_write(&tty->termios_rwsem);
	reset_buffer_flags(tty->disc_data);
	n_tty_kick_worker(tty);

	if (tty->link)
		n_tty_packet_mode_flush(tty);
	up_write(&tty->termios_rwsem);
}

/**
 * is_utf8_continuation	-	utf8 multibyte check
 * @c: byte to check
 *
 * Returns: true if the utf8 character @c is a multibyte continuation
 * character. We use this to correctly compute the on-screen size of the
 * character when printing.
 */
static inline int is_utf8_continuation(unsigned char c)
{
	return (c & 0xc0) == 0x80;
}

/**
 * is_continuation	-	multibyte check
 * @c: byte to check
 * @tty: terminal device
 *
 * Returns: true if the utf8 character @c is a multibyte continuation character
 * and the terminal is in unicode mode.
 */
static inline int is_continuation(unsigned char c, struct tty_struct *tty)
{
	return I_IUTF8(tty) && is_utf8_continuation(c);
}

/**
 * do_output_char	-	output one character
 * @c: character (or partial unicode symbol)
 * @tty: terminal device
 * @space: space available in tty driver write buffer
 *
 * This is a helper function that handles one output character (including
 * special characters like TAB, CR, LF, etc.), doing OPOST processing and
 * putting the results in the tty driver's write buffer.
 *
 * Note that Linux currently ignores TABDLY, CRDLY, VTDLY, FFDLY and NLDLY.
 * They simply aren't relevant in the world today. If you ever need them, add
 * them here.
 *
 * Returns: the number of bytes of buffer space used or -1 if no space left.
 *
 * Locking: should be called under the %output_lock to protect the column state
 * and space left in the buffer.
 */
static int do_output_char(unsigned char c, struct tty_struct *tty, int space)
{
	struct n_tty_data *ldata = tty->disc_data;
	int	spaces;

	if (!space)
		return -1;

	switch (c) {
	case '\n':
		if (O_ONLRET(tty))
			ldata->column = 0;
		if (O_ONLCR(tty)) {
			if (space < 2)
				return -1;
			ldata->canon_column = ldata->column = 0;
			tty->ops->write(tty, "\r\n", 2);
			return 2;
		}
		ldata->canon_column = ldata->column;
		break;
	case '\r':
		if (O_ONOCR(tty) && ldata->column == 0)
			return 0;
		if (O_OCRNL(tty)) {
			c = '\n';
			if (O_ONLRET(tty))
				ldata->canon_column = ldata->column = 0;
			break;
		}
		ldata->canon_column = ldata->column = 0;
		break;
	case '\t':
		spaces = 8 - (ldata->column & 7);
		if (O_TABDLY(tty) == XTABS) {
			if (space < spaces)
				return -1;
			ldata->column += spaces;
			tty->ops->write(tty, "        ", spaces);
			return spaces;
		}
		ldata->column += spaces;
		break;
	case '\b':
		if (ldata->column > 0)
			ldata->column--;
		break;
	default:
		if (!iscntrl(c)) {
			if (O_OLCUC(tty))
				c = toupper(c);
			if (!is_continuation(c, tty))
				ldata->column++;
		}
		break;
	}

	tty_put_char(tty, c);
	return 1;
}

/**
 * process_output	-	output post processor
 * @c: character (or partial unicode symbol)
 * @tty: terminal device
 *
 * Output one character with OPOST processing.
 *
 * Returns: -1 when the output device is full and the character must be
 * retried.
 *
 * Locking: %output_lock to protect column state and space left (also, this is
 *called from n_tty_write() under the tty layer write lock).
 */
static int process_output(unsigned char c, struct tty_struct *tty)
{
	struct n_tty_data *ldata = tty->disc_data;
	int	space, retval;

	mutex_lock(&ldata->output_lock);

	space = tty_write_room(tty);
	retval = do_output_char(c, tty, space);

	mutex_unlock(&ldata->output_lock);
	if (retval < 0)
		return -1;
	else
		return 0;
}

/**
 * process_output_block	-	block post processor
 * @tty: terminal device
 * @buf: character buffer
 * @nr: number of bytes to output
 *
 * Output a block of characters with OPOST processing.
 *
 * This path is used to speed up block console writes, among other things when
 * processing blocks of output data. It handles only the simple cases normally
 * found and helps to generate blocks of symbols for the console driver and
 * thus improve performance.
 *
 * Returns: the number of characters output.
 *
 * Locking: %output_lock to protect column state and space left (also, this is
 * called from n_tty_write() under the tty layer write lock).
 */
static ssize_t process_output_block(struct tty_struct *tty,
				    const unsigned char *buf, unsigned int nr)
{
	struct n_tty_data *ldata = tty->disc_data;
	int	space;
	int	i;
	const unsigned char *cp;

	mutex_lock(&ldata->output_lock);

	space = tty_write_room(tty);
	if (space <= 0) {
		mutex_unlock(&ldata->output_lock);
		return space;
	}
	if (nr > space)
		nr = space;

	for (i = 0, cp = buf; i < nr; i++, cp++) {
		unsigned char c = *cp;

		switch (c) {
		case '\n':
			if (O_ONLRET(tty))
				ldata->column = 0;
			if (O_ONLCR(tty))
				goto break_out;
			ldata->canon_column = ldata->column;
			break;
		case '\r':
			if (O_ONOCR(tty) && ldata->column == 0)
				goto break_out;
			if (O_OCRNL(tty))
				goto break_out;
			ldata->canon_column = ldata->column = 0;
			break;
		case '\t':
			goto break_out;
		case '\b':
			if (ldata->column > 0)
				ldata->column--;
			break;
		default:
			if (!iscntrl(c)) {
				if (O_OLCUC(tty))
					goto break_out;
				if (!is_continuation(c, tty))
					ldata->column++;
			}
			break;
		}
	}
break_out:
	i = tty->ops->write(tty, buf, i);

	mutex_unlock(&ldata->output_lock);
	return i;
}

/**
 * __process_echoes	-	write pending echo characters
 * @tty: terminal device
 *
 * Write previously buffered echo (and other ldisc-generated) characters to the
 * tty.
 *
 * Characters generated by the ldisc (including echoes) need to be buffered
 * because the driver's write buffer can fill during heavy program output.
 * Echoing straight to the driver will often fail under these conditions,
 * causing lost characters and resulting mismatches of ldisc state information.
 *
 * Since the ldisc state must represent the characters actually sent to the
 * driver at the time of the write, operations like certain changes in column
 * state are also saved in the buffer and executed here.
 *
 * A circular fifo buffer is used so that the most recent characters are
 * prioritized. Also, when control characters are echoed with a prefixed "^",
 * the pair is treated atomically and thus not separated.
 *
 * Locking: callers must hold %output_lock.
 */
static size_t __process_echoes(struct tty_struct *tty)
{
	struct n_tty_data *ldata = tty->disc_data;
	int	space, old_space;
	size_t tail;
	unsigned char c;

	old_space = space = tty_write_room(tty);

	tail = ldata->echo_tail;
	while (MASK(ldata->echo_commit) != MASK(tail)) {
		c = echo_buf(ldata, tail);
		if (c == ECHO_OP_START) {
			unsigned char op;
			int no_space_left = 0;

			/*
			 * Since add_echo_byte() is called without holding
			 * output_lock, we might see only portion of multi-byte
			 * operation.
			 */
			if (MASK(ldata->echo_commit) == MASK(tail + 1))
				goto not_yet_stored;
			/*
			 * If the buffer byte is the start of a multi-byte
			 * operation, get the next byte, which is either the
			 * op code or a control character value.
			 */
			op = echo_buf(ldata, tail + 1);

			switch (op) {
			case ECHO_OP_ERASE_TAB: {
				unsigned int num_chars, num_bs;

				if (MASK(ldata->echo_commit) == MASK(tail + 2))
					goto not_yet_stored;
				num_chars = echo_buf(ldata, tail + 2);

				/*
				 * Determine how many columns to go back
				 * in order to erase the tab.
				 * This depends on the number of columns
				 * used by other characters within the tab
				 * area.  If this (modulo 8) count is from
				 * the start of input rather than from a
				 * previous tab, we offset by canon column.
				 * Otherwise, tab spacing is normal.
				 */
				if (!(num_chars & 0x80))
					num_chars += ldata->canon_column;
				num_bs = 8 - (num_chars & 7);

				if (num_bs > space) {
					no_space_left = 1;
					break;
				}
				space -= num_bs;
				while (num_bs--) {
					tty_put_char(tty, '\b');
					if (ldata->column > 0)
						ldata->column--;
				}
				tail += 3;
				break;
			}
			case ECHO_OP_SET_CANON_COL:
				ldata->canon_column = ldata->column;
				tail += 2;
				break;

			case ECHO_OP_MOVE_BACK_COL:
				if (ldata->column > 0)
					ldata->column--;
				tail += 2;
				break;

			case ECHO_OP_START:
				/* This is an escaped echo op start code */
				if (!space) {
					no_space_left = 1;
					break;
				}
				tty_put_char(tty, ECHO_OP_START);
				ldata->column++;
				space--;
				tail += 2;
				break;

			default:
				/*
				 * If the op is not a special byte code,
				 * it is a ctrl char tagged to be echoed
				 * as "^X" (where X is the letter
				 * representing the control char).
				 * Note that we must ensure there is
				 * enough space for the whole ctrl pair.
				 *
				 */
				if (space < 2) {
					no_space_left = 1;
					break;
				}
				tty_put_char(tty, '^');
				tty_put_char(tty, op ^ 0100);
				ldata->column += 2;
				space -= 2;
				tail += 2;
			}

			if (no_space_left)
				break;
		} else {
			if (O_OPOST(tty)) {
				int retval = do_output_char(c, tty, space);
				if (retval < 0)
					break;
				space -= retval;
			} else {
				if (!space)
					break;
				tty_put_char(tty, c);
				space -= 1;
			}
			tail += 1;
		}
	}

	/* If the echo buffer is nearly full (so that the possibility exists
	 * of echo overrun before the next commit), then discard enough
	 * data at the tail to prevent a subsequent overrun */
	while (ldata->echo_commit > tail &&
	       ldata->echo_commit - tail >= ECHO_DISCARD_WATERMARK) {
		if (echo_buf(ldata, tail) == ECHO_OP_START) {
			if (echo_buf(ldata, tail + 1) == ECHO_OP_ERASE_TAB)
				tail += 3;
			else
				tail += 2;
		} else
			tail++;
	}

 not_yet_stored:
	ldata->echo_tail = tail;
	return old_space - space;
}

static void commit_echoes(struct tty_struct *tty)
{
	struct n_tty_data *ldata = tty->disc_data;
	size_t nr, old, echoed;
	size_t head;

	mutex_lock(&ldata->output_lock);
	head = ldata->echo_head;
	ldata->echo_mark = head;
	old = ldata->echo_commit - ldata->echo_tail;

	/* Process committed echoes if the accumulated # of bytes
	 * is over the threshold (and try again each time another
	 * block is accumulated) */
	nr = head - ldata->echo_tail;
	if (nr < ECHO_COMMIT_WATERMARK ||
	    (nr % ECHO_BLOCK > old % ECHO_BLOCK)) {
		mutex_unlock(&ldata->output_lock);
		return;
	}

	ldata->echo_commit = head;
	echoed = __process_echoes(tty);
	mutex_unlock(&ldata->output_lock);

	if (echoed && tty->ops->flush_chars)
		tty->ops->flush_chars(tty);
}

static void process_echoes(struct tty_struct *tty)
{
	struct n_tty_data *ldata = tty->disc_data;
	size_t echoed;

	if (ldata->echo_mark == ldata->echo_tail)
		return;

	mutex_lock(&ldata->output_lock);
	ldata->echo_commit = ldata->echo_mark;
	echoed = __process_echoes(tty);
	mutex_unlock(&ldata->output_lock);

	if (echoed && tty->ops->flush_chars)
		tty->ops->flush_chars(tty);
}

/* NB: echo_mark and echo_head should be equivalent here */
static void flush_echoes(struct tty_struct *tty)
{
	struct n_tty_data *ldata = tty->disc_data;

	if ((!L_ECHO(tty) && !L_ECHONL(tty)) ||
	    ldata->echo_commit == ldata->echo_head)
		return;

	mutex_lock(&ldata->output_lock);
	ldata->echo_commit = ldata->echo_head;
	__process_echoes(tty);
	mutex_unlock(&ldata->output_lock);
}

/**
 * add_echo_byte	-	add a byte to the echo buffer
 * @c: unicode byte to echo
 * @ldata: n_tty data
 *
 * Add a character or operation byte to the echo buffer.
 */
static inline void add_echo_byte(unsigned char c, struct n_tty_data *ldata)
{
	*echo_buf_addr(ldata, ldata->echo_head) = c;
	smp_wmb(); /* Matches smp_rmb() in echo_buf(). */
	ldata->echo_head++;
}

/**
 * echo_move_back_col	-	add operation to move back a column
 * @ldata: n_tty data
 *
 * Add an operation to the echo buffer to move back one column.
 */
static void echo_move_back_col(struct n_tty_data *ldata)
{
	add_echo_byte(ECHO_OP_START, ldata);
	add_echo_byte(ECHO_OP_MOVE_BACK_COL, ldata);
}

/**
 * echo_set_canon_col	-	add operation to set the canon column
 * @ldata: n_tty data
 *
 * Add an operation to the echo buffer to set the canon column to the current
 * column.
 */
static void echo_set_canon_col(struct n_tty_data *ldata)
{
	add_echo_byte(ECHO_OP_START, ldata);
	add_echo_byte(ECHO_OP_SET_CANON_COL, ldata);
}

/**
 * echo_erase_tab	-	add operation to erase a tab
 * @num_chars: number of character columns already used
 * @after_tab: true if num_chars starts after a previous tab
 * @ldata: n_tty data
 *
 * Add an operation to the echo buffer to erase a tab.
 *
 * Called by the eraser function, which knows how many character columns have
 * been used since either a previous tab or the start of input. This
 * information will be used later, along with canon column (if applicable), to
 * go back the correct number of columns.
 */
static void echo_erase_tab(unsigned int num_chars, int after_tab,
			   struct n_tty_data *ldata)
{
	add_echo_byte(ECHO_OP_START, ldata);
	add_echo_byte(ECHO_OP_ERASE_TAB, ldata);

	/* We only need to know this modulo 8 (tab spacing) */
	num_chars &= 7;

	/* Set the high bit as a flag if num_chars is after a previous tab */
	if (after_tab)
		num_chars |= 0x80;

	add_echo_byte(num_chars, ldata);
}

/**
 * echo_char_raw	-	echo a character raw
 * @c: unicode byte to echo
 * @ldata: line disc data
 *
 * Echo user input back onto the screen. This must be called only when
 * L_ECHO(tty) is true. Called from the &tty_driver.receive_buf() path.
 *
 * This variant does not treat control characters specially.
 */
static void echo_char_raw(unsigned char c, struct n_tty_data *ldata)
{
	if (c == ECHO_OP_START) {
		add_echo_byte(ECHO_OP_START, ldata);
		add_echo_byte(ECHO_OP_START, ldata);
	} else {
		add_echo_byte(c, ldata);
	}
}

/**
 * echo_char		-	echo a character
 * @c: unicode byte to echo
 * @tty: terminal device
 *
 * Echo user input back onto the screen. This must be called only when
 * L_ECHO(tty) is true. Called from the &tty_driver.receive_buf() path.
 *
 * This variant tags control characters to be echoed as "^X" (where X is the
 * letter representing the control char).
 */
static void echo_char(unsigned char c, struct tty_struct *tty)
{
	struct n_tty_data *ldata = tty->disc_data;

	if (c == ECHO_OP_START) {
		add_echo_byte(ECHO_OP_START, ldata);
		add_echo_byte(ECHO_OP_START, ldata);
	} else {
		if (L_ECHOCTL(tty) && iscntrl(c) && c != '\t')
			add_echo_byte(ECHO_OP_START, ldata);
		add_echo_byte(c, ldata);
	}
}

/**
 * finish_erasing	-	complete erase
 * @ldata: n_tty data
 */
static inline void finish_erasing(struct n_tty_data *ldata)
{
	if (ldata->erasing) {
		echo_char_raw('/', ldata);
		ldata->erasing = 0;
	}
}

/**
 * eraser		-	handle erase function
 * @c: character input
 * @tty: terminal device
 *
 * Perform erase and necessary output when an erase character is present in the
 * stream from the driver layer. Handles the complexities of UTF-8 multibyte
 * symbols.
 *
 * Locking: n_tty_receive_buf()/producer path:
 *	caller holds non-exclusive %termios_rwsem
 */
static void eraser(unsigned char c, struct tty_struct *tty)
{
	struct n_tty_data *ldata = tty->disc_data;
	enum { ERASE, WERASE, KILL } kill_type;
	size_t head;
	size_t cnt;
	int seen_alnums;

	if (ldata->read_head == ldata->canon_head) {
		/* process_output('\a', tty); */ /* what do you think? */
		return;
	}
	if (c == ERASE_CHAR(tty))
		kill_type = ERASE;
	else if (c == WERASE_CHAR(tty))
		kill_type = WERASE;
	else {
		if (!L_ECHO(tty)) {
			ldata->read_head = ldata->canon_head;
			return;
		}
		if (!L_ECHOK(tty) || !L_ECHOKE(tty) || !L_ECHOE(tty)) {
			ldata->read_head = ldata->canon_head;
			finish_erasing(ldata);
			echo_char(KILL_CHAR(tty), tty);
			/* Add a newline if ECHOK is on and ECHOKE is off. */
			if (L_ECHOK(tty))
				echo_char_raw('\n', ldata);
			return;
		}
		kill_type = KILL;
	}

	seen_alnums = 0;
	while (MASK(ldata->read_head) != MASK(ldata->canon_head)) {
		head = ldata->read_head;

		/* erase a single possibly multibyte character */
		do {
			head--;
			c = read_buf(ldata, head);
		} while (is_continuation(c, tty) &&
			 MASK(head) != MASK(ldata->canon_head));

		/* do not partially erase */
		if (is_continuation(c, tty))
			break;

		if (kill_type == WERASE) {
			/* Equivalent to BSD's ALTWERASE. */
			if (isalnum(c) || c == '_')
				seen_alnums++;
			else if (seen_alnums)
				break;
		}
		cnt = ldata->read_head - head;
		ldata->read_head = head;
		if (L_ECHO(tty)) {
			if (L_ECHOPRT(tty)) {
				if (!ldata->erasing) {
					echo_char_raw('\\', ldata);
					ldata->erasing = 1;
				}
				/* if cnt > 1, output a multi-byte character */
				echo_char(c, tty);
				while (--cnt > 0) {
					head++;
					echo_char_raw(read_buf(ldata, head), ldata);
					echo_move_back_col(ldata);
				}
			} else if (kill_type == ERASE && !L_ECHOE(tty)) {
				echo_char(ERASE_CHAR(tty), tty);
			} else if (c == '\t') {
				unsigned int num_chars = 0;
				int after_tab = 0;
				size_t tail = ldata->read_head;

				/*
				 * Count the columns used for characters
				 * since the start of input or after a
				 * previous tab.
				 * This info is used to go back the correct
				 * number of columns.
				 */
				while (MASK(tail) != MASK(ldata->canon_head)) {
					tail--;
					c = read_buf(ldata, tail);
					if (c == '\t') {
						after_tab = 1;
						break;
					} else if (iscntrl(c)) {
						if (L_ECHOCTL(tty))
							num_chars += 2;
					} else if (!is_continuation(c, tty)) {
						num_chars++;
					}
				}
				echo_erase_tab(num_chars, after_tab, ldata);
			} else {
				if (iscntrl(c) && L_ECHOCTL(tty)) {
					echo_char_raw('\b', ldata);
					echo_char_raw(' ', ldata);
					echo_char_raw('\b', ldata);
				}
				if (!iscntrl(c) || L_ECHOCTL(tty)) {
					echo_char_raw('\b', ldata);
					echo_char_raw(' ', ldata);
					echo_char_raw('\b', ldata);
				}
			}
		}
		if (kill_type == ERASE)
			break;
	}
	if (ldata->read_head == ldata->canon_head && L_ECHO(tty))
		finish_erasing(ldata);
}


static void __isig(int sig, struct tty_struct *tty)
{
	struct pid *tty_pgrp = tty_get_pgrp(tty);
	if (tty_pgrp) {
		kill_pgrp(tty_pgrp, sig, 1);
		put_pid(tty_pgrp);
	}
}

/**
 * isig			-	handle the ISIG optio
 * @sig: signal
 * @tty: terminal
 *
 * Called when a signal is being sent due to terminal input. Called from the
 * &tty_driver.receive_buf() path, so serialized.
 *
 * Performs input and output flush if !NOFLSH. In this context, the echo
 * buffer is 'output'. The signal is processed first to alert any current
 * readers or writers to discontinue and exit their i/o loops.
 *
 * Locking: %ctrl.lock
 */
static void isig(int sig, struct tty_struct *tty)
{
	struct n_tty_data *ldata = tty->disc_data;

	if (L_NOFLSH(tty)) {
		/* signal only */
		__isig(sig, tty);

	} else { /* signal and flush */
		up_read(&tty->termios_rwsem);
		down_write(&tty->termios_rwsem);

		__isig(sig, tty);

		/* clear echo buffer */
		mutex_lock(&ldata->output_lock);
		ldata->echo_head = ldata->echo_tail = 0;
		ldata->echo_mark = ldata->echo_commit = 0;
		mutex_unlock(&ldata->output_lock);

		/* clear output buffer */
		tty_driver_flush_buffer(tty);

		/* clear input buffer */
		reset_buffer_flags(tty->disc_data);

		/* notify pty master of flush */
		if (tty->link)
			n_tty_packet_mode_flush(tty);

		up_write(&tty->termios_rwsem);
		down_read(&tty->termios_rwsem);
	}
}

/**
 * n_tty_receive_break	-	handle break
 * @tty: terminal
 *
 * An RS232 break event has been hit in the incoming bitstream. This can cause
 * a variety of events depending upon the termios settings.
 *
 * Locking: n_tty_receive_buf()/producer path:
 *	caller holds non-exclusive termios_rwsem
 *
 * Note: may get exclusive %termios_rwsem if flushing input buffer
 */
static void n_tty_receive_break(struct tty_struct *tty)
{
	struct n_tty_data *ldata = tty->disc_data;

	if (I_IGNBRK(tty))
		return;
	if (I_BRKINT(tty)) {
		isig(SIGINT, tty);
		return;
	}
	if (I_PARMRK(tty)) {
		put_tty_queue('\377', ldata);
		put_tty_queue('\0', ldata);
	}
	put_tty_queue('\0', ldata);
}

/**
 * n_tty_receive_overrun	-	handle overrun reporting
 * @tty: terminal
 *
 * Data arrived faster than we could process it. While the tty driver has
 * flagged this the bits that were missed are gone forever.
 *
 * Called from the receive_buf path so single threaded. Does not need locking
 * as num_overrun and overrun_time are function private.
 */
static void n_tty_receive_overrun(struct tty_struct *tty)
{
	struct n_tty_data *ldata = tty->disc_data;

	ldata->num_overrun++;
	if (time_after(jiffies, ldata->overrun_time + HZ) ||
			time_after(ldata->overrun_time, jiffies)) {
		tty_warn(tty, "%d input overrun(s)\n", ldata->num_overrun);
		ldata->overrun_time = jiffies;
		ldata->num_overrun = 0;
	}
}

/**
 * n_tty_receive_parity_error	-	error notifier
 * @tty: terminal device
 * @c: character
 *
 * Process a parity error and queue the right data to indicate the error case
 * if necessary.
 *
 * Locking: n_tty_receive_buf()/producer path:
 * 	caller holds non-exclusive %termios_rwsem
 */
static void n_tty_receive_parity_error(struct tty_struct *tty, unsigned char c)
{
	struct n_tty_data *ldata = tty->disc_data;

	if (I_INPCK(tty)) {
		if (I_IGNPAR(tty))
			return;
		if (I_PARMRK(tty)) {
			put_tty_queue('\377', ldata);
			put_tty_queue('\0', ldata);
			put_tty_queue(c, ldata);
		} else
			put_tty_queue('\0', ldata);
	} else
		put_tty_queue(c, ldata);
}

static void
n_tty_receive_signal_char(struct tty_struct *tty, int signal, unsigned char c)
{
	isig(signal, tty);
	if (I_IXON(tty))
		start_tty(tty);
	if (L_ECHO(tty)) {
		echo_char(c, tty);
		commit_echoes(tty);
	} else
		process_echoes(tty);
}

static bool n_tty_is_char_flow_ctrl(struct tty_struct *tty, unsigned char c)
{
	return c == START_CHAR(tty) || c == STOP_CHAR(tty);
}

/**
 * n_tty_receive_char_flow_ctrl - receive flow control chars
 * @tty: terminal device
 * @c: character
 * @lookahead_done: lookahead has processed this character already
 *
 * Receive and process flow control character actions.
 *
 * In case lookahead for flow control chars already handled the character in
 * advance to the normal receive, the actions are skipped during normal
 * receive.
 *
 * Returns true if @c is consumed as flow-control character, the character
 * must not be treated as normal character.
 */
static bool n_tty_receive_char_flow_ctrl(struct tty_struct *tty, unsigned char c,
					 bool lookahead_done)
{
	if (!n_tty_is_char_flow_ctrl(tty, c))
		return false;

	if (lookahead_done)
		return true;

	if (c == START_CHAR(tty)) {
		start_tty(tty);
		process_echoes(tty);
		return true;
	}

	/* STOP_CHAR */
	stop_tty(tty);
	return true;
}

static void n_tty_receive_char_special(struct tty_struct *tty, unsigned char c,
				       bool lookahead_done)
{
	struct n_tty_data *ldata = tty->disc_data;

	if (I_IXON(tty) && n_tty_receive_char_flow_ctrl(tty, c, lookahead_done))
		return;

	if (L_ISIG(tty)) {
		if (c == INTR_CHAR(tty)) {
			n_tty_receive_signal_char(tty, SIGINT, c);
			return;
		} else if (c == QUIT_CHAR(tty)) {
			n_tty_receive_signal_char(tty, SIGQUIT, c);
			return;
		} else if (c == SUSP_CHAR(tty)) {
			n_tty_receive_signal_char(tty, SIGTSTP, c);
			return;
		}
	}

	if (tty->flow.stopped && !tty->flow.tco_stopped && I_IXON(tty) && I_IXANY(tty)) {
		start_tty(tty);
		process_echoes(tty);
	}

	if (c == '\r') {
		if (I_IGNCR(tty))
			return;
		if (I_ICRNL(tty))
			c = '\n';
	} else if (c == '\n' && I_INLCR(tty))
		c = '\r';

	if (ldata->icanon) {
		if (c == ERASE_CHAR(tty) || c == KILL_CHAR(tty) ||
		    (c == WERASE_CHAR(tty) && L_IEXTEN(tty))) {
			eraser(c, tty);
			commit_echoes(tty);
			return;
		}
		if (c == LNEXT_CHAR(tty) && L_IEXTEN(tty)) {
			ldata->lnext = 1;
			if (L_ECHO(tty)) {
				finish_erasing(ldata);
				if (L_ECHOCTL(tty)) {
					echo_char_raw('^', ldata);
					echo_char_raw('\b', ldata);
					commit_echoes(tty);
				}
			}
			return;
		}
		if (c == REPRINT_CHAR(tty) && L_ECHO(tty) && L_IEXTEN(tty)) {
			size_t tail = ldata->canon_head;

			finish_erasing(ldata);
			echo_char(c, tty);
			echo_char_raw('\n', ldata);
			while (MASK(tail) != MASK(ldata->read_head)) {
				echo_char(read_buf(ldata, tail), tty);
				tail++;
			}
			commit_echoes(tty);
			return;
		}
		if (c == '\n') {
			if (L_ECHO(tty) || L_ECHONL(tty)) {
				echo_char_raw('\n', ldata);
				commit_echoes(tty);
			}
			goto handle_newline;
		}
		if (c == EOF_CHAR(tty)) {
			c = __DISABLED_CHAR;
			goto handle_newline;
		}
		if ((c == EOL_CHAR(tty)) ||
		    (c == EOL2_CHAR(tty) && L_IEXTEN(tty))) {
			/*
			 * XXX are EOL_CHAR and EOL2_CHAR echoed?!?
			 */
			if (L_ECHO(tty)) {
				/* Record the column of first canon char. */
				if (ldata->canon_head == ldata->read_head)
					echo_set_canon_col(ldata);
				echo_char(c, tty);
				commit_echoes(tty);
			}
			/*
			 * XXX does PARMRK doubling happen for
			 * EOL_CHAR and EOL2_CHAR?
			 */
			if (c == (unsigned char) '\377' && I_PARMRK(tty))
				put_tty_queue(c, ldata);

handle_newline:
			set_bit(ldata->read_head & (N_TTY_BUF_SIZE - 1), ldata->read_flags);
			put_tty_queue(c, ldata);
			smp_store_release(&ldata->canon_head, ldata->read_head);
			kill_fasync(&tty->fasync, SIGIO, POLL_IN);
			wake_up_interruptible_poll(&tty->read_wait, EPOLLIN | EPOLLRDNORM);
			return;
		}
	}

	if (L_ECHO(tty)) {
		finish_erasing(ldata);
		if (c == '\n')
			echo_char_raw('\n', ldata);
		else {
			/* Record the column of first canon char. */
			if (ldata->canon_head == ldata->read_head)
				echo_set_canon_col(ldata);
			echo_char(c, tty);
		}
		commit_echoes(tty);
	}

	/* PARMRK doubling check */
	if (c == (unsigned char) '\377' && I_PARMRK(tty))
		put_tty_queue(c, ldata);

	put_tty_queue(c, ldata);
}

/**
 * n_tty_receive_char	-	perform processing
 * @tty: terminal device
 * @c: character
 *
 * Process an individual character of input received from the driver.  This is
 * serialized with respect to itself by the rules for the driver above.
 *
 * Locking: n_tty_receive_buf()/producer path:
 *	caller holds non-exclusive %termios_rwsem
 *	publishes canon_head if canonical mode is active
 */
static void n_tty_receive_char(struct tty_struct *tty, unsigned char c)
{
	struct n_tty_data *ldata = tty->disc_data;

	if (tty->flow.stopped && !tty->flow.tco_stopped && I_IXON(tty) && I_IXANY(tty)) {
		start_tty(tty);
		process_echoes(tty);
	}
	if (L_ECHO(tty)) {
		finish_erasing(ldata);
		/* Record the column of first canon char. */
		if (ldata->canon_head == ldata->read_head)
			echo_set_canon_col(ldata);
		echo_char(c, tty);
		commit_echoes(tty);
	}
	/* PARMRK doubling check */
	if (c == (unsigned char) '\377' && I_PARMRK(tty))
		put_tty_queue(c, ldata);
	put_tty_queue(c, ldata);
}

static void n_tty_receive_char_closing(struct tty_struct *tty, unsigned char c,
				       bool lookahead_done)
{
	if (I_ISTRIP(tty))
		c &= 0x7f;
	if (I_IUCLC(tty) && L_IEXTEN(tty))
		c = tolower(c);

	if (I_IXON(tty)) {
		if (!n_tty_receive_char_flow_ctrl(tty, c, lookahead_done) &&
		    tty->flow.stopped && !tty->flow.tco_stopped && I_IXANY(tty) &&
		    c != INTR_CHAR(tty) && c != QUIT_CHAR(tty) &&
		    c != SUSP_CHAR(tty)) {
			start_tty(tty);
			process_echoes(tty);
		}
	}
}

static void
n_tty_receive_char_flagged(struct tty_struct *tty, unsigned char c, char flag)
{
	switch (flag) {
	case TTY_BREAK:
		n_tty_receive_break(tty);
		break;
	case TTY_PARITY:
	case TTY_FRAME:
		n_tty_receive_parity_error(tty, c);
		break;
	case TTY_OVERRUN:
		n_tty_receive_overrun(tty);
		break;
	default:
		tty_err(tty, "unknown flag %d\n", flag);
		break;
	}
}

static void
n_tty_receive_char_lnext(struct tty_struct *tty, unsigned char c, char flag)
{
	struct n_tty_data *ldata = tty->disc_data;

	ldata->lnext = 0;
	if (likely(flag == TTY_NORMAL)) {
		if (I_ISTRIP(tty))
			c &= 0x7f;
		if (I_IUCLC(tty) && L_IEXTEN(tty))
			c = tolower(c);
		n_tty_receive_char(tty, c);
	} else
		n_tty_receive_char_flagged(tty, c, flag);
}

/* Caller must ensure count > 0 */
static void n_tty_lookahead_flow_ctrl(struct tty_struct *tty, const unsigned char *cp,
				      const unsigned char *fp, unsigned int count)
{
	struct n_tty_data *ldata = tty->disc_data;
	unsigned char flag = TTY_NORMAL;

	ldata->lookahead_count += count;

	if (!I_IXON(tty))
		return;

	while (count--) {
		if (fp)
			flag = *fp++;
		if (likely(flag == TTY_NORMAL))
			n_tty_receive_char_flow_ctrl(tty, *cp, false);
		cp++;
	}
}

static void
n_tty_receive_buf_real_raw(struct tty_struct *tty, const unsigned char *cp,
			   const char *fp, int count)
{
	struct n_tty_data *ldata = tty->disc_data;
	size_t n, head;

	head = ldata->read_head & (N_TTY_BUF_SIZE - 1);
	n = min_t(size_t, count, N_TTY_BUF_SIZE - head);
	memcpy(read_buf_addr(ldata, head), cp, n);
	ldata->read_head += n;
	cp += n;
	count -= n;

	head = ldata->read_head & (N_TTY_BUF_SIZE - 1);
	n = min_t(size_t, count, N_TTY_BUF_SIZE - head);
	memcpy(read_buf_addr(ldata, head), cp, n);
	ldata->read_head += n;
}

static void
n_tty_receive_buf_raw(struct tty_struct *tty, const unsigned char *cp,
		      const char *fp, int count)
{
	struct n_tty_data *ldata = tty->disc_data;
	char flag = TTY_NORMAL;

	while (count--) {
		if (fp)
			flag = *fp++;
		if (likely(flag == TTY_NORMAL))
			put_tty_queue(*cp++, ldata);
		else
			n_tty_receive_char_flagged(tty, *cp++, flag);
	}
}

static void
n_tty_receive_buf_closing(struct tty_struct *tty, const unsigned char *cp,
			  const char *fp, int count, bool lookahead_done)
{
	char flag = TTY_NORMAL;

	while (count--) {
		if (fp)
			flag = *fp++;
		if (likely(flag == TTY_NORMAL))
			n_tty_receive_char_closing(tty, *cp++, lookahead_done);
	}
}

static void n_tty_receive_buf_standard(struct tty_struct *tty,
		const unsigned char *cp, const char *fp, int count, bool lookahead_done)
{
	struct n_tty_data *ldata = tty->disc_data;
	char flag = TTY_NORMAL;

	while (count--) {
		unsigned char c = *cp++;

		if (fp)
			flag = *fp++;

		if (ldata->lnext) {
			n_tty_receive_char_lnext(tty, c, flag);
			continue;
		}

		if (unlikely(flag != TTY_NORMAL)) {
			n_tty_receive_char_flagged(tty, c, flag);
			continue;
		}

		if (I_ISTRIP(tty))
			c &= 0x7f;
		if (I_IUCLC(tty) && L_IEXTEN(tty))
			c = tolower(c);
		if (L_EXTPROC(tty)) {
			put_tty_queue(c, ldata);
			continue;
		}

		if (test_bit(c, ldata->char_map))
			n_tty_receive_char_special(tty, c, lookahead_done);
		else
			n_tty_receive_char(tty, c);
	}
}

static void __receive_buf(struct tty_struct *tty, const unsigned char *cp,
			  const char *fp, int count)
{
	struct n_tty_data *ldata = tty->disc_data;
	bool preops = I_ISTRIP(tty) || (I_IUCLC(tty) && L_IEXTEN(tty));
	size_t la_count = min_t(size_t, ldata->lookahead_count, count);

	if (ldata->real_raw)
		n_tty_receive_buf_real_raw(tty, cp, fp, count);
	else if (ldata->raw || (L_EXTPROC(tty) && !preops))
		n_tty_receive_buf_raw(tty, cp, fp, count);
	else if (tty->closing && !L_EXTPROC(tty)) {
		if (la_count > 0)
			n_tty_receive_buf_closing(tty, cp, fp, la_count, true);
		if (count > la_count)
			n_tty_receive_buf_closing(tty, cp, fp, count - la_count, false);
	} else {
		if (la_count > 0)
			n_tty_receive_buf_standard(tty, cp, fp, la_count, true);
		if (count > la_count)
			n_tty_receive_buf_standard(tty, cp, fp, count - la_count, false);

		flush_echoes(tty);
		if (tty->ops->flush_chars)
			tty->ops->flush_chars(tty);
	}

	ldata->lookahead_count -= la_count;

	if (ldata->icanon && !L_EXTPROC(tty))
		return;

	/* publish read_head to consumer */
	smp_store_release(&ldata->commit_head, ldata->read_head);

	if (read_cnt(ldata)) {
		kill_fasync(&tty->fasync, SIGIO, POLL_IN);
		wake_up_interruptible_poll(&tty->read_wait, EPOLLIN | EPOLLRDNORM);
	}
}

/**
 * n_tty_receive_buf_common	-	process input
 * @tty: device to receive input
 * @cp: input chars
 * @fp: flags for each char (if %NULL, all chars are %TTY_NORMAL)
 * @count: number of input chars in @cp
 * @flow: enable flow control
 *
 * Called by the terminal driver when a block of characters has been received.
 * This function must be called from soft contexts not from interrupt context.
 * The driver is responsible for making calls one at a time and in order (or
 * using flush_to_ldisc()).
 *
 * Returns: the # of input chars from @cp which were processed.
 *
 * In canonical mode, the maximum line length is 4096 chars (including the line
 * termination char); lines longer than 4096 chars are truncated. After 4095
 * chars, input data is still processed but not stored. Overflow processing
 * ensures the tty can always receive more input until at least one line can be
 * read.
 *
 * In non-canonical mode, the read buffer will only accept 4095 chars; this
 * provides the necessary space for a newline char if the input mode is
 * switched to canonical.
 *
 * Note it is possible for the read buffer to _contain_ 4096 chars in
 * non-canonical mode: the read buffer could already contain the maximum canon
 * line of 4096 chars when the mode is switched to non-canonical.
 *
 * Locking: n_tty_receive_buf()/producer path:
 *	claims non-exclusive %termios_rwsem
 *	publishes commit_head or canon_head
 */
static int
n_tty_receive_buf_common(struct tty_struct *tty, const unsigned char *cp,
			 const char *fp, int count, int flow)
{
	struct n_tty_data *ldata = tty->disc_data;
	int room, n, rcvd = 0, overflow;

	down_read(&tty->termios_rwsem);

	do {
		/*
		 * When PARMRK is set, each input char may take up to 3 chars
		 * in the read buf; reduce the buffer space avail by 3x
		 *
		 * If we are doing input canonicalization, and there are no
		 * pending newlines, let characters through without limit, so
		 * that erase characters will be handled.  Other excess
		 * characters will be beeped.
		 *
		 * paired with store in *_copy_from_read_buf() -- guarantees
		 * the consumer has loaded the data in read_buf up to the new
		 * read_tail (so this producer will not overwrite unread data)
		 */
		size_t tail = smp_load_acquire(&ldata->read_tail);

		room = N_TTY_BUF_SIZE - (ldata->read_head - tail);
		if (I_PARMRK(tty))
			room = (room + 2) / 3;
		room--;
		if (room <= 0) {
			overflow = ldata->icanon && ldata->canon_head == tail;
			if (overflow && room < 0)
				ldata->read_head--;
			room = overflow;
			ldata->no_room = flow && !room;
		} else
			overflow = 0;

		n = min(count, room);
		if (!n)
			break;

		/* ignore parity errors if handling overflow */
		if (!overflow || !fp || *fp != TTY_PARITY)
			__receive_buf(tty, cp, fp, n);

		cp += n;
		if (fp)
			fp += n;
		count -= n;
		rcvd += n;
	} while (!test_bit(TTY_LDISC_CHANGING, &tty->flags));

	tty->receive_room = room;

	/* Unthrottle if handling overflow on pty */
	if (tty->driver->type == TTY_DRIVER_TYPE_PTY) {
		if (overflow) {
			tty_set_flow_change(tty, TTY_UNTHROTTLE_SAFE);
			tty_unthrottle_safe(tty);
			__tty_set_flow_change(tty, 0);
		}
	} else
		n_tty_check_throttle(tty);

	up_read(&tty->termios_rwsem);

	return rcvd;
}

static void n_tty_receive_buf(struct tty_struct *tty, const unsigned char *cp,
			      const char *fp, int count)
{
	n_tty_receive_buf_common(tty, cp, fp, count, 0);
}

static int n_tty_receive_buf2(struct tty_struct *tty, const unsigned char *cp,
			      const char *fp, int count)
{
	return n_tty_receive_buf_common(tty, cp, fp, count, 1);
}

/**
 * n_tty_set_termios	-	termios data changed
 * @tty: terminal
 * @old: previous data
 *
 * Called by the tty layer when the user changes termios flags so that the line
 * discipline can plan ahead. This function cannot sleep and is protected from
 * re-entry by the tty layer. The user is guaranteed that this function will
 * not be re-entered or in progress when the ldisc is closed.
 *
 * Locking: Caller holds @tty->termios_rwsem
 */
static void n_tty_set_termios(struct tty_struct *tty, const struct ktermios *old)
{
	struct n_tty_data *ldata = tty->disc_data;

	if (!old || (old->c_lflag ^ tty->termios.c_lflag) & (ICANON | EXTPROC)) {
		bitmap_zero(ldata->read_flags, N_TTY_BUF_SIZE);
		ldata->line_start = ldata->read_tail;
		if (!L_ICANON(tty) || !read_cnt(ldata)) {
			ldata->canon_head = ldata->read_tail;
			ldata->push = 0;
		} else {
			set_bit((ldata->read_head - 1) & (N_TTY_BUF_SIZE - 1),
				ldata->read_flags);
			ldata->canon_head = ldata->read_head;
			ldata->push = 1;
		}
		ldata->commit_head = ldata->read_head;
		ldata->erasing = 0;
		ldata->lnext = 0;
	}

	ldata->icanon = (L_ICANON(tty) != 0);

	if (I_ISTRIP(tty) || I_IUCLC(tty) || I_IGNCR(tty) ||
	    I_ICRNL(tty) || I_INLCR(tty) || L_ICANON(tty) ||
	    I_IXON(tty) || L_ISIG(tty) || L_ECHO(tty) ||
	    I_PARMRK(tty)) {
		bitmap_zero(ldata->char_map, 256);

		if (I_IGNCR(tty) || I_ICRNL(tty))
			set_bit('\r', ldata->char_map);
		if (I_INLCR(tty))
			set_bit('\n', ldata->char_map);

		if (L_ICANON(tty)) {
			set_bit(ERASE_CHAR(tty), ldata->char_map);
			set_bit(KILL_CHAR(tty), ldata->char_map);
			set_bit(EOF_CHAR(tty), ldata->char_map);
			set_bit('\n', ldata->char_map);
			set_bit(EOL_CHAR(tty), ldata->char_map);
			if (L_IEXTEN(tty)) {
				set_bit(WERASE_CHAR(tty), ldata->char_map);
				set_bit(LNEXT_CHAR(tty), ldata->char_map);
				set_bit(EOL2_CHAR(tty), ldata->char_map);
				if (L_ECHO(tty))
					set_bit(REPRINT_CHAR(tty),
						ldata->char_map);
			}
		}
		if (I_IXON(tty)) {
			set_bit(START_CHAR(tty), ldata->char_map);
			set_bit(STOP_CHAR(tty), ldata->char_map);
		}
		if (L_ISIG(tty)) {
			set_bit(INTR_CHAR(tty), ldata->char_map);
			set_bit(QUIT_CHAR(tty), ldata->char_map);
			set_bit(SUSP_CHAR(tty), ldata->char_map);
		}
		clear_bit(__DISABLED_CHAR, ldata->char_map);
		ldata->raw = 0;
		ldata->real_raw = 0;
	} else {
		ldata->raw = 1;
		if ((I_IGNBRK(tty) || (!I_BRKINT(tty) && !I_PARMRK(tty))) &&
		    (I_IGNPAR(tty) || !I_INPCK(tty)) &&
		    (tty->driver->flags & TTY_DRIVER_REAL_RAW))
			ldata->real_raw = 1;
		else
			ldata->real_raw = 0;
	}
	/*
	 * Fix tty hang when I_IXON(tty) is cleared, but the tty
	 * been stopped by STOP_CHAR(tty) before it.
	 */
	if (!I_IXON(tty) && old && (old->c_iflag & IXON) && !tty->flow.tco_stopped) {
		start_tty(tty);
		process_echoes(tty);
	}

	/* The termios change make the tty ready for I/O */
	wake_up_interruptible(&tty->write_wait);
	wake_up_interruptible(&tty->read_wait);
}

/**
 * n_tty_close		-	close the ldisc for this tty
 * @tty: device
 *
 * Called from the terminal layer when this line discipline is being shut down,
 * either because of a close or becsuse of a discipline change. The function
 * will not be called while other ldisc methods are in progress.
 */
static void n_tty_close(struct tty_struct *tty)
{
	struct n_tty_data *ldata = tty->disc_data;

	if (tty->link)
		n_tty_packet_mode_flush(tty);

	down_write(&tty->termios_rwsem);
	vfree(ldata);
	tty->disc_data = NULL;
	up_write(&tty->termios_rwsem);
}

/**
 * n_tty_open		-	open an ldisc
 * @tty: terminal to open
 *
 * Called when this line discipline is being attached to the terminal device.
 * Can sleep. Called serialized so that no other events will occur in parallel.
 * No further open will occur until a close.
 */
static int n_tty_open(struct tty_struct *tty)
{
	struct n_tty_data *ldata;

	/* Currently a malloc failure here can panic */
	ldata = vzalloc(sizeof(*ldata));
	if (!ldata)
		return -ENOMEM;

	ldata->overrun_time = jiffies;
	mutex_init(&ldata->atomic_read_lock);
	mutex_init(&ldata->output_lock);

	tty->disc_data = ldata;
	tty->closing = 0;
	/* indicate buffer work may resume */
	clear_bit(TTY_LDISC_HALTED, &tty->flags);
	n_tty_set_termios(tty, NULL);
	tty_unthrottle(tty);
	return 0;
}

static inline int input_available_p(struct tty_struct *tty, int poll)
{
	struct n_tty_data *ldata = tty->disc_data;
	int amt = poll && !TIME_CHAR(tty) && MIN_CHAR(tty) ? MIN_CHAR(tty) : 1;

	if (ldata->icanon && !L_EXTPROC(tty))
		return ldata->canon_head != ldata->read_tail;
	else
		return ldata->commit_head - ldata->read_tail >= amt;
}

/**
 * copy_from_read_buf	-	copy read data directly
 * @tty: terminal device
 * @kbp: data
 * @nr: size of data
 *
 * Helper function to speed up n_tty_read(). It is only called when %ICANON is
 * off; it copies characters straight from the tty queue.
 *
 * Returns: true if it successfully copied data, but there is still more data
 * to be had.
 *
 * Locking:
 *  * called under the @ldata->atomic_read_lock sem
 *  * n_tty_read()/consumer path:
 *		caller holds non-exclusive %termios_rwsem;
 *		read_tail published
 */
static bool copy_from_read_buf(struct tty_struct *tty,
				      unsigned char **kbp,
				      size_t *nr)

{
	struct n_tty_data *ldata = tty->disc_data;
	size_t n;
	bool is_eof;
	size_t head = smp_load_acquire(&ldata->commit_head);
	size_t tail = ldata->read_tail & (N_TTY_BUF_SIZE - 1);

	n = min(head - ldata->read_tail, N_TTY_BUF_SIZE - tail);
	n = min(*nr, n);
	if (n) {
		unsigned char *from = read_buf_addr(ldata, tail);
		memcpy(*kbp, from, n);
		is_eof = n == 1 && *from == EOF_CHAR(tty);
		tty_audit_add_data(tty, from, n);
		zero_buffer(tty, from, n);
		smp_store_release(&ldata->read_tail, ldata->read_tail + n);
		/* Turn single EOF into zero-length read */
		if (L_EXTPROC(tty) && ldata->icanon && is_eof &&
		    (head == ldata->read_tail))
			return false;
		*kbp += n;
		*nr -= n;

		/* If we have more to copy, let the caller know */
		return head != ldata->read_tail;
	}
	return false;
}

/**
 * canon_copy_from_read_buf	-	copy read data in canonical mode
 * @tty: terminal device
 * @kbp: data
 * @nr: size of data
 *
 * Helper function for n_tty_read(). It is only called when %ICANON is on; it
 * copies one line of input up to and including the line-delimiting character
 * into the result buffer.
 *
 * Note: When termios is changed from non-canonical to canonical mode and the
 * read buffer contains data, n_tty_set_termios() simulates an EOF push (as if
 * C-d were input) _without_ the %DISABLED_CHAR in the buffer. This causes data
 * already processed as input to be immediately available as input although a
 * newline has not been received.
 *
 * Locking:
 *  * called under the %atomic_read_lock mutex
 *  * n_tty_read()/consumer path:
 *	caller holds non-exclusive %termios_rwsem;
 *	read_tail published
 */
static bool canon_copy_from_read_buf(struct tty_struct *tty,
				     unsigned char **kbp,
				     size_t *nr)
{
	struct n_tty_data *ldata = tty->disc_data;
	size_t n, size, more, c;
	size_t eol;
	size_t tail, canon_head;
	int found = 0;

	/* N.B. avoid overrun if nr == 0 */
	if (!*nr)
		return false;

	canon_head = smp_load_acquire(&ldata->canon_head);
	n = min(*nr, canon_head - ldata->read_tail);

	tail = ldata->read_tail & (N_TTY_BUF_SIZE - 1);
	size = min_t(size_t, tail + n, N_TTY_BUF_SIZE);

	n_tty_trace("%s: nr:%zu tail:%zu n:%zu size:%zu\n",
		    __func__, *nr, tail, n, size);

	eol = find_next_bit(ldata->read_flags, size, tail);
	more = n - (size - tail);
	if (eol == N_TTY_BUF_SIZE && more) {
		/* scan wrapped without finding set bit */
		eol = find_first_bit(ldata->read_flags, more);
		found = eol != more;
	} else
		found = eol != size;

	n = eol - tail;
	if (n > N_TTY_BUF_SIZE)
		n += N_TTY_BUF_SIZE;
	c = n + found;

	if (!found || read_buf(ldata, eol) != __DISABLED_CHAR)
		n = c;

	n_tty_trace("%s: eol:%zu found:%d n:%zu c:%zu tail:%zu more:%zu\n",
		    __func__, eol, found, n, c, tail, more);

	tty_copy(tty, *kbp, tail, n);
	*kbp += n;
	*nr -= n;

	if (found)
		clear_bit(eol, ldata->read_flags);
	smp_store_release(&ldata->read_tail, ldata->read_tail + c);

	if (found) {
		if (!ldata->push)
			ldata->line_start = ldata->read_tail;
		else
			ldata->push = 0;
		tty_audit_push();
		return false;
	}

	/* No EOL found - do a continuation retry if there is more data */
	return ldata->read_tail != canon_head;
}

/*
 * If we finished a read at the exact location of an
 * EOF (special EOL character that's a __DISABLED_CHAR)
 * in the stream, silently eat the EOF.
<<<<<<< HEAD
 */
static void canon_skip_eof(struct tty_struct *tty)
{
	struct n_tty_data *ldata = tty->disc_data;
	size_t tail, canon_head;

	canon_head = smp_load_acquire(&ldata->canon_head);
	tail = ldata->read_tail;

	// No data?
	if (tail == canon_head)
		return;

	// See if the tail position is EOF in the circular buffer
	tail &= (N_TTY_BUF_SIZE - 1);
	if (!test_bit(tail, ldata->read_flags))
		return;
	if (read_buf(ldata, tail) != __DISABLED_CHAR)
		return;

	// Clear the EOL bit, skip the EOF char.
	clear_bit(tail, ldata->read_flags);
	smp_store_release(&ldata->read_tail, ldata->read_tail + 1);
}

/**
 *	job_control		-	check job control
 *	@tty: tty
 *	@file: file handle
 *
 *	Perform job control management checks on this file/tty descriptor
 *	and if appropriate send any needed signals and return a negative
 *	error code if action should be taken.
 *
 *	Locking: redirected write test is safe
 *		 current->signal->tty check is safe
 *		 ctrl.lock to safely reference tty->ctrl.pgrp
=======
>>>>>>> d60c95ef
 */
static void canon_skip_eof(struct tty_struct *tty)
{
	struct n_tty_data *ldata = tty->disc_data;
	size_t tail, canon_head;

	canon_head = smp_load_acquire(&ldata->canon_head);
	tail = ldata->read_tail;

	// No data?
	if (tail == canon_head)
		return;

	// See if the tail position is EOF in the circular buffer
	tail &= (N_TTY_BUF_SIZE - 1);
	if (!test_bit(tail, ldata->read_flags))
		return;
	if (read_buf(ldata, tail) != __DISABLED_CHAR)
		return;

	// Clear the EOL bit, skip the EOF char.
	clear_bit(tail, ldata->read_flags);
	smp_store_release(&ldata->read_tail, ldata->read_tail + 1);
}

/**
 * job_control		-	check job control
 * @tty: tty
 * @file: file handle
 *
 * Perform job control management checks on this @file/@tty descriptor and if
 * appropriate send any needed signals and return a negative error code if
 * action should be taken.
 *
 * Locking:
 *  * redirected write test is safe
 *  * current->signal->tty check is safe
 *  * ctrl.lock to safely reference @tty->ctrl.pgrp
 */
static int job_control(struct tty_struct *tty, struct file *file)
{
	/* Job control check -- must be done at start and after
	   every sleep (POSIX.1 7.1.1.4). */
	/* NOTE: not yet done after every sleep pending a thorough
	   check of the logic of this change. -- jlc */
	/* don't stop on /dev/console */
	if (file->f_op->write_iter == redirected_tty_write)
		return 0;

	return __tty_check_change(tty, SIGTTIN);
}


/**
 * n_tty_read		-	read function for tty
 * @tty: tty device
 * @file: file object
 * @kbuf: kernelspace buffer pointer
 * @nr: size of I/O
 * @cookie: if non-%NULL, this is a continuation read
 * @offset: where to continue reading from (unused in n_tty)
 *
 * Perform reads for the line discipline. We are guaranteed that the line
 * discipline will not be closed under us but we may get multiple parallel
 * readers and must handle this ourselves. We may also get a hangup. Always
 * called in user context, may sleep.
 *
 * This code must be sure never to sleep through a hangup.
 *
 * Locking: n_tty_read()/consumer path:
 *	claims non-exclusive termios_rwsem;
 *	publishes read_tail
 */
static ssize_t n_tty_read(struct tty_struct *tty, struct file *file,
			  unsigned char *kbuf, size_t nr,
			  void **cookie, unsigned long offset)
{
	struct n_tty_data *ldata = tty->disc_data;
	unsigned char *kb = kbuf;
	DEFINE_WAIT_FUNC(wait, woken_wake_function);
	int c;
	int minimum, time;
	ssize_t retval = 0;
	long timeout;
	bool packet;
	size_t tail;

	/*
	 * Is this a continuation of a read started earler?
	 *
	 * If so, we still hold the atomic_read_lock and the
	 * termios_rwsem, and can just continue to copy data.
	 */
	if (*cookie) {
		if (ldata->icanon && !L_EXTPROC(tty)) {
			/*
			 * If we have filled the user buffer, see
			 * if we should skip an EOF character before
			 * releasing the lock and returning done.
			 */
			if (!nr)
				canon_skip_eof(tty);
			else if (canon_copy_from_read_buf(tty, &kb, &nr))
				return kb - kbuf;
		} else {
			if (copy_from_read_buf(tty, &kb, &nr))
				return kb - kbuf;
		}

		/* No more data - release locks and stop retries */
		n_tty_kick_worker(tty);
		n_tty_check_unthrottle(tty);
		up_read(&tty->termios_rwsem);
		mutex_unlock(&ldata->atomic_read_lock);
		*cookie = NULL;
		return kb - kbuf;
	}

	c = job_control(tty, file);
	if (c < 0)
		return c;

	/*
	 *	Internal serialization of reads.
	 */
	if (file->f_flags & O_NONBLOCK) {
		if (!mutex_trylock(&ldata->atomic_read_lock))
			return -EAGAIN;
	} else {
		if (mutex_lock_interruptible(&ldata->atomic_read_lock))
			return -ERESTARTSYS;
	}

	down_read(&tty->termios_rwsem);

	minimum = time = 0;
	timeout = MAX_SCHEDULE_TIMEOUT;
	if (!ldata->icanon) {
		minimum = MIN_CHAR(tty);
		if (minimum) {
			time = (HZ / 10) * TIME_CHAR(tty);
		} else {
			timeout = (HZ / 10) * TIME_CHAR(tty);
			minimum = 1;
		}
	}

	packet = tty->ctrl.packet;
	tail = ldata->read_tail;

	add_wait_queue(&tty->read_wait, &wait);
	while (nr) {
		/* First test for status change. */
		if (packet && tty->link->ctrl.pktstatus) {
			unsigned char cs;
			if (kb != kbuf)
				break;
			spin_lock_irq(&tty->link->ctrl.lock);
			cs = tty->link->ctrl.pktstatus;
			tty->link->ctrl.pktstatus = 0;
			spin_unlock_irq(&tty->link->ctrl.lock);
			*kb++ = cs;
			nr--;
			break;
		}

		if (!input_available_p(tty, 0)) {
			up_read(&tty->termios_rwsem);
			tty_buffer_flush_work(tty->port);
			down_read(&tty->termios_rwsem);
			if (!input_available_p(tty, 0)) {
				if (test_bit(TTY_OTHER_CLOSED, &tty->flags)) {
					retval = -EIO;
					break;
				}
				if (tty_hung_up_p(file))
					break;
				/*
				 * Abort readers for ttys which never actually
				 * get hung up.  See __tty_hangup().
				 */
				if (test_bit(TTY_HUPPING, &tty->flags))
					break;
				if (!timeout)
					break;
				if (tty_io_nonblock(tty, file)) {
					retval = -EAGAIN;
					break;
				}
				if (signal_pending(current)) {
					retval = -ERESTARTSYS;
					break;
				}
				up_read(&tty->termios_rwsem);

				timeout = wait_woken(&wait, TASK_INTERRUPTIBLE,
						timeout);

				down_read(&tty->termios_rwsem);
				continue;
			}
		}

		if (ldata->icanon && !L_EXTPROC(tty)) {
			if (canon_copy_from_read_buf(tty, &kb, &nr))
				goto more_to_be_read;
		} else {
			/* Deal with packet mode. */
			if (packet && kb == kbuf) {
				*kb++ = TIOCPKT_DATA;
				nr--;
			}

			/*
			 * Copy data, and if there is more to be had
			 * and we have nothing more to wait for, then
			 * let's mark us for retries.
			 *
			 * NOTE! We return here with both the termios_sem
			 * and atomic_read_lock still held, the retries
			 * will release them when done.
			 */
			if (copy_from_read_buf(tty, &kb, &nr) && kb - kbuf >= minimum) {
more_to_be_read:
				remove_wait_queue(&tty->read_wait, &wait);
				*cookie = cookie;
				return kb - kbuf;
			}
		}

		n_tty_check_unthrottle(tty);

		if (kb - kbuf >= minimum)
			break;
		if (time)
			timeout = time;
	}
	if (tail != ldata->read_tail)
		n_tty_kick_worker(tty);
	up_read(&tty->termios_rwsem);

	remove_wait_queue(&tty->read_wait, &wait);
	mutex_unlock(&ldata->atomic_read_lock);

	if (kb - kbuf)
		retval = kb - kbuf;

	return retval;
}

/**
 * n_tty_write		-	write function for tty
 * @tty: tty device
 * @file: file object
 * @buf: userspace buffer pointer
 * @nr: size of I/O
 *
 * Write function of the terminal device. This is serialized with respect to
 * other write callers but not to termios changes, reads and other such events.
 * Since the receive code will echo characters, thus calling driver write
 * methods, the %output_lock is used in the output processing functions called
 * here as well as in the echo processing function to protect the column state
 * and space left in the buffer.
 *
 * This code must be sure never to sleep through a hangup.
 *
 * Locking: output_lock to protect column state and space left
 *	 (note that the process_output*() functions take this lock themselves)
 */

static ssize_t n_tty_write(struct tty_struct *tty, struct file *file,
			   const unsigned char *buf, size_t nr)
{
	const unsigned char *b = buf;
	DEFINE_WAIT_FUNC(wait, woken_wake_function);
	int c;
	ssize_t retval = 0;

	/* Job control check -- must be done at start (POSIX.1 7.1.1.4). */
	if (L_TOSTOP(tty) && file->f_op->write_iter != redirected_tty_write) {
		retval = tty_check_change(tty);
		if (retval)
			return retval;
	}

	down_read(&tty->termios_rwsem);

	/* Write out any echoed characters that are still pending */
	process_echoes(tty);

	add_wait_queue(&tty->write_wait, &wait);
	while (1) {
		if (signal_pending(current)) {
			retval = -ERESTARTSYS;
			break;
		}
		if (tty_hung_up_p(file) || (tty->link && !tty->link->count)) {
			retval = -EIO;
			break;
		}
		if (O_OPOST(tty)) {
			while (nr > 0) {
				ssize_t num = process_output_block(tty, b, nr);
				if (num < 0) {
					if (num == -EAGAIN)
						break;
					retval = num;
					goto break_out;
				}
				b += num;
				nr -= num;
				if (nr == 0)
					break;
				c = *b;
				if (process_output(c, tty) < 0)
					break;
				b++; nr--;
			}
			if (tty->ops->flush_chars)
				tty->ops->flush_chars(tty);
		} else {
			struct n_tty_data *ldata = tty->disc_data;

			while (nr > 0) {
				mutex_lock(&ldata->output_lock);
				c = tty->ops->write(tty, b, nr);
				mutex_unlock(&ldata->output_lock);
				if (c < 0) {
					retval = c;
					goto break_out;
				}
				if (!c)
					break;
				b += c;
				nr -= c;
			}
		}
		if (!nr)
			break;
		if (tty_io_nonblock(tty, file)) {
			retval = -EAGAIN;
			break;
		}
		up_read(&tty->termios_rwsem);

		wait_woken(&wait, TASK_INTERRUPTIBLE, MAX_SCHEDULE_TIMEOUT);

		down_read(&tty->termios_rwsem);
	}
break_out:
	remove_wait_queue(&tty->write_wait, &wait);
	if (nr && tty->fasync)
		set_bit(TTY_DO_WRITE_WAKEUP, &tty->flags);
	up_read(&tty->termios_rwsem);
	return (b - buf) ? b - buf : retval;
}

/**
 * n_tty_poll		-	poll method for N_TTY
 * @tty: terminal device
 * @file: file accessing it
 * @wait: poll table
 *
 * Called when the line discipline is asked to poll() for data or for special
 * events. This code is not serialized with respect to other events save
 * open/close.
 *
 * This code must be sure never to sleep through a hangup.
 *
 * Locking: called without the kernel lock held -- fine.
 */
static __poll_t n_tty_poll(struct tty_struct *tty, struct file *file,
							poll_table *wait)
{
	__poll_t mask = 0;

	poll_wait(file, &tty->read_wait, wait);
	poll_wait(file, &tty->write_wait, wait);
	if (input_available_p(tty, 1))
		mask |= EPOLLIN | EPOLLRDNORM;
	else {
		tty_buffer_flush_work(tty->port);
		if (input_available_p(tty, 1))
			mask |= EPOLLIN | EPOLLRDNORM;
	}
	if (tty->ctrl.packet && tty->link->ctrl.pktstatus)
		mask |= EPOLLPRI | EPOLLIN | EPOLLRDNORM;
	if (test_bit(TTY_OTHER_CLOSED, &tty->flags))
		mask |= EPOLLHUP;
	if (tty_hung_up_p(file))
		mask |= EPOLLHUP;
	if (tty->ops->write && !tty_is_writelocked(tty) &&
			tty_chars_in_buffer(tty) < WAKEUP_CHARS &&
			tty_write_room(tty) > 0)
		mask |= EPOLLOUT | EPOLLWRNORM;
	return mask;
}

static unsigned long inq_canon(struct n_tty_data *ldata)
{
	size_t nr, head, tail;

	if (ldata->canon_head == ldata->read_tail)
		return 0;
	head = ldata->canon_head;
	tail = ldata->read_tail;
	nr = head - tail;
	/* Skip EOF-chars.. */
	while (MASK(head) != MASK(tail)) {
		if (test_bit(tail & (N_TTY_BUF_SIZE - 1), ldata->read_flags) &&
		    read_buf(ldata, tail) == __DISABLED_CHAR)
			nr--;
		tail++;
	}
	return nr;
}

static int n_tty_ioctl(struct tty_struct *tty, unsigned int cmd,
		       unsigned long arg)
{
	struct n_tty_data *ldata = tty->disc_data;
	int retval;

	switch (cmd) {
	case TIOCOUTQ:
		return put_user(tty_chars_in_buffer(tty), (int __user *) arg);
	case TIOCINQ:
		down_write(&tty->termios_rwsem);
		if (L_ICANON(tty) && !L_EXTPROC(tty))
			retval = inq_canon(ldata);
		else
			retval = read_cnt(ldata);
		up_write(&tty->termios_rwsem);
		return put_user(retval, (unsigned int __user *) arg);
	default:
		return n_tty_ioctl_helper(tty, cmd, arg);
	}
}

static struct tty_ldisc_ops n_tty_ops = {
	.owner		 = THIS_MODULE,
	.num		 = N_TTY,
	.name            = "n_tty",
	.open            = n_tty_open,
	.close           = n_tty_close,
	.flush_buffer    = n_tty_flush_buffer,
	.read            = n_tty_read,
	.write           = n_tty_write,
	.ioctl           = n_tty_ioctl,
	.set_termios     = n_tty_set_termios,
	.poll            = n_tty_poll,
	.receive_buf     = n_tty_receive_buf,
	.write_wakeup    = n_tty_write_wakeup,
	.receive_buf2	 = n_tty_receive_buf2,
	.lookahead_buf	 = n_tty_lookahead_flow_ctrl,
};

/**
 *	n_tty_inherit_ops	-	inherit N_TTY methods
 *	@ops: struct tty_ldisc_ops where to save N_TTY methods
 *
 *	Enables a 'subclass' line discipline to 'inherit' N_TTY methods.
 */

void n_tty_inherit_ops(struct tty_ldisc_ops *ops)
{
	*ops = n_tty_ops;
	ops->owner = NULL;
}
EXPORT_SYMBOL_GPL(n_tty_inherit_ops);

void __init n_tty_init(void)
{
	tty_register_ldisc(&n_tty_ops);
}<|MERGE_RESOLUTION|>--- conflicted
+++ resolved
@@ -2045,46 +2045,6 @@
  * If we finished a read at the exact location of an
  * EOF (special EOL character that's a __DISABLED_CHAR)
  * in the stream, silently eat the EOF.
-<<<<<<< HEAD
- */
-static void canon_skip_eof(struct tty_struct *tty)
-{
-	struct n_tty_data *ldata = tty->disc_data;
-	size_t tail, canon_head;
-
-	canon_head = smp_load_acquire(&ldata->canon_head);
-	tail = ldata->read_tail;
-
-	// No data?
-	if (tail == canon_head)
-		return;
-
-	// See if the tail position is EOF in the circular buffer
-	tail &= (N_TTY_BUF_SIZE - 1);
-	if (!test_bit(tail, ldata->read_flags))
-		return;
-	if (read_buf(ldata, tail) != __DISABLED_CHAR)
-		return;
-
-	// Clear the EOL bit, skip the EOF char.
-	clear_bit(tail, ldata->read_flags);
-	smp_store_release(&ldata->read_tail, ldata->read_tail + 1);
-}
-
-/**
- *	job_control		-	check job control
- *	@tty: tty
- *	@file: file handle
- *
- *	Perform job control management checks on this file/tty descriptor
- *	and if appropriate send any needed signals and return a negative
- *	error code if action should be taken.
- *
- *	Locking: redirected write test is safe
- *		 current->signal->tty check is safe
- *		 ctrl.lock to safely reference tty->ctrl.pgrp
-=======
->>>>>>> d60c95ef
  */
 static void canon_skip_eof(struct tty_struct *tty)
 {
