/* SPDX-License-Identifier: GPL-2.0 */
#ifndef _MMC_CORE_SD_H
#define _MMC_CORE_SD_H

#include <linux/types.h>

extern const struct device_type sd_type;

struct mmc_host;
struct mmc_card;

int mmc_sd_get_cid(struct mmc_host *host, u32 ocr, u32 *cid, u32 *rocr);
int mmc_sd_get_csd(struct mmc_card *card, bool is_sduc);
<<<<<<< HEAD
=======
int mmc_decode_scr(struct mmc_card *card);
int mmc_sd_get_ro(struct mmc_host *host);
>>>>>>> 4e3ac415
void mmc_decode_cid(struct mmc_card *card);
int mmc_sd_setup_card(struct mmc_host *host, struct mmc_card *card,
	bool reinit);
unsigned mmc_sd_get_max_clock(struct mmc_card *card);
int mmc_sd_switch_hs(struct mmc_card *card);

#endif<|MERGE_RESOLUTION|>--- conflicted
+++ resolved
@@ -11,11 +11,8 @@
 
 int mmc_sd_get_cid(struct mmc_host *host, u32 ocr, u32 *cid, u32 *rocr);
 int mmc_sd_get_csd(struct mmc_card *card, bool is_sduc);
-<<<<<<< HEAD
-=======
 int mmc_decode_scr(struct mmc_card *card);
 int mmc_sd_get_ro(struct mmc_host *host);
->>>>>>> 4e3ac415
 void mmc_decode_cid(struct mmc_card *card);
 int mmc_sd_setup_card(struct mmc_host *host, struct mmc_card *card,
 	bool reinit);
