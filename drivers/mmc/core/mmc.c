--- conflicted
+++ resolved
@@ -89,20 +89,6 @@
 	case 2: /* MMC v2.0 - v2.2 */
 	case 3: /* MMC v3.1 - v3.3 */
 	case 4: /* MMC v4 */
-<<<<<<< HEAD
-		card->cid.manfid	= UNSTUFF_BITS(resp, 120, 8);
-		card->cid.oemid		= UNSTUFF_BITS(resp, 104, 16);
-		card->cid.prod_name[0]	= UNSTUFF_BITS(resp, 96, 8);
-		card->cid.prod_name[1]	= UNSTUFF_BITS(resp, 88, 8);
-		card->cid.prod_name[2]	= UNSTUFF_BITS(resp, 80, 8);
-		card->cid.prod_name[3]	= UNSTUFF_BITS(resp, 72, 8);
-		card->cid.prod_name[4]	= UNSTUFF_BITS(resp, 64, 8);
-		card->cid.prod_name[5]	= UNSTUFF_BITS(resp, 56, 8);
-		card->cid.prv		= UNSTUFF_BITS(resp, 48, 8);
-		card->cid.serial	= UNSTUFF_BITS(resp, 16, 32);
-		card->cid.month		= UNSTUFF_BITS(resp, 12, 4);
-		card->cid.year		= UNSTUFF_BITS(resp, 8, 4) + 1997;
-=======
 		card->cid.manfid	= unstuff_bits(resp, 120, 8);
 		card->cid.oemid		= unstuff_bits(resp, 104, 16);
 		card->cid.prod_name[0]	= unstuff_bits(resp, 96, 8);
@@ -115,7 +101,6 @@
 		card->cid.serial	= unstuff_bits(resp, 16, 32);
 		card->cid.month		= unstuff_bits(resp, 12, 4);
 		card->cid.year		= unstuff_bits(resp, 8, 4) + 1997;
->>>>>>> a6ad5510
 		break;
 
 	default:
