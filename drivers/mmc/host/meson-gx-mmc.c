--- conflicted
+++ resolved
@@ -1169,18 +1169,9 @@
 	if (mmc->caps & MMC_CAP_SDIO_IRQ)
 		mmc->caps2 |= MMC_CAP2_SDIO_IRQ_NOTHREAD;
 
-<<<<<<< HEAD
-	host->data = (struct meson_mmc_data *)
-		of_device_get_match_data(&pdev->dev);
-	if (!host->data) {
-		ret = -EINVAL;
-		goto free_host;
-	}
-=======
 	host->data = of_device_get_match_data(&pdev->dev);
 	if (!host->data)
 		return -EINVAL;
->>>>>>> 98817289
 
 	ret = device_reset_optional(&pdev->dev);
 	if (ret)
@@ -1191,18 +1182,11 @@
 		return PTR_ERR(host->regs);
 
 	host->irq = platform_get_irq(pdev, 0);
-<<<<<<< HEAD
-	if (host->irq < 0) {
-		ret = host->irq;
-		goto free_host;
-	}
-=======
 	if (host->irq < 0)
 		return host->irq;
 
 	cd_irq = platform_get_irq_optional(pdev, 1);
 	mmc_gpio_set_cd_irq(mmc, cd_irq);
->>>>>>> 98817289
 
 	host->pinctrl = devm_pinctrl_get(&pdev->dev);
 	if (IS_ERR(host->pinctrl))
