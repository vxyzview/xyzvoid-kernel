--- conflicted
+++ resolved
@@ -211,19 +211,10 @@
 	struct sdhci_host *host = platform_get_drvdata(pdev);
 	struct f_sdhost_priv *priv = sdhci_f_sdhost_priv(host);
 	struct clk *clk_iface = priv->clk_iface;
-<<<<<<< HEAD
-	struct clk *clk = priv->clk;
-
-	sdhci_pltfm_unregister(pdev);
-
-	clk_disable_unprepare(clk_iface);
-	clk_disable_unprepare(clk);
-=======
 	struct reset_control *rst = priv->rst;
 	struct clk *clk = priv->clk;
 
 	sdhci_pltfm_remove(pdev);
->>>>>>> 98817289
 
 	reset_control_assert(rst);
 	clk_disable_unprepare(clk);
