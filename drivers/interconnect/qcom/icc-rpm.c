--- conflicted
+++ resolved
@@ -254,10 +254,6 @@
 	return 0;
 }
 
-<<<<<<< HEAD
-	do_div(rate, qn->buswidth);
-	rate = min_t(u64, rate, LONG_MAX);
-=======
 /**
  * qcom_icc_pre_bw_aggregate - cleans up values before re-aggregate requests
  * @node: icc node to operate on
@@ -266,7 +262,6 @@
 {
 	struct qcom_icc_node *qn;
 	size_t i;
->>>>>>> d60c95ef
 
 	qn = node->data;
 	for (i = 0; i < QCOM_ICC_NUM_BUCKETS; i++) {
