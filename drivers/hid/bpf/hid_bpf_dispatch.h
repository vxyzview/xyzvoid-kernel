--- conflicted
+++ resolved
@@ -11,21 +11,10 @@
 	bool from_bpf;
 };
 
-<<<<<<< HEAD
-int hid_bpf_preload_skel(void);
-void hid_bpf_free_links_and_skel(void);
-int hid_bpf_get_prog_attach_type(struct bpf_prog *prog);
-int __hid_bpf_attach_prog(struct hid_device *hdev, enum hid_bpf_prog_type prog_type, int prog_fd,
-			  struct bpf_prog *prog, __u32 flags);
-void __hid_bpf_destroy_device(struct hid_device *hdev);
-int hid_bpf_prog_run(struct hid_device *hdev, enum hid_bpf_prog_type type,
-		     struct hid_bpf_ctx_kern *ctx_kern);
-=======
 struct hid_device *hid_get_device(unsigned int hid_id);
 void hid_put_device(struct hid_device *hid);
 int hid_bpf_allocate_event_data(struct hid_device *hdev);
 void __hid_bpf_ops_destroy_device(struct hid_device *hdev);
->>>>>>> a6ad5510
 int hid_bpf_reconnect(struct hid_device *hdev);
 
 struct bpf_prog;
