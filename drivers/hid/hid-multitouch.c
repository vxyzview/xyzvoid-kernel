--- conflicted
+++ resolved
@@ -1447,11 +1447,7 @@
 	return 0;
 }
 
-<<<<<<< HEAD
-static __u8 *mt_report_fixup(struct hid_device *hdev, __u8 *rdesc,
-=======
 static const __u8 *mt_report_fixup(struct hid_device *hdev, __u8 *rdesc,
->>>>>>> a6ad5510
 			     unsigned int *size)
 {
 	if (hdev->vendor == I2C_VENDOR_ID_GOODIX &&
