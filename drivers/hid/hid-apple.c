// SPDX-License-Identifier: GPL-2.0-or-later
/*
 *  USB HID quirks support for Linux
 *
 *  Copyright (c) 1999 Andreas Gal
 *  Copyright (c) 2000-2005 Vojtech Pavlik <vojtech@suse.cz>
 *  Copyright (c) 2005 Michael Haboustak <mike-@cinci.rr.com> for Concept2, Inc
 *  Copyright (c) 2006-2007 Jiri Kosina
 *  Copyright (c) 2008 Jiri Slaby <jirislaby@gmail.com>
 *  Copyright (c) 2019 Paul Pawlowski <paul@mrarm.io>
 */

/*
 */

#define pr_fmt(fmt) KBUILD_MODNAME ": " fmt

#include <linux/device.h>
#include <linux/hid.h>
#include <linux/jiffies.h>
#include <linux/module.h>
#include <linux/slab.h>
#include <linux/timer.h>
#include <linux/string.h>
#include <linux/leds.h>

#include "hid-ids.h"

#define APPLE_RDESC_JIS		BIT(0)
#define APPLE_IGNORE_MOUSE	BIT(1)
#define APPLE_HAS_FN		BIT(2)
/* BIT(3) reserved, was: APPLE_HIDDEV */
#define APPLE_ISO_TILDE_QUIRK	BIT(4)
#define APPLE_MIGHTYMOUSE	BIT(5)
#define APPLE_INVERT_HWHEEL	BIT(6)
/* BIT(7) reserved, was: APPLE_IGNORE_HIDINPUT */
#define APPLE_NUMLOCK_EMULATION	BIT(8)
#define APPLE_RDESC_BATTERY	BIT(9)
#define APPLE_BACKLIGHT_CTL	BIT(10)
#define APPLE_IS_NON_APPLE	BIT(11)

#define APPLE_FLAG_FKEY		0x01

#define HID_COUNTRY_INTERNATIONAL_ISO	13
#define APPLE_BATTERY_TIMEOUT_MS	60000

static unsigned int fnmode = 3;
module_param(fnmode, uint, 0644);
MODULE_PARM_DESC(fnmode, "Mode of fn key on Apple keyboards (0 = disabled, "
		"1 = fkeyslast, 2 = fkeysfirst, [3] = auto)");

static int iso_layout = -1;
module_param(iso_layout, int, 0644);
MODULE_PARM_DESC(iso_layout, "Swap the backtick/tilde and greater-than/less-than keys. "
		"([-1] = auto, 0 = disabled, 1 = enabled)");

static unsigned int swap_opt_cmd;
module_param(swap_opt_cmd, uint, 0644);
MODULE_PARM_DESC(swap_opt_cmd, "Swap the Option (\"Alt\") and Command (\"Flag\") keys. "
		"(For people who want to keep Windows PC keyboard muscle memory. "
		"[0] = as-is, Mac layout. 1 = swapped, Windows layout., 2 = swapped, Swap only left side)");

static unsigned int swap_ctrl_cmd;
module_param(swap_ctrl_cmd, uint, 0644);
MODULE_PARM_DESC(swap_ctrl_cmd, "Swap the Control (\"Ctrl\") and Command (\"Flag\") keys. "
		"(For people who are used to Mac shortcuts involving Command instead of Control. "
		"[0] = No change. 1 = Swapped.)");

static unsigned int swap_fn_leftctrl;
module_param(swap_fn_leftctrl, uint, 0644);
MODULE_PARM_DESC(swap_fn_leftctrl, "Swap the Fn and left Control keys. "
		"(For people who want to keep PC keyboard muscle memory. "
		"[0] = as-is, Mac layout, 1 = swapped, PC layout)");

struct apple_non_apple_keyboard {
	char *name;
};

struct apple_sc_backlight {
	struct led_classdev cdev;
	struct hid_device *hdev;
	unsigned short backlight_off, backlight_on_min, backlight_on_max;
};

struct apple_sc {
	struct hid_device *hdev;
	unsigned long quirks;
	unsigned int fn_on;
	unsigned int fn_found;
	DECLARE_BITMAP(pressed_numlock, KEY_CNT);
	struct timer_list battery_timer;
	struct apple_sc_backlight *backlight;
};

struct apple_key_translation {
	u16 from;
	u16 to;
	u8 flags;
};

static const struct apple_key_translation magic_keyboard_alu_fn_keys[] = {
	{ KEY_BACKSPACE, KEY_DELETE },
	{ KEY_ENTER,	KEY_INSERT },
	{ KEY_F1,	KEY_BRIGHTNESSDOWN, APPLE_FLAG_FKEY },
	{ KEY_F2,	KEY_BRIGHTNESSUP,   APPLE_FLAG_FKEY },
	{ KEY_F3,	KEY_SCALE,          APPLE_FLAG_FKEY },
	{ KEY_F4,	KEY_DASHBOARD,      APPLE_FLAG_FKEY },
	{ KEY_F6,	KEY_NUMLOCK,        APPLE_FLAG_FKEY },
	{ KEY_F7,	KEY_PREVIOUSSONG,   APPLE_FLAG_FKEY },
	{ KEY_F8,	KEY_PLAYPAUSE,      APPLE_FLAG_FKEY },
	{ KEY_F9,	KEY_NEXTSONG,       APPLE_FLAG_FKEY },
	{ KEY_F10,	KEY_MUTE,           APPLE_FLAG_FKEY },
	{ KEY_F11,	KEY_VOLUMEDOWN,     APPLE_FLAG_FKEY },
	{ KEY_F12,	KEY_VOLUMEUP,       APPLE_FLAG_FKEY },
	{ KEY_UP,	KEY_PAGEUP },
	{ KEY_DOWN,	KEY_PAGEDOWN },
	{ KEY_LEFT,	KEY_HOME },
	{ KEY_RIGHT,	KEY_END },
	{ }
};

static const struct apple_key_translation magic_keyboard_2015_fn_keys[] = {
	{ KEY_BACKSPACE, KEY_DELETE },
	{ KEY_ENTER,	KEY_INSERT },
	{ KEY_F1,	KEY_BRIGHTNESSDOWN, APPLE_FLAG_FKEY },
	{ KEY_F2,	KEY_BRIGHTNESSUP,   APPLE_FLAG_FKEY },
	{ KEY_F3,	KEY_SCALE,          APPLE_FLAG_FKEY },
	{ KEY_F4,	KEY_DASHBOARD,      APPLE_FLAG_FKEY },
	{ KEY_F7,	KEY_PREVIOUSSONG,   APPLE_FLAG_FKEY },
	{ KEY_F8,	KEY_PLAYPAUSE,      APPLE_FLAG_FKEY },
	{ KEY_F9,	KEY_NEXTSONG,       APPLE_FLAG_FKEY },
	{ KEY_F10,	KEY_MUTE,           APPLE_FLAG_FKEY },
	{ KEY_F11,	KEY_VOLUMEDOWN,     APPLE_FLAG_FKEY },
	{ KEY_F12,	KEY_VOLUMEUP,       APPLE_FLAG_FKEY },
	{ KEY_UP,	KEY_PAGEUP },
	{ KEY_DOWN,	KEY_PAGEDOWN },
	{ KEY_LEFT,	KEY_HOME },
	{ KEY_RIGHT,	KEY_END },
	{ }
};

struct apple_backlight_config_report {
	u8 report_id;
	u8 version;
	u16 backlight_off, backlight_on_min, backlight_on_max;
};

struct apple_backlight_set_report {
	u8 report_id;
	u8 version;
	u16 backlight;
	u16 rate;
};


static const struct apple_key_translation apple2021_fn_keys[] = {
	{ KEY_BACKSPACE, KEY_DELETE },
	{ KEY_ENTER,	KEY_INSERT },
	{ KEY_F1,	KEY_BRIGHTNESSDOWN, APPLE_FLAG_FKEY },
	{ KEY_F2,	KEY_BRIGHTNESSUP,   APPLE_FLAG_FKEY },
	{ KEY_F3,	KEY_SCALE,          APPLE_FLAG_FKEY },
	{ KEY_F4,	KEY_SEARCH,         APPLE_FLAG_FKEY },
	{ KEY_F5,	KEY_MICMUTE,        APPLE_FLAG_FKEY },
	{ KEY_F6,	KEY_SLEEP,          APPLE_FLAG_FKEY },
	{ KEY_F7,	KEY_PREVIOUSSONG,   APPLE_FLAG_FKEY },
	{ KEY_F8,	KEY_PLAYPAUSE,      APPLE_FLAG_FKEY },
	{ KEY_F9,	KEY_NEXTSONG,       APPLE_FLAG_FKEY },
	{ KEY_F10,	KEY_MUTE,           APPLE_FLAG_FKEY },
	{ KEY_F11,	KEY_VOLUMEDOWN,     APPLE_FLAG_FKEY },
	{ KEY_F12,	KEY_VOLUMEUP,       APPLE_FLAG_FKEY },
	{ KEY_UP,	KEY_PAGEUP },
	{ KEY_DOWN,	KEY_PAGEDOWN },
	{ KEY_LEFT,	KEY_HOME },
	{ KEY_RIGHT,	KEY_END },
	{ }
};

static const struct apple_key_translation macbookair_fn_keys[] = {
	{ KEY_BACKSPACE, KEY_DELETE },
	{ KEY_ENTER,	KEY_INSERT },
	{ KEY_F1,	KEY_BRIGHTNESSDOWN, APPLE_FLAG_FKEY },
	{ KEY_F2,	KEY_BRIGHTNESSUP,   APPLE_FLAG_FKEY },
	{ KEY_F3,	KEY_SCALE,          APPLE_FLAG_FKEY },
	{ KEY_F4,	KEY_DASHBOARD,      APPLE_FLAG_FKEY },
	{ KEY_F6,	KEY_PREVIOUSSONG,   APPLE_FLAG_FKEY },
	{ KEY_F7,	KEY_PLAYPAUSE,      APPLE_FLAG_FKEY },
	{ KEY_F8,	KEY_NEXTSONG,       APPLE_FLAG_FKEY },
	{ KEY_F9,	KEY_MUTE,           APPLE_FLAG_FKEY },
	{ KEY_F10,	KEY_VOLUMEDOWN,     APPLE_FLAG_FKEY },
	{ KEY_F11,	KEY_VOLUMEUP,       APPLE_FLAG_FKEY },
	{ KEY_F12,	KEY_EJECTCD,        APPLE_FLAG_FKEY },
	{ KEY_UP,	KEY_PAGEUP },
	{ KEY_DOWN,	KEY_PAGEDOWN },
	{ KEY_LEFT,	KEY_HOME },
	{ KEY_RIGHT,	KEY_END },
	{ }
};

static const struct apple_key_translation macbookpro_no_esc_fn_keys[] = {
	{ KEY_BACKSPACE, KEY_DELETE },
	{ KEY_ENTER,	KEY_INSERT },
	{ KEY_GRAVE,	KEY_ESC },
	{ KEY_1,	KEY_F1 },
	{ KEY_2,	KEY_F2 },
	{ KEY_3,	KEY_F3 },
	{ KEY_4,	KEY_F4 },
	{ KEY_5,	KEY_F5 },
	{ KEY_6,	KEY_F6 },
	{ KEY_7,	KEY_F7 },
	{ KEY_8,	KEY_F8 },
	{ KEY_9,	KEY_F9 },
	{ KEY_0,	KEY_F10 },
	{ KEY_MINUS,	KEY_F11 },
	{ KEY_EQUAL,	KEY_F12 },
	{ KEY_UP,	KEY_PAGEUP },
	{ KEY_DOWN,	KEY_PAGEDOWN },
	{ KEY_LEFT,	KEY_HOME },
	{ KEY_RIGHT,	KEY_END },
	{ }
};

static const struct apple_key_translation macbookpro_dedicated_esc_fn_keys[] = {
	{ KEY_BACKSPACE, KEY_DELETE },
	{ KEY_ENTER,	KEY_INSERT },
	{ KEY_1,	KEY_F1 },
	{ KEY_2,	KEY_F2 },
	{ KEY_3,	KEY_F3 },
	{ KEY_4,	KEY_F4 },
	{ KEY_5,	KEY_F5 },
	{ KEY_6,	KEY_F6 },
	{ KEY_7,	KEY_F7 },
	{ KEY_8,	KEY_F8 },
	{ KEY_9,	KEY_F9 },
	{ KEY_0,	KEY_F10 },
	{ KEY_MINUS,	KEY_F11 },
	{ KEY_EQUAL,	KEY_F12 },
	{ KEY_UP,	KEY_PAGEUP },
	{ KEY_DOWN,	KEY_PAGEDOWN },
	{ KEY_LEFT,	KEY_HOME },
	{ KEY_RIGHT,	KEY_END },
	{ }
};

static const struct apple_key_translation apple_fn_keys[] = {
	{ KEY_BACKSPACE, KEY_DELETE },
	{ KEY_ENTER,	KEY_INSERT },
	{ KEY_F1,	KEY_BRIGHTNESSDOWN, APPLE_FLAG_FKEY },
	{ KEY_F2,	KEY_BRIGHTNESSUP,   APPLE_FLAG_FKEY },
	{ KEY_F3,	KEY_SCALE,          APPLE_FLAG_FKEY },
	{ KEY_F4,	KEY_DASHBOARD,      APPLE_FLAG_FKEY },
	{ KEY_F5,	KEY_KBDILLUMDOWN,   APPLE_FLAG_FKEY },
	{ KEY_F6,	KEY_KBDILLUMUP,     APPLE_FLAG_FKEY },
	{ KEY_F7,	KEY_PREVIOUSSONG,   APPLE_FLAG_FKEY },
	{ KEY_F8,	KEY_PLAYPAUSE,      APPLE_FLAG_FKEY },
	{ KEY_F9,	KEY_NEXTSONG,       APPLE_FLAG_FKEY },
	{ KEY_F10,	KEY_MUTE,           APPLE_FLAG_FKEY },
	{ KEY_F11,	KEY_VOLUMEDOWN,     APPLE_FLAG_FKEY },
	{ KEY_F12,	KEY_VOLUMEUP,       APPLE_FLAG_FKEY },
	{ KEY_UP,	KEY_PAGEUP },
	{ KEY_DOWN,	KEY_PAGEDOWN },
	{ KEY_LEFT,	KEY_HOME },
	{ KEY_RIGHT,	KEY_END },
	{ }
};

static const struct apple_key_translation powerbook_fn_keys[] = {
	{ KEY_BACKSPACE, KEY_DELETE },
	{ KEY_F1,	KEY_BRIGHTNESSDOWN,     APPLE_FLAG_FKEY },
	{ KEY_F2,	KEY_BRIGHTNESSUP,       APPLE_FLAG_FKEY },
	{ KEY_F3,	KEY_MUTE,               APPLE_FLAG_FKEY },
	{ KEY_F4,	KEY_VOLUMEDOWN,         APPLE_FLAG_FKEY },
	{ KEY_F5,	KEY_VOLUMEUP,           APPLE_FLAG_FKEY },
	{ KEY_F6,	KEY_NUMLOCK,            APPLE_FLAG_FKEY },
	{ KEY_F7,	KEY_SWITCHVIDEOMODE,    APPLE_FLAG_FKEY },
	{ KEY_F8,	KEY_KBDILLUMTOGGLE,     APPLE_FLAG_FKEY },
	{ KEY_F9,	KEY_KBDILLUMDOWN,       APPLE_FLAG_FKEY },
	{ KEY_F10,	KEY_KBDILLUMUP,         APPLE_FLAG_FKEY },
	{ KEY_UP,	KEY_PAGEUP },
	{ KEY_DOWN,	KEY_PAGEDOWN },
	{ KEY_LEFT,	KEY_HOME },
	{ KEY_RIGHT,	KEY_END },
	{ }
};

static const struct apple_key_translation powerbook_numlock_keys[] = {
	{ KEY_J,	KEY_KP1 },
	{ KEY_K,	KEY_KP2 },
	{ KEY_L,	KEY_KP3 },
	{ KEY_U,	KEY_KP4 },
	{ KEY_I,	KEY_KP5 },
	{ KEY_O,	KEY_KP6 },
	{ KEY_7,	KEY_KP7 },
	{ KEY_8,	KEY_KP8 },
	{ KEY_9,	KEY_KP9 },
	{ KEY_M,	KEY_KP0 },
	{ KEY_DOT,	KEY_KPDOT },
	{ KEY_SLASH,	KEY_KPPLUS },
	{ KEY_SEMICOLON, KEY_KPMINUS },
	{ KEY_P,	KEY_KPASTERISK },
	{ KEY_MINUS,	KEY_KPEQUAL },
	{ KEY_0,	KEY_KPSLASH },
	{ KEY_F6,	KEY_NUMLOCK },
	{ KEY_KPENTER,	KEY_KPENTER },
	{ KEY_BACKSPACE, KEY_BACKSPACE },
	{ }
};

static const struct apple_key_translation apple_iso_keyboard[] = {
	{ KEY_GRAVE,	KEY_102ND },
	{ KEY_102ND,	KEY_GRAVE },
	{ }
};

static const struct apple_key_translation swapped_option_cmd_keys[] = {
	{ KEY_LEFTALT,	KEY_LEFTMETA },
	{ KEY_LEFTMETA,	KEY_LEFTALT },
	{ KEY_RIGHTALT,	KEY_RIGHTMETA },
	{ KEY_RIGHTMETA, KEY_RIGHTALT },
	{ }
};

static const struct apple_key_translation swapped_option_cmd_left_keys[] = {
	{ KEY_LEFTALT,	KEY_LEFTMETA },
	{ KEY_LEFTMETA,	KEY_LEFTALT },
	{ }
};

static const struct apple_key_translation swapped_ctrl_cmd_keys[] = {
	{ KEY_LEFTCTRL,	KEY_LEFTMETA },
	{ KEY_LEFTMETA,	KEY_LEFTCTRL },
	{ KEY_RIGHTCTRL, KEY_RIGHTMETA },
	{ KEY_RIGHTMETA, KEY_RIGHTCTRL },
	{ }
};

static const struct apple_key_translation swapped_fn_leftctrl_keys[] = {
	{ KEY_FN, KEY_LEFTCTRL },
	{ KEY_LEFTCTRL, KEY_FN },
	{ }
};

static const struct apple_non_apple_keyboard non_apple_keyboards[] = {
	{ "SONiX USB DEVICE" },
	{ "Keychron" },
	{ "AONE" },
	{ "GANSS" },
	{ "Hailuck" },
	{ "Jamesdonkey" },
	{ "A3R" },
<<<<<<< HEAD
=======
	{ "hfd.cn" },
	{ "WKB603" },
>>>>>>> 7bbf3b67
};

static bool apple_is_non_apple_keyboard(struct hid_device *hdev)
{
	int i;

	for (i = 0; i < ARRAY_SIZE(non_apple_keyboards); i++) {
		char *non_apple = non_apple_keyboards[i].name;

		if (strncmp(hdev->name, non_apple, strlen(non_apple)) == 0)
			return true;
	}

	return false;
}

static inline void apple_setup_key_translation(struct input_dev *input,
		const struct apple_key_translation *table)
{
	const struct apple_key_translation *trans;

	for (trans = table; trans->from; trans++)
		set_bit(trans->to, input->keybit);
}

static const struct apple_key_translation *apple_find_translation(
		const struct apple_key_translation *table, u16 from)
{
	const struct apple_key_translation *trans;

	/* Look for the translation */
	for (trans = table; trans->from; trans++)
		if (trans->from == from)
			return trans;

	return NULL;
}

static void input_event_with_scancode(struct input_dev *input,
		__u8 type, __u16 code, unsigned int hid, __s32 value)
{
	if (type == EV_KEY &&
	    (!test_bit(code, input->key)) == value)
		input_event(input, EV_MSC, MSC_SCAN, hid);
	input_event(input, type, code, value);
}

static int hidinput_apple_event(struct hid_device *hid, struct input_dev *input,
		struct hid_usage *usage, __s32 value)
{
	struct apple_sc *asc = hid_get_drvdata(hid);
	const struct apple_key_translation *trans, *table;
	bool do_translate;
	u16 code = usage->code;
	unsigned int real_fnmode;

	if (fnmode == 3) {
		real_fnmode = (asc->quirks & APPLE_IS_NON_APPLE) ? 2 : 1;
	} else {
		real_fnmode = fnmode;
	}

	if (swap_fn_leftctrl) {
		trans = apple_find_translation(swapped_fn_leftctrl_keys, code);

		if (trans)
			code = trans->to;
	}

	if (iso_layout > 0 || (iso_layout < 0 && (asc->quirks & APPLE_ISO_TILDE_QUIRK) &&
			hid->country == HID_COUNTRY_INTERNATIONAL_ISO)) {
		trans = apple_find_translation(apple_iso_keyboard, code);

		if (trans)
			code = trans->to;
	}

	if (swap_opt_cmd) {
		if (swap_opt_cmd == 2)
			trans = apple_find_translation(swapped_option_cmd_left_keys, code);
		else
			trans = apple_find_translation(swapped_option_cmd_keys, code);

		if (trans)
			code = trans->to;
	}

	if (swap_ctrl_cmd) {
		trans = apple_find_translation(swapped_ctrl_cmd_keys, code);

		if (trans)
			code = trans->to;
	}

	if (code == KEY_FN)
		asc->fn_on = !!value;

	if (real_fnmode) {
		if (hid->product == USB_DEVICE_ID_APPLE_ALU_WIRELESS_ANSI ||
		    hid->product == USB_DEVICE_ID_APPLE_ALU_WIRELESS_ISO ||
		    hid->product == USB_DEVICE_ID_APPLE_ALU_WIRELESS_JIS ||
		    hid->product == USB_DEVICE_ID_APPLE_ALU_WIRELESS_2009_ANSI ||
		    hid->product == USB_DEVICE_ID_APPLE_ALU_WIRELESS_2009_ISO ||
		    hid->product == USB_DEVICE_ID_APPLE_ALU_WIRELESS_2009_JIS ||
		    hid->product == USB_DEVICE_ID_APPLE_ALU_WIRELESS_2011_ANSI ||
		    hid->product == USB_DEVICE_ID_APPLE_ALU_WIRELESS_2011_ISO ||
		    hid->product == USB_DEVICE_ID_APPLE_ALU_WIRELESS_2011_JIS)
			table = magic_keyboard_alu_fn_keys;
		else if (hid->product == USB_DEVICE_ID_APPLE_MAGIC_KEYBOARD_2015 ||
			 hid->product == USB_DEVICE_ID_APPLE_MAGIC_KEYBOARD_NUMPAD_2015)
			table = magic_keyboard_2015_fn_keys;
		else if (hid->product == USB_DEVICE_ID_APPLE_MAGIC_KEYBOARD_2021 ||
			 hid->product == USB_DEVICE_ID_APPLE_MAGIC_KEYBOARD_FINGERPRINT_2021 ||
			 hid->product == USB_DEVICE_ID_APPLE_MAGIC_KEYBOARD_NUMPAD_2021)
			table = apple2021_fn_keys;
		else if (hid->product == USB_DEVICE_ID_APPLE_WELLSPRINGT2_J132 ||
			 hid->product == USB_DEVICE_ID_APPLE_WELLSPRINGT2_J680 ||
			 hid->product == USB_DEVICE_ID_APPLE_WELLSPRINGT2_J213)
				table = macbookpro_no_esc_fn_keys;
		else if (hid->product == USB_DEVICE_ID_APPLE_WELLSPRINGT2_J214K ||
			 hid->product == USB_DEVICE_ID_APPLE_WELLSPRINGT2_J223 ||
			 hid->product == USB_DEVICE_ID_APPLE_WELLSPRINGT2_J152F)
				table = macbookpro_dedicated_esc_fn_keys;
		else if (hid->product == USB_DEVICE_ID_APPLE_WELLSPRINGT2_J140K ||
			 hid->product == USB_DEVICE_ID_APPLE_WELLSPRINGT2_J230K)
				table = apple_fn_keys;
		else if (hid->product >= USB_DEVICE_ID_APPLE_WELLSPRING4_ANSI &&
				hid->product <= USB_DEVICE_ID_APPLE_WELLSPRING4A_JIS)
			table = macbookair_fn_keys;
		else if (hid->product < 0x21d || hid->product >= 0x300)
			table = powerbook_fn_keys;
		else
			table = apple_fn_keys;

		trans = apple_find_translation(table, code);

		if (trans) {
			bool from_is_set = test_bit(trans->from, input->key);
			bool to_is_set = test_bit(trans->to, input->key);

			if (from_is_set)
				code = trans->from;
			else if (to_is_set)
				code = trans->to;

			if (!(from_is_set || to_is_set)) {
				if (trans->flags & APPLE_FLAG_FKEY) {
					switch (real_fnmode) {
					case 1:
						do_translate = !asc->fn_on;
						break;
					case 2:
						do_translate = asc->fn_on;
						break;
					default:
						/* should never happen */
						do_translate = false;
					}
				} else {
					do_translate = asc->fn_on;
				}

				if (do_translate)
					code = trans->to;
			}
		}

		if (asc->quirks & APPLE_NUMLOCK_EMULATION &&
				(test_bit(code, asc->pressed_numlock) ||
				test_bit(LED_NUML, input->led))) {
			trans = apple_find_translation(powerbook_numlock_keys, code);

			if (trans) {
				if (value)
					set_bit(code, asc->pressed_numlock);
				else
					clear_bit(code, asc->pressed_numlock);

				code = trans->to;
			}
		}
	}

	if (usage->code != code) {
		input_event_with_scancode(input, usage->type, code, usage->hid, value);

		return 1;
	}

	return 0;
}

static int apple_event(struct hid_device *hdev, struct hid_field *field,
		struct hid_usage *usage, __s32 value)
{
	struct apple_sc *asc = hid_get_drvdata(hdev);

	if (!(hdev->claimed & HID_CLAIMED_INPUT) || !field->hidinput ||
			!usage->type)
		return 0;

	if ((asc->quirks & APPLE_INVERT_HWHEEL) &&
			usage->code == REL_HWHEEL) {
		input_event_with_scancode(field->hidinput->input, usage->type,
				usage->code, usage->hid, -value);
		return 1;
	}

	if ((asc->quirks & APPLE_HAS_FN) &&
			hidinput_apple_event(hdev, field->hidinput->input,
				usage, value))
		return 1;


	return 0;
}

static int apple_fetch_battery(struct hid_device *hdev)
{
#ifdef CONFIG_HID_BATTERY_STRENGTH
	struct apple_sc *asc = hid_get_drvdata(hdev);
	struct hid_report_enum *report_enum;
	struct hid_report *report;

	if (!(asc->quirks & APPLE_RDESC_BATTERY) || !hdev->battery)
		return -1;

	report_enum = &hdev->report_enum[hdev->battery_report_type];
	report = report_enum->report_id_hash[hdev->battery_report_id];

	if (!report || report->maxfield < 1)
		return -1;

	if (hdev->battery_capacity == hdev->battery_max)
		return -1;

	hid_hw_request(hdev, report, HID_REQ_GET_REPORT);
	return 0;
#else
	return -1;
#endif
}

static void apple_battery_timer_tick(struct timer_list *t)
{
	struct apple_sc *asc = from_timer(asc, t, battery_timer);
	struct hid_device *hdev = asc->hdev;

	if (apple_fetch_battery(hdev) == 0) {
		mod_timer(&asc->battery_timer,
			  jiffies + msecs_to_jiffies(APPLE_BATTERY_TIMEOUT_MS));
	}
}

/*
 * MacBook JIS keyboard has wrong logical maximum
 * Magic Keyboard JIS has wrong logical maximum
 */
static __u8 *apple_report_fixup(struct hid_device *hdev, __u8 *rdesc,
		unsigned int *rsize)
{
	struct apple_sc *asc = hid_get_drvdata(hdev);

	if(*rsize >=71 && rdesc[70] == 0x65 && rdesc[64] == 0x65) {
		hid_info(hdev,
			 "fixing up Magic Keyboard JIS report descriptor\n");
		rdesc[64] = rdesc[70] = 0xe7;
	}

	if ((asc->quirks & APPLE_RDESC_JIS) && *rsize >= 60 &&
			rdesc[53] == 0x65 && rdesc[59] == 0x65) {
		hid_info(hdev,
			 "fixing up MacBook JIS keyboard report descriptor\n");
		rdesc[53] = rdesc[59] = 0xe7;
	}

	/*
	 * Change the usage from:
	 *   0x06, 0x00, 0xff, // Usage Page (Vendor Defined Page 1)  0
	 *   0x09, 0x0b,       // Usage (Vendor Usage 0x0b)           3
	 * To:
	 *   0x05, 0x01,       // Usage Page (Generic Desktop)        0
	 *   0x09, 0x06,       // Usage (Keyboard)                    2
	 */
	if ((asc->quirks & APPLE_RDESC_BATTERY) && *rsize == 83 &&
	    rdesc[46] == 0x84 && rdesc[58] == 0x85) {
		hid_info(hdev,
			 "fixing up Magic Keyboard battery report descriptor\n");
		*rsize = *rsize - 1;
		rdesc = kmemdup(rdesc + 1, *rsize, GFP_KERNEL);
		if (!rdesc)
			return NULL;

		rdesc[0] = 0x05;
		rdesc[1] = 0x01;
		rdesc[2] = 0x09;
		rdesc[3] = 0x06;
	}

	return rdesc;
}

static void apple_setup_input(struct input_dev *input)
{
	set_bit(KEY_NUMLOCK, input->keybit);

	/* Enable all needed keys */
	apple_setup_key_translation(input, apple_fn_keys);
	apple_setup_key_translation(input, powerbook_fn_keys);
	apple_setup_key_translation(input, powerbook_numlock_keys);
	apple_setup_key_translation(input, apple_iso_keyboard);
	apple_setup_key_translation(input, magic_keyboard_alu_fn_keys);
	apple_setup_key_translation(input, magic_keyboard_2015_fn_keys);
	apple_setup_key_translation(input, apple2021_fn_keys);
	apple_setup_key_translation(input, macbookpro_no_esc_fn_keys);
	apple_setup_key_translation(input, macbookpro_dedicated_esc_fn_keys);
}

static int apple_input_mapping(struct hid_device *hdev, struct hid_input *hi,
		struct hid_field *field, struct hid_usage *usage,
		unsigned long **bit, int *max)
{
	struct apple_sc *asc = hid_get_drvdata(hdev);

	if (usage->hid == (HID_UP_CUSTOM | 0x0003) ||
			usage->hid == (HID_UP_MSVENDOR | 0x0003) ||
			usage->hid == (HID_UP_HPVENDOR2 | 0x0003)) {
		/* The fn key on Apple USB keyboards */
		set_bit(EV_REP, hi->input->evbit);
		hid_map_usage_clear(hi, usage, bit, max, EV_KEY, KEY_FN);
		asc->fn_found = true;
		apple_setup_input(hi->input);
		return 1;
	}

	/* we want the hid layer to go through standard path (set and ignore) */
	return 0;
}

static int apple_input_mapped(struct hid_device *hdev, struct hid_input *hi,
		struct hid_field *field, struct hid_usage *usage,
		unsigned long **bit, int *max)
{
	struct apple_sc *asc = hid_get_drvdata(hdev);

	if (asc->quirks & APPLE_MIGHTYMOUSE) {
		if (usage->hid == HID_GD_Z)
			hid_map_usage(hi, usage, bit, max, EV_REL, REL_HWHEEL);
		else if (usage->code == BTN_1)
			hid_map_usage(hi, usage, bit, max, EV_KEY, BTN_2);
		else if (usage->code == BTN_2)
			hid_map_usage(hi, usage, bit, max, EV_KEY, BTN_1);
	}

	return 0;
}

static int apple_input_configured(struct hid_device *hdev,
		struct hid_input *hidinput)
{
	struct apple_sc *asc = hid_get_drvdata(hdev);

	if ((asc->quirks & APPLE_HAS_FN) && !asc->fn_found) {
		hid_info(hdev, "Fn key not found (Apple Wireless Keyboard clone?), disabling Fn key handling\n");
		asc->quirks &= ~APPLE_HAS_FN;
	}

	if (apple_is_non_apple_keyboard(hdev)) {
		hid_info(hdev, "Non-apple keyboard detected; function keys will default to fnmode=2 behavior\n");
		asc->quirks |= APPLE_IS_NON_APPLE;
	}

	return 0;
}

static bool apple_backlight_check_support(struct hid_device *hdev)
{
	int i;
	unsigned int hid;
	struct hid_report *report;

	list_for_each_entry(report, &hdev->report_enum[HID_INPUT_REPORT].report_list, list) {
		for (i = 0; i < report->maxfield; i++) {
			hid = report->field[i]->usage->hid;
			if ((hid & HID_USAGE_PAGE) == HID_UP_MSVENDOR && (hid & HID_USAGE) == 0xf)
				return true;
		}
	}

	return false;
}

static int apple_backlight_set(struct hid_device *hdev, u16 value, u16 rate)
{
	int ret = 0;
	struct apple_backlight_set_report *rep;

	rep = kmalloc(sizeof(*rep), GFP_KERNEL);
	if (rep == NULL)
		return -ENOMEM;

	rep->report_id = 0xB0;
	rep->version = 1;
	rep->backlight = value;
	rep->rate = rate;

	ret = hid_hw_raw_request(hdev, 0xB0u, (u8 *) rep, sizeof(*rep),
				 HID_OUTPUT_REPORT, HID_REQ_SET_REPORT);

	kfree(rep);
	return ret;
}

static int apple_backlight_led_set(struct led_classdev *led_cdev,
	enum led_brightness brightness)
{
	struct apple_sc_backlight *backlight = container_of(led_cdev,
							    struct apple_sc_backlight, cdev);

	return apple_backlight_set(backlight->hdev, brightness, 0);
}

static int apple_backlight_init(struct hid_device *hdev)
{
	int ret;
	struct apple_sc *asc = hid_get_drvdata(hdev);
	struct apple_backlight_config_report *rep;

	if (!apple_backlight_check_support(hdev))
		return -EINVAL;

	rep = kmalloc(0x200, GFP_KERNEL);
	if (rep == NULL)
		return -ENOMEM;

	ret = hid_hw_raw_request(hdev, 0xBFu, (u8 *) rep, sizeof(*rep),
				 HID_FEATURE_REPORT, HID_REQ_GET_REPORT);
	if (ret < 0) {
		hid_err(hdev, "backlight request failed: %d\n", ret);
		goto cleanup_and_exit;
	}
	if (ret < 8 || rep->version != 1) {
		hid_err(hdev, "backlight config struct: bad version %i\n", rep->version);
		ret = -EINVAL;
		goto cleanup_and_exit;
	}

	hid_dbg(hdev, "backlight config: off=%u, on_min=%u, on_max=%u\n",
		rep->backlight_off, rep->backlight_on_min, rep->backlight_on_max);

	asc->backlight = devm_kzalloc(&hdev->dev, sizeof(*asc->backlight), GFP_KERNEL);
	if (!asc->backlight) {
		ret = -ENOMEM;
		goto cleanup_and_exit;
	}

	asc->backlight->hdev = hdev;
	asc->backlight->cdev.name = "apple::kbd_backlight";
	asc->backlight->cdev.max_brightness = rep->backlight_on_max;
	asc->backlight->cdev.brightness_set_blocking = apple_backlight_led_set;

	ret = apple_backlight_set(hdev, 0, 0);
	if (ret < 0) {
		hid_err(hdev, "backlight set request failed: %d\n", ret);
		goto cleanup_and_exit;
	}

	ret = devm_led_classdev_register(&hdev->dev, &asc->backlight->cdev);

cleanup_and_exit:
	kfree(rep);
	return ret;
}

static int apple_probe(struct hid_device *hdev,
		const struct hid_device_id *id)
{
	unsigned long quirks = id->driver_data;
	struct apple_sc *asc;
	int ret;

	asc = devm_kzalloc(&hdev->dev, sizeof(*asc), GFP_KERNEL);
	if (asc == NULL) {
		hid_err(hdev, "can't alloc apple descriptor\n");
		return -ENOMEM;
	}

	asc->hdev = hdev;
	asc->quirks = quirks;

	hid_set_drvdata(hdev, asc);

	ret = hid_parse(hdev);
	if (ret) {
		hid_err(hdev, "parse failed\n");
		return ret;
	}

	ret = hid_hw_start(hdev, HID_CONNECT_DEFAULT);
	if (ret) {
		hid_err(hdev, "hw start failed\n");
		return ret;
	}

	timer_setup(&asc->battery_timer, apple_battery_timer_tick, 0);
	mod_timer(&asc->battery_timer,
		  jiffies + msecs_to_jiffies(APPLE_BATTERY_TIMEOUT_MS));
	apple_fetch_battery(hdev);

	if (quirks & APPLE_BACKLIGHT_CTL)
		apple_backlight_init(hdev);

	return 0;
}

static void apple_remove(struct hid_device *hdev)
{
	struct apple_sc *asc = hid_get_drvdata(hdev);

	del_timer_sync(&asc->battery_timer);

	hid_hw_stop(hdev);
}

static const struct hid_device_id apple_devices[] = {
	{ HID_USB_DEVICE(USB_VENDOR_ID_APPLE, USB_DEVICE_ID_APPLE_MIGHTYMOUSE),
		.driver_data = APPLE_MIGHTYMOUSE | APPLE_INVERT_HWHEEL },

	{ HID_USB_DEVICE(USB_VENDOR_ID_APPLE, USB_DEVICE_ID_APPLE_FOUNTAIN_ANSI),
		.driver_data = APPLE_NUMLOCK_EMULATION | APPLE_HAS_FN },
	{ HID_USB_DEVICE(USB_VENDOR_ID_APPLE, USB_DEVICE_ID_APPLE_FOUNTAIN_ISO),
		.driver_data = APPLE_NUMLOCK_EMULATION | APPLE_HAS_FN },
	{ HID_USB_DEVICE(USB_VENDOR_ID_APPLE, USB_DEVICE_ID_APPLE_GEYSER_ANSI),
		.driver_data = APPLE_NUMLOCK_EMULATION | APPLE_HAS_FN },
	{ HID_USB_DEVICE(USB_VENDOR_ID_APPLE, USB_DEVICE_ID_APPLE_GEYSER_ISO),
		.driver_data = APPLE_NUMLOCK_EMULATION | APPLE_HAS_FN },
	{ HID_USB_DEVICE(USB_VENDOR_ID_APPLE, USB_DEVICE_ID_APPLE_GEYSER_JIS),
		.driver_data = APPLE_NUMLOCK_EMULATION | APPLE_HAS_FN },
	{ HID_USB_DEVICE(USB_VENDOR_ID_APPLE, USB_DEVICE_ID_APPLE_GEYSER3_ANSI),
		.driver_data = APPLE_NUMLOCK_EMULATION | APPLE_HAS_FN },
	{ HID_USB_DEVICE(USB_VENDOR_ID_APPLE, USB_DEVICE_ID_APPLE_GEYSER3_ISO),
		.driver_data = APPLE_NUMLOCK_EMULATION | APPLE_HAS_FN |
			APPLE_ISO_TILDE_QUIRK },
	{ HID_USB_DEVICE(USB_VENDOR_ID_APPLE, USB_DEVICE_ID_APPLE_GEYSER3_JIS),
		.driver_data = APPLE_NUMLOCK_EMULATION | APPLE_HAS_FN |
			APPLE_RDESC_JIS },
	{ HID_USB_DEVICE(USB_VENDOR_ID_APPLE, USB_DEVICE_ID_APPLE_GEYSER4_ANSI),
		.driver_data = APPLE_NUMLOCK_EMULATION | APPLE_HAS_FN },
	{ HID_USB_DEVICE(USB_VENDOR_ID_APPLE, USB_DEVICE_ID_APPLE_GEYSER4_ISO),
		.driver_data = APPLE_NUMLOCK_EMULATION | APPLE_HAS_FN |
			APPLE_ISO_TILDE_QUIRK },
	{ HID_USB_DEVICE(USB_VENDOR_ID_APPLE, USB_DEVICE_ID_APPLE_GEYSER4_JIS),
		.driver_data = APPLE_NUMLOCK_EMULATION | APPLE_HAS_FN |
			APPLE_RDESC_JIS },
	{ HID_USB_DEVICE(USB_VENDOR_ID_APPLE, USB_DEVICE_ID_APPLE_ALU_MINI_ANSI),
		.driver_data = APPLE_HAS_FN },
	{ HID_USB_DEVICE(USB_VENDOR_ID_APPLE, USB_DEVICE_ID_APPLE_ALU_MINI_ISO),
		.driver_data = APPLE_HAS_FN },
	{ HID_USB_DEVICE(USB_VENDOR_ID_APPLE, USB_DEVICE_ID_APPLE_ALU_MINI_JIS),
		.driver_data = APPLE_HAS_FN },
	{ HID_USB_DEVICE(USB_VENDOR_ID_APPLE, USB_DEVICE_ID_APPLE_ALU_ANSI),
		.driver_data = APPLE_HAS_FN },
	{ HID_USB_DEVICE(USB_VENDOR_ID_APPLE, USB_DEVICE_ID_APPLE_ALU_ISO),
		.driver_data = APPLE_HAS_FN },
	{ HID_USB_DEVICE(USB_VENDOR_ID_APPLE, USB_DEVICE_ID_APPLE_ALU_JIS),
		.driver_data = APPLE_HAS_FN },
	{ HID_USB_DEVICE(USB_VENDOR_ID_APPLE, USB_DEVICE_ID_APPLE_GEYSER4_HF_ANSI),
		.driver_data = APPLE_NUMLOCK_EMULATION | APPLE_HAS_FN },
	{ HID_USB_DEVICE(USB_VENDOR_ID_APPLE, USB_DEVICE_ID_APPLE_GEYSER4_HF_ISO),
		.driver_data = APPLE_NUMLOCK_EMULATION | APPLE_HAS_FN |
			APPLE_ISO_TILDE_QUIRK },
	{ HID_USB_DEVICE(USB_VENDOR_ID_APPLE, USB_DEVICE_ID_APPLE_GEYSER4_HF_JIS),
		.driver_data = APPLE_NUMLOCK_EMULATION | APPLE_HAS_FN |
			APPLE_RDESC_JIS },
	{ HID_USB_DEVICE(USB_VENDOR_ID_APPLE, USB_DEVICE_ID_APPLE_ALU_REVB_ANSI),
		.driver_data = APPLE_HAS_FN },
	{ HID_BLUETOOTH_DEVICE(USB_VENDOR_ID_APPLE, USB_DEVICE_ID_APPLE_ALU_REVB_ANSI),
		.driver_data = APPLE_HAS_FN },
	{ HID_USB_DEVICE(USB_VENDOR_ID_APPLE, USB_DEVICE_ID_APPLE_ALU_REVB_ISO),
		.driver_data = APPLE_HAS_FN },
	{ HID_BLUETOOTH_DEVICE(USB_VENDOR_ID_APPLE, USB_DEVICE_ID_APPLE_ALU_REVB_ISO),
		.driver_data = APPLE_HAS_FN },
	{ HID_USB_DEVICE(USB_VENDOR_ID_APPLE, USB_DEVICE_ID_APPLE_ALU_REVB_JIS),
		.driver_data = APPLE_HAS_FN },
	{ HID_BLUETOOTH_DEVICE(USB_VENDOR_ID_APPLE, USB_DEVICE_ID_APPLE_ALU_WIRELESS_ANSI),
		.driver_data = APPLE_NUMLOCK_EMULATION | APPLE_HAS_FN },
	{ HID_BLUETOOTH_DEVICE(USB_VENDOR_ID_APPLE, USB_DEVICE_ID_APPLE_ALU_WIRELESS_ISO),
		.driver_data = APPLE_NUMLOCK_EMULATION | APPLE_HAS_FN |
			APPLE_ISO_TILDE_QUIRK },
	{ HID_BLUETOOTH_DEVICE(USB_VENDOR_ID_APPLE, USB_DEVICE_ID_APPLE_ALU_WIRELESS_2011_ISO),
		.driver_data = APPLE_NUMLOCK_EMULATION | APPLE_HAS_FN |
			APPLE_ISO_TILDE_QUIRK },
	{ HID_BLUETOOTH_DEVICE(USB_VENDOR_ID_APPLE,
				USB_DEVICE_ID_APPLE_ALU_WIRELESS_2011_ANSI),
		.driver_data = APPLE_NUMLOCK_EMULATION | APPLE_HAS_FN },
	{ HID_BLUETOOTH_DEVICE(USB_VENDOR_ID_APPLE,
				USB_DEVICE_ID_APPLE_ALU_WIRELESS_2011_JIS),
		.driver_data = APPLE_NUMLOCK_EMULATION | APPLE_HAS_FN },
	{ HID_BLUETOOTH_DEVICE(USB_VENDOR_ID_APPLE, USB_DEVICE_ID_APPLE_ALU_WIRELESS_JIS),
		.driver_data = APPLE_NUMLOCK_EMULATION | APPLE_HAS_FN },
	{ HID_USB_DEVICE(USB_VENDOR_ID_APPLE, USB_DEVICE_ID_APPLE_MAGIC_KEYBOARD_2015),
		.driver_data = APPLE_HAS_FN | APPLE_ISO_TILDE_QUIRK | APPLE_RDESC_BATTERY },
	{ HID_BLUETOOTH_DEVICE(BT_VENDOR_ID_APPLE, USB_DEVICE_ID_APPLE_MAGIC_KEYBOARD_2015),
		.driver_data = APPLE_HAS_FN | APPLE_ISO_TILDE_QUIRK },
	{ HID_USB_DEVICE(USB_VENDOR_ID_APPLE, USB_DEVICE_ID_APPLE_MAGIC_KEYBOARD_NUMPAD_2015),
		.driver_data = APPLE_HAS_FN | APPLE_ISO_TILDE_QUIRK | APPLE_RDESC_BATTERY },
	{ HID_BLUETOOTH_DEVICE(BT_VENDOR_ID_APPLE, USB_DEVICE_ID_APPLE_MAGIC_KEYBOARD_NUMPAD_2015),
		.driver_data = APPLE_HAS_FN | APPLE_ISO_TILDE_QUIRK },
	{ HID_USB_DEVICE(USB_VENDOR_ID_APPLE, USB_DEVICE_ID_APPLE_WELLSPRING_ANSI),
		.driver_data = APPLE_HAS_FN },
	{ HID_USB_DEVICE(USB_VENDOR_ID_APPLE, USB_DEVICE_ID_APPLE_WELLSPRING_ISO),
		.driver_data = APPLE_HAS_FN | APPLE_ISO_TILDE_QUIRK },
	{ HID_USB_DEVICE(USB_VENDOR_ID_APPLE, USB_DEVICE_ID_APPLE_WELLSPRING_JIS),
		.driver_data = APPLE_HAS_FN | APPLE_RDESC_JIS },
	{ HID_USB_DEVICE(USB_VENDOR_ID_APPLE, USB_DEVICE_ID_APPLE_WELLSPRING2_ANSI),
		.driver_data = APPLE_HAS_FN },
	{ HID_USB_DEVICE(USB_VENDOR_ID_APPLE, USB_DEVICE_ID_APPLE_WELLSPRING2_ISO),
		.driver_data = APPLE_HAS_FN | APPLE_ISO_TILDE_QUIRK },
	{ HID_USB_DEVICE(USB_VENDOR_ID_APPLE, USB_DEVICE_ID_APPLE_WELLSPRING2_JIS),
		.driver_data = APPLE_HAS_FN | APPLE_RDESC_JIS },
	{ HID_USB_DEVICE(USB_VENDOR_ID_APPLE, USB_DEVICE_ID_APPLE_WELLSPRING3_ANSI),
		.driver_data = APPLE_HAS_FN },
	{ HID_USB_DEVICE(USB_VENDOR_ID_APPLE, USB_DEVICE_ID_APPLE_WELLSPRING3_ISO),
		.driver_data = APPLE_HAS_FN | APPLE_ISO_TILDE_QUIRK },
	{ HID_USB_DEVICE(USB_VENDOR_ID_APPLE, USB_DEVICE_ID_APPLE_WELLSPRING3_JIS),
		.driver_data = APPLE_HAS_FN | APPLE_RDESC_JIS },
	{ HID_USB_DEVICE(USB_VENDOR_ID_APPLE, USB_DEVICE_ID_APPLE_WELLSPRING4_ANSI),
		.driver_data = APPLE_HAS_FN },
	{ HID_USB_DEVICE(USB_VENDOR_ID_APPLE, USB_DEVICE_ID_APPLE_WELLSPRING4_ISO),
		.driver_data = APPLE_HAS_FN | APPLE_ISO_TILDE_QUIRK },
	{ HID_USB_DEVICE(USB_VENDOR_ID_APPLE, USB_DEVICE_ID_APPLE_WELLSPRING4_JIS),
		.driver_data = APPLE_HAS_FN | APPLE_RDESC_JIS },
	{ HID_USB_DEVICE(USB_VENDOR_ID_APPLE, USB_DEVICE_ID_APPLE_WELLSPRING4A_ANSI),
		.driver_data = APPLE_HAS_FN },
	{ HID_USB_DEVICE(USB_VENDOR_ID_APPLE, USB_DEVICE_ID_APPLE_WELLSPRING4A_ISO),
		.driver_data = APPLE_HAS_FN | APPLE_ISO_TILDE_QUIRK },
	{ HID_USB_DEVICE(USB_VENDOR_ID_APPLE, USB_DEVICE_ID_APPLE_WELLSPRING4A_JIS),
		.driver_data = APPLE_HAS_FN | APPLE_RDESC_JIS },
	{ HID_USB_DEVICE(USB_VENDOR_ID_APPLE, USB_DEVICE_ID_APPLE_WELLSPRING5_ANSI),
		.driver_data = APPLE_HAS_FN },
	{ HID_USB_DEVICE(USB_VENDOR_ID_APPLE, USB_DEVICE_ID_APPLE_WELLSPRING5_ISO),
		.driver_data = APPLE_HAS_FN | APPLE_ISO_TILDE_QUIRK },
	{ HID_USB_DEVICE(USB_VENDOR_ID_APPLE, USB_DEVICE_ID_APPLE_WELLSPRING5_JIS),
		.driver_data = APPLE_HAS_FN | APPLE_RDESC_JIS },
	{ HID_USB_DEVICE(USB_VENDOR_ID_APPLE, USB_DEVICE_ID_APPLE_WELLSPRING6_ANSI),
		.driver_data = APPLE_HAS_FN },
	{ HID_USB_DEVICE(USB_VENDOR_ID_APPLE, USB_DEVICE_ID_APPLE_WELLSPRING6_ISO),
		.driver_data = APPLE_HAS_FN | APPLE_ISO_TILDE_QUIRK },
	{ HID_USB_DEVICE(USB_VENDOR_ID_APPLE, USB_DEVICE_ID_APPLE_WELLSPRING6_JIS),
		.driver_data = APPLE_HAS_FN | APPLE_RDESC_JIS },
	{ HID_USB_DEVICE(USB_VENDOR_ID_APPLE, USB_DEVICE_ID_APPLE_WELLSPRING6A_ANSI),
		.driver_data = APPLE_HAS_FN },
	{ HID_USB_DEVICE(USB_VENDOR_ID_APPLE, USB_DEVICE_ID_APPLE_WELLSPRING6A_ISO),
		.driver_data = APPLE_HAS_FN | APPLE_ISO_TILDE_QUIRK },
	{ HID_USB_DEVICE(USB_VENDOR_ID_APPLE, USB_DEVICE_ID_APPLE_WELLSPRING6A_JIS),
		.driver_data = APPLE_HAS_FN | APPLE_RDESC_JIS },
	{ HID_USB_DEVICE(USB_VENDOR_ID_APPLE, USB_DEVICE_ID_APPLE_WELLSPRING5A_ANSI),
		.driver_data = APPLE_HAS_FN },
	{ HID_USB_DEVICE(USB_VENDOR_ID_APPLE, USB_DEVICE_ID_APPLE_WELLSPRING5A_ISO),
		.driver_data = APPLE_HAS_FN | APPLE_ISO_TILDE_QUIRK },
	{ HID_USB_DEVICE(USB_VENDOR_ID_APPLE, USB_DEVICE_ID_APPLE_WELLSPRING5A_JIS),
		.driver_data = APPLE_HAS_FN | APPLE_RDESC_JIS },
	{ HID_USB_DEVICE(USB_VENDOR_ID_APPLE, USB_DEVICE_ID_APPLE_WELLSPRING7_ANSI),
		.driver_data = APPLE_HAS_FN },
	{ HID_USB_DEVICE(USB_VENDOR_ID_APPLE, USB_DEVICE_ID_APPLE_WELLSPRING7_ISO),
		.driver_data = APPLE_HAS_FN | APPLE_ISO_TILDE_QUIRK },
	{ HID_USB_DEVICE(USB_VENDOR_ID_APPLE, USB_DEVICE_ID_APPLE_WELLSPRING7_JIS),
		.driver_data = APPLE_HAS_FN | APPLE_RDESC_JIS },
	{ HID_USB_DEVICE(USB_VENDOR_ID_APPLE, USB_DEVICE_ID_APPLE_WELLSPRING7A_ANSI),
		.driver_data = APPLE_HAS_FN },
	{ HID_USB_DEVICE(USB_VENDOR_ID_APPLE, USB_DEVICE_ID_APPLE_WELLSPRING7A_ISO),
		.driver_data = APPLE_HAS_FN | APPLE_ISO_TILDE_QUIRK },
	{ HID_USB_DEVICE(USB_VENDOR_ID_APPLE, USB_DEVICE_ID_APPLE_WELLSPRING7A_JIS),
		.driver_data = APPLE_HAS_FN | APPLE_RDESC_JIS },
	{ HID_USB_DEVICE(USB_VENDOR_ID_APPLE, USB_DEVICE_ID_APPLE_WELLSPRING8_ANSI),
		.driver_data = APPLE_HAS_FN },
	{ HID_USB_DEVICE(USB_VENDOR_ID_APPLE, USB_DEVICE_ID_APPLE_WELLSPRING8_ISO),
		.driver_data = APPLE_HAS_FN | APPLE_ISO_TILDE_QUIRK },
	{ HID_USB_DEVICE(USB_VENDOR_ID_APPLE, USB_DEVICE_ID_APPLE_WELLSPRING8_JIS),
		.driver_data = APPLE_HAS_FN | APPLE_RDESC_JIS },
	{ HID_USB_DEVICE(USB_VENDOR_ID_APPLE, USB_DEVICE_ID_APPLE_WELLSPRING9_ANSI),
		.driver_data = APPLE_HAS_FN },
	{ HID_USB_DEVICE(USB_VENDOR_ID_APPLE, USB_DEVICE_ID_APPLE_WELLSPRING9_ISO),
		.driver_data = APPLE_HAS_FN | APPLE_ISO_TILDE_QUIRK },
	{ HID_USB_DEVICE(USB_VENDOR_ID_APPLE, USB_DEVICE_ID_APPLE_WELLSPRING9_JIS),
		.driver_data = APPLE_HAS_FN | APPLE_RDESC_JIS },
	{ HID_USB_DEVICE(USB_VENDOR_ID_APPLE, USB_DEVICE_ID_APPLE_WELLSPRINGT2_J140K),
		.driver_data = APPLE_HAS_FN | APPLE_BACKLIGHT_CTL | APPLE_ISO_TILDE_QUIRK },
	{ HID_USB_DEVICE(USB_VENDOR_ID_APPLE, USB_DEVICE_ID_APPLE_WELLSPRINGT2_J132),
		.driver_data = APPLE_HAS_FN | APPLE_BACKLIGHT_CTL | APPLE_ISO_TILDE_QUIRK },
	{ HID_USB_DEVICE(USB_VENDOR_ID_APPLE, USB_DEVICE_ID_APPLE_WELLSPRINGT2_J680),
		.driver_data = APPLE_HAS_FN | APPLE_BACKLIGHT_CTL | APPLE_ISO_TILDE_QUIRK },
	{ HID_USB_DEVICE(USB_VENDOR_ID_APPLE, USB_DEVICE_ID_APPLE_WELLSPRINGT2_J213),
		.driver_data = APPLE_HAS_FN | APPLE_BACKLIGHT_CTL | APPLE_ISO_TILDE_QUIRK },
	{ HID_USB_DEVICE(USB_VENDOR_ID_APPLE, USB_DEVICE_ID_APPLE_WELLSPRINGT2_J214K),
		.driver_data = APPLE_HAS_FN | APPLE_ISO_TILDE_QUIRK },
	{ HID_USB_DEVICE(USB_VENDOR_ID_APPLE, USB_DEVICE_ID_APPLE_WELLSPRINGT2_J223),
		.driver_data = APPLE_HAS_FN | APPLE_ISO_TILDE_QUIRK },
	{ HID_USB_DEVICE(USB_VENDOR_ID_APPLE, USB_DEVICE_ID_APPLE_WELLSPRINGT2_J230K),
		.driver_data = APPLE_HAS_FN | APPLE_ISO_TILDE_QUIRK },
	{ HID_USB_DEVICE(USB_VENDOR_ID_APPLE, USB_DEVICE_ID_APPLE_WELLSPRINGT2_J152F),
		.driver_data = APPLE_HAS_FN | APPLE_ISO_TILDE_QUIRK },
	{ HID_BLUETOOTH_DEVICE(USB_VENDOR_ID_APPLE, USB_DEVICE_ID_APPLE_ALU_WIRELESS_2009_ANSI),
		.driver_data = APPLE_NUMLOCK_EMULATION | APPLE_HAS_FN },
	{ HID_BLUETOOTH_DEVICE(USB_VENDOR_ID_APPLE, USB_DEVICE_ID_APPLE_ALU_WIRELESS_2009_ISO),
		.driver_data = APPLE_NUMLOCK_EMULATION | APPLE_HAS_FN |
			APPLE_ISO_TILDE_QUIRK },
	{ HID_BLUETOOTH_DEVICE(USB_VENDOR_ID_APPLE, USB_DEVICE_ID_APPLE_ALU_WIRELESS_2009_JIS),
		.driver_data = APPLE_NUMLOCK_EMULATION | APPLE_HAS_FN },
	{ HID_USB_DEVICE(USB_VENDOR_ID_APPLE, USB_DEVICE_ID_APPLE_FOUNTAIN_TP_ONLY),
		.driver_data = APPLE_NUMLOCK_EMULATION | APPLE_HAS_FN },
	{ HID_USB_DEVICE(USB_VENDOR_ID_APPLE, USB_DEVICE_ID_APPLE_GEYSER1_TP_ONLY),
		.driver_data = APPLE_NUMLOCK_EMULATION | APPLE_HAS_FN },
	{ HID_USB_DEVICE(USB_VENDOR_ID_APPLE, USB_DEVICE_ID_APPLE_MAGIC_KEYBOARD_2021),
		.driver_data = APPLE_HAS_FN | APPLE_ISO_TILDE_QUIRK | APPLE_RDESC_BATTERY },
	{ HID_BLUETOOTH_DEVICE(BT_VENDOR_ID_APPLE, USB_DEVICE_ID_APPLE_MAGIC_KEYBOARD_2021),
		.driver_data = APPLE_HAS_FN | APPLE_ISO_TILDE_QUIRK },
	{ HID_USB_DEVICE(USB_VENDOR_ID_APPLE, USB_DEVICE_ID_APPLE_MAGIC_KEYBOARD_FINGERPRINT_2021),
		.driver_data = APPLE_HAS_FN | APPLE_ISO_TILDE_QUIRK | APPLE_RDESC_BATTERY },
	{ HID_BLUETOOTH_DEVICE(BT_VENDOR_ID_APPLE, USB_DEVICE_ID_APPLE_MAGIC_KEYBOARD_FINGERPRINT_2021),
		.driver_data = APPLE_HAS_FN | APPLE_ISO_TILDE_QUIRK },
	{ HID_USB_DEVICE(USB_VENDOR_ID_APPLE, USB_DEVICE_ID_APPLE_MAGIC_KEYBOARD_NUMPAD_2021),
		.driver_data = APPLE_HAS_FN | APPLE_ISO_TILDE_QUIRK | APPLE_RDESC_BATTERY },
	{ HID_BLUETOOTH_DEVICE(BT_VENDOR_ID_APPLE, USB_DEVICE_ID_APPLE_MAGIC_KEYBOARD_NUMPAD_2021),
		.driver_data = APPLE_HAS_FN | APPLE_ISO_TILDE_QUIRK },

	{ }
};
MODULE_DEVICE_TABLE(hid, apple_devices);

static struct hid_driver apple_driver = {
	.name = "apple",
	.id_table = apple_devices,
	.report_fixup = apple_report_fixup,
	.probe = apple_probe,
	.remove = apple_remove,
	.event = apple_event,
	.input_mapping = apple_input_mapping,
	.input_mapped = apple_input_mapped,
	.input_configured = apple_input_configured,
};
module_hid_driver(apple_driver);

MODULE_LICENSE("GPL");<|MERGE_RESOLUTION|>--- conflicted
+++ resolved
@@ -347,11 +347,8 @@
 	{ "Hailuck" },
 	{ "Jamesdonkey" },
 	{ "A3R" },
-<<<<<<< HEAD
-=======
 	{ "hfd.cn" },
 	{ "WKB603" },
->>>>>>> 7bbf3b67
 };
 
 static bool apple_is_non_apple_keyboard(struct hid_device *hdev)
