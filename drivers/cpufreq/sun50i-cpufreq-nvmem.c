--- conflicted
+++ resolved
@@ -134,10 +134,6 @@
 static bool dt_has_supported_hw(void)
 {
 	bool has_opp_supported_hw = false;
-<<<<<<< HEAD
-	struct device_node *np;
-=======
->>>>>>> 7aa21fec
 	struct device *cpu_dev;
 
 	cpu_dev = get_cpu_device(0);
