--- conflicted
+++ resolved
@@ -96,11 +96,7 @@
 
 	ret = sun50i_cpufreq_get_efuse(&speed);
 	if (ret) {
-<<<<<<< HEAD
-		kfree(opp_tables);
-=======
 		kfree(opp_tokens);
->>>>>>> d60c95ef
 		return ret;
 	}
 
