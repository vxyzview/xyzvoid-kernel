// SPDX-License-Identifier: GPL-2.0+
/*
 * CPU frequency scaling support for Armada 37xx platform.
 *
 * Copyright (C) 2017 Marvell
 *
 * Gregory CLEMENT <gregory.clement@free-electrons.com>
 */

#include <linux/clk.h>
#include <linux/cpu.h>
#include <linux/cpufreq.h>
#include <linux/err.h>
#include <linux/interrupt.h>
#include <linux/io.h>
#include <linux/mfd/syscon.h>
#include <linux/module.h>
#include <linux/of_address.h>
#include <linux/of_device.h>
#include <linux/of_irq.h>
#include <linux/platform_device.h>
#include <linux/pm_opp.h>
#include <linux/regmap.h>
#include <linux/slab.h>

#include "cpufreq-dt.h"

/* Clk register set */
#define ARMADA_37XX_CLK_TBG_SEL		0
#define ARMADA_37XX_CLK_TBG_SEL_CPU_OFF	22

/* Power management in North Bridge register set */
#define ARMADA_37XX_NB_L0L1	0x18
#define ARMADA_37XX_NB_L2L3	0x1C
#define  ARMADA_37XX_NB_TBG_DIV_OFF	13
#define  ARMADA_37XX_NB_TBG_DIV_MASK	0x7
#define  ARMADA_37XX_NB_CLK_SEL_OFF	11
#define  ARMADA_37XX_NB_CLK_SEL_MASK	0x1
#define  ARMADA_37XX_NB_CLK_SEL_TBG	0x1
#define  ARMADA_37XX_NB_TBG_SEL_OFF	9
#define  ARMADA_37XX_NB_TBG_SEL_MASK	0x3
#define  ARMADA_37XX_NB_VDD_SEL_OFF	6
#define  ARMADA_37XX_NB_VDD_SEL_MASK	0x3
#define  ARMADA_37XX_NB_CONFIG_SHIFT	16
#define ARMADA_37XX_NB_DYN_MOD	0x24
#define  ARMADA_37XX_NB_CLK_SEL_EN	BIT(26)
#define  ARMADA_37XX_NB_TBG_EN		BIT(28)
#define  ARMADA_37XX_NB_DIV_EN		BIT(29)
#define  ARMADA_37XX_NB_VDD_EN		BIT(30)
#define  ARMADA_37XX_NB_DFS_EN		BIT(31)
#define ARMADA_37XX_NB_CPU_LOAD 0x30
#define  ARMADA_37XX_NB_CPU_LOAD_MASK	0x3
#define  ARMADA_37XX_DVFS_LOAD_0	0
#define  ARMADA_37XX_DVFS_LOAD_1	1
#define  ARMADA_37XX_DVFS_LOAD_2	2
#define  ARMADA_37XX_DVFS_LOAD_3	3

/* AVS register set */
#define ARMADA_37XX_AVS_CTL0		0x0
#define	 ARMADA_37XX_AVS_ENABLE		BIT(30)
#define	 ARMADA_37XX_AVS_HIGH_VDD_LIMIT	16
#define	 ARMADA_37XX_AVS_LOW_VDD_LIMIT	22
#define	 ARMADA_37XX_AVS_VDD_MASK	0x3F
#define ARMADA_37XX_AVS_CTL2		0x8
#define	 ARMADA_37XX_AVS_LOW_VDD_EN	BIT(6)
#define ARMADA_37XX_AVS_VSET(x)	    (0x1C + 4 * (x))

/*
 * On Armada 37xx the Power management manages 4 level of CPU load,
 * each level can be associated with a CPU clock source, a CPU
 * divider, a VDD level, etc...
 */
#define LOAD_LEVEL_NR	4

#define MIN_VOLT_MV 1000
#define MIN_VOLT_MV_FOR_L1_1000MHZ 1108
#define MIN_VOLT_MV_FOR_L1_1200MHZ 1155

/*  AVS value for the corresponding voltage (in mV) */
static int avs_map[] = {
	747, 758, 770, 782, 793, 805, 817, 828, 840, 852, 863, 875, 887, 898,
	910, 922, 933, 945, 957, 968, 980, 992, 1003, 1015, 1027, 1038, 1050,
	1062, 1073, 1085, 1097, 1108, 1120, 1132, 1143, 1155, 1167, 1178, 1190,
	1202, 1213, 1225, 1237, 1248, 1260, 1272, 1283, 1295, 1307, 1318, 1330,
	1342
};

struct armada37xx_cpufreq_state {
	struct platform_device *pdev;
	struct device *cpu_dev;
	struct regmap *regmap;
	u32 nb_l0l1;
	u32 nb_l2l3;
	u32 nb_dyn_mod;
	u32 nb_cpu_load;
};

static struct armada37xx_cpufreq_state *armada37xx_cpufreq_state;

struct armada_37xx_dvfs {
	u32 cpu_freq_max;
	u8 divider[LOAD_LEVEL_NR];
	u32 avs[LOAD_LEVEL_NR];
};

static struct armada_37xx_dvfs armada_37xx_dvfs[] = {
	/*
	 * The cpufreq scaling for 1.2 GHz variant of the SOC is currently
	 * unstable because we do not know how to configure it properly.
	 */
	/* {.cpu_freq_max = 1200*1000*1000, .divider = {1, 2, 4, 6} }, */
	{.cpu_freq_max = 1000*1000*1000, .divider = {1, 2, 4, 5} },
	{.cpu_freq_max = 800*1000*1000,  .divider = {1, 2, 3, 4} },
	{.cpu_freq_max = 600*1000*1000,  .divider = {2, 4, 5, 6} },
};

static struct armada_37xx_dvfs *armada_37xx_cpu_freq_info_get(u32 freq)
{
	int i;

	for (i = 0; i < ARRAY_SIZE(armada_37xx_dvfs); i++) {
		if (freq == armada_37xx_dvfs[i].cpu_freq_max)
			return &armada_37xx_dvfs[i];
	}

	pr_err("Unsupported CPU frequency %d MHz\n", freq/1000000);
	return NULL;
}

/*
 * Setup the four level managed by the hardware. Once the four level
 * will be configured then the DVFS will be enabled.
 */
static void __init armada37xx_cpufreq_dvfs_setup(struct regmap *base,
						 struct regmap *clk_base, u8 *divider)
{
	u32 cpu_tbg_sel;
	int load_lvl;

	/* Determine to which TBG clock is CPU connected */
	regmap_read(clk_base, ARMADA_37XX_CLK_TBG_SEL, &cpu_tbg_sel);
	cpu_tbg_sel >>= ARMADA_37XX_CLK_TBG_SEL_CPU_OFF;
	cpu_tbg_sel &= ARMADA_37XX_NB_TBG_SEL_MASK;

	for (load_lvl = 0; load_lvl < LOAD_LEVEL_NR; load_lvl++) {
		unsigned int reg, mask, val, offset = 0;

		if (load_lvl <= ARMADA_37XX_DVFS_LOAD_1)
			reg = ARMADA_37XX_NB_L0L1;
		else
			reg = ARMADA_37XX_NB_L2L3;

		if (load_lvl == ARMADA_37XX_DVFS_LOAD_0 ||
		    load_lvl == ARMADA_37XX_DVFS_LOAD_2)
			offset += ARMADA_37XX_NB_CONFIG_SHIFT;

		/* Set cpu clock source, for all the level we use TBG */
		val = ARMADA_37XX_NB_CLK_SEL_TBG << ARMADA_37XX_NB_CLK_SEL_OFF;
		mask = (ARMADA_37XX_NB_CLK_SEL_MASK
			<< ARMADA_37XX_NB_CLK_SEL_OFF);

		/* Set TBG index, for all levels we use the same TBG */
		val = cpu_tbg_sel << ARMADA_37XX_NB_TBG_SEL_OFF;
		mask = (ARMADA_37XX_NB_TBG_SEL_MASK
			<< ARMADA_37XX_NB_TBG_SEL_OFF);

		/*
		 * Set cpu divider based on the pre-computed array in
		 * order to have balanced step.
		 */
		val |= divider[load_lvl] << ARMADA_37XX_NB_TBG_DIV_OFF;
		mask |= (ARMADA_37XX_NB_TBG_DIV_MASK
			<< ARMADA_37XX_NB_TBG_DIV_OFF);

		/* Set VDD divider which is actually the load level. */
		val |= load_lvl << ARMADA_37XX_NB_VDD_SEL_OFF;
		mask |= (ARMADA_37XX_NB_VDD_SEL_MASK
			<< ARMADA_37XX_NB_VDD_SEL_OFF);

		val <<= offset;
		mask <<= offset;

		regmap_update_bits(base, reg, mask, val);
	}
}

/*
 * Find out the armada 37x supported AVS value whose voltage value is
 * the round-up closest to the target voltage value.
 */
static u32 armada_37xx_avs_val_match(int target_vm)
{
	u32 avs;

	/* Find out the round-up closest supported voltage value */
	for (avs = 0; avs < ARRAY_SIZE(avs_map); avs++)
		if (avs_map[avs] >= target_vm)
			break;

	/*
	 * If all supported voltages are smaller than target one,
	 * choose the largest supported voltage
	 */
	if (avs == ARRAY_SIZE(avs_map))
		avs = ARRAY_SIZE(avs_map) - 1;

	return avs;
}

/*
 * For Armada 37xx soc, L0(VSET0) VDD AVS value is set to SVC revision
 * value or a default value when SVC is not supported.
 * - L0 can be read out from the register of AVS_CTRL_0 and L0 voltage
 *   can be got from the mapping table of avs_map.
 * - L1 voltage should be about 100mv smaller than L0 voltage
 * - L2 & L3 voltage should be about 150mv smaller than L0 voltage.
 * This function calculates L1 & L2 & L3 AVS values dynamically based
 * on L0 voltage and fill all AVS values to the AVS value table.
 * When base CPU frequency is 1000 or 1200 MHz then there is additional
 * minimal avs value for load L1.
 */
static void __init armada37xx_cpufreq_avs_configure(struct regmap *base,
						struct armada_37xx_dvfs *dvfs)
{
	unsigned int target_vm;
	int load_level = 0;
	u32 l0_vdd_min;

	if (base == NULL)
		return;

	/* Get L0 VDD min value */
	regmap_read(base, ARMADA_37XX_AVS_CTL0, &l0_vdd_min);
	l0_vdd_min = (l0_vdd_min >> ARMADA_37XX_AVS_LOW_VDD_LIMIT) &
		ARMADA_37XX_AVS_VDD_MASK;
	if (l0_vdd_min >= ARRAY_SIZE(avs_map))  {
		pr_err("L0 VDD MIN %d is not correct.\n", l0_vdd_min);
		return;
	}
	dvfs->avs[0] = l0_vdd_min;

	if (avs_map[l0_vdd_min] <= MIN_VOLT_MV) {
		/*
		 * If L0 voltage is smaller than 1000mv, then all VDD sets
		 * use L0 voltage;
		 */
		u32 avs_min = armada_37xx_avs_val_match(MIN_VOLT_MV);

		for (load_level = 1; load_level < LOAD_LEVEL_NR; load_level++)
			dvfs->avs[load_level] = avs_min;

		/*
		 * Set the avs values for load L0 and L1 when base CPU frequency
		 * is 1000/1200 MHz to its typical initial values according to
		 * the Armada 3700 Hardware Specifications.
		 */
		if (dvfs->cpu_freq_max >= 1000*1000*1000) {
			if (dvfs->cpu_freq_max >= 1200*1000*1000)
				avs_min = armada_37xx_avs_val_match(MIN_VOLT_MV_FOR_L1_1200MHZ);
			else
				avs_min = armada_37xx_avs_val_match(MIN_VOLT_MV_FOR_L1_1000MHZ);
			dvfs->avs[0] = dvfs->avs[1] = avs_min;
		}

		return;
	}

	/*
	 * L1 voltage is equal to L0 voltage - 100mv and it must be
	 * larger than 1000mv
	 */

	target_vm = avs_map[l0_vdd_min] - 100;
	target_vm = target_vm > MIN_VOLT_MV ? target_vm : MIN_VOLT_MV;
	dvfs->avs[1] = armada_37xx_avs_val_match(target_vm);

	/*
	 * L2 & L3 voltage is equal to L0 voltage - 150mv and it must
	 * be larger than 1000mv
	 */
	target_vm = avs_map[l0_vdd_min] - 150;
	target_vm = target_vm > MIN_VOLT_MV ? target_vm : MIN_VOLT_MV;
	dvfs->avs[2] = dvfs->avs[3] = armada_37xx_avs_val_match(target_vm);

	/*
	 * Fix the avs value for load L1 when base CPU frequency is 1000/1200 MHz,
	 * otherwise the CPU gets stuck when switching from load L1 to load L0.
	 * Also ensure that avs value for load L1 is not higher than for L0.
	 */
	if (dvfs->cpu_freq_max >= 1000*1000*1000) {
		u32 avs_min_l1;

		if (dvfs->cpu_freq_max >= 1200*1000*1000)
			avs_min_l1 = armada_37xx_avs_val_match(MIN_VOLT_MV_FOR_L1_1200MHZ);
		else
			avs_min_l1 = armada_37xx_avs_val_match(MIN_VOLT_MV_FOR_L1_1000MHZ);

		if (avs_min_l1 > dvfs->avs[0])
			avs_min_l1 = dvfs->avs[0];

		if (dvfs->avs[1] < avs_min_l1)
			dvfs->avs[1] = avs_min_l1;
	}
}

static void __init armada37xx_cpufreq_avs_setup(struct regmap *base,
						struct armada_37xx_dvfs *dvfs)
{
	unsigned int avs_val = 0;
	int load_level = 0;

	if (base == NULL)
		return;

	/* Disable AVS before the configuration */
	regmap_update_bits(base, ARMADA_37XX_AVS_CTL0,
			   ARMADA_37XX_AVS_ENABLE, 0);


	/* Enable low voltage mode */
	regmap_update_bits(base, ARMADA_37XX_AVS_CTL2,
			   ARMADA_37XX_AVS_LOW_VDD_EN,
			   ARMADA_37XX_AVS_LOW_VDD_EN);


	for (load_level = 1; load_level < LOAD_LEVEL_NR; load_level++) {
		avs_val = dvfs->avs[load_level];
		regmap_update_bits(base, ARMADA_37XX_AVS_VSET(load_level-1),
		    ARMADA_37XX_AVS_VDD_MASK << ARMADA_37XX_AVS_HIGH_VDD_LIMIT |
		    ARMADA_37XX_AVS_VDD_MASK << ARMADA_37XX_AVS_LOW_VDD_LIMIT,
		    avs_val << ARMADA_37XX_AVS_HIGH_VDD_LIMIT |
		    avs_val << ARMADA_37XX_AVS_LOW_VDD_LIMIT);
	}

	/* Enable AVS after the configuration */
	regmap_update_bits(base, ARMADA_37XX_AVS_CTL0,
			   ARMADA_37XX_AVS_ENABLE,
			   ARMADA_37XX_AVS_ENABLE);

}

static void armada37xx_cpufreq_disable_dvfs(struct regmap *base)
{
	unsigned int reg = ARMADA_37XX_NB_DYN_MOD,
		mask = ARMADA_37XX_NB_DFS_EN;

	regmap_update_bits(base, reg, mask, 0);
}

static void __init armada37xx_cpufreq_enable_dvfs(struct regmap *base)
{
	unsigned int val, reg = ARMADA_37XX_NB_CPU_LOAD,
		mask = ARMADA_37XX_NB_CPU_LOAD_MASK;

	/* Start with the highest load (0) */
	val = ARMADA_37XX_DVFS_LOAD_0;
	regmap_update_bits(base, reg, mask, val);

	/* Now enable DVFS for the CPUs */
	reg = ARMADA_37XX_NB_DYN_MOD;
	mask =	ARMADA_37XX_NB_CLK_SEL_EN | ARMADA_37XX_NB_TBG_EN |
		ARMADA_37XX_NB_DIV_EN | ARMADA_37XX_NB_VDD_EN |
		ARMADA_37XX_NB_DFS_EN;

	regmap_update_bits(base, reg, mask, mask);
}

static int armada37xx_cpufreq_suspend(struct cpufreq_policy *policy)
{
	struct armada37xx_cpufreq_state *state = armada37xx_cpufreq_state;

	regmap_read(state->regmap, ARMADA_37XX_NB_L0L1, &state->nb_l0l1);
	regmap_read(state->regmap, ARMADA_37XX_NB_L2L3, &state->nb_l2l3);
	regmap_read(state->regmap, ARMADA_37XX_NB_CPU_LOAD,
		    &state->nb_cpu_load);
	regmap_read(state->regmap, ARMADA_37XX_NB_DYN_MOD, &state->nb_dyn_mod);

	return 0;
}

static int armada37xx_cpufreq_resume(struct cpufreq_policy *policy)
{
	struct armada37xx_cpufreq_state *state = armada37xx_cpufreq_state;

	/* Ensure DVFS is disabled otherwise the following registers are RO */
	armada37xx_cpufreq_disable_dvfs(state->regmap);

	regmap_write(state->regmap, ARMADA_37XX_NB_L0L1, state->nb_l0l1);
	regmap_write(state->regmap, ARMADA_37XX_NB_L2L3, state->nb_l2l3);
	regmap_write(state->regmap, ARMADA_37XX_NB_CPU_LOAD,
		     state->nb_cpu_load);

	/*
	 * NB_DYN_MOD register is the one that actually enable back DVFS if it
	 * was enabled before the suspend operation. This must be done last
	 * otherwise other registers are not writable.
	 */
	regmap_write(state->regmap, ARMADA_37XX_NB_DYN_MOD, state->nb_dyn_mod);

	return 0;
}

static int __init armada37xx_cpufreq_driver_init(void)
{
	struct cpufreq_dt_platform_data pdata;
	struct armada_37xx_dvfs *dvfs;
	struct platform_device *pdev;
	unsigned long freq;
<<<<<<< HEAD
	unsigned int cur_frequency, base_frequency;
=======
	unsigned int base_frequency;
>>>>>>> 3b17187f
	struct regmap *nb_clk_base, *nb_pm_base, *avs_base;
	struct device *cpu_dev;
	int load_lvl, ret;
	struct clk *clk, *parent;

	nb_clk_base =
		syscon_regmap_lookup_by_compatible("marvell,armada-3700-periph-clock-nb");
	if (IS_ERR(nb_clk_base))
		return -ENODEV;

	nb_pm_base =
		syscon_regmap_lookup_by_compatible("marvell,armada-3700-nb-pm");

	if (IS_ERR(nb_pm_base))
		return -ENODEV;

	avs_base =
		syscon_regmap_lookup_by_compatible("marvell,armada-3700-avs");

	/* if AVS is not present don't use it but still try to setup dvfs */
	if (IS_ERR(avs_base)) {
		pr_info("Syscon failed for Adapting Voltage Scaling: skip it\n");
		avs_base = NULL;
	}
	/* Before doing any configuration on the DVFS first, disable it */
	armada37xx_cpufreq_disable_dvfs(nb_pm_base);

	/*
	 * On CPU 0 register the operating points supported (which are
	 * the nominal CPU frequency and full integer divisions of
	 * it).
	 */
	cpu_dev = get_cpu_device(0);
	if (!cpu_dev) {
		dev_err(cpu_dev, "Cannot get CPU\n");
		return -ENODEV;
	}

	clk = clk_get(cpu_dev, 0);
	if (IS_ERR(clk)) {
		dev_err(cpu_dev, "Cannot get clock for CPU0\n");
		return PTR_ERR(clk);
	}

	parent = clk_get_parent(clk);
	if (IS_ERR(parent)) {
		dev_err(cpu_dev, "Cannot get parent clock for CPU0\n");
		clk_put(clk);
		return PTR_ERR(parent);
	}

	/* Get parent CPU frequency */
	base_frequency =  clk_get_rate(parent);

	if (!base_frequency) {
		dev_err(cpu_dev, "Failed to get parent clock rate for CPU\n");
		clk_put(clk);
		return -EINVAL;
	}

<<<<<<< HEAD
	/* Get nominal (current) CPU frequency */
	cur_frequency = clk_get_rate(clk);
	if (!cur_frequency) {
		dev_err(cpu_dev, "Failed to get clock rate for CPU\n");
		clk_put(clk);
		return -EINVAL;
	}

=======
>>>>>>> 3b17187f
	dvfs = armada_37xx_cpu_freq_info_get(base_frequency);
	if (!dvfs) {
		clk_put(clk);
		return -EINVAL;
	}

	armada37xx_cpufreq_state = kmalloc(sizeof(*armada37xx_cpufreq_state),
					   GFP_KERNEL);
	if (!armada37xx_cpufreq_state) {
		clk_put(clk);
		return -ENOMEM;
	}

	armada37xx_cpufreq_state->regmap = nb_pm_base;

	armada37xx_cpufreq_avs_configure(avs_base, dvfs);
	armada37xx_cpufreq_avs_setup(avs_base, dvfs);

	armada37xx_cpufreq_dvfs_setup(nb_pm_base, nb_clk_base, dvfs->divider);
	clk_put(clk);

	for (load_lvl = ARMADA_37XX_DVFS_LOAD_0; load_lvl < LOAD_LEVEL_NR;
	     load_lvl++) {
		unsigned long u_volt = avs_map[dvfs->avs[load_lvl]] * 1000;
		freq = base_frequency / dvfs->divider[load_lvl];
		ret = dev_pm_opp_add(cpu_dev, freq, u_volt);
		if (ret)
			goto remove_opp;


	}

	/* Now that everything is setup, enable the DVFS at hardware level */
	armada37xx_cpufreq_enable_dvfs(nb_pm_base);

	memset(&pdata, 0, sizeof(pdata));
	pdata.suspend = armada37xx_cpufreq_suspend;
	pdata.resume = armada37xx_cpufreq_resume;

	pdev = platform_device_register_data(NULL, "cpufreq-dt", -1, &pdata,
					     sizeof(pdata));
	ret = PTR_ERR_OR_ZERO(pdev);
	if (ret)
		goto disable_dvfs;

	armada37xx_cpufreq_state->cpu_dev = cpu_dev;
	armada37xx_cpufreq_state->pdev = pdev;
	platform_set_drvdata(pdev, dvfs);
	return 0;

disable_dvfs:
	armada37xx_cpufreq_disable_dvfs(nb_pm_base);
remove_opp:
	/* clean-up the already added opp before leaving */
	while (load_lvl-- > ARMADA_37XX_DVFS_LOAD_0) {
		freq = base_frequency / dvfs->divider[load_lvl];
		dev_pm_opp_remove(cpu_dev, freq);
	}

	kfree(armada37xx_cpufreq_state);

	return ret;
}
/* late_initcall, to guarantee the driver is loaded after A37xx clock driver */
late_initcall(armada37xx_cpufreq_driver_init);

static void __exit armada37xx_cpufreq_driver_exit(void)
{
	struct platform_device *pdev = armada37xx_cpufreq_state->pdev;
	struct armada_37xx_dvfs *dvfs = platform_get_drvdata(pdev);
	unsigned long freq;
	int load_lvl;

	platform_device_unregister(pdev);

	armada37xx_cpufreq_disable_dvfs(armada37xx_cpufreq_state->regmap);

	for (load_lvl = ARMADA_37XX_DVFS_LOAD_0; load_lvl < LOAD_LEVEL_NR; load_lvl++) {
		freq = dvfs->cpu_freq_max / dvfs->divider[load_lvl];
		dev_pm_opp_remove(armada37xx_cpufreq_state->cpu_dev, freq);
	}

	kfree(armada37xx_cpufreq_state);
}
module_exit(armada37xx_cpufreq_driver_exit);

static const struct of_device_id __maybe_unused armada37xx_cpufreq_of_match[] = {
	{ .compatible = "marvell,armada-3700-nb-pm" },
	{ },
};
MODULE_DEVICE_TABLE(of, armada37xx_cpufreq_of_match);

MODULE_AUTHOR("Gregory CLEMENT <gregory.clement@free-electrons.com>");
MODULE_DESCRIPTION("Armada 37xx cpufreq driver");
MODULE_LICENSE("GPL");<|MERGE_RESOLUTION|>--- conflicted
+++ resolved
@@ -406,11 +406,7 @@
 	struct armada_37xx_dvfs *dvfs;
 	struct platform_device *pdev;
 	unsigned long freq;
-<<<<<<< HEAD
-	unsigned int cur_frequency, base_frequency;
-=======
 	unsigned int base_frequency;
->>>>>>> 3b17187f
 	struct regmap *nb_clk_base, *nb_pm_base, *avs_base;
 	struct device *cpu_dev;
 	int load_lvl, ret;
@@ -471,17 +467,6 @@
 		return -EINVAL;
 	}
 
-<<<<<<< HEAD
-	/* Get nominal (current) CPU frequency */
-	cur_frequency = clk_get_rate(clk);
-	if (!cur_frequency) {
-		dev_err(cpu_dev, "Failed to get clock rate for CPU\n");
-		clk_put(clk);
-		return -EINVAL;
-	}
-
-=======
->>>>>>> 3b17187f
 	dvfs = armada_37xx_cpu_freq_info_get(base_frequency);
 	if (!dvfs) {
 		clk_put(clk);
