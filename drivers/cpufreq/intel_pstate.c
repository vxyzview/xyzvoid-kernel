--- conflicted
+++ resolved
@@ -1904,19 +1904,12 @@
 	/* wrmsrl_on_cpu has to be outside spinlock as this can result in IPC */
 	wrmsrl_on_cpu(cpudata->cpu, MSR_HWP_INTERRUPT, 0x00);
 
-<<<<<<< HEAD
-	raw_spin_lock_irqsave(&hwp_notify_lock, flags);
-	if (cpumask_test_and_clear_cpu(cpudata->cpu, &hwp_intr_enable_mask))
-		cancel_delayed_work(&cpudata->hwp_notify_work);
-	raw_spin_unlock_irqrestore(&hwp_notify_lock, flags);
-=======
 	raw_spin_lock_irq(&hwp_notify_lock);
 	cancel_work = cpumask_test_and_clear_cpu(cpudata->cpu, &hwp_intr_enable_mask);
 	raw_spin_unlock_irq(&hwp_notify_lock);
 
 	if (cancel_work)
 		cancel_delayed_work_sync(&cpudata->hwp_notify_work);
->>>>>>> a6ad5510
 }
 
 #define HWP_GUARANTEED_PERF_CHANGE_REQ BIT(0)
@@ -1928,12 +1921,6 @@
 	if (boot_cpu_has(X86_FEATURE_HWP_NOTIFY)) {
 		u64 interrupt_mask = HWP_GUARANTEED_PERF_CHANGE_REQ;
 
-<<<<<<< HEAD
-		raw_spin_lock_irqsave(&hwp_notify_lock, flags);
-		INIT_DELAYED_WORK(&cpudata->hwp_notify_work, intel_pstate_notify_work);
-		cpumask_set_cpu(cpudata->cpu, &hwp_intr_enable_mask);
-		raw_spin_unlock_irqrestore(&hwp_notify_lock, flags);
-=======
 		raw_spin_lock_irq(&hwp_notify_lock);
 		INIT_DELAYED_WORK(&cpudata->hwp_notify_work, intel_pstate_notify_work);
 		cpumask_set_cpu(cpudata->cpu, &hwp_intr_enable_mask);
@@ -1941,7 +1928,6 @@
 
 		if (cpu_feature_enabled(X86_FEATURE_HWP_HIGHEST_PERF_CHANGE))
 			interrupt_mask |= HWP_HIGHEST_PERF_CHANGE_REQ;
->>>>>>> a6ad5510
 
 		/* wrmsrl_on_cpu has to be outside spinlock as this can result in IPC */
 		wrmsrl_on_cpu(cpudata->cpu, MSR_HWP_INTERRUPT, interrupt_mask);
@@ -3182,11 +3168,6 @@
 	struct cpudata *cpu = all_cpu_data[policy->cpu];
 	int target_pstate;
 
-<<<<<<< HEAD
-	update_turbo_state();
-
-=======
->>>>>>> a6ad5510
 	target_pstate = intel_pstate_freq_to_hwp(cpu, target_freq);
 
 	target_pstate = intel_cpufreq_update_pstate(policy, target_pstate, true);
@@ -3374,15 +3355,8 @@
 			if (intel_pstate_driver == &intel_pstate)
 				intel_pstate_clear_update_util_hook(cpu);
 
-<<<<<<< HEAD
-			raw_spin_lock(&hwp_notify_lock);
 			kfree(all_cpu_data[cpu]);
 			WRITE_ONCE(all_cpu_data[cpu], NULL);
-			raw_spin_unlock(&hwp_notify_lock);
-=======
-			kfree(all_cpu_data[cpu]);
-			WRITE_ONCE(all_cpu_data[cpu], NULL);
->>>>>>> a6ad5510
 		}
 	}
 	cpus_read_unlock();
