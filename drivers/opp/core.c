--- conflicted
+++ resolved
@@ -1352,11 +1352,7 @@
 		 * value of the frequency. In such a case, do not abort but
 		 * configure the hardware to the desired frequency forcefully.
 		 */
-<<<<<<< HEAD
-		forced = opp_table->rate_clk_single != freq;
-=======
 		forced = opp_table->current_rate_single_clk != freq;
->>>>>>> 03a22b59
 	}
 
 	ret = _set_opp(dev, opp_table, opp, &freq, forced);
