// SPDX-License-Identifier: GPL-2.0
/*
 * IXP4 timer driver
 * Copyright (C) 2019 Linus Walleij <linus.walleij@linaro.org>
 *
 * Based on arch/arm/mach-ixp4xx/common.c
 * Copyright 2002 (C) Intel Corporation
 * Copyright 2003-2004 (C) MontaVista, Software, Inc.
 * Copyright (C) Deepak Saxena <dsaxena@plexity.net>
 */
#include <linux/interrupt.h>
#include <linux/io.h>
#include <linux/clockchips.h>
#include <linux/clocksource.h>
#include <linux/sched_clock.h>
#include <linux/slab.h>
#include <linux/bitops.h>
#include <linux/delay.h>
#include <linux/of_address.h>
#include <linux/of_irq.h>
#include <linux/platform_device.h>

/*
 * Constants to make it easy to access Timer Control/Status registers
 */
#define IXP4XX_OSTS_OFFSET	0x00  /* Continuous Timestamp */
#define IXP4XX_OST1_OFFSET	0x04  /* Timer 1 Timestamp */
#define IXP4XX_OSRT1_OFFSET	0x08  /* Timer 1 Reload */
#define IXP4XX_OST2_OFFSET	0x0C  /* Timer 2 Timestamp */
#define IXP4XX_OSRT2_OFFSET	0x10  /* Timer 2 Reload */
#define IXP4XX_OSST_OFFSET	0x20  /* Timer Status */

/*
 * Timer register values and bit definitions
 */
#define IXP4XX_OST_ENABLE		0x00000001
#define IXP4XX_OST_ONE_SHOT		0x00000002
/* Low order bits of reload value ignored */
#define IXP4XX_OST_RELOAD_MASK		0x00000003
#define IXP4XX_OST_DISABLED		0x00000000
#define IXP4XX_OSST_TIMER_1_PEND	0x00000001
#define IXP4XX_OSST_TIMER_2_PEND	0x00000002
#define IXP4XX_OSST_TIMER_TS_PEND	0x00000004
/* Remaining registers are for the watchdog and defined in the watchdog driver */

struct ixp4xx_timer {
	void __iomem *base;
	u32 latch;
	struct clock_event_device clkevt;
#ifdef CONFIG_ARM
	struct delay_timer delay_timer;
#endif
};

/*
 * A local singleton used by sched_clock and delay timer reads, which are
 * fast and stateless
 */
static struct ixp4xx_timer *local_ixp4xx_timer;

static inline struct ixp4xx_timer *
to_ixp4xx_timer(struct clock_event_device *evt)
{
	return container_of(evt, struct ixp4xx_timer, clkevt);
}

static unsigned long ixp4xx_read_timer(void)
{
	return __raw_readl(local_ixp4xx_timer->base + IXP4XX_OSTS_OFFSET);
}

static u64 notrace ixp4xx_read_sched_clock(void)
{
	return ixp4xx_read_timer();
}

static u64 ixp4xx_clocksource_read(struct clocksource *c)
{
	return ixp4xx_read_timer();
}

static irqreturn_t ixp4xx_timer_interrupt(int irq, void *dev_id)
{
	struct ixp4xx_timer *tmr = dev_id;
	struct clock_event_device *evt = &tmr->clkevt;

	/* Clear Pending Interrupt */
	__raw_writel(IXP4XX_OSST_TIMER_1_PEND,
		     tmr->base + IXP4XX_OSST_OFFSET);

	evt->event_handler(evt);

	return IRQ_HANDLED;
}

static int ixp4xx_set_next_event(unsigned long cycles,
				 struct clock_event_device *evt)
{
	struct ixp4xx_timer *tmr = to_ixp4xx_timer(evt);
	u32 val;

	val = __raw_readl(tmr->base + IXP4XX_OSRT1_OFFSET);
	/* Keep enable/oneshot bits */
	val &= IXP4XX_OST_RELOAD_MASK;
	__raw_writel((cycles & ~IXP4XX_OST_RELOAD_MASK) | val,
		     tmr->base + IXP4XX_OSRT1_OFFSET);

	return 0;
}

static int ixp4xx_shutdown(struct clock_event_device *evt)
{
	struct ixp4xx_timer *tmr = to_ixp4xx_timer(evt);
	u32 val;

	val = __raw_readl(tmr->base + IXP4XX_OSRT1_OFFSET);
	val &= ~IXP4XX_OST_ENABLE;
	__raw_writel(val, tmr->base + IXP4XX_OSRT1_OFFSET);

	return 0;
}

static int ixp4xx_set_oneshot(struct clock_event_device *evt)
{
	struct ixp4xx_timer *tmr = to_ixp4xx_timer(evt);

	__raw_writel(IXP4XX_OST_ENABLE | IXP4XX_OST_ONE_SHOT,
		     tmr->base + IXP4XX_OSRT1_OFFSET);

	return 0;
}

static int ixp4xx_set_periodic(struct clock_event_device *evt)
{
	struct ixp4xx_timer *tmr = to_ixp4xx_timer(evt);
	u32 val;

	val = tmr->latch & ~IXP4XX_OST_RELOAD_MASK;
	val |= IXP4XX_OST_ENABLE;
	__raw_writel(val, tmr->base + IXP4XX_OSRT1_OFFSET);

	return 0;
}

static int ixp4xx_resume(struct clock_event_device *evt)
{
	struct ixp4xx_timer *tmr = to_ixp4xx_timer(evt);
	u32 val;

	val = __raw_readl(tmr->base + IXP4XX_OSRT1_OFFSET);
	val |= IXP4XX_OST_ENABLE;
	__raw_writel(val, tmr->base + IXP4XX_OSRT1_OFFSET);

	return 0;
}

/*
 * IXP4xx timer tick
 * We use OS timer1 on the CPU for the timer tick and the timestamp
 * counter as a source of real clock ticks to account for missed jiffies.
 */
static __init int ixp4xx_timer_register(void __iomem *base,
					int timer_irq,
					unsigned int timer_freq)
{
	struct ixp4xx_timer *tmr;
	int ret;

	tmr = kzalloc(sizeof(*tmr), GFP_KERNEL);
	if (!tmr)
		return -ENOMEM;
	tmr->base = base;

	/*
	 * The timer register doesn't allow to specify the two least
	 * significant bits of the timeout value and assumes them being zero.
	 * So make sure the latch is the best value with the two least
	 * significant bits unset.
	 */
	tmr->latch = DIV_ROUND_CLOSEST(timer_freq,
				       (IXP4XX_OST_RELOAD_MASK + 1) * HZ)
		* (IXP4XX_OST_RELOAD_MASK + 1);

	local_ixp4xx_timer = tmr;

	/* Reset/disable counter */
	__raw_writel(0, tmr->base + IXP4XX_OSRT1_OFFSET);

	/* Clear any pending interrupt on timer 1 */
	__raw_writel(IXP4XX_OSST_TIMER_1_PEND,
		     tmr->base + IXP4XX_OSST_OFFSET);

	/* Reset time-stamp counter */
	__raw_writel(0, tmr->base + IXP4XX_OSTS_OFFSET);

	clocksource_mmio_init(NULL, "OSTS", timer_freq, 200, 32,
			      ixp4xx_clocksource_read);

	tmr->clkevt.name = "ixp4xx timer1";
	tmr->clkevt.features = CLOCK_EVT_FEAT_PERIODIC | CLOCK_EVT_FEAT_ONESHOT;
	tmr->clkevt.rating = 200;
	tmr->clkevt.set_state_shutdown = ixp4xx_shutdown;
	tmr->clkevt.set_state_periodic = ixp4xx_set_periodic;
	tmr->clkevt.set_state_oneshot = ixp4xx_set_oneshot;
	tmr->clkevt.tick_resume = ixp4xx_resume;
	tmr->clkevt.set_next_event = ixp4xx_set_next_event;
	tmr->clkevt.cpumask = cpumask_of(0);
	tmr->clkevt.irq = timer_irq;
	ret = request_irq(timer_irq, ixp4xx_timer_interrupt,
			  IRQF_TIMER, "IXP4XX-TIMER1", tmr);
	if (ret) {
		pr_crit("no timer IRQ\n");
		return -ENODEV;
	}
	clockevents_config_and_register(&tmr->clkevt, timer_freq,
					0xf, 0xfffffffe);

	sched_clock_register(ixp4xx_read_sched_clock, 32, timer_freq);

#ifdef CONFIG_ARM
	/* Also use this timer for delays */
	tmr->delay_timer.read_current_timer = ixp4xx_read_timer;
	tmr->delay_timer.freq = timer_freq;
	register_current_timer_delay(&tmr->delay_timer);
#endif

	return 0;
}

static struct platform_device ixp4xx_watchdog_device = {
	.name = "ixp4xx-watchdog",
	.id = -1,
};

/*
 * This probe gets called after the timer is already up and running. The main
 * function on this platform is to spawn the watchdog device as a child.
 */
static int ixp4xx_timer_probe(struct platform_device *pdev)
{
	struct device *dev = &pdev->dev;

	/* Pass the base address as platform data and nothing else */
	ixp4xx_watchdog_device.dev.platform_data = local_ixp4xx_timer->base;
	ixp4xx_watchdog_device.dev.parent = dev;
	return platform_device_register(&ixp4xx_watchdog_device);
}

static const struct of_device_id ixp4xx_timer_dt_id[] = {
	{ .compatible = "intel,ixp4xx-timer", },
	{ /* sentinel */ },
};

static struct platform_driver ixp4xx_timer_driver = {
	.probe  = ixp4xx_timer_probe,
	.driver = {
		.name = "ixp4xx-timer",
		.of_match_table = ixp4xx_timer_dt_id,
		.suppress_bind_attrs = true,
	},
};
builtin_platform_driver(ixp4xx_timer_driver);

<<<<<<< HEAD
/**
 * ixp4xx_timer_setup() - Timer setup function to be called from boardfiles
 * @timerbase: physical base of timer block
 * @timer_irq: Linux IRQ number for the timer
 * @timer_freq: Fixed frequency of the timer
 */
void __init ixp4xx_timer_setup(resource_size_t timerbase,
			       int timer_irq,
			       unsigned int timer_freq)
{
	void __iomem *base;

	base = ioremap(timerbase, 0x100);
	if (!base) {
		pr_crit("IXP4xx: can't remap timer\n");
		return;
	}
	ixp4xx_timer_register(base, timer_irq, timer_freq);
}

#ifdef CONFIG_OF
=======
>>>>>>> d60c95ef
static __init int ixp4xx_of_timer_init(struct device_node *np)
{
	void __iomem *base;
	int irq;
	int ret;

	base = of_iomap(np, 0);
	if (!base) {
		pr_crit("IXP4xx: can't remap timer\n");
		return -ENODEV;
	}

	irq = irq_of_parse_and_map(np, 0);
	if (irq <= 0) {
		pr_err("Can't parse IRQ\n");
		ret = -EINVAL;
		goto out_unmap;
	}

	/* TODO: get some fixed clocks into the device tree */
	ret = ixp4xx_timer_register(base, irq, 66666000);
	if (ret)
		goto out_unmap;
	return 0;

out_unmap:
	iounmap(base);
	return ret;
}
TIMER_OF_DECLARE(ixp4xx, "intel,ixp4xx-timer", ixp4xx_of_timer_init);<|MERGE_RESOLUTION|>--- conflicted
+++ resolved
@@ -261,30 +261,6 @@
 };
 builtin_platform_driver(ixp4xx_timer_driver);
 
-<<<<<<< HEAD
-/**
- * ixp4xx_timer_setup() - Timer setup function to be called from boardfiles
- * @timerbase: physical base of timer block
- * @timer_irq: Linux IRQ number for the timer
- * @timer_freq: Fixed frequency of the timer
- */
-void __init ixp4xx_timer_setup(resource_size_t timerbase,
-			       int timer_irq,
-			       unsigned int timer_freq)
-{
-	void __iomem *base;
-
-	base = ioremap(timerbase, 0x100);
-	if (!base) {
-		pr_crit("IXP4xx: can't remap timer\n");
-		return;
-	}
-	ixp4xx_timer_register(base, timer_irq, timer_freq);
-}
-
-#ifdef CONFIG_OF
-=======
->>>>>>> d60c95ef
 static __init int ixp4xx_of_timer_init(struct device_node *np)
 {
 	void __iomem *base;
