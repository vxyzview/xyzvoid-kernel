// SPDX-License-Identifier: GPL-2.0-only
/*
 * Pinctrl driver for Rockchip SoCs
 *
 * Copyright (c) 2013 MundoReader S.L.
 * Author: Heiko Stuebner <heiko@sntech.de>
 *
 * With some ideas taken from pinctrl-samsung:
 * Copyright (c) 2012 Samsung Electronics Co., Ltd.
 *		http://www.samsung.com
 * Copyright (c) 2012 Linaro Ltd
 *		https://www.linaro.org
 *
 * and pinctrl-at91:
 * Copyright (C) 2011-2012 Jean-Christophe PLAGNIOL-VILLARD <plagnioj@jcrosoft.com>
 */

#include <linux/init.h>
#include <linux/module.h>
#include <linux/platform_device.h>
#include <linux/io.h>
#include <linux/bitops.h>
#include <linux/gpio/driver.h>
#include <linux/of_address.h>
#include <linux/of_device.h>
#include <linux/of_irq.h>
#include <linux/pinctrl/machine.h>
#include <linux/pinctrl/pinconf.h>
#include <linux/pinctrl/pinctrl.h>
#include <linux/pinctrl/pinmux.h>
#include <linux/pinctrl/pinconf-generic.h>
#include <linux/irqchip/chained_irq.h>
#include <linux/clk.h>
#include <linux/regmap.h>
#include <linux/mfd/syscon.h>
#include <linux/string_helpers.h>

#include <dt-bindings/pinctrl/rockchip.h>

#include "core.h"
#include "pinconf.h"
#include "pinctrl-rockchip.h"

/*
 * Generate a bitmask for setting a value (v) with a write mask bit in hiword
 * register 31:16 area.
 */
#define WRITE_MASK_VAL(h, l, v) \
	(GENMASK(((h) + 16), ((l) + 16)) | (((v) << (l)) & GENMASK((h), (l))))

/*
 * Encode variants of iomux registers into a type variable
 */
#define IOMUX_GPIO_ONLY		BIT(0)
#define IOMUX_WIDTH_4BIT	BIT(1)
#define IOMUX_SOURCE_PMU	BIT(2)
#define IOMUX_UNROUTED		BIT(3)
#define IOMUX_WIDTH_3BIT	BIT(4)
#define IOMUX_WIDTH_2BIT	BIT(5)

#define PIN_BANK(id, pins, label)			\
	{						\
		.bank_num	= id,			\
		.nr_pins	= pins,			\
		.name		= label,		\
		.iomux		= {			\
			{ .offset = -1 },		\
			{ .offset = -1 },		\
			{ .offset = -1 },		\
			{ .offset = -1 },		\
		},					\
	}

#define PIN_BANK_IOMUX_FLAGS(id, pins, label, iom0, iom1, iom2, iom3)	\
	{								\
		.bank_num	= id,					\
		.nr_pins	= pins,					\
		.name		= label,				\
		.iomux		= {					\
			{ .type = iom0, .offset = -1 },			\
			{ .type = iom1, .offset = -1 },			\
			{ .type = iom2, .offset = -1 },			\
			{ .type = iom3, .offset = -1 },			\
		},							\
	}

#define PIN_BANK_DRV_FLAGS(id, pins, label, type0, type1, type2, type3) \
	{								\
		.bank_num	= id,					\
		.nr_pins	= pins,					\
		.name		= label,				\
		.iomux		= {					\
			{ .offset = -1 },				\
			{ .offset = -1 },				\
			{ .offset = -1 },				\
			{ .offset = -1 },				\
		},							\
		.drv		= {					\
			{ .drv_type = type0, .offset = -1 },		\
			{ .drv_type = type1, .offset = -1 },		\
			{ .drv_type = type2, .offset = -1 },		\
			{ .drv_type = type3, .offset = -1 },		\
		},							\
	}

#define PIN_BANK_DRV_FLAGS_PULL_FLAGS(id, pins, label, drv0, drv1,	\
				      drv2, drv3, pull0, pull1,		\
				      pull2, pull3)			\
	{								\
		.bank_num	= id,					\
		.nr_pins	= pins,					\
		.name		= label,				\
		.iomux		= {					\
			{ .offset = -1 },				\
			{ .offset = -1 },				\
			{ .offset = -1 },				\
			{ .offset = -1 },				\
		},							\
		.drv		= {					\
			{ .drv_type = drv0, .offset = -1 },		\
			{ .drv_type = drv1, .offset = -1 },		\
			{ .drv_type = drv2, .offset = -1 },		\
			{ .drv_type = drv3, .offset = -1 },		\
		},							\
		.pull_type[0] = pull0,					\
		.pull_type[1] = pull1,					\
		.pull_type[2] = pull2,					\
		.pull_type[3] = pull3,					\
	}

#define PIN_BANK_IOMUX_DRV_FLAGS_OFFSET(id, pins, label, iom0, iom1,	\
					iom2, iom3, drv0, drv1, drv2,	\
					drv3, offset0, offset1,		\
					offset2, offset3)		\
	{								\
		.bank_num	= id,					\
		.nr_pins	= pins,					\
		.name		= label,				\
		.iomux		= {					\
			{ .type = iom0, .offset = -1 },			\
			{ .type = iom1, .offset = -1 },			\
			{ .type = iom2, .offset = -1 },			\
			{ .type = iom3, .offset = -1 },			\
		},							\
		.drv		= {					\
			{ .drv_type = drv0, .offset = offset0 },	\
			{ .drv_type = drv1, .offset = offset1 },	\
			{ .drv_type = drv2, .offset = offset2 },	\
			{ .drv_type = drv3, .offset = offset3 },	\
		},							\
	}

#define PIN_BANK_IOMUX_FLAGS_DRV_FLAGS_OFFSET_PULL_FLAGS(id, pins,	\
					      label, iom0, iom1, iom2,  \
					      iom3, drv0, drv1, drv2,   \
					      drv3, offset0, offset1,   \
					      offset2, offset3, pull0,  \
					      pull1, pull2, pull3)	\
	{								\
		.bank_num	= id,					\
		.nr_pins	= pins,					\
		.name		= label,				\
		.iomux		= {					\
			{ .type = iom0, .offset = -1 },			\
			{ .type = iom1, .offset = -1 },			\
			{ .type = iom2, .offset = -1 },			\
			{ .type = iom3, .offset = -1 },			\
		},							\
		.drv		= {					\
			{ .drv_type = drv0, .offset = offset0 },	\
			{ .drv_type = drv1, .offset = offset1 },	\
			{ .drv_type = drv2, .offset = offset2 },	\
			{ .drv_type = drv3, .offset = offset3 },	\
		},							\
		.pull_type[0] = pull0,					\
		.pull_type[1] = pull1,					\
		.pull_type[2] = pull2,					\
		.pull_type[3] = pull3,					\
	}

#define PIN_BANK_MUX_ROUTE_FLAGS(ID, PIN, FUNC, REG, VAL, FLAG)		\
	{								\
		.bank_num	= ID,					\
		.pin		= PIN,					\
		.func		= FUNC,					\
		.route_offset	= REG,					\
		.route_val	= VAL,					\
		.route_location	= FLAG,					\
	}

#define RK_MUXROUTE_SAME(ID, PIN, FUNC, REG, VAL)	\
	PIN_BANK_MUX_ROUTE_FLAGS(ID, PIN, FUNC, REG, VAL, ROCKCHIP_ROUTE_SAME)

#define RK_MUXROUTE_GRF(ID, PIN, FUNC, REG, VAL)	\
	PIN_BANK_MUX_ROUTE_FLAGS(ID, PIN, FUNC, REG, VAL, ROCKCHIP_ROUTE_GRF)

#define RK_MUXROUTE_PMU(ID, PIN, FUNC, REG, VAL)	\
	PIN_BANK_MUX_ROUTE_FLAGS(ID, PIN, FUNC, REG, VAL, ROCKCHIP_ROUTE_PMU)

static struct regmap_config rockchip_regmap_config = {
	.reg_bits = 32,
	.val_bits = 32,
	.reg_stride = 4,
};

static inline const struct rockchip_pin_group *pinctrl_name_to_group(
					const struct rockchip_pinctrl *info,
					const char *name)
{
	int i;

	for (i = 0; i < info->ngroups; i++) {
		if (!strcmp(info->groups[i].name, name))
			return &info->groups[i];
	}

	return NULL;
}

/*
 * given a pin number that is local to a pin controller, find out the pin bank
 * and the register base of the pin bank.
 */
static struct rockchip_pin_bank *pin_to_bank(struct rockchip_pinctrl *info,
								unsigned pin)
{
	struct rockchip_pin_bank *b = info->ctrl->pin_banks;

	while (pin >= (b->pin_base + b->nr_pins))
		b++;

	return b;
}

static struct rockchip_pin_bank *bank_num_to_bank(
					struct rockchip_pinctrl *info,
					unsigned num)
{
	struct rockchip_pin_bank *b = info->ctrl->pin_banks;
	int i;

	for (i = 0; i < info->ctrl->nr_banks; i++, b++) {
		if (b->bank_num == num)
			return b;
	}

	return ERR_PTR(-EINVAL);
}

/*
 * Pinctrl_ops handling
 */

static int rockchip_get_groups_count(struct pinctrl_dev *pctldev)
{
	struct rockchip_pinctrl *info = pinctrl_dev_get_drvdata(pctldev);

	return info->ngroups;
}

static const char *rockchip_get_group_name(struct pinctrl_dev *pctldev,
							unsigned selector)
{
	struct rockchip_pinctrl *info = pinctrl_dev_get_drvdata(pctldev);

	return info->groups[selector].name;
}

static int rockchip_get_group_pins(struct pinctrl_dev *pctldev,
				      unsigned selector, const unsigned **pins,
				      unsigned *npins)
{
	struct rockchip_pinctrl *info = pinctrl_dev_get_drvdata(pctldev);

	if (selector >= info->ngroups)
		return -EINVAL;

	*pins = info->groups[selector].pins;
	*npins = info->groups[selector].npins;

	return 0;
}

static int rockchip_dt_node_to_map(struct pinctrl_dev *pctldev,
				 struct device_node *np,
				 struct pinctrl_map **map, unsigned *num_maps)
{
	struct rockchip_pinctrl *info = pinctrl_dev_get_drvdata(pctldev);
	const struct rockchip_pin_group *grp;
	struct device *dev = info->dev;
	struct pinctrl_map *new_map;
	struct device_node *parent;
	int map_num = 1;
	int i;

	/*
	 * first find the group of this node and check if we need to create
	 * config maps for pins
	 */
	grp = pinctrl_name_to_group(info, np->name);
	if (!grp) {
		dev_err(dev, "unable to find group for node %pOFn\n", np);
		return -EINVAL;
	}

	map_num += grp->npins;

	new_map = kcalloc(map_num, sizeof(*new_map), GFP_KERNEL);
	if (!new_map)
		return -ENOMEM;

	*map = new_map;
	*num_maps = map_num;

	/* create mux map */
	parent = of_get_parent(np);
	if (!parent) {
		kfree(new_map);
		return -EINVAL;
	}
	new_map[0].type = PIN_MAP_TYPE_MUX_GROUP;
	new_map[0].data.mux.function = parent->name;
	new_map[0].data.mux.group = np->name;
	of_node_put(parent);

	/* create config map */
	new_map++;
	for (i = 0; i < grp->npins; i++) {
		new_map[i].type = PIN_MAP_TYPE_CONFIGS_PIN;
		new_map[i].data.configs.group_or_pin =
				pin_get_name(pctldev, grp->pins[i]);
		new_map[i].data.configs.configs = grp->data[i].configs;
		new_map[i].data.configs.num_configs = grp->data[i].nconfigs;
	}

	dev_dbg(dev, "maps: function %s group %s num %d\n",
		(*map)->data.mux.function, (*map)->data.mux.group, map_num);

	return 0;
}

static void rockchip_dt_free_map(struct pinctrl_dev *pctldev,
				    struct pinctrl_map *map, unsigned num_maps)
{
	kfree(map);
}

static const struct pinctrl_ops rockchip_pctrl_ops = {
	.get_groups_count	= rockchip_get_groups_count,
	.get_group_name		= rockchip_get_group_name,
	.get_group_pins		= rockchip_get_group_pins,
	.dt_node_to_map		= rockchip_dt_node_to_map,
	.dt_free_map		= rockchip_dt_free_map,
};

/*
 * Hardware access
 */

static struct rockchip_mux_recalced_data rv1108_mux_recalced_data[] = {
	{
		.num = 1,
		.pin = 0,
		.reg = 0x418,
		.bit = 0,
		.mask = 0x3
	}, {
		.num = 1,
		.pin = 1,
		.reg = 0x418,
		.bit = 2,
		.mask = 0x3
	}, {
		.num = 1,
		.pin = 2,
		.reg = 0x418,
		.bit = 4,
		.mask = 0x3
	}, {
		.num = 1,
		.pin = 3,
		.reg = 0x418,
		.bit = 6,
		.mask = 0x3
	}, {
		.num = 1,
		.pin = 4,
		.reg = 0x418,
		.bit = 8,
		.mask = 0x3
	}, {
		.num = 1,
		.pin = 5,
		.reg = 0x418,
		.bit = 10,
		.mask = 0x3
	}, {
		.num = 1,
		.pin = 6,
		.reg = 0x418,
		.bit = 12,
		.mask = 0x3
	}, {
		.num = 1,
		.pin = 7,
		.reg = 0x418,
		.bit = 14,
		.mask = 0x3
	}, {
		.num = 1,
		.pin = 8,
		.reg = 0x41c,
		.bit = 0,
		.mask = 0x3
	}, {
		.num = 1,
		.pin = 9,
		.reg = 0x41c,
		.bit = 2,
		.mask = 0x3
	},
};

static  struct rockchip_mux_recalced_data rk3128_mux_recalced_data[] = {
	{
		.num = 2,
		.pin = 20,
		.reg = 0xe8,
		.bit = 0,
		.mask = 0x7
	}, {
		.num = 2,
		.pin = 21,
		.reg = 0xe8,
		.bit = 4,
		.mask = 0x7
	}, {
		.num = 2,
		.pin = 22,
		.reg = 0xe8,
		.bit = 8,
		.mask = 0x7
	}, {
		.num = 2,
		.pin = 23,
		.reg = 0xe8,
		.bit = 12,
		.mask = 0x7
	}, {
		.num = 2,
		.pin = 24,
		.reg = 0xd4,
		.bit = 12,
		.mask = 0x7
	},
};

static struct rockchip_mux_recalced_data rk3308_mux_recalced_data[] = {
	{
		.num = 1,
		.pin = 14,
		.reg = 0x28,
		.bit = 12,
		.mask = 0xf
	}, {
		.num = 1,
		.pin = 15,
		.reg = 0x2c,
		.bit = 0,
		.mask = 0x3
	}, {
		.num = 1,
		.pin = 18,
		.reg = 0x30,
		.bit = 4,
		.mask = 0xf
	}, {
		.num = 1,
		.pin = 19,
		.reg = 0x30,
		.bit = 8,
		.mask = 0xf
	}, {
		.num = 1,
		.pin = 20,
		.reg = 0x30,
		.bit = 12,
		.mask = 0xf
	}, {
		.num = 1,
		.pin = 21,
		.reg = 0x34,
		.bit = 0,
		.mask = 0xf
	}, {
		.num = 1,
		.pin = 22,
		.reg = 0x34,
		.bit = 4,
		.mask = 0xf
	}, {
		.num = 1,
		.pin = 23,
		.reg = 0x34,
		.bit = 8,
		.mask = 0xf
	}, {
		.num = 3,
		.pin = 12,
		.reg = 0x68,
		.bit = 8,
		.mask = 0xf
	}, {
		.num = 3,
		.pin = 13,
		.reg = 0x68,
		.bit = 12,
		.mask = 0xf
	}, {
		.num = 2,
		.pin = 2,
		.reg = 0x608,
		.bit = 0,
		.mask = 0x7
	}, {
		.num = 2,
		.pin = 3,
		.reg = 0x608,
		.bit = 4,
		.mask = 0x7
	}, {
		.num = 2,
		.pin = 16,
		.reg = 0x610,
		.bit = 8,
		.mask = 0x7
	}, {
		.num = 3,
		.pin = 10,
		.reg = 0x610,
		.bit = 0,
		.mask = 0x7
	}, {
		.num = 3,
		.pin = 11,
		.reg = 0x610,
		.bit = 4,
		.mask = 0x7
	},
};

static struct rockchip_mux_recalced_data rk3328_mux_recalced_data[] = {
	{
		.num = 2,
		.pin = 12,
		.reg = 0x24,
		.bit = 8,
		.mask = 0x3
	}, {
		.num = 2,
		.pin = 15,
		.reg = 0x28,
		.bit = 0,
		.mask = 0x7
	}, {
		.num = 2,
		.pin = 23,
		.reg = 0x30,
		.bit = 14,
		.mask = 0x3
	},
};

static void rockchip_get_recalced_mux(struct rockchip_pin_bank *bank, int pin,
				      int *reg, u8 *bit, int *mask)
{
	struct rockchip_pinctrl *info = bank->drvdata;
	struct rockchip_pin_ctrl *ctrl = info->ctrl;
	struct rockchip_mux_recalced_data *data;
	int i;

	for (i = 0; i < ctrl->niomux_recalced; i++) {
		data = &ctrl->iomux_recalced[i];
		if (data->num == bank->bank_num &&
		    data->pin == pin)
			break;
	}

	if (i >= ctrl->niomux_recalced)
		return;

	*reg = data->reg;
	*mask = data->mask;
	*bit = data->bit;
}

static struct rockchip_mux_route_data px30_mux_route_data[] = {
	RK_MUXROUTE_SAME(2, RK_PA0, 1, 0x184, BIT(16 + 7)), /* cif-d2m0 */
	RK_MUXROUTE_SAME(3, RK_PA3, 3, 0x184, BIT(16 + 7) | BIT(7)), /* cif-d2m1 */
	RK_MUXROUTE_SAME(3, RK_PC6, 2, 0x184, BIT(16 + 8)), /* pdm-m0 */
	RK_MUXROUTE_SAME(2, RK_PC6, 1, 0x184, BIT(16 + 8) | BIT(8)), /* pdm-m1 */
	RK_MUXROUTE_SAME(1, RK_PD3, 2, 0x184, BIT(16 + 10)), /* uart2-rxm0 */
	RK_MUXROUTE_SAME(2, RK_PB6, 2, 0x184, BIT(16 + 10) | BIT(10)), /* uart2-rxm1 */
	RK_MUXROUTE_SAME(0, RK_PC1, 2, 0x184, BIT(16 + 9)), /* uart3-rxm0 */
	RK_MUXROUTE_SAME(1, RK_PB7, 2, 0x184, BIT(16 + 9) | BIT(9)), /* uart3-rxm1 */
};

static struct rockchip_mux_route_data rk3128_mux_route_data[] = {
	RK_MUXROUTE_SAME(1, RK_PB2, 1, 0x144, BIT(16 + 3) | BIT(16 + 4)), /* spi-0 */
	RK_MUXROUTE_SAME(1, RK_PD3, 3, 0x144, BIT(16 + 3) | BIT(16 + 4) | BIT(3)), /* spi-1 */
	RK_MUXROUTE_SAME(0, RK_PB5, 2, 0x144, BIT(16 + 3) | BIT(16 + 4) | BIT(4)), /* spi-2 */
	RK_MUXROUTE_SAME(1, RK_PA5, 1, 0x144, BIT(16 + 5)), /* i2s-0 */
	RK_MUXROUTE_SAME(0, RK_PB6, 1, 0x144, BIT(16 + 5) | BIT(5)), /* i2s-1 */
	RK_MUXROUTE_SAME(1, RK_PC6, 2, 0x144, BIT(16 + 6)), /* emmc-0 */
	RK_MUXROUTE_SAME(2, RK_PA4, 2, 0x144, BIT(16 + 6) | BIT(6)), /* emmc-1 */
};

static struct rockchip_mux_route_data rk3188_mux_route_data[] = {
	RK_MUXROUTE_SAME(0, RK_PD0, 1, 0xa0, BIT(16 + 11)), /* non-iomuxed emmc/flash pins on flash-dqs */
	RK_MUXROUTE_SAME(0, RK_PD0, 2, 0xa0, BIT(16 + 11) | BIT(11)), /* non-iomuxed emmc/flash pins on emmc-clk */
};

static struct rockchip_mux_route_data rk3228_mux_route_data[] = {
	RK_MUXROUTE_SAME(0, RK_PD2, 1, 0x50, BIT(16)), /* pwm0-0 */
	RK_MUXROUTE_SAME(3, RK_PC5, 1, 0x50, BIT(16) | BIT(0)), /* pwm0-1 */
	RK_MUXROUTE_SAME(0, RK_PD3, 1, 0x50, BIT(16 + 1)), /* pwm1-0 */
	RK_MUXROUTE_SAME(0, RK_PD6, 2, 0x50, BIT(16 + 1) | BIT(1)), /* pwm1-1 */
	RK_MUXROUTE_SAME(0, RK_PD4, 1, 0x50, BIT(16 + 2)), /* pwm2-0 */
	RK_MUXROUTE_SAME(1, RK_PB4, 2, 0x50, BIT(16 + 2) | BIT(2)), /* pwm2-1 */
	RK_MUXROUTE_SAME(3, RK_PD2, 1, 0x50, BIT(16 + 3)), /* pwm3-0 */
	RK_MUXROUTE_SAME(1, RK_PB3, 2, 0x50, BIT(16 + 3) | BIT(3)), /* pwm3-1 */
	RK_MUXROUTE_SAME(1, RK_PA1, 1, 0x50, BIT(16 + 4)), /* sdio-0_d0 */
	RK_MUXROUTE_SAME(3, RK_PA2, 1, 0x50, BIT(16 + 4) | BIT(4)), /* sdio-1_d0 */
	RK_MUXROUTE_SAME(0, RK_PB5, 2, 0x50, BIT(16 + 5)), /* spi-0_rx */
	RK_MUXROUTE_SAME(2, RK_PA0, 2, 0x50, BIT(16 + 5) | BIT(5)), /* spi-1_rx */
	RK_MUXROUTE_SAME(1, RK_PC6, 2, 0x50, BIT(16 + 7)), /* emmc-0_cmd */
	RK_MUXROUTE_SAME(2, RK_PA4, 2, 0x50, BIT(16 + 7) | BIT(7)), /* emmc-1_cmd */
	RK_MUXROUTE_SAME(1, RK_PC3, 2, 0x50, BIT(16 + 8)), /* uart2-0_rx */
	RK_MUXROUTE_SAME(1, RK_PB2, 2, 0x50, BIT(16 + 8) | BIT(8)), /* uart2-1_rx */
	RK_MUXROUTE_SAME(1, RK_PB2, 1, 0x50, BIT(16 + 11)), /* uart1-0_rx */
	RK_MUXROUTE_SAME(3, RK_PB5, 1, 0x50, BIT(16 + 11) | BIT(11)), /* uart1-1_rx */
};

static struct rockchip_mux_route_data rk3288_mux_route_data[] = {
	RK_MUXROUTE_SAME(7, RK_PC0, 2, 0x264, BIT(16 + 12) | BIT(12)), /* edphdmi_cecinoutt1 */
	RK_MUXROUTE_SAME(7, RK_PC7, 4, 0x264, BIT(16 + 12)), /* edphdmi_cecinout */
};

static struct rockchip_mux_route_data rk3308_mux_route_data[] = {
	RK_MUXROUTE_SAME(0, RK_PC3, 1, 0x314, BIT(16 + 0) | BIT(0)), /* rtc_clk */
	RK_MUXROUTE_SAME(1, RK_PC6, 2, 0x314, BIT(16 + 2) | BIT(16 + 3)), /* uart2_rxm0 */
	RK_MUXROUTE_SAME(4, RK_PD2, 2, 0x314, BIT(16 + 2) | BIT(16 + 3) | BIT(2)), /* uart2_rxm1 */
	RK_MUXROUTE_SAME(0, RK_PB7, 2, 0x608, BIT(16 + 8) | BIT(16 + 9)), /* i2c3_sdam0 */
	RK_MUXROUTE_SAME(3, RK_PB4, 2, 0x608, BIT(16 + 8) | BIT(16 + 9) | BIT(8)), /* i2c3_sdam1 */
	RK_MUXROUTE_SAME(2, RK_PA0, 3, 0x608, BIT(16 + 8) | BIT(16 + 9) | BIT(9)), /* i2c3_sdam2 */
	RK_MUXROUTE_SAME(1, RK_PA3, 2, 0x308, BIT(16 + 3)), /* i2s-8ch-1-sclktxm0 */
	RK_MUXROUTE_SAME(1, RK_PA4, 2, 0x308, BIT(16 + 3)), /* i2s-8ch-1-sclkrxm0 */
	RK_MUXROUTE_SAME(1, RK_PB5, 2, 0x308, BIT(16 + 3) | BIT(3)), /* i2s-8ch-1-sclktxm1 */
	RK_MUXROUTE_SAME(1, RK_PB6, 2, 0x308, BIT(16 + 3) | BIT(3)), /* i2s-8ch-1-sclkrxm1 */
	RK_MUXROUTE_SAME(1, RK_PA4, 3, 0x308, BIT(16 + 12) | BIT(16 + 13)), /* pdm-clkm0 */
	RK_MUXROUTE_SAME(1, RK_PB6, 4, 0x308, BIT(16 + 12) | BIT(16 + 13) | BIT(12)), /* pdm-clkm1 */
	RK_MUXROUTE_SAME(2, RK_PA6, 2, 0x308, BIT(16 + 12) | BIT(16 + 13) | BIT(13)), /* pdm-clkm2 */
	RK_MUXROUTE_SAME(2, RK_PA4, 3, 0x600, BIT(16 + 2) | BIT(2)), /* pdm-clkm-m2 */
	RK_MUXROUTE_SAME(3, RK_PB2, 3, 0x314, BIT(16 + 9)), /* spi1_miso */
	RK_MUXROUTE_SAME(2, RK_PA4, 2, 0x314, BIT(16 + 9) | BIT(9)), /* spi1_miso_m1 */
	RK_MUXROUTE_SAME(0, RK_PB3, 3, 0x314, BIT(16 + 10) | BIT(16 + 11)), /* owire_m0 */
	RK_MUXROUTE_SAME(1, RK_PC6, 7, 0x314, BIT(16 + 10) | BIT(16 + 11) | BIT(10)), /* owire_m1 */
	RK_MUXROUTE_SAME(2, RK_PA2, 5, 0x314, BIT(16 + 10) | BIT(16 + 11) | BIT(11)), /* owire_m2 */
	RK_MUXROUTE_SAME(0, RK_PB3, 2, 0x314, BIT(16 + 12) | BIT(16 + 13)), /* can_rxd_m0 */
	RK_MUXROUTE_SAME(1, RK_PC6, 5, 0x314, BIT(16 + 12) | BIT(16 + 13) | BIT(12)), /* can_rxd_m1 */
	RK_MUXROUTE_SAME(2, RK_PA2, 4, 0x314, BIT(16 + 12) | BIT(16 + 13) | BIT(13)), /* can_rxd_m2 */
	RK_MUXROUTE_SAME(1, RK_PC4, 3, 0x314, BIT(16 + 14)), /* mac_rxd0_m0 */
	RK_MUXROUTE_SAME(4, RK_PA2, 2, 0x314, BIT(16 + 14) | BIT(14)), /* mac_rxd0_m1 */
	RK_MUXROUTE_SAME(3, RK_PB4, 4, 0x314, BIT(16 + 15)), /* uart3_rx */
	RK_MUXROUTE_SAME(0, RK_PC1, 3, 0x314, BIT(16 + 15) | BIT(15)), /* uart3_rx_m1 */
};

static struct rockchip_mux_route_data rk3328_mux_route_data[] = {
	RK_MUXROUTE_SAME(1, RK_PA1, 2, 0x50, BIT(16) | BIT(16 + 1)), /* uart2dbg_rxm0 */
	RK_MUXROUTE_SAME(2, RK_PA1, 1, 0x50, BIT(16) | BIT(16 + 1) | BIT(0)), /* uart2dbg_rxm1 */
	RK_MUXROUTE_SAME(1, RK_PB3, 2, 0x50, BIT(16 + 2) | BIT(2)), /* gmac-m1_rxd0 */
	RK_MUXROUTE_SAME(1, RK_PB6, 2, 0x50, BIT(16 + 10) | BIT(10)), /* gmac-m1-optimized_rxd3 */
	RK_MUXROUTE_SAME(2, RK_PC3, 2, 0x50, BIT(16 + 3)), /* pdm_sdi0m0 */
	RK_MUXROUTE_SAME(1, RK_PC7, 3, 0x50, BIT(16 + 3) | BIT(3)), /* pdm_sdi0m1 */
	RK_MUXROUTE_SAME(3, RK_PA2, 4, 0x50, BIT(16 + 4) | BIT(16 + 5) | BIT(5)), /* spi_rxdm2 */
	RK_MUXROUTE_SAME(1, RK_PD0, 1, 0x50, BIT(16 + 6)), /* i2s2_sdim0 */
	RK_MUXROUTE_SAME(3, RK_PA2, 6, 0x50, BIT(16 + 6) | BIT(6)), /* i2s2_sdim1 */
	RK_MUXROUTE_SAME(2, RK_PC6, 3, 0x50, BIT(16 + 7) | BIT(7)), /* card_iom1 */
	RK_MUXROUTE_SAME(2, RK_PC0, 3, 0x50, BIT(16 + 8) | BIT(8)), /* tsp_d5m1 */
	RK_MUXROUTE_SAME(2, RK_PC0, 4, 0x50, BIT(16 + 9) | BIT(9)), /* cif_data5m1 */
};

static struct rockchip_mux_route_data rk3399_mux_route_data[] = {
	RK_MUXROUTE_SAME(4, RK_PB0, 2, 0xe21c, BIT(16 + 10) | BIT(16 + 11)), /* uart2dbga_rx */
	RK_MUXROUTE_SAME(4, RK_PC0, 2, 0xe21c, BIT(16 + 10) | BIT(16 + 11) | BIT(10)), /* uart2dbgb_rx */
	RK_MUXROUTE_SAME(4, RK_PC3, 1, 0xe21c, BIT(16 + 10) | BIT(16 + 11) | BIT(11)), /* uart2dbgc_rx */
	RK_MUXROUTE_SAME(2, RK_PD2, 2, 0xe21c, BIT(16 + 14)), /* pcie_clkreqn */
	RK_MUXROUTE_SAME(4, RK_PD0, 1, 0xe21c, BIT(16 + 14) | BIT(14)), /* pcie_clkreqnb */
};

static struct rockchip_mux_route_data rk3568_mux_route_data[] = {
	RK_MUXROUTE_PMU(0, RK_PB7, 1, 0x0110, WRITE_MASK_VAL(1, 0, 0)), /* PWM0 IO mux M0 */
	RK_MUXROUTE_PMU(0, RK_PC7, 2, 0x0110, WRITE_MASK_VAL(1, 0, 1)), /* PWM0 IO mux M1 */
	RK_MUXROUTE_PMU(0, RK_PC0, 1, 0x0110, WRITE_MASK_VAL(3, 2, 0)), /* PWM1 IO mux M0 */
	RK_MUXROUTE_PMU(0, RK_PB5, 4, 0x0110, WRITE_MASK_VAL(3, 2, 1)), /* PWM1 IO mux M1 */
	RK_MUXROUTE_PMU(0, RK_PC1, 1, 0x0110, WRITE_MASK_VAL(5, 4, 0)), /* PWM2 IO mux M0 */
	RK_MUXROUTE_PMU(0, RK_PB6, 4, 0x0110, WRITE_MASK_VAL(5, 4, 1)), /* PWM2 IO mux M1 */
	RK_MUXROUTE_PMU(0, RK_PB3, 2, 0x0300, WRITE_MASK_VAL(0, 0, 0)), /* CAN0 IO mux M0 */
	RK_MUXROUTE_GRF(2, RK_PA1, 4, 0x0300, WRITE_MASK_VAL(0, 0, 1)), /* CAN0 IO mux M1 */
	RK_MUXROUTE_GRF(1, RK_PA1, 3, 0x0300, WRITE_MASK_VAL(2, 2, 0)), /* CAN1 IO mux M0 */
	RK_MUXROUTE_GRF(4, RK_PC3, 3, 0x0300, WRITE_MASK_VAL(2, 2, 1)), /* CAN1 IO mux M1 */
	RK_MUXROUTE_GRF(4, RK_PB5, 3, 0x0300, WRITE_MASK_VAL(4, 4, 0)), /* CAN2 IO mux M0 */
	RK_MUXROUTE_GRF(2, RK_PB2, 4, 0x0300, WRITE_MASK_VAL(4, 4, 1)), /* CAN2 IO mux M1 */
	RK_MUXROUTE_GRF(4, RK_PC4, 1, 0x0300, WRITE_MASK_VAL(6, 6, 0)), /* HPDIN IO mux M0 */
	RK_MUXROUTE_PMU(0, RK_PC2, 2, 0x0300, WRITE_MASK_VAL(6, 6, 1)), /* HPDIN IO mux M1 */
	RK_MUXROUTE_GRF(3, RK_PB1, 3, 0x0300, WRITE_MASK_VAL(8, 8, 0)), /* GMAC1 IO mux M0 */
	RK_MUXROUTE_GRF(4, RK_PA7, 3, 0x0300, WRITE_MASK_VAL(8, 8, 1)), /* GMAC1 IO mux M1 */
	RK_MUXROUTE_GRF(4, RK_PD1, 1, 0x0300, WRITE_MASK_VAL(10, 10, 0)), /* HDMITX IO mux M0 */
	RK_MUXROUTE_PMU(0, RK_PC7, 1, 0x0300, WRITE_MASK_VAL(10, 10, 1)), /* HDMITX IO mux M1 */
	RK_MUXROUTE_PMU(0, RK_PB6, 1, 0x0300, WRITE_MASK_VAL(14, 14, 0)), /* I2C2 IO mux M0 */
	RK_MUXROUTE_GRF(4, RK_PB4, 1, 0x0300, WRITE_MASK_VAL(14, 14, 1)), /* I2C2 IO mux M1 */
	RK_MUXROUTE_GRF(1, RK_PA0, 1, 0x0304, WRITE_MASK_VAL(0, 0, 0)), /* I2C3 IO mux M0 */
	RK_MUXROUTE_GRF(3, RK_PB6, 4, 0x0304, WRITE_MASK_VAL(0, 0, 1)), /* I2C3 IO mux M1 */
	RK_MUXROUTE_GRF(4, RK_PB2, 1, 0x0304, WRITE_MASK_VAL(2, 2, 0)), /* I2C4 IO mux M0 */
	RK_MUXROUTE_GRF(2, RK_PB1, 2, 0x0304, WRITE_MASK_VAL(2, 2, 1)), /* I2C4 IO mux M1 */
	RK_MUXROUTE_GRF(3, RK_PB4, 4, 0x0304, WRITE_MASK_VAL(4, 4, 0)), /* I2C5 IO mux M0 */
	RK_MUXROUTE_GRF(4, RK_PD0, 2, 0x0304, WRITE_MASK_VAL(4, 4, 1)), /* I2C5 IO mux M1 */
	RK_MUXROUTE_GRF(3, RK_PB1, 5, 0x0304, WRITE_MASK_VAL(14, 14, 0)), /* PWM8 IO mux M0 */
	RK_MUXROUTE_GRF(1, RK_PD5, 4, 0x0304, WRITE_MASK_VAL(14, 14, 1)), /* PWM8 IO mux M1 */
	RK_MUXROUTE_GRF(3, RK_PB2, 5, 0x0308, WRITE_MASK_VAL(0, 0, 0)), /* PWM9 IO mux M0 */
	RK_MUXROUTE_GRF(1, RK_PD6, 4, 0x0308, WRITE_MASK_VAL(0, 0, 1)), /* PWM9 IO mux M1 */
	RK_MUXROUTE_GRF(3, RK_PB5, 5, 0x0308, WRITE_MASK_VAL(2, 2, 0)), /* PWM10 IO mux M0 */
	RK_MUXROUTE_GRF(2, RK_PA1, 2, 0x0308, WRITE_MASK_VAL(2, 2, 1)), /* PWM10 IO mux M1 */
	RK_MUXROUTE_GRF(3, RK_PB6, 5, 0x0308, WRITE_MASK_VAL(4, 4, 0)), /* PWM11 IO mux M0 */
	RK_MUXROUTE_GRF(4, RK_PC0, 3, 0x0308, WRITE_MASK_VAL(4, 4, 1)), /* PWM11 IO mux M1 */
	RK_MUXROUTE_GRF(3, RK_PB7, 2, 0x0308, WRITE_MASK_VAL(6, 6, 0)), /* PWM12 IO mux M0 */
	RK_MUXROUTE_GRF(4, RK_PC5, 1, 0x0308, WRITE_MASK_VAL(6, 6, 1)), /* PWM12 IO mux M1 */
	RK_MUXROUTE_GRF(3, RK_PC0, 2, 0x0308, WRITE_MASK_VAL(8, 8, 0)), /* PWM13 IO mux M0 */
	RK_MUXROUTE_GRF(4, RK_PC6, 1, 0x0308, WRITE_MASK_VAL(8, 8, 1)), /* PWM13 IO mux M1 */
	RK_MUXROUTE_GRF(3, RK_PC4, 1, 0x0308, WRITE_MASK_VAL(10, 10, 0)), /* PWM14 IO mux M0 */
	RK_MUXROUTE_GRF(4, RK_PC2, 1, 0x0308, WRITE_MASK_VAL(10, 10, 1)), /* PWM14 IO mux M1 */
	RK_MUXROUTE_GRF(3, RK_PC5, 1, 0x0308, WRITE_MASK_VAL(12, 12, 0)), /* PWM15 IO mux M0 */
	RK_MUXROUTE_GRF(4, RK_PC3, 1, 0x0308, WRITE_MASK_VAL(12, 12, 1)), /* PWM15 IO mux M1 */
	RK_MUXROUTE_GRF(3, RK_PD2, 3, 0x0308, WRITE_MASK_VAL(14, 14, 0)), /* SDMMC2 IO mux M0 */
	RK_MUXROUTE_GRF(3, RK_PA5, 5, 0x0308, WRITE_MASK_VAL(14, 14, 1)), /* SDMMC2 IO mux M1 */
	RK_MUXROUTE_PMU(0, RK_PB5, 2, 0x030c, WRITE_MASK_VAL(0, 0, 0)), /* SPI0 IO mux M0 */
	RK_MUXROUTE_GRF(2, RK_PD3, 3, 0x030c, WRITE_MASK_VAL(0, 0, 1)), /* SPI0 IO mux M1 */
	RK_MUXROUTE_GRF(2, RK_PB5, 3, 0x030c, WRITE_MASK_VAL(2, 2, 0)), /* SPI1 IO mux M0 */
	RK_MUXROUTE_GRF(3, RK_PC3, 3, 0x030c, WRITE_MASK_VAL(2, 2, 1)), /* SPI1 IO mux M1 */
	RK_MUXROUTE_GRF(2, RK_PC1, 4, 0x030c, WRITE_MASK_VAL(4, 4, 0)), /* SPI2 IO mux M0 */
	RK_MUXROUTE_GRF(3, RK_PA0, 3, 0x030c, WRITE_MASK_VAL(4, 4, 1)), /* SPI2 IO mux M1 */
	RK_MUXROUTE_GRF(4, RK_PB3, 4, 0x030c, WRITE_MASK_VAL(6, 6, 0)), /* SPI3 IO mux M0 */
	RK_MUXROUTE_GRF(4, RK_PC2, 2, 0x030c, WRITE_MASK_VAL(6, 6, 1)), /* SPI3 IO mux M1 */
	RK_MUXROUTE_GRF(2, RK_PB4, 2, 0x030c, WRITE_MASK_VAL(8, 8, 0)), /* UART1 IO mux M0 */
	RK_MUXROUTE_PMU(0, RK_PD1, 1, 0x030c, WRITE_MASK_VAL(8, 8, 1)), /* UART1 IO mux M1 */
	RK_MUXROUTE_PMU(0, RK_PD1, 1, 0x030c, WRITE_MASK_VAL(10, 10, 0)), /* UART2 IO mux M0 */
	RK_MUXROUTE_GRF(1, RK_PD5, 2, 0x030c, WRITE_MASK_VAL(10, 10, 1)), /* UART2 IO mux M1 */
	RK_MUXROUTE_GRF(1, RK_PA1, 2, 0x030c, WRITE_MASK_VAL(12, 12, 0)), /* UART3 IO mux M0 */
	RK_MUXROUTE_GRF(3, RK_PB7, 4, 0x030c, WRITE_MASK_VAL(12, 12, 1)), /* UART3 IO mux M1 */
	RK_MUXROUTE_GRF(1, RK_PA6, 2, 0x030c, WRITE_MASK_VAL(14, 14, 0)), /* UART4 IO mux M0 */
	RK_MUXROUTE_GRF(3, RK_PB2, 4, 0x030c, WRITE_MASK_VAL(14, 14, 1)), /* UART4 IO mux M1 */
	RK_MUXROUTE_GRF(2, RK_PA2, 3, 0x0310, WRITE_MASK_VAL(0, 0, 0)), /* UART5 IO mux M0 */
	RK_MUXROUTE_GRF(3, RK_PC2, 4, 0x0310, WRITE_MASK_VAL(0, 0, 1)), /* UART5 IO mux M1 */
	RK_MUXROUTE_GRF(2, RK_PA4, 3, 0x0310, WRITE_MASK_VAL(2, 2, 0)), /* UART6 IO mux M0 */
	RK_MUXROUTE_GRF(1, RK_PD5, 3, 0x0310, WRITE_MASK_VAL(2, 2, 1)), /* UART6 IO mux M1 */
	RK_MUXROUTE_GRF(2, RK_PA6, 3, 0x0310, WRITE_MASK_VAL(5, 4, 0)), /* UART7 IO mux M0 */
	RK_MUXROUTE_GRF(3, RK_PC4, 4, 0x0310, WRITE_MASK_VAL(5, 4, 1)), /* UART7 IO mux M1 */
	RK_MUXROUTE_GRF(4, RK_PA2, 4, 0x0310, WRITE_MASK_VAL(5, 4, 2)), /* UART7 IO mux M2 */
	RK_MUXROUTE_GRF(2, RK_PC5, 3, 0x0310, WRITE_MASK_VAL(6, 6, 0)), /* UART8 IO mux M0 */
	RK_MUXROUTE_GRF(2, RK_PD7, 4, 0x0310, WRITE_MASK_VAL(6, 6, 1)), /* UART8 IO mux M1 */
	RK_MUXROUTE_GRF(2, RK_PB0, 3, 0x0310, WRITE_MASK_VAL(9, 8, 0)), /* UART9 IO mux M0 */
	RK_MUXROUTE_GRF(4, RK_PC5, 4, 0x0310, WRITE_MASK_VAL(9, 8, 1)), /* UART9 IO mux M1 */
	RK_MUXROUTE_GRF(4, RK_PA4, 4, 0x0310, WRITE_MASK_VAL(9, 8, 2)), /* UART9 IO mux M2 */
	RK_MUXROUTE_GRF(1, RK_PA2, 1, 0x0310, WRITE_MASK_VAL(11, 10, 0)), /* I2S1 IO mux M0 */
	RK_MUXROUTE_GRF(3, RK_PC6, 4, 0x0310, WRITE_MASK_VAL(11, 10, 1)), /* I2S1 IO mux M1 */
	RK_MUXROUTE_GRF(2, RK_PD0, 5, 0x0310, WRITE_MASK_VAL(11, 10, 2)), /* I2S1 IO mux M2 */
	RK_MUXROUTE_GRF(2, RK_PC1, 1, 0x0310, WRITE_MASK_VAL(12, 12, 0)), /* I2S2 IO mux M0 */
	RK_MUXROUTE_GRF(4, RK_PB6, 5, 0x0310, WRITE_MASK_VAL(12, 12, 1)), /* I2S2 IO mux M1 */
	RK_MUXROUTE_GRF(3, RK_PA2, 4, 0x0310, WRITE_MASK_VAL(14, 14, 0)), /* I2S3 IO mux M0 */
	RK_MUXROUTE_GRF(4, RK_PC2, 5, 0x0310, WRITE_MASK_VAL(14, 14, 1)), /* I2S3 IO mux M1 */
	RK_MUXROUTE_GRF(1, RK_PA4, 3, 0x0314, WRITE_MASK_VAL(1, 0, 0)), /* PDM IO mux M0 */
	RK_MUXROUTE_GRF(1, RK_PA6, 3, 0x0314, WRITE_MASK_VAL(1, 0, 0)), /* PDM IO mux M0 */
	RK_MUXROUTE_GRF(3, RK_PD6, 5, 0x0314, WRITE_MASK_VAL(1, 0, 1)), /* PDM IO mux M1 */
	RK_MUXROUTE_GRF(4, RK_PA0, 4, 0x0314, WRITE_MASK_VAL(1, 0, 1)), /* PDM IO mux M1 */
	RK_MUXROUTE_GRF(3, RK_PC4, 5, 0x0314, WRITE_MASK_VAL(1, 0, 2)), /* PDM IO mux M2 */
	RK_MUXROUTE_PMU(0, RK_PA5, 3, 0x0314, WRITE_MASK_VAL(3, 2, 0)), /* PCIE20 IO mux M0 */
	RK_MUXROUTE_GRF(2, RK_PD0, 4, 0x0314, WRITE_MASK_VAL(3, 2, 1)), /* PCIE20 IO mux M1 */
	RK_MUXROUTE_GRF(1, RK_PB0, 4, 0x0314, WRITE_MASK_VAL(3, 2, 2)), /* PCIE20 IO mux M2 */
	RK_MUXROUTE_PMU(0, RK_PA4, 3, 0x0314, WRITE_MASK_VAL(5, 4, 0)), /* PCIE30X1 IO mux M0 */
	RK_MUXROUTE_GRF(2, RK_PD2, 4, 0x0314, WRITE_MASK_VAL(5, 4, 1)), /* PCIE30X1 IO mux M1 */
	RK_MUXROUTE_GRF(1, RK_PA5, 4, 0x0314, WRITE_MASK_VAL(5, 4, 2)), /* PCIE30X1 IO mux M2 */
	RK_MUXROUTE_PMU(0, RK_PA6, 2, 0x0314, WRITE_MASK_VAL(7, 6, 0)), /* PCIE30X2 IO mux M0 */
	RK_MUXROUTE_GRF(2, RK_PD4, 4, 0x0314, WRITE_MASK_VAL(7, 6, 1)), /* PCIE30X2 IO mux M1 */
	RK_MUXROUTE_GRF(4, RK_PC2, 4, 0x0314, WRITE_MASK_VAL(7, 6, 2)), /* PCIE30X2 IO mux M2 */
};

static bool rockchip_get_mux_route(struct rockchip_pin_bank *bank, int pin,
				   int mux, u32 *loc, u32 *reg, u32 *value)
{
	struct rockchip_pinctrl *info = bank->drvdata;
	struct rockchip_pin_ctrl *ctrl = info->ctrl;
	struct rockchip_mux_route_data *data;
	int i;

	for (i = 0; i < ctrl->niomux_routes; i++) {
		data = &ctrl->iomux_routes[i];
		if ((data->bank_num == bank->bank_num) &&
		    (data->pin == pin) && (data->func == mux))
			break;
	}

	if (i >= ctrl->niomux_routes)
		return false;

	*loc = data->route_location;
	*reg = data->route_offset;
	*value = data->route_val;

	return true;
}

static int rockchip_get_mux(struct rockchip_pin_bank *bank, int pin)
{
	struct rockchip_pinctrl *info = bank->drvdata;
	int iomux_num = (pin / 8);
	struct regmap *regmap;
	unsigned int val;
	int reg, ret, mask, mux_type;
	u8 bit;

	if (iomux_num > 3)
		return -EINVAL;

	if (bank->iomux[iomux_num].type & IOMUX_UNROUTED) {
		dev_err(info->dev, "pin %d is unrouted\n", pin);
		return -EINVAL;
	}

	if (bank->iomux[iomux_num].type & IOMUX_GPIO_ONLY)
		return RK_FUNC_GPIO;

	regmap = (bank->iomux[iomux_num].type & IOMUX_SOURCE_PMU)
				? info->regmap_pmu : info->regmap_base;

	/* get basic quadrupel of mux registers and the correct reg inside */
	mux_type = bank->iomux[iomux_num].type;
	reg = bank->iomux[iomux_num].offset;
	if (mux_type & IOMUX_WIDTH_4BIT) {
		if ((pin % 8) >= 4)
			reg += 0x4;
		bit = (pin % 4) * 4;
		mask = 0xf;
	} else if (mux_type & IOMUX_WIDTH_3BIT) {
		if ((pin % 8) >= 5)
			reg += 0x4;
		bit = (pin % 8 % 5) * 3;
		mask = 0x7;
	} else {
		bit = (pin % 8) * 2;
		mask = 0x3;
	}

	if (bank->recalced_mask & BIT(pin))
		rockchip_get_recalced_mux(bank, pin, &reg, &bit, &mask);

	ret = regmap_read(regmap, reg, &val);
	if (ret)
		return ret;

	return ((val >> bit) & mask);
}

static int rockchip_verify_mux(struct rockchip_pin_bank *bank,
			       int pin, int mux)
{
	struct rockchip_pinctrl *info = bank->drvdata;
	struct device *dev = info->dev;
	int iomux_num = (pin / 8);

	if (iomux_num > 3)
		return -EINVAL;

	if (bank->iomux[iomux_num].type & IOMUX_UNROUTED) {
		dev_err(dev, "pin %d is unrouted\n", pin);
		return -EINVAL;
	}

	if (bank->iomux[iomux_num].type & IOMUX_GPIO_ONLY) {
		if (mux != RK_FUNC_GPIO) {
			dev_err(dev, "pin %d only supports a gpio mux\n", pin);
			return -ENOTSUPP;
		}
	}

	return 0;
}

/*
 * Set a new mux function for a pin.
 *
 * The register is divided into the upper and lower 16 bit. When changing
 * a value, the previous register value is not read and changed. Instead
 * it seems the changed bits are marked in the upper 16 bit, while the
 * changed value gets set in the same offset in the lower 16 bit.
 * All pin settings seem to be 2 bit wide in both the upper and lower
 * parts.
 * @bank: pin bank to change
 * @pin: pin to change
 * @mux: new mux function to set
 */
static int rockchip_set_mux(struct rockchip_pin_bank *bank, int pin, int mux)
{
	struct rockchip_pinctrl *info = bank->drvdata;
	struct device *dev = info->dev;
	int iomux_num = (pin / 8);
	struct regmap *regmap;
	int reg, ret, mask, mux_type;
	u8 bit;
	u32 data, rmask, route_location, route_reg, route_val;

	ret = rockchip_verify_mux(bank, pin, mux);
	if (ret < 0)
		return ret;

	if (bank->iomux[iomux_num].type & IOMUX_GPIO_ONLY)
		return 0;

	dev_dbg(dev, "setting mux of GPIO%d-%d to %d\n", bank->bank_num, pin, mux);

	regmap = (bank->iomux[iomux_num].type & IOMUX_SOURCE_PMU)
				? info->regmap_pmu : info->regmap_base;

	/* get basic quadrupel of mux registers and the correct reg inside */
	mux_type = bank->iomux[iomux_num].type;
	reg = bank->iomux[iomux_num].offset;
	if (mux_type & IOMUX_WIDTH_4BIT) {
		if ((pin % 8) >= 4)
			reg += 0x4;
		bit = (pin % 4) * 4;
		mask = 0xf;
	} else if (mux_type & IOMUX_WIDTH_3BIT) {
		if ((pin % 8) >= 5)
			reg += 0x4;
		bit = (pin % 8 % 5) * 3;
		mask = 0x7;
	} else {
		bit = (pin % 8) * 2;
		mask = 0x3;
	}

	if (bank->recalced_mask & BIT(pin))
		rockchip_get_recalced_mux(bank, pin, &reg, &bit, &mask);

	if (bank->route_mask & BIT(pin)) {
		if (rockchip_get_mux_route(bank, pin, mux, &route_location,
					   &route_reg, &route_val)) {
			struct regmap *route_regmap = regmap;

			/* handle special locations */
			switch (route_location) {
			case ROCKCHIP_ROUTE_PMU:
				route_regmap = info->regmap_pmu;
				break;
			case ROCKCHIP_ROUTE_GRF:
				route_regmap = info->regmap_base;
				break;
			}

			ret = regmap_write(route_regmap, route_reg, route_val);
			if (ret)
				return ret;
		}
	}

	data = (mask << (bit + 16));
	rmask = data | (data >> 16);
	data |= (mux & mask) << bit;
	ret = regmap_update_bits(regmap, reg, rmask, data);

	return ret;
}

#define PX30_PULL_PMU_OFFSET		0x10
#define PX30_PULL_GRF_OFFSET		0x60
#define PX30_PULL_BITS_PER_PIN		2
#define PX30_PULL_PINS_PER_REG		8
#define PX30_PULL_BANK_STRIDE		16

static void px30_calc_pull_reg_and_bit(struct rockchip_pin_bank *bank,
				       int pin_num, struct regmap **regmap,
				       int *reg, u8 *bit)
{
	struct rockchip_pinctrl *info = bank->drvdata;

	/* The first 32 pins of the first bank are located in PMU */
	if (bank->bank_num == 0) {
		*regmap = info->regmap_pmu;
		*reg = PX30_PULL_PMU_OFFSET;
	} else {
		*regmap = info->regmap_base;
		*reg = PX30_PULL_GRF_OFFSET;

		/* correct the offset, as we're starting with the 2nd bank */
		*reg -= 0x10;
		*reg += bank->bank_num * PX30_PULL_BANK_STRIDE;
	}

	*reg += ((pin_num / PX30_PULL_PINS_PER_REG) * 4);
	*bit = (pin_num % PX30_PULL_PINS_PER_REG);
	*bit *= PX30_PULL_BITS_PER_PIN;
}

#define PX30_DRV_PMU_OFFSET		0x20
#define PX30_DRV_GRF_OFFSET		0xf0
#define PX30_DRV_BITS_PER_PIN		2
#define PX30_DRV_PINS_PER_REG		8
#define PX30_DRV_BANK_STRIDE		16

static void px30_calc_drv_reg_and_bit(struct rockchip_pin_bank *bank,
				      int pin_num, struct regmap **regmap,
				      int *reg, u8 *bit)
{
	struct rockchip_pinctrl *info = bank->drvdata;

	/* The first 32 pins of the first bank are located in PMU */
	if (bank->bank_num == 0) {
		*regmap = info->regmap_pmu;
		*reg = PX30_DRV_PMU_OFFSET;
	} else {
		*regmap = info->regmap_base;
		*reg = PX30_DRV_GRF_OFFSET;

		/* correct the offset, as we're starting with the 2nd bank */
		*reg -= 0x10;
		*reg += bank->bank_num * PX30_DRV_BANK_STRIDE;
	}

	*reg += ((pin_num / PX30_DRV_PINS_PER_REG) * 4);
	*bit = (pin_num % PX30_DRV_PINS_PER_REG);
	*bit *= PX30_DRV_BITS_PER_PIN;
}

#define PX30_SCHMITT_PMU_OFFSET			0x38
#define PX30_SCHMITT_GRF_OFFSET			0xc0
#define PX30_SCHMITT_PINS_PER_PMU_REG		16
#define PX30_SCHMITT_BANK_STRIDE		16
#define PX30_SCHMITT_PINS_PER_GRF_REG		8

static int px30_calc_schmitt_reg_and_bit(struct rockchip_pin_bank *bank,
					 int pin_num,
					 struct regmap **regmap,
					 int *reg, u8 *bit)
{
	struct rockchip_pinctrl *info = bank->drvdata;
	int pins_per_reg;

	if (bank->bank_num == 0) {
		*regmap = info->regmap_pmu;
		*reg = PX30_SCHMITT_PMU_OFFSET;
		pins_per_reg = PX30_SCHMITT_PINS_PER_PMU_REG;
	} else {
		*regmap = info->regmap_base;
		*reg = PX30_SCHMITT_GRF_OFFSET;
		pins_per_reg = PX30_SCHMITT_PINS_PER_GRF_REG;
		*reg += (bank->bank_num  - 1) * PX30_SCHMITT_BANK_STRIDE;
	}

	*reg += ((pin_num / pins_per_reg) * 4);
	*bit = pin_num % pins_per_reg;

	return 0;
}

#define RV1108_PULL_PMU_OFFSET		0x10
#define RV1108_PULL_OFFSET		0x110
#define RV1108_PULL_PINS_PER_REG	8
#define RV1108_PULL_BITS_PER_PIN	2
#define RV1108_PULL_BANK_STRIDE		16

static void rv1108_calc_pull_reg_and_bit(struct rockchip_pin_bank *bank,
					 int pin_num, struct regmap **regmap,
					 int *reg, u8 *bit)
{
	struct rockchip_pinctrl *info = bank->drvdata;

	/* The first 24 pins of the first bank are located in PMU */
	if (bank->bank_num == 0) {
		*regmap = info->regmap_pmu;
		*reg = RV1108_PULL_PMU_OFFSET;
	} else {
		*reg = RV1108_PULL_OFFSET;
		*regmap = info->regmap_base;
		/* correct the offset, as we're starting with the 2nd bank */
		*reg -= 0x10;
		*reg += bank->bank_num * RV1108_PULL_BANK_STRIDE;
	}

	*reg += ((pin_num / RV1108_PULL_PINS_PER_REG) * 4);
	*bit = (pin_num % RV1108_PULL_PINS_PER_REG);
	*bit *= RV1108_PULL_BITS_PER_PIN;
}

#define RV1108_DRV_PMU_OFFSET		0x20
#define RV1108_DRV_GRF_OFFSET		0x210
#define RV1108_DRV_BITS_PER_PIN		2
#define RV1108_DRV_PINS_PER_REG		8
#define RV1108_DRV_BANK_STRIDE		16

static void rv1108_calc_drv_reg_and_bit(struct rockchip_pin_bank *bank,
					int pin_num, struct regmap **regmap,
					int *reg, u8 *bit)
{
	struct rockchip_pinctrl *info = bank->drvdata;

	/* The first 24 pins of the first bank are located in PMU */
	if (bank->bank_num == 0) {
		*regmap = info->regmap_pmu;
		*reg = RV1108_DRV_PMU_OFFSET;
	} else {
		*regmap = info->regmap_base;
		*reg = RV1108_DRV_GRF_OFFSET;

		/* correct the offset, as we're starting with the 2nd bank */
		*reg -= 0x10;
		*reg += bank->bank_num * RV1108_DRV_BANK_STRIDE;
	}

	*reg += ((pin_num / RV1108_DRV_PINS_PER_REG) * 4);
	*bit = pin_num % RV1108_DRV_PINS_PER_REG;
	*bit *= RV1108_DRV_BITS_PER_PIN;
}

#define RV1108_SCHMITT_PMU_OFFSET		0x30
#define RV1108_SCHMITT_GRF_OFFSET		0x388
#define RV1108_SCHMITT_BANK_STRIDE		8
#define RV1108_SCHMITT_PINS_PER_GRF_REG		16
#define RV1108_SCHMITT_PINS_PER_PMU_REG		8

static int rv1108_calc_schmitt_reg_and_bit(struct rockchip_pin_bank *bank,
					   int pin_num,
					   struct regmap **regmap,
					   int *reg, u8 *bit)
{
	struct rockchip_pinctrl *info = bank->drvdata;
	int pins_per_reg;

	if (bank->bank_num == 0) {
		*regmap = info->regmap_pmu;
		*reg = RV1108_SCHMITT_PMU_OFFSET;
		pins_per_reg = RV1108_SCHMITT_PINS_PER_PMU_REG;
	} else {
		*regmap = info->regmap_base;
		*reg = RV1108_SCHMITT_GRF_OFFSET;
		pins_per_reg = RV1108_SCHMITT_PINS_PER_GRF_REG;
		*reg += (bank->bank_num  - 1) * RV1108_SCHMITT_BANK_STRIDE;
	}
	*reg += ((pin_num / pins_per_reg) * 4);
	*bit = pin_num % pins_per_reg;

	return 0;
}

#define RK3308_SCHMITT_PINS_PER_REG		8
#define RK3308_SCHMITT_BANK_STRIDE		16
#define RK3308_SCHMITT_GRF_OFFSET		0x1a0

static int rk3308_calc_schmitt_reg_and_bit(struct rockchip_pin_bank *bank,
				    int pin_num, struct regmap **regmap,
				    int *reg, u8 *bit)
{
	struct rockchip_pinctrl *info = bank->drvdata;

	*regmap = info->regmap_base;
	*reg = RK3308_SCHMITT_GRF_OFFSET;

	*reg += bank->bank_num * RK3308_SCHMITT_BANK_STRIDE;
	*reg += ((pin_num / RK3308_SCHMITT_PINS_PER_REG) * 4);
	*bit = pin_num % RK3308_SCHMITT_PINS_PER_REG;

	return 0;
}

#define RK2928_PULL_OFFSET		0x118
#define RK2928_PULL_PINS_PER_REG	16
#define RK2928_PULL_BANK_STRIDE		8

static void rk2928_calc_pull_reg_and_bit(struct rockchip_pin_bank *bank,
				    int pin_num, struct regmap **regmap,
				    int *reg, u8 *bit)
{
	struct rockchip_pinctrl *info = bank->drvdata;

	*regmap = info->regmap_base;
	*reg = RK2928_PULL_OFFSET;
	*reg += bank->bank_num * RK2928_PULL_BANK_STRIDE;
	*reg += (pin_num / RK2928_PULL_PINS_PER_REG) * 4;

	*bit = pin_num % RK2928_PULL_PINS_PER_REG;
};

#define RK3128_PULL_OFFSET	0x118

static void rk3128_calc_pull_reg_and_bit(struct rockchip_pin_bank *bank,
					 int pin_num, struct regmap **regmap,
					 int *reg, u8 *bit)
{
	struct rockchip_pinctrl *info = bank->drvdata;

	*regmap = info->regmap_base;
	*reg = RK3128_PULL_OFFSET;
	*reg += bank->bank_num * RK2928_PULL_BANK_STRIDE;
	*reg += ((pin_num / RK2928_PULL_PINS_PER_REG) * 4);

	*bit = pin_num % RK2928_PULL_PINS_PER_REG;
}

#define RK3188_PULL_OFFSET		0x164
#define RK3188_PULL_BITS_PER_PIN	2
#define RK3188_PULL_PINS_PER_REG	8
#define RK3188_PULL_BANK_STRIDE		16
#define RK3188_PULL_PMU_OFFSET		0x64

static void rk3188_calc_pull_reg_and_bit(struct rockchip_pin_bank *bank,
				    int pin_num, struct regmap **regmap,
				    int *reg, u8 *bit)
{
	struct rockchip_pinctrl *info = bank->drvdata;

	/* The first 12 pins of the first bank are located elsewhere */
	if (bank->bank_num == 0 && pin_num < 12) {
		*regmap = info->regmap_pmu ? info->regmap_pmu
					   : bank->regmap_pull;
		*reg = info->regmap_pmu ? RK3188_PULL_PMU_OFFSET : 0;
		*reg += ((pin_num / RK3188_PULL_PINS_PER_REG) * 4);
		*bit = pin_num % RK3188_PULL_PINS_PER_REG;
		*bit *= RK3188_PULL_BITS_PER_PIN;
	} else {
		*regmap = info->regmap_pull ? info->regmap_pull
					    : info->regmap_base;
		*reg = info->regmap_pull ? 0 : RK3188_PULL_OFFSET;

		/* correct the offset, as it is the 2nd pull register */
		*reg -= 4;
		*reg += bank->bank_num * RK3188_PULL_BANK_STRIDE;
		*reg += ((pin_num / RK3188_PULL_PINS_PER_REG) * 4);

		/*
		 * The bits in these registers have an inverse ordering
		 * with the lowest pin being in bits 15:14 and the highest
		 * pin in bits 1:0
		 */
		*bit = 7 - (pin_num % RK3188_PULL_PINS_PER_REG);
		*bit *= RK3188_PULL_BITS_PER_PIN;
	}
}

#define RK3288_PULL_OFFSET		0x140
static void rk3288_calc_pull_reg_and_bit(struct rockchip_pin_bank *bank,
				    int pin_num, struct regmap **regmap,
				    int *reg, u8 *bit)
{
	struct rockchip_pinctrl *info = bank->drvdata;

	/* The first 24 pins of the first bank are located in PMU */
	if (bank->bank_num == 0) {
		*regmap = info->regmap_pmu;
		*reg = RK3188_PULL_PMU_OFFSET;

		*reg += ((pin_num / RK3188_PULL_PINS_PER_REG) * 4);
		*bit = pin_num % RK3188_PULL_PINS_PER_REG;
		*bit *= RK3188_PULL_BITS_PER_PIN;
	} else {
		*regmap = info->regmap_base;
		*reg = RK3288_PULL_OFFSET;

		/* correct the offset, as we're starting with the 2nd bank */
		*reg -= 0x10;
		*reg += bank->bank_num * RK3188_PULL_BANK_STRIDE;
		*reg += ((pin_num / RK3188_PULL_PINS_PER_REG) * 4);

		*bit = (pin_num % RK3188_PULL_PINS_PER_REG);
		*bit *= RK3188_PULL_BITS_PER_PIN;
	}
}

#define RK3288_DRV_PMU_OFFSET		0x70
#define RK3288_DRV_GRF_OFFSET		0x1c0
#define RK3288_DRV_BITS_PER_PIN		2
#define RK3288_DRV_PINS_PER_REG		8
#define RK3288_DRV_BANK_STRIDE		16

static void rk3288_calc_drv_reg_and_bit(struct rockchip_pin_bank *bank,
				    int pin_num, struct regmap **regmap,
				    int *reg, u8 *bit)
{
	struct rockchip_pinctrl *info = bank->drvdata;

	/* The first 24 pins of the first bank are located in PMU */
	if (bank->bank_num == 0) {
		*regmap = info->regmap_pmu;
		*reg = RK3288_DRV_PMU_OFFSET;

		*reg += ((pin_num / RK3288_DRV_PINS_PER_REG) * 4);
		*bit = pin_num % RK3288_DRV_PINS_PER_REG;
		*bit *= RK3288_DRV_BITS_PER_PIN;
	} else {
		*regmap = info->regmap_base;
		*reg = RK3288_DRV_GRF_OFFSET;

		/* correct the offset, as we're starting with the 2nd bank */
		*reg -= 0x10;
		*reg += bank->bank_num * RK3288_DRV_BANK_STRIDE;
		*reg += ((pin_num / RK3288_DRV_PINS_PER_REG) * 4);

		*bit = (pin_num % RK3288_DRV_PINS_PER_REG);
		*bit *= RK3288_DRV_BITS_PER_PIN;
	}
}

#define RK3228_PULL_OFFSET		0x100

static void rk3228_calc_pull_reg_and_bit(struct rockchip_pin_bank *bank,
				    int pin_num, struct regmap **regmap,
				    int *reg, u8 *bit)
{
	struct rockchip_pinctrl *info = bank->drvdata;

	*regmap = info->regmap_base;
	*reg = RK3228_PULL_OFFSET;
	*reg += bank->bank_num * RK3188_PULL_BANK_STRIDE;
	*reg += ((pin_num / RK3188_PULL_PINS_PER_REG) * 4);

	*bit = (pin_num % RK3188_PULL_PINS_PER_REG);
	*bit *= RK3188_PULL_BITS_PER_PIN;
}

#define RK3228_DRV_GRF_OFFSET		0x200

static void rk3228_calc_drv_reg_and_bit(struct rockchip_pin_bank *bank,
				    int pin_num, struct regmap **regmap,
				    int *reg, u8 *bit)
{
	struct rockchip_pinctrl *info = bank->drvdata;

	*regmap = info->regmap_base;
	*reg = RK3228_DRV_GRF_OFFSET;
	*reg += bank->bank_num * RK3288_DRV_BANK_STRIDE;
	*reg += ((pin_num / RK3288_DRV_PINS_PER_REG) * 4);

	*bit = (pin_num % RK3288_DRV_PINS_PER_REG);
	*bit *= RK3288_DRV_BITS_PER_PIN;
}

#define RK3308_PULL_OFFSET		0xa0

static void rk3308_calc_pull_reg_and_bit(struct rockchip_pin_bank *bank,
				    int pin_num, struct regmap **regmap,
				    int *reg, u8 *bit)
{
	struct rockchip_pinctrl *info = bank->drvdata;

	*regmap = info->regmap_base;
	*reg = RK3308_PULL_OFFSET;
	*reg += bank->bank_num * RK3188_PULL_BANK_STRIDE;
	*reg += ((pin_num / RK3188_PULL_PINS_PER_REG) * 4);

	*bit = (pin_num % RK3188_PULL_PINS_PER_REG);
	*bit *= RK3188_PULL_BITS_PER_PIN;
}

#define RK3308_DRV_GRF_OFFSET		0x100

static void rk3308_calc_drv_reg_and_bit(struct rockchip_pin_bank *bank,
				    int pin_num, struct regmap **regmap,
				    int *reg, u8 *bit)
{
	struct rockchip_pinctrl *info = bank->drvdata;

	*regmap = info->regmap_base;
	*reg = RK3308_DRV_GRF_OFFSET;
	*reg += bank->bank_num * RK3288_DRV_BANK_STRIDE;
	*reg += ((pin_num / RK3288_DRV_PINS_PER_REG) * 4);

	*bit = (pin_num % RK3288_DRV_PINS_PER_REG);
	*bit *= RK3288_DRV_BITS_PER_PIN;
}

#define RK3368_PULL_GRF_OFFSET		0x100
#define RK3368_PULL_PMU_OFFSET		0x10

static void rk3368_calc_pull_reg_and_bit(struct rockchip_pin_bank *bank,
				    int pin_num, struct regmap **regmap,
				    int *reg, u8 *bit)
{
	struct rockchip_pinctrl *info = bank->drvdata;

	/* The first 32 pins of the first bank are located in PMU */
	if (bank->bank_num == 0) {
		*regmap = info->regmap_pmu;
		*reg = RK3368_PULL_PMU_OFFSET;

		*reg += ((pin_num / RK3188_PULL_PINS_PER_REG) * 4);
		*bit = pin_num % RK3188_PULL_PINS_PER_REG;
		*bit *= RK3188_PULL_BITS_PER_PIN;
	} else {
		*regmap = info->regmap_base;
		*reg = RK3368_PULL_GRF_OFFSET;

		/* correct the offset, as we're starting with the 2nd bank */
		*reg -= 0x10;
		*reg += bank->bank_num * RK3188_PULL_BANK_STRIDE;
		*reg += ((pin_num / RK3188_PULL_PINS_PER_REG) * 4);

		*bit = (pin_num % RK3188_PULL_PINS_PER_REG);
		*bit *= RK3188_PULL_BITS_PER_PIN;
	}
}

#define RK3368_DRV_PMU_OFFSET		0x20
#define RK3368_DRV_GRF_OFFSET		0x200

static void rk3368_calc_drv_reg_and_bit(struct rockchip_pin_bank *bank,
				    int pin_num, struct regmap **regmap,
				    int *reg, u8 *bit)
{
	struct rockchip_pinctrl *info = bank->drvdata;

	/* The first 32 pins of the first bank are located in PMU */
	if (bank->bank_num == 0) {
		*regmap = info->regmap_pmu;
		*reg = RK3368_DRV_PMU_OFFSET;

		*reg += ((pin_num / RK3288_DRV_PINS_PER_REG) * 4);
		*bit = pin_num % RK3288_DRV_PINS_PER_REG;
		*bit *= RK3288_DRV_BITS_PER_PIN;
	} else {
		*regmap = info->regmap_base;
		*reg = RK3368_DRV_GRF_OFFSET;

		/* correct the offset, as we're starting with the 2nd bank */
		*reg -= 0x10;
		*reg += bank->bank_num * RK3288_DRV_BANK_STRIDE;
		*reg += ((pin_num / RK3288_DRV_PINS_PER_REG) * 4);

		*bit = (pin_num % RK3288_DRV_PINS_PER_REG);
		*bit *= RK3288_DRV_BITS_PER_PIN;
	}
}

#define RK3399_PULL_GRF_OFFSET		0xe040
#define RK3399_PULL_PMU_OFFSET		0x40
#define RK3399_DRV_3BITS_PER_PIN	3

static void rk3399_calc_pull_reg_and_bit(struct rockchip_pin_bank *bank,
					 int pin_num, struct regmap **regmap,
					 int *reg, u8 *bit)
{
	struct rockchip_pinctrl *info = bank->drvdata;

	/* The bank0:16 and bank1:32 pins are located in PMU */
	if ((bank->bank_num == 0) || (bank->bank_num == 1)) {
		*regmap = info->regmap_pmu;
		*reg = RK3399_PULL_PMU_OFFSET;

		*reg += bank->bank_num * RK3188_PULL_BANK_STRIDE;

		*reg += ((pin_num / RK3188_PULL_PINS_PER_REG) * 4);
		*bit = pin_num % RK3188_PULL_PINS_PER_REG;
		*bit *= RK3188_PULL_BITS_PER_PIN;
	} else {
		*regmap = info->regmap_base;
		*reg = RK3399_PULL_GRF_OFFSET;

		/* correct the offset, as we're starting with the 3rd bank */
		*reg -= 0x20;
		*reg += bank->bank_num * RK3188_PULL_BANK_STRIDE;
		*reg += ((pin_num / RK3188_PULL_PINS_PER_REG) * 4);

		*bit = (pin_num % RK3188_PULL_PINS_PER_REG);
		*bit *= RK3188_PULL_BITS_PER_PIN;
	}
}

static void rk3399_calc_drv_reg_and_bit(struct rockchip_pin_bank *bank,
					int pin_num, struct regmap **regmap,
					int *reg, u8 *bit)
{
	struct rockchip_pinctrl *info = bank->drvdata;
	int drv_num = (pin_num / 8);

	/*  The bank0:16 and bank1:32 pins are located in PMU */
	if ((bank->bank_num == 0) || (bank->bank_num == 1))
		*regmap = info->regmap_pmu;
	else
		*regmap = info->regmap_base;

	*reg = bank->drv[drv_num].offset;
	if ((bank->drv[drv_num].drv_type == DRV_TYPE_IO_1V8_3V0_AUTO) ||
	    (bank->drv[drv_num].drv_type == DRV_TYPE_IO_3V3_ONLY))
		*bit = (pin_num % 8) * 3;
	else
		*bit = (pin_num % 8) * 2;
}

#define RK3568_PULL_PMU_OFFSET		0x20
#define RK3568_PULL_GRF_OFFSET		0x80
#define RK3568_PULL_BITS_PER_PIN	2
#define RK3568_PULL_PINS_PER_REG	8
#define RK3568_PULL_BANK_STRIDE		0x10

static void rk3568_calc_pull_reg_and_bit(struct rockchip_pin_bank *bank,
					 int pin_num, struct regmap **regmap,
					 int *reg, u8 *bit)
{
	struct rockchip_pinctrl *info = bank->drvdata;

	if (bank->bank_num == 0) {
		*regmap = info->regmap_pmu;
		*reg = RK3568_PULL_PMU_OFFSET;
		*reg += bank->bank_num * RK3568_PULL_BANK_STRIDE;
		*reg += ((pin_num / RK3568_PULL_PINS_PER_REG) * 4);

		*bit = pin_num % RK3568_PULL_PINS_PER_REG;
		*bit *= RK3568_PULL_BITS_PER_PIN;
	} else {
		*regmap = info->regmap_base;
		*reg = RK3568_PULL_GRF_OFFSET;
		*reg += (bank->bank_num - 1) * RK3568_PULL_BANK_STRIDE;
		*reg += ((pin_num / RK3568_PULL_PINS_PER_REG) * 4);

		*bit = (pin_num % RK3568_PULL_PINS_PER_REG);
		*bit *= RK3568_PULL_BITS_PER_PIN;
	}
}

#define RK3568_DRV_PMU_OFFSET		0x70
#define RK3568_DRV_GRF_OFFSET		0x200
#define RK3568_DRV_BITS_PER_PIN		8
#define RK3568_DRV_PINS_PER_REG		2
#define RK3568_DRV_BANK_STRIDE		0x40

static void rk3568_calc_drv_reg_and_bit(struct rockchip_pin_bank *bank,
					int pin_num, struct regmap **regmap,
					int *reg, u8 *bit)
{
	struct rockchip_pinctrl *info = bank->drvdata;

	/* The first 32 pins of the first bank are located in PMU */
	if (bank->bank_num == 0) {
		*regmap = info->regmap_pmu;
		*reg = RK3568_DRV_PMU_OFFSET;
		*reg += ((pin_num / RK3568_DRV_PINS_PER_REG) * 4);

		*bit = pin_num % RK3568_DRV_PINS_PER_REG;
		*bit *= RK3568_DRV_BITS_PER_PIN;
	} else {
		*regmap = info->regmap_base;
		*reg = RK3568_DRV_GRF_OFFSET;
		*reg += (bank->bank_num - 1) * RK3568_DRV_BANK_STRIDE;
		*reg += ((pin_num / RK3568_DRV_PINS_PER_REG) * 4);

		*bit = (pin_num % RK3568_DRV_PINS_PER_REG);
		*bit *= RK3568_DRV_BITS_PER_PIN;
	}
}

static int rockchip_perpin_drv_list[DRV_TYPE_MAX][8] = {
	{ 2, 4, 8, 12, -1, -1, -1, -1 },
	{ 3, 6, 9, 12, -1, -1, -1, -1 },
	{ 5, 10, 15, 20, -1, -1, -1, -1 },
	{ 4, 6, 8, 10, 12, 14, 16, 18 },
	{ 4, 7, 10, 13, 16, 19, 22, 26 }
};

static int rockchip_get_drive_perpin(struct rockchip_pin_bank *bank,
				     int pin_num)
{
	struct rockchip_pinctrl *info = bank->drvdata;
	struct rockchip_pin_ctrl *ctrl = info->ctrl;
	struct device *dev = info->dev;
	struct regmap *regmap;
	int reg, ret;
	u32 data, temp, rmask_bits;
	u8 bit;
	int drv_type = bank->drv[pin_num / 8].drv_type;

	ctrl->drv_calc_reg(bank, pin_num, &regmap, &reg, &bit);

	switch (drv_type) {
	case DRV_TYPE_IO_1V8_3V0_AUTO:
	case DRV_TYPE_IO_3V3_ONLY:
		rmask_bits = RK3399_DRV_3BITS_PER_PIN;
		switch (bit) {
		case 0 ... 12:
			/* regular case, nothing to do */
			break;
		case 15:
			/*
			 * drive-strength offset is special, as it is
			 * spread over 2 registers
			 */
			ret = regmap_read(regmap, reg, &data);
			if (ret)
				return ret;

			ret = regmap_read(regmap, reg + 0x4, &temp);
			if (ret)
				return ret;

			/*
			 * the bit data[15] contains bit 0 of the value
			 * while temp[1:0] contains bits 2 and 1
			 */
			data >>= 15;
			temp &= 0x3;
			temp <<= 1;
			data |= temp;

			return rockchip_perpin_drv_list[drv_type][data];
		case 18 ... 21:
			/* setting fully enclosed in the second register */
			reg += 4;
			bit -= 16;
			break;
		default:
			dev_err(dev, "unsupported bit: %d for pinctrl drive type: %d\n",
				bit, drv_type);
			return -EINVAL;
		}

		break;
	case DRV_TYPE_IO_DEFAULT:
	case DRV_TYPE_IO_1V8_OR_3V0:
	case DRV_TYPE_IO_1V8_ONLY:
		rmask_bits = RK3288_DRV_BITS_PER_PIN;
		break;
	default:
		dev_err(dev, "unsupported pinctrl drive type: %d\n", drv_type);
		return -EINVAL;
	}

	ret = regmap_read(regmap, reg, &data);
	if (ret)
		return ret;

	data >>= bit;
	data &= (1 << rmask_bits) - 1;

	return rockchip_perpin_drv_list[drv_type][data];
}

static int rockchip_set_drive_perpin(struct rockchip_pin_bank *bank,
				     int pin_num, int strength)
{
	struct rockchip_pinctrl *info = bank->drvdata;
	struct rockchip_pin_ctrl *ctrl = info->ctrl;
	struct device *dev = info->dev;
	struct regmap *regmap;
	int reg, ret, i;
	u32 data, rmask, rmask_bits, temp;
	u8 bit;
	int drv_type = bank->drv[pin_num / 8].drv_type;

	dev_dbg(dev, "setting drive of GPIO%d-%d to %d\n",
		bank->bank_num, pin_num, strength);

	ctrl->drv_calc_reg(bank, pin_num, &regmap, &reg, &bit);
	if (ctrl->type == RK3568) {
		rmask_bits = RK3568_DRV_BITS_PER_PIN;
		ret = (1 << (strength + 1)) - 1;
		goto config;
	}

	ret = -EINVAL;
	for (i = 0; i < ARRAY_SIZE(rockchip_perpin_drv_list[drv_type]); i++) {
		if (rockchip_perpin_drv_list[drv_type][i] == strength) {
			ret = i;
			break;
		} else if (rockchip_perpin_drv_list[drv_type][i] < 0) {
			ret = rockchip_perpin_drv_list[drv_type][i];
			break;
		}
	}

	if (ret < 0) {
		dev_err(dev, "unsupported driver strength %d\n", strength);
		return ret;
	}

	switch (drv_type) {
	case DRV_TYPE_IO_1V8_3V0_AUTO:
	case DRV_TYPE_IO_3V3_ONLY:
		rmask_bits = RK3399_DRV_3BITS_PER_PIN;
		switch (bit) {
		case 0 ... 12:
			/* regular case, nothing to do */
			break;
		case 15:
			/*
			 * drive-strength offset is special, as it is spread
			 * over 2 registers, the bit data[15] contains bit 0
			 * of the value while temp[1:0] contains bits 2 and 1
			 */
			data = (ret & 0x1) << 15;
			temp = (ret >> 0x1) & 0x3;

			rmask = BIT(15) | BIT(31);
			data |= BIT(31);
			ret = regmap_update_bits(regmap, reg, rmask, data);
			if (ret)
				return ret;

			rmask = 0x3 | (0x3 << 16);
			temp |= (0x3 << 16);
			reg += 0x4;
			ret = regmap_update_bits(regmap, reg, rmask, temp);

			return ret;
		case 18 ... 21:
			/* setting fully enclosed in the second register */
			reg += 4;
			bit -= 16;
			break;
		default:
			dev_err(dev, "unsupported bit: %d for pinctrl drive type: %d\n",
				bit, drv_type);
			return -EINVAL;
		}
		break;
	case DRV_TYPE_IO_DEFAULT:
	case DRV_TYPE_IO_1V8_OR_3V0:
	case DRV_TYPE_IO_1V8_ONLY:
		rmask_bits = RK3288_DRV_BITS_PER_PIN;
		break;
	default:
		dev_err(dev, "unsupported pinctrl drive type: %d\n", drv_type);
		return -EINVAL;
	}

config:
	/* enable the write to the equivalent lower bits */
	data = ((1 << rmask_bits) - 1) << (bit + 16);
	rmask = data | (data >> 16);
	data |= (ret << bit);

	ret = regmap_update_bits(regmap, reg, rmask, data);

	return ret;
}

static int rockchip_pull_list[PULL_TYPE_MAX][4] = {
	{
		PIN_CONFIG_BIAS_DISABLE,
		PIN_CONFIG_BIAS_PULL_UP,
		PIN_CONFIG_BIAS_PULL_DOWN,
		PIN_CONFIG_BIAS_BUS_HOLD
	},
	{
		PIN_CONFIG_BIAS_DISABLE,
		PIN_CONFIG_BIAS_PULL_DOWN,
		PIN_CONFIG_BIAS_DISABLE,
		PIN_CONFIG_BIAS_PULL_UP
	},
};

static int rockchip_get_pull(struct rockchip_pin_bank *bank, int pin_num)
{
	struct rockchip_pinctrl *info = bank->drvdata;
	struct rockchip_pin_ctrl *ctrl = info->ctrl;
	struct device *dev = info->dev;
	struct regmap *regmap;
	int reg, ret, pull_type;
	u8 bit;
	u32 data;

	/* rk3066b does support any pulls */
	if (ctrl->type == RK3066B)
		return PIN_CONFIG_BIAS_DISABLE;

	ctrl->pull_calc_reg(bank, pin_num, &regmap, &reg, &bit);

	ret = regmap_read(regmap, reg, &data);
	if (ret)
		return ret;

	switch (ctrl->type) {
	case RK2928:
	case RK3128:
		return !(data & BIT(bit))
				? PIN_CONFIG_BIAS_PULL_PIN_DEFAULT
				: PIN_CONFIG_BIAS_DISABLE;
	case PX30:
	case RV1108:
	case RK3188:
	case RK3288:
	case RK3308:
	case RK3368:
	case RK3399:
		pull_type = bank->pull_type[pin_num / 8];
		data >>= bit;
		data &= (1 << RK3188_PULL_BITS_PER_PIN) - 1;

		return rockchip_pull_list[pull_type][data];
	default:
		dev_err(dev, "unsupported pinctrl type\n");
		return -EINVAL;
	};
}

static int rockchip_set_pull(struct rockchip_pin_bank *bank,
					int pin_num, int pull)
{
	struct rockchip_pinctrl *info = bank->drvdata;
	struct rockchip_pin_ctrl *ctrl = info->ctrl;
	struct device *dev = info->dev;
	struct regmap *regmap;
	int reg, ret, i, pull_type;
	u8 bit;
	u32 data, rmask;

	dev_dbg(dev, "setting pull of GPIO%d-%d to %d\n", bank->bank_num, pin_num, pull);

	/* rk3066b does support any pulls */
	if (ctrl->type == RK3066B)
		return pull ? -EINVAL : 0;

	ctrl->pull_calc_reg(bank, pin_num, &regmap, &reg, &bit);

	switch (ctrl->type) {
	case RK2928:
	case RK3128:
		data = BIT(bit + 16);
		if (pull == PIN_CONFIG_BIAS_DISABLE)
			data |= BIT(bit);
		ret = regmap_write(regmap, reg, data);
		break;
	case PX30:
	case RV1108:
	case RK3188:
	case RK3288:
	case RK3308:
	case RK3368:
	case RK3399:
	case RK3568:
		pull_type = bank->pull_type[pin_num / 8];
		ret = -EINVAL;
		for (i = 0; i < ARRAY_SIZE(rockchip_pull_list[pull_type]);
			i++) {
			if (rockchip_pull_list[pull_type][i] == pull) {
				ret = i;
				break;
			}
		}
		/*
		 * In the TRM, pull-up being 1 for everything except the GPIO0_D0-D6,
		 * where that pull up value becomes 3.
		 */
		if (ctrl->type == RK3568 && bank->bank_num == 0 && pin_num >= 27 && pin_num <= 30) {
			if (ret == 1)
				ret = 3;
		}

		if (ret < 0) {
			dev_err(dev, "unsupported pull setting %d\n", pull);
			return ret;
		}

		/* enable the write to the equivalent lower bits */
		data = ((1 << RK3188_PULL_BITS_PER_PIN) - 1) << (bit + 16);
		rmask = data | (data >> 16);
		data |= (ret << bit);

		ret = regmap_update_bits(regmap, reg, rmask, data);
		break;
	default:
		dev_err(dev, "unsupported pinctrl type\n");
		return -EINVAL;
	}

	return ret;
}

#define RK3328_SCHMITT_BITS_PER_PIN		1
#define RK3328_SCHMITT_PINS_PER_REG		16
#define RK3328_SCHMITT_BANK_STRIDE		8
#define RK3328_SCHMITT_GRF_OFFSET		0x380

static int rk3328_calc_schmitt_reg_and_bit(struct rockchip_pin_bank *bank,
					   int pin_num,
					   struct regmap **regmap,
					   int *reg, u8 *bit)
{
	struct rockchip_pinctrl *info = bank->drvdata;

	*regmap = info->regmap_base;
	*reg = RK3328_SCHMITT_GRF_OFFSET;

	*reg += bank->bank_num * RK3328_SCHMITT_BANK_STRIDE;
	*reg += ((pin_num / RK3328_SCHMITT_PINS_PER_REG) * 4);
	*bit = pin_num % RK3328_SCHMITT_PINS_PER_REG;

	return 0;
}

#define RK3568_SCHMITT_BITS_PER_PIN		2
#define RK3568_SCHMITT_PINS_PER_REG		8
#define RK3568_SCHMITT_BANK_STRIDE		0x10
#define RK3568_SCHMITT_GRF_OFFSET		0xc0
#define RK3568_SCHMITT_PMUGRF_OFFSET		0x30

static int rk3568_calc_schmitt_reg_and_bit(struct rockchip_pin_bank *bank,
					   int pin_num,
					   struct regmap **regmap,
					   int *reg, u8 *bit)
{
	struct rockchip_pinctrl *info = bank->drvdata;

	if (bank->bank_num == 0) {
		*regmap = info->regmap_pmu;
		*reg = RK3568_SCHMITT_PMUGRF_OFFSET;
	} else {
		*regmap = info->regmap_base;
		*reg = RK3568_SCHMITT_GRF_OFFSET;
		*reg += (bank->bank_num - 1) * RK3568_SCHMITT_BANK_STRIDE;
	}

	*reg += ((pin_num / RK3568_SCHMITT_PINS_PER_REG) * 4);
	*bit = pin_num % RK3568_SCHMITT_PINS_PER_REG;
	*bit *= RK3568_SCHMITT_BITS_PER_PIN;

	return 0;
}

static int rockchip_get_schmitt(struct rockchip_pin_bank *bank, int pin_num)
{
	struct rockchip_pinctrl *info = bank->drvdata;
	struct rockchip_pin_ctrl *ctrl = info->ctrl;
	struct regmap *regmap;
	int reg, ret;
	u8 bit;
	u32 data;

	ret = ctrl->schmitt_calc_reg(bank, pin_num, &regmap, &reg, &bit);
	if (ret)
		return ret;

	ret = regmap_read(regmap, reg, &data);
	if (ret)
		return ret;

	data >>= bit;
	switch (ctrl->type) {
	case RK3568:
		return data & ((1 << RK3568_SCHMITT_BITS_PER_PIN) - 1);
	default:
		break;
	}

	return data & 0x1;
}

static int rockchip_set_schmitt(struct rockchip_pin_bank *bank,
				int pin_num, int enable)
{
	struct rockchip_pinctrl *info = bank->drvdata;
	struct rockchip_pin_ctrl *ctrl = info->ctrl;
	struct device *dev = info->dev;
	struct regmap *regmap;
	int reg, ret;
	u8 bit;
	u32 data, rmask;

	dev_dbg(dev, "setting input schmitt of GPIO%d-%d to %d\n",
		bank->bank_num, pin_num, enable);

	ret = ctrl->schmitt_calc_reg(bank, pin_num, &regmap, &reg, &bit);
	if (ret)
		return ret;

	/* enable the write to the equivalent lower bits */
	switch (ctrl->type) {
	case RK3568:
		data = ((1 << RK3568_SCHMITT_BITS_PER_PIN) - 1) << (bit + 16);
		rmask = data | (data >> 16);
		data |= ((enable ? 0x2 : 0x1) << bit);
		break;
	default:
		data = BIT(bit + 16) | (enable << bit);
		rmask = BIT(bit + 16) | BIT(bit);
		break;
	}

	return regmap_update_bits(regmap, reg, rmask, data);
}

/*
 * Pinmux_ops handling
 */

static int rockchip_pmx_get_funcs_count(struct pinctrl_dev *pctldev)
{
	struct rockchip_pinctrl *info = pinctrl_dev_get_drvdata(pctldev);

	return info->nfunctions;
}

static const char *rockchip_pmx_get_func_name(struct pinctrl_dev *pctldev,
					  unsigned selector)
{
	struct rockchip_pinctrl *info = pinctrl_dev_get_drvdata(pctldev);

	return info->functions[selector].name;
}

static int rockchip_pmx_get_groups(struct pinctrl_dev *pctldev,
				unsigned selector, const char * const **groups,
				unsigned * const num_groups)
{
	struct rockchip_pinctrl *info = pinctrl_dev_get_drvdata(pctldev);

	*groups = info->functions[selector].groups;
	*num_groups = info->functions[selector].ngroups;

	return 0;
}

static int rockchip_pmx_set(struct pinctrl_dev *pctldev, unsigned selector,
			    unsigned group)
{
	struct rockchip_pinctrl *info = pinctrl_dev_get_drvdata(pctldev);
	const unsigned int *pins = info->groups[group].pins;
	const struct rockchip_pin_config *data = info->groups[group].data;
	struct device *dev = info->dev;
	struct rockchip_pin_bank *bank;
	int cnt, ret = 0;

	dev_dbg(dev, "enable function %s group %s\n",
		info->functions[selector].name, info->groups[group].name);

	/*
	 * for each pin in the pin group selected, program the corresponding
	 * pin function number in the config register.
	 */
	for (cnt = 0; cnt < info->groups[group].npins; cnt++) {
		bank = pin_to_bank(info, pins[cnt]);
		ret = rockchip_set_mux(bank, pins[cnt] - bank->pin_base,
				       data[cnt].func);
		if (ret)
			break;
	}

	if (ret) {
		/* revert the already done pin settings */
		for (cnt--; cnt >= 0; cnt--)
			rockchip_set_mux(bank, pins[cnt] - bank->pin_base, 0);

		return ret;
	}

	return 0;
}

static const struct pinmux_ops rockchip_pmx_ops = {
	.get_functions_count	= rockchip_pmx_get_funcs_count,
	.get_function_name	= rockchip_pmx_get_func_name,
	.get_function_groups	= rockchip_pmx_get_groups,
	.set_mux		= rockchip_pmx_set,
};

/*
 * Pinconf_ops handling
 */

static bool rockchip_pinconf_pull_valid(struct rockchip_pin_ctrl *ctrl,
					enum pin_config_param pull)
{
	switch (ctrl->type) {
	case RK2928:
	case RK3128:
		return (pull == PIN_CONFIG_BIAS_PULL_PIN_DEFAULT ||
					pull == PIN_CONFIG_BIAS_DISABLE);
	case RK3066B:
		return pull ? false : true;
	case PX30:
	case RV1108:
	case RK3188:
	case RK3288:
	case RK3308:
	case RK3368:
	case RK3399:
	case RK3568:
		return (pull != PIN_CONFIG_BIAS_PULL_PIN_DEFAULT);
	}

	return false;
}

static int rockchip_pinconf_defer_output(struct rockchip_pin_bank *bank,
					 unsigned int pin, u32 arg)
{
	struct rockchip_pin_output_deferred *cfg;

	cfg = kzalloc(sizeof(*cfg), GFP_KERNEL);
	if (!cfg)
		return -ENOMEM;

	cfg->pin = pin;
	cfg->arg = arg;

	list_add_tail(&cfg->head, &bank->deferred_output);

	return 0;
}

/* set the pin config settings for a specified pin */
static int rockchip_pinconf_set(struct pinctrl_dev *pctldev, unsigned int pin,
				unsigned long *configs, unsigned num_configs)
{
	struct rockchip_pinctrl *info = pinctrl_dev_get_drvdata(pctldev);
	struct rockchip_pin_bank *bank = pin_to_bank(info, pin);
	struct gpio_chip *gpio = &bank->gpio_chip;
	enum pin_config_param param;
	u32 arg;
	int i;
	int rc;

	for (i = 0; i < num_configs; i++) {
		param = pinconf_to_config_param(configs[i]);
		arg = pinconf_to_config_argument(configs[i]);

		switch (param) {
		case PIN_CONFIG_BIAS_DISABLE:
			rc =  rockchip_set_pull(bank, pin - bank->pin_base,
				param);
			if (rc)
				return rc;
			break;
		case PIN_CONFIG_BIAS_PULL_UP:
		case PIN_CONFIG_BIAS_PULL_DOWN:
		case PIN_CONFIG_BIAS_PULL_PIN_DEFAULT:
		case PIN_CONFIG_BIAS_BUS_HOLD:
			if (!rockchip_pinconf_pull_valid(info->ctrl, param))
				return -ENOTSUPP;

			if (!arg)
				return -EINVAL;

			rc = rockchip_set_pull(bank, pin - bank->pin_base,
				param);
			if (rc)
				return rc;
			break;
		case PIN_CONFIG_OUTPUT:
			rc = rockchip_set_mux(bank, pin - bank->pin_base,
					      RK_FUNC_GPIO);
			if (rc != RK_FUNC_GPIO)
				return -EINVAL;

			/*
			 * Check for gpio driver not being probed yet.
			 * The lock makes sure that either gpio-probe has completed
			 * or the gpio driver hasn't probed yet.
			 */
			mutex_lock(&bank->deferred_lock);
			if (!gpio || !gpio->direction_output) {
				rc = rockchip_pinconf_defer_output(bank, pin - bank->pin_base, arg);
				mutex_unlock(&bank->deferred_lock);
				if (rc)
					return rc;

				break;
			}
			mutex_unlock(&bank->deferred_lock);

			rc = gpio->direction_output(gpio, pin - bank->pin_base,
						    arg);
			if (rc)
				return rc;
			break;
		case PIN_CONFIG_DRIVE_STRENGTH:
			/* rk3288 is the first with per-pin drive-strength */
			if (!info->ctrl->drv_calc_reg)
				return -ENOTSUPP;

			rc = rockchip_set_drive_perpin(bank,
						pin - bank->pin_base, arg);
			if (rc < 0)
				return rc;
			break;
		case PIN_CONFIG_INPUT_SCHMITT_ENABLE:
			if (!info->ctrl->schmitt_calc_reg)
				return -ENOTSUPP;

			rc = rockchip_set_schmitt(bank,
						  pin - bank->pin_base, arg);
			if (rc < 0)
				return rc;
			break;
		default:
			return -ENOTSUPP;
			break;
		}
	} /* for each config */

	return 0;
}

/* get the pin config settings for a specified pin */
static int rockchip_pinconf_get(struct pinctrl_dev *pctldev, unsigned int pin,
							unsigned long *config)
{
	struct rockchip_pinctrl *info = pinctrl_dev_get_drvdata(pctldev);
	struct rockchip_pin_bank *bank = pin_to_bank(info, pin);
	struct gpio_chip *gpio = &bank->gpio_chip;
	enum pin_config_param param = pinconf_to_config_param(*config);
	u16 arg;
	int rc;

	switch (param) {
	case PIN_CONFIG_BIAS_DISABLE:
		if (rockchip_get_pull(bank, pin - bank->pin_base) != param)
			return -EINVAL;

		arg = 0;
		break;
	case PIN_CONFIG_BIAS_PULL_UP:
	case PIN_CONFIG_BIAS_PULL_DOWN:
	case PIN_CONFIG_BIAS_PULL_PIN_DEFAULT:
	case PIN_CONFIG_BIAS_BUS_HOLD:
		if (!rockchip_pinconf_pull_valid(info->ctrl, param))
			return -ENOTSUPP;

		if (rockchip_get_pull(bank, pin - bank->pin_base) != param)
			return -EINVAL;

		arg = 1;
		break;
	case PIN_CONFIG_OUTPUT:
		rc = rockchip_get_mux(bank, pin - bank->pin_base);
		if (rc != RK_FUNC_GPIO)
			return -EINVAL;

		if (!gpio || !gpio->get) {
			arg = 0;
			break;
		}

		rc = gpio->get(gpio, pin - bank->pin_base);
		if (rc < 0)
			return rc;

		arg = rc ? 1 : 0;
		break;
	case PIN_CONFIG_DRIVE_STRENGTH:
		/* rk3288 is the first with per-pin drive-strength */
		if (!info->ctrl->drv_calc_reg)
			return -ENOTSUPP;

		rc = rockchip_get_drive_perpin(bank, pin - bank->pin_base);
		if (rc < 0)
			return rc;

		arg = rc;
		break;
	case PIN_CONFIG_INPUT_SCHMITT_ENABLE:
		if (!info->ctrl->schmitt_calc_reg)
			return -ENOTSUPP;

		rc = rockchip_get_schmitt(bank, pin - bank->pin_base);
		if (rc < 0)
			return rc;

		arg = rc;
		break;
	default:
		return -ENOTSUPP;
		break;
	}

	*config = pinconf_to_config_packed(param, arg);

	return 0;
}

static const struct pinconf_ops rockchip_pinconf_ops = {
	.pin_config_get			= rockchip_pinconf_get,
	.pin_config_set			= rockchip_pinconf_set,
	.is_generic			= true,
};

static const struct of_device_id rockchip_bank_match[] = {
	{ .compatible = "rockchip,gpio-bank" },
	{ .compatible = "rockchip,rk3188-gpio-bank0" },
	{},
};

static void rockchip_pinctrl_child_count(struct rockchip_pinctrl *info,
						struct device_node *np)
{
	struct device_node *child;

	for_each_child_of_node(np, child) {
		if (of_match_node(rockchip_bank_match, child))
			continue;

		info->nfunctions++;
		info->ngroups += of_get_child_count(child);
	}
}

static int rockchip_pinctrl_parse_groups(struct device_node *np,
					      struct rockchip_pin_group *grp,
					      struct rockchip_pinctrl *info,
					      u32 index)
{
	struct device *dev = info->dev;
	struct rockchip_pin_bank *bank;
	int size;
	const __be32 *list;
	int num;
	int i, j;
	int ret;

	dev_dbg(dev, "group(%d): %pOFn\n", index, np);

	/* Initialise group */
	grp->name = np->name;

	/*
	 * the binding format is rockchip,pins = <bank pin mux CONFIG>,
	 * do sanity check and calculate pins number
	 */
	list = of_get_property(np, "rockchip,pins", &size);
	/* we do not check return since it's safe node passed down */
	size /= sizeof(*list);
	if (!size || size % 4)
		return dev_err_probe(dev, -EINVAL, "wrong pins number or pins and configs should be by 4\n");

	grp->npins = size / 4;

	grp->pins = devm_kcalloc(dev, grp->npins, sizeof(*grp->pins), GFP_KERNEL);
	grp->data = devm_kcalloc(dev, grp->npins, sizeof(*grp->data), GFP_KERNEL);
	if (!grp->pins || !grp->data)
		return -ENOMEM;

	for (i = 0, j = 0; i < size; i += 4, j++) {
		const __be32 *phandle;
		struct device_node *np_config;

		num = be32_to_cpu(*list++);
		bank = bank_num_to_bank(info, num);
		if (IS_ERR(bank))
			return PTR_ERR(bank);

		grp->pins[j] = bank->pin_base + be32_to_cpu(*list++);
		grp->data[j].func = be32_to_cpu(*list++);

		phandle = list++;
		if (!phandle)
			return -EINVAL;

		np_config = of_find_node_by_phandle(be32_to_cpup(phandle));
		ret = pinconf_generic_parse_dt_config(np_config, NULL,
				&grp->data[j].configs, &grp->data[j].nconfigs);
		if (ret)
			return ret;
	}

	return 0;
}

static int rockchip_pinctrl_parse_functions(struct device_node *np,
						struct rockchip_pinctrl *info,
						u32 index)
{
	struct device *dev = info->dev;
	struct device_node *child;
	struct rockchip_pmx_func *func;
	struct rockchip_pin_group *grp;
	int ret;
	static u32 grp_index;
	u32 i = 0;

	dev_dbg(dev, "parse function(%d): %pOFn\n", index, np);

	func = &info->functions[index];

	/* Initialise function */
	func->name = np->name;
	func->ngroups = of_get_child_count(np);
	if (func->ngroups <= 0)
		return 0;

	func->groups = devm_kcalloc(dev, func->ngroups, sizeof(*func->groups), GFP_KERNEL);
	if (!func->groups)
		return -ENOMEM;

	for_each_child_of_node(np, child) {
		func->groups[i] = child->name;
		grp = &info->groups[grp_index++];
		ret = rockchip_pinctrl_parse_groups(child, grp, info, i++);
		if (ret) {
			of_node_put(child);
			return ret;
		}
	}

	return 0;
}

static int rockchip_pinctrl_parse_dt(struct platform_device *pdev,
					      struct rockchip_pinctrl *info)
{
	struct device *dev = &pdev->dev;
	struct device_node *np = dev->of_node;
	struct device_node *child;
	int ret;
	int i;

	rockchip_pinctrl_child_count(info, np);

	dev_dbg(dev, "nfunctions = %d\n", info->nfunctions);
	dev_dbg(dev, "ngroups = %d\n", info->ngroups);

	info->functions = devm_kcalloc(dev, info->nfunctions, sizeof(*info->functions), GFP_KERNEL);
	if (!info->functions)
		return -ENOMEM;

	info->groups = devm_kcalloc(dev, info->ngroups, sizeof(*info->groups), GFP_KERNEL);
	if (!info->groups)
		return -ENOMEM;

	i = 0;

	for_each_child_of_node(np, child) {
		if (of_match_node(rockchip_bank_match, child))
			continue;

		ret = rockchip_pinctrl_parse_functions(child, info, i++);
		if (ret) {
			dev_err(dev, "failed to parse function\n");
			of_node_put(child);
			return ret;
		}
	}

	return 0;
}

static int rockchip_pinctrl_register(struct platform_device *pdev,
					struct rockchip_pinctrl *info)
{
	struct pinctrl_desc *ctrldesc = &info->pctl;
	struct pinctrl_pin_desc *pindesc, *pdesc;
	struct rockchip_pin_bank *pin_bank;
	struct device *dev = &pdev->dev;
	char **pin_names;
	int pin, bank, ret;
	int k;

	ctrldesc->name = "rockchip-pinctrl";
	ctrldesc->owner = THIS_MODULE;
	ctrldesc->pctlops = &rockchip_pctrl_ops;
	ctrldesc->pmxops = &rockchip_pmx_ops;
	ctrldesc->confops = &rockchip_pinconf_ops;

	pindesc = devm_kcalloc(dev, info->ctrl->nr_pins, sizeof(*pindesc), GFP_KERNEL);
	if (!pindesc)
		return -ENOMEM;

	ctrldesc->pins = pindesc;
	ctrldesc->npins = info->ctrl->nr_pins;

	pdesc = pindesc;
	for (bank = 0, k = 0; bank < info->ctrl->nr_banks; bank++) {
		pin_bank = &info->ctrl->pin_banks[bank];

		pin_names = devm_kasprintf_strarray(dev, pin_bank->name, pin_bank->nr_pins);
		if (IS_ERR(pin_names))
			return PTR_ERR(pin_names);

		for (pin = 0; pin < pin_bank->nr_pins; pin++, k++) {
			pdesc->number = k;
			pdesc->name = pin_names[pin];
			pdesc++;
		}

		INIT_LIST_HEAD(&pin_bank->deferred_output);
		mutex_init(&pin_bank->deferred_lock);
	}

	ret = rockchip_pinctrl_parse_dt(pdev, info);
	if (ret)
		return ret;

	info->pctl_dev = devm_pinctrl_register(dev, ctrldesc, info);
	if (IS_ERR(info->pctl_dev))
		return dev_err_probe(dev, PTR_ERR(info->pctl_dev), "could not register pinctrl driver\n");

	return 0;
}

static const struct of_device_id rockchip_pinctrl_dt_match[];

/* retrieve the soc specific data */
static struct rockchip_pin_ctrl *rockchip_pinctrl_get_soc_data(
						struct rockchip_pinctrl *d,
						struct platform_device *pdev)
{
	struct device *dev = &pdev->dev;
	struct device_node *node = dev->of_node;
	const struct of_device_id *match;
	struct rockchip_pin_ctrl *ctrl;
	struct rockchip_pin_bank *bank;
	int grf_offs, pmu_offs, drv_grf_offs, drv_pmu_offs, i, j;

	match = of_match_node(rockchip_pinctrl_dt_match, node);
	ctrl = (struct rockchip_pin_ctrl *)match->data;

	grf_offs = ctrl->grf_mux_offset;
	pmu_offs = ctrl->pmu_mux_offset;
	drv_pmu_offs = ctrl->pmu_drv_offset;
	drv_grf_offs = ctrl->grf_drv_offset;
	bank = ctrl->pin_banks;
	for (i = 0; i < ctrl->nr_banks; ++i, ++bank) {
		int bank_pins = 0;

		raw_spin_lock_init(&bank->slock);
		bank->drvdata = d;
		bank->pin_base = ctrl->nr_pins;
		ctrl->nr_pins += bank->nr_pins;

		/* calculate iomux and drv offsets */
		for (j = 0; j < 4; j++) {
			struct rockchip_iomux *iom = &bank->iomux[j];
			struct rockchip_drv *drv = &bank->drv[j];
			int inc;

			if (bank_pins >= bank->nr_pins)
				break;

			/* preset iomux offset value, set new start value */
			if (iom->offset >= 0) {
				if (iom->type & IOMUX_SOURCE_PMU)
					pmu_offs = iom->offset;
				else
					grf_offs = iom->offset;
			} else { /* set current iomux offset */
				iom->offset = (iom->type & IOMUX_SOURCE_PMU) ?
							pmu_offs : grf_offs;
			}

			/* preset drv offset value, set new start value */
			if (drv->offset >= 0) {
				if (iom->type & IOMUX_SOURCE_PMU)
					drv_pmu_offs = drv->offset;
				else
					drv_grf_offs = drv->offset;
			} else { /* set current drv offset */
				drv->offset = (iom->type & IOMUX_SOURCE_PMU) ?
						drv_pmu_offs : drv_grf_offs;
			}

			dev_dbg(dev, "bank %d, iomux %d has iom_offset 0x%x drv_offset 0x%x\n",
				i, j, iom->offset, drv->offset);

			/*
			 * Increase offset according to iomux width.
			 * 4bit iomux'es are spread over two registers.
			 */
			inc = (iom->type & (IOMUX_WIDTH_4BIT |
					    IOMUX_WIDTH_3BIT |
					    IOMUX_WIDTH_2BIT)) ? 8 : 4;
			if (iom->type & IOMUX_SOURCE_PMU)
				pmu_offs += inc;
			else
				grf_offs += inc;

			/*
			 * Increase offset according to drv width.
			 * 3bit drive-strenth'es are spread over two registers.
			 */
			if ((drv->drv_type == DRV_TYPE_IO_1V8_3V0_AUTO) ||
			    (drv->drv_type == DRV_TYPE_IO_3V3_ONLY))
				inc = 8;
			else
				inc = 4;

			if (iom->type & IOMUX_SOURCE_PMU)
				drv_pmu_offs += inc;
			else
				drv_grf_offs += inc;

			bank_pins += 8;
		}

		/* calculate the per-bank recalced_mask */
		for (j = 0; j < ctrl->niomux_recalced; j++) {
			int pin = 0;

			if (ctrl->iomux_recalced[j].num == bank->bank_num) {
				pin = ctrl->iomux_recalced[j].pin;
				bank->recalced_mask |= BIT(pin);
			}
		}

		/* calculate the per-bank route_mask */
		for (j = 0; j < ctrl->niomux_routes; j++) {
			int pin = 0;

			if (ctrl->iomux_routes[j].bank_num == bank->bank_num) {
				pin = ctrl->iomux_routes[j].pin;
				bank->route_mask |= BIT(pin);
			}
		}
	}

	return ctrl;
}

#define RK3288_GRF_GPIO6C_IOMUX		0x64
#define GPIO6C6_SEL_WRITE_ENABLE	BIT(28)

static u32 rk3288_grf_gpio6c_iomux;

static int __maybe_unused rockchip_pinctrl_suspend(struct device *dev)
{
	struct rockchip_pinctrl *info = dev_get_drvdata(dev);
	int ret = pinctrl_force_sleep(info->pctl_dev);

	if (ret)
		return ret;

	/*
	 * RK3288 GPIO6_C6 mux would be modified by Maskrom when resume, so save
	 * the setting here, and restore it at resume.
	 */
	if (info->ctrl->type == RK3288) {
		ret = regmap_read(info->regmap_base, RK3288_GRF_GPIO6C_IOMUX,
				  &rk3288_grf_gpio6c_iomux);
		if (ret) {
			pinctrl_force_default(info->pctl_dev);
			return ret;
		}
	}

	return 0;
}

static int __maybe_unused rockchip_pinctrl_resume(struct device *dev)
{
	struct rockchip_pinctrl *info = dev_get_drvdata(dev);
	int ret;

	if (info->ctrl->type == RK3288) {
		ret = regmap_write(info->regmap_base, RK3288_GRF_GPIO6C_IOMUX,
				   rk3288_grf_gpio6c_iomux |
				   GPIO6C6_SEL_WRITE_ENABLE);
		if (ret)
			return ret;
	}

	return pinctrl_force_default(info->pctl_dev);
}

static SIMPLE_DEV_PM_OPS(rockchip_pinctrl_dev_pm_ops, rockchip_pinctrl_suspend,
			 rockchip_pinctrl_resume);

static int rockchip_pinctrl_probe(struct platform_device *pdev)
{
	struct rockchip_pinctrl *info;
	struct device *dev = &pdev->dev;
	struct device_node *np = dev->of_node, *node;
	struct rockchip_pin_ctrl *ctrl;
	struct resource *res;
	void __iomem *base;
	int ret;

	if (!dev->of_node)
		return dev_err_probe(dev, -ENODEV, "device tree node not found\n");

	info = devm_kzalloc(dev, sizeof(*info), GFP_KERNEL);
	if (!info)
		return -ENOMEM;

	info->dev = dev;

	ctrl = rockchip_pinctrl_get_soc_data(info, pdev);
	if (!ctrl)
		return dev_err_probe(dev, -EINVAL, "driver data not available\n");
	info->ctrl = ctrl;

	node = of_parse_phandle(np, "rockchip,grf", 0);
	if (node) {
		info->regmap_base = syscon_node_to_regmap(node);
		of_node_put(node);
		if (IS_ERR(info->regmap_base))
			return PTR_ERR(info->regmap_base);
	} else {
		base = devm_platform_get_and_ioremap_resource(pdev, 0, &res);
		if (IS_ERR(base))
			return PTR_ERR(base);

		rockchip_regmap_config.max_register = resource_size(res) - 4;
		rockchip_regmap_config.name = "rockchip,pinctrl";
		info->regmap_base =
			devm_regmap_init_mmio(dev, base, &rockchip_regmap_config);

		/* to check for the old dt-bindings */
		info->reg_size = resource_size(res);

		/* Honor the old binding, with pull registers as 2nd resource */
		if (ctrl->type == RK3188 && info->reg_size < 0x200) {
			base = devm_platform_get_and_ioremap_resource(pdev, 1, &res);
			if (IS_ERR(base))
				return PTR_ERR(base);

			rockchip_regmap_config.max_register = resource_size(res) - 4;
			rockchip_regmap_config.name = "rockchip,pinctrl-pull";
			info->regmap_pull =
				devm_regmap_init_mmio(dev, base, &rockchip_regmap_config);
		}
	}

	/* try to find the optional reference to the pmu syscon */
	node = of_parse_phandle(np, "rockchip,pmu", 0);
	if (node) {
		info->regmap_pmu = syscon_node_to_regmap(node);
		of_node_put(node);
		if (IS_ERR(info->regmap_pmu))
			return PTR_ERR(info->regmap_pmu);
	}

	ret = rockchip_pinctrl_register(pdev, info);
	if (ret)
		return ret;

	platform_set_drvdata(pdev, info);

	ret = of_platform_populate(np, NULL, NULL, &pdev->dev);
<<<<<<< HEAD
	if (ret) {
		dev_err(&pdev->dev, "failed to register gpio device\n");
		return ret;
	}
=======
	if (ret)
		return dev_err_probe(dev, ret, "failed to register gpio device\n");
>>>>>>> 77b5472d

	return 0;
}

static int rockchip_pinctrl_remove(struct platform_device *pdev)
{
	struct rockchip_pinctrl *info = platform_get_drvdata(pdev);
	struct rockchip_pin_bank *bank;
	struct rockchip_pin_output_deferred *cfg;
	int i;

	of_platform_depopulate(&pdev->dev);

	for (i = 0; i < info->ctrl->nr_banks; i++) {
		bank = &info->ctrl->pin_banks[i];

		mutex_lock(&bank->deferred_lock);
		while (!list_empty(&bank->deferred_output)) {
			cfg = list_first_entry(&bank->deferred_output,
					       struct rockchip_pin_output_deferred, head);
			list_del(&cfg->head);
			kfree(cfg);
		}
		mutex_unlock(&bank->deferred_lock);
	}

	return 0;
}

static struct rockchip_pin_bank px30_pin_banks[] = {
	PIN_BANK_IOMUX_FLAGS(0, 32, "gpio0", IOMUX_SOURCE_PMU,
					     IOMUX_SOURCE_PMU,
					     IOMUX_SOURCE_PMU,
					     IOMUX_SOURCE_PMU
			    ),
	PIN_BANK_IOMUX_FLAGS(1, 32, "gpio1", IOMUX_WIDTH_4BIT,
					     IOMUX_WIDTH_4BIT,
					     IOMUX_WIDTH_4BIT,
					     IOMUX_WIDTH_4BIT
			    ),
	PIN_BANK_IOMUX_FLAGS(2, 32, "gpio2", IOMUX_WIDTH_4BIT,
					     IOMUX_WIDTH_4BIT,
					     IOMUX_WIDTH_4BIT,
					     IOMUX_WIDTH_4BIT
			    ),
	PIN_BANK_IOMUX_FLAGS(3, 32, "gpio3", IOMUX_WIDTH_4BIT,
					     IOMUX_WIDTH_4BIT,
					     IOMUX_WIDTH_4BIT,
					     IOMUX_WIDTH_4BIT
			    ),
};

static struct rockchip_pin_ctrl px30_pin_ctrl = {
		.pin_banks		= px30_pin_banks,
		.nr_banks		= ARRAY_SIZE(px30_pin_banks),
		.label			= "PX30-GPIO",
		.type			= PX30,
		.grf_mux_offset		= 0x0,
		.pmu_mux_offset		= 0x0,
		.iomux_routes		= px30_mux_route_data,
		.niomux_routes		= ARRAY_SIZE(px30_mux_route_data),
		.pull_calc_reg		= px30_calc_pull_reg_and_bit,
		.drv_calc_reg		= px30_calc_drv_reg_and_bit,
		.schmitt_calc_reg	= px30_calc_schmitt_reg_and_bit,
};

static struct rockchip_pin_bank rv1108_pin_banks[] = {
	PIN_BANK_IOMUX_FLAGS(0, 32, "gpio0", IOMUX_SOURCE_PMU,
					     IOMUX_SOURCE_PMU,
					     IOMUX_SOURCE_PMU,
					     IOMUX_SOURCE_PMU),
	PIN_BANK_IOMUX_FLAGS(1, 32, "gpio1", 0, 0, 0, 0),
	PIN_BANK_IOMUX_FLAGS(2, 32, "gpio2", 0, 0, 0, 0),
	PIN_BANK_IOMUX_FLAGS(3, 32, "gpio3", 0, 0, 0, 0),
};

static struct rockchip_pin_ctrl rv1108_pin_ctrl = {
	.pin_banks		= rv1108_pin_banks,
	.nr_banks		= ARRAY_SIZE(rv1108_pin_banks),
	.label			= "RV1108-GPIO",
	.type			= RV1108,
	.grf_mux_offset		= 0x10,
	.pmu_mux_offset		= 0x0,
	.iomux_recalced		= rv1108_mux_recalced_data,
	.niomux_recalced	= ARRAY_SIZE(rv1108_mux_recalced_data),
	.pull_calc_reg		= rv1108_calc_pull_reg_and_bit,
	.drv_calc_reg		= rv1108_calc_drv_reg_and_bit,
	.schmitt_calc_reg	= rv1108_calc_schmitt_reg_and_bit,
};

static struct rockchip_pin_bank rk2928_pin_banks[] = {
	PIN_BANK(0, 32, "gpio0"),
	PIN_BANK(1, 32, "gpio1"),
	PIN_BANK(2, 32, "gpio2"),
	PIN_BANK(3, 32, "gpio3"),
};

static struct rockchip_pin_ctrl rk2928_pin_ctrl = {
		.pin_banks		= rk2928_pin_banks,
		.nr_banks		= ARRAY_SIZE(rk2928_pin_banks),
		.label			= "RK2928-GPIO",
		.type			= RK2928,
		.grf_mux_offset		= 0xa8,
		.pull_calc_reg		= rk2928_calc_pull_reg_and_bit,
};

static struct rockchip_pin_bank rk3036_pin_banks[] = {
	PIN_BANK(0, 32, "gpio0"),
	PIN_BANK(1, 32, "gpio1"),
	PIN_BANK(2, 32, "gpio2"),
};

static struct rockchip_pin_ctrl rk3036_pin_ctrl = {
		.pin_banks		= rk3036_pin_banks,
		.nr_banks		= ARRAY_SIZE(rk3036_pin_banks),
		.label			= "RK3036-GPIO",
		.type			= RK2928,
		.grf_mux_offset		= 0xa8,
		.pull_calc_reg		= rk2928_calc_pull_reg_and_bit,
};

static struct rockchip_pin_bank rk3066a_pin_banks[] = {
	PIN_BANK(0, 32, "gpio0"),
	PIN_BANK(1, 32, "gpio1"),
	PIN_BANK(2, 32, "gpio2"),
	PIN_BANK(3, 32, "gpio3"),
	PIN_BANK(4, 32, "gpio4"),
	PIN_BANK(6, 16, "gpio6"),
};

static struct rockchip_pin_ctrl rk3066a_pin_ctrl = {
		.pin_banks		= rk3066a_pin_banks,
		.nr_banks		= ARRAY_SIZE(rk3066a_pin_banks),
		.label			= "RK3066a-GPIO",
		.type			= RK2928,
		.grf_mux_offset		= 0xa8,
		.pull_calc_reg		= rk2928_calc_pull_reg_and_bit,
};

static struct rockchip_pin_bank rk3066b_pin_banks[] = {
	PIN_BANK(0, 32, "gpio0"),
	PIN_BANK(1, 32, "gpio1"),
	PIN_BANK(2, 32, "gpio2"),
	PIN_BANK(3, 32, "gpio3"),
};

static struct rockchip_pin_ctrl rk3066b_pin_ctrl = {
		.pin_banks	= rk3066b_pin_banks,
		.nr_banks	= ARRAY_SIZE(rk3066b_pin_banks),
		.label		= "RK3066b-GPIO",
		.type		= RK3066B,
		.grf_mux_offset	= 0x60,
};

static struct rockchip_pin_bank rk3128_pin_banks[] = {
	PIN_BANK(0, 32, "gpio0"),
	PIN_BANK(1, 32, "gpio1"),
	PIN_BANK(2, 32, "gpio2"),
	PIN_BANK(3, 32, "gpio3"),
};

static struct rockchip_pin_ctrl rk3128_pin_ctrl = {
		.pin_banks		= rk3128_pin_banks,
		.nr_banks		= ARRAY_SIZE(rk3128_pin_banks),
		.label			= "RK3128-GPIO",
		.type			= RK3128,
		.grf_mux_offset		= 0xa8,
		.iomux_recalced		= rk3128_mux_recalced_data,
		.niomux_recalced	= ARRAY_SIZE(rk3128_mux_recalced_data),
		.iomux_routes		= rk3128_mux_route_data,
		.niomux_routes		= ARRAY_SIZE(rk3128_mux_route_data),
		.pull_calc_reg		= rk3128_calc_pull_reg_and_bit,
};

static struct rockchip_pin_bank rk3188_pin_banks[] = {
	PIN_BANK_IOMUX_FLAGS(0, 32, "gpio0", IOMUX_GPIO_ONLY, 0, 0, 0),
	PIN_BANK(1, 32, "gpio1"),
	PIN_BANK(2, 32, "gpio2"),
	PIN_BANK(3, 32, "gpio3"),
};

static struct rockchip_pin_ctrl rk3188_pin_ctrl = {
		.pin_banks		= rk3188_pin_banks,
		.nr_banks		= ARRAY_SIZE(rk3188_pin_banks),
		.label			= "RK3188-GPIO",
		.type			= RK3188,
		.grf_mux_offset		= 0x60,
		.iomux_routes		= rk3188_mux_route_data,
		.niomux_routes		= ARRAY_SIZE(rk3188_mux_route_data),
		.pull_calc_reg		= rk3188_calc_pull_reg_and_bit,
};

static struct rockchip_pin_bank rk3228_pin_banks[] = {
	PIN_BANK(0, 32, "gpio0"),
	PIN_BANK(1, 32, "gpio1"),
	PIN_BANK(2, 32, "gpio2"),
	PIN_BANK(3, 32, "gpio3"),
};

static struct rockchip_pin_ctrl rk3228_pin_ctrl = {
		.pin_banks		= rk3228_pin_banks,
		.nr_banks		= ARRAY_SIZE(rk3228_pin_banks),
		.label			= "RK3228-GPIO",
		.type			= RK3288,
		.grf_mux_offset		= 0x0,
		.iomux_routes		= rk3228_mux_route_data,
		.niomux_routes		= ARRAY_SIZE(rk3228_mux_route_data),
		.pull_calc_reg		= rk3228_calc_pull_reg_and_bit,
		.drv_calc_reg		= rk3228_calc_drv_reg_and_bit,
};

static struct rockchip_pin_bank rk3288_pin_banks[] = {
	PIN_BANK_IOMUX_FLAGS(0, 24, "gpio0", IOMUX_SOURCE_PMU,
					     IOMUX_SOURCE_PMU,
					     IOMUX_SOURCE_PMU,
					     IOMUX_UNROUTED
			    ),
	PIN_BANK_IOMUX_FLAGS(1, 32, "gpio1", IOMUX_UNROUTED,
					     IOMUX_UNROUTED,
					     IOMUX_UNROUTED,
					     0
			    ),
	PIN_BANK_IOMUX_FLAGS(2, 32, "gpio2", 0, 0, 0, IOMUX_UNROUTED),
	PIN_BANK_IOMUX_FLAGS(3, 32, "gpio3", 0, 0, 0, IOMUX_WIDTH_4BIT),
	PIN_BANK_IOMUX_FLAGS(4, 32, "gpio4", IOMUX_WIDTH_4BIT,
					     IOMUX_WIDTH_4BIT,
					     0,
					     0
			    ),
	PIN_BANK_IOMUX_FLAGS(5, 32, "gpio5", IOMUX_UNROUTED,
					     0,
					     0,
					     IOMUX_UNROUTED
			    ),
	PIN_BANK_IOMUX_FLAGS(6, 32, "gpio6", 0, 0, 0, IOMUX_UNROUTED),
	PIN_BANK_IOMUX_FLAGS(7, 32, "gpio7", 0,
					     0,
					     IOMUX_WIDTH_4BIT,
					     IOMUX_UNROUTED
			    ),
	PIN_BANK(8, 16, "gpio8"),
};

static struct rockchip_pin_ctrl rk3288_pin_ctrl = {
		.pin_banks		= rk3288_pin_banks,
		.nr_banks		= ARRAY_SIZE(rk3288_pin_banks),
		.label			= "RK3288-GPIO",
		.type			= RK3288,
		.grf_mux_offset		= 0x0,
		.pmu_mux_offset		= 0x84,
		.iomux_routes		= rk3288_mux_route_data,
		.niomux_routes		= ARRAY_SIZE(rk3288_mux_route_data),
		.pull_calc_reg		= rk3288_calc_pull_reg_and_bit,
		.drv_calc_reg		= rk3288_calc_drv_reg_and_bit,
};

static struct rockchip_pin_bank rk3308_pin_banks[] = {
	PIN_BANK_IOMUX_FLAGS(0, 32, "gpio0", IOMUX_WIDTH_2BIT,
					     IOMUX_WIDTH_2BIT,
					     IOMUX_WIDTH_2BIT,
					     IOMUX_WIDTH_2BIT),
	PIN_BANK_IOMUX_FLAGS(1, 32, "gpio1", IOMUX_WIDTH_2BIT,
					     IOMUX_WIDTH_2BIT,
					     IOMUX_WIDTH_2BIT,
					     IOMUX_WIDTH_2BIT),
	PIN_BANK_IOMUX_FLAGS(2, 32, "gpio2", IOMUX_WIDTH_2BIT,
					     IOMUX_WIDTH_2BIT,
					     IOMUX_WIDTH_2BIT,
					     IOMUX_WIDTH_2BIT),
	PIN_BANK_IOMUX_FLAGS(3, 32, "gpio3", IOMUX_WIDTH_2BIT,
					     IOMUX_WIDTH_2BIT,
					     IOMUX_WIDTH_2BIT,
					     IOMUX_WIDTH_2BIT),
	PIN_BANK_IOMUX_FLAGS(4, 32, "gpio4", IOMUX_WIDTH_2BIT,
					     IOMUX_WIDTH_2BIT,
					     IOMUX_WIDTH_2BIT,
					     IOMUX_WIDTH_2BIT),
};

static struct rockchip_pin_ctrl rk3308_pin_ctrl = {
		.pin_banks		= rk3308_pin_banks,
		.nr_banks		= ARRAY_SIZE(rk3308_pin_banks),
		.label			= "RK3308-GPIO",
		.type			= RK3308,
		.grf_mux_offset		= 0x0,
		.iomux_recalced		= rk3308_mux_recalced_data,
		.niomux_recalced	= ARRAY_SIZE(rk3308_mux_recalced_data),
		.iomux_routes		= rk3308_mux_route_data,
		.niomux_routes		= ARRAY_SIZE(rk3308_mux_route_data),
		.pull_calc_reg		= rk3308_calc_pull_reg_and_bit,
		.drv_calc_reg		= rk3308_calc_drv_reg_and_bit,
		.schmitt_calc_reg	= rk3308_calc_schmitt_reg_and_bit,
};

static struct rockchip_pin_bank rk3328_pin_banks[] = {
	PIN_BANK_IOMUX_FLAGS(0, 32, "gpio0", 0, 0, 0, 0),
	PIN_BANK_IOMUX_FLAGS(1, 32, "gpio1", 0, 0, 0, 0),
	PIN_BANK_IOMUX_FLAGS(2, 32, "gpio2", 0,
			     IOMUX_WIDTH_3BIT,
			     IOMUX_WIDTH_3BIT,
			     0),
	PIN_BANK_IOMUX_FLAGS(3, 32, "gpio3",
			     IOMUX_WIDTH_3BIT,
			     IOMUX_WIDTH_3BIT,
			     0,
			     0),
};

static struct rockchip_pin_ctrl rk3328_pin_ctrl = {
		.pin_banks		= rk3328_pin_banks,
		.nr_banks		= ARRAY_SIZE(rk3328_pin_banks),
		.label			= "RK3328-GPIO",
		.type			= RK3288,
		.grf_mux_offset		= 0x0,
		.iomux_recalced		= rk3328_mux_recalced_data,
		.niomux_recalced	= ARRAY_SIZE(rk3328_mux_recalced_data),
		.iomux_routes		= rk3328_mux_route_data,
		.niomux_routes		= ARRAY_SIZE(rk3328_mux_route_data),
		.pull_calc_reg		= rk3228_calc_pull_reg_and_bit,
		.drv_calc_reg		= rk3228_calc_drv_reg_and_bit,
		.schmitt_calc_reg	= rk3328_calc_schmitt_reg_and_bit,
};

static struct rockchip_pin_bank rk3368_pin_banks[] = {
	PIN_BANK_IOMUX_FLAGS(0, 32, "gpio0", IOMUX_SOURCE_PMU,
					     IOMUX_SOURCE_PMU,
					     IOMUX_SOURCE_PMU,
					     IOMUX_SOURCE_PMU
			    ),
	PIN_BANK(1, 32, "gpio1"),
	PIN_BANK(2, 32, "gpio2"),
	PIN_BANK(3, 32, "gpio3"),
};

static struct rockchip_pin_ctrl rk3368_pin_ctrl = {
		.pin_banks		= rk3368_pin_banks,
		.nr_banks		= ARRAY_SIZE(rk3368_pin_banks),
		.label			= "RK3368-GPIO",
		.type			= RK3368,
		.grf_mux_offset		= 0x0,
		.pmu_mux_offset		= 0x0,
		.pull_calc_reg		= rk3368_calc_pull_reg_and_bit,
		.drv_calc_reg		= rk3368_calc_drv_reg_and_bit,
};

static struct rockchip_pin_bank rk3399_pin_banks[] = {
	PIN_BANK_IOMUX_FLAGS_DRV_FLAGS_OFFSET_PULL_FLAGS(0, 32, "gpio0",
							 IOMUX_SOURCE_PMU,
							 IOMUX_SOURCE_PMU,
							 IOMUX_SOURCE_PMU,
							 IOMUX_SOURCE_PMU,
							 DRV_TYPE_IO_1V8_ONLY,
							 DRV_TYPE_IO_1V8_ONLY,
							 DRV_TYPE_IO_DEFAULT,
							 DRV_TYPE_IO_DEFAULT,
							 0x80,
							 0x88,
							 -1,
							 -1,
							 PULL_TYPE_IO_1V8_ONLY,
							 PULL_TYPE_IO_1V8_ONLY,
							 PULL_TYPE_IO_DEFAULT,
							 PULL_TYPE_IO_DEFAULT
							),
	PIN_BANK_IOMUX_DRV_FLAGS_OFFSET(1, 32, "gpio1", IOMUX_SOURCE_PMU,
					IOMUX_SOURCE_PMU,
					IOMUX_SOURCE_PMU,
					IOMUX_SOURCE_PMU,
					DRV_TYPE_IO_1V8_OR_3V0,
					DRV_TYPE_IO_1V8_OR_3V0,
					DRV_TYPE_IO_1V8_OR_3V0,
					DRV_TYPE_IO_1V8_OR_3V0,
					0xa0,
					0xa8,
					0xb0,
					0xb8
					),
	PIN_BANK_DRV_FLAGS_PULL_FLAGS(2, 32, "gpio2", DRV_TYPE_IO_1V8_OR_3V0,
				      DRV_TYPE_IO_1V8_OR_3V0,
				      DRV_TYPE_IO_1V8_ONLY,
				      DRV_TYPE_IO_1V8_ONLY,
				      PULL_TYPE_IO_DEFAULT,
				      PULL_TYPE_IO_DEFAULT,
				      PULL_TYPE_IO_1V8_ONLY,
				      PULL_TYPE_IO_1V8_ONLY
				      ),
	PIN_BANK_DRV_FLAGS(3, 32, "gpio3", DRV_TYPE_IO_3V3_ONLY,
			   DRV_TYPE_IO_3V3_ONLY,
			   DRV_TYPE_IO_3V3_ONLY,
			   DRV_TYPE_IO_1V8_OR_3V0
			   ),
	PIN_BANK_DRV_FLAGS(4, 32, "gpio4", DRV_TYPE_IO_1V8_OR_3V0,
			   DRV_TYPE_IO_1V8_3V0_AUTO,
			   DRV_TYPE_IO_1V8_OR_3V0,
			   DRV_TYPE_IO_1V8_OR_3V0
			   ),
};

static struct rockchip_pin_ctrl rk3399_pin_ctrl = {
		.pin_banks		= rk3399_pin_banks,
		.nr_banks		= ARRAY_SIZE(rk3399_pin_banks),
		.label			= "RK3399-GPIO",
		.type			= RK3399,
		.grf_mux_offset		= 0xe000,
		.pmu_mux_offset		= 0x0,
		.grf_drv_offset		= 0xe100,
		.pmu_drv_offset		= 0x80,
		.iomux_routes		= rk3399_mux_route_data,
		.niomux_routes		= ARRAY_SIZE(rk3399_mux_route_data),
		.pull_calc_reg		= rk3399_calc_pull_reg_and_bit,
		.drv_calc_reg		= rk3399_calc_drv_reg_and_bit,
};

static struct rockchip_pin_bank rk3568_pin_banks[] = {
	PIN_BANK_IOMUX_FLAGS(0, 32, "gpio0", IOMUX_SOURCE_PMU | IOMUX_WIDTH_4BIT,
					     IOMUX_SOURCE_PMU | IOMUX_WIDTH_4BIT,
					     IOMUX_SOURCE_PMU | IOMUX_WIDTH_4BIT,
					     IOMUX_SOURCE_PMU | IOMUX_WIDTH_4BIT),
	PIN_BANK_IOMUX_FLAGS(1, 32, "gpio1", IOMUX_WIDTH_4BIT,
					     IOMUX_WIDTH_4BIT,
					     IOMUX_WIDTH_4BIT,
					     IOMUX_WIDTH_4BIT),
	PIN_BANK_IOMUX_FLAGS(2, 32, "gpio2", IOMUX_WIDTH_4BIT,
					     IOMUX_WIDTH_4BIT,
					     IOMUX_WIDTH_4BIT,
					     IOMUX_WIDTH_4BIT),
	PIN_BANK_IOMUX_FLAGS(3, 32, "gpio3", IOMUX_WIDTH_4BIT,
					     IOMUX_WIDTH_4BIT,
					     IOMUX_WIDTH_4BIT,
					     IOMUX_WIDTH_4BIT),
	PIN_BANK_IOMUX_FLAGS(4, 32, "gpio4", IOMUX_WIDTH_4BIT,
					     IOMUX_WIDTH_4BIT,
					     IOMUX_WIDTH_4BIT,
					     IOMUX_WIDTH_4BIT),
};

static struct rockchip_pin_ctrl rk3568_pin_ctrl = {
	.pin_banks		= rk3568_pin_banks,
	.nr_banks		= ARRAY_SIZE(rk3568_pin_banks),
	.label			= "RK3568-GPIO",
	.type			= RK3568,
	.grf_mux_offset		= 0x0,
	.pmu_mux_offset		= 0x0,
	.grf_drv_offset		= 0x0200,
	.pmu_drv_offset		= 0x0070,
	.iomux_routes		= rk3568_mux_route_data,
	.niomux_routes		= ARRAY_SIZE(rk3568_mux_route_data),
	.pull_calc_reg		= rk3568_calc_pull_reg_and_bit,
	.drv_calc_reg		= rk3568_calc_drv_reg_and_bit,
	.schmitt_calc_reg	= rk3568_calc_schmitt_reg_and_bit,
};

static const struct of_device_id rockchip_pinctrl_dt_match[] = {
	{ .compatible = "rockchip,px30-pinctrl",
		.data = &px30_pin_ctrl },
	{ .compatible = "rockchip,rv1108-pinctrl",
		.data = &rv1108_pin_ctrl },
	{ .compatible = "rockchip,rk2928-pinctrl",
		.data = &rk2928_pin_ctrl },
	{ .compatible = "rockchip,rk3036-pinctrl",
		.data = &rk3036_pin_ctrl },
	{ .compatible = "rockchip,rk3066a-pinctrl",
		.data = &rk3066a_pin_ctrl },
	{ .compatible = "rockchip,rk3066b-pinctrl",
		.data = &rk3066b_pin_ctrl },
	{ .compatible = "rockchip,rk3128-pinctrl",
		.data = (void *)&rk3128_pin_ctrl },
	{ .compatible = "rockchip,rk3188-pinctrl",
		.data = &rk3188_pin_ctrl },
	{ .compatible = "rockchip,rk3228-pinctrl",
		.data = &rk3228_pin_ctrl },
	{ .compatible = "rockchip,rk3288-pinctrl",
		.data = &rk3288_pin_ctrl },
	{ .compatible = "rockchip,rk3308-pinctrl",
		.data = &rk3308_pin_ctrl },
	{ .compatible = "rockchip,rk3328-pinctrl",
		.data = &rk3328_pin_ctrl },
	{ .compatible = "rockchip,rk3368-pinctrl",
		.data = &rk3368_pin_ctrl },
	{ .compatible = "rockchip,rk3399-pinctrl",
		.data = &rk3399_pin_ctrl },
	{ .compatible = "rockchip,rk3568-pinctrl",
		.data = &rk3568_pin_ctrl },
	{},
};

static struct platform_driver rockchip_pinctrl_driver = {
	.probe		= rockchip_pinctrl_probe,
	.remove		= rockchip_pinctrl_remove,
	.driver = {
		.name	= "rockchip-pinctrl",
		.pm = &rockchip_pinctrl_dev_pm_ops,
		.of_match_table = rockchip_pinctrl_dt_match,
	},
};

static int __init rockchip_pinctrl_drv_register(void)
{
	return platform_driver_register(&rockchip_pinctrl_driver);
}
postcore_initcall(rockchip_pinctrl_drv_register);

static void __exit rockchip_pinctrl_drv_unregister(void)
{
	platform_driver_unregister(&rockchip_pinctrl_driver);
}
module_exit(rockchip_pinctrl_drv_unregister);

MODULE_DESCRIPTION("ROCKCHIP Pin Controller Driver");
MODULE_LICENSE("GPL");
MODULE_ALIAS("platform:pinctrl-rockchip");
MODULE_DEVICE_TABLE(of, rockchip_pinctrl_dt_match);<|MERGE_RESOLUTION|>--- conflicted
+++ resolved
@@ -2738,15 +2738,8 @@
 	platform_set_drvdata(pdev, info);
 
 	ret = of_platform_populate(np, NULL, NULL, &pdev->dev);
-<<<<<<< HEAD
-	if (ret) {
-		dev_err(&pdev->dev, "failed to register gpio device\n");
-		return ret;
-	}
-=======
 	if (ret)
 		return dev_err_probe(dev, ret, "failed to register gpio device\n");
->>>>>>> 77b5472d
 
 	return 0;
 }
