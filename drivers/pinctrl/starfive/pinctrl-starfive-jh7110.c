// SPDX-License-Identifier: GPL-2.0
/*
 * Pinctrl / GPIO driver for StarFive JH7110 SoC
 *
 * Copyright (C) 2022 Emil Renner Berthing <kernel@esmil.dk>
 * Copyright (C) 2022 StarFive Technology Co., Ltd.
 */

#include <linux/bits.h>
#include <linux/clk.h>
#include <linux/gpio/driver.h>
#include <linux/io.h>
#include <linux/mod_devicetable.h>
#include <linux/module.h>
#include <linux/mutex.h>
#include <linux/of.h>
#include <linux/platform_device.h>
#include <linux/reset.h>
#include <linux/seq_file.h>
#include <linux/spinlock.h>

#include <linux/pinctrl/consumer.h>
#include <linux/pinctrl/pinconf.h>
#include <linux/pinctrl/pinctrl.h>
#include <linux/pinctrl/pinmux.h>

#include <dt-bindings/pinctrl/starfive,jh7110-pinctrl.h>

#include "../core.h"
#include "../pinctrl-utils.h"
#include "../pinmux.h"
#include "../pinconf.h"
#include "pinctrl-starfive-jh7110.h"

/* pad control bits */
#define JH7110_PADCFG_POS	BIT(7)
#define JH7110_PADCFG_SMT	BIT(6)
#define JH7110_PADCFG_SLEW	BIT(5)
#define JH7110_PADCFG_PD	BIT(4)
#define JH7110_PADCFG_PU	BIT(3)
#define JH7110_PADCFG_BIAS	(JH7110_PADCFG_PD | JH7110_PADCFG_PU)
#define JH7110_PADCFG_DS_MASK	GENMASK(2, 1)
#define JH7110_PADCFG_DS_2MA	(0U << 1)
#define JH7110_PADCFG_DS_4MA	BIT(1)
#define JH7110_PADCFG_DS_8MA	(2U << 1)
#define JH7110_PADCFG_DS_12MA	(3U << 1)
#define JH7110_PADCFG_IE	BIT(0)

/*
 * The packed pinmux values from the device tree look like this:
 *
 *  | 31 - 24 | 23 - 16 | 15 - 10 |  9 - 8   | 7 - 0 |
 *  |   din   |  dout   |  doen   | function |  pin  |
 */
static unsigned int jh7110_pinmux_din(u32 v)
{
	return (v & GENMASK(31, 24)) >> 24;
}

static u32 jh7110_pinmux_dout(u32 v)
{
	return (v & GENMASK(23, 16)) >> 16;
}

static u32 jh7110_pinmux_doen(u32 v)
{
	return (v & GENMASK(15, 10)) >> 10;
}

static u32 jh7110_pinmux_function(u32 v)
{
	return (v & GENMASK(9, 8)) >> 8;
}

static unsigned int jh7110_pinmux_pin(u32 v)
{
	return v & GENMASK(7, 0);
}

static struct jh7110_pinctrl *jh7110_from_irq_data(struct irq_data *d)
{
	struct gpio_chip *gc = irq_data_get_irq_chip_data(d);

	return container_of(gc, struct jh7110_pinctrl, gc);
}

struct jh7110_pinctrl *jh7110_from_irq_desc(struct irq_desc *desc)
{
	struct gpio_chip *gc = irq_desc_get_handler_data(desc);

	return container_of(gc, struct jh7110_pinctrl, gc);
}
EXPORT_SYMBOL_GPL(jh7110_from_irq_desc);

#ifdef CONFIG_DEBUG_FS
static void jh7110_pin_dbg_show(struct pinctrl_dev *pctldev,
				struct seq_file *s, unsigned int pin)
{
	struct jh7110_pinctrl *sfp = pinctrl_dev_get_drvdata(pctldev);
	const struct jh7110_pinctrl_soc_info *info = sfp->info;

	seq_printf(s, "%s", dev_name(pctldev->dev));

	if (pin < sfp->gc.ngpio) {
		unsigned int offset = 4 * (pin / 4);
		unsigned int shift  = 8 * (pin % 4);
		u32 dout = readl_relaxed(sfp->base + info->dout_reg_base + offset);
		u32 doen = readl_relaxed(sfp->base + info->doen_reg_base + offset);
		u32 gpi = readl_relaxed(sfp->base + info->gpi_reg_base + offset);

		dout = (dout >> shift) & info->dout_mask;
		doen = (doen >> shift) & info->doen_mask;
		gpi = ((gpi >> shift) - 2) & info->gpi_mask;

		seq_printf(s, " dout=%u doen=%u din=%u", dout, doen, gpi);
	}
}
#else
#define jh7110_pin_dbg_show NULL
#endif

static int jh7110_dt_node_to_map(struct pinctrl_dev *pctldev,
				 struct device_node *np,
				 struct pinctrl_map **maps,
				 unsigned int *num_maps)
{
	struct jh7110_pinctrl *sfp = pinctrl_dev_get_drvdata(pctldev);
	struct device *dev = sfp->gc.parent;
	struct device_node *child;
	struct pinctrl_map *map;
	const char **pgnames;
	const char *grpname;
	int ngroups;
	int nmaps;
	int ret;

	ngroups = 0;
	for_each_available_child_of_node(np, child)
		ngroups += 1;
	nmaps = 2 * ngroups;

	pgnames = devm_kcalloc(dev, ngroups, sizeof(*pgnames), GFP_KERNEL);
	if (!pgnames)
		return -ENOMEM;

	map = kcalloc(nmaps, sizeof(*map), GFP_KERNEL);
	if (!map)
		return -ENOMEM;

	nmaps = 0;
	ngroups = 0;
	mutex_lock(&sfp->mutex);
<<<<<<< HEAD
	for_each_available_child_of_node(np, child) {
=======
	for_each_available_child_of_node_scoped(np, child) {
>>>>>>> a6ad5510
		int npins = of_property_count_u32_elems(child, "pinmux");
		int *pins;
		u32 *pinmux;
		int i;

		if (npins < 1) {
			dev_err(dev,
				"invalid pinctrl group %pOFn.%pOFn: pinmux not set\n",
				np, child);
			ret = -EINVAL;
			goto free_map;
		}

		grpname = devm_kasprintf(dev, GFP_KERNEL, "%pOFn.%pOFn", np, child);
		if (!grpname) {
			ret = -ENOMEM;
			goto free_map;
		}

		pgnames[ngroups++] = grpname;

		pins = devm_kcalloc(dev, npins, sizeof(*pins), GFP_KERNEL);
		if (!pins) {
			ret = -ENOMEM;
			goto free_map;
		}

		pinmux = devm_kcalloc(dev, npins, sizeof(*pinmux), GFP_KERNEL);
		if (!pinmux) {
			ret = -ENOMEM;
			goto free_map;
		}

		ret = of_property_read_u32_array(child, "pinmux", pinmux, npins);
		if (ret)
			goto free_map;

		for (i = 0; i < npins; i++)
			pins[i] = jh7110_pinmux_pin(pinmux[i]);

		map[nmaps].type = PIN_MAP_TYPE_MUX_GROUP;
		map[nmaps].data.mux.function = np->name;
		map[nmaps].data.mux.group = grpname;
		nmaps += 1;

		ret = pinctrl_generic_add_group(pctldev, grpname,
						pins, npins, pinmux);
		if (ret < 0) {
			dev_err(dev, "error adding group %s: %d\n", grpname, ret);
			goto free_map;
		}

		ret = pinconf_generic_parse_dt_config(child, pctldev,
						      &map[nmaps].data.configs.configs,
						      &map[nmaps].data.configs.num_configs);
		if (ret) {
			dev_err(dev, "error parsing pin config of group %s: %d\n",
				grpname, ret);
			goto free_map;
		}

		/* don't create a map if there are no pinconf settings */
		if (map[nmaps].data.configs.num_configs == 0)
			continue;

		map[nmaps].type = PIN_MAP_TYPE_CONFIGS_GROUP;
		map[nmaps].data.configs.group_or_pin = grpname;
		nmaps += 1;
	}

	ret = pinmux_generic_add_function(pctldev, np->name,
					  pgnames, ngroups, NULL);
	if (ret < 0) {
		dev_err(dev, "error adding function %s: %d\n", np->name, ret);
		goto free_map;
	}
	mutex_unlock(&sfp->mutex);

	*maps = map;
	*num_maps = nmaps;
	return 0;

free_map:
	pinctrl_utils_free_map(pctldev, map, nmaps);
	mutex_unlock(&sfp->mutex);
	return ret;
}

static const struct pinctrl_ops jh7110_pinctrl_ops = {
	.get_groups_count = pinctrl_generic_get_group_count,
	.get_group_name	  = pinctrl_generic_get_group_name,
	.get_group_pins   = pinctrl_generic_get_group_pins,
	.pin_dbg_show	  = jh7110_pin_dbg_show,
	.dt_node_to_map	  = jh7110_dt_node_to_map,
	.dt_free_map	  = pinctrl_utils_free_map,
};

void jh7110_set_gpiomux(struct jh7110_pinctrl *sfp, unsigned int pin,
			unsigned int din, u32 dout, u32 doen)
{
	const struct jh7110_pinctrl_soc_info *info = sfp->info;

	unsigned int offset = 4 * (pin / 4);
	unsigned int shift  = 8 * (pin % 4);
	u32 dout_mask = info->dout_mask << shift;
	u32 done_mask = info->doen_mask << shift;
	u32 ival, imask;
	void __iomem *reg_dout;
	void __iomem *reg_doen;
	void __iomem *reg_din;
	unsigned long flags;

	reg_dout = sfp->base + info->dout_reg_base + offset;
	reg_doen = sfp->base + info->doen_reg_base + offset;
	dout <<= shift;
	doen <<= shift;
	if (din != GPI_NONE) {
		unsigned int ioffset = 4 * (din / 4);
		unsigned int ishift  = 8 * (din % 4);

		reg_din = sfp->base + info->gpi_reg_base + ioffset;
		ival = (pin + 2) << ishift;
		imask = info->gpi_mask << ishift;
	} else {
		reg_din = NULL;
	}

	raw_spin_lock_irqsave(&sfp->lock, flags);
	dout |= readl_relaxed(reg_dout) & ~dout_mask;
	writel_relaxed(dout, reg_dout);
	doen |= readl_relaxed(reg_doen) & ~done_mask;
	writel_relaxed(doen, reg_doen);
	if (reg_din) {
		ival |= readl_relaxed(reg_din) & ~imask;
		writel_relaxed(ival, reg_din);
	}
	raw_spin_unlock_irqrestore(&sfp->lock, flags);
}
EXPORT_SYMBOL_GPL(jh7110_set_gpiomux);

static int jh7110_set_mux(struct pinctrl_dev *pctldev,
			  unsigned int fsel, unsigned int gsel)
{
	struct jh7110_pinctrl *sfp = pinctrl_dev_get_drvdata(pctldev);
	const struct jh7110_pinctrl_soc_info *info = sfp->info;
	const struct group_desc *group;
	const u32 *pinmux;
	unsigned int i;

	group = pinctrl_generic_get_group(pctldev, gsel);
	if (!group)
		return -EINVAL;

	pinmux = group->data;
	for (i = 0; i < group->grp.npins; i++) {
		u32 v = pinmux[i];

		if (info->jh7110_set_one_pin_mux)
			info->jh7110_set_one_pin_mux(sfp,
					jh7110_pinmux_pin(v),
					jh7110_pinmux_din(v),
					jh7110_pinmux_dout(v),
					jh7110_pinmux_doen(v),
					jh7110_pinmux_function(v));
	}

	return 0;
}

static const struct pinmux_ops jh7110_pinmux_ops = {
	.get_functions_count = pinmux_generic_get_function_count,
	.get_function_name   = pinmux_generic_get_function_name,
	.get_function_groups = pinmux_generic_get_function_groups,
	.set_mux	     = jh7110_set_mux,
	.strict		     = true,
};

static const u8 jh7110_drive_strength_mA[4] = { 2, 4, 8, 12 };

static u32 jh7110_padcfg_ds_to_mA(u32 padcfg)
{
	return jh7110_drive_strength_mA[(padcfg >> 1) & 3U];
}

static u32 jh7110_padcfg_ds_from_mA(u32 v)
{
	int i;

	for (i = 0; i < 3; i++) {
		if (v <= jh7110_drive_strength_mA[i])
			break;
	}
	return i << 1;
}

static void jh7110_padcfg_rmw(struct jh7110_pinctrl *sfp,
			      unsigned int pin, u32 mask, u32 value)
{
	const struct jh7110_pinctrl_soc_info *info = sfp->info;
	void __iomem *reg;
	unsigned long flags;
	int padcfg_base;

	if (!info->jh7110_get_padcfg_base)
		return;

	padcfg_base = info->jh7110_get_padcfg_base(sfp, pin);
	if (padcfg_base < 0)
		return;

	reg = sfp->base + padcfg_base + 4 * pin;
	value &= mask;

	raw_spin_lock_irqsave(&sfp->lock, flags);
	value |= readl_relaxed(reg) & ~mask;
	writel_relaxed(value, reg);
	raw_spin_unlock_irqrestore(&sfp->lock, flags);
}

static int jh7110_pinconf_get(struct pinctrl_dev *pctldev,
			      unsigned int pin, unsigned long *config)
{
	struct jh7110_pinctrl *sfp = pinctrl_dev_get_drvdata(pctldev);
	const struct jh7110_pinctrl_soc_info *info = sfp->info;
	int param = pinconf_to_config_param(*config);
	u32 padcfg, arg;
	bool enabled;
	int padcfg_base;

	if (!info->jh7110_get_padcfg_base)
		return 0;

	padcfg_base = info->jh7110_get_padcfg_base(sfp, pin);
	if (padcfg_base < 0)
		return 0;

	padcfg = readl_relaxed(sfp->base + padcfg_base + 4 * pin);
	switch (param) {
	case PIN_CONFIG_BIAS_DISABLE:
		enabled = !(padcfg & JH7110_PADCFG_BIAS);
		arg = 0;
		break;
	case PIN_CONFIG_BIAS_PULL_DOWN:
		enabled = padcfg & JH7110_PADCFG_PD;
		arg = 1;
		break;
	case PIN_CONFIG_BIAS_PULL_UP:
		enabled = padcfg & JH7110_PADCFG_PU;
		arg = 1;
		break;
	case PIN_CONFIG_DRIVE_STRENGTH:
		enabled = true;
		arg = jh7110_padcfg_ds_to_mA(padcfg);
		break;
	case PIN_CONFIG_INPUT_ENABLE:
		enabled = padcfg & JH7110_PADCFG_IE;
		arg = enabled;
		break;
	case PIN_CONFIG_INPUT_SCHMITT_ENABLE:
		enabled = padcfg & JH7110_PADCFG_SMT;
		arg = enabled;
		break;
	case PIN_CONFIG_SLEW_RATE:
		enabled = true;
		arg = !!(padcfg & JH7110_PADCFG_SLEW);
		break;
	default:
		return -ENOTSUPP;
	}

	*config = pinconf_to_config_packed(param, arg);
	return enabled ? 0 : -EINVAL;
}

static int jh7110_pinconf_group_get(struct pinctrl_dev *pctldev,
				    unsigned int gsel,
				    unsigned long *config)
{
	const struct group_desc *group;

	group = pinctrl_generic_get_group(pctldev, gsel);
	if (!group)
		return -EINVAL;

	return jh7110_pinconf_get(pctldev, group->grp.pins[0], config);
}

static int jh7110_pinconf_group_set(struct pinctrl_dev *pctldev,
				    unsigned int gsel,
				    unsigned long *configs,
				    unsigned int num_configs)
{
	struct jh7110_pinctrl *sfp = pinctrl_dev_get_drvdata(pctldev);
	const struct group_desc *group;
	u16 mask, value;
	int i;

	group = pinctrl_generic_get_group(pctldev, gsel);
	if (!group)
		return -EINVAL;

	mask = 0;
	value = 0;
	for (i = 0; i < num_configs; i++) {
		int param = pinconf_to_config_param(configs[i]);
		u32 arg = pinconf_to_config_argument(configs[i]);

		switch (param) {
		case PIN_CONFIG_BIAS_DISABLE:
			mask |= JH7110_PADCFG_BIAS;
			value &= ~JH7110_PADCFG_BIAS;
			break;
		case PIN_CONFIG_BIAS_PULL_DOWN:
			if (arg == 0)
				return -ENOTSUPP;
			mask |= JH7110_PADCFG_BIAS;
			value = (value & ~JH7110_PADCFG_BIAS) | JH7110_PADCFG_PD;
			break;
		case PIN_CONFIG_BIAS_PULL_UP:
			if (arg == 0)
				return -ENOTSUPP;
			mask |= JH7110_PADCFG_BIAS;
			value = (value & ~JH7110_PADCFG_BIAS) | JH7110_PADCFG_PU;
			break;
		case PIN_CONFIG_DRIVE_STRENGTH:
			mask |= JH7110_PADCFG_DS_MASK;
			value = (value & ~JH7110_PADCFG_DS_MASK) |
				jh7110_padcfg_ds_from_mA(arg);
			break;
		case PIN_CONFIG_INPUT_ENABLE:
			mask |= JH7110_PADCFG_IE;
			if (arg)
				value |= JH7110_PADCFG_IE;
			else
				value &= ~JH7110_PADCFG_IE;
			break;
		case PIN_CONFIG_INPUT_SCHMITT_ENABLE:
			mask |= JH7110_PADCFG_SMT;
			if (arg)
				value |= JH7110_PADCFG_SMT;
			else
				value &= ~JH7110_PADCFG_SMT;
			break;
		case PIN_CONFIG_SLEW_RATE:
			mask |= JH7110_PADCFG_SLEW;
			if (arg)
				value |= JH7110_PADCFG_SLEW;
			else
				value &= ~JH7110_PADCFG_SLEW;
			break;
		default:
			return -ENOTSUPP;
		}
	}

	for (i = 0; i < group->grp.npins; i++)
		jh7110_padcfg_rmw(sfp, group->grp.pins[i], mask, value);

	return 0;
}

#ifdef CONFIG_DEBUG_FS
static void jh7110_pinconf_dbg_show(struct pinctrl_dev *pctldev,
				    struct seq_file *s, unsigned int pin)
{
	struct jh7110_pinctrl *sfp = pinctrl_dev_get_drvdata(pctldev);
	const struct jh7110_pinctrl_soc_info *info = sfp->info;
	u32 value;
	int padcfg_base;

	if (!info->jh7110_get_padcfg_base)
		return;

	padcfg_base = info->jh7110_get_padcfg_base(sfp, pin);
	if (padcfg_base < 0)
		return;

	value = readl_relaxed(sfp->base + padcfg_base + 4 * pin);
	seq_printf(s, " (0x%02x)", value);
}
#else
#define jh7110_pinconf_dbg_show NULL
#endif

static const struct pinconf_ops jh7110_pinconf_ops = {
	.pin_config_get		= jh7110_pinconf_get,
	.pin_config_group_get	= jh7110_pinconf_group_get,
	.pin_config_group_set	= jh7110_pinconf_group_set,
	.pin_config_dbg_show	= jh7110_pinconf_dbg_show,
	.is_generic		= true,
};

static int jh7110_gpio_get_direction(struct gpio_chip *gc,
				     unsigned int gpio)
{
	struct jh7110_pinctrl *sfp = container_of(gc,
			struct jh7110_pinctrl, gc);
	const struct jh7110_pinctrl_soc_info *info = sfp->info;
	unsigned int offset = 4 * (gpio / 4);
	unsigned int shift  = 8 * (gpio % 4);
	u32 doen = readl_relaxed(sfp->base + info->doen_reg_base + offset);

	doen = (doen >> shift) & info->doen_mask;

	return doen == GPOEN_ENABLE ?
		GPIO_LINE_DIRECTION_OUT : GPIO_LINE_DIRECTION_IN;
}

static int jh7110_gpio_direction_input(struct gpio_chip *gc,
				       unsigned int gpio)
{
	struct jh7110_pinctrl *sfp = container_of(gc,
			struct jh7110_pinctrl, gc);
	const struct jh7110_pinctrl_soc_info *info = sfp->info;

	/* enable input and schmitt trigger */
	jh7110_padcfg_rmw(sfp, gpio,
			  JH7110_PADCFG_IE | JH7110_PADCFG_SMT,
			  JH7110_PADCFG_IE | JH7110_PADCFG_SMT);

	if (info->jh7110_set_one_pin_mux)
		info->jh7110_set_one_pin_mux(sfp, gpio,
				GPI_NONE, GPOUT_LOW, GPOEN_DISABLE, 0);

	return 0;
}

static int jh7110_gpio_direction_output(struct gpio_chip *gc,
					unsigned int gpio, int value)
{
	struct jh7110_pinctrl *sfp = container_of(gc,
			struct jh7110_pinctrl, gc);
	const struct jh7110_pinctrl_soc_info *info = sfp->info;

	if (info->jh7110_set_one_pin_mux)
		info->jh7110_set_one_pin_mux(sfp, gpio,
				GPI_NONE, value ? GPOUT_HIGH : GPOUT_LOW,
				GPOEN_ENABLE, 0);

	/* disable input, schmitt trigger and bias */
	jh7110_padcfg_rmw(sfp, gpio,
			  JH7110_PADCFG_IE | JH7110_PADCFG_SMT |
			  JH7110_PADCFG_BIAS, 0);
	return 0;
}

static int jh7110_gpio_get(struct gpio_chip *gc, unsigned int gpio)
{
	struct jh7110_pinctrl *sfp = container_of(gc,
			struct jh7110_pinctrl, gc);
	const struct jh7110_pinctrl_soc_info *info = sfp->info;
	void __iomem *reg = sfp->base + info->gpioin_reg_base
			+ 4 * (gpio / 32);

	return !!(readl_relaxed(reg) & BIT(gpio % 32));
}

static void jh7110_gpio_set(struct gpio_chip *gc,
			    unsigned int gpio, int value)
{
	struct jh7110_pinctrl *sfp = container_of(gc,
			struct jh7110_pinctrl, gc);
	const struct jh7110_pinctrl_soc_info *info = sfp->info;
	unsigned int offset = 4 * (gpio / 4);
	unsigned int shift  = 8 * (gpio % 4);
	void __iomem *reg_dout = sfp->base + info->dout_reg_base + offset;
	u32 dout = (value ? GPOUT_HIGH : GPOUT_LOW) << shift;
	u32 mask = info->dout_mask << shift;
	unsigned long flags;

	raw_spin_lock_irqsave(&sfp->lock, flags);
	dout |= readl_relaxed(reg_dout) & ~mask;
	writel_relaxed(dout, reg_dout);
	raw_spin_unlock_irqrestore(&sfp->lock, flags);
}

static int jh7110_gpio_set_config(struct gpio_chip *gc,
				  unsigned int gpio, unsigned long config)
{
	struct jh7110_pinctrl *sfp = container_of(gc,
			struct jh7110_pinctrl, gc);
	u32 arg = pinconf_to_config_argument(config);
	u32 value;
	u32 mask;

	switch (pinconf_to_config_param(config)) {
	case PIN_CONFIG_BIAS_DISABLE:
		mask  = JH7110_PADCFG_BIAS;
		value = 0;
		break;
	case PIN_CONFIG_BIAS_PULL_DOWN:
		if (arg == 0)
			return -ENOTSUPP;
		mask  = JH7110_PADCFG_BIAS;
		value = JH7110_PADCFG_PD;
		break;
	case PIN_CONFIG_BIAS_PULL_UP:
		if (arg == 0)
			return -ENOTSUPP;
		mask  = JH7110_PADCFG_BIAS;
		value = JH7110_PADCFG_PU;
		break;
	case PIN_CONFIG_DRIVE_PUSH_PULL:
		return 0;
	case PIN_CONFIG_INPUT_ENABLE:
		mask  = JH7110_PADCFG_IE;
		value = arg ? JH7110_PADCFG_IE : 0;
		break;
	case PIN_CONFIG_INPUT_SCHMITT_ENABLE:
		mask  = JH7110_PADCFG_SMT;
		value = arg ? JH7110_PADCFG_SMT : 0;
		break;
	default:
		return -ENOTSUPP;
	}

	jh7110_padcfg_rmw(sfp, gpio, mask, value);
	return 0;
}

static int jh7110_gpio_add_pin_ranges(struct gpio_chip *gc)
{
	struct jh7110_pinctrl *sfp = container_of(gc,
			struct jh7110_pinctrl, gc);

	sfp->gpios.name = sfp->gc.label;
	sfp->gpios.base = sfp->gc.base;
	sfp->gpios.pin_base = 0;
	sfp->gpios.npins = sfp->gc.ngpio;
	sfp->gpios.gc = &sfp->gc;
	pinctrl_add_gpio_range(sfp->pctl, &sfp->gpios);
	return 0;
}

static void jh7110_irq_ack(struct irq_data *d)
{
	struct jh7110_pinctrl *sfp = jh7110_from_irq_data(d);
	const struct jh7110_gpio_irq_reg *irq_reg = sfp->info->irq_reg;
	irq_hw_number_t gpio = irqd_to_hwirq(d);
	void __iomem *ic = sfp->base + irq_reg->ic_reg_base
		+ 4 * (gpio / 32);
	u32 mask = BIT(gpio % 32);
	unsigned long flags;
	u32 value;

	raw_spin_lock_irqsave(&sfp->lock, flags);
	value = readl_relaxed(ic) & ~mask;
	writel_relaxed(value, ic);
	writel_relaxed(value | mask, ic);
	raw_spin_unlock_irqrestore(&sfp->lock, flags);
}

static void jh7110_irq_mask(struct irq_data *d)
{
	struct jh7110_pinctrl *sfp = jh7110_from_irq_data(d);
	const struct jh7110_gpio_irq_reg *irq_reg = sfp->info->irq_reg;
	irq_hw_number_t gpio = irqd_to_hwirq(d);
	void __iomem *ie = sfp->base + irq_reg->ie_reg_base
		+ 4 * (gpio / 32);
	u32 mask = BIT(gpio % 32);
	unsigned long flags;
	u32 value;

	raw_spin_lock_irqsave(&sfp->lock, flags);
	value = readl_relaxed(ie) & ~mask;
	writel_relaxed(value, ie);
	raw_spin_unlock_irqrestore(&sfp->lock, flags);

	gpiochip_disable_irq(&sfp->gc, d->hwirq);
}

static void jh7110_irq_mask_ack(struct irq_data *d)
{
	struct jh7110_pinctrl *sfp = jh7110_from_irq_data(d);
	const struct jh7110_gpio_irq_reg *irq_reg = sfp->info->irq_reg;
	irq_hw_number_t gpio = irqd_to_hwirq(d);
	void __iomem *ie = sfp->base + irq_reg->ie_reg_base
		+ 4 * (gpio / 32);
	void __iomem *ic = sfp->base + irq_reg->ic_reg_base
		+ 4 * (gpio / 32);
	u32 mask = BIT(gpio % 32);
	unsigned long flags;
	u32 value;

	raw_spin_lock_irqsave(&sfp->lock, flags);
	value = readl_relaxed(ie) & ~mask;
	writel_relaxed(value, ie);

	value = readl_relaxed(ic) & ~mask;
	writel_relaxed(value, ic);
	writel_relaxed(value | mask, ic);
	raw_spin_unlock_irqrestore(&sfp->lock, flags);
}

static void jh7110_irq_unmask(struct irq_data *d)
{
	struct jh7110_pinctrl *sfp = jh7110_from_irq_data(d);
	const struct jh7110_gpio_irq_reg *irq_reg = sfp->info->irq_reg;
	irq_hw_number_t gpio = irqd_to_hwirq(d);
	void __iomem *ie = sfp->base + irq_reg->ie_reg_base
		+ 4 * (gpio / 32);
	u32 mask = BIT(gpio % 32);
	unsigned long flags;
	u32 value;

	gpiochip_enable_irq(&sfp->gc, d->hwirq);

	raw_spin_lock_irqsave(&sfp->lock, flags);
	value = readl_relaxed(ie) | mask;
	writel_relaxed(value, ie);
	raw_spin_unlock_irqrestore(&sfp->lock, flags);
}

static int jh7110_irq_set_type(struct irq_data *d, unsigned int trigger)
{
	struct jh7110_pinctrl *sfp = jh7110_from_irq_data(d);
	const struct jh7110_gpio_irq_reg *irq_reg = sfp->info->irq_reg;
	irq_hw_number_t gpio = irqd_to_hwirq(d);
	void __iomem *base = sfp->base + 4 * (gpio / 32);
	u32 mask = BIT(gpio % 32);
	u32 irq_type, edge_both, polarity;
	unsigned long flags;

	switch (trigger) {
	case IRQ_TYPE_EDGE_RISING:
		irq_type  = mask; /* 1: edge triggered */
		edge_both = 0;    /* 0: single edge */
		polarity  = mask; /* 1: rising edge */
		break;
	case IRQ_TYPE_EDGE_FALLING:
		irq_type  = mask; /* 1: edge triggered */
		edge_both = 0;    /* 0: single edge */
		polarity  = 0;    /* 0: falling edge */
		break;
	case IRQ_TYPE_EDGE_BOTH:
		irq_type  = mask; /* 1: edge triggered */
		edge_both = mask; /* 1: both edges */
		polarity  = 0;    /* 0: ignored */
		break;
	case IRQ_TYPE_LEVEL_HIGH:
		irq_type  = 0;    /* 0: level triggered */
		edge_both = 0;    /* 0: ignored */
		polarity  = 0;    /* 0: high level */
		break;
	case IRQ_TYPE_LEVEL_LOW:
		irq_type  = 0;    /* 0: level triggered */
		edge_both = 0;    /* 0: ignored */
		polarity  = mask; /* 1: low level */
		break;
	default:
		return -EINVAL;
	}

	if (trigger & IRQ_TYPE_EDGE_BOTH)
		irq_set_handler_locked(d, handle_edge_irq);
	else
		irq_set_handler_locked(d, handle_level_irq);

	raw_spin_lock_irqsave(&sfp->lock, flags);
	irq_type |= readl_relaxed(base + irq_reg->is_reg_base) & ~mask;
	writel_relaxed(irq_type, base + irq_reg->is_reg_base);

	edge_both |= readl_relaxed(base + irq_reg->ibe_reg_base) & ~mask;
	writel_relaxed(edge_both, base + irq_reg->ibe_reg_base);

	polarity |= readl_relaxed(base + irq_reg->iev_reg_base) & ~mask;
	writel_relaxed(polarity, base + irq_reg->iev_reg_base);
	raw_spin_unlock_irqrestore(&sfp->lock, flags);
	return 0;
}

static struct irq_chip jh7110_irq_chip = {
	.irq_ack      = jh7110_irq_ack,
	.irq_mask     = jh7110_irq_mask,
	.irq_mask_ack = jh7110_irq_mask_ack,
	.irq_unmask   = jh7110_irq_unmask,
	.irq_set_type = jh7110_irq_set_type,
	.flags	      = IRQCHIP_IMMUTABLE | IRQCHIP_SET_TYPE_MASKED,
	GPIOCHIP_IRQ_RESOURCE_HELPERS,
};

static void jh7110_disable_clock(void *data)
{
	clk_disable_unprepare(data);
}

int jh7110_pinctrl_probe(struct platform_device *pdev)
{
	struct device *dev = &pdev->dev;
	const struct jh7110_pinctrl_soc_info *info;
	struct jh7110_pinctrl *sfp;
	struct pinctrl_desc *jh7110_pinctrl_desc;
	struct reset_control *rst;
	struct clk *clk;
	int ret;

	info = of_device_get_match_data(&pdev->dev);
	if (!info)
		return -ENODEV;

	if (!info->pins || !info->npins) {
		dev_err(dev, "wrong pinctrl info\n");
		return -EINVAL;
	}

	sfp = devm_kzalloc(dev, sizeof(*sfp), GFP_KERNEL);
	if (!sfp)
		return -ENOMEM;

#if IS_ENABLED(CONFIG_PM_SLEEP)
	sfp->saved_regs = devm_kcalloc(dev, info->nsaved_regs,
				       sizeof(*sfp->saved_regs), GFP_KERNEL);
	if (!sfp->saved_regs)
		return -ENOMEM;
#endif

	sfp->base = devm_platform_ioremap_resource(pdev, 0);
	if (IS_ERR(sfp->base))
		return PTR_ERR(sfp->base);

	clk = devm_clk_get_optional(dev, NULL);
	if (IS_ERR(clk))
		return dev_err_probe(dev, PTR_ERR(clk), "could not get clock\n");

	rst = devm_reset_control_get_exclusive(dev, NULL);
	if (IS_ERR(rst))
		return dev_err_probe(dev, PTR_ERR(rst), "could not get reset\n");

	/*
	 * we don't want to assert reset and risk undoing pin muxing for the
	 * early boot serial console, but let's make sure the reset line is
	 * deasserted in case someone runs a really minimal bootloader.
	 */
	ret = reset_control_deassert(rst);
	if (ret)
		return dev_err_probe(dev, ret, "could not deassert reset\n");

	if (clk) {
		ret = clk_prepare_enable(clk);
		if (ret)
			return dev_err_probe(dev, ret, "could not enable clock\n");

		ret = devm_add_action_or_reset(dev, jh7110_disable_clock, clk);
		if (ret)
			return ret;
	}

	jh7110_pinctrl_desc = devm_kzalloc(&pdev->dev,
					   sizeof(*jh7110_pinctrl_desc),
					   GFP_KERNEL);
	if (!jh7110_pinctrl_desc)
		return -ENOMEM;

	jh7110_pinctrl_desc->name = dev_name(dev);
	jh7110_pinctrl_desc->pins = info->pins;
	jh7110_pinctrl_desc->npins = info->npins;
	jh7110_pinctrl_desc->pctlops = &jh7110_pinctrl_ops;
	jh7110_pinctrl_desc->pmxops = &jh7110_pinmux_ops;
	jh7110_pinctrl_desc->confops = &jh7110_pinconf_ops;
	jh7110_pinctrl_desc->owner = THIS_MODULE;

	sfp->info = info;
	sfp->dev = dev;
	platform_set_drvdata(pdev, sfp);
	sfp->gc.parent = dev;
	raw_spin_lock_init(&sfp->lock);
	mutex_init(&sfp->mutex);

	ret = devm_pinctrl_register_and_init(dev,
					     jh7110_pinctrl_desc,
					     sfp, &sfp->pctl);
	if (ret)
		return dev_err_probe(dev, ret,
				"could not register pinctrl driver\n");

	sfp->gc.label = dev_name(dev);
	sfp->gc.owner = THIS_MODULE;
	sfp->gc.request = pinctrl_gpio_request;
	sfp->gc.free = pinctrl_gpio_free;
	sfp->gc.get_direction = jh7110_gpio_get_direction;
	sfp->gc.direction_input = jh7110_gpio_direction_input;
	sfp->gc.direction_output = jh7110_gpio_direction_output;
	sfp->gc.get = jh7110_gpio_get;
	sfp->gc.set = jh7110_gpio_set;
	sfp->gc.set_config = jh7110_gpio_set_config;
	sfp->gc.add_pin_ranges = jh7110_gpio_add_pin_ranges;
	sfp->gc.base = info->gc_base;
	sfp->gc.ngpio = info->ngpios;

	jh7110_irq_chip.name = sfp->gc.label;
	gpio_irq_chip_set_chip(&sfp->gc.irq, &jh7110_irq_chip);
	sfp->gc.irq.parent_handler = info->jh7110_gpio_irq_handler;
	sfp->gc.irq.num_parents = 1;
	sfp->gc.irq.parents = devm_kcalloc(dev, sfp->gc.irq.num_parents,
					   sizeof(*sfp->gc.irq.parents),
					   GFP_KERNEL);
	if (!sfp->gc.irq.parents)
		return -ENOMEM;
	sfp->gc.irq.default_type = IRQ_TYPE_NONE;
	sfp->gc.irq.handler = handle_bad_irq;
	sfp->gc.irq.init_hw = info->jh7110_gpio_init_hw;

	ret = platform_get_irq(pdev, 0);
	if (ret < 0)
		return ret;
	sfp->gc.irq.parents[0] = ret;

	ret = devm_gpiochip_add_data(dev, &sfp->gc, sfp);
	if (ret)
		return dev_err_probe(dev, ret, "could not register gpiochip\n");

	dev_info(dev, "StarFive GPIO chip registered %d GPIOs\n", sfp->gc.ngpio);

	return pinctrl_enable(sfp->pctl);
}
EXPORT_SYMBOL_GPL(jh7110_pinctrl_probe);

static int jh7110_pinctrl_suspend(struct device *dev)
{
	struct jh7110_pinctrl *sfp = dev_get_drvdata(dev);
	unsigned long flags;
	unsigned int i;

	raw_spin_lock_irqsave(&sfp->lock, flags);
	for (i = 0 ; i < sfp->info->nsaved_regs ; i++)
		sfp->saved_regs[i] = readl_relaxed(sfp->base + 4 * i);

	raw_spin_unlock_irqrestore(&sfp->lock, flags);
	return 0;
}

static int jh7110_pinctrl_resume(struct device *dev)
{
	struct jh7110_pinctrl *sfp = dev_get_drvdata(dev);
	unsigned long flags;
	unsigned int i;

	raw_spin_lock_irqsave(&sfp->lock, flags);
	for (i = 0 ; i < sfp->info->nsaved_regs ; i++)
		writel_relaxed(sfp->saved_regs[i], sfp->base + 4 * i);

	raw_spin_unlock_irqrestore(&sfp->lock, flags);
	return 0;
}

const struct dev_pm_ops jh7110_pinctrl_pm_ops = {
	LATE_SYSTEM_SLEEP_PM_OPS(jh7110_pinctrl_suspend, jh7110_pinctrl_resume)
};
EXPORT_SYMBOL_GPL(jh7110_pinctrl_pm_ops);

MODULE_DESCRIPTION("Pinctrl driver for the StarFive JH7110 SoC");
MODULE_AUTHOR("Emil Renner Berthing <kernel@esmil.dk>");
MODULE_AUTHOR("Jianlong Huang <jianlong.huang@starfivetech.com>");
MODULE_LICENSE("GPL");<|MERGE_RESOLUTION|>--- conflicted
+++ resolved
@@ -150,11 +150,7 @@
 	nmaps = 0;
 	ngroups = 0;
 	mutex_lock(&sfp->mutex);
-<<<<<<< HEAD
-	for_each_available_child_of_node(np, child) {
-=======
 	for_each_available_child_of_node_scoped(np, child) {
->>>>>>> a6ad5510
 		int npins = of_property_count_u32_elems(child, "pinmux");
 		int *pins;
 		u32 *pinmux;
