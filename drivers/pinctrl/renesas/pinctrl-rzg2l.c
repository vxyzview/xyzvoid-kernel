// SPDX-License-Identifier: GPL-2.0
/*
 * Renesas RZ/G2L Pin Control and GPIO driver core
 *
 * Copyright (C) 2021 Renesas Electronics Corporation.
 */

#include <linux/bitfield.h>
#include <linux/bitops.h>
#include <linux/clk.h>
#include <linux/gpio/driver.h>
#include <linux/interrupt.h>
#include <linux/io.h>
#include <linux/module.h>
#include <linux/mutex.h>
#include <linux/of.h>
#include <linux/of_irq.h>
#include <linux/platform_device.h>
#include <linux/property.h>
#include <linux/seq_file.h>
#include <linux/spinlock.h>

#include <linux/pinctrl/consumer.h>
#include <linux/pinctrl/pinconf-generic.h>
#include <linux/pinctrl/pinconf.h>
#include <linux/pinctrl/pinctrl.h>
#include <linux/pinctrl/pinmux.h>

#include <dt-bindings/pinctrl/rzg2l-pinctrl.h>

#include "../core.h"
#include "../pinconf.h"
#include "../pinmux.h"

#define DRV_NAME	"pinctrl-rzg2l"

/*
 * Use 16 lower bits [15:0] for pin identifier
 * Use 16 higher bits [31:16] for pin mux function
 */
#define MUX_PIN_ID_MASK		GENMASK(15, 0)
#define MUX_FUNC_MASK		GENMASK(31, 16)

/* PIN capabilities */
#define PIN_CFG_IOLH_A			BIT(0)
#define PIN_CFG_IOLH_B			BIT(1)
#define PIN_CFG_SR			BIT(2)
#define PIN_CFG_IEN			BIT(3)
#define PIN_CFG_PUPD			BIT(4)
#define PIN_CFG_IO_VMC_SD0		BIT(5)
#define PIN_CFG_IO_VMC_SD1		BIT(6)
#define PIN_CFG_IO_VMC_QSPI		BIT(7)
#define PIN_CFG_IO_VMC_ETH0		BIT(8)
#define PIN_CFG_IO_VMC_ETH1		BIT(9)
#define PIN_CFG_NF			BIT(10)	/* Digital noise filter */
#define PIN_CFG_IOLH_C			BIT(11)
#define PIN_CFG_SOFT_PS			BIT(12)
#define PIN_CFG_OEN			BIT(13)
#define PIN_CFG_NOGPIO_INT		BIT(14)
#define PIN_CFG_NOD			BIT(15)	/* N-ch Open Drain */
#define PIN_CFG_SMT			BIT(16)	/* Schmitt-trigger input control */
#define PIN_CFG_ELC			BIT(17)
#define PIN_CFG_IOLH_RZV2H		BIT(18)

#define RZG2L_SINGLE_PIN		BIT_ULL(63)	/* Dedicated pin */
#define RZG2L_VARIABLE_CFG		BIT_ULL(62)	/* Variable cfg for port pins */

#define RZG2L_MPXED_COMMON_PIN_FUNCS(group) \
					(PIN_CFG_IOLH_##group | \
					 PIN_CFG_PUPD | \
					 PIN_CFG_NF)

#define RZG2L_MPXED_PIN_FUNCS		(RZG2L_MPXED_COMMON_PIN_FUNCS(A) | \
					 PIN_CFG_SR)

#define RZG3S_MPXED_PIN_FUNCS(group)	(RZG2L_MPXED_COMMON_PIN_FUNCS(group) | \
					 PIN_CFG_SOFT_PS)

#define RZV2H_MPXED_PIN_FUNCS		(RZG2L_MPXED_COMMON_PIN_FUNCS(RZV2H) | \
					 PIN_CFG_NOD | \
					 PIN_CFG_SR | \
					 PIN_CFG_SMT)

#define RZG2L_MPXED_ETH_PIN_FUNCS(x)	((x) | PIN_CFG_NF)

#define PIN_CFG_PIN_MAP_MASK		GENMASK_ULL(61, 54)
#define PIN_CFG_PIN_REG_MASK		GENMASK_ULL(53, 46)
#define PIN_CFG_MASK			GENMASK_ULL(31, 0)

/*
 * m indicates the bitmap of supported pins, a is the register index
 * and f is pin configuration capabilities supported.
 */
#define RZG2L_GPIO_PORT_SPARSE_PACK(m, a, f)	(FIELD_PREP_CONST(PIN_CFG_PIN_MAP_MASK, (m)) | \
						 FIELD_PREP_CONST(PIN_CFG_PIN_REG_MASK, (a)) | \
						 FIELD_PREP_CONST(PIN_CFG_MASK, (f)))
#define RZG2L_GPIO_PORT_SPARSE_PACK_VARIABLE(m, a)	\
						(RZG2L_VARIABLE_CFG | \
						 RZG2L_GPIO_PORT_SPARSE_PACK(m, a, 0))

/*
 * n indicates number of pins in the port, a is the register index
 * and f is pin configuration capabilities supported.
 */
#define RZG2L_GPIO_PORT_PACK(n, a, f)	RZG2L_GPIO_PORT_SPARSE_PACK((1ULL << (n)) - 1, (a), (f))
#define RZG2L_GPIO_PORT_PACK_VARIABLE(n, a)	(RZG2L_VARIABLE_CFG | \
						 RZG2L_GPIO_PORT_PACK(n, a, 0))

#define RZG2L_SINGLE_PIN_INDEX_MASK	GENMASK_ULL(62, 56)
#define RZG2L_SINGLE_PIN_BITS_MASK	GENMASK_ULL(55, 53)
/*
 * p is the register index while referencing to SR/IEN/IOLH/FILxx
 * registers, b is the register bits (b * 8) and f is the pin
 * configuration capabilities supported.
 */
#define RZG2L_SINGLE_PIN_PACK(p, b, f)	(RZG2L_SINGLE_PIN | \
					 FIELD_PREP_CONST(RZG2L_SINGLE_PIN_INDEX_MASK, (p)) | \
					 FIELD_PREP_CONST(RZG2L_SINGLE_PIN_BITS_MASK, (b)) | \
					 FIELD_PREP_CONST(PIN_CFG_MASK, (f)))

#define RZG2L_PIN_CFG_TO_PORT_OFFSET(cfg)	((cfg) & RZG2L_SINGLE_PIN ? \
						 FIELD_GET(RZG2L_SINGLE_PIN_INDEX_MASK, (cfg)) : \
						 FIELD_GET(PIN_CFG_PIN_REG_MASK, (cfg)))

#define VARIABLE_PIN_CFG_PIN_MASK		GENMASK_ULL(54, 52)
#define VARIABLE_PIN_CFG_PORT_MASK		GENMASK_ULL(51, 47)
#define RZG2L_VARIABLE_PIN_CFG_PACK(port, pin, cfg) \
	(FIELD_PREP_CONST(VARIABLE_PIN_CFG_PIN_MASK, (pin)) | \
	 FIELD_PREP_CONST(VARIABLE_PIN_CFG_PORT_MASK, (port)) | \
	 FIELD_PREP_CONST(PIN_CFG_MASK, (cfg)))

#define P(off)			(0x0000 + (off))
#define PM(off)			(0x0100 + (off) * 2)
#define PMC(off)		(0x0200 + (off))
#define PFC(off)		(0x0400 + (off) * 4)
#define PIN(off)		(0x0800 + (off))
#define IOLH(off)		(0x1000 + (off) * 8)
#define SR(off)			(0x1400 + (off) * 8)
#define IEN(off)		(0x1800 + (off) * 8)
#define PUPD(off)		(0x1C00 + (off) * 8)
#define ISEL(off)		(0x2C00 + (off) * 8)
#define SD_CH(off, ch)		((off) + (ch) * 4)
#define ETH_POC(off, ch)	((off) + (ch) * 4)
#define QSPI			(0x3008)
#define ETH_MODE		(0x3018)
#define PFC_OEN			(0x3C40) /* known on RZ/V2H(P) only */

#define PVDD_2500		2	/* I/O domain voltage 2.5V */
#define PVDD_1800		1	/* I/O domain voltage <= 1.8V */
#define PVDD_3300		0	/* I/O domain voltage >= 3.3V */

#define PWPR_B0WI		BIT(7)	/* Bit Write Disable */
#define PWPR_PFCWE		BIT(6)	/* PFC Register Write Enable */
#define PWPR_REGWE_A		BIT(6)	/* PFC and PMC Register Write Enable on RZ/V2H(P) */
#define PWPR_REGWE_B		BIT(5)	/* OEN Register Write Enable, known only in RZ/V2H(P) */

#define PM_MASK			0x03
#define PFC_MASK		0x07
#define IEN_MASK		0x01
#define IOLH_MASK		0x03
#define SR_MASK			0x01
#define PUPD_MASK		0x03

#define PM_INPUT		0x1
#define PM_OUTPUT		0x2

#define RZG2L_PIN_ID_TO_PORT(id)	((id) / RZG2L_PINS_PER_PORT)
#define RZG2L_PIN_ID_TO_PIN(id)		((id) % RZG2L_PINS_PER_PORT)

#define RZG2L_TINT_MAX_INTERRUPT	32
#define RZG2L_TINT_IRQ_START_INDEX	9
#define RZG2L_PACK_HWIRQ(t, i)		(((t) << 16) | (i))

/* Custom pinconf parameters */
#define RENESAS_RZV2H_PIN_CONFIG_OUTPUT_IMPEDANCE	(PIN_CONFIG_END + 1)

static const struct pinconf_generic_params renesas_rzv2h_custom_bindings[] = {
	{ "renesas,output-impedance", RENESAS_RZV2H_PIN_CONFIG_OUTPUT_IMPEDANCE, 1 },
};

#ifdef CONFIG_DEBUG_FS
static const struct pin_config_item renesas_rzv2h_conf_items[] = {
	PCONFDUMP(RENESAS_RZV2H_PIN_CONFIG_OUTPUT_IMPEDANCE, "output-impedance", "x", true),
};
#endif

/* Read/write 8 bits register */
#define RZG2L_PCTRL_REG_ACCESS8(_read, _addr, _val)	\
	do {						\
		if (_read)				\
			_val = readb(_addr);		\
		else					\
			writeb(_val, _addr);		\
	} while (0)

/* Read/write 16 bits register */
#define RZG2L_PCTRL_REG_ACCESS16(_read, _addr, _val)	\
	do {						\
		if (_read)				\
			_val = readw(_addr);		\
		else					\
			writew(_val, _addr);		\
	} while (0)

/* Read/write 32 bits register */
#define RZG2L_PCTRL_REG_ACCESS32(_read, _addr, _val)	\
	do {						\
		if (_read)				\
			_val = readl(_addr);		\
		else					\
			writel(_val, _addr);		\
	} while (0)

/**
 * struct rzg2l_register_offsets - specific register offsets
 * @pwpr: PWPR register offset
 * @sd_ch: SD_CH register offset
 * @eth_poc: ETH_POC register offset
 */
struct rzg2l_register_offsets {
	u16 pwpr;
	u16 sd_ch;
	u16 eth_poc;
};

/**
 * enum rzg2l_iolh_index - starting indices in IOLH specific arrays
 * @RZG2L_IOLH_IDX_1V8: starting index for 1V8 power source
 * @RZG2L_IOLH_IDX_2V5: starting index for 2V5 power source
 * @RZG2L_IOLH_IDX_3V3: starting index for 3V3 power source
 * @RZG2L_IOLH_IDX_MAX: maximum index
 */
enum rzg2l_iolh_index {
	RZG2L_IOLH_IDX_1V8 = 0,
	RZG2L_IOLH_IDX_2V5 = 4,
	RZG2L_IOLH_IDX_3V3 = 8,
	RZG2L_IOLH_IDX_MAX = 12,
};

/* Maximum number of driver strength entries per power source. */
#define RZG2L_IOLH_MAX_DS_ENTRIES	(4)

/**
 * struct rzg2l_hwcfg - hardware configuration data structure
 * @regs: hardware specific register offsets
 * @iolh_groupa_ua: IOLH group A uA specific values
 * @iolh_groupb_ua: IOLH group B uA specific values
 * @iolh_groupc_ua: IOLH group C uA specific values
 * @iolh_groupb_oi: IOLH group B output impedance specific values
 * @drive_strength_ua: drive strength in uA is supported (otherwise mA is supported)
 * @func_base: base number for port function (see register PFC)
 * @oen_max_pin: the maximum pin number supporting output enable
 * @oen_max_port: the maximum port number supporting output enable
 */
struct rzg2l_hwcfg {
	const struct rzg2l_register_offsets regs;
	u16 iolh_groupa_ua[RZG2L_IOLH_IDX_MAX];
	u16 iolh_groupb_ua[RZG2L_IOLH_IDX_MAX];
	u16 iolh_groupc_ua[RZG2L_IOLH_IDX_MAX];
	u16 iolh_groupb_oi[4];
	bool drive_strength_ua;
	u8 func_base;
	u8 oen_max_pin;
	u8 oen_max_port;
};

struct rzg2l_dedicated_configs {
	const char *name;
	u64 config;
};

struct rzg2l_pinctrl;

struct rzg2l_pinctrl_data {
	const char * const *port_pins;
	const u64 *port_pin_configs;
	unsigned int n_ports;
	const struct rzg2l_dedicated_configs *dedicated_pins;
	unsigned int n_port_pins;
	unsigned int n_dedicated_pins;
	const struct rzg2l_hwcfg *hwcfg;
	const u64 *variable_pin_cfg;
	unsigned int n_variable_pin_cfg;
	unsigned int num_custom_params;
	const struct pinconf_generic_params *custom_params;
#ifdef CONFIG_DEBUG_FS
	const struct pin_config_item *custom_conf_items;
#endif
	void (*pwpr_pfc_lock_unlock)(struct rzg2l_pinctrl *pctrl, bool lock);
	void (*pmc_writeb)(struct rzg2l_pinctrl *pctrl, u8 val, u16 offset);
	u32 (*oen_read)(struct rzg2l_pinctrl *pctrl, unsigned int _pin);
	int (*oen_write)(struct rzg2l_pinctrl *pctrl, unsigned int _pin, u8 oen);
	int (*hw_to_bias_param)(unsigned int val);
	int (*bias_param_to_hw)(enum pin_config_param param);
};

/**
 * struct rzg2l_pinctrl_pin_settings - pin data
 * @power_source: power source
 * @drive_strength_ua: drive strength (in micro amps)
 */
struct rzg2l_pinctrl_pin_settings {
	u16 power_source;
	u16 drive_strength_ua;
};

/**
 * struct rzg2l_pinctrl_reg_cache - register cache structure (to be used in suspend/resume)
 * @p: P registers cache
 * @pm: PM registers cache
 * @pmc: PMC registers cache
 * @pfc: PFC registers cache
 * @iolh: IOLH registers cache
 * @ien: IEN registers cache
 * @sd_ch: SD_CH registers cache
 * @eth_poc: ET_POC registers cache
 * @eth_mode: ETH_MODE register cache
 * @qspi: QSPI registers cache
 */
struct rzg2l_pinctrl_reg_cache {
	u8	*p;
	u16	*pm;
	u8	*pmc;
	u32	*pfc;
	u32	*iolh[2];
	u32	*ien[2];
	u8	sd_ch[2];
	u8	eth_poc[2];
	u8	eth_mode;
	u8	qspi;
};

struct rzg2l_pinctrl {
	struct pinctrl_dev		*pctl;
	struct pinctrl_desc		desc;
	struct pinctrl_pin_desc		*pins;

	const struct rzg2l_pinctrl_data	*data;
	void __iomem			*base;
	struct device			*dev;

	struct clk			*clk;

	struct gpio_chip		gpio_chip;
	struct pinctrl_gpio_range	gpio_range;
	DECLARE_BITMAP(tint_slot, RZG2L_TINT_MAX_INTERRUPT);
	spinlock_t			bitmap_lock; /* protect tint_slot bitmap */
	unsigned int			hwirq[RZG2L_TINT_MAX_INTERRUPT];

	spinlock_t			lock; /* lock read/write registers */
	struct mutex			mutex; /* serialize adding groups and functions */

	struct rzg2l_pinctrl_pin_settings *settings;
	struct rzg2l_pinctrl_reg_cache	*cache;
	struct rzg2l_pinctrl_reg_cache	*dedicated_cache;
	atomic_t			wakeup_path;
};

static const u16 available_ps[] = { 1800, 2500, 3300 };

static u64 rzg2l_pinctrl_get_variable_pin_cfg(struct rzg2l_pinctrl *pctrl,
					      u64 pincfg,
					      unsigned int port,
					      u8 pin)
{
	unsigned int i;

	for (i = 0; i < pctrl->data->n_variable_pin_cfg; i++) {
		u64 cfg = pctrl->data->variable_pin_cfg[i];

		if (FIELD_GET(VARIABLE_PIN_CFG_PORT_MASK, cfg) == port &&
		    FIELD_GET(VARIABLE_PIN_CFG_PIN_MASK, cfg) == pin)
			return (pincfg & ~RZG2L_VARIABLE_CFG) | FIELD_GET(PIN_CFG_MASK, cfg);
	}

	return 0;
}

static const u64 r9a09g057_variable_pin_cfg[] = {
	RZG2L_VARIABLE_PIN_CFG_PACK(11, 0, RZV2H_MPXED_PIN_FUNCS),
	RZG2L_VARIABLE_PIN_CFG_PACK(11, 1, RZV2H_MPXED_PIN_FUNCS | PIN_CFG_IEN),
	RZG2L_VARIABLE_PIN_CFG_PACK(11, 2, RZV2H_MPXED_PIN_FUNCS | PIN_CFG_IEN),
	RZG2L_VARIABLE_PIN_CFG_PACK(11, 3, RZV2H_MPXED_PIN_FUNCS | PIN_CFG_IEN),
	RZG2L_VARIABLE_PIN_CFG_PACK(11, 4, RZV2H_MPXED_PIN_FUNCS | PIN_CFG_IEN),
	RZG2L_VARIABLE_PIN_CFG_PACK(11, 5, RZV2H_MPXED_PIN_FUNCS | PIN_CFG_IEN),
};

#ifdef CONFIG_RISCV
static const u64 r9a07g043f_variable_pin_cfg[] = {
	RZG2L_VARIABLE_PIN_CFG_PACK(20, 0, PIN_CFG_IOLH_B | PIN_CFG_SR | PIN_CFG_PUPD |
					   PIN_CFG_NF |
					   PIN_CFG_IEN | PIN_CFG_NOGPIO_INT),
	RZG2L_VARIABLE_PIN_CFG_PACK(20, 1, PIN_CFG_IOLH_B | PIN_CFG_SR | PIN_CFG_PUPD |
					   PIN_CFG_NF |
					   PIN_CFG_IEN | PIN_CFG_NOGPIO_INT),
	RZG2L_VARIABLE_PIN_CFG_PACK(20, 2, PIN_CFG_IOLH_B | PIN_CFG_SR | PIN_CFG_PUPD |
					   PIN_CFG_NF |
					   PIN_CFG_IEN  | PIN_CFG_NOGPIO_INT),
	RZG2L_VARIABLE_PIN_CFG_PACK(20, 3, PIN_CFG_IOLH_B | PIN_CFG_SR | PIN_CFG_PUPD |
					   PIN_CFG_IEN | PIN_CFG_NOGPIO_INT),
	RZG2L_VARIABLE_PIN_CFG_PACK(20, 4, PIN_CFG_IOLH_B | PIN_CFG_SR | PIN_CFG_PUPD |
					   PIN_CFG_IEN | PIN_CFG_NOGPIO_INT),
	RZG2L_VARIABLE_PIN_CFG_PACK(20, 5, PIN_CFG_IOLH_B | PIN_CFG_SR | PIN_CFG_PUPD |
					   PIN_CFG_IEN | PIN_CFG_NOGPIO_INT),
	RZG2L_VARIABLE_PIN_CFG_PACK(20, 6, PIN_CFG_IOLH_B | PIN_CFG_SR | PIN_CFG_PUPD |
					   PIN_CFG_IEN | PIN_CFG_NOGPIO_INT),
	RZG2L_VARIABLE_PIN_CFG_PACK(20, 7, PIN_CFG_IOLH_B | PIN_CFG_SR | PIN_CFG_PUPD |
					   PIN_CFG_IEN | PIN_CFG_NOGPIO_INT),
	RZG2L_VARIABLE_PIN_CFG_PACK(23, 1, PIN_CFG_IOLH_B | PIN_CFG_SR | PIN_CFG_PUPD |
					   PIN_CFG_NOGPIO_INT),
	RZG2L_VARIABLE_PIN_CFG_PACK(23, 2, PIN_CFG_IOLH_B | PIN_CFG_SR | PIN_CFG_PUPD |
					   PIN_CFG_NOGPIO_INT),
	RZG2L_VARIABLE_PIN_CFG_PACK(23, 3, PIN_CFG_IOLH_B | PIN_CFG_SR | PIN_CFG_PUPD |
					   PIN_CFG_NOGPIO_INT),
	RZG2L_VARIABLE_PIN_CFG_PACK(23, 4, PIN_CFG_IOLH_B | PIN_CFG_SR | PIN_CFG_PUPD |
					   PIN_CFG_NOGPIO_INT),
	RZG2L_VARIABLE_PIN_CFG_PACK(23, 5, PIN_CFG_IOLH_B | PIN_CFG_SR | PIN_CFG_NOGPIO_INT),
	RZG2L_VARIABLE_PIN_CFG_PACK(24, 0, PIN_CFG_IOLH_B | PIN_CFG_SR | PIN_CFG_NOGPIO_INT),
	RZG2L_VARIABLE_PIN_CFG_PACK(24, 1, PIN_CFG_IOLH_B | PIN_CFG_SR | PIN_CFG_PUPD |
					   PIN_CFG_NOGPIO_INT),
	RZG2L_VARIABLE_PIN_CFG_PACK(24, 2, PIN_CFG_IOLH_B | PIN_CFG_SR | PIN_CFG_PUPD |
					   PIN_CFG_NOGPIO_INT),
	RZG2L_VARIABLE_PIN_CFG_PACK(24, 3, PIN_CFG_IOLH_B | PIN_CFG_SR | PIN_CFG_PUPD |
					   PIN_CFG_NOGPIO_INT),
	RZG2L_VARIABLE_PIN_CFG_PACK(24, 4, PIN_CFG_IOLH_B | PIN_CFG_SR | PIN_CFG_PUPD |
					   PIN_CFG_NOGPIO_INT),
	RZG2L_VARIABLE_PIN_CFG_PACK(24, 5, PIN_CFG_IOLH_B | PIN_CFG_SR | PIN_CFG_PUPD |
					   PIN_CFG_NF |
					   PIN_CFG_NOGPIO_INT),
};
#endif

static void rzg2l_pmc_writeb(struct rzg2l_pinctrl *pctrl, u8 val, u16 offset)
{
	writeb(val, pctrl->base + offset);
}

static void rzv2h_pmc_writeb(struct rzg2l_pinctrl *pctrl, u8 val, u16 offset)
{
	const struct rzg2l_register_offsets *regs = &pctrl->data->hwcfg->regs;
	u8 pwpr;

	pwpr = readb(pctrl->base + regs->pwpr);
	writeb(pwpr | PWPR_REGWE_A, pctrl->base + regs->pwpr);
	writeb(val, pctrl->base + offset);
	writeb(pwpr & ~PWPR_REGWE_A, pctrl->base + regs->pwpr);
}

static void rzg2l_pinctrl_set_pfc_mode(struct rzg2l_pinctrl *pctrl,
				       u8 pin, u8 off, u8 func)
{
	unsigned long flags;
	u32 reg;

	spin_lock_irqsave(&pctrl->lock, flags);

	/* Set pin to 'Non-use (Hi-Z input protection)'  */
	reg = readw(pctrl->base + PM(off));
	reg &= ~(PM_MASK << (pin * 2));
	writew(reg, pctrl->base + PM(off));

	pctrl->data->pwpr_pfc_lock_unlock(pctrl, false);

	/* Temporarily switch to GPIO mode with PMC register */
	reg = readb(pctrl->base + PMC(off));
	writeb(reg & ~BIT(pin), pctrl->base + PMC(off));

	/* Select Pin function mode with PFC register */
	reg = readl(pctrl->base + PFC(off));
	reg &= ~(PFC_MASK << (pin * 4));
	writel(reg | (func << (pin * 4)), pctrl->base + PFC(off));

	/* Switch to Peripheral pin function with PMC register */
	reg = readb(pctrl->base + PMC(off));
	writeb(reg | BIT(pin), pctrl->base + PMC(off));

	pctrl->data->pwpr_pfc_lock_unlock(pctrl, true);

	spin_unlock_irqrestore(&pctrl->lock, flags);
};

static int rzg2l_pinctrl_set_mux(struct pinctrl_dev *pctldev,
				 unsigned int func_selector,
				 unsigned int group_selector)
{
	struct rzg2l_pinctrl *pctrl = pinctrl_dev_get_drvdata(pctldev);
	const struct rzg2l_hwcfg *hwcfg = pctrl->data->hwcfg;
	struct function_desc *func;
	unsigned int i, *psel_val;
	struct group_desc *group;
	const unsigned int *pins;

	func = pinmux_generic_get_function(pctldev, func_selector);
	if (!func)
		return -EINVAL;
	group = pinctrl_generic_get_group(pctldev, group_selector);
	if (!group)
		return -EINVAL;

	psel_val = func->data;
	pins = group->grp.pins;

	for (i = 0; i < group->grp.npins; i++) {
		u64 *pin_data = pctrl->desc.pins[pins[i]].drv_data;
		u32 off = RZG2L_PIN_CFG_TO_PORT_OFFSET(*pin_data);
		u32 pin = RZG2L_PIN_ID_TO_PIN(pins[i]);

		dev_dbg(pctrl->dev, "port:%u pin: %u off:%x PSEL:%u\n",
			RZG2L_PIN_ID_TO_PORT(pins[i]), pin, off, psel_val[i] - hwcfg->func_base);

		rzg2l_pinctrl_set_pfc_mode(pctrl, pin, off, psel_val[i] - hwcfg->func_base);
	}

	return 0;
};

static int rzg2l_map_add_config(struct pinctrl_map *map,
				const char *group_or_pin,
				enum pinctrl_map_type type,
				unsigned long *configs,
				unsigned int num_configs)
{
	unsigned long *cfgs;

	cfgs = kmemdup_array(configs, num_configs, sizeof(*cfgs), GFP_KERNEL);
	if (!cfgs)
		return -ENOMEM;

	map->type = type;
	map->data.configs.group_or_pin = group_or_pin;
	map->data.configs.configs = cfgs;
	map->data.configs.num_configs = num_configs;

	return 0;
}

static int rzg2l_dt_subnode_to_map(struct pinctrl_dev *pctldev,
				   struct device_node *np,
				   struct device_node *parent,
				   struct pinctrl_map **map,
				   unsigned int *num_maps,
				   unsigned int *index)
{
	struct rzg2l_pinctrl *pctrl = pinctrl_dev_get_drvdata(pctldev);
	struct pinctrl_map *maps = *map;
	unsigned int nmaps = *num_maps;
	unsigned long *configs = NULL;
	unsigned int *pins, *psel_val;
	unsigned int num_pinmux = 0;
	unsigned int idx = *index;
	unsigned int num_pins, i;
	unsigned int num_configs;
	struct property *pinmux;
	struct property *prop;
	int ret, gsel, fsel;
	const char **pin_fn;
	const char *name;
	const char *pin;

	pinmux = of_find_property(np, "pinmux", NULL);
	if (pinmux)
		num_pinmux = pinmux->length / sizeof(u32);

	ret = of_property_count_strings(np, "pins");
	if (ret == -EINVAL) {
		num_pins = 0;
	} else if (ret < 0) {
		dev_err(pctrl->dev, "Invalid pins list in DT\n");
		return ret;
	} else {
		num_pins = ret;
	}

	if (!num_pinmux && !num_pins)
		return 0;

	if (num_pinmux && num_pins) {
		dev_err(pctrl->dev,
			"DT node must contain either a pinmux or pins and not both\n");
		return -EINVAL;
	}

	ret = pinconf_generic_parse_dt_config(np, pctldev, &configs, &num_configs);
	if (ret < 0)
		return ret;

	if (num_pins && !num_configs) {
		dev_err(pctrl->dev, "DT node must contain a config\n");
		ret = -ENODEV;
		goto done;
	}

	if (num_pinmux) {
		nmaps += 1;
		if (num_configs)
			nmaps += 1;
	}

	if (num_pins)
		nmaps += num_pins;

	maps = krealloc_array(maps, nmaps, sizeof(*maps), GFP_KERNEL);
	if (!maps) {
		ret = -ENOMEM;
		goto done;
	}

	*map = maps;
	*num_maps = nmaps;
	if (num_pins) {
		of_property_for_each_string(np, "pins", prop, pin) {
			ret = rzg2l_map_add_config(&maps[idx], pin,
						   PIN_MAP_TYPE_CONFIGS_PIN,
						   configs, num_configs);
			if (ret < 0)
				goto done;

			idx++;
		}
		ret = 0;
		goto done;
	}

	pins = devm_kcalloc(pctrl->dev, num_pinmux, sizeof(*pins), GFP_KERNEL);
	psel_val = devm_kcalloc(pctrl->dev, num_pinmux, sizeof(*psel_val),
				GFP_KERNEL);
	pin_fn = devm_kzalloc(pctrl->dev, sizeof(*pin_fn), GFP_KERNEL);
	if (!pins || !psel_val || !pin_fn) {
		ret = -ENOMEM;
		goto done;
	}

	/* Collect pin locations and mux settings from DT properties */
	for (i = 0; i < num_pinmux; ++i) {
		u32 value;

		ret = of_property_read_u32_index(np, "pinmux", i, &value);
		if (ret)
			goto done;
		pins[i] = FIELD_GET(MUX_PIN_ID_MASK, value);
		psel_val[i] = FIELD_GET(MUX_FUNC_MASK, value);
	}

	if (parent) {
		name = devm_kasprintf(pctrl->dev, GFP_KERNEL, "%pOFn.%pOFn",
				      parent, np);
		if (!name) {
			ret = -ENOMEM;
			goto done;
		}
	} else {
		name = np->name;
	}

	if (num_configs) {
		ret = rzg2l_map_add_config(&maps[idx], name,
					   PIN_MAP_TYPE_CONFIGS_GROUP,
					   configs, num_configs);
		if (ret < 0)
			goto done;

		idx++;
	}

	mutex_lock(&pctrl->mutex);

	/* Register a single pin group listing all the pins we read from DT */
	gsel = pinctrl_generic_add_group(pctldev, name, pins, num_pinmux, NULL);
	if (gsel < 0) {
		ret = gsel;
		goto unlock;
	}

	/*
	 * Register a single group function where the 'data' is an array PSEL
	 * register values read from DT.
	 */
	pin_fn[0] = name;
	fsel = pinmux_generic_add_function(pctldev, name, pin_fn, 1, psel_val);
	if (fsel < 0) {
		ret = fsel;
		goto remove_group;
	}

	mutex_unlock(&pctrl->mutex);

	maps[idx].type = PIN_MAP_TYPE_MUX_GROUP;
	maps[idx].data.mux.group = name;
	maps[idx].data.mux.function = name;
	idx++;

	dev_dbg(pctrl->dev, "Parsed %pOF with %d pins\n", np, num_pinmux);
	ret = 0;
	goto done;

remove_group:
	pinctrl_generic_remove_group(pctldev, gsel);
unlock:
	mutex_unlock(&pctrl->mutex);
done:
	*index = idx;
	kfree(configs);
	return ret;
}

static void rzg2l_dt_free_map(struct pinctrl_dev *pctldev,
			      struct pinctrl_map *map,
			      unsigned int num_maps)
{
	unsigned int i;

	if (!map)
		return;

	for (i = 0; i < num_maps; ++i) {
		if (map[i].type == PIN_MAP_TYPE_CONFIGS_GROUP ||
		    map[i].type == PIN_MAP_TYPE_CONFIGS_PIN)
			kfree(map[i].data.configs.configs);
	}
	kfree(map);
}

static int rzg2l_dt_node_to_map(struct pinctrl_dev *pctldev,
				struct device_node *np,
				struct pinctrl_map **map,
				unsigned int *num_maps)
{
	struct rzg2l_pinctrl *pctrl = pinctrl_dev_get_drvdata(pctldev);
	unsigned int index;
	int ret;

	*map = NULL;
	*num_maps = 0;
	index = 0;

	for_each_child_of_node_scoped(np, child) {
		ret = rzg2l_dt_subnode_to_map(pctldev, child, np, map,
					      num_maps, &index);
		if (ret < 0)
			goto done;
	}

	if (*num_maps == 0) {
		ret = rzg2l_dt_subnode_to_map(pctldev, np, NULL, map,
					      num_maps, &index);
		if (ret < 0)
			goto done;
	}

	if (*num_maps)
		return 0;

	dev_err(pctrl->dev, "no mapping found in node %pOF\n", np);
	ret = -EINVAL;

done:
	rzg2l_dt_free_map(pctldev, *map, *num_maps);

	return ret;
}

static int rzg2l_validate_gpio_pin(struct rzg2l_pinctrl *pctrl,
				   u64 cfg, u32 port, u8 bit)
{
	u8 pinmap = FIELD_GET(PIN_CFG_PIN_MAP_MASK, cfg);
	u32 off = RZG2L_PIN_CFG_TO_PORT_OFFSET(cfg);
	u64 data;

	if (!(pinmap & BIT(bit)) || port >= pctrl->data->n_port_pins)
		return -EINVAL;

	data = pctrl->data->port_pin_configs[port];
	if (off != RZG2L_PIN_CFG_TO_PORT_OFFSET(data))
		return -EINVAL;

	return 0;
}

static u32 rzg2l_read_pin_config(struct rzg2l_pinctrl *pctrl, u32 offset,
				 u8 bit, u32 mask)
{
	void __iomem *addr = pctrl->base + offset;

	/* handle _L/_H for 32-bit register read/write */
	if (bit >= 4) {
		bit -= 4;
		addr += 4;
	}

	return (readl(addr) >> (bit * 8)) & mask;
}

static void rzg2l_rmw_pin_config(struct rzg2l_pinctrl *pctrl, u32 offset,
				 u8 bit, u32 mask, u32 val)
{
	void __iomem *addr = pctrl->base + offset;
	unsigned long flags;
	u32 reg;

	/* handle _L/_H for 32-bit register read/write */
	if (bit >= 4) {
		bit -= 4;
		addr += 4;
	}

	spin_lock_irqsave(&pctrl->lock, flags);
	reg = readl(addr) & ~(mask << (bit * 8));
	writel(reg | (val << (bit * 8)), addr);
	spin_unlock_irqrestore(&pctrl->lock, flags);
}

static int rzg2l_caps_to_pwr_reg(const struct rzg2l_register_offsets *regs, u32 caps)
{
	if (caps & PIN_CFG_IO_VMC_SD0)
		return SD_CH(regs->sd_ch, 0);
	if (caps & PIN_CFG_IO_VMC_SD1)
		return SD_CH(regs->sd_ch, 1);
	if (caps & PIN_CFG_IO_VMC_ETH0)
		return ETH_POC(regs->eth_poc, 0);
	if (caps & PIN_CFG_IO_VMC_ETH1)
		return ETH_POC(regs->eth_poc, 1);
	if (caps & PIN_CFG_IO_VMC_QSPI)
		return QSPI;

	return -EINVAL;
}

static int rzg2l_get_power_source(struct rzg2l_pinctrl *pctrl, u32 pin, u32 caps)
{
	const struct rzg2l_hwcfg *hwcfg = pctrl->data->hwcfg;
	const struct rzg2l_register_offsets *regs = &hwcfg->regs;
	int pwr_reg;
	u8 val;

	if (caps & PIN_CFG_SOFT_PS)
		return pctrl->settings[pin].power_source;

	pwr_reg = rzg2l_caps_to_pwr_reg(regs, caps);
	if (pwr_reg < 0)
		return pwr_reg;

	val = readb(pctrl->base + pwr_reg);
	switch (val) {
	case PVDD_1800:
		return 1800;
	case PVDD_2500:
		return 2500;
	case PVDD_3300:
		return 3300;
	default:
		/* Should not happen. */
		return -EINVAL;
	}
}

static int rzg2l_set_power_source(struct rzg2l_pinctrl *pctrl, u32 pin, u32 caps, u32 ps)
{
	const struct rzg2l_hwcfg *hwcfg = pctrl->data->hwcfg;
	const struct rzg2l_register_offsets *regs = &hwcfg->regs;
	int pwr_reg;
	u8 val;

	if (caps & PIN_CFG_SOFT_PS) {
		pctrl->settings[pin].power_source = ps;
		return 0;
	}

	switch (ps) {
	case 1800:
		val = PVDD_1800;
		break;
	case 2500:
		if (!(caps & (PIN_CFG_IO_VMC_ETH0 | PIN_CFG_IO_VMC_ETH1)))
			return -EINVAL;
		val = PVDD_2500;
		break;
	case 3300:
		val = PVDD_3300;
		break;
	default:
		return -EINVAL;
	}

	pwr_reg = rzg2l_caps_to_pwr_reg(regs, caps);
	if (pwr_reg < 0)
		return pwr_reg;

	writeb(val, pctrl->base + pwr_reg);
	pctrl->settings[pin].power_source = ps;

	return 0;
}

static bool rzg2l_ps_is_supported(u16 ps)
{
	unsigned int i;

	for (i = 0; i < ARRAY_SIZE(available_ps); i++) {
		if (available_ps[i] == ps)
			return true;
	}

	return false;
}

static enum rzg2l_iolh_index rzg2l_ps_to_iolh_idx(u16 ps)
{
	unsigned int i;

	for (i = 0; i < ARRAY_SIZE(available_ps); i++) {
		if (available_ps[i] == ps)
			break;
	}

	/*
	 * We multiply with RZG2L_IOLH_MAX_DS_ENTRIES as we have
	 * RZG2L_IOLH_MAX_DS_ENTRIES DS values per power source
	 */
	return i * RZG2L_IOLH_MAX_DS_ENTRIES;
}

static u16 rzg2l_iolh_val_to_ua(const struct rzg2l_hwcfg *hwcfg, u32 caps, u8 val)
{
	if (caps & PIN_CFG_IOLH_A)
		return hwcfg->iolh_groupa_ua[val];

	if (caps & PIN_CFG_IOLH_B)
		return hwcfg->iolh_groupb_ua[val];

	if (caps & PIN_CFG_IOLH_C)
		return hwcfg->iolh_groupc_ua[val];

	/* Should not happen. */
	return 0;
}

static int rzg2l_iolh_ua_to_val(const struct rzg2l_hwcfg *hwcfg, u32 caps,
				enum rzg2l_iolh_index ps_index, u16 ua)
{
	const u16 *array = NULL;
	unsigned int i;

	if (caps & PIN_CFG_IOLH_A)
		array = &hwcfg->iolh_groupa_ua[ps_index];

	if (caps & PIN_CFG_IOLH_B)
		array = &hwcfg->iolh_groupb_ua[ps_index];

	if (caps & PIN_CFG_IOLH_C)
		array = &hwcfg->iolh_groupc_ua[ps_index];

	if (!array)
		return -EINVAL;

	for (i = 0; i < RZG2L_IOLH_MAX_DS_ENTRIES; i++) {
		if (array[i] == ua)
			return i;
	}

	return -EINVAL;
}

static bool rzg2l_ds_is_supported(struct rzg2l_pinctrl *pctrl, u32 caps,
				  enum rzg2l_iolh_index iolh_idx,
				  u16 ds)
{
	const struct rzg2l_hwcfg *hwcfg = pctrl->data->hwcfg;
	const u16 *array = NULL;
	unsigned int i;

	if (caps & PIN_CFG_IOLH_A)
		array = hwcfg->iolh_groupa_ua;

	if (caps & PIN_CFG_IOLH_B)
		array = hwcfg->iolh_groupb_ua;

	if (caps & PIN_CFG_IOLH_C)
		array = hwcfg->iolh_groupc_ua;

	/* Should not happen. */
	if (!array)
		return false;

	if (!array[iolh_idx])
		return false;

	for (i = 0; i < RZG2L_IOLH_MAX_DS_ENTRIES; i++) {
		if (array[iolh_idx + i] == ds)
			return true;
	}

	return false;
}

static int rzg2l_pin_to_oen_bit(struct rzg2l_pinctrl *pctrl, unsigned int _pin)
{
	u64 *pin_data = pctrl->desc.pins[_pin].drv_data;
	u64 caps = FIELD_GET(PIN_CFG_MASK, *pin_data);
	u8 pin = RZG2L_PIN_ID_TO_PIN(_pin);

	if (pin > pctrl->data->hwcfg->oen_max_pin)
		return -EINVAL;

	/*
	 * We can determine which Ethernet interface we're dealing with from
	 * the caps.
	 */
	if (caps & PIN_CFG_IO_VMC_ETH0)
		return 0;
	if (caps & PIN_CFG_IO_VMC_ETH1)
		return 1;

	return -EINVAL;
}

static u32 rzg2l_read_oen(struct rzg2l_pinctrl *pctrl, unsigned int _pin)
{
	int bit;

	bit = rzg2l_pin_to_oen_bit(pctrl, _pin);
	if (bit < 0)
		return 0;

	return !(readb(pctrl->base + ETH_MODE) & BIT(bit));
}

static int rzg2l_write_oen(struct rzg2l_pinctrl *pctrl, unsigned int _pin, u8 oen)
{
	unsigned long flags;
	int bit;
	u8 val;

	bit = rzg2l_pin_to_oen_bit(pctrl, _pin);
	if (bit < 0)
		return bit;

	spin_lock_irqsave(&pctrl->lock, flags);
	val = readb(pctrl->base + ETH_MODE);
	if (oen)
		val &= ~BIT(bit);
	else
		val |= BIT(bit);
	writeb(val, pctrl->base + ETH_MODE);
	spin_unlock_irqrestore(&pctrl->lock, flags);

	return 0;
}

static int rzg3s_pin_to_oen_bit(struct rzg2l_pinctrl *pctrl, unsigned int _pin)
{
	u64 *pin_data = pctrl->desc.pins[_pin].drv_data;
	u8 port, pin, bit;

	if (*pin_data & RZG2L_SINGLE_PIN)
		return -EINVAL;

	port = RZG2L_PIN_ID_TO_PORT(_pin);
	pin = RZG2L_PIN_ID_TO_PIN(_pin);
	if (pin > pctrl->data->hwcfg->oen_max_pin)
		return -EINVAL;

	bit = pin * 2;
	if (port == pctrl->data->hwcfg->oen_max_port)
		bit += 1;

	return bit;
}

static u32 rzg3s_oen_read(struct rzg2l_pinctrl *pctrl, unsigned int _pin)
{
	int bit;

	bit = rzg3s_pin_to_oen_bit(pctrl, _pin);
	if (bit < 0)
		return bit;

	return !(readb(pctrl->base + ETH_MODE) & BIT(bit));
}

static int rzg3s_oen_write(struct rzg2l_pinctrl *pctrl, unsigned int _pin, u8 oen)
{
	unsigned long flags;
	int bit;
	u8 val;

	bit = rzg3s_pin_to_oen_bit(pctrl, _pin);
	if (bit < 0)
		return bit;

	spin_lock_irqsave(&pctrl->lock, flags);
	val = readb(pctrl->base + ETH_MODE);
	if (oen)
		val &= ~BIT(bit);
	else
		val |= BIT(bit);
	writeb(val, pctrl->base + ETH_MODE);
	spin_unlock_irqrestore(&pctrl->lock, flags);

	return 0;
}

static int rzg2l_hw_to_bias_param(unsigned int bias)
{
	switch (bias) {
	case 0:
		return PIN_CONFIG_BIAS_DISABLE;
	case 1:
		return PIN_CONFIG_BIAS_PULL_UP;
	case 2:
		return PIN_CONFIG_BIAS_PULL_DOWN;
	default:
		break;
	}

	return -EINVAL;
}

static int rzg2l_bias_param_to_hw(enum pin_config_param param)
{
	switch (param) {
	case PIN_CONFIG_BIAS_DISABLE:
		return 0;
	case PIN_CONFIG_BIAS_PULL_UP:
		return 1;
	case PIN_CONFIG_BIAS_PULL_DOWN:
		return 2;
	default:
		break;
	}

	return -EINVAL;
}

static int rzv2h_hw_to_bias_param(unsigned int bias)
{
	switch (bias) {
	case 0:
	case 1:
		return PIN_CONFIG_BIAS_DISABLE;
	case 2:
		return PIN_CONFIG_BIAS_PULL_DOWN;
	case 3:
		return PIN_CONFIG_BIAS_PULL_UP;
	default:
		break;
	}

	return -EINVAL;
}

static int rzv2h_bias_param_to_hw(enum pin_config_param param)
{
	switch (param) {
	case PIN_CONFIG_BIAS_DISABLE:
		return 0;
	case PIN_CONFIG_BIAS_PULL_DOWN:
		return 2;
	case PIN_CONFIG_BIAS_PULL_UP:
		return 3;
	default:
		break;
	}

	return -EINVAL;
}

static u8 rzv2h_pin_to_oen_bit(struct rzg2l_pinctrl *pctrl, unsigned int _pin)
{
	static const char * const pin_names[] = { "ET0_TXC_TXCLK", "ET1_TXC_TXCLK",
						  "XSPI0_RESET0N", "XSPI0_CS0N",
						  "XSPI0_CKN", "XSPI0_CKP" };
	const struct pinctrl_pin_desc *pin_desc = &pctrl->desc.pins[_pin];
	unsigned int i;

	for (i = 0; i < ARRAY_SIZE(pin_names); i++) {
		if (!strcmp(pin_desc->name, pin_names[i]))
			return i;
	}

	/* Should not happen. */
	return 0;
}

static u32 rzv2h_oen_read(struct rzg2l_pinctrl *pctrl, unsigned int _pin)
{
	u8 bit;

	bit = rzv2h_pin_to_oen_bit(pctrl, _pin);

	return !(readb(pctrl->base + PFC_OEN) & BIT(bit));
}

static int rzv2h_oen_write(struct rzg2l_pinctrl *pctrl, unsigned int _pin, u8 oen)
{
	const struct rzg2l_hwcfg *hwcfg = pctrl->data->hwcfg;
	const struct rzg2l_register_offsets *regs = &hwcfg->regs;
	unsigned long flags;
	u8 val, bit;
	u8 pwpr;

	bit = rzv2h_pin_to_oen_bit(pctrl, _pin);
	spin_lock_irqsave(&pctrl->lock, flags);
	val = readb(pctrl->base + PFC_OEN);
	if (oen)
		val &= ~BIT(bit);
	else
		val |= BIT(bit);

	pwpr = readb(pctrl->base + regs->pwpr);
	writeb(pwpr | PWPR_REGWE_B, pctrl->base + regs->pwpr);
	writeb(val, pctrl->base + PFC_OEN);
	writeb(pwpr & ~PWPR_REGWE_B, pctrl->base + regs->pwpr);
	spin_unlock_irqrestore(&pctrl->lock, flags);

	return 0;
}

static int rzg2l_pinctrl_pinconf_get(struct pinctrl_dev *pctldev,
				     unsigned int _pin,
				     unsigned long *config)
{
	struct rzg2l_pinctrl *pctrl = pinctrl_dev_get_drvdata(pctldev);
	const struct rzg2l_hwcfg *hwcfg = pctrl->data->hwcfg;
	const struct pinctrl_pin_desc *pin = &pctrl->desc.pins[_pin];
	u32 param = pinconf_to_config_param(*config);
	u64 *pin_data = pin->drv_data;
	unsigned int arg = 0;
	u32 off;
	u32 cfg;
	int ret;
	u8 bit;

	if (!pin_data)
		return -EINVAL;

	off = RZG2L_PIN_CFG_TO_PORT_OFFSET(*pin_data);
	cfg = FIELD_GET(PIN_CFG_MASK, *pin_data);
	if (*pin_data & RZG2L_SINGLE_PIN) {
		bit = FIELD_GET(RZG2L_SINGLE_PIN_BITS_MASK, *pin_data);
	} else {
		bit = RZG2L_PIN_ID_TO_PIN(_pin);

		if (rzg2l_validate_gpio_pin(pctrl, *pin_data, RZG2L_PIN_ID_TO_PORT(_pin), bit))
			return -EINVAL;
	}

	switch (param) {
	case PIN_CONFIG_INPUT_ENABLE:
		if (!(cfg & PIN_CFG_IEN))
			return -EINVAL;
		arg = rzg2l_read_pin_config(pctrl, IEN(off), bit, IEN_MASK);
		if (!arg)
			return -EINVAL;
		break;

	case PIN_CONFIG_OUTPUT_ENABLE:
		if (!(cfg & PIN_CFG_OEN))
			return -EINVAL;
		if (!pctrl->data->oen_read)
			return -EOPNOTSUPP;
		arg = pctrl->data->oen_read(pctrl, _pin);
		if (!arg)
			return -EINVAL;
		break;

	case PIN_CONFIG_POWER_SOURCE:
		ret = rzg2l_get_power_source(pctrl, _pin, cfg);
		if (ret < 0)
			return ret;
		arg = ret;
		break;

	case PIN_CONFIG_SLEW_RATE:
		if (!(cfg & PIN_CFG_SR))
			return -EINVAL;

		arg = rzg2l_read_pin_config(pctrl, SR(off), bit, SR_MASK);
		break;

	case PIN_CONFIG_BIAS_DISABLE:
	case PIN_CONFIG_BIAS_PULL_UP:
	case PIN_CONFIG_BIAS_PULL_DOWN:
		if (!(cfg & PIN_CFG_PUPD))
			return -EINVAL;

		arg = rzg2l_read_pin_config(pctrl, PUPD(off), bit, PUPD_MASK);
		ret = pctrl->data->hw_to_bias_param(arg);
		if (ret < 0)
			return ret;

		if (ret != param)
			return -EINVAL;
		/* for PIN_CONFIG_BIAS_PULL_UP/DOWN when enabled we just return 1 */
		arg = 1;
		break;

	case PIN_CONFIG_DRIVE_STRENGTH: {
		unsigned int index;

		if (!(cfg & PIN_CFG_IOLH_A) || hwcfg->drive_strength_ua)
			return -EINVAL;

		index = rzg2l_read_pin_config(pctrl, IOLH(off), bit, IOLH_MASK);
		/*
		 * Drive strenght mA is supported only by group A and only
		 * for 3V3 port source.
		 */
		arg = hwcfg->iolh_groupa_ua[index + RZG2L_IOLH_IDX_3V3] / 1000;
		break;
	}

	case PIN_CONFIG_DRIVE_STRENGTH_UA: {
		enum rzg2l_iolh_index iolh_idx;
		u8 val;

		if (!(cfg & (PIN_CFG_IOLH_A | PIN_CFG_IOLH_B | PIN_CFG_IOLH_C)) ||
		    !hwcfg->drive_strength_ua)
			return -EINVAL;

		ret = rzg2l_get_power_source(pctrl, _pin, cfg);
		if (ret < 0)
			return ret;
		iolh_idx = rzg2l_ps_to_iolh_idx(ret);
		val = rzg2l_read_pin_config(pctrl, IOLH(off), bit, IOLH_MASK);
		arg = rzg2l_iolh_val_to_ua(hwcfg, cfg, iolh_idx + val);
		break;
	}

	case PIN_CONFIG_OUTPUT_IMPEDANCE_OHMS: {
		unsigned int index;

		if (!(cfg & PIN_CFG_IOLH_B) || !hwcfg->iolh_groupb_oi[0])
			return -EINVAL;

		index = rzg2l_read_pin_config(pctrl, IOLH(off), bit, IOLH_MASK);
		arg = hwcfg->iolh_groupb_oi[index];
		break;
	}

	case RENESAS_RZV2H_PIN_CONFIG_OUTPUT_IMPEDANCE:
		if (!(cfg & PIN_CFG_IOLH_RZV2H))
			return -EINVAL;

		arg = rzg2l_read_pin_config(pctrl, IOLH(off), bit, IOLH_MASK);
		break;

	default:
		return -ENOTSUPP;
	}

	*config = pinconf_to_config_packed(param, arg);

	return 0;
};

static int rzg2l_pinctrl_pinconf_set(struct pinctrl_dev *pctldev,
				     unsigned int _pin,
				     unsigned long *_configs,
				     unsigned int num_configs)
{
	struct rzg2l_pinctrl *pctrl = pinctrl_dev_get_drvdata(pctldev);
	const struct pinctrl_pin_desc *pin = &pctrl->desc.pins[_pin];
	const struct rzg2l_hwcfg *hwcfg = pctrl->data->hwcfg;
	struct rzg2l_pinctrl_pin_settings settings = pctrl->settings[_pin];
	u64 *pin_data = pin->drv_data;
	unsigned int i, arg, index;
	u32 off, param;
	u32 cfg;
	int ret;
	u8 bit;

	if (!pin_data)
		return -EINVAL;

	off = RZG2L_PIN_CFG_TO_PORT_OFFSET(*pin_data);
	cfg = FIELD_GET(PIN_CFG_MASK, *pin_data);
	if (*pin_data & RZG2L_SINGLE_PIN) {
		bit = FIELD_GET(RZG2L_SINGLE_PIN_BITS_MASK, *pin_data);
	} else {
		bit = RZG2L_PIN_ID_TO_PIN(_pin);

		if (rzg2l_validate_gpio_pin(pctrl, *pin_data, RZG2L_PIN_ID_TO_PORT(_pin), bit))
			return -EINVAL;
	}

	for (i = 0; i < num_configs; i++) {
		param = pinconf_to_config_param(_configs[i]);
		arg = pinconf_to_config_argument(_configs[i]);
		switch (param) {
		case PIN_CONFIG_INPUT_ENABLE:

			if (!(cfg & PIN_CFG_IEN))
				return -EINVAL;

			rzg2l_rmw_pin_config(pctrl, IEN(off), bit, IEN_MASK, !!arg);
			break;

		case PIN_CONFIG_OUTPUT_ENABLE:
			if (!(cfg & PIN_CFG_OEN))
				return -EINVAL;
			if (!pctrl->data->oen_write)
				return -EOPNOTSUPP;
			ret = pctrl->data->oen_write(pctrl, _pin, !!arg);
			if (ret)
				return ret;
			break;

		case PIN_CONFIG_POWER_SOURCE:
			settings.power_source = arg;
			break;

		case PIN_CONFIG_SLEW_RATE:
			if (!(cfg & PIN_CFG_SR) || arg > 1)
				return -EINVAL;

			rzg2l_rmw_pin_config(pctrl, SR(off), bit, SR_MASK, arg);
			break;

		case PIN_CONFIG_BIAS_DISABLE:
		case PIN_CONFIG_BIAS_PULL_UP:
		case PIN_CONFIG_BIAS_PULL_DOWN:
			if (!(cfg & PIN_CFG_PUPD))
				return -EINVAL;

			ret = pctrl->data->bias_param_to_hw(param);
			if (ret < 0)
				return ret;

			rzg2l_rmw_pin_config(pctrl, PUPD(off), bit, PUPD_MASK, ret);
			break;

		case PIN_CONFIG_DRIVE_STRENGTH:
			if (!(cfg & PIN_CFG_IOLH_A) || hwcfg->drive_strength_ua)
				return -EINVAL;

			for (index = RZG2L_IOLH_IDX_3V3;
			     index < RZG2L_IOLH_IDX_3V3 + RZG2L_IOLH_MAX_DS_ENTRIES; index++) {
				if (arg == (hwcfg->iolh_groupa_ua[index] / 1000))
					break;
			}
			if (index == (RZG2L_IOLH_IDX_3V3 + RZG2L_IOLH_MAX_DS_ENTRIES))
				return -EINVAL;

			rzg2l_rmw_pin_config(pctrl, IOLH(off), bit, IOLH_MASK, index);
			break;

		case PIN_CONFIG_DRIVE_STRENGTH_UA:
			if (!(cfg & (PIN_CFG_IOLH_A | PIN_CFG_IOLH_B | PIN_CFG_IOLH_C)) ||
			    !hwcfg->drive_strength_ua)
				return -EINVAL;

			settings.drive_strength_ua = arg;
			break;

		case PIN_CONFIG_OUTPUT_IMPEDANCE_OHMS:
			if (!(cfg & PIN_CFG_IOLH_B) || !hwcfg->iolh_groupb_oi[0])
				return -EINVAL;

			for (index = 0; index < ARRAY_SIZE(hwcfg->iolh_groupb_oi); index++) {
				if (arg == hwcfg->iolh_groupb_oi[index])
					break;
			}
			if (index == ARRAY_SIZE(hwcfg->iolh_groupb_oi))
				return -EINVAL;

			rzg2l_rmw_pin_config(pctrl, IOLH(off), bit, IOLH_MASK, index);
			break;

		case RENESAS_RZV2H_PIN_CONFIG_OUTPUT_IMPEDANCE:
			if (!(cfg & PIN_CFG_IOLH_RZV2H))
				return -EINVAL;

			if (arg > 3)
				return -EINVAL;
			rzg2l_rmw_pin_config(pctrl, IOLH(off), bit, IOLH_MASK, arg);
			break;

		default:
			return -EOPNOTSUPP;
		}
	}

	/* Apply power source. */
	if (settings.power_source != pctrl->settings[_pin].power_source) {
		ret = rzg2l_ps_is_supported(settings.power_source);
		if (!ret)
			return -EINVAL;

		/* Apply power source. */
		ret = rzg2l_set_power_source(pctrl, _pin, cfg, settings.power_source);
		if (ret)
			return ret;
	}

	/* Apply drive strength. */
	if (settings.drive_strength_ua != pctrl->settings[_pin].drive_strength_ua) {
		enum rzg2l_iolh_index iolh_idx;
		int val;

		iolh_idx = rzg2l_ps_to_iolh_idx(settings.power_source);
		ret = rzg2l_ds_is_supported(pctrl, cfg, iolh_idx,
					    settings.drive_strength_ua);
		if (!ret)
			return -EINVAL;

		/* Get register value for this PS/DS tuple. */
		val = rzg2l_iolh_ua_to_val(hwcfg, cfg, iolh_idx, settings.drive_strength_ua);
		if (val < 0)
			return val;

		/* Apply drive strength. */
		rzg2l_rmw_pin_config(pctrl, IOLH(off), bit, IOLH_MASK, val);
		pctrl->settings[_pin].drive_strength_ua = settings.drive_strength_ua;
	}

	return 0;
}

static int rzg2l_pinctrl_pinconf_group_set(struct pinctrl_dev *pctldev,
					   unsigned int group,
					   unsigned long *configs,
					   unsigned int num_configs)
{
	const unsigned int *pins;
	unsigned int i, npins;
	int ret;

	ret = pinctrl_generic_get_group_pins(pctldev, group, &pins, &npins);
	if (ret)
		return ret;

	for (i = 0; i < npins; i++) {
		ret = rzg2l_pinctrl_pinconf_set(pctldev, pins[i], configs,
						num_configs);
		if (ret)
			return ret;
	}

	return 0;
};

static int rzg2l_pinctrl_pinconf_group_get(struct pinctrl_dev *pctldev,
					   unsigned int group,
					   unsigned long *config)
{
	const unsigned int *pins;
	unsigned int i, npins, prev_config = 0;
	int ret;

	ret = pinctrl_generic_get_group_pins(pctldev, group, &pins, &npins);
	if (ret)
		return ret;

	for (i = 0; i < npins; i++) {
		ret = rzg2l_pinctrl_pinconf_get(pctldev, pins[i], config);
		if (ret)
			return ret;

		/* Check config matching between to pin  */
		if (i && prev_config != *config)
			return -EOPNOTSUPP;

		prev_config = *config;
	}

	return 0;
};

static const struct pinctrl_ops rzg2l_pinctrl_pctlops = {
	.get_groups_count = pinctrl_generic_get_group_count,
	.get_group_name = pinctrl_generic_get_group_name,
	.get_group_pins = pinctrl_generic_get_group_pins,
	.dt_node_to_map = rzg2l_dt_node_to_map,
	.dt_free_map = rzg2l_dt_free_map,
};

static const struct pinmux_ops rzg2l_pinctrl_pmxops = {
	.get_functions_count = pinmux_generic_get_function_count,
	.get_function_name = pinmux_generic_get_function_name,
	.get_function_groups = pinmux_generic_get_function_groups,
	.set_mux = rzg2l_pinctrl_set_mux,
	.strict = true,
};

static const struct pinconf_ops rzg2l_pinctrl_confops = {
	.is_generic = true,
	.pin_config_get = rzg2l_pinctrl_pinconf_get,
	.pin_config_set = rzg2l_pinctrl_pinconf_set,
	.pin_config_group_set = rzg2l_pinctrl_pinconf_group_set,
	.pin_config_group_get = rzg2l_pinctrl_pinconf_group_get,
	.pin_config_config_dbg_show = pinconf_generic_dump_config,
};

static int rzg2l_gpio_request(struct gpio_chip *chip, unsigned int offset)
{
	struct rzg2l_pinctrl *pctrl = gpiochip_get_data(chip);
	const struct pinctrl_pin_desc *pin_desc = &pctrl->desc.pins[offset];
	u64 *pin_data = pin_desc->drv_data;
	u32 off = RZG2L_PIN_CFG_TO_PORT_OFFSET(*pin_data);
	u32 port = RZG2L_PIN_ID_TO_PORT(offset);
	u8 bit = RZG2L_PIN_ID_TO_PIN(offset);
	unsigned long flags;
	u8 reg8;
	int ret;

	ret = rzg2l_validate_gpio_pin(pctrl, *pin_data, port, bit);
	if (ret)
		return ret;

	ret = pinctrl_gpio_request(chip, offset);
	if (ret)
		return ret;

	spin_lock_irqsave(&pctrl->lock, flags);

	/* Select GPIO mode in PMC Register */
	reg8 = readb(pctrl->base + PMC(off));
	reg8 &= ~BIT(bit);
	pctrl->data->pmc_writeb(pctrl, reg8, PMC(off));

	spin_unlock_irqrestore(&pctrl->lock, flags);

	return 0;
}

static void rzg2l_gpio_set_direction(struct rzg2l_pinctrl *pctrl, u32 offset,
				     bool output)
{
	const struct pinctrl_pin_desc *pin_desc = &pctrl->desc.pins[offset];
	u64 *pin_data = pin_desc->drv_data;
	u32 off = RZG2L_PIN_CFG_TO_PORT_OFFSET(*pin_data);
	u8 bit = RZG2L_PIN_ID_TO_PIN(offset);
	unsigned long flags;
	u16 reg16;

	spin_lock_irqsave(&pctrl->lock, flags);

	reg16 = readw(pctrl->base + PM(off));
	reg16 &= ~(PM_MASK << (bit * 2));

	reg16 |= (output ? PM_OUTPUT : PM_INPUT) << (bit * 2);
	writew(reg16, pctrl->base + PM(off));

	spin_unlock_irqrestore(&pctrl->lock, flags);
}

static int rzg2l_gpio_get_direction(struct gpio_chip *chip, unsigned int offset)
{
	struct rzg2l_pinctrl *pctrl = gpiochip_get_data(chip);
	const struct pinctrl_pin_desc *pin_desc = &pctrl->desc.pins[offset];
	u64 *pin_data = pin_desc->drv_data;
	u32 off = RZG2L_PIN_CFG_TO_PORT_OFFSET(*pin_data);
	u8 bit = RZG2L_PIN_ID_TO_PIN(offset);

	if (!(readb(pctrl->base + PMC(off)) & BIT(bit))) {
		u16 reg16;

		reg16 = readw(pctrl->base + PM(off));
		reg16 = (reg16 >> (bit * 2)) & PM_MASK;
		if (reg16 == PM_OUTPUT)
			return GPIO_LINE_DIRECTION_OUT;
	}

	return GPIO_LINE_DIRECTION_IN;
}

static int rzg2l_gpio_direction_input(struct gpio_chip *chip,
				      unsigned int offset)
{
	struct rzg2l_pinctrl *pctrl = gpiochip_get_data(chip);

	rzg2l_gpio_set_direction(pctrl, offset, false);

	return 0;
}

static void rzg2l_gpio_set(struct gpio_chip *chip, unsigned int offset,
			   int value)
{
	struct rzg2l_pinctrl *pctrl = gpiochip_get_data(chip);
	const struct pinctrl_pin_desc *pin_desc = &pctrl->desc.pins[offset];
	u64 *pin_data = pin_desc->drv_data;
	u32 off = RZG2L_PIN_CFG_TO_PORT_OFFSET(*pin_data);
	u8 bit = RZG2L_PIN_ID_TO_PIN(offset);
	unsigned long flags;
	u8 reg8;

	spin_lock_irqsave(&pctrl->lock, flags);

	reg8 = readb(pctrl->base + P(off));

	if (value)
		writeb(reg8 | BIT(bit), pctrl->base + P(off));
	else
		writeb(reg8 & ~BIT(bit), pctrl->base + P(off));

	spin_unlock_irqrestore(&pctrl->lock, flags);
}

static int rzg2l_gpio_direction_output(struct gpio_chip *chip,
				       unsigned int offset, int value)
{
	struct rzg2l_pinctrl *pctrl = gpiochip_get_data(chip);

	rzg2l_gpio_set(chip, offset, value);
	rzg2l_gpio_set_direction(pctrl, offset, true);

	return 0;
}

static int rzg2l_gpio_get(struct gpio_chip *chip, unsigned int offset)
{
	struct rzg2l_pinctrl *pctrl = gpiochip_get_data(chip);
	const struct pinctrl_pin_desc *pin_desc = &pctrl->desc.pins[offset];
	u64 *pin_data = pin_desc->drv_data;
	u32 off = RZG2L_PIN_CFG_TO_PORT_OFFSET(*pin_data);
	u8 bit = RZG2L_PIN_ID_TO_PIN(offset);
	u16 reg16;

	reg16 = readw(pctrl->base + PM(off));
	reg16 = (reg16 >> (bit * 2)) & PM_MASK;

	if (reg16 == PM_INPUT)
		return !!(readb(pctrl->base + PIN(off)) & BIT(bit));
	else if (reg16 == PM_OUTPUT)
		return !!(readb(pctrl->base + P(off)) & BIT(bit));
	else
		return -EINVAL;
}

static void rzg2l_gpio_free(struct gpio_chip *chip, unsigned int offset)
{
	unsigned int virq;

	pinctrl_gpio_free(chip, offset);

	virq = irq_find_mapping(chip->irq.domain, offset);
	if (virq)
		irq_dispose_mapping(virq);

	/*
	 * Set the GPIO as an input to ensure that the next GPIO request won't
	 * drive the GPIO pin as an output.
	 */
	rzg2l_gpio_direction_input(chip, offset);
}

static const char * const rzg2l_gpio_names[] = {
	"P0_0", "P0_1", "P0_2", "P0_3", "P0_4", "P0_5", "P0_6", "P0_7",
	"P1_0", "P1_1", "P1_2", "P1_3", "P1_4", "P1_5", "P1_6", "P1_7",
	"P2_0", "P2_1", "P2_2", "P2_3", "P2_4", "P2_5", "P2_6", "P2_7",
	"P3_0", "P3_1", "P3_2", "P3_3", "P3_4", "P3_5", "P3_6", "P3_7",
	"P4_0", "P4_1", "P4_2", "P4_3", "P4_4", "P4_5", "P4_6", "P4_7",
	"P5_0", "P5_1", "P5_2", "P5_3", "P5_4", "P5_5", "P5_6", "P5_7",
	"P6_0", "P6_1", "P6_2", "P6_3", "P6_4", "P6_5", "P6_6", "P6_7",
	"P7_0", "P7_1", "P7_2", "P7_3", "P7_4", "P7_5", "P7_6", "P7_7",
	"P8_0", "P8_1", "P8_2", "P8_3", "P8_4", "P8_5", "P8_6", "P8_7",
	"P9_0", "P9_1", "P9_2", "P9_3", "P9_4", "P9_5", "P9_6", "P9_7",
	"P10_0", "P10_1", "P10_2", "P10_3", "P10_4", "P10_5", "P10_6", "P10_7",
	"P11_0", "P11_1", "P11_2", "P11_3", "P11_4", "P11_5", "P11_6", "P11_7",
	"P12_0", "P12_1", "P12_2", "P12_3", "P12_4", "P12_5", "P12_6", "P12_7",
	"P13_0", "P13_1", "P13_2", "P13_3", "P13_4", "P13_5", "P13_6", "P13_7",
	"P14_0", "P14_1", "P14_2", "P14_3", "P14_4", "P14_5", "P14_6", "P14_7",
	"P15_0", "P15_1", "P15_2", "P15_3", "P15_4", "P15_5", "P15_6", "P15_7",
	"P16_0", "P16_1", "P16_2", "P16_3", "P16_4", "P16_5", "P16_6", "P16_7",
	"P17_0", "P17_1", "P17_2", "P17_3", "P17_4", "P17_5", "P17_6", "P17_7",
	"P18_0", "P18_1", "P18_2", "P18_3", "P18_4", "P18_5", "P18_6", "P18_7",
	"P19_0", "P19_1", "P19_2", "P19_3", "P19_4", "P19_5", "P19_6", "P19_7",
	"P20_0", "P20_1", "P20_2", "P20_3", "P20_4", "P20_5", "P20_6", "P20_7",
	"P21_0", "P21_1", "P21_2", "P21_3", "P21_4", "P21_5", "P21_6", "P21_7",
	"P22_0", "P22_1", "P22_2", "P22_3", "P22_4", "P22_5", "P22_6", "P22_7",
	"P23_0", "P23_1", "P23_2", "P23_3", "P23_4", "P23_5", "P23_6", "P23_7",
	"P24_0", "P24_1", "P24_2", "P24_3", "P24_4", "P24_5", "P24_6", "P24_7",
	"P25_0", "P25_1", "P25_2", "P25_3", "P25_4", "P25_5", "P25_6", "P25_7",
	"P26_0", "P26_1", "P26_2", "P26_3", "P26_4", "P26_5", "P26_6", "P26_7",
	"P27_0", "P27_1", "P27_2", "P27_3", "P27_4", "P27_5", "P27_6", "P27_7",
	"P28_0", "P28_1", "P28_2", "P28_3", "P28_4", "P28_5", "P28_6", "P28_7",
	"P29_0", "P29_1", "P29_2", "P29_3", "P29_4", "P29_5", "P29_6", "P29_7",
	"P30_0", "P30_1", "P30_2", "P30_3", "P30_4", "P30_5", "P30_6", "P30_7",
	"P31_0", "P31_1", "P31_2", "P31_3", "P31_4", "P31_5", "P31_6", "P31_7",
	"P32_0", "P32_1", "P32_2", "P32_3", "P32_4", "P32_5", "P32_6", "P32_7",
	"P33_0", "P33_1", "P33_2", "P33_3", "P33_4", "P33_5", "P33_6", "P33_7",
	"P34_0", "P34_1", "P34_2", "P34_3", "P34_4", "P34_5", "P34_6", "P34_7",
	"P35_0", "P35_1", "P35_2", "P35_3", "P35_4", "P35_5", "P35_6", "P35_7",
	"P36_0", "P36_1", "P36_2", "P36_3", "P36_4", "P36_5", "P36_6", "P36_7",
	"P37_0", "P37_1", "P37_2", "P37_3", "P37_4", "P37_5", "P37_6", "P37_7",
	"P38_0", "P38_1", "P38_2", "P38_3", "P38_4", "P38_5", "P38_6", "P38_7",
	"P39_0", "P39_1", "P39_2", "P39_3", "P39_4", "P39_5", "P39_6", "P39_7",
	"P40_0", "P40_1", "P40_2", "P40_3", "P40_4", "P40_5", "P40_6", "P40_7",
	"P41_0", "P41_1", "P41_2", "P41_3", "P41_4", "P41_5", "P41_6", "P41_7",
	"P42_0", "P42_1", "P42_2", "P42_3", "P42_4", "P42_5", "P42_6", "P42_7",
	"P43_0", "P43_1", "P43_2", "P43_3", "P43_4", "P43_5", "P43_6", "P43_7",
	"P44_0", "P44_1", "P44_2", "P44_3", "P44_4", "P44_5", "P44_6", "P44_7",
	"P45_0", "P45_1", "P45_2", "P45_3", "P45_4", "P45_5", "P45_6", "P45_7",
	"P46_0", "P46_1", "P46_2", "P46_3", "P46_4", "P46_5", "P46_6", "P46_7",
	"P47_0", "P47_1", "P47_2", "P47_3", "P47_4", "P47_5", "P47_6", "P47_7",
	"P48_0", "P48_1", "P48_2", "P48_3", "P48_4", "P48_5", "P48_6", "P48_7",
};

static const u64 r9a07g044_gpio_configs[] = {
	RZG2L_GPIO_PORT_PACK(2, 0x10, RZG2L_MPXED_PIN_FUNCS),
	RZG2L_GPIO_PORT_PACK(2, 0x11, RZG2L_MPXED_PIN_FUNCS),
	RZG2L_GPIO_PORT_PACK(2, 0x12, RZG2L_MPXED_PIN_FUNCS),
	RZG2L_GPIO_PORT_PACK(2, 0x13, RZG2L_MPXED_PIN_FUNCS),
	RZG2L_GPIO_PORT_PACK(2, 0x14, RZG2L_MPXED_PIN_FUNCS),
	RZG2L_GPIO_PORT_PACK(3, 0x15, RZG2L_MPXED_PIN_FUNCS),
	RZG2L_GPIO_PORT_PACK(2, 0x16, RZG2L_MPXED_PIN_FUNCS),
	RZG2L_GPIO_PORT_PACK(3, 0x17, RZG2L_MPXED_PIN_FUNCS),
	RZG2L_GPIO_PORT_PACK(3, 0x18, RZG2L_MPXED_PIN_FUNCS),
	RZG2L_GPIO_PORT_PACK(2, 0x19, RZG2L_MPXED_PIN_FUNCS),
	RZG2L_GPIO_PORT_PACK(2, 0x1a, RZG2L_MPXED_PIN_FUNCS),
	RZG2L_GPIO_PORT_PACK(2, 0x1b, RZG2L_MPXED_PIN_FUNCS),
	RZG2L_GPIO_PORT_PACK(2, 0x1c, RZG2L_MPXED_PIN_FUNCS),
	RZG2L_GPIO_PORT_PACK(3, 0x1d, RZG2L_MPXED_PIN_FUNCS),
	RZG2L_GPIO_PORT_PACK(2, 0x1e, RZG2L_MPXED_PIN_FUNCS),
	RZG2L_GPIO_PORT_PACK(2, 0x1f, RZG2L_MPXED_PIN_FUNCS),
	RZG2L_GPIO_PORT_PACK(2, 0x20, RZG2L_MPXED_PIN_FUNCS),
	RZG2L_GPIO_PORT_PACK(3, 0x21, RZG2L_MPXED_PIN_FUNCS),
	RZG2L_GPIO_PORT_PACK(2, 0x22, RZG2L_MPXED_PIN_FUNCS),
	RZG2L_GPIO_PORT_PACK(2, 0x23, RZG2L_MPXED_PIN_FUNCS),
	RZG2L_GPIO_PORT_PACK(3, 0x24, RZG2L_MPXED_ETH_PIN_FUNCS(PIN_CFG_IO_VMC_ETH0) | PIN_CFG_OEN),
	RZG2L_GPIO_PORT_PACK(2, 0x25, RZG2L_MPXED_ETH_PIN_FUNCS(PIN_CFG_IO_VMC_ETH0)),
	RZG2L_GPIO_PORT_PACK(2, 0x26, RZG2L_MPXED_ETH_PIN_FUNCS(PIN_CFG_IO_VMC_ETH0)),
	RZG2L_GPIO_PORT_PACK(2, 0x27, RZG2L_MPXED_ETH_PIN_FUNCS(PIN_CFG_IO_VMC_ETH0)),
	RZG2L_GPIO_PORT_PACK(2, 0x28, RZG2L_MPXED_ETH_PIN_FUNCS(PIN_CFG_IO_VMC_ETH0)),
	RZG2L_GPIO_PORT_PACK(2, 0x29, RZG2L_MPXED_ETH_PIN_FUNCS(PIN_CFG_IO_VMC_ETH0)),
	RZG2L_GPIO_PORT_PACK(2, 0x2a, RZG2L_MPXED_ETH_PIN_FUNCS(PIN_CFG_IO_VMC_ETH0)),
	RZG2L_GPIO_PORT_PACK(2, 0x2b, RZG2L_MPXED_ETH_PIN_FUNCS(PIN_CFG_IO_VMC_ETH0)),
	RZG2L_GPIO_PORT_PACK(2, 0x2c, RZG2L_MPXED_ETH_PIN_FUNCS(PIN_CFG_IO_VMC_ETH0)),
	RZG2L_GPIO_PORT_PACK(2, 0x2d, RZG2L_MPXED_ETH_PIN_FUNCS(PIN_CFG_IO_VMC_ETH1) | PIN_CFG_OEN),
	RZG2L_GPIO_PORT_PACK(2, 0x2e, RZG2L_MPXED_ETH_PIN_FUNCS(PIN_CFG_IO_VMC_ETH1)),
	RZG2L_GPIO_PORT_PACK(2, 0x2f, RZG2L_MPXED_ETH_PIN_FUNCS(PIN_CFG_IO_VMC_ETH1)),
	RZG2L_GPIO_PORT_PACK(2, 0x30, RZG2L_MPXED_ETH_PIN_FUNCS(PIN_CFG_IO_VMC_ETH1)),
	RZG2L_GPIO_PORT_PACK(2, 0x31, RZG2L_MPXED_ETH_PIN_FUNCS(PIN_CFG_IO_VMC_ETH1)),
	RZG2L_GPIO_PORT_PACK(2, 0x32, RZG2L_MPXED_ETH_PIN_FUNCS(PIN_CFG_IO_VMC_ETH1)),
	RZG2L_GPIO_PORT_PACK(2, 0x33, RZG2L_MPXED_ETH_PIN_FUNCS(PIN_CFG_IO_VMC_ETH1)),
	RZG2L_GPIO_PORT_PACK(2, 0x34, RZG2L_MPXED_ETH_PIN_FUNCS(PIN_CFG_IO_VMC_ETH1)),
	RZG2L_GPIO_PORT_PACK(3, 0x35, RZG2L_MPXED_ETH_PIN_FUNCS(PIN_CFG_IO_VMC_ETH1)),
	RZG2L_GPIO_PORT_PACK(2, 0x36, RZG2L_MPXED_PIN_FUNCS),
	RZG2L_GPIO_PORT_PACK(3, 0x37, RZG2L_MPXED_PIN_FUNCS),
	RZG2L_GPIO_PORT_PACK(3, 0x38, RZG2L_MPXED_PIN_FUNCS),
	RZG2L_GPIO_PORT_PACK(2, 0x39, RZG2L_MPXED_PIN_FUNCS),
	RZG2L_GPIO_PORT_PACK(5, 0x3a, RZG2L_MPXED_PIN_FUNCS),
	RZG2L_GPIO_PORT_PACK(4, 0x3b, RZG2L_MPXED_PIN_FUNCS),
	RZG2L_GPIO_PORT_PACK(4, 0x3c, RZG2L_MPXED_PIN_FUNCS),
	RZG2L_GPIO_PORT_PACK(4, 0x3d, RZG2L_MPXED_PIN_FUNCS),
	RZG2L_GPIO_PORT_PACK(4, 0x3e, RZG2L_MPXED_PIN_FUNCS),
	RZG2L_GPIO_PORT_PACK(4, 0x3f, RZG2L_MPXED_PIN_FUNCS),
	RZG2L_GPIO_PORT_PACK(5, 0x40, RZG2L_MPXED_PIN_FUNCS),
};

static const u64 r9a07g043_gpio_configs[] = {
	RZG2L_GPIO_PORT_PACK(4, 0x10, RZG2L_MPXED_PIN_FUNCS),
	RZG2L_GPIO_PORT_PACK(5, 0x11, RZG2L_MPXED_ETH_PIN_FUNCS(PIN_CFG_IO_VMC_ETH0) | PIN_CFG_OEN),
	RZG2L_GPIO_PORT_PACK(4, 0x12, RZG2L_MPXED_ETH_PIN_FUNCS(PIN_CFG_IO_VMC_ETH0)),
	RZG2L_GPIO_PORT_PACK(4, 0x13, RZG2L_MPXED_ETH_PIN_FUNCS(PIN_CFG_IO_VMC_ETH0)),
	RZG2L_GPIO_PORT_PACK(6, 0x14, RZG2L_MPXED_ETH_PIN_FUNCS(PIN_CFG_IO_VMC_ETH0)),
	RZG2L_GPIO_PORT_PACK(5, 0x15, RZG2L_MPXED_PIN_FUNCS),
	RZG2L_GPIO_PORT_PACK(5, 0x16, RZG2L_MPXED_PIN_FUNCS),
	RZG2L_GPIO_PORT_PACK(5, 0x17, RZG2L_MPXED_ETH_PIN_FUNCS(PIN_CFG_IO_VMC_ETH1) | PIN_CFG_OEN),
	RZG2L_GPIO_PORT_PACK(5, 0x18, RZG2L_MPXED_ETH_PIN_FUNCS(PIN_CFG_IO_VMC_ETH1)),
	RZG2L_GPIO_PORT_PACK(4, 0x19, RZG2L_MPXED_ETH_PIN_FUNCS(PIN_CFG_IO_VMC_ETH1)),
	RZG2L_GPIO_PORT_PACK(5, 0x1a, RZG2L_MPXED_ETH_PIN_FUNCS(PIN_CFG_IO_VMC_ETH1)),
	RZG2L_GPIO_PORT_PACK(4, 0x1b, RZG2L_MPXED_PIN_FUNCS),
	RZG2L_GPIO_PORT_PACK(2, 0x1c, RZG2L_MPXED_PIN_FUNCS),
	RZG2L_GPIO_PORT_PACK(5, 0x1d, RZG2L_MPXED_PIN_FUNCS),
	RZG2L_GPIO_PORT_PACK(3, 0x1e, RZG2L_MPXED_PIN_FUNCS),
	RZG2L_GPIO_PORT_PACK(4, 0x1f, RZG2L_MPXED_PIN_FUNCS),
	RZG2L_GPIO_PORT_PACK(2, 0x20, RZG2L_MPXED_PIN_FUNCS),
	RZG2L_GPIO_PORT_PACK(4, 0x21, RZG2L_MPXED_PIN_FUNCS),
	RZG2L_GPIO_PORT_PACK(6, 0x22, RZG2L_MPXED_PIN_FUNCS),
#ifdef CONFIG_RISCV
	/* Below additional port pins (P19 - P28) are exclusively available on RZ/Five SoC only */
	RZG2L_GPIO_PORT_SPARSE_PACK(0x2, 0x06, PIN_CFG_IOLH_B | PIN_CFG_SR | PIN_CFG_PUPD |
				    PIN_CFG_NF | PIN_CFG_IEN | PIN_CFG_NOGPIO_INT),	/* P19 */
	RZG2L_GPIO_PORT_PACK_VARIABLE(8, 0x07),						/* P20 */
	RZG2L_GPIO_PORT_SPARSE_PACK(0x2, 0x08, PIN_CFG_IOLH_B | PIN_CFG_SR | PIN_CFG_PUPD |
				    PIN_CFG_IEN | PIN_CFG_NOGPIO_INT),			/* P21 */
	RZG2L_GPIO_PORT_PACK(4, 0x09, PIN_CFG_IOLH_B | PIN_CFG_SR | PIN_CFG_PUPD |
			     PIN_CFG_IEN | PIN_CFG_NOGPIO_INT),				/* P22 */
	RZG2L_GPIO_PORT_SPARSE_PACK_VARIABLE(0x3e, 0x0a),				/* P23 */
	RZG2L_GPIO_PORT_PACK_VARIABLE(6, 0x0b),						/* P24 */
	RZG2L_GPIO_PORT_SPARSE_PACK(0x2, 0x0c, PIN_CFG_IOLH_B | PIN_CFG_SR | PIN_CFG_NF |
				    PIN_CFG_NOGPIO_INT),				/* P25 */
	0x0,										/* P26 */
	0x0,										/* P27 */
	RZG2L_GPIO_PORT_PACK(6, 0x0f, RZG2L_MPXED_PIN_FUNCS | PIN_CFG_NOGPIO_INT),	/* P28 */
#endif
};

static const u64 r9a08g045_gpio_configs[] = {
	RZG2L_GPIO_PORT_PACK(4, 0x20, RZG3S_MPXED_PIN_FUNCS(A)),			/* P0  */
	RZG2L_GPIO_PORT_PACK(5, 0x30, RZG2L_MPXED_ETH_PIN_FUNCS(PIN_CFG_IOLH_C |
								PIN_CFG_IO_VMC_ETH0)) |
				      PIN_CFG_OEN | PIN_CFG_IEN,			/* P1 */
	RZG2L_GPIO_PORT_PACK(4, 0x31, RZG2L_MPXED_ETH_PIN_FUNCS(PIN_CFG_IOLH_C |
								PIN_CFG_IO_VMC_ETH0)),	/* P2 */
	RZG2L_GPIO_PORT_PACK(4, 0x32, RZG2L_MPXED_ETH_PIN_FUNCS(PIN_CFG_IOLH_C |
								PIN_CFG_IO_VMC_ETH0)),	/* P3 */
	RZG2L_GPIO_PORT_PACK(6, 0x33, RZG2L_MPXED_ETH_PIN_FUNCS(PIN_CFG_IOLH_C |
								PIN_CFG_IO_VMC_ETH0)),	/* P4 */
	RZG2L_GPIO_PORT_PACK(5, 0x21, RZG3S_MPXED_PIN_FUNCS(A)),			/* P5  */
	RZG2L_GPIO_PORT_PACK(5, 0x22, RZG3S_MPXED_PIN_FUNCS(A)),			/* P6  */
	RZG2L_GPIO_PORT_PACK(5, 0x34, RZG2L_MPXED_ETH_PIN_FUNCS(PIN_CFG_IOLH_C |
								PIN_CFG_IO_VMC_ETH1)) |
				      PIN_CFG_OEN | PIN_CFG_IEN,			/* P7 */
	RZG2L_GPIO_PORT_PACK(5, 0x35, RZG2L_MPXED_ETH_PIN_FUNCS(PIN_CFG_IOLH_C |
								PIN_CFG_IO_VMC_ETH1)),	/* P8 */
	RZG2L_GPIO_PORT_PACK(4, 0x36, RZG2L_MPXED_ETH_PIN_FUNCS(PIN_CFG_IOLH_C |
								PIN_CFG_IO_VMC_ETH1)),	/* P9 */
	RZG2L_GPIO_PORT_PACK(5, 0x37, RZG2L_MPXED_ETH_PIN_FUNCS(PIN_CFG_IOLH_C |
								PIN_CFG_IO_VMC_ETH1)),	/* P10 */
	RZG2L_GPIO_PORT_PACK(4, 0x23, RZG3S_MPXED_PIN_FUNCS(B) | PIN_CFG_IEN),		/* P11  */
	RZG2L_GPIO_PORT_PACK(2, 0x24, RZG3S_MPXED_PIN_FUNCS(B) | PIN_CFG_IEN),		/* P12  */
	RZG2L_GPIO_PORT_PACK(5, 0x25, RZG3S_MPXED_PIN_FUNCS(A)),			/* P13  */
	RZG2L_GPIO_PORT_PACK(3, 0x26, RZG3S_MPXED_PIN_FUNCS(A)),			/* P14  */
	RZG2L_GPIO_PORT_PACK(4, 0x27, RZG3S_MPXED_PIN_FUNCS(A)),			/* P15  */
	RZG2L_GPIO_PORT_PACK(2, 0x28, RZG3S_MPXED_PIN_FUNCS(A)),			/* P16  */
	RZG2L_GPIO_PORT_PACK(4, 0x29, RZG3S_MPXED_PIN_FUNCS(A)),			/* P17  */
	RZG2L_GPIO_PORT_PACK(6, 0x2a, RZG3S_MPXED_PIN_FUNCS(A)),			/* P18 */
};

static const char * const rzv2h_gpio_names[] = {
	"P00", "P01", "P02", "P03", "P04", "P05", "P06", "P07",
	"P10", "P11", "P12", "P13", "P14", "P15", "P16", "P17",
	"P20", "P21", "P22", "P23", "P24", "P25", "P26", "P27",
	"P30", "P31", "P32", "P33", "P34", "P35", "P36", "P37",
	"P40", "P41", "P42", "P43", "P44", "P45", "P46", "P47",
	"P50", "P51", "P52", "P53", "P54", "P55", "P56", "P57",
	"P60", "P61", "P62", "P63", "P64", "P65", "P66", "P67",
	"P70", "P71", "P72", "P73", "P74", "P75", "P76", "P77",
	"P80", "P81", "P82", "P83", "P84", "P85", "P86", "P87",
	"P90", "P91", "P92", "P93", "P94", "P95", "P96", "P97",
	"PA0", "PA1", "PA2", "PA3", "PA4", "PA5", "PA6", "PA7",
	"PB0", "PB1", "PB2", "PB3", "PB4", "PB5", "PB6", "PB7",
};

static const u64 r9a09g057_gpio_configs[] = {
	RZG2L_GPIO_PORT_PACK(8, 0x20, RZV2H_MPXED_PIN_FUNCS),	/* P0 */
	RZG2L_GPIO_PORT_PACK(6, 0x21, RZV2H_MPXED_PIN_FUNCS),	/* P1 */
	RZG2L_GPIO_PORT_PACK(2, 0x22, RZG2L_MPXED_COMMON_PIN_FUNCS(RZV2H) |
				      PIN_CFG_NOD),		/* P2 */
	RZG2L_GPIO_PORT_PACK(8, 0x23, RZV2H_MPXED_PIN_FUNCS),	/* P3 */
	RZG2L_GPIO_PORT_PACK(8, 0x24, RZV2H_MPXED_PIN_FUNCS),	/* P4 */
	RZG2L_GPIO_PORT_PACK(8, 0x25, RZV2H_MPXED_PIN_FUNCS),	/* P5 */
	RZG2L_GPIO_PORT_PACK(8, 0x26, RZV2H_MPXED_PIN_FUNCS |
				      PIN_CFG_ELC),		/* P6 */
	RZG2L_GPIO_PORT_PACK(8, 0x27, RZV2H_MPXED_PIN_FUNCS),	/* P7 */
	RZG2L_GPIO_PORT_PACK(8, 0x28, RZV2H_MPXED_PIN_FUNCS |
				      PIN_CFG_ELC),		/* P8 */
	RZG2L_GPIO_PORT_PACK(8, 0x29, RZV2H_MPXED_PIN_FUNCS),	/* P9 */
	RZG2L_GPIO_PORT_PACK(8, 0x2a, RZV2H_MPXED_PIN_FUNCS),	/* PA */
	RZG2L_GPIO_PORT_PACK_VARIABLE(6, 0x2b),			/* PB */
};

static const struct {
	struct rzg2l_dedicated_configs common[35];
	struct rzg2l_dedicated_configs rzg2l_pins[7];
} rzg2l_dedicated_pins = {
	.common = {
		{ "NMI", RZG2L_SINGLE_PIN_PACK(0x1, 0, PIN_CFG_NF) },
		{ "TMS/SWDIO", RZG2L_SINGLE_PIN_PACK(0x2, 0,
		 (PIN_CFG_IOLH_A | PIN_CFG_SR | PIN_CFG_IEN)) },
		{ "TDO", RZG2L_SINGLE_PIN_PACK(0x3, 0,
		 (PIN_CFG_IOLH_A | PIN_CFG_SR | PIN_CFG_IEN)) },
		{ "AUDIO_CLK1", RZG2L_SINGLE_PIN_PACK(0x4, 0, PIN_CFG_IEN) },
		{ "AUDIO_CLK2", RZG2L_SINGLE_PIN_PACK(0x4, 1, PIN_CFG_IEN) },
		{ "SD0_CLK", RZG2L_SINGLE_PIN_PACK(0x6, 0,
		 (PIN_CFG_IOLH_B | PIN_CFG_SR | PIN_CFG_IO_VMC_SD0)) },
		{ "SD0_CMD", RZG2L_SINGLE_PIN_PACK(0x6, 1,
		 (PIN_CFG_IOLH_B | PIN_CFG_SR | PIN_CFG_IEN | PIN_CFG_IO_VMC_SD0)) },
		{ "SD0_RST#", RZG2L_SINGLE_PIN_PACK(0x6, 2,
		 (PIN_CFG_IOLH_B | PIN_CFG_SR | PIN_CFG_IO_VMC_SD0)) },
		{ "SD0_DATA0", RZG2L_SINGLE_PIN_PACK(0x7, 0,
		 (PIN_CFG_IOLH_B | PIN_CFG_SR | PIN_CFG_IEN | PIN_CFG_IO_VMC_SD0)) },
		{ "SD0_DATA1", RZG2L_SINGLE_PIN_PACK(0x7, 1,
		 (PIN_CFG_IOLH_B | PIN_CFG_SR | PIN_CFG_IEN | PIN_CFG_IO_VMC_SD0)) },
		{ "SD0_DATA2", RZG2L_SINGLE_PIN_PACK(0x7, 2,
		 (PIN_CFG_IOLH_B | PIN_CFG_SR | PIN_CFG_IEN | PIN_CFG_IO_VMC_SD0)) },
		{ "SD0_DATA3", RZG2L_SINGLE_PIN_PACK(0x7, 3,
		 (PIN_CFG_IOLH_B | PIN_CFG_SR | PIN_CFG_IEN | PIN_CFG_IO_VMC_SD0)) },
		{ "SD0_DATA4", RZG2L_SINGLE_PIN_PACK(0x7, 4,
		 (PIN_CFG_IOLH_B | PIN_CFG_SR | PIN_CFG_IEN | PIN_CFG_IO_VMC_SD0)) },
		{ "SD0_DATA5", RZG2L_SINGLE_PIN_PACK(0x7, 5,
		 (PIN_CFG_IOLH_B | PIN_CFG_SR | PIN_CFG_IEN | PIN_CFG_IO_VMC_SD0)) },
		{ "SD0_DATA6", RZG2L_SINGLE_PIN_PACK(0x7, 6,
		 (PIN_CFG_IOLH_B | PIN_CFG_SR | PIN_CFG_IEN | PIN_CFG_IO_VMC_SD0)) },
		{ "SD0_DATA7", RZG2L_SINGLE_PIN_PACK(0x7, 7,
		 (PIN_CFG_IOLH_B | PIN_CFG_SR | PIN_CFG_IEN | PIN_CFG_IO_VMC_SD0)) },
		{ "SD1_CLK", RZG2L_SINGLE_PIN_PACK(0x8, 0,
		 (PIN_CFG_IOLH_B | PIN_CFG_SR | PIN_CFG_IO_VMC_SD1)) },
		{ "SD1_CMD", RZG2L_SINGLE_PIN_PACK(0x8, 1,
		 (PIN_CFG_IOLH_B | PIN_CFG_SR | PIN_CFG_IEN | PIN_CFG_IO_VMC_SD1)) },
		{ "SD1_DATA0", RZG2L_SINGLE_PIN_PACK(0x9, 0,
		 (PIN_CFG_IOLH_B | PIN_CFG_SR | PIN_CFG_IEN | PIN_CFG_IO_VMC_SD1)) },
		{ "SD1_DATA1", RZG2L_SINGLE_PIN_PACK(0x9, 1,
		 (PIN_CFG_IOLH_B | PIN_CFG_SR | PIN_CFG_IEN | PIN_CFG_IO_VMC_SD1)) },
		{ "SD1_DATA2", RZG2L_SINGLE_PIN_PACK(0x9, 2,
		 (PIN_CFG_IOLH_B | PIN_CFG_SR | PIN_CFG_IEN | PIN_CFG_IO_VMC_SD1)) },
		{ "SD1_DATA3", RZG2L_SINGLE_PIN_PACK(0x9, 3,
		 (PIN_CFG_IOLH_B | PIN_CFG_SR | PIN_CFG_IEN | PIN_CFG_IO_VMC_SD1)) },
		{ "QSPI0_SPCLK", RZG2L_SINGLE_PIN_PACK(0xa, 0,
		 (PIN_CFG_IOLH_B | PIN_CFG_SR | PIN_CFG_IO_VMC_QSPI)) },
		{ "QSPI0_IO0", RZG2L_SINGLE_PIN_PACK(0xa, 1,
		 (PIN_CFG_IOLH_B | PIN_CFG_SR | PIN_CFG_IO_VMC_QSPI)) },
		{ "QSPI0_IO1", RZG2L_SINGLE_PIN_PACK(0xa, 2,
		 (PIN_CFG_IOLH_B | PIN_CFG_SR | PIN_CFG_IO_VMC_QSPI)) },
		{ "QSPI0_IO2", RZG2L_SINGLE_PIN_PACK(0xa, 3,
		 (PIN_CFG_IOLH_B | PIN_CFG_SR | PIN_CFG_IO_VMC_QSPI)) },
		{ "QSPI0_IO3", RZG2L_SINGLE_PIN_PACK(0xa, 4,
		 (PIN_CFG_IOLH_B | PIN_CFG_SR | PIN_CFG_IO_VMC_QSPI)) },
		{ "QSPI0_SSL", RZG2L_SINGLE_PIN_PACK(0xa, 5,
		 (PIN_CFG_IOLH_B | PIN_CFG_SR | PIN_CFG_IO_VMC_QSPI)) },
		{ "QSPI_RESET#", RZG2L_SINGLE_PIN_PACK(0xc, 0,
		 (PIN_CFG_IOLH_B | PIN_CFG_SR | PIN_CFG_IO_VMC_QSPI)) },
		{ "QSPI_WP#", RZG2L_SINGLE_PIN_PACK(0xc, 1,
		 (PIN_CFG_IOLH_B | PIN_CFG_SR | PIN_CFG_IO_VMC_QSPI)) },
		{ "WDTOVF_PERROUT#", RZG2L_SINGLE_PIN_PACK(0xd, 0, (PIN_CFG_IOLH_A | PIN_CFG_SR)) },
		{ "RIIC0_SDA", RZG2L_SINGLE_PIN_PACK(0xe, 0, PIN_CFG_IEN) },
		{ "RIIC0_SCL", RZG2L_SINGLE_PIN_PACK(0xe, 1, PIN_CFG_IEN) },
		{ "RIIC1_SDA", RZG2L_SINGLE_PIN_PACK(0xe, 2, PIN_CFG_IEN) },
		{ "RIIC1_SCL", RZG2L_SINGLE_PIN_PACK(0xe, 3, PIN_CFG_IEN) },
	},
	.rzg2l_pins = {
		{ "QSPI_INT#", RZG2L_SINGLE_PIN_PACK(0xc, 2, (PIN_CFG_SR | PIN_CFG_IO_VMC_QSPI)) },
		{ "QSPI1_SPCLK", RZG2L_SINGLE_PIN_PACK(0xb, 0,
		 (PIN_CFG_IOLH_B | PIN_CFG_SR | PIN_CFG_IO_VMC_QSPI)) },
		{ "QSPI1_IO0", RZG2L_SINGLE_PIN_PACK(0xb, 1,
		 (PIN_CFG_IOLH_B | PIN_CFG_SR | PIN_CFG_IO_VMC_QSPI)) },
		{ "QSPI1_IO1", RZG2L_SINGLE_PIN_PACK(0xb, 2,
		 (PIN_CFG_IOLH_B | PIN_CFG_SR | PIN_CFG_IO_VMC_QSPI)) },
		{ "QSPI1_IO2", RZG2L_SINGLE_PIN_PACK(0xb, 3,
		 (PIN_CFG_IOLH_B | PIN_CFG_SR | PIN_CFG_IO_VMC_QSPI)) },
		{ "QSPI1_IO3", RZG2L_SINGLE_PIN_PACK(0xb, 4,
		 (PIN_CFG_IOLH_B | PIN_CFG_SR  | PIN_CFG_IO_VMC_QSPI)) },
		{ "QSPI1_SSL", RZG2L_SINGLE_PIN_PACK(0xb, 5,
		 (PIN_CFG_IOLH_B | PIN_CFG_SR | PIN_CFG_IO_VMC_QSPI)) },
	}
};

static const struct rzg2l_dedicated_configs rzg3s_dedicated_pins[] = {
	{ "NMI", RZG2L_SINGLE_PIN_PACK(0x0, 0, PIN_CFG_NF) },
	{ "TMS/SWDIO", RZG2L_SINGLE_PIN_PACK(0x1, 0, (PIN_CFG_IOLH_A | PIN_CFG_IEN |
						      PIN_CFG_SOFT_PS)) },
	{ "TDO", RZG2L_SINGLE_PIN_PACK(0x1, 1, (PIN_CFG_IOLH_A | PIN_CFG_SOFT_PS)) },
	{ "WDTOVF_PERROUT#", RZG2L_SINGLE_PIN_PACK(0x6, 0, PIN_CFG_IOLH_A | PIN_CFG_SOFT_PS) },
	{ "SD0_CLK", RZG2L_SINGLE_PIN_PACK(0x10, 0, (PIN_CFG_IOLH_B | PIN_CFG_IO_VMC_SD0)) },
	{ "SD0_CMD", RZG2L_SINGLE_PIN_PACK(0x10, 1, (PIN_CFG_IOLH_B | PIN_CFG_IEN |
						     PIN_CFG_IO_VMC_SD0)) },
	{ "SD0_RST#", RZG2L_SINGLE_PIN_PACK(0x10, 2, (PIN_CFG_IOLH_B | PIN_CFG_IO_VMC_SD0)) },
	{ "SD0_DATA0", RZG2L_SINGLE_PIN_PACK(0x11, 0, (PIN_CFG_IOLH_B | PIN_CFG_IEN |
						       PIN_CFG_IO_VMC_SD0)) },
	{ "SD0_DATA1", RZG2L_SINGLE_PIN_PACK(0x11, 1, (PIN_CFG_IOLH_B | PIN_CFG_IEN |
						       PIN_CFG_IO_VMC_SD0)) },
	{ "SD0_DATA2", RZG2L_SINGLE_PIN_PACK(0x11, 2, (PIN_CFG_IOLH_B | PIN_CFG_IEN |
						       PIN_CFG_IO_VMC_SD0)) },
	{ "SD0_DATA3", RZG2L_SINGLE_PIN_PACK(0x11, 3, (PIN_CFG_IOLH_B | PIN_CFG_IEN |
						       PIN_CFG_IO_VMC_SD0)) },
	{ "SD0_DATA4", RZG2L_SINGLE_PIN_PACK(0x11, 4, (PIN_CFG_IOLH_B | PIN_CFG_IEN |
						       PIN_CFG_IO_VMC_SD0)) },
	{ "SD0_DATA5", RZG2L_SINGLE_PIN_PACK(0x11, 5, (PIN_CFG_IOLH_B | PIN_CFG_IEN |
						       PIN_CFG_IO_VMC_SD0)) },
	{ "SD0_DATA6", RZG2L_SINGLE_PIN_PACK(0x11, 6, (PIN_CFG_IOLH_B | PIN_CFG_IEN |
						       PIN_CFG_IO_VMC_SD0)) },
	{ "SD0_DATA7", RZG2L_SINGLE_PIN_PACK(0x11, 7, (PIN_CFG_IOLH_B | PIN_CFG_IEN |
						       PIN_CFG_IO_VMC_SD0)) },
	{ "SD1_CLK", RZG2L_SINGLE_PIN_PACK(0x12, 0, (PIN_CFG_IOLH_B | PIN_CFG_IO_VMC_SD1)) },
	{ "SD1_CMD", RZG2L_SINGLE_PIN_PACK(0x12, 1, (PIN_CFG_IOLH_B | PIN_CFG_IEN |
						     PIN_CFG_IO_VMC_SD1)) },
	{ "SD1_DATA0", RZG2L_SINGLE_PIN_PACK(0x13, 0, (PIN_CFG_IOLH_B | PIN_CFG_IEN |
						       PIN_CFG_IO_VMC_SD1)) },
	{ "SD1_DATA1", RZG2L_SINGLE_PIN_PACK(0x13, 1, (PIN_CFG_IOLH_B | PIN_CFG_IEN |
						       PIN_CFG_IO_VMC_SD1)) },
	{ "SD1_DATA2", RZG2L_SINGLE_PIN_PACK(0x13, 2, (PIN_CFG_IOLH_B | PIN_CFG_IEN |
						       PIN_CFG_IO_VMC_SD1)) },
	{ "SD1_DATA3", RZG2L_SINGLE_PIN_PACK(0x13, 3, (PIN_CFG_IOLH_B | PIN_CFG_IEN |
						       PIN_CFG_IO_VMC_SD1)) },
};

static struct rzg2l_dedicated_configs rzv2h_dedicated_pins[] = {
	{ "NMI", RZG2L_SINGLE_PIN_PACK(0x1, 0, PIN_CFG_NF) },
	{ "TMS_SWDIO", RZG2L_SINGLE_PIN_PACK(0x3, 0, (PIN_CFG_IOLH_RZV2H | PIN_CFG_SR |
						      PIN_CFG_IEN)) },
	{ "TDO", RZG2L_SINGLE_PIN_PACK(0x3, 2, (PIN_CFG_IOLH_RZV2H | PIN_CFG_SR)) },
	{ "WDTUDFCA", RZG2L_SINGLE_PIN_PACK(0x5, 0, (PIN_CFG_IOLH_RZV2H | PIN_CFG_SR |
						     PIN_CFG_PUPD | PIN_CFG_NOD)) },
	{ "WDTUDFCM", RZG2L_SINGLE_PIN_PACK(0x5, 1, (PIN_CFG_IOLH_RZV2H | PIN_CFG_SR |
						     PIN_CFG_PUPD | PIN_CFG_NOD)) },
	{ "SCIF_RXD", RZG2L_SINGLE_PIN_PACK(0x6, 0, (PIN_CFG_IOLH_RZV2H | PIN_CFG_SR |
						     PIN_CFG_PUPD)) },
	{ "SCIF_TXD", RZG2L_SINGLE_PIN_PACK(0x6, 1, (PIN_CFG_IOLH_RZV2H | PIN_CFG_SR |
						     PIN_CFG_PUPD)) },
	{ "XSPI0_CKP", RZG2L_SINGLE_PIN_PACK(0x7, 0, (PIN_CFG_IOLH_RZV2H | PIN_CFG_SR |
						      PIN_CFG_PUPD | PIN_CFG_OEN)) },
	{ "XSPI0_CKN", RZG2L_SINGLE_PIN_PACK(0x7, 1, (PIN_CFG_IOLH_RZV2H | PIN_CFG_SR |
						      PIN_CFG_PUPD | PIN_CFG_OEN)) },
	{ "XSPI0_CS0N", RZG2L_SINGLE_PIN_PACK(0x7, 2, (PIN_CFG_IOLH_RZV2H | PIN_CFG_SR |
						       PIN_CFG_PUPD | PIN_CFG_OEN)) },
	{ "XSPI0_DS", RZG2L_SINGLE_PIN_PACK(0x7, 3, (PIN_CFG_IOLH_RZV2H | PIN_CFG_SR |
						     PIN_CFG_PUPD)) },
	{ "XSPI0_RESET0N", RZG2L_SINGLE_PIN_PACK(0x7, 4, (PIN_CFG_IOLH_RZV2H | PIN_CFG_SR |
							  PIN_CFG_PUPD | PIN_CFG_OEN)) },
	{ "XSPI0_RSTO0N", RZG2L_SINGLE_PIN_PACK(0x7, 5, (PIN_CFG_PUPD)) },
	{ "XSPI0_INT0N", RZG2L_SINGLE_PIN_PACK(0x7, 6, (PIN_CFG_PUPD)) },
	{ "XSPI0_ECS0N", RZG2L_SINGLE_PIN_PACK(0x7, 7, (PIN_CFG_PUPD)) },
	{ "XSPI0_IO0", RZG2L_SINGLE_PIN_PACK(0x8, 0, (PIN_CFG_IOLH_RZV2H | PIN_CFG_SR |
						      PIN_CFG_PUPD)) },
	{ "XSPI0_IO1", RZG2L_SINGLE_PIN_PACK(0x8, 1, (PIN_CFG_IOLH_RZV2H | PIN_CFG_SR |
						      PIN_CFG_PUPD)) },
	{ "XSPI0_IO2", RZG2L_SINGLE_PIN_PACK(0x8, 2, (PIN_CFG_IOLH_RZV2H | PIN_CFG_SR |
						      PIN_CFG_PUPD)) },
	{ "XSPI0_IO3", RZG2L_SINGLE_PIN_PACK(0x8, 3, (PIN_CFG_IOLH_RZV2H | PIN_CFG_SR |
						      PIN_CFG_PUPD)) },
	{ "XSPI0_IO4", RZG2L_SINGLE_PIN_PACK(0x8, 4, (PIN_CFG_IOLH_RZV2H | PIN_CFG_SR |
						      PIN_CFG_PUPD)) },
	{ "XSPI0_IO5", RZG2L_SINGLE_PIN_PACK(0x8, 5, (PIN_CFG_IOLH_RZV2H | PIN_CFG_SR |
						      PIN_CFG_PUPD)) },
	{ "XSPI0_IO6", RZG2L_SINGLE_PIN_PACK(0x8, 6, (PIN_CFG_IOLH_RZV2H | PIN_CFG_SR |
						      PIN_CFG_PUPD)) },
	{ "XSPI0_IO7", RZG2L_SINGLE_PIN_PACK(0x8, 7, (PIN_CFG_IOLH_RZV2H | PIN_CFG_SR |
						      PIN_CFG_PUPD)) },
	{ "SD0CLK", RZG2L_SINGLE_PIN_PACK(0x9, 0, (PIN_CFG_IOLH_RZV2H | PIN_CFG_SR)) },
	{ "SD0CMD", RZG2L_SINGLE_PIN_PACK(0x9, 1, (PIN_CFG_IOLH_RZV2H | PIN_CFG_SR |
						   PIN_CFG_IEN | PIN_CFG_PUPD)) },
	{ "SD0RSTN", RZG2L_SINGLE_PIN_PACK(0x9, 2, (PIN_CFG_IOLH_RZV2H | PIN_CFG_SR)) },
	{ "SD0DAT0", RZG2L_SINGLE_PIN_PACK(0xa, 0, (PIN_CFG_IOLH_RZV2H | PIN_CFG_SR |
						    PIN_CFG_IEN | PIN_CFG_PUPD)) },
	{ "SD0DAT1", RZG2L_SINGLE_PIN_PACK(0xa, 1, (PIN_CFG_IOLH_RZV2H | PIN_CFG_SR |
						    PIN_CFG_IEN | PIN_CFG_PUPD)) },
	{ "SD0DAT2", RZG2L_SINGLE_PIN_PACK(0xa, 2, (PIN_CFG_IOLH_RZV2H | PIN_CFG_SR |
						    PIN_CFG_IEN | PIN_CFG_PUPD)) },
	{ "SD0DAT3", RZG2L_SINGLE_PIN_PACK(0xa, 3, (PIN_CFG_IOLH_RZV2H | PIN_CFG_SR |
						    PIN_CFG_IEN | PIN_CFG_PUPD)) },
	{ "SD0DAT4", RZG2L_SINGLE_PIN_PACK(0xa, 4, (PIN_CFG_IOLH_RZV2H | PIN_CFG_SR |
						    PIN_CFG_IEN | PIN_CFG_PUPD)) },
	{ "SD0DAT5", RZG2L_SINGLE_PIN_PACK(0xa, 5, (PIN_CFG_IOLH_RZV2H | PIN_CFG_SR |
						    PIN_CFG_IEN | PIN_CFG_PUPD)) },
	{ "SD0DAT6", RZG2L_SINGLE_PIN_PACK(0xa, 6, (PIN_CFG_IOLH_RZV2H | PIN_CFG_SR |
						    PIN_CFG_IEN | PIN_CFG_PUPD)) },
	{ "SD0DAT7", RZG2L_SINGLE_PIN_PACK(0xa, 7, (PIN_CFG_IOLH_RZV2H | PIN_CFG_SR |
						    PIN_CFG_IEN | PIN_CFG_PUPD)) },
	{ "SD1CLK", RZG2L_SINGLE_PIN_PACK(0xb, 0, (PIN_CFG_IOLH_RZV2H | PIN_CFG_SR)) },
	{ "SD1CMD", RZG2L_SINGLE_PIN_PACK(0xb, 1, (PIN_CFG_IOLH_RZV2H | PIN_CFG_SR |
						   PIN_CFG_IEN | PIN_CFG_PUPD)) },
	{ "SD1DAT0", RZG2L_SINGLE_PIN_PACK(0xc, 0, (PIN_CFG_IOLH_RZV2H | PIN_CFG_SR |
						    PIN_CFG_IEN | PIN_CFG_PUPD)) },
	{ "SD1DAT1", RZG2L_SINGLE_PIN_PACK(0xc, 1, (PIN_CFG_IOLH_RZV2H | PIN_CFG_SR |
						    PIN_CFG_IEN | PIN_CFG_PUPD)) },
	{ "SD1DAT2", RZG2L_SINGLE_PIN_PACK(0xc, 2, (PIN_CFG_IOLH_RZV2H | PIN_CFG_SR |
						    PIN_CFG_IEN | PIN_CFG_PUPD)) },
	{ "SD1DAT3", RZG2L_SINGLE_PIN_PACK(0xc, 3, (PIN_CFG_IOLH_RZV2H | PIN_CFG_SR |
						    PIN_CFG_IEN | PIN_CFG_PUPD)) },
	{ "PCIE0_RSTOUTB", RZG2L_SINGLE_PIN_PACK(0xe, 0, (PIN_CFG_IOLH_RZV2H | PIN_CFG_SR)) },
	{ "PCIE1_RSTOUTB", RZG2L_SINGLE_PIN_PACK(0xe, 1, (PIN_CFG_IOLH_RZV2H | PIN_CFG_SR)) },
	{ "ET0_MDIO", RZG2L_SINGLE_PIN_PACK(0xf, 0, (PIN_CFG_IOLH_RZV2H | PIN_CFG_SR |
						     PIN_CFG_IEN | PIN_CFG_PUPD)) },
	{ "ET0_MDC", RZG2L_SINGLE_PIN_PACK(0xf, 1, (PIN_CFG_IOLH_RZV2H | PIN_CFG_SR |
						    PIN_CFG_PUPD)) },
	{ "ET0_RXCTL_RXDV", RZG2L_SINGLE_PIN_PACK(0x10, 0, (PIN_CFG_PUPD)) },
	{ "ET0_TXCTL_TXEN", RZG2L_SINGLE_PIN_PACK(0x10, 1, (PIN_CFG_IOLH_RZV2H | PIN_CFG_SR |
							    PIN_CFG_PUPD)) },
	{ "ET0_TXER", RZG2L_SINGLE_PIN_PACK(0x10, 2, (PIN_CFG_IOLH_RZV2H | PIN_CFG_SR |
						      PIN_CFG_PUPD)) },
	{ "ET0_RXER", RZG2L_SINGLE_PIN_PACK(0x10, 3, (PIN_CFG_PUPD)) },
	{ "ET0_RXC_RXCLK", RZG2L_SINGLE_PIN_PACK(0x10, 4, (PIN_CFG_PUPD)) },
	{ "ET0_TXC_TXCLK", RZG2L_SINGLE_PIN_PACK(0x10, 5, (PIN_CFG_IOLH_RZV2H | PIN_CFG_SR |
							   PIN_CFG_PUPD | PIN_CFG_OEN)) },
	{ "ET0_CRS", RZG2L_SINGLE_PIN_PACK(0x10, 6, (PIN_CFG_PUPD)) },
	{ "ET0_COL", RZG2L_SINGLE_PIN_PACK(0x10, 7, (PIN_CFG_PUPD)) },
	{ "ET0_TXD0", RZG2L_SINGLE_PIN_PACK(0x11, 0, (PIN_CFG_IOLH_RZV2H | PIN_CFG_SR |
						      PIN_CFG_PUPD)) },
	{ "ET0_TXD1", RZG2L_SINGLE_PIN_PACK(0x11, 1, (PIN_CFG_IOLH_RZV2H | PIN_CFG_SR |
						      PIN_CFG_PUPD)) },
	{ "ET0_TXD2", RZG2L_SINGLE_PIN_PACK(0x11, 2, (PIN_CFG_IOLH_RZV2H | PIN_CFG_SR |
						      PIN_CFG_PUPD)) },
	{ "ET0_TXD3", RZG2L_SINGLE_PIN_PACK(0x11, 3, (PIN_CFG_IOLH_RZV2H | PIN_CFG_SR |
						      PIN_CFG_PUPD)) },
	{ "ET0_RXD0", RZG2L_SINGLE_PIN_PACK(0x11, 4, (PIN_CFG_PUPD)) },
	{ "ET0_RXD1", RZG2L_SINGLE_PIN_PACK(0x11, 5, (PIN_CFG_PUPD)) },
	{ "ET0_RXD2", RZG2L_SINGLE_PIN_PACK(0x11, 6, (PIN_CFG_PUPD)) },
	{ "ET0_RXD3", RZG2L_SINGLE_PIN_PACK(0x11, 7, (PIN_CFG_PUPD)) },
	{ "ET1_MDIO", RZG2L_SINGLE_PIN_PACK(0x12, 0, (PIN_CFG_IOLH_RZV2H | PIN_CFG_SR |
						      PIN_CFG_IEN | PIN_CFG_PUPD)) },
	{ "ET1_MDC", RZG2L_SINGLE_PIN_PACK(0x12, 1, (PIN_CFG_IOLH_RZV2H | PIN_CFG_SR |
						     PIN_CFG_PUPD)) },
	{ "ET1_RXCTL_RXDV", RZG2L_SINGLE_PIN_PACK(0x13, 0, (PIN_CFG_PUPD)) },
	{ "ET1_TXCTL_TXEN", RZG2L_SINGLE_PIN_PACK(0x13, 1, (PIN_CFG_IOLH_RZV2H | PIN_CFG_SR |
							    PIN_CFG_PUPD)) },
	{ "ET1_TXER", RZG2L_SINGLE_PIN_PACK(0x13, 2, (PIN_CFG_IOLH_RZV2H | PIN_CFG_SR |
						       PIN_CFG_PUPD)) },
	{ "ET1_RXER", RZG2L_SINGLE_PIN_PACK(0x13, 3, (PIN_CFG_PUPD)) },
	{ "ET1_RXC_RXCLK", RZG2L_SINGLE_PIN_PACK(0x13, 4, (PIN_CFG_PUPD)) },
	{ "ET1_TXC_TXCLK", RZG2L_SINGLE_PIN_PACK(0x13, 5, (PIN_CFG_IOLH_RZV2H | PIN_CFG_SR |
							   PIN_CFG_PUPD | PIN_CFG_OEN)) },
	{ "ET1_CRS", RZG2L_SINGLE_PIN_PACK(0x13, 6, (PIN_CFG_PUPD)) },
	{ "ET1_COL", RZG2L_SINGLE_PIN_PACK(0x13, 7, (PIN_CFG_PUPD)) },
	{ "ET1_TXD0", RZG2L_SINGLE_PIN_PACK(0x14, 0, (PIN_CFG_IOLH_RZV2H | PIN_CFG_SR |
						      PIN_CFG_PUPD)) },
	{ "ET1_TXD1", RZG2L_SINGLE_PIN_PACK(0x14, 1, (PIN_CFG_IOLH_RZV2H | PIN_CFG_SR |
						      PIN_CFG_PUPD)) },
	{ "ET1_TXD2", RZG2L_SINGLE_PIN_PACK(0x14, 2, (PIN_CFG_IOLH_RZV2H | PIN_CFG_SR |
						      PIN_CFG_PUPD)) },
	{ "ET1_TXD3", RZG2L_SINGLE_PIN_PACK(0x14, 3, (PIN_CFG_IOLH_RZV2H | PIN_CFG_SR |
						      PIN_CFG_PUPD)) },
	{ "ET1_RXD0", RZG2L_SINGLE_PIN_PACK(0x14, 4, (PIN_CFG_PUPD)) },
	{ "ET1_RXD1", RZG2L_SINGLE_PIN_PACK(0x14, 5, (PIN_CFG_PUPD)) },
	{ "ET1_RXD2", RZG2L_SINGLE_PIN_PACK(0x14, 6, (PIN_CFG_PUPD)) },
	{ "ET1_RXD3", RZG2L_SINGLE_PIN_PACK(0x14, 7, (PIN_CFG_PUPD)) },
};

static int rzg2l_gpio_get_gpioint(unsigned int virq, struct rzg2l_pinctrl *pctrl)
{
	const struct pinctrl_pin_desc *pin_desc = &pctrl->desc.pins[virq];
	const struct rzg2l_pinctrl_data *data = pctrl->data;
	u64 *pin_data = pin_desc->drv_data;
	unsigned int gpioint;
	unsigned int i;
	u32 port, bit;

	if (*pin_data & PIN_CFG_NOGPIO_INT)
		return -EINVAL;

	port = virq / 8;
	bit = virq % 8;

	if (port >= data->n_ports ||
	    bit >= hweight8(FIELD_GET(PIN_CFG_PIN_MAP_MASK, data->port_pin_configs[port])))
		return -EINVAL;

	gpioint = bit;
	for (i = 0; i < port; i++)
		gpioint += hweight8(FIELD_GET(PIN_CFG_PIN_MAP_MASK, data->port_pin_configs[i]));

	return gpioint;
}

static void rzg2l_gpio_irq_endisable(struct rzg2l_pinctrl *pctrl,
				     unsigned int hwirq, bool enable)
{
	const struct pinctrl_pin_desc *pin_desc = &pctrl->desc.pins[hwirq];
	u64 *pin_data = pin_desc->drv_data;
	u32 off = RZG2L_PIN_CFG_TO_PORT_OFFSET(*pin_data);
	u8 bit = RZG2L_PIN_ID_TO_PIN(hwirq);
	unsigned long flags;
	void __iomem *addr;
<<<<<<< HEAD
	u32 port;
	u8 bit;

	irq_chip_disable_parent(d);

	port = RZG2L_PIN_ID_TO_PORT(hwirq);
	bit = RZG2L_PIN_ID_TO_PIN(hwirq);
=======
>>>>>>> a6ad5510

	addr = pctrl->base + ISEL(off);
	if (bit >= 4) {
		bit -= 4;
		addr += 4;
	}

	spin_lock_irqsave(&pctrl->lock, flags);
	if (enable)
		writel(readl(addr) | BIT(bit * 8), addr);
	else
		writel(readl(addr) & ~BIT(bit * 8), addr);
	spin_unlock_irqrestore(&pctrl->lock, flags);
}

static void rzg2l_gpio_irq_disable(struct irq_data *d)
{
	struct gpio_chip *gc = irq_data_get_irq_chip_data(d);
	unsigned int hwirq = irqd_to_hwirq(d);

<<<<<<< HEAD
=======
	irq_chip_disable_parent(d);
>>>>>>> a6ad5510
	gpiochip_disable_irq(gc, hwirq);
}

static void rzg2l_gpio_irq_enable(struct irq_data *d)
{
	struct gpio_chip *gc = irq_data_get_irq_chip_data(d);
	unsigned int hwirq = irqd_to_hwirq(d);

	gpiochip_enable_irq(gc, hwirq);
	irq_chip_enable_parent(d);
}

static int rzg2l_gpio_irq_set_type(struct irq_data *d, unsigned int type)
{
	return irq_chip_set_type_parent(d, type);
}

static void rzg2l_gpio_irqc_eoi(struct irq_data *d)
{
	irq_chip_eoi_parent(d);
}

static void rzg2l_gpio_irq_print_chip(struct irq_data *data, struct seq_file *p)
{
	struct gpio_chip *gc = irq_data_get_irq_chip_data(data);

	seq_printf(p, dev_name(gc->parent));
}

static int rzg2l_gpio_irq_set_wake(struct irq_data *data, unsigned int on)
{
	struct gpio_chip *gc = irq_data_get_irq_chip_data(data);
	struct rzg2l_pinctrl *pctrl = container_of(gc, struct rzg2l_pinctrl, gpio_chip);
	int ret;

	/* It should not happen. */
	if (!data->parent_data)
		return -EOPNOTSUPP;

	ret = irq_chip_set_wake_parent(data, on);
	if (ret)
		return ret;

	if (on)
		atomic_inc(&pctrl->wakeup_path);
	else
		atomic_dec(&pctrl->wakeup_path);

	return 0;
}

static const struct irq_chip rzg2l_gpio_irqchip = {
	.name = "rzg2l-gpio",
	.irq_disable = rzg2l_gpio_irq_disable,
	.irq_enable = rzg2l_gpio_irq_enable,
	.irq_mask = irq_chip_mask_parent,
	.irq_unmask = irq_chip_unmask_parent,
	.irq_set_type = rzg2l_gpio_irq_set_type,
	.irq_eoi = rzg2l_gpio_irqc_eoi,
	.irq_print_chip = rzg2l_gpio_irq_print_chip,
	.irq_set_affinity = irq_chip_set_affinity_parent,
	.irq_set_wake = rzg2l_gpio_irq_set_wake,
	.flags = IRQCHIP_IMMUTABLE,
	GPIOCHIP_IRQ_RESOURCE_HELPERS,
};

static int rzg2l_gpio_interrupt_input_mode(struct gpio_chip *chip, unsigned int offset)
{
	struct rzg2l_pinctrl *pctrl = gpiochip_get_data(chip);
	const struct pinctrl_pin_desc *pin_desc = &pctrl->desc.pins[offset];
	u64 *pin_data = pin_desc->drv_data;
	u32 off = RZG2L_PIN_CFG_TO_PORT_OFFSET(*pin_data);
	u8 bit = RZG2L_PIN_ID_TO_PIN(offset);
	u8 reg8;
	int ret;

	reg8 = readb(pctrl->base + PMC(off));
	if (reg8 & BIT(bit)) {
		ret = rzg2l_gpio_request(chip, offset);
		if (ret)
			return ret;
	}

	return rzg2l_gpio_direction_input(chip, offset);
}

static int rzg2l_gpio_child_to_parent_hwirq(struct gpio_chip *gc,
					    unsigned int child,
					    unsigned int child_type,
					    unsigned int *parent,
					    unsigned int *parent_type)
{
	struct rzg2l_pinctrl *pctrl = gpiochip_get_data(gc);
	unsigned long flags;
	int gpioint, irq;
	int ret;

	gpioint = rzg2l_gpio_get_gpioint(child, pctrl);
	if (gpioint < 0)
		return gpioint;

	ret = rzg2l_gpio_interrupt_input_mode(gc, child);
	if (ret)
		return ret;

	spin_lock_irqsave(&pctrl->bitmap_lock, flags);
	irq = bitmap_find_free_region(pctrl->tint_slot, RZG2L_TINT_MAX_INTERRUPT, get_order(1));
	spin_unlock_irqrestore(&pctrl->bitmap_lock, flags);
	if (irq < 0) {
		ret = -ENOSPC;
		goto err;
	}

	rzg2l_gpio_irq_endisable(pctrl, child, true);
	pctrl->hwirq[irq] = child;
	irq += RZG2L_TINT_IRQ_START_INDEX;

	/* All these interrupts are level high in the CPU */
	*parent_type = IRQ_TYPE_LEVEL_HIGH;
	*parent = RZG2L_PACK_HWIRQ(gpioint, irq);
	return 0;

err:
	rzg2l_gpio_free(gc, child);
	return ret;
}

static int rzg2l_gpio_populate_parent_fwspec(struct gpio_chip *chip,
					     union gpio_irq_fwspec *gfwspec,
					     unsigned int parent_hwirq,
					     unsigned int parent_type)
{
	struct irq_fwspec *fwspec = &gfwspec->fwspec;

	fwspec->fwnode = chip->irq.parent_domain->fwnode;
	fwspec->param_count = 2;
	fwspec->param[0] = parent_hwirq;
	fwspec->param[1] = parent_type;

	return 0;
}

static void rzg2l_gpio_irq_restore(struct rzg2l_pinctrl *pctrl)
{
	struct irq_domain *domain = pctrl->gpio_chip.irq.domain;

	for (unsigned int i = 0; i < RZG2L_TINT_MAX_INTERRUPT; i++) {
		struct irq_data *data;
		unsigned long flags;
		unsigned int virq;
		int ret;

		if (!pctrl->hwirq[i])
			continue;

		virq = irq_find_mapping(domain, pctrl->hwirq[i]);
		if (!virq) {
			dev_crit(pctrl->dev, "Failed to find IRQ mapping for hwirq %u\n",
				 pctrl->hwirq[i]);
			continue;
		}

		data = irq_domain_get_irq_data(domain, virq);
		if (!data) {
			dev_crit(pctrl->dev, "Failed to get IRQ data for virq=%u\n", virq);
			continue;
		}

		/*
		 * This has to be atomically executed to protect against a concurrent
		 * interrupt.
		 */
		spin_lock_irqsave(&pctrl->lock, flags);
		ret = rzg2l_gpio_irq_set_type(data, irqd_get_trigger_type(data));
		if (!ret && !irqd_irq_disabled(data))
			rzg2l_gpio_irq_enable(data);
		spin_unlock_irqrestore(&pctrl->lock, flags);

		if (ret)
			dev_crit(pctrl->dev, "Failed to set IRQ type for virq=%u\n", virq);
	}
}

static void rzg2l_gpio_irq_domain_free(struct irq_domain *domain, unsigned int virq,
				       unsigned int nr_irqs)
{
	struct irq_data *d;

	d = irq_domain_get_irq_data(domain, virq);
	if (d) {
		struct gpio_chip *gc = irq_data_get_irq_chip_data(d);
		struct rzg2l_pinctrl *pctrl = container_of(gc, struct rzg2l_pinctrl, gpio_chip);
		irq_hw_number_t hwirq = irqd_to_hwirq(d);
		unsigned long flags;
		unsigned int i;

		for (i = 0; i < RZG2L_TINT_MAX_INTERRUPT; i++) {
			if (pctrl->hwirq[i] == hwirq) {
				rzg2l_gpio_irq_endisable(pctrl, hwirq, false);
				rzg2l_gpio_free(gc, hwirq);
				spin_lock_irqsave(&pctrl->bitmap_lock, flags);
				bitmap_release_region(pctrl->tint_slot, i, get_order(1));
				spin_unlock_irqrestore(&pctrl->bitmap_lock, flags);
				pctrl->hwirq[i] = 0;
				break;
			}
		}
	}
	irq_domain_free_irqs_common(domain, virq, nr_irqs);
}

static void rzg2l_init_irq_valid_mask(struct gpio_chip *gc,
				      unsigned long *valid_mask,
				      unsigned int ngpios)
{
	struct rzg2l_pinctrl *pctrl = gpiochip_get_data(gc);
	struct gpio_chip *chip = &pctrl->gpio_chip;
	unsigned int offset;

	/* Forbid unused lines to be mapped as IRQs */
	for (offset = 0; offset < chip->ngpio; offset++) {
		u32 port, bit;

		port = offset / 8;
		bit = offset % 8;

		if (port >= pctrl->data->n_ports ||
		    bit >= hweight8(FIELD_GET(PIN_CFG_PIN_MAP_MASK,
					      pctrl->data->port_pin_configs[port])))
			clear_bit(offset, valid_mask);
	}
}

static int rzg2l_pinctrl_reg_cache_alloc(struct rzg2l_pinctrl *pctrl)
{
	u32 nports = pctrl->data->n_port_pins / RZG2L_PINS_PER_PORT;
	struct rzg2l_pinctrl_reg_cache *cache, *dedicated_cache;

	cache = devm_kzalloc(pctrl->dev, sizeof(*cache), GFP_KERNEL);
	if (!cache)
		return -ENOMEM;

	dedicated_cache = devm_kzalloc(pctrl->dev, sizeof(*dedicated_cache), GFP_KERNEL);
	if (!dedicated_cache)
		return -ENOMEM;

	cache->p = devm_kcalloc(pctrl->dev, nports, sizeof(*cache->p), GFP_KERNEL);
	if (!cache->p)
		return -ENOMEM;

	cache->pm = devm_kcalloc(pctrl->dev, nports, sizeof(*cache->pm), GFP_KERNEL);
	if (!cache->pm)
		return -ENOMEM;

	cache->pmc = devm_kcalloc(pctrl->dev, nports, sizeof(*cache->pmc), GFP_KERNEL);
	if (!cache->pmc)
		return -ENOMEM;

	cache->pfc = devm_kcalloc(pctrl->dev, nports, sizeof(*cache->pfc), GFP_KERNEL);
	if (!cache->pfc)
		return -ENOMEM;

	for (u8 i = 0; i < 2; i++) {
		u32 n_dedicated_pins = pctrl->data->n_dedicated_pins;

		cache->iolh[i] = devm_kcalloc(pctrl->dev, nports, sizeof(*cache->iolh[i]),
					      GFP_KERNEL);
		if (!cache->iolh[i])
			return -ENOMEM;

		cache->ien[i] = devm_kcalloc(pctrl->dev, nports, sizeof(*cache->ien[i]),
					     GFP_KERNEL);
		if (!cache->ien[i])
			return -ENOMEM;

		/* Allocate dedicated cache. */
		dedicated_cache->iolh[i] = devm_kcalloc(pctrl->dev, n_dedicated_pins,
							sizeof(*dedicated_cache->iolh[i]),
							GFP_KERNEL);
		if (!dedicated_cache->iolh[i])
			return -ENOMEM;

		dedicated_cache->ien[i] = devm_kcalloc(pctrl->dev, n_dedicated_pins,
						       sizeof(*dedicated_cache->ien[i]),
						       GFP_KERNEL);
		if (!dedicated_cache->ien[i])
			return -ENOMEM;
	}

	pctrl->cache = cache;
	pctrl->dedicated_cache = dedicated_cache;

	return 0;
}

static int rzg2l_gpio_register(struct rzg2l_pinctrl *pctrl)
{
	struct device_node *np = pctrl->dev->of_node;
	struct gpio_chip *chip = &pctrl->gpio_chip;
	const char *name = dev_name(pctrl->dev);
	struct irq_domain *parent_domain;
	struct of_phandle_args of_args;
	struct device_node *parent_np;
	struct gpio_irq_chip *girq;
	int ret;

	parent_np = of_irq_find_parent(np);
	if (!parent_np)
		return -ENXIO;

	parent_domain = irq_find_host(parent_np);
	of_node_put(parent_np);
	if (!parent_domain)
		return -EPROBE_DEFER;

	ret = of_parse_phandle_with_fixed_args(np, "gpio-ranges", 3, 0, &of_args);
	if (ret)
		return dev_err_probe(pctrl->dev, ret, "Unable to parse gpio-ranges\n");

	if (of_args.args[0] != 0 || of_args.args[1] != 0 ||
	    of_args.args[2] != pctrl->data->n_port_pins)
		return dev_err_probe(pctrl->dev, -EINVAL,
				     "gpio-ranges does not match selected SOC\n");

	chip->names = pctrl->data->port_pins;
	chip->request = rzg2l_gpio_request;
	chip->free = rzg2l_gpio_free;
	chip->get_direction = rzg2l_gpio_get_direction;
	chip->direction_input = rzg2l_gpio_direction_input;
	chip->direction_output = rzg2l_gpio_direction_output;
	chip->get = rzg2l_gpio_get;
	chip->set = rzg2l_gpio_set;
	chip->label = name;
	chip->parent = pctrl->dev;
	chip->owner = THIS_MODULE;
	chip->base = -1;
	chip->ngpio = of_args.args[2];

	girq = &chip->irq;
	gpio_irq_chip_set_chip(girq, &rzg2l_gpio_irqchip);
	girq->fwnode = dev_fwnode(pctrl->dev);
	girq->parent_domain = parent_domain;
	girq->child_to_parent_hwirq = rzg2l_gpio_child_to_parent_hwirq;
	girq->populate_parent_alloc_arg = rzg2l_gpio_populate_parent_fwspec;
	girq->child_irq_domain_ops.free = rzg2l_gpio_irq_domain_free;
	girq->init_valid_mask = rzg2l_init_irq_valid_mask;

	pctrl->gpio_range.id = 0;
	pctrl->gpio_range.pin_base = 0;
	pctrl->gpio_range.base = 0;
	pctrl->gpio_range.npins = chip->ngpio;
	pctrl->gpio_range.name = chip->label;
	pctrl->gpio_range.gc = chip;
	ret = devm_gpiochip_add_data(pctrl->dev, chip, pctrl);
	if (ret)
		return dev_err_probe(pctrl->dev, ret, "failed to add GPIO controller\n");

	dev_dbg(pctrl->dev, "Registered gpio controller\n");

	return 0;
}

static int rzg2l_pinctrl_register(struct rzg2l_pinctrl *pctrl)
{
	const struct rzg2l_hwcfg *hwcfg = pctrl->data->hwcfg;
	struct pinctrl_pin_desc *pins;
	unsigned int i, j;
	u64 *pin_data;
	int ret;

	pctrl->desc.name = DRV_NAME;
	pctrl->desc.npins = pctrl->data->n_port_pins + pctrl->data->n_dedicated_pins;
	pctrl->desc.pctlops = &rzg2l_pinctrl_pctlops;
	pctrl->desc.pmxops = &rzg2l_pinctrl_pmxops;
	pctrl->desc.confops = &rzg2l_pinctrl_confops;
	pctrl->desc.owner = THIS_MODULE;
	if (pctrl->data->num_custom_params) {
		pctrl->desc.num_custom_params = pctrl->data->num_custom_params;
		pctrl->desc.custom_params = pctrl->data->custom_params;
#ifdef CONFIG_DEBUG_FS
		pctrl->desc.custom_conf_items = pctrl->data->custom_conf_items;
#endif
	}

	pins = devm_kcalloc(pctrl->dev, pctrl->desc.npins, sizeof(*pins), GFP_KERNEL);
	if (!pins)
		return -ENOMEM;

	pin_data = devm_kcalloc(pctrl->dev, pctrl->desc.npins,
				sizeof(*pin_data), GFP_KERNEL);
	if (!pin_data)
		return -ENOMEM;

	pctrl->pins = pins;
	pctrl->desc.pins = pins;

	for (i = 0, j = 0; i < pctrl->data->n_port_pins; i++) {
		pins[i].number = i;
		pins[i].name = pctrl->data->port_pins[i];
		if (i && !(i % RZG2L_PINS_PER_PORT))
			j++;
		pin_data[i] = pctrl->data->port_pin_configs[j];
		if (pin_data[i] & RZG2L_VARIABLE_CFG)
			pin_data[i] = rzg2l_pinctrl_get_variable_pin_cfg(pctrl,
									 pin_data[i],
									 j,
									 i % RZG2L_PINS_PER_PORT);
		pins[i].drv_data = &pin_data[i];
	}

	for (i = 0; i < pctrl->data->n_dedicated_pins; i++) {
		unsigned int index = pctrl->data->n_port_pins + i;

		pins[index].number = index;
		pins[index].name = pctrl->data->dedicated_pins[i].name;
		pin_data[index] = pctrl->data->dedicated_pins[i].config;
		pins[index].drv_data = &pin_data[index];
	}

	pctrl->settings = devm_kcalloc(pctrl->dev, pctrl->desc.npins, sizeof(*pctrl->settings),
				       GFP_KERNEL);
	if (!pctrl->settings)
		return -ENOMEM;

	for (i = 0; hwcfg->drive_strength_ua && i < pctrl->desc.npins; i++) {
		if (pin_data[i] & PIN_CFG_SOFT_PS) {
			pctrl->settings[i].power_source = 3300;
		} else {
			ret = rzg2l_get_power_source(pctrl, i, pin_data[i]);
			if (ret < 0)
				continue;
			pctrl->settings[i].power_source = ret;
		}
	}

	ret = rzg2l_pinctrl_reg_cache_alloc(pctrl);
	if (ret)
		return ret;

	ret = devm_pinctrl_register_and_init(pctrl->dev, &pctrl->desc, pctrl,
					     &pctrl->pctl);
	if (ret)
		return dev_err_probe(pctrl->dev, ret, "pinctrl registration failed\n");

	ret = pinctrl_enable(pctrl->pctl);
	if (ret)
		return dev_err_probe(pctrl->dev, ret, "pinctrl enable failed\n");

	ret = rzg2l_gpio_register(pctrl);
	if (ret)
		return dev_err_probe(pctrl->dev, ret, "failed to add GPIO chip\n");

	return 0;
}

static int rzg2l_pinctrl_probe(struct platform_device *pdev)
{
	struct rzg2l_pinctrl *pctrl;
	int ret;

	BUILD_BUG_ON(ARRAY_SIZE(r9a07g044_gpio_configs) * RZG2L_PINS_PER_PORT >
		     ARRAY_SIZE(rzg2l_gpio_names));

	BUILD_BUG_ON(ARRAY_SIZE(r9a07g043_gpio_configs) * RZG2L_PINS_PER_PORT >
		     ARRAY_SIZE(rzg2l_gpio_names));

	BUILD_BUG_ON(ARRAY_SIZE(r9a08g045_gpio_configs) * RZG2L_PINS_PER_PORT >
		     ARRAY_SIZE(rzg2l_gpio_names));

	BUILD_BUG_ON(ARRAY_SIZE(r9a09g057_gpio_configs) * RZG2L_PINS_PER_PORT >
		     ARRAY_SIZE(rzv2h_gpio_names));

	pctrl = devm_kzalloc(&pdev->dev, sizeof(*pctrl), GFP_KERNEL);
	if (!pctrl)
		return -ENOMEM;

	pctrl->dev = &pdev->dev;

	pctrl->data = of_device_get_match_data(&pdev->dev);
	if (!pctrl->data)
		return -EINVAL;

	pctrl->base = devm_platform_ioremap_resource(pdev, 0);
	if (IS_ERR(pctrl->base))
		return PTR_ERR(pctrl->base);

	pctrl->clk = devm_clk_get_enabled(pctrl->dev, NULL);
	if (IS_ERR(pctrl->clk)) {
		return dev_err_probe(pctrl->dev, PTR_ERR(pctrl->clk),
				     "failed to enable GPIO clk\n");
	}

	spin_lock_init(&pctrl->lock);
	spin_lock_init(&pctrl->bitmap_lock);
	mutex_init(&pctrl->mutex);
	atomic_set(&pctrl->wakeup_path, 0);

	platform_set_drvdata(pdev, pctrl);

	ret = rzg2l_pinctrl_register(pctrl);
	if (ret)
		return ret;

	dev_info(pctrl->dev, "%s support registered\n", DRV_NAME);
	return 0;
}

static void rzg2l_pinctrl_pm_setup_regs(struct rzg2l_pinctrl *pctrl, bool suspend)
{
	u32 nports = pctrl->data->n_port_pins / RZG2L_PINS_PER_PORT;
	struct rzg2l_pinctrl_reg_cache *cache = pctrl->cache;

	for (u32 port = 0; port < nports; port++) {
		bool has_iolh, has_ien;
		u32 off, caps;
		u8 pincnt;
		u64 cfg;

		cfg = pctrl->data->port_pin_configs[port];
		off = RZG2L_PIN_CFG_TO_PORT_OFFSET(cfg);
		pincnt = hweight8(FIELD_GET(PIN_CFG_PIN_MAP_MASK, cfg));

		caps = FIELD_GET(PIN_CFG_MASK, cfg);
		has_iolh = !!(caps & (PIN_CFG_IOLH_A | PIN_CFG_IOLH_B | PIN_CFG_IOLH_C));
		has_ien = !!(caps & PIN_CFG_IEN);

		if (suspend)
			RZG2L_PCTRL_REG_ACCESS32(suspend, pctrl->base + PFC(off), cache->pfc[port]);

		/*
		 * Now cache the registers or set them in the order suggested by
		 * HW manual (section "Operation for GPIO Function").
		 */
		RZG2L_PCTRL_REG_ACCESS8(suspend, pctrl->base + PMC(off), cache->pmc[port]);
		if (has_iolh) {
			RZG2L_PCTRL_REG_ACCESS32(suspend, pctrl->base + IOLH(off),
						 cache->iolh[0][port]);
			if (pincnt >= 4) {
				RZG2L_PCTRL_REG_ACCESS32(suspend, pctrl->base + IOLH(off) + 4,
							 cache->iolh[1][port]);
			}
		}

		RZG2L_PCTRL_REG_ACCESS16(suspend, pctrl->base + PM(off), cache->pm[port]);
		RZG2L_PCTRL_REG_ACCESS8(suspend, pctrl->base + P(off), cache->p[port]);

		if (has_ien) {
			RZG2L_PCTRL_REG_ACCESS32(suspend, pctrl->base + IEN(off),
						 cache->ien[0][port]);
			if (pincnt >= 4) {
				RZG2L_PCTRL_REG_ACCESS32(suspend, pctrl->base + IEN(off) + 4,
							 cache->ien[1][port]);
			}
		}
	}
}

static void rzg2l_pinctrl_pm_setup_dedicated_regs(struct rzg2l_pinctrl *pctrl, bool suspend)
{
	struct rzg2l_pinctrl_reg_cache *cache = pctrl->dedicated_cache;
	u32 caps;
	u32 i;

	/*
	 * Make sure entries in pctrl->data->n_dedicated_pins[] having the same
	 * port offset are close together.
	 */
	for (i = 0, caps = 0; i < pctrl->data->n_dedicated_pins; i++) {
		bool has_iolh, has_ien;
		u32 off, next_off = 0;
		u64 cfg, next_cfg;
		u8 pincnt;

		cfg = pctrl->data->dedicated_pins[i].config;
		off = RZG2L_PIN_CFG_TO_PORT_OFFSET(cfg);
		if (i + 1 < pctrl->data->n_dedicated_pins) {
			next_cfg = pctrl->data->dedicated_pins[i + 1].config;
			next_off = RZG2L_PIN_CFG_TO_PORT_OFFSET(next_cfg);
		}

		if (off == next_off) {
			/* Gather caps of all port pins. */
			caps |= FIELD_GET(PIN_CFG_MASK, cfg);
			continue;
		}

		/* And apply them in a single shot. */
		has_iolh = !!(caps & (PIN_CFG_IOLH_A | PIN_CFG_IOLH_B | PIN_CFG_IOLH_C));
		has_ien = !!(caps & PIN_CFG_IEN);
		pincnt = hweight8(FIELD_GET(RZG2L_SINGLE_PIN_BITS_MASK, cfg));

		if (has_iolh) {
			RZG2L_PCTRL_REG_ACCESS32(suspend, pctrl->base + IOLH(off),
						 cache->iolh[0][i]);
		}
		if (has_ien) {
			RZG2L_PCTRL_REG_ACCESS32(suspend, pctrl->base + IEN(off),
						 cache->ien[0][i]);
		}

		if (pincnt >= 4) {
			if (has_iolh) {
				RZG2L_PCTRL_REG_ACCESS32(suspend,
							 pctrl->base + IOLH(off) + 4,
							 cache->iolh[1][i]);
			}
			if (has_ien) {
				RZG2L_PCTRL_REG_ACCESS32(suspend,
							 pctrl->base + IEN(off) + 4,
							 cache->ien[1][i]);
			}
		}
		caps = 0;
	}
}

static void rzg2l_pinctrl_pm_setup_pfc(struct rzg2l_pinctrl *pctrl)
{
	u32 nports = pctrl->data->n_port_pins / RZG2L_PINS_PER_PORT;
	unsigned long flags;

	spin_lock_irqsave(&pctrl->lock, flags);
	pctrl->data->pwpr_pfc_lock_unlock(pctrl, false);

	/* Restore port registers. */
	for (u32 port = 0; port < nports; port++) {
		unsigned long pinmap;
		u8 pmc = 0, max_pin;
		u32 off, pfc = 0;
		u64 cfg;
		u16 pm;
		u8 pin;

		cfg = pctrl->data->port_pin_configs[port];
		off = RZG2L_PIN_CFG_TO_PORT_OFFSET(cfg);
		pinmap = FIELD_GET(PIN_CFG_PIN_MAP_MASK, cfg);
		max_pin = fls(pinmap);

		pm = readw(pctrl->base + PM(off));
		for_each_set_bit(pin, &pinmap, max_pin) {
			struct rzg2l_pinctrl_reg_cache *cache = pctrl->cache;

			/* Nothing to do if PFC was not configured before. */
			if (!(cache->pmc[port] & BIT(pin)))
				continue;

			/* Set pin to 'Non-use (Hi-Z input protection)' */
			pm &= ~(PM_MASK << (pin * 2));
			writew(pm, pctrl->base + PM(off));

			/* Temporarily switch to GPIO mode with PMC register */
			pmc &= ~BIT(pin);
			writeb(pmc, pctrl->base + PMC(off));

			/* Select Pin function mode. */
			pfc &= ~(PFC_MASK << (pin * 4));
			pfc |= (cache->pfc[port] & (PFC_MASK << (pin * 4)));
			writel(pfc, pctrl->base + PFC(off));

			/* Switch to Peripheral pin function. */
			pmc |= BIT(pin);
			writeb(pmc, pctrl->base + PMC(off));
		}
	}

	pctrl->data->pwpr_pfc_lock_unlock(pctrl, true);
	spin_unlock_irqrestore(&pctrl->lock, flags);
}

static int rzg2l_pinctrl_suspend_noirq(struct device *dev)
{
	struct rzg2l_pinctrl *pctrl = dev_get_drvdata(dev);
	const struct rzg2l_hwcfg *hwcfg = pctrl->data->hwcfg;
	const struct rzg2l_register_offsets *regs = &hwcfg->regs;
	struct rzg2l_pinctrl_reg_cache *cache = pctrl->cache;

	rzg2l_pinctrl_pm_setup_regs(pctrl, true);
	rzg2l_pinctrl_pm_setup_dedicated_regs(pctrl, true);

	for (u8 i = 0; i < 2; i++) {
		if (regs->sd_ch)
			cache->sd_ch[i] = readb(pctrl->base + SD_CH(regs->sd_ch, i));
		if (regs->eth_poc)
			cache->eth_poc[i] = readb(pctrl->base + ETH_POC(regs->eth_poc, i));
	}

	cache->qspi = readb(pctrl->base + QSPI);
	cache->eth_mode = readb(pctrl->base + ETH_MODE);

	if (!atomic_read(&pctrl->wakeup_path))
		clk_disable_unprepare(pctrl->clk);
	else
		device_set_wakeup_path(dev);

	return 0;
}

static int rzg2l_pinctrl_resume_noirq(struct device *dev)
{
	struct rzg2l_pinctrl *pctrl = dev_get_drvdata(dev);
	const struct rzg2l_hwcfg *hwcfg = pctrl->data->hwcfg;
	const struct rzg2l_register_offsets *regs = &hwcfg->regs;
	struct rzg2l_pinctrl_reg_cache *cache = pctrl->cache;
	int ret;

	if (!atomic_read(&pctrl->wakeup_path)) {
		ret = clk_prepare_enable(pctrl->clk);
		if (ret)
			return ret;
	}

	writeb(cache->qspi, pctrl->base + QSPI);
	writeb(cache->eth_mode, pctrl->base + ETH_MODE);
	for (u8 i = 0; i < 2; i++) {
		if (regs->sd_ch)
			writeb(cache->sd_ch[i], pctrl->base + SD_CH(regs->sd_ch, i));
		if (regs->eth_poc)
			writeb(cache->eth_poc[i], pctrl->base + ETH_POC(regs->eth_poc, i));
	}

	rzg2l_pinctrl_pm_setup_pfc(pctrl);
	rzg2l_pinctrl_pm_setup_regs(pctrl, false);
	rzg2l_pinctrl_pm_setup_dedicated_regs(pctrl, false);
	rzg2l_gpio_irq_restore(pctrl);

	return 0;
}

static void rzg2l_pwpr_pfc_lock_unlock(struct rzg2l_pinctrl *pctrl, bool lock)
{
	const struct rzg2l_register_offsets *regs = &pctrl->data->hwcfg->regs;

	if (lock) {
		/* Set the PWPR register to be write-protected */
		writel(0x0, pctrl->base + regs->pwpr);		/* B0WI=0, PFCWE=0 */
		writel(PWPR_B0WI, pctrl->base + regs->pwpr);	/* B0WI=1, PFCWE=0 */
	} else {
		/* Set the PWPR register to allow PFC register to write */
		writel(0x0, pctrl->base + regs->pwpr);		/* B0WI=0, PFCWE=0 */
		writel(PWPR_PFCWE, pctrl->base + regs->pwpr);	/* B0WI=0, PFCWE=1 */
	}
}

static void rzv2h_pwpr_pfc_lock_unlock(struct rzg2l_pinctrl *pctrl, bool lock)
{
	const struct rzg2l_register_offsets *regs = &pctrl->data->hwcfg->regs;
	u8 pwpr;

	if (lock) {
		/* Set the PWPR register to be write-protected */
		pwpr = readb(pctrl->base + regs->pwpr);
		writeb(pwpr & ~PWPR_REGWE_A, pctrl->base + regs->pwpr);
	} else {
		/* Set the PWPR register to allow PFC and PMC register to write */
		pwpr = readb(pctrl->base + regs->pwpr);
		writeb(PWPR_REGWE_A | pwpr, pctrl->base + regs->pwpr);
	}
}

static const struct rzg2l_hwcfg rzg2l_hwcfg = {
	.regs = {
		.pwpr = 0x3014,
		.sd_ch = 0x3000,
		.eth_poc = 0x300c,
	},
	.iolh_groupa_ua = {
		/* 3v3 power source */
		[RZG2L_IOLH_IDX_3V3] = 2000, 4000, 8000, 12000,
	},
	.iolh_groupb_oi = { 100, 66, 50, 33, },
	.oen_max_pin = 0,
};

static const struct rzg2l_hwcfg rzg3s_hwcfg = {
	.regs = {
		.pwpr = 0x3000,
		.sd_ch = 0x3004,
		.eth_poc = 0x3010,
	},
	.iolh_groupa_ua = {
		/* 1v8 power source */
		[RZG2L_IOLH_IDX_1V8] = 2200, 4400, 9000, 10000,
		/* 3v3 power source */
		[RZG2L_IOLH_IDX_3V3] = 1900, 4000, 8000, 9000,
	},
	.iolh_groupb_ua = {
		/* 1v8 power source */
		[RZG2L_IOLH_IDX_1V8] = 7000, 8000, 9000, 10000,
		/* 3v3 power source */
		[RZG2L_IOLH_IDX_3V3] = 4000, 6000, 8000, 9000,
	},
	.iolh_groupc_ua = {
		/* 1v8 power source */
		[RZG2L_IOLH_IDX_1V8] = 5200, 6000, 6550, 6800,
		/* 2v5 source */
		[RZG2L_IOLH_IDX_2V5] = 4700, 5300, 5800, 6100,
		/* 3v3 power source */
		[RZG2L_IOLH_IDX_3V3] = 4500, 5200, 5700, 6050,
	},
	.drive_strength_ua = true,
	.func_base = 1,
	.oen_max_pin = 1, /* Pin 1 of P0 and P7 is the maximum OEN pin. */
	.oen_max_port = 7, /* P7_1 is the maximum OEN port. */
};

static const struct rzg2l_hwcfg rzv2h_hwcfg = {
	.regs = {
		.pwpr = 0x3c04,
	},
};

static struct rzg2l_pinctrl_data r9a07g043_data = {
	.port_pins = rzg2l_gpio_names,
	.port_pin_configs = r9a07g043_gpio_configs,
	.n_ports = ARRAY_SIZE(r9a07g043_gpio_configs),
	.dedicated_pins = rzg2l_dedicated_pins.common,
	.n_port_pins = ARRAY_SIZE(r9a07g043_gpio_configs) * RZG2L_PINS_PER_PORT,
	.n_dedicated_pins = ARRAY_SIZE(rzg2l_dedicated_pins.common),
	.hwcfg = &rzg2l_hwcfg,
#ifdef CONFIG_RISCV
	.variable_pin_cfg = r9a07g043f_variable_pin_cfg,
	.n_variable_pin_cfg = ARRAY_SIZE(r9a07g043f_variable_pin_cfg),
#endif
	.pwpr_pfc_lock_unlock = &rzg2l_pwpr_pfc_lock_unlock,
	.pmc_writeb = &rzg2l_pmc_writeb,
	.oen_read = &rzg2l_read_oen,
	.oen_write = &rzg2l_write_oen,
	.hw_to_bias_param = &rzg2l_hw_to_bias_param,
	.bias_param_to_hw = &rzg2l_bias_param_to_hw,
};

static struct rzg2l_pinctrl_data r9a07g044_data = {
	.port_pins = rzg2l_gpio_names,
	.port_pin_configs = r9a07g044_gpio_configs,
	.n_ports = ARRAY_SIZE(r9a07g044_gpio_configs),
	.dedicated_pins = rzg2l_dedicated_pins.common,
	.n_port_pins = ARRAY_SIZE(r9a07g044_gpio_configs) * RZG2L_PINS_PER_PORT,
	.n_dedicated_pins = ARRAY_SIZE(rzg2l_dedicated_pins.common) +
		ARRAY_SIZE(rzg2l_dedicated_pins.rzg2l_pins),
	.hwcfg = &rzg2l_hwcfg,
	.pwpr_pfc_lock_unlock = &rzg2l_pwpr_pfc_lock_unlock,
	.pmc_writeb = &rzg2l_pmc_writeb,
	.oen_read = &rzg2l_read_oen,
	.oen_write = &rzg2l_write_oen,
	.hw_to_bias_param = &rzg2l_hw_to_bias_param,
	.bias_param_to_hw = &rzg2l_bias_param_to_hw,
};

static struct rzg2l_pinctrl_data r9a08g045_data = {
	.port_pins = rzg2l_gpio_names,
	.port_pin_configs = r9a08g045_gpio_configs,
	.n_ports = ARRAY_SIZE(r9a08g045_gpio_configs),
	.dedicated_pins = rzg3s_dedicated_pins,
	.n_port_pins = ARRAY_SIZE(r9a08g045_gpio_configs) * RZG2L_PINS_PER_PORT,
	.n_dedicated_pins = ARRAY_SIZE(rzg3s_dedicated_pins),
	.hwcfg = &rzg3s_hwcfg,
	.pwpr_pfc_lock_unlock = &rzg2l_pwpr_pfc_lock_unlock,
	.pmc_writeb = &rzg2l_pmc_writeb,
	.oen_read = &rzg3s_oen_read,
	.oen_write = &rzg3s_oen_write,
	.hw_to_bias_param = &rzg2l_hw_to_bias_param,
	.bias_param_to_hw = &rzg2l_bias_param_to_hw,
};

static struct rzg2l_pinctrl_data r9a09g057_data = {
	.port_pins = rzv2h_gpio_names,
	.port_pin_configs = r9a09g057_gpio_configs,
	.n_ports = ARRAY_SIZE(r9a09g057_gpio_configs),
	.dedicated_pins = rzv2h_dedicated_pins,
	.n_port_pins = ARRAY_SIZE(r9a09g057_gpio_configs) * RZG2L_PINS_PER_PORT,
	.n_dedicated_pins = ARRAY_SIZE(rzv2h_dedicated_pins),
	.hwcfg = &rzv2h_hwcfg,
	.variable_pin_cfg = r9a09g057_variable_pin_cfg,
	.n_variable_pin_cfg = ARRAY_SIZE(r9a09g057_variable_pin_cfg),
	.num_custom_params = ARRAY_SIZE(renesas_rzv2h_custom_bindings),
	.custom_params = renesas_rzv2h_custom_bindings,
#ifdef CONFIG_DEBUG_FS
	.custom_conf_items = renesas_rzv2h_conf_items,
#endif
	.pwpr_pfc_lock_unlock = &rzv2h_pwpr_pfc_lock_unlock,
	.pmc_writeb = &rzv2h_pmc_writeb,
	.oen_read = &rzv2h_oen_read,
	.oen_write = &rzv2h_oen_write,
	.hw_to_bias_param = &rzv2h_hw_to_bias_param,
	.bias_param_to_hw = &rzv2h_bias_param_to_hw,
};

static const struct of_device_id rzg2l_pinctrl_of_table[] = {
	{
		.compatible = "renesas,r9a07g043-pinctrl",
		.data = &r9a07g043_data,
	},
	{
		.compatible = "renesas,r9a07g044-pinctrl",
		.data = &r9a07g044_data,
	},
	{
		.compatible = "renesas,r9a08g045-pinctrl",
		.data = &r9a08g045_data,
	},
	{
		.compatible = "renesas,r9a09g057-pinctrl",
		.data = &r9a09g057_data,
	},
	{ /* sentinel */ }
};

static const struct dev_pm_ops rzg2l_pinctrl_pm_ops = {
	NOIRQ_SYSTEM_SLEEP_PM_OPS(rzg2l_pinctrl_suspend_noirq, rzg2l_pinctrl_resume_noirq)
};

static struct platform_driver rzg2l_pinctrl_driver = {
	.driver = {
		.name = DRV_NAME,
		.of_match_table = of_match_ptr(rzg2l_pinctrl_of_table),
		.pm = pm_sleep_ptr(&rzg2l_pinctrl_pm_ops),
	},
	.probe = rzg2l_pinctrl_probe,
};

static int __init rzg2l_pinctrl_init(void)
{
	return platform_driver_register(&rzg2l_pinctrl_driver);
}
core_initcall(rzg2l_pinctrl_init);

MODULE_AUTHOR("Lad Prabhakar <prabhakar.mahadev-lad.rj@bp.renesas.com>");
MODULE_DESCRIPTION("Pin and gpio controller driver for RZ/G2L family");<|MERGE_RESOLUTION|>--- conflicted
+++ resolved
@@ -2243,16 +2243,6 @@
 	u8 bit = RZG2L_PIN_ID_TO_PIN(hwirq);
 	unsigned long flags;
 	void __iomem *addr;
-<<<<<<< HEAD
-	u32 port;
-	u8 bit;
-
-	irq_chip_disable_parent(d);
-
-	port = RZG2L_PIN_ID_TO_PORT(hwirq);
-	bit = RZG2L_PIN_ID_TO_PIN(hwirq);
-=======
->>>>>>> a6ad5510
 
 	addr = pctrl->base + ISEL(off);
 	if (bit >= 4) {
@@ -2273,10 +2263,7 @@
 	struct gpio_chip *gc = irq_data_get_irq_chip_data(d);
 	unsigned int hwirq = irqd_to_hwirq(d);
 
-<<<<<<< HEAD
-=======
 	irq_chip_disable_parent(d);
->>>>>>> a6ad5510
 	gpiochip_disable_irq(gc, hwirq);
 }
 
