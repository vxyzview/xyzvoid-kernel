--- conflicted
+++ resolved
@@ -359,8 +359,6 @@
 	return dev;
 }
 
-<<<<<<< HEAD
-=======
 /*
  * nd_pfn_clear_memmap_errors() clears any errors in the volatile memmap
  * space associated with the namespace. If the memmap is set to DRAM, then
@@ -435,7 +433,6 @@
 	return false;
 }
 
->>>>>>> f7688b48
 /**
  * nd_pfn_validate - read and validate info-block
  * @nd_pfn: fsdax namespace runtime state / properties
@@ -656,11 +653,7 @@
 
 static unsigned long init_altmap_reserve(resource_size_t base)
 {
-<<<<<<< HEAD
-	unsigned long reserve = PFN_UP(SZ_8K);
-=======
 	unsigned long reserve = info_block_reserve() >> PAGE_SHIFT;
->>>>>>> f7688b48
 	unsigned long base_pfn = PHYS_PFN(base);
 
 	reserve += base_pfn - SUBSECTION_ALIGN_DOWN(base_pfn);
@@ -711,60 +704,14 @@
 	return 0;
 }
 
-<<<<<<< HEAD
-static u64 phys_pmem_align_down(struct nd_pfn *nd_pfn, u64 phys)
-{
-	return min_t(u64, PHYS_SECTION_ALIGN_DOWN(phys),
-			ALIGN_DOWN(phys, nd_pfn->align));
-}
-
-/*
- * Check if pmem collides with 'System RAM', or other regions when
- * section aligned.  Trim it accordingly.
- */
-static void trim_pfn_device(struct nd_pfn *nd_pfn, u32 *start_pad, u32 *end_trunc)
-{
-	struct nd_namespace_common *ndns = nd_pfn->ndns;
-	struct nd_namespace_io *nsio = to_nd_namespace_io(&ndns->dev);
-	struct nd_region *nd_region = to_nd_region(nd_pfn->dev.parent);
-	const resource_size_t start = nsio->res.start;
-	const resource_size_t end = start + resource_size(&nsio->res);
-	resource_size_t adjust, size;
-
-	*start_pad = 0;
-	*end_trunc = 0;
-
-	adjust = start - PHYS_SECTION_ALIGN_DOWN(start);
-	size = resource_size(&nsio->res) + adjust;
-	if (region_intersects(start - adjust, size, IORESOURCE_SYSTEM_RAM,
-				IORES_DESC_NONE) == REGION_MIXED
-			|| nd_region_conflict(nd_region, start - adjust, size))
-		*start_pad = PHYS_SECTION_ALIGN_UP(start) - start;
-
-	/* Now check that end of the range does not collide. */
-	adjust = PHYS_SECTION_ALIGN_UP(end) - end;
-	size = resource_size(&nsio->res) + adjust;
-	if (region_intersects(start, size, IORESOURCE_SYSTEM_RAM,
-				IORES_DESC_NONE) == REGION_MIXED
-			|| !IS_ALIGNED(end, nd_pfn->align)
-			|| nd_region_conflict(nd_region, start, size))
-		*end_trunc = end - phys_pmem_align_down(nd_pfn, end);
-}
-
-=======
->>>>>>> f7688b48
 static int nd_pfn_init(struct nd_pfn *nd_pfn)
 {
 	struct nd_namespace_common *ndns = nd_pfn->ndns;
 	struct nd_namespace_io *nsio = to_nd_namespace_io(&ndns->dev);
 	resource_size_t start, size;
 	struct nd_region *nd_region;
-<<<<<<< HEAD
-	u32 start_pad, end_trunc;
-=======
 	unsigned long npfns, align;
 	u32 end_trunc;
->>>>>>> f7688b48
 	struct nd_pfn_sb *pfn_sb;
 	phys_addr_t offset;
 	const char *sig;
@@ -796,27 +743,13 @@
 		return -ENXIO;
 	}
 
-<<<<<<< HEAD
-	memset(pfn_sb, 0, sizeof(*pfn_sb));
-
-	trim_pfn_device(nd_pfn, &start_pad, &end_trunc);
-	if (start_pad + end_trunc)
-		dev_info(&nd_pfn->dev, "%s alignment collision, truncate %d bytes\n",
-				dev_name(&ndns->dev), start_pad + end_trunc);
-
-=======
->>>>>>> f7688b48
 	/*
 	 * Note, we use 64 here for the standard size of struct page,
 	 * debugging options may cause it to be larger in which case the
 	 * implementation will limit the pfns advertised through
 	 * ->direct_access() to those that are included in the memmap.
 	 */
-<<<<<<< HEAD
-	start = nsio->res.start + start_pad;
-=======
 	start = nsio->res.start;
->>>>>>> f7688b48
 	size = resource_size(&nsio->res);
 	npfns = PHYS_PFN(size - SZ_8K);
 	align = max(nd_pfn->align, (1UL << SUBSECTION_SHIFT));
@@ -855,12 +788,7 @@
 	memcpy(pfn_sb->uuid, nd_pfn->uuid, 16);
 	memcpy(pfn_sb->parent_uuid, nd_dev_to_uuid(&ndns->dev), 16);
 	pfn_sb->version_major = cpu_to_le16(1);
-<<<<<<< HEAD
-	pfn_sb->version_minor = cpu_to_le16(3);
-	pfn_sb->start_pad = cpu_to_le32(start_pad);
-=======
 	pfn_sb->version_minor = cpu_to_le16(4);
->>>>>>> f7688b48
 	pfn_sb->end_trunc = cpu_to_le32(end_trunc);
 	pfn_sb->align = cpu_to_le32(nd_pfn->align);
 	pfn_sb->page_struct_size = cpu_to_le16(MAX_STRUCT_PAGE_SIZE);
