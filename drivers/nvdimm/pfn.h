/* SPDX-License-Identifier: GPL-2.0-only */
/*
 * Copyright (c) 2014-2015, Intel Corporation.
 */

#ifndef __NVDIMM_PFN_H
#define __NVDIMM_PFN_H

#include <linux/types.h>
#include <linux/mmzone.h>

#define PFN_SIG_LEN 16
#define PFN_SIG "NVDIMM_PFN_INFO\0"
#define DAX_SIG "NVDIMM_DAX_INFO\0"

struct nd_pfn_sb {
	u8 signature[PFN_SIG_LEN];
	u8 uuid[16];
	u8 parent_uuid[16];
	__le32 flags;
	__le16 version_major;
	__le16 version_minor;
	__le64 dataoff; /* relative to namespace_base + start_pad */
	__le64 npfns;
	__le32 mode;
	/* minor-version-1 additions for section alignment */
	__le32 start_pad;
	__le32 end_trunc;
	/* minor-version-2 record the base alignment of the mapping */
	__le32 align;
	/* minor-version-3 guarantee the padding and flags are zero */
<<<<<<< HEAD
	u8 padding[4000];
=======
	/* minor-version-4 record the page size and struct page size */
	__le32 page_size;
	__le16 page_struct_size;
	u8 padding[3994];
>>>>>>> f7688b48
	__le64 checksum;
};

#endif /* __NVDIMM_PFN_H */<|MERGE_RESOLUTION|>--- conflicted
+++ resolved
@@ -29,14 +29,10 @@
 	/* minor-version-2 record the base alignment of the mapping */
 	__le32 align;
 	/* minor-version-3 guarantee the padding and flags are zero */
-<<<<<<< HEAD
-	u8 padding[4000];
-=======
 	/* minor-version-4 record the page size and struct page size */
 	__le32 page_size;
 	__le16 page_struct_size;
 	u8 padding[3994];
->>>>>>> f7688b48
 	__le64 checksum;
 };
 
