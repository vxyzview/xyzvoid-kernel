--- conflicted
+++ resolved
@@ -171,11 +171,7 @@
 
 static struct platform_driver rpcif_platform_driver = {
 	.probe	= rpcif_hb_probe,
-<<<<<<< HEAD
-	.remove_new = rpcif_hb_remove,
-=======
 	.remove = rpcif_hb_remove,
->>>>>>> 4e3ac415
 	.id_table = rpc_if_hyperflash_id_table,
 	.driver	= {
 		.name	= "rpc-if-hyperflash",
