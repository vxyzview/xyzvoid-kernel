--- conflicted
+++ resolved
@@ -428,8 +428,6 @@
 	return 0;
 }
 
-<<<<<<< HEAD
-=======
 
 static int cypress_nor_get_page_size_mcp(struct spi_nor *nor)
 {
@@ -478,7 +476,6 @@
 	return cypress_nor_get_page_size_single_chip(nor);
 }
 
->>>>>>> 160f4124
 static void cypress_nor_ecc_init(struct spi_nor *nor)
 {
 	/*
@@ -490,8 +487,6 @@
 	nor->flags |= SNOR_F_ECC;
 }
 
-<<<<<<< HEAD
-=======
 static int
 s25fs256t_post_bfpt_fixup(struct spi_nor *nor,
 			  const struct sfdp_parameter_header *bfpt_header,
@@ -544,7 +539,6 @@
 	.late_init = s25fs256t_late_init,
 };
 
->>>>>>> 160f4124
 static int
 s25hx_t_post_bfpt_fixup(struct spi_nor *nor,
 			const struct sfdp_parameter_header *bfpt_header,
@@ -594,17 +588,16 @@
 
 static void s25hx_t_late_init(struct spi_nor *nor)
 {
+	struct spi_nor_flash_parameter *params = nor->params;
+
 	/* Fast Read 4B requires mode cycles */
-	nor->params->reads[SNOR_CMD_READ_FAST].num_mode_clocks = 8;
+	params->reads[SNOR_CMD_READ_FAST].num_mode_clocks = 8;
 
 	cypress_nor_ecc_init(nor);
-<<<<<<< HEAD
-=======
 
 	/* Replace ready() with multi die version */
 	if (params->n_dice)
 		params->ready = cypress_nor_sr_ready_and_clear;
->>>>>>> 160f4124
 }
 
 static struct spi_nor_fixups s25hx_t_fixups = {
