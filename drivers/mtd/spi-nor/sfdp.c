// SPDX-License-Identifier: GPL-2.0
/*
 * Copyright (C) 2005, Intec Automation Inc.
 * Copyright (C) 2014, Freescale Semiconductor, Inc.
 */

#include <linux/bitfield.h>
#include <linux/mtd/spi-nor.h>
#include <linux/slab.h>
#include <linux/sort.h>

#include "core.h"

#define SFDP_PARAM_HEADER_ID(p)	(((p)->id_msb << 8) | (p)->id_lsb)
#define SFDP_PARAM_HEADER_PTP(p) \
	(((p)->parameter_table_pointer[2] << 16) | \
	 ((p)->parameter_table_pointer[1] <<  8) | \
	 ((p)->parameter_table_pointer[0] <<  0))
#define SFDP_PARAM_HEADER_PARAM_LEN(p) ((p)->length * 4)

#define SFDP_BFPT_ID		0xff00	/* Basic Flash Parameter Table */
#define SFDP_SECTOR_MAP_ID	0xff81	/* Sector Map Table */
#define SFDP_4BAIT_ID		0xff84  /* 4-byte Address Instruction Table */
#define SFDP_PROFILE1_ID	0xff05	/* xSPI Profile 1.0 table. */
#define SFDP_SCCR_MAP_ID	0xff87	/*
					 * Status, Control and Configuration
					 * Register Map.
					 */

#define SFDP_SIGNATURE		0x50444653U

struct sfdp_header {
	u32		signature; /* Ox50444653U <=> "SFDP" */
	u8		minor;
	u8		major;
	u8		nph; /* 0-base number of parameter headers */
	u8		unused;

	/* Basic Flash Parameter Table. */
	struct sfdp_parameter_header	bfpt_header;
};

/* Fast Read settings. */
struct sfdp_bfpt_read {
	/* The Fast Read x-y-z hardware capability in params->hwcaps.mask. */
	u32			hwcaps;

	/*
	 * The <supported_bit> bit in <supported_dword> BFPT DWORD tells us
	 * whether the Fast Read x-y-z command is supported.
	 */
	u32			supported_dword;
	u32			supported_bit;

	/*
	 * The half-word at offset <setting_shift> in <setting_dword> BFPT DWORD
	 * encodes the op code, the number of mode clocks and the number of wait
	 * states to be used by Fast Read x-y-z command.
	 */
	u32			settings_dword;
	u32			settings_shift;

	/* The SPI protocol for this Fast Read x-y-z command. */
	enum spi_nor_protocol	proto;
};

struct sfdp_bfpt_erase {
	/*
	 * The half-word at offset <shift> in DWORD <dword> encodes the
	 * op code and erase sector size to be used by Sector Erase commands.
	 */
	u32			dword;
	u32			shift;
};

#define SMPT_CMD_ADDRESS_LEN_MASK		GENMASK(23, 22)
#define SMPT_CMD_ADDRESS_LEN_0			(0x0UL << 22)
#define SMPT_CMD_ADDRESS_LEN_3			(0x1UL << 22)
#define SMPT_CMD_ADDRESS_LEN_4			(0x2UL << 22)
#define SMPT_CMD_ADDRESS_LEN_USE_CURRENT	(0x3UL << 22)

#define SMPT_CMD_READ_DUMMY_MASK		GENMASK(19, 16)
#define SMPT_CMD_READ_DUMMY_SHIFT		16
#define SMPT_CMD_READ_DUMMY(_cmd) \
	(((_cmd) & SMPT_CMD_READ_DUMMY_MASK) >> SMPT_CMD_READ_DUMMY_SHIFT)
#define SMPT_CMD_READ_DUMMY_IS_VARIABLE		0xfUL

#define SMPT_CMD_READ_DATA_MASK			GENMASK(31, 24)
#define SMPT_CMD_READ_DATA_SHIFT		24
#define SMPT_CMD_READ_DATA(_cmd) \
	(((_cmd) & SMPT_CMD_READ_DATA_MASK) >> SMPT_CMD_READ_DATA_SHIFT)

#define SMPT_CMD_OPCODE_MASK			GENMASK(15, 8)
#define SMPT_CMD_OPCODE_SHIFT			8
#define SMPT_CMD_OPCODE(_cmd) \
	(((_cmd) & SMPT_CMD_OPCODE_MASK) >> SMPT_CMD_OPCODE_SHIFT)

#define SMPT_MAP_REGION_COUNT_MASK		GENMASK(23, 16)
#define SMPT_MAP_REGION_COUNT_SHIFT		16
#define SMPT_MAP_REGION_COUNT(_header) \
	((((_header) & SMPT_MAP_REGION_COUNT_MASK) >> \
	  SMPT_MAP_REGION_COUNT_SHIFT) + 1)

#define SMPT_MAP_ID_MASK			GENMASK(15, 8)
#define SMPT_MAP_ID_SHIFT			8
#define SMPT_MAP_ID(_header) \
	(((_header) & SMPT_MAP_ID_MASK) >> SMPT_MAP_ID_SHIFT)

#define SMPT_MAP_REGION_SIZE_MASK		GENMASK(31, 8)
#define SMPT_MAP_REGION_SIZE_SHIFT		8
#define SMPT_MAP_REGION_SIZE(_region) \
	(((((_region) & SMPT_MAP_REGION_SIZE_MASK) >> \
	   SMPT_MAP_REGION_SIZE_SHIFT) + 1) * 256)

#define SMPT_MAP_REGION_ERASE_TYPE_MASK		GENMASK(3, 0)
#define SMPT_MAP_REGION_ERASE_TYPE(_region) \
	((_region) & SMPT_MAP_REGION_ERASE_TYPE_MASK)

#define SMPT_DESC_TYPE_MAP			BIT(1)
#define SMPT_DESC_END				BIT(0)

#define SFDP_4BAIT_DWORD_MAX	2

struct sfdp_4bait {
	/* The hardware capability. */
	u32		hwcaps;

	/*
	 * The <supported_bit> bit in DWORD1 of the 4BAIT tells us whether
	 * the associated 4-byte address op code is supported.
	 */
	u32		supported_bit;
};

/**
 * spi_nor_read_raw() - raw read of serial flash memory. read_opcode,
 *			addr_nbytes and read_dummy members of the struct spi_nor
 *			should be previously set.
 * @nor:	pointer to a 'struct spi_nor'
 * @addr:	offset in the serial flash memory
 * @len:	number of bytes to read
 * @buf:	buffer where the data is copied into (dma-safe memory)
 *
 * Return: 0 on success, -errno otherwise.
 */
static int spi_nor_read_raw(struct spi_nor *nor, u32 addr, size_t len, u8 *buf)
{
	ssize_t ret;

	while (len) {
		ret = spi_nor_read_data(nor, addr, len, buf);
		if (ret < 0)
			return ret;
		if (!ret || ret > len)
			return -EIO;

		buf += ret;
		addr += ret;
		len -= ret;
	}
	return 0;
}

/**
 * spi_nor_read_sfdp() - read Serial Flash Discoverable Parameters.
 * @nor:	pointer to a 'struct spi_nor'
 * @addr:	offset in the SFDP area to start reading data from
 * @len:	number of bytes to read
 * @buf:	buffer where the SFDP data are copied into (dma-safe memory)
 *
 * Whatever the actual numbers of bytes for address and dummy cycles are
 * for (Fast) Read commands, the Read SFDP (5Ah) instruction is always
 * followed by a 3-byte address and 8 dummy clock cycles.
 *
 * Return: 0 on success, -errno otherwise.
 */
static int spi_nor_read_sfdp(struct spi_nor *nor, u32 addr,
			     size_t len, void *buf)
{
	u8 addr_nbytes, read_opcode, read_dummy;
	int ret;

	read_opcode = nor->read_opcode;
	addr_nbytes = nor->addr_nbytes;
	read_dummy = nor->read_dummy;

	nor->read_opcode = SPINOR_OP_RDSFDP;
	nor->addr_nbytes = 3;
	nor->read_dummy = 8;

	ret = spi_nor_read_raw(nor, addr, len, buf);

	nor->read_opcode = read_opcode;
	nor->addr_nbytes = addr_nbytes;
	nor->read_dummy = read_dummy;

	return ret;
}

/**
 * spi_nor_read_sfdp_dma_unsafe() - read Serial Flash Discoverable Parameters.
 * @nor:	pointer to a 'struct spi_nor'
 * @addr:	offset in the SFDP area to start reading data from
 * @len:	number of bytes to read
 * @buf:	buffer where the SFDP data are copied into
 *
 * Wrap spi_nor_read_sfdp() using a kmalloc'ed bounce buffer as @buf is now not
 * guaranteed to be dma-safe.
 *
 * Return: -ENOMEM if kmalloc() fails, the return code of spi_nor_read_sfdp()
 *          otherwise.
 */
static int spi_nor_read_sfdp_dma_unsafe(struct spi_nor *nor, u32 addr,
					size_t len, void *buf)
{
	void *dma_safe_buf;
	int ret;

	dma_safe_buf = kmalloc(len, GFP_KERNEL);
	if (!dma_safe_buf)
		return -ENOMEM;

	ret = spi_nor_read_sfdp(nor, addr, len, dma_safe_buf);
	memcpy(buf, dma_safe_buf, len);
	kfree(dma_safe_buf);

	return ret;
}

static void
spi_nor_set_read_settings_from_bfpt(struct spi_nor_read_command *read,
				    u16 half,
				    enum spi_nor_protocol proto)
{
	read->num_mode_clocks = (half >> 5) & 0x07;
	read->num_wait_states = (half >> 0) & 0x1f;
	read->opcode = (half >> 8) & 0xff;
	read->proto = proto;
}

static const struct sfdp_bfpt_read sfdp_bfpt_reads[] = {
	/* Fast Read 1-1-2 */
	{
		SNOR_HWCAPS_READ_1_1_2,
		SFDP_DWORD(1), BIT(16),	/* Supported bit */
		SFDP_DWORD(4), 0,	/* Settings */
		SNOR_PROTO_1_1_2,
	},

	/* Fast Read 1-2-2 */
	{
		SNOR_HWCAPS_READ_1_2_2,
		SFDP_DWORD(1), BIT(20),	/* Supported bit */
		SFDP_DWORD(4), 16,	/* Settings */
		SNOR_PROTO_1_2_2,
	},

	/* Fast Read 2-2-2 */
	{
		SNOR_HWCAPS_READ_2_2_2,
		SFDP_DWORD(5),  BIT(0),	/* Supported bit */
		SFDP_DWORD(6), 16,	/* Settings */
		SNOR_PROTO_2_2_2,
	},

	/* Fast Read 1-1-4 */
	{
		SNOR_HWCAPS_READ_1_1_4,
		SFDP_DWORD(1), BIT(22),	/* Supported bit */
		SFDP_DWORD(3), 16,	/* Settings */
		SNOR_PROTO_1_1_4,
	},

	/* Fast Read 1-4-4 */
	{
		SNOR_HWCAPS_READ_1_4_4,
		SFDP_DWORD(1), BIT(21),	/* Supported bit */
		SFDP_DWORD(3), 0,	/* Settings */
		SNOR_PROTO_1_4_4,
	},

	/* Fast Read 4-4-4 */
	{
		SNOR_HWCAPS_READ_4_4_4,
		SFDP_DWORD(5), BIT(4),	/* Supported bit */
		SFDP_DWORD(7), 16,	/* Settings */
		SNOR_PROTO_4_4_4,
	},
};

static const struct sfdp_bfpt_erase sfdp_bfpt_erases[] = {
	/* Erase Type 1 in DWORD8 bits[15:0] */
	{SFDP_DWORD(8), 0},

	/* Erase Type 2 in DWORD8 bits[31:16] */
	{SFDP_DWORD(8), 16},

	/* Erase Type 3 in DWORD9 bits[15:0] */
	{SFDP_DWORD(9), 0},

	/* Erase Type 4 in DWORD9 bits[31:16] */
	{SFDP_DWORD(9), 16},
};

/**
 * spi_nor_set_erase_settings_from_bfpt() - set erase type settings from BFPT
 * @erase:	pointer to a structure that describes a SPI NOR erase type
 * @size:	the size of the sector/block erased by the erase type
 * @opcode:	the SPI command op code to erase the sector/block
 * @i:		erase type index as sorted in the Basic Flash Parameter Table
 *
 * The supported Erase Types will be sorted at init in ascending order, with
 * the smallest Erase Type size being the first member in the erase_type array
 * of the spi_nor_erase_map structure. Save the Erase Type index as sorted in
 * the Basic Flash Parameter Table since it will be used later on to
 * synchronize with the supported Erase Types defined in SFDP optional tables.
 */
static void
spi_nor_set_erase_settings_from_bfpt(struct spi_nor_erase_type *erase,
				     u32 size, u8 opcode, u8 i)
{
	erase->idx = i;
	spi_nor_set_erase_type(erase, size, opcode);
}

/**
 * spi_nor_map_cmp_erase_type() - compare the map's erase types by size
 * @l:	member in the left half of the map's erase_type array
 * @r:	member in the right half of the map's erase_type array
 *
 * Comparison function used in the sort() call to sort in ascending order the
 * map's erase types, the smallest erase type size being the first member in the
 * sorted erase_type array.
 *
 * Return: the result of @l->size - @r->size
 */
static int spi_nor_map_cmp_erase_type(const void *l, const void *r)
{
	const struct spi_nor_erase_type *left = l, *right = r;

	return left->size - right->size;
}

/**
 * spi_nor_sort_erase_mask() - sort erase mask
 * @map:	the erase map of the SPI NOR
 * @erase_mask:	the erase type mask to be sorted
 *
 * Replicate the sort done for the map's erase types in BFPT: sort the erase
 * mask in ascending order with the smallest erase type size starting from
 * BIT(0) in the sorted erase mask.
 *
 * Return: sorted erase mask.
 */
static u8 spi_nor_sort_erase_mask(struct spi_nor_erase_map *map, u8 erase_mask)
{
	struct spi_nor_erase_type *erase_type = map->erase_type;
	int i;
	u8 sorted_erase_mask = 0;

	if (!erase_mask)
		return 0;

	/* Replicate the sort done for the map's erase types. */
	for (i = 0; i < SNOR_ERASE_TYPE_MAX; i++)
		if (erase_type[i].size && erase_mask & BIT(erase_type[i].idx))
			sorted_erase_mask |= BIT(i);

	return sorted_erase_mask;
}

/**
 * spi_nor_regions_sort_erase_types() - sort erase types in each region
 * @map:	the erase map of the SPI NOR
 *
 * Function assumes that the erase types defined in the erase map are already
 * sorted in ascending order, with the smallest erase type size being the first
 * member in the erase_type array. It replicates the sort done for the map's
 * erase types. Each region's erase bitmask will indicate which erase types are
 * supported from the sorted erase types defined in the erase map.
 * Sort the all region's erase type at init in order to speed up the process of
 * finding the best erase command at runtime.
 */
static void spi_nor_regions_sort_erase_types(struct spi_nor_erase_map *map)
{
	struct spi_nor_erase_region *region = map->regions;
	u8 region_erase_mask, sorted_erase_mask;

	while (region) {
		region_erase_mask = region->offset & SNOR_ERASE_TYPE_MASK;

		sorted_erase_mask = spi_nor_sort_erase_mask(map,
							    region_erase_mask);

		/* Overwrite erase mask. */
		region->offset = (region->offset & ~SNOR_ERASE_TYPE_MASK) |
				 sorted_erase_mask;

		region = spi_nor_region_next(region);
	}
}

/**
 * spi_nor_parse_bfpt() - read and parse the Basic Flash Parameter Table.
 * @nor:		pointer to a 'struct spi_nor'
 * @bfpt_header:	pointer to the 'struct sfdp_parameter_header' describing
 *			the Basic Flash Parameter Table length and version
 *
 * The Basic Flash Parameter Table is the main and only mandatory table as
 * defined by the SFDP (JESD216) specification.
 * It provides us with the total size (memory density) of the data array and
 * the number of address bytes for Fast Read, Page Program and Sector Erase
 * commands.
 * For Fast READ commands, it also gives the number of mode clock cycles and
 * wait states (regrouped in the number of dummy clock cycles) for each
 * supported instruction op code.
 * For Page Program, the page size is now available since JESD216 rev A, however
 * the supported instruction op codes are still not provided.
 * For Sector Erase commands, this table stores the supported instruction op
 * codes and the associated sector sizes.
 * Finally, the Quad Enable Requirements (QER) are also available since JESD216
 * rev A. The QER bits encode the manufacturer dependent procedure to be
 * executed to set the Quad Enable (QE) bit in some internal register of the
 * Quad SPI memory. Indeed the QE bit, when it exists, must be set before
 * sending any Quad SPI command to the memory. Actually, setting the QE bit
 * tells the memory to reassign its WP# and HOLD#/RESET# pins to functions IO2
 * and IO3 hence enabling 4 (Quad) I/O lines.
 *
 * Return: 0 on success, -errno otherwise.
 */
static int spi_nor_parse_bfpt(struct spi_nor *nor,
			      const struct sfdp_parameter_header *bfpt_header)
{
	struct spi_nor_flash_parameter *params = nor->params;
	struct spi_nor_erase_map *map = &params->erase_map;
	struct spi_nor_erase_type *erase_type = map->erase_type;
	struct sfdp_bfpt bfpt;
	size_t len;
	int i, cmd, err;
	u32 addr, val;
	u16 half;
	u8 erase_mask;

	/* JESD216 Basic Flash Parameter Table length is at least 9 DWORDs. */
	if (bfpt_header->length < BFPT_DWORD_MAX_JESD216)
		return -EINVAL;

	/* Read the Basic Flash Parameter Table. */
	len = min_t(size_t, sizeof(bfpt),
		    bfpt_header->length * sizeof(u32));
	addr = SFDP_PARAM_HEADER_PTP(bfpt_header);
	memset(&bfpt, 0, sizeof(bfpt));
	err = spi_nor_read_sfdp_dma_unsafe(nor,  addr, len, &bfpt);
	if (err < 0)
		return err;

	/* Fix endianness of the BFPT DWORDs. */
	le32_to_cpu_array(bfpt.dwords, BFPT_DWORD_MAX);

	/* Number of address bytes. */
	switch (bfpt.dwords[SFDP_DWORD(1)] & BFPT_DWORD1_ADDRESS_BYTES_MASK) {
	case BFPT_DWORD1_ADDRESS_BYTES_3_ONLY:
	case BFPT_DWORD1_ADDRESS_BYTES_3_OR_4:
		params->addr_nbytes = 3;
		params->addr_mode_nbytes = 3;
		break;

	case BFPT_DWORD1_ADDRESS_BYTES_4_ONLY:
		params->addr_nbytes = 4;
		params->addr_mode_nbytes = 4;
		break;

	default:
		break;
	}

	/* Flash Memory Density (in bits). */
	val = bfpt.dwords[SFDP_DWORD(2)];
	if (val & BIT(31)) {
		val &= ~BIT(31);

		/*
		 * Prevent overflows on params->size. Anyway, a NOR of 2^64
		 * bits is unlikely to exist so this error probably means
		 * the BFPT we are reading is corrupted/wrong.
		 */
		if (val > 63)
			return -EINVAL;

		params->size = 1ULL << val;
	} else {
		params->size = val + 1;
	}
	params->size >>= 3; /* Convert to bytes. */

	/* Fast Read settings. */
	for (i = 0; i < ARRAY_SIZE(sfdp_bfpt_reads); i++) {
		const struct sfdp_bfpt_read *rd = &sfdp_bfpt_reads[i];
		struct spi_nor_read_command *read;

		if (!(bfpt.dwords[rd->supported_dword] & rd->supported_bit)) {
			params->hwcaps.mask &= ~rd->hwcaps;
			continue;
		}

		params->hwcaps.mask |= rd->hwcaps;
		cmd = spi_nor_hwcaps_read2cmd(rd->hwcaps);
		read = &params->reads[cmd];
		half = bfpt.dwords[rd->settings_dword] >> rd->settings_shift;
		spi_nor_set_read_settings_from_bfpt(read, half, rd->proto);
	}

	/*
	 * Sector Erase settings. Reinitialize the uniform erase map using the
	 * Erase Types defined in the bfpt table.
	 */
	erase_mask = 0;
	memset(&params->erase_map, 0, sizeof(params->erase_map));
	for (i = 0; i < ARRAY_SIZE(sfdp_bfpt_erases); i++) {
		const struct sfdp_bfpt_erase *er = &sfdp_bfpt_erases[i];
		u32 erasesize;
		u8 opcode;

		half = bfpt.dwords[er->dword] >> er->shift;
		erasesize = half & 0xff;

		/* erasesize == 0 means this Erase Type is not supported. */
		if (!erasesize)
			continue;

		erasesize = 1U << erasesize;
		opcode = (half >> 8) & 0xff;
		erase_mask |= BIT(i);
		spi_nor_set_erase_settings_from_bfpt(&erase_type[i], erasesize,
						     opcode, i);
	}
	spi_nor_init_uniform_erase_map(map, erase_mask, params->size);
	/*
	 * Sort all the map's Erase Types in ascending order with the smallest
	 * erase size being the first member in the erase_type array.
	 */
	sort(erase_type, SNOR_ERASE_TYPE_MAX, sizeof(erase_type[0]),
	     spi_nor_map_cmp_erase_type, NULL);
	/*
	 * Sort the erase types in the uniform region in order to update the
	 * uniform_erase_type bitmask. The bitmask will be used later on when
	 * selecting the uniform erase.
	 */
	spi_nor_regions_sort_erase_types(map);
	map->uniform_erase_type = map->uniform_region.offset &
				  SNOR_ERASE_TYPE_MASK;

	/* Stop here if not JESD216 rev A or later. */
	if (bfpt_header->length == BFPT_DWORD_MAX_JESD216)
		return spi_nor_post_bfpt_fixups(nor, bfpt_header, &bfpt);

	/* Page size: this field specifies 'N' so the page size = 2^N bytes. */
	val = bfpt.dwords[SFDP_DWORD(11)];
	val &= BFPT_DWORD11_PAGE_SIZE_MASK;
	val >>= BFPT_DWORD11_PAGE_SIZE_SHIFT;
	params->page_size = 1U << val;

	/* Quad Enable Requirements. */
	switch (bfpt.dwords[SFDP_DWORD(15)] & BFPT_DWORD15_QER_MASK) {
	case BFPT_DWORD15_QER_NONE:
		params->quad_enable = NULL;
		break;

	case BFPT_DWORD15_QER_SR2_BIT1_BUGGY:
		/*
		 * Writing only one byte to the Status Register has the
		 * side-effect of clearing Status Register 2.
		 */
	case BFPT_DWORD15_QER_SR2_BIT1_NO_RD:
		/*
		 * Read Configuration Register (35h) instruction is not
		 * supported.
		 */
		nor->flags |= SNOR_F_HAS_16BIT_SR | SNOR_F_NO_READ_CR;
		params->quad_enable = spi_nor_sr2_bit1_quad_enable;
		break;

	case BFPT_DWORD15_QER_SR1_BIT6:
		nor->flags &= ~SNOR_F_HAS_16BIT_SR;
		params->quad_enable = spi_nor_sr1_bit6_quad_enable;
		break;

	case BFPT_DWORD15_QER_SR2_BIT7:
		nor->flags &= ~SNOR_F_HAS_16BIT_SR;
		params->quad_enable = spi_nor_sr2_bit7_quad_enable;
		break;

	case BFPT_DWORD15_QER_SR2_BIT1:
		/*
		 * JESD216 rev B or later does not specify if writing only one
		 * byte to the Status Register clears or not the Status
		 * Register 2, so let's be cautious and keep the default
		 * assumption of a 16-bit Write Status (01h) command.
		 */
		nor->flags |= SNOR_F_HAS_16BIT_SR;

		params->quad_enable = spi_nor_sr2_bit1_quad_enable;
		break;

	default:
		dev_dbg(nor->dev, "BFPT QER reserved value used\n");
		break;
	}

	/* Soft Reset support. */
	if (bfpt.dwords[SFDP_DWORD(16)] & BFPT_DWORD16_SWRST_EN_RST)
		nor->flags |= SNOR_F_SOFT_RESET;

	/* Stop here if not JESD216 rev C or later. */
	if (bfpt_header->length == BFPT_DWORD_MAX_JESD216B)
		return spi_nor_post_bfpt_fixups(nor, bfpt_header, &bfpt);

	/* 8D-8D-8D command extension. */
	switch (bfpt.dwords[SFDP_DWORD(18)] & BFPT_DWORD18_CMD_EXT_MASK) {
	case BFPT_DWORD18_CMD_EXT_REP:
		nor->cmd_ext_type = SPI_NOR_EXT_REPEAT;
		break;

	case BFPT_DWORD18_CMD_EXT_INV:
		nor->cmd_ext_type = SPI_NOR_EXT_INVERT;
		break;

	case BFPT_DWORD18_CMD_EXT_RES:
		dev_dbg(nor->dev, "Reserved command extension used\n");
		break;

	case BFPT_DWORD18_CMD_EXT_16B:
		dev_dbg(nor->dev, "16-bit opcodes not supported\n");
		return -EOPNOTSUPP;
	}

	return spi_nor_post_bfpt_fixups(nor, bfpt_header, &bfpt);
}

/**
 * spi_nor_smpt_addr_nbytes() - return the number of address bytes used in the
 *			       configuration detection command.
 * @nor:	pointer to a 'struct spi_nor'
 * @settings:	configuration detection command descriptor, dword1
 */
static u8 spi_nor_smpt_addr_nbytes(const struct spi_nor *nor, const u32 settings)
{
	switch (settings & SMPT_CMD_ADDRESS_LEN_MASK) {
	case SMPT_CMD_ADDRESS_LEN_0:
		return 0;
	case SMPT_CMD_ADDRESS_LEN_3:
		return 3;
	case SMPT_CMD_ADDRESS_LEN_4:
		return 4;
	case SMPT_CMD_ADDRESS_LEN_USE_CURRENT:
	default:
		return nor->params->addr_mode_nbytes;
	}
}

/**
 * spi_nor_smpt_read_dummy() - return the configuration detection command read
 *			       latency, in clock cycles.
 * @nor:	pointer to a 'struct spi_nor'
 * @settings:	configuration detection command descriptor, dword1
 *
 * Return: the number of dummy cycles for an SMPT read
 */
static u8 spi_nor_smpt_read_dummy(const struct spi_nor *nor, const u32 settings)
{
	u8 read_dummy = SMPT_CMD_READ_DUMMY(settings);

	if (read_dummy == SMPT_CMD_READ_DUMMY_IS_VARIABLE)
		return nor->read_dummy;
	return read_dummy;
}

/**
 * spi_nor_get_map_in_use() - get the configuration map in use
 * @nor:	pointer to a 'struct spi_nor'
 * @smpt:	pointer to the sector map parameter table
 * @smpt_len:	sector map parameter table length
 *
 * Return: pointer to the map in use, ERR_PTR(-errno) otherwise.
 */
static const u32 *spi_nor_get_map_in_use(struct spi_nor *nor, const u32 *smpt,
					 u8 smpt_len)
{
	const u32 *ret;
	u8 *buf;
	u32 addr;
	int err;
	u8 i;
	u8 addr_nbytes, read_opcode, read_dummy;
	u8 read_data_mask, map_id;

	/* Use a kmalloc'ed bounce buffer to guarantee it is DMA-able. */
	buf = kmalloc(sizeof(*buf), GFP_KERNEL);
	if (!buf)
		return ERR_PTR(-ENOMEM);

	addr_nbytes = nor->addr_nbytes;
	read_dummy = nor->read_dummy;
	read_opcode = nor->read_opcode;

	map_id = 0;
	/* Determine if there are any optional Detection Command Descriptors */
	for (i = 0; i < smpt_len; i += 2) {
		if (smpt[i] & SMPT_DESC_TYPE_MAP)
			break;

		read_data_mask = SMPT_CMD_READ_DATA(smpt[i]);
		nor->addr_nbytes = spi_nor_smpt_addr_nbytes(nor, smpt[i]);
		nor->read_dummy = spi_nor_smpt_read_dummy(nor, smpt[i]);
		nor->read_opcode = SMPT_CMD_OPCODE(smpt[i]);
		addr = smpt[i + 1];

		err = spi_nor_read_raw(nor, addr, 1, buf);
		if (err) {
			ret = ERR_PTR(err);
			goto out;
		}

		/*
		 * Build an index value that is used to select the Sector Map
		 * Configuration that is currently in use.
		 */
		map_id = map_id << 1 | !!(*buf & read_data_mask);
	}

	/*
	 * If command descriptors are provided, they always precede map
	 * descriptors in the table. There is no need to start the iteration
	 * over smpt array all over again.
	 *
	 * Find the matching configuration map.
	 */
	ret = ERR_PTR(-EINVAL);
	while (i < smpt_len) {
		if (SMPT_MAP_ID(smpt[i]) == map_id) {
			ret = smpt + i;
			break;
		}

		/*
		 * If there are no more configuration map descriptors and no
		 * configuration ID matched the configuration identifier, the
		 * sector address map is unknown.
		 */
		if (smpt[i] & SMPT_DESC_END)
			break;

		/* increment the table index to the next map */
		i += SMPT_MAP_REGION_COUNT(smpt[i]) + 1;
	}

	/* fall through */
out:
	kfree(buf);
	nor->addr_nbytes = addr_nbytes;
	nor->read_dummy = read_dummy;
	nor->read_opcode = read_opcode;
	return ret;
}

static void spi_nor_region_mark_end(struct spi_nor_erase_region *region)
{
	region->offset |= SNOR_LAST_REGION;
}

static void spi_nor_region_mark_overlay(struct spi_nor_erase_region *region)
{
	region->offset |= SNOR_OVERLAID_REGION;
}

/**
 * spi_nor_region_check_overlay() - set overlay bit when the region is overlaid
 * @region:	pointer to a structure that describes a SPI NOR erase region
 * @erase:	pointer to a structure that describes a SPI NOR erase type
 * @erase_type:	erase type bitmask
 */
static void
spi_nor_region_check_overlay(struct spi_nor_erase_region *region,
			     const struct spi_nor_erase_type *erase,
			     const u8 erase_type)
{
	int i;

	for (i = 0; i < SNOR_ERASE_TYPE_MAX; i++) {
		if (!(erase[i].size && erase_type & BIT(erase[i].idx)))
			continue;
		if (region->size & erase[i].size_mask) {
			spi_nor_region_mark_overlay(region);
			return;
		}
	}
}

/**
 * spi_nor_init_non_uniform_erase_map() - initialize the non-uniform erase map
 * @nor:	pointer to a 'struct spi_nor'
 * @smpt:	pointer to the sector map parameter table
 *
 * Return: 0 on success, -errno otherwise.
 */
static int spi_nor_init_non_uniform_erase_map(struct spi_nor *nor,
					      const u32 *smpt)
{
	struct spi_nor_erase_map *map = &nor->params->erase_map;
	struct spi_nor_erase_type *erase = map->erase_type;
	struct spi_nor_erase_region *region;
	u64 offset;
	u32 region_count;
	int i, j;
	u8 uniform_erase_type, save_uniform_erase_type;
	u8 erase_type, regions_erase_type;

	region_count = SMPT_MAP_REGION_COUNT(*smpt);
	/*
	 * The regions will be freed when the driver detaches from the
	 * device.
	 */
	region = devm_kcalloc(nor->dev, region_count, sizeof(*region),
			      GFP_KERNEL);
	if (!region)
		return -ENOMEM;
	map->regions = region;

	uniform_erase_type = 0xff;
	regions_erase_type = 0;
	offset = 0;
	/* Populate regions. */
	for (i = 0; i < region_count; i++) {
		j = i + 1; /* index for the region dword */
		region[i].size = SMPT_MAP_REGION_SIZE(smpt[j]);
		erase_type = SMPT_MAP_REGION_ERASE_TYPE(smpt[j]);
		region[i].offset = offset | erase_type;

		spi_nor_region_check_overlay(&region[i], erase, erase_type);

		/*
		 * Save the erase types that are supported in all regions and
		 * can erase the entire flash memory.
		 */
		uniform_erase_type &= erase_type;

		/*
		 * regions_erase_type mask will indicate all the erase types
		 * supported in this configuration map.
		 */
		regions_erase_type |= erase_type;

		offset = (region[i].offset & ~SNOR_ERASE_FLAGS_MASK) +
			 region[i].size;
	}
	spi_nor_region_mark_end(&region[i - 1]);

	save_uniform_erase_type = map->uniform_erase_type;
	map->uniform_erase_type = spi_nor_sort_erase_mask(map,
							  uniform_erase_type);

	if (!regions_erase_type) {
		/*
		 * Roll back to the previous uniform_erase_type mask, SMPT is
		 * broken.
		 */
		map->uniform_erase_type = save_uniform_erase_type;
		return -EINVAL;
	}

	/*
	 * BFPT advertises all the erase types supported by all the possible
	 * map configurations. Mask out the erase types that are not supported
	 * by the current map configuration.
	 */
	for (i = 0; i < SNOR_ERASE_TYPE_MAX; i++)
		if (!(regions_erase_type & BIT(erase[i].idx)))
			spi_nor_mask_erase_type(&erase[i]);

	return 0;
}

/**
 * spi_nor_parse_smpt() - parse Sector Map Parameter Table
 * @nor:		pointer to a 'struct spi_nor'
 * @smpt_header:	sector map parameter table header
 *
 * This table is optional, but when available, we parse it to identify the
 * location and size of sectors within the main data array of the flash memory
 * device and to identify which Erase Types are supported by each sector.
 *
 * Return: 0 on success, -errno otherwise.
 */
static int spi_nor_parse_smpt(struct spi_nor *nor,
			      const struct sfdp_parameter_header *smpt_header)
{
	const u32 *sector_map;
	u32 *smpt;
	size_t len;
	u32 addr;
	int ret;

	/* Read the Sector Map Parameter Table. */
	len = smpt_header->length * sizeof(*smpt);
	smpt = kmalloc(len, GFP_KERNEL);
	if (!smpt)
		return -ENOMEM;

	addr = SFDP_PARAM_HEADER_PTP(smpt_header);
	ret = spi_nor_read_sfdp(nor, addr, len, smpt);
	if (ret)
		goto out;

	/* Fix endianness of the SMPT DWORDs. */
	le32_to_cpu_array(smpt, smpt_header->length);

	sector_map = spi_nor_get_map_in_use(nor, smpt, smpt_header->length);
	if (IS_ERR(sector_map)) {
		ret = PTR_ERR(sector_map);
		goto out;
	}

	ret = spi_nor_init_non_uniform_erase_map(nor, sector_map);
	if (ret)
		goto out;

	spi_nor_regions_sort_erase_types(&nor->params->erase_map);
	/* fall through */
out:
	kfree(smpt);
	return ret;
}

/**
 * spi_nor_parse_4bait() - parse the 4-Byte Address Instruction Table
 * @nor:		pointer to a 'struct spi_nor'.
 * @param_header:	pointer to the 'struct sfdp_parameter_header' describing
 *			the 4-Byte Address Instruction Table length and version.
 *
 * Return: 0 on success, -errno otherwise.
 */
static int spi_nor_parse_4bait(struct spi_nor *nor,
			       const struct sfdp_parameter_header *param_header)
{
	static const struct sfdp_4bait reads[] = {
		{ SNOR_HWCAPS_READ,		BIT(0) },
		{ SNOR_HWCAPS_READ_FAST,	BIT(1) },
		{ SNOR_HWCAPS_READ_1_1_2,	BIT(2) },
		{ SNOR_HWCAPS_READ_1_2_2,	BIT(3) },
		{ SNOR_HWCAPS_READ_1_1_4,	BIT(4) },
		{ SNOR_HWCAPS_READ_1_4_4,	BIT(5) },
		{ SNOR_HWCAPS_READ_1_1_1_DTR,	BIT(13) },
		{ SNOR_HWCAPS_READ_1_2_2_DTR,	BIT(14) },
		{ SNOR_HWCAPS_READ_1_4_4_DTR,	BIT(15) },
	};
	static const struct sfdp_4bait programs[] = {
		{ SNOR_HWCAPS_PP,		BIT(6) },
		{ SNOR_HWCAPS_PP_1_1_4,		BIT(7) },
		{ SNOR_HWCAPS_PP_1_4_4,		BIT(8) },
	};
	static const struct sfdp_4bait erases[SNOR_ERASE_TYPE_MAX] = {
		{ 0u /* not used */,		BIT(9) },
		{ 0u /* not used */,		BIT(10) },
		{ 0u /* not used */,		BIT(11) },
		{ 0u /* not used */,		BIT(12) },
	};
	struct spi_nor_flash_parameter *params = nor->params;
	struct spi_nor_pp_command *params_pp = params->page_programs;
	struct spi_nor_erase_map *map = &params->erase_map;
	struct spi_nor_erase_type *erase_type = map->erase_type;
	u32 *dwords;
	size_t len;
	u32 addr, discard_hwcaps, read_hwcaps, pp_hwcaps, erase_mask;
	int i, ret;

	if (param_header->major != SFDP_JESD216_MAJOR ||
	    param_header->length < SFDP_4BAIT_DWORD_MAX)
		return -EINVAL;

	/* Read the 4-byte Address Instruction Table. */
	len = sizeof(*dwords) * SFDP_4BAIT_DWORD_MAX;

	/* Use a kmalloc'ed bounce buffer to guarantee it is DMA-able. */
	dwords = kmalloc(len, GFP_KERNEL);
	if (!dwords)
		return -ENOMEM;

	addr = SFDP_PARAM_HEADER_PTP(param_header);
	ret = spi_nor_read_sfdp(nor, addr, len, dwords);
	if (ret)
		goto out;

	/* Fix endianness of the 4BAIT DWORDs. */
	le32_to_cpu_array(dwords, SFDP_4BAIT_DWORD_MAX);

	/*
	 * Compute the subset of (Fast) Read commands for which the 4-byte
	 * version is supported.
	 */
	discard_hwcaps = 0;
	read_hwcaps = 0;
	for (i = 0; i < ARRAY_SIZE(reads); i++) {
		const struct sfdp_4bait *read = &reads[i];

		discard_hwcaps |= read->hwcaps;
		if ((params->hwcaps.mask & read->hwcaps) &&
		    (dwords[SFDP_DWORD(1)] & read->supported_bit))
			read_hwcaps |= read->hwcaps;
	}

	/*
	 * Compute the subset of Page Program commands for which the 4-byte
	 * version is supported.
	 */
	pp_hwcaps = 0;
	for (i = 0; i < ARRAY_SIZE(programs); i++) {
		const struct sfdp_4bait *program = &programs[i];

		/*
		 * The 4 Byte Address Instruction (Optional) Table is the only
		 * SFDP table that indicates support for Page Program Commands.
		 * Bypass the params->hwcaps.mask and consider 4BAIT the biggest
		 * authority for specifying Page Program support.
		 */
		discard_hwcaps |= program->hwcaps;
		if (dwords[SFDP_DWORD(1)] & program->supported_bit)
			pp_hwcaps |= program->hwcaps;
	}

	/*
	 * Compute the subset of Sector Erase commands for which the 4-byte
	 * version is supported.
	 */
	erase_mask = 0;
	for (i = 0; i < SNOR_ERASE_TYPE_MAX; i++) {
		const struct sfdp_4bait *erase = &erases[i];

		if (dwords[SFDP_DWORD(1)] & erase->supported_bit)
			erase_mask |= BIT(i);
	}

	/* Replicate the sort done for the map's erase types in BFPT. */
	erase_mask = spi_nor_sort_erase_mask(map, erase_mask);

	/*
	 * We need at least one 4-byte op code per read, program and erase
	 * operation; the .read(), .write() and .erase() hooks share the
	 * nor->addr_nbytes value.
	 */
	if (!read_hwcaps || !pp_hwcaps || !erase_mask)
		goto out;

	/*
	 * Discard all operations from the 4-byte instruction set which are
	 * not supported by this memory.
	 */
	params->hwcaps.mask &= ~discard_hwcaps;
	params->hwcaps.mask |= (read_hwcaps | pp_hwcaps);

	/* Use the 4-byte address instruction set. */
	for (i = 0; i < SNOR_CMD_READ_MAX; i++) {
		struct spi_nor_read_command *read_cmd = &params->reads[i];

		read_cmd->opcode = spi_nor_convert_3to4_read(read_cmd->opcode);
	}

	/* 4BAIT is the only SFDP table that indicates page program support. */
	if (pp_hwcaps & SNOR_HWCAPS_PP) {
		spi_nor_set_pp_settings(&params_pp[SNOR_CMD_PP],
					SPINOR_OP_PP_4B, SNOR_PROTO_1_1_1);
		/*
		 * Since xSPI Page Program opcode is backward compatible with
		 * Legacy SPI, use Legacy SPI opcode there as well.
		 */
		spi_nor_set_pp_settings(&params_pp[SNOR_CMD_PP_8_8_8_DTR],
					SPINOR_OP_PP_4B, SNOR_PROTO_8_8_8_DTR);
	}
	if (pp_hwcaps & SNOR_HWCAPS_PP_1_1_4)
		spi_nor_set_pp_settings(&params_pp[SNOR_CMD_PP_1_1_4],
					SPINOR_OP_PP_1_1_4_4B,
					SNOR_PROTO_1_1_4);
	if (pp_hwcaps & SNOR_HWCAPS_PP_1_4_4)
		spi_nor_set_pp_settings(&params_pp[SNOR_CMD_PP_1_4_4],
					SPINOR_OP_PP_1_4_4_4B,
					SNOR_PROTO_1_4_4);

	for (i = 0; i < SNOR_ERASE_TYPE_MAX; i++) {
		if (erase_mask & BIT(i))
			erase_type[i].opcode = (dwords[SFDP_DWORD(2)] >>
						erase_type[i].idx * 8) & 0xFF;
		else
			spi_nor_mask_erase_type(&erase_type[i]);
	}

	/*
	 * We set SNOR_F_HAS_4BAIT in order to skip spi_nor_set_4byte_opcodes()
	 * later because we already did the conversion to 4byte opcodes. Also,
	 * this latest function implements a legacy quirk for the erase size of
	 * Spansion memory. However this quirk is no longer needed with new
	 * SFDP compliant memories.
	 */
	params->addr_nbytes = 4;
	nor->flags |= SNOR_F_4B_OPCODES | SNOR_F_HAS_4BAIT;

	/* fall through */
out:
	kfree(dwords);
	return ret;
}

#define PROFILE1_DWORD1_RDSR_ADDR_BYTES		BIT(29)
#define PROFILE1_DWORD1_RDSR_DUMMY		BIT(28)
#define PROFILE1_DWORD1_RD_FAST_CMD		GENMASK(15, 8)
#define PROFILE1_DWORD4_DUMMY_200MHZ		GENMASK(11, 7)
#define PROFILE1_DWORD5_DUMMY_166MHZ		GENMASK(31, 27)
#define PROFILE1_DWORD5_DUMMY_133MHZ		GENMASK(21, 17)
#define PROFILE1_DWORD5_DUMMY_100MHZ		GENMASK(11, 7)

/**
 * spi_nor_parse_profile1() - parse the xSPI Profile 1.0 table
 * @nor:		pointer to a 'struct spi_nor'
 * @profile1_header:	pointer to the 'struct sfdp_parameter_header' describing
 *			the Profile 1.0 Table length and version.
 *
 * Return: 0 on success, -errno otherwise.
 */
static int spi_nor_parse_profile1(struct spi_nor *nor,
				  const struct sfdp_parameter_header *profile1_header)
{
	u32 *dwords, addr;
	size_t len;
	int ret;
	u8 dummy, opcode;

	len = profile1_header->length * sizeof(*dwords);
	dwords = kmalloc(len, GFP_KERNEL);
	if (!dwords)
		return -ENOMEM;

	addr = SFDP_PARAM_HEADER_PTP(profile1_header);
	ret = spi_nor_read_sfdp(nor, addr, len, dwords);
	if (ret)
		goto out;

	le32_to_cpu_array(dwords, profile1_header->length);

	/* Get 8D-8D-8D fast read opcode and dummy cycles. */
	opcode = FIELD_GET(PROFILE1_DWORD1_RD_FAST_CMD, dwords[SFDP_DWORD(1)]);

	 /* Set the Read Status Register dummy cycles and dummy address bytes. */
	if (dwords[SFDP_DWORD(1)] & PROFILE1_DWORD1_RDSR_DUMMY)
		nor->params->rdsr_dummy = 8;
	else
		nor->params->rdsr_dummy = 4;

	if (dwords[SFDP_DWORD(1)] & PROFILE1_DWORD1_RDSR_ADDR_BYTES)
		nor->params->rdsr_addr_nbytes = 4;
	else
		nor->params->rdsr_addr_nbytes = 0;

	/*
	 * We don't know what speed the controller is running at. Find the
	 * dummy cycles for the fastest frequency the flash can run at to be
	 * sure we are never short of dummy cycles. A value of 0 means the
	 * frequency is not supported.
	 *
	 * Default to PROFILE1_DUMMY_DEFAULT if we don't find anything, and let
	 * flashes set the correct value if needed in their fixup hooks.
	 */
	dummy = FIELD_GET(PROFILE1_DWORD4_DUMMY_200MHZ, dwords[SFDP_DWORD(4)]);
	if (!dummy)
		dummy = FIELD_GET(PROFILE1_DWORD5_DUMMY_166MHZ,
				  dwords[SFDP_DWORD(5)]);
	if (!dummy)
		dummy = FIELD_GET(PROFILE1_DWORD5_DUMMY_133MHZ,
				  dwords[SFDP_DWORD(5)]);
	if (!dummy)
		dummy = FIELD_GET(PROFILE1_DWORD5_DUMMY_100MHZ,
				  dwords[SFDP_DWORD(5)]);
	if (!dummy)
		dev_dbg(nor->dev,
			"Can't find dummy cycles from Profile 1.0 table\n");

	/* Round up to an even value to avoid tripping controllers up. */
	dummy = round_up(dummy, 2);

	/* Update the fast read settings. */
	nor->params->hwcaps.mask |= SNOR_HWCAPS_READ_8_8_8_DTR;
	spi_nor_set_read_settings(&nor->params->reads[SNOR_CMD_READ_8_8_8_DTR],
				  0, dummy, opcode,
				  SNOR_PROTO_8_8_8_DTR);

	/*
	 * Page Program is "Required Command" in the xSPI Profile 1.0. Update
	 * the params->hwcaps.mask here.
	 */
	nor->params->hwcaps.mask |= SNOR_HWCAPS_PP_8_8_8_DTR;

out:
	kfree(dwords);
	return ret;
}

#define SCCR_DWORD22_OCTAL_DTR_EN_VOLATILE		BIT(31)

/**
 * spi_nor_parse_sccr() - Parse the Status, Control and Configuration Register
 *                        Map.
 * @nor:		pointer to a 'struct spi_nor'
 * @sccr_header:	pointer to the 'struct sfdp_parameter_header' describing
 *			the SCCR Map table length and version.
 *
 * Return: 0 on success, -errno otherwise.
 */
static int spi_nor_parse_sccr(struct spi_nor *nor,
			      const struct sfdp_parameter_header *sccr_header)
{
	u32 *dwords, addr;
	size_t len;
	int ret;

	len = sccr_header->length * sizeof(*dwords);
	dwords = kmalloc(len, GFP_KERNEL);
	if (!dwords)
		return -ENOMEM;

	addr = SFDP_PARAM_HEADER_PTP(sccr_header);
	ret = spi_nor_read_sfdp(nor, addr, len, dwords);
	if (ret)
		goto out;

	le32_to_cpu_array(dwords, sccr_header->length);

<<<<<<< HEAD
	if (FIELD_GET(SCCR_DWORD22_OCTAL_DTR_EN_VOLATILE, dwords[21]))
=======
	if (FIELD_GET(SCCR_DWORD22_OCTAL_DTR_EN_VOLATILE,
		      dwords[SFDP_DWORD(22)]))
>>>>>>> 5729a900
		nor->flags |= SNOR_F_IO_MODE_EN_VOLATILE;

out:
	kfree(dwords);
	return ret;
}

/**
 * spi_nor_post_sfdp_fixups() - Updates the flash's parameters and settings
 * after SFDP has been parsed. Called only for flashes that define JESD216 SFDP
 * tables.
 * @nor:	pointer to a 'struct spi_nor'
 *
 * Used to tweak various flash parameters when information provided by the SFDP
 * tables are wrong.
 */
static void spi_nor_post_sfdp_fixups(struct spi_nor *nor)
{
	if (nor->manufacturer && nor->manufacturer->fixups &&
	    nor->manufacturer->fixups->post_sfdp)
		nor->manufacturer->fixups->post_sfdp(nor);

	if (nor->info->fixups && nor->info->fixups->post_sfdp)
		nor->info->fixups->post_sfdp(nor);
}

/**
 * spi_nor_check_sfdp_signature() - check for a valid SFDP signature
 * @nor:	pointer to a 'struct spi_nor'
 *
 * Used to detect if the flash supports the RDSFDP command as well as the
 * presence of a valid SFDP table.
 *
 * Return: 0 on success, -errno otherwise.
 */
int spi_nor_check_sfdp_signature(struct spi_nor *nor)
{
	u32 signature;
	int err;

	/* Get the SFDP header. */
	err = spi_nor_read_sfdp_dma_unsafe(nor, 0, sizeof(signature),
					   &signature);
	if (err < 0)
		return err;

	/* Check the SFDP signature. */
	if (le32_to_cpu(signature) != SFDP_SIGNATURE)
		return -EINVAL;

	return 0;
}

/**
 * spi_nor_parse_sfdp() - parse the Serial Flash Discoverable Parameters.
 * @nor:		pointer to a 'struct spi_nor'
 *
 * The Serial Flash Discoverable Parameters are described by the JEDEC JESD216
 * specification. This is a standard which tends to supported by almost all
 * (Q)SPI memory manufacturers. Those hard-coded tables allow us to learn at
 * runtime the main parameters needed to perform basic SPI flash operations such
 * as Fast Read, Page Program or Sector Erase commands.
 *
 * Return: 0 on success, -errno otherwise.
 */
int spi_nor_parse_sfdp(struct spi_nor *nor)
{
	const struct sfdp_parameter_header *param_header, *bfpt_header;
	struct sfdp_parameter_header *param_headers = NULL;
	struct sfdp_header header;
	struct device *dev = nor->dev;
	struct sfdp *sfdp;
	size_t sfdp_size;
	size_t psize;
	int i, err;

	/* Get the SFDP header. */
	err = spi_nor_read_sfdp_dma_unsafe(nor, 0, sizeof(header), &header);
	if (err < 0)
		return err;

	/* Check the SFDP header version. */
	if (le32_to_cpu(header.signature) != SFDP_SIGNATURE ||
	    header.major != SFDP_JESD216_MAJOR)
		return -EINVAL;

	/*
	 * Verify that the first and only mandatory parameter header is a
	 * Basic Flash Parameter Table header as specified in JESD216.
	 */
	bfpt_header = &header.bfpt_header;
	if (SFDP_PARAM_HEADER_ID(bfpt_header) != SFDP_BFPT_ID ||
	    bfpt_header->major != SFDP_JESD216_MAJOR)
		return -EINVAL;

	sfdp_size = SFDP_PARAM_HEADER_PTP(bfpt_header) +
		    SFDP_PARAM_HEADER_PARAM_LEN(bfpt_header);

	/*
	 * Allocate memory then read all parameter headers with a single
	 * Read SFDP command. These parameter headers will actually be parsed
	 * twice: a first time to get the latest revision of the basic flash
	 * parameter table, then a second time to handle the supported optional
	 * tables.
	 * Hence we read the parameter headers once for all to reduce the
	 * processing time. Also we use kmalloc() instead of devm_kmalloc()
	 * because we don't need to keep these parameter headers: the allocated
	 * memory is always released with kfree() before exiting this function.
	 */
	if (header.nph) {
		psize = header.nph * sizeof(*param_headers);

		param_headers = kmalloc(psize, GFP_KERNEL);
		if (!param_headers)
			return -ENOMEM;

		err = spi_nor_read_sfdp(nor, sizeof(header),
					psize, param_headers);
		if (err < 0) {
			dev_dbg(dev, "failed to read SFDP parameter headers\n");
			goto exit;
		}
	}

	/*
	 * Cache the complete SFDP data. It is not (easily) possible to fetch
	 * SFDP after probe time and we need it for the sysfs access.
	 */
	for (i = 0; i < header.nph; i++) {
		param_header = &param_headers[i];
		sfdp_size = max_t(size_t, sfdp_size,
				  SFDP_PARAM_HEADER_PTP(param_header) +
				  SFDP_PARAM_HEADER_PARAM_LEN(param_header));
	}

	/*
	 * Limit the total size to a reasonable value to avoid allocating too
	 * much memory just of because the flash returned some insane values.
	 */
	if (sfdp_size > PAGE_SIZE) {
		dev_dbg(dev, "SFDP data (%zu) too big, truncating\n",
			sfdp_size);
		sfdp_size = PAGE_SIZE;
	}

	sfdp = devm_kzalloc(dev, sizeof(*sfdp), GFP_KERNEL);
	if (!sfdp) {
		err = -ENOMEM;
		goto exit;
	}

	/*
	 * The SFDP is organized in chunks of DWORDs. Thus, in theory, the
	 * sfdp_size should be a multiple of DWORDs. But in case a flash
	 * is not spec compliant, make sure that we have enough space to store
	 * the complete SFDP data.
	 */
	sfdp->num_dwords = DIV_ROUND_UP(sfdp_size, sizeof(*sfdp->dwords));
	sfdp->dwords = devm_kcalloc(dev, sfdp->num_dwords,
				    sizeof(*sfdp->dwords), GFP_KERNEL);
	if (!sfdp->dwords) {
		err = -ENOMEM;
		devm_kfree(dev, sfdp);
		goto exit;
	}

	err = spi_nor_read_sfdp(nor, 0, sfdp_size, sfdp->dwords);
	if (err < 0) {
		dev_dbg(dev, "failed to read SFDP data\n");
		devm_kfree(dev, sfdp->dwords);
		devm_kfree(dev, sfdp);
		goto exit;
	}

	nor->sfdp = sfdp;

	/*
	 * Check other parameter headers to get the latest revision of
	 * the basic flash parameter table.
	 */
	for (i = 0; i < header.nph; i++) {
		param_header = &param_headers[i];

		if (SFDP_PARAM_HEADER_ID(param_header) == SFDP_BFPT_ID &&
		    param_header->major == SFDP_JESD216_MAJOR &&
		    (param_header->minor > bfpt_header->minor ||
		     (param_header->minor == bfpt_header->minor &&
		      param_header->length > bfpt_header->length)))
			bfpt_header = param_header;
	}

	err = spi_nor_parse_bfpt(nor, bfpt_header);
	if (err)
		goto exit;

	/* Parse optional parameter tables. */
	for (i = 0; i < header.nph; i++) {
		param_header = &param_headers[i];

		switch (SFDP_PARAM_HEADER_ID(param_header)) {
		case SFDP_SECTOR_MAP_ID:
			err = spi_nor_parse_smpt(nor, param_header);
			break;

		case SFDP_4BAIT_ID:
			err = spi_nor_parse_4bait(nor, param_header);
			break;

		case SFDP_PROFILE1_ID:
			err = spi_nor_parse_profile1(nor, param_header);
			break;

		case SFDP_SCCR_MAP_ID:
			err = spi_nor_parse_sccr(nor, param_header);
			break;

		default:
			break;
		}

		if (err) {
			dev_warn(dev, "Failed to parse optional parameter table: %04x\n",
				 SFDP_PARAM_HEADER_ID(param_header));
			/*
			 * Let's not drop all information we extracted so far
			 * if optional table parsers fail. In case of failing,
			 * each optional parser is responsible to roll back to
			 * the previously known spi_nor data.
			 */
			err = 0;
		}
	}

	spi_nor_post_sfdp_fixups(nor);
exit:
	kfree(param_headers);
	return err;
}<|MERGE_RESOLUTION|>--- conflicted
+++ resolved
@@ -1231,12 +1231,8 @@
 
 	le32_to_cpu_array(dwords, sccr_header->length);
 
-<<<<<<< HEAD
-	if (FIELD_GET(SCCR_DWORD22_OCTAL_DTR_EN_VOLATILE, dwords[21]))
-=======
 	if (FIELD_GET(SCCR_DWORD22_OCTAL_DTR_EN_VOLATILE,
 		      dwords[SFDP_DWORD(22)]))
->>>>>>> 5729a900
 		nor->flags |= SNOR_F_IO_MODE_EN_VOLATILE;
 
 out:
