// SPDX-License-Identifier: GPL-2.0
/*
 * Copyright (c) 2018-2020, The Linux Foundation. All rights reserved.
 *
 */

#include <linux/device.h>
#include <linux/dma-direction.h>
#include <linux/dma-mapping.h>
#include <linux/interrupt.h>
#include <linux/list.h>
#include <linux/mhi.h>
#include <linux/module.h>
#include <linux/skbuff.h>
#include <linux/slab.h>
#include "internal.h"

int __must_check mhi_read_reg(struct mhi_controller *mhi_cntrl,
			      void __iomem *base, u32 offset, u32 *out)
{
	return mhi_cntrl->read_reg(mhi_cntrl, base + offset, out);
}

int __must_check mhi_read_reg_field(struct mhi_controller *mhi_cntrl,
				    void __iomem *base, u32 offset,
				    u32 mask, u32 shift, u32 *out)
{
	u32 tmp;
	int ret;

	ret = mhi_read_reg(mhi_cntrl, base, offset, &tmp);
	if (ret)
		return ret;

	*out = (tmp & mask) >> shift;

	return 0;
}

void mhi_write_reg(struct mhi_controller *mhi_cntrl, void __iomem *base,
		   u32 offset, u32 val)
{
	mhi_cntrl->write_reg(mhi_cntrl, base + offset, val);
}

void mhi_write_reg_field(struct mhi_controller *mhi_cntrl, void __iomem *base,
			 u32 offset, u32 mask, u32 shift, u32 val)
{
	int ret;
	u32 tmp;

	ret = mhi_read_reg(mhi_cntrl, base, offset, &tmp);
	if (ret)
		return;

	tmp &= ~mask;
	tmp |= (val << shift);
	mhi_write_reg(mhi_cntrl, base, offset, tmp);
}

void mhi_write_db(struct mhi_controller *mhi_cntrl, void __iomem *db_addr,
		  dma_addr_t db_val)
{
	mhi_write_reg(mhi_cntrl, db_addr, 4, upper_32_bits(db_val));
	mhi_write_reg(mhi_cntrl, db_addr, 0, lower_32_bits(db_val));
}

void mhi_db_brstmode(struct mhi_controller *mhi_cntrl,
		     struct db_cfg *db_cfg,
		     void __iomem *db_addr,
		     dma_addr_t db_val)
{
	if (db_cfg->db_mode) {
		db_cfg->db_val = db_val;
		mhi_write_db(mhi_cntrl, db_addr, db_val);
		db_cfg->db_mode = 0;
	}
}

void mhi_db_brstmode_disable(struct mhi_controller *mhi_cntrl,
			     struct db_cfg *db_cfg,
			     void __iomem *db_addr,
			     dma_addr_t db_val)
{
	db_cfg->db_val = db_val;
	mhi_write_db(mhi_cntrl, db_addr, db_val);
}

void mhi_ring_er_db(struct mhi_event *mhi_event)
{
	struct mhi_ring *ring = &mhi_event->ring;

	mhi_event->db_cfg.process_db(mhi_event->mhi_cntrl, &mhi_event->db_cfg,
				     ring->db_addr, *ring->ctxt_wp);
}

void mhi_ring_cmd_db(struct mhi_controller *mhi_cntrl, struct mhi_cmd *mhi_cmd)
{
	dma_addr_t db;
	struct mhi_ring *ring = &mhi_cmd->ring;

	db = ring->iommu_base + (ring->wp - ring->base);
	*ring->ctxt_wp = db;
	mhi_write_db(mhi_cntrl, ring->db_addr, db);
}

void mhi_ring_chan_db(struct mhi_controller *mhi_cntrl,
		      struct mhi_chan *mhi_chan)
{
	struct mhi_ring *ring = &mhi_chan->tre_ring;
	dma_addr_t db;

	db = ring->iommu_base + (ring->wp - ring->base);

	/*
	 * Writes to the new ring element must be visible to the hardware
	 * before letting h/w know there is new element to fetch.
	 */
	dma_wmb();
	*ring->ctxt_wp = db;

	mhi_chan->db_cfg.process_db(mhi_cntrl, &mhi_chan->db_cfg,
				    ring->db_addr, db);
}

enum mhi_ee_type mhi_get_exec_env(struct mhi_controller *mhi_cntrl)
{
	u32 exec;
	int ret = mhi_read_reg(mhi_cntrl, mhi_cntrl->bhi, BHI_EXECENV, &exec);

	return (ret) ? MHI_EE_MAX : exec;
}
EXPORT_SYMBOL_GPL(mhi_get_exec_env);

enum mhi_state mhi_get_mhi_state(struct mhi_controller *mhi_cntrl)
{
	u32 state;
	int ret = mhi_read_reg_field(mhi_cntrl, mhi_cntrl->regs, MHISTATUS,
				     MHISTATUS_MHISTATE_MASK,
				     MHISTATUS_MHISTATE_SHIFT, &state);
	return ret ? MHI_STATE_MAX : state;
}
EXPORT_SYMBOL_GPL(mhi_get_mhi_state);

void mhi_soc_reset(struct mhi_controller *mhi_cntrl)
{
	if (mhi_cntrl->reset) {
		mhi_cntrl->reset(mhi_cntrl);
		return;
	}

	/* Generic MHI SoC reset */
	mhi_write_reg(mhi_cntrl, mhi_cntrl->regs, MHI_SOC_RESET_REQ_OFFSET,
		      MHI_SOC_RESET_REQ);
}
EXPORT_SYMBOL_GPL(mhi_soc_reset);

int mhi_map_single_no_bb(struct mhi_controller *mhi_cntrl,
			 struct mhi_buf_info *buf_info)
{
	buf_info->p_addr = dma_map_single(mhi_cntrl->cntrl_dev,
					  buf_info->v_addr, buf_info->len,
					  buf_info->dir);
	if (dma_mapping_error(mhi_cntrl->cntrl_dev, buf_info->p_addr))
		return -ENOMEM;

	return 0;
}

int mhi_map_single_use_bb(struct mhi_controller *mhi_cntrl,
			  struct mhi_buf_info *buf_info)
{
	void *buf = mhi_alloc_coherent(mhi_cntrl, buf_info->len,
				       &buf_info->p_addr, GFP_ATOMIC);

	if (!buf)
		return -ENOMEM;

	if (buf_info->dir == DMA_TO_DEVICE)
		memcpy(buf, buf_info->v_addr, buf_info->len);

	buf_info->bb_addr = buf;

	return 0;
}

void mhi_unmap_single_no_bb(struct mhi_controller *mhi_cntrl,
			    struct mhi_buf_info *buf_info)
{
	dma_unmap_single(mhi_cntrl->cntrl_dev, buf_info->p_addr, buf_info->len,
			 buf_info->dir);
}

void mhi_unmap_single_use_bb(struct mhi_controller *mhi_cntrl,
			     struct mhi_buf_info *buf_info)
{
	if (buf_info->dir == DMA_FROM_DEVICE)
		memcpy(buf_info->v_addr, buf_info->bb_addr, buf_info->len);

	mhi_free_coherent(mhi_cntrl, buf_info->len, buf_info->bb_addr,
			  buf_info->p_addr);
}

static int get_nr_avail_ring_elements(struct mhi_controller *mhi_cntrl,
				      struct mhi_ring *ring)
{
	int nr_el;

	if (ring->wp < ring->rp) {
		nr_el = ((ring->rp - ring->wp) / ring->el_size) - 1;
	} else {
		nr_el = (ring->rp - ring->base) / ring->el_size;
		nr_el += ((ring->base + ring->len - ring->wp) /
			  ring->el_size) - 1;
	}

	return nr_el;
}

static void *mhi_to_virtual(struct mhi_ring *ring, dma_addr_t addr)
{
	return (addr - ring->iommu_base) + ring->base;
}

static void mhi_add_ring_element(struct mhi_controller *mhi_cntrl,
				 struct mhi_ring *ring)
{
	ring->wp += ring->el_size;
	if (ring->wp >= (ring->base + ring->len))
		ring->wp = ring->base;
	/* smp update */
	smp_wmb();
}

static void mhi_del_ring_element(struct mhi_controller *mhi_cntrl,
				 struct mhi_ring *ring)
{
	ring->rp += ring->el_size;
	if (ring->rp >= (ring->base + ring->len))
		ring->rp = ring->base;
	/* smp update */
	smp_wmb();
}

static bool is_valid_ring_ptr(struct mhi_ring *ring, dma_addr_t addr)
{
	return addr >= ring->iommu_base && addr < ring->iommu_base + ring->len;
}

int mhi_destroy_device(struct device *dev, void *data)
{
	struct mhi_chan *ul_chan, *dl_chan;
	struct mhi_device *mhi_dev;
	struct mhi_controller *mhi_cntrl;
	enum mhi_ee_type ee = MHI_EE_MAX;

	if (dev->bus != &mhi_bus_type)
		return 0;

	mhi_dev = to_mhi_device(dev);
	mhi_cntrl = mhi_dev->mhi_cntrl;

	/* Only destroy virtual devices thats attached to bus */
	if (mhi_dev->dev_type == MHI_DEVICE_CONTROLLER)
		return 0;

	ul_chan = mhi_dev->ul_chan;
	dl_chan = mhi_dev->dl_chan;

	/*
	 * If execution environment is specified, remove only those devices that
	 * started in them based on ee_mask for the channels as we move on to a
	 * different execution environment
	 */
	if (data)
		ee = *(enum mhi_ee_type *)data;

	/*
	 * For the suspend and resume case, this function will get called
	 * without mhi_unregister_controller(). Hence, we need to drop the
	 * references to mhi_dev created for ul and dl channels. We can
	 * be sure that there will be no instances of mhi_dev left after
	 * this.
	 */
	if (ul_chan) {
		if (ee != MHI_EE_MAX && !(ul_chan->ee_mask & BIT(ee)))
			return 0;
<<<<<<< HEAD

		put_device(&ul_chan->mhi_dev->dev);
	}

=======

		put_device(&ul_chan->mhi_dev->dev);
	}

>>>>>>> 4bcf3b75
	if (dl_chan) {
		if (ee != MHI_EE_MAX && !(dl_chan->ee_mask & BIT(ee)))
			return 0;

		put_device(&dl_chan->mhi_dev->dev);
	}

	dev_dbg(&mhi_cntrl->mhi_dev->dev, "destroy device for chan:%s\n",
		 mhi_dev->name);

	/* Notify the client and remove the device from MHI bus */
	device_del(dev);
	put_device(dev);

	return 0;
}

int mhi_get_free_desc_count(struct mhi_device *mhi_dev,
				enum dma_data_direction dir)
{
	struct mhi_controller *mhi_cntrl = mhi_dev->mhi_cntrl;
	struct mhi_chan *mhi_chan = (dir == DMA_TO_DEVICE) ?
		mhi_dev->ul_chan : mhi_dev->dl_chan;
	struct mhi_ring *tre_ring = &mhi_chan->tre_ring;

	return get_nr_avail_ring_elements(mhi_cntrl, tre_ring);
}
EXPORT_SYMBOL_GPL(mhi_get_free_desc_count);

void mhi_notify(struct mhi_device *mhi_dev, enum mhi_callback cb_reason)
{
	struct mhi_driver *mhi_drv;

	if (!mhi_dev->dev.driver)
		return;

	mhi_drv = to_mhi_driver(mhi_dev->dev.driver);

	if (mhi_drv->status_cb)
		mhi_drv->status_cb(mhi_dev, cb_reason);
}
EXPORT_SYMBOL_GPL(mhi_notify);

/* Bind MHI channels to MHI devices */
void mhi_create_devices(struct mhi_controller *mhi_cntrl)
{
	struct mhi_chan *mhi_chan;
	struct mhi_device *mhi_dev;
	struct device *dev = &mhi_cntrl->mhi_dev->dev;
	int i, ret;

	mhi_chan = mhi_cntrl->mhi_chan;
	for (i = 0; i < mhi_cntrl->max_chan; i++, mhi_chan++) {
		if (!mhi_chan->configured || mhi_chan->mhi_dev ||
		    !(mhi_chan->ee_mask & BIT(mhi_cntrl->ee)))
			continue;
		mhi_dev = mhi_alloc_device(mhi_cntrl);
		if (IS_ERR(mhi_dev))
			return;

		mhi_dev->dev_type = MHI_DEVICE_XFER;
		switch (mhi_chan->dir) {
		case DMA_TO_DEVICE:
			mhi_dev->ul_chan = mhi_chan;
			mhi_dev->ul_chan_id = mhi_chan->chan;
			break;
		case DMA_FROM_DEVICE:
			/* We use dl_chan as offload channels */
			mhi_dev->dl_chan = mhi_chan;
			mhi_dev->dl_chan_id = mhi_chan->chan;
			break;
		default:
			dev_err(dev, "Direction not supported\n");
			put_device(&mhi_dev->dev);
			return;
		}

		get_device(&mhi_dev->dev);
		mhi_chan->mhi_dev = mhi_dev;

		/* Check next channel if it matches */
		if ((i + 1) < mhi_cntrl->max_chan && mhi_chan[1].configured) {
			if (!strcmp(mhi_chan[1].name, mhi_chan->name)) {
				i++;
				mhi_chan++;
				if (mhi_chan->dir == DMA_TO_DEVICE) {
					mhi_dev->ul_chan = mhi_chan;
					mhi_dev->ul_chan_id = mhi_chan->chan;
				} else {
					mhi_dev->dl_chan = mhi_chan;
					mhi_dev->dl_chan_id = mhi_chan->chan;
				}
				get_device(&mhi_dev->dev);
				mhi_chan->mhi_dev = mhi_dev;
			}
		}

		/* Channel name is same for both UL and DL */
		mhi_dev->name = mhi_chan->name;
		dev_set_name(&mhi_dev->dev, "%s_%s",
			     dev_name(&mhi_cntrl->mhi_dev->dev),
			     mhi_dev->name);

		/* Init wakeup source if available */
		if (mhi_dev->dl_chan && mhi_dev->dl_chan->wake_capable)
			device_init_wakeup(&mhi_dev->dev, true);

		ret = device_add(&mhi_dev->dev);
		if (ret)
			put_device(&mhi_dev->dev);
	}
}

irqreturn_t mhi_irq_handler(int irq_number, void *dev)
{
	struct mhi_event *mhi_event = dev;
	struct mhi_controller *mhi_cntrl = mhi_event->mhi_cntrl;
	struct mhi_event_ctxt *er_ctxt =
		&mhi_cntrl->mhi_ctxt->er_ctxt[mhi_event->er_index];
	struct mhi_ring *ev_ring = &mhi_event->ring;
	dma_addr_t ptr = er_ctxt->rp;
	void *dev_rp;

	if (!is_valid_ring_ptr(ev_ring, ptr)) {
		dev_err(&mhi_cntrl->mhi_dev->dev,
			"Event ring rp points outside of the event ring\n");
		return IRQ_HANDLED;
	}

	dev_rp = mhi_to_virtual(ev_ring, ptr);

	/* Only proceed if event ring has pending events */
	if (ev_ring->rp == dev_rp)
		return IRQ_HANDLED;

	/* For client managed event ring, notify pending data */
	if (mhi_event->cl_manage) {
		struct mhi_chan *mhi_chan = mhi_event->mhi_chan;
		struct mhi_device *mhi_dev = mhi_chan->mhi_dev;

		if (mhi_dev)
			mhi_notify(mhi_dev, MHI_CB_PENDING_DATA);
	} else {
		tasklet_schedule(&mhi_event->task);
	}

	return IRQ_HANDLED;
}

irqreturn_t mhi_intvec_threaded_handler(int irq_number, void *priv)
{
	struct mhi_controller *mhi_cntrl = priv;
	struct device *dev = &mhi_cntrl->mhi_dev->dev;
	enum mhi_state state = MHI_STATE_MAX;
	enum mhi_pm_state pm_state = 0;
	enum mhi_ee_type ee = MHI_EE_MAX;

	write_lock_irq(&mhi_cntrl->pm_lock);
	if (!MHI_REG_ACCESS_VALID(mhi_cntrl->pm_state)) {
		write_unlock_irq(&mhi_cntrl->pm_lock);
		goto exit_intvec;
	}

	state = mhi_get_mhi_state(mhi_cntrl);
	ee = mhi_get_exec_env(mhi_cntrl);
	dev_dbg(dev, "local ee:%s device ee:%s dev_state:%s\n",
		TO_MHI_EXEC_STR(mhi_cntrl->ee), TO_MHI_EXEC_STR(ee),
		TO_MHI_STATE_STR(state));

	if (state == MHI_STATE_SYS_ERR) {
		dev_dbg(dev, "System error detected\n");
		pm_state = mhi_tryset_pm_state(mhi_cntrl,
					       MHI_PM_SYS_ERR_DETECT);
	}
	write_unlock_irq(&mhi_cntrl->pm_lock);

	if (pm_state != MHI_PM_SYS_ERR_DETECT || ee == mhi_cntrl->ee)
		goto exit_intvec;

	switch (ee) {
	case MHI_EE_RDDM:
		/* proceed if power down is not already in progress */
		if (mhi_cntrl->rddm_image && mhi_is_active(mhi_cntrl)) {
			mhi_cntrl->status_cb(mhi_cntrl, MHI_CB_EE_RDDM);
			mhi_cntrl->ee = ee;
			wake_up_all(&mhi_cntrl->state_event);
		}
		break;
	case MHI_EE_PBL:
	case MHI_EE_EDL:
	case MHI_EE_PTHRU:
		mhi_cntrl->status_cb(mhi_cntrl, MHI_CB_FATAL_ERROR);
		mhi_cntrl->ee = ee;
		wake_up_all(&mhi_cntrl->state_event);
		mhi_pm_sys_err_handler(mhi_cntrl);
		break;
	default:
		wake_up_all(&mhi_cntrl->state_event);
		mhi_pm_sys_err_handler(mhi_cntrl);
		break;
	}

exit_intvec:

	return IRQ_HANDLED;
}

irqreturn_t mhi_intvec_handler(int irq_number, void *dev)
{
	struct mhi_controller *mhi_cntrl = dev;

	/* Wake up events waiting for state change */
	wake_up_all(&mhi_cntrl->state_event);

	return IRQ_WAKE_THREAD;
}

static void mhi_recycle_ev_ring_element(struct mhi_controller *mhi_cntrl,
					struct mhi_ring *ring)
{
	dma_addr_t ctxt_wp;

	/* Update the WP */
	ring->wp += ring->el_size;
	ctxt_wp = *ring->ctxt_wp + ring->el_size;

	if (ring->wp >= (ring->base + ring->len)) {
		ring->wp = ring->base;
		ctxt_wp = ring->iommu_base;
	}

	*ring->ctxt_wp = ctxt_wp;

	/* Update the RP */
	ring->rp += ring->el_size;
	if (ring->rp >= (ring->base + ring->len))
		ring->rp = ring->base;

	/* Update to all cores */
	smp_wmb();
}

static int parse_xfer_event(struct mhi_controller *mhi_cntrl,
			    struct mhi_tre *event,
			    struct mhi_chan *mhi_chan)
{
	struct mhi_ring *buf_ring, *tre_ring;
	struct device *dev = &mhi_cntrl->mhi_dev->dev;
	struct mhi_result result;
	unsigned long flags = 0;
	u32 ev_code;

	ev_code = MHI_TRE_GET_EV_CODE(event);
	buf_ring = &mhi_chan->buf_ring;
	tre_ring = &mhi_chan->tre_ring;

	result.transaction_status = (ev_code == MHI_EV_CC_OVERFLOW) ?
		-EOVERFLOW : 0;

	/*
	 * If it's a DB Event then we need to grab the lock
	 * with preemption disabled and as a write because we
	 * have to update db register and there are chances that
	 * another thread could be doing the same.
	 */
	if (ev_code >= MHI_EV_CC_OOB)
		write_lock_irqsave(&mhi_chan->lock, flags);
	else
		read_lock_bh(&mhi_chan->lock);

	if (mhi_chan->ch_state != MHI_CH_STATE_ENABLED)
		goto end_process_tx_event;

	switch (ev_code) {
	case MHI_EV_CC_OVERFLOW:
	case MHI_EV_CC_EOB:
	case MHI_EV_CC_EOT:
	{
		dma_addr_t ptr = MHI_TRE_GET_EV_PTR(event);
		struct mhi_tre *local_rp, *ev_tre;
		void *dev_rp;
		struct mhi_buf_info *buf_info;
		u16 xfer_len;

		if (!is_valid_ring_ptr(tre_ring, ptr)) {
			dev_err(&mhi_cntrl->mhi_dev->dev,
				"Event element points outside of the tre ring\n");
			break;
		}
		/* Get the TRB this event points to */
		ev_tre = mhi_to_virtual(tre_ring, ptr);

		dev_rp = ev_tre + 1;
		if (dev_rp >= (tre_ring->base + tre_ring->len))
			dev_rp = tre_ring->base;

		result.dir = mhi_chan->dir;

		local_rp = tre_ring->rp;
		while (local_rp != dev_rp) {
			buf_info = buf_ring->rp;
			/* If it's the last TRE, get length from the event */
			if (local_rp == ev_tre)
				xfer_len = MHI_TRE_GET_EV_LEN(event);
			else
				xfer_len = buf_info->len;

			/* Unmap if it's not pre-mapped by client */
			if (likely(!buf_info->pre_mapped))
				mhi_cntrl->unmap_single(mhi_cntrl, buf_info);

			result.buf_addr = buf_info->cb_buf;

			/* truncate to buf len if xfer_len is larger */
			result.bytes_xferd =
				min_t(u16, xfer_len, buf_info->len);
			mhi_del_ring_element(mhi_cntrl, buf_ring);
			mhi_del_ring_element(mhi_cntrl, tre_ring);
			local_rp = tre_ring->rp;

			/* notify client */
			mhi_chan->xfer_cb(mhi_chan->mhi_dev, &result);

			if (mhi_chan->dir == DMA_TO_DEVICE) {
				atomic_dec(&mhi_cntrl->pending_pkts);
				/* Release the reference got from mhi_queue() */
				mhi_cntrl->runtime_put(mhi_cntrl);
			}

			/*
			 * Recycle the buffer if buffer is pre-allocated,
			 * if there is an error, not much we can do apart
			 * from dropping the packet
			 */
			if (mhi_chan->pre_alloc) {
				if (mhi_queue_buf(mhi_chan->mhi_dev,
						  mhi_chan->dir,
						  buf_info->cb_buf,
						  buf_info->len, MHI_EOT)) {
					dev_err(dev,
						"Error recycling buffer for chan:%d\n",
						mhi_chan->chan);
					kfree(buf_info->cb_buf);
				}
			}
		}
		break;
	} /* CC_EOT */
	case MHI_EV_CC_OOB:
	case MHI_EV_CC_DB_MODE:
	{
		unsigned long flags;

		mhi_chan->db_cfg.db_mode = 1;
		read_lock_irqsave(&mhi_cntrl->pm_lock, flags);
		if (tre_ring->wp != tre_ring->rp &&
		    MHI_DB_ACCESS_VALID(mhi_cntrl)) {
			mhi_ring_chan_db(mhi_cntrl, mhi_chan);
		}
		read_unlock_irqrestore(&mhi_cntrl->pm_lock, flags);
		break;
	}
	case MHI_EV_CC_BAD_TRE:
	default:
		dev_err(dev, "Unknown event 0x%x\n", ev_code);
		break;
	} /* switch(MHI_EV_READ_CODE(EV_TRB_CODE,event)) */

end_process_tx_event:
	if (ev_code >= MHI_EV_CC_OOB)
		write_unlock_irqrestore(&mhi_chan->lock, flags);
	else
		read_unlock_bh(&mhi_chan->lock);

	return 0;
}

static int parse_rsc_event(struct mhi_controller *mhi_cntrl,
			   struct mhi_tre *event,
			   struct mhi_chan *mhi_chan)
{
	struct mhi_ring *buf_ring, *tre_ring;
	struct mhi_buf_info *buf_info;
	struct mhi_result result;
	int ev_code;
	u32 cookie; /* offset to local descriptor */
	u16 xfer_len;

	buf_ring = &mhi_chan->buf_ring;
	tre_ring = &mhi_chan->tre_ring;

	ev_code = MHI_TRE_GET_EV_CODE(event);
	cookie = MHI_TRE_GET_EV_COOKIE(event);
	xfer_len = MHI_TRE_GET_EV_LEN(event);

	/* Received out of bound cookie */
	WARN_ON(cookie >= buf_ring->len);

	buf_info = buf_ring->base + cookie;

	result.transaction_status = (ev_code == MHI_EV_CC_OVERFLOW) ?
		-EOVERFLOW : 0;

	/* truncate to buf len if xfer_len is larger */
	result.bytes_xferd = min_t(u16, xfer_len, buf_info->len);
	result.buf_addr = buf_info->cb_buf;
	result.dir = mhi_chan->dir;

	read_lock_bh(&mhi_chan->lock);

	if (mhi_chan->ch_state != MHI_CH_STATE_ENABLED)
		goto end_process_rsc_event;

	WARN_ON(!buf_info->used);

	/* notify the client */
	mhi_chan->xfer_cb(mhi_chan->mhi_dev, &result);

	/*
	 * Note: We're arbitrarily incrementing RP even though, completion
	 * packet we processed might not be the same one, reason we can do this
	 * is because device guaranteed to cache descriptors in order it
	 * receive, so even though completion event is different we can re-use
	 * all descriptors in between.
	 * Example:
	 * Transfer Ring has descriptors: A, B, C, D
	 * Last descriptor host queue is D (WP) and first descriptor
	 * host queue is A (RP).
	 * The completion event we just serviced is descriptor C.
	 * Then we can safely queue descriptors to replace A, B, and C
	 * even though host did not receive any completions.
	 */
	mhi_del_ring_element(mhi_cntrl, tre_ring);
	buf_info->used = false;

end_process_rsc_event:
	read_unlock_bh(&mhi_chan->lock);

	return 0;
}

static void mhi_process_cmd_completion(struct mhi_controller *mhi_cntrl,
				       struct mhi_tre *tre)
{
	dma_addr_t ptr = MHI_TRE_GET_EV_PTR(tre);
	struct mhi_cmd *cmd_ring = &mhi_cntrl->mhi_cmd[PRIMARY_CMD_RING];
	struct mhi_ring *mhi_ring = &cmd_ring->ring;
	struct mhi_tre *cmd_pkt;
	struct mhi_chan *mhi_chan;
	u32 chan;

	if (!is_valid_ring_ptr(mhi_ring, ptr)) {
		dev_err(&mhi_cntrl->mhi_dev->dev,
			"Event element points outside of the cmd ring\n");
		return;
	}

	cmd_pkt = mhi_to_virtual(mhi_ring, ptr);

	chan = MHI_TRE_GET_CMD_CHID(cmd_pkt);
	mhi_chan = &mhi_cntrl->mhi_chan[chan];
	write_lock_bh(&mhi_chan->lock);
	mhi_chan->ccs = MHI_TRE_GET_EV_CODE(tre);
	complete(&mhi_chan->completion);
	write_unlock_bh(&mhi_chan->lock);

	mhi_del_ring_element(mhi_cntrl, mhi_ring);
}

int mhi_process_ctrl_ev_ring(struct mhi_controller *mhi_cntrl,
			     struct mhi_event *mhi_event,
			     u32 event_quota)
{
	struct mhi_tre *dev_rp, *local_rp;
	struct mhi_ring *ev_ring = &mhi_event->ring;
	struct mhi_event_ctxt *er_ctxt =
		&mhi_cntrl->mhi_ctxt->er_ctxt[mhi_event->er_index];
	struct mhi_chan *mhi_chan;
	struct device *dev = &mhi_cntrl->mhi_dev->dev;
	u32 chan;
	int count = 0;
	dma_addr_t ptr = er_ctxt->rp;

	/*
	 * This is a quick check to avoid unnecessary event processing
	 * in case MHI is already in error state, but it's still possible
	 * to transition to error state while processing events
	 */
	if (unlikely(MHI_EVENT_ACCESS_INVALID(mhi_cntrl->pm_state)))
		return -EIO;

	if (!is_valid_ring_ptr(ev_ring, ptr)) {
		dev_err(&mhi_cntrl->mhi_dev->dev,
			"Event ring rp points outside of the event ring\n");
		return -EIO;
	}

	dev_rp = mhi_to_virtual(ev_ring, ptr);
	local_rp = ev_ring->rp;

	while (dev_rp != local_rp) {
		enum mhi_pkt_type type = MHI_TRE_GET_EV_TYPE(local_rp);

		switch (type) {
		case MHI_PKT_TYPE_BW_REQ_EVENT:
		{
			struct mhi_link_info *link_info;

			link_info = &mhi_cntrl->mhi_link_info;
			write_lock_irq(&mhi_cntrl->pm_lock);
			link_info->target_link_speed =
				MHI_TRE_GET_EV_LINKSPEED(local_rp);
			link_info->target_link_width =
				MHI_TRE_GET_EV_LINKWIDTH(local_rp);
			write_unlock_irq(&mhi_cntrl->pm_lock);
			dev_dbg(dev, "Received BW_REQ event\n");
			mhi_cntrl->status_cb(mhi_cntrl, MHI_CB_BW_REQ);
			break;
		}
		case MHI_PKT_TYPE_STATE_CHANGE_EVENT:
		{
			enum mhi_state new_state;

			new_state = MHI_TRE_GET_EV_STATE(local_rp);

			dev_dbg(dev, "State change event to state: %s\n",
				TO_MHI_STATE_STR(new_state));

			switch (new_state) {
			case MHI_STATE_M0:
				mhi_pm_m0_transition(mhi_cntrl);
				break;
			case MHI_STATE_M1:
				mhi_pm_m1_transition(mhi_cntrl);
				break;
			case MHI_STATE_M3:
				mhi_pm_m3_transition(mhi_cntrl);
				break;
			case MHI_STATE_SYS_ERR:
			{
				enum mhi_pm_state new_state;

				dev_dbg(dev, "System error detected\n");
				write_lock_irq(&mhi_cntrl->pm_lock);
				new_state = mhi_tryset_pm_state(mhi_cntrl,
							MHI_PM_SYS_ERR_DETECT);
				write_unlock_irq(&mhi_cntrl->pm_lock);
				if (new_state == MHI_PM_SYS_ERR_DETECT)
					mhi_pm_sys_err_handler(mhi_cntrl);
				break;
			}
			default:
				dev_err(dev, "Invalid state: %s\n",
					TO_MHI_STATE_STR(new_state));
			}

			break;
		}
		case MHI_PKT_TYPE_CMD_COMPLETION_EVENT:
			mhi_process_cmd_completion(mhi_cntrl, local_rp);
			break;
		case MHI_PKT_TYPE_EE_EVENT:
		{
			enum dev_st_transition st = DEV_ST_TRANSITION_MAX;
			enum mhi_ee_type event = MHI_TRE_GET_EV_EXECENV(local_rp);

			dev_dbg(dev, "Received EE event: %s\n",
				TO_MHI_EXEC_STR(event));
			switch (event) {
			case MHI_EE_SBL:
				st = DEV_ST_TRANSITION_SBL;
				break;
			case MHI_EE_WFW:
			case MHI_EE_AMSS:
				st = DEV_ST_TRANSITION_MISSION_MODE;
				break;
			case MHI_EE_RDDM:
				mhi_cntrl->status_cb(mhi_cntrl, MHI_CB_EE_RDDM);
				write_lock_irq(&mhi_cntrl->pm_lock);
				mhi_cntrl->ee = event;
				write_unlock_irq(&mhi_cntrl->pm_lock);
				wake_up_all(&mhi_cntrl->state_event);
				break;
			default:
				dev_err(dev,
					"Unhandled EE event: 0x%x\n", type);
			}
			if (st != DEV_ST_TRANSITION_MAX)
				mhi_queue_state_transition(mhi_cntrl, st);

			break;
		}
		case MHI_PKT_TYPE_TX_EVENT:
			chan = MHI_TRE_GET_EV_CHID(local_rp);

			WARN_ON(chan >= mhi_cntrl->max_chan);

			/*
			 * Only process the event ring elements whose channel
			 * ID is within the maximum supported range.
			 */
			if (chan < mhi_cntrl->max_chan) {
				mhi_chan = &mhi_cntrl->mhi_chan[chan];
				if (!mhi_chan->configured)
					break;
				parse_xfer_event(mhi_cntrl, local_rp, mhi_chan);
				event_quota--;
			}
			break;
		default:
			dev_err(dev, "Unhandled event type: %d\n", type);
			break;
		}

		mhi_recycle_ev_ring_element(mhi_cntrl, ev_ring);
		local_rp = ev_ring->rp;

		ptr = er_ctxt->rp;
		if (!is_valid_ring_ptr(ev_ring, ptr)) {
			dev_err(&mhi_cntrl->mhi_dev->dev,
				"Event ring rp points outside of the event ring\n");
			return -EIO;
		}

		dev_rp = mhi_to_virtual(ev_ring, ptr);
		count++;
	}

	read_lock_bh(&mhi_cntrl->pm_lock);
	if (likely(MHI_DB_ACCESS_VALID(mhi_cntrl)))
		mhi_ring_er_db(mhi_event);
	read_unlock_bh(&mhi_cntrl->pm_lock);

	return count;
}

int mhi_process_data_event_ring(struct mhi_controller *mhi_cntrl,
				struct mhi_event *mhi_event,
				u32 event_quota)
{
	struct mhi_tre *dev_rp, *local_rp;
	struct mhi_ring *ev_ring = &mhi_event->ring;
	struct mhi_event_ctxt *er_ctxt =
		&mhi_cntrl->mhi_ctxt->er_ctxt[mhi_event->er_index];
	int count = 0;
	u32 chan;
	struct mhi_chan *mhi_chan;
	dma_addr_t ptr = er_ctxt->rp;

	if (unlikely(MHI_EVENT_ACCESS_INVALID(mhi_cntrl->pm_state)))
		return -EIO;

	if (!is_valid_ring_ptr(ev_ring, ptr)) {
		dev_err(&mhi_cntrl->mhi_dev->dev,
			"Event ring rp points outside of the event ring\n");
		return -EIO;
	}

	dev_rp = mhi_to_virtual(ev_ring, ptr);
	local_rp = ev_ring->rp;

	while (dev_rp != local_rp && event_quota > 0) {
		enum mhi_pkt_type type = MHI_TRE_GET_EV_TYPE(local_rp);

		chan = MHI_TRE_GET_EV_CHID(local_rp);

		WARN_ON(chan >= mhi_cntrl->max_chan);

		/*
		 * Only process the event ring elements whose channel
		 * ID is within the maximum supported range.
		 */
		if (chan < mhi_cntrl->max_chan &&
		    mhi_cntrl->mhi_chan[chan].configured) {
			mhi_chan = &mhi_cntrl->mhi_chan[chan];

			if (likely(type == MHI_PKT_TYPE_TX_EVENT)) {
				parse_xfer_event(mhi_cntrl, local_rp, mhi_chan);
				event_quota--;
			} else if (type == MHI_PKT_TYPE_RSC_TX_EVENT) {
				parse_rsc_event(mhi_cntrl, local_rp, mhi_chan);
				event_quota--;
			}
		}

		mhi_recycle_ev_ring_element(mhi_cntrl, ev_ring);
		local_rp = ev_ring->rp;

		ptr = er_ctxt->rp;
		if (!is_valid_ring_ptr(ev_ring, ptr)) {
			dev_err(&mhi_cntrl->mhi_dev->dev,
				"Event ring rp points outside of the event ring\n");
			return -EIO;
		}

		dev_rp = mhi_to_virtual(ev_ring, ptr);
		count++;
	}
	read_lock_bh(&mhi_cntrl->pm_lock);
	if (likely(MHI_DB_ACCESS_VALID(mhi_cntrl)))
		mhi_ring_er_db(mhi_event);
	read_unlock_bh(&mhi_cntrl->pm_lock);

	return count;
}

void mhi_ev_task(unsigned long data)
{
	struct mhi_event *mhi_event = (struct mhi_event *)data;
	struct mhi_controller *mhi_cntrl = mhi_event->mhi_cntrl;

	/* process all pending events */
	spin_lock_bh(&mhi_event->lock);
	mhi_event->process_event(mhi_cntrl, mhi_event, U32_MAX);
	spin_unlock_bh(&mhi_event->lock);
}

void mhi_ctrl_ev_task(unsigned long data)
{
	struct mhi_event *mhi_event = (struct mhi_event *)data;
	struct mhi_controller *mhi_cntrl = mhi_event->mhi_cntrl;
	struct device *dev = &mhi_cntrl->mhi_dev->dev;
	enum mhi_state state;
	enum mhi_pm_state pm_state = 0;
	int ret;

	/*
	 * We can check PM state w/o a lock here because there is no way
	 * PM state can change from reg access valid to no access while this
	 * thread being executed.
	 */
	if (!MHI_REG_ACCESS_VALID(mhi_cntrl->pm_state)) {
		/*
		 * We may have a pending event but not allowed to
		 * process it since we are probably in a suspended state,
		 * so trigger a resume.
		 */
		mhi_trigger_resume(mhi_cntrl);

		return;
	}

	/* Process ctrl events events */
	ret = mhi_event->process_event(mhi_cntrl, mhi_event, U32_MAX);

	/*
	 * We received an IRQ but no events to process, maybe device went to
	 * SYS_ERR state? Check the state to confirm.
	 */
	if (!ret) {
		write_lock_irq(&mhi_cntrl->pm_lock);
		state = mhi_get_mhi_state(mhi_cntrl);
		if (state == MHI_STATE_SYS_ERR) {
			dev_dbg(dev, "System error detected\n");
			pm_state = mhi_tryset_pm_state(mhi_cntrl,
						       MHI_PM_SYS_ERR_DETECT);
		}
		write_unlock_irq(&mhi_cntrl->pm_lock);
		if (pm_state == MHI_PM_SYS_ERR_DETECT)
			mhi_pm_sys_err_handler(mhi_cntrl);
	}
}

static bool mhi_is_ring_full(struct mhi_controller *mhi_cntrl,
			     struct mhi_ring *ring)
{
	void *tmp = ring->wp + ring->el_size;

	if (tmp >= (ring->base + ring->len))
		tmp = ring->base;

	return (tmp == ring->rp);
}

static int mhi_queue(struct mhi_device *mhi_dev, struct mhi_buf_info *buf_info,
		     enum dma_data_direction dir, enum mhi_flags mflags)
{
	struct mhi_controller *mhi_cntrl = mhi_dev->mhi_cntrl;
	struct mhi_chan *mhi_chan = (dir == DMA_TO_DEVICE) ? mhi_dev->ul_chan :
							     mhi_dev->dl_chan;
	struct mhi_ring *tre_ring = &mhi_chan->tre_ring;
	unsigned long flags;
	int ret;

	if (unlikely(MHI_PM_IN_ERROR_STATE(mhi_cntrl->pm_state)))
		return -EIO;

	read_lock_irqsave(&mhi_cntrl->pm_lock, flags);

	ret = mhi_is_ring_full(mhi_cntrl, tre_ring);
	if (unlikely(ret)) {
		ret = -ENOMEM;
		goto exit_unlock;
	}

	ret = mhi_gen_tre(mhi_cntrl, mhi_chan, buf_info, mflags);
	if (unlikely(ret))
		goto exit_unlock;

	/* Packet is queued, take a usage ref to exit M3 if necessary
	 * for host->device buffer, balanced put is done on buffer completion
	 * for device->host buffer, balanced put is after ringing the DB
	 */
	mhi_cntrl->runtime_get(mhi_cntrl);

	/* Assert dev_wake (to exit/prevent M1/M2)*/
	mhi_cntrl->wake_toggle(mhi_cntrl);

	if (mhi_chan->dir == DMA_TO_DEVICE)
		atomic_inc(&mhi_cntrl->pending_pkts);

	if (likely(MHI_DB_ACCESS_VALID(mhi_cntrl)))
		mhi_ring_chan_db(mhi_cntrl, mhi_chan);

	if (dir == DMA_FROM_DEVICE)
		mhi_cntrl->runtime_put(mhi_cntrl);

exit_unlock:
	read_unlock_irqrestore(&mhi_cntrl->pm_lock, flags);

	return ret;
}

int mhi_queue_skb(struct mhi_device *mhi_dev, enum dma_data_direction dir,
		  struct sk_buff *skb, size_t len, enum mhi_flags mflags)
{
	struct mhi_chan *mhi_chan = (dir == DMA_TO_DEVICE) ? mhi_dev->ul_chan :
							     mhi_dev->dl_chan;
	struct mhi_buf_info buf_info = { };

	buf_info.v_addr = skb->data;
	buf_info.cb_buf = skb;
	buf_info.len = len;

	if (unlikely(mhi_chan->pre_alloc))
		return -EINVAL;

	return mhi_queue(mhi_dev, &buf_info, dir, mflags);
}
EXPORT_SYMBOL_GPL(mhi_queue_skb);

int mhi_queue_dma(struct mhi_device *mhi_dev, enum dma_data_direction dir,
		  struct mhi_buf *mhi_buf, size_t len, enum mhi_flags mflags)
{
	struct mhi_chan *mhi_chan = (dir == DMA_TO_DEVICE) ? mhi_dev->ul_chan :
							     mhi_dev->dl_chan;
	struct mhi_buf_info buf_info = { };

	buf_info.p_addr = mhi_buf->dma_addr;
	buf_info.cb_buf = mhi_buf;
	buf_info.pre_mapped = true;
	buf_info.len = len;

	if (unlikely(mhi_chan->pre_alloc))
		return -EINVAL;

	return mhi_queue(mhi_dev, &buf_info, dir, mflags);
}
EXPORT_SYMBOL_GPL(mhi_queue_dma);

int mhi_gen_tre(struct mhi_controller *mhi_cntrl, struct mhi_chan *mhi_chan,
			struct mhi_buf_info *info, enum mhi_flags flags)
{
	struct mhi_ring *buf_ring, *tre_ring;
	struct mhi_tre *mhi_tre;
	struct mhi_buf_info *buf_info;
	int eot, eob, chain, bei;
	int ret;

	buf_ring = &mhi_chan->buf_ring;
	tre_ring = &mhi_chan->tre_ring;

	buf_info = buf_ring->wp;
	WARN_ON(buf_info->used);
	buf_info->pre_mapped = info->pre_mapped;
	if (info->pre_mapped)
		buf_info->p_addr = info->p_addr;
	else
		buf_info->v_addr = info->v_addr;
	buf_info->cb_buf = info->cb_buf;
	buf_info->wp = tre_ring->wp;
	buf_info->dir = mhi_chan->dir;
	buf_info->len = info->len;

	if (!info->pre_mapped) {
		ret = mhi_cntrl->map_single(mhi_cntrl, buf_info);
		if (ret)
			return ret;
	}

	eob = !!(flags & MHI_EOB);
	eot = !!(flags & MHI_EOT);
	chain = !!(flags & MHI_CHAIN);
	bei = !!(mhi_chan->intmod);

	mhi_tre = tre_ring->wp;
	mhi_tre->ptr = MHI_TRE_DATA_PTR(buf_info->p_addr);
	mhi_tre->dword[0] = MHI_TRE_DATA_DWORD0(info->len);
	mhi_tre->dword[1] = MHI_TRE_DATA_DWORD1(bei, eot, eob, chain);

	/* increment WP */
	mhi_add_ring_element(mhi_cntrl, tre_ring);
	mhi_add_ring_element(mhi_cntrl, buf_ring);

	return 0;
}

int mhi_queue_buf(struct mhi_device *mhi_dev, enum dma_data_direction dir,
		  void *buf, size_t len, enum mhi_flags mflags)
{
	struct mhi_buf_info buf_info = { };

	buf_info.v_addr = buf;
	buf_info.cb_buf = buf;
	buf_info.len = len;

	return mhi_queue(mhi_dev, &buf_info, dir, mflags);
}
EXPORT_SYMBOL_GPL(mhi_queue_buf);

bool mhi_queue_is_full(struct mhi_device *mhi_dev, enum dma_data_direction dir)
{
	struct mhi_controller *mhi_cntrl = mhi_dev->mhi_cntrl;
	struct mhi_chan *mhi_chan = (dir == DMA_TO_DEVICE) ?
					mhi_dev->ul_chan : mhi_dev->dl_chan;
	struct mhi_ring *tre_ring = &mhi_chan->tre_ring;

	return mhi_is_ring_full(mhi_cntrl, tre_ring);
}
EXPORT_SYMBOL_GPL(mhi_queue_is_full);

int mhi_send_cmd(struct mhi_controller *mhi_cntrl,
		 struct mhi_chan *mhi_chan,
		 enum mhi_cmd_type cmd)
{
	struct mhi_tre *cmd_tre = NULL;
	struct mhi_cmd *mhi_cmd = &mhi_cntrl->mhi_cmd[PRIMARY_CMD_RING];
	struct mhi_ring *ring = &mhi_cmd->ring;
	struct device *dev = &mhi_cntrl->mhi_dev->dev;
	int chan = 0;

	if (mhi_chan)
		chan = mhi_chan->chan;

	spin_lock_bh(&mhi_cmd->lock);
	if (!get_nr_avail_ring_elements(mhi_cntrl, ring)) {
		spin_unlock_bh(&mhi_cmd->lock);
		return -ENOMEM;
	}

	/* prepare the cmd tre */
	cmd_tre = ring->wp;
	switch (cmd) {
	case MHI_CMD_RESET_CHAN:
		cmd_tre->ptr = MHI_TRE_CMD_RESET_PTR;
		cmd_tre->dword[0] = MHI_TRE_CMD_RESET_DWORD0;
		cmd_tre->dword[1] = MHI_TRE_CMD_RESET_DWORD1(chan);
		break;
	case MHI_CMD_START_CHAN:
		cmd_tre->ptr = MHI_TRE_CMD_START_PTR;
		cmd_tre->dword[0] = MHI_TRE_CMD_START_DWORD0;
		cmd_tre->dword[1] = MHI_TRE_CMD_START_DWORD1(chan);
		break;
	default:
		dev_err(dev, "Command not supported\n");
		break;
	}

	/* queue to hardware */
	mhi_add_ring_element(mhi_cntrl, ring);
	read_lock_bh(&mhi_cntrl->pm_lock);
	if (likely(MHI_DB_ACCESS_VALID(mhi_cntrl)))
		mhi_ring_cmd_db(mhi_cntrl, mhi_cmd);
	read_unlock_bh(&mhi_cntrl->pm_lock);
	spin_unlock_bh(&mhi_cmd->lock);

	return 0;
}

static void __mhi_unprepare_channel(struct mhi_controller *mhi_cntrl,
				    struct mhi_chan *mhi_chan)
{
	int ret;
	struct device *dev = &mhi_cntrl->mhi_dev->dev;

	dev_dbg(dev, "Entered: unprepare channel:%d\n", mhi_chan->chan);

	/* no more processing events for this channel */
	mutex_lock(&mhi_chan->mutex);
	write_lock_irq(&mhi_chan->lock);
	if (mhi_chan->ch_state != MHI_CH_STATE_ENABLED &&
	    mhi_chan->ch_state != MHI_CH_STATE_SUSPENDED) {
		write_unlock_irq(&mhi_chan->lock);
		mutex_unlock(&mhi_chan->mutex);
		return;
	}

	mhi_chan->ch_state = MHI_CH_STATE_DISABLED;
	write_unlock_irq(&mhi_chan->lock);

	reinit_completion(&mhi_chan->completion);
	read_lock_bh(&mhi_cntrl->pm_lock);
	if (MHI_PM_IN_ERROR_STATE(mhi_cntrl->pm_state)) {
		read_unlock_bh(&mhi_cntrl->pm_lock);
		goto error_invalid_state;
	}

	mhi_cntrl->wake_toggle(mhi_cntrl);
	read_unlock_bh(&mhi_cntrl->pm_lock);

	mhi_cntrl->runtime_get(mhi_cntrl);
	mhi_cntrl->runtime_put(mhi_cntrl);
	ret = mhi_send_cmd(mhi_cntrl, mhi_chan, MHI_CMD_RESET_CHAN);
	if (ret)
		goto error_invalid_state;

	/* even if it fails we will still reset */
	ret = wait_for_completion_timeout(&mhi_chan->completion,
				msecs_to_jiffies(mhi_cntrl->timeout_ms));
	if (!ret || mhi_chan->ccs != MHI_EV_CC_SUCCESS)
		dev_err(dev,
			"Failed to receive cmd completion, still resetting\n");

error_invalid_state:
	if (!mhi_chan->offload_ch) {
		mhi_reset_chan(mhi_cntrl, mhi_chan);
		mhi_deinit_chan_ctxt(mhi_cntrl, mhi_chan);
	}
	dev_dbg(dev, "chan:%d successfully resetted\n", mhi_chan->chan);
	mutex_unlock(&mhi_chan->mutex);
}

int mhi_prepare_channel(struct mhi_controller *mhi_cntrl,
			struct mhi_chan *mhi_chan)
{
	int ret = 0;
	struct device *dev = &mhi_cntrl->mhi_dev->dev;

	dev_dbg(dev, "Preparing channel: %d\n", mhi_chan->chan);

	if (!(BIT(mhi_cntrl->ee) & mhi_chan->ee_mask)) {
		dev_err(dev,
			"Current EE: %s Required EE Mask: 0x%x for chan: %s\n",
			TO_MHI_EXEC_STR(mhi_cntrl->ee), mhi_chan->ee_mask,
			mhi_chan->name);
		return -ENOTCONN;
	}

	mutex_lock(&mhi_chan->mutex);

	/* If channel is not in disable state, do not allow it to start */
	if (mhi_chan->ch_state != MHI_CH_STATE_DISABLED) {
		ret = -EIO;
		dev_dbg(dev, "channel: %d is not in disabled state\n",
			mhi_chan->chan);
		goto error_init_chan;
	}

	/* Check of client manages channel context for offload channels */
	if (!mhi_chan->offload_ch) {
		ret = mhi_init_chan_ctxt(mhi_cntrl, mhi_chan);
		if (ret)
			goto error_init_chan;
	}

	reinit_completion(&mhi_chan->completion);
	read_lock_bh(&mhi_cntrl->pm_lock);
	if (MHI_PM_IN_ERROR_STATE(mhi_cntrl->pm_state)) {
		read_unlock_bh(&mhi_cntrl->pm_lock);
		ret = -EIO;
		goto error_pm_state;
	}

	mhi_cntrl->wake_toggle(mhi_cntrl);
	read_unlock_bh(&mhi_cntrl->pm_lock);
	mhi_cntrl->runtime_get(mhi_cntrl);
	mhi_cntrl->runtime_put(mhi_cntrl);

	ret = mhi_send_cmd(mhi_cntrl, mhi_chan, MHI_CMD_START_CHAN);
	if (ret)
		goto error_pm_state;

	ret = wait_for_completion_timeout(&mhi_chan->completion,
				msecs_to_jiffies(mhi_cntrl->timeout_ms));
	if (!ret || mhi_chan->ccs != MHI_EV_CC_SUCCESS) {
		ret = -EIO;
		goto error_pm_state;
	}

	write_lock_irq(&mhi_chan->lock);
	mhi_chan->ch_state = MHI_CH_STATE_ENABLED;
	write_unlock_irq(&mhi_chan->lock);

	/* Pre-allocate buffer for xfer ring */
	if (mhi_chan->pre_alloc) {
		int nr_el = get_nr_avail_ring_elements(mhi_cntrl,
						       &mhi_chan->tre_ring);
		size_t len = mhi_cntrl->buffer_len;

		while (nr_el--) {
			void *buf;
			struct mhi_buf_info info = { };
			buf = kmalloc(len, GFP_KERNEL);
			if (!buf) {
				ret = -ENOMEM;
				goto error_pre_alloc;
			}

			/* Prepare transfer descriptors */
			info.v_addr = buf;
			info.cb_buf = buf;
			info.len = len;
			ret = mhi_gen_tre(mhi_cntrl, mhi_chan, &info, MHI_EOT);
			if (ret) {
				kfree(buf);
				goto error_pre_alloc;
			}
		}

		read_lock_bh(&mhi_cntrl->pm_lock);
		if (MHI_DB_ACCESS_VALID(mhi_cntrl)) {
			read_lock_irq(&mhi_chan->lock);
			mhi_ring_chan_db(mhi_cntrl, mhi_chan);
			read_unlock_irq(&mhi_chan->lock);
		}
		read_unlock_bh(&mhi_cntrl->pm_lock);
	}

	mutex_unlock(&mhi_chan->mutex);

	dev_dbg(dev, "Chan: %d successfully moved to start state\n",
		mhi_chan->chan);

	return 0;

error_pm_state:
	if (!mhi_chan->offload_ch)
		mhi_deinit_chan_ctxt(mhi_cntrl, mhi_chan);

error_init_chan:
	mutex_unlock(&mhi_chan->mutex);

	return ret;

error_pre_alloc:
	mutex_unlock(&mhi_chan->mutex);
	__mhi_unprepare_channel(mhi_cntrl, mhi_chan);

	return ret;
}

static void mhi_mark_stale_events(struct mhi_controller *mhi_cntrl,
				  struct mhi_event *mhi_event,
				  struct mhi_event_ctxt *er_ctxt,
				  int chan)

{
	struct mhi_tre *dev_rp, *local_rp;
	struct mhi_ring *ev_ring;
	struct device *dev = &mhi_cntrl->mhi_dev->dev;
	unsigned long flags;
	dma_addr_t ptr;

	dev_dbg(dev, "Marking all events for chan: %d as stale\n", chan);

	ev_ring = &mhi_event->ring;

	/* mark all stale events related to channel as STALE event */
	spin_lock_irqsave(&mhi_event->lock, flags);

	ptr = er_ctxt->rp;
	if (!is_valid_ring_ptr(ev_ring, ptr)) {
		dev_err(&mhi_cntrl->mhi_dev->dev,
			"Event ring rp points outside of the event ring\n");
		dev_rp = ev_ring->rp;
	} else {
		dev_rp = mhi_to_virtual(ev_ring, ptr);
	}

	local_rp = ev_ring->rp;
	while (dev_rp != local_rp) {
		if (MHI_TRE_GET_EV_TYPE(local_rp) == MHI_PKT_TYPE_TX_EVENT &&
		    chan == MHI_TRE_GET_EV_CHID(local_rp))
			local_rp->dword[1] = MHI_TRE_EV_DWORD1(chan,
					MHI_PKT_TYPE_STALE_EVENT);
		local_rp++;
		if (local_rp == (ev_ring->base + ev_ring->len))
			local_rp = ev_ring->base;
	}

	dev_dbg(dev, "Finished marking events as stale events\n");
	spin_unlock_irqrestore(&mhi_event->lock, flags);
}

static void mhi_reset_data_chan(struct mhi_controller *mhi_cntrl,
				struct mhi_chan *mhi_chan)
{
	struct mhi_ring *buf_ring, *tre_ring;
	struct mhi_result result;

	/* Reset any pending buffers */
	buf_ring = &mhi_chan->buf_ring;
	tre_ring = &mhi_chan->tre_ring;
	result.transaction_status = -ENOTCONN;
	result.bytes_xferd = 0;
	while (tre_ring->rp != tre_ring->wp) {
		struct mhi_buf_info *buf_info = buf_ring->rp;

		if (mhi_chan->dir == DMA_TO_DEVICE) {
			atomic_dec(&mhi_cntrl->pending_pkts);
			/* Release the reference got from mhi_queue() */
			mhi_cntrl->runtime_put(mhi_cntrl);
		}

		if (!buf_info->pre_mapped)
			mhi_cntrl->unmap_single(mhi_cntrl, buf_info);

		mhi_del_ring_element(mhi_cntrl, buf_ring);
		mhi_del_ring_element(mhi_cntrl, tre_ring);

		if (mhi_chan->pre_alloc) {
			kfree(buf_info->cb_buf);
		} else {
			result.buf_addr = buf_info->cb_buf;
			mhi_chan->xfer_cb(mhi_chan->mhi_dev, &result);
		}
	}
}

void mhi_reset_chan(struct mhi_controller *mhi_cntrl, struct mhi_chan *mhi_chan)
{
	struct mhi_event *mhi_event;
	struct mhi_event_ctxt *er_ctxt;
	int chan = mhi_chan->chan;

	/* Nothing to reset, client doesn't queue buffers */
	if (mhi_chan->offload_ch)
		return;

	read_lock_bh(&mhi_cntrl->pm_lock);
	mhi_event = &mhi_cntrl->mhi_event[mhi_chan->er_index];
	er_ctxt = &mhi_cntrl->mhi_ctxt->er_ctxt[mhi_chan->er_index];

	mhi_mark_stale_events(mhi_cntrl, mhi_event, er_ctxt, chan);

	mhi_reset_data_chan(mhi_cntrl, mhi_chan);

	read_unlock_bh(&mhi_cntrl->pm_lock);
}

/* Move channel to start state */
int mhi_prepare_for_transfer(struct mhi_device *mhi_dev)
{
	int ret, dir;
	struct mhi_controller *mhi_cntrl = mhi_dev->mhi_cntrl;
	struct mhi_chan *mhi_chan;

	for (dir = 0; dir < 2; dir++) {
		mhi_chan = dir ? mhi_dev->dl_chan : mhi_dev->ul_chan;
		if (!mhi_chan)
			continue;

		ret = mhi_prepare_channel(mhi_cntrl, mhi_chan);
		if (ret)
			goto error_open_chan;
	}

	return 0;

error_open_chan:
	for (--dir; dir >= 0; dir--) {
		mhi_chan = dir ? mhi_dev->dl_chan : mhi_dev->ul_chan;
		if (!mhi_chan)
			continue;

		__mhi_unprepare_channel(mhi_cntrl, mhi_chan);
	}

	return ret;
}
EXPORT_SYMBOL_GPL(mhi_prepare_for_transfer);

void mhi_unprepare_from_transfer(struct mhi_device *mhi_dev)
{
	struct mhi_controller *mhi_cntrl = mhi_dev->mhi_cntrl;
	struct mhi_chan *mhi_chan;
	int dir;

	for (dir = 0; dir < 2; dir++) {
		mhi_chan = dir ? mhi_dev->ul_chan : mhi_dev->dl_chan;
		if (!mhi_chan)
			continue;

		__mhi_unprepare_channel(mhi_cntrl, mhi_chan);
	}
}
EXPORT_SYMBOL_GPL(mhi_unprepare_from_transfer);

int mhi_poll(struct mhi_device *mhi_dev, u32 budget)
{
	struct mhi_controller *mhi_cntrl = mhi_dev->mhi_cntrl;
	struct mhi_chan *mhi_chan = mhi_dev->dl_chan;
	struct mhi_event *mhi_event = &mhi_cntrl->mhi_event[mhi_chan->er_index];
	int ret;

	spin_lock_bh(&mhi_event->lock);
	ret = mhi_event->process_event(mhi_cntrl, mhi_event, budget);
	spin_unlock_bh(&mhi_event->lock);

	return ret;
}
EXPORT_SYMBOL_GPL(mhi_poll);<|MERGE_RESOLUTION|>--- conflicted
+++ resolved
@@ -285,17 +285,10 @@
 	if (ul_chan) {
 		if (ee != MHI_EE_MAX && !(ul_chan->ee_mask & BIT(ee)))
 			return 0;
-<<<<<<< HEAD
 
 		put_device(&ul_chan->mhi_dev->dev);
 	}
 
-=======
-
-		put_device(&ul_chan->mhi_dev->dev);
-	}
-
->>>>>>> 4bcf3b75
 	if (dl_chan) {
 		if (ee != MHI_EE_MAX && !(dl_chan->ee_mask & BIT(ee)))
 			return 0;
