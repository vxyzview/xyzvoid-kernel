// SPDX-License-Identifier: GPL-2.0 OR BSD-3-Clause
/* Copyright(c) 2018-2019  Realtek Corporation
 */

#include "main.h"
#include "coex.h"
#include "fw.h"
#include "ps.h"
#include "debug.h"
#include "reg.h"

static u8 rtw_coex_next_rssi_state(struct rtw_dev *rtwdev, u8 pre_state,
				   u8 rssi, u8 rssi_thresh)
{
	struct rtw_chip_info *chip = rtwdev->chip;
	u8 tol = chip->rssi_tolerance;
	u8 next_state;

	if (pre_state == COEX_RSSI_STATE_LOW ||
	    pre_state == COEX_RSSI_STATE_STAY_LOW) {
		if (rssi >= (rssi_thresh + tol))
			next_state = COEX_RSSI_STATE_HIGH;
		else
			next_state = COEX_RSSI_STATE_STAY_LOW;
	} else {
		if (rssi < rssi_thresh)
			next_state = COEX_RSSI_STATE_LOW;
		else
			next_state = COEX_RSSI_STATE_STAY_HIGH;
	}

	return next_state;
}

static void rtw_coex_limited_tx(struct rtw_dev *rtwdev,
				bool tx_limit_en, bool ampdu_limit_en)
{
	struct rtw_chip_info *chip = rtwdev->chip;
	struct rtw_coex *coex = &rtwdev->coex;
	struct rtw_coex_stat *coex_stat = &coex->stat;
	bool wifi_under_b_mode = false;

	if (!chip->scbd_support)
		return;

	/* force max tx retry limit = 8 */
	if (coex_stat->wl_tx_limit_en == tx_limit_en &&
	    coex_stat->wl_ampdu_limit_en == ampdu_limit_en)
		return;

	if (!coex_stat->wl_tx_limit_en) {
		coex_stat->darfrc = rtw_read32(rtwdev, REG_DARFRC);
		coex_stat->darfrch = rtw_read32(rtwdev, REG_DARFRCH);
		coex_stat->retry_limit = rtw_read16(rtwdev, REG_RETRY_LIMIT);
	}

	if (!coex_stat->wl_ampdu_limit_en)
		coex_stat->ampdu_max_time =
				rtw_read8(rtwdev, REG_AMPDU_MAX_TIME_V1);

	coex_stat->wl_tx_limit_en = tx_limit_en;
	coex_stat->wl_ampdu_limit_en = ampdu_limit_en;

	if (tx_limit_en) {
		/* set BT polluted packet on for tx rate adaptive,
		 * not including tx retry broken by PTA
		 */
		rtw_write8_set(rtwdev, REG_TX_HANG_CTRL, BIT_EN_GNT_BT_AWAKE);

		/* set queue life time to avoid can't reach tx retry limit
		 * if tx is always broken by GNT_BT
		 */
		rtw_write8_set(rtwdev, REG_LIFETIME_EN, 0xf);
		rtw_write16(rtwdev, REG_RETRY_LIMIT, 0x0808);

		/* auto rate fallback step within 8 retries */
		if (wifi_under_b_mode) {
			rtw_write32(rtwdev, REG_DARFRC, 0x1000000);
			rtw_write32(rtwdev, REG_DARFRCH, 0x1010101);
		} else {
			rtw_write32(rtwdev, REG_DARFRC, 0x1000000);
			rtw_write32(rtwdev, REG_DARFRCH, 0x4030201);
		}
	} else {
		rtw_write8_clr(rtwdev, REG_TX_HANG_CTRL, BIT_EN_GNT_BT_AWAKE);
		rtw_write8_clr(rtwdev, REG_LIFETIME_EN, 0xf);

		rtw_write16(rtwdev, REG_RETRY_LIMIT, coex_stat->retry_limit);
		rtw_write32(rtwdev, REG_DARFRC, coex_stat->darfrc);
		rtw_write32(rtwdev, REG_DARFRCH, coex_stat->darfrch);
	}

	if (ampdu_limit_en)
		rtw_write8(rtwdev, REG_AMPDU_MAX_TIME_V1, 0x20);
	else
		rtw_write8(rtwdev, REG_AMPDU_MAX_TIME_V1,
			   coex_stat->ampdu_max_time);
}

static void rtw_coex_limited_wl(struct rtw_dev *rtwdev)
{
	struct rtw_coex *coex = &rtwdev->coex;
	struct rtw_coex_dm *coex_dm = &coex->dm;
	struct rtw_coex_stat *coex_stat = &coex->stat;
	bool tx_limit = false;
	bool tx_agg_ctrl = false;

	if (coex->under_5g ||
	    coex_dm->bt_status == COEX_BTSTATUS_NCON_IDLE) {
		/* no need to limit tx */
	} else {
		tx_limit = true;
		if (coex_stat->bt_hid_exist || coex_stat->bt_hfp_exist ||
		    coex_stat->bt_hid_pair_num > 0)
			tx_agg_ctrl = true;
	}

	rtw_coex_limited_tx(rtwdev, tx_limit, tx_agg_ctrl);
}

static void rtw_coex_wl_ccklock_action(struct rtw_dev *rtwdev)
{
	struct rtw_coex *coex = &rtwdev->coex;
	struct rtw_coex_stat *coex_stat = &coex->stat;
	u8 para[6] = {0};

	if (coex->stop_dm)
		return;

	para[0] = COEX_H2C69_WL_LEAKAP;

	if (coex_stat->tdma_timer_base == 3 && coex_stat->wl_slot_extend) {
		para[1] = PARA1_H2C69_DIS_5MS; /* disable 5ms extend */
		rtw_fw_bt_wifi_control(rtwdev, para[0], &para[1]);
		coex_stat->wl_slot_extend = false;
		coex_stat->cnt_wl[COEX_CNT_WL_5MS_NOEXTEND] = 0;
		return;
	}

	if (coex_stat->wl_slot_extend && coex_stat->wl_force_lps_ctrl &&
	    !coex_stat->wl_cck_lock_ever) {
		if (coex_stat->wl_fw_dbg_info[7] <= 5)
			coex_stat->cnt_wl[COEX_CNT_WL_5MS_NOEXTEND]++;
		else
			coex_stat->cnt_wl[COEX_CNT_WL_5MS_NOEXTEND] = 0;

		if (coex_stat->cnt_wl[COEX_CNT_WL_5MS_NOEXTEND] == 7) {
			para[1] = 0x1; /* disable 5ms extend */
			rtw_fw_bt_wifi_control(rtwdev, para[0], &para[1]);
			coex_stat->wl_slot_extend = false;
			coex_stat->cnt_wl[COEX_CNT_WL_5MS_NOEXTEND] = 0;
		}
	} else if (!coex_stat->wl_slot_extend && coex_stat->wl_cck_lock) {
		para[1] = 0x0; /* enable 5ms extend */
		rtw_fw_bt_wifi_control(rtwdev, para[0], &para[1]);
		coex_stat->wl_slot_extend = true;
	}
}

static void rtw_coex_wl_ccklock_detect(struct rtw_dev *rtwdev)
{
	struct rtw_coex *coex = &rtwdev->coex;
	struct rtw_coex_stat *coex_stat = &coex->stat;

	/* TODO: wait for rx_rate_change_notify implement */
	coex_stat->wl_cck_lock = false;
	coex_stat->wl_cck_lock_pre = false;
	coex_stat->wl_cck_lock_ever = false;
}

static void rtw_coex_wl_noisy_detect(struct rtw_dev *rtwdev)
{
	struct rtw_coex *coex = &rtwdev->coex;
	struct rtw_coex_stat *coex_stat = &coex->stat;
	struct rtw_dm_info *dm_info = &rtwdev->dm_info;
	u32 cnt_cck;

	/* wifi noisy environment identification */
	cnt_cck = dm_info->cck_ok_cnt + dm_info->cck_err_cnt;

	if (!coex_stat->wl_gl_busy) {
		if (cnt_cck > 250) {
			if (coex_stat->cnt_wl[COEX_CNT_WL_NOISY2] < 5)
				coex_stat->cnt_wl[COEX_CNT_WL_NOISY2]++;

			if (coex_stat->cnt_wl[COEX_CNT_WL_NOISY2] == 5) {
				coex_stat->cnt_wl[COEX_CNT_WL_NOISY0] = 0;
				coex_stat->cnt_wl[COEX_CNT_WL_NOISY1] = 0;
			}
		} else if (cnt_cck < 100) {
			if (coex_stat->cnt_wl[COEX_CNT_WL_NOISY0] < 5)
				coex_stat->cnt_wl[COEX_CNT_WL_NOISY0]++;

			if (coex_stat->cnt_wl[COEX_CNT_WL_NOISY0] == 5) {
				coex_stat->cnt_wl[COEX_CNT_WL_NOISY1] = 0;
				coex_stat->cnt_wl[COEX_CNT_WL_NOISY2] = 0;
			}
		} else {
			if (coex_stat->cnt_wl[COEX_CNT_WL_NOISY1] < 5)
				coex_stat->cnt_wl[COEX_CNT_WL_NOISY1]++;

			if (coex_stat->cnt_wl[COEX_CNT_WL_NOISY1] == 5) {
				coex_stat->cnt_wl[COEX_CNT_WL_NOISY0] = 0;
				coex_stat->cnt_wl[COEX_CNT_WL_NOISY2] = 0;
			}
		}

		if (coex_stat->cnt_wl[COEX_CNT_WL_NOISY2] == 5)
			coex_stat->wl_noisy_level = 2;
		else if (coex_stat->cnt_wl[COEX_CNT_WL_NOISY1] == 5)
			coex_stat->wl_noisy_level = 1;
		else
			coex_stat->wl_noisy_level = 0;
	}
}

static void rtw_coex_tdma_timer_base(struct rtw_dev *rtwdev, u8 type)
{
	struct rtw_coex *coex = &rtwdev->coex;
	struct rtw_coex_stat *coex_stat = &coex->stat;
	u8 para[2] = {0};

	if (coex_stat->tdma_timer_base == type)
		return;

	coex_stat->tdma_timer_base = type;

	para[0] = COEX_H2C69_TDMA_SLOT;

	if (type == 3) /* 4-slot  */
		para[1] = PARA1_H2C69_TDMA_4SLOT; /* 4-slot */
	else /* 2-slot  */
		para[1] = PARA1_H2C69_TDMA_2SLOT;

	rtw_fw_bt_wifi_control(rtwdev, para[0], &para[1]);

	/* no 5ms_wl_slot_extend for 4-slot mode  */
	if (coex_stat->tdma_timer_base == 3)
		rtw_coex_wl_ccklock_action(rtwdev);
}

static void rtw_coex_set_wl_pri_mask(struct rtw_dev *rtwdev, u8 bitmap,
				     u8 data)
{
	u32 addr;

	addr = REG_BT_COEX_TABLE_H + (bitmap / 8);
	bitmap = bitmap % 8;

	rtw_write8_mask(rtwdev, addr, BIT(bitmap), data);
}

void rtw_coex_write_scbd(struct rtw_dev *rtwdev, u16 bitpos, bool set)
{
	struct rtw_chip_info *chip = rtwdev->chip;
	struct rtw_coex *coex = &rtwdev->coex;
	struct rtw_coex_stat *coex_stat = &coex->stat;
	u16 val = 0x2;

	if (!chip->scbd_support)
		return;

	val |= coex_stat->score_board;

	/* for 8822b, scbd[10] is CQDDR on
	 * for 8822c, scbd[10] is no fix 2M
	 */
	if (!chip->new_scbd10_def && (bitpos & COEX_SCBD_FIX2M)) {
		if (set)
			val &= ~COEX_SCBD_FIX2M;
		else
			val |= COEX_SCBD_FIX2M;
	} else {
		if (set)
			val |= bitpos;
		else
			val &= ~bitpos;
	}

	if (val != coex_stat->score_board) {
		coex_stat->score_board = val;
		val |= BIT_BT_INT_EN;
		rtw_write16(rtwdev, REG_WIFI_BT_INFO, val);
	}
}
EXPORT_SYMBOL(rtw_coex_write_scbd);

static u16 rtw_coex_read_scbd(struct rtw_dev *rtwdev)
{
	struct rtw_chip_info *chip = rtwdev->chip;

	if (!chip->scbd_support)
		return 0;

	return (rtw_read16(rtwdev, REG_WIFI_BT_INFO)) & ~(BIT_BT_INT_EN);
}

static void rtw_coex_check_rfk(struct rtw_dev *rtwdev)
{
	struct rtw_chip_info *chip = rtwdev->chip;
	struct rtw_coex *coex = &rtwdev->coex;
	struct rtw_coex_stat *coex_stat = &coex->stat;
	struct rtw_coex_rfe *coex_rfe = &coex->rfe;
	u8 cnt = 0;
	u32 wait_cnt;
	bool btk, wlk;

	if (coex_rfe->wlg_at_btg && chip->scbd_support &&
	    coex_stat->bt_iqk_state != 0xff) {
		wait_cnt = COEX_RFK_TIMEOUT / COEX_MIN_DELAY;
		do {
			/* BT RFK */
			btk = !!(rtw_coex_read_scbd(rtwdev) & COEX_SCBD_BT_RFK);

			/* WL RFK */
			wlk = !!(rtw_read8(rtwdev, REG_ARFR4) & BIT_WL_RFK);

			if (!btk && !wlk)
				break;

			mdelay(COEX_MIN_DELAY);
		} while (++cnt < wait_cnt);

		if (cnt >= wait_cnt)
			coex_stat->bt_iqk_state = 0xff;
	}
}

static void rtw_coex_query_bt_info(struct rtw_dev *rtwdev)
{
	struct rtw_coex *coex = &rtwdev->coex;
	struct rtw_coex_stat *coex_stat = &coex->stat;

	if (coex_stat->bt_disabled)
		return;

	rtw_fw_query_bt_info(rtwdev);
}

static void rtw_coex_monitor_bt_enable(struct rtw_dev *rtwdev)
{
	struct rtw_chip_info *chip = rtwdev->chip;
	struct rtw_coex *coex = &rtwdev->coex;
	struct rtw_coex_stat *coex_stat = &coex->stat;
	struct rtw_coex_dm *coex_dm = &coex->dm;
	bool bt_disabled = false;
	u16 score_board;

	if (chip->scbd_support) {
		score_board = rtw_coex_read_scbd(rtwdev);
		bt_disabled = !(score_board & COEX_SCBD_ONOFF);
	}

	if (coex_stat->bt_disabled != bt_disabled) {
		rtw_dbg(rtwdev, RTW_DBG_COEX, "coex: BT state changed (%d) -> (%d)\n",
			coex_stat->bt_disabled, bt_disabled);

		coex_stat->bt_disabled = bt_disabled;
		coex_stat->bt_ble_scan_type = 0;
		coex_dm->cur_bt_lna_lvl = 0;
	}

	if (!coex_stat->bt_disabled) {
		coex_stat->bt_reenable = true;
		ieee80211_queue_delayed_work(rtwdev->hw,
					     &coex->bt_reenable_work, 15 * HZ);
	} else {
		coex_stat->bt_mailbox_reply = false;
		coex_stat->bt_reenable = false;
	}
}

static void rtw_coex_update_wl_link_info(struct rtw_dev *rtwdev, u8 reason)
{
	struct rtw_coex *coex = &rtwdev->coex;
	struct rtw_coex_stat *coex_stat = &coex->stat;
	struct rtw_coex_dm *coex_dm = &coex->dm;
	struct rtw_chip_info *chip = rtwdev->chip;
	struct rtw_traffic_stats *stats = &rtwdev->stats;
	bool is_5G = false;
	bool wl_busy = false;
	bool scan = false, link = false;
	int i;
	u8 rssi_state;
	u8 rssi_step;
	u8 rssi;

	scan = test_bit(RTW_FLAG_SCANNING, rtwdev->flags);
	coex_stat->wl_connected = !!rtwdev->sta_cnt;

	wl_busy = test_bit(RTW_FLAG_BUSY_TRAFFIC, rtwdev->flags);
	if (wl_busy != coex_stat->wl_gl_busy) {
		if (wl_busy)
			coex_stat->wl_gl_busy = true;
		else
			ieee80211_queue_delayed_work(rtwdev->hw,
						     &coex->wl_remain_work,
						     12 * HZ);
	}

	if (stats->tx_throughput > stats->rx_throughput)
		coex_stat->wl_tput_dir = COEX_WL_TPUT_TX;
	else
		coex_stat->wl_tput_dir = COEX_WL_TPUT_RX;

	if (scan || link || reason == COEX_RSN_2GCONSTART ||
	    reason == COEX_RSN_2GSCANSTART || reason == COEX_RSN_2GSWITCHBAND)
		coex_stat->wl_linkscan_proc = true;
	else
		coex_stat->wl_linkscan_proc = false;

	rtw_coex_wl_noisy_detect(rtwdev);

	for (i = 0; i < 4; i++) {
		rssi_state = coex_dm->wl_rssi_state[i];
		rssi_step = chip->wl_rssi_step[i];
		rssi = rtwdev->dm_info.min_rssi;
		rssi_state = rtw_coex_next_rssi_state(rtwdev, rssi_state,
						      rssi, rssi_step);
		coex_dm->wl_rssi_state[i] = rssi_state;
	}

	switch (reason) {
	case COEX_RSN_5GSCANSTART:
	case COEX_RSN_5GSWITCHBAND:
	case COEX_RSN_5GCONSTART:

		is_5G = true;
		break;
	case COEX_RSN_2GSCANSTART:
	case COEX_RSN_2GSWITCHBAND:
	case COEX_RSN_2GCONSTART:

		is_5G = false;
		break;
	default:
		if (rtwdev->hal.current_band_type == RTW_BAND_5G)
			is_5G = true;
		else
			is_5G = false;
		break;
	}

	coex->under_5g = is_5G;
}

static inline u8 *get_payload_from_coex_resp(struct sk_buff *resp)
{
	struct rtw_c2h_cmd *c2h;
	u32 pkt_offset;

	pkt_offset = *((u32 *)resp->cb);
	c2h = (struct rtw_c2h_cmd *)(resp->data + pkt_offset);

	return c2h->payload;
}

void rtw_coex_info_response(struct rtw_dev *rtwdev, struct sk_buff *skb)
{
	struct rtw_coex *coex = &rtwdev->coex;
	u8 *payload = get_payload_from_coex_resp(skb);

	if (payload[0] != COEX_RESP_ACK_BY_WL_FW)
		return;

	skb_queue_tail(&coex->queue, skb);
	wake_up(&coex->wait);
}

static struct sk_buff *rtw_coex_info_request(struct rtw_dev *rtwdev,
					     struct rtw_coex_info_req *req)
{
	struct rtw_coex *coex = &rtwdev->coex;
	struct sk_buff *skb_resp = NULL;

	mutex_lock(&coex->mutex);

	rtw_fw_query_bt_mp_info(rtwdev, req);

	if (!wait_event_timeout(coex->wait, !skb_queue_empty(&coex->queue),
				COEX_REQUEST_TIMEOUT)) {
		rtw_err(rtwdev, "coex request time out\n");
		goto out;
	}

	skb_resp = skb_dequeue(&coex->queue);
	if (!skb_resp) {
		rtw_err(rtwdev, "failed to get coex info response\n");
		goto out;
	}

out:
	mutex_unlock(&coex->mutex);
	return skb_resp;
}

static bool rtw_coex_get_bt_scan_type(struct rtw_dev *rtwdev, u8 *scan_type)
{
	struct rtw_coex_info_req req = {0};
	struct sk_buff *skb;
	u8 *payload;
	bool ret = false;

	req.op_code = BT_MP_INFO_OP_SCAN_TYPE;
	skb = rtw_coex_info_request(rtwdev, &req);
	if (!skb)
		goto out;

	payload = get_payload_from_coex_resp(skb);
	*scan_type = GET_COEX_RESP_BT_SCAN_TYPE(payload);
	dev_kfree_skb_any(skb);
	ret = true;

out:
	return ret;
}

static bool rtw_coex_set_lna_constrain_level(struct rtw_dev *rtwdev,
					     u8 lna_constrain_level)
{
	struct rtw_coex_info_req req = {0};
	struct sk_buff *skb;
	bool ret = false;

	req.op_code = BT_MP_INFO_OP_LNA_CONSTRAINT;
	req.para1 = lna_constrain_level;
	skb = rtw_coex_info_request(rtwdev, &req);
	if (!skb)
		goto out;

	dev_kfree_skb_any(skb);
	ret = true;

out:
	return ret;
}

static void rtw_coex_update_bt_link_info(struct rtw_dev *rtwdev)
{
	struct rtw_coex *coex = &rtwdev->coex;
	struct rtw_coex_stat *coex_stat = &coex->stat;
	struct rtw_coex_dm *coex_dm = &coex->dm;
	struct rtw_chip_info *chip = rtwdev->chip;
	u8 i;
	u8 rssi_state;
	u8 rssi_step;
	u8 rssi;

	/* update wl/bt rssi by btinfo */
	for (i = 0; i < COEX_RSSI_STEP; i++) {
		rssi_state = coex_dm->bt_rssi_state[i];
		rssi_step = chip->bt_rssi_step[i];
		rssi = coex_stat->bt_rssi;
		rssi_state = rtw_coex_next_rssi_state(rtwdev, rssi_state,
						      rssi, rssi_step);
		coex_dm->bt_rssi_state[i] = rssi_state;
	}

	for (i = 0; i < COEX_RSSI_STEP; i++) {
		rssi_state = coex_dm->wl_rssi_state[i];
		rssi_step = chip->wl_rssi_step[i];
		rssi = rtwdev->dm_info.min_rssi;
		rssi_state = rtw_coex_next_rssi_state(rtwdev, rssi_state,
						      rssi, rssi_step);
		coex_dm->wl_rssi_state[i] = rssi_state;
	}

	if (coex_stat->bt_ble_scan_en &&
	    coex_stat->cnt_bt[COEX_CNT_BT_INFOUPDATE] % 3 == 0) {
		u8 scan_type;

		if (rtw_coex_get_bt_scan_type(rtwdev, &scan_type)) {
			coex_stat->bt_ble_scan_type = scan_type;
			if ((coex_stat->bt_ble_scan_type & 0x1) == 0x1)
				coex_stat->bt_init_scan = true;
			else
				coex_stat->bt_init_scan = false;
		}
	}

	coex_stat->bt_profile_num = 0;

	/* set link exist status */
	if (!(coex_stat->bt_info_lb2 & COEX_INFO_CONNECTION)) {
		coex_stat->bt_link_exist = false;
		coex_stat->bt_pan_exist = false;
		coex_stat->bt_a2dp_exist = false;
		coex_stat->bt_hid_exist = false;
		coex_stat->bt_hfp_exist = false;
	} else {
		/* connection exists */
		coex_stat->bt_link_exist = true;
		if (coex_stat->bt_info_lb2 & COEX_INFO_FTP) {
			coex_stat->bt_pan_exist = true;
			coex_stat->bt_profile_num++;
		} else {
			coex_stat->bt_pan_exist = false;
		}

		if (coex_stat->bt_info_lb2 & COEX_INFO_A2DP) {
			coex_stat->bt_a2dp_exist = true;
			coex_stat->bt_profile_num++;
		} else {
			coex_stat->bt_a2dp_exist = false;
		}

		if (coex_stat->bt_info_lb2 & COEX_INFO_HID) {
			coex_stat->bt_hid_exist = true;
			coex_stat->bt_profile_num++;
		} else {
			coex_stat->bt_hid_exist = false;
		}

		if (coex_stat->bt_info_lb2 & COEX_INFO_SCO_ESCO) {
			coex_stat->bt_hfp_exist = true;
			coex_stat->bt_profile_num++;
		} else {
			coex_stat->bt_hfp_exist = false;
		}
	}

	if (coex_stat->bt_info_lb2 & COEX_INFO_INQ_PAGE) {
		coex_dm->bt_status = COEX_BTSTATUS_INQ_PAGE;
	} else if (!(coex_stat->bt_info_lb2 & COEX_INFO_CONNECTION)) {
		coex_dm->bt_status = COEX_BTSTATUS_NCON_IDLE;
	} else if (coex_stat->bt_info_lb2 == COEX_INFO_CONNECTION) {
		coex_dm->bt_status = COEX_BTSTATUS_CON_IDLE;
	} else if ((coex_stat->bt_info_lb2 & COEX_INFO_SCO_ESCO) ||
		   (coex_stat->bt_info_lb2 & COEX_INFO_SCO_BUSY)) {
		if (coex_stat->bt_info_lb2 & COEX_INFO_ACL_BUSY)
			coex_dm->bt_status = COEX_BTSTATUS_ACL_SCO_BUSY;
		else
			coex_dm->bt_status = COEX_BTSTATUS_SCO_BUSY;
	} else if (coex_stat->bt_info_lb2 & COEX_INFO_ACL_BUSY) {
		coex_dm->bt_status = COEX_BTSTATUS_ACL_BUSY;
	} else {
		coex_dm->bt_status = COEX_BTSTATUS_MAX;
	}

	coex_stat->cnt_bt[COEX_CNT_BT_INFOUPDATE]++;

	rtw_dbg(rtwdev, RTW_DBG_COEX, "coex: bt status(%d)\n", coex_dm->bt_status);
}

static void rtw_coex_update_wl_ch_info(struct rtw_dev *rtwdev, u8 type)
{
	struct rtw_chip_info *chip = rtwdev->chip;
	struct rtw_coex_dm *coex_dm = &rtwdev->coex.dm;
	struct rtw_efuse *efuse = &rtwdev->efuse;
	u8 link = 0;
	u8 center_chan = 0;
	u8 bw;
	int i;

	bw = rtwdev->hal.current_band_width;

	if (type != COEX_MEDIA_DISCONNECT)
		center_chan = rtwdev->hal.current_channel;

	if (center_chan == 0 || (efuse->share_ant && center_chan <= 14)) {
		link = 0;
	} else if (center_chan <= 14) {
		link = 0x1;

		if (bw == RTW_CHANNEL_WIDTH_40)
			bw = chip->bt_afh_span_bw40;
		else
			bw = chip->bt_afh_span_bw20;
	} else if (chip->afh_5g_num > 1) {
		for (i = 0; i < chip->afh_5g_num; i++) {
			if (center_chan == chip->afh_5g[i].wl_5g_ch) {
				link = 0x3;
				center_chan = chip->afh_5g[i].bt_skip_ch;
				bw = chip->afh_5g[i].bt_skip_span;
				break;
			}
		}
	}

	coex_dm->wl_ch_info[0] = link;
	coex_dm->wl_ch_info[1] = center_chan;
	coex_dm->wl_ch_info[2] = bw;

	rtw_fw_wl_ch_info(rtwdev, link, center_chan, bw);
}

static void rtw_coex_set_bt_tx_power(struct rtw_dev *rtwdev, u8 bt_pwr_dec_lvl)
{
	struct rtw_coex *coex = &rtwdev->coex;
	struct rtw_coex_dm *coex_dm = &coex->dm;

	if (bt_pwr_dec_lvl == coex_dm->cur_bt_pwr_lvl)
		return;

	coex_dm->cur_bt_pwr_lvl = bt_pwr_dec_lvl;

	rtw_fw_force_bt_tx_power(rtwdev, bt_pwr_dec_lvl);
}

static void rtw_coex_set_bt_rx_gain(struct rtw_dev *rtwdev, u8 bt_lna_lvl)
{
	struct rtw_coex *coex = &rtwdev->coex;
	struct rtw_coex_dm *coex_dm = &coex->dm;

	if (bt_lna_lvl == coex_dm->cur_bt_lna_lvl)
		return;

	coex_dm->cur_bt_lna_lvl = bt_lna_lvl;

	/* notify BT rx gain table changed */
	if (bt_lna_lvl < 7) {
		rtw_coex_set_lna_constrain_level(rtwdev, bt_lna_lvl);
		rtw_coex_write_scbd(rtwdev, COEX_SCBD_RXGAIN, true);
	} else {
		rtw_coex_write_scbd(rtwdev, COEX_SCBD_RXGAIN, false);
	}
}

static void rtw_coex_set_rf_para(struct rtw_dev *rtwdev,
				 struct coex_rf_para para)
{
	struct rtw_coex *coex = &rtwdev->coex;
	struct rtw_coex_stat *coex_stat = &coex->stat;
	u8 offset = 0;

	if (coex->freerun && coex_stat->wl_noisy_level <= 1)
		offset = 3;

	rtw_coex_set_wl_tx_power(rtwdev, para.wl_pwr_dec_lvl);
	rtw_coex_set_bt_tx_power(rtwdev, para.bt_pwr_dec_lvl + offset);
	rtw_coex_set_wl_rx_gain(rtwdev, para.wl_low_gain_en);
	rtw_coex_set_bt_rx_gain(rtwdev, para.bt_lna_lvl);
}

u32 rtw_coex_read_indirect_reg(struct rtw_dev *rtwdev, u16 addr)
{
	u32 val;

	if (!ltecoex_read_reg(rtwdev, addr, &val)) {
		rtw_err(rtwdev, "failed to read indirect register\n");
		return 0;
	}

	return val;
}
EXPORT_SYMBOL(rtw_coex_read_indirect_reg);

void rtw_coex_write_indirect_reg(struct rtw_dev *rtwdev, u16 addr,
				 u32 mask, u32 val)
{
	u32 shift = __ffs(mask);
	u32 tmp;

	tmp = rtw_coex_read_indirect_reg(rtwdev, addr);
	tmp = (tmp & (~mask)) | ((val << shift) & mask);

	if (!ltecoex_reg_write(rtwdev, addr, tmp))
		rtw_err(rtwdev, "failed to write indirect register\n");
}
EXPORT_SYMBOL(rtw_coex_write_indirect_reg);

static void rtw_coex_coex_ctrl_owner(struct rtw_dev *rtwdev, bool wifi_control)
{
	struct rtw_chip_info *chip = rtwdev->chip;
	const struct rtw_hw_reg *btg_reg = chip->btg_reg;

	if (wifi_control) {
		rtw_write32_set(rtwdev, REG_SYS_SDIO_CTRL, BIT_LTE_MUX_CTRL_PATH);
		if (btg_reg)
			rtw_write8_set(rtwdev, btg_reg->addr, btg_reg->mask);
	} else {
		rtw_write32_clr(rtwdev, REG_SYS_SDIO_CTRL, BIT_LTE_MUX_CTRL_PATH);
		if (btg_reg)
			rtw_write8_clr(rtwdev, btg_reg->addr, btg_reg->mask);
	}
}

static void rtw_coex_set_gnt_bt(struct rtw_dev *rtwdev, u8 state)
{
	rtw_coex_write_indirect_reg(rtwdev, 0x38, 0xc000, state);
	rtw_coex_write_indirect_reg(rtwdev, 0x38, 0x0c00, state);
}

static void rtw_coex_set_gnt_wl(struct rtw_dev *rtwdev, u8 state)
{
	rtw_coex_write_indirect_reg(rtwdev, 0x38, 0x3000, state);
	rtw_coex_write_indirect_reg(rtwdev, 0x38, 0x0300, state);
}

static void rtw_coex_set_table(struct rtw_dev *rtwdev, u32 table0, u32 table1)
{
#define DEF_BRK_TABLE_VAL	0xf0ffffff
	rtw_write32(rtwdev, REG_BT_COEX_TABLE0, table0);
	rtw_write32(rtwdev, REG_BT_COEX_TABLE1, table1);
	rtw_write32(rtwdev, REG_BT_COEX_BRK_TABLE, DEF_BRK_TABLE_VAL);
}

static void rtw_coex_table(struct rtw_dev *rtwdev, u8 type)
{
	struct rtw_coex *coex = &rtwdev->coex;
	struct rtw_coex_dm *coex_dm = &coex->dm;
	struct rtw_chip_info *chip = rtwdev->chip;
	struct rtw_efuse *efuse = &rtwdev->efuse;

	coex_dm->cur_table = type;

	if (efuse->share_ant) {
		if (type < chip->table_sant_num)
			rtw_coex_set_table(rtwdev,
					   chip->table_sant[type].bt,
					   chip->table_sant[type].wl);
	} else {
		type = type - 100;
		if (type < chip->table_nsant_num)
			rtw_coex_set_table(rtwdev,
					   chip->table_nsant[type].bt,
					   chip->table_nsant[type].wl);
	}
}

static void rtw_coex_ignore_wlan_act(struct rtw_dev *rtwdev, bool enable)
{
	struct rtw_coex *coex = &rtwdev->coex;

	if (coex->stop_dm)
		return;

	rtw_fw_bt_ignore_wlan_action(rtwdev, enable);
}

static void rtw_coex_power_save_state(struct rtw_dev *rtwdev, u8 ps_type,
				      u8 lps_val, u8 rpwm_val)
{
	struct rtw_coex *coex = &rtwdev->coex;
	struct rtw_coex_stat *coex_stat = &coex->stat;
	u8 lps_mode = 0x0;

	lps_mode = rtwdev->lps_conf.mode;

	switch (ps_type) {
	case COEX_PS_WIFI_NATIVE:
		/* recover to original 32k low power setting */
		coex_stat->wl_force_lps_ctrl = false;

		rtw_leave_lps(rtwdev);
		break;
	case COEX_PS_LPS_OFF:
		coex_stat->wl_force_lps_ctrl = true;
		if (lps_mode)
			rtw_fw_coex_tdma_type(rtwdev, 0x8, 0, 0, 0, 0);

		rtw_leave_lps(rtwdev);
		break;
	default:
		break;
	}
}

static void rtw_coex_set_tdma(struct rtw_dev *rtwdev, u8 byte1, u8 byte2,
			      u8 byte3, u8 byte4, u8 byte5)
{
	struct rtw_coex *coex = &rtwdev->coex;
	struct rtw_coex_dm *coex_dm = &coex->dm;
	struct rtw_chip_info *chip = rtwdev->chip;
	u8 ps_type = COEX_PS_WIFI_NATIVE;
	bool ap_enable = false;

	if (ap_enable && (byte1 & BIT(4) && !(byte1 & BIT(5)))) {
		byte1 &= ~BIT(4);
		byte1 |= BIT(5);

		byte5 |= BIT(5);
		byte5 &= ~BIT(6);

		ps_type = COEX_PS_WIFI_NATIVE;
		rtw_coex_power_save_state(rtwdev, ps_type, 0x0, 0x0);
	} else if (byte1 & BIT(4) && !(byte1 & BIT(5))) {
		if (chip->pstdma_type == COEX_PSTDMA_FORCE_LPSOFF)
			ps_type = COEX_PS_LPS_OFF;
		else
			ps_type = COEX_PS_LPS_ON;
		rtw_coex_power_save_state(rtwdev, ps_type, 0x50, 0x4);
	} else {
		ps_type = COEX_PS_WIFI_NATIVE;
		rtw_coex_power_save_state(rtwdev, ps_type, 0x0, 0x0);
	}

	coex_dm->ps_tdma_para[0] = byte1;
	coex_dm->ps_tdma_para[1] = byte2;
	coex_dm->ps_tdma_para[2] = byte3;
	coex_dm->ps_tdma_para[3] = byte4;
	coex_dm->ps_tdma_para[4] = byte5;

	rtw_fw_coex_tdma_type(rtwdev, byte1, byte2, byte3, byte4, byte5);
}

static void rtw_coex_tdma(struct rtw_dev *rtwdev, bool force, u32 tcase)
{
	struct rtw_coex *coex = &rtwdev->coex;
	struct rtw_coex_dm *coex_dm = &coex->dm;
	struct rtw_coex_stat *coex_stat = &coex->stat;
	struct rtw_chip_info *chip = rtwdev->chip;
	struct rtw_efuse *efuse = &rtwdev->efuse;
	u8 n, type;
	bool turn_on;
	bool wl_busy = false;

	if (tcase & TDMA_4SLOT)/* 4-slot (50ms) mode */
		rtw_coex_tdma_timer_base(rtwdev, 3);
	else
		rtw_coex_tdma_timer_base(rtwdev, 0);

	type = (u8)(tcase & 0xff);

	turn_on = (type == 0 || type == 100) ? false : true;

	if (!force) {
		if (turn_on == coex_dm->cur_ps_tdma_on &&
		    type == coex_dm->cur_ps_tdma) {
			return;
		}
	}

	/* enable TBTT interrupt */
	if (turn_on)
		rtw_write8_set(rtwdev, REG_BCN_CTRL, BIT_EN_BCN_FUNCTION);

	wl_busy = test_bit(RTW_FLAG_BUSY_TRAFFIC, rtwdev->flags);

	if ((coex_stat->bt_a2dp_exist &&
	     (coex_stat->bt_inq_remain || coex_stat->bt_multi_link)) ||
	    !wl_busy)
		rtw_coex_write_scbd(rtwdev, COEX_SCBD_TDMA, false);
	else
		rtw_coex_write_scbd(rtwdev, COEX_SCBD_TDMA, true);

	if (efuse->share_ant) {
		if (type < chip->tdma_sant_num)
			rtw_coex_set_tdma(rtwdev,
					  chip->tdma_sant[type].para[0],
					  chip->tdma_sant[type].para[1],
					  chip->tdma_sant[type].para[2],
					  chip->tdma_sant[type].para[3],
					  chip->tdma_sant[type].para[4]);
	} else {
		n = type - 100;
		if (n < chip->tdma_nsant_num)
			rtw_coex_set_tdma(rtwdev,
					  chip->tdma_nsant[n].para[0],
					  chip->tdma_nsant[n].para[1],
					  chip->tdma_nsant[n].para[2],
					  chip->tdma_nsant[n].para[3],
					  chip->tdma_nsant[n].para[4]);
	}

	/* update pre state */
	coex_dm->cur_ps_tdma_on = turn_on;
	coex_dm->cur_ps_tdma = type;

	rtw_dbg(rtwdev, RTW_DBG_COEX, "coex: coex tdma type (%d)\n", type);
}

static void rtw_coex_set_ant_path(struct rtw_dev *rtwdev, bool force, u8 phase)
{
	struct rtw_coex *coex = &rtwdev->coex;
	struct rtw_coex_stat *coex_stat = &coex->stat;
	struct rtw_coex_dm *coex_dm = &coex->dm;
	u8 ctrl_type = COEX_SWITCH_CTRL_MAX;
	u8 pos_type = COEX_SWITCH_TO_MAX;

	if (!force && coex_dm->cur_ant_pos_type == phase)
		return;

	coex_dm->cur_ant_pos_type = phase;

	/* avoid switch coex_ctrl_owner during BT IQK */
	rtw_coex_check_rfk(rtwdev);

	switch (phase) {
	case COEX_SET_ANT_POWERON:
		/* set path control owner to BT at power-on */
		if (coex_stat->bt_disabled)
			rtw_coex_coex_ctrl_owner(rtwdev, true);
		else
			rtw_coex_coex_ctrl_owner(rtwdev, false);

		ctrl_type = COEX_SWITCH_CTRL_BY_BBSW;
		pos_type = COEX_SWITCH_TO_BT;
		break;
	case COEX_SET_ANT_INIT:
		if (coex_stat->bt_disabled) {
			/* set GNT_BT to SW low */
			rtw_coex_set_gnt_bt(rtwdev, COEX_GNT_SET_SW_LOW);

			/* set GNT_WL to SW high */
			rtw_coex_set_gnt_wl(rtwdev, COEX_GNT_SET_SW_HIGH);
		} else {
			/* set GNT_BT to SW high */
			rtw_coex_set_gnt_bt(rtwdev, COEX_GNT_SET_SW_HIGH);

			/* set GNT_WL to SW low */
			rtw_coex_set_gnt_wl(rtwdev, COEX_GNT_SET_SW_LOW);
		}

		/* set path control owner to wl at initial step */
		rtw_coex_coex_ctrl_owner(rtwdev, true);

		ctrl_type = COEX_SWITCH_CTRL_BY_BBSW;
		pos_type = COEX_SWITCH_TO_BT;
		break;
	case COEX_SET_ANT_WONLY:
		/* set GNT_BT to SW Low */
		rtw_coex_set_gnt_bt(rtwdev, COEX_GNT_SET_SW_LOW);

		/* Set GNT_WL to SW high */
		rtw_coex_set_gnt_wl(rtwdev, COEX_GNT_SET_SW_HIGH);

		/* set path control owner to wl at initial step */
		rtw_coex_coex_ctrl_owner(rtwdev, true);

		ctrl_type = COEX_SWITCH_CTRL_BY_BBSW;
		pos_type = COEX_SWITCH_TO_WLG;
		break;
	case COEX_SET_ANT_WOFF:
		/* set path control owner to BT */
		rtw_coex_coex_ctrl_owner(rtwdev, false);

		ctrl_type = COEX_SWITCH_CTRL_BY_BT;
		pos_type = COEX_SWITCH_TO_NOCARE;
		break;
	case COEX_SET_ANT_2G:
		/* set GNT_BT to PTA */
		rtw_coex_set_gnt_bt(rtwdev, COEX_GNT_SET_HW_PTA);

		/* set GNT_WL to PTA */
		rtw_coex_set_gnt_wl(rtwdev, COEX_GNT_SET_HW_PTA);

		/* set path control owner to wl at runtime step */
		rtw_coex_coex_ctrl_owner(rtwdev, true);

		ctrl_type = COEX_SWITCH_CTRL_BY_PTA;
		pos_type = COEX_SWITCH_TO_NOCARE;
		break;
	case COEX_SET_ANT_5G:
		/* set GNT_BT to PTA */
		rtw_coex_set_gnt_bt(rtwdev, COEX_GNT_SET_SW_HIGH);

		/* set GNT_WL to SW high */
		rtw_coex_set_gnt_wl(rtwdev, COEX_GNT_SET_SW_HIGH);

		/* set path control owner to wl at runtime step */
		rtw_coex_coex_ctrl_owner(rtwdev, true);

		ctrl_type = COEX_SWITCH_CTRL_BY_BBSW;
		pos_type = COEX_SWITCH_TO_WLA;
		break;
	case COEX_SET_ANT_2G_FREERUN:
		/* set GNT_BT to SW high */
		rtw_coex_set_gnt_bt(rtwdev, COEX_GNT_SET_SW_HIGH);

		/* Set GNT_WL to SW high */
		rtw_coex_set_gnt_wl(rtwdev, COEX_GNT_SET_SW_HIGH);

		/* set path control owner to wl at runtime step */
		rtw_coex_coex_ctrl_owner(rtwdev, true);

		ctrl_type = COEX_SWITCH_CTRL_BY_BBSW;
		pos_type = COEX_SWITCH_TO_WLG_BT;
		break;
	case COEX_SET_ANT_2G_WLBT:
		/* set GNT_BT to SW high */
		rtw_coex_set_gnt_bt(rtwdev, COEX_GNT_SET_HW_PTA);

		/* Set GNT_WL to SW high */
		rtw_coex_set_gnt_wl(rtwdev, COEX_GNT_SET_HW_PTA);

		/* set path control owner to wl at runtime step */
		rtw_coex_coex_ctrl_owner(rtwdev, true);

		ctrl_type = COEX_SWITCH_CTRL_BY_BBSW;
		pos_type = COEX_SWITCH_TO_WLG_BT;
		break;
	default:
		WARN(1, "unknown phase when setting antenna path\n");
		return;
	}

	if (ctrl_type < COEX_SWITCH_CTRL_MAX && pos_type < COEX_SWITCH_TO_MAX)
		rtw_coex_set_ant_switch(rtwdev, ctrl_type, pos_type);
}

static u8 rtw_coex_algorithm(struct rtw_dev *rtwdev)
{
	struct rtw_coex *coex = &rtwdev->coex;
	struct rtw_coex_stat *coex_stat = &coex->stat;
	u8 algorithm = COEX_ALGO_NOPROFILE;
	u8 profile_map = 0;

	if (coex_stat->bt_hfp_exist)
		profile_map |= BPM_HFP;
	if (coex_stat->bt_hid_exist)
		profile_map |= BPM_HID;
	if (coex_stat->bt_a2dp_exist)
		profile_map |= BPM_A2DP;
	if (coex_stat->bt_pan_exist)
		profile_map |= BPM_PAN;

	switch (profile_map) {
	case BPM_HFP:
		algorithm = COEX_ALGO_HFP;
		break;
	case           BPM_HID:
	case BPM_HFP + BPM_HID:
		algorithm = COEX_ALGO_HID;
		break;
	case BPM_HFP           + BPM_A2DP:
	case           BPM_HID + BPM_A2DP:
	case BPM_HFP + BPM_HID + BPM_A2DP:
		algorithm = COEX_ALGO_A2DP_HID;
		break;
	case BPM_HFP                      + BPM_PAN:
	case           BPM_HID            + BPM_PAN:
	case BPM_HFP + BPM_HID            + BPM_PAN:
		algorithm = COEX_ALGO_PAN_HID;
		break;
	case BPM_HFP           + BPM_A2DP + BPM_PAN:
	case           BPM_HID + BPM_A2DP + BPM_PAN:
	case BPM_HFP + BPM_HID + BPM_A2DP + BPM_PAN:
		algorithm = COEX_ALGO_A2DP_PAN_HID;
		break;
	case                                BPM_PAN:
		algorithm = COEX_ALGO_PAN;
		break;
	case                     BPM_A2DP + BPM_PAN:
		algorithm = COEX_ALGO_A2DP_PAN;
		break;
	case                     BPM_A2DP:
		if (coex_stat->bt_multi_link) {
			if (coex_stat->bt_hid_pair_num > 0)
				algorithm = COEX_ALGO_A2DP_HID;
			else
				algorithm = COEX_ALGO_A2DP_PAN;
		} else {
			algorithm = COEX_ALGO_A2DP;
		}
		break;
	default:
		algorithm = COEX_ALGO_NOPROFILE;
		break;
	}

	return algorithm;
}

static void rtw_coex_action_coex_all_off(struct rtw_dev *rtwdev)
{
	struct rtw_efuse *efuse = &rtwdev->efuse;
	struct rtw_chip_info *chip = rtwdev->chip;
	u8 table_case, tdma_case;

	if (efuse->share_ant) {
		/* Shared-Ant */
		table_case = 2;
		tdma_case = 0;
	} else {
		/* Non-Shared-Ant */
		table_case = 100;
		tdma_case = 100;
	}

	rtw_coex_set_rf_para(rtwdev, chip->wl_rf_para_rx[0]);
	rtw_coex_table(rtwdev, table_case);
	rtw_coex_tdma(rtwdev, false, tdma_case);
}

static void rtw_coex_action_freerun(struct rtw_dev *rtwdev)
{
	struct rtw_coex *coex = &rtwdev->coex;
	struct rtw_coex_stat *coex_stat = &coex->stat;
	struct rtw_coex_dm *coex_dm = &coex->dm;
	struct rtw_efuse *efuse = &rtwdev->efuse;
	struct rtw_chip_info *chip = rtwdev->chip;
	u8 level = 0;

	if (efuse->share_ant)
		return;

	coex->freerun = true;

	if (coex_stat->wl_connected)
		rtw_coex_update_wl_ch_info(rtwdev, COEX_MEDIA_CONNECT);

	rtw_coex_set_ant_path(rtwdev, false, COEX_SET_ANT_2G_FREERUN);

	rtw_coex_write_scbd(rtwdev, COEX_SCBD_FIX2M, false);

	if (COEX_RSSI_HIGH(coex_dm->wl_rssi_state[0]))
		level = 2;
	else if (COEX_RSSI_HIGH(coex_dm->wl_rssi_state[1]))
		level = 3;
	else if (COEX_RSSI_HIGH(coex_dm->wl_rssi_state[2]))
		level = 4;
	else
		level = 5;

	if (level > chip->wl_rf_para_num - 1)
		level = chip->wl_rf_para_num - 1;

	if (coex_stat->wl_tput_dir == COEX_WL_TPUT_TX)
		rtw_coex_set_rf_para(rtwdev, chip->wl_rf_para_tx[level]);
	else
		rtw_coex_set_rf_para(rtwdev, chip->wl_rf_para_rx[level]);

	rtw_coex_table(rtwdev, 100);
	rtw_coex_tdma(rtwdev, false, 100);
}

static void rtw_coex_action_bt_whql_test(struct rtw_dev *rtwdev)
{
	struct rtw_efuse *efuse = &rtwdev->efuse;
	struct rtw_chip_info *chip = rtwdev->chip;
	u8 table_case, tdma_case;

	if (efuse->share_ant) {
		/* Shared-Ant */
		table_case = 2;
		tdma_case = 0;
	} else {
		/* Non-Shared-Ant */
		table_case = 100;
		tdma_case = 100;
	}

	rtw_coex_set_ant_path(rtwdev, false, COEX_SET_ANT_2G);
	rtw_coex_set_rf_para(rtwdev, chip->wl_rf_para_rx[0]);
	rtw_coex_table(rtwdev, table_case);
	rtw_coex_tdma(rtwdev, false, tdma_case);
}

static void rtw_coex_action_bt_relink(struct rtw_dev *rtwdev)
{
	struct rtw_efuse *efuse = &rtwdev->efuse;
	struct rtw_chip_info *chip = rtwdev->chip;
	u8 table_case, tdma_case;

	if (efuse->share_ant) {
		/* Shared-Ant */
		table_case = 1;
		tdma_case = 0;
	} else {
		/* Non-Shared-Ant */
		table_case = 100;
		tdma_case = 100;
	}

	rtw_coex_set_ant_path(rtwdev, false, COEX_SET_ANT_2G);
	rtw_coex_set_rf_para(rtwdev, chip->wl_rf_para_rx[0]);
	rtw_coex_table(rtwdev, table_case);
	rtw_coex_tdma(rtwdev, false, tdma_case);
}

static void rtw_coex_action_bt_idle(struct rtw_dev *rtwdev)
{
	struct rtw_coex *coex = &rtwdev->coex;
	struct rtw_coex_stat *coex_stat = &coex->stat;
	struct rtw_coex_dm *coex_dm = &coex->dm;
	struct rtw_efuse *efuse = &rtwdev->efuse;
	struct rtw_chip_info *chip = rtwdev->chip;
	struct rtw_coex_rfe *coex_rfe = &coex->rfe;
	u8 table_case = 0xff, tdma_case = 0xff;

	if (coex_rfe->ant_switch_with_bt &&
	    coex_dm->bt_status == COEX_BTSTATUS_NCON_IDLE) {
		if (efuse->share_ant &&
		    COEX_RSSI_HIGH(coex_dm->wl_rssi_state[1])) {
			table_case = 0;
			tdma_case = 0;
		} else if (!efuse->share_ant) {
			table_case = 100;
			tdma_case = 100;
		}
	}

	if (table_case != 0xff && tdma_case != 0xff) {
		rtw_coex_set_ant_path(rtwdev, false, COEX_SET_ANT_2G_FREERUN);
		rtw_coex_table(rtwdev, table_case);
		rtw_coex_tdma(rtwdev, false, tdma_case);
		return;
	}

	rtw_coex_set_ant_path(rtwdev, false, COEX_SET_ANT_2G);

	if (efuse->share_ant) {
		/* Shared-Ant */
		if (!coex_stat->wl_gl_busy) {
			table_case = 10;
			tdma_case = 3;
		} else if (coex_dm->bt_status == COEX_BTSTATUS_NCON_IDLE) {
			table_case = 6;
			tdma_case = 7;
		} else {
			table_case = 12;
			tdma_case = 7;
		}
	} else {
		/* Non-Shared-Ant */
		if (!coex_stat->wl_gl_busy) {
			table_case = 112;
			tdma_case = 104;
		} else if ((coex_stat->bt_ble_scan_type & 0x2) &&
			    coex_dm->bt_status == COEX_BTSTATUS_NCON_IDLE) {
			table_case = 114;
			tdma_case = 103;
		} else {
			table_case = 112;
			tdma_case = 103;
		}
	}

	rtw_coex_set_rf_para(rtwdev, chip->wl_rf_para_rx[0]);
	rtw_coex_table(rtwdev, table_case);
	rtw_coex_tdma(rtwdev, false, tdma_case);
}

static void rtw_coex_action_bt_inquiry(struct rtw_dev *rtwdev)
{
	struct rtw_coex *coex = &rtwdev->coex;
	struct rtw_coex_stat *coex_stat = &coex->stat;
	struct rtw_efuse *efuse = &rtwdev->efuse;
	struct rtw_chip_info *chip = rtwdev->chip;
	bool wl_hi_pri = false;
	u8 table_case, tdma_case;
	u32 slot_type = 0;

	if (coex_stat->wl_linkscan_proc || coex_stat->wl_hi_pri_task1 ||
	    coex_stat->wl_hi_pri_task2)
		wl_hi_pri = true;

	if (efuse->share_ant) {
		/* Shared-Ant */
		if (wl_hi_pri) {
			table_case = 15;
<<<<<<< HEAD
			if (coex_stat->bt_a2dp_exist &&
			    !coex_stat->bt_pan_exist) {
				slot_type = TDMA_4SLOT;
				tdma_case = 11;
			} else if (coex_stat->wl_hi_pri_task1) {
=======
			if (coex_stat->bt_profile_num > 0)
				tdma_case = 10;
			else if (coex_stat->wl_hi_pri_task1)
>>>>>>> d1988041
				tdma_case = 6;
			} else if (!coex_stat->bt_page) {
				tdma_case = 8;
			} else {
				tdma_case = 9;
<<<<<<< HEAD
=======
		} else if (coex_stat->wl_gl_busy) {
			if (coex_stat->bt_profile_num == 0) {
				table_case = 12;
				tdma_case = 18;
			} else if (coex_stat->bt_profile_num == 1 &&
				   !coex_stat->bt_a2dp_exist) {
				slot_type = TDMA_4SLOT;
				table_case = 12;
				tdma_case = 20;
			} else {
				slot_type = TDMA_4SLOT;
				table_case = 12;
				tdma_case = 26;
>>>>>>> d1988041
			}
		} else if (coex_stat->wl_connected) {
			table_case = 9;
			tdma_case = 27;
		} else {
			table_case = 1;
			tdma_case = 0;
		}
	} else {
		/* Non_Shared-Ant */
		if (wl_hi_pri) {
			table_case = 113;
			if (coex_stat->bt_a2dp_exist &&
			    !coex_stat->bt_pan_exist)
				tdma_case = 111;
			else if (coex_stat->wl_hi_pri_task1)
				tdma_case = 106;
			else if (!coex_stat->bt_page)
				tdma_case = 108;
			else
				tdma_case = 109;
		} else if (coex_stat->wl_gl_busy) {
			table_case = 114;
			tdma_case = 121;
		} else if (coex_stat->wl_connected) {
			table_case = 100;
			tdma_case = 100;
		} else {
			table_case = 101;
			tdma_case = 100;
		}
	}

	rtw_dbg(rtwdev, RTW_DBG_COEX, "coex: wifi hi(%d), bt page(%d)\n",
		wl_hi_pri, coex_stat->bt_page);

	rtw_coex_set_ant_path(rtwdev, false, COEX_SET_ANT_2G);
	rtw_coex_set_rf_para(rtwdev, chip->wl_rf_para_rx[0]);
	rtw_coex_table(rtwdev, table_case);
	rtw_coex_tdma(rtwdev, false, tdma_case | slot_type);
}

static void rtw_coex_action_bt_hfp(struct rtw_dev *rtwdev)
{
	struct rtw_coex *coex = &rtwdev->coex;
	struct rtw_coex_stat *coex_stat = &coex->stat;
	struct rtw_efuse *efuse = &rtwdev->efuse;
	struct rtw_chip_info *chip = rtwdev->chip;
	u8 table_case, tdma_case;

	if (efuse->share_ant) {
		/* Shared-Ant */
		if (coex_stat->bt_multi_link) {
			table_case = 10;
			tdma_case = 17;
		} else {
			table_case = 10;
			tdma_case = 5;
		}
	} else {
		/* Non-Shared-Ant */
		if (coex_stat->bt_multi_link) {
			table_case = 112;
			tdma_case = 117;
		} else {
			table_case = 105;
			tdma_case = 100;
		}
	}

	rtw_coex_set_ant_path(rtwdev, false, COEX_SET_ANT_2G);
	rtw_coex_set_rf_para(rtwdev, chip->wl_rf_para_rx[0]);
	rtw_coex_table(rtwdev, table_case);
	rtw_coex_tdma(rtwdev, false, tdma_case);
}

static void rtw_coex_action_bt_hid(struct rtw_dev *rtwdev)
{
	struct rtw_coex *coex = &rtwdev->coex;
	struct rtw_coex_stat *coex_stat = &coex->stat;
	struct rtw_efuse *efuse = &rtwdev->efuse;
	struct rtw_chip_info *chip = rtwdev->chip;
	u8 table_case, tdma_case;
	u32 wl_bw;

	wl_bw = rtwdev->hal.current_band_width;

	if (efuse->share_ant) {
		/* Shared-Ant */
		if (coex_stat->bt_ble_exist) {
			/* RCU */
			if (!coex_stat->wl_gl_busy)
				table_case = 14;
			else
				table_case = 15;

			if (coex_stat->bt_a2dp_active || wl_bw == 0)
				tdma_case = 18;
			else if (coex_stat->wl_gl_busy)
				tdma_case = 8;
			else
				tdma_case = 4;
		} else {
			if (coex_stat->bt_a2dp_active || wl_bw == 0) {
				table_case = 8;
				tdma_case = 4;
			} else {
				/* for 4/18 HID */
				if (coex_stat->bt_418_hid_exist &&
				    coex_stat->wl_gl_busy)
					table_case = 12;
				else
					table_case = 10;
				tdma_case = 4;
			}
		}
	} else {
		/* Non-Shared-Ant */
		if (coex_stat->bt_a2dp_active) {
			table_case = 113;
			tdma_case = 118;
		} else if (coex_stat->bt_ble_exist) {
			/* BLE */
			table_case = 113;

			if (coex_stat->wl_gl_busy)
				tdma_case = 106;
			else
				tdma_case = 104;
		} else {
			table_case = 113;
			tdma_case = 104;
		}
	}

	rtw_coex_set_ant_path(rtwdev, false, COEX_SET_ANT_2G);
	rtw_coex_set_rf_para(rtwdev, chip->wl_rf_para_rx[0]);
	rtw_coex_table(rtwdev, table_case);
	rtw_coex_tdma(rtwdev, false, tdma_case);
}

static void rtw_coex_action_bt_a2dp(struct rtw_dev *rtwdev)
{
	struct rtw_coex *coex = &rtwdev->coex;
	struct rtw_coex_stat *coex_stat = &coex->stat;
	struct rtw_coex_dm *coex_dm = &coex->dm;
	struct rtw_efuse *efuse = &rtwdev->efuse;
	struct rtw_chip_info *chip = rtwdev->chip;
	u8 table_case, tdma_case;
	u32 slot_type = 0;

	if (efuse->share_ant) {
		/* Shared-Ant */
		slot_type = TDMA_4SLOT;

		if (coex_stat->wl_gl_busy && coex_stat->wl_noisy_level == 0)
			table_case = 10;
		else
			table_case = 9;

		if (coex_stat->wl_gl_busy)
			tdma_case = 13;
		else
			tdma_case = 14;
	} else {
		/* Non-Shared-Ant */
		table_case = 112;

		if (COEX_RSSI_HIGH(coex_dm->wl_rssi_state[1]))
			tdma_case = 112;
		else
			tdma_case = 113;
	}

	rtw_coex_set_ant_path(rtwdev, false, COEX_SET_ANT_2G);
	rtw_coex_set_rf_para(rtwdev, chip->wl_rf_para_rx[0]);
	rtw_coex_table(rtwdev, table_case);
	rtw_coex_tdma(rtwdev, false, tdma_case | slot_type);
}

static void rtw_coex_action_bt_a2dpsink(struct rtw_dev *rtwdev)
{
	struct rtw_coex *coex = &rtwdev->coex;
	struct rtw_coex_stat *coex_stat = &coex->stat;
	struct rtw_efuse *efuse = &rtwdev->efuse;
	struct rtw_chip_info *chip = rtwdev->chip;
	u8 table_case, tdma_case;
	bool ap_enable = false;

	if (efuse->share_ant) { /* Shared-Ant */
		if (ap_enable) {
			table_case = 2;
			tdma_case = 0;
		} else if (coex_stat->wl_gl_busy) {
			table_case = 28;
			tdma_case = 20;
		} else {
			table_case = 28;
			tdma_case = 26;
		}
	} else { /* Non-Shared-Ant */
		if (ap_enable) {
			table_case = 100;
			tdma_case = 100;
		} else {
			table_case = 119;
			tdma_case = 120;
		}
	}

	rtw_coex_set_ant_path(rtwdev, false, COEX_SET_ANT_2G);
	rtw_coex_set_rf_para(rtwdev, chip->wl_rf_para_rx[0]);
	rtw_coex_table(rtwdev, table_case);
	rtw_coex_tdma(rtwdev, false, tdma_case);
}

static void rtw_coex_action_bt_pan(struct rtw_dev *rtwdev)
{
	struct rtw_coex *coex = &rtwdev->coex;
	struct rtw_coex_stat *coex_stat = &coex->stat;
	struct rtw_efuse *efuse = &rtwdev->efuse;
	struct rtw_chip_info *chip = rtwdev->chip;
	u8 table_case, tdma_case;

	if (efuse->share_ant) {
		/* Shared-Ant */
		if (coex_stat->wl_gl_busy && coex_stat->wl_noisy_level == 0)
			table_case = 14;
		else
			table_case = 10;

		if (coex_stat->wl_gl_busy)
			tdma_case = 17;
		else
			tdma_case = 19;
	} else {
		/* Non-Shared-Ant */
		table_case = 112;

		if (coex_stat->wl_gl_busy)
			tdma_case = 117;
		else
			tdma_case = 119;
	}

	rtw_coex_set_ant_path(rtwdev, false, COEX_SET_ANT_2G);
	rtw_coex_set_rf_para(rtwdev, chip->wl_rf_para_rx[0]);
	rtw_coex_table(rtwdev, table_case);
	rtw_coex_tdma(rtwdev, false, tdma_case);
}

static void rtw_coex_action_bt_a2dp_hid(struct rtw_dev *rtwdev)
{
	struct rtw_coex *coex = &rtwdev->coex;
	struct rtw_coex_stat *coex_stat = &coex->stat;
	struct rtw_coex_dm *coex_dm = &coex->dm;
	struct rtw_efuse *efuse = &rtwdev->efuse;
	struct rtw_chip_info *chip = rtwdev->chip;
	u8 table_case, tdma_case;
	u32 slot_type = 0;

	if (efuse->share_ant) {
		/* Shared-Ant */
		slot_type = TDMA_4SLOT;

		if (coex_stat->bt_ble_exist)
			table_case = 26;
		else
			table_case = 9;

		if (coex_stat->wl_gl_busy) {
			tdma_case = 13;
		} else {
			tdma_case = 14;
		}
	} else {
		/* Non-Shared-Ant */
		if (coex_stat->bt_ble_exist)
			table_case = 121;
		else
			table_case = 113;

		if (COEX_RSSI_HIGH(coex_dm->wl_rssi_state[1]))
			tdma_case = 112;
		else
			tdma_case = 113;
	}

	rtw_coex_set_ant_path(rtwdev, false, COEX_SET_ANT_2G);
	rtw_coex_set_rf_para(rtwdev, chip->wl_rf_para_rx[0]);
	rtw_coex_table(rtwdev, table_case);
	rtw_coex_tdma(rtwdev, false, tdma_case | slot_type);
}

static void rtw_coex_action_bt_a2dp_pan(struct rtw_dev *rtwdev)
{
	struct rtw_coex *coex = &rtwdev->coex;
	struct rtw_coex_stat *coex_stat = &coex->stat;
	struct rtw_efuse *efuse = &rtwdev->efuse;
	struct rtw_chip_info *chip = rtwdev->chip;
	u8 table_case, tdma_case;

	if (efuse->share_ant) {
		/* Shared-Ant */
		if (coex_stat->wl_gl_busy &&
		    coex_stat->wl_noisy_level == 0)
			table_case = 14;
		else
			table_case = 10;

		if (coex_stat->wl_gl_busy)
			tdma_case = 15;
		else
			tdma_case = 20;
	} else {
		/* Non-Shared-Ant */
		table_case = 112;

		if (coex_stat->wl_gl_busy)
			tdma_case = 115;
		else
			tdma_case = 120;
	}

	rtw_coex_set_ant_path(rtwdev, false, COEX_SET_ANT_2G);
	rtw_coex_set_rf_para(rtwdev, chip->wl_rf_para_rx[0]);
	rtw_coex_table(rtwdev, table_case);
	rtw_coex_tdma(rtwdev, false, tdma_case);
}

static void rtw_coex_action_bt_pan_hid(struct rtw_dev *rtwdev)
{
	struct rtw_coex *coex = &rtwdev->coex;
	struct rtw_coex_stat *coex_stat = &coex->stat;
	struct rtw_efuse *efuse = &rtwdev->efuse;
	struct rtw_chip_info *chip = rtwdev->chip;
	u8 table_case, tdma_case;

	if (efuse->share_ant) {
		/* Shared-Ant */
		table_case = 9;

		if (coex_stat->wl_gl_busy)
			tdma_case = 18;
		else
			tdma_case = 19;
	} else {
		/* Non-Shared-Ant */
		table_case = 113;

		if (coex_stat->wl_gl_busy)
			tdma_case = 117;
		else
			tdma_case = 119;
	}

	rtw_coex_set_ant_path(rtwdev, false, COEX_SET_ANT_2G);
	rtw_coex_set_rf_para(rtwdev, chip->wl_rf_para_rx[0]);
	rtw_coex_table(rtwdev, table_case);
	rtw_coex_tdma(rtwdev, false, tdma_case);
}

static void rtw_coex_action_bt_a2dp_pan_hid(struct rtw_dev *rtwdev)
{
	struct rtw_coex *coex = &rtwdev->coex;
	struct rtw_coex_stat *coex_stat = &coex->stat;
	struct rtw_efuse *efuse = &rtwdev->efuse;
	struct rtw_chip_info *chip = rtwdev->chip;
	u8 table_case, tdma_case;

	if (efuse->share_ant) {
		/* Shared-Ant */
		table_case = 10;

		if (coex_stat->wl_gl_busy)
			tdma_case = 15;
		else
			tdma_case = 20;
	} else {
		/* Non-Shared-Ant */
		table_case = 113;

		if (coex_stat->wl_gl_busy)
			tdma_case = 115;
		else
			tdma_case = 120;
	}

	rtw_coex_set_ant_path(rtwdev, false, COEX_SET_ANT_2G);
	rtw_coex_set_rf_para(rtwdev, chip->wl_rf_para_rx[0]);
	rtw_coex_table(rtwdev, table_case);
	rtw_coex_tdma(rtwdev, false, tdma_case);
}

static void rtw_coex_action_wl_under5g(struct rtw_dev *rtwdev)
{
	struct rtw_efuse *efuse = &rtwdev->efuse;
	struct rtw_chip_info *chip = rtwdev->chip;
	u8 table_case, tdma_case;

	rtw_coex_write_scbd(rtwdev, COEX_SCBD_FIX2M, false);

	if (efuse->share_ant) {
		/* Shared-Ant */
		table_case = 0;
		tdma_case = 0;
	} else {
		/* Non-Shared-Ant */
		table_case = 100;
		tdma_case = 100;
	}

	rtw_coex_set_ant_path(rtwdev, true, COEX_SET_ANT_5G);
	rtw_coex_set_rf_para(rtwdev, chip->wl_rf_para_rx[0]);
	rtw_coex_table(rtwdev, table_case);
	rtw_coex_tdma(rtwdev, false, tdma_case);
}

static void rtw_coex_action_wl_only(struct rtw_dev *rtwdev)
{
	struct rtw_efuse *efuse = &rtwdev->efuse;
	struct rtw_chip_info *chip = rtwdev->chip;
	u8 table_case, tdma_case;

	if (efuse->share_ant) {
		/* Shared-Ant */
		table_case = 2;
		tdma_case = 0;
	} else {
		/* Non-Shared-Ant */
		table_case = 100;
		tdma_case = 100;
	}

	rtw_coex_set_ant_path(rtwdev, true, COEX_SET_ANT_2G);
	rtw_coex_set_rf_para(rtwdev, chip->wl_rf_para_rx[0]);
	rtw_coex_table(rtwdev, table_case);
	rtw_coex_tdma(rtwdev, false, tdma_case);
}

static void rtw_coex_action_wl_native_lps(struct rtw_dev *rtwdev)
{
	struct rtw_coex *coex = &rtwdev->coex;
	struct rtw_efuse *efuse = &rtwdev->efuse;
	struct rtw_chip_info *chip = rtwdev->chip;
	u8 table_case, tdma_case;

	if (coex->under_5g)
		return;

	if (efuse->share_ant) {
		/* Shared-Ant */
		table_case = 28;
		tdma_case = 0;
	} else {
		/* Non-Shared-Ant */
		table_case = 100;
		tdma_case = 100;
	}

	rtw_coex_set_ant_path(rtwdev, true, COEX_SET_ANT_2G);
	rtw_coex_set_rf_para(rtwdev, chip->wl_rf_para_rx[0]);
	rtw_coex_table(rtwdev, table_case);
	rtw_coex_tdma(rtwdev, false, tdma_case);
}

static void rtw_coex_action_wl_linkscan(struct rtw_dev *rtwdev)
{
	struct rtw_coex *coex = &rtwdev->coex;
	struct rtw_coex_stat *coex_stat = &coex->stat;
	struct rtw_efuse *efuse = &rtwdev->efuse;
	struct rtw_chip_info *chip = rtwdev->chip;
	u8 table_case, tdma_case;
	u32 slot_type = 0;

	if (efuse->share_ant) {
		/* Shared-Ant */
		if (coex_stat->bt_a2dp_exist) {
			slot_type = TDMA_4SLOT;
			table_case = 9;
			tdma_case = 11;
		} else {
			table_case = 9;
			tdma_case = 7;
		}
	} else {
		/* Non-Shared-Ant */
		if (coex_stat->bt_a2dp_exist) {
			table_case = 112;
			tdma_case = 111;
		} else {
			table_case = 112;
			tdma_case = 107;
		}
	}

	rtw_coex_set_ant_path(rtwdev, true, COEX_SET_ANT_2G);
	rtw_coex_set_rf_para(rtwdev, chip->wl_rf_para_rx[0]);
	rtw_coex_table(rtwdev, table_case);
	rtw_coex_tdma(rtwdev, false, tdma_case | slot_type);
}

static void rtw_coex_action_wl_not_connected(struct rtw_dev *rtwdev)
{
	struct rtw_efuse *efuse = &rtwdev->efuse;
	struct rtw_chip_info *chip = rtwdev->chip;
	u8 table_case, tdma_case;

	if (efuse->share_ant) {
		/* Shared-Ant */
		table_case = 1;
		tdma_case = 0;
	} else {
		/* Non-Shared-Ant */
		table_case = 100;
		tdma_case = 100;
	}

	rtw_coex_set_ant_path(rtwdev, true, COEX_SET_ANT_2G);
	rtw_coex_set_rf_para(rtwdev, chip->wl_rf_para_rx[0]);
	rtw_coex_table(rtwdev, table_case);
	rtw_coex_tdma(rtwdev, false, tdma_case);
}

static void rtw_coex_action_wl_connected(struct rtw_dev *rtwdev)
{
	struct rtw_coex *coex = &rtwdev->coex;
	struct rtw_coex_stat *coex_stat = &coex->stat;
	struct rtw_coex_dm *coex_dm = &coex->dm;
	struct rtw_efuse *efuse = &rtwdev->efuse;
	u8 algorithm;

	/* Non-Shared-Ant */
	if (!efuse->share_ant && coex_stat->wl_gl_busy &&
	    COEX_RSSI_HIGH(coex_dm->wl_rssi_state[3]) &&
	    COEX_RSSI_HIGH(coex_dm->bt_rssi_state[0])) {
		rtw_coex_action_freerun(rtwdev);
		return;
	}

	algorithm = rtw_coex_algorithm(rtwdev);

	switch (algorithm) {
	case COEX_ALGO_HFP:
		rtw_coex_action_bt_hfp(rtwdev);
		break;
	case COEX_ALGO_HID:
		rtw_coex_action_bt_hid(rtwdev);
		break;
	case COEX_ALGO_A2DP:
		if (coex_stat->bt_a2dp_sink)
			rtw_coex_action_bt_a2dpsink(rtwdev);
		else
			rtw_coex_action_bt_a2dp(rtwdev);
		break;
	case COEX_ALGO_PAN:
		rtw_coex_action_bt_pan(rtwdev);
		break;
	case COEX_ALGO_A2DP_HID:
		rtw_coex_action_bt_a2dp_hid(rtwdev);
		break;
	case COEX_ALGO_A2DP_PAN:
		rtw_coex_action_bt_a2dp_pan(rtwdev);
		break;
	case COEX_ALGO_PAN_HID:
		rtw_coex_action_bt_pan_hid(rtwdev);
		break;
	case COEX_ALGO_A2DP_PAN_HID:
		rtw_coex_action_bt_a2dp_pan_hid(rtwdev);
		break;
	default:
	case COEX_ALGO_NOPROFILE:
		rtw_coex_action_bt_idle(rtwdev);
		break;
	}
}

static void rtw_coex_run_coex(struct rtw_dev *rtwdev, u8 reason)
{
	struct rtw_coex *coex = &rtwdev->coex;
	struct rtw_coex_dm *coex_dm = &coex->dm;
	struct rtw_coex_stat *coex_stat = &coex->stat;

	lockdep_assert_held(&rtwdev->mutex);

	if (!test_bit(RTW_FLAG_RUNNING, rtwdev->flags))
		return;

	coex_dm->reason = reason;

	/* update wifi_link_info_ext variable */
	rtw_coex_update_wl_link_info(rtwdev, reason);

	rtw_coex_monitor_bt_enable(rtwdev);

	if (coex->stop_dm)
		return;

	if (coex_stat->wl_under_ips)
		return;

	if (coex->freeze && coex_dm->reason == COEX_RSN_BTINFO &&
	    !coex_stat->bt_setup_link)
		return;

	coex_stat->cnt_wl[COEX_CNT_WL_COEXRUN]++;
	coex->freerun = false;

	/* Pure-5G Coex Process */
	if (coex->under_5g) {
		coex_stat->wl_coex_mode = COEX_WLINK_5G;
		rtw_coex_action_wl_under5g(rtwdev);
		goto exit;
	}

	coex_stat->wl_coex_mode = COEX_WLINK_2G1PORT;
	rtw_coex_write_scbd(rtwdev, COEX_SCBD_FIX2M, false);
	if (coex_stat->bt_disabled) {
		rtw_coex_action_wl_only(rtwdev);
		goto exit;
	}

	if (coex_stat->wl_under_lps && !coex_stat->wl_force_lps_ctrl) {
		rtw_coex_action_wl_native_lps(rtwdev);
		goto exit;
	}

	if (coex_stat->bt_whck_test) {
		rtw_coex_action_bt_whql_test(rtwdev);
		goto exit;
	}

	if (coex_stat->bt_setup_link) {
		rtw_coex_action_bt_relink(rtwdev);
		goto exit;
	}

	if (coex_stat->bt_inq_page) {
		rtw_coex_action_bt_inquiry(rtwdev);
		goto exit;
	}

	if ((coex_dm->bt_status == COEX_BTSTATUS_NCON_IDLE ||
	     coex_dm->bt_status == COEX_BTSTATUS_CON_IDLE) &&
	     coex_stat->wl_connected) {
		rtw_coex_action_bt_idle(rtwdev);
		goto exit;
	}

	if (coex_stat->wl_linkscan_proc) {
		rtw_coex_action_wl_linkscan(rtwdev);
		goto exit;
	}

	if (coex_stat->wl_connected)
		rtw_coex_action_wl_connected(rtwdev);
	else
		rtw_coex_action_wl_not_connected(rtwdev);

exit:
	rtw_coex_set_gnt_fix(rtwdev);
	rtw_coex_limited_wl(rtwdev);
}

static void rtw_coex_init_coex_var(struct rtw_dev *rtwdev)
{
	struct rtw_coex *coex = &rtwdev->coex;
	struct rtw_coex_stat *coex_stat = &coex->stat;
	struct rtw_coex_dm *coex_dm = &coex->dm;
	u8 i;

	memset(coex_dm, 0, sizeof(*coex_dm));
	memset(coex_stat, 0, sizeof(*coex_stat));

	for (i = 0; i < COEX_CNT_WL_MAX; i++)
		coex_stat->cnt_wl[i] = 0;

	for (i = 0; i < COEX_CNT_BT_MAX; i++)
		coex_stat->cnt_bt[i] = 0;

	for (i = 0; i < ARRAY_SIZE(coex_dm->bt_rssi_state); i++)
		coex_dm->bt_rssi_state[i] = COEX_RSSI_STATE_LOW;

	for (i = 0; i < ARRAY_SIZE(coex_dm->wl_rssi_state); i++)
		coex_dm->wl_rssi_state[i] = COEX_RSSI_STATE_LOW;

	coex_stat->wl_coex_mode = COEX_WLINK_MAX;
}

static void __rtw_coex_init_hw_config(struct rtw_dev *rtwdev, bool wifi_only)
{
	struct rtw_coex *coex = &rtwdev->coex;

	rtw_coex_init_coex_var(rtwdev);
	rtw_coex_monitor_bt_enable(rtwdev);
	rtw_coex_set_rfe_type(rtwdev);
	rtw_coex_set_init(rtwdev);

	/* set Tx response = Hi-Pri (ex: Transmitting ACK,BA,CTS) */
	rtw_coex_set_wl_pri_mask(rtwdev, COEX_WLPRI_TX_RSP, 1);

	/* set Tx beacon = Hi-Pri */
	rtw_coex_set_wl_pri_mask(rtwdev, COEX_WLPRI_TX_BEACON, 1);

	/* set Tx beacon queue = Hi-Pri */
	rtw_coex_set_wl_pri_mask(rtwdev, COEX_WLPRI_TX_BEACONQ, 1);

	/* antenna config */
	if (coex->wl_rf_off) {
		rtw_coex_set_ant_path(rtwdev, true, COEX_SET_ANT_WOFF);
		rtw_coex_write_scbd(rtwdev, COEX_SCBD_ALL, false);
		coex->stop_dm = true;
	} else if (wifi_only) {
		rtw_coex_set_ant_path(rtwdev, true, COEX_SET_ANT_WONLY);
		rtw_coex_write_scbd(rtwdev, COEX_SCBD_ACTIVE | COEX_SCBD_SCAN,
				    true);
		coex->stop_dm = true;
	} else {
		rtw_coex_set_ant_path(rtwdev, true, COEX_SET_ANT_INIT);
		rtw_coex_write_scbd(rtwdev, COEX_SCBD_ACTIVE | COEX_SCBD_SCAN,
				    true);
		coex->stop_dm = false;
		coex->freeze = true;
	}

	/* PTA parameter */
	rtw_coex_table(rtwdev, 0);
	rtw_coex_tdma(rtwdev, true, 0);
	rtw_coex_query_bt_info(rtwdev);
}

void rtw_coex_power_on_setting(struct rtw_dev *rtwdev)
{
	struct rtw_coex *coex = &rtwdev->coex;

	coex->stop_dm = true;
	coex->wl_rf_off = false;

	/* enable BB, we can write 0x948 */
	rtw_write8_set(rtwdev, REG_SYS_FUNC_EN, BIT(0) | BIT(1));

	rtw_coex_monitor_bt_enable(rtwdev);
	rtw_coex_set_rfe_type(rtwdev);

	/* set antenna path to BT */
	rtw_coex_set_ant_path(rtwdev, true, COEX_SET_ANT_POWERON);

	/* red x issue */
	rtw_write8(rtwdev, 0xff1a, 0x0);
}

void rtw_coex_init_hw_config(struct rtw_dev *rtwdev, bool wifi_only)
{
	__rtw_coex_init_hw_config(rtwdev, wifi_only);
}

void rtw_coex_ips_notify(struct rtw_dev *rtwdev, u8 type)
{
	struct rtw_coex *coex = &rtwdev->coex;
	struct rtw_coex_stat *coex_stat = &coex->stat;

	if (coex->stop_dm)
		return;

	if (type == COEX_IPS_ENTER) {
		coex_stat->wl_under_ips = true;

		/* for lps off */
		rtw_coex_write_scbd(rtwdev, COEX_SCBD_ALL, false);

		rtw_coex_set_ant_path(rtwdev, true, COEX_SET_ANT_WOFF);
		rtw_coex_action_coex_all_off(rtwdev);
	} else if (type == COEX_IPS_LEAVE) {
		rtw_coex_write_scbd(rtwdev, COEX_SCBD_ACTIVE | COEX_SCBD_ONOFF, true);

		/* run init hw config (exclude wifi only) */
		__rtw_coex_init_hw_config(rtwdev, false);
		/* sw all off */

		coex_stat->wl_under_ips = false;
	}
}

void rtw_coex_lps_notify(struct rtw_dev *rtwdev, u8 type)
{
	struct rtw_coex *coex = &rtwdev->coex;
	struct rtw_coex_stat *coex_stat = &coex->stat;

	if (coex->stop_dm)
		return;

	if (type == COEX_LPS_ENABLE) {
		coex_stat->wl_under_lps = true;

		if (coex_stat->wl_force_lps_ctrl) {
			/* for ps-tdma */
			rtw_coex_write_scbd(rtwdev, COEX_SCBD_ACTIVE, true);
		} else {
			/* for native ps */
			rtw_coex_write_scbd(rtwdev, COEX_SCBD_ACTIVE, false);

			rtw_coex_run_coex(rtwdev, COEX_RSN_LPS);
		}
	} else if (type == COEX_LPS_DISABLE) {
		coex_stat->wl_under_lps = false;

		/* for lps off */
		rtw_coex_write_scbd(rtwdev, COEX_SCBD_ACTIVE, true);

		if (!coex_stat->wl_force_lps_ctrl)
			rtw_coex_query_bt_info(rtwdev);
	}
}

void rtw_coex_scan_notify(struct rtw_dev *rtwdev, u8 type)
{
	struct rtw_coex *coex = &rtwdev->coex;
	struct rtw_coex_stat *coex_stat = &coex->stat;

	if (coex->stop_dm)
		return;

	coex->freeze = false;

	if (type != COEX_SCAN_FINISH)
		rtw_coex_write_scbd(rtwdev, COEX_SCBD_ACTIVE | COEX_SCBD_SCAN |
				    COEX_SCBD_ONOFF, true);

	if (type == COEX_SCAN_START_5G) {
		rtw_coex_set_ant_path(rtwdev, true, COEX_SET_ANT_5G);
		rtw_coex_run_coex(rtwdev, COEX_RSN_5GSCANSTART);
	} else if ((type == COEX_SCAN_START_2G) || (type == COEX_SCAN_START)) {
		coex_stat->wl_hi_pri_task2 = true;

		/* Force antenna setup for no scan result issue */
		rtw_coex_set_ant_path(rtwdev, true, COEX_SET_ANT_2G);
		rtw_coex_run_coex(rtwdev, COEX_RSN_2GSCANSTART);
	} else {
		coex_stat->wl_hi_pri_task2 = false;
		rtw_coex_run_coex(rtwdev, COEX_RSN_SCANFINISH);
	}
}

void rtw_coex_switchband_notify(struct rtw_dev *rtwdev, u8 type)
{
	struct rtw_coex *coex = &rtwdev->coex;

	if (coex->stop_dm)
		return;

	if (type == COEX_SWITCH_TO_5G)
		rtw_coex_run_coex(rtwdev, COEX_RSN_5GSWITCHBAND);
	else if (type == COEX_SWITCH_TO_24G_NOFORSCAN)
		rtw_coex_run_coex(rtwdev, COEX_RSN_2GSWITCHBAND);
	else
		rtw_coex_scan_notify(rtwdev, COEX_SCAN_START_2G);
}

void rtw_coex_connect_notify(struct rtw_dev *rtwdev, u8 type)
{
	struct rtw_coex *coex = &rtwdev->coex;
	struct rtw_coex_stat *coex_stat = &coex->stat;

	if (coex->stop_dm)
		return;

	rtw_coex_write_scbd(rtwdev, COEX_SCBD_ACTIVE | COEX_SCBD_SCAN |
			    COEX_SCBD_ONOFF, true);

	if (type == COEX_ASSOCIATE_5G_START) {
		rtw_coex_set_ant_path(rtwdev, true, COEX_SET_ANT_5G);
		rtw_coex_run_coex(rtwdev, COEX_RSN_5GCONSTART);
	} else if (type == COEX_ASSOCIATE_5G_FINISH) {
		rtw_coex_set_ant_path(rtwdev, true, COEX_SET_ANT_5G);
		rtw_coex_run_coex(rtwdev, COEX_RSN_5GCONFINISH);
	} else if (type == COEX_ASSOCIATE_START) {
		coex_stat->wl_hi_pri_task1 = true;
		coex_stat->cnt_wl[COEX_CNT_WL_CONNPKT] = 2;

		/* Force antenna setup for no scan result issue */
		rtw_coex_set_ant_path(rtwdev, true, COEX_SET_ANT_2G);

		rtw_coex_run_coex(rtwdev, COEX_RSN_2GCONSTART);

		/* To keep TDMA case during connect process,
		 * to avoid changed by Btinfo and runcoexmechanism
		 */
		coex->freeze = true;
		ieee80211_queue_delayed_work(rtwdev->hw, &coex->defreeze_work,
					     5 * HZ);
	} else {
		coex_stat->wl_hi_pri_task1 = false;
		coex->freeze = false;

		rtw_coex_run_coex(rtwdev, COEX_RSN_2GCONFINISH);
	}
}

void rtw_coex_media_status_notify(struct rtw_dev *rtwdev, u8 type)
{
	struct rtw_coex *coex = &rtwdev->coex;
	struct rtw_coex_stat *coex_stat = &coex->stat;
	u8 para[6] = {0};

	if (coex->stop_dm)
		return;

	if (type == COEX_MEDIA_CONNECT_5G) {
		rtw_coex_write_scbd(rtwdev, COEX_SCBD_ACTIVE, true);

		rtw_coex_set_ant_path(rtwdev, true, COEX_SET_ANT_5G);
		rtw_coex_run_coex(rtwdev, COEX_RSN_5GMEDIA);
	} else if (type == COEX_MEDIA_CONNECT) {
		rtw_coex_write_scbd(rtwdev, COEX_SCBD_ACTIVE, true);

		/* Force antenna setup for no scan result issue */
		rtw_coex_set_ant_path(rtwdev, true, COEX_SET_ANT_2G);

		/* Set CCK Rx high Pri */
		rtw_coex_set_wl_pri_mask(rtwdev, COEX_WLPRI_RX_CCK, 1);

		/* always enable 5ms extend if connect */
		para[0] = COEX_H2C69_WL_LEAKAP;
		para[1] = PARA1_H2C69_EN_5MS; /* enable 5ms extend */
		rtw_fw_bt_wifi_control(rtwdev, para[0], &para[1]);
		coex_stat->wl_slot_extend = true;
		rtw_coex_run_coex(rtwdev, COEX_RSN_2GMEDIA);
	} else {
		rtw_coex_write_scbd(rtwdev, COEX_SCBD_ACTIVE, false);

		rtw_coex_set_wl_pri_mask(rtwdev, COEX_WLPRI_RX_CCK, 0);

		rtw_coex_run_coex(rtwdev, COEX_RSN_MEDIADISCON);
	}

	rtw_coex_update_wl_ch_info(rtwdev, type);
}

void rtw_coex_bt_info_notify(struct rtw_dev *rtwdev, u8 *buf, u8 length)
{
	struct rtw_coex *coex = &rtwdev->coex;
	struct rtw_coex_stat *coex_stat = &coex->stat;
	struct rtw_chip_info *chip = rtwdev->chip;
	unsigned long bt_relink_time;
	u8 i, rsp_source = 0, type;
	bool inq_page = false;

	rsp_source = buf[0] & 0xf;
	if (rsp_source >= COEX_BTINFO_SRC_MAX)
		rsp_source = COEX_BTINFO_SRC_WL_FW;

	if (rsp_source == COEX_BTINFO_SRC_BT_IQK) {
		coex_stat->bt_iqk_state = buf[1];
		if (coex_stat->bt_iqk_state == 1)
			coex_stat->cnt_bt[COEX_CNT_BT_IQK]++;
		else if (coex_stat->bt_iqk_state == 2)
			coex_stat->cnt_bt[COEX_CNT_BT_IQKFAIL]++;

		return;
	}

	if (rsp_source == COEX_BTINFO_SRC_BT_SCBD) {
		rtw_coex_monitor_bt_enable(rtwdev);
		if (coex_stat->bt_disabled != coex_stat->bt_disabled_pre) {
			coex_stat->bt_disabled_pre = coex_stat->bt_disabled;
			rtw_coex_run_coex(rtwdev, COEX_RSN_BTINFO);
		}
		return;
	}

	if (rsp_source == COEX_BTINFO_SRC_BT_RSP ||
	    rsp_source == COEX_BTINFO_SRC_BT_ACT) {
		if (coex_stat->bt_disabled) {
			coex_stat->bt_disabled = false;
			coex_stat->bt_reenable = true;
			ieee80211_queue_delayed_work(rtwdev->hw,
						     &coex->bt_reenable_work,
						     15 * HZ);
		}
	}

	for (i = 0; i < length; i++) {
		if (i < COEX_BTINFO_LENGTH_MAX)
			coex_stat->bt_info_c2h[rsp_source][i] = buf[i];
		else
			break;
	}

	if (rsp_source == COEX_BTINFO_SRC_WL_FW) {
		rtw_coex_update_bt_link_info(rtwdev);
		rtw_coex_run_coex(rtwdev, COEX_RSN_BTINFO);
		return;
	}

	/* get the same info from bt, skip it */
	if (coex_stat->bt_info_c2h[rsp_source][1] == coex_stat->bt_info_lb2 &&
	    coex_stat->bt_info_c2h[rsp_source][2] == coex_stat->bt_info_lb3 &&
	    coex_stat->bt_info_c2h[rsp_source][3] == coex_stat->bt_info_hb0 &&
	    coex_stat->bt_info_c2h[rsp_source][4] == coex_stat->bt_info_hb1 &&
	    coex_stat->bt_info_c2h[rsp_source][5] == coex_stat->bt_info_hb2 &&
	    coex_stat->bt_info_c2h[rsp_source][6] == coex_stat->bt_info_hb3)
		return;

	coex_stat->bt_info_lb2 = coex_stat->bt_info_c2h[rsp_source][1];
	coex_stat->bt_info_lb3 = coex_stat->bt_info_c2h[rsp_source][2];
	coex_stat->bt_info_hb0 = coex_stat->bt_info_c2h[rsp_source][3];
	coex_stat->bt_info_hb1 = coex_stat->bt_info_c2h[rsp_source][4];
	coex_stat->bt_info_hb2 = coex_stat->bt_info_c2h[rsp_source][5];
	coex_stat->bt_info_hb3 = coex_stat->bt_info_c2h[rsp_source][6];

	/* 0xff means BT is under WHCK test */
	coex_stat->bt_whck_test = (coex_stat->bt_info_lb2 == 0xff);

	inq_page = ((coex_stat->bt_info_lb2 & BIT(2)) == BIT(2));

	if (inq_page != coex_stat->bt_inq_page) {
		cancel_delayed_work_sync(&coex->bt_remain_work);
		coex_stat->bt_inq_page = inq_page;

		if (inq_page)
			coex_stat->bt_inq_remain = true;
		else
			ieee80211_queue_delayed_work(rtwdev->hw,
						     &coex->bt_remain_work,
						     4 * HZ);
	}
	coex_stat->bt_acl_busy = ((coex_stat->bt_info_lb2 & BIT(3)) == BIT(3));
	coex_stat->cnt_bt[COEX_CNT_BT_RETRY] = coex_stat->bt_info_lb3 & 0xf;
	if (coex_stat->cnt_bt[COEX_CNT_BT_RETRY] >= 1)
		coex_stat->cnt_bt[COEX_CNT_BT_POPEVENT]++;

	coex_stat->bt_fix_2M = ((coex_stat->bt_info_lb3 & BIT(4)) == BIT(4));
	coex_stat->bt_inq = ((coex_stat->bt_info_lb3 & BIT(5)) == BIT(5));
	if (coex_stat->bt_inq)
		coex_stat->cnt_bt[COEX_CNT_BT_INQ]++;

	coex_stat->bt_page = ((coex_stat->bt_info_lb3 & BIT(7)) == BIT(7));
	if (coex_stat->bt_page) {
		coex_stat->cnt_bt[COEX_CNT_BT_PAGE]++;
		if (coex_stat->wl_linkscan_proc ||
		    coex_stat->wl_hi_pri_task1 ||
		    coex_stat->wl_hi_pri_task2 || coex_stat->wl_gl_busy)
			rtw_coex_write_scbd(rtwdev, COEX_SCBD_SCAN, true);
		else
			rtw_coex_write_scbd(rtwdev, COEX_SCBD_SCAN, false);
	} else {
		rtw_coex_write_scbd(rtwdev, COEX_SCBD_SCAN, false);
	}

	/* unit: % (value-100 to translate to unit: dBm in coex info) */
	if (chip->bt_rssi_type == COEX_BTRSSI_RATIO) {
		coex_stat->bt_rssi = coex_stat->bt_info_hb0 * 2 + 10;
	} else { /* original unit: dbm -> unit: % ->  value-100 in coex info */
		if (coex_stat->bt_info_hb0 <= 127)
			coex_stat->bt_rssi = 100;
		else if (256 - coex_stat->bt_info_hb0 <= 100)
			coex_stat->bt_rssi = 100 - (256 - coex_stat->bt_info_hb0);
		else
			coex_stat->bt_rssi = 0;
	}

	coex_stat->bt_ble_exist = ((coex_stat->bt_info_hb1 & BIT(0)) == BIT(0));
	if (coex_stat->bt_info_hb1 & BIT(1))
		coex_stat->cnt_bt[COEX_CNT_BT_REINIT]++;

	if (coex_stat->bt_info_hb1 & BIT(2)) {
		coex_stat->cnt_bt[COEX_CNT_BT_SETUPLINK]++;
		coex_stat->bt_setup_link = true;
		if (coex_stat->bt_reenable)
			bt_relink_time = 6 * HZ;
		else
			bt_relink_time = 2 * HZ;

		ieee80211_queue_delayed_work(rtwdev->hw,
					     &coex->bt_relink_work,
					     bt_relink_time);
	}

	if (coex_stat->bt_info_hb1 & BIT(3))
		coex_stat->cnt_bt[COEX_CNT_BT_IGNWLANACT]++;

	coex_stat->bt_ble_voice = ((coex_stat->bt_info_hb1 & BIT(4)) == BIT(4));
	coex_stat->bt_ble_scan_en = ((coex_stat->bt_info_hb1 & BIT(5)) == BIT(5));
	if (coex_stat->bt_info_hb1 & BIT(6))
		coex_stat->cnt_bt[COEX_CNT_BT_ROLESWITCH]++;

	coex_stat->bt_multi_link = ((coex_stat->bt_info_hb1 & BIT(7)) == BIT(7));
	/* resend wifi info to bt, it is reset and lost the info */
	if ((coex_stat->bt_info_hb1 & BIT(1))) {
		if (coex_stat->wl_connected)
			type = COEX_MEDIA_CONNECT;
		else
			type = COEX_MEDIA_DISCONNECT;
		rtw_coex_update_wl_ch_info(rtwdev, type);
	}

	/* if ignore_wlan_act && not set_up_link */
	if ((coex_stat->bt_info_hb1 & BIT(3)) &&
	    (!(coex_stat->bt_info_hb1 & BIT(2))))
		rtw_coex_ignore_wlan_act(rtwdev, false);

	coex_stat->bt_opp_exist = ((coex_stat->bt_info_hb2 & BIT(0)) == BIT(0));
	if (coex_stat->bt_info_hb2 & BIT(1))
		coex_stat->cnt_bt[COEX_CNT_BT_AFHUPDATE]++;

	coex_stat->bt_a2dp_active = (coex_stat->bt_info_hb2 & BIT(2)) == BIT(2);
	coex_stat->bt_slave = ((coex_stat->bt_info_hb2 & BIT(3)) == BIT(3));
	coex_stat->bt_hid_slot = (coex_stat->bt_info_hb2 & 0x30) >> 4;
	coex_stat->bt_hid_pair_num = (coex_stat->bt_info_hb2 & 0xc0) >> 6;
	if (coex_stat->bt_hid_pair_num > 0 && coex_stat->bt_hid_slot >= 2)
		coex_stat->bt_418_hid_exist = true;
	else if (coex_stat->bt_hid_pair_num == 0)
		coex_stat->bt_418_hid_exist = false;

	if ((coex_stat->bt_info_lb2 & 0x49) == 0x49)
		coex_stat->bt_a2dp_bitpool = (coex_stat->bt_info_hb3 & 0x7f);
	else
		coex_stat->bt_a2dp_bitpool = 0;

	coex_stat->bt_a2dp_sink = ((coex_stat->bt_info_hb3 & BIT(7)) == BIT(7));

	rtw_coex_update_bt_link_info(rtwdev);
	rtw_coex_run_coex(rtwdev, COEX_RSN_BTINFO);
}

void rtw_coex_wl_fwdbginfo_notify(struct rtw_dev *rtwdev, u8 *buf, u8 length)
{
	struct rtw_coex *coex = &rtwdev->coex;
	struct rtw_coex_stat *coex_stat = &coex->stat;
	u8 val;
	int i;

	if (WARN(length < 8, "invalid wl info c2h length\n"))
		return;

	if (buf[0] != 0x08)
		return;

	for (i = 1; i < 8; i++) {
		val = coex_stat->wl_fw_dbg_info_pre[i];
		if (buf[i] >= val)
			coex_stat->wl_fw_dbg_info[i] = buf[i] - val;
		else
			coex_stat->wl_fw_dbg_info[i] = val - buf[i];

		coex_stat->wl_fw_dbg_info_pre[i] = buf[i];
	}

	coex_stat->cnt_wl[COEX_CNT_WL_FW_NOTIFY]++;
	rtw_coex_wl_ccklock_action(rtwdev);
	rtw_coex_wl_ccklock_detect(rtwdev);
}

void rtw_coex_wl_status_change_notify(struct rtw_dev *rtwdev)
{
	struct rtw_coex *coex = &rtwdev->coex;

	if (coex->stop_dm)
		return;

	rtw_coex_run_coex(rtwdev, COEX_RSN_WLSTATUS);
}

void rtw_coex_bt_relink_work(struct work_struct *work)
{
	struct rtw_dev *rtwdev = container_of(work, struct rtw_dev,
					      coex.bt_relink_work.work);
	struct rtw_coex_stat *coex_stat = &rtwdev->coex.stat;

	mutex_lock(&rtwdev->mutex);
	coex_stat->bt_setup_link = false;
	rtw_coex_run_coex(rtwdev, COEX_RSN_WLSTATUS);
	mutex_unlock(&rtwdev->mutex);
}

void rtw_coex_bt_reenable_work(struct work_struct *work)
{
	struct rtw_dev *rtwdev = container_of(work, struct rtw_dev,
					      coex.bt_reenable_work.work);
	struct rtw_coex_stat *coex_stat = &rtwdev->coex.stat;

	mutex_lock(&rtwdev->mutex);
	coex_stat->bt_reenable = false;
	mutex_unlock(&rtwdev->mutex);
}

void rtw_coex_defreeze_work(struct work_struct *work)
{
	struct rtw_dev *rtwdev = container_of(work, struct rtw_dev,
					      coex.defreeze_work.work);
	struct rtw_coex *coex = &rtwdev->coex;
	struct rtw_coex_stat *coex_stat = &rtwdev->coex.stat;

	mutex_lock(&rtwdev->mutex);
	coex->freeze = false;
	coex_stat->wl_hi_pri_task1 = false;
	rtw_coex_run_coex(rtwdev, COEX_RSN_WLSTATUS);
	mutex_unlock(&rtwdev->mutex);
}

void rtw_coex_wl_remain_work(struct work_struct *work)
{
	struct rtw_dev *rtwdev = container_of(work, struct rtw_dev,
					      coex.wl_remain_work.work);
	struct rtw_coex_stat *coex_stat = &rtwdev->coex.stat;

	mutex_lock(&rtwdev->mutex);
	coex_stat->wl_gl_busy = test_bit(RTW_FLAG_BUSY_TRAFFIC, rtwdev->flags);
	rtw_coex_run_coex(rtwdev, COEX_RSN_WLSTATUS);
	mutex_unlock(&rtwdev->mutex);
}

void rtw_coex_bt_remain_work(struct work_struct *work)
{
	struct rtw_dev *rtwdev = container_of(work, struct rtw_dev,
					      coex.bt_remain_work.work);
	struct rtw_coex_stat *coex_stat = &rtwdev->coex.stat;

	mutex_lock(&rtwdev->mutex);
	coex_stat->bt_inq_remain = coex_stat->bt_inq_page;
	rtw_coex_run_coex(rtwdev, COEX_RSN_BTSTATUS);
	mutex_unlock(&rtwdev->mutex);
}

#ifdef CONFIG_RTW88_DEBUGFS
#define INFO_SIZE	80

#define case_BTINFO(src) \
	case COEX_BTINFO_SRC_##src: return #src

static const char *rtw_coex_get_bt_info_src_string(u8 bt_info_src)
{
	switch (bt_info_src) {
	case_BTINFO(WL_FW);
	case_BTINFO(BT_RSP);
	case_BTINFO(BT_ACT);
	default:
		return "Unknown";
	}
}

#define case_RSN(src) \
	case COEX_RSN_##src: return #src

static const char *rtw_coex_get_reason_string(u8 reason)
{
	switch (reason) {
	case_RSN(2GSCANSTART);
	case_RSN(5GSCANSTART);
	case_RSN(SCANFINISH);
	case_RSN(2GSWITCHBAND);
	case_RSN(5GSWITCHBAND);
	case_RSN(2GCONSTART);
	case_RSN(5GCONSTART);
	case_RSN(2GCONFINISH);
	case_RSN(5GCONFINISH);
	case_RSN(2GMEDIA);
	case_RSN(5GMEDIA);
	case_RSN(MEDIADISCON);
	case_RSN(BTINFO);
	case_RSN(LPS);
	case_RSN(WLSTATUS);
	default:
		return "Unknown";
	}
}

static int rtw_coex_addr_info(struct rtw_dev *rtwdev,
			      const struct rtw_reg_domain *reg,
			      char addr_info[], int n)
{
	const char *rf_prefix = "";
	const char *sep = n == 0 ? "" : "/ ";
	int ffs, fls;
	int max_fls;

	if (INFO_SIZE - n <= 0)
		return 0;

	switch (reg->domain) {
	case RTW_REG_DOMAIN_MAC32:
		max_fls = 31;
		break;
	case RTW_REG_DOMAIN_MAC16:
		max_fls = 15;
		break;
	case RTW_REG_DOMAIN_MAC8:
		max_fls = 7;
		break;
	case RTW_REG_DOMAIN_RF_A:
	case RTW_REG_DOMAIN_RF_B:
		rf_prefix = "RF_";
		max_fls = 19;
		break;
	default:
		return 0;
	}

	ffs = __ffs(reg->mask);
	fls = __fls(reg->mask);

	if (ffs == 0 && fls == max_fls)
		return scnprintf(addr_info + n, INFO_SIZE - n, "%s%s%x",
				 sep, rf_prefix, reg->addr);
	else if (ffs == fls)
		return scnprintf(addr_info + n, INFO_SIZE - n, "%s%s%x[%d]",
				 sep, rf_prefix, reg->addr, ffs);
	else
		return scnprintf(addr_info + n, INFO_SIZE - n, "%s%s%x[%d:%d]",
				 sep, rf_prefix, reg->addr, fls, ffs);
}

static int rtw_coex_val_info(struct rtw_dev *rtwdev,
			     const struct rtw_reg_domain *reg,
			     char val_info[], int n)
{
	const char *sep = n == 0 ? "" : "/ ";
	u8 rf_path;

	if (INFO_SIZE - n <= 0)
		return 0;

	switch (reg->domain) {
	case RTW_REG_DOMAIN_MAC32:
		return scnprintf(val_info + n, INFO_SIZE - n, "%s0x%x", sep,
				 rtw_read32_mask(rtwdev, reg->addr, reg->mask));
	case RTW_REG_DOMAIN_MAC16:
		return scnprintf(val_info + n, INFO_SIZE - n, "%s0x%x", sep,
				 rtw_read16_mask(rtwdev, reg->addr, reg->mask));
	case RTW_REG_DOMAIN_MAC8:
		return scnprintf(val_info + n, INFO_SIZE - n, "%s0x%x", sep,
				 rtw_read8_mask(rtwdev, reg->addr, reg->mask));
	case RTW_REG_DOMAIN_RF_A:
		rf_path = RF_PATH_A;
		break;
	case RTW_REG_DOMAIN_RF_B:
		rf_path = RF_PATH_B;
		break;
	default:
		return 0;
	}

	/* only RF go through here */
	return scnprintf(val_info + n, INFO_SIZE - n, "%s0x%x", sep,
			 rtw_read_rf(rtwdev, rf_path, reg->addr, reg->mask));
}

static void rtw_coex_set_coexinfo_hw(struct rtw_dev *rtwdev, struct seq_file *m)
{
	struct rtw_chip_info *chip = rtwdev->chip;
	const struct rtw_reg_domain *reg;
	char addr_info[INFO_SIZE];
	int n_addr = 0;
	char val_info[INFO_SIZE];
	int n_val = 0;
	int i;

	for (i = 0; i < chip->coex_info_hw_regs_num; i++) {
		reg = &chip->coex_info_hw_regs[i];

		n_addr += rtw_coex_addr_info(rtwdev, reg, addr_info, n_addr);
		n_val += rtw_coex_val_info(rtwdev, reg, val_info, n_val);

		if (reg->domain == RTW_REG_DOMAIN_NL) {
			seq_printf(m, "%-40s = %s\n", addr_info, val_info);
			n_addr = 0;
			n_val = 0;
		}
	}

	if (n_addr != 0 && n_val != 0)
		seq_printf(m, "%-40s = %s\n", addr_info, val_info);
}

static bool rtw_coex_get_bt_reg(struct rtw_dev *rtwdev,
				u8 type, u16 addr, u16 *val)
{
	struct rtw_coex_info_req req = {0};
	struct sk_buff *skb;
	__le16 le_addr;
	u8 *payload;

	le_addr = cpu_to_le16(addr);
	req.op_code = BT_MP_INFO_OP_READ_REG;
	req.para1 = type;
	req.para2 = le16_get_bits(le_addr, GENMASK(7, 0));
	req.para3 = le16_get_bits(le_addr, GENMASK(15, 8));
	skb = rtw_coex_info_request(rtwdev, &req);
	if (!skb) {
		*val = 0xeaea;
		return false;
	}

	payload = get_payload_from_coex_resp(skb);
	*val = GET_COEX_RESP_BT_REG_VAL(payload);

	return true;
}

static bool rtw_coex_get_bt_patch_version(struct rtw_dev *rtwdev,
					  u32 *patch_version)
{
	struct rtw_coex_info_req req = {0};
	struct sk_buff *skb;
	u8 *payload;
	bool ret = false;

	req.op_code = BT_MP_INFO_OP_PATCH_VER;
	skb = rtw_coex_info_request(rtwdev, &req);
	if (!skb)
		goto out;

	payload = get_payload_from_coex_resp(skb);
	*patch_version = GET_COEX_RESP_BT_PATCH_VER(payload);
	ret = true;

out:
	return ret;
}

static bool rtw_coex_get_bt_supported_version(struct rtw_dev *rtwdev,
					      u32 *supported_version)
{
	struct rtw_coex_info_req req = {0};
	struct sk_buff *skb;
	u8 *payload;
	bool ret = false;

	req.op_code = BT_MP_INFO_OP_SUPP_VER;
	skb = rtw_coex_info_request(rtwdev, &req);
	if (!skb)
		goto out;

	payload = get_payload_from_coex_resp(skb);
	*supported_version = GET_COEX_RESP_BT_SUPP_VER(payload);
	ret = true;

out:
	return ret;
}

static bool rtw_coex_get_bt_supported_feature(struct rtw_dev *rtwdev,
					      u32 *supported_feature)
{
	struct rtw_coex_info_req req = {0};
	struct sk_buff *skb;
	u8 *payload;
	bool ret = false;

	req.op_code = BT_MP_INFO_OP_SUPP_FEAT;
	skb = rtw_coex_info_request(rtwdev, &req);
	if (!skb)
		goto out;

	payload = get_payload_from_coex_resp(skb);
	*supported_feature = GET_COEX_RESP_BT_SUPP_FEAT(payload);
	ret = true;

out:
	return ret;
}

struct rtw_coex_sta_stat_iter_data {
	struct rtw_vif *rtwvif;
	struct seq_file *file;
};

static void rtw_coex_sta_stat_iter(void *data, struct ieee80211_sta *sta)
{
	struct rtw_coex_sta_stat_iter_data *sta_iter_data = data;
	struct rtw_vif *rtwvif = sta_iter_data->rtwvif;
	struct rtw_sta_info *si = (struct rtw_sta_info *)sta->drv_priv;
	struct seq_file *m = sta_iter_data->file;
	struct ieee80211_vif *vif = rtwvif_to_vif(rtwvif);
	u8 rssi;

	if (si->vif != vif)
		return;

	rssi = ewma_rssi_read(&si->avg_rssi);
	seq_printf(m, "\tPeer %3d\n", si->mac_id);
	seq_printf(m, "\t\t%-24s = %d\n", "RSSI", rssi);
	seq_printf(m, "\t\t%-24s = %d\n", "BW mode", si->bw_mode);
}

struct rtw_coex_vif_stat_iter_data {
	struct rtw_dev *rtwdev;
	struct seq_file *file;
};

static void rtw_coex_vif_stat_iter(void *data, u8 *mac,
				   struct ieee80211_vif *vif)
{
	struct rtw_coex_vif_stat_iter_data *vif_iter_data = data;
	struct rtw_coex_sta_stat_iter_data sta_iter_data;
	struct rtw_dev *rtwdev = vif_iter_data->rtwdev;
	struct rtw_vif *rtwvif = (struct rtw_vif *)vif->drv_priv;
	struct seq_file *m = vif_iter_data->file;
	struct ieee80211_bss_conf *bss_conf = &vif->bss_conf;

	seq_printf(m, "Iface on Port (%d)\n", rtwvif->port);
	seq_printf(m, "\t%-32s = %d\n",
		   "Beacon interval", bss_conf->beacon_int);
	seq_printf(m, "\t%-32s = %d\n",
		   "Network Type", rtwvif->net_type);

	sta_iter_data.rtwvif = rtwvif;
	sta_iter_data.file = m;
	rtw_iterate_stas_atomic(rtwdev, rtw_coex_sta_stat_iter,
				&sta_iter_data);
}

void rtw_coex_display_coex_info(struct rtw_dev *rtwdev, struct seq_file *m)
{
	struct rtw_chip_info *chip = rtwdev->chip;
	struct rtw_dm_info *dm_info = &rtwdev->dm_info;
	struct rtw_coex *coex = &rtwdev->coex;
	struct rtw_coex_stat *coex_stat = &coex->stat;
	struct rtw_coex_dm *coex_dm = &coex->dm;
	struct rtw_hal *hal = &rtwdev->hal;
	struct rtw_efuse *efuse = &rtwdev->efuse;
	struct rtw_fw_state *fw = &rtwdev->fw;
	struct rtw_coex_vif_stat_iter_data vif_iter_data;
	u8 reason = coex_dm->reason;
	u8 sys_lte;
	u16 score_board_WB, score_board_BW;
	u32 wl_reg_6c0, wl_reg_6c4, wl_reg_6c8, wl_reg_778, wl_reg_6cc;
	u32 lte_coex, bt_coex;
	u32 bt_hi_pri, bt_lo_pri;
	int i;

	score_board_BW = rtw_coex_read_scbd(rtwdev);
	score_board_WB = coex_stat->score_board;
	wl_reg_6c0 = rtw_read32(rtwdev, 0x6c0);
	wl_reg_6c4 = rtw_read32(rtwdev, 0x6c4);
	wl_reg_6c8 = rtw_read32(rtwdev, 0x6c8);
	wl_reg_6cc = rtw_read32(rtwdev, 0x6cc);
	wl_reg_778 = rtw_read32(rtwdev, 0x778);
	bt_hi_pri = rtw_read32(rtwdev, 0x770);
	bt_lo_pri = rtw_read32(rtwdev, 0x774);
	rtw_write8(rtwdev, 0x76e, 0xc);
	sys_lte = rtw_read8(rtwdev, 0x73);
	lte_coex = rtw_coex_read_indirect_reg(rtwdev, 0x38);
	bt_coex = rtw_coex_read_indirect_reg(rtwdev, 0x54);

	if (!coex_stat->bt_disabled && !coex_stat->bt_mailbox_reply) {
		rtw_coex_get_bt_supported_version(rtwdev,
				&coex_stat->bt_supported_version);
		rtw_coex_get_bt_patch_version(rtwdev, &coex_stat->patch_ver);
		rtw_coex_get_bt_supported_feature(rtwdev,
				&coex_stat->bt_supported_feature);
		rtw_coex_get_bt_reg(rtwdev, 3, 0xae, &coex_stat->bt_reg_vendor_ae);
		rtw_coex_get_bt_reg(rtwdev, 3, 0xac, &coex_stat->bt_reg_vendor_ac);

		if (coex_stat->patch_ver != 0)
			coex_stat->bt_mailbox_reply = true;
	}

	seq_printf(m, "**********************************************\n");
	seq_printf(m, "\t\tBT Coexist info %x\n", chip->id);
	seq_printf(m, "**********************************************\n");
	seq_printf(m, "%-40s = %s/ %d\n",
		   "Mech/ RFE",
		   efuse->share_ant ? "Shared" : "Non-Shared",
		   efuse->rfe_option);
	seq_printf(m, "%-40s = %08x/ 0x%02x/ 0x%08x %s\n",
		   "Coex Ver/ BT Dez/ BT Rpt",
		   chip->coex_para_ver, chip->bt_desired_ver,
		   coex_stat->bt_supported_version,
		   coex_stat->bt_disabled ? "(BT disabled)" :
		   coex_stat->bt_supported_version >= chip->bt_desired_ver ?
		   "(Match)" : "(Mismatch)");
	seq_printf(m, "%-40s = %s/ %u/ %d\n",
		   "Role/ RoleSwCnt/ IgnWL/ Feature",
		   coex_stat->bt_slave ? "Slave" : "Master",
		   coex_stat->cnt_bt[COEX_CNT_BT_ROLESWITCH],
		   coex_dm->ignore_wl_act);
	seq_printf(m, "%-40s = %u.%u/ 0x%x/ %c\n",
		   "WL FW/ BT FW/ KT",
		   fw->version, fw->sub_version,
		   coex_stat->patch_ver, coex_stat->kt_ver + 65);
	seq_printf(m, "%-40s = %u/ %u/ %u/ ch-(%u)\n",
		   "AFH Map",
		   coex_dm->wl_ch_info[0], coex_dm->wl_ch_info[1],
		   coex_dm->wl_ch_info[2], hal->current_channel);

	seq_printf(m, "**********************************************\n");
	seq_printf(m, "\t\tBT Status\n");
	seq_printf(m, "**********************************************\n");
	seq_printf(m, "%-40s = %s/ %ddBm/ %u/ %u\n",
		   "BT status/ rssi/ retry/ pop",
		   coex_dm->bt_status == COEX_BTSTATUS_NCON_IDLE ? "non-conn" :
		   coex_dm->bt_status == COEX_BTSTATUS_CON_IDLE ? "conn-idle" : "busy",
		   coex_stat->bt_rssi - 100,
		   coex_stat->cnt_bt[COEX_CNT_BT_RETRY],
		   coex_stat->cnt_bt[COEX_CNT_BT_POPEVENT]);
	seq_printf(m, "%-40s = %s%s%s%s%s (multi-link %d)\n",
		   "Profiles",
		   coex_stat->bt_a2dp_exist ? (coex_stat->bt_a2dp_sink ?
					       "A2DP sink," : "A2DP,") : "",
		   coex_stat->bt_hfp_exist ? "HFP," : "",
		   coex_stat->bt_hid_exist ?
		   (coex_stat->bt_ble_exist ? "HID(RCU)," :
		    coex_stat->bt_hid_slot >= 2 ? "HID(4/18)" :
		    "HID(2/18),") : "",
		   coex_stat->bt_pan_exist ? coex_stat->bt_opp_exist ?
		   "OPP," : "PAN," : "",
		   coex_stat->bt_ble_voice ? "Voice," : "",
		   coex_stat->bt_multi_link);
	seq_printf(m, "%-40s = %u/ %u/ %u/ 0x%08x\n",
		   "Reinit/ Relink/ IgnWl/ Feature",
		   coex_stat->cnt_bt[COEX_CNT_BT_REINIT],
		   coex_stat->cnt_bt[COEX_CNT_BT_SETUPLINK],
		   coex_stat->cnt_bt[COEX_CNT_BT_IGNWLANACT],
		   coex_stat->bt_supported_feature);
	seq_printf(m, "%-40s = %u/ %u/ %u/ %u\n",
		   "Page/ Inq/ iqk/ iqk fail",
		   coex_stat->cnt_bt[COEX_CNT_BT_PAGE],
		   coex_stat->cnt_bt[COEX_CNT_BT_INQ],
		   coex_stat->cnt_bt[COEX_CNT_BT_IQK],
		   coex_stat->cnt_bt[COEX_CNT_BT_IQKFAIL]);
	seq_printf(m, "%-40s = 0x%04x/ 0x%04x/ 0x%04x/ 0x%04x\n",
		   "0xae/ 0xac/ score board (W->B)/ (B->W)",
		   coex_stat->bt_reg_vendor_ae,
		   coex_stat->bt_reg_vendor_ac,
		   score_board_WB, score_board_BW);
	seq_printf(m, "%-40s = %u/%u, %u/%u\n",
		   "Hi-Pri TX/RX, Lo-Pri TX/RX",
		   bt_hi_pri & 0xffff, bt_hi_pri >> 16,
		   bt_lo_pri & 0xffff, bt_lo_pri >> 16);
	for (i = 0; i < COEX_BTINFO_SRC_BT_IQK; i++)
		seq_printf(m, "%-40s = %7ph\n",
			   rtw_coex_get_bt_info_src_string(i),
			   coex_stat->bt_info_c2h[i]);

	seq_printf(m, "**********************************************\n");
	seq_printf(m, "\t\tWiFi Status\n");
	seq_printf(m, "**********************************************\n");
	seq_printf(m, "%-40s = %d\n",
		   "Scanning", test_bit(RTW_FLAG_SCANNING, rtwdev->flags));
	seq_printf(m, "%-40s = %u/ TX %d Mbps/ RX %d Mbps\n",
		   "G_busy/ TX/ RX",
		   coex_stat->wl_gl_busy,
		   rtwdev->stats.tx_throughput, rtwdev->stats.rx_throughput);
	seq_printf(m, "%-40s = %u/ %u/ %u\n",
		   "IPS/ Low Power/ PS mode",
		   test_bit(RTW_FLAG_INACTIVE_PS, rtwdev->flags),
		   test_bit(RTW_FLAG_LEISURE_PS_DEEP, rtwdev->flags),
		   rtwdev->lps_conf.mode);

	vif_iter_data.rtwdev = rtwdev;
	vif_iter_data.file = m;
	rtw_iterate_vifs_atomic(rtwdev, rtw_coex_vif_stat_iter, &vif_iter_data);

	seq_printf(m, "**********************************************\n");
	seq_printf(m, "\t\tMechanism\n");
	seq_printf(m, "**********************************************\n");
	seq_printf(m, "%-40s = %5ph (case-%d)\n",
		   "TDMA",
		   coex_dm->ps_tdma_para, coex_dm->cur_ps_tdma);
	seq_printf(m, "%-40s = %d\n",
		   "Timer base", coex_stat->tdma_timer_base);
	seq_printf(m, "%-40s = %d/ 0x%08x/ 0x%08x/ 0x%08x\n",
		   "Table/ 0x6c0/ 0x6c4/ 0x6c8",
		   coex_dm->cur_table, wl_reg_6c0, wl_reg_6c4, wl_reg_6c8);
	seq_printf(m, "%-40s = 0x%08x/ 0x%08x/ reason (%s)\n",
		   "0x778/ 0x6cc/ Reason",
		   wl_reg_778, wl_reg_6cc, rtw_coex_get_reason_string(reason));
	seq_printf(m, "%-40s = %u/ %u/ %u/ %u/ %u\n",
		   "Null All/ Retry/ Ack/ BT Empty/ BT Late",
		   coex_stat->wl_fw_dbg_info[1], coex_stat->wl_fw_dbg_info[2],
		   coex_stat->wl_fw_dbg_info[3], coex_stat->wl_fw_dbg_info[4],
		   coex_stat->wl_fw_dbg_info[5]);
	seq_printf(m, "%-40s = %u/ %u/ %s/ %u\n",
		   "Cnt TDMA Toggle/ Lk 5ms/ Lk 5ms on/ FW",
		   coex_stat->wl_fw_dbg_info[6],
		   coex_stat->wl_fw_dbg_info[7],
		   coex_stat->wl_slot_extend ? "Yes" : "No",
		   coex_stat->cnt_wl[COEX_CNT_WL_FW_NOTIFY]);

	seq_printf(m, "**********************************************\n");
	seq_printf(m, "\t\tHW setting\n");
	seq_printf(m, "**********************************************\n");
	seq_printf(m, "%-40s = %s/ %s\n",
		   "LTE Coex/ Path Owner",
		   lte_coex & BIT(7) ? "ON" : "OFF",
		   sys_lte & BIT(2) ? "WL" : "BT");
	seq_printf(m, "%-40s = RF:%s_BB:%s/ RF:%s_BB:%s/ %s\n",
		   "GNT_WL_CTRL/ GNT_BT_CTRL/ Dbg",
		   lte_coex & BIT(12) ? "SW" : "HW",
		   lte_coex & BIT(8) ? "SW" : "HW",
		   lte_coex & BIT(14) ? "SW" : "HW",
		   lte_coex & BIT(10) ? "SW" : "HW",
		   sys_lte & BIT(3) ? "On" : "Off");
	seq_printf(m, "%-40s = %lu/ %lu\n",
		   "GNT_WL/ GNT_BT",
		   (bt_coex & BIT(2)) >> 2, (bt_coex & BIT(3)) >> 3);
	seq_printf(m, "%-40s = %u/ %u/ %u/ %u\n",
		   "CRC OK CCK/ OFDM/ HT/ VHT",
		   dm_info->cck_ok_cnt, dm_info->ofdm_ok_cnt,
		   dm_info->ht_ok_cnt, dm_info->vht_ok_cnt);
	seq_printf(m, "%-40s = %u/ %u/ %u/ %u\n",
		   "CRC ERR CCK/ OFDM/ HT/ VHT",
		   dm_info->cck_err_cnt, dm_info->ofdm_err_cnt,
		   dm_info->ht_err_cnt, dm_info->vht_err_cnt);
	seq_printf(m, "%-40s = %s/ %s/ %s/ %u\n",
		   "HiPr/ Locking/ Locked/ Noisy",
		   coex_stat->wl_hi_pri_task1 ? "Y" : "N",
		   coex_stat->wl_cck_lock ? "Y" : "N",
		   coex_stat->wl_cck_lock_ever ? "Y" : "N",
		   coex_stat->wl_noisy_level);

	rtw_coex_set_coexinfo_hw(rtwdev, m);
}
#endif /* CONFIG_RTW88_DEBUGFS */<|MERGE_RESOLUTION|>--- conflicted
+++ resolved
@@ -1340,24 +1340,14 @@
 		/* Shared-Ant */
 		if (wl_hi_pri) {
 			table_case = 15;
-<<<<<<< HEAD
-			if (coex_stat->bt_a2dp_exist &&
-			    !coex_stat->bt_pan_exist) {
-				slot_type = TDMA_4SLOT;
-				tdma_case = 11;
-			} else if (coex_stat->wl_hi_pri_task1) {
-=======
 			if (coex_stat->bt_profile_num > 0)
 				tdma_case = 10;
 			else if (coex_stat->wl_hi_pri_task1)
->>>>>>> d1988041
 				tdma_case = 6;
-			} else if (!coex_stat->bt_page) {
+			else if (!coex_stat->bt_page)
 				tdma_case = 8;
-			} else {
+			else
 				tdma_case = 9;
-<<<<<<< HEAD
-=======
 		} else if (coex_stat->wl_gl_busy) {
 			if (coex_stat->bt_profile_num == 0) {
 				table_case = 12;
@@ -1371,7 +1361,6 @@
 				slot_type = TDMA_4SLOT;
 				table_case = 12;
 				tdma_case = 26;
->>>>>>> d1988041
 			}
 		} else if (coex_stat->wl_connected) {
 			table_case = 9;
