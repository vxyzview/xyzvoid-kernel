--- conflicted
+++ resolved
@@ -5381,13 +5381,10 @@
 
 	/* see RTW89_WOW_WAIT_COND series for wait condition */
 	struct rtw89_wait_info wait;
-<<<<<<< HEAD
-=======
 
 	bool pno_inited;
 	struct list_head pno_pkt_list;
 	struct cfg80211_sched_scan_request *nd_config;
->>>>>>> fa10f348
 };
 
 struct rtw89_mcc_limit {
