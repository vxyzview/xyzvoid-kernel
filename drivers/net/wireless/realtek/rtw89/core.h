--- conflicted
+++ resolved
@@ -2719,8 +2719,6 @@
 	struct rtw89_btc_fbtc_fddt_cell_status fddt_cells[FDD_TRAIN_WL_DIRECTION]
 							 [FDD_TRAIN_WL_RSSI_LEVEL]
 							 [FDD_TRAIN_BT_RSSI_LEVEL];
-<<<<<<< HEAD
-=======
 	__le32 except_map;
 } __packed;
 
@@ -2745,7 +2743,6 @@
 	struct rtw89_btc_fbtc_cycle_a2dp_empty_info a2dp_ept;
 	struct rtw89_btc_fbtc_cycle_leak_info_v7 leak_slot;
 
->>>>>>> a6ad5510
 	__le32 except_map;
 } __packed;
 
