--- conflicted
+++ resolved
@@ -6663,10 +6663,7 @@
 	rtw89_core_scan_complete(rtwdev, rtwvif_link, true);
 	ieee80211_scan_completed(rtwdev->hw, &info);
 	ieee80211_wake_queues(rtwdev->hw);
-<<<<<<< HEAD
-=======
 	rtw89_mac_port_cfg_rx_sync(rtwdev, rtwvif_link, true);
->>>>>>> a6ad5510
 	rtw89_mac_enable_beacon_for_ap_vifs(rtwdev, true);
 
 	rtw89_release_pkt_list(rtwdev);
@@ -6714,25 +6711,8 @@
 	return false;
 }
 
-<<<<<<< HEAD
-static bool rtw89_is_any_vif_connected_or_connecting(struct rtw89_dev *rtwdev)
-{
-	struct rtw89_vif *rtwvif;
-
-	rtw89_for_each_rtwvif(rtwdev, rtwvif) {
-		/* This variable implies connected or during attempt to connect */
-		if (!is_zero_ether_addr(rtwvif->bssid))
-			return true;
-	}
-
-	return false;
-}
-
-int rtw89_hw_scan_offload(struct rtw89_dev *rtwdev, struct ieee80211_vif *vif,
-=======
 int rtw89_hw_scan_offload(struct rtw89_dev *rtwdev,
 			  struct rtw89_vif_link *rtwvif_link,
->>>>>>> a6ad5510
 			  bool enable)
 {
 	const struct rtw89_mac_gen_def *mac = rtwdev->chip->mac_def;
