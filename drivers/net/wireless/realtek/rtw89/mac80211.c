--- conflicted
+++ resolved
@@ -173,23 +173,11 @@
 		vif->driver_flags |= IEEE80211_VIF_BEACON_FILTER |
 				     IEEE80211_VIF_SUPPORTS_CQM_RSSI;
 
-<<<<<<< HEAD
-	rtwvif->rtwdev = rtwdev;
-	rtwvif->roc.state = RTW89_ROC_IDLE;
-	rtwvif->offchan = false;
-	if (!rtw89_rtwvif_in_list(rtwdev, rtwvif))
-		list_add_tail(&rtwvif->list, &rtwdev->rtwvifs_list);
-
-	INIT_WORK(&rtwvif->update_beacon_work, rtw89_core_update_beacon_work);
-	INIT_DELAYED_WORK(&rtwvif->roc.roc_work, rtw89_roc_work);
-	rtw89_leave_ps_mode(rtwdev);
-=======
 	mac_id = rtw89_acquire_mac_id(rtwdev);
 	if (mac_id == RTW89_MAX_MAC_ID_NUM) {
 		ret = -ENOSPC;
 		goto err;
 	}
->>>>>>> a6ad5510
 
 	port = rtw89_core_acquire_bit_map(rtwdev->hw_port, RTW89_PORT_NUM);
 	if (port == RTW89_PORT_NUM) {
@@ -403,9 +391,6 @@
 	u8 slot_time;
 	u8 sifs;
 
-<<<<<<< HEAD
-	slot_time = vif->bss_conf.use_short_slot ? 9 : 20;
-=======
 	rcu_read_lock();
 
 	bss_conf = rtw89_vif_rcu_dereference_link(rtwvif_link, true);
@@ -413,7 +398,6 @@
 
 	rcu_read_unlock();
 
->>>>>>> a6ad5510
 	sifs = chan->band_type == RTW89_BAND_2G ? 10 : 16;
 
 	return aifsn * slot_time + sifs;
@@ -809,16 +793,6 @@
 	if (rtwdev->scanning)
 		rtw89_hw_scan_abort(rtwdev, rtwdev->scan_info.scanning_vif);
 
-<<<<<<< HEAD
-	ether_addr_copy(rtwvif->bssid, vif->bss_conf.bssid);
-	rtw89_cam_bssid_changed(rtwdev, rtwvif);
-	rtw89_mac_port_update(rtwdev, rtwvif);
-	rtw89_fw_h2c_assoc_cmac_tbl(rtwdev, vif, NULL);
-	rtw89_fw_h2c_role_maintain(rtwdev, rtwvif, NULL, RTW89_ROLE_TYPE_CHANGE);
-	rtw89_fw_h2c_join_info(rtwdev, rtwvif, NULL, true);
-	rtw89_fw_h2c_cam(rtwdev, rtwvif, NULL, NULL);
-	rtw89_chip_rfk_channel(rtwdev);
-=======
 	ether_addr_copy(rtwvif_link->bssid, link_conf->bssid);
 	rtw89_cam_bssid_changed(rtwdev, rtwvif_link);
 	rtw89_mac_port_update(rtwdev, rtwvif_link);
@@ -827,7 +801,6 @@
 	rtw89_fw_h2c_join_info(rtwdev, rtwvif_link, NULL, true);
 	rtw89_fw_h2c_cam(rtwdev, rtwvif_link, NULL, NULL);
 	rtw89_chip_rfk_channel(rtwdev, rtwvif_link);
->>>>>>> a6ad5510
 
 	rtw89_queue_chanctx_work(rtwdev);
 
