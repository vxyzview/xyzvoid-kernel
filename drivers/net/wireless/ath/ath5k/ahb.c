/*
 * Copyright (c) 2008-2009 Atheros Communications Inc.
 * Copyright (c) 2009 Gabor Juhos <juhosg@openwrt.org>
 * Copyright (c) 2009 Imre Kaloz <kaloz@openwrt.org>
 *
 * Permission to use, copy, modify, and/or distribute this software for any
 * purpose with or without fee is hereby granted, provided that the above
 * copyright notice and this permission notice appear in all copies.
 *
 * THE SOFTWARE IS PROVIDED "AS IS" AND THE AUTHOR DISCLAIMS ALL WARRANTIES
 * WITH REGARD TO THIS SOFTWARE INCLUDING ALL IMPLIED WARRANTIES OF
 * MERCHANTABILITY AND FITNESS. IN NO EVENT SHALL THE AUTHOR BE LIABLE FOR
 * ANY SPECIAL, DIRECT, INDIRECT, OR CONSEQUENTIAL DAMAGES OR ANY DAMAGES
 * WHATSOEVER RESULTING FROM LOSS OF USE, DATA OR PROFITS, WHETHER IN AN
 * ACTION OF CONTRACT, NEGLIGENCE OR OTHER TORTIOUS ACTION, ARISING OUT OF
 * OR IN CONNECTION WITH THE USE OR PERFORMANCE OF THIS SOFTWARE.
 */

#include <linux/module.h>
#include <linux/nl80211.h>
#include <linux/platform_device.h>
#include <linux/etherdevice.h>
#include <ath25_platform.h>
#include "ath5k.h"
#include "debug.h"
#include "base.h"
#include "reg.h"

/* return bus cachesize in 4B word units */
static void ath5k_ahb_read_cachesize(struct ath_common *common, int *csz)
{
	*csz = L1_CACHE_BYTES >> 2;
}

static bool
ath5k_ahb_eeprom_read(struct ath_common *common, u32 off, u16 *data)
{
	struct ath5k_hw *ah = common->priv;
	struct platform_device *pdev = to_platform_device(ah->dev);
	struct ar231x_board_config *bcfg = dev_get_platdata(&pdev->dev);
	u16 *eeprom, *eeprom_end;

	eeprom = (u16 *) bcfg->radio;
	eeprom_end = ((void *) bcfg->config) + BOARD_CONFIG_BUFSZ;

	eeprom += off;
	if (eeprom > eeprom_end)
		return false;

	*data = *eeprom;
	return true;
}

int ath5k_hw_read_srev(struct ath5k_hw *ah)
{
	struct platform_device *pdev = to_platform_device(ah->dev);
	struct ar231x_board_config *bcfg = dev_get_platdata(&pdev->dev);
	ah->ah_mac_srev = bcfg->devid;
	return 0;
}

static int ath5k_ahb_eeprom_read_mac(struct ath5k_hw *ah, u8 *mac)
{
	struct platform_device *pdev = to_platform_device(ah->dev);
	struct ar231x_board_config *bcfg = dev_get_platdata(&pdev->dev);
	u8 *cfg_mac;

	if (to_platform_device(ah->dev)->id == 0)
		cfg_mac = bcfg->config->wlan0_mac;
	else
		cfg_mac = bcfg->config->wlan1_mac;

	memcpy(mac, cfg_mac, ETH_ALEN);
	return 0;
}

static const struct ath_bus_ops ath_ahb_bus_ops = {
	.ath_bus_type = ATH_AHB,
	.read_cachesize = ath5k_ahb_read_cachesize,
	.eeprom_read = ath5k_ahb_eeprom_read,
	.eeprom_read_mac = ath5k_ahb_eeprom_read_mac,
};

/*Initialization*/
static int ath_ahb_probe(struct platform_device *pdev)
{
	struct ar231x_board_config *bcfg = dev_get_platdata(&pdev->dev);
	struct ath5k_hw *ah;
	struct ieee80211_hw *hw;
	struct resource *res;
	void __iomem *mem;
	int irq;
	int ret = 0;
	u32 reg;

	if (!dev_get_platdata(&pdev->dev)) {
		dev_err(&pdev->dev, "no platform data specified\n");
		ret = -EINVAL;
		goto err_out;
	}

	res = platform_get_resource(pdev, IORESOURCE_MEM, 0);
	if (res == NULL) {
		dev_err(&pdev->dev, "no memory resource found\n");
		ret = -ENXIO;
		goto err_out;
	}

	mem = ioremap(res->start, resource_size(res));
	if (mem == NULL) {
		dev_err(&pdev->dev, "ioremap failed\n");
		ret = -ENOMEM;
		goto err_out;
	}

	irq = platform_get_irq(pdev, 0);
	if (irq < 0) {
<<<<<<< HEAD
		dev_err(&pdev->dev, "no IRQ resource found: %d\n", irq);
=======
>>>>>>> 98817289
		ret = irq;
		goto err_iounmap;
	}

	hw = ieee80211_alloc_hw(sizeof(struct ath5k_hw), &ath5k_hw_ops);
	if (hw == NULL) {
		dev_err(&pdev->dev, "no memory for ieee80211_hw\n");
		ret = -ENOMEM;
		goto err_iounmap;
	}

	ah = hw->priv;
	ah->hw = hw;
	ah->dev = &pdev->dev;
	ah->iobase = mem;
	ah->irq = irq;
	ah->devid = bcfg->devid;

	if (bcfg->devid >= AR5K_SREV_AR2315_R6) {
		/* Enable WMAC AHB arbitration */
		reg = ioread32((void __iomem *) AR5K_AR2315_AHB_ARB_CTL);
		reg |= AR5K_AR2315_AHB_ARB_CTL_WLAN;
		iowrite32(reg, (void __iomem *) AR5K_AR2315_AHB_ARB_CTL);

		/* Enable global WMAC swapping */
		reg = ioread32((void __iomem *) AR5K_AR2315_BYTESWAP);
		reg |= AR5K_AR2315_BYTESWAP_WMAC;
		iowrite32(reg, (void __iomem *) AR5K_AR2315_BYTESWAP);
	} else {
		/* Enable WMAC DMA access (assuming 5312 or 231x*/
		/* TODO: check other platforms */
		reg = ioread32((void __iomem *) AR5K_AR5312_ENABLE);
		if (to_platform_device(ah->dev)->id == 0)
			reg |= AR5K_AR5312_ENABLE_WLAN0;
		else
			reg |= AR5K_AR5312_ENABLE_WLAN1;
		iowrite32(reg, (void __iomem *) AR5K_AR5312_ENABLE);

		/*
		 * On a dual-band AR5312, the multiband radio is only
		 * used as pass-through. Disable 2 GHz support in the
		 * driver for it
		 */
		if (to_platform_device(ah->dev)->id == 0 &&
		    (bcfg->config->flags & (BD_WLAN0 | BD_WLAN1)) ==
		     (BD_WLAN1 | BD_WLAN0))
			ah->ah_capabilities.cap_needs_2GHz_ovr = true;
		else
			ah->ah_capabilities.cap_needs_2GHz_ovr = false;
	}

	ret = ath5k_init_ah(ah, &ath_ahb_bus_ops);
	if (ret != 0) {
		dev_err(&pdev->dev, "failed to attach device, err=%d\n", ret);
		ret = -ENODEV;
		goto err_free_hw;
	}

	platform_set_drvdata(pdev, hw);

	return 0;

 err_free_hw:
	ieee80211_free_hw(hw);
 err_iounmap:
        iounmap(mem);
 err_out:
	return ret;
}

static int ath_ahb_remove(struct platform_device *pdev)
{
	struct ar231x_board_config *bcfg = dev_get_platdata(&pdev->dev);
	struct ieee80211_hw *hw = platform_get_drvdata(pdev);
	struct ath5k_hw *ah;
	u32 reg;

	if (!hw)
		return 0;

	ah = hw->priv;

	if (bcfg->devid >= AR5K_SREV_AR2315_R6) {
		/* Disable WMAC AHB arbitration */
		reg = ioread32((void __iomem *) AR5K_AR2315_AHB_ARB_CTL);
		reg &= ~AR5K_AR2315_AHB_ARB_CTL_WLAN;
		iowrite32(reg, (void __iomem *) AR5K_AR2315_AHB_ARB_CTL);
	} else {
		/*Stop DMA access */
		reg = ioread32((void __iomem *) AR5K_AR5312_ENABLE);
		if (to_platform_device(ah->dev)->id == 0)
			reg &= ~AR5K_AR5312_ENABLE_WLAN0;
		else
			reg &= ~AR5K_AR5312_ENABLE_WLAN1;
		iowrite32(reg, (void __iomem *) AR5K_AR5312_ENABLE);
	}

	ath5k_deinit_ah(ah);
	iounmap(ah->iobase);
	ieee80211_free_hw(hw);

	return 0;
}

static struct platform_driver ath_ahb_driver = {
	.probe      = ath_ahb_probe,
	.remove     = ath_ahb_remove,
	.driver		= {
		.name	= "ar231x-wmac",
	},
};

module_platform_driver(ath_ahb_driver);<|MERGE_RESOLUTION|>--- conflicted
+++ resolved
@@ -115,10 +115,6 @@
 
 	irq = platform_get_irq(pdev, 0);
 	if (irq < 0) {
-<<<<<<< HEAD
-		dev_err(&pdev->dev, "no IRQ resource found: %d\n", irq);
-=======
->>>>>>> 98817289
 		ret = irq;
 		goto err_iounmap;
 	}
