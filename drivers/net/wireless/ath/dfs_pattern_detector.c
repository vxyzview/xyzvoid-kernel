/*
 * Copyright (c) 2012 Neratec Solutions AG
 *
 * Permission to use, copy, modify, and/or distribute this software for any
 * purpose with or without fee is hereby granted, provided that the above
 * copyright notice and this permission notice appear in all copies.
 *
 * THE SOFTWARE IS PROVIDED "AS IS" AND THE AUTHOR DISCLAIMS ALL WARRANTIES
 * WITH REGARD TO THIS SOFTWARE INCLUDING ALL IMPLIED WARRANTIES OF
 * MERCHANTABILITY AND FITNESS. IN NO EVENT SHALL THE AUTHOR BE LIABLE FOR
 * ANY SPECIAL, DIRECT, INDIRECT, OR CONSEQUENTIAL DAMAGES OR ANY DAMAGES
 * WHATSOEVER RESULTING FROM LOSS OF USE, DATA OR PROFITS, WHETHER IN AN
 * ACTION OF CONTRACT, NEGLIGENCE OR OTHER TORTIOUS ACTION, ARISING OUT OF
 * OR IN CONNECTION WITH THE USE OR PERFORMANCE OF THIS SOFTWARE.
 */

#include <linux/slab.h>
#include <linux/export.h>

#include "dfs_pattern_detector.h"
#include "dfs_pri_detector.h"
#include "ath.h"

/**
 * struct radar_types - contains array of patterns defined for one DFS domain
 * @region: regulatory DFS region
 * @num_radar_types: number of radar types to follow
 * @radar_types: radar types array
 */
struct radar_types {
	enum nl80211_dfs_regions region;
	u32 num_radar_types;
	const struct radar_detector_specs *radar_types;
};

/* percentage on ppb threshold to trigger detection */
#define MIN_PPB_THRESH	50
#define PPB_THRESH_RATE(PPB, RATE) ((PPB * RATE + 100 - RATE) / 100)
#define PPB_THRESH(PPB) PPB_THRESH_RATE(PPB, MIN_PPB_THRESH)
#define PRF2PRI(PRF) ((1000000 + PRF / 2) / PRF)
/* percentage of pulse width tolerance */
#define WIDTH_TOLERANCE 5
#define WIDTH_LOWER(X) ((X*(100-WIDTH_TOLERANCE)+50)/100)
#define WIDTH_UPPER(X) ((X*(100+WIDTH_TOLERANCE)+50)/100)

#define ETSI_PATTERN(ID, WMIN, WMAX, PMIN, PMAX, PRF, PPB, CHIRP)	\
{								\
	ID, WIDTH_LOWER(WMIN), WIDTH_UPPER(WMAX),		\
	(PRF2PRI(PMAX) - PRI_TOLERANCE),			\
	(PRF2PRI(PMIN) * PRF + PRI_TOLERANCE), PRF, PPB * PRF,	\
	PPB_THRESH(PPB), PRI_TOLERANCE,	CHIRP			\
}

/* radar types as defined by ETSI EN-301-893 v1.5.1 */
static const struct radar_detector_specs etsi_radar_ref_types_v15[] = {
	ETSI_PATTERN(0,  0,  1,  700,  700, 1, 18, false),
	ETSI_PATTERN(1,  0,  5,  200, 1000, 1, 10, false),
	ETSI_PATTERN(2,  0, 15,  200, 1600, 1, 15, false),
	ETSI_PATTERN(3,  0, 15, 2300, 4000, 1, 25, false),
	ETSI_PATTERN(4, 20, 30, 2000, 4000, 1, 20, false),
	ETSI_PATTERN(5,  0,  2,  300,  400, 3, 10, false),
	ETSI_PATTERN(6,  0,  2,  400, 1200, 3, 15, false),
};

static const struct radar_types etsi_radar_types_v15 = {
	.region			= NL80211_DFS_ETSI,
	.num_radar_types	= ARRAY_SIZE(etsi_radar_ref_types_v15),
	.radar_types		= etsi_radar_ref_types_v15,
};

#define FCC_PATTERN(ID, WMIN, WMAX, PMIN, PMAX, PRF, PPB, CHIRP)	\
{								\
	ID, WIDTH_LOWER(WMIN), WIDTH_UPPER(WMAX),		\
	PMIN - PRI_TOLERANCE,					\
	PMAX * PRF + PRI_TOLERANCE, PRF, PPB * PRF,		\
	PPB_THRESH(PPB), PRI_TOLERANCE,	CHIRP			\
}

/* radar types released on August 14, 2014
 * type 1 PRI values randomly selected within the range of 518 and 3066.
 * divide it to 3 groups is good enough for both of radar detection and
 * avoiding false detection based on practical test results
 * collected for more than a year.
 */
static const struct radar_detector_specs fcc_radar_ref_types[] = {
	FCC_PATTERN(0, 0, 1, 1428, 1428, 1, 18, false),
	FCC_PATTERN(101, 0, 1, 518, 938, 1, 57, false),
	FCC_PATTERN(102, 0, 1, 938, 2000, 1, 27, false),
	FCC_PATTERN(103, 0, 1, 2000, 3066, 1, 18, false),
	FCC_PATTERN(2, 0, 5, 150, 230, 1, 23, false),
	FCC_PATTERN(3, 6, 10, 200, 500, 1, 16, false),
	FCC_PATTERN(4, 11, 20, 200, 500, 1, 12, false),
	FCC_PATTERN(5, 50, 100, 1000, 2000, 1, 1, true),
	FCC_PATTERN(6, 0, 1, 333, 333, 1, 9, false),
};

static const struct radar_types fcc_radar_types = {
	.region			= NL80211_DFS_FCC,
	.num_radar_types	= ARRAY_SIZE(fcc_radar_ref_types),
	.radar_types		= fcc_radar_ref_types,
};

#define JP_PATTERN(ID, WMIN, WMAX, PMIN, PMAX, PRF, PPB, RATE, CHIRP)	\
{								\
	ID, WIDTH_LOWER(WMIN), WIDTH_UPPER(WMAX),		\
	PMIN - PRI_TOLERANCE,					\
	PMAX * PRF + PRI_TOLERANCE, PRF, PPB * PRF,		\
	PPB_THRESH_RATE(PPB, RATE), PRI_TOLERANCE, CHIRP	\
}
static const struct radar_detector_specs jp_radar_ref_types[] = {
	JP_PATTERN(0, 0, 1, 1428, 1428, 1, 18, 29, false),
	JP_PATTERN(1, 2, 3, 3846, 3846, 1, 18, 29, false),
	JP_PATTERN(2, 0, 1, 1388, 1388, 1, 18, 50, false),
	JP_PATTERN(3, 0, 4, 4000, 4000, 1, 18, 50, false),
	JP_PATTERN(4, 0, 5, 150, 230, 1, 23, 50, false),
	JP_PATTERN(5, 6, 10, 200, 500, 1, 16, 50, false),
	JP_PATTERN(6, 11, 20, 200, 500, 1, 12, 50, false),
	JP_PATTERN(7, 50, 100, 1000, 2000, 1, 3, 50, true),
	JP_PATTERN(5, 0, 1, 333, 333, 1, 9, 50, false),
};

static const struct radar_types jp_radar_types = {
	.region			= NL80211_DFS_JP,
	.num_radar_types	= ARRAY_SIZE(jp_radar_ref_types),
	.radar_types		= jp_radar_ref_types,
};

static const struct radar_types *dfs_domains[] = {
	&etsi_radar_types_v15,
	&fcc_radar_types,
	&jp_radar_types,
};

/**
 * get_dfs_domain_radar_types() - get radar types for a given DFS domain
 * @region: regulatory DFS region
 *
 * Return value: radar_types ptr on success, NULL if DFS domain is not supported
 */
static const struct radar_types *
get_dfs_domain_radar_types(enum nl80211_dfs_regions region)
{
	u32 i;
	for (i = 0; i < ARRAY_SIZE(dfs_domains); i++) {
		if (dfs_domains[i]->region == region)
			return dfs_domains[i];
	}
	return NULL;
}

/**
 * struct channel_detector - detector elements for a DFS channel
 * @head: list_head
 * @freq: frequency for this channel detector in MHz
 * @detectors: array of dynamically created detector elements for this freq
 *
 * Channel detectors are required to provide multi-channel DFS detection, e.g.
 * to support off-channel scanning. A pattern detector has a list of channels
 * radar pulses have been reported for in the past.
 */
struct channel_detector {
	struct list_head head;
	u16 freq;
	struct pri_detector *detectors[];
};

/* channel_detector_reset() - reset detector lines for a given channel */
static void channel_detector_reset(struct dfs_pattern_detector *dpd,
				   struct channel_detector *cd)
{
	u32 i;
	if (cd == NULL)
		return;
	for (i = 0; i < dpd->num_radar_types; i++)
		cd->detectors[i]->reset(cd->detectors[i], dpd->last_pulse_ts);
}

/* channel_detector_exit() - destructor */
static void channel_detector_exit(struct dfs_pattern_detector *dpd,
				  struct channel_detector *cd)
{
	u32 i;
	if (cd == NULL)
		return;
	list_del(&cd->head);

	for (i = 0; i < dpd->num_radar_types; i++) {
		struct pri_detector *de = cd->detectors[i];
		if (de != NULL)
			de->exit(de);
	}

	kfree(cd);
}

static struct channel_detector *
channel_detector_create(struct dfs_pattern_detector *dpd, u16 freq)
{
	u32 i;
	struct channel_detector *cd;

	cd = kzalloc(struct_size(cd, detectors, dpd->num_radar_types), GFP_ATOMIC);
	if (cd == NULL)
		goto fail;

	INIT_LIST_HEAD(&cd->head);
	cd->freq = freq;
<<<<<<< HEAD
	cd->detectors = kcalloc(dpd->num_radar_types,
				      sizeof(*cd->detectors), GFP_ATOMIC);
	if (cd->detectors == NULL)
		goto fail;
=======
>>>>>>> 7bbf3b67

	for (i = 0; i < dpd->num_radar_types; i++) {
		const struct radar_detector_specs *rs = &dpd->radar_spec[i];
		struct pri_detector *de = pri_detector_init(rs);
		if (de == NULL)
			goto fail;
		cd->detectors[i] = de;
	}
	list_add(&cd->head, &dpd->channel_detectors);
	return cd;

fail:
	ath_dbg(dpd->common, DFS,
		"failed to allocate channel_detector for freq=%d\n", freq);
	channel_detector_exit(dpd, cd);
	return NULL;
}

/**
 * channel_detector_get() - get channel detector for given frequency
 * @dpd: DPD instance pointer
 * @freq: freq frequency in MHz
 *
 * Return value: pointer to channel detector on success, NULL otherwise
 *
 * Return existing channel detector for the given frequency or return a
 * newly create one.
 */
static struct channel_detector *
channel_detector_get(struct dfs_pattern_detector *dpd, u16 freq)
{
	struct channel_detector *cd;
	list_for_each_entry(cd, &dpd->channel_detectors, head) {
		if (cd->freq == freq)
			return cd;
	}
	return channel_detector_create(dpd, freq);
}

/*
 * DFS Pattern Detector
 */

/* dpd_reset(): reset all channel detectors */
static void dpd_reset(struct dfs_pattern_detector *dpd)
{
	struct channel_detector *cd;
	list_for_each_entry(cd, &dpd->channel_detectors, head)
		channel_detector_reset(dpd, cd);

}
static void dpd_exit(struct dfs_pattern_detector *dpd)
{
	struct channel_detector *cd, *cd0;
	list_for_each_entry_safe(cd, cd0, &dpd->channel_detectors, head)
		channel_detector_exit(dpd, cd);
	kfree(dpd);
}

static bool
dpd_add_pulse(struct dfs_pattern_detector *dpd, struct pulse_event *event,
	      struct radar_detector_specs *rs)
{
	u32 i;
	struct channel_detector *cd;

	/*
	 * pulses received for a non-supported or un-initialized
	 * domain are treated as detected radars for fail-safety
	 */
	if (dpd->region == NL80211_DFS_UNSET)
		return true;

	cd = channel_detector_get(dpd, event->freq);
	if (cd == NULL)
		return false;

	/* reset detector on time stamp wraparound, caused by TSF reset */
	if (event->ts < dpd->last_pulse_ts)
		dpd_reset(dpd);
	dpd->last_pulse_ts = event->ts;

	/* do type individual pattern matching */
	for (i = 0; i < dpd->num_radar_types; i++) {
		struct pri_detector *pd = cd->detectors[i];
		struct pri_sequence *ps = pd->add_pulse(pd, event);
		if (ps != NULL) {
			if (rs != NULL)
				memcpy(rs, pd->rs, sizeof(*rs));
			ath_dbg(dpd->common, DFS,
				"DFS: radar found on freq=%d: id=%d, pri=%d, "
				"count=%d, count_false=%d\n",
				event->freq, pd->rs->type_id,
				ps->pri, ps->count, ps->count_falses);
			pd->reset(pd, dpd->last_pulse_ts);
			return true;
		}
	}
	return false;
}

static struct ath_dfs_pool_stats
dpd_get_stats(struct dfs_pattern_detector *dpd)
{
	return global_dfs_pool_stats;
}

static bool dpd_set_domain(struct dfs_pattern_detector *dpd,
			   enum nl80211_dfs_regions region)
{
	const struct radar_types *rt;
	struct channel_detector *cd, *cd0;

	if (dpd->region == region)
		return true;

	dpd->region = NL80211_DFS_UNSET;

	rt = get_dfs_domain_radar_types(region);
	if (rt == NULL)
		return false;

	/* delete all channel detectors for previous DFS domain */
	list_for_each_entry_safe(cd, cd0, &dpd->channel_detectors, head)
		channel_detector_exit(dpd, cd);
	dpd->radar_spec = rt->radar_types;
	dpd->num_radar_types = rt->num_radar_types;

	dpd->region = region;
	return true;
}

static const struct dfs_pattern_detector default_dpd = {
	.exit		= dpd_exit,
	.set_dfs_domain	= dpd_set_domain,
	.add_pulse	= dpd_add_pulse,
	.get_stats	= dpd_get_stats,
	.region		= NL80211_DFS_UNSET,
};

struct dfs_pattern_detector *
dfs_pattern_detector_init(struct ath_common *common,
			  enum nl80211_dfs_regions region)
{
	struct dfs_pattern_detector *dpd;

	if (!IS_ENABLED(CONFIG_CFG80211_CERTIFICATION_ONUS))
		return NULL;

	dpd = kmalloc(sizeof(*dpd), GFP_KERNEL);
	if (dpd == NULL)
		return NULL;

	*dpd = default_dpd;
	INIT_LIST_HEAD(&dpd->channel_detectors);

	dpd->common = common;
	if (dpd->set_dfs_domain(dpd, region))
		return dpd;

	ath_dbg(common, DFS,"Could not set DFS domain to %d", region);
	kfree(dpd);
	return NULL;
}
EXPORT_SYMBOL(dfs_pattern_detector_init);<|MERGE_RESOLUTION|>--- conflicted
+++ resolved
@@ -205,13 +205,6 @@
 
 	INIT_LIST_HEAD(&cd->head);
 	cd->freq = freq;
-<<<<<<< HEAD
-	cd->detectors = kcalloc(dpd->num_radar_types,
-				      sizeof(*cd->detectors), GFP_ATOMIC);
-	if (cd->detectors == NULL)
-		goto fail;
-=======
->>>>>>> 7bbf3b67
 
 	for (i = 0; i < dpd->num_radar_types; i++) {
 		const struct radar_detector_specs *rs = &dpd->radar_spec[i];
