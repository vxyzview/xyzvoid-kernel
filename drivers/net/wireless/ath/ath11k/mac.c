// SPDX-License-Identifier: BSD-3-Clause-Clear
/*
 * Copyright (c) 2018-2019 The Linux Foundation. All rights reserved.
 * Copyright (c) 2021-2024 Qualcomm Innovation Center, Inc. All rights reserved.
 */

#include <net/mac80211.h>
#include <net/cfg80211.h>
#include <linux/etherdevice.h>
#include <linux/bitfield.h>
#include <linux/inetdevice.h>
#include <net/if_inet6.h>
#include <net/ipv6.h>

#include "mac.h"
#include "core.h"
#include "debug.h"
#include "wmi.h"
#include "hw.h"
#include "dp_tx.h"
#include "dp_rx.h"
#include "testmode.h"
#include "peer.h"
#include "debugfs_sta.h"
#include "hif.h"
#include "wow.h"

#define CHAN2G(_channel, _freq, _flags) { \
	.band                   = NL80211_BAND_2GHZ, \
	.hw_value               = (_channel), \
	.center_freq            = (_freq), \
	.flags                  = (_flags), \
	.max_antenna_gain       = 0, \
	.max_power              = 30, \
}

#define CHAN5G(_channel, _freq, _flags) { \
	.band                   = NL80211_BAND_5GHZ, \
	.hw_value               = (_channel), \
	.center_freq            = (_freq), \
	.flags                  = (_flags), \
	.max_antenna_gain       = 0, \
	.max_power              = 30, \
}

#define CHAN6G(_channel, _freq, _flags) { \
	.band                   = NL80211_BAND_6GHZ, \
	.hw_value               = (_channel), \
	.center_freq            = (_freq), \
	.flags                  = (_flags), \
	.max_antenna_gain       = 0, \
	.max_power              = 30, \
}

static const struct ieee80211_channel ath11k_2ghz_channels[] = {
	CHAN2G(1, 2412, 0),
	CHAN2G(2, 2417, 0),
	CHAN2G(3, 2422, 0),
	CHAN2G(4, 2427, 0),
	CHAN2G(5, 2432, 0),
	CHAN2G(6, 2437, 0),
	CHAN2G(7, 2442, 0),
	CHAN2G(8, 2447, 0),
	CHAN2G(9, 2452, 0),
	CHAN2G(10, 2457, 0),
	CHAN2G(11, 2462, 0),
	CHAN2G(12, 2467, 0),
	CHAN2G(13, 2472, 0),
	CHAN2G(14, 2484, 0),
};

static const struct ieee80211_channel ath11k_5ghz_channels[] = {
	CHAN5G(36, 5180, 0),
	CHAN5G(40, 5200, 0),
	CHAN5G(44, 5220, 0),
	CHAN5G(48, 5240, 0),
	CHAN5G(52, 5260, 0),
	CHAN5G(56, 5280, 0),
	CHAN5G(60, 5300, 0),
	CHAN5G(64, 5320, 0),
	CHAN5G(100, 5500, 0),
	CHAN5G(104, 5520, 0),
	CHAN5G(108, 5540, 0),
	CHAN5G(112, 5560, 0),
	CHAN5G(116, 5580, 0),
	CHAN5G(120, 5600, 0),
	CHAN5G(124, 5620, 0),
	CHAN5G(128, 5640, 0),
	CHAN5G(132, 5660, 0),
	CHAN5G(136, 5680, 0),
	CHAN5G(140, 5700, 0),
	CHAN5G(144, 5720, 0),
	CHAN5G(149, 5745, 0),
	CHAN5G(153, 5765, 0),
	CHAN5G(157, 5785, 0),
	CHAN5G(161, 5805, 0),
	CHAN5G(165, 5825, 0),
	CHAN5G(169, 5845, 0),
	CHAN5G(173, 5865, 0),
	CHAN5G(177, 5885, 0),
};

static const struct ieee80211_channel ath11k_6ghz_channels[] = {
	CHAN6G(1, 5955, 0),
	CHAN6G(5, 5975, 0),
	CHAN6G(9, 5995, 0),
	CHAN6G(13, 6015, 0),
	CHAN6G(17, 6035, 0),
	CHAN6G(21, 6055, 0),
	CHAN6G(25, 6075, 0),
	CHAN6G(29, 6095, 0),
	CHAN6G(33, 6115, 0),
	CHAN6G(37, 6135, 0),
	CHAN6G(41, 6155, 0),
	CHAN6G(45, 6175, 0),
	CHAN6G(49, 6195, 0),
	CHAN6G(53, 6215, 0),
	CHAN6G(57, 6235, 0),
	CHAN6G(61, 6255, 0),
	CHAN6G(65, 6275, 0),
	CHAN6G(69, 6295, 0),
	CHAN6G(73, 6315, 0),
	CHAN6G(77, 6335, 0),
	CHAN6G(81, 6355, 0),
	CHAN6G(85, 6375, 0),
	CHAN6G(89, 6395, 0),
	CHAN6G(93, 6415, 0),
	CHAN6G(97, 6435, 0),
	CHAN6G(101, 6455, 0),
	CHAN6G(105, 6475, 0),
	CHAN6G(109, 6495, 0),
	CHAN6G(113, 6515, 0),
	CHAN6G(117, 6535, 0),
	CHAN6G(121, 6555, 0),
	CHAN6G(125, 6575, 0),
	CHAN6G(129, 6595, 0),
	CHAN6G(133, 6615, 0),
	CHAN6G(137, 6635, 0),
	CHAN6G(141, 6655, 0),
	CHAN6G(145, 6675, 0),
	CHAN6G(149, 6695, 0),
	CHAN6G(153, 6715, 0),
	CHAN6G(157, 6735, 0),
	CHAN6G(161, 6755, 0),
	CHAN6G(165, 6775, 0),
	CHAN6G(169, 6795, 0),
	CHAN6G(173, 6815, 0),
	CHAN6G(177, 6835, 0),
	CHAN6G(181, 6855, 0),
	CHAN6G(185, 6875, 0),
	CHAN6G(189, 6895, 0),
	CHAN6G(193, 6915, 0),
	CHAN6G(197, 6935, 0),
	CHAN6G(201, 6955, 0),
	CHAN6G(205, 6975, 0),
	CHAN6G(209, 6995, 0),
	CHAN6G(213, 7015, 0),
	CHAN6G(217, 7035, 0),
	CHAN6G(221, 7055, 0),
	CHAN6G(225, 7075, 0),
	CHAN6G(229, 7095, 0),
	CHAN6G(233, 7115, 0),

	/* new addition in IEEE Std 802.11ax-2021 */
	CHAN6G(2, 5935, 0),
};

static struct ieee80211_rate ath11k_legacy_rates[] = {
	{ .bitrate = 10,
	  .hw_value = ATH11K_HW_RATE_CCK_LP_1M },
	{ .bitrate = 20,
	  .hw_value = ATH11K_HW_RATE_CCK_LP_2M,
	  .hw_value_short = ATH11K_HW_RATE_CCK_SP_2M,
	  .flags = IEEE80211_RATE_SHORT_PREAMBLE },
	{ .bitrate = 55,
	  .hw_value = ATH11K_HW_RATE_CCK_LP_5_5M,
	  .hw_value_short = ATH11K_HW_RATE_CCK_SP_5_5M,
	  .flags = IEEE80211_RATE_SHORT_PREAMBLE },
	{ .bitrate = 110,
	  .hw_value = ATH11K_HW_RATE_CCK_LP_11M,
	  .hw_value_short = ATH11K_HW_RATE_CCK_SP_11M,
	  .flags = IEEE80211_RATE_SHORT_PREAMBLE },

	{ .bitrate = 60, .hw_value = ATH11K_HW_RATE_OFDM_6M },
	{ .bitrate = 90, .hw_value = ATH11K_HW_RATE_OFDM_9M },
	{ .bitrate = 120, .hw_value = ATH11K_HW_RATE_OFDM_12M },
	{ .bitrate = 180, .hw_value = ATH11K_HW_RATE_OFDM_18M },
	{ .bitrate = 240, .hw_value = ATH11K_HW_RATE_OFDM_24M },
	{ .bitrate = 360, .hw_value = ATH11K_HW_RATE_OFDM_36M },
	{ .bitrate = 480, .hw_value = ATH11K_HW_RATE_OFDM_48M },
	{ .bitrate = 540, .hw_value = ATH11K_HW_RATE_OFDM_54M },
};

static const int
ath11k_phymodes[NUM_NL80211_BANDS][ATH11K_CHAN_WIDTH_NUM] = {
	[NL80211_BAND_2GHZ] = {
			[NL80211_CHAN_WIDTH_5] = MODE_UNKNOWN,
			[NL80211_CHAN_WIDTH_10] = MODE_UNKNOWN,
			[NL80211_CHAN_WIDTH_20_NOHT] = MODE_11AX_HE20_2G,
			[NL80211_CHAN_WIDTH_20] = MODE_11AX_HE20_2G,
			[NL80211_CHAN_WIDTH_40] = MODE_11AX_HE40_2G,
			[NL80211_CHAN_WIDTH_80] = MODE_11AX_HE80_2G,
			[NL80211_CHAN_WIDTH_80P80] = MODE_UNKNOWN,
			[NL80211_CHAN_WIDTH_160] = MODE_UNKNOWN,
	},
	[NL80211_BAND_5GHZ] = {
			[NL80211_CHAN_WIDTH_5] = MODE_UNKNOWN,
			[NL80211_CHAN_WIDTH_10] = MODE_UNKNOWN,
			[NL80211_CHAN_WIDTH_20_NOHT] = MODE_11AX_HE20,
			[NL80211_CHAN_WIDTH_20] = MODE_11AX_HE20,
			[NL80211_CHAN_WIDTH_40] = MODE_11AX_HE40,
			[NL80211_CHAN_WIDTH_80] = MODE_11AX_HE80,
			[NL80211_CHAN_WIDTH_160] = MODE_11AX_HE160,
			[NL80211_CHAN_WIDTH_80P80] = MODE_11AX_HE80_80,
	},
	[NL80211_BAND_6GHZ] = {
			[NL80211_CHAN_WIDTH_5] = MODE_UNKNOWN,
			[NL80211_CHAN_WIDTH_10] = MODE_UNKNOWN,
			[NL80211_CHAN_WIDTH_20_NOHT] = MODE_11AX_HE20,
			[NL80211_CHAN_WIDTH_20] = MODE_11AX_HE20,
			[NL80211_CHAN_WIDTH_40] = MODE_11AX_HE40,
			[NL80211_CHAN_WIDTH_80] = MODE_11AX_HE80,
			[NL80211_CHAN_WIDTH_160] = MODE_11AX_HE160,
			[NL80211_CHAN_WIDTH_80P80] = MODE_11AX_HE80_80,
	},

};

const struct htt_rx_ring_tlv_filter ath11k_mac_mon_status_filter_default = {
	.rx_filter = HTT_RX_FILTER_TLV_FLAGS_MPDU_START |
		     HTT_RX_FILTER_TLV_FLAGS_PPDU_END |
		     HTT_RX_FILTER_TLV_FLAGS_PPDU_END_STATUS_DONE,
	.pkt_filter_flags0 = HTT_RX_FP_MGMT_FILTER_FLAGS0,
	.pkt_filter_flags1 = HTT_RX_FP_MGMT_FILTER_FLAGS1,
	.pkt_filter_flags2 = HTT_RX_FP_CTRL_FILTER_FLASG2,
	.pkt_filter_flags3 = HTT_RX_FP_DATA_FILTER_FLASG3 |
			     HTT_RX_FP_CTRL_FILTER_FLASG3
};

#define ATH11K_MAC_FIRST_OFDM_RATE_IDX 4
#define ath11k_g_rates ath11k_legacy_rates
#define ath11k_g_rates_size (ARRAY_SIZE(ath11k_legacy_rates))
#define ath11k_a_rates (ath11k_legacy_rates + 4)
#define ath11k_a_rates_size (ARRAY_SIZE(ath11k_legacy_rates) - 4)

#define ATH11K_MAC_SCAN_CMD_EVT_OVERHEAD		200 /* in msecs */

/* Overhead due to the processing of channel switch events from FW */
#define ATH11K_SCAN_CHANNEL_SWITCH_WMI_EVT_OVERHEAD	10 /* in msecs */

static const u32 ath11k_smps_map[] = {
	[WLAN_HT_CAP_SM_PS_STATIC] = WMI_PEER_SMPS_STATIC,
	[WLAN_HT_CAP_SM_PS_DYNAMIC] = WMI_PEER_SMPS_DYNAMIC,
	[WLAN_HT_CAP_SM_PS_INVALID] = WMI_PEER_SMPS_PS_NONE,
	[WLAN_HT_CAP_SM_PS_DISABLED] = WMI_PEER_SMPS_PS_NONE,
};

enum nl80211_he_ru_alloc ath11k_mac_phy_he_ru_to_nl80211_he_ru_alloc(u16 ru_phy)
{
	enum nl80211_he_ru_alloc ret;

	switch (ru_phy) {
	case RU_26:
		ret = NL80211_RATE_INFO_HE_RU_ALLOC_26;
		break;
	case RU_52:
		ret = NL80211_RATE_INFO_HE_RU_ALLOC_52;
		break;
	case RU_106:
		ret = NL80211_RATE_INFO_HE_RU_ALLOC_106;
		break;
	case RU_242:
		ret = NL80211_RATE_INFO_HE_RU_ALLOC_242;
		break;
	case RU_484:
		ret = NL80211_RATE_INFO_HE_RU_ALLOC_484;
		break;
	case RU_996:
		ret = NL80211_RATE_INFO_HE_RU_ALLOC_996;
		break;
	default:
		ret = NL80211_RATE_INFO_HE_RU_ALLOC_26;
		break;
	}

	return ret;
}

enum nl80211_he_ru_alloc ath11k_mac_he_ru_tones_to_nl80211_he_ru_alloc(u16 ru_tones)
{
	enum nl80211_he_ru_alloc ret;

	switch (ru_tones) {
	case 26:
		ret = NL80211_RATE_INFO_HE_RU_ALLOC_26;
		break;
	case 52:
		ret = NL80211_RATE_INFO_HE_RU_ALLOC_52;
		break;
	case 106:
		ret = NL80211_RATE_INFO_HE_RU_ALLOC_106;
		break;
	case 242:
		ret = NL80211_RATE_INFO_HE_RU_ALLOC_242;
		break;
	case 484:
		ret = NL80211_RATE_INFO_HE_RU_ALLOC_484;
		break;
	case 996:
		ret = NL80211_RATE_INFO_HE_RU_ALLOC_996;
		break;
	case (996 * 2):
		ret = NL80211_RATE_INFO_HE_RU_ALLOC_2x996;
		break;
	default:
		ret = NL80211_RATE_INFO_HE_RU_ALLOC_26;
		break;
	}

	return ret;
}

enum nl80211_he_gi ath11k_mac_he_gi_to_nl80211_he_gi(u8 sgi)
{
	enum nl80211_he_gi ret;

	switch (sgi) {
	case RX_MSDU_START_SGI_0_8_US:
		ret = NL80211_RATE_INFO_HE_GI_0_8;
		break;
	case RX_MSDU_START_SGI_1_6_US:
		ret = NL80211_RATE_INFO_HE_GI_1_6;
		break;
	case RX_MSDU_START_SGI_3_2_US:
		ret = NL80211_RATE_INFO_HE_GI_3_2;
		break;
	default:
		ret = NL80211_RATE_INFO_HE_GI_0_8;
		break;
	}

	return ret;
}

u8 ath11k_mac_bw_to_mac80211_bw(u8 bw)
{
	u8 ret = 0;

	switch (bw) {
	case ATH11K_BW_20:
		ret = RATE_INFO_BW_20;
		break;
	case ATH11K_BW_40:
		ret = RATE_INFO_BW_40;
		break;
	case ATH11K_BW_80:
		ret = RATE_INFO_BW_80;
		break;
	case ATH11K_BW_160:
		ret = RATE_INFO_BW_160;
		break;
	}

	return ret;
}

enum ath11k_supported_bw ath11k_mac_mac80211_bw_to_ath11k_bw(enum rate_info_bw bw)
{
	switch (bw) {
	case RATE_INFO_BW_20:
		return ATH11K_BW_20;
	case RATE_INFO_BW_40:
		return ATH11K_BW_40;
	case RATE_INFO_BW_80:
		return ATH11K_BW_80;
	case RATE_INFO_BW_160:
		return ATH11K_BW_160;
	default:
		return ATH11K_BW_20;
	}
}

int ath11k_mac_hw_ratecode_to_legacy_rate(u8 hw_rc, u8 preamble, u8 *rateidx,
					  u16 *rate)
{
	/* As default, it is OFDM rates */
	int i = ATH11K_MAC_FIRST_OFDM_RATE_IDX;
	int max_rates_idx = ath11k_g_rates_size;

	if (preamble == WMI_RATE_PREAMBLE_CCK) {
		hw_rc &= ~ATH11k_HW_RATECODE_CCK_SHORT_PREAM_MASK;
		i = 0;
		max_rates_idx = ATH11K_MAC_FIRST_OFDM_RATE_IDX;
	}

	while (i < max_rates_idx) {
		if (hw_rc == ath11k_legacy_rates[i].hw_value) {
			*rateidx = i;
			*rate = ath11k_legacy_rates[i].bitrate;
			return 0;
		}
		i++;
	}

	return -EINVAL;
}

static int get_num_chains(u32 mask)
{
	int num_chains = 0;

	while (mask) {
		if (mask & BIT(0))
			num_chains++;
		mask >>= 1;
	}

	return num_chains;
}

u8 ath11k_mac_bitrate_to_idx(const struct ieee80211_supported_band *sband,
			     u32 bitrate)
{
	int i;

	for (i = 0; i < sband->n_bitrates; i++)
		if (sband->bitrates[i].bitrate == bitrate)
			return i;

	return 0;
}

static u32
ath11k_mac_max_ht_nss(const u8 *ht_mcs_mask)
{
	int nss;

	for (nss = IEEE80211_HT_MCS_MASK_LEN - 1; nss >= 0; nss--)
		if (ht_mcs_mask[nss])
			return nss + 1;

	return 1;
}

static u32
ath11k_mac_max_vht_nss(const u16 *vht_mcs_mask)
{
	int nss;

	for (nss = NL80211_VHT_NSS_MAX - 1; nss >= 0; nss--)
		if (vht_mcs_mask[nss])
			return nss + 1;

	return 1;
}

static u32
ath11k_mac_max_he_nss(const u16 *he_mcs_mask)
{
	int nss;

	for (nss = NL80211_HE_NSS_MAX - 1; nss >= 0; nss--)
		if (he_mcs_mask[nss])
			return nss + 1;

	return 1;
}

static u8 ath11k_parse_mpdudensity(u8 mpdudensity)
{
/* 802.11n D2.0 defined values for "Minimum MPDU Start Spacing":
 *   0 for no restriction
 *   1 for 1/4 us
 *   2 for 1/2 us
 *   3 for 1 us
 *   4 for 2 us
 *   5 for 4 us
 *   6 for 8 us
 *   7 for 16 us
 */
	switch (mpdudensity) {
	case 0:
		return 0;
	case 1:
	case 2:
	case 3:
	/* Our lower layer calculations limit our precision to
	 * 1 microsecond
	 */
		return 1;
	case 4:
		return 2;
	case 5:
		return 4;
	case 6:
		return 8;
	case 7:
		return 16;
	default:
		return 0;
	}
}

static int ath11k_mac_vif_chan(struct ieee80211_vif *vif,
			       struct cfg80211_chan_def *def)
{
	struct ieee80211_chanctx_conf *conf;

	rcu_read_lock();
	conf = rcu_dereference(vif->bss_conf.chanctx_conf);
	if (!conf) {
		rcu_read_unlock();
		return -ENOENT;
	}

	*def = conf->def;
	rcu_read_unlock();

	return 0;
}

static bool ath11k_mac_bitrate_is_cck(int bitrate)
{
	switch (bitrate) {
	case 10:
	case 20:
	case 55:
	case 110:
		return true;
	}

	return false;
}

u8 ath11k_mac_hw_rate_to_idx(const struct ieee80211_supported_band *sband,
			     u8 hw_rate, bool cck)
{
	const struct ieee80211_rate *rate;
	int i;

	for (i = 0; i < sband->n_bitrates; i++) {
		rate = &sband->bitrates[i];

		if (ath11k_mac_bitrate_is_cck(rate->bitrate) != cck)
			continue;

		if (rate->hw_value == hw_rate)
			return i;
		else if (rate->flags & IEEE80211_RATE_SHORT_PREAMBLE &&
			 rate->hw_value_short == hw_rate)
			return i;
	}

	return 0;
}

static u8 ath11k_mac_bitrate_to_rate(int bitrate)
{
	return DIV_ROUND_UP(bitrate, 5) |
	       (ath11k_mac_bitrate_is_cck(bitrate) ? BIT(7) : 0);
}

static void ath11k_get_arvif_iter(void *data, u8 *mac,
				  struct ieee80211_vif *vif)
{
	struct ath11k_vif_iter *arvif_iter = data;
	struct ath11k_vif *arvif = ath11k_vif_to_arvif(vif);

	if (arvif->vdev_id == arvif_iter->vdev_id)
		arvif_iter->arvif = arvif;
}

struct ath11k_vif *ath11k_mac_get_arvif(struct ath11k *ar, u32 vdev_id)
{
	struct ath11k_vif_iter arvif_iter;
	u32 flags;

	memset(&arvif_iter, 0, sizeof(struct ath11k_vif_iter));
	arvif_iter.vdev_id = vdev_id;

	flags = IEEE80211_IFACE_ITER_RESUME_ALL;
	ieee80211_iterate_active_interfaces_atomic(ar->hw,
						   flags,
						   ath11k_get_arvif_iter,
						   &arvif_iter);
	if (!arvif_iter.arvif) {
		ath11k_warn(ar->ab, "No VIF found for vdev %d\n", vdev_id);
		return NULL;
	}

	return arvif_iter.arvif;
}

struct ath11k_vif *ath11k_mac_get_arvif_by_vdev_id(struct ath11k_base *ab,
						   u32 vdev_id)
{
	int i;
	struct ath11k_pdev *pdev;
	struct ath11k_vif *arvif;

	for (i = 0; i < ab->num_radios; i++) {
		pdev = rcu_dereference(ab->pdevs_active[i]);
		if (pdev && pdev->ar &&
		    (pdev->ar->allocated_vdev_map & (1LL << vdev_id))) {
			arvif = ath11k_mac_get_arvif(pdev->ar, vdev_id);
			if (arvif)
				return arvif;
		}
	}

	return NULL;
}

struct ath11k *ath11k_mac_get_ar_by_vdev_id(struct ath11k_base *ab, u32 vdev_id)
{
	int i;
	struct ath11k_pdev *pdev;

	for (i = 0; i < ab->num_radios; i++) {
		pdev = rcu_dereference(ab->pdevs_active[i]);
		if (pdev && pdev->ar) {
			if (pdev->ar->allocated_vdev_map & (1LL << vdev_id))
				return pdev->ar;
		}
	}

	return NULL;
}

struct ath11k *ath11k_mac_get_ar_by_pdev_id(struct ath11k_base *ab, u32 pdev_id)
{
	int i;
	struct ath11k_pdev *pdev;

	if (ab->hw_params.single_pdev_only) {
		pdev = rcu_dereference(ab->pdevs_active[0]);
		return pdev ? pdev->ar : NULL;
	}

	if (WARN_ON(pdev_id > ab->num_radios))
		return NULL;

	for (i = 0; i < ab->num_radios; i++) {
		if (ab->fw_mode == ATH11K_FIRMWARE_MODE_FTM)
			pdev = &ab->pdevs[i];
		else
			pdev = rcu_dereference(ab->pdevs_active[i]);

		if (pdev && pdev->pdev_id == pdev_id)
			return (pdev->ar ? pdev->ar : NULL);
	}

	return NULL;
}

struct ath11k_vif *ath11k_mac_get_vif_up(struct ath11k_base *ab)
{
	struct ath11k *ar;
	struct ath11k_pdev *pdev;
	struct ath11k_vif *arvif;
	int i;

	for (i = 0; i < ab->num_radios; i++) {
		pdev = &ab->pdevs[i];
		ar = pdev->ar;
		list_for_each_entry(arvif, &ar->arvifs, list) {
			if (arvif->is_up)
				return arvif;
		}
	}

	return NULL;
}

static bool ath11k_mac_band_match(enum nl80211_band band1, enum WMI_HOST_WLAN_BAND band2)
{
	return (((band1 == NL80211_BAND_2GHZ) && (band2 & WMI_HOST_WLAN_2G_CAP)) ||
		(((band1 == NL80211_BAND_5GHZ) || (band1 == NL80211_BAND_6GHZ)) &&
		   (band2 & WMI_HOST_WLAN_5G_CAP)));
}

u8 ath11k_mac_get_target_pdev_id_from_vif(struct ath11k_vif *arvif)
{
	struct ath11k *ar = arvif->ar;
	struct ath11k_base *ab = ar->ab;
	struct ieee80211_vif *vif = arvif->vif;
	struct cfg80211_chan_def def;
	enum nl80211_band band;
	u8 pdev_id = ab->target_pdev_ids[0].pdev_id;
	int i;

	if (WARN_ON(ath11k_mac_vif_chan(vif, &def)))
		return pdev_id;

	band = def.chan->band;

	for (i = 0; i < ab->target_pdev_count; i++) {
		if (ath11k_mac_band_match(band, ab->target_pdev_ids[i].supported_bands))
			return ab->target_pdev_ids[i].pdev_id;
	}

	return pdev_id;
}

u8 ath11k_mac_get_target_pdev_id(struct ath11k *ar)
{
	struct ath11k_vif *arvif;

	arvif = ath11k_mac_get_vif_up(ar->ab);

	if (arvif)
		return ath11k_mac_get_target_pdev_id_from_vif(arvif);
	else
		return ar->ab->target_pdev_ids[0].pdev_id;
}

static void ath11k_pdev_caps_update(struct ath11k *ar)
{
	struct ath11k_base *ab = ar->ab;

	ar->max_tx_power = ab->target_caps.hw_max_tx_power;

	/* FIXME Set min_tx_power to ab->target_caps.hw_min_tx_power.
	 * But since the received value in svcrdy is same as hw_max_tx_power,
	 * we can set ar->min_tx_power to 0 currently until
	 * this is fixed in firmware
	 */
	ar->min_tx_power = 0;

	ar->txpower_limit_2g = ar->max_tx_power;
	ar->txpower_limit_5g = ar->max_tx_power;
	ar->txpower_scale = WMI_HOST_TP_SCALE_MAX;
}

static int ath11k_mac_txpower_recalc(struct ath11k *ar)
{
	struct ath11k_pdev *pdev = ar->pdev;
	struct ath11k_vif *arvif;
	int ret, txpower = -1;
	u32 param;

	lockdep_assert_held(&ar->conf_mutex);

	list_for_each_entry(arvif, &ar->arvifs, list) {
		if (arvif->txpower <= 0)
			continue;

		if (txpower == -1)
			txpower = arvif->txpower;
		else
			txpower = min(txpower, arvif->txpower);
	}

	if (txpower == -1)
		return 0;

	/* txpwr is set as 2 units per dBm in FW*/
	txpower = min_t(u32, max_t(u32, ar->min_tx_power, txpower),
			ar->max_tx_power) * 2;

	ath11k_dbg(ar->ab, ATH11K_DBG_MAC, "txpower to set in hw %d\n",
		   txpower / 2);

	if ((pdev->cap.supported_bands & WMI_HOST_WLAN_2G_CAP) &&
	    ar->txpower_limit_2g != txpower) {
		param = WMI_PDEV_PARAM_TXPOWER_LIMIT2G;
		ret = ath11k_wmi_pdev_set_param(ar, param,
						txpower, ar->pdev->pdev_id);
		if (ret)
			goto fail;
		ar->txpower_limit_2g = txpower;
	}

	if ((pdev->cap.supported_bands & WMI_HOST_WLAN_5G_CAP) &&
	    ar->txpower_limit_5g != txpower) {
		param = WMI_PDEV_PARAM_TXPOWER_LIMIT5G;
		ret = ath11k_wmi_pdev_set_param(ar, param,
						txpower, ar->pdev->pdev_id);
		if (ret)
			goto fail;
		ar->txpower_limit_5g = txpower;
	}

	return 0;

fail:
	ath11k_warn(ar->ab, "failed to recalc txpower limit %d using pdev param %d: %d\n",
		    txpower / 2, param, ret);
	return ret;
}

static int ath11k_recalc_rtscts_prot(struct ath11k_vif *arvif)
{
	struct ath11k *ar = arvif->ar;
	u32 vdev_param, rts_cts = 0;
	int ret;

	lockdep_assert_held(&ar->conf_mutex);

	vdev_param = WMI_VDEV_PARAM_ENABLE_RTSCTS;

	/* Enable RTS/CTS protection for sw retries (when legacy stations
	 * are in BSS) or by default only for second rate series.
	 * TODO: Check if we need to enable CTS 2 Self in any case
	 */
	rts_cts = WMI_USE_RTS_CTS;

	if (arvif->num_legacy_stations > 0)
		rts_cts |= WMI_RTSCTS_ACROSS_SW_RETRIES << 4;
	else
		rts_cts |= WMI_RTSCTS_FOR_SECOND_RATESERIES << 4;

	/* Need not send duplicate param value to firmware */
	if (arvif->rtscts_prot_mode == rts_cts)
		return 0;

	arvif->rtscts_prot_mode = rts_cts;

	ath11k_dbg(ar->ab, ATH11K_DBG_MAC, "vdev %d recalc rts/cts prot %d\n",
		   arvif->vdev_id, rts_cts);

	ret =  ath11k_wmi_vdev_set_param_cmd(ar, arvif->vdev_id,
					     vdev_param, rts_cts);
	if (ret)
		ath11k_warn(ar->ab, "failed to recalculate rts/cts prot for vdev %d: %d\n",
			    arvif->vdev_id, ret);

	return ret;
}

static int ath11k_mac_set_kickout(struct ath11k_vif *arvif)
{
	struct ath11k *ar = arvif->ar;
	u32 param;
	int ret;

	ret = ath11k_wmi_pdev_set_param(ar, WMI_PDEV_PARAM_STA_KICKOUT_TH,
					ATH11K_KICKOUT_THRESHOLD,
					ar->pdev->pdev_id);
	if (ret) {
		ath11k_warn(ar->ab, "failed to set kickout threshold on vdev %i: %d\n",
			    arvif->vdev_id, ret);
		return ret;
	}

	param = WMI_VDEV_PARAM_AP_KEEPALIVE_MIN_IDLE_INACTIVE_TIME_SECS;
	ret = ath11k_wmi_vdev_set_param_cmd(ar, arvif->vdev_id, param,
					    ATH11K_KEEPALIVE_MIN_IDLE);
	if (ret) {
		ath11k_warn(ar->ab, "failed to set keepalive minimum idle time on vdev %i: %d\n",
			    arvif->vdev_id, ret);
		return ret;
	}

	param = WMI_VDEV_PARAM_AP_KEEPALIVE_MAX_IDLE_INACTIVE_TIME_SECS;
	ret = ath11k_wmi_vdev_set_param_cmd(ar, arvif->vdev_id, param,
					    ATH11K_KEEPALIVE_MAX_IDLE);
	if (ret) {
		ath11k_warn(ar->ab, "failed to set keepalive maximum idle time on vdev %i: %d\n",
			    arvif->vdev_id, ret);
		return ret;
	}

	param = WMI_VDEV_PARAM_AP_KEEPALIVE_MAX_UNRESPONSIVE_TIME_SECS;
	ret = ath11k_wmi_vdev_set_param_cmd(ar, arvif->vdev_id, param,
					    ATH11K_KEEPALIVE_MAX_UNRESPONSIVE);
	if (ret) {
		ath11k_warn(ar->ab, "failed to set keepalive maximum unresponsive time on vdev %i: %d\n",
			    arvif->vdev_id, ret);
		return ret;
	}

	return 0;
}

void ath11k_mac_peer_cleanup_all(struct ath11k *ar)
{
	struct ath11k_peer *peer, *tmp;
	struct ath11k_base *ab = ar->ab;

	lockdep_assert_held(&ar->conf_mutex);

	mutex_lock(&ab->tbl_mtx_lock);
	spin_lock_bh(&ab->base_lock);
	list_for_each_entry_safe(peer, tmp, &ab->peers, list) {
		ath11k_peer_rx_tid_cleanup(ar, peer);
		ath11k_peer_rhash_delete(ab, peer);
		list_del(&peer->list);
		kfree(peer);
	}
	spin_unlock_bh(&ab->base_lock);
	mutex_unlock(&ab->tbl_mtx_lock);

	ar->num_peers = 0;
	ar->num_stations = 0;
}

static inline int ath11k_mac_vdev_setup_sync(struct ath11k *ar)
{
	lockdep_assert_held(&ar->conf_mutex);

	if (test_bit(ATH11K_FLAG_CRASH_FLUSH, &ar->ab->dev_flags))
		return -ESHUTDOWN;

	if (!wait_for_completion_timeout(&ar->vdev_setup_done,
					 ATH11K_VDEV_SETUP_TIMEOUT_HZ))
		return -ETIMEDOUT;

	return ar->last_wmi_vdev_start_status ? -EINVAL : 0;
}

static void
ath11k_mac_get_any_chandef_iter(struct ieee80211_hw *hw,
				struct ieee80211_chanctx_conf *conf,
				void *data)
{
	struct cfg80211_chan_def **def = data;

	*def = &conf->def;
}

static int ath11k_mac_monitor_vdev_start(struct ath11k *ar, int vdev_id,
					 struct cfg80211_chan_def *chandef)
{
	struct ieee80211_channel *channel;
	struct wmi_vdev_start_req_arg arg = {};
	int ret;

	lockdep_assert_held(&ar->conf_mutex);

	channel = chandef->chan;

	arg.vdev_id = vdev_id;
	arg.channel.freq = channel->center_freq;
	arg.channel.band_center_freq1 = chandef->center_freq1;
	arg.channel.band_center_freq2 = chandef->center_freq2;

	arg.channel.mode = ath11k_phymodes[chandef->chan->band][chandef->width];
	arg.channel.chan_radar = !!(channel->flags & IEEE80211_CHAN_RADAR);

	arg.channel.min_power = 0;
	arg.channel.max_power = channel->max_power;
	arg.channel.max_reg_power = channel->max_reg_power;
	arg.channel.max_antenna_gain = channel->max_antenna_gain;

	arg.pref_tx_streams = ar->num_tx_chains;
	arg.pref_rx_streams = ar->num_rx_chains;

	arg.channel.passive = !!(chandef->chan->flags & IEEE80211_CHAN_NO_IR);

	reinit_completion(&ar->vdev_setup_done);
	reinit_completion(&ar->vdev_delete_done);

	ret = ath11k_wmi_vdev_start(ar, &arg, false);
	if (ret) {
		ath11k_warn(ar->ab, "failed to request monitor vdev %i start: %d\n",
			    vdev_id, ret);
		return ret;
	}

	ret = ath11k_mac_vdev_setup_sync(ar);
	if (ret) {
		ath11k_warn(ar->ab, "failed to synchronize setup for monitor vdev %i start: %d\n",
			    vdev_id, ret);
		return ret;
	}

	ret = ath11k_wmi_vdev_up(ar, vdev_id, 0, ar->mac_addr, NULL, 0, 0);
	if (ret) {
		ath11k_warn(ar->ab, "failed to put up monitor vdev %i: %d\n",
			    vdev_id, ret);
		goto vdev_stop;
	}

	ath11k_dbg(ar->ab, ATH11K_DBG_MAC, "monitor vdev %i started\n",
		   vdev_id);

	return 0;

vdev_stop:
	reinit_completion(&ar->vdev_setup_done);

	ret = ath11k_wmi_vdev_stop(ar, vdev_id);
	if (ret) {
		ath11k_warn(ar->ab, "failed to stop monitor vdev %i after start failure: %d\n",
			    vdev_id, ret);
		return ret;
	}

	ret = ath11k_mac_vdev_setup_sync(ar);
	if (ret) {
		ath11k_warn(ar->ab, "failed to synchronize setup for vdev %i stop: %d\n",
			    vdev_id, ret);
		return ret;
	}

	return -EIO;
}

static int ath11k_mac_monitor_vdev_stop(struct ath11k *ar)
{
	int ret;

	lockdep_assert_held(&ar->conf_mutex);

	reinit_completion(&ar->vdev_setup_done);

	ret = ath11k_wmi_vdev_stop(ar, ar->monitor_vdev_id);
	if (ret) {
		ath11k_warn(ar->ab, "failed to request monitor vdev %i stop: %d\n",
			    ar->monitor_vdev_id, ret);
		return ret;
	}

	ret = ath11k_mac_vdev_setup_sync(ar);
	if (ret) {
		ath11k_warn(ar->ab, "failed to synchronize monitor vdev %i stop: %d\n",
			    ar->monitor_vdev_id, ret);
		return ret;
	}

	ret = ath11k_wmi_vdev_down(ar, ar->monitor_vdev_id);
	if (ret) {
		ath11k_warn(ar->ab, "failed to put down monitor vdev %i: %d\n",
			    ar->monitor_vdev_id, ret);
		return ret;
	}

	ath11k_dbg(ar->ab, ATH11K_DBG_MAC, "monitor vdev %i stopped\n",
		   ar->monitor_vdev_id);

	return 0;
}

static int ath11k_mac_monitor_vdev_create(struct ath11k *ar)
{
	struct ath11k_pdev *pdev = ar->pdev;
	struct vdev_create_params param = {};
	int bit, ret;
	u8 tmp_addr[6] = {0};
	u16 nss;

	lockdep_assert_held(&ar->conf_mutex);

	if (test_bit(ATH11K_FLAG_MONITOR_VDEV_CREATED, &ar->monitor_flags))
		return 0;

	if (ar->ab->free_vdev_map == 0) {
		ath11k_warn(ar->ab, "failed to find free vdev id for monitor vdev\n");
		return -ENOMEM;
	}

	bit = __ffs64(ar->ab->free_vdev_map);

	ar->monitor_vdev_id = bit;

	param.if_id = ar->monitor_vdev_id;
	param.type = WMI_VDEV_TYPE_MONITOR;
	param.subtype = WMI_VDEV_SUBTYPE_NONE;
	param.pdev_id = pdev->pdev_id;

	if (pdev->cap.supported_bands & WMI_HOST_WLAN_2G_CAP) {
		param.chains[NL80211_BAND_2GHZ].tx = ar->num_tx_chains;
		param.chains[NL80211_BAND_2GHZ].rx = ar->num_rx_chains;
	}
	if (pdev->cap.supported_bands & WMI_HOST_WLAN_5G_CAP) {
		param.chains[NL80211_BAND_5GHZ].tx = ar->num_tx_chains;
		param.chains[NL80211_BAND_5GHZ].rx = ar->num_rx_chains;
	}

	ret = ath11k_wmi_vdev_create(ar, tmp_addr, &param);
	if (ret) {
		ath11k_warn(ar->ab, "failed to request monitor vdev %i creation: %d\n",
			    ar->monitor_vdev_id, ret);
		ar->monitor_vdev_id = -1;
		return ret;
	}

	nss = get_num_chains(ar->cfg_tx_chainmask) ? : 1;
	ret = ath11k_wmi_vdev_set_param_cmd(ar, ar->monitor_vdev_id,
					    WMI_VDEV_PARAM_NSS, nss);
	if (ret) {
		ath11k_warn(ar->ab, "failed to set vdev %d chainmask 0x%x, nss %d :%d\n",
			    ar->monitor_vdev_id, ar->cfg_tx_chainmask, nss, ret);
		goto err_vdev_del;
	}

	ret = ath11k_mac_txpower_recalc(ar);
	if (ret) {
		ath11k_warn(ar->ab, "failed to recalc txpower for monitor vdev %d: %d\n",
			    ar->monitor_vdev_id, ret);
		goto err_vdev_del;
	}

	ar->allocated_vdev_map |= 1LL << ar->monitor_vdev_id;
	ar->ab->free_vdev_map &= ~(1LL << ar->monitor_vdev_id);
	ar->num_created_vdevs++;
	set_bit(ATH11K_FLAG_MONITOR_VDEV_CREATED, &ar->monitor_flags);

	ath11k_dbg(ar->ab, ATH11K_DBG_MAC, "monitor vdev %d created\n",
		   ar->monitor_vdev_id);

	return 0;

err_vdev_del:
	ath11k_wmi_vdev_delete(ar, ar->monitor_vdev_id);
	ar->monitor_vdev_id = -1;
	return ret;
}

static int ath11k_mac_monitor_vdev_delete(struct ath11k *ar)
{
	int ret;
	unsigned long time_left;

	lockdep_assert_held(&ar->conf_mutex);

	if (!test_bit(ATH11K_FLAG_MONITOR_VDEV_CREATED, &ar->monitor_flags))
		return 0;

	reinit_completion(&ar->vdev_delete_done);

	ret = ath11k_wmi_vdev_delete(ar, ar->monitor_vdev_id);
	if (ret) {
		ath11k_warn(ar->ab, "failed to request wmi monitor vdev %i removal: %d\n",
			    ar->monitor_vdev_id, ret);
		return ret;
	}

	time_left = wait_for_completion_timeout(&ar->vdev_delete_done,
						ATH11K_VDEV_DELETE_TIMEOUT_HZ);
	if (time_left == 0) {
		ath11k_warn(ar->ab, "Timeout in receiving vdev delete response\n");
	} else {
		ath11k_dbg(ar->ab, ATH11K_DBG_MAC, "monitor vdev %d deleted\n",
			   ar->monitor_vdev_id);

		ar->allocated_vdev_map &= ~(1LL << ar->monitor_vdev_id);
		ar->ab->free_vdev_map |= 1LL << (ar->monitor_vdev_id);
		ar->num_created_vdevs--;
		ar->monitor_vdev_id = -1;
		clear_bit(ATH11K_FLAG_MONITOR_VDEV_CREATED, &ar->monitor_flags);
	}

	return ret;
}

static int ath11k_mac_monitor_start(struct ath11k *ar)
{
	struct cfg80211_chan_def *chandef = NULL;
	int ret;

	lockdep_assert_held(&ar->conf_mutex);

	if (test_bit(ATH11K_FLAG_MONITOR_STARTED, &ar->monitor_flags))
		return 0;

	ieee80211_iter_chan_contexts_atomic(ar->hw,
					    ath11k_mac_get_any_chandef_iter,
					    &chandef);
	if (!chandef)
		return 0;

	ret = ath11k_mac_monitor_vdev_start(ar, ar->monitor_vdev_id, chandef);
	if (ret) {
		ath11k_warn(ar->ab, "failed to start monitor vdev: %d\n", ret);
		ath11k_mac_monitor_vdev_delete(ar);
		return ret;
	}

	set_bit(ATH11K_FLAG_MONITOR_STARTED, &ar->monitor_flags);

	ar->num_started_vdevs++;
	ret = ath11k_dp_tx_htt_monitor_mode_ring_config(ar, false);
	if (ret) {
		ath11k_warn(ar->ab, "failed to configure htt monitor mode ring during start: %d",
			    ret);
		return ret;
	}

	ath11k_dbg(ar->ab, ATH11K_DBG_MAC, "monitor started\n");

	return 0;
}

static int ath11k_mac_monitor_stop(struct ath11k *ar)
{
	int ret;

	lockdep_assert_held(&ar->conf_mutex);

	if (!test_bit(ATH11K_FLAG_MONITOR_STARTED, &ar->monitor_flags))
		return 0;

	ret = ath11k_mac_monitor_vdev_stop(ar);
	if (ret) {
		ath11k_warn(ar->ab, "failed to stop monitor vdev: %d\n", ret);
		return ret;
	}

	clear_bit(ATH11K_FLAG_MONITOR_STARTED, &ar->monitor_flags);
	ar->num_started_vdevs--;

	ret = ath11k_dp_tx_htt_monitor_mode_ring_config(ar, true);
	if (ret) {
		ath11k_warn(ar->ab, "failed to configure htt monitor mode ring during stop: %d",
			    ret);
		return ret;
	}

	ath11k_dbg(ar->ab, ATH11K_DBG_MAC, "monitor stopped ret %d\n", ret);

	return 0;
}

static int ath11k_mac_vif_setup_ps(struct ath11k_vif *arvif)
{
	struct ath11k *ar = arvif->ar;
	struct ieee80211_vif *vif = arvif->vif;
	struct ieee80211_conf *conf = &ar->hw->conf;
	enum wmi_sta_powersave_param param;
	enum wmi_sta_ps_mode psmode;
	int ret;
	int timeout;
	bool enable_ps;

	lockdep_assert_held(&arvif->ar->conf_mutex);

	if (arvif->vif->type != NL80211_IFTYPE_STATION)
		return 0;

	enable_ps = arvif->ps;

	if (enable_ps) {
		psmode = WMI_STA_PS_MODE_ENABLED;
		param = WMI_STA_PS_PARAM_INACTIVITY_TIME;

		timeout = conf->dynamic_ps_timeout;
		if (timeout == 0) {
			/* firmware doesn't like 0 */
			timeout = ieee80211_tu_to_usec(vif->bss_conf.beacon_int) / 1000;
		}

		ret = ath11k_wmi_set_sta_ps_param(ar, arvif->vdev_id, param,
						  timeout);
		if (ret) {
			ath11k_warn(ar->ab, "failed to set inactivity time for vdev %d: %i\n",
				    arvif->vdev_id, ret);
			return ret;
		}
	} else {
		psmode = WMI_STA_PS_MODE_DISABLED;
	}

	ath11k_dbg(ar->ab, ATH11K_DBG_MAC, "vdev %d psmode %s\n",
		   arvif->vdev_id, psmode ? "enable" : "disable");

	ret = ath11k_wmi_pdev_set_ps_mode(ar, arvif->vdev_id, psmode);
	if (ret) {
		ath11k_warn(ar->ab, "failed to set sta power save mode %d for vdev %d: %d\n",
			    psmode, arvif->vdev_id, ret);
		return ret;
	}

	return 0;
}

static int ath11k_mac_config_ps(struct ath11k *ar)
{
	struct ath11k_vif *arvif;
	int ret = 0;

	lockdep_assert_held(&ar->conf_mutex);

	list_for_each_entry(arvif, &ar->arvifs, list) {
		ret = ath11k_mac_vif_setup_ps(arvif);
		if (ret) {
			ath11k_warn(ar->ab, "failed to setup powersave: %d\n", ret);
			break;
		}
	}

	return ret;
}

static int ath11k_mac_op_config(struct ieee80211_hw *hw, u32 changed)
{
	struct ath11k *ar = hw->priv;
	struct ieee80211_conf *conf = &hw->conf;
	int ret = 0;

	mutex_lock(&ar->conf_mutex);

	if (changed & IEEE80211_CONF_CHANGE_MONITOR) {
		if (conf->flags & IEEE80211_CONF_MONITOR) {
			set_bit(ATH11K_FLAG_MONITOR_CONF_ENABLED, &ar->monitor_flags);

			if (test_bit(ATH11K_FLAG_MONITOR_VDEV_CREATED,
				     &ar->monitor_flags))
				goto out;

			ret = ath11k_mac_monitor_vdev_create(ar);
			if (ret) {
				ath11k_warn(ar->ab, "failed to create monitor vdev: %d",
					    ret);
				goto out;
			}

			ret = ath11k_mac_monitor_start(ar);
			if (ret) {
				ath11k_warn(ar->ab, "failed to start monitor: %d",
					    ret);
				goto err_mon_del;
			}
		} else {
			clear_bit(ATH11K_FLAG_MONITOR_CONF_ENABLED, &ar->monitor_flags);

			if (!test_bit(ATH11K_FLAG_MONITOR_VDEV_CREATED,
				      &ar->monitor_flags))
				goto out;

			ret = ath11k_mac_monitor_stop(ar);
			if (ret) {
				ath11k_warn(ar->ab, "failed to stop monitor: %d",
					    ret);
				goto out;
			}

			ret = ath11k_mac_monitor_vdev_delete(ar);
			if (ret) {
				ath11k_warn(ar->ab, "failed to delete monitor vdev: %d",
					    ret);
				goto out;
			}
		}
	}

out:
	mutex_unlock(&ar->conf_mutex);
	return ret;

err_mon_del:
	ath11k_mac_monitor_vdev_delete(ar);
	mutex_unlock(&ar->conf_mutex);
	return ret;
}

static void ath11k_mac_setup_nontx_vif_rsnie(struct ath11k_vif *arvif,
					     bool tx_arvif_rsnie_present,
					     const u8 *profile, u8 profile_len)
{
	if (cfg80211_find_ie(WLAN_EID_RSN, profile, profile_len)) {
		arvif->rsnie_present = true;
	} else if (tx_arvif_rsnie_present) {
		int i;
		u8 nie_len;
		const u8 *nie = cfg80211_find_ext_ie(WLAN_EID_EXT_NON_INHERITANCE,
						     profile, profile_len);
		if (!nie)
			return;

		nie_len = nie[1];
		nie += 2;
		for (i = 0; i < nie_len; i++) {
			if (nie[i] == WLAN_EID_RSN) {
				arvif->rsnie_present = false;
				break;
			}
		}
	}
}

static bool ath11k_mac_set_nontx_vif_params(struct ath11k_vif *tx_arvif,
					    struct ath11k_vif *arvif,
					    struct sk_buff *bcn)
{
	struct ieee80211_mgmt *mgmt;
	const u8 *ies, *profile, *next_profile;
	int ies_len;

	ies = bcn->data + ieee80211_get_hdrlen_from_skb(bcn);
	mgmt = (struct ieee80211_mgmt *)bcn->data;
	ies += sizeof(mgmt->u.beacon);
	ies_len = skb_tail_pointer(bcn) - ies;

	ies = cfg80211_find_ie(WLAN_EID_MULTIPLE_BSSID, ies, ies_len);
	arvif->rsnie_present = tx_arvif->rsnie_present;

	while (ies) {
		u8 mbssid_len;

		ies_len -= (2 + ies[1]);
		mbssid_len = ies[1] - 1;
		profile = &ies[3];

		while (mbssid_len) {
			u8 profile_len;

			profile_len = profile[1];
			next_profile = profile + (2 + profile_len);
			mbssid_len -= (2 + profile_len);

			profile += 2;
			profile_len -= (2 + profile[1]);
			profile += (2 + profile[1]); /* nontx capabilities */
			profile_len -= (2 + profile[1]);
			profile += (2 + profile[1]); /* SSID */
			if (profile[2] == arvif->vif->bss_conf.bssid_index) {
				profile_len -= 5;
				profile = profile + 5;
				ath11k_mac_setup_nontx_vif_rsnie(arvif,
								 tx_arvif->rsnie_present,
								 profile,
								 profile_len);
				return true;
			}
			profile = next_profile;
		}
		ies = cfg80211_find_ie(WLAN_EID_MULTIPLE_BSSID, profile,
				       ies_len);
	}

	return false;
}

static int ath11k_mac_setup_bcn_p2p_ie(struct ath11k_vif *arvif,
				       struct sk_buff *bcn)
{
	struct ath11k *ar = arvif->ar;
	struct ieee80211_mgmt *mgmt;
	const u8 *p2p_ie;
	int ret;

	mgmt = (void *)bcn->data;
	p2p_ie = cfg80211_find_vendor_ie(WLAN_OUI_WFA, WLAN_OUI_TYPE_WFA_P2P,
					 mgmt->u.beacon.variable,
					 bcn->len - (mgmt->u.beacon.variable -
						     bcn->data));
	if (!p2p_ie)
		return -ENOENT;

	ret = ath11k_wmi_p2p_go_bcn_ie(ar, arvif->vdev_id, p2p_ie);
	if (ret) {
		ath11k_warn(ar->ab, "failed to submit P2P GO bcn ie for vdev %i: %d\n",
			    arvif->vdev_id, ret);
		return ret;
	}

	return ret;
}

static int ath11k_mac_remove_vendor_ie(struct sk_buff *skb, unsigned int oui,
				       u8 oui_type, size_t ie_offset)
{
	size_t len;
	const u8 *next, *end;
	u8 *ie;

	if (WARN_ON(skb->len < ie_offset))
		return -EINVAL;

	ie = (u8 *)cfg80211_find_vendor_ie(oui, oui_type,
					   skb->data + ie_offset,
					   skb->len - ie_offset);
	if (!ie)
		return -ENOENT;

	len = ie[1] + 2;
	end = skb->data + skb->len;
	next = ie + len;

	if (WARN_ON(next > end))
		return -EINVAL;

	memmove(ie, next, end - next);
	skb_trim(skb, skb->len - len);

	return 0;
}

static int ath11k_mac_set_vif_params(struct ath11k_vif *arvif,
				     struct sk_buff *bcn)
{
	struct ath11k_base *ab = arvif->ar->ab;
	struct ieee80211_mgmt *mgmt;
	int ret = 0;
	u8 *ies;

	ies = bcn->data + ieee80211_get_hdrlen_from_skb(bcn);
	mgmt = (struct ieee80211_mgmt *)bcn->data;
	ies += sizeof(mgmt->u.beacon);

	if (cfg80211_find_ie(WLAN_EID_RSN, ies, (skb_tail_pointer(bcn) - ies)))
		arvif->rsnie_present = true;
	else
		arvif->rsnie_present = false;

	if (cfg80211_find_vendor_ie(WLAN_OUI_MICROSOFT,
				    WLAN_OUI_TYPE_MICROSOFT_WPA,
				    ies, (skb_tail_pointer(bcn) - ies)))
		arvif->wpaie_present = true;
	else
		arvif->wpaie_present = false;

	if (arvif->vdev_subtype != WMI_VDEV_SUBTYPE_P2P_GO)
		return ret;

	ret = ath11k_mac_setup_bcn_p2p_ie(arvif, bcn);
	if (ret) {
		ath11k_warn(ab, "failed to setup P2P GO bcn ie: %d\n",
			    ret);
		return ret;
	}

	/* P2P IE is inserted by firmware automatically (as
	 * configured above) so remove it from the base beacon
	 * template to avoid duplicate P2P IEs in beacon frames.
	 */
	ret = ath11k_mac_remove_vendor_ie(bcn, WLAN_OUI_WFA,
					  WLAN_OUI_TYPE_WFA_P2P,
					  offsetof(struct ieee80211_mgmt,
						   u.beacon.variable));
	if (ret) {
		ath11k_warn(ab, "failed to remove P2P vendor ie: %d\n",
			    ret);
		return ret;
	}

	return ret;
}

static int ath11k_mac_setup_bcn_tmpl_ema(struct ath11k_vif *arvif)
{
	struct ath11k_vif *tx_arvif;
	struct ieee80211_ema_beacons *beacons;
	int ret = 0;
	bool nontx_vif_params_set = false;
	u32 params = 0;
	u8 i = 0;

	tx_arvif = ath11k_vif_to_arvif(arvif->vif->mbssid_tx_vif);

	beacons = ieee80211_beacon_get_template_ema_list(tx_arvif->ar->hw,
							 tx_arvif->vif, 0);
	if (!beacons || !beacons->cnt) {
		ath11k_warn(arvif->ar->ab,
			    "failed to get ema beacon templates from mac80211\n");
		return -EPERM;
	}

	if (tx_arvif == arvif) {
		if (ath11k_mac_set_vif_params(tx_arvif, beacons->bcn[0].skb))
			return -EINVAL;
	} else {
		arvif->wpaie_present = tx_arvif->wpaie_present;
	}

	for (i = 0; i < beacons->cnt; i++) {
		if (tx_arvif != arvif && !nontx_vif_params_set)
			nontx_vif_params_set =
				ath11k_mac_set_nontx_vif_params(tx_arvif, arvif,
								beacons->bcn[i].skb);

		params = beacons->cnt;
		params |= (i << WMI_EMA_TMPL_IDX_SHIFT);
		params |= ((!i ? 1 : 0) << WMI_EMA_FIRST_TMPL_SHIFT);
		params |= ((i + 1 == beacons->cnt ? 1 : 0) << WMI_EMA_LAST_TMPL_SHIFT);

		ret = ath11k_wmi_bcn_tmpl(tx_arvif->ar, tx_arvif->vdev_id,
					  &beacons->bcn[i].offs,
					  beacons->bcn[i].skb, params);
		if (ret) {
			ath11k_warn(tx_arvif->ar->ab,
				    "failed to set ema beacon template id %i error %d\n",
				    i, ret);
			break;
		}
	}

	ieee80211_beacon_free_ema_list(beacons);

	if (tx_arvif != arvif && !nontx_vif_params_set)
		return -EINVAL; /* Profile not found in the beacons */

	return ret;
}

static int ath11k_mac_setup_bcn_tmpl_mbssid(struct ath11k_vif *arvif)
{
	struct ath11k *ar = arvif->ar;
	struct ath11k_base *ab = ar->ab;
	struct ath11k_vif *tx_arvif = arvif;
	struct ieee80211_hw *hw = ar->hw;
	struct ieee80211_vif *vif = arvif->vif;
	struct ieee80211_mutable_offsets offs = {};
	struct sk_buff *bcn;
	int ret;

	if (vif->mbssid_tx_vif) {
		tx_arvif = ath11k_vif_to_arvif(vif->mbssid_tx_vif);
		if (tx_arvif != arvif) {
			ar = tx_arvif->ar;
			ab = ar->ab;
			hw = ar->hw;
			vif = tx_arvif->vif;
		}
	}

	bcn = ieee80211_beacon_get_template(hw, vif, &offs, 0);
	if (!bcn) {
		ath11k_warn(ab, "failed to get beacon template from mac80211\n");
		return -EPERM;
	}

	if (tx_arvif == arvif) {
		if (ath11k_mac_set_vif_params(tx_arvif, bcn))
			return -EINVAL;
	} else if (!ath11k_mac_set_nontx_vif_params(tx_arvif, arvif, bcn)) {
		return -EINVAL;
	}

	ret = ath11k_wmi_bcn_tmpl(ar, arvif->vdev_id, &offs, bcn, 0);
	kfree_skb(bcn);

	if (ret)
		ath11k_warn(ab, "failed to submit beacon template command: %d\n",
			    ret);

	return ret;
}

static int ath11k_mac_setup_bcn_tmpl(struct ath11k_vif *arvif)
{
	struct ieee80211_vif *vif = arvif->vif;

	if (arvif->vdev_type != WMI_VDEV_TYPE_AP)
		return 0;

	/* Target does not expect beacon templates for the already up
	 * non-transmitting interfaces, and results in a crash if sent.
	 */
	if (vif->mbssid_tx_vif &&
	    arvif != ath11k_vif_to_arvif(vif->mbssid_tx_vif) && arvif->is_up)
		return 0;

	if (vif->bss_conf.ema_ap && vif->mbssid_tx_vif)
		return ath11k_mac_setup_bcn_tmpl_ema(arvif);

	return ath11k_mac_setup_bcn_tmpl_mbssid(arvif);
}

void ath11k_mac_bcn_tx_event(struct ath11k_vif *arvif)
{
	struct ieee80211_vif *vif = arvif->vif;

	if (!vif->bss_conf.color_change_active && !arvif->bcca_zero_sent)
		return;

	if (vif->bss_conf.color_change_active &&
	    ieee80211_beacon_cntdwn_is_complete(vif, 0)) {
		arvif->bcca_zero_sent = true;
		ieee80211_color_change_finish(vif, 0);
		return;
	}

	arvif->bcca_zero_sent = false;

	if (vif->bss_conf.color_change_active)
		ieee80211_beacon_update_cntdwn(vif, 0);
	ath11k_mac_setup_bcn_tmpl(arvif);
}

static void ath11k_control_beaconing(struct ath11k_vif *arvif,
				     struct ieee80211_bss_conf *info)
{
	struct ath11k *ar = arvif->ar;
	struct ath11k_vif *tx_arvif = NULL;
	int ret = 0;

	lockdep_assert_held(&arvif->ar->conf_mutex);

	if (!info->enable_beacon) {
		ret = ath11k_wmi_vdev_down(ar, arvif->vdev_id);
		if (ret)
			ath11k_warn(ar->ab, "failed to down vdev_id %i: %d\n",
				    arvif->vdev_id, ret);

		arvif->is_up = false;
		return;
	}

	/* Install the beacon template to the FW */
	ret = ath11k_mac_setup_bcn_tmpl(arvif);
	if (ret) {
		ath11k_warn(ar->ab, "failed to update bcn tmpl during vdev up: %d\n",
			    ret);
		return;
	}

	arvif->tx_seq_no = 0x1000;

	arvif->aid = 0;

	ether_addr_copy(arvif->bssid, info->bssid);

	if (arvif->vif->mbssid_tx_vif)
		tx_arvif = ath11k_vif_to_arvif(arvif->vif->mbssid_tx_vif);

	ret = ath11k_wmi_vdev_up(arvif->ar, arvif->vdev_id, arvif->aid,
				 arvif->bssid,
				 tx_arvif ? tx_arvif->bssid : NULL,
				 info->bssid_index,
				 1 << info->bssid_indicator);
	if (ret) {
		ath11k_warn(ar->ab, "failed to bring up vdev %d: %i\n",
			    arvif->vdev_id, ret);
		return;
	}

	arvif->is_up = true;

	ath11k_dbg(ar->ab, ATH11K_DBG_MAC, "vdev %d up\n", arvif->vdev_id);
}

static void ath11k_mac_handle_beacon_iter(void *data, u8 *mac,
					  struct ieee80211_vif *vif)
{
	struct sk_buff *skb = data;
	struct ieee80211_mgmt *mgmt = (void *)skb->data;
	struct ath11k_vif *arvif = ath11k_vif_to_arvif(vif);

	if (vif->type != NL80211_IFTYPE_STATION)
		return;

	if (!ether_addr_equal(mgmt->bssid, vif->bss_conf.bssid))
		return;

	cancel_delayed_work(&arvif->connection_loss_work);
}

void ath11k_mac_handle_beacon(struct ath11k *ar, struct sk_buff *skb)
{
	ieee80211_iterate_active_interfaces_atomic(ar->hw,
						   IEEE80211_IFACE_ITER_NORMAL,
						   ath11k_mac_handle_beacon_iter,
						   skb);
}

static void ath11k_mac_handle_beacon_miss_iter(void *data, u8 *mac,
					       struct ieee80211_vif *vif)
{
	u32 *vdev_id = data;
	struct ath11k_vif *arvif = ath11k_vif_to_arvif(vif);
	struct ath11k *ar = arvif->ar;
	struct ieee80211_hw *hw = ar->hw;

	if (arvif->vdev_id != *vdev_id)
		return;

	if (!arvif->is_up)
		return;

	ieee80211_beacon_loss(vif);

	/* Firmware doesn't report beacon loss events repeatedly. If AP probe
	 * (done by mac80211) succeeds but beacons do not resume then it
	 * doesn't make sense to continue operation. Queue connection loss work
	 * which can be cancelled when beacon is received.
	 */
	ieee80211_queue_delayed_work(hw, &arvif->connection_loss_work,
				     ATH11K_CONNECTION_LOSS_HZ);
}

void ath11k_mac_handle_beacon_miss(struct ath11k *ar, u32 vdev_id)
{
	ieee80211_iterate_active_interfaces_atomic(ar->hw,
						   IEEE80211_IFACE_ITER_NORMAL,
						   ath11k_mac_handle_beacon_miss_iter,
						   &vdev_id);
}

static void ath11k_mac_vif_sta_connection_loss_work(struct work_struct *work)
{
	struct ath11k_vif *arvif = container_of(work, struct ath11k_vif,
						connection_loss_work.work);
	struct ieee80211_vif *vif = arvif->vif;

	if (!arvif->is_up)
		return;

	ieee80211_connection_loss(vif);
}

static void ath11k_peer_assoc_h_basic(struct ath11k *ar,
				      struct ieee80211_vif *vif,
				      struct ieee80211_sta *sta,
				      struct peer_assoc_params *arg)
{
	struct ath11k_vif *arvif = ath11k_vif_to_arvif(vif);
	u32 aid;

	lockdep_assert_held(&ar->conf_mutex);

	if (vif->type == NL80211_IFTYPE_STATION)
		aid = vif->cfg.aid;
	else
		aid = sta->aid;

	ether_addr_copy(arg->peer_mac, sta->addr);
	arg->vdev_id = arvif->vdev_id;
	arg->peer_associd = aid;
	arg->auth_flag = true;
	/* TODO: STA WAR in ath10k for listen interval required? */
	arg->peer_listen_intval = ar->hw->conf.listen_interval;
	arg->peer_nss = 1;
	arg->peer_caps = vif->bss_conf.assoc_capability;
}

static void ath11k_peer_assoc_h_crypto(struct ath11k *ar,
				       struct ieee80211_vif *vif,
				       struct ieee80211_sta *sta,
				       struct peer_assoc_params *arg)
{
	struct ieee80211_bss_conf *info = &vif->bss_conf;
	struct cfg80211_chan_def def;
	struct cfg80211_bss *bss;
	struct ath11k_vif *arvif = ath11k_vif_to_arvif(vif);
	const u8 *rsnie = NULL;
	const u8 *wpaie = NULL;

	lockdep_assert_held(&ar->conf_mutex);

	if (WARN_ON(ath11k_mac_vif_chan(vif, &def)))
		return;

	bss = cfg80211_get_bss(ar->hw->wiphy, def.chan, info->bssid, NULL, 0,
			       IEEE80211_BSS_TYPE_ANY, IEEE80211_PRIVACY_ANY);

	if (arvif->rsnie_present || arvif->wpaie_present) {
		arg->need_ptk_4_way = true;
		if (arvif->wpaie_present)
			arg->need_gtk_2_way = true;
	} else if (bss) {
		const struct cfg80211_bss_ies *ies;

		rcu_read_lock();
		rsnie = ieee80211_bss_get_ie(bss, WLAN_EID_RSN);

		ies = rcu_dereference(bss->ies);

		wpaie = cfg80211_find_vendor_ie(WLAN_OUI_MICROSOFT,
						WLAN_OUI_TYPE_MICROSOFT_WPA,
						ies->data,
						ies->len);
		rcu_read_unlock();
		cfg80211_put_bss(ar->hw->wiphy, bss);
	}

	/* FIXME: base on RSN IE/WPA IE is a correct idea? */
	if (rsnie || wpaie) {
		ath11k_dbg(ar->ab, ATH11K_DBG_WMI,
			   "%s: rsn ie found\n", __func__);
		arg->need_ptk_4_way = true;
	}

	if (wpaie) {
		ath11k_dbg(ar->ab, ATH11K_DBG_WMI,
			   "%s: wpa ie found\n", __func__);
		arg->need_gtk_2_way = true;
	}

	if (sta->mfp) {
		/* TODO: Need to check if FW supports PMF? */
		arg->is_pmf_enabled = true;
	}

	/* TODO: safe_mode_enabled (bypass 4-way handshake) flag req? */
}

static void ath11k_peer_assoc_h_rates(struct ath11k *ar,
				      struct ieee80211_vif *vif,
				      struct ieee80211_sta *sta,
				      struct peer_assoc_params *arg)
{
	struct ath11k_vif *arvif = ath11k_vif_to_arvif(vif);
	struct wmi_rate_set_arg *rateset = &arg->peer_legacy_rates;
	struct cfg80211_chan_def def;
	const struct ieee80211_supported_band *sband;
	const struct ieee80211_rate *rates;
	enum nl80211_band band;
	u32 ratemask;
	u8 rate;
	int i;

	lockdep_assert_held(&ar->conf_mutex);

	if (WARN_ON(ath11k_mac_vif_chan(vif, &def)))
		return;

	band = def.chan->band;
	sband = ar->hw->wiphy->bands[band];
	ratemask = sta->deflink.supp_rates[band];
	ratemask &= arvif->bitrate_mask.control[band].legacy;
	rates = sband->bitrates;

	rateset->num_rates = 0;

	for (i = 0; i < 32; i++, ratemask >>= 1, rates++) {
		if (!(ratemask & 1))
			continue;

		rate = ath11k_mac_bitrate_to_rate(rates->bitrate);
		rateset->rates[rateset->num_rates] = rate;
		rateset->num_rates++;
	}
}

static bool
ath11k_peer_assoc_h_ht_masked(const u8 *ht_mcs_mask)
{
	int nss;

	for (nss = 0; nss < IEEE80211_HT_MCS_MASK_LEN; nss++)
		if (ht_mcs_mask[nss])
			return false;

	return true;
}

static bool
ath11k_peer_assoc_h_vht_masked(const u16 *vht_mcs_mask)
{
	int nss;

	for (nss = 0; nss < NL80211_VHT_NSS_MAX; nss++)
		if (vht_mcs_mask[nss])
			return false;

	return true;
}

static void ath11k_peer_assoc_h_ht(struct ath11k *ar,
				   struct ieee80211_vif *vif,
				   struct ieee80211_sta *sta,
				   struct peer_assoc_params *arg)
{
	const struct ieee80211_sta_ht_cap *ht_cap = &sta->deflink.ht_cap;
	struct ath11k_vif *arvif = ath11k_vif_to_arvif(vif);
	struct cfg80211_chan_def def;
	enum nl80211_band band;
	const u8 *ht_mcs_mask;
	int i, n;
	u8 max_nss;
	u32 stbc;

	lockdep_assert_held(&ar->conf_mutex);

	if (WARN_ON(ath11k_mac_vif_chan(vif, &def)))
		return;

	if (!ht_cap->ht_supported)
		return;

	band = def.chan->band;
	ht_mcs_mask = arvif->bitrate_mask.control[band].ht_mcs;

	if (ath11k_peer_assoc_h_ht_masked(ht_mcs_mask))
		return;

	arg->ht_flag = true;

	arg->peer_max_mpdu = (1 << (IEEE80211_HT_MAX_AMPDU_FACTOR +
				    ht_cap->ampdu_factor)) - 1;

	arg->peer_mpdu_density =
		ath11k_parse_mpdudensity(ht_cap->ampdu_density);

	arg->peer_ht_caps = ht_cap->cap;
	arg->peer_rate_caps |= WMI_HOST_RC_HT_FLAG;

	if (ht_cap->cap & IEEE80211_HT_CAP_LDPC_CODING)
		arg->ldpc_flag = true;

	if (sta->deflink.bandwidth >= IEEE80211_STA_RX_BW_40) {
		arg->bw_40 = true;
		arg->peer_rate_caps |= WMI_HOST_RC_CW40_FLAG;
	}

	/* As firmware handles this two flags (IEEE80211_HT_CAP_SGI_20
	 * and IEEE80211_HT_CAP_SGI_40) for enabling SGI, we reset
	 * both flags if guard interval is Default GI
	 */
	if (arvif->bitrate_mask.control[band].gi == NL80211_TXRATE_DEFAULT_GI)
		arg->peer_ht_caps &= ~(IEEE80211_HT_CAP_SGI_20 |
				IEEE80211_HT_CAP_SGI_40);

	if (arvif->bitrate_mask.control[band].gi != NL80211_TXRATE_FORCE_LGI) {
		if (ht_cap->cap & (IEEE80211_HT_CAP_SGI_20 |
		    IEEE80211_HT_CAP_SGI_40))
			arg->peer_rate_caps |= WMI_HOST_RC_SGI_FLAG;
	}

	if (ht_cap->cap & IEEE80211_HT_CAP_TX_STBC) {
		arg->peer_rate_caps |= WMI_HOST_RC_TX_STBC_FLAG;
		arg->stbc_flag = true;
	}

	if (ht_cap->cap & IEEE80211_HT_CAP_RX_STBC) {
		stbc = ht_cap->cap & IEEE80211_HT_CAP_RX_STBC;
		stbc = stbc >> IEEE80211_HT_CAP_RX_STBC_SHIFT;
		stbc = stbc << WMI_HOST_RC_RX_STBC_FLAG_S;
		arg->peer_rate_caps |= stbc;
		arg->stbc_flag = true;
	}

	if (ht_cap->mcs.rx_mask[1] && ht_cap->mcs.rx_mask[2])
		arg->peer_rate_caps |= WMI_HOST_RC_TS_FLAG;
	else if (ht_cap->mcs.rx_mask[1])
		arg->peer_rate_caps |= WMI_HOST_RC_DS_FLAG;

	for (i = 0, n = 0, max_nss = 0; i < IEEE80211_HT_MCS_MASK_LEN * 8; i++)
		if ((ht_cap->mcs.rx_mask[i / 8] & BIT(i % 8)) &&
		    (ht_mcs_mask[i / 8] & BIT(i % 8))) {
			max_nss = (i / 8) + 1;
			arg->peer_ht_rates.rates[n++] = i;
		}

	/* This is a workaround for HT-enabled STAs which break the spec
	 * and have no HT capabilities RX mask (no HT RX MCS map).
	 *
	 * As per spec, in section 20.3.5 Modulation and coding scheme (MCS),
	 * MCS 0 through 7 are mandatory in 20MHz with 800 ns GI at all STAs.
	 *
	 * Firmware asserts if such situation occurs.
	 */
	if (n == 0) {
		arg->peer_ht_rates.num_rates = 8;
		for (i = 0; i < arg->peer_ht_rates.num_rates; i++)
			arg->peer_ht_rates.rates[i] = i;
	} else {
		arg->peer_ht_rates.num_rates = n;
		arg->peer_nss = min(sta->deflink.rx_nss, max_nss);
	}

	ath11k_dbg(ar->ab, ATH11K_DBG_MAC, "ht peer %pM mcs cnt %d nss %d\n",
		   arg->peer_mac,
		   arg->peer_ht_rates.num_rates,
		   arg->peer_nss);
}

static int ath11k_mac_get_max_vht_mcs_map(u16 mcs_map, int nss)
{
	switch ((mcs_map >> (2 * nss)) & 0x3) {
	case IEEE80211_VHT_MCS_SUPPORT_0_7: return BIT(8) - 1;
	case IEEE80211_VHT_MCS_SUPPORT_0_8: return BIT(9) - 1;
	case IEEE80211_VHT_MCS_SUPPORT_0_9: return BIT(10) - 1;
	}
	return 0;
}

static u16
ath11k_peer_assoc_h_vht_limit(u16 tx_mcs_set,
			      const u16 vht_mcs_limit[NL80211_VHT_NSS_MAX])
{
	int idx_limit;
	int nss;
	u16 mcs_map;
	u16 mcs;

	for (nss = 0; nss < NL80211_VHT_NSS_MAX; nss++) {
		mcs_map = ath11k_mac_get_max_vht_mcs_map(tx_mcs_set, nss) &
			  vht_mcs_limit[nss];

		if (mcs_map)
			idx_limit = fls(mcs_map) - 1;
		else
			idx_limit = -1;

		switch (idx_limit) {
		case 0:
		case 1:
		case 2:
		case 3:
		case 4:
		case 5:
		case 6:
		case 7:
			mcs = IEEE80211_VHT_MCS_SUPPORT_0_7;
			break;
		case 8:
			mcs = IEEE80211_VHT_MCS_SUPPORT_0_8;
			break;
		case 9:
			mcs = IEEE80211_VHT_MCS_SUPPORT_0_9;
			break;
		default:
			WARN_ON(1);
			fallthrough;
		case -1:
			mcs = IEEE80211_VHT_MCS_NOT_SUPPORTED;
			break;
		}

		tx_mcs_set &= ~(0x3 << (nss * 2));
		tx_mcs_set |= mcs << (nss * 2);
	}

	return tx_mcs_set;
}

static u8 ath11k_get_nss_160mhz(struct ath11k *ar,
				u8 max_nss)
{
	u8 nss_ratio_info = ar->pdev->cap.nss_ratio_info;
	u8 max_sup_nss = 0;

	switch (nss_ratio_info) {
	case WMI_NSS_RATIO_1BY2_NSS:
		max_sup_nss = max_nss >> 1;
		break;
	case WMI_NSS_RATIO_3BY4_NSS:
		ath11k_warn(ar->ab, "WMI_NSS_RATIO_3BY4_NSS not supported\n");
		break;
	case WMI_NSS_RATIO_1_NSS:
		max_sup_nss = max_nss;
		break;
	case WMI_NSS_RATIO_2_NSS:
		ath11k_warn(ar->ab, "WMI_NSS_RATIO_2_NSS not supported\n");
		break;
	default:
		ath11k_warn(ar->ab, "invalid nss ratio received from firmware: %d\n",
			    nss_ratio_info);
		break;
	}

	return max_sup_nss;
}

static void ath11k_peer_assoc_h_vht(struct ath11k *ar,
				    struct ieee80211_vif *vif,
				    struct ieee80211_sta *sta,
				    struct peer_assoc_params *arg)
{
	const struct ieee80211_sta_vht_cap *vht_cap = &sta->deflink.vht_cap;
	struct ath11k_vif *arvif = ath11k_vif_to_arvif(vif);
	struct cfg80211_chan_def def;
	enum nl80211_band band;
	u16 *vht_mcs_mask;
	u8 ampdu_factor;
	u8 max_nss, vht_mcs;
	int i, vht_nss, nss_idx;
	bool user_rate_valid = true;
	u32 rx_nss, tx_nss, nss_160;

	if (WARN_ON(ath11k_mac_vif_chan(vif, &def)))
		return;

	if (!vht_cap->vht_supported)
		return;

	band = def.chan->band;
	vht_mcs_mask = arvif->bitrate_mask.control[band].vht_mcs;

	if (ath11k_peer_assoc_h_vht_masked(vht_mcs_mask))
		return;

	arg->vht_flag = true;

	/* TODO: similar flags required? */
	arg->vht_capable = true;

	if (def.chan->band == NL80211_BAND_2GHZ)
		arg->vht_ng_flag = true;

	arg->peer_vht_caps = vht_cap->cap;

	ampdu_factor = (vht_cap->cap &
			IEEE80211_VHT_CAP_MAX_A_MPDU_LENGTH_EXPONENT_MASK) >>
		       IEEE80211_VHT_CAP_MAX_A_MPDU_LENGTH_EXPONENT_SHIFT;

	/* Workaround: Some Netgear/Linksys 11ac APs set Rx A-MPDU factor to
	 * zero in VHT IE. Using it would result in degraded throughput.
	 * arg->peer_max_mpdu at this point contains HT max_mpdu so keep
	 * it if VHT max_mpdu is smaller.
	 */
	arg->peer_max_mpdu = max(arg->peer_max_mpdu,
				 (1U << (IEEE80211_HT_MAX_AMPDU_FACTOR +
					ampdu_factor)) - 1);

	if (sta->deflink.bandwidth == IEEE80211_STA_RX_BW_80)
		arg->bw_80 = true;

	if (sta->deflink.bandwidth == IEEE80211_STA_RX_BW_160)
		arg->bw_160 = true;

	vht_nss =  ath11k_mac_max_vht_nss(vht_mcs_mask);

	if (vht_nss > sta->deflink.rx_nss) {
		user_rate_valid = false;
		for (nss_idx = sta->deflink.rx_nss - 1; nss_idx >= 0; nss_idx--) {
			if (vht_mcs_mask[nss_idx]) {
				user_rate_valid = true;
				break;
			}
		}
	}

	if (!user_rate_valid) {
		ath11k_dbg(ar->ab, ATH11K_DBG_MAC, "setting vht range mcs value to peer supported nss %d for peer %pM\n",
			   sta->deflink.rx_nss, sta->addr);
		vht_mcs_mask[sta->deflink.rx_nss - 1] = vht_mcs_mask[vht_nss - 1];
	}

	/* Calculate peer NSS capability from VHT capabilities if STA
	 * supports VHT.
	 */
	for (i = 0, max_nss = 0; i < NL80211_VHT_NSS_MAX; i++) {
		vht_mcs = __le16_to_cpu(vht_cap->vht_mcs.rx_mcs_map) >>
			  (2 * i) & 3;

		if (vht_mcs != IEEE80211_VHT_MCS_NOT_SUPPORTED &&
		    vht_mcs_mask[i])
			max_nss = i + 1;
	}
	arg->peer_nss = min(sta->deflink.rx_nss, max_nss);
	arg->rx_max_rate = __le16_to_cpu(vht_cap->vht_mcs.rx_highest);
	arg->rx_mcs_set = __le16_to_cpu(vht_cap->vht_mcs.rx_mcs_map);
	arg->tx_max_rate = __le16_to_cpu(vht_cap->vht_mcs.tx_highest);
	arg->tx_mcs_set = ath11k_peer_assoc_h_vht_limit(
		__le16_to_cpu(vht_cap->vht_mcs.tx_mcs_map), vht_mcs_mask);

	/* In IPQ8074 platform, VHT mcs rate 10 and 11 is enabled by default.
	 * VHT mcs rate 10 and 11 is not suppoerted in 11ac standard.
	 * so explicitly disable the VHT MCS rate 10 and 11 in 11ac mode.
	 */
	arg->tx_mcs_set &= ~IEEE80211_VHT_MCS_SUPPORT_0_11_MASK;
	arg->tx_mcs_set |= IEEE80211_DISABLE_VHT_MCS_SUPPORT_0_11;

	if ((arg->tx_mcs_set & IEEE80211_VHT_MCS_NOT_SUPPORTED) ==
			IEEE80211_VHT_MCS_NOT_SUPPORTED)
		arg->peer_vht_caps &= ~IEEE80211_VHT_CAP_MU_BEAMFORMEE_CAPABLE;

	/* TODO:  Check */
	arg->tx_max_mcs_nss = 0xFF;

	if (arg->peer_phymode == MODE_11AC_VHT160 ||
	    arg->peer_phymode == MODE_11AC_VHT80_80) {
		tx_nss = ath11k_get_nss_160mhz(ar, max_nss);
		rx_nss = min(arg->peer_nss, tx_nss);
		arg->peer_bw_rxnss_override = ATH11K_BW_NSS_MAP_ENABLE;

		if (!rx_nss) {
			ath11k_warn(ar->ab, "invalid max_nss\n");
			return;
		}

		if (arg->peer_phymode == MODE_11AC_VHT160)
			nss_160 = FIELD_PREP(ATH11K_PEER_RX_NSS_160MHZ, rx_nss - 1);
		else
			nss_160 = FIELD_PREP(ATH11K_PEER_RX_NSS_80_80MHZ, rx_nss - 1);

		arg->peer_bw_rxnss_override |= nss_160;
	}

	ath11k_dbg(ar->ab, ATH11K_DBG_MAC,
		   "vht peer %pM max_mpdu %d flags 0x%x nss_override 0x%x\n",
		   sta->addr, arg->peer_max_mpdu, arg->peer_flags,
		   arg->peer_bw_rxnss_override);
}

static int ath11k_mac_get_max_he_mcs_map(u16 mcs_map, int nss)
{
	switch ((mcs_map >> (2 * nss)) & 0x3) {
	case IEEE80211_HE_MCS_SUPPORT_0_7: return BIT(8) - 1;
	case IEEE80211_HE_MCS_SUPPORT_0_9: return BIT(10) - 1;
	case IEEE80211_HE_MCS_SUPPORT_0_11: return BIT(12) - 1;
	}
	return 0;
}

static u16 ath11k_peer_assoc_h_he_limit(u16 tx_mcs_set,
					const u16 he_mcs_limit[NL80211_HE_NSS_MAX])
{
	int idx_limit;
	int nss;
	u16 mcs_map;
	u16 mcs;

	for (nss = 0; nss < NL80211_HE_NSS_MAX; nss++) {
		mcs_map = ath11k_mac_get_max_he_mcs_map(tx_mcs_set, nss) &
			he_mcs_limit[nss];

		if (mcs_map)
			idx_limit = fls(mcs_map) - 1;
		else
			idx_limit = -1;

		switch (idx_limit) {
		case 0 ... 7:
			mcs = IEEE80211_HE_MCS_SUPPORT_0_7;
			break;
		case 8:
		case 9:
			mcs = IEEE80211_HE_MCS_SUPPORT_0_9;
			break;
		case 10:
		case 11:
			mcs = IEEE80211_HE_MCS_SUPPORT_0_11;
			break;
		default:
			WARN_ON(1);
			fallthrough;
		case -1:
			mcs = IEEE80211_HE_MCS_NOT_SUPPORTED;
			break;
		}

		tx_mcs_set &= ~(0x3 << (nss * 2));
		tx_mcs_set |= mcs << (nss * 2);
	}

	return tx_mcs_set;
}

static bool
ath11k_peer_assoc_h_he_masked(const u16 *he_mcs_mask)
{
	int nss;

	for (nss = 0; nss < NL80211_HE_NSS_MAX; nss++)
		if (he_mcs_mask[nss])
			return false;

	return true;
}

static void ath11k_peer_assoc_h_he(struct ath11k *ar,
				   struct ieee80211_vif *vif,
				   struct ieee80211_sta *sta,
				   struct peer_assoc_params *arg)
{
	struct ath11k_vif *arvif = ath11k_vif_to_arvif(vif);
	struct cfg80211_chan_def def;
	const struct ieee80211_sta_he_cap *he_cap = &sta->deflink.he_cap;
	enum nl80211_band band;
	u16 he_mcs_mask[NL80211_HE_NSS_MAX];
	u8 max_nss, he_mcs;
	u16 he_tx_mcs = 0, v = 0;
	int i, he_nss, nss_idx;
	bool user_rate_valid = true;
	u32 rx_nss, tx_nss, nss_160;
	u8 ampdu_factor, rx_mcs_80, rx_mcs_160;
	u16 mcs_160_map, mcs_80_map;
	bool support_160;

	if (WARN_ON(ath11k_mac_vif_chan(vif, &def)))
		return;

	if (!he_cap->has_he)
		return;

	band = def.chan->band;
	memcpy(he_mcs_mask, arvif->bitrate_mask.control[band].he_mcs,
	       sizeof(he_mcs_mask));

	if (ath11k_peer_assoc_h_he_masked(he_mcs_mask))
		return;

	arg->he_flag = true;
	support_160 = !!(he_cap->he_cap_elem.phy_cap_info[0] &
		  IEEE80211_HE_PHY_CAP0_CHANNEL_WIDTH_SET_160MHZ_IN_5G);

	/* Supported HE-MCS and NSS Set of peer he_cap is intersection with self he_cp */
	mcs_160_map = le16_to_cpu(he_cap->he_mcs_nss_supp.rx_mcs_160);
	mcs_80_map = le16_to_cpu(he_cap->he_mcs_nss_supp.rx_mcs_80);

	/* Initialize rx_mcs_160 to 9 which is an invalid value */
	rx_mcs_160 = 9;
	if (support_160) {
		for (i = 7; i >= 0; i--) {
			u8 mcs_160 = (mcs_160_map >> (2 * i)) & 3;

			if (mcs_160 != IEEE80211_VHT_MCS_NOT_SUPPORTED) {
				rx_mcs_160 = i + 1;
				break;
			}
		}
	}

	/* Initialize rx_mcs_80 to 9 which is an invalid value */
	rx_mcs_80 = 9;
	for (i = 7; i >= 0; i--) {
		u8 mcs_80 = (mcs_80_map >> (2 * i)) & 3;

		if (mcs_80 != IEEE80211_VHT_MCS_NOT_SUPPORTED) {
			rx_mcs_80 = i + 1;
			break;
		}
	}

	if (support_160)
		max_nss = min(rx_mcs_80, rx_mcs_160);
	else
		max_nss = rx_mcs_80;

	arg->peer_nss = min(sta->deflink.rx_nss, max_nss);

	memcpy_and_pad(&arg->peer_he_cap_macinfo,
		       sizeof(arg->peer_he_cap_macinfo),
		       he_cap->he_cap_elem.mac_cap_info,
		       sizeof(he_cap->he_cap_elem.mac_cap_info),
		       0);
	memcpy_and_pad(&arg->peer_he_cap_phyinfo,
		       sizeof(arg->peer_he_cap_phyinfo),
		       he_cap->he_cap_elem.phy_cap_info,
		       sizeof(he_cap->he_cap_elem.phy_cap_info),
		       0);
	arg->peer_he_ops = vif->bss_conf.he_oper.params;

	/* the top most byte is used to indicate BSS color info */
	arg->peer_he_ops &= 0xffffff;

	/* As per section 26.6.1 11ax Draft5.0, if the Max AMPDU Exponent Extension
	 * in HE cap is zero, use the arg->peer_max_mpdu as calculated while parsing
	 * VHT caps(if VHT caps is present) or HT caps (if VHT caps is not present).
	 *
	 * For non-zero value of Max AMPDU Extponent Extension in HE MAC caps,
	 * if a HE STA sends VHT cap and HE cap IE in assoc request then, use
	 * MAX_AMPDU_LEN_FACTOR as 20 to calculate max_ampdu length.
	 * If a HE STA that does not send VHT cap, but HE and HT cap in assoc
	 * request, then use MAX_AMPDU_LEN_FACTOR as 16 to calculate max_ampdu
	 * length.
	 */
	ampdu_factor = u8_get_bits(he_cap->he_cap_elem.mac_cap_info[3],
				   IEEE80211_HE_MAC_CAP3_MAX_AMPDU_LEN_EXP_MASK);

	if (ampdu_factor) {
		if (sta->deflink.vht_cap.vht_supported)
			arg->peer_max_mpdu = (1 << (IEEE80211_HE_VHT_MAX_AMPDU_FACTOR +
						    ampdu_factor)) - 1;
		else if (sta->deflink.ht_cap.ht_supported)
			arg->peer_max_mpdu = (1 << (IEEE80211_HE_HT_MAX_AMPDU_FACTOR +
						    ampdu_factor)) - 1;
	}

	if (he_cap->he_cap_elem.phy_cap_info[6] &
	    IEEE80211_HE_PHY_CAP6_PPE_THRESHOLD_PRESENT) {
		int bit = 7;
		int nss, ru;

		arg->peer_ppet.numss_m1 = he_cap->ppe_thres[0] &
					  IEEE80211_PPE_THRES_NSS_MASK;
		arg->peer_ppet.ru_bit_mask =
			(he_cap->ppe_thres[0] &
			 IEEE80211_PPE_THRES_RU_INDEX_BITMASK_MASK) >>
			IEEE80211_PPE_THRES_RU_INDEX_BITMASK_POS;

		for (nss = 0; nss <= arg->peer_ppet.numss_m1; nss++) {
			for (ru = 0; ru < 4; ru++) {
				u32 val = 0;
				int i;

				if ((arg->peer_ppet.ru_bit_mask & BIT(ru)) == 0)
					continue;
				for (i = 0; i < 6; i++) {
					val >>= 1;
					val |= ((he_cap->ppe_thres[bit / 8] >>
						 (bit % 8)) & 0x1) << 5;
					bit++;
				}
				arg->peer_ppet.ppet16_ppet8_ru3_ru0[nss] |=
								val << (ru * 6);
			}
		}
	}

	if (he_cap->he_cap_elem.mac_cap_info[0] & IEEE80211_HE_MAC_CAP0_TWT_RES)
		arg->twt_responder = true;
	if (he_cap->he_cap_elem.mac_cap_info[0] & IEEE80211_HE_MAC_CAP0_TWT_REQ)
		arg->twt_requester = true;

	he_nss =  ath11k_mac_max_he_nss(he_mcs_mask);

	if (he_nss > sta->deflink.rx_nss) {
		user_rate_valid = false;
		for (nss_idx = sta->deflink.rx_nss - 1; nss_idx >= 0; nss_idx--) {
			if (he_mcs_mask[nss_idx]) {
				user_rate_valid = true;
				break;
			}
		}
	}

	if (!user_rate_valid) {
		ath11k_dbg(ar->ab, ATH11K_DBG_MAC, "setting he range mcs value to peer supported nss %d for peer %pM\n",
			   sta->deflink.rx_nss, sta->addr);
		he_mcs_mask[sta->deflink.rx_nss - 1] = he_mcs_mask[he_nss - 1];
	}

	switch (sta->deflink.bandwidth) {
	case IEEE80211_STA_RX_BW_160:
		if (he_cap->he_cap_elem.phy_cap_info[0] &
		    IEEE80211_HE_PHY_CAP0_CHANNEL_WIDTH_SET_80PLUS80_MHZ_IN_5G) {
			v = le16_to_cpu(he_cap->he_mcs_nss_supp.rx_mcs_80p80);
			v = ath11k_peer_assoc_h_he_limit(v, he_mcs_mask);
			arg->peer_he_rx_mcs_set[WMI_HECAP_TXRX_MCS_NSS_IDX_80_80] = v;

			v = le16_to_cpu(he_cap->he_mcs_nss_supp.tx_mcs_80p80);
			arg->peer_he_tx_mcs_set[WMI_HECAP_TXRX_MCS_NSS_IDX_80_80] = v;

			arg->peer_he_mcs_count++;
			he_tx_mcs = v;
		}
		v = le16_to_cpu(he_cap->he_mcs_nss_supp.rx_mcs_160);
		arg->peer_he_rx_mcs_set[WMI_HECAP_TXRX_MCS_NSS_IDX_160] = v;

		v = le16_to_cpu(he_cap->he_mcs_nss_supp.tx_mcs_160);
		v = ath11k_peer_assoc_h_he_limit(v, he_mcs_mask);
		arg->peer_he_tx_mcs_set[WMI_HECAP_TXRX_MCS_NSS_IDX_160] = v;

		arg->peer_he_mcs_count++;
		if (!he_tx_mcs)
			he_tx_mcs = v;
		fallthrough;

	default:
		v = le16_to_cpu(he_cap->he_mcs_nss_supp.rx_mcs_80);
		arg->peer_he_rx_mcs_set[WMI_HECAP_TXRX_MCS_NSS_IDX_80] = v;

		v = le16_to_cpu(he_cap->he_mcs_nss_supp.tx_mcs_80);
		v = ath11k_peer_assoc_h_he_limit(v, he_mcs_mask);
		arg->peer_he_tx_mcs_set[WMI_HECAP_TXRX_MCS_NSS_IDX_80] = v;

		arg->peer_he_mcs_count++;
		if (!he_tx_mcs)
			he_tx_mcs = v;
		break;
	}

	/* Calculate peer NSS capability from HE capabilities if STA
	 * supports HE.
	 */
	for (i = 0, max_nss = 0; i < NL80211_HE_NSS_MAX; i++) {
		he_mcs = he_tx_mcs >> (2 * i) & 3;

		/* In case of fixed rates, MCS Range in he_tx_mcs might have
		 * unsupported range, with he_mcs_mask set, so check either of them
		 * to find nss.
		 */
		if (he_mcs != IEEE80211_HE_MCS_NOT_SUPPORTED ||
		    he_mcs_mask[i])
			max_nss = i + 1;
	}
	arg->peer_nss = min(sta->deflink.rx_nss, max_nss);

	if (arg->peer_phymode == MODE_11AX_HE160 ||
	    arg->peer_phymode == MODE_11AX_HE80_80) {
		tx_nss = ath11k_get_nss_160mhz(ar, max_nss);
		rx_nss = min(arg->peer_nss, tx_nss);
		arg->peer_bw_rxnss_override = ATH11K_BW_NSS_MAP_ENABLE;

		if (!rx_nss) {
			ath11k_warn(ar->ab, "invalid max_nss\n");
			return;
		}

		if (arg->peer_phymode == MODE_11AX_HE160)
			nss_160 = FIELD_PREP(ATH11K_PEER_RX_NSS_160MHZ, rx_nss - 1);
		else
			nss_160 = FIELD_PREP(ATH11K_PEER_RX_NSS_80_80MHZ, rx_nss - 1);

		arg->peer_bw_rxnss_override |= nss_160;
	}

	ath11k_dbg(ar->ab, ATH11K_DBG_MAC,
		   "he peer %pM nss %d mcs cnt %d nss_override 0x%x\n",
		   sta->addr, arg->peer_nss,
		   arg->peer_he_mcs_count,
		   arg->peer_bw_rxnss_override);
}

static void ath11k_peer_assoc_h_he_6ghz(struct ath11k *ar,
					struct ieee80211_vif *vif,
					struct ieee80211_sta *sta,
					struct peer_assoc_params *arg)
{
	const struct ieee80211_sta_he_cap *he_cap = &sta->deflink.he_cap;
	struct cfg80211_chan_def def;
	enum nl80211_band band;
	u8  ampdu_factor;

	if (WARN_ON(ath11k_mac_vif_chan(vif, &def)))
		return;

	band = def.chan->band;

	if (!arg->he_flag || band != NL80211_BAND_6GHZ || !sta->deflink.he_6ghz_capa.capa)
		return;

	if (sta->deflink.bandwidth == IEEE80211_STA_RX_BW_40)
		arg->bw_40 = true;

	if (sta->deflink.bandwidth == IEEE80211_STA_RX_BW_80)
		arg->bw_80 = true;

	if (sta->deflink.bandwidth == IEEE80211_STA_RX_BW_160)
		arg->bw_160 = true;

	arg->peer_he_caps_6ghz = le16_to_cpu(sta->deflink.he_6ghz_capa.capa);
	arg->peer_mpdu_density =
		ath11k_parse_mpdudensity(FIELD_GET(IEEE80211_HE_6GHZ_CAP_MIN_MPDU_START,
						   arg->peer_he_caps_6ghz));

	/* From IEEE Std 802.11ax-2021 - Section 10.12.2: An HE STA shall be capable of
	 * receiving A-MPDU where the A-MPDU pre-EOF padding length is up to the value
	 * indicated by the Maximum A-MPDU Length Exponent Extension field in the HE
	 * Capabilities element and the Maximum A-MPDU Length Exponent field in HE 6 GHz
	 * Band Capabilities element in the 6 GHz band.
	 *
	 * Here, we are extracting the Max A-MPDU Exponent Extension from HE caps and
	 * factor is the Maximum A-MPDU Length Exponent from HE 6 GHZ Band capability.
	 */
	ampdu_factor = FIELD_GET(IEEE80211_HE_MAC_CAP3_MAX_AMPDU_LEN_EXP_MASK,
				 he_cap->he_cap_elem.mac_cap_info[3]) +
			FIELD_GET(IEEE80211_HE_6GHZ_CAP_MAX_AMPDU_LEN_EXP,
				  arg->peer_he_caps_6ghz);

	arg->peer_max_mpdu = (1u << (IEEE80211_HE_6GHZ_MAX_AMPDU_FACTOR +
				     ampdu_factor)) - 1;
}

static void ath11k_peer_assoc_h_smps(struct ieee80211_sta *sta,
				     struct peer_assoc_params *arg)
{
	const struct ieee80211_sta_ht_cap *ht_cap = &sta->deflink.ht_cap;
	int smps;

	if (!ht_cap->ht_supported && !sta->deflink.he_6ghz_capa.capa)
		return;

	if (ht_cap->ht_supported) {
		smps = ht_cap->cap & IEEE80211_HT_CAP_SM_PS;
		smps >>= IEEE80211_HT_CAP_SM_PS_SHIFT;
	} else {
		smps = le16_get_bits(sta->deflink.he_6ghz_capa.capa,
				     IEEE80211_HE_6GHZ_CAP_SM_PS);
	}

	switch (smps) {
	case WLAN_HT_CAP_SM_PS_STATIC:
		arg->static_mimops_flag = true;
		break;
	case WLAN_HT_CAP_SM_PS_DYNAMIC:
		arg->dynamic_mimops_flag = true;
		break;
	case WLAN_HT_CAP_SM_PS_DISABLED:
		arg->spatial_mux_flag = true;
		break;
	default:
		break;
	}
}

static void ath11k_peer_assoc_h_qos(struct ath11k *ar,
				    struct ieee80211_vif *vif,
				    struct ieee80211_sta *sta,
				    struct peer_assoc_params *arg)
{
	struct ath11k_vif *arvif = ath11k_vif_to_arvif(vif);

	switch (arvif->vdev_type) {
	case WMI_VDEV_TYPE_AP:
		if (sta->wme) {
			/* TODO: Check WME vs QoS */
			arg->is_wme_set = true;
			arg->qos_flag = true;
		}

		if (sta->wme && sta->uapsd_queues) {
			/* TODO: Check WME vs QoS */
			arg->is_wme_set = true;
			arg->apsd_flag = true;
			arg->peer_rate_caps |= WMI_HOST_RC_UAPSD_FLAG;
		}
		break;
	case WMI_VDEV_TYPE_STA:
		if (sta->wme) {
			arg->is_wme_set = true;
			arg->qos_flag = true;
		}
		break;
	default:
		break;
	}

	ath11k_dbg(ar->ab, ATH11K_DBG_MAC, "peer %pM qos %d\n",
		   sta->addr, arg->qos_flag);
}

static int ath11k_peer_assoc_qos_ap(struct ath11k *ar,
				    struct ath11k_vif *arvif,
				    struct ieee80211_sta *sta)
{
	struct ap_ps_params params;
	u32 max_sp;
	u32 uapsd;
	int ret;

	lockdep_assert_held(&ar->conf_mutex);

	params.vdev_id = arvif->vdev_id;

	ath11k_dbg(ar->ab, ATH11K_DBG_MAC, "uapsd_queues 0x%x max_sp %d\n",
		   sta->uapsd_queues, sta->max_sp);

	uapsd = 0;
	if (sta->uapsd_queues & IEEE80211_WMM_IE_STA_QOSINFO_AC_VO)
		uapsd |= WMI_AP_PS_UAPSD_AC3_DELIVERY_EN |
			 WMI_AP_PS_UAPSD_AC3_TRIGGER_EN;
	if (sta->uapsd_queues & IEEE80211_WMM_IE_STA_QOSINFO_AC_VI)
		uapsd |= WMI_AP_PS_UAPSD_AC2_DELIVERY_EN |
			 WMI_AP_PS_UAPSD_AC2_TRIGGER_EN;
	if (sta->uapsd_queues & IEEE80211_WMM_IE_STA_QOSINFO_AC_BK)
		uapsd |= WMI_AP_PS_UAPSD_AC1_DELIVERY_EN |
			 WMI_AP_PS_UAPSD_AC1_TRIGGER_EN;
	if (sta->uapsd_queues & IEEE80211_WMM_IE_STA_QOSINFO_AC_BE)
		uapsd |= WMI_AP_PS_UAPSD_AC0_DELIVERY_EN |
			 WMI_AP_PS_UAPSD_AC0_TRIGGER_EN;

	max_sp = 0;
	if (sta->max_sp < MAX_WMI_AP_PS_PEER_PARAM_MAX_SP)
		max_sp = sta->max_sp;

	params.param = WMI_AP_PS_PEER_PARAM_UAPSD;
	params.value = uapsd;
	ret = ath11k_wmi_send_set_ap_ps_param_cmd(ar, sta->addr, &params);
	if (ret)
		goto err;

	params.param = WMI_AP_PS_PEER_PARAM_MAX_SP;
	params.value = max_sp;
	ret = ath11k_wmi_send_set_ap_ps_param_cmd(ar, sta->addr, &params);
	if (ret)
		goto err;

	/* TODO revisit during testing */
	params.param = WMI_AP_PS_PEER_PARAM_SIFS_RESP_FRMTYPE;
	params.value = DISABLE_SIFS_RESPONSE_TRIGGER;
	ret = ath11k_wmi_send_set_ap_ps_param_cmd(ar, sta->addr, &params);
	if (ret)
		goto err;

	params.param = WMI_AP_PS_PEER_PARAM_SIFS_RESP_UAPSD;
	params.value = DISABLE_SIFS_RESPONSE_TRIGGER;
	ret = ath11k_wmi_send_set_ap_ps_param_cmd(ar, sta->addr, &params);
	if (ret)
		goto err;

	return 0;

err:
	ath11k_warn(ar->ab, "failed to set ap ps peer param %d for vdev %i: %d\n",
		    params.param, arvif->vdev_id, ret);
	return ret;
}

static bool ath11k_mac_sta_has_ofdm_only(struct ieee80211_sta *sta)
{
	return sta->deflink.supp_rates[NL80211_BAND_2GHZ] >>
	       ATH11K_MAC_FIRST_OFDM_RATE_IDX;
}

static enum wmi_phy_mode ath11k_mac_get_phymode_vht(struct ath11k *ar,
						    struct ieee80211_sta *sta)
{
	if (sta->deflink.bandwidth == IEEE80211_STA_RX_BW_160) {
		switch (sta->deflink.vht_cap.cap &
			IEEE80211_VHT_CAP_SUPP_CHAN_WIDTH_MASK) {
		case IEEE80211_VHT_CAP_SUPP_CHAN_WIDTH_160MHZ:
			return MODE_11AC_VHT160;
		case IEEE80211_VHT_CAP_SUPP_CHAN_WIDTH_160_80PLUS80MHZ:
			return MODE_11AC_VHT80_80;
		default:
			/* not sure if this is a valid case? */
			return MODE_11AC_VHT160;
		}
	}

	if (sta->deflink.bandwidth == IEEE80211_STA_RX_BW_80)
		return MODE_11AC_VHT80;

	if (sta->deflink.bandwidth == IEEE80211_STA_RX_BW_40)
		return MODE_11AC_VHT40;

	if (sta->deflink.bandwidth == IEEE80211_STA_RX_BW_20)
		return MODE_11AC_VHT20;

	return MODE_UNKNOWN;
}

static enum wmi_phy_mode ath11k_mac_get_phymode_he(struct ath11k *ar,
						   struct ieee80211_sta *sta)
{
	if (sta->deflink.bandwidth == IEEE80211_STA_RX_BW_160) {
		if (sta->deflink.he_cap.he_cap_elem.phy_cap_info[0] &
		     IEEE80211_HE_PHY_CAP0_CHANNEL_WIDTH_SET_160MHZ_IN_5G)
			return MODE_11AX_HE160;
		else if (sta->deflink.he_cap.he_cap_elem.phy_cap_info[0] &
			 IEEE80211_HE_PHY_CAP0_CHANNEL_WIDTH_SET_80PLUS80_MHZ_IN_5G)
			return MODE_11AX_HE80_80;
		/* not sure if this is a valid case? */
		return MODE_11AX_HE160;
	}

	if (sta->deflink.bandwidth == IEEE80211_STA_RX_BW_80)
		return MODE_11AX_HE80;

	if (sta->deflink.bandwidth == IEEE80211_STA_RX_BW_40)
		return MODE_11AX_HE40;

	if (sta->deflink.bandwidth == IEEE80211_STA_RX_BW_20)
		return MODE_11AX_HE20;

	return MODE_UNKNOWN;
}

static void ath11k_peer_assoc_h_phymode(struct ath11k *ar,
					struct ieee80211_vif *vif,
					struct ieee80211_sta *sta,
					struct peer_assoc_params *arg)
{
	struct ath11k_vif *arvif = ath11k_vif_to_arvif(vif);
	struct cfg80211_chan_def def;
	enum nl80211_band band;
	const u8 *ht_mcs_mask;
	const u16 *vht_mcs_mask;
	const u16 *he_mcs_mask;
	enum wmi_phy_mode phymode = MODE_UNKNOWN;

	if (WARN_ON(ath11k_mac_vif_chan(vif, &def)))
		return;

	band = def.chan->band;
	ht_mcs_mask = arvif->bitrate_mask.control[band].ht_mcs;
	vht_mcs_mask = arvif->bitrate_mask.control[band].vht_mcs;
	he_mcs_mask = arvif->bitrate_mask.control[band].he_mcs;

	switch (band) {
	case NL80211_BAND_2GHZ:
		if (sta->deflink.he_cap.has_he &&
		    !ath11k_peer_assoc_h_he_masked(he_mcs_mask)) {
			if (sta->deflink.bandwidth == IEEE80211_STA_RX_BW_80)
				phymode = MODE_11AX_HE80_2G;
			else if (sta->deflink.bandwidth == IEEE80211_STA_RX_BW_40)
				phymode = MODE_11AX_HE40_2G;
			else
				phymode = MODE_11AX_HE20_2G;
		} else if (sta->deflink.vht_cap.vht_supported &&
			   !ath11k_peer_assoc_h_vht_masked(vht_mcs_mask)) {
			if (sta->deflink.bandwidth == IEEE80211_STA_RX_BW_40)
				phymode = MODE_11AC_VHT40;
			else
				phymode = MODE_11AC_VHT20;
		} else if (sta->deflink.ht_cap.ht_supported &&
			   !ath11k_peer_assoc_h_ht_masked(ht_mcs_mask)) {
			if (sta->deflink.bandwidth == IEEE80211_STA_RX_BW_40)
				phymode = MODE_11NG_HT40;
			else
				phymode = MODE_11NG_HT20;
		} else if (ath11k_mac_sta_has_ofdm_only(sta)) {
			phymode = MODE_11G;
		} else {
			phymode = MODE_11B;
		}
		break;
	case NL80211_BAND_5GHZ:
	case NL80211_BAND_6GHZ:
		/* Check HE first */
		if (sta->deflink.he_cap.has_he &&
		    !ath11k_peer_assoc_h_he_masked(he_mcs_mask)) {
			phymode = ath11k_mac_get_phymode_he(ar, sta);
		} else if (sta->deflink.vht_cap.vht_supported &&
			   !ath11k_peer_assoc_h_vht_masked(vht_mcs_mask)) {
			phymode = ath11k_mac_get_phymode_vht(ar, sta);
		} else if (sta->deflink.ht_cap.ht_supported &&
			   !ath11k_peer_assoc_h_ht_masked(ht_mcs_mask)) {
			if (sta->deflink.bandwidth >= IEEE80211_STA_RX_BW_40)
				phymode = MODE_11NA_HT40;
			else
				phymode = MODE_11NA_HT20;
		} else {
			phymode = MODE_11A;
		}
		break;
	default:
		break;
	}

	ath11k_dbg(ar->ab, ATH11K_DBG_MAC, "peer %pM phymode %s\n",
		   sta->addr, ath11k_wmi_phymode_str(phymode));

	arg->peer_phymode = phymode;
	WARN_ON(phymode == MODE_UNKNOWN);
}

static void ath11k_peer_assoc_prepare(struct ath11k *ar,
				      struct ieee80211_vif *vif,
				      struct ieee80211_sta *sta,
				      struct peer_assoc_params *arg,
				      bool reassoc)
{
	struct ath11k_sta *arsta;

	lockdep_assert_held(&ar->conf_mutex);

	arsta = ath11k_sta_to_arsta(sta);

	memset(arg, 0, sizeof(*arg));

	reinit_completion(&ar->peer_assoc_done);

	arg->peer_new_assoc = !reassoc;
	ath11k_peer_assoc_h_basic(ar, vif, sta, arg);
	ath11k_peer_assoc_h_crypto(ar, vif, sta, arg);
	ath11k_peer_assoc_h_rates(ar, vif, sta, arg);
	ath11k_peer_assoc_h_phymode(ar, vif, sta, arg);
	ath11k_peer_assoc_h_ht(ar, vif, sta, arg);
	ath11k_peer_assoc_h_vht(ar, vif, sta, arg);
	ath11k_peer_assoc_h_he(ar, vif, sta, arg);
	ath11k_peer_assoc_h_he_6ghz(ar, vif, sta, arg);
	ath11k_peer_assoc_h_qos(ar, vif, sta, arg);
	ath11k_peer_assoc_h_smps(sta, arg);

	arsta->peer_nss = arg->peer_nss;

	/* TODO: amsdu_disable req? */
}

static int ath11k_setup_peer_smps(struct ath11k *ar, struct ath11k_vif *arvif,
				  const u8 *addr,
				  const struct ieee80211_sta_ht_cap *ht_cap,
				  u16 he_6ghz_capa)
{
	int smps;

	if (!ht_cap->ht_supported && !he_6ghz_capa)
		return 0;

	if (ht_cap->ht_supported) {
		smps = ht_cap->cap & IEEE80211_HT_CAP_SM_PS;
		smps >>= IEEE80211_HT_CAP_SM_PS_SHIFT;
	} else {
		smps = FIELD_GET(IEEE80211_HE_6GHZ_CAP_SM_PS, he_6ghz_capa);
	}

	if (smps >= ARRAY_SIZE(ath11k_smps_map))
		return -EINVAL;

	return ath11k_wmi_set_peer_param(ar, addr, arvif->vdev_id,
					 WMI_PEER_MIMO_PS_STATE,
					 ath11k_smps_map[smps]);
}

static bool ath11k_mac_set_he_txbf_conf(struct ath11k_vif *arvif)
{
	struct ath11k *ar = arvif->ar;
	u32 param, value;
	int ret;

	if (!arvif->vif->bss_conf.he_support)
		return true;

	param = WMI_VDEV_PARAM_SET_HEMU_MODE;
	value = 0;
	if (arvif->vif->bss_conf.he_su_beamformer) {
		value |= FIELD_PREP(HE_MODE_SU_TX_BFER, HE_SU_BFER_ENABLE);
		if (arvif->vif->bss_conf.he_mu_beamformer &&
		    arvif->vdev_type == WMI_VDEV_TYPE_AP)
			value |= FIELD_PREP(HE_MODE_MU_TX_BFER, HE_MU_BFER_ENABLE);
	}

	if (arvif->vif->type != NL80211_IFTYPE_MESH_POINT) {
		value |= FIELD_PREP(HE_MODE_DL_OFDMA, HE_DL_MUOFDMA_ENABLE) |
			 FIELD_PREP(HE_MODE_UL_OFDMA, HE_UL_MUOFDMA_ENABLE);

		if (arvif->vif->bss_conf.he_full_ul_mumimo)
			value |= FIELD_PREP(HE_MODE_UL_MUMIMO, HE_UL_MUMIMO_ENABLE);

		if (arvif->vif->bss_conf.he_su_beamformee)
			value |= FIELD_PREP(HE_MODE_SU_TX_BFEE, HE_SU_BFEE_ENABLE);
	}

	ret = ath11k_wmi_vdev_set_param_cmd(ar, arvif->vdev_id, param, value);
	if (ret) {
		ath11k_warn(ar->ab, "failed to set vdev %d HE MU mode: %d\n",
			    arvif->vdev_id, ret);
		return false;
	}

	param = WMI_VDEV_PARAM_SET_HE_SOUNDING_MODE;
	value =	FIELD_PREP(HE_VHT_SOUNDING_MODE, HE_VHT_SOUNDING_MODE_ENABLE) |
		FIELD_PREP(HE_TRIG_NONTRIG_SOUNDING_MODE,
			   HE_TRIG_NONTRIG_SOUNDING_MODE_ENABLE);
	ret = ath11k_wmi_vdev_set_param_cmd(ar, arvif->vdev_id,
					    param, value);
	if (ret) {
		ath11k_warn(ar->ab, "failed to set vdev %d sounding mode: %d\n",
			    arvif->vdev_id, ret);
		return false;
	}
	return true;
}

static bool ath11k_mac_vif_recalc_sta_he_txbf(struct ath11k *ar,
					      struct ieee80211_vif *vif,
					      struct ieee80211_sta_he_cap *he_cap)
{
	struct ath11k_vif *arvif = ath11k_vif_to_arvif(vif);
	struct ieee80211_he_cap_elem he_cap_elem = {0};
	struct ieee80211_sta_he_cap *cap_band = NULL;
	struct cfg80211_chan_def def;
	u32 param = WMI_VDEV_PARAM_SET_HEMU_MODE;
	u32 hemode = 0;
	int ret;

	if (!vif->bss_conf.he_support)
		return true;

	if (vif->type != NL80211_IFTYPE_STATION)
		return false;

	if (WARN_ON(ath11k_mac_vif_chan(vif, &def)))
		return false;

	if (def.chan->band == NL80211_BAND_2GHZ)
		cap_band = &ar->mac.iftype[NL80211_BAND_2GHZ][vif->type].he_cap;
	else
		cap_band = &ar->mac.iftype[NL80211_BAND_5GHZ][vif->type].he_cap;

	memcpy(&he_cap_elem, &cap_band->he_cap_elem, sizeof(he_cap_elem));

	if (HECAP_PHY_SUBFME_GET(he_cap_elem.phy_cap_info)) {
		if (HECAP_PHY_SUBFMR_GET(he_cap->he_cap_elem.phy_cap_info))
			hemode |= FIELD_PREP(HE_MODE_SU_TX_BFEE, HE_SU_BFEE_ENABLE);
		if (HECAP_PHY_MUBFMR_GET(he_cap->he_cap_elem.phy_cap_info))
			hemode |= FIELD_PREP(HE_MODE_MU_TX_BFEE, HE_MU_BFEE_ENABLE);
	}

	if (vif->type != NL80211_IFTYPE_MESH_POINT) {
		hemode |= FIELD_PREP(HE_MODE_DL_OFDMA, HE_DL_MUOFDMA_ENABLE) |
			  FIELD_PREP(HE_MODE_UL_OFDMA, HE_UL_MUOFDMA_ENABLE);

		if (HECAP_PHY_ULMUMIMO_GET(he_cap_elem.phy_cap_info))
			if (HECAP_PHY_ULMUMIMO_GET(he_cap->he_cap_elem.phy_cap_info))
				hemode |= FIELD_PREP(HE_MODE_UL_MUMIMO,
						     HE_UL_MUMIMO_ENABLE);

		if (FIELD_GET(HE_MODE_MU_TX_BFEE, hemode))
			hemode |= FIELD_PREP(HE_MODE_SU_TX_BFEE, HE_SU_BFEE_ENABLE);

		if (FIELD_GET(HE_MODE_MU_TX_BFER, hemode))
			hemode |= FIELD_PREP(HE_MODE_SU_TX_BFER, HE_SU_BFER_ENABLE);
	}

	ret = ath11k_wmi_vdev_set_param_cmd(ar, arvif->vdev_id, param, hemode);
	if (ret) {
		ath11k_warn(ar->ab, "failed to submit vdev param txbf 0x%x: %d\n",
			    hemode, ret);
		return false;
	}

	return true;
}

static void ath11k_bss_assoc(struct ieee80211_hw *hw,
			     struct ieee80211_vif *vif,
			     struct ieee80211_bss_conf *bss_conf)
{
	struct ath11k *ar = hw->priv;
	struct ath11k_vif *arvif = ath11k_vif_to_arvif(vif);
	struct peer_assoc_params peer_arg;
	struct ieee80211_sta *ap_sta;
	struct ath11k_peer *peer;
	bool is_auth = false;
	struct ieee80211_sta_he_cap  he_cap;
	int ret;

	lockdep_assert_held(&ar->conf_mutex);

	ath11k_dbg(ar->ab, ATH11K_DBG_MAC, "vdev %i assoc bssid %pM aid %d\n",
		   arvif->vdev_id, arvif->bssid, arvif->aid);

	rcu_read_lock();

	ap_sta = ieee80211_find_sta(vif, bss_conf->bssid);
	if (!ap_sta) {
		ath11k_warn(ar->ab, "failed to find station entry for bss %pM vdev %i\n",
			    bss_conf->bssid, arvif->vdev_id);
		rcu_read_unlock();
		return;
	}

	/* he_cap here is updated at assoc success for sta mode only */
	he_cap  = ap_sta->deflink.he_cap;

	ath11k_peer_assoc_prepare(ar, vif, ap_sta, &peer_arg, false);

	rcu_read_unlock();

	if (!ath11k_mac_vif_recalc_sta_he_txbf(ar, vif, &he_cap)) {
		ath11k_warn(ar->ab, "failed to recalc he txbf for vdev %i on bss %pM\n",
			    arvif->vdev_id, bss_conf->bssid);
		return;
	}

	peer_arg.is_assoc = true;

	ret = ath11k_wmi_send_peer_assoc_cmd(ar, &peer_arg);
	if (ret) {
		ath11k_warn(ar->ab, "failed to run peer assoc for %pM vdev %i: %d\n",
			    bss_conf->bssid, arvif->vdev_id, ret);
		return;
	}

	if (!wait_for_completion_timeout(&ar->peer_assoc_done, 1 * HZ)) {
		ath11k_warn(ar->ab, "failed to get peer assoc conf event for %pM vdev %i\n",
			    bss_conf->bssid, arvif->vdev_id);
		return;
	}

	ret = ath11k_setup_peer_smps(ar, arvif, bss_conf->bssid,
				     &ap_sta->deflink.ht_cap,
				     le16_to_cpu(ap_sta->deflink.he_6ghz_capa.capa));
	if (ret) {
		ath11k_warn(ar->ab, "failed to setup peer SMPS for vdev %d: %d\n",
			    arvif->vdev_id, ret);
		return;
	}

	WARN_ON(arvif->is_up);

	arvif->aid = vif->cfg.aid;
	ether_addr_copy(arvif->bssid, bss_conf->bssid);

	ret = ath11k_wmi_vdev_up(ar, arvif->vdev_id, arvif->aid, arvif->bssid,
				 NULL, 0, 0);
	if (ret) {
		ath11k_warn(ar->ab, "failed to set vdev %d up: %d\n",
			    arvif->vdev_id, ret);
		return;
	}

	arvif->is_up = true;
	arvif->rekey_data.enable_offload = false;

	ath11k_dbg(ar->ab, ATH11K_DBG_MAC,
		   "vdev %d up (associated) bssid %pM aid %d\n",
		   arvif->vdev_id, bss_conf->bssid, vif->cfg.aid);

	spin_lock_bh(&ar->ab->base_lock);

	peer = ath11k_peer_find(ar->ab, arvif->vdev_id, arvif->bssid);
	if (peer && peer->is_authorized)
		is_auth = true;

	spin_unlock_bh(&ar->ab->base_lock);

	if (is_auth) {
		ret = ath11k_wmi_set_peer_param(ar, arvif->bssid,
						arvif->vdev_id,
						WMI_PEER_AUTHORIZE,
						1);
		if (ret)
			ath11k_warn(ar->ab, "Unable to authorize BSS peer: %d\n", ret);
	}

	ret = ath11k_wmi_send_obss_spr_cmd(ar, arvif->vdev_id,
					   &bss_conf->he_obss_pd);
	if (ret)
		ath11k_warn(ar->ab, "failed to set vdev %i OBSS PD parameters: %d\n",
			    arvif->vdev_id, ret);

	ret = ath11k_wmi_vdev_set_param_cmd(ar, arvif->vdev_id,
					    WMI_VDEV_PARAM_DTIM_POLICY,
					    WMI_DTIM_POLICY_STICK);
	if (ret)
		ath11k_warn(ar->ab, "failed to set vdev %d dtim policy: %d\n",
			    arvif->vdev_id, ret);

	ath11k_mac_11d_scan_stop_all(ar->ab);
}

static void ath11k_bss_disassoc(struct ieee80211_hw *hw,
				struct ieee80211_vif *vif)
{
	struct ath11k *ar = hw->priv;
	struct ath11k_vif *arvif = ath11k_vif_to_arvif(vif);
	int ret;

	lockdep_assert_held(&ar->conf_mutex);

	ath11k_dbg(ar->ab, ATH11K_DBG_MAC, "vdev %i disassoc bssid %pM\n",
		   arvif->vdev_id, arvif->bssid);

	ret = ath11k_wmi_vdev_down(ar, arvif->vdev_id);
	if (ret)
		ath11k_warn(ar->ab, "failed to down vdev %i: %d\n",
			    arvif->vdev_id, ret);

	arvif->is_up = false;

	memset(&arvif->rekey_data, 0, sizeof(arvif->rekey_data));

	cancel_delayed_work_sync(&arvif->connection_loss_work);
}

static u32 ath11k_mac_get_rate_hw_value(int bitrate)
{
	u32 preamble;
	u16 hw_value;
	int rate;
	size_t i;

	if (ath11k_mac_bitrate_is_cck(bitrate))
		preamble = WMI_RATE_PREAMBLE_CCK;
	else
		preamble = WMI_RATE_PREAMBLE_OFDM;

	for (i = 0; i < ARRAY_SIZE(ath11k_legacy_rates); i++) {
		if (ath11k_legacy_rates[i].bitrate != bitrate)
			continue;

		hw_value = ath11k_legacy_rates[i].hw_value;
		rate = ATH11K_HW_RATE_CODE(hw_value, 0, preamble);

		return rate;
	}

	return -EINVAL;
}

static void ath11k_recalculate_mgmt_rate(struct ath11k *ar,
					 struct ieee80211_vif *vif,
					 struct cfg80211_chan_def *def)
{
	struct ath11k_vif *arvif = ath11k_vif_to_arvif(vif);
	const struct ieee80211_supported_band *sband;
	u8 basic_rate_idx;
	int hw_rate_code;
	u32 vdev_param;
	u16 bitrate;
	int ret;

	lockdep_assert_held(&ar->conf_mutex);

	sband = ar->hw->wiphy->bands[def->chan->band];
	basic_rate_idx = ffs(vif->bss_conf.basic_rates) - 1;
	bitrate = sband->bitrates[basic_rate_idx].bitrate;

	hw_rate_code = ath11k_mac_get_rate_hw_value(bitrate);
	if (hw_rate_code < 0) {
		ath11k_warn(ar->ab, "bitrate not supported %d\n", bitrate);
		return;
	}

	vdev_param = WMI_VDEV_PARAM_MGMT_RATE;
	ret = ath11k_wmi_vdev_set_param_cmd(ar, arvif->vdev_id, vdev_param,
					    hw_rate_code);
	if (ret)
		ath11k_warn(ar->ab, "failed to set mgmt tx rate %d\n", ret);

	/* For WCN6855, firmware will clear this param when vdev starts, hence
	 * cache it here so that we can reconfigure it once vdev starts.
	 */
	ar->hw_rate_code = hw_rate_code;

	vdev_param = WMI_VDEV_PARAM_BEACON_RATE;
	ret = ath11k_wmi_vdev_set_param_cmd(ar, arvif->vdev_id, vdev_param,
					    hw_rate_code);
	if (ret)
		ath11k_warn(ar->ab, "failed to set beacon tx rate %d\n", ret);
}

static int ath11k_mac_fils_discovery(struct ath11k_vif *arvif,
				     struct ieee80211_bss_conf *info)
{
	struct ath11k *ar = arvif->ar;
	struct sk_buff *tmpl;
	int ret;
	u32 interval;
	bool unsol_bcast_probe_resp_enabled = false;

	if (info->fils_discovery.max_interval) {
		interval = info->fils_discovery.max_interval;

		tmpl = ieee80211_get_fils_discovery_tmpl(ar->hw, arvif->vif);
		if (tmpl)
			ret = ath11k_wmi_fils_discovery_tmpl(ar, arvif->vdev_id,
							     tmpl);
	} else if (info->unsol_bcast_probe_resp_interval) {
		unsol_bcast_probe_resp_enabled = 1;
		interval = info->unsol_bcast_probe_resp_interval;

		tmpl = ieee80211_get_unsol_bcast_probe_resp_tmpl(ar->hw,
								 arvif->vif);
		if (tmpl)
			ret = ath11k_wmi_probe_resp_tmpl(ar, arvif->vdev_id,
							 tmpl);
	} else { /* Disable */
		return ath11k_wmi_fils_discovery(ar, arvif->vdev_id, 0, false);
	}

	if (!tmpl) {
		ath11k_warn(ar->ab,
			    "mac vdev %i failed to retrieve %s template\n",
			    arvif->vdev_id, (unsol_bcast_probe_resp_enabled ?
			    "unsolicited broadcast probe response" :
			    "FILS discovery"));
		return -EPERM;
	}
	kfree_skb(tmpl);

	if (!ret)
		ret = ath11k_wmi_fils_discovery(ar, arvif->vdev_id, interval,
						unsol_bcast_probe_resp_enabled);

	return ret;
}

static int ath11k_mac_config_obss_pd(struct ath11k *ar,
				     struct ieee80211_he_obss_pd *he_obss_pd)
{
	u32 bitmap[2], param_id, param_val, pdev_id;
	int ret;
	s8 non_srg_th = 0, srg_th = 0;

	pdev_id = ar->pdev->pdev_id;

	/* Set and enable SRG/non-SRG OBSS PD Threshold */
	param_id = WMI_PDEV_PARAM_SET_CMD_OBSS_PD_THRESHOLD;
	if (test_bit(ATH11K_FLAG_MONITOR_STARTED, &ar->monitor_flags)) {
		ret = ath11k_wmi_pdev_set_param(ar, param_id, 0, pdev_id);
		if (ret)
			ath11k_warn(ar->ab,
				    "failed to set obss_pd_threshold for pdev: %u\n",
				    pdev_id);
		return ret;
	}

	ath11k_dbg(ar->ab, ATH11K_DBG_MAC,
		   "obss pd sr_ctrl %x non_srg_thres %u srg_max %u\n",
		   he_obss_pd->sr_ctrl, he_obss_pd->non_srg_max_offset,
		   he_obss_pd->max_offset);

	param_val = 0;

	if (he_obss_pd->sr_ctrl &
	    IEEE80211_HE_SPR_NON_SRG_OBSS_PD_SR_DISALLOWED) {
		non_srg_th = ATH11K_OBSS_PD_MAX_THRESHOLD;
	} else {
		if (he_obss_pd->sr_ctrl & IEEE80211_HE_SPR_NON_SRG_OFFSET_PRESENT)
			non_srg_th = (ATH11K_OBSS_PD_MAX_THRESHOLD +
				      he_obss_pd->non_srg_max_offset);
		else
			non_srg_th = ATH11K_OBSS_PD_NON_SRG_MAX_THRESHOLD;

		param_val |= ATH11K_OBSS_PD_NON_SRG_EN;
	}

	if (he_obss_pd->sr_ctrl & IEEE80211_HE_SPR_SRG_INFORMATION_PRESENT) {
		srg_th = ATH11K_OBSS_PD_MAX_THRESHOLD + he_obss_pd->max_offset;
		param_val |= ATH11K_OBSS_PD_SRG_EN;
	}

	if (test_bit(WMI_TLV_SERVICE_SRG_SRP_SPATIAL_REUSE_SUPPORT,
		     ar->ab->wmi_ab.svc_map)) {
		param_val |= ATH11K_OBSS_PD_THRESHOLD_IN_DBM;
		param_val |= FIELD_PREP(GENMASK(15, 8), srg_th);
	} else {
		non_srg_th -= ATH11K_DEFAULT_NOISE_FLOOR;
		/* SRG not supported and threshold in dB */
		param_val &= ~(ATH11K_OBSS_PD_SRG_EN |
			       ATH11K_OBSS_PD_THRESHOLD_IN_DBM);
	}

	param_val |= (non_srg_th & GENMASK(7, 0));
	ret = ath11k_wmi_pdev_set_param(ar, param_id, param_val, pdev_id);
	if (ret) {
		ath11k_warn(ar->ab,
			    "failed to set obss_pd_threshold for pdev: %u\n",
			    pdev_id);
		return ret;
	}

	/* Enable OBSS PD for all access category */
	param_id  = WMI_PDEV_PARAM_SET_CMD_OBSS_PD_PER_AC;
	param_val = 0xf;
	ret = ath11k_wmi_pdev_set_param(ar, param_id, param_val, pdev_id);
	if (ret) {
		ath11k_warn(ar->ab,
			    "failed to set obss_pd_per_ac for pdev: %u\n",
			    pdev_id);
		return ret;
	}

	/* Set SR Prohibit */
	param_id  = WMI_PDEV_PARAM_ENABLE_SR_PROHIBIT;
	param_val = !!(he_obss_pd->sr_ctrl &
		       IEEE80211_HE_SPR_HESIGA_SR_VAL15_ALLOWED);
	ret = ath11k_wmi_pdev_set_param(ar, param_id, param_val, pdev_id);
	if (ret) {
		ath11k_warn(ar->ab, "failed to set sr_prohibit for pdev: %u\n",
			    pdev_id);
		return ret;
	}

	if (!test_bit(WMI_TLV_SERVICE_SRG_SRP_SPATIAL_REUSE_SUPPORT,
		      ar->ab->wmi_ab.svc_map))
		return 0;

	/* Set SRG BSS Color Bitmap */
	memcpy(bitmap, he_obss_pd->bss_color_bitmap, sizeof(bitmap));
	ret = ath11k_wmi_pdev_set_srg_bss_color_bitmap(ar, bitmap);
	if (ret) {
		ath11k_warn(ar->ab,
			    "failed to set bss_color_bitmap for pdev: %u\n",
			    pdev_id);
		return ret;
	}

	/* Set SRG Partial BSSID Bitmap */
	memcpy(bitmap, he_obss_pd->partial_bssid_bitmap, sizeof(bitmap));
	ret = ath11k_wmi_pdev_set_srg_patial_bssid_bitmap(ar, bitmap);
	if (ret) {
		ath11k_warn(ar->ab,
			    "failed to set partial_bssid_bitmap for pdev: %u\n",
			    pdev_id);
		return ret;
	}

	memset(bitmap, 0xff, sizeof(bitmap));

	/* Enable all BSS Colors for SRG */
	ret = ath11k_wmi_pdev_srg_obss_color_enable_bitmap(ar, bitmap);
	if (ret) {
		ath11k_warn(ar->ab,
			    "failed to set srg_color_en_bitmap pdev: %u\n",
			    pdev_id);
		return ret;
	}

	/* Enable all partial BSSID mask for SRG */
	ret = ath11k_wmi_pdev_srg_obss_bssid_enable_bitmap(ar, bitmap);
	if (ret) {
		ath11k_warn(ar->ab,
			    "failed to set srg_bssid_en_bitmap pdev: %u\n",
			    pdev_id);
		return ret;
	}

	/* Enable all BSS Colors for non-SRG */
	ret = ath11k_wmi_pdev_non_srg_obss_color_enable_bitmap(ar, bitmap);
	if (ret) {
		ath11k_warn(ar->ab,
			    "failed to set non_srg_color_en_bitmap pdev: %u\n",
			    pdev_id);
		return ret;
	}

	/* Enable all partial BSSID mask for non-SRG */
	ret = ath11k_wmi_pdev_non_srg_obss_bssid_enable_bitmap(ar, bitmap);
	if (ret) {
		ath11k_warn(ar->ab,
			    "failed to set non_srg_bssid_en_bitmap pdev: %u\n",
			    pdev_id);
		return ret;
	}

	return 0;
}

static bool ath11k_mac_supports_station_tpc(struct ath11k *ar,
					    struct ath11k_vif *arvif,
					    const struct cfg80211_chan_def *chandef)
{
	return ath11k_wmi_supports_6ghz_cc_ext(ar) &&
		test_bit(WMI_TLV_SERVICE_EXT_TPC_REG_SUPPORT, ar->ab->wmi_ab.svc_map) &&
		arvif->vdev_type == WMI_VDEV_TYPE_STA &&
		arvif->vdev_subtype == WMI_VDEV_SUBTYPE_NONE &&
		chandef->chan &&
		chandef->chan->band == NL80211_BAND_6GHZ;
}

static void ath11k_mac_op_bss_info_changed(struct ieee80211_hw *hw,
					   struct ieee80211_vif *vif,
					   struct ieee80211_bss_conf *info,
					   u64 changed)
{
	struct ath11k *ar = hw->priv;
	struct ath11k_vif *arvif = ath11k_vif_to_arvif(vif);
	struct cfg80211_chan_def def;
	u32 param_id, param_value;
	enum nl80211_band band;
	u32 vdev_param;
	int mcast_rate;
	u32 preamble;
	u16 hw_value;
	u16 bitrate;
	int ret = 0;
	u8 rateidx;
	u32 rate, param;
	u32 ipv4_cnt;

	mutex_lock(&ar->conf_mutex);

	if (changed & BSS_CHANGED_BEACON_INT) {
		arvif->beacon_interval = info->beacon_int;

		param_id = WMI_VDEV_PARAM_BEACON_INTERVAL;
		ret = ath11k_wmi_vdev_set_param_cmd(ar, arvif->vdev_id,
						    param_id,
						    arvif->beacon_interval);
		if (ret)
			ath11k_warn(ar->ab, "Failed to set beacon interval for VDEV: %d\n",
				    arvif->vdev_id);
		else
			ath11k_dbg(ar->ab, ATH11K_DBG_MAC,
				   "Beacon interval: %d set for VDEV: %d\n",
				   arvif->beacon_interval, arvif->vdev_id);
	}

	if (changed & BSS_CHANGED_BEACON) {
		param_id = WMI_PDEV_PARAM_BEACON_TX_MODE;
		param_value = WMI_BEACON_STAGGERED_MODE;
		ret = ath11k_wmi_pdev_set_param(ar, param_id,
						param_value, ar->pdev->pdev_id);
		if (ret)
			ath11k_warn(ar->ab, "Failed to set beacon mode for VDEV: %d\n",
				    arvif->vdev_id);
		else
			ath11k_dbg(ar->ab, ATH11K_DBG_MAC,
				   "Set staggered beacon mode for VDEV: %d\n",
				   arvif->vdev_id);

		if (!arvif->do_not_send_tmpl || !arvif->bcca_zero_sent) {
			ret = ath11k_mac_setup_bcn_tmpl(arvif);
			if (ret)
				ath11k_warn(ar->ab, "failed to update bcn template: %d\n",
					    ret);
		}

		if (arvif->bcca_zero_sent)
			arvif->do_not_send_tmpl = true;
		else
			arvif->do_not_send_tmpl = false;

		if (vif->bss_conf.he_support) {
			ret = ath11k_wmi_vdev_set_param_cmd(ar, arvif->vdev_id,
							    WMI_VDEV_PARAM_BA_MODE,
							    WMI_BA_MODE_BUFFER_SIZE_256);
			if (ret)
				ath11k_warn(ar->ab,
					    "failed to set BA BUFFER SIZE 256 for vdev: %d\n",
					    arvif->vdev_id);
			else
				ath11k_dbg(ar->ab, ATH11K_DBG_MAC,
					   "Set BA BUFFER SIZE 256 for VDEV: %d\n",
					   arvif->vdev_id);
		}
	}

	if (changed & (BSS_CHANGED_BEACON_INFO | BSS_CHANGED_BEACON)) {
		arvif->dtim_period = info->dtim_period;

		param_id = WMI_VDEV_PARAM_DTIM_PERIOD;
		ret = ath11k_wmi_vdev_set_param_cmd(ar, arvif->vdev_id,
						    param_id,
						    arvif->dtim_period);

		if (ret)
			ath11k_warn(ar->ab, "Failed to set dtim period for VDEV %d: %i\n",
				    arvif->vdev_id, ret);
		else
			ath11k_dbg(ar->ab, ATH11K_DBG_MAC,
				   "DTIM period: %d set for VDEV: %d\n",
				   arvif->dtim_period, arvif->vdev_id);
	}

	if (changed & BSS_CHANGED_SSID &&
	    vif->type == NL80211_IFTYPE_AP) {
		arvif->u.ap.ssid_len = vif->cfg.ssid_len;
		if (vif->cfg.ssid_len)
			memcpy(arvif->u.ap.ssid, vif->cfg.ssid,
			       vif->cfg.ssid_len);
		arvif->u.ap.hidden_ssid = info->hidden_ssid;
	}

	if (changed & BSS_CHANGED_BSSID && !is_zero_ether_addr(info->bssid))
		ether_addr_copy(arvif->bssid, info->bssid);

	if (changed & BSS_CHANGED_BEACON_ENABLED) {
		if (info->enable_beacon)
			ath11k_mac_set_he_txbf_conf(arvif);
		ath11k_control_beaconing(arvif, info);

		if (arvif->is_up && vif->bss_conf.he_support &&
		    vif->bss_conf.he_oper.params) {
			param_id = WMI_VDEV_PARAM_HEOPS_0_31;
			param_value = vif->bss_conf.he_oper.params;
			ret = ath11k_wmi_vdev_set_param_cmd(ar, arvif->vdev_id,
							    param_id, param_value);
			ath11k_dbg(ar->ab, ATH11K_DBG_MAC,
				   "he oper param: %x set for VDEV: %d\n",
				   param_value, arvif->vdev_id);

			if (ret)
				ath11k_warn(ar->ab, "Failed to set he oper params %x for VDEV %d: %i\n",
					    param_value, arvif->vdev_id, ret);
		}
	}

	if (changed & BSS_CHANGED_ERP_CTS_PROT) {
		u32 cts_prot;

		cts_prot = !!(info->use_cts_prot);
		param_id = WMI_VDEV_PARAM_PROTECTION_MODE;

		if (arvif->is_started) {
			ret = ath11k_wmi_vdev_set_param_cmd(ar, arvif->vdev_id,
							    param_id, cts_prot);
			if (ret)
				ath11k_warn(ar->ab, "Failed to set CTS prot for VDEV: %d\n",
					    arvif->vdev_id);
			else
				ath11k_dbg(ar->ab, ATH11K_DBG_MAC, "Set CTS prot: %d for VDEV: %d\n",
					   cts_prot, arvif->vdev_id);
		} else {
			ath11k_dbg(ar->ab, ATH11K_DBG_MAC, "defer protection mode setup, vdev is not ready yet\n");
		}
	}

	if (changed & BSS_CHANGED_ERP_SLOT) {
		u32 slottime;

		if (info->use_short_slot)
			slottime = WMI_VDEV_SLOT_TIME_SHORT; /* 9us */

		else
			slottime = WMI_VDEV_SLOT_TIME_LONG; /* 20us */

		param_id = WMI_VDEV_PARAM_SLOT_TIME;
		ret = ath11k_wmi_vdev_set_param_cmd(ar, arvif->vdev_id,
						    param_id, slottime);
		if (ret)
			ath11k_warn(ar->ab, "Failed to set erp slot for VDEV: %d\n",
				    arvif->vdev_id);
		else
			ath11k_dbg(ar->ab, ATH11K_DBG_MAC,
				   "Set slottime: %d for VDEV: %d\n",
				   slottime, arvif->vdev_id);
	}

	if (changed & BSS_CHANGED_ERP_PREAMBLE) {
		u32 preamble;

		if (info->use_short_preamble)
			preamble = WMI_VDEV_PREAMBLE_SHORT;
		else
			preamble = WMI_VDEV_PREAMBLE_LONG;

		param_id = WMI_VDEV_PARAM_PREAMBLE;
		ret = ath11k_wmi_vdev_set_param_cmd(ar, arvif->vdev_id,
						    param_id, preamble);
		if (ret)
			ath11k_warn(ar->ab, "Failed to set preamble for VDEV: %d\n",
				    arvif->vdev_id);
		else
			ath11k_dbg(ar->ab, ATH11K_DBG_MAC,
				   "Set preamble: %d for VDEV: %d\n",
				   preamble, arvif->vdev_id);
	}

	if (changed & BSS_CHANGED_ASSOC) {
		if (vif->cfg.assoc)
			ath11k_bss_assoc(hw, vif, info);
		else
			ath11k_bss_disassoc(hw, vif);
	}

	if (changed & BSS_CHANGED_TXPOWER) {
		ath11k_dbg(ar->ab, ATH11K_DBG_MAC, "vdev_id %i txpower %d\n",
			   arvif->vdev_id, info->txpower);
		arvif->txpower = info->txpower;
		ath11k_mac_txpower_recalc(ar);
	}

	if (changed & BSS_CHANGED_PS &&
	    ar->ab->hw_params.supports_sta_ps) {
		arvif->ps = vif->cfg.ps;

		ret = ath11k_mac_config_ps(ar);
		if (ret)
			ath11k_warn(ar->ab, "failed to setup ps on vdev %i: %d\n",
				    arvif->vdev_id, ret);
	}

	if (changed & BSS_CHANGED_MCAST_RATE &&
	    !ath11k_mac_vif_chan(arvif->vif, &def)) {
		band = def.chan->band;
		mcast_rate = vif->bss_conf.mcast_rate[band];

		if (mcast_rate > 0)
			rateidx = mcast_rate - 1;
		else
			rateidx = ffs(vif->bss_conf.basic_rates) - 1;

		if (ar->pdev->cap.supported_bands & WMI_HOST_WLAN_5G_CAP)
			rateidx += ATH11K_MAC_FIRST_OFDM_RATE_IDX;

		bitrate = ath11k_legacy_rates[rateidx].bitrate;
		hw_value = ath11k_legacy_rates[rateidx].hw_value;

		if (ath11k_mac_bitrate_is_cck(bitrate))
			preamble = WMI_RATE_PREAMBLE_CCK;
		else
			preamble = WMI_RATE_PREAMBLE_OFDM;

		rate = ATH11K_HW_RATE_CODE(hw_value, 0, preamble);

		ath11k_dbg(ar->ab, ATH11K_DBG_MAC,
			   "vdev %d mcast_rate %x\n",
			   arvif->vdev_id, rate);

		vdev_param = WMI_VDEV_PARAM_MCAST_DATA_RATE;
		ret = ath11k_wmi_vdev_set_param_cmd(ar, arvif->vdev_id,
						    vdev_param, rate);
		if (ret)
			ath11k_warn(ar->ab,
				    "failed to set mcast rate on vdev %i: %d\n",
				    arvif->vdev_id,  ret);

		vdev_param = WMI_VDEV_PARAM_BCAST_DATA_RATE;
		ret = ath11k_wmi_vdev_set_param_cmd(ar, arvif->vdev_id,
						    vdev_param, rate);
		if (ret)
			ath11k_warn(ar->ab,
				    "failed to set bcast rate on vdev %i: %d\n",
				    arvif->vdev_id,  ret);
	}

	if (changed & BSS_CHANGED_BASIC_RATES &&
	    !ath11k_mac_vif_chan(arvif->vif, &def))
		ath11k_recalculate_mgmt_rate(ar, vif, &def);

	if (changed & BSS_CHANGED_TWT) {
		struct wmi_twt_enable_params twt_params = {0};

		if (info->twt_requester || info->twt_responder) {
			ath11k_wmi_fill_default_twt_params(&twt_params);
			ath11k_wmi_send_twt_enable_cmd(ar, ar->pdev->pdev_id,
						       &twt_params);
		} else {
			ath11k_wmi_send_twt_disable_cmd(ar, ar->pdev->pdev_id);
		}
	}

	if (changed & BSS_CHANGED_HE_OBSS_PD)
		ath11k_mac_config_obss_pd(ar, &info->he_obss_pd);

	if (changed & BSS_CHANGED_HE_BSS_COLOR) {
		if (vif->type == NL80211_IFTYPE_AP) {
			ret = ath11k_wmi_send_obss_color_collision_cfg_cmd(
				ar, arvif->vdev_id, info->he_bss_color.color,
				ATH11K_BSS_COLOR_COLLISION_DETECTION_AP_PERIOD_MS,
				info->he_bss_color.enabled);
			if (ret)
				ath11k_warn(ar->ab, "failed to set bss color collision on vdev %i: %d\n",
					    arvif->vdev_id,  ret);

			param_id = WMI_VDEV_PARAM_BSS_COLOR;
			if (info->he_bss_color.enabled)
				param_value = info->he_bss_color.color <<
						IEEE80211_HE_OPERATION_BSS_COLOR_OFFSET;
			else
				param_value = IEEE80211_HE_OPERATION_BSS_COLOR_DISABLED;

			ret = ath11k_wmi_vdev_set_param_cmd(ar, arvif->vdev_id,
							    param_id,
							    param_value);
			if (ret)
				ath11k_warn(ar->ab,
					    "failed to set bss color param on vdev %i: %d\n",
					    arvif->vdev_id,  ret);

			ath11k_dbg(ar->ab, ATH11K_DBG_MAC,
				   "bss color param 0x%x set on vdev %i\n",
				   param_value, arvif->vdev_id);
		} else if (vif->type == NL80211_IFTYPE_STATION) {
			ret = ath11k_wmi_send_bss_color_change_enable_cmd(ar,
									  arvif->vdev_id,
									  1);
			if (ret)
				ath11k_warn(ar->ab, "failed to enable bss color change on vdev %i: %d\n",
					    arvif->vdev_id,  ret);
			ret = ath11k_wmi_send_obss_color_collision_cfg_cmd(
				ar, arvif->vdev_id, 0,
				ATH11K_BSS_COLOR_COLLISION_DETECTION_STA_PERIOD_MS, 1);
			if (ret)
				ath11k_warn(ar->ab, "failed to set bss color collision on vdev %i: %d\n",
					    arvif->vdev_id,  ret);
		}
	}

	if (changed & BSS_CHANGED_FTM_RESPONDER &&
	    arvif->ftm_responder != info->ftm_responder &&
	    test_bit(WMI_TLV_SERVICE_RTT, ar->ab->wmi_ab.svc_map) &&
	    (vif->type == NL80211_IFTYPE_AP ||
	     vif->type == NL80211_IFTYPE_MESH_POINT)) {
		arvif->ftm_responder = info->ftm_responder;
		param = WMI_VDEV_PARAM_ENABLE_DISABLE_RTT_RESPONDER_ROLE;
		ret = ath11k_wmi_vdev_set_param_cmd(ar, arvif->vdev_id, param,
						    arvif->ftm_responder);
		if (ret)
			ath11k_warn(ar->ab, "Failed to set ftm responder %i: %d\n",
				    arvif->vdev_id, ret);
	}

	if (changed & BSS_CHANGED_FILS_DISCOVERY ||
	    changed & BSS_CHANGED_UNSOL_BCAST_PROBE_RESP)
		ath11k_mac_fils_discovery(arvif, info);

	if (changed & BSS_CHANGED_ARP_FILTER) {
		ipv4_cnt = min(vif->cfg.arp_addr_cnt, ATH11K_IPV4_MAX_COUNT);
		memcpy(arvif->arp_ns_offload.ipv4_addr,
		       vif->cfg.arp_addr_list,
		       ipv4_cnt * sizeof(u32));
		memcpy(arvif->arp_ns_offload.mac_addr, vif->addr, ETH_ALEN);
		arvif->arp_ns_offload.ipv4_count = ipv4_cnt;

		ath11k_dbg(ar->ab, ATH11K_DBG_MAC, "arp_addr_cnt %d vif->addr %pM, offload_addr %pI4\n",
			   vif->cfg.arp_addr_cnt,
			   vif->addr, arvif->arp_ns_offload.ipv4_addr);
	}

	mutex_unlock(&ar->conf_mutex);
}

void __ath11k_mac_scan_finish(struct ath11k *ar)
{
	lockdep_assert_held(&ar->data_lock);

	switch (ar->scan.state) {
	case ATH11K_SCAN_IDLE:
		break;
	case ATH11K_SCAN_RUNNING:
	case ATH11K_SCAN_ABORTING:
		if (ar->scan.is_roc && ar->scan.roc_notify)
			ieee80211_remain_on_channel_expired(ar->hw);
		fallthrough;
	case ATH11K_SCAN_STARTING:
		if (!ar->scan.is_roc) {
			struct cfg80211_scan_info info = {
				.aborted = ((ar->scan.state ==
					    ATH11K_SCAN_ABORTING) ||
					    (ar->scan.state ==
					    ATH11K_SCAN_STARTING)),
			};

			ieee80211_scan_completed(ar->hw, &info);
		}

		ar->scan.state = ATH11K_SCAN_IDLE;
		ar->scan_channel = NULL;
		ar->scan.roc_freq = 0;
		cancel_delayed_work(&ar->scan.timeout);
		complete_all(&ar->scan.completed);
		break;
	}
}

void ath11k_mac_scan_finish(struct ath11k *ar)
{
	spin_lock_bh(&ar->data_lock);
	__ath11k_mac_scan_finish(ar);
	spin_unlock_bh(&ar->data_lock);
}

static int ath11k_scan_stop(struct ath11k *ar)
{
	struct scan_cancel_param arg = {
		.req_type = WLAN_SCAN_CANCEL_SINGLE,
		.scan_id = ATH11K_SCAN_ID,
	};
	int ret;

	lockdep_assert_held(&ar->conf_mutex);

	/* TODO: Fill other STOP Params */
	arg.pdev_id = ar->pdev->pdev_id;

	ret = ath11k_wmi_send_scan_stop_cmd(ar, &arg);
	if (ret) {
		ath11k_warn(ar->ab, "failed to stop wmi scan: %d\n", ret);
		goto out;
	}

	ret = wait_for_completion_timeout(&ar->scan.completed, 3 * HZ);
	if (ret == 0) {
		ath11k_warn(ar->ab,
			    "failed to receive scan abort comple: timed out\n");
		ret = -ETIMEDOUT;
	} else if (ret > 0) {
		ret = 0;
	}

out:
	/* Scan state should be updated upon scan completion but in case
	 * firmware fails to deliver the event (for whatever reason) it is
	 * desired to clean up scan state anyway. Firmware may have just
	 * dropped the scan completion event delivery due to transport pipe
	 * being overflown with data and/or it can recover on its own before
	 * next scan request is submitted.
	 */
	spin_lock_bh(&ar->data_lock);
	if (ar->scan.state != ATH11K_SCAN_IDLE)
		__ath11k_mac_scan_finish(ar);
	spin_unlock_bh(&ar->data_lock);

	return ret;
}

static void ath11k_scan_abort(struct ath11k *ar)
{
	int ret;

	lockdep_assert_held(&ar->conf_mutex);

	spin_lock_bh(&ar->data_lock);

	switch (ar->scan.state) {
	case ATH11K_SCAN_IDLE:
		/* This can happen if timeout worker kicked in and called
		 * abortion while scan completion was being processed.
		 */
		break;
	case ATH11K_SCAN_STARTING:
	case ATH11K_SCAN_ABORTING:
		ath11k_warn(ar->ab, "refusing scan abortion due to invalid scan state: %d\n",
			    ar->scan.state);
		break;
	case ATH11K_SCAN_RUNNING:
		ar->scan.state = ATH11K_SCAN_ABORTING;
		spin_unlock_bh(&ar->data_lock);

		ret = ath11k_scan_stop(ar);
		if (ret)
			ath11k_warn(ar->ab, "failed to abort scan: %d\n", ret);

		spin_lock_bh(&ar->data_lock);
		break;
	}

	spin_unlock_bh(&ar->data_lock);
}

static void ath11k_scan_timeout_work(struct work_struct *work)
{
	struct ath11k *ar = container_of(work, struct ath11k,
					 scan.timeout.work);

	mutex_lock(&ar->conf_mutex);
	ath11k_scan_abort(ar);
	mutex_unlock(&ar->conf_mutex);
}

static int ath11k_start_scan(struct ath11k *ar,
			     struct scan_req_params *arg)
{
	int ret;
	unsigned long timeout = 1 * HZ;

	lockdep_assert_held(&ar->conf_mutex);

	if (ath11k_spectral_get_mode(ar) == ATH11K_SPECTRAL_BACKGROUND)
		ath11k_spectral_reset_buffer(ar);

	ret = ath11k_wmi_send_scan_start_cmd(ar, arg);
	if (ret)
		return ret;

	if (test_bit(WMI_TLV_SERVICE_11D_OFFLOAD, ar->ab->wmi_ab.svc_map)) {
		timeout = 5 * HZ;

		if (ar->supports_6ghz)
			timeout += 5 * HZ;
	}

	ret = wait_for_completion_timeout(&ar->scan.started, timeout);
	if (ret == 0) {
		ret = ath11k_scan_stop(ar);
		if (ret)
			ath11k_warn(ar->ab, "failed to stop scan: %d\n", ret);

		return -ETIMEDOUT;
	}

	/* If we failed to start the scan, return error code at
	 * this point.  This is probably due to some issue in the
	 * firmware, but no need to wedge the driver due to that...
	 */
	spin_lock_bh(&ar->data_lock);
	if (ar->scan.state == ATH11K_SCAN_IDLE) {
		spin_unlock_bh(&ar->data_lock);
		return -EINVAL;
	}
	spin_unlock_bh(&ar->data_lock);

	return 0;
}

static int ath11k_mac_op_hw_scan(struct ieee80211_hw *hw,
				 struct ieee80211_vif *vif,
				 struct ieee80211_scan_request *hw_req)
{
	struct ath11k *ar = hw->priv;
	struct ath11k_vif *arvif = ath11k_vif_to_arvif(vif);
	struct cfg80211_scan_request *req = &hw_req->req;
	struct scan_req_params *arg = NULL;
	int ret = 0;
	int i;
	u32 scan_timeout;

	/* Firmwares advertising the support of triggering 11D algorithm
	 * on the scan results of a regular scan expects driver to send
	 * WMI_11D_SCAN_START_CMDID before sending WMI_START_SCAN_CMDID.
	 * With this feature, separate 11D scan can be avoided since
	 * regdomain can be determined with the scan results of the
	 * regular scan.
	 */
	if (ar->state_11d == ATH11K_11D_PREPARING &&
	    test_bit(WMI_TLV_SERVICE_SUPPORT_11D_FOR_HOST_SCAN,
		     ar->ab->wmi_ab.svc_map))
		ath11k_mac_11d_scan_start(ar, arvif->vdev_id);

	mutex_lock(&ar->conf_mutex);

	spin_lock_bh(&ar->data_lock);
	switch (ar->scan.state) {
	case ATH11K_SCAN_IDLE:
		reinit_completion(&ar->scan.started);
		reinit_completion(&ar->scan.completed);
		ar->scan.state = ATH11K_SCAN_STARTING;
		ar->scan.is_roc = false;
		ar->scan.vdev_id = arvif->vdev_id;
		ret = 0;
		break;
	case ATH11K_SCAN_STARTING:
	case ATH11K_SCAN_RUNNING:
	case ATH11K_SCAN_ABORTING:
		ret = -EBUSY;
		break;
	}
	spin_unlock_bh(&ar->data_lock);

	if (ret)
		goto exit;

	arg = kzalloc(sizeof(*arg), GFP_KERNEL);

	if (!arg) {
		ret = -ENOMEM;
		goto exit;
	}

	ath11k_wmi_start_scan_init(ar, arg);
	arg->vdev_id = arvif->vdev_id;
	arg->scan_id = ATH11K_SCAN_ID;

	if (ar->ab->hw_params.single_pdev_only)
		arg->scan_f_filter_prb_req = 1;

	if (req->ie_len) {
		arg->extraie.ptr = kmemdup(req->ie, req->ie_len, GFP_KERNEL);
		if (!arg->extraie.ptr) {
			ret = -ENOMEM;
			goto exit;
		}
		arg->extraie.len = req->ie_len;
	}

	if (req->n_ssids) {
		arg->num_ssids = req->n_ssids;
		for (i = 0; i < arg->num_ssids; i++) {
			arg->ssid[i].length  = req->ssids[i].ssid_len;
			memcpy(&arg->ssid[i].ssid, req->ssids[i].ssid,
			       req->ssids[i].ssid_len);
		}
	} else {
		arg->scan_f_passive = 1;
	}

	if (req->n_channels) {
		arg->num_chan = req->n_channels;
		arg->chan_list = kcalloc(arg->num_chan, sizeof(*arg->chan_list),
					 GFP_KERNEL);

		if (!arg->chan_list) {
			ret = -ENOMEM;
			goto exit;
		}

		for (i = 0; i < arg->num_chan; i++) {
			if (test_bit(WMI_TLV_SERVICE_SCAN_CONFIG_PER_CHANNEL,
				     ar->ab->wmi_ab.svc_map)) {
				arg->chan_list[i] =
					u32_encode_bits(req->channels[i]->center_freq,
							WMI_SCAN_CONFIG_PER_CHANNEL_MASK);

				/* If NL80211_SCAN_FLAG_COLOCATED_6GHZ is set in scan
				 * flags, then scan all PSC channels in 6 GHz band and
				 * those non-PSC channels where RNR IE is found during
				 * the legacy 2.4/5 GHz scan.
				 * If NL80211_SCAN_FLAG_COLOCATED_6GHZ is not set,
				 * then all channels in 6 GHz will be scanned.
				 */
				if (req->channels[i]->band == NL80211_BAND_6GHZ &&
				    req->flags & NL80211_SCAN_FLAG_COLOCATED_6GHZ &&
				    !cfg80211_channel_is_psc(req->channels[i]))
					arg->chan_list[i] |=
						WMI_SCAN_CH_FLAG_SCAN_ONLY_IF_RNR_FOUND;
			} else {
				arg->chan_list[i] = req->channels[i]->center_freq;
			}
		}
	}

	if (req->flags & NL80211_SCAN_FLAG_RANDOM_ADDR) {
		arg->scan_f_add_spoofed_mac_in_probe = 1;
		ether_addr_copy(arg->mac_addr.addr, req->mac_addr);
		ether_addr_copy(arg->mac_mask.addr, req->mac_addr_mask);
	}

	/* if duration is set, default dwell times will be overwritten */
	if (req->duration) {
		arg->dwell_time_active = req->duration;
		arg->dwell_time_active_2g = req->duration;
		arg->dwell_time_active_6g = req->duration;
		arg->dwell_time_passive = req->duration;
		arg->dwell_time_passive_6g = req->duration;
		arg->burst_duration = req->duration;

		scan_timeout = min_t(u32, arg->max_rest_time *
				(arg->num_chan - 1) + (req->duration +
				ATH11K_SCAN_CHANNEL_SWITCH_WMI_EVT_OVERHEAD) *
				arg->num_chan, arg->max_scan_time);
	} else {
		scan_timeout = arg->max_scan_time;
	}

	/* Add a margin to account for event/command processing */
	scan_timeout += ATH11K_MAC_SCAN_CMD_EVT_OVERHEAD;

	ret = ath11k_start_scan(ar, arg);
	if (ret) {
		ath11k_warn(ar->ab, "failed to start hw scan: %d\n", ret);
		spin_lock_bh(&ar->data_lock);
		ar->scan.state = ATH11K_SCAN_IDLE;
		spin_unlock_bh(&ar->data_lock);
	}

	ieee80211_queue_delayed_work(ar->hw, &ar->scan.timeout,
				     msecs_to_jiffies(scan_timeout));

exit:
	if (arg) {
		kfree(arg->chan_list);
		kfree(arg->extraie.ptr);
		kfree(arg);
	}

	mutex_unlock(&ar->conf_mutex);

	if (ar->state_11d == ATH11K_11D_PREPARING)
		ath11k_mac_11d_scan_start(ar, arvif->vdev_id);

	return ret;
}

static void ath11k_mac_op_cancel_hw_scan(struct ieee80211_hw *hw,
					 struct ieee80211_vif *vif)
{
	struct ath11k *ar = hw->priv;

	mutex_lock(&ar->conf_mutex);
	ath11k_scan_abort(ar);
	mutex_unlock(&ar->conf_mutex);

	cancel_delayed_work_sync(&ar->scan.timeout);
}

static int ath11k_install_key(struct ath11k_vif *arvif,
			      struct ieee80211_key_conf *key,
			      enum set_key_cmd cmd,
			      const u8 *macaddr, u32 flags)
{
	int ret;
	struct ath11k *ar = arvif->ar;
	struct wmi_vdev_install_key_arg arg = {
		.vdev_id = arvif->vdev_id,
		.key_idx = key->keyidx,
		.key_len = key->keylen,
		.key_data = key->key,
		.key_flags = flags,
		.macaddr = macaddr,
	};

	lockdep_assert_held(&arvif->ar->conf_mutex);

	reinit_completion(&ar->install_key_done);

	if (test_bit(ATH11K_FLAG_HW_CRYPTO_DISABLED, &ar->ab->dev_flags))
		return 0;

	if (cmd == DISABLE_KEY) {
		arg.key_cipher = WMI_CIPHER_NONE;
		arg.key_data = NULL;
		goto install;
	}

	switch (key->cipher) {
	case WLAN_CIPHER_SUITE_CCMP:
	case WLAN_CIPHER_SUITE_CCMP_256:
		arg.key_cipher = WMI_CIPHER_AES_CCM;
		/* TODO: Re-check if flag is valid */
		key->flags |= IEEE80211_KEY_FLAG_GENERATE_IV_MGMT;
		break;
	case WLAN_CIPHER_SUITE_TKIP:
		arg.key_cipher = WMI_CIPHER_TKIP;
		arg.key_txmic_len = 8;
		arg.key_rxmic_len = 8;
		break;
	case WLAN_CIPHER_SUITE_GCMP:
	case WLAN_CIPHER_SUITE_GCMP_256:
		arg.key_cipher = WMI_CIPHER_AES_GCM;
		key->flags |= IEEE80211_KEY_FLAG_GENERATE_IV_MGMT;
		break;
	default:
		ath11k_warn(ar->ab, "cipher %d is not supported\n", key->cipher);
		return -EOPNOTSUPP;
	}

	if (test_bit(ATH11K_FLAG_RAW_MODE, &ar->ab->dev_flags))
		key->flags |= IEEE80211_KEY_FLAG_GENERATE_IV |
			      IEEE80211_KEY_FLAG_RESERVE_TAILROOM;

install:
	ret = ath11k_wmi_vdev_install_key(arvif->ar, &arg);

	if (ret)
		return ret;

	if (!wait_for_completion_timeout(&ar->install_key_done, 1 * HZ))
		return -ETIMEDOUT;

	return ar->install_key_status ? -EINVAL : 0;
}

static int ath11k_clear_peer_keys(struct ath11k_vif *arvif,
				  const u8 *addr)
{
	struct ath11k *ar = arvif->ar;
	struct ath11k_base *ab = ar->ab;
	struct ath11k_peer *peer;
	int first_errno = 0;
	int ret;
	int i;
	u32 flags = 0;

	lockdep_assert_held(&ar->conf_mutex);

	spin_lock_bh(&ab->base_lock);
	peer = ath11k_peer_find(ab, arvif->vdev_id, addr);
	spin_unlock_bh(&ab->base_lock);

	if (!peer)
		return -ENOENT;

	for (i = 0; i < ARRAY_SIZE(peer->keys); i++) {
		if (!peer->keys[i])
			continue;

		/* key flags are not required to delete the key */
		ret = ath11k_install_key(arvif, peer->keys[i],
					 DISABLE_KEY, addr, flags);
		if (ret < 0 && first_errno == 0)
			first_errno = ret;

		if (ret < 0)
			ath11k_warn(ab, "failed to remove peer key %d: %d\n",
				    i, ret);

		spin_lock_bh(&ab->base_lock);
		peer->keys[i] = NULL;
		spin_unlock_bh(&ab->base_lock);
	}

	return first_errno;
}

static int ath11k_mac_op_set_key(struct ieee80211_hw *hw, enum set_key_cmd cmd,
				 struct ieee80211_vif *vif, struct ieee80211_sta *sta,
				 struct ieee80211_key_conf *key)
{
	struct ath11k *ar = hw->priv;
	struct ath11k_base *ab = ar->ab;
	struct ath11k_vif *arvif = ath11k_vif_to_arvif(vif);
	struct ath11k_peer *peer;
	struct ath11k_sta *arsta;
	const u8 *peer_addr;
	int ret = 0;
	u32 flags = 0;

	/* BIP needs to be done in software */
	if (key->cipher == WLAN_CIPHER_SUITE_AES_CMAC ||
	    key->cipher == WLAN_CIPHER_SUITE_BIP_GMAC_128 ||
	    key->cipher == WLAN_CIPHER_SUITE_BIP_GMAC_256 ||
	    key->cipher == WLAN_CIPHER_SUITE_BIP_CMAC_256)
		return 1;

	if (test_bit(ATH11K_FLAG_HW_CRYPTO_DISABLED, &ar->ab->dev_flags))
		return 1;

	if (key->keyidx > WMI_MAX_KEY_INDEX)
		return -ENOSPC;

	mutex_lock(&ar->conf_mutex);

	if (sta)
		peer_addr = sta->addr;
	else if (arvif->vdev_type == WMI_VDEV_TYPE_STA)
		peer_addr = vif->bss_conf.bssid;
	else
		peer_addr = vif->addr;

	key->hw_key_idx = key->keyidx;

	/* the peer should not disappear in mid-way (unless FW goes awry) since
	 * we already hold conf_mutex. we just make sure its there now.
	 */
	spin_lock_bh(&ab->base_lock);
	peer = ath11k_peer_find(ab, arvif->vdev_id, peer_addr);

	/* flush the fragments cache during key (re)install to
	 * ensure all frags in the new frag list belong to the same key.
	 */
	if (peer && sta && cmd == SET_KEY)
		ath11k_peer_frags_flush(ar, peer);
	spin_unlock_bh(&ab->base_lock);

	if (!peer) {
		if (cmd == SET_KEY) {
			ath11k_warn(ab, "cannot install key for non-existent peer %pM\n",
				    peer_addr);
			ret = -EOPNOTSUPP;
			goto exit;
		} else {
			/* if the peer doesn't exist there is no key to disable
			 * anymore
			 */
			goto exit;
		}
	}

	if (key->flags & IEEE80211_KEY_FLAG_PAIRWISE)
		flags |= WMI_KEY_PAIRWISE;
	else
		flags |= WMI_KEY_GROUP;

	ret = ath11k_install_key(arvif, key, cmd, peer_addr, flags);
	if (ret) {
		ath11k_warn(ab, "ath11k_install_key failed (%d)\n", ret);
		goto exit;
	}

	ret = ath11k_dp_peer_rx_pn_replay_config(arvif, peer_addr, cmd, key);
	if (ret) {
		ath11k_warn(ab, "failed to offload PN replay detection %d\n", ret);
		goto exit;
	}

	spin_lock_bh(&ab->base_lock);
	peer = ath11k_peer_find(ab, arvif->vdev_id, peer_addr);
	if (peer && cmd == SET_KEY) {
		peer->keys[key->keyidx] = key;
		if (key->flags & IEEE80211_KEY_FLAG_PAIRWISE) {
			peer->ucast_keyidx = key->keyidx;
			peer->sec_type = ath11k_dp_tx_get_encrypt_type(key->cipher);
		} else {
			peer->mcast_keyidx = key->keyidx;
			peer->sec_type_grp = ath11k_dp_tx_get_encrypt_type(key->cipher);
		}
	} else if (peer && cmd == DISABLE_KEY) {
		peer->keys[key->keyidx] = NULL;
		if (key->flags & IEEE80211_KEY_FLAG_PAIRWISE)
			peer->ucast_keyidx = 0;
		else
			peer->mcast_keyidx = 0;
	} else if (!peer)
		/* impossible unless FW goes crazy */
		ath11k_warn(ab, "peer %pM disappeared!\n", peer_addr);

	if (sta) {
		arsta = ath11k_sta_to_arsta(sta);

		switch (key->cipher) {
		case WLAN_CIPHER_SUITE_TKIP:
		case WLAN_CIPHER_SUITE_CCMP:
		case WLAN_CIPHER_SUITE_CCMP_256:
		case WLAN_CIPHER_SUITE_GCMP:
		case WLAN_CIPHER_SUITE_GCMP_256:
			if (cmd == SET_KEY)
				arsta->pn_type = HAL_PN_TYPE_WPA;
			else
				arsta->pn_type = HAL_PN_TYPE_NONE;
			break;
		default:
			arsta->pn_type = HAL_PN_TYPE_NONE;
			break;
		}
	}

	spin_unlock_bh(&ab->base_lock);

exit:
	mutex_unlock(&ar->conf_mutex);
	return ret;
}

static int
ath11k_mac_bitrate_mask_num_ht_rates(struct ath11k *ar,
				     enum nl80211_band band,
				     const struct cfg80211_bitrate_mask *mask)
{
	int num_rates = 0;
	int i;

	for (i = 0; i < ARRAY_SIZE(mask->control[band].ht_mcs); i++)
		num_rates += hweight8(mask->control[band].ht_mcs[i]);

	return num_rates;
}

static int
ath11k_mac_bitrate_mask_num_vht_rates(struct ath11k *ar,
				      enum nl80211_band band,
				      const struct cfg80211_bitrate_mask *mask)
{
	int num_rates = 0;
	int i;

	for (i = 0; i < ARRAY_SIZE(mask->control[band].vht_mcs); i++)
		num_rates += hweight16(mask->control[band].vht_mcs[i]);

	return num_rates;
}

static int
ath11k_mac_bitrate_mask_num_he_rates(struct ath11k *ar,
				     enum nl80211_band band,
				     const struct cfg80211_bitrate_mask *mask)
{
	int num_rates = 0;
	int i;

	for (i = 0; i < ARRAY_SIZE(mask->control[band].he_mcs); i++)
		num_rates += hweight16(mask->control[band].he_mcs[i]);

	return num_rates;
}

static int
ath11k_mac_set_peer_vht_fixed_rate(struct ath11k_vif *arvif,
				   struct ieee80211_sta *sta,
				   const struct cfg80211_bitrate_mask *mask,
				   enum nl80211_band band)
{
	struct ath11k *ar = arvif->ar;
	u8 vht_rate, nss;
	u32 rate_code;
	int ret, i;

	lockdep_assert_held(&ar->conf_mutex);

	nss = 0;

	for (i = 0; i < ARRAY_SIZE(mask->control[band].vht_mcs); i++) {
		if (hweight16(mask->control[band].vht_mcs[i]) == 1) {
			nss = i + 1;
			vht_rate = ffs(mask->control[band].vht_mcs[i]) - 1;
		}
	}

	if (!nss) {
		ath11k_warn(ar->ab, "No single VHT Fixed rate found to set for %pM",
			    sta->addr);
		return -EINVAL;
	}

	/* Avoid updating invalid nss as fixed rate*/
	if (nss > sta->deflink.rx_nss)
		return -EINVAL;

	ath11k_dbg(ar->ab, ATH11K_DBG_MAC,
		   "Setting Fixed VHT Rate for peer %pM. Device will not switch to any other selected rates",
		   sta->addr);

	rate_code = ATH11K_HW_RATE_CODE(vht_rate, nss - 1,
					WMI_RATE_PREAMBLE_VHT);
	ret = ath11k_wmi_set_peer_param(ar, sta->addr,
					arvif->vdev_id,
					WMI_PEER_PARAM_FIXED_RATE,
					rate_code);
	if (ret)
		ath11k_warn(ar->ab,
			    "failed to update STA %pM Fixed Rate %d: %d\n",
			     sta->addr, rate_code, ret);

	return ret;
}

static int
ath11k_mac_set_peer_he_fixed_rate(struct ath11k_vif *arvif,
				  struct ieee80211_sta *sta,
				  const struct cfg80211_bitrate_mask *mask,
				  enum nl80211_band band)
{
	struct ath11k *ar = arvif->ar;
	u8 he_rate, nss;
	u32 rate_code;
	int ret, i;

	lockdep_assert_held(&ar->conf_mutex);

	nss = 0;

	for (i = 0; i < ARRAY_SIZE(mask->control[band].he_mcs); i++) {
		if (hweight16(mask->control[band].he_mcs[i]) == 1) {
			nss = i + 1;
			he_rate = ffs(mask->control[band].he_mcs[i]) - 1;
		}
	}

	if (!nss) {
		ath11k_warn(ar->ab, "No single he fixed rate found to set for %pM",
			    sta->addr);
		return -EINVAL;
	}

	/* Avoid updating invalid nss as fixed rate */
	if (nss > sta->deflink.rx_nss)
		return -EINVAL;

	ath11k_dbg(ar->ab, ATH11K_DBG_MAC,
		   "setting fixed he rate for peer %pM, device will not switch to any other selected rates",
		   sta->addr);

	rate_code = ATH11K_HW_RATE_CODE(he_rate, nss - 1,
					WMI_RATE_PREAMBLE_HE);

	ret = ath11k_wmi_set_peer_param(ar, sta->addr,
					arvif->vdev_id,
					WMI_PEER_PARAM_FIXED_RATE,
					rate_code);
	if (ret)
		ath11k_warn(ar->ab,
			    "failed to update sta %pM fixed rate %d: %d\n",
			    sta->addr, rate_code, ret);

	return ret;
}

static int
ath11k_mac_set_peer_ht_fixed_rate(struct ath11k_vif *arvif,
				  struct ieee80211_sta *sta,
				  const struct cfg80211_bitrate_mask *mask,
				  enum nl80211_band band)
{
	struct ath11k *ar = arvif->ar;
	u8 ht_rate, nss = 0;
	u32 rate_code;
	int ret, i;

	lockdep_assert_held(&ar->conf_mutex);

	for (i = 0; i < ARRAY_SIZE(mask->control[band].ht_mcs); i++) {
		if (hweight8(mask->control[band].ht_mcs[i]) == 1) {
			nss = i + 1;
			ht_rate = ffs(mask->control[band].ht_mcs[i]) - 1;
		}
	}

	if (!nss) {
		ath11k_warn(ar->ab, "No single HT Fixed rate found to set for %pM",
			    sta->addr);
		return -EINVAL;
	}

	/* Avoid updating invalid nss as fixed rate*/
	if (nss > sta->deflink.rx_nss)
		return -EINVAL;

	ath11k_dbg(ar->ab, ATH11K_DBG_MAC,
		   "Setting Fixed HT Rate for peer %pM. Device will not switch to any other selected rates",
		   sta->addr);

	rate_code = ATH11K_HW_RATE_CODE(ht_rate, nss - 1,
					WMI_RATE_PREAMBLE_HT);
	ret = ath11k_wmi_set_peer_param(ar, sta->addr,
					arvif->vdev_id,
					WMI_PEER_PARAM_FIXED_RATE,
					rate_code);
	if (ret)
		ath11k_warn(ar->ab,
			    "failed to update STA %pM HT Fixed Rate %d: %d\n",
			    sta->addr, rate_code, ret);

	return ret;
}

static int ath11k_station_assoc(struct ath11k *ar,
				struct ieee80211_vif *vif,
				struct ieee80211_sta *sta,
				bool reassoc)
{
	struct ath11k_vif *arvif = ath11k_vif_to_arvif(vif);
	struct peer_assoc_params peer_arg;
	int ret = 0;
	struct cfg80211_chan_def def;
	enum nl80211_band band;
	struct cfg80211_bitrate_mask *mask;
	u8 num_ht_rates, num_vht_rates, num_he_rates;

	lockdep_assert_held(&ar->conf_mutex);

	if (WARN_ON(ath11k_mac_vif_chan(vif, &def)))
		return -EPERM;

	band = def.chan->band;
	mask = &arvif->bitrate_mask;

	ath11k_peer_assoc_prepare(ar, vif, sta, &peer_arg, reassoc);

	peer_arg.is_assoc = true;
	ret = ath11k_wmi_send_peer_assoc_cmd(ar, &peer_arg);
	if (ret) {
		ath11k_warn(ar->ab, "failed to run peer assoc for STA %pM vdev %i: %d\n",
			    sta->addr, arvif->vdev_id, ret);
		return ret;
	}

	if (!wait_for_completion_timeout(&ar->peer_assoc_done, 1 * HZ)) {
		ath11k_warn(ar->ab, "failed to get peer assoc conf event for %pM vdev %i\n",
			    sta->addr, arvif->vdev_id);
		return -ETIMEDOUT;
	}

	num_vht_rates = ath11k_mac_bitrate_mask_num_vht_rates(ar, band, mask);
	num_he_rates = ath11k_mac_bitrate_mask_num_he_rates(ar, band, mask);
	num_ht_rates = ath11k_mac_bitrate_mask_num_ht_rates(ar, band, mask);

	/* If single VHT/HE rate is configured (by set_bitrate_mask()),
	 * peer_assoc will disable VHT/HE. This is now enabled by a peer specific
	 * fixed param.
	 * Note that all other rates and NSS will be disabled for this peer.
	 */
	if (sta->deflink.vht_cap.vht_supported && num_vht_rates == 1) {
		ret = ath11k_mac_set_peer_vht_fixed_rate(arvif, sta, mask,
							 band);
		if (ret)
			return ret;
	} else if (sta->deflink.he_cap.has_he && num_he_rates == 1) {
		ret = ath11k_mac_set_peer_he_fixed_rate(arvif, sta, mask,
							band);
		if (ret)
			return ret;
	} else if (sta->deflink.ht_cap.ht_supported && num_ht_rates == 1) {
		ret = ath11k_mac_set_peer_ht_fixed_rate(arvif, sta, mask,
							band);
		if (ret)
			return ret;
	}

	/* Re-assoc is run only to update supported rates for given station. It
	 * doesn't make much sense to reconfigure the peer completely.
	 */
	if (reassoc)
		return 0;

	ret = ath11k_setup_peer_smps(ar, arvif, sta->addr,
				     &sta->deflink.ht_cap,
				     le16_to_cpu(sta->deflink.he_6ghz_capa.capa));
	if (ret) {
		ath11k_warn(ar->ab, "failed to setup peer SMPS for vdev %d: %d\n",
			    arvif->vdev_id, ret);
		return ret;
	}

	if (!sta->wme) {
		arvif->num_legacy_stations++;
		ret = ath11k_recalc_rtscts_prot(arvif);
		if (ret)
			return ret;
	}

	if (sta->wme && sta->uapsd_queues) {
		ret = ath11k_peer_assoc_qos_ap(ar, arvif, sta);
		if (ret) {
			ath11k_warn(ar->ab, "failed to set qos params for STA %pM for vdev %i: %d\n",
				    sta->addr, arvif->vdev_id, ret);
			return ret;
		}
	}

	return 0;
}

static int ath11k_station_disassoc(struct ath11k *ar,
				   struct ieee80211_vif *vif,
				   struct ieee80211_sta *sta)
{
	struct ath11k_vif *arvif = ath11k_vif_to_arvif(vif);
	int ret = 0;

	lockdep_assert_held(&ar->conf_mutex);

	if (!sta->wme) {
		arvif->num_legacy_stations--;
		ret = ath11k_recalc_rtscts_prot(arvif);
		if (ret)
			return ret;
	}

	ret = ath11k_clear_peer_keys(arvif, sta->addr);
	if (ret) {
		ath11k_warn(ar->ab, "failed to clear all peer keys for vdev %i: %d\n",
			    arvif->vdev_id, ret);
		return ret;
	}
	return 0;
}

static u32 ath11k_mac_max_nss(const u8 *ht_mcs_mask, const u16 *vht_mcs_mask,
			      const u16 *he_mcs_mask)
{
	return max3(ath11k_mac_max_ht_nss(ht_mcs_mask),
		    ath11k_mac_max_vht_nss(vht_mcs_mask),
		    ath11k_mac_max_he_nss(he_mcs_mask));
}

static void ath11k_sta_rc_update_wk(struct work_struct *wk)
{
	struct ath11k *ar;
	struct ath11k_vif *arvif;
	struct ath11k_sta *arsta;
	struct ieee80211_sta *sta;
	struct cfg80211_chan_def def;
	enum nl80211_band band;
	const u8 *ht_mcs_mask;
	const u16 *vht_mcs_mask;
	const u16 *he_mcs_mask;
	u32 changed, bw, nss, smps, bw_prev;
	int err, num_ht_rates, num_vht_rates, num_he_rates;
	const struct cfg80211_bitrate_mask *mask;
	struct peer_assoc_params peer_arg;
	enum wmi_phy_mode peer_phymode;

	arsta = container_of(wk, struct ath11k_sta, update_wk);
	sta = container_of((void *)arsta, struct ieee80211_sta, drv_priv);
	arvif = arsta->arvif;
	ar = arvif->ar;

	if (WARN_ON(ath11k_mac_vif_chan(arvif->vif, &def)))
		return;

	band = def.chan->band;
	ht_mcs_mask = arvif->bitrate_mask.control[band].ht_mcs;
	vht_mcs_mask = arvif->bitrate_mask.control[band].vht_mcs;
	he_mcs_mask = arvif->bitrate_mask.control[band].he_mcs;

	spin_lock_bh(&ar->data_lock);

	changed = arsta->changed;
	arsta->changed = 0;

	bw = arsta->bw;
	bw_prev = arsta->bw_prev;
	nss = arsta->nss;
	smps = arsta->smps;

	spin_unlock_bh(&ar->data_lock);

	mutex_lock(&ar->conf_mutex);

	nss = max_t(u32, 1, nss);
	nss = min(nss, ath11k_mac_max_nss(ht_mcs_mask, vht_mcs_mask, he_mcs_mask));

	if (changed & IEEE80211_RC_BW_CHANGED) {
		/* Get the peer phymode */
		ath11k_peer_assoc_h_phymode(ar, arvif->vif, sta, &peer_arg);
		peer_phymode = peer_arg.peer_phymode;

		ath11k_dbg(ar->ab, ATH11K_DBG_MAC, "update sta %pM peer bw %d phymode %d\n",
			   sta->addr, bw, peer_phymode);

		if (bw > bw_prev) {
			/* BW is upgraded. In this case we send WMI_PEER_PHYMODE
			 * followed by WMI_PEER_CHWIDTH
			 */
			ath11k_dbg(ar->ab, ATH11K_DBG_MAC, "BW upgrade for sta %pM new BW %d, old BW %d\n",
				   sta->addr, bw, bw_prev);

			err = ath11k_wmi_set_peer_param(ar, sta->addr, arvif->vdev_id,
							WMI_PEER_PHYMODE, peer_phymode);

			if (err) {
				ath11k_warn(ar->ab, "failed to update STA %pM peer phymode %d: %d\n",
					    sta->addr, peer_phymode, err);
				goto err_rc_bw_changed;
			}

			err = ath11k_wmi_set_peer_param(ar, sta->addr, arvif->vdev_id,
							WMI_PEER_CHWIDTH, bw);

			if (err)
				ath11k_warn(ar->ab, "failed to update STA %pM peer bw %d: %d\n",
					    sta->addr, bw, err);
		} else {
			/* BW is downgraded. In this case we send WMI_PEER_CHWIDTH
			 * followed by WMI_PEER_PHYMODE
			 */
			ath11k_dbg(ar->ab, ATH11K_DBG_MAC, "BW downgrade for sta %pM new BW %d,old BW %d\n",
				   sta->addr, bw, bw_prev);

			err = ath11k_wmi_set_peer_param(ar, sta->addr, arvif->vdev_id,
							WMI_PEER_CHWIDTH, bw);

			if (err) {
				ath11k_warn(ar->ab, "failed to update STA %pM peer bw %d: %d\n",
					    sta->addr, bw, err);
				goto err_rc_bw_changed;
			}

			err = ath11k_wmi_set_peer_param(ar, sta->addr, arvif->vdev_id,
							WMI_PEER_PHYMODE, peer_phymode);

			if (err)
				ath11k_warn(ar->ab, "failed to update STA %pM peer phymode %d: %d\n",
					    sta->addr, peer_phymode, err);
		}
	}

	if (changed & IEEE80211_RC_NSS_CHANGED) {
		ath11k_dbg(ar->ab, ATH11K_DBG_MAC, "update sta %pM nss %d\n",
			   sta->addr, nss);

		err = ath11k_wmi_set_peer_param(ar, sta->addr, arvif->vdev_id,
						WMI_PEER_NSS, nss);
		if (err)
			ath11k_warn(ar->ab, "failed to update STA %pM nss %d: %d\n",
				    sta->addr, nss, err);
	}

	if (changed & IEEE80211_RC_SMPS_CHANGED) {
		ath11k_dbg(ar->ab, ATH11K_DBG_MAC, "update sta %pM smps %d\n",
			   sta->addr, smps);

		err = ath11k_wmi_set_peer_param(ar, sta->addr, arvif->vdev_id,
						WMI_PEER_MIMO_PS_STATE, smps);
		if (err)
			ath11k_warn(ar->ab, "failed to update STA %pM smps %d: %d\n",
				    sta->addr, smps, err);
	}

	if (changed & IEEE80211_RC_SUPP_RATES_CHANGED) {
		mask = &arvif->bitrate_mask;
		num_ht_rates = ath11k_mac_bitrate_mask_num_ht_rates(ar, band,
								    mask);
		num_vht_rates = ath11k_mac_bitrate_mask_num_vht_rates(ar, band,
								      mask);
		num_he_rates = ath11k_mac_bitrate_mask_num_he_rates(ar, band,
								    mask);

		/* Peer_assoc_prepare will reject vht rates in
		 * bitrate_mask if its not available in range format and
		 * sets vht tx_rateset as unsupported. So multiple VHT MCS
		 * setting(eg. MCS 4,5,6) per peer is not supported here.
		 * But, Single rate in VHT mask can be set as per-peer
		 * fixed rate. But even if any HT rates are configured in
		 * the bitrate mask, device will not switch to those rates
		 * when per-peer Fixed rate is set.
		 * TODO: Check RATEMASK_CMDID to support auto rates selection
		 * across HT/VHT and for multiple VHT MCS support.
		 */
		if (sta->deflink.vht_cap.vht_supported && num_vht_rates == 1) {
			ath11k_mac_set_peer_vht_fixed_rate(arvif, sta, mask,
							   band);
		} else if (sta->deflink.he_cap.has_he && num_he_rates == 1) {
			ath11k_mac_set_peer_he_fixed_rate(arvif, sta, mask,
							  band);
		} else if (sta->deflink.ht_cap.ht_supported && num_ht_rates == 1) {
			ath11k_mac_set_peer_ht_fixed_rate(arvif, sta, mask,
							  band);
		} else {
			/* If the peer is non-VHT/HE or no fixed VHT/HE rate
			 * is provided in the new bitrate mask we set the
			 * other rates using peer_assoc command. Also clear
			 * the peer fixed rate settings as it has higher proprity
			 * than peer assoc
			 */
			err = ath11k_wmi_set_peer_param(ar, sta->addr,
							arvif->vdev_id,
							WMI_PEER_PARAM_FIXED_RATE,
							WMI_FIXED_RATE_NONE);
			if (err)
				ath11k_warn(ar->ab,
					    "failed to disable peer fixed rate for sta %pM: %d\n",
					    sta->addr, err);

			ath11k_peer_assoc_prepare(ar, arvif->vif, sta,
						  &peer_arg, true);

			peer_arg.is_assoc = false;
			err = ath11k_wmi_send_peer_assoc_cmd(ar, &peer_arg);
			if (err)
				ath11k_warn(ar->ab, "failed to run peer assoc for STA %pM vdev %i: %d\n",
					    sta->addr, arvif->vdev_id, err);

			if (!wait_for_completion_timeout(&ar->peer_assoc_done, 1 * HZ))
				ath11k_warn(ar->ab, "failed to get peer assoc conf event for %pM vdev %i\n",
					    sta->addr, arvif->vdev_id);
		}
	}

err_rc_bw_changed:
	mutex_unlock(&ar->conf_mutex);
}

static void ath11k_sta_set_4addr_wk(struct work_struct *wk)
{
	struct ath11k *ar;
	struct ath11k_vif *arvif;
	struct ath11k_sta *arsta;
	struct ieee80211_sta *sta;
	int ret = 0;

	arsta = container_of(wk, struct ath11k_sta, set_4addr_wk);
	sta = container_of((void *)arsta, struct ieee80211_sta, drv_priv);
	arvif = arsta->arvif;
	ar = arvif->ar;

	ath11k_dbg(ar->ab, ATH11K_DBG_MAC,
		   "setting USE_4ADDR for peer %pM\n", sta->addr);

	ret = ath11k_wmi_set_peer_param(ar, sta->addr,
					arvif->vdev_id,
					WMI_PEER_USE_4ADDR, 1);

	if (ret)
		ath11k_warn(ar->ab, "failed to set peer %pM 4addr capability: %d\n",
			    sta->addr, ret);
}

static int ath11k_mac_inc_num_stations(struct ath11k_vif *arvif,
				       struct ieee80211_sta *sta)
{
	struct ath11k *ar = arvif->ar;

	lockdep_assert_held(&ar->conf_mutex);

	if (arvif->vdev_type == WMI_VDEV_TYPE_STA && !sta->tdls)
		return 0;

	if (ar->num_stations >= ar->max_num_stations)
		return -ENOBUFS;

	ar->num_stations++;

	return 0;
}

static void ath11k_mac_dec_num_stations(struct ath11k_vif *arvif,
					struct ieee80211_sta *sta)
{
	struct ath11k *ar = arvif->ar;

	lockdep_assert_held(&ar->conf_mutex);

	if (arvif->vdev_type == WMI_VDEV_TYPE_STA && !sta->tdls)
		return;

	ar->num_stations--;
}

static u32 ath11k_mac_ieee80211_sta_bw_to_wmi(struct ath11k *ar,
					      struct ieee80211_sta *sta)
{
	u32 bw = WMI_PEER_CHWIDTH_20MHZ;

	switch (sta->deflink.bandwidth) {
	case IEEE80211_STA_RX_BW_20:
		bw = WMI_PEER_CHWIDTH_20MHZ;
		break;
	case IEEE80211_STA_RX_BW_40:
		bw = WMI_PEER_CHWIDTH_40MHZ;
		break;
	case IEEE80211_STA_RX_BW_80:
		bw = WMI_PEER_CHWIDTH_80MHZ;
		break;
	case IEEE80211_STA_RX_BW_160:
		bw = WMI_PEER_CHWIDTH_160MHZ;
		break;
	default:
		ath11k_warn(ar->ab, "Invalid bandwidth %d for %pM\n",
			    sta->deflink.bandwidth, sta->addr);
		bw = WMI_PEER_CHWIDTH_20MHZ;
		break;
	}

	return bw;
}

static int ath11k_mac_op_sta_set_txpwr(struct ieee80211_hw *hw,
				       struct ieee80211_vif *vif,
				       struct ieee80211_sta *sta)
{
	struct ath11k *ar = hw->priv;
	struct ath11k_vif *arvif = ath11k_vif_to_arvif(vif);
	int ret = 0;
	s16 txpwr;

	if (sta->deflink.txpwr.type == NL80211_TX_POWER_AUTOMATIC) {
		txpwr = 0;
	} else {
		txpwr = sta->deflink.txpwr.power;
		if (!txpwr)
			return -EINVAL;
	}

	if (txpwr > ATH11K_TX_POWER_MAX_VAL || txpwr < ATH11K_TX_POWER_MIN_VAL)
		return -EINVAL;

	mutex_lock(&ar->conf_mutex);

	ret = ath11k_wmi_set_peer_param(ar, sta->addr, arvif->vdev_id,
					WMI_PEER_USE_FIXED_PWR, txpwr);
	if (ret) {
		ath11k_warn(ar->ab, "failed to set tx power for station ret: %d\n",
			    ret);
		goto out;
	}

out:
	mutex_unlock(&ar->conf_mutex);
	return ret;
}

static void ath11k_mac_op_sta_set_4addr(struct ieee80211_hw *hw,
					struct ieee80211_vif *vif,
					struct ieee80211_sta *sta, bool enabled)
{
	struct ath11k *ar = hw->priv;
	struct ath11k_sta *arsta = ath11k_sta_to_arsta(sta);

	if (enabled && !arsta->use_4addr_set) {
		ieee80211_queue_work(ar->hw, &arsta->set_4addr_wk);
		arsta->use_4addr_set = true;
	}
}

static void ath11k_mac_op_sta_rc_update(struct ieee80211_hw *hw,
					struct ieee80211_vif *vif,
					struct ieee80211_sta *sta,
					u32 changed)
{
	struct ath11k *ar = hw->priv;
	struct ath11k_sta *arsta = ath11k_sta_to_arsta(sta);
	struct ath11k_vif *arvif = ath11k_vif_to_arvif(vif);
	struct ath11k_peer *peer;
	u32 bw, smps;

	spin_lock_bh(&ar->ab->base_lock);

	peer = ath11k_peer_find(ar->ab, arvif->vdev_id, sta->addr);
	if (!peer) {
		spin_unlock_bh(&ar->ab->base_lock);
		ath11k_warn(ar->ab, "mac sta rc update failed to find peer %pM on vdev %i\n",
			    sta->addr, arvif->vdev_id);
		return;
	}

	spin_unlock_bh(&ar->ab->base_lock);

	ath11k_dbg(ar->ab, ATH11K_DBG_MAC,
		   "sta rc update for %pM changed %08x bw %d nss %d smps %d\n",
		   sta->addr, changed, sta->deflink.bandwidth,
		   sta->deflink.rx_nss,
		   sta->deflink.smps_mode);

	spin_lock_bh(&ar->data_lock);

	if (changed & IEEE80211_RC_BW_CHANGED) {
		bw = ath11k_mac_ieee80211_sta_bw_to_wmi(ar, sta);
		arsta->bw_prev = arsta->bw;
		arsta->bw = bw;
	}

	if (changed & IEEE80211_RC_NSS_CHANGED)
		arsta->nss = sta->deflink.rx_nss;

	if (changed & IEEE80211_RC_SMPS_CHANGED) {
		smps = WMI_PEER_SMPS_PS_NONE;

		switch (sta->deflink.smps_mode) {
		case IEEE80211_SMPS_AUTOMATIC:
		case IEEE80211_SMPS_OFF:
			smps = WMI_PEER_SMPS_PS_NONE;
			break;
		case IEEE80211_SMPS_STATIC:
			smps = WMI_PEER_SMPS_STATIC;
			break;
		case IEEE80211_SMPS_DYNAMIC:
			smps = WMI_PEER_SMPS_DYNAMIC;
			break;
		default:
			ath11k_warn(ar->ab, "Invalid smps %d in sta rc update for %pM\n",
				    sta->deflink.smps_mode, sta->addr);
			smps = WMI_PEER_SMPS_PS_NONE;
			break;
		}

		arsta->smps = smps;
	}

	arsta->changed |= changed;

	spin_unlock_bh(&ar->data_lock);

	ieee80211_queue_work(hw, &arsta->update_wk);
}

static int ath11k_conf_tx_uapsd(struct ath11k *ar, struct ieee80211_vif *vif,
				u16 ac, bool enable)
{
	struct ath11k_vif *arvif = ath11k_vif_to_arvif(vif);
	u32 value = 0;
	int ret = 0;

	if (arvif->vdev_type != WMI_VDEV_TYPE_STA)
		return 0;

	switch (ac) {
	case IEEE80211_AC_VO:
		value = WMI_STA_PS_UAPSD_AC3_DELIVERY_EN |
			WMI_STA_PS_UAPSD_AC3_TRIGGER_EN;
		break;
	case IEEE80211_AC_VI:
		value = WMI_STA_PS_UAPSD_AC2_DELIVERY_EN |
			WMI_STA_PS_UAPSD_AC2_TRIGGER_EN;
		break;
	case IEEE80211_AC_BE:
		value = WMI_STA_PS_UAPSD_AC1_DELIVERY_EN |
			WMI_STA_PS_UAPSD_AC1_TRIGGER_EN;
		break;
	case IEEE80211_AC_BK:
		value = WMI_STA_PS_UAPSD_AC0_DELIVERY_EN |
			WMI_STA_PS_UAPSD_AC0_TRIGGER_EN;
		break;
	}

	if (enable)
		arvif->u.sta.uapsd |= value;
	else
		arvif->u.sta.uapsd &= ~value;

	ret = ath11k_wmi_set_sta_ps_param(ar, arvif->vdev_id,
					  WMI_STA_PS_PARAM_UAPSD,
					  arvif->u.sta.uapsd);
	if (ret) {
		ath11k_warn(ar->ab, "could not set uapsd params %d\n", ret);
		goto exit;
	}

	if (arvif->u.sta.uapsd)
		value = WMI_STA_PS_RX_WAKE_POLICY_POLL_UAPSD;
	else
		value = WMI_STA_PS_RX_WAKE_POLICY_WAKE;

	ret = ath11k_wmi_set_sta_ps_param(ar, arvif->vdev_id,
					  WMI_STA_PS_PARAM_RX_WAKE_POLICY,
					  value);
	if (ret)
		ath11k_warn(ar->ab, "could not set rx wake param %d\n", ret);

exit:
	return ret;
}

static int ath11k_mac_op_conf_tx(struct ieee80211_hw *hw,
				 struct ieee80211_vif *vif,
				 unsigned int link_id, u16 ac,
				 const struct ieee80211_tx_queue_params *params)
{
	struct ath11k *ar = hw->priv;
	struct ath11k_vif *arvif = ath11k_vif_to_arvif(vif);
	struct wmi_wmm_params_arg *p = NULL;
	int ret;

	mutex_lock(&ar->conf_mutex);

	switch (ac) {
	case IEEE80211_AC_VO:
		p = &arvif->wmm_params.ac_vo;
		break;
	case IEEE80211_AC_VI:
		p = &arvif->wmm_params.ac_vi;
		break;
	case IEEE80211_AC_BE:
		p = &arvif->wmm_params.ac_be;
		break;
	case IEEE80211_AC_BK:
		p = &arvif->wmm_params.ac_bk;
		break;
	}

	if (WARN_ON(!p)) {
		ret = -EINVAL;
		goto exit;
	}

	p->cwmin = params->cw_min;
	p->cwmax = params->cw_max;
	p->aifs = params->aifs;
	p->txop = params->txop;

	ret = ath11k_wmi_send_wmm_update_cmd_tlv(ar, arvif->vdev_id,
						 &arvif->wmm_params);
	if (ret) {
		ath11k_warn(ar->ab, "failed to set wmm params: %d\n", ret);
		goto exit;
	}

	ret = ath11k_conf_tx_uapsd(ar, vif, ac, params->uapsd);

	if (ret)
		ath11k_warn(ar->ab, "failed to set sta uapsd: %d\n", ret);

exit:
	mutex_unlock(&ar->conf_mutex);
	return ret;
}

static struct ieee80211_sta_ht_cap
ath11k_create_ht_cap(struct ath11k *ar, u32 ar_ht_cap, u32 rate_cap_rx_chainmask)
{
	int i;
	struct ieee80211_sta_ht_cap ht_cap = {0};
	u32 ar_vht_cap = ar->pdev->cap.vht_cap;

	if (!(ar_ht_cap & WMI_HT_CAP_ENABLED))
		return ht_cap;

	ht_cap.ht_supported = 1;
	ht_cap.ampdu_factor = IEEE80211_HT_MAX_AMPDU_64K;
	ht_cap.ampdu_density = IEEE80211_HT_MPDU_DENSITY_NONE;
	ht_cap.cap |= IEEE80211_HT_CAP_SUP_WIDTH_20_40;
	ht_cap.cap |= IEEE80211_HT_CAP_DSSSCCK40;
	ht_cap.cap |= WLAN_HT_CAP_SM_PS_STATIC << IEEE80211_HT_CAP_SM_PS_SHIFT;

	if (ar_ht_cap & WMI_HT_CAP_HT20_SGI)
		ht_cap.cap |= IEEE80211_HT_CAP_SGI_20;

	if (ar_ht_cap & WMI_HT_CAP_HT40_SGI)
		ht_cap.cap |= IEEE80211_HT_CAP_SGI_40;

	if (ar_ht_cap & WMI_HT_CAP_DYNAMIC_SMPS) {
		u32 smps;

		smps   = WLAN_HT_CAP_SM_PS_DYNAMIC;
		smps <<= IEEE80211_HT_CAP_SM_PS_SHIFT;

		ht_cap.cap |= smps;
	}

	if (ar_ht_cap & WMI_HT_CAP_TX_STBC)
		ht_cap.cap |= IEEE80211_HT_CAP_TX_STBC;

	if (ar_ht_cap & WMI_HT_CAP_RX_STBC) {
		u32 stbc;

		stbc   = ar_ht_cap;
		stbc  &= WMI_HT_CAP_RX_STBC;
		stbc >>= WMI_HT_CAP_RX_STBC_MASK_SHIFT;
		stbc <<= IEEE80211_HT_CAP_RX_STBC_SHIFT;
		stbc  &= IEEE80211_HT_CAP_RX_STBC;

		ht_cap.cap |= stbc;
	}

	if (ar_ht_cap & WMI_HT_CAP_RX_LDPC)
		ht_cap.cap |= IEEE80211_HT_CAP_LDPC_CODING;

	if (ar_ht_cap & WMI_HT_CAP_L_SIG_TXOP_PROT)
		ht_cap.cap |= IEEE80211_HT_CAP_LSIG_TXOP_PROT;

	if (ar_vht_cap & WMI_VHT_CAP_MAX_MPDU_LEN_MASK)
		ht_cap.cap |= IEEE80211_HT_CAP_MAX_AMSDU;

	for (i = 0; i < ar->num_rx_chains; i++) {
		if (rate_cap_rx_chainmask & BIT(i))
			ht_cap.mcs.rx_mask[i] = 0xFF;
	}

	ht_cap.mcs.tx_params |= IEEE80211_HT_MCS_TX_DEFINED;

	return ht_cap;
}

static int ath11k_mac_set_txbf_conf(struct ath11k_vif *arvif)
{
	u32 value = 0;
	struct ath11k *ar = arvif->ar;
	int nsts;
	int sound_dim;
	u32 vht_cap = ar->pdev->cap.vht_cap;
	u32 vdev_param = WMI_VDEV_PARAM_TXBF;

	if (vht_cap & (IEEE80211_VHT_CAP_SU_BEAMFORMEE_CAPABLE)) {
		nsts = vht_cap & IEEE80211_VHT_CAP_BEAMFORMEE_STS_MASK;
		nsts >>= IEEE80211_VHT_CAP_BEAMFORMEE_STS_SHIFT;
		if (nsts > (ar->num_rx_chains - 1))
			nsts = ar->num_rx_chains - 1;
		value |= SM(nsts, WMI_TXBF_STS_CAP_OFFSET);
	}

	if (vht_cap & (IEEE80211_VHT_CAP_SU_BEAMFORMER_CAPABLE)) {
		sound_dim = vht_cap &
			    IEEE80211_VHT_CAP_SOUNDING_DIMENSIONS_MASK;
		sound_dim >>= IEEE80211_VHT_CAP_SOUNDING_DIMENSIONS_SHIFT;
		if (sound_dim > (ar->num_tx_chains - 1))
			sound_dim = ar->num_tx_chains - 1;
		value |= SM(sound_dim, WMI_BF_SOUND_DIM_OFFSET);
	}

	if (!value)
		return 0;

	if (vht_cap & IEEE80211_VHT_CAP_SU_BEAMFORMER_CAPABLE) {
		value |= WMI_VDEV_PARAM_TXBF_SU_TX_BFER;

		if ((vht_cap & IEEE80211_VHT_CAP_MU_BEAMFORMER_CAPABLE) &&
		    arvif->vdev_type == WMI_VDEV_TYPE_AP)
			value |= WMI_VDEV_PARAM_TXBF_MU_TX_BFER;
	}

	/* TODO: SUBFEE not validated in HK, disable here until validated? */

	if (vht_cap & IEEE80211_VHT_CAP_SU_BEAMFORMEE_CAPABLE) {
		value |= WMI_VDEV_PARAM_TXBF_SU_TX_BFEE;

		if ((vht_cap & IEEE80211_VHT_CAP_MU_BEAMFORMEE_CAPABLE) &&
		    arvif->vdev_type == WMI_VDEV_TYPE_STA)
			value |= WMI_VDEV_PARAM_TXBF_MU_TX_BFEE;
	}

	return ath11k_wmi_vdev_set_param_cmd(ar, arvif->vdev_id,
					     vdev_param, value);
}

static void ath11k_set_vht_txbf_cap(struct ath11k *ar, u32 *vht_cap)
{
	bool subfer, subfee;
	int sound_dim = 0, nsts = 0;

	subfer = !!(*vht_cap & (IEEE80211_VHT_CAP_SU_BEAMFORMER_CAPABLE));
	subfee = !!(*vht_cap & (IEEE80211_VHT_CAP_SU_BEAMFORMEE_CAPABLE));

	if (ar->num_tx_chains < 2) {
		*vht_cap &= ~(IEEE80211_VHT_CAP_SU_BEAMFORMER_CAPABLE);
		subfer = false;
	}

	if (ar->num_rx_chains < 2) {
		*vht_cap &= ~(IEEE80211_VHT_CAP_SU_BEAMFORMEE_CAPABLE);
		subfee = false;
	}

	/* If SU Beaformer is not set, then disable MU Beamformer Capability */
	if (!subfer)
		*vht_cap &= ~(IEEE80211_VHT_CAP_MU_BEAMFORMER_CAPABLE);

	/* If SU Beaformee is not set, then disable MU Beamformee Capability */
	if (!subfee)
		*vht_cap &= ~(IEEE80211_VHT_CAP_MU_BEAMFORMEE_CAPABLE);

	sound_dim = (*vht_cap & IEEE80211_VHT_CAP_SOUNDING_DIMENSIONS_MASK);
	sound_dim >>= IEEE80211_VHT_CAP_SOUNDING_DIMENSIONS_SHIFT;
	*vht_cap &= ~IEEE80211_VHT_CAP_SOUNDING_DIMENSIONS_MASK;

	nsts = (*vht_cap & IEEE80211_VHT_CAP_BEAMFORMEE_STS_MASK);
	nsts >>= IEEE80211_VHT_CAP_BEAMFORMEE_STS_SHIFT;
	*vht_cap &= ~IEEE80211_VHT_CAP_BEAMFORMEE_STS_MASK;

	/* Enable Sounding Dimension Field only if SU BF is enabled */
	if (subfer) {
		if (sound_dim > (ar->num_tx_chains - 1))
			sound_dim = ar->num_tx_chains - 1;

		sound_dim <<= IEEE80211_VHT_CAP_SOUNDING_DIMENSIONS_SHIFT;
		sound_dim &=  IEEE80211_VHT_CAP_SOUNDING_DIMENSIONS_MASK;
		*vht_cap |= sound_dim;
	}

	/* Enable Beamformee STS Field only if SU BF is enabled */
	if (subfee) {
		if (nsts > (ar->num_rx_chains - 1))
			nsts = ar->num_rx_chains - 1;

		nsts <<= IEEE80211_VHT_CAP_BEAMFORMEE_STS_SHIFT;
		nsts &=  IEEE80211_VHT_CAP_BEAMFORMEE_STS_MASK;
		*vht_cap |= nsts;
	}
}

static struct ieee80211_sta_vht_cap
ath11k_create_vht_cap(struct ath11k *ar, u32 rate_cap_tx_chainmask,
		      u32 rate_cap_rx_chainmask)
{
	struct ieee80211_sta_vht_cap vht_cap = {0};
	u16 txmcs_map, rxmcs_map;
	int i;

	vht_cap.vht_supported = 1;
	vht_cap.cap = ar->pdev->cap.vht_cap;

	if (ar->pdev->cap.nss_ratio_enabled)
		vht_cap.vht_mcs.tx_highest |=
			cpu_to_le16(IEEE80211_VHT_EXT_NSS_BW_CAPABLE);

	ath11k_set_vht_txbf_cap(ar, &vht_cap.cap);

	rxmcs_map = 0;
	txmcs_map = 0;
	for (i = 0; i < 8; i++) {
		if (i < ar->num_tx_chains && rate_cap_tx_chainmask & BIT(i))
			txmcs_map |= IEEE80211_VHT_MCS_SUPPORT_0_9 << (i * 2);
		else
			txmcs_map |= IEEE80211_VHT_MCS_NOT_SUPPORTED << (i * 2);

		if (i < ar->num_rx_chains && rate_cap_rx_chainmask & BIT(i))
			rxmcs_map |= IEEE80211_VHT_MCS_SUPPORT_0_9 << (i * 2);
		else
			rxmcs_map |= IEEE80211_VHT_MCS_NOT_SUPPORTED << (i * 2);
	}

	if (rate_cap_tx_chainmask <= 1)
		vht_cap.cap &= ~IEEE80211_VHT_CAP_TXSTBC;

	vht_cap.vht_mcs.rx_mcs_map = cpu_to_le16(rxmcs_map);
	vht_cap.vht_mcs.tx_mcs_map = cpu_to_le16(txmcs_map);

	return vht_cap;
}

static void ath11k_mac_setup_ht_vht_cap(struct ath11k *ar,
					struct ath11k_pdev_cap *cap,
					u32 *ht_cap_info)
{
	struct ieee80211_supported_band *band;
	u32 rate_cap_tx_chainmask;
	u32 rate_cap_rx_chainmask;
	u32 ht_cap;

	rate_cap_tx_chainmask = ar->cfg_tx_chainmask >> cap->tx_chain_mask_shift;
	rate_cap_rx_chainmask = ar->cfg_rx_chainmask >> cap->rx_chain_mask_shift;

	if (cap->supported_bands & WMI_HOST_WLAN_2G_CAP) {
		band = &ar->mac.sbands[NL80211_BAND_2GHZ];
		ht_cap = cap->band[NL80211_BAND_2GHZ].ht_cap_info;
		if (ht_cap_info)
			*ht_cap_info = ht_cap;
		band->ht_cap = ath11k_create_ht_cap(ar, ht_cap,
						    rate_cap_rx_chainmask);
	}

	if (cap->supported_bands & WMI_HOST_WLAN_5G_CAP &&
	    (ar->ab->hw_params.single_pdev_only ||
	     !ar->supports_6ghz)) {
		band = &ar->mac.sbands[NL80211_BAND_5GHZ];
		ht_cap = cap->band[NL80211_BAND_5GHZ].ht_cap_info;
		if (ht_cap_info)
			*ht_cap_info = ht_cap;
		band->ht_cap = ath11k_create_ht_cap(ar, ht_cap,
						    rate_cap_rx_chainmask);
		band->vht_cap = ath11k_create_vht_cap(ar, rate_cap_tx_chainmask,
						      rate_cap_rx_chainmask);
	}
}

static int ath11k_check_chain_mask(struct ath11k *ar, u32 ant, bool is_tx_ant)
{
	/* TODO: Check the request chainmask against the supported
	 * chainmask table which is advertised in extented_service_ready event
	 */

	return 0;
}

static void ath11k_gen_ppe_thresh(struct ath11k_ppe_threshold *fw_ppet,
				  u8 *he_ppet)
{
	int nss, ru;
	u8 bit = 7;

	he_ppet[0] = fw_ppet->numss_m1 & IEEE80211_PPE_THRES_NSS_MASK;
	he_ppet[0] |= (fw_ppet->ru_bit_mask <<
		       IEEE80211_PPE_THRES_RU_INDEX_BITMASK_POS) &
		      IEEE80211_PPE_THRES_RU_INDEX_BITMASK_MASK;
	for (nss = 0; nss <= fw_ppet->numss_m1; nss++) {
		for (ru = 0; ru < 4; ru++) {
			u8 val;
			int i;

			if ((fw_ppet->ru_bit_mask & BIT(ru)) == 0)
				continue;
			val = (fw_ppet->ppet16_ppet8_ru3_ru0[nss] >> (ru * 6)) &
			       0x3f;
			val = ((val >> 3) & 0x7) | ((val & 0x7) << 3);
			for (i = 5; i >= 0; i--) {
				he_ppet[bit / 8] |=
					((val >> i) & 0x1) << ((bit % 8));
				bit++;
			}
		}
	}
}

static void
ath11k_mac_filter_he_cap_mesh(struct ieee80211_he_cap_elem *he_cap_elem)
{
	u8 m;

	m = IEEE80211_HE_MAC_CAP0_TWT_RES |
	    IEEE80211_HE_MAC_CAP0_TWT_REQ;
	he_cap_elem->mac_cap_info[0] &= ~m;

	m = IEEE80211_HE_MAC_CAP2_TRS |
	    IEEE80211_HE_MAC_CAP2_BCAST_TWT |
	    IEEE80211_HE_MAC_CAP2_MU_CASCADING;
	he_cap_elem->mac_cap_info[2] &= ~m;

	m = IEEE80211_HE_MAC_CAP3_FLEX_TWT_SCHED |
	    IEEE80211_HE_MAC_CAP2_BCAST_TWT |
	    IEEE80211_HE_MAC_CAP2_MU_CASCADING;
	he_cap_elem->mac_cap_info[3] &= ~m;

	m = IEEE80211_HE_MAC_CAP4_BSRP_BQRP_A_MPDU_AGG |
	    IEEE80211_HE_MAC_CAP4_BQR;
	he_cap_elem->mac_cap_info[4] &= ~m;

	m = IEEE80211_HE_MAC_CAP5_SUBCHAN_SELECTIVE_TRANSMISSION |
	    IEEE80211_HE_MAC_CAP5_UL_2x996_TONE_RU |
	    IEEE80211_HE_MAC_CAP5_PUNCTURED_SOUNDING |
	    IEEE80211_HE_MAC_CAP5_HT_VHT_TRIG_FRAME_RX;
	he_cap_elem->mac_cap_info[5] &= ~m;

	m = IEEE80211_HE_PHY_CAP2_UL_MU_FULL_MU_MIMO |
	    IEEE80211_HE_PHY_CAP2_UL_MU_PARTIAL_MU_MIMO;
	he_cap_elem->phy_cap_info[2] &= ~m;

	m = IEEE80211_HE_PHY_CAP3_RX_PARTIAL_BW_SU_IN_20MHZ_MU |
	    IEEE80211_HE_PHY_CAP3_DCM_MAX_CONST_TX_MASK |
	    IEEE80211_HE_PHY_CAP3_DCM_MAX_CONST_RX_MASK;
	he_cap_elem->phy_cap_info[3] &= ~m;

	m = IEEE80211_HE_PHY_CAP4_MU_BEAMFORMER;
	he_cap_elem->phy_cap_info[4] &= ~m;

	m = IEEE80211_HE_PHY_CAP5_NG16_MU_FEEDBACK;
	he_cap_elem->phy_cap_info[5] &= ~m;

	m = IEEE80211_HE_PHY_CAP6_CODEBOOK_SIZE_75_MU |
	    IEEE80211_HE_PHY_CAP6_TRIG_MU_BEAMFORMING_PARTIAL_BW_FB |
	    IEEE80211_HE_PHY_CAP6_TRIG_CQI_FB |
	    IEEE80211_HE_PHY_CAP6_PARTIAL_BANDWIDTH_DL_MUMIMO;
	he_cap_elem->phy_cap_info[6] &= ~m;

	m = IEEE80211_HE_PHY_CAP7_PSR_BASED_SR |
	    IEEE80211_HE_PHY_CAP7_POWER_BOOST_FACTOR_SUPP |
	    IEEE80211_HE_PHY_CAP7_STBC_TX_ABOVE_80MHZ |
	    IEEE80211_HE_PHY_CAP7_STBC_RX_ABOVE_80MHZ;
	he_cap_elem->phy_cap_info[7] &= ~m;

	m = IEEE80211_HE_PHY_CAP8_HE_ER_SU_PPDU_4XLTF_AND_08_US_GI |
	    IEEE80211_HE_PHY_CAP8_20MHZ_IN_40MHZ_HE_PPDU_IN_2G |
	    IEEE80211_HE_PHY_CAP8_20MHZ_IN_160MHZ_HE_PPDU |
	    IEEE80211_HE_PHY_CAP8_80MHZ_IN_160MHZ_HE_PPDU;
	he_cap_elem->phy_cap_info[8] &= ~m;

	m = IEEE80211_HE_PHY_CAP9_LONGER_THAN_16_SIGB_OFDM_SYM |
	    IEEE80211_HE_PHY_CAP9_NON_TRIGGERED_CQI_FEEDBACK |
	    IEEE80211_HE_PHY_CAP9_RX_1024_QAM_LESS_THAN_242_TONE_RU |
	    IEEE80211_HE_PHY_CAP9_TX_1024_QAM_LESS_THAN_242_TONE_RU |
	    IEEE80211_HE_PHY_CAP9_RX_FULL_BW_SU_USING_MU_WITH_COMP_SIGB |
	    IEEE80211_HE_PHY_CAP9_RX_FULL_BW_SU_USING_MU_WITH_NON_COMP_SIGB;
	he_cap_elem->phy_cap_info[9] &= ~m;
}

static __le16 ath11k_mac_setup_he_6ghz_cap(struct ath11k_pdev_cap *pcap,
					   struct ath11k_band_cap *bcap)
{
	u8 val;

	bcap->he_6ghz_capa = IEEE80211_HT_MPDU_DENSITY_NONE;
	if (bcap->ht_cap_info & WMI_HT_CAP_DYNAMIC_SMPS)
		bcap->he_6ghz_capa |=
			FIELD_PREP(IEEE80211_HE_6GHZ_CAP_SM_PS,
				   WLAN_HT_CAP_SM_PS_DYNAMIC);
	else
		bcap->he_6ghz_capa |=
			FIELD_PREP(IEEE80211_HE_6GHZ_CAP_SM_PS,
				   WLAN_HT_CAP_SM_PS_DISABLED);
	val = FIELD_GET(IEEE80211_VHT_CAP_MAX_A_MPDU_LENGTH_EXPONENT_MASK,
			pcap->vht_cap);
	bcap->he_6ghz_capa |=
		FIELD_PREP(IEEE80211_HE_6GHZ_CAP_MAX_AMPDU_LEN_EXP, val);
	val = FIELD_GET(IEEE80211_VHT_CAP_MAX_MPDU_MASK, pcap->vht_cap);
	bcap->he_6ghz_capa |=
		FIELD_PREP(IEEE80211_HE_6GHZ_CAP_MAX_MPDU_LEN, val);
	if (pcap->vht_cap & IEEE80211_VHT_CAP_RX_ANTENNA_PATTERN)
		bcap->he_6ghz_capa |= IEEE80211_HE_6GHZ_CAP_RX_ANTPAT_CONS;
	if (pcap->vht_cap & IEEE80211_VHT_CAP_TX_ANTENNA_PATTERN)
		bcap->he_6ghz_capa |= IEEE80211_HE_6GHZ_CAP_TX_ANTPAT_CONS;

	return cpu_to_le16(bcap->he_6ghz_capa);
}

static void ath11k_mac_set_hemcsmap(struct ath11k *ar,
				    struct ath11k_pdev_cap *cap,
				    struct ieee80211_sta_he_cap *he_cap,
				    int band)
{
	u16 txmcs_map, rxmcs_map;
	u32 i;

	rxmcs_map = 0;
	txmcs_map = 0;
	for (i = 0; i < 8; i++) {
		if (i < ar->num_tx_chains &&
		    (ar->cfg_tx_chainmask >> cap->tx_chain_mask_shift) & BIT(i))
			txmcs_map |= IEEE80211_HE_MCS_SUPPORT_0_11 << (i * 2);
		else
			txmcs_map |= IEEE80211_HE_MCS_NOT_SUPPORTED << (i * 2);

		if (i < ar->num_rx_chains &&
		    (ar->cfg_rx_chainmask >> cap->tx_chain_mask_shift) & BIT(i))
			rxmcs_map |= IEEE80211_HE_MCS_SUPPORT_0_11 << (i * 2);
		else
			rxmcs_map |= IEEE80211_HE_MCS_NOT_SUPPORTED << (i * 2);
	}
	he_cap->he_mcs_nss_supp.rx_mcs_80 =
		cpu_to_le16(rxmcs_map & 0xffff);
	he_cap->he_mcs_nss_supp.tx_mcs_80 =
		cpu_to_le16(txmcs_map & 0xffff);
	he_cap->he_mcs_nss_supp.rx_mcs_160 =
		cpu_to_le16(rxmcs_map & 0xffff);
	he_cap->he_mcs_nss_supp.tx_mcs_160 =
		cpu_to_le16(txmcs_map & 0xffff);
	he_cap->he_mcs_nss_supp.rx_mcs_80p80 =
		cpu_to_le16(rxmcs_map & 0xffff);
	he_cap->he_mcs_nss_supp.tx_mcs_80p80 =
		cpu_to_le16(txmcs_map & 0xffff);
}

static int ath11k_mac_copy_he_cap(struct ath11k *ar,
				  struct ath11k_pdev_cap *cap,
				  struct ieee80211_sband_iftype_data *data,
				  int band)
{
	int i, idx = 0;

	for (i = 0; i < NUM_NL80211_IFTYPES; i++) {
		struct ieee80211_sta_he_cap *he_cap = &data[idx].he_cap;
		struct ath11k_band_cap *band_cap = &cap->band[band];
		struct ieee80211_he_cap_elem *he_cap_elem =
				&he_cap->he_cap_elem;

		switch (i) {
		case NL80211_IFTYPE_STATION:
		case NL80211_IFTYPE_AP:
		case NL80211_IFTYPE_MESH_POINT:
			break;

		default:
			continue;
		}

		data[idx].types_mask = BIT(i);
		he_cap->has_he = true;
		memcpy(he_cap_elem->mac_cap_info, band_cap->he_cap_info,
		       sizeof(he_cap_elem->mac_cap_info));
		memcpy(he_cap_elem->phy_cap_info, band_cap->he_cap_phy_info,
		       sizeof(he_cap_elem->phy_cap_info));

		he_cap_elem->mac_cap_info[1] &=
			IEEE80211_HE_MAC_CAP1_TF_MAC_PAD_DUR_MASK;

		he_cap_elem->phy_cap_info[5] &=
			~IEEE80211_HE_PHY_CAP5_BEAMFORMEE_NUM_SND_DIM_UNDER_80MHZ_MASK;
		he_cap_elem->phy_cap_info[5] |= ar->num_tx_chains - 1;

		switch (i) {
		case NL80211_IFTYPE_AP:
			he_cap_elem->phy_cap_info[3] &=
				~IEEE80211_HE_PHY_CAP3_DCM_MAX_CONST_TX_MASK;
			he_cap_elem->phy_cap_info[9] |=
				IEEE80211_HE_PHY_CAP9_RX_1024_QAM_LESS_THAN_242_TONE_RU;
			break;
		case NL80211_IFTYPE_STATION:
			he_cap_elem->mac_cap_info[0] &=
				~IEEE80211_HE_MAC_CAP0_TWT_RES;
			he_cap_elem->mac_cap_info[0] |=
				IEEE80211_HE_MAC_CAP0_TWT_REQ;
			he_cap_elem->phy_cap_info[9] |=
				IEEE80211_HE_PHY_CAP9_TX_1024_QAM_LESS_THAN_242_TONE_RU;
			break;
		case NL80211_IFTYPE_MESH_POINT:
			ath11k_mac_filter_he_cap_mesh(he_cap_elem);
			break;
		}

		ath11k_mac_set_hemcsmap(ar, cap, he_cap, band);

		memset(he_cap->ppe_thres, 0, sizeof(he_cap->ppe_thres));
		if (he_cap_elem->phy_cap_info[6] &
		    IEEE80211_HE_PHY_CAP6_PPE_THRESHOLD_PRESENT)
			ath11k_gen_ppe_thresh(&band_cap->he_ppet,
					      he_cap->ppe_thres);

		if (band == NL80211_BAND_6GHZ) {
			data[idx].he_6ghz_capa.capa =
				ath11k_mac_setup_he_6ghz_cap(cap, band_cap);
		}
		idx++;
	}

	return idx;
}

static void ath11k_mac_setup_he_cap(struct ath11k *ar,
				    struct ath11k_pdev_cap *cap)
{
	struct ieee80211_supported_band *band;
	int count;

	if (cap->supported_bands & WMI_HOST_WLAN_2G_CAP) {
		count = ath11k_mac_copy_he_cap(ar, cap,
					       ar->mac.iftype[NL80211_BAND_2GHZ],
					       NL80211_BAND_2GHZ);
		band = &ar->mac.sbands[NL80211_BAND_2GHZ];
		_ieee80211_set_sband_iftype_data(band,
						 ar->mac.iftype[NL80211_BAND_2GHZ],
						 count);
	}

	if (cap->supported_bands & WMI_HOST_WLAN_5G_CAP) {
		count = ath11k_mac_copy_he_cap(ar, cap,
					       ar->mac.iftype[NL80211_BAND_5GHZ],
					       NL80211_BAND_5GHZ);
		band = &ar->mac.sbands[NL80211_BAND_5GHZ];
		_ieee80211_set_sband_iftype_data(band,
						 ar->mac.iftype[NL80211_BAND_5GHZ],
						 count);
	}

	if (cap->supported_bands & WMI_HOST_WLAN_5G_CAP &&
	    ar->supports_6ghz) {
		count = ath11k_mac_copy_he_cap(ar, cap,
					       ar->mac.iftype[NL80211_BAND_6GHZ],
					       NL80211_BAND_6GHZ);
		band = &ar->mac.sbands[NL80211_BAND_6GHZ];
		_ieee80211_set_sband_iftype_data(band,
						 ar->mac.iftype[NL80211_BAND_6GHZ],
						 count);
	}
}

static int __ath11k_set_antenna(struct ath11k *ar, u32 tx_ant, u32 rx_ant)
{
	int ret;

	lockdep_assert_held(&ar->conf_mutex);

	if (ath11k_check_chain_mask(ar, tx_ant, true))
		return -EINVAL;

	if (ath11k_check_chain_mask(ar, rx_ant, false))
		return -EINVAL;

	ar->cfg_tx_chainmask = tx_ant;
	ar->cfg_rx_chainmask = rx_ant;

	if (ar->state != ATH11K_STATE_ON &&
	    ar->state != ATH11K_STATE_RESTARTED)
		return 0;

	ret = ath11k_wmi_pdev_set_param(ar, WMI_PDEV_PARAM_TX_CHAIN_MASK,
					tx_ant, ar->pdev->pdev_id);
	if (ret) {
		ath11k_warn(ar->ab, "failed to set tx-chainmask: %d, req 0x%x\n",
			    ret, tx_ant);
		return ret;
	}

	ar->num_tx_chains = get_num_chains(tx_ant);

	ret = ath11k_wmi_pdev_set_param(ar, WMI_PDEV_PARAM_RX_CHAIN_MASK,
					rx_ant, ar->pdev->pdev_id);
	if (ret) {
		ath11k_warn(ar->ab, "failed to set rx-chainmask: %d, req 0x%x\n",
			    ret, rx_ant);
		return ret;
	}

	ar->num_rx_chains = get_num_chains(rx_ant);

	/* Reload HT/VHT/HE capability */
	ath11k_mac_setup_ht_vht_cap(ar, &ar->pdev->cap, NULL);
	ath11k_mac_setup_he_cap(ar, &ar->pdev->cap);

	return 0;
}

static void ath11k_mgmt_over_wmi_tx_drop(struct ath11k *ar, struct sk_buff *skb)
{
	int num_mgmt;

	ieee80211_free_txskb(ar->hw, skb);

	num_mgmt = atomic_dec_if_positive(&ar->num_pending_mgmt_tx);

	if (num_mgmt < 0)
		WARN_ON_ONCE(1);

	if (!num_mgmt)
		wake_up(&ar->txmgmt_empty_waitq);
}

static void ath11k_mac_tx_mgmt_free(struct ath11k *ar, int buf_id)
{
	struct sk_buff *msdu;
	struct ieee80211_tx_info *info;

	spin_lock_bh(&ar->txmgmt_idr_lock);
	msdu = idr_remove(&ar->txmgmt_idr, buf_id);
	spin_unlock_bh(&ar->txmgmt_idr_lock);

	if (!msdu)
		return;

	dma_unmap_single(ar->ab->dev, ATH11K_SKB_CB(msdu)->paddr, msdu->len,
			 DMA_TO_DEVICE);

	info = IEEE80211_SKB_CB(msdu);
	memset(&info->status, 0, sizeof(info->status));

	ath11k_mgmt_over_wmi_tx_drop(ar, msdu);
}

int ath11k_mac_tx_mgmt_pending_free(int buf_id, void *skb, void *ctx)
{
	struct ath11k *ar = ctx;

	ath11k_mac_tx_mgmt_free(ar, buf_id);

	return 0;
}

static int ath11k_mac_vif_txmgmt_idr_remove(int buf_id, void *skb, void *ctx)
{
	struct ieee80211_vif *vif = ctx;
	struct ath11k_skb_cb *skb_cb = ATH11K_SKB_CB((struct sk_buff *)skb);
	struct ath11k *ar = skb_cb->ar;

	if (skb_cb->vif == vif)
		ath11k_mac_tx_mgmt_free(ar, buf_id);

	return 0;
}

static int ath11k_mac_mgmt_tx_wmi(struct ath11k *ar, struct ath11k_vif *arvif,
				  struct sk_buff *skb)
{
	struct ath11k_base *ab = ar->ab;
	struct ieee80211_hdr *hdr = (struct ieee80211_hdr *)skb->data;
	struct ath11k_skb_cb *skb_cb = ATH11K_SKB_CB(skb);
	struct ieee80211_tx_info *info;
	enum hal_encrypt_type enctype;
	unsigned int mic_len;
	dma_addr_t paddr;
	int buf_id;
	int ret;

	ATH11K_SKB_CB(skb)->ar = ar;

	spin_lock_bh(&ar->txmgmt_idr_lock);
	buf_id = idr_alloc(&ar->txmgmt_idr, skb, 0,
			   ATH11K_TX_MGMT_NUM_PENDING_MAX, GFP_ATOMIC);
	spin_unlock_bh(&ar->txmgmt_idr_lock);

	ath11k_dbg(ar->ab, ATH11K_DBG_MAC,
		   "tx mgmt frame, buf id %d\n", buf_id);

	if (buf_id < 0)
		return -ENOSPC;

	info = IEEE80211_SKB_CB(skb);
	if (!(info->flags & IEEE80211_TX_CTL_HW_80211_ENCAP)) {
		if ((ieee80211_is_action(hdr->frame_control) ||
		     ieee80211_is_deauth(hdr->frame_control) ||
		     ieee80211_is_disassoc(hdr->frame_control)) &&
		     ieee80211_has_protected(hdr->frame_control)) {
			if (!(skb_cb->flags & ATH11K_SKB_CIPHER_SET))
				ath11k_warn(ab, "WMI management tx frame without ATH11K_SKB_CIPHER_SET");

			enctype = ath11k_dp_tx_get_encrypt_type(skb_cb->cipher);
			mic_len = ath11k_dp_rx_crypto_mic_len(ar, enctype);
			skb_put(skb, mic_len);
		}
	}

	paddr = dma_map_single(ab->dev, skb->data, skb->len, DMA_TO_DEVICE);
	if (dma_mapping_error(ab->dev, paddr)) {
		ath11k_warn(ab, "failed to DMA map mgmt Tx buffer\n");
		ret = -EIO;
		goto err_free_idr;
	}

	ATH11K_SKB_CB(skb)->paddr = paddr;

	ret = ath11k_wmi_mgmt_send(ar, arvif->vdev_id, buf_id, skb);
	if (ret) {
		ath11k_warn(ar->ab, "failed to send mgmt frame: %d\n", ret);
		goto err_unmap_buf;
	}

	return 0;

err_unmap_buf:
	dma_unmap_single(ab->dev, ATH11K_SKB_CB(skb)->paddr,
			 skb->len, DMA_TO_DEVICE);
err_free_idr:
	spin_lock_bh(&ar->txmgmt_idr_lock);
	idr_remove(&ar->txmgmt_idr, buf_id);
	spin_unlock_bh(&ar->txmgmt_idr_lock);

	return ret;
}

static void ath11k_mgmt_over_wmi_tx_purge(struct ath11k *ar)
{
	struct sk_buff *skb;

	while ((skb = skb_dequeue(&ar->wmi_mgmt_tx_queue)) != NULL)
		ath11k_mgmt_over_wmi_tx_drop(ar, skb);
}

static void ath11k_mgmt_over_wmi_tx_work(struct work_struct *work)
{
	struct ath11k *ar = container_of(work, struct ath11k, wmi_mgmt_tx_work);
	struct ath11k_skb_cb *skb_cb;
	struct ath11k_vif *arvif;
	struct sk_buff *skb;
	int ret;

	while ((skb = skb_dequeue(&ar->wmi_mgmt_tx_queue)) != NULL) {
		skb_cb = ATH11K_SKB_CB(skb);
		if (!skb_cb->vif) {
			ath11k_warn(ar->ab, "no vif found for mgmt frame\n");
			ath11k_mgmt_over_wmi_tx_drop(ar, skb);
			continue;
		}

		arvif = ath11k_vif_to_arvif(skb_cb->vif);
		mutex_lock(&ar->conf_mutex);
		if (ar->allocated_vdev_map & (1LL << arvif->vdev_id)) {
			ret = ath11k_mac_mgmt_tx_wmi(ar, arvif, skb);
			if (ret) {
				ath11k_warn(ar->ab, "failed to tx mgmt frame, vdev_id %d :%d\n",
					    arvif->vdev_id, ret);
				ath11k_mgmt_over_wmi_tx_drop(ar, skb);
			} else {
				ath11k_dbg(ar->ab, ATH11K_DBG_MAC,
					   "tx mgmt frame, vdev_id %d\n",
					   arvif->vdev_id);
			}
		} else {
			ath11k_warn(ar->ab,
				    "dropping mgmt frame for vdev %d, is_started %d\n",
				    arvif->vdev_id,
				    arvif->is_started);
			ath11k_mgmt_over_wmi_tx_drop(ar, skb);
		}
		mutex_unlock(&ar->conf_mutex);
	}
}

static int ath11k_mac_mgmt_tx(struct ath11k *ar, struct sk_buff *skb,
			      bool is_prb_rsp)
{
	struct sk_buff_head *q = &ar->wmi_mgmt_tx_queue;

	if (test_bit(ATH11K_FLAG_CRASH_FLUSH, &ar->ab->dev_flags))
		return -ESHUTDOWN;

	/* Drop probe response packets when the pending management tx
	 * count has reached a certain threshold, so as to prioritize
	 * other mgmt packets like auth and assoc to be sent on time
	 * for establishing successful connections.
	 */
	if (is_prb_rsp &&
	    atomic_read(&ar->num_pending_mgmt_tx) > ATH11K_PRB_RSP_DROP_THRESHOLD) {
		ath11k_warn(ar->ab,
			    "dropping probe response as pending queue is almost full\n");
		return -ENOSPC;
	}

	if (skb_queue_len_lockless(q) >= ATH11K_TX_MGMT_NUM_PENDING_MAX) {
		ath11k_warn(ar->ab, "mgmt tx queue is full\n");
		return -ENOSPC;
	}

	skb_queue_tail(q, skb);
	atomic_inc(&ar->num_pending_mgmt_tx);
	queue_work(ar->ab->workqueue_aux, &ar->wmi_mgmt_tx_work);

	return 0;
}

static void ath11k_mac_op_tx(struct ieee80211_hw *hw,
			     struct ieee80211_tx_control *control,
			     struct sk_buff *skb)
{
	struct ath11k_skb_cb *skb_cb = ATH11K_SKB_CB(skb);
	struct ath11k *ar = hw->priv;
	struct ieee80211_tx_info *info = IEEE80211_SKB_CB(skb);
	struct ieee80211_vif *vif = info->control.vif;
	struct ath11k_vif *arvif = ath11k_vif_to_arvif(vif);
	struct ieee80211_hdr *hdr = (struct ieee80211_hdr *)skb->data;
	struct ieee80211_key_conf *key = info->control.hw_key;
	struct ath11k_sta *arsta = NULL;
	u32 info_flags = info->flags;
	bool is_prb_rsp;
	int ret;

	memset(skb_cb, 0, sizeof(*skb_cb));
	skb_cb->vif = vif;

	if (key) {
		skb_cb->cipher = key->cipher;
		skb_cb->flags |= ATH11K_SKB_CIPHER_SET;
	}

	if (info_flags & IEEE80211_TX_CTL_HW_80211_ENCAP) {
		skb_cb->flags |= ATH11K_SKB_HW_80211_ENCAP;
	} else if (ieee80211_is_mgmt(hdr->frame_control)) {
		is_prb_rsp = ieee80211_is_probe_resp(hdr->frame_control);
		ret = ath11k_mac_mgmt_tx(ar, skb, is_prb_rsp);
		if (ret) {
			ath11k_warn(ar->ab, "failed to queue management frame %d\n",
				    ret);
			ieee80211_free_txskb(ar->hw, skb);
		}
		return;
	}

	if (control->sta)
		arsta = ath11k_sta_to_arsta(control->sta);

	ret = ath11k_dp_tx(ar, arvif, arsta, skb);
	if (unlikely(ret)) {
		ath11k_warn(ar->ab, "failed to transmit frame %d\n", ret);
		ieee80211_free_txskb(ar->hw, skb);
	}
}

void ath11k_mac_drain_tx(struct ath11k *ar)
{
	/* make sure rcu-protected mac80211 tx path itself is drained */
	synchronize_net();

	cancel_work_sync(&ar->wmi_mgmt_tx_work);
	ath11k_mgmt_over_wmi_tx_purge(ar);
}

static int ath11k_mac_config_mon_status_default(struct ath11k *ar, bool enable)
{
	struct htt_rx_ring_tlv_filter tlv_filter = {0};
	struct ath11k_base *ab = ar->ab;
	int i, ret = 0;
	u32 ring_id;

	if (enable) {
		tlv_filter = ath11k_mac_mon_status_filter_default;
		if (ath11k_debugfs_rx_filter(ar))
			tlv_filter.rx_filter = ath11k_debugfs_rx_filter(ar);
	}

	for (i = 0; i < ab->hw_params.num_rxdma_per_pdev; i++) {
		ring_id = ar->dp.rx_mon_status_refill_ring[i].refill_buf_ring.ring_id;
		ret = ath11k_dp_tx_htt_rx_filter_setup(ar->ab, ring_id,
						       ar->dp.mac_id + i,
						       HAL_RXDMA_MONITOR_STATUS,
						       DP_RX_BUFFER_SIZE,
						       &tlv_filter);
	}

	if (enable && !ar->ab->hw_params.rxdma1_enable)
		mod_timer(&ar->ab->mon_reap_timer, jiffies +
			  msecs_to_jiffies(ATH11K_MON_TIMER_INTERVAL));

	return ret;
}

static void ath11k_mac_wait_reconfigure(struct ath11k_base *ab)
{
	int recovery_start_count;

	if (!ab->is_reset)
		return;

	recovery_start_count = atomic_inc_return(&ab->recovery_start_count);
	ath11k_dbg(ab, ATH11K_DBG_MAC, "recovery start count %d\n", recovery_start_count);

	if (recovery_start_count == ab->num_radios) {
		complete(&ab->recovery_start);
		ath11k_dbg(ab, ATH11K_DBG_MAC, "recovery started success\n");
	}

	ath11k_dbg(ab, ATH11K_DBG_MAC, "waiting reconfigure...\n");

	wait_for_completion_timeout(&ab->reconfigure_complete,
				    ATH11K_RECONFIGURE_TIMEOUT_HZ);
}

static int ath11k_mac_op_start(struct ieee80211_hw *hw)
{
	struct ath11k *ar = hw->priv;
	struct ath11k_base *ab = ar->ab;
	struct ath11k_pdev *pdev = ar->pdev;
	int ret;

	if (ath11k_ftm_mode) {
		ath11k_warn(ab, "mac operations not supported in factory test mode\n");
		return -EOPNOTSUPP;
	}

	ath11k_mac_drain_tx(ar);
	mutex_lock(&ar->conf_mutex);

	switch (ar->state) {
	case ATH11K_STATE_OFF:
		ar->state = ATH11K_STATE_ON;
		break;
	case ATH11K_STATE_RESTARTING:
		ar->state = ATH11K_STATE_RESTARTED;
		ath11k_mac_wait_reconfigure(ab);
		break;
	case ATH11K_STATE_RESTARTED:
	case ATH11K_STATE_WEDGED:
	case ATH11K_STATE_ON:
	case ATH11K_STATE_FTM:
		WARN_ON(1);
		ret = -EINVAL;
		goto err;
	}

	ret = ath11k_wmi_pdev_set_param(ar, WMI_PDEV_PARAM_PMF_QOS,
					1, pdev->pdev_id);

	if (ret) {
		ath11k_err(ar->ab, "failed to enable PMF QOS: (%d\n", ret);
		goto err;
	}

	ret = ath11k_wmi_pdev_set_param(ar, WMI_PDEV_PARAM_DYNAMIC_BW, 1,
					pdev->pdev_id);
	if (ret) {
		ath11k_err(ar->ab, "failed to enable dynamic bw: %d\n", ret);
		goto err;
	}

	if (test_bit(WMI_TLV_SERVICE_SPOOF_MAC_SUPPORT, ar->wmi->wmi_ab->svc_map)) {
		ret = ath11k_wmi_scan_prob_req_oui(ar, ar->mac_addr);
		if (ret) {
			ath11k_err(ab, "failed to set prob req oui: %i\n", ret);
			goto err;
		}
	}

	ret = ath11k_wmi_pdev_set_param(ar, WMI_PDEV_PARAM_ARP_AC_OVERRIDE,
					0, pdev->pdev_id);
	if (ret) {
		ath11k_err(ab, "failed to set ac override for ARP: %d\n",
			   ret);
		goto err;
	}

	ret = ath11k_wmi_send_dfs_phyerr_offload_enable_cmd(ar, pdev->pdev_id);
	if (ret) {
		ath11k_err(ab, "failed to offload radar detection: %d\n",
			   ret);
		goto err;
	}

	ret = ath11k_dp_tx_htt_h2t_ppdu_stats_req(ar,
						  HTT_PPDU_STATS_TAG_DEFAULT);
	if (ret) {
		ath11k_err(ab, "failed to req ppdu stats: %d\n", ret);
		goto err;
	}

	ret = ath11k_wmi_pdev_set_param(ar, WMI_PDEV_PARAM_MESH_MCAST_ENABLE,
					1, pdev->pdev_id);

	if (ret) {
		ath11k_err(ar->ab, "failed to enable MESH MCAST ENABLE: (%d\n", ret);
		goto err;
	}

	__ath11k_set_antenna(ar, ar->cfg_tx_chainmask, ar->cfg_rx_chainmask);

	/* TODO: Do we need to enable ANI? */

	ath11k_reg_update_chan_list(ar, false);

	ar->num_started_vdevs = 0;
	ar->num_created_vdevs = 0;
	ar->num_peers = 0;
	ar->allocated_vdev_map = 0;

	/* Configure monitor status ring with default rx_filter to get rx status
	 * such as rssi, rx_duration.
	 */
	ret = ath11k_mac_config_mon_status_default(ar, true);
	if (ret) {
		ath11k_err(ab, "failed to configure monitor status ring with default rx_filter: (%d)\n",
			   ret);
		goto err;
	}

	/* Configure the hash seed for hash based reo dest ring selection */
	ath11k_wmi_pdev_lro_cfg(ar, ar->pdev->pdev_id);

	/* allow device to enter IMPS */
	if (ab->hw_params.idle_ps) {
		ret = ath11k_wmi_pdev_set_param(ar, WMI_PDEV_PARAM_IDLE_PS_CONFIG,
						1, pdev->pdev_id);
		if (ret) {
			ath11k_err(ab, "failed to enable idle ps: %d\n", ret);
			goto err;
		}
	}

	mutex_unlock(&ar->conf_mutex);

	rcu_assign_pointer(ab->pdevs_active[ar->pdev_idx],
			   &ab->pdevs[ar->pdev_idx]);

	return 0;

err:
	ar->state = ATH11K_STATE_OFF;
	mutex_unlock(&ar->conf_mutex);

	return ret;
}

static void ath11k_mac_op_stop(struct ieee80211_hw *hw, bool suspend)
{
	struct ath11k *ar = hw->priv;
	struct htt_ppdu_stats_info *ppdu_stats, *tmp;
	int ret;

	ath11k_mac_drain_tx(ar);

	mutex_lock(&ar->conf_mutex);
	ret = ath11k_mac_config_mon_status_default(ar, false);
	if (ret)
		ath11k_err(ar->ab, "failed to clear rx_filter for monitor status ring: (%d)\n",
			   ret);

	clear_bit(ATH11K_CAC_RUNNING, &ar->dev_flags);
	ar->state = ATH11K_STATE_OFF;
	mutex_unlock(&ar->conf_mutex);

	cancel_delayed_work_sync(&ar->scan.timeout);
	cancel_work_sync(&ar->regd_update_work);
	cancel_work_sync(&ar->ab->update_11d_work);

	if (ar->state_11d == ATH11K_11D_PREPARING) {
		ar->state_11d = ATH11K_11D_IDLE;
		complete(&ar->completed_11d_scan);
	}

	spin_lock_bh(&ar->data_lock);
	list_for_each_entry_safe(ppdu_stats, tmp, &ar->ppdu_stats_info, list) {
		list_del(&ppdu_stats->list);
		kfree(ppdu_stats);
	}
	spin_unlock_bh(&ar->data_lock);

	rcu_assign_pointer(ar->ab->pdevs_active[ar->pdev_idx], NULL);

	synchronize_rcu();

	atomic_set(&ar->num_pending_mgmt_tx, 0);
}

static int ath11k_mac_setup_vdev_params_mbssid(struct ath11k_vif *arvif,
					       u32 *flags, u32 *tx_vdev_id)
{
	struct ath11k *ar = arvif->ar;
	struct ath11k_vif *tx_arvif;
	struct ieee80211_vif *tx_vif;

	*tx_vdev_id = 0;
	tx_vif = arvif->vif->mbssid_tx_vif;
	if (!tx_vif) {
		*flags = WMI_HOST_VDEV_FLAGS_NON_MBSSID_AP;
		return 0;
	}

	tx_arvif = ath11k_vif_to_arvif(tx_vif);

	if (arvif->vif->bss_conf.nontransmitted) {
		if (ar->hw->wiphy != ieee80211_vif_to_wdev(tx_vif)->wiphy)
			return -EINVAL;

		*flags = WMI_HOST_VDEV_FLAGS_NON_TRANSMIT_AP;
		*tx_vdev_id = ath11k_vif_to_arvif(tx_vif)->vdev_id;
	} else if (tx_arvif == arvif) {
		*flags = WMI_HOST_VDEV_FLAGS_TRANSMIT_AP;
	} else {
		return -EINVAL;
	}

	if (arvif->vif->bss_conf.ema_ap)
		*flags |= WMI_HOST_VDEV_FLAGS_EMA_MODE;

	return 0;
}

static int ath11k_mac_setup_vdev_create_params(struct ath11k_vif *arvif,
					       struct vdev_create_params *params)
{
	struct ath11k *ar = arvif->ar;
	struct ath11k_pdev *pdev = ar->pdev;
	int ret;

	params->if_id = arvif->vdev_id;
	params->type = arvif->vdev_type;
	params->subtype = arvif->vdev_subtype;
	params->pdev_id = pdev->pdev_id;
	params->mbssid_flags = 0;
	params->mbssid_tx_vdev_id = 0;

	if (!test_bit(WMI_TLV_SERVICE_MBSS_PARAM_IN_VDEV_START_SUPPORT,
		      ar->ab->wmi_ab.svc_map)) {
		ret = ath11k_mac_setup_vdev_params_mbssid(arvif,
							  &params->mbssid_flags,
							  &params->mbssid_tx_vdev_id);
		if (ret)
			return ret;
	}

	if (pdev->cap.supported_bands & WMI_HOST_WLAN_2G_CAP) {
		params->chains[NL80211_BAND_2GHZ].tx = ar->num_tx_chains;
		params->chains[NL80211_BAND_2GHZ].rx = ar->num_rx_chains;
	}
	if (pdev->cap.supported_bands & WMI_HOST_WLAN_5G_CAP) {
		params->chains[NL80211_BAND_5GHZ].tx = ar->num_tx_chains;
		params->chains[NL80211_BAND_5GHZ].rx = ar->num_rx_chains;
	}
	if (pdev->cap.supported_bands & WMI_HOST_WLAN_5G_CAP &&
	    ar->supports_6ghz) {
		params->chains[NL80211_BAND_6GHZ].tx = ar->num_tx_chains;
		params->chains[NL80211_BAND_6GHZ].rx = ar->num_rx_chains;
	}
	return 0;
}

static void ath11k_mac_op_update_vif_offload(struct ieee80211_hw *hw,
					     struct ieee80211_vif *vif)
{
	struct ath11k *ar = hw->priv;
	struct ath11k_base *ab = ar->ab;
	struct ath11k_vif *arvif = ath11k_vif_to_arvif(vif);
	u32 param_id, param_value;
	int ret;

	param_id = WMI_VDEV_PARAM_TX_ENCAP_TYPE;
	if (ath11k_frame_mode != ATH11K_HW_TXRX_ETHERNET ||
	    (vif->type != NL80211_IFTYPE_STATION &&
	     vif->type != NL80211_IFTYPE_AP))
		vif->offload_flags &= ~(IEEE80211_OFFLOAD_ENCAP_ENABLED |
					IEEE80211_OFFLOAD_DECAP_ENABLED);

	if (vif->offload_flags & IEEE80211_OFFLOAD_ENCAP_ENABLED)
		param_value = ATH11K_HW_TXRX_ETHERNET;
	else if (test_bit(ATH11K_FLAG_RAW_MODE, &ab->dev_flags))
		param_value = ATH11K_HW_TXRX_RAW;
	else
		param_value = ATH11K_HW_TXRX_NATIVE_WIFI;

	ret = ath11k_wmi_vdev_set_param_cmd(ar, arvif->vdev_id,
					    param_id, param_value);
	if (ret) {
		ath11k_warn(ab, "failed to set vdev %d tx encap mode: %d\n",
			    arvif->vdev_id, ret);
		vif->offload_flags &= ~IEEE80211_OFFLOAD_ENCAP_ENABLED;
	}

	param_id = WMI_VDEV_PARAM_RX_DECAP_TYPE;
	if (vif->offload_flags & IEEE80211_OFFLOAD_DECAP_ENABLED)
		param_value = ATH11K_HW_TXRX_ETHERNET;
	else if (test_bit(ATH11K_FLAG_RAW_MODE, &ab->dev_flags))
		param_value = ATH11K_HW_TXRX_RAW;
	else
		param_value = ATH11K_HW_TXRX_NATIVE_WIFI;

	ret = ath11k_wmi_vdev_set_param_cmd(ar, arvif->vdev_id,
					    param_id, param_value);
	if (ret) {
		ath11k_warn(ab, "failed to set vdev %d rx decap mode: %d\n",
			    arvif->vdev_id, ret);
		vif->offload_flags &= ~IEEE80211_OFFLOAD_DECAP_ENABLED;
	}
}

static bool ath11k_mac_vif_ap_active_any(struct ath11k_base *ab)
{
	struct ath11k *ar;
	struct ath11k_pdev *pdev;
	struct ath11k_vif *arvif;
	int i;

	for (i = 0; i < ab->num_radios; i++) {
		pdev = &ab->pdevs[i];
		ar = pdev->ar;
		list_for_each_entry(arvif, &ar->arvifs, list) {
			if (arvif->is_up && arvif->vdev_type == WMI_VDEV_TYPE_AP)
				return true;
		}
	}
	return false;
}

void ath11k_mac_11d_scan_start(struct ath11k *ar, u32 vdev_id)
{
	struct wmi_11d_scan_start_params param;
	int ret;

	mutex_lock(&ar->ab->vdev_id_11d_lock);

	ath11k_dbg(ar->ab, ATH11K_DBG_MAC, "vdev id for 11d scan %d\n",
		   ar->vdev_id_11d_scan);

	if (ar->regdom_set_by_user)
		goto fin;

	if (ar->vdev_id_11d_scan != ATH11K_11D_INVALID_VDEV_ID)
		goto fin;

	if (!test_bit(WMI_TLV_SERVICE_11D_OFFLOAD, ar->ab->wmi_ab.svc_map))
		goto fin;

	if (ath11k_mac_vif_ap_active_any(ar->ab))
		goto fin;

	param.vdev_id = vdev_id;
	param.start_interval_msec = 0;
	param.scan_period_msec = ATH11K_SCAN_11D_INTERVAL;

	ath11k_dbg(ar->ab, ATH11K_DBG_MAC, "start 11d scan\n");

	ret = ath11k_wmi_send_11d_scan_start_cmd(ar, &param);
	if (ret) {
		ath11k_warn(ar->ab, "failed to start 11d scan vdev %d ret: %d\n",
			    vdev_id, ret);
	} else {
		ar->vdev_id_11d_scan = vdev_id;
		if (ar->state_11d == ATH11K_11D_PREPARING)
			ar->state_11d = ATH11K_11D_RUNNING;
	}

fin:
	if (ar->state_11d == ATH11K_11D_PREPARING) {
		ar->state_11d = ATH11K_11D_IDLE;
		complete(&ar->completed_11d_scan);
	}

	mutex_unlock(&ar->ab->vdev_id_11d_lock);
}

void ath11k_mac_11d_scan_stop(struct ath11k *ar)
{
	int ret;
	u32 vdev_id;

	if (!test_bit(WMI_TLV_SERVICE_11D_OFFLOAD, ar->ab->wmi_ab.svc_map))
		return;

	ath11k_dbg(ar->ab, ATH11K_DBG_MAC, "stop 11d scan\n");

	mutex_lock(&ar->ab->vdev_id_11d_lock);

	ath11k_dbg(ar->ab, ATH11K_DBG_MAC, "stop 11d vdev id %d\n",
		   ar->vdev_id_11d_scan);

	if (ar->state_11d == ATH11K_11D_PREPARING) {
		ar->state_11d = ATH11K_11D_IDLE;
		complete(&ar->completed_11d_scan);
	}

	if (ar->vdev_id_11d_scan != ATH11K_11D_INVALID_VDEV_ID) {
		vdev_id = ar->vdev_id_11d_scan;

		ret = ath11k_wmi_send_11d_scan_stop_cmd(ar, vdev_id);
		if (ret) {
			ath11k_warn(ar->ab,
				    "failed to stopt 11d scan vdev %d ret: %d\n",
				    vdev_id, ret);
		} else {
			ar->vdev_id_11d_scan = ATH11K_11D_INVALID_VDEV_ID;
			ar->state_11d = ATH11K_11D_IDLE;
			complete(&ar->completed_11d_scan);
		}
	}
	mutex_unlock(&ar->ab->vdev_id_11d_lock);
}

void ath11k_mac_11d_scan_stop_all(struct ath11k_base *ab)
{
	struct ath11k *ar;
	struct ath11k_pdev *pdev;
	int i;

	ath11k_dbg(ab, ATH11K_DBG_MAC, "stop soc 11d scan\n");

	for (i = 0; i < ab->num_radios; i++) {
		pdev = &ab->pdevs[i];
		ar = pdev->ar;

		ath11k_mac_11d_scan_stop(ar);
	}
}

static int ath11k_mac_vdev_delete(struct ath11k *ar, struct ath11k_vif *arvif)
{
	unsigned long time_left;
	struct ieee80211_vif *vif = arvif->vif;
	int ret = 0;

	lockdep_assert_held(&ar->conf_mutex);

	reinit_completion(&ar->vdev_delete_done);

	ret = ath11k_wmi_vdev_delete(ar, arvif->vdev_id);
	if (ret) {
		ath11k_warn(ar->ab, "failed to delete WMI vdev %d: %d\n",
			    arvif->vdev_id, ret);
		return ret;
	}

	time_left = wait_for_completion_timeout(&ar->vdev_delete_done,
						ATH11K_VDEV_DELETE_TIMEOUT_HZ);
	if (time_left == 0) {
		ath11k_warn(ar->ab, "Timeout in receiving vdev delete response\n");
		return -ETIMEDOUT;
	}

	ar->ab->free_vdev_map |= 1LL << (arvif->vdev_id);
	ar->allocated_vdev_map &= ~(1LL << arvif->vdev_id);
	ar->num_created_vdevs--;

	ath11k_dbg(ar->ab, ATH11K_DBG_MAC, "vdev %pM deleted, vdev_id %d\n",
		   vif->addr, arvif->vdev_id);

	return ret;
}

static void ath11k_mac_bcn_tx_work(struct work_struct *work)
{
	struct ath11k_vif *arvif = container_of(work, struct ath11k_vif,
						bcn_tx_work);

	mutex_lock(&arvif->ar->conf_mutex);
	ath11k_mac_bcn_tx_event(arvif);
	mutex_unlock(&arvif->ar->conf_mutex);
}

static int ath11k_mac_op_add_interface(struct ieee80211_hw *hw,
				       struct ieee80211_vif *vif)
{
	struct ath11k *ar = hw->priv;
	struct ath11k_base *ab = ar->ab;
	struct ath11k_vif *arvif = ath11k_vif_to_arvif(vif);
	struct vdev_create_params vdev_param = {0};
	struct peer_create_params peer_param;
	u32 param_id, param_value;
	u16 nss;
	int i;
	int ret, fbret;
	int bit;

	vif->driver_flags |= IEEE80211_VIF_SUPPORTS_UAPSD;

	mutex_lock(&ar->conf_mutex);

	if (vif->type == NL80211_IFTYPE_AP &&
	    ar->num_peers > (ar->max_num_peers - 1)) {
		ath11k_warn(ab, "failed to create vdev due to insufficient peer entry resource in firmware\n");
		ret = -ENOBUFS;
		goto err;
	}

	if (ar->num_created_vdevs > (TARGET_NUM_VDEVS(ab) - 1)) {
		ath11k_warn(ab, "failed to create vdev %u, reached max vdev limit %d\n",
			    ar->num_created_vdevs, TARGET_NUM_VDEVS(ab));
		ret = -EBUSY;
		goto err;
	}

	memset(arvif, 0, sizeof(*arvif));

	arvif->ar = ar;
	arvif->vif = vif;

	INIT_LIST_HEAD(&arvif->list);
	INIT_WORK(&arvif->bcn_tx_work, ath11k_mac_bcn_tx_work);
	INIT_DELAYED_WORK(&arvif->connection_loss_work,
			  ath11k_mac_vif_sta_connection_loss_work);

	for (i = 0; i < ARRAY_SIZE(arvif->bitrate_mask.control); i++) {
		arvif->bitrate_mask.control[i].legacy = 0xffffffff;
		arvif->bitrate_mask.control[i].gi = NL80211_TXRATE_FORCE_SGI;
		memset(arvif->bitrate_mask.control[i].ht_mcs, 0xff,
		       sizeof(arvif->bitrate_mask.control[i].ht_mcs));
		memset(arvif->bitrate_mask.control[i].vht_mcs, 0xff,
		       sizeof(arvif->bitrate_mask.control[i].vht_mcs));
		memset(arvif->bitrate_mask.control[i].he_mcs, 0xff,
		       sizeof(arvif->bitrate_mask.control[i].he_mcs));
	}

	bit = __ffs64(ab->free_vdev_map);

	arvif->vdev_id = bit;
	arvif->vdev_subtype = WMI_VDEV_SUBTYPE_NONE;

	switch (vif->type) {
	case NL80211_IFTYPE_UNSPECIFIED:
	case NL80211_IFTYPE_STATION:
		arvif->vdev_type = WMI_VDEV_TYPE_STA;
		if (vif->p2p)
			arvif->vdev_subtype = WMI_VDEV_SUBTYPE_P2P_CLIENT;
		break;
	case NL80211_IFTYPE_MESH_POINT:
		arvif->vdev_subtype = WMI_VDEV_SUBTYPE_MESH_11S;
		fallthrough;
	case NL80211_IFTYPE_AP:
		arvif->vdev_type = WMI_VDEV_TYPE_AP;
		if (vif->p2p)
			arvif->vdev_subtype = WMI_VDEV_SUBTYPE_P2P_GO;
		break;
	case NL80211_IFTYPE_MONITOR:
		arvif->vdev_type = WMI_VDEV_TYPE_MONITOR;
		ar->monitor_vdev_id = bit;
		break;
	case NL80211_IFTYPE_P2P_DEVICE:
		arvif->vdev_type = WMI_VDEV_TYPE_STA;
		arvif->vdev_subtype = WMI_VDEV_SUBTYPE_P2P_DEVICE;
		break;

	default:
		WARN_ON(1);
		break;
	}

	ath11k_dbg(ar->ab, ATH11K_DBG_MAC, "add interface id %d type %d subtype %d map %llx\n",
		   arvif->vdev_id, arvif->vdev_type, arvif->vdev_subtype,
		   ab->free_vdev_map);

	vif->cab_queue = arvif->vdev_id % (ATH11K_HW_MAX_QUEUES - 1);
	for (i = 0; i < ARRAY_SIZE(vif->hw_queue); i++)
		vif->hw_queue[i] = i % (ATH11K_HW_MAX_QUEUES - 1);

	ret = ath11k_mac_setup_vdev_create_params(arvif, &vdev_param);
	if (ret) {
		ath11k_warn(ab, "failed to create vdev parameters %d: %d\n",
			    arvif->vdev_id, ret);
		goto err;
	}

	ret = ath11k_wmi_vdev_create(ar, vif->addr, &vdev_param);
	if (ret) {
		ath11k_warn(ab, "failed to create WMI vdev %d: %d\n",
			    arvif->vdev_id, ret);
		goto err;
	}

	ar->num_created_vdevs++;
	ath11k_dbg(ab, ATH11K_DBG_MAC, "vdev %pM created, vdev_id %d\n",
		   vif->addr, arvif->vdev_id);
	ar->allocated_vdev_map |= 1LL << arvif->vdev_id;
	ab->free_vdev_map &= ~(1LL << arvif->vdev_id);

	spin_lock_bh(&ar->data_lock);
	list_add(&arvif->list, &ar->arvifs);
	spin_unlock_bh(&ar->data_lock);

	ath11k_mac_op_update_vif_offload(hw, vif);

	nss = get_num_chains(ar->cfg_tx_chainmask) ? : 1;
	ret = ath11k_wmi_vdev_set_param_cmd(ar, arvif->vdev_id,
					    WMI_VDEV_PARAM_NSS, nss);
	if (ret) {
		ath11k_warn(ab, "failed to set vdev %d chainmask 0x%x, nss %d :%d\n",
			    arvif->vdev_id, ar->cfg_tx_chainmask, nss, ret);
		goto err_vdev_del;
	}

	switch (arvif->vdev_type) {
	case WMI_VDEV_TYPE_AP:
		peer_param.vdev_id = arvif->vdev_id;
		peer_param.peer_addr = vif->addr;
		peer_param.peer_type = WMI_PEER_TYPE_DEFAULT;
		ret = ath11k_peer_create(ar, arvif, NULL, &peer_param);
		if (ret) {
			ath11k_warn(ab, "failed to vdev %d create peer for AP: %d\n",
				    arvif->vdev_id, ret);
			goto err_vdev_del;
		}

		ret = ath11k_mac_set_kickout(arvif);
		if (ret) {
			ath11k_warn(ar->ab, "failed to set vdev %i kickout parameters: %d\n",
				    arvif->vdev_id, ret);
			goto err_peer_del;
		}

		ath11k_mac_11d_scan_stop_all(ar->ab);
		break;
	case WMI_VDEV_TYPE_STA:
		param_id = WMI_STA_PS_PARAM_RX_WAKE_POLICY;
		param_value = WMI_STA_PS_RX_WAKE_POLICY_WAKE;
		ret = ath11k_wmi_set_sta_ps_param(ar, arvif->vdev_id,
						  param_id, param_value);
		if (ret) {
			ath11k_warn(ar->ab, "failed to set vdev %d RX wake policy: %d\n",
				    arvif->vdev_id, ret);
			goto err_peer_del;
		}

		param_id = WMI_STA_PS_PARAM_TX_WAKE_THRESHOLD;
		param_value = WMI_STA_PS_TX_WAKE_THRESHOLD_ALWAYS;
		ret = ath11k_wmi_set_sta_ps_param(ar, arvif->vdev_id,
						  param_id, param_value);
		if (ret) {
			ath11k_warn(ar->ab, "failed to set vdev %d TX wake threshold: %d\n",
				    arvif->vdev_id, ret);
			goto err_peer_del;
		}

		param_id = WMI_STA_PS_PARAM_PSPOLL_COUNT;
		param_value = WMI_STA_PS_PSPOLL_COUNT_NO_MAX;
		ret = ath11k_wmi_set_sta_ps_param(ar, arvif->vdev_id,
						  param_id, param_value);
		if (ret) {
			ath11k_warn(ar->ab, "failed to set vdev %d pspoll count: %d\n",
				    arvif->vdev_id, ret);
			goto err_peer_del;
		}

		ret = ath11k_wmi_pdev_set_ps_mode(ar, arvif->vdev_id,
						  WMI_STA_PS_MODE_DISABLED);
		if (ret) {
			ath11k_warn(ar->ab, "failed to disable vdev %d ps mode: %d\n",
				    arvif->vdev_id, ret);
			goto err_peer_del;
		}

		if (test_bit(WMI_TLV_SERVICE_11D_OFFLOAD, ab->wmi_ab.svc_map)) {
			reinit_completion(&ar->completed_11d_scan);
			ar->state_11d = ATH11K_11D_PREPARING;
		}
		break;
	case WMI_VDEV_TYPE_MONITOR:
		set_bit(ATH11K_FLAG_MONITOR_VDEV_CREATED, &ar->monitor_flags);
		break;
	default:
		break;
	}

	arvif->txpower = vif->bss_conf.txpower;
	ret = ath11k_mac_txpower_recalc(ar);
	if (ret)
		goto err_peer_del;

	param_id = WMI_VDEV_PARAM_RTS_THRESHOLD;
	param_value = ar->hw->wiphy->rts_threshold;
	ret = ath11k_wmi_vdev_set_param_cmd(ar, arvif->vdev_id,
					    param_id, param_value);
	if (ret) {
		ath11k_warn(ar->ab, "failed to set rts threshold for vdev %d: %d\n",
			    arvif->vdev_id, ret);
	}

	ath11k_dp_vdev_tx_attach(ar, arvif);

	if (vif->type != NL80211_IFTYPE_MONITOR &&
	    test_bit(ATH11K_FLAG_MONITOR_CONF_ENABLED, &ar->monitor_flags)) {
		ret = ath11k_mac_monitor_vdev_create(ar);
		if (ret)
			ath11k_warn(ar->ab, "failed to create monitor vdev during add interface: %d",
				    ret);
	}

	if (ath11k_wmi_supports_6ghz_cc_ext(ar)) {
		struct cur_regulatory_info *reg_info;

		reg_info = &ab->reg_info_store[ar->pdev_idx];
		ath11k_dbg(ab, ATH11K_DBG_MAC, "interface added to change reg rules\n");
		ath11k_reg_handle_chan_list(ab, reg_info, IEEE80211_REG_LPI_AP);
	}

	mutex_unlock(&ar->conf_mutex);

	return 0;

err_peer_del:
	if (arvif->vdev_type == WMI_VDEV_TYPE_AP) {
		fbret = ath11k_peer_delete(ar, arvif->vdev_id, vif->addr);
		if (fbret) {
			ath11k_warn(ar->ab, "fallback fail to delete peer addr %pM vdev_id %d ret %d\n",
				    vif->addr, arvif->vdev_id, fbret);
			goto err;
		}
	}

err_vdev_del:
	ath11k_mac_vdev_delete(ar, arvif);
	spin_lock_bh(&ar->data_lock);
	list_del(&arvif->list);
	spin_unlock_bh(&ar->data_lock);

err:
	mutex_unlock(&ar->conf_mutex);

	return ret;
}

static int ath11k_mac_vif_unref(int buf_id, void *skb, void *ctx)
{
	struct ieee80211_vif *vif = ctx;
	struct ath11k_skb_cb *skb_cb = ATH11K_SKB_CB(skb);

	if (skb_cb->vif == vif)
		skb_cb->vif = NULL;

	return 0;
}

static void ath11k_mac_op_remove_interface(struct ieee80211_hw *hw,
					   struct ieee80211_vif *vif)
{
	struct ath11k *ar = hw->priv;
	struct ath11k_vif *arvif = ath11k_vif_to_arvif(vif);
	struct ath11k_base *ab = ar->ab;
	int ret;
	int i;

	cancel_delayed_work_sync(&arvif->connection_loss_work);
	cancel_work_sync(&arvif->bcn_tx_work);

	mutex_lock(&ar->conf_mutex);

	ath11k_dbg(ab, ATH11K_DBG_MAC, "remove interface (vdev %d)\n",
		   arvif->vdev_id);

	ret = ath11k_spectral_vif_stop(arvif);
	if (ret)
		ath11k_warn(ab, "failed to stop spectral for vdev %i: %d\n",
			    arvif->vdev_id, ret);

	if (arvif->vdev_type == WMI_VDEV_TYPE_STA)
		ath11k_mac_11d_scan_stop(ar);

	if (arvif->vdev_type == WMI_VDEV_TYPE_AP) {
		ret = ath11k_peer_delete(ar, arvif->vdev_id, vif->addr);
		if (ret)
			ath11k_warn(ab, "failed to submit AP self-peer removal on vdev %d: %d\n",
				    arvif->vdev_id, ret);
	}

	ret = ath11k_mac_vdev_delete(ar, arvif);
	if (ret) {
		ath11k_warn(ab, "failed to delete vdev %d: %d\n",
			    arvif->vdev_id, ret);
		goto err_vdev_del;
	}

	if (arvif->vdev_type == WMI_VDEV_TYPE_MONITOR) {
		clear_bit(ATH11K_FLAG_MONITOR_VDEV_CREATED, &ar->monitor_flags);
		ar->monitor_vdev_id = -1;
	} else if (test_bit(ATH11K_FLAG_MONITOR_VDEV_CREATED, &ar->monitor_flags) &&
		   !test_bit(ATH11K_FLAG_MONITOR_STARTED, &ar->monitor_flags)) {
		ret = ath11k_mac_monitor_vdev_delete(ar);
		if (ret)
			/* continue even if there's an error */
			ath11k_warn(ar->ab, "failed to delete vdev monitor during remove interface: %d",
				    ret);
	}

err_vdev_del:
	spin_lock_bh(&ar->data_lock);
	list_del(&arvif->list);
	spin_unlock_bh(&ar->data_lock);

	ath11k_peer_cleanup(ar, arvif->vdev_id);

	idr_for_each(&ar->txmgmt_idr,
		     ath11k_mac_vif_txmgmt_idr_remove, vif);

	for (i = 0; i < ab->hw_params.max_tx_ring; i++) {
		spin_lock_bh(&ab->dp.tx_ring[i].tx_idr_lock);
		idr_for_each(&ab->dp.tx_ring[i].txbuf_idr,
			     ath11k_mac_vif_unref, vif);
		spin_unlock_bh(&ab->dp.tx_ring[i].tx_idr_lock);
	}

	/* Recalc txpower for remaining vdev */
	ath11k_mac_txpower_recalc(ar);

	/* TODO: recal traffic pause state based on the available vdevs */

	mutex_unlock(&ar->conf_mutex);
}

/* FIXME: Has to be verified. */
#define SUPPORTED_FILTERS			\
	(FIF_ALLMULTI |				\
	FIF_CONTROL |				\
	FIF_PSPOLL |				\
	FIF_OTHER_BSS |				\
	FIF_BCN_PRBRESP_PROMISC |		\
	FIF_PROBE_REQ |				\
	FIF_FCSFAIL)

static void ath11k_mac_op_configure_filter(struct ieee80211_hw *hw,
					   unsigned int changed_flags,
					   unsigned int *total_flags,
					   u64 multicast)
{
	struct ath11k *ar = hw->priv;

	mutex_lock(&ar->conf_mutex);

	*total_flags &= SUPPORTED_FILTERS;
	ar->filter_flags = *total_flags;

	mutex_unlock(&ar->conf_mutex);
}

static int ath11k_mac_op_get_antenna(struct ieee80211_hw *hw, u32 *tx_ant, u32 *rx_ant)
{
	struct ath11k *ar = hw->priv;

	mutex_lock(&ar->conf_mutex);

	*tx_ant = ar->cfg_tx_chainmask;
	*rx_ant = ar->cfg_rx_chainmask;

	mutex_unlock(&ar->conf_mutex);

	return 0;
}

static int ath11k_mac_op_set_antenna(struct ieee80211_hw *hw, u32 tx_ant, u32 rx_ant)
{
	struct ath11k *ar = hw->priv;
	int ret;

	mutex_lock(&ar->conf_mutex);
	ret = __ath11k_set_antenna(ar, tx_ant, rx_ant);
	mutex_unlock(&ar->conf_mutex);

	return ret;
}

static int ath11k_mac_op_ampdu_action(struct ieee80211_hw *hw,
				      struct ieee80211_vif *vif,
				      struct ieee80211_ampdu_params *params)
{
	struct ath11k *ar = hw->priv;
	int ret = -EINVAL;

	mutex_lock(&ar->conf_mutex);

	switch (params->action) {
	case IEEE80211_AMPDU_RX_START:
		ret = ath11k_dp_rx_ampdu_start(ar, params);
		break;
	case IEEE80211_AMPDU_RX_STOP:
		ret = ath11k_dp_rx_ampdu_stop(ar, params);
		break;
	case IEEE80211_AMPDU_TX_START:
	case IEEE80211_AMPDU_TX_STOP_CONT:
	case IEEE80211_AMPDU_TX_STOP_FLUSH:
	case IEEE80211_AMPDU_TX_STOP_FLUSH_CONT:
	case IEEE80211_AMPDU_TX_OPERATIONAL:
		/* Tx A-MPDU aggregation offloaded to hw/fw so deny mac80211
		 * Tx aggregation requests.
		 */
		ret = -EOPNOTSUPP;
		break;
	}

	mutex_unlock(&ar->conf_mutex);

	return ret;
}

static int ath11k_mac_op_add_chanctx(struct ieee80211_hw *hw,
				     struct ieee80211_chanctx_conf *ctx)
{
	struct ath11k *ar = hw->priv;
	struct ath11k_base *ab = ar->ab;

	ath11k_dbg(ab, ATH11K_DBG_MAC,
		   "chanctx add freq %u width %d ptr %p\n",
		   ctx->def.chan->center_freq, ctx->def.width, ctx);

	mutex_lock(&ar->conf_mutex);

	spin_lock_bh(&ar->data_lock);
	/* TODO: In case of multiple channel context, populate rx_channel from
	 * Rx PPDU desc information.
	 */
	ar->rx_channel = ctx->def.chan;
	spin_unlock_bh(&ar->data_lock);

	mutex_unlock(&ar->conf_mutex);

	return 0;
}

static void ath11k_mac_op_remove_chanctx(struct ieee80211_hw *hw,
					 struct ieee80211_chanctx_conf *ctx)
{
	struct ath11k *ar = hw->priv;
	struct ath11k_base *ab = ar->ab;

	ath11k_dbg(ab, ATH11K_DBG_MAC,
		   "chanctx remove freq %u width %d ptr %p\n",
		   ctx->def.chan->center_freq, ctx->def.width, ctx);

	mutex_lock(&ar->conf_mutex);

	spin_lock_bh(&ar->data_lock);
	/* TODO: In case of there is one more channel context left, populate
	 * rx_channel with the channel of that remaining channel context.
	 */
	ar->rx_channel = NULL;
	spin_unlock_bh(&ar->data_lock);

	mutex_unlock(&ar->conf_mutex);
}

static int
ath11k_mac_vdev_start_restart(struct ath11k_vif *arvif,
			      struct ieee80211_chanctx_conf *ctx,
			      bool restart)
{
	struct ath11k *ar = arvif->ar;
	struct ath11k_base *ab = ar->ab;
	struct wmi_vdev_start_req_arg arg = {};
	const struct cfg80211_chan_def *chandef = &ctx->def;
	int ret = 0;
	unsigned int dfs_cac_time;

	lockdep_assert_held(&ar->conf_mutex);

	reinit_completion(&ar->vdev_setup_done);

	arg.vdev_id = arvif->vdev_id;
	arg.dtim_period = arvif->dtim_period;
	arg.bcn_intval = arvif->beacon_interval;

	arg.channel.freq = chandef->chan->center_freq;
	arg.channel.band_center_freq1 = chandef->center_freq1;
	arg.channel.band_center_freq2 = chandef->center_freq2;
	arg.channel.mode =
		ath11k_phymodes[chandef->chan->band][chandef->width];

	arg.channel.min_power = 0;
	arg.channel.max_power = chandef->chan->max_power;
	arg.channel.max_reg_power = chandef->chan->max_reg_power;
	arg.channel.max_antenna_gain = chandef->chan->max_antenna_gain;

	arg.pref_tx_streams = ar->num_tx_chains;
	arg.pref_rx_streams = ar->num_rx_chains;

	arg.mbssid_flags = 0;
	arg.mbssid_tx_vdev_id = 0;
	if (test_bit(WMI_TLV_SERVICE_MBSS_PARAM_IN_VDEV_START_SUPPORT,
		     ar->ab->wmi_ab.svc_map)) {
		ret = ath11k_mac_setup_vdev_params_mbssid(arvif,
							  &arg.mbssid_flags,
							  &arg.mbssid_tx_vdev_id);
		if (ret)
			return ret;
	}

	if (arvif->vdev_type == WMI_VDEV_TYPE_AP) {
		arg.ssid = arvif->u.ap.ssid;
		arg.ssid_len = arvif->u.ap.ssid_len;
		arg.hidden_ssid = arvif->u.ap.hidden_ssid;

		/* For now allow DFS for AP mode */
		arg.channel.chan_radar =
			!!(chandef->chan->flags & IEEE80211_CHAN_RADAR);

		arg.channel.freq2_radar = ctx->radar_enabled;

		arg.channel.passive = arg.channel.chan_radar;

		spin_lock_bh(&ab->base_lock);
		arg.regdomain = ar->ab->dfs_region;
		spin_unlock_bh(&ab->base_lock);
	}

	arg.channel.passive |= !!(chandef->chan->flags & IEEE80211_CHAN_NO_IR);

	ath11k_dbg(ab, ATH11K_DBG_MAC,
		   "vdev %d start center_freq %d phymode %s\n",
		   arg.vdev_id, arg.channel.freq,
		   ath11k_wmi_phymode_str(arg.channel.mode));

	ret = ath11k_wmi_vdev_start(ar, &arg, restart);
	if (ret) {
		ath11k_warn(ar->ab, "failed to %s WMI vdev %i\n",
			    restart ? "restart" : "start", arg.vdev_id);
		return ret;
	}

	ret = ath11k_mac_vdev_setup_sync(ar);
	if (ret) {
		ath11k_warn(ab, "failed to synchronize setup for vdev %i %s: %d\n",
			    arg.vdev_id, restart ? "restart" : "start", ret);
		return ret;
	}

	/* TODO: For now we only set TPC power here. However when
	 * channel changes, say CSA, it should be updated again.
	 */
	if (ath11k_mac_supports_station_tpc(ar, arvif, chandef)) {
		ath11k_mac_fill_reg_tpc_info(ar, arvif->vif, &arvif->chanctx);
		ath11k_wmi_send_vdev_set_tpc_power(ar, arvif->vdev_id,
						   &arvif->reg_tpc_info);
	}

	if (!restart)
		ar->num_started_vdevs++;

	ath11k_dbg(ab, ATH11K_DBG_MAC,  "vdev %pM started, vdev_id %d\n",
		   arvif->vif->addr, arvif->vdev_id);

	/* Enable CAC Flag in the driver by checking the all sub-channel's DFS
	 * state as NL80211_DFS_USABLE which indicates CAC needs to be
	 * done before channel usage. This flags is used to drop rx packets.
	 * during CAC.
	 */
	/* TODO Set the flag for other interface types as required */
	if (arvif->vdev_type == WMI_VDEV_TYPE_AP && ctx->radar_enabled &&
	    cfg80211_chandef_dfs_usable(ar->hw->wiphy, chandef)) {
		set_bit(ATH11K_CAC_RUNNING, &ar->dev_flags);
		dfs_cac_time = cfg80211_chandef_dfs_cac_time(ar->hw->wiphy,
							     chandef);
		ath11k_dbg(ab, ATH11K_DBG_MAC,
			   "cac started dfs_cac_time %u center_freq %d center_freq1 %d for vdev %d\n",
			   dfs_cac_time, arg.channel.freq, chandef->center_freq1,
			   arg.vdev_id);
	}

	ret = ath11k_mac_set_txbf_conf(arvif);
	if (ret)
		ath11k_warn(ab, "failed to set txbf conf for vdev %d: %d\n",
			    arvif->vdev_id, ret);

	return 0;
}

static int ath11k_mac_vdev_stop(struct ath11k_vif *arvif)
{
	struct ath11k *ar = arvif->ar;
	int ret;

	lockdep_assert_held(&ar->conf_mutex);

	reinit_completion(&ar->vdev_setup_done);

	ret = ath11k_wmi_vdev_stop(ar, arvif->vdev_id);
	if (ret) {
		ath11k_warn(ar->ab, "failed to stop WMI vdev %i: %d\n",
			    arvif->vdev_id, ret);
		goto err;
	}

	ret = ath11k_mac_vdev_setup_sync(ar);
	if (ret) {
		ath11k_warn(ar->ab, "failed to synchronize setup for vdev %i: %d\n",
			    arvif->vdev_id, ret);
		goto err;
	}

	WARN_ON(ar->num_started_vdevs == 0);

	ar->num_started_vdevs--;
	ath11k_dbg(ar->ab, ATH11K_DBG_MAC, "vdev %pM stopped, vdev_id %d\n",
		   arvif->vif->addr, arvif->vdev_id);

	if (test_bit(ATH11K_CAC_RUNNING, &ar->dev_flags)) {
		clear_bit(ATH11K_CAC_RUNNING, &ar->dev_flags);
		ath11k_dbg(ar->ab, ATH11K_DBG_MAC, "CAC Stopped for vdev %d\n",
			   arvif->vdev_id);
	}

	return 0;
err:
	return ret;
}

static int ath11k_mac_vdev_start(struct ath11k_vif *arvif,
				 struct ieee80211_chanctx_conf *ctx)
{
	return ath11k_mac_vdev_start_restart(arvif, ctx, false);
}

static int ath11k_mac_vdev_restart(struct ath11k_vif *arvif,
				   struct ieee80211_chanctx_conf *ctx)
{
	return ath11k_mac_vdev_start_restart(arvif, ctx, true);
}

struct ath11k_mac_change_chanctx_arg {
	struct ieee80211_chanctx_conf *ctx;
	struct ieee80211_vif_chanctx_switch *vifs;
	int n_vifs;
	int next_vif;
};

static void
ath11k_mac_change_chanctx_cnt_iter(void *data, u8 *mac,
				   struct ieee80211_vif *vif)
{
	struct ath11k_mac_change_chanctx_arg *arg = data;

	if (rcu_access_pointer(vif->bss_conf.chanctx_conf) != arg->ctx)
		return;

	arg->n_vifs++;
}

static void
ath11k_mac_change_chanctx_fill_iter(void *data, u8 *mac,
				    struct ieee80211_vif *vif)
{
	struct ath11k_mac_change_chanctx_arg *arg = data;
	struct ieee80211_chanctx_conf *ctx;

	ctx = rcu_access_pointer(vif->bss_conf.chanctx_conf);
	if (ctx != arg->ctx)
		return;

	if (WARN_ON(arg->next_vif == arg->n_vifs))
		return;

	arg->vifs[arg->next_vif].vif = vif;
	arg->vifs[arg->next_vif].old_ctx = ctx;
	arg->vifs[arg->next_vif].new_ctx = ctx;
	arg->next_vif++;
}

static void
ath11k_mac_update_vif_chan(struct ath11k *ar,
			   struct ieee80211_vif_chanctx_switch *vifs,
			   int n_vifs)
{
	struct ath11k_base *ab = ar->ab;
	struct ath11k_vif *arvif, *tx_arvif = NULL;
	struct ieee80211_vif *mbssid_tx_vif;
	int ret;
	int i;
	bool monitor_vif = false;

	lockdep_assert_held(&ar->conf_mutex);

	/* Associated channel resources of all relevant vdevs
	 * should be available for the channel switch now.
	 */

	/* TODO: Update ar->rx_channel */

	for (i = 0; i < n_vifs; i++) {
		arvif = ath11k_vif_to_arvif(vifs[i].vif);

		if (WARN_ON(!arvif->is_started))
			continue;

		/* change_chanctx can be called even before vdev_up from
		 * ieee80211_start_ap->ieee80211_vif_use_channel->
		 * ieee80211_recalc_radar_chanctx.
		 *
		 * Firmware expect vdev_restart only if vdev is up.
		 * If vdev is down then it expect vdev_stop->vdev_start.
		 */
		if (arvif->is_up) {
			ret = ath11k_mac_vdev_restart(arvif, vifs[i].new_ctx);
			if (ret) {
				ath11k_warn(ab, "failed to restart vdev %d: %d\n",
					    arvif->vdev_id, ret);
				continue;
			}
		} else {
			ret = ath11k_mac_vdev_stop(arvif);
			if (ret) {
				ath11k_warn(ab, "failed to stop vdev %d: %d\n",
					    arvif->vdev_id, ret);
				continue;
			}

			ret = ath11k_mac_vdev_start(arvif, vifs[i].new_ctx);
			if (ret)
				ath11k_warn(ab, "failed to start vdev %d: %d\n",
					    arvif->vdev_id, ret);

			continue;
		}

		ret = ath11k_mac_setup_bcn_tmpl(arvif);
		if (ret)
			ath11k_warn(ab, "failed to update bcn tmpl during csa: %d\n",
				    ret);

		mbssid_tx_vif = arvif->vif->mbssid_tx_vif;
		if (mbssid_tx_vif)
			tx_arvif = ath11k_vif_to_arvif(mbssid_tx_vif);

		ret = ath11k_wmi_vdev_up(arvif->ar, arvif->vdev_id, arvif->aid,
					 arvif->bssid,
					 tx_arvif ? tx_arvif->bssid : NULL,
					 arvif->vif->bss_conf.bssid_index,
					 1 << arvif->vif->bss_conf.bssid_indicator);
		if (ret) {
			ath11k_warn(ab, "failed to bring vdev up %d: %d\n",
				    arvif->vdev_id, ret);
			continue;
		}
	}

	/* Restart the internal monitor vdev on new channel */
	if (!monitor_vif &&
	    test_bit(ATH11K_FLAG_MONITOR_VDEV_CREATED, &ar->monitor_flags)) {
		ret = ath11k_mac_monitor_stop(ar);
		if (ret) {
			ath11k_warn(ar->ab, "failed to stop monitor during vif channel update: %d",
				    ret);
			return;
		}

		ret = ath11k_mac_monitor_start(ar);
		if (ret) {
			ath11k_warn(ar->ab, "failed to start monitor during vif channel update: %d",
				    ret);
			return;
		}
	}
}

static void
ath11k_mac_update_active_vif_chan(struct ath11k *ar,
				  struct ieee80211_chanctx_conf *ctx)
{
	struct ath11k_mac_change_chanctx_arg arg = { .ctx = ctx };

	lockdep_assert_held(&ar->conf_mutex);

	ieee80211_iterate_active_interfaces_atomic(ar->hw,
						   IEEE80211_IFACE_ITER_NORMAL,
						   ath11k_mac_change_chanctx_cnt_iter,
						   &arg);
	if (arg.n_vifs == 0)
		return;

	arg.vifs = kcalloc(arg.n_vifs, sizeof(arg.vifs[0]), GFP_KERNEL);
	if (!arg.vifs)
		return;

	ieee80211_iterate_active_interfaces_atomic(ar->hw,
						   IEEE80211_IFACE_ITER_NORMAL,
						   ath11k_mac_change_chanctx_fill_iter,
						   &arg);

	ath11k_mac_update_vif_chan(ar, arg.vifs, arg.n_vifs);

	kfree(arg.vifs);
}

static void ath11k_mac_op_change_chanctx(struct ieee80211_hw *hw,
					 struct ieee80211_chanctx_conf *ctx,
					 u32 changed)
{
	struct ath11k *ar = hw->priv;
	struct ath11k_base *ab = ar->ab;

	mutex_lock(&ar->conf_mutex);

	ath11k_dbg(ab, ATH11K_DBG_MAC,
		   "chanctx change freq %u width %d ptr %p changed %x\n",
		   ctx->def.chan->center_freq, ctx->def.width, ctx, changed);

	/* This shouldn't really happen because channel switching should use
	 * switch_vif_chanctx().
	 */
	if (WARN_ON(changed & IEEE80211_CHANCTX_CHANGE_CHANNEL))
		goto unlock;

	if (changed & IEEE80211_CHANCTX_CHANGE_WIDTH ||
	    changed & IEEE80211_CHANCTX_CHANGE_RADAR)
		ath11k_mac_update_active_vif_chan(ar, ctx);

	/* TODO: Recalc radar detection */

unlock:
	mutex_unlock(&ar->conf_mutex);
}

static int ath11k_mac_start_vdev_delay(struct ieee80211_hw *hw,
				       struct ieee80211_vif *vif)
{
	struct ath11k *ar = hw->priv;
	struct ath11k_base *ab = ar->ab;
	struct ath11k_vif *arvif = ath11k_vif_to_arvif(vif);
	int ret;

	if (WARN_ON(arvif->is_started))
		return -EBUSY;

	ret = ath11k_mac_vdev_start(arvif, &arvif->chanctx);
	if (ret) {
		ath11k_warn(ab, "failed to start vdev %i addr %pM on freq %d: %d\n",
			    arvif->vdev_id, vif->addr,
			    arvif->chanctx.def.chan->center_freq, ret);
		return ret;
	}

	/* Reconfigure hardware rate code since it is cleared by firmware.
	 */
	if (ar->hw_rate_code > 0) {
		u32 vdev_param = WMI_VDEV_PARAM_MGMT_RATE;

		ret = ath11k_wmi_vdev_set_param_cmd(ar, arvif->vdev_id, vdev_param,
						    ar->hw_rate_code);
		if (ret) {
			ath11k_warn(ar->ab, "failed to set mgmt tx rate %d\n", ret);
			return ret;
		}
	}

	if (arvif->vdev_type == WMI_VDEV_TYPE_MONITOR) {
		ret = ath11k_wmi_vdev_up(ar, arvif->vdev_id, 0, ar->mac_addr,
					 NULL, 0, 0);
		if (ret) {
			ath11k_warn(ab, "failed put monitor up: %d\n", ret);
			return ret;
		}
	}

	arvif->is_started = true;

	/* TODO: Setup ps and cts/rts protection */
	return 0;
}

static int ath11k_mac_stop_vdev_early(struct ieee80211_hw *hw,
				      struct ieee80211_vif *vif)
{
	struct ath11k *ar = hw->priv;
	struct ath11k_base *ab = ar->ab;
	struct ath11k_vif *arvif = ath11k_vif_to_arvif(vif);
	int ret;

	if (WARN_ON(!arvif->is_started))
		return -EBUSY;

	ret = ath11k_mac_vdev_stop(arvif);
	if (ret) {
		ath11k_warn(ab, "failed to stop vdev %i: %d\n",
			    arvif->vdev_id, ret);
		return ret;
	}

	arvif->is_started = false;

	/* TODO: Setup ps and cts/rts protection */
	return 0;
}

static u8 ath11k_mac_get_num_pwr_levels(struct cfg80211_chan_def *chan_def)
{
	if (chan_def->chan->flags & IEEE80211_CHAN_PSD) {
		switch (chan_def->width) {
		case NL80211_CHAN_WIDTH_20:
			return 1;
		case NL80211_CHAN_WIDTH_40:
			return 2;
		case NL80211_CHAN_WIDTH_80:
			return 4;
		case NL80211_CHAN_WIDTH_80P80:
		case NL80211_CHAN_WIDTH_160:
			return 8;
		default:
			return 1;
		}
	} else {
		switch (chan_def->width) {
		case NL80211_CHAN_WIDTH_20:
			return 1;
		case NL80211_CHAN_WIDTH_40:
			return 2;
		case NL80211_CHAN_WIDTH_80:
			return 3;
		case NL80211_CHAN_WIDTH_80P80:
		case NL80211_CHAN_WIDTH_160:
			return 4;
		default:
			return 1;
		}
	}
}

static u16 ath11k_mac_get_6ghz_start_frequency(struct cfg80211_chan_def *chan_def)
{
	u16 diff_seq;

	/* It is to get the lowest channel number's center frequency of the chan.
	 * For example,
	 * bandwidth=40 MHz, center frequency is 5965, lowest channel is 1
	 * with center frequency 5955, its diff is 5965 - 5955 = 10.
	 * bandwidth=80 MHz, center frequency is 5985, lowest channel is 1
	 * with center frequency 5955, its diff is 5985 - 5955 = 30.
	 * bandwidth=160 MHz, center frequency is 6025, lowest channel is 1
	 * with center frequency 5955, its diff is 6025 - 5955 = 70.
	 */
	switch (chan_def->width) {
	case NL80211_CHAN_WIDTH_160:
		diff_seq = 70;
		break;
	case NL80211_CHAN_WIDTH_80:
	case NL80211_CHAN_WIDTH_80P80:
		diff_seq = 30;
		break;
	case NL80211_CHAN_WIDTH_40:
		diff_seq = 10;
		break;
	default:
		diff_seq = 0;
	}

	return chan_def->center_freq1 - diff_seq;
}

static u16 ath11k_mac_get_seg_freq(struct cfg80211_chan_def *chan_def,
				   u16 start_seq, u8 seq)
{
	u16 seg_seq;

	/* It is to get the center frequency of the specific bandwidth.
	 * start_seq means the lowest channel number's center frequency.
	 * seq 0/1/2/3 means 20 MHz/40 MHz/80 MHz/160 MHz&80P80.
	 * For example,
	 * lowest channel is 1, its center frequency 5955,
	 * center frequency is 5955 when bandwidth=20 MHz, its diff is 5955 - 5955 = 0.
	 * lowest channel is 1, its center frequency 5955,
	 * center frequency is 5965 when bandwidth=40 MHz, its diff is 5965 - 5955 = 10.
	 * lowest channel is 1, its center frequency 5955,
	 * center frequency is 5985 when bandwidth=80 MHz, its diff is 5985 - 5955 = 30.
	 * lowest channel is 1, its center frequency 5955,
	 * center frequency is 6025 when bandwidth=160 MHz, its diff is 6025 - 5955 = 70.
	 */
	if (chan_def->width == NL80211_CHAN_WIDTH_80P80 && seq == 3)
		return chan_def->center_freq2;

	seg_seq = 10 * (BIT(seq) - 1);
	return seg_seq + start_seq;
}

static void ath11k_mac_get_psd_channel(struct ath11k *ar,
				       u16 step_freq,
				       u16 *start_freq,
				       u16 *center_freq,
				       u8 i,
				       struct ieee80211_channel **temp_chan,
				       s8 *tx_power)
{
	/* It is to get the center frequency for each 20 MHz.
	 * For example, if the chan is 160 MHz and center frequency is 6025,
	 * then it include 8 channels, they are 1/5/9/13/17/21/25/29,
	 * channel number 1's center frequency is 5955, it is parameter start_freq.
	 * parameter i is the step of the 8 channels. i is 0~7 for the 8 channels.
	 * the channel 1/5/9/13/17/21/25/29 maps i=0/1/2/3/4/5/6/7,
	 * and maps its center frequency is 5955/5975/5995/6015/6035/6055/6075/6095,
	 * the gap is 20 for each channel, parameter step_freq means the gap.
	 * after get the center frequency of each channel, it is easy to find the
	 * struct ieee80211_channel of it and get the max_reg_power.
	 */
	*center_freq = *start_freq + i * step_freq;
	*temp_chan = ieee80211_get_channel(ar->hw->wiphy, *center_freq);
	*tx_power = (*temp_chan)->max_reg_power;
}

static void ath11k_mac_get_eirp_power(struct ath11k *ar,
				      u16 *start_freq,
				      u16 *center_freq,
				      u8 i,
				      struct ieee80211_channel **temp_chan,
				      struct cfg80211_chan_def *def,
				      s8 *tx_power)
{
	/* It is to get the center frequency for 20 MHz/40 MHz/80 MHz/
	 * 160 MHz&80P80 bandwidth, and then plus 10 to the center frequency,
	 * it is the center frequency of a channel number.
	 * For example, when configured channel number is 1.
	 * center frequency is 5965 when bandwidth=40 MHz, after plus 10, it is 5975,
	 * then it is channel number 5.
	 * center frequency is 5985 when bandwidth=80 MHz, after plus 10, it is 5995,
	 * then it is channel number 9.
	 * center frequency is 6025 when bandwidth=160 MHz, after plus 10, it is 6035,
	 * then it is channel number 17.
	 * after get the center frequency of each channel, it is easy to find the
	 * struct ieee80211_channel of it and get the max_reg_power.
	 */
	*center_freq = ath11k_mac_get_seg_freq(def, *start_freq, i);

	/* For the 20 MHz, its center frequency is same with same channel */
	if (i != 0)
		*center_freq += 10;

	*temp_chan = ieee80211_get_channel(ar->hw->wiphy, *center_freq);
	*tx_power = (*temp_chan)->max_reg_power;
}

void ath11k_mac_fill_reg_tpc_info(struct ath11k *ar,
				  struct ieee80211_vif *vif,
				  struct ieee80211_chanctx_conf *ctx)
{
	struct ath11k_base *ab = ar->ab;
	struct ath11k_vif *arvif = ath11k_vif_to_arvif(vif);
	struct ieee80211_bss_conf *bss_conf = &vif->bss_conf;
	struct ath11k_reg_tpc_power_info *reg_tpc_info = &arvif->reg_tpc_info;
	struct ieee80211_channel *chan, *temp_chan;
	u8 pwr_lvl_idx, num_pwr_levels, pwr_reduction;
	bool is_psd_power = false, is_tpe_present = false;
	s8 max_tx_power[ATH11K_NUM_PWR_LEVELS],
		psd_power, tx_power;
	s8 eirp_power = 0;
	u16 start_freq, center_freq;

	chan = ctx->def.chan;
	start_freq = ath11k_mac_get_6ghz_start_frequency(&ctx->def);
	pwr_reduction = bss_conf->pwr_reduction;

	if (arvif->reg_tpc_info.num_pwr_levels) {
		is_tpe_present = true;
		num_pwr_levels = arvif->reg_tpc_info.num_pwr_levels;
	} else {
		num_pwr_levels =
			ath11k_mac_get_num_pwr_levels(&bss_conf->chanreq.oper);
	}

	for (pwr_lvl_idx = 0; pwr_lvl_idx < num_pwr_levels; pwr_lvl_idx++) {
		/* STA received TPE IE*/
		if (is_tpe_present) {
			/* local power is PSD power*/
			if (chan->flags & IEEE80211_CHAN_PSD) {
				/* Connecting AP is psd power */
				if (reg_tpc_info->is_psd_power) {
					is_psd_power = true;
					ath11k_mac_get_psd_channel(ar, 20,
								   &start_freq,
								   &center_freq,
								   pwr_lvl_idx,
								   &temp_chan,
								   &tx_power);
					psd_power = temp_chan->psd;
					eirp_power = tx_power;
					max_tx_power[pwr_lvl_idx] =
						min_t(s8,
						      psd_power,
						      reg_tpc_info->tpe[pwr_lvl_idx]);
				/* Connecting AP is not psd power */
				} else {
					ath11k_mac_get_eirp_power(ar,
								  &start_freq,
								  &center_freq,
								  pwr_lvl_idx,
								  &temp_chan,
								  &ctx->def,
								  &tx_power);
					psd_power = temp_chan->psd;
					/* convert psd power to EIRP power based
					 * on channel width
					 */
					tx_power =
						min_t(s8, tx_power,
						      psd_power + 13 + pwr_lvl_idx * 3);
					max_tx_power[pwr_lvl_idx] =
						min_t(s8,
						      tx_power,
						      reg_tpc_info->tpe[pwr_lvl_idx]);
				}
			/* local power is not PSD power */
			} else {
				/* Connecting AP is psd power */
				if (reg_tpc_info->is_psd_power) {
					is_psd_power = true;
					ath11k_mac_get_psd_channel(ar, 20,
								   &start_freq,
								   &center_freq,
								   pwr_lvl_idx,
								   &temp_chan,
								   &tx_power);
					eirp_power = tx_power;
					max_tx_power[pwr_lvl_idx] =
						reg_tpc_info->tpe[pwr_lvl_idx];
				/* Connecting AP is not psd power */
				} else {
					ath11k_mac_get_eirp_power(ar,
								  &start_freq,
								  &center_freq,
								  pwr_lvl_idx,
								  &temp_chan,
								  &ctx->def,
								  &tx_power);
					max_tx_power[pwr_lvl_idx] =
						min_t(s8,
						      tx_power,
						      reg_tpc_info->tpe[pwr_lvl_idx]);
				}
			}
		/* STA not received TPE IE */
		} else {
			/* local power is PSD power*/
			if (chan->flags & IEEE80211_CHAN_PSD) {
				is_psd_power = true;
				ath11k_mac_get_psd_channel(ar, 20,
							   &start_freq,
							   &center_freq,
							   pwr_lvl_idx,
							   &temp_chan,
							   &tx_power);
				psd_power = temp_chan->psd;
				eirp_power = tx_power;
				max_tx_power[pwr_lvl_idx] = psd_power;
			} else {
				ath11k_mac_get_eirp_power(ar,
							  &start_freq,
							  &center_freq,
							  pwr_lvl_idx,
							  &temp_chan,
							  &ctx->def,
							  &tx_power);
				max_tx_power[pwr_lvl_idx] = tx_power;
			}
		}

		if (is_psd_power) {
			/* If AP local power constraint is present */
			if (pwr_reduction)
				eirp_power = eirp_power - pwr_reduction;

			/* If firmware updated max tx power is non zero, then take
			 * the min of firmware updated ap tx power
			 * and max power derived from above mentioned parameters.
			 */
			ath11k_dbg(ab, ATH11K_DBG_MAC,
				   "eirp power : %d firmware report power : %d\n",
				   eirp_power, ar->max_allowed_tx_power);
			/* Firmware reports lower max_allowed_tx_power during vdev
			 * start response. In case of 6 GHz, firmware is not aware
			 * of EIRP power unless driver sets EIRP power through WMI
			 * TPC command. So radio which does not support idle power
			 * save can set maximum calculated EIRP power directly to
			 * firmware through TPC command without min comparison with
			 * vdev start response's max_allowed_tx_power.
			 */
			if (ar->max_allowed_tx_power && ab->hw_params.idle_ps)
				eirp_power = min_t(s8,
						   eirp_power,
						   ar->max_allowed_tx_power);
		} else {
			/* If AP local power constraint is present */
			if (pwr_reduction)
				max_tx_power[pwr_lvl_idx] =
					max_tx_power[pwr_lvl_idx] - pwr_reduction;
			/* If firmware updated max tx power is non zero, then take
			 * the min of firmware updated ap tx power
			 * and max power derived from above mentioned parameters.
			 */
			if (ar->max_allowed_tx_power && ab->hw_params.idle_ps)
				max_tx_power[pwr_lvl_idx] =
					min_t(s8,
					      max_tx_power[pwr_lvl_idx],
					      ar->max_allowed_tx_power);
		}
		reg_tpc_info->chan_power_info[pwr_lvl_idx].chan_cfreq = center_freq;
		reg_tpc_info->chan_power_info[pwr_lvl_idx].tx_power =
			max_tx_power[pwr_lvl_idx];
	}

	reg_tpc_info->num_pwr_levels = num_pwr_levels;
	reg_tpc_info->is_psd_power = is_psd_power;
	reg_tpc_info->eirp_power = eirp_power;
	reg_tpc_info->ap_power_type =
		ath11k_reg_ap_pwr_convert(vif->bss_conf.power_type);
}

static void ath11k_mac_parse_tx_pwr_env(struct ath11k *ar,
					struct ieee80211_vif *vif,
					struct ieee80211_chanctx_conf *ctx)
{
	struct ath11k_base *ab = ar->ab;
	struct ath11k_vif *arvif = ath11k_vif_to_arvif(vif);
	struct ieee80211_bss_conf *bss_conf = &vif->bss_conf;
	struct ieee80211_parsed_tpe_eirp *non_psd = NULL;
	struct ieee80211_parsed_tpe_psd *psd = NULL;
	enum wmi_reg_6ghz_client_type client_type;
	struct cur_regulatory_info *reg_info;
	u8 local_tpe_count, reg_tpe_count;
	bool use_local_tpe;
	int i;

	reg_info = &ab->reg_info_store[ar->pdev_idx];
	client_type = reg_info->client_type;

	local_tpe_count =
		bss_conf->tpe.max_local[client_type].valid +
		bss_conf->tpe.psd_local[client_type].valid;
	reg_tpe_count =
		bss_conf->tpe.max_reg_client[client_type].valid +
		bss_conf->tpe.psd_reg_client[client_type].valid;

	if (!reg_tpe_count && !local_tpe_count) {
		ath11k_warn(ab,
			    "no transmit power envelope match client power type %d\n",
			    client_type);
		return;
	} else if (!reg_tpe_count) {
		use_local_tpe = true;
	} else {
		use_local_tpe = false;
	}

	if (use_local_tpe) {
		psd = &bss_conf->tpe.psd_local[client_type];
		if (!psd->valid)
			psd = NULL;
		non_psd = &bss_conf->tpe.max_local[client_type];
		if (!non_psd->valid)
			non_psd = NULL;
	} else {
		psd = &bss_conf->tpe.psd_reg_client[client_type];
		if (!psd->valid)
			psd = NULL;
		non_psd = &bss_conf->tpe.max_reg_client[client_type];
		if (!non_psd->valid)
			non_psd = NULL;
	}

	if (non_psd && !psd) {
		arvif->reg_tpc_info.is_psd_power = false;
		arvif->reg_tpc_info.eirp_power = 0;

		arvif->reg_tpc_info.num_pwr_levels = non_psd->count;

		for (i = 0; i < arvif->reg_tpc_info.num_pwr_levels; i++) {
			ath11k_dbg(ab, ATH11K_DBG_MAC,
				   "non PSD power[%d] : %d\n",
				   i, non_psd->power[i]);
			arvif->reg_tpc_info.tpe[i] = non_psd->power[i] / 2;
		}
	}

	if (psd) {
		arvif->reg_tpc_info.is_psd_power = true;
		arvif->reg_tpc_info.num_pwr_levels = psd->count;

		for (i = 0; i < arvif->reg_tpc_info.num_pwr_levels; i++) {
			ath11k_dbg(ab, ATH11K_DBG_MAC,
				   "TPE PSD power[%d] : %d\n",
				   i, psd->power[i]);
			arvif->reg_tpc_info.tpe[i] = psd->power[i] / 2;
		}
	}
}

static int
ath11k_mac_op_assign_vif_chanctx(struct ieee80211_hw *hw,
				 struct ieee80211_vif *vif,
				 struct ieee80211_bss_conf *link_conf,
				 struct ieee80211_chanctx_conf *ctx)
{
	struct ath11k *ar = hw->priv;
	struct ath11k_base *ab = ar->ab;
	struct ath11k_vif *arvif = ath11k_vif_to_arvif(vif);
	int ret;

	mutex_lock(&ar->conf_mutex);

	ath11k_dbg(ab, ATH11K_DBG_MAC,
		   "chanctx assign ptr %p vdev_id %i\n",
		   ctx, arvif->vdev_id);

	if (ath11k_wmi_supports_6ghz_cc_ext(ar) &&
	    ctx->def.chan->band == NL80211_BAND_6GHZ &&
	    arvif->vdev_type == WMI_VDEV_TYPE_STA) {
		arvif->chanctx = *ctx;
		ath11k_mac_parse_tx_pwr_env(ar, vif, ctx);
	}

	/* for QCA6390 bss peer must be created before vdev_start */
	if (ab->hw_params.vdev_start_delay &&
	    arvif->vdev_type != WMI_VDEV_TYPE_AP &&
	    arvif->vdev_type != WMI_VDEV_TYPE_MONITOR &&
	    !ath11k_peer_find_by_vdev_id(ab, arvif->vdev_id)) {
		memcpy(&arvif->chanctx, ctx, sizeof(*ctx));
		ret = 0;
		goto out;
	}

	if (WARN_ON(arvif->is_started)) {
		ret = -EBUSY;
		goto out;
	}

	if (arvif->vdev_type == WMI_VDEV_TYPE_MONITOR) {
		ret = ath11k_mac_monitor_start(ar);
		if (ret) {
			ath11k_warn(ar->ab, "failed to start monitor during vif channel context assignment: %d",
				    ret);
			goto out;
		}

		arvif->is_started = true;
		goto out;
	}

	if (!arvif->is_started) {
		ret = ath11k_mac_vdev_start(arvif, ctx);
		if (ret) {
			ath11k_warn(ab, "failed to start vdev %i addr %pM on freq %d: %d\n",
				    arvif->vdev_id, vif->addr,
				    ctx->def.chan->center_freq, ret);
			goto out;
		}

		arvif->is_started = true;
	}

	if (arvif->vdev_type != WMI_VDEV_TYPE_MONITOR &&
	    test_bit(ATH11K_FLAG_MONITOR_VDEV_CREATED, &ar->monitor_flags)) {
		ret = ath11k_mac_monitor_start(ar);
		if (ret) {
			ath11k_warn(ar->ab, "failed to start monitor during vif channel context assignment: %d",
				    ret);
			goto out;
		}
	}

	/* TODO: Setup ps and cts/rts protection */

	ret = 0;

out:
	mutex_unlock(&ar->conf_mutex);

	return ret;
}

static void
ath11k_mac_op_unassign_vif_chanctx(struct ieee80211_hw *hw,
				   struct ieee80211_vif *vif,
				   struct ieee80211_bss_conf *link_conf,
				   struct ieee80211_chanctx_conf *ctx)
{
	struct ath11k *ar = hw->priv;
	struct ath11k_base *ab = ar->ab;
	struct ath11k_vif *arvif = ath11k_vif_to_arvif(vif);
	struct ath11k_peer *peer;
	int ret;

	mutex_lock(&ar->conf_mutex);

	ath11k_dbg(ab, ATH11K_DBG_MAC,
		   "chanctx unassign ptr %p vdev_id %i\n",
		   ctx, arvif->vdev_id);

	if (ab->hw_params.vdev_start_delay &&
	    arvif->vdev_type == WMI_VDEV_TYPE_MONITOR) {
		spin_lock_bh(&ab->base_lock);
		peer = ath11k_peer_find_by_addr(ab, ar->mac_addr);
		spin_unlock_bh(&ab->base_lock);
		if (peer)
			ath11k_peer_delete(ar, arvif->vdev_id, ar->mac_addr);
	}

	if (arvif->vdev_type == WMI_VDEV_TYPE_MONITOR) {
		ret = ath11k_mac_monitor_stop(ar);
		if (ret) {
			ath11k_warn(ar->ab, "failed to stop monitor during vif channel context unassignment: %d",
				    ret);
			mutex_unlock(&ar->conf_mutex);
			return;
		}

		arvif->is_started = false;
		mutex_unlock(&ar->conf_mutex);
		return;
	}

	if (arvif->is_started) {
		ret = ath11k_mac_vdev_stop(arvif);
		if (ret)
			ath11k_warn(ab, "failed to stop vdev %i: %d\n",
				    arvif->vdev_id, ret);

		arvif->is_started = false;
	}

	if (ab->hw_params.vdev_start_delay &&
	    arvif->vdev_type == WMI_VDEV_TYPE_MONITOR)
		ath11k_wmi_vdev_down(ar, arvif->vdev_id);

	if (arvif->vdev_type != WMI_VDEV_TYPE_MONITOR &&
	    ar->num_started_vdevs == 1 &&
	    test_bit(ATH11K_FLAG_MONITOR_VDEV_CREATED, &ar->monitor_flags)) {
		ret = ath11k_mac_monitor_stop(ar);
		if (ret)
			/* continue even if there's an error */
			ath11k_warn(ar->ab, "failed to stop monitor during vif channel context unassignment: %d",
				    ret);
	}

	if (arvif->vdev_type == WMI_VDEV_TYPE_STA)
		ath11k_mac_11d_scan_start(ar, arvif->vdev_id);

	mutex_unlock(&ar->conf_mutex);
}

static int
ath11k_mac_op_switch_vif_chanctx(struct ieee80211_hw *hw,
				 struct ieee80211_vif_chanctx_switch *vifs,
				 int n_vifs,
				 enum ieee80211_chanctx_switch_mode mode)
{
	struct ath11k *ar = hw->priv;

	mutex_lock(&ar->conf_mutex);

	ath11k_dbg(ar->ab, ATH11K_DBG_MAC,
		   "chanctx switch n_vifs %d mode %d\n",
		   n_vifs, mode);
	ath11k_mac_update_vif_chan(ar, vifs, n_vifs);

	mutex_unlock(&ar->conf_mutex);

	return 0;
}

static int
ath11k_set_vdev_param_to_all_vifs(struct ath11k *ar, int param, u32 value)
{
	struct ath11k_vif *arvif;
	int ret = 0;

	mutex_lock(&ar->conf_mutex);
	list_for_each_entry(arvif, &ar->arvifs, list) {
		ath11k_dbg(ar->ab, ATH11K_DBG_MAC, "setting mac vdev %d param %d value %d\n",
			   param, arvif->vdev_id, value);

		ret = ath11k_wmi_vdev_set_param_cmd(ar, arvif->vdev_id,
						    param, value);
		if (ret) {
			ath11k_warn(ar->ab, "failed to set param %d for vdev %d: %d\n",
				    param, arvif->vdev_id, ret);
			break;
		}
	}
	mutex_unlock(&ar->conf_mutex);
	return ret;
}

/* mac80211 stores device specific RTS/Fragmentation threshold value,
 * this is set interface specific to firmware from ath11k driver
 */
static int ath11k_mac_op_set_rts_threshold(struct ieee80211_hw *hw, u32 value)
{
	struct ath11k *ar = hw->priv;
	int param_id = WMI_VDEV_PARAM_RTS_THRESHOLD;

	return ath11k_set_vdev_param_to_all_vifs(ar, param_id, value);
}

static int ath11k_mac_op_set_frag_threshold(struct ieee80211_hw *hw, u32 value)
{
	/* Even though there's a WMI vdev param for fragmentation threshold no
	 * known firmware actually implements it. Moreover it is not possible to
	 * rely frame fragmentation to mac80211 because firmware clears the
	 * "more fragments" bit in frame control making it impossible for remote
	 * devices to reassemble frames.
	 *
	 * Hence implement a dummy callback just to say fragmentation isn't
	 * supported. This effectively prevents mac80211 from doing frame
	 * fragmentation in software.
	 */
	return -EOPNOTSUPP;
}

static int ath11k_mac_flush_tx_complete(struct ath11k *ar)
{
	long time_left;
	int ret = 0;

	time_left = wait_event_timeout(ar->dp.tx_empty_waitq,
				       (atomic_read(&ar->dp.num_tx_pending) == 0),
				       ATH11K_FLUSH_TIMEOUT);
	if (time_left == 0) {
		ath11k_warn(ar->ab, "failed to flush transmit queue, data pkts pending %d\n",
			    atomic_read(&ar->dp.num_tx_pending));
		ret = -ETIMEDOUT;
	}

	time_left = wait_event_timeout(ar->txmgmt_empty_waitq,
				       (atomic_read(&ar->num_pending_mgmt_tx) == 0),
				       ATH11K_FLUSH_TIMEOUT);
	if (time_left == 0) {
		ath11k_warn(ar->ab, "failed to flush mgmt transmit queue, mgmt pkts pending %d\n",
			    atomic_read(&ar->num_pending_mgmt_tx));
		ret = -ETIMEDOUT;
	}

	return ret;
}

int ath11k_mac_wait_tx_complete(struct ath11k *ar)
{
	ath11k_mac_drain_tx(ar);
	return ath11k_mac_flush_tx_complete(ar);
}

static void ath11k_mac_op_flush(struct ieee80211_hw *hw, struct ieee80211_vif *vif,
				u32 queues, bool drop)
{
	struct ath11k *ar = hw->priv;

	if (drop)
		return;

	ath11k_mac_flush_tx_complete(ar);
}

static bool
ath11k_mac_has_single_legacy_rate(struct ath11k *ar,
				  enum nl80211_band band,
				  const struct cfg80211_bitrate_mask *mask)
{
	int num_rates = 0;

	num_rates = hweight32(mask->control[band].legacy);

	if (ath11k_mac_bitrate_mask_num_ht_rates(ar, band, mask))
		return false;

	if (ath11k_mac_bitrate_mask_num_vht_rates(ar, band, mask))
		return false;

	if (ath11k_mac_bitrate_mask_num_he_rates(ar, band, mask))
		return false;

	return num_rates == 1;
}

static __le16
ath11k_mac_get_tx_mcs_map(const struct ieee80211_sta_he_cap *he_cap)
{
	if (he_cap->he_cap_elem.phy_cap_info[0] &
	    IEEE80211_HE_PHY_CAP0_CHANNEL_WIDTH_SET_80PLUS80_MHZ_IN_5G)
		return he_cap->he_mcs_nss_supp.tx_mcs_80p80;

	if (he_cap->he_cap_elem.phy_cap_info[0] &
	    IEEE80211_HE_PHY_CAP0_CHANNEL_WIDTH_SET_160MHZ_IN_5G)
		return he_cap->he_mcs_nss_supp.tx_mcs_160;

	return he_cap->he_mcs_nss_supp.tx_mcs_80;
}

static bool
ath11k_mac_bitrate_mask_get_single_nss(struct ath11k *ar,
				       struct ath11k_vif *arvif,
				       enum nl80211_band band,
				       const struct cfg80211_bitrate_mask *mask,
				       int *nss)
{
	struct ieee80211_supported_band *sband = &ar->mac.sbands[band];
	u16 vht_mcs_map = le16_to_cpu(sband->vht_cap.vht_mcs.tx_mcs_map);
	const struct ieee80211_sta_he_cap *he_cap;
	u16 he_mcs_map = 0;
	u8 ht_nss_mask = 0;
	u8 vht_nss_mask = 0;
	u8 he_nss_mask = 0;
	int i;

	/* No need to consider legacy here. Basic rates are always present
	 * in bitrate mask
	 */

	for (i = 0; i < ARRAY_SIZE(mask->control[band].ht_mcs); i++) {
		if (mask->control[band].ht_mcs[i] == 0)
			continue;
		else if (mask->control[band].ht_mcs[i] ==
			 sband->ht_cap.mcs.rx_mask[i])
			ht_nss_mask |= BIT(i);
		else
			return false;
	}

	for (i = 0; i < ARRAY_SIZE(mask->control[band].vht_mcs); i++) {
		if (mask->control[band].vht_mcs[i] == 0)
			continue;
		else if (mask->control[band].vht_mcs[i] ==
			 ath11k_mac_get_max_vht_mcs_map(vht_mcs_map, i))
			vht_nss_mask |= BIT(i);
		else
			return false;
	}

	he_cap = ieee80211_get_he_iftype_cap_vif(sband, arvif->vif);
	if (!he_cap)
		return false;

	he_mcs_map = le16_to_cpu(ath11k_mac_get_tx_mcs_map(he_cap));

	for (i = 0; i < ARRAY_SIZE(mask->control[band].he_mcs); i++) {
		if (mask->control[band].he_mcs[i] == 0)
			continue;

		if (mask->control[band].he_mcs[i] ==
		    ath11k_mac_get_max_he_mcs_map(he_mcs_map, i))
			he_nss_mask |= BIT(i);
		else
			return false;
	}

	if (ht_nss_mask != vht_nss_mask || ht_nss_mask != he_nss_mask)
		return false;

	if (ht_nss_mask == 0)
		return false;

	if (BIT(fls(ht_nss_mask)) - 1 != ht_nss_mask)
		return false;

	*nss = fls(ht_nss_mask);

	return true;
}

static int
ath11k_mac_get_single_legacy_rate(struct ath11k *ar,
				  enum nl80211_band band,
				  const struct cfg80211_bitrate_mask *mask,
				  u32 *rate, u8 *nss)
{
	int rate_idx;
	u16 bitrate;
	u8 preamble;
	u8 hw_rate;

	if (hweight32(mask->control[band].legacy) != 1)
		return -EINVAL;

	rate_idx = ffs(mask->control[band].legacy) - 1;

	if (band == NL80211_BAND_5GHZ || band == NL80211_BAND_6GHZ)
		rate_idx += ATH11K_MAC_FIRST_OFDM_RATE_IDX;

	hw_rate = ath11k_legacy_rates[rate_idx].hw_value;
	bitrate = ath11k_legacy_rates[rate_idx].bitrate;

	if (ath11k_mac_bitrate_is_cck(bitrate))
		preamble = WMI_RATE_PREAMBLE_CCK;
	else
		preamble = WMI_RATE_PREAMBLE_OFDM;

	*nss = 1;
	*rate = ATH11K_HW_RATE_CODE(hw_rate, 0, preamble);

	return 0;
}

static int
ath11k_mac_set_fixed_rate_gi_ltf(struct ath11k_vif *arvif, u8 he_gi, u8 he_ltf)
{
	struct ath11k *ar = arvif->ar;
	int ret;

	/* 0.8 = 0, 1.6 = 2 and 3.2 = 3. */
	if (he_gi && he_gi != 0xFF)
		he_gi += 1;

	ret = ath11k_wmi_vdev_set_param_cmd(ar, arvif->vdev_id,
					    WMI_VDEV_PARAM_SGI, he_gi);
	if (ret) {
		ath11k_warn(ar->ab, "failed to set he gi %d: %d\n",
			    he_gi, ret);
		return ret;
	}
	/* start from 1 */
	if (he_ltf != 0xFF)
		he_ltf += 1;

	ret = ath11k_wmi_vdev_set_param_cmd(ar, arvif->vdev_id,
					    WMI_VDEV_PARAM_HE_LTF, he_ltf);
	if (ret) {
		ath11k_warn(ar->ab, "failed to set he ltf %d: %d\n",
			    he_ltf, ret);
		return ret;
	}

	return 0;
}

static int
ath11k_mac_set_auto_rate_gi_ltf(struct ath11k_vif *arvif, u16 he_gi, u8 he_ltf)
{
	struct ath11k *ar = arvif->ar;
	int ret;
	u32 he_ar_gi_ltf;

	if (he_gi != 0xFF) {
		switch (he_gi) {
		case NL80211_RATE_INFO_HE_GI_0_8:
			he_gi = WMI_AUTORATE_800NS_GI;
			break;
		case NL80211_RATE_INFO_HE_GI_1_6:
			he_gi = WMI_AUTORATE_1600NS_GI;
			break;
		case NL80211_RATE_INFO_HE_GI_3_2:
			he_gi = WMI_AUTORATE_3200NS_GI;
			break;
		default:
			ath11k_warn(ar->ab, "invalid he gi: %d\n", he_gi);
			return -EINVAL;
		}
	}

	if (he_ltf != 0xFF) {
		switch (he_ltf) {
		case NL80211_RATE_INFO_HE_1XLTF:
			he_ltf = WMI_HE_AUTORATE_LTF_1X;
			break;
		case NL80211_RATE_INFO_HE_2XLTF:
			he_ltf = WMI_HE_AUTORATE_LTF_2X;
			break;
		case NL80211_RATE_INFO_HE_4XLTF:
			he_ltf = WMI_HE_AUTORATE_LTF_4X;
			break;
		default:
			ath11k_warn(ar->ab, "invalid he ltf: %d\n", he_ltf);
			return -EINVAL;
		}
	}

	he_ar_gi_ltf = he_gi | he_ltf;
	ret = ath11k_wmi_vdev_set_param_cmd(ar, arvif->vdev_id,
					    WMI_VDEV_PARAM_AUTORATE_MISC_CFG,
					    he_ar_gi_ltf);
	if (ret) {
		ath11k_warn(ar->ab,
			    "failed to set he autorate gi %u ltf %u: %d\n",
			    he_gi, he_ltf, ret);
		return ret;
	}

	return 0;
}

static int ath11k_mac_set_rate_params(struct ath11k_vif *arvif,
				      u32 rate, u8 nss, u8 sgi, u8 ldpc,
				      u8 he_gi, u8 he_ltf, bool he_fixed_rate)
{
	struct ath11k *ar = arvif->ar;
	u32 vdev_param;
	int ret;

	lockdep_assert_held(&ar->conf_mutex);

	ath11k_dbg(ar->ab, ATH11K_DBG_MAC,
		   "set rate params vdev %i rate 0x%02x nss 0x%02x sgi 0x%02x ldpc 0x%02x he_gi 0x%02x he_ltf 0x%02x he_fixed_rate %d\n",
		   arvif->vdev_id, rate, nss, sgi, ldpc, he_gi,
		   he_ltf, he_fixed_rate);

	if (!arvif->vif->bss_conf.he_support) {
		vdev_param = WMI_VDEV_PARAM_FIXED_RATE;
		ret = ath11k_wmi_vdev_set_param_cmd(ar, arvif->vdev_id,
						    vdev_param, rate);
		if (ret) {
			ath11k_warn(ar->ab, "failed to set fixed rate param 0x%02x: %d\n",
				    rate, ret);
			return ret;
		}
	}

	vdev_param = WMI_VDEV_PARAM_NSS;
	ret = ath11k_wmi_vdev_set_param_cmd(ar, arvif->vdev_id,
					    vdev_param, nss);
	if (ret) {
		ath11k_warn(ar->ab, "failed to set nss param %d: %d\n",
			    nss, ret);
		return ret;
	}

	vdev_param = WMI_VDEV_PARAM_LDPC;
	ret = ath11k_wmi_vdev_set_param_cmd(ar, arvif->vdev_id,
					    vdev_param, ldpc);
	if (ret) {
		ath11k_warn(ar->ab, "failed to set ldpc param %d: %d\n",
			    ldpc, ret);
		return ret;
	}

	if (arvif->vif->bss_conf.he_support) {
		if (he_fixed_rate) {
			ret = ath11k_mac_set_fixed_rate_gi_ltf(arvif, he_gi,
							       he_ltf);
			if (ret) {
				ath11k_warn(ar->ab, "failed to set fixed rate gi ltf: %d\n",
					    ret);
				return ret;
			}
		} else {
			ret = ath11k_mac_set_auto_rate_gi_ltf(arvif, he_gi,
							      he_ltf);
			if (ret) {
				ath11k_warn(ar->ab, "failed to set auto rate gi ltf: %d\n",
					    ret);
				return ret;
			}
		}
	} else {
		vdev_param = WMI_VDEV_PARAM_SGI;
		ret = ath11k_wmi_vdev_set_param_cmd(ar, arvif->vdev_id,
						    vdev_param, sgi);
		if (ret) {
			ath11k_warn(ar->ab, "failed to set sgi param %d: %d\n",
				    sgi, ret);
			return ret;
		}
	}

	return 0;
}

static bool
ath11k_mac_vht_mcs_range_present(struct ath11k *ar,
				 enum nl80211_band band,
				 const struct cfg80211_bitrate_mask *mask)
{
	int i;
	u16 vht_mcs;

	for (i = 0; i < NL80211_VHT_NSS_MAX; i++) {
		vht_mcs = mask->control[band].vht_mcs[i];

		switch (vht_mcs) {
		case 0:
		case BIT(8) - 1:
		case BIT(9) - 1:
		case BIT(10) - 1:
			break;
		default:
			return false;
		}
	}

	return true;
}

static bool
ath11k_mac_he_mcs_range_present(struct ath11k *ar,
				enum nl80211_band band,
				const struct cfg80211_bitrate_mask *mask)
{
	int i;
	u16 he_mcs;

	for (i = 0; i < NL80211_HE_NSS_MAX; i++) {
		he_mcs = mask->control[band].he_mcs[i];

		switch (he_mcs) {
		case 0:
		case BIT(8) - 1:
		case BIT(10) - 1:
		case BIT(12) - 1:
			break;
		default:
			return false;
		}
	}

	return true;
}

static void ath11k_mac_set_bitrate_mask_iter(void *data,
					     struct ieee80211_sta *sta)
{
	struct ath11k_vif *arvif = data;
	struct ath11k_sta *arsta = ath11k_sta_to_arsta(sta);
	struct ath11k *ar = arvif->ar;

	spin_lock_bh(&ar->data_lock);
	arsta->changed |= IEEE80211_RC_SUPP_RATES_CHANGED;
	spin_unlock_bh(&ar->data_lock);

	ieee80211_queue_work(ar->hw, &arsta->update_wk);
}

static void ath11k_mac_disable_peer_fixed_rate(void *data,
					       struct ieee80211_sta *sta)
{
	struct ath11k_vif *arvif = data;
	struct ath11k *ar = arvif->ar;
	int ret;

	ret = ath11k_wmi_set_peer_param(ar, sta->addr,
					arvif->vdev_id,
					WMI_PEER_PARAM_FIXED_RATE,
					WMI_FIXED_RATE_NONE);
	if (ret)
		ath11k_warn(ar->ab,
			    "failed to disable peer fixed rate for STA %pM ret %d\n",
			    sta->addr, ret);
}

static bool
ath11k_mac_validate_vht_he_fixed_rate_settings(struct ath11k *ar, enum nl80211_band band,
					       const struct cfg80211_bitrate_mask *mask)
{
	bool he_fixed_rate = false, vht_fixed_rate = false;
	struct ath11k_peer *peer;
	const u16 *vht_mcs_mask, *he_mcs_mask;
	struct ieee80211_link_sta *deflink;
	u8 vht_nss, he_nss;
	bool ret = true;

	vht_mcs_mask = mask->control[band].vht_mcs;
	he_mcs_mask = mask->control[band].he_mcs;

	if (ath11k_mac_bitrate_mask_num_vht_rates(ar, band, mask) == 1)
		vht_fixed_rate = true;

	if (ath11k_mac_bitrate_mask_num_he_rates(ar, band, mask) == 1)
		he_fixed_rate = true;

	if (!vht_fixed_rate && !he_fixed_rate)
		return true;

	vht_nss = ath11k_mac_max_vht_nss(vht_mcs_mask);
	he_nss =  ath11k_mac_max_he_nss(he_mcs_mask);

	rcu_read_lock();
	spin_lock_bh(&ar->ab->base_lock);
	list_for_each_entry(peer, &ar->ab->peers, list) {
		if (peer->sta) {
			deflink = &peer->sta->deflink;

			if (vht_fixed_rate && (!deflink->vht_cap.vht_supported ||
					       deflink->rx_nss < vht_nss)) {
				ret = false;
				goto out;
			}

			if (he_fixed_rate && (!deflink->he_cap.has_he ||
					      deflink->rx_nss < he_nss)) {
				ret = false;
				goto out;
			}
		}
	}

out:
	spin_unlock_bh(&ar->ab->base_lock);
	rcu_read_unlock();
	return ret;
}

static int
ath11k_mac_op_set_bitrate_mask(struct ieee80211_hw *hw,
			       struct ieee80211_vif *vif,
			       const struct cfg80211_bitrate_mask *mask)
{
	struct ath11k_vif *arvif = ath11k_vif_to_arvif(vif);
	struct cfg80211_chan_def def;
	struct ath11k_pdev_cap *cap;
	struct ath11k *ar = arvif->ar;
	enum nl80211_band band;
	const u8 *ht_mcs_mask;
	const u16 *vht_mcs_mask;
	const u16 *he_mcs_mask;
	u8 he_ltf = 0;
	u8 he_gi = 0;
	u32 rate;
	u8 nss;
	u8 sgi;
	u8 ldpc;
	int single_nss;
	int ret;
	int num_rates;
	bool he_fixed_rate = false;

	if (ath11k_mac_vif_chan(vif, &def))
		return -EPERM;

	band = def.chan->band;
	cap = &ar->pdev->cap;
	ht_mcs_mask = mask->control[band].ht_mcs;
	vht_mcs_mask = mask->control[band].vht_mcs;
	he_mcs_mask = mask->control[band].he_mcs;
	ldpc = !!(cap->band[band].ht_cap_info & WMI_HT_CAP_TX_LDPC);

	sgi = mask->control[band].gi;
	if (sgi == NL80211_TXRATE_FORCE_LGI)
		return -EINVAL;

	he_gi = mask->control[band].he_gi;
	he_ltf = mask->control[band].he_ltf;

	/* mac80211 doesn't support sending a fixed HT/VHT MCS alone, rather it
	 * requires passing at least one of used basic rates along with them.
	 * Fixed rate setting across different preambles(legacy, HT, VHT) is
	 * not supported by the FW. Hence use of FIXED_RATE vdev param is not
	 * suitable for setting single HT/VHT rates.
	 * But, there could be a single basic rate passed from userspace which
	 * can be done through the FIXED_RATE param.
	 */
	if (ath11k_mac_has_single_legacy_rate(ar, band, mask)) {
		ret = ath11k_mac_get_single_legacy_rate(ar, band, mask, &rate,
							&nss);
		if (ret) {
			ath11k_warn(ar->ab, "failed to get single legacy rate for vdev %i: %d\n",
				    arvif->vdev_id, ret);
			return ret;
		}
		ieee80211_iterate_stations_atomic(ar->hw,
						  ath11k_mac_disable_peer_fixed_rate,
						  arvif);
	} else if (ath11k_mac_bitrate_mask_get_single_nss(ar, arvif, band, mask,
							  &single_nss)) {
		rate = WMI_FIXED_RATE_NONE;
		nss = single_nss;
		mutex_lock(&ar->conf_mutex);
		arvif->bitrate_mask = *mask;
		ieee80211_iterate_stations_atomic(ar->hw,
						  ath11k_mac_set_bitrate_mask_iter,
						  arvif);
		mutex_unlock(&ar->conf_mutex);
	} else {
		rate = WMI_FIXED_RATE_NONE;

		if (!ath11k_mac_validate_vht_he_fixed_rate_settings(ar, band, mask))
			ath11k_warn(ar->ab,
				    "could not update fixed rate settings to all peers due to mcs/nss incompatibility\n");
		nss = min_t(u32, ar->num_tx_chains,
			    ath11k_mac_max_nss(ht_mcs_mask, vht_mcs_mask, he_mcs_mask));

		/* If multiple rates across different preambles are given
		 * we can reconfigure this info with all peers using PEER_ASSOC
		 * command with the below exception cases.
		 * - Single VHT Rate : peer_assoc command accommodates only MCS
		 * range values i.e 0-7, 0-8, 0-9 for VHT. Though mac80211
		 * mandates passing basic rates along with HT/VHT rates, FW
		 * doesn't allow switching from VHT to Legacy. Hence instead of
		 * setting legacy and VHT rates using RATEMASK_CMD vdev cmd,
		 * we could set this VHT rate as peer fixed rate param, which
		 * will override FIXED rate and FW rate control algorithm.
		 * If single VHT rate is passed along with HT rates, we select
		 * the VHT rate as fixed rate for vht peers.
		 * - Multiple VHT Rates : When Multiple VHT rates are given,this
		 * can be set using RATEMASK CMD which uses FW rate-ctl alg.
		 * TODO: Setting multiple VHT MCS and replacing peer_assoc with
		 * RATEMASK_CMDID can cover all use cases of setting rates
		 * across multiple preambles and rates within same type.
		 * But requires more validation of the command at this point.
		 */

		num_rates = ath11k_mac_bitrate_mask_num_vht_rates(ar, band,
								  mask);

		if (!ath11k_mac_vht_mcs_range_present(ar, band, mask) &&
		    num_rates > 1) {
			/* TODO: Handle multiple VHT MCS values setting using
			 * RATEMASK CMD
			 */
			ath11k_warn(ar->ab,
				    "setting %d mcs values in bitrate mask not supported\n",
				num_rates);
			return -EINVAL;
		}

		num_rates = ath11k_mac_bitrate_mask_num_he_rates(ar, band,
								 mask);
		if (num_rates == 1)
			he_fixed_rate = true;

		if (!ath11k_mac_he_mcs_range_present(ar, band, mask) &&
		    num_rates > 1) {
			ath11k_warn(ar->ab,
				    "Setting more than one HE MCS Value in bitrate mask not supported\n");
			return -EINVAL;
		}

		mutex_lock(&ar->conf_mutex);
		ieee80211_iterate_stations_atomic(ar->hw,
						  ath11k_mac_disable_peer_fixed_rate,
						  arvif);

		arvif->bitrate_mask = *mask;
		ieee80211_iterate_stations_atomic(ar->hw,
						  ath11k_mac_set_bitrate_mask_iter,
						  arvif);

		mutex_unlock(&ar->conf_mutex);
	}

	mutex_lock(&ar->conf_mutex);

	ret = ath11k_mac_set_rate_params(arvif, rate, nss, sgi, ldpc, he_gi,
					 he_ltf, he_fixed_rate);
	if (ret) {
		ath11k_warn(ar->ab, "failed to set rate params on vdev %i: %d\n",
			    arvif->vdev_id, ret);
	}

	mutex_unlock(&ar->conf_mutex);

	return ret;
}

static void
ath11k_mac_op_reconfig_complete(struct ieee80211_hw *hw,
				enum ieee80211_reconfig_type reconfig_type)
{
	struct ath11k *ar = hw->priv;
	struct ath11k_base *ab = ar->ab;
	int recovery_count;
	struct ath11k_vif *arvif;

	if (reconfig_type != IEEE80211_RECONFIG_TYPE_RESTART)
		return;

	mutex_lock(&ar->conf_mutex);

	if (ar->state == ATH11K_STATE_RESTARTED) {
		ath11k_warn(ar->ab, "pdev %d successfully recovered\n",
			    ar->pdev->pdev_id);
		ar->state = ATH11K_STATE_ON;
		ieee80211_wake_queues(ar->hw);

		if (ar->ab->hw_params.current_cc_support &&
		    ar->alpha2[0] != 0 && ar->alpha2[1] != 0)
			ath11k_reg_set_cc(ar);

		if (ab->is_reset) {
			recovery_count = atomic_inc_return(&ab->recovery_count);
			ath11k_dbg(ab, ATH11K_DBG_BOOT,
				   "recovery count %d\n", recovery_count);
			/* When there are multiple radios in an SOC,
			 * the recovery has to be done for each radio
			 */
			if (recovery_count == ab->num_radios) {
				atomic_dec(&ab->reset_count);
				complete(&ab->reset_complete);
				ab->is_reset = false;
				atomic_set(&ab->fail_cont_count, 0);
				ath11k_dbg(ab, ATH11K_DBG_BOOT, "reset success\n");
			}
		}
		if (ar->ab->hw_params.support_fw_mac_sequence) {
			list_for_each_entry(arvif, &ar->arvifs, list) {
				if (arvif->is_up && arvif->vdev_type == WMI_VDEV_TYPE_STA)
					ieee80211_hw_restart_disconnect(arvif->vif);
			}
		}
	}

	mutex_unlock(&ar->conf_mutex);
}

static void
ath11k_mac_update_bss_chan_survey(struct ath11k *ar,
				  struct ieee80211_channel *channel)
{
	int ret;
	enum wmi_bss_chan_info_req_type type = WMI_BSS_SURVEY_REQ_TYPE_READ;

	lockdep_assert_held(&ar->conf_mutex);

	if (!test_bit(WMI_TLV_SERVICE_BSS_CHANNEL_INFO_64, ar->ab->wmi_ab.svc_map) ||
	    ar->rx_channel != channel)
		return;

	if (ar->scan.state != ATH11K_SCAN_IDLE) {
		ath11k_dbg(ar->ab, ATH11K_DBG_MAC,
			   "ignoring bss chan info req while scanning..\n");
		return;
	}

	reinit_completion(&ar->bss_survey_done);

	ret = ath11k_wmi_pdev_bss_chan_info_request(ar, type);
	if (ret) {
		ath11k_warn(ar->ab, "failed to send pdev bss chan info request\n");
		return;
	}

	ret = wait_for_completion_timeout(&ar->bss_survey_done, 3 * HZ);
	if (ret == 0)
		ath11k_warn(ar->ab, "bss channel survey timed out\n");
}

static int ath11k_mac_op_get_survey(struct ieee80211_hw *hw, int idx,
				    struct survey_info *survey)
{
	struct ath11k *ar = hw->priv;
	struct ieee80211_supported_band *sband;
	struct survey_info *ar_survey;
	int ret = 0;

	if (idx >= ATH11K_NUM_CHANS)
		return -ENOENT;

	ar_survey = &ar->survey[idx];

	mutex_lock(&ar->conf_mutex);

	sband = hw->wiphy->bands[NL80211_BAND_2GHZ];
	if (sband && idx >= sband->n_channels) {
		idx -= sband->n_channels;
		sband = NULL;
	}

	if (!sband)
		sband = hw->wiphy->bands[NL80211_BAND_5GHZ];
	if (sband && idx >= sband->n_channels) {
		idx -= sband->n_channels;
		sband = NULL;
	}

	if (!sband)
		sband = hw->wiphy->bands[NL80211_BAND_6GHZ];
	if (!sband || idx >= sband->n_channels) {
		ret = -ENOENT;
		goto exit;
	}

	ath11k_mac_update_bss_chan_survey(ar, &sband->channels[idx]);

	spin_lock_bh(&ar->data_lock);
	memcpy(survey, ar_survey, sizeof(*survey));
	spin_unlock_bh(&ar->data_lock);

	survey->channel = &sband->channels[idx];

	if (ar->rx_channel == survey->channel)
		survey->filled |= SURVEY_INFO_IN_USE;

exit:
	mutex_unlock(&ar->conf_mutex);
	return ret;
}

static void ath11k_mac_put_chain_rssi(struct station_info *sinfo,
				      struct ath11k_sta *arsta,
				      char *pre,
				      bool clear)
{
	struct ath11k *ar = arsta->arvif->ar;
	int i;
	s8 rssi;

	for (i = 0; i < ARRAY_SIZE(sinfo->chain_signal); i++) {
		sinfo->chains &= ~BIT(i);
		rssi = arsta->chain_signal[i];
		if (clear)
			arsta->chain_signal[i] = ATH11K_INVALID_RSSI_FULL;

		ath11k_dbg(ar->ab, ATH11K_DBG_MAC,
			   "sta statistics %s rssi[%d] %d\n", pre, i, rssi);

		if (rssi != ATH11K_DEFAULT_NOISE_FLOOR &&
		    rssi != ATH11K_INVALID_RSSI_FULL &&
		    rssi != ATH11K_INVALID_RSSI_EMPTY &&
		    rssi != 0) {
			sinfo->chain_signal[i] = rssi;
			sinfo->chains |= BIT(i);
			sinfo->filled |= BIT_ULL(NL80211_STA_INFO_CHAIN_SIGNAL);
		}
	}
}

static void ath11k_mac_op_sta_statistics(struct ieee80211_hw *hw,
					 struct ieee80211_vif *vif,
					 struct ieee80211_sta *sta,
					 struct station_info *sinfo)
{
	struct ath11k_sta *arsta = ath11k_sta_to_arsta(sta);
	struct ath11k *ar = arsta->arvif->ar;
	s8 signal;
	bool db2dbm = test_bit(WMI_TLV_SERVICE_HW_DB2DBM_CONVERSION_SUPPORT,
			       ar->ab->wmi_ab.svc_map);

	sinfo->rx_duration = arsta->rx_duration;
	sinfo->filled |= BIT_ULL(NL80211_STA_INFO_RX_DURATION);

	sinfo->tx_duration = arsta->tx_duration;
	sinfo->filled |= BIT_ULL(NL80211_STA_INFO_TX_DURATION);

	if (arsta->txrate.legacy || arsta->txrate.nss) {
		if (arsta->txrate.legacy) {
			sinfo->txrate.legacy = arsta->txrate.legacy;
		} else {
			sinfo->txrate.mcs = arsta->txrate.mcs;
			sinfo->txrate.nss = arsta->txrate.nss;
			sinfo->txrate.bw = arsta->txrate.bw;
			sinfo->txrate.he_gi = arsta->txrate.he_gi;
			sinfo->txrate.he_dcm = arsta->txrate.he_dcm;
			sinfo->txrate.he_ru_alloc = arsta->txrate.he_ru_alloc;
		}
		sinfo->txrate.flags = arsta->txrate.flags;
		sinfo->filled |= BIT_ULL(NL80211_STA_INFO_TX_BITRATE);
	}

	ath11k_mac_put_chain_rssi(sinfo, arsta, "ppdu", false);

	if (!(sinfo->filled & BIT_ULL(NL80211_STA_INFO_CHAIN_SIGNAL)) &&
	    arsta->arvif->vdev_type == WMI_VDEV_TYPE_STA &&
	    ar->ab->hw_params.supports_rssi_stats &&
	    !ath11k_debugfs_get_fw_stats(ar, ar->pdev->pdev_id, 0,
					 WMI_REQUEST_RSSI_PER_CHAIN_STAT)) {
		ath11k_mac_put_chain_rssi(sinfo, arsta, "fw stats", true);
	}

	signal = arsta->rssi_comb;
	if (!signal &&
	    arsta->arvif->vdev_type == WMI_VDEV_TYPE_STA &&
	    ar->ab->hw_params.supports_rssi_stats &&
	    !(ath11k_debugfs_get_fw_stats(ar, ar->pdev->pdev_id, 0,
					WMI_REQUEST_VDEV_STAT)))
		signal = arsta->rssi_beacon;

	ath11k_dbg(ar->ab, ATH11K_DBG_MAC,
		   "sta statistics db2dbm %u rssi comb %d rssi beacon %d\n",
		   db2dbm, arsta->rssi_comb, arsta->rssi_beacon);

	if (signal) {
		sinfo->signal = db2dbm ? signal : signal + ATH11K_DEFAULT_NOISE_FLOOR;
		sinfo->filled |= BIT_ULL(NL80211_STA_INFO_SIGNAL);
	}

	sinfo->signal_avg = ewma_avg_rssi_read(&arsta->avg_rssi);

	if (!db2dbm)
		sinfo->signal_avg += ATH11K_DEFAULT_NOISE_FLOOR;

	sinfo->filled |= BIT_ULL(NL80211_STA_INFO_SIGNAL_AVG);
}

#if IS_ENABLED(CONFIG_IPV6)
static void ath11k_generate_ns_mc_addr(struct ath11k *ar,
				       struct ath11k_arp_ns_offload *offload)
{
	int i;

	for (i = 0; i < offload->ipv6_count; i++) {
		offload->self_ipv6_addr[i][0] = 0xff;
		offload->self_ipv6_addr[i][1] = 0x02;
		offload->self_ipv6_addr[i][11] = 0x01;
		offload->self_ipv6_addr[i][12] = 0xff;
		offload->self_ipv6_addr[i][13] =
					offload->ipv6_addr[i][13];
		offload->self_ipv6_addr[i][14] =
					offload->ipv6_addr[i][14];
		offload->self_ipv6_addr[i][15] =
					offload->ipv6_addr[i][15];
		ath11k_dbg(ar->ab, ATH11K_DBG_MAC, "NS solicited addr %pI6\n",
			   offload->self_ipv6_addr[i]);
	}
}

static void ath11k_mac_op_ipv6_changed(struct ieee80211_hw *hw,
				       struct ieee80211_vif *vif,
				       struct inet6_dev *idev)
{
	struct ath11k *ar = hw->priv;
	struct ath11k_arp_ns_offload *offload;
	struct ath11k_vif *arvif = ath11k_vif_to_arvif(vif);
	struct inet6_ifaddr *ifa6;
	struct ifacaddr6 *ifaca6;
	u32 count, scope;

	ath11k_dbg(ar->ab, ATH11K_DBG_MAC, "op ipv6 changed\n");

	offload = &arvif->arp_ns_offload;
	count = 0;

	/* The _ipv6_changed() is called with RCU lock already held in
	 * atomic_notifier_call_chain(), so we don't need to call
	 * rcu_read_lock() again here. But note that with CONFIG_PREEMPT_RT
	 * enabled, read_lock_bh() also calls rcu_read_lock(). This is OK
	 * because RCU read critical section is allowed to get nested.
	 */
	read_lock_bh(&idev->lock);

	memset(offload->ipv6_addr, 0, sizeof(offload->ipv6_addr));
	memset(offload->self_ipv6_addr, 0, sizeof(offload->self_ipv6_addr));
	memcpy(offload->mac_addr, vif->addr, ETH_ALEN);

	/* get unicast address */
	list_for_each_entry(ifa6, &idev->addr_list, if_list) {
		if (count >= ATH11K_IPV6_MAX_COUNT)
			goto generate;

		if (ifa6->flags & IFA_F_DADFAILED)
			continue;
		scope = ipv6_addr_src_scope(&ifa6->addr);
		if (scope == IPV6_ADDR_SCOPE_LINKLOCAL ||
		    scope == IPV6_ADDR_SCOPE_GLOBAL) {
			memcpy(offload->ipv6_addr[count], &ifa6->addr.s6_addr,
			       sizeof(ifa6->addr.s6_addr));
			offload->ipv6_type[count] = ATH11K_IPV6_UC_TYPE;
			ath11k_dbg(ar->ab, ATH11K_DBG_MAC, "count %d ipv6 uc %pI6 scope %d\n",
				   count, offload->ipv6_addr[count],
				   scope);
			count++;
		} else {
			ath11k_warn(ar->ab, "Unsupported ipv6 scope: %d\n", scope);
		}
	}

	/* get anycast address */
	for (ifaca6 = rcu_dereference(idev->ac_list); ifaca6;
	     ifaca6 = rcu_dereference(ifaca6->aca_next)) {
		if (count >= ATH11K_IPV6_MAX_COUNT)
			goto generate;

		scope = ipv6_addr_src_scope(&ifaca6->aca_addr);
		if (scope == IPV6_ADDR_SCOPE_LINKLOCAL ||
		    scope == IPV6_ADDR_SCOPE_GLOBAL) {
			memcpy(offload->ipv6_addr[count], &ifaca6->aca_addr,
			       sizeof(ifaca6->aca_addr));
			offload->ipv6_type[count] = ATH11K_IPV6_AC_TYPE;
			ath11k_dbg(ar->ab, ATH11K_DBG_MAC, "count %d ipv6 ac %pI6 scope %d\n",
				   count, offload->ipv6_addr[count],
				   scope);
			count++;
		} else {
			ath11k_warn(ar->ab, "Unsupported ipv scope: %d\n", scope);
		}
	}

generate:
	offload->ipv6_count = count;
	read_unlock_bh(&idev->lock);

	/* generate ns multicast address */
	ath11k_generate_ns_mc_addr(ar, offload);
}
#endif

static void ath11k_mac_op_set_rekey_data(struct ieee80211_hw *hw,
					 struct ieee80211_vif *vif,
					 struct cfg80211_gtk_rekey_data *data)
{
	struct ath11k *ar = hw->priv;
	struct ath11k_vif *arvif = ath11k_vif_to_arvif(vif);
	struct ath11k_rekey_data *rekey_data = &arvif->rekey_data;

	ath11k_dbg(ar->ab, ATH11K_DBG_MAC, "set rekey data vdev %d\n",
		   arvif->vdev_id);

	mutex_lock(&ar->conf_mutex);

	memcpy(rekey_data->kck, data->kck, NL80211_KCK_LEN);
	memcpy(rekey_data->kek, data->kek, NL80211_KEK_LEN);

	/* The supplicant works on big-endian, the firmware expects it on
	 * little endian.
	 */
	rekey_data->replay_ctr = get_unaligned_be64(data->replay_ctr);

	arvif->rekey_data.enable_offload = true;

	ath11k_dbg_dump(ar->ab, ATH11K_DBG_MAC, "kck", NULL,
			rekey_data->kck, NL80211_KCK_LEN);
	ath11k_dbg_dump(ar->ab, ATH11K_DBG_MAC, "kek", NULL,
			rekey_data->kck, NL80211_KEK_LEN);
	ath11k_dbg_dump(ar->ab, ATH11K_DBG_MAC, "replay ctr", NULL,
			&rekey_data->replay_ctr, sizeof(rekey_data->replay_ctr));

	mutex_unlock(&ar->conf_mutex);
}

static int ath11k_mac_op_set_bios_sar_specs(struct ieee80211_hw *hw,
					    const struct cfg80211_sar_specs *sar)
{
	struct ath11k *ar = hw->priv;
	const struct cfg80211_sar_sub_specs *sspec;
	int ret, index;
	u8 *sar_tbl;
	u32 i;

	if (!sar || sar->type != NL80211_SAR_TYPE_POWER ||
	    sar->num_sub_specs == 0)
		return -EINVAL;

	mutex_lock(&ar->conf_mutex);

	if (!test_bit(WMI_TLV_SERVICE_BIOS_SAR_SUPPORT, ar->ab->wmi_ab.svc_map) ||
	    !ar->ab->hw_params.bios_sar_capa) {
		ret = -EOPNOTSUPP;
		goto exit;
	}

	ret = ath11k_wmi_pdev_set_bios_geo_table_param(ar);
	if (ret) {
		ath11k_warn(ar->ab, "failed to set geo table: %d\n", ret);
		goto exit;
	}

	sar_tbl = kzalloc(BIOS_SAR_TABLE_LEN, GFP_KERNEL);
	if (!sar_tbl) {
		ret = -ENOMEM;
		goto exit;
	}

	sspec = sar->sub_specs;
	for (i = 0; i < sar->num_sub_specs; i++) {
		if (sspec->freq_range_index >= (BIOS_SAR_TABLE_LEN >> 1)) {
			ath11k_warn(ar->ab, "Ignore bad frequency index %u, max allowed %u\n",
				    sspec->freq_range_index, BIOS_SAR_TABLE_LEN >> 1);
			continue;
		}

		/* chain0 and chain1 share same power setting */
		sar_tbl[sspec->freq_range_index] = sspec->power;
		index = sspec->freq_range_index + (BIOS_SAR_TABLE_LEN >> 1);
		sar_tbl[index] = sspec->power;
		ath11k_dbg(ar->ab, ATH11K_DBG_MAC, "sar tbl[%d] = %d\n",
			   sspec->freq_range_index, sar_tbl[sspec->freq_range_index]);
		sspec++;
	}

	ret = ath11k_wmi_pdev_set_bios_sar_table_param(ar, sar_tbl);
	if (ret)
		ath11k_warn(ar->ab, "failed to set sar power: %d", ret);

	kfree(sar_tbl);
exit:
	mutex_unlock(&ar->conf_mutex);

	return ret;
}

static int ath11k_mac_op_cancel_remain_on_channel(struct ieee80211_hw *hw,
						  struct ieee80211_vif *vif)
{
	struct ath11k *ar = hw->priv;

	mutex_lock(&ar->conf_mutex);

	spin_lock_bh(&ar->data_lock);
	ar->scan.roc_notify = false;
	spin_unlock_bh(&ar->data_lock);

	ath11k_scan_abort(ar);

	mutex_unlock(&ar->conf_mutex);

	cancel_delayed_work_sync(&ar->scan.timeout);

	return 0;
}

static int ath11k_mac_op_remain_on_channel(struct ieee80211_hw *hw,
					   struct ieee80211_vif *vif,
					   struct ieee80211_channel *chan,
					   int duration,
					   enum ieee80211_roc_type type)
{
	struct ath11k *ar = hw->priv;
	struct ath11k_vif *arvif = ath11k_vif_to_arvif(vif);
	struct scan_req_params *arg;
	int ret;
	u32 scan_time_msec;

	mutex_lock(&ar->conf_mutex);

	spin_lock_bh(&ar->data_lock);
	switch (ar->scan.state) {
	case ATH11K_SCAN_IDLE:
		reinit_completion(&ar->scan.started);
		reinit_completion(&ar->scan.completed);
		reinit_completion(&ar->scan.on_channel);
		ar->scan.state = ATH11K_SCAN_STARTING;
		ar->scan.is_roc = true;
		ar->scan.vdev_id = arvif->vdev_id;
		ar->scan.roc_freq = chan->center_freq;
		ar->scan.roc_notify = true;
		ret = 0;
		break;
	case ATH11K_SCAN_STARTING:
	case ATH11K_SCAN_RUNNING:
	case ATH11K_SCAN_ABORTING:
		ret = -EBUSY;
		break;
	}
	spin_unlock_bh(&ar->data_lock);

	if (ret)
		goto exit;

	scan_time_msec = ar->hw->wiphy->max_remain_on_channel_duration * 2;

	arg = kzalloc(sizeof(*arg), GFP_KERNEL);
	if (!arg) {
		ret = -ENOMEM;
		goto exit;
	}
	ath11k_wmi_start_scan_init(ar, arg);
	arg->num_chan = 1;
	arg->chan_list = kcalloc(arg->num_chan, sizeof(*arg->chan_list),
				 GFP_KERNEL);
	if (!arg->chan_list) {
		ret = -ENOMEM;
		goto free_arg;
	}

	arg->vdev_id = arvif->vdev_id;
	arg->scan_id = ATH11K_SCAN_ID;
	arg->chan_list[0] = chan->center_freq;
	arg->dwell_time_active = scan_time_msec;
	arg->dwell_time_passive = scan_time_msec;
	arg->max_scan_time = scan_time_msec;
<<<<<<< HEAD
	arg->scan_flags |= WMI_SCAN_FLAG_PASSIVE;
	arg->scan_flags |= WMI_SCAN_FILTER_PROBE_REQ;
	arg->burst_duration = duration;

=======
	arg->scan_f_passive = 1;
	arg->burst_duration = duration;

	if (!ar->ab->hw_params.single_pdev_only)
		arg->scan_f_filter_prb_req = 1;

>>>>>>> a6ad5510
	ret = ath11k_start_scan(ar, arg);
	if (ret) {
		ath11k_warn(ar->ab, "failed to start roc scan: %d\n", ret);

		spin_lock_bh(&ar->data_lock);
		ar->scan.state = ATH11K_SCAN_IDLE;
		spin_unlock_bh(&ar->data_lock);
		goto free_chan_list;
	}

	ret = wait_for_completion_timeout(&ar->scan.on_channel, 3 * HZ);
	if (ret == 0) {
		ath11k_warn(ar->ab, "failed to switch to channel for roc scan\n");
		ret = ath11k_scan_stop(ar);
		if (ret)
			ath11k_warn(ar->ab, "failed to stop scan: %d\n", ret);
		ret = -ETIMEDOUT;
		goto free_chan_list;
	}

	ieee80211_queue_delayed_work(ar->hw, &ar->scan.timeout,
				     msecs_to_jiffies(duration));

	ret = 0;

free_chan_list:
	kfree(arg->chan_list);
free_arg:
	kfree(arg);
exit:
	mutex_unlock(&ar->conf_mutex);
	return ret;
}

static int ath11k_fw_stats_request(struct ath11k *ar,
				   struct stats_request_params *req_param)
{
	struct ath11k_base *ab = ar->ab;
	unsigned long time_left;
	int ret;

	lockdep_assert_held(&ar->conf_mutex);

	spin_lock_bh(&ar->data_lock);
	ar->fw_stats_done = false;
	ath11k_fw_stats_pdevs_free(&ar->fw_stats.pdevs);
	spin_unlock_bh(&ar->data_lock);

	reinit_completion(&ar->fw_stats_complete);

	ret = ath11k_wmi_send_stats_request_cmd(ar, req_param);
	if (ret) {
		ath11k_warn(ab, "could not request fw stats (%d)\n",
			    ret);
		return ret;
	}

	time_left = wait_for_completion_timeout(&ar->fw_stats_complete,
						1 * HZ);

	if (!time_left)
		return -ETIMEDOUT;

	return 0;
}

static int ath11k_mac_op_get_txpower(struct ieee80211_hw *hw,
				     struct ieee80211_vif *vif,
				     int *dbm)
{
	struct ath11k *ar = hw->priv;
	struct ath11k_base *ab = ar->ab;
	struct stats_request_params req_param = {0};
	struct ath11k_fw_stats_pdev *pdev;
	int ret;

	/* Final Tx power is minimum of Target Power, CTL power, Regulatory
	 * Power, PSD EIRP Power. We just know the Regulatory power from the
	 * regulatory rules obtained. FW knows all these power and sets the min
	 * of these. Hence, we request the FW pdev stats in which FW reports
	 * the minimum of all vdev's channel Tx power.
	 */
	mutex_lock(&ar->conf_mutex);

	if (ar->state != ATH11K_STATE_ON)
		goto err_fallback;

	/* Firmware doesn't provide Tx power during CAC hence no need to fetch
	 * the stats.
	 */
	if (test_bit(ATH11K_CAC_RUNNING, &ar->dev_flags)) {
		mutex_unlock(&ar->conf_mutex);
		return -EAGAIN;
	}

	req_param.pdev_id = ar->pdev->pdev_id;
	req_param.stats_id = WMI_REQUEST_PDEV_STAT;

	ret = ath11k_fw_stats_request(ar, &req_param);
	if (ret) {
		ath11k_warn(ab, "failed to request fw pdev stats: %d\n", ret);
		goto err_fallback;
	}

	spin_lock_bh(&ar->data_lock);
	pdev = list_first_entry_or_null(&ar->fw_stats.pdevs,
					struct ath11k_fw_stats_pdev, list);
	if (!pdev) {
		spin_unlock_bh(&ar->data_lock);
		goto err_fallback;
	}

	/* tx power is set as 2 units per dBm in FW. */
	*dbm = pdev->chan_tx_power / 2;

	spin_unlock_bh(&ar->data_lock);
	mutex_unlock(&ar->conf_mutex);

	ath11k_dbg(ar->ab, ATH11K_DBG_MAC, "txpower from firmware %d, reported %d dBm\n",
		   pdev->chan_tx_power, *dbm);
	return 0;

err_fallback:
	mutex_unlock(&ar->conf_mutex);
	/* We didn't get txpower from FW. Hence, relying on vif->bss_conf.txpower */
	*dbm = vif->bss_conf.txpower;
	ath11k_dbg(ar->ab, ATH11K_DBG_MAC, "txpower from firmware NaN, reported %d dBm\n",
		   *dbm);
	return 0;
}

static int ath11k_mac_station_add(struct ath11k *ar,
				  struct ieee80211_vif *vif,
				  struct ieee80211_sta *sta)
{
	struct ath11k_base *ab = ar->ab;
	struct ath11k_vif *arvif = ath11k_vif_to_arvif(vif);
	struct ath11k_sta *arsta = ath11k_sta_to_arsta(sta);
	struct peer_create_params peer_param;
	int ret;

	lockdep_assert_held(&ar->conf_mutex);

	ret = ath11k_mac_inc_num_stations(arvif, sta);
	if (ret) {
		ath11k_warn(ab, "refusing to associate station: too many connected already (%d)\n",
			    ar->max_num_stations);
		goto exit;
	}

	arsta->rx_stats = kzalloc(sizeof(*arsta->rx_stats), GFP_KERNEL);
	if (!arsta->rx_stats) {
		ret = -ENOMEM;
		goto dec_num_station;
	}

	peer_param.vdev_id = arvif->vdev_id;
	peer_param.peer_addr = sta->addr;
	peer_param.peer_type = WMI_PEER_TYPE_DEFAULT;

	ret = ath11k_peer_create(ar, arvif, sta, &peer_param);
	if (ret) {
		ath11k_warn(ab, "Failed to add peer: %pM for VDEV: %d\n",
			    sta->addr, arvif->vdev_id);
		goto free_rx_stats;
	}

	ath11k_dbg(ab, ATH11K_DBG_MAC, "Added peer: %pM for VDEV: %d\n",
		   sta->addr, arvif->vdev_id);

	if (ath11k_debugfs_is_extd_tx_stats_enabled(ar)) {
		arsta->tx_stats = kzalloc(sizeof(*arsta->tx_stats), GFP_KERNEL);
		if (!arsta->tx_stats) {
			ret = -ENOMEM;
			goto free_peer;
		}
	}

	if (ieee80211_vif_is_mesh(vif)) {
		ath11k_dbg(ab, ATH11K_DBG_MAC,
			   "setting USE_4ADDR for mesh STA %pM\n", sta->addr);
		ret = ath11k_wmi_set_peer_param(ar, sta->addr,
						arvif->vdev_id,
						WMI_PEER_USE_4ADDR, 1);
		if (ret) {
			ath11k_warn(ab, "failed to set mesh STA %pM 4addr capability: %d\n",
				    sta->addr, ret);
			goto free_tx_stats;
		}
	}

	ret = ath11k_dp_peer_setup(ar, arvif->vdev_id, sta->addr);
	if (ret) {
		ath11k_warn(ab, "failed to setup dp for peer %pM on vdev %i (%d)\n",
			    sta->addr, arvif->vdev_id, ret);
		goto free_tx_stats;
	}

	if (ab->hw_params.vdev_start_delay &&
	    !arvif->is_started &&
	    arvif->vdev_type != WMI_VDEV_TYPE_AP) {
		ret = ath11k_mac_start_vdev_delay(ar->hw, vif);
		if (ret) {
			ath11k_warn(ab, "failed to delay vdev start: %d\n", ret);
			goto free_tx_stats;
		}
	}

	ewma_avg_rssi_init(&arsta->avg_rssi);
	return 0;

free_tx_stats:
	kfree(arsta->tx_stats);
	arsta->tx_stats = NULL;
free_peer:
	ath11k_peer_delete(ar, arvif->vdev_id, sta->addr);
free_rx_stats:
	kfree(arsta->rx_stats);
	arsta->rx_stats = NULL;
dec_num_station:
	ath11k_mac_dec_num_stations(arvif, sta);
exit:
	return ret;
}

static int ath11k_mac_station_remove(struct ath11k *ar,
				     struct ieee80211_vif *vif,
				     struct ieee80211_sta *sta)
{
	struct ath11k_base *ab = ar->ab;
	struct ath11k_vif *arvif = ath11k_vif_to_arvif(vif);
	struct ath11k_sta *arsta = ath11k_sta_to_arsta(sta);
	int ret;

	if (ab->hw_params.vdev_start_delay &&
	    arvif->is_started &&
	    arvif->vdev_type != WMI_VDEV_TYPE_AP) {
		ret = ath11k_mac_stop_vdev_early(ar->hw, vif);
		if (ret) {
			ath11k_warn(ab, "failed to do early vdev stop: %d\n", ret);
			return ret;
		}
	}

	ath11k_dp_peer_cleanup(ar, arvif->vdev_id, sta->addr);

	ret = ath11k_peer_delete(ar, arvif->vdev_id, sta->addr);
	if (ret)
		ath11k_warn(ab, "Failed to delete peer: %pM for VDEV: %d\n",
			    sta->addr, arvif->vdev_id);
	else
		ath11k_dbg(ab, ATH11K_DBG_MAC, "Removed peer: %pM for VDEV: %d\n",
			   sta->addr, arvif->vdev_id);

	ath11k_mac_dec_num_stations(arvif, sta);

	kfree(arsta->tx_stats);
	arsta->tx_stats = NULL;

	kfree(arsta->rx_stats);
	arsta->rx_stats = NULL;

	return ret;
}

static int ath11k_mac_op_sta_state(struct ieee80211_hw *hw,
				   struct ieee80211_vif *vif,
				   struct ieee80211_sta *sta,
				   enum ieee80211_sta_state old_state,
				   enum ieee80211_sta_state new_state)
{
	struct ath11k *ar = hw->priv;
	struct ath11k_vif *arvif = ath11k_vif_to_arvif(vif);
	struct ath11k_sta *arsta = ath11k_sta_to_arsta(sta);
	enum ieee80211_ap_reg_power power_type;
	struct cur_regulatory_info *reg_info;
	struct ath11k_peer *peer;
	int ret = 0;

	/* cancel must be done outside the mutex to avoid deadlock */
	if ((old_state == IEEE80211_STA_NONE &&
	     new_state == IEEE80211_STA_NOTEXIST)) {
		cancel_work_sync(&arsta->update_wk);
		cancel_work_sync(&arsta->set_4addr_wk);
	}

	mutex_lock(&ar->conf_mutex);

	if (old_state == IEEE80211_STA_NOTEXIST &&
	    new_state == IEEE80211_STA_NONE) {
		memset(arsta, 0, sizeof(*arsta));
		arsta->arvif = arvif;
		arsta->peer_ps_state = WMI_PEER_PS_STATE_DISABLED;
		INIT_WORK(&arsta->update_wk, ath11k_sta_rc_update_wk);
		INIT_WORK(&arsta->set_4addr_wk, ath11k_sta_set_4addr_wk);

		ret = ath11k_mac_station_add(ar, vif, sta);
		if (ret)
			ath11k_warn(ar->ab, "Failed to add station: %pM for VDEV: %d\n",
				    sta->addr, arvif->vdev_id);
	} else if ((old_state == IEEE80211_STA_NONE &&
		    new_state == IEEE80211_STA_NOTEXIST)) {
		ret = ath11k_mac_station_remove(ar, vif, sta);
		if (ret)
			ath11k_warn(ar->ab, "Failed to remove station: %pM for VDEV: %d\n",
				    sta->addr, arvif->vdev_id);

		mutex_lock(&ar->ab->tbl_mtx_lock);
		spin_lock_bh(&ar->ab->base_lock);
		peer = ath11k_peer_find(ar->ab, arvif->vdev_id, sta->addr);
		if (peer && peer->sta == sta) {
			ath11k_warn(ar->ab, "Found peer entry %pM n vdev %i after it was supposedly removed\n",
				    vif->addr, arvif->vdev_id);
			ath11k_peer_rhash_delete(ar->ab, peer);
			peer->sta = NULL;
			list_del(&peer->list);
			kfree(peer);
			ar->num_peers--;
		}
		spin_unlock_bh(&ar->ab->base_lock);
		mutex_unlock(&ar->ab->tbl_mtx_lock);
	} else if (old_state == IEEE80211_STA_AUTH &&
		   new_state == IEEE80211_STA_ASSOC &&
		   (vif->type == NL80211_IFTYPE_AP ||
		    vif->type == NL80211_IFTYPE_MESH_POINT ||
		    vif->type == NL80211_IFTYPE_ADHOC)) {
		ret = ath11k_station_assoc(ar, vif, sta, false);
		if (ret)
			ath11k_warn(ar->ab, "Failed to associate station: %pM\n",
				    sta->addr);

		spin_lock_bh(&ar->data_lock);
		/* Set arsta bw and prev bw */
		arsta->bw = ath11k_mac_ieee80211_sta_bw_to_wmi(ar, sta);
		arsta->bw_prev = arsta->bw;
		spin_unlock_bh(&ar->data_lock);
	} else if (old_state == IEEE80211_STA_ASSOC &&
		   new_state == IEEE80211_STA_AUTHORIZED) {
		spin_lock_bh(&ar->ab->base_lock);

		peer = ath11k_peer_find(ar->ab, arvif->vdev_id, sta->addr);
		if (peer)
			peer->is_authorized = true;

		spin_unlock_bh(&ar->ab->base_lock);

		if (vif->type == NL80211_IFTYPE_STATION && arvif->is_up) {
			ret = ath11k_wmi_set_peer_param(ar, sta->addr,
							arvif->vdev_id,
							WMI_PEER_AUTHORIZE,
							1);
			if (ret)
				ath11k_warn(ar->ab, "Unable to authorize peer %pM vdev %d: %d\n",
					    sta->addr, arvif->vdev_id, ret);
		}

		if (!ret &&
		    ath11k_wmi_supports_6ghz_cc_ext(ar) &&
		    arvif->vdev_type == WMI_VDEV_TYPE_STA &&
		    arvif->chanctx.def.chan &&
		    arvif->chanctx.def.chan->band == NL80211_BAND_6GHZ) {
			reg_info = &ar->ab->reg_info_store[ar->pdev_idx];
			power_type = vif->bss_conf.power_type;

			if (power_type == IEEE80211_REG_UNSET_AP) {
				ath11k_warn(ar->ab, "invalid power type %d\n",
					    power_type);
				ret = -EINVAL;
			} else {
				ret = ath11k_reg_handle_chan_list(ar->ab,
								  reg_info,
								  power_type);
				if (ret)
					ath11k_warn(ar->ab,
						    "failed to handle chan list with power type %d\n",
						    power_type);
			}
		}
	} else if (old_state == IEEE80211_STA_AUTHORIZED &&
		   new_state == IEEE80211_STA_ASSOC) {
		spin_lock_bh(&ar->ab->base_lock);

		peer = ath11k_peer_find(ar->ab, arvif->vdev_id, sta->addr);
		if (peer)
			peer->is_authorized = false;

		spin_unlock_bh(&ar->ab->base_lock);
	} else if (old_state == IEEE80211_STA_ASSOC &&
		   new_state == IEEE80211_STA_AUTH &&
		   (vif->type == NL80211_IFTYPE_AP ||
		    vif->type == NL80211_IFTYPE_MESH_POINT ||
		    vif->type == NL80211_IFTYPE_ADHOC)) {
		ret = ath11k_station_disassoc(ar, vif, sta);
		if (ret)
			ath11k_warn(ar->ab, "Failed to disassociate station: %pM\n",
				    sta->addr);
	}

	mutex_unlock(&ar->conf_mutex);
	return ret;
}

static const struct ieee80211_ops ath11k_ops = {
	.tx				= ath11k_mac_op_tx,
	.wake_tx_queue			= ieee80211_handle_wake_tx_queue,
	.start                          = ath11k_mac_op_start,
	.stop                           = ath11k_mac_op_stop,
	.reconfig_complete              = ath11k_mac_op_reconfig_complete,
	.add_interface                  = ath11k_mac_op_add_interface,
	.remove_interface		= ath11k_mac_op_remove_interface,
	.update_vif_offload		= ath11k_mac_op_update_vif_offload,
	.config                         = ath11k_mac_op_config,
	.bss_info_changed               = ath11k_mac_op_bss_info_changed,
	.configure_filter		= ath11k_mac_op_configure_filter,
	.hw_scan                        = ath11k_mac_op_hw_scan,
	.cancel_hw_scan                 = ath11k_mac_op_cancel_hw_scan,
	.set_key                        = ath11k_mac_op_set_key,
	.set_rekey_data	                = ath11k_mac_op_set_rekey_data,
	.sta_state                      = ath11k_mac_op_sta_state,
	.sta_set_4addr                  = ath11k_mac_op_sta_set_4addr,
	.sta_set_txpwr			= ath11k_mac_op_sta_set_txpwr,
	.sta_rc_update			= ath11k_mac_op_sta_rc_update,
	.conf_tx                        = ath11k_mac_op_conf_tx,
	.set_antenna			= ath11k_mac_op_set_antenna,
	.get_antenna			= ath11k_mac_op_get_antenna,
	.ampdu_action			= ath11k_mac_op_ampdu_action,
	.add_chanctx			= ath11k_mac_op_add_chanctx,
	.remove_chanctx			= ath11k_mac_op_remove_chanctx,
	.change_chanctx			= ath11k_mac_op_change_chanctx,
	.assign_vif_chanctx		= ath11k_mac_op_assign_vif_chanctx,
	.unassign_vif_chanctx		= ath11k_mac_op_unassign_vif_chanctx,
	.switch_vif_chanctx		= ath11k_mac_op_switch_vif_chanctx,
	.set_rts_threshold		= ath11k_mac_op_set_rts_threshold,
	.set_frag_threshold		= ath11k_mac_op_set_frag_threshold,
	.set_bitrate_mask		= ath11k_mac_op_set_bitrate_mask,
	.get_survey			= ath11k_mac_op_get_survey,
	.flush				= ath11k_mac_op_flush,
	.sta_statistics			= ath11k_mac_op_sta_statistics,
	CFG80211_TESTMODE_CMD(ath11k_tm_cmd)

#ifdef CONFIG_PM
	.suspend			= ath11k_wow_op_suspend,
	.resume				= ath11k_wow_op_resume,
	.set_wakeup			= ath11k_wow_op_set_wakeup,
#endif

#ifdef CONFIG_ATH11K_DEBUGFS
	.vif_add_debugfs		= ath11k_debugfs_op_vif_add,
	.sta_add_debugfs		= ath11k_debugfs_sta_op_add,
#endif

#if IS_ENABLED(CONFIG_IPV6)
	.ipv6_addr_change = ath11k_mac_op_ipv6_changed,
#endif
	.get_txpower                    = ath11k_mac_op_get_txpower,

	.set_sar_specs			= ath11k_mac_op_set_bios_sar_specs,
	.remain_on_channel		= ath11k_mac_op_remain_on_channel,
	.cancel_remain_on_channel	= ath11k_mac_op_cancel_remain_on_channel,
};

static void ath11k_mac_update_ch_list(struct ath11k *ar,
				      struct ieee80211_supported_band *band,
				      u32 freq_low, u32 freq_high)
{
	int i;

	if (!(freq_low && freq_high))
		return;

	for (i = 0; i < band->n_channels; i++) {
		if (band->channels[i].center_freq < freq_low ||
		    band->channels[i].center_freq > freq_high)
			band->channels[i].flags |= IEEE80211_CHAN_DISABLED;
	}
}

static u32 ath11k_get_phy_id(struct ath11k *ar, u32 band)
{
	struct ath11k_pdev *pdev = ar->pdev;
	struct ath11k_pdev_cap *pdev_cap = &pdev->cap;

	if (band == WMI_HOST_WLAN_2G_CAP)
		return pdev_cap->band[NL80211_BAND_2GHZ].phy_id;

	if (band == WMI_HOST_WLAN_5G_CAP)
		return pdev_cap->band[NL80211_BAND_5GHZ].phy_id;

	ath11k_warn(ar->ab, "unsupported phy cap:%d\n", band);

	return 0;
}

static int ath11k_mac_setup_channels_rates(struct ath11k *ar,
					   u32 supported_bands)
{
	struct ieee80211_supported_band *band;
	struct ath11k_hal_reg_capabilities_ext *reg_cap, *temp_reg_cap;
	void *channels;
	u32 phy_id;

	BUILD_BUG_ON((ARRAY_SIZE(ath11k_2ghz_channels) +
		      ARRAY_SIZE(ath11k_5ghz_channels) +
		      ARRAY_SIZE(ath11k_6ghz_channels)) !=
		     ATH11K_NUM_CHANS);

	reg_cap = &ar->ab->hal_reg_cap[ar->pdev_idx];
	temp_reg_cap = reg_cap;

	if (supported_bands & WMI_HOST_WLAN_2G_CAP) {
		channels = kmemdup(ath11k_2ghz_channels,
				   sizeof(ath11k_2ghz_channels),
				   GFP_KERNEL);
		if (!channels)
			return -ENOMEM;

		band = &ar->mac.sbands[NL80211_BAND_2GHZ];
		band->band = NL80211_BAND_2GHZ;
		band->n_channels = ARRAY_SIZE(ath11k_2ghz_channels);
		band->channels = channels;
		band->n_bitrates = ath11k_g_rates_size;
		band->bitrates = ath11k_g_rates;
		ar->hw->wiphy->bands[NL80211_BAND_2GHZ] = band;

		if (ar->ab->hw_params.single_pdev_only) {
			phy_id = ath11k_get_phy_id(ar, WMI_HOST_WLAN_2G_CAP);
			temp_reg_cap = &ar->ab->hal_reg_cap[phy_id];
		}
		ath11k_mac_update_ch_list(ar, band,
					  temp_reg_cap->low_2ghz_chan,
					  temp_reg_cap->high_2ghz_chan);
	}

	if (supported_bands & WMI_HOST_WLAN_5G_CAP) {
		if (reg_cap->high_5ghz_chan >= ATH11K_MIN_6G_FREQ) {
			channels = kmemdup(ath11k_6ghz_channels,
					   sizeof(ath11k_6ghz_channels), GFP_KERNEL);
			if (!channels) {
				kfree(ar->mac.sbands[NL80211_BAND_2GHZ].channels);
				return -ENOMEM;
			}

			ar->supports_6ghz = true;
			band = &ar->mac.sbands[NL80211_BAND_6GHZ];
			band->band = NL80211_BAND_6GHZ;
			band->n_channels = ARRAY_SIZE(ath11k_6ghz_channels);
			band->channels = channels;
			band->n_bitrates = ath11k_a_rates_size;
			band->bitrates = ath11k_a_rates;
			ar->hw->wiphy->bands[NL80211_BAND_6GHZ] = band;

			if (ar->ab->hw_params.single_pdev_only) {
				phy_id = ath11k_get_phy_id(ar, WMI_HOST_WLAN_5G_CAP);
				temp_reg_cap = &ar->ab->hal_reg_cap[phy_id];
			}

			ath11k_mac_update_ch_list(ar, band,
						  temp_reg_cap->low_5ghz_chan,
						  temp_reg_cap->high_5ghz_chan);
		}

		if (reg_cap->low_5ghz_chan < ATH11K_MIN_6G_FREQ) {
			channels = kmemdup(ath11k_5ghz_channels,
					   sizeof(ath11k_5ghz_channels),
					   GFP_KERNEL);
			if (!channels) {
				kfree(ar->mac.sbands[NL80211_BAND_2GHZ].channels);
				kfree(ar->mac.sbands[NL80211_BAND_6GHZ].channels);
				return -ENOMEM;
			}

			band = &ar->mac.sbands[NL80211_BAND_5GHZ];
			band->band = NL80211_BAND_5GHZ;
			band->n_channels = ARRAY_SIZE(ath11k_5ghz_channels);
			band->channels = channels;
			band->n_bitrates = ath11k_a_rates_size;
			band->bitrates = ath11k_a_rates;
			ar->hw->wiphy->bands[NL80211_BAND_5GHZ] = band;

			if (ar->ab->hw_params.single_pdev_only) {
				phy_id = ath11k_get_phy_id(ar, WMI_HOST_WLAN_5G_CAP);
				temp_reg_cap = &ar->ab->hal_reg_cap[phy_id];
			}

			ath11k_mac_update_ch_list(ar, band,
						  temp_reg_cap->low_5ghz_chan,
						  temp_reg_cap->high_5ghz_chan);
		}
	}

	return 0;
}

static void ath11k_mac_setup_mac_address_list(struct ath11k *ar)
{
	struct mac_address *addresses;
	u16 n_addresses;
	int i;

	if (!ar->ab->hw_params.support_dual_stations)
		return;

	n_addresses = ar->ab->hw_params.num_vdevs;
	addresses = kcalloc(n_addresses, sizeof(*addresses), GFP_KERNEL);
	if (!addresses)
		return;

	memcpy(addresses[0].addr, ar->mac_addr, ETH_ALEN);
	for (i = 1; i < n_addresses; i++) {
		memcpy(addresses[i].addr, ar->mac_addr, ETH_ALEN);
		/* set Local Administered Address bit */
		addresses[i].addr[0] |= 0x2;

		addresses[i].addr[0] += (i - 1) << 4;
	}

	ar->hw->wiphy->addresses = addresses;
	ar->hw->wiphy->n_addresses = n_addresses;
}

static int ath11k_mac_setup_iface_combinations(struct ath11k *ar)
{
	struct ath11k_base *ab = ar->ab;
	struct ieee80211_iface_combination *combinations;
	struct ieee80211_iface_limit *limits;
	int n_limits;
	bool p2p;

	p2p = ab->hw_params.interface_modes & BIT(NL80211_IFTYPE_P2P_DEVICE);

	combinations = kzalloc(sizeof(*combinations), GFP_KERNEL);
	if (!combinations)
		return -ENOMEM;

	if (p2p)
		n_limits = 3;
	else
		n_limits = 2;

	limits = kcalloc(n_limits, sizeof(*limits), GFP_KERNEL);
	if (!limits) {
		kfree(combinations);
		return -ENOMEM;
	}

	limits[0].types |= BIT(NL80211_IFTYPE_STATION);
	limits[1].types |= BIT(NL80211_IFTYPE_AP);
	if (IS_ENABLED(CONFIG_MAC80211_MESH) &&
	    ab->hw_params.interface_modes & BIT(NL80211_IFTYPE_MESH_POINT))
		limits[1].types |= BIT(NL80211_IFTYPE_MESH_POINT);

	combinations[0].limits = limits;
	combinations[0].n_limits = n_limits;
	combinations[0].beacon_int_infra_match = true;
	combinations[0].beacon_int_min_gcd = 100;

	if (ab->hw_params.support_dual_stations) {
		limits[0].max = 2;
		limits[1].max = 1;

		combinations[0].max_interfaces = ab->hw_params.num_vdevs;
		combinations[0].num_different_channels = 2;
	} else {
		limits[0].max = 1;
		limits[1].max = 16;

		combinations[0].max_interfaces = 16;
		combinations[0].num_different_channels = 1;
		combinations[0].radar_detect_widths = BIT(NL80211_CHAN_WIDTH_20_NOHT) |
							BIT(NL80211_CHAN_WIDTH_20) |
							BIT(NL80211_CHAN_WIDTH_40) |
							BIT(NL80211_CHAN_WIDTH_80) |
							BIT(NL80211_CHAN_WIDTH_80P80) |
							BIT(NL80211_CHAN_WIDTH_160);
	}

	if (p2p) {
		limits[1].types |= BIT(NL80211_IFTYPE_P2P_CLIENT) |
			BIT(NL80211_IFTYPE_P2P_GO);
		limits[2].max = 1;
		limits[2].types |= BIT(NL80211_IFTYPE_P2P_DEVICE);
	}

	ar->hw->wiphy->iface_combinations = combinations;
	ar->hw->wiphy->n_iface_combinations = 1;

	return 0;
}

static const u8 ath11k_if_types_ext_capa[] = {
	[0] = WLAN_EXT_CAPA1_EXT_CHANNEL_SWITCHING,
	[2] = WLAN_EXT_CAPA3_MULTI_BSSID_SUPPORT,
	[7] = WLAN_EXT_CAPA8_OPMODE_NOTIF,
};

static const u8 ath11k_if_types_ext_capa_sta[] = {
	[0] = WLAN_EXT_CAPA1_EXT_CHANNEL_SWITCHING,
	[2] = WLAN_EXT_CAPA3_MULTI_BSSID_SUPPORT,
	[7] = WLAN_EXT_CAPA8_OPMODE_NOTIF,
	[9] = WLAN_EXT_CAPA10_TWT_REQUESTER_SUPPORT,
};

static const u8 ath11k_if_types_ext_capa_ap[] = {
	[0] = WLAN_EXT_CAPA1_EXT_CHANNEL_SWITCHING,
	[2] = WLAN_EXT_CAPA3_MULTI_BSSID_SUPPORT,
	[7] = WLAN_EXT_CAPA8_OPMODE_NOTIF,
	[9] = WLAN_EXT_CAPA10_TWT_RESPONDER_SUPPORT,
	[10] = WLAN_EXT_CAPA11_EMA_SUPPORT,
};

static const struct wiphy_iftype_ext_capab ath11k_iftypes_ext_capa[] = {
	{
		.extended_capabilities = ath11k_if_types_ext_capa,
		.extended_capabilities_mask = ath11k_if_types_ext_capa,
		.extended_capabilities_len = sizeof(ath11k_if_types_ext_capa),
	}, {
		.iftype = NL80211_IFTYPE_STATION,
		.extended_capabilities = ath11k_if_types_ext_capa_sta,
		.extended_capabilities_mask = ath11k_if_types_ext_capa_sta,
		.extended_capabilities_len =
				sizeof(ath11k_if_types_ext_capa_sta),
	}, {
		.iftype = NL80211_IFTYPE_AP,
		.extended_capabilities = ath11k_if_types_ext_capa_ap,
		.extended_capabilities_mask = ath11k_if_types_ext_capa_ap,
		.extended_capabilities_len =
				sizeof(ath11k_if_types_ext_capa_ap),
	},
};

static void __ath11k_mac_unregister(struct ath11k *ar)
{
	cancel_work_sync(&ar->regd_update_work);

	ieee80211_unregister_hw(ar->hw);

	idr_for_each(&ar->txmgmt_idr, ath11k_mac_tx_mgmt_pending_free, ar);
	idr_destroy(&ar->txmgmt_idr);

	kfree(ar->mac.sbands[NL80211_BAND_2GHZ].channels);
	kfree(ar->mac.sbands[NL80211_BAND_5GHZ].channels);
	kfree(ar->mac.sbands[NL80211_BAND_6GHZ].channels);

	kfree(ar->hw->wiphy->iface_combinations[0].limits);
	kfree(ar->hw->wiphy->iface_combinations);

	kfree(ar->hw->wiphy->addresses);

	SET_IEEE80211_DEV(ar->hw, NULL);
}

void ath11k_mac_unregister(struct ath11k_base *ab)
{
	struct ath11k *ar;
	struct ath11k_pdev *pdev;
	int i;

	for (i = 0; i < ab->num_radios; i++) {
		pdev = &ab->pdevs[i];
		ar = pdev->ar;
		if (!ar)
			continue;

		__ath11k_mac_unregister(ar);
	}

	ath11k_peer_rhash_tbl_destroy(ab);
}

static int __ath11k_mac_register(struct ath11k *ar)
{
	struct ath11k_base *ab = ar->ab;
	struct ath11k_pdev_cap *cap = &ar->pdev->cap;
	static const u32 cipher_suites[] = {
		WLAN_CIPHER_SUITE_TKIP,
		WLAN_CIPHER_SUITE_CCMP,
		WLAN_CIPHER_SUITE_AES_CMAC,
		WLAN_CIPHER_SUITE_BIP_CMAC_256,
		WLAN_CIPHER_SUITE_BIP_GMAC_128,
		WLAN_CIPHER_SUITE_BIP_GMAC_256,
		WLAN_CIPHER_SUITE_GCMP,
		WLAN_CIPHER_SUITE_GCMP_256,
		WLAN_CIPHER_SUITE_CCMP_256,
	};
	int ret;
	u32 ht_cap = 0;

	ath11k_pdev_caps_update(ar);

	SET_IEEE80211_PERM_ADDR(ar->hw, ar->mac_addr);
	ath11k_mac_setup_mac_address_list(ar);

	SET_IEEE80211_DEV(ar->hw, ab->dev);

	ret = ath11k_mac_setup_channels_rates(ar,
					      cap->supported_bands);
	if (ret)
		goto err;

	wiphy_read_of_freq_limits(ar->hw->wiphy);
	ath11k_mac_setup_ht_vht_cap(ar, cap, &ht_cap);
	ath11k_mac_setup_he_cap(ar, cap);

	ret = ath11k_mac_setup_iface_combinations(ar);
	if (ret) {
		ath11k_err(ar->ab, "failed to setup interface combinations: %d\n", ret);
		goto err_free_channels;
	}

	ar->hw->wiphy->available_antennas_rx = cap->rx_chain_mask;
	ar->hw->wiphy->available_antennas_tx = cap->tx_chain_mask;

	ar->hw->wiphy->interface_modes = ab->hw_params.interface_modes;

	if (ab->hw_params.single_pdev_only && ar->supports_6ghz)
		ieee80211_hw_set(ar->hw, SINGLE_SCAN_ON_ALL_BANDS);

	if (ab->hw_params.supports_multi_bssid) {
		ieee80211_hw_set(ar->hw, SUPPORTS_MULTI_BSSID);
		ieee80211_hw_set(ar->hw, SUPPORTS_ONLY_HE_MULTI_BSSID);
	}

	ieee80211_hw_set(ar->hw, SIGNAL_DBM);
	ieee80211_hw_set(ar->hw, SUPPORTS_PS);
	ieee80211_hw_set(ar->hw, SUPPORTS_DYNAMIC_PS);
	ieee80211_hw_set(ar->hw, MFP_CAPABLE);
	ieee80211_hw_set(ar->hw, REPORTS_TX_ACK_STATUS);
	ieee80211_hw_set(ar->hw, HAS_RATE_CONTROL);
	ieee80211_hw_set(ar->hw, AP_LINK_PS);
	ieee80211_hw_set(ar->hw, SPECTRUM_MGMT);
	ieee80211_hw_set(ar->hw, CONNECTION_MONITOR);
	ieee80211_hw_set(ar->hw, SUPPORTS_PER_STA_GTK);
	ieee80211_hw_set(ar->hw, WANT_MONITOR_VIF);
	ieee80211_hw_set(ar->hw, CHANCTX_STA_CSA);
	ieee80211_hw_set(ar->hw, QUEUE_CONTROL);
	ieee80211_hw_set(ar->hw, SUPPORTS_TX_FRAG);
	ieee80211_hw_set(ar->hw, REPORTS_LOW_ACK);

	if (ath11k_frame_mode == ATH11K_HW_TXRX_ETHERNET) {
		ieee80211_hw_set(ar->hw, SUPPORTS_TX_ENCAP_OFFLOAD);
		ieee80211_hw_set(ar->hw, SUPPORTS_RX_DECAP_OFFLOAD);
	}

	if (cap->nss_ratio_enabled)
		ieee80211_hw_set(ar->hw, SUPPORTS_VHT_EXT_NSS_BW);

	if ((ht_cap & WMI_HT_CAP_ENABLED) || ar->supports_6ghz) {
		ieee80211_hw_set(ar->hw, AMPDU_AGGREGATION);
		ieee80211_hw_set(ar->hw, TX_AMPDU_SETUP_IN_HW);
		ieee80211_hw_set(ar->hw, SUPPORTS_REORDERING_BUFFER);
		ieee80211_hw_set(ar->hw, SUPPORTS_AMSDU_IN_AMPDU);
		ieee80211_hw_set(ar->hw, USES_RSS);
	}

	ar->hw->wiphy->features |= NL80211_FEATURE_STATIC_SMPS;
	ar->hw->wiphy->flags |= WIPHY_FLAG_IBSS_RSN;

	/* TODO: Check if HT capability advertised from firmware is different
	 * for each band for a dual band capable radio. It will be tricky to
	 * handle it when the ht capability different for each band.
	 */
	if (ht_cap & WMI_HT_CAP_DYNAMIC_SMPS ||
	    (ar->supports_6ghz && ab->hw_params.supports_dynamic_smps_6ghz))
		ar->hw->wiphy->features |= NL80211_FEATURE_DYNAMIC_SMPS;

	ar->hw->wiphy->max_scan_ssids = WLAN_SCAN_PARAMS_MAX_SSID;
	ar->hw->wiphy->max_scan_ie_len = WLAN_SCAN_PARAMS_MAX_IE_LEN;

	ar->hw->max_listen_interval = ATH11K_MAX_HW_LISTEN_INTERVAL;

	ar->hw->wiphy->flags |= WIPHY_FLAG_HAS_REMAIN_ON_CHANNEL;
	ar->hw->wiphy->flags |= WIPHY_FLAG_HAS_CHANNEL_SWITCH;
	ar->hw->wiphy->max_remain_on_channel_duration = 5000;

	ar->hw->wiphy->flags |= WIPHY_FLAG_AP_UAPSD;
	ar->hw->wiphy->features |= NL80211_FEATURE_AP_MODE_CHAN_WIDTH_CHANGE |
				   NL80211_FEATURE_AP_SCAN;

	ar->max_num_stations = TARGET_NUM_STATIONS(ab);
	ar->max_num_peers = TARGET_NUM_PEERS_PDEV(ab);

	ar->hw->wiphy->max_ap_assoc_sta = ar->max_num_stations;

	if (test_bit(WMI_TLV_SERVICE_SPOOF_MAC_SUPPORT, ar->wmi->wmi_ab->svc_map)) {
		ar->hw->wiphy->features |=
			NL80211_FEATURE_SCAN_RANDOM_MAC_ADDR;
	}

	if (test_bit(WMI_TLV_SERVICE_NLO, ar->wmi->wmi_ab->svc_map)) {
		ar->hw->wiphy->max_sched_scan_ssids = WMI_PNO_MAX_SUPP_NETWORKS;
		ar->hw->wiphy->max_match_sets = WMI_PNO_MAX_SUPP_NETWORKS;
		ar->hw->wiphy->max_sched_scan_ie_len = WMI_PNO_MAX_IE_LENGTH;
		ar->hw->wiphy->max_sched_scan_plans = WMI_PNO_MAX_SCHED_SCAN_PLANS;
		ar->hw->wiphy->max_sched_scan_plan_interval =
			WMI_PNO_MAX_SCHED_SCAN_PLAN_INT;
		ar->hw->wiphy->max_sched_scan_plan_iterations =
			WMI_PNO_MAX_SCHED_SCAN_PLAN_ITRNS;
		ar->hw->wiphy->features |= NL80211_FEATURE_ND_RANDOM_MAC_ADDR;
	}

	ret = ath11k_wow_init(ar);
	if (ret) {
		ath11k_warn(ar->ab, "failed to init wow: %d\n", ret);
		goto err_free_if_combs;
	}

	if (test_bit(WMI_TLV_SERVICE_TX_DATA_MGMT_ACK_RSSI,
		     ar->ab->wmi_ab.svc_map))
		wiphy_ext_feature_set(ar->hw->wiphy,
				      NL80211_EXT_FEATURE_ACK_SIGNAL_SUPPORT);

	ar->hw->queues = ATH11K_HW_MAX_QUEUES;
	ar->hw->wiphy->tx_queue_len = ATH11K_QUEUE_LEN;
	ar->hw->offchannel_tx_hw_queue = ATH11K_HW_MAX_QUEUES - 1;
	ar->hw->max_rx_aggregation_subframes = IEEE80211_MAX_AMPDU_BUF_HE;

	ar->hw->vif_data_size = sizeof(struct ath11k_vif);
	ar->hw->sta_data_size = sizeof(struct ath11k_sta);

	wiphy_ext_feature_set(ar->hw->wiphy, NL80211_EXT_FEATURE_CQM_RSSI_LIST);
	wiphy_ext_feature_set(ar->hw->wiphy, NL80211_EXT_FEATURE_STA_TX_PWR);
	if (test_bit(WMI_TLV_SERVICE_BSS_COLOR_OFFLOAD,
		     ar->ab->wmi_ab.svc_map)) {
		wiphy_ext_feature_set(ar->hw->wiphy,
				      NL80211_EXT_FEATURE_BSS_COLOR);
		ieee80211_hw_set(ar->hw, DETECTS_COLOR_COLLISION);
	}

	ar->hw->wiphy->cipher_suites = cipher_suites;
	ar->hw->wiphy->n_cipher_suites = ARRAY_SIZE(cipher_suites);

	ar->hw->wiphy->iftype_ext_capab = ath11k_iftypes_ext_capa;
	ar->hw->wiphy->num_iftype_ext_capab =
		ARRAY_SIZE(ath11k_iftypes_ext_capa);

	if (ar->supports_6ghz) {
		wiphy_ext_feature_set(ar->hw->wiphy,
				      NL80211_EXT_FEATURE_FILS_DISCOVERY);
		wiphy_ext_feature_set(ar->hw->wiphy,
				      NL80211_EXT_FEATURE_UNSOL_BCAST_PROBE_RESP);
	}

	wiphy_ext_feature_set(ar->hw->wiphy,
			      NL80211_EXT_FEATURE_SET_SCAN_DWELL);

	if (test_bit(WMI_TLV_SERVICE_RTT, ar->ab->wmi_ab.svc_map))
		wiphy_ext_feature_set(ar->hw->wiphy,
				      NL80211_EXT_FEATURE_ENABLE_FTM_RESPONDER);

	ar->hw->wiphy->mbssid_max_interfaces = TARGET_NUM_VDEVS(ab);
	ar->hw->wiphy->ema_max_profile_periodicity = TARGET_EMA_MAX_PROFILE_PERIOD;

	ath11k_reg_init(ar);

	if (!test_bit(ATH11K_FLAG_RAW_MODE, &ab->dev_flags)) {
		ar->hw->netdev_features = NETIF_F_HW_CSUM;
		ieee80211_hw_set(ar->hw, SW_CRYPTO_CONTROL);
		ieee80211_hw_set(ar->hw, SUPPORT_FAST_XMIT);
	}

	if (test_bit(WMI_TLV_SERVICE_BIOS_SAR_SUPPORT, ar->ab->wmi_ab.svc_map) &&
	    ab->hw_params.bios_sar_capa)
		ar->hw->wiphy->sar_capa = ab->hw_params.bios_sar_capa;

	ret = ieee80211_register_hw(ar->hw);
	if (ret) {
		ath11k_err(ar->ab, "ieee80211 registration failed: %d\n", ret);
		goto err_free_if_combs;
	}

	if (!ab->hw_params.supports_monitor)
		/* There's a race between calling ieee80211_register_hw()
		 * and here where the monitor mode is enabled for a little
		 * while. But that time is so short and in practise it make
		 * a difference in real life.
		 */
		ar->hw->wiphy->interface_modes &= ~BIT(NL80211_IFTYPE_MONITOR);

	/* Apply the regd received during initialization */
	ret = ath11k_regd_update(ar);
	if (ret) {
		ath11k_err(ar->ab, "ath11k regd update failed: %d\n", ret);
		goto err_unregister_hw;
	}

	if (ab->hw_params.current_cc_support && ab->new_alpha2[0]) {
		memcpy(&ar->alpha2, ab->new_alpha2, 2);
		ret = ath11k_reg_set_cc(ar);
		if (ret)
			ath11k_warn(ar->ab,
				    "failed set cc code for mac register: %d\n", ret);
	}

	ret = ath11k_debugfs_register(ar);
	if (ret) {
		ath11k_err(ar->ab, "debugfs registration failed: %d\n", ret);
		goto err_unregister_hw;
	}

	return 0;

err_unregister_hw:
	ieee80211_unregister_hw(ar->hw);

err_free_if_combs:
	kfree(ar->hw->wiphy->iface_combinations[0].limits);
	kfree(ar->hw->wiphy->iface_combinations);

err_free_channels:
	kfree(ar->mac.sbands[NL80211_BAND_2GHZ].channels);
	kfree(ar->mac.sbands[NL80211_BAND_5GHZ].channels);
	kfree(ar->mac.sbands[NL80211_BAND_6GHZ].channels);

err:
	SET_IEEE80211_DEV(ar->hw, NULL);
	return ret;
}

int ath11k_mac_register(struct ath11k_base *ab)
{
	struct ath11k *ar;
	struct ath11k_pdev *pdev;
	int i;
	int ret;
	u8 mac_addr[ETH_ALEN] = {0};

	if (test_bit(ATH11K_FLAG_REGISTERED, &ab->dev_flags))
		return 0;

	/* Initialize channel counters frequency value in hertz */
	ab->cc_freq_hz = IPQ8074_CC_FREQ_HERTZ;
	ab->free_vdev_map = (1LL << (ab->num_radios * TARGET_NUM_VDEVS(ab))) - 1;

	ret = ath11k_peer_rhash_tbl_init(ab);
	if (ret)
		return ret;

	device_get_mac_address(ab->dev, mac_addr);

	for (i = 0; i < ab->num_radios; i++) {
		pdev = &ab->pdevs[i];
		ar = pdev->ar;
		if (ab->pdevs_macaddr_valid) {
			ether_addr_copy(ar->mac_addr, pdev->mac_addr);
		} else {
			if (is_zero_ether_addr(mac_addr))
				ether_addr_copy(ar->mac_addr, ab->mac_addr);
			else
				ether_addr_copy(ar->mac_addr, mac_addr);
			ar->mac_addr[4] += i;
		}

		idr_init(&ar->txmgmt_idr);
		spin_lock_init(&ar->txmgmt_idr_lock);

		ret = __ath11k_mac_register(ar);
		if (ret)
			goto err_cleanup;

		init_waitqueue_head(&ar->txmgmt_empty_waitq);
	}

	return 0;

err_cleanup:
	for (i = i - 1; i >= 0; i--) {
		pdev = &ab->pdevs[i];
		ar = pdev->ar;
		__ath11k_mac_unregister(ar);
	}

	ath11k_peer_rhash_tbl_destroy(ab);

	return ret;
}

int ath11k_mac_allocate(struct ath11k_base *ab)
{
	struct ieee80211_hw *hw;
	struct ath11k *ar;
	struct ath11k_pdev *pdev;
	int ret;
	int i;

	if (test_bit(ATH11K_FLAG_REGISTERED, &ab->dev_flags))
		return 0;

	for (i = 0; i < ab->num_radios; i++) {
		pdev = &ab->pdevs[i];
		hw = ieee80211_alloc_hw(sizeof(struct ath11k), &ath11k_ops);
		if (!hw) {
			ath11k_warn(ab, "failed to allocate mac80211 hw device\n");
			ret = -ENOMEM;
			goto err_free_mac;
		}

		ar = hw->priv;
		ar->hw = hw;
		ar->ab = ab;
		ar->pdev = pdev;
		ar->pdev_idx = i;
		ar->lmac_id = ath11k_hw_get_mac_from_pdev_id(&ab->hw_params, i);

		ar->wmi = &ab->wmi_ab.wmi[i];
		/* FIXME wmi[0] is already initialized during attach,
		 * Should we do this again?
		 */
		ath11k_wmi_pdev_attach(ab, i);

		ar->cfg_tx_chainmask = pdev->cap.tx_chain_mask;
		ar->cfg_rx_chainmask = pdev->cap.rx_chain_mask;
		ar->num_tx_chains = get_num_chains(pdev->cap.tx_chain_mask);
		ar->num_rx_chains = get_num_chains(pdev->cap.rx_chain_mask);

		pdev->ar = ar;
		spin_lock_init(&ar->data_lock);
		INIT_LIST_HEAD(&ar->arvifs);
		INIT_LIST_HEAD(&ar->ppdu_stats_info);
		mutex_init(&ar->conf_mutex);
		init_completion(&ar->vdev_setup_done);
		init_completion(&ar->vdev_delete_done);
		init_completion(&ar->peer_assoc_done);
		init_completion(&ar->peer_delete_done);
		init_completion(&ar->install_key_done);
		init_completion(&ar->bss_survey_done);
		init_completion(&ar->scan.started);
		init_completion(&ar->scan.completed);
		init_completion(&ar->scan.on_channel);
		init_completion(&ar->thermal.wmi_sync);

		INIT_DELAYED_WORK(&ar->scan.timeout, ath11k_scan_timeout_work);
		INIT_WORK(&ar->regd_update_work, ath11k_regd_update_work);

		INIT_WORK(&ar->wmi_mgmt_tx_work, ath11k_mgmt_over_wmi_tx_work);
		skb_queue_head_init(&ar->wmi_mgmt_tx_queue);

		clear_bit(ATH11K_FLAG_MONITOR_STARTED, &ar->monitor_flags);

		ar->monitor_vdev_id = -1;
		clear_bit(ATH11K_FLAG_MONITOR_VDEV_CREATED, &ar->monitor_flags);
		ar->vdev_id_11d_scan = ATH11K_11D_INVALID_VDEV_ID;
		init_completion(&ar->completed_11d_scan);

		ath11k_fw_stats_init(ar);
	}

	return 0;

err_free_mac:
	ath11k_mac_destroy(ab);

	return ret;
}

void ath11k_mac_destroy(struct ath11k_base *ab)
{
	struct ath11k *ar;
	struct ath11k_pdev *pdev;
	int i;

	for (i = 0; i < ab->num_radios; i++) {
		pdev = &ab->pdevs[i];
		ar = pdev->ar;
		if (!ar)
			continue;

		ath11k_fw_stats_free(&ar->fw_stats);
		ieee80211_free_hw(ar->hw);
		pdev->ar = NULL;
	}
}

int ath11k_mac_vif_set_keepalive(struct ath11k_vif *arvif,
				 enum wmi_sta_keepalive_method method,
				 u32 interval)
{
	struct ath11k *ar = arvif->ar;
	struct wmi_sta_keepalive_arg arg = {};
	int ret;

	lockdep_assert_held(&ar->conf_mutex);

	if (arvif->vdev_type != WMI_VDEV_TYPE_STA)
		return 0;

	if (!test_bit(WMI_TLV_SERVICE_STA_KEEP_ALIVE, ar->ab->wmi_ab.svc_map))
		return 0;

	arg.vdev_id = arvif->vdev_id;
	arg.enabled = 1;
	arg.method = method;
	arg.interval = interval;

	ret = ath11k_wmi_sta_keepalive(ar, &arg);
	if (ret) {
		ath11k_warn(ar->ab, "failed to set keepalive on vdev %i: %d\n",
			    arvif->vdev_id, ret);
		return ret;
	}

	return 0;
}<|MERGE_RESOLUTION|>--- conflicted
+++ resolved
@@ -9281,19 +9281,12 @@
 	arg->dwell_time_active = scan_time_msec;
 	arg->dwell_time_passive = scan_time_msec;
 	arg->max_scan_time = scan_time_msec;
-<<<<<<< HEAD
-	arg->scan_flags |= WMI_SCAN_FLAG_PASSIVE;
-	arg->scan_flags |= WMI_SCAN_FILTER_PROBE_REQ;
-	arg->burst_duration = duration;
-
-=======
 	arg->scan_f_passive = 1;
 	arg->burst_duration = duration;
 
 	if (!ar->ab->hw_params.single_pdev_only)
 		arg->scan_f_filter_prb_req = 1;
 
->>>>>>> a6ad5510
 	ret = ath11k_start_scan(ar, arg);
 	if (ret) {
 		ath11k_warn(ar->ab, "failed to start roc scan: %d\n", ret);
