// SPDX-License-Identifier: BSD-3-Clause-Clear
/*
 * Copyright (c) 2018-2021 The Linux Foundation. All rights reserved.
 * Copyright (c) 2021-2025 Qualcomm Innovation Center, Inc. All rights reserved.
 */

#include <net/mac80211.h>
#include <net/cfg80211.h>
#include <linux/etherdevice.h>

#include "mac.h"
#include "core.h"
#include "debug.h"
#include "wmi.h"
#include "hw.h"
#include "dp_tx.h"
#include "dp_rx.h"
#include "peer.h"
#include "debugfs.h"
#include "hif.h"
#include "wow.h"

#define CHAN2G(_channel, _freq, _flags) { \
	.band                   = NL80211_BAND_2GHZ, \
	.hw_value               = (_channel), \
	.center_freq            = (_freq), \
	.flags                  = (_flags), \
	.max_antenna_gain       = 0, \
	.max_power              = 30, \
}

#define CHAN5G(_channel, _freq, _flags) { \
	.band                   = NL80211_BAND_5GHZ, \
	.hw_value               = (_channel), \
	.center_freq            = (_freq), \
	.flags                  = (_flags), \
	.max_antenna_gain       = 0, \
	.max_power              = 30, \
}

#define CHAN6G(_channel, _freq, _flags) { \
	.band                   = NL80211_BAND_6GHZ, \
	.hw_value               = (_channel), \
	.center_freq            = (_freq), \
	.flags                  = (_flags), \
	.max_antenna_gain       = 0, \
	.max_power              = 30, \
}

static const struct ieee80211_channel ath12k_2ghz_channels[] = {
	CHAN2G(1, 2412, 0),
	CHAN2G(2, 2417, 0),
	CHAN2G(3, 2422, 0),
	CHAN2G(4, 2427, 0),
	CHAN2G(5, 2432, 0),
	CHAN2G(6, 2437, 0),
	CHAN2G(7, 2442, 0),
	CHAN2G(8, 2447, 0),
	CHAN2G(9, 2452, 0),
	CHAN2G(10, 2457, 0),
	CHAN2G(11, 2462, 0),
	CHAN2G(12, 2467, 0),
	CHAN2G(13, 2472, 0),
	CHAN2G(14, 2484, 0),
};

static const struct ieee80211_channel ath12k_5ghz_channels[] = {
	CHAN5G(36, 5180, 0),
	CHAN5G(40, 5200, 0),
	CHAN5G(44, 5220, 0),
	CHAN5G(48, 5240, 0),
	CHAN5G(52, 5260, 0),
	CHAN5G(56, 5280, 0),
	CHAN5G(60, 5300, 0),
	CHAN5G(64, 5320, 0),
	CHAN5G(100, 5500, 0),
	CHAN5G(104, 5520, 0),
	CHAN5G(108, 5540, 0),
	CHAN5G(112, 5560, 0),
	CHAN5G(116, 5580, 0),
	CHAN5G(120, 5600, 0),
	CHAN5G(124, 5620, 0),
	CHAN5G(128, 5640, 0),
	CHAN5G(132, 5660, 0),
	CHAN5G(136, 5680, 0),
	CHAN5G(140, 5700, 0),
	CHAN5G(144, 5720, 0),
	CHAN5G(149, 5745, 0),
	CHAN5G(153, 5765, 0),
	CHAN5G(157, 5785, 0),
	CHAN5G(161, 5805, 0),
	CHAN5G(165, 5825, 0),
	CHAN5G(169, 5845, 0),
	CHAN5G(173, 5865, 0),
};

static const struct ieee80211_channel ath12k_6ghz_channels[] = {
	/* Operating Class 136 */
	CHAN6G(2, 5935, 0),

	/* Operating Classes 131-135 */
	CHAN6G(1, 5955, 0),
	CHAN6G(5, 5975, 0),
	CHAN6G(9, 5995, 0),
	CHAN6G(13, 6015, 0),
	CHAN6G(17, 6035, 0),
	CHAN6G(21, 6055, 0),
	CHAN6G(25, 6075, 0),
	CHAN6G(29, 6095, 0),
	CHAN6G(33, 6115, 0),
	CHAN6G(37, 6135, 0),
	CHAN6G(41, 6155, 0),
	CHAN6G(45, 6175, 0),
	CHAN6G(49, 6195, 0),
	CHAN6G(53, 6215, 0),
	CHAN6G(57, 6235, 0),
	CHAN6G(61, 6255, 0),
	CHAN6G(65, 6275, 0),
	CHAN6G(69, 6295, 0),
	CHAN6G(73, 6315, 0),
	CHAN6G(77, 6335, 0),
	CHAN6G(81, 6355, 0),
	CHAN6G(85, 6375, 0),
	CHAN6G(89, 6395, 0),
	CHAN6G(93, 6415, 0),
	CHAN6G(97, 6435, 0),
	CHAN6G(101, 6455, 0),
	CHAN6G(105, 6475, 0),
	CHAN6G(109, 6495, 0),
	CHAN6G(113, 6515, 0),
	CHAN6G(117, 6535, 0),
	CHAN6G(121, 6555, 0),
	CHAN6G(125, 6575, 0),
	CHAN6G(129, 6595, 0),
	CHAN6G(133, 6615, 0),
	CHAN6G(137, 6635, 0),
	CHAN6G(141, 6655, 0),
	CHAN6G(145, 6675, 0),
	CHAN6G(149, 6695, 0),
	CHAN6G(153, 6715, 0),
	CHAN6G(157, 6735, 0),
	CHAN6G(161, 6755, 0),
	CHAN6G(165, 6775, 0),
	CHAN6G(169, 6795, 0),
	CHAN6G(173, 6815, 0),
	CHAN6G(177, 6835, 0),
	CHAN6G(181, 6855, 0),
	CHAN6G(185, 6875, 0),
	CHAN6G(189, 6895, 0),
	CHAN6G(193, 6915, 0),
	CHAN6G(197, 6935, 0),
	CHAN6G(201, 6955, 0),
	CHAN6G(205, 6975, 0),
	CHAN6G(209, 6995, 0),
	CHAN6G(213, 7015, 0),
	CHAN6G(217, 7035, 0),
	CHAN6G(221, 7055, 0),
	CHAN6G(225, 7075, 0),
	CHAN6G(229, 7095, 0),
	CHAN6G(233, 7115, 0),
};

static struct ieee80211_rate ath12k_legacy_rates[] = {
	{ .bitrate = 10,
	  .hw_value = ATH12K_HW_RATE_CCK_LP_1M },
	{ .bitrate = 20,
	  .hw_value = ATH12K_HW_RATE_CCK_LP_2M,
	  .hw_value_short = ATH12K_HW_RATE_CCK_SP_2M,
	  .flags = IEEE80211_RATE_SHORT_PREAMBLE },
	{ .bitrate = 55,
	  .hw_value = ATH12K_HW_RATE_CCK_LP_5_5M,
	  .hw_value_short = ATH12K_HW_RATE_CCK_SP_5_5M,
	  .flags = IEEE80211_RATE_SHORT_PREAMBLE },
	{ .bitrate = 110,
	  .hw_value = ATH12K_HW_RATE_CCK_LP_11M,
	  .hw_value_short = ATH12K_HW_RATE_CCK_SP_11M,
	  .flags = IEEE80211_RATE_SHORT_PREAMBLE },

	{ .bitrate = 60, .hw_value = ATH12K_HW_RATE_OFDM_6M },
	{ .bitrate = 90, .hw_value = ATH12K_HW_RATE_OFDM_9M },
	{ .bitrate = 120, .hw_value = ATH12K_HW_RATE_OFDM_12M },
	{ .bitrate = 180, .hw_value = ATH12K_HW_RATE_OFDM_18M },
	{ .bitrate = 240, .hw_value = ATH12K_HW_RATE_OFDM_24M },
	{ .bitrate = 360, .hw_value = ATH12K_HW_RATE_OFDM_36M },
	{ .bitrate = 480, .hw_value = ATH12K_HW_RATE_OFDM_48M },
	{ .bitrate = 540, .hw_value = ATH12K_HW_RATE_OFDM_54M },
};

static const int
ath12k_phymodes[NUM_NL80211_BANDS][ATH12K_CHAN_WIDTH_NUM] = {
	[NL80211_BAND_2GHZ] = {
			[NL80211_CHAN_WIDTH_5] = MODE_UNKNOWN,
			[NL80211_CHAN_WIDTH_10] = MODE_UNKNOWN,
			[NL80211_CHAN_WIDTH_20_NOHT] = MODE_11BE_EHT20_2G,
			[NL80211_CHAN_WIDTH_20] = MODE_11BE_EHT20_2G,
			[NL80211_CHAN_WIDTH_40] = MODE_11BE_EHT40_2G,
			[NL80211_CHAN_WIDTH_80] = MODE_UNKNOWN,
			[NL80211_CHAN_WIDTH_80P80] = MODE_UNKNOWN,
			[NL80211_CHAN_WIDTH_160] = MODE_UNKNOWN,
			[NL80211_CHAN_WIDTH_320] = MODE_UNKNOWN,
	},
	[NL80211_BAND_5GHZ] = {
			[NL80211_CHAN_WIDTH_5] = MODE_UNKNOWN,
			[NL80211_CHAN_WIDTH_10] = MODE_UNKNOWN,
			[NL80211_CHAN_WIDTH_20_NOHT] = MODE_11BE_EHT20,
			[NL80211_CHAN_WIDTH_20] = MODE_11BE_EHT20,
			[NL80211_CHAN_WIDTH_40] = MODE_11BE_EHT40,
			[NL80211_CHAN_WIDTH_80] = MODE_11BE_EHT80,
			[NL80211_CHAN_WIDTH_160] = MODE_11BE_EHT160,
			[NL80211_CHAN_WIDTH_80P80] = MODE_11BE_EHT80_80,
			[NL80211_CHAN_WIDTH_320] = MODE_11BE_EHT320,
	},
	[NL80211_BAND_6GHZ] = {
			[NL80211_CHAN_WIDTH_5] = MODE_UNKNOWN,
			[NL80211_CHAN_WIDTH_10] = MODE_UNKNOWN,
			[NL80211_CHAN_WIDTH_20_NOHT] = MODE_11BE_EHT20,
			[NL80211_CHAN_WIDTH_20] = MODE_11BE_EHT20,
			[NL80211_CHAN_WIDTH_40] = MODE_11BE_EHT40,
			[NL80211_CHAN_WIDTH_80] = MODE_11BE_EHT80,
			[NL80211_CHAN_WIDTH_160] = MODE_11BE_EHT160,
			[NL80211_CHAN_WIDTH_80P80] = MODE_11BE_EHT80_80,
			[NL80211_CHAN_WIDTH_320] = MODE_11BE_EHT320,
	},

};

const struct htt_rx_ring_tlv_filter ath12k_mac_mon_status_filter_default = {
	.rx_filter = HTT_RX_FILTER_TLV_FLAGS_MPDU_START |
		     HTT_RX_FILTER_TLV_FLAGS_PPDU_END |
		     HTT_RX_FILTER_TLV_FLAGS_PPDU_END_STATUS_DONE,
	.pkt_filter_flags0 = HTT_RX_FP_MGMT_FILTER_FLAGS0,
	.pkt_filter_flags1 = HTT_RX_FP_MGMT_FILTER_FLAGS1,
	.pkt_filter_flags2 = HTT_RX_FP_CTRL_FILTER_FLASG2,
	.pkt_filter_flags3 = HTT_RX_FP_DATA_FILTER_FLASG3 |
			     HTT_RX_FP_CTRL_FILTER_FLASG3
};

#define ATH12K_MAC_FIRST_OFDM_RATE_IDX 4
#define ath12k_g_rates ath12k_legacy_rates
#define ath12k_g_rates_size (ARRAY_SIZE(ath12k_legacy_rates))
#define ath12k_a_rates (ath12k_legacy_rates + 4)
#define ath12k_a_rates_size (ARRAY_SIZE(ath12k_legacy_rates) - 4)

#define ATH12K_MAC_SCAN_TIMEOUT_MSECS 200 /* in msecs */

static const u32 ath12k_smps_map[] = {
	[WLAN_HT_CAP_SM_PS_STATIC] = WMI_PEER_SMPS_STATIC,
	[WLAN_HT_CAP_SM_PS_DYNAMIC] = WMI_PEER_SMPS_DYNAMIC,
	[WLAN_HT_CAP_SM_PS_INVALID] = WMI_PEER_SMPS_PS_NONE,
	[WLAN_HT_CAP_SM_PS_DISABLED] = WMI_PEER_SMPS_PS_NONE,
};

static int ath12k_start_vdev_delay(struct ath12k *ar,
				   struct ath12k_link_vif *arvif);
static void ath12k_mac_stop(struct ath12k *ar);
static int ath12k_mac_vdev_create(struct ath12k *ar, struct ath12k_link_vif *arvif);
static int ath12k_mac_vdev_delete(struct ath12k *ar, struct ath12k_link_vif *arvif);

static const char *ath12k_mac_phymode_str(enum wmi_phy_mode mode)
{
	switch (mode) {
	case MODE_11A:
		return "11a";
	case MODE_11G:
		return "11g";
	case MODE_11B:
		return "11b";
	case MODE_11GONLY:
		return "11gonly";
	case MODE_11NA_HT20:
		return "11na-ht20";
	case MODE_11NG_HT20:
		return "11ng-ht20";
	case MODE_11NA_HT40:
		return "11na-ht40";
	case MODE_11NG_HT40:
		return "11ng-ht40";
	case MODE_11AC_VHT20:
		return "11ac-vht20";
	case MODE_11AC_VHT40:
		return "11ac-vht40";
	case MODE_11AC_VHT80:
		return "11ac-vht80";
	case MODE_11AC_VHT160:
		return "11ac-vht160";
	case MODE_11AC_VHT80_80:
		return "11ac-vht80+80";
	case MODE_11AC_VHT20_2G:
		return "11ac-vht20-2g";
	case MODE_11AC_VHT40_2G:
		return "11ac-vht40-2g";
	case MODE_11AC_VHT80_2G:
		return "11ac-vht80-2g";
	case MODE_11AX_HE20:
		return "11ax-he20";
	case MODE_11AX_HE40:
		return "11ax-he40";
	case MODE_11AX_HE80:
		return "11ax-he80";
	case MODE_11AX_HE80_80:
		return "11ax-he80+80";
	case MODE_11AX_HE160:
		return "11ax-he160";
	case MODE_11AX_HE20_2G:
		return "11ax-he20-2g";
	case MODE_11AX_HE40_2G:
		return "11ax-he40-2g";
	case MODE_11AX_HE80_2G:
		return "11ax-he80-2g";
	case MODE_11BE_EHT20:
		return "11be-eht20";
	case MODE_11BE_EHT40:
		return "11be-eht40";
	case MODE_11BE_EHT80:
		return "11be-eht80";
	case MODE_11BE_EHT80_80:
		return "11be-eht80+80";
	case MODE_11BE_EHT160:
		return "11be-eht160";
	case MODE_11BE_EHT160_160:
		return "11be-eht160+160";
	case MODE_11BE_EHT320:
		return "11be-eht320";
	case MODE_11BE_EHT20_2G:
		return "11be-eht20-2g";
	case MODE_11BE_EHT40_2G:
		return "11be-eht40-2g";
	case MODE_UNKNOWN:
		/* skip */
		break;

		/* no default handler to allow compiler to check that the
		 * enum is fully handled
		 */
	}

	return "<unknown>";
}

enum rate_info_bw
ath12k_mac_bw_to_mac80211_bw(enum ath12k_supported_bw bw)
{
	u8 ret = RATE_INFO_BW_20;

	switch (bw) {
	case ATH12K_BW_20:
		ret = RATE_INFO_BW_20;
		break;
	case ATH12K_BW_40:
		ret = RATE_INFO_BW_40;
		break;
	case ATH12K_BW_80:
		ret = RATE_INFO_BW_80;
		break;
	case ATH12K_BW_160:
		ret = RATE_INFO_BW_160;
		break;
	case ATH12K_BW_320:
		ret = RATE_INFO_BW_320;
		break;
	}

	return ret;
}

enum ath12k_supported_bw ath12k_mac_mac80211_bw_to_ath12k_bw(enum rate_info_bw bw)
{
	switch (bw) {
	case RATE_INFO_BW_20:
		return ATH12K_BW_20;
	case RATE_INFO_BW_40:
		return ATH12K_BW_40;
	case RATE_INFO_BW_80:
		return ATH12K_BW_80;
	case RATE_INFO_BW_160:
		return ATH12K_BW_160;
	case RATE_INFO_BW_320:
		return ATH12K_BW_320;
	default:
		return ATH12K_BW_20;
	}
}

int ath12k_mac_hw_ratecode_to_legacy_rate(u8 hw_rc, u8 preamble, u8 *rateidx,
					  u16 *rate)
{
	/* As default, it is OFDM rates */
	int i = ATH12K_MAC_FIRST_OFDM_RATE_IDX;
	int max_rates_idx = ath12k_g_rates_size;

	if (preamble == WMI_RATE_PREAMBLE_CCK) {
		hw_rc &= ~ATH12K_HW_RATECODE_CCK_SHORT_PREAM_MASK;
		i = 0;
		max_rates_idx = ATH12K_MAC_FIRST_OFDM_RATE_IDX;
	}

	while (i < max_rates_idx) {
		if (hw_rc == ath12k_legacy_rates[i].hw_value) {
			*rateidx = i;
			*rate = ath12k_legacy_rates[i].bitrate;
			return 0;
		}
		i++;
	}

	return -EINVAL;
}

u8 ath12k_mac_bitrate_to_idx(const struct ieee80211_supported_band *sband,
			     u32 bitrate)
{
	int i;

	for (i = 0; i < sband->n_bitrates; i++)
		if (sband->bitrates[i].bitrate == bitrate)
			return i;

	return 0;
}

static u32
ath12k_mac_max_ht_nss(const u8 *ht_mcs_mask)
{
	int nss;

	for (nss = IEEE80211_HT_MCS_MASK_LEN - 1; nss >= 0; nss--)
		if (ht_mcs_mask[nss])
			return nss + 1;

	return 1;
}

static u32
ath12k_mac_max_vht_nss(const u16 *vht_mcs_mask)
{
	int nss;

	for (nss = NL80211_VHT_NSS_MAX - 1; nss >= 0; nss--)
		if (vht_mcs_mask[nss])
			return nss + 1;

	return 1;
}

static u8 ath12k_parse_mpdudensity(u8 mpdudensity)
{
/*  From IEEE Std 802.11-2020 defined values for "Minimum MPDU Start Spacing":
 *   0 for no restriction
 *   1 for 1/4 us
 *   2 for 1/2 us
 *   3 for 1 us
 *   4 for 2 us
 *   5 for 4 us
 *   6 for 8 us
 *   7 for 16 us
 */
	switch (mpdudensity) {
	case 0:
		return 0;
	case 1:
	case 2:
	case 3:
	/* Our lower layer calculations limit our precision to
	 * 1 microsecond
	 */
		return 1;
	case 4:
		return 2;
	case 5:
		return 4;
	case 6:
		return 8;
	case 7:
		return 16;
	default:
		return 0;
	}
}

static int ath12k_mac_vif_link_chan(struct ieee80211_vif *vif, u8 link_id,
				    struct cfg80211_chan_def *def)
{
	struct ieee80211_bss_conf *link_conf;
	struct ieee80211_chanctx_conf *conf;

	rcu_read_lock();
	link_conf = rcu_dereference(vif->link_conf[link_id]);

	if (!link_conf) {
		rcu_read_unlock();
		return -ENOLINK;
	}

	conf = rcu_dereference(link_conf->chanctx_conf);
	if (!conf) {
		rcu_read_unlock();
		return -ENOENT;
	}
	*def = conf->def;
	rcu_read_unlock();

	return 0;
}

static struct ieee80211_bss_conf *
ath12k_mac_get_link_bss_conf(struct ath12k_link_vif *arvif)
{
	struct ieee80211_vif *vif = arvif->ahvif->vif;
	struct ieee80211_bss_conf *link_conf;
	struct ath12k *ar = arvif->ar;

	lockdep_assert_wiphy(ath12k_ar_to_hw(ar)->wiphy);

	if (arvif->link_id >= IEEE80211_MLD_MAX_NUM_LINKS)
		return NULL;

	link_conf = wiphy_dereference(ath12k_ar_to_hw(ar)->wiphy,
				      vif->link_conf[arvif->link_id]);

	return link_conf;
}

static struct ieee80211_link_sta *ath12k_mac_get_link_sta(struct ath12k_link_sta *arsta)
{
	struct ath12k_sta *ahsta = arsta->ahsta;
	struct ieee80211_sta *sta = ath12k_ahsta_to_sta(ahsta);
	struct ieee80211_link_sta *link_sta;

	lockdep_assert_wiphy(ahsta->ahvif->ah->hw->wiphy);

	if (arsta->link_id >= IEEE80211_MLD_MAX_NUM_LINKS)
		return NULL;

	link_sta = wiphy_dereference(ahsta->ahvif->ah->hw->wiphy,
				     sta->link[arsta->link_id]);

	return link_sta;
}

static bool ath12k_mac_bitrate_is_cck(int bitrate)
{
	switch (bitrate) {
	case 10:
	case 20:
	case 55:
	case 110:
		return true;
	}

	return false;
}

u8 ath12k_mac_hw_rate_to_idx(const struct ieee80211_supported_band *sband,
			     u8 hw_rate, bool cck)
{
	const struct ieee80211_rate *rate;
	int i;

	for (i = 0; i < sband->n_bitrates; i++) {
		rate = &sband->bitrates[i];

		if (ath12k_mac_bitrate_is_cck(rate->bitrate) != cck)
			continue;

		if (rate->hw_value == hw_rate)
			return i;
		else if (rate->flags & IEEE80211_RATE_SHORT_PREAMBLE &&
			 rate->hw_value_short == hw_rate)
			return i;
	}

	return 0;
}

static u8 ath12k_mac_bitrate_to_rate(int bitrate)
{
	return DIV_ROUND_UP(bitrate, 5) |
	       (ath12k_mac_bitrate_is_cck(bitrate) ? BIT(7) : 0);
}

static void ath12k_get_arvif_iter(void *data, u8 *mac,
				  struct ieee80211_vif *vif)
{
	struct ath12k_vif_iter *arvif_iter = data;
	struct ath12k_vif *ahvif = ath12k_vif_to_ahvif(vif);
	unsigned long links_map = ahvif->links_map;
	struct ath12k_link_vif *arvif;
	u8 link_id;

	for_each_set_bit(link_id, &links_map, IEEE80211_MLD_MAX_NUM_LINKS) {
		arvif = rcu_dereference(ahvif->link[link_id]);

		if (WARN_ON(!arvif))
			continue;

		if (arvif->vdev_id == arvif_iter->vdev_id &&
		    arvif->ar == arvif_iter->ar) {
			arvif_iter->arvif = arvif;
			break;
		}
	}
}

struct ath12k_link_vif *ath12k_mac_get_arvif(struct ath12k *ar, u32 vdev_id)
{
	struct ath12k_vif_iter arvif_iter = {};
	u32 flags;

	/* To use the arvif returned, caller must have held rcu read lock.
	 */
	WARN_ON(!rcu_read_lock_any_held());
	arvif_iter.vdev_id = vdev_id;
	arvif_iter.ar = ar;

	flags = IEEE80211_IFACE_ITER_RESUME_ALL;
	ieee80211_iterate_active_interfaces_atomic(ath12k_ar_to_hw(ar),
						   flags,
						   ath12k_get_arvif_iter,
						   &arvif_iter);
	if (!arvif_iter.arvif) {
		ath12k_warn(ar->ab, "No VIF found for vdev %d\n", vdev_id);
		return NULL;
	}

	return arvif_iter.arvif;
}

struct ath12k_link_vif *ath12k_mac_get_arvif_by_vdev_id(struct ath12k_base *ab,
							u32 vdev_id)
{
	int i;
	struct ath12k_pdev *pdev;
	struct ath12k_link_vif *arvif;

	for (i = 0; i < ab->num_radios; i++) {
		pdev = rcu_dereference(ab->pdevs_active[i]);
		if (pdev && pdev->ar &&
		    (pdev->ar->allocated_vdev_map & (1LL << vdev_id))) {
			arvif = ath12k_mac_get_arvif(pdev->ar, vdev_id);
			if (arvif)
				return arvif;
		}
	}

	return NULL;
}

struct ath12k *ath12k_mac_get_ar_by_vdev_id(struct ath12k_base *ab, u32 vdev_id)
{
	int i;
	struct ath12k_pdev *pdev;

	for (i = 0; i < ab->num_radios; i++) {
		pdev = rcu_dereference(ab->pdevs_active[i]);
		if (pdev && pdev->ar) {
			if (pdev->ar->allocated_vdev_map & (1LL << vdev_id))
				return pdev->ar;
		}
	}

	return NULL;
}

struct ath12k *ath12k_mac_get_ar_by_pdev_id(struct ath12k_base *ab, u32 pdev_id)
{
	int i;
	struct ath12k_pdev *pdev;

	if (ab->hw_params->single_pdev_only) {
		pdev = rcu_dereference(ab->pdevs_active[0]);
		return pdev ? pdev->ar : NULL;
	}

	if (WARN_ON(pdev_id > ab->num_radios))
		return NULL;

	for (i = 0; i < ab->num_radios; i++) {
		pdev = rcu_dereference(ab->pdevs_active[i]);

		if (pdev && pdev->pdev_id == pdev_id)
			return (pdev->ar ? pdev->ar : NULL);
	}

	return NULL;
}

static bool ath12k_mac_is_ml_arvif(struct ath12k_link_vif *arvif)
{
	struct ath12k_vif *ahvif = arvif->ahvif;

	lockdep_assert_wiphy(ahvif->ah->hw->wiphy);

	if (ahvif->vif->valid_links & BIT(arvif->link_id))
		return true;

	return false;
}

static struct ath12k *ath12k_mac_get_ar_by_chan(struct ieee80211_hw *hw,
						struct ieee80211_channel *channel)
{
	struct ath12k_hw *ah = hw->priv;
	struct ath12k *ar;
	int i;

	ar = ah->radio;

	if (ah->num_radio == 1)
		return ar;

	for_each_ar(ah, ar, i) {
		if (channel->center_freq >= KHZ_TO_MHZ(ar->freq_range.start_freq) &&
		    channel->center_freq <= KHZ_TO_MHZ(ar->freq_range.end_freq))
			return ar;
	}
	return NULL;
}

static struct ath12k *ath12k_get_ar_by_ctx(struct ieee80211_hw *hw,
					   struct ieee80211_chanctx_conf *ctx)
{
	if (!ctx)
		return NULL;

	return ath12k_mac_get_ar_by_chan(hw, ctx->def.chan);
}

static struct ath12k *ath12k_get_ar_by_vif(struct ieee80211_hw *hw,
					   struct ieee80211_vif *vif,
					   u8 link_id)
{
	struct ath12k_vif *ahvif = ath12k_vif_to_ahvif(vif);
	struct ath12k_hw *ah = ath12k_hw_to_ah(hw);
	struct ath12k_link_vif *arvif;

	lockdep_assert_wiphy(hw->wiphy);

	/* If there is one pdev within ah, then we return
	 * ar directly.
	 */
	if (ah->num_radio == 1)
		return ah->radio;

	if (!(ahvif->links_map & BIT(link_id)))
		return NULL;

	arvif = wiphy_dereference(hw->wiphy, ahvif->link[link_id]);
	if (arvif && arvif->is_created)
		return arvif->ar;

	return NULL;
}

void ath12k_mac_get_any_chanctx_conf_iter(struct ieee80211_hw *hw,
					  struct ieee80211_chanctx_conf *conf,
					  void *data)
{
	struct ath12k_mac_get_any_chanctx_conf_arg *arg = data;
	struct ath12k *ctx_ar = ath12k_get_ar_by_ctx(hw, conf);

	if (ctx_ar == arg->ar)
		arg->chanctx_conf = conf;
}

static struct ath12k_link_vif *ath12k_mac_get_vif_up(struct ath12k *ar)
{
	struct ath12k_link_vif *arvif;

	lockdep_assert_wiphy(ath12k_ar_to_hw(ar)->wiphy);

	list_for_each_entry(arvif, &ar->arvifs, list) {
		if (arvif->is_up)
			return arvif;
	}

	return NULL;
}

static bool ath12k_mac_band_match(enum nl80211_band band1, enum WMI_HOST_WLAN_BAND band2)
{
	switch (band1) {
	case NL80211_BAND_2GHZ:
		if (band2 & WMI_HOST_WLAN_2G_CAP)
			return true;
		break;
	case NL80211_BAND_5GHZ:
	case NL80211_BAND_6GHZ:
		if (band2 & WMI_HOST_WLAN_5G_CAP)
			return true;
		break;
	default:
		return false;
	}

	return false;
}

static u8 ath12k_mac_get_target_pdev_id_from_vif(struct ath12k_link_vif *arvif)
{
	struct ath12k *ar = arvif->ar;
	struct ath12k_base *ab = ar->ab;
	struct ieee80211_vif *vif = arvif->ahvif->vif;
	struct cfg80211_chan_def def;
	enum nl80211_band band;
	u8 pdev_id = ab->fw_pdev[0].pdev_id;
	int i;

	if (WARN_ON(ath12k_mac_vif_link_chan(vif, arvif->link_id, &def)))
		return pdev_id;

	band = def.chan->band;

	for (i = 0; i < ab->fw_pdev_count; i++) {
		if (ath12k_mac_band_match(band, ab->fw_pdev[i].supported_bands))
			return ab->fw_pdev[i].pdev_id;
	}

	return pdev_id;
}

u8 ath12k_mac_get_target_pdev_id(struct ath12k *ar)
{
	struct ath12k_link_vif *arvif;
	struct ath12k_base *ab = ar->ab;

	if (!ab->hw_params->single_pdev_only)
		return ar->pdev->pdev_id;

	arvif = ath12k_mac_get_vif_up(ar);

	/* fw_pdev array has pdev ids derived from phy capability
	 * service ready event (pdev_and_hw_link_ids).
	 * If no vif is active, return default first index.
	 */
	if (!arvif)
		return ar->ab->fw_pdev[0].pdev_id;

	/* If active vif is found, return the pdev id matching chandef band */
	return ath12k_mac_get_target_pdev_id_from_vif(arvif);
}

static void ath12k_pdev_caps_update(struct ath12k *ar)
{
	struct ath12k_base *ab = ar->ab;

	ar->max_tx_power = ab->target_caps.hw_max_tx_power;

	/* FIXME: Set min_tx_power to ab->target_caps.hw_min_tx_power.
	 * But since the received value in svcrdy is same as hw_max_tx_power,
	 * we can set ar->min_tx_power to 0 currently until
	 * this is fixed in firmware
	 */
	ar->min_tx_power = 0;

	ar->txpower_limit_2g = ar->max_tx_power;
	ar->txpower_limit_5g = ar->max_tx_power;
	ar->txpower_scale = WMI_HOST_TP_SCALE_MAX;
}

static int ath12k_mac_txpower_recalc(struct ath12k *ar)
{
	struct ath12k_pdev *pdev = ar->pdev;
	struct ath12k_link_vif *arvif;
	int ret, txpower = -1;
	u32 param;

	lockdep_assert_wiphy(ath12k_ar_to_hw(ar)->wiphy);

	list_for_each_entry(arvif, &ar->arvifs, list) {
		if (arvif->txpower <= 0)
			continue;

		if (txpower == -1)
			txpower = arvif->txpower;
		else
			txpower = min(txpower, arvif->txpower);
	}

	if (txpower == -1)
		return 0;

	/* txpwr is set as 2 units per dBm in FW*/
	txpower = min_t(u32, max_t(u32, ar->min_tx_power, txpower),
			ar->max_tx_power) * 2;

	ath12k_dbg(ar->ab, ATH12K_DBG_MAC, "txpower to set in hw %d\n",
		   txpower / 2);

	if ((pdev->cap.supported_bands & WMI_HOST_WLAN_2G_CAP) &&
	    ar->txpower_limit_2g != txpower) {
		param = WMI_PDEV_PARAM_TXPOWER_LIMIT2G;
		ret = ath12k_wmi_pdev_set_param(ar, param,
						txpower, ar->pdev->pdev_id);
		if (ret)
			goto fail;
		ar->txpower_limit_2g = txpower;
	}

	if ((pdev->cap.supported_bands & WMI_HOST_WLAN_5G_CAP) &&
	    ar->txpower_limit_5g != txpower) {
		param = WMI_PDEV_PARAM_TXPOWER_LIMIT5G;
		ret = ath12k_wmi_pdev_set_param(ar, param,
						txpower, ar->pdev->pdev_id);
		if (ret)
			goto fail;
		ar->txpower_limit_5g = txpower;
	}

	return 0;

fail:
	ath12k_warn(ar->ab, "failed to recalc txpower limit %d using pdev param %d: %d\n",
		    txpower / 2, param, ret);
	return ret;
}

static int ath12k_recalc_rtscts_prot(struct ath12k_link_vif *arvif)
{
	struct ath12k *ar = arvif->ar;
	u32 vdev_param, rts_cts;
	int ret;

	lockdep_assert_wiphy(ath12k_ar_to_hw(ar)->wiphy);

	vdev_param = WMI_VDEV_PARAM_ENABLE_RTSCTS;

	/* Enable RTS/CTS protection for sw retries (when legacy stations
	 * are in BSS) or by default only for second rate series.
	 * TODO: Check if we need to enable CTS 2 Self in any case
	 */
	rts_cts = WMI_USE_RTS_CTS;

	if (arvif->num_legacy_stations > 0)
		rts_cts |= WMI_RTSCTS_ACROSS_SW_RETRIES << 4;
	else
		rts_cts |= WMI_RTSCTS_FOR_SECOND_RATESERIES << 4;

	/* Need not send duplicate param value to firmware */
	if (arvif->rtscts_prot_mode == rts_cts)
		return 0;

	arvif->rtscts_prot_mode = rts_cts;

	ath12k_dbg(ar->ab, ATH12K_DBG_MAC, "mac vdev %d recalc rts/cts prot %d\n",
		   arvif->vdev_id, rts_cts);

	ret = ath12k_wmi_vdev_set_param_cmd(ar, arvif->vdev_id,
					    vdev_param, rts_cts);
	if (ret)
		ath12k_warn(ar->ab, "failed to recalculate rts/cts prot for vdev %d: %d\n",
			    arvif->vdev_id, ret);

	return ret;
}

static int ath12k_mac_set_kickout(struct ath12k_link_vif *arvif)
{
	struct ath12k *ar = arvif->ar;
	u32 param;
	int ret;

	ret = ath12k_wmi_pdev_set_param(ar, WMI_PDEV_PARAM_STA_KICKOUT_TH,
					ATH12K_KICKOUT_THRESHOLD,
					ar->pdev->pdev_id);
	if (ret) {
		ath12k_warn(ar->ab, "failed to set kickout threshold on vdev %i: %d\n",
			    arvif->vdev_id, ret);
		return ret;
	}

	param = WMI_VDEV_PARAM_AP_KEEPALIVE_MIN_IDLE_INACTIVE_TIME_SECS;
	ret = ath12k_wmi_vdev_set_param_cmd(ar, arvif->vdev_id, param,
					    ATH12K_KEEPALIVE_MIN_IDLE);
	if (ret) {
		ath12k_warn(ar->ab, "failed to set keepalive minimum idle time on vdev %i: %d\n",
			    arvif->vdev_id, ret);
		return ret;
	}

	param = WMI_VDEV_PARAM_AP_KEEPALIVE_MAX_IDLE_INACTIVE_TIME_SECS;
	ret = ath12k_wmi_vdev_set_param_cmd(ar, arvif->vdev_id, param,
					    ATH12K_KEEPALIVE_MAX_IDLE);
	if (ret) {
		ath12k_warn(ar->ab, "failed to set keepalive maximum idle time on vdev %i: %d\n",
			    arvif->vdev_id, ret);
		return ret;
	}

	param = WMI_VDEV_PARAM_AP_KEEPALIVE_MAX_UNRESPONSIVE_TIME_SECS;
	ret = ath12k_wmi_vdev_set_param_cmd(ar, arvif->vdev_id, param,
					    ATH12K_KEEPALIVE_MAX_UNRESPONSIVE);
	if (ret) {
		ath12k_warn(ar->ab, "failed to set keepalive maximum unresponsive time on vdev %i: %d\n",
			    arvif->vdev_id, ret);
		return ret;
	}

	return 0;
}

void ath12k_mac_peer_cleanup_all(struct ath12k *ar)
{
	struct ath12k_peer *peer, *tmp;
	struct ath12k_base *ab = ar->ab;

	lockdep_assert_wiphy(ath12k_ar_to_hw(ar)->wiphy);

	spin_lock_bh(&ab->base_lock);
	list_for_each_entry_safe(peer, tmp, &ab->peers, list) {
		/* Skip Rx TID cleanup for self peer */
		if (peer->sta)
			ath12k_dp_rx_peer_tid_cleanup(ar, peer);

		list_del(&peer->list);
		kfree(peer);
	}
	spin_unlock_bh(&ab->base_lock);

	ar->num_peers = 0;
	ar->num_stations = 0;
}

static int ath12k_mac_vdev_setup_sync(struct ath12k *ar)
{
	lockdep_assert_wiphy(ath12k_ar_to_hw(ar)->wiphy);

	if (test_bit(ATH12K_FLAG_CRASH_FLUSH, &ar->ab->dev_flags))
		return -ESHUTDOWN;

	ath12k_dbg(ar->ab, ATH12K_DBG_MAC, "vdev setup timeout %d\n",
		   ATH12K_VDEV_SETUP_TIMEOUT_HZ);

	if (!wait_for_completion_timeout(&ar->vdev_setup_done,
					 ATH12K_VDEV_SETUP_TIMEOUT_HZ))
		return -ETIMEDOUT;

	return ar->last_wmi_vdev_start_status ? -EINVAL : 0;
}

static int ath12k_monitor_vdev_up(struct ath12k *ar, int vdev_id)
{
	struct ath12k_wmi_vdev_up_params params = {};
	int ret;

	params.vdev_id = vdev_id;
	params.bssid = ar->mac_addr;
	ret = ath12k_wmi_vdev_up(ar, &params);
	if (ret) {
		ath12k_warn(ar->ab, "failed to put up monitor vdev %i: %d\n",
			    vdev_id, ret);
		return ret;
	}

	ath12k_dbg(ar->ab, ATH12K_DBG_MAC, "mac monitor vdev %i started\n",
		   vdev_id);
	return 0;
}

static int ath12k_mac_monitor_vdev_start(struct ath12k *ar, int vdev_id,
					 struct cfg80211_chan_def *chandef)
{
	struct ieee80211_channel *channel;
	struct wmi_vdev_start_req_arg arg = {};
	struct ath12k_wmi_vdev_up_params params = {};
	int ret;

	lockdep_assert_wiphy(ath12k_ar_to_hw(ar)->wiphy);

	channel = chandef->chan;
	arg.vdev_id = vdev_id;
	arg.freq = channel->center_freq;
	arg.band_center_freq1 = chandef->center_freq1;
	arg.band_center_freq2 = chandef->center_freq2;
	arg.mode = ath12k_phymodes[chandef->chan->band][chandef->width];
	arg.chan_radar = !!(channel->flags & IEEE80211_CHAN_RADAR);

	arg.min_power = 0;
	arg.max_power = channel->max_power;
	arg.max_reg_power = channel->max_reg_power;
	arg.max_antenna_gain = channel->max_antenna_gain;

	arg.pref_tx_streams = ar->num_tx_chains;
	arg.pref_rx_streams = ar->num_rx_chains;
	arg.punct_bitmap = 0xFFFFFFFF;

	arg.passive |= !!(chandef->chan->flags & IEEE80211_CHAN_NO_IR);

	reinit_completion(&ar->vdev_setup_done);
	reinit_completion(&ar->vdev_delete_done);

	ret = ath12k_wmi_vdev_start(ar, &arg, false);
	if (ret) {
		ath12k_warn(ar->ab, "failed to request monitor vdev %i start: %d\n",
			    vdev_id, ret);
		return ret;
	}

	ret = ath12k_mac_vdev_setup_sync(ar);
	if (ret) {
		ath12k_warn(ar->ab, "failed to synchronize setup for monitor vdev %i start: %d\n",
			    vdev_id, ret);
		return ret;
	}

	params.vdev_id = vdev_id;
	params.bssid = ar->mac_addr;
	ret = ath12k_wmi_vdev_up(ar, &params);
	if (ret) {
		ath12k_warn(ar->ab, "failed to put up monitor vdev %i: %d\n",
			    vdev_id, ret);
		goto vdev_stop;
	}

	ath12k_dbg(ar->ab, ATH12K_DBG_MAC, "mac monitor vdev %i started\n",
		   vdev_id);
	return 0;

vdev_stop:
	ret = ath12k_wmi_vdev_stop(ar, vdev_id);
	if (ret)
		ath12k_warn(ar->ab, "failed to stop monitor vdev %i after start failure: %d\n",
			    vdev_id, ret);
	return ret;
}

static int ath12k_mac_monitor_vdev_stop(struct ath12k *ar)
{
	int ret;

	lockdep_assert_wiphy(ath12k_ar_to_hw(ar)->wiphy);

	reinit_completion(&ar->vdev_setup_done);

	ret = ath12k_wmi_vdev_stop(ar, ar->monitor_vdev_id);
	if (ret)
		ath12k_warn(ar->ab, "failed to request monitor vdev %i stop: %d\n",
			    ar->monitor_vdev_id, ret);

	ret = ath12k_mac_vdev_setup_sync(ar);
	if (ret)
		ath12k_warn(ar->ab, "failed to synchronize monitor vdev %i stop: %d\n",
			    ar->monitor_vdev_id, ret);

	ret = ath12k_wmi_vdev_down(ar, ar->monitor_vdev_id);
	if (ret)
		ath12k_warn(ar->ab, "failed to put down monitor vdev %i: %d\n",
			    ar->monitor_vdev_id, ret);

	ath12k_dbg(ar->ab, ATH12K_DBG_MAC, "mac monitor vdev %i stopped\n",
		   ar->monitor_vdev_id);
	return ret;
}

static int ath12k_mac_monitor_vdev_create(struct ath12k *ar)
{
	struct ath12k_pdev *pdev = ar->pdev;
	struct ath12k_wmi_vdev_create_arg arg = {};
	int bit, ret;
	u8 tmp_addr[6];

	lockdep_assert_wiphy(ath12k_ar_to_hw(ar)->wiphy);

	if (ar->monitor_vdev_created)
		return 0;

	if (ar->ab->free_vdev_map == 0) {
		ath12k_warn(ar->ab, "failed to find free vdev id for monitor vdev\n");
		return -ENOMEM;
	}

	bit = __ffs64(ar->ab->free_vdev_map);

	ar->monitor_vdev_id = bit;

	arg.if_id = ar->monitor_vdev_id;
	arg.type = WMI_VDEV_TYPE_MONITOR;
	arg.subtype = WMI_VDEV_SUBTYPE_NONE;
	arg.pdev_id = pdev->pdev_id;
	arg.if_stats_id = ATH12K_INVAL_VDEV_STATS_ID;

	if (pdev->cap.supported_bands & WMI_HOST_WLAN_2G_CAP) {
		arg.chains[NL80211_BAND_2GHZ].tx = ar->num_tx_chains;
		arg.chains[NL80211_BAND_2GHZ].rx = ar->num_rx_chains;
	}

	if (pdev->cap.supported_bands & WMI_HOST_WLAN_5G_CAP) {
		arg.chains[NL80211_BAND_5GHZ].tx = ar->num_tx_chains;
		arg.chains[NL80211_BAND_5GHZ].rx = ar->num_rx_chains;
	}

	ret = ath12k_wmi_vdev_create(ar, tmp_addr, &arg);
	if (ret) {
		ath12k_warn(ar->ab, "failed to request monitor vdev %i creation: %d\n",
			    ar->monitor_vdev_id, ret);
		ar->monitor_vdev_id = -1;
		return ret;
	}

	ar->allocated_vdev_map |= 1LL << ar->monitor_vdev_id;
	ar->ab->free_vdev_map &= ~(1LL << ar->monitor_vdev_id);
	ar->num_created_vdevs++;
	ar->monitor_vdev_created = true;
	ath12k_dbg(ar->ab, ATH12K_DBG_MAC, "mac monitor vdev %d created\n",
		   ar->monitor_vdev_id);

	return 0;
}

static int ath12k_mac_monitor_vdev_delete(struct ath12k *ar)
{
	int ret;
	unsigned long time_left;

	lockdep_assert_wiphy(ath12k_ar_to_hw(ar)->wiphy);

	if (!ar->monitor_vdev_created)
		return 0;

	reinit_completion(&ar->vdev_delete_done);

	ret = ath12k_wmi_vdev_delete(ar, ar->monitor_vdev_id);
	if (ret) {
		ath12k_warn(ar->ab, "failed to request wmi monitor vdev %i removal: %d\n",
			    ar->monitor_vdev_id, ret);
		return ret;
	}

	time_left = wait_for_completion_timeout(&ar->vdev_delete_done,
						ATH12K_VDEV_DELETE_TIMEOUT_HZ);
	if (time_left == 0) {
		ath12k_warn(ar->ab, "Timeout in receiving vdev delete response\n");
	} else {
		ar->allocated_vdev_map &= ~(1LL << ar->monitor_vdev_id);
		ar->ab->free_vdev_map |= 1LL << (ar->monitor_vdev_id);
		ath12k_dbg(ar->ab, ATH12K_DBG_MAC, "mac monitor vdev %d deleted\n",
			   ar->monitor_vdev_id);
		ar->num_created_vdevs--;
		ar->monitor_vdev_id = -1;
		ar->monitor_vdev_created = false;
	}

	return ret;
}

static void
ath12k_mac_get_any_chandef_iter(struct ieee80211_hw *hw,
				struct ieee80211_chanctx_conf *conf,
				void *data)
{
	struct cfg80211_chan_def **def = data;

	*def = &conf->def;
}

static int ath12k_mac_monitor_start(struct ath12k *ar)
{
	struct cfg80211_chan_def *chandef = NULL;
	int ret;

	lockdep_assert_wiphy(ath12k_ar_to_hw(ar)->wiphy);

	if (ar->monitor_started)
		return 0;

	ieee80211_iter_chan_contexts_atomic(ath12k_ar_to_hw(ar),
					    ath12k_mac_get_any_chandef_iter,
					    &chandef);
	if (!chandef)
		return 0;

	ret = ath12k_mac_monitor_vdev_start(ar, ar->monitor_vdev_id, chandef);
	if (ret) {
		ath12k_warn(ar->ab, "failed to start monitor vdev: %d\n", ret);
		ath12k_mac_monitor_vdev_delete(ar);
		return ret;
	}

	ar->monitor_started = true;
	ar->num_started_vdevs++;
	ret = ath12k_dp_tx_htt_monitor_mode_ring_config(ar, false);
	ath12k_dbg(ar->ab, ATH12K_DBG_MAC, "mac monitor started ret %d\n", ret);

	return ret;
}

static int ath12k_mac_monitor_stop(struct ath12k *ar)
{
	int ret;

	lockdep_assert_wiphy(ath12k_ar_to_hw(ar)->wiphy);

	if (!ar->monitor_started)
		return 0;

	ret = ath12k_mac_monitor_vdev_stop(ar);
	if (ret) {
		ath12k_warn(ar->ab, "failed to stop monitor vdev: %d\n", ret);
		return ret;
	}

	ar->monitor_started = false;
	ar->num_started_vdevs--;
	ret = ath12k_dp_tx_htt_monitor_mode_ring_config(ar, true);
	ath12k_dbg(ar->ab, ATH12K_DBG_MAC, "mac monitor stopped ret %d\n", ret);
	return ret;
}

int ath12k_mac_vdev_stop(struct ath12k_link_vif *arvif)
{
	struct ath12k_vif *ahvif = arvif->ahvif;
	struct ath12k *ar = arvif->ar;
	int ret;

	lockdep_assert_wiphy(ath12k_ar_to_hw(ar)->wiphy);

	reinit_completion(&ar->vdev_setup_done);

	ret = ath12k_wmi_vdev_stop(ar, arvif->vdev_id);
	if (ret) {
		ath12k_warn(ar->ab, "failed to stop WMI vdev %i: %d\n",
			    arvif->vdev_id, ret);
		goto err;
	}

	ret = ath12k_mac_vdev_setup_sync(ar);
	if (ret) {
		ath12k_warn(ar->ab, "failed to synchronize setup for vdev %i: %d\n",
			    arvif->vdev_id, ret);
		goto err;
	}

	WARN_ON(ar->num_started_vdevs == 0);

	ar->num_started_vdevs--;
	ath12k_dbg(ar->ab, ATH12K_DBG_MAC, "vdev %pM stopped, vdev_id %d\n",
		   ahvif->vif->addr, arvif->vdev_id);

	if (test_bit(ATH12K_FLAG_CAC_RUNNING, &ar->dev_flags)) {
		clear_bit(ATH12K_FLAG_CAC_RUNNING, &ar->dev_flags);
		ath12k_dbg(ar->ab, ATH12K_DBG_MAC, "CAC Stopped for vdev %d\n",
			   arvif->vdev_id);
	}

	return 0;
err:
	return ret;
}

static int ath12k_mac_config(struct ath12k *ar, u32 changed)
{
	struct ieee80211_hw *hw = ath12k_ar_to_hw(ar);
	struct ieee80211_conf *conf = &hw->conf;
	int ret = 0;

	lockdep_assert_wiphy(hw->wiphy);

	if (changed & IEEE80211_CONF_CHANGE_MONITOR) {
		ar->monitor_conf_enabled = conf->flags & IEEE80211_CONF_MONITOR;
		if (ar->monitor_conf_enabled) {
			if (ar->monitor_vdev_created)
				return ret;
			ret = ath12k_mac_monitor_vdev_create(ar);
			if (ret)
				return ret;
			ret = ath12k_mac_monitor_start(ar);
			if (ret)
				goto err_mon_del;
		} else {
			if (!ar->monitor_vdev_created)
				return ret;
			ret = ath12k_mac_monitor_stop(ar);
			if (ret)
				return ret;
			ath12k_mac_monitor_vdev_delete(ar);
		}
	}

	return ret;

err_mon_del:
	ath12k_mac_monitor_vdev_delete(ar);
	return ret;
}

static int ath12k_mac_op_config(struct ieee80211_hw *hw, u32 changed)
{
	struct ath12k_hw *ah = ath12k_hw_to_ah(hw);
	struct ath12k *ar;
	int ret;

	lockdep_assert_wiphy(hw->wiphy);

	ar = ath12k_ah_to_ar(ah, 0);

	ret = ath12k_mac_config(ar, changed);
	if (ret)
		ath12k_warn(ar->ab, "failed to update config pdev idx %d: %d\n",
			    ar->pdev_idx, ret);

	return ret;
}

static int ath12k_mac_setup_bcn_p2p_ie(struct ath12k_link_vif *arvif,
				       struct sk_buff *bcn)
{
	struct ath12k *ar = arvif->ar;
	struct ieee80211_mgmt *mgmt;
	const u8 *p2p_ie;
	int ret;

	mgmt = (void *)bcn->data;
	p2p_ie = cfg80211_find_vendor_ie(WLAN_OUI_WFA, WLAN_OUI_TYPE_WFA_P2P,
					 mgmt->u.beacon.variable,
					 bcn->len - (mgmt->u.beacon.variable -
						     bcn->data));
	if (!p2p_ie) {
		ath12k_warn(ar->ab, "no P2P ie found in beacon\n");
		return -ENOENT;
	}

	ret = ath12k_wmi_p2p_go_bcn_ie(ar, arvif->vdev_id, p2p_ie);
	if (ret) {
		ath12k_warn(ar->ab, "failed to submit P2P GO bcn ie for vdev %i: %d\n",
			    arvif->vdev_id, ret);
		return ret;
	}

	return 0;
}

static int ath12k_mac_remove_vendor_ie(struct sk_buff *skb, unsigned int oui,
				       u8 oui_type, size_t ie_offset)
{
	const u8 *next, *end;
	size_t len;
	u8 *ie;

	if (WARN_ON(skb->len < ie_offset))
		return -EINVAL;

	ie = (u8 *)cfg80211_find_vendor_ie(oui, oui_type,
					   skb->data + ie_offset,
					   skb->len - ie_offset);
	if (!ie)
		return -ENOENT;

	len = ie[1] + 2;
	end = skb->data + skb->len;
	next = ie + len;

	if (WARN_ON(next > end))
		return -EINVAL;

	memmove(ie, next, end - next);
	skb_trim(skb, skb->len - len);

	return 0;
}

static void ath12k_mac_set_arvif_ies(struct ath12k_link_vif *arvif, struct sk_buff *bcn,
				     u8 bssid_index, bool *nontx_profile_found)
{
	struct ieee80211_mgmt *mgmt = (struct ieee80211_mgmt *)bcn->data;
	const struct element *elem, *nontx, *index, *nie;
	const u8 *start, *tail;
	u16 rem_len;
	u8 i;

	start = bcn->data + ieee80211_get_hdrlen_from_skb(bcn) + sizeof(mgmt->u.beacon);
	tail = skb_tail_pointer(bcn);
	rem_len = tail - start;

	arvif->rsnie_present = false;
	arvif->wpaie_present = false;

	if (cfg80211_find_ie(WLAN_EID_RSN, start, rem_len))
		arvif->rsnie_present = true;
	if (cfg80211_find_vendor_ie(WLAN_OUI_MICROSOFT, WLAN_OUI_TYPE_MICROSOFT_WPA,
				    start, rem_len))
		arvif->wpaie_present = true;

	/* Return from here for the transmitted profile */
	if (!bssid_index)
		return;

	/* Initial rsnie_present for the nontransmitted profile is set to be same as that
	 * of the transmitted profile. It will be changed if security configurations are
	 * different.
	 */
	*nontx_profile_found = false;
	for_each_element_id(elem, WLAN_EID_MULTIPLE_BSSID, start, rem_len) {
		/* Fixed minimum MBSSID element length with at least one
		 * nontransmitted BSSID profile is 12 bytes as given below;
		 * 1 (max BSSID indicator) +
		 * 2 (Nontransmitted BSSID profile: Subelement ID + length) +
		 * 4 (Nontransmitted BSSID Capabilities: tag + length + info)
		 * 2 (Nontransmitted BSSID SSID: tag + length)
		 * 3 (Nontransmitted BSSID Index: tag + length + BSSID index
		 */
		if (elem->datalen < 12 || elem->data[0] < 1)
			continue; /* Max BSSID indicator must be >=1 */

		for_each_element(nontx, elem->data + 1, elem->datalen - 1) {
			start = nontx->data;

			if (nontx->id != 0 || nontx->datalen < 4)
				continue; /* Invalid nontransmitted profile */

			if (nontx->data[0] != WLAN_EID_NON_TX_BSSID_CAP ||
			    nontx->data[1] != 2) {
				continue; /* Missing nontransmitted BSS capabilities */
			}

			if (nontx->data[4] != WLAN_EID_SSID)
				continue; /* Missing SSID for nontransmitted BSS */

			index = cfg80211_find_elem(WLAN_EID_MULTI_BSSID_IDX,
						   start, nontx->datalen);
			if (!index || index->datalen < 1 || index->data[0] == 0)
				continue; /* Invalid MBSSID Index element */

			if (index->data[0] == bssid_index) {
				*nontx_profile_found = true;
				if (cfg80211_find_ie(WLAN_EID_RSN,
						     nontx->data,
						     nontx->datalen)) {
					arvif->rsnie_present = true;
					return;
				} else if (!arvif->rsnie_present) {
					return; /* Both tx and nontx BSS are open */
				}

				nie = cfg80211_find_ext_elem(WLAN_EID_EXT_NON_INHERITANCE,
							     nontx->data,
							     nontx->datalen);
				if (!nie || nie->datalen < 2)
					return; /* Invalid non-inheritance element */

				for (i = 1; i < nie->datalen - 1; i++) {
					if (nie->data[i] == WLAN_EID_RSN) {
						arvif->rsnie_present = false;
						break;
					}
				}

				return;
			}
		}
	}
}

static int ath12k_mac_setup_bcn_tmpl_ema(struct ath12k_link_vif *arvif)
{
	struct ath12k_vif *ahvif = arvif->ahvif;
	struct ieee80211_bss_conf *bss_conf;
	struct ath12k_wmi_bcn_tmpl_ema_arg ema_args;
	struct ieee80211_ema_beacons *beacons;
	struct ath12k_link_vif *tx_arvif;
	bool nontx_profile_found = false;
	struct ath12k_vif *tx_ahvif;
	int ret = 0;
	u8 i;

	bss_conf = ath12k_mac_get_link_bss_conf(arvif);
	if (!bss_conf) {
		ath12k_warn(arvif->ar->ab,
			    "failed to get link bss conf to update bcn tmpl for vif %pM link %u\n",
			    ahvif->vif->addr, arvif->link_id);
		return -ENOLINK;
	}

	tx_ahvif = ath12k_vif_to_ahvif(ahvif->vif->mbssid_tx_vif);
	tx_arvif = &tx_ahvif->deflink;
	beacons = ieee80211_beacon_get_template_ema_list(ath12k_ar_to_hw(tx_arvif->ar),
							 tx_ahvif->vif,
							 tx_arvif->link_id);
	if (!beacons || !beacons->cnt) {
		ath12k_warn(arvif->ar->ab,
			    "failed to get ema beacon templates from mac80211\n");
		return -EPERM;
	}

	if (tx_arvif == arvif)
		ath12k_mac_set_arvif_ies(arvif, beacons->bcn[0].skb, 0, NULL);

	for (i = 0; i < beacons->cnt; i++) {
		if (tx_arvif != arvif && !nontx_profile_found)
			ath12k_mac_set_arvif_ies(arvif, beacons->bcn[i].skb,
						 bss_conf->bssid_index,
						 &nontx_profile_found);

		ema_args.bcn_cnt = beacons->cnt;
		ema_args.bcn_index = i;
		ret = ath12k_wmi_bcn_tmpl(tx_arvif->ar, tx_arvif->vdev_id,
					  &beacons->bcn[i].offs,
					  beacons->bcn[i].skb, &ema_args);
		if (ret) {
			ath12k_warn(tx_arvif->ar->ab,
				    "failed to set ema beacon template id %i error %d\n",
				    i, ret);
			break;
		}
	}

	if (tx_arvif != arvif && !nontx_profile_found)
		ath12k_warn(arvif->ar->ab,
			    "nontransmitted bssid index %u not found in beacon template\n",
			    bss_conf->bssid_index);

	ieee80211_beacon_free_ema_list(beacons);
	return ret;
}

static int ath12k_mac_setup_bcn_tmpl(struct ath12k_link_vif *arvif)
{
	struct ath12k_vif *ahvif = arvif->ahvif;
	struct ieee80211_vif *vif = ath12k_ahvif_to_vif(ahvif);
	struct ieee80211_bss_conf *link_conf;
	struct ath12k_link_vif *tx_arvif = arvif;
	struct ath12k *ar = arvif->ar;
	struct ath12k_base *ab = ar->ab;
	struct ieee80211_mutable_offsets offs = {};
	struct ath12k_vif *tx_ahvif = ahvif;
	bool nontx_profile_found = false;
	struct sk_buff *bcn;
	int ret;

	if (ahvif->vdev_type != WMI_VDEV_TYPE_AP)
		return 0;

	link_conf = ath12k_mac_get_link_bss_conf(arvif);
	if (!link_conf) {
		ath12k_warn(ar->ab, "unable to access bss link conf to set bcn tmpl for vif %pM link %u\n",
			    vif->addr, arvif->link_id);
		return -ENOLINK;
	}

	if (vif->mbssid_tx_vif) {
		tx_ahvif = ath12k_vif_to_ahvif(vif->mbssid_tx_vif);
		tx_arvif = &tx_ahvif->deflink;
		if (tx_arvif != arvif && arvif->is_up)
			return 0;

		if (link_conf->ema_ap)
			return ath12k_mac_setup_bcn_tmpl_ema(arvif);
	}

	bcn = ieee80211_beacon_get_template(ath12k_ar_to_hw(tx_arvif->ar), tx_ahvif->vif,
					    &offs, tx_arvif->link_id);
	if (!bcn) {
		ath12k_warn(ab, "failed to get beacon template from mac80211\n");
		return -EPERM;
	}

	if (tx_arvif == arvif) {
		ath12k_mac_set_arvif_ies(arvif, bcn, 0, NULL);
	} else {
		ath12k_mac_set_arvif_ies(arvif, bcn,
					 link_conf->bssid_index,
					 &nontx_profile_found);
		if (!nontx_profile_found)
			ath12k_warn(ab,
				    "nontransmitted profile not found in beacon template\n");
	}

	if (ahvif->vif->type == NL80211_IFTYPE_AP && ahvif->vif->p2p) {
		ret = ath12k_mac_setup_bcn_p2p_ie(arvif, bcn);
		if (ret) {
			ath12k_warn(ab, "failed to setup P2P GO bcn ie: %d\n",
				    ret);
			goto free_bcn_skb;
		}

		/* P2P IE is inserted by firmware automatically (as
		 * configured above) so remove it from the base beacon
		 * template to avoid duplicate P2P IEs in beacon frames.
		 */
		ret = ath12k_mac_remove_vendor_ie(bcn, WLAN_OUI_WFA,
						  WLAN_OUI_TYPE_WFA_P2P,
						  offsetof(struct ieee80211_mgmt,
							   u.beacon.variable));
		if (ret) {
			ath12k_warn(ab, "failed to remove P2P vendor ie: %d\n",
				    ret);
			goto free_bcn_skb;
		}
	}

	ret = ath12k_wmi_bcn_tmpl(ar, arvif->vdev_id, &offs, bcn, NULL);

	if (ret)
		ath12k_warn(ab, "failed to submit beacon template command: %d\n",
			    ret);

free_bcn_skb:
	kfree_skb(bcn);
	return ret;
}

static void ath12k_control_beaconing(struct ath12k_link_vif *arvif,
				     struct ieee80211_bss_conf *info)
{
	struct ath12k_wmi_vdev_up_params params = {};
	struct ath12k_vif *ahvif = arvif->ahvif;
	struct ath12k *ar = arvif->ar;
	int ret;

	lockdep_assert_wiphy(ath12k_ar_to_hw(arvif->ar)->wiphy);

	if (!info->enable_beacon) {
		ret = ath12k_wmi_vdev_down(ar, arvif->vdev_id);
		if (ret)
			ath12k_warn(ar->ab, "failed to down vdev_id %i: %d\n",
				    arvif->vdev_id, ret);

		arvif->is_up = false;
		return;
	}

	/* Install the beacon template to the FW */
	ret = ath12k_mac_setup_bcn_tmpl(arvif);
	if (ret) {
		ath12k_warn(ar->ab, "failed to update bcn tmpl during vdev up: %d\n",
			    ret);
		return;
	}

	ahvif->aid = 0;

	ether_addr_copy(arvif->bssid, info->addr);

	params.vdev_id = arvif->vdev_id;
	params.aid = ahvif->aid;
	params.bssid = arvif->bssid;
	if (ahvif->vif->mbssid_tx_vif) {
		struct ath12k_vif *tx_ahvif =
			ath12k_vif_to_ahvif(ahvif->vif->mbssid_tx_vif);
		struct ath12k_link_vif *tx_arvif = &tx_ahvif->deflink;

		params.tx_bssid = tx_arvif->bssid;
		params.nontx_profile_idx = info->bssid_index;
		params.nontx_profile_cnt = 1 << info->bssid_indicator;
	}
	ret = ath12k_wmi_vdev_up(arvif->ar, &params);
	if (ret) {
		ath12k_warn(ar->ab, "failed to bring up vdev %d: %i\n",
			    arvif->vdev_id, ret);
		return;
	}

	arvif->is_up = true;

	ath12k_dbg(ar->ab, ATH12K_DBG_MAC, "mac vdev %d up\n", arvif->vdev_id);
}

static void ath12k_mac_handle_beacon_iter(void *data, u8 *mac,
					  struct ieee80211_vif *vif)
{
	struct sk_buff *skb = data;
	struct ieee80211_mgmt *mgmt = (void *)skb->data;
	struct ath12k_vif *ahvif = ath12k_vif_to_ahvif(vif);
	struct ath12k_link_vif *arvif = &ahvif->deflink;

	if (vif->type != NL80211_IFTYPE_STATION)
		return;

	if (!ether_addr_equal(mgmt->bssid, vif->bss_conf.bssid))
		return;

	cancel_delayed_work(&arvif->connection_loss_work);
}

void ath12k_mac_handle_beacon(struct ath12k *ar, struct sk_buff *skb)
{
	ieee80211_iterate_active_interfaces_atomic(ath12k_ar_to_hw(ar),
						   IEEE80211_IFACE_ITER_NORMAL,
						   ath12k_mac_handle_beacon_iter,
						   skb);
}

static void ath12k_mac_handle_beacon_miss_iter(void *data, u8 *mac,
					       struct ieee80211_vif *vif)
{
	u32 *vdev_id = data;
	struct ath12k_vif *ahvif = ath12k_vif_to_ahvif(vif);
	struct ath12k_link_vif *arvif = &ahvif->deflink;
	struct ath12k *ar = arvif->ar;
	struct ieee80211_hw *hw = ath12k_ar_to_hw(ar);

	if (arvif->vdev_id != *vdev_id)
		return;

	if (!arvif->is_up)
		return;

	ieee80211_beacon_loss(vif);

	/* Firmware doesn't report beacon loss events repeatedly. If AP probe
	 * (done by mac80211) succeeds but beacons do not resume then it
	 * doesn't make sense to continue operation. Queue connection loss work
	 * which can be cancelled when beacon is received.
	 */
	ieee80211_queue_delayed_work(hw, &arvif->connection_loss_work,
				     ATH12K_CONNECTION_LOSS_HZ);
}

void ath12k_mac_handle_beacon_miss(struct ath12k *ar, u32 vdev_id)
{
	ieee80211_iterate_active_interfaces_atomic(ath12k_ar_to_hw(ar),
						   IEEE80211_IFACE_ITER_NORMAL,
						   ath12k_mac_handle_beacon_miss_iter,
						   &vdev_id);
}

static void ath12k_mac_vif_sta_connection_loss_work(struct work_struct *work)
{
	struct ath12k_link_vif *arvif = container_of(work, struct ath12k_link_vif,
						     connection_loss_work.work);
	struct ieee80211_vif *vif = arvif->ahvif->vif;

	if (!arvif->is_up)
		return;

	ieee80211_connection_loss(vif);
}

static void ath12k_peer_assoc_h_basic(struct ath12k *ar,
				      struct ath12k_link_vif *arvif,
				      struct ath12k_link_sta *arsta,
				      struct ath12k_wmi_peer_assoc_arg *arg)
{
	struct ieee80211_vif *vif = ath12k_ahvif_to_vif(arvif->ahvif);
	struct ieee80211_sta *sta = ath12k_ahsta_to_sta(arsta->ahsta);
	struct ieee80211_hw *hw = ath12k_ar_to_hw(ar);
	struct ieee80211_bss_conf *bss_conf;
	u32 aid;

	lockdep_assert_wiphy(hw->wiphy);

	if (vif->type == NL80211_IFTYPE_STATION)
		aid = vif->cfg.aid;
	else
		aid = sta->aid;

	ether_addr_copy(arg->peer_mac, arsta->addr);
	arg->vdev_id = arvif->vdev_id;
	arg->peer_associd = aid;
	arg->auth_flag = true;
	/* TODO: STA WAR in ath10k for listen interval required? */
	arg->peer_listen_intval = hw->conf.listen_interval;
	arg->peer_nss = 1;

	bss_conf = ath12k_mac_get_link_bss_conf(arvif);
	if (!bss_conf) {
		ath12k_warn(ar->ab, "unable to access bss link conf in peer assoc for vif %pM link %u\n",
			    vif->addr, arvif->link_id);
		return;
	}

	arg->peer_caps = bss_conf->assoc_capability;
}

static void ath12k_peer_assoc_h_crypto(struct ath12k *ar,
				       struct ath12k_link_vif *arvif,
				       struct ath12k_link_sta *arsta,
				       struct ath12k_wmi_peer_assoc_arg *arg)
{
	struct ieee80211_vif *vif = ath12k_ahvif_to_vif(arvif->ahvif);
	struct ieee80211_sta *sta = ath12k_ahsta_to_sta(arsta->ahsta);
	struct ieee80211_bss_conf *info;
	struct cfg80211_chan_def def;
	struct cfg80211_bss *bss;
	struct ieee80211_hw *hw = ath12k_ar_to_hw(ar);
	const u8 *rsnie = NULL;
	const u8 *wpaie = NULL;

	lockdep_assert_wiphy(hw->wiphy);

	info = ath12k_mac_get_link_bss_conf(arvif);
	if (!info) {
		ath12k_warn(ar->ab, "unable to access bss link conf for peer assoc crypto for vif %pM link %u\n",
			    vif->addr, arvif->link_id);
		return;
	}

	if (WARN_ON(ath12k_mac_vif_link_chan(vif, arvif->link_id, &def)))
		return;

	bss = cfg80211_get_bss(hw->wiphy, def.chan, info->bssid, NULL, 0,
			       IEEE80211_BSS_TYPE_ANY, IEEE80211_PRIVACY_ANY);

	if (arvif->rsnie_present || arvif->wpaie_present) {
		arg->need_ptk_4_way = true;
		if (arvif->wpaie_present)
			arg->need_gtk_2_way = true;
	} else if (bss) {
		const struct cfg80211_bss_ies *ies;

		rcu_read_lock();
		rsnie = ieee80211_bss_get_ie(bss, WLAN_EID_RSN);

		ies = rcu_dereference(bss->ies);

		wpaie = cfg80211_find_vendor_ie(WLAN_OUI_MICROSOFT,
						WLAN_OUI_TYPE_MICROSOFT_WPA,
						ies->data,
						ies->len);
		rcu_read_unlock();
		cfg80211_put_bss(hw->wiphy, bss);
	}

	/* FIXME: base on RSN IE/WPA IE is a correct idea? */
	if (rsnie || wpaie) {
		ath12k_dbg(ar->ab, ATH12K_DBG_WMI,
			   "%s: rsn ie found\n", __func__);
		arg->need_ptk_4_way = true;
	}

	if (wpaie) {
		ath12k_dbg(ar->ab, ATH12K_DBG_WMI,
			   "%s: wpa ie found\n", __func__);
		arg->need_gtk_2_way = true;
	}

	if (sta->mfp) {
		/* TODO: Need to check if FW supports PMF? */
		arg->is_pmf_enabled = true;
	}

	/* TODO: safe_mode_enabled (bypass 4-way handshake) flag req? */
}

static void ath12k_peer_assoc_h_rates(struct ath12k *ar,
				      struct ath12k_link_vif *arvif,
				      struct ath12k_link_sta *arsta,
				      struct ath12k_wmi_peer_assoc_arg *arg)
{
	struct ieee80211_vif *vif = ath12k_ahvif_to_vif(arvif->ahvif);
	struct ieee80211_sta *sta = ath12k_ahsta_to_sta(arsta->ahsta);
	struct wmi_rate_set_arg *rateset = &arg->peer_legacy_rates;
	struct ieee80211_link_sta *link_sta;
	struct cfg80211_chan_def def;
	const struct ieee80211_supported_band *sband;
	const struct ieee80211_rate *rates;
	struct ieee80211_hw *hw = ath12k_ar_to_hw(ar);
	enum nl80211_band band;
	u32 ratemask;
	u8 rate;
	int i;

	lockdep_assert_wiphy(hw->wiphy);

	if (WARN_ON(ath12k_mac_vif_link_chan(vif, arvif->link_id, &def)))
		return;

	link_sta = ath12k_mac_get_link_sta(arsta);
	if (!link_sta) {
		ath12k_warn(ar->ab, "unable to access link sta in peer assoc rates for sta %pM link %u\n",
			    sta->addr, arsta->link_id);
		return;
	}

	band = def.chan->band;
	sband = hw->wiphy->bands[band];
	ratemask = link_sta->supp_rates[band];
	ratemask &= arvif->bitrate_mask.control[band].legacy;
	rates = sband->bitrates;

	rateset->num_rates = 0;

	for (i = 0; i < 32; i++, ratemask >>= 1, rates++) {
		if (!(ratemask & 1))
			continue;

		rate = ath12k_mac_bitrate_to_rate(rates->bitrate);
		rateset->rates[rateset->num_rates] = rate;
		rateset->num_rates++;
	}
}

static bool
ath12k_peer_assoc_h_ht_masked(const u8 *ht_mcs_mask)
{
	int nss;

	for (nss = 0; nss < IEEE80211_HT_MCS_MASK_LEN; nss++)
		if (ht_mcs_mask[nss])
			return false;

	return true;
}

static bool
ath12k_peer_assoc_h_vht_masked(const u16 *vht_mcs_mask)
{
	int nss;

	for (nss = 0; nss < NL80211_VHT_NSS_MAX; nss++)
		if (vht_mcs_mask[nss])
			return false;

	return true;
}

static void ath12k_peer_assoc_h_ht(struct ath12k *ar,
				   struct ath12k_link_vif *arvif,
				   struct ath12k_link_sta *arsta,
				   struct ath12k_wmi_peer_assoc_arg *arg)
{
	struct ieee80211_vif *vif = ath12k_ahvif_to_vif(arvif->ahvif);
	struct ieee80211_sta *sta = ath12k_ahsta_to_sta(arsta->ahsta);
	const struct ieee80211_sta_ht_cap *ht_cap;
	struct ieee80211_link_sta *link_sta;
	struct cfg80211_chan_def def;
	enum nl80211_band band;
	const u8 *ht_mcs_mask;
	int i, n;
	u8 max_nss;
	u32 stbc;

	lockdep_assert_wiphy(ath12k_ar_to_hw(ar)->wiphy);

	if (WARN_ON(ath12k_mac_vif_link_chan(vif, arvif->link_id, &def)))
		return;

	link_sta = ath12k_mac_get_link_sta(arsta);
	if (!link_sta) {
		ath12k_warn(ar->ab, "unable to access link sta in peer assoc ht for sta %pM link %u\n",
			    sta->addr, arsta->link_id);
		return;
	}

	ht_cap = &link_sta->ht_cap;
	if (!ht_cap->ht_supported)
		return;

	band = def.chan->band;
	ht_mcs_mask = arvif->bitrate_mask.control[band].ht_mcs;

	if (ath12k_peer_assoc_h_ht_masked(ht_mcs_mask))
		return;

	arg->ht_flag = true;

	arg->peer_max_mpdu = (1 << (IEEE80211_HT_MAX_AMPDU_FACTOR +
				    ht_cap->ampdu_factor)) - 1;

	arg->peer_mpdu_density =
		ath12k_parse_mpdudensity(ht_cap->ampdu_density);

	arg->peer_ht_caps = ht_cap->cap;
	arg->peer_rate_caps |= WMI_HOST_RC_HT_FLAG;

	if (ht_cap->cap & IEEE80211_HT_CAP_LDPC_CODING)
		arg->ldpc_flag = true;

	if (link_sta->bandwidth >= IEEE80211_STA_RX_BW_40) {
		arg->bw_40 = true;
		arg->peer_rate_caps |= WMI_HOST_RC_CW40_FLAG;
	}

	if (arvif->bitrate_mask.control[band].gi != NL80211_TXRATE_FORCE_LGI) {
		if (ht_cap->cap & (IEEE80211_HT_CAP_SGI_20 |
		    IEEE80211_HT_CAP_SGI_40))
			arg->peer_rate_caps |= WMI_HOST_RC_SGI_FLAG;
	}

	if (ht_cap->cap & IEEE80211_HT_CAP_TX_STBC) {
		arg->peer_rate_caps |= WMI_HOST_RC_TX_STBC_FLAG;
		arg->stbc_flag = true;
	}

	if (ht_cap->cap & IEEE80211_HT_CAP_RX_STBC) {
		stbc = ht_cap->cap & IEEE80211_HT_CAP_RX_STBC;
		stbc = stbc >> IEEE80211_HT_CAP_RX_STBC_SHIFT;
		stbc = stbc << WMI_HOST_RC_RX_STBC_FLAG_S;
		arg->peer_rate_caps |= stbc;
		arg->stbc_flag = true;
	}

	if (ht_cap->mcs.rx_mask[1] && ht_cap->mcs.rx_mask[2])
		arg->peer_rate_caps |= WMI_HOST_RC_TS_FLAG;
	else if (ht_cap->mcs.rx_mask[1])
		arg->peer_rate_caps |= WMI_HOST_RC_DS_FLAG;

	for (i = 0, n = 0, max_nss = 0; i < IEEE80211_HT_MCS_MASK_LEN * 8; i++)
		if ((ht_cap->mcs.rx_mask[i / 8] & BIT(i % 8)) &&
		    (ht_mcs_mask[i / 8] & BIT(i % 8))) {
			max_nss = (i / 8) + 1;
			arg->peer_ht_rates.rates[n++] = i;
		}

	/* This is a workaround for HT-enabled STAs which break the spec
	 * and have no HT capabilities RX mask (no HT RX MCS map).
	 *
	 * As per spec, in section 20.3.5 Modulation and coding scheme (MCS),
	 * MCS 0 through 7 are mandatory in 20MHz with 800 ns GI at all STAs.
	 *
	 * Firmware asserts if such situation occurs.
	 */
	if (n == 0) {
		arg->peer_ht_rates.num_rates = 8;
		for (i = 0; i < arg->peer_ht_rates.num_rates; i++)
			arg->peer_ht_rates.rates[i] = i;
	} else {
		arg->peer_ht_rates.num_rates = n;
		arg->peer_nss = min(link_sta->rx_nss, max_nss);
	}

	ath12k_dbg(ar->ab, ATH12K_DBG_MAC, "mac ht peer %pM mcs cnt %d nss %d\n",
		   arg->peer_mac,
		   arg->peer_ht_rates.num_rates,
		   arg->peer_nss);
}

static int ath12k_mac_get_max_vht_mcs_map(u16 mcs_map, int nss)
{
	switch ((mcs_map >> (2 * nss)) & 0x3) {
	case IEEE80211_VHT_MCS_SUPPORT_0_7: return BIT(8) - 1;
	case IEEE80211_VHT_MCS_SUPPORT_0_8: return BIT(9) - 1;
	case IEEE80211_VHT_MCS_SUPPORT_0_9: return BIT(10) - 1;
	}
	return 0;
}

static u16
ath12k_peer_assoc_h_vht_limit(u16 tx_mcs_set,
			      const u16 vht_mcs_limit[NL80211_VHT_NSS_MAX])
{
	int idx_limit;
	int nss;
	u16 mcs_map;
	u16 mcs;

	for (nss = 0; nss < NL80211_VHT_NSS_MAX; nss++) {
		mcs_map = ath12k_mac_get_max_vht_mcs_map(tx_mcs_set, nss) &
			  vht_mcs_limit[nss];

		if (mcs_map)
			idx_limit = fls(mcs_map) - 1;
		else
			idx_limit = -1;

		switch (idx_limit) {
		case 0:
		case 1:
		case 2:
		case 3:
		case 4:
		case 5:
		case 6:
		case 7:
			mcs = IEEE80211_VHT_MCS_SUPPORT_0_7;
			break;
		case 8:
			mcs = IEEE80211_VHT_MCS_SUPPORT_0_8;
			break;
		case 9:
			mcs = IEEE80211_VHT_MCS_SUPPORT_0_9;
			break;
		default:
			WARN_ON(1);
			fallthrough;
		case -1:
			mcs = IEEE80211_VHT_MCS_NOT_SUPPORTED;
			break;
		}

		tx_mcs_set &= ~(0x3 << (nss * 2));
		tx_mcs_set |= mcs << (nss * 2);
	}

	return tx_mcs_set;
}

static void ath12k_peer_assoc_h_vht(struct ath12k *ar,
				    struct ath12k_link_vif *arvif,
				    struct ath12k_link_sta *arsta,
				    struct ath12k_wmi_peer_assoc_arg *arg)
{
	struct ieee80211_vif *vif = ath12k_ahvif_to_vif(arvif->ahvif);
	struct ieee80211_sta *sta = ath12k_ahsta_to_sta(arsta->ahsta);
	const struct ieee80211_sta_vht_cap *vht_cap;
	struct ieee80211_link_sta *link_sta;
	struct cfg80211_chan_def def;
	enum nl80211_band band;
	const u16 *vht_mcs_mask;
	u16 tx_mcs_map;
	u8 ampdu_factor;
	u8 max_nss, vht_mcs;
	int i;

	lockdep_assert_wiphy(ath12k_ar_to_hw(ar)->wiphy);

	if (WARN_ON(ath12k_mac_vif_link_chan(vif, arvif->link_id, &def)))
		return;

	link_sta = ath12k_mac_get_link_sta(arsta);
	if (!link_sta) {
		ath12k_warn(ar->ab, "unable to access link sta in peer assoc vht for sta %pM link %u\n",
			    sta->addr, arsta->link_id);
		return;
	}

	vht_cap = &link_sta->vht_cap;
	if (!vht_cap->vht_supported)
		return;

	band = def.chan->band;
	vht_mcs_mask = arvif->bitrate_mask.control[band].vht_mcs;

	if (ath12k_peer_assoc_h_vht_masked(vht_mcs_mask))
		return;

	arg->vht_flag = true;

	/* TODO: similar flags required? */
	arg->vht_capable = true;

	if (def.chan->band == NL80211_BAND_2GHZ)
		arg->vht_ng_flag = true;

	arg->peer_vht_caps = vht_cap->cap;

	ampdu_factor = (vht_cap->cap &
			IEEE80211_VHT_CAP_MAX_A_MPDU_LENGTH_EXPONENT_MASK) >>
		       IEEE80211_VHT_CAP_MAX_A_MPDU_LENGTH_EXPONENT_SHIFT;

	/* Workaround: Some Netgear/Linksys 11ac APs set Rx A-MPDU factor to
	 * zero in VHT IE. Using it would result in degraded throughput.
	 * arg->peer_max_mpdu at this point contains HT max_mpdu so keep
	 * it if VHT max_mpdu is smaller.
	 */
	arg->peer_max_mpdu = max(arg->peer_max_mpdu,
				 (1U << (IEEE80211_HT_MAX_AMPDU_FACTOR +
					ampdu_factor)) - 1);

	if (link_sta->bandwidth == IEEE80211_STA_RX_BW_80)
		arg->bw_80 = true;

	if (link_sta->bandwidth == IEEE80211_STA_RX_BW_160)
		arg->bw_160 = true;

	/* Calculate peer NSS capability from VHT capabilities if STA
	 * supports VHT.
	 */
	for (i = 0, max_nss = 0, vht_mcs = 0; i < NL80211_VHT_NSS_MAX; i++) {
		vht_mcs = __le16_to_cpu(vht_cap->vht_mcs.rx_mcs_map) >>
			  (2 * i) & 3;

		if (vht_mcs != IEEE80211_VHT_MCS_NOT_SUPPORTED &&
		    vht_mcs_mask[i])
			max_nss = i + 1;
	}
	arg->peer_nss = min(link_sta->rx_nss, max_nss);
	arg->rx_max_rate = __le16_to_cpu(vht_cap->vht_mcs.rx_highest);
	arg->rx_mcs_set = __le16_to_cpu(vht_cap->vht_mcs.rx_mcs_map);
	arg->tx_max_rate = __le16_to_cpu(vht_cap->vht_mcs.tx_highest);

	tx_mcs_map = __le16_to_cpu(vht_cap->vht_mcs.tx_mcs_map);
	arg->tx_mcs_set = ath12k_peer_assoc_h_vht_limit(tx_mcs_map, vht_mcs_mask);

	/* In QCN9274 platform, VHT MCS rate 10 and 11 is enabled by default.
	 * VHT MCS rate 10 and 11 is not supported in 11ac standard.
	 * so explicitly disable the VHT MCS rate 10 and 11 in 11ac mode.
	 */
	arg->tx_mcs_set &= ~IEEE80211_VHT_MCS_SUPPORT_0_11_MASK;
	arg->tx_mcs_set |= IEEE80211_DISABLE_VHT_MCS_SUPPORT_0_11;

	if ((arg->tx_mcs_set & IEEE80211_VHT_MCS_NOT_SUPPORTED) ==
			IEEE80211_VHT_MCS_NOT_SUPPORTED)
		arg->peer_vht_caps &= ~IEEE80211_VHT_CAP_MU_BEAMFORMEE_CAPABLE;

	/* TODO:  Check */
	arg->tx_max_mcs_nss = 0xFF;

	ath12k_dbg(ar->ab, ATH12K_DBG_MAC, "mac vht peer %pM max_mpdu %d flags 0x%x\n",
		   arsta->addr, arg->peer_max_mpdu, arg->peer_flags);

	/* TODO: rxnss_override */
}

static void ath12k_peer_assoc_h_he(struct ath12k *ar,
				   struct ath12k_link_vif *arvif,
				   struct ath12k_link_sta *arsta,
				   struct ath12k_wmi_peer_assoc_arg *arg)
{
	struct ieee80211_vif *vif = ath12k_ahvif_to_vif(arvif->ahvif);
	struct ieee80211_sta *sta = ath12k_ahsta_to_sta(arsta->ahsta);
	const struct ieee80211_sta_he_cap *he_cap;
	struct ieee80211_bss_conf *link_conf;
	struct ieee80211_link_sta *link_sta;
	int i;
	u8 ampdu_factor, max_nss;
	u8 rx_mcs_80 = IEEE80211_HE_MCS_NOT_SUPPORTED;
	u8 rx_mcs_160 = IEEE80211_HE_MCS_NOT_SUPPORTED;
	u16 mcs_160_map, mcs_80_map;
	bool support_160;
	u16 v;

	link_conf = ath12k_mac_get_link_bss_conf(arvif);
	if (!link_conf) {
		ath12k_warn(ar->ab, "unable to access bss link conf in peer assoc he for vif %pM link %u",
			    vif->addr, arvif->link_id);
		return;
	}

	link_sta = ath12k_mac_get_link_sta(arsta);
	if (!link_sta) {
		ath12k_warn(ar->ab, "unable to access link sta in peer assoc he for sta %pM link %u\n",
			    sta->addr, arsta->link_id);
		return;
	}

	he_cap = &link_sta->he_cap;
	if (!he_cap->has_he)
		return;

	arg->he_flag = true;

	support_160 = !!(he_cap->he_cap_elem.phy_cap_info[0] &
		  IEEE80211_HE_PHY_CAP0_CHANNEL_WIDTH_SET_160MHZ_IN_5G);

	/* Supported HE-MCS and NSS Set of peer he_cap is intersection with self he_cp */
	mcs_160_map = le16_to_cpu(he_cap->he_mcs_nss_supp.rx_mcs_160);
	mcs_80_map = le16_to_cpu(he_cap->he_mcs_nss_supp.rx_mcs_80);

	if (support_160) {
		for (i = 7; i >= 0; i--) {
			u8 mcs_160 = (mcs_160_map >> (2 * i)) & 3;

			if (mcs_160 != IEEE80211_HE_MCS_NOT_SUPPORTED) {
				rx_mcs_160 = i + 1;
				break;
			}
		}
	}

	for (i = 7; i >= 0; i--) {
		u8 mcs_80 = (mcs_80_map >> (2 * i)) & 3;

		if (mcs_80 != IEEE80211_HE_MCS_NOT_SUPPORTED) {
			rx_mcs_80 = i + 1;
			break;
		}
	}

	if (support_160)
		max_nss = min(rx_mcs_80, rx_mcs_160);
	else
		max_nss = rx_mcs_80;

	arg->peer_nss = min(link_sta->rx_nss, max_nss);

	memcpy(&arg->peer_he_cap_macinfo, he_cap->he_cap_elem.mac_cap_info,
	       sizeof(he_cap->he_cap_elem.mac_cap_info));
	memcpy(&arg->peer_he_cap_phyinfo, he_cap->he_cap_elem.phy_cap_info,
	       sizeof(he_cap->he_cap_elem.phy_cap_info));
	arg->peer_he_ops = link_conf->he_oper.params;

	/* the top most byte is used to indicate BSS color info */
	arg->peer_he_ops &= 0xffffff;

	/* As per section 26.6.1 IEEE Std 802.11ax‐2022, if the Max AMPDU
	 * Exponent Extension in HE cap is zero, use the arg->peer_max_mpdu
	 * as calculated while parsing VHT caps(if VHT caps is present)
	 * or HT caps (if VHT caps is not present).
	 *
	 * For non-zero value of Max AMPDU Exponent Extension in HE MAC caps,
	 * if a HE STA sends VHT cap and HE cap IE in assoc request then, use
	 * MAX_AMPDU_LEN_FACTOR as 20 to calculate max_ampdu length.
	 * If a HE STA that does not send VHT cap, but HE and HT cap in assoc
	 * request, then use MAX_AMPDU_LEN_FACTOR as 16 to calculate max_ampdu
	 * length.
	 */
	ampdu_factor = u8_get_bits(he_cap->he_cap_elem.mac_cap_info[3],
				   IEEE80211_HE_MAC_CAP3_MAX_AMPDU_LEN_EXP_MASK);

	if (ampdu_factor) {
		if (link_sta->vht_cap.vht_supported)
			arg->peer_max_mpdu = (1 << (IEEE80211_HE_VHT_MAX_AMPDU_FACTOR +
						    ampdu_factor)) - 1;
		else if (link_sta->ht_cap.ht_supported)
			arg->peer_max_mpdu = (1 << (IEEE80211_HE_HT_MAX_AMPDU_FACTOR +
						    ampdu_factor)) - 1;
	}

	if (he_cap->he_cap_elem.phy_cap_info[6] &
	    IEEE80211_HE_PHY_CAP6_PPE_THRESHOLD_PRESENT) {
		int bit = 7;
		int nss, ru;

		arg->peer_ppet.numss_m1 = he_cap->ppe_thres[0] &
					  IEEE80211_PPE_THRES_NSS_MASK;
		arg->peer_ppet.ru_bit_mask =
			(he_cap->ppe_thres[0] &
			 IEEE80211_PPE_THRES_RU_INDEX_BITMASK_MASK) >>
			IEEE80211_PPE_THRES_RU_INDEX_BITMASK_POS;

		for (nss = 0; nss <= arg->peer_ppet.numss_m1; nss++) {
			for (ru = 0; ru < 4; ru++) {
				u32 val = 0;
				int i;

				if ((arg->peer_ppet.ru_bit_mask & BIT(ru)) == 0)
					continue;
				for (i = 0; i < 6; i++) {
					val >>= 1;
					val |= ((he_cap->ppe_thres[bit / 8] >>
						 (bit % 8)) & 0x1) << 5;
					bit++;
				}
				arg->peer_ppet.ppet16_ppet8_ru3_ru0[nss] |=
								val << (ru * 6);
			}
		}
	}

	if (he_cap->he_cap_elem.mac_cap_info[0] & IEEE80211_HE_MAC_CAP0_TWT_RES)
		arg->twt_responder = true;
	if (he_cap->he_cap_elem.mac_cap_info[0] & IEEE80211_HE_MAC_CAP0_TWT_REQ)
		arg->twt_requester = true;

	switch (link_sta->bandwidth) {
	case IEEE80211_STA_RX_BW_160:
		if (he_cap->he_cap_elem.phy_cap_info[0] &
		    IEEE80211_HE_PHY_CAP0_CHANNEL_WIDTH_SET_80PLUS80_MHZ_IN_5G) {
			v = le16_to_cpu(he_cap->he_mcs_nss_supp.rx_mcs_80p80);
			arg->peer_he_rx_mcs_set[WMI_HECAP_TXRX_MCS_NSS_IDX_80_80] = v;

			v = le16_to_cpu(he_cap->he_mcs_nss_supp.tx_mcs_80p80);
			arg->peer_he_tx_mcs_set[WMI_HECAP_TXRX_MCS_NSS_IDX_80_80] = v;

			arg->peer_he_mcs_count++;
		}
		v = le16_to_cpu(he_cap->he_mcs_nss_supp.rx_mcs_160);
		arg->peer_he_rx_mcs_set[WMI_HECAP_TXRX_MCS_NSS_IDX_160] = v;

		v = le16_to_cpu(he_cap->he_mcs_nss_supp.tx_mcs_160);
		arg->peer_he_tx_mcs_set[WMI_HECAP_TXRX_MCS_NSS_IDX_160] = v;

		arg->peer_he_mcs_count++;
		fallthrough;

	default:
		v = le16_to_cpu(he_cap->he_mcs_nss_supp.rx_mcs_80);
		arg->peer_he_rx_mcs_set[WMI_HECAP_TXRX_MCS_NSS_IDX_80] = v;

		v = le16_to_cpu(he_cap->he_mcs_nss_supp.tx_mcs_80);
		arg->peer_he_tx_mcs_set[WMI_HECAP_TXRX_MCS_NSS_IDX_80] = v;

		arg->peer_he_mcs_count++;
		break;
	}
}

static void ath12k_peer_assoc_h_he_6ghz(struct ath12k *ar,
					struct ath12k_link_vif *arvif,
					struct ath12k_link_sta *arsta,
					struct ath12k_wmi_peer_assoc_arg *arg)
{
	struct ieee80211_vif *vif = ath12k_ahvif_to_vif(arvif->ahvif);
	struct ieee80211_sta *sta = ath12k_ahsta_to_sta(arsta->ahsta);
	const struct ieee80211_sta_he_cap *he_cap;
	struct ieee80211_link_sta *link_sta;
	struct cfg80211_chan_def def;
	enum nl80211_band band;
	u8 ampdu_factor, mpdu_density;

	if (WARN_ON(ath12k_mac_vif_link_chan(vif, arvif->link_id, &def)))
		return;

	band = def.chan->band;

	link_sta = ath12k_mac_get_link_sta(arsta);
	if (!link_sta) {
		ath12k_warn(ar->ab, "unable to access link sta in peer assoc he 6ghz for sta %pM link %u\n",
			    sta->addr, arsta->link_id);
		return;
	}

	he_cap = &link_sta->he_cap;

	if (!arg->he_flag || band != NL80211_BAND_6GHZ || !link_sta->he_6ghz_capa.capa)
		return;

	if (link_sta->bandwidth == IEEE80211_STA_RX_BW_40)
		arg->bw_40 = true;

	if (link_sta->bandwidth == IEEE80211_STA_RX_BW_80)
		arg->bw_80 = true;

	if (link_sta->bandwidth == IEEE80211_STA_RX_BW_160)
		arg->bw_160 = true;

	if (link_sta->bandwidth == IEEE80211_STA_RX_BW_320)
		arg->bw_320 = true;

	arg->peer_he_caps_6ghz = le16_to_cpu(link_sta->he_6ghz_capa.capa);

	mpdu_density = u32_get_bits(arg->peer_he_caps_6ghz,
				    IEEE80211_HE_6GHZ_CAP_MIN_MPDU_START);
	arg->peer_mpdu_density = ath12k_parse_mpdudensity(mpdu_density);

	/* From IEEE Std 802.11ax-2021 - Section 10.12.2: An HE STA shall be capable of
	 * receiving A-MPDU where the A-MPDU pre-EOF padding length is up to the value
	 * indicated by the Maximum A-MPDU Length Exponent Extension field in the HE
	 * Capabilities element and the Maximum A-MPDU Length Exponent field in HE 6 GHz
	 * Band Capabilities element in the 6 GHz band.
	 *
	 * Here, we are extracting the Max A-MPDU Exponent Extension from HE caps and
	 * factor is the Maximum A-MPDU Length Exponent from HE 6 GHZ Band capability.
	 */
	ampdu_factor = u8_get_bits(he_cap->he_cap_elem.mac_cap_info[3],
				   IEEE80211_HE_MAC_CAP3_MAX_AMPDU_LEN_EXP_MASK) +
			u32_get_bits(arg->peer_he_caps_6ghz,
				     IEEE80211_HE_6GHZ_CAP_MAX_AMPDU_LEN_EXP);

	arg->peer_max_mpdu = (1u << (IEEE80211_HE_6GHZ_MAX_AMPDU_FACTOR +
				     ampdu_factor)) - 1;
}

static int ath12k_get_smps_from_capa(const struct ieee80211_sta_ht_cap *ht_cap,
				     const struct ieee80211_he_6ghz_capa *he_6ghz_capa,
				     int *smps)
{
	if (ht_cap->ht_supported)
		*smps = u16_get_bits(ht_cap->cap, IEEE80211_HT_CAP_SM_PS);
	else
		*smps = le16_get_bits(he_6ghz_capa->capa,
				      IEEE80211_HE_6GHZ_CAP_SM_PS);

	if (*smps >= ARRAY_SIZE(ath12k_smps_map))
		return -EINVAL;

	return 0;
}

static void ath12k_peer_assoc_h_smps(struct ath12k_link_sta *arsta,
				     struct ath12k_wmi_peer_assoc_arg *arg)
{
	struct ieee80211_sta *sta = ath12k_ahsta_to_sta(arsta->ahsta);
	const struct ieee80211_he_6ghz_capa *he_6ghz_capa;
	struct ath12k_link_vif *arvif = arsta->arvif;
	const struct ieee80211_sta_ht_cap *ht_cap;
	struct ieee80211_link_sta *link_sta;
	struct ath12k *ar = arvif->ar;
	int smps;

	link_sta = ath12k_mac_get_link_sta(arsta);
	if (!link_sta) {
		ath12k_warn(ar->ab, "unable to access link sta in peer assoc he for sta %pM link %u\n",
			    sta->addr, arsta->link_id);
		return;
	}

	he_6ghz_capa = &link_sta->he_6ghz_capa;
	ht_cap = &link_sta->ht_cap;

	if (!ht_cap->ht_supported && !he_6ghz_capa->capa)
		return;

	if (ath12k_get_smps_from_capa(ht_cap, he_6ghz_capa, &smps))
		return;

	switch (smps) {
	case WLAN_HT_CAP_SM_PS_STATIC:
		arg->static_mimops_flag = true;
		break;
	case WLAN_HT_CAP_SM_PS_DYNAMIC:
		arg->dynamic_mimops_flag = true;
		break;
	case WLAN_HT_CAP_SM_PS_DISABLED:
		arg->spatial_mux_flag = true;
		break;
	default:
		break;
	}
}

static void ath12k_peer_assoc_h_qos(struct ath12k *ar,
				    struct ath12k_link_vif *arvif,
				    struct ath12k_link_sta *arsta,
				    struct ath12k_wmi_peer_assoc_arg *arg)
{
	struct ieee80211_sta *sta = ath12k_ahsta_to_sta(arsta->ahsta);

	switch (arvif->ahvif->vdev_type) {
	case WMI_VDEV_TYPE_AP:
		if (sta->wme) {
			/* TODO: Check WME vs QoS */
			arg->is_wme_set = true;
			arg->qos_flag = true;
		}

		if (sta->wme && sta->uapsd_queues) {
			/* TODO: Check WME vs QoS */
			arg->is_wme_set = true;
			arg->apsd_flag = true;
			arg->peer_rate_caps |= WMI_HOST_RC_UAPSD_FLAG;
		}
		break;
	case WMI_VDEV_TYPE_STA:
		if (sta->wme) {
			arg->is_wme_set = true;
			arg->qos_flag = true;
		}
		break;
	default:
		break;
	}

	ath12k_dbg(ar->ab, ATH12K_DBG_MAC, "mac peer %pM qos %d\n",
		   arsta->addr, arg->qos_flag);
}

static int ath12k_peer_assoc_qos_ap(struct ath12k *ar,
				    struct ath12k_link_vif *arvif,
				    struct ath12k_link_sta *arsta)
{
	struct ieee80211_sta *sta = ath12k_ahsta_to_sta(arsta->ahsta);
	struct ath12k_wmi_ap_ps_arg arg;
	u32 max_sp;
	u32 uapsd;
	int ret;

	lockdep_assert_wiphy(ath12k_ar_to_hw(ar)->wiphy);

	arg.vdev_id = arvif->vdev_id;

	ath12k_dbg(ar->ab, ATH12K_DBG_MAC, "mac uapsd_queues 0x%x max_sp %d\n",
		   sta->uapsd_queues, sta->max_sp);

	uapsd = 0;
	if (sta->uapsd_queues & IEEE80211_WMM_IE_STA_QOSINFO_AC_VO)
		uapsd |= WMI_AP_PS_UAPSD_AC3_DELIVERY_EN |
			 WMI_AP_PS_UAPSD_AC3_TRIGGER_EN;
	if (sta->uapsd_queues & IEEE80211_WMM_IE_STA_QOSINFO_AC_VI)
		uapsd |= WMI_AP_PS_UAPSD_AC2_DELIVERY_EN |
			 WMI_AP_PS_UAPSD_AC2_TRIGGER_EN;
	if (sta->uapsd_queues & IEEE80211_WMM_IE_STA_QOSINFO_AC_BK)
		uapsd |= WMI_AP_PS_UAPSD_AC1_DELIVERY_EN |
			 WMI_AP_PS_UAPSD_AC1_TRIGGER_EN;
	if (sta->uapsd_queues & IEEE80211_WMM_IE_STA_QOSINFO_AC_BE)
		uapsd |= WMI_AP_PS_UAPSD_AC0_DELIVERY_EN |
			 WMI_AP_PS_UAPSD_AC0_TRIGGER_EN;

	max_sp = 0;
	if (sta->max_sp < MAX_WMI_AP_PS_PEER_PARAM_MAX_SP)
		max_sp = sta->max_sp;

	arg.param = WMI_AP_PS_PEER_PARAM_UAPSD;
	arg.value = uapsd;
	ret = ath12k_wmi_send_set_ap_ps_param_cmd(ar, arsta->addr, &arg);
	if (ret)
		goto err;

	arg.param = WMI_AP_PS_PEER_PARAM_MAX_SP;
	arg.value = max_sp;
	ret = ath12k_wmi_send_set_ap_ps_param_cmd(ar, arsta->addr, &arg);
	if (ret)
		goto err;

	/* TODO: revisit during testing */
	arg.param = WMI_AP_PS_PEER_PARAM_SIFS_RESP_FRMTYPE;
	arg.value = DISABLE_SIFS_RESPONSE_TRIGGER;
	ret = ath12k_wmi_send_set_ap_ps_param_cmd(ar, arsta->addr, &arg);
	if (ret)
		goto err;

	arg.param = WMI_AP_PS_PEER_PARAM_SIFS_RESP_UAPSD;
	arg.value = DISABLE_SIFS_RESPONSE_TRIGGER;
	ret = ath12k_wmi_send_set_ap_ps_param_cmd(ar, arsta->addr, &arg);
	if (ret)
		goto err;

	return 0;

err:
	ath12k_warn(ar->ab, "failed to set ap ps peer param %d for vdev %i: %d\n",
		    arg.param, arvif->vdev_id, ret);
	return ret;
}

static bool ath12k_mac_sta_has_ofdm_only(struct ieee80211_link_sta *sta)
{
	return sta->supp_rates[NL80211_BAND_2GHZ] >>
	       ATH12K_MAC_FIRST_OFDM_RATE_IDX;
}

static enum wmi_phy_mode ath12k_mac_get_phymode_vht(struct ath12k *ar,
						    struct ieee80211_link_sta *link_sta)
{
	if (link_sta->bandwidth == IEEE80211_STA_RX_BW_160) {
		switch (link_sta->vht_cap.cap &
			IEEE80211_VHT_CAP_SUPP_CHAN_WIDTH_MASK) {
		case IEEE80211_VHT_CAP_SUPP_CHAN_WIDTH_160MHZ:
			return MODE_11AC_VHT160;
		case IEEE80211_VHT_CAP_SUPP_CHAN_WIDTH_160_80PLUS80MHZ:
			return MODE_11AC_VHT80_80;
		default:
			/* not sure if this is a valid case? */
			return MODE_11AC_VHT160;
		}
	}

	if (link_sta->bandwidth == IEEE80211_STA_RX_BW_80)
		return MODE_11AC_VHT80;

	if (link_sta->bandwidth == IEEE80211_STA_RX_BW_40)
		return MODE_11AC_VHT40;

	if (link_sta->bandwidth == IEEE80211_STA_RX_BW_20)
		return MODE_11AC_VHT20;

	return MODE_UNKNOWN;
}

static enum wmi_phy_mode ath12k_mac_get_phymode_he(struct ath12k *ar,
						   struct ieee80211_link_sta *link_sta)
{
	if (link_sta->bandwidth == IEEE80211_STA_RX_BW_160) {
		if (link_sta->he_cap.he_cap_elem.phy_cap_info[0] &
		     IEEE80211_HE_PHY_CAP0_CHANNEL_WIDTH_SET_160MHZ_IN_5G)
			return MODE_11AX_HE160;
		else if (link_sta->he_cap.he_cap_elem.phy_cap_info[0] &
		     IEEE80211_HE_PHY_CAP0_CHANNEL_WIDTH_SET_80PLUS80_MHZ_IN_5G)
			return MODE_11AX_HE80_80;
		/* not sure if this is a valid case? */
		return MODE_11AX_HE160;
	}

	if (link_sta->bandwidth == IEEE80211_STA_RX_BW_80)
		return MODE_11AX_HE80;

	if (link_sta->bandwidth == IEEE80211_STA_RX_BW_40)
		return MODE_11AX_HE40;

	if (link_sta->bandwidth == IEEE80211_STA_RX_BW_20)
		return MODE_11AX_HE20;

	return MODE_UNKNOWN;
}

static enum wmi_phy_mode ath12k_mac_get_phymode_eht(struct ath12k *ar,
						    struct ieee80211_link_sta *link_sta)
{
	if (link_sta->bandwidth == IEEE80211_STA_RX_BW_320)
		if (link_sta->eht_cap.eht_cap_elem.phy_cap_info[0] &
		    IEEE80211_EHT_PHY_CAP0_320MHZ_IN_6GHZ)
			return MODE_11BE_EHT320;

	if (link_sta->bandwidth == IEEE80211_STA_RX_BW_160) {
		if (link_sta->he_cap.he_cap_elem.phy_cap_info[0] &
		    IEEE80211_HE_PHY_CAP0_CHANNEL_WIDTH_SET_160MHZ_IN_5G)
			return MODE_11BE_EHT160;

		if (link_sta->he_cap.he_cap_elem.phy_cap_info[0] &
			 IEEE80211_HE_PHY_CAP0_CHANNEL_WIDTH_SET_80PLUS80_MHZ_IN_5G)
			return MODE_11BE_EHT80_80;

		ath12k_warn(ar->ab, "invalid EHT PHY capability info for 160 Mhz: %d\n",
			    link_sta->he_cap.he_cap_elem.phy_cap_info[0]);

		return MODE_11BE_EHT160;
	}

	if (link_sta->bandwidth == IEEE80211_STA_RX_BW_80)
		return MODE_11BE_EHT80;

	if (link_sta->bandwidth == IEEE80211_STA_RX_BW_40)
		return MODE_11BE_EHT40;

	if (link_sta->bandwidth == IEEE80211_STA_RX_BW_20)
		return MODE_11BE_EHT20;

	return MODE_UNKNOWN;
}

static void ath12k_peer_assoc_h_phymode(struct ath12k *ar,
					struct ath12k_link_vif *arvif,
					struct ath12k_link_sta *arsta,
					struct ath12k_wmi_peer_assoc_arg *arg)
{
	struct ieee80211_link_sta *link_sta;
	struct cfg80211_chan_def def;
	enum nl80211_band band;
	const u8 *ht_mcs_mask;
	const u16 *vht_mcs_mask;
	enum wmi_phy_mode phymode = MODE_UNKNOWN;

	lockdep_assert_wiphy(ath12k_ar_to_hw(ar)->wiphy);

	struct ieee80211_vif *vif = ath12k_ahvif_to_vif(arvif->ahvif);
	struct ieee80211_sta *sta = ath12k_ahsta_to_sta(arsta->ahsta);

	if (WARN_ON(ath12k_mac_vif_link_chan(vif, arvif->link_id, &def)))
		return;

	band = def.chan->band;
	ht_mcs_mask = arvif->bitrate_mask.control[band].ht_mcs;
	vht_mcs_mask = arvif->bitrate_mask.control[band].vht_mcs;

	link_sta = ath12k_mac_get_link_sta(arsta);
	if (!link_sta) {
		ath12k_warn(ar->ab, "unable to access link sta in peer assoc he for sta %pM link %u\n",
			    sta->addr, arsta->link_id);
		return;
	}

	switch (band) {
	case NL80211_BAND_2GHZ:
		if (link_sta->eht_cap.has_eht) {
			if (link_sta->bandwidth == IEEE80211_STA_RX_BW_40)
				phymode = MODE_11BE_EHT40_2G;
			else
				phymode = MODE_11BE_EHT20_2G;
		} else if (link_sta->he_cap.has_he) {
			if (link_sta->bandwidth == IEEE80211_STA_RX_BW_80)
				phymode = MODE_11AX_HE80_2G;
			else if (link_sta->bandwidth == IEEE80211_STA_RX_BW_40)
				phymode = MODE_11AX_HE40_2G;
			else
				phymode = MODE_11AX_HE20_2G;
		} else if (link_sta->vht_cap.vht_supported &&
		    !ath12k_peer_assoc_h_vht_masked(vht_mcs_mask)) {
			if (link_sta->bandwidth == IEEE80211_STA_RX_BW_40)
				phymode = MODE_11AC_VHT40;
			else
				phymode = MODE_11AC_VHT20;
		} else if (link_sta->ht_cap.ht_supported &&
			   !ath12k_peer_assoc_h_ht_masked(ht_mcs_mask)) {
			if (link_sta->bandwidth == IEEE80211_STA_RX_BW_40)
				phymode = MODE_11NG_HT40;
			else
				phymode = MODE_11NG_HT20;
		} else if (ath12k_mac_sta_has_ofdm_only(link_sta)) {
			phymode = MODE_11G;
		} else {
			phymode = MODE_11B;
		}
		break;
	case NL80211_BAND_5GHZ:
	case NL80211_BAND_6GHZ:
		/* Check EHT first */
		if (link_sta->eht_cap.has_eht) {
			phymode = ath12k_mac_get_phymode_eht(ar, link_sta);
		} else if (link_sta->he_cap.has_he) {
			phymode = ath12k_mac_get_phymode_he(ar, link_sta);
		} else if (link_sta->vht_cap.vht_supported &&
		    !ath12k_peer_assoc_h_vht_masked(vht_mcs_mask)) {
			phymode = ath12k_mac_get_phymode_vht(ar, link_sta);
		} else if (link_sta->ht_cap.ht_supported &&
			   !ath12k_peer_assoc_h_ht_masked(ht_mcs_mask)) {
			if (link_sta->bandwidth >= IEEE80211_STA_RX_BW_40)
				phymode = MODE_11NA_HT40;
			else
				phymode = MODE_11NA_HT20;
		} else {
			phymode = MODE_11A;
		}
		break;
	default:
		break;
	}

	ath12k_dbg(ar->ab, ATH12K_DBG_MAC, "mac peer %pM phymode %s\n",
		   arsta->addr, ath12k_mac_phymode_str(phymode));

	arg->peer_phymode = phymode;
	WARN_ON(phymode == MODE_UNKNOWN);
}

static void ath12k_mac_set_eht_mcs(u8 rx_tx_mcs7, u8 rx_tx_mcs9,
				   u8 rx_tx_mcs11, u8 rx_tx_mcs13,
				   u32 *rx_mcs, u32 *tx_mcs)
{
	*rx_mcs = 0;
	u32p_replace_bits(rx_mcs,
			  u8_get_bits(rx_tx_mcs7, IEEE80211_EHT_MCS_NSS_RX),
			  WMI_EHT_MCS_NSS_0_7);
	u32p_replace_bits(rx_mcs,
			  u8_get_bits(rx_tx_mcs9, IEEE80211_EHT_MCS_NSS_RX),
			  WMI_EHT_MCS_NSS_8_9);
	u32p_replace_bits(rx_mcs,
			  u8_get_bits(rx_tx_mcs11, IEEE80211_EHT_MCS_NSS_RX),
			  WMI_EHT_MCS_NSS_10_11);
	u32p_replace_bits(rx_mcs,
			  u8_get_bits(rx_tx_mcs13, IEEE80211_EHT_MCS_NSS_RX),
			  WMI_EHT_MCS_NSS_12_13);

	*tx_mcs = 0;
	u32p_replace_bits(tx_mcs,
			  u8_get_bits(rx_tx_mcs7, IEEE80211_EHT_MCS_NSS_TX),
			  WMI_EHT_MCS_NSS_0_7);
	u32p_replace_bits(tx_mcs,
			  u8_get_bits(rx_tx_mcs9, IEEE80211_EHT_MCS_NSS_TX),
			  WMI_EHT_MCS_NSS_8_9);
	u32p_replace_bits(tx_mcs,
			  u8_get_bits(rx_tx_mcs11, IEEE80211_EHT_MCS_NSS_TX),
			  WMI_EHT_MCS_NSS_10_11);
	u32p_replace_bits(tx_mcs,
			  u8_get_bits(rx_tx_mcs13, IEEE80211_EHT_MCS_NSS_TX),
			  WMI_EHT_MCS_NSS_12_13);
}

static void ath12k_mac_set_eht_ppe_threshold(const u8 *ppe_thres,
					     struct ath12k_wmi_ppe_threshold_arg *ppet)
{
	u32 bit_pos = IEEE80211_EHT_PPE_THRES_INFO_HEADER_SIZE, val;
	u8 nss, ru, i;
	u8 ppet_bit_len_per_ru = IEEE80211_EHT_PPE_THRES_INFO_PPET_SIZE * 2;

	ppet->numss_m1 = u8_get_bits(ppe_thres[0], IEEE80211_EHT_PPE_THRES_NSS_MASK);
	ppet->ru_bit_mask = u16_get_bits(get_unaligned_le16(ppe_thres),
					 IEEE80211_EHT_PPE_THRES_RU_INDEX_BITMASK_MASK);

	for (nss = 0; nss <= ppet->numss_m1; nss++) {
		for (ru = 0;
		     ru < hweight16(IEEE80211_EHT_PPE_THRES_RU_INDEX_BITMASK_MASK);
		     ru++) {
			if ((ppet->ru_bit_mask & BIT(ru)) == 0)
				continue;

			val = 0;
			for (i = 0; i < ppet_bit_len_per_ru; i++) {
				val |= (((ppe_thres[bit_pos / 8] >>
					  (bit_pos % 8)) & 0x1) << i);
				bit_pos++;
			}
			ppet->ppet16_ppet8_ru3_ru0[nss] |=
					(val << (ru * ppet_bit_len_per_ru));
		}
	}
}

static void ath12k_peer_assoc_h_eht(struct ath12k *ar,
				    struct ath12k_link_vif *arvif,
				    struct ath12k_link_sta *arsta,
				    struct ath12k_wmi_peer_assoc_arg *arg)
{
	struct ieee80211_sta *sta = ath12k_ahsta_to_sta(arsta->ahsta);
	const struct ieee80211_eht_mcs_nss_supp_20mhz_only *bw_20;
	const struct ieee80211_eht_mcs_nss_supp_bw *bw;
	const struct ieee80211_sta_eht_cap *eht_cap;
	const struct ieee80211_sta_he_cap *he_cap;
	struct ieee80211_link_sta *link_sta;
	u32 *rx_mcs, *tx_mcs;

	lockdep_assert_wiphy(ath12k_ar_to_hw(ar)->wiphy);

	link_sta = ath12k_mac_get_link_sta(arsta);
	if (!link_sta) {
		ath12k_warn(ar->ab, "unable to access link sta in peer assoc eht for sta %pM link %u\n",
			    sta->addr, arsta->link_id);
		return;
	}

	eht_cap = &link_sta->eht_cap;
	he_cap = &link_sta->he_cap;
	if (!he_cap->has_he || !eht_cap->has_eht)
		return;

	arg->eht_flag = true;

	if ((eht_cap->eht_cap_elem.phy_cap_info[5] &
	     IEEE80211_EHT_PHY_CAP5_PPE_THRESHOLD_PRESENT) &&
	    eht_cap->eht_ppe_thres[0] != 0)
		ath12k_mac_set_eht_ppe_threshold(eht_cap->eht_ppe_thres,
						 &arg->peer_eht_ppet);

	memcpy(arg->peer_eht_cap_mac, eht_cap->eht_cap_elem.mac_cap_info,
	       sizeof(eht_cap->eht_cap_elem.mac_cap_info));
	memcpy(arg->peer_eht_cap_phy, eht_cap->eht_cap_elem.phy_cap_info,
	       sizeof(eht_cap->eht_cap_elem.phy_cap_info));

	rx_mcs = arg->peer_eht_rx_mcs_set;
	tx_mcs = arg->peer_eht_tx_mcs_set;

	switch (link_sta->bandwidth) {
	case IEEE80211_STA_RX_BW_320:
		bw = &eht_cap->eht_mcs_nss_supp.bw._320;
		ath12k_mac_set_eht_mcs(bw->rx_tx_mcs9_max_nss,
				       bw->rx_tx_mcs9_max_nss,
				       bw->rx_tx_mcs11_max_nss,
				       bw->rx_tx_mcs13_max_nss,
				       &rx_mcs[WMI_EHTCAP_TXRX_MCS_NSS_IDX_320],
				       &tx_mcs[WMI_EHTCAP_TXRX_MCS_NSS_IDX_320]);
		arg->peer_eht_mcs_count++;
		fallthrough;
	case IEEE80211_STA_RX_BW_160:
		bw = &eht_cap->eht_mcs_nss_supp.bw._160;
		ath12k_mac_set_eht_mcs(bw->rx_tx_mcs9_max_nss,
				       bw->rx_tx_mcs9_max_nss,
				       bw->rx_tx_mcs11_max_nss,
				       bw->rx_tx_mcs13_max_nss,
				       &rx_mcs[WMI_EHTCAP_TXRX_MCS_NSS_IDX_160],
				       &tx_mcs[WMI_EHTCAP_TXRX_MCS_NSS_IDX_160]);
		arg->peer_eht_mcs_count++;
		fallthrough;
	default:
		if ((he_cap->he_cap_elem.phy_cap_info[0] &
		     (IEEE80211_HE_PHY_CAP0_CHANNEL_WIDTH_SET_40MHZ_IN_2G |
		      IEEE80211_HE_PHY_CAP0_CHANNEL_WIDTH_SET_40MHZ_80MHZ_IN_5G |
		      IEEE80211_HE_PHY_CAP0_CHANNEL_WIDTH_SET_160MHZ_IN_5G |
		      IEEE80211_HE_PHY_CAP0_CHANNEL_WIDTH_SET_80PLUS80_MHZ_IN_5G)) == 0) {
			bw_20 = &eht_cap->eht_mcs_nss_supp.only_20mhz;

			ath12k_mac_set_eht_mcs(bw_20->rx_tx_mcs7_max_nss,
					       bw_20->rx_tx_mcs9_max_nss,
					       bw_20->rx_tx_mcs11_max_nss,
					       bw_20->rx_tx_mcs13_max_nss,
					       &rx_mcs[WMI_EHTCAP_TXRX_MCS_NSS_IDX_80],
					       &tx_mcs[WMI_EHTCAP_TXRX_MCS_NSS_IDX_80]);
		} else {
			bw = &eht_cap->eht_mcs_nss_supp.bw._80;
			ath12k_mac_set_eht_mcs(bw->rx_tx_mcs9_max_nss,
					       bw->rx_tx_mcs9_max_nss,
					       bw->rx_tx_mcs11_max_nss,
					       bw->rx_tx_mcs13_max_nss,
					       &rx_mcs[WMI_EHTCAP_TXRX_MCS_NSS_IDX_80],
					       &tx_mcs[WMI_EHTCAP_TXRX_MCS_NSS_IDX_80]);
		}

		arg->peer_eht_mcs_count++;
		break;
	}

	arg->punct_bitmap = ~arvif->punct_bitmap;
}

static void ath12k_peer_assoc_h_mlo(struct ath12k_link_sta *arsta,
				    struct ath12k_wmi_peer_assoc_arg *arg)
{
	struct ieee80211_sta *sta = ath12k_ahsta_to_sta(arsta->ahsta);
	struct peer_assoc_mlo_params *ml = &arg->ml;
	struct ath12k_sta *ahsta = arsta->ahsta;
	struct ath12k_link_sta *arsta_p;
	struct ath12k_link_vif *arvif;
	unsigned long links;
	u8 link_id;
	int i;

	if (!sta->mlo || ahsta->ml_peer_id == ATH12K_MLO_PEER_ID_INVALID)
		return;

	ml->enabled = true;
	ml->assoc_link = arsta->is_assoc_link;

	/* For now considering the primary umac based on assoc link */
	ml->primary_umac = arsta->is_assoc_link;
	ml->peer_id_valid = true;
	ml->logical_link_idx_valid = true;

	ether_addr_copy(ml->mld_addr, sta->addr);
	ml->logical_link_idx = arsta->link_idx;
	ml->ml_peer_id = ahsta->ml_peer_id;
	ml->ieee_link_id = arsta->link_id;
	ml->num_partner_links = 0;
	links = ahsta->links_map;

	rcu_read_lock();

	i = 0;

	for_each_set_bit(link_id, &links, IEEE80211_MLD_MAX_NUM_LINKS) {
		if (i >= ATH12K_WMI_MLO_MAX_LINKS)
			break;

		arsta_p = rcu_dereference(ahsta->link[link_id]);
		arvif = rcu_dereference(ahsta->ahvif->link[link_id]);

		if (arsta_p == arsta)
			continue;

		if (!arvif->is_started)
			continue;

		ml->partner_info[i].vdev_id = arvif->vdev_id;
		ml->partner_info[i].hw_link_id = arvif->ar->pdev->hw_link_id;
		ml->partner_info[i].assoc_link = arsta_p->is_assoc_link;
		ml->partner_info[i].primary_umac = arsta_p->is_assoc_link;
		ml->partner_info[i].logical_link_idx_valid = true;
		ml->partner_info[i].logical_link_idx = arsta_p->link_idx;
		ml->num_partner_links++;

		i++;
	}

	rcu_read_unlock();
}

static void ath12k_peer_assoc_prepare(struct ath12k *ar,
				      struct ath12k_link_vif *arvif,
				      struct ath12k_link_sta *arsta,
				      struct ath12k_wmi_peer_assoc_arg *arg,
				      bool reassoc)
{
	lockdep_assert_wiphy(ath12k_ar_to_hw(ar)->wiphy);

	memset(arg, 0, sizeof(*arg));

	reinit_completion(&ar->peer_assoc_done);

	arg->peer_new_assoc = !reassoc;
	ath12k_peer_assoc_h_basic(ar, arvif, arsta, arg);
	ath12k_peer_assoc_h_crypto(ar, arvif, arsta, arg);
	ath12k_peer_assoc_h_rates(ar, arvif, arsta, arg);
	ath12k_peer_assoc_h_ht(ar, arvif, arsta, arg);
	ath12k_peer_assoc_h_vht(ar, arvif, arsta, arg);
	ath12k_peer_assoc_h_he(ar, arvif, arsta, arg);
	ath12k_peer_assoc_h_he_6ghz(ar, arvif, arsta, arg);
	ath12k_peer_assoc_h_eht(ar, arvif, arsta, arg);
	ath12k_peer_assoc_h_qos(ar, arvif, arsta, arg);
	ath12k_peer_assoc_h_phymode(ar, arvif, arsta, arg);
	ath12k_peer_assoc_h_smps(arsta, arg);
	ath12k_peer_assoc_h_mlo(arsta, arg);

	/* TODO: amsdu_disable req? */
}

static int ath12k_setup_peer_smps(struct ath12k *ar, struct ath12k_link_vif *arvif,
				  const u8 *addr,
				  const struct ieee80211_sta_ht_cap *ht_cap,
				  const struct ieee80211_he_6ghz_capa *he_6ghz_capa)
{
	int smps, ret = 0;

	if (!ht_cap->ht_supported && !he_6ghz_capa)
		return 0;

	ret = ath12k_get_smps_from_capa(ht_cap, he_6ghz_capa, &smps);
	if (ret < 0)
		return ret;

	return ath12k_wmi_set_peer_param(ar, addr, arvif->vdev_id,
					 WMI_PEER_MIMO_PS_STATE,
					 ath12k_smps_map[smps]);
}

static void ath12k_bss_assoc(struct ath12k *ar,
			     struct ath12k_link_vif *arvif,
			     struct ieee80211_bss_conf *bss_conf)
{
	struct ath12k_vif *ahvif = arvif->ahvif;
	struct ieee80211_vif *vif = ath12k_ahvif_to_vif(ahvif);
	struct ath12k_wmi_vdev_up_params params = {};
	struct ieee80211_link_sta *link_sta;
	u8 link_id = bss_conf->link_id;
	struct ath12k_link_sta *arsta;
	struct ieee80211_sta *ap_sta;
	struct ath12k_sta *ahsta;
	struct ath12k_peer *peer;
	bool is_auth = false;
	int ret;

	lockdep_assert_wiphy(ath12k_ar_to_hw(ar)->wiphy);

	struct ath12k_wmi_peer_assoc_arg *peer_arg __free(kfree) =
					kzalloc(sizeof(*peer_arg), GFP_KERNEL);
	if (!peer_arg)
		return;

	ath12k_dbg(ar->ab, ATH12K_DBG_MAC,
		   "mac vdev %i link id %u assoc bssid %pM aid %d\n",
		   arvif->vdev_id, link_id, arvif->bssid, ahvif->aid);

	rcu_read_lock();

	/* During ML connection, cfg.ap_addr has the MLD address. For
	 * non-ML connection, it has the BSSID.
	 */
	ap_sta = ieee80211_find_sta(vif, vif->cfg.ap_addr);
	if (!ap_sta) {
		ath12k_warn(ar->ab, "failed to find station entry for bss %pM vdev %i\n",
			    vif->cfg.ap_addr, arvif->vdev_id);
		rcu_read_unlock();
		return;
	}

	ahsta = ath12k_sta_to_ahsta(ap_sta);

	arsta = wiphy_dereference(ath12k_ar_to_hw(ar)->wiphy,
				  ahsta->link[link_id]);
	if (WARN_ON(!arsta)) {
		rcu_read_unlock();
		return;
	}

	link_sta = ath12k_mac_get_link_sta(arsta);
	if (WARN_ON(!link_sta)) {
		rcu_read_unlock();
		return;
	}

	ath12k_peer_assoc_prepare(ar, arvif, arsta, peer_arg, false);

	rcu_read_unlock();

	ret = ath12k_wmi_send_peer_assoc_cmd(ar, peer_arg);
	if (ret) {
		ath12k_warn(ar->ab, "failed to run peer assoc for %pM vdev %i: %d\n",
			    bss_conf->bssid, arvif->vdev_id, ret);
		return;
	}

	if (!wait_for_completion_timeout(&ar->peer_assoc_done, 1 * HZ)) {
		ath12k_warn(ar->ab, "failed to get peer assoc conf event for %pM vdev %i\n",
			    bss_conf->bssid, arvif->vdev_id);
		return;
	}

	ret = ath12k_setup_peer_smps(ar, arvif, bss_conf->bssid,
				     &link_sta->ht_cap, &link_sta->he_6ghz_capa);
	if (ret) {
		ath12k_warn(ar->ab, "failed to setup peer SMPS for vdev %d: %d\n",
			    arvif->vdev_id, ret);
		return;
	}

	WARN_ON(arvif->is_up);

	ahvif->aid = vif->cfg.aid;
	ether_addr_copy(arvif->bssid, bss_conf->bssid);

	params.vdev_id = arvif->vdev_id;
	params.aid = ahvif->aid;
	params.bssid = arvif->bssid;
	ret = ath12k_wmi_vdev_up(ar, &params);
	if (ret) {
		ath12k_warn(ar->ab, "failed to set vdev %d up: %d\n",
			    arvif->vdev_id, ret);
		return;
	}

	arvif->is_up = true;
	arvif->rekey_data.enable_offload = false;

	ath12k_dbg(ar->ab, ATH12K_DBG_MAC,
		   "mac vdev %d up (associated) bssid %pM aid %d\n",
		   arvif->vdev_id, bss_conf->bssid, vif->cfg.aid);

	spin_lock_bh(&ar->ab->base_lock);

	peer = ath12k_peer_find(ar->ab, arvif->vdev_id, arvif->bssid);
	if (peer && peer->is_authorized)
		is_auth = true;

	spin_unlock_bh(&ar->ab->base_lock);

	/* Authorize BSS Peer */
	if (is_auth) {
		ret = ath12k_wmi_set_peer_param(ar, arvif->bssid,
						arvif->vdev_id,
						WMI_PEER_AUTHORIZE,
						1);
		if (ret)
			ath12k_warn(ar->ab, "Unable to authorize BSS peer: %d\n", ret);
	}

	ret = ath12k_wmi_send_obss_spr_cmd(ar, arvif->vdev_id,
					   &bss_conf->he_obss_pd);
	if (ret)
		ath12k_warn(ar->ab, "failed to set vdev %i OBSS PD parameters: %d\n",
			    arvif->vdev_id, ret);
}

static void ath12k_bss_disassoc(struct ath12k *ar,
				struct ath12k_link_vif *arvif)
{
	int ret;

	lockdep_assert_wiphy(ath12k_ar_to_hw(ar)->wiphy);

	ath12k_dbg(ar->ab, ATH12K_DBG_MAC, "mac vdev %i disassoc bssid %pM\n",
		   arvif->vdev_id, arvif->bssid);

	ret = ath12k_wmi_vdev_down(ar, arvif->vdev_id);
	if (ret)
		ath12k_warn(ar->ab, "failed to down vdev %i: %d\n",
			    arvif->vdev_id, ret);

	arvif->is_up = false;

	memset(&arvif->rekey_data, 0, sizeof(arvif->rekey_data));

	cancel_delayed_work(&arvif->connection_loss_work);
}

static u32 ath12k_mac_get_rate_hw_value(int bitrate)
{
	u32 preamble;
	u16 hw_value;
	int rate;
	size_t i;

	if (ath12k_mac_bitrate_is_cck(bitrate))
		preamble = WMI_RATE_PREAMBLE_CCK;
	else
		preamble = WMI_RATE_PREAMBLE_OFDM;

	for (i = 0; i < ARRAY_SIZE(ath12k_legacy_rates); i++) {
		if (ath12k_legacy_rates[i].bitrate != bitrate)
			continue;

		hw_value = ath12k_legacy_rates[i].hw_value;
		rate = ATH12K_HW_RATE_CODE(hw_value, 0, preamble);

		return rate;
	}

	return -EINVAL;
}

static void ath12k_recalculate_mgmt_rate(struct ath12k *ar,
					 struct ath12k_link_vif *arvif,
					 struct cfg80211_chan_def *def)
{
	struct ieee80211_vif *vif = ath12k_ahvif_to_vif(arvif->ahvif);
	struct ieee80211_hw *hw = ath12k_ar_to_hw(ar);
	const struct ieee80211_supported_band *sband;
	struct ieee80211_bss_conf *bss_conf;
	u8 basic_rate_idx;
	int hw_rate_code;
	u32 vdev_param;
	u16 bitrate;
	int ret;

	lockdep_assert_wiphy(hw->wiphy);

	bss_conf = ath12k_mac_get_link_bss_conf(arvif);
	if (!bss_conf) {
		ath12k_warn(ar->ab, "unable to access bss link conf in mgmt rate calc for vif %pM link %u\n",
			    vif->addr, arvif->link_id);
		return;
	}

	sband = hw->wiphy->bands[def->chan->band];
	basic_rate_idx = ffs(bss_conf->basic_rates) - 1;
	bitrate = sband->bitrates[basic_rate_idx].bitrate;

	hw_rate_code = ath12k_mac_get_rate_hw_value(bitrate);
	if (hw_rate_code < 0) {
		ath12k_warn(ar->ab, "bitrate not supported %d\n", bitrate);
		return;
	}

	vdev_param = WMI_VDEV_PARAM_MGMT_RATE;
	ret = ath12k_wmi_vdev_set_param_cmd(ar, arvif->vdev_id, vdev_param,
					    hw_rate_code);
	if (ret)
		ath12k_warn(ar->ab, "failed to set mgmt tx rate %d\n", ret);

	vdev_param = WMI_VDEV_PARAM_BEACON_RATE;
	ret = ath12k_wmi_vdev_set_param_cmd(ar, arvif->vdev_id, vdev_param,
					    hw_rate_code);
	if (ret)
		ath12k_warn(ar->ab, "failed to set beacon tx rate %d\n", ret);
}

static int
ath12k_mac_op_change_vif_links(struct ieee80211_hw *hw,
			       struct ieee80211_vif *vif,
			       u16 old_links, u16 new_links,
			       struct ieee80211_bss_conf *ol[IEEE80211_MLD_MAX_NUM_LINKS])
{
	return 0;
}

static int ath12k_mac_fils_discovery(struct ath12k_link_vif *arvif,
				     struct ieee80211_bss_conf *info)
{
	struct ieee80211_vif *vif = ath12k_ahvif_to_vif(arvif->ahvif);
	struct ath12k *ar = arvif->ar;
	struct ieee80211_hw *hw = ath12k_ar_to_hw(ar);
	struct sk_buff *tmpl;
	int ret;
	u32 interval;
	bool unsol_bcast_probe_resp_enabled = false;

	if (info->fils_discovery.max_interval) {
		interval = info->fils_discovery.max_interval;

		tmpl = ieee80211_get_fils_discovery_tmpl(hw, vif);
		if (tmpl)
			ret = ath12k_wmi_fils_discovery_tmpl(ar, arvif->vdev_id,
							     tmpl);
	} else if (info->unsol_bcast_probe_resp_interval) {
		unsol_bcast_probe_resp_enabled = 1;
		interval = info->unsol_bcast_probe_resp_interval;

		tmpl = ieee80211_get_unsol_bcast_probe_resp_tmpl(hw, vif);
		if (tmpl)
			ret = ath12k_wmi_probe_resp_tmpl(ar, arvif->vdev_id,
							 tmpl);
	} else { /* Disable */
		return ath12k_wmi_fils_discovery(ar, arvif->vdev_id, 0, false);
	}

	if (!tmpl) {
		ath12k_warn(ar->ab,
			    "mac vdev %i failed to retrieve %s template\n",
			    arvif->vdev_id, (unsol_bcast_probe_resp_enabled ?
			    "unsolicited broadcast probe response" :
			    "FILS discovery"));
		return -EPERM;
	}
	kfree_skb(tmpl);

	if (!ret)
		ret = ath12k_wmi_fils_discovery(ar, arvif->vdev_id, interval,
						unsol_bcast_probe_resp_enabled);

	return ret;
}

static void ath12k_mac_op_vif_cfg_changed(struct ieee80211_hw *hw,
					  struct ieee80211_vif *vif,
					  u64 changed)
{
	struct ath12k_vif *ahvif = ath12k_vif_to_ahvif(vif);
	unsigned long links = ahvif->links_map;
	struct ieee80211_bss_conf *info;
	struct ath12k_link_vif *arvif;
	struct ath12k *ar;
	u8 link_id;

	lockdep_assert_wiphy(hw->wiphy);

	if (changed & BSS_CHANGED_SSID && vif->type == NL80211_IFTYPE_AP) {
		ahvif->u.ap.ssid_len = vif->cfg.ssid_len;
		if (vif->cfg.ssid_len)
			memcpy(ahvif->u.ap.ssid, vif->cfg.ssid, vif->cfg.ssid_len);
	}

	if (changed & BSS_CHANGED_ASSOC) {
		for_each_set_bit(link_id, &links, IEEE80211_MLD_MAX_NUM_LINKS) {
			arvif = wiphy_dereference(hw->wiphy, ahvif->link[link_id]);
			if (!arvif || !arvif->ar)
				continue;

			ar = arvif->ar;

			if (vif->cfg.assoc) {
				info = ath12k_mac_get_link_bss_conf(arvif);
				if (!info)
					continue;

				ath12k_bss_assoc(ar, arvif, info);
			} else {
				ath12k_bss_disassoc(ar, arvif);
			}
		}
	}
}

static void ath12k_mac_vif_setup_ps(struct ath12k_link_vif *arvif)
{
	struct ath12k *ar = arvif->ar;
	struct ieee80211_vif *vif = arvif->ahvif->vif;
	struct ieee80211_conf *conf = &ath12k_ar_to_hw(ar)->conf;
	enum wmi_sta_powersave_param param;
	struct ieee80211_bss_conf *info;
	enum wmi_sta_ps_mode psmode;
	int ret;
	int timeout;
	bool enable_ps;

	lockdep_assert_wiphy(ath12k_ar_to_hw(ar)->wiphy);

	if (vif->type != NL80211_IFTYPE_STATION)
		return;

	enable_ps = arvif->ahvif->ps;
	if (enable_ps) {
		psmode = WMI_STA_PS_MODE_ENABLED;
		param = WMI_STA_PS_PARAM_INACTIVITY_TIME;

		timeout = conf->dynamic_ps_timeout;
		if (timeout == 0) {
			info = ath12k_mac_get_link_bss_conf(arvif);
			if (!info) {
				ath12k_warn(ar->ab, "unable to access bss link conf in setup ps for vif %pM link %u\n",
					    vif->addr, arvif->link_id);
				return;
			}

			/* firmware doesn't like 0 */
			timeout = ieee80211_tu_to_usec(info->beacon_int) / 1000;
		}

		ret = ath12k_wmi_set_sta_ps_param(ar, arvif->vdev_id, param,
						  timeout);
		if (ret) {
			ath12k_warn(ar->ab, "failed to set inactivity time for vdev %d: %i\n",
				    arvif->vdev_id, ret);
			return;
		}
	} else {
		psmode = WMI_STA_PS_MODE_DISABLED;
	}

	ath12k_dbg(ar->ab, ATH12K_DBG_MAC, "mac vdev %d psmode %s\n",
		   arvif->vdev_id, psmode ? "enable" : "disable");

	ret = ath12k_wmi_pdev_set_ps_mode(ar, arvif->vdev_id, psmode);
	if (ret)
		ath12k_warn(ar->ab, "failed to set sta power save mode %d for vdev %d: %d\n",
			    psmode, arvif->vdev_id, ret);
}

static void ath12k_mac_bss_info_changed(struct ath12k *ar,
					struct ath12k_link_vif *arvif,
					struct ieee80211_bss_conf *info,
					u64 changed)
{
	struct ath12k_vif *ahvif = arvif->ahvif;
	struct ieee80211_vif *vif = ath12k_ahvif_to_vif(ahvif);
	struct ieee80211_vif_cfg *vif_cfg = &vif->cfg;
	struct cfg80211_chan_def def;
	u32 param_id, param_value;
	enum nl80211_band band;
	u32 vdev_param;
	int mcast_rate;
	u32 preamble;
	u16 hw_value;
	u16 bitrate;
	int ret;
	u8 rateidx;
	u32 rate;

	lockdep_assert_wiphy(ath12k_ar_to_hw(ar)->wiphy);

	if (changed & BSS_CHANGED_BEACON_INT) {
		arvif->beacon_interval = info->beacon_int;

		param_id = WMI_VDEV_PARAM_BEACON_INTERVAL;
		ret = ath12k_wmi_vdev_set_param_cmd(ar, arvif->vdev_id,
						    param_id,
						    arvif->beacon_interval);
		if (ret)
			ath12k_warn(ar->ab, "Failed to set beacon interval for VDEV: %d\n",
				    arvif->vdev_id);
		else
			ath12k_dbg(ar->ab, ATH12K_DBG_MAC,
				   "Beacon interval: %d set for VDEV: %d\n",
				   arvif->beacon_interval, arvif->vdev_id);
	}

	if (changed & BSS_CHANGED_BEACON) {
		param_id = WMI_PDEV_PARAM_BEACON_TX_MODE;
		param_value = WMI_BEACON_BURST_MODE;
		ret = ath12k_wmi_pdev_set_param(ar, param_id,
						param_value, ar->pdev->pdev_id);
		if (ret)
			ath12k_warn(ar->ab, "Failed to set beacon mode for VDEV: %d\n",
				    arvif->vdev_id);
		else
			ath12k_dbg(ar->ab, ATH12K_DBG_MAC,
				   "Set burst beacon mode for VDEV: %d\n",
				   arvif->vdev_id);

		ret = ath12k_mac_setup_bcn_tmpl(arvif);
		if (ret)
			ath12k_warn(ar->ab, "failed to update bcn template: %d\n",
				    ret);
	}

	if (changed & (BSS_CHANGED_BEACON_INFO | BSS_CHANGED_BEACON)) {
		arvif->dtim_period = info->dtim_period;

		param_id = WMI_VDEV_PARAM_DTIM_PERIOD;
		ret = ath12k_wmi_vdev_set_param_cmd(ar, arvif->vdev_id,
						    param_id,
						    arvif->dtim_period);

		if (ret)
			ath12k_warn(ar->ab, "Failed to set dtim period for VDEV %d: %i\n",
				    arvif->vdev_id, ret);
		else
			ath12k_dbg(ar->ab, ATH12K_DBG_MAC,
				   "DTIM period: %d set for VDEV: %d\n",
				   arvif->dtim_period, arvif->vdev_id);
	}

	if (changed & BSS_CHANGED_SSID &&
	    vif->type == NL80211_IFTYPE_AP) {
		ahvif->u.ap.ssid_len = vif->cfg.ssid_len;
		if (vif->cfg.ssid_len)
			memcpy(ahvif->u.ap.ssid, vif->cfg.ssid, vif->cfg.ssid_len);
		ahvif->u.ap.hidden_ssid = info->hidden_ssid;
	}

	if (changed & BSS_CHANGED_BSSID && !is_zero_ether_addr(info->bssid))
		ether_addr_copy(arvif->bssid, info->bssid);

	if (changed & BSS_CHANGED_BEACON_ENABLED) {
		ath12k_control_beaconing(arvif, info);

		if (arvif->is_up && info->he_support &&
		    info->he_oper.params) {
			/* TODO: Extend to support 1024 BA Bitmap size */
			ret = ath12k_wmi_vdev_set_param_cmd(ar, arvif->vdev_id,
							    WMI_VDEV_PARAM_BA_MODE,
							    WMI_BA_MODE_BUFFER_SIZE_256);
			if (ret)
				ath12k_warn(ar->ab,
					    "failed to set BA BUFFER SIZE 256 for vdev: %d\n",
					    arvif->vdev_id);

			param_id = WMI_VDEV_PARAM_HEOPS_0_31;
			param_value = info->he_oper.params;
			ret = ath12k_wmi_vdev_set_param_cmd(ar, arvif->vdev_id,
							    param_id, param_value);
			ath12k_dbg(ar->ab, ATH12K_DBG_MAC,
				   "he oper param: %x set for VDEV: %d\n",
				   param_value, arvif->vdev_id);

			if (ret)
				ath12k_warn(ar->ab, "Failed to set he oper params %x for VDEV %d: %i\n",
					    param_value, arvif->vdev_id, ret);
		}
	}

	if (changed & BSS_CHANGED_ERP_CTS_PROT) {
		u32 cts_prot;

		cts_prot = !!(info->use_cts_prot);
		param_id = WMI_VDEV_PARAM_PROTECTION_MODE;

		if (arvif->is_started) {
			ret = ath12k_wmi_vdev_set_param_cmd(ar, arvif->vdev_id,
							    param_id, cts_prot);
			if (ret)
				ath12k_warn(ar->ab, "Failed to set CTS prot for VDEV: %d\n",
					    arvif->vdev_id);
			else
				ath12k_dbg(ar->ab, ATH12K_DBG_MAC, "Set CTS prot: %d for VDEV: %d\n",
					   cts_prot, arvif->vdev_id);
		} else {
			ath12k_dbg(ar->ab, ATH12K_DBG_MAC, "defer protection mode setup, vdev is not ready yet\n");
		}
	}

	if (changed & BSS_CHANGED_ERP_SLOT) {
		u32 slottime;

		if (info->use_short_slot)
			slottime = WMI_VDEV_SLOT_TIME_SHORT; /* 9us */

		else
			slottime = WMI_VDEV_SLOT_TIME_LONG; /* 20us */

		param_id = WMI_VDEV_PARAM_SLOT_TIME;
		ret = ath12k_wmi_vdev_set_param_cmd(ar, arvif->vdev_id,
						    param_id, slottime);
		if (ret)
			ath12k_warn(ar->ab, "Failed to set erp slot for VDEV: %d\n",
				    arvif->vdev_id);
		else
			ath12k_dbg(ar->ab, ATH12K_DBG_MAC,
				   "Set slottime: %d for VDEV: %d\n",
				   slottime, arvif->vdev_id);
	}

	if (changed & BSS_CHANGED_ERP_PREAMBLE) {
		u32 preamble;

		if (info->use_short_preamble)
			preamble = WMI_VDEV_PREAMBLE_SHORT;
		else
			preamble = WMI_VDEV_PREAMBLE_LONG;

		param_id = WMI_VDEV_PARAM_PREAMBLE;
		ret = ath12k_wmi_vdev_set_param_cmd(ar, arvif->vdev_id,
						    param_id, preamble);
		if (ret)
			ath12k_warn(ar->ab, "Failed to set preamble for VDEV: %d\n",
				    arvif->vdev_id);
		else
			ath12k_dbg(ar->ab, ATH12K_DBG_MAC,
				   "Set preamble: %d for VDEV: %d\n",
				   preamble, arvif->vdev_id);
	}

	if (changed & BSS_CHANGED_ASSOC) {
		if (vif->cfg.assoc)
			ath12k_bss_assoc(ar, arvif, info);
		else
			ath12k_bss_disassoc(ar, arvif);
	}

	if (changed & BSS_CHANGED_TXPOWER) {
		ath12k_dbg(ar->ab, ATH12K_DBG_MAC, "mac vdev_id %i txpower %d\n",
			   arvif->vdev_id, info->txpower);

		arvif->txpower = info->txpower;
		ath12k_mac_txpower_recalc(ar);
	}

	if (changed & BSS_CHANGED_MCAST_RATE &&
	    !ath12k_mac_vif_link_chan(vif, arvif->link_id, &def)) {
		band = def.chan->band;
		mcast_rate = info->mcast_rate[band];

		if (mcast_rate > 0)
			rateidx = mcast_rate - 1;
		else
			rateidx = ffs(info->basic_rates) - 1;

		if (ar->pdev->cap.supported_bands & WMI_HOST_WLAN_5G_CAP)
			rateidx += ATH12K_MAC_FIRST_OFDM_RATE_IDX;

		bitrate = ath12k_legacy_rates[rateidx].bitrate;
		hw_value = ath12k_legacy_rates[rateidx].hw_value;

		if (ath12k_mac_bitrate_is_cck(bitrate))
			preamble = WMI_RATE_PREAMBLE_CCK;
		else
			preamble = WMI_RATE_PREAMBLE_OFDM;

		rate = ATH12K_HW_RATE_CODE(hw_value, 0, preamble);

		ath12k_dbg(ar->ab, ATH12K_DBG_MAC,
			   "mac vdev %d mcast_rate %x\n",
			   arvif->vdev_id, rate);

		vdev_param = WMI_VDEV_PARAM_MCAST_DATA_RATE;
		ret = ath12k_wmi_vdev_set_param_cmd(ar, arvif->vdev_id,
						    vdev_param, rate);
		if (ret)
			ath12k_warn(ar->ab,
				    "failed to set mcast rate on vdev %i: %d\n",
				    arvif->vdev_id,  ret);

		vdev_param = WMI_VDEV_PARAM_BCAST_DATA_RATE;
		ret = ath12k_wmi_vdev_set_param_cmd(ar, arvif->vdev_id,
						    vdev_param, rate);
		if (ret)
			ath12k_warn(ar->ab,
				    "failed to set bcast rate on vdev %i: %d\n",
				    arvif->vdev_id,  ret);
	}

	if (changed & BSS_CHANGED_BASIC_RATES &&
	    !ath12k_mac_vif_link_chan(vif, arvif->link_id, &def))
		ath12k_recalculate_mgmt_rate(ar, arvif, &def);

	if (changed & BSS_CHANGED_TWT) {
		if (info->twt_requester || info->twt_responder)
			ath12k_wmi_send_twt_enable_cmd(ar, ar->pdev->pdev_id);
		else
			ath12k_wmi_send_twt_disable_cmd(ar, ar->pdev->pdev_id);
	}

	if (changed & BSS_CHANGED_HE_OBSS_PD)
		ath12k_wmi_send_obss_spr_cmd(ar, arvif->vdev_id,
					     &info->he_obss_pd);

	if (changed & BSS_CHANGED_HE_BSS_COLOR) {
		if (vif->type == NL80211_IFTYPE_AP) {
			ret = ath12k_wmi_obss_color_cfg_cmd(ar,
							    arvif->vdev_id,
							    info->he_bss_color.color,
							    ATH12K_BSS_COLOR_AP_PERIODS,
							    info->he_bss_color.enabled);
			if (ret)
				ath12k_warn(ar->ab, "failed to set bss color collision on vdev %i: %d\n",
					    arvif->vdev_id,  ret);
		} else if (vif->type == NL80211_IFTYPE_STATION) {
			ret = ath12k_wmi_send_bss_color_change_enable_cmd(ar,
									  arvif->vdev_id,
									  1);
			if (ret)
				ath12k_warn(ar->ab, "failed to enable bss color change on vdev %i: %d\n",
					    arvif->vdev_id,  ret);
			ret = ath12k_wmi_obss_color_cfg_cmd(ar,
							    arvif->vdev_id,
							    0,
							    ATH12K_BSS_COLOR_STA_PERIODS,
							    1);
			if (ret)
				ath12k_warn(ar->ab, "failed to set bss color collision on vdev %i: %d\n",
					    arvif->vdev_id,  ret);
		}
	}

	ath12k_mac_fils_discovery(arvif, info);

	if (changed & BSS_CHANGED_PS &&
	    ar->ab->hw_params->supports_sta_ps) {
		ahvif->ps = vif_cfg->ps;
		ath12k_mac_vif_setup_ps(arvif);
	}
}

static struct ath12k_vif_cache *ath12k_ahvif_get_link_cache(struct ath12k_vif *ahvif,
							    u8 link_id)
{
	if (!ahvif->cache[link_id]) {
		ahvif->cache[link_id] = kzalloc(sizeof(*ahvif->cache[0]), GFP_KERNEL);
		if (ahvif->cache[link_id])
			INIT_LIST_HEAD(&ahvif->cache[link_id]->key_conf.list);
	}

	return ahvif->cache[link_id];
}

static void ath12k_ahvif_put_link_key_cache(struct ath12k_vif_cache *cache)
{
	struct ath12k_key_conf *key_conf, *tmp;

	if (!cache || list_empty(&cache->key_conf.list))
		return;
	list_for_each_entry_safe(key_conf, tmp, &cache->key_conf.list, list) {
		list_del(&key_conf->list);
		kfree(key_conf);
	}
}

static void ath12k_ahvif_put_link_cache(struct ath12k_vif *ahvif, u8 link_id)
{
	if (link_id >= IEEE80211_MLD_MAX_NUM_LINKS)
		return;

	ath12k_ahvif_put_link_key_cache(ahvif->cache[link_id]);
	kfree(ahvif->cache[link_id]);
	ahvif->cache[link_id] = NULL;
}

static void ath12k_mac_op_link_info_changed(struct ieee80211_hw *hw,
					    struct ieee80211_vif *vif,
					    struct ieee80211_bss_conf *info,
					    u64 changed)
{
	struct ath12k *ar;
	struct ath12k_vif *ahvif = ath12k_vif_to_ahvif(vif);
	struct ath12k_vif_cache *cache;
	struct ath12k_link_vif *arvif;
	u8 link_id = info->link_id;

	lockdep_assert_wiphy(hw->wiphy);

	arvif = wiphy_dereference(hw->wiphy, ahvif->link[link_id]);

	/* if the vdev is not created on a certain radio,
	 * cache the info to be updated later on vdev creation
	 */

	if (!arvif || !arvif->is_created) {
		cache = ath12k_ahvif_get_link_cache(ahvif, link_id);
		if (!cache)
			return;

		cache->bss_conf_changed |= changed;

		return;
	}

	ar = arvif->ar;

	ath12k_mac_bss_info_changed(ar, arvif, info, changed);
}

static struct ath12k_link_vif *ath12k_mac_assign_link_vif(struct ath12k_hw *ah,
							  struct ieee80211_vif *vif,
							  u8 link_id)
{
	struct ath12k_vif *ahvif = ath12k_vif_to_ahvif(vif);
	struct ath12k_link_vif *arvif;
	int i;

	lockdep_assert_wiphy(ah->hw->wiphy);

	arvif = wiphy_dereference(ah->hw->wiphy, ahvif->link[link_id]);
	if (arvif)
		return arvif;

	if (!vif->valid_links) {
		/* Use deflink for Non-ML VIFs and mark the link id as 0
		 */
		link_id = 0;
		arvif = &ahvif->deflink;
	} else {
		/* If this is the first link arvif being created for an ML VIF
		 * use the preallocated deflink memory except for scan arvifs
		 */
		if (!ahvif->links_map && link_id != ATH12K_DEFAULT_SCAN_LINK) {
			arvif = &ahvif->deflink;
		} else {
			arvif = (struct ath12k_link_vif *)
			kzalloc(sizeof(struct ath12k_link_vif), GFP_KERNEL);
			if (!arvif)
				return NULL;
		}
	}

	arvif->ahvif = ahvif;
	arvif->link_id = link_id;
	ahvif->links_map |= BIT(link_id);

	INIT_LIST_HEAD(&arvif->list);
	INIT_DELAYED_WORK(&arvif->connection_loss_work,
			  ath12k_mac_vif_sta_connection_loss_work);

	for (i = 0; i < ARRAY_SIZE(arvif->bitrate_mask.control); i++) {
		arvif->bitrate_mask.control[i].legacy = 0xffffffff;
		memset(arvif->bitrate_mask.control[i].ht_mcs, 0xff,
		       sizeof(arvif->bitrate_mask.control[i].ht_mcs));
		memset(arvif->bitrate_mask.control[i].vht_mcs, 0xff,
		       sizeof(arvif->bitrate_mask.control[i].vht_mcs));
	}

	/* Allocate Default Queue now and reassign during actual vdev create */
	vif->cab_queue = ATH12K_HW_DEFAULT_QUEUE;
	for (i = 0; i < ARRAY_SIZE(vif->hw_queue); i++)
		vif->hw_queue[i] = ATH12K_HW_DEFAULT_QUEUE;

	vif->driver_flags |= IEEE80211_VIF_SUPPORTS_UAPSD;

	rcu_assign_pointer(ahvif->link[arvif->link_id], arvif);
	ahvif->links_map |= BIT(link_id);
	synchronize_rcu();
	return arvif;
}

static void ath12k_mac_unassign_link_vif(struct ath12k_link_vif *arvif)
{
	struct ath12k_vif *ahvif = arvif->ahvif;
	struct ath12k_hw *ah = ahvif->ah;

	lockdep_assert_wiphy(ah->hw->wiphy);

	rcu_assign_pointer(ahvif->link[arvif->link_id], NULL);
	synchronize_rcu();
	ahvif->links_map &= ~BIT(arvif->link_id);

	if (arvif != &ahvif->deflink)
		kfree(arvif);
	else
		memset(arvif, 0, sizeof(*arvif));
}

static void ath12k_mac_remove_link_interface(struct ieee80211_hw *hw,
					     struct ath12k_link_vif *arvif)
{
	struct ath12k_vif *ahvif = arvif->ahvif;
	struct ath12k_hw *ah = hw->priv;
	struct ath12k *ar = arvif->ar;
	int ret;

	lockdep_assert_wiphy(ah->hw->wiphy);

	cancel_delayed_work_sync(&arvif->connection_loss_work);

	ath12k_dbg(ar->ab, ATH12K_DBG_MAC, "mac remove link interface (vdev %d link id %d)",
		   arvif->vdev_id, arvif->link_id);

	if (ahvif->vdev_type == WMI_VDEV_TYPE_AP) {
		ret = ath12k_peer_delete(ar, arvif->vdev_id, arvif->bssid);
		if (ret)
			ath12k_warn(ar->ab, "failed to submit AP self-peer removal on vdev %d link id %d: %d",
				    arvif->vdev_id, arvif->link_id, ret);
	}
	ath12k_mac_vdev_delete(ar, arvif);
}

static struct ath12k*
ath12k_mac_select_scan_device(struct ieee80211_hw *hw,
			      struct ieee80211_vif *vif,
			      u32 center_freq)
{
	struct ath12k_hw *ah = hw->priv;
	enum nl80211_band band;
	struct ath12k *ar;
	int i;

	if (ah->num_radio == 1)
		return ah->radio;

	/* Currently mac80211 supports splitting scan requests into
	 * multiple scan requests per band.
	 * Loop through first channel and determine the scan radio
	 * TODO: There could be 5 GHz low/high channels in that case
	 * split the hw request and perform multiple scans
	 */

	if (center_freq < ATH12K_MIN_5G_FREQ)
		band = NL80211_BAND_2GHZ;
	else if (center_freq < ATH12K_MIN_6G_FREQ)
		band = NL80211_BAND_5GHZ;
	else
		band = NL80211_BAND_6GHZ;

	for_each_ar(ah, ar, i) {
		/* TODO 5 GHz low high split changes */
		if (ar->mac.sbands[band].channels)
			return ar;
	}

	return NULL;
}

void __ath12k_mac_scan_finish(struct ath12k *ar)
{
	struct ieee80211_hw *hw = ath12k_ar_to_hw(ar);

	lockdep_assert_held(&ar->data_lock);

	switch (ar->scan.state) {
	case ATH12K_SCAN_IDLE:
		break;
	case ATH12K_SCAN_RUNNING:
	case ATH12K_SCAN_ABORTING:
		if (ar->scan.is_roc && ar->scan.roc_notify)
			ieee80211_remain_on_channel_expired(hw);
		fallthrough;
	case ATH12K_SCAN_STARTING:
		cancel_delayed_work(&ar->scan.timeout);
		complete(&ar->scan.completed);
		wiphy_work_queue(ar->ah->hw->wiphy, &ar->scan.vdev_clean_wk);
		break;
	}
}

void ath12k_mac_scan_finish(struct ath12k *ar)
{
	spin_lock_bh(&ar->data_lock);
	__ath12k_mac_scan_finish(ar);
	spin_unlock_bh(&ar->data_lock);
}

static int ath12k_scan_stop(struct ath12k *ar)
{
	struct ath12k_wmi_scan_cancel_arg arg = {
		.req_type = WLAN_SCAN_CANCEL_SINGLE,
		.scan_id = ATH12K_SCAN_ID,
	};
	int ret;

	lockdep_assert_wiphy(ath12k_ar_to_hw(ar)->wiphy);

	/* TODO: Fill other STOP Params */
	arg.pdev_id = ar->pdev->pdev_id;

	ret = ath12k_wmi_send_scan_stop_cmd(ar, &arg);
	if (ret) {
		ath12k_warn(ar->ab, "failed to stop wmi scan: %d\n", ret);
		goto out;
	}

	ret = wait_for_completion_timeout(&ar->scan.completed, 3 * HZ);
	if (ret == 0) {
		ath12k_warn(ar->ab,
			    "failed to receive scan abort comple: timed out\n");
		ret = -ETIMEDOUT;
	} else if (ret > 0) {
		ret = 0;
	}

out:
	/* Scan state should be updated in scan completion worker but in
	 * case firmware fails to deliver the event (for whatever reason)
	 * it is desired to clean up scan state anyway. Firmware may have
	 * just dropped the scan completion event delivery due to transport
	 * pipe being overflown with data and/or it can recover on its own
	 * before next scan request is submitted.
	 */
	spin_lock_bh(&ar->data_lock);
	if (ret)
		__ath12k_mac_scan_finish(ar);
	spin_unlock_bh(&ar->data_lock);

	return ret;
}

static void ath12k_scan_abort(struct ath12k *ar)
{
	int ret;

	lockdep_assert_wiphy(ath12k_ar_to_hw(ar)->wiphy);

	spin_lock_bh(&ar->data_lock);

	switch (ar->scan.state) {
	case ATH12K_SCAN_IDLE:
		/* This can happen if timeout worker kicked in and called
		 * abortion while scan completion was being processed.
		 */
		break;
	case ATH12K_SCAN_STARTING:
	case ATH12K_SCAN_ABORTING:
		ath12k_warn(ar->ab, "refusing scan abortion due to invalid scan state: %d\n",
			    ar->scan.state);
		break;
	case ATH12K_SCAN_RUNNING:
		ar->scan.state = ATH12K_SCAN_ABORTING;
		spin_unlock_bh(&ar->data_lock);

		ret = ath12k_scan_stop(ar);
		if (ret)
			ath12k_warn(ar->ab, "failed to abort scan: %d\n", ret);

		spin_lock_bh(&ar->data_lock);
		break;
	}

	spin_unlock_bh(&ar->data_lock);
}

static void ath12k_scan_timeout_work(struct work_struct *work)
{
	struct ath12k *ar = container_of(work, struct ath12k,
					 scan.timeout.work);

	wiphy_lock(ath12k_ar_to_hw(ar)->wiphy);
	ath12k_scan_abort(ar);
	wiphy_unlock(ath12k_ar_to_hw(ar)->wiphy);
}

static void ath12k_scan_vdev_clean_work(struct wiphy *wiphy, struct wiphy_work *work)
{
	struct ath12k *ar = container_of(work, struct ath12k,
					 scan.vdev_clean_wk);
	struct ath12k_hw *ah = ar->ah;
	struct ath12k_link_vif *arvif;

	lockdep_assert_wiphy(wiphy);

	arvif = ar->scan.arvif;

	/* The scan vdev has already been deleted. This can occur when a
	 * new scan request is made on the same vif with a different
	 * frequency, causing the scan arvif to move from one radio to
	 * another. Or, scan was abrupted and via remove interface, the
	 * arvif is already deleted. Alternatively, if the scan vdev is not
	 * being used as an actual vdev, then do not delete it.
	 */
	if (!arvif || arvif->is_started)
		goto work_complete;

	ath12k_dbg(ar->ab, ATH12K_DBG_MAC, "mac clean scan vdev (link id %u)",
		   arvif->link_id);

	ath12k_mac_remove_link_interface(ah->hw, arvif);
	ath12k_mac_unassign_link_vif(arvif);

work_complete:
	spin_lock_bh(&ar->data_lock);
	ar->scan.arvif = NULL;
	if (!ar->scan.is_roc) {
		struct cfg80211_scan_info info = {
			.aborted = ((ar->scan.state ==
				    ATH12K_SCAN_ABORTING) ||
				    (ar->scan.state ==
				    ATH12K_SCAN_STARTING)),
		};

		ieee80211_scan_completed(ar->ah->hw, &info);
	}

	ar->scan.state = ATH12K_SCAN_IDLE;
	ar->scan_channel = NULL;
	ar->scan.roc_freq = 0;
	spin_unlock_bh(&ar->data_lock);
}

static int ath12k_start_scan(struct ath12k *ar,
			     struct ath12k_wmi_scan_req_arg *arg)
{
	int ret;

	lockdep_assert_wiphy(ath12k_ar_to_hw(ar)->wiphy);

	ret = ath12k_wmi_send_scan_start_cmd(ar, arg);
	if (ret)
		return ret;

	ret = wait_for_completion_timeout(&ar->scan.started, 1 * HZ);
	if (ret == 0) {
		ret = ath12k_scan_stop(ar);
		if (ret)
			ath12k_warn(ar->ab, "failed to stop scan: %d\n", ret);

		return -ETIMEDOUT;
	}

	/* If we failed to start the scan, return error code at
	 * this point.  This is probably due to some issue in the
	 * firmware, but no need to wedge the driver due to that...
	 */
	spin_lock_bh(&ar->data_lock);
	if (ar->scan.state == ATH12K_SCAN_IDLE) {
		spin_unlock_bh(&ar->data_lock);
		return -EINVAL;
	}
	spin_unlock_bh(&ar->data_lock);

	return 0;
}

static u8
ath12k_mac_find_link_id_by_ar(struct ath12k_vif *ahvif, struct ath12k *ar)
{
	struct ath12k_link_vif *arvif;
	struct ath12k_hw *ah = ahvif->ah;
	unsigned long links = ahvif->links_map;
	u8 link_id;

	lockdep_assert_wiphy(ah->hw->wiphy);

	for_each_set_bit(link_id, &links, IEEE80211_MLD_MAX_NUM_LINKS) {
		arvif = wiphy_dereference(ah->hw->wiphy, ahvif->link[link_id]);

		if (!arvif || !arvif->is_created)
			continue;

		if (ar == arvif->ar)
			return link_id;
	}

	/* input ar is not assigned to any of the links of ML VIF, use scan
	 * link (15) for scan vdev creation.
	 */
	return ATH12K_DEFAULT_SCAN_LINK;
}

static int ath12k_mac_op_hw_scan(struct ieee80211_hw *hw,
				 struct ieee80211_vif *vif,
				 struct ieee80211_scan_request *hw_req)
{
	struct ath12k_hw *ah = ath12k_hw_to_ah(hw);
	struct ath12k *ar;
	struct ath12k_vif *ahvif = ath12k_vif_to_ahvif(vif);
	struct ath12k_link_vif *arvif;
	struct cfg80211_scan_request *req = &hw_req->req;
	struct ath12k_wmi_scan_req_arg *arg = NULL;
	u8 link_id;
	int ret;
	int i;
	bool create = true;

	lockdep_assert_wiphy(hw->wiphy);

	arvif = &ahvif->deflink;

	/* Since the targeted scan device could depend on the frequency
	 * requested in the hw_req, select the corresponding radio
	 */
	ar = ath12k_mac_select_scan_device(hw, vif, hw_req->req.channels[0]->center_freq);
	if (!ar)
		return -EINVAL;

	/* check if any of the links of ML VIF is already started on
	 * radio(ar) correpsondig to given scan frequency and use it,
	 * if not use scan link (link 15) for scan purpose.
	 */
	link_id = ath12k_mac_find_link_id_by_ar(ahvif, ar);
	arvif = ath12k_mac_assign_link_vif(ah, vif, link_id);

	ath12k_dbg(ar->ab, ATH12K_DBG_MAC, "mac link ID %d selected for scan",
		   arvif->link_id);

	/* If the vif is already assigned to a specific vdev of an ar,
	 * check whether its already started, vdev which is started
	 * are not allowed to switch to a new radio.
	 * If the vdev is not started, but was earlier created on a
	 * different ar, delete that vdev and create a new one. We don't
	 * delete at the scan stop as an optimization to avoid redundant
	 * delete-create vdev's for the same ar, in case the request is
	 * always on the same band for the vif
	 */
	if (arvif->is_created) {
		if (WARN_ON(!arvif->ar))
			return -EINVAL;

		if (ar != arvif->ar && arvif->is_started)
			return -EINVAL;

		if (ar != arvif->ar) {
			ath12k_mac_remove_link_interface(hw, arvif);
			ath12k_mac_unassign_link_vif(arvif);
		} else {
			create = false;
		}
	}

	if (create) {
		/* Previous arvif would've been cleared in radio switch block
		 * above, assign arvif again for create.
		 */
		arvif = ath12k_mac_assign_link_vif(ah, vif, link_id);

		ret = ath12k_mac_vdev_create(ar, arvif);
		if (ret) {
			ath12k_warn(ar->ab, "unable to create scan vdev %d\n", ret);
			return -EINVAL;
		}
	}

	spin_lock_bh(&ar->data_lock);
	switch (ar->scan.state) {
	case ATH12K_SCAN_IDLE:
		reinit_completion(&ar->scan.started);
		reinit_completion(&ar->scan.completed);
		ar->scan.state = ATH12K_SCAN_STARTING;
		ar->scan.is_roc = false;
		ar->scan.arvif = arvif;
		ret = 0;
		break;
	case ATH12K_SCAN_STARTING:
	case ATH12K_SCAN_RUNNING:
	case ATH12K_SCAN_ABORTING:
		ret = -EBUSY;
		break;
	}
	spin_unlock_bh(&ar->data_lock);

	if (ret)
		goto exit;

	arg = kzalloc(sizeof(*arg), GFP_KERNEL);
	if (!arg) {
		ret = -ENOMEM;
		goto exit;
	}

	ath12k_wmi_start_scan_init(ar, arg);
	arg->vdev_id = arvif->vdev_id;
	arg->scan_id = ATH12K_SCAN_ID;

	if (req->ie_len) {
		arg->extraie.ptr = kmemdup(req->ie, req->ie_len, GFP_KERNEL);
		if (!arg->extraie.ptr) {
			ret = -ENOMEM;
			goto exit;
		}
		arg->extraie.len = req->ie_len;
	}

	if (req->n_ssids) {
		arg->num_ssids = req->n_ssids;
		for (i = 0; i < arg->num_ssids; i++)
			arg->ssid[i] = req->ssids[i];
	} else {
		arg->scan_f_passive = 1;
	}

	if (req->n_channels) {
		arg->num_chan = req->n_channels;
		arg->chan_list = kcalloc(arg->num_chan, sizeof(*arg->chan_list),
					 GFP_KERNEL);
		if (!arg->chan_list) {
			ret = -ENOMEM;
			goto exit;
		}

		for (i = 0; i < arg->num_chan; i++)
			arg->chan_list[i] = req->channels[i]->center_freq;
	}

	ret = ath12k_start_scan(ar, arg);
	if (ret) {
		ath12k_warn(ar->ab, "failed to start hw scan: %d\n", ret);
		spin_lock_bh(&ar->data_lock);
		ar->scan.state = ATH12K_SCAN_IDLE;
		spin_unlock_bh(&ar->data_lock);
	}

	ath12k_dbg(ar->ab, ATH12K_DBG_MAC, "mac scan started");

	/* As per cfg80211/mac80211 scan design, it allows only one
	 * scan at a time. Hence last_scan link id is used for
	 * tracking the link id on which the scan is been done on
	 * this vif.
	 */
	ahvif->last_scan_link = arvif->link_id;

	/* Add a margin to account for event/command processing */
	ieee80211_queue_delayed_work(ath12k_ar_to_hw(ar), &ar->scan.timeout,
				     msecs_to_jiffies(arg->max_scan_time +
						      ATH12K_MAC_SCAN_TIMEOUT_MSECS));

exit:
	if (arg) {
		kfree(arg->chan_list);
		kfree(arg->extraie.ptr);
		kfree(arg);
	}

	return ret;
}

static void ath12k_mac_op_cancel_hw_scan(struct ieee80211_hw *hw,
					 struct ieee80211_vif *vif)
{
	struct ath12k_vif *ahvif = ath12k_vif_to_ahvif(vif);
	u16 link_id = ahvif->last_scan_link;
	struct ath12k_link_vif *arvif;
	struct ath12k *ar;

	lockdep_assert_wiphy(hw->wiphy);

	arvif = wiphy_dereference(hw->wiphy, ahvif->link[link_id]);
	if (!arvif || arvif->is_started)
		return;

	ar = arvif->ar;

	ath12k_scan_abort(ar);

	cancel_delayed_work_sync(&ar->scan.timeout);
}

static int ath12k_install_key(struct ath12k_link_vif *arvif,
			      struct ieee80211_key_conf *key,
			      enum set_key_cmd cmd,
			      const u8 *macaddr, u32 flags)
{
	int ret;
	struct ath12k *ar = arvif->ar;
	struct wmi_vdev_install_key_arg arg = {
		.vdev_id = arvif->vdev_id,
		.key_idx = key->keyidx,
		.key_len = key->keylen,
		.key_data = key->key,
		.key_flags = flags,
		.macaddr = macaddr,
	};
	struct ath12k_vif *ahvif = arvif->ahvif;
	struct ieee80211_vif *vif = ath12k_ahvif_to_vif(ahvif);

	lockdep_assert_wiphy(ath12k_ar_to_hw(ar)->wiphy);

	reinit_completion(&ar->install_key_done);

	if (test_bit(ATH12K_FLAG_HW_CRYPTO_DISABLED, &ar->ab->dev_flags))
		return 0;

	if (cmd == DISABLE_KEY) {
		/* TODO: Check if FW expects  value other than NONE for del */
		/* arg.key_cipher = WMI_CIPHER_NONE; */
		arg.key_len = 0;
		arg.key_data = NULL;
		goto install;
	}

	switch (key->cipher) {
	case WLAN_CIPHER_SUITE_CCMP:
		arg.key_cipher = WMI_CIPHER_AES_CCM;
		/* TODO: Re-check if flag is valid */
		key->flags |= IEEE80211_KEY_FLAG_GENERATE_IV_MGMT;
		break;
	case WLAN_CIPHER_SUITE_TKIP:
		arg.key_cipher = WMI_CIPHER_TKIP;
		arg.key_txmic_len = 8;
		arg.key_rxmic_len = 8;
		break;
	case WLAN_CIPHER_SUITE_CCMP_256:
		arg.key_cipher = WMI_CIPHER_AES_CCM;
		break;
	case WLAN_CIPHER_SUITE_GCMP:
	case WLAN_CIPHER_SUITE_GCMP_256:
		arg.key_cipher = WMI_CIPHER_AES_GCM;
		break;
	default:
		ath12k_warn(ar->ab, "cipher %d is not supported\n", key->cipher);
		return -EOPNOTSUPP;
	}

	if (test_bit(ATH12K_FLAG_RAW_MODE, &ar->ab->dev_flags))
		key->flags |= IEEE80211_KEY_FLAG_GENERATE_IV |
			      IEEE80211_KEY_FLAG_RESERVE_TAILROOM;

install:
	ret = ath12k_wmi_vdev_install_key(arvif->ar, &arg);

	if (ret)
		return ret;

	if (!wait_for_completion_timeout(&ar->install_key_done, 1 * HZ))
		return -ETIMEDOUT;

	if (ether_addr_equal(macaddr, vif->addr))
		ahvif->key_cipher = key->cipher;

	return ar->install_key_status ? -EINVAL : 0;
}

static int ath12k_clear_peer_keys(struct ath12k_link_vif *arvif,
				  const u8 *addr)
{
	struct ath12k *ar = arvif->ar;
	struct ath12k_base *ab = ar->ab;
	struct ath12k_peer *peer;
	int first_errno = 0;
	int ret;
	int i;
	u32 flags = 0;

	lockdep_assert_wiphy(ath12k_ar_to_hw(ar)->wiphy);

	spin_lock_bh(&ab->base_lock);
	peer = ath12k_peer_find(ab, arvif->vdev_id, addr);
	spin_unlock_bh(&ab->base_lock);

	if (!peer)
		return -ENOENT;

	for (i = 0; i < ARRAY_SIZE(peer->keys); i++) {
		if (!peer->keys[i])
			continue;

		/* key flags are not required to delete the key */
		ret = ath12k_install_key(arvif, peer->keys[i],
					 DISABLE_KEY, addr, flags);
		if (ret < 0 && first_errno == 0)
			first_errno = ret;

		if (ret < 0)
			ath12k_warn(ab, "failed to remove peer key %d: %d\n",
				    i, ret);

		spin_lock_bh(&ab->base_lock);
		peer->keys[i] = NULL;
		spin_unlock_bh(&ab->base_lock);
	}

	return first_errno;
}

static int ath12k_mac_set_key(struct ath12k *ar, enum set_key_cmd cmd,
			      struct ath12k_link_vif *arvif,
			      struct ath12k_link_sta *arsta,
			      struct ieee80211_key_conf *key)
{
	struct ath12k_vif *ahvif = arvif->ahvif;
	struct ieee80211_vif *vif = ath12k_ahvif_to_vif(ahvif);
	struct ieee80211_bss_conf *link_conf;
	struct ieee80211_sta *sta = NULL;
	struct ath12k_base *ab = ar->ab;
	struct ath12k_peer *peer;
	struct ath12k_sta *ahsta;
	const u8 *peer_addr;
	int ret;
	u32 flags = 0;

	lockdep_assert_wiphy(ath12k_ar_to_hw(ar)->wiphy);

	if (arsta)
		sta = ath12k_ahsta_to_sta(arsta->ahsta);

	if (test_bit(ATH12K_FLAG_HW_CRYPTO_DISABLED, &ab->dev_flags))
		return 1;

	link_conf = ath12k_mac_get_link_bss_conf(arvif);
	if (!link_conf) {
		ath12k_warn(ab, "unable to access bss link conf in set key for vif %pM link %u\n",
			    vif->addr, arvif->link_id);
		return -ENOLINK;
	}

	if (sta)
		peer_addr = arsta->addr;
	else if (ahvif->vdev_type == WMI_VDEV_TYPE_STA)
		peer_addr = link_conf->bssid;
	else
		peer_addr = link_conf->addr;

	key->hw_key_idx = key->keyidx;

	/* the peer should not disappear in mid-way (unless FW goes awry) since
	 * we already hold wiphy lock. we just make sure its there now.
	 */
	spin_lock_bh(&ab->base_lock);
	peer = ath12k_peer_find(ab, arvif->vdev_id, peer_addr);
	spin_unlock_bh(&ab->base_lock);

	if (!peer) {
		if (cmd == SET_KEY) {
			ath12k_warn(ab, "cannot install key for non-existent peer %pM\n",
				    peer_addr);
			return -EOPNOTSUPP;
		}

		/* if the peer doesn't exist there is no key to disable
		 * anymore
		 */
		return 0;
	}

	if (key->flags & IEEE80211_KEY_FLAG_PAIRWISE)
		flags |= WMI_KEY_PAIRWISE;
	else
		flags |= WMI_KEY_GROUP;

	ret = ath12k_install_key(arvif, key, cmd, peer_addr, flags);
	if (ret) {
		ath12k_warn(ab, "ath12k_install_key failed (%d)\n", ret);
		return ret;
	}

	ret = ath12k_dp_rx_peer_pn_replay_config(arvif, peer_addr, cmd, key);
	if (ret) {
		ath12k_warn(ab, "failed to offload PN replay detection %d\n", ret);
		return ret;
	}

	spin_lock_bh(&ab->base_lock);
	peer = ath12k_peer_find(ab, arvif->vdev_id, peer_addr);
	if (peer && cmd == SET_KEY) {
		peer->keys[key->keyidx] = key;
		if (key->flags & IEEE80211_KEY_FLAG_PAIRWISE) {
			peer->ucast_keyidx = key->keyidx;
			peer->sec_type = ath12k_dp_tx_get_encrypt_type(key->cipher);
		} else {
			peer->mcast_keyidx = key->keyidx;
			peer->sec_type_grp = ath12k_dp_tx_get_encrypt_type(key->cipher);
		}
	} else if (peer && cmd == DISABLE_KEY) {
		peer->keys[key->keyidx] = NULL;
		if (key->flags & IEEE80211_KEY_FLAG_PAIRWISE)
			peer->ucast_keyidx = 0;
		else
			peer->mcast_keyidx = 0;
	} else if (!peer)
		/* impossible unless FW goes crazy */
		ath12k_warn(ab, "peer %pM disappeared!\n", peer_addr);

	if (sta) {
		ahsta = ath12k_sta_to_ahsta(sta);

		switch (key->cipher) {
		case WLAN_CIPHER_SUITE_TKIP:
		case WLAN_CIPHER_SUITE_CCMP:
		case WLAN_CIPHER_SUITE_CCMP_256:
		case WLAN_CIPHER_SUITE_GCMP:
		case WLAN_CIPHER_SUITE_GCMP_256:
			if (cmd == SET_KEY)
				ahsta->pn_type = HAL_PN_TYPE_WPA;
			else
				ahsta->pn_type = HAL_PN_TYPE_NONE;
			break;
		default:
			ahsta->pn_type = HAL_PN_TYPE_NONE;
			break;
		}
	}

	spin_unlock_bh(&ab->base_lock);

	return 0;
}

static int ath12k_mac_update_key_cache(struct ath12k_vif_cache *cache,
				       enum set_key_cmd cmd,
				       struct ieee80211_sta *sta,
				       struct ieee80211_key_conf *key)
{
	struct ath12k_key_conf *key_conf, *tmp;

	list_for_each_entry_safe(key_conf, tmp, &cache->key_conf.list, list) {
		if (key_conf->key != key)
			continue;

		/* If SET key entry is already present in cache, nothing to do,
		 * just return
		 */
		if (cmd == SET_KEY)
			return 0;

		/* DEL key for an old SET key which driver hasn't flushed yet.
		 */
		list_del(&key_conf->list);
		kfree(key_conf);
	}

	if (cmd == SET_KEY) {
		key_conf = kzalloc(sizeof(*key_conf), GFP_KERNEL);

		if (!key_conf)
			return -ENOMEM;

		key_conf->cmd = cmd;
		key_conf->sta = sta;
		key_conf->key = key;
		list_add_tail(&key_conf->list,
			      &cache->key_conf.list);
	}

	return 0;
}

static int ath12k_mac_op_set_key(struct ieee80211_hw *hw, enum set_key_cmd cmd,
				 struct ieee80211_vif *vif, struct ieee80211_sta *sta,
				 struct ieee80211_key_conf *key)
{
	struct ath12k_vif *ahvif = ath12k_vif_to_ahvif(vif);
	struct ath12k_link_vif *arvif;
	struct ath12k_link_sta *arsta = NULL;
	struct ath12k_vif_cache *cache;
	struct ath12k_sta *ahsta;
	unsigned long links;
	u8 link_id;
	int ret;

	lockdep_assert_wiphy(hw->wiphy);

	/* BIP needs to be done in software */
	if (key->cipher == WLAN_CIPHER_SUITE_AES_CMAC ||
	    key->cipher == WLAN_CIPHER_SUITE_BIP_GMAC_128 ||
	    key->cipher == WLAN_CIPHER_SUITE_BIP_GMAC_256 ||
	    key->cipher == WLAN_CIPHER_SUITE_BIP_CMAC_256) {
		return 1;
	}

	if (key->keyidx > WMI_MAX_KEY_INDEX)
		return -ENOSPC;

	if (sta) {
		ahsta = ath12k_sta_to_ahsta(sta);

		/* For an ML STA Pairwise key is same for all associated link Stations,
		 * hence do set key for all link STAs which are active.
		 */
		if (sta->mlo) {
			links = ahsta->links_map;
			for_each_set_bit(link_id, &links, IEEE80211_MLD_MAX_NUM_LINKS) {
				arvif = wiphy_dereference(hw->wiphy,
							  ahvif->link[link_id]);
				arsta = wiphy_dereference(hw->wiphy,
							  ahsta->link[link_id]);

				if (WARN_ON(!arvif || !arsta))
					/* arvif and arsta are expected to be valid when
					 * STA is present.
					 */
					continue;

				ret = ath12k_mac_set_key(arvif->ar, cmd, arvif,
							 arsta, key);
				if (ret)
					break;
			}

			return 0;
		}

		arsta = &ahsta->deflink;
		arvif = arsta->arvif;
		if (WARN_ON(!arvif))
			return -EINVAL;

		ret = ath12k_mac_set_key(arvif->ar, cmd, arvif, arsta, key);
		if (ret)
			return ret;

		return 0;
	}
<<<<<<< HEAD

	if (key->link_id >= 0 && key->link_id < IEEE80211_MLD_MAX_NUM_LINKS) {
		link_id = key->link_id;
		arvif = wiphy_dereference(hw->wiphy, ahvif->link[link_id]);
	} else {
		link_id = 0;
		arvif = &ahvif->deflink;
	}

=======

	if (key->link_id >= 0 && key->link_id < IEEE80211_MLD_MAX_NUM_LINKS) {
		link_id = key->link_id;
		arvif = wiphy_dereference(hw->wiphy, ahvif->link[link_id]);
	} else {
		link_id = 0;
		arvif = &ahvif->deflink;
	}

>>>>>>> d12acd7b
	if (!arvif || !arvif->is_created) {
		cache = ath12k_ahvif_get_link_cache(ahvif, link_id);
		if (!cache)
			return -ENOSPC;

		ret = ath12k_mac_update_key_cache(cache, cmd, sta, key);
		if (ret)
			return ret;

		return 0;
	}

	ret = ath12k_mac_set_key(arvif->ar, cmd, arvif, NULL, key);
	if (ret)
		return ret;

	return 0;
}

static int
ath12k_mac_bitrate_mask_num_vht_rates(struct ath12k *ar,
				      enum nl80211_band band,
				      const struct cfg80211_bitrate_mask *mask)
{
	int num_rates = 0;
	int i;

	for (i = 0; i < ARRAY_SIZE(mask->control[band].vht_mcs); i++)
		num_rates += hweight16(mask->control[band].vht_mcs[i]);

	return num_rates;
}

static int
ath12k_mac_set_peer_vht_fixed_rate(struct ath12k_link_vif *arvif,
				   struct ath12k_link_sta *arsta,
				   const struct cfg80211_bitrate_mask *mask,
				   enum nl80211_band band)
{
	struct ath12k *ar = arvif->ar;
	u8 vht_rate, nss;
	u32 rate_code;
	int ret, i;

	lockdep_assert_wiphy(ath12k_ar_to_hw(ar)->wiphy);

	nss = 0;

	for (i = 0; i < ARRAY_SIZE(mask->control[band].vht_mcs); i++) {
		if (hweight16(mask->control[band].vht_mcs[i]) == 1) {
			nss = i + 1;
			vht_rate = ffs(mask->control[band].vht_mcs[i]) - 1;
		}
	}

	if (!nss) {
		ath12k_warn(ar->ab, "No single VHT Fixed rate found to set for %pM",
			    arsta->addr);
		return -EINVAL;
	}

	ath12k_dbg(ar->ab, ATH12K_DBG_MAC,
		   "Setting Fixed VHT Rate for peer %pM. Device will not switch to any other selected rates",
		   arsta->addr);

	rate_code = ATH12K_HW_RATE_CODE(vht_rate, nss - 1,
					WMI_RATE_PREAMBLE_VHT);
	ret = ath12k_wmi_set_peer_param(ar, arsta->addr,
					arvif->vdev_id,
					WMI_PEER_PARAM_FIXED_RATE,
					rate_code);
	if (ret)
		ath12k_warn(ar->ab,
			    "failed to update STA %pM Fixed Rate %d: %d\n",
			     arsta->addr, rate_code, ret);

	return ret;
}

static int ath12k_mac_station_assoc(struct ath12k *ar,
				    struct ath12k_link_vif *arvif,
				    struct ath12k_link_sta *arsta,
				    bool reassoc)
{
	struct ieee80211_vif *vif = ath12k_ahvif_to_vif(arvif->ahvif);
	struct ieee80211_sta *sta = ath12k_ahsta_to_sta(arsta->ahsta);
	struct ieee80211_link_sta *link_sta;
	int ret;
	struct cfg80211_chan_def def;
	enum nl80211_band band;
	struct cfg80211_bitrate_mask *mask;
	u8 num_vht_rates;
	u8 link_id = arvif->link_id;

	lockdep_assert_wiphy(ath12k_ar_to_hw(ar)->wiphy);

	if (WARN_ON(ath12k_mac_vif_link_chan(vif, arvif->link_id, &def)))
		return -EPERM;

	if (WARN_ON(!rcu_access_pointer(sta->link[link_id])))
		return -EINVAL;

	band = def.chan->band;
	mask = &arvif->bitrate_mask;

	struct ath12k_wmi_peer_assoc_arg *peer_arg __free(kfree) =
		kzalloc(sizeof(*peer_arg), GFP_KERNEL);
	if (!peer_arg)
		return -ENOMEM;

	ath12k_peer_assoc_prepare(ar, arvif, arsta, peer_arg, reassoc);

	if (peer_arg->peer_nss < 1) {
		ath12k_warn(ar->ab,
			    "invalid peer NSS %d\n", peer_arg->peer_nss);
		return -EINVAL;
	}
	ret = ath12k_wmi_send_peer_assoc_cmd(ar, peer_arg);
	if (ret) {
		ath12k_warn(ar->ab, "failed to run peer assoc for STA %pM vdev %i: %d\n",
			    arsta->addr, arvif->vdev_id, ret);
		return ret;
	}

	if (!wait_for_completion_timeout(&ar->peer_assoc_done, 1 * HZ)) {
		ath12k_warn(ar->ab, "failed to get peer assoc conf event for %pM vdev %i\n",
			    arsta->addr, arvif->vdev_id);
		return -ETIMEDOUT;
	}

	num_vht_rates = ath12k_mac_bitrate_mask_num_vht_rates(ar, band, mask);

	/* If single VHT rate is configured (by set_bitrate_mask()),
	 * peer_assoc will disable VHT. This is now enabled by a peer specific
	 * fixed param.
	 * Note that all other rates and NSS will be disabled for this peer.
	 */
	link_sta = ath12k_mac_get_link_sta(arsta);
	if (!link_sta) {
		ath12k_warn(ar->ab, "unable to access link sta in station assoc\n");
		return -EINVAL;
	}

	if (link_sta->vht_cap.vht_supported && num_vht_rates == 1) {
		ret = ath12k_mac_set_peer_vht_fixed_rate(arvif, arsta, mask,
							 band);
		if (ret)
			return ret;
	}

	/* Re-assoc is run only to update supported rates for given station. It
	 * doesn't make much sense to reconfigure the peer completely.
	 */
	if (reassoc)
		return 0;

	ret = ath12k_setup_peer_smps(ar, arvif, arsta->addr,
				     &link_sta->ht_cap, &link_sta->he_6ghz_capa);
	if (ret) {
		ath12k_warn(ar->ab, "failed to setup peer SMPS for vdev %d: %d\n",
			    arvif->vdev_id, ret);
		return ret;
	}

	if (!sta->wme) {
		arvif->num_legacy_stations++;
		ret = ath12k_recalc_rtscts_prot(arvif);
		if (ret)
			return ret;
	}

	if (sta->wme && sta->uapsd_queues) {
		ret = ath12k_peer_assoc_qos_ap(ar, arvif, arsta);
		if (ret) {
			ath12k_warn(ar->ab, "failed to set qos params for STA %pM for vdev %i: %d\n",
				    arsta->addr, arvif->vdev_id, ret);
			return ret;
		}
	}

	return 0;
}

static int ath12k_mac_station_disassoc(struct ath12k *ar,
				       struct ath12k_link_vif *arvif,
				       struct ath12k_link_sta *arsta)
{
	struct ieee80211_sta *sta = ath12k_ahsta_to_sta(arsta->ahsta);

	lockdep_assert_wiphy(ath12k_ar_to_hw(ar)->wiphy);

	if (!sta->wme) {
		arvif->num_legacy_stations--;
		return ath12k_recalc_rtscts_prot(arvif);
	}

	return 0;
}

static void ath12k_sta_rc_update_wk(struct wiphy *wiphy, struct wiphy_work *wk)
{
	struct ieee80211_link_sta *link_sta;
	struct ath12k *ar;
	struct ath12k_link_vif *arvif;
	struct ieee80211_sta *sta;
	struct cfg80211_chan_def def;
	enum nl80211_band band;
	const u8 *ht_mcs_mask;
	const u16 *vht_mcs_mask;
	u32 changed, bw, nss, smps, bw_prev;
	int err, num_vht_rates;
	const struct cfg80211_bitrate_mask *mask;
	enum wmi_phy_mode peer_phymode;
	struct ath12k_link_sta *arsta;
	struct ieee80211_vif *vif;

	lockdep_assert_wiphy(wiphy);

	arsta = container_of(wk, struct ath12k_link_sta, update_wk);
	sta = ath12k_ahsta_to_sta(arsta->ahsta);
	arvif = arsta->arvif;
	vif = ath12k_ahvif_to_vif(arvif->ahvif);
	ar = arvif->ar;

	if (WARN_ON(ath12k_mac_vif_link_chan(vif, arvif->link_id, &def)))
		return;

	band = def.chan->band;
	ht_mcs_mask = arvif->bitrate_mask.control[band].ht_mcs;
	vht_mcs_mask = arvif->bitrate_mask.control[band].vht_mcs;

	spin_lock_bh(&ar->data_lock);

	changed = arsta->changed;
	arsta->changed = 0;

	bw = arsta->bw;
	bw_prev = arsta->bw_prev;
	nss = arsta->nss;
	smps = arsta->smps;

	spin_unlock_bh(&ar->data_lock);

	nss = max_t(u32, 1, nss);
	nss = min(nss, max(ath12k_mac_max_ht_nss(ht_mcs_mask),
			   ath12k_mac_max_vht_nss(vht_mcs_mask)));

	struct ath12k_wmi_peer_assoc_arg *peer_arg __free(kfree) =
					kzalloc(sizeof(*peer_arg), GFP_KERNEL);
	if (!peer_arg)
		return;

	if (changed & IEEE80211_RC_BW_CHANGED) {
		ath12k_peer_assoc_h_phymode(ar, arvif, arsta, peer_arg);
		peer_phymode = peer_arg->peer_phymode;

		if (bw > bw_prev) {
			/* Phymode shows maximum supported channel width, if we
			 * upgrade bandwidth then due to sanity check of firmware,
			 * we have to send WMI_PEER_PHYMODE followed by
			 * WMI_PEER_CHWIDTH
			 */
			ath12k_dbg(ar->ab, ATH12K_DBG_MAC, "mac bandwidth upgrade for sta %pM new %d old %d\n",
				   arsta->addr, bw, bw_prev);
			err = ath12k_wmi_set_peer_param(ar, arsta->addr,
							arvif->vdev_id, WMI_PEER_PHYMODE,
							peer_phymode);
			if (err) {
				ath12k_warn(ar->ab, "failed to update STA %pM to peer phymode %d: %d\n",
					    arsta->addr, peer_phymode, err);
				return;
			}
			err = ath12k_wmi_set_peer_param(ar, arsta->addr,
							arvif->vdev_id, WMI_PEER_CHWIDTH,
							bw);
			if (err)
				ath12k_warn(ar->ab, "failed to update STA %pM to peer bandwidth %d: %d\n",
					    arsta->addr, bw, err);
		} else {
			/* When we downgrade bandwidth this will conflict with phymode
			 * and cause to trigger firmware crash. In this case we send
			 * WMI_PEER_CHWIDTH followed by WMI_PEER_PHYMODE
			 */
			ath12k_dbg(ar->ab, ATH12K_DBG_MAC, "mac bandwidth downgrade for sta %pM new %d old %d\n",
				   arsta->addr, bw, bw_prev);
			err = ath12k_wmi_set_peer_param(ar, arsta->addr,
							arvif->vdev_id, WMI_PEER_CHWIDTH,
							bw);
			if (err) {
				ath12k_warn(ar->ab, "failed to update STA %pM peer to bandwidth %d: %d\n",
					    arsta->addr, bw, err);
				return;
			}
			err = ath12k_wmi_set_peer_param(ar, arsta->addr,
							arvif->vdev_id, WMI_PEER_PHYMODE,
							peer_phymode);
			if (err)
				ath12k_warn(ar->ab, "failed to update STA %pM to peer phymode %d: %d\n",
					    arsta->addr, peer_phymode, err);
		}
	}

	if (changed & IEEE80211_RC_NSS_CHANGED) {
		ath12k_dbg(ar->ab, ATH12K_DBG_MAC, "mac update sta %pM nss %d\n",
			   arsta->addr, nss);

		err = ath12k_wmi_set_peer_param(ar, arsta->addr, arvif->vdev_id,
						WMI_PEER_NSS, nss);
		if (err)
			ath12k_warn(ar->ab, "failed to update STA %pM nss %d: %d\n",
				    arsta->addr, nss, err);
	}

	if (changed & IEEE80211_RC_SMPS_CHANGED) {
		ath12k_dbg(ar->ab, ATH12K_DBG_MAC, "mac update sta %pM smps %d\n",
			   arsta->addr, smps);

		err = ath12k_wmi_set_peer_param(ar, arsta->addr, arvif->vdev_id,
						WMI_PEER_MIMO_PS_STATE, smps);
		if (err)
			ath12k_warn(ar->ab, "failed to update STA %pM smps %d: %d\n",
				    arsta->addr, smps, err);
	}

	if (changed & IEEE80211_RC_SUPP_RATES_CHANGED) {
		mask = &arvif->bitrate_mask;
		num_vht_rates = ath12k_mac_bitrate_mask_num_vht_rates(ar, band,
								      mask);

		/* Peer_assoc_prepare will reject vht rates in
		 * bitrate_mask if its not available in range format and
		 * sets vht tx_rateset as unsupported. So multiple VHT MCS
		 * setting(eg. MCS 4,5,6) per peer is not supported here.
		 * But, Single rate in VHT mask can be set as per-peer
		 * fixed rate. But even if any HT rates are configured in
		 * the bitrate mask, device will not switch to those rates
		 * when per-peer Fixed rate is set.
		 * TODO: Check RATEMASK_CMDID to support auto rates selection
		 * across HT/VHT and for multiple VHT MCS support.
		 */
		link_sta = ath12k_mac_get_link_sta(arsta);
		if (!link_sta) {
			ath12k_warn(ar->ab, "unable to access link sta in peer assoc he for sta %pM link %u\n",
				    sta->addr, arsta->link_id);
			return;
		}

		if (link_sta->vht_cap.vht_supported && num_vht_rates == 1) {
			ath12k_mac_set_peer_vht_fixed_rate(arvif, arsta, mask,
							   band);
		} else {
			/* If the peer is non-VHT or no fixed VHT rate
			 * is provided in the new bitrate mask we set the
			 * other rates using peer_assoc command.
			 */
			ath12k_peer_assoc_prepare(ar, arvif, arsta,
						  peer_arg, true);

			err = ath12k_wmi_send_peer_assoc_cmd(ar, peer_arg);
			if (err)
				ath12k_warn(ar->ab, "failed to run peer assoc for STA %pM vdev %i: %d\n",
					    arsta->addr, arvif->vdev_id, err);

			if (!wait_for_completion_timeout(&ar->peer_assoc_done, 1 * HZ))
				ath12k_warn(ar->ab, "failed to get peer assoc conf event for %pM vdev %i\n",
					    arsta->addr, arvif->vdev_id);
		}
	}
}

static void ath12k_mac_free_unassign_link_sta(struct ath12k_hw *ah,
					      struct ath12k_sta *ahsta,
					      u8 link_id)
{
	struct ath12k_link_sta *arsta;

	lockdep_assert_wiphy(ah->hw->wiphy);

	if (WARN_ON(link_id >= IEEE80211_MLD_MAX_NUM_LINKS))
		return;

	arsta = wiphy_dereference(ah->hw->wiphy, ahsta->link[link_id]);
	if (WARN_ON(!arsta))
		return;

	ahsta->links_map &= ~BIT(link_id);
	rcu_assign_pointer(ahsta->link[link_id], NULL);
	synchronize_rcu();

	if (arsta == &ahsta->deflink) {
		arsta->link_id = ATH12K_INVALID_LINK_ID;
		arsta->ahsta = NULL;
		arsta->arvif = NULL;
		return;
	}

	kfree(arsta);
}

static int ath12k_mac_inc_num_stations(struct ath12k_link_vif *arvif,
				       struct ath12k_link_sta *arsta)
{
	struct ieee80211_sta *sta = ath12k_ahsta_to_sta(arsta->ahsta);
	struct ath12k *ar = arvif->ar;

	lockdep_assert_wiphy(ath12k_ar_to_hw(ar)->wiphy);

	if (arvif->ahvif->vdev_type == WMI_VDEV_TYPE_STA && !sta->tdls)
		return 0;

	if (ar->num_stations >= ar->max_num_stations)
		return -ENOBUFS;

	ar->num_stations++;

	return 0;
}

static void ath12k_mac_dec_num_stations(struct ath12k_link_vif *arvif,
					struct ath12k_link_sta *arsta)
{
	struct ieee80211_sta *sta = ath12k_ahsta_to_sta(arsta->ahsta);
	struct ath12k *ar = arvif->ar;

	lockdep_assert_wiphy(ath12k_ar_to_hw(ar)->wiphy);

	if (arvif->ahvif->vdev_type == WMI_VDEV_TYPE_STA && !sta->tdls)
		return;

	ar->num_stations--;
}

static void ath12k_mac_station_post_remove(struct ath12k *ar,
					   struct ath12k_link_vif *arvif,
					   struct ath12k_link_sta *arsta)
{
	struct ieee80211_vif *vif = ath12k_ahvif_to_vif(arvif->ahvif);
	struct ieee80211_sta *sta = ath12k_ahsta_to_sta(arsta->ahsta);
	struct ath12k_peer *peer;

	lockdep_assert_wiphy(ath12k_ar_to_hw(ar)->wiphy);

	ath12k_mac_dec_num_stations(arvif, arsta);

	spin_lock_bh(&ar->ab->base_lock);

	peer = ath12k_peer_find(ar->ab, arvif->vdev_id, arsta->addr);
	if (peer && peer->sta == sta) {
		ath12k_warn(ar->ab, "Found peer entry %pM n vdev %i after it was supposedly removed\n",
			    vif->addr, arvif->vdev_id);
		peer->sta = NULL;
		list_del(&peer->list);
		kfree(peer);
		ar->num_peers--;
	}

	spin_unlock_bh(&ar->ab->base_lock);

	kfree(arsta->rx_stats);
	arsta->rx_stats = NULL;
}

static int ath12k_mac_station_unauthorize(struct ath12k *ar,
					  struct ath12k_link_vif *arvif,
					  struct ath12k_link_sta *arsta)
{
	struct ath12k_peer *peer;
	int ret;

	lockdep_assert_wiphy(ath12k_ar_to_hw(ar)->wiphy);

	spin_lock_bh(&ar->ab->base_lock);

	peer = ath12k_peer_find(ar->ab, arvif->vdev_id, arsta->addr);
	if (peer)
		peer->is_authorized = false;

	spin_unlock_bh(&ar->ab->base_lock);

	/* Driver must clear the keys during the state change from
	 * IEEE80211_STA_AUTHORIZED to IEEE80211_STA_ASSOC, since after
	 * returning from here, mac80211 is going to delete the keys
	 * in __sta_info_destroy_part2(). This will ensure that the driver does
	 * not retain stale key references after mac80211 deletes the keys.
	 */
	ret = ath12k_clear_peer_keys(arvif, arsta->addr);
	if (ret) {
		ath12k_warn(ar->ab, "failed to clear all peer keys for vdev %i: %d\n",
			    arvif->vdev_id, ret);
		return ret;
	}

	return 0;
}

static int ath12k_mac_station_authorize(struct ath12k *ar,
					struct ath12k_link_vif *arvif,
					struct ath12k_link_sta *arsta)
{
	struct ath12k_peer *peer;
	struct ieee80211_vif *vif = ath12k_ahvif_to_vif(arvif->ahvif);
	int ret;

	lockdep_assert_wiphy(ath12k_ar_to_hw(ar)->wiphy);

	spin_lock_bh(&ar->ab->base_lock);

	peer = ath12k_peer_find(ar->ab, arvif->vdev_id, arsta->addr);
	if (peer)
		peer->is_authorized = true;

	spin_unlock_bh(&ar->ab->base_lock);

	if (vif->type == NL80211_IFTYPE_STATION && arvif->is_up) {
		ret = ath12k_wmi_set_peer_param(ar, arsta->addr,
						arvif->vdev_id,
						WMI_PEER_AUTHORIZE,
						1);
		if (ret) {
			ath12k_warn(ar->ab, "Unable to authorize peer %pM vdev %d: %d\n",
				    arsta->addr, arvif->vdev_id, ret);
			return ret;
		}
	}

	return 0;
}

static int ath12k_mac_station_remove(struct ath12k *ar,
				     struct ath12k_link_vif *arvif,
				     struct ath12k_link_sta *arsta)
{
	struct ieee80211_sta *sta = ath12k_ahsta_to_sta(arsta->ahsta);
	struct ath12k_vif *ahvif = arvif->ahvif;
	int ret = 0;

	lockdep_assert_wiphy(ath12k_ar_to_hw(ar)->wiphy);

	wiphy_work_cancel(ar->ah->hw->wiphy, &arsta->update_wk);

	if (ahvif->vdev_type == WMI_VDEV_TYPE_STA) {
		ath12k_bss_disassoc(ar, arvif);
		ret = ath12k_mac_vdev_stop(arvif);
		if (ret)
			ath12k_warn(ar->ab, "failed to stop vdev %i: %d\n",
				    arvif->vdev_id, ret);
	}

	if (sta->mlo)
		return ret;

	ath12k_dp_peer_cleanup(ar, arvif->vdev_id, arsta->addr);

	ret = ath12k_peer_delete(ar, arvif->vdev_id, arsta->addr);
	if (ret)
		ath12k_warn(ar->ab, "Failed to delete peer: %pM for VDEV: %d\n",
			    arsta->addr, arvif->vdev_id);
	else
		ath12k_dbg(ar->ab, ATH12K_DBG_MAC, "Removed peer: %pM for VDEV: %d\n",
			   arsta->addr, arvif->vdev_id);

	ath12k_mac_station_post_remove(ar, arvif, arsta);

	if (sta->valid_links)
		ath12k_mac_free_unassign_link_sta(ahvif->ah,
						  arsta->ahsta, arsta->link_id);

	return ret;
}

static int ath12k_mac_station_add(struct ath12k *ar,
				  struct ath12k_link_vif *arvif,
				  struct ath12k_link_sta *arsta)
{
	struct ath12k_base *ab = ar->ab;
	struct ieee80211_vif *vif = ath12k_ahvif_to_vif(arvif->ahvif);
	struct ieee80211_sta *sta = ath12k_ahsta_to_sta(arsta->ahsta);
	struct ath12k_wmi_peer_create_arg peer_param = {0};
	int ret;

	lockdep_assert_wiphy(ath12k_ar_to_hw(ar)->wiphy);

	ret = ath12k_mac_inc_num_stations(arvif, arsta);
	if (ret) {
		ath12k_warn(ab, "refusing to associate station: too many connected already (%d)\n",
			    ar->max_num_stations);
		goto exit;
	}
	arsta->rx_stats = kzalloc(sizeof(*arsta->rx_stats), GFP_KERNEL);
	if (!arsta->rx_stats) {
		ret = -ENOMEM;
		goto dec_num_station;
	}

	peer_param.vdev_id = arvif->vdev_id;
	peer_param.peer_addr = arsta->addr;
	peer_param.peer_type = WMI_PEER_TYPE_DEFAULT;
	peer_param.ml_enabled = sta->mlo;

	ret = ath12k_peer_create(ar, arvif, sta, &peer_param);
	if (ret) {
		ath12k_warn(ab, "Failed to add peer: %pM for VDEV: %d\n",
			    arsta->addr, arvif->vdev_id);
		goto free_peer;
	}

	ath12k_dbg(ab, ATH12K_DBG_MAC, "Added peer: %pM for VDEV: %d\n",
		   arsta->addr, arvif->vdev_id);

	if (ieee80211_vif_is_mesh(vif)) {
		ret = ath12k_wmi_set_peer_param(ar, arsta->addr,
						arvif->vdev_id,
						WMI_PEER_USE_4ADDR, 1);
		if (ret) {
			ath12k_warn(ab, "failed to STA %pM 4addr capability: %d\n",
				    arsta->addr, ret);
			goto free_peer;
		}
	}

	ret = ath12k_dp_peer_setup(ar, arvif->vdev_id, arsta->addr);
	if (ret) {
		ath12k_warn(ab, "failed to setup dp for peer %pM on vdev %i (%d)\n",
			    arsta->addr, arvif->vdev_id, ret);
		goto free_peer;
	}

	if (ab->hw_params->vdev_start_delay &&
	    !arvif->is_started &&
	    arvif->ahvif->vdev_type != WMI_VDEV_TYPE_AP) {
		ret = ath12k_start_vdev_delay(ar, arvif);
		if (ret) {
			ath12k_warn(ab, "failed to delay vdev start: %d\n", ret);
			goto free_peer;
		}
	}

	return 0;

free_peer:
	ath12k_peer_delete(ar, arvif->vdev_id, arsta->addr);
	kfree(arsta->rx_stats);
	arsta->rx_stats = NULL;
dec_num_station:
	ath12k_mac_dec_num_stations(arvif, arsta);
exit:
	return ret;
}

static u32 ath12k_mac_ieee80211_sta_bw_to_wmi(struct ath12k *ar,
					      struct ieee80211_sta *sta)
{
	u32 bw = WMI_PEER_CHWIDTH_20MHZ;

	switch (sta->deflink.bandwidth) {
	case IEEE80211_STA_RX_BW_20:
		bw = WMI_PEER_CHWIDTH_20MHZ;
		break;
	case IEEE80211_STA_RX_BW_40:
		bw = WMI_PEER_CHWIDTH_40MHZ;
		break;
	case IEEE80211_STA_RX_BW_80:
		bw = WMI_PEER_CHWIDTH_80MHZ;
		break;
	case IEEE80211_STA_RX_BW_160:
		bw = WMI_PEER_CHWIDTH_160MHZ;
		break;
	case IEEE80211_STA_RX_BW_320:
		bw = WMI_PEER_CHWIDTH_320MHZ;
		break;
	default:
		ath12k_warn(ar->ab, "Invalid bandwidth %d in rc update for %pM\n",
			    sta->deflink.bandwidth, sta->addr);
		bw = WMI_PEER_CHWIDTH_20MHZ;
		break;
	}

	return bw;
}

static int ath12k_mac_assign_link_sta(struct ath12k_hw *ah,
				      struct ath12k_sta *ahsta,
				      struct ath12k_link_sta *arsta,
				      struct ath12k_vif *ahvif,
				      u8 link_id)
{
	struct ieee80211_sta *sta = ath12k_ahsta_to_sta(ahsta);
	struct ieee80211_link_sta *link_sta;
	struct ath12k_link_vif *arvif;

	lockdep_assert_wiphy(ah->hw->wiphy);

	if (!arsta || link_id >= IEEE80211_MLD_MAX_NUM_LINKS)
		return -EINVAL;

	arvif = wiphy_dereference(ah->hw->wiphy, ahvif->link[link_id]);
	if (!arvif)
		return -EINVAL;

	memset(arsta, 0, sizeof(*arsta));

	link_sta = wiphy_dereference(ah->hw->wiphy, sta->link[link_id]);
	if (!link_sta)
		return -EINVAL;

	ether_addr_copy(arsta->addr, link_sta->addr);

	/* logical index of the link sta in order of creation */
	arsta->link_idx = ahsta->num_peer++;

	arsta->link_id = link_id;
	ahsta->links_map |= BIT(arsta->link_id);
	arsta->arvif = arvif;
	arsta->ahsta = ahsta;
	ahsta->ahvif = ahvif;

	wiphy_work_init(&arsta->update_wk, ath12k_sta_rc_update_wk);

	rcu_assign_pointer(ahsta->link[link_id], arsta);

	return 0;
}

static void ath12k_mac_ml_station_remove(struct ath12k_vif *ahvif,
					 struct ath12k_sta *ahsta)
{
	struct ieee80211_sta *sta = ath12k_ahsta_to_sta(ahsta);
	struct ath12k_hw *ah = ahvif->ah;
	struct ath12k_link_vif *arvif;
	struct ath12k_link_sta *arsta;
	unsigned long links;
	struct ath12k *ar;
	u8 link_id;

	lockdep_assert_wiphy(ah->hw->wiphy);

	ath12k_peer_mlo_link_peers_delete(ahvif, ahsta);

	/* validate link station removal and clear arsta links */
	links = ahsta->links_map;
	for_each_set_bit(link_id, &links, IEEE80211_MLD_MAX_NUM_LINKS) {
		arvif = wiphy_dereference(ah->hw->wiphy, ahvif->link[link_id]);
		arsta = wiphy_dereference(ah->hw->wiphy, ahsta->link[link_id]);
		if (!arvif || !arsta)
			continue;

		ar = arvif->ar;

		ath12k_mac_station_post_remove(ar, arvif, arsta);

		ath12k_mac_free_unassign_link_sta(ah, ahsta, link_id);
	}

	ath12k_peer_ml_delete(ah, sta);
}

static int ath12k_mac_handle_link_sta_state(struct ieee80211_hw *hw,
					    struct ath12k_link_vif *arvif,
					    struct ath12k_link_sta *arsta,
					    enum ieee80211_sta_state old_state,
					    enum ieee80211_sta_state new_state)
{
	struct ieee80211_vif *vif = ath12k_ahvif_to_vif(arvif->ahvif);
	struct ieee80211_sta *sta = ath12k_ahsta_to_sta(arsta->ahsta);
	struct ath12k *ar = arvif->ar;
	int ret = 0;

	lockdep_assert_wiphy(hw->wiphy);

	ath12k_dbg(ar->ab, ATH12K_DBG_MAC, "mac handle link %u sta %pM state %d -> %d\n",
		   arsta->link_id, arsta->addr, old_state, new_state);

	/* IEEE80211_STA_NONE -> IEEE80211_STA_NOTEXIST: Remove the station
	 * from driver
	 */
	if ((old_state == IEEE80211_STA_NONE &&
	     new_state == IEEE80211_STA_NOTEXIST)) {
		ret = ath12k_mac_station_remove(ar, arvif, arsta);
		if (ret) {
			ath12k_warn(ar->ab, "Failed to remove station: %pM for VDEV: %d\n",
				    arsta->addr, arvif->vdev_id);
			goto exit;
		}
	}

	/* IEEE80211_STA_NOTEXIST -> IEEE80211_STA_NONE: Add new station to driver */
	if (old_state == IEEE80211_STA_NOTEXIST &&
	    new_state == IEEE80211_STA_NONE) {
		ret = ath12k_mac_station_add(ar, arvif, arsta);
		if (ret)
			ath12k_warn(ar->ab, "Failed to add station: %pM for VDEV: %d\n",
				    arsta->addr, arvif->vdev_id);

	/* IEEE80211_STA_AUTH -> IEEE80211_STA_ASSOC: Send station assoc command for
	 * peer associated to AP/Mesh/ADHOC vif type.
	 */
	} else if (old_state == IEEE80211_STA_AUTH &&
		   new_state == IEEE80211_STA_ASSOC &&
		   (vif->type == NL80211_IFTYPE_AP ||
		    vif->type == NL80211_IFTYPE_MESH_POINT ||
		    vif->type == NL80211_IFTYPE_ADHOC)) {
		ret = ath12k_mac_station_assoc(ar, arvif, arsta, false);
		if (ret)
			ath12k_warn(ar->ab, "Failed to associate station: %pM\n",
				    arsta->addr);

		spin_lock_bh(&ar->data_lock);

		arsta->bw = ath12k_mac_ieee80211_sta_bw_to_wmi(ar, sta);
		arsta->bw_prev = sta->deflink.bandwidth;

		spin_unlock_bh(&ar->data_lock);

	/* IEEE80211_STA_ASSOC -> IEEE80211_STA_AUTHORIZED: set peer status as
	 * authorized
	 */
	} else if (old_state == IEEE80211_STA_ASSOC &&
		   new_state == IEEE80211_STA_AUTHORIZED) {
		ret = ath12k_mac_station_authorize(ar, arvif, arsta);
		if (ret)
			ath12k_warn(ar->ab, "Failed to authorize station: %pM\n",
				    arsta->addr);

	/* IEEE80211_STA_AUTHORIZED -> IEEE80211_STA_ASSOC: station may be in removal,
	 * deauthorize it.
	 */
	} else if (old_state == IEEE80211_STA_AUTHORIZED &&
		   new_state == IEEE80211_STA_ASSOC) {
		ath12k_mac_station_unauthorize(ar, arvif, arsta);

	/* IEEE80211_STA_ASSOC -> IEEE80211_STA_AUTH: disassoc peer connected to
	 * AP/mesh/ADHOC vif type.
	 */
	} else if (old_state == IEEE80211_STA_ASSOC &&
		   new_state == IEEE80211_STA_AUTH &&
		   (vif->type == NL80211_IFTYPE_AP ||
		    vif->type == NL80211_IFTYPE_MESH_POINT ||
		    vif->type == NL80211_IFTYPE_ADHOC)) {
		ret = ath12k_mac_station_disassoc(ar, arvif, arsta);
		if (ret)
			ath12k_warn(ar->ab, "Failed to disassociate station: %pM\n",
				    arsta->addr);
	}

exit:
	return ret;
}

static int ath12k_mac_op_sta_state(struct ieee80211_hw *hw,
				   struct ieee80211_vif *vif,
				   struct ieee80211_sta *sta,
				   enum ieee80211_sta_state old_state,
				   enum ieee80211_sta_state new_state)
{
	struct ath12k_vif *ahvif = ath12k_vif_to_ahvif(vif);
	struct ath12k_sta *ahsta = ath12k_sta_to_ahsta(sta);
	struct ath12k_hw *ah = ath12k_hw_to_ah(hw);
	struct ath12k_link_vif *arvif;
	struct ath12k_link_sta *arsta;
	unsigned long valid_links;
	u8 link_id = 0;
	int ret;

	lockdep_assert_wiphy(hw->wiphy);

	if (ieee80211_vif_is_mld(vif) && sta->valid_links) {
		WARN_ON(!sta->mlo && hweight16(sta->valid_links) != 1);
		link_id = ffs(sta->valid_links) - 1;
	}

	/* IEEE80211_STA_NOTEXIST -> IEEE80211_STA_NONE:
	 * New station add received. If this is a ML station then
	 * ahsta->links_map will be zero and sta->valid_links will be 1.
	 * Assign default link to the first link sta.
	 */
	if (old_state == IEEE80211_STA_NOTEXIST &&
	    new_state == IEEE80211_STA_NONE) {
		memset(ahsta, 0, sizeof(*ahsta));

		arsta = &ahsta->deflink;

		/* ML sta */
		if (sta->mlo && !ahsta->links_map &&
		    (hweight16(sta->valid_links) == 1)) {
			ret = ath12k_peer_ml_create(ah, sta);
			if (ret) {
				ath12k_hw_warn(ah, "unable to create ML peer for sta %pM",
					       sta->addr);
				goto exit;
			}
		}

		ret = ath12k_mac_assign_link_sta(ah, ahsta, arsta, ahvif,
						 link_id);
		if (ret) {
			ath12k_hw_warn(ah, "unable assign link %d for sta %pM",
				       link_id, sta->addr);
			goto exit;
		}

		/* above arsta will get memset, hence do this after assign
		 * link sta
		 */
		if (sta->mlo) {
			arsta->is_assoc_link = true;
			ahsta->assoc_link_id = link_id;
		}
	}

	/* In the ML station scenario, activate all partner links once the
	 * client is transitioning to the associated state.
	 *
	 * FIXME: Ideally, this activation should occur when the client
	 * transitions to the authorized state. However, there are some
	 * issues with handling this in the firmware. Until the firmware
	 * can manage it properly, activate the links when the client is
	 * about to move to the associated state.
	 */
	if (ieee80211_vif_is_mld(vif) && vif->type == NL80211_IFTYPE_STATION &&
	    old_state == IEEE80211_STA_AUTH && new_state == IEEE80211_STA_ASSOC)
		ieee80211_set_active_links(vif, ieee80211_vif_usable_links(vif));

	/* Handle all the other state transitions in generic way */
	valid_links = ahsta->links_map;
	for_each_set_bit(link_id, &valid_links, IEEE80211_MLD_MAX_NUM_LINKS) {
		arvif = wiphy_dereference(hw->wiphy, ahvif->link[link_id]);
		arsta = wiphy_dereference(hw->wiphy, ahsta->link[link_id]);
		/* some assumptions went wrong! */
		if (WARN_ON(!arvif || !arsta))
			continue;

		/* vdev might be in deleted */
		if (WARN_ON(!arvif->ar))
			continue;

		ret = ath12k_mac_handle_link_sta_state(hw, arvif, arsta,
						       old_state, new_state);
		if (ret) {
			ath12k_hw_warn(ah, "unable to move link sta %d of sta %pM from state %d to %d",
				       link_id, arsta->addr, old_state, new_state);
			goto exit;
		}
	}

	/* IEEE80211_STA_NONE -> IEEE80211_STA_NOTEXIST:
	 * Remove the station from driver (handle ML sta here since that
	 * needs special handling. Normal sta will be handled in generic
	 * handler below
	 */
	if (old_state == IEEE80211_STA_NONE &&
	    new_state == IEEE80211_STA_NOTEXIST && sta->mlo)
		ath12k_mac_ml_station_remove(ahvif, ahsta);

	ret = 0;

exit:
	/* update the state if everything went well */
	if (!ret)
		ahsta->state = new_state;

	return ret;
}

static int ath12k_mac_op_sta_set_txpwr(struct ieee80211_hw *hw,
				       struct ieee80211_vif *vif,
				       struct ieee80211_sta *sta)
{
	struct ath12k_sta *ahsta = ath12k_sta_to_ahsta(sta);
	struct ath12k *ar;
	struct ath12k_vif *ahvif = ath12k_vif_to_ahvif(vif);
	struct ath12k_link_vif *arvif;
	struct ath12k_link_sta *arsta;
	u8 link_id;
	int ret;
	s16 txpwr;

	lockdep_assert_wiphy(hw->wiphy);

	/* TODO: use link id from mac80211 once that's implemented */
	link_id = 0;

	arvif = wiphy_dereference(hw->wiphy, ahvif->link[link_id]);
	arsta = wiphy_dereference(hw->wiphy, ahsta->link[link_id]);

	if (sta->deflink.txpwr.type == NL80211_TX_POWER_AUTOMATIC) {
		txpwr = 0;
	} else {
		txpwr = sta->deflink.txpwr.power;
		if (!txpwr) {
			ret = -EINVAL;
			goto out;
		}
	}

	if (txpwr > ATH12K_TX_POWER_MAX_VAL || txpwr < ATH12K_TX_POWER_MIN_VAL) {
		ret = -EINVAL;
		goto out;
	}

	ar = arvif->ar;

	ret = ath12k_wmi_set_peer_param(ar, arsta->addr, arvif->vdev_id,
					WMI_PEER_USE_FIXED_PWR, txpwr);
	if (ret) {
		ath12k_warn(ar->ab, "failed to set tx power for station ret: %d\n",
			    ret);
		goto out;
	}

out:
	return ret;
}

static void ath12k_mac_op_link_sta_rc_update(struct ieee80211_hw *hw,
					     struct ieee80211_vif *vif,
					     struct ieee80211_link_sta *link_sta,
					     u32 changed)
{
	struct ieee80211_sta *sta = link_sta->sta;
	struct ath12k *ar;
	struct ath12k_sta *ahsta = ath12k_sta_to_ahsta(sta);
	struct ath12k_vif *ahvif = ath12k_vif_to_ahvif(vif);
	struct ath12k_hw *ah = ath12k_hw_to_ah(hw);
	struct ath12k_link_sta *arsta;
	struct ath12k_link_vif *arvif;
	struct ath12k_peer *peer;
	u32 bw, smps;

	rcu_read_lock();
	arvif = rcu_dereference(ahvif->link[link_sta->link_id]);
	if (!arvif) {
		ath12k_hw_warn(ah, "mac sta rc update failed to fetch link vif on link id %u for peer %pM\n",
			       link_sta->link_id, sta->addr);
		rcu_read_unlock();
		return;
	}

	ar = arvif->ar;

	arsta = rcu_dereference(ahsta->link[link_sta->link_id]);
	if (!arsta) {
		rcu_read_unlock();
		ath12k_warn(ar->ab, "mac sta rc update failed to fetch link sta on link id %u for peer %pM\n",
			    link_sta->link_id, sta->addr);
		return;
	}
	spin_lock_bh(&ar->ab->base_lock);

	peer = ath12k_peer_find(ar->ab, arvif->vdev_id, arsta->addr);
	if (!peer) {
		spin_unlock_bh(&ar->ab->base_lock);
		rcu_read_unlock();
		ath12k_warn(ar->ab, "mac sta rc update failed to find peer %pM on vdev %i\n",
			    arsta->addr, arvif->vdev_id);
		return;
	}

	spin_unlock_bh(&ar->ab->base_lock);

	if (arsta->link_id >= IEEE80211_MLD_MAX_NUM_LINKS) {
		rcu_read_unlock();
		return;
	}

	link_sta = rcu_dereference(sta->link[arsta->link_id]);
	if (!link_sta) {
		rcu_read_unlock();
		ath12k_warn(ar->ab, "unable to access link sta in rc update for sta %pM link %u\n",
			    sta->addr, arsta->link_id);
		return;
	}

	ath12k_dbg(ar->ab, ATH12K_DBG_MAC,
		   "mac sta rc update for %pM changed %08x bw %d nss %d smps %d\n",
		   arsta->addr, changed, link_sta->bandwidth, link_sta->rx_nss,
		   link_sta->smps_mode);

	spin_lock_bh(&ar->data_lock);

	if (changed & IEEE80211_RC_BW_CHANGED) {
		bw = ath12k_mac_ieee80211_sta_bw_to_wmi(ar, sta);
		arsta->bw_prev = arsta->bw;
		arsta->bw = bw;
	}

	if (changed & IEEE80211_RC_NSS_CHANGED)
		arsta->nss = link_sta->rx_nss;

	if (changed & IEEE80211_RC_SMPS_CHANGED) {
		smps = WMI_PEER_SMPS_PS_NONE;

		switch (link_sta->smps_mode) {
		case IEEE80211_SMPS_AUTOMATIC:
		case IEEE80211_SMPS_OFF:
			smps = WMI_PEER_SMPS_PS_NONE;
			break;
		case IEEE80211_SMPS_STATIC:
			smps = WMI_PEER_SMPS_STATIC;
			break;
		case IEEE80211_SMPS_DYNAMIC:
			smps = WMI_PEER_SMPS_DYNAMIC;
			break;
		default:
			ath12k_warn(ar->ab, "Invalid smps %d in sta rc update for %pM link %u\n",
				    link_sta->smps_mode, arsta->addr, link_sta->link_id);
			smps = WMI_PEER_SMPS_PS_NONE;
			break;
		}

		arsta->smps = smps;
	}

	arsta->changed |= changed;

	spin_unlock_bh(&ar->data_lock);

	wiphy_work_queue(hw->wiphy, &arsta->update_wk);

	rcu_read_unlock();
}

static struct ath12k_link_sta *ath12k_mac_alloc_assign_link_sta(struct ath12k_hw *ah,
								struct ath12k_sta *ahsta,
								struct ath12k_vif *ahvif,
								u8 link_id)
{
	struct ath12k_link_sta *arsta;
	int ret;

	lockdep_assert_wiphy(ah->hw->wiphy);

	if (link_id >= IEEE80211_MLD_MAX_NUM_LINKS)
		return NULL;

	arsta = wiphy_dereference(ah->hw->wiphy, ahsta->link[link_id]);
	if (arsta)
		return NULL;

	arsta = kmalloc(sizeof(*arsta), GFP_KERNEL);
	if (!arsta)
		return NULL;

	ret = ath12k_mac_assign_link_sta(ah, ahsta, arsta, ahvif, link_id);
	if (ret) {
		kfree(arsta);
		return NULL;
	}

	return arsta;
}

static int ath12k_mac_op_change_sta_links(struct ieee80211_hw *hw,
					  struct ieee80211_vif *vif,
					  struct ieee80211_sta *sta,
					  u16 old_links, u16 new_links)
{
	struct ath12k_vif *ahvif = ath12k_vif_to_ahvif(vif);
	struct ath12k_sta *ahsta = ath12k_sta_to_ahsta(sta);
	struct ath12k_hw *ah = hw->priv;
	struct ath12k_link_vif *arvif;
	struct ath12k_link_sta *arsta;
	unsigned long valid_links;
	struct ath12k *ar;
	u8 link_id;
	int ret;

	lockdep_assert_wiphy(hw->wiphy);

	if (!sta->valid_links)
		return -EINVAL;

	/* Firmware does not support removal of one of link stas. All sta
	 * would be removed during ML STA delete in sta_state(), hence link
	 * sta removal is not handled here.
	 */
	if (new_links < old_links)
		return 0;

	if (ahsta->ml_peer_id == ATH12K_MLO_PEER_ID_INVALID) {
		ath12k_hw_warn(ah, "unable to add link for ml sta %pM", sta->addr);
		return -EINVAL;
	}

	/* this op is expected only after initial sta insertion with default link */
	if (WARN_ON(ahsta->links_map == 0))
		return -EINVAL;

	valid_links = new_links;
	for_each_set_bit(link_id, &valid_links, IEEE80211_MLD_MAX_NUM_LINKS) {
		if (ahsta->links_map & BIT(link_id))
			continue;

		arvif = wiphy_dereference(hw->wiphy, ahvif->link[link_id]);
		arsta = ath12k_mac_alloc_assign_link_sta(ah, ahsta, ahvif, link_id);

		if (!arvif || !arsta) {
			ath12k_hw_warn(ah, "Failed to alloc/assign link sta");
			continue;
		}

		ar = arvif->ar;
		if (!ar)
			continue;

		ret = ath12k_mac_station_add(ar, arvif, arsta);
		if (ret) {
			ath12k_warn(ar->ab, "Failed to add station: %pM for VDEV: %d\n",
				    arsta->addr, arvif->vdev_id);
			ath12k_mac_free_unassign_link_sta(ah, ahsta, link_id);
			return ret;
		}
	}

	return 0;
}

static bool ath12k_mac_op_can_activate_links(struct ieee80211_hw *hw,
					     struct ieee80211_vif *vif,
					     u16 active_links)
{
	/* TODO: Handle recovery case */

	return true;
}

static int ath12k_conf_tx_uapsd(struct ath12k_link_vif *arvif,
				u16 ac, bool enable)
{
	struct ath12k *ar = arvif->ar;
	struct ath12k_vif *ahvif = arvif->ahvif;
	u32 value;
	int ret;

	if (ahvif->vdev_type != WMI_VDEV_TYPE_STA)
		return 0;

	switch (ac) {
	case IEEE80211_AC_VO:
		value = WMI_STA_PS_UAPSD_AC3_DELIVERY_EN |
			WMI_STA_PS_UAPSD_AC3_TRIGGER_EN;
		break;
	case IEEE80211_AC_VI:
		value = WMI_STA_PS_UAPSD_AC2_DELIVERY_EN |
			WMI_STA_PS_UAPSD_AC2_TRIGGER_EN;
		break;
	case IEEE80211_AC_BE:
		value = WMI_STA_PS_UAPSD_AC1_DELIVERY_EN |
			WMI_STA_PS_UAPSD_AC1_TRIGGER_EN;
		break;
	case IEEE80211_AC_BK:
		value = WMI_STA_PS_UAPSD_AC0_DELIVERY_EN |
			WMI_STA_PS_UAPSD_AC0_TRIGGER_EN;
		break;
	}

	if (enable)
		ahvif->u.sta.uapsd |= value;
	else
		ahvif->u.sta.uapsd &= ~value;

	ret = ath12k_wmi_set_sta_ps_param(ar, arvif->vdev_id,
					  WMI_STA_PS_PARAM_UAPSD,
					  ahvif->u.sta.uapsd);
	if (ret) {
		ath12k_warn(ar->ab, "could not set uapsd params %d\n", ret);
		goto exit;
	}

	if (ahvif->u.sta.uapsd)
		value = WMI_STA_PS_RX_WAKE_POLICY_POLL_UAPSD;
	else
		value = WMI_STA_PS_RX_WAKE_POLICY_WAKE;

	ret = ath12k_wmi_set_sta_ps_param(ar, arvif->vdev_id,
					  WMI_STA_PS_PARAM_RX_WAKE_POLICY,
					  value);
	if (ret)
		ath12k_warn(ar->ab, "could not set rx wake param %d\n", ret);

exit:
	return ret;
}

static int ath12k_mac_conf_tx(struct ath12k_link_vif *arvif, u16 ac,
			      const struct ieee80211_tx_queue_params *params)
{
	struct wmi_wmm_params_arg *p = NULL;
	struct ath12k *ar = arvif->ar;
	struct ath12k_base *ab = ar->ab;
	int ret;

	lockdep_assert_wiphy(ath12k_ar_to_hw(ar)->wiphy);

	switch (ac) {
	case IEEE80211_AC_VO:
		p = &arvif->wmm_params.ac_vo;
		break;
	case IEEE80211_AC_VI:
		p = &arvif->wmm_params.ac_vi;
		break;
	case IEEE80211_AC_BE:
		p = &arvif->wmm_params.ac_be;
		break;
	case IEEE80211_AC_BK:
		p = &arvif->wmm_params.ac_bk;
		break;
	}

	if (WARN_ON(!p)) {
		ret = -EINVAL;
		goto exit;
	}

	p->cwmin = params->cw_min;
	p->cwmax = params->cw_max;
	p->aifs = params->aifs;
	p->txop = params->txop;

	ret = ath12k_wmi_send_wmm_update_cmd(ar, arvif->vdev_id,
					     &arvif->wmm_params);
	if (ret) {
		ath12k_warn(ab, "pdev idx %d failed to set wmm params: %d\n",
			    ar->pdev_idx, ret);
		goto exit;
	}

	ret = ath12k_conf_tx_uapsd(arvif, ac, params->uapsd);
	if (ret)
		ath12k_warn(ab, "pdev idx %d failed to set sta uapsd: %d\n",
			    ar->pdev_idx, ret);

exit:
	return ret;
}

static int ath12k_mac_op_conf_tx(struct ieee80211_hw *hw,
				 struct ieee80211_vif *vif,
				 unsigned int link_id, u16 ac,
				 const struct ieee80211_tx_queue_params *params)
{
	struct ath12k_vif *ahvif = ath12k_vif_to_ahvif(vif);
	struct ath12k_link_vif *arvif;
	struct ath12k_vif_cache *cache;
	int ret;

	lockdep_assert_wiphy(hw->wiphy);

	if (link_id >= IEEE80211_MLD_MAX_NUM_LINKS)
		return -EINVAL;

	arvif = wiphy_dereference(hw->wiphy, ahvif->link[link_id]);
	if (!arvif || !arvif->is_created) {
		cache = ath12k_ahvif_get_link_cache(ahvif, link_id);
		if (!cache)
			return -ENOSPC;

		cache->tx_conf.changed = true;
		cache->tx_conf.ac = ac;
		cache->tx_conf.tx_queue_params = *params;

		return 0;
	}

	ret = ath12k_mac_conf_tx(arvif, ac, params);

	return ret;
}

static struct ieee80211_sta_ht_cap
ath12k_create_ht_cap(struct ath12k *ar, u32 ar_ht_cap, u32 rate_cap_rx_chainmask)
{
	int i;
	struct ieee80211_sta_ht_cap ht_cap = {0};
	u32 ar_vht_cap = ar->pdev->cap.vht_cap;

	if (!(ar_ht_cap & WMI_HT_CAP_ENABLED))
		return ht_cap;

	ht_cap.ht_supported = 1;
	ht_cap.ampdu_factor = IEEE80211_HT_MAX_AMPDU_64K;
	ht_cap.ampdu_density = IEEE80211_HT_MPDU_DENSITY_NONE;
	ht_cap.cap |= IEEE80211_HT_CAP_SUP_WIDTH_20_40;
	ht_cap.cap |= IEEE80211_HT_CAP_DSSSCCK40;
	ht_cap.cap |= WLAN_HT_CAP_SM_PS_STATIC << IEEE80211_HT_CAP_SM_PS_SHIFT;

	if (ar_ht_cap & WMI_HT_CAP_HT20_SGI)
		ht_cap.cap |= IEEE80211_HT_CAP_SGI_20;

	if (ar_ht_cap & WMI_HT_CAP_HT40_SGI)
		ht_cap.cap |= IEEE80211_HT_CAP_SGI_40;

	if (ar_ht_cap & WMI_HT_CAP_DYNAMIC_SMPS) {
		u32 smps;

		smps   = WLAN_HT_CAP_SM_PS_DYNAMIC;
		smps <<= IEEE80211_HT_CAP_SM_PS_SHIFT;

		ht_cap.cap |= smps;
	}

	if (ar_ht_cap & WMI_HT_CAP_TX_STBC)
		ht_cap.cap |= IEEE80211_HT_CAP_TX_STBC;

	if (ar_ht_cap & WMI_HT_CAP_RX_STBC) {
		u32 stbc;

		stbc   = ar_ht_cap;
		stbc  &= WMI_HT_CAP_RX_STBC;
		stbc >>= WMI_HT_CAP_RX_STBC_MASK_SHIFT;
		stbc <<= IEEE80211_HT_CAP_RX_STBC_SHIFT;
		stbc  &= IEEE80211_HT_CAP_RX_STBC;

		ht_cap.cap |= stbc;
	}

	if (ar_ht_cap & WMI_HT_CAP_RX_LDPC)
		ht_cap.cap |= IEEE80211_HT_CAP_LDPC_CODING;

	if (ar_ht_cap & WMI_HT_CAP_L_SIG_TXOP_PROT)
		ht_cap.cap |= IEEE80211_HT_CAP_LSIG_TXOP_PROT;

	if (ar_vht_cap & WMI_VHT_CAP_MAX_MPDU_LEN_MASK)
		ht_cap.cap |= IEEE80211_HT_CAP_MAX_AMSDU;

	for (i = 0; i < ar->num_rx_chains; i++) {
		if (rate_cap_rx_chainmask & BIT(i))
			ht_cap.mcs.rx_mask[i] = 0xFF;
	}

	ht_cap.mcs.tx_params |= IEEE80211_HT_MCS_TX_DEFINED;

	return ht_cap;
}

static int ath12k_mac_set_txbf_conf(struct ath12k_link_vif *arvif)
{
	u32 value = 0;
	struct ath12k *ar = arvif->ar;
	struct ath12k_vif *ahvif = arvif->ahvif;
	int nsts;
	int sound_dim;
	u32 vht_cap = ar->pdev->cap.vht_cap;
	u32 vdev_param = WMI_VDEV_PARAM_TXBF;

	if (vht_cap & (IEEE80211_VHT_CAP_SU_BEAMFORMEE_CAPABLE)) {
		nsts = vht_cap & IEEE80211_VHT_CAP_BEAMFORMEE_STS_MASK;
		nsts >>= IEEE80211_VHT_CAP_BEAMFORMEE_STS_SHIFT;
		value |= SM(nsts, WMI_TXBF_STS_CAP_OFFSET);
	}

	if (vht_cap & (IEEE80211_VHT_CAP_SU_BEAMFORMER_CAPABLE)) {
		sound_dim = vht_cap &
			    IEEE80211_VHT_CAP_SOUNDING_DIMENSIONS_MASK;
		sound_dim >>= IEEE80211_VHT_CAP_SOUNDING_DIMENSIONS_SHIFT;
		if (sound_dim > (ar->num_tx_chains - 1))
			sound_dim = ar->num_tx_chains - 1;
		value |= SM(sound_dim, WMI_BF_SOUND_DIM_OFFSET);
	}

	if (!value)
		return 0;

	if (vht_cap & IEEE80211_VHT_CAP_SU_BEAMFORMER_CAPABLE) {
		value |= WMI_VDEV_PARAM_TXBF_SU_TX_BFER;

		if ((vht_cap & IEEE80211_VHT_CAP_MU_BEAMFORMER_CAPABLE) &&
		    ahvif->vdev_type == WMI_VDEV_TYPE_AP)
			value |= WMI_VDEV_PARAM_TXBF_MU_TX_BFER;
	}

	if (vht_cap & IEEE80211_VHT_CAP_SU_BEAMFORMEE_CAPABLE) {
		value |= WMI_VDEV_PARAM_TXBF_SU_TX_BFEE;

		if ((vht_cap & IEEE80211_VHT_CAP_MU_BEAMFORMEE_CAPABLE) &&
		    ahvif->vdev_type == WMI_VDEV_TYPE_STA)
			value |= WMI_VDEV_PARAM_TXBF_MU_TX_BFEE;
	}

	return ath12k_wmi_vdev_set_param_cmd(ar, arvif->vdev_id,
					     vdev_param, value);
}

static void ath12k_set_vht_txbf_cap(struct ath12k *ar, u32 *vht_cap)
{
	bool subfer, subfee;
	int sound_dim = 0;

	subfer = !!(*vht_cap & (IEEE80211_VHT_CAP_SU_BEAMFORMER_CAPABLE));
	subfee = !!(*vht_cap & (IEEE80211_VHT_CAP_SU_BEAMFORMEE_CAPABLE));

	if (ar->num_tx_chains < 2) {
		*vht_cap &= ~(IEEE80211_VHT_CAP_SU_BEAMFORMER_CAPABLE);
		subfer = false;
	}

	/* If SU Beaformer is not set, then disable MU Beamformer Capability */
	if (!subfer)
		*vht_cap &= ~(IEEE80211_VHT_CAP_MU_BEAMFORMER_CAPABLE);

	/* If SU Beaformee is not set, then disable MU Beamformee Capability */
	if (!subfee)
		*vht_cap &= ~(IEEE80211_VHT_CAP_MU_BEAMFORMEE_CAPABLE);

	sound_dim = u32_get_bits(*vht_cap,
				 IEEE80211_VHT_CAP_SOUNDING_DIMENSIONS_MASK);
	*vht_cap = u32_replace_bits(*vht_cap, 0,
				    IEEE80211_VHT_CAP_SOUNDING_DIMENSIONS_MASK);

	/* TODO: Need to check invalid STS and Sound_dim values set by FW? */

	/* Enable Sounding Dimension Field only if SU BF is enabled */
	if (subfer) {
		if (sound_dim > (ar->num_tx_chains - 1))
			sound_dim = ar->num_tx_chains - 1;

		*vht_cap = u32_replace_bits(*vht_cap, sound_dim,
					    IEEE80211_VHT_CAP_SOUNDING_DIMENSIONS_MASK);
	}

	/* Use the STS advertised by FW unless SU Beamformee is not supported*/
	if (!subfee)
		*vht_cap &= ~(IEEE80211_VHT_CAP_BEAMFORMEE_STS_MASK);
}

static struct ieee80211_sta_vht_cap
ath12k_create_vht_cap(struct ath12k *ar, u32 rate_cap_tx_chainmask,
		      u32 rate_cap_rx_chainmask)
{
	struct ieee80211_sta_vht_cap vht_cap = {0};
	u16 txmcs_map, rxmcs_map;
	int i;

	vht_cap.vht_supported = 1;
	vht_cap.cap = ar->pdev->cap.vht_cap;

	ath12k_set_vht_txbf_cap(ar, &vht_cap.cap);

	/* TODO: Enable back VHT160 mode once association issues are fixed */
	/* Disabling VHT160 and VHT80+80 modes */
	vht_cap.cap &= ~IEEE80211_VHT_CAP_SUPP_CHAN_WIDTH_MASK;
	vht_cap.cap &= ~IEEE80211_VHT_CAP_SHORT_GI_160;

	rxmcs_map = 0;
	txmcs_map = 0;
	for (i = 0; i < 8; i++) {
		if (i < ar->num_tx_chains && rate_cap_tx_chainmask & BIT(i))
			txmcs_map |= IEEE80211_VHT_MCS_SUPPORT_0_9 << (i * 2);
		else
			txmcs_map |= IEEE80211_VHT_MCS_NOT_SUPPORTED << (i * 2);

		if (i < ar->num_rx_chains && rate_cap_rx_chainmask & BIT(i))
			rxmcs_map |= IEEE80211_VHT_MCS_SUPPORT_0_9 << (i * 2);
		else
			rxmcs_map |= IEEE80211_VHT_MCS_NOT_SUPPORTED << (i * 2);
	}

	if (rate_cap_tx_chainmask <= 1)
		vht_cap.cap &= ~IEEE80211_VHT_CAP_TXSTBC;

	vht_cap.vht_mcs.rx_mcs_map = cpu_to_le16(rxmcs_map);
	vht_cap.vht_mcs.tx_mcs_map = cpu_to_le16(txmcs_map);

	return vht_cap;
}

static void ath12k_mac_setup_ht_vht_cap(struct ath12k *ar,
					struct ath12k_pdev_cap *cap,
					u32 *ht_cap_info)
{
	struct ieee80211_supported_band *band;
	u32 rate_cap_tx_chainmask;
	u32 rate_cap_rx_chainmask;
	u32 ht_cap;

	rate_cap_tx_chainmask = ar->cfg_tx_chainmask >> cap->tx_chain_mask_shift;
	rate_cap_rx_chainmask = ar->cfg_rx_chainmask >> cap->rx_chain_mask_shift;

	if (cap->supported_bands & WMI_HOST_WLAN_2G_CAP) {
		band = &ar->mac.sbands[NL80211_BAND_2GHZ];
		ht_cap = cap->band[NL80211_BAND_2GHZ].ht_cap_info;
		if (ht_cap_info)
			*ht_cap_info = ht_cap;
		band->ht_cap = ath12k_create_ht_cap(ar, ht_cap,
						    rate_cap_rx_chainmask);
	}

	if (cap->supported_bands & WMI_HOST_WLAN_5G_CAP &&
	    (ar->ab->hw_params->single_pdev_only ||
	     !ar->supports_6ghz)) {
		band = &ar->mac.sbands[NL80211_BAND_5GHZ];
		ht_cap = cap->band[NL80211_BAND_5GHZ].ht_cap_info;
		if (ht_cap_info)
			*ht_cap_info = ht_cap;
		band->ht_cap = ath12k_create_ht_cap(ar, ht_cap,
						    rate_cap_rx_chainmask);
		band->vht_cap = ath12k_create_vht_cap(ar, rate_cap_tx_chainmask,
						      rate_cap_rx_chainmask);
	}
}

static int ath12k_check_chain_mask(struct ath12k *ar, u32 ant, bool is_tx_ant)
{
	/* TODO: Check the request chainmask against the supported
	 * chainmask table which is advertised in extented_service_ready event
	 */

	return 0;
}

static void ath12k_gen_ppe_thresh(struct ath12k_wmi_ppe_threshold_arg *fw_ppet,
				  u8 *he_ppet)
{
	int nss, ru;
	u8 bit = 7;

	he_ppet[0] = fw_ppet->numss_m1 & IEEE80211_PPE_THRES_NSS_MASK;
	he_ppet[0] |= (fw_ppet->ru_bit_mask <<
		       IEEE80211_PPE_THRES_RU_INDEX_BITMASK_POS) &
		      IEEE80211_PPE_THRES_RU_INDEX_BITMASK_MASK;
	for (nss = 0; nss <= fw_ppet->numss_m1; nss++) {
		for (ru = 0; ru < 4; ru++) {
			u8 val;
			int i;

			if ((fw_ppet->ru_bit_mask & BIT(ru)) == 0)
				continue;
			val = (fw_ppet->ppet16_ppet8_ru3_ru0[nss] >> (ru * 6)) &
			       0x3f;
			val = ((val >> 3) & 0x7) | ((val & 0x7) << 3);
			for (i = 5; i >= 0; i--) {
				he_ppet[bit / 8] |=
					((val >> i) & 0x1) << ((bit % 8));
				bit++;
			}
		}
	}
}

static void
ath12k_mac_filter_he_cap_mesh(struct ieee80211_he_cap_elem *he_cap_elem)
{
	u8 m;

	m = IEEE80211_HE_MAC_CAP0_TWT_RES |
	    IEEE80211_HE_MAC_CAP0_TWT_REQ;
	he_cap_elem->mac_cap_info[0] &= ~m;

	m = IEEE80211_HE_MAC_CAP2_TRS |
	    IEEE80211_HE_MAC_CAP2_BCAST_TWT |
	    IEEE80211_HE_MAC_CAP2_MU_CASCADING;
	he_cap_elem->mac_cap_info[2] &= ~m;

	m = IEEE80211_HE_MAC_CAP3_FLEX_TWT_SCHED |
	    IEEE80211_HE_MAC_CAP2_BCAST_TWT |
	    IEEE80211_HE_MAC_CAP2_MU_CASCADING;
	he_cap_elem->mac_cap_info[3] &= ~m;

	m = IEEE80211_HE_MAC_CAP4_BSRP_BQRP_A_MPDU_AGG |
	    IEEE80211_HE_MAC_CAP4_BQR;
	he_cap_elem->mac_cap_info[4] &= ~m;

	m = IEEE80211_HE_MAC_CAP5_SUBCHAN_SELECTIVE_TRANSMISSION |
	    IEEE80211_HE_MAC_CAP5_UL_2x996_TONE_RU |
	    IEEE80211_HE_MAC_CAP5_PUNCTURED_SOUNDING |
	    IEEE80211_HE_MAC_CAP5_HT_VHT_TRIG_FRAME_RX;
	he_cap_elem->mac_cap_info[5] &= ~m;

	m = IEEE80211_HE_PHY_CAP2_UL_MU_FULL_MU_MIMO |
	    IEEE80211_HE_PHY_CAP2_UL_MU_PARTIAL_MU_MIMO;
	he_cap_elem->phy_cap_info[2] &= ~m;

	m = IEEE80211_HE_PHY_CAP3_RX_PARTIAL_BW_SU_IN_20MHZ_MU |
	    IEEE80211_HE_PHY_CAP3_DCM_MAX_CONST_TX_MASK |
	    IEEE80211_HE_PHY_CAP3_DCM_MAX_CONST_RX_MASK;
	he_cap_elem->phy_cap_info[3] &= ~m;

	m = IEEE80211_HE_PHY_CAP4_MU_BEAMFORMER;
	he_cap_elem->phy_cap_info[4] &= ~m;

	m = IEEE80211_HE_PHY_CAP5_NG16_MU_FEEDBACK;
	he_cap_elem->phy_cap_info[5] &= ~m;

	m = IEEE80211_HE_PHY_CAP6_CODEBOOK_SIZE_75_MU |
	    IEEE80211_HE_PHY_CAP6_TRIG_MU_BEAMFORMING_PARTIAL_BW_FB |
	    IEEE80211_HE_PHY_CAP6_TRIG_CQI_FB |
	    IEEE80211_HE_PHY_CAP6_PARTIAL_BANDWIDTH_DL_MUMIMO;
	he_cap_elem->phy_cap_info[6] &= ~m;

	m = IEEE80211_HE_PHY_CAP7_PSR_BASED_SR |
	    IEEE80211_HE_PHY_CAP7_POWER_BOOST_FACTOR_SUPP |
	    IEEE80211_HE_PHY_CAP7_STBC_TX_ABOVE_80MHZ |
	    IEEE80211_HE_PHY_CAP7_STBC_RX_ABOVE_80MHZ;
	he_cap_elem->phy_cap_info[7] &= ~m;

	m = IEEE80211_HE_PHY_CAP8_HE_ER_SU_PPDU_4XLTF_AND_08_US_GI |
	    IEEE80211_HE_PHY_CAP8_20MHZ_IN_40MHZ_HE_PPDU_IN_2G |
	    IEEE80211_HE_PHY_CAP8_20MHZ_IN_160MHZ_HE_PPDU |
	    IEEE80211_HE_PHY_CAP8_80MHZ_IN_160MHZ_HE_PPDU;
	he_cap_elem->phy_cap_info[8] &= ~m;

	m = IEEE80211_HE_PHY_CAP9_LONGER_THAN_16_SIGB_OFDM_SYM |
	    IEEE80211_HE_PHY_CAP9_NON_TRIGGERED_CQI_FEEDBACK |
	    IEEE80211_HE_PHY_CAP9_RX_1024_QAM_LESS_THAN_242_TONE_RU |
	    IEEE80211_HE_PHY_CAP9_TX_1024_QAM_LESS_THAN_242_TONE_RU |
	    IEEE80211_HE_PHY_CAP9_RX_FULL_BW_SU_USING_MU_WITH_COMP_SIGB |
	    IEEE80211_HE_PHY_CAP9_RX_FULL_BW_SU_USING_MU_WITH_NON_COMP_SIGB;
	he_cap_elem->phy_cap_info[9] &= ~m;
}

static __le16 ath12k_mac_setup_he_6ghz_cap(struct ath12k_pdev_cap *pcap,
					   struct ath12k_band_cap *bcap)
{
	u8 val;

	bcap->he_6ghz_capa = IEEE80211_HT_MPDU_DENSITY_NONE;
	if (bcap->ht_cap_info & WMI_HT_CAP_DYNAMIC_SMPS)
		bcap->he_6ghz_capa |=
			u32_encode_bits(WLAN_HT_CAP_SM_PS_DYNAMIC,
					IEEE80211_HE_6GHZ_CAP_SM_PS);
	else
		bcap->he_6ghz_capa |=
			u32_encode_bits(WLAN_HT_CAP_SM_PS_DISABLED,
					IEEE80211_HE_6GHZ_CAP_SM_PS);
	val = u32_get_bits(pcap->vht_cap,
			   IEEE80211_VHT_CAP_MAX_A_MPDU_LENGTH_EXPONENT_MASK);
	bcap->he_6ghz_capa |=
		u32_encode_bits(val, IEEE80211_HE_6GHZ_CAP_MAX_AMPDU_LEN_EXP);
	val = u32_get_bits(pcap->vht_cap,
			   IEEE80211_VHT_CAP_MAX_MPDU_MASK);
	bcap->he_6ghz_capa |=
		u32_encode_bits(val, IEEE80211_HE_6GHZ_CAP_MAX_MPDU_LEN);
	if (pcap->vht_cap & IEEE80211_VHT_CAP_RX_ANTENNA_PATTERN)
		bcap->he_6ghz_capa |= IEEE80211_HE_6GHZ_CAP_RX_ANTPAT_CONS;
	if (pcap->vht_cap & IEEE80211_VHT_CAP_TX_ANTENNA_PATTERN)
		bcap->he_6ghz_capa |= IEEE80211_HE_6GHZ_CAP_TX_ANTPAT_CONS;

	return cpu_to_le16(bcap->he_6ghz_capa);
}

static void ath12k_mac_copy_he_cap(struct ath12k_band_cap *band_cap,
				   int iftype, u8 num_tx_chains,
				   struct ieee80211_sta_he_cap *he_cap)
{
	struct ieee80211_he_cap_elem *he_cap_elem = &he_cap->he_cap_elem;
	struct ieee80211_he_mcs_nss_supp *mcs_nss = &he_cap->he_mcs_nss_supp;

	he_cap->has_he = true;
	memcpy(he_cap_elem->mac_cap_info, band_cap->he_cap_info,
	       sizeof(he_cap_elem->mac_cap_info));
	memcpy(he_cap_elem->phy_cap_info, band_cap->he_cap_phy_info,
	       sizeof(he_cap_elem->phy_cap_info));

	he_cap_elem->mac_cap_info[1] &=
		IEEE80211_HE_MAC_CAP1_TF_MAC_PAD_DUR_MASK;

	he_cap_elem->phy_cap_info[5] &=
		~IEEE80211_HE_PHY_CAP5_BEAMFORMEE_NUM_SND_DIM_UNDER_80MHZ_MASK;
	he_cap_elem->phy_cap_info[5] &=
		~IEEE80211_HE_PHY_CAP5_BEAMFORMEE_NUM_SND_DIM_ABOVE_80MHZ_MASK;
	he_cap_elem->phy_cap_info[5] |= num_tx_chains - 1;

	switch (iftype) {
	case NL80211_IFTYPE_AP:
		he_cap_elem->phy_cap_info[3] &=
			~IEEE80211_HE_PHY_CAP3_DCM_MAX_CONST_TX_MASK;
		he_cap_elem->phy_cap_info[9] |=
			IEEE80211_HE_PHY_CAP9_RX_1024_QAM_LESS_THAN_242_TONE_RU;
		break;
	case NL80211_IFTYPE_STATION:
		he_cap_elem->mac_cap_info[0] &= ~IEEE80211_HE_MAC_CAP0_TWT_RES;
		he_cap_elem->mac_cap_info[0] |= IEEE80211_HE_MAC_CAP0_TWT_REQ;
		he_cap_elem->phy_cap_info[9] |=
			IEEE80211_HE_PHY_CAP9_TX_1024_QAM_LESS_THAN_242_TONE_RU;
		break;
	case NL80211_IFTYPE_MESH_POINT:
		ath12k_mac_filter_he_cap_mesh(he_cap_elem);
		break;
	}

	mcs_nss->rx_mcs_80 = cpu_to_le16(band_cap->he_mcs & 0xffff);
	mcs_nss->tx_mcs_80 = cpu_to_le16(band_cap->he_mcs & 0xffff);
	mcs_nss->rx_mcs_160 = cpu_to_le16((band_cap->he_mcs >> 16) & 0xffff);
	mcs_nss->tx_mcs_160 = cpu_to_le16((band_cap->he_mcs >> 16) & 0xffff);
	mcs_nss->rx_mcs_80p80 = cpu_to_le16((band_cap->he_mcs >> 16) & 0xffff);
	mcs_nss->tx_mcs_80p80 = cpu_to_le16((band_cap->he_mcs >> 16) & 0xffff);

	memset(he_cap->ppe_thres, 0, sizeof(he_cap->ppe_thres));
	if (he_cap_elem->phy_cap_info[6] &
	    IEEE80211_HE_PHY_CAP6_PPE_THRESHOLD_PRESENT)
		ath12k_gen_ppe_thresh(&band_cap->he_ppet, he_cap->ppe_thres);
}

static void
ath12k_mac_copy_eht_mcs_nss(struct ath12k_band_cap *band_cap,
			    struct ieee80211_eht_mcs_nss_supp *mcs_nss,
			    const struct ieee80211_he_cap_elem *he_cap,
			    const struct ieee80211_eht_cap_elem_fixed *eht_cap)
{
	if ((he_cap->phy_cap_info[0] &
	     (IEEE80211_HE_PHY_CAP0_CHANNEL_WIDTH_SET_40MHZ_IN_2G |
	      IEEE80211_HE_PHY_CAP0_CHANNEL_WIDTH_SET_40MHZ_80MHZ_IN_5G |
	      IEEE80211_HE_PHY_CAP0_CHANNEL_WIDTH_SET_160MHZ_IN_5G |
	      IEEE80211_HE_PHY_CAP0_CHANNEL_WIDTH_SET_80PLUS80_MHZ_IN_5G)) == 0)
		memcpy(&mcs_nss->only_20mhz, &band_cap->eht_mcs_20_only,
		       sizeof(struct ieee80211_eht_mcs_nss_supp_20mhz_only));

	if (he_cap->phy_cap_info[0] &
	    (IEEE80211_HE_PHY_CAP0_CHANNEL_WIDTH_SET_40MHZ_IN_2G |
	     IEEE80211_HE_PHY_CAP0_CHANNEL_WIDTH_SET_40MHZ_80MHZ_IN_5G))
		memcpy(&mcs_nss->bw._80, &band_cap->eht_mcs_80,
		       sizeof(struct ieee80211_eht_mcs_nss_supp_bw));

	if (he_cap->phy_cap_info[0] &
	    IEEE80211_HE_PHY_CAP0_CHANNEL_WIDTH_SET_160MHZ_IN_5G)
		memcpy(&mcs_nss->bw._160, &band_cap->eht_mcs_160,
		       sizeof(struct ieee80211_eht_mcs_nss_supp_bw));

	if (eht_cap->phy_cap_info[0] & IEEE80211_EHT_PHY_CAP0_320MHZ_IN_6GHZ)
		memcpy(&mcs_nss->bw._320, &band_cap->eht_mcs_320,
		       sizeof(struct ieee80211_eht_mcs_nss_supp_bw));
}

static void ath12k_mac_copy_eht_ppe_thresh(struct ath12k_wmi_ppe_threshold_arg *fw_ppet,
					   struct ieee80211_sta_eht_cap *cap)
{
	u16 bit = IEEE80211_EHT_PPE_THRES_INFO_HEADER_SIZE;
	u8 i, nss, ru, ppet_bit_len_per_ru = IEEE80211_EHT_PPE_THRES_INFO_PPET_SIZE * 2;

	u8p_replace_bits(&cap->eht_ppe_thres[0], fw_ppet->numss_m1,
			 IEEE80211_EHT_PPE_THRES_NSS_MASK);

	u16p_replace_bits((u16 *)&cap->eht_ppe_thres[0], fw_ppet->ru_bit_mask,
			  IEEE80211_EHT_PPE_THRES_RU_INDEX_BITMASK_MASK);

	for (nss = 0; nss <= fw_ppet->numss_m1; nss++) {
		for (ru = 0;
		     ru < hweight16(IEEE80211_EHT_PPE_THRES_RU_INDEX_BITMASK_MASK);
		     ru++) {
			u32 val = 0;

			if ((fw_ppet->ru_bit_mask & BIT(ru)) == 0)
				continue;

			u32p_replace_bits(&val, fw_ppet->ppet16_ppet8_ru3_ru0[nss] >>
						(ru * ppet_bit_len_per_ru),
					  GENMASK(ppet_bit_len_per_ru - 1, 0));

			for (i = 0; i < ppet_bit_len_per_ru; i++) {
				cap->eht_ppe_thres[bit / 8] |=
					(((val >> i) & 0x1) << ((bit % 8)));
				bit++;
			}
		}
	}
}

static void
ath12k_mac_filter_eht_cap_mesh(struct ieee80211_eht_cap_elem_fixed
			       *eht_cap_elem)
{
	u8 m;

	m = IEEE80211_EHT_MAC_CAP0_EPCS_PRIO_ACCESS;
	eht_cap_elem->mac_cap_info[0] &= ~m;

	m = IEEE80211_EHT_PHY_CAP0_PARTIAL_BW_UL_MU_MIMO;
	eht_cap_elem->phy_cap_info[0] &= ~m;

	m = IEEE80211_EHT_PHY_CAP3_NG_16_MU_FEEDBACK |
	    IEEE80211_EHT_PHY_CAP3_CODEBOOK_7_5_MU_FDBK |
	    IEEE80211_EHT_PHY_CAP3_TRIG_MU_BF_PART_BW_FDBK |
	    IEEE80211_EHT_PHY_CAP3_TRIG_CQI_FDBK;
	eht_cap_elem->phy_cap_info[3] &= ~m;

	m = IEEE80211_EHT_PHY_CAP4_PART_BW_DL_MU_MIMO |
	    IEEE80211_EHT_PHY_CAP4_PSR_SR_SUPP |
	    IEEE80211_EHT_PHY_CAP4_POWER_BOOST_FACT_SUPP |
	    IEEE80211_EHT_PHY_CAP4_EHT_MU_PPDU_4_EHT_LTF_08_GI;
	eht_cap_elem->phy_cap_info[4] &= ~m;

	m = IEEE80211_EHT_PHY_CAP5_NON_TRIG_CQI_FEEDBACK |
	    IEEE80211_EHT_PHY_CAP5_TX_LESS_242_TONE_RU_SUPP |
	    IEEE80211_EHT_PHY_CAP5_RX_LESS_242_TONE_RU_SUPP |
	    IEEE80211_EHT_PHY_CAP5_MAX_NUM_SUPP_EHT_LTF_MASK;
	eht_cap_elem->phy_cap_info[5] &= ~m;

	m = IEEE80211_EHT_PHY_CAP6_MAX_NUM_SUPP_EHT_LTF_MASK;
	eht_cap_elem->phy_cap_info[6] &= ~m;

	m = IEEE80211_EHT_PHY_CAP7_NON_OFDMA_UL_MU_MIMO_80MHZ |
	    IEEE80211_EHT_PHY_CAP7_NON_OFDMA_UL_MU_MIMO_160MHZ |
	    IEEE80211_EHT_PHY_CAP7_NON_OFDMA_UL_MU_MIMO_320MHZ |
	    IEEE80211_EHT_PHY_CAP7_MU_BEAMFORMER_80MHZ |
	    IEEE80211_EHT_PHY_CAP7_MU_BEAMFORMER_160MHZ |
	    IEEE80211_EHT_PHY_CAP7_MU_BEAMFORMER_320MHZ;
	eht_cap_elem->phy_cap_info[7] &= ~m;
}

static void ath12k_mac_copy_eht_cap(struct ath12k *ar,
				    struct ath12k_band_cap *band_cap,
				    struct ieee80211_he_cap_elem *he_cap_elem,
				    int iftype,
				    struct ieee80211_sta_eht_cap *eht_cap)
{
	struct ieee80211_eht_cap_elem_fixed *eht_cap_elem = &eht_cap->eht_cap_elem;

	memset(eht_cap, 0, sizeof(struct ieee80211_sta_eht_cap));

	if (!(test_bit(WMI_TLV_SERVICE_11BE, ar->ab->wmi_ab.svc_map)))
		return;

	eht_cap->has_eht = true;
	memcpy(eht_cap_elem->mac_cap_info, band_cap->eht_cap_mac_info,
	       sizeof(eht_cap_elem->mac_cap_info));
	memcpy(eht_cap_elem->phy_cap_info, band_cap->eht_cap_phy_info,
	       sizeof(eht_cap_elem->phy_cap_info));

	switch (iftype) {
	case NL80211_IFTYPE_AP:
		eht_cap_elem->phy_cap_info[0] &=
			~IEEE80211_EHT_PHY_CAP0_242_TONE_RU_GT20MHZ;
		eht_cap_elem->phy_cap_info[4] &=
			~IEEE80211_EHT_PHY_CAP4_PART_BW_DL_MU_MIMO;
		eht_cap_elem->phy_cap_info[5] &=
			~IEEE80211_EHT_PHY_CAP5_TX_LESS_242_TONE_RU_SUPP;
		break;
	case NL80211_IFTYPE_STATION:
		eht_cap_elem->phy_cap_info[7] &=
			~(IEEE80211_EHT_PHY_CAP7_NON_OFDMA_UL_MU_MIMO_80MHZ |
			  IEEE80211_EHT_PHY_CAP7_NON_OFDMA_UL_MU_MIMO_160MHZ |
			  IEEE80211_EHT_PHY_CAP7_NON_OFDMA_UL_MU_MIMO_320MHZ);
		eht_cap_elem->phy_cap_info[7] &=
			~(IEEE80211_EHT_PHY_CAP7_MU_BEAMFORMER_80MHZ |
			  IEEE80211_EHT_PHY_CAP7_MU_BEAMFORMER_160MHZ |
			  IEEE80211_EHT_PHY_CAP7_MU_BEAMFORMER_320MHZ);
		break;
	case NL80211_IFTYPE_MESH_POINT:
		ath12k_mac_filter_eht_cap_mesh(eht_cap_elem);
		break;
	default:
		break;
	}

	ath12k_mac_copy_eht_mcs_nss(band_cap, &eht_cap->eht_mcs_nss_supp,
				    he_cap_elem, eht_cap_elem);

	if (eht_cap_elem->phy_cap_info[5] &
	    IEEE80211_EHT_PHY_CAP5_PPE_THRESHOLD_PRESENT)
		ath12k_mac_copy_eht_ppe_thresh(&band_cap->eht_ppet, eht_cap);
}

static int ath12k_mac_copy_sband_iftype_data(struct ath12k *ar,
					     struct ath12k_pdev_cap *cap,
					     struct ieee80211_sband_iftype_data *data,
					     int band)
{
	struct ath12k_band_cap *band_cap = &cap->band[band];
	int i, idx = 0;

	for (i = 0; i < NUM_NL80211_IFTYPES; i++) {
		struct ieee80211_sta_he_cap *he_cap = &data[idx].he_cap;

		switch (i) {
		case NL80211_IFTYPE_STATION:
		case NL80211_IFTYPE_AP:
		case NL80211_IFTYPE_MESH_POINT:
			break;

		default:
			continue;
		}

		data[idx].types_mask = BIT(i);

		ath12k_mac_copy_he_cap(band_cap, i, ar->num_tx_chains, he_cap);
		if (band == NL80211_BAND_6GHZ) {
			data[idx].he_6ghz_capa.capa =
				ath12k_mac_setup_he_6ghz_cap(cap, band_cap);
		}
		ath12k_mac_copy_eht_cap(ar, band_cap, &he_cap->he_cap_elem, i,
					&data[idx].eht_cap);
		idx++;
	}

	return idx;
}

static void ath12k_mac_setup_sband_iftype_data(struct ath12k *ar,
					       struct ath12k_pdev_cap *cap)
{
	struct ieee80211_supported_band *sband;
	enum nl80211_band band;
	int count;

	if (cap->supported_bands & WMI_HOST_WLAN_2G_CAP) {
		band = NL80211_BAND_2GHZ;
		count = ath12k_mac_copy_sband_iftype_data(ar, cap,
							  ar->mac.iftype[band],
							  band);
		sband = &ar->mac.sbands[band];
		_ieee80211_set_sband_iftype_data(sband, ar->mac.iftype[band],
						 count);
	}

	if (cap->supported_bands & WMI_HOST_WLAN_5G_CAP) {
		band = NL80211_BAND_5GHZ;
		count = ath12k_mac_copy_sband_iftype_data(ar, cap,
							  ar->mac.iftype[band],
							  band);
		sband = &ar->mac.sbands[band];
		_ieee80211_set_sband_iftype_data(sband, ar->mac.iftype[band],
						 count);
	}

	if (cap->supported_bands & WMI_HOST_WLAN_5G_CAP &&
	    ar->supports_6ghz) {
		band = NL80211_BAND_6GHZ;
		count = ath12k_mac_copy_sband_iftype_data(ar, cap,
							  ar->mac.iftype[band],
							  band);
		sband = &ar->mac.sbands[band];
		_ieee80211_set_sband_iftype_data(sband, ar->mac.iftype[band],
						 count);
	}
}

static int __ath12k_set_antenna(struct ath12k *ar, u32 tx_ant, u32 rx_ant)
{
	struct ath12k_hw *ah = ath12k_ar_to_ah(ar);
	int ret;

	lockdep_assert_wiphy(ath12k_ar_to_hw(ar)->wiphy);

	if (ath12k_check_chain_mask(ar, tx_ant, true))
		return -EINVAL;

	if (ath12k_check_chain_mask(ar, rx_ant, false))
		return -EINVAL;

	/* Since we advertised the max cap of all radios combined during wiphy
	 * registration, ensure we don't set the antenna config higher than the
	 * limits
	 */
	tx_ant = min_t(u32, tx_ant, ar->pdev->cap.tx_chain_mask);
	rx_ant = min_t(u32, rx_ant, ar->pdev->cap.rx_chain_mask);

	ar->cfg_tx_chainmask = tx_ant;
	ar->cfg_rx_chainmask = rx_ant;

	if (ah->state != ATH12K_HW_STATE_ON &&
	    ah->state != ATH12K_HW_STATE_RESTARTED)
		return 0;

	ret = ath12k_wmi_pdev_set_param(ar, WMI_PDEV_PARAM_TX_CHAIN_MASK,
					tx_ant, ar->pdev->pdev_id);
	if (ret) {
		ath12k_warn(ar->ab, "failed to set tx-chainmask: %d, req 0x%x\n",
			    ret, tx_ant);
		return ret;
	}

	ar->num_tx_chains = hweight32(tx_ant);

	ret = ath12k_wmi_pdev_set_param(ar, WMI_PDEV_PARAM_RX_CHAIN_MASK,
					rx_ant, ar->pdev->pdev_id);
	if (ret) {
		ath12k_warn(ar->ab, "failed to set rx-chainmask: %d, req 0x%x\n",
			    ret, rx_ant);
		return ret;
	}

	ar->num_rx_chains = hweight32(rx_ant);

	/* Reload HT/VHT/HE capability */
	ath12k_mac_setup_ht_vht_cap(ar, &ar->pdev->cap, NULL);
	ath12k_mac_setup_sband_iftype_data(ar, &ar->pdev->cap);

	return 0;
}

static void ath12k_mgmt_over_wmi_tx_drop(struct ath12k *ar, struct sk_buff *skb)
{
	int num_mgmt;

	lockdep_assert_wiphy(ath12k_ar_to_hw(ar)->wiphy);

	ieee80211_free_txskb(ath12k_ar_to_hw(ar), skb);

	num_mgmt = atomic_dec_if_positive(&ar->num_pending_mgmt_tx);

	if (num_mgmt < 0)
		WARN_ON_ONCE(1);

	if (!num_mgmt)
		wake_up(&ar->txmgmt_empty_waitq);
}

int ath12k_mac_tx_mgmt_pending_free(int buf_id, void *skb, void *ctx)
{
	struct sk_buff *msdu = skb;
	struct ieee80211_tx_info *info;
	struct ath12k *ar = ctx;
	struct ath12k_base *ab = ar->ab;

	spin_lock_bh(&ar->txmgmt_idr_lock);
	idr_remove(&ar->txmgmt_idr, buf_id);
	spin_unlock_bh(&ar->txmgmt_idr_lock);
	dma_unmap_single(ab->dev, ATH12K_SKB_CB(msdu)->paddr, msdu->len,
			 DMA_TO_DEVICE);

	info = IEEE80211_SKB_CB(msdu);
	memset(&info->status, 0, sizeof(info->status));

	ath12k_mgmt_over_wmi_tx_drop(ar, skb);

	return 0;
}

static int ath12k_mac_vif_txmgmt_idr_remove(int buf_id, void *skb, void *ctx)
{
	struct ieee80211_vif *vif = ctx;
	struct ath12k_skb_cb *skb_cb = ATH12K_SKB_CB(skb);
	struct sk_buff *msdu = skb;
	struct ath12k *ar = skb_cb->ar;
	struct ath12k_base *ab = ar->ab;

	if (skb_cb->vif == vif) {
		spin_lock_bh(&ar->txmgmt_idr_lock);
		idr_remove(&ar->txmgmt_idr, buf_id);
		spin_unlock_bh(&ar->txmgmt_idr_lock);
		dma_unmap_single(ab->dev, skb_cb->paddr, msdu->len,
				 DMA_TO_DEVICE);
	}

	return 0;
}

static int ath12k_mac_mgmt_tx_wmi(struct ath12k *ar, struct ath12k_link_vif *arvif,
				  struct sk_buff *skb)
{
	struct ath12k_base *ab = ar->ab;
	struct ieee80211_hdr *hdr = (struct ieee80211_hdr *)skb->data;
	struct ieee80211_tx_info *info;
	dma_addr_t paddr;
	int buf_id;
	int ret;

	lockdep_assert_wiphy(ath12k_ar_to_hw(ar)->wiphy);

	ATH12K_SKB_CB(skb)->ar = ar;
	spin_lock_bh(&ar->txmgmt_idr_lock);
	buf_id = idr_alloc(&ar->txmgmt_idr, skb, 0,
			   ATH12K_TX_MGMT_NUM_PENDING_MAX, GFP_ATOMIC);
	spin_unlock_bh(&ar->txmgmt_idr_lock);
	if (buf_id < 0)
		return -ENOSPC;

	info = IEEE80211_SKB_CB(skb);
	if (!(info->flags & IEEE80211_TX_CTL_HW_80211_ENCAP)) {
		if ((ieee80211_is_action(hdr->frame_control) ||
		     ieee80211_is_deauth(hdr->frame_control) ||
		     ieee80211_is_disassoc(hdr->frame_control)) &&
		     ieee80211_has_protected(hdr->frame_control)) {
			skb_put(skb, IEEE80211_CCMP_MIC_LEN);
		}
	}

	paddr = dma_map_single(ab->dev, skb->data, skb->len, DMA_TO_DEVICE);
	if (dma_mapping_error(ab->dev, paddr)) {
		ath12k_warn(ab, "failed to DMA map mgmt Tx buffer\n");
		ret = -EIO;
		goto err_free_idr;
	}

	ATH12K_SKB_CB(skb)->paddr = paddr;

	ret = ath12k_wmi_mgmt_send(ar, arvif->vdev_id, buf_id, skb);
	if (ret) {
		ath12k_warn(ar->ab, "failed to send mgmt frame: %d\n", ret);
		goto err_unmap_buf;
	}

	return 0;

err_unmap_buf:
	dma_unmap_single(ab->dev, ATH12K_SKB_CB(skb)->paddr,
			 skb->len, DMA_TO_DEVICE);
err_free_idr:
	spin_lock_bh(&ar->txmgmt_idr_lock);
	idr_remove(&ar->txmgmt_idr, buf_id);
	spin_unlock_bh(&ar->txmgmt_idr_lock);

	return ret;
}

static void ath12k_mgmt_over_wmi_tx_purge(struct ath12k *ar)
{
	struct sk_buff *skb;

	while ((skb = skb_dequeue(&ar->wmi_mgmt_tx_queue)) != NULL)
		ath12k_mgmt_over_wmi_tx_drop(ar, skb);
}

static void ath12k_mgmt_over_wmi_tx_work(struct wiphy *wiphy, struct wiphy_work *work)
{
	struct ath12k *ar = container_of(work, struct ath12k, wmi_mgmt_tx_work);
	struct ath12k_hw *ah = ar->ah;
	struct ath12k_skb_cb *skb_cb;
	struct ath12k_vif *ahvif;
	struct ath12k_link_vif *arvif;
	struct sk_buff *skb;
	int ret;

	lockdep_assert_wiphy(wiphy);

	while ((skb = skb_dequeue(&ar->wmi_mgmt_tx_queue)) != NULL) {
		skb_cb = ATH12K_SKB_CB(skb);
		if (!skb_cb->vif) {
			ath12k_warn(ar->ab, "no vif found for mgmt frame\n");
			ath12k_mgmt_over_wmi_tx_drop(ar, skb);
			continue;
		}

		ahvif = ath12k_vif_to_ahvif(skb_cb->vif);
		if (!(ahvif->links_map & BIT(skb_cb->link_id))) {
			ath12k_warn(ar->ab,
				    "invalid linkid %u in mgmt over wmi tx with linkmap 0x%x\n",
				    skb_cb->link_id, ahvif->links_map);
			ath12k_mgmt_over_wmi_tx_drop(ar, skb);
			continue;
		}

		arvif = wiphy_dereference(ah->hw->wiphy, ahvif->link[skb_cb->link_id]);
		if (ar->allocated_vdev_map & (1LL << arvif->vdev_id)) {
			ret = ath12k_mac_mgmt_tx_wmi(ar, arvif, skb);
			if (ret) {
				ath12k_warn(ar->ab, "failed to tx mgmt frame, vdev_id %d :%d\n",
					    arvif->vdev_id, ret);
				ath12k_mgmt_over_wmi_tx_drop(ar, skb);
			}
		} else {
			ath12k_warn(ar->ab,
				    "dropping mgmt frame for vdev %d link %u is_started %d\n",
				    arvif->vdev_id,
				    skb_cb->link_id,
				    arvif->is_started);
			ath12k_mgmt_over_wmi_tx_drop(ar, skb);
		}
	}
}

static int ath12k_mac_mgmt_tx(struct ath12k *ar, struct sk_buff *skb,
			      bool is_prb_rsp)
{
	struct sk_buff_head *q = &ar->wmi_mgmt_tx_queue;

	if (test_bit(ATH12K_FLAG_CRASH_FLUSH, &ar->ab->dev_flags))
		return -ESHUTDOWN;

	/* Drop probe response packets when the pending management tx
	 * count has reached a certain threshold, so as to prioritize
	 * other mgmt packets like auth and assoc to be sent on time
	 * for establishing successful connections.
	 */
	if (is_prb_rsp &&
	    atomic_read(&ar->num_pending_mgmt_tx) > ATH12K_PRB_RSP_DROP_THRESHOLD) {
		ath12k_warn(ar->ab,
			    "dropping probe response as pending queue is almost full\n");
		return -ENOSPC;
	}

	if (skb_queue_len_lockless(q) >= ATH12K_TX_MGMT_NUM_PENDING_MAX) {
		ath12k_warn(ar->ab, "mgmt tx queue is full\n");
		return -ENOSPC;
	}

	skb_queue_tail(q, skb);
	atomic_inc(&ar->num_pending_mgmt_tx);
	wiphy_work_queue(ath12k_ar_to_hw(ar)->wiphy, &ar->wmi_mgmt_tx_work);

	return 0;
}

static void ath12k_mac_add_p2p_noa_ie(struct ath12k *ar,
				      struct ieee80211_vif *vif,
				      struct sk_buff *skb,
				      bool is_prb_rsp)
{
	struct ath12k_vif *ahvif = ath12k_vif_to_ahvif(vif);

	if (likely(!is_prb_rsp))
		return;

	spin_lock_bh(&ar->data_lock);

	if (ahvif->u.ap.noa_data &&
	    !pskb_expand_head(skb, 0, ahvif->u.ap.noa_len,
			      GFP_ATOMIC))
		skb_put_data(skb, ahvif->u.ap.noa_data,
			     ahvif->u.ap.noa_len);

	spin_unlock_bh(&ar->data_lock);
}

/* Note: called under rcu_read_lock() */
static u8 ath12k_mac_get_tx_link(struct ieee80211_sta *sta, struct ieee80211_vif *vif,
				 u8 link, struct sk_buff *skb, u32 info_flags)
{
	struct ieee80211_hdr *hdr = (struct ieee80211_hdr *)skb->data;
	struct ath12k_vif *ahvif = ath12k_vif_to_ahvif(vif);
	struct ieee80211_link_sta *link_sta;
	struct ieee80211_bss_conf *bss_conf;
	struct ath12k_sta *ahsta;

	/* Use the link id passed or the default vif link */
	if (!sta) {
		if (link != IEEE80211_LINK_UNSPECIFIED)
			return link;

		return ahvif->deflink.link_id;
	}

	ahsta = ath12k_sta_to_ahsta(sta);

	/* Below translation ensures we pass proper A2 & A3 for non ML clients.
	 * Also it assumes for now support only for MLO AP in this path
	 */
	if (!sta->mlo) {
		link = ahsta->deflink.link_id;

		if (info_flags & IEEE80211_TX_CTL_HW_80211_ENCAP)
			return link;

		bss_conf = rcu_dereference(vif->link_conf[link]);
		if (bss_conf) {
			ether_addr_copy(hdr->addr2, bss_conf->addr);
			if (!ieee80211_has_tods(hdr->frame_control) &&
			    !ieee80211_has_fromds(hdr->frame_control))
				ether_addr_copy(hdr->addr3, bss_conf->addr);
		}

		return link;
	}

	/* enqueue eth enacap & data frames on primary link, FW does link
	 * selection and address translation.
	 */
	if (info_flags & IEEE80211_TX_CTL_HW_80211_ENCAP ||
	    ieee80211_is_data(hdr->frame_control))
		return ahsta->assoc_link_id;

	/* 802.11 frame cases */
	if (link == IEEE80211_LINK_UNSPECIFIED)
		link = ahsta->deflink.link_id;

	if (!ieee80211_is_mgmt(hdr->frame_control))
		return link;

	/* Perform address conversion for ML STA Tx */
	bss_conf = rcu_dereference(vif->link_conf[link]);
	link_sta = rcu_dereference(sta->link[link]);

	if (bss_conf && link_sta) {
		ether_addr_copy(hdr->addr1, link_sta->addr);
		ether_addr_copy(hdr->addr2, bss_conf->addr);

		if (vif->type == NL80211_IFTYPE_STATION && bss_conf->bssid)
			ether_addr_copy(hdr->addr3, bss_conf->bssid);
		else if (vif->type == NL80211_IFTYPE_AP)
			ether_addr_copy(hdr->addr3, bss_conf->addr);

		return link;
	}

	if (bss_conf) {
		/* In certain cases where a ML sta associated and added subset of
		 * links on which the ML AP is active, but now sends some frame
		 * (ex. Probe request) on a different link which is active in our
		 * MLD but was not added during previous association, we can
		 * still honor the Tx to that ML STA via the requested link.
		 * The control would reach here in such case only when that link
		 * address is same as the MLD address or in worst case clients
		 * used MLD address at TA wrongly which would have helped
		 * identify the ML sta object and pass it here.
		 * If the link address of that STA is different from MLD address,
		 * then the sta object would be NULL and control won't reach
		 * here but return at the start of the function itself with !sta
		 * check. Also this would not need any translation at hdr->addr1
		 * from MLD to link address since the RA is the MLD address
		 * (same as that link address ideally) already.
		 */
		ether_addr_copy(hdr->addr2, bss_conf->addr);

		if (vif->type == NL80211_IFTYPE_STATION && bss_conf->bssid)
			ether_addr_copy(hdr->addr3, bss_conf->bssid);
		else if (vif->type == NL80211_IFTYPE_AP)
			ether_addr_copy(hdr->addr3, bss_conf->addr);
	}

	return link;
}

/* Note: called under rcu_read_lock() */
static void ath12k_mac_op_tx(struct ieee80211_hw *hw,
			     struct ieee80211_tx_control *control,
			     struct sk_buff *skb)
{
	struct ath12k_skb_cb *skb_cb = ATH12K_SKB_CB(skb);
	struct ieee80211_tx_info *info = IEEE80211_SKB_CB(skb);
	struct ieee80211_vif *vif = info->control.vif;
	struct ath12k_vif *ahvif = ath12k_vif_to_ahvif(vif);
	struct ath12k_link_vif *arvif = &ahvif->deflink;
	struct ieee80211_hdr *hdr = (struct ieee80211_hdr *)skb->data;
	struct ieee80211_key_conf *key = info->control.hw_key;
	struct ieee80211_sta *sta = control->sta;
	u32 info_flags = info->flags;
	struct ath12k *ar;
	bool is_prb_rsp;
	u8 link_id;
	int ret;

	link_id = u32_get_bits(info->control.flags, IEEE80211_TX_CTRL_MLO_LINK);
	memset(skb_cb, 0, sizeof(*skb_cb));
	skb_cb->vif = vif;

	if (key) {
		skb_cb->cipher = key->cipher;
		skb_cb->flags |= ATH12K_SKB_CIPHER_SET;
	}

	/* handle only for MLO case, use deflink for non MLO case */
	if (ieee80211_vif_is_mld(vif)) {
		link_id = ath12k_mac_get_tx_link(sta, vif, link_id, skb, info_flags);
		if (link_id >= IEEE80211_MLD_MAX_NUM_LINKS) {
			ieee80211_free_txskb(hw, skb);
			return;
		}
	} else {
		link_id = 0;
	}

	arvif = rcu_dereference(ahvif->link[link_id]);
	if (!arvif || !arvif->ar) {
		ath12k_warn(ahvif->ah, "failed to find arvif link id %u for frame transmission",
			    link_id);
		ieee80211_free_txskb(hw, skb);
		return;
	}

	ar = arvif->ar;
	skb_cb->link_id = link_id;
	is_prb_rsp = ieee80211_is_probe_resp(hdr->frame_control);

	if (info_flags & IEEE80211_TX_CTL_HW_80211_ENCAP) {
		skb_cb->flags |= ATH12K_SKB_HW_80211_ENCAP;
	} else if (ieee80211_is_mgmt(hdr->frame_control)) {
		ret = ath12k_mac_mgmt_tx(ar, skb, is_prb_rsp);
		if (ret) {
			ath12k_warn(ar->ab, "failed to queue management frame %d\n",
				    ret);
			ieee80211_free_txskb(hw, skb);
		}
		return;
	}

	/* This is case only for P2P_GO */
	if (vif->type == NL80211_IFTYPE_AP && vif->p2p)
		ath12k_mac_add_p2p_noa_ie(ar, vif, skb, is_prb_rsp);

	ret = ath12k_dp_tx(ar, arvif, skb);
	if (ret) {
		ath12k_warn(ar->ab, "failed to transmit frame %d\n", ret);
		ieee80211_free_txskb(hw, skb);
	}
}

void ath12k_mac_drain_tx(struct ath12k *ar)
{
	lockdep_assert_wiphy(ath12k_ar_to_hw(ar)->wiphy);

	/* make sure rcu-protected mac80211 tx path itself is drained */
	synchronize_net();

	wiphy_work_cancel(ath12k_ar_to_hw(ar)->wiphy, &ar->wmi_mgmt_tx_work);
	ath12k_mgmt_over_wmi_tx_purge(ar);
}

static int ath12k_mac_config_mon_status_default(struct ath12k *ar, bool enable)
{
	return -EOPNOTSUPP;
	/* TODO: Need to support new monitor mode */
}

static int ath12k_mac_start(struct ath12k *ar)
{
	struct ath12k_hw *ah = ar->ah;
	struct ath12k_base *ab = ar->ab;
	struct ath12k_pdev *pdev = ar->pdev;
	int ret;

	lockdep_assert_held(&ah->hw_mutex);
	lockdep_assert_wiphy(ath12k_ar_to_hw(ar)->wiphy);

	ret = ath12k_wmi_pdev_set_param(ar, WMI_PDEV_PARAM_PMF_QOS,
					1, pdev->pdev_id);

	if (ret) {
		ath12k_err(ab, "failed to enable PMF QOS: (%d\n", ret);
		goto err;
	}

	ret = ath12k_wmi_pdev_set_param(ar, WMI_PDEV_PARAM_DYNAMIC_BW, 1,
					pdev->pdev_id);
	if (ret) {
		ath12k_err(ab, "failed to enable dynamic bw: %d\n", ret);
		goto err;
	}

	ret = ath12k_wmi_pdev_set_param(ar, WMI_PDEV_PARAM_ARP_AC_OVERRIDE,
					0, pdev->pdev_id);
	if (ret) {
		ath12k_err(ab, "failed to set ac override for ARP: %d\n",
			   ret);
		goto err;
	}

	ret = ath12k_wmi_send_dfs_phyerr_offload_enable_cmd(ar, pdev->pdev_id);
	if (ret) {
		ath12k_err(ab, "failed to offload radar detection: %d\n",
			   ret);
		goto err;
	}

	ret = ath12k_dp_tx_htt_h2t_ppdu_stats_req(ar,
						  HTT_PPDU_STATS_TAG_DEFAULT);
	if (ret) {
		ath12k_err(ab, "failed to req ppdu stats: %d\n", ret);
		goto err;
	}

	ret = ath12k_wmi_pdev_set_param(ar, WMI_PDEV_PARAM_MESH_MCAST_ENABLE,
					1, pdev->pdev_id);

	if (ret) {
		ath12k_err(ab, "failed to enable MESH MCAST ENABLE: (%d\n", ret);
		goto err;
	}

	__ath12k_set_antenna(ar, ar->cfg_tx_chainmask, ar->cfg_rx_chainmask);

	/* TODO: Do we need to enable ANI? */

	ath12k_reg_update_chan_list(ar);

	ar->num_started_vdevs = 0;
	ar->num_created_vdevs = 0;
	ar->num_peers = 0;
	ar->allocated_vdev_map = 0;

	/* Configure monitor status ring with default rx_filter to get rx status
	 * such as rssi, rx_duration.
	 */
	ret = ath12k_mac_config_mon_status_default(ar, true);
	if (ret && (ret != -EOPNOTSUPP)) {
		ath12k_err(ab, "failed to configure monitor status ring with default rx_filter: (%d)\n",
			   ret);
		goto err;
	}

	if (ret == -EOPNOTSUPP)
		ath12k_dbg(ab, ATH12K_DBG_MAC,
			   "monitor status config is not yet supported");

	/* Configure the hash seed for hash based reo dest ring selection */
	ath12k_wmi_pdev_lro_cfg(ar, ar->pdev->pdev_id);

	/* allow device to enter IMPS */
	if (ab->hw_params->idle_ps) {
		ret = ath12k_wmi_pdev_set_param(ar, WMI_PDEV_PARAM_IDLE_PS_CONFIG,
						1, pdev->pdev_id);
		if (ret) {
			ath12k_err(ab, "failed to enable idle ps: %d\n", ret);
			goto err;
		}
	}

	rcu_assign_pointer(ab->pdevs_active[ar->pdev_idx],
			   &ab->pdevs[ar->pdev_idx]);

	return 0;
err:

	return ret;
}

static void ath12k_drain_tx(struct ath12k_hw *ah)
{
	struct ath12k *ar;
	int i;

	lockdep_assert_wiphy(ah->hw->wiphy);

	for_each_ar(ah, ar, i)
		ath12k_mac_drain_tx(ar);
}

static int ath12k_mac_op_start(struct ieee80211_hw *hw)
{
	struct ath12k_hw *ah = ath12k_hw_to_ah(hw);
	struct ath12k *ar;
	int ret, i;

	lockdep_assert_wiphy(hw->wiphy);

	ath12k_drain_tx(ah);

	guard(mutex)(&ah->hw_mutex);

	switch (ah->state) {
	case ATH12K_HW_STATE_OFF:
		ah->state = ATH12K_HW_STATE_ON;
		break;
	case ATH12K_HW_STATE_RESTARTING:
		ah->state = ATH12K_HW_STATE_RESTARTED;
		break;
	case ATH12K_HW_STATE_RESTARTED:
	case ATH12K_HW_STATE_WEDGED:
	case ATH12K_HW_STATE_ON:
		ah->state = ATH12K_HW_STATE_OFF;

		WARN_ON(1);
		return -EINVAL;
	}

	for_each_ar(ah, ar, i) {
		ret = ath12k_mac_start(ar);
		if (ret) {
			ah->state = ATH12K_HW_STATE_OFF;

			ath12k_err(ar->ab, "fail to start mac operations in pdev idx %d ret %d\n",
				   ar->pdev_idx, ret);
			goto fail_start;
		}
	}

	return 0;

fail_start:
	for (; i > 0; i--) {
		ar = ath12k_ah_to_ar(ah, i - 1);
		ath12k_mac_stop(ar);
	}

	return ret;
}

int ath12k_mac_rfkill_config(struct ath12k *ar)
{
	struct ath12k_base *ab = ar->ab;
	u32 param;
	int ret;

	if (ab->hw_params->rfkill_pin == 0)
		return -EOPNOTSUPP;

	ath12k_dbg(ab, ATH12K_DBG_MAC,
		   "mac rfkill_pin %d rfkill_cfg %d rfkill_on_level %d",
		   ab->hw_params->rfkill_pin, ab->hw_params->rfkill_cfg,
		   ab->hw_params->rfkill_on_level);

	param = u32_encode_bits(ab->hw_params->rfkill_on_level,
				WMI_RFKILL_CFG_RADIO_LEVEL) |
		u32_encode_bits(ab->hw_params->rfkill_pin,
				WMI_RFKILL_CFG_GPIO_PIN_NUM) |
		u32_encode_bits(ab->hw_params->rfkill_cfg,
				WMI_RFKILL_CFG_PIN_AS_GPIO);

	ret = ath12k_wmi_pdev_set_param(ar, WMI_PDEV_PARAM_HW_RFKILL_CONFIG,
					param, ar->pdev->pdev_id);
	if (ret) {
		ath12k_warn(ab,
			    "failed to set rfkill config 0x%x: %d\n",
			    param, ret);
		return ret;
	}

	return 0;
}

int ath12k_mac_rfkill_enable_radio(struct ath12k *ar, bool enable)
{
	enum wmi_rfkill_enable_radio param;
	int ret;

	if (enable)
		param = WMI_RFKILL_ENABLE_RADIO_ON;
	else
		param = WMI_RFKILL_ENABLE_RADIO_OFF;

	ath12k_dbg(ar->ab, ATH12K_DBG_MAC, "mac %d rfkill enable %d",
		   ar->pdev_idx, param);

	ret = ath12k_wmi_pdev_set_param(ar, WMI_PDEV_PARAM_RFKILL_ENABLE,
					param, ar->pdev->pdev_id);
	if (ret) {
		ath12k_warn(ar->ab, "failed to set rfkill enable param %d: %d\n",
			    param, ret);
		return ret;
	}

	return 0;
}

static void ath12k_mac_stop(struct ath12k *ar)
{
	struct ath12k_hw *ah = ar->ah;
	struct htt_ppdu_stats_info *ppdu_stats, *tmp;
	int ret;

	lockdep_assert_held(&ah->hw_mutex);
	lockdep_assert_wiphy(ath12k_ar_to_hw(ar)->wiphy);

	ret = ath12k_mac_config_mon_status_default(ar, false);
	if (ret && (ret != -EOPNOTSUPP))
		ath12k_err(ar->ab, "failed to clear rx_filter for monitor status ring: (%d)\n",
			   ret);

	clear_bit(ATH12K_FLAG_CAC_RUNNING, &ar->dev_flags);

	cancel_delayed_work_sync(&ar->scan.timeout);
	wiphy_work_cancel(ath12k_ar_to_hw(ar)->wiphy, &ar->scan.vdev_clean_wk);
	cancel_work_sync(&ar->regd_update_work);
	cancel_work_sync(&ar->ab->rfkill_work);

	spin_lock_bh(&ar->data_lock);
	list_for_each_entry_safe(ppdu_stats, tmp, &ar->ppdu_stats_info, list) {
		list_del(&ppdu_stats->list);
		kfree(ppdu_stats);
	}
	spin_unlock_bh(&ar->data_lock);

	rcu_assign_pointer(ar->ab->pdevs_active[ar->pdev_idx], NULL);

	synchronize_rcu();

	atomic_set(&ar->num_pending_mgmt_tx, 0);
}

static void ath12k_mac_op_stop(struct ieee80211_hw *hw, bool suspend)
{
	struct ath12k_hw *ah = ath12k_hw_to_ah(hw);
	struct ath12k *ar;
	int i;

	lockdep_assert_wiphy(hw->wiphy);

	ath12k_drain_tx(ah);

	mutex_lock(&ah->hw_mutex);

	ah->state = ATH12K_HW_STATE_OFF;

	for_each_ar(ah, ar, i)
		ath12k_mac_stop(ar);

	mutex_unlock(&ah->hw_mutex);
}

static u8
ath12k_mac_get_vdev_stats_id(struct ath12k_link_vif *arvif)
{
	struct ath12k_base *ab = arvif->ar->ab;
	u8 vdev_stats_id = 0;

	do {
		if (ab->free_vdev_stats_id_map & (1LL << vdev_stats_id)) {
			vdev_stats_id++;
			if (vdev_stats_id >= ATH12K_MAX_VDEV_STATS_ID) {
				vdev_stats_id = ATH12K_INVAL_VDEV_STATS_ID;
				break;
			}
		} else {
			ab->free_vdev_stats_id_map |= (1LL << vdev_stats_id);
			break;
		}
	} while (vdev_stats_id);

	arvif->vdev_stats_id = vdev_stats_id;
	return vdev_stats_id;
}

static int ath12k_mac_setup_vdev_params_mbssid(struct ath12k_link_vif *arvif,
					       u32 *flags, u32 *tx_vdev_id)
{
	struct ath12k_vif *ahvif = arvif->ahvif;
	struct ieee80211_vif *tx_vif = ahvif->vif->mbssid_tx_vif;
	struct ieee80211_bss_conf *link_conf;
	struct ath12k *ar = arvif->ar;
	struct ath12k_link_vif *tx_arvif;
	struct ath12k_vif *tx_ahvif;

	if (!tx_vif)
		return 0;

	link_conf = ath12k_mac_get_link_bss_conf(arvif);
	if (!link_conf) {
		ath12k_warn(ar->ab, "unable to access bss link conf in set mbssid params for vif %pM link %u\n",
			    ahvif->vif->addr, arvif->link_id);
		return -ENOLINK;
	}

	tx_ahvif = ath12k_vif_to_ahvif(tx_vif);
	tx_arvif = &tx_ahvif->deflink;

	if (link_conf->nontransmitted) {
		if (ar->ah->hw->wiphy != ieee80211_vif_to_wdev(tx_vif)->wiphy)
			return -EINVAL;

		*flags = WMI_VDEV_MBSSID_FLAGS_NON_TRANSMIT_AP;
		*tx_vdev_id = tx_arvif->vdev_id;
	} else if (tx_arvif == arvif) {
		*flags = WMI_VDEV_MBSSID_FLAGS_TRANSMIT_AP;
	} else {
		return -EINVAL;
	}

	if (link_conf->ema_ap)
		*flags |= WMI_VDEV_MBSSID_FLAGS_EMA_MODE;

	return 0;
}

static int ath12k_mac_setup_vdev_create_arg(struct ath12k_link_vif *arvif,
					    struct ath12k_wmi_vdev_create_arg *arg)
{
	struct ath12k *ar = arvif->ar;
	struct ath12k_pdev *pdev = ar->pdev;
	struct ath12k_vif *ahvif = arvif->ahvif;
	int ret;

	lockdep_assert_wiphy(ath12k_ar_to_hw(ar)->wiphy);

	arg->if_id = arvif->vdev_id;
	arg->type = ahvif->vdev_type;
	arg->subtype = ahvif->vdev_subtype;
	arg->pdev_id = pdev->pdev_id;

	arg->mbssid_flags = WMI_VDEV_MBSSID_FLAGS_NON_MBSSID_AP;
	arg->mbssid_tx_vdev_id = 0;
	if (!test_bit(WMI_TLV_SERVICE_MBSS_PARAM_IN_VDEV_START_SUPPORT,
		      ar->ab->wmi_ab.svc_map)) {
		ret = ath12k_mac_setup_vdev_params_mbssid(arvif,
							  &arg->mbssid_flags,
							  &arg->mbssid_tx_vdev_id);
		if (ret)
			return ret;
	}

	if (pdev->cap.supported_bands & WMI_HOST_WLAN_2G_CAP) {
		arg->chains[NL80211_BAND_2GHZ].tx = ar->num_tx_chains;
		arg->chains[NL80211_BAND_2GHZ].rx = ar->num_rx_chains;
	}
	if (pdev->cap.supported_bands & WMI_HOST_WLAN_5G_CAP) {
		arg->chains[NL80211_BAND_5GHZ].tx = ar->num_tx_chains;
		arg->chains[NL80211_BAND_5GHZ].rx = ar->num_rx_chains;
	}
	if (pdev->cap.supported_bands & WMI_HOST_WLAN_5G_CAP &&
	    ar->supports_6ghz) {
		arg->chains[NL80211_BAND_6GHZ].tx = ar->num_tx_chains;
		arg->chains[NL80211_BAND_6GHZ].rx = ar->num_rx_chains;
	}

	arg->if_stats_id = ath12k_mac_get_vdev_stats_id(arvif);

	if (ath12k_mac_is_ml_arvif(arvif)) {
		if (hweight16(ahvif->vif->valid_links) > ATH12K_WMI_MLO_MAX_LINKS) {
			ath12k_warn(ar->ab, "too many MLO links during setting up vdev: %d",
				    ahvif->vif->valid_links);
			return -EINVAL;
		}

		ether_addr_copy(arg->mld_addr, ahvif->vif->addr);
	}

	return 0;
}

static u32
ath12k_mac_prepare_he_mode(struct ath12k_pdev *pdev, u32 viftype)
{
	struct ath12k_pdev_cap *pdev_cap = &pdev->cap;
	struct ath12k_band_cap *cap_band = NULL;
	u32 *hecap_phy_ptr = NULL;
	u32 hemode;

	if (pdev->cap.supported_bands & WMI_HOST_WLAN_2G_CAP)
		cap_band = &pdev_cap->band[NL80211_BAND_2GHZ];
	else
		cap_band = &pdev_cap->band[NL80211_BAND_5GHZ];

	hecap_phy_ptr = &cap_band->he_cap_phy_info[0];

	hemode = u32_encode_bits(HE_SU_BFEE_ENABLE, HE_MODE_SU_TX_BFEE) |
		 u32_encode_bits(HECAP_PHY_SUBFMR_GET(hecap_phy_ptr),
				 HE_MODE_SU_TX_BFER) |
		 u32_encode_bits(HECAP_PHY_ULMUMIMO_GET(hecap_phy_ptr),
				 HE_MODE_UL_MUMIMO);

	/* TODO: WDS and other modes */
	if (viftype == NL80211_IFTYPE_AP) {
		hemode |= u32_encode_bits(HECAP_PHY_MUBFMR_GET(hecap_phy_ptr),
					  HE_MODE_MU_TX_BFER) |
			  u32_encode_bits(HE_DL_MUOFDMA_ENABLE, HE_MODE_DL_OFDMA) |
			  u32_encode_bits(HE_UL_MUOFDMA_ENABLE, HE_MODE_UL_OFDMA);
	} else {
		hemode |= u32_encode_bits(HE_MU_BFEE_ENABLE, HE_MODE_MU_TX_BFEE);
	}

	return hemode;
}

static int ath12k_set_he_mu_sounding_mode(struct ath12k *ar,
					  struct ath12k_link_vif *arvif)
{
	u32 param_id, param_value;
	struct ath12k_base *ab = ar->ab;
	struct ath12k_vif *ahvif = arvif->ahvif;
	int ret;

	param_id = WMI_VDEV_PARAM_SET_HEMU_MODE;
	param_value = ath12k_mac_prepare_he_mode(ar->pdev, ahvif->vif->type);
	ret = ath12k_wmi_vdev_set_param_cmd(ar, arvif->vdev_id,
					    param_id, param_value);
	if (ret) {
		ath12k_warn(ab, "failed to set vdev %d HE MU mode: %d param_value %x\n",
			    arvif->vdev_id, ret, param_value);
		return ret;
	}
	param_id = WMI_VDEV_PARAM_SET_HE_SOUNDING_MODE;
	param_value =
		u32_encode_bits(HE_VHT_SOUNDING_MODE_ENABLE, HE_VHT_SOUNDING_MODE) |
		u32_encode_bits(HE_TRIG_NONTRIG_SOUNDING_MODE_ENABLE,
				HE_TRIG_NONTRIG_SOUNDING_MODE);
	ret = ath12k_wmi_vdev_set_param_cmd(ar, arvif->vdev_id,
					    param_id, param_value);
	if (ret) {
		ath12k_warn(ab, "failed to set vdev %d HE MU mode: %d\n",
			    arvif->vdev_id, ret);
		return ret;
	}
	return ret;
}

static void ath12k_mac_update_vif_offload(struct ath12k_link_vif *arvif)
{
	struct ath12k_vif *ahvif = arvif->ahvif;
	struct ieee80211_vif *vif = ath12k_ahvif_to_vif(ahvif);
	struct ath12k *ar = arvif->ar;
	struct ath12k_base *ab = ar->ab;
	u32 param_id, param_value;
	int ret;

	param_id = WMI_VDEV_PARAM_TX_ENCAP_TYPE;
	if (vif->type != NL80211_IFTYPE_STATION &&
	    vif->type != NL80211_IFTYPE_AP)
		vif->offload_flags &= ~(IEEE80211_OFFLOAD_ENCAP_ENABLED |
					IEEE80211_OFFLOAD_DECAP_ENABLED);

	if (vif->offload_flags & IEEE80211_OFFLOAD_ENCAP_ENABLED)
		ahvif->tx_encap_type = ATH12K_HW_TXRX_ETHERNET;
	else if (test_bit(ATH12K_FLAG_RAW_MODE, &ab->dev_flags))
		ahvif->tx_encap_type = ATH12K_HW_TXRX_RAW;
	else
		ahvif->tx_encap_type = ATH12K_HW_TXRX_NATIVE_WIFI;

	ret = ath12k_wmi_vdev_set_param_cmd(ar, arvif->vdev_id,
					    param_id, ahvif->tx_encap_type);
	if (ret) {
		ath12k_warn(ab, "failed to set vdev %d tx encap mode: %d\n",
			    arvif->vdev_id, ret);
		vif->offload_flags &= ~IEEE80211_OFFLOAD_ENCAP_ENABLED;
	}

	param_id = WMI_VDEV_PARAM_RX_DECAP_TYPE;
	if (vif->offload_flags & IEEE80211_OFFLOAD_DECAP_ENABLED)
		param_value = ATH12K_HW_TXRX_ETHERNET;
	else if (test_bit(ATH12K_FLAG_RAW_MODE, &ab->dev_flags))
		param_value = ATH12K_HW_TXRX_RAW;
	else
		param_value = ATH12K_HW_TXRX_NATIVE_WIFI;

	ret = ath12k_wmi_vdev_set_param_cmd(ar, arvif->vdev_id,
					    param_id, param_value);
	if (ret) {
		ath12k_warn(ab, "failed to set vdev %d rx decap mode: %d\n",
			    arvif->vdev_id, ret);
		vif->offload_flags &= ~IEEE80211_OFFLOAD_DECAP_ENABLED;
	}
}

static void ath12k_mac_op_update_vif_offload(struct ieee80211_hw *hw,
					     struct ieee80211_vif *vif)
{
	struct ath12k_vif *ahvif = ath12k_vif_to_ahvif(vif);
	struct ath12k_link_vif *arvif;
	unsigned long links;
	int link_id;

	lockdep_assert_wiphy(hw->wiphy);

	if (vif->valid_links) {
		links = vif->valid_links;
		for_each_set_bit(link_id, &links, IEEE80211_MLD_MAX_NUM_LINKS) {
			arvif = wiphy_dereference(hw->wiphy, ahvif->link[link_id]);
			if (!(arvif && arvif->ar))
				continue;

			ath12k_mac_update_vif_offload(arvif);
		}

		return;
	}

	ath12k_mac_update_vif_offload(&ahvif->deflink);
}

int ath12k_mac_vdev_create(struct ath12k *ar, struct ath12k_link_vif *arvif)
{
	struct ath12k_hw *ah = ar->ah;
	struct ath12k_base *ab = ar->ab;
	struct ieee80211_hw *hw = ah->hw;
	struct ath12k_vif *ahvif = arvif->ahvif;
	struct ieee80211_vif *vif = ath12k_ahvif_to_vif(ahvif);
	struct ath12k_wmi_vdev_create_arg vdev_arg = {0};
	struct ath12k_wmi_peer_create_arg peer_param = {0};
	struct ieee80211_bss_conf *link_conf;
	u32 param_id, param_value;
	u16 nss;
	int i;
	int ret, vdev_id;
	u8 link_id;

	lockdep_assert_wiphy(hw->wiphy);

	/* If no link is active and scan vdev is requested
	 * use a default link conf for scan address purpose.
	 */
	if (arvif->link_id == ATH12K_DEFAULT_SCAN_LINK && vif->valid_links)
		link_id = ffs(vif->valid_links) - 1;
	else
		link_id = arvif->link_id;

	link_conf = wiphy_dereference(hw->wiphy, vif->link_conf[link_id]);
	if (!link_conf) {
		ath12k_warn(ar->ab, "unable to access bss link conf in vdev create for vif %pM link %u\n",
			    vif->addr, arvif->link_id);
		return -ENOLINK;
	}

	memcpy(arvif->bssid, link_conf->addr, ETH_ALEN);

	arvif->ar = ar;
	vdev_id = __ffs64(ab->free_vdev_map);
	arvif->vdev_id = vdev_id;
	ahvif->vdev_subtype = WMI_VDEV_SUBTYPE_NONE;

	switch (vif->type) {
	case NL80211_IFTYPE_UNSPECIFIED:
	case NL80211_IFTYPE_STATION:
		ahvif->vdev_type = WMI_VDEV_TYPE_STA;

		if (vif->p2p)
			ahvif->vdev_subtype = WMI_VDEV_SUBTYPE_P2P_CLIENT;

		break;
	case NL80211_IFTYPE_MESH_POINT:
		ahvif->vdev_subtype = WMI_VDEV_SUBTYPE_MESH_11S;
		fallthrough;
	case NL80211_IFTYPE_AP:
		ahvif->vdev_type = WMI_VDEV_TYPE_AP;

		if (vif->p2p)
			ahvif->vdev_subtype = WMI_VDEV_SUBTYPE_P2P_GO;

		break;
	case NL80211_IFTYPE_MONITOR:
		ahvif->vdev_type = WMI_VDEV_TYPE_MONITOR;
		ar->monitor_vdev_id = vdev_id;
		break;
	case NL80211_IFTYPE_P2P_DEVICE:
		ahvif->vdev_type = WMI_VDEV_TYPE_STA;
		ahvif->vdev_subtype = WMI_VDEV_SUBTYPE_P2P_DEVICE;
		break;
	default:
		WARN_ON(1);
		break;
	}

	ath12k_dbg(ar->ab, ATH12K_DBG_MAC, "mac vdev create id %d type %d subtype %d map %llx\n",
		   arvif->vdev_id, ahvif->vdev_type, ahvif->vdev_subtype,
		   ab->free_vdev_map);

	vif->cab_queue = arvif->vdev_id % (ATH12K_HW_MAX_QUEUES - 1);
	for (i = 0; i < ARRAY_SIZE(vif->hw_queue); i++)
		vif->hw_queue[i] = i % (ATH12K_HW_MAX_QUEUES - 1);

	ret = ath12k_mac_setup_vdev_create_arg(arvif, &vdev_arg);
	if (ret) {
		ath12k_warn(ab, "failed to create vdev parameters %d: %d\n",
			    arvif->vdev_id, ret);
		goto err;
	}

	ret = ath12k_wmi_vdev_create(ar, arvif->bssid, &vdev_arg);
	if (ret) {
		ath12k_warn(ab, "failed to create WMI vdev %d: %d\n",
			    arvif->vdev_id, ret);
		return ret;
	}

	ar->num_created_vdevs++;
	arvif->is_created = true;
	ath12k_dbg(ab, ATH12K_DBG_MAC, "vdev %pM created, vdev_id %d\n",
		   vif->addr, arvif->vdev_id);
	ar->allocated_vdev_map |= 1LL << arvif->vdev_id;
	ab->free_vdev_map &= ~(1LL << arvif->vdev_id);

	spin_lock_bh(&ar->data_lock);
	list_add(&arvif->list, &ar->arvifs);
	spin_unlock_bh(&ar->data_lock);

	ath12k_mac_update_vif_offload(arvif);

	nss = hweight32(ar->cfg_tx_chainmask) ? : 1;
	ret = ath12k_wmi_vdev_set_param_cmd(ar, arvif->vdev_id,
					    WMI_VDEV_PARAM_NSS, nss);
	if (ret) {
		ath12k_warn(ab, "failed to set vdev %d chainmask 0x%x, nss %d :%d\n",
			    arvif->vdev_id, ar->cfg_tx_chainmask, nss, ret);
		goto err_vdev_del;
	}

	switch (ahvif->vdev_type) {
	case WMI_VDEV_TYPE_AP:
		peer_param.vdev_id = arvif->vdev_id;
		peer_param.peer_addr = arvif->bssid;
		peer_param.peer_type = WMI_PEER_TYPE_DEFAULT;
		ret = ath12k_peer_create(ar, arvif, NULL, &peer_param);
		if (ret) {
			ath12k_warn(ab, "failed to vdev %d create peer for AP: %d\n",
				    arvif->vdev_id, ret);
			goto err_vdev_del;
		}

		ret = ath12k_mac_set_kickout(arvif);
		if (ret) {
			ath12k_warn(ar->ab, "failed to set vdev %i kickout parameters: %d\n",
				    arvif->vdev_id, ret);
			goto err_peer_del;
		}
		break;
	case WMI_VDEV_TYPE_STA:
		param_id = WMI_STA_PS_PARAM_RX_WAKE_POLICY;
		param_value = WMI_STA_PS_RX_WAKE_POLICY_WAKE;
		ret = ath12k_wmi_set_sta_ps_param(ar, arvif->vdev_id,
						  param_id, param_value);
		if (ret) {
			ath12k_warn(ar->ab, "failed to set vdev %d RX wake policy: %d\n",
				    arvif->vdev_id, ret);
			goto err_peer_del;
		}

		param_id = WMI_STA_PS_PARAM_TX_WAKE_THRESHOLD;
		param_value = WMI_STA_PS_TX_WAKE_THRESHOLD_ALWAYS;
		ret = ath12k_wmi_set_sta_ps_param(ar, arvif->vdev_id,
						  param_id, param_value);
		if (ret) {
			ath12k_warn(ar->ab, "failed to set vdev %d TX wake threshold: %d\n",
				    arvif->vdev_id, ret);
			goto err_peer_del;
		}

		param_id = WMI_STA_PS_PARAM_PSPOLL_COUNT;
		param_value = WMI_STA_PS_PSPOLL_COUNT_NO_MAX;
		ret = ath12k_wmi_set_sta_ps_param(ar, arvif->vdev_id,
						  param_id, param_value);
		if (ret) {
			ath12k_warn(ar->ab, "failed to set vdev %d pspoll count: %d\n",
				    arvif->vdev_id, ret);
			goto err_peer_del;
		}

		ret = ath12k_wmi_pdev_set_ps_mode(ar, arvif->vdev_id, false);
		if (ret) {
			ath12k_warn(ar->ab, "failed to disable vdev %d ps mode: %d\n",
				    arvif->vdev_id, ret);
			goto err_peer_del;
		}
		break;
	default:
		break;
	}

	arvif->txpower = link_conf->txpower;
	ret = ath12k_mac_txpower_recalc(ar);
	if (ret)
		goto err_peer_del;

	param_id = WMI_VDEV_PARAM_RTS_THRESHOLD;
	param_value = hw->wiphy->rts_threshold;
	ret = ath12k_wmi_vdev_set_param_cmd(ar, arvif->vdev_id,
					    param_id, param_value);
	if (ret) {
		ath12k_warn(ar->ab, "failed to set rts threshold for vdev %d: %d\n",
			    arvif->vdev_id, ret);
	}

	ath12k_dp_vdev_tx_attach(ar, arvif);
	if (vif->type != NL80211_IFTYPE_MONITOR && ar->monitor_conf_enabled)
		ath12k_mac_monitor_vdev_create(ar);

	return ret;

err_peer_del:
	if (ahvif->vdev_type == WMI_VDEV_TYPE_AP) {
		reinit_completion(&ar->peer_delete_done);

		ret = ath12k_wmi_send_peer_delete_cmd(ar, arvif->bssid,
						      arvif->vdev_id);
		if (ret) {
			ath12k_warn(ar->ab, "failed to delete peer vdev_id %d addr %pM\n",
				    arvif->vdev_id, arvif->bssid);
			goto err;
		}

		ret = ath12k_wait_for_peer_delete_done(ar, arvif->vdev_id,
						       arvif->bssid);
		if (ret)
			goto err_vdev_del;

		ar->num_peers--;
	}

err_vdev_del:
	ath12k_wmi_vdev_delete(ar, arvif->vdev_id);
	ar->num_created_vdevs--;
	arvif->is_created = false;
	arvif->ar = NULL;
	ar->allocated_vdev_map &= ~(1LL << arvif->vdev_id);
	ab->free_vdev_map |= 1LL << arvif->vdev_id;
	ab->free_vdev_stats_id_map &= ~(1LL << arvif->vdev_stats_id);
	spin_lock_bh(&ar->data_lock);
	list_del(&arvif->list);
	spin_unlock_bh(&ar->data_lock);

err:
	arvif->ar = NULL;
	return ret;
}

static void ath12k_mac_vif_flush_key_cache(struct ath12k_link_vif *arvif)
{
	struct ath12k_key_conf *key_conf, *tmp;
	struct ath12k_vif *ahvif = arvif->ahvif;
	struct ath12k_hw *ah = ahvif->ah;
	struct ath12k_sta *ahsta;
	struct ath12k_link_sta *arsta;
	struct ath12k_vif_cache *cache = ahvif->cache[arvif->link_id];
	int ret;

	lockdep_assert_wiphy(ah->hw->wiphy);

	list_for_each_entry_safe(key_conf, tmp, &cache->key_conf.list, list) {
		arsta = NULL;
		if (key_conf->sta) {
			ahsta = ath12k_sta_to_ahsta(key_conf->sta);
			arsta = wiphy_dereference(ah->hw->wiphy,
						  ahsta->link[arvif->link_id]);
			if (!arsta)
				goto free_cache;
		}

		ret = ath12k_mac_set_key(arvif->ar, key_conf->cmd,
					 arvif, arsta,
					 key_conf->key);
		if (ret)
			ath12k_warn(arvif->ar->ab, "unable to apply set key param to vdev %d ret %d\n",
				    arvif->vdev_id, ret);
free_cache:
		list_del(&key_conf->list);
		kfree(key_conf);
	}
}

static void ath12k_mac_vif_cache_flush(struct ath12k *ar, struct ath12k_link_vif *arvif)
{
	struct ath12k_vif *ahvif = arvif->ahvif;
	struct ieee80211_vif *vif = ath12k_ahvif_to_vif(ahvif);
	struct ath12k_vif_cache *cache = ahvif->cache[arvif->link_id];
	struct ath12k_base *ab = ar->ab;
	struct ieee80211_bss_conf *link_conf;

	int ret;

	lockdep_assert_wiphy(ath12k_ar_to_hw(ar)->wiphy);

	if (!cache)
		return;

	if (cache->tx_conf.changed) {
		ret = ath12k_mac_conf_tx(arvif, cache->tx_conf.ac,
					 &cache->tx_conf.tx_queue_params);
		if (ret)
			ath12k_warn(ab,
				    "unable to apply tx config parameters to vdev %d\n",
				    ret);
	}

	if (cache->bss_conf_changed) {
		link_conf = ath12k_mac_get_link_bss_conf(arvif);
		if (!link_conf) {
			ath12k_warn(ar->ab, "unable to access bss link conf in cache flush for vif %pM link %u\n",
				    vif->addr, arvif->link_id);
			return;
		}
		ath12k_mac_bss_info_changed(ar, arvif, link_conf,
					    cache->bss_conf_changed);
	}

	if (!list_empty(&cache->key_conf.list))
		ath12k_mac_vif_flush_key_cache(arvif);

	ath12k_ahvif_put_link_cache(ahvif, arvif->link_id);
}

static struct ath12k *ath12k_mac_assign_vif_to_vdev(struct ieee80211_hw *hw,
						    struct ath12k_link_vif *arvif,
						    struct ieee80211_chanctx_conf *ctx)
{
	struct ath12k_vif *ahvif = arvif->ahvif;
	struct ieee80211_vif *vif = ath12k_ahvif_to_vif(ahvif);
	struct ath12k_link_vif *scan_arvif;
	struct ath12k_hw *ah = hw->priv;
	struct ath12k *ar;
	struct ath12k_base *ab;
	u8 link_id = arvif->link_id;
	int ret;

	lockdep_assert_wiphy(hw->wiphy);

	if (ah->num_radio == 1)
		ar = ah->radio;
	else if (ctx)
		ar = ath12k_get_ar_by_ctx(hw, ctx);
	else
		return NULL;

	if (!ar)
		return NULL;

	/* cleanup the scan vdev if we are done scan on that ar
	 * and now we want to create for actual usage.
	 */
	if (ieee80211_vif_is_mld(vif)) {
		scan_arvif = wiphy_dereference(hw->wiphy,
					       ahvif->link[ATH12K_DEFAULT_SCAN_LINK]);
		if (scan_arvif && scan_arvif->ar == ar) {
			ar->scan.arvif = NULL;
			ath12k_mac_remove_link_interface(hw, scan_arvif);
			ath12k_mac_unassign_link_vif(scan_arvif);
		}
	}

	if (arvif->ar) {
		/* This is not expected really */
		if (WARN_ON(!arvif->is_created)) {
			arvif->ar = NULL;
			return NULL;
		}

		if (ah->num_radio == 1)
			return arvif->ar;

		/* This can happen as scan vdev gets created during multiple scans
		 * across different radios before a vdev is brought up in
		 * a certain radio.
		 */
		if (ar != arvif->ar) {
			if (WARN_ON(arvif->is_started))
				return NULL;

			ath12k_mac_remove_link_interface(hw, arvif);
			ath12k_mac_unassign_link_vif(arvif);
		}
	}

	ab = ar->ab;

	/* Assign arvif again here since previous radio switch block
	 * would've unassigned and cleared it.
	 */
	arvif = ath12k_mac_assign_link_vif(ah, vif, link_id);
	if (vif->type == NL80211_IFTYPE_AP &&
	    ar->num_peers > (ar->max_num_peers - 1)) {
		ath12k_warn(ab, "failed to create vdev due to insufficient peer entry resource in firmware\n");
		goto unlock;
	}

	if (arvif->is_created)
		goto flush;

	if (ar->num_created_vdevs > (TARGET_NUM_VDEVS - 1)) {
		ath12k_warn(ab, "failed to create vdev, reached max vdev limit %d\n",
			    TARGET_NUM_VDEVS);
		goto unlock;
	}

	ret = ath12k_mac_vdev_create(ar, arvif);
	if (ret) {
		ath12k_warn(ab, "failed to create vdev %pM ret %d", vif->addr, ret);
		goto unlock;
	}

flush:
	/* If the vdev is created during channel assign and not during
	 * add_interface(), Apply any parameters for the vdev which were received
	 * after add_interface, corresponding to this vif.
	 */
	ath12k_mac_vif_cache_flush(ar, arvif);
unlock:
	return arvif->ar;
}

static int ath12k_mac_op_add_interface(struct ieee80211_hw *hw,
				       struct ieee80211_vif *vif)
{
	struct ath12k_hw *ah = ath12k_hw_to_ah(hw);
	struct ath12k_vif *ahvif = ath12k_vif_to_ahvif(vif);
	struct ath12k_link_vif *arvif;
	int i;

	lockdep_assert_wiphy(hw->wiphy);

	memset(ahvif, 0, sizeof(*ahvif));

	ahvif->ah = ah;
	ahvif->vif = vif;
	arvif = &ahvif->deflink;
	arvif->ahvif = ahvif;

	INIT_LIST_HEAD(&arvif->list);
	INIT_DELAYED_WORK(&arvif->connection_loss_work,
			  ath12k_mac_vif_sta_connection_loss_work);

	for (i = 0; i < ARRAY_SIZE(arvif->bitrate_mask.control); i++) {
		arvif->bitrate_mask.control[i].legacy = 0xffffffff;
		memset(arvif->bitrate_mask.control[i].ht_mcs, 0xff,
		       sizeof(arvif->bitrate_mask.control[i].ht_mcs));
		memset(arvif->bitrate_mask.control[i].vht_mcs, 0xff,
		       sizeof(arvif->bitrate_mask.control[i].vht_mcs));
	}

	/* Allocate Default Queue now and reassign during actual vdev create */
	vif->cab_queue = ATH12K_HW_DEFAULT_QUEUE;
	for (i = 0; i < ARRAY_SIZE(vif->hw_queue); i++)
		vif->hw_queue[i] = ATH12K_HW_DEFAULT_QUEUE;

	vif->driver_flags |= IEEE80211_VIF_SUPPORTS_UAPSD;
	/* Defer vdev creation until assign_chanctx or hw_scan is initiated as driver
	 * will not know if this interface is an ML vif at this point.
	 */
	return 0;
}

static void ath12k_mac_vif_unref(struct ath12k_dp *dp, struct ieee80211_vif *vif)
{
	struct ath12k_tx_desc_info *tx_desc_info;
	struct ath12k_skb_cb *skb_cb;
	struct sk_buff *skb;
	int i;

	for (i = 0; i < ATH12K_HW_MAX_QUEUES; i++) {
		spin_lock_bh(&dp->tx_desc_lock[i]);

		list_for_each_entry(tx_desc_info, &dp->tx_desc_used_list[i],
				    list) {
			skb = tx_desc_info->skb;
			if (!skb)
				continue;

			skb_cb = ATH12K_SKB_CB(skb);
			if (skb_cb->vif == vif)
				skb_cb->vif = NULL;
		}

		spin_unlock_bh(&dp->tx_desc_lock[i]);
	}
}

static int ath12k_mac_vdev_delete(struct ath12k *ar, struct ath12k_link_vif *arvif)
{
	struct ath12k_vif *ahvif = arvif->ahvif;
	struct ieee80211_vif *vif = ath12k_ahvif_to_vif(ahvif);
	struct ath12k_base *ab = ar->ab;
	unsigned long time_left;
	int ret;

	lockdep_assert_wiphy(ath12k_ar_to_hw(ar)->wiphy);

	reinit_completion(&ar->vdev_delete_done);

	ret = ath12k_wmi_vdev_delete(ar, arvif->vdev_id);
	if (ret) {
		ath12k_warn(ab, "failed to delete WMI vdev %d: %d\n",
			    arvif->vdev_id, ret);
		goto err_vdev_del;
	}

	time_left = wait_for_completion_timeout(&ar->vdev_delete_done,
						ATH12K_VDEV_DELETE_TIMEOUT_HZ);
	if (time_left == 0) {
		ath12k_warn(ab, "Timeout in receiving vdev delete response\n");
		goto err_vdev_del;
	}

	ab->free_vdev_map |= 1LL << arvif->vdev_id;
	ar->allocated_vdev_map &= ~(1LL << arvif->vdev_id);
	ar->num_created_vdevs--;

	if (ahvif->vdev_type == WMI_VDEV_TYPE_MONITOR) {
		ar->monitor_vdev_id = -1;
		ar->monitor_vdev_created = false;
	} else if (ar->monitor_vdev_created && !ar->monitor_started) {
		ret = ath12k_mac_monitor_vdev_delete(ar);
	}

	ath12k_dbg(ab, ATH12K_DBG_MAC, "vdev %pM deleted, vdev_id %d\n",
		   vif->addr, arvif->vdev_id);

err_vdev_del:
	spin_lock_bh(&ar->data_lock);
	list_del(&arvif->list);
	spin_unlock_bh(&ar->data_lock);

	ath12k_peer_cleanup(ar, arvif->vdev_id);
	ath12k_ahvif_put_link_cache(ahvif, arvif->link_id);

	idr_for_each(&ar->txmgmt_idr,
		     ath12k_mac_vif_txmgmt_idr_remove, vif);

	ath12k_mac_vif_unref(&ab->dp, vif);
	ath12k_dp_tx_put_bank_profile(&ab->dp, arvif->bank_id);

	/* Recalc txpower for remaining vdev */
	ath12k_mac_txpower_recalc(ar);

	/* TODO: recal traffic pause state based on the available vdevs */
	arvif->is_created = false;
	arvif->ar = NULL;

	return ret;
}

static void ath12k_mac_op_remove_interface(struct ieee80211_hw *hw,
					   struct ieee80211_vif *vif)
{
	struct ath12k_vif *ahvif = ath12k_vif_to_ahvif(vif);
	struct ath12k_link_vif *arvif;
	struct ath12k *ar;
	u8 link_id;

	lockdep_assert_wiphy(hw->wiphy);

	for (link_id = 0; link_id < ATH12K_NUM_MAX_LINKS; link_id++) {
		/* if we cached some config but never received assign chanctx,
		 * free the allocated cache.
		 */
		ath12k_ahvif_put_link_cache(ahvif, link_id);
		arvif = wiphy_dereference(hw->wiphy, ahvif->link[link_id]);
		if (!arvif || !arvif->is_created)
			continue;

		ar = arvif->ar;

		/* Scan abortion is in progress since before this, cancel_hw_scan()
		 * is expected to be executed. Since link is anyways going to be removed
		 * now, just cancel the worker and send the scan aborted to user space
		 */
		if (ar->scan.arvif == arvif) {
			wiphy_work_cancel(hw->wiphy, &ar->scan.vdev_clean_wk);

			spin_lock_bh(&ar->data_lock);
			ar->scan.arvif = NULL;
			if (!ar->scan.is_roc) {
				struct cfg80211_scan_info info = {
					.aborted = true,
				};

				ieee80211_scan_completed(ar->ah->hw, &info);
			}

			ar->scan.state = ATH12K_SCAN_IDLE;
			ar->scan_channel = NULL;
			ar->scan.roc_freq = 0;
			spin_unlock_bh(&ar->data_lock);
		}

		ath12k_mac_remove_link_interface(hw, arvif);
		ath12k_mac_unassign_link_vif(arvif);
	}
}

/* FIXME: Has to be verified. */
#define SUPPORTED_FILTERS			\
	(FIF_ALLMULTI |				\
	FIF_CONTROL |				\
	FIF_PSPOLL |				\
	FIF_OTHER_BSS |				\
	FIF_BCN_PRBRESP_PROMISC |		\
	FIF_PROBE_REQ |				\
	FIF_FCSFAIL)

static void ath12k_mac_configure_filter(struct ath12k *ar,
					unsigned int total_flags)
{
	bool reset_flag;
	int ret;

	lockdep_assert_wiphy(ath12k_ar_to_hw(ar)->wiphy);

	ar->filter_flags = total_flags;

	/* For monitor mode */
	reset_flag = !(ar->filter_flags & FIF_BCN_PRBRESP_PROMISC);

	ret = ath12k_dp_tx_htt_monitor_mode_ring_config(ar, reset_flag);
	if (ret)
		ath12k_warn(ar->ab,
			    "fail to set monitor filter: %d\n", ret);

	ath12k_dbg(ar->ab, ATH12K_DBG_MAC,
		   "total_flags:0x%x, reset_flag:%d\n",
		   total_flags, reset_flag);
}

static void ath12k_mac_op_configure_filter(struct ieee80211_hw *hw,
					   unsigned int changed_flags,
					   unsigned int *total_flags,
					   u64 multicast)
{
	struct ath12k_hw *ah = ath12k_hw_to_ah(hw);
	struct ath12k *ar;

	lockdep_assert_wiphy(hw->wiphy);

	ar = ath12k_ah_to_ar(ah, 0);

	*total_flags &= SUPPORTED_FILTERS;
	ath12k_mac_configure_filter(ar, *total_flags);
}

static int ath12k_mac_op_get_antenna(struct ieee80211_hw *hw, u32 *tx_ant, u32 *rx_ant)
{
	struct ath12k_hw *ah = ath12k_hw_to_ah(hw);
	int antennas_rx = 0, antennas_tx = 0;
	struct ath12k *ar;
	int i;

	lockdep_assert_wiphy(hw->wiphy);

	for_each_ar(ah, ar, i) {
		antennas_rx = max_t(u32, antennas_rx, ar->cfg_rx_chainmask);
		antennas_tx = max_t(u32, antennas_tx, ar->cfg_tx_chainmask);
	}

	*tx_ant = antennas_tx;
	*rx_ant = antennas_rx;

	return 0;
}

static int ath12k_mac_op_set_antenna(struct ieee80211_hw *hw, u32 tx_ant, u32 rx_ant)
{
	struct ath12k_hw *ah = ath12k_hw_to_ah(hw);
	struct ath12k *ar;
	int ret = 0;
	int i;

	lockdep_assert_wiphy(hw->wiphy);

	for_each_ar(ah, ar, i) {
		ret = __ath12k_set_antenna(ar, tx_ant, rx_ant);
		if (ret)
			break;
	}

	return ret;
}

static int ath12k_mac_ampdu_action(struct ieee80211_hw *hw,
				   struct ieee80211_vif *vif,
				   struct ieee80211_ampdu_params *params,
				   u8 link_id)
{
	struct ath12k *ar;
	int ret = -EINVAL;

	lockdep_assert_wiphy(hw->wiphy);

	ar = ath12k_get_ar_by_vif(hw, vif, link_id);
	if (!ar)
		return -EINVAL;

	switch (params->action) {
	case IEEE80211_AMPDU_RX_START:
		ret = ath12k_dp_rx_ampdu_start(ar, params, link_id);
		break;
	case IEEE80211_AMPDU_RX_STOP:
		ret = ath12k_dp_rx_ampdu_stop(ar, params, link_id);
		break;
	case IEEE80211_AMPDU_TX_START:
	case IEEE80211_AMPDU_TX_STOP_CONT:
	case IEEE80211_AMPDU_TX_STOP_FLUSH:
	case IEEE80211_AMPDU_TX_STOP_FLUSH_CONT:
	case IEEE80211_AMPDU_TX_OPERATIONAL:
		/* Tx A-MPDU aggregation offloaded to hw/fw so deny mac80211
		 * Tx aggregation requests.
		 */
		ret = -EOPNOTSUPP;
		break;
	}

	if (ret)
		ath12k_warn(ar->ab, "unable to perform ampdu action %d for vif %pM link %u ret %d\n",
			    params->action, vif->addr, link_id, ret);

	return ret;
}

static int ath12k_mac_op_ampdu_action(struct ieee80211_hw *hw,
				      struct ieee80211_vif *vif,
				      struct ieee80211_ampdu_params *params)
{
	struct ieee80211_sta *sta = params->sta;
	struct ath12k_sta *ahsta = ath12k_sta_to_ahsta(sta);
	unsigned long links_map = ahsta->links_map;
	int ret = -EINVAL;
	u8 link_id;

	lockdep_assert_wiphy(hw->wiphy);

	if (WARN_ON(!links_map))
		return ret;

	for_each_set_bit(link_id, &links_map, IEEE80211_MLD_MAX_NUM_LINKS) {
		ret = ath12k_mac_ampdu_action(hw, vif, params, link_id);
		if (ret)
			return ret;
	}

	return 0;
}

static int ath12k_mac_op_add_chanctx(struct ieee80211_hw *hw,
				     struct ieee80211_chanctx_conf *ctx)
{
	struct ath12k *ar;
	struct ath12k_base *ab;

	lockdep_assert_wiphy(hw->wiphy);

	ar = ath12k_get_ar_by_ctx(hw, ctx);
	if (!ar)
		return -EINVAL;

	ab = ar->ab;

	ath12k_dbg(ab, ATH12K_DBG_MAC,
		   "mac chanctx add freq %u width %d ptr %p\n",
		   ctx->def.chan->center_freq, ctx->def.width, ctx);

	spin_lock_bh(&ar->data_lock);
	/* TODO: In case of multiple channel context, populate rx_channel from
	 * Rx PPDU desc information.
	 */
	ar->rx_channel = ctx->def.chan;
	spin_unlock_bh(&ar->data_lock);

	return 0;
}

static void ath12k_mac_op_remove_chanctx(struct ieee80211_hw *hw,
					 struct ieee80211_chanctx_conf *ctx)
{
	struct ath12k *ar;
	struct ath12k_base *ab;

	lockdep_assert_wiphy(hw->wiphy);

	ar = ath12k_get_ar_by_ctx(hw, ctx);
	if (!ar)
		return;

	ab = ar->ab;

	ath12k_dbg(ab, ATH12K_DBG_MAC,
		   "mac chanctx remove freq %u width %d ptr %p\n",
		   ctx->def.chan->center_freq, ctx->def.width, ctx);

	spin_lock_bh(&ar->data_lock);
	/* TODO: In case of there is one more channel context left, populate
	 * rx_channel with the channel of that remaining channel context.
	 */
	ar->rx_channel = NULL;
	spin_unlock_bh(&ar->data_lock);
}

static enum wmi_phy_mode
ath12k_mac_check_down_grade_phy_mode(struct ath12k *ar,
				     enum wmi_phy_mode mode,
				     enum nl80211_band band,
				     enum nl80211_iftype type)
{
	struct ieee80211_sta_eht_cap *eht_cap = NULL;
	enum wmi_phy_mode down_mode;
	int n = ar->mac.sbands[band].n_iftype_data;
	int i;
	struct ieee80211_sband_iftype_data *data;

	if (mode < MODE_11BE_EHT20)
		return mode;

	data = ar->mac.iftype[band];
	for (i = 0; i < n; i++) {
		if (data[i].types_mask & BIT(type)) {
			eht_cap = &data[i].eht_cap;
			break;
		}
	}

	if (eht_cap && eht_cap->has_eht)
		return mode;

	switch (mode) {
	case MODE_11BE_EHT20:
		down_mode = MODE_11AX_HE20;
		break;
	case MODE_11BE_EHT40:
		down_mode = MODE_11AX_HE40;
		break;
	case MODE_11BE_EHT80:
		down_mode = MODE_11AX_HE80;
		break;
	case MODE_11BE_EHT80_80:
		down_mode = MODE_11AX_HE80_80;
		break;
	case MODE_11BE_EHT160:
	case MODE_11BE_EHT160_160:
	case MODE_11BE_EHT320:
		down_mode = MODE_11AX_HE160;
		break;
	case MODE_11BE_EHT20_2G:
		down_mode = MODE_11AX_HE20_2G;
		break;
	case MODE_11BE_EHT40_2G:
		down_mode = MODE_11AX_HE40_2G;
		break;
	default:
		down_mode = mode;
		break;
	}

	ath12k_dbg(ar->ab, ATH12K_DBG_MAC,
		   "mac vdev start phymode %s downgrade to %s\n",
		   ath12k_mac_phymode_str(mode),
		   ath12k_mac_phymode_str(down_mode));

	return down_mode;
}

static void
ath12k_mac_mlo_get_vdev_args(struct ath12k_link_vif *arvif,
			     struct wmi_ml_arg *ml_arg)
{
	struct ath12k_vif *ahvif = arvif->ahvif;
	struct wmi_ml_partner_info *partner_info;
	struct ieee80211_bss_conf *link_conf;
	struct ath12k_link_vif *arvif_p;
	unsigned long links;
	u8 link_id;

	lockdep_assert_wiphy(ahvif->ah->hw->wiphy);

	if (!ath12k_mac_is_ml_arvif(arvif))
		return;

	if (hweight16(ahvif->vif->valid_links) > ATH12K_WMI_MLO_MAX_LINKS)
		return;

	ml_arg->enabled = true;

	/* Driver always add a new link via VDEV START, FW takes
	 * care of internally adding this link to existing
	 * link vdevs which are advertised as partners below
	 */
	ml_arg->link_add = true;
	partner_info = ml_arg->partner_info;

	links = ahvif->links_map;
	for_each_set_bit(link_id, &links, IEEE80211_MLD_MAX_NUM_LINKS) {
		arvif_p = wiphy_dereference(ahvif->ah->hw->wiphy, ahvif->link[link_id]);

		if (WARN_ON(!arvif_p))
			continue;

		if (arvif == arvif_p)
			continue;

		link_conf = wiphy_dereference(ahvif->ah->hw->wiphy,
					      ahvif->vif->link_conf[arvif_p->link_id]);

		if (!link_conf)
			continue;

		partner_info->vdev_id = arvif_p->vdev_id;
		partner_info->hw_link_id = arvif_p->ar->pdev->hw_link_id;
		ether_addr_copy(partner_info->addr, link_conf->addr);
		ml_arg->num_partner_links++;
		partner_info++;
	}
}

static int
ath12k_mac_vdev_start_restart(struct ath12k_link_vif *arvif,
			      struct ieee80211_chanctx_conf *ctx,
			      bool restart)
{
	struct ath12k *ar = arvif->ar;
	struct ath12k_base *ab = ar->ab;
	struct wmi_vdev_start_req_arg arg = {};
	const struct cfg80211_chan_def *chandef = &ctx->def;
	struct ieee80211_hw *hw = ath12k_ar_to_hw(ar);
	struct ath12k_vif *ahvif = arvif->ahvif;
	struct ieee80211_bss_conf *link_conf;
	unsigned int dfs_cac_time;
	int ret;

	lockdep_assert_wiphy(hw->wiphy);

	link_conf = ath12k_mac_get_link_bss_conf(arvif);
	if (!link_conf) {
		ath12k_warn(ar->ab, "unable to access bss link conf in vdev start for vif %pM link %u\n",
			    ahvif->vif->addr, arvif->link_id);
		return -ENOLINK;
	}

	reinit_completion(&ar->vdev_setup_done);

	arg.vdev_id = arvif->vdev_id;
	arg.dtim_period = arvif->dtim_period;
	arg.bcn_intval = arvif->beacon_interval;
	arg.punct_bitmap = ~arvif->punct_bitmap;

	arg.freq = chandef->chan->center_freq;
	arg.band_center_freq1 = chandef->center_freq1;
	arg.band_center_freq2 = chandef->center_freq2;
	arg.mode = ath12k_phymodes[chandef->chan->band][chandef->width];

	arg.mode = ath12k_mac_check_down_grade_phy_mode(ar, arg.mode,
							chandef->chan->band,
							ahvif->vif->type);
	arg.min_power = 0;
	arg.max_power = chandef->chan->max_power;
	arg.max_reg_power = chandef->chan->max_reg_power;
	arg.max_antenna_gain = chandef->chan->max_antenna_gain;

	arg.pref_tx_streams = ar->num_tx_chains;
	arg.pref_rx_streams = ar->num_rx_chains;

	arg.mbssid_flags = WMI_VDEV_MBSSID_FLAGS_NON_MBSSID_AP;
	arg.mbssid_tx_vdev_id = 0;
	if (test_bit(WMI_TLV_SERVICE_MBSS_PARAM_IN_VDEV_START_SUPPORT,
		     ar->ab->wmi_ab.svc_map)) {
		ret = ath12k_mac_setup_vdev_params_mbssid(arvif,
							  &arg.mbssid_flags,
							  &arg.mbssid_tx_vdev_id);
		if (ret)
			return ret;
	}

	if (ahvif->vdev_type == WMI_VDEV_TYPE_AP) {
		arg.ssid = ahvif->u.ap.ssid;
		arg.ssid_len = ahvif->u.ap.ssid_len;
		arg.hidden_ssid = ahvif->u.ap.hidden_ssid;

		/* For now allow DFS for AP mode */
		arg.chan_radar = !!(chandef->chan->flags & IEEE80211_CHAN_RADAR);

		arg.freq2_radar = ctx->radar_enabled;

		arg.passive = arg.chan_radar;

		spin_lock_bh(&ab->base_lock);
		arg.regdomain = ar->ab->dfs_region;
		spin_unlock_bh(&ab->base_lock);

		/* TODO: Notify if secondary 80Mhz also needs radar detection */
		if (link_conf->he_support) {
			ret = ath12k_set_he_mu_sounding_mode(ar, arvif);
			if (ret) {
				ath12k_warn(ar->ab, "failed to set he mode vdev %i\n",
					    arg.vdev_id);
				return ret;
			}
		}
	}

	arg.passive |= !!(chandef->chan->flags & IEEE80211_CHAN_NO_IR);

	if (!restart)
		ath12k_mac_mlo_get_vdev_args(arvif, &arg.ml);

	ath12k_dbg(ab, ATH12K_DBG_MAC,
		   "mac vdev %d start center_freq %d phymode %s punct_bitmap 0x%x\n",
		   arg.vdev_id, arg.freq,
		   ath12k_mac_phymode_str(arg.mode), arg.punct_bitmap);

	ret = ath12k_wmi_vdev_start(ar, &arg, restart);
	if (ret) {
		ath12k_warn(ar->ab, "failed to %s WMI vdev %i\n",
			    restart ? "restart" : "start", arg.vdev_id);
		return ret;
	}

	ret = ath12k_mac_vdev_setup_sync(ar);
	if (ret) {
		ath12k_warn(ab, "failed to synchronize setup for vdev %i %s: %d\n",
			    arg.vdev_id, restart ? "restart" : "start", ret);
		return ret;
	}

	ar->num_started_vdevs++;
	ath12k_dbg(ab, ATH12K_DBG_MAC,  "vdev %pM started, vdev_id %d\n",
		   ahvif->vif->addr, arvif->vdev_id);

	/* Enable CAC Running Flag in the driver by checking all sub-channel's DFS
	 * state as NL80211_DFS_USABLE which indicates CAC needs to be
	 * done before channel usage. This flag is used to drop rx packets.
	 * during CAC.
	 */
	/* TODO: Set the flag for other interface types as required */
	if (arvif->ahvif->vdev_type == WMI_VDEV_TYPE_AP && ctx->radar_enabled &&
	    cfg80211_chandef_dfs_usable(hw->wiphy, chandef)) {
		set_bit(ATH12K_FLAG_CAC_RUNNING, &ar->dev_flags);
		dfs_cac_time = cfg80211_chandef_dfs_cac_time(hw->wiphy, chandef);

		ath12k_dbg(ab, ATH12K_DBG_MAC,
			   "CAC started dfs_cac_time %u center_freq %d center_freq1 %d for vdev %d\n",
			   dfs_cac_time, arg.freq, arg.band_center_freq1, arg.vdev_id);
	}

	ret = ath12k_mac_set_txbf_conf(arvif);
	if (ret)
		ath12k_warn(ab, "failed to set txbf conf for vdev %d: %d\n",
			    arvif->vdev_id, ret);

	return 0;
}

static int ath12k_mac_vdev_start(struct ath12k_link_vif *arvif,
				 struct ieee80211_chanctx_conf *ctx)
{
	return ath12k_mac_vdev_start_restart(arvif, ctx, false);
}

static int ath12k_mac_vdev_restart(struct ath12k_link_vif *arvif,
				   struct ieee80211_chanctx_conf *ctx)
{
	return ath12k_mac_vdev_start_restart(arvif, ctx, true);
}

struct ath12k_mac_change_chanctx_arg {
	struct ieee80211_chanctx_conf *ctx;
	struct ieee80211_vif_chanctx_switch *vifs;
	int n_vifs;
	int next_vif;
	struct ath12k *ar;
};

static void
ath12k_mac_change_chanctx_cnt_iter(void *data, u8 *mac,
				   struct ieee80211_vif *vif)
{
	struct ath12k_vif *ahvif = ath12k_vif_to_ahvif(vif);
	struct ath12k_mac_change_chanctx_arg *arg = data;
	struct ieee80211_bss_conf *link_conf;
	struct ath12k_link_vif *arvif;
	unsigned long links_map;
	u8 link_id;

	lockdep_assert_wiphy(ahvif->ah->hw->wiphy);

	links_map = ahvif->links_map;
	for_each_set_bit(link_id, &links_map, IEEE80211_MLD_MAX_NUM_LINKS) {
		arvif = wiphy_dereference(ahvif->ah->hw->wiphy, ahvif->link[link_id]);
		if (WARN_ON(!arvif))
			continue;

		if (arvif->ar != arg->ar)
			continue;

		link_conf = wiphy_dereference(ahvif->ah->hw->wiphy,
					      vif->link_conf[link_id]);
		if (WARN_ON(!link_conf))
			continue;

		if (rcu_access_pointer(link_conf->chanctx_conf) != arg->ctx)
			continue;

		arg->n_vifs++;
	}
}

static void
ath12k_mac_change_chanctx_fill_iter(void *data, u8 *mac,
				    struct ieee80211_vif *vif)
{
	struct ath12k_vif *ahvif = ath12k_vif_to_ahvif(vif);
	struct ath12k_mac_change_chanctx_arg *arg = data;
	struct ieee80211_bss_conf *link_conf;
	struct ieee80211_chanctx_conf *ctx;
	struct ath12k_link_vif *arvif;
	unsigned long links_map;
	u8 link_id;

	lockdep_assert_wiphy(ahvif->ah->hw->wiphy);

	links_map = ahvif->links_map;
	for_each_set_bit(link_id, &links_map, IEEE80211_MLD_MAX_NUM_LINKS) {
		arvif = wiphy_dereference(ahvif->ah->hw->wiphy, ahvif->link[link_id]);
		if (WARN_ON(!arvif))
			continue;

		if (arvif->ar != arg->ar)
			continue;

		link_conf = wiphy_dereference(ahvif->ah->hw->wiphy,
					      vif->link_conf[arvif->link_id]);
		if (WARN_ON(!link_conf))
			continue;

		ctx = rcu_access_pointer(link_conf->chanctx_conf);
		if (ctx != arg->ctx)
			continue;

		if (WARN_ON(arg->next_vif == arg->n_vifs))
			return;

		arg->vifs[arg->next_vif].vif = vif;
		arg->vifs[arg->next_vif].old_ctx = ctx;
		arg->vifs[arg->next_vif].new_ctx = ctx;
		arg->vifs[arg->next_vif].link_conf = link_conf;
		arg->next_vif++;
	}
}

static u32 ath12k_mac_nlwidth_to_wmiwidth(enum nl80211_chan_width width)
{
	switch (width) {
	case NL80211_CHAN_WIDTH_20:
		return WMI_CHAN_WIDTH_20;
	case NL80211_CHAN_WIDTH_40:
		return WMI_CHAN_WIDTH_40;
	case NL80211_CHAN_WIDTH_80:
		return WMI_CHAN_WIDTH_80;
	case NL80211_CHAN_WIDTH_160:
		return WMI_CHAN_WIDTH_160;
	case NL80211_CHAN_WIDTH_80P80:
		return WMI_CHAN_WIDTH_80P80;
	case NL80211_CHAN_WIDTH_5:
		return WMI_CHAN_WIDTH_5;
	case NL80211_CHAN_WIDTH_10:
		return WMI_CHAN_WIDTH_10;
	case NL80211_CHAN_WIDTH_320:
		return WMI_CHAN_WIDTH_320;
	default:
		WARN_ON(1);
		return WMI_CHAN_WIDTH_20;
	}
}

static int ath12k_mac_update_peer_puncturing_width(struct ath12k *ar,
						   struct ath12k_link_vif *arvif,
						   struct cfg80211_chan_def def)
{
	u32 param_id, param_value;
	int ret;

	if (arvif->ahvif->vdev_type != WMI_VDEV_TYPE_STA)
		return 0;

	param_id = WMI_PEER_CHWIDTH_PUNCTURE_20MHZ_BITMAP;
	param_value = ath12k_mac_nlwidth_to_wmiwidth(def.width) |
		u32_encode_bits((~def.punctured),
				WMI_PEER_PUNCTURE_BITMAP);

	ath12k_dbg(ar->ab, ATH12K_DBG_MAC,
		   "punctured bitmap %02x width %d vdev %d\n",
		   def.punctured, def.width, arvif->vdev_id);

	ret = ath12k_wmi_set_peer_param(ar, arvif->bssid,
					arvif->vdev_id, param_id,
					param_value);

	return ret;
}

static void
ath12k_mac_update_vif_chan(struct ath12k *ar,
			   struct ieee80211_vif_chanctx_switch *vifs,
			   int n_vifs)
{
	struct ath12k_wmi_vdev_up_params params = {};
	struct ieee80211_bss_conf *link_conf;
	struct ath12k_base *ab = ar->ab;
	struct ath12k_link_vif *arvif;
	struct ieee80211_vif *vif;
	struct ath12k_vif *ahvif;
	u8 link_id;
	int ret;
	int i;
	bool monitor_vif = false;

	lockdep_assert_wiphy(ath12k_ar_to_hw(ar)->wiphy);

	for (i = 0; i < n_vifs; i++) {
		vif = vifs[i].vif;
		ahvif = ath12k_vif_to_ahvif(vif);
		link_conf = vifs[i].link_conf;
		link_id = link_conf->link_id;
		arvif = wiphy_dereference(ath12k_ar_to_hw(ar)->wiphy,
					  ahvif->link[link_id]);

		if (vif->type == NL80211_IFTYPE_MONITOR)
			monitor_vif = true;

		ath12k_dbg(ab, ATH12K_DBG_MAC,
			   "mac chanctx switch vdev_id %i freq %u->%u width %d->%d\n",
			   arvif->vdev_id,
			   vifs[i].old_ctx->def.chan->center_freq,
			   vifs[i].new_ctx->def.chan->center_freq,
			   vifs[i].old_ctx->def.width,
			   vifs[i].new_ctx->def.width);

		if (WARN_ON(!arvif->is_started))
			continue;

		arvif->punct_bitmap = vifs[i].new_ctx->def.punctured;

		/* Firmware expect vdev_restart only if vdev is up.
		 * If vdev is down then it expect vdev_stop->vdev_start.
		 */
		if (arvif->is_up) {
			ret = ath12k_mac_vdev_restart(arvif, vifs[i].new_ctx);
			if (ret) {
				ath12k_warn(ab, "failed to restart vdev %d: %d\n",
					    arvif->vdev_id, ret);
				continue;
			}
		} else {
			ret = ath12k_mac_vdev_stop(arvif);
			if (ret) {
				ath12k_warn(ab, "failed to stop vdev %d: %d\n",
					    arvif->vdev_id, ret);
				continue;
			}

			ret = ath12k_mac_vdev_start(arvif, vifs[i].new_ctx);
			if (ret)
				ath12k_warn(ab, "failed to start vdev %d: %d\n",
					    arvif->vdev_id, ret);
			continue;
		}

		ret = ath12k_mac_setup_bcn_tmpl(arvif);
		if (ret)
			ath12k_warn(ab, "failed to update bcn tmpl during csa: %d\n",
				    ret);

		memset(&params, 0, sizeof(params));
		params.vdev_id = arvif->vdev_id;
		params.aid = ahvif->aid;
		params.bssid = arvif->bssid;
		if (vif->mbssid_tx_vif) {
			struct ath12k_vif *tx_ahvif =
				ath12k_vif_to_ahvif(vif->mbssid_tx_vif);
			struct ath12k_link_vif *tx_arvif = &tx_ahvif->deflink;

			params.tx_bssid = tx_arvif->bssid;
			params.nontx_profile_idx = link_conf->bssid_index;
			params.nontx_profile_cnt = 1 << link_conf->bssid_indicator;
		}
		ret = ath12k_wmi_vdev_up(arvif->ar, &params);
		if (ret) {
			ath12k_warn(ab, "failed to bring vdev up %d: %d\n",
				    arvif->vdev_id, ret);
			continue;
		}

		ret = ath12k_mac_update_peer_puncturing_width(arvif->ar, arvif,
							      vifs[i].new_ctx->def);
		if (ret) {
			ath12k_warn(ar->ab,
				    "failed to update puncturing bitmap %02x and width %d: %d\n",
				    vifs[i].new_ctx->def.punctured,
				    vifs[i].new_ctx->def.width, ret);
			continue;
		}
	}

	/* Restart the internal monitor vdev on new channel */
	if (!monitor_vif && ar->monitor_vdev_created) {
		if (!ath12k_mac_monitor_stop(ar))
			ath12k_mac_monitor_start(ar);
	}
}

static void
ath12k_mac_update_active_vif_chan(struct ath12k *ar,
				  struct ieee80211_chanctx_conf *ctx)
{
	struct ath12k_mac_change_chanctx_arg arg = { .ctx = ctx, .ar = ar };
	struct ieee80211_hw *hw = ath12k_ar_to_hw(ar);

	lockdep_assert_wiphy(ath12k_ar_to_hw(ar)->wiphy);

	ieee80211_iterate_active_interfaces_atomic(hw,
						   IEEE80211_IFACE_ITER_NORMAL,
						   ath12k_mac_change_chanctx_cnt_iter,
						   &arg);
	if (arg.n_vifs == 0)
		return;

	arg.vifs = kcalloc(arg.n_vifs, sizeof(arg.vifs[0]), GFP_KERNEL);
	if (!arg.vifs)
		return;

	ieee80211_iterate_active_interfaces_atomic(hw,
						   IEEE80211_IFACE_ITER_NORMAL,
						   ath12k_mac_change_chanctx_fill_iter,
						   &arg);

	ath12k_mac_update_vif_chan(ar, arg.vifs, arg.n_vifs);

	kfree(arg.vifs);
}

static void ath12k_mac_op_change_chanctx(struct ieee80211_hw *hw,
					 struct ieee80211_chanctx_conf *ctx,
					 u32 changed)
{
	struct ath12k *ar;
	struct ath12k_base *ab;

	lockdep_assert_wiphy(hw->wiphy);

	ar = ath12k_get_ar_by_ctx(hw, ctx);
	if (!ar)
		return;

	ab = ar->ab;

	ath12k_dbg(ab, ATH12K_DBG_MAC,
		   "mac chanctx change freq %u width %d ptr %p changed %x\n",
		   ctx->def.chan->center_freq, ctx->def.width, ctx, changed);

	/* This shouldn't really happen because channel switching should use
	 * switch_vif_chanctx().
	 */
	if (WARN_ON(changed & IEEE80211_CHANCTX_CHANGE_CHANNEL))
		return;

	if (changed & IEEE80211_CHANCTX_CHANGE_WIDTH ||
	    changed & IEEE80211_CHANCTX_CHANGE_RADAR ||
	    changed & IEEE80211_CHANCTX_CHANGE_PUNCTURING)
		ath12k_mac_update_active_vif_chan(ar, ctx);

	/* TODO: Recalc radar detection */
}

static int ath12k_start_vdev_delay(struct ath12k *ar,
				   struct ath12k_link_vif *arvif)
{
	struct ath12k_base *ab = ar->ab;
	struct ath12k_vif *ahvif = arvif->ahvif;
	struct ieee80211_vif *vif = ath12k_ahvif_to_vif(arvif->ahvif);
	int ret;

	if (WARN_ON(arvif->is_started))
		return -EBUSY;

	ret = ath12k_mac_vdev_start(arvif, &arvif->chanctx);
	if (ret) {
		ath12k_warn(ab, "failed to start vdev %i addr %pM on freq %d: %d\n",
			    arvif->vdev_id, vif->addr,
			    arvif->chanctx.def.chan->center_freq, ret);
		return ret;
	}

	if (ahvif->vdev_type == WMI_VDEV_TYPE_MONITOR) {
		ret = ath12k_monitor_vdev_up(ar, arvif->vdev_id);
		if (ret) {
			ath12k_warn(ab, "failed put monitor up: %d\n", ret);
			return ret;
		}
	}

	arvif->is_started = true;

	/* TODO: Setup ps and cts/rts protection */
	return 0;
}

static int
ath12k_mac_op_assign_vif_chanctx(struct ieee80211_hw *hw,
				 struct ieee80211_vif *vif,
				 struct ieee80211_bss_conf *link_conf,
				 struct ieee80211_chanctx_conf *ctx)
{
	struct ath12k_hw *ah = ath12k_hw_to_ah(hw);
	struct ath12k *ar;
	struct ath12k_base *ab;
	struct ath12k_vif *ahvif = ath12k_vif_to_ahvif(vif);
	u8 link_id = link_conf->link_id;
	struct ath12k_link_vif *arvif;
	int ret;

	lockdep_assert_wiphy(hw->wiphy);

	/* For multi radio wiphy, the vdev was not created during add_interface
	 * create now since we have a channel ctx now to assign to a specific ar/fw
	 */
	arvif = ath12k_mac_assign_link_vif(ah, vif, link_id);
	if (!arvif) {
		WARN_ON(1);
		return -ENOMEM;
	}

	ar = ath12k_mac_assign_vif_to_vdev(hw, arvif, ctx);
	if (!ar) {
		ath12k_warn(arvif->ar->ab, "failed to assign chanctx for vif %pM link id %u link vif is already started",
			    vif->addr, link_id);
		return -EINVAL;
	}

	ab = ar->ab;

	ath12k_dbg(ab, ATH12K_DBG_MAC,
		   "mac chanctx assign ptr %p vdev_id %i\n",
		   ctx, arvif->vdev_id);

	arvif->punct_bitmap = ctx->def.punctured;

	/* for some targets bss peer must be created before vdev_start */
	if (ab->hw_params->vdev_start_delay &&
	    ahvif->vdev_type != WMI_VDEV_TYPE_AP &&
	    ahvif->vdev_type != WMI_VDEV_TYPE_MONITOR &&
	    !ath12k_peer_exist_by_vdev_id(ab, arvif->vdev_id)) {
		memcpy(&arvif->chanctx, ctx, sizeof(*ctx));
		ret = 0;
		goto out;
	}

	if (WARN_ON(arvif->is_started)) {
		ret = -EBUSY;
		goto out;
	}

	if (ahvif->vdev_type == WMI_VDEV_TYPE_MONITOR) {
		ret = ath12k_mac_monitor_start(ar);
		if (ret)
			goto out;

		arvif->is_started = true;
		goto out;
	}

	ret = ath12k_mac_vdev_start(arvif, ctx);
	if (ret) {
		ath12k_warn(ab, "failed to start vdev %i addr %pM on freq %d: %d\n",
			    arvif->vdev_id, vif->addr,
			    ctx->def.chan->center_freq, ret);
		goto out;
	}

	if (ahvif->vdev_type != WMI_VDEV_TYPE_MONITOR && ar->monitor_vdev_created)
		ath12k_mac_monitor_start(ar);

	arvif->is_started = true;

	/* TODO: Setup ps and cts/rts protection */

out:
	return ret;
}

static void
ath12k_mac_op_unassign_vif_chanctx(struct ieee80211_hw *hw,
				   struct ieee80211_vif *vif,
				   struct ieee80211_bss_conf *link_conf,
				   struct ieee80211_chanctx_conf *ctx)
{
	struct ath12k *ar;
	struct ath12k_base *ab;
	struct ath12k_vif *ahvif = ath12k_vif_to_ahvif(vif);
	struct ath12k_link_vif *arvif;
	u8 link_id = link_conf->link_id;
	int ret;

	lockdep_assert_wiphy(hw->wiphy);

	arvif = wiphy_dereference(hw->wiphy, ahvif->link[link_id]);

	/* The vif is expected to be attached to an ar's VDEV.
	 * We leave the vif/vdev in this function as is
	 * and not delete the vdev symmetric to assign_vif_chanctx()
	 * the VDEV will be deleted and unassigned either during
	 * remove_interface() or when there is a change in channel
	 * that moves the vif to a new ar
	 */
	if (!arvif || !arvif->is_created)
		return;

	ar = arvif->ar;
	ab = ar->ab;

	ath12k_dbg(ab, ATH12K_DBG_MAC,
		   "mac chanctx unassign ptr %p vdev_id %i\n",
		   ctx, arvif->vdev_id);

	WARN_ON(!arvif->is_started);

	if (ahvif->vdev_type == WMI_VDEV_TYPE_MONITOR) {
		ret = ath12k_mac_monitor_stop(ar);
		if (ret)
			return;

		arvif->is_started = false;
	}

	if (ahvif->vdev_type != WMI_VDEV_TYPE_STA &&
	    ahvif->vdev_type != WMI_VDEV_TYPE_MONITOR) {
		ath12k_bss_disassoc(ar, arvif);
		ret = ath12k_mac_vdev_stop(arvif);
		if (ret)
			ath12k_warn(ab, "failed to stop vdev %i: %d\n",
				    arvif->vdev_id, ret);
	}
	arvif->is_started = false;

	if (ahvif->vdev_type != WMI_VDEV_TYPE_MONITOR &&
	    ar->num_started_vdevs == 1 && ar->monitor_vdev_created)
		ath12k_mac_monitor_stop(ar);

	ath12k_mac_remove_link_interface(hw, arvif);
	ath12k_mac_unassign_link_vif(arvif);
}

static int
ath12k_mac_op_switch_vif_chanctx(struct ieee80211_hw *hw,
				 struct ieee80211_vif_chanctx_switch *vifs,
				 int n_vifs,
				 enum ieee80211_chanctx_switch_mode mode)
{
	struct ath12k *ar;

	lockdep_assert_wiphy(hw->wiphy);

	ar = ath12k_get_ar_by_ctx(hw, vifs->old_ctx);
	if (!ar)
		return -EINVAL;

	/* Switching channels across radio is not allowed */
	if (ar != ath12k_get_ar_by_ctx(hw, vifs->new_ctx))
		return -EINVAL;

	ath12k_dbg(ar->ab, ATH12K_DBG_MAC,
		   "mac chanctx switch n_vifs %d mode %d\n",
		   n_vifs, mode);
	ath12k_mac_update_vif_chan(ar, vifs, n_vifs);

	return 0;
}

static int
ath12k_set_vdev_param_to_all_vifs(struct ath12k *ar, int param, u32 value)
{
	struct ath12k_link_vif *arvif;
	int ret = 0;

	lockdep_assert_wiphy(ath12k_ar_to_hw(ar)->wiphy);

	list_for_each_entry(arvif, &ar->arvifs, list) {
		ath12k_dbg(ar->ab, ATH12K_DBG_MAC, "setting mac vdev %d param %d value %d\n",
			   param, arvif->vdev_id, value);

		ret = ath12k_wmi_vdev_set_param_cmd(ar, arvif->vdev_id,
						    param, value);
		if (ret) {
			ath12k_warn(ar->ab, "failed to set param %d for vdev %d: %d\n",
				    param, arvif->vdev_id, ret);
			break;
		}
	}

	return ret;
}

/* mac80211 stores device specific RTS/Fragmentation threshold value,
 * this is set interface specific to firmware from ath12k driver
 */
static int ath12k_mac_op_set_rts_threshold(struct ieee80211_hw *hw, u32 value)
{
	struct ath12k_hw *ah = ath12k_hw_to_ah(hw);
	struct ath12k *ar;
	int param_id = WMI_VDEV_PARAM_RTS_THRESHOLD, ret = 0, i;

	lockdep_assert_wiphy(hw->wiphy);

	/* Currently we set the rts threshold value to all the vifs across
	 * all radios of the single wiphy.
	 * TODO Once support for vif specific RTS threshold in mac80211 is
	 * available, ath12k can make use of it.
	 */
	for_each_ar(ah, ar, i) {
		ret = ath12k_set_vdev_param_to_all_vifs(ar, param_id, value);
		if (ret) {
			ath12k_warn(ar->ab, "failed to set RTS config for all vdevs of pdev %d",
				    ar->pdev->pdev_id);
			break;
		}
	}

	return ret;
}

static int ath12k_mac_op_set_frag_threshold(struct ieee80211_hw *hw, u32 value)
{
	/* Even though there's a WMI vdev param for fragmentation threshold no
	 * known firmware actually implements it. Moreover it is not possible to
	 * rely frame fragmentation to mac80211 because firmware clears the
	 * "more fragments" bit in frame control making it impossible for remote
	 * devices to reassemble frames.
	 *
	 * Hence implement a dummy callback just to say fragmentation isn't
	 * supported. This effectively prevents mac80211 from doing frame
	 * fragmentation in software.
	 */

	lockdep_assert_wiphy(hw->wiphy);

	return -EOPNOTSUPP;
}

static int ath12k_mac_flush(struct ath12k *ar)
{
	long time_left;
	int ret = 0;

	time_left = wait_event_timeout(ar->dp.tx_empty_waitq,
				       (atomic_read(&ar->dp.num_tx_pending) == 0),
				       ATH12K_FLUSH_TIMEOUT);
	if (time_left == 0) {
		ath12k_warn(ar->ab,
			    "failed to flush transmit queue, data pkts pending %d\n",
			    atomic_read(&ar->dp.num_tx_pending));
		ret = -ETIMEDOUT;
	}

	time_left = wait_event_timeout(ar->txmgmt_empty_waitq,
				       (atomic_read(&ar->num_pending_mgmt_tx) == 0),
				       ATH12K_FLUSH_TIMEOUT);
	if (time_left == 0) {
		ath12k_warn(ar->ab,
			    "failed to flush mgmt transmit queue, mgmt pkts pending %d\n",
			    atomic_read(&ar->num_pending_mgmt_tx));
		ret = -ETIMEDOUT;
	}

	return ret;
}

int ath12k_mac_wait_tx_complete(struct ath12k *ar)
{
	lockdep_assert_wiphy(ath12k_ar_to_hw(ar)->wiphy);

	ath12k_mac_drain_tx(ar);
	return ath12k_mac_flush(ar);
}

static void ath12k_mac_op_flush(struct ieee80211_hw *hw, struct ieee80211_vif *vif,
				u32 queues, bool drop)
{
	struct ath12k_hw *ah = ath12k_hw_to_ah(hw);
	struct ath12k_link_vif *arvif;
	struct ath12k_vif *ahvif;
	unsigned long links;
	struct ath12k *ar;
	u8 link_id;
	int i;

	lockdep_assert_wiphy(hw->wiphy);

	if (drop)
		return;

	/* vif can be NULL when flush() is considered for hw */
	if (!vif) {
		for_each_ar(ah, ar, i)
			ath12k_mac_flush(ar);
		return;
	}

	for_each_ar(ah, ar, i)
		wiphy_work_flush(hw->wiphy, &ar->wmi_mgmt_tx_work);

	ahvif = ath12k_vif_to_ahvif(vif);
	links = ahvif->links_map;
	for_each_set_bit(link_id, &links, IEEE80211_MLD_MAX_NUM_LINKS) {
		arvif = wiphy_dereference(hw->wiphy, ahvif->link[link_id]);
		if (!(arvif && arvif->ar))
			continue;

		ath12k_mac_flush(arvif->ar);
	}
}

static int
ath12k_mac_bitrate_mask_num_ht_rates(struct ath12k *ar,
				     enum nl80211_band band,
				     const struct cfg80211_bitrate_mask *mask)
{
	int num_rates = 0;
	int i;

	for (i = 0; i < ARRAY_SIZE(mask->control[band].ht_mcs); i++)
		num_rates += hweight16(mask->control[band].ht_mcs[i]);

	return num_rates;
}

static bool
ath12k_mac_has_single_legacy_rate(struct ath12k *ar,
				  enum nl80211_band band,
				  const struct cfg80211_bitrate_mask *mask)
{
	int num_rates = 0;

	num_rates = hweight32(mask->control[band].legacy);

	if (ath12k_mac_bitrate_mask_num_ht_rates(ar, band, mask))
		return false;

	if (ath12k_mac_bitrate_mask_num_vht_rates(ar, band, mask))
		return false;

	return num_rates == 1;
}

static bool
ath12k_mac_bitrate_mask_get_single_nss(struct ath12k *ar,
				       enum nl80211_band band,
				       const struct cfg80211_bitrate_mask *mask,
				       int *nss)
{
	struct ieee80211_supported_band *sband = &ar->mac.sbands[band];
	u16 vht_mcs_map = le16_to_cpu(sband->vht_cap.vht_mcs.tx_mcs_map);
	u8 ht_nss_mask = 0;
	u8 vht_nss_mask = 0;
	int i;

	/* No need to consider legacy here. Basic rates are always present
	 * in bitrate mask
	 */

	for (i = 0; i < ARRAY_SIZE(mask->control[band].ht_mcs); i++) {
		if (mask->control[band].ht_mcs[i] == 0)
			continue;
		else if (mask->control[band].ht_mcs[i] ==
			 sband->ht_cap.mcs.rx_mask[i])
			ht_nss_mask |= BIT(i);
		else
			return false;
	}

	for (i = 0; i < ARRAY_SIZE(mask->control[band].vht_mcs); i++) {
		if (mask->control[band].vht_mcs[i] == 0)
			continue;
		else if (mask->control[band].vht_mcs[i] ==
			 ath12k_mac_get_max_vht_mcs_map(vht_mcs_map, i))
			vht_nss_mask |= BIT(i);
		else
			return false;
	}

	if (ht_nss_mask != vht_nss_mask)
		return false;

	if (ht_nss_mask == 0)
		return false;

	if (BIT(fls(ht_nss_mask)) - 1 != ht_nss_mask)
		return false;

	*nss = fls(ht_nss_mask);

	return true;
}

static int
ath12k_mac_get_single_legacy_rate(struct ath12k *ar,
				  enum nl80211_band band,
				  const struct cfg80211_bitrate_mask *mask,
				  u32 *rate, u8 *nss)
{
	int rate_idx;
	u16 bitrate;
	u8 preamble;
	u8 hw_rate;

	if (hweight32(mask->control[band].legacy) != 1)
		return -EINVAL;

	rate_idx = ffs(mask->control[band].legacy) - 1;

	if (band == NL80211_BAND_5GHZ || band == NL80211_BAND_6GHZ)
		rate_idx += ATH12K_MAC_FIRST_OFDM_RATE_IDX;

	hw_rate = ath12k_legacy_rates[rate_idx].hw_value;
	bitrate = ath12k_legacy_rates[rate_idx].bitrate;

	if (ath12k_mac_bitrate_is_cck(bitrate))
		preamble = WMI_RATE_PREAMBLE_CCK;
	else
		preamble = WMI_RATE_PREAMBLE_OFDM;

	*nss = 1;
	*rate = ATH12K_HW_RATE_CODE(hw_rate, 0, preamble);

	return 0;
}

static int ath12k_mac_set_fixed_rate_params(struct ath12k_link_vif *arvif,
					    u32 rate, u8 nss, u8 sgi, u8 ldpc)
{
	struct ath12k *ar = arvif->ar;
	u32 vdev_param;
	int ret;

	lockdep_assert_wiphy(ath12k_ar_to_hw(ar)->wiphy);

	ath12k_dbg(ar->ab, ATH12K_DBG_MAC, "mac set fixed rate params vdev %i rate 0x%02x nss %u sgi %u\n",
		   arvif->vdev_id, rate, nss, sgi);

	vdev_param = WMI_VDEV_PARAM_FIXED_RATE;
	ret = ath12k_wmi_vdev_set_param_cmd(ar, arvif->vdev_id,
					    vdev_param, rate);
	if (ret) {
		ath12k_warn(ar->ab, "failed to set fixed rate param 0x%02x: %d\n",
			    rate, ret);
		return ret;
	}

	vdev_param = WMI_VDEV_PARAM_NSS;
	ret = ath12k_wmi_vdev_set_param_cmd(ar, arvif->vdev_id,
					    vdev_param, nss);
	if (ret) {
		ath12k_warn(ar->ab, "failed to set nss param %d: %d\n",
			    nss, ret);
		return ret;
	}

	vdev_param = WMI_VDEV_PARAM_SGI;
	ret = ath12k_wmi_vdev_set_param_cmd(ar, arvif->vdev_id,
					    vdev_param, sgi);
	if (ret) {
		ath12k_warn(ar->ab, "failed to set sgi param %d: %d\n",
			    sgi, ret);
		return ret;
	}

	vdev_param = WMI_VDEV_PARAM_LDPC;
	ret = ath12k_wmi_vdev_set_param_cmd(ar, arvif->vdev_id,
					    vdev_param, ldpc);
	if (ret) {
		ath12k_warn(ar->ab, "failed to set ldpc param %d: %d\n",
			    ldpc, ret);
		return ret;
	}

	return 0;
}

static bool
ath12k_mac_vht_mcs_range_present(struct ath12k *ar,
				 enum nl80211_band band,
				 const struct cfg80211_bitrate_mask *mask)
{
	int i;
	u16 vht_mcs;

	for (i = 0; i < NL80211_VHT_NSS_MAX; i++) {
		vht_mcs = mask->control[band].vht_mcs[i];

		switch (vht_mcs) {
		case 0:
		case BIT(8) - 1:
		case BIT(9) - 1:
		case BIT(10) - 1:
			break;
		default:
			return false;
		}
	}

	return true;
}

static void ath12k_mac_set_bitrate_mask_iter(void *data,
					     struct ieee80211_sta *sta)
{
	struct ath12k_link_vif *arvif = data;
	struct ath12k_sta *ahsta = ath12k_sta_to_ahsta(sta);
	struct ath12k_link_sta *arsta;
	struct ath12k *ar = arvif->ar;

	arsta = rcu_dereference(ahsta->link[arvif->link_id]);
	if (!arsta || arsta->arvif != arvif)
		return;

	spin_lock_bh(&ar->data_lock);
	arsta->changed |= IEEE80211_RC_SUPP_RATES_CHANGED;
	spin_unlock_bh(&ar->data_lock);

	wiphy_work_queue(ath12k_ar_to_hw(ar)->wiphy, &arsta->update_wk);
}

static void ath12k_mac_disable_peer_fixed_rate(void *data,
					       struct ieee80211_sta *sta)
{
	struct ath12k_link_vif *arvif = data;
	struct ath12k_sta *ahsta = ath12k_sta_to_ahsta(sta);
	struct ath12k_link_sta *arsta;
	struct ath12k *ar = arvif->ar;
	int ret;

	lockdep_assert_wiphy(ath12k_ar_to_hw(ar)->wiphy);

	arsta = wiphy_dereference(ath12k_ar_to_hw(ar)->wiphy,
				  ahsta->link[arvif->link_id]);

	if (!arsta || arsta->arvif != arvif)
		return;

	ret = ath12k_wmi_set_peer_param(ar, arsta->addr,
					arvif->vdev_id,
					WMI_PEER_PARAM_FIXED_RATE,
					WMI_FIXED_RATE_NONE);
	if (ret)
		ath12k_warn(ar->ab,
			    "failed to disable peer fixed rate for STA %pM ret %d\n",
			    arsta->addr, ret);
}

static int
ath12k_mac_op_set_bitrate_mask(struct ieee80211_hw *hw,
			       struct ieee80211_vif *vif,
			       const struct cfg80211_bitrate_mask *mask)
{
	struct ath12k_vif *ahvif = ath12k_vif_to_ahvif(vif);
	struct ath12k_link_vif *arvif;
	struct cfg80211_chan_def def;
	struct ath12k *ar;
	enum nl80211_band band;
	const u8 *ht_mcs_mask;
	const u16 *vht_mcs_mask;
	u32 rate;
	u8 nss;
	u8 sgi;
	u8 ldpc;
	int single_nss;
	int ret;
	int num_rates;

	lockdep_assert_wiphy(hw->wiphy);

	arvif = &ahvif->deflink;

	ar = arvif->ar;
	if (ath12k_mac_vif_link_chan(vif, arvif->link_id, &def)) {
		ret = -EPERM;
		goto out;
	}

	band = def.chan->band;
	ht_mcs_mask = mask->control[band].ht_mcs;
	vht_mcs_mask = mask->control[band].vht_mcs;
	ldpc = !!(ar->ht_cap_info & WMI_HT_CAP_LDPC);

	sgi = mask->control[band].gi;
	if (sgi == NL80211_TXRATE_FORCE_LGI) {
		ret = -EINVAL;
		goto out;
	}

	/* mac80211 doesn't support sending a fixed HT/VHT MCS alone, rather it
	 * requires passing at least one of used basic rates along with them.
	 * Fixed rate setting across different preambles(legacy, HT, VHT) is
	 * not supported by the FW. Hence use of FIXED_RATE vdev param is not
	 * suitable for setting single HT/VHT rates.
	 * But, there could be a single basic rate passed from userspace which
	 * can be done through the FIXED_RATE param.
	 */
	if (ath12k_mac_has_single_legacy_rate(ar, band, mask)) {
		ret = ath12k_mac_get_single_legacy_rate(ar, band, mask, &rate,
							&nss);
		if (ret) {
			ath12k_warn(ar->ab, "failed to get single legacy rate for vdev %i: %d\n",
				    arvif->vdev_id, ret);
			goto out;
		}
		ieee80211_iterate_stations_mtx(hw,
					       ath12k_mac_disable_peer_fixed_rate,
					       arvif);
	} else if (ath12k_mac_bitrate_mask_get_single_nss(ar, band, mask,
							  &single_nss)) {
		rate = WMI_FIXED_RATE_NONE;
		nss = single_nss;
	} else {
		rate = WMI_FIXED_RATE_NONE;
		nss = min_t(u32, ar->num_tx_chains,
			    max(ath12k_mac_max_ht_nss(ht_mcs_mask),
				ath12k_mac_max_vht_nss(vht_mcs_mask)));

		/* If multiple rates across different preambles are given
		 * we can reconfigure this info with all peers using PEER_ASSOC
		 * command with the below exception cases.
		 * - Single VHT Rate : peer_assoc command accommodates only MCS
		 * range values i.e 0-7, 0-8, 0-9 for VHT. Though mac80211
		 * mandates passing basic rates along with HT/VHT rates, FW
		 * doesn't allow switching from VHT to Legacy. Hence instead of
		 * setting legacy and VHT rates using RATEMASK_CMD vdev cmd,
		 * we could set this VHT rate as peer fixed rate param, which
		 * will override FIXED rate and FW rate control algorithm.
		 * If single VHT rate is passed along with HT rates, we select
		 * the VHT rate as fixed rate for vht peers.
		 * - Multiple VHT Rates : When Multiple VHT rates are given,this
		 * can be set using RATEMASK CMD which uses FW rate-ctl alg.
		 * TODO: Setting multiple VHT MCS and replacing peer_assoc with
		 * RATEMASK_CMDID can cover all use cases of setting rates
		 * across multiple preambles and rates within same type.
		 * But requires more validation of the command at this point.
		 */

		num_rates = ath12k_mac_bitrate_mask_num_vht_rates(ar, band,
								  mask);

		if (!ath12k_mac_vht_mcs_range_present(ar, band, mask) &&
		    num_rates > 1) {
			/* TODO: Handle multiple VHT MCS values setting using
			 * RATEMASK CMD
			 */
			ath12k_warn(ar->ab,
				    "Setting more than one MCS Value in bitrate mask not supported\n");
			return -EINVAL;
		}

		ieee80211_iterate_stations_mtx(hw,
					       ath12k_mac_disable_peer_fixed_rate,
					       arvif);

		arvif->bitrate_mask = *mask;
		ieee80211_iterate_stations_mtx(hw,
					       ath12k_mac_set_bitrate_mask_iter,
					       arvif);
	}

	ret = ath12k_mac_set_fixed_rate_params(arvif, rate, nss, sgi, ldpc);
	if (ret) {
		ath12k_warn(ar->ab, "failed to set fixed rate params on vdev %i: %d\n",
			    arvif->vdev_id, ret);
	}

out:
	return ret;
}

static void
ath12k_mac_op_reconfig_complete(struct ieee80211_hw *hw,
				enum ieee80211_reconfig_type reconfig_type)
{
	struct ath12k_hw *ah = ath12k_hw_to_ah(hw);
	struct ath12k *ar;
	struct ath12k_base *ab;
	struct ath12k_vif *ahvif;
	struct ath12k_link_vif *arvif;
	int recovery_count, i;

	lockdep_assert_wiphy(hw->wiphy);

	if (reconfig_type != IEEE80211_RECONFIG_TYPE_RESTART)
		return;

	guard(mutex)(&ah->hw_mutex);

	if (ah->state != ATH12K_HW_STATE_RESTARTED)
		return;

	ah->state = ATH12K_HW_STATE_ON;
	ieee80211_wake_queues(hw);

	for_each_ar(ah, ar, i) {
		ab = ar->ab;

		ath12k_warn(ar->ab, "pdev %d successfully recovered\n",
			    ar->pdev->pdev_id);

		if (ab->is_reset) {
			recovery_count = atomic_inc_return(&ab->recovery_count);

			ath12k_dbg(ab, ATH12K_DBG_BOOT, "recovery count %d\n",
				   recovery_count);

			/* When there are multiple radios in an SOC,
			 * the recovery has to be done for each radio
			 */
			if (recovery_count == ab->num_radios) {
				atomic_dec(&ab->reset_count);
				complete(&ab->reset_complete);
				ab->is_reset = false;
				atomic_set(&ab->fail_cont_count, 0);
				ath12k_dbg(ab, ATH12K_DBG_BOOT, "reset success\n");
			}
		}

		list_for_each_entry(arvif, &ar->arvifs, list) {
			ahvif = arvif->ahvif;
			ath12k_dbg(ab, ATH12K_DBG_BOOT,
				   "reconfig cipher %d up %d vdev type %d\n",
				   ahvif->key_cipher,
				   arvif->is_up,
				   ahvif->vdev_type);

			/* After trigger disconnect, then upper layer will
			 * trigger connect again, then the PN number of
			 * upper layer will be reset to keep up with AP
			 * side, hence PN number mismatch will not happen.
			 */
			if (arvif->is_up &&
			    ahvif->vdev_type == WMI_VDEV_TYPE_STA &&
			    ahvif->vdev_subtype == WMI_VDEV_SUBTYPE_NONE) {
				ieee80211_hw_restart_disconnect(ahvif->vif);

				ath12k_dbg(ab, ATH12K_DBG_BOOT,
					   "restart disconnect\n");
			}
		}
	}
}

static void
ath12k_mac_update_bss_chan_survey(struct ath12k *ar,
				  struct ieee80211_channel *channel)
{
	int ret;
	enum wmi_bss_chan_info_req_type type = WMI_BSS_SURVEY_REQ_TYPE_READ;

	lockdep_assert_wiphy(ath12k_ar_to_hw(ar)->wiphy);

	if (!test_bit(WMI_TLV_SERVICE_BSS_CHANNEL_INFO_64, ar->ab->wmi_ab.svc_map) ||
	    ar->rx_channel != channel)
		return;

	if (ar->scan.state != ATH12K_SCAN_IDLE) {
		ath12k_dbg(ar->ab, ATH12K_DBG_MAC,
			   "ignoring bss chan info req while scanning..\n");
		return;
	}

	reinit_completion(&ar->bss_survey_done);

	ret = ath12k_wmi_pdev_bss_chan_info_request(ar, type);
	if (ret) {
		ath12k_warn(ar->ab, "failed to send pdev bss chan info request\n");
		return;
	}

	ret = wait_for_completion_timeout(&ar->bss_survey_done, 3 * HZ);
	if (ret == 0)
		ath12k_warn(ar->ab, "bss channel survey timed out\n");
}

static int ath12k_mac_op_get_survey(struct ieee80211_hw *hw, int idx,
				    struct survey_info *survey)
{
	struct ath12k *ar;
	struct ieee80211_supported_band *sband;
	struct survey_info *ar_survey;

	lockdep_assert_wiphy(hw->wiphy);

	if (idx >= ATH12K_NUM_CHANS)
		return -ENOENT;

	sband = hw->wiphy->bands[NL80211_BAND_2GHZ];
	if (sband && idx >= sband->n_channels) {
		idx -= sband->n_channels;
		sband = NULL;
	}

	if (!sband)
		sband = hw->wiphy->bands[NL80211_BAND_5GHZ];
	if (sband && idx >= sband->n_channels) {
		idx -= sband->n_channels;
		sband = NULL;
	}

	if (!sband)
		sband = hw->wiphy->bands[NL80211_BAND_6GHZ];

	if (!sband || idx >= sband->n_channels)
		return -ENOENT;

	ar = ath12k_mac_get_ar_by_chan(hw, &sband->channels[idx]);
	if (!ar) {
		if (sband->channels[idx].flags & IEEE80211_CHAN_DISABLED) {
			memset(survey, 0, sizeof(*survey));
			return 0;
		}
		return -ENOENT;
	}

	ar_survey = &ar->survey[idx];

	ath12k_mac_update_bss_chan_survey(ar, &sband->channels[idx]);

	spin_lock_bh(&ar->data_lock);
	memcpy(survey, ar_survey, sizeof(*survey));
	spin_unlock_bh(&ar->data_lock);

	survey->channel = &sband->channels[idx];

	if (ar->rx_channel == survey->channel)
		survey->filled |= SURVEY_INFO_IN_USE;

	return 0;
}

static void ath12k_mac_op_sta_statistics(struct ieee80211_hw *hw,
					 struct ieee80211_vif *vif,
					 struct ieee80211_sta *sta,
					 struct station_info *sinfo)
{
	struct ath12k_sta *ahsta = ath12k_sta_to_ahsta(sta);
	struct ath12k_link_sta *arsta;

	lockdep_assert_wiphy(hw->wiphy);

	arsta = &ahsta->deflink;

	sinfo->rx_duration = arsta->rx_duration;
	sinfo->filled |= BIT_ULL(NL80211_STA_INFO_RX_DURATION);

	sinfo->tx_duration = arsta->tx_duration;
	sinfo->filled |= BIT_ULL(NL80211_STA_INFO_TX_DURATION);

	if (!arsta->txrate.legacy && !arsta->txrate.nss)
		return;

	if (arsta->txrate.legacy) {
		sinfo->txrate.legacy = arsta->txrate.legacy;
	} else {
		sinfo->txrate.mcs = arsta->txrate.mcs;
		sinfo->txrate.nss = arsta->txrate.nss;
		sinfo->txrate.bw = arsta->txrate.bw;
		sinfo->txrate.he_gi = arsta->txrate.he_gi;
		sinfo->txrate.he_dcm = arsta->txrate.he_dcm;
		sinfo->txrate.he_ru_alloc = arsta->txrate.he_ru_alloc;
	}
	sinfo->txrate.flags = arsta->txrate.flags;
	sinfo->filled |= BIT_ULL(NL80211_STA_INFO_TX_BITRATE);

	/* TODO: Use real NF instead of default one. */
	sinfo->signal = arsta->rssi_comb + ATH12K_DEFAULT_NOISE_FLOOR;
	sinfo->filled |= BIT_ULL(NL80211_STA_INFO_SIGNAL);
}

static int ath12k_mac_op_cancel_remain_on_channel(struct ieee80211_hw *hw,
						  struct ieee80211_vif *vif)
{
	struct ath12k_hw *ah = ath12k_hw_to_ah(hw);
	struct ath12k *ar;

	ar = ath12k_ah_to_ar(ah, 0);

	lockdep_assert_wiphy(hw->wiphy);

	spin_lock_bh(&ar->data_lock);
	ar->scan.roc_notify = false;
	spin_unlock_bh(&ar->data_lock);

	ath12k_scan_abort(ar);

	cancel_delayed_work_sync(&ar->scan.timeout);
	wiphy_work_cancel(hw->wiphy, &ar->scan.vdev_clean_wk);

	return 0;
}

static int ath12k_mac_op_remain_on_channel(struct ieee80211_hw *hw,
					   struct ieee80211_vif *vif,
					   struct ieee80211_channel *chan,
					   int duration,
					   enum ieee80211_roc_type type)
{
	struct ath12k_vif *ahvif = ath12k_vif_to_ahvif(vif);
	struct ath12k_hw *ah = ath12k_hw_to_ah(hw);
	struct ath12k_link_vif *arvif;
	struct ath12k *ar;
	u32 scan_time_msec;
	bool create = true;
	u8 link_id;
	int ret;

	lockdep_assert_wiphy(hw->wiphy);

	ar = ath12k_mac_select_scan_device(hw, vif, chan->center_freq);
	if (!ar)
		return -EINVAL;

	/* check if any of the links of ML VIF is already started on
	 * radio(ar) correpsondig to given scan frequency and use it,
	 * if not use deflink(link 0) for scan purpose.
	 */

	link_id = ath12k_mac_find_link_id_by_ar(ahvif, ar);
	arvif = ath12k_mac_assign_link_vif(ah, vif, link_id);
	/* If the vif is already assigned to a specific vdev of an ar,
	 * check whether its already started, vdev which is started
	 * are not allowed to switch to a new radio.
	 * If the vdev is not started, but was earlier created on a
	 * different ar, delete that vdev and create a new one. We don't
	 * delete at the scan stop as an optimization to avoid redundant
	 * delete-create vdev's for the same ar, in case the request is
	 * always on the same band for the vif
	 */
	if (arvif->is_created) {
		if (WARN_ON(!arvif->ar))
			return -EINVAL;

		if (ar != arvif->ar && arvif->is_started)
			return -EBUSY;

		if (ar != arvif->ar) {
			ath12k_mac_remove_link_interface(hw, arvif);
			ath12k_mac_unassign_link_vif(arvif);
		} else {
			create = false;
		}
	}

	if (create) {
		arvif = ath12k_mac_assign_link_vif(ah, vif, link_id);

		ret = ath12k_mac_vdev_create(ar, arvif);
		if (ret) {
			ath12k_warn(ar->ab, "unable to create scan vdev for roc: %d\n",
				    ret);
			return ret;
		}
	}

	spin_lock_bh(&ar->data_lock);

	switch (ar->scan.state) {
	case ATH12K_SCAN_IDLE:
		reinit_completion(&ar->scan.started);
		reinit_completion(&ar->scan.completed);
		reinit_completion(&ar->scan.on_channel);
		ar->scan.state = ATH12K_SCAN_STARTING;
		ar->scan.is_roc = true;
		ar->scan.arvif = arvif;
		ar->scan.roc_freq = chan->center_freq;
		ar->scan.roc_notify = true;
		ret = 0;
		break;
	case ATH12K_SCAN_STARTING:
	case ATH12K_SCAN_RUNNING:
	case ATH12K_SCAN_ABORTING:
		ret = -EBUSY;
		break;
	}

	spin_unlock_bh(&ar->data_lock);

	if (ret)
		return ret;

	scan_time_msec = hw->wiphy->max_remain_on_channel_duration * 2;

	struct ath12k_wmi_scan_req_arg *arg __free(kfree) =
					kzalloc(sizeof(*arg), GFP_KERNEL);
	if (!arg)
		return -ENOMEM;

	ath12k_wmi_start_scan_init(ar, arg);
	arg->num_chan = 1;

	u32 *chan_list __free(kfree) = kcalloc(arg->num_chan, sizeof(*chan_list),
					       GFP_KERNEL);
	if (!chan_list)
		return -ENOMEM;

	arg->chan_list = chan_list;
	arg->vdev_id = arvif->vdev_id;
	arg->scan_id = ATH12K_SCAN_ID;
	arg->chan_list[0] = chan->center_freq;
	arg->dwell_time_active = scan_time_msec;
	arg->dwell_time_passive = scan_time_msec;
	arg->max_scan_time = scan_time_msec;
	arg->scan_f_passive = 1;
	arg->burst_duration = duration;

	ret = ath12k_start_scan(ar, arg);
	if (ret) {
		ath12k_warn(ar->ab, "failed to start roc scan: %d\n", ret);

		spin_lock_bh(&ar->data_lock);
		ar->scan.state = ATH12K_SCAN_IDLE;
		spin_unlock_bh(&ar->data_lock);
		return ret;
	}

	ret = wait_for_completion_timeout(&ar->scan.on_channel, 3 * HZ);
	if (ret == 0) {
		ath12k_warn(ar->ab, "failed to switch to channel for roc scan\n");
		ret = ath12k_scan_stop(ar);
		if (ret)
			ath12k_warn(ar->ab, "failed to stop scan: %d\n", ret);
		return -ETIMEDOUT;
	}

	ieee80211_queue_delayed_work(hw, &ar->scan.timeout,
				     msecs_to_jiffies(duration));

	return 0;
}

static void ath12k_mac_op_set_rekey_data(struct ieee80211_hw *hw,
					 struct ieee80211_vif *vif,
					 struct cfg80211_gtk_rekey_data *data)
{
	struct ath12k_vif *ahvif = ath12k_vif_to_ahvif(vif);
	struct ath12k_rekey_data *rekey_data;
	struct ath12k_hw *ah = ath12k_hw_to_ah(hw);
	struct ath12k *ar = ath12k_ah_to_ar(ah, 0);
	struct ath12k_link_vif *arvif;

	lockdep_assert_wiphy(hw->wiphy);

	arvif = &ahvif->deflink;
	rekey_data = &arvif->rekey_data;

	ath12k_dbg(ar->ab, ATH12K_DBG_MAC, "mac set rekey data vdev %d\n",
		   arvif->vdev_id);

	memcpy(rekey_data->kck, data->kck, NL80211_KCK_LEN);
	memcpy(rekey_data->kek, data->kek, NL80211_KEK_LEN);

	/* The supplicant works on big-endian, the firmware expects it on
	 * little endian.
	 */
	rekey_data->replay_ctr = get_unaligned_be64(data->replay_ctr);

	arvif->rekey_data.enable_offload = true;

	ath12k_dbg_dump(ar->ab, ATH12K_DBG_MAC, "kck", NULL,
			rekey_data->kck, NL80211_KCK_LEN);
	ath12k_dbg_dump(ar->ab, ATH12K_DBG_MAC, "kek", NULL,
			rekey_data->kck, NL80211_KEK_LEN);
	ath12k_dbg_dump(ar->ab, ATH12K_DBG_MAC, "replay ctr", NULL,
			&rekey_data->replay_ctr, sizeof(rekey_data->replay_ctr));
}

static const struct ieee80211_ops ath12k_ops = {
	.tx				= ath12k_mac_op_tx,
	.wake_tx_queue			= ieee80211_handle_wake_tx_queue,
	.start                          = ath12k_mac_op_start,
	.stop                           = ath12k_mac_op_stop,
	.reconfig_complete              = ath12k_mac_op_reconfig_complete,
	.add_interface                  = ath12k_mac_op_add_interface,
	.remove_interface		= ath12k_mac_op_remove_interface,
	.update_vif_offload		= ath12k_mac_op_update_vif_offload,
	.config                         = ath12k_mac_op_config,
	.link_info_changed              = ath12k_mac_op_link_info_changed,
	.vif_cfg_changed		= ath12k_mac_op_vif_cfg_changed,
	.change_vif_links               = ath12k_mac_op_change_vif_links,
	.configure_filter		= ath12k_mac_op_configure_filter,
	.hw_scan                        = ath12k_mac_op_hw_scan,
	.cancel_hw_scan                 = ath12k_mac_op_cancel_hw_scan,
	.set_key                        = ath12k_mac_op_set_key,
	.set_rekey_data	                = ath12k_mac_op_set_rekey_data,
	.sta_state                      = ath12k_mac_op_sta_state,
	.sta_set_txpwr			= ath12k_mac_op_sta_set_txpwr,
	.link_sta_rc_update		= ath12k_mac_op_link_sta_rc_update,
	.conf_tx                        = ath12k_mac_op_conf_tx,
	.set_antenna			= ath12k_mac_op_set_antenna,
	.get_antenna			= ath12k_mac_op_get_antenna,
	.ampdu_action			= ath12k_mac_op_ampdu_action,
	.add_chanctx			= ath12k_mac_op_add_chanctx,
	.remove_chanctx			= ath12k_mac_op_remove_chanctx,
	.change_chanctx			= ath12k_mac_op_change_chanctx,
	.assign_vif_chanctx		= ath12k_mac_op_assign_vif_chanctx,
	.unassign_vif_chanctx		= ath12k_mac_op_unassign_vif_chanctx,
	.switch_vif_chanctx		= ath12k_mac_op_switch_vif_chanctx,
	.set_rts_threshold		= ath12k_mac_op_set_rts_threshold,
	.set_frag_threshold		= ath12k_mac_op_set_frag_threshold,
	.set_bitrate_mask		= ath12k_mac_op_set_bitrate_mask,
	.get_survey			= ath12k_mac_op_get_survey,
	.flush				= ath12k_mac_op_flush,
	.sta_statistics			= ath12k_mac_op_sta_statistics,
	.remain_on_channel              = ath12k_mac_op_remain_on_channel,
	.cancel_remain_on_channel       = ath12k_mac_op_cancel_remain_on_channel,
	.change_sta_links               = ath12k_mac_op_change_sta_links,
	.can_activate_links             = ath12k_mac_op_can_activate_links,
#ifdef CONFIG_PM
	.suspend			= ath12k_wow_op_suspend,
	.resume				= ath12k_wow_op_resume,
	.set_wakeup			= ath12k_wow_op_set_wakeup,
#endif
};

static void ath12k_mac_update_ch_list(struct ath12k *ar,
				      struct ieee80211_supported_band *band,
				      u32 freq_low, u32 freq_high)
{
	int i;

	if (!(freq_low && freq_high))
		return;

	for (i = 0; i < band->n_channels; i++) {
		if (band->channels[i].center_freq < freq_low ||
		    band->channels[i].center_freq > freq_high)
			band->channels[i].flags |= IEEE80211_CHAN_DISABLED;
	}

	ar->freq_range.start_freq = MHZ_TO_KHZ(freq_low);
	ar->freq_range.end_freq = MHZ_TO_KHZ(freq_high);
}

static u32 ath12k_get_phy_id(struct ath12k *ar, u32 band)
{
	struct ath12k_pdev *pdev = ar->pdev;
	struct ath12k_pdev_cap *pdev_cap = &pdev->cap;

	if (band == WMI_HOST_WLAN_2G_CAP)
		return pdev_cap->band[NL80211_BAND_2GHZ].phy_id;

	if (band == WMI_HOST_WLAN_5G_CAP)
		return pdev_cap->band[NL80211_BAND_5GHZ].phy_id;

	ath12k_warn(ar->ab, "unsupported phy cap:%d\n", band);

	return 0;
}

static int ath12k_mac_setup_channels_rates(struct ath12k *ar,
					   u32 supported_bands,
					   struct ieee80211_supported_band *bands[])
{
	struct ieee80211_supported_band *band;
	struct ath12k_wmi_hal_reg_capabilities_ext_arg *reg_cap;
	struct ath12k_hw *ah = ar->ah;
	void *channels;
	u32 phy_id;

	BUILD_BUG_ON((ARRAY_SIZE(ath12k_2ghz_channels) +
		      ARRAY_SIZE(ath12k_5ghz_channels) +
		      ARRAY_SIZE(ath12k_6ghz_channels)) !=
		     ATH12K_NUM_CHANS);

	reg_cap = &ar->ab->hal_reg_cap[ar->pdev_idx];

	if (supported_bands & WMI_HOST_WLAN_2G_CAP) {
		channels = kmemdup(ath12k_2ghz_channels,
				   sizeof(ath12k_2ghz_channels),
				   GFP_KERNEL);
		if (!channels)
			return -ENOMEM;

		band = &ar->mac.sbands[NL80211_BAND_2GHZ];
		band->band = NL80211_BAND_2GHZ;
		band->n_channels = ARRAY_SIZE(ath12k_2ghz_channels);
		band->channels = channels;
		band->n_bitrates = ath12k_g_rates_size;
		band->bitrates = ath12k_g_rates;
		bands[NL80211_BAND_2GHZ] = band;

		if (ar->ab->hw_params->single_pdev_only) {
			phy_id = ath12k_get_phy_id(ar, WMI_HOST_WLAN_2G_CAP);
			reg_cap = &ar->ab->hal_reg_cap[phy_id];
		}
		ath12k_mac_update_ch_list(ar, band,
					  reg_cap->low_2ghz_chan,
					  reg_cap->high_2ghz_chan);
	}

	if (supported_bands & WMI_HOST_WLAN_5G_CAP) {
		if (reg_cap->high_5ghz_chan >= ATH12K_MIN_6G_FREQ) {
			channels = kmemdup(ath12k_6ghz_channels,
					   sizeof(ath12k_6ghz_channels), GFP_KERNEL);
			if (!channels) {
				kfree(ar->mac.sbands[NL80211_BAND_2GHZ].channels);
				return -ENOMEM;
			}

			ar->supports_6ghz = true;
			band = &ar->mac.sbands[NL80211_BAND_6GHZ];
			band->band = NL80211_BAND_6GHZ;
			band->n_channels = ARRAY_SIZE(ath12k_6ghz_channels);
			band->channels = channels;
			band->n_bitrates = ath12k_a_rates_size;
			band->bitrates = ath12k_a_rates;
			bands[NL80211_BAND_6GHZ] = band;
			ath12k_mac_update_ch_list(ar, band,
						  reg_cap->low_5ghz_chan,
						  reg_cap->high_5ghz_chan);
			ah->use_6ghz_regd = true;
		}

		if (reg_cap->low_5ghz_chan < ATH12K_MIN_6G_FREQ) {
			channels = kmemdup(ath12k_5ghz_channels,
					   sizeof(ath12k_5ghz_channels),
					   GFP_KERNEL);
			if (!channels) {
				kfree(ar->mac.sbands[NL80211_BAND_2GHZ].channels);
				kfree(ar->mac.sbands[NL80211_BAND_6GHZ].channels);
				return -ENOMEM;
			}

			band = &ar->mac.sbands[NL80211_BAND_5GHZ];
			band->band = NL80211_BAND_5GHZ;
			band->n_channels = ARRAY_SIZE(ath12k_5ghz_channels);
			band->channels = channels;
			band->n_bitrates = ath12k_a_rates_size;
			band->bitrates = ath12k_a_rates;
			bands[NL80211_BAND_5GHZ] = band;

			if (ar->ab->hw_params->single_pdev_only) {
				phy_id = ath12k_get_phy_id(ar, WMI_HOST_WLAN_5G_CAP);
				reg_cap = &ar->ab->hal_reg_cap[phy_id];
			}

			ath12k_mac_update_ch_list(ar, band,
						  reg_cap->low_5ghz_chan,
						  reg_cap->high_5ghz_chan);
		}
	}

	return 0;
}

static u16 ath12k_mac_get_ifmodes(struct ath12k_hw *ah)
{
	struct ath12k *ar;
	int i;
	u16 interface_modes = U16_MAX;

	for_each_ar(ah, ar, i)
		interface_modes &= ar->ab->hw_params->interface_modes;

	return interface_modes == U16_MAX ? 0 : interface_modes;
}

static bool ath12k_mac_is_iface_mode_enable(struct ath12k_hw *ah,
					    enum nl80211_iftype type)
{
	struct ath12k *ar;
	int i;
	u16 interface_modes, mode = 0;
	bool is_enable = false;

	if (type == NL80211_IFTYPE_MESH_POINT) {
		if (IS_ENABLED(CONFIG_MAC80211_MESH))
			mode = BIT(type);
	} else {
		mode = BIT(type);
	}

	for_each_ar(ah, ar, i) {
		interface_modes = ar->ab->hw_params->interface_modes;
		if (interface_modes & mode) {
			is_enable = true;
			break;
		}
	}

	return is_enable;
}

static int
ath12k_mac_setup_radio_iface_comb(struct ath12k *ar,
				  struct ieee80211_iface_combination *comb)
{
	u16 interface_modes = ar->ab->hw_params->interface_modes;
	struct ieee80211_iface_limit *limits;
	int n_limits, max_interfaces;
	bool ap, mesh, p2p;

	ap = interface_modes & BIT(NL80211_IFTYPE_AP);
	p2p = interface_modes & BIT(NL80211_IFTYPE_P2P_DEVICE);

	mesh = IS_ENABLED(CONFIG_MAC80211_MESH) &&
	       (interface_modes & BIT(NL80211_IFTYPE_MESH_POINT));

	if ((ap || mesh) && !p2p) {
		n_limits = 2;
		max_interfaces = 16;
	} else if (p2p) {
		n_limits = 3;
		if (ap || mesh)
			max_interfaces = 16;
		else
			max_interfaces = 3;
	} else {
		n_limits = 1;
		max_interfaces = 1;
	}

	limits = kcalloc(n_limits, sizeof(*limits), GFP_KERNEL);
	if (!limits)
		return -ENOMEM;

	limits[0].max = 1;
	limits[0].types |= BIT(NL80211_IFTYPE_STATION);

	if (ap || mesh || p2p)
		limits[1].max = max_interfaces;

	if (ap)
		limits[1].types |= BIT(NL80211_IFTYPE_AP);

	if (mesh)
		limits[1].types |= BIT(NL80211_IFTYPE_MESH_POINT);

	if (p2p) {
		limits[1].types |= BIT(NL80211_IFTYPE_P2P_CLIENT) |
					BIT(NL80211_IFTYPE_P2P_GO);
		limits[2].max = 1;
		limits[2].types |= BIT(NL80211_IFTYPE_P2P_DEVICE);
	}

	comb[0].limits = limits;
	comb[0].n_limits = n_limits;
	comb[0].max_interfaces = max_interfaces;
	comb[0].num_different_channels = 1;
	comb[0].beacon_int_infra_match = true;
	comb[0].beacon_int_min_gcd = 100;
	comb[0].radar_detect_widths = BIT(NL80211_CHAN_WIDTH_20_NOHT) |
					BIT(NL80211_CHAN_WIDTH_20) |
					BIT(NL80211_CHAN_WIDTH_40) |
					BIT(NL80211_CHAN_WIDTH_80);

	return 0;
}

static int
ath12k_mac_setup_global_iface_comb(struct ath12k_hw *ah,
				   struct wiphy_radio *radio,
				   u8 n_radio,
				   struct ieee80211_iface_combination *comb)
{
	const struct ieee80211_iface_combination *iter_comb;
	struct ieee80211_iface_limit *limits;
	int i, j, n_limits;
	bool ap, mesh, p2p;

	if (!n_radio)
		return 0;

	ap = ath12k_mac_is_iface_mode_enable(ah, NL80211_IFTYPE_AP);
	p2p = ath12k_mac_is_iface_mode_enable(ah, NL80211_IFTYPE_P2P_DEVICE);
	mesh = ath12k_mac_is_iface_mode_enable(ah, NL80211_IFTYPE_MESH_POINT);

	if ((ap || mesh) && !p2p)
		n_limits = 2;
	else if (p2p)
		n_limits = 3;
	else
		n_limits = 1;

	limits = kcalloc(n_limits, sizeof(*limits), GFP_KERNEL);
	if (!limits)
		return -ENOMEM;

	for (i = 0; i < n_radio; i++) {
		iter_comb = radio[i].iface_combinations;
		for (j = 0; j < iter_comb->n_limits && j < n_limits; j++) {
			limits[j].types |= iter_comb->limits[j].types;
			limits[j].max += iter_comb->limits[j].max;
		}

		comb->max_interfaces += iter_comb->max_interfaces;
		comb->num_different_channels += iter_comb->num_different_channels;
		comb->radar_detect_widths |= iter_comb->radar_detect_widths;
	}

	comb->limits = limits;
	comb->n_limits = n_limits;
	comb->beacon_int_infra_match = true;
	comb->beacon_int_min_gcd = 100;

	return 0;
}

static
void ath12k_mac_cleanup_iface_comb(const struct ieee80211_iface_combination *iface_comb)
{
	kfree(iface_comb[0].limits);
	kfree(iface_comb);
}

static void ath12k_mac_cleanup_iface_combinations(struct ath12k_hw *ah)
{
	struct wiphy *wiphy = ah->hw->wiphy;
	const struct wiphy_radio *radio;
	int i;

	if (wiphy->n_radio > 0) {
		radio = wiphy->radio;
		for (i = 0; i < wiphy->n_radio; i++)
			ath12k_mac_cleanup_iface_comb(radio[i].iface_combinations);

		kfree(wiphy->radio);
	}

	ath12k_mac_cleanup_iface_comb(wiphy->iface_combinations);
}

static int ath12k_mac_setup_iface_combinations(struct ath12k_hw *ah)
{
	struct ieee80211_iface_combination *combinations, *comb;
	struct wiphy *wiphy = ah->hw->wiphy;
	struct wiphy_radio *radio;
	struct ath12k *ar;
	int i, ret;

	combinations = kzalloc(sizeof(*combinations), GFP_KERNEL);
	if (!combinations)
		return -ENOMEM;

	if (ah->num_radio == 1) {
		ret = ath12k_mac_setup_radio_iface_comb(&ah->radio[0],
							combinations);
		if (ret) {
			ath12k_hw_warn(ah, "failed to setup radio interface combinations for one radio: %d",
				       ret);
			goto err_free_combinations;
		}

		goto out;
	}

	/* there are multiple radios */

	radio = kcalloc(ah->num_radio, sizeof(*radio), GFP_KERNEL);
	if (!radio) {
		ret = -ENOMEM;
		goto err_free_combinations;
	}

	for_each_ar(ah, ar, i) {
		comb = kzalloc(sizeof(*comb), GFP_KERNEL);
		if (!comb) {
			ret = -ENOMEM;
			goto err_free_radios;
		}

		ret = ath12k_mac_setup_radio_iface_comb(ar, comb);
		if (ret) {
			ath12k_hw_warn(ah, "failed to setup radio interface combinations for radio %d: %d",
				       i, ret);
			kfree(comb);
			goto err_free_radios;
		}

		radio[i].freq_range = &ar->freq_range;
		radio[i].n_freq_range = 1;

		radio[i].iface_combinations = comb;
		radio[i].n_iface_combinations = 1;
	}

	ret = ath12k_mac_setup_global_iface_comb(ah, radio, ah->num_radio, combinations);
	if (ret) {
		ath12k_hw_warn(ah, "failed to setup global interface combinations: %d",
			       ret);
		goto err_free_all_radios;
	}

	wiphy->radio = radio;
	wiphy->n_radio = ah->num_radio;

out:
	wiphy->iface_combinations = combinations;
	wiphy->n_iface_combinations = 1;

	return 0;

err_free_all_radios:
	i = ah->num_radio;

err_free_radios:
	while (i--)
		ath12k_mac_cleanup_iface_comb(radio[i].iface_combinations);

	kfree(radio);

err_free_combinations:
	kfree(combinations);

	return ret;
}

static const u8 ath12k_if_types_ext_capa[] = {
	[0] = WLAN_EXT_CAPA1_EXT_CHANNEL_SWITCHING,
	[2] = WLAN_EXT_CAPA3_MULTI_BSSID_SUPPORT,
	[7] = WLAN_EXT_CAPA8_OPMODE_NOTIF,
};

static const u8 ath12k_if_types_ext_capa_sta[] = {
	[0] = WLAN_EXT_CAPA1_EXT_CHANNEL_SWITCHING,
	[2] = WLAN_EXT_CAPA3_MULTI_BSSID_SUPPORT,
	[7] = WLAN_EXT_CAPA8_OPMODE_NOTIF,
	[9] = WLAN_EXT_CAPA10_TWT_REQUESTER_SUPPORT,
};

static const u8 ath12k_if_types_ext_capa_ap[] = {
	[0] = WLAN_EXT_CAPA1_EXT_CHANNEL_SWITCHING,
	[2] = WLAN_EXT_CAPA3_MULTI_BSSID_SUPPORT,
	[7] = WLAN_EXT_CAPA8_OPMODE_NOTIF,
	[9] = WLAN_EXT_CAPA10_TWT_RESPONDER_SUPPORT,
	[10] = WLAN_EXT_CAPA11_EMA_SUPPORT,
};

static struct wiphy_iftype_ext_capab ath12k_iftypes_ext_capa[] = {
	{
		.extended_capabilities = ath12k_if_types_ext_capa,
		.extended_capabilities_mask = ath12k_if_types_ext_capa,
		.extended_capabilities_len = sizeof(ath12k_if_types_ext_capa),
	}, {
		.iftype = NL80211_IFTYPE_STATION,
		.extended_capabilities = ath12k_if_types_ext_capa_sta,
		.extended_capabilities_mask = ath12k_if_types_ext_capa_sta,
		.extended_capabilities_len =
				sizeof(ath12k_if_types_ext_capa_sta),
	}, {
		.iftype = NL80211_IFTYPE_AP,
		.extended_capabilities = ath12k_if_types_ext_capa_ap,
		.extended_capabilities_mask = ath12k_if_types_ext_capa_ap,
		.extended_capabilities_len =
				sizeof(ath12k_if_types_ext_capa_ap),
		.eml_capabilities = 0,
		.mld_capa_and_ops = 0,
	},
};

static void ath12k_mac_cleanup_unregister(struct ath12k *ar)
{
	idr_for_each(&ar->txmgmt_idr, ath12k_mac_tx_mgmt_pending_free, ar);
	idr_destroy(&ar->txmgmt_idr);

	kfree(ar->mac.sbands[NL80211_BAND_2GHZ].channels);
	kfree(ar->mac.sbands[NL80211_BAND_5GHZ].channels);
	kfree(ar->mac.sbands[NL80211_BAND_6GHZ].channels);
}

static void ath12k_mac_hw_unregister(struct ath12k_hw *ah)
{
	struct ieee80211_hw *hw = ah->hw;
	struct ath12k *ar;
	int i;

	for_each_ar(ah, ar, i) {
		cancel_work_sync(&ar->regd_update_work);
		ath12k_debugfs_unregister(ar);
	}

	ieee80211_unregister_hw(hw);

	for_each_ar(ah, ar, i)
		ath12k_mac_cleanup_unregister(ar);

	ath12k_mac_cleanup_iface_combinations(ah);

	SET_IEEE80211_DEV(hw, NULL);
}

static int ath12k_mac_setup_register(struct ath12k *ar,
				     u32 *ht_cap,
				     struct ieee80211_supported_band *bands[])
{
	struct ath12k_pdev_cap *cap = &ar->pdev->cap;
	int ret;

	init_waitqueue_head(&ar->txmgmt_empty_waitq);
	idr_init(&ar->txmgmt_idr);
	spin_lock_init(&ar->txmgmt_idr_lock);

	ath12k_pdev_caps_update(ar);

	ret = ath12k_mac_setup_channels_rates(ar,
					      cap->supported_bands,
					      bands);
	if (ret)
		return ret;

	ath12k_mac_setup_ht_vht_cap(ar, cap, ht_cap);
	ath12k_mac_setup_sband_iftype_data(ar, cap);

	ar->max_num_stations = ath12k_core_get_max_station_per_radio(ar->ab);
	ar->max_num_peers = ath12k_core_get_max_peers_per_radio(ar->ab);

	return 0;
}

static int ath12k_mac_hw_register(struct ath12k_hw *ah)
{
	struct ieee80211_hw *hw = ah->hw;
	struct wiphy *wiphy = hw->wiphy;
	struct ath12k *ar = ath12k_ah_to_ar(ah, 0);
	struct ath12k_base *ab = ar->ab;
	struct ath12k_pdev *pdev;
	struct ath12k_pdev_cap *cap;
	static const u32 cipher_suites[] = {
		WLAN_CIPHER_SUITE_TKIP,
		WLAN_CIPHER_SUITE_CCMP,
		WLAN_CIPHER_SUITE_AES_CMAC,
		WLAN_CIPHER_SUITE_BIP_CMAC_256,
		WLAN_CIPHER_SUITE_BIP_GMAC_128,
		WLAN_CIPHER_SUITE_BIP_GMAC_256,
		WLAN_CIPHER_SUITE_GCMP,
		WLAN_CIPHER_SUITE_GCMP_256,
		WLAN_CIPHER_SUITE_CCMP_256,
	};
	int ret, i, j;
	u32 ht_cap = U32_MAX, antennas_rx = 0, antennas_tx = 0;
	bool is_6ghz = false, is_raw_mode = false, is_monitor_disable = false;
	u8 *mac_addr = NULL;
	u8 mbssid_max_interfaces = 0;

	wiphy->max_ap_assoc_sta = 0;

	for_each_ar(ah, ar, i) {
		u32 ht_cap_info = 0;

		pdev = ar->pdev;
		if (ar->ab->pdevs_macaddr_valid) {
			ether_addr_copy(ar->mac_addr, pdev->mac_addr);
		} else {
			ether_addr_copy(ar->mac_addr, ar->ab->mac_addr);
			ar->mac_addr[4] += ar->pdev_idx;
		}

		ret = ath12k_mac_setup_register(ar, &ht_cap_info, hw->wiphy->bands);
		if (ret)
			goto err_cleanup_unregister;

		/* 6 GHz does not support HT Cap, hence do not consider it */
		if (!ar->supports_6ghz)
			ht_cap &= ht_cap_info;

		wiphy->max_ap_assoc_sta += ar->max_num_stations;

		/* Advertise the max antenna support of all radios, driver can handle
		 * per pdev specific antenna setting based on pdev cap when antenna
		 * changes are made
		 */
		cap = &pdev->cap;

		antennas_rx = max_t(u32, antennas_rx, cap->rx_chain_mask);
		antennas_tx = max_t(u32, antennas_tx, cap->tx_chain_mask);

		if (ar->supports_6ghz)
			is_6ghz = true;

		if (test_bit(ATH12K_FLAG_RAW_MODE, &ar->ab->dev_flags))
			is_raw_mode = true;

		if (!ar->ab->hw_params->supports_monitor)
			is_monitor_disable = true;

		if (i == 0)
			mac_addr = ar->mac_addr;
		else
			mac_addr = ab->mac_addr;

		mbssid_max_interfaces += TARGET_NUM_VDEVS;
	}

	wiphy->available_antennas_rx = antennas_rx;
	wiphy->available_antennas_tx = antennas_tx;

	SET_IEEE80211_PERM_ADDR(hw, mac_addr);
	SET_IEEE80211_DEV(hw, ab->dev);

	ret = ath12k_mac_setup_iface_combinations(ah);
	if (ret) {
		ath12k_err(ab, "failed to setup interface combinations: %d\n", ret);
		goto err_complete_cleanup_unregister;
	}

	wiphy->interface_modes = ath12k_mac_get_ifmodes(ah);

	if (ah->num_radio == 1 &&
	    wiphy->bands[NL80211_BAND_2GHZ] &&
	    wiphy->bands[NL80211_BAND_5GHZ] &&
	    wiphy->bands[NL80211_BAND_6GHZ])
		ieee80211_hw_set(hw, SINGLE_SCAN_ON_ALL_BANDS);

	ieee80211_hw_set(hw, SIGNAL_DBM);
	ieee80211_hw_set(hw, SUPPORTS_PS);
	ieee80211_hw_set(hw, SUPPORTS_DYNAMIC_PS);
	ieee80211_hw_set(hw, MFP_CAPABLE);
	ieee80211_hw_set(hw, REPORTS_TX_ACK_STATUS);
	ieee80211_hw_set(hw, HAS_RATE_CONTROL);
	ieee80211_hw_set(hw, AP_LINK_PS);
	ieee80211_hw_set(hw, SPECTRUM_MGMT);
	ieee80211_hw_set(hw, CONNECTION_MONITOR);
	ieee80211_hw_set(hw, SUPPORTS_PER_STA_GTK);
	ieee80211_hw_set(hw, CHANCTX_STA_CSA);
	ieee80211_hw_set(hw, QUEUE_CONTROL);
	ieee80211_hw_set(hw, SUPPORTS_TX_FRAG);
	ieee80211_hw_set(hw, REPORTS_LOW_ACK);

	if ((ht_cap & WMI_HT_CAP_ENABLED) || is_6ghz) {
		ieee80211_hw_set(hw, AMPDU_AGGREGATION);
		ieee80211_hw_set(hw, TX_AMPDU_SETUP_IN_HW);
		ieee80211_hw_set(hw, SUPPORTS_REORDERING_BUFFER);
		ieee80211_hw_set(hw, SUPPORTS_AMSDU_IN_AMPDU);
		ieee80211_hw_set(hw, USES_RSS);
	}

	wiphy->features |= NL80211_FEATURE_STATIC_SMPS;
	wiphy->flags |= WIPHY_FLAG_IBSS_RSN;

	/* TODO: Check if HT capability advertised from firmware is different
	 * for each band for a dual band capable radio. It will be tricky to
	 * handle it when the ht capability different for each band.
	 */
	if (ht_cap & WMI_HT_CAP_DYNAMIC_SMPS ||
	    (is_6ghz && ab->hw_params->supports_dynamic_smps_6ghz))
		wiphy->features |= NL80211_FEATURE_DYNAMIC_SMPS;

	wiphy->max_scan_ssids = WLAN_SCAN_PARAMS_MAX_SSID;
	wiphy->max_scan_ie_len = WLAN_SCAN_PARAMS_MAX_IE_LEN;

	hw->max_listen_interval = ATH12K_MAX_HW_LISTEN_INTERVAL;

	wiphy->flags |= WIPHY_FLAG_HAS_REMAIN_ON_CHANNEL;
	wiphy->flags |= WIPHY_FLAG_HAS_CHANNEL_SWITCH;
	wiphy->max_remain_on_channel_duration = 5000;

	wiphy->flags |= WIPHY_FLAG_AP_UAPSD;
	wiphy->features |= NL80211_FEATURE_AP_MODE_CHAN_WIDTH_CHANGE |
				   NL80211_FEATURE_AP_SCAN;

	/* MLO is not yet supported so disable Wireless Extensions for now
	 * to make sure ath12k users don't use it. This flag can be removed
	 * once WIPHY_FLAG_SUPPORTS_MLO is enabled.
	 */
	wiphy->flags |= WIPHY_FLAG_DISABLE_WEXT;

	/* Copy over MLO related capabilities received from
	 * WMI_SERVICE_READY_EXT2_EVENT if single_chip_mlo_supp is set.
	 */
	if (ab->ag->mlo_capable) {
		ath12k_iftypes_ext_capa[2].eml_capabilities = cap->eml_cap;
		ath12k_iftypes_ext_capa[2].mld_capa_and_ops = cap->mld_cap;
		wiphy->flags |= WIPHY_FLAG_SUPPORTS_MLO;
	}

	hw->queues = ATH12K_HW_MAX_QUEUES;
	wiphy->tx_queue_len = ATH12K_QUEUE_LEN;
	hw->offchannel_tx_hw_queue = ATH12K_HW_MAX_QUEUES - 1;
	hw->max_rx_aggregation_subframes = IEEE80211_MAX_AMPDU_BUF_EHT;

	hw->vif_data_size = sizeof(struct ath12k_vif);
	hw->sta_data_size = sizeof(struct ath12k_sta);
	hw->extra_tx_headroom = ab->hw_params->iova_mask;

	wiphy_ext_feature_set(wiphy, NL80211_EXT_FEATURE_CQM_RSSI_LIST);
	wiphy_ext_feature_set(wiphy, NL80211_EXT_FEATURE_STA_TX_PWR);

	wiphy->cipher_suites = cipher_suites;
	wiphy->n_cipher_suites = ARRAY_SIZE(cipher_suites);

	wiphy->iftype_ext_capab = ath12k_iftypes_ext_capa;
	wiphy->num_iftype_ext_capab = ARRAY_SIZE(ath12k_iftypes_ext_capa);

	wiphy->mbssid_max_interfaces = mbssid_max_interfaces;
	wiphy->ema_max_profile_periodicity = TARGET_EMA_MAX_PROFILE_PERIOD;

	if (is_6ghz) {
		wiphy_ext_feature_set(wiphy,
				      NL80211_EXT_FEATURE_FILS_DISCOVERY);
		wiphy_ext_feature_set(wiphy,
				      NL80211_EXT_FEATURE_UNSOL_BCAST_PROBE_RESP);
	}

	wiphy_ext_feature_set(wiphy, NL80211_EXT_FEATURE_PUNCT);

	ath12k_reg_init(hw);

	if (!is_raw_mode) {
		hw->netdev_features = NETIF_F_HW_CSUM;
		ieee80211_hw_set(hw, SW_CRYPTO_CONTROL);
		ieee80211_hw_set(hw, SUPPORT_FAST_XMIT);
	}

	if (test_bit(WMI_TLV_SERVICE_NLO, ar->wmi->wmi_ab->svc_map)) {
		wiphy->max_sched_scan_ssids = WMI_PNO_MAX_SUPP_NETWORKS;
		wiphy->max_match_sets = WMI_PNO_MAX_SUPP_NETWORKS;
		wiphy->max_sched_scan_ie_len = WMI_PNO_MAX_IE_LENGTH;
		wiphy->max_sched_scan_plans = WMI_PNO_MAX_SCHED_SCAN_PLANS;
		wiphy->max_sched_scan_plan_interval =
					WMI_PNO_MAX_SCHED_SCAN_PLAN_INT;
		wiphy->max_sched_scan_plan_iterations =
					WMI_PNO_MAX_SCHED_SCAN_PLAN_ITRNS;
		wiphy->features |= NL80211_FEATURE_ND_RANDOM_MAC_ADDR;
	}

	ret = ath12k_wow_init(ar);
	if (ret) {
		ath12k_warn(ar->ab, "failed to init wow: %d\n", ret);
		goto err_cleanup_if_combs;
	}

	ret = ieee80211_register_hw(hw);
	if (ret) {
		ath12k_err(ab, "ieee80211 registration failed: %d\n", ret);
		goto err_cleanup_if_combs;
	}

	if (is_monitor_disable)
		/* There's a race between calling ieee80211_register_hw()
		 * and here where the monitor mode is enabled for a little
		 * while. But that time is so short and in practise it make
		 * a difference in real life.
		 */
		wiphy->interface_modes &= ~BIT(NL80211_IFTYPE_MONITOR);

	for_each_ar(ah, ar, i) {
		/* Apply the regd received during initialization */
		ret = ath12k_regd_update(ar, true);
		if (ret) {
			ath12k_err(ar->ab, "ath12k regd update failed: %d\n", ret);
			goto err_unregister_hw;
		}

		ath12k_debugfs_register(ar);
	}

	return 0;

err_unregister_hw:
	for_each_ar(ah, ar, i)
		ath12k_debugfs_unregister(ar);

	ieee80211_unregister_hw(hw);

err_cleanup_if_combs:
	ath12k_mac_cleanup_iface_combinations(ah);

err_complete_cleanup_unregister:
	i = ah->num_radio;

err_cleanup_unregister:
	for (j = 0; j < i; j++) {
		ar = ath12k_ah_to_ar(ah, j);
		ath12k_mac_cleanup_unregister(ar);
	}

	SET_IEEE80211_DEV(hw, NULL);

	return ret;
}

static void ath12k_mac_setup(struct ath12k *ar)
{
	struct ath12k_base *ab = ar->ab;
	struct ath12k_pdev *pdev = ar->pdev;
	u8 pdev_idx = ar->pdev_idx;

	ar->lmac_id = ath12k_hw_get_mac_from_pdev_id(ab->hw_params, pdev_idx);

	ar->wmi = &ab->wmi_ab.wmi[pdev_idx];
	/* FIXME: wmi[0] is already initialized during attach,
	 * Should we do this again?
	 */
	ath12k_wmi_pdev_attach(ab, pdev_idx);

	ar->cfg_tx_chainmask = pdev->cap.tx_chain_mask;
	ar->cfg_rx_chainmask = pdev->cap.rx_chain_mask;
	ar->num_tx_chains = hweight32(pdev->cap.tx_chain_mask);
	ar->num_rx_chains = hweight32(pdev->cap.rx_chain_mask);
	ar->scan.arvif = NULL;

	spin_lock_init(&ar->data_lock);
	INIT_LIST_HEAD(&ar->arvifs);
	INIT_LIST_HEAD(&ar->ppdu_stats_info);

	init_completion(&ar->vdev_setup_done);
	init_completion(&ar->vdev_delete_done);
	init_completion(&ar->peer_assoc_done);
	init_completion(&ar->peer_delete_done);
	init_completion(&ar->install_key_done);
	init_completion(&ar->bss_survey_done);
	init_completion(&ar->scan.started);
	init_completion(&ar->scan.completed);
	init_completion(&ar->scan.on_channel);
	init_completion(&ar->mlo_setup_done);

	INIT_DELAYED_WORK(&ar->scan.timeout, ath12k_scan_timeout_work);
	wiphy_work_init(&ar->scan.vdev_clean_wk, ath12k_scan_vdev_clean_work);
	INIT_WORK(&ar->regd_update_work, ath12k_regd_update_work);

	wiphy_work_init(&ar->wmi_mgmt_tx_work, ath12k_mgmt_over_wmi_tx_work);
	skb_queue_head_init(&ar->wmi_mgmt_tx_queue);
}

static int __ath12k_mac_mlo_setup(struct ath12k *ar)
{
	u8 num_link = 0, partner_link_id[ATH12K_GROUP_MAX_RADIO] = {};
	struct ath12k_base *partner_ab, *ab = ar->ab;
	struct ath12k_hw_group *ag = ab->ag;
	struct wmi_mlo_setup_arg mlo = {};
	struct ath12k_pdev *pdev;
	unsigned long time_left;
	int i, j, ret;

	lockdep_assert_held(&ag->mutex);

	reinit_completion(&ar->mlo_setup_done);

	for (i = 0; i < ag->num_devices; i++) {
		partner_ab = ag->ab[i];

		for (j = 0; j < partner_ab->num_radios; j++) {
			pdev = &partner_ab->pdevs[j];

			/* Avoid the self link */
			if (ar == pdev->ar)
				continue;

			partner_link_id[num_link] = pdev->hw_link_id;
			num_link++;

			ath12k_dbg(ab, ATH12K_DBG_MAC, "device %d pdev %d hw_link_id %d num_link %d\n",
				   i, j, pdev->hw_link_id, num_link);
		}
	}

	mlo.group_id = cpu_to_le32(ag->id);
	mlo.partner_link_id = partner_link_id;
	mlo.num_partner_links = num_link;
	ar->mlo_setup_status = 0;

	ath12k_dbg(ab, ATH12K_DBG_MAC, "group id %d num_link %d\n", ag->id, num_link);

	ret = ath12k_wmi_mlo_setup(ar, &mlo);
	if (ret) {
		ath12k_err(ab, "failed to send  setup MLO WMI command for pdev %d: %d\n",
			   ar->pdev_idx, ret);
		return ret;
	}

	time_left = wait_for_completion_timeout(&ar->mlo_setup_done,
						WMI_MLO_CMD_TIMEOUT_HZ);

	if (!time_left || ar->mlo_setup_status)
		return ar->mlo_setup_status ? : -ETIMEDOUT;

	ath12k_dbg(ab, ATH12K_DBG_MAC, "mlo setup done for pdev %d\n", ar->pdev_idx);

	return 0;
}

static int __ath12k_mac_mlo_teardown(struct ath12k *ar)
{
	struct ath12k_base *ab = ar->ab;
	int ret;

	if (test_bit(ATH12K_FLAG_RECOVERY, &ab->dev_flags))
		return 0;

	ret = ath12k_wmi_mlo_teardown(ar);
	if (ret) {
		ath12k_warn(ab, "failed to send MLO teardown WMI command for pdev %d: %d\n",
			    ar->pdev_idx, ret);
		return ret;
	}

	ath12k_dbg(ab, ATH12K_DBG_MAC, "mlo teardown for pdev %d\n", ar->pdev_idx);

	return 0;
}

int ath12k_mac_mlo_setup(struct ath12k_hw_group *ag)
{
	struct ath12k_hw *ah;
	struct ath12k *ar;
	int ret;
	int i, j;

	for (i = 0; i < ag->num_hw; i++) {
		ah = ag->ah[i];
		if (!ah)
			continue;

		for_each_ar(ah, ar, j) {
			ar = &ah->radio[j];
			ret = __ath12k_mac_mlo_setup(ar);
			if (ret) {
				ath12k_err(ar->ab, "failed to setup MLO: %d\n", ret);
				goto err_setup;
			}
		}
	}

	return 0;

err_setup:
	for (i = i - 1; i >= 0; i--) {
		ah = ag->ah[i];
		if (!ah)
			continue;

		for (j = j - 1; j >= 0; j--) {
			ar = &ah->radio[j];
			if (!ar)
				continue;

			__ath12k_mac_mlo_teardown(ar);
		}
	}

	return ret;
}

void ath12k_mac_mlo_teardown(struct ath12k_hw_group *ag)
{
	struct ath12k_hw *ah;
	struct ath12k *ar;
	int ret, i, j;

	for (i = 0; i < ag->num_hw; i++) {
		ah = ag->ah[i];
		if (!ah)
			continue;

		for_each_ar(ah, ar, j) {
			ar = &ah->radio[j];
			ret = __ath12k_mac_mlo_teardown(ar);
			if (ret) {
				ath12k_err(ar->ab, "failed to teardown MLO: %d\n", ret);
				break;
			}
		}
	}
}

int ath12k_mac_register(struct ath12k_hw_group *ag)
{
	struct ath12k_base *ab = ag->ab[0];
	struct ath12k_hw *ah;
	int i;
	int ret;

	for (i = 0; i < ag->num_hw; i++) {
		ah = ath12k_ag_to_ah(ag, i);

		ret = ath12k_mac_hw_register(ah);
		if (ret)
			goto err;
	}

	set_bit(ATH12K_FLAG_REGISTERED, &ab->dev_flags);

	return 0;

err:
	for (i = i - 1; i >= 0; i--) {
		ah = ath12k_ag_to_ah(ag, i);
		if (!ah)
			continue;

		ath12k_mac_hw_unregister(ah);
	}

	return ret;
}

void ath12k_mac_unregister(struct ath12k_hw_group *ag)
{
	struct ath12k_base *ab = ag->ab[0];
	struct ath12k_hw *ah;
	int i;

	clear_bit(ATH12K_FLAG_REGISTERED, &ab->dev_flags);

	for (i = ag->num_hw - 1; i >= 0; i--) {
		ah = ath12k_ag_to_ah(ag, i);
		if (!ah)
			continue;

		ath12k_mac_hw_unregister(ah);
	}
}

static void ath12k_mac_hw_destroy(struct ath12k_hw *ah)
{
	ieee80211_free_hw(ah->hw);
}

static struct ath12k_hw *ath12k_mac_hw_allocate(struct ath12k_hw_group *ag,
						struct ath12k_pdev_map *pdev_map,
						u8 num_pdev_map)
{
	struct ieee80211_hw *hw;
	struct ath12k *ar;
	struct ath12k_base *ab;
	struct ath12k_pdev *pdev;
	struct ath12k_hw *ah;
	int i;
	u8 pdev_idx;

	hw = ieee80211_alloc_hw(struct_size(ah, radio, num_pdev_map),
				&ath12k_ops);
	if (!hw)
		return NULL;

	ah = ath12k_hw_to_ah(hw);
	ah->hw = hw;
	ah->num_radio = num_pdev_map;

	mutex_init(&ah->hw_mutex);
	INIT_LIST_HEAD(&ah->ml_peers);

	for (i = 0; i < num_pdev_map; i++) {
		ab = pdev_map[i].ab;
		pdev_idx = pdev_map[i].pdev_idx;
		pdev = &ab->pdevs[pdev_idx];

		ar = ath12k_ah_to_ar(ah, i);
		ar->ah = ah;
		ar->ab = ab;
		ar->hw_link_id = pdev->hw_link_id;
		ar->pdev = pdev;
		ar->pdev_idx = pdev_idx;
		pdev->ar = ar;

		ag->hw_links[ar->hw_link_id].device_id = ab->device_id;
		ag->hw_links[ar->hw_link_id].pdev_idx = pdev_idx;

		ath12k_mac_setup(ar);
		ath12k_dp_pdev_pre_alloc(ar);
	}

	return ah;
}

void ath12k_mac_destroy(struct ath12k_hw_group *ag)
{
	struct ath12k_pdev *pdev;
	struct ath12k_base *ab = ag->ab[0];
	int i, j;
	struct ath12k_hw *ah;

	for (i = 0; i < ag->num_devices; i++) {
		ab = ag->ab[i];
		if (!ab)
			continue;

		for (j = 0; j < ab->num_radios; j++) {
			pdev = &ab->pdevs[j];
			if (!pdev->ar)
				continue;
			pdev->ar = NULL;
		}
	}

	for (i = 0; i < ag->num_hw; i++) {
		ah = ath12k_ag_to_ah(ag, i);
		if (!ah)
			continue;

		ath12k_mac_hw_destroy(ah);
		ath12k_ag_set_ah(ag, i, NULL);
	}
}

static void ath12k_mac_set_device_defaults(struct ath12k_base *ab)
{
	/* Initialize channel counters frequency value in hertz */
	ab->cc_freq_hz = 320000;
	ab->free_vdev_map = (1LL << (ab->num_radios * TARGET_NUM_VDEVS)) - 1;
}

int ath12k_mac_allocate(struct ath12k_hw_group *ag)
{
	struct ath12k_pdev_map pdev_map[ATH12K_GROUP_MAX_RADIO];
	int mac_id, device_id, total_radio, num_hw;
	struct ath12k_base *ab;
	struct ath12k_hw *ah;
	int ret, i, j;
	u8 radio_per_hw;

	total_radio = 0;
	for (i = 0; i < ag->num_devices; i++) {
		ab = ag->ab[i];
		if (!ab)
			continue;

		ath12k_mac_set_device_defaults(ab);
		total_radio += ab->num_radios;
	}

	if (!total_radio)
		return -EINVAL;

	if (WARN_ON(total_radio > ATH12K_GROUP_MAX_RADIO))
		return -ENOSPC;

	/* All pdev get combined and register as single wiphy based on
	 * hardware group which participate in multi-link operation else
	 * each pdev get register separately.
	 */
	if (ag->mlo_capable)
		radio_per_hw = total_radio;
	else
		radio_per_hw = 1;

	num_hw = total_radio / radio_per_hw;

	ag->num_hw = 0;
	device_id = 0;
	mac_id = 0;
	for (i = 0; i < num_hw; i++) {
		for (j = 0; j < radio_per_hw; j++) {
			if (device_id >= ag->num_devices || !ag->ab[device_id]) {
				ret = -ENOSPC;
				goto err;
			}

			ab = ag->ab[device_id];
			pdev_map[j].ab = ab;
			pdev_map[j].pdev_idx = mac_id;
			mac_id++;

			/* If mac_id falls beyond the current device MACs then
			 * move to next device
			 */
			if (mac_id >= ab->num_radios) {
				mac_id = 0;
				device_id++;
			}
		}

		ab = pdev_map->ab;

		ah = ath12k_mac_hw_allocate(ag, pdev_map, radio_per_hw);
		if (!ah) {
			ath12k_warn(ab, "failed to allocate mac80211 hw device for hw_idx %d\n",
				    i);
			ret = -ENOMEM;
			goto err;
		}

		ah->dev = ab->dev;

		ag->ah[i] = ah;
		ag->num_hw++;
	}

	return 0;

err:
	for (i = i - 1; i >= 0; i--) {
		ah = ath12k_ag_to_ah(ag, i);
		if (!ah)
			continue;

		ath12k_mac_hw_destroy(ah);
		ath12k_ag_set_ah(ag, i, NULL);
	}

	return ret;
}

int ath12k_mac_vif_set_keepalive(struct ath12k_link_vif *arvif,
				 enum wmi_sta_keepalive_method method,
				 u32 interval)
{
	struct wmi_sta_keepalive_arg arg = {};
	struct ath12k *ar = arvif->ar;
	int ret;

	lockdep_assert_wiphy(ath12k_ar_to_hw(ar)->wiphy);

	if (arvif->ahvif->vdev_type != WMI_VDEV_TYPE_STA)
		return 0;

	if (!test_bit(WMI_TLV_SERVICE_STA_KEEP_ALIVE, ar->ab->wmi_ab.svc_map))
		return 0;

	arg.vdev_id = arvif->vdev_id;
	arg.enabled = 1;
	arg.method = method;
	arg.interval = interval;

	ret = ath12k_wmi_sta_keepalive(ar, &arg);
	if (ret) {
		ath12k_warn(ar->ab, "failed to set keepalive on vdev %i: %d\n",
			    arvif->vdev_id, ret);
		return ret;
	}

	return 0;
}<|MERGE_RESOLUTION|>--- conflicted
+++ resolved
@@ -4757,7 +4757,6 @@
 
 		return 0;
 	}
-<<<<<<< HEAD
 
 	if (key->link_id >= 0 && key->link_id < IEEE80211_MLD_MAX_NUM_LINKS) {
 		link_id = key->link_id;
@@ -4767,17 +4766,6 @@
 		arvif = &ahvif->deflink;
 	}
 
-=======
-
-	if (key->link_id >= 0 && key->link_id < IEEE80211_MLD_MAX_NUM_LINKS) {
-		link_id = key->link_id;
-		arvif = wiphy_dereference(hw->wiphy, ahvif->link[link_id]);
-	} else {
-		link_id = 0;
-		arvif = &ahvif->deflink;
-	}
-
->>>>>>> d12acd7b
 	if (!arvif || !arvif->is_created) {
 		cache = ath12k_ahvif_get_link_cache(ahvif, link_id);
 		if (!cache)
