--- conflicted
+++ resolved
@@ -1,11 +1,7 @@
 // SPDX-License-Identifier: BSD-3-Clause-Clear
 /*
  * Copyright (c) 2018-2021 The Linux Foundation. All rights reserved.
-<<<<<<< HEAD
- * Copyright (c) 2021-2023 Qualcomm Innovation Center, Inc. All rights reserved.
-=======
  * Copyright (c) 2021-2024 Qualcomm Innovation Center, Inc. All rights reserved.
->>>>>>> a6ad5510
  */
 
 #include <net/mac80211.h>
@@ -7464,38 +7460,11 @@
 
 		arvif->punct_bitmap = vifs[i].new_ctx->def.punctured;
 
-<<<<<<< HEAD
-		ret = ath12k_wmi_vdev_down(ar, arvif->vdev_id);
-		if (ret) {
-			ath12k_warn(ab, "failed to down vdev %d: %d\n",
-				    arvif->vdev_id, ret);
-			continue;
-		}
-	}
-
-	/* All relevant vdevs are downed and associated channel resources
-	 * should be available for the channel switch now.
-	 */
-
-	/* TODO: Update ar->rx_channel */
-
-	for (i = 0; i < n_vifs; i++) {
-		arvif = (void *)vifs[i].vif->drv_priv;
-
-		if (WARN_ON(!arvif->is_started))
-			continue;
-
-=======
->>>>>>> a6ad5510
 		/* Firmware expect vdev_restart only if vdev is up.
 		 * If vdev is down then it expect vdev_stop->vdev_start.
 		 */
 		if (arvif->is_up) {
-<<<<<<< HEAD
-			ret = ath12k_mac_vdev_restart(arvif, &vifs[i].new_ctx->def);
-=======
 			ret = ath12k_mac_vdev_restart(arvif, vifs[i].new_ctx);
->>>>>>> a6ad5510
 			if (ret) {
 				ath12k_warn(ab, "failed to restart vdev %d: %d\n",
 					    arvif->vdev_id, ret);
@@ -7509,11 +7478,7 @@
 				continue;
 			}
 
-<<<<<<< HEAD
-			ret = ath12k_mac_vdev_start(arvif, &vifs[i].new_ctx->def);
-=======
 			ret = ath12k_mac_vdev_start(arvif, vifs[i].new_ctx);
->>>>>>> a6ad5510
 			if (ret)
 				ath12k_warn(ab, "failed to start vdev %d: %d\n",
 					    arvif->vdev_id, ret);
@@ -7702,24 +7667,6 @@
 		goto out;
 	}
 
-<<<<<<< HEAD
-	if (ab->hw_params->vdev_start_delay &&
-	    arvif->vdev_type != WMI_VDEV_TYPE_AP &&
-	    arvif->vdev_type != WMI_VDEV_TYPE_MONITOR) {
-		param.vdev_id = arvif->vdev_id;
-		param.peer_type = WMI_PEER_TYPE_DEFAULT;
-		param.peer_addr = ar->mac_addr;
-
-		ret = ath12k_peer_create(ar, arvif, NULL, &param);
-		if (ret) {
-			ath12k_warn(ab, "failed to create peer after vdev start delay: %d",
-				    ret);
-			goto out;
-		}
-	}
-
-=======
->>>>>>> a6ad5510
 	if (arvif->vdev_type == WMI_VDEV_TYPE_MONITOR) {
 		ret = ath12k_mac_monitor_start(ar);
 		if (ret)
@@ -8342,11 +8289,6 @@
 
 		ath12k_warn(ar->ab, "pdev %d successfully recovered\n",
 			    ar->pdev->pdev_id);
-<<<<<<< HEAD
-		ar->state = ATH12K_STATE_ON;
-		ieee80211_wake_queues(hw);
-=======
->>>>>>> a6ad5510
 
 		if (ab->is_reset) {
 			recovery_count = atomic_inc_return(&ab->recovery_count);
