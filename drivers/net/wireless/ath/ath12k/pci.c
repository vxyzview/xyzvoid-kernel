--- conflicted
+++ resolved
@@ -1,11 +1,7 @@
 // SPDX-License-Identifier: BSD-3-Clause-Clear
 /*
  * Copyright (c) 2019-2021 The Linux Foundation. All rights reserved.
-<<<<<<< HEAD
- * Copyright (c) 2021-2023 Qualcomm Innovation Center, Inc. All rights reserved.
-=======
  * Copyright (c) 2021-2024 Qualcomm Innovation Center, Inc. All rights reserved.
->>>>>>> a6ad5510
  */
 
 #include <linux/module.h>
@@ -443,10 +439,7 @@
 {
 	struct ath12k_ce_pipe *ce_pipe = arg;
 	struct ath12k_base *ab = ce_pipe->ab;
-<<<<<<< HEAD
-=======
 	int irq_idx = ATH12K_PCI_IRQ_CE0_OFFSET + ce_pipe->pipe_num;
->>>>>>> a6ad5510
 
 	if (!test_bit(ATH12K_FLAG_CE_IRQ_ENABLED, &ab->dev_flags))
 		return IRQ_HANDLED;
@@ -548,10 +541,7 @@
 {
 	struct ath12k_ext_irq_grp *irq_grp = arg;
 	struct ath12k_base *ab = irq_grp->ab;
-<<<<<<< HEAD
-=======
 	int i;
->>>>>>> a6ad5510
 
 	if (!test_bit(ATH12K_FLAG_EXT_IRQ_ENABLED, &ab->dev_flags))
 		return IRQ_HANDLED;
@@ -1118,8 +1108,6 @@
 void ath12k_pci_ext_irq_enable(struct ath12k_base *ab)
 {
 	int i;
-
-	set_bit(ATH12K_FLAG_EXT_IRQ_ENABLED, &ab->dev_flags);
 
 	for (i = 0; i < ATH12K_EXT_IRQ_GRP_NUM_MAX; i++) {
 		struct ath12k_ext_irq_grp *irq_grp = &ab->ext_irq_grp[i];
