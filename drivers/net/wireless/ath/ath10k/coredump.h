--- conflicted
+++ resolved
@@ -1,11 +1,7 @@
 /* SPDX-License-Identifier: ISC */
 /*
  * Copyright (c) 2011-2017 Qualcomm Atheros, Inc.
-<<<<<<< HEAD
- * Copyright (c) 2022 Qualcomm Innovation Center, Inc. All rights reserved.
-=======
  * Copyright (c) 2022, 2024 Qualcomm Innovation Center, Inc. All rights reserved.
->>>>>>> a6ad5510
  */
 
 #ifndef _COREDUMP_H_
