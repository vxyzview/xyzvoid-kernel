--- conflicted
+++ resolved
@@ -2,11 +2,7 @@
 /*
  * Copyright (c) 2005-2011 Atheros Communications Inc.
  * Copyright (c) 2011-2017 Qualcomm Atheros, Inc.
-<<<<<<< HEAD
- * Copyright (c) 2022-2023 Qualcomm Innovation Center, Inc. All rights reserved.
-=======
  * Copyright (c) 2022-2024 Qualcomm Innovation Center, Inc. All rights reserved.
->>>>>>> a6ad5510
  */
 
 #include <linux/pci.h>
