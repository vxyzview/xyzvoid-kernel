// SPDX-License-Identifier: GPL-2.0 OR BSD-3-Clause
/*
 * Copyright (C) 2012-2014, 2018-2021 Intel Corporation
 * Copyright (C) 2013-2015 Intel Mobile Communications GmbH
 * Copyright (C) 2016-2017 Intel Deutschland GmbH
 */
#include <net/mac80211.h>
#include <linux/netdevice.h>
#include <linux/dmi.h>

#include "iwl-trans.h"
#include "iwl-op-mode.h"
#include "fw/img.h"
#include "iwl-debug.h"
#include "iwl-csr.h" /* for iwl_mvm_rx_card_state_notif */
#include "iwl-io.h" /* for iwl_mvm_rx_card_state_notif */
#include "iwl-prph.h"
#include "fw/acpi.h"
#include "fw/pnvm.h"

#include "mvm.h"
#include "fw/dbg.h"
#include "iwl-phy-db.h"
#include "iwl-modparams.h"
#include "iwl-nvm-parse.h"

#define MVM_UCODE_ALIVE_TIMEOUT	(HZ)
#define MVM_UCODE_CALIB_TIMEOUT	(2 * HZ)

#define UCODE_VALID_OK	cpu_to_le32(0x1)

#define IWL_PPAG_MASK 3
#define IWL_PPAG_ETSI_MASK BIT(0)

struct iwl_mvm_alive_data {
	bool valid;
	u32 scd_base_addr;
};

static int iwl_send_tx_ant_cfg(struct iwl_mvm *mvm, u8 valid_tx_ant)
{
	struct iwl_tx_ant_cfg_cmd tx_ant_cmd = {
		.valid = cpu_to_le32(valid_tx_ant),
	};

	IWL_DEBUG_FW(mvm, "select valid tx ant: %u\n", valid_tx_ant);
	return iwl_mvm_send_cmd_pdu(mvm, TX_ANT_CONFIGURATION_CMD, 0,
				    sizeof(tx_ant_cmd), &tx_ant_cmd);
}

static int iwl_send_rss_cfg_cmd(struct iwl_mvm *mvm)
{
	int i;
	struct iwl_rss_config_cmd cmd = {
		.flags = cpu_to_le32(IWL_RSS_ENABLE),
		.hash_mask = BIT(IWL_RSS_HASH_TYPE_IPV4_TCP) |
			     BIT(IWL_RSS_HASH_TYPE_IPV4_UDP) |
			     BIT(IWL_RSS_HASH_TYPE_IPV4_PAYLOAD) |
			     BIT(IWL_RSS_HASH_TYPE_IPV6_TCP) |
			     BIT(IWL_RSS_HASH_TYPE_IPV6_UDP) |
			     BIT(IWL_RSS_HASH_TYPE_IPV6_PAYLOAD),
	};

	if (mvm->trans->num_rx_queues == 1)
		return 0;

	/* Do not direct RSS traffic to Q 0 which is our fallback queue */
	for (i = 0; i < ARRAY_SIZE(cmd.indirection_table); i++)
		cmd.indirection_table[i] =
			1 + (i % (mvm->trans->num_rx_queues - 1));
	netdev_rss_key_fill(cmd.secret_key, sizeof(cmd.secret_key));

	return iwl_mvm_send_cmd_pdu(mvm, RSS_CONFIG_CMD, 0, sizeof(cmd), &cmd);
}

static int iwl_mvm_send_dqa_cmd(struct iwl_mvm *mvm)
{
	struct iwl_dqa_enable_cmd dqa_cmd = {
		.cmd_queue = cpu_to_le32(IWL_MVM_DQA_CMD_QUEUE),
	};
	u32 cmd_id = iwl_cmd_id(DQA_ENABLE_CMD, DATA_PATH_GROUP, 0);
	int ret;

	ret = iwl_mvm_send_cmd_pdu(mvm, cmd_id, 0, sizeof(dqa_cmd), &dqa_cmd);
	if (ret)
		IWL_ERR(mvm, "Failed to send DQA enabling command: %d\n", ret);
	else
		IWL_DEBUG_FW(mvm, "Working in DQA mode\n");

	return ret;
}

void iwl_mvm_mfu_assert_dump_notif(struct iwl_mvm *mvm,
				   struct iwl_rx_cmd_buffer *rxb)
{
	struct iwl_rx_packet *pkt = rxb_addr(rxb);
	struct iwl_mfu_assert_dump_notif *mfu_dump_notif = (void *)pkt->data;
	__le32 *dump_data = mfu_dump_notif->data;
	int n_words = le32_to_cpu(mfu_dump_notif->data_size) / sizeof(__le32);
	int i;

	if (mfu_dump_notif->index_num == 0)
		IWL_INFO(mvm, "MFUART assert id 0x%x occurred\n",
			 le32_to_cpu(mfu_dump_notif->assert_id));

	for (i = 0; i < n_words; i++)
		IWL_DEBUG_INFO(mvm,
			       "MFUART assert dump, dword %u: 0x%08x\n",
			       le16_to_cpu(mfu_dump_notif->index_num) *
			       n_words + i,
			       le32_to_cpu(dump_data[i]));
}

static bool iwl_alive_fn(struct iwl_notif_wait_data *notif_wait,
			 struct iwl_rx_packet *pkt, void *data)
{
	unsigned int pkt_len = iwl_rx_packet_payload_len(pkt);
	struct iwl_mvm *mvm =
		container_of(notif_wait, struct iwl_mvm, notif_wait);
	struct iwl_mvm_alive_data *alive_data = data;
	struct iwl_umac_alive *umac;
	struct iwl_lmac_alive *lmac1;
	struct iwl_lmac_alive *lmac2 = NULL;
	u16 status;
	u32 lmac_error_event_table, umac_error_table;

	/*
	 * For v5 and above, we can check the version, for older
	 * versions we need to check the size.
	 */
	if (iwl_fw_lookup_notif_ver(mvm->fw, LEGACY_GROUP,
				    UCODE_ALIVE_NTFY, 0) == 5) {
		struct iwl_alive_ntf_v5 *palive;

		if (pkt_len < sizeof(*palive))
			return false;

		palive = (void *)pkt->data;
		umac = &palive->umac_data;
		lmac1 = &palive->lmac_data[0];
		lmac2 = &palive->lmac_data[1];
		status = le16_to_cpu(palive->status);

		mvm->trans->sku_id[0] = le32_to_cpu(palive->sku_id.data[0]);
		mvm->trans->sku_id[1] = le32_to_cpu(palive->sku_id.data[1]);
		mvm->trans->sku_id[2] = le32_to_cpu(palive->sku_id.data[2]);

		IWL_DEBUG_FW(mvm, "Got sku_id: 0x0%x 0x0%x 0x0%x\n",
			     mvm->trans->sku_id[0],
			     mvm->trans->sku_id[1],
			     mvm->trans->sku_id[2]);
	} else if (iwl_rx_packet_payload_len(pkt) == sizeof(struct iwl_alive_ntf_v4)) {
		struct iwl_alive_ntf_v4 *palive;

		if (pkt_len < sizeof(*palive))
			return false;

		palive = (void *)pkt->data;
		umac = &palive->umac_data;
		lmac1 = &palive->lmac_data[0];
		lmac2 = &palive->lmac_data[1];
		status = le16_to_cpu(palive->status);
	} else if (iwl_rx_packet_payload_len(pkt) ==
		   sizeof(struct iwl_alive_ntf_v3)) {
		struct iwl_alive_ntf_v3 *palive3;

		if (pkt_len < sizeof(*palive3))
			return false;

		palive3 = (void *)pkt->data;
		umac = &palive3->umac_data;
		lmac1 = &palive3->lmac_data;
		status = le16_to_cpu(palive3->status);
	} else {
		WARN(1, "unsupported alive notification (size %d)\n",
		     iwl_rx_packet_payload_len(pkt));
		/* get timeout later */
		return false;
	}

	lmac_error_event_table =
		le32_to_cpu(lmac1->dbg_ptrs.error_event_table_ptr);
	iwl_fw_lmac1_set_alive_err_table(mvm->trans, lmac_error_event_table);

	if (lmac2)
		mvm->trans->dbg.lmac_error_event_table[1] =
			le32_to_cpu(lmac2->dbg_ptrs.error_event_table_ptr);

	umac_error_table = le32_to_cpu(umac->dbg_ptrs.error_info_addr) &
							~FW_ADDR_CACHE_CONTROL;

	if (umac_error_table) {
		if (umac_error_table >=
		    mvm->trans->cfg->min_umac_error_event_table) {
			iwl_fw_umac_set_alive_err_table(mvm->trans,
							umac_error_table);
		} else {
			IWL_ERR(mvm,
				"Not valid error log pointer 0x%08X for %s uCode\n",
				umac_error_table,
				(mvm->fwrt.cur_fw_img == IWL_UCODE_INIT) ?
				"Init" : "RT");
		}
	}

	alive_data->scd_base_addr = le32_to_cpu(lmac1->dbg_ptrs.scd_base_ptr);
	alive_data->valid = status == IWL_ALIVE_STATUS_OK;

	IWL_DEBUG_FW(mvm,
		     "Alive ucode status 0x%04x revision 0x%01X 0x%01X\n",
		     status, lmac1->ver_type, lmac1->ver_subtype);

	if (lmac2)
		IWL_DEBUG_FW(mvm, "Alive ucode CDB\n");

	IWL_DEBUG_FW(mvm,
		     "UMAC version: Major - 0x%x, Minor - 0x%x\n",
		     le32_to_cpu(umac->umac_major),
		     le32_to_cpu(umac->umac_minor));

	iwl_fwrt_update_fw_versions(&mvm->fwrt, lmac1, umac);

	return true;
}

static bool iwl_wait_init_complete(struct iwl_notif_wait_data *notif_wait,
				   struct iwl_rx_packet *pkt, void *data)
{
	WARN_ON(pkt->hdr.cmd != INIT_COMPLETE_NOTIF);

	return true;
}

static bool iwl_wait_phy_db_entry(struct iwl_notif_wait_data *notif_wait,
				  struct iwl_rx_packet *pkt, void *data)
{
	struct iwl_phy_db *phy_db = data;

	if (pkt->hdr.cmd != CALIB_RES_NOTIF_PHY_DB) {
		WARN_ON(pkt->hdr.cmd != INIT_COMPLETE_NOTIF);
		return true;
	}

	WARN_ON(iwl_phy_db_set_section(phy_db, pkt));

	return false;
}

static int iwl_mvm_load_ucode_wait_alive(struct iwl_mvm *mvm,
					 enum iwl_ucode_type ucode_type)
{
	struct iwl_notification_wait alive_wait;
	struct iwl_mvm_alive_data alive_data = {};
	const struct fw_img *fw;
	int ret;
	enum iwl_ucode_type old_type = mvm->fwrt.cur_fw_img;
	static const u16 alive_cmd[] = { UCODE_ALIVE_NTFY };
	bool run_in_rfkill =
		ucode_type == IWL_UCODE_INIT || iwl_mvm_has_unified_ucode(mvm);

	if (ucode_type == IWL_UCODE_REGULAR &&
	    iwl_fw_dbg_conf_usniffer(mvm->fw, FW_DBG_START_FROM_ALIVE) &&
	    !(fw_has_capa(&mvm->fw->ucode_capa,
			  IWL_UCODE_TLV_CAPA_USNIFFER_UNIFIED)))
		fw = iwl_get_ucode_image(mvm->fw, IWL_UCODE_REGULAR_USNIFFER);
	else
		fw = iwl_get_ucode_image(mvm->fw, ucode_type);
	if (WARN_ON(!fw))
		return -EINVAL;
	iwl_fw_set_current_image(&mvm->fwrt, ucode_type);
	clear_bit(IWL_MVM_STATUS_FIRMWARE_RUNNING, &mvm->status);

	iwl_init_notification_wait(&mvm->notif_wait, &alive_wait,
				   alive_cmd, ARRAY_SIZE(alive_cmd),
				   iwl_alive_fn, &alive_data);

	/*
	 * We want to load the INIT firmware even in RFKILL
	 * For the unified firmware case, the ucode_type is not
	 * INIT, but we still need to run it.
	 */
	ret = iwl_trans_start_fw(mvm->trans, fw, run_in_rfkill);
	if (ret) {
		iwl_fw_set_current_image(&mvm->fwrt, old_type);
		iwl_remove_notification(&mvm->notif_wait, &alive_wait);
		return ret;
	}

	/*
	 * Some things may run in the background now, but we
	 * just wait for the ALIVE notification here.
	 */
	ret = iwl_wait_notification(&mvm->notif_wait, &alive_wait,
				    MVM_UCODE_ALIVE_TIMEOUT);
	if (ret) {
		struct iwl_trans *trans = mvm->trans;

		if (trans->trans_cfg->device_family >=
					IWL_DEVICE_FAMILY_22000) {
			IWL_ERR(mvm,
				"SecBoot CPU1 Status: 0x%x, CPU2 Status: 0x%x\n",
				iwl_read_umac_prph(trans, UMAG_SB_CPU_1_STATUS),
				iwl_read_umac_prph(trans,
						   UMAG_SB_CPU_2_STATUS));
			IWL_ERR(mvm, "UMAC PC: 0x%x\n",
				iwl_read_umac_prph(trans,
						   UREG_UMAC_CURRENT_PC));
			IWL_ERR(mvm, "LMAC PC: 0x%x\n",
				iwl_read_umac_prph(trans,
						   UREG_LMAC1_CURRENT_PC));
			if (iwl_mvm_is_cdb_supported(mvm))
				IWL_ERR(mvm, "LMAC2 PC: 0x%x\n",
					iwl_read_umac_prph(trans,
						UREG_LMAC2_CURRENT_PC));
		} else if (trans->trans_cfg->device_family >=
			   IWL_DEVICE_FAMILY_8000) {
			IWL_ERR(mvm,
				"SecBoot CPU1 Status: 0x%x, CPU2 Status: 0x%x\n",
				iwl_read_prph(trans, SB_CPU_1_STATUS),
				iwl_read_prph(trans, SB_CPU_2_STATUS));
		}

		if (ret == -ETIMEDOUT)
			iwl_fw_dbg_error_collect(&mvm->fwrt,
						 FW_DBG_TRIGGER_ALIVE_TIMEOUT);

		iwl_fw_set_current_image(&mvm->fwrt, old_type);
		return ret;
	}

	if (!alive_data.valid) {
		IWL_ERR(mvm, "Loaded ucode is not valid!\n");
		iwl_fw_set_current_image(&mvm->fwrt, old_type);
		return -EIO;
	}

	ret = iwl_pnvm_load(mvm->trans, &mvm->notif_wait);
	if (ret) {
		IWL_ERR(mvm, "Timeout waiting for PNVM load!\n");
		iwl_fw_set_current_image(&mvm->fwrt, old_type);
		return ret;
	}

	iwl_trans_fw_alive(mvm->trans, alive_data.scd_base_addr);

	/*
	 * Note: all the queues are enabled as part of the interface
	 * initialization, but in firmware restart scenarios they
	 * could be stopped, so wake them up. In firmware restart,
	 * mac80211 will have the queues stopped as well until the
	 * reconfiguration completes. During normal startup, they
	 * will be empty.
	 */

	memset(&mvm->queue_info, 0, sizeof(mvm->queue_info));
	/*
	 * Set a 'fake' TID for the command queue, since we use the
	 * hweight() of the tid_bitmap as a refcount now. Not that
	 * we ever even consider the command queue as one we might
	 * want to reuse, but be safe nevertheless.
	 */
	mvm->queue_info[IWL_MVM_DQA_CMD_QUEUE].tid_bitmap =
		BIT(IWL_MAX_TID_COUNT + 2);

	set_bit(IWL_MVM_STATUS_FIRMWARE_RUNNING, &mvm->status);
#ifdef CONFIG_IWLWIFI_DEBUGFS
	iwl_fw_set_dbg_rec_on(&mvm->fwrt);
#endif

	/*
	 * All the BSSes in the BSS table include the GP2 in the system
	 * at the beacon Rx time, this is of course no longer relevant
	 * since we are resetting the firmware.
	 * Purge all the BSS table.
	 */
	cfg80211_bss_flush(mvm->hw->wiphy);

	return 0;
}

static int iwl_run_unified_mvm_ucode(struct iwl_mvm *mvm)
{
	struct iwl_notification_wait init_wait;
	struct iwl_nvm_access_complete_cmd nvm_complete = {};
	struct iwl_init_extended_cfg_cmd init_cfg = {
		.init_flags = cpu_to_le32(BIT(IWL_INIT_NVM)),
	};
	static const u16 init_complete[] = {
		INIT_COMPLETE_NOTIF,
	};
	int ret;

	if (mvm->trans->cfg->tx_with_siso_diversity)
		init_cfg.init_flags |= cpu_to_le32(BIT(IWL_INIT_PHY));

	lockdep_assert_held(&mvm->mutex);

	mvm->rfkill_safe_init_done = false;

	iwl_init_notification_wait(&mvm->notif_wait,
				   &init_wait,
				   init_complete,
				   ARRAY_SIZE(init_complete),
				   iwl_wait_init_complete,
				   NULL);

	iwl_dbg_tlv_time_point(&mvm->fwrt, IWL_FW_INI_TIME_POINT_EARLY, NULL);

	/* Will also start the device */
	ret = iwl_mvm_load_ucode_wait_alive(mvm, IWL_UCODE_REGULAR);
	if (ret) {
		IWL_ERR(mvm, "Failed to start RT ucode: %d\n", ret);
		goto error;
	}
	iwl_dbg_tlv_time_point(&mvm->fwrt, IWL_FW_INI_TIME_POINT_AFTER_ALIVE,
			       NULL);

	/* Send init config command to mark that we are sending NVM access
	 * commands
	 */
	ret = iwl_mvm_send_cmd_pdu(mvm, WIDE_ID(SYSTEM_GROUP,
						INIT_EXTENDED_CFG_CMD),
				   CMD_SEND_IN_RFKILL,
				   sizeof(init_cfg), &init_cfg);
	if (ret) {
		IWL_ERR(mvm, "Failed to run init config command: %d\n",
			ret);
		goto error;
	}

	/* Load NVM to NIC if needed */
	if (mvm->nvm_file_name) {
		ret = iwl_read_external_nvm(mvm->trans, mvm->nvm_file_name,
					    mvm->nvm_sections);
		if (ret)
			goto error;
		ret = iwl_mvm_load_nvm_to_nic(mvm);
		if (ret)
			goto error;
	}

	if (IWL_MVM_PARSE_NVM && !mvm->nvm_data) {
		ret = iwl_nvm_init(mvm);
		if (ret) {
			IWL_ERR(mvm, "Failed to read NVM: %d\n", ret);
			goto error;
		}
	}

	ret = iwl_mvm_send_cmd_pdu(mvm, WIDE_ID(REGULATORY_AND_NVM_GROUP,
						NVM_ACCESS_COMPLETE),
				   CMD_SEND_IN_RFKILL,
				   sizeof(nvm_complete), &nvm_complete);
	if (ret) {
		IWL_ERR(mvm, "Failed to run complete NVM access: %d\n",
			ret);
		goto error;
	}

	/* We wait for the INIT complete notification */
	ret = iwl_wait_notification(&mvm->notif_wait, &init_wait,
				    MVM_UCODE_ALIVE_TIMEOUT);
	if (ret)
		return ret;

	/* Read the NVM only at driver load time, no need to do this twice */
	if (!IWL_MVM_PARSE_NVM && !mvm->nvm_data) {
		mvm->nvm_data = iwl_get_nvm(mvm->trans, mvm->fw);
		if (IS_ERR(mvm->nvm_data)) {
			ret = PTR_ERR(mvm->nvm_data);
			mvm->nvm_data = NULL;
			IWL_ERR(mvm, "Failed to read NVM: %d\n", ret);
			return ret;
		}
	}

	mvm->rfkill_safe_init_done = true;

	return 0;

error:
	iwl_remove_notification(&mvm->notif_wait, &init_wait);
	return ret;
}

#ifdef CONFIG_ACPI
static void iwl_mvm_phy_filter_init(struct iwl_mvm *mvm,
				    struct iwl_phy_specific_cfg *phy_filters)
{
	/*
	 * TODO: read specific phy config from BIOS
	 * ACPI table for this feature has not been defined yet,
	 * so for now we use hardcoded values.
	 */

	if (IWL_MVM_PHY_FILTER_CHAIN_A) {
		phy_filters->filter_cfg_chain_a =
			cpu_to_le32(IWL_MVM_PHY_FILTER_CHAIN_A);
	}
	if (IWL_MVM_PHY_FILTER_CHAIN_B) {
		phy_filters->filter_cfg_chain_b =
			cpu_to_le32(IWL_MVM_PHY_FILTER_CHAIN_B);
	}
	if (IWL_MVM_PHY_FILTER_CHAIN_C) {
		phy_filters->filter_cfg_chain_c =
			cpu_to_le32(IWL_MVM_PHY_FILTER_CHAIN_C);
	}
	if (IWL_MVM_PHY_FILTER_CHAIN_D) {
		phy_filters->filter_cfg_chain_d =
			cpu_to_le32(IWL_MVM_PHY_FILTER_CHAIN_D);
	}
}

#else /* CONFIG_ACPI */

static void iwl_mvm_phy_filter_init(struct iwl_mvm *mvm,
				    struct iwl_phy_specific_cfg *phy_filters)
{
}
#endif /* CONFIG_ACPI */

static int iwl_send_phy_cfg_cmd(struct iwl_mvm *mvm)
{
	struct iwl_phy_cfg_cmd_v3 phy_cfg_cmd;
	enum iwl_ucode_type ucode_type = mvm->fwrt.cur_fw_img;
	struct iwl_phy_specific_cfg phy_filters = {};
	u8 cmd_ver;
	size_t cmd_size;

	if (iwl_mvm_has_unified_ucode(mvm) &&
	    !mvm->trans->cfg->tx_with_siso_diversity)
		return 0;

	if (mvm->trans->cfg->tx_with_siso_diversity) {
		/*
		 * TODO: currently we don't set the antenna but letting the NIC
		 * to decide which antenna to use. This should come from BIOS.
		 */
		phy_cfg_cmd.phy_cfg =
			cpu_to_le32(FW_PHY_CFG_CHAIN_SAD_ENABLED);
	}

	/* Set parameters */
	phy_cfg_cmd.phy_cfg = cpu_to_le32(iwl_mvm_get_phy_config(mvm));

	/* set flags extra PHY configuration flags from the device's cfg */
	phy_cfg_cmd.phy_cfg |=
		cpu_to_le32(mvm->trans->trans_cfg->extra_phy_cfg_flags);

	phy_cfg_cmd.calib_control.event_trigger =
		mvm->fw->default_calib[ucode_type].event_trigger;
	phy_cfg_cmd.calib_control.flow_trigger =
		mvm->fw->default_calib[ucode_type].flow_trigger;

	cmd_ver = iwl_fw_lookup_cmd_ver(mvm->fw, IWL_ALWAYS_LONG_GROUP,
					PHY_CONFIGURATION_CMD,
					IWL_FW_CMD_VER_UNKNOWN);
	if (cmd_ver == 3) {
		iwl_mvm_phy_filter_init(mvm, &phy_filters);
		memcpy(&phy_cfg_cmd.phy_specific_cfg, &phy_filters,
		       sizeof(struct iwl_phy_specific_cfg));
	}

	IWL_DEBUG_INFO(mvm, "Sending Phy CFG command: 0x%x\n",
		       phy_cfg_cmd.phy_cfg);
	cmd_size = (cmd_ver == 3) ? sizeof(struct iwl_phy_cfg_cmd_v3) :
				    sizeof(struct iwl_phy_cfg_cmd_v1);
	return iwl_mvm_send_cmd_pdu(mvm, PHY_CONFIGURATION_CMD, 0,
				    cmd_size, &phy_cfg_cmd);
}

int iwl_run_init_mvm_ucode(struct iwl_mvm *mvm)
{
	struct iwl_notification_wait calib_wait;
	static const u16 init_complete[] = {
		INIT_COMPLETE_NOTIF,
		CALIB_RES_NOTIF_PHY_DB
	};
	int ret;

	if (iwl_mvm_has_unified_ucode(mvm))
		return iwl_run_unified_mvm_ucode(mvm);

	lockdep_assert_held(&mvm->mutex);

	mvm->rfkill_safe_init_done = false;

	iwl_init_notification_wait(&mvm->notif_wait,
				   &calib_wait,
				   init_complete,
				   ARRAY_SIZE(init_complete),
				   iwl_wait_phy_db_entry,
				   mvm->phy_db);

	iwl_dbg_tlv_time_point(&mvm->fwrt, IWL_FW_INI_TIME_POINT_EARLY, NULL);

	/* Will also start the device */
	ret = iwl_mvm_load_ucode_wait_alive(mvm, IWL_UCODE_INIT);
	if (ret) {
		IWL_ERR(mvm, "Failed to start INIT ucode: %d\n", ret);
		goto remove_notif;
	}

	if (mvm->trans->trans_cfg->device_family < IWL_DEVICE_FAMILY_8000) {
		ret = iwl_mvm_send_bt_init_conf(mvm);
		if (ret)
			goto remove_notif;
	}

	/* Read the NVM only at driver load time, no need to do this twice */
	if (!mvm->nvm_data) {
		ret = iwl_nvm_init(mvm);
		if (ret) {
			IWL_ERR(mvm, "Failed to read NVM: %d\n", ret);
			goto remove_notif;
		}
	}

	/* In case we read the NVM from external file, load it to the NIC */
	if (mvm->nvm_file_name) {
		ret = iwl_mvm_load_nvm_to_nic(mvm);
		if (ret)
			goto remove_notif;
	}

	WARN_ONCE(mvm->nvm_data->nvm_version < mvm->trans->cfg->nvm_ver,
		  "Too old NVM version (0x%0x, required = 0x%0x)",
		  mvm->nvm_data->nvm_version, mvm->trans->cfg->nvm_ver);

	/*
	 * abort after reading the nvm in case RF Kill is on, we will complete
	 * the init seq later when RF kill will switch to off
	 */
	if (iwl_mvm_is_radio_hw_killed(mvm)) {
		IWL_DEBUG_RF_KILL(mvm,
				  "jump over all phy activities due to RF kill\n");
		goto remove_notif;
	}

	mvm->rfkill_safe_init_done = true;

	/* Send TX valid antennas before triggering calibrations */
	ret = iwl_send_tx_ant_cfg(mvm, iwl_mvm_get_valid_tx_ant(mvm));
	if (ret)
		goto remove_notif;

	ret = iwl_send_phy_cfg_cmd(mvm);
	if (ret) {
		IWL_ERR(mvm, "Failed to run INIT calibrations: %d\n",
			ret);
		goto remove_notif;
	}

	/*
	 * Some things may run in the background now, but we
	 * just wait for the calibration complete notification.
	 */
	ret = iwl_wait_notification(&mvm->notif_wait, &calib_wait,
				    MVM_UCODE_CALIB_TIMEOUT);
	if (!ret)
		goto out;

	if (iwl_mvm_is_radio_hw_killed(mvm)) {
		IWL_DEBUG_RF_KILL(mvm, "RFKILL while calibrating.\n");
		ret = 0;
	} else {
		IWL_ERR(mvm, "Failed to run INIT calibrations: %d\n",
			ret);
	}

	goto out;

remove_notif:
	iwl_remove_notification(&mvm->notif_wait, &calib_wait);
out:
	mvm->rfkill_safe_init_done = false;
	if (iwlmvm_mod_params.init_dbg && !mvm->nvm_data) {
		/* we want to debug INIT and we have no NVM - fake */
		mvm->nvm_data = kzalloc(sizeof(struct iwl_nvm_data) +
					sizeof(struct ieee80211_channel) +
					sizeof(struct ieee80211_rate),
					GFP_KERNEL);
		if (!mvm->nvm_data)
			return -ENOMEM;
		mvm->nvm_data->bands[0].channels = mvm->nvm_data->channels;
		mvm->nvm_data->bands[0].n_channels = 1;
		mvm->nvm_data->bands[0].n_bitrates = 1;
		mvm->nvm_data->bands[0].bitrates =
			(void *)mvm->nvm_data->channels + 1;
		mvm->nvm_data->bands[0].bitrates->hw_value = 10;
	}

	return ret;
}

static int iwl_mvm_config_ltr(struct iwl_mvm *mvm)
{
	struct iwl_ltr_config_cmd cmd = {
		.flags = cpu_to_le32(LTR_CFG_FLAG_FEATURE_ENABLE),
	};

	if (!mvm->trans->ltr_enabled)
		return 0;

	return iwl_mvm_send_cmd_pdu(mvm, LTR_CONFIG, 0,
				    sizeof(cmd), &cmd);
}

#ifdef CONFIG_ACPI
int iwl_mvm_sar_select_profile(struct iwl_mvm *mvm, int prof_a, int prof_b)
{
	struct iwl_dev_tx_power_cmd cmd = {
		.common.set_mode = cpu_to_le32(IWL_TX_POWER_MODE_SET_CHAINS),
	};
	__le16 *per_chain;
	int ret;
	u16 len = 0;
	u32 n_subbands;
	u8 cmd_ver = iwl_fw_lookup_cmd_ver(mvm->fw, LONG_GROUP,
					   REDUCE_TX_POWER_CMD,
					   IWL_FW_CMD_VER_UNKNOWN);

	if (cmd_ver == 6) {
		len = sizeof(cmd.v6);
		n_subbands = IWL_NUM_SUB_BANDS_V2;
		per_chain = cmd.v6.per_chain[0][0];
	} else if (fw_has_api(&mvm->fw->ucode_capa,
			      IWL_UCODE_TLV_API_REDUCE_TX_POWER)) {
		len = sizeof(cmd.v5);
		n_subbands = IWL_NUM_SUB_BANDS_V1;
		per_chain = cmd.v5.per_chain[0][0];
	} else if (fw_has_capa(&mvm->fw->ucode_capa,
			       IWL_UCODE_TLV_CAPA_TX_POWER_ACK)) {
		len = sizeof(cmd.v4);
		n_subbands = IWL_NUM_SUB_BANDS_V1;
		per_chain = cmd.v4.per_chain[0][0];
	} else {
		len = sizeof(cmd.v3);
		n_subbands = IWL_NUM_SUB_BANDS_V1;
		per_chain = cmd.v3.per_chain[0][0];
	}

	/* all structs have the same common part, add it */
	len += sizeof(cmd.common);

	ret = iwl_sar_select_profile(&mvm->fwrt, per_chain,
				     IWL_NUM_CHAIN_TABLES,
				     n_subbands, prof_a, prof_b);

	/* return on error or if the profile is disabled (positive number) */
	if (ret)
		return ret;

	IWL_DEBUG_RADIO(mvm, "Sending REDUCE_TX_POWER_CMD per chain\n");
	return iwl_mvm_send_cmd_pdu(mvm, REDUCE_TX_POWER_CMD, 0, len, &cmd);
}

int iwl_mvm_get_sar_geo_profile(struct iwl_mvm *mvm)
{
	union iwl_geo_tx_power_profiles_cmd geo_tx_cmd;
	struct iwl_geo_tx_power_profiles_resp *resp;
	u16 len;
	int ret;
	struct iwl_host_cmd cmd;
	u8 cmd_ver = iwl_fw_lookup_cmd_ver(mvm->fw, PHY_OPS_GROUP,
					   GEO_TX_POWER_LIMIT,
					   IWL_FW_CMD_VER_UNKNOWN);

	/* the ops field is at the same spot for all versions, so set in v1 */
	geo_tx_cmd.v1.ops =
		cpu_to_le32(IWL_PER_CHAIN_OFFSET_GET_CURRENT_TABLE);

	if (cmd_ver == 3)
		len = sizeof(geo_tx_cmd.v3);
	else if (fw_has_api(&mvm->fwrt.fw->ucode_capa,
			    IWL_UCODE_TLV_API_SAR_TABLE_VER))
		len = sizeof(geo_tx_cmd.v2);
	else
		len = sizeof(geo_tx_cmd.v1);

	if (!iwl_sar_geo_support(&mvm->fwrt))
		return -EOPNOTSUPP;

	cmd = (struct iwl_host_cmd){
		.id =  WIDE_ID(PHY_OPS_GROUP, GEO_TX_POWER_LIMIT),
		.len = { len, },
		.flags = CMD_WANT_SKB,
		.data = { &geo_tx_cmd },
	};

	ret = iwl_mvm_send_cmd(mvm, &cmd);
	if (ret) {
		IWL_ERR(mvm, "Failed to get geographic profile info %d\n", ret);
		return ret;
	}

	resp = (void *)cmd.resp_pkt->data;
	ret = le32_to_cpu(resp->profile_idx);

	if (WARN_ON(ret > ACPI_NUM_GEO_PROFILES))
		ret = -EIO;

	iwl_free_resp(&cmd);
	return ret;
}

static int iwl_mvm_sar_geo_init(struct iwl_mvm *mvm)
{
	union iwl_geo_tx_power_profiles_cmd cmd;
	u16 len;
	u32 n_bands;
	int ret;
	u8 cmd_ver = iwl_fw_lookup_cmd_ver(mvm->fw, PHY_OPS_GROUP,
					   GEO_TX_POWER_LIMIT,
					   IWL_FW_CMD_VER_UNKNOWN);

	BUILD_BUG_ON(offsetof(struct iwl_geo_tx_power_profiles_cmd_v1, ops) !=
		     offsetof(struct iwl_geo_tx_power_profiles_cmd_v2, ops) ||
		     offsetof(struct iwl_geo_tx_power_profiles_cmd_v2, ops) !=
		     offsetof(struct iwl_geo_tx_power_profiles_cmd_v3, ops));
	/* the ops field is at the same spot for all versions, so set in v1 */
	cmd.v1.ops = cpu_to_le32(IWL_PER_CHAIN_OFFSET_SET_TABLES);

	if (cmd_ver == 3) {
		len = sizeof(cmd.v3);
		n_bands = ARRAY_SIZE(cmd.v3.table[0]);
	} else if (fw_has_api(&mvm->fwrt.fw->ucode_capa,
			      IWL_UCODE_TLV_API_SAR_TABLE_VER)) {
		len = sizeof(cmd.v2);
		n_bands = ARRAY_SIZE(cmd.v2.table[0]);
	} else {
		len = sizeof(cmd.v1);
		n_bands = ARRAY_SIZE(cmd.v1.table[0]);
	}

	BUILD_BUG_ON(offsetof(struct iwl_geo_tx_power_profiles_cmd_v1, table) !=
		     offsetof(struct iwl_geo_tx_power_profiles_cmd_v2, table) ||
		     offsetof(struct iwl_geo_tx_power_profiles_cmd_v2, table) !=
		     offsetof(struct iwl_geo_tx_power_profiles_cmd_v3, table));
	/* the table is at the same position for all versions, so set use v1 */
	ret = iwl_sar_geo_init(&mvm->fwrt, &cmd.v1.table[0][0], n_bands);

	/*
	 * It is a valid scenario to not support SAR, or miss wgds table,
	 * but in that case there is no need to send the command.
	 */
	if (ret)
		return 0;

	/*
	 * Set the revision on versions that contain it.
	 * This must be done after calling iwl_sar_geo_init().
	 */
	if (cmd_ver == 3)
		cmd.v3.table_revision = cpu_to_le32(mvm->fwrt.geo_rev);
	else if (fw_has_api(&mvm->fwrt.fw->ucode_capa,
			    IWL_UCODE_TLV_API_SAR_TABLE_VER))
		cmd.v2.table_revision = cpu_to_le32(mvm->fwrt.geo_rev);

	return iwl_mvm_send_cmd_pdu(mvm,
				    WIDE_ID(PHY_OPS_GROUP, GEO_TX_POWER_LIMIT),
				    0, len, &cmd);
}

static int iwl_mvm_get_ppag_table(struct iwl_mvm *mvm)
{
<<<<<<< HEAD
	union acpi_object *wifi_pkg, *data, *enabled;
=======
	union acpi_object *wifi_pkg, *data, *flags;
>>>>>>> 3b17187f
	int i, j, ret, tbl_rev, num_sub_bands;
	int idx = 2;
	s8 *gain;

	/*
	 * The 'flags' field is the same in v1 and in v2 so we can just
	 * use v1 to access it.
	 */
	mvm->fwrt.ppag_table.v1.flags = cpu_to_le32(0);

	data = iwl_acpi_get_object(mvm->dev, ACPI_PPAG_METHOD);
	if (IS_ERR(data))
		return PTR_ERR(data);

	/* try to read ppag table rev 2 or 1 (both have the same data size) */
	wifi_pkg = iwl_acpi_get_wifi_pkg(mvm->dev, data,
					 ACPI_PPAG_WIFI_DATA_SIZE_V2, &tbl_rev);
	if (!IS_ERR(wifi_pkg)) {
		if (tbl_rev == 1 || tbl_rev == 2) {
			num_sub_bands = IWL_NUM_SUB_BANDS_V2;
			gain = mvm->fwrt.ppag_table.v2.gain[0];
			mvm->fwrt.ppag_ver = tbl_rev;
			IWL_DEBUG_RADIO(mvm,
					"Reading PPAG table v2 (tbl_rev=%d)\n",
					tbl_rev);
			goto read_table;
		} else {
			ret = -EINVAL;
			goto out_free;
		}
	}

	/* try to read ppag table revision 0 */
	wifi_pkg = iwl_acpi_get_wifi_pkg(mvm->dev, data,
					 ACPI_PPAG_WIFI_DATA_SIZE_V1, &tbl_rev);
	if (!IS_ERR(wifi_pkg)) {
		if (tbl_rev != 0) {
			ret = -EINVAL;
			goto out_free;
		}
		num_sub_bands = IWL_NUM_SUB_BANDS_V1;
		gain = mvm->fwrt.ppag_table.v1.gain[0];
		mvm->fwrt.ppag_ver = 0;
		IWL_DEBUG_RADIO(mvm, "Reading PPAG table v1 (tbl_rev=0)\n");
		goto read_table;
	}
	ret = PTR_ERR(wifi_pkg);
	goto out_free;

read_table:
	flags = &wifi_pkg->package.elements[1];

	if (flags->type != ACPI_TYPE_INTEGER) {
		ret = -EINVAL;
		goto out_free;
	}

<<<<<<< HEAD
	mvm->fwrt.ppag_table.v1.enabled = cpu_to_le32(enabled->integer.value);
	if (!mvm->fwrt.ppag_table.v1.enabled) {
=======
	mvm->fwrt.ppag_table.v1.flags = cpu_to_le32(flags->integer.value &
						    IWL_PPAG_MASK);

	if (!mvm->fwrt.ppag_table.v1.flags) {
>>>>>>> 3b17187f
		ret = 0;
		goto out_free;
	}

	/*
	 * read, verify gain values and save them into the PPAG table.
	 * first sub-band (j=0) corresponds to Low-Band (2.4GHz), and the
	 * following sub-bands to High-Band (5GHz).
	 */
	for (i = 0; i < IWL_NUM_CHAIN_LIMITS; i++) {
		for (j = 0; j < num_sub_bands; j++) {
			union acpi_object *ent;

			ent = &wifi_pkg->package.elements[idx++];
			if (ent->type != ACPI_TYPE_INTEGER) {
				ret = -EINVAL;
				goto out_free;
			}

			gain[i * num_sub_bands + j] = ent->integer.value;

			if ((j == 0 &&
			     (gain[i * num_sub_bands + j] > ACPI_PPAG_MAX_LB ||
			      gain[i * num_sub_bands + j] < ACPI_PPAG_MIN_LB)) ||
			    (j != 0 &&
			     (gain[i * num_sub_bands + j] > ACPI_PPAG_MAX_HB ||
			      gain[i * num_sub_bands + j] < ACPI_PPAG_MIN_HB))) {
<<<<<<< HEAD
				mvm->fwrt.ppag_table.v1.enabled = cpu_to_le32(0);
=======
				mvm->fwrt.ppag_table.v1.flags = cpu_to_le32(0);
>>>>>>> 3b17187f
				ret = -EINVAL;
				goto out_free;
			}
		}
	}

	ret = 0;
out_free:
	kfree(data);
	return ret;
}

int iwl_mvm_ppag_send_cmd(struct iwl_mvm *mvm)
{
	u8 cmd_ver;
	int i, j, ret, num_sub_bands, cmd_size;
	s8 *gain;

	if (!fw_has_capa(&mvm->fw->ucode_capa, IWL_UCODE_TLV_CAPA_SET_PPAG)) {
		IWL_DEBUG_RADIO(mvm,
				"PPAG capability not supported by FW, command not sent.\n");
		return 0;
	}
	if (!mvm->fwrt.ppag_table.v1.flags) {
		IWL_DEBUG_RADIO(mvm, "PPAG not enabled, command not sent.\n");
		return 0;
	}

	cmd_ver = iwl_fw_lookup_cmd_ver(mvm->fw, PHY_OPS_GROUP,
					PER_PLATFORM_ANT_GAIN_CMD,
					IWL_FW_CMD_VER_UNKNOWN);
	if (cmd_ver == 1) {
		num_sub_bands = IWL_NUM_SUB_BANDS_V1;
		gain = mvm->fwrt.ppag_table.v1.gain[0];
		cmd_size = sizeof(mvm->fwrt.ppag_table.v1);
<<<<<<< HEAD
		if (mvm->fwrt.ppag_ver == 2) {
=======
		if (mvm->fwrt.ppag_ver == 1 || mvm->fwrt.ppag_ver == 2) {
>>>>>>> 3b17187f
			IWL_DEBUG_RADIO(mvm,
					"PPAG table rev is %d but FW supports v1, sending truncated table\n",
					mvm->fwrt.ppag_ver);
			mvm->fwrt.ppag_table.v1.flags &=
				cpu_to_le32(IWL_PPAG_ETSI_MASK);
		}
	} else if (cmd_ver == 2 || cmd_ver == 3) {
		num_sub_bands = IWL_NUM_SUB_BANDS_V2;
		gain = mvm->fwrt.ppag_table.v2.gain[0];
		cmd_size = sizeof(mvm->fwrt.ppag_table.v2);
<<<<<<< HEAD
		if (mvm->fwrt.ppag_ver == 1) {
=======
		if (mvm->fwrt.ppag_ver == 0) {
>>>>>>> 3b17187f
			IWL_DEBUG_RADIO(mvm,
					"PPAG table is v1 but FW supports v2, sending padded table\n");
		} else if (cmd_ver == 2 && mvm->fwrt.ppag_ver == 2) {
			IWL_DEBUG_RADIO(mvm,
					"PPAG table is v3 but FW supports v2, sending partial bitmap.\n");
			mvm->fwrt.ppag_table.v1.flags &=
				cpu_to_le32(IWL_PPAG_ETSI_MASK);
		}
	} else {
		IWL_DEBUG_RADIO(mvm, "Unsupported PPAG command version\n");
		return 0;
	}

	for (i = 0; i < IWL_NUM_CHAIN_LIMITS; i++) {
		for (j = 0; j < num_sub_bands; j++) {
			IWL_DEBUG_RADIO(mvm,
					"PPAG table: chain[%d] band[%d]: gain = %d\n",
					i, j, gain[i * num_sub_bands + j]);
		}
	}
	IWL_DEBUG_RADIO(mvm, "Sending PER_PLATFORM_ANT_GAIN_CMD\n");
	ret = iwl_mvm_send_cmd_pdu(mvm, WIDE_ID(PHY_OPS_GROUP,
						PER_PLATFORM_ANT_GAIN_CMD),
				   0, cmd_size, &mvm->fwrt.ppag_table);
	if (ret < 0)
		IWL_ERR(mvm, "failed to send PER_PLATFORM_ANT_GAIN_CMD (%d)\n",
			ret);

	return ret;
}

static const struct dmi_system_id dmi_ppag_approved_list[] = {
	{ .ident = "HP",
	  .matches = {
			DMI_MATCH(DMI_SYS_VENDOR, "HP"),
		},
	},
	{ .ident = "SAMSUNG",
	  .matches = {
			DMI_MATCH(DMI_SYS_VENDOR, "SAMSUNG ELECTRONICS CO., LTD"),
		},
	},
	{ .ident = "MSFT",
	  .matches = {
			DMI_MATCH(DMI_SYS_VENDOR, "Microsoft Corporation"),
		},
	},
	{ .ident = "ASUS",
	  .matches = {
			DMI_MATCH(DMI_SYS_VENDOR, "ASUSTek COMPUTER INC."),
		},
	},
	{}
};

static int iwl_mvm_ppag_init(struct iwl_mvm *mvm)
{
	/* no need to read the table, done in INIT stage */
	if (!dmi_check_system(dmi_ppag_approved_list)) {
		IWL_DEBUG_RADIO(mvm,
				"System vendor '%s' is not in the approved list, disabling PPAG.\n",
				dmi_get_system_info(DMI_SYS_VENDOR));
		mvm->fwrt.ppag_table.v1.flags = cpu_to_le32(0);
		return 0;
	}

	return iwl_mvm_ppag_send_cmd(mvm);
}

static void iwl_mvm_tas_init(struct iwl_mvm *mvm)
{
	int ret;
	struct iwl_tas_config_cmd cmd = {};
	int list_size;

	BUILD_BUG_ON(ARRAY_SIZE(cmd.block_list_array) <
		     APCI_WTAS_BLACK_LIST_MAX);

	if (!fw_has_capa(&mvm->fw->ucode_capa, IWL_UCODE_TLV_CAPA_TAS_CFG)) {
		IWL_DEBUG_RADIO(mvm, "TAS not enabled in FW\n");
		return;
	}

	ret = iwl_acpi_get_tas(&mvm->fwrt, cmd.block_list_array, &list_size);
	if (ret < 0) {
		IWL_DEBUG_RADIO(mvm,
				"TAS table invalid or unavailable. (%d)\n",
				ret);
		return;
	}

	if (list_size < 0)
		return;

	/* list size if TAS enabled can only be non-negative */
	cmd.block_list_size = cpu_to_le32((u32)list_size);

	ret = iwl_mvm_send_cmd_pdu(mvm, WIDE_ID(REGULATORY_AND_NVM_GROUP,
						TAS_CONFIG),
				   0, sizeof(cmd), &cmd);
	if (ret < 0)
		IWL_DEBUG_RADIO(mvm, "failed to send TAS_CONFIG (%d)\n", ret);
}

static u8 iwl_mvm_eval_dsm_rfi(struct iwl_mvm *mvm)
{
	u8 value;
	int ret = iwl_acpi_get_dsm_u8((&mvm->fwrt)->dev, 0, DSM_RFI_FUNC_ENABLE,
				      &iwl_rfi_guid, &value);

	if (ret < 0) {
		IWL_DEBUG_RADIO(mvm, "Failed to get DSM RFI, ret=%d\n", ret);

	} else if (value >= DSM_VALUE_RFI_MAX) {
		IWL_DEBUG_RADIO(mvm, "DSM RFI got invalid value, ret=%d\n",
				value);

	} else if (value == DSM_VALUE_RFI_ENABLE) {
		IWL_DEBUG_RADIO(mvm, "DSM RFI is evaluated to enable\n");
		return DSM_VALUE_RFI_ENABLE;
	}

	IWL_DEBUG_RADIO(mvm, "DSM RFI is disabled\n");

	/* default behaviour is disabled */
	return DSM_VALUE_RFI_DISABLE;
}

static void iwl_mvm_lari_cfg(struct iwl_mvm *mvm)
{
	int ret;
	u32 value;
	struct iwl_lari_config_change_cmd_v4 cmd = {};

	cmd.config_bitmap = iwl_acpi_get_lari_config_bitmap(&mvm->fwrt);

	ret = iwl_acpi_get_dsm_u32((&mvm->fwrt)->dev, 0, DSM_FUNC_11AX_ENABLEMENT,
				   &iwl_guid, &value);
	if (!ret)
		cmd.oem_11ax_allow_bitmap = cpu_to_le32(value);
	/* apply more config masks here */

	ret = iwl_acpi_get_dsm_u32((&mvm->fwrt)->dev, 0,
				   DSM_FUNC_ENABLE_UNII4_CHAN,
				   &iwl_guid, &value);
	if (!ret)
		cmd.oem_unii4_allow_bitmap = cpu_to_le32(value);

	if (cmd.config_bitmap ||
	    cmd.oem_11ax_allow_bitmap ||
	    cmd.oem_unii4_allow_bitmap) {
		size_t cmd_size;
		u8 cmd_ver = iwl_fw_lookup_cmd_ver(mvm->fw,
						   REGULATORY_AND_NVM_GROUP,
						   LARI_CONFIG_CHANGE, 1);
		if (cmd_ver == 4)
			cmd_size = sizeof(struct iwl_lari_config_change_cmd_v4);
		else if (cmd_ver == 3)
			cmd_size = sizeof(struct iwl_lari_config_change_cmd_v3);
		else if (cmd_ver == 2)
			cmd_size = sizeof(struct iwl_lari_config_change_cmd_v2);
		else
			cmd_size = sizeof(struct iwl_lari_config_change_cmd_v1);

		IWL_DEBUG_RADIO(mvm,
				"sending LARI_CONFIG_CHANGE, config_bitmap=0x%x, oem_11ax_allow_bitmap=0x%x\n",
				le32_to_cpu(cmd.config_bitmap),
				le32_to_cpu(cmd.oem_11ax_allow_bitmap));
		IWL_DEBUG_RADIO(mvm,
				"sending LARI_CONFIG_CHANGE, oem_unii4_allow_bitmap=0x%x, cmd_ver=%d\n",
				le32_to_cpu(cmd.oem_unii4_allow_bitmap),
				cmd_ver);
		ret = iwl_mvm_send_cmd_pdu(mvm,
					   WIDE_ID(REGULATORY_AND_NVM_GROUP,
						   LARI_CONFIG_CHANGE),
					   0, cmd_size, &cmd);
		if (ret < 0)
			IWL_DEBUG_RADIO(mvm,
					"Failed to send LARI_CONFIG_CHANGE (%d)\n",
					ret);
	}
}

void iwl_mvm_get_acpi_tables(struct iwl_mvm *mvm)
{
	int ret;

	/* read PPAG table */
	ret = iwl_mvm_get_ppag_table(mvm);
	if (ret < 0) {
		IWL_DEBUG_RADIO(mvm,
				"PPAG BIOS table invalid or unavailable. (%d)\n",
				ret);
	}

	/* read SAR tables */
	ret = iwl_sar_get_wrds_table(&mvm->fwrt);
	if (ret < 0) {
		IWL_DEBUG_RADIO(mvm,
				"WRDS SAR BIOS table invalid or unavailable. (%d)\n",
				ret);
		/*
		 * If not available, don't fail and don't bother with EWRD and
		 * WGDS */

		if (!iwl_sar_get_wgds_table(&mvm->fwrt)) {
			/*
			 * If basic SAR is not available, we check for WGDS,
			 * which should *not* be available either.  If it is
			 * available, issue an error, because we can't use SAR
			 * Geo without basic SAR.
			 */
			IWL_ERR(mvm, "BIOS contains WGDS but no WRDS\n");
		}

	} else {
		ret = iwl_sar_get_ewrd_table(&mvm->fwrt);
		/* if EWRD is not available, we can still use
		* WRDS, so don't fail */
		if (ret < 0)
			IWL_DEBUG_RADIO(mvm,
					"EWRD SAR BIOS table invalid or unavailable. (%d)\n",
					ret);

		/* read geo SAR table */
		if (iwl_sar_geo_support(&mvm->fwrt)) {
			ret = iwl_sar_get_wgds_table(&mvm->fwrt);
			if (ret < 0)
				IWL_DEBUG_RADIO(mvm,
						"Geo SAR BIOS table invalid or unavailable. (%d)\n",
						ret);
				/* we don't fail if the table is not available */
		}
	}
}
#else /* CONFIG_ACPI */

inline int iwl_mvm_sar_select_profile(struct iwl_mvm *mvm,
				      int prof_a, int prof_b)
{
	return 1;
}

inline int iwl_mvm_get_sar_geo_profile(struct iwl_mvm *mvm)
{
	return -ENOENT;
}

static int iwl_mvm_sar_geo_init(struct iwl_mvm *mvm)
{
	return 0;
}

int iwl_mvm_ppag_send_cmd(struct iwl_mvm *mvm)
{
	return -ENOENT;
}

static int iwl_mvm_ppag_init(struct iwl_mvm *mvm)
{
	return 0;
}

static void iwl_mvm_tas_init(struct iwl_mvm *mvm)
{
}

static void iwl_mvm_lari_cfg(struct iwl_mvm *mvm)
{
}

static u8 iwl_mvm_eval_dsm_rfi(struct iwl_mvm *mvm)
{
	return DSM_VALUE_RFI_DISABLE;
}

void iwl_mvm_get_acpi_tables(struct iwl_mvm *mvm)
{
}
#endif /* CONFIG_ACPI */

void iwl_mvm_send_recovery_cmd(struct iwl_mvm *mvm, u32 flags)
{
	u32 error_log_size = mvm->fw->ucode_capa.error_log_size;
	int ret;
	u32 resp;

	struct iwl_fw_error_recovery_cmd recovery_cmd = {
		.flags = cpu_to_le32(flags),
		.buf_size = 0,
	};
	struct iwl_host_cmd host_cmd = {
		.id = WIDE_ID(SYSTEM_GROUP, FW_ERROR_RECOVERY_CMD),
		.flags = CMD_WANT_SKB,
		.data = {&recovery_cmd, },
		.len = {sizeof(recovery_cmd), },
	};

	/* no error log was defined in TLV */
	if (!error_log_size)
		return;

	if (flags & ERROR_RECOVERY_UPDATE_DB) {
		/* no buf was allocated while HW reset */
		if (!mvm->error_recovery_buf)
			return;

		host_cmd.data[1] = mvm->error_recovery_buf;
		host_cmd.len[1] =  error_log_size;
		host_cmd.dataflags[1] = IWL_HCMD_DFL_NOCOPY;
		recovery_cmd.buf_size = cpu_to_le32(error_log_size);
	}

	ret = iwl_mvm_send_cmd(mvm, &host_cmd);
	kfree(mvm->error_recovery_buf);
	mvm->error_recovery_buf = NULL;

	if (ret) {
		IWL_ERR(mvm, "Failed to send recovery cmd %d\n", ret);
		return;
	}

	/* skb respond is only relevant in ERROR_RECOVERY_UPDATE_DB */
	if (flags & ERROR_RECOVERY_UPDATE_DB) {
		resp = le32_to_cpu(*(__le32 *)host_cmd.resp_pkt->data);
		if (resp)
			IWL_ERR(mvm,
				"Failed to send recovery cmd blob was invalid %d\n",
				resp);
	}
}

static int iwl_mvm_sar_init(struct iwl_mvm *mvm)
{
	return iwl_mvm_sar_select_profile(mvm, 1, 1);
}

static int iwl_mvm_load_rt_fw(struct iwl_mvm *mvm)
{
	int ret;

	if (iwl_mvm_has_unified_ucode(mvm))
		return iwl_run_unified_mvm_ucode(mvm);

	WARN_ON(!mvm->nvm_data);
	ret = iwl_run_init_mvm_ucode(mvm);

	if (ret) {
		IWL_ERR(mvm, "Failed to run INIT ucode: %d\n", ret);

		if (iwlmvm_mod_params.init_dbg)
			return 0;
		return ret;
	}

	iwl_fw_dbg_stop_sync(&mvm->fwrt);
	iwl_trans_stop_device(mvm->trans);
	ret = iwl_trans_start_hw(mvm->trans);
	if (ret)
		return ret;

	mvm->rfkill_safe_init_done = false;
	ret = iwl_mvm_load_ucode_wait_alive(mvm, IWL_UCODE_REGULAR);
	if (ret)
		return ret;

	mvm->rfkill_safe_init_done = true;

	iwl_dbg_tlv_time_point(&mvm->fwrt, IWL_FW_INI_TIME_POINT_AFTER_ALIVE,
			       NULL);

	return iwl_init_paging(&mvm->fwrt, mvm->fwrt.cur_fw_img);
}

int iwl_mvm_up(struct iwl_mvm *mvm)
{
	int ret, i;
	struct ieee80211_channel *chan;
	struct cfg80211_chan_def chandef;
	struct ieee80211_supported_band *sband = NULL;

	lockdep_assert_held(&mvm->mutex);

	ret = iwl_trans_start_hw(mvm->trans);
	if (ret)
		return ret;

	ret = iwl_mvm_load_rt_fw(mvm);
	if (ret) {
		IWL_ERR(mvm, "Failed to start RT ucode: %d\n", ret);
		if (ret != -ERFKILL)
			iwl_fw_dbg_error_collect(&mvm->fwrt,
						 FW_DBG_TRIGGER_DRIVER);
		goto error;
	}

	iwl_get_shared_mem_conf(&mvm->fwrt);

	ret = iwl_mvm_sf_update(mvm, NULL, false);
	if (ret)
		IWL_ERR(mvm, "Failed to initialize Smart Fifo\n");

	if (!iwl_trans_dbg_ini_valid(mvm->trans)) {
		mvm->fwrt.dump.conf = FW_DBG_INVALID;
		/* if we have a destination, assume EARLY START */
		if (mvm->fw->dbg.dest_tlv)
			mvm->fwrt.dump.conf = FW_DBG_START_FROM_ALIVE;
		iwl_fw_start_dbg_conf(&mvm->fwrt, FW_DBG_START_FROM_ALIVE);
	}

	ret = iwl_send_tx_ant_cfg(mvm, iwl_mvm_get_valid_tx_ant(mvm));
	if (ret)
		goto error;

	if (!iwl_mvm_has_unified_ucode(mvm)) {
		/* Send phy db control command and then phy db calibration */
		ret = iwl_send_phy_db_data(mvm->phy_db);
		if (ret)
			goto error;
	}

	ret = iwl_send_phy_cfg_cmd(mvm);
	if (ret)
		goto error;

	ret = iwl_mvm_send_bt_init_conf(mvm);
	if (ret)
		goto error;

	if (fw_has_capa(&mvm->fw->ucode_capa,
			IWL_UCODE_TLV_CAPA_SOC_LATENCY_SUPPORT)) {
		ret = iwl_set_soc_latency(&mvm->fwrt);
		if (ret)
			goto error;
	}

	/* Init RSS configuration */
	ret = iwl_configure_rxq(&mvm->fwrt);
	if (ret)
		goto error;

	if (iwl_mvm_has_new_rx_api(mvm)) {
		ret = iwl_send_rss_cfg_cmd(mvm);
		if (ret) {
			IWL_ERR(mvm, "Failed to configure RSS queues: %d\n",
				ret);
			goto error;
		}
	}

	/* init the fw <-> mac80211 STA mapping */
	for (i = 0; i < mvm->fw->ucode_capa.num_stations; i++)
		RCU_INIT_POINTER(mvm->fw_id_to_mac_id[i], NULL);

	mvm->tdls_cs.peer.sta_id = IWL_MVM_INVALID_STA;

	/* reset quota debouncing buffer - 0xff will yield invalid data */
	memset(&mvm->last_quota_cmd, 0xff, sizeof(mvm->last_quota_cmd));

	if (fw_has_capa(&mvm->fw->ucode_capa, IWL_UCODE_TLV_CAPA_DQA_SUPPORT)) {
		ret = iwl_mvm_send_dqa_cmd(mvm);
		if (ret)
			goto error;
	}

	/*
	 * Add auxiliary station for scanning.
	 * Newer versions of this command implies that the fw uses
	 * internal aux station for all aux activities that don't
	 * requires a dedicated data queue.
	 */
	if (iwl_fw_lookup_cmd_ver(mvm->fw, LONG_GROUP,
				  ADD_STA,
				  0) < 12) {
		 /*
		  * In old version the aux station uses mac id like other
		  * station and not lmac id
		  */
		ret = iwl_mvm_add_aux_sta(mvm, MAC_INDEX_AUX);
		if (ret)
			goto error;
	}

	/* Add all the PHY contexts */
	i = 0;
	while (!sband && i < NUM_NL80211_BANDS)
		sband = mvm->hw->wiphy->bands[i++];

	if (WARN_ON_ONCE(!sband))
		goto error;

	chan = &sband->channels[0];

	cfg80211_chandef_create(&chandef, chan, NL80211_CHAN_NO_HT);
	for (i = 0; i < NUM_PHY_CTX; i++) {
		/*
		 * The channel used here isn't relevant as it's
		 * going to be overwritten in the other flows.
		 * For now use the first channel we have.
		 */
		ret = iwl_mvm_phy_ctxt_add(mvm, &mvm->phy_ctxts[i],
					   &chandef, 1, 1);
		if (ret)
			goto error;
	}

	if (iwl_mvm_is_tt_in_fw(mvm)) {
		/* in order to give the responsibility of ct-kill and
		 * TX backoff to FW we need to send empty temperature reporting
		 * cmd during init time
		 */
		iwl_mvm_send_temp_report_ths_cmd(mvm);
	} else {
		/* Initialize tx backoffs to the minimal possible */
		iwl_mvm_tt_tx_backoff(mvm, 0);
	}

#ifdef CONFIG_THERMAL
	/* TODO: read the budget from BIOS / Platform NVM */

	/*
	 * In case there is no budget from BIOS / Platform NVM the default
	 * budget should be 2000mW (cooling state 0).
	 */
	if (iwl_mvm_is_ctdp_supported(mvm)) {
		ret = iwl_mvm_ctdp_command(mvm, CTDP_CMD_OPERATION_START,
					   mvm->cooling_dev.cur_state);
		if (ret)
			goto error;
	}
#endif

	if (!fw_has_capa(&mvm->fw->ucode_capa, IWL_UCODE_TLV_CAPA_SET_LTR_GEN2))
		WARN_ON(iwl_mvm_config_ltr(mvm));

	ret = iwl_mvm_power_update_device(mvm);
	if (ret)
		goto error;

	iwl_mvm_lari_cfg(mvm);
	/*
	 * RTNL is not taken during Ct-kill, but we don't need to scan/Tx
	 * anyway, so don't init MCC.
	 */
	if (!test_bit(IWL_MVM_STATUS_HW_CTKILL, &mvm->status)) {
		ret = iwl_mvm_init_mcc(mvm);
		if (ret)
			goto error;
	}

	if (fw_has_capa(&mvm->fw->ucode_capa, IWL_UCODE_TLV_CAPA_UMAC_SCAN)) {
		mvm->scan_type = IWL_SCAN_TYPE_NOT_SET;
		mvm->hb_scan_type = IWL_SCAN_TYPE_NOT_SET;
		ret = iwl_mvm_config_scan(mvm);
		if (ret)
			goto error;
	}

	if (test_bit(IWL_MVM_STATUS_IN_HW_RESTART, &mvm->status))
		iwl_mvm_send_recovery_cmd(mvm, ERROR_RECOVERY_UPDATE_DB);

	if (iwl_acpi_get_eckv(mvm->dev, &mvm->ext_clock_valid))
		IWL_DEBUG_INFO(mvm, "ECKV table doesn't exist in BIOS\n");

	ret = iwl_mvm_ppag_init(mvm);
	if (ret)
		goto error;

	ret = iwl_mvm_sar_init(mvm);
	if (ret == 0)
		ret = iwl_mvm_sar_geo_init(mvm);
	else if (ret < 0)
		goto error;

	iwl_mvm_tas_init(mvm);
	iwl_mvm_leds_sync(mvm);

	iwl_mvm_ftm_initiator_smooth_config(mvm);

	if (fw_has_capa(&mvm->fw->ucode_capa,
			IWL_UCODE_TLV_CAPA_RFIM_SUPPORT)) {
		if (iwl_mvm_eval_dsm_rfi(mvm) == DSM_VALUE_RFI_ENABLE)
			iwl_rfi_send_config_cmd(mvm, NULL);
	}

	IWL_DEBUG_INFO(mvm, "RT uCode started.\n");
	return 0;
 error:
	if (!iwlmvm_mod_params.init_dbg || !ret)
		iwl_mvm_stop_device(mvm);
	return ret;
}

int iwl_mvm_load_d3_fw(struct iwl_mvm *mvm)
{
	int ret, i;

	lockdep_assert_held(&mvm->mutex);

	ret = iwl_trans_start_hw(mvm->trans);
	if (ret)
		return ret;

	ret = iwl_mvm_load_ucode_wait_alive(mvm, IWL_UCODE_WOWLAN);
	if (ret) {
		IWL_ERR(mvm, "Failed to start WoWLAN firmware: %d\n", ret);
		goto error;
	}

	ret = iwl_send_tx_ant_cfg(mvm, iwl_mvm_get_valid_tx_ant(mvm));
	if (ret)
		goto error;

	/* Send phy db control command and then phy db calibration*/
	ret = iwl_send_phy_db_data(mvm->phy_db);
	if (ret)
		goto error;

	ret = iwl_send_phy_cfg_cmd(mvm);
	if (ret)
		goto error;

	/* init the fw <-> mac80211 STA mapping */
	for (i = 0; i < mvm->fw->ucode_capa.num_stations; i++)
		RCU_INIT_POINTER(mvm->fw_id_to_mac_id[i], NULL);

	if (iwl_fw_lookup_cmd_ver(mvm->fw, LONG_GROUP,
				  ADD_STA,
				  0) < 12) {
		/*
		 * Add auxiliary station for scanning.
		 * Newer versions of this command implies that the fw uses
		 * internal aux station for all aux activities that don't
		 * requires a dedicated data queue.
		 * In old version the aux station uses mac id like other
		 * station and not lmac id
		 */
		ret = iwl_mvm_add_aux_sta(mvm, MAC_INDEX_AUX);
		if (ret)
			goto error;
	}

	return 0;
 error:
	iwl_mvm_stop_device(mvm);
	return ret;
}

void iwl_mvm_rx_card_state_notif(struct iwl_mvm *mvm,
				 struct iwl_rx_cmd_buffer *rxb)
{
	struct iwl_rx_packet *pkt = rxb_addr(rxb);
	struct iwl_card_state_notif *card_state_notif = (void *)pkt->data;
	u32 flags = le32_to_cpu(card_state_notif->flags);

	IWL_DEBUG_RF_KILL(mvm, "Card state received: HW:%s SW:%s CT:%s\n",
			  (flags & HW_CARD_DISABLED) ? "Kill" : "On",
			  (flags & SW_CARD_DISABLED) ? "Kill" : "On",
			  (flags & CT_KILL_CARD_DISABLED) ?
			  "Reached" : "Not reached");
}

void iwl_mvm_rx_mfuart_notif(struct iwl_mvm *mvm,
			     struct iwl_rx_cmd_buffer *rxb)
{
	struct iwl_rx_packet *pkt = rxb_addr(rxb);
	struct iwl_mfuart_load_notif *mfuart_notif = (void *)pkt->data;

	IWL_DEBUG_INFO(mvm,
		       "MFUART: installed ver: 0x%08x, external ver: 0x%08x, status: 0x%08x, duration: 0x%08x\n",
		       le32_to_cpu(mfuart_notif->installed_ver),
		       le32_to_cpu(mfuart_notif->external_ver),
		       le32_to_cpu(mfuart_notif->status),
		       le32_to_cpu(mfuart_notif->duration));

	if (iwl_rx_packet_payload_len(pkt) == sizeof(*mfuart_notif))
		IWL_DEBUG_INFO(mvm,
			       "MFUART: image size: 0x%08x\n",
			       le32_to_cpu(mfuart_notif->image_size));
}<|MERGE_RESOLUTION|>--- conflicted
+++ resolved
@@ -864,11 +864,7 @@
 
 static int iwl_mvm_get_ppag_table(struct iwl_mvm *mvm)
 {
-<<<<<<< HEAD
-	union acpi_object *wifi_pkg, *data, *enabled;
-=======
 	union acpi_object *wifi_pkg, *data, *flags;
->>>>>>> 3b17187f
 	int i, j, ret, tbl_rev, num_sub_bands;
 	int idx = 2;
 	s8 *gain;
@@ -926,15 +922,10 @@
 		goto out_free;
 	}
 
-<<<<<<< HEAD
-	mvm->fwrt.ppag_table.v1.enabled = cpu_to_le32(enabled->integer.value);
-	if (!mvm->fwrt.ppag_table.v1.enabled) {
-=======
 	mvm->fwrt.ppag_table.v1.flags = cpu_to_le32(flags->integer.value &
 						    IWL_PPAG_MASK);
 
 	if (!mvm->fwrt.ppag_table.v1.flags) {
->>>>>>> 3b17187f
 		ret = 0;
 		goto out_free;
 	}
@@ -962,11 +953,7 @@
 			    (j != 0 &&
 			     (gain[i * num_sub_bands + j] > ACPI_PPAG_MAX_HB ||
 			      gain[i * num_sub_bands + j] < ACPI_PPAG_MIN_HB))) {
-<<<<<<< HEAD
-				mvm->fwrt.ppag_table.v1.enabled = cpu_to_le32(0);
-=======
 				mvm->fwrt.ppag_table.v1.flags = cpu_to_le32(0);
->>>>>>> 3b17187f
 				ret = -EINVAL;
 				goto out_free;
 			}
@@ -1002,11 +989,7 @@
 		num_sub_bands = IWL_NUM_SUB_BANDS_V1;
 		gain = mvm->fwrt.ppag_table.v1.gain[0];
 		cmd_size = sizeof(mvm->fwrt.ppag_table.v1);
-<<<<<<< HEAD
-		if (mvm->fwrt.ppag_ver == 2) {
-=======
 		if (mvm->fwrt.ppag_ver == 1 || mvm->fwrt.ppag_ver == 2) {
->>>>>>> 3b17187f
 			IWL_DEBUG_RADIO(mvm,
 					"PPAG table rev is %d but FW supports v1, sending truncated table\n",
 					mvm->fwrt.ppag_ver);
@@ -1017,11 +1000,7 @@
 		num_sub_bands = IWL_NUM_SUB_BANDS_V2;
 		gain = mvm->fwrt.ppag_table.v2.gain[0];
 		cmd_size = sizeof(mvm->fwrt.ppag_table.v2);
-<<<<<<< HEAD
-		if (mvm->fwrt.ppag_ver == 1) {
-=======
 		if (mvm->fwrt.ppag_ver == 0) {
->>>>>>> 3b17187f
 			IWL_DEBUG_RADIO(mvm,
 					"PPAG table is v1 but FW supports v2, sending padded table\n");
 		} else if (cmd_ver == 2 && mvm->fwrt.ppag_ver == 2) {
