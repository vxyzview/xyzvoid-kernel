// SPDX-License-Identifier: GPL-2.0 OR BSD-3-Clause
/*
 * Copyright (C) 2012-2014, 2018-2024 Intel Corporation
 * Copyright (C) 2013-2015 Intel Mobile Communications GmbH
 * Copyright (C) 2017 Intel Deutschland GmbH
 */
#include <linux/jiffies.h>
#include <net/mac80211.h>

#include "fw/notif-wait.h"
#include "iwl-trans.h"
#include "fw-api.h"
#include "time-event.h"
#include "mvm.h"
#include "iwl-io.h"
#include "iwl-prph.h"

/*
 * For the high priority TE use a time event type that has similar priority to
 * the FW's action scan priority.
 */
#define IWL_MVM_ROC_TE_TYPE_NORMAL TE_P2P_DEVICE_DISCOVERABLE
#define IWL_MVM_ROC_TE_TYPE_MGMT_TX TE_P2P_CLIENT_ASSOC

void iwl_mvm_te_clear_data(struct iwl_mvm *mvm,
			   struct iwl_mvm_time_event_data *te_data)
{
	lockdep_assert_held(&mvm->time_event_lock);

	if (!te_data || !te_data->vif)
		return;

	list_del(&te_data->list);

	/*
	 * the list is only used for AUX ROC events so make sure it is always
	 * initialized
	 */
	INIT_LIST_HEAD(&te_data->list);

	te_data->running = false;
	te_data->uid = 0;
	te_data->id = TE_MAX;
	te_data->vif = NULL;
	te_data->link_id = -1;
}

static void iwl_mvm_cleanup_roc(struct iwl_mvm *mvm)
{
	struct ieee80211_vif *bss_vif = iwl_mvm_get_bss_vif(mvm);
	struct ieee80211_vif *vif = mvm->p2p_device_vif;

	lockdep_assert_held(&mvm->mutex);

	/*
	 * Clear the ROC_P2P_RUNNING status bit.
	 * This will cause the TX path to drop offchannel transmissions.
	 * That would also be done by mac80211, but it is racy, in particular
	 * in the case that the time event actually completed in the firmware.
	 *
	 * Also flush the offchannel queue -- this is called when the time
	 * event finishes or is canceled, so that frames queued for it
	 * won't get stuck on the queue and be transmitted in the next
	 * time event.
	 */
	if (test_and_clear_bit(IWL_MVM_STATUS_ROC_P2P_RUNNING, &mvm->status)) {
		struct iwl_mvm_vif *mvmvif;

		synchronize_net();

		/*
		 * NB: access to this pointer would be racy, but the flush bit
		 * can only be set when we had a P2P-Device VIF, and we have a
		 * flush of this work in iwl_mvm_prepare_mac_removal() so it's
		 * not really racy.
		 */

<<<<<<< HEAD
		if (!WARN_ON(!mvm->p2p_device_vif)) {
			struct ieee80211_vif *vif = mvm->p2p_device_vif;

=======
		if (!WARN_ON(!vif)) {
>>>>>>> a6ad5510
			mvmvif = iwl_mvm_vif_from_mac80211(vif);
			iwl_mvm_flush_sta(mvm, mvmvif->deflink.bcast_sta.sta_id,
					  mvmvif->deflink.bcast_sta.tfd_queue_msk);

			if (mvm->mld_api_is_used) {
				iwl_mvm_mld_rm_bcast_sta(mvm, vif,
							 &vif->bss_conf);

				iwl_mvm_link_changed(mvm, vif, &vif->bss_conf,
						     LINK_CONTEXT_MODIFY_ACTIVE,
						     false);
			} else {
				iwl_mvm_rm_p2p_bcast_sta(mvm, vif);
				iwl_mvm_binding_remove_vif(mvm, vif);
			}

			/* Do not remove the PHY context as removing and adding
			 * a PHY context has timing overheads. Leaving it
			 * configured in FW would be useful in case the next ROC
			 * is with the same channel.
			 */
		}
	}

	/*
	 * P2P AUX ROC and HS2.0 ROC do not run simultaneously.
	 * Clear the ROC_AUX_RUNNING status bit.
	 * This will cause the TX path to drop offchannel transmissions.
	 * That would also be done by mac80211, but it is racy, in particular
	 * in the case that the time event actually completed in the firmware
	 * (which is handled in iwl_mvm_te_handle_notif).
	 */
	if (test_and_clear_bit(IWL_MVM_STATUS_ROC_AUX_RUNNING, &mvm->status)) {
<<<<<<< HEAD
		/* do the same in case of hot spot 2.0 */
		iwl_mvm_flush_sta(mvm, mvm->aux_sta.sta_id,
				  mvm->aux_sta.tfd_queue_msk);
=======
		synchronize_net();
>>>>>>> a6ad5510

		iwl_mvm_flush_sta(mvm, mvm->aux_sta.sta_id,
				  mvm->aux_sta.tfd_queue_msk);

		/* In newer version of this command an aux station is added only
		 * in cases of dedicated tx queue and need to be removed in end
		 * of use. For the even newer mld api, use the appropriate
		 * function.
		 */
		if (mvm->mld_api_is_used)
			iwl_mvm_mld_rm_aux_sta(mvm);
		else if (iwl_mvm_has_new_station_api(mvm->fw))
			iwl_mvm_rm_aux_sta(mvm);
	}

	if (!IS_ERR_OR_NULL(bss_vif))
		iwl_mvm_unblock_esr(mvm, bss_vif, IWL_MVM_ESR_BLOCKED_ROC);
	mutex_unlock(&mvm->mutex);
}

void iwl_mvm_roc_done_wk(struct work_struct *wk)
{
	struct iwl_mvm *mvm = container_of(wk, struct iwl_mvm, roc_done_wk);

	mutex_lock(&mvm->mutex);
	/* Mutex is released inside */
	iwl_mvm_cleanup_roc(mvm);
}

static void iwl_mvm_roc_finished(struct iwl_mvm *mvm)
{
	/*
	 * Of course, our status bit is just as racy as mac80211, so in
	 * addition, fire off the work struct which will drop all frames
	 * from the hardware queues that made it through the race. First
	 * it will of course synchronize the TX path to make sure that
	 * any *new* TX will be rejected.
	 */
	schedule_work(&mvm->roc_done_wk);
}

static void iwl_mvm_csa_noa_start(struct iwl_mvm *mvm)
{
	struct ieee80211_vif *csa_vif;

	rcu_read_lock();

	csa_vif = rcu_dereference(mvm->csa_vif);
	if (!csa_vif || !csa_vif->bss_conf.csa_active)
		goto out_unlock;

	IWL_DEBUG_TE(mvm, "CSA NOA started\n");

	/*
	 * CSA NoA is started but we still have beacons to
	 * transmit on the current channel.
	 * So we just do nothing here and the switch
	 * will be performed on the last TBTT.
	 */
	if (!ieee80211_beacon_cntdwn_is_complete(csa_vif, 0)) {
		IWL_WARN(mvm, "CSA NOA started too early\n");
		goto out_unlock;
	}

	ieee80211_csa_finish(csa_vif, 0);

	rcu_read_unlock();

	RCU_INIT_POINTER(mvm->csa_vif, NULL);

	return;

out_unlock:
	rcu_read_unlock();
}

static bool iwl_mvm_te_check_disconnect(struct iwl_mvm *mvm,
					struct ieee80211_vif *vif,
					const char *errmsg)
{
	struct iwl_mvm_vif *mvmvif = iwl_mvm_vif_from_mac80211(vif);

	if (vif->type != NL80211_IFTYPE_STATION)
		return false;

	if (!mvmvif->csa_bcn_pending && vif->cfg.assoc &&
	    vif->bss_conf.dtim_period)
		return false;
	if (errmsg)
		IWL_ERR(mvm, "%s\n", errmsg);

	if (mvmvif->csa_bcn_pending) {
		struct iwl_mvm_sta *mvmsta;

		rcu_read_lock();
		mvmsta = iwl_mvm_sta_from_staid_rcu(mvm,
						    mvmvif->deflink.ap_sta_id);
		if (!WARN_ON(!mvmsta))
			iwl_mvm_sta_modify_disable_tx(mvm, mvmsta, false);
		rcu_read_unlock();
	}

	if (vif->cfg.assoc) {
		/*
		 * When not associated, this will be called from
		 * iwl_mvm_event_mlme_callback_ini()
		 */
		iwl_dbg_tlv_time_point(&mvm->fwrt,
				       IWL_FW_INI_TIME_POINT_ASSOC_FAILED,
				       NULL);

		mvmvif->session_prot_connection_loss = true;
	}

	iwl_mvm_connection_loss(mvm, vif, errmsg);
	return true;
}

static void
iwl_mvm_te_handle_notify_csa(struct iwl_mvm *mvm,
			     struct iwl_mvm_time_event_data *te_data,
			     struct iwl_time_event_notif *notif)
{
	struct ieee80211_vif *vif = te_data->vif;
	struct iwl_mvm_vif *mvmvif = iwl_mvm_vif_from_mac80211(vif);

	if (!notif->status)
		IWL_DEBUG_TE(mvm, "CSA time event failed to start\n");

	switch (te_data->vif->type) {
	case NL80211_IFTYPE_AP:
		if (!notif->status)
			mvmvif->csa_failed = true;
		iwl_mvm_csa_noa_start(mvm);
		break;
	case NL80211_IFTYPE_STATION:
		if (!notif->status) {
			iwl_mvm_connection_loss(mvm, vif,
						"CSA TE failed to start");
			break;
		}
		iwl_mvm_csa_client_absent(mvm, te_data->vif);
		cancel_delayed_work(&mvmvif->csa_work);
		ieee80211_chswitch_done(te_data->vif, true, 0);
		break;
	default:
		/* should never happen */
		WARN_ON_ONCE(1);
		break;
	}

	/* we don't need it anymore */
	iwl_mvm_te_clear_data(mvm, te_data);
}

static void iwl_mvm_te_check_trigger(struct iwl_mvm *mvm,
				     struct iwl_time_event_notif *notif,
				     struct iwl_mvm_time_event_data *te_data)
{
	struct iwl_fw_dbg_trigger_tlv *trig;
	struct iwl_fw_dbg_trigger_time_event *te_trig;
	int i;

	trig = iwl_fw_dbg_trigger_on(&mvm->fwrt,
				     ieee80211_vif_to_wdev(te_data->vif),
				     FW_DBG_TRIGGER_TIME_EVENT);
	if (!trig)
		return;

	te_trig = (void *)trig->data;

	for (i = 0; i < ARRAY_SIZE(te_trig->time_events); i++) {
		u32 trig_te_id = le32_to_cpu(te_trig->time_events[i].id);
		u32 trig_action_bitmap =
			le32_to_cpu(te_trig->time_events[i].action_bitmap);
		u32 trig_status_bitmap =
			le32_to_cpu(te_trig->time_events[i].status_bitmap);

		if (trig_te_id != te_data->id ||
		    !(trig_action_bitmap & le32_to_cpu(notif->action)) ||
		    !(trig_status_bitmap & BIT(le32_to_cpu(notif->status))))
			continue;

		iwl_fw_dbg_collect_trig(&mvm->fwrt, trig,
					"Time event %d Action 0x%x received status: %d",
					te_data->id,
					le32_to_cpu(notif->action),
					le32_to_cpu(notif->status));
		break;
	}
}

/*
 * Handles a FW notification for an event that is known to the driver.
 *
 * @mvm: the mvm component
 * @te_data: the time event data
 * @notif: the notification data corresponding the time event data.
 */
static void iwl_mvm_te_handle_notif(struct iwl_mvm *mvm,
				    struct iwl_mvm_time_event_data *te_data,
				    struct iwl_time_event_notif *notif)
{
	lockdep_assert_held(&mvm->time_event_lock);

	IWL_DEBUG_TE(mvm, "Handle time event notif - UID = 0x%x action %d\n",
		     le32_to_cpu(notif->unique_id),
		     le32_to_cpu(notif->action));

	iwl_mvm_te_check_trigger(mvm, notif, te_data);

	/*
	 * The FW sends the start/end time event notifications even for events
	 * that it fails to schedule. This is indicated in the status field of
	 * the notification. This happens in cases that the scheduler cannot
	 * find a schedule that can handle the event (for example requesting a
	 * P2P Device discoveribility, while there are other higher priority
	 * events in the system).
	 */
	if (!le32_to_cpu(notif->status)) {
		const char *msg;

		if (notif->action & cpu_to_le32(TE_V2_NOTIF_HOST_EVENT_START))
			msg = "Time Event start notification failure";
		else
			msg = "Time Event end notification failure";

		IWL_DEBUG_TE(mvm, "%s\n", msg);

		if (iwl_mvm_te_check_disconnect(mvm, te_data->vif, msg)) {
			iwl_mvm_te_clear_data(mvm, te_data);
			return;
		}
	}

	if (le32_to_cpu(notif->action) & TE_V2_NOTIF_HOST_EVENT_END) {
		IWL_DEBUG_TE(mvm,
			     "TE ended - current time %lu, estimated end %lu\n",
			     jiffies, te_data->end_jiffies);

		switch (te_data->vif->type) {
		case NL80211_IFTYPE_P2P_DEVICE:
			ieee80211_remain_on_channel_expired(mvm->hw);
			iwl_mvm_roc_finished(mvm);
			break;
		case NL80211_IFTYPE_STATION:
			/*
			 * If we are switching channel, don't disconnect
			 * if the time event is already done. Beacons can
			 * be delayed a bit after the switch.
			 */
			if (te_data->id == TE_CHANNEL_SWITCH_PERIOD) {
				IWL_DEBUG_TE(mvm,
					     "No beacon heard and the CS time event is over, don't disconnect\n");
				break;
			}

			/*
			 * By now, we should have finished association
			 * and know the dtim period.
			 */
			iwl_mvm_te_check_disconnect(mvm, te_data->vif,
				!te_data->vif->cfg.assoc ?
				"Not associated and the time event is over already..." :
				"No beacon heard and the time event is over already...");
			break;
		default:
			break;
		}

		iwl_mvm_te_clear_data(mvm, te_data);
	} else if (le32_to_cpu(notif->action) & TE_V2_NOTIF_HOST_EVENT_START) {
		te_data->running = true;
		te_data->end_jiffies = TU_TO_EXP_TIME(te_data->duration);

		if (te_data->vif->type == NL80211_IFTYPE_P2P_DEVICE) {
			set_bit(IWL_MVM_STATUS_ROC_P2P_RUNNING, &mvm->status);
			ieee80211_ready_on_channel(mvm->hw);
		} else if (te_data->id == TE_CHANNEL_SWITCH_PERIOD) {
			iwl_mvm_te_handle_notify_csa(mvm, te_data, notif);
		}
	} else {
		IWL_WARN(mvm, "Got TE with unknown action\n");
	}
}

struct iwl_mvm_rx_roc_iterator_data {
	u32 activity;
	bool end_activity;
	bool found;
};

static void iwl_mvm_rx_roc_iterator(void *_data, u8 *mac,
				    struct ieee80211_vif *vif)
{
	struct iwl_mvm_vif *mvmvif = iwl_mvm_vif_from_mac80211(vif);
	struct iwl_mvm_rx_roc_iterator_data *data = _data;

	if (mvmvif->roc_activity == data->activity) {
		data->found = true;
		if (data->end_activity)
			mvmvif->roc_activity = ROC_NUM_ACTIVITIES;
	}
}

void iwl_mvm_rx_roc_notif(struct iwl_mvm *mvm,
			  struct iwl_rx_cmd_buffer *rxb)
{
	struct iwl_rx_packet *pkt = rxb_addr(rxb);
	struct iwl_roc_notif *notif = (void *)pkt->data;
	u32 activity = le32_to_cpu(notif->activity);
	bool started = le32_to_cpu(notif->success) &&
		le32_to_cpu(notif->started);
	struct iwl_mvm_rx_roc_iterator_data data = {
		.activity = activity,
		.end_activity = !started,
	};

	/* Clear vif roc_activity if done (set to ROC_NUM_ACTIVITIES) */
	ieee80211_iterate_active_interfaces_atomic(mvm->hw,
						   IEEE80211_IFACE_ITER_NORMAL,
						   iwl_mvm_rx_roc_iterator,
						   &data);
	/*
	 * It is possible that the ROC was canceled
	 * but the notification was already fired.
	 */
	if (!data.found)
		return;

	if (started) {
		set_bit(IWL_MVM_STATUS_ROC_AUX_RUNNING, &mvm->status);
		ieee80211_ready_on_channel(mvm->hw);
	} else {
		iwl_mvm_roc_finished(mvm);
		ieee80211_remain_on_channel_expired(mvm->hw);
	}
}

/*
 * Handle A Aux ROC time event
 */
static int iwl_mvm_aux_roc_te_handle_notif(struct iwl_mvm *mvm,
					   struct iwl_time_event_notif *notif)
{
	struct iwl_mvm_time_event_data *aux_roc_te = NULL, *te_data;

	list_for_each_entry(te_data, &mvm->aux_roc_te_list, list) {
		if (le32_to_cpu(notif->unique_id) == te_data->uid) {
			aux_roc_te = te_data;
			break;
		}
	}
	if (!aux_roc_te) /* Not a Aux ROC time event */
		return -EINVAL;

	iwl_mvm_te_check_trigger(mvm, notif, te_data);

	IWL_DEBUG_TE(mvm,
		     "Aux ROC time event notification  - UID = 0x%x action %d (error = %d)\n",
		     le32_to_cpu(notif->unique_id),
		     le32_to_cpu(notif->action), le32_to_cpu(notif->status));

	if (!le32_to_cpu(notif->status) ||
	    le32_to_cpu(notif->action) == TE_V2_NOTIF_HOST_EVENT_END) {
		/* End TE, notify mac80211 */
		ieee80211_remain_on_channel_expired(mvm->hw);
		iwl_mvm_roc_finished(mvm); /* flush aux queue */
		list_del(&te_data->list); /* remove from list */
		te_data->running = false;
		te_data->vif = NULL;
		te_data->uid = 0;
		te_data->id = TE_MAX;
	} else if (le32_to_cpu(notif->action) == TE_V2_NOTIF_HOST_EVENT_START) {
		set_bit(IWL_MVM_STATUS_ROC_AUX_RUNNING, &mvm->status);
		te_data->running = true;
		ieee80211_ready_on_channel(mvm->hw); /* Start TE */
	} else {
		IWL_DEBUG_TE(mvm,
			     "ERROR: Unknown Aux ROC Time Event (action = %d)\n",
			     le32_to_cpu(notif->action));
		return -EINVAL;
	}

	return 0;
}

/*
 * The Rx handler for time event notifications
 */
void iwl_mvm_rx_time_event_notif(struct iwl_mvm *mvm,
				 struct iwl_rx_cmd_buffer *rxb)
{
	struct iwl_rx_packet *pkt = rxb_addr(rxb);
	struct iwl_time_event_notif *notif = (void *)pkt->data;
	struct iwl_mvm_time_event_data *te_data, *tmp;

	IWL_DEBUG_TE(mvm, "Time event notification - UID = 0x%x action %d\n",
		     le32_to_cpu(notif->unique_id),
		     le32_to_cpu(notif->action));

	spin_lock_bh(&mvm->time_event_lock);
	/* This time event is triggered for Aux ROC request */
	if (!iwl_mvm_aux_roc_te_handle_notif(mvm, notif))
		goto unlock;

	list_for_each_entry_safe(te_data, tmp, &mvm->time_event_list, list) {
		if (le32_to_cpu(notif->unique_id) == te_data->uid)
			iwl_mvm_te_handle_notif(mvm, te_data, notif);
	}
unlock:
	spin_unlock_bh(&mvm->time_event_lock);
}

static bool iwl_mvm_te_notif(struct iwl_notif_wait_data *notif_wait,
			     struct iwl_rx_packet *pkt, void *data)
{
	struct iwl_mvm *mvm =
		container_of(notif_wait, struct iwl_mvm, notif_wait);
	struct iwl_mvm_time_event_data *te_data = data;
	struct iwl_time_event_notif *resp;
	int resp_len = iwl_rx_packet_payload_len(pkt);

	if (WARN_ON(pkt->hdr.cmd != TIME_EVENT_NOTIFICATION))
		return true;

	if (WARN_ON_ONCE(resp_len != sizeof(*resp))) {
		IWL_ERR(mvm, "Invalid TIME_EVENT_NOTIFICATION response\n");
		return true;
	}

	resp = (void *)pkt->data;

	/* te_data->uid is already set in the TIME_EVENT_CMD response */
	if (le32_to_cpu(resp->unique_id) != te_data->uid)
		return false;

	IWL_DEBUG_TE(mvm, "TIME_EVENT_NOTIFICATION response - UID = 0x%x\n",
		     te_data->uid);
	if (!resp->status)
		IWL_ERR(mvm,
			"TIME_EVENT_NOTIFICATION received but not executed\n");

	return true;
}

static bool iwl_mvm_time_event_response(struct iwl_notif_wait_data *notif_wait,
					struct iwl_rx_packet *pkt, void *data)
{
	struct iwl_mvm *mvm =
		container_of(notif_wait, struct iwl_mvm, notif_wait);
	struct iwl_mvm_time_event_data *te_data = data;
	struct iwl_time_event_resp *resp;
	int resp_len = iwl_rx_packet_payload_len(pkt);

	if (WARN_ON(pkt->hdr.cmd != TIME_EVENT_CMD))
		return true;

	if (WARN_ON_ONCE(resp_len != sizeof(*resp))) {
		IWL_ERR(mvm, "Invalid TIME_EVENT_CMD response\n");
		return true;
	}

	resp = (void *)pkt->data;

	/* we should never get a response to another TIME_EVENT_CMD here */
	if (WARN_ON_ONCE(le32_to_cpu(resp->id) != te_data->id))
		return false;

	te_data->uid = le32_to_cpu(resp->unique_id);
	IWL_DEBUG_TE(mvm, "TIME_EVENT_CMD response - UID = 0x%x\n",
		     te_data->uid);
	return true;
}

static int iwl_mvm_time_event_send_add(struct iwl_mvm *mvm,
				       struct ieee80211_vif *vif,
				       struct iwl_mvm_time_event_data *te_data,
				       struct iwl_time_event_cmd *te_cmd)
{
	static const u16 time_event_response[] = { TIME_EVENT_CMD };
	struct iwl_notification_wait wait_time_event;
	int ret;

	lockdep_assert_held(&mvm->mutex);

	IWL_DEBUG_TE(mvm, "Add new TE, duration %d TU\n",
		     le32_to_cpu(te_cmd->duration));

	spin_lock_bh(&mvm->time_event_lock);
	if (WARN_ON(te_data->id != TE_MAX)) {
		spin_unlock_bh(&mvm->time_event_lock);
		return -EIO;
	}
	te_data->vif = vif;
	te_data->duration = le32_to_cpu(te_cmd->duration);
	te_data->id = le32_to_cpu(te_cmd->id);
	list_add_tail(&te_data->list, &mvm->time_event_list);
	spin_unlock_bh(&mvm->time_event_lock);

	/*
	 * Use a notification wait, which really just processes the
	 * command response and doesn't wait for anything, in order
	 * to be able to process the response and get the UID inside
	 * the RX path. Using CMD_WANT_SKB doesn't work because it
	 * stores the buffer and then wakes up this thread, by which
	 * time another notification (that the time event started)
	 * might already be processed unsuccessfully.
	 */
	iwl_init_notification_wait(&mvm->notif_wait, &wait_time_event,
				   time_event_response,
				   ARRAY_SIZE(time_event_response),
				   iwl_mvm_time_event_response, te_data);

	ret = iwl_mvm_send_cmd_pdu(mvm, TIME_EVENT_CMD, 0,
					    sizeof(*te_cmd), te_cmd);
	if (ret) {
		IWL_ERR(mvm, "Couldn't send TIME_EVENT_CMD: %d\n", ret);
		iwl_remove_notification(&mvm->notif_wait, &wait_time_event);
		goto out_clear_te;
	}

	/* No need to wait for anything, so just pass 1 (0 isn't valid) */
	ret = iwl_wait_notification(&mvm->notif_wait, &wait_time_event, 1);
	/* should never fail */
	WARN_ON_ONCE(ret);

	if (ret) {
 out_clear_te:
		spin_lock_bh(&mvm->time_event_lock);
		iwl_mvm_te_clear_data(mvm, te_data);
		spin_unlock_bh(&mvm->time_event_lock);
	}
	return ret;
}

void iwl_mvm_protect_session(struct iwl_mvm *mvm,
			     struct ieee80211_vif *vif,
			     u32 duration, u32 min_duration,
			     u32 max_delay, bool wait_for_notif)
{
	struct iwl_mvm_vif *mvmvif = iwl_mvm_vif_from_mac80211(vif);
	struct iwl_mvm_time_event_data *te_data = &mvmvif->time_event_data;
	const u16 te_notif_response[] = { TIME_EVENT_NOTIFICATION };
	struct iwl_notification_wait wait_te_notif;
	struct iwl_time_event_cmd time_cmd = {};

	lockdep_assert_held(&mvm->mutex);

	if (te_data->running &&
	    time_after(te_data->end_jiffies, TU_TO_EXP_TIME(min_duration))) {
		IWL_DEBUG_TE(mvm, "We have enough time in the current TE: %u\n",
			     jiffies_to_msecs(te_data->end_jiffies - jiffies));
		return;
	}

	if (te_data->running) {
		IWL_DEBUG_TE(mvm, "extend 0x%x: only %u ms left\n",
			     te_data->uid,
			     jiffies_to_msecs(te_data->end_jiffies - jiffies));
		/*
		 * we don't have enough time
		 * cancel the current TE and issue a new one
		 * Of course it would be better to remove the old one only
		 * when the new one is added, but we don't care if we are off
		 * channel for a bit. All we need to do, is not to return
		 * before we actually begin to be on the channel.
		 */
		iwl_mvm_stop_session_protection(mvm, vif);
	}

	time_cmd.action = cpu_to_le32(FW_CTXT_ACTION_ADD);
	time_cmd.id_and_color =
		cpu_to_le32(FW_CMD_ID_AND_COLOR(mvmvif->id, mvmvif->color));
	time_cmd.id = cpu_to_le32(TE_BSS_STA_AGGRESSIVE_ASSOC);

	time_cmd.apply_time = cpu_to_le32(0);

	time_cmd.max_frags = TE_V2_FRAG_NONE;
	time_cmd.max_delay = cpu_to_le32(max_delay);
	/* TODO: why do we need to interval = bi if it is not periodic? */
	time_cmd.interval = cpu_to_le32(1);
	time_cmd.duration = cpu_to_le32(duration);
	time_cmd.repeat = 1;
	time_cmd.policy = cpu_to_le16(TE_V2_NOTIF_HOST_EVENT_START |
				      TE_V2_NOTIF_HOST_EVENT_END |
				      TE_V2_START_IMMEDIATELY);

	if (!wait_for_notif) {
		iwl_mvm_time_event_send_add(mvm, vif, te_data, &time_cmd);
		return;
	}

	/*
	 * Create notification_wait for the TIME_EVENT_NOTIFICATION to use
	 * right after we send the time event
	 */
	iwl_init_notification_wait(&mvm->notif_wait, &wait_te_notif,
				   te_notif_response,
				   ARRAY_SIZE(te_notif_response),
				   iwl_mvm_te_notif, te_data);

	/* If TE was sent OK - wait for the notification that started */
	if (iwl_mvm_time_event_send_add(mvm, vif, te_data, &time_cmd)) {
		IWL_ERR(mvm, "Failed to add TE to protect session\n");
		iwl_remove_notification(&mvm->notif_wait, &wait_te_notif);
	} else if (iwl_wait_notification(&mvm->notif_wait, &wait_te_notif,
					 TU_TO_JIFFIES(max_delay))) {
		IWL_ERR(mvm, "Failed to protect session until TE\n");
	}
}

/* Determine whether mac or link id should be used, and validate the link id */
static int iwl_mvm_get_session_prot_id(struct iwl_mvm *mvm,
				       struct ieee80211_vif *vif,
				       s8 link_id)
{
	struct iwl_mvm_vif *mvmvif = iwl_mvm_vif_from_mac80211(vif);
	int ver = iwl_fw_lookup_cmd_ver(mvm->fw,
					WIDE_ID(MAC_CONF_GROUP,
						SESSION_PROTECTION_CMD), 1);

	if (ver < 2)
		return mvmvif->id;

	if (WARN(link_id < 0 || !mvmvif->link[link_id],
		 "Invalid link ID for session protection: %u\n", link_id))
		return -EINVAL;

	if (WARN(!mvmvif->link[link_id]->active,
		 "Session Protection on an inactive link: %u\n", link_id))
		return -EINVAL;

	return mvmvif->link[link_id]->fw_link_id;
}

static void iwl_mvm_cancel_session_protection(struct iwl_mvm *mvm,
					      struct ieee80211_vif *vif,
					      u32 id, s8 link_id)
{
	int mac_link_id = iwl_mvm_get_session_prot_id(mvm, vif, link_id);
	struct iwl_mvm_session_prot_cmd cmd = {
		.id_and_color = cpu_to_le32(mac_link_id),
		.action = cpu_to_le32(FW_CTXT_ACTION_REMOVE),
		.conf_id = cpu_to_le32(id),
	};
	int ret;

	if (mac_link_id < 0)
		return;

	ret = iwl_mvm_send_cmd_pdu(mvm,
				   WIDE_ID(MAC_CONF_GROUP, SESSION_PROTECTION_CMD),
				   0, sizeof(cmd), &cmd);
	if (ret)
		IWL_ERR(mvm,
			"Couldn't send the SESSION_PROTECTION_CMD: %d\n", ret);
}

static void iwl_mvm_roc_rm_cmd(struct iwl_mvm *mvm, u32 activity)
{
	struct iwl_roc_req roc_cmd = {
		.action = cpu_to_le32(FW_CTXT_ACTION_REMOVE),
		.activity = cpu_to_le32(activity),
	};
	int ret;

	lockdep_assert_held(&mvm->mutex);
	ret = iwl_mvm_send_cmd_pdu(mvm, WIDE_ID(MAC_CONF_GROUP, ROC_CMD), 0,
				   sizeof(roc_cmd), &roc_cmd);
	if (ret)
		IWL_ERR(mvm, "Couldn't send the ROC_CMD: %d\n", ret);
}

static bool __iwl_mvm_remove_time_event(struct iwl_mvm *mvm,
					struct iwl_mvm_time_event_data *te_data,
					u32 *uid)
{
	u32 id;
	struct ieee80211_vif *vif = te_data->vif;
	struct iwl_mvm_vif *mvmvif;
	enum nl80211_iftype iftype;
	s8 link_id;
	bool p2p_aux = iwl_mvm_has_p2p_over_aux(mvm);
	u8 roc_ver = iwl_fw_lookup_cmd_ver(mvm->fw,
					   WIDE_ID(MAC_CONF_GROUP, ROC_CMD), 0);

	if (!vif)
		return false;

	mvmvif = iwl_mvm_vif_from_mac80211(te_data->vif);
	iftype = te_data->vif->type;

	/*
	 * It is possible that by the time we got to this point the time
	 * event was already removed.
	 */
	spin_lock_bh(&mvm->time_event_lock);

	/* Save time event uid before clearing its data */
	*uid = te_data->uid;
	id = te_data->id;
	link_id = te_data->link_id;

	/*
	 * The clear_data function handles time events that were already removed
	 */
	iwl_mvm_te_clear_data(mvm, te_data);
	spin_unlock_bh(&mvm->time_event_lock);

	if ((p2p_aux && iftype == NL80211_IFTYPE_P2P_DEVICE) ||
	    (roc_ver >= 3 && mvmvif->roc_activity == ROC_ACTIVITY_HOTSPOT)) {
		if (mvmvif->roc_activity < ROC_NUM_ACTIVITIES) {
			iwl_mvm_roc_rm_cmd(mvm, mvmvif->roc_activity);
			mvmvif->roc_activity = ROC_NUM_ACTIVITIES;
			iwl_mvm_roc_finished(mvm);
		}
		return false;
	} else if (fw_has_capa(&mvm->fw->ucode_capa,
			       IWL_UCODE_TLV_CAPA_SESSION_PROT_CMD) &&
		   id != HOT_SPOT_CMD) {
		/* When session protection is used, the te_data->id field
		 * is reused to save session protection's configuration.
		 * For AUX ROC, HOT_SPOT_CMD is used and the te_data->id
		 * field is set to HOT_SPOT_CMD.
		 */
		if (mvmvif && id < SESSION_PROTECT_CONF_MAX_ID) {
			/* Session protection is still ongoing. Cancel it */
			iwl_mvm_cancel_session_protection(mvm, vif, id,
							  link_id);
			if (iftype == NL80211_IFTYPE_P2P_DEVICE) {
				iwl_mvm_roc_finished(mvm);
			}
		}
		return false;
	} else {
		/* It is possible that by the time we try to remove it, the
		 * time event has already ended and removed. In such a case
		 * there is no need to send a removal command.
		 */
		if (id == TE_MAX) {
			IWL_DEBUG_TE(mvm, "TE 0x%x has already ended\n", *uid);
			return false;
		}
	}

	return true;
}

/*
 * Explicit request to remove a aux roc time event. The removal of a time
 * event needs to be synchronized with the flow of a time event's end
 * notification, which also removes the time event from the op mode
 * data structures.
 */
static void iwl_mvm_remove_aux_roc_te(struct iwl_mvm *mvm,
				      struct iwl_mvm_vif *mvmvif,
				      struct iwl_mvm_time_event_data *te_data)
{
	struct iwl_hs20_roc_req aux_cmd = {};
	u16 len = sizeof(aux_cmd) - iwl_mvm_chan_info_padding(mvm);

	u32 uid;
	int ret;

	if (!__iwl_mvm_remove_time_event(mvm, te_data, &uid))
		return;

	aux_cmd.event_unique_id = cpu_to_le32(uid);
	aux_cmd.action = cpu_to_le32(FW_CTXT_ACTION_REMOVE);
	aux_cmd.id_and_color =
		cpu_to_le32(FW_CMD_ID_AND_COLOR(mvmvif->id, mvmvif->color));
	IWL_DEBUG_TE(mvm, "Removing BSS AUX ROC TE 0x%x\n",
		     le32_to_cpu(aux_cmd.event_unique_id));
	ret = iwl_mvm_send_cmd_pdu(mvm, HOT_SPOT_CMD, 0,
				   len, &aux_cmd);

	if (WARN_ON(ret))
		return;
}

/*
 * Explicit request to remove a time event. The removal of a time event needs to
 * be synchronized with the flow of a time event's end notification, which also
 * removes the time event from the op mode data structures.
 */
void iwl_mvm_remove_time_event(struct iwl_mvm *mvm,
			       struct iwl_mvm_vif *mvmvif,
			       struct iwl_mvm_time_event_data *te_data)
{
	struct iwl_time_event_cmd time_cmd = {};
	u32 uid;
	int ret;

	if (!__iwl_mvm_remove_time_event(mvm, te_data, &uid))
		return;

	/* When we remove a TE, the UID is to be set in the id field */
	time_cmd.id = cpu_to_le32(uid);
	time_cmd.action = cpu_to_le32(FW_CTXT_ACTION_REMOVE);
	time_cmd.id_and_color =
		cpu_to_le32(FW_CMD_ID_AND_COLOR(mvmvif->id, mvmvif->color));

	IWL_DEBUG_TE(mvm, "Removing TE 0x%x\n", le32_to_cpu(time_cmd.id));
	ret = iwl_mvm_send_cmd_pdu(mvm, TIME_EVENT_CMD, 0,
				   sizeof(time_cmd), &time_cmd);
	if (ret)
		IWL_ERR(mvm, "Couldn't remove the time event\n");
}

void iwl_mvm_stop_session_protection(struct iwl_mvm *mvm,
				     struct ieee80211_vif *vif)
{
	struct iwl_mvm_vif *mvmvif = iwl_mvm_vif_from_mac80211(vif);
	struct iwl_mvm_time_event_data *te_data = &mvmvif->time_event_data;
	u32 id;

	lockdep_assert_held(&mvm->mutex);

	spin_lock_bh(&mvm->time_event_lock);
	id = te_data->id;
	spin_unlock_bh(&mvm->time_event_lock);

	if (fw_has_capa(&mvm->fw->ucode_capa,
			IWL_UCODE_TLV_CAPA_SESSION_PROT_CMD)) {
		if (id != SESSION_PROTECT_CONF_ASSOC) {
			IWL_DEBUG_TE(mvm,
				     "don't remove session protection id=%u\n",
				     id);
			return;
		}
	} else if (id != TE_BSS_STA_AGGRESSIVE_ASSOC) {
		IWL_DEBUG_TE(mvm,
			     "don't remove TE with id=%u (not session protection)\n",
			     id);
		return;
	}

	iwl_mvm_remove_time_event(mvm, mvmvif, te_data);
}

void iwl_mvm_rx_session_protect_notif(struct iwl_mvm *mvm,
				      struct iwl_rx_cmd_buffer *rxb)
{
	struct iwl_rx_packet *pkt = rxb_addr(rxb);
	struct iwl_mvm_session_prot_notif *notif = (void *)pkt->data;
	unsigned int ver =
		iwl_fw_lookup_notif_ver(mvm->fw, MAC_CONF_GROUP,
					SESSION_PROTECTION_NOTIF, 2);
	int id = le32_to_cpu(notif->mac_link_id);
	struct ieee80211_vif *vif;
	struct iwl_mvm_vif *mvmvif;
	unsigned int notif_link_id;

	rcu_read_lock();

	if (ver <= 2) {
		vif = iwl_mvm_rcu_dereference_vif_id(mvm, id, true);
	} else {
		struct ieee80211_bss_conf *link_conf =
			iwl_mvm_rcu_fw_link_id_to_link_conf(mvm, id, true);

		if (!link_conf)
			goto out_unlock;

		notif_link_id = link_conf->link_id;
		vif = link_conf->vif;
	}

	if (!vif)
		goto out_unlock;

	mvmvif = iwl_mvm_vif_from_mac80211(vif);

	if (WARN(ver > 2 && mvmvif->time_event_data.link_id >= 0 &&
		 mvmvif->time_event_data.link_id != notif_link_id,
		 "SESSION_PROTECTION_NOTIF was received for link %u, while the current time event is on link %u\n",
		 notif_link_id, mvmvif->time_event_data.link_id))
		goto out_unlock;

	/* The vif is not a P2P_DEVICE, maintain its time_event_data */
	if (vif->type != NL80211_IFTYPE_P2P_DEVICE) {
		struct iwl_mvm_time_event_data *te_data =
			&mvmvif->time_event_data;

		if (!le32_to_cpu(notif->status)) {
			iwl_mvm_te_check_disconnect(mvm, vif,
						    "Session protection failure");
			spin_lock_bh(&mvm->time_event_lock);
			iwl_mvm_te_clear_data(mvm, te_data);
			spin_unlock_bh(&mvm->time_event_lock);
		}

		if (le32_to_cpu(notif->start)) {
			spin_lock_bh(&mvm->time_event_lock);
			te_data->running = le32_to_cpu(notif->start);
			te_data->end_jiffies =
				TU_TO_EXP_TIME(te_data->duration);
			spin_unlock_bh(&mvm->time_event_lock);
		} else {
			/*
			 * By now, we should have finished association
			 * and know the dtim period.
			 */
			iwl_mvm_te_check_disconnect(mvm, vif,
						    !vif->cfg.assoc ?
						    "Not associated and the session protection is over already..." :
						    "No beacon heard and the session protection is over already...");
			spin_lock_bh(&mvm->time_event_lock);
			iwl_mvm_te_clear_data(mvm, te_data);
			spin_unlock_bh(&mvm->time_event_lock);
		}

		goto out_unlock;
	}

	if (!le32_to_cpu(notif->status) || !le32_to_cpu(notif->start)) {
		/* End TE, notify mac80211 */
		mvmvif->time_event_data.id = SESSION_PROTECT_CONF_MAX_ID;
<<<<<<< HEAD
		iwl_mvm_p2p_roc_finished(mvm);
=======
		mvmvif->time_event_data.link_id = -1;
		iwl_mvm_roc_finished(mvm);
>>>>>>> a6ad5510
		ieee80211_remain_on_channel_expired(mvm->hw);
	} else if (le32_to_cpu(notif->start)) {
		if (WARN_ON(mvmvif->time_event_data.id !=
				le32_to_cpu(notif->conf_id)))
			goto out_unlock;
		set_bit(IWL_MVM_STATUS_ROC_P2P_RUNNING, &mvm->status);
		ieee80211_ready_on_channel(mvm->hw); /* Start TE */
	}

 out_unlock:
	rcu_read_unlock();
}

#define AUX_ROC_MIN_DURATION MSEC_TO_TU(100)
#define AUX_ROC_MIN_DELAY MSEC_TO_TU(200)
#define AUX_ROC_MAX_DELAY MSEC_TO_TU(600)
#define AUX_ROC_SAFETY_BUFFER MSEC_TO_TU(20)
#define AUX_ROC_MIN_SAFETY_BUFFER MSEC_TO_TU(10)

void iwl_mvm_roc_duration_and_delay(struct ieee80211_vif *vif,
				    u32 duration_ms,
				    u32 *duration_tu,
				    u32 *delay)
{
	struct ieee80211_bss_conf *link_conf;
	unsigned int link_id;
	u32 dtim_interval = 0;

	*delay = AUX_ROC_MIN_DELAY;
	*duration_tu = MSEC_TO_TU(duration_ms);

	rcu_read_lock();
	for_each_vif_active_link(vif, link_conf, link_id) {
		dtim_interval =
			max_t(u32, dtim_interval,
			      link_conf->dtim_period * link_conf->beacon_int);
	}
	rcu_read_unlock();

	/*
	 * If we are associated we want the delay time to be at least one
	 * dtim interval so that the FW can wait until after the DTIM and
	 * then start the time event, this will potentially allow us to
	 * remain off-channel for the max duration.
	 * Since we want to use almost a whole dtim interval we would also
	 * like the delay to be for 2-3 dtim intervals, in case there are
	 * other time events with higher priority.
	 * dtim_interval should never be 0, it can be 1 if we don't know it
	 * (we haven't heard any beacon yet).
	 */
	if (vif->cfg.assoc && !WARN_ON(!dtim_interval)) {
		*delay = min_t(u32, dtim_interval * 3, AUX_ROC_MAX_DELAY);
		/* We cannot remain off-channel longer than the DTIM interval */
		if (dtim_interval <= *duration_tu) {
			*duration_tu = dtim_interval - AUX_ROC_SAFETY_BUFFER;
			if (*duration_tu <= AUX_ROC_MIN_DURATION)
				*duration_tu = dtim_interval -
					AUX_ROC_MIN_SAFETY_BUFFER;
		}
	}
}

int iwl_mvm_roc_add_cmd(struct iwl_mvm *mvm,
			struct ieee80211_channel *channel,
			struct ieee80211_vif *vif,
			int duration, enum iwl_roc_activity activity)
{
	int res;
	u32 duration_tu, delay;
	struct iwl_roc_req roc_req = {
		.action = cpu_to_le32(FW_CTXT_ACTION_ADD),
		.activity = cpu_to_le32(activity),
		.sta_id = cpu_to_le32(mvm->aux_sta.sta_id),
	};
	struct iwl_mvm_vif *mvmvif = iwl_mvm_vif_from_mac80211(vif);

	lockdep_assert_held(&mvm->mutex);

	if (WARN_ON(mvmvif->roc_activity != ROC_NUM_ACTIVITIES))
		return -EBUSY;

	/* Set the channel info data */
	iwl_mvm_set_chan_info(mvm, &roc_req.channel_info,
			      channel->hw_value,
			      iwl_mvm_phy_band_from_nl80211(channel->band),
			      IWL_PHY_CHANNEL_MODE20, 0);

	iwl_mvm_roc_duration_and_delay(vif, duration, &duration_tu,
				       &delay);
	roc_req.duration = cpu_to_le32(duration_tu);
	roc_req.max_delay = cpu_to_le32(delay);

	IWL_DEBUG_TE(mvm,
		     "\t(requested = %ums, max_delay = %ums)\n",
		     duration, delay);
	IWL_DEBUG_TE(mvm,
		     "Requesting to remain on channel %u for %utu. activity %u\n",
		     channel->hw_value, duration_tu, activity);

	/* Set the node address */
	memcpy(roc_req.node_addr, vif->addr, ETH_ALEN);

	res = iwl_mvm_send_cmd_pdu(mvm, WIDE_ID(MAC_CONF_GROUP, ROC_CMD),
				   0, sizeof(roc_req), &roc_req);
	if (!res)
		mvmvif->roc_activity = activity;

	return res;
}

static int
iwl_mvm_start_p2p_roc_session_protection(struct iwl_mvm *mvm,
					 struct ieee80211_vif *vif,
					 int duration,
					 enum ieee80211_roc_type type)
{
	struct iwl_mvm_vif *mvmvif = iwl_mvm_vif_from_mac80211(vif);
	struct iwl_mvm_session_prot_cmd cmd = {
		.id_and_color =
			cpu_to_le32(iwl_mvm_get_session_prot_id(mvm, vif, 0)),
		.action = cpu_to_le32(FW_CTXT_ACTION_ADD),
		.duration_tu = cpu_to_le32(MSEC_TO_TU(duration)),
	};

	lockdep_assert_held(&mvm->mutex);

	/* The time_event_data.id field is reused to save session
	 * protection's configuration.
	 */

	mvmvif->time_event_data.link_id = 0;

	switch (type) {
	case IEEE80211_ROC_TYPE_NORMAL:
		mvmvif->time_event_data.id =
			SESSION_PROTECT_CONF_P2P_DEVICE_DISCOV;
		break;
	case IEEE80211_ROC_TYPE_MGMT_TX:
		mvmvif->time_event_data.id =
			SESSION_PROTECT_CONF_P2P_GO_NEGOTIATION;
		break;
	default:
		WARN_ONCE(1, "Got an invalid ROC type\n");
		return -EINVAL;
	}

	cmd.conf_id = cpu_to_le32(mvmvif->time_event_data.id);
	return iwl_mvm_send_cmd_pdu(mvm,
				    WIDE_ID(MAC_CONF_GROUP, SESSION_PROTECTION_CMD),
				    0, sizeof(cmd), &cmd);
}

int iwl_mvm_start_p2p_roc(struct iwl_mvm *mvm, struct ieee80211_vif *vif,
			  int duration, enum ieee80211_roc_type type)
{
	struct iwl_mvm_vif *mvmvif = iwl_mvm_vif_from_mac80211(vif);
	struct iwl_mvm_time_event_data *te_data = &mvmvif->time_event_data;
	struct iwl_time_event_cmd time_cmd = {};

	lockdep_assert_held(&mvm->mutex);
	if (te_data->running) {
		IWL_WARN(mvm, "P2P_DEVICE remain on channel already running\n");
		return -EBUSY;
	}

	if (fw_has_capa(&mvm->fw->ucode_capa,
			IWL_UCODE_TLV_CAPA_SESSION_PROT_CMD))
		return iwl_mvm_start_p2p_roc_session_protection(mvm, vif,
								duration,
								type);

	time_cmd.action = cpu_to_le32(FW_CTXT_ACTION_ADD);
	time_cmd.id_and_color =
		cpu_to_le32(FW_CMD_ID_AND_COLOR(mvmvif->id, mvmvif->color));

	switch (type) {
	case IEEE80211_ROC_TYPE_NORMAL:
		time_cmd.id = cpu_to_le32(IWL_MVM_ROC_TE_TYPE_NORMAL);
		break;
	case IEEE80211_ROC_TYPE_MGMT_TX:
		time_cmd.id = cpu_to_le32(IWL_MVM_ROC_TE_TYPE_MGMT_TX);
		break;
	default:
		WARN_ONCE(1, "Got an invalid ROC type\n");
		return -EINVAL;
	}

	time_cmd.apply_time = cpu_to_le32(0);
	time_cmd.interval = cpu_to_le32(1);

	/*
	 * The P2P Device TEs can have lower priority than other events
	 * that are being scheduled by the driver/fw, and thus it might not be
	 * scheduled. To improve the chances of it being scheduled, allow them
	 * to be fragmented, and in addition allow them to be delayed.
	 */
	time_cmd.max_frags = min(MSEC_TO_TU(duration)/50, TE_V2_FRAG_ENDLESS);
	time_cmd.max_delay = cpu_to_le32(MSEC_TO_TU(duration/2));
	time_cmd.duration = cpu_to_le32(MSEC_TO_TU(duration));
	time_cmd.repeat = 1;
	time_cmd.policy = cpu_to_le16(TE_V2_NOTIF_HOST_EVENT_START |
				      TE_V2_NOTIF_HOST_EVENT_END |
				      TE_V2_START_IMMEDIATELY);

	return iwl_mvm_time_event_send_add(mvm, vif, te_data, &time_cmd);
}

static struct iwl_mvm_time_event_data *iwl_mvm_get_roc_te(struct iwl_mvm *mvm)
{
	struct iwl_mvm_time_event_data *te_data;

	lockdep_assert_held(&mvm->mutex);

	spin_lock_bh(&mvm->time_event_lock);

	/*
	 * Iterate over the list of time events and find the time event that is
	 * associated with a P2P_DEVICE interface.
	 * This assumes that a P2P_DEVICE interface can have only a single time
	 * event at any given time and this time event coresponds to a ROC
	 * request
	 */
	list_for_each_entry(te_data, &mvm->time_event_list, list) {
		if (te_data->vif->type == NL80211_IFTYPE_P2P_DEVICE)
			goto out;
	}

	/* There can only be at most one AUX ROC time event, we just use the
	 * list to simplify/unify code. Remove it if it exists.
	 */
	te_data = list_first_entry_or_null(&mvm->aux_roc_te_list,
					   struct iwl_mvm_time_event_data,
					   list);
out:
	spin_unlock_bh(&mvm->time_event_lock);
	return te_data;
}

void iwl_mvm_cleanup_roc_te(struct iwl_mvm *mvm)
{
	struct iwl_mvm_time_event_data *te_data;
	u32 uid;

	te_data = iwl_mvm_get_roc_te(mvm);
	if (te_data)
		__iwl_mvm_remove_time_event(mvm, te_data, &uid);
}

void iwl_mvm_stop_roc(struct iwl_mvm *mvm, struct ieee80211_vif *vif)
{
	struct iwl_mvm_vif *mvmvif = iwl_mvm_vif_from_mac80211(vif);
	struct iwl_mvm_time_event_data *te_data;
	bool p2p_aux = iwl_mvm_has_p2p_over_aux(mvm);
	u8 roc_ver = iwl_fw_lookup_cmd_ver(mvm->fw,
					   WIDE_ID(MAC_CONF_GROUP, ROC_CMD), 0);
	int iftype = vif->type;

	mutex_lock(&mvm->mutex);

	if (p2p_aux || (roc_ver >= 3 && iftype != NL80211_IFTYPE_P2P_DEVICE)) {
		if (mvmvif->roc_activity < ROC_NUM_ACTIVITIES) {
			iwl_mvm_roc_rm_cmd(mvm, mvmvif->roc_activity);
			mvmvif->roc_activity = ROC_NUM_ACTIVITIES;
		}
		goto cleanup_roc;
	} else if (fw_has_capa(&mvm->fw->ucode_capa,
			       IWL_UCODE_TLV_CAPA_SESSION_PROT_CMD)) {
		te_data = &mvmvif->time_event_data;

		if (iftype == NL80211_IFTYPE_P2P_DEVICE) {
			if (te_data->id >= SESSION_PROTECT_CONF_MAX_ID) {
				IWL_DEBUG_TE(mvm,
					     "No remain on channel event\n");
				mutex_unlock(&mvm->mutex);
				return;
			}
			iwl_mvm_cancel_session_protection(mvm, vif,
							  te_data->id,
							  te_data->link_id);
		} else {
			iwl_mvm_remove_aux_roc_te(mvm, mvmvif,
						  &mvmvif->hs_time_event_data);
		}
		goto cleanup_roc;
	}

	te_data = iwl_mvm_get_roc_te(mvm);
	if (!te_data) {
		IWL_WARN(mvm, "No remain on channel event\n");
		mutex_unlock(&mvm->mutex);
		return;
	}

	mvmvif = iwl_mvm_vif_from_mac80211(te_data->vif);
	iftype = te_data->vif->type;
	if (iftype == NL80211_IFTYPE_P2P_DEVICE)
		iwl_mvm_remove_time_event(mvm, mvmvif, te_data);
	else
		iwl_mvm_remove_aux_roc_te(mvm, mvmvif, te_data);

cleanup_roc:
	/*
	 * In case we get here before the ROC event started,
	 * (so the status bit isn't set) set it here so iwl_mvm_cleanup_roc will
	 * cleanup things properly
	 */
	if (p2p_aux || iftype != NL80211_IFTYPE_P2P_DEVICE)
		set_bit(IWL_MVM_STATUS_ROC_AUX_RUNNING, &mvm->status);
	else
		set_bit(IWL_MVM_STATUS_ROC_P2P_RUNNING, &mvm->status);

	/* Mutex is released inside this function */
	iwl_mvm_cleanup_roc(mvm);
}

void iwl_mvm_remove_csa_period(struct iwl_mvm *mvm,
			       struct ieee80211_vif *vif)
{
	struct iwl_mvm_vif *mvmvif = iwl_mvm_vif_from_mac80211(vif);
	struct iwl_mvm_time_event_data *te_data = &mvmvif->time_event_data;
	u32 id;

	lockdep_assert_held(&mvm->mutex);

	spin_lock_bh(&mvm->time_event_lock);
	id = te_data->id;
	spin_unlock_bh(&mvm->time_event_lock);

	if (id != TE_CHANNEL_SWITCH_PERIOD)
		return;

	iwl_mvm_remove_time_event(mvm, mvmvif, te_data);
}

int iwl_mvm_schedule_csa_period(struct iwl_mvm *mvm,
				struct ieee80211_vif *vif,
				u32 duration, u32 apply_time)
{
	struct iwl_mvm_vif *mvmvif = iwl_mvm_vif_from_mac80211(vif);
	struct iwl_mvm_time_event_data *te_data = &mvmvif->time_event_data;
	struct iwl_time_event_cmd time_cmd = {};

	lockdep_assert_held(&mvm->mutex);

	if (te_data->running) {
		u32 id;

		spin_lock_bh(&mvm->time_event_lock);
		id = te_data->id;
		spin_unlock_bh(&mvm->time_event_lock);

		if (id == TE_CHANNEL_SWITCH_PERIOD) {
			IWL_DEBUG_TE(mvm, "CS period is already scheduled\n");
			return -EBUSY;
		}

		/*
		 * Remove the session protection time event to allow the
		 * channel switch. If we got here, we just heard a beacon so
		 * the session protection is not needed anymore anyway.
		 */
		iwl_mvm_remove_time_event(mvm, mvmvif, te_data);
	}

	time_cmd.action = cpu_to_le32(FW_CTXT_ACTION_ADD);
	time_cmd.id_and_color =
		cpu_to_le32(FW_CMD_ID_AND_COLOR(mvmvif->id, mvmvif->color));
	time_cmd.id = cpu_to_le32(TE_CHANNEL_SWITCH_PERIOD);
	time_cmd.apply_time = cpu_to_le32(apply_time);
	time_cmd.max_frags = TE_V2_FRAG_NONE;
	time_cmd.duration = cpu_to_le32(duration);
	time_cmd.repeat = 1;
	time_cmd.interval = cpu_to_le32(1);
	time_cmd.policy = cpu_to_le16(TE_V2_NOTIF_HOST_EVENT_START |
				      TE_V2_ABSENCE);
	if (!apply_time)
		time_cmd.policy |= cpu_to_le16(TE_V2_START_IMMEDIATELY);

	return iwl_mvm_time_event_send_add(mvm, vif, te_data, &time_cmd);
}

static bool iwl_mvm_session_prot_notif(struct iwl_notif_wait_data *notif_wait,
				       struct iwl_rx_packet *pkt, void *data)
{
	struct iwl_mvm *mvm =
		container_of(notif_wait, struct iwl_mvm, notif_wait);
	struct iwl_mvm_session_prot_notif *resp;
	int resp_len = iwl_rx_packet_payload_len(pkt);

	if (WARN_ON(pkt->hdr.cmd != SESSION_PROTECTION_NOTIF ||
		    pkt->hdr.group_id != MAC_CONF_GROUP))
		return true;

	if (WARN_ON_ONCE(resp_len != sizeof(*resp))) {
		IWL_ERR(mvm, "Invalid SESSION_PROTECTION_NOTIF response\n");
		return true;
	}

	resp = (void *)pkt->data;

	if (!resp->status)
		IWL_ERR(mvm,
			"TIME_EVENT_NOTIFICATION received but not executed\n");

	return true;
}

void iwl_mvm_schedule_session_protection(struct iwl_mvm *mvm,
					 struct ieee80211_vif *vif,
					 u32 duration, u32 min_duration,
					 bool wait_for_notif,
					 unsigned int link_id)
{
	struct iwl_mvm_vif *mvmvif = iwl_mvm_vif_from_mac80211(vif);
	struct iwl_mvm_time_event_data *te_data = &mvmvif->time_event_data;
	const u16 notif[] = { WIDE_ID(MAC_CONF_GROUP, SESSION_PROTECTION_NOTIF) };
	struct iwl_notification_wait wait_notif;
	int mac_link_id = iwl_mvm_get_session_prot_id(mvm, vif, (s8)link_id);
	struct iwl_mvm_session_prot_cmd cmd = {
		.id_and_color = cpu_to_le32(mac_link_id),
		.action = cpu_to_le32(FW_CTXT_ACTION_ADD),
		.conf_id = cpu_to_le32(SESSION_PROTECT_CONF_ASSOC),
		.duration_tu = cpu_to_le32(MSEC_TO_TU(duration)),
	};

	if (mac_link_id < 0)
		return;

	lockdep_assert_held(&mvm->mutex);

	spin_lock_bh(&mvm->time_event_lock);
	if (te_data->running && te_data->link_id == link_id &&
	    time_after(te_data->end_jiffies, TU_TO_EXP_TIME(min_duration))) {
		IWL_DEBUG_TE(mvm, "We have enough time in the current TE: %u\n",
			     jiffies_to_msecs(te_data->end_jiffies - jiffies));
		spin_unlock_bh(&mvm->time_event_lock);

		return;
	}

	iwl_mvm_te_clear_data(mvm, te_data);
	/*
	 * The time_event_data.id field is reused to save session
	 * protection's configuration.
	 */
	te_data->id = le32_to_cpu(cmd.conf_id);
	te_data->duration = le32_to_cpu(cmd.duration_tu);
	te_data->vif = vif;
	te_data->link_id = link_id;
	spin_unlock_bh(&mvm->time_event_lock);

	IWL_DEBUG_TE(mvm, "Add new session protection, duration %d TU\n",
		     le32_to_cpu(cmd.duration_tu));

	if (!wait_for_notif) {
		if (iwl_mvm_send_cmd_pdu(mvm,
					 WIDE_ID(MAC_CONF_GROUP, SESSION_PROTECTION_CMD),
					 0, sizeof(cmd), &cmd)) {
			goto send_cmd_err;
		}

		return;
	}

	iwl_init_notification_wait(&mvm->notif_wait, &wait_notif,
				   notif, ARRAY_SIZE(notif),
				   iwl_mvm_session_prot_notif, NULL);

	if (iwl_mvm_send_cmd_pdu(mvm,
				 WIDE_ID(MAC_CONF_GROUP, SESSION_PROTECTION_CMD),
				 0, sizeof(cmd), &cmd)) {
		iwl_remove_notification(&mvm->notif_wait, &wait_notif);
		goto send_cmd_err;
	} else if (iwl_wait_notification(&mvm->notif_wait, &wait_notif,
					 TU_TO_JIFFIES(100))) {
		IWL_ERR(mvm,
			"Failed to protect session until session protection\n");
	}
	return;

send_cmd_err:
	IWL_ERR(mvm,
		"Couldn't send the SESSION_PROTECTION_CMD\n");
	spin_lock_bh(&mvm->time_event_lock);
	iwl_mvm_te_clear_data(mvm, te_data);
	spin_unlock_bh(&mvm->time_event_lock);
}<|MERGE_RESOLUTION|>--- conflicted
+++ resolved
@@ -75,13 +75,7 @@
 		 * not really racy.
 		 */
 
-<<<<<<< HEAD
-		if (!WARN_ON(!mvm->p2p_device_vif)) {
-			struct ieee80211_vif *vif = mvm->p2p_device_vif;
-
-=======
 		if (!WARN_ON(!vif)) {
->>>>>>> a6ad5510
 			mvmvif = iwl_mvm_vif_from_mac80211(vif);
 			iwl_mvm_flush_sta(mvm, mvmvif->deflink.bcast_sta.sta_id,
 					  mvmvif->deflink.bcast_sta.tfd_queue_msk);
@@ -115,13 +109,7 @@
 	 * (which is handled in iwl_mvm_te_handle_notif).
 	 */
 	if (test_and_clear_bit(IWL_MVM_STATUS_ROC_AUX_RUNNING, &mvm->status)) {
-<<<<<<< HEAD
-		/* do the same in case of hot spot 2.0 */
-		iwl_mvm_flush_sta(mvm, mvm->aux_sta.sta_id,
-				  mvm->aux_sta.tfd_queue_msk);
-=======
 		synchronize_net();
->>>>>>> a6ad5510
 
 		iwl_mvm_flush_sta(mvm, mvm->aux_sta.sta_id,
 				  mvm->aux_sta.tfd_queue_msk);
@@ -1041,12 +1029,8 @@
 	if (!le32_to_cpu(notif->status) || !le32_to_cpu(notif->start)) {
 		/* End TE, notify mac80211 */
 		mvmvif->time_event_data.id = SESSION_PROTECT_CONF_MAX_ID;
-<<<<<<< HEAD
-		iwl_mvm_p2p_roc_finished(mvm);
-=======
 		mvmvif->time_event_data.link_id = -1;
 		iwl_mvm_roc_finished(mvm);
->>>>>>> a6ad5510
 		ieee80211_remain_on_channel_expired(mvm->hw);
 	} else if (le32_to_cpu(notif->start)) {
 		if (WARN_ON(mvmvif->time_event_data.id !=
