/******************************************************************************
 *
 * This file is provided under a dual BSD/GPLv2 license.  When using or
 * redistributing this file, you may do so under either license.
 *
 * GPL LICENSE SUMMARY
 *
 * Copyright(c) 2013 - 2014, 2019 Intel Corporation. All rights reserved.
 * Copyright(c) 2013 - 2014 Intel Mobile Communications GmbH
 * Copyright(c) 2015 - 2016 Intel Deutschland GmbH
 * Copyright(c) 2019 - 2020 Intel Corporation
 *
 * This program is free software; you can redistribute it and/or modify
 * it under the terms of version 2 of the GNU General Public License as
 * published by the Free Software Foundation.
 *
 * This program is distributed in the hope that it will be useful, but
 * WITHOUT ANY WARRANTY; without even the implied warranty of
 * MERCHANTABILITY or FITNESS FOR A PARTICULAR PURPOSE.  See the GNU
 * General Public License for more details.
 *
 * The full GNU General Public License is included in this distribution
 * in the file called COPYING.
 *
 * Contact Information:
 *  Intel Linux Wireless <linuxwifi@intel.com>
 * Intel Corporation, 5200 N.E. Elam Young Parkway, Hillsboro, OR 97124-6497
 *
 * BSD LICENSE
 *
 * Copyright(c) 2012 - 2014, 2019 Intel Corporation. All rights reserved.
 * Copyright(c) 2013 - 2014 Intel Mobile Communications GmbH
 * Copyright(c) 2015 - 2016 Intel Deutschland GmbH
 * Copyright(c) 2019 - 2020 Intel Corporation
 * All rights reserved.
 *
 * Redistribution and use in source and binary forms, with or without
 * modification, are permitted provided that the following conditions
 * are met:
 *
 *  * Redistributions of source code must retain the above copyright
 *    notice, this list of conditions and the following disclaimer.
 *  * Redistributions in binary form must reproduce the above copyright
 *    notice, this list of conditions and the following disclaimer in
 *    the documentation and/or other materials provided with the
 *    distribution.
 *  * Neither the name Intel Corporation nor the names of its
 *    contributors may be used to endorse or promote products derived
 *    from this software without specific prior written permission.
 *
 * THIS SOFTWARE IS PROVIDED BY THE COPYRIGHT HOLDERS AND CONTRIBUTORS
 * "AS IS" AND ANY EXPRESS OR IMPLIED WARRANTIES, INCLUDING, BUT NOT
 * LIMITED TO, THE IMPLIED WARRANTIES OF MERCHANTABILITY AND FITNESS FOR
 * A PARTICULAR PURPOSE ARE DISCLAIMED. IN NO EVENT SHALL THE COPYRIGHT
 * OWNER OR CONTRIBUTORS BE LIABLE FOR ANY DIRECT, INDIRECT, INCIDENTAL,
 * SPECIAL, EXEMPLARY, OR CONSEQUENTIAL DAMAGES (INCLUDING, BUT NOT
 * LIMITED TO, PROCUREMENT OF SUBSTITUTE GOODS OR SERVICES; LOSS OF USE,
 * DATA, OR PROFITS; OR BUSINESS INTERRUPTION) HOWEVER CAUSED AND ON ANY
 * THEORY OF LIABILITY, WHETHER IN CONTRACT, STRICT LIABILITY, OR TORT
 * (INCLUDING NEGLIGENCE OR OTHERWISE) ARISING IN ANY WAY OUT OF THE USE
 * OF THIS SOFTWARE, EVEN IF ADVISED OF THE POSSIBILITY OF SUCH DAMAGE.
 *
 *****************************************************************************/

#include <linux/sort.h>

#include "mvm.h"

#define IWL_MVM_TEMP_NOTIF_WAIT_TIMEOUT	HZ

void iwl_mvm_enter_ctkill(struct iwl_mvm *mvm)
{
	struct iwl_mvm_tt_mgmt *tt = &mvm->thermal_throttle;
	u32 duration = tt->params.ct_kill_duration;

	if (test_bit(IWL_MVM_STATUS_HW_CTKILL, &mvm->status))
		return;

	IWL_ERR(mvm, "Enter CT Kill\n");
	iwl_mvm_set_hw_ctkill_state(mvm, true);

	if (!iwl_mvm_is_tt_in_fw(mvm)) {
		tt->throttle = false;
		tt->dynamic_smps = false;
	}

	/* Don't schedule an exit work if we're in test mode, since
	 * the temperature will not change unless we manually set it
	 * again (or disable testing).
	 */
	if (!mvm->temperature_test)
		schedule_delayed_work(&tt->ct_kill_exit,
				      round_jiffies_relative(duration * HZ));
}

static void iwl_mvm_exit_ctkill(struct iwl_mvm *mvm)
{
	if (!test_bit(IWL_MVM_STATUS_HW_CTKILL, &mvm->status))
		return;

	IWL_ERR(mvm, "Exit CT Kill\n");
	iwl_mvm_set_hw_ctkill_state(mvm, false);
}

void iwl_mvm_tt_temp_changed(struct iwl_mvm *mvm, u32 temp)
{
	/* ignore the notification if we are in test mode */
	if (mvm->temperature_test)
		return;

	if (mvm->temperature == temp)
		return;

	mvm->temperature = temp;
	iwl_mvm_tt_handler(mvm);
}

static int iwl_mvm_temp_notif_parse(struct iwl_mvm *mvm,
				    struct iwl_rx_packet *pkt)
{
	struct iwl_dts_measurement_notif_v1 *notif_v1;
	int len = iwl_rx_packet_payload_len(pkt);
	int temp;

	/* we can use notif_v1 only, because v2 only adds an additional
	 * parameter, which is not used in this function.
	*/
	if (WARN_ON_ONCE(len < sizeof(*notif_v1))) {
		IWL_ERR(mvm, "Invalid DTS_MEASUREMENT_NOTIFICATION\n");
		return -EINVAL;
	}

	notif_v1 = (void *)pkt->data;

	temp = le32_to_cpu(notif_v1->temp);

	/* shouldn't be negative, but since it's s32, make sure it isn't */
	if (WARN_ON_ONCE(temp < 0))
		temp = 0;

	IWL_DEBUG_TEMP(mvm, "DTS_MEASUREMENT_NOTIFICATION - %d\n", temp);

	return temp;
}

static bool iwl_mvm_temp_notif_wait(struct iwl_notif_wait_data *notif_wait,
				    struct iwl_rx_packet *pkt, void *data)
{
	struct iwl_mvm *mvm =
		container_of(notif_wait, struct iwl_mvm, notif_wait);
	int *temp = data;
	int ret;

	ret = iwl_mvm_temp_notif_parse(mvm, pkt);
	if (ret < 0)
		return true;

	*temp = ret;

	return true;
}

void iwl_mvm_temp_notif(struct iwl_mvm *mvm, struct iwl_rx_cmd_buffer *rxb)
{
	struct iwl_rx_packet *pkt = rxb_addr(rxb);
	struct iwl_dts_measurement_notif_v2 *notif_v2;
	int len = iwl_rx_packet_payload_len(pkt);
	int temp;
	u32 ths_crossed;

	/* the notification is handled synchronously in ctkill, so skip here */
	if (test_bit(IWL_MVM_STATUS_HW_CTKILL, &mvm->status))
		return;

	temp = iwl_mvm_temp_notif_parse(mvm, pkt);

	if (!iwl_mvm_is_tt_in_fw(mvm)) {
		if (temp >= 0)
			iwl_mvm_tt_temp_changed(mvm, temp);
		return;
	}

	if (WARN_ON_ONCE(len < sizeof(*notif_v2))) {
		IWL_ERR(mvm, "Invalid DTS_MEASUREMENT_NOTIFICATION\n");
		return;
	}

	notif_v2 = (void *)pkt->data;
	ths_crossed = le32_to_cpu(notif_v2->threshold_idx);

	/* 0xFF in ths_crossed means the notification is not related
	 * to a trip, so we can ignore it here.
	 */
	if (ths_crossed == 0xFF)
		return;

	IWL_DEBUG_TEMP(mvm, "Temp = %d Threshold crossed = %d\n",
		       temp, ths_crossed);

#ifdef CONFIG_THERMAL
	if (WARN_ON(ths_crossed >= IWL_MAX_DTS_TRIPS))
		return;

	if (mvm->tz_device.tzone) {
		struct iwl_mvm_thermal_device *tz_dev = &mvm->tz_device;

		thermal_notify_framework(tz_dev->tzone,
					 tz_dev->fw_trips_index[ths_crossed]);
	}
#endif /* CONFIG_THERMAL */
}

void iwl_mvm_ct_kill_notif(struct iwl_mvm *mvm, struct iwl_rx_cmd_buffer *rxb)
{
	struct iwl_rx_packet *pkt = rxb_addr(rxb);
	struct ct_kill_notif *notif;
	int len = iwl_rx_packet_payload_len(pkt);

	if (WARN_ON_ONCE(len != sizeof(*notif))) {
		IWL_ERR(mvm, "Invalid CT_KILL_NOTIFICATION\n");
		return;
	}

	notif = (struct ct_kill_notif *)pkt->data;
	IWL_DEBUG_TEMP(mvm, "CT Kill notification temperature = %d\n",
		       notif->temperature);

	iwl_mvm_enter_ctkill(mvm);
}

/*
 * send the DTS_MEASUREMENT_TRIGGER command with or without waiting for a
 * response. If we get a response then the measurement is stored in 'temp'
 */
static int iwl_mvm_send_temp_cmd(struct iwl_mvm *mvm, bool response, s32 *temp)
{
	struct iwl_host_cmd cmd = {};
	struct iwl_dts_measurement_cmd dts_cmd = {
		.flags = cpu_to_le32(DTS_TRIGGER_CMD_FLAGS_TEMP),
	};
	struct iwl_ext_dts_measurement_cmd ext_cmd = {
		.control_mode = cpu_to_le32(DTS_DIRECT_WITHOUT_MEASURE),
	};
	struct iwl_dts_measurement_resp *resp;
	void *cmd_ptr;
	int ret;
	u32 cmd_flags = 0;
	u16 len;

	/* Check which command format is used (regular/extended) */
	if (fw_has_capa(&mvm->fw->ucode_capa,
			IWL_UCODE_TLV_CAPA_EXTENDED_DTS_MEASURE)) {
		len = sizeof(ext_cmd);
		cmd_ptr = &ext_cmd;
	} else {
		len = sizeof(dts_cmd);
		cmd_ptr = &dts_cmd;
	}
	/* The command version where we get a response is zero length */
	if (response) {
		cmd_flags = CMD_WANT_SKB;
		len = 0;
	}

	cmd.id =  WIDE_ID(PHY_OPS_GROUP, CMD_DTS_MEASUREMENT_TRIGGER_WIDE);
	cmd.len[0] = len;
	cmd.flags = cmd_flags;
	cmd.data[0] = cmd_ptr;

	IWL_DEBUG_TEMP(mvm,
		       "Sending temperature measurement command - %s response\n",
		       response ? "with" : "without");
	ret = iwl_mvm_send_cmd(mvm, &cmd);

	if (ret) {
		IWL_ERR(mvm,
			"Failed to send the temperature measurement command (err=%d)\n",
			ret);
		return ret;
	}

	if (response) {
		resp = (void *)cmd.resp_pkt->data;
		*temp = le32_to_cpu(resp->temp);
		IWL_DEBUG_TEMP(mvm,
			       "Got temperature measurement response: temp=%d\n",
			       *temp);
		iwl_free_resp(&cmd);
	}

	return ret;
}

int iwl_mvm_get_temp(struct iwl_mvm *mvm, s32 *temp)
{
	struct iwl_notification_wait wait_temp_notif;
	static u16 temp_notif[] = { WIDE_ID(PHY_OPS_GROUP,
					    DTS_MEASUREMENT_NOTIF_WIDE) };
	int ret;
	u8 cmd_ver;

	/*
	 * If command version is 1 we send the command and immediately get
	 * a response. For older versions we send the command and wait for a
	 * notification (no command TLV for previous versions).
	 */
	cmd_ver = iwl_fw_lookup_cmd_ver(mvm->fw, PHY_OPS_GROUP,
					CMD_DTS_MEASUREMENT_TRIGGER_WIDE,
					IWL_FW_CMD_VER_UNKNOWN);
	if (cmd_ver == 1)
		return iwl_mvm_send_temp_cmd(mvm, true, temp);

	lockdep_assert_held(&mvm->mutex);

	iwl_init_notification_wait(&mvm->notif_wait, &wait_temp_notif,
				   temp_notif, ARRAY_SIZE(temp_notif),
				   iwl_mvm_temp_notif_wait, temp);

	ret = iwl_mvm_send_temp_cmd(mvm, false, temp);
	if (ret) {
		iwl_remove_notification(&mvm->notif_wait, &wait_temp_notif);
		return ret;
	}

	ret = iwl_wait_notification(&mvm->notif_wait, &wait_temp_notif,
				    IWL_MVM_TEMP_NOTIF_WAIT_TIMEOUT);
	if (ret)
		IWL_ERR(mvm, "Getting the temperature timed out\n");

	return ret;
}

static void check_exit_ctkill(struct work_struct *work)
{
	struct iwl_mvm_tt_mgmt *tt;
	struct iwl_mvm *mvm;
	u32 duration;
	s32 temp;
	int ret;

	tt = container_of(work, struct iwl_mvm_tt_mgmt, ct_kill_exit.work);
	mvm = container_of(tt, struct iwl_mvm, thermal_throttle);

	if (iwl_mvm_is_tt_in_fw(mvm)) {
		iwl_mvm_exit_ctkill(mvm);

		return;
	}

	duration = tt->params.ct_kill_duration;

	flush_work(&mvm->roc_done_wk);

	mutex_lock(&mvm->mutex);

	if (__iwl_mvm_mac_start(mvm))
		goto reschedule;

	ret = iwl_mvm_get_temp(mvm, &temp);

	__iwl_mvm_mac_stop(mvm);

	if (ret)
		goto reschedule;

	IWL_DEBUG_TEMP(mvm, "NIC temperature: %d\n", temp);

	if (temp <= tt->params.ct_kill_exit) {
		mutex_unlock(&mvm->mutex);
		iwl_mvm_exit_ctkill(mvm);
		return;
	}

reschedule:
	mutex_unlock(&mvm->mutex);
	schedule_delayed_work(&mvm->thermal_throttle.ct_kill_exit,
			      round_jiffies(duration * HZ));
}

static void iwl_mvm_tt_smps_iterator(void *_data, u8 *mac,
				     struct ieee80211_vif *vif)
{
	struct iwl_mvm *mvm = _data;
	enum ieee80211_smps_mode smps_mode;

	lockdep_assert_held(&mvm->mutex);

	if (mvm->thermal_throttle.dynamic_smps)
		smps_mode = IEEE80211_SMPS_DYNAMIC;
	else
		smps_mode = IEEE80211_SMPS_AUTOMATIC;

	if (vif->type != NL80211_IFTYPE_STATION)
		return;

	iwl_mvm_update_smps(mvm, vif, IWL_MVM_SMPS_REQ_TT, smps_mode);
}

static void iwl_mvm_tt_tx_protection(struct iwl_mvm *mvm, bool enable)
{
	struct iwl_mvm_sta *mvmsta;
	int i, err;

	for (i = 0; i < mvm->fw->ucode_capa.num_stations; i++) {
		mvmsta = iwl_mvm_sta_from_staid_protected(mvm, i);
		if (!mvmsta)
			continue;

		if (enable == mvmsta->tt_tx_protection)
			continue;
		err = iwl_mvm_tx_protection(mvm, mvmsta, enable);
		if (err) {
			IWL_ERR(mvm, "Failed to %s Tx protection\n",
				enable ? "enable" : "disable");
		} else {
			IWL_DEBUG_TEMP(mvm, "%s Tx protection\n",
				       enable ? "Enable" : "Disable");
			mvmsta->tt_tx_protection = enable;
		}
	}
}

void iwl_mvm_tt_tx_backoff(struct iwl_mvm *mvm, u32 backoff)
{
	struct iwl_host_cmd cmd = {
		.id = REPLY_THERMAL_MNG_BACKOFF,
		.len = { sizeof(u32), },
		.data = { &backoff, },
	};

	backoff = max(backoff, mvm->thermal_throttle.min_backoff);

	if (iwl_mvm_send_cmd(mvm, &cmd) == 0) {
		IWL_DEBUG_TEMP(mvm, "Set Thermal Tx backoff to: %u\n",
			       backoff);
		mvm->thermal_throttle.tx_backoff = backoff;
	} else {
		IWL_ERR(mvm, "Failed to change Thermal Tx backoff\n");
	}
}

void iwl_mvm_tt_handler(struct iwl_mvm *mvm)
{
	struct iwl_tt_params *params = &mvm->thermal_throttle.params;
	struct iwl_mvm_tt_mgmt *tt = &mvm->thermal_throttle;
	s32 temperature = mvm->temperature;
	bool throttle_enable = false;
	int i;
	u32 tx_backoff;

	IWL_DEBUG_TEMP(mvm, "NIC temperature: %d\n", mvm->temperature);

	if (params->support_ct_kill && temperature >= params->ct_kill_entry) {
		iwl_mvm_enter_ctkill(mvm);
		return;
	}

	if (params->support_ct_kill &&
	    temperature <= params->ct_kill_exit) {
		iwl_mvm_exit_ctkill(mvm);
		return;
	}

	if (params->support_dynamic_smps) {
		if (!tt->dynamic_smps &&
		    temperature >= params->dynamic_smps_entry) {
			IWL_DEBUG_TEMP(mvm, "Enable dynamic SMPS\n");
			tt->dynamic_smps = true;
			ieee80211_iterate_active_interfaces_atomic(
					mvm->hw, IEEE80211_IFACE_ITER_NORMAL,
					iwl_mvm_tt_smps_iterator, mvm);
			throttle_enable = true;
		} else if (tt->dynamic_smps &&
			   temperature <= params->dynamic_smps_exit) {
			IWL_DEBUG_TEMP(mvm, "Disable dynamic SMPS\n");
			tt->dynamic_smps = false;
			ieee80211_iterate_active_interfaces_atomic(
					mvm->hw, IEEE80211_IFACE_ITER_NORMAL,
					iwl_mvm_tt_smps_iterator, mvm);
		}
	}

	if (params->support_tx_protection) {
		if (temperature >= params->tx_protection_entry) {
			iwl_mvm_tt_tx_protection(mvm, true);
			throttle_enable = true;
		} else if (temperature <= params->tx_protection_exit) {
			iwl_mvm_tt_tx_protection(mvm, false);
		}
	}

	if (params->support_tx_backoff) {
		tx_backoff = tt->min_backoff;
		for (i = 0; i < TT_TX_BACKOFF_SIZE; i++) {
			if (temperature < params->tx_backoff[i].temperature)
				break;
			tx_backoff = max(tt->min_backoff,
					 params->tx_backoff[i].backoff);
		}
		if (tx_backoff != tt->min_backoff)
			throttle_enable = true;
		if (tt->tx_backoff != tx_backoff)
			iwl_mvm_tt_tx_backoff(mvm, tx_backoff);
	}

	if (!tt->throttle && throttle_enable) {
		IWL_WARN(mvm,
			 "Due to high temperature thermal throttling initiated\n");
		tt->throttle = true;
	} else if (tt->throttle && !tt->dynamic_smps &&
		   tt->tx_backoff == tt->min_backoff &&
		   temperature <= params->tx_protection_exit) {
		IWL_WARN(mvm,
			 "Temperature is back to normal thermal throttling stopped\n");
		tt->throttle = false;
	}
}

static const struct iwl_tt_params iwl_mvm_default_tt_params = {
	.ct_kill_entry = 118,
	.ct_kill_exit = 96,
	.ct_kill_duration = 5,
	.dynamic_smps_entry = 114,
	.dynamic_smps_exit = 110,
	.tx_protection_entry = 114,
	.tx_protection_exit = 108,
	.tx_backoff = {
		{.temperature = 112, .backoff = 200},
		{.temperature = 113, .backoff = 600},
		{.temperature = 114, .backoff = 1200},
		{.temperature = 115, .backoff = 2000},
		{.temperature = 116, .backoff = 4000},
		{.temperature = 117, .backoff = 10000},
	},
	.support_ct_kill = true,
	.support_dynamic_smps = true,
	.support_tx_protection = true,
	.support_tx_backoff = true,
};

/* budget in mWatt */
static const u32 iwl_mvm_cdev_budgets[] = {
	2400,	/* cooling state 0 */
	2000,	/* cooling state 1 */
	1800,	/* cooling state 2 */
	1600,	/* cooling state 3 */
	1400,	/* cooling state 4 */
	1200,	/* cooling state 5 */
	1000,	/* cooling state 6 */
	900,	/* cooling state 7 */
	800,	/* cooling state 8 */
	700,	/* cooling state 9 */
	650,	/* cooling state 10 */
	600,	/* cooling state 11 */
	550,	/* cooling state 12 */
	500,	/* cooling state 13 */
	450,	/* cooling state 14 */
	400,	/* cooling state 15 */
	350,	/* cooling state 16 */
	300,	/* cooling state 17 */
	250,	/* cooling state 18 */
	200,	/* cooling state 19 */
	150,	/* cooling state 20 */
};

int iwl_mvm_ctdp_command(struct iwl_mvm *mvm, u32 op, u32 state)
{
	struct iwl_mvm_ctdp_cmd cmd = {
		.operation = cpu_to_le32(op),
		.budget = cpu_to_le32(iwl_mvm_cdev_budgets[state]),
		.window_size = 0,
	};
	int ret;
	u32 status;

	lockdep_assert_held(&mvm->mutex);

	status = 0;
	ret = iwl_mvm_send_cmd_pdu_status(mvm, WIDE_ID(PHY_OPS_GROUP,
						       CTDP_CONFIG_CMD),
					  sizeof(cmd), &cmd, &status);

	if (ret) {
		IWL_ERR(mvm, "cTDP command failed (err=%d)\n", ret);
		return ret;
	}

	switch (op) {
	case CTDP_CMD_OPERATION_START:
#ifdef CONFIG_THERMAL
		mvm->cooling_dev.cur_state = state;
#endif /* CONFIG_THERMAL */
		break;
	case CTDP_CMD_OPERATION_REPORT:
		IWL_DEBUG_TEMP(mvm, "cTDP avg energy in mWatt = %d\n", status);
		/* when the function is called with CTDP_CMD_OPERATION_REPORT
		 * option the function should return the average budget value
		 * that is received from the FW.
		 * The budget can't be less or equal to 0, so it's possible
		 * to distinguish between error values and budgets.
		 */
		return status;
	case CTDP_CMD_OPERATION_STOP:
		IWL_DEBUG_TEMP(mvm, "cTDP stopped successfully\n");
		break;
	}

	return 0;
}

#ifdef CONFIG_THERMAL
static int compare_temps(const void *a, const void *b)
{
	return ((s16)le16_to_cpu(*(__le16 *)a) -
		(s16)le16_to_cpu(*(__le16 *)b));
}
#endif

int iwl_mvm_send_temp_report_ths_cmd(struct iwl_mvm *mvm)
{
	struct temp_report_ths_cmd cmd = {0};
	int ret;
#ifdef CONFIG_THERMAL
	int i, j, idx = 0;

	lockdep_assert_held(&mvm->mutex);

	if (!mvm->tz_device.tzone)
		goto send;

	/* The driver holds array of temperature trips that are unsorted
	 * and uncompressed, the FW should get it compressed and sorted
	 */

	/* compress temp_trips to cmd array, remove uninitialized values*/
	for (i = 0; i < IWL_MAX_DTS_TRIPS; i++) {
		if (mvm->tz_device.temp_trips[i] != S16_MIN) {
			cmd.thresholds[idx++] =
				cpu_to_le16(mvm->tz_device.temp_trips[i]);
		}
	}
	cmd.num_temps = cpu_to_le32(idx);

	if (!idx)
		goto send;

	/*sort cmd array*/
	sort(cmd.thresholds, idx, sizeof(s16), compare_temps, NULL);

	/* we should save the indexes of trips because we sort
	 * and compress the orginal array
	 */
	for (i = 0; i < idx; i++) {
		for (j = 0; j < IWL_MAX_DTS_TRIPS; j++) {
			if (le16_to_cpu(cmd.thresholds[i]) ==
				mvm->tz_device.temp_trips[j])
				mvm->tz_device.fw_trips_index[i] = j;
		}
	}

send:
#endif
	ret = iwl_mvm_send_cmd_pdu(mvm, WIDE_ID(PHY_OPS_GROUP,
						TEMP_REPORTING_THRESHOLDS_CMD),
				   0, sizeof(cmd), &cmd);
	if (ret)
		IWL_ERR(mvm, "TEMP_REPORT_THS_CMD command failed (err=%d)\n",
			ret);

	return ret;
}

#ifdef CONFIG_THERMAL
static int iwl_mvm_tzone_get_temp(struct thermal_zone_device *device,
				  int *temperature)
{
	struct iwl_mvm *mvm = (struct iwl_mvm *)device->devdata;
	int ret;
	int temp;

	mutex_lock(&mvm->mutex);

	if (!iwl_mvm_firmware_running(mvm) ||
	    mvm->fwrt.cur_fw_img != IWL_UCODE_REGULAR) {
		ret = -ENODATA;
		goto out;
	}

	ret = iwl_mvm_get_temp(mvm, &temp);
	if (ret)
		goto out;

	*temperature = temp * 1000;

out:
	mutex_unlock(&mvm->mutex);
	return ret;
}

static int iwl_mvm_tzone_get_trip_temp(struct thermal_zone_device *device,
				       int trip, int *temp)
{
	struct iwl_mvm *mvm = (struct iwl_mvm *)device->devdata;

	if (trip < 0 || trip >= IWL_MAX_DTS_TRIPS)
		return -EINVAL;

	*temp = mvm->tz_device.temp_trips[trip] * 1000;

	return 0;
}

static int iwl_mvm_tzone_get_trip_type(struct thermal_zone_device *device,
				       int trip, enum thermal_trip_type *type)
{
	if (trip < 0 || trip >= IWL_MAX_DTS_TRIPS)
		return -EINVAL;

	*type = THERMAL_TRIP_PASSIVE;

	return 0;
}

static int iwl_mvm_tzone_set_trip_temp(struct thermal_zone_device *device,
				       int trip, int temp)
{
	struct iwl_mvm *mvm = (struct iwl_mvm *)device->devdata;
	struct iwl_mvm_thermal_device *tzone;
	int i, ret;
	s16 temperature;

	mutex_lock(&mvm->mutex);

	if (!iwl_mvm_firmware_running(mvm) ||
	    mvm->fwrt.cur_fw_img != IWL_UCODE_REGULAR) {
		ret = -EIO;
		goto out;
	}

	if (trip < 0 || trip >= IWL_MAX_DTS_TRIPS) {
		ret = -EINVAL;
		goto out;
	}

	if ((temp / 1000) > S16_MAX) {
		ret = -EINVAL;
		goto out;
	}

	temperature = (s16)(temp / 1000);
	tzone = &mvm->tz_device;

	if (!tzone) {
		ret = -EIO;
		goto out;
	}

	/* no updates*/
	if (tzone->temp_trips[trip] == temperature) {
		ret = 0;
		goto out;
	}

	/* already existing temperature */
	for (i = 0; i < IWL_MAX_DTS_TRIPS; i++) {
		if (tzone->temp_trips[i] == temperature) {
			ret = -EINVAL;
			goto out;
		}
	}

	tzone->temp_trips[trip] = temperature;

	ret = iwl_mvm_send_temp_report_ths_cmd(mvm);
out:
	mutex_unlock(&mvm->mutex);
	return ret;
}

static  struct thermal_zone_device_ops tzone_ops = {
	.get_temp = iwl_mvm_tzone_get_temp,
	.get_trip_temp = iwl_mvm_tzone_get_trip_temp,
	.get_trip_type = iwl_mvm_tzone_get_trip_type,
	.set_trip_temp = iwl_mvm_tzone_set_trip_temp,
};

/* make all trips writable */
#define IWL_WRITABLE_TRIPS_MSK (BIT(IWL_MAX_DTS_TRIPS) - 1)

static void iwl_mvm_thermal_zone_register(struct iwl_mvm *mvm)
{
<<<<<<< HEAD
	int i;
=======
	int i, ret;
>>>>>>> d1988041
	char name[16];
	static atomic_t counter = ATOMIC_INIT(0);

	if (!iwl_mvm_is_tt_in_fw(mvm)) {
		mvm->tz_device.tzone = NULL;

		return;
	}

	BUILD_BUG_ON(ARRAY_SIZE(name) >= THERMAL_NAME_LENGTH);

	sprintf(name, "iwlwifi_%u", atomic_inc_return(&counter) & 0xFF);
	mvm->tz_device.tzone = thermal_zone_device_register(name,
							IWL_MAX_DTS_TRIPS,
							IWL_WRITABLE_TRIPS_MSK,
							mvm, &tzone_ops,
							NULL, 0, 0);
	if (IS_ERR(mvm->tz_device.tzone)) {
		IWL_DEBUG_TEMP(mvm,
			       "Failed to register to thermal zone (err = %ld)\n",
			       PTR_ERR(mvm->tz_device.tzone));
		mvm->tz_device.tzone = NULL;
		return;
	}

	ret = thermal_zone_device_enable(mvm->tz_device.tzone);
	if (ret) {
		IWL_DEBUG_TEMP(mvm, "Failed to enable thermal zone\n");
		thermal_zone_device_unregister(mvm->tz_device.tzone);
		return;
	}

	/* 0 is a valid temperature,
	 * so initialize the array with S16_MIN which invalid temperature
	 */
	for (i = 0 ; i < IWL_MAX_DTS_TRIPS; i++)
		mvm->tz_device.temp_trips[i] = S16_MIN;
}

static int iwl_mvm_tcool_get_max_state(struct thermal_cooling_device *cdev,
				       unsigned long *state)
{
	*state = ARRAY_SIZE(iwl_mvm_cdev_budgets) - 1;

	return 0;
}

static int iwl_mvm_tcool_get_cur_state(struct thermal_cooling_device *cdev,
				       unsigned long *state)
{
	struct iwl_mvm *mvm = (struct iwl_mvm *)(cdev->devdata);

	*state = mvm->cooling_dev.cur_state;

	return 0;
}

static int iwl_mvm_tcool_set_cur_state(struct thermal_cooling_device *cdev,
				       unsigned long new_state)
{
	struct iwl_mvm *mvm = (struct iwl_mvm *)(cdev->devdata);
	int ret;

	mutex_lock(&mvm->mutex);

	if (!iwl_mvm_firmware_running(mvm) ||
	    mvm->fwrt.cur_fw_img != IWL_UCODE_REGULAR) {
		ret = -EIO;
		goto unlock;
	}

	if (new_state >= ARRAY_SIZE(iwl_mvm_cdev_budgets)) {
		ret = -EINVAL;
		goto unlock;
	}

	ret = iwl_mvm_ctdp_command(mvm, CTDP_CMD_OPERATION_START,
				   new_state);

unlock:
	mutex_unlock(&mvm->mutex);
	return ret;
}

static const struct thermal_cooling_device_ops tcooling_ops = {
	.get_max_state = iwl_mvm_tcool_get_max_state,
	.get_cur_state = iwl_mvm_tcool_get_cur_state,
	.set_cur_state = iwl_mvm_tcool_set_cur_state,
};

static void iwl_mvm_cooling_device_register(struct iwl_mvm *mvm)
{
	char name[] = "iwlwifi";

	if (!iwl_mvm_is_ctdp_supported(mvm))
		return;

	BUILD_BUG_ON(ARRAY_SIZE(name) >= THERMAL_NAME_LENGTH);

	mvm->cooling_dev.cdev =
		thermal_cooling_device_register(name,
						mvm,
						&tcooling_ops);

	if (IS_ERR(mvm->cooling_dev.cdev)) {
		IWL_DEBUG_TEMP(mvm,
			       "Failed to register to cooling device (err = %ld)\n",
			       PTR_ERR(mvm->cooling_dev.cdev));
		mvm->cooling_dev.cdev = NULL;
		return;
	}
}

static void iwl_mvm_thermal_zone_unregister(struct iwl_mvm *mvm)
{
	if (!iwl_mvm_is_tt_in_fw(mvm) || !mvm->tz_device.tzone)
		return;

	IWL_DEBUG_TEMP(mvm, "Thermal zone device unregister\n");
	if (mvm->tz_device.tzone) {
		thermal_zone_device_unregister(mvm->tz_device.tzone);
		mvm->tz_device.tzone = NULL;
	}
}

static void iwl_mvm_cooling_device_unregister(struct iwl_mvm *mvm)
{
	if (!iwl_mvm_is_ctdp_supported(mvm) || !mvm->cooling_dev.cdev)
		return;

	IWL_DEBUG_TEMP(mvm, "Cooling device unregister\n");
	if (mvm->cooling_dev.cdev) {
		thermal_cooling_device_unregister(mvm->cooling_dev.cdev);
		mvm->cooling_dev.cdev = NULL;
	}
}
#endif /* CONFIG_THERMAL */

void iwl_mvm_thermal_initialize(struct iwl_mvm *mvm, u32 min_backoff)
{
	struct iwl_mvm_tt_mgmt *tt = &mvm->thermal_throttle;

	IWL_DEBUG_TEMP(mvm, "Initialize Thermal Throttling\n");

	if (mvm->cfg->thermal_params)
		tt->params = *mvm->cfg->thermal_params;
	else
		tt->params = iwl_mvm_default_tt_params;

	tt->throttle = false;
	tt->dynamic_smps = false;
	tt->min_backoff = min_backoff;
	INIT_DELAYED_WORK(&tt->ct_kill_exit, check_exit_ctkill);

#ifdef CONFIG_THERMAL
	iwl_mvm_cooling_device_register(mvm);
	iwl_mvm_thermal_zone_register(mvm);
#endif
	mvm->init_status |= IWL_MVM_INIT_STATUS_THERMAL_INIT_COMPLETE;
}

void iwl_mvm_thermal_exit(struct iwl_mvm *mvm)
{
	if (!(mvm->init_status & IWL_MVM_INIT_STATUS_THERMAL_INIT_COMPLETE))
		return;

	cancel_delayed_work_sync(&mvm->thermal_throttle.ct_kill_exit);
	IWL_DEBUG_TEMP(mvm, "Exit Thermal Throttling\n");

#ifdef CONFIG_THERMAL
	iwl_mvm_cooling_device_unregister(mvm);
	iwl_mvm_thermal_zone_unregister(mvm);
#endif
	mvm->init_status &= ~IWL_MVM_INIT_STATUS_THERMAL_INIT_COMPLETE;
}<|MERGE_RESOLUTION|>--- conflicted
+++ resolved
@@ -789,11 +789,7 @@
 
 static void iwl_mvm_thermal_zone_register(struct iwl_mvm *mvm)
 {
-<<<<<<< HEAD
-	int i;
-=======
 	int i, ret;
->>>>>>> d1988041
 	char name[16];
 	static atomic_t counter = ATOMIC_INIT(0);
 
