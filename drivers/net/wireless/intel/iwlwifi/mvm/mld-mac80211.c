--- conflicted
+++ resolved
@@ -13,8 +13,6 @@
 	int i;
 
 	guard(mvm)(mvm);
-
-	iwl_mvm_mac_init_mvmvif(mvm, mvmvif);
 
 	iwl_mvm_mac_init_mvmvif(mvm, mvmvif);
 
@@ -325,10 +323,7 @@
 		ret = iwl_mvm_esr_mode_active(mvm, vif);
 		if (ret) {
 			IWL_ERR(mvm, "failed to activate ESR mode (%d)\n", ret);
-<<<<<<< HEAD
-=======
 			iwl_mvm_request_periodic_system_statistics(mvm, false);
->>>>>>> a6ad5510
 			goto out;
 		}
 	}
@@ -803,10 +798,6 @@
 		link_changes |= LINK_CONTEXT_MODIFY_HE_PARAMS;
 	}
 
-<<<<<<< HEAD
-	/* Update EHT Puncturing info */
-	if (changes & BSS_CHANGED_EHT_PUNCTURING && vif->cfg.assoc)
-=======
 	if ((changes & BSS_CHANGED_BANDWIDTH) &&
 	    ieee80211_vif_link_active(vif, link_conf->link_id) &&
 	    mvmvif->esr_active &&
@@ -817,7 +808,6 @@
 
 	/* if associated, maybe puncturing changed - we'll check later */
 	if (vif->cfg.assoc)
->>>>>>> a6ad5510
 		link_changes |= LINK_CONTEXT_MODIFY_EHT_PARAMS;
 
 	if (link_changes) {
