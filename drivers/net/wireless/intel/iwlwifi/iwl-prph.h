/* SPDX-License-Identifier: GPL-2.0 OR BSD-3-Clause */
/*
 * Copyright (C) 2005-2014, 2018-2023 Intel Corporation
 * Copyright (C) 2013-2015 Intel Mobile Communications GmbH
 * Copyright (C) 2016 Intel Deutschland GmbH
 */
#ifndef	__iwl_prph_h__
#define __iwl_prph_h__
#include <linux/bitfield.h>

/*
 * Registers in this file are internal, not PCI bus memory mapped.
 * Driver accesses these via HBUS_TARG_PRPH_* registers.
 */
#define PRPH_BASE	(0x00000)
#define PRPH_END	(0xFFFFF)

/* APMG (power management) constants */
#define APMG_BASE			(PRPH_BASE + 0x3000)
#define APMG_CLK_CTRL_REG		(APMG_BASE + 0x0000)
#define APMG_CLK_EN_REG			(APMG_BASE + 0x0004)
#define APMG_CLK_DIS_REG		(APMG_BASE + 0x0008)
#define APMG_PS_CTRL_REG		(APMG_BASE + 0x000c)
#define APMG_PCIDEV_STT_REG		(APMG_BASE + 0x0010)
#define APMG_RFKILL_REG			(APMG_BASE + 0x0014)
#define APMG_RTC_INT_STT_REG		(APMG_BASE + 0x001c)
#define APMG_RTC_INT_MSK_REG		(APMG_BASE + 0x0020)
#define APMG_DIGITAL_SVR_REG		(APMG_BASE + 0x0058)
#define APMG_ANALOG_SVR_REG		(APMG_BASE + 0x006C)

#define APMS_CLK_VAL_MRB_FUNC_MODE	(0x00000001)
#define APMG_CLK_VAL_DMA_CLK_RQT	(0x00000200)
#define APMG_CLK_VAL_BSM_CLK_RQT	(0x00000800)

#define APMG_PS_CTRL_EARLY_PWR_OFF_RESET_DIS	(0x00400000)
#define APMG_PS_CTRL_VAL_RESET_REQ		(0x04000000)
#define APMG_PS_CTRL_MSK_PWR_SRC		(0x03000000)
#define APMG_PS_CTRL_VAL_PWR_SRC_VMAIN		(0x00000000)
#define APMG_PS_CTRL_VAL_PWR_SRC_VAUX		(0x02000000)
#define APMG_SVR_VOLTAGE_CONFIG_BIT_MSK	(0x000001E0) /* bit 8:5 */
#define APMG_SVR_DIGITAL_VOLTAGE_1_32		(0x00000060)

#define APMG_PCIDEV_STT_VAL_PERSIST_DIS	(0x00000200)
#define APMG_PCIDEV_STT_VAL_L1_ACT_DIS	(0x00000800)
#define APMG_PCIDEV_STT_VAL_WAKE_ME	(0x00004000)

#define APMG_RTC_INT_STT_RFKILL		(0x10000000)

/* Device system time */
#define DEVICE_SYSTEM_TIME_REG 0xA0206C

/* Device NMI register and value for 8000 family and lower hw's */
#define DEVICE_SET_NMI_REG 0x00a01c30
#define DEVICE_SET_NMI_VAL_DRV BIT(7)
/* Device NMI register and value for 9000 family and above hw's */
#define UREG_NIC_SET_NMI_DRIVER 0x00a05c10
#define UREG_NIC_SET_NMI_DRIVER_NMI_FROM_DRIVER BIT(24)
#define UREG_NIC_SET_NMI_DRIVER_RESET_HANDSHAKE (BIT(24) | BIT(25))

/* Shared registers (0x0..0x3ff, via target indirect or periphery */
#define SHR_BASE	0x00a10000

/* Shared GP1 register */
#define SHR_APMG_GP1_REG		0x01dc
#define SHR_APMG_GP1_REG_PRPH		(SHR_BASE + SHR_APMG_GP1_REG)
#define SHR_APMG_GP1_WF_XTAL_LP_EN	0x00000004
#define SHR_APMG_GP1_CHICKEN_BIT_SELECT	0x80000000

/* Shared DL_CFG register */
#define SHR_APMG_DL_CFG_REG			0x01c4
#define SHR_APMG_DL_CFG_REG_PRPH		(SHR_BASE + SHR_APMG_DL_CFG_REG)
#define SHR_APMG_DL_CFG_RTCS_CLK_SELECTOR_MSK	0x000000c0
#define SHR_APMG_DL_CFG_RTCS_CLK_INTERNAL_XTAL	0x00000080
#define SHR_APMG_DL_CFG_DL_CLOCK_POWER_UP	0x00000100

/* Shared APMG_XTAL_CFG register */
#define SHR_APMG_XTAL_CFG_REG		0x1c0
#define SHR_APMG_XTAL_CFG_XTAL_ON_REQ	0x80000000

/*
 * Device reset for family 8000
 * write to bit 24 in order to reset the CPU
*/
#define RELEASE_CPU_RESET		(0x300C)
#define RELEASE_CPU_RESET_BIT		BIT(24)

/*****************************************************************************
 *                        7000/3000 series SHR DTS addresses                 *
 *****************************************************************************/

#define SHR_MISC_WFM_DTS_EN	(0x00a10024)
#define DTSC_CFG_MODE		(0x00a10604)
#define DTSC_VREF_AVG		(0x00a10648)
#define DTSC_VREF5_AVG		(0x00a1064c)
#define DTSC_CFG_MODE_PERIODIC	(0x2)
#define DTSC_PTAT_AVG		(0x00a10650)


/**
 * Tx Scheduler
 *
 * The Tx Scheduler selects the next frame to be transmitted, choosing TFDs
 * (Transmit Frame Descriptors) from up to 16 circular Tx queues resident in
 * host DRAM.  It steers each frame's Tx command (which contains the frame
 * data) into one of up to 7 prioritized Tx DMA FIFO channels within the
 * device.  A queue maps to only one (selectable by driver) Tx DMA channel,
 * but one DMA channel may take input from several queues.
 *
 * Tx DMA FIFOs have dedicated purposes.
 *
 * For 5000 series and up, they are used differently
 * (cf. iwl5000_default_queue_to_tx_fifo in iwl-5000.c):
 *
 * 0 -- EDCA BK (background) frames, lowest priority
 * 1 -- EDCA BE (best effort) frames, normal priority
 * 2 -- EDCA VI (video) frames, higher priority
 * 3 -- EDCA VO (voice) and management frames, highest priority
 * 4 -- unused
 * 5 -- unused
 * 6 -- unused
 * 7 -- Commands
 *
 * Driver should normally map queues 0-6 to Tx DMA/FIFO channels 0-6.
 * In addition, driver can map the remaining queues to Tx DMA/FIFO
 * channels 0-3 to support 11n aggregation via EDCA DMA channels.
 *
 * The driver sets up each queue to work in one of two modes:
 *
 * 1)  Scheduler-Ack, in which the scheduler automatically supports a
 *     block-ack (BA) window of up to 64 TFDs.  In this mode, each queue
 *     contains TFDs for a unique combination of Recipient Address (RA)
 *     and Traffic Identifier (TID), that is, traffic of a given
 *     Quality-Of-Service (QOS) priority, destined for a single station.
 *
 *     In scheduler-ack mode, the scheduler keeps track of the Tx status of
 *     each frame within the BA window, including whether it's been transmitted,
 *     and whether it's been acknowledged by the receiving station.  The device
 *     automatically processes block-acks received from the receiving STA,
 *     and reschedules un-acked frames to be retransmitted (successful
 *     Tx completion may end up being out-of-order).
 *
 *     The driver must maintain the queue's Byte Count table in host DRAM
 *     for this mode.
 *     This mode does not support fragmentation.
 *
 * 2)  FIFO (a.k.a. non-Scheduler-ACK), in which each TFD is processed in order.
 *     The device may automatically retry Tx, but will retry only one frame
 *     at a time, until receiving ACK from receiving station, or reaching
 *     retry limit and giving up.
 *
 *     The command queue (#4/#9) must use this mode!
 *     This mode does not require use of the Byte Count table in host DRAM.
 *
 * Driver controls scheduler operation via 3 means:
 * 1)  Scheduler registers
 * 2)  Shared scheduler data base in internal SRAM
 * 3)  Shared data in host DRAM
 *
 * Initialization:
 *
 * When loading, driver should allocate memory for:
 * 1)  16 TFD circular buffers, each with space for (typically) 256 TFDs.
 * 2)  16 Byte Count circular buffers in 16 KBytes contiguous memory
 *     (1024 bytes for each queue).
 *
 * After receiving "Alive" response from uCode, driver must initialize
 * the scheduler (especially for queue #4/#9, the command queue, otherwise
 * the driver can't issue commands!):
 */
#define SCD_MEM_LOWER_BOUND		(0x0000)

/**
 * Max Tx window size is the max number of contiguous TFDs that the scheduler
 * can keep track of at one time when creating block-ack chains of frames.
 * Note that "64" matches the number of ack bits in a block-ack packet.
 */
#define SCD_WIN_SIZE				64
#define SCD_FRAME_LIMIT				64

#define SCD_TXFIFO_POS_TID			(0)
#define SCD_TXFIFO_POS_RA			(4)
#define SCD_QUEUE_RA_TID_MAP_RATID_MSK	(0x01FF)

/* agn SCD */
#define SCD_QUEUE_STTS_REG_POS_TXF	(0)
#define SCD_QUEUE_STTS_REG_POS_ACTIVE	(3)
#define SCD_QUEUE_STTS_REG_POS_WSL	(4)
#define SCD_QUEUE_STTS_REG_POS_SCD_ACT_EN (19)
#define SCD_QUEUE_STTS_REG_MSK		(0x017F0000)

#define SCD_QUEUE_CTX_REG1_CREDIT		(0x00FFFF00)
#define SCD_QUEUE_CTX_REG1_SUPER_CREDIT		(0xFF000000)
#define SCD_QUEUE_CTX_REG1_VAL(_n, _v)		FIELD_PREP(SCD_QUEUE_CTX_REG1_ ## _n, _v)

#define SCD_QUEUE_CTX_REG2_WIN_SIZE		(0x0000007F)
#define SCD_QUEUE_CTX_REG2_FRAME_LIMIT		(0x007F0000)
#define SCD_QUEUE_CTX_REG2_VAL(_n, _v)		FIELD_PREP(SCD_QUEUE_CTX_REG2_ ## _n, _v)

#define SCD_GP_CTRL_ENABLE_31_QUEUES		BIT(0)
#define SCD_GP_CTRL_AUTO_ACTIVE_MODE		BIT(18)

/* Context Data */
#define SCD_CONTEXT_MEM_LOWER_BOUND	(SCD_MEM_LOWER_BOUND + 0x600)
#define SCD_CONTEXT_MEM_UPPER_BOUND	(SCD_MEM_LOWER_BOUND + 0x6A0)

/* Tx status */
#define SCD_TX_STTS_MEM_LOWER_BOUND	(SCD_MEM_LOWER_BOUND + 0x6A0)
#define SCD_TX_STTS_MEM_UPPER_BOUND	(SCD_MEM_LOWER_BOUND + 0x7E0)

/* Translation Data */
#define SCD_TRANS_TBL_MEM_LOWER_BOUND	(SCD_MEM_LOWER_BOUND + 0x7E0)
#define SCD_TRANS_TBL_MEM_UPPER_BOUND	(SCD_MEM_LOWER_BOUND + 0x808)

#define SCD_CONTEXT_QUEUE_OFFSET(x)\
	(SCD_CONTEXT_MEM_LOWER_BOUND + ((x) * 8))

#define SCD_TX_STTS_QUEUE_OFFSET(x)\
	(SCD_TX_STTS_MEM_LOWER_BOUND + ((x) * 16))

#define SCD_TRANS_TBL_OFFSET_QUEUE(x) \
	((SCD_TRANS_TBL_MEM_LOWER_BOUND + ((x) * 2)) & 0xfffc)

#define SCD_BASE			(PRPH_BASE + 0xa02c00)

#define SCD_SRAM_BASE_ADDR	(SCD_BASE + 0x0)
#define SCD_DRAM_BASE_ADDR	(SCD_BASE + 0x8)
#define SCD_AIT			(SCD_BASE + 0x0c)
#define SCD_TXFACT		(SCD_BASE + 0x10)
#define SCD_ACTIVE		(SCD_BASE + 0x14)
#define SCD_QUEUECHAIN_SEL	(SCD_BASE + 0xe8)
#define SCD_CHAINEXT_EN		(SCD_BASE + 0x244)
#define SCD_AGGR_SEL		(SCD_BASE + 0x248)
#define SCD_INTERRUPT_MASK	(SCD_BASE + 0x108)
#define SCD_GP_CTRL		(SCD_BASE + 0x1a8)
#define SCD_EN_CTRL		(SCD_BASE + 0x254)

/*********************** END TX SCHEDULER *************************************/

/* Oscillator clock */
#define OSC_CLK				(0xa04068)
#define OSC_CLK_FORCE_CONTROL		(0x8)

#define FH_UCODE_LOAD_STATUS		(0x1AF0)

/*
 * Replacing FH_UCODE_LOAD_STATUS
 * This register is writen by driver and is read by uCode during boot flow.
 * Note this address is cleared after MAC reset.
 */
#define UREG_UCODE_LOAD_STATUS		(0xa05c40)
#define UREG_CPU_INIT_RUN		(0xa05c44)

#define LMPM_SECURE_UCODE_LOAD_CPU1_HDR_ADDR	(0x1E78)
#define LMPM_SECURE_UCODE_LOAD_CPU2_HDR_ADDR	(0x1E7C)

#define LMPM_SECURE_CPU1_HDR_MEM_SPACE		(0x420000)
#define LMPM_SECURE_CPU2_HDR_MEM_SPACE		(0x420400)

#define LMAC2_PRPH_OFFSET		(0x100000)

/* Rx FIFO */
#define RXF_SIZE_ADDR			(0xa00c88)
#define RXF_RD_D_SPACE			(0xa00c40)
#define RXF_RD_WR_PTR			(0xa00c50)
#define RXF_RD_RD_PTR			(0xa00c54)
#define RXF_RD_FENCE_PTR		(0xa00c4c)
#define RXF_SET_FENCE_MODE		(0xa00c14)
#define RXF_LD_WR2FENCE		(0xa00c1c)
#define RXF_FIFO_RD_FENCE_INC		(0xa00c68)
#define RXF_SIZE_BYTE_CND_POS		(7)
#define RXF_SIZE_BYTE_CNT_MSK		(0x3ff << RXF_SIZE_BYTE_CND_POS)
#define RXF_DIFF_FROM_PREV		(0x200)
#define RXF2C_DIFF_FROM_PREV		(0x4e00)

#define RXF_LD_FENCE_OFFSET_ADDR	(0xa00c10)
#define RXF_FIFO_RD_FENCE_ADDR		(0xa00c0c)

/* Tx FIFO */
#define TXF_FIFO_ITEM_CNT		(0xa00438)
#define TXF_WR_PTR			(0xa00414)
#define TXF_RD_PTR			(0xa00410)
#define TXF_FENCE_PTR			(0xa00418)
#define TXF_LOCK_FENCE			(0xa00424)
#define TXF_LARC_NUM			(0xa0043c)
#define TXF_READ_MODIFY_DATA		(0xa00448)
#define TXF_READ_MODIFY_ADDR		(0xa0044c)

/* UMAC Internal Tx Fifo */
#define TXF_CPU2_FIFO_ITEM_CNT		(0xA00538)
#define TXF_CPU2_WR_PTR		(0xA00514)
#define TXF_CPU2_RD_PTR		(0xA00510)
#define TXF_CPU2_FENCE_PTR		(0xA00518)
#define TXF_CPU2_LOCK_FENCE		(0xA00524)
#define TXF_CPU2_NUM			(0xA0053C)
#define TXF_CPU2_READ_MODIFY_DATA	(0xA00548)
#define TXF_CPU2_READ_MODIFY_ADDR	(0xA0054C)

/* Radio registers access */
#define RSP_RADIO_CMD			(0xa02804)
#define RSP_RADIO_RDDAT			(0xa02814)
#define RADIO_RSP_ADDR_POS		(6)
#define RADIO_RSP_RD_CMD		(3)

/* LTR control (Qu only) */
#define HPM_MAC_LTR_CSR			0xa0348c
#define HPM_MAC_LRT_ENABLE_ALL		0xf
/* also uses CSR_LTR_* for values */
#define HPM_UMAC_LTR			0xa03480

/* FW monitor */
#define MON_BUFF_SAMPLE_CTL		(0xa03c00)
#define MON_BUFF_BASE_ADDR		(0xa03c1c)
#define MON_BUFF_END_ADDR		(0xa03c40)
#define MON_BUFF_WRPTR			(0xa03c44)
#define MON_BUFF_CYCLE_CNT		(0xa03c48)
/* FW monitor family 8000 and on */
#define MON_BUFF_BASE_ADDR_VER2		(0xa03c1c)
#define MON_BUFF_END_ADDR_VER2		(0xa03c20)
#define MON_BUFF_WRPTR_VER2		(0xa03c24)
#define MON_BUFF_CYCLE_CNT_VER2		(0xa03c28)
#define MON_BUFF_SHIFT_VER2		(0x8)
/* FW monitor familiy AX210 and on */
#define DBGC_CUR_DBGBUF_BASE_ADDR_LSB		(0xd03c20)
#define DBGC_CUR_DBGBUF_BASE_ADDR_MSB		(0xd03c24)
#define DBGC_CUR_DBGBUF_STATUS			(0xd03c1c)
#define DBGC_DBGBUF_WRAP_AROUND			(0xd03c2c)
#define DBGC_CUR_DBGBUF_STATUS_OFFSET_MSK	(0x00ffffff)
#define DBGC_CUR_DBGBUF_STATUS_IDX_MSK		(0x0f000000)

#define MON_DMARB_RD_CTL_ADDR		(0xa03c60)
#define MON_DMARB_RD_DATA_ADDR		(0xa03c5c)

#define DBGC_IN_SAMPLE			(0xa03c00)
#define DBGC_OUT_CTRL			(0xa03c0c)

/* M2S registers */
#define LDBG_M2S_BUF_WPTR			(0xa0476c)
#define LDBG_M2S_BUF_WRAP_CNT			(0xa04774)
#define LDBG_M2S_BUF_WPTR_VAL_MSK		(0x000fffff)
#define LDBG_M2S_BUF_WRAP_CNT_VAL_MSK		(0x000fffff)

/* enable the ID buf for read */
#define WFPM_PS_CTL_CLR			0xA0300C
#define WFMP_MAC_ADDR_0			0xA03080
#define WFMP_MAC_ADDR_1			0xA03084
#define LMPM_PMG_EN			0xA01CEC
#define RADIO_REG_SYS_MANUAL_DFT_0	0xAD4078
#define RFIC_REG_RD			0xAD0470
#define WFPM_CTRL_REG			0xA03030
#define WFPM_OTP_CFG1_ADDR		0x00a03098
#define WFPM_OTP_CFG1_IS_JACKET_BIT	BIT(5)
#define WFPM_OTP_CFG1_IS_CDB_BIT	BIT(4)
<<<<<<< HEAD
=======
#define WFPM_OTP_BZ_BNJ_JACKET_BIT	5
#define WFPM_OTP_BZ_BNJ_CDB_BIT		4
#define WFPM_OTP_CFG1_IS_JACKET(_val)   (((_val) & 0x00000020) >> WFPM_OTP_BZ_BNJ_JACKET_BIT)
#define WFPM_OTP_CFG1_IS_CDB(_val)      (((_val) & 0x00000010) >> WFPM_OTP_BZ_BNJ_CDB_BIT)

>>>>>>> 98817289

#define WFPM_GP2			0xA030B4

/* DBGI SRAM Register details */
#define DBGI_SRAM_TARGET_ACCESS_RDATA_LSB		0x00A2E154
#define DBGI_SRAM_TARGET_ACCESS_RDATA_MSB		0x00A2E158
#define DBGI_SRAM_FIFO_POINTERS				0x00A2E148
#define DBGI_SRAM_FIFO_POINTERS_WR_PTR_MSK		0x00000FFF

enum {
	ENABLE_WFPM = BIT(31),
	WFPM_AUX_CTL_AUX_IF_MAC_OWNER_MSK	= 0x80000000,
};

#define CNVI_AUX_MISC_CHIP				0xA200B0
#define CNVR_AUX_MISC_CHIP				0xA2B800
#define CNVR_SCU_SD_REGS_SD_REG_DIG_DCDC_VTRIM		0xA29890
#define CNVR_SCU_SD_REGS_SD_REG_ACTIVE_VDIG_MIRROR	0xA29938
#define CNVI_SCU_SEQ_DATA_DW9				0xA27488

#define PREG_AUX_BUS_WPROT_0		0xA04CC0

/* device family 9000 WPROT register */
#define PREG_PRPH_WPROT_9000		0xA04CE0
/* device family 22000 WPROT register */
#define PREG_PRPH_WPROT_22000		0xA04D00

#define SB_MODIFY_CFG_FLAG		0xA03088
#define SB_CFG_RESIDES_IN_OTP_MASK	0x10
#define SB_CPU_1_STATUS			0xA01E30
#define SB_CPU_2_STATUS			0xA01E34
#define UMAG_SB_CPU_1_STATUS		0xA038C0
#define UMAG_SB_CPU_2_STATUS		0xA038C4
#define UMAG_GEN_HW_STATUS		0xA038C8
#define UREG_UMAC_CURRENT_PC		0xa05c18
#define UREG_LMAC1_CURRENT_PC		0xa05c1c
#define UREG_LMAC2_CURRENT_PC		0xa05c20

#define WFPM_LMAC1_PD_NOTIFICATION      0xa0338c
#define WFPM_ARC1_PD_NOTIFICATION       0xa03044
#define HPM_SECONDARY_DEVICE_STATE      0xa03404
#define WFPM_MAC_OTP_CFG7_ADDR		0xa03338
#define WFPM_MAC_OTP_CFG7_DATA		0xa0333c


/* For UMAG_GEN_HW_STATUS reg check */
enum {
	UMAG_GEN_HW_IS_FPGA = BIT(1),
};

/* FW chicken bits */
#define LMPM_CHICK			0xA01FF8
enum {
	LMPM_CHICK_EXTENDED_ADDR_SPACE = BIT(0),
};

/* FW chicken bits */
#define LMPM_PAGE_PASS_NOTIF			0xA03824
enum {
	LMPM_PAGE_PASS_NOTIF_POS = BIT(20),
};

/*
 * CRF ID register
 *
 * type: bits 0-11
 * reserved: bits 12-18
 * slave_exist: bit 19
 * dash: bits 20-23
 * step: bits 24-26
 * flavor: bits 27-31
 */
#define REG_CRF_ID_TYPE(val)		(((val) & 0x00000FFF) >> 0)
#define REG_CRF_ID_SLAVE(val)		(((val) & 0x00080000) >> 19)
#define REG_CRF_ID_DASH(val)		(((val) & 0x00F00000) >> 20)
#define REG_CRF_ID_STEP(val)		(((val) & 0x07000000) >> 24)
#define REG_CRF_ID_FLAVOR(val)		(((val) & 0xF8000000) >> 27)

#define UREG_CHICK		(0xA05C00)
#define UREG_CHICK_MSI_ENABLE	BIT(24)
#define UREG_CHICK_MSIX_ENABLE	BIT(25)

#define SD_REG_VER		0xa29600
#define SD_REG_VER_GEN2		0x00a2b800

#define REG_CRF_ID_TYPE_JF_1			0x201
#define REG_CRF_ID_TYPE_JF_2			0x202
#define REG_CRF_ID_TYPE_HR_CDB			0x503
#define REG_CRF_ID_TYPE_HR_NONE_CDB		0x504
#define REG_CRF_ID_TYPE_HR_NONE_CDB_1X1	0x501
#define REG_CRF_ID_TYPE_HR_NONE_CDB_CCP	0x532
#define REG_CRF_ID_TYPE_GF			0x410
#define REG_CRF_ID_TYPE_GF_TC			0xF08
#define REG_CRF_ID_TYPE_MR			0x810
#define REG_CRF_ID_TYPE_FM			0x910
#define REG_CRF_ID_TYPE_FMI			0x930
#define REG_CRF_ID_TYPE_FMR			0x900

#define HPM_DEBUG			0xA03440
#define PERSISTENCE_BIT			BIT(12)
#define PREG_WFPM_ACCESS		BIT(12)

#define HPM_HIPM_GEN_CFG			0xA03458
#define HPM_HIPM_GEN_CFG_CR_PG_EN		BIT(0)
#define HPM_HIPM_GEN_CFG_CR_SLP_EN		BIT(1)
#define HPM_HIPM_GEN_CFG_CR_FORCE_ACTIVE	BIT(10)

#define UREG_DOORBELL_TO_ISR6		0xA05C04
#define UREG_DOORBELL_TO_ISR6_NMI_BIT	BIT(0)
#define UREG_DOORBELL_TO_ISR6_RESET_HANDSHAKE (BIT(0) | BIT(1))
#define UREG_DOORBELL_TO_ISR6_SUSPEND	BIT(18)
#define UREG_DOORBELL_TO_ISR6_RESUME	BIT(19)
#define UREG_DOORBELL_TO_ISR6_PNVM	BIT(20)

/*
 * From BZ family driver triggers this bit for suspend and resume
 * The driver should update CSR_IPC_SLEEP_CONTROL before triggering
 * this interrupt with suspend/resume value
 */
#define UREG_DOORBELL_TO_ISR6_SLEEP_CTRL	BIT(31)

#define CNVI_MBOX_C			0xA3400C

#define FSEQ_ERROR_CODE			0xA340C8
#define FSEQ_TOP_INIT_VERSION		0xA34038
#define FSEQ_CNVIO_INIT_VERSION		0xA3403C
#define FSEQ_OTP_VERSION		0xA340FC
#define FSEQ_TOP_CONTENT_VERSION	0xA340F4
#define FSEQ_ALIVE_TOKEN		0xA340F0
#define FSEQ_CNVI_ID			0xA3408C
#define FSEQ_CNVR_ID			0xA34090
#define FSEQ_PREV_CNVIO_INIT_VERSION	0xA34084
#define FSEQ_WIFI_FSEQ_VERSION		0xA34040
#define FSEQ_BT_FSEQ_VERSION		0xA34044
#define FSEQ_CLASS_TP_VERSION		0xA34078

#define IWL_D3_SLEEP_STATUS_SUSPEND	0xD3
#define IWL_D3_SLEEP_STATUS_RESUME	0xD0

#define WMAL_INDRCT_RD_CMD1_OPMOD_POS 28
#define WMAL_INDRCT_RD_CMD1_BYTE_ADDRESS_MSK 0xFFFFF
#define WMAL_CMD_READ_BURST_ACCESS 2
#define WMAL_MRSPF_1 0xADFC20
#define WMAL_INDRCT_RD_CMD1 0xADFD44
#define WMAL_INDRCT_CMD1 0xADFC14
#define WMAL_INDRCT_CMD(addr) \
	((WMAL_CMD_READ_BURST_ACCESS << WMAL_INDRCT_RD_CMD1_OPMOD_POS) | \
	 ((addr) & WMAL_INDRCT_RD_CMD1_BYTE_ADDRESS_MSK))

#define WFPM_LMAC1_PS_CTL_RW 0xA03380
#define WFPM_LMAC2_PS_CTL_RW 0xA033C0
#define WFPM_PS_CTL_RW_PHYRF_PD_FSM_CURSTATE_MSK 0x0000000F
#define WFPM_PHYRF_STATE_ON 5
#define HBUS_TIMEOUT 0xA5A5A5A1
#define WFPM_DPHY_OFF 0xDF10FF

#define REG_OTP_MINOR 0xA0333C

#define WFPM_LMAC2_PD_NOTIFICATION 0xA033CC
#define WFPM_LMAC2_PD_RE_READ BIT(31)

#endif				/* __iwl_prph_h__ */<|MERGE_RESOLUTION|>--- conflicted
+++ resolved
@@ -350,14 +350,11 @@
 #define WFPM_OTP_CFG1_ADDR		0x00a03098
 #define WFPM_OTP_CFG1_IS_JACKET_BIT	BIT(5)
 #define WFPM_OTP_CFG1_IS_CDB_BIT	BIT(4)
-<<<<<<< HEAD
-=======
 #define WFPM_OTP_BZ_BNJ_JACKET_BIT	5
 #define WFPM_OTP_BZ_BNJ_CDB_BIT		4
 #define WFPM_OTP_CFG1_IS_JACKET(_val)   (((_val) & 0x00000020) >> WFPM_OTP_BZ_BNJ_JACKET_BIT)
 #define WFPM_OTP_CFG1_IS_CDB(_val)      (((_val) & 0x00000010) >> WFPM_OTP_BZ_BNJ_CDB_BIT)
 
->>>>>>> 98817289
 
 #define WFPM_GP2			0xA030B4
 
