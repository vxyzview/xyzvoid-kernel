--- conflicted
+++ resolved
@@ -1002,8 +1002,6 @@
 
 
 static void brcmf_sdiod_acpi_save_power_manageable(struct brcmf_sdio_dev *sdiodev)
-<<<<<<< HEAD
-=======
 {
 #if IS_ENABLED(CONFIG_ACPI)
 	struct acpi_device *adev;
@@ -1020,24 +1018,6 @@
 
 static void brcmf_sdiod_acpi_set_power_manageable(struct brcmf_sdio_dev *sdiodev,
 						  int enable)
->>>>>>> 98817289
-{
-#if IS_ENABLED(CONFIG_ACPI)
-	struct acpi_device *adev;
-
-	adev = ACPI_COMPANION(&sdiodev->func1->dev);
-<<<<<<< HEAD
-	if (adev)
-		sdiodev->func1_power_manageable = adev->flags.power_manageable;
-
-	adev = ACPI_COMPANION(&sdiodev->func2->dev);
-	if (adev)
-		sdiodev->func2_power_manageable = adev->flags.power_manageable;
-#endif
-}
-
-static void brcmf_sdiod_acpi_set_power_manageable(struct brcmf_sdio_dev *sdiodev,
-						  int enable)
 {
 #if IS_ENABLED(CONFIG_ACPI)
 	struct acpi_device *adev;
@@ -1048,13 +1028,6 @@
 
 	adev = ACPI_COMPANION(&sdiodev->func2->dev);
 	if (adev)
-=======
-	if (adev)
-		adev->flags.power_manageable = enable ? sdiodev->func1_power_manageable : 0;
-
-	adev = ACPI_COMPANION(&sdiodev->func2->dev);
-	if (adev)
->>>>>>> 98817289
 		adev->flags.power_manageable = enable ? sdiodev->func2_power_manageable : 0;
 #endif
 }
@@ -1065,14 +1038,11 @@
 	int err;
 	struct brcmf_sdio_dev *sdiodev;
 	struct brcmf_bus *bus_if;
-<<<<<<< HEAD
-=======
 
 	if (!id) {
 		dev_err(&func->dev, "Error no sdio_device_id passed for %x:%x\n", func->vendor, func->device);
 		return -ENODEV;
 	}
->>>>>>> 98817289
 
 	brcmf_dbg(SDIO, "Enter\n");
 	brcmf_dbg(SDIO, "Class=%x\n", func->class);
