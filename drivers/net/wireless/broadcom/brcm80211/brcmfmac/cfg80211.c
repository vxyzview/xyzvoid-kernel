--- conflicted
+++ resolved
@@ -104,8 +104,6 @@
 #define BRCMF_MAX_CHANSPEC_LIST \
 	(BRCMF_DCMD_MEDLEN / sizeof(__le32) - 1)
 
-<<<<<<< HEAD
-=======
 struct brcmf_dump_survey {
 	u32 obss;
 	u32 ibss;
@@ -126,7 +124,6 @@
 	u32 time_req;
 };
 
->>>>>>> 98817289
 static bool check_vif_up(struct brcmf_cfg80211_vif *vif)
 {
 	if (!test_bit(BRCMF_VIF_STATUS_READY, &vif->sme_state)) {
@@ -1695,15 +1692,9 @@
 	struct brcmf_pub *drvr = ifp->drvr;
 	struct brcmf_wsec_pmk_le pmk;
 	int err;
-<<<<<<< HEAD
 
 	memset(&pmk, 0, sizeof(pmk));
 
-=======
-
-	memset(&pmk, 0, sizeof(pmk));
-
->>>>>>> 98817289
 	/* pass pmk directly */
 	pmk.key_len = cpu_to_le16(pmk_len);
 	pmk.flags = cpu_to_le16(0);
