--- conflicted
+++ resolved
@@ -846,17 +846,6 @@
 		iwlagn_rx_queue_restock(priv);
 }
 
-<<<<<<< HEAD
-/* call this function to flush any scheduled tasklet */
-static inline void iwl_synchronize_irq(struct iwl_priv *priv)
-{
-	/* wait to make sure we flush pending tasklet*/
-	synchronize_irq(priv->pci_dev->irq);
-	tasklet_kill(&priv->irq_tasklet);
-}
-
-=======
->>>>>>> eaef6a93
 /* tasklet for iwlagn interrupt */
 static void iwl_irq_tasklet(struct iwl_priv *priv)
 {
@@ -1195,12 +1184,6 @@
 
 static void iwl_free_fw_img(struct pci_dev *pci_dev, struct fw_img *img)
 {
-<<<<<<< HEAD
-	iwl_free_fw_desc(priv->pci_dev, &priv->ucode_code);
-	iwl_free_fw_desc(priv->pci_dev, &priv->ucode_data);
-	iwl_free_fw_desc(priv->pci_dev, &priv->ucode_init);
-	iwl_free_fw_desc(priv->pci_dev, &priv->ucode_init_data);
-=======
 	iwl_free_fw_desc(pci_dev, &img->code);
 	iwl_free_fw_desc(pci_dev, &img->data);
 }
@@ -1220,7 +1203,6 @@
 	desc->len = len;
 	memcpy(desc->v_addr, data, len);
 	return 0;
->>>>>>> eaef6a93
 }
 
 static void iwl_dealloc_ucode_pci(struct iwl_priv *priv)
@@ -1695,21 +1677,11 @@
 	/* Runtime instructions and 2 copies of data:
 	 * 1) unmodified from disk
 	 * 2) backup cache for save/restore during power-downs */
-<<<<<<< HEAD
-	priv->ucode_code.len = pieces.inst_size;
-	iwl_alloc_fw_desc(priv->pci_dev, &priv->ucode_code);
-
-	priv->ucode_data.len = pieces.data_size;
-	iwl_alloc_fw_desc(priv->pci_dev, &priv->ucode_data);
-
-	if (!priv->ucode_code.v_addr || !priv->ucode_data.v_addr)
-=======
 	if (iwl_alloc_fw_desc(priv->pci_dev, &priv->ucode_rt.code,
 			      pieces.inst, pieces.inst_size))
 		goto err_pci_alloc;
 	if (iwl_alloc_fw_desc(priv->pci_dev, &priv->ucode_rt.data,
 			      pieces.data, pieces.data_size))
->>>>>>> eaef6a93
 		goto err_pci_alloc;
 
 	/* Initialization instructions and data */
@@ -1717,12 +1689,9 @@
 		if (iwl_alloc_fw_desc(priv->pci_dev, &priv->ucode_init.code,
 				      pieces.init, pieces.init_size))
 			goto err_pci_alloc;
-<<<<<<< HEAD
-=======
 		if (iwl_alloc_fw_desc(priv->pci_dev, &priv->ucode_init.data,
 				      pieces.init_data, pieces.init_data_size))
 			goto err_pci_alloc;
->>>>>>> eaef6a93
 	}
 
 	/* Now that we can no longer fail, copy information */
@@ -1747,12 +1716,9 @@
 			priv->cfg->base_params->max_event_log_size;
 	priv->_agn.inst_errlog_ptr = pieces.inst_errlog_ptr;
 
-<<<<<<< HEAD
-=======
 	priv->new_scan_threshold_behaviour =
 		!!(ucode_capa.flags & IWL_UCODE_TLV_FLAGS_NEWSCAN);
 
->>>>>>> eaef6a93
 	if (ucode_capa.flags & IWL_UCODE_TLV_FLAGS_PAN) {
 		priv->valid_contexts |= BIT(IWL_RXON_CTX_PAN);
 		priv->sta_key_max_num = STA_KEY_MAX_NUM_PAN;
@@ -1764,42 +1730,6 @@
 	else
 		priv->cmd_queue = IWL_DEFAULT_CMD_QUEUE_NUM;
 
-<<<<<<< HEAD
-	/* Copy images into buffers for card's bus-master reads ... */
-
-	/* Runtime instructions (first block of data in file) */
-	IWL_DEBUG_INFO(priv, "Copying (but not loading) uCode instr len %Zd\n",
-			pieces.inst_size);
-	memcpy(priv->ucode_code.v_addr, pieces.inst, pieces.inst_size);
-
-	IWL_DEBUG_INFO(priv, "uCode instr buf vaddr = 0x%p, paddr = 0x%08x\n",
-		priv->ucode_code.v_addr, (u32)priv->ucode_code.p_addr);
-
-	/*
-	 * Runtime data
-	 * NOTE:  Copy into backup buffer will be done in iwl_up()
-	 */
-	IWL_DEBUG_INFO(priv, "Copying (but not loading) uCode data len %Zd\n",
-			pieces.data_size);
-	memcpy(priv->ucode_data.v_addr, pieces.data, pieces.data_size);
-
-	/* Initialization instructions */
-	if (pieces.init_size) {
-		IWL_DEBUG_INFO(priv, "Copying (but not loading) init instr len %Zd\n",
-				pieces.init_size);
-		memcpy(priv->ucode_init.v_addr, pieces.init, pieces.init_size);
-	}
-
-	/* Initialization data */
-	if (pieces.init_data_size) {
-		IWL_DEBUG_INFO(priv, "Copying (but not loading) init data len %Zd\n",
-			       pieces.init_data_size);
-		memcpy(priv->ucode_init_data.v_addr, pieces.init_data,
-		       pieces.init_data_size);
-	}
-
-=======
->>>>>>> eaef6a93
 	/*
 	 * figure out the offset of chain noise reset and gain commands
 	 * base on the size of standard phy calibration commands table size
@@ -1933,11 +1863,7 @@
 	struct iwl_error_event_table table;
 
 	base = priv->device_pointers.error_event_table;
-<<<<<<< HEAD
-	if (priv->ucode_type == UCODE_INIT) {
-=======
 	if (priv->ucode_type == UCODE_SUBTYPE_INIT) {
->>>>>>> eaef6a93
 		if (!base)
 			base = priv->_agn.init_errlog_ptr;
 	} else {
@@ -2010,11 +1936,7 @@
 		return pos;
 
 	base = priv->device_pointers.log_event_table;
-<<<<<<< HEAD
-	if (priv->ucode_type == UCODE_INIT) {
-=======
 	if (priv->ucode_type == UCODE_SUBTYPE_INIT) {
->>>>>>> eaef6a93
 		if (!base)
 			base = priv->_agn.init_evtlog_ptr;
 	} else {
@@ -2127,11 +2049,7 @@
 	size_t bufsz = 0;
 
 	base = priv->device_pointers.log_event_table;
-<<<<<<< HEAD
-	if (priv->ucode_type == UCODE_INIT) {
-=======
 	if (priv->ucode_type == UCODE_SUBTYPE_INIT) {
->>>>>>> eaef6a93
 		logsize = priv->_agn.init_evtlog_size;
 		if (!base)
 			base = priv->_agn.init_evtlog_ptr;
@@ -2298,28 +2216,7 @@
 	int ret = 0;
 	struct iwl_rxon_context *ctx = &priv->contexts[IWL_RXON_CTX_BSS];
 
-<<<<<<< HEAD
-	IWL_DEBUG_INFO(priv, "Runtime Alive received.\n");
-
-	/* Initialize uCode has loaded Runtime uCode ... verify inst image.
-	 * This is a paranoid check, because we would not have gotten the
-	 * "runtime" alive if code weren't properly loaded.  */
-	if (iwl_verify_ucode(priv, &priv->ucode_code)) {
-		/* Runtime instruction load was bad;
-		 * take it all the way back down so we can try again */
-		IWL_DEBUG_INFO(priv, "Bad runtime uCode load.\n");
-		goto restart;
-	}
-
-	ret = iwlagn_alive_notify(priv);
-	if (ret) {
-		IWL_WARN(priv,
-			"Could not complete ALIVE transition [ntf]: %d\n", ret);
-		goto restart;
-	}
-=======
 	iwl_reset_ict(priv);
->>>>>>> eaef6a93
 
 	IWL_DEBUG_INFO(priv, "Runtime Alive received.\n");
 
@@ -2409,10 +2306,6 @@
 
 static void __iwl_down(struct iwl_priv *priv)
 {
-<<<<<<< HEAD
-	unsigned long flags;
-=======
->>>>>>> eaef6a93
 	int exit_pending;
 
 	IWL_DEBUG_INFO(priv, DRV_NAME " is going down\n");
@@ -2457,28 +2350,8 @@
 		       test_bit(STATUS_EXIT_PENDING, &priv->status) <<
 				STATUS_EXIT_PENDING;
 
-<<<<<<< HEAD
-	/* device going down, Stop using ICT table */
-	iwl_disable_ict(priv);
-
-	iwlagn_txq_ctx_stop(priv);
-	iwlagn_rxq_stop(priv);
-
-	/* Power-down device's busmaster DMA clocks */
-	iwl_write_prph(priv, APMG_CLK_DIS_REG, APMG_CLK_VAL_DMA_CLK_RQT);
-	udelay(5);
-
-	/* Make sure (redundant) we've released our request to stay awake */
-	iwl_clear_bit(priv, CSR_GP_CNTRL, CSR_GP_CNTRL_REG_FLAG_MAC_ACCESS_REQ);
-
-	/* Stop the device, and put it in low power state */
-	iwl_apm_stop(priv);
-
- exit:
-=======
 	iwlagn_stop_device(priv);
 
->>>>>>> eaef6a93
 	dev_kfree_skb(priv->beacon_skb);
 	priv->beacon_skb = NULL;
 
@@ -2572,61 +2445,19 @@
 		goto error;
 	}
 
-<<<<<<< HEAD
-	iwl_write32(priv, CSR_INT, 0xFFFFFFFF);
-
-	ret = iwlagn_hw_nic_init(priv);
-=======
 	ret = iwlagn_load_ucode_wait_alive(priv,
 					   &priv->ucode_rt,
 					   UCODE_SUBTYPE_REGULAR,
 					   UCODE_SUBTYPE_REGULAR_NEW);
->>>>>>> eaef6a93
 	if (ret) {
 		IWL_ERR(priv, "Failed to start RT ucode: %d\n", ret);
 		goto error;
 	}
 
-<<<<<<< HEAD
-	/* make sure rfkill handshake bits are cleared */
-	iwl_write32(priv, CSR_UCODE_DRV_GP1_CLR, CSR_UCODE_SW_BIT_RFKILL);
-	iwl_write32(priv, CSR_UCODE_DRV_GP1_CLR,
-		    CSR_UCODE_DRV_GP1_BIT_CMD_BLOCKED);
-
-	/* clear (again), then enable host interrupts */
-	iwl_write32(priv, CSR_INT, 0xFFFFFFFF);
-	iwl_enable_interrupts(priv);
-
-	/* really make sure rfkill handshake bits are cleared */
-	iwl_write32(priv, CSR_UCODE_DRV_GP1_CLR, CSR_UCODE_SW_BIT_RFKILL);
-	iwl_write32(priv, CSR_UCODE_DRV_GP1_CLR, CSR_UCODE_SW_BIT_RFKILL);
-
-	for (i = 0; i < MAX_HW_RESTARTS; i++) {
-
-		/* load bootstrap state machine,
-		 * load bootstrap program into processor's memory,
-		 * prepare to load the "initialize" uCode */
-		ret = iwlagn_load_ucode(priv);
-
-		if (ret) {
-			IWL_ERR(priv, "Unable to set up bootstrap uCode: %d\n",
-				ret);
-			continue;
-		}
-
-		/* start card; "initialize" will load runtime ucode */
-		iwl_nic_start(priv);
-
-		IWL_DEBUG_INFO(priv, DRV_NAME " is coming up\n");
-
-		return 0;
-	}
-=======
 	ret = iwl_alive_start(priv);
 	if (ret)
 		goto error;
 	return 0;
->>>>>>> eaef6a93
 
  error:
 	set_bit(STATUS_EXIT_PENDING, &priv->status);
@@ -2644,42 +2475,6 @@
  *
  *****************************************************************************/
 
-<<<<<<< HEAD
-static void iwl_bg_init_alive_start(struct work_struct *data)
-{
-	struct iwl_priv *priv =
-	    container_of(data, struct iwl_priv, init_alive_start.work);
-
-	mutex_lock(&priv->mutex);
-
-	if (test_bit(STATUS_EXIT_PENDING, &priv->status)) {
-		mutex_unlock(&priv->mutex);
-		return;
-	}
-
-	iwlagn_init_alive_start(priv);
-	mutex_unlock(&priv->mutex);
-}
-
-static void iwl_bg_alive_start(struct work_struct *data)
-{
-	struct iwl_priv *priv =
-	    container_of(data, struct iwl_priv, alive_start.work);
-
-	mutex_lock(&priv->mutex);
-	if (test_bit(STATUS_EXIT_PENDING, &priv->status))
-		goto unlock;
-
-	/* enable dram interrupt */
-	iwl_reset_ict(priv);
-
-	iwl_alive_start(priv);
-unlock:
-	mutex_unlock(&priv->mutex);
-}
-
-=======
->>>>>>> eaef6a93
 static void iwl_bg_run_time_calib_work(struct work_struct *work)
 {
 	struct iwl_priv *priv = container_of(work, struct iwl_priv,
