--- conflicted
+++ resolved
@@ -389,11 +389,6 @@
 	idx = MT792x_WTBL_RESERVED - mconf->mt76.idx;
 
 	mlink->wcid.idx = idx;
-<<<<<<< HEAD
-	mlink->wcid.phy_idx = 0;
-	mlink->wcid.hw_key_idx = -1;
-=======
->>>>>>> d12acd7b
 	mlink->wcid.tx_info |= MT_WCID_TX_INFO_SET;
 	mt76_wcid_init(&mlink->wcid, 0);
 
@@ -866,10 +861,6 @@
 	mt76_wcid_init(&mlink->wcid, 0);
 	mlink->wcid.sta = 1;
 	mlink->wcid.idx = idx;
-<<<<<<< HEAD
-	mlink->wcid.phy_idx = 0;
-=======
->>>>>>> d12acd7b
 	mlink->wcid.tx_info |= MT_WCID_TX_INFO_SET;
 	mlink->last_txs = jiffies;
 	mlink->wcid.link_id = link_sta->link_id;
@@ -879,11 +870,7 @@
 	wcid = &mlink->wcid;
 	ewma_signal_init(&wcid->rssi);
 	rcu_assign_pointer(dev->mt76.wcid[wcid->idx], wcid);
-<<<<<<< HEAD
-	mt76_wcid_init(wcid);
-=======
 	mt76_wcid_init(wcid, 0);
->>>>>>> d12acd7b
 	ewma_avg_signal_init(&mlink->avg_ack_signal);
 	memset(mlink->airtime_ac, 0,
 	       sizeof(msta->deflink.airtime_ac));
@@ -1169,16 +1156,12 @@
 		struct mt792x_bss_conf *mconf;
 
 		mconf = mt792x_link_conf_to_mconf(link_conf);
-<<<<<<< HEAD
-		mt792x_mac_link_bss_remove(dev, mconf, mlink);
-=======
 
 		if (ieee80211_vif_is_mld(vif))
 			mt792x_mac_link_bss_remove(dev, mconf, mlink);
 		else
 			mt7925_mcu_add_bss_info(&dev->phy, mconf->mt76.ctx, link_conf,
 						link_sta, false);
->>>>>>> d12acd7b
 	}
 
 	spin_lock_bh(&mdev->sta_poll_lock);
@@ -1260,56 +1243,15 @@
 {
 	struct mt792x_dev *dev = container_of(mdev, struct mt792x_dev, mt76);
 	struct mt792x_sta *msta = (struct mt792x_sta *)sta->drv_priv;
-<<<<<<< HEAD
-	struct {
-		struct {
-			u8 omac_idx;
-			u8 band_idx;
-			__le16 pad;
-		} __packed hdr;
-		struct req_tlv {
-			__le16 tag;
-			__le16 len;
-			u8 active;
-			u8 link_idx; /* hw link idx */
-			u8 omac_addr[ETH_ALEN];
-		} __packed tlv;
-	} dev_req = {
-		.hdr = {
-			.omac_idx = 0,
-			.band_idx = 0,
-		},
-		.tlv = {
-			.tag = cpu_to_le16(DEV_INFO_ACTIVE),
-			.len = cpu_to_le16(sizeof(struct req_tlv)),
-			.active = true,
-		},
-	};
-=======
 	struct mt792x_vif *mvif = (struct mt792x_vif *)vif->drv_priv;
->>>>>>> d12acd7b
 	unsigned long rem;
 
 	rem = ieee80211_vif_is_mld(vif) ? msta->valid_links : BIT(0);
 
 	mt7925_mac_sta_remove_links(dev, vif, sta, rem);
 
-<<<<<<< HEAD
-	if (ieee80211_vif_is_mld(vif)) {
-		mt7925_mcu_set_dbdc(&dev->mphy, false);
-
-		/* recovery omac address for the legacy interface */
-		memcpy(dev_req.tlv.omac_addr, vif->addr, ETH_ALEN);
-		mt76_mcu_send_msg(mdev, MCU_UNI_CMD(DEV_INFO_UPDATE),
-				  &dev_req, sizeof(dev_req), true);
-	}
-
-	if (vif->type == NL80211_IFTYPE_STATION) {
-		struct mt792x_vif *mvif = (struct mt792x_vif *)vif->drv_priv;
-=======
 	if (ieee80211_vif_is_mld(vif))
 		mt7925_mcu_del_dev(mdev, vif);
->>>>>>> d12acd7b
 
 	if (vif->type == NL80211_IFTYPE_STATION) {
 		mvif->wep_sta = NULL;
@@ -1355,22 +1297,22 @@
 	case IEEE80211_AMPDU_RX_START:
 		mt76_rx_aggr_start(&dev->mt76, &msta->deflink.wcid, tid, ssn,
 				   params->buf_size);
-		mt7925_mcu_uni_rx_ba(dev, vif, params, true);
+		mt7925_mcu_uni_rx_ba(dev, params, true);
 		break;
 	case IEEE80211_AMPDU_RX_STOP:
 		mt76_rx_aggr_stop(&dev->mt76, &msta->deflink.wcid, tid);
-		mt7925_mcu_uni_rx_ba(dev, vif, params, false);
+		mt7925_mcu_uni_rx_ba(dev, params, false);
 		break;
 	case IEEE80211_AMPDU_TX_OPERATIONAL:
 		mtxq->aggr = true;
 		mtxq->send_bar = false;
-		mt7925_mcu_uni_tx_ba(dev, vif, params, true);
+		mt7925_mcu_uni_tx_ba(dev, params, true);
 		break;
 	case IEEE80211_AMPDU_TX_STOP_FLUSH:
 	case IEEE80211_AMPDU_TX_STOP_FLUSH_CONT:
 		mtxq->aggr = false;
 		clear_bit(tid, &msta->deflink.wcid.ampdu_state);
-		mt7925_mcu_uni_tx_ba(dev, vif, params, false);
+		mt7925_mcu_uni_tx_ba(dev, params, false);
 		break;
 	case IEEE80211_AMPDU_TX_START:
 		set_bit(tid, &msta->deflink.wcid.ampdu_state);
@@ -1379,7 +1321,7 @@
 	case IEEE80211_AMPDU_TX_STOP_CONT:
 		mtxq->aggr = false;
 		clear_bit(tid, &msta->deflink.wcid.ampdu_state);
-		mt7925_mcu_uni_tx_ba(dev, vif, params, false);
+		mt7925_mcu_uni_tx_ba(dev, params, false);
 		ieee80211_stop_tx_ba_cb_irqsafe(vif, sta->addr, tid);
 		break;
 	}
@@ -2045,20 +1987,12 @@
 	if (changed & (BSS_CHANGED_QOS | BSS_CHANGED_BEACON_ENABLED))
 		mt7925_mcu_set_tx(dev, info);
 
-<<<<<<< HEAD
-	if (changed & BSS_CHANGED_BSSID) {
-		if (ieee80211_vif_is_mld(vif) &&
-		    hweight16(mvif->valid_links) == 2)
-			/* Indicate the secondary setup done */
-			mt7925_mcu_uni_bss_bcnft(dev, info, true);
-=======
 	if (mvif->mlo_pm_state == MT792x_MLO_CHANGED_PS_PENDING) {
 		/* Indicate the secondary setup done */
 		mt7925_mcu_uni_bss_bcnft(dev, info, true);
 
 		ieee80211_queue_delayed_work(hw, &dev->mlo_pm_work, 5 * HZ);
 		mvif->mlo_pm_state = MT792x_MLO_CHANGED_PS;
->>>>>>> d12acd7b
 	}
 
 	mt792x_mutex_release(dev);
@@ -2142,8 +2076,6 @@
 			goto free;
 
 		if (mconf != &mvif->bss_conf) {
-			mt7925_mcu_set_bss_pm(dev, link_conf, true);
-
 			err = mt7925_set_mlo_roc(phy, &mvif->bss_conf,
 						 vif->active_links);
 			if (err < 0)
