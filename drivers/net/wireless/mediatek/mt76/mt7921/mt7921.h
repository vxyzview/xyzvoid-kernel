--- conflicted
+++ resolved
@@ -158,10 +158,7 @@
 	u16 chainmask;
 
 	struct work_struct reset_work;
-<<<<<<< HEAD
-=======
 	bool hw_full_reset;
->>>>>>> 25423f4b
 
 	struct list_head sta_poll_list;
 	spinlock_t sta_poll_lock;
@@ -319,14 +316,11 @@
 #define mt7921_l1_set(dev, addr, val)	mt7921_l1_rmw(dev, addr, 0, val)
 #define mt7921_l1_clear(dev, addr, val)	mt7921_l1_rmw(dev, addr, val, 0)
 
-<<<<<<< HEAD
-=======
 static inline bool mt7921_dma_need_reinit(struct mt7921_dev *dev)
 {
 	return !mt76_get_field(dev, MT_WFDMA_DUMMY_CR, MT_WFDMA_NEED_REINIT);
 }
 
->>>>>>> 25423f4b
 void mt7921_mac_init(struct mt7921_dev *dev);
 bool mt7921_mac_wtbl_update(struct mt7921_dev *dev, int idx, u32 mask);
 void mt7921_mac_reset_counters(struct mt7921_phy *phy);
@@ -344,10 +338,7 @@
 void mt7921_mac_work(struct work_struct *work);
 void mt7921_mac_reset_work(struct work_struct *work);
 void mt7921_reset(struct mt76_dev *mdev);
-<<<<<<< HEAD
-=======
 void mt7921_tx_cleanup(struct mt7921_dev *dev);
->>>>>>> 25423f4b
 int mt7921_tx_prepare_skb(struct mt76_dev *mdev, void *txwi_ptr,
 			  enum mt76_txq_id qid, struct mt76_wcid *wcid,
 			  struct ieee80211_sta *sta,
@@ -391,12 +382,6 @@
 				 bool enable);
 void mt7921_pm_interface_iter(void *priv, u8 *mac, struct ieee80211_vif *vif);
 void mt7921_coredump_work(struct work_struct *work);
-<<<<<<< HEAD
-int mt7921_mcu_update_arp_filter(struct ieee80211_hw *hw,
-				 struct ieee80211_vif *vif,
-				 struct ieee80211_bss_conf *info);
-=======
 int mt7921_wfsys_reset(struct mt7921_dev *dev);
 int mt7921_get_txpwr_info(struct mt7921_dev *dev, struct mt7921_txpwr *txpwr);
->>>>>>> 25423f4b
 #endif