// SPDX-License-Identifier: ISC
/*
 * Copyright (C) 2022 MediaTek Inc.
 */

#include <linux/firmware.h>
#include <linux/fs.h>
#include "mt7996.h"
#include "mcu.h"
#include "mac.h"
#include "eeprom.h"

#define fw_name(_dev, name, ...)	({			\
	char *_fw;						\
	switch (mt76_chip(&(_dev)->mt76)) {			\
	case 0x7992:						\
		_fw = MT7992_##name;				\
		break;						\
	case 0x7990:						\
	default:						\
		_fw = MT7996_##name;				\
		break;						\
	}							\
	_fw;							\
})

struct mt7996_patch_hdr {
	char build_date[16];
	char platform[4];
	__be32 hw_sw_ver;
	__be32 patch_ver;
	__be16 checksum;
	u16 reserved;
	struct {
		__be32 patch_ver;
		__be32 subsys;
		__be32 feature;
		__be32 n_region;
		__be32 crc;
		u32 reserved[11];
	} desc;
} __packed;

struct mt7996_patch_sec {
	__be32 type;
	__be32 offs;
	__be32 size;
	union {
		__be32 spec[13];
		struct {
			__be32 addr;
			__be32 len;
			__be32 sec_key_idx;
			__be32 align_len;
			u32 reserved[9];
		} info;
	};
} __packed;

struct mt7996_fw_trailer {
	u8 chip_id;
	u8 eco_code;
	u8 n_region;
	u8 format_ver;
	u8 format_flag;
	u8 reserved[2];
	char fw_ver[10];
	char build_date[15];
	u32 crc;
} __packed;

struct mt7996_fw_region {
	__le32 decomp_crc;
	__le32 decomp_len;
	__le32 decomp_blk_sz;
	u8 reserved[4];
	__le32 addr;
	__le32 len;
	u8 feature_set;
	u8 reserved1[15];
} __packed;

#define MCU_PATCH_ADDRESS		0x200000

#define HE_PHY(p, c)			u8_get_bits(c, IEEE80211_HE_PHY_##p)
#define HE_MAC(m, c)			u8_get_bits(c, IEEE80211_HE_MAC_##m)
#define EHT_PHY(p, c)			u8_get_bits(c, IEEE80211_EHT_PHY_##p)

static bool sr_scene_detect = true;
module_param(sr_scene_detect, bool, 0644);
MODULE_PARM_DESC(sr_scene_detect, "Enable firmware scene detection algorithm");

static u8
mt7996_mcu_get_sta_nss(u16 mcs_map)
{
	u8 nss;

	for (nss = 8; nss > 0; nss--) {
		u8 nss_mcs = (mcs_map >> (2 * (nss - 1))) & 3;

		if (nss_mcs != IEEE80211_VHT_MCS_NOT_SUPPORTED)
			break;
	}

	return nss - 1;
}

static void
mt7996_mcu_set_sta_he_mcs(struct ieee80211_sta *sta, __le16 *he_mcs,
			  u16 mcs_map)
{
	struct mt7996_sta *msta = (struct mt7996_sta *)sta->drv_priv;
	enum nl80211_band band = msta->vif->phy->mt76->chandef.chan->band;
	const u16 *mask = msta->vif->bitrate_mask.control[band].he_mcs;
	int nss, max_nss = sta->deflink.rx_nss > 3 ? 4 : sta->deflink.rx_nss;

	for (nss = 0; nss < max_nss; nss++) {
		int mcs;

		switch ((mcs_map >> (2 * nss)) & 0x3) {
		case IEEE80211_HE_MCS_SUPPORT_0_11:
			mcs = GENMASK(11, 0);
			break;
		case IEEE80211_HE_MCS_SUPPORT_0_9:
			mcs = GENMASK(9, 0);
			break;
		case IEEE80211_HE_MCS_SUPPORT_0_7:
			mcs = GENMASK(7, 0);
			break;
		default:
			mcs = 0;
		}

		mcs = mcs ? fls(mcs & mask[nss]) - 1 : -1;

		switch (mcs) {
		case 0 ... 7:
			mcs = IEEE80211_HE_MCS_SUPPORT_0_7;
			break;
		case 8 ... 9:
			mcs = IEEE80211_HE_MCS_SUPPORT_0_9;
			break;
		case 10 ... 11:
			mcs = IEEE80211_HE_MCS_SUPPORT_0_11;
			break;
		default:
			mcs = IEEE80211_HE_MCS_NOT_SUPPORTED;
			break;
		}
		mcs_map &= ~(0x3 << (nss * 2));
		mcs_map |= mcs << (nss * 2);
	}

	*he_mcs = cpu_to_le16(mcs_map);
}

static void
mt7996_mcu_set_sta_vht_mcs(struct ieee80211_sta *sta, __le16 *vht_mcs,
			   const u16 *mask)
{
	u16 mcs, mcs_map = le16_to_cpu(sta->deflink.vht_cap.vht_mcs.rx_mcs_map);
	int nss, max_nss = sta->deflink.rx_nss > 3 ? 4 : sta->deflink.rx_nss;

	for (nss = 0; nss < max_nss; nss++, mcs_map >>= 2) {
		switch (mcs_map & 0x3) {
		case IEEE80211_VHT_MCS_SUPPORT_0_9:
			mcs = GENMASK(9, 0);
			break;
		case IEEE80211_VHT_MCS_SUPPORT_0_8:
			mcs = GENMASK(8, 0);
			break;
		case IEEE80211_VHT_MCS_SUPPORT_0_7:
			mcs = GENMASK(7, 0);
			break;
		default:
			mcs = 0;
		}

		vht_mcs[nss] = cpu_to_le16(mcs & mask[nss]);
	}
}

static void
mt7996_mcu_set_sta_ht_mcs(struct ieee80211_sta *sta, u8 *ht_mcs,
			  const u8 *mask)
{
	int nss, max_nss = sta->deflink.rx_nss > 3 ? 4 : sta->deflink.rx_nss;

	for (nss = 0; nss < max_nss; nss++)
		ht_mcs[nss] = sta->deflink.ht_cap.mcs.rx_mask[nss] & mask[nss];
}

static int
mt7996_mcu_parse_response(struct mt76_dev *mdev, int cmd,
			  struct sk_buff *skb, int seq)
{
	struct mt7996_mcu_rxd *rxd;
	struct mt7996_mcu_uni_event *event;
	int mcu_cmd = FIELD_GET(__MCU_CMD_FIELD_ID, cmd);
	int ret = 0;

	if (!skb) {
		dev_err(mdev->dev, "Message %08x (seq %d) timeout\n",
			cmd, seq);
		return -ETIMEDOUT;
	}

	rxd = (struct mt7996_mcu_rxd *)skb->data;
	if (seq != rxd->seq)
		return -EAGAIN;

	if (cmd == MCU_CMD(PATCH_SEM_CONTROL)) {
		skb_pull(skb, sizeof(*rxd) - 4);
		ret = *skb->data;
	} else if ((rxd->option & MCU_UNI_CMD_EVENT) &&
		    rxd->eid == MCU_UNI_EVENT_RESULT) {
		skb_pull(skb, sizeof(*rxd));
		event = (struct mt7996_mcu_uni_event *)skb->data;
		ret = le32_to_cpu(event->status);
		/* skip invalid event */
		if (mcu_cmd != event->cid)
			ret = -EAGAIN;
	} else {
		skb_pull(skb, sizeof(struct mt7996_mcu_rxd));
	}

	return ret;
}

static int
mt7996_mcu_send_message(struct mt76_dev *mdev, struct sk_buff *skb,
			int cmd, int *wait_seq)
{
	struct mt7996_dev *dev = container_of(mdev, struct mt7996_dev, mt76);
	int txd_len, mcu_cmd = FIELD_GET(__MCU_CMD_FIELD_ID, cmd);
	struct mt76_connac2_mcu_uni_txd *uni_txd;
	struct mt76_connac2_mcu_txd *mcu_txd;
	enum mt76_mcuq_id qid;
	__le32 *txd;
	u32 val;
	u8 seq;

	mdev->mcu.timeout = 20 * HZ;

	seq = ++dev->mt76.mcu.msg_seq & 0xf;
	if (!seq)
		seq = ++dev->mt76.mcu.msg_seq & 0xf;

	if (cmd == MCU_CMD(FW_SCATTER)) {
		qid = MT_MCUQ_FWDL;
		goto exit;
	}

	txd_len = cmd & __MCU_CMD_FIELD_UNI ? sizeof(*uni_txd) : sizeof(*mcu_txd);
	txd = (__le32 *)skb_push(skb, txd_len);
	if (test_bit(MT76_STATE_MCU_RUNNING, &dev->mphy.state))
		qid = MT_MCUQ_WA;
	else
		qid = MT_MCUQ_WM;

	val = FIELD_PREP(MT_TXD0_TX_BYTES, skb->len) |
	      FIELD_PREP(MT_TXD0_PKT_FMT, MT_TX_TYPE_CMD) |
	      FIELD_PREP(MT_TXD0_Q_IDX, MT_TX_MCU_PORT_RX_Q0);
	txd[0] = cpu_to_le32(val);

	val = FIELD_PREP(MT_TXD1_HDR_FORMAT, MT_HDR_FORMAT_CMD);
	txd[1] = cpu_to_le32(val);

	if (cmd & __MCU_CMD_FIELD_UNI) {
		uni_txd = (struct mt76_connac2_mcu_uni_txd *)txd;
		uni_txd->len = cpu_to_le16(skb->len - sizeof(uni_txd->txd));
		uni_txd->cid = cpu_to_le16(mcu_cmd);
		uni_txd->s2d_index = MCU_S2D_H2CN;
		uni_txd->pkt_type = MCU_PKT_ID;
		uni_txd->seq = seq;

		if (cmd & __MCU_CMD_FIELD_QUERY)
			uni_txd->option = MCU_CMD_UNI_QUERY_ACK;
		else
			uni_txd->option = MCU_CMD_UNI_EXT_ACK;

		if ((cmd & __MCU_CMD_FIELD_WA) && (cmd & __MCU_CMD_FIELD_WM))
			uni_txd->s2d_index = MCU_S2D_H2CN;
		else if (cmd & __MCU_CMD_FIELD_WA)
			uni_txd->s2d_index = MCU_S2D_H2C;
		else if (cmd & __MCU_CMD_FIELD_WM)
			uni_txd->s2d_index = MCU_S2D_H2N;

		goto exit;
	}

	mcu_txd = (struct mt76_connac2_mcu_txd *)txd;
	mcu_txd->len = cpu_to_le16(skb->len - sizeof(mcu_txd->txd));
	mcu_txd->pq_id = cpu_to_le16(MCU_PQ_ID(MT_TX_PORT_IDX_MCU,
					       MT_TX_MCU_PORT_RX_Q0));
	mcu_txd->pkt_type = MCU_PKT_ID;
	mcu_txd->seq = seq;

	mcu_txd->cid = FIELD_GET(__MCU_CMD_FIELD_ID, cmd);
	mcu_txd->set_query = MCU_Q_NA;
	mcu_txd->ext_cid = FIELD_GET(__MCU_CMD_FIELD_EXT_ID, cmd);
	if (mcu_txd->ext_cid) {
		mcu_txd->ext_cid_ack = 1;

		if (cmd & __MCU_CMD_FIELD_QUERY)
			mcu_txd->set_query = MCU_Q_QUERY;
		else
			mcu_txd->set_query = MCU_Q_SET;
	}

	if (cmd & __MCU_CMD_FIELD_WA)
		mcu_txd->s2d_index = MCU_S2D_H2C;
	else
		mcu_txd->s2d_index = MCU_S2D_H2N;

exit:
	if (wait_seq)
		*wait_seq = seq;

	return mt76_tx_queue_skb_raw(dev, mdev->q_mcu[qid], skb, 0);
}

int mt7996_mcu_wa_cmd(struct mt7996_dev *dev, int cmd, u32 a1, u32 a2, u32 a3)
{
	struct {
		__le32 args[3];
	} req = {
		.args = {
			cpu_to_le32(a1),
			cpu_to_le32(a2),
			cpu_to_le32(a3),
		},
	};

	return mt76_mcu_send_msg(&dev->mt76, cmd, &req, sizeof(req), false);
}

static void
mt7996_mcu_csa_finish(void *priv, u8 *mac, struct ieee80211_vif *vif)
{
	if (!vif->bss_conf.csa_active || vif->type == NL80211_IFTYPE_STATION)
		return;

	ieee80211_csa_finish(vif, 0);
}

static void
mt7996_mcu_rx_radar_detected(struct mt7996_dev *dev, struct sk_buff *skb)
{
	struct mt76_phy *mphy = &dev->mt76.phy;
	struct mt7996_mcu_rdd_report *r;

	r = (struct mt7996_mcu_rdd_report *)skb->data;

	if (r->band_idx >= ARRAY_SIZE(dev->mt76.phys))
		return;

	if (r->band_idx == MT_RX_SEL2 && !dev->rdd2_phy)
		return;

	if (r->band_idx == MT_RX_SEL2)
		mphy = dev->rdd2_phy->mt76;
	else
		mphy = dev->mt76.phys[r->band_idx];

	if (!mphy)
		return;

	if (r->band_idx == MT_RX_SEL2)
		cfg80211_background_radar_event(mphy->hw->wiphy,
						&dev->rdd2_chandef,
						GFP_ATOMIC);
	else
		ieee80211_radar_detected(mphy->hw, NULL);
	dev->hw_pattern++;
}

static void
mt7996_mcu_rx_log_message(struct mt7996_dev *dev, struct sk_buff *skb)
{
#define UNI_EVENT_FW_LOG_FORMAT 0
	struct mt7996_mcu_rxd *rxd = (struct mt7996_mcu_rxd *)skb->data;
	const char *data = (char *)&rxd[1] + 4, *type;
	struct tlv *tlv = (struct tlv *)data;
	int len;

	if (!(rxd->option & MCU_UNI_CMD_EVENT)) {
		len = skb->len - sizeof(*rxd);
		data = (char *)&rxd[1];
		goto out;
	}

	if (le16_to_cpu(tlv->tag) != UNI_EVENT_FW_LOG_FORMAT)
		return;

	data += sizeof(*tlv) + 4;
	len = le16_to_cpu(tlv->len) - sizeof(*tlv) - 4;

out:
	switch (rxd->s2d_index) {
	case 0:
		if (mt7996_debugfs_rx_log(dev, data, len))
			return;

		type = "WM";
		break;
	case 2:
		type = "WA";
		break;
	default:
		type = "unknown";
		break;
	}

	wiphy_info(mt76_hw(dev)->wiphy, "%s: %.*s", type, len, data);
}

static void
mt7996_mcu_cca_finish(void *priv, u8 *mac, struct ieee80211_vif *vif)
{
	if (!vif->bss_conf.color_change_active || vif->type == NL80211_IFTYPE_STATION)
		return;

	ieee80211_color_change_finish(vif, 0);
}

static void
mt7996_mcu_ie_countdown(struct mt7996_dev *dev, struct sk_buff *skb)
{
#define UNI_EVENT_IE_COUNTDOWN_CSA 0
#define UNI_EVENT_IE_COUNTDOWN_BCC 1
	struct header {
		u8 band;
		u8 rsv[3];
	};
	struct mt76_phy *mphy = &dev->mt76.phy;
	struct mt7996_mcu_rxd *rxd = (struct mt7996_mcu_rxd *)skb->data;
	const char *data = (char *)&rxd[1], *tail;
	struct header *hdr = (struct header *)data;
	struct tlv *tlv = (struct tlv *)(data + 4);

	if (hdr->band >= ARRAY_SIZE(dev->mt76.phys))
		return;

	if (hdr->band && dev->mt76.phys[hdr->band])
		mphy = dev->mt76.phys[hdr->band];

	tail = skb->data + skb->len;
	data += sizeof(struct header);
	while (data + sizeof(struct tlv) < tail && le16_to_cpu(tlv->len)) {
		switch (le16_to_cpu(tlv->tag)) {
		case UNI_EVENT_IE_COUNTDOWN_CSA:
			ieee80211_iterate_active_interfaces_atomic(mphy->hw,
					IEEE80211_IFACE_ITER_RESUME_ALL,
					mt7996_mcu_csa_finish, mphy->hw);
			break;
		case UNI_EVENT_IE_COUNTDOWN_BCC:
			ieee80211_iterate_active_interfaces_atomic(mphy->hw,
					IEEE80211_IFACE_ITER_RESUME_ALL,
					mt7996_mcu_cca_finish, mphy->hw);
			break;
		}

		data += le16_to_cpu(tlv->len);
		tlv = (struct tlv *)data;
	}
}

static int
mt7996_mcu_update_tx_gi(struct rate_info *rate, struct all_sta_trx_rate *mcu_rate)
{
	switch (mcu_rate->tx_mode) {
	case MT_PHY_TYPE_CCK:
	case MT_PHY_TYPE_OFDM:
		break;
	case MT_PHY_TYPE_HT:
	case MT_PHY_TYPE_HT_GF:
	case MT_PHY_TYPE_VHT:
		if (mcu_rate->tx_gi)
			rate->flags |= RATE_INFO_FLAGS_SHORT_GI;
		else
			rate->flags &= ~RATE_INFO_FLAGS_SHORT_GI;
		break;
	case MT_PHY_TYPE_HE_SU:
	case MT_PHY_TYPE_HE_EXT_SU:
	case MT_PHY_TYPE_HE_TB:
	case MT_PHY_TYPE_HE_MU:
		if (mcu_rate->tx_gi > NL80211_RATE_INFO_HE_GI_3_2)
			return -EINVAL;
		rate->he_gi = mcu_rate->tx_gi;
		break;
	case MT_PHY_TYPE_EHT_SU:
	case MT_PHY_TYPE_EHT_TRIG:
	case MT_PHY_TYPE_EHT_MU:
		if (mcu_rate->tx_gi > NL80211_RATE_INFO_EHT_GI_3_2)
			return -EINVAL;
		rate->eht_gi = mcu_rate->tx_gi;
		break;
	default:
		return -EINVAL;
	}

	return 0;
}

static void
mt7996_mcu_rx_all_sta_info_event(struct mt7996_dev *dev, struct sk_buff *skb)
{
	struct mt7996_mcu_all_sta_info_event *res;
	u16 i;

	skb_pull(skb, sizeof(struct mt7996_mcu_rxd));

	res = (struct mt7996_mcu_all_sta_info_event *)skb->data;

	for (i = 0; i < le16_to_cpu(res->sta_num); i++) {
		u8 ac;
		u16 wlan_idx;
		struct mt76_wcid *wcid;

		switch (le16_to_cpu(res->tag)) {
		case UNI_ALL_STA_TXRX_RATE:
			wlan_idx = le16_to_cpu(res->rate[i].wlan_idx);
			wcid = rcu_dereference(dev->mt76.wcid[wlan_idx]);

			if (!wcid)
				break;

			if (mt7996_mcu_update_tx_gi(&wcid->rate, &res->rate[i]))
				dev_err(dev->mt76.dev, "Failed to update TX GI\n");
			break;
		case UNI_ALL_STA_TXRX_ADM_STAT:
			wlan_idx = le16_to_cpu(res->adm_stat[i].wlan_idx);
			wcid = rcu_dereference(dev->mt76.wcid[wlan_idx]);

			if (!wcid)
				break;

			for (ac = 0; ac < IEEE80211_NUM_ACS; ac++) {
				wcid->stats.tx_bytes +=
					le32_to_cpu(res->adm_stat[i].tx_bytes[ac]);
				wcid->stats.rx_bytes +=
					le32_to_cpu(res->adm_stat[i].rx_bytes[ac]);
			}
			break;
		case UNI_ALL_STA_TXRX_MSDU_COUNT:
			wlan_idx = le16_to_cpu(res->msdu_cnt[i].wlan_idx);
			wcid = rcu_dereference(dev->mt76.wcid[wlan_idx]);

			if (!wcid)
				break;

			wcid->stats.tx_packets +=
				le32_to_cpu(res->msdu_cnt[i].tx_msdu_cnt);
			wcid->stats.rx_packets +=
				le32_to_cpu(res->msdu_cnt[i].rx_msdu_cnt);
			break;
		default:
			break;
		}
	}
}

static void
mt7996_mcu_rx_thermal_notify(struct mt7996_dev *dev, struct sk_buff *skb)
{
#define THERMAL_NOTIFY_TAG 0x4
#define THERMAL_NOTIFY 0x2
	struct mt76_phy *mphy = &dev->mt76.phy;
	struct mt7996_mcu_thermal_notify *n;
	struct mt7996_phy *phy;

	n = (struct mt7996_mcu_thermal_notify *)skb->data;

	if (le16_to_cpu(n->tag) != THERMAL_NOTIFY_TAG)
		return;

	if (n->event_id != THERMAL_NOTIFY)
		return;

	if (n->band_idx > MT_BAND2)
		return;

	mphy = dev->mt76.phys[n->band_idx];
	if (!mphy)
		return;

	phy = (struct mt7996_phy *)mphy->priv;
	phy->throttle_state = n->duty_percent;
}

static void
mt7996_mcu_rx_ext_event(struct mt7996_dev *dev, struct sk_buff *skb)
{
	struct mt7996_mcu_rxd *rxd = (struct mt7996_mcu_rxd *)skb->data;

	switch (rxd->ext_eid) {
	case MCU_EXT_EVENT_FW_LOG_2_HOST:
		mt7996_mcu_rx_log_message(dev, skb);
		break;
	default:
		break;
	}
}

static void
mt7996_mcu_rx_unsolicited_event(struct mt7996_dev *dev, struct sk_buff *skb)
{
	struct mt7996_mcu_rxd *rxd = (struct mt7996_mcu_rxd *)skb->data;

	switch (rxd->eid) {
	case MCU_EVENT_EXT:
		mt7996_mcu_rx_ext_event(dev, skb);
		break;
	case MCU_UNI_EVENT_THERMAL:
		mt7996_mcu_rx_thermal_notify(dev, skb);
		break;
	default:
		break;
	}
	dev_kfree_skb(skb);
}

static void
mt7996_mcu_wed_rro_event(struct mt7996_dev *dev, struct sk_buff *skb)
{
	struct mt7996_mcu_wed_rro_event *event = (void *)skb->data;

	if (!dev->has_rro)
		return;

	skb_pull(skb, sizeof(struct mt7996_mcu_rxd) + 4);

	switch (le16_to_cpu(event->tag)) {
	case UNI_WED_RRO_BA_SESSION_STATUS: {
		struct mt7996_mcu_wed_rro_ba_event *e;

		while (skb->len >= sizeof(*e)) {
			struct mt76_rx_tid *tid;
			struct mt76_wcid *wcid;
			u16 idx;

			e = (void *)skb->data;
			idx = le16_to_cpu(e->wlan_id);
			if (idx >= ARRAY_SIZE(dev->mt76.wcid))
				break;

			wcid = rcu_dereference(dev->mt76.wcid[idx]);
			if (!wcid || !wcid->sta)
				break;

			if (e->tid >= ARRAY_SIZE(wcid->aggr))
				break;

			tid = rcu_dereference(wcid->aggr[e->tid]);
			if (!tid)
				break;

			tid->id = le16_to_cpu(e->id);
			skb_pull(skb, sizeof(*e));
		}
		break;
	}
	case UNI_WED_RRO_BA_SESSION_DELETE: {
		struct mt7996_mcu_wed_rro_ba_delete_event *e;

		while (skb->len >= sizeof(*e)) {
			struct mt7996_wed_rro_session_id *session;

			e = (void *)skb->data;
			session = kzalloc(sizeof(*session), GFP_ATOMIC);
			if (!session)
				break;

			session->id = le16_to_cpu(e->session_id);

			spin_lock_bh(&dev->wed_rro.lock);
			list_add_tail(&session->list, &dev->wed_rro.poll_list);
			spin_unlock_bh(&dev->wed_rro.lock);

			ieee80211_queue_work(mt76_hw(dev), &dev->wed_rro.work);
			skb_pull(skb, sizeof(*e));
		}
		break;
	}
	default:
		break;
	}
}

static void
mt7996_mcu_uni_rx_unsolicited_event(struct mt7996_dev *dev, struct sk_buff *skb)
{
	struct mt7996_mcu_rxd *rxd = (struct mt7996_mcu_rxd *)skb->data;

	switch (rxd->eid) {
	case MCU_UNI_EVENT_FW_LOG_2_HOST:
		mt7996_mcu_rx_log_message(dev, skb);
		break;
	case MCU_UNI_EVENT_IE_COUNTDOWN:
		mt7996_mcu_ie_countdown(dev, skb);
		break;
	case MCU_UNI_EVENT_RDD_REPORT:
		mt7996_mcu_rx_radar_detected(dev, skb);
		break;
	case MCU_UNI_EVENT_ALL_STA_INFO:
		mt7996_mcu_rx_all_sta_info_event(dev, skb);
		break;
	case MCU_UNI_EVENT_WED_RRO:
		mt7996_mcu_wed_rro_event(dev, skb);
		break;
	default:
		break;
	}
	dev_kfree_skb(skb);
}

void mt7996_mcu_rx_event(struct mt7996_dev *dev, struct sk_buff *skb)
{
	struct mt7996_mcu_rxd *rxd = (struct mt7996_mcu_rxd *)skb->data;

	if (rxd->option & MCU_UNI_CMD_UNSOLICITED_EVENT) {
		mt7996_mcu_uni_rx_unsolicited_event(dev, skb);
		return;
	}

	/* WA still uses legacy event*/
	if (rxd->ext_eid == MCU_EXT_EVENT_FW_LOG_2_HOST ||
	    !rxd->seq)
		mt7996_mcu_rx_unsolicited_event(dev, skb);
	else
		mt76_mcu_rx_event(&dev->mt76, skb);
}

static struct tlv *
mt7996_mcu_add_uni_tlv(struct sk_buff *skb, u16 tag, u16 len)
{
	struct tlv *ptlv = skb_put_zero(skb, len);

	ptlv->tag = cpu_to_le16(tag);
	ptlv->len = cpu_to_le16(len);

	return ptlv;
}

static void
mt7996_mcu_bss_rfch_tlv(struct sk_buff *skb, struct ieee80211_vif *vif,
			struct mt7996_phy *phy)
{
	static const u8 rlm_ch_band[] = {
		[NL80211_BAND_2GHZ] = 1,
		[NL80211_BAND_5GHZ] = 2,
		[NL80211_BAND_6GHZ] = 3,
	};
	struct cfg80211_chan_def *chandef = &phy->mt76->chandef;
	struct bss_rlm_tlv *ch;
	struct tlv *tlv;
	int freq1 = chandef->center_freq1;

	tlv = mt7996_mcu_add_uni_tlv(skb, UNI_BSS_INFO_RLM, sizeof(*ch));

	ch = (struct bss_rlm_tlv *)tlv;
	ch->control_channel = chandef->chan->hw_value;
	ch->center_chan = ieee80211_frequency_to_channel(freq1);
	ch->bw = mt76_connac_chan_bw(chandef);
	ch->tx_streams = hweight8(phy->mt76->antenna_mask);
	ch->rx_streams = hweight8(phy->mt76->antenna_mask);
	ch->band = rlm_ch_band[chandef->chan->band];

	if (chandef->width == NL80211_CHAN_WIDTH_80P80) {
		int freq2 = chandef->center_freq2;

		ch->center_chan2 = ieee80211_frequency_to_channel(freq2);
	}
}

static void
mt7996_mcu_bss_ra_tlv(struct sk_buff *skb, struct ieee80211_vif *vif,
		      struct mt7996_phy *phy)
{
	struct bss_ra_tlv *ra;
	struct tlv *tlv;

	tlv = mt7996_mcu_add_uni_tlv(skb, UNI_BSS_INFO_RA, sizeof(*ra));

	ra = (struct bss_ra_tlv *)tlv;
	ra->short_preamble = true;
}

static void
mt7996_mcu_bss_he_tlv(struct sk_buff *skb, struct ieee80211_vif *vif,
		      struct mt7996_phy *phy)
{
#define DEFAULT_HE_PE_DURATION		4
#define DEFAULT_HE_DURATION_RTS_THRES	1023
	const struct ieee80211_sta_he_cap *cap;
	struct bss_info_uni_he *he;
	struct tlv *tlv;

	cap = mt76_connac_get_he_phy_cap(phy->mt76, vif);

	tlv = mt7996_mcu_add_uni_tlv(skb, UNI_BSS_INFO_HE_BASIC, sizeof(*he));

	he = (struct bss_info_uni_he *)tlv;
	he->he_pe_duration = vif->bss_conf.htc_trig_based_pkt_ext;
	if (!he->he_pe_duration)
		he->he_pe_duration = DEFAULT_HE_PE_DURATION;

	he->he_rts_thres = cpu_to_le16(vif->bss_conf.frame_time_rts_th);
	if (!he->he_rts_thres)
		he->he_rts_thres = cpu_to_le16(DEFAULT_HE_DURATION_RTS_THRES);

	he->max_nss_mcs[CMD_HE_MCS_BW80] = cap->he_mcs_nss_supp.tx_mcs_80;
	he->max_nss_mcs[CMD_HE_MCS_BW160] = cap->he_mcs_nss_supp.tx_mcs_160;
	he->max_nss_mcs[CMD_HE_MCS_BW8080] = cap->he_mcs_nss_supp.tx_mcs_80p80;
}

static void
mt7996_mcu_bss_mbssid_tlv(struct sk_buff *skb, struct ieee80211_vif *vif,
			  struct mt7996_phy *phy, int enable)
{
	struct bss_info_uni_mbssid *mbssid;
	struct tlv *tlv;

	if (!vif->bss_conf.bssid_indicator && enable)
		return;

	tlv = mt7996_mcu_add_uni_tlv(skb, UNI_BSS_INFO_11V_MBSSID, sizeof(*mbssid));

	mbssid = (struct bss_info_uni_mbssid *)tlv;

	if (enable) {
		mbssid->max_indicator = vif->bss_conf.bssid_indicator;
		mbssid->mbss_idx = vif->bss_conf.bssid_index;
		mbssid->tx_bss_omac_idx = 0;
	}
}

static void
mt7996_mcu_bss_bmc_tlv(struct sk_buff *skb, struct ieee80211_vif *vif,
		       struct mt7996_phy *phy)
{
	struct mt76_vif *mvif = (struct mt76_vif *)vif->drv_priv;
	struct bss_rate_tlv *bmc;
	struct cfg80211_chan_def *chandef = &phy->mt76->chandef;
	enum nl80211_band band = chandef->chan->band;
	struct tlv *tlv;
	u8 idx = mvif->mcast_rates_idx ?
		 mvif->mcast_rates_idx : mvif->basic_rates_idx;

	tlv = mt7996_mcu_add_uni_tlv(skb, UNI_BSS_INFO_RATE, sizeof(*bmc));

	bmc = (struct bss_rate_tlv *)tlv;

	bmc->short_preamble = (band == NL80211_BAND_2GHZ);
	bmc->bc_fixed_rate = idx;
	bmc->mc_fixed_rate = idx;
}

static void
mt7996_mcu_bss_txcmd_tlv(struct sk_buff *skb, bool en)
{
	struct bss_txcmd_tlv *txcmd;
	struct tlv *tlv;

	tlv = mt7996_mcu_add_uni_tlv(skb, UNI_BSS_INFO_TXCMD, sizeof(*txcmd));

	txcmd = (struct bss_txcmd_tlv *)tlv;
	txcmd->txcmd_mode = en;
}

static void
mt7996_mcu_bss_mld_tlv(struct sk_buff *skb, struct ieee80211_vif *vif)
{
	struct mt7996_vif *mvif = (struct mt7996_vif *)vif->drv_priv;
	struct bss_mld_tlv *mld;
	struct tlv *tlv;

	tlv = mt7996_mcu_add_uni_tlv(skb, UNI_BSS_INFO_MLD, sizeof(*mld));

	mld = (struct bss_mld_tlv *)tlv;
	mld->group_mld_id = 0xff;
	mld->own_mld_id = mvif->mt76.idx;
	mld->remap_idx = 0xff;
}

static void
mt7996_mcu_bss_sec_tlv(struct sk_buff *skb, struct ieee80211_vif *vif)
{
	struct mt76_vif *mvif = (struct mt76_vif *)vif->drv_priv;
	struct bss_sec_tlv *sec;
	struct tlv *tlv;

	tlv = mt7996_mcu_add_uni_tlv(skb, UNI_BSS_INFO_SEC, sizeof(*sec));

	sec = (struct bss_sec_tlv *)tlv;
	sec->cipher = mvif->cipher;
}

static int
mt7996_mcu_muar_config(struct mt7996_phy *phy, struct ieee80211_vif *vif,
		       bool bssid, bool enable)
{
#define UNI_MUAR_ENTRY 2
	struct mt7996_dev *dev = phy->dev;
	struct mt7996_vif *mvif = (struct mt7996_vif *)vif->drv_priv;
	u32 idx = mvif->mt76.omac_idx - REPEATER_BSSID_START;
	const u8 *addr = vif->addr;

	struct {
		struct {
			u8 band;
			u8 __rsv[3];
		} hdr;

		__le16 tag;
		__le16 len;

		bool smesh;
		u8 bssid;
		u8 index;
		u8 entry_add;
		u8 addr[ETH_ALEN];
		u8 __rsv[2];
	} __packed req = {
		.hdr.band = phy->mt76->band_idx,
		.tag = cpu_to_le16(UNI_MUAR_ENTRY),
		.len = cpu_to_le16(sizeof(req) - sizeof(req.hdr)),
		.smesh = false,
		.index = idx * 2 + bssid,
		.entry_add = true,
	};

	if (bssid)
		addr = vif->bss_conf.bssid;

	if (enable)
		memcpy(req.addr, addr, ETH_ALEN);

	return mt76_mcu_send_msg(&dev->mt76, MCU_WM_UNI_CMD(REPT_MUAR), &req,
				 sizeof(req), true);
}

static void
mt7996_mcu_bss_ifs_timing_tlv(struct sk_buff *skb, struct ieee80211_vif *vif)
{
	struct mt7996_vif *mvif = (struct mt7996_vif *)vif->drv_priv;
	struct mt7996_phy *phy = mvif->phy;
	struct bss_ifs_time_tlv *ifs_time;
	struct tlv *tlv;
	bool is_2ghz = phy->mt76->chandef.chan->band == NL80211_BAND_2GHZ;

	tlv = mt7996_mcu_add_uni_tlv(skb, UNI_BSS_INFO_IFS_TIME, sizeof(*ifs_time));

	ifs_time = (struct bss_ifs_time_tlv *)tlv;
	ifs_time->slot_valid = true;
	ifs_time->sifs_valid = true;
	ifs_time->rifs_valid = true;
	ifs_time->eifs_valid = true;

	ifs_time->slot_time = cpu_to_le16(phy->slottime);
	ifs_time->sifs_time = cpu_to_le16(10);
	ifs_time->rifs_time = cpu_to_le16(2);
	ifs_time->eifs_time = cpu_to_le16(is_2ghz ? 78 : 84);

	if (is_2ghz) {
		ifs_time->eifs_cck_valid = true;
		ifs_time->eifs_cck_time = cpu_to_le16(314);
	}
}

static int
mt7996_mcu_bss_basic_tlv(struct sk_buff *skb,
			 struct ieee80211_vif *vif,
			 struct ieee80211_sta *sta,
			 struct mt76_phy *phy, u16 wlan_idx,
			 bool enable)
{
	struct mt76_vif *mvif = (struct mt76_vif *)vif->drv_priv;
	struct cfg80211_chan_def *chandef = &phy->chandef;
	struct mt76_connac_bss_basic_tlv *bss;
	u32 type = CONNECTION_INFRA_AP;
	u16 sta_wlan_idx = wlan_idx;
	struct tlv *tlv;
	int idx;

	switch (vif->type) {
	case NL80211_IFTYPE_MESH_POINT:
	case NL80211_IFTYPE_AP:
	case NL80211_IFTYPE_MONITOR:
		break;
	case NL80211_IFTYPE_STATION:
		if (enable) {
			rcu_read_lock();
			if (!sta)
				sta = ieee80211_find_sta(vif,
							 vif->bss_conf.bssid);
			/* TODO: enable BSS_INFO_UAPSD & BSS_INFO_PM */
			if (sta) {
				struct mt76_wcid *wcid;

				wcid = (struct mt76_wcid *)sta->drv_priv;
				sta_wlan_idx = wcid->idx;
			}
			rcu_read_unlock();
		}
		type = CONNECTION_INFRA_STA;
		break;
	case NL80211_IFTYPE_ADHOC:
		type = CONNECTION_IBSS_ADHOC;
		break;
	default:
		WARN_ON(1);
		break;
	}

	tlv = mt7996_mcu_add_uni_tlv(skb, UNI_BSS_INFO_BASIC, sizeof(*bss));

	bss = (struct mt76_connac_bss_basic_tlv *)tlv;
	bss->bcn_interval = cpu_to_le16(vif->bss_conf.beacon_int);
	bss->dtim_period = vif->bss_conf.dtim_period;
	bss->bmc_tx_wlan_idx = cpu_to_le16(wlan_idx);
	bss->sta_idx = cpu_to_le16(sta_wlan_idx);
	bss->conn_type = cpu_to_le32(type);
	bss->omac_idx = mvif->omac_idx;
	bss->band_idx = mvif->band_idx;
	bss->wmm_idx = mvif->wmm_idx;
	bss->conn_state = !enable;
	bss->active = enable;

	idx = mvif->omac_idx > EXT_BSSID_START ? HW_BSSID_0 : mvif->omac_idx;
	bss->hw_bss_idx = idx;

	if (vif->type == NL80211_IFTYPE_MONITOR) {
		memcpy(bss->bssid, phy->macaddr, ETH_ALEN);
		return 0;
	}

	memcpy(bss->bssid, vif->bss_conf.bssid, ETH_ALEN);
	bss->bcn_interval = cpu_to_le16(vif->bss_conf.beacon_int);
	bss->dtim_period = vif->bss_conf.dtim_period;
	bss->phymode = mt76_connac_get_phy_mode(phy, vif,
						chandef->chan->band, NULL);
	bss->phymode_ext = mt76_connac_get_phy_mode_ext(phy, vif,
							chandef->chan->band);

	return 0;
}

static struct sk_buff *
__mt7996_mcu_alloc_bss_req(struct mt76_dev *dev, struct mt76_vif *mvif, int len)
{
	struct bss_req_hdr hdr = {
		.bss_idx = mvif->idx,
	};
	struct sk_buff *skb;

	skb = mt76_mcu_msg_alloc(dev, NULL, len);
	if (!skb)
		return ERR_PTR(-ENOMEM);

	skb_put_data(skb, &hdr, sizeof(hdr));

	return skb;
}

int mt7996_mcu_add_bss_info(struct mt7996_phy *phy,
			    struct ieee80211_vif *vif, int enable)
{
	struct mt7996_vif *mvif = (struct mt7996_vif *)vif->drv_priv;
	struct mt7996_dev *dev = phy->dev;
	struct sk_buff *skb;

	if (mvif->mt76.omac_idx >= REPEATER_BSSID_START) {
		mt7996_mcu_muar_config(phy, vif, false, enable);
		mt7996_mcu_muar_config(phy, vif, true, enable);
	}

	skb = __mt7996_mcu_alloc_bss_req(&dev->mt76, &mvif->mt76,
					 MT7996_BSS_UPDATE_MAX_SIZE);
	if (IS_ERR(skb))
		return PTR_ERR(skb);

	/* bss_basic must be first */
	mt7996_mcu_bss_basic_tlv(skb, vif, NULL, phy->mt76,
				 mvif->sta.wcid.idx, enable);
	mt7996_mcu_bss_sec_tlv(skb, vif);

	if (vif->type == NL80211_IFTYPE_MONITOR)
		goto out;

	if (enable) {
		mt7996_mcu_bss_rfch_tlv(skb, vif, phy);
		mt7996_mcu_bss_bmc_tlv(skb, vif, phy);
		mt7996_mcu_bss_ra_tlv(skb, vif, phy);
		mt7996_mcu_bss_txcmd_tlv(skb, true);
		mt7996_mcu_bss_ifs_timing_tlv(skb, vif);

		if (vif->bss_conf.he_support)
			mt7996_mcu_bss_he_tlv(skb, vif, phy);

		/* this tag is necessary no matter if the vif is MLD */
		mt7996_mcu_bss_mld_tlv(skb, vif);
	}

	mt7996_mcu_bss_mbssid_tlv(skb, vif, phy, enable);

out:
	return mt76_mcu_skb_send_msg(&dev->mt76, skb,
				     MCU_WMWA_UNI_CMD(BSS_INFO_UPDATE), true);
}

int mt7996_mcu_set_timing(struct mt7996_phy *phy, struct ieee80211_vif *vif)
{
	struct mt7996_vif *mvif = (struct mt7996_vif *)vif->drv_priv;
	struct mt7996_dev *dev = phy->dev;
	struct sk_buff *skb;

	skb = __mt7996_mcu_alloc_bss_req(&dev->mt76, &mvif->mt76,
					 MT7996_BSS_UPDATE_MAX_SIZE);
	if (IS_ERR(skb))
		return PTR_ERR(skb);

	mt7996_mcu_bss_ifs_timing_tlv(skb, vif);

	return mt76_mcu_skb_send_msg(&dev->mt76, skb,
				     MCU_WMWA_UNI_CMD(BSS_INFO_UPDATE), true);
}

static int
mt7996_mcu_sta_ba(struct mt7996_dev *dev, struct mt76_vif *mvif,
		  struct ieee80211_ampdu_params *params,
		  bool enable, bool tx)
{
	struct mt76_wcid *wcid = (struct mt76_wcid *)params->sta->drv_priv;
	struct sta_rec_ba_uni *ba;
	struct sk_buff *skb;
	struct tlv *tlv;

	skb = __mt76_connac_mcu_alloc_sta_req(&dev->mt76, mvif, wcid,
					      MT7996_STA_UPDATE_MAX_SIZE);
	if (IS_ERR(skb))
		return PTR_ERR(skb);

	tlv = mt76_connac_mcu_add_tlv(skb, STA_REC_BA, sizeof(*ba));

	ba = (struct sta_rec_ba_uni *)tlv;
	ba->ba_type = tx ? MT_BA_TYPE_ORIGINATOR : MT_BA_TYPE_RECIPIENT;
	ba->winsize = cpu_to_le16(params->buf_size);
	ba->ssn = cpu_to_le16(params->ssn);
	ba->ba_en = enable << params->tid;
	ba->amsdu = params->amsdu;
	ba->tid = params->tid;
	ba->ba_rdd_rro = !tx && enable && dev->has_rro;

	return mt76_mcu_skb_send_msg(&dev->mt76, skb,
				     MCU_WMWA_UNI_CMD(STA_REC_UPDATE), true);
}

/** starec & wtbl **/
int mt7996_mcu_add_tx_ba(struct mt7996_dev *dev,
			 struct ieee80211_ampdu_params *params,
			 bool enable)
{
	struct mt7996_sta *msta = (struct mt7996_sta *)params->sta->drv_priv;
	struct mt7996_vif *mvif = msta->vif;

	if (enable && !params->amsdu)
		msta->wcid.amsdu = false;

	return mt7996_mcu_sta_ba(dev, &mvif->mt76, params, enable, true);
}

int mt7996_mcu_add_rx_ba(struct mt7996_dev *dev,
			 struct ieee80211_ampdu_params *params,
			 bool enable)
{
	struct mt7996_sta *msta = (struct mt7996_sta *)params->sta->drv_priv;
	struct mt7996_vif *mvif = msta->vif;

	return mt7996_mcu_sta_ba(dev, &mvif->mt76, params, enable, false);
}

static void
mt7996_mcu_sta_he_tlv(struct sk_buff *skb, struct ieee80211_sta *sta)
{
	struct ieee80211_he_cap_elem *elem = &sta->deflink.he_cap.he_cap_elem;
	struct ieee80211_he_mcs_nss_supp mcs_map;
	struct sta_rec_he_v2 *he;
	struct tlv *tlv;
	int i = 0;

	if (!sta->deflink.he_cap.has_he)
		return;

	tlv = mt76_connac_mcu_add_tlv(skb, STA_REC_HE_V2, sizeof(*he));

	he = (struct sta_rec_he_v2 *)tlv;
	for (i = 0; i < 11; i++) {
		if (i < 6)
			he->he_mac_cap[i] = elem->mac_cap_info[i];
		he->he_phy_cap[i] = elem->phy_cap_info[i];
	}

	mcs_map = sta->deflink.he_cap.he_mcs_nss_supp;
	switch (sta->deflink.bandwidth) {
	case IEEE80211_STA_RX_BW_160:
		if (elem->phy_cap_info[0] &
		    IEEE80211_HE_PHY_CAP0_CHANNEL_WIDTH_SET_80PLUS80_MHZ_IN_5G)
			mt7996_mcu_set_sta_he_mcs(sta,
						  &he->max_nss_mcs[CMD_HE_MCS_BW8080],
						  le16_to_cpu(mcs_map.rx_mcs_80p80));

		mt7996_mcu_set_sta_he_mcs(sta,
					  &he->max_nss_mcs[CMD_HE_MCS_BW160],
					  le16_to_cpu(mcs_map.rx_mcs_160));
		fallthrough;
	default:
		mt7996_mcu_set_sta_he_mcs(sta,
					  &he->max_nss_mcs[CMD_HE_MCS_BW80],
					  le16_to_cpu(mcs_map.rx_mcs_80));
		break;
	}

	he->pkt_ext = 2;
}

static void
mt7996_mcu_sta_he_6g_tlv(struct sk_buff *skb, struct ieee80211_sta *sta)
{
	struct sta_rec_he_6g_capa *he_6g;
	struct tlv *tlv;

	if (!sta->deflink.he_6ghz_capa.capa)
		return;

	tlv = mt76_connac_mcu_add_tlv(skb, STA_REC_HE_6G, sizeof(*he_6g));

	he_6g = (struct sta_rec_he_6g_capa *)tlv;
	he_6g->capa = sta->deflink.he_6ghz_capa.capa;
}

static void
mt7996_mcu_sta_eht_tlv(struct sk_buff *skb, struct ieee80211_sta *sta)
{
	struct mt7996_sta *msta = (struct mt7996_sta *)sta->drv_priv;
	struct ieee80211_vif *vif = container_of((void *)msta->vif,
						 struct ieee80211_vif, drv_priv);
	struct ieee80211_eht_mcs_nss_supp *mcs_map;
	struct ieee80211_eht_cap_elem_fixed *elem;
	struct sta_rec_eht *eht;
	struct tlv *tlv;

	if (!sta->deflink.eht_cap.has_eht)
		return;

	mcs_map = &sta->deflink.eht_cap.eht_mcs_nss_supp;
	elem = &sta->deflink.eht_cap.eht_cap_elem;

	tlv = mt76_connac_mcu_add_tlv(skb, STA_REC_EHT, sizeof(*eht));

	eht = (struct sta_rec_eht *)tlv;
	eht->tid_bitmap = 0xff;
	eht->mac_cap = cpu_to_le16(*(u16 *)elem->mac_cap_info);
	eht->phy_cap = cpu_to_le64(*(u64 *)elem->phy_cap_info);
	eht->phy_cap_ext = cpu_to_le64(elem->phy_cap_info[8]);

	if (vif->type != NL80211_IFTYPE_STATION &&
	    (sta->deflink.he_cap.he_cap_elem.phy_cap_info[0] &
	     (IEEE80211_HE_PHY_CAP0_CHANNEL_WIDTH_SET_40MHZ_IN_2G |
	      IEEE80211_HE_PHY_CAP0_CHANNEL_WIDTH_SET_40MHZ_80MHZ_IN_5G |
	      IEEE80211_HE_PHY_CAP0_CHANNEL_WIDTH_SET_160MHZ_IN_5G |
	      IEEE80211_HE_PHY_CAP0_CHANNEL_WIDTH_SET_80PLUS80_MHZ_IN_5G)) == 0) {
		memcpy(eht->mcs_map_bw20, &mcs_map->only_20mhz,
		       sizeof(eht->mcs_map_bw20));
		return;
	}

	memcpy(eht->mcs_map_bw80, &mcs_map->bw._80, sizeof(eht->mcs_map_bw80));
	memcpy(eht->mcs_map_bw160, &mcs_map->bw._160, sizeof(eht->mcs_map_bw160));
	memcpy(eht->mcs_map_bw320, &mcs_map->bw._320, sizeof(eht->mcs_map_bw320));
}

static void
mt7996_mcu_sta_ht_tlv(struct sk_buff *skb, struct ieee80211_sta *sta)
{
	struct sta_rec_ht_uni *ht;
	struct tlv *tlv;

	if (!sta->deflink.ht_cap.ht_supported)
		return;

	tlv = mt76_connac_mcu_add_tlv(skb, STA_REC_HT, sizeof(*ht));

	ht = (struct sta_rec_ht_uni *)tlv;
	ht->ht_cap = cpu_to_le16(sta->deflink.ht_cap.cap);
	ht->ampdu_param = u8_encode_bits(sta->deflink.ht_cap.ampdu_factor,
					 IEEE80211_HT_AMPDU_PARM_FACTOR) |
			  u8_encode_bits(sta->deflink.ht_cap.ampdu_density,
					 IEEE80211_HT_AMPDU_PARM_DENSITY);
}

static void
mt7996_mcu_sta_vht_tlv(struct sk_buff *skb, struct ieee80211_sta *sta)
{
	struct sta_rec_vht *vht;
	struct tlv *tlv;

	/* For 6G band, this tlv is necessary to let hw work normally */
	if (!sta->deflink.he_6ghz_capa.capa && !sta->deflink.vht_cap.vht_supported)
		return;

	tlv = mt76_connac_mcu_add_tlv(skb, STA_REC_VHT, sizeof(*vht));

	vht = (struct sta_rec_vht *)tlv;
	vht->vht_cap = cpu_to_le32(sta->deflink.vht_cap.cap);
	vht->vht_rx_mcs_map = sta->deflink.vht_cap.vht_mcs.rx_mcs_map;
	vht->vht_tx_mcs_map = sta->deflink.vht_cap.vht_mcs.tx_mcs_map;
}

static void
mt7996_mcu_sta_amsdu_tlv(struct mt7996_dev *dev, struct sk_buff *skb,
			 struct ieee80211_vif *vif, struct ieee80211_sta *sta)
{
	struct mt7996_sta *msta = (struct mt7996_sta *)sta->drv_priv;
	struct sta_rec_amsdu *amsdu;
	struct tlv *tlv;

	if (vif->type != NL80211_IFTYPE_STATION &&
	    vif->type != NL80211_IFTYPE_MESH_POINT &&
	    vif->type != NL80211_IFTYPE_AP)
		return;

	if (!sta->deflink.agg.max_amsdu_len)
		return;

	tlv = mt76_connac_mcu_add_tlv(skb, STA_REC_HW_AMSDU, sizeof(*amsdu));
	amsdu = (struct sta_rec_amsdu *)tlv;
	amsdu->max_amsdu_num = 8;
	amsdu->amsdu_en = true;
	msta->wcid.amsdu = true;

	switch (sta->deflink.agg.max_amsdu_len) {
	case IEEE80211_MAX_MPDU_LEN_VHT_11454:
		amsdu->max_mpdu_size =
			IEEE80211_VHT_CAP_MAX_MPDU_LENGTH_11454;
		return;
	case IEEE80211_MAX_MPDU_LEN_HT_7935:
	case IEEE80211_MAX_MPDU_LEN_VHT_7991:
		amsdu->max_mpdu_size = IEEE80211_VHT_CAP_MAX_MPDU_LENGTH_7991;
		return;
	default:
		amsdu->max_mpdu_size = IEEE80211_VHT_CAP_MAX_MPDU_LENGTH_3895;
		return;
	}
}

static void
mt7996_mcu_sta_muru_tlv(struct mt7996_dev *dev, struct sk_buff *skb,
			struct ieee80211_vif *vif, struct ieee80211_sta *sta)
{
	struct ieee80211_he_cap_elem *elem = &sta->deflink.he_cap.he_cap_elem;
	struct sta_rec_muru *muru;
	struct tlv *tlv;

	if (vif->type != NL80211_IFTYPE_STATION &&
	    vif->type != NL80211_IFTYPE_AP)
		return;

	tlv = mt76_connac_mcu_add_tlv(skb, STA_REC_MURU, sizeof(*muru));

	muru = (struct sta_rec_muru *)tlv;
	muru->cfg.mimo_dl_en = vif->bss_conf.eht_mu_beamformer ||
			       vif->bss_conf.he_mu_beamformer ||
			       vif->bss_conf.vht_mu_beamformer ||
			       vif->bss_conf.vht_mu_beamformee;
	muru->cfg.ofdma_dl_en = true;

	if (sta->deflink.vht_cap.vht_supported)
		muru->mimo_dl.vht_mu_bfee =
			!!(sta->deflink.vht_cap.cap & IEEE80211_VHT_CAP_MU_BEAMFORMEE_CAPABLE);

	if (!sta->deflink.he_cap.has_he)
		return;

	muru->mimo_dl.partial_bw_dl_mimo =
		HE_PHY(CAP6_PARTIAL_BANDWIDTH_DL_MUMIMO, elem->phy_cap_info[6]);

	muru->mimo_ul.full_ul_mimo =
		HE_PHY(CAP2_UL_MU_FULL_MU_MIMO, elem->phy_cap_info[2]);
	muru->mimo_ul.partial_ul_mimo =
		HE_PHY(CAP2_UL_MU_PARTIAL_MU_MIMO, elem->phy_cap_info[2]);

	muru->ofdma_dl.punc_pream_rx =
		HE_PHY(CAP1_PREAMBLE_PUNC_RX_MASK, elem->phy_cap_info[1]);
	muru->ofdma_dl.he_20m_in_40m_2g =
		HE_PHY(CAP8_20MHZ_IN_40MHZ_HE_PPDU_IN_2G, elem->phy_cap_info[8]);
	muru->ofdma_dl.he_20m_in_160m =
		HE_PHY(CAP8_20MHZ_IN_160MHZ_HE_PPDU, elem->phy_cap_info[8]);
	muru->ofdma_dl.he_80m_in_160m =
		HE_PHY(CAP8_80MHZ_IN_160MHZ_HE_PPDU, elem->phy_cap_info[8]);

	muru->ofdma_ul.t_frame_dur =
		HE_MAC(CAP1_TF_MAC_PAD_DUR_MASK, elem->mac_cap_info[1]);
	muru->ofdma_ul.mu_cascading =
		HE_MAC(CAP2_MU_CASCADING, elem->mac_cap_info[2]);
	muru->ofdma_ul.uo_ra =
		HE_MAC(CAP3_OFDMA_RA, elem->mac_cap_info[3]);
	muru->ofdma_ul.rx_ctrl_frame_to_mbss =
		HE_MAC(CAP3_RX_CTRL_FRAME_TO_MULTIBSS, elem->mac_cap_info[3]);
}

static inline bool
mt7996_is_ebf_supported(struct mt7996_phy *phy, struct ieee80211_vif *vif,
			struct ieee80211_sta *sta, bool bfee)
{
	int sts = hweight16(phy->mt76->chainmask);

	if (vif->type != NL80211_IFTYPE_STATION &&
	    vif->type != NL80211_IFTYPE_AP)
		return false;

	if (!bfee && sts < 2)
		return false;

	if (sta->deflink.eht_cap.has_eht) {
		struct ieee80211_sta_eht_cap *pc = &sta->deflink.eht_cap;
		struct ieee80211_eht_cap_elem_fixed *pe = &pc->eht_cap_elem;

		if (bfee)
			return vif->bss_conf.eht_su_beamformee &&
			       EHT_PHY(CAP0_SU_BEAMFORMER, pe->phy_cap_info[0]);
		else
			return vif->bss_conf.eht_su_beamformer &&
			       EHT_PHY(CAP0_SU_BEAMFORMEE, pe->phy_cap_info[0]);
	}

	if (sta->deflink.he_cap.has_he) {
		struct ieee80211_he_cap_elem *pe = &sta->deflink.he_cap.he_cap_elem;

		if (bfee)
			return vif->bss_conf.he_su_beamformee &&
			       HE_PHY(CAP3_SU_BEAMFORMER, pe->phy_cap_info[3]);
		else
			return vif->bss_conf.he_su_beamformer &&
			       HE_PHY(CAP4_SU_BEAMFORMEE, pe->phy_cap_info[4]);
	}

	if (sta->deflink.vht_cap.vht_supported) {
		u32 cap = sta->deflink.vht_cap.cap;

		if (bfee)
			return vif->bss_conf.vht_su_beamformee &&
			       (cap & IEEE80211_VHT_CAP_SU_BEAMFORMER_CAPABLE);
		else
			return vif->bss_conf.vht_su_beamformer &&
			       (cap & IEEE80211_VHT_CAP_SU_BEAMFORMEE_CAPABLE);
	}

	return false;
}

static void
mt7996_mcu_sta_sounding_rate(struct sta_rec_bf *bf)
{
	bf->sounding_phy = MT_PHY_TYPE_OFDM;
	bf->ndp_rate = 0;				/* mcs0 */
	bf->ndpa_rate = MT7996_CFEND_RATE_DEFAULT;	/* ofdm 24m */
	bf->rept_poll_rate = MT7996_CFEND_RATE_DEFAULT;	/* ofdm 24m */
}

static void
mt7996_mcu_sta_bfer_ht(struct ieee80211_sta *sta, struct mt7996_phy *phy,
		       struct sta_rec_bf *bf)
{
	struct ieee80211_mcs_info *mcs = &sta->deflink.ht_cap.mcs;
	u8 n = 0;

	bf->tx_mode = MT_PHY_TYPE_HT;

	if ((mcs->tx_params & IEEE80211_HT_MCS_TX_RX_DIFF) &&
	    (mcs->tx_params & IEEE80211_HT_MCS_TX_DEFINED))
		n = FIELD_GET(IEEE80211_HT_MCS_TX_MAX_STREAMS_MASK,
			      mcs->tx_params);
	else if (mcs->rx_mask[3])
		n = 3;
	else if (mcs->rx_mask[2])
		n = 2;
	else if (mcs->rx_mask[1])
		n = 1;

	bf->nrow = hweight8(phy->mt76->antenna_mask) - 1;
	bf->ncol = min_t(u8, bf->nrow, n);
	bf->ibf_ncol = n;
}

static void
mt7996_mcu_sta_bfer_vht(struct ieee80211_sta *sta, struct mt7996_phy *phy,
			struct sta_rec_bf *bf, bool explicit)
{
	struct ieee80211_sta_vht_cap *pc = &sta->deflink.vht_cap;
	struct ieee80211_sta_vht_cap *vc = &phy->mt76->sband_5g.sband.vht_cap;
	u16 mcs_map = le16_to_cpu(pc->vht_mcs.rx_mcs_map);
	u8 nss_mcs = mt7996_mcu_get_sta_nss(mcs_map);
	u8 tx_ant = hweight8(phy->mt76->antenna_mask) - 1;

	bf->tx_mode = MT_PHY_TYPE_VHT;

	if (explicit) {
		u8 sts, snd_dim;

		mt7996_mcu_sta_sounding_rate(bf);

		sts = FIELD_GET(IEEE80211_VHT_CAP_BEAMFORMEE_STS_MASK,
				pc->cap);
		snd_dim = FIELD_GET(IEEE80211_VHT_CAP_SOUNDING_DIMENSIONS_MASK,
				    vc->cap);
		bf->nrow = min_t(u8, min_t(u8, snd_dim, sts), tx_ant);
		bf->ncol = min_t(u8, nss_mcs, bf->nrow);
		bf->ibf_ncol = bf->ncol;

		if (sta->deflink.bandwidth == IEEE80211_STA_RX_BW_160)
			bf->nrow = 1;
	} else {
		bf->nrow = tx_ant;
		bf->ncol = min_t(u8, nss_mcs, bf->nrow);
		bf->ibf_ncol = nss_mcs;

		if (sta->deflink.bandwidth == IEEE80211_STA_RX_BW_160)
			bf->ibf_nrow = 1;
	}
}

static void
mt7996_mcu_sta_bfer_he(struct ieee80211_sta *sta, struct ieee80211_vif *vif,
		       struct mt7996_phy *phy, struct sta_rec_bf *bf)
{
	struct ieee80211_sta_he_cap *pc = &sta->deflink.he_cap;
	struct ieee80211_he_cap_elem *pe = &pc->he_cap_elem;
	const struct ieee80211_sta_he_cap *vc =
		mt76_connac_get_he_phy_cap(phy->mt76, vif);
	const struct ieee80211_he_cap_elem *ve = &vc->he_cap_elem;
	u16 mcs_map = le16_to_cpu(pc->he_mcs_nss_supp.rx_mcs_80);
	u8 nss_mcs = mt7996_mcu_get_sta_nss(mcs_map);
	u8 snd_dim, sts;

	if (!vc)
		return;

	bf->tx_mode = MT_PHY_TYPE_HE_SU;

	mt7996_mcu_sta_sounding_rate(bf);

	bf->trigger_su = HE_PHY(CAP6_TRIG_SU_BEAMFORMING_FB,
				pe->phy_cap_info[6]);
	bf->trigger_mu = HE_PHY(CAP6_TRIG_MU_BEAMFORMING_PARTIAL_BW_FB,
				pe->phy_cap_info[6]);
	snd_dim = HE_PHY(CAP5_BEAMFORMEE_NUM_SND_DIM_UNDER_80MHZ_MASK,
			 ve->phy_cap_info[5]);
	sts = HE_PHY(CAP4_BEAMFORMEE_MAX_STS_UNDER_80MHZ_MASK,
		     pe->phy_cap_info[4]);
	bf->nrow = min_t(u8, snd_dim, sts);
	bf->ncol = min_t(u8, nss_mcs, bf->nrow);
	bf->ibf_ncol = bf->ncol;

	if (sta->deflink.bandwidth != IEEE80211_STA_RX_BW_160)
		return;

	/* go over for 160MHz and 80p80 */
	if (pe->phy_cap_info[0] &
	    IEEE80211_HE_PHY_CAP0_CHANNEL_WIDTH_SET_160MHZ_IN_5G) {
		mcs_map = le16_to_cpu(pc->he_mcs_nss_supp.rx_mcs_160);
		nss_mcs = mt7996_mcu_get_sta_nss(mcs_map);

		bf->ncol_gt_bw80 = nss_mcs;
	}

	if (pe->phy_cap_info[0] &
	    IEEE80211_HE_PHY_CAP0_CHANNEL_WIDTH_SET_80PLUS80_MHZ_IN_5G) {
		mcs_map = le16_to_cpu(pc->he_mcs_nss_supp.rx_mcs_80p80);
		nss_mcs = mt7996_mcu_get_sta_nss(mcs_map);

		if (bf->ncol_gt_bw80)
			bf->ncol_gt_bw80 = min_t(u8, bf->ncol_gt_bw80, nss_mcs);
		else
			bf->ncol_gt_bw80 = nss_mcs;
	}

	snd_dim = HE_PHY(CAP5_BEAMFORMEE_NUM_SND_DIM_ABOVE_80MHZ_MASK,
			 ve->phy_cap_info[5]);
	sts = HE_PHY(CAP4_BEAMFORMEE_MAX_STS_ABOVE_80MHZ_MASK,
		     pe->phy_cap_info[4]);

	bf->nrow_gt_bw80 = min_t(int, snd_dim, sts);
}

static void
mt7996_mcu_sta_bfer_eht(struct ieee80211_sta *sta, struct ieee80211_vif *vif,
			struct mt7996_phy *phy, struct sta_rec_bf *bf)
{
	struct ieee80211_sta_eht_cap *pc = &sta->deflink.eht_cap;
	struct ieee80211_eht_cap_elem_fixed *pe = &pc->eht_cap_elem;
	struct ieee80211_eht_mcs_nss_supp *eht_nss = &pc->eht_mcs_nss_supp;
	const struct ieee80211_sta_eht_cap *vc =
		mt76_connac_get_eht_phy_cap(phy->mt76, vif);
	const struct ieee80211_eht_cap_elem_fixed *ve = &vc->eht_cap_elem;
	u8 nss_mcs = u8_get_bits(eht_nss->bw._80.rx_tx_mcs9_max_nss,
				 IEEE80211_EHT_MCS_NSS_RX) - 1;
	u8 snd_dim, sts;

	bf->tx_mode = MT_PHY_TYPE_EHT_MU;

	mt7996_mcu_sta_sounding_rate(bf);

	bf->trigger_su = EHT_PHY(CAP3_TRIG_SU_BF_FDBK, pe->phy_cap_info[3]);
	bf->trigger_mu = EHT_PHY(CAP3_TRIG_MU_BF_PART_BW_FDBK, pe->phy_cap_info[3]);
	snd_dim = EHT_PHY(CAP2_SOUNDING_DIM_80MHZ_MASK, ve->phy_cap_info[2]);
	sts = EHT_PHY(CAP0_BEAMFORMEE_SS_80MHZ_MASK, pe->phy_cap_info[0]) +
	      (EHT_PHY(CAP1_BEAMFORMEE_SS_80MHZ_MASK, pe->phy_cap_info[1]) << 1);
	bf->nrow = min_t(u8, snd_dim, sts);
	bf->ncol = min_t(u8, nss_mcs, bf->nrow);
	bf->ibf_ncol = bf->ncol;

	if (sta->deflink.bandwidth < IEEE80211_STA_RX_BW_160)
		return;

	switch (sta->deflink.bandwidth) {
	case IEEE80211_STA_RX_BW_160:
		snd_dim = EHT_PHY(CAP2_SOUNDING_DIM_160MHZ_MASK, ve->phy_cap_info[2]);
		sts = EHT_PHY(CAP1_BEAMFORMEE_SS_160MHZ_MASK, pe->phy_cap_info[1]);
		nss_mcs = u8_get_bits(eht_nss->bw._160.rx_tx_mcs9_max_nss,
				      IEEE80211_EHT_MCS_NSS_RX) - 1;

		bf->nrow_gt_bw80 = min_t(u8, snd_dim, sts);
		bf->ncol_gt_bw80 = nss_mcs;
		break;
	case IEEE80211_STA_RX_BW_320:
		snd_dim = EHT_PHY(CAP2_SOUNDING_DIM_320MHZ_MASK, ve->phy_cap_info[2]) +
			  (EHT_PHY(CAP3_SOUNDING_DIM_320MHZ_MASK,
				   ve->phy_cap_info[3]) << 1);
		sts = EHT_PHY(CAP1_BEAMFORMEE_SS_320MHZ_MASK, pe->phy_cap_info[1]);
		nss_mcs = u8_get_bits(eht_nss->bw._320.rx_tx_mcs9_max_nss,
				      IEEE80211_EHT_MCS_NSS_RX) - 1;

		bf->nrow_gt_bw80 = min_t(u8, snd_dim, sts) << 4;
		bf->ncol_gt_bw80 = nss_mcs << 4;
		break;
	default:
		break;
	}
}

static void
mt7996_mcu_sta_bfer_tlv(struct mt7996_dev *dev, struct sk_buff *skb,
			struct ieee80211_vif *vif, struct ieee80211_sta *sta)
{
	struct mt7996_vif *mvif = (struct mt7996_vif *)vif->drv_priv;
	struct mt7996_phy *phy = mvif->phy;
	int tx_ant = hweight16(phy->mt76->chainmask) - 1;
	struct sta_rec_bf *bf;
	struct tlv *tlv;
	static const u8 matrix[4][4] = {
		{0, 0, 0, 0},
		{1, 1, 0, 0},	/* 2x1, 2x2, 2x3, 2x4 */
		{2, 4, 4, 0},	/* 3x1, 3x2, 3x3, 3x4 */
		{3, 5, 6, 0}	/* 4x1, 4x2, 4x3, 4x4 */
	};
	bool ebf;

	if (!(sta->deflink.ht_cap.ht_supported || sta->deflink.he_cap.has_he))
		return;

	ebf = mt7996_is_ebf_supported(phy, vif, sta, false);
	if (!ebf && !dev->ibf)
		return;

	tlv = mt76_connac_mcu_add_tlv(skb, STA_REC_BF, sizeof(*bf));
	bf = (struct sta_rec_bf *)tlv;

	/* he/eht: eBF only, in accordance with spec
	 * vht: support eBF and iBF
	 * ht: iBF only, since mac80211 lacks of eBF support
	 */
	if (sta->deflink.eht_cap.has_eht && ebf)
		mt7996_mcu_sta_bfer_eht(sta, vif, phy, bf);
	else if (sta->deflink.he_cap.has_he && ebf)
		mt7996_mcu_sta_bfer_he(sta, vif, phy, bf);
	else if (sta->deflink.vht_cap.vht_supported)
		mt7996_mcu_sta_bfer_vht(sta, phy, bf, ebf);
	else if (sta->deflink.ht_cap.ht_supported)
		mt7996_mcu_sta_bfer_ht(sta, phy, bf);
	else
		return;

	bf->bf_cap = ebf ? ebf : dev->ibf << 1;
	bf->bw = sta->deflink.bandwidth;
	bf->ibf_dbw = sta->deflink.bandwidth;
	bf->ibf_nrow = tx_ant;

	if (!ebf && sta->deflink.bandwidth <= IEEE80211_STA_RX_BW_40 && !bf->ncol)
		bf->ibf_timeout = 0x48;
	else
		bf->ibf_timeout = 0x18;

	if (ebf && bf->nrow != tx_ant)
		bf->mem_20m = matrix[tx_ant][bf->ncol];
	else
		bf->mem_20m = matrix[bf->nrow][bf->ncol];

	switch (sta->deflink.bandwidth) {
	case IEEE80211_STA_RX_BW_160:
	case IEEE80211_STA_RX_BW_80:
		bf->mem_total = bf->mem_20m * 2;
		break;
	case IEEE80211_STA_RX_BW_40:
		bf->mem_total = bf->mem_20m;
		break;
	case IEEE80211_STA_RX_BW_20:
	default:
		break;
	}
}

static void
mt7996_mcu_sta_bfee_tlv(struct mt7996_dev *dev, struct sk_buff *skb,
			struct ieee80211_vif *vif, struct ieee80211_sta *sta)
{
	struct mt7996_vif *mvif = (struct mt7996_vif *)vif->drv_priv;
	struct mt7996_phy *phy = mvif->phy;
	int tx_ant = hweight8(phy->mt76->antenna_mask) - 1;
	struct sta_rec_bfee *bfee;
	struct tlv *tlv;
	u8 nrow = 0;

	if (!(sta->deflink.vht_cap.vht_supported || sta->deflink.he_cap.has_he))
		return;

	if (!mt7996_is_ebf_supported(phy, vif, sta, true))
		return;

	tlv = mt76_connac_mcu_add_tlv(skb, STA_REC_BFEE, sizeof(*bfee));
	bfee = (struct sta_rec_bfee *)tlv;

	if (sta->deflink.he_cap.has_he) {
		struct ieee80211_he_cap_elem *pe = &sta->deflink.he_cap.he_cap_elem;

		nrow = HE_PHY(CAP5_BEAMFORMEE_NUM_SND_DIM_UNDER_80MHZ_MASK,
			      pe->phy_cap_info[5]);
	} else if (sta->deflink.vht_cap.vht_supported) {
		struct ieee80211_sta_vht_cap *pc = &sta->deflink.vht_cap;

		nrow = FIELD_GET(IEEE80211_VHT_CAP_SOUNDING_DIMENSIONS_MASK,
				 pc->cap);
	}

	/* reply with identity matrix to avoid 2x2 BF negative gain */
	bfee->fb_identity_matrix = (nrow == 1 && tx_ant == 2);
}

static void
mt7996_mcu_sta_tx_proc_tlv(struct sk_buff *skb)
{
	struct sta_rec_tx_proc *tx_proc;
	struct tlv *tlv;

	tlv = mt76_connac_mcu_add_tlv(skb, STA_REC_TX_PROC, sizeof(*tx_proc));

	tx_proc = (struct sta_rec_tx_proc *)tlv;
	tx_proc->flag = cpu_to_le32(0);
}

static void
mt7996_mcu_sta_hdrt_tlv(struct mt7996_dev *dev, struct sk_buff *skb)
{
	struct sta_rec_hdrt *hdrt;
	struct tlv *tlv;

	tlv = mt76_connac_mcu_add_tlv(skb, STA_REC_HDRT, sizeof(*hdrt));

	hdrt = (struct sta_rec_hdrt *)tlv;
	hdrt->hdrt_mode = 1;
}

static void
mt7996_mcu_sta_hdr_trans_tlv(struct mt7996_dev *dev, struct sk_buff *skb,
			     struct ieee80211_vif *vif,
			     struct ieee80211_sta *sta)
{
	struct sta_rec_hdr_trans *hdr_trans;
	struct mt76_wcid *wcid;
	struct tlv *tlv;

	tlv = mt76_connac_mcu_add_tlv(skb, STA_REC_HDR_TRANS, sizeof(*hdr_trans));
	hdr_trans = (struct sta_rec_hdr_trans *)tlv;
	hdr_trans->dis_rx_hdr_tran = true;

	if (vif->type == NL80211_IFTYPE_STATION)
		hdr_trans->to_ds = true;
	else
		hdr_trans->from_ds = true;

	if (!sta)
		return;

	wcid = (struct mt76_wcid *)sta->drv_priv;
	hdr_trans->dis_rx_hdr_tran = !test_bit(MT_WCID_FLAG_HDR_TRANS, &wcid->flags);
	if (test_bit(MT_WCID_FLAG_4ADDR, &wcid->flags)) {
		hdr_trans->to_ds = true;
		hdr_trans->from_ds = true;
	}

	if (vif->type == NL80211_IFTYPE_MESH_POINT) {
		hdr_trans->to_ds = true;
		hdr_trans->from_ds = true;
		hdr_trans->mesh = true;
	}
}

static enum mcu_mmps_mode
mt7996_mcu_get_mmps_mode(enum ieee80211_smps_mode smps)
{
	switch (smps) {
	case IEEE80211_SMPS_OFF:
		return MCU_MMPS_DISABLE;
	case IEEE80211_SMPS_STATIC:
		return MCU_MMPS_STATIC;
	case IEEE80211_SMPS_DYNAMIC:
		return MCU_MMPS_DYNAMIC;
	default:
		return MCU_MMPS_DISABLE;
	}
}

int mt7996_mcu_set_fixed_rate_ctrl(struct mt7996_dev *dev,
				   void *data, u16 version)
{
	struct ra_fixed_rate *req;
	struct uni_header hdr;
	struct sk_buff *skb;
	struct tlv *tlv;
	int len;

	len = sizeof(hdr) + sizeof(*req);

	skb = mt76_mcu_msg_alloc(&dev->mt76, NULL, len);
	if (!skb)
		return -ENOMEM;

	skb_put_data(skb, &hdr, sizeof(hdr));

	tlv = mt7996_mcu_add_uni_tlv(skb, UNI_RA_FIXED_RATE, sizeof(*req));
	req = (struct ra_fixed_rate *)tlv;
	req->version = cpu_to_le16(version);
	memcpy(&req->rate, data, sizeof(req->rate));

	return mt76_mcu_skb_send_msg(&dev->mt76, skb,
				     MCU_WM_UNI_CMD(RA), true);
}

int mt7996_mcu_set_fixed_field(struct mt7996_dev *dev, struct ieee80211_vif *vif,
			       struct ieee80211_sta *sta, void *data, u32 field)
{
	struct mt7996_vif *mvif = (struct mt7996_vif *)vif->drv_priv;
	struct mt7996_sta *msta = (struct mt7996_sta *)sta->drv_priv;
	struct sta_phy_uni *phy = data;
	struct sta_rec_ra_fixed_uni *ra;
	struct sk_buff *skb;
	struct tlv *tlv;

	skb = __mt76_connac_mcu_alloc_sta_req(&dev->mt76, &mvif->mt76,
					      &msta->wcid,
					      MT7996_STA_UPDATE_MAX_SIZE);
	if (IS_ERR(skb))
		return PTR_ERR(skb);

	tlv = mt76_connac_mcu_add_tlv(skb, STA_REC_RA_UPDATE, sizeof(*ra));
	ra = (struct sta_rec_ra_fixed_uni *)tlv;

	switch (field) {
	case RATE_PARAM_AUTO:
		break;
	case RATE_PARAM_FIXED:
	case RATE_PARAM_FIXED_MCS:
	case RATE_PARAM_FIXED_GI:
	case RATE_PARAM_FIXED_HE_LTF:
		if (phy)
			ra->phy = *phy;
		break;
	case RATE_PARAM_MMPS_UPDATE:
		ra->mmps_mode = mt7996_mcu_get_mmps_mode(sta->deflink.smps_mode);
		break;
	default:
		break;
	}
	ra->field = cpu_to_le32(field);

	return mt76_mcu_skb_send_msg(&dev->mt76, skb,
				     MCU_WMWA_UNI_CMD(STA_REC_UPDATE), true);
}

static int
mt7996_mcu_add_rate_ctrl_fixed(struct mt7996_dev *dev, struct ieee80211_vif *vif,
			       struct ieee80211_sta *sta)
{
	struct mt7996_vif *mvif = (struct mt7996_vif *)vif->drv_priv;
	struct cfg80211_chan_def *chandef = &mvif->phy->mt76->chandef;
	struct cfg80211_bitrate_mask *mask = &mvif->bitrate_mask;
	enum nl80211_band band = chandef->chan->band;
	struct sta_phy_uni phy = {};
	int ret, nrates = 0;

#define __sta_phy_bitrate_mask_check(_mcs, _gi, _ht, _he)			\
	do {									\
		u8 i, gi = mask->control[band]._gi;				\
		gi = (_he) ? gi : gi == NL80211_TXRATE_FORCE_SGI;		\
		phy.sgi = gi;							\
		phy.he_ltf = mask->control[band].he_ltf;			\
		for (i = 0; i < ARRAY_SIZE(mask->control[band]._mcs); i++) {	\
			if (!mask->control[band]._mcs[i])			\
				continue;					\
			nrates += hweight16(mask->control[band]._mcs[i]);	\
			phy.mcs = ffs(mask->control[band]._mcs[i]) - 1;		\
			if (_ht)						\
				phy.mcs += 8 * i;				\
		}								\
	} while (0)

	if (sta->deflink.he_cap.has_he) {
		__sta_phy_bitrate_mask_check(he_mcs, he_gi, 0, 1);
	} else if (sta->deflink.vht_cap.vht_supported) {
		__sta_phy_bitrate_mask_check(vht_mcs, gi, 0, 0);
	} else if (sta->deflink.ht_cap.ht_supported) {
		__sta_phy_bitrate_mask_check(ht_mcs, gi, 1, 0);
	} else {
		nrates = hweight32(mask->control[band].legacy);
		phy.mcs = ffs(mask->control[band].legacy) - 1;
	}
#undef __sta_phy_bitrate_mask_check

	/* fall back to auto rate control */
	if (mask->control[band].gi == NL80211_TXRATE_DEFAULT_GI &&
	    mask->control[band].he_gi == GENMASK(7, 0) &&
	    mask->control[band].he_ltf == GENMASK(7, 0) &&
	    nrates != 1)
		return 0;

	/* fixed single rate */
	if (nrates == 1) {
		ret = mt7996_mcu_set_fixed_field(dev, vif, sta, &phy,
						 RATE_PARAM_FIXED_MCS);
		if (ret)
			return ret;
	}

	/* fixed GI */
	if (mask->control[band].gi != NL80211_TXRATE_DEFAULT_GI ||
	    mask->control[band].he_gi != GENMASK(7, 0)) {
		struct mt7996_sta *msta = (struct mt7996_sta *)sta->drv_priv;
		u32 addr;

		/* firmware updates only TXCMD but doesn't take WTBL into
		 * account, so driver should update here to reflect the
		 * actual txrate hardware sends out.
		 */
		addr = mt7996_mac_wtbl_lmac_addr(dev, msta->wcid.idx, 7);
		if (sta->deflink.he_cap.has_he)
			mt76_rmw_field(dev, addr, GENMASK(31, 24), phy.sgi);
		else
			mt76_rmw_field(dev, addr, GENMASK(15, 12), phy.sgi);

		ret = mt7996_mcu_set_fixed_field(dev, vif, sta, &phy,
						 RATE_PARAM_FIXED_GI);
		if (ret)
			return ret;
	}

	/* fixed HE_LTF */
	if (mask->control[band].he_ltf != GENMASK(7, 0)) {
		ret = mt7996_mcu_set_fixed_field(dev, vif, sta, &phy,
						 RATE_PARAM_FIXED_HE_LTF);
		if (ret)
			return ret;
	}

	return 0;
}

static void
mt7996_mcu_sta_rate_ctrl_tlv(struct sk_buff *skb, struct mt7996_dev *dev,
			     struct ieee80211_vif *vif, struct ieee80211_sta *sta)
{
#define INIT_RCPI 180
	struct mt7996_vif *mvif = (struct mt7996_vif *)vif->drv_priv;
	struct mt76_phy *mphy = mvif->phy->mt76;
	struct cfg80211_chan_def *chandef = &mphy->chandef;
	struct cfg80211_bitrate_mask *mask = &mvif->bitrate_mask;
	enum nl80211_band band = chandef->chan->band;
	struct sta_rec_ra_uni *ra;
	struct tlv *tlv;
	u32 supp_rate = sta->deflink.supp_rates[band];
	u32 cap = sta->wme ? STA_CAP_WMM : 0;

	tlv = mt76_connac_mcu_add_tlv(skb, STA_REC_RA, sizeof(*ra));
	ra = (struct sta_rec_ra_uni *)tlv;

	ra->valid = true;
	ra->auto_rate = true;
	ra->phy_mode = mt76_connac_get_phy_mode(mphy, vif, band, &sta->deflink);
	ra->channel = chandef->chan->hw_value;
	ra->bw = (sta->deflink.bandwidth == IEEE80211_STA_RX_BW_320) ?
		 CMD_CBW_320MHZ : sta->deflink.bandwidth;
	ra->phy.bw = ra->bw;
	ra->mmps_mode = mt7996_mcu_get_mmps_mode(sta->deflink.smps_mode);

	if (supp_rate) {
		supp_rate &= mask->control[band].legacy;
		ra->rate_len = hweight32(supp_rate);

		if (band == NL80211_BAND_2GHZ) {
			ra->supp_mode = MODE_CCK;
			ra->supp_cck_rate = supp_rate & GENMASK(3, 0);

			if (ra->rate_len > 4) {
				ra->supp_mode |= MODE_OFDM;
				ra->supp_ofdm_rate = supp_rate >> 4;
			}
		} else {
			ra->supp_mode = MODE_OFDM;
			ra->supp_ofdm_rate = supp_rate;
		}
	}

	if (sta->deflink.ht_cap.ht_supported) {
		ra->supp_mode |= MODE_HT;
		ra->af = sta->deflink.ht_cap.ampdu_factor;
		ra->ht_gf = !!(sta->deflink.ht_cap.cap & IEEE80211_HT_CAP_GRN_FLD);

		cap |= STA_CAP_HT;
		if (sta->deflink.ht_cap.cap & IEEE80211_HT_CAP_SGI_20)
			cap |= STA_CAP_SGI_20;
		if (sta->deflink.ht_cap.cap & IEEE80211_HT_CAP_SGI_40)
			cap |= STA_CAP_SGI_40;
		if (sta->deflink.ht_cap.cap & IEEE80211_HT_CAP_TX_STBC)
			cap |= STA_CAP_TX_STBC;
		if (sta->deflink.ht_cap.cap & IEEE80211_HT_CAP_RX_STBC)
			cap |= STA_CAP_RX_STBC;
		if (vif->bss_conf.ht_ldpc &&
		    (sta->deflink.ht_cap.cap & IEEE80211_HT_CAP_LDPC_CODING))
			cap |= STA_CAP_LDPC;

		mt7996_mcu_set_sta_ht_mcs(sta, ra->ht_mcs,
					  mask->control[band].ht_mcs);
		ra->supp_ht_mcs = *(__le32 *)ra->ht_mcs;
	}

	if (sta->deflink.vht_cap.vht_supported) {
		u8 af;

		ra->supp_mode |= MODE_VHT;
		af = FIELD_GET(IEEE80211_VHT_CAP_MAX_A_MPDU_LENGTH_EXPONENT_MASK,
			       sta->deflink.vht_cap.cap);
		ra->af = max_t(u8, ra->af, af);

		cap |= STA_CAP_VHT;
		if (sta->deflink.vht_cap.cap & IEEE80211_VHT_CAP_SHORT_GI_80)
			cap |= STA_CAP_VHT_SGI_80;
		if (sta->deflink.vht_cap.cap & IEEE80211_VHT_CAP_SHORT_GI_160)
			cap |= STA_CAP_VHT_SGI_160;
		if (sta->deflink.vht_cap.cap & IEEE80211_VHT_CAP_TXSTBC)
			cap |= STA_CAP_VHT_TX_STBC;
		if (sta->deflink.vht_cap.cap & IEEE80211_VHT_CAP_RXSTBC_1)
			cap |= STA_CAP_VHT_RX_STBC;
		if (vif->bss_conf.vht_ldpc &&
		    (sta->deflink.vht_cap.cap & IEEE80211_VHT_CAP_RXLDPC))
			cap |= STA_CAP_VHT_LDPC;

		mt7996_mcu_set_sta_vht_mcs(sta, ra->supp_vht_mcs,
					   mask->control[band].vht_mcs);
	}

	if (sta->deflink.he_cap.has_he) {
		ra->supp_mode |= MODE_HE;
		cap |= STA_CAP_HE;

		if (sta->deflink.he_6ghz_capa.capa)
			ra->af = le16_get_bits(sta->deflink.he_6ghz_capa.capa,
					       IEEE80211_HE_6GHZ_CAP_MAX_AMPDU_LEN_EXP);
	}
	ra->sta_cap = cpu_to_le32(cap);

	memset(ra->rx_rcpi, INIT_RCPI, sizeof(ra->rx_rcpi));
}

int mt7996_mcu_add_rate_ctrl(struct mt7996_dev *dev, struct ieee80211_vif *vif,
			     struct ieee80211_sta *sta, bool changed)
{
	struct mt7996_vif *mvif = (struct mt7996_vif *)vif->drv_priv;
	struct mt7996_sta *msta = (struct mt7996_sta *)sta->drv_priv;
	struct sk_buff *skb;
	int ret;

	skb = __mt76_connac_mcu_alloc_sta_req(&dev->mt76, &mvif->mt76,
					      &msta->wcid,
					      MT7996_STA_UPDATE_MAX_SIZE);
	if (IS_ERR(skb))
		return PTR_ERR(skb);

	/* firmware rc algorithm refers to sta_rec_he for HE control.
	 * once dev->rc_work changes the settings driver should also
	 * update sta_rec_he here.
	 */
	if (changed)
		mt7996_mcu_sta_he_tlv(skb, sta);

	/* sta_rec_ra accommodates BW, NSS and only MCS range format
	 * i.e 0-{7,8,9} for VHT.
	 */
	mt7996_mcu_sta_rate_ctrl_tlv(skb, dev, vif, sta);

	ret = mt76_mcu_skb_send_msg(&dev->mt76, skb,
				    MCU_WMWA_UNI_CMD(STA_REC_UPDATE), true);
	if (ret)
		return ret;

	return mt7996_mcu_add_rate_ctrl_fixed(dev, vif, sta);
}

static int
mt7996_mcu_add_group(struct mt7996_dev *dev, struct ieee80211_vif *vif,
		     struct ieee80211_sta *sta)
{
#define MT_STA_BSS_GROUP		1
	struct mt7996_vif *mvif = (struct mt7996_vif *)vif->drv_priv;
	struct mt7996_sta *msta;
	struct {
		u8 __rsv1[4];

		__le16 tag;
		__le16 len;
		__le16 wlan_idx;
		u8 __rsv2[2];
		__le32 action;
		__le32 val;
		u8 __rsv3[8];
	} __packed req = {
		.tag = cpu_to_le16(UNI_VOW_DRR_CTRL),
		.len = cpu_to_le16(sizeof(req) - 4),
		.action = cpu_to_le32(MT_STA_BSS_GROUP),
		.val = cpu_to_le32(mvif->mt76.idx % 16),
	};

	msta = sta ? (struct mt7996_sta *)sta->drv_priv : &mvif->sta;
	req.wlan_idx = cpu_to_le16(msta->wcid.idx);

	return mt76_mcu_send_msg(&dev->mt76, MCU_WM_UNI_CMD(VOW), &req,
				 sizeof(req), true);
}

int mt7996_mcu_add_sta(struct mt7996_dev *dev, struct ieee80211_vif *vif,
		       struct ieee80211_sta *sta, bool enable, bool newly)
{
	struct mt7996_vif *mvif = (struct mt7996_vif *)vif->drv_priv;
	struct ieee80211_link_sta *link_sta;
	struct mt7996_sta *msta;
	struct sk_buff *skb;
	int conn_state;
	int ret;

	msta = sta ? (struct mt7996_sta *)sta->drv_priv : &mvif->sta;
	link_sta = sta ? &sta->deflink : NULL;

	skb = __mt76_connac_mcu_alloc_sta_req(&dev->mt76, &mvif->mt76,
					      &msta->wcid,
					      MT7996_STA_UPDATE_MAX_SIZE);
	if (IS_ERR(skb))
		return PTR_ERR(skb);

	/* starec basic */
	conn_state = enable ? CONN_STATE_PORT_SECURE : CONN_STATE_DISCONNECT;
	mt76_connac_mcu_sta_basic_tlv(&dev->mt76, skb, vif, link_sta,
				      conn_state, newly);

	if (!enable)
		goto out;

	/* starec hdr trans */
	mt7996_mcu_sta_hdr_trans_tlv(dev, skb, vif, sta);
	/* starec tx proc */
	mt7996_mcu_sta_tx_proc_tlv(skb);

	/* tag order is in accordance with firmware dependency. */
	if (sta) {
		/* starec hdrt mode */
		mt7996_mcu_sta_hdrt_tlv(dev, skb);
		/* starec bfer */
		mt7996_mcu_sta_bfer_tlv(dev, skb, vif, sta);
		/* starec ht */
		mt7996_mcu_sta_ht_tlv(skb, sta);
		/* starec vht */
		mt7996_mcu_sta_vht_tlv(skb, sta);
		/* starec uapsd */
		mt76_connac_mcu_sta_uapsd(skb, vif, sta);
		/* starec amsdu */
		mt7996_mcu_sta_amsdu_tlv(dev, skb, vif, sta);
		/* starec he */
		mt7996_mcu_sta_he_tlv(skb, sta);
		/* starec he 6g*/
		mt7996_mcu_sta_he_6g_tlv(skb, sta);
		/* starec eht */
		mt7996_mcu_sta_eht_tlv(skb, sta);
		/* starec muru */
		mt7996_mcu_sta_muru_tlv(dev, skb, vif, sta);
		/* starec bfee */
		mt7996_mcu_sta_bfee_tlv(dev, skb, vif, sta);
	}

	ret = mt7996_mcu_add_group(dev, vif, sta);
	if (ret) {
		dev_kfree_skb(skb);
		return ret;
	}
out:
	return mt76_mcu_skb_send_msg(&dev->mt76, skb,
				     MCU_WMWA_UNI_CMD(STA_REC_UPDATE), true);
}

static int
mt7996_mcu_sta_key_tlv(struct mt76_wcid *wcid,
		       struct sk_buff *skb,
		       struct ieee80211_key_conf *key,
		       enum set_key_cmd cmd)
{
	struct sta_rec_sec_uni *sec;
	struct tlv *tlv;

	tlv = mt76_connac_mcu_add_tlv(skb, STA_REC_KEY_V2, sizeof(*sec));
	sec = (struct sta_rec_sec_uni *)tlv;
	sec->add = cmd;

	if (cmd == SET_KEY) {
		struct sec_key_uni *sec_key;
		u8 cipher;

		cipher = mt76_connac_mcu_get_cipher(key->cipher);
		if (cipher == MCU_CIPHER_NONE)
			return -EOPNOTSUPP;

		sec_key = &sec->key[0];
		sec_key->wlan_idx = cpu_to_le16(wcid->idx);
		sec_key->mgmt_prot = 0;
		sec_key->cipher_id = cipher;
		sec_key->cipher_len = sizeof(*sec_key);
		sec_key->key_id = key->keyidx;
		sec_key->key_len = key->keylen;
		sec_key->need_resp = 0;
		memcpy(sec_key->key, key->key, key->keylen);

		if (cipher == MCU_CIPHER_TKIP) {
			/* Rx/Tx MIC keys are swapped */
			memcpy(sec_key->key + 16, key->key + 24, 8);
			memcpy(sec_key->key + 24, key->key + 16, 8);
		}

		sec->n_cipher = 1;
	} else {
		sec->n_cipher = 0;
	}

	return 0;
}

int mt7996_mcu_add_key(struct mt76_dev *dev, struct ieee80211_vif *vif,
		       struct ieee80211_key_conf *key, int mcu_cmd,
		       struct mt76_wcid *wcid, enum set_key_cmd cmd)
{
	struct mt76_vif *mvif = (struct mt76_vif *)vif->drv_priv;
	struct sk_buff *skb;
	int ret;

	skb = __mt76_connac_mcu_alloc_sta_req(dev, mvif, wcid,
					      MT7996_STA_UPDATE_MAX_SIZE);
	if (IS_ERR(skb))
		return PTR_ERR(skb);

	ret = mt7996_mcu_sta_key_tlv(wcid, skb, key, cmd);
	if (ret)
		return ret;

	return mt76_mcu_skb_send_msg(dev, skb, mcu_cmd, true);
}

static int mt7996_mcu_get_pn(struct mt7996_dev *dev, struct ieee80211_vif *vif,
			     u8 *pn)
{
#define TSC_TYPE_BIGTK_PN 2
	struct mt7996_vif *mvif = (struct mt7996_vif *)vif->drv_priv;
	struct sta_rec_pn_info *pn_info;
	struct sk_buff *skb, *rskb;
	struct tlv *tlv;
	int ret;

	skb = mt76_connac_mcu_alloc_sta_req(&dev->mt76, &mvif->mt76, &mvif->sta.wcid);
	if (IS_ERR(skb))
		return PTR_ERR(skb);

	tlv = mt76_connac_mcu_add_tlv(skb, STA_REC_PN_INFO, sizeof(*pn_info));
	pn_info = (struct sta_rec_pn_info *)tlv;

	pn_info->tsc_type = TSC_TYPE_BIGTK_PN;
	ret = mt76_mcu_skb_send_and_get_msg(&dev->mt76, skb,
					    MCU_WM_UNI_CMD_QUERY(STA_REC_UPDATE),
					    true, &rskb);
	if (ret)
		return ret;

	skb_pull(rskb, 4);

	pn_info = (struct sta_rec_pn_info *)rskb->data;
	if (le16_to_cpu(pn_info->tag) == STA_REC_PN_INFO)
		memcpy(pn, pn_info->pn, 6);

	dev_kfree_skb(rskb);
	return 0;
}

int mt7996_mcu_bcn_prot_enable(struct mt7996_dev *dev, struct ieee80211_vif *vif,
			       struct ieee80211_key_conf *key)
{
	struct mt7996_vif *mvif = (struct mt7996_vif *)vif->drv_priv;
	struct mt7996_mcu_bcn_prot_tlv *bcn_prot;
	struct sk_buff *skb;
	struct tlv *tlv;
	u8 pn[6] = {};
	int len = sizeof(struct bss_req_hdr) +
		  sizeof(struct mt7996_mcu_bcn_prot_tlv);
	int ret;

	skb = __mt7996_mcu_alloc_bss_req(&dev->mt76, &mvif->mt76, len);
	if (IS_ERR(skb))
		return PTR_ERR(skb);

	tlv = mt76_connac_mcu_add_tlv(skb, UNI_BSS_INFO_BCN_PROT, sizeof(*bcn_prot));

	bcn_prot = (struct mt7996_mcu_bcn_prot_tlv *)tlv;

	ret = mt7996_mcu_get_pn(dev, vif, pn);
	if (ret) {
		dev_kfree_skb(skb);
		return ret;
	}

	switch (key->cipher) {
	case WLAN_CIPHER_SUITE_AES_CMAC:
		bcn_prot->cipher_id = MCU_CIPHER_BCN_PROT_CMAC_128;
		break;
	case WLAN_CIPHER_SUITE_BIP_GMAC_128:
		bcn_prot->cipher_id = MCU_CIPHER_BCN_PROT_GMAC_128;
		break;
	case WLAN_CIPHER_SUITE_BIP_GMAC_256:
		bcn_prot->cipher_id = MCU_CIPHER_BCN_PROT_GMAC_256;
		break;
	case WLAN_CIPHER_SUITE_BIP_CMAC_256:
	default:
		dev_err(dev->mt76.dev, "Not supported Bigtk Cipher\n");
		dev_kfree_skb(skb);
		return -EOPNOTSUPP;
	}

	pn[0]++;
	memcpy(bcn_prot->pn, pn, 6);
	bcn_prot->enable = BP_SW_MODE;
	memcpy(bcn_prot->key, key->key, WLAN_MAX_KEY_LEN);
	bcn_prot->key_id = key->keyidx;

	return mt76_mcu_skb_send_msg(&dev->mt76, skb,
				     MCU_WMWA_UNI_CMD(BSS_INFO_UPDATE), true);
}
int mt7996_mcu_add_dev_info(struct mt7996_phy *phy,
			    struct ieee80211_vif *vif, bool enable)
{
	struct mt7996_dev *dev = phy->dev;
	struct mt7996_vif *mvif = (struct mt7996_vif *)vif->drv_priv;
	struct {
		struct req_hdr {
			u8 omac_idx;
			u8 band_idx;
			u8 __rsv[2];
		} __packed hdr;
		struct req_tlv {
			__le16 tag;
			__le16 len;
			u8 active;
			u8 __rsv;
			u8 omac_addr[ETH_ALEN];
		} __packed tlv;
	} data = {
		.hdr = {
			.omac_idx = mvif->mt76.omac_idx,
			.band_idx = mvif->mt76.band_idx,
		},
		.tlv = {
			.tag = cpu_to_le16(DEV_INFO_ACTIVE),
			.len = cpu_to_le16(sizeof(struct req_tlv)),
			.active = enable,
		},
	};

	if (mvif->mt76.omac_idx >= REPEATER_BSSID_START)
		return mt7996_mcu_muar_config(phy, vif, false, enable);

	memcpy(data.tlv.omac_addr, vif->addr, ETH_ALEN);
	return mt76_mcu_send_msg(&dev->mt76, MCU_WMWA_UNI_CMD(DEV_INFO_UPDATE),
				 &data, sizeof(data), true);
}

static void
mt7996_mcu_beacon_cntdwn(struct ieee80211_vif *vif, struct sk_buff *rskb,
			 struct sk_buff *skb,
			 struct ieee80211_mutable_offsets *offs)
{
	struct bss_bcn_cntdwn_tlv *info;
	struct tlv *tlv;
	u16 tag;

	if (!offs->cntdwn_counter_offs[0])
		return;

	tag = vif->bss_conf.csa_active ? UNI_BSS_INFO_BCN_CSA : UNI_BSS_INFO_BCN_BCC;

	tlv = mt7996_mcu_add_uni_tlv(rskb, tag, sizeof(*info));

	info = (struct bss_bcn_cntdwn_tlv *)tlv;
	info->cnt = skb->data[offs->cntdwn_counter_offs[0]];
}

static void
mt7996_mcu_beacon_mbss(struct sk_buff *rskb, struct sk_buff *skb,
		       struct ieee80211_vif *vif, struct bss_bcn_content_tlv *bcn,
		       struct ieee80211_mutable_offsets *offs)
{
	struct bss_bcn_mbss_tlv *mbss;
	const struct element *elem;
	struct tlv *tlv;

	if (!vif->bss_conf.bssid_indicator)
		return;

	tlv = mt7996_mcu_add_uni_tlv(rskb, UNI_BSS_INFO_BCN_MBSSID, sizeof(*mbss));

	mbss = (struct bss_bcn_mbss_tlv *)tlv;
	mbss->offset[0] = cpu_to_le16(offs->tim_offset);
	mbss->bitmap = cpu_to_le32(1);

	for_each_element_id(elem, WLAN_EID_MULTIPLE_BSSID,
			    &skb->data[offs->mbssid_off],
			    skb->len - offs->mbssid_off) {
		const struct element *sub_elem;

		if (elem->datalen < 2)
			continue;

		for_each_element(sub_elem, elem->data + 1, elem->datalen - 1) {
			const struct ieee80211_bssid_index *idx;
			const u8 *idx_ie;

			/* not a valid BSS profile */
			if (sub_elem->id || sub_elem->datalen < 4)
				continue;

			/* Find WLAN_EID_MULTI_BSSID_IDX
			 * in the merged nontransmitted profile
			 */
			idx_ie = cfg80211_find_ie(WLAN_EID_MULTI_BSSID_IDX,
						  sub_elem->data, sub_elem->datalen);
			if (!idx_ie || idx_ie[1] < sizeof(*idx))
				continue;

			idx = (void *)(idx_ie + 2);
			if (!idx->bssid_index || idx->bssid_index > 31)
				continue;

			mbss->offset[idx->bssid_index] = cpu_to_le16(idx_ie -
								     skb->data);
			mbss->bitmap |= cpu_to_le32(BIT(idx->bssid_index));
		}
	}
}

static void
mt7996_mcu_beacon_cont(struct mt7996_dev *dev, struct ieee80211_vif *vif,
		       struct sk_buff *rskb, struct sk_buff *skb,
		       struct bss_bcn_content_tlv *bcn,
		       struct ieee80211_mutable_offsets *offs)
{
	struct mt76_wcid *wcid = &dev->mt76.global_wcid;
	u8 *buf;

	bcn->pkt_len = cpu_to_le16(MT_TXD_SIZE + skb->len);
	bcn->tim_ie_pos = cpu_to_le16(offs->tim_offset);

	if (offs->cntdwn_counter_offs[0]) {
		u16 offset = offs->cntdwn_counter_offs[0];

		if (vif->bss_conf.csa_active)
			bcn->csa_ie_pos = cpu_to_le16(offset - 4);
		if (vif->bss_conf.color_change_active)
			bcn->bcc_ie_pos = cpu_to_le16(offset - 3);
	}

	buf = (u8 *)bcn + sizeof(*bcn);
	mt7996_mac_write_txwi(dev, (__le32 *)buf, skb, wcid, NULL, 0, 0,
			      BSS_CHANGED_BEACON);

	memcpy(buf + MT_TXD_SIZE, skb->data, skb->len);
}

int mt7996_mcu_add_beacon(struct ieee80211_hw *hw,
			  struct ieee80211_vif *vif, int en)
{
	struct mt7996_dev *dev = mt7996_hw_dev(hw);
	struct mt7996_phy *phy = mt7996_hw_phy(hw);
	struct mt7996_vif *mvif = (struct mt7996_vif *)vif->drv_priv;
	struct ieee80211_mutable_offsets offs;
	struct ieee80211_tx_info *info;
	struct sk_buff *skb, *rskb;
	struct tlv *tlv;
	struct bss_bcn_content_tlv *bcn;
	int len;
<<<<<<< HEAD
=======

	if (vif->bss_conf.nontransmitted)
		return 0;
>>>>>>> a6ad5510

	rskb = __mt7996_mcu_alloc_bss_req(&dev->mt76, &mvif->mt76,
					  MT7996_MAX_BSS_OFFLOAD_SIZE);
	if (IS_ERR(rskb))
		return PTR_ERR(rskb);

	skb = ieee80211_beacon_get_template(hw, vif, &offs, 0);
	if (!skb) {
		dev_kfree_skb(rskb);
		return -EINVAL;
	}

	if (skb->len > MT7996_MAX_BEACON_SIZE) {
		dev_err(dev->mt76.dev, "Bcn size limit exceed\n");
		dev_kfree_skb(rskb);
		dev_kfree_skb(skb);
		return -EINVAL;
	}

	info = IEEE80211_SKB_CB(skb);
	info->hw_queue |= FIELD_PREP(MT_TX_HW_QUEUE_PHY, phy->mt76->band_idx);

	len = ALIGN(sizeof(*bcn) + MT_TXD_SIZE + skb->len, 4);
	tlv = mt7996_mcu_add_uni_tlv(rskb, UNI_BSS_INFO_BCN_CONTENT, len);
	bcn = (struct bss_bcn_content_tlv *)tlv;
	bcn->enable = en;
	if (!en)
		goto out;

	mt7996_mcu_beacon_cont(dev, vif, rskb, skb, bcn, &offs);
	mt7996_mcu_beacon_mbss(rskb, skb, vif, bcn, &offs);
	mt7996_mcu_beacon_cntdwn(vif, rskb, skb, &offs);
out:
	dev_kfree_skb(skb);
	return mt76_mcu_skb_send_msg(&phy->dev->mt76, rskb,
				     MCU_WMWA_UNI_CMD(BSS_INFO_UPDATE), true);
}

int mt7996_mcu_beacon_inband_discov(struct mt7996_dev *dev,
				    struct ieee80211_vif *vif, u32 changed)
{
#define OFFLOAD_TX_MODE_SU	BIT(0)
#define OFFLOAD_TX_MODE_MU	BIT(1)
	struct ieee80211_hw *hw = mt76_hw(dev);
	struct mt7996_phy *phy = mt7996_hw_phy(hw);
	struct mt7996_vif *mvif = (struct mt7996_vif *)vif->drv_priv;
	struct cfg80211_chan_def *chandef = &mvif->phy->mt76->chandef;
	enum nl80211_band band = chandef->chan->band;
	struct mt76_wcid *wcid = &dev->mt76.global_wcid;
	struct bss_inband_discovery_tlv *discov;
	struct ieee80211_tx_info *info;
	struct sk_buff *rskb, *skb = NULL;
	struct tlv *tlv;
	u8 *buf, interval;
	int len;

	if (vif->bss_conf.nontransmitted)
		return 0;

	rskb = __mt7996_mcu_alloc_bss_req(&dev->mt76, &mvif->mt76,
					  MT7996_MAX_BSS_OFFLOAD_SIZE);
	if (IS_ERR(rskb))
		return PTR_ERR(rskb);

	if (changed & BSS_CHANGED_FILS_DISCOVERY &&
	    vif->bss_conf.fils_discovery.max_interval) {
		interval = vif->bss_conf.fils_discovery.max_interval;
		skb = ieee80211_get_fils_discovery_tmpl(hw, vif);
	} else if (changed & BSS_CHANGED_UNSOL_BCAST_PROBE_RESP &&
		   vif->bss_conf.unsol_bcast_probe_resp_interval) {
		interval = vif->bss_conf.unsol_bcast_probe_resp_interval;
		skb = ieee80211_get_unsol_bcast_probe_resp_tmpl(hw, vif);
	}

	if (!skb) {
		dev_kfree_skb(rskb);
		return -EINVAL;
	}

	if (skb->len > MT7996_MAX_BEACON_SIZE) {
		dev_err(dev->mt76.dev, "inband discovery size limit exceed\n");
		dev_kfree_skb(rskb);
		dev_kfree_skb(skb);
		return -EINVAL;
	}

	info = IEEE80211_SKB_CB(skb);
	info->control.vif = vif;
	info->band = band;
	info->hw_queue |= FIELD_PREP(MT_TX_HW_QUEUE_PHY, phy->mt76->band_idx);

	len = ALIGN(sizeof(*discov) + MT_TXD_SIZE + skb->len, 4);
	tlv = mt7996_mcu_add_uni_tlv(rskb, UNI_BSS_INFO_OFFLOAD, len);

	discov = (struct bss_inband_discovery_tlv *)tlv;
	discov->tx_mode = OFFLOAD_TX_MODE_SU;
	/* 0: UNSOL PROBE RESP, 1: FILS DISCOV */
	discov->tx_type = !!(changed & BSS_CHANGED_FILS_DISCOVERY);
	discov->tx_interval = interval;
	discov->prob_rsp_len = cpu_to_le16(MT_TXD_SIZE + skb->len);
	discov->enable = true;
	discov->wcid = cpu_to_le16(MT7996_WTBL_RESERVED);

	buf = (u8 *)tlv + sizeof(*discov);

	mt7996_mac_write_txwi(dev, (__le32 *)buf, skb, wcid, NULL, 0, 0, changed);

	memcpy(buf + MT_TXD_SIZE, skb->data, skb->len);

	dev_kfree_skb(skb);

	return mt76_mcu_skb_send_msg(&dev->mt76, rskb,
				     MCU_WMWA_UNI_CMD(BSS_INFO_UPDATE), true);
}

static int mt7996_driver_own(struct mt7996_dev *dev, u8 band)
{
	mt76_wr(dev, MT_TOP_LPCR_HOST_BAND(band), MT_TOP_LPCR_HOST_DRV_OWN);
	if (!mt76_poll_msec(dev, MT_TOP_LPCR_HOST_BAND(band),
			    MT_TOP_LPCR_HOST_FW_OWN_STAT, 0, 500)) {
		dev_err(dev->mt76.dev, "Timeout for driver own\n");
		return -EIO;
	}

	/* clear irq when the driver own success */
	mt76_wr(dev, MT_TOP_LPCR_HOST_BAND_IRQ_STAT(band),
		MT_TOP_LPCR_HOST_BAND_STAT);

	return 0;
}

static u32 mt7996_patch_sec_mode(u32 key_info)
{
	u32 sec = u32_get_bits(key_info, MT7996_PATCH_SEC), key = 0;

	if (key_info == GENMASK(31, 0) || sec == MT7996_SEC_MODE_PLAIN)
		return 0;

	if (sec == MT7996_SEC_MODE_AES)
		key = u32_get_bits(key_info, MT7996_PATCH_AES_KEY);
	else
		key = u32_get_bits(key_info, MT7996_PATCH_SCRAMBLE_KEY);

	return MT7996_SEC_ENCRYPT | MT7996_SEC_IV |
	       u32_encode_bits(key, MT7996_SEC_KEY_IDX);
}

static int mt7996_load_patch(struct mt7996_dev *dev)
{
	const struct mt7996_patch_hdr *hdr;
	const struct firmware *fw = NULL;
	int i, ret, sem;

	sem = mt76_connac_mcu_patch_sem_ctrl(&dev->mt76, 1);
	switch (sem) {
	case PATCH_IS_DL:
		return 0;
	case PATCH_NOT_DL_SEM_SUCCESS:
		break;
	default:
		dev_err(dev->mt76.dev, "Failed to get patch semaphore\n");
		return -EAGAIN;
	}

	ret = request_firmware(&fw, fw_name(dev, ROM_PATCH), dev->mt76.dev);
	if (ret)
		goto out;

	if (!fw || !fw->data || fw->size < sizeof(*hdr)) {
		dev_err(dev->mt76.dev, "Invalid firmware\n");
		ret = -EINVAL;
		goto out;
	}

	hdr = (const struct mt7996_patch_hdr *)(fw->data);

	dev_info(dev->mt76.dev, "HW/SW Version: 0x%x, Build Time: %.16s\n",
		 be32_to_cpu(hdr->hw_sw_ver), hdr->build_date);

	for (i = 0; i < be32_to_cpu(hdr->desc.n_region); i++) {
		struct mt7996_patch_sec *sec;
		const u8 *dl;
		u32 len, addr, sec_key_idx, mode = DL_MODE_NEED_RSP;

		sec = (struct mt7996_patch_sec *)(fw->data + sizeof(*hdr) +
						  i * sizeof(*sec));
		if ((be32_to_cpu(sec->type) & PATCH_SEC_TYPE_MASK) !=
		    PATCH_SEC_TYPE_INFO) {
			ret = -EINVAL;
			goto out;
		}

		addr = be32_to_cpu(sec->info.addr);
		len = be32_to_cpu(sec->info.len);
		sec_key_idx = be32_to_cpu(sec->info.sec_key_idx);
		dl = fw->data + be32_to_cpu(sec->offs);

		mode |= mt7996_patch_sec_mode(sec_key_idx);

		ret = mt76_connac_mcu_init_download(&dev->mt76, addr, len,
						    mode);
		if (ret) {
			dev_err(dev->mt76.dev, "Download request failed\n");
			goto out;
		}

		ret = __mt76_mcu_send_firmware(&dev->mt76, MCU_CMD(FW_SCATTER),
					       dl, len, 4096);
		if (ret) {
			dev_err(dev->mt76.dev, "Failed to send patch\n");
			goto out;
		}
	}

	ret = mt76_connac_mcu_start_patch(&dev->mt76);
	if (ret)
		dev_err(dev->mt76.dev, "Failed to start patch\n");

out:
	sem = mt76_connac_mcu_patch_sem_ctrl(&dev->mt76, 0);
	switch (sem) {
	case PATCH_REL_SEM_SUCCESS:
		break;
	default:
		ret = -EAGAIN;
		dev_err(dev->mt76.dev, "Failed to release patch semaphore\n");
		break;
	}
	release_firmware(fw);

	return ret;
}

static int
mt7996_mcu_send_ram_firmware(struct mt7996_dev *dev,
			     const struct mt7996_fw_trailer *hdr,
			     const u8 *data, enum mt7996_ram_type type)
{
	int i, offset = 0;
	u32 override = 0, option = 0;

	for (i = 0; i < hdr->n_region; i++) {
		const struct mt7996_fw_region *region;
		int err;
		u32 len, addr, mode;

		region = (const struct mt7996_fw_region *)((const u8 *)hdr -
			 (hdr->n_region - i) * sizeof(*region));
		/* DSP and WA use same mode */
		mode = mt76_connac_mcu_gen_dl_mode(&dev->mt76,
						   region->feature_set,
						   type != MT7996_RAM_TYPE_WM);
		len = le32_to_cpu(region->len);
		addr = le32_to_cpu(region->addr);

		if (region->feature_set & FW_FEATURE_OVERRIDE_ADDR)
			override = addr;

		err = mt76_connac_mcu_init_download(&dev->mt76, addr, len,
						    mode);
		if (err) {
			dev_err(dev->mt76.dev, "Download request failed\n");
			return err;
		}

		err = __mt76_mcu_send_firmware(&dev->mt76, MCU_CMD(FW_SCATTER),
					       data + offset, len, 4096);
		if (err) {
			dev_err(dev->mt76.dev, "Failed to send firmware.\n");
			return err;
		}

		offset += len;
	}

	if (override)
		option |= FW_START_OVERRIDE;

	if (type == MT7996_RAM_TYPE_WA)
		option |= FW_START_WORKING_PDA_CR4;
	else if (type == MT7996_RAM_TYPE_DSP)
		option |= FW_START_WORKING_PDA_DSP;

	return mt76_connac_mcu_start_firmware(&dev->mt76, override, option);
}

static int __mt7996_load_ram(struct mt7996_dev *dev, const char *fw_type,
			     const char *fw_file, enum mt7996_ram_type ram_type)
{
	const struct mt7996_fw_trailer *hdr;
	const struct firmware *fw;
	int ret;

	ret = request_firmware(&fw, fw_file, dev->mt76.dev);
	if (ret)
		return ret;

	if (!fw || !fw->data || fw->size < sizeof(*hdr)) {
		dev_err(dev->mt76.dev, "Invalid firmware\n");
		ret = -EINVAL;
		goto out;
	}

	hdr = (const void *)(fw->data + fw->size - sizeof(*hdr));
	dev_info(dev->mt76.dev, "%s Firmware Version: %.10s, Build Time: %.15s\n",
		 fw_type, hdr->fw_ver, hdr->build_date);

	ret = mt7996_mcu_send_ram_firmware(dev, hdr, fw->data, ram_type);
	if (ret) {
		dev_err(dev->mt76.dev, "Failed to start %s firmware\n", fw_type);
		goto out;
	}

	snprintf(dev->mt76.hw->wiphy->fw_version,
		 sizeof(dev->mt76.hw->wiphy->fw_version),
		 "%.10s-%.15s", hdr->fw_ver, hdr->build_date);

out:
	release_firmware(fw);

	return ret;
}

static int mt7996_load_ram(struct mt7996_dev *dev)
{
	int ret;

	ret = __mt7996_load_ram(dev, "WM", fw_name(dev, FIRMWARE_WM),
				MT7996_RAM_TYPE_WM);
	if (ret)
		return ret;

	ret = __mt7996_load_ram(dev, "DSP", fw_name(dev, FIRMWARE_DSP),
				MT7996_RAM_TYPE_DSP);
	if (ret)
		return ret;

	return __mt7996_load_ram(dev, "WA", fw_name(dev, FIRMWARE_WA),
				 MT7996_RAM_TYPE_WA);
}

static int
mt7996_firmware_state(struct mt7996_dev *dev, bool wa)
{
	u32 state = FIELD_PREP(MT_TOP_MISC_FW_STATE,
			       wa ? FW_STATE_RDY : FW_STATE_FW_DOWNLOAD);

	if (!mt76_poll_msec(dev, MT_TOP_MISC, MT_TOP_MISC_FW_STATE,
			    state, 1000)) {
		dev_err(dev->mt76.dev, "Timeout for initializing firmware\n");
		return -EIO;
	}
	return 0;
}

static int
mt7996_mcu_restart(struct mt76_dev *dev)
{
	struct {
		u8 __rsv1[4];

		__le16 tag;
		__le16 len;
		u8 power_mode;
		u8 __rsv2[3];
	} __packed req = {
		.tag = cpu_to_le16(UNI_POWER_OFF),
		.len = cpu_to_le16(sizeof(req) - 4),
		.power_mode = 1,
	};

	return mt76_mcu_send_msg(dev, MCU_WM_UNI_CMD(POWER_CTRL), &req,
				 sizeof(req), false);
}

static int mt7996_load_firmware(struct mt7996_dev *dev)
{
	int ret;

	/* make sure fw is download state */
	if (mt7996_firmware_state(dev, false)) {
		/* restart firmware once */
		mt7996_mcu_restart(&dev->mt76);
		ret = mt7996_firmware_state(dev, false);
		if (ret) {
			dev_err(dev->mt76.dev,
				"Firmware is not ready for download\n");
			return ret;
		}
	}

	ret = mt7996_load_patch(dev);
	if (ret)
		return ret;

	ret = mt7996_load_ram(dev);
	if (ret)
		return ret;

	ret = mt7996_firmware_state(dev, true);
	if (ret)
		return ret;

	mt76_queue_tx_cleanup(dev, dev->mt76.q_mcu[MT_MCUQ_FWDL], false);

	dev_dbg(dev->mt76.dev, "Firmware init done\n");

	return 0;
}

int mt7996_mcu_fw_log_2_host(struct mt7996_dev *dev, u8 type, u8 ctrl)
{
	struct {
		u8 _rsv[4];

		__le16 tag;
		__le16 len;
		u8 ctrl;
		u8 interval;
		u8 _rsv2[2];
	} __packed data = {
		.tag = cpu_to_le16(UNI_WSYS_CONFIG_FW_LOG_CTRL),
		.len = cpu_to_le16(sizeof(data) - 4),
		.ctrl = ctrl,
	};

	if (type == MCU_FW_LOG_WA)
		return mt76_mcu_send_msg(&dev->mt76, MCU_WA_UNI_CMD(WSYS_CONFIG),
					 &data, sizeof(data), true);

	return mt76_mcu_send_msg(&dev->mt76, MCU_WM_UNI_CMD(WSYS_CONFIG), &data,
				 sizeof(data), true);
}

int mt7996_mcu_fw_dbg_ctrl(struct mt7996_dev *dev, u32 module, u8 level)
{
	struct {
		u8 _rsv[4];

		__le16 tag;
		__le16 len;
		__le32 module_idx;
		u8 level;
		u8 _rsv2[3];
	} data = {
		.tag = cpu_to_le16(UNI_WSYS_CONFIG_FW_DBG_CTRL),
		.len = cpu_to_le16(sizeof(data) - 4),
		.module_idx = cpu_to_le32(module),
		.level = level,
	};

	return mt76_mcu_send_msg(&dev->mt76, MCU_WM_UNI_CMD(WSYS_CONFIG), &data,
				 sizeof(data), false);
}

static int mt7996_mcu_set_mwds(struct mt7996_dev *dev, bool enabled)
{
	struct {
		u8 enable;
		u8 _rsv[3];
	} __packed req = {
		.enable = enabled
	};

	return mt76_mcu_send_msg(&dev->mt76, MCU_WA_EXT_CMD(MWDS_SUPPORT), &req,
				 sizeof(req), false);
}

static void mt7996_add_rx_airtime_tlv(struct sk_buff *skb, u8 band_idx)
{
	struct vow_rx_airtime *req;
	struct tlv *tlv;

	tlv = mt7996_mcu_add_uni_tlv(skb, UNI_VOW_RX_AT_AIRTIME_CLR_EN, sizeof(*req));
	req = (struct vow_rx_airtime *)tlv;
	req->enable = true;
	req->band = band_idx;

	tlv = mt7996_mcu_add_uni_tlv(skb, UNI_VOW_RX_AT_AIRTIME_EN, sizeof(*req));
	req = (struct vow_rx_airtime *)tlv;
	req->enable = true;
	req->band = band_idx;
}

static int
mt7996_mcu_init_rx_airtime(struct mt7996_dev *dev)
{
	struct uni_header hdr = {};
	struct sk_buff *skb;
	int len, num, i;

	num = 2 + 2 * (mt7996_band_valid(dev, MT_BAND1) +
		       mt7996_band_valid(dev, MT_BAND2));
	len = sizeof(hdr) + num * sizeof(struct vow_rx_airtime);
	skb = mt76_mcu_msg_alloc(&dev->mt76, NULL, len);
	if (!skb)
		return -ENOMEM;

	skb_put_data(skb, &hdr, sizeof(hdr));

	for (i = 0; i < __MT_MAX_BAND; i++) {
		if (mt7996_band_valid(dev, i))
			mt7996_add_rx_airtime_tlv(skb, i);
	}

	return mt76_mcu_skb_send_msg(&dev->mt76, skb,
				     MCU_WM_UNI_CMD(VOW), true);
}

int mt7996_mcu_init_firmware(struct mt7996_dev *dev)
{
	int ret;

	/* force firmware operation mode into normal state,
	 * which should be set before firmware download stage.
	 */
	mt76_wr(dev, MT_SWDEF_MODE, MT_SWDEF_NORMAL_MODE);

	ret = mt7996_driver_own(dev, 0);
	if (ret)
		return ret;
	/* set driver own for band1 when two hif exist */
	if (dev->hif2) {
		ret = mt7996_driver_own(dev, 1);
		if (ret)
			return ret;
	}

	ret = mt7996_load_firmware(dev);
	if (ret)
		return ret;

	set_bit(MT76_STATE_MCU_RUNNING, &dev->mphy.state);
	ret = mt7996_mcu_fw_log_2_host(dev, MCU_FW_LOG_WM, 0);
	if (ret)
		return ret;

	ret = mt7996_mcu_fw_log_2_host(dev, MCU_FW_LOG_WA, 0);
	if (ret)
		return ret;

	ret = mt7996_mcu_set_mwds(dev, 1);
	if (ret)
		return ret;

	ret = mt7996_mcu_init_rx_airtime(dev);
	if (ret)
		return ret;

	return mt7996_mcu_wa_cmd(dev, MCU_WA_PARAM_CMD(SET),
				 MCU_WA_PARAM_RED, 0, 0);
}

int mt7996_mcu_init(struct mt7996_dev *dev)
{
	static const struct mt76_mcu_ops mt7996_mcu_ops = {
		.headroom = sizeof(struct mt76_connac2_mcu_txd), /* reuse */
		.mcu_skb_send_msg = mt7996_mcu_send_message,
		.mcu_parse_response = mt7996_mcu_parse_response,
	};

	dev->mt76.mcu_ops = &mt7996_mcu_ops;

	return mt7996_mcu_init_firmware(dev);
}

void mt7996_mcu_exit(struct mt7996_dev *dev)
{
	mt7996_mcu_restart(&dev->mt76);
	if (mt7996_firmware_state(dev, false)) {
		dev_err(dev->mt76.dev, "Failed to exit mcu\n");
		goto out;
	}

	mt76_wr(dev, MT_TOP_LPCR_HOST_BAND(0), MT_TOP_LPCR_HOST_FW_OWN);
	if (dev->hif2)
		mt76_wr(dev, MT_TOP_LPCR_HOST_BAND(1),
			MT_TOP_LPCR_HOST_FW_OWN);
out:
	skb_queue_purge(&dev->mt76.mcu.res_q);
}

int mt7996_mcu_set_hdr_trans(struct mt7996_dev *dev, bool hdr_trans)
{
	struct {
		u8 __rsv[4];
	} __packed hdr;
	struct hdr_trans_blacklist *req_blacklist;
	struct hdr_trans_en *req_en;
	struct sk_buff *skb;
	struct tlv *tlv;
	int len = MT7996_HDR_TRANS_MAX_SIZE + sizeof(hdr);

	skb = mt76_mcu_msg_alloc(&dev->mt76, NULL, len);
	if (!skb)
		return -ENOMEM;

	skb_put_data(skb, &hdr, sizeof(hdr));

	tlv = mt7996_mcu_add_uni_tlv(skb, UNI_HDR_TRANS_EN, sizeof(*req_en));
	req_en = (struct hdr_trans_en *)tlv;
	req_en->enable = hdr_trans;

	tlv = mt7996_mcu_add_uni_tlv(skb, UNI_HDR_TRANS_VLAN,
				     sizeof(struct hdr_trans_vlan));

	if (hdr_trans) {
		tlv = mt7996_mcu_add_uni_tlv(skb, UNI_HDR_TRANS_BLACKLIST,
					     sizeof(*req_blacklist));
		req_blacklist = (struct hdr_trans_blacklist *)tlv;
		req_blacklist->enable = 1;
		req_blacklist->type = cpu_to_le16(ETH_P_PAE);
	}

	return mt76_mcu_skb_send_msg(&dev->mt76, skb,
				     MCU_WM_UNI_CMD(RX_HDR_TRANS), true);
}

int mt7996_mcu_set_tx(struct mt7996_dev *dev, struct ieee80211_vif *vif)
{
#define MCU_EDCA_AC_PARAM	0
#define WMM_AIFS_SET		BIT(0)
#define WMM_CW_MIN_SET		BIT(1)
#define WMM_CW_MAX_SET		BIT(2)
#define WMM_TXOP_SET		BIT(3)
#define WMM_PARAM_SET		(WMM_AIFS_SET | WMM_CW_MIN_SET | \
				 WMM_CW_MAX_SET | WMM_TXOP_SET)
	struct mt7996_vif *mvif = (struct mt7996_vif *)vif->drv_priv;
	struct {
		u8 bss_idx;
		u8 __rsv[3];
	} __packed hdr = {
		.bss_idx = mvif->mt76.idx,
	};
	struct sk_buff *skb;
	int len = sizeof(hdr) + IEEE80211_NUM_ACS * sizeof(struct edca);
	int ac;

	skb = mt76_mcu_msg_alloc(&dev->mt76, NULL, len);
	if (!skb)
		return -ENOMEM;

	skb_put_data(skb, &hdr, sizeof(hdr));

	for (ac = 0; ac < IEEE80211_NUM_ACS; ac++) {
		struct ieee80211_tx_queue_params *q = &mvif->queue_params[ac];
		struct edca *e;
		struct tlv *tlv;

		tlv = mt7996_mcu_add_uni_tlv(skb, MCU_EDCA_AC_PARAM, sizeof(*e));

		e = (struct edca *)tlv;
		e->set = WMM_PARAM_SET;
		e->queue = ac;
		e->aifs = q->aifs;
		e->txop = cpu_to_le16(q->txop);

		if (q->cw_min)
			e->cw_min = fls(q->cw_min);
		else
			e->cw_min = 5;

		if (q->cw_max)
			e->cw_max = fls(q->cw_max);
		else
			e->cw_max = 10;
	}

	return mt76_mcu_skb_send_msg(&dev->mt76, skb,
				     MCU_WM_UNI_CMD(EDCA_UPDATE), true);
}

int mt7996_mcu_set_fcc5_lpn(struct mt7996_dev *dev, int val)
{
	struct {
		u8 _rsv[4];

		__le16 tag;
		__le16 len;

		__le32 ctrl;
		__le16 min_lpn;
		u8 rsv[2];
	} __packed req = {
		.tag = cpu_to_le16(UNI_RDD_CTRL_SET_TH),
		.len = cpu_to_le16(sizeof(req) - 4),

		.ctrl = cpu_to_le32(0x1),
		.min_lpn = cpu_to_le16(val),
	};

	return mt76_mcu_send_msg(&dev->mt76, MCU_WM_UNI_CMD(RDD_CTRL),
				 &req, sizeof(req), true);
}

int mt7996_mcu_set_pulse_th(struct mt7996_dev *dev,
			    const struct mt7996_dfs_pulse *pulse)
{
	struct {
		u8 _rsv[4];

		__le16 tag;
		__le16 len;

		__le32 ctrl;

		__le32 max_width;		/* us */
		__le32 max_pwr;			/* dbm */
		__le32 min_pwr;			/* dbm */
		__le32 min_stgr_pri;		/* us */
		__le32 max_stgr_pri;		/* us */
		__le32 min_cr_pri;		/* us */
		__le32 max_cr_pri;		/* us */
	} __packed req = {
		.tag = cpu_to_le16(UNI_RDD_CTRL_SET_TH),
		.len = cpu_to_le16(sizeof(req) - 4),

		.ctrl = cpu_to_le32(0x3),

#define __req_field(field) .field = cpu_to_le32(pulse->field)
		__req_field(max_width),
		__req_field(max_pwr),
		__req_field(min_pwr),
		__req_field(min_stgr_pri),
		__req_field(max_stgr_pri),
		__req_field(min_cr_pri),
		__req_field(max_cr_pri),
#undef __req_field
	};

	return mt76_mcu_send_msg(&dev->mt76, MCU_WM_UNI_CMD(RDD_CTRL),
				 &req, sizeof(req), true);
}

int mt7996_mcu_set_radar_th(struct mt7996_dev *dev, int index,
			    const struct mt7996_dfs_pattern *pattern)
{
	struct {
		u8 _rsv[4];

		__le16 tag;
		__le16 len;

		__le32 ctrl;
		__le16 radar_type;

		u8 enb;
		u8 stgr;
		u8 min_crpn;
		u8 max_crpn;
		u8 min_crpr;
		u8 min_pw;
		__le32 min_pri;
		__le32 max_pri;
		u8 max_pw;
		u8 min_crbn;
		u8 max_crbn;
		u8 min_stgpn;
		u8 max_stgpn;
		u8 min_stgpr;
		u8 rsv[2];
		__le32 min_stgpr_diff;
	} __packed req = {
		.tag = cpu_to_le16(UNI_RDD_CTRL_SET_TH),
		.len = cpu_to_le16(sizeof(req) - 4),

		.ctrl = cpu_to_le32(0x2),
		.radar_type = cpu_to_le16(index),

#define __req_field_u8(field) .field = pattern->field
#define __req_field_u32(field) .field = cpu_to_le32(pattern->field)
		__req_field_u8(enb),
		__req_field_u8(stgr),
		__req_field_u8(min_crpn),
		__req_field_u8(max_crpn),
		__req_field_u8(min_crpr),
		__req_field_u8(min_pw),
		__req_field_u32(min_pri),
		__req_field_u32(max_pri),
		__req_field_u8(max_pw),
		__req_field_u8(min_crbn),
		__req_field_u8(max_crbn),
		__req_field_u8(min_stgpn),
		__req_field_u8(max_stgpn),
		__req_field_u8(min_stgpr),
		__req_field_u32(min_stgpr_diff),
#undef __req_field_u8
#undef __req_field_u32
	};

	return mt76_mcu_send_msg(&dev->mt76, MCU_WM_UNI_CMD(RDD_CTRL),
				 &req, sizeof(req), true);
}

static int
mt7996_mcu_background_chain_ctrl(struct mt7996_phy *phy,
				 struct cfg80211_chan_def *chandef,
				 int cmd)
{
	struct mt7996_dev *dev = phy->dev;
	struct mt76_phy *mphy = phy->mt76;
	struct ieee80211_channel *chan = mphy->chandef.chan;
	int freq = mphy->chandef.center_freq1;
	struct mt7996_mcu_background_chain_ctrl req = {
		.tag = cpu_to_le16(0),
		.len = cpu_to_le16(sizeof(req) - 4),
		.monitor_scan_type = 2, /* simple rx */
	};

	if (!chandef && cmd != CH_SWITCH_BACKGROUND_SCAN_STOP)
		return -EINVAL;

	if (!cfg80211_chandef_valid(&mphy->chandef))
		return -EINVAL;

	switch (cmd) {
	case CH_SWITCH_BACKGROUND_SCAN_START: {
		req.chan = chan->hw_value;
		req.central_chan = ieee80211_frequency_to_channel(freq);
		req.bw = mt76_connac_chan_bw(&mphy->chandef);
		req.monitor_chan = chandef->chan->hw_value;
		req.monitor_central_chan =
			ieee80211_frequency_to_channel(chandef->center_freq1);
		req.monitor_bw = mt76_connac_chan_bw(chandef);
		req.band_idx = phy->mt76->band_idx;
		req.scan_mode = 1;
		break;
	}
	case CH_SWITCH_BACKGROUND_SCAN_RUNNING:
		req.monitor_chan = chandef->chan->hw_value;
		req.monitor_central_chan =
			ieee80211_frequency_to_channel(chandef->center_freq1);
		req.band_idx = phy->mt76->band_idx;
		req.scan_mode = 2;
		break;
	case CH_SWITCH_BACKGROUND_SCAN_STOP:
		req.chan = chan->hw_value;
		req.central_chan = ieee80211_frequency_to_channel(freq);
		req.bw = mt76_connac_chan_bw(&mphy->chandef);
		req.tx_stream = hweight8(mphy->antenna_mask);
		req.rx_stream = mphy->antenna_mask;
		break;
	default:
		return -EINVAL;
	}
	req.band = chandef ? chandef->chan->band == NL80211_BAND_5GHZ : 1;

	return mt76_mcu_send_msg(&dev->mt76, MCU_WM_UNI_CMD(OFFCH_SCAN_CTRL),
				 &req, sizeof(req), false);
}

int mt7996_mcu_rdd_background_enable(struct mt7996_phy *phy,
				     struct cfg80211_chan_def *chandef)
{
	struct mt7996_dev *dev = phy->dev;
	int err, region;

	if (!chandef) { /* disable offchain */
		err = mt7996_mcu_rdd_cmd(dev, RDD_STOP, MT_RX_SEL2,
					 0, 0);
		if (err)
			return err;

		return mt7996_mcu_background_chain_ctrl(phy, NULL,
				CH_SWITCH_BACKGROUND_SCAN_STOP);
	}

	err = mt7996_mcu_background_chain_ctrl(phy, chandef,
					       CH_SWITCH_BACKGROUND_SCAN_START);
	if (err)
		return err;

	switch (dev->mt76.region) {
	case NL80211_DFS_ETSI:
		region = 0;
		break;
	case NL80211_DFS_JP:
		region = 2;
		break;
	case NL80211_DFS_FCC:
	default:
		region = 1;
		break;
	}

	return mt7996_mcu_rdd_cmd(dev, RDD_START, MT_RX_SEL2,
				  0, region);
}

int mt7996_mcu_set_chan_info(struct mt7996_phy *phy, u16 tag)
{
	static const u8 ch_band[] = {
		[NL80211_BAND_2GHZ] = 0,
		[NL80211_BAND_5GHZ] = 1,
		[NL80211_BAND_6GHZ] = 2,
	};
	struct mt7996_dev *dev = phy->dev;
	struct cfg80211_chan_def *chandef = &phy->mt76->chandef;
	int freq1 = chandef->center_freq1;
	u8 band_idx = phy->mt76->band_idx;
	struct {
		/* fixed field */
		u8 __rsv[4];

		__le16 tag;
		__le16 len;
		u8 control_ch;
		u8 center_ch;
		u8 bw;
		u8 tx_path_num;
		u8 rx_path;	/* mask or num */
		u8 switch_reason;
		u8 band_idx;
		u8 center_ch2;	/* for 80+80 only */
		__le16 cac_case;
		u8 channel_band;
		u8 rsv0;
		__le32 outband_freq;
		u8 txpower_drop;
		u8 ap_bw;
		u8 ap_center_ch;
		u8 rsv1[53];
	} __packed req = {
		.tag = cpu_to_le16(tag),
		.len = cpu_to_le16(sizeof(req) - 4),
		.control_ch = chandef->chan->hw_value,
		.center_ch = ieee80211_frequency_to_channel(freq1),
		.bw = mt76_connac_chan_bw(chandef),
		.tx_path_num = hweight16(phy->mt76->chainmask),
		.rx_path = mt7996_rx_chainmask(phy) >> dev->chainshift[band_idx],
		.band_idx = band_idx,
		.channel_band = ch_band[chandef->chan->band],
	};

	if (phy->mt76->hw->conf.flags & IEEE80211_CONF_MONITOR)
		req.switch_reason = CH_SWITCH_NORMAL;
<<<<<<< HEAD
	else if (phy->mt76->hw->conf.flags & IEEE80211_CONF_OFFCHANNEL ||
=======
	else if (phy->mt76->offchannel ||
>>>>>>> a6ad5510
		 phy->mt76->hw->conf.flags & IEEE80211_CONF_IDLE)
		req.switch_reason = CH_SWITCH_SCAN_BYPASS_DPD;
	else if (!cfg80211_reg_can_beacon(phy->mt76->hw->wiphy, chandef,
					  NL80211_IFTYPE_AP))
		req.switch_reason = CH_SWITCH_DFS;
	else
		req.switch_reason = CH_SWITCH_NORMAL;

	if (tag == UNI_CHANNEL_SWITCH)
		req.rx_path = hweight8(req.rx_path);

	if (chandef->width == NL80211_CHAN_WIDTH_80P80) {
		int freq2 = chandef->center_freq2;

		req.center_ch2 = ieee80211_frequency_to_channel(freq2);
	}

	return mt76_mcu_send_msg(&dev->mt76, MCU_WMWA_UNI_CMD(CHANNEL_SWITCH),
				 &req, sizeof(req), true);
}

static int mt7996_mcu_set_eeprom_flash(struct mt7996_dev *dev)
{
#define MAX_PAGE_IDX_MASK	GENMASK(7, 5)
#define PAGE_IDX_MASK		GENMASK(4, 2)
#define PER_PAGE_SIZE		0x400
	struct mt7996_mcu_eeprom req = {
		.tag = cpu_to_le16(UNI_EFUSE_BUFFER_MODE),
		.buffer_mode = EE_MODE_BUFFER
	};
	u16 eeprom_size = MT7996_EEPROM_SIZE;
	u8 total = DIV_ROUND_UP(eeprom_size, PER_PAGE_SIZE);
	u8 *eep = (u8 *)dev->mt76.eeprom.data;
	int eep_len, i;

	for (i = 0; i < total; i++, eep += eep_len) {
		struct sk_buff *skb;
		int ret, msg_len;

		if (i == total - 1 && !!(eeprom_size % PER_PAGE_SIZE))
			eep_len = eeprom_size % PER_PAGE_SIZE;
		else
			eep_len = PER_PAGE_SIZE;

		msg_len = sizeof(req) + eep_len;
		skb = mt76_mcu_msg_alloc(&dev->mt76, NULL, msg_len);
		if (!skb)
			return -ENOMEM;

		req.len = cpu_to_le16(msg_len - 4);
		req.format = FIELD_PREP(MAX_PAGE_IDX_MASK, total - 1) |
			     FIELD_PREP(PAGE_IDX_MASK, i) | EE_FORMAT_WHOLE;
		req.buf_len = cpu_to_le16(eep_len);

		skb_put_data(skb, &req, sizeof(req));
		skb_put_data(skb, eep, eep_len);

		ret = mt76_mcu_skb_send_msg(&dev->mt76, skb,
					    MCU_WM_UNI_CMD(EFUSE_CTRL), true);
		if (ret)
			return ret;
	}

	return 0;
}

int mt7996_mcu_set_eeprom(struct mt7996_dev *dev)
{
	struct mt7996_mcu_eeprom req = {
		.tag = cpu_to_le16(UNI_EFUSE_BUFFER_MODE),
		.len = cpu_to_le16(sizeof(req) - 4),
		.buffer_mode = EE_MODE_EFUSE,
		.format = EE_FORMAT_WHOLE
	};

	if (dev->flash_mode)
		return mt7996_mcu_set_eeprom_flash(dev);

	return mt76_mcu_send_msg(&dev->mt76, MCU_WM_UNI_CMD(EFUSE_CTRL),
				 &req, sizeof(req), true);
}

int mt7996_mcu_get_eeprom(struct mt7996_dev *dev, u32 offset)
{
	struct {
		u8 _rsv[4];

		__le16 tag;
		__le16 len;
		__le32 addr;
		__le32 valid;
		u8 data[16];
	} __packed req = {
		.tag = cpu_to_le16(UNI_EFUSE_ACCESS),
		.len = cpu_to_le16(sizeof(req) - 4),
		.addr = cpu_to_le32(round_down(offset,
				    MT7996_EEPROM_BLOCK_SIZE)),
	};
	struct sk_buff *skb;
	bool valid;
	int ret;

	ret = mt76_mcu_send_and_get_msg(&dev->mt76,
					MCU_WM_UNI_CMD_QUERY(EFUSE_CTRL),
					&req, sizeof(req), true, &skb);
	if (ret)
		return ret;

	valid = le32_to_cpu(*(__le32 *)(skb->data + 16));
	if (valid) {
		u32 addr = le32_to_cpu(*(__le32 *)(skb->data + 12));
		u8 *buf = (u8 *)dev->mt76.eeprom.data + addr;

		skb_pull(skb, 48);
		memcpy(buf, skb->data, MT7996_EEPROM_BLOCK_SIZE);
	}

	dev_kfree_skb(skb);

	return 0;
}

int mt7996_mcu_get_eeprom_free_block(struct mt7996_dev *dev, u8 *block_num)
{
	struct {
		u8 _rsv[4];

		__le16 tag;
		__le16 len;
		u8 num;
		u8 version;
		u8 die_idx;
		u8 _rsv2;
	} __packed req = {
		.tag = cpu_to_le16(UNI_EFUSE_FREE_BLOCK),
		.len = cpu_to_le16(sizeof(req) - 4),
		.version = 2,
	};
	struct sk_buff *skb;
	int ret;

	ret = mt76_mcu_send_and_get_msg(&dev->mt76, MCU_WM_UNI_CMD_QUERY(EFUSE_CTRL), &req,
					sizeof(req), true, &skb);
	if (ret)
		return ret;

	*block_num = *(u8 *)(skb->data + 8);
	dev_kfree_skb(skb);

	return 0;
}

int mt7996_mcu_get_chip_config(struct mt7996_dev *dev, u32 *cap)
{
#define NIC_CAP	3
#define UNI_EVENT_CHIP_CONFIG_EFUSE_VERSION	0x21
	struct {
		u8 _rsv[4];

		__le16 tag;
		__le16 len;
	} __packed req = {
		.tag = cpu_to_le16(NIC_CAP),
		.len = cpu_to_le16(sizeof(req) - 4),
	};
	struct sk_buff *skb;
	u8 *buf;
	int ret;

	ret = mt76_mcu_send_and_get_msg(&dev->mt76,
					MCU_WM_UNI_CMD_QUERY(CHIP_CONFIG), &req,
					sizeof(req), true, &skb);
	if (ret)
		return ret;

	/* fixed field */
	skb_pull(skb, 4);

	buf = skb->data;
	while (buf - skb->data < skb->len) {
		struct tlv *tlv = (struct tlv *)buf;

		switch (le16_to_cpu(tlv->tag)) {
		case UNI_EVENT_CHIP_CONFIG_EFUSE_VERSION:
			*cap = le32_to_cpu(*(__le32 *)(buf + sizeof(*tlv)));
			break;
		default:
			break;
		}

		buf += le16_to_cpu(tlv->len);
	}

	dev_kfree_skb(skb);

	return 0;
}

int mt7996_mcu_get_chan_mib_info(struct mt7996_phy *phy, bool chan_switch)
{
	struct {
		struct {
			u8 band;
			u8 __rsv[3];
		} hdr;
		struct {
			__le16 tag;
			__le16 len;
			__le32 offs;
		} data[4];
	} __packed req = {
		.hdr.band = phy->mt76->band_idx,
	};
	/* strict order */
	static const u32 offs[] = {
		UNI_MIB_TX_TIME,
		UNI_MIB_RX_TIME,
		UNI_MIB_OBSS_AIRTIME,
		UNI_MIB_NON_WIFI_TIME,
	};
	struct mt76_channel_state *state = phy->mt76->chan_state;
	struct mt76_channel_state *state_ts = &phy->state_ts;
	struct mt7996_dev *dev = phy->dev;
	struct mt7996_mcu_mib *res;
	struct sk_buff *skb;
	int i, ret;

	for (i = 0; i < 4; i++) {
		req.data[i].tag = cpu_to_le16(UNI_CMD_MIB_DATA);
		req.data[i].len = cpu_to_le16(sizeof(req.data[i]));
		req.data[i].offs = cpu_to_le32(offs[i]);
	}

	ret = mt76_mcu_send_and_get_msg(&dev->mt76, MCU_WM_UNI_CMD_QUERY(GET_MIB_INFO),
					&req, sizeof(req), true, &skb);
	if (ret)
		return ret;

	skb_pull(skb, sizeof(req.hdr));

	res = (struct mt7996_mcu_mib *)(skb->data);

	if (chan_switch)
		goto out;

#define __res_u64(s) le64_to_cpu(res[s].data)
	state->cc_tx += __res_u64(1) - state_ts->cc_tx;
	state->cc_bss_rx += __res_u64(2) - state_ts->cc_bss_rx;
	state->cc_rx += __res_u64(2) + __res_u64(3) - state_ts->cc_rx;
	state->cc_busy += __res_u64(0) + __res_u64(1) + __res_u64(2) + __res_u64(3) -
			  state_ts->cc_busy;

out:
	state_ts->cc_tx = __res_u64(1);
	state_ts->cc_bss_rx = __res_u64(2);
	state_ts->cc_rx = __res_u64(2) + __res_u64(3);
	state_ts->cc_busy = __res_u64(0) + __res_u64(1) + __res_u64(2) + __res_u64(3);
#undef __res_u64

	dev_kfree_skb(skb);

	return 0;
}

int mt7996_mcu_get_temperature(struct mt7996_phy *phy)
{
#define TEMPERATURE_QUERY 0
#define GET_TEMPERATURE 0
	struct {
		u8 _rsv[4];

		__le16 tag;
		__le16 len;

		u8 rsv1;
		u8 action;
		u8 band_idx;
		u8 rsv2;
	} req = {
		.tag = cpu_to_le16(TEMPERATURE_QUERY),
		.len = cpu_to_le16(sizeof(req) - 4),
		.action = GET_TEMPERATURE,
		.band_idx = phy->mt76->band_idx,
	};
	struct mt7996_mcu_thermal {
		u8 _rsv[4];

		__le16 tag;
		__le16 len;

		__le32 rsv;
		__le32 temperature;
	} __packed * res;
	struct sk_buff *skb;
	int ret;
	u32 temp;

	ret = mt76_mcu_send_and_get_msg(&phy->dev->mt76, MCU_WM_UNI_CMD(THERMAL),
					&req, sizeof(req), true, &skb);
	if (ret)
		return ret;

	res = (void *)skb->data;
	temp = le32_to_cpu(res->temperature);
	dev_kfree_skb(skb);

	return temp;
}

int mt7996_mcu_set_thermal_throttling(struct mt7996_phy *phy, u8 state)
{
	struct {
		u8 _rsv[4];

		__le16 tag;
		__le16 len;

		struct mt7996_mcu_thermal_ctrl ctrl;
	} __packed req = {
		.tag = cpu_to_le16(UNI_CMD_THERMAL_PROTECT_DUTY_CONFIG),
		.len = cpu_to_le16(sizeof(req) - 4),
		.ctrl = {
			.band_idx = phy->mt76->band_idx,
		},
	};
	int level, ret;

	/* set duty cycle and level */
	for (level = 0; level < 4; level++) {
		req.ctrl.duty.duty_level = level;
		req.ctrl.duty.duty_cycle = state;
		state /= 2;

		ret = mt76_mcu_send_msg(&phy->dev->mt76, MCU_WM_UNI_CMD(THERMAL),
					&req, sizeof(req), false);
		if (ret)
			return ret;
	}

	return 0;
}

int mt7996_mcu_set_thermal_protect(struct mt7996_phy *phy, bool enable)
{
#define SUSTAIN_PERIOD		10
	struct {
		u8 _rsv[4];

		__le16 tag;
		__le16 len;

		struct mt7996_mcu_thermal_ctrl ctrl;
		struct mt7996_mcu_thermal_enable enable;
	} __packed req = {
		.len = cpu_to_le16(sizeof(req) - 4 - sizeof(req.enable)),
		.ctrl = {
			.band_idx = phy->mt76->band_idx,
			.type.protect_type = 1,
			.type.trigger_type = 1,
		},
	};
	int ret;

	req.tag = cpu_to_le16(UNI_CMD_THERMAL_PROTECT_DISABLE);

	ret = mt76_mcu_send_msg(&phy->dev->mt76, MCU_WM_UNI_CMD(THERMAL),
				&req, sizeof(req) - sizeof(req.enable), false);
	if (ret || !enable)
		return ret;

	/* set high-temperature trigger threshold */
	req.tag = cpu_to_le16(UNI_CMD_THERMAL_PROTECT_ENABLE);
	req.enable.restore_temp = cpu_to_le32(phy->throttle_temp[0]);
	req.enable.trigger_temp = cpu_to_le32(phy->throttle_temp[1]);
	req.enable.sustain_time = cpu_to_le16(SUSTAIN_PERIOD);

	req.len = cpu_to_le16(sizeof(req) - 4);

	return mt76_mcu_send_msg(&phy->dev->mt76, MCU_WM_UNI_CMD(THERMAL),
				 &req, sizeof(req), false);
}

int mt7996_mcu_set_ser(struct mt7996_dev *dev, u8 action, u8 val, u8 band)
{
	struct {
		u8 rsv[4];

		__le16 tag;
		__le16 len;

		union {
			struct {
				__le32 mask;
			} __packed set;

			struct {
				u8 method;
				u8 band;
				u8 rsv2[2];
			} __packed trigger;
		};
	} __packed req = {
		.tag = cpu_to_le16(action),
		.len = cpu_to_le16(sizeof(req) - 4),
	};

	switch (action) {
	case UNI_CMD_SER_SET:
		req.set.mask = cpu_to_le32(val);
		break;
	case UNI_CMD_SER_TRIGGER:
		req.trigger.method = val;
		req.trigger.band = band;
		break;
	default:
		return -EINVAL;
	}

	return mt76_mcu_send_msg(&dev->mt76, MCU_WM_UNI_CMD(SER),
				 &req, sizeof(req), false);
}

int mt7996_mcu_set_txbf(struct mt7996_dev *dev, u8 action)
{
#define MT7996_BF_MAX_SIZE	sizeof(union bf_tag_tlv)
#define BF_PROCESSING	4
	struct uni_header hdr;
	struct sk_buff *skb;
	struct tlv *tlv;
	int len = sizeof(hdr) + MT7996_BF_MAX_SIZE;

	memset(&hdr, 0, sizeof(hdr));

	skb = mt76_mcu_msg_alloc(&dev->mt76, NULL, len);
	if (!skb)
		return -ENOMEM;

	skb_put_data(skb, &hdr, sizeof(hdr));

	switch (action) {
	case BF_SOUNDING_ON: {
		struct bf_sounding_on *req_snd_on;

		tlv = mt7996_mcu_add_uni_tlv(skb, action, sizeof(*req_snd_on));
		req_snd_on = (struct bf_sounding_on *)tlv;
		req_snd_on->snd_mode = BF_PROCESSING;
		break;
	}
	case BF_HW_EN_UPDATE: {
		struct bf_hw_en_status_update *req_hw_en;

		tlv = mt7996_mcu_add_uni_tlv(skb, action, sizeof(*req_hw_en));
		req_hw_en = (struct bf_hw_en_status_update *)tlv;
		req_hw_en->ebf = true;
		req_hw_en->ibf = dev->ibf;
		break;
	}
	case BF_MOD_EN_CTRL: {
		struct bf_mod_en_ctrl *req_mod_en;

		tlv = mt7996_mcu_add_uni_tlv(skb, action, sizeof(*req_mod_en));
		req_mod_en = (struct bf_mod_en_ctrl *)tlv;
<<<<<<< HEAD
		req_mod_en->bf_num = 3;
		req_mod_en->bf_bitmap = GENMASK(2, 0);
=======
		req_mod_en->bf_num = mt7996_band_valid(dev, MT_BAND2) ? 3 : 2;
		req_mod_en->bf_bitmap = mt7996_band_valid(dev, MT_BAND2) ?
					GENMASK(2, 0) : GENMASK(1, 0);
>>>>>>> a6ad5510
		break;
	}
	default:
		return -EINVAL;
	}

	return mt76_mcu_skb_send_msg(&dev->mt76, skb, MCU_WM_UNI_CMD(BF), true);
}

static int
mt7996_mcu_enable_obss_spr(struct mt7996_phy *phy, u16 action, u8 val)
{
	struct mt7996_dev *dev = phy->dev;
	struct {
		u8 band_idx;
		u8 __rsv[3];

		__le16 tag;
		__le16 len;

		__le32 val;
	} __packed req = {
		.band_idx = phy->mt76->band_idx,
		.tag = cpu_to_le16(action),
		.len = cpu_to_le16(sizeof(req) - 4),
		.val = cpu_to_le32(val),
	};

	return mt76_mcu_send_msg(&dev->mt76, MCU_WM_UNI_CMD(SR),
				 &req, sizeof(req), true);
}

static int
mt7996_mcu_set_obss_spr_pd(struct mt7996_phy *phy,
			   struct ieee80211_he_obss_pd *he_obss_pd)
{
	struct mt7996_dev *dev = phy->dev;
	u8 max_th = 82, non_srg_max_th = 62;
	struct {
		u8 band_idx;
		u8 __rsv[3];

		__le16 tag;
		__le16 len;

		u8 pd_th_non_srg;
		u8 pd_th_srg;
		u8 period_offs;
		u8 rcpi_src;
		__le16 obss_pd_min;
		__le16 obss_pd_min_srg;
		u8 resp_txpwr_mode;
		u8 txpwr_restrict_mode;
		u8 txpwr_ref;
		u8 __rsv2[3];
	} __packed req = {
		.band_idx = phy->mt76->band_idx,
		.tag = cpu_to_le16(UNI_CMD_SR_SET_PARAM),
		.len = cpu_to_le16(sizeof(req) - 4),
		.obss_pd_min = cpu_to_le16(max_th),
		.obss_pd_min_srg = cpu_to_le16(max_th),
		.txpwr_restrict_mode = 2,
		.txpwr_ref = 21
	};
	int ret;

	/* disable firmware dynamical PD asjustment */
	ret = mt7996_mcu_enable_obss_spr(phy, UNI_CMD_SR_ENABLE_DPD, false);
	if (ret)
		return ret;

	if (he_obss_pd->sr_ctrl &
	    IEEE80211_HE_SPR_NON_SRG_OBSS_PD_SR_DISALLOWED)
		req.pd_th_non_srg = max_th;
	else if (he_obss_pd->sr_ctrl & IEEE80211_HE_SPR_NON_SRG_OFFSET_PRESENT)
		req.pd_th_non_srg  = max_th - he_obss_pd->non_srg_max_offset;
	else
		req.pd_th_non_srg  = non_srg_max_th;

	if (he_obss_pd->sr_ctrl & IEEE80211_HE_SPR_SRG_INFORMATION_PRESENT)
		req.pd_th_srg = max_th - he_obss_pd->max_offset;

	return mt76_mcu_send_msg(&dev->mt76, MCU_WM_UNI_CMD(SR),
				 &req, sizeof(req), true);
}

static int
mt7996_mcu_set_obss_spr_siga(struct mt7996_phy *phy, struct ieee80211_vif *vif,
			     struct ieee80211_he_obss_pd *he_obss_pd)
{
	struct mt7996_vif *mvif = (struct mt7996_vif *)vif->drv_priv;
	struct mt7996_dev *dev = phy->dev;
	u8 omac = mvif->mt76.omac_idx;
	struct {
		u8 band_idx;
		u8 __rsv[3];

		__le16 tag;
		__le16 len;

		u8 omac;
		u8 __rsv2[3];
		u8 flag[20];
	} __packed req = {
		.band_idx = phy->mt76->band_idx,
		.tag = cpu_to_le16(UNI_CMD_SR_SET_SIGA),
		.len = cpu_to_le16(sizeof(req) - 4),
		.omac = omac > HW_BSSID_MAX ? omac - 12 : omac,
	};
	int ret;

	if (he_obss_pd->sr_ctrl & IEEE80211_HE_SPR_HESIGA_SR_VAL15_ALLOWED)
		req.flag[req.omac] = 0xf;
	else
		return 0;

	/* switch to normal AP mode */
	ret = mt7996_mcu_enable_obss_spr(phy, UNI_CMD_SR_ENABLE_MODE, 0);
	if (ret)
		return ret;

	return mt76_mcu_send_msg(&dev->mt76, MCU_WM_UNI_CMD(SR),
				 &req, sizeof(req), true);
}

static int
mt7996_mcu_set_obss_spr_bitmap(struct mt7996_phy *phy,
			       struct ieee80211_he_obss_pd *he_obss_pd)
{
	struct mt7996_dev *dev = phy->dev;
	struct {
		u8 band_idx;
		u8 __rsv[3];

		__le16 tag;
		__le16 len;

		__le32 color_l[2];
		__le32 color_h[2];
		__le32 bssid_l[2];
		__le32 bssid_h[2];
	} __packed req = {
		.band_idx = phy->mt76->band_idx,
		.tag = cpu_to_le16(UNI_CMD_SR_SET_SRG_BITMAP),
		.len = cpu_to_le16(sizeof(req) - 4),
	};
	u32 bitmap;

	memcpy(&bitmap, he_obss_pd->bss_color_bitmap, sizeof(bitmap));
	req.color_l[req.band_idx] = cpu_to_le32(bitmap);

	memcpy(&bitmap, he_obss_pd->bss_color_bitmap + 4, sizeof(bitmap));
	req.color_h[req.band_idx] = cpu_to_le32(bitmap);

	memcpy(&bitmap, he_obss_pd->partial_bssid_bitmap, sizeof(bitmap));
	req.bssid_l[req.band_idx] = cpu_to_le32(bitmap);

	memcpy(&bitmap, he_obss_pd->partial_bssid_bitmap + 4, sizeof(bitmap));
	req.bssid_h[req.band_idx] = cpu_to_le32(bitmap);

	return mt76_mcu_send_msg(&dev->mt76, MCU_WM_UNI_CMD(SR), &req,
				 sizeof(req), true);
}

int mt7996_mcu_add_obss_spr(struct mt7996_phy *phy, struct ieee80211_vif *vif,
			    struct ieee80211_he_obss_pd *he_obss_pd)
{
	int ret;

	/* enable firmware scene detection algorithms */
	ret = mt7996_mcu_enable_obss_spr(phy, UNI_CMD_SR_ENABLE_SD,
					 sr_scene_detect);
	if (ret)
		return ret;

	/* firmware dynamically adjusts PD threshold so skip manual control */
	if (sr_scene_detect && !he_obss_pd->enable)
		return 0;

	/* enable spatial reuse */
	ret = mt7996_mcu_enable_obss_spr(phy, UNI_CMD_SR_ENABLE,
					 he_obss_pd->enable);
	if (ret)
		return ret;

	if (sr_scene_detect || !he_obss_pd->enable)
		return 0;

	ret = mt7996_mcu_enable_obss_spr(phy, UNI_CMD_SR_ENABLE_TX, true);
	if (ret)
		return ret;

	/* set SRG/non-SRG OBSS PD threshold */
	ret = mt7996_mcu_set_obss_spr_pd(phy, he_obss_pd);
	if (ret)
		return ret;

	/* Set SR prohibit */
	ret = mt7996_mcu_set_obss_spr_siga(phy, vif, he_obss_pd);
	if (ret)
		return ret;

	/* set SRG BSS color/BSSID bitmap */
	return mt7996_mcu_set_obss_spr_bitmap(phy, he_obss_pd);
}

int mt7996_mcu_update_bss_color(struct mt7996_dev *dev, struct ieee80211_vif *vif,
				struct cfg80211_he_bss_color *he_bss_color)
{
	int len = sizeof(struct bss_req_hdr) + sizeof(struct bss_color_tlv);
	struct mt7996_vif *mvif = (struct mt7996_vif *)vif->drv_priv;
	struct bss_color_tlv *bss_color;
	struct sk_buff *skb;
	struct tlv *tlv;

	skb = __mt7996_mcu_alloc_bss_req(&dev->mt76, &mvif->mt76, len);
	if (IS_ERR(skb))
		return PTR_ERR(skb);

	tlv = mt76_connac_mcu_add_tlv(skb, UNI_BSS_INFO_BSS_COLOR,
				      sizeof(*bss_color));
	bss_color = (struct bss_color_tlv *)tlv;
	bss_color->enable = he_bss_color->enabled;
	bss_color->color = he_bss_color->color;

	return mt76_mcu_skb_send_msg(&dev->mt76, skb,
				     MCU_WMWA_UNI_CMD(BSS_INFO_UPDATE), true);
}

#define TWT_AGRT_TRIGGER	BIT(0)
#define TWT_AGRT_ANNOUNCE	BIT(1)
#define TWT_AGRT_PROTECT	BIT(2)

int mt7996_mcu_twt_agrt_update(struct mt7996_dev *dev,
			       struct mt7996_vif *mvif,
			       struct mt7996_twt_flow *flow,
			       int cmd)
{
	struct {
		/* fixed field */
		u8 bss;
		u8 _rsv[3];

		__le16 tag;
		__le16 len;
		u8 tbl_idx;
		u8 cmd;
		u8 own_mac_idx;
		u8 flowid; /* 0xff for group id */
		__le16 peer_id; /* specify the peer_id (msb=0)
				 * or group_id (msb=1)
				 */
		u8 duration; /* 256 us */
		u8 bss_idx;
		__le64 start_tsf;
		__le16 mantissa;
		u8 exponent;
		u8 is_ap;
		u8 agrt_params;
		u8 __rsv2[23];
	} __packed req = {
		.tag = cpu_to_le16(UNI_CMD_TWT_ARGT_UPDATE),
		.len = cpu_to_le16(sizeof(req) - 4),
		.tbl_idx = flow->table_id,
		.cmd = cmd,
		.own_mac_idx = mvif->mt76.omac_idx,
		.flowid = flow->id,
		.peer_id = cpu_to_le16(flow->wcid),
		.duration = flow->duration,
		.bss = mvif->mt76.idx,
		.bss_idx = mvif->mt76.idx,
		.start_tsf = cpu_to_le64(flow->tsf),
		.mantissa = flow->mantissa,
		.exponent = flow->exp,
		.is_ap = true,
	};

	if (flow->protection)
		req.agrt_params |= TWT_AGRT_PROTECT;
	if (!flow->flowtype)
		req.agrt_params |= TWT_AGRT_ANNOUNCE;
	if (flow->trigger)
		req.agrt_params |= TWT_AGRT_TRIGGER;

	return mt76_mcu_send_msg(&dev->mt76, MCU_WM_UNI_CMD(TWT),
				 &req, sizeof(req), true);
}

int mt7996_mcu_set_rts_thresh(struct mt7996_phy *phy, u32 val)
{
	struct {
		u8 band_idx;
		u8 _rsv[3];

		__le16 tag;
		__le16 len;
		__le32 len_thresh;
		__le32 pkt_thresh;
	} __packed req = {
		.band_idx = phy->mt76->band_idx,
		.tag = cpu_to_le16(UNI_BAND_CONFIG_RTS_THRESHOLD),
		.len = cpu_to_le16(sizeof(req) - 4),
		.len_thresh = cpu_to_le32(val),
		.pkt_thresh = cpu_to_le32(0x2),
	};

	return mt76_mcu_send_msg(&phy->dev->mt76, MCU_WM_UNI_CMD(BAND_CONFIG),
				 &req, sizeof(req), true);
}

int mt7996_mcu_set_radio_en(struct mt7996_phy *phy, bool enable)
{
	struct {
		u8 band_idx;
		u8 _rsv[3];

		__le16 tag;
		__le16 len;
		u8 enable;
		u8 _rsv2[3];
	} __packed req = {
		.band_idx = phy->mt76->band_idx,
		.tag = cpu_to_le16(UNI_BAND_CONFIG_RADIO_ENABLE),
		.len = cpu_to_le16(sizeof(req) - 4),
		.enable = enable,
	};

	return mt76_mcu_send_msg(&phy->dev->mt76, MCU_WM_UNI_CMD(BAND_CONFIG),
				 &req, sizeof(req), true);
}

int mt7996_mcu_rdd_cmd(struct mt7996_dev *dev, int cmd, u8 index,
		       u8 rx_sel, u8 val)
{
	struct {
		u8 _rsv[4];

		__le16 tag;
		__le16 len;

		u8 ctrl;
		u8 rdd_idx;
		u8 rdd_rx_sel;
		u8 val;
		u8 rsv[4];
	} __packed req = {
		.tag = cpu_to_le16(UNI_RDD_CTRL_PARM),
		.len = cpu_to_le16(sizeof(req) - 4),
		.ctrl = cmd,
		.rdd_idx = index,
		.rdd_rx_sel = rx_sel,
		.val = val,
	};

	return mt76_mcu_send_msg(&dev->mt76, MCU_WM_UNI_CMD(RDD_CTRL),
				 &req, sizeof(req), true);
}

int mt7996_mcu_wtbl_update_hdr_trans(struct mt7996_dev *dev,
				     struct ieee80211_vif *vif,
				     struct ieee80211_sta *sta)
{
	struct mt7996_vif *mvif = (struct mt7996_vif *)vif->drv_priv;
	struct mt7996_sta *msta;
	struct sk_buff *skb;

	msta = sta ? (struct mt7996_sta *)sta->drv_priv : &mvif->sta;

	skb = __mt76_connac_mcu_alloc_sta_req(&dev->mt76, &mvif->mt76,
					      &msta->wcid,
					      MT7996_STA_UPDATE_MAX_SIZE);
	if (IS_ERR(skb))
		return PTR_ERR(skb);

	/* starec hdr trans */
	mt7996_mcu_sta_hdr_trans_tlv(dev, skb, vif, sta);
	return mt76_mcu_skb_send_msg(&dev->mt76, skb,
				     MCU_WMWA_UNI_CMD(STA_REC_UPDATE), true);
}

int mt7996_mcu_set_fixed_rate_table(struct mt7996_phy *phy, u8 table_idx,
				    u16 rate_idx, bool beacon)
{
#define UNI_FIXED_RATE_TABLE_SET	0
#define SPE_IXD_SELECT_TXD		0
#define SPE_IXD_SELECT_BMC_WTBL		1
	struct mt7996_dev *dev = phy->dev;
	struct fixed_rate_table_ctrl req = {
		.tag = cpu_to_le16(UNI_FIXED_RATE_TABLE_SET),
		.len = cpu_to_le16(sizeof(req) - 4),
		.table_idx = table_idx,
		.rate_idx = cpu_to_le16(rate_idx),
		.gi = 1,
		.he_ltf = 1,
	};
	u8 band_idx = phy->mt76->band_idx;

	if (beacon) {
		req.spe_idx_sel = SPE_IXD_SELECT_TXD;
		req.spe_idx = 24 + band_idx;
		phy->beacon_rate = rate_idx;
	} else {
		req.spe_idx_sel = SPE_IXD_SELECT_BMC_WTBL;
	}

	return mt76_mcu_send_msg(&dev->mt76, MCU_WM_UNI_CMD(FIXED_RATE_TABLE),
				 &req, sizeof(req), false);
}

int mt7996_mcu_rf_regval(struct mt7996_dev *dev, u32 regidx, u32 *val, bool set)
{
	struct {
		u8 __rsv1[4];

		__le16 tag;
		__le16 len;
		__le16 idx;
		u8 __rsv2[2];
		__le32 ofs;
		__le32 data;
	} __packed *res, req = {
		.tag = cpu_to_le16(UNI_CMD_ACCESS_RF_REG_BASIC),
		.len = cpu_to_le16(sizeof(req) - 4),

		.idx = cpu_to_le16(u32_get_bits(regidx, GENMASK(31, 24))),
		.ofs = cpu_to_le32(u32_get_bits(regidx, GENMASK(23, 0))),
		.data = set ? cpu_to_le32(*val) : 0,
	};
	struct sk_buff *skb;
	int ret;

	if (set)
		return mt76_mcu_send_msg(&dev->mt76, MCU_WM_UNI_CMD(REG_ACCESS),
					 &req, sizeof(req), true);

	ret = mt76_mcu_send_and_get_msg(&dev->mt76,
					MCU_WM_UNI_CMD_QUERY(REG_ACCESS),
					&req, sizeof(req), true, &skb);
	if (ret)
		return ret;

	res = (void *)skb->data;
	*val = le32_to_cpu(res->data);
	dev_kfree_skb(skb);

	return 0;
}

int mt7996_mcu_trigger_assert(struct mt7996_dev *dev)
{
	struct {
		__le16 tag;
		__le16 len;
		u8 enable;
		u8 rsv[3];
	} __packed req = {
		.len = cpu_to_le16(sizeof(req) - 4),
		.enable = true,
	};

	return mt76_mcu_send_msg(&dev->mt76, MCU_WM_UNI_CMD(ASSERT_DUMP),
				 &req, sizeof(req), false);
}

int mt7996_mcu_set_rro(struct mt7996_dev *dev, u16 tag, u16 val)
{
	struct {
		u8 __rsv1[4];
		__le16 tag;
		__le16 len;
		union {
			struct {
				u8 type;
				u8 __rsv2[3];
			} __packed platform_type;
			struct {
				u8 type;
				u8 dest;
				u8 __rsv2[2];
			} __packed bypass_mode;
			struct {
				u8 path;
				u8 __rsv2[3];
			} __packed txfree_path;
			struct {
				__le16 flush_one;
				__le16 flush_all;
				u8 __rsv2[4];
			} __packed timeout;
		};
	} __packed req = {
		.tag = cpu_to_le16(tag),
		.len = cpu_to_le16(sizeof(req) - 4),
	};

	switch (tag) {
	case UNI_RRO_SET_PLATFORM_TYPE:
		req.platform_type.type = val;
		break;
	case UNI_RRO_SET_BYPASS_MODE:
		req.bypass_mode.type = val;
		break;
	case UNI_RRO_SET_TXFREE_PATH:
		req.txfree_path.path = val;
		break;
	case UNI_RRO_SET_FLUSH_TIMEOUT:
		req.timeout.flush_one = cpu_to_le16(val);
		req.timeout.flush_all = cpu_to_le16(2 * val);
		break;
	default:
		return -EINVAL;
	}

	return mt76_mcu_send_msg(&dev->mt76, MCU_WM_UNI_CMD(RRO), &req,
				 sizeof(req), true);
}

int mt7996_mcu_get_all_sta_info(struct mt7996_phy *phy, u16 tag)
{
	struct mt7996_dev *dev = phy->dev;
	struct {
		u8 _rsv[4];

		__le16 tag;
		__le16 len;
	} __packed req = {
		.tag = cpu_to_le16(tag),
		.len = cpu_to_le16(sizeof(req) - 4),
	};

	return mt76_mcu_send_msg(&dev->mt76, MCU_WM_UNI_CMD(ALL_STA_INFO),
				 &req, sizeof(req), false);
}

int mt7996_mcu_wed_rro_reset_sessions(struct mt7996_dev *dev, u16 id)
{
	struct {
		u8 __rsv[4];

		__le16 tag;
		__le16 len;
		__le16 session_id;
		u8 pad[4];
	} __packed req = {
		.tag = cpu_to_le16(UNI_RRO_DEL_BA_SESSION),
		.len = cpu_to_le16(sizeof(req) - 4),
		.session_id = cpu_to_le16(id),
	};

	return mt76_mcu_send_msg(&dev->mt76, MCU_WM_UNI_CMD(RRO), &req,
				 sizeof(req), true);
}

int mt7996_mcu_set_txpower_sku(struct mt7996_phy *phy)
{
#define TX_POWER_LIMIT_TABLE_RATE	0
	struct mt7996_dev *dev = phy->dev;
	struct mt76_phy *mphy = phy->mt76;
	struct ieee80211_hw *hw = mphy->hw;
	struct tx_power_limit_table_ctrl {
		u8 __rsv1[4];

		__le16 tag;
		__le16 len;
		u8 power_ctrl_id;
		u8 power_limit_type;
		u8 band_idx;
	} __packed req = {
		.tag = cpu_to_le16(UNI_TXPOWER_POWER_LIMIT_TABLE_CTRL),
		.len = cpu_to_le16(sizeof(req) + MT7996_SKU_PATH_NUM - 4),
		.power_ctrl_id = UNI_TXPOWER_POWER_LIMIT_TABLE_CTRL,
		.power_limit_type = TX_POWER_LIMIT_TABLE_RATE,
		.band_idx = phy->mt76->band_idx,
	};
	struct mt76_power_limits la = {};
	struct sk_buff *skb;
	int i, tx_power;

	tx_power = mt7996_get_power_bound(phy, hw->conf.power_level);
	tx_power = mt76_get_rate_power_limits(mphy, mphy->chandef.chan,
					      &la, tx_power);
	mphy->txpower_cur = tx_power;

	skb = mt76_mcu_msg_alloc(&dev->mt76, NULL,
				 sizeof(req) + MT7996_SKU_PATH_NUM);
	if (!skb)
		return -ENOMEM;

	skb_put_data(skb, &req, sizeof(req));
	/* cck and ofdm */
	skb_put_data(skb, &la.cck, sizeof(la.cck));
	skb_put_data(skb, &la.ofdm, sizeof(la.ofdm));
	/* ht20 */
	skb_put_data(skb, &la.mcs[0], 8);
	/* ht40 */
	skb_put_data(skb, &la.mcs[1], 9);

	/* vht */
	for (i = 0; i < 4; i++) {
		skb_put_data(skb, &la.mcs[i], sizeof(la.mcs[i]));
		skb_put_zero(skb, 2);  /* padding */
	}

	/* he */
	skb_put_data(skb, &la.ru[0], sizeof(la.ru));
	/* eht */
	skb_put_data(skb, &la.eht[0], sizeof(la.eht));

	/* padding */
	skb_put_zero(skb, MT7996_SKU_PATH_NUM - MT7996_SKU_RATE_NUM);

	return mt76_mcu_skb_send_msg(&dev->mt76, skb,
				     MCU_WM_UNI_CMD(TXPOWER), true);
}

int mt7996_mcu_cp_support(struct mt7996_dev *dev, u8 mode)
{
	__le32 cp_mode;

	if (mode < mt76_connac_lmac_mapping(IEEE80211_AC_BE) ||
	    mode > mt76_connac_lmac_mapping(IEEE80211_AC_VO))
		return -EINVAL;

	cp_mode = cpu_to_le32(mode);
	return mt76_mcu_send_msg(&dev->mt76, MCU_WA_EXT_CMD(CP_SUPPORT),
				 &cp_mode, sizeof(cp_mode), true);
}<|MERGE_RESOLUTION|>--- conflicted
+++ resolved
@@ -2526,12 +2526,9 @@
 	struct tlv *tlv;
 	struct bss_bcn_content_tlv *bcn;
 	int len;
-<<<<<<< HEAD
-=======
 
 	if (vif->bss_conf.nontransmitted)
 		return 0;
->>>>>>> a6ad5510
 
 	rskb = __mt7996_mcu_alloc_bss_req(&dev->mt76, &mvif->mt76,
 					  MT7996_MAX_BSS_OFFLOAD_SIZE);
@@ -3468,11 +3465,7 @@
 
 	if (phy->mt76->hw->conf.flags & IEEE80211_CONF_MONITOR)
 		req.switch_reason = CH_SWITCH_NORMAL;
-<<<<<<< HEAD
-	else if (phy->mt76->hw->conf.flags & IEEE80211_CONF_OFFCHANNEL ||
-=======
 	else if (phy->mt76->offchannel ||
->>>>>>> a6ad5510
 		 phy->mt76->hw->conf.flags & IEEE80211_CONF_IDLE)
 		req.switch_reason = CH_SWITCH_SCAN_BYPASS_DPD;
 	else if (!cfg80211_reg_can_beacon(phy->mt76->hw->wiphy, chandef,
@@ -3935,14 +3928,9 @@
 
 		tlv = mt7996_mcu_add_uni_tlv(skb, action, sizeof(*req_mod_en));
 		req_mod_en = (struct bf_mod_en_ctrl *)tlv;
-<<<<<<< HEAD
-		req_mod_en->bf_num = 3;
-		req_mod_en->bf_bitmap = GENMASK(2, 0);
-=======
 		req_mod_en->bf_num = mt7996_band_valid(dev, MT_BAND2) ? 3 : 2;
 		req_mod_en->bf_bitmap = mt7996_band_valid(dev, MT_BAND2) ?
 					GENMASK(2, 0) : GENMASK(1, 0);
->>>>>>> a6ad5510
 		break;
 	}
 	default:
