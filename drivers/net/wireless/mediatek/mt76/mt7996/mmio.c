--- conflicted
+++ resolved
@@ -227,17 +227,10 @@
 {
 	struct mt7996_dev *dev = container_of(mdev, struct mt7996_dev, mt76);
 	u32 addr = __mt7996_reg_addr(dev, offset), val;
-<<<<<<< HEAD
 
 	if (addr)
 		return dev->bus_ops->rr(mdev, addr);
 
-=======
-
-	if (addr)
-		return dev->bus_ops->rr(mdev, addr);
-
->>>>>>> a6ad5510
 	spin_lock_bh(&dev->reg_lock);
 	val = dev->bus_ops->rr(mdev, __mt7996_reg_remap_addr(dev, offset));
 	spin_unlock_bh(&dev->reg_lock);
@@ -249,21 +242,12 @@
 {
 	struct mt7996_dev *dev = container_of(mdev, struct mt7996_dev, mt76);
 	u32 addr = __mt7996_reg_addr(dev, offset);
-<<<<<<< HEAD
 
 	if (addr) {
 		dev->bus_ops->wr(mdev, addr, val);
 		return;
 	}
 
-=======
-
-	if (addr) {
-		dev->bus_ops->wr(mdev, addr, val);
-		return;
-	}
-
->>>>>>> a6ad5510
 	spin_lock_bh(&dev->reg_lock);
 	dev->bus_ops->wr(mdev, __mt7996_reg_remap_addr(dev, offset), val);
 	spin_unlock_bh(&dev->reg_lock);
@@ -280,10 +264,6 @@
 	spin_lock_bh(&dev->reg_lock);
 	val = dev->bus_ops->rmw(mdev, __mt7996_reg_remap_addr(dev, offset), mask, val);
 	spin_unlock_bh(&dev->reg_lock);
-<<<<<<< HEAD
-
-	return val;
-=======
 
 	return val;
 }
@@ -449,7 +429,6 @@
 #else
 	return 0;
 #endif
->>>>>>> a6ad5510
 }
 
 static int mt7996_mmio_init(struct mt76_dev *mdev,
