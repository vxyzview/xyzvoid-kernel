// SPDX-License-Identifier: ISC
/*
 * Copyright (C) 2016 Felix Fietkau <nbd@nbd.name>
 */

#include <linux/dma-mapping.h>
#include "mt76.h"
#include "dma.h"

#if IS_ENABLED(CONFIG_NET_MEDIATEK_SOC_WED)

#define Q_READ(_dev, _q, _field) ({					\
	u32 _offset = offsetof(struct mt76_queue_regs, _field);		\
	u32 _val;							\
	if ((_q)->flags & MT_QFLAG_WED)					\
		_val = mtk_wed_device_reg_read(&(_dev)->mmio.wed,	\
					       ((_q)->wed_regs +	\
					        _offset));		\
	else								\
		_val = readl(&(_q)->regs->_field);			\
	_val;								\
})

#define Q_WRITE(_dev, _q, _field, _val)	do {				\
	u32 _offset = offsetof(struct mt76_queue_regs, _field);		\
	if ((_q)->flags & MT_QFLAG_WED)					\
		mtk_wed_device_reg_write(&(_dev)->mmio.wed,		\
					 ((_q)->wed_regs + _offset),	\
					 _val);				\
	else								\
		writel(_val, &(_q)->regs->_field);			\
} while (0)

#else

#define Q_READ(_dev, _q, _field)	readl(&(_q)->regs->_field)
#define Q_WRITE(_dev, _q, _field, _val)	writel(_val, &(_q)->regs->_field)

#endif

static struct mt76_txwi_cache *
mt76_alloc_txwi(struct mt76_dev *dev)
{
	struct mt76_txwi_cache *t;
	dma_addr_t addr;
	u8 *txwi;
	int size;

	size = L1_CACHE_ALIGN(dev->drv->txwi_size + sizeof(*t));
	txwi = kzalloc(size, GFP_ATOMIC);
	if (!txwi)
		return NULL;

	addr = dma_map_single(dev->dma_dev, txwi, dev->drv->txwi_size,
			      DMA_TO_DEVICE);
	t = (struct mt76_txwi_cache *)(txwi + dev->drv->txwi_size);
	t->dma_addr = addr;

	return t;
}

static struct mt76_txwi_cache *
mt76_alloc_rxwi(struct mt76_dev *dev)
{
	struct mt76_txwi_cache *t;

	t = kzalloc(L1_CACHE_ALIGN(sizeof(*t)), GFP_ATOMIC);
	if (!t)
		return NULL;

	t->ptr = NULL;
	return t;
}

static struct mt76_txwi_cache *
__mt76_get_txwi(struct mt76_dev *dev)
{
	struct mt76_txwi_cache *t = NULL;

	spin_lock(&dev->lock);
	if (!list_empty(&dev->txwi_cache)) {
		t = list_first_entry(&dev->txwi_cache, struct mt76_txwi_cache,
				     list);
		list_del(&t->list);
	}
	spin_unlock(&dev->lock);

	return t;
}

static struct mt76_txwi_cache *
__mt76_get_rxwi(struct mt76_dev *dev)
{
	struct mt76_txwi_cache *t = NULL;

	spin_lock(&dev->wed_lock);
	if (!list_empty(&dev->rxwi_cache)) {
		t = list_first_entry(&dev->rxwi_cache, struct mt76_txwi_cache,
				     list);
		list_del(&t->list);
	}
	spin_unlock(&dev->wed_lock);

	return t;
}

static struct mt76_txwi_cache *
mt76_get_txwi(struct mt76_dev *dev)
{
	struct mt76_txwi_cache *t = __mt76_get_txwi(dev);

	if (t)
		return t;

	return mt76_alloc_txwi(dev);
}

struct mt76_txwi_cache *
mt76_get_rxwi(struct mt76_dev *dev)
{
	struct mt76_txwi_cache *t = __mt76_get_rxwi(dev);

	if (t)
		return t;

	return mt76_alloc_rxwi(dev);
}
EXPORT_SYMBOL_GPL(mt76_get_rxwi);

void
mt76_put_txwi(struct mt76_dev *dev, struct mt76_txwi_cache *t)
{
	if (!t)
		return;

	spin_lock(&dev->lock);
	list_add(&t->list, &dev->txwi_cache);
	spin_unlock(&dev->lock);
}
EXPORT_SYMBOL_GPL(mt76_put_txwi);

void
mt76_put_rxwi(struct mt76_dev *dev, struct mt76_txwi_cache *t)
{
	if (!t)
		return;

	spin_lock(&dev->wed_lock);
	list_add(&t->list, &dev->rxwi_cache);
	spin_unlock(&dev->wed_lock);
}
EXPORT_SYMBOL_GPL(mt76_put_rxwi);

static void
mt76_free_pending_txwi(struct mt76_dev *dev)
{
	struct mt76_txwi_cache *t;

	local_bh_disable();
	while ((t = __mt76_get_txwi(dev)) != NULL) {
		dma_unmap_single(dev->dma_dev, t->dma_addr, dev->drv->txwi_size,
				 DMA_TO_DEVICE);
		kfree(mt76_get_txwi_ptr(dev, t));
	}
	local_bh_enable();
}

void
mt76_free_pending_rxwi(struct mt76_dev *dev)
{
	struct mt76_txwi_cache *t;

	local_bh_disable();
	while ((t = __mt76_get_rxwi(dev)) != NULL) {
		if (t->ptr)
			mt76_put_page_pool_buf(t->ptr, false);
		kfree(t);
	}
	local_bh_enable();
}
EXPORT_SYMBOL_GPL(mt76_free_pending_rxwi);

static void
mt76_dma_sync_idx(struct mt76_dev *dev, struct mt76_queue *q)
{
	Q_WRITE(dev, q, desc_base, q->desc_dma);
	Q_WRITE(dev, q, ring_size, q->ndesc);
	q->head = Q_READ(dev, q, dma_idx);
	q->tail = q->head;
}

static void
mt76_dma_queue_reset(struct mt76_dev *dev, struct mt76_queue *q)
{
	int i;

	if (!q || !q->ndesc)
		return;

	/* clear descriptors */
	for (i = 0; i < q->ndesc; i++)
		q->desc[i].ctrl = cpu_to_le32(MT_DMA_CTL_DMA_DONE);

	Q_WRITE(dev, q, cpu_idx, 0);
	Q_WRITE(dev, q, dma_idx, 0);
	mt76_dma_sync_idx(dev, q);
}

static int
mt76_dma_add_rx_buf(struct mt76_dev *dev, struct mt76_queue *q,
		    struct mt76_queue_buf *buf, void *data)
{
	struct mt76_desc *desc = &q->desc[q->head];
	struct mt76_queue_entry *entry = &q->entry[q->head];
	struct mt76_txwi_cache *txwi = NULL;
	u32 buf1 = 0, ctrl;
	int idx = q->head;
	int rx_token;

	ctrl = FIELD_PREP(MT_DMA_CTL_SD_LEN0, buf[0].len);

	if (mt76_queue_is_wed_rx(q)) {
		txwi = mt76_get_rxwi(dev);
		if (!txwi)
			return -ENOMEM;

		rx_token = mt76_rx_token_consume(dev, data, txwi, buf->addr);
		if (rx_token < 0) {
			mt76_put_rxwi(dev, txwi);
			return -ENOMEM;
		}

		buf1 |= FIELD_PREP(MT_DMA_CTL_TOKEN, rx_token);
		ctrl |= MT_DMA_CTL_TO_HOST;
	}

	WRITE_ONCE(desc->buf0, cpu_to_le32(buf->addr));
	WRITE_ONCE(desc->buf1, cpu_to_le32(buf1));
	WRITE_ONCE(desc->ctrl, cpu_to_le32(ctrl));
	WRITE_ONCE(desc->info, 0);

	entry->dma_addr[0] = buf->addr;
	entry->dma_len[0] = buf->len;
	entry->txwi = txwi;
	entry->buf = data;
	entry->wcid = 0xffff;
	entry->skip_buf1 = true;
	q->head = (q->head + 1) % q->ndesc;
	q->queued++;

	return idx;
}

static int
mt76_dma_add_buf(struct mt76_dev *dev, struct mt76_queue *q,
		 struct mt76_queue_buf *buf, int nbufs, u32 info,
		 struct sk_buff *skb, void *txwi)
{
	struct mt76_queue_entry *entry;
	struct mt76_desc *desc;
	int i, idx = -1;
	u32 ctrl, next;

	if (txwi) {
		q->entry[q->head].txwi = DMA_DUMMY_DATA;
		q->entry[q->head].skip_buf0 = true;
	}

	for (i = 0; i < nbufs; i += 2, buf += 2) {
		u32 buf0 = buf[0].addr, buf1 = 0;

		idx = q->head;
		next = (q->head + 1) % q->ndesc;

		desc = &q->desc[idx];
		entry = &q->entry[idx];

		if (buf[0].skip_unmap)
			entry->skip_buf0 = true;
		entry->skip_buf1 = i == nbufs - 1;

		entry->dma_addr[0] = buf[0].addr;
		entry->dma_len[0] = buf[0].len;

		ctrl = FIELD_PREP(MT_DMA_CTL_SD_LEN0, buf[0].len);
		if (i < nbufs - 1) {
			entry->dma_addr[1] = buf[1].addr;
			entry->dma_len[1] = buf[1].len;
			buf1 = buf[1].addr;
			ctrl |= FIELD_PREP(MT_DMA_CTL_SD_LEN1, buf[1].len);
			if (buf[1].skip_unmap)
				entry->skip_buf1 = true;
		}

		if (i == nbufs - 1)
			ctrl |= MT_DMA_CTL_LAST_SEC0;
		else if (i == nbufs - 2)
			ctrl |= MT_DMA_CTL_LAST_SEC1;

		WRITE_ONCE(desc->buf0, cpu_to_le32(buf0));
		WRITE_ONCE(desc->buf1, cpu_to_le32(buf1));
		WRITE_ONCE(desc->info, cpu_to_le32(info));
		WRITE_ONCE(desc->ctrl, cpu_to_le32(ctrl));

		q->head = next;
		q->queued++;
	}

	q->entry[idx].txwi = txwi;
	q->entry[idx].skb = skb;
	q->entry[idx].wcid = 0xffff;

	return idx;
}

static void
mt76_dma_tx_cleanup_idx(struct mt76_dev *dev, struct mt76_queue *q, int idx,
			struct mt76_queue_entry *prev_e)
{
	struct mt76_queue_entry *e = &q->entry[idx];

	if (!e->skip_buf0)
		dma_unmap_single(dev->dma_dev, e->dma_addr[0], e->dma_len[0],
				 DMA_TO_DEVICE);

	if (!e->skip_buf1)
		dma_unmap_single(dev->dma_dev, e->dma_addr[1], e->dma_len[1],
				 DMA_TO_DEVICE);

	if (e->txwi == DMA_DUMMY_DATA)
		e->txwi = NULL;

	if (e->skb == DMA_DUMMY_DATA)
		e->skb = NULL;

	*prev_e = *e;
	memset(e, 0, sizeof(*e));
}

static void
mt76_dma_kick_queue(struct mt76_dev *dev, struct mt76_queue *q)
{
	wmb();
	Q_WRITE(dev, q, cpu_idx, q->head);
}

static void
mt76_dma_tx_cleanup(struct mt76_dev *dev, struct mt76_queue *q, bool flush)
{
	struct mt76_queue_entry entry;
	int last;

	if (!q || !q->ndesc)
		return;

	spin_lock_bh(&q->cleanup_lock);
	if (flush)
		last = -1;
	else
		last = Q_READ(dev, q, dma_idx);

	while (q->queued > 0 && q->tail != last) {
		mt76_dma_tx_cleanup_idx(dev, q, q->tail, &entry);
		mt76_queue_tx_complete(dev, q, &entry);

		if (entry.txwi) {
			if (!(dev->drv->drv_flags & MT_DRV_TXWI_NO_FREE))
				mt76_put_txwi(dev, entry.txwi);
		}

		if (!flush && q->tail == last)
			last = Q_READ(dev, q, dma_idx);
	}
	spin_unlock_bh(&q->cleanup_lock);

	if (flush) {
		spin_lock_bh(&q->lock);
		mt76_dma_sync_idx(dev, q);
		mt76_dma_kick_queue(dev, q);
		spin_unlock_bh(&q->lock);
	}

	if (!q->queued)
		wake_up(&dev->tx_wait);
}

static void *
mt76_dma_get_buf(struct mt76_dev *dev, struct mt76_queue *q, int idx,
		 int *len, u32 *info, bool *more, bool *drop)
{
	struct mt76_queue_entry *e = &q->entry[idx];
	struct mt76_desc *desc = &q->desc[idx];
	void *buf;

	if (len) {
		u32 ctrl = le32_to_cpu(READ_ONCE(desc->ctrl));
		*len = FIELD_GET(MT_DMA_CTL_SD_LEN0, ctrl);
		*more = !(ctrl & MT_DMA_CTL_LAST_SEC0);
	}

	if (info)
		*info = le32_to_cpu(desc->info);

	if (mt76_queue_is_wed_rx(q)) {
		u32 token = FIELD_GET(MT_DMA_CTL_TOKEN,
				      le32_to_cpu(desc->buf1));
		struct mt76_txwi_cache *t = mt76_rx_token_release(dev, token);

		if (!t)
			return NULL;

		dma_sync_single_for_cpu(dev->dma_dev, t->dma_addr,
				SKB_WITH_OVERHEAD(q->buf_size),
				page_pool_get_dma_dir(q->page_pool));

		buf = t->ptr;
		t->dma_addr = 0;
		t->ptr = NULL;

		mt76_put_rxwi(dev, t);

		if (drop) {
			u32 ctrl = le32_to_cpu(READ_ONCE(desc->ctrl));

			*drop = !!(ctrl & (MT_DMA_CTL_TO_HOST_A |
					   MT_DMA_CTL_DROP));
		}
	} else {
		buf = e->buf;
		e->buf = NULL;
		dma_sync_single_for_cpu(dev->dma_dev, e->dma_addr[0],
				SKB_WITH_OVERHEAD(q->buf_size),
				page_pool_get_dma_dir(q->page_pool));
	}

	return buf;
}

static void *
mt76_dma_dequeue(struct mt76_dev *dev, struct mt76_queue *q, bool flush,
		 int *len, u32 *info, bool *more, bool *drop)
{
	int idx = q->tail;

	*more = false;
	if (!q->queued)
		return NULL;

	if (flush)
		q->desc[idx].ctrl |= cpu_to_le32(MT_DMA_CTL_DMA_DONE);
	else if (!(q->desc[idx].ctrl & cpu_to_le32(MT_DMA_CTL_DMA_DONE)))
		return NULL;

	q->tail = (q->tail + 1) % q->ndesc;
	q->queued--;

	return mt76_dma_get_buf(dev, q, idx, len, info, more, drop);
}

static int
mt76_dma_tx_queue_skb_raw(struct mt76_dev *dev, struct mt76_queue *q,
			  struct sk_buff *skb, u32 tx_info)
{
	struct mt76_queue_buf buf = {};
	dma_addr_t addr;

	if (q->queued + 1 >= q->ndesc - 1)
		goto error;

	addr = dma_map_single(dev->dma_dev, skb->data, skb->len,
			      DMA_TO_DEVICE);
	if (unlikely(dma_mapping_error(dev->dma_dev, addr)))
		goto error;

	buf.addr = addr;
	buf.len = skb->len;

	spin_lock_bh(&q->lock);
	mt76_dma_add_buf(dev, q, &buf, 1, tx_info, skb, NULL);
	mt76_dma_kick_queue(dev, q);
	spin_unlock_bh(&q->lock);

	return 0;

error:
	dev_kfree_skb(skb);
	return -ENOMEM;
}

static int
mt76_dma_tx_queue_skb(struct mt76_dev *dev, struct mt76_queue *q,
		      enum mt76_txq_id qid, struct sk_buff *skb,
		      struct mt76_wcid *wcid, struct ieee80211_sta *sta)
{
	struct ieee80211_tx_status status = {
		.sta = sta,
	};
	struct mt76_tx_info tx_info = {
		.skb = skb,
	};
	struct ieee80211_hw *hw;
	int len, n = 0, ret = -ENOMEM;
	struct mt76_txwi_cache *t;
	struct sk_buff *iter;
	dma_addr_t addr;
	u8 *txwi;

	t = mt76_get_txwi(dev);
	if (!t)
		goto free_skb;

	txwi = mt76_get_txwi_ptr(dev, t);

	skb->prev = skb->next = NULL;
	if (dev->drv->drv_flags & MT_DRV_TX_ALIGNED4_SKBS)
		mt76_insert_hdr_pad(skb);

	len = skb_headlen(skb);
	addr = dma_map_single(dev->dma_dev, skb->data, len, DMA_TO_DEVICE);
	if (unlikely(dma_mapping_error(dev->dma_dev, addr)))
		goto free;

	tx_info.buf[n].addr = t->dma_addr;
	tx_info.buf[n++].len = dev->drv->txwi_size;
	tx_info.buf[n].addr = addr;
	tx_info.buf[n++].len = len;

	skb_walk_frags(skb, iter) {
		if (n == ARRAY_SIZE(tx_info.buf))
			goto unmap;

		addr = dma_map_single(dev->dma_dev, iter->data, iter->len,
				      DMA_TO_DEVICE);
		if (unlikely(dma_mapping_error(dev->dma_dev, addr)))
			goto unmap;

		tx_info.buf[n].addr = addr;
		tx_info.buf[n++].len = iter->len;
	}
	tx_info.nbuf = n;

	if (q->queued + (tx_info.nbuf + 1) / 2 >= q->ndesc - 1) {
		ret = -ENOMEM;
		goto unmap;
	}

	dma_sync_single_for_cpu(dev->dma_dev, t->dma_addr, dev->drv->txwi_size,
				DMA_TO_DEVICE);
	ret = dev->drv->tx_prepare_skb(dev, txwi, qid, wcid, sta, &tx_info);
	dma_sync_single_for_device(dev->dma_dev, t->dma_addr, dev->drv->txwi_size,
				   DMA_TO_DEVICE);
	if (ret < 0)
		goto unmap;

	return mt76_dma_add_buf(dev, q, tx_info.buf, tx_info.nbuf,
				tx_info.info, tx_info.skb, t);

unmap:
	for (n--; n > 0; n--)
		dma_unmap_single(dev->dma_dev, tx_info.buf[n].addr,
				 tx_info.buf[n].len, DMA_TO_DEVICE);

free:
#ifdef CONFIG_NL80211_TESTMODE
	/* fix tx_done accounting on queue overflow */
	if (mt76_is_testmode_skb(dev, skb, &hw)) {
		struct mt76_phy *phy = hw->priv;

		if (tx_info.skb == phy->test.tx_skb)
			phy->test.tx_done--;
	}
#endif

	mt76_put_txwi(dev, t);

free_skb:
	status.skb = tx_info.skb;
	hw = mt76_tx_status_get_hw(dev, tx_info.skb);
	spin_lock_bh(&dev->rx_lock);
	ieee80211_tx_status_ext(hw, &status);
	spin_unlock_bh(&dev->rx_lock);

	return ret;
}

static int
mt76_dma_rx_fill(struct mt76_dev *dev, struct mt76_queue *q,
		 bool allow_direct)
{
	int len = SKB_WITH_OVERHEAD(q->buf_size);
	int frames = 0;

	if (!q->ndesc)
		return 0;

	spin_lock_bh(&q->lock);

	while (q->queued < q->ndesc - 1) {
		enum dma_data_direction dir;
		struct mt76_queue_buf qbuf;
		dma_addr_t addr;
		int offset;
		void *buf;

		buf = mt76_get_page_pool_buf(q, &offset, q->buf_size);
		if (!buf)
			break;

		addr = page_pool_get_dma_addr(virt_to_head_page(buf)) + offset;
		dir = page_pool_get_dma_dir(q->page_pool);
		dma_sync_single_for_device(dev->dma_dev, addr, len, dir);

		qbuf.addr = addr + q->buf_offset;
		qbuf.len = len - q->buf_offset;
		qbuf.skip_unmap = false;
		if (mt76_dma_add_rx_buf(dev, q, &qbuf, buf) < 0) {
			mt76_put_page_pool_buf(buf, allow_direct);
			break;
		}
		frames++;
	}

	if (frames)
		mt76_dma_kick_queue(dev, q);

	spin_unlock_bh(&q->lock);

	return frames;
}

int mt76_dma_wed_setup(struct mt76_dev *dev, struct mt76_queue *q, bool reset)
{
#ifdef CONFIG_NET_MEDIATEK_SOC_WED
	struct mtk_wed_device *wed = &dev->mmio.wed;
	int ret, type, ring;
	u8 flags;

	if (!q || !q->ndesc)
		return -EINVAL;

	flags = q->flags;
	if (!mtk_wed_device_active(wed))
		q->flags &= ~MT_QFLAG_WED;

	if (!(q->flags & MT_QFLAG_WED))
		return 0;

	type = FIELD_GET(MT_QFLAG_WED_TYPE, q->flags);
	ring = FIELD_GET(MT_QFLAG_WED_RING, q->flags);

	switch (type) {
	case MT76_WED_Q_TX:
		ret = mtk_wed_device_tx_ring_setup(wed, ring, q->regs, reset);
		if (!ret)
			q->wed_regs = wed->tx_ring[ring].reg_base;
		break;
	case MT76_WED_Q_TXFREE:
		/* WED txfree queue needs ring to be initialized before setup */
		q->flags = 0;
		mt76_dma_queue_reset(dev, q);
		mt76_dma_rx_fill(dev, q, false);
		q->flags = flags;

		ret = mtk_wed_device_txfree_ring_setup(wed, q->regs);
		if (!ret)
			q->wed_regs = wed->txfree_ring.reg_base;
		break;
	case MT76_WED_Q_RX:
		ret = mtk_wed_device_rx_ring_setup(wed, ring, q->regs, reset);
		if (!ret)
			q->wed_regs = wed->rx_ring[ring].reg_base;
		break;
	default:
		ret = -EINVAL;
	}

	return ret;
#else
	return 0;
#endif
}
EXPORT_SYMBOL_GPL(mt76_dma_wed_setup);

static int
mt76_dma_alloc_queue(struct mt76_dev *dev, struct mt76_queue *q,
		     int idx, int n_desc, int bufsize,
		     u32 ring_base)
{
	int ret, size;

	spin_lock_init(&q->lock);
	spin_lock_init(&q->cleanup_lock);

	q->regs = dev->mmio.regs + ring_base + idx * MT_RING_SIZE;
	q->ndesc = n_desc;
	q->buf_size = bufsize;
	q->hw_idx = idx;

	size = q->ndesc * sizeof(struct mt76_desc);
	q->desc = dmam_alloc_coherent(dev->dma_dev, size, &q->desc_dma, GFP_KERNEL);
	if (!q->desc)
		return -ENOMEM;

	size = q->ndesc * sizeof(*q->entry);
	q->entry = devm_kzalloc(dev->dev, size, GFP_KERNEL);
	if (!q->entry)
		return -ENOMEM;

	ret = mt76_create_page_pool(dev, q);
	if (ret)
		return ret;

	ret = mt76_dma_wed_setup(dev, q, false);
	if (ret)
		return ret;

	if (q->flags != MT_WED_Q_TXFREE)
		mt76_dma_queue_reset(dev, q);

	return 0;
}

static void
mt76_dma_rx_cleanup(struct mt76_dev *dev, struct mt76_queue *q)
{
	void *buf;
	bool more;

	if (!q->ndesc)
		return;

	spin_lock_bh(&q->lock);

	do {
		buf = mt76_dma_dequeue(dev, q, true, NULL, NULL, &more, NULL);
		if (!buf)
			break;

		mt76_put_page_pool_buf(buf, false);
	} while (1);
<<<<<<< HEAD

	if (q->rx_head) {
		dev_kfree_skb(q->rx_head);
		q->rx_head = NULL;
	}

	spin_unlock_bh(&q->lock);
=======
>>>>>>> 5729a900

	if (q->rx_head) {
		dev_kfree_skb(q->rx_head);
		q->rx_head = NULL;
	}

	spin_unlock_bh(&q->lock);
}

static void
mt76_dma_rx_reset(struct mt76_dev *dev, enum mt76_rxq_id qid)
{
	struct mt76_queue *q = &dev->q_rx[qid];
	int i;

	if (!q->ndesc)
		return;

	for (i = 0; i < q->ndesc; i++)
		q->desc[i].ctrl = cpu_to_le32(MT_DMA_CTL_DMA_DONE);

	mt76_dma_rx_cleanup(dev, q);
<<<<<<< HEAD
	mt76_dma_sync_idx(dev, q);
	mt76_dma_rx_fill(dev, q);
=======

	/* reset WED rx queues */
	mt76_dma_wed_setup(dev, q, true);
	if (q->flags != MT_WED_Q_TXFREE) {
		mt76_dma_sync_idx(dev, q);
		mt76_dma_rx_fill(dev, q, false);
	}
>>>>>>> 5729a900
}

static void
mt76_add_fragment(struct mt76_dev *dev, struct mt76_queue *q, void *data,
		  int len, bool more, u32 info)
{
	struct sk_buff *skb = q->rx_head;
	struct skb_shared_info *shinfo = skb_shinfo(skb);
	int nr_frags = shinfo->nr_frags;

	if (nr_frags < ARRAY_SIZE(shinfo->frags)) {
		struct page *page = virt_to_head_page(data);
		int offset = data - page_address(page) + q->buf_offset;

		skb_add_rx_frag(skb, nr_frags, page, offset, len, q->buf_size);
	} else {
		mt76_put_page_pool_buf(data, true);
	}

	if (more)
		return;

	q->rx_head = NULL;
	if (nr_frags < ARRAY_SIZE(shinfo->frags))
		dev->drv->rx_skb(dev, q - dev->q_rx, skb, &info);
	else
		dev_kfree_skb(skb);
}

static int
mt76_dma_rx_process(struct mt76_dev *dev, struct mt76_queue *q, int budget)
{
	int len, data_len, done = 0, dma_idx;
	struct sk_buff *skb;
	unsigned char *data;
	bool check_ddone = false;
	bool more;

	if (IS_ENABLED(CONFIG_NET_MEDIATEK_SOC_WED) &&
	    q->flags == MT_WED_Q_TXFREE) {
		dma_idx = Q_READ(dev, q, dma_idx);
		check_ddone = true;
	}

	while (done < budget) {
		bool drop = false;
		u32 info;

		if (check_ddone) {
			if (q->tail == dma_idx)
				dma_idx = Q_READ(dev, q, dma_idx);

			if (q->tail == dma_idx)
				break;
		}

		data = mt76_dma_dequeue(dev, q, false, &len, &info, &more,
					&drop);
		if (!data)
			break;

		if (drop)
			goto free_frag;

		if (q->rx_head)
			data_len = q->buf_size;
		else
			data_len = SKB_WITH_OVERHEAD(q->buf_size);

		if (data_len < len + q->buf_offset) {
			dev_kfree_skb(q->rx_head);
			q->rx_head = NULL;
			goto free_frag;
		}

		if (q->rx_head) {
			mt76_add_fragment(dev, q, data, len, more, info);
			continue;
		}

		if (!more && dev->drv->rx_check &&
		    !(dev->drv->rx_check(dev, data, len)))
			goto free_frag;

		skb = build_skb(data, q->buf_size);
		if (!skb)
			goto free_frag;

		skb_reserve(skb, q->buf_offset);
		skb_mark_for_recycle(skb);

		*(u32 *)skb->cb = info;

		__skb_put(skb, len);
		done++;

		if (more) {
			q->rx_head = skb;
			continue;
		}

		dev->drv->rx_skb(dev, q - dev->q_rx, skb, &info);
		continue;

free_frag:
		mt76_put_page_pool_buf(data, true);
	}

	mt76_dma_rx_fill(dev, q, true);
	return done;
}

int mt76_dma_rx_poll(struct napi_struct *napi, int budget)
{
	struct mt76_dev *dev;
	int qid, done = 0, cur;

	dev = container_of(napi->dev, struct mt76_dev, napi_dev);
	qid = napi - dev->napi;

	rcu_read_lock();

	do {
		cur = mt76_dma_rx_process(dev, &dev->q_rx[qid], budget - done);
		mt76_rx_poll_complete(dev, qid, napi);
		done += cur;
	} while (cur && done < budget);

	rcu_read_unlock();

	if (done < budget && napi_complete(napi))
		dev->drv->rx_poll_complete(dev, qid);

	return done;
}
EXPORT_SYMBOL_GPL(mt76_dma_rx_poll);

static int
mt76_dma_init(struct mt76_dev *dev,
	      int (*poll)(struct napi_struct *napi, int budget))
{
	int i;

	init_dummy_netdev(&dev->napi_dev);
	init_dummy_netdev(&dev->tx_napi_dev);
	snprintf(dev->napi_dev.name, sizeof(dev->napi_dev.name), "%s",
		 wiphy_name(dev->hw->wiphy));
	dev->napi_dev.threaded = 1;
	init_completion(&dev->mmio.wed_reset);
	init_completion(&dev->mmio.wed_reset_complete);

	mt76_for_each_q_rx(dev, i) {
		netif_napi_add(&dev->napi_dev, &dev->napi[i], poll);
		mt76_dma_rx_fill(dev, &dev->q_rx[i], false);
		napi_enable(&dev->napi[i]);
	}

	return 0;
}

static const struct mt76_queue_ops mt76_dma_ops = {
	.init = mt76_dma_init,
	.alloc = mt76_dma_alloc_queue,
	.reset_q = mt76_dma_queue_reset,
	.tx_queue_skb_raw = mt76_dma_tx_queue_skb_raw,
	.tx_queue_skb = mt76_dma_tx_queue_skb,
	.tx_cleanup = mt76_dma_tx_cleanup,
	.rx_cleanup = mt76_dma_rx_cleanup,
	.rx_reset = mt76_dma_rx_reset,
	.kick = mt76_dma_kick_queue,
};

void mt76_dma_attach(struct mt76_dev *dev)
{
	dev->queue_ops = &mt76_dma_ops;
}
EXPORT_SYMBOL_GPL(mt76_dma_attach);

void mt76_dma_cleanup(struct mt76_dev *dev)
{
	int i;

	mt76_worker_disable(&dev->tx_worker);
	netif_napi_del(&dev->tx_napi);

	for (i = 0; i < ARRAY_SIZE(dev->phys); i++) {
		struct mt76_phy *phy = dev->phys[i];
		int j;

		if (!phy)
			continue;

		for (j = 0; j < ARRAY_SIZE(phy->q_tx); j++)
			mt76_dma_tx_cleanup(dev, phy->q_tx[j], true);
	}

	for (i = 0; i < ARRAY_SIZE(dev->q_mcu); i++)
		mt76_dma_tx_cleanup(dev, dev->q_mcu[i], true);

	mt76_for_each_q_rx(dev, i) {
		struct mt76_queue *q = &dev->q_rx[i];

		netif_napi_del(&dev->napi[i]);
		mt76_dma_rx_cleanup(dev, q);
<<<<<<< HEAD
=======

		page_pool_destroy(q->page_pool);
>>>>>>> 5729a900
	}

	mt76_free_pending_txwi(dev);
	mt76_free_pending_rxwi(dev);

	if (mtk_wed_device_active(&dev->mmio.wed))
		mtk_wed_device_detach(&dev->mmio.wed);
}
EXPORT_SYMBOL_GPL(mt76_dma_cleanup);<|MERGE_RESOLUTION|>--- conflicted
+++ resolved
@@ -738,7 +738,6 @@
 
 		mt76_put_page_pool_buf(buf, false);
 	} while (1);
-<<<<<<< HEAD
 
 	if (q->rx_head) {
 		dev_kfree_skb(q->rx_head);
@@ -746,15 +745,6 @@
 	}
 
 	spin_unlock_bh(&q->lock);
-=======
->>>>>>> 5729a900
-
-	if (q->rx_head) {
-		dev_kfree_skb(q->rx_head);
-		q->rx_head = NULL;
-	}
-
-	spin_unlock_bh(&q->lock);
 }
 
 static void
@@ -770,10 +760,6 @@
 		q->desc[i].ctrl = cpu_to_le32(MT_DMA_CTL_DMA_DONE);
 
 	mt76_dma_rx_cleanup(dev, q);
-<<<<<<< HEAD
-	mt76_dma_sync_idx(dev, q);
-	mt76_dma_rx_fill(dev, q);
-=======
 
 	/* reset WED rx queues */
 	mt76_dma_wed_setup(dev, q, true);
@@ -781,7 +767,6 @@
 		mt76_dma_sync_idx(dev, q);
 		mt76_dma_rx_fill(dev, q, false);
 	}
->>>>>>> 5729a900
 }
 
 static void
@@ -986,11 +971,8 @@
 
 		netif_napi_del(&dev->napi[i]);
 		mt76_dma_rx_cleanup(dev, q);
-<<<<<<< HEAD
-=======
 
 		page_pool_destroy(q->page_pool);
->>>>>>> 5729a900
 	}
 
 	mt76_free_pending_txwi(dev);
