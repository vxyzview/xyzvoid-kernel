// SPDX-License-Identifier: ISC
/*
 * Copyright (C) 2016 Felix Fietkau <nbd@nbd.name>
 */

#include "mt76.h"

static int
mt76_txq_get_qid(struct ieee80211_txq *txq)
{
	if (!txq->sta)
		return MT_TXQ_BE;

	return txq->ac;
}

void
mt76_tx_check_agg_ssn(struct ieee80211_sta *sta, struct sk_buff *skb)
{
	struct ieee80211_hdr *hdr = (struct ieee80211_hdr *)skb->data;
	struct ieee80211_txq *txq;
	struct mt76_txq *mtxq;
	u8 tid;

	if (!sta || !ieee80211_is_data_qos(hdr->frame_control) ||
	    !ieee80211_is_data_present(hdr->frame_control))
		return;

	tid = skb->priority & IEEE80211_QOS_CTL_TAG1D_MASK;
	txq = sta->txq[tid];
	mtxq = (struct mt76_txq *)txq->drv_priv;
	if (!mtxq->aggr)
		return;

	mtxq->agg_ssn = le16_to_cpu(hdr->seq_ctrl) + 0x10;
}
EXPORT_SYMBOL_GPL(mt76_tx_check_agg_ssn);

void
mt76_tx_status_lock(struct mt76_dev *dev, struct sk_buff_head *list)
		   __acquires(&dev->status_list.lock)
{
	__skb_queue_head_init(list);
	spin_lock_bh(&dev->status_list.lock);
}
EXPORT_SYMBOL_GPL(mt76_tx_status_lock);

void
mt76_tx_status_unlock(struct mt76_dev *dev, struct sk_buff_head *list)
		      __releases(&dev->status_list.lock)
{
	struct ieee80211_hw *hw;
	struct sk_buff *skb;

	spin_unlock_bh(&dev->status_list.lock);

	while ((skb = __skb_dequeue(list)) != NULL) {
		hw = mt76_tx_status_get_hw(dev, skb);
		ieee80211_tx_status(hw, skb);
	}

}
EXPORT_SYMBOL_GPL(mt76_tx_status_unlock);

static void
__mt76_tx_status_skb_done(struct mt76_dev *dev, struct sk_buff *skb, u8 flags,
			  struct sk_buff_head *list)
{
	struct ieee80211_tx_info *info = IEEE80211_SKB_CB(skb);
	struct mt76_tx_cb *cb = mt76_tx_skb_cb(skb);
	u8 done = MT_TX_CB_DMA_DONE | MT_TX_CB_TXS_DONE;

	flags |= cb->flags;
	cb->flags = flags;

	if ((flags & done) != done)
		return;

	__skb_unlink(skb, &dev->status_list);

	/* Tx status can be unreliable. if it fails, mark the frame as ACKed */
	if (flags & MT_TX_CB_TXS_FAILED) {
		ieee80211_tx_info_clear_status(info);
		info->status.rates[0].idx = -1;
		info->flags |= IEEE80211_TX_STAT_ACK;
	}

	__skb_queue_tail(list, skb);
}

void
mt76_tx_status_skb_done(struct mt76_dev *dev, struct sk_buff *skb,
			struct sk_buff_head *list)
{
	__mt76_tx_status_skb_done(dev, skb, MT_TX_CB_TXS_DONE, list);
}
EXPORT_SYMBOL_GPL(mt76_tx_status_skb_done);

int
mt76_tx_status_skb_add(struct mt76_dev *dev, struct mt76_wcid *wcid,
		       struct sk_buff *skb)
{
	struct ieee80211_tx_info *info = IEEE80211_SKB_CB(skb);
	struct mt76_tx_cb *cb = mt76_tx_skb_cb(skb);
	int pid;

	if (!wcid)
		return MT_PACKET_ID_NO_ACK;

	if (info->flags & IEEE80211_TX_CTL_NO_ACK)
		return MT_PACKET_ID_NO_ACK;

	if (!(info->flags & (IEEE80211_TX_CTL_REQ_TX_STATUS |
			     IEEE80211_TX_CTL_RATE_CTRL_PROBE)))
		return MT_PACKET_ID_NO_SKB;

	spin_lock_bh(&dev->status_list.lock);

	memset(cb, 0, sizeof(*cb));
	wcid->packet_id = (wcid->packet_id + 1) & MT_PACKET_ID_MASK;
	if (wcid->packet_id == MT_PACKET_ID_NO_ACK ||
	    wcid->packet_id == MT_PACKET_ID_NO_SKB)
		wcid->packet_id = MT_PACKET_ID_FIRST;

	pid = wcid->packet_id;
	cb->wcid = wcid->idx;
	cb->pktid = pid;
	cb->jiffies = jiffies;

	__skb_queue_tail(&dev->status_list, skb);
	spin_unlock_bh(&dev->status_list.lock);

	return pid;
}
EXPORT_SYMBOL_GPL(mt76_tx_status_skb_add);

struct sk_buff *
mt76_tx_status_skb_get(struct mt76_dev *dev, struct mt76_wcid *wcid, int pktid,
		       struct sk_buff_head *list)
{
	struct sk_buff *skb, *tmp;

	skb_queue_walk_safe(&dev->status_list, skb, tmp) {
		struct mt76_tx_cb *cb = mt76_tx_skb_cb(skb);

		if (wcid && cb->wcid != wcid->idx)
			continue;

		if (cb->pktid == pktid)
			return skb;

		if (pktid >= 0 && !time_after(jiffies, cb->jiffies +
					      MT_TX_STATUS_SKB_TIMEOUT))
			continue;

		__mt76_tx_status_skb_done(dev, skb, MT_TX_CB_TXS_FAILED |
						    MT_TX_CB_TXS_DONE, list);
	}

	return NULL;
}
EXPORT_SYMBOL_GPL(mt76_tx_status_skb_get);

void
mt76_tx_status_check(struct mt76_dev *dev, struct mt76_wcid *wcid, bool flush)
{
	struct sk_buff_head list;

	mt76_tx_status_lock(dev, &list);
	mt76_tx_status_skb_get(dev, wcid, flush ? -1 : 0, &list);
	mt76_tx_status_unlock(dev, &list);
}
EXPORT_SYMBOL_GPL(mt76_tx_status_check);

static void
mt76_tx_check_non_aql(struct mt76_dev *dev, u16 wcid_idx, struct sk_buff *skb)
{
	struct ieee80211_tx_info *info = IEEE80211_SKB_CB(skb);
	struct mt76_wcid *wcid;
	int pending;

	if (info->tx_time_est)
		return;

	if (wcid_idx >= ARRAY_SIZE(dev->wcid))
		return;

	rcu_read_lock();

	wcid = rcu_dereference(dev->wcid[wcid_idx]);
	if (wcid) {
		pending = atomic_dec_return(&wcid->non_aql_packets);
		if (pending < 0)
			atomic_cmpxchg(&wcid->non_aql_packets, pending, 0);
	}

	rcu_read_unlock();
}

void mt76_tx_complete_skb(struct mt76_dev *dev, u16 wcid_idx, struct sk_buff *skb)
{
	struct ieee80211_hw *hw;
	struct sk_buff_head list;

	mt76_tx_check_non_aql(dev, wcid_idx, skb);

#ifdef CONFIG_NL80211_TESTMODE
	if (mt76_is_testmode_skb(dev, skb, &hw)) {
		struct mt76_phy *phy = hw->priv;

		if (skb == phy->test.tx_skb)
			phy->test.tx_done++;
		if (phy->test.tx_queued == phy->test.tx_done)
			wake_up(&dev->tx_wait);

		dev_kfree_skb_any(skb);
		return;
	}
#endif

	if (!skb->prev) {
		hw = mt76_tx_status_get_hw(dev, skb);
		ieee80211_free_txskb(hw, skb);
		return;
	}

	mt76_tx_status_lock(dev, &list);
	__mt76_tx_status_skb_done(dev, skb, MT_TX_CB_DMA_DONE, &list);
	mt76_tx_status_unlock(dev, &list);
}
EXPORT_SYMBOL_GPL(mt76_tx_complete_skb);

static int
__mt76_tx_queue_skb(struct mt76_phy *phy, int qid, struct sk_buff *skb,
		    struct mt76_wcid *wcid, struct ieee80211_sta *sta,
		    bool *stop)
{
	struct ieee80211_tx_info *info = IEEE80211_SKB_CB(skb);
	struct mt76_queue *q = phy->q_tx[qid];
	struct mt76_dev *dev = phy->dev;
	bool non_aql;
	int pending;
	int idx;

	non_aql = !info->tx_time_est;
	idx = dev->queue_ops->tx_queue_skb(dev, q, skb, wcid, sta);
	if (idx < 0 || !sta || !non_aql)
		return idx;

	wcid = (struct mt76_wcid *)sta->drv_priv;
	q->entry[idx].wcid = wcid->idx;
	pending = atomic_inc_return(&wcid->non_aql_packets);
	if (stop && pending >= MT_MAX_NON_AQL_PKT)
		*stop = true;

	return idx;
}

void
mt76_tx(struct mt76_phy *phy, struct ieee80211_sta *sta,
	struct mt76_wcid *wcid, struct sk_buff *skb)
{
	struct mt76_dev *dev = phy->dev;
	struct ieee80211_tx_info *info = IEEE80211_SKB_CB(skb);
	struct ieee80211_hdr *hdr = (struct ieee80211_hdr *)skb->data;
	struct mt76_queue *q;
	int qid = skb_get_queue_mapping(skb);
	bool ext_phy = phy != &dev->phy;

	if (mt76_testmode_enabled(phy)) {
		ieee80211_free_txskb(phy->hw, skb);
		return;
	}

	if (WARN_ON(qid >= MT_TXQ_PSD)) {
		qid = MT_TXQ_BE;
		skb_set_queue_mapping(skb, qid);
	}

	if ((dev->drv->drv_flags & MT_DRV_HW_MGMT_TXQ) &&
	    !(info->flags & IEEE80211_TX_CTL_HW_80211_ENCAP) &&
	    !ieee80211_is_data(hdr->frame_control) &&
	    !ieee80211_is_bufferable_mmpdu(hdr->frame_control)) {
		qid = MT_TXQ_PSD;
		skb_set_queue_mapping(skb, qid);
	}

	if (wcid && !(wcid->tx_info & MT_WCID_TX_INFO_SET))
		ieee80211_get_tx_rates(info->control.vif, sta, skb,
				       info->control.rates, 1);

	if (ext_phy)
		info->hw_queue |= MT_TX_HW_QUEUE_EXT_PHY;

	q = phy->q_tx[qid];

	spin_lock_bh(&q->lock);
	__mt76_tx_queue_skb(phy, qid, skb, wcid, sta, NULL);
	dev->queue_ops->kick(dev, q);
	spin_unlock_bh(&q->lock);
}
EXPORT_SYMBOL_GPL(mt76_tx);

static struct sk_buff *
mt76_txq_dequeue(struct mt76_phy *phy, struct mt76_txq *mtxq)
{
	struct ieee80211_txq *txq = mtxq_to_txq(mtxq);
	struct ieee80211_tx_info *info;
	bool ext_phy = phy != &phy->dev->phy;
	struct sk_buff *skb;

	skb = ieee80211_tx_dequeue(phy->hw, txq);
	if (!skb)
		return NULL;

	info = IEEE80211_SKB_CB(skb);
	if (ext_phy)
		info->hw_queue |= MT_TX_HW_QUEUE_EXT_PHY;

	return skb;
}

static void
mt76_queue_ps_skb(struct mt76_phy *phy, struct ieee80211_sta *sta,
		  struct sk_buff *skb, bool last)
{
	struct mt76_wcid *wcid = (struct mt76_wcid *)sta->drv_priv;
	struct ieee80211_tx_info *info = IEEE80211_SKB_CB(skb);

	info->control.flags |= IEEE80211_TX_CTRL_PS_RESPONSE;
	if (last)
		info->flags |= IEEE80211_TX_STATUS_EOSP |
			       IEEE80211_TX_CTL_REQ_TX_STATUS;

	mt76_skb_set_moredata(skb, !last);
	__mt76_tx_queue_skb(phy, MT_TXQ_PSD, skb, wcid, sta, NULL);
}

void
mt76_release_buffered_frames(struct ieee80211_hw *hw, struct ieee80211_sta *sta,
			     u16 tids, int nframes,
			     enum ieee80211_frame_release_type reason,
			     bool more_data)
{
	struct mt76_phy *phy = hw->priv;
	struct mt76_dev *dev = phy->dev;
	struct sk_buff *last_skb = NULL;
	struct mt76_queue *hwq = phy->q_tx[MT_TXQ_PSD];
	int i;

	spin_lock_bh(&hwq->lock);
	for (i = 0; tids && nframes; i++, tids >>= 1) {
		struct ieee80211_txq *txq = sta->txq[i];
		struct mt76_txq *mtxq = (struct mt76_txq *)txq->drv_priv;
		struct sk_buff *skb;

		if (!(tids & 1))
			continue;

		do {
			skb = mt76_txq_dequeue(phy, mtxq);
			if (!skb)
				break;

			nframes--;
			if (last_skb)
				mt76_queue_ps_skb(phy, sta, last_skb, false);

			last_skb = skb;
		} while (nframes);
	}

	if (last_skb) {
		mt76_queue_ps_skb(phy, sta, last_skb, true);
		dev->queue_ops->kick(dev, hwq);
	} else {
		ieee80211_sta_eosp(sta);
	}

	spin_unlock_bh(&hwq->lock);
}
EXPORT_SYMBOL_GPL(mt76_release_buffered_frames);

static bool
mt76_txq_stopped(struct mt76_queue *q)
{
	return q->stopped || q->blocked ||
	       q->queued + MT_TXQ_FREE_THR >= q->ndesc;
}

static int
mt76_txq_send_burst(struct mt76_phy *phy, struct mt76_queue *q,
		    struct mt76_txq *mtxq)
{
	struct mt76_dev *dev = phy->dev;
	struct ieee80211_txq *txq = mtxq_to_txq(mtxq);
	enum mt76_txq_id qid = mt76_txq_get_qid(txq);
	struct mt76_wcid *wcid = mtxq->wcid;
	struct ieee80211_tx_info *info;
	struct sk_buff *skb;
	int n_frames = 1;
	bool stop = false;
	int idx;

	if (test_bit(MT_WCID_FLAG_PS, &wcid->flags))
		return 0;

	if (atomic_read(&wcid->non_aql_packets) >= MT_MAX_NON_AQL_PKT)
		return 0;

	skb = mt76_txq_dequeue(phy, mtxq);
	if (!skb)
		return 0;

	info = IEEE80211_SKB_CB(skb);
	if (!(wcid->tx_info & MT_WCID_TX_INFO_SET))
		ieee80211_get_tx_rates(txq->vif, txq->sta, skb,
				       info->control.rates, 1);

	idx = __mt76_tx_queue_skb(phy, qid, skb, wcid, txq->sta, &stop);
	if (idx < 0)
		return idx;

	do {
		if (test_bit(MT76_RESET, &phy->state))
			return -EBUSY;

		if (stop || mt76_txq_stopped(q))
			break;

		skb = mt76_txq_dequeue(phy, mtxq);
		if (!skb)
			break;

		info = IEEE80211_SKB_CB(skb);
		if (!(wcid->tx_info & MT_WCID_TX_INFO_SET))
			ieee80211_get_tx_rates(txq->vif, txq->sta, skb,
					       info->control.rates, 1);

		idx = __mt76_tx_queue_skb(phy, qid, skb, wcid, txq->sta, &stop);
		if (idx < 0)
			break;

		n_frames++;
	} while (1);

	dev->queue_ops->kick(dev, q);

	return n_frames;
}

static int
mt76_txq_schedule_list(struct mt76_phy *phy, enum mt76_txq_id qid)
{
	struct mt76_queue *q = phy->q_tx[qid];
	struct mt76_dev *dev = phy->dev;
	struct ieee80211_txq *txq;
	struct mt76_txq *mtxq;
	struct mt76_wcid *wcid;
	int ret = 0;

	while (1) {
		int n_frames = 0;

<<<<<<< HEAD
		if (test_bit(MT76_STATE_PM, &phy->state) ||
		    test_bit(MT76_RESET, &phy->state))
=======
		if (test_bit(MT76_RESET, &phy->state))
>>>>>>> 25423f4b
			return -EBUSY;

		if (dev->queue_ops->tx_cleanup &&
		    q->queued + 2 * MT_TXQ_FREE_THR >= q->ndesc) {
			dev->queue_ops->tx_cleanup(dev, q, false);
		}

		txq = ieee80211_next_txq(phy->hw, qid);
		if (!txq)
			break;

		mtxq = (struct mt76_txq *)txq->drv_priv;
		wcid = mtxq->wcid;
		if (wcid && test_bit(MT_WCID_FLAG_PS, &wcid->flags))
			continue;

		spin_lock_bh(&q->lock);

		if (mtxq->send_bar && mtxq->aggr) {
			struct ieee80211_txq *txq = mtxq_to_txq(mtxq);
			struct ieee80211_sta *sta = txq->sta;
			struct ieee80211_vif *vif = txq->vif;
			u16 agg_ssn = mtxq->agg_ssn;
			u8 tid = txq->tid;

			mtxq->send_bar = false;
			spin_unlock_bh(&q->lock);
			ieee80211_send_bar(vif, sta->addr, tid, agg_ssn);
			spin_lock_bh(&q->lock);
		}

		if (!mt76_txq_stopped(q))
			n_frames = mt76_txq_send_burst(phy, q, mtxq);

		spin_unlock_bh(&q->lock);

		ieee80211_return_txq(phy->hw, txq, false);

		if (unlikely(n_frames < 0))
			return n_frames;

		ret += n_frames;
	}

	return ret;
}

void mt76_txq_schedule(struct mt76_phy *phy, enum mt76_txq_id qid)
{
	int len;

	if (qid >= 4)
		return;

	rcu_read_lock();

	do {
		ieee80211_txq_schedule_start(phy->hw, qid);
		len = mt76_txq_schedule_list(phy, qid);
		ieee80211_txq_schedule_end(phy->hw, qid);
	} while (len > 0);

	rcu_read_unlock();
}
EXPORT_SYMBOL_GPL(mt76_txq_schedule);

void mt76_txq_schedule_all(struct mt76_phy *phy)
{
	int i;

	for (i = 0; i <= MT_TXQ_BK; i++)
		mt76_txq_schedule(phy, i);
}
EXPORT_SYMBOL_GPL(mt76_txq_schedule_all);

void mt76_tx_worker_run(struct mt76_dev *dev)
{
	mt76_txq_schedule_all(&dev->phy);
	if (dev->phy2)
		mt76_txq_schedule_all(dev->phy2);

#ifdef CONFIG_NL80211_TESTMODE
	if (dev->phy.test.tx_pending)
		mt76_testmode_tx_pending(&dev->phy);
	if (dev->phy2 && dev->phy2->test.tx_pending)
		mt76_testmode_tx_pending(dev->phy2);
#endif
}
EXPORT_SYMBOL_GPL(mt76_tx_worker_run);

void mt76_tx_worker(struct mt76_worker *w)
{
	struct mt76_dev *dev = container_of(w, struct mt76_dev, tx_worker);

	mt76_tx_worker_run(dev);
}

void mt76_stop_tx_queues(struct mt76_phy *phy, struct ieee80211_sta *sta,
			 bool send_bar)
{
	int i;

	for (i = 0; i < ARRAY_SIZE(sta->txq); i++) {
		struct ieee80211_txq *txq = sta->txq[i];
		struct mt76_queue *hwq;
		struct mt76_txq *mtxq;

		if (!txq)
			continue;

		hwq = phy->q_tx[mt76_txq_get_qid(txq)];
		mtxq = (struct mt76_txq *)txq->drv_priv;

		spin_lock_bh(&hwq->lock);
		mtxq->send_bar = mtxq->aggr && send_bar;
		spin_unlock_bh(&hwq->lock);
	}
}
EXPORT_SYMBOL_GPL(mt76_stop_tx_queues);

void mt76_wake_tx_queue(struct ieee80211_hw *hw, struct ieee80211_txq *txq)
{
	struct mt76_phy *phy = hw->priv;
	struct mt76_dev *dev = phy->dev;

	if (!test_bit(MT76_STATE_RUNNING, &phy->state))
		return;

	mt76_worker_schedule(&dev->tx_worker);
}
EXPORT_SYMBOL_GPL(mt76_wake_tx_queue);

u8 mt76_ac_to_hwq(u8 ac)
{
	static const u8 wmm_queue_map[] = {
		[IEEE80211_AC_BE] = 0,
		[IEEE80211_AC_BK] = 1,
		[IEEE80211_AC_VI] = 2,
		[IEEE80211_AC_VO] = 3,
	};

	if (WARN_ON(ac >= IEEE80211_NUM_ACS))
		return 0;

	return wmm_queue_map[ac];
}
EXPORT_SYMBOL_GPL(mt76_ac_to_hwq);

int mt76_skb_adjust_pad(struct sk_buff *skb, int pad)
{
	struct sk_buff *iter, *last = skb;

	/* First packet of a A-MSDU burst keeps track of the whole burst
	 * length, need to update length of it and the last packet.
	 */
	skb_walk_frags(skb, iter) {
		last = iter;
		if (!iter->next) {
			skb->data_len += pad;
			skb->len += pad;
			break;
		}
	}

	if (skb_pad(last, pad))
		return -ENOMEM;

	__skb_put(last, pad);

	return 0;
}
EXPORT_SYMBOL_GPL(mt76_skb_adjust_pad);

void mt76_queue_tx_complete(struct mt76_dev *dev, struct mt76_queue *q,
			    struct mt76_queue_entry *e)
{
	if (e->skb)
		dev->drv->tx_complete_skb(dev, e);

	spin_lock_bh(&q->lock);
	q->tail = (q->tail + 1) % q->ndesc;
	q->queued--;
	spin_unlock_bh(&q->lock);
}
EXPORT_SYMBOL_GPL(mt76_queue_tx_complete);

void __mt76_set_tx_blocked(struct mt76_dev *dev, bool blocked)
{
	struct mt76_phy *phy = &dev->phy, *phy2 = dev->phy2;
	struct mt76_queue *q, *q2 = NULL;

	q = phy->q_tx[0];
	if (blocked == q->blocked)
		return;

	q->blocked = blocked;
	if (phy2) {
		q2 = phy2->q_tx[0];
		q2->blocked = blocked;
	}

	if (!blocked)
		mt76_worker_schedule(&dev->tx_worker);
}
EXPORT_SYMBOL_GPL(__mt76_set_tx_blocked);

int mt76_token_consume(struct mt76_dev *dev, struct mt76_txwi_cache **ptxwi)
{
	int token;

	spin_lock_bh(&dev->token_lock);

	token = idr_alloc(&dev->token, *ptxwi, 0, dev->drv->token_size,
			  GFP_ATOMIC);
	if (token >= 0)
		dev->token_count++;

	if (dev->token_count >= dev->drv->token_size - MT76_TOKEN_FREE_THR)
		__mt76_set_tx_blocked(dev, true);

	spin_unlock_bh(&dev->token_lock);

	return token;
}
EXPORT_SYMBOL_GPL(mt76_token_consume);

struct mt76_txwi_cache *
mt76_token_release(struct mt76_dev *dev, int token, bool *wake)
{
	struct mt76_txwi_cache *txwi;

	spin_lock_bh(&dev->token_lock);

	txwi = idr_remove(&dev->token, token);
	if (txwi)
		dev->token_count--;

	if (dev->token_count < dev->drv->token_size - MT76_TOKEN_FREE_THR &&
	    dev->phy.q_tx[0]->blocked)
		*wake = true;

	spin_unlock_bh(&dev->token_lock);

	return txwi;
}
EXPORT_SYMBOL_GPL(mt76_token_release);<|MERGE_RESOLUTION|>--- conflicted
+++ resolved
@@ -462,12 +462,7 @@
 	while (1) {
 		int n_frames = 0;
 
-<<<<<<< HEAD
-		if (test_bit(MT76_STATE_PM, &phy->state) ||
-		    test_bit(MT76_RESET, &phy->state))
-=======
 		if (test_bit(MT76_RESET, &phy->state))
->>>>>>> 25423f4b
 			return -EBUSY;
 
 		if (dev->queue_ops->tx_cleanup &&
