--- conflicted
+++ resolved
@@ -944,11 +944,7 @@
 
 static const struct nla_policy netkit_policy[IFLA_NETKIT_MAX + 1] = {
 	[IFLA_NETKIT_PEER_INFO]		= { .len = sizeof(struct ifinfomsg) },
-<<<<<<< HEAD
-	[IFLA_NETKIT_MODE]		= { .type = NLA_U32 },
-=======
 	[IFLA_NETKIT_MODE]		= NLA_POLICY_MAX(NLA_U32, NETKIT_L3),
->>>>>>> 4e3ac415
 	[IFLA_NETKIT_POLICY]		= { .type = NLA_U32 },
 	[IFLA_NETKIT_PEER_POLICY]	= { .type = NLA_U32 },
 	[IFLA_NETKIT_SCRUB]		= NLA_POLICY_MAX(NLA_U32, NETKIT_SCRUB_DEFAULT),
