// SPDX-License-Identifier: GPL-2.0
// CAN bus driver for Bosch M_CAN controller
// Copyright (C) 2014 Freescale Semiconductor, Inc.
//      Dong Aisheng <b29396@freescale.com>
// Copyright (C) 2018-19 Texas Instruments Incorporated - http://www.ti.com/

/* Bosch M_CAN user manual can be obtained from:
 * https://github.com/linux-can/can-doc/tree/master/m_can
 */

#include <linux/bitfield.h>
#include <linux/can/dev.h>
#include <linux/ethtool.h>
#include <linux/hrtimer.h>
#include <linux/interrupt.h>
#include <linux/io.h>
#include <linux/iopoll.h>
#include <linux/kernel.h>
#include <linux/module.h>
#include <linux/netdevice.h>
#include <linux/of.h>
#include <linux/phy/phy.h>
#include <linux/pinctrl/consumer.h>
#include <linux/platform_device.h>
#include <linux/pm_runtime.h>

#include "m_can.h"

/* registers definition */
enum m_can_reg {
	M_CAN_CREL	= 0x0,
	M_CAN_ENDN	= 0x4,
	M_CAN_CUST	= 0x8,
	M_CAN_DBTP	= 0xc,
	M_CAN_TEST	= 0x10,
	M_CAN_RWD	= 0x14,
	M_CAN_CCCR	= 0x18,
	M_CAN_NBTP	= 0x1c,
	M_CAN_TSCC	= 0x20,
	M_CAN_TSCV	= 0x24,
	M_CAN_TOCC	= 0x28,
	M_CAN_TOCV	= 0x2c,
	M_CAN_ECR	= 0x40,
	M_CAN_PSR	= 0x44,
	/* TDCR Register only available for version >=3.1.x */
	M_CAN_TDCR	= 0x48,
	M_CAN_IR	= 0x50,
	M_CAN_IE	= 0x54,
	M_CAN_ILS	= 0x58,
	M_CAN_ILE	= 0x5c,
	M_CAN_GFC	= 0x80,
	M_CAN_SIDFC	= 0x84,
	M_CAN_XIDFC	= 0x88,
	M_CAN_XIDAM	= 0x90,
	M_CAN_HPMS	= 0x94,
	M_CAN_NDAT1	= 0x98,
	M_CAN_NDAT2	= 0x9c,
	M_CAN_RXF0C	= 0xa0,
	M_CAN_RXF0S	= 0xa4,
	M_CAN_RXF0A	= 0xa8,
	M_CAN_RXBC	= 0xac,
	M_CAN_RXF1C	= 0xb0,
	M_CAN_RXF1S	= 0xb4,
	M_CAN_RXF1A	= 0xb8,
	M_CAN_RXESC	= 0xbc,
	M_CAN_TXBC	= 0xc0,
	M_CAN_TXFQS	= 0xc4,
	M_CAN_TXESC	= 0xc8,
	M_CAN_TXBRP	= 0xcc,
	M_CAN_TXBAR	= 0xd0,
	M_CAN_TXBCR	= 0xd4,
	M_CAN_TXBTO	= 0xd8,
	M_CAN_TXBCF	= 0xdc,
	M_CAN_TXBTIE	= 0xe0,
	M_CAN_TXBCIE	= 0xe4,
	M_CAN_TXEFC	= 0xf0,
	M_CAN_TXEFS	= 0xf4,
	M_CAN_TXEFA	= 0xf8,
};

/* message ram configuration data length */
#define MRAM_CFG_LEN	8

/* Core Release Register (CREL) */
#define CREL_REL_MASK		GENMASK(31, 28)
#define CREL_STEP_MASK		GENMASK(27, 24)
#define CREL_SUBSTEP_MASK	GENMASK(23, 20)

/* Data Bit Timing & Prescaler Register (DBTP) */
#define DBTP_TDC		BIT(23)
#define DBTP_DBRP_MASK		GENMASK(20, 16)
#define DBTP_DTSEG1_MASK	GENMASK(12, 8)
#define DBTP_DTSEG2_MASK	GENMASK(7, 4)
#define DBTP_DSJW_MASK		GENMASK(3, 0)

/* Transmitter Delay Compensation Register (TDCR) */
#define TDCR_TDCO_MASK		GENMASK(14, 8)
#define TDCR_TDCF_MASK		GENMASK(6, 0)

/* Test Register (TEST) */
#define TEST_LBCK		BIT(4)

/* CC Control Register (CCCR) */
#define CCCR_TXP		BIT(14)
#define CCCR_TEST		BIT(7)
#define CCCR_DAR		BIT(6)
#define CCCR_MON		BIT(5)
#define CCCR_CSR		BIT(4)
#define CCCR_CSA		BIT(3)
#define CCCR_ASM		BIT(2)
#define CCCR_CCE		BIT(1)
#define CCCR_INIT		BIT(0)
/* for version 3.0.x */
#define CCCR_CMR_MASK		GENMASK(11, 10)
#define CCCR_CMR_CANFD		0x1
#define CCCR_CMR_CANFD_BRS	0x2
#define CCCR_CMR_CAN		0x3
#define CCCR_CME_MASK		GENMASK(9, 8)
#define CCCR_CME_CAN		0
#define CCCR_CME_CANFD		0x1
#define CCCR_CME_CANFD_BRS	0x2
/* for version >=3.1.x */
#define CCCR_EFBI		BIT(13)
#define CCCR_PXHD		BIT(12)
#define CCCR_BRSE		BIT(9)
#define CCCR_FDOE		BIT(8)
/* for version >=3.2.x */
#define CCCR_NISO		BIT(15)
/* for version >=3.3.x */
#define CCCR_WMM		BIT(11)
#define CCCR_UTSU		BIT(10)

/* Nominal Bit Timing & Prescaler Register (NBTP) */
#define NBTP_NSJW_MASK		GENMASK(31, 25)
#define NBTP_NBRP_MASK		GENMASK(24, 16)
#define NBTP_NTSEG1_MASK	GENMASK(15, 8)
#define NBTP_NTSEG2_MASK	GENMASK(6, 0)

/* Timestamp Counter Configuration Register (TSCC) */
#define TSCC_TCP_MASK		GENMASK(19, 16)
#define TSCC_TSS_MASK		GENMASK(1, 0)
#define TSCC_TSS_DISABLE	0x0
#define TSCC_TSS_INTERNAL	0x1
#define TSCC_TSS_EXTERNAL	0x2

/* Timestamp Counter Value Register (TSCV) */
#define TSCV_TSC_MASK		GENMASK(15, 0)

/* Error Counter Register (ECR) */
#define ECR_RP			BIT(15)
#define ECR_REC_MASK		GENMASK(14, 8)
#define ECR_TEC_MASK		GENMASK(7, 0)

/* Protocol Status Register (PSR) */
#define PSR_BO		BIT(7)
#define PSR_EW		BIT(6)
#define PSR_EP		BIT(5)
#define PSR_LEC_MASK	GENMASK(2, 0)
#define PSR_DLEC_MASK	GENMASK(10, 8)

/* Interrupt Register (IR) */
#define IR_ALL_INT	0xffffffff

/* Renamed bits for versions > 3.1.x */
#define IR_ARA		BIT(29)
#define IR_PED		BIT(28)
#define IR_PEA		BIT(27)

/* Bits for version 3.0.x */
#define IR_STE		BIT(31)
#define IR_FOE		BIT(30)
#define IR_ACKE		BIT(29)
#define IR_BE		BIT(28)
#define IR_CRCE		BIT(27)
#define IR_WDI		BIT(26)
#define IR_BO		BIT(25)
#define IR_EW		BIT(24)
#define IR_EP		BIT(23)
#define IR_ELO		BIT(22)
#define IR_BEU		BIT(21)
#define IR_BEC		BIT(20)
#define IR_DRX		BIT(19)
#define IR_TOO		BIT(18)
#define IR_MRAF		BIT(17)
#define IR_TSW		BIT(16)
#define IR_TEFL		BIT(15)
#define IR_TEFF		BIT(14)
#define IR_TEFW		BIT(13)
#define IR_TEFN		BIT(12)
#define IR_TFE		BIT(11)
#define IR_TCF		BIT(10)
#define IR_TC		BIT(9)
#define IR_HPM		BIT(8)
#define IR_RF1L		BIT(7)
#define IR_RF1F		BIT(6)
#define IR_RF1W		BIT(5)
#define IR_RF1N		BIT(4)
#define IR_RF0L		BIT(3)
#define IR_RF0F		BIT(2)
#define IR_RF0W		BIT(1)
#define IR_RF0N		BIT(0)
#define IR_ERR_STATE	(IR_BO | IR_EW | IR_EP)

/* Interrupts for version 3.0.x */
#define IR_ERR_LEC_30X	(IR_STE	| IR_FOE | IR_ACKE | IR_BE | IR_CRCE)
#define IR_ERR_BUS_30X	(IR_ERR_LEC_30X | IR_WDI | IR_BEU | IR_BEC | \
			 IR_TOO | IR_MRAF | IR_TSW | IR_TEFL | IR_RF1L | \
			 IR_RF0L)
#define IR_ERR_ALL_30X	(IR_ERR_STATE | IR_ERR_BUS_30X)

/* Interrupts for version >= 3.1.x */
#define IR_ERR_LEC_31X	(IR_PED | IR_PEA)
#define IR_ERR_BUS_31X	(IR_ERR_LEC_31X | IR_WDI | IR_BEU | IR_BEC | \
			 IR_TOO | IR_MRAF | IR_TSW | IR_TEFL | IR_RF1L | \
			 IR_RF0L)
#define IR_ERR_ALL_31X	(IR_ERR_STATE | IR_ERR_BUS_31X)

/* Interrupt Line Select (ILS) */
#define ILS_ALL_INT0	0x0
#define ILS_ALL_INT1	0xFFFFFFFF

/* Interrupt Line Enable (ILE) */
#define ILE_EINT1	BIT(1)
#define ILE_EINT0	BIT(0)

/* Rx FIFO 0/1 Configuration (RXF0C/RXF1C) */
#define RXFC_FWM_MASK	GENMASK(30, 24)
#define RXFC_FS_MASK	GENMASK(22, 16)

/* Rx FIFO 0/1 Status (RXF0S/RXF1S) */
#define RXFS_RFL	BIT(25)
#define RXFS_FF		BIT(24)
#define RXFS_FPI_MASK	GENMASK(21, 16)
#define RXFS_FGI_MASK	GENMASK(13, 8)
#define RXFS_FFL_MASK	GENMASK(6, 0)

/* Rx Buffer / FIFO Element Size Configuration (RXESC) */
#define RXESC_RBDS_MASK		GENMASK(10, 8)
#define RXESC_F1DS_MASK		GENMASK(6, 4)
#define RXESC_F0DS_MASK		GENMASK(2, 0)
#define RXESC_64B		0x7

/* Tx Buffer Configuration (TXBC) */
#define TXBC_TFQS_MASK		GENMASK(29, 24)
#define TXBC_NDTB_MASK		GENMASK(21, 16)

/* Tx FIFO/Queue Status (TXFQS) */
#define TXFQS_TFQF		BIT(21)
#define TXFQS_TFQPI_MASK	GENMASK(20, 16)
#define TXFQS_TFGI_MASK		GENMASK(12, 8)
#define TXFQS_TFFL_MASK		GENMASK(5, 0)

/* Tx Buffer Element Size Configuration (TXESC) */
#define TXESC_TBDS_MASK		GENMASK(2, 0)
#define TXESC_TBDS_64B		0x7

/* Tx Event FIFO Configuration (TXEFC) */
#define TXEFC_EFWM_MASK		GENMASK(29, 24)
#define TXEFC_EFS_MASK		GENMASK(21, 16)

/* Tx Event FIFO Status (TXEFS) */
#define TXEFS_TEFL		BIT(25)
#define TXEFS_EFF		BIT(24)
#define TXEFS_EFGI_MASK		GENMASK(12, 8)
#define TXEFS_EFFL_MASK		GENMASK(5, 0)

/* Tx Event FIFO Acknowledge (TXEFA) */
#define TXEFA_EFAI_MASK		GENMASK(4, 0)

/* Message RAM Configuration (in bytes) */
#define SIDF_ELEMENT_SIZE	4
#define XIDF_ELEMENT_SIZE	8
#define RXF0_ELEMENT_SIZE	72
#define RXF1_ELEMENT_SIZE	72
#define RXB_ELEMENT_SIZE	72
#define TXE_ELEMENT_SIZE	8
#define TXB_ELEMENT_SIZE	72

/* Message RAM Elements */
#define M_CAN_FIFO_ID		0x0
#define M_CAN_FIFO_DLC		0x4
#define M_CAN_FIFO_DATA		0x8

/* Rx Buffer Element */
/* R0 */
#define RX_BUF_ESI		BIT(31)
#define RX_BUF_XTD		BIT(30)
#define RX_BUF_RTR		BIT(29)
/* R1 */
#define RX_BUF_ANMF		BIT(31)
#define RX_BUF_FDF		BIT(21)
#define RX_BUF_BRS		BIT(20)
#define RX_BUF_RXTS_MASK	GENMASK(15, 0)

/* Tx Buffer Element */
/* T0 */
#define TX_BUF_ESI		BIT(31)
#define TX_BUF_XTD		BIT(30)
#define TX_BUF_RTR		BIT(29)
/* T1 */
#define TX_BUF_EFC		BIT(23)
#define TX_BUF_FDF		BIT(21)
#define TX_BUF_BRS		BIT(20)
#define TX_BUF_MM_MASK		GENMASK(31, 24)
#define TX_BUF_DLC_MASK		GENMASK(19, 16)

/* Tx event FIFO Element */
/* E1 */
#define TX_EVENT_MM_MASK	GENMASK(31, 24)
#define TX_EVENT_TXTS_MASK	GENMASK(15, 0)

/* Hrtimer polling interval */
#define HRTIMER_POLL_INTERVAL_MS		1

/* The ID and DLC registers are adjacent in M_CAN FIFO memory,
 * and we can save a (potentially slow) bus round trip by combining
 * reads and writes to them.
 */
struct id_and_dlc {
	u32 id;
	u32 dlc;
};

struct m_can_fifo_element {
	u32 id;
	u32 dlc;
	u8 data[CANFD_MAX_DLEN];
};

static inline u32 m_can_read(struct m_can_classdev *cdev, enum m_can_reg reg)
{
	return cdev->ops->read_reg(cdev, reg);
}

static inline void m_can_write(struct m_can_classdev *cdev, enum m_can_reg reg,
			       u32 val)
{
	cdev->ops->write_reg(cdev, reg, val);
}

static int
m_can_fifo_read(struct m_can_classdev *cdev,
		u32 fgi, unsigned int offset, void *val, size_t val_count)
{
	u32 addr_offset = cdev->mcfg[MRAM_RXF0].off + fgi * RXF0_ELEMENT_SIZE +
		offset;

	if (val_count == 0)
		return 0;

	return cdev->ops->read_fifo(cdev, addr_offset, val, val_count);
}

static int
m_can_fifo_write(struct m_can_classdev *cdev,
		 u32 fpi, unsigned int offset, const void *val, size_t val_count)
{
	u32 addr_offset = cdev->mcfg[MRAM_TXB].off + fpi * TXB_ELEMENT_SIZE +
		offset;

	if (val_count == 0)
		return 0;

	return cdev->ops->write_fifo(cdev, addr_offset, val, val_count);
}

static inline int m_can_fifo_write_no_off(struct m_can_classdev *cdev,
					  u32 fpi, u32 val)
{
	return cdev->ops->write_fifo(cdev, fpi, &val, 1);
}

static int
m_can_txe_fifo_read(struct m_can_classdev *cdev, u32 fgi, u32 offset, u32 *val)
{
	u32 addr_offset = cdev->mcfg[MRAM_TXE].off + fgi * TXE_ELEMENT_SIZE +
		offset;

	return cdev->ops->read_fifo(cdev, addr_offset, val, 1);
}

static void m_can_config_endisable(struct m_can_classdev *cdev, bool enable)
{
	u32 cccr = m_can_read(cdev, M_CAN_CCCR);
	u32 timeout = 10;
	u32 val = 0;

	/* Clear the Clock stop request if it was set */
	if (cccr & CCCR_CSR)
		cccr &= ~CCCR_CSR;

	if (enable) {
		/* enable m_can configuration */
		m_can_write(cdev, M_CAN_CCCR, cccr | CCCR_INIT);
		udelay(5);
		/* CCCR.CCE can only be set/reset while CCCR.INIT = '1' */
		m_can_write(cdev, M_CAN_CCCR, cccr | CCCR_INIT | CCCR_CCE);
	} else {
		m_can_write(cdev, M_CAN_CCCR, cccr & ~(CCCR_INIT | CCCR_CCE));
	}

	/* there's a delay for module initialization */
	if (enable)
		val = CCCR_INIT | CCCR_CCE;

	while ((m_can_read(cdev, M_CAN_CCCR) & (CCCR_INIT | CCCR_CCE)) != val) {
		if (timeout == 0) {
			netdev_warn(cdev->net, "Failed to init module\n");
			return;
		}
		timeout--;
		udelay(1);
	}
}

static void m_can_interrupt_enable(struct m_can_classdev *cdev, u32 interrupts)
{
	if (cdev->active_interrupts == interrupts)
		return;
	cdev->ops->write_reg(cdev, M_CAN_IE, interrupts);
	cdev->active_interrupts = interrupts;
}

static void m_can_coalescing_disable(struct m_can_classdev *cdev)
{
	u32 new_interrupts = cdev->active_interrupts | IR_RF0N | IR_TEFN;

	if (!cdev->net->irq)
		return;

	hrtimer_cancel(&cdev->hrtimer);
	m_can_interrupt_enable(cdev, new_interrupts);
}

static inline void m_can_enable_all_interrupts(struct m_can_classdev *cdev)
{
	if (!cdev->net->irq) {
		dev_dbg(cdev->dev, "Start hrtimer\n");
		hrtimer_start(&cdev->hrtimer,
			      ms_to_ktime(HRTIMER_POLL_INTERVAL_MS),
			      HRTIMER_MODE_REL_PINNED);
	}

	/* Only interrupt line 0 is used in this driver */
	m_can_write(cdev, M_CAN_ILE, ILE_EINT0);
}

static inline void m_can_disable_all_interrupts(struct m_can_classdev *cdev)
{
	m_can_coalescing_disable(cdev);
	m_can_write(cdev, M_CAN_ILE, 0x0);
<<<<<<< HEAD
=======
	cdev->active_interrupts = 0x0;
>>>>>>> 1b4861e3

	if (!cdev->net->irq) {
		dev_dbg(cdev->dev, "Stop hrtimer\n");
		hrtimer_cancel(&cdev->hrtimer);
	}
}

/* Retrieve internal timestamp counter from TSCV.TSC, and shift it to 32-bit
 * width.
 */
static u32 m_can_get_timestamp(struct m_can_classdev *cdev)
{
	u32 tscv;
	u32 tsc;

	tscv = m_can_read(cdev, M_CAN_TSCV);
	tsc = FIELD_GET(TSCV_TSC_MASK, tscv);

	return (tsc << 16);
}

static void m_can_clean(struct net_device *net)
{
	struct m_can_classdev *cdev = netdev_priv(net);
	unsigned long irqflags;

	if (cdev->tx_ops) {
		for (int i = 0; i != cdev->tx_fifo_size; ++i) {
			if (!cdev->tx_ops[i].skb)
				continue;

			net->stats.tx_errors++;
			cdev->tx_ops[i].skb = NULL;
		}
	}

	for (int i = 0; i != cdev->can.echo_skb_max; ++i)
		can_free_echo_skb(cdev->net, i, NULL);

	netdev_reset_queue(cdev->net);

	spin_lock_irqsave(&cdev->tx_handling_spinlock, irqflags);
	cdev->tx_fifo_in_flight = 0;
	spin_unlock_irqrestore(&cdev->tx_handling_spinlock, irqflags);
}

/* For peripherals, pass skb to rx-offload, which will push skb from
 * napi. For non-peripherals, RX is done in napi already, so push
 * directly. timestamp is used to ensure good skb ordering in
 * rx-offload and is ignored for non-peripherals.
 */
static void m_can_receive_skb(struct m_can_classdev *cdev,
			      struct sk_buff *skb,
			      u32 timestamp)
{
	if (cdev->is_peripheral) {
		struct net_device_stats *stats = &cdev->net->stats;
		int err;

		err = can_rx_offload_queue_timestamp(&cdev->offload, skb,
						     timestamp);
		if (err)
			stats->rx_fifo_errors++;
	} else {
		netif_receive_skb(skb);
	}
}

static int m_can_read_fifo(struct net_device *dev, u32 fgi)
{
	struct net_device_stats *stats = &dev->stats;
	struct m_can_classdev *cdev = netdev_priv(dev);
	struct canfd_frame *cf;
	struct sk_buff *skb;
	struct id_and_dlc fifo_header;
	u32 timestamp = 0;
	int err;

	err = m_can_fifo_read(cdev, fgi, M_CAN_FIFO_ID, &fifo_header, 2);
	if (err)
		goto out_fail;

	if (fifo_header.dlc & RX_BUF_FDF)
		skb = alloc_canfd_skb(dev, &cf);
	else
		skb = alloc_can_skb(dev, (struct can_frame **)&cf);
	if (!skb) {
		stats->rx_dropped++;
		return 0;
	}

	if (fifo_header.dlc & RX_BUF_FDF)
		cf->len = can_fd_dlc2len((fifo_header.dlc >> 16) & 0x0F);
	else
		cf->len = can_cc_dlc2len((fifo_header.dlc >> 16) & 0x0F);

	if (fifo_header.id & RX_BUF_XTD)
		cf->can_id = (fifo_header.id & CAN_EFF_MASK) | CAN_EFF_FLAG;
	else
		cf->can_id = (fifo_header.id >> 18) & CAN_SFF_MASK;

	if (fifo_header.id & RX_BUF_ESI) {
		cf->flags |= CANFD_ESI;
		netdev_dbg(dev, "ESI Error\n");
	}

	if (!(fifo_header.dlc & RX_BUF_FDF) && (fifo_header.id & RX_BUF_RTR)) {
		cf->can_id |= CAN_RTR_FLAG;
	} else {
		if (fifo_header.dlc & RX_BUF_BRS)
			cf->flags |= CANFD_BRS;

		err = m_can_fifo_read(cdev, fgi, M_CAN_FIFO_DATA,
				      cf->data, DIV_ROUND_UP(cf->len, 4));
		if (err)
			goto out_free_skb;

		stats->rx_bytes += cf->len;
	}
	stats->rx_packets++;

	timestamp = FIELD_GET(RX_BUF_RXTS_MASK, fifo_header.dlc) << 16;

	m_can_receive_skb(cdev, skb, timestamp);

	return 0;

out_free_skb:
	kfree_skb(skb);
out_fail:
	netdev_err(dev, "FIFO read returned %d\n", err);
	return err;
}

static int m_can_do_rx_poll(struct net_device *dev, int quota)
{
	struct m_can_classdev *cdev = netdev_priv(dev);
	u32 pkts = 0;
	u32 rxfs;
	u32 rx_count;
	u32 fgi;
	int ack_fgi = -1;
	int i;
	int err = 0;

	rxfs = m_can_read(cdev, M_CAN_RXF0S);
	if (!(rxfs & RXFS_FFL_MASK)) {
		netdev_dbg(dev, "no messages in fifo0\n");
		return 0;
	}

	rx_count = FIELD_GET(RXFS_FFL_MASK, rxfs);
	fgi = FIELD_GET(RXFS_FGI_MASK, rxfs);

	for (i = 0; i < rx_count && quota > 0; ++i) {
		err = m_can_read_fifo(dev, fgi);
		if (err)
			break;

		quota--;
		pkts++;
		ack_fgi = fgi;
		fgi = (++fgi >= cdev->mcfg[MRAM_RXF0].num ? 0 : fgi);
	}

	if (ack_fgi != -1)
		m_can_write(cdev, M_CAN_RXF0A, ack_fgi);

	if (err)
		return err;

	return pkts;
}

static int m_can_handle_lost_msg(struct net_device *dev)
{
	struct m_can_classdev *cdev = netdev_priv(dev);
	struct net_device_stats *stats = &dev->stats;
	struct sk_buff *skb;
	struct can_frame *frame;
	u32 timestamp = 0;

	netdev_err(dev, "msg lost in rxf0\n");

	stats->rx_errors++;
	stats->rx_over_errors++;

	skb = alloc_can_err_skb(dev, &frame);
	if (unlikely(!skb))
		return 0;

	frame->can_id |= CAN_ERR_CRTL;
	frame->data[1] = CAN_ERR_CRTL_RX_OVERFLOW;

	if (cdev->is_peripheral)
		timestamp = m_can_get_timestamp(cdev);

	m_can_receive_skb(cdev, skb, timestamp);

	return 1;
}

static int m_can_handle_lec_err(struct net_device *dev,
				enum m_can_lec_type lec_type)
{
	struct m_can_classdev *cdev = netdev_priv(dev);
	struct net_device_stats *stats = &dev->stats;
	struct can_frame *cf;
	struct sk_buff *skb;
	u32 timestamp = 0;

	cdev->can.can_stats.bus_error++;
	stats->rx_errors++;

	/* propagate the error condition to the CAN stack */
	skb = alloc_can_err_skb(dev, &cf);
	if (unlikely(!skb))
		return 0;

	/* check for 'last error code' which tells us the
	 * type of the last error to occur on the CAN bus
	 */
	cf->can_id |= CAN_ERR_PROT | CAN_ERR_BUSERROR;

	switch (lec_type) {
	case LEC_STUFF_ERROR:
		netdev_dbg(dev, "stuff error\n");
		cf->data[2] |= CAN_ERR_PROT_STUFF;
		break;
	case LEC_FORM_ERROR:
		netdev_dbg(dev, "form error\n");
		cf->data[2] |= CAN_ERR_PROT_FORM;
		break;
	case LEC_ACK_ERROR:
		netdev_dbg(dev, "ack error\n");
		cf->data[3] = CAN_ERR_PROT_LOC_ACK;
		break;
	case LEC_BIT1_ERROR:
		netdev_dbg(dev, "bit1 error\n");
		cf->data[2] |= CAN_ERR_PROT_BIT1;
		break;
	case LEC_BIT0_ERROR:
		netdev_dbg(dev, "bit0 error\n");
		cf->data[2] |= CAN_ERR_PROT_BIT0;
		break;
	case LEC_CRC_ERROR:
		netdev_dbg(dev, "CRC error\n");
		cf->data[3] = CAN_ERR_PROT_LOC_CRC_SEQ;
		break;
	default:
		break;
	}

	if (cdev->is_peripheral)
		timestamp = m_can_get_timestamp(cdev);

	m_can_receive_skb(cdev, skb, timestamp);

	return 1;
}

static int __m_can_get_berr_counter(const struct net_device *dev,
				    struct can_berr_counter *bec)
{
	struct m_can_classdev *cdev = netdev_priv(dev);
	unsigned int ecr;

	ecr = m_can_read(cdev, M_CAN_ECR);
	bec->rxerr = FIELD_GET(ECR_REC_MASK, ecr);
	bec->txerr = FIELD_GET(ECR_TEC_MASK, ecr);

	return 0;
}

static int m_can_clk_start(struct m_can_classdev *cdev)
{
	if (cdev->pm_clock_support == 0)
		return 0;

	return pm_runtime_resume_and_get(cdev->dev);
}

static void m_can_clk_stop(struct m_can_classdev *cdev)
{
	if (cdev->pm_clock_support)
		pm_runtime_put_sync(cdev->dev);
}

static int m_can_get_berr_counter(const struct net_device *dev,
				  struct can_berr_counter *bec)
{
	struct m_can_classdev *cdev = netdev_priv(dev);
	int err;

	err = m_can_clk_start(cdev);
	if (err)
		return err;

	__m_can_get_berr_counter(dev, bec);

	m_can_clk_stop(cdev);

	return 0;
}

static int m_can_handle_state_change(struct net_device *dev,
				     enum can_state new_state)
{
	struct m_can_classdev *cdev = netdev_priv(dev);
	struct can_frame *cf;
	struct sk_buff *skb;
	struct can_berr_counter bec;
	unsigned int ecr;
	u32 timestamp = 0;

	switch (new_state) {
	case CAN_STATE_ERROR_WARNING:
		/* error warning state */
		cdev->can.can_stats.error_warning++;
		cdev->can.state = CAN_STATE_ERROR_WARNING;
		break;
	case CAN_STATE_ERROR_PASSIVE:
		/* error passive state */
		cdev->can.can_stats.error_passive++;
		cdev->can.state = CAN_STATE_ERROR_PASSIVE;
		break;
	case CAN_STATE_BUS_OFF:
		/* bus-off state */
		cdev->can.state = CAN_STATE_BUS_OFF;
		m_can_disable_all_interrupts(cdev);
		cdev->can.can_stats.bus_off++;
		can_bus_off(dev);
		break;
	default:
		break;
	}

	/* propagate the error condition to the CAN stack */
	skb = alloc_can_err_skb(dev, &cf);
	if (unlikely(!skb))
		return 0;

	__m_can_get_berr_counter(dev, &bec);

	switch (new_state) {
	case CAN_STATE_ERROR_WARNING:
		/* error warning state */
		cf->can_id |= CAN_ERR_CRTL | CAN_ERR_CNT;
		cf->data[1] = (bec.txerr > bec.rxerr) ?
			CAN_ERR_CRTL_TX_WARNING :
			CAN_ERR_CRTL_RX_WARNING;
		cf->data[6] = bec.txerr;
		cf->data[7] = bec.rxerr;
		break;
	case CAN_STATE_ERROR_PASSIVE:
		/* error passive state */
		cf->can_id |= CAN_ERR_CRTL | CAN_ERR_CNT;
		ecr = m_can_read(cdev, M_CAN_ECR);
		if (ecr & ECR_RP)
			cf->data[1] |= CAN_ERR_CRTL_RX_PASSIVE;
		if (bec.txerr > 127)
			cf->data[1] |= CAN_ERR_CRTL_TX_PASSIVE;
		cf->data[6] = bec.txerr;
		cf->data[7] = bec.rxerr;
		break;
	case CAN_STATE_BUS_OFF:
		/* bus-off state */
		cf->can_id |= CAN_ERR_BUSOFF;
		break;
	default:
		break;
	}

	if (cdev->is_peripheral)
		timestamp = m_can_get_timestamp(cdev);

	m_can_receive_skb(cdev, skb, timestamp);

	return 1;
}

static int m_can_handle_state_errors(struct net_device *dev, u32 psr)
{
	struct m_can_classdev *cdev = netdev_priv(dev);
	int work_done = 0;

	if (psr & PSR_EW && cdev->can.state != CAN_STATE_ERROR_WARNING) {
		netdev_dbg(dev, "entered error warning state\n");
		work_done += m_can_handle_state_change(dev,
						       CAN_STATE_ERROR_WARNING);
	}

	if (psr & PSR_EP && cdev->can.state != CAN_STATE_ERROR_PASSIVE) {
		netdev_dbg(dev, "entered error passive state\n");
		work_done += m_can_handle_state_change(dev,
						       CAN_STATE_ERROR_PASSIVE);
	}

	if (psr & PSR_BO && cdev->can.state != CAN_STATE_BUS_OFF) {
		netdev_dbg(dev, "entered error bus off state\n");
		work_done += m_can_handle_state_change(dev,
						       CAN_STATE_BUS_OFF);
	}

	return work_done;
}

static void m_can_handle_other_err(struct net_device *dev, u32 irqstatus)
{
	if (irqstatus & IR_WDI)
		netdev_err(dev, "Message RAM Watchdog event due to missing READY\n");
	if (irqstatus & IR_BEU)
		netdev_err(dev, "Bit Error Uncorrected\n");
	if (irqstatus & IR_BEC)
		netdev_err(dev, "Bit Error Corrected\n");
	if (irqstatus & IR_TOO)
		netdev_err(dev, "Timeout reached\n");
	if (irqstatus & IR_MRAF)
		netdev_err(dev, "Message RAM access failure occurred\n");
}

static inline bool is_lec_err(u8 lec)
{
	return lec != LEC_NO_ERROR && lec != LEC_NO_CHANGE;
}

static inline bool m_can_is_protocol_err(u32 irqstatus)
{
	return irqstatus & IR_ERR_LEC_31X;
}

static int m_can_handle_protocol_error(struct net_device *dev, u32 irqstatus)
{
	struct net_device_stats *stats = &dev->stats;
	struct m_can_classdev *cdev = netdev_priv(dev);
	struct can_frame *cf;
	struct sk_buff *skb;
	u32 timestamp = 0;

	/* propagate the error condition to the CAN stack */
	skb = alloc_can_err_skb(dev, &cf);

	/* update tx error stats since there is protocol error */
	stats->tx_errors++;

	/* update arbitration lost status */
	if (cdev->version >= 31 && (irqstatus & IR_PEA)) {
		netdev_dbg(dev, "Protocol error in Arbitration fail\n");
		cdev->can.can_stats.arbitration_lost++;
		if (skb) {
			cf->can_id |= CAN_ERR_LOSTARB;
			cf->data[0] |= CAN_ERR_LOSTARB_UNSPEC;
		}
	}

	if (unlikely(!skb)) {
		netdev_dbg(dev, "allocation of skb failed\n");
		return 0;
	}

	if (cdev->is_peripheral)
		timestamp = m_can_get_timestamp(cdev);

	m_can_receive_skb(cdev, skb, timestamp);

	return 1;
}

static int m_can_handle_bus_errors(struct net_device *dev, u32 irqstatus,
				   u32 psr)
{
	struct m_can_classdev *cdev = netdev_priv(dev);
	int work_done = 0;

	if (irqstatus & IR_RF0L)
		work_done += m_can_handle_lost_msg(dev);

	/* handle lec errors on the bus */
	if (cdev->can.ctrlmode & CAN_CTRLMODE_BERR_REPORTING) {
		u8 lec = FIELD_GET(PSR_LEC_MASK, psr);
		u8 dlec = FIELD_GET(PSR_DLEC_MASK, psr);

		if (is_lec_err(lec)) {
			netdev_dbg(dev, "Arbitration phase error detected\n");
			work_done += m_can_handle_lec_err(dev, lec);
		}

		if (is_lec_err(dlec)) {
			netdev_dbg(dev, "Data phase error detected\n");
			work_done += m_can_handle_lec_err(dev, dlec);
		}
	}

	/* handle protocol errors in arbitration phase */
	if ((cdev->can.ctrlmode & CAN_CTRLMODE_BERR_REPORTING) &&
	    m_can_is_protocol_err(irqstatus))
		work_done += m_can_handle_protocol_error(dev, irqstatus);

	/* other unproccessed error interrupts */
	m_can_handle_other_err(dev, irqstatus);

	return work_done;
}

static int m_can_rx_handler(struct net_device *dev, int quota, u32 irqstatus)
{
	struct m_can_classdev *cdev = netdev_priv(dev);
	int rx_work_or_err;
	int work_done = 0;

	if (!irqstatus)
		goto end;

	/* Errata workaround for issue "Needless activation of MRAF irq"
	 * During frame reception while the MCAN is in Error Passive state
	 * and the Receive Error Counter has the value MCAN_ECR.REC = 127,
	 * it may happen that MCAN_IR.MRAF is set although there was no
	 * Message RAM access failure.
	 * If MCAN_IR.MRAF is enabled, an interrupt to the Host CPU is generated
	 * The Message RAM Access Failure interrupt routine needs to check
	 * whether MCAN_ECR.RP = ’1’ and MCAN_ECR.REC = 127.
	 * In this case, reset MCAN_IR.MRAF. No further action is required.
	 */
	if (cdev->version <= 31 && irqstatus & IR_MRAF &&
	    m_can_read(cdev, M_CAN_ECR) & ECR_RP) {
		struct can_berr_counter bec;

		__m_can_get_berr_counter(dev, &bec);
		if (bec.rxerr == 127) {
			m_can_write(cdev, M_CAN_IR, IR_MRAF);
			irqstatus &= ~IR_MRAF;
		}
	}

	if (irqstatus & IR_ERR_STATE)
		work_done += m_can_handle_state_errors(dev,
						       m_can_read(cdev, M_CAN_PSR));

	if (irqstatus & IR_ERR_BUS_30X)
		work_done += m_can_handle_bus_errors(dev, irqstatus,
						     m_can_read(cdev, M_CAN_PSR));

	if (irqstatus & IR_RF0N) {
		rx_work_or_err = m_can_do_rx_poll(dev, (quota - work_done));
		if (rx_work_or_err < 0)
			return rx_work_or_err;

		work_done += rx_work_or_err;
	}
end:
	return work_done;
}

static int m_can_rx_peripheral(struct net_device *dev, u32 irqstatus)
{
	struct m_can_classdev *cdev = netdev_priv(dev);
	int work_done;

	work_done = m_can_rx_handler(dev, NAPI_POLL_WEIGHT, irqstatus);

	/* Don't re-enable interrupts if the driver had a fatal error
	 * (e.g., FIFO read failure).
	 */
	if (work_done < 0)
		m_can_disable_all_interrupts(cdev);

	return work_done;
}

static int m_can_poll(struct napi_struct *napi, int quota)
{
	struct net_device *dev = napi->dev;
	struct m_can_classdev *cdev = netdev_priv(dev);
	int work_done;
	u32 irqstatus;

	irqstatus = cdev->irqstatus | m_can_read(cdev, M_CAN_IR);

	work_done = m_can_rx_handler(dev, quota, irqstatus);

	/* Don't re-enable interrupts if the driver had a fatal error
	 * (e.g., FIFO read failure).
	 */
	if (work_done >= 0 && work_done < quota) {
		napi_complete_done(napi, work_done);
		m_can_enable_all_interrupts(cdev);
	}

	return work_done;
}

/* Echo tx skb and update net stats. Peripherals use rx-offload for
 * echo. timestamp is used for peripherals to ensure correct ordering
 * by rx-offload, and is ignored for non-peripherals.
 */
static unsigned int m_can_tx_update_stats(struct m_can_classdev *cdev,
					  unsigned int msg_mark, u32 timestamp)
{
	struct net_device *dev = cdev->net;
	struct net_device_stats *stats = &dev->stats;
	unsigned int frame_len;

	if (cdev->is_peripheral)
		stats->tx_bytes +=
			can_rx_offload_get_echo_skb_queue_timestamp(&cdev->offload,
								    msg_mark,
								    timestamp,
								    &frame_len);
	else
		stats->tx_bytes += can_get_echo_skb(dev, msg_mark, &frame_len);

	stats->tx_packets++;

	return frame_len;
}

static void m_can_finish_tx(struct m_can_classdev *cdev, int transmitted,
			    unsigned int transmitted_frame_len)
{
	unsigned long irqflags;

	netdev_completed_queue(cdev->net, transmitted, transmitted_frame_len);

	spin_lock_irqsave(&cdev->tx_handling_spinlock, irqflags);
	if (cdev->tx_fifo_in_flight >= cdev->tx_fifo_size && transmitted > 0)
		netif_wake_queue(cdev->net);
	cdev->tx_fifo_in_flight -= transmitted;
	spin_unlock_irqrestore(&cdev->tx_handling_spinlock, irqflags);
}

static netdev_tx_t m_can_start_tx(struct m_can_classdev *cdev)
{
	unsigned long irqflags;
	int tx_fifo_in_flight;

	spin_lock_irqsave(&cdev->tx_handling_spinlock, irqflags);
	tx_fifo_in_flight = cdev->tx_fifo_in_flight + 1;
	if (tx_fifo_in_flight >= cdev->tx_fifo_size) {
		netif_stop_queue(cdev->net);
		if (tx_fifo_in_flight > cdev->tx_fifo_size) {
			netdev_err_once(cdev->net, "hard_xmit called while TX FIFO full\n");
			spin_unlock_irqrestore(&cdev->tx_handling_spinlock, irqflags);
			return NETDEV_TX_BUSY;
		}
	}
	cdev->tx_fifo_in_flight = tx_fifo_in_flight;
	spin_unlock_irqrestore(&cdev->tx_handling_spinlock, irqflags);

	return NETDEV_TX_OK;
}

static int m_can_echo_tx_event(struct net_device *dev)
{
	u32 txe_count = 0;
	u32 m_can_txefs;
	u32 fgi = 0;
	int ack_fgi = -1;
	int i = 0;
	int err = 0;
	unsigned int msg_mark;
	int processed = 0;
	unsigned int processed_frame_len = 0;

	struct m_can_classdev *cdev = netdev_priv(dev);

	/* read tx event fifo status */
	m_can_txefs = m_can_read(cdev, M_CAN_TXEFS);

	/* Get Tx Event fifo element count */
	txe_count = FIELD_GET(TXEFS_EFFL_MASK, m_can_txefs);
	fgi = FIELD_GET(TXEFS_EFGI_MASK, m_can_txefs);

	/* Get and process all sent elements */
	for (i = 0; i < txe_count; i++) {
		u32 txe, timestamp = 0;

		/* get message marker, timestamp */
		err = m_can_txe_fifo_read(cdev, fgi, 4, &txe);
		if (err) {
			netdev_err(dev, "TXE FIFO read returned %d\n", err);
			break;
		}

		msg_mark = FIELD_GET(TX_EVENT_MM_MASK, txe);
		timestamp = FIELD_GET(TX_EVENT_TXTS_MASK, txe) << 16;

		ack_fgi = fgi;
		fgi = (++fgi >= cdev->mcfg[MRAM_TXE].num ? 0 : fgi);

		/* update stats */
		processed_frame_len += m_can_tx_update_stats(cdev, msg_mark,
							     timestamp);

		++processed;
	}

	if (ack_fgi != -1)
		m_can_write(cdev, M_CAN_TXEFA, FIELD_PREP(TXEFA_EFAI_MASK,
							  ack_fgi));

	m_can_finish_tx(cdev, processed, processed_frame_len);

	return err;
}

static void m_can_coalescing_update(struct m_can_classdev *cdev, u32 ir)
{
	u32 new_interrupts = cdev->active_interrupts;
	bool enable_rx_timer = false;
	bool enable_tx_timer = false;

	if (!cdev->net->irq)
		return;

	if (cdev->rx_coalesce_usecs_irq > 0 && (ir & (IR_RF0N | IR_RF0W))) {
		enable_rx_timer = true;
		new_interrupts &= ~IR_RF0N;
	}
	if (cdev->tx_coalesce_usecs_irq > 0 && (ir & (IR_TEFN | IR_TEFW))) {
		enable_tx_timer = true;
		new_interrupts &= ~IR_TEFN;
	}
	if (!enable_rx_timer && !hrtimer_active(&cdev->hrtimer))
		new_interrupts |= IR_RF0N;
	if (!enable_tx_timer && !hrtimer_active(&cdev->hrtimer))
		new_interrupts |= IR_TEFN;

	m_can_interrupt_enable(cdev, new_interrupts);
	if (enable_rx_timer | enable_tx_timer)
		hrtimer_start(&cdev->hrtimer, cdev->irq_timer_wait,
			      HRTIMER_MODE_REL);
}

static irqreturn_t m_can_isr(int irq, void *dev_id)
{
	struct net_device *dev = (struct net_device *)dev_id;
	struct m_can_classdev *cdev = netdev_priv(dev);
	u32 ir;

	if (pm_runtime_suspended(cdev->dev)) {
		m_can_coalescing_disable(cdev);
		return IRQ_NONE;
	}

	ir = m_can_read(cdev, M_CAN_IR);
	m_can_coalescing_update(cdev, ir);
	if (!ir)
		return IRQ_NONE;

	/* ACK all irqs */
	m_can_write(cdev, M_CAN_IR, ir);

	if (cdev->ops->clear_interrupts)
		cdev->ops->clear_interrupts(cdev);

	/* schedule NAPI in case of
	 * - rx IRQ
	 * - state change IRQ
	 * - bus error IRQ and bus error reporting
	 */
	if (ir & (IR_RF0N | IR_RF0W | IR_ERR_ALL_30X)) {
		cdev->irqstatus = ir;
		if (!cdev->is_peripheral) {
			m_can_disable_all_interrupts(cdev);
			napi_schedule(&cdev->napi);
		} else {
			int pkts;

			pkts = m_can_rx_peripheral(dev, ir);
			if (pkts < 0)
				goto out_fail;
		}
	}

	if (cdev->version == 30) {
		if (ir & IR_TC) {
			/* Transmission Complete Interrupt*/
			u32 timestamp = 0;
			unsigned int frame_len;

			if (cdev->is_peripheral)
				timestamp = m_can_get_timestamp(cdev);
			frame_len = m_can_tx_update_stats(cdev, 0, timestamp);
			m_can_finish_tx(cdev, 1, frame_len);
		}
	} else  {
		if (ir & (IR_TEFN | IR_TEFW)) {
			/* New TX FIFO Element arrived */
			if (m_can_echo_tx_event(dev) != 0)
				goto out_fail;
		}
	}

	if (cdev->is_peripheral)
		can_rx_offload_threaded_irq_finish(&cdev->offload);

	return IRQ_HANDLED;

out_fail:
	m_can_disable_all_interrupts(cdev);
	return IRQ_HANDLED;
}

static enum hrtimer_restart m_can_coalescing_timer(struct hrtimer *timer)
{
	struct m_can_classdev *cdev = container_of(timer, struct m_can_classdev, hrtimer);

	irq_wake_thread(cdev->net->irq, cdev->net);

	return HRTIMER_NORESTART;
}

static const struct can_bittiming_const m_can_bittiming_const_30X = {
	.name = KBUILD_MODNAME,
	.tseg1_min = 2,		/* Time segment 1 = prop_seg + phase_seg1 */
	.tseg1_max = 64,
	.tseg2_min = 1,		/* Time segment 2 = phase_seg2 */
	.tseg2_max = 16,
	.sjw_max = 16,
	.brp_min = 1,
	.brp_max = 1024,
	.brp_inc = 1,
};

static const struct can_bittiming_const m_can_data_bittiming_const_30X = {
	.name = KBUILD_MODNAME,
	.tseg1_min = 2,		/* Time segment 1 = prop_seg + phase_seg1 */
	.tseg1_max = 16,
	.tseg2_min = 1,		/* Time segment 2 = phase_seg2 */
	.tseg2_max = 8,
	.sjw_max = 4,
	.brp_min = 1,
	.brp_max = 32,
	.brp_inc = 1,
};

static const struct can_bittiming_const m_can_bittiming_const_31X = {
	.name = KBUILD_MODNAME,
	.tseg1_min = 2,		/* Time segment 1 = prop_seg + phase_seg1 */
	.tseg1_max = 256,
	.tseg2_min = 2,		/* Time segment 2 = phase_seg2 */
	.tseg2_max = 128,
	.sjw_max = 128,
	.brp_min = 1,
	.brp_max = 512,
	.brp_inc = 1,
};

static const struct can_bittiming_const m_can_data_bittiming_const_31X = {
	.name = KBUILD_MODNAME,
	.tseg1_min = 1,		/* Time segment 1 = prop_seg + phase_seg1 */
	.tseg1_max = 32,
	.tseg2_min = 1,		/* Time segment 2 = phase_seg2 */
	.tseg2_max = 16,
	.sjw_max = 16,
	.brp_min = 1,
	.brp_max = 32,
	.brp_inc = 1,
};

static int m_can_set_bittiming(struct net_device *dev)
{
	struct m_can_classdev *cdev = netdev_priv(dev);
	const struct can_bittiming *bt = &cdev->can.bittiming;
	const struct can_bittiming *dbt = &cdev->can.data_bittiming;
	u16 brp, sjw, tseg1, tseg2;
	u32 reg_btp;

	brp = bt->brp - 1;
	sjw = bt->sjw - 1;
	tseg1 = bt->prop_seg + bt->phase_seg1 - 1;
	tseg2 = bt->phase_seg2 - 1;
	reg_btp = FIELD_PREP(NBTP_NBRP_MASK, brp) |
		  FIELD_PREP(NBTP_NSJW_MASK, sjw) |
		  FIELD_PREP(NBTP_NTSEG1_MASK, tseg1) |
		  FIELD_PREP(NBTP_NTSEG2_MASK, tseg2);
	m_can_write(cdev, M_CAN_NBTP, reg_btp);

	if (cdev->can.ctrlmode & CAN_CTRLMODE_FD) {
		reg_btp = 0;
		brp = dbt->brp - 1;
		sjw = dbt->sjw - 1;
		tseg1 = dbt->prop_seg + dbt->phase_seg1 - 1;
		tseg2 = dbt->phase_seg2 - 1;

		/* TDC is only needed for bitrates beyond 2.5 MBit/s.
		 * This is mentioned in the "Bit Time Requirements for CAN FD"
		 * paper presented at the International CAN Conference 2013
		 */
		if (dbt->bitrate > 2500000) {
			u32 tdco, ssp;

			/* Use the same value of secondary sampling point
			 * as the data sampling point
			 */
			ssp = dbt->sample_point;

			/* Equation based on Bosch's M_CAN User Manual's
			 * Transmitter Delay Compensation Section
			 */
			tdco = (cdev->can.clock.freq / 1000) *
				ssp / dbt->bitrate;

			/* Max valid TDCO value is 127 */
			if (tdco > 127) {
				netdev_warn(dev, "TDCO value of %u is beyond maximum. Using maximum possible value\n",
					    tdco);
				tdco = 127;
			}

			reg_btp |= DBTP_TDC;
			m_can_write(cdev, M_CAN_TDCR,
				    FIELD_PREP(TDCR_TDCO_MASK, tdco));
		}

		reg_btp |= FIELD_PREP(DBTP_DBRP_MASK, brp) |
			FIELD_PREP(DBTP_DSJW_MASK, sjw) |
			FIELD_PREP(DBTP_DTSEG1_MASK, tseg1) |
			FIELD_PREP(DBTP_DTSEG2_MASK, tseg2);

		m_can_write(cdev, M_CAN_DBTP, reg_btp);
	}

	return 0;
}

/* Configure M_CAN chip:
 * - set rx buffer/fifo element size
 * - configure rx fifo
 * - accept non-matching frame into fifo 0
 * - configure tx buffer
 *		- >= v3.1.x: TX FIFO is used
 * - configure mode
 * - setup bittiming
 * - configure timestamp generation
 */
static int m_can_chip_config(struct net_device *dev)
{
	struct m_can_classdev *cdev = netdev_priv(dev);
	u32 interrupts = IR_ALL_INT;
	u32 cccr, test;
	int err;

	err = m_can_init_ram(cdev);
	if (err) {
		dev_err(cdev->dev, "Message RAM configuration failed\n");
		return err;
	}

	/* Disable unused interrupts */
	interrupts &= ~(IR_ARA | IR_ELO | IR_DRX | IR_TEFF | IR_TFE | IR_TCF |
			IR_HPM | IR_RF1F | IR_RF1W | IR_RF1N | IR_RF0F);

	m_can_config_endisable(cdev, true);

	/* RX Buffer/FIFO Element Size 64 bytes data field */
	m_can_write(cdev, M_CAN_RXESC,
		    FIELD_PREP(RXESC_RBDS_MASK, RXESC_64B) |
		    FIELD_PREP(RXESC_F1DS_MASK, RXESC_64B) |
		    FIELD_PREP(RXESC_F0DS_MASK, RXESC_64B));

	/* Accept Non-matching Frames Into FIFO 0 */
	m_can_write(cdev, M_CAN_GFC, 0x0);

	if (cdev->version == 30) {
		/* only support one Tx Buffer currently */
		m_can_write(cdev, M_CAN_TXBC, FIELD_PREP(TXBC_NDTB_MASK, 1) |
			    cdev->mcfg[MRAM_TXB].off);
	} else {
		/* TX FIFO is used for newer IP Core versions */
		m_can_write(cdev, M_CAN_TXBC,
			    FIELD_PREP(TXBC_TFQS_MASK,
				       cdev->mcfg[MRAM_TXB].num) |
			    cdev->mcfg[MRAM_TXB].off);
	}

	/* support 64 bytes payload */
	m_can_write(cdev, M_CAN_TXESC,
		    FIELD_PREP(TXESC_TBDS_MASK, TXESC_TBDS_64B));

	/* TX Event FIFO */
	if (cdev->version == 30) {
		m_can_write(cdev, M_CAN_TXEFC,
			    FIELD_PREP(TXEFC_EFS_MASK, 1) |
			    cdev->mcfg[MRAM_TXE].off);
	} else {
		/* Full TX Event FIFO is used */
		m_can_write(cdev, M_CAN_TXEFC,
			    FIELD_PREP(TXEFC_EFWM_MASK,
				       cdev->tx_max_coalesced_frames_irq) |
			    FIELD_PREP(TXEFC_EFS_MASK,
				       cdev->mcfg[MRAM_TXE].num) |
			    cdev->mcfg[MRAM_TXE].off);
	}

	/* rx fifo configuration, blocking mode, fifo size 1 */
	m_can_write(cdev, M_CAN_RXF0C,
		    FIELD_PREP(RXFC_FWM_MASK, cdev->rx_max_coalesced_frames_irq) |
		    FIELD_PREP(RXFC_FS_MASK, cdev->mcfg[MRAM_RXF0].num) |
		    cdev->mcfg[MRAM_RXF0].off);

	m_can_write(cdev, M_CAN_RXF1C,
		    FIELD_PREP(RXFC_FS_MASK, cdev->mcfg[MRAM_RXF1].num) |
		    cdev->mcfg[MRAM_RXF1].off);

	cccr = m_can_read(cdev, M_CAN_CCCR);
	test = m_can_read(cdev, M_CAN_TEST);
	test &= ~TEST_LBCK;
	if (cdev->version == 30) {
		/* Version 3.0.x */

		cccr &= ~(CCCR_TEST | CCCR_MON | CCCR_DAR |
			  FIELD_PREP(CCCR_CMR_MASK, FIELD_MAX(CCCR_CMR_MASK)) |
			  FIELD_PREP(CCCR_CME_MASK, FIELD_MAX(CCCR_CME_MASK)));

		if (cdev->can.ctrlmode & CAN_CTRLMODE_FD)
			cccr |= FIELD_PREP(CCCR_CME_MASK, CCCR_CME_CANFD_BRS);

	} else {
		/* Version 3.1.x or 3.2.x */
		cccr &= ~(CCCR_TEST | CCCR_MON | CCCR_BRSE | CCCR_FDOE |
			  CCCR_NISO | CCCR_DAR);

		/* Only 3.2.x has NISO Bit implemented */
		if (cdev->can.ctrlmode & CAN_CTRLMODE_FD_NON_ISO)
			cccr |= CCCR_NISO;

		if (cdev->can.ctrlmode & CAN_CTRLMODE_FD)
			cccr |= (CCCR_BRSE | CCCR_FDOE);
	}

	/* Loopback Mode */
	if (cdev->can.ctrlmode & CAN_CTRLMODE_LOOPBACK) {
		cccr |= CCCR_TEST | CCCR_MON;
		test |= TEST_LBCK;
	}

	/* Enable Monitoring (all versions) */
	if (cdev->can.ctrlmode & CAN_CTRLMODE_LISTENONLY)
		cccr |= CCCR_MON;

	/* Disable Auto Retransmission (all versions) */
	if (cdev->can.ctrlmode & CAN_CTRLMODE_ONE_SHOT)
		cccr |= CCCR_DAR;

	/* Write config */
	m_can_write(cdev, M_CAN_CCCR, cccr);
	m_can_write(cdev, M_CAN_TEST, test);

	/* Enable interrupts */
	if (!(cdev->can.ctrlmode & CAN_CTRLMODE_BERR_REPORTING)) {
		if (cdev->version == 30)
			interrupts &= ~(IR_ERR_LEC_30X);
		else
			interrupts &= ~(IR_ERR_LEC_31X);
	}
	m_can_interrupt_enable(cdev, interrupts);

	/* route all interrupts to INT0 */
	m_can_write(cdev, M_CAN_ILS, ILS_ALL_INT0);

	/* set bittiming params */
	m_can_set_bittiming(dev);

	/* enable internal timestamp generation, with a prescaler of 16. The
	 * prescaler is applied to the nominal bit timing
	 */
	m_can_write(cdev, M_CAN_TSCC,
		    FIELD_PREP(TSCC_TCP_MASK, 0xf) |
		    FIELD_PREP(TSCC_TSS_MASK, TSCC_TSS_INTERNAL));

	m_can_config_endisable(cdev, false);

	if (cdev->ops->init)
		cdev->ops->init(cdev);

	return 0;
}

static int m_can_start(struct net_device *dev)
{
	struct m_can_classdev *cdev = netdev_priv(dev);
	int ret;

	/* basic m_can configuration */
	ret = m_can_chip_config(dev);
	if (ret)
		return ret;

	netdev_queue_set_dql_min_limit(netdev_get_tx_queue(cdev->net, 0),
				       cdev->tx_max_coalesced_frames);

	cdev->can.state = CAN_STATE_ERROR_ACTIVE;

	m_can_enable_all_interrupts(cdev);

<<<<<<< HEAD
=======
	if (cdev->version > 30)
		cdev->tx_fifo_putidx = FIELD_GET(TXFQS_TFQPI_MASK,
						 m_can_read(cdev, M_CAN_TXFQS));

>>>>>>> 1b4861e3
	return 0;
}

static int m_can_set_mode(struct net_device *dev, enum can_mode mode)
{
	switch (mode) {
	case CAN_MODE_START:
		m_can_clean(dev);
		m_can_start(dev);
		netif_wake_queue(dev);
		break;
	default:
		return -EOPNOTSUPP;
	}

	return 0;
}

/* Checks core release number of M_CAN
 * returns 0 if an unsupported device is detected
 * else it returns the release and step coded as:
 * return value = 10 * <release> + 1 * <step>
 */
static int m_can_check_core_release(struct m_can_classdev *cdev)
{
	u32 crel_reg;
	u8 rel;
	u8 step;
	int res;

	/* Read Core Release Version and split into version number
	 * Example: Version 3.2.1 => rel = 3; step = 2; substep = 1;
	 */
	crel_reg = m_can_read(cdev, M_CAN_CREL);
	rel = (u8)FIELD_GET(CREL_REL_MASK, crel_reg);
	step = (u8)FIELD_GET(CREL_STEP_MASK, crel_reg);

	if (rel == 3) {
		/* M_CAN v3.x.y: create return value */
		res = 30 + step;
	} else {
		/* Unsupported M_CAN version */
		res = 0;
	}

	return res;
}

/* Selectable Non ISO support only in version 3.2.x
 * This function checks if the bit is writable.
 */
static bool m_can_niso_supported(struct m_can_classdev *cdev)
{
	u32 cccr_reg, cccr_poll = 0;
	int niso_timeout = -ETIMEDOUT;
	int i;

	m_can_config_endisable(cdev, true);
	cccr_reg = m_can_read(cdev, M_CAN_CCCR);
	cccr_reg |= CCCR_NISO;
	m_can_write(cdev, M_CAN_CCCR, cccr_reg);

	for (i = 0; i <= 10; i++) {
		cccr_poll = m_can_read(cdev, M_CAN_CCCR);
		if (cccr_poll == cccr_reg) {
			niso_timeout = 0;
			break;
		}

		usleep_range(1, 5);
	}

	/* Clear NISO */
	cccr_reg &= ~(CCCR_NISO);
	m_can_write(cdev, M_CAN_CCCR, cccr_reg);

	m_can_config_endisable(cdev, false);

	/* return false if time out (-ETIMEDOUT), else return true */
	return !niso_timeout;
}

static int m_can_dev_setup(struct m_can_classdev *cdev)
{
	struct net_device *dev = cdev->net;
	int m_can_version, err;

	m_can_version = m_can_check_core_release(cdev);
	/* return if unsupported version */
	if (!m_can_version) {
		dev_err(cdev->dev, "Unsupported version number: %2d",
			m_can_version);
		return -EINVAL;
	}

	if (!cdev->is_peripheral)
		netif_napi_add(dev, &cdev->napi, m_can_poll);

	/* Shared properties of all M_CAN versions */
	cdev->version = m_can_version;
	cdev->can.do_set_mode = m_can_set_mode;
	cdev->can.do_get_berr_counter = m_can_get_berr_counter;

	/* Set M_CAN supported operations */
	cdev->can.ctrlmode_supported = CAN_CTRLMODE_LOOPBACK |
		CAN_CTRLMODE_LISTENONLY |
		CAN_CTRLMODE_BERR_REPORTING |
		CAN_CTRLMODE_FD |
		CAN_CTRLMODE_ONE_SHOT;

	/* Set properties depending on M_CAN version */
	switch (cdev->version) {
	case 30:
		/* CAN_CTRLMODE_FD_NON_ISO is fixed with M_CAN IP v3.0.x */
		err = can_set_static_ctrlmode(dev, CAN_CTRLMODE_FD_NON_ISO);
		if (err)
			return err;
		cdev->can.bittiming_const = &m_can_bittiming_const_30X;
		cdev->can.data_bittiming_const = &m_can_data_bittiming_const_30X;
		break;
	case 31:
		/* CAN_CTRLMODE_FD_NON_ISO is fixed with M_CAN IP v3.1.x */
		err = can_set_static_ctrlmode(dev, CAN_CTRLMODE_FD_NON_ISO);
		if (err)
			return err;
		cdev->can.bittiming_const = &m_can_bittiming_const_31X;
		cdev->can.data_bittiming_const = &m_can_data_bittiming_const_31X;
		break;
	case 32:
	case 33:
		/* Support both MCAN version v3.2.x and v3.3.0 */
		cdev->can.bittiming_const = &m_can_bittiming_const_31X;
		cdev->can.data_bittiming_const = &m_can_data_bittiming_const_31X;

		cdev->can.ctrlmode_supported |=
			(m_can_niso_supported(cdev) ?
			 CAN_CTRLMODE_FD_NON_ISO : 0);
		break;
	default:
		dev_err(cdev->dev, "Unsupported version number: %2d",
			cdev->version);
		return -EINVAL;
	}

	if (cdev->ops->init)
		cdev->ops->init(cdev);

	return 0;
}

static void m_can_stop(struct net_device *dev)
{
	struct m_can_classdev *cdev = netdev_priv(dev);

	/* disable all interrupts */
	m_can_disable_all_interrupts(cdev);

	/* Set init mode to disengage from the network */
	m_can_config_endisable(cdev, true);

	/* set the state as STOPPED */
	cdev->can.state = CAN_STATE_STOPPED;
}

static int m_can_close(struct net_device *dev)
{
	struct m_can_classdev *cdev = netdev_priv(dev);

	netif_stop_queue(dev);

	if (!cdev->is_peripheral)
		napi_disable(&cdev->napi);

	m_can_stop(dev);
	m_can_clk_stop(cdev);
	free_irq(dev->irq, dev);

	m_can_clean(dev);

	if (cdev->is_peripheral) {
		destroy_workqueue(cdev->tx_wq);
		cdev->tx_wq = NULL;
		can_rx_offload_disable(&cdev->offload);
	}

	close_candev(dev);

	phy_power_off(cdev->transceiver);

	return 0;
}

static netdev_tx_t m_can_tx_handler(struct m_can_classdev *cdev,
				    struct sk_buff *skb)
{
	struct canfd_frame *cf = (struct canfd_frame *)skb->data;
	u8 len_padded = DIV_ROUND_UP(cf->len, 4);
	struct m_can_fifo_element fifo_element;
	struct net_device *dev = cdev->net;
	u32 cccr, fdflags;
	int err;
	u32 putidx;
	unsigned int frame_len = can_skb_get_frame_len(skb);

	/* Generate ID field for TX buffer Element */
	/* Common to all supported M_CAN versions */
	if (cf->can_id & CAN_EFF_FLAG) {
		fifo_element.id = cf->can_id & CAN_EFF_MASK;
		fifo_element.id |= TX_BUF_XTD;
	} else {
		fifo_element.id = ((cf->can_id & CAN_SFF_MASK) << 18);
	}

	if (cf->can_id & CAN_RTR_FLAG)
		fifo_element.id |= TX_BUF_RTR;

	if (cdev->version == 30) {
		netif_stop_queue(dev);

		fifo_element.dlc = can_fd_len2dlc(cf->len) << 16;

		/* Write the frame ID, DLC, and payload to the FIFO element. */
		err = m_can_fifo_write(cdev, 0, M_CAN_FIFO_ID, &fifo_element, 2);
		if (err)
			goto out_fail;

		err = m_can_fifo_write(cdev, 0, M_CAN_FIFO_DATA,
				       cf->data, len_padded);
		if (err)
			goto out_fail;

		if (cdev->can.ctrlmode & CAN_CTRLMODE_FD) {
			cccr = m_can_read(cdev, M_CAN_CCCR);
			cccr &= ~CCCR_CMR_MASK;
			if (can_is_canfd_skb(skb)) {
				if (cf->flags & CANFD_BRS)
					cccr |= FIELD_PREP(CCCR_CMR_MASK,
							   CCCR_CMR_CANFD_BRS);
				else
					cccr |= FIELD_PREP(CCCR_CMR_MASK,
							   CCCR_CMR_CANFD);
			} else {
				cccr |= FIELD_PREP(CCCR_CMR_MASK, CCCR_CMR_CAN);
			}
			m_can_write(cdev, M_CAN_CCCR, cccr);
		}
		m_can_write(cdev, M_CAN_TXBTIE, 0x1);

		can_put_echo_skb(skb, dev, 0, frame_len);

		m_can_write(cdev, M_CAN_TXBAR, 0x1);
		/* End of xmit function for version 3.0.x */
	} else {
		/* Transmit routine for version >= v3.1.x */

		/* get put index for frame */
		putidx = cdev->tx_fifo_putidx;

		/* Construct DLC Field, with CAN-FD configuration.
		 * Use the put index of the fifo as the message marker,
		 * used in the TX interrupt for sending the correct echo frame.
		 */

		/* get CAN FD configuration of frame */
		fdflags = 0;
		if (can_is_canfd_skb(skb)) {
			fdflags |= TX_BUF_FDF;
			if (cf->flags & CANFD_BRS)
				fdflags |= TX_BUF_BRS;
		}

		fifo_element.dlc = FIELD_PREP(TX_BUF_MM_MASK, putidx) |
			FIELD_PREP(TX_BUF_DLC_MASK, can_fd_len2dlc(cf->len)) |
			fdflags | TX_BUF_EFC;

		memcpy_and_pad(fifo_element.data, CANFD_MAX_DLEN, &cf->data,
			       cf->len, 0);

		err = m_can_fifo_write(cdev, putidx, M_CAN_FIFO_ID,
				       &fifo_element, 2 + len_padded);
		if (err)
			goto out_fail;

		/* Push loopback echo.
		 * Will be looped back on TX interrupt based on message marker
		 */
		can_put_echo_skb(skb, dev, putidx, frame_len);

		if (cdev->is_peripheral) {
			/* Delay enabling TX FIFO element */
			cdev->tx_peripheral_submit |= BIT(putidx);
		} else {
			/* Enable TX FIFO element to start transfer  */
			m_can_write(cdev, M_CAN_TXBAR, BIT(putidx));
		}
		cdev->tx_fifo_putidx = (++cdev->tx_fifo_putidx >= cdev->can.echo_skb_max ?
					0 : cdev->tx_fifo_putidx);
	}

	return NETDEV_TX_OK;

out_fail:
	netdev_err(dev, "FIFO write returned %d\n", err);
	m_can_disable_all_interrupts(cdev);
	return NETDEV_TX_BUSY;
}

static void m_can_tx_submit(struct m_can_classdev *cdev)
{
	if (cdev->version == 30)
		return;
	if (!cdev->is_peripheral)
		return;

	m_can_write(cdev, M_CAN_TXBAR, cdev->tx_peripheral_submit);
	cdev->tx_peripheral_submit = 0;
}

static void m_can_tx_work_queue(struct work_struct *ws)
{
	struct m_can_tx_op *op = container_of(ws, struct m_can_tx_op, work);
	struct m_can_classdev *cdev = op->cdev;
	struct sk_buff *skb = op->skb;

	op->skb = NULL;
	m_can_tx_handler(cdev, skb);
	if (op->submit)
		m_can_tx_submit(cdev);
}

static void m_can_tx_queue_skb(struct m_can_classdev *cdev, struct sk_buff *skb,
			       bool submit)
{
	cdev->tx_ops[cdev->next_tx_op].skb = skb;
	cdev->tx_ops[cdev->next_tx_op].submit = submit;
	queue_work(cdev->tx_wq, &cdev->tx_ops[cdev->next_tx_op].work);

	++cdev->next_tx_op;
	if (cdev->next_tx_op >= cdev->tx_fifo_size)
		cdev->next_tx_op = 0;
}

static netdev_tx_t m_can_start_peripheral_xmit(struct m_can_classdev *cdev,
					       struct sk_buff *skb)
{
	bool submit;

	++cdev->nr_txs_without_submit;
	if (cdev->nr_txs_without_submit >= cdev->tx_max_coalesced_frames ||
	    !netdev_xmit_more()) {
		cdev->nr_txs_without_submit = 0;
		submit = true;
	} else {
		submit = false;
	}
	m_can_tx_queue_skb(cdev, skb, submit);

	return NETDEV_TX_OK;
}

static netdev_tx_t m_can_start_xmit(struct sk_buff *skb,
				    struct net_device *dev)
{
	struct m_can_classdev *cdev = netdev_priv(dev);
	unsigned int frame_len;
	netdev_tx_t ret;

	if (can_dev_dropped_skb(dev, skb))
		return NETDEV_TX_OK;

	frame_len = can_skb_get_frame_len(skb);

	if (cdev->can.state == CAN_STATE_BUS_OFF) {
		m_can_clean(cdev->net);
		return NETDEV_TX_OK;
	}

	ret = m_can_start_tx(cdev);
	if (ret != NETDEV_TX_OK)
		return ret;

	netdev_sent_queue(dev, frame_len);

	if (cdev->is_peripheral)
		ret = m_can_start_peripheral_xmit(cdev, skb);
	else
		ret = m_can_tx_handler(cdev, skb);

	if (ret != NETDEV_TX_OK)
		netdev_completed_queue(dev, 1, frame_len);

	return ret;
}

static enum hrtimer_restart hrtimer_callback(struct hrtimer *timer)
{
	struct m_can_classdev *cdev = container_of(timer, struct
						   m_can_classdev, hrtimer);

	m_can_isr(0, cdev->net);

	hrtimer_forward_now(timer, ms_to_ktime(HRTIMER_POLL_INTERVAL_MS));

	return HRTIMER_RESTART;
}

static int m_can_open(struct net_device *dev)
{
	struct m_can_classdev *cdev = netdev_priv(dev);
	int err;

	err = phy_power_on(cdev->transceiver);
	if (err)
		return err;

	err = m_can_clk_start(cdev);
	if (err)
		goto out_phy_power_off;

	/* open the can device */
	err = open_candev(dev);
	if (err) {
		netdev_err(dev, "failed to open can device\n");
		goto exit_disable_clks;
	}

	if (cdev->is_peripheral)
		can_rx_offload_enable(&cdev->offload);

	/* register interrupt handler */
	if (cdev->is_peripheral) {
		cdev->tx_wq = alloc_ordered_workqueue("mcan_wq",
						      WQ_FREEZABLE | WQ_MEM_RECLAIM);
		if (!cdev->tx_wq) {
			err = -ENOMEM;
			goto out_wq_fail;
		}

		for (int i = 0; i != cdev->tx_fifo_size; ++i) {
			cdev->tx_ops[i].cdev = cdev;
			INIT_WORK(&cdev->tx_ops[i].work, m_can_tx_work_queue);
		}

		err = request_threaded_irq(dev->irq, NULL, m_can_isr,
					   IRQF_ONESHOT,
					   dev->name, dev);
	} else if (dev->irq) {
		err = request_irq(dev->irq, m_can_isr, IRQF_SHARED, dev->name,
				  dev);
	}

	if (err < 0) {
		netdev_err(dev, "failed to request interrupt\n");
		goto exit_irq_fail;
	}

	/* start the m_can controller */
	err = m_can_start(dev);
	if (err)
		goto exit_irq_fail;

	if (!cdev->is_peripheral)
		napi_enable(&cdev->napi);

	netif_start_queue(dev);

	return 0;

exit_irq_fail:
	if (cdev->is_peripheral)
		destroy_workqueue(cdev->tx_wq);
out_wq_fail:
	if (cdev->is_peripheral)
		can_rx_offload_disable(&cdev->offload);
	close_candev(dev);
exit_disable_clks:
	m_can_clk_stop(cdev);
out_phy_power_off:
	phy_power_off(cdev->transceiver);
	return err;
}

static const struct net_device_ops m_can_netdev_ops = {
	.ndo_open = m_can_open,
	.ndo_stop = m_can_close,
	.ndo_start_xmit = m_can_start_xmit,
	.ndo_change_mtu = can_change_mtu,
};

static int m_can_get_coalesce(struct net_device *dev,
			      struct ethtool_coalesce *ec,
			      struct kernel_ethtool_coalesce *kec,
			      struct netlink_ext_ack *ext_ack)
{
	struct m_can_classdev *cdev = netdev_priv(dev);

	ec->rx_max_coalesced_frames_irq = cdev->rx_max_coalesced_frames_irq;
	ec->rx_coalesce_usecs_irq = cdev->rx_coalesce_usecs_irq;
	ec->tx_max_coalesced_frames = cdev->tx_max_coalesced_frames;
	ec->tx_max_coalesced_frames_irq = cdev->tx_max_coalesced_frames_irq;
	ec->tx_coalesce_usecs_irq = cdev->tx_coalesce_usecs_irq;

	return 0;
}

static int m_can_set_coalesce(struct net_device *dev,
			      struct ethtool_coalesce *ec,
			      struct kernel_ethtool_coalesce *kec,
			      struct netlink_ext_ack *ext_ack)
{
	struct m_can_classdev *cdev = netdev_priv(dev);

	if (cdev->can.state != CAN_STATE_STOPPED) {
		netdev_err(dev, "Device is in use, please shut it down first\n");
		return -EBUSY;
	}

	if (ec->rx_max_coalesced_frames_irq > cdev->mcfg[MRAM_RXF0].num) {
		netdev_err(dev, "rx-frames-irq %u greater than the RX FIFO %u\n",
			   ec->rx_max_coalesced_frames_irq,
			   cdev->mcfg[MRAM_RXF0].num);
		return -EINVAL;
	}
	if ((ec->rx_max_coalesced_frames_irq == 0) != (ec->rx_coalesce_usecs_irq == 0)) {
		netdev_err(dev, "rx-frames-irq and rx-usecs-irq can only be set together\n");
		return -EINVAL;
	}
	if (ec->tx_max_coalesced_frames_irq > cdev->mcfg[MRAM_TXE].num) {
		netdev_err(dev, "tx-frames-irq %u greater than the TX event FIFO %u\n",
			   ec->tx_max_coalesced_frames_irq,
			   cdev->mcfg[MRAM_TXE].num);
		return -EINVAL;
	}
	if (ec->tx_max_coalesced_frames_irq > cdev->mcfg[MRAM_TXB].num) {
		netdev_err(dev, "tx-frames-irq %u greater than the TX FIFO %u\n",
			   ec->tx_max_coalesced_frames_irq,
			   cdev->mcfg[MRAM_TXB].num);
		return -EINVAL;
	}
	if ((ec->tx_max_coalesced_frames_irq == 0) != (ec->tx_coalesce_usecs_irq == 0)) {
		netdev_err(dev, "tx-frames-irq and tx-usecs-irq can only be set together\n");
		return -EINVAL;
	}
	if (ec->tx_max_coalesced_frames > cdev->mcfg[MRAM_TXE].num) {
		netdev_err(dev, "tx-frames %u greater than the TX event FIFO %u\n",
			   ec->tx_max_coalesced_frames,
			   cdev->mcfg[MRAM_TXE].num);
		return -EINVAL;
	}
	if (ec->tx_max_coalesced_frames > cdev->mcfg[MRAM_TXB].num) {
		netdev_err(dev, "tx-frames %u greater than the TX FIFO %u\n",
			   ec->tx_max_coalesced_frames,
			   cdev->mcfg[MRAM_TXB].num);
		return -EINVAL;
	}
	if (ec->rx_coalesce_usecs_irq != 0 && ec->tx_coalesce_usecs_irq != 0 &&
	    ec->rx_coalesce_usecs_irq != ec->tx_coalesce_usecs_irq) {
		netdev_err(dev, "rx-usecs-irq %u needs to be equal to tx-usecs-irq %u if both are enabled\n",
			   ec->rx_coalesce_usecs_irq,
			   ec->tx_coalesce_usecs_irq);
		return -EINVAL;
	}

	cdev->rx_max_coalesced_frames_irq = ec->rx_max_coalesced_frames_irq;
	cdev->rx_coalesce_usecs_irq = ec->rx_coalesce_usecs_irq;
	cdev->tx_max_coalesced_frames = ec->tx_max_coalesced_frames;
	cdev->tx_max_coalesced_frames_irq = ec->tx_max_coalesced_frames_irq;
	cdev->tx_coalesce_usecs_irq = ec->tx_coalesce_usecs_irq;

	if (cdev->rx_coalesce_usecs_irq)
		cdev->irq_timer_wait =
			ns_to_ktime(cdev->rx_coalesce_usecs_irq * NSEC_PER_USEC);
	else
		cdev->irq_timer_wait =
			ns_to_ktime(cdev->tx_coalesce_usecs_irq * NSEC_PER_USEC);

	return 0;
}

static const struct ethtool_ops m_can_ethtool_ops = {
	.supported_coalesce_params = ETHTOOL_COALESCE_RX_USECS_IRQ |
		ETHTOOL_COALESCE_RX_MAX_FRAMES_IRQ |
		ETHTOOL_COALESCE_TX_USECS_IRQ |
		ETHTOOL_COALESCE_TX_MAX_FRAMES |
		ETHTOOL_COALESCE_TX_MAX_FRAMES_IRQ,
	.get_ts_info = ethtool_op_get_ts_info,
	.get_coalesce = m_can_get_coalesce,
	.set_coalesce = m_can_set_coalesce,
};

static const struct ethtool_ops m_can_ethtool_ops_polling = {
	.get_ts_info = ethtool_op_get_ts_info,
};

static int register_m_can_dev(struct net_device *dev)
{
	dev->flags |= IFF_ECHO;	/* we support local echo */
	dev->netdev_ops = &m_can_netdev_ops;
	if (dev->irq)
		dev->ethtool_ops = &m_can_ethtool_ops;
	else
		dev->ethtool_ops = &m_can_ethtool_ops_polling;

	return register_candev(dev);
}

int m_can_check_mram_cfg(struct m_can_classdev *cdev, u32 mram_max_size)
{
	u32 total_size;

	total_size = cdev->mcfg[MRAM_TXB].off - cdev->mcfg[MRAM_SIDF].off +
			cdev->mcfg[MRAM_TXB].num * TXB_ELEMENT_SIZE;
	if (total_size > mram_max_size) {
		dev_err(cdev->dev, "Total size of mram config(%u) exceeds mram(%u)\n",
			total_size, mram_max_size);
		return -EINVAL;
	}

	return 0;
}
EXPORT_SYMBOL_GPL(m_can_check_mram_cfg);

static void m_can_of_parse_mram(struct m_can_classdev *cdev,
				const u32 *mram_config_vals)
{
	cdev->mcfg[MRAM_SIDF].off = mram_config_vals[0];
	cdev->mcfg[MRAM_SIDF].num = mram_config_vals[1];
	cdev->mcfg[MRAM_XIDF].off = cdev->mcfg[MRAM_SIDF].off +
		cdev->mcfg[MRAM_SIDF].num * SIDF_ELEMENT_SIZE;
	cdev->mcfg[MRAM_XIDF].num = mram_config_vals[2];
	cdev->mcfg[MRAM_RXF0].off = cdev->mcfg[MRAM_XIDF].off +
		cdev->mcfg[MRAM_XIDF].num * XIDF_ELEMENT_SIZE;
	cdev->mcfg[MRAM_RXF0].num = mram_config_vals[3] &
		FIELD_MAX(RXFC_FS_MASK);
	cdev->mcfg[MRAM_RXF1].off = cdev->mcfg[MRAM_RXF0].off +
		cdev->mcfg[MRAM_RXF0].num * RXF0_ELEMENT_SIZE;
	cdev->mcfg[MRAM_RXF1].num = mram_config_vals[4] &
		FIELD_MAX(RXFC_FS_MASK);
	cdev->mcfg[MRAM_RXB].off = cdev->mcfg[MRAM_RXF1].off +
		cdev->mcfg[MRAM_RXF1].num * RXF1_ELEMENT_SIZE;
	cdev->mcfg[MRAM_RXB].num = mram_config_vals[5];
	cdev->mcfg[MRAM_TXE].off = cdev->mcfg[MRAM_RXB].off +
		cdev->mcfg[MRAM_RXB].num * RXB_ELEMENT_SIZE;
	cdev->mcfg[MRAM_TXE].num = mram_config_vals[6];
	cdev->mcfg[MRAM_TXB].off = cdev->mcfg[MRAM_TXE].off +
		cdev->mcfg[MRAM_TXE].num * TXE_ELEMENT_SIZE;
	cdev->mcfg[MRAM_TXB].num = mram_config_vals[7] &
		FIELD_MAX(TXBC_NDTB_MASK);

	dev_dbg(cdev->dev,
		"sidf 0x%x %d xidf 0x%x %d rxf0 0x%x %d rxf1 0x%x %d rxb 0x%x %d txe 0x%x %d txb 0x%x %d\n",
		cdev->mcfg[MRAM_SIDF].off, cdev->mcfg[MRAM_SIDF].num,
		cdev->mcfg[MRAM_XIDF].off, cdev->mcfg[MRAM_XIDF].num,
		cdev->mcfg[MRAM_RXF0].off, cdev->mcfg[MRAM_RXF0].num,
		cdev->mcfg[MRAM_RXF1].off, cdev->mcfg[MRAM_RXF1].num,
		cdev->mcfg[MRAM_RXB].off, cdev->mcfg[MRAM_RXB].num,
		cdev->mcfg[MRAM_TXE].off, cdev->mcfg[MRAM_TXE].num,
		cdev->mcfg[MRAM_TXB].off, cdev->mcfg[MRAM_TXB].num);
}

int m_can_init_ram(struct m_can_classdev *cdev)
{
	int end, i, start;
	int err = 0;

	/* initialize the entire Message RAM in use to avoid possible
	 * ECC/parity checksum errors when reading an uninitialized buffer
	 */
	start = cdev->mcfg[MRAM_SIDF].off;
	end = cdev->mcfg[MRAM_TXB].off +
		cdev->mcfg[MRAM_TXB].num * TXB_ELEMENT_SIZE;

	for (i = start; i < end; i += 4) {
		err = m_can_fifo_write_no_off(cdev, i, 0x0);
		if (err)
			break;
	}

	return err;
}
EXPORT_SYMBOL_GPL(m_can_init_ram);

int m_can_class_get_clocks(struct m_can_classdev *cdev)
{
	int ret = 0;

	cdev->hclk = devm_clk_get(cdev->dev, "hclk");
	cdev->cclk = devm_clk_get(cdev->dev, "cclk");

	if (IS_ERR(cdev->hclk) || IS_ERR(cdev->cclk)) {
		dev_err(cdev->dev, "no clock found\n");
		ret = -ENODEV;
	}

	return ret;
}
EXPORT_SYMBOL_GPL(m_can_class_get_clocks);

struct m_can_classdev *m_can_class_allocate_dev(struct device *dev,
						int sizeof_priv)
{
	struct m_can_classdev *class_dev = NULL;
	u32 mram_config_vals[MRAM_CFG_LEN];
	struct net_device *net_dev;
	u32 tx_fifo_size;
	int ret;

	ret = fwnode_property_read_u32_array(dev_fwnode(dev),
					     "bosch,mram-cfg",
					     mram_config_vals,
					     sizeof(mram_config_vals) / 4);
	if (ret) {
		dev_err(dev, "Could not get Message RAM configuration.");
		goto out;
	}

	/* Get TX FIFO size
	 * Defines the total amount of echo buffers for loopback
	 */
	tx_fifo_size = mram_config_vals[7];

	/* allocate the m_can device */
	net_dev = alloc_candev(sizeof_priv, tx_fifo_size);
	if (!net_dev) {
		dev_err(dev, "Failed to allocate CAN device");
		goto out;
	}

	class_dev = netdev_priv(net_dev);
	class_dev->net = net_dev;
	class_dev->dev = dev;
	SET_NETDEV_DEV(net_dev, dev);

	m_can_of_parse_mram(class_dev, mram_config_vals);
out:
	return class_dev;
}
EXPORT_SYMBOL_GPL(m_can_class_allocate_dev);

void m_can_class_free_dev(struct net_device *net)
{
	free_candev(net);
}
EXPORT_SYMBOL_GPL(m_can_class_free_dev);

int m_can_class_register(struct m_can_classdev *cdev)
{
	int ret;

	cdev->tx_fifo_size = max(1, min(cdev->mcfg[MRAM_TXB].num,
					cdev->mcfg[MRAM_TXE].num));
	if (cdev->is_peripheral) {
		cdev->tx_ops =
			devm_kzalloc(cdev->dev,
				     cdev->tx_fifo_size * sizeof(*cdev->tx_ops),
				     GFP_KERNEL);
		if (!cdev->tx_ops) {
			dev_err(cdev->dev, "Failed to allocate tx_ops for workqueue\n");
			return -ENOMEM;
		}
	}

	ret = m_can_clk_start(cdev);
	if (ret)
		return ret;

	if (cdev->is_peripheral) {
		ret = can_rx_offload_add_manual(cdev->net, &cdev->offload,
						NAPI_POLL_WEIGHT);
		if (ret)
			goto clk_disable;
	}

	if (!cdev->net->irq) {
		dev_dbg(cdev->dev, "Polling enabled, initialize hrtimer");
		hrtimer_init(&cdev->hrtimer, CLOCK_MONOTONIC,
			     HRTIMER_MODE_REL_PINNED);
		cdev->hrtimer.function = &hrtimer_callback;
	} else {
		hrtimer_init(&cdev->hrtimer, CLOCK_MONOTONIC, HRTIMER_MODE_REL);
		cdev->hrtimer.function = m_can_coalescing_timer;
	}

	ret = m_can_dev_setup(cdev);
	if (ret)
		goto rx_offload_del;

	ret = register_m_can_dev(cdev->net);
	if (ret) {
		dev_err(cdev->dev, "registering %s failed (err=%d)\n",
			cdev->net->name, ret);
		goto rx_offload_del;
	}

	of_can_transceiver(cdev->net);

	dev_info(cdev->dev, "%s device registered (irq=%d, version=%d)\n",
		 KBUILD_MODNAME, cdev->net->irq, cdev->version);

	/* Probe finished
	 * Stop clocks. They will be reactivated once the M_CAN device is opened
	 */
	m_can_clk_stop(cdev);

	return 0;

rx_offload_del:
	if (cdev->is_peripheral)
		can_rx_offload_del(&cdev->offload);
clk_disable:
	m_can_clk_stop(cdev);

	return ret;
}
EXPORT_SYMBOL_GPL(m_can_class_register);

void m_can_class_unregister(struct m_can_classdev *cdev)
{
	if (cdev->is_peripheral)
		can_rx_offload_del(&cdev->offload);
	unregister_candev(cdev->net);
}
EXPORT_SYMBOL_GPL(m_can_class_unregister);

int m_can_class_suspend(struct device *dev)
{
	struct m_can_classdev *cdev = dev_get_drvdata(dev);
	struct net_device *ndev = cdev->net;

	if (netif_running(ndev)) {
		netif_stop_queue(ndev);
		netif_device_detach(ndev);

		/* leave the chip running with rx interrupt enabled if it is
		 * used as a wake-up source.
		 */
		if (cdev->pm_wake_source)
			m_can_write(cdev, M_CAN_IE, IR_RF0N);
		else
			m_can_stop(ndev);

		m_can_clk_stop(cdev);
	}

	pinctrl_pm_select_sleep_state(dev);

	cdev->can.state = CAN_STATE_SLEEPING;

	return 0;
}
EXPORT_SYMBOL_GPL(m_can_class_suspend);

int m_can_class_resume(struct device *dev)
{
	struct m_can_classdev *cdev = dev_get_drvdata(dev);
	struct net_device *ndev = cdev->net;

	pinctrl_pm_select_default_state(dev);

	cdev->can.state = CAN_STATE_ERROR_ACTIVE;

	if (netif_running(ndev)) {
		int ret;

		ret = m_can_clk_start(cdev);
		if (ret)
			return ret;

		if (cdev->pm_wake_source) {
			m_can_write(cdev, M_CAN_IE, cdev->active_interrupts);
		} else {
			ret  = m_can_start(ndev);
			if (ret) {
				m_can_clk_stop(cdev);
				return ret;
			}
		}

		netif_device_attach(ndev);
		netif_start_queue(ndev);
	}

	return 0;
}
EXPORT_SYMBOL_GPL(m_can_class_resume);

MODULE_AUTHOR("Dong Aisheng <b29396@freescale.com>");
MODULE_AUTHOR("Dan Murphy <dmurphy@ti.com>");
MODULE_LICENSE("GPL v2");
MODULE_DESCRIPTION("CAN bus driver for Bosch M_CAN controller");<|MERGE_RESOLUTION|>--- conflicted
+++ resolved
@@ -449,10 +449,7 @@
 {
 	m_can_coalescing_disable(cdev);
 	m_can_write(cdev, M_CAN_ILE, 0x0);
-<<<<<<< HEAD
-=======
 	cdev->active_interrupts = 0x0;
->>>>>>> 1b4861e3
 
 	if (!cdev->net->irq) {
 		dev_dbg(cdev->dev, "Stop hrtimer\n");
@@ -1549,13 +1546,10 @@
 
 	m_can_enable_all_interrupts(cdev);
 
-<<<<<<< HEAD
-=======
 	if (cdev->version > 30)
 		cdev->tx_fifo_putidx = FIELD_GET(TXFQS_TFQPI_MASK,
 						 m_can_read(cdev, M_CAN_TXFQS));
 
->>>>>>> 1b4861e3
 	return 0;
 }
 
