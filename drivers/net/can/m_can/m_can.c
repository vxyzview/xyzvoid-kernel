// SPDX-License-Identifier: GPL-2.0
// CAN bus driver for Bosch M_CAN controller
// Copyright (C) 2014 Freescale Semiconductor, Inc.
//      Dong Aisheng <b29396@freescale.com>
// Copyright (C) 2018-19 Texas Instruments Incorporated - http://www.ti.com/

/* Bosch M_CAN user manual can be obtained from:
 * https://github.com/linux-can/can-doc/tree/master/m_can
 */

#include <linux/bitfield.h>
#include <linux/can/dev.h>
#include <linux/ethtool.h>
#include <linux/hrtimer.h>
#include <linux/interrupt.h>
#include <linux/io.h>
#include <linux/iopoll.h>
#include <linux/kernel.h>
#include <linux/module.h>
#include <linux/netdevice.h>
#include <linux/of.h>
#include <linux/phy/phy.h>
#include <linux/pinctrl/consumer.h>
#include <linux/platform_device.h>
#include <linux/pm_runtime.h>

#include "m_can.h"

/* registers definition */
enum m_can_reg {
	M_CAN_CREL	= 0x0,
	M_CAN_ENDN	= 0x4,
	M_CAN_CUST	= 0x8,
	M_CAN_DBTP	= 0xc,
	M_CAN_TEST	= 0x10,
	M_CAN_RWD	= 0x14,
	M_CAN_CCCR	= 0x18,
	M_CAN_NBTP	= 0x1c,
	M_CAN_TSCC	= 0x20,
	M_CAN_TSCV	= 0x24,
	M_CAN_TOCC	= 0x28,
	M_CAN_TOCV	= 0x2c,
	M_CAN_ECR	= 0x40,
	M_CAN_PSR	= 0x44,
	/* TDCR Register only available for version >=3.1.x */
	M_CAN_TDCR	= 0x48,
	M_CAN_IR	= 0x50,
	M_CAN_IE	= 0x54,
	M_CAN_ILS	= 0x58,
	M_CAN_ILE	= 0x5c,
	M_CAN_GFC	= 0x80,
	M_CAN_SIDFC	= 0x84,
	M_CAN_XIDFC	= 0x88,
	M_CAN_XIDAM	= 0x90,
	M_CAN_HPMS	= 0x94,
	M_CAN_NDAT1	= 0x98,
	M_CAN_NDAT2	= 0x9c,
	M_CAN_RXF0C	= 0xa0,
	M_CAN_RXF0S	= 0xa4,
	M_CAN_RXF0A	= 0xa8,
	M_CAN_RXBC	= 0xac,
	M_CAN_RXF1C	= 0xb0,
	M_CAN_RXF1S	= 0xb4,
	M_CAN_RXF1A	= 0xb8,
	M_CAN_RXESC	= 0xbc,
	M_CAN_TXBC	= 0xc0,
	M_CAN_TXFQS	= 0xc4,
	M_CAN_TXESC	= 0xc8,
	M_CAN_TXBRP	= 0xcc,
	M_CAN_TXBAR	= 0xd0,
	M_CAN_TXBCR	= 0xd4,
	M_CAN_TXBTO	= 0xd8,
	M_CAN_TXBCF	= 0xdc,
	M_CAN_TXBTIE	= 0xe0,
	M_CAN_TXBCIE	= 0xe4,
	M_CAN_TXEFC	= 0xf0,
	M_CAN_TXEFS	= 0xf4,
	M_CAN_TXEFA	= 0xf8,
};

/* message ram configuration data length */
#define MRAM_CFG_LEN	8

/* Core Release Register (CREL) */
#define CREL_REL_MASK		GENMASK(31, 28)
#define CREL_STEP_MASK		GENMASK(27, 24)
#define CREL_SUBSTEP_MASK	GENMASK(23, 20)

/* Data Bit Timing & Prescaler Register (DBTP) */
#define DBTP_TDC		BIT(23)
#define DBTP_DBRP_MASK		GENMASK(20, 16)
#define DBTP_DTSEG1_MASK	GENMASK(12, 8)
#define DBTP_DTSEG2_MASK	GENMASK(7, 4)
#define DBTP_DSJW_MASK		GENMASK(3, 0)

/* Transmitter Delay Compensation Register (TDCR) */
#define TDCR_TDCO_MASK		GENMASK(14, 8)
#define TDCR_TDCF_MASK		GENMASK(6, 0)

/* Test Register (TEST) */
#define TEST_LBCK		BIT(4)

/* CC Control Register (CCCR) */
#define CCCR_TXP		BIT(14)
#define CCCR_TEST		BIT(7)
#define CCCR_DAR		BIT(6)
#define CCCR_MON		BIT(5)
#define CCCR_CSR		BIT(4)
#define CCCR_CSA		BIT(3)
#define CCCR_ASM		BIT(2)
#define CCCR_CCE		BIT(1)
#define CCCR_INIT		BIT(0)
/* for version 3.0.x */
#define CCCR_CMR_MASK		GENMASK(11, 10)
#define CCCR_CMR_CANFD		0x1
#define CCCR_CMR_CANFD_BRS	0x2
#define CCCR_CMR_CAN		0x3
#define CCCR_CME_MASK		GENMASK(9, 8)
#define CCCR_CME_CAN		0
#define CCCR_CME_CANFD		0x1
#define CCCR_CME_CANFD_BRS	0x2
/* for version >=3.1.x */
#define CCCR_EFBI		BIT(13)
#define CCCR_PXHD		BIT(12)
#define CCCR_BRSE		BIT(9)
#define CCCR_FDOE		BIT(8)
/* for version >=3.2.x */
#define CCCR_NISO		BIT(15)
/* for version >=3.3.x */
#define CCCR_WMM		BIT(11)
#define CCCR_UTSU		BIT(10)

/* Nominal Bit Timing & Prescaler Register (NBTP) */
#define NBTP_NSJW_MASK		GENMASK(31, 25)
#define NBTP_NBRP_MASK		GENMASK(24, 16)
#define NBTP_NTSEG1_MASK	GENMASK(15, 8)
#define NBTP_NTSEG2_MASK	GENMASK(6, 0)

/* Timestamp Counter Configuration Register (TSCC) */
#define TSCC_TCP_MASK		GENMASK(19, 16)
#define TSCC_TSS_MASK		GENMASK(1, 0)
#define TSCC_TSS_DISABLE	0x0
#define TSCC_TSS_INTERNAL	0x1
#define TSCC_TSS_EXTERNAL	0x2

/* Timestamp Counter Value Register (TSCV) */
#define TSCV_TSC_MASK		GENMASK(15, 0)

/* Error Counter Register (ECR) */
#define ECR_RP			BIT(15)
#define ECR_REC_MASK		GENMASK(14, 8)
#define ECR_TEC_MASK		GENMASK(7, 0)

/* Protocol Status Register (PSR) */
#define PSR_BO		BIT(7)
#define PSR_EW		BIT(6)
#define PSR_EP		BIT(5)
#define PSR_LEC_MASK	GENMASK(2, 0)
#define PSR_DLEC_MASK	GENMASK(10, 8)

/* Interrupt Register (IR) */
#define IR_ALL_INT	0xffffffff

/* Renamed bits for versions > 3.1.x */
#define IR_ARA		BIT(29)
#define IR_PED		BIT(28)
#define IR_PEA		BIT(27)

/* Bits for version 3.0.x */
#define IR_STE		BIT(31)
#define IR_FOE		BIT(30)
#define IR_ACKE		BIT(29)
#define IR_BE		BIT(28)
#define IR_CRCE		BIT(27)
#define IR_WDI		BIT(26)
#define IR_BO		BIT(25)
#define IR_EW		BIT(24)
#define IR_EP		BIT(23)
#define IR_ELO		BIT(22)
#define IR_BEU		BIT(21)
#define IR_BEC		BIT(20)
#define IR_DRX		BIT(19)
#define IR_TOO		BIT(18)
#define IR_MRAF		BIT(17)
#define IR_TSW		BIT(16)
#define IR_TEFL		BIT(15)
#define IR_TEFF		BIT(14)
#define IR_TEFW		BIT(13)
#define IR_TEFN		BIT(12)
#define IR_TFE		BIT(11)
#define IR_TCF		BIT(10)
#define IR_TC		BIT(9)
#define IR_HPM		BIT(8)
#define IR_RF1L		BIT(7)
#define IR_RF1F		BIT(6)
#define IR_RF1W		BIT(5)
#define IR_RF1N		BIT(4)
#define IR_RF0L		BIT(3)
#define IR_RF0F		BIT(2)
#define IR_RF0W		BIT(1)
#define IR_RF0N		BIT(0)
#define IR_ERR_STATE	(IR_BO | IR_EW | IR_EP)

/* Interrupts for version 3.0.x */
#define IR_ERR_LEC_30X	(IR_STE	| IR_FOE | IR_ACKE | IR_BE | IR_CRCE)
#define IR_ERR_BUS_30X	(IR_ERR_LEC_30X | IR_WDI | IR_BEU | IR_BEC | \
			 IR_TOO | IR_MRAF | IR_TSW | IR_TEFL | IR_RF1L | \
			 IR_RF0L)
#define IR_ERR_ALL_30X	(IR_ERR_STATE | IR_ERR_BUS_30X)

/* Interrupts for version >= 3.1.x */
#define IR_ERR_LEC_31X	(IR_PED | IR_PEA)
#define IR_ERR_BUS_31X	(IR_ERR_LEC_31X | IR_WDI | IR_BEU | IR_BEC | \
			 IR_TOO | IR_MRAF | IR_TSW | IR_TEFL | IR_RF1L | \
			 IR_RF0L)
#define IR_ERR_ALL_31X	(IR_ERR_STATE | IR_ERR_BUS_31X)

/* Interrupt Line Select (ILS) */
#define ILS_ALL_INT0	0x0
#define ILS_ALL_INT1	0xFFFFFFFF

/* Interrupt Line Enable (ILE) */
#define ILE_EINT1	BIT(1)
#define ILE_EINT0	BIT(0)

/* Rx FIFO 0/1 Configuration (RXF0C/RXF1C) */
#define RXFC_FWM_MASK	GENMASK(30, 24)
#define RXFC_FS_MASK	GENMASK(22, 16)

/* Rx FIFO 0/1 Status (RXF0S/RXF1S) */
#define RXFS_RFL	BIT(25)
#define RXFS_FF		BIT(24)
#define RXFS_FPI_MASK	GENMASK(21, 16)
#define RXFS_FGI_MASK	GENMASK(13, 8)
#define RXFS_FFL_MASK	GENMASK(6, 0)

/* Rx Buffer / FIFO Element Size Configuration (RXESC) */
#define RXESC_RBDS_MASK		GENMASK(10, 8)
#define RXESC_F1DS_MASK		GENMASK(6, 4)
#define RXESC_F0DS_MASK		GENMASK(2, 0)
#define RXESC_64B		0x7

/* Tx Buffer Configuration (TXBC) */
#define TXBC_TFQS_MASK		GENMASK(29, 24)
#define TXBC_NDTB_MASK		GENMASK(21, 16)

/* Tx FIFO/Queue Status (TXFQS) */
#define TXFQS_TFQF		BIT(21)
#define TXFQS_TFQPI_MASK	GENMASK(20, 16)
#define TXFQS_TFGI_MASK		GENMASK(12, 8)
#define TXFQS_TFFL_MASK		GENMASK(5, 0)

/* Tx Buffer Element Size Configuration (TXESC) */
#define TXESC_TBDS_MASK		GENMASK(2, 0)
#define TXESC_TBDS_64B		0x7

/* Tx Event FIFO Configuration (TXEFC) */
#define TXEFC_EFWM_MASK		GENMASK(29, 24)
#define TXEFC_EFS_MASK		GENMASK(21, 16)

/* Tx Event FIFO Status (TXEFS) */
#define TXEFS_TEFL		BIT(25)
#define TXEFS_EFF		BIT(24)
#define TXEFS_EFGI_MASK		GENMASK(12, 8)
#define TXEFS_EFFL_MASK		GENMASK(5, 0)

/* Tx Event FIFO Acknowledge (TXEFA) */
#define TXEFA_EFAI_MASK		GENMASK(4, 0)

/* Message RAM Configuration (in bytes) */
#define SIDF_ELEMENT_SIZE	4
#define XIDF_ELEMENT_SIZE	8
#define RXF0_ELEMENT_SIZE	72
#define RXF1_ELEMENT_SIZE	72
#define RXB_ELEMENT_SIZE	72
#define TXE_ELEMENT_SIZE	8
#define TXB_ELEMENT_SIZE	72

/* Message RAM Elements */
#define M_CAN_FIFO_ID		0x0
#define M_CAN_FIFO_DLC		0x4
#define M_CAN_FIFO_DATA		0x8

/* Rx Buffer Element */
/* R0 */
#define RX_BUF_ESI		BIT(31)
#define RX_BUF_XTD		BIT(30)
#define RX_BUF_RTR		BIT(29)
/* R1 */
#define RX_BUF_ANMF		BIT(31)
#define RX_BUF_FDF		BIT(21)
#define RX_BUF_BRS		BIT(20)
#define RX_BUF_RXTS_MASK	GENMASK(15, 0)

/* Tx Buffer Element */
/* T0 */
#define TX_BUF_ESI		BIT(31)
#define TX_BUF_XTD		BIT(30)
#define TX_BUF_RTR		BIT(29)
/* T1 */
#define TX_BUF_EFC		BIT(23)
#define TX_BUF_FDF		BIT(21)
#define TX_BUF_BRS		BIT(20)
#define TX_BUF_MM_MASK		GENMASK(31, 24)
#define TX_BUF_DLC_MASK		GENMASK(19, 16)

/* Tx event FIFO Element */
/* E1 */
#define TX_EVENT_MM_MASK	GENMASK(31, 24)
#define TX_EVENT_TXTS_MASK	GENMASK(15, 0)

/* Hrtimer polling interval */
#define HRTIMER_POLL_INTERVAL_MS		1

/* The ID and DLC registers are adjacent in M_CAN FIFO memory,
 * and we can save a (potentially slow) bus round trip by combining
 * reads and writes to them.
 */
struct id_and_dlc {
	u32 id;
	u32 dlc;
};

struct m_can_fifo_element {
	u32 id;
	u32 dlc;
	u8 data[CANFD_MAX_DLEN];
};

static inline u32 m_can_read(struct m_can_classdev *cdev, enum m_can_reg reg)
{
	return cdev->ops->read_reg(cdev, reg);
}

static inline void m_can_write(struct m_can_classdev *cdev, enum m_can_reg reg,
			       u32 val)
{
	cdev->ops->write_reg(cdev, reg, val);
}

static int
m_can_fifo_read(struct m_can_classdev *cdev,
		u32 fgi, unsigned int offset, void *val, size_t val_count)
{
	u32 addr_offset = cdev->mcfg[MRAM_RXF0].off + fgi * RXF0_ELEMENT_SIZE +
		offset;

	if (val_count == 0)
		return 0;

	return cdev->ops->read_fifo(cdev, addr_offset, val, val_count);
}

static int
m_can_fifo_write(struct m_can_classdev *cdev,
		 u32 fpi, unsigned int offset, const void *val, size_t val_count)
{
	u32 addr_offset = cdev->mcfg[MRAM_TXB].off + fpi * TXB_ELEMENT_SIZE +
		offset;

	if (val_count == 0)
		return 0;

	return cdev->ops->write_fifo(cdev, addr_offset, val, val_count);
}

static inline int m_can_fifo_write_no_off(struct m_can_classdev *cdev,
					  u32 fpi, u32 val)
{
	return cdev->ops->write_fifo(cdev, fpi, &val, 1);
}

static int
m_can_txe_fifo_read(struct m_can_classdev *cdev, u32 fgi, u32 offset, u32 *val)
{
	u32 addr_offset = cdev->mcfg[MRAM_TXE].off + fgi * TXE_ELEMENT_SIZE +
		offset;

	return cdev->ops->read_fifo(cdev, addr_offset, val, 1);
}

static int m_can_cccr_update_bits(struct m_can_classdev *cdev, u32 mask, u32 val)
{
	u32 val_before = m_can_read(cdev, M_CAN_CCCR);
	u32 val_after = (val_before & ~mask) | val;
	size_t tries = 10;

	if (!(mask & CCCR_INIT) && !(val_before & CCCR_INIT)) {
		dev_err(cdev->dev,
			"refusing to configure device when in normal mode\n");
		return -EBUSY;
	}

	/* The chip should be in standby mode when changing the CCCR register,
	 * and some chips set the CSR and CSA bits when in standby. Furthermore,
	 * the CSR and CSA bits should be written as zeros, even when they read
	 * ones.
	 */
	val_after &= ~(CCCR_CSR | CCCR_CSA);

	while (tries--) {
		u32 val_read;

		/* Write the desired value in each try, as setting some bits in
		 * the CCCR register require other bits to be set first. E.g.
		 * setting the NISO bit requires setting the CCE bit first.
		 */
		m_can_write(cdev, M_CAN_CCCR, val_after);

		val_read = m_can_read(cdev, M_CAN_CCCR) & ~(CCCR_CSR | CCCR_CSA);

		if (val_read == val_after)
			return 0;

		usleep_range(1, 5);
	}

	return -ETIMEDOUT;
}

static int m_can_config_enable(struct m_can_classdev *cdev)
{
	int err;

	/* CCCR_INIT must be set in order to set CCCR_CCE, but access to
	 * configuration registers should only be enabled when in standby mode,
	 * where CCCR_INIT is always set.
	 */
	err = m_can_cccr_update_bits(cdev, CCCR_CCE, CCCR_CCE);
	if (err)
		netdev_err(cdev->net, "failed to enable configuration mode\n");

	return err;
}

static int m_can_config_disable(struct m_can_classdev *cdev)
{
	int err;

	/* Only clear CCCR_CCE, since CCCR_INIT cannot be cleared while in
	 * standby mode
	 */
	err = m_can_cccr_update_bits(cdev, CCCR_CCE, 0);
	if (err)
		netdev_err(cdev->net, "failed to disable configuration registers\n");

	return err;
}

static void m_can_interrupt_enable(struct m_can_classdev *cdev, u32 interrupts)
{
	if (cdev->active_interrupts == interrupts)
		return;
	cdev->ops->write_reg(cdev, M_CAN_IE, interrupts);
	cdev->active_interrupts = interrupts;
}

static void m_can_coalescing_disable(struct m_can_classdev *cdev)
{
	u32 new_interrupts = cdev->active_interrupts | IR_RF0N | IR_TEFN;

	if (!cdev->net->irq)
		return;

	hrtimer_cancel(&cdev->hrtimer);
	m_can_interrupt_enable(cdev, new_interrupts);
}

static inline void m_can_enable_all_interrupts(struct m_can_classdev *cdev)
{
	if (!cdev->net->irq) {
		dev_dbg(cdev->dev, "Start hrtimer\n");
		hrtimer_start(&cdev->hrtimer,
			      ms_to_ktime(HRTIMER_POLL_INTERVAL_MS),
			      HRTIMER_MODE_REL_PINNED);
	}

	/* Only interrupt line 0 is used in this driver */
	m_can_write(cdev, M_CAN_ILE, ILE_EINT0);
}

static inline void m_can_disable_all_interrupts(struct m_can_classdev *cdev)
{
	m_can_coalescing_disable(cdev);
	m_can_write(cdev, M_CAN_ILE, 0x0);

	if (!cdev->net->irq) {
		dev_dbg(cdev->dev, "Stop hrtimer\n");
<<<<<<< HEAD
		hrtimer_cancel(&cdev->hrtimer);
=======
		hrtimer_try_to_cancel(&cdev->hrtimer);
>>>>>>> a6ad5510
	}
}

/* Retrieve internal timestamp counter from TSCV.TSC, and shift it to 32-bit
 * width.
 */
static u32 m_can_get_timestamp(struct m_can_classdev *cdev)
{
	u32 tscv;
	u32 tsc;

	tscv = m_can_read(cdev, M_CAN_TSCV);
	tsc = FIELD_GET(TSCV_TSC_MASK, tscv);

	return (tsc << 16);
}

static void m_can_clean(struct net_device *net)
{
	struct m_can_classdev *cdev = netdev_priv(net);
	unsigned long irqflags;

	if (cdev->tx_ops) {
		for (int i = 0; i != cdev->tx_fifo_size; ++i) {
			if (!cdev->tx_ops[i].skb)
				continue;

			net->stats.tx_errors++;
			cdev->tx_ops[i].skb = NULL;
		}
	}

	for (int i = 0; i != cdev->can.echo_skb_max; ++i)
		can_free_echo_skb(cdev->net, i, NULL);

	netdev_reset_queue(cdev->net);

	spin_lock_irqsave(&cdev->tx_handling_spinlock, irqflags);
	cdev->tx_fifo_in_flight = 0;
	spin_unlock_irqrestore(&cdev->tx_handling_spinlock, irqflags);
}

/* For peripherals, pass skb to rx-offload, which will push skb from
 * napi. For non-peripherals, RX is done in napi already, so push
 * directly. timestamp is used to ensure good skb ordering in
 * rx-offload and is ignored for non-peripherals.
 */
static void m_can_receive_skb(struct m_can_classdev *cdev,
			      struct sk_buff *skb,
			      u32 timestamp)
{
	if (cdev->is_peripheral) {
		struct net_device_stats *stats = &cdev->net->stats;
		int err;

		err = can_rx_offload_queue_timestamp(&cdev->offload, skb,
						     timestamp);
		if (err)
			stats->rx_fifo_errors++;
	} else {
		netif_receive_skb(skb);
	}
}

static int m_can_read_fifo(struct net_device *dev, u32 fgi)
{
	struct net_device_stats *stats = &dev->stats;
	struct m_can_classdev *cdev = netdev_priv(dev);
	struct canfd_frame *cf;
	struct sk_buff *skb;
	struct id_and_dlc fifo_header;
	u32 timestamp = 0;
	int err;

	err = m_can_fifo_read(cdev, fgi, M_CAN_FIFO_ID, &fifo_header, 2);
	if (err)
		goto out_fail;

	if (fifo_header.dlc & RX_BUF_FDF)
		skb = alloc_canfd_skb(dev, &cf);
	else
		skb = alloc_can_skb(dev, (struct can_frame **)&cf);
	if (!skb) {
		stats->rx_dropped++;
		return 0;
	}

	if (fifo_header.dlc & RX_BUF_FDF)
		cf->len = can_fd_dlc2len((fifo_header.dlc >> 16) & 0x0F);
	else
		cf->len = can_cc_dlc2len((fifo_header.dlc >> 16) & 0x0F);

	if (fifo_header.id & RX_BUF_XTD)
		cf->can_id = (fifo_header.id & CAN_EFF_MASK) | CAN_EFF_FLAG;
	else
		cf->can_id = (fifo_header.id >> 18) & CAN_SFF_MASK;

	if (fifo_header.id & RX_BUF_ESI) {
		cf->flags |= CANFD_ESI;
		netdev_dbg(dev, "ESI Error\n");
	}

	if (!(fifo_header.dlc & RX_BUF_FDF) && (fifo_header.id & RX_BUF_RTR)) {
		cf->can_id |= CAN_RTR_FLAG;
	} else {
		if (fifo_header.dlc & RX_BUF_BRS)
			cf->flags |= CANFD_BRS;

		err = m_can_fifo_read(cdev, fgi, M_CAN_FIFO_DATA,
				      cf->data, DIV_ROUND_UP(cf->len, 4));
		if (err)
			goto out_free_skb;

		stats->rx_bytes += cf->len;
	}
	stats->rx_packets++;

	timestamp = FIELD_GET(RX_BUF_RXTS_MASK, fifo_header.dlc) << 16;

	m_can_receive_skb(cdev, skb, timestamp);

	return 0;

out_free_skb:
	kfree_skb(skb);
out_fail:
	netdev_err(dev, "FIFO read returned %d\n", err);
	return err;
}

static int m_can_do_rx_poll(struct net_device *dev, int quota)
{
	struct m_can_classdev *cdev = netdev_priv(dev);
	u32 pkts = 0;
	u32 rxfs;
	u32 rx_count;
	u32 fgi;
	int ack_fgi = -1;
	int i;
	int err = 0;

	rxfs = m_can_read(cdev, M_CAN_RXF0S);
	if (!(rxfs & RXFS_FFL_MASK)) {
		netdev_dbg(dev, "no messages in fifo0\n");
		return 0;
	}

	rx_count = FIELD_GET(RXFS_FFL_MASK, rxfs);
	fgi = FIELD_GET(RXFS_FGI_MASK, rxfs);

	for (i = 0; i < rx_count && quota > 0; ++i) {
		err = m_can_read_fifo(dev, fgi);
		if (err)
			break;

		quota--;
		pkts++;
		ack_fgi = fgi;
		fgi = (++fgi >= cdev->mcfg[MRAM_RXF0].num ? 0 : fgi);
	}

	if (ack_fgi != -1)
		m_can_write(cdev, M_CAN_RXF0A, ack_fgi);

	if (err)
		return err;

	return pkts;
}

static int m_can_handle_lost_msg(struct net_device *dev)
{
	struct m_can_classdev *cdev = netdev_priv(dev);
	struct net_device_stats *stats = &dev->stats;
	struct sk_buff *skb;
	struct can_frame *frame;
	u32 timestamp = 0;

	netdev_err(dev, "msg lost in rxf0\n");

	stats->rx_errors++;
	stats->rx_over_errors++;

	skb = alloc_can_err_skb(dev, &frame);
	if (unlikely(!skb))
		return 0;

	frame->can_id |= CAN_ERR_CRTL;
	frame->data[1] = CAN_ERR_CRTL_RX_OVERFLOW;

	if (cdev->is_peripheral)
		timestamp = m_can_get_timestamp(cdev);

	m_can_receive_skb(cdev, skb, timestamp);

	return 1;
}

static int m_can_handle_lec_err(struct net_device *dev,
				enum m_can_lec_type lec_type)
{
	struct m_can_classdev *cdev = netdev_priv(dev);
	struct net_device_stats *stats = &dev->stats;
	struct can_frame *cf;
	struct sk_buff *skb;
	u32 timestamp = 0;

	cdev->can.can_stats.bus_error++;

	/* propagate the error condition to the CAN stack */
	skb = alloc_can_err_skb(dev, &cf);

	/* check for 'last error code' which tells us the
	 * type of the last error to occur on the CAN bus
	 */
	if (likely(skb))
		cf->can_id |= CAN_ERR_PROT | CAN_ERR_BUSERROR;

	switch (lec_type) {
	case LEC_STUFF_ERROR:
		netdev_dbg(dev, "stuff error\n");
		stats->rx_errors++;
		if (likely(skb))
			cf->data[2] |= CAN_ERR_PROT_STUFF;
		break;
	case LEC_FORM_ERROR:
		netdev_dbg(dev, "form error\n");
		stats->rx_errors++;
		if (likely(skb))
			cf->data[2] |= CAN_ERR_PROT_FORM;
		break;
	case LEC_ACK_ERROR:
		netdev_dbg(dev, "ack error\n");
		stats->tx_errors++;
		if (likely(skb))
			cf->data[3] = CAN_ERR_PROT_LOC_ACK;
		break;
	case LEC_BIT1_ERROR:
		netdev_dbg(dev, "bit1 error\n");
		stats->tx_errors++;
		if (likely(skb))
			cf->data[2] |= CAN_ERR_PROT_BIT1;
		break;
	case LEC_BIT0_ERROR:
		netdev_dbg(dev, "bit0 error\n");
		stats->tx_errors++;
		if (likely(skb))
			cf->data[2] |= CAN_ERR_PROT_BIT0;
		break;
	case LEC_CRC_ERROR:
		netdev_dbg(dev, "CRC error\n");
		stats->rx_errors++;
		if (likely(skb))
			cf->data[3] = CAN_ERR_PROT_LOC_CRC_SEQ;
		break;
	default:
		break;
	}

	if (unlikely(!skb))
		return 0;

	if (cdev->is_peripheral)
		timestamp = m_can_get_timestamp(cdev);

	m_can_receive_skb(cdev, skb, timestamp);

	return 1;
}

static int __m_can_get_berr_counter(const struct net_device *dev,
				    struct can_berr_counter *bec)
{
	struct m_can_classdev *cdev = netdev_priv(dev);
	unsigned int ecr;

	ecr = m_can_read(cdev, M_CAN_ECR);
	bec->rxerr = FIELD_GET(ECR_REC_MASK, ecr);
	bec->txerr = FIELD_GET(ECR_TEC_MASK, ecr);

	return 0;
}

static int m_can_clk_start(struct m_can_classdev *cdev)
{
	if (cdev->pm_clock_support == 0)
		return 0;

	return pm_runtime_resume_and_get(cdev->dev);
}

static void m_can_clk_stop(struct m_can_classdev *cdev)
{
	if (cdev->pm_clock_support)
		pm_runtime_put_sync(cdev->dev);
}

static int m_can_get_berr_counter(const struct net_device *dev,
				  struct can_berr_counter *bec)
{
	struct m_can_classdev *cdev = netdev_priv(dev);
	int err;

	err = m_can_clk_start(cdev);
	if (err)
		return err;

	__m_can_get_berr_counter(dev, bec);

	m_can_clk_stop(cdev);

	return 0;
}

static int m_can_handle_state_change(struct net_device *dev,
				     enum can_state new_state)
{
	struct m_can_classdev *cdev = netdev_priv(dev);
	struct can_frame *cf;
	struct sk_buff *skb;
	struct can_berr_counter bec;
	unsigned int ecr;
	u32 timestamp = 0;

	switch (new_state) {
	case CAN_STATE_ERROR_WARNING:
		/* error warning state */
		cdev->can.can_stats.error_warning++;
		cdev->can.state = CAN_STATE_ERROR_WARNING;
		break;
	case CAN_STATE_ERROR_PASSIVE:
		/* error passive state */
		cdev->can.can_stats.error_passive++;
		cdev->can.state = CAN_STATE_ERROR_PASSIVE;
		break;
	case CAN_STATE_BUS_OFF:
		/* bus-off state */
		cdev->can.state = CAN_STATE_BUS_OFF;
		m_can_disable_all_interrupts(cdev);
		cdev->can.can_stats.bus_off++;
		can_bus_off(dev);
		break;
	default:
		break;
	}

	/* propagate the error condition to the CAN stack */
	skb = alloc_can_err_skb(dev, &cf);
	if (unlikely(!skb))
		return 0;

	__m_can_get_berr_counter(dev, &bec);

	switch (new_state) {
	case CAN_STATE_ERROR_WARNING:
		/* error warning state */
		cf->can_id |= CAN_ERR_CRTL | CAN_ERR_CNT;
		cf->data[1] = (bec.txerr > bec.rxerr) ?
			CAN_ERR_CRTL_TX_WARNING :
			CAN_ERR_CRTL_RX_WARNING;
		cf->data[6] = bec.txerr;
		cf->data[7] = bec.rxerr;
		break;
	case CAN_STATE_ERROR_PASSIVE:
		/* error passive state */
		cf->can_id |= CAN_ERR_CRTL | CAN_ERR_CNT;
		ecr = m_can_read(cdev, M_CAN_ECR);
		if (ecr & ECR_RP)
			cf->data[1] |= CAN_ERR_CRTL_RX_PASSIVE;
		if (bec.txerr > 127)
			cf->data[1] |= CAN_ERR_CRTL_TX_PASSIVE;
		cf->data[6] = bec.txerr;
		cf->data[7] = bec.rxerr;
		break;
	case CAN_STATE_BUS_OFF:
		/* bus-off state */
		cf->can_id |= CAN_ERR_BUSOFF;
		break;
	default:
		break;
	}

	if (cdev->is_peripheral)
		timestamp = m_can_get_timestamp(cdev);

	m_can_receive_skb(cdev, skb, timestamp);

	return 1;
}

static int m_can_handle_state_errors(struct net_device *dev, u32 psr)
{
	struct m_can_classdev *cdev = netdev_priv(dev);
	int work_done = 0;

	if (psr & PSR_EW && cdev->can.state != CAN_STATE_ERROR_WARNING) {
		netdev_dbg(dev, "entered error warning state\n");
		work_done += m_can_handle_state_change(dev,
						       CAN_STATE_ERROR_WARNING);
	}

	if (psr & PSR_EP && cdev->can.state != CAN_STATE_ERROR_PASSIVE) {
		netdev_dbg(dev, "entered error passive state\n");
		work_done += m_can_handle_state_change(dev,
						       CAN_STATE_ERROR_PASSIVE);
	}

	if (psr & PSR_BO && cdev->can.state != CAN_STATE_BUS_OFF) {
		netdev_dbg(dev, "entered error bus off state\n");
		work_done += m_can_handle_state_change(dev,
						       CAN_STATE_BUS_OFF);
	}

	return work_done;
}

static void m_can_handle_other_err(struct net_device *dev, u32 irqstatus)
{
	if (irqstatus & IR_WDI)
		netdev_err(dev, "Message RAM Watchdog event due to missing READY\n");
	if (irqstatus & IR_BEU)
		netdev_err(dev, "Bit Error Uncorrected\n");
	if (irqstatus & IR_BEC)
		netdev_err(dev, "Bit Error Corrected\n");
	if (irqstatus & IR_TOO)
		netdev_err(dev, "Timeout reached\n");
	if (irqstatus & IR_MRAF)
		netdev_err(dev, "Message RAM access failure occurred\n");
}

static inline bool is_lec_err(u8 lec)
{
	return lec != LEC_NO_ERROR && lec != LEC_NO_CHANGE;
}

static inline bool m_can_is_protocol_err(u32 irqstatus)
{
	return irqstatus & IR_ERR_LEC_31X;
}

static int m_can_handle_protocol_error(struct net_device *dev, u32 irqstatus)
{
	struct net_device_stats *stats = &dev->stats;
	struct m_can_classdev *cdev = netdev_priv(dev);
	struct can_frame *cf;
	struct sk_buff *skb;
	u32 timestamp = 0;

	/* propagate the error condition to the CAN stack */
	skb = alloc_can_err_skb(dev, &cf);

	/* update tx error stats since there is protocol error */
	stats->tx_errors++;

	/* update arbitration lost status */
	if (cdev->version >= 31 && (irqstatus & IR_PEA)) {
		netdev_dbg(dev, "Protocol error in Arbitration fail\n");
		cdev->can.can_stats.arbitration_lost++;
		if (skb) {
			cf->can_id |= CAN_ERR_LOSTARB;
			cf->data[0] |= CAN_ERR_LOSTARB_UNSPEC;
		}
	}

	if (unlikely(!skb)) {
		netdev_dbg(dev, "allocation of skb failed\n");
		return 0;
	}

	if (cdev->is_peripheral)
		timestamp = m_can_get_timestamp(cdev);

	m_can_receive_skb(cdev, skb, timestamp);

	return 1;
}

static int m_can_handle_bus_errors(struct net_device *dev, u32 irqstatus,
				   u32 psr)
{
	struct m_can_classdev *cdev = netdev_priv(dev);
	int work_done = 0;

	if (irqstatus & IR_RF0L)
		work_done += m_can_handle_lost_msg(dev);

	/* handle lec errors on the bus */
	if (cdev->can.ctrlmode & CAN_CTRLMODE_BERR_REPORTING) {
		u8 lec = FIELD_GET(PSR_LEC_MASK, psr);
		u8 dlec = FIELD_GET(PSR_DLEC_MASK, psr);

		if (is_lec_err(lec)) {
			netdev_dbg(dev, "Arbitration phase error detected\n");
			work_done += m_can_handle_lec_err(dev, lec);
		}

		if (is_lec_err(dlec)) {
			netdev_dbg(dev, "Data phase error detected\n");
			work_done += m_can_handle_lec_err(dev, dlec);
		}
	}

	/* handle protocol errors in arbitration phase */
	if ((cdev->can.ctrlmode & CAN_CTRLMODE_BERR_REPORTING) &&
	    m_can_is_protocol_err(irqstatus))
		work_done += m_can_handle_protocol_error(dev, irqstatus);

	/* other unproccessed error interrupts */
	m_can_handle_other_err(dev, irqstatus);

	return work_done;
}

static int m_can_rx_handler(struct net_device *dev, int quota, u32 irqstatus)
{
	struct m_can_classdev *cdev = netdev_priv(dev);
	int rx_work_or_err;
	int work_done = 0;

	if (!irqstatus)
		goto end;

	/* Errata workaround for issue "Needless activation of MRAF irq"
	 * During frame reception while the MCAN is in Error Passive state
	 * and the Receive Error Counter has the value MCAN_ECR.REC = 127,
	 * it may happen that MCAN_IR.MRAF is set although there was no
	 * Message RAM access failure.
	 * If MCAN_IR.MRAF is enabled, an interrupt to the Host CPU is generated
	 * The Message RAM Access Failure interrupt routine needs to check
	 * whether MCAN_ECR.RP = ’1’ and MCAN_ECR.REC = 127.
	 * In this case, reset MCAN_IR.MRAF. No further action is required.
	 */
	if (cdev->version <= 31 && irqstatus & IR_MRAF &&
	    m_can_read(cdev, M_CAN_ECR) & ECR_RP) {
		struct can_berr_counter bec;

		__m_can_get_berr_counter(dev, &bec);
		if (bec.rxerr == 127) {
			m_can_write(cdev, M_CAN_IR, IR_MRAF);
			irqstatus &= ~IR_MRAF;
		}
	}

	if (irqstatus & IR_ERR_STATE)
		work_done += m_can_handle_state_errors(dev,
						       m_can_read(cdev, M_CAN_PSR));

	if (irqstatus & IR_ERR_BUS_30X)
		work_done += m_can_handle_bus_errors(dev, irqstatus,
						     m_can_read(cdev, M_CAN_PSR));

	if (irqstatus & IR_RF0N) {
		rx_work_or_err = m_can_do_rx_poll(dev, (quota - work_done));
		if (rx_work_or_err < 0)
			return rx_work_or_err;

		work_done += rx_work_or_err;
	}
end:
	return work_done;
}

static int m_can_poll(struct napi_struct *napi, int quota)
{
	struct net_device *dev = napi->dev;
	struct m_can_classdev *cdev = netdev_priv(dev);
	int work_done;
	u32 irqstatus;

	irqstatus = cdev->irqstatus | m_can_read(cdev, M_CAN_IR);

	work_done = m_can_rx_handler(dev, quota, irqstatus);

	/* Don't re-enable interrupts if the driver had a fatal error
	 * (e.g., FIFO read failure).
	 */
	if (work_done >= 0 && work_done < quota) {
		napi_complete_done(napi, work_done);
		m_can_enable_all_interrupts(cdev);
	}

	return work_done;
}

/* Echo tx skb and update net stats. Peripherals use rx-offload for
 * echo. timestamp is used for peripherals to ensure correct ordering
 * by rx-offload, and is ignored for non-peripherals.
 */
static unsigned int m_can_tx_update_stats(struct m_can_classdev *cdev,
					  unsigned int msg_mark, u32 timestamp)
{
	struct net_device *dev = cdev->net;
	struct net_device_stats *stats = &dev->stats;
	unsigned int frame_len;

	if (cdev->is_peripheral)
		stats->tx_bytes +=
			can_rx_offload_get_echo_skb_queue_timestamp(&cdev->offload,
								    msg_mark,
								    timestamp,
								    &frame_len);
	else
		stats->tx_bytes += can_get_echo_skb(dev, msg_mark, &frame_len);

	stats->tx_packets++;

	return frame_len;
}

static void m_can_finish_tx(struct m_can_classdev *cdev, int transmitted,
			    unsigned int transmitted_frame_len)
{
	unsigned long irqflags;

	netdev_completed_queue(cdev->net, transmitted, transmitted_frame_len);

	spin_lock_irqsave(&cdev->tx_handling_spinlock, irqflags);
	if (cdev->tx_fifo_in_flight >= cdev->tx_fifo_size && transmitted > 0)
		netif_wake_queue(cdev->net);
	cdev->tx_fifo_in_flight -= transmitted;
	spin_unlock_irqrestore(&cdev->tx_handling_spinlock, irqflags);
}

static netdev_tx_t m_can_start_tx(struct m_can_classdev *cdev)
{
	unsigned long irqflags;
	int tx_fifo_in_flight;

	spin_lock_irqsave(&cdev->tx_handling_spinlock, irqflags);
	tx_fifo_in_flight = cdev->tx_fifo_in_flight + 1;
	if (tx_fifo_in_flight >= cdev->tx_fifo_size) {
		netif_stop_queue(cdev->net);
		if (tx_fifo_in_flight > cdev->tx_fifo_size) {
			netdev_err_once(cdev->net, "hard_xmit called while TX FIFO full\n");
			spin_unlock_irqrestore(&cdev->tx_handling_spinlock, irqflags);
			return NETDEV_TX_BUSY;
		}
	}
	cdev->tx_fifo_in_flight = tx_fifo_in_flight;
	spin_unlock_irqrestore(&cdev->tx_handling_spinlock, irqflags);

	return NETDEV_TX_OK;
}

static int m_can_echo_tx_event(struct net_device *dev)
{
	u32 txe_count = 0;
	u32 m_can_txefs;
	u32 fgi = 0;
	int ack_fgi = -1;
	int i = 0;
	int err = 0;
	unsigned int msg_mark;
	int processed = 0;
	unsigned int processed_frame_len = 0;

	struct m_can_classdev *cdev = netdev_priv(dev);

	/* read tx event fifo status */
	m_can_txefs = m_can_read(cdev, M_CAN_TXEFS);

	/* Get Tx Event fifo element count */
	txe_count = FIELD_GET(TXEFS_EFFL_MASK, m_can_txefs);
	fgi = FIELD_GET(TXEFS_EFGI_MASK, m_can_txefs);

	/* Get and process all sent elements */
	for (i = 0; i < txe_count; i++) {
		u32 txe, timestamp = 0;

		/* get message marker, timestamp */
		err = m_can_txe_fifo_read(cdev, fgi, 4, &txe);
		if (err) {
			netdev_err(dev, "TXE FIFO read returned %d\n", err);
			break;
		}

		msg_mark = FIELD_GET(TX_EVENT_MM_MASK, txe);
		timestamp = FIELD_GET(TX_EVENT_TXTS_MASK, txe) << 16;

		ack_fgi = fgi;
		fgi = (++fgi >= cdev->mcfg[MRAM_TXE].num ? 0 : fgi);

		/* update stats */
		processed_frame_len += m_can_tx_update_stats(cdev, msg_mark,
							     timestamp);

		++processed;
	}

	if (ack_fgi != -1)
		m_can_write(cdev, M_CAN_TXEFA, FIELD_PREP(TXEFA_EFAI_MASK,
							  ack_fgi));

	m_can_finish_tx(cdev, processed, processed_frame_len);

	return err;
}

static void m_can_coalescing_update(struct m_can_classdev *cdev, u32 ir)
{
	u32 new_interrupts = cdev->active_interrupts;
	bool enable_rx_timer = false;
	bool enable_tx_timer = false;

	if (!cdev->net->irq)
		return;

	if (cdev->rx_coalesce_usecs_irq > 0 && (ir & (IR_RF0N | IR_RF0W))) {
		enable_rx_timer = true;
		new_interrupts &= ~IR_RF0N;
	}
	if (cdev->tx_coalesce_usecs_irq > 0 && (ir & (IR_TEFN | IR_TEFW))) {
		enable_tx_timer = true;
		new_interrupts &= ~IR_TEFN;
	}
	if (!enable_rx_timer && !hrtimer_active(&cdev->hrtimer))
		new_interrupts |= IR_RF0N;
	if (!enable_tx_timer && !hrtimer_active(&cdev->hrtimer))
		new_interrupts |= IR_TEFN;

	m_can_interrupt_enable(cdev, new_interrupts);
	if (enable_rx_timer | enable_tx_timer)
		hrtimer_start(&cdev->hrtimer, cdev->irq_timer_wait,
			      HRTIMER_MODE_REL);
}

/* This interrupt handler is called either from the interrupt thread or a
 * hrtimer. This has implications like cancelling a timer won't be possible
 * blocking.
 */
static int m_can_interrupt_handler(struct m_can_classdev *cdev)
{
	struct net_device *dev = cdev->net;
	u32 ir = 0, ir_read;
	int ret;

	if (pm_runtime_suspended(cdev->dev))
		return IRQ_NONE;

	/* The m_can controller signals its interrupt status as a level, but
	 * depending in the integration the CPU may interpret the signal as
	 * edge-triggered (for example with m_can_pci). For these
	 * edge-triggered integrations, we must observe that IR is 0 at least
	 * once to be sure that the next interrupt will generate an edge.
	 */
	while ((ir_read = m_can_read(cdev, M_CAN_IR)) != 0) {
		ir |= ir_read;

		/* ACK all irqs */
		m_can_write(cdev, M_CAN_IR, ir);

		if (!cdev->irq_edge_triggered)
			break;
	}

	m_can_coalescing_update(cdev, ir);
	if (!ir)
		return IRQ_NONE;

	if (cdev->ops->clear_interrupts)
		cdev->ops->clear_interrupts(cdev);

	/* schedule NAPI in case of
	 * - rx IRQ
	 * - state change IRQ
	 * - bus error IRQ and bus error reporting
	 */
	if (ir & (IR_RF0N | IR_RF0W | IR_ERR_ALL_30X)) {
		cdev->irqstatus = ir;
		if (!cdev->is_peripheral) {
			m_can_disable_all_interrupts(cdev);
			napi_schedule(&cdev->napi);
		} else {
			ret = m_can_rx_handler(dev, NAPI_POLL_WEIGHT, ir);
			if (ret < 0)
				return ret;
		}
	}

	if (cdev->version == 30) {
		if (ir & IR_TC) {
			/* Transmission Complete Interrupt*/
			u32 timestamp = 0;
			unsigned int frame_len;

			if (cdev->is_peripheral)
				timestamp = m_can_get_timestamp(cdev);
			frame_len = m_can_tx_update_stats(cdev, 0, timestamp);
			m_can_finish_tx(cdev, 1, frame_len);
		}
	} else  {
		if (ir & (IR_TEFN | IR_TEFW)) {
			/* New TX FIFO Element arrived */
			ret = m_can_echo_tx_event(dev);
			if (ret != 0)
				return ret;
		}
	}

	if (cdev->is_peripheral)
		can_rx_offload_threaded_irq_finish(&cdev->offload);

	return IRQ_HANDLED;
}

static irqreturn_t m_can_isr(int irq, void *dev_id)
{
	struct net_device *dev = (struct net_device *)dev_id;
	struct m_can_classdev *cdev = netdev_priv(dev);
	int ret;

	ret =  m_can_interrupt_handler(cdev);
	if (ret < 0) {
		m_can_disable_all_interrupts(cdev);
		return IRQ_HANDLED;
	}

	return ret;
}

static enum hrtimer_restart m_can_coalescing_timer(struct hrtimer *timer)
{
	struct m_can_classdev *cdev = container_of(timer, struct m_can_classdev, hrtimer);

	if (cdev->can.state == CAN_STATE_BUS_OFF ||
	    cdev->can.state == CAN_STATE_STOPPED)
		return HRTIMER_NORESTART;

	irq_wake_thread(cdev->net->irq, cdev->net);

	return HRTIMER_NORESTART;
}

static const struct can_bittiming_const m_can_bittiming_const_30X = {
	.name = KBUILD_MODNAME,
	.tseg1_min = 2,		/* Time segment 1 = prop_seg + phase_seg1 */
	.tseg1_max = 64,
	.tseg2_min = 1,		/* Time segment 2 = phase_seg2 */
	.tseg2_max = 16,
	.sjw_max = 16,
	.brp_min = 1,
	.brp_max = 1024,
	.brp_inc = 1,
};

static const struct can_bittiming_const m_can_data_bittiming_const_30X = {
	.name = KBUILD_MODNAME,
	.tseg1_min = 2,		/* Time segment 1 = prop_seg + phase_seg1 */
	.tseg1_max = 16,
	.tseg2_min = 1,		/* Time segment 2 = phase_seg2 */
	.tseg2_max = 8,
	.sjw_max = 4,
	.brp_min = 1,
	.brp_max = 32,
	.brp_inc = 1,
};

static const struct can_bittiming_const m_can_bittiming_const_31X = {
	.name = KBUILD_MODNAME,
	.tseg1_min = 2,		/* Time segment 1 = prop_seg + phase_seg1 */
	.tseg1_max = 256,
	.tseg2_min = 2,		/* Time segment 2 = phase_seg2 */
	.tseg2_max = 128,
	.sjw_max = 128,
	.brp_min = 1,
	.brp_max = 512,
	.brp_inc = 1,
};

static const struct can_bittiming_const m_can_data_bittiming_const_31X = {
	.name = KBUILD_MODNAME,
	.tseg1_min = 1,		/* Time segment 1 = prop_seg + phase_seg1 */
	.tseg1_max = 32,
	.tseg2_min = 1,		/* Time segment 2 = phase_seg2 */
	.tseg2_max = 16,
	.sjw_max = 16,
	.brp_min = 1,
	.brp_max = 32,
	.brp_inc = 1,
};

static int m_can_set_bittiming(struct net_device *dev)
{
	struct m_can_classdev *cdev = netdev_priv(dev);
	const struct can_bittiming *bt = &cdev->can.bittiming;
	const struct can_bittiming *dbt = &cdev->can.data_bittiming;
	u16 brp, sjw, tseg1, tseg2;
	u32 reg_btp;

	brp = bt->brp - 1;
	sjw = bt->sjw - 1;
	tseg1 = bt->prop_seg + bt->phase_seg1 - 1;
	tseg2 = bt->phase_seg2 - 1;
	reg_btp = FIELD_PREP(NBTP_NBRP_MASK, brp) |
		  FIELD_PREP(NBTP_NSJW_MASK, sjw) |
		  FIELD_PREP(NBTP_NTSEG1_MASK, tseg1) |
		  FIELD_PREP(NBTP_NTSEG2_MASK, tseg2);
	m_can_write(cdev, M_CAN_NBTP, reg_btp);

	if (cdev->can.ctrlmode & CAN_CTRLMODE_FD) {
		reg_btp = 0;
		brp = dbt->brp - 1;
		sjw = dbt->sjw - 1;
		tseg1 = dbt->prop_seg + dbt->phase_seg1 - 1;
		tseg2 = dbt->phase_seg2 - 1;

		/* TDC is only needed for bitrates beyond 2.5 MBit/s.
		 * This is mentioned in the "Bit Time Requirements for CAN FD"
		 * paper presented at the International CAN Conference 2013
		 */
		if (dbt->bitrate > 2500000) {
			u32 tdco, ssp;

			/* Use the same value of secondary sampling point
			 * as the data sampling point
			 */
			ssp = dbt->sample_point;

			/* Equation based on Bosch's M_CAN User Manual's
			 * Transmitter Delay Compensation Section
			 */
			tdco = (cdev->can.clock.freq / 1000) *
				ssp / dbt->bitrate;

			/* Max valid TDCO value is 127 */
			if (tdco > 127) {
				netdev_warn(dev, "TDCO value of %u is beyond maximum. Using maximum possible value\n",
					    tdco);
				tdco = 127;
			}

			reg_btp |= DBTP_TDC;
			m_can_write(cdev, M_CAN_TDCR,
				    FIELD_PREP(TDCR_TDCO_MASK, tdco));
		}

		reg_btp |= FIELD_PREP(DBTP_DBRP_MASK, brp) |
			FIELD_PREP(DBTP_DSJW_MASK, sjw) |
			FIELD_PREP(DBTP_DTSEG1_MASK, tseg1) |
			FIELD_PREP(DBTP_DTSEG2_MASK, tseg2);

		m_can_write(cdev, M_CAN_DBTP, reg_btp);
	}

	return 0;
}

/* Configure M_CAN chip:
 * - set rx buffer/fifo element size
 * - configure rx fifo
 * - accept non-matching frame into fifo 0
 * - configure tx buffer
 *		- >= v3.1.x: TX FIFO is used
 * - configure mode
 * - setup bittiming
 * - configure timestamp generation
 */
static int m_can_chip_config(struct net_device *dev)
{
	struct m_can_classdev *cdev = netdev_priv(dev);
	u32 interrupts = IR_ALL_INT;
	u32 cccr, test;
	int err;

	err = m_can_init_ram(cdev);
	if (err) {
		dev_err(cdev->dev, "Message RAM configuration failed\n");
		return err;
	}

	/* Disable unused interrupts */
	interrupts &= ~(IR_ARA | IR_ELO | IR_DRX | IR_TEFF | IR_TFE | IR_TCF |
			IR_HPM | IR_RF1F | IR_RF1W | IR_RF1N | IR_RF0F |
			IR_TSW);

	err = m_can_config_enable(cdev);
	if (err)
		return err;

	/* RX Buffer/FIFO Element Size 64 bytes data field */
	m_can_write(cdev, M_CAN_RXESC,
		    FIELD_PREP(RXESC_RBDS_MASK, RXESC_64B) |
		    FIELD_PREP(RXESC_F1DS_MASK, RXESC_64B) |
		    FIELD_PREP(RXESC_F0DS_MASK, RXESC_64B));

	/* Accept Non-matching Frames Into FIFO 0 */
	m_can_write(cdev, M_CAN_GFC, 0x0);

	if (cdev->version == 30) {
		/* only support one Tx Buffer currently */
		m_can_write(cdev, M_CAN_TXBC, FIELD_PREP(TXBC_NDTB_MASK, 1) |
			    cdev->mcfg[MRAM_TXB].off);
	} else {
		/* TX FIFO is used for newer IP Core versions */
		m_can_write(cdev, M_CAN_TXBC,
			    FIELD_PREP(TXBC_TFQS_MASK,
				       cdev->mcfg[MRAM_TXB].num) |
			    cdev->mcfg[MRAM_TXB].off);
	}

	/* support 64 bytes payload */
	m_can_write(cdev, M_CAN_TXESC,
		    FIELD_PREP(TXESC_TBDS_MASK, TXESC_TBDS_64B));

	/* TX Event FIFO */
	if (cdev->version == 30) {
		m_can_write(cdev, M_CAN_TXEFC,
			    FIELD_PREP(TXEFC_EFS_MASK, 1) |
			    cdev->mcfg[MRAM_TXE].off);
	} else {
		/* Full TX Event FIFO is used */
		m_can_write(cdev, M_CAN_TXEFC,
			    FIELD_PREP(TXEFC_EFWM_MASK,
				       cdev->tx_max_coalesced_frames_irq) |
			    FIELD_PREP(TXEFC_EFS_MASK,
				       cdev->mcfg[MRAM_TXE].num) |
			    cdev->mcfg[MRAM_TXE].off);
	}

	/* rx fifo configuration, blocking mode, fifo size 1 */
	m_can_write(cdev, M_CAN_RXF0C,
		    FIELD_PREP(RXFC_FWM_MASK, cdev->rx_max_coalesced_frames_irq) |
		    FIELD_PREP(RXFC_FS_MASK, cdev->mcfg[MRAM_RXF0].num) |
		    cdev->mcfg[MRAM_RXF0].off);

	m_can_write(cdev, M_CAN_RXF1C,
		    FIELD_PREP(RXFC_FS_MASK, cdev->mcfg[MRAM_RXF1].num) |
		    cdev->mcfg[MRAM_RXF1].off);

	cccr = m_can_read(cdev, M_CAN_CCCR);
	test = m_can_read(cdev, M_CAN_TEST);
	test &= ~TEST_LBCK;
	if (cdev->version == 30) {
		/* Version 3.0.x */

		cccr &= ~(CCCR_TEST | CCCR_MON | CCCR_DAR |
			  FIELD_PREP(CCCR_CMR_MASK, FIELD_MAX(CCCR_CMR_MASK)) |
			  FIELD_PREP(CCCR_CME_MASK, FIELD_MAX(CCCR_CME_MASK)));

		if (cdev->can.ctrlmode & CAN_CTRLMODE_FD)
			cccr |= FIELD_PREP(CCCR_CME_MASK, CCCR_CME_CANFD_BRS);

	} else {
		/* Version 3.1.x or 3.2.x */
		cccr &= ~(CCCR_TEST | CCCR_MON | CCCR_BRSE | CCCR_FDOE |
			  CCCR_NISO | CCCR_DAR);

		/* Only 3.2.x has NISO Bit implemented */
		if (cdev->can.ctrlmode & CAN_CTRLMODE_FD_NON_ISO)
			cccr |= CCCR_NISO;

		if (cdev->can.ctrlmode & CAN_CTRLMODE_FD)
			cccr |= (CCCR_BRSE | CCCR_FDOE);
	}

	/* Loopback Mode */
	if (cdev->can.ctrlmode & CAN_CTRLMODE_LOOPBACK) {
		cccr |= CCCR_TEST | CCCR_MON;
		test |= TEST_LBCK;
	}

	/* Enable Monitoring (all versions) */
	if (cdev->can.ctrlmode & CAN_CTRLMODE_LISTENONLY)
		cccr |= CCCR_MON;

	/* Disable Auto Retransmission (all versions) */
	if (cdev->can.ctrlmode & CAN_CTRLMODE_ONE_SHOT)
		cccr |= CCCR_DAR;

	/* Write config */
	m_can_write(cdev, M_CAN_CCCR, cccr);
	m_can_write(cdev, M_CAN_TEST, test);

	/* Enable interrupts */
	if (!(cdev->can.ctrlmode & CAN_CTRLMODE_BERR_REPORTING)) {
		if (cdev->version == 30)
			interrupts &= ~(IR_ERR_LEC_30X);
		else
			interrupts &= ~(IR_ERR_LEC_31X);
	}
	cdev->active_interrupts = 0;
	m_can_interrupt_enable(cdev, interrupts);

	/* route all interrupts to INT0 */
	m_can_write(cdev, M_CAN_ILS, ILS_ALL_INT0);

	/* set bittiming params */
	m_can_set_bittiming(dev);

	/* enable internal timestamp generation, with a prescaler of 16. The
	 * prescaler is applied to the nominal bit timing
	 */
	m_can_write(cdev, M_CAN_TSCC,
		    FIELD_PREP(TSCC_TCP_MASK, 0xf) |
		    FIELD_PREP(TSCC_TSS_MASK, TSCC_TSS_INTERNAL));

	err = m_can_config_disable(cdev);
	if (err)
		return err;

	if (cdev->ops->init)
		cdev->ops->init(cdev);

	return 0;
}

static int m_can_start(struct net_device *dev)
{
	struct m_can_classdev *cdev = netdev_priv(dev);
	int ret;

	/* basic m_can configuration */
	ret = m_can_chip_config(dev);
	if (ret)
		return ret;

	netdev_queue_set_dql_min_limit(netdev_get_tx_queue(cdev->net, 0),
				       cdev->tx_max_coalesced_frames);

	cdev->can.state = CAN_STATE_ERROR_ACTIVE;

	m_can_enable_all_interrupts(cdev);

<<<<<<< HEAD
	return 0;
=======
	if (cdev->version > 30)
		cdev->tx_fifo_putidx = FIELD_GET(TXFQS_TFQPI_MASK,
						 m_can_read(cdev, M_CAN_TXFQS));

	ret = m_can_cccr_update_bits(cdev, CCCR_INIT, 0);
	if (ret)
		netdev_err(dev, "failed to enter normal mode\n");

	return ret;
>>>>>>> a6ad5510
}

static int m_can_set_mode(struct net_device *dev, enum can_mode mode)
{
	switch (mode) {
	case CAN_MODE_START:
		m_can_clean(dev);
		m_can_start(dev);
		netif_wake_queue(dev);
		break;
	default:
		return -EOPNOTSUPP;
	}

	return 0;
}

/* Checks core release number of M_CAN
 * returns 0 if an unsupported device is detected
 * else it returns the release and step coded as:
 * return value = 10 * <release> + 1 * <step>
 */
static int m_can_check_core_release(struct m_can_classdev *cdev)
{
	u32 crel_reg;
	u8 rel;
	u8 step;
	int res;

	/* Read Core Release Version and split into version number
	 * Example: Version 3.2.1 => rel = 3; step = 2; substep = 1;
	 */
	crel_reg = m_can_read(cdev, M_CAN_CREL);
	rel = (u8)FIELD_GET(CREL_REL_MASK, crel_reg);
	step = (u8)FIELD_GET(CREL_STEP_MASK, crel_reg);

	if (rel == 3) {
		/* M_CAN v3.x.y: create return value */
		res = 30 + step;
	} else {
		/* Unsupported M_CAN version */
		res = 0;
	}

	return res;
}

/* Selectable Non ISO support only in version 3.2.x
 * Return 1 if the bit is writable, 0 if it is not, or negative on error.
 */
static int m_can_niso_supported(struct m_can_classdev *cdev)
{
	int ret, niso;

	ret = m_can_config_enable(cdev);
	if (ret)
		return ret;

	/* First try to set the NISO bit. */
	niso = m_can_cccr_update_bits(cdev, CCCR_NISO, CCCR_NISO);

	/* Then clear the it again. */
	ret = m_can_cccr_update_bits(cdev, CCCR_NISO, 0);
	if (ret) {
		dev_err(cdev->dev, "failed to revert the NON-ISO bit in CCCR\n");
		return ret;
	}

	ret = m_can_config_disable(cdev);
	if (ret)
		return ret;

	return niso == 0;
}

static int m_can_dev_setup(struct m_can_classdev *cdev)
{
	struct net_device *dev = cdev->net;
	int m_can_version, err, niso;

	m_can_version = m_can_check_core_release(cdev);
	/* return if unsupported version */
	if (!m_can_version) {
		dev_err(cdev->dev, "Unsupported version number: %2d",
			m_can_version);
		return -EINVAL;
	}

	/* Write the INIT bit, in case no hardware reset has happened before
	 * the probe (for example, it was observed that the Intel Elkhart Lake
	 * SoCs do not properly reset the CAN controllers on reboot)
	 */
	err = m_can_cccr_update_bits(cdev, CCCR_INIT, CCCR_INIT);
	if (err)
		return err;

	if (!cdev->is_peripheral)
		netif_napi_add(dev, &cdev->napi, m_can_poll);

	/* Shared properties of all M_CAN versions */
	cdev->version = m_can_version;
	cdev->can.do_set_mode = m_can_set_mode;
	cdev->can.do_get_berr_counter = m_can_get_berr_counter;

	/* Set M_CAN supported operations */
	cdev->can.ctrlmode_supported = CAN_CTRLMODE_LOOPBACK |
		CAN_CTRLMODE_LISTENONLY |
		CAN_CTRLMODE_BERR_REPORTING |
		CAN_CTRLMODE_FD |
		CAN_CTRLMODE_ONE_SHOT;

	/* Set properties depending on M_CAN version */
	switch (cdev->version) {
	case 30:
		/* CAN_CTRLMODE_FD_NON_ISO is fixed with M_CAN IP v3.0.x */
		err = can_set_static_ctrlmode(dev, CAN_CTRLMODE_FD_NON_ISO);
		if (err)
			return err;
		cdev->can.bittiming_const = &m_can_bittiming_const_30X;
		cdev->can.data_bittiming_const = &m_can_data_bittiming_const_30X;
		break;
	case 31:
		/* CAN_CTRLMODE_FD_NON_ISO is fixed with M_CAN IP v3.1.x */
		err = can_set_static_ctrlmode(dev, CAN_CTRLMODE_FD_NON_ISO);
		if (err)
			return err;
		cdev->can.bittiming_const = &m_can_bittiming_const_31X;
		cdev->can.data_bittiming_const = &m_can_data_bittiming_const_31X;
		break;
	case 32:
	case 33:
		/* Support both MCAN version v3.2.x and v3.3.0 */
		cdev->can.bittiming_const = &m_can_bittiming_const_31X;
		cdev->can.data_bittiming_const = &m_can_data_bittiming_const_31X;

		niso = m_can_niso_supported(cdev);
		if (niso < 0)
			return niso;
		if (niso)
			cdev->can.ctrlmode_supported |= CAN_CTRLMODE_FD_NON_ISO;
		break;
	default:
		dev_err(cdev->dev, "Unsupported version number: %2d",
			cdev->version);
		return -EINVAL;
	}

	return 0;
}

static void m_can_stop(struct net_device *dev)
{
	struct m_can_classdev *cdev = netdev_priv(dev);
<<<<<<< HEAD
=======
	int ret;
>>>>>>> a6ad5510

	/* disable all interrupts */
	m_can_disable_all_interrupts(cdev);

	/* Set init mode to disengage from the network */
	ret = m_can_cccr_update_bits(cdev, CCCR_INIT, CCCR_INIT);
	if (ret)
		netdev_err(dev, "failed to enter standby mode: %pe\n",
			   ERR_PTR(ret));

	/* set the state as STOPPED */
	cdev->can.state = CAN_STATE_STOPPED;
}

static int m_can_close(struct net_device *dev)
{
	struct m_can_classdev *cdev = netdev_priv(dev);

	netif_stop_queue(dev);

	m_can_stop(dev);
	if (dev->irq)
		free_irq(dev->irq, dev);
<<<<<<< HEAD
=======

	m_can_clean(dev);
>>>>>>> a6ad5510

	if (cdev->is_peripheral) {
		destroy_workqueue(cdev->tx_wq);
		cdev->tx_wq = NULL;
		can_rx_offload_disable(&cdev->offload);
	} else {
		napi_disable(&cdev->napi);
	}

	close_candev(dev);

	m_can_clk_stop(cdev);
	phy_power_off(cdev->transceiver);

	return 0;
}

static netdev_tx_t m_can_tx_handler(struct m_can_classdev *cdev,
				    struct sk_buff *skb)
{
	struct canfd_frame *cf = (struct canfd_frame *)skb->data;
	u8 len_padded = DIV_ROUND_UP(cf->len, 4);
	struct m_can_fifo_element fifo_element;
	struct net_device *dev = cdev->net;
	u32 cccr, fdflags;
	int err;
	u32 putidx;
	unsigned int frame_len = can_skb_get_frame_len(skb);

	/* Generate ID field for TX buffer Element */
	/* Common to all supported M_CAN versions */
	if (cf->can_id & CAN_EFF_FLAG) {
		fifo_element.id = cf->can_id & CAN_EFF_MASK;
		fifo_element.id |= TX_BUF_XTD;
	} else {
		fifo_element.id = ((cf->can_id & CAN_SFF_MASK) << 18);
	}

	if (cf->can_id & CAN_RTR_FLAG)
		fifo_element.id |= TX_BUF_RTR;

	if (cdev->version == 30) {
		netif_stop_queue(dev);

		fifo_element.dlc = can_fd_len2dlc(cf->len) << 16;

		/* Write the frame ID, DLC, and payload to the FIFO element. */
		err = m_can_fifo_write(cdev, 0, M_CAN_FIFO_ID, &fifo_element, 2);
		if (err)
			goto out_fail;

		err = m_can_fifo_write(cdev, 0, M_CAN_FIFO_DATA,
				       cf->data, len_padded);
		if (err)
			goto out_fail;

		if (cdev->can.ctrlmode & CAN_CTRLMODE_FD) {
			cccr = m_can_read(cdev, M_CAN_CCCR);
			cccr &= ~CCCR_CMR_MASK;
			if (can_is_canfd_skb(skb)) {
				if (cf->flags & CANFD_BRS)
					cccr |= FIELD_PREP(CCCR_CMR_MASK,
							   CCCR_CMR_CANFD_BRS);
				else
					cccr |= FIELD_PREP(CCCR_CMR_MASK,
							   CCCR_CMR_CANFD);
			} else {
				cccr |= FIELD_PREP(CCCR_CMR_MASK, CCCR_CMR_CAN);
			}
			m_can_write(cdev, M_CAN_CCCR, cccr);
		}
		m_can_write(cdev, M_CAN_TXBTIE, 0x1);

		can_put_echo_skb(skb, dev, 0, frame_len);

		m_can_write(cdev, M_CAN_TXBAR, 0x1);
		/* End of xmit function for version 3.0.x */
	} else {
		/* Transmit routine for version >= v3.1.x */

		/* get put index for frame */
		putidx = cdev->tx_fifo_putidx;

		/* Construct DLC Field, with CAN-FD configuration.
		 * Use the put index of the fifo as the message marker,
		 * used in the TX interrupt for sending the correct echo frame.
		 */

		/* get CAN FD configuration of frame */
		fdflags = 0;
		if (can_is_canfd_skb(skb)) {
			fdflags |= TX_BUF_FDF;
			if (cf->flags & CANFD_BRS)
				fdflags |= TX_BUF_BRS;
		}

		fifo_element.dlc = FIELD_PREP(TX_BUF_MM_MASK, putidx) |
			FIELD_PREP(TX_BUF_DLC_MASK, can_fd_len2dlc(cf->len)) |
			fdflags | TX_BUF_EFC;

		memcpy_and_pad(fifo_element.data, CANFD_MAX_DLEN, &cf->data,
			       cf->len, 0);

		err = m_can_fifo_write(cdev, putidx, M_CAN_FIFO_ID,
				       &fifo_element, 2 + len_padded);
		if (err)
			goto out_fail;

		/* Push loopback echo.
		 * Will be looped back on TX interrupt based on message marker
		 */
		can_put_echo_skb(skb, dev, putidx, frame_len);

		if (cdev->is_peripheral) {
			/* Delay enabling TX FIFO element */
			cdev->tx_peripheral_submit |= BIT(putidx);
		} else {
			/* Enable TX FIFO element to start transfer  */
			m_can_write(cdev, M_CAN_TXBAR, BIT(putidx));
		}
		cdev->tx_fifo_putidx = (++cdev->tx_fifo_putidx >= cdev->can.echo_skb_max ?
					0 : cdev->tx_fifo_putidx);
	}

	return NETDEV_TX_OK;

out_fail:
	netdev_err(dev, "FIFO write returned %d\n", err);
	m_can_disable_all_interrupts(cdev);
	return NETDEV_TX_BUSY;
}

static void m_can_tx_submit(struct m_can_classdev *cdev)
{
	if (cdev->version == 30)
		return;
	if (!cdev->is_peripheral)
		return;

	m_can_write(cdev, M_CAN_TXBAR, cdev->tx_peripheral_submit);
	cdev->tx_peripheral_submit = 0;
}

static void m_can_tx_work_queue(struct work_struct *ws)
{
	struct m_can_tx_op *op = container_of(ws, struct m_can_tx_op, work);
	struct m_can_classdev *cdev = op->cdev;
	struct sk_buff *skb = op->skb;

	op->skb = NULL;
	m_can_tx_handler(cdev, skb);
	if (op->submit)
		m_can_tx_submit(cdev);
}

static void m_can_tx_queue_skb(struct m_can_classdev *cdev, struct sk_buff *skb,
			       bool submit)
{
	cdev->tx_ops[cdev->next_tx_op].skb = skb;
	cdev->tx_ops[cdev->next_tx_op].submit = submit;
	queue_work(cdev->tx_wq, &cdev->tx_ops[cdev->next_tx_op].work);

	++cdev->next_tx_op;
	if (cdev->next_tx_op >= cdev->tx_fifo_size)
		cdev->next_tx_op = 0;
}

static netdev_tx_t m_can_start_peripheral_xmit(struct m_can_classdev *cdev,
					       struct sk_buff *skb)
{
	bool submit;

	++cdev->nr_txs_without_submit;
	if (cdev->nr_txs_without_submit >= cdev->tx_max_coalesced_frames ||
	    !netdev_xmit_more()) {
		cdev->nr_txs_without_submit = 0;
		submit = true;
	} else {
		submit = false;
	}
	m_can_tx_queue_skb(cdev, skb, submit);

	return NETDEV_TX_OK;
}

static netdev_tx_t m_can_start_xmit(struct sk_buff *skb,
				    struct net_device *dev)
{
	struct m_can_classdev *cdev = netdev_priv(dev);
	unsigned int frame_len;
	netdev_tx_t ret;

	if (can_dev_dropped_skb(dev, skb))
		return NETDEV_TX_OK;

	frame_len = can_skb_get_frame_len(skb);

	if (cdev->can.state == CAN_STATE_BUS_OFF) {
		m_can_clean(cdev->net);
		return NETDEV_TX_OK;
	}

	ret = m_can_start_tx(cdev);
	if (ret != NETDEV_TX_OK)
		return ret;

	netdev_sent_queue(dev, frame_len);

	if (cdev->is_peripheral)
		ret = m_can_start_peripheral_xmit(cdev, skb);
	else
		ret = m_can_tx_handler(cdev, skb);

	if (ret != NETDEV_TX_OK)
		netdev_completed_queue(dev, 1, frame_len);

	return ret;
}

static enum hrtimer_restart hrtimer_callback(struct hrtimer *timer)
{
	struct m_can_classdev *cdev = container_of(timer, struct
						   m_can_classdev, hrtimer);
	int ret;

	if (cdev->can.state == CAN_STATE_BUS_OFF ||
	    cdev->can.state == CAN_STATE_STOPPED)
		return HRTIMER_NORESTART;

	ret = m_can_interrupt_handler(cdev);

	/* On error or if napi is scheduled to read, stop the timer */
	if (ret < 0 || napi_is_scheduled(&cdev->napi))
		return HRTIMER_NORESTART;

	hrtimer_forward_now(timer, ms_to_ktime(HRTIMER_POLL_INTERVAL_MS));

	return HRTIMER_RESTART;
}

static int m_can_open(struct net_device *dev)
{
	struct m_can_classdev *cdev = netdev_priv(dev);
	int err;

	err = phy_power_on(cdev->transceiver);
	if (err)
		return err;

	err = m_can_clk_start(cdev);
	if (err)
		goto out_phy_power_off;

	/* open the can device */
	err = open_candev(dev);
	if (err) {
		netdev_err(dev, "failed to open can device\n");
		goto exit_disable_clks;
	}

	if (cdev->is_peripheral)
		can_rx_offload_enable(&cdev->offload);
	else
		napi_enable(&cdev->napi);

	/* register interrupt handler */
	if (cdev->is_peripheral) {
		cdev->tx_wq = alloc_ordered_workqueue("mcan_wq",
						      WQ_FREEZABLE | WQ_MEM_RECLAIM);
		if (!cdev->tx_wq) {
			err = -ENOMEM;
			goto out_wq_fail;
		}

		for (int i = 0; i != cdev->tx_fifo_size; ++i) {
			cdev->tx_ops[i].cdev = cdev;
			INIT_WORK(&cdev->tx_ops[i].work, m_can_tx_work_queue);
		}

		err = request_threaded_irq(dev->irq, NULL, m_can_isr,
					   IRQF_ONESHOT,
					   dev->name, dev);
	} else if (dev->irq) {
		err = request_irq(dev->irq, m_can_isr, IRQF_SHARED, dev->name,
				  dev);
	}

	if (err < 0) {
		netdev_err(dev, "failed to request interrupt\n");
		goto exit_irq_fail;
	}

	/* start the m_can controller */
	err = m_can_start(dev);
	if (err)
		goto exit_start_fail;

	netif_start_queue(dev);

	return 0;

exit_start_fail:
	if (cdev->is_peripheral || dev->irq)
		free_irq(dev->irq, dev);
exit_irq_fail:
	if (cdev->is_peripheral)
		destroy_workqueue(cdev->tx_wq);
out_wq_fail:
	if (cdev->is_peripheral)
		can_rx_offload_disable(&cdev->offload);
	else
		napi_disable(&cdev->napi);
	close_candev(dev);
exit_disable_clks:
	m_can_clk_stop(cdev);
out_phy_power_off:
	phy_power_off(cdev->transceiver);
	return err;
}

static const struct net_device_ops m_can_netdev_ops = {
	.ndo_open = m_can_open,
	.ndo_stop = m_can_close,
	.ndo_start_xmit = m_can_start_xmit,
	.ndo_change_mtu = can_change_mtu,
};

static int m_can_get_coalesce(struct net_device *dev,
			      struct ethtool_coalesce *ec,
			      struct kernel_ethtool_coalesce *kec,
			      struct netlink_ext_ack *ext_ack)
{
	struct m_can_classdev *cdev = netdev_priv(dev);

	ec->rx_max_coalesced_frames_irq = cdev->rx_max_coalesced_frames_irq;
	ec->rx_coalesce_usecs_irq = cdev->rx_coalesce_usecs_irq;
	ec->tx_max_coalesced_frames = cdev->tx_max_coalesced_frames;
	ec->tx_max_coalesced_frames_irq = cdev->tx_max_coalesced_frames_irq;
	ec->tx_coalesce_usecs_irq = cdev->tx_coalesce_usecs_irq;

	return 0;
}

static int m_can_set_coalesce(struct net_device *dev,
			      struct ethtool_coalesce *ec,
			      struct kernel_ethtool_coalesce *kec,
			      struct netlink_ext_ack *ext_ack)
{
	struct m_can_classdev *cdev = netdev_priv(dev);

	if (cdev->can.state != CAN_STATE_STOPPED) {
		netdev_err(dev, "Device is in use, please shut it down first\n");
		return -EBUSY;
	}

	if (ec->rx_max_coalesced_frames_irq > cdev->mcfg[MRAM_RXF0].num) {
		netdev_err(dev, "rx-frames-irq %u greater than the RX FIFO %u\n",
			   ec->rx_max_coalesced_frames_irq,
			   cdev->mcfg[MRAM_RXF0].num);
		return -EINVAL;
	}
	if ((ec->rx_max_coalesced_frames_irq == 0) != (ec->rx_coalesce_usecs_irq == 0)) {
		netdev_err(dev, "rx-frames-irq and rx-usecs-irq can only be set together\n");
		return -EINVAL;
	}
	if (ec->tx_max_coalesced_frames_irq > cdev->mcfg[MRAM_TXE].num) {
		netdev_err(dev, "tx-frames-irq %u greater than the TX event FIFO %u\n",
			   ec->tx_max_coalesced_frames_irq,
			   cdev->mcfg[MRAM_TXE].num);
		return -EINVAL;
	}
	if (ec->tx_max_coalesced_frames_irq > cdev->mcfg[MRAM_TXB].num) {
		netdev_err(dev, "tx-frames-irq %u greater than the TX FIFO %u\n",
			   ec->tx_max_coalesced_frames_irq,
			   cdev->mcfg[MRAM_TXB].num);
		return -EINVAL;
	}
	if ((ec->tx_max_coalesced_frames_irq == 0) != (ec->tx_coalesce_usecs_irq == 0)) {
		netdev_err(dev, "tx-frames-irq and tx-usecs-irq can only be set together\n");
		return -EINVAL;
	}
	if (ec->tx_max_coalesced_frames > cdev->mcfg[MRAM_TXE].num) {
		netdev_err(dev, "tx-frames %u greater than the TX event FIFO %u\n",
			   ec->tx_max_coalesced_frames,
			   cdev->mcfg[MRAM_TXE].num);
		return -EINVAL;
	}
	if (ec->tx_max_coalesced_frames > cdev->mcfg[MRAM_TXB].num) {
		netdev_err(dev, "tx-frames %u greater than the TX FIFO %u\n",
			   ec->tx_max_coalesced_frames,
			   cdev->mcfg[MRAM_TXB].num);
		return -EINVAL;
	}
	if (ec->rx_coalesce_usecs_irq != 0 && ec->tx_coalesce_usecs_irq != 0 &&
	    ec->rx_coalesce_usecs_irq != ec->tx_coalesce_usecs_irq) {
		netdev_err(dev, "rx-usecs-irq %u needs to be equal to tx-usecs-irq %u if both are enabled\n",
			   ec->rx_coalesce_usecs_irq,
			   ec->tx_coalesce_usecs_irq);
		return -EINVAL;
	}

	cdev->rx_max_coalesced_frames_irq = ec->rx_max_coalesced_frames_irq;
	cdev->rx_coalesce_usecs_irq = ec->rx_coalesce_usecs_irq;
	cdev->tx_max_coalesced_frames = ec->tx_max_coalesced_frames;
	cdev->tx_max_coalesced_frames_irq = ec->tx_max_coalesced_frames_irq;
	cdev->tx_coalesce_usecs_irq = ec->tx_coalesce_usecs_irq;

	if (cdev->rx_coalesce_usecs_irq)
		cdev->irq_timer_wait =
			ns_to_ktime(cdev->rx_coalesce_usecs_irq * NSEC_PER_USEC);
	else
		cdev->irq_timer_wait =
			ns_to_ktime(cdev->tx_coalesce_usecs_irq * NSEC_PER_USEC);

	return 0;
}

static const struct ethtool_ops m_can_ethtool_ops_coalescing = {
	.supported_coalesce_params = ETHTOOL_COALESCE_RX_USECS_IRQ |
		ETHTOOL_COALESCE_RX_MAX_FRAMES_IRQ |
		ETHTOOL_COALESCE_TX_USECS_IRQ |
		ETHTOOL_COALESCE_TX_MAX_FRAMES |
		ETHTOOL_COALESCE_TX_MAX_FRAMES_IRQ,
	.get_ts_info = ethtool_op_get_ts_info,
	.get_coalesce = m_can_get_coalesce,
	.set_coalesce = m_can_set_coalesce,
};

static const struct ethtool_ops m_can_ethtool_ops = {
	.get_ts_info = ethtool_op_get_ts_info,
};

static int register_m_can_dev(struct m_can_classdev *cdev)
{
	struct net_device *dev = cdev->net;

	dev->flags |= IFF_ECHO;	/* we support local echo */
	dev->netdev_ops = &m_can_netdev_ops;
	if (dev->irq && cdev->is_peripheral)
		dev->ethtool_ops = &m_can_ethtool_ops_coalescing;
	else
		dev->ethtool_ops = &m_can_ethtool_ops;

	return register_candev(dev);
}

int m_can_check_mram_cfg(struct m_can_classdev *cdev, u32 mram_max_size)
{
	u32 total_size;

	total_size = cdev->mcfg[MRAM_TXB].off - cdev->mcfg[MRAM_SIDF].off +
			cdev->mcfg[MRAM_TXB].num * TXB_ELEMENT_SIZE;
	if (total_size > mram_max_size) {
		dev_err(cdev->dev, "Total size of mram config(%u) exceeds mram(%u)\n",
			total_size, mram_max_size);
		return -EINVAL;
	}

	return 0;
}
EXPORT_SYMBOL_GPL(m_can_check_mram_cfg);

static void m_can_of_parse_mram(struct m_can_classdev *cdev,
				const u32 *mram_config_vals)
{
	cdev->mcfg[MRAM_SIDF].off = mram_config_vals[0];
	cdev->mcfg[MRAM_SIDF].num = mram_config_vals[1];
	cdev->mcfg[MRAM_XIDF].off = cdev->mcfg[MRAM_SIDF].off +
		cdev->mcfg[MRAM_SIDF].num * SIDF_ELEMENT_SIZE;
	cdev->mcfg[MRAM_XIDF].num = mram_config_vals[2];
	cdev->mcfg[MRAM_RXF0].off = cdev->mcfg[MRAM_XIDF].off +
		cdev->mcfg[MRAM_XIDF].num * XIDF_ELEMENT_SIZE;
	cdev->mcfg[MRAM_RXF0].num = mram_config_vals[3] &
		FIELD_MAX(RXFC_FS_MASK);
	cdev->mcfg[MRAM_RXF1].off = cdev->mcfg[MRAM_RXF0].off +
		cdev->mcfg[MRAM_RXF0].num * RXF0_ELEMENT_SIZE;
	cdev->mcfg[MRAM_RXF1].num = mram_config_vals[4] &
		FIELD_MAX(RXFC_FS_MASK);
	cdev->mcfg[MRAM_RXB].off = cdev->mcfg[MRAM_RXF1].off +
		cdev->mcfg[MRAM_RXF1].num * RXF1_ELEMENT_SIZE;
	cdev->mcfg[MRAM_RXB].num = mram_config_vals[5];
	cdev->mcfg[MRAM_TXE].off = cdev->mcfg[MRAM_RXB].off +
		cdev->mcfg[MRAM_RXB].num * RXB_ELEMENT_SIZE;
	cdev->mcfg[MRAM_TXE].num = mram_config_vals[6];
	cdev->mcfg[MRAM_TXB].off = cdev->mcfg[MRAM_TXE].off +
		cdev->mcfg[MRAM_TXE].num * TXE_ELEMENT_SIZE;
	cdev->mcfg[MRAM_TXB].num = mram_config_vals[7] &
		FIELD_MAX(TXBC_NDTB_MASK);

	dev_dbg(cdev->dev,
		"sidf 0x%x %d xidf 0x%x %d rxf0 0x%x %d rxf1 0x%x %d rxb 0x%x %d txe 0x%x %d txb 0x%x %d\n",
		cdev->mcfg[MRAM_SIDF].off, cdev->mcfg[MRAM_SIDF].num,
		cdev->mcfg[MRAM_XIDF].off, cdev->mcfg[MRAM_XIDF].num,
		cdev->mcfg[MRAM_RXF0].off, cdev->mcfg[MRAM_RXF0].num,
		cdev->mcfg[MRAM_RXF1].off, cdev->mcfg[MRAM_RXF1].num,
		cdev->mcfg[MRAM_RXB].off, cdev->mcfg[MRAM_RXB].num,
		cdev->mcfg[MRAM_TXE].off, cdev->mcfg[MRAM_TXE].num,
		cdev->mcfg[MRAM_TXB].off, cdev->mcfg[MRAM_TXB].num);
}

int m_can_init_ram(struct m_can_classdev *cdev)
{
	int end, i, start;
	int err = 0;

	/* initialize the entire Message RAM in use to avoid possible
	 * ECC/parity checksum errors when reading an uninitialized buffer
	 */
	start = cdev->mcfg[MRAM_SIDF].off;
	end = cdev->mcfg[MRAM_TXB].off +
		cdev->mcfg[MRAM_TXB].num * TXB_ELEMENT_SIZE;

	for (i = start; i < end; i += 4) {
		err = m_can_fifo_write_no_off(cdev, i, 0x0);
		if (err)
			break;
	}

	return err;
}
EXPORT_SYMBOL_GPL(m_can_init_ram);

int m_can_class_get_clocks(struct m_can_classdev *cdev)
{
	int ret = 0;

	cdev->hclk = devm_clk_get(cdev->dev, "hclk");
	cdev->cclk = devm_clk_get(cdev->dev, "cclk");

	if (IS_ERR(cdev->hclk) || IS_ERR(cdev->cclk)) {
		dev_err(cdev->dev, "no clock found\n");
		ret = -ENODEV;
	}

	return ret;
}
EXPORT_SYMBOL_GPL(m_can_class_get_clocks);

struct m_can_classdev *m_can_class_allocate_dev(struct device *dev,
						int sizeof_priv)
{
	struct m_can_classdev *class_dev = NULL;
	u32 mram_config_vals[MRAM_CFG_LEN];
	struct net_device *net_dev;
	u32 tx_fifo_size;
	int ret;

	ret = fwnode_property_read_u32_array(dev_fwnode(dev),
					     "bosch,mram-cfg",
					     mram_config_vals,
					     sizeof(mram_config_vals) / 4);
	if (ret) {
		dev_err(dev, "Could not get Message RAM configuration.");
		goto out;
	}

	/* Get TX FIFO size
	 * Defines the total amount of echo buffers for loopback
	 */
	tx_fifo_size = mram_config_vals[7];

	/* allocate the m_can device */
	net_dev = alloc_candev(sizeof_priv, tx_fifo_size);
	if (!net_dev) {
		dev_err(dev, "Failed to allocate CAN device");
		goto out;
	}

	class_dev = netdev_priv(net_dev);
	class_dev->net = net_dev;
	class_dev->dev = dev;
	SET_NETDEV_DEV(net_dev, dev);

	m_can_of_parse_mram(class_dev, mram_config_vals);
out:
	return class_dev;
}
EXPORT_SYMBOL_GPL(m_can_class_allocate_dev);

void m_can_class_free_dev(struct net_device *net)
{
	free_candev(net);
}
EXPORT_SYMBOL_GPL(m_can_class_free_dev);

int m_can_class_register(struct m_can_classdev *cdev)
{
	int ret;

	cdev->tx_fifo_size = max(1, min(cdev->mcfg[MRAM_TXB].num,
					cdev->mcfg[MRAM_TXE].num));
	if (cdev->is_peripheral) {
		cdev->tx_ops =
			devm_kzalloc(cdev->dev,
				     cdev->tx_fifo_size * sizeof(*cdev->tx_ops),
				     GFP_KERNEL);
		if (!cdev->tx_ops) {
			dev_err(cdev->dev, "Failed to allocate tx_ops for workqueue\n");
			return -ENOMEM;
		}
	}

	ret = m_can_clk_start(cdev);
	if (ret)
		return ret;

	if (cdev->is_peripheral) {
		ret = can_rx_offload_add_manual(cdev->net, &cdev->offload,
						NAPI_POLL_WEIGHT);
		if (ret)
			goto clk_disable;
	}

	if (!cdev->net->irq) {
		dev_dbg(cdev->dev, "Polling enabled, initialize hrtimer");
		hrtimer_init(&cdev->hrtimer, CLOCK_MONOTONIC,
			     HRTIMER_MODE_REL_PINNED);
		cdev->hrtimer.function = &hrtimer_callback;
	} else {
		hrtimer_init(&cdev->hrtimer, CLOCK_MONOTONIC, HRTIMER_MODE_REL);
		cdev->hrtimer.function = m_can_coalescing_timer;
	}

	ret = m_can_dev_setup(cdev);
	if (ret)
		goto rx_offload_del;

	ret = register_m_can_dev(cdev);
	if (ret) {
		dev_err(cdev->dev, "registering %s failed (err=%d)\n",
			cdev->net->name, ret);
		goto rx_offload_del;
	}

	of_can_transceiver(cdev->net);

	dev_info(cdev->dev, "%s device registered (irq=%d, version=%d)\n",
		 KBUILD_MODNAME, cdev->net->irq, cdev->version);

	/* Probe finished
	 * Stop clocks. They will be reactivated once the M_CAN device is opened
	 */
	m_can_clk_stop(cdev);

	return 0;

rx_offload_del:
	if (cdev->is_peripheral)
		can_rx_offload_del(&cdev->offload);
clk_disable:
	m_can_clk_stop(cdev);

	return ret;
}
EXPORT_SYMBOL_GPL(m_can_class_register);

void m_can_class_unregister(struct m_can_classdev *cdev)
{
	if (cdev->is_peripheral)
		can_rx_offload_del(&cdev->offload);
	unregister_candev(cdev->net);
}
EXPORT_SYMBOL_GPL(m_can_class_unregister);

int m_can_class_suspend(struct device *dev)
{
	struct m_can_classdev *cdev = dev_get_drvdata(dev);
	struct net_device *ndev = cdev->net;

	if (netif_running(ndev)) {
		netif_stop_queue(ndev);
		netif_device_detach(ndev);

		/* leave the chip running with rx interrupt enabled if it is
		 * used as a wake-up source. Coalescing needs to be reset then,
		 * the timer is cancelled here, interrupts are done in resume.
		 */
		if (cdev->pm_wake_source) {
			hrtimer_cancel(&cdev->hrtimer);
			m_can_write(cdev, M_CAN_IE, IR_RF0N);
		} else {
			m_can_stop(ndev);
		}

		m_can_clk_stop(cdev);
	}

	pinctrl_pm_select_sleep_state(dev);

	cdev->can.state = CAN_STATE_SLEEPING;

	return 0;
}
EXPORT_SYMBOL_GPL(m_can_class_suspend);

int m_can_class_resume(struct device *dev)
{
	struct m_can_classdev *cdev = dev_get_drvdata(dev);
	struct net_device *ndev = cdev->net;

	pinctrl_pm_select_default_state(dev);

	cdev->can.state = CAN_STATE_ERROR_ACTIVE;

	if (netif_running(ndev)) {
		int ret;

		ret = m_can_clk_start(cdev);
		if (ret)
			return ret;

		if (cdev->pm_wake_source) {
			/* Restore active interrupts but disable coalescing as
			 * we may have missed important waterlevel interrupts
			 * between suspend and resume. Timers are already
			 * stopped in suspend. Here we enable all interrupts
			 * again.
			 */
			cdev->active_interrupts |= IR_RF0N | IR_TEFN;
			m_can_write(cdev, M_CAN_IE, cdev->active_interrupts);
		} else {
			ret  = m_can_start(ndev);
			if (ret) {
				m_can_clk_stop(cdev);
				return ret;
			}
		}

		netif_device_attach(ndev);
		netif_start_queue(ndev);
	}

	return 0;
}
EXPORT_SYMBOL_GPL(m_can_class_resume);

MODULE_AUTHOR("Dong Aisheng <b29396@freescale.com>");
MODULE_AUTHOR("Dan Murphy <dmurphy@ti.com>");
MODULE_LICENSE("GPL v2");
MODULE_DESCRIPTION("CAN bus driver for Bosch M_CAN controller");<|MERGE_RESOLUTION|>--- conflicted
+++ resolved
@@ -486,11 +486,7 @@
 
 	if (!cdev->net->irq) {
 		dev_dbg(cdev->dev, "Stop hrtimer\n");
-<<<<<<< HEAD
-		hrtimer_cancel(&cdev->hrtimer);
-=======
 		hrtimer_try_to_cancel(&cdev->hrtimer);
->>>>>>> a6ad5510
 	}
 }
 
@@ -1614,9 +1610,6 @@
 
 	m_can_enable_all_interrupts(cdev);
 
-<<<<<<< HEAD
-	return 0;
-=======
 	if (cdev->version > 30)
 		cdev->tx_fifo_putidx = FIELD_GET(TXFQS_TFQPI_MASK,
 						 m_can_read(cdev, M_CAN_TXFQS));
@@ -1626,7 +1619,6 @@
 		netdev_err(dev, "failed to enter normal mode\n");
 
 	return ret;
->>>>>>> a6ad5510
 }
 
 static int m_can_set_mode(struct net_device *dev, enum can_mode mode)
@@ -1780,10 +1772,7 @@
 static void m_can_stop(struct net_device *dev)
 {
 	struct m_can_classdev *cdev = netdev_priv(dev);
-<<<<<<< HEAD
-=======
 	int ret;
->>>>>>> a6ad5510
 
 	/* disable all interrupts */
 	m_can_disable_all_interrupts(cdev);
@@ -1807,11 +1796,8 @@
 	m_can_stop(dev);
 	if (dev->irq)
 		free_irq(dev->irq, dev);
-<<<<<<< HEAD
-=======
 
 	m_can_clean(dev);
->>>>>>> a6ad5510
 
 	if (cdev->is_peripheral) {
 		destroy_workqueue(cdev->tx_wq);
