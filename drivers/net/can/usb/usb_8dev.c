// SPDX-License-Identifier: GPL-2.0-only
/*
 * CAN driver for "8 devices" USB2CAN converter
 *
 * Copyright (C) 2012 Bernd Krumboeck (krumboeck@universalnet.at)
 *
 * This driver is inspired by the 3.2.0 version of drivers/net/can/usb/ems_usb.c
 * and drivers/net/can/usb/esd_usb2.c
 *
 * Many thanks to Gerhard Bertelsmann (info@gerhard-bertelsmann.de)
 * for testing and fixing this driver. Also many thanks to "8 devices",
 * who were very cooperative and answered my questions.
 */

#include <linux/ethtool.h>
#include <linux/signal.h>
#include <linux/slab.h>
#include <linux/module.h>
#include <linux/netdevice.h>
#include <linux/usb.h>

#include <linux/can.h>
#include <linux/can/dev.h>
#include <linux/can/error.h>

/* driver constants */
#define MAX_RX_URBS			20
#define MAX_TX_URBS			20
#define RX_BUFFER_SIZE			64

/* vendor and product id */
#define USB_8DEV_VENDOR_ID		0x0483
#define USB_8DEV_PRODUCT_ID		0x1234

/* endpoints */
enum usb_8dev_endpoint {
	USB_8DEV_ENDP_DATA_RX = 1,
	USB_8DEV_ENDP_DATA_TX,
	USB_8DEV_ENDP_CMD_RX,
	USB_8DEV_ENDP_CMD_TX
};

/* device CAN clock */
#define USB_8DEV_ABP_CLOCK		32000000

/* setup flags */
#define USB_8DEV_SILENT			0x01
#define USB_8DEV_LOOPBACK		0x02
#define USB_8DEV_DISABLE_AUTO_RESTRANS	0x04
#define USB_8DEV_STATUS_FRAME		0x08

/* commands */
enum usb_8dev_cmd {
	USB_8DEV_RESET = 1,
	USB_8DEV_OPEN,
	USB_8DEV_CLOSE,
	USB_8DEV_SET_SPEED,
	USB_8DEV_SET_MASK_FILTER,
	USB_8DEV_GET_STATUS,
	USB_8DEV_GET_STATISTICS,
	USB_8DEV_GET_SERIAL,
	USB_8DEV_GET_SOFTW_VER,
	USB_8DEV_GET_HARDW_VER,
	USB_8DEV_RESET_TIMESTAMP,
	USB_8DEV_GET_SOFTW_HARDW_VER
};

/* command options */
#define USB_8DEV_BAUD_MANUAL		0x09
#define USB_8DEV_CMD_START		0x11
#define USB_8DEV_CMD_END		0x22

#define USB_8DEV_CMD_SUCCESS		0
#define USB_8DEV_CMD_ERROR		255

#define USB_8DEV_CMD_TIMEOUT		1000

/* frames */
#define USB_8DEV_DATA_START		0x55
#define USB_8DEV_DATA_END		0xAA

#define USB_8DEV_TYPE_CAN_FRAME		0
#define USB_8DEV_TYPE_ERROR_FRAME	3

#define USB_8DEV_EXTID			0x01
#define USB_8DEV_RTR			0x02
#define USB_8DEV_ERR_FLAG		0x04

/* status */
#define USB_8DEV_STATUSMSG_OK		0x00  /* Normal condition. */
#define USB_8DEV_STATUSMSG_OVERRUN	0x01  /* Overrun occurred when sending */
#define USB_8DEV_STATUSMSG_BUSLIGHT	0x02  /* Error counter has reached 96 */
#define USB_8DEV_STATUSMSG_BUSHEAVY	0x03  /* Error count. has reached 128 */
#define USB_8DEV_STATUSMSG_BUSOFF	0x04  /* Device is in BUSOFF */
#define USB_8DEV_STATUSMSG_STUFF	0x20  /* Stuff Error */
#define USB_8DEV_STATUSMSG_FORM		0x21  /* Form Error */
#define USB_8DEV_STATUSMSG_ACK		0x23  /* Ack Error */
#define USB_8DEV_STATUSMSG_BIT0		0x24  /* Bit1 Error */
#define USB_8DEV_STATUSMSG_BIT1		0x25  /* Bit0 Error */
#define USB_8DEV_STATUSMSG_CRC		0x27  /* CRC Error */

#define USB_8DEV_RP_MASK		0x7F  /* Mask for Receive Error Bit */


/* table of devices that work with this driver */
static const struct usb_device_id usb_8dev_table[] = {
	{ USB_DEVICE(USB_8DEV_VENDOR_ID, USB_8DEV_PRODUCT_ID) },
	{ }					/* Terminating entry */
};

MODULE_DEVICE_TABLE(usb, usb_8dev_table);

struct usb_8dev_tx_urb_context {
	struct usb_8dev_priv *priv;

	u32 echo_index;
};

/* Structure to hold all of our device specific stuff */
struct usb_8dev_priv {
	struct can_priv can; /* must be the first member */

	struct usb_device *udev;
	struct net_device *netdev;

	atomic_t active_tx_urbs;
	struct usb_anchor tx_submitted;
	struct usb_8dev_tx_urb_context tx_contexts[MAX_TX_URBS];

	struct usb_anchor rx_submitted;

	struct can_berr_counter bec;

	u8 *cmd_msg_buffer;

	struct mutex usb_8dev_cmd_lock;
	void *rxbuf[MAX_RX_URBS];
	dma_addr_t rxbuf_dma[MAX_RX_URBS];
};

/* tx frame */
struct __packed usb_8dev_tx_msg {
	u8 begin;
	u8 flags;	/* RTR and EXT_ID flag */
	__be32 id;	/* upper 3 bits not used */
	u8 dlc;		/* data length code 0-8 bytes */
	u8 data[8];	/* 64-bit data */
	u8 end;
};

/* rx frame */
struct __packed usb_8dev_rx_msg {
	u8 begin;
	u8 type;		/* frame type */
	u8 flags;		/* RTR and EXT_ID flag */
	__be32 id;		/* upper 3 bits not used */
	u8 dlc;			/* data length code 0-8 bytes */
	u8 data[8];		/* 64-bit data */
	__be32 timestamp;	/* 32-bit timestamp */
	u8 end;
};

/* command frame */
struct __packed usb_8dev_cmd_msg {
	u8 begin;
	u8 channel;	/* unknown - always 0 */
	u8 command;	/* command to execute */
	u8 opt1;	/* optional parameter / return value */
	u8 opt2;	/* optional parameter 2 */
	u8 data[10];	/* optional parameter and data */
	u8 end;
};

static int usb_8dev_send_cmd_msg(struct usb_8dev_priv *priv, u8 *msg, int size)
{
	int actual_length;

	return usb_bulk_msg(priv->udev,
			    usb_sndbulkpipe(priv->udev, USB_8DEV_ENDP_CMD_TX),
			    msg, size, &actual_length, USB_8DEV_CMD_TIMEOUT);
}

static int usb_8dev_wait_cmd_msg(struct usb_8dev_priv *priv, u8 *msg, int size,
				int *actual_length)
{
	return usb_bulk_msg(priv->udev,
			    usb_rcvbulkpipe(priv->udev, USB_8DEV_ENDP_CMD_RX),
			    msg, size, actual_length, USB_8DEV_CMD_TIMEOUT);
}

/* Send command to device and receive result.
 * Command was successful when opt1 = 0.
 */
static int usb_8dev_send_cmd(struct usb_8dev_priv *priv,
			     struct usb_8dev_cmd_msg *out,
			     struct usb_8dev_cmd_msg *in)
{
	int err;
	int num_bytes_read;
	struct net_device *netdev;

	netdev = priv->netdev;

	out->begin = USB_8DEV_CMD_START;
	out->end = USB_8DEV_CMD_END;

	mutex_lock(&priv->usb_8dev_cmd_lock);

	memcpy(priv->cmd_msg_buffer, out,
		sizeof(struct usb_8dev_cmd_msg));

	err = usb_8dev_send_cmd_msg(priv, priv->cmd_msg_buffer,
				    sizeof(struct usb_8dev_cmd_msg));
	if (err < 0) {
		netdev_err(netdev, "sending command message failed\n");
		goto failed;
	}

	err = usb_8dev_wait_cmd_msg(priv, priv->cmd_msg_buffer,
				    sizeof(struct usb_8dev_cmd_msg),
				    &num_bytes_read);
	if (err < 0) {
		netdev_err(netdev, "no command message answer\n");
		goto failed;
	}

	memcpy(in, priv->cmd_msg_buffer, sizeof(struct usb_8dev_cmd_msg));

	if (in->begin != USB_8DEV_CMD_START || in->end != USB_8DEV_CMD_END ||
			num_bytes_read != 16 || in->opt1 != 0)
		err = -EPROTO;

failed:
	mutex_unlock(&priv->usb_8dev_cmd_lock);
	return err;
}

/* Send open command to device */
static int usb_8dev_cmd_open(struct usb_8dev_priv *priv)
{
	struct can_bittiming *bt = &priv->can.bittiming;
	struct usb_8dev_cmd_msg outmsg;
	struct usb_8dev_cmd_msg inmsg;
	u32 ctrlmode = priv->can.ctrlmode;
	u32 flags = USB_8DEV_STATUS_FRAME;
	__be32 beflags;
	__be16 bebrp;

	memset(&outmsg, 0, sizeof(outmsg));
	outmsg.command = USB_8DEV_OPEN;
	outmsg.opt1 = USB_8DEV_BAUD_MANUAL;
	outmsg.data[0] = bt->prop_seg + bt->phase_seg1;
	outmsg.data[1] = bt->phase_seg2;
	outmsg.data[2] = bt->sjw;

	/* BRP */
	bebrp = cpu_to_be16((u16)bt->brp);
	memcpy(&outmsg.data[3], &bebrp, sizeof(bebrp));

	/* flags */
	if (ctrlmode & CAN_CTRLMODE_LOOPBACK)
		flags |= USB_8DEV_LOOPBACK;
	if (ctrlmode & CAN_CTRLMODE_LISTENONLY)
		flags |= USB_8DEV_SILENT;
	if (ctrlmode & CAN_CTRLMODE_ONE_SHOT)
		flags |= USB_8DEV_DISABLE_AUTO_RESTRANS;

	beflags = cpu_to_be32(flags);
	memcpy(&outmsg.data[5], &beflags, sizeof(beflags));

	return usb_8dev_send_cmd(priv, &outmsg, &inmsg);
}

/* Send close command to device */
static int usb_8dev_cmd_close(struct usb_8dev_priv *priv)
{
	struct usb_8dev_cmd_msg inmsg;
	struct usb_8dev_cmd_msg outmsg = {
		.channel = 0,
		.command = USB_8DEV_CLOSE,
		.opt1 = 0,
		.opt2 = 0
	};

	return usb_8dev_send_cmd(priv, &outmsg, &inmsg);
}

/* Get firmware and hardware version */
static int usb_8dev_cmd_version(struct usb_8dev_priv *priv, u32 *res)
{
	struct usb_8dev_cmd_msg	inmsg;
	struct usb_8dev_cmd_msg	outmsg = {
		.channel = 0,
		.command = USB_8DEV_GET_SOFTW_HARDW_VER,
		.opt1 = 0,
		.opt2 = 0
	};

	int err = usb_8dev_send_cmd(priv, &outmsg, &inmsg);
	if (err)
		return err;

	*res = be32_to_cpup((__be32 *)inmsg.data);

	return err;
}

/* Set network device mode
 *
 * Maybe we should leave this function empty, because the device
 * set mode variable with open command.
 */
static int usb_8dev_set_mode(struct net_device *netdev, enum can_mode mode)
{
	struct usb_8dev_priv *priv = netdev_priv(netdev);
	int err = 0;

	switch (mode) {
	case CAN_MODE_START:
		err = usb_8dev_cmd_open(priv);
		if (err)
			netdev_warn(netdev, "couldn't start device");
		break;

	default:
		return -EOPNOTSUPP;
	}

	return err;
}

/* Read error/status frames */
static void usb_8dev_rx_err_msg(struct usb_8dev_priv *priv,
				struct usb_8dev_rx_msg *msg)
{
	struct can_frame *cf;
	struct sk_buff *skb;
	struct net_device_stats *stats = &priv->netdev->stats;

	/* Error message:
	 * byte 0: Status
	 * byte 1: bit   7: Receive Passive
	 * byte 1: bit 0-6: Receive Error Counter
	 * byte 2: Transmit Error Counter
	 * byte 3: Always 0 (maybe reserved for future use)
	 */

	u8 state = msg->data[0];
	u8 rxerr = msg->data[1] & USB_8DEV_RP_MASK;
	u8 txerr = msg->data[2];
	int rx_errors = 0;
	int tx_errors = 0;

	skb = alloc_can_err_skb(priv->netdev, &cf);
	if (!skb)
		return;

	switch (state) {
	case USB_8DEV_STATUSMSG_OK:
		priv->can.state = CAN_STATE_ERROR_ACTIVE;
		cf->can_id |= CAN_ERR_PROT;
		cf->data[2] = CAN_ERR_PROT_ACTIVE;
		break;
	case USB_8DEV_STATUSMSG_BUSOFF:
		priv->can.state = CAN_STATE_BUS_OFF;
		cf->can_id |= CAN_ERR_BUSOFF;
		priv->can.can_stats.bus_off++;
		can_bus_off(priv->netdev);
		break;
	case USB_8DEV_STATUSMSG_OVERRUN:
	case USB_8DEV_STATUSMSG_BUSLIGHT:
	case USB_8DEV_STATUSMSG_BUSHEAVY:
		cf->can_id |= CAN_ERR_CRTL;
		break;
	default:
		priv->can.state = CAN_STATE_ERROR_WARNING;
		cf->can_id |= CAN_ERR_PROT | CAN_ERR_BUSERROR;
		priv->can.can_stats.bus_error++;
		break;
	}

	switch (state) {
	case USB_8DEV_STATUSMSG_OK:
	case USB_8DEV_STATUSMSG_BUSOFF:
		break;
	case USB_8DEV_STATUSMSG_ACK:
		cf->can_id |= CAN_ERR_ACK;
		tx_errors = 1;
		break;
	case USB_8DEV_STATUSMSG_CRC:
		cf->data[3] = CAN_ERR_PROT_LOC_CRC_SEQ;
		rx_errors = 1;
		break;
	case USB_8DEV_STATUSMSG_BIT0:
		cf->data[2] |= CAN_ERR_PROT_BIT0;
		tx_errors = 1;
		break;
	case USB_8DEV_STATUSMSG_BIT1:
		cf->data[2] |= CAN_ERR_PROT_BIT1;
		tx_errors = 1;
		break;
	case USB_8DEV_STATUSMSG_FORM:
		cf->data[2] |= CAN_ERR_PROT_FORM;
		rx_errors = 1;
		break;
	case USB_8DEV_STATUSMSG_STUFF:
		cf->data[2] |= CAN_ERR_PROT_STUFF;
		rx_errors = 1;
		break;
	case USB_8DEV_STATUSMSG_OVERRUN:
		cf->data[1] = CAN_ERR_CRTL_RX_OVERFLOW;
		stats->rx_over_errors++;
		rx_errors = 1;
		break;
	case USB_8DEV_STATUSMSG_BUSLIGHT:
		priv->can.state = CAN_STATE_ERROR_WARNING;
		cf->data[1] = (txerr > rxerr) ?
			CAN_ERR_CRTL_TX_WARNING :
			CAN_ERR_CRTL_RX_WARNING;
		priv->can.can_stats.error_warning++;
		break;
	case USB_8DEV_STATUSMSG_BUSHEAVY:
		priv->can.state = CAN_STATE_ERROR_PASSIVE;
		cf->data[1] = (txerr > rxerr) ?
			CAN_ERR_CRTL_TX_PASSIVE :
			CAN_ERR_CRTL_RX_PASSIVE;
		priv->can.can_stats.error_passive++;
		break;
	default:
		netdev_warn(priv->netdev,
			    "Unknown status/error message (%d)\n", state);
		break;
	}

	if (tx_errors) {
		cf->data[2] |= CAN_ERR_PROT_TX;
		stats->tx_errors++;
	}

	if (rx_errors)
		stats->rx_errors++;
	if (priv->can.state != CAN_STATE_BUS_OFF) {
<<<<<<< HEAD
=======
		cf->can_id |= CAN_ERR_CNT;
>>>>>>> d60c95ef
		cf->data[6] = txerr;
		cf->data[7] = rxerr;
	}

	priv->bec.txerr = txerr;
	priv->bec.rxerr = rxerr;

	netif_rx(skb);
}

/* Read data and status frames */
static void usb_8dev_rx_can_msg(struct usb_8dev_priv *priv,
				struct usb_8dev_rx_msg *msg)
{
	struct can_frame *cf;
	struct sk_buff *skb;
	struct net_device_stats *stats = &priv->netdev->stats;

	if (msg->type == USB_8DEV_TYPE_ERROR_FRAME &&
		   msg->flags == USB_8DEV_ERR_FLAG) {
		usb_8dev_rx_err_msg(priv, msg);
	} else if (msg->type == USB_8DEV_TYPE_CAN_FRAME) {
		skb = alloc_can_skb(priv->netdev, &cf);
		if (!skb)
			return;

		cf->can_id = be32_to_cpu(msg->id);
		can_frame_set_cc_len(cf, msg->dlc & 0xF, priv->can.ctrlmode);

		if (msg->flags & USB_8DEV_EXTID)
			cf->can_id |= CAN_EFF_FLAG;

		if (msg->flags & USB_8DEV_RTR) {
			cf->can_id |= CAN_RTR_FLAG;
		} else {
			memcpy(cf->data, msg->data, cf->len);
			stats->rx_bytes += cf->len;
		}
		stats->rx_packets++;

		netif_rx(skb);
	} else {
		netdev_warn(priv->netdev, "frame type %d unknown",
			 msg->type);
	}

}

/* Callback for reading data from device
 *
 * Check urb status, call read function and resubmit urb read operation.
 */
static void usb_8dev_read_bulk_callback(struct urb *urb)
{
	struct usb_8dev_priv *priv = urb->context;
	struct net_device *netdev;
	int retval;
	int pos = 0;

	netdev = priv->netdev;

	if (!netif_device_present(netdev))
		return;

	switch (urb->status) {
	case 0: /* success */
		break;

	case -ENOENT:
	case -EPIPE:
	case -EPROTO:
	case -ESHUTDOWN:
		return;

	default:
		netdev_info(netdev, "Rx URB aborted (%d)\n",
			 urb->status);
		goto resubmit_urb;
	}

	while (pos < urb->actual_length) {
		struct usb_8dev_rx_msg *msg;

		if (pos + sizeof(struct usb_8dev_rx_msg) > urb->actual_length) {
			netdev_err(priv->netdev, "format error\n");
			break;
		}

		msg = (struct usb_8dev_rx_msg *)(urb->transfer_buffer + pos);
		usb_8dev_rx_can_msg(priv, msg);

		pos += sizeof(struct usb_8dev_rx_msg);
	}

resubmit_urb:
	usb_fill_bulk_urb(urb, priv->udev,
			  usb_rcvbulkpipe(priv->udev, USB_8DEV_ENDP_DATA_RX),
			  urb->transfer_buffer, RX_BUFFER_SIZE,
			  usb_8dev_read_bulk_callback, priv);

	retval = usb_submit_urb(urb, GFP_ATOMIC);

	if (retval == -ENODEV)
		netif_device_detach(netdev);
	else if (retval)
		netdev_err(netdev,
			"failed resubmitting read bulk urb: %d\n", retval);
}

/* Callback handler for write operations
 *
 * Free allocated buffers, check transmit status and
 * calculate statistic.
 */
static void usb_8dev_write_bulk_callback(struct urb *urb)
{
	struct usb_8dev_tx_urb_context *context = urb->context;
	struct usb_8dev_priv *priv;
	struct net_device *netdev;

	BUG_ON(!context);

	priv = context->priv;
	netdev = priv->netdev;

	/* free up our allocated buffer */
	usb_free_coherent(urb->dev, urb->transfer_buffer_length,
			  urb->transfer_buffer, urb->transfer_dma);

	atomic_dec(&priv->active_tx_urbs);

	if (!netif_device_present(netdev))
		return;

	if (urb->status)
		netdev_info(netdev, "Tx URB aborted (%d)\n",
			 urb->status);

	netdev->stats.tx_packets++;
	netdev->stats.tx_bytes += can_get_echo_skb(netdev, context->echo_index, NULL);

	/* Release context */
	context->echo_index = MAX_TX_URBS;

	netif_wake_queue(netdev);
}

/* Send data to device */
static netdev_tx_t usb_8dev_start_xmit(struct sk_buff *skb,
				      struct net_device *netdev)
{
	struct usb_8dev_priv *priv = netdev_priv(netdev);
	struct net_device_stats *stats = &netdev->stats;
	struct can_frame *cf = (struct can_frame *) skb->data;
	struct usb_8dev_tx_msg *msg;
	struct urb *urb;
	struct usb_8dev_tx_urb_context *context = NULL;
	u8 *buf;
	int i, err;
	size_t size = sizeof(struct usb_8dev_tx_msg);

	if (can_dev_dropped_skb(netdev, skb))
		return NETDEV_TX_OK;

	/* create a URB, and a buffer for it, and copy the data to the URB */
	urb = usb_alloc_urb(0, GFP_ATOMIC);
	if (!urb)
		goto nomem;

	buf = usb_alloc_coherent(priv->udev, size, GFP_ATOMIC,
				 &urb->transfer_dma);
	if (!buf) {
		netdev_err(netdev, "No memory left for USB buffer\n");
		goto nomembuf;
	}

	memset(buf, 0, size);

	msg = (struct usb_8dev_tx_msg *)buf;
	msg->begin = USB_8DEV_DATA_START;
	msg->flags = 0x00;

	if (cf->can_id & CAN_RTR_FLAG)
		msg->flags |= USB_8DEV_RTR;

	if (cf->can_id & CAN_EFF_FLAG)
		msg->flags |= USB_8DEV_EXTID;

	msg->id = cpu_to_be32(cf->can_id & CAN_ERR_MASK);
	msg->dlc = can_get_cc_dlc(cf, priv->can.ctrlmode);
	memcpy(msg->data, cf->data, cf->len);
	msg->end = USB_8DEV_DATA_END;

	for (i = 0; i < MAX_TX_URBS; i++) {
		if (priv->tx_contexts[i].echo_index == MAX_TX_URBS) {
			context = &priv->tx_contexts[i];
			break;
		}
	}

	/* May never happen! When this happens we'd more URBs in flight as
	 * allowed (MAX_TX_URBS).
	 */
	if (!context)
		goto nofreecontext;

	context->priv = priv;
	context->echo_index = i;

	usb_fill_bulk_urb(urb, priv->udev,
			  usb_sndbulkpipe(priv->udev, USB_8DEV_ENDP_DATA_TX),
			  buf, size, usb_8dev_write_bulk_callback, context);
	urb->transfer_flags |= URB_NO_TRANSFER_DMA_MAP;
	usb_anchor_urb(urb, &priv->tx_submitted);

	can_put_echo_skb(skb, netdev, context->echo_index, 0);

	atomic_inc(&priv->active_tx_urbs);

	err = usb_submit_urb(urb, GFP_ATOMIC);
	if (unlikely(err)) {
		can_free_echo_skb(netdev, context->echo_index, NULL);

		usb_unanchor_urb(urb);
		usb_free_coherent(priv->udev, size, buf, urb->transfer_dma);

		atomic_dec(&priv->active_tx_urbs);

		if (err == -ENODEV)
			netif_device_detach(netdev);
		else
			netdev_warn(netdev, "failed tx_urb %d\n", err);
		stats->tx_dropped++;
	} else if (atomic_read(&priv->active_tx_urbs) >= MAX_TX_URBS)
		/* Slow down tx path */
		netif_stop_queue(netdev);

	/* Release our reference to this URB, the USB core will eventually free
	 * it entirely.
	 */
	usb_free_urb(urb);

	return NETDEV_TX_OK;

nofreecontext:
	usb_free_coherent(priv->udev, size, buf, urb->transfer_dma);
	usb_free_urb(urb);

	netdev_warn(netdev, "couldn't find free context");

	return NETDEV_TX_BUSY;

nomembuf:
	usb_free_urb(urb);

nomem:
	dev_kfree_skb(skb);
	stats->tx_dropped++;

	return NETDEV_TX_OK;
}

static int usb_8dev_get_berr_counter(const struct net_device *netdev,
				     struct can_berr_counter *bec)
{
	struct usb_8dev_priv *priv = netdev_priv(netdev);

	bec->txerr = priv->bec.txerr;
	bec->rxerr = priv->bec.rxerr;

	return 0;
}

/* Start USB device */
static int usb_8dev_start(struct usb_8dev_priv *priv)
{
	struct net_device *netdev = priv->netdev;
	int err, i;

	for (i = 0; i < MAX_RX_URBS; i++) {
		struct urb *urb = NULL;
		u8 *buf;
		dma_addr_t buf_dma;

		/* create a URB, and a buffer for it */
		urb = usb_alloc_urb(0, GFP_KERNEL);
		if (!urb) {
			err = -ENOMEM;
			break;
		}

		buf = usb_alloc_coherent(priv->udev, RX_BUFFER_SIZE, GFP_KERNEL,
					 &buf_dma);
		if (!buf) {
			netdev_err(netdev, "No memory left for USB buffer\n");
			usb_free_urb(urb);
			err = -ENOMEM;
			break;
		}

		urb->transfer_dma = buf_dma;

		usb_fill_bulk_urb(urb, priv->udev,
				  usb_rcvbulkpipe(priv->udev,
						  USB_8DEV_ENDP_DATA_RX),
				  buf, RX_BUFFER_SIZE,
				  usb_8dev_read_bulk_callback, priv);
		urb->transfer_flags |= URB_NO_TRANSFER_DMA_MAP;
		usb_anchor_urb(urb, &priv->rx_submitted);

		err = usb_submit_urb(urb, GFP_KERNEL);
		if (err) {
			usb_unanchor_urb(urb);
			usb_free_coherent(priv->udev, RX_BUFFER_SIZE, buf,
					  urb->transfer_dma);
			usb_free_urb(urb);
			break;
		}

		priv->rxbuf[i] = buf;
		priv->rxbuf_dma[i] = buf_dma;

		/* Drop reference, USB core will take care of freeing it */
		usb_free_urb(urb);
	}

	/* Did we submit any URBs */
	if (i == 0) {
		netdev_warn(netdev, "couldn't setup read URBs\n");
		return err;
	}

	/* Warn if we've couldn't transmit all the URBs */
	if (i < MAX_RX_URBS)
		netdev_warn(netdev, "rx performance may be slow\n");

	err = usb_8dev_cmd_open(priv);
	if (err)
		goto failed;

	priv->can.state = CAN_STATE_ERROR_ACTIVE;

	return 0;

failed:
	if (err == -ENODEV)
		netif_device_detach(priv->netdev);

	netdev_warn(netdev, "couldn't submit control: %d\n", err);

	return err;
}

/* Open USB device */
static int usb_8dev_open(struct net_device *netdev)
{
	struct usb_8dev_priv *priv = netdev_priv(netdev);
	int err;

	/* common open */
	err = open_candev(netdev);
	if (err)
		return err;

	/* finally start device */
	err = usb_8dev_start(priv);
	if (err) {
		if (err == -ENODEV)
			netif_device_detach(priv->netdev);

		netdev_warn(netdev, "couldn't start device: %d\n",
			 err);

		close_candev(netdev);

		return err;
	}

	netif_start_queue(netdev);

	return 0;
}

static void unlink_all_urbs(struct usb_8dev_priv *priv)
{
	int i;

	usb_kill_anchored_urbs(&priv->rx_submitted);

	for (i = 0; i < MAX_RX_URBS; ++i)
		usb_free_coherent(priv->udev, RX_BUFFER_SIZE,
				  priv->rxbuf[i], priv->rxbuf_dma[i]);

	usb_kill_anchored_urbs(&priv->tx_submitted);
	atomic_set(&priv->active_tx_urbs, 0);

	for (i = 0; i < MAX_TX_URBS; i++)
		priv->tx_contexts[i].echo_index = MAX_TX_URBS;
}

/* Close USB device */
static int usb_8dev_close(struct net_device *netdev)
{
	struct usb_8dev_priv *priv = netdev_priv(netdev);
	int err = 0;

	/* Send CLOSE command to CAN controller */
	err = usb_8dev_cmd_close(priv);
	if (err)
		netdev_warn(netdev, "couldn't stop device");

	priv->can.state = CAN_STATE_STOPPED;

	netif_stop_queue(netdev);

	/* Stop polling */
	unlink_all_urbs(priv);

	close_candev(netdev);

	return err;
}

static const struct net_device_ops usb_8dev_netdev_ops = {
	.ndo_open = usb_8dev_open,
	.ndo_stop = usb_8dev_close,
	.ndo_start_xmit = usb_8dev_start_xmit,
	.ndo_change_mtu = can_change_mtu,
};

static const struct ethtool_ops usb_8dev_ethtool_ops = {
	.get_ts_info = ethtool_op_get_ts_info,
};

static const struct can_bittiming_const usb_8dev_bittiming_const = {
	.name = KBUILD_MODNAME,
	.tseg1_min = 1,
	.tseg1_max = 16,
	.tseg2_min = 1,
	.tseg2_max = 8,
	.sjw_max = 4,
	.brp_min = 1,
	.brp_max = 1024,
	.brp_inc = 1,
};

/* Probe USB device
 *
 * Check device and firmware.
 * Set supported modes and bittiming constants.
 * Allocate some memory.
 */
static int usb_8dev_probe(struct usb_interface *intf,
			 const struct usb_device_id *id)
{
	struct net_device *netdev;
	struct usb_8dev_priv *priv;
	int i, err = -ENOMEM;
	u32 version;
	char buf[18];
	struct usb_device *usbdev = interface_to_usbdev(intf);

	/* product id looks strange, better we also check iProduct string */
	if (usb_string(usbdev, usbdev->descriptor.iProduct, buf,
		       sizeof(buf)) > 0 && strcmp(buf, "USB2CAN converter")) {
		dev_info(&usbdev->dev, "ignoring: not an USB2CAN converter\n");
		return -ENODEV;
	}

	netdev = alloc_candev(sizeof(struct usb_8dev_priv), MAX_TX_URBS);
	if (!netdev) {
		dev_err(&intf->dev, "Couldn't alloc candev\n");
		return -ENOMEM;
	}

	priv = netdev_priv(netdev);

	priv->udev = usbdev;
	priv->netdev = netdev;

	priv->can.state = CAN_STATE_STOPPED;
	priv->can.clock.freq = USB_8DEV_ABP_CLOCK;
	priv->can.bittiming_const = &usb_8dev_bittiming_const;
	priv->can.do_set_mode = usb_8dev_set_mode;
	priv->can.do_get_berr_counter = usb_8dev_get_berr_counter;
	priv->can.ctrlmode_supported = CAN_CTRLMODE_LOOPBACK |
				      CAN_CTRLMODE_LISTENONLY |
				      CAN_CTRLMODE_ONE_SHOT |
				      CAN_CTRLMODE_CC_LEN8_DLC;

	netdev->netdev_ops = &usb_8dev_netdev_ops;
	netdev->ethtool_ops = &usb_8dev_ethtool_ops;

	netdev->flags |= IFF_ECHO; /* we support local echo */

	init_usb_anchor(&priv->rx_submitted);

	init_usb_anchor(&priv->tx_submitted);
	atomic_set(&priv->active_tx_urbs, 0);

	for (i = 0; i < MAX_TX_URBS; i++)
		priv->tx_contexts[i].echo_index = MAX_TX_URBS;

	priv->cmd_msg_buffer = devm_kzalloc(&intf->dev, sizeof(struct usb_8dev_cmd_msg),
					    GFP_KERNEL);
	if (!priv->cmd_msg_buffer)
		goto cleanup_candev;

	usb_set_intfdata(intf, priv);

	SET_NETDEV_DEV(netdev, &intf->dev);

	mutex_init(&priv->usb_8dev_cmd_lock);

	err = register_candev(netdev);
	if (err) {
		netdev_err(netdev,
			"couldn't register CAN device: %d\n", err);
		goto cleanup_candev;
	}

	err = usb_8dev_cmd_version(priv, &version);
	if (err) {
		netdev_err(netdev, "can't get firmware version\n");
		goto cleanup_unregister_candev;
	} else {
		netdev_info(netdev,
			 "firmware: %d.%d, hardware: %d.%d\n",
			 (version>>24) & 0xff, (version>>16) & 0xff,
			 (version>>8) & 0xff, version & 0xff);
	}

	return 0;

cleanup_unregister_candev:
	unregister_netdev(priv->netdev);

cleanup_candev:
	free_candev(netdev);

	return err;

}

/* Called by the usb core when driver is unloaded or device is removed */
static void usb_8dev_disconnect(struct usb_interface *intf)
{
	struct usb_8dev_priv *priv = usb_get_intfdata(intf);

	usb_set_intfdata(intf, NULL);

	if (priv) {
		netdev_info(priv->netdev, "device disconnected\n");

		unregister_netdev(priv->netdev);
		unlink_all_urbs(priv);
		free_candev(priv->netdev);
	}

}

static struct usb_driver usb_8dev_driver = {
	.name =		KBUILD_MODNAME,
	.probe =	usb_8dev_probe,
	.disconnect =	usb_8dev_disconnect,
	.id_table =	usb_8dev_table,
};

module_usb_driver(usb_8dev_driver);

MODULE_AUTHOR("Bernd Krumboeck <krumboeck@universalnet.at>");
MODULE_DESCRIPTION("CAN driver for 8 devices USB2CAN interfaces");
MODULE_LICENSE("GPL v2");<|MERGE_RESOLUTION|>--- conflicted
+++ resolved
@@ -440,10 +440,7 @@
 	if (rx_errors)
 		stats->rx_errors++;
 	if (priv->can.state != CAN_STATE_BUS_OFF) {
-<<<<<<< HEAD
-=======
 		cf->can_id |= CAN_ERR_CNT;
->>>>>>> d60c95ef
 		cf->data[6] = txerr;
 		cf->data[7] = rxerr;
 	}
