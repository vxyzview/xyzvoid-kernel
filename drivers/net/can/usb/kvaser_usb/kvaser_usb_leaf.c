--- conflicted
+++ resolved
@@ -926,10 +926,7 @@
 	}
 
 	if (new_state != CAN_STATE_BUS_OFF) {
-<<<<<<< HEAD
-=======
 		cf->can_id |= CAN_ERR_CNT;
->>>>>>> e6f4ff3f
 		cf->data[6] = es->txerr;
 		cf->data[7] = es->rxerr;
 	}
