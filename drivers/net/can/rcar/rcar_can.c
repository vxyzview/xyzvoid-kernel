// SPDX-License-Identifier: GPL-2.0+
/* Renesas R-Car CAN device driver
 *
 * Copyright (C) 2013 Cogent Embedded, Inc. <source@cogentembedded.com>
 * Copyright (C) 2013 Renesas Solutions Corp.
 */

#include <linux/module.h>
#include <linux/kernel.h>
#include <linux/types.h>
#include <linux/interrupt.h>
#include <linux/errno.h>
#include <linux/netdevice.h>
#include <linux/platform_device.h>
#include <linux/can/led.h>
#include <linux/can/dev.h>
#include <linux/clk.h>
#include <linux/of.h>

#define RCAR_CAN_DRV_NAME	"rcar_can"

<<<<<<< HEAD
=======
/* Clock Select Register settings */
enum CLKR {
	CLKR_CLKP1 = 0, /* Peripheral clock (clkp1) */
	CLKR_CLKP2 = 1, /* Peripheral clock (clkp2) */
	CLKR_CLKEXT = 3, /* Externally input clock */
};

>>>>>>> f7688b48
#define RCAR_SUPPORTED_CLOCKS	(BIT(CLKR_CLKP1) | BIT(CLKR_CLKP2) | \
				 BIT(CLKR_CLKEXT))

/* Mailbox configuration:
 * mailbox 60 - 63 - Rx FIFO mailboxes
 * mailbox 56 - 59 - Tx FIFO mailboxes
 * non-FIFO mailboxes are not used
 */
#define RCAR_CAN_N_MBX		64 /* Number of mailboxes in non-FIFO mode */
#define RCAR_CAN_RX_FIFO_MBX	60 /* Mailbox - window to Rx FIFO */
#define RCAR_CAN_TX_FIFO_MBX	56 /* Mailbox - window to Tx FIFO */
#define RCAR_CAN_FIFO_DEPTH	4

/* Mailbox registers structure */
struct rcar_can_mbox_regs {
	u32 id;		/* IDE and RTR bits, SID and EID */
	u8 stub;	/* Not used */
	u8 dlc;		/* Data Length Code - bits [0..3] */
	u8 data[8];	/* Data Bytes */
	u8 tsh;		/* Time Stamp Higher Byte */
	u8 tsl;		/* Time Stamp Lower Byte */
};

struct rcar_can_regs {
	struct rcar_can_mbox_regs mb[RCAR_CAN_N_MBX]; /* Mailbox registers */
	u32 mkr_2_9[8];	/* Mask Registers 2-9 */
	u32 fidcr[2];	/* FIFO Received ID Compare Register */
	u32 mkivlr1;	/* Mask Invalid Register 1 */
	u32 mier1;	/* Mailbox Interrupt Enable Register 1 */
	u32 mkr_0_1[2];	/* Mask Registers 0-1 */
	u32 mkivlr0;    /* Mask Invalid Register 0*/
	u32 mier0;      /* Mailbox Interrupt Enable Register 0 */
	u8 pad_440[0x3c0];
	u8 mctl[64];	/* Message Control Registers */
	u16 ctlr;	/* Control Register */
	u16 str;	/* Status register */
	u8 bcr[3];	/* Bit Configuration Register */
	u8 clkr;	/* Clock Select Register */
	u8 rfcr;	/* Receive FIFO Control Register */
	u8 rfpcr;	/* Receive FIFO Pointer Control Register */
	u8 tfcr;	/* Transmit FIFO Control Register */
	u8 tfpcr;       /* Transmit FIFO Pointer Control Register */
	u8 eier;	/* Error Interrupt Enable Register */
	u8 eifr;	/* Error Interrupt Factor Judge Register */
	u8 recr;	/* Receive Error Count Register */
	u8 tecr;        /* Transmit Error Count Register */
	u8 ecsr;	/* Error Code Store Register */
	u8 cssr;	/* Channel Search Support Register */
	u8 mssr;	/* Mailbox Search Status Register */
	u8 msmr;	/* Mailbox Search Mode Register */
	u16 tsr;	/* Time Stamp Register */
	u8 afsr;	/* Acceptance Filter Support Register */
	u8 pad_857;
	u8 tcr;		/* Test Control Register */
	u8 pad_859[7];
	u8 ier;		/* Interrupt Enable Register */
	u8 isr;		/* Interrupt Status Register */
	u8 pad_862;
	u8 mbsmr;	/* Mailbox Search Mask Register */
};

struct rcar_can_priv {
	struct can_priv can;	/* Must be the first member! */
	struct net_device *ndev;
	struct napi_struct napi;
	struct rcar_can_regs __iomem *regs;
	struct clk *clk;
	struct clk *can_clk;
	u8 tx_dlc[RCAR_CAN_FIFO_DEPTH];
	u32 tx_head;
	u32 tx_tail;
	u8 clock_select;
	u8 ier;
};

static const struct can_bittiming_const rcar_can_bittiming_const = {
	.name = RCAR_CAN_DRV_NAME,
	.tseg1_min = 4,
	.tseg1_max = 16,
	.tseg2_min = 2,
	.tseg2_max = 8,
	.sjw_max = 4,
	.brp_min = 1,
	.brp_max = 1024,
	.brp_inc = 1,
};

/* Control Register bits */
#define RCAR_CAN_CTLR_BOM	(3 << 11) /* Bus-Off Recovery Mode Bits */
#define RCAR_CAN_CTLR_BOM_ENT	(1 << 11) /* Entry to halt mode */
					/* at bus-off entry */
#define RCAR_CAN_CTLR_SLPM	(1 << 10)
#define RCAR_CAN_CTLR_CANM	(3 << 8) /* Operating Mode Select Bit */
#define RCAR_CAN_CTLR_CANM_HALT	(1 << 9)
#define RCAR_CAN_CTLR_CANM_RESET (1 << 8)
#define RCAR_CAN_CTLR_CANM_FORCE_RESET (3 << 8)
#define RCAR_CAN_CTLR_MLM	(1 << 3) /* Message Lost Mode Select */
#define RCAR_CAN_CTLR_IDFM	(3 << 1) /* ID Format Mode Select Bits */
#define RCAR_CAN_CTLR_IDFM_MIXED (1 << 2) /* Mixed ID mode */
#define RCAR_CAN_CTLR_MBM	(1 << 0) /* Mailbox Mode select */

/* Status Register bits */
#define RCAR_CAN_STR_RSTST	(1 << 8) /* Reset Status Bit */

/* FIFO Received ID Compare Registers 0 and 1 bits */
#define RCAR_CAN_FIDCR_IDE	(1 << 31) /* ID Extension Bit */
#define RCAR_CAN_FIDCR_RTR	(1 << 30) /* Remote Transmission Request Bit */

/* Receive FIFO Control Register bits */
#define RCAR_CAN_RFCR_RFEST	(1 << 7) /* Receive FIFO Empty Status Flag */
#define RCAR_CAN_RFCR_RFE	(1 << 0) /* Receive FIFO Enable */

/* Transmit FIFO Control Register bits */
#define RCAR_CAN_TFCR_TFUST	(7 << 1) /* Transmit FIFO Unsent Message */
					/* Number Status Bits */
#define RCAR_CAN_TFCR_TFUST_SHIFT 1	/* Offset of Transmit FIFO Unsent */
					/* Message Number Status Bits */
#define RCAR_CAN_TFCR_TFE	(1 << 0) /* Transmit FIFO Enable */

#define RCAR_CAN_N_RX_MKREGS1	2	/* Number of mask registers */
					/* for Rx mailboxes 0-31 */
#define RCAR_CAN_N_RX_MKREGS2	8

/* Bit Configuration Register settings */
#define RCAR_CAN_BCR_TSEG1(x)	(((x) & 0x0f) << 20)
#define RCAR_CAN_BCR_BPR(x)	(((x) & 0x3ff) << 8)
#define RCAR_CAN_BCR_SJW(x)	(((x) & 0x3) << 4)
#define RCAR_CAN_BCR_TSEG2(x)	((x) & 0x07)

/* Mailbox and Mask Registers bits */
#define RCAR_CAN_IDE		(1 << 31)
#define RCAR_CAN_RTR		(1 << 30)
#define RCAR_CAN_SID_SHIFT	18

/* Mailbox Interrupt Enable Register 1 bits */
#define RCAR_CAN_MIER1_RXFIE	(1 << 28) /* Receive  FIFO Interrupt Enable */
#define RCAR_CAN_MIER1_TXFIE	(1 << 24) /* Transmit FIFO Interrupt Enable */

/* Interrupt Enable Register bits */
#define RCAR_CAN_IER_ERSIE	(1 << 5) /* Error (ERS) Interrupt Enable Bit */
#define RCAR_CAN_IER_RXFIE	(1 << 4) /* Reception FIFO Interrupt */
					/* Enable Bit */
#define RCAR_CAN_IER_TXFIE	(1 << 3) /* Transmission FIFO Interrupt */
					/* Enable Bit */
/* Interrupt Status Register bits */
#define RCAR_CAN_ISR_ERSF	(1 << 5) /* Error (ERS) Interrupt Status Bit */
#define RCAR_CAN_ISR_RXFF	(1 << 4) /* Reception FIFO Interrupt */
					/* Status Bit */
#define RCAR_CAN_ISR_TXFF	(1 << 3) /* Transmission FIFO Interrupt */
					/* Status Bit */

/* Error Interrupt Enable Register bits */
#define RCAR_CAN_EIER_BLIE	(1 << 7) /* Bus Lock Interrupt Enable */
#define RCAR_CAN_EIER_OLIE	(1 << 6) /* Overload Frame Transmit */
					/* Interrupt Enable */
#define RCAR_CAN_EIER_ORIE	(1 << 5) /* Receive Overrun  Interrupt Enable */
#define RCAR_CAN_EIER_BORIE	(1 << 4) /* Bus-Off Recovery Interrupt Enable */
#define RCAR_CAN_EIER_BOEIE	(1 << 3) /* Bus-Off Entry Interrupt Enable */
#define RCAR_CAN_EIER_EPIE	(1 << 2) /* Error Passive Interrupt Enable */
#define RCAR_CAN_EIER_EWIE	(1 << 1) /* Error Warning Interrupt Enable */
#define RCAR_CAN_EIER_BEIE	(1 << 0) /* Bus Error Interrupt Enable */

/* Error Interrupt Factor Judge Register bits */
#define RCAR_CAN_EIFR_BLIF	(1 << 7) /* Bus Lock Detect Flag */
#define RCAR_CAN_EIFR_OLIF	(1 << 6) /* Overload Frame Transmission */
					 /* Detect Flag */
#define RCAR_CAN_EIFR_ORIF	(1 << 5) /* Receive Overrun Detect Flag */
#define RCAR_CAN_EIFR_BORIF	(1 << 4) /* Bus-Off Recovery Detect Flag */
#define RCAR_CAN_EIFR_BOEIF	(1 << 3) /* Bus-Off Entry Detect Flag */
#define RCAR_CAN_EIFR_EPIF	(1 << 2) /* Error Passive Detect Flag */
#define RCAR_CAN_EIFR_EWIF	(1 << 1) /* Error Warning Detect Flag */
#define RCAR_CAN_EIFR_BEIF	(1 << 0) /* Bus Error Detect Flag */

/* Error Code Store Register bits */
#define RCAR_CAN_ECSR_EDPM	(1 << 7) /* Error Display Mode Select Bit */
#define RCAR_CAN_ECSR_ADEF	(1 << 6) /* ACK Delimiter Error Flag */
#define RCAR_CAN_ECSR_BE0F	(1 << 5) /* Bit Error (dominant) Flag */
#define RCAR_CAN_ECSR_BE1F	(1 << 4) /* Bit Error (recessive) Flag */
#define RCAR_CAN_ECSR_CEF	(1 << 3) /* CRC Error Flag */
#define RCAR_CAN_ECSR_AEF	(1 << 2) /* ACK Error Flag */
#define RCAR_CAN_ECSR_FEF	(1 << 1) /* Form Error Flag */
#define RCAR_CAN_ECSR_SEF	(1 << 0) /* Stuff Error Flag */

#define RCAR_CAN_NAPI_WEIGHT	4
#define MAX_STR_READS		0x100

static void tx_failure_cleanup(struct net_device *ndev)
{
	int i;

	for (i = 0; i < RCAR_CAN_FIFO_DEPTH; i++)
		can_free_echo_skb(ndev, i);
}

static void rcar_can_error(struct net_device *ndev)
{
	struct rcar_can_priv *priv = netdev_priv(ndev);
	struct net_device_stats *stats = &ndev->stats;
	struct can_frame *cf;
	struct sk_buff *skb;
	u8 eifr, txerr = 0, rxerr = 0;

	/* Propagate the error condition to the CAN stack */
	skb = alloc_can_err_skb(ndev, &cf);

	eifr = readb(&priv->regs->eifr);
	if (eifr & (RCAR_CAN_EIFR_EWIF | RCAR_CAN_EIFR_EPIF)) {
		txerr = readb(&priv->regs->tecr);
		rxerr = readb(&priv->regs->recr);
		if (skb) {
			cf->can_id |= CAN_ERR_CRTL;
			cf->data[6] = txerr;
			cf->data[7] = rxerr;
		}
	}
	if (eifr & RCAR_CAN_EIFR_BEIF) {
		int rx_errors = 0, tx_errors = 0;
		u8 ecsr;

		netdev_dbg(priv->ndev, "Bus error interrupt:\n");
		if (skb)
			cf->can_id |= CAN_ERR_BUSERROR | CAN_ERR_PROT;

		ecsr = readb(&priv->regs->ecsr);
		if (ecsr & RCAR_CAN_ECSR_ADEF) {
			netdev_dbg(priv->ndev, "ACK Delimiter Error\n");
			tx_errors++;
			writeb(~RCAR_CAN_ECSR_ADEF, &priv->regs->ecsr);
			if (skb)
				cf->data[3] = CAN_ERR_PROT_LOC_ACK_DEL;
		}
		if (ecsr & RCAR_CAN_ECSR_BE0F) {
			netdev_dbg(priv->ndev, "Bit Error (dominant)\n");
			tx_errors++;
			writeb(~RCAR_CAN_ECSR_BE0F, &priv->regs->ecsr);
			if (skb)
				cf->data[2] |= CAN_ERR_PROT_BIT0;
		}
		if (ecsr & RCAR_CAN_ECSR_BE1F) {
			netdev_dbg(priv->ndev, "Bit Error (recessive)\n");
			tx_errors++;
			writeb(~RCAR_CAN_ECSR_BE1F, &priv->regs->ecsr);
			if (skb)
				cf->data[2] |= CAN_ERR_PROT_BIT1;
		}
		if (ecsr & RCAR_CAN_ECSR_CEF) {
			netdev_dbg(priv->ndev, "CRC Error\n");
			rx_errors++;
			writeb(~RCAR_CAN_ECSR_CEF, &priv->regs->ecsr);
			if (skb)
				cf->data[3] = CAN_ERR_PROT_LOC_CRC_SEQ;
		}
		if (ecsr & RCAR_CAN_ECSR_AEF) {
			netdev_dbg(priv->ndev, "ACK Error\n");
			tx_errors++;
			writeb(~RCAR_CAN_ECSR_AEF, &priv->regs->ecsr);
			if (skb) {
				cf->can_id |= CAN_ERR_ACK;
				cf->data[3] = CAN_ERR_PROT_LOC_ACK;
			}
		}
		if (ecsr & RCAR_CAN_ECSR_FEF) {
			netdev_dbg(priv->ndev, "Form Error\n");
			rx_errors++;
			writeb(~RCAR_CAN_ECSR_FEF, &priv->regs->ecsr);
			if (skb)
				cf->data[2] |= CAN_ERR_PROT_FORM;
		}
		if (ecsr & RCAR_CAN_ECSR_SEF) {
			netdev_dbg(priv->ndev, "Stuff Error\n");
			rx_errors++;
			writeb(~RCAR_CAN_ECSR_SEF, &priv->regs->ecsr);
			if (skb)
				cf->data[2] |= CAN_ERR_PROT_STUFF;
		}

		priv->can.can_stats.bus_error++;
		ndev->stats.rx_errors += rx_errors;
		ndev->stats.tx_errors += tx_errors;
		writeb(~RCAR_CAN_EIFR_BEIF, &priv->regs->eifr);
	}
	if (eifr & RCAR_CAN_EIFR_EWIF) {
		netdev_dbg(priv->ndev, "Error warning interrupt\n");
		priv->can.state = CAN_STATE_ERROR_WARNING;
		priv->can.can_stats.error_warning++;
		/* Clear interrupt condition */
		writeb(~RCAR_CAN_EIFR_EWIF, &priv->regs->eifr);
		if (skb)
			cf->data[1] = txerr > rxerr ? CAN_ERR_CRTL_TX_WARNING :
					      CAN_ERR_CRTL_RX_WARNING;
	}
	if (eifr & RCAR_CAN_EIFR_EPIF) {
		netdev_dbg(priv->ndev, "Error passive interrupt\n");
		priv->can.state = CAN_STATE_ERROR_PASSIVE;
		priv->can.can_stats.error_passive++;
		/* Clear interrupt condition */
		writeb(~RCAR_CAN_EIFR_EPIF, &priv->regs->eifr);
		if (skb)
			cf->data[1] = txerr > rxerr ? CAN_ERR_CRTL_TX_PASSIVE :
					      CAN_ERR_CRTL_RX_PASSIVE;
	}
	if (eifr & RCAR_CAN_EIFR_BOEIF) {
		netdev_dbg(priv->ndev, "Bus-off entry interrupt\n");
		tx_failure_cleanup(ndev);
		priv->ier = RCAR_CAN_IER_ERSIE;
		writeb(priv->ier, &priv->regs->ier);
		priv->can.state = CAN_STATE_BUS_OFF;
		/* Clear interrupt condition */
		writeb(~RCAR_CAN_EIFR_BOEIF, &priv->regs->eifr);
		priv->can.can_stats.bus_off++;
		can_bus_off(ndev);
		if (skb)
			cf->can_id |= CAN_ERR_BUSOFF;
	}
	if (eifr & RCAR_CAN_EIFR_ORIF) {
		netdev_dbg(priv->ndev, "Receive overrun error interrupt\n");
		ndev->stats.rx_over_errors++;
		ndev->stats.rx_errors++;
		writeb(~RCAR_CAN_EIFR_ORIF, &priv->regs->eifr);
		if (skb) {
			cf->can_id |= CAN_ERR_CRTL;
			cf->data[1] = CAN_ERR_CRTL_RX_OVERFLOW;
		}
	}
	if (eifr & RCAR_CAN_EIFR_OLIF) {
		netdev_dbg(priv->ndev,
			   "Overload Frame Transmission error interrupt\n");
		ndev->stats.rx_over_errors++;
		ndev->stats.rx_errors++;
		writeb(~RCAR_CAN_EIFR_OLIF, &priv->regs->eifr);
		if (skb) {
			cf->can_id |= CAN_ERR_PROT;
			cf->data[2] |= CAN_ERR_PROT_OVERLOAD;
		}
	}

	if (skb) {
		stats->rx_packets++;
		stats->rx_bytes += cf->can_dlc;
		netif_rx(skb);
	}
}

static void rcar_can_tx_done(struct net_device *ndev)
{
	struct rcar_can_priv *priv = netdev_priv(ndev);
	struct net_device_stats *stats = &ndev->stats;
	u8 isr;

	while (1) {
		u8 unsent = readb(&priv->regs->tfcr);

		unsent = (unsent & RCAR_CAN_TFCR_TFUST) >>
			  RCAR_CAN_TFCR_TFUST_SHIFT;
		if (priv->tx_head - priv->tx_tail <= unsent)
			break;
		stats->tx_packets++;
		stats->tx_bytes += priv->tx_dlc[priv->tx_tail %
						RCAR_CAN_FIFO_DEPTH];
		priv->tx_dlc[priv->tx_tail % RCAR_CAN_FIFO_DEPTH] = 0;
		can_get_echo_skb(ndev, priv->tx_tail % RCAR_CAN_FIFO_DEPTH);
		priv->tx_tail++;
		netif_wake_queue(ndev);
	}
	/* Clear interrupt */
	isr = readb(&priv->regs->isr);
	writeb(isr & ~RCAR_CAN_ISR_TXFF, &priv->regs->isr);
	can_led_event(ndev, CAN_LED_EVENT_TX);
}

static irqreturn_t rcar_can_interrupt(int irq, void *dev_id)
{
	struct net_device *ndev = dev_id;
	struct rcar_can_priv *priv = netdev_priv(ndev);
	u8 isr;

	isr = readb(&priv->regs->isr);
	if (!(isr & priv->ier))
		return IRQ_NONE;

	if (isr & RCAR_CAN_ISR_ERSF)
		rcar_can_error(ndev);

	if (isr & RCAR_CAN_ISR_TXFF)
		rcar_can_tx_done(ndev);

	if (isr & RCAR_CAN_ISR_RXFF) {
		if (napi_schedule_prep(&priv->napi)) {
			/* Disable Rx FIFO interrupts */
			priv->ier &= ~RCAR_CAN_IER_RXFIE;
			writeb(priv->ier, &priv->regs->ier);
			__napi_schedule(&priv->napi);
		}
	}

	return IRQ_HANDLED;
}

static void rcar_can_set_bittiming(struct net_device *dev)
{
	struct rcar_can_priv *priv = netdev_priv(dev);
	struct can_bittiming *bt = &priv->can.bittiming;
	u32 bcr;

	bcr = RCAR_CAN_BCR_TSEG1(bt->phase_seg1 + bt->prop_seg - 1) |
	      RCAR_CAN_BCR_BPR(bt->brp - 1) | RCAR_CAN_BCR_SJW(bt->sjw - 1) |
	      RCAR_CAN_BCR_TSEG2(bt->phase_seg2 - 1);
	/* Don't overwrite CLKR with 32-bit BCR access; CLKR has 8-bit access.
	 * All the registers are big-endian but they get byte-swapped on 32-bit
	 * read/write (but not on 8-bit, contrary to the manuals)...
	 */
	writel((bcr << 8) | priv->clock_select, &priv->regs->bcr);
}

static void rcar_can_start(struct net_device *ndev)
{
	struct rcar_can_priv *priv = netdev_priv(ndev);
	u16 ctlr;
	int i;

	/* Set controller to known mode:
	 * - FIFO mailbox mode
	 * - accept all messages
	 * - overrun mode
	 * CAN is in sleep mode after MCU hardware or software reset.
	 */
	ctlr = readw(&priv->regs->ctlr);
	ctlr &= ~RCAR_CAN_CTLR_SLPM;
	writew(ctlr, &priv->regs->ctlr);
	/* Go to reset mode */
	ctlr |= RCAR_CAN_CTLR_CANM_FORCE_RESET;
	writew(ctlr, &priv->regs->ctlr);
	for (i = 0; i < MAX_STR_READS; i++) {
		if (readw(&priv->regs->str) & RCAR_CAN_STR_RSTST)
			break;
	}
	rcar_can_set_bittiming(ndev);
	ctlr |= RCAR_CAN_CTLR_IDFM_MIXED; /* Select mixed ID mode */
	ctlr |= RCAR_CAN_CTLR_BOM_ENT;	/* Entry to halt mode automatically */
					/* at bus-off */
	ctlr |= RCAR_CAN_CTLR_MBM;	/* Select FIFO mailbox mode */
	ctlr |= RCAR_CAN_CTLR_MLM;	/* Overrun mode */
	writew(ctlr, &priv->regs->ctlr);

	/* Accept all SID and EID */
	writel(0, &priv->regs->mkr_2_9[6]);
	writel(0, &priv->regs->mkr_2_9[7]);
	/* In FIFO mailbox mode, write "0" to bits 24 to 31 */
	writel(0, &priv->regs->mkivlr1);
	/* Accept all frames */
	writel(0, &priv->regs->fidcr[0]);
	writel(RCAR_CAN_FIDCR_IDE | RCAR_CAN_FIDCR_RTR, &priv->regs->fidcr[1]);
	/* Enable and configure FIFO mailbox interrupts */
	writel(RCAR_CAN_MIER1_RXFIE | RCAR_CAN_MIER1_TXFIE, &priv->regs->mier1);

	priv->ier = RCAR_CAN_IER_ERSIE | RCAR_CAN_IER_RXFIE |
		    RCAR_CAN_IER_TXFIE;
	writeb(priv->ier, &priv->regs->ier);

	/* Accumulate error codes */
	writeb(RCAR_CAN_ECSR_EDPM, &priv->regs->ecsr);
	/* Enable error interrupts */
	writeb(RCAR_CAN_EIER_EWIE | RCAR_CAN_EIER_EPIE | RCAR_CAN_EIER_BOEIE |
	       (priv->can.ctrlmode & CAN_CTRLMODE_BERR_REPORTING ?
	       RCAR_CAN_EIER_BEIE : 0) | RCAR_CAN_EIER_ORIE |
	       RCAR_CAN_EIER_OLIE, &priv->regs->eier);
	priv->can.state = CAN_STATE_ERROR_ACTIVE;

	/* Go to operation mode */
	writew(ctlr & ~RCAR_CAN_CTLR_CANM, &priv->regs->ctlr);
	for (i = 0; i < MAX_STR_READS; i++) {
		if (!(readw(&priv->regs->str) & RCAR_CAN_STR_RSTST))
			break;
	}
	/* Enable Rx and Tx FIFO */
	writeb(RCAR_CAN_RFCR_RFE, &priv->regs->rfcr);
	writeb(RCAR_CAN_TFCR_TFE, &priv->regs->tfcr);
}

static int rcar_can_open(struct net_device *ndev)
{
	struct rcar_can_priv *priv = netdev_priv(ndev);
	int err;

	err = clk_prepare_enable(priv->clk);
	if (err) {
		netdev_err(ndev,
			   "failed to enable peripheral clock, error %d\n",
			   err);
		goto out;
	}
	err = clk_prepare_enable(priv->can_clk);
	if (err) {
		netdev_err(ndev, "failed to enable CAN clock, error %d\n",
			   err);
		goto out_clock;
	}
	err = open_candev(ndev);
	if (err) {
		netdev_err(ndev, "open_candev() failed, error %d\n", err);
		goto out_can_clock;
	}
	napi_enable(&priv->napi);
	err = request_irq(ndev->irq, rcar_can_interrupt, 0, ndev->name, ndev);
	if (err) {
		netdev_err(ndev, "request_irq(%d) failed, error %d\n",
			   ndev->irq, err);
		goto out_close;
	}
	can_led_event(ndev, CAN_LED_EVENT_OPEN);
	rcar_can_start(ndev);
	netif_start_queue(ndev);
	return 0;
out_close:
	napi_disable(&priv->napi);
	close_candev(ndev);
out_can_clock:
	clk_disable_unprepare(priv->can_clk);
out_clock:
	clk_disable_unprepare(priv->clk);
out:
	return err;
}

static void rcar_can_stop(struct net_device *ndev)
{
	struct rcar_can_priv *priv = netdev_priv(ndev);
	u16 ctlr;
	int i;

	/* Go to (force) reset mode */
	ctlr = readw(&priv->regs->ctlr);
	ctlr |= RCAR_CAN_CTLR_CANM_FORCE_RESET;
	writew(ctlr, &priv->regs->ctlr);
	for (i = 0; i < MAX_STR_READS; i++) {
		if (readw(&priv->regs->str) & RCAR_CAN_STR_RSTST)
			break;
	}
	writel(0, &priv->regs->mier0);
	writel(0, &priv->regs->mier1);
	writeb(0, &priv->regs->ier);
	writeb(0, &priv->regs->eier);
	/* Go to sleep mode */
	ctlr |= RCAR_CAN_CTLR_SLPM;
	writew(ctlr, &priv->regs->ctlr);
	priv->can.state = CAN_STATE_STOPPED;
}

static int rcar_can_close(struct net_device *ndev)
{
	struct rcar_can_priv *priv = netdev_priv(ndev);

	netif_stop_queue(ndev);
	rcar_can_stop(ndev);
	free_irq(ndev->irq, ndev);
	napi_disable(&priv->napi);
	clk_disable_unprepare(priv->can_clk);
	clk_disable_unprepare(priv->clk);
	close_candev(ndev);
	can_led_event(ndev, CAN_LED_EVENT_STOP);
	return 0;
}

static netdev_tx_t rcar_can_start_xmit(struct sk_buff *skb,
				       struct net_device *ndev)
{
	struct rcar_can_priv *priv = netdev_priv(ndev);
	struct can_frame *cf = (struct can_frame *)skb->data;
	u32 data, i;

	if (can_dropped_invalid_skb(ndev, skb))
		return NETDEV_TX_OK;

	if (cf->can_id & CAN_EFF_FLAG)	/* Extended frame format */
		data = (cf->can_id & CAN_EFF_MASK) | RCAR_CAN_IDE;
	else				/* Standard frame format */
		data = (cf->can_id & CAN_SFF_MASK) << RCAR_CAN_SID_SHIFT;

	if (cf->can_id & CAN_RTR_FLAG) { /* Remote transmission request */
		data |= RCAR_CAN_RTR;
	} else {
		for (i = 0; i < cf->can_dlc; i++)
			writeb(cf->data[i],
			       &priv->regs->mb[RCAR_CAN_TX_FIFO_MBX].data[i]);
	}

	writel(data, &priv->regs->mb[RCAR_CAN_TX_FIFO_MBX].id);

	writeb(cf->can_dlc, &priv->regs->mb[RCAR_CAN_TX_FIFO_MBX].dlc);

	priv->tx_dlc[priv->tx_head % RCAR_CAN_FIFO_DEPTH] = cf->can_dlc;
	can_put_echo_skb(skb, ndev, priv->tx_head % RCAR_CAN_FIFO_DEPTH);
	priv->tx_head++;
	/* Start Tx: write 0xff to the TFPCR register to increment
	 * the CPU-side pointer for the transmit FIFO to the next
	 * mailbox location
	 */
	writeb(0xff, &priv->regs->tfpcr);
	/* Stop the queue if we've filled all FIFO entries */
	if (priv->tx_head - priv->tx_tail >= RCAR_CAN_FIFO_DEPTH)
		netif_stop_queue(ndev);

	return NETDEV_TX_OK;
}

static const struct net_device_ops rcar_can_netdev_ops = {
	.ndo_open = rcar_can_open,
	.ndo_stop = rcar_can_close,
	.ndo_start_xmit = rcar_can_start_xmit,
	.ndo_change_mtu = can_change_mtu,
};

static void rcar_can_rx_pkt(struct rcar_can_priv *priv)
{
	struct net_device_stats *stats = &priv->ndev->stats;
	struct can_frame *cf;
	struct sk_buff *skb;
	u32 data;
	u8 dlc;

	skb = alloc_can_skb(priv->ndev, &cf);
	if (!skb) {
		stats->rx_dropped++;
		return;
	}

	data = readl(&priv->regs->mb[RCAR_CAN_RX_FIFO_MBX].id);
	if (data & RCAR_CAN_IDE)
		cf->can_id = (data & CAN_EFF_MASK) | CAN_EFF_FLAG;
	else
		cf->can_id = (data >> RCAR_CAN_SID_SHIFT) & CAN_SFF_MASK;

	dlc = readb(&priv->regs->mb[RCAR_CAN_RX_FIFO_MBX].dlc);
	cf->can_dlc = get_can_dlc(dlc);
	if (data & RCAR_CAN_RTR) {
		cf->can_id |= CAN_RTR_FLAG;
	} else {
		for (dlc = 0; dlc < cf->can_dlc; dlc++)
			cf->data[dlc] =
			readb(&priv->regs->mb[RCAR_CAN_RX_FIFO_MBX].data[dlc]);
	}

	can_led_event(priv->ndev, CAN_LED_EVENT_RX);

	stats->rx_bytes += cf->can_dlc;
	stats->rx_packets++;
	netif_receive_skb(skb);
}

static int rcar_can_rx_poll(struct napi_struct *napi, int quota)
{
	struct rcar_can_priv *priv = container_of(napi,
						  struct rcar_can_priv, napi);
	int num_pkts;

	for (num_pkts = 0; num_pkts < quota; num_pkts++) {
		u8 rfcr, isr;

		isr = readb(&priv->regs->isr);
		/* Clear interrupt bit */
		if (isr & RCAR_CAN_ISR_RXFF)
			writeb(isr & ~RCAR_CAN_ISR_RXFF, &priv->regs->isr);
		rfcr = readb(&priv->regs->rfcr);
		if (rfcr & RCAR_CAN_RFCR_RFEST)
			break;
		rcar_can_rx_pkt(priv);
		/* Write 0xff to the RFPCR register to increment
		 * the CPU-side pointer for the receive FIFO
		 * to the next mailbox location
		 */
		writeb(0xff, &priv->regs->rfpcr);
	}
	/* All packets processed */
	if (num_pkts < quota) {
		napi_complete_done(napi, num_pkts);
		priv->ier |= RCAR_CAN_IER_RXFIE;
		writeb(priv->ier, &priv->regs->ier);
	}
	return num_pkts;
}

static int rcar_can_do_set_mode(struct net_device *ndev, enum can_mode mode)
{
	switch (mode) {
	case CAN_MODE_START:
		rcar_can_start(ndev);
		netif_wake_queue(ndev);
		return 0;
	default:
		return -EOPNOTSUPP;
	}
}

static int rcar_can_get_berr_counter(const struct net_device *dev,
				     struct can_berr_counter *bec)
{
	struct rcar_can_priv *priv = netdev_priv(dev);
	int err;

	err = clk_prepare_enable(priv->clk);
	if (err)
		return err;
	bec->txerr = readb(&priv->regs->tecr);
	bec->rxerr = readb(&priv->regs->recr);
	clk_disable_unprepare(priv->clk);
	return 0;
}

static const char * const clock_names[] = {
	[CLKR_CLKP1]	= "clkp1",
	[CLKR_CLKP2]	= "clkp2",
	[CLKR_CLKEXT]	= "can_clk",
};

static int rcar_can_probe(struct platform_device *pdev)
{
	struct rcar_can_priv *priv;
	struct net_device *ndev;
	struct resource *mem;
	void __iomem *addr;
	u32 clock_select = CLKR_CLKP1;
	int err = -ENODEV;
	int irq;

	of_property_read_u32(pdev->dev.of_node, "renesas,can-clock-select",
			     &clock_select);

	irq = platform_get_irq(pdev, 0);
	if (irq < 0) {
		err = irq;
		goto fail;
	}

	mem = platform_get_resource(pdev, IORESOURCE_MEM, 0);
	addr = devm_ioremap_resource(&pdev->dev, mem);
	if (IS_ERR(addr)) {
		err = PTR_ERR(addr);
		goto fail;
	}

	ndev = alloc_candev(sizeof(struct rcar_can_priv), RCAR_CAN_FIFO_DEPTH);
	if (!ndev) {
		dev_err(&pdev->dev, "alloc_candev() failed\n");
		err = -ENOMEM;
		goto fail;
	}

	priv = netdev_priv(ndev);

	priv->clk = devm_clk_get(&pdev->dev, "clkp1");
	if (IS_ERR(priv->clk)) {
		err = PTR_ERR(priv->clk);
		dev_err(&pdev->dev, "cannot get peripheral clock, error %d\n",
			err);
		goto fail_clk;
	}

	if (!(BIT(clock_select) & RCAR_SUPPORTED_CLOCKS)) {
		err = -EINVAL;
		dev_err(&pdev->dev, "invalid CAN clock selected\n");
		goto fail_clk;
	}
	priv->can_clk = devm_clk_get(&pdev->dev, clock_names[clock_select]);
	if (IS_ERR(priv->can_clk)) {
		err = PTR_ERR(priv->can_clk);
		dev_err(&pdev->dev, "cannot get CAN clock, error %d\n", err);
		goto fail_clk;
	}

	ndev->netdev_ops = &rcar_can_netdev_ops;
	ndev->irq = irq;
	ndev->flags |= IFF_ECHO;
	priv->ndev = ndev;
	priv->regs = addr;
	priv->clock_select = clock_select;
	priv->can.clock.freq = clk_get_rate(priv->can_clk);
	priv->can.bittiming_const = &rcar_can_bittiming_const;
	priv->can.do_set_mode = rcar_can_do_set_mode;
	priv->can.do_get_berr_counter = rcar_can_get_berr_counter;
	priv->can.ctrlmode_supported = CAN_CTRLMODE_BERR_REPORTING;
	platform_set_drvdata(pdev, ndev);
	SET_NETDEV_DEV(ndev, &pdev->dev);

	netif_napi_add(ndev, &priv->napi, rcar_can_rx_poll,
		       RCAR_CAN_NAPI_WEIGHT);
	err = register_candev(ndev);
	if (err) {
		dev_err(&pdev->dev, "register_candev() failed, error %d\n",
			err);
		goto fail_candev;
	}

	devm_can_led_init(ndev);

	dev_info(&pdev->dev, "device registered (IRQ%d)\n", ndev->irq);

	return 0;
fail_candev:
	netif_napi_del(&priv->napi);
fail_clk:
	free_candev(ndev);
fail:
	return err;
}

static int rcar_can_remove(struct platform_device *pdev)
{
	struct net_device *ndev = platform_get_drvdata(pdev);
	struct rcar_can_priv *priv = netdev_priv(ndev);

	unregister_candev(ndev);
	netif_napi_del(&priv->napi);
	free_candev(ndev);
	return 0;
}

static int __maybe_unused rcar_can_suspend(struct device *dev)
{
	struct net_device *ndev = dev_get_drvdata(dev);
	struct rcar_can_priv *priv = netdev_priv(ndev);
	u16 ctlr;

	if (netif_running(ndev)) {
		netif_stop_queue(ndev);
		netif_device_detach(ndev);
	}
	ctlr = readw(&priv->regs->ctlr);
	ctlr |= RCAR_CAN_CTLR_CANM_HALT;
	writew(ctlr, &priv->regs->ctlr);
	ctlr |= RCAR_CAN_CTLR_SLPM;
	writew(ctlr, &priv->regs->ctlr);
	priv->can.state = CAN_STATE_SLEEPING;

	clk_disable(priv->clk);
	return 0;
}

static int __maybe_unused rcar_can_resume(struct device *dev)
{
	struct net_device *ndev = dev_get_drvdata(dev);
	struct rcar_can_priv *priv = netdev_priv(ndev);
	u16 ctlr;
	int err;

	err = clk_enable(priv->clk);
	if (err) {
		netdev_err(ndev, "clk_enable() failed, error %d\n", err);
		return err;
	}

	ctlr = readw(&priv->regs->ctlr);
	ctlr &= ~RCAR_CAN_CTLR_SLPM;
	writew(ctlr, &priv->regs->ctlr);
	ctlr &= ~RCAR_CAN_CTLR_CANM;
	writew(ctlr, &priv->regs->ctlr);
	priv->can.state = CAN_STATE_ERROR_ACTIVE;

	if (netif_running(ndev)) {
		netif_device_attach(ndev);
		netif_start_queue(ndev);
	}
	return 0;
}

static SIMPLE_DEV_PM_OPS(rcar_can_pm_ops, rcar_can_suspend, rcar_can_resume);

static const struct of_device_id rcar_can_of_table[] __maybe_unused = {
	{ .compatible = "renesas,can-r8a7778" },
	{ .compatible = "renesas,can-r8a7779" },
	{ .compatible = "renesas,can-r8a7790" },
	{ .compatible = "renesas,can-r8a7791" },
	{ .compatible = "renesas,rcar-gen1-can" },
	{ .compatible = "renesas,rcar-gen2-can" },
	{ .compatible = "renesas,rcar-gen3-can" },
	{ }
};
MODULE_DEVICE_TABLE(of, rcar_can_of_table);

static struct platform_driver rcar_can_driver = {
	.driver = {
		.name = RCAR_CAN_DRV_NAME,
		.of_match_table = of_match_ptr(rcar_can_of_table),
		.pm = &rcar_can_pm_ops,
	},
	.probe = rcar_can_probe,
	.remove = rcar_can_remove,
};

module_platform_driver(rcar_can_driver);

MODULE_AUTHOR("Cogent Embedded, Inc.");
MODULE_LICENSE("GPL");
MODULE_DESCRIPTION("CAN driver for Renesas R-Car SoC");
MODULE_ALIAS("platform:" RCAR_CAN_DRV_NAME);<|MERGE_RESOLUTION|>--- conflicted
+++ resolved
@@ -19,8 +19,6 @@
 
 #define RCAR_CAN_DRV_NAME	"rcar_can"
 
-<<<<<<< HEAD
-=======
 /* Clock Select Register settings */
 enum CLKR {
 	CLKR_CLKP1 = 0, /* Peripheral clock (clkp1) */
@@ -28,7 +26,6 @@
 	CLKR_CLKEXT = 3, /* Externally input clock */
 };
 
->>>>>>> f7688b48
 #define RCAR_SUPPORTED_CLOCKS	(BIT(CLKR_CLKP1) | BIT(CLKR_CLKP2) | \
 				 BIT(CLKR_CLKEXT))
 
