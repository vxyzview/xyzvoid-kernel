// SPDX-License-Identifier: GPL-2.0-only
/*
 * VXLAN: Virtual eXtensible Local Area Network
 *
 * Copyright (c) 2012-2013 Vyatta Inc.
 */

#define pr_fmt(fmt) KBUILD_MODNAME ": " fmt

#include <linux/kernel.h>
#include <linux/module.h>
#include <linux/errno.h>
#include <linux/slab.h>
#include <linux/udp.h>
#include <linux/igmp.h>
#include <linux/if_ether.h>
#include <linux/ethtool.h>
#include <net/arp.h>
#include <net/ndisc.h>
#include <net/ipv6_stubs.h>
#include <net/ip.h>
#include <net/icmp.h>
#include <net/rtnetlink.h>
#include <net/inet_ecn.h>
#include <net/net_namespace.h>
#include <net/netns/generic.h>
#include <net/tun_proto.h>
#include <net/vxlan.h>

#if IS_ENABLED(CONFIG_IPV6)
#include <net/ip6_tunnel.h>
#include <net/ip6_checksum.h>
#endif

#define VXLAN_VERSION	"0.1"

#define PORT_HASH_BITS	8
#define PORT_HASH_SIZE  (1<<PORT_HASH_BITS)
#define FDB_AGE_DEFAULT 300 /* 5 min */
#define FDB_AGE_INTERVAL (10 * HZ)	/* rescan interval */

/* UDP port for VXLAN traffic.
 * The IANA assigned port is 4789, but the Linux default is 8472
 * for compatibility with early adopters.
 */
static unsigned short vxlan_port __read_mostly = 8472;
module_param_named(udp_port, vxlan_port, ushort, 0444);
MODULE_PARM_DESC(udp_port, "Destination UDP port");

static bool log_ecn_error = true;
module_param(log_ecn_error, bool, 0644);
MODULE_PARM_DESC(log_ecn_error, "Log packets received with corrupted ECN");

static unsigned int vxlan_net_id;
static struct rtnl_link_ops vxlan_link_ops;

static const u8 all_zeros_mac[ETH_ALEN + 2];

static int vxlan_sock_add(struct vxlan_dev *vxlan);

static void vxlan_vs_del_dev(struct vxlan_dev *vxlan);

/* per-network namespace private data for this module */
struct vxlan_net {
	struct list_head  vxlan_list;
	struct hlist_head sock_list[PORT_HASH_SIZE];
	spinlock_t	  sock_lock;
};

/* Forwarding table entry */
struct vxlan_fdb {
	struct hlist_node hlist;	/* linked list of entries */
	struct rcu_head	  rcu;
	unsigned long	  updated;	/* jiffies */
	unsigned long	  used;
	struct list_head  remotes;
	u8		  eth_addr[ETH_ALEN];
	u16		  state;	/* see ndm_state */
	__be32		  vni;
	u16		  flags;	/* see ndm_flags and below */
};

#define NTF_VXLAN_ADDED_BY_USER 0x100

/* salt for hash table */
static u32 vxlan_salt __read_mostly;

static inline bool vxlan_collect_metadata(struct vxlan_sock *vs)
{
	return vs->flags & VXLAN_F_COLLECT_METADATA ||
	       ip_tunnel_collect_metadata();
}

#if IS_ENABLED(CONFIG_IPV6)
static inline
bool vxlan_addr_equal(const union vxlan_addr *a, const union vxlan_addr *b)
{
	if (a->sa.sa_family != b->sa.sa_family)
		return false;
	if (a->sa.sa_family == AF_INET6)
		return ipv6_addr_equal(&a->sin6.sin6_addr, &b->sin6.sin6_addr);
	else
		return a->sin.sin_addr.s_addr == b->sin.sin_addr.s_addr;
}

static int vxlan_nla_get_addr(union vxlan_addr *ip, struct nlattr *nla)
{
	if (nla_len(nla) >= sizeof(struct in6_addr)) {
		ip->sin6.sin6_addr = nla_get_in6_addr(nla);
		ip->sa.sa_family = AF_INET6;
		return 0;
	} else if (nla_len(nla) >= sizeof(__be32)) {
		ip->sin.sin_addr.s_addr = nla_get_in_addr(nla);
		ip->sa.sa_family = AF_INET;
		return 0;
	} else {
		return -EAFNOSUPPORT;
	}
}

static int vxlan_nla_put_addr(struct sk_buff *skb, int attr,
			      const union vxlan_addr *ip)
{
	if (ip->sa.sa_family == AF_INET6)
		return nla_put_in6_addr(skb, attr, &ip->sin6.sin6_addr);
	else
		return nla_put_in_addr(skb, attr, ip->sin.sin_addr.s_addr);
}

#else /* !CONFIG_IPV6 */

static inline
bool vxlan_addr_equal(const union vxlan_addr *a, const union vxlan_addr *b)
{
	return a->sin.sin_addr.s_addr == b->sin.sin_addr.s_addr;
}

static int vxlan_nla_get_addr(union vxlan_addr *ip, struct nlattr *nla)
{
	if (nla_len(nla) >= sizeof(struct in6_addr)) {
		return -EAFNOSUPPORT;
	} else if (nla_len(nla) >= sizeof(__be32)) {
		ip->sin.sin_addr.s_addr = nla_get_in_addr(nla);
		ip->sa.sa_family = AF_INET;
		return 0;
	} else {
		return -EAFNOSUPPORT;
	}
}

static int vxlan_nla_put_addr(struct sk_buff *skb, int attr,
			      const union vxlan_addr *ip)
{
	return nla_put_in_addr(skb, attr, ip->sin.sin_addr.s_addr);
}
#endif

/* Virtual Network hash table head */
static inline struct hlist_head *vni_head(struct vxlan_sock *vs, __be32 vni)
{
	return &vs->vni_list[hash_32((__force u32)vni, VNI_HASH_BITS)];
}

/* Socket hash table head */
static inline struct hlist_head *vs_head(struct net *net, __be16 port)
{
	struct vxlan_net *vn = net_generic(net, vxlan_net_id);

	return &vn->sock_list[hash_32(ntohs(port), PORT_HASH_BITS)];
}

/* First remote destination for a forwarding entry.
 * Guaranteed to be non-NULL because remotes are never deleted.
 */
static inline struct vxlan_rdst *first_remote_rcu(struct vxlan_fdb *fdb)
{
	return list_entry_rcu(fdb->remotes.next, struct vxlan_rdst, list);
}

static inline struct vxlan_rdst *first_remote_rtnl(struct vxlan_fdb *fdb)
{
	return list_first_entry(&fdb->remotes, struct vxlan_rdst, list);
}

/* Find VXLAN socket based on network namespace, address family and UDP port
 * and enabled unshareable flags.
 */
static struct vxlan_sock *vxlan_find_sock(struct net *net, sa_family_t family,
					  __be16 port, u32 flags, int ifindex)
{
	struct vxlan_sock *vs;

	flags &= VXLAN_F_RCV_FLAGS;

	hlist_for_each_entry_rcu(vs, vs_head(net, port), hlist) {
		if (inet_sk(vs->sock->sk)->inet_sport == port &&
		    vxlan_get_sk_family(vs) == family &&
		    vs->flags == flags &&
		    vs->sock->sk->sk_bound_dev_if == ifindex)
			return vs;
	}
	return NULL;
}

static struct vxlan_dev *vxlan_vs_find_vni(struct vxlan_sock *vs, int ifindex,
					   __be32 vni)
{
	struct vxlan_dev_node *node;

	/* For flow based devices, map all packets to VNI 0 */
	if (vs->flags & VXLAN_F_COLLECT_METADATA)
		vni = 0;

	hlist_for_each_entry_rcu(node, vni_head(vs, vni), hlist) {
		if (node->vxlan->default_dst.remote_vni != vni)
			continue;

		if (IS_ENABLED(CONFIG_IPV6)) {
			const struct vxlan_config *cfg = &node->vxlan->cfg;

			if ((cfg->flags & VXLAN_F_IPV6_LINKLOCAL) &&
			    cfg->remote_ifindex != ifindex)
				continue;
		}

		return node->vxlan;
	}

	return NULL;
}

/* Look up VNI in a per net namespace table */
static struct vxlan_dev *vxlan_find_vni(struct net *net, int ifindex,
					__be32 vni, sa_family_t family,
					__be16 port, u32 flags)
{
	struct vxlan_sock *vs;

	vs = vxlan_find_sock(net, family, port, flags, ifindex);
	if (!vs)
		return NULL;

	return vxlan_vs_find_vni(vs, ifindex, vni);
}

/* Fill in neighbour message in skbuff. */
static int vxlan_fdb_info(struct sk_buff *skb, struct vxlan_dev *vxlan,
			  const struct vxlan_fdb *fdb,
			  u32 portid, u32 seq, int type, unsigned int flags,
			  const struct vxlan_rdst *rdst)
{
	unsigned long now = jiffies;
	struct nda_cacheinfo ci;
	struct nlmsghdr *nlh;
	struct ndmsg *ndm;
	bool send_ip, send_eth;

	nlh = nlmsg_put(skb, portid, seq, type, sizeof(*ndm), flags);
	if (nlh == NULL)
		return -EMSGSIZE;

	ndm = nlmsg_data(nlh);
	memset(ndm, 0, sizeof(*ndm));

	send_eth = send_ip = true;

	if (type == RTM_GETNEIGH) {
		send_ip = !vxlan_addr_any(&rdst->remote_ip);
		send_eth = !is_zero_ether_addr(fdb->eth_addr);
		ndm->ndm_family = send_ip ? rdst->remote_ip.sa.sa_family : AF_INET;
	} else
		ndm->ndm_family	= AF_BRIDGE;
	ndm->ndm_state = fdb->state;
	ndm->ndm_ifindex = vxlan->dev->ifindex;
	ndm->ndm_flags = fdb->flags;
	if (rdst->offloaded)
		ndm->ndm_flags |= NTF_OFFLOADED;
	ndm->ndm_type = RTN_UNICAST;

	if (!net_eq(dev_net(vxlan->dev), vxlan->net) &&
	    nla_put_s32(skb, NDA_LINK_NETNSID,
			peernet2id(dev_net(vxlan->dev), vxlan->net)))
		goto nla_put_failure;

	if (send_eth && nla_put(skb, NDA_LLADDR, ETH_ALEN, &fdb->eth_addr))
		goto nla_put_failure;

	if (send_ip && vxlan_nla_put_addr(skb, NDA_DST, &rdst->remote_ip))
		goto nla_put_failure;

	if (rdst->remote_port && rdst->remote_port != vxlan->cfg.dst_port &&
	    nla_put_be16(skb, NDA_PORT, rdst->remote_port))
		goto nla_put_failure;
	if (rdst->remote_vni != vxlan->default_dst.remote_vni &&
	    nla_put_u32(skb, NDA_VNI, be32_to_cpu(rdst->remote_vni)))
		goto nla_put_failure;
	if ((vxlan->cfg.flags & VXLAN_F_COLLECT_METADATA) && fdb->vni &&
	    nla_put_u32(skb, NDA_SRC_VNI,
			be32_to_cpu(fdb->vni)))
		goto nla_put_failure;
	if (rdst->remote_ifindex &&
	    nla_put_u32(skb, NDA_IFINDEX, rdst->remote_ifindex))
		goto nla_put_failure;

	ci.ndm_used	 = jiffies_to_clock_t(now - fdb->used);
	ci.ndm_confirmed = 0;
	ci.ndm_updated	 = jiffies_to_clock_t(now - fdb->updated);
	ci.ndm_refcnt	 = 0;

	if (nla_put(skb, NDA_CACHEINFO, sizeof(ci), &ci))
		goto nla_put_failure;

	nlmsg_end(skb, nlh);
	return 0;

nla_put_failure:
	nlmsg_cancel(skb, nlh);
	return -EMSGSIZE;
}

static inline size_t vxlan_nlmsg_size(void)
{
	return NLMSG_ALIGN(sizeof(struct ndmsg))
		+ nla_total_size(ETH_ALEN) /* NDA_LLADDR */
		+ nla_total_size(sizeof(struct in6_addr)) /* NDA_DST */
		+ nla_total_size(sizeof(__be16)) /* NDA_PORT */
		+ nla_total_size(sizeof(__be32)) /* NDA_VNI */
		+ nla_total_size(sizeof(__u32)) /* NDA_IFINDEX */
		+ nla_total_size(sizeof(__s32)) /* NDA_LINK_NETNSID */
		+ nla_total_size(sizeof(struct nda_cacheinfo));
}

static void __vxlan_fdb_notify(struct vxlan_dev *vxlan, struct vxlan_fdb *fdb,
			       struct vxlan_rdst *rd, int type)
{
	struct net *net = dev_net(vxlan->dev);
	struct sk_buff *skb;
	int err = -ENOBUFS;

	skb = nlmsg_new(vxlan_nlmsg_size(), GFP_ATOMIC);
	if (skb == NULL)
		goto errout;

	err = vxlan_fdb_info(skb, vxlan, fdb, 0, 0, type, 0, rd);
	if (err < 0) {
		/* -EMSGSIZE implies BUG in vxlan_nlmsg_size() */
		WARN_ON(err == -EMSGSIZE);
		kfree_skb(skb);
		goto errout;
	}

	rtnl_notify(skb, net, 0, RTNLGRP_NEIGH, NULL, GFP_ATOMIC);
	return;
errout:
	if (err < 0)
		rtnl_set_sk_err(net, RTNLGRP_NEIGH, err);
}

static void vxlan_fdb_switchdev_notifier_info(const struct vxlan_dev *vxlan,
			    const struct vxlan_fdb *fdb,
			    const struct vxlan_rdst *rd,
			    struct netlink_ext_ack *extack,
			    struct switchdev_notifier_vxlan_fdb_info *fdb_info)
{
	fdb_info->info.dev = vxlan->dev;
	fdb_info->info.extack = extack;
	fdb_info->remote_ip = rd->remote_ip;
	fdb_info->remote_port = rd->remote_port;
	fdb_info->remote_vni = rd->remote_vni;
	fdb_info->remote_ifindex = rd->remote_ifindex;
	memcpy(fdb_info->eth_addr, fdb->eth_addr, ETH_ALEN);
	fdb_info->vni = fdb->vni;
	fdb_info->offloaded = rd->offloaded;
	fdb_info->added_by_user = fdb->flags & NTF_VXLAN_ADDED_BY_USER;
}

static int vxlan_fdb_switchdev_call_notifiers(struct vxlan_dev *vxlan,
					      struct vxlan_fdb *fdb,
					      struct vxlan_rdst *rd,
					      bool adding,
					      struct netlink_ext_ack *extack)
{
	struct switchdev_notifier_vxlan_fdb_info info;
	enum switchdev_notifier_type notifier_type;
	int ret;

	if (WARN_ON(!rd))
		return 0;

	notifier_type = adding ? SWITCHDEV_VXLAN_FDB_ADD_TO_DEVICE
			       : SWITCHDEV_VXLAN_FDB_DEL_TO_DEVICE;
	vxlan_fdb_switchdev_notifier_info(vxlan, fdb, rd, NULL, &info);
	ret = call_switchdev_notifiers(notifier_type, vxlan->dev,
				       &info.info, extack);
	return notifier_to_errno(ret);
}

static int vxlan_fdb_notify(struct vxlan_dev *vxlan, struct vxlan_fdb *fdb,
			    struct vxlan_rdst *rd, int type, bool swdev_notify,
			    struct netlink_ext_ack *extack)
{
	int err;

	if (swdev_notify) {
		switch (type) {
		case RTM_NEWNEIGH:
			err = vxlan_fdb_switchdev_call_notifiers(vxlan, fdb, rd,
								 true, extack);
			if (err)
				return err;
			break;
		case RTM_DELNEIGH:
			vxlan_fdb_switchdev_call_notifiers(vxlan, fdb, rd,
							   false, extack);
			break;
		}
	}

	__vxlan_fdb_notify(vxlan, fdb, rd, type);
	return 0;
}

static void vxlan_ip_miss(struct net_device *dev, union vxlan_addr *ipa)
{
	struct vxlan_dev *vxlan = netdev_priv(dev);
	struct vxlan_fdb f = {
		.state = NUD_STALE,
	};
	struct vxlan_rdst remote = {
		.remote_ip = *ipa, /* goes to NDA_DST */
		.remote_vni = cpu_to_be32(VXLAN_N_VID),
	};

	vxlan_fdb_notify(vxlan, &f, &remote, RTM_GETNEIGH, true, NULL);
}

static void vxlan_fdb_miss(struct vxlan_dev *vxlan, const u8 eth_addr[ETH_ALEN])
{
	struct vxlan_fdb f = {
		.state = NUD_STALE,
	};
	struct vxlan_rdst remote = { };

	memcpy(f.eth_addr, eth_addr, ETH_ALEN);

	vxlan_fdb_notify(vxlan, &f, &remote, RTM_GETNEIGH, true, NULL);
}

/* Hash Ethernet address */
static u32 eth_hash(const unsigned char *addr)
{
	u64 value = get_unaligned((u64 *)addr);

	/* only want 6 bytes */
#ifdef __BIG_ENDIAN
	value >>= 16;
#else
	value <<= 16;
#endif
	return hash_64(value, FDB_HASH_BITS);
}

static u32 eth_vni_hash(const unsigned char *addr, __be32 vni)
{
	/* use 1 byte of OUI and 3 bytes of NIC */
	u32 key = get_unaligned((u32 *)(addr + 2));

	return jhash_2words(key, vni, vxlan_salt) & (FDB_HASH_SIZE - 1);
}

static u32 fdb_head_index(struct vxlan_dev *vxlan, const u8 *mac, __be32 vni)
{
	if (vxlan->cfg.flags & VXLAN_F_COLLECT_METADATA)
		return eth_vni_hash(mac, vni);
	else
		return eth_hash(mac);
}

/* Hash chain to use given mac address */
static inline struct hlist_head *vxlan_fdb_head(struct vxlan_dev *vxlan,
						const u8 *mac, __be32 vni)
{
	return &vxlan->fdb_head[fdb_head_index(vxlan, mac, vni)];
}

/* Look up Ethernet address in forwarding table */
static struct vxlan_fdb *__vxlan_find_mac(struct vxlan_dev *vxlan,
					  const u8 *mac, __be32 vni)
{
	struct hlist_head *head = vxlan_fdb_head(vxlan, mac, vni);
	struct vxlan_fdb *f;

	hlist_for_each_entry_rcu(f, head, hlist) {
		if (ether_addr_equal(mac, f->eth_addr)) {
			if (vxlan->cfg.flags & VXLAN_F_COLLECT_METADATA) {
				if (vni == f->vni)
					return f;
			} else {
				return f;
			}
		}
	}

	return NULL;
}

static struct vxlan_fdb *vxlan_find_mac(struct vxlan_dev *vxlan,
					const u8 *mac, __be32 vni)
{
	struct vxlan_fdb *f;

	f = __vxlan_find_mac(vxlan, mac, vni);
	if (f && f->used != jiffies)
		f->used = jiffies;

	return f;
}

/* caller should hold vxlan->hash_lock */
static struct vxlan_rdst *vxlan_fdb_find_rdst(struct vxlan_fdb *f,
					      union vxlan_addr *ip, __be16 port,
					      __be32 vni, __u32 ifindex)
{
	struct vxlan_rdst *rd;

	list_for_each_entry(rd, &f->remotes, list) {
		if (vxlan_addr_equal(&rd->remote_ip, ip) &&
		    rd->remote_port == port &&
		    rd->remote_vni == vni &&
		    rd->remote_ifindex == ifindex)
			return rd;
	}

	return NULL;
}

int vxlan_fdb_find_uc(struct net_device *dev, const u8 *mac, __be32 vni,
		      struct switchdev_notifier_vxlan_fdb_info *fdb_info)
{
	struct vxlan_dev *vxlan = netdev_priv(dev);
	u8 eth_addr[ETH_ALEN + 2] = { 0 };
	struct vxlan_rdst *rdst;
	struct vxlan_fdb *f;
	int rc = 0;

	if (is_multicast_ether_addr(mac) ||
	    is_zero_ether_addr(mac))
		return -EINVAL;

	ether_addr_copy(eth_addr, mac);

	rcu_read_lock();

	f = __vxlan_find_mac(vxlan, eth_addr, vni);
	if (!f) {
		rc = -ENOENT;
		goto out;
	}

	rdst = first_remote_rcu(f);
	vxlan_fdb_switchdev_notifier_info(vxlan, f, rdst, NULL, fdb_info);

out:
	rcu_read_unlock();
	return rc;
}
EXPORT_SYMBOL_GPL(vxlan_fdb_find_uc);

static int vxlan_fdb_notify_one(struct notifier_block *nb,
				const struct vxlan_dev *vxlan,
				const struct vxlan_fdb *f,
				const struct vxlan_rdst *rdst,
				struct netlink_ext_ack *extack)
{
	struct switchdev_notifier_vxlan_fdb_info fdb_info;
	int rc;

	vxlan_fdb_switchdev_notifier_info(vxlan, f, rdst, extack, &fdb_info);
	rc = nb->notifier_call(nb, SWITCHDEV_VXLAN_FDB_ADD_TO_DEVICE,
			       &fdb_info);
	return notifier_to_errno(rc);
}

int vxlan_fdb_replay(const struct net_device *dev, __be32 vni,
		     struct notifier_block *nb,
		     struct netlink_ext_ack *extack)
{
	struct vxlan_dev *vxlan;
	struct vxlan_rdst *rdst;
	struct vxlan_fdb *f;
	unsigned int h;
	int rc = 0;

	if (!netif_is_vxlan(dev))
		return -EINVAL;
	vxlan = netdev_priv(dev);

	for (h = 0; h < FDB_HASH_SIZE; ++h) {
		spin_lock_bh(&vxlan->hash_lock[h]);
		hlist_for_each_entry(f, &vxlan->fdb_head[h], hlist) {
			if (f->vni == vni) {
				list_for_each_entry(rdst, &f->remotes, list) {
					rc = vxlan_fdb_notify_one(nb, vxlan,
								  f, rdst,
								  extack);
					if (rc)
						goto unlock;
				}
			}
		}
		spin_unlock_bh(&vxlan->hash_lock[h]);
	}
	return 0;

unlock:
	spin_unlock_bh(&vxlan->hash_lock[h]);
	return rc;
}
EXPORT_SYMBOL_GPL(vxlan_fdb_replay);

void vxlan_fdb_clear_offload(const struct net_device *dev, __be32 vni)
{
	struct vxlan_dev *vxlan;
	struct vxlan_rdst *rdst;
	struct vxlan_fdb *f;
	unsigned int h;

	if (!netif_is_vxlan(dev))
		return;
	vxlan = netdev_priv(dev);

	for (h = 0; h < FDB_HASH_SIZE; ++h) {
		spin_lock_bh(&vxlan->hash_lock[h]);
		hlist_for_each_entry(f, &vxlan->fdb_head[h], hlist)
			if (f->vni == vni)
				list_for_each_entry(rdst, &f->remotes, list)
					rdst->offloaded = false;
		spin_unlock_bh(&vxlan->hash_lock[h]);
	}

}
EXPORT_SYMBOL_GPL(vxlan_fdb_clear_offload);

/* Replace destination of unicast mac */
static int vxlan_fdb_replace(struct vxlan_fdb *f,
			     union vxlan_addr *ip, __be16 port, __be32 vni,
			     __u32 ifindex, struct vxlan_rdst *oldrd)
{
	struct vxlan_rdst *rd;

	rd = vxlan_fdb_find_rdst(f, ip, port, vni, ifindex);
	if (rd)
		return 0;

	rd = list_first_entry_or_null(&f->remotes, struct vxlan_rdst, list);
	if (!rd)
		return 0;

	*oldrd = *rd;
	dst_cache_reset(&rd->dst_cache);
	rd->remote_ip = *ip;
	rd->remote_port = port;
	rd->remote_vni = vni;
	rd->remote_ifindex = ifindex;
	rd->offloaded = false;
	return 1;
}

/* Add/update destinations for multicast */
static int vxlan_fdb_append(struct vxlan_fdb *f,
			    union vxlan_addr *ip, __be16 port, __be32 vni,
			    __u32 ifindex, struct vxlan_rdst **rdp)
{
	struct vxlan_rdst *rd;

	rd = vxlan_fdb_find_rdst(f, ip, port, vni, ifindex);
	if (rd)
		return 0;

	rd = kmalloc(sizeof(*rd), GFP_ATOMIC);
	if (rd == NULL)
		return -ENOBUFS;

	if (dst_cache_init(&rd->dst_cache, GFP_ATOMIC)) {
		kfree(rd);
		return -ENOBUFS;
	}

	rd->remote_ip = *ip;
	rd->remote_port = port;
	rd->offloaded = false;
	rd->remote_vni = vni;
	rd->remote_ifindex = ifindex;

	list_add_tail_rcu(&rd->list, &f->remotes);

	*rdp = rd;
	return 1;
}

static struct vxlanhdr *vxlan_gro_remcsum(struct sk_buff *skb,
					  unsigned int off,
					  struct vxlanhdr *vh, size_t hdrlen,
					  __be32 vni_field,
					  struct gro_remcsum *grc,
					  bool nopartial)
{
	size_t start, offset;

	if (skb->remcsum_offload)
		return vh;

	if (!NAPI_GRO_CB(skb)->csum_valid)
		return NULL;

	start = vxlan_rco_start(vni_field);
	offset = start + vxlan_rco_offset(vni_field);

	vh = skb_gro_remcsum_process(skb, (void *)vh, off, hdrlen,
				     start, offset, grc, nopartial);

	skb->remcsum_offload = 1;

	return vh;
}

static struct sk_buff *vxlan_gro_receive(struct sock *sk,
					 struct list_head *head,
					 struct sk_buff *skb)
{
	struct sk_buff *pp = NULL;
	struct sk_buff *p;
	struct vxlanhdr *vh, *vh2;
	unsigned int hlen, off_vx;
	int flush = 1;
	struct vxlan_sock *vs = rcu_dereference_sk_user_data(sk);
	__be32 flags;
	struct gro_remcsum grc;

	skb_gro_remcsum_init(&grc);

	off_vx = skb_gro_offset(skb);
	hlen = off_vx + sizeof(*vh);
	vh   = skb_gro_header_fast(skb, off_vx);
	if (skb_gro_header_hard(skb, hlen)) {
		vh = skb_gro_header_slow(skb, hlen, off_vx);
		if (unlikely(!vh))
			goto out;
	}

	skb_gro_postpull_rcsum(skb, vh, sizeof(struct vxlanhdr));

	flags = vh->vx_flags;

	if ((flags & VXLAN_HF_RCO) && (vs->flags & VXLAN_F_REMCSUM_RX)) {
		vh = vxlan_gro_remcsum(skb, off_vx, vh, sizeof(struct vxlanhdr),
				       vh->vx_vni, &grc,
				       !!(vs->flags &
					  VXLAN_F_REMCSUM_NOPARTIAL));

		if (!vh)
			goto out;
	}

	skb_gro_pull(skb, sizeof(struct vxlanhdr)); /* pull vxlan header */

	list_for_each_entry(p, head, list) {
		if (!NAPI_GRO_CB(p)->same_flow)
			continue;

		vh2 = (struct vxlanhdr *)(p->data + off_vx);
		if (vh->vx_flags != vh2->vx_flags ||
		    vh->vx_vni != vh2->vx_vni) {
			NAPI_GRO_CB(p)->same_flow = 0;
			continue;
		}
	}

	pp = call_gro_receive(eth_gro_receive, head, skb);
	flush = 0;

out:
	skb_gro_flush_final_remcsum(skb, pp, flush, &grc);

	return pp;
}

static int vxlan_gro_complete(struct sock *sk, struct sk_buff *skb, int nhoff)
{
	/* Sets 'skb->inner_mac_header' since we are always called with
	 * 'skb->encapsulation' set.
	 */
	return eth_gro_complete(skb, nhoff + sizeof(struct vxlanhdr));
}

static struct vxlan_fdb *vxlan_fdb_alloc(struct vxlan_dev *vxlan,
					 const u8 *mac, __u16 state,
					 __be32 src_vni, __u16 ndm_flags)
{
	struct vxlan_fdb *f;

	f = kmalloc(sizeof(*f), GFP_ATOMIC);
	if (!f)
		return NULL;
	f->state = state;
	f->flags = ndm_flags;
	f->updated = f->used = jiffies;
	f->vni = src_vni;
	INIT_LIST_HEAD(&f->remotes);
	memcpy(f->eth_addr, mac, ETH_ALEN);

	return f;
}

static void vxlan_fdb_insert(struct vxlan_dev *vxlan, const u8 *mac,
			     __be32 src_vni, struct vxlan_fdb *f)
{
	++vxlan->addrcnt;
	hlist_add_head_rcu(&f->hlist,
			   vxlan_fdb_head(vxlan, mac, src_vni));
}

static int vxlan_fdb_create(struct vxlan_dev *vxlan,
			    const u8 *mac, union vxlan_addr *ip,
			    __u16 state, __be16 port, __be32 src_vni,
			    __be32 vni, __u32 ifindex, __u16 ndm_flags,
			    struct vxlan_fdb **fdb)
{
	struct vxlan_rdst *rd = NULL;
	struct vxlan_fdb *f;
	int rc;

	if (vxlan->cfg.addrmax &&
	    vxlan->addrcnt >= vxlan->cfg.addrmax)
		return -ENOSPC;

	netdev_dbg(vxlan->dev, "add %pM -> %pIS\n", mac, ip);
	f = vxlan_fdb_alloc(vxlan, mac, state, src_vni, ndm_flags);
	if (!f)
		return -ENOMEM;

	rc = vxlan_fdb_append(f, ip, port, vni, ifindex, &rd);
	if (rc < 0) {
		kfree(f);
		return rc;
	}

	*fdb = f;

	return 0;
}

static void __vxlan_fdb_free(struct vxlan_fdb *f)
{
	struct vxlan_rdst *rd, *nd;

	list_for_each_entry_safe(rd, nd, &f->remotes, list) {
		dst_cache_destroy(&rd->dst_cache);
		kfree(rd);
	}
	kfree(f);
}

static void vxlan_fdb_free(struct rcu_head *head)
{
	struct vxlan_fdb *f = container_of(head, struct vxlan_fdb, rcu);

	__vxlan_fdb_free(f);
}

static void vxlan_fdb_destroy(struct vxlan_dev *vxlan, struct vxlan_fdb *f,
			      bool do_notify, bool swdev_notify)
{
	struct vxlan_rdst *rd;

	netdev_dbg(vxlan->dev, "delete %pM\n", f->eth_addr);

	--vxlan->addrcnt;
	if (do_notify)
		list_for_each_entry(rd, &f->remotes, list)
			vxlan_fdb_notify(vxlan, f, rd, RTM_DELNEIGH,
					 swdev_notify, NULL);

	hlist_del_rcu(&f->hlist);
	call_rcu(&f->rcu, vxlan_fdb_free);
}

static void vxlan_dst_free(struct rcu_head *head)
{
	struct vxlan_rdst *rd = container_of(head, struct vxlan_rdst, rcu);

	dst_cache_destroy(&rd->dst_cache);
	kfree(rd);
}

static int vxlan_fdb_update_existing(struct vxlan_dev *vxlan,
				     union vxlan_addr *ip,
				     __u16 state, __u16 flags,
				     __be16 port, __be32 vni,
				     __u32 ifindex, __u16 ndm_flags,
				     struct vxlan_fdb *f,
				     bool swdev_notify,
				     struct netlink_ext_ack *extack)
{
	__u16 fdb_flags = (ndm_flags & ~NTF_USE);
	struct vxlan_rdst *rd = NULL;
	struct vxlan_rdst oldrd;
	int notify = 0;
	int rc = 0;
	int err;

	/* Do not allow an externally learned entry to take over an entry added
	 * by the user.
	 */
	if (!(fdb_flags & NTF_EXT_LEARNED) ||
	    !(f->flags & NTF_VXLAN_ADDED_BY_USER)) {
		if (f->state != state) {
			f->state = state;
			f->updated = jiffies;
			notify = 1;
		}
		if (f->flags != fdb_flags) {
			f->flags = fdb_flags;
			f->updated = jiffies;
			notify = 1;
		}
	}

	if ((flags & NLM_F_REPLACE)) {
		/* Only change unicasts */
		if (!(is_multicast_ether_addr(f->eth_addr) ||
		      is_zero_ether_addr(f->eth_addr))) {
			rc = vxlan_fdb_replace(f, ip, port, vni,
					       ifindex, &oldrd);
			notify |= rc;
		} else {
			return -EOPNOTSUPP;
		}
	}
	if ((flags & NLM_F_APPEND) &&
	    (is_multicast_ether_addr(f->eth_addr) ||
	     is_zero_ether_addr(f->eth_addr))) {
		rc = vxlan_fdb_append(f, ip, port, vni, ifindex, &rd);

		if (rc < 0)
			return rc;
		notify |= rc;
	}

	if (ndm_flags & NTF_USE)
		f->used = jiffies;

	if (notify) {
		if (rd == NULL)
			rd = first_remote_rtnl(f);

		err = vxlan_fdb_notify(vxlan, f, rd, RTM_NEWNEIGH,
				       swdev_notify, extack);
		if (err)
			goto err_notify;
	}

	return 0;

err_notify:
	if ((flags & NLM_F_REPLACE) && rc)
		*rd = oldrd;
	else if ((flags & NLM_F_APPEND) && rc) {
		list_del_rcu(&rd->list);
		call_rcu(&rd->rcu, vxlan_dst_free);
	}
	return err;
}

static int vxlan_fdb_update_create(struct vxlan_dev *vxlan,
				   const u8 *mac, union vxlan_addr *ip,
				   __u16 state, __u16 flags,
				   __be16 port, __be32 src_vni, __be32 vni,
				   __u32 ifindex, __u16 ndm_flags,
				   bool swdev_notify,
				   struct netlink_ext_ack *extack)
{
	__u16 fdb_flags = (ndm_flags & ~NTF_USE);
	struct vxlan_fdb *f;
	int rc;

	/* Disallow replace to add a multicast entry */
	if ((flags & NLM_F_REPLACE) &&
	    (is_multicast_ether_addr(mac) || is_zero_ether_addr(mac)))
		return -EOPNOTSUPP;

	netdev_dbg(vxlan->dev, "add %pM -> %pIS\n", mac, ip);
	rc = vxlan_fdb_create(vxlan, mac, ip, state, port, src_vni,
			      vni, ifindex, fdb_flags, &f);
	if (rc < 0)
		return rc;

	vxlan_fdb_insert(vxlan, mac, src_vni, f);
	rc = vxlan_fdb_notify(vxlan, f, first_remote_rtnl(f), RTM_NEWNEIGH,
			      swdev_notify, extack);
	if (rc)
		goto err_notify;

	return 0;

err_notify:
	vxlan_fdb_destroy(vxlan, f, false, false);
	return rc;
}

/* Add new entry to forwarding table -- assumes lock held */
static int vxlan_fdb_update(struct vxlan_dev *vxlan,
			    const u8 *mac, union vxlan_addr *ip,
			    __u16 state, __u16 flags,
			    __be16 port, __be32 src_vni, __be32 vni,
			    __u32 ifindex, __u16 ndm_flags,
			    bool swdev_notify,
			    struct netlink_ext_ack *extack)
{
	struct vxlan_fdb *f;

	f = __vxlan_find_mac(vxlan, mac, src_vni);
	if (f) {
		if (flags & NLM_F_EXCL) {
			netdev_dbg(vxlan->dev,
				   "lost race to create %pM\n", mac);
			return -EEXIST;
		}

		return vxlan_fdb_update_existing(vxlan, ip, state, flags, port,
						 vni, ifindex, ndm_flags, f,
						 swdev_notify, extack);
	} else {
		if (!(flags & NLM_F_CREATE))
			return -ENOENT;

		return vxlan_fdb_update_create(vxlan, mac, ip, state, flags,
					       port, src_vni, vni, ifindex,
					       ndm_flags, swdev_notify, extack);
	}
}

static void vxlan_fdb_dst_destroy(struct vxlan_dev *vxlan, struct vxlan_fdb *f,
				  struct vxlan_rdst *rd, bool swdev_notify)
{
	list_del_rcu(&rd->list);
	vxlan_fdb_notify(vxlan, f, rd, RTM_DELNEIGH, swdev_notify, NULL);
	call_rcu(&rd->rcu, vxlan_dst_free);
}

static int vxlan_fdb_parse(struct nlattr *tb[], struct vxlan_dev *vxlan,
			   union vxlan_addr *ip, __be16 *port, __be32 *src_vni,
			   __be32 *vni, u32 *ifindex)
{
	struct net *net = dev_net(vxlan->dev);
	int err;

	if (tb[NDA_DST]) {
		err = vxlan_nla_get_addr(ip, tb[NDA_DST]);
		if (err)
			return err;
	} else {
		union vxlan_addr *remote = &vxlan->default_dst.remote_ip;
		if (remote->sa.sa_family == AF_INET) {
			ip->sin.sin_addr.s_addr = htonl(INADDR_ANY);
			ip->sa.sa_family = AF_INET;
#if IS_ENABLED(CONFIG_IPV6)
		} else {
			ip->sin6.sin6_addr = in6addr_any;
			ip->sa.sa_family = AF_INET6;
#endif
		}
	}

	if (tb[NDA_PORT]) {
		if (nla_len(tb[NDA_PORT]) != sizeof(__be16))
			return -EINVAL;
		*port = nla_get_be16(tb[NDA_PORT]);
	} else {
		*port = vxlan->cfg.dst_port;
	}

	if (tb[NDA_VNI]) {
		if (nla_len(tb[NDA_VNI]) != sizeof(u32))
			return -EINVAL;
		*vni = cpu_to_be32(nla_get_u32(tb[NDA_VNI]));
	} else {
		*vni = vxlan->default_dst.remote_vni;
	}

	if (tb[NDA_SRC_VNI]) {
		if (nla_len(tb[NDA_SRC_VNI]) != sizeof(u32))
			return -EINVAL;
		*src_vni = cpu_to_be32(nla_get_u32(tb[NDA_SRC_VNI]));
	} else {
		*src_vni = vxlan->default_dst.remote_vni;
	}

	if (tb[NDA_IFINDEX]) {
		struct net_device *tdev;

		if (nla_len(tb[NDA_IFINDEX]) != sizeof(u32))
			return -EINVAL;
		*ifindex = nla_get_u32(tb[NDA_IFINDEX]);
		tdev = __dev_get_by_index(net, *ifindex);
		if (!tdev)
			return -EADDRNOTAVAIL;
	} else {
		*ifindex = 0;
	}

	return 0;
}

/* Add static entry (via netlink) */
static int vxlan_fdb_add(struct ndmsg *ndm, struct nlattr *tb[],
			 struct net_device *dev,
			 const unsigned char *addr, u16 vid, u16 flags,
			 struct netlink_ext_ack *extack)
{
	struct vxlan_dev *vxlan = netdev_priv(dev);
	/* struct net *net = dev_net(vxlan->dev); */
	union vxlan_addr ip;
	__be16 port;
	__be32 src_vni, vni;
	u32 ifindex;
	u32 hash_index;
	int err;

	if (!(ndm->ndm_state & (NUD_PERMANENT|NUD_REACHABLE))) {
		pr_info("RTM_NEWNEIGH with invalid state %#x\n",
			ndm->ndm_state);
		return -EINVAL;
	}

	if (tb[NDA_DST] == NULL)
		return -EINVAL;

	err = vxlan_fdb_parse(tb, vxlan, &ip, &port, &src_vni, &vni, &ifindex);
	if (err)
		return err;

	if (vxlan->default_dst.remote_ip.sa.sa_family != ip.sa.sa_family)
		return -EAFNOSUPPORT;

	hash_index = fdb_head_index(vxlan, addr, src_vni);
	spin_lock_bh(&vxlan->hash_lock[hash_index]);
	err = vxlan_fdb_update(vxlan, addr, &ip, ndm->ndm_state, flags,
			       port, src_vni, vni, ifindex,
			       ndm->ndm_flags | NTF_VXLAN_ADDED_BY_USER,
			       true, extack);
	spin_unlock_bh(&vxlan->hash_lock[hash_index]);

	return err;
}

static int __vxlan_fdb_delete(struct vxlan_dev *vxlan,
			      const unsigned char *addr, union vxlan_addr ip,
			      __be16 port, __be32 src_vni, __be32 vni,
			      u32 ifindex, bool swdev_notify)
{
	struct vxlan_fdb *f;
	struct vxlan_rdst *rd = NULL;
	int err = -ENOENT;

	f = vxlan_find_mac(vxlan, addr, src_vni);
	if (!f)
		return err;

	if (!vxlan_addr_any(&ip)) {
		rd = vxlan_fdb_find_rdst(f, &ip, port, vni, ifindex);
		if (!rd)
			goto out;
	}

	/* remove a destination if it's not the only one on the list,
	 * otherwise destroy the fdb entry
	 */
	if (rd && !list_is_singular(&f->remotes)) {
		vxlan_fdb_dst_destroy(vxlan, f, rd, swdev_notify);
		goto out;
	}

	vxlan_fdb_destroy(vxlan, f, true, swdev_notify);

out:
	return 0;
}

/* Delete entry (via netlink) */
static int vxlan_fdb_delete(struct ndmsg *ndm, struct nlattr *tb[],
			    struct net_device *dev,
			    const unsigned char *addr, u16 vid)
{
	struct vxlan_dev *vxlan = netdev_priv(dev);
	union vxlan_addr ip;
	__be32 src_vni, vni;
	__be16 port;
	u32 ifindex;
	u32 hash_index;
	int err;

	err = vxlan_fdb_parse(tb, vxlan, &ip, &port, &src_vni, &vni, &ifindex);
	if (err)
		return err;

	hash_index = fdb_head_index(vxlan, addr, src_vni);
	spin_lock_bh(&vxlan->hash_lock[hash_index]);
	err = __vxlan_fdb_delete(vxlan, addr, ip, port, src_vni, vni, ifindex,
				 true);
	spin_unlock_bh(&vxlan->hash_lock[hash_index]);

	return err;
}

/* Dump forwarding table */
static int vxlan_fdb_dump(struct sk_buff *skb, struct netlink_callback *cb,
			  struct net_device *dev,
			  struct net_device *filter_dev, int *idx)
{
	struct vxlan_dev *vxlan = netdev_priv(dev);
	unsigned int h;
	int err = 0;

	for (h = 0; h < FDB_HASH_SIZE; ++h) {
		struct vxlan_fdb *f;

		hlist_for_each_entry_rcu(f, &vxlan->fdb_head[h], hlist) {
			struct vxlan_rdst *rd;

			list_for_each_entry_rcu(rd, &f->remotes, list) {
				if (*idx < cb->args[2])
					goto skip;

				err = vxlan_fdb_info(skb, vxlan, f,
						     NETLINK_CB(cb->skb).portid,
						     cb->nlh->nlmsg_seq,
						     RTM_NEWNEIGH,
						     NLM_F_MULTI, rd);
				if (err < 0)
					goto out;
skip:
				*idx += 1;
			}
		}
	}
out:
	return err;
}

static int vxlan_fdb_get(struct sk_buff *skb,
			 struct nlattr *tb[],
			 struct net_device *dev,
			 const unsigned char *addr,
			 u16 vid, u32 portid, u32 seq,
			 struct netlink_ext_ack *extack)
{
	struct vxlan_dev *vxlan = netdev_priv(dev);
	struct vxlan_fdb *f;
	__be32 vni;
	int err;

	if (tb[NDA_VNI])
		vni = cpu_to_be32(nla_get_u32(tb[NDA_VNI]));
	else
		vni = vxlan->default_dst.remote_vni;

	rcu_read_lock();

	f = __vxlan_find_mac(vxlan, addr, vni);
	if (!f) {
		NL_SET_ERR_MSG(extack, "Fdb entry not found");
		err = -ENOENT;
		goto errout;
	}

	err = vxlan_fdb_info(skb, vxlan, f, portid, seq,
			     RTM_NEWNEIGH, 0, first_remote_rcu(f));
errout:
	rcu_read_unlock();
	return err;
}

/* Watch incoming packets to learn mapping between Ethernet address
 * and Tunnel endpoint.
 * Return true if packet is bogus and should be dropped.
 */
static bool vxlan_snoop(struct net_device *dev,
			union vxlan_addr *src_ip, const u8 *src_mac,
			u32 src_ifindex, __be32 vni)
{
	struct vxlan_dev *vxlan = netdev_priv(dev);
	struct vxlan_fdb *f;
	u32 ifindex = 0;

#if IS_ENABLED(CONFIG_IPV6)
	if (src_ip->sa.sa_family == AF_INET6 &&
	    (ipv6_addr_type(&src_ip->sin6.sin6_addr) & IPV6_ADDR_LINKLOCAL))
		ifindex = src_ifindex;
#endif

	f = vxlan_find_mac(vxlan, src_mac, vni);
	if (likely(f)) {
		struct vxlan_rdst *rdst = first_remote_rcu(f);

		if (likely(vxlan_addr_equal(&rdst->remote_ip, src_ip) &&
			   rdst->remote_ifindex == ifindex))
			return false;

		/* Don't migrate static entries, drop packets */
		if (f->state & (NUD_PERMANENT | NUD_NOARP))
			return true;

		if (net_ratelimit())
			netdev_info(dev,
				    "%pM migrated from %pIS to %pIS\n",
				    src_mac, &rdst->remote_ip.sa, &src_ip->sa);

		rdst->remote_ip = *src_ip;
		f->updated = jiffies;
		vxlan_fdb_notify(vxlan, f, rdst, RTM_NEWNEIGH, true, NULL);
	} else {
		u32 hash_index = fdb_head_index(vxlan, src_mac, vni);

		/* learned new entry */
		spin_lock(&vxlan->hash_lock[hash_index]);

		/* close off race between vxlan_flush and incoming packets */
		if (netif_running(dev))
			vxlan_fdb_update(vxlan, src_mac, src_ip,
					 NUD_REACHABLE,
					 NLM_F_EXCL|NLM_F_CREATE,
					 vxlan->cfg.dst_port,
					 vni,
					 vxlan->default_dst.remote_vni,
					 ifindex, NTF_SELF, true, NULL);
		spin_unlock(&vxlan->hash_lock[hash_index]);
	}

	return false;
}

/* See if multicast group is already in use by other ID */
static bool vxlan_group_used(struct vxlan_net *vn, struct vxlan_dev *dev)
{
	struct vxlan_dev *vxlan;
	struct vxlan_sock *sock4;
#if IS_ENABLED(CONFIG_IPV6)
	struct vxlan_sock *sock6;
#endif
	unsigned short family = dev->default_dst.remote_ip.sa.sa_family;

	sock4 = rtnl_dereference(dev->vn4_sock);

	/* The vxlan_sock is only used by dev, leaving group has
	 * no effect on other vxlan devices.
	 */
	if (family == AF_INET && sock4 && refcount_read(&sock4->refcnt) == 1)
		return false;
#if IS_ENABLED(CONFIG_IPV6)
	sock6 = rtnl_dereference(dev->vn6_sock);
	if (family == AF_INET6 && sock6 && refcount_read(&sock6->refcnt) == 1)
		return false;
#endif

	list_for_each_entry(vxlan, &vn->vxlan_list, next) {
		if (!netif_running(vxlan->dev) || vxlan == dev)
			continue;

		if (family == AF_INET &&
		    rtnl_dereference(vxlan->vn4_sock) != sock4)
			continue;
#if IS_ENABLED(CONFIG_IPV6)
		if (family == AF_INET6 &&
		    rtnl_dereference(vxlan->vn6_sock) != sock6)
			continue;
#endif

		if (!vxlan_addr_equal(&vxlan->default_dst.remote_ip,
				      &dev->default_dst.remote_ip))
			continue;

		if (vxlan->default_dst.remote_ifindex !=
		    dev->default_dst.remote_ifindex)
			continue;

		return true;
	}

	return false;
}

static bool __vxlan_sock_release_prep(struct vxlan_sock *vs)
{
	struct vxlan_net *vn;

	if (!vs)
		return false;
	if (!refcount_dec_and_test(&vs->refcnt))
		return false;

	vn = net_generic(sock_net(vs->sock->sk), vxlan_net_id);
	spin_lock(&vn->sock_lock);
	hlist_del_rcu(&vs->hlist);
	udp_tunnel_notify_del_rx_port(vs->sock,
				      (vs->flags & VXLAN_F_GPE) ?
				      UDP_TUNNEL_TYPE_VXLAN_GPE :
				      UDP_TUNNEL_TYPE_VXLAN);
	spin_unlock(&vn->sock_lock);

	return true;
}

static void vxlan_sock_release(struct vxlan_dev *vxlan)
{
	struct vxlan_sock *sock4 = rtnl_dereference(vxlan->vn4_sock);
#if IS_ENABLED(CONFIG_IPV6)
	struct vxlan_sock *sock6 = rtnl_dereference(vxlan->vn6_sock);

	RCU_INIT_POINTER(vxlan->vn6_sock, NULL);
#endif

	RCU_INIT_POINTER(vxlan->vn4_sock, NULL);
	synchronize_net();

	vxlan_vs_del_dev(vxlan);

	if (__vxlan_sock_release_prep(sock4)) {
		udp_tunnel_sock_release(sock4->sock);
		kfree(sock4);
	}

#if IS_ENABLED(CONFIG_IPV6)
	if (__vxlan_sock_release_prep(sock6)) {
		udp_tunnel_sock_release(sock6->sock);
		kfree(sock6);
	}
#endif
}

/* Update multicast group membership when first VNI on
 * multicast address is brought up
 */
static int vxlan_igmp_join(struct vxlan_dev *vxlan)
{
	struct sock *sk;
	union vxlan_addr *ip = &vxlan->default_dst.remote_ip;
	int ifindex = vxlan->default_dst.remote_ifindex;
	int ret = -EINVAL;

	if (ip->sa.sa_family == AF_INET) {
		struct vxlan_sock *sock4 = rtnl_dereference(vxlan->vn4_sock);
		struct ip_mreqn mreq = {
			.imr_multiaddr.s_addr	= ip->sin.sin_addr.s_addr,
			.imr_ifindex		= ifindex,
		};

		sk = sock4->sock->sk;
		lock_sock(sk);
		ret = ip_mc_join_group(sk, &mreq);
		release_sock(sk);
#if IS_ENABLED(CONFIG_IPV6)
	} else {
		struct vxlan_sock *sock6 = rtnl_dereference(vxlan->vn6_sock);

		sk = sock6->sock->sk;
		lock_sock(sk);
		ret = ipv6_stub->ipv6_sock_mc_join(sk, ifindex,
						   &ip->sin6.sin6_addr);
		release_sock(sk);
#endif
	}

	return ret;
}

/* Inverse of vxlan_igmp_join when last VNI is brought down */
static int vxlan_igmp_leave(struct vxlan_dev *vxlan)
{
	struct sock *sk;
	union vxlan_addr *ip = &vxlan->default_dst.remote_ip;
	int ifindex = vxlan->default_dst.remote_ifindex;
	int ret = -EINVAL;

	if (ip->sa.sa_family == AF_INET) {
		struct vxlan_sock *sock4 = rtnl_dereference(vxlan->vn4_sock);
		struct ip_mreqn mreq = {
			.imr_multiaddr.s_addr	= ip->sin.sin_addr.s_addr,
			.imr_ifindex		= ifindex,
		};

		sk = sock4->sock->sk;
		lock_sock(sk);
		ret = ip_mc_leave_group(sk, &mreq);
		release_sock(sk);
#if IS_ENABLED(CONFIG_IPV6)
	} else {
		struct vxlan_sock *sock6 = rtnl_dereference(vxlan->vn6_sock);

		sk = sock6->sock->sk;
		lock_sock(sk);
		ret = ipv6_stub->ipv6_sock_mc_drop(sk, ifindex,
						   &ip->sin6.sin6_addr);
		release_sock(sk);
#endif
	}

	return ret;
}

static bool vxlan_remcsum(struct vxlanhdr *unparsed,
			  struct sk_buff *skb, u32 vxflags)
{
	size_t start, offset;

	if (!(unparsed->vx_flags & VXLAN_HF_RCO) || skb->remcsum_offload)
		goto out;

	start = vxlan_rco_start(unparsed->vx_vni);
	offset = start + vxlan_rco_offset(unparsed->vx_vni);

	if (!pskb_may_pull(skb, offset + sizeof(u16)))
		return false;

	skb_remcsum_process(skb, (void *)(vxlan_hdr(skb) + 1), start, offset,
			    !!(vxflags & VXLAN_F_REMCSUM_NOPARTIAL));
out:
	unparsed->vx_flags &= ~VXLAN_HF_RCO;
	unparsed->vx_vni &= VXLAN_VNI_MASK;
	return true;
}

static void vxlan_parse_gbp_hdr(struct vxlanhdr *unparsed,
				struct sk_buff *skb, u32 vxflags,
				struct vxlan_metadata *md)
{
	struct vxlanhdr_gbp *gbp = (struct vxlanhdr_gbp *)unparsed;
	struct metadata_dst *tun_dst;

	if (!(unparsed->vx_flags & VXLAN_HF_GBP))
		goto out;

	md->gbp = ntohs(gbp->policy_id);

	tun_dst = (struct metadata_dst *)skb_dst(skb);
	if (tun_dst) {
		tun_dst->u.tun_info.key.tun_flags |= TUNNEL_VXLAN_OPT;
		tun_dst->u.tun_info.options_len = sizeof(*md);
	}
	if (gbp->dont_learn)
		md->gbp |= VXLAN_GBP_DONT_LEARN;

	if (gbp->policy_applied)
		md->gbp |= VXLAN_GBP_POLICY_APPLIED;

	/* In flow-based mode, GBP is carried in dst_metadata */
	if (!(vxflags & VXLAN_F_COLLECT_METADATA))
		skb->mark = md->gbp;
out:
	unparsed->vx_flags &= ~VXLAN_GBP_USED_BITS;
}

static bool vxlan_parse_gpe_hdr(struct vxlanhdr *unparsed,
				__be16 *protocol,
				struct sk_buff *skb, u32 vxflags)
{
	struct vxlanhdr_gpe *gpe = (struct vxlanhdr_gpe *)unparsed;

	/* Need to have Next Protocol set for interfaces in GPE mode. */
	if (!gpe->np_applied)
		return false;
	/* "The initial version is 0. If a receiver does not support the
	 * version indicated it MUST drop the packet.
	 */
	if (gpe->version != 0)
		return false;
	/* "When the O bit is set to 1, the packet is an OAM packet and OAM
	 * processing MUST occur." However, we don't implement OAM
	 * processing, thus drop the packet.
	 */
	if (gpe->oam_flag)
		return false;

	*protocol = tun_p_to_eth_p(gpe->next_protocol);
	if (!*protocol)
		return false;

	unparsed->vx_flags &= ~VXLAN_GPE_USED_BITS;
	return true;
}

static bool vxlan_set_mac(struct vxlan_dev *vxlan,
			  struct vxlan_sock *vs,
			  struct sk_buff *skb, __be32 vni)
{
	union vxlan_addr saddr;
	u32 ifindex = skb->dev->ifindex;

	skb_reset_mac_header(skb);
	skb->protocol = eth_type_trans(skb, vxlan->dev);
	skb_postpull_rcsum(skb, eth_hdr(skb), ETH_HLEN);

	/* Ignore packet loops (and multicast echo) */
	if (ether_addr_equal(eth_hdr(skb)->h_source, vxlan->dev->dev_addr))
		return false;

	/* Get address from the outer IP header */
	if (vxlan_get_sk_family(vs) == AF_INET) {
		saddr.sin.sin_addr.s_addr = ip_hdr(skb)->saddr;
		saddr.sa.sa_family = AF_INET;
#if IS_ENABLED(CONFIG_IPV6)
	} else {
		saddr.sin6.sin6_addr = ipv6_hdr(skb)->saddr;
		saddr.sa.sa_family = AF_INET6;
#endif
	}

	if ((vxlan->cfg.flags & VXLAN_F_LEARN) &&
	    vxlan_snoop(skb->dev, &saddr, eth_hdr(skb)->h_source, ifindex, vni))
		return false;

	return true;
}

static bool vxlan_ecn_decapsulate(struct vxlan_sock *vs, void *oiph,
				  struct sk_buff *skb)
{
	int err = 0;

	if (vxlan_get_sk_family(vs) == AF_INET)
		err = IP_ECN_decapsulate(oiph, skb);
#if IS_ENABLED(CONFIG_IPV6)
	else
		err = IP6_ECN_decapsulate(oiph, skb);
#endif

	if (unlikely(err) && log_ecn_error) {
		if (vxlan_get_sk_family(vs) == AF_INET)
			net_info_ratelimited("non-ECT from %pI4 with TOS=%#x\n",
					     &((struct iphdr *)oiph)->saddr,
					     ((struct iphdr *)oiph)->tos);
		else
			net_info_ratelimited("non-ECT from %pI6\n",
					     &((struct ipv6hdr *)oiph)->saddr);
	}
	return err <= 1;
}

/* Callback from net/ipv4/udp.c to receive packets */
static int vxlan_rcv(struct sock *sk, struct sk_buff *skb)
{
	struct pcpu_sw_netstats *stats;
	struct vxlan_dev *vxlan;
	struct vxlan_sock *vs;
	struct vxlanhdr unparsed;
	struct vxlan_metadata _md;
	struct vxlan_metadata *md = &_md;
	__be16 protocol = htons(ETH_P_TEB);
	bool raw_proto = false;
	void *oiph;
	__be32 vni = 0;

	/* Need UDP and VXLAN header to be present */
	if (!pskb_may_pull(skb, VXLAN_HLEN))
		goto drop;

	unparsed = *vxlan_hdr(skb);
	/* VNI flag always required to be set */
	if (!(unparsed.vx_flags & VXLAN_HF_VNI)) {
		netdev_dbg(skb->dev, "invalid vxlan flags=%#x vni=%#x\n",
			   ntohl(vxlan_hdr(skb)->vx_flags),
			   ntohl(vxlan_hdr(skb)->vx_vni));
		/* Return non vxlan pkt */
		goto drop;
	}
	unparsed.vx_flags &= ~VXLAN_HF_VNI;
	unparsed.vx_vni &= ~VXLAN_VNI_MASK;

	vs = rcu_dereference_sk_user_data(sk);
	if (!vs)
		goto drop;

	vni = vxlan_vni(vxlan_hdr(skb)->vx_vni);

	vxlan = vxlan_vs_find_vni(vs, skb->dev->ifindex, vni);
	if (!vxlan)
		goto drop;

	/* For backwards compatibility, only allow reserved fields to be
	 * used by VXLAN extensions if explicitly requested.
	 */
	if (vs->flags & VXLAN_F_GPE) {
		if (!vxlan_parse_gpe_hdr(&unparsed, &protocol, skb, vs->flags))
			goto drop;
		raw_proto = true;
	}

	if (__iptunnel_pull_header(skb, VXLAN_HLEN, protocol, raw_proto,
				   !net_eq(vxlan->net, dev_net(vxlan->dev))))
			goto drop;

	if (vxlan_collect_metadata(vs)) {
		struct metadata_dst *tun_dst;

		tun_dst = udp_tun_rx_dst(skb, vxlan_get_sk_family(vs), TUNNEL_KEY,
					 key32_to_tunnel_id(vni), sizeof(*md));

		if (!tun_dst)
			goto drop;

		md = ip_tunnel_info_opts(&tun_dst->u.tun_info);

		skb_dst_set(skb, (struct dst_entry *)tun_dst);
	} else {
		memset(md, 0, sizeof(*md));
	}

	if (vs->flags & VXLAN_F_REMCSUM_RX)
		if (!vxlan_remcsum(&unparsed, skb, vs->flags))
			goto drop;
	if (vs->flags & VXLAN_F_GBP)
		vxlan_parse_gbp_hdr(&unparsed, skb, vs->flags, md);
	/* Note that GBP and GPE can never be active together. This is
	 * ensured in vxlan_dev_configure.
	 */

	if (unparsed.vx_flags || unparsed.vx_vni) {
		/* If there are any unprocessed flags remaining treat
		 * this as a malformed packet. This behavior diverges from
		 * VXLAN RFC (RFC7348) which stipulates that bits in reserved
		 * in reserved fields are to be ignored. The approach here
		 * maintains compatibility with previous stack code, and also
		 * is more robust and provides a little more security in
		 * adding extensions to VXLAN.
		 */
		goto drop;
	}

	if (!raw_proto) {
		if (!vxlan_set_mac(vxlan, vs, skb, vni))
			goto drop;
	} else {
		skb_reset_mac_header(skb);
		skb->dev = vxlan->dev;
		skb->pkt_type = PACKET_HOST;
	}

	oiph = skb_network_header(skb);
	skb_reset_network_header(skb);

	if (!vxlan_ecn_decapsulate(vs, oiph, skb)) {
		++vxlan->dev->stats.rx_frame_errors;
		++vxlan->dev->stats.rx_errors;
		goto drop;
	}

	rcu_read_lock();

	if (unlikely(!(vxlan->dev->flags & IFF_UP))) {
		rcu_read_unlock();
		atomic_long_inc(&vxlan->dev->rx_dropped);
		goto drop;
	}

	stats = this_cpu_ptr(vxlan->dev->tstats);
	u64_stats_update_begin(&stats->syncp);
	stats->rx_packets++;
	stats->rx_bytes += skb->len;
	u64_stats_update_end(&stats->syncp);

	gro_cells_receive(&vxlan->gro_cells, skb);

	rcu_read_unlock();

	return 0;

drop:
	/* Consume bad packet */
	kfree_skb(skb);
	return 0;
}

/* Callback from net/ipv{4,6}/udp.c to check that we have a VNI for errors */
static int vxlan_err_lookup(struct sock *sk, struct sk_buff *skb)
{
	struct vxlan_dev *vxlan;
	struct vxlan_sock *vs;
	struct vxlanhdr *hdr;
	__be32 vni;

	if (!pskb_may_pull(skb, skb_transport_offset(skb) + VXLAN_HLEN))
		return -EINVAL;

	hdr = vxlan_hdr(skb);

	if (!(hdr->vx_flags & VXLAN_HF_VNI))
		return -EINVAL;

	vs = rcu_dereference_sk_user_data(sk);
	if (!vs)
		return -ENOENT;

	vni = vxlan_vni(hdr->vx_vni);
	vxlan = vxlan_vs_find_vni(vs, skb->dev->ifindex, vni);
	if (!vxlan)
		return -ENOENT;

	return 0;
}

static int arp_reduce(struct net_device *dev, struct sk_buff *skb, __be32 vni)
{
	struct vxlan_dev *vxlan = netdev_priv(dev);
	struct arphdr *parp;
	u8 *arpptr, *sha;
	__be32 sip, tip;
	struct neighbour *n;

	if (dev->flags & IFF_NOARP)
		goto out;

	if (!pskb_may_pull(skb, arp_hdr_len(dev))) {
		dev->stats.tx_dropped++;
		goto out;
	}
	parp = arp_hdr(skb);

	if ((parp->ar_hrd != htons(ARPHRD_ETHER) &&
	     parp->ar_hrd != htons(ARPHRD_IEEE802)) ||
	    parp->ar_pro != htons(ETH_P_IP) ||
	    parp->ar_op != htons(ARPOP_REQUEST) ||
	    parp->ar_hln != dev->addr_len ||
	    parp->ar_pln != 4)
		goto out;
	arpptr = (u8 *)parp + sizeof(struct arphdr);
	sha = arpptr;
	arpptr += dev->addr_len;	/* sha */
	memcpy(&sip, arpptr, sizeof(sip));
	arpptr += sizeof(sip);
	arpptr += dev->addr_len;	/* tha */
	memcpy(&tip, arpptr, sizeof(tip));

	if (ipv4_is_loopback(tip) ||
	    ipv4_is_multicast(tip))
		goto out;

	n = neigh_lookup(&arp_tbl, &tip, dev);

	if (n) {
		struct vxlan_fdb *f;
		struct sk_buff	*reply;

		if (!(n->nud_state & NUD_CONNECTED)) {
			neigh_release(n);
			goto out;
		}

		f = vxlan_find_mac(vxlan, n->ha, vni);
		if (f && vxlan_addr_any(&(first_remote_rcu(f)->remote_ip))) {
			/* bridge-local neighbor */
			neigh_release(n);
			goto out;
		}

		reply = arp_create(ARPOP_REPLY, ETH_P_ARP, sip, dev, tip, sha,
				n->ha, sha);

		neigh_release(n);

		if (reply == NULL)
			goto out;

		skb_reset_mac_header(reply);
		__skb_pull(reply, skb_network_offset(reply));
		reply->ip_summed = CHECKSUM_UNNECESSARY;
		reply->pkt_type = PACKET_HOST;

		if (netif_rx_ni(reply) == NET_RX_DROP)
			dev->stats.rx_dropped++;
	} else if (vxlan->cfg.flags & VXLAN_F_L3MISS) {
		union vxlan_addr ipa = {
			.sin.sin_addr.s_addr = tip,
			.sin.sin_family = AF_INET,
		};

		vxlan_ip_miss(dev, &ipa);
	}
out:
	consume_skb(skb);
	return NETDEV_TX_OK;
}

#if IS_ENABLED(CONFIG_IPV6)
static struct sk_buff *vxlan_na_create(struct sk_buff *request,
	struct neighbour *n, bool isrouter)
{
	struct net_device *dev = request->dev;
	struct sk_buff *reply;
	struct nd_msg *ns, *na;
	struct ipv6hdr *pip6;
	u8 *daddr;
	int na_olen = 8; /* opt hdr + ETH_ALEN for target */
	int ns_olen;
	int i, len;

	if (dev == NULL || !pskb_may_pull(request, request->len))
		return NULL;

	len = LL_RESERVED_SPACE(dev) + sizeof(struct ipv6hdr) +
		sizeof(*na) + na_olen + dev->needed_tailroom;
	reply = alloc_skb(len, GFP_ATOMIC);
	if (reply == NULL)
		return NULL;

	reply->protocol = htons(ETH_P_IPV6);
	reply->dev = dev;
	skb_reserve(reply, LL_RESERVED_SPACE(request->dev));
	skb_push(reply, sizeof(struct ethhdr));
	skb_reset_mac_header(reply);

	ns = (struct nd_msg *)(ipv6_hdr(request) + 1);

	daddr = eth_hdr(request)->h_source;
	ns_olen = request->len - skb_network_offset(request) -
		sizeof(struct ipv6hdr) - sizeof(*ns);
	for (i = 0; i < ns_olen-1; i += (ns->opt[i+1]<<3)) {
		if (ns->opt[i] == ND_OPT_SOURCE_LL_ADDR) {
			daddr = ns->opt + i + sizeof(struct nd_opt_hdr);
			break;
		}
	}

	/* Ethernet header */
	ether_addr_copy(eth_hdr(reply)->h_dest, daddr);
	ether_addr_copy(eth_hdr(reply)->h_source, n->ha);
	eth_hdr(reply)->h_proto = htons(ETH_P_IPV6);
	reply->protocol = htons(ETH_P_IPV6);

	skb_pull(reply, sizeof(struct ethhdr));
	skb_reset_network_header(reply);
	skb_put(reply, sizeof(struct ipv6hdr));

	/* IPv6 header */

	pip6 = ipv6_hdr(reply);
	memset(pip6, 0, sizeof(struct ipv6hdr));
	pip6->version = 6;
	pip6->priority = ipv6_hdr(request)->priority;
	pip6->nexthdr = IPPROTO_ICMPV6;
	pip6->hop_limit = 255;
	pip6->daddr = ipv6_hdr(request)->saddr;
	pip6->saddr = *(struct in6_addr *)n->primary_key;

	skb_pull(reply, sizeof(struct ipv6hdr));
	skb_reset_transport_header(reply);

	/* Neighbor Advertisement */
	na = skb_put_zero(reply, sizeof(*na) + na_olen);
	na->icmph.icmp6_type = NDISC_NEIGHBOUR_ADVERTISEMENT;
	na->icmph.icmp6_router = isrouter;
	na->icmph.icmp6_override = 1;
	na->icmph.icmp6_solicited = 1;
	na->target = ns->target;
	ether_addr_copy(&na->opt[2], n->ha);
	na->opt[0] = ND_OPT_TARGET_LL_ADDR;
	na->opt[1] = na_olen >> 3;

	na->icmph.icmp6_cksum = csum_ipv6_magic(&pip6->saddr,
		&pip6->daddr, sizeof(*na)+na_olen, IPPROTO_ICMPV6,
		csum_partial(na, sizeof(*na)+na_olen, 0));

	pip6->payload_len = htons(sizeof(*na)+na_olen);

	skb_push(reply, sizeof(struct ipv6hdr));

	reply->ip_summed = CHECKSUM_UNNECESSARY;

	return reply;
}

static int neigh_reduce(struct net_device *dev, struct sk_buff *skb, __be32 vni)
{
	struct vxlan_dev *vxlan = netdev_priv(dev);
	const struct in6_addr *daddr;
	const struct ipv6hdr *iphdr;
	struct inet6_dev *in6_dev;
	struct neighbour *n;
	struct nd_msg *msg;

	in6_dev = __in6_dev_get(dev);
	if (!in6_dev)
		goto out;

	iphdr = ipv6_hdr(skb);
	daddr = &iphdr->daddr;
	msg = (struct nd_msg *)(iphdr + 1);

	if (ipv6_addr_loopback(daddr) ||
	    ipv6_addr_is_multicast(&msg->target))
		goto out;

	n = neigh_lookup(ipv6_stub->nd_tbl, &msg->target, dev);

	if (n) {
		struct vxlan_fdb *f;
		struct sk_buff *reply;

		if (!(n->nud_state & NUD_CONNECTED)) {
			neigh_release(n);
			goto out;
		}

		f = vxlan_find_mac(vxlan, n->ha, vni);
		if (f && vxlan_addr_any(&(first_remote_rcu(f)->remote_ip))) {
			/* bridge-local neighbor */
			neigh_release(n);
			goto out;
		}

		reply = vxlan_na_create(skb, n,
					!!(f ? f->flags & NTF_ROUTER : 0));

		neigh_release(n);

		if (reply == NULL)
			goto out;

		if (netif_rx_ni(reply) == NET_RX_DROP)
			dev->stats.rx_dropped++;

	} else if (vxlan->cfg.flags & VXLAN_F_L3MISS) {
		union vxlan_addr ipa = {
			.sin6.sin6_addr = msg->target,
			.sin6.sin6_family = AF_INET6,
		};

		vxlan_ip_miss(dev, &ipa);
	}

out:
	consume_skb(skb);
	return NETDEV_TX_OK;
}
#endif

static bool route_shortcircuit(struct net_device *dev, struct sk_buff *skb)
{
	struct vxlan_dev *vxlan = netdev_priv(dev);
	struct neighbour *n;

	if (is_multicast_ether_addr(eth_hdr(skb)->h_dest))
		return false;

	n = NULL;
	switch (ntohs(eth_hdr(skb)->h_proto)) {
	case ETH_P_IP:
	{
		struct iphdr *pip;

		if (!pskb_may_pull(skb, sizeof(struct iphdr)))
			return false;
		pip = ip_hdr(skb);
		n = neigh_lookup(&arp_tbl, &pip->daddr, dev);
		if (!n && (vxlan->cfg.flags & VXLAN_F_L3MISS)) {
			union vxlan_addr ipa = {
				.sin.sin_addr.s_addr = pip->daddr,
				.sin.sin_family = AF_INET,
			};

			vxlan_ip_miss(dev, &ipa);
			return false;
		}

		break;
	}
#if IS_ENABLED(CONFIG_IPV6)
	case ETH_P_IPV6:
	{
		struct ipv6hdr *pip6;

		if (!pskb_may_pull(skb, sizeof(struct ipv6hdr)))
			return false;
		pip6 = ipv6_hdr(skb);
		n = neigh_lookup(ipv6_stub->nd_tbl, &pip6->daddr, dev);
		if (!n && (vxlan->cfg.flags & VXLAN_F_L3MISS)) {
			union vxlan_addr ipa = {
				.sin6.sin6_addr = pip6->daddr,
				.sin6.sin6_family = AF_INET6,
			};

			vxlan_ip_miss(dev, &ipa);
			return false;
		}

		break;
	}
#endif
	default:
		return false;
	}

	if (n) {
		bool diff;

		diff = !ether_addr_equal(eth_hdr(skb)->h_dest, n->ha);
		if (diff) {
			memcpy(eth_hdr(skb)->h_source, eth_hdr(skb)->h_dest,
				dev->addr_len);
			memcpy(eth_hdr(skb)->h_dest, n->ha, dev->addr_len);
		}
		neigh_release(n);
		return diff;
	}

	return false;
}

static void vxlan_build_gbp_hdr(struct vxlanhdr *vxh, u32 vxflags,
				struct vxlan_metadata *md)
{
	struct vxlanhdr_gbp *gbp;

	if (!md->gbp)
		return;

	gbp = (struct vxlanhdr_gbp *)vxh;
	vxh->vx_flags |= VXLAN_HF_GBP;

	if (md->gbp & VXLAN_GBP_DONT_LEARN)
		gbp->dont_learn = 1;

	if (md->gbp & VXLAN_GBP_POLICY_APPLIED)
		gbp->policy_applied = 1;

	gbp->policy_id = htons(md->gbp & VXLAN_GBP_ID_MASK);
}

static int vxlan_build_gpe_hdr(struct vxlanhdr *vxh, u32 vxflags,
			       __be16 protocol)
{
	struct vxlanhdr_gpe *gpe = (struct vxlanhdr_gpe *)vxh;

	gpe->np_applied = 1;
	gpe->next_protocol = tun_p_from_eth_p(protocol);
	if (!gpe->next_protocol)
		return -EPFNOSUPPORT;
	return 0;
}

static int vxlan_build_skb(struct sk_buff *skb, struct dst_entry *dst,
			   int iphdr_len, __be32 vni,
			   struct vxlan_metadata *md, u32 vxflags,
			   bool udp_sum)
{
	struct vxlanhdr *vxh;
	int min_headroom;
	int err;
	int type = udp_sum ? SKB_GSO_UDP_TUNNEL_CSUM : SKB_GSO_UDP_TUNNEL;
	__be16 inner_protocol = htons(ETH_P_TEB);

	if ((vxflags & VXLAN_F_REMCSUM_TX) &&
	    skb->ip_summed == CHECKSUM_PARTIAL) {
		int csum_start = skb_checksum_start_offset(skb);

		if (csum_start <= VXLAN_MAX_REMCSUM_START &&
		    !(csum_start & VXLAN_RCO_SHIFT_MASK) &&
		    (skb->csum_offset == offsetof(struct udphdr, check) ||
		     skb->csum_offset == offsetof(struct tcphdr, check)))
			type |= SKB_GSO_TUNNEL_REMCSUM;
	}

	min_headroom = LL_RESERVED_SPACE(dst->dev) + dst->header_len
			+ VXLAN_HLEN + iphdr_len;

	/* Need space for new headers (invalidates iph ptr) */
	err = skb_cow_head(skb, min_headroom);
	if (unlikely(err))
		return err;

	err = iptunnel_handle_offloads(skb, type);
	if (err)
		return err;

	vxh = __skb_push(skb, sizeof(*vxh));
	vxh->vx_flags = VXLAN_HF_VNI;
	vxh->vx_vni = vxlan_vni_field(vni);

	if (type & SKB_GSO_TUNNEL_REMCSUM) {
		unsigned int start;

		start = skb_checksum_start_offset(skb) - sizeof(struct vxlanhdr);
		vxh->vx_vni |= vxlan_compute_rco(start, skb->csum_offset);
		vxh->vx_flags |= VXLAN_HF_RCO;

		if (!skb_is_gso(skb)) {
			skb->ip_summed = CHECKSUM_NONE;
			skb->encapsulation = 0;
		}
	}

	if (vxflags & VXLAN_F_GBP)
		vxlan_build_gbp_hdr(vxh, vxflags, md);
	if (vxflags & VXLAN_F_GPE) {
		err = vxlan_build_gpe_hdr(vxh, vxflags, skb->protocol);
		if (err < 0)
			return err;
		inner_protocol = skb->protocol;
	}

	skb_set_inner_protocol(skb, inner_protocol);
	return 0;
}

static struct rtable *vxlan_get_route(struct vxlan_dev *vxlan, struct net_device *dev,
				      struct vxlan_sock *sock4,
				      struct sk_buff *skb, int oif, u8 tos,
				      __be32 daddr, __be32 *saddr, __be16 dport, __be16 sport,
				      struct dst_cache *dst_cache,
				      const struct ip_tunnel_info *info)
{
	bool use_cache = ip_tunnel_dst_cache_usable(skb, info);
	struct rtable *rt = NULL;
	struct flowi4 fl4;

	if (!sock4)
		return ERR_PTR(-EIO);

	if (tos && !info)
		use_cache = false;
	if (use_cache) {
		rt = dst_cache_get_ip4(dst_cache, saddr);
		if (rt)
			return rt;
	}

	memset(&fl4, 0, sizeof(fl4));
	fl4.flowi4_oif = oif;
	fl4.flowi4_tos = RT_TOS(tos);
	fl4.flowi4_mark = skb->mark;
	fl4.flowi4_proto = IPPROTO_UDP;
	fl4.daddr = daddr;
	fl4.saddr = *saddr;
	fl4.fl4_dport = dport;
	fl4.fl4_sport = sport;

	rt = ip_route_output_key(vxlan->net, &fl4);
	if (!IS_ERR(rt)) {
		if (rt->dst.dev == dev) {
			netdev_dbg(dev, "circular route to %pI4\n", &daddr);
			ip_rt_put(rt);
			return ERR_PTR(-ELOOP);
		}

		*saddr = fl4.saddr;
		if (use_cache)
			dst_cache_set_ip4(dst_cache, &rt->dst, fl4.saddr);
	} else {
		netdev_dbg(dev, "no route to %pI4\n", &daddr);
		return ERR_PTR(-ENETUNREACH);
	}
	return rt;
}

#if IS_ENABLED(CONFIG_IPV6)
static struct dst_entry *vxlan6_get_route(struct vxlan_dev *vxlan,
					  struct net_device *dev,
					  struct vxlan_sock *sock6,
					  struct sk_buff *skb, int oif, u8 tos,
					  __be32 label,
					  const struct in6_addr *daddr,
					  struct in6_addr *saddr,
					  __be16 dport, __be16 sport,
					  struct dst_cache *dst_cache,
					  const struct ip_tunnel_info *info)
{
	bool use_cache = ip_tunnel_dst_cache_usable(skb, info);
	struct dst_entry *ndst;
	struct flowi6 fl6;
	int err;

	if (!sock6)
		return ERR_PTR(-EIO);

	if (tos && !info)
		use_cache = false;
	if (use_cache) {
		ndst = dst_cache_get_ip6(dst_cache, saddr);
		if (ndst)
			return ndst;
	}

	memset(&fl6, 0, sizeof(fl6));
	fl6.flowi6_oif = oif;
	fl6.daddr = *daddr;
	fl6.saddr = *saddr;
	fl6.flowlabel = ip6_make_flowinfo(RT_TOS(tos), label);
	fl6.flowi6_mark = skb->mark;
	fl6.flowi6_proto = IPPROTO_UDP;
	fl6.fl6_dport = dport;
	fl6.fl6_sport = sport;

	err = ipv6_stub->ipv6_dst_lookup(vxlan->net,
					 sock6->sock->sk,
					 &ndst, &fl6);
	if (unlikely(err < 0)) {
		netdev_dbg(dev, "no route to %pI6\n", daddr);
		return ERR_PTR(-ENETUNREACH);
	}

	if (unlikely(ndst->dev == dev)) {
		netdev_dbg(dev, "circular route to %pI6\n", daddr);
		dst_release(ndst);
		return ERR_PTR(-ELOOP);
	}

	*saddr = fl6.saddr;
	if (use_cache)
		dst_cache_set_ip6(dst_cache, ndst, saddr);
	return ndst;
}
#endif

/* Bypass encapsulation if the destination is local */
static void vxlan_encap_bypass(struct sk_buff *skb, struct vxlan_dev *src_vxlan,
			       struct vxlan_dev *dst_vxlan, __be32 vni)
{
	struct pcpu_sw_netstats *tx_stats, *rx_stats;
	union vxlan_addr loopback;
	union vxlan_addr *remote_ip = &dst_vxlan->default_dst.remote_ip;
	struct net_device *dev;
	int len = skb->len;

	tx_stats = this_cpu_ptr(src_vxlan->dev->tstats);
	rx_stats = this_cpu_ptr(dst_vxlan->dev->tstats);
	skb->pkt_type = PACKET_HOST;
	skb->encapsulation = 0;
	skb->dev = dst_vxlan->dev;
	__skb_pull(skb, skb_network_offset(skb));

	if (remote_ip->sa.sa_family == AF_INET) {
		loopback.sin.sin_addr.s_addr = htonl(INADDR_LOOPBACK);
		loopback.sa.sa_family =  AF_INET;
#if IS_ENABLED(CONFIG_IPV6)
	} else {
		loopback.sin6.sin6_addr = in6addr_loopback;
		loopback.sa.sa_family =  AF_INET6;
#endif
	}

	rcu_read_lock();
	dev = skb->dev;
	if (unlikely(!(dev->flags & IFF_UP))) {
		kfree_skb(skb);
		goto drop;
	}

	if (dst_vxlan->cfg.flags & VXLAN_F_LEARN)
		vxlan_snoop(dev, &loopback, eth_hdr(skb)->h_source, 0, vni);

	u64_stats_update_begin(&tx_stats->syncp);
	tx_stats->tx_packets++;
	tx_stats->tx_bytes += len;
	u64_stats_update_end(&tx_stats->syncp);

	if (netif_rx(skb) == NET_RX_SUCCESS) {
		u64_stats_update_begin(&rx_stats->syncp);
		rx_stats->rx_packets++;
		rx_stats->rx_bytes += len;
		u64_stats_update_end(&rx_stats->syncp);
	} else {
drop:
		dev->stats.rx_dropped++;
	}
	rcu_read_unlock();
}

static int encap_bypass_if_local(struct sk_buff *skb, struct net_device *dev,
				 struct vxlan_dev *vxlan,
				 union vxlan_addr *daddr,
				 __be16 dst_port, int dst_ifindex, __be32 vni,
				 struct dst_entry *dst,
				 u32 rt_flags)
{
#if IS_ENABLED(CONFIG_IPV6)
	/* IPv6 rt-flags are checked against RTF_LOCAL, but the value of
	 * RTF_LOCAL is equal to RTCF_LOCAL. So to keep code simple
	 * we can use RTCF_LOCAL which works for ipv4 and ipv6 route entry.
	 */
	BUILD_BUG_ON(RTCF_LOCAL != RTF_LOCAL);
#endif
	/* Bypass encapsulation if the destination is local */
	if (rt_flags & RTCF_LOCAL &&
	    !(rt_flags & (RTCF_BROADCAST | RTCF_MULTICAST))) {
		struct vxlan_dev *dst_vxlan;

		dst_release(dst);
		dst_vxlan = vxlan_find_vni(vxlan->net, dst_ifindex, vni,
					   daddr->sa.sa_family, dst_port,
					   vxlan->cfg.flags);
		if (!dst_vxlan) {
			dev->stats.tx_errors++;
			kfree_skb(skb);

			return -ENOENT;
		}
		vxlan_encap_bypass(skb, vxlan, dst_vxlan, vni);
		return 1;
	}

	return 0;
}

static void vxlan_xmit_one(struct sk_buff *skb, struct net_device *dev,
			   __be32 default_vni, struct vxlan_rdst *rdst,
			   bool did_rsc)
{
	struct dst_cache *dst_cache;
	struct ip_tunnel_info *info;
	struct vxlan_dev *vxlan = netdev_priv(dev);
	const struct iphdr *old_iph = ip_hdr(skb);
	union vxlan_addr *dst;
	union vxlan_addr remote_ip, local_ip;
	struct vxlan_metadata _md;
	struct vxlan_metadata *md = &_md;
	__be16 src_port = 0, dst_port;
	struct dst_entry *ndst = NULL;
	__be32 vni, label;
	__u8 tos, ttl;
	int ifindex;
	int err;
	u32 flags = vxlan->cfg.flags;
	bool udp_sum = false;
	bool xnet = !net_eq(vxlan->net, dev_net(vxlan->dev));

	info = skb_tunnel_info(skb);

	if (rdst) {
		dst = &rdst->remote_ip;
		if (vxlan_addr_any(dst)) {
			if (did_rsc) {
				/* short-circuited back to local bridge */
				vxlan_encap_bypass(skb, vxlan, vxlan, default_vni);
				return;
			}
			goto drop;
		}

		dst_port = rdst->remote_port ? rdst->remote_port : vxlan->cfg.dst_port;
		vni = (rdst->remote_vni) ? : default_vni;
		ifindex = rdst->remote_ifindex;
		local_ip = vxlan->cfg.saddr;
		dst_cache = &rdst->dst_cache;
		md->gbp = skb->mark;
		if (flags & VXLAN_F_TTL_INHERIT) {
			ttl = ip_tunnel_get_ttl(old_iph, skb);
		} else {
			ttl = vxlan->cfg.ttl;
			if (!ttl && vxlan_addr_multicast(dst))
				ttl = 1;
		}

		tos = vxlan->cfg.tos;
		if (tos == 1)
			tos = ip_tunnel_get_dsfield(old_iph, skb);

		if (dst->sa.sa_family == AF_INET)
			udp_sum = !(flags & VXLAN_F_UDP_ZERO_CSUM_TX);
		else
			udp_sum = !(flags & VXLAN_F_UDP_ZERO_CSUM6_TX);
		label = vxlan->cfg.label;
	} else {
		if (!info) {
			WARN_ONCE(1, "%s: Missing encapsulation instructions\n",
				  dev->name);
			goto drop;
		}
		remote_ip.sa.sa_family = ip_tunnel_info_af(info);
		if (remote_ip.sa.sa_family == AF_INET) {
			remote_ip.sin.sin_addr.s_addr = info->key.u.ipv4.dst;
			local_ip.sin.sin_addr.s_addr = info->key.u.ipv4.src;
		} else {
			remote_ip.sin6.sin6_addr = info->key.u.ipv6.dst;
			local_ip.sin6.sin6_addr = info->key.u.ipv6.src;
		}
		dst = &remote_ip;
		dst_port = info->key.tp_dst ? : vxlan->cfg.dst_port;
		vni = tunnel_id_to_key32(info->key.tun_id);
		ifindex = 0;
		dst_cache = &info->dst_cache;
		if (info->key.tun_flags & TUNNEL_VXLAN_OPT) {
			if (info->options_len < sizeof(*md))
				goto drop;
			md = ip_tunnel_info_opts(info);
		}
		ttl = info->key.ttl;
		tos = info->key.tos;
		label = info->key.label;
		udp_sum = !!(info->key.tun_flags & TUNNEL_CSUM);
	}
	src_port = udp_flow_src_port(dev_net(dev), skb, vxlan->cfg.port_min,
				     vxlan->cfg.port_max, true);

	rcu_read_lock();
	if (dst->sa.sa_family == AF_INET) {
		struct vxlan_sock *sock4 = rcu_dereference(vxlan->vn4_sock);
		struct rtable *rt;
		__be16 df = 0;

		if (!ifindex)
			ifindex = sock4->sock->sk->sk_bound_dev_if;

		rt = vxlan_get_route(vxlan, dev, sock4, skb, ifindex, tos,
				     dst->sin.sin_addr.s_addr,
				     &local_ip.sin.sin_addr.s_addr,
				     dst_port, src_port,
				     dst_cache, info);
		if (IS_ERR(rt)) {
			err = PTR_ERR(rt);
			goto tx_error;
		}

		if (!info) {
			/* Bypass encapsulation if the destination is local */
			err = encap_bypass_if_local(skb, dev, vxlan, dst,
						    dst_port, ifindex, vni,
						    &rt->dst, rt->rt_flags);
			if (err)
				goto out_unlock;

			if (vxlan->cfg.df == VXLAN_DF_SET) {
				df = htons(IP_DF);
			} else if (vxlan->cfg.df == VXLAN_DF_INHERIT) {
				struct ethhdr *eth = eth_hdr(skb);

				if (ntohs(eth->h_proto) == ETH_P_IPV6 ||
				    (ntohs(eth->h_proto) == ETH_P_IP &&
				     old_iph->frag_off & htons(IP_DF)))
					df = htons(IP_DF);
			}
		} else if (info->key.tun_flags & TUNNEL_DONT_FRAGMENT) {
			df = htons(IP_DF);
		}

		ndst = &rt->dst;
		skb_tunnel_check_pmtu(skb, ndst, VXLAN_HEADROOM);

		tos = ip_tunnel_ecn_encap(tos, old_iph, skb);
		ttl = ttl ? : ip4_dst_hoplimit(&rt->dst);
		err = vxlan_build_skb(skb, ndst, sizeof(struct iphdr),
				      vni, md, flags, udp_sum);
		if (err < 0)
			goto tx_error;

		udp_tunnel_xmit_skb(rt, sock4->sock->sk, skb, local_ip.sin.sin_addr.s_addr,
				    dst->sin.sin_addr.s_addr, tos, ttl, df,
				    src_port, dst_port, xnet, !udp_sum);
#if IS_ENABLED(CONFIG_IPV6)
	} else {
		struct vxlan_sock *sock6 = rcu_dereference(vxlan->vn6_sock);

		if (!ifindex)
			ifindex = sock6->sock->sk->sk_bound_dev_if;

		ndst = vxlan6_get_route(vxlan, dev, sock6, skb, ifindex, tos,
					label, &dst->sin6.sin6_addr,
					&local_ip.sin6.sin6_addr,
					dst_port, src_port,
					dst_cache, info);
		if (IS_ERR(ndst)) {
			err = PTR_ERR(ndst);
			ndst = NULL;
			goto tx_error;
		}

		if (!info) {
			u32 rt6i_flags = ((struct rt6_info *)ndst)->rt6i_flags;

			err = encap_bypass_if_local(skb, dev, vxlan, dst,
						    dst_port, ifindex, vni,
						    ndst, rt6i_flags);
			if (err)
				goto out_unlock;
		}

		skb_tunnel_check_pmtu(skb, ndst, VXLAN6_HEADROOM);

		tos = ip_tunnel_ecn_encap(tos, old_iph, skb);
		ttl = ttl ? : ip6_dst_hoplimit(ndst);
		skb_scrub_packet(skb, xnet);
		err = vxlan_build_skb(skb, ndst, sizeof(struct ipv6hdr),
				      vni, md, flags, udp_sum);
		if (err < 0)
			goto tx_error;

		udp_tunnel6_xmit_skb(ndst, sock6->sock->sk, skb, dev,
				     &local_ip.sin6.sin6_addr,
				     &dst->sin6.sin6_addr, tos, ttl,
				     label, src_port, dst_port, !udp_sum);
#endif
	}
out_unlock:
	rcu_read_unlock();
	return;

drop:
	dev->stats.tx_dropped++;
	dev_kfree_skb(skb);
	return;

tx_error:
	rcu_read_unlock();
	if (err == -ELOOP)
		dev->stats.collisions++;
	else if (err == -ENETUNREACH)
		dev->stats.tx_carrier_errors++;
	dst_release(ndst);
	dev->stats.tx_errors++;
	kfree_skb(skb);
}

/* Transmit local packets over Vxlan
 *
 * Outer IP header inherits ECN and DF from inner header.
 * Outer UDP destination is the VXLAN assigned port.
 *           source port is based on hash of flow
 */
static netdev_tx_t vxlan_xmit(struct sk_buff *skb, struct net_device *dev)
{
	struct vxlan_dev *vxlan = netdev_priv(dev);
	struct vxlan_rdst *rdst, *fdst = NULL;
	const struct ip_tunnel_info *info;
	bool did_rsc = false;
	struct vxlan_fdb *f;
	struct ethhdr *eth;
	__be32 vni = 0;

	info = skb_tunnel_info(skb);

	skb_reset_mac_header(skb);

	if (vxlan->cfg.flags & VXLAN_F_COLLECT_METADATA) {
		if (info && info->mode & IP_TUNNEL_INFO_BRIDGE &&
		    info->mode & IP_TUNNEL_INFO_TX) {
			vni = tunnel_id_to_key32(info->key.tun_id);
		} else {
			if (info && info->mode & IP_TUNNEL_INFO_TX)
				vxlan_xmit_one(skb, dev, vni, NULL, false);
			else
				kfree_skb(skb);
			return NETDEV_TX_OK;
		}
	}

	if (vxlan->cfg.flags & VXLAN_F_PROXY) {
		eth = eth_hdr(skb);
		if (ntohs(eth->h_proto) == ETH_P_ARP)
			return arp_reduce(dev, skb, vni);
#if IS_ENABLED(CONFIG_IPV6)
		else if (ntohs(eth->h_proto) == ETH_P_IPV6 &&
			 pskb_may_pull(skb, sizeof(struct ipv6hdr) +
					    sizeof(struct nd_msg)) &&
			 ipv6_hdr(skb)->nexthdr == IPPROTO_ICMPV6) {
			struct nd_msg *m = (struct nd_msg *)(ipv6_hdr(skb) + 1);

			if (m->icmph.icmp6_code == 0 &&
			    m->icmph.icmp6_type == NDISC_NEIGHBOUR_SOLICITATION)
				return neigh_reduce(dev, skb, vni);
		}
#endif
	}

	eth = eth_hdr(skb);
	f = vxlan_find_mac(vxlan, eth->h_dest, vni);
	did_rsc = false;

	if (f && (f->flags & NTF_ROUTER) && (vxlan->cfg.flags & VXLAN_F_RSC) &&
	    (ntohs(eth->h_proto) == ETH_P_IP ||
	     ntohs(eth->h_proto) == ETH_P_IPV6)) {
		did_rsc = route_shortcircuit(dev, skb);
		if (did_rsc)
			f = vxlan_find_mac(vxlan, eth->h_dest, vni);
	}

	if (f == NULL) {
		f = vxlan_find_mac(vxlan, all_zeros_mac, vni);
		if (f == NULL) {
			if ((vxlan->cfg.flags & VXLAN_F_L2MISS) &&
			    !is_multicast_ether_addr(eth->h_dest))
				vxlan_fdb_miss(vxlan, eth->h_dest);

			dev->stats.tx_dropped++;
			kfree_skb(skb);
			return NETDEV_TX_OK;
		}
	}

	list_for_each_entry_rcu(rdst, &f->remotes, list) {
		struct sk_buff *skb1;

		if (!fdst) {
			fdst = rdst;
			continue;
		}
		skb1 = skb_clone(skb, GFP_ATOMIC);
		if (skb1)
			vxlan_xmit_one(skb1, dev, vni, rdst, did_rsc);
	}

	if (fdst)
		vxlan_xmit_one(skb, dev, vni, fdst, did_rsc);
	else
		kfree_skb(skb);
	return NETDEV_TX_OK;
}

/* Walk the forwarding table and purge stale entries */
static void vxlan_cleanup(struct timer_list *t)
{
	struct vxlan_dev *vxlan = from_timer(vxlan, t, age_timer);
	unsigned long next_timer = jiffies + FDB_AGE_INTERVAL;
	unsigned int h;

	if (!netif_running(vxlan->dev))
		return;

	for (h = 0; h < FDB_HASH_SIZE; ++h) {
		struct hlist_node *p, *n;

		spin_lock(&vxlan->hash_lock[h]);
		hlist_for_each_safe(p, n, &vxlan->fdb_head[h]) {
			struct vxlan_fdb *f
				= container_of(p, struct vxlan_fdb, hlist);
			unsigned long timeout;

			if (f->state & (NUD_PERMANENT | NUD_NOARP))
				continue;

			if (f->flags & NTF_EXT_LEARNED)
				continue;

			timeout = f->used + vxlan->cfg.age_interval * HZ;
			if (time_before_eq(timeout, jiffies)) {
				netdev_dbg(vxlan->dev,
					   "garbage collect %pM\n",
					   f->eth_addr);
				f->state = NUD_STALE;
				vxlan_fdb_destroy(vxlan, f, true, true);
			} else if (time_before(timeout, next_timer))
				next_timer = timeout;
		}
		spin_unlock(&vxlan->hash_lock[h]);
	}

	mod_timer(&vxlan->age_timer, next_timer);
}

static void vxlan_vs_del_dev(struct vxlan_dev *vxlan)
{
	struct vxlan_net *vn = net_generic(vxlan->net, vxlan_net_id);

	spin_lock(&vn->sock_lock);
	hlist_del_init_rcu(&vxlan->hlist4.hlist);
#if IS_ENABLED(CONFIG_IPV6)
	hlist_del_init_rcu(&vxlan->hlist6.hlist);
#endif
	spin_unlock(&vn->sock_lock);
}

static void vxlan_vs_add_dev(struct vxlan_sock *vs, struct vxlan_dev *vxlan,
			     struct vxlan_dev_node *node)
{
	struct vxlan_net *vn = net_generic(vxlan->net, vxlan_net_id);
	__be32 vni = vxlan->default_dst.remote_vni;

	node->vxlan = vxlan;
	spin_lock(&vn->sock_lock);
	hlist_add_head_rcu(&node->hlist, vni_head(vs, vni));
	spin_unlock(&vn->sock_lock);
}

/* Setup stats when device is created */
static int vxlan_init(struct net_device *dev)
{
	dev->tstats = netdev_alloc_pcpu_stats(struct pcpu_sw_netstats);
	if (!dev->tstats)
		return -ENOMEM;

	return 0;
}

static void vxlan_fdb_delete_default(struct vxlan_dev *vxlan, __be32 vni)
{
	struct vxlan_fdb *f;
	u32 hash_index = fdb_head_index(vxlan, all_zeros_mac, vni);

	spin_lock_bh(&vxlan->hash_lock[hash_index]);
	f = __vxlan_find_mac(vxlan, all_zeros_mac, vni);
	if (f)
		vxlan_fdb_destroy(vxlan, f, true, true);
	spin_unlock_bh(&vxlan->hash_lock[hash_index]);
}

static void vxlan_uninit(struct net_device *dev)
{
	struct vxlan_dev *vxlan = netdev_priv(dev);

	gro_cells_destroy(&vxlan->gro_cells);

	vxlan_fdb_delete_default(vxlan, vxlan->cfg.vni);

	free_percpu(dev->tstats);
}

/* Start ageing timer and join group when device is brought up */
static int vxlan_open(struct net_device *dev)
{
	struct vxlan_dev *vxlan = netdev_priv(dev);
	int ret;

	ret = vxlan_sock_add(vxlan);
	if (ret < 0)
		return ret;

	if (vxlan_addr_multicast(&vxlan->default_dst.remote_ip)) {
		ret = vxlan_igmp_join(vxlan);
		if (ret == -EADDRINUSE)
			ret = 0;
		if (ret) {
			vxlan_sock_release(vxlan);
			return ret;
		}
	}

	if (vxlan->cfg.age_interval)
		mod_timer(&vxlan->age_timer, jiffies + FDB_AGE_INTERVAL);

	return ret;
}

/* Purge the forwarding table */
static void vxlan_flush(struct vxlan_dev *vxlan, bool do_all)
{
	unsigned int h;

	for (h = 0; h < FDB_HASH_SIZE; ++h) {
		struct hlist_node *p, *n;

		spin_lock_bh(&vxlan->hash_lock[h]);
		hlist_for_each_safe(p, n, &vxlan->fdb_head[h]) {
			struct vxlan_fdb *f
				= container_of(p, struct vxlan_fdb, hlist);
			if (!do_all && (f->state & (NUD_PERMANENT | NUD_NOARP)))
				continue;
			/* the all_zeros_mac entry is deleted at vxlan_uninit */
			if (!is_zero_ether_addr(f->eth_addr))
				vxlan_fdb_destroy(vxlan, f, true, true);
		}
		spin_unlock_bh(&vxlan->hash_lock[h]);
	}
}

/* Cleanup timer and forwarding table on shutdown */
static int vxlan_stop(struct net_device *dev)
{
	struct vxlan_dev *vxlan = netdev_priv(dev);
	struct vxlan_net *vn = net_generic(vxlan->net, vxlan_net_id);
	int ret = 0;

	if (vxlan_addr_multicast(&vxlan->default_dst.remote_ip) &&
	    !vxlan_group_used(vn, vxlan))
		ret = vxlan_igmp_leave(vxlan);

	del_timer_sync(&vxlan->age_timer);

	vxlan_flush(vxlan, false);
	vxlan_sock_release(vxlan);

	return ret;
}

/* Stub, nothing needs to be done. */
static void vxlan_set_multicast_list(struct net_device *dev)
{
}

static int vxlan_change_mtu(struct net_device *dev, int new_mtu)
{
	struct vxlan_dev *vxlan = netdev_priv(dev);
	struct vxlan_rdst *dst = &vxlan->default_dst;
	struct net_device *lowerdev = __dev_get_by_index(vxlan->net,
							 dst->remote_ifindex);
	bool use_ipv6 = !!(vxlan->cfg.flags & VXLAN_F_IPV6);

	/* This check is different than dev->max_mtu, because it looks at
	 * the lowerdev->mtu, rather than the static dev->max_mtu
	 */
	if (lowerdev) {
		int max_mtu = lowerdev->mtu -
			      (use_ipv6 ? VXLAN6_HEADROOM : VXLAN_HEADROOM);
		if (new_mtu > max_mtu)
			return -EINVAL;
	}

	dev->mtu = new_mtu;
	return 0;
}

static int vxlan_fill_metadata_dst(struct net_device *dev, struct sk_buff *skb)
{
	struct vxlan_dev *vxlan = netdev_priv(dev);
	struct ip_tunnel_info *info = skb_tunnel_info(skb);
	__be16 sport, dport;

	sport = udp_flow_src_port(dev_net(dev), skb, vxlan->cfg.port_min,
				  vxlan->cfg.port_max, true);
	dport = info->key.tp_dst ? : vxlan->cfg.dst_port;

	if (ip_tunnel_info_af(info) == AF_INET) {
		struct vxlan_sock *sock4 = rcu_dereference(vxlan->vn4_sock);
		struct rtable *rt;

		rt = vxlan_get_route(vxlan, dev, sock4, skb, 0, info->key.tos,
				     info->key.u.ipv4.dst,
				     &info->key.u.ipv4.src, dport, sport,
				     &info->dst_cache, info);
		if (IS_ERR(rt))
			return PTR_ERR(rt);
		ip_rt_put(rt);
	} else {
#if IS_ENABLED(CONFIG_IPV6)
		struct vxlan_sock *sock6 = rcu_dereference(vxlan->vn6_sock);
		struct dst_entry *ndst;

		ndst = vxlan6_get_route(vxlan, dev, sock6, skb, 0, info->key.tos,
					info->key.label, &info->key.u.ipv6.dst,
					&info->key.u.ipv6.src, dport, sport,
					&info->dst_cache, info);
		if (IS_ERR(ndst))
			return PTR_ERR(ndst);
		dst_release(ndst);
#else /* !CONFIG_IPV6 */
		return -EPFNOSUPPORT;
#endif
	}
	info->key.tp_src = sport;
	info->key.tp_dst = dport;
	return 0;
}

static const struct net_device_ops vxlan_netdev_ether_ops = {
	.ndo_init		= vxlan_init,
	.ndo_uninit		= vxlan_uninit,
	.ndo_open		= vxlan_open,
	.ndo_stop		= vxlan_stop,
	.ndo_start_xmit		= vxlan_xmit,
	.ndo_get_stats64	= ip_tunnel_get_stats64,
	.ndo_set_rx_mode	= vxlan_set_multicast_list,
	.ndo_change_mtu		= vxlan_change_mtu,
	.ndo_validate_addr	= eth_validate_addr,
	.ndo_set_mac_address	= eth_mac_addr,
	.ndo_fdb_add		= vxlan_fdb_add,
	.ndo_fdb_del		= vxlan_fdb_delete,
	.ndo_fdb_dump		= vxlan_fdb_dump,
	.ndo_fdb_get		= vxlan_fdb_get,
	.ndo_fill_metadata_dst	= vxlan_fill_metadata_dst,
	.ndo_change_proto_down  = dev_change_proto_down_generic,
};

static const struct net_device_ops vxlan_netdev_raw_ops = {
	.ndo_init		= vxlan_init,
	.ndo_uninit		= vxlan_uninit,
	.ndo_open		= vxlan_open,
	.ndo_stop		= vxlan_stop,
	.ndo_start_xmit		= vxlan_xmit,
	.ndo_get_stats64	= ip_tunnel_get_stats64,
	.ndo_change_mtu		= vxlan_change_mtu,
	.ndo_fill_metadata_dst	= vxlan_fill_metadata_dst,
};

/* Info for udev, that this is a virtual tunnel endpoint */
static struct device_type vxlan_type = {
	.name = "vxlan",
};

/* Calls the ndo_udp_tunnel_add of the caller in order to
 * supply the listening VXLAN udp ports. Callers are expected
 * to implement the ndo_udp_tunnel_add.
 */
static void vxlan_offload_rx_ports(struct net_device *dev, bool push)
{
	struct vxlan_sock *vs;
	struct net *net = dev_net(dev);
	struct vxlan_net *vn = net_generic(net, vxlan_net_id);
	unsigned int i;

	spin_lock(&vn->sock_lock);
	for (i = 0; i < PORT_HASH_SIZE; ++i) {
		hlist_for_each_entry_rcu(vs, &vn->sock_list[i], hlist) {
			unsigned short type;

			if (vs->flags & VXLAN_F_GPE)
				type = UDP_TUNNEL_TYPE_VXLAN_GPE;
			else
				type = UDP_TUNNEL_TYPE_VXLAN;

			if (push)
				udp_tunnel_push_rx_port(dev, vs->sock, type);
			else
				udp_tunnel_drop_rx_port(dev, vs->sock, type);
		}
	}
	spin_unlock(&vn->sock_lock);
}

/* Initialize the device structure. */
static void vxlan_setup(struct net_device *dev)
{
	struct vxlan_dev *vxlan = netdev_priv(dev);
	unsigned int h;

	eth_hw_addr_random(dev);
	ether_setup(dev);

	dev->needs_free_netdev = true;
	SET_NETDEV_DEVTYPE(dev, &vxlan_type);

	dev->features	|= NETIF_F_LLTX;
	dev->features	|= NETIF_F_SG | NETIF_F_HW_CSUM;
	dev->features   |= NETIF_F_RXCSUM;
	dev->features   |= NETIF_F_GSO_SOFTWARE;

	dev->vlan_features = dev->features;
	dev->hw_features |= NETIF_F_SG | NETIF_F_HW_CSUM | NETIF_F_RXCSUM;
	dev->hw_features |= NETIF_F_GSO_SOFTWARE;
	netif_keep_dst(dev);
	dev->priv_flags |= IFF_NO_QUEUE;

	/* MTU range: 68 - 65535 */
	dev->min_mtu = ETH_MIN_MTU;
	dev->max_mtu = ETH_MAX_MTU;

	INIT_LIST_HEAD(&vxlan->next);

	timer_setup(&vxlan->age_timer, vxlan_cleanup, TIMER_DEFERRABLE);

	vxlan->dev = dev;

	gro_cells_init(&vxlan->gro_cells, dev);

	for (h = 0; h < FDB_HASH_SIZE; ++h) {
		spin_lock_init(&vxlan->hash_lock[h]);
		INIT_HLIST_HEAD(&vxlan->fdb_head[h]);
	}
}

static void vxlan_ether_setup(struct net_device *dev)
{
	dev->priv_flags &= ~IFF_TX_SKB_SHARING;
	dev->priv_flags |= IFF_LIVE_ADDR_CHANGE;
	dev->netdev_ops = &vxlan_netdev_ether_ops;
}

static void vxlan_raw_setup(struct net_device *dev)
{
	dev->header_ops = NULL;
	dev->type = ARPHRD_NONE;
	dev->hard_header_len = 0;
	dev->addr_len = 0;
	dev->flags = IFF_POINTOPOINT | IFF_NOARP | IFF_MULTICAST;
	dev->netdev_ops = &vxlan_netdev_raw_ops;
}

static const struct nla_policy vxlan_policy[IFLA_VXLAN_MAX + 1] = {
	[IFLA_VXLAN_ID]		= { .type = NLA_U32 },
	[IFLA_VXLAN_GROUP]	= { .len = FIELD_SIZEOF(struct iphdr, daddr) },
	[IFLA_VXLAN_GROUP6]	= { .len = sizeof(struct in6_addr) },
	[IFLA_VXLAN_LINK]	= { .type = NLA_U32 },
	[IFLA_VXLAN_LOCAL]	= { .len = FIELD_SIZEOF(struct iphdr, saddr) },
	[IFLA_VXLAN_LOCAL6]	= { .len = sizeof(struct in6_addr) },
	[IFLA_VXLAN_TOS]	= { .type = NLA_U8 },
	[IFLA_VXLAN_TTL]	= { .type = NLA_U8 },
	[IFLA_VXLAN_LABEL]	= { .type = NLA_U32 },
	[IFLA_VXLAN_LEARNING]	= { .type = NLA_U8 },
	[IFLA_VXLAN_AGEING]	= { .type = NLA_U32 },
	[IFLA_VXLAN_LIMIT]	= { .type = NLA_U32 },
	[IFLA_VXLAN_PORT_RANGE] = { .len  = sizeof(struct ifla_vxlan_port_range) },
	[IFLA_VXLAN_PROXY]	= { .type = NLA_U8 },
	[IFLA_VXLAN_RSC]	= { .type = NLA_U8 },
	[IFLA_VXLAN_L2MISS]	= { .type = NLA_U8 },
	[IFLA_VXLAN_L3MISS]	= { .type = NLA_U8 },
	[IFLA_VXLAN_COLLECT_METADATA]	= { .type = NLA_U8 },
	[IFLA_VXLAN_PORT]	= { .type = NLA_U16 },
	[IFLA_VXLAN_UDP_CSUM]	= { .type = NLA_U8 },
	[IFLA_VXLAN_UDP_ZERO_CSUM6_TX]	= { .type = NLA_U8 },
	[IFLA_VXLAN_UDP_ZERO_CSUM6_RX]	= { .type = NLA_U8 },
	[IFLA_VXLAN_REMCSUM_TX]	= { .type = NLA_U8 },
	[IFLA_VXLAN_REMCSUM_RX]	= { .type = NLA_U8 },
	[IFLA_VXLAN_GBP]	= { .type = NLA_FLAG, },
	[IFLA_VXLAN_GPE]	= { .type = NLA_FLAG, },
	[IFLA_VXLAN_REMCSUM_NOPARTIAL]	= { .type = NLA_FLAG },
	[IFLA_VXLAN_TTL_INHERIT]	= { .type = NLA_FLAG },
	[IFLA_VXLAN_DF]		= { .type = NLA_U8 },
};

static int vxlan_validate(struct nlattr *tb[], struct nlattr *data[],
			  struct netlink_ext_ack *extack)
{
	if (tb[IFLA_ADDRESS]) {
		if (nla_len(tb[IFLA_ADDRESS]) != ETH_ALEN) {
			NL_SET_ERR_MSG_ATTR(extack, tb[IFLA_ADDRESS],
					    "Provided link layer address is not Ethernet");
			return -EINVAL;
		}

		if (!is_valid_ether_addr(nla_data(tb[IFLA_ADDRESS]))) {
			NL_SET_ERR_MSG_ATTR(extack, tb[IFLA_ADDRESS],
					    "Provided Ethernet address is not unicast");
			return -EADDRNOTAVAIL;
		}
	}

	if (tb[IFLA_MTU]) {
		u32 mtu = nla_get_u32(tb[IFLA_MTU]);

		if (mtu < ETH_MIN_MTU || mtu > ETH_MAX_MTU) {
			NL_SET_ERR_MSG_ATTR(extack, tb[IFLA_MTU],
					    "MTU must be between 68 and 65535");
			return -EINVAL;
		}
	}

	if (!data) {
		NL_SET_ERR_MSG(extack,
			       "Required attributes not provided to perform the operation");
		return -EINVAL;
	}

	if (data[IFLA_VXLAN_ID]) {
		u32 id = nla_get_u32(data[IFLA_VXLAN_ID]);

		if (id >= VXLAN_N_VID) {
			NL_SET_ERR_MSG_ATTR(extack, tb[IFLA_VXLAN_ID],
					    "VXLAN ID must be lower than 16777216");
			return -ERANGE;
		}
	}

	if (data[IFLA_VXLAN_PORT_RANGE]) {
		const struct ifla_vxlan_port_range *p
			= nla_data(data[IFLA_VXLAN_PORT_RANGE]);

		if (ntohs(p->high) < ntohs(p->low)) {
			NL_SET_ERR_MSG_ATTR(extack, tb[IFLA_VXLAN_PORT_RANGE],
					    "Invalid source port range");
			return -EINVAL;
		}
	}

	if (data[IFLA_VXLAN_DF]) {
		enum ifla_vxlan_df df = nla_get_u8(data[IFLA_VXLAN_DF]);

		if (df < 0 || df > VXLAN_DF_MAX) {
			NL_SET_ERR_MSG_ATTR(extack, tb[IFLA_VXLAN_DF],
					    "Invalid DF attribute");
			return -EINVAL;
		}
	}

	return 0;
}

static void vxlan_get_drvinfo(struct net_device *netdev,
			      struct ethtool_drvinfo *drvinfo)
{
	strlcpy(drvinfo->version, VXLAN_VERSION, sizeof(drvinfo->version));
	strlcpy(drvinfo->driver, "vxlan", sizeof(drvinfo->driver));
}

static const struct ethtool_ops vxlan_ethtool_ops = {
	.get_drvinfo	= vxlan_get_drvinfo,
	.get_link	= ethtool_op_get_link,
};

static struct socket *vxlan_create_sock(struct net *net, bool ipv6,
					__be16 port, u32 flags, int ifindex)
{
	struct socket *sock;
	struct udp_port_cfg udp_conf;
	int err;

	memset(&udp_conf, 0, sizeof(udp_conf));

	if (ipv6) {
		udp_conf.family = AF_INET6;
		udp_conf.use_udp6_rx_checksums =
		    !(flags & VXLAN_F_UDP_ZERO_CSUM6_RX);
		udp_conf.ipv6_v6only = 1;
	} else {
		udp_conf.family = AF_INET;
	}

	udp_conf.local_udp_port = port;
	udp_conf.bind_ifindex = ifindex;

	/* Open UDP socket */
	err = udp_sock_create(net, &udp_conf, &sock);
	if (err < 0)
		return ERR_PTR(err);

	return sock;
}

/* Create new listen socket if needed */
static struct vxlan_sock *vxlan_socket_create(struct net *net, bool ipv6,
					      __be16 port, u32 flags,
					      int ifindex)
{
	struct vxlan_net *vn = net_generic(net, vxlan_net_id);
	struct vxlan_sock *vs;
	struct socket *sock;
	unsigned int h;
	struct udp_tunnel_sock_cfg tunnel_cfg;

	vs = kzalloc(sizeof(*vs), GFP_KERNEL);
	if (!vs)
		return ERR_PTR(-ENOMEM);

	for (h = 0; h < VNI_HASH_SIZE; ++h)
		INIT_HLIST_HEAD(&vs->vni_list[h]);

	sock = vxlan_create_sock(net, ipv6, port, flags, ifindex);
	if (IS_ERR(sock)) {
		kfree(vs);
		return ERR_CAST(sock);
	}

	vs->sock = sock;
	refcount_set(&vs->refcnt, 1);
	vs->flags = (flags & VXLAN_F_RCV_FLAGS);

	spin_lock(&vn->sock_lock);
	hlist_add_head_rcu(&vs->hlist, vs_head(net, port));
	udp_tunnel_notify_add_rx_port(sock,
				      (vs->flags & VXLAN_F_GPE) ?
				      UDP_TUNNEL_TYPE_VXLAN_GPE :
				      UDP_TUNNEL_TYPE_VXLAN);
	spin_unlock(&vn->sock_lock);

	/* Mark socket as an encapsulation socket. */
	memset(&tunnel_cfg, 0, sizeof(tunnel_cfg));
	tunnel_cfg.sk_user_data = vs;
	tunnel_cfg.encap_type = 1;
	tunnel_cfg.encap_rcv = vxlan_rcv;
	tunnel_cfg.encap_err_lookup = vxlan_err_lookup;
	tunnel_cfg.encap_destroy = NULL;
	tunnel_cfg.gro_receive = vxlan_gro_receive;
	tunnel_cfg.gro_complete = vxlan_gro_complete;

	setup_udp_tunnel_sock(net, sock, &tunnel_cfg);

	return vs;
}

static int __vxlan_sock_add(struct vxlan_dev *vxlan, bool ipv6)
{
	struct vxlan_net *vn = net_generic(vxlan->net, vxlan_net_id);
	struct vxlan_sock *vs = NULL;
	struct vxlan_dev_node *node;
	int l3mdev_index = 0;

	if (vxlan->cfg.remote_ifindex)
		l3mdev_index = l3mdev_master_upper_ifindex_by_index(
			vxlan->net, vxlan->cfg.remote_ifindex);

	if (!vxlan->cfg.no_share) {
		spin_lock(&vn->sock_lock);
		vs = vxlan_find_sock(vxlan->net, ipv6 ? AF_INET6 : AF_INET,
				     vxlan->cfg.dst_port, vxlan->cfg.flags,
				     l3mdev_index);
		if (vs && !refcount_inc_not_zero(&vs->refcnt)) {
			spin_unlock(&vn->sock_lock);
			return -EBUSY;
		}
		spin_unlock(&vn->sock_lock);
	}
	if (!vs)
		vs = vxlan_socket_create(vxlan->net, ipv6,
					 vxlan->cfg.dst_port, vxlan->cfg.flags,
					 l3mdev_index);
	if (IS_ERR(vs))
		return PTR_ERR(vs);
#if IS_ENABLED(CONFIG_IPV6)
	if (ipv6) {
		rcu_assign_pointer(vxlan->vn6_sock, vs);
		node = &vxlan->hlist6;
	} else
#endif
	{
		rcu_assign_pointer(vxlan->vn4_sock, vs);
		node = &vxlan->hlist4;
	}
	vxlan_vs_add_dev(vs, vxlan, node);
	return 0;
}

static int vxlan_sock_add(struct vxlan_dev *vxlan)
{
	bool metadata = vxlan->cfg.flags & VXLAN_F_COLLECT_METADATA;
	bool ipv6 = vxlan->cfg.flags & VXLAN_F_IPV6 || metadata;
	bool ipv4 = !ipv6 || metadata;
	int ret = 0;

	RCU_INIT_POINTER(vxlan->vn4_sock, NULL);
#if IS_ENABLED(CONFIG_IPV6)
	RCU_INIT_POINTER(vxlan->vn6_sock, NULL);
	if (ipv6) {
		ret = __vxlan_sock_add(vxlan, true);
		if (ret < 0 && ret != -EAFNOSUPPORT)
			ipv4 = false;
	}
#endif
	if (ipv4)
		ret = __vxlan_sock_add(vxlan, false);
	if (ret < 0)
		vxlan_sock_release(vxlan);
	return ret;
}

static int vxlan_config_validate(struct net *src_net, struct vxlan_config *conf,
				 struct net_device **lower,
				 struct vxlan_dev *old,
				 struct netlink_ext_ack *extack)
{
	struct vxlan_net *vn = net_generic(src_net, vxlan_net_id);
	struct vxlan_dev *tmp;
	bool use_ipv6 = false;

	if (conf->flags & VXLAN_F_GPE) {
		/* For now, allow GPE only together with
		 * COLLECT_METADATA. This can be relaxed later; in such
		 * case, the other side of the PtP link will have to be
		 * provided.
		 */
		if ((conf->flags & ~VXLAN_F_ALLOWED_GPE) ||
		    !(conf->flags & VXLAN_F_COLLECT_METADATA)) {
			NL_SET_ERR_MSG(extack,
				       "VXLAN GPE does not support this combination of attributes");
			return -EINVAL;
		}
	}

	if (!conf->remote_ip.sa.sa_family && !conf->saddr.sa.sa_family) {
		/* Unless IPv6 is explicitly requested, assume IPv4 */
		conf->remote_ip.sa.sa_family = AF_INET;
		conf->saddr.sa.sa_family = AF_INET;
	} else if (!conf->remote_ip.sa.sa_family) {
		conf->remote_ip.sa.sa_family = conf->saddr.sa.sa_family;
	} else if (!conf->saddr.sa.sa_family) {
		conf->saddr.sa.sa_family = conf->remote_ip.sa.sa_family;
	}

	if (conf->saddr.sa.sa_family != conf->remote_ip.sa.sa_family) {
		NL_SET_ERR_MSG(extack,
			       "Local and remote address must be from the same family");
		return -EINVAL;
	}

	if (vxlan_addr_multicast(&conf->saddr)) {
		NL_SET_ERR_MSG(extack, "Local address cannot be multicast");
		return -EINVAL;
	}

	if (conf->saddr.sa.sa_family == AF_INET6) {
		if (!IS_ENABLED(CONFIG_IPV6)) {
			NL_SET_ERR_MSG(extack,
				       "IPv6 support not enabled in the kernel");
			return -EPFNOSUPPORT;
		}
		use_ipv6 = true;
		conf->flags |= VXLAN_F_IPV6;

		if (!(conf->flags & VXLAN_F_COLLECT_METADATA)) {
			int local_type =
				ipv6_addr_type(&conf->saddr.sin6.sin6_addr);
			int remote_type =
				ipv6_addr_type(&conf->remote_ip.sin6.sin6_addr);

			if (local_type & IPV6_ADDR_LINKLOCAL) {
				if (!(remote_type & IPV6_ADDR_LINKLOCAL) &&
				    (remote_type != IPV6_ADDR_ANY)) {
					NL_SET_ERR_MSG(extack,
						       "Invalid combination of local and remote address scopes");
					return -EINVAL;
				}

				conf->flags |= VXLAN_F_IPV6_LINKLOCAL;
			} else {
				if (remote_type ==
				    (IPV6_ADDR_UNICAST | IPV6_ADDR_LINKLOCAL)) {
					NL_SET_ERR_MSG(extack,
						       "Invalid combination of local and remote address scopes");
					return -EINVAL;
				}

				conf->flags &= ~VXLAN_F_IPV6_LINKLOCAL;
			}
		}
	}

	if (conf->label && !use_ipv6) {
		NL_SET_ERR_MSG(extack,
			       "Label attribute only applies to IPv6 VXLAN devices");
		return -EINVAL;
	}

	if (conf->remote_ifindex) {
		struct net_device *lowerdev;

		lowerdev = __dev_get_by_index(src_net, conf->remote_ifindex);
		if (!lowerdev) {
			NL_SET_ERR_MSG(extack,
				       "Invalid local interface, device not found");
			return -ENODEV;
		}

#if IS_ENABLED(CONFIG_IPV6)
		if (use_ipv6) {
			struct inet6_dev *idev = __in6_dev_get(lowerdev);
			if (idev && idev->cnf.disable_ipv6) {
				NL_SET_ERR_MSG(extack,
					       "IPv6 support disabled by administrator");
				return -EPERM;
			}
		}
#endif

		*lower = lowerdev;
	} else {
		if (vxlan_addr_multicast(&conf->remote_ip)) {
			NL_SET_ERR_MSG(extack,
				       "Local interface required for multicast remote destination");

			return -EINVAL;
		}

#if IS_ENABLED(CONFIG_IPV6)
		if (conf->flags & VXLAN_F_IPV6_LINKLOCAL) {
			NL_SET_ERR_MSG(extack,
				       "Local interface required for link-local local/remote addresses");
			return -EINVAL;
		}
#endif

		*lower = NULL;
	}

	if (!conf->dst_port) {
		if (conf->flags & VXLAN_F_GPE)
			conf->dst_port = htons(4790); /* IANA VXLAN-GPE port */
		else
			conf->dst_port = htons(vxlan_port);
	}

	if (!conf->age_interval)
		conf->age_interval = FDB_AGE_DEFAULT;

	list_for_each_entry(tmp, &vn->vxlan_list, next) {
		if (tmp == old)
			continue;

		if (tmp->cfg.vni != conf->vni)
			continue;
		if (tmp->cfg.dst_port != conf->dst_port)
			continue;
		if ((tmp->cfg.flags & (VXLAN_F_RCV_FLAGS | VXLAN_F_IPV6)) !=
		    (conf->flags & (VXLAN_F_RCV_FLAGS | VXLAN_F_IPV6)))
			continue;

		if ((conf->flags & VXLAN_F_IPV6_LINKLOCAL) &&
		    tmp->cfg.remote_ifindex != conf->remote_ifindex)
			continue;

		NL_SET_ERR_MSG(extack,
			       "A VXLAN device with the specified VNI already exists");
		return -EEXIST;
	}

	return 0;
}

static void vxlan_config_apply(struct net_device *dev,
			       struct vxlan_config *conf,
			       struct net_device *lowerdev,
			       struct net *src_net,
			       bool changelink)
{
	struct vxlan_dev *vxlan = netdev_priv(dev);
	struct vxlan_rdst *dst = &vxlan->default_dst;
	unsigned short needed_headroom = ETH_HLEN;
	bool use_ipv6 = !!(conf->flags & VXLAN_F_IPV6);
	int max_mtu = ETH_MAX_MTU;

	if (!changelink) {
		if (conf->flags & VXLAN_F_GPE)
			vxlan_raw_setup(dev);
		else
			vxlan_ether_setup(dev);

		if (conf->mtu)
			dev->mtu = conf->mtu;

		vxlan->net = src_net;
	}

	dst->remote_vni = conf->vni;

	memcpy(&dst->remote_ip, &conf->remote_ip, sizeof(conf->remote_ip));

	if (lowerdev) {
		dst->remote_ifindex = conf->remote_ifindex;

		dev->gso_max_size = lowerdev->gso_max_size;
		dev->gso_max_segs = lowerdev->gso_max_segs;

		needed_headroom = lowerdev->hard_header_len;

		max_mtu = lowerdev->mtu - (use_ipv6 ? VXLAN6_HEADROOM :
					   VXLAN_HEADROOM);
		if (max_mtu < ETH_MIN_MTU)
			max_mtu = ETH_MIN_MTU;

		if (!changelink && !conf->mtu)
			dev->mtu = max_mtu;
	}

	if (dev->mtu > max_mtu)
		dev->mtu = max_mtu;

	if (use_ipv6 || conf->flags & VXLAN_F_COLLECT_METADATA)
		needed_headroom += VXLAN6_HEADROOM;
	else
		needed_headroom += VXLAN_HEADROOM;
	dev->needed_headroom = needed_headroom;

	memcpy(&vxlan->cfg, conf, sizeof(*conf));
}

static int vxlan_dev_configure(struct net *src_net, struct net_device *dev,
			       struct vxlan_config *conf, bool changelink,
			       struct netlink_ext_ack *extack)
{
	struct vxlan_dev *vxlan = netdev_priv(dev);
	struct net_device *lowerdev;
	int ret;

	ret = vxlan_config_validate(src_net, conf, &lowerdev, vxlan, extack);
	if (ret)
		return ret;

	vxlan_config_apply(dev, conf, lowerdev, src_net, changelink);

	return 0;
}

static int __vxlan_dev_create(struct net *net, struct net_device *dev,
			      struct vxlan_config *conf,
			      struct netlink_ext_ack *extack)
{
	struct vxlan_net *vn = net_generic(net, vxlan_net_id);
	struct vxlan_dev *vxlan = netdev_priv(dev);
	struct net_device *remote_dev = NULL;
	struct vxlan_fdb *f = NULL;
	bool unregister = false;
<<<<<<< HEAD
=======
	struct vxlan_rdst *dst;
>>>>>>> f7688b48
	int err;

	dst = &vxlan->default_dst;
	err = vxlan_dev_configure(net, dev, conf, false, extack);
	if (err)
		return err;

	dev->ethtool_ops = &vxlan_ethtool_ops;

	/* create an fdb entry for a valid default destination */
	if (!vxlan_addr_any(&dst->remote_ip)) {
		err = vxlan_fdb_create(vxlan, all_zeros_mac,
				       &dst->remote_ip,
				       NUD_REACHABLE | NUD_PERMANENT,
				       vxlan->cfg.dst_port,
				       dst->remote_vni,
				       dst->remote_vni,
				       dst->remote_ifindex,
				       NTF_SELF, &f);
		if (err)
			return err;
	}

	err = register_netdevice(dev);
	if (err)
		goto errout;
	unregister = true;

<<<<<<< HEAD
	err = rtnl_configure_link(dev, NULL);
	if (err)
		goto errout;
=======
	if (dst->remote_ifindex) {
		remote_dev = __dev_get_by_index(net, dst->remote_ifindex);
		if (!remote_dev)
			goto errout;

		err = netdev_upper_dev_link(remote_dev, dev, extack);
		if (err)
			goto errout;
	}
>>>>>>> f7688b48

	err = rtnl_configure_link(dev, NULL);
	if (err)
		goto unlink;

	if (f) {
		vxlan_fdb_insert(vxlan, all_zeros_mac, dst->remote_vni, f);

		/* notify default fdb entry */
		err = vxlan_fdb_notify(vxlan, f, first_remote_rtnl(f),
				       RTM_NEWNEIGH, true, extack);
		if (err) {
			vxlan_fdb_destroy(vxlan, f, false, false);
			if (remote_dev)
				netdev_upper_dev_unlink(remote_dev, dev);
			goto unregister;
		}
	}

	list_add(&vxlan->next, &vn->vxlan_list);
	if (remote_dev)
		dst->remote_dev = remote_dev;
	return 0;
<<<<<<< HEAD

=======
unlink:
	if (remote_dev)
		netdev_upper_dev_unlink(remote_dev, dev);
>>>>>>> f7688b48
errout:
	/* unregister_netdevice() destroys the default FDB entry with deletion
	 * notification. But the addition notification was not sent yet, so
	 * destroy the entry by hand here.
	 */
	if (f)
<<<<<<< HEAD
		vxlan_fdb_destroy(vxlan, f, false);
=======
		__vxlan_fdb_free(f);
unregister:
>>>>>>> f7688b48
	if (unregister)
		unregister_netdevice(dev);
	return err;
}

/* Set/clear flags based on attribute */
static int vxlan_nl2flag(struct vxlan_config *conf, struct nlattr *tb[],
			  int attrtype, unsigned long mask, bool changelink,
			  bool changelink_supported,
			  struct netlink_ext_ack *extack)
{
	unsigned long flags;

	if (!tb[attrtype])
		return 0;

	if (changelink && !changelink_supported) {
		vxlan_flag_attr_error(attrtype, extack);
		return -EOPNOTSUPP;
	}

	if (vxlan_policy[attrtype].type == NLA_FLAG)
		flags = conf->flags | mask;
	else if (nla_get_u8(tb[attrtype]))
		flags = conf->flags | mask;
	else
		flags = conf->flags & ~mask;

	conf->flags = flags;

	return 0;
}

static int vxlan_nl2conf(struct nlattr *tb[], struct nlattr *data[],
			 struct net_device *dev, struct vxlan_config *conf,
			 bool changelink, struct netlink_ext_ack *extack)
{
	struct vxlan_dev *vxlan = netdev_priv(dev);
	int err = 0;

	memset(conf, 0, sizeof(*conf));

	/* if changelink operation, start with old existing cfg */
	if (changelink)
		memcpy(conf, &vxlan->cfg, sizeof(*conf));

	if (data[IFLA_VXLAN_ID]) {
		__be32 vni = cpu_to_be32(nla_get_u32(data[IFLA_VXLAN_ID]));

		if (changelink && (vni != conf->vni)) {
			NL_SET_ERR_MSG_ATTR(extack, tb[IFLA_VXLAN_ID], "Cannot change VNI");
			return -EOPNOTSUPP;
		}
		conf->vni = cpu_to_be32(nla_get_u32(data[IFLA_VXLAN_ID]));
	}

	if (data[IFLA_VXLAN_GROUP]) {
		if (changelink && (conf->remote_ip.sa.sa_family != AF_INET)) {
			NL_SET_ERR_MSG_ATTR(extack, tb[IFLA_VXLAN_GROUP], "New group address family does not match old group");
			return -EOPNOTSUPP;
		}

		conf->remote_ip.sin.sin_addr.s_addr = nla_get_in_addr(data[IFLA_VXLAN_GROUP]);
		conf->remote_ip.sa.sa_family = AF_INET;
	} else if (data[IFLA_VXLAN_GROUP6]) {
		if (!IS_ENABLED(CONFIG_IPV6)) {
			NL_SET_ERR_MSG_ATTR(extack, tb[IFLA_VXLAN_GROUP6], "IPv6 support not enabled in the kernel");
			return -EPFNOSUPPORT;
		}

		if (changelink && (conf->remote_ip.sa.sa_family != AF_INET6)) {
			NL_SET_ERR_MSG_ATTR(extack, tb[IFLA_VXLAN_GROUP6], "New group address family does not match old group");
			return -EOPNOTSUPP;
		}

		conf->remote_ip.sin6.sin6_addr = nla_get_in6_addr(data[IFLA_VXLAN_GROUP6]);
		conf->remote_ip.sa.sa_family = AF_INET6;
	}

	if (data[IFLA_VXLAN_LOCAL]) {
		if (changelink && (conf->saddr.sa.sa_family != AF_INET)) {
			NL_SET_ERR_MSG_ATTR(extack, tb[IFLA_VXLAN_LOCAL], "New local address family does not match old");
			return -EOPNOTSUPP;
		}

		conf->saddr.sin.sin_addr.s_addr = nla_get_in_addr(data[IFLA_VXLAN_LOCAL]);
		conf->saddr.sa.sa_family = AF_INET;
	} else if (data[IFLA_VXLAN_LOCAL6]) {
		if (!IS_ENABLED(CONFIG_IPV6)) {
			NL_SET_ERR_MSG_ATTR(extack, tb[IFLA_VXLAN_LOCAL6], "IPv6 support not enabled in the kernel");
			return -EPFNOSUPPORT;
		}

		if (changelink && (conf->saddr.sa.sa_family != AF_INET6)) {
			NL_SET_ERR_MSG_ATTR(extack, tb[IFLA_VXLAN_LOCAL6], "New local address family does not match old");
			return -EOPNOTSUPP;
		}

		/* TODO: respect scope id */
		conf->saddr.sin6.sin6_addr = nla_get_in6_addr(data[IFLA_VXLAN_LOCAL6]);
		conf->saddr.sa.sa_family = AF_INET6;
	}

	if (data[IFLA_VXLAN_LINK])
		conf->remote_ifindex = nla_get_u32(data[IFLA_VXLAN_LINK]);

	if (data[IFLA_VXLAN_TOS])
		conf->tos  = nla_get_u8(data[IFLA_VXLAN_TOS]);

	if (data[IFLA_VXLAN_TTL])
		conf->ttl = nla_get_u8(data[IFLA_VXLAN_TTL]);

	if (data[IFLA_VXLAN_TTL_INHERIT]) {
		err = vxlan_nl2flag(conf, data, IFLA_VXLAN_TTL_INHERIT,
				    VXLAN_F_TTL_INHERIT, changelink, false,
				    extack);
		if (err)
			return err;

	}

	if (data[IFLA_VXLAN_LABEL])
		conf->label = nla_get_be32(data[IFLA_VXLAN_LABEL]) &
			     IPV6_FLOWLABEL_MASK;

	if (data[IFLA_VXLAN_LEARNING]) {
		err = vxlan_nl2flag(conf, data, IFLA_VXLAN_LEARNING,
				    VXLAN_F_LEARN, changelink, true,
				    extack);
		if (err)
			return err;
	} else if (!changelink) {
		/* default to learn on a new device */
		conf->flags |= VXLAN_F_LEARN;
	}

	if (data[IFLA_VXLAN_AGEING])
		conf->age_interval = nla_get_u32(data[IFLA_VXLAN_AGEING]);

	if (data[IFLA_VXLAN_PROXY]) {
		err = vxlan_nl2flag(conf, data, IFLA_VXLAN_PROXY,
				    VXLAN_F_PROXY, changelink, false,
				    extack);
		if (err)
			return err;
	}

	if (data[IFLA_VXLAN_RSC]) {
		err = vxlan_nl2flag(conf, data, IFLA_VXLAN_RSC,
				    VXLAN_F_RSC, changelink, false,
				    extack);
		if (err)
			return err;
	}

	if (data[IFLA_VXLAN_L2MISS]) {
		err = vxlan_nl2flag(conf, data, IFLA_VXLAN_L2MISS,
				    VXLAN_F_L2MISS, changelink, false,
				    extack);
		if (err)
			return err;
	}

	if (data[IFLA_VXLAN_L3MISS]) {
		err = vxlan_nl2flag(conf, data, IFLA_VXLAN_L3MISS,
				    VXLAN_F_L3MISS, changelink, false,
				    extack);
		if (err)
			return err;
	}

	if (data[IFLA_VXLAN_LIMIT]) {
		if (changelink) {
			NL_SET_ERR_MSG_ATTR(extack, tb[IFLA_VXLAN_LIMIT],
					    "Cannot change limit");
			return -EOPNOTSUPP;
		}
		conf->addrmax = nla_get_u32(data[IFLA_VXLAN_LIMIT]);
	}

	if (data[IFLA_VXLAN_COLLECT_METADATA]) {
		err = vxlan_nl2flag(conf, data, IFLA_VXLAN_COLLECT_METADATA,
				    VXLAN_F_COLLECT_METADATA, changelink, false,
				    extack);
		if (err)
			return err;
	}

	if (data[IFLA_VXLAN_PORT_RANGE]) {
		if (!changelink) {
			const struct ifla_vxlan_port_range *p
				= nla_data(data[IFLA_VXLAN_PORT_RANGE]);
			conf->port_min = ntohs(p->low);
			conf->port_max = ntohs(p->high);
		} else {
			NL_SET_ERR_MSG_ATTR(extack, tb[IFLA_VXLAN_PORT_RANGE],
					    "Cannot change port range");
			return -EOPNOTSUPP;
		}
	}

	if (data[IFLA_VXLAN_PORT]) {
		if (changelink) {
			NL_SET_ERR_MSG_ATTR(extack, tb[IFLA_VXLAN_PORT],
					    "Cannot change port");
			return -EOPNOTSUPP;
		}
		conf->dst_port = nla_get_be16(data[IFLA_VXLAN_PORT]);
	}

	if (data[IFLA_VXLAN_UDP_CSUM]) {
		if (changelink) {
			NL_SET_ERR_MSG_ATTR(extack, tb[IFLA_VXLAN_UDP_CSUM],
					    "Cannot change UDP_CSUM flag");
			return -EOPNOTSUPP;
		}
		if (!nla_get_u8(data[IFLA_VXLAN_UDP_CSUM]))
			conf->flags |= VXLAN_F_UDP_ZERO_CSUM_TX;
	}

	if (data[IFLA_VXLAN_UDP_ZERO_CSUM6_TX]) {
		err = vxlan_nl2flag(conf, data, IFLA_VXLAN_UDP_ZERO_CSUM6_TX,
				    VXLAN_F_UDP_ZERO_CSUM6_TX, changelink,
				    false, extack);
		if (err)
			return err;
	}

	if (data[IFLA_VXLAN_UDP_ZERO_CSUM6_RX]) {
		err = vxlan_nl2flag(conf, data, IFLA_VXLAN_UDP_ZERO_CSUM6_RX,
				    VXLAN_F_UDP_ZERO_CSUM6_RX, changelink,
				    false, extack);
		if (err)
			return err;
	}

	if (data[IFLA_VXLAN_REMCSUM_TX]) {
		err = vxlan_nl2flag(conf, data, IFLA_VXLAN_REMCSUM_TX,
				    VXLAN_F_REMCSUM_TX, changelink, false,
				    extack);
		if (err)
			return err;
	}

	if (data[IFLA_VXLAN_REMCSUM_RX]) {
		err = vxlan_nl2flag(conf, data, IFLA_VXLAN_REMCSUM_RX,
				    VXLAN_F_REMCSUM_RX, changelink, false,
				    extack);
		if (err)
			return err;
	}

	if (data[IFLA_VXLAN_GBP]) {
		err = vxlan_nl2flag(conf, data, IFLA_VXLAN_GBP,
				    VXLAN_F_GBP, changelink, false, extack);
		if (err)
			return err;
	}

	if (data[IFLA_VXLAN_GPE]) {
		err = vxlan_nl2flag(conf, data, IFLA_VXLAN_GPE,
				    VXLAN_F_GPE, changelink, false,
				    extack);
		if (err)
			return err;
	}

	if (data[IFLA_VXLAN_REMCSUM_NOPARTIAL]) {
		err = vxlan_nl2flag(conf, data, IFLA_VXLAN_REMCSUM_NOPARTIAL,
				    VXLAN_F_REMCSUM_NOPARTIAL, changelink,
				    false, extack);
		if (err)
			return err;
	}

	if (tb[IFLA_MTU]) {
		if (changelink) {
			NL_SET_ERR_MSG_ATTR(extack, tb[IFLA_MTU],
					    "Cannot change mtu");
			return -EOPNOTSUPP;
		}
		conf->mtu = nla_get_u32(tb[IFLA_MTU]);
	}

	if (data[IFLA_VXLAN_DF])
		conf->df = nla_get_u8(data[IFLA_VXLAN_DF]);

	return 0;
}

static int vxlan_newlink(struct net *src_net, struct net_device *dev,
			 struct nlattr *tb[], struct nlattr *data[],
			 struct netlink_ext_ack *extack)
{
	struct vxlan_config conf;
	int err;

	err = vxlan_nl2conf(tb, data, dev, &conf, false, extack);
	if (err)
		return err;

	return __vxlan_dev_create(src_net, dev, &conf, extack);
}

static int vxlan_changelink(struct net_device *dev, struct nlattr *tb[],
			    struct nlattr *data[],
			    struct netlink_ext_ack *extack)
{
	struct vxlan_dev *vxlan = netdev_priv(dev);
	struct net_device *lowerdev;
	struct vxlan_config conf;
	struct vxlan_rdst *dst;
	int err;

	dst = &vxlan->default_dst;
	err = vxlan_nl2conf(tb, data, dev, &conf, true, extack);
	if (err)
		return err;

	err = vxlan_config_validate(vxlan->net, &conf, &lowerdev,
				    vxlan, extack);
	if (err)
		return err;

	if (dst->remote_dev == lowerdev)
		lowerdev = NULL;

	err = netdev_adjacent_change_prepare(dst->remote_dev, lowerdev, dev,
					     extack);
	if (err)
		return err;

	/* handle default dst entry */
	if (!vxlan_addr_equal(&conf.remote_ip, &dst->remote_ip)) {
		u32 hash_index = fdb_head_index(vxlan, all_zeros_mac, conf.vni);

		spin_lock_bh(&vxlan->hash_lock[hash_index]);
		if (!vxlan_addr_any(&conf.remote_ip)) {
			err = vxlan_fdb_update(vxlan, all_zeros_mac,
					       &conf.remote_ip,
					       NUD_REACHABLE | NUD_PERMANENT,
					       NLM_F_APPEND | NLM_F_CREATE,
					       vxlan->cfg.dst_port,
					       conf.vni, conf.vni,
					       conf.remote_ifindex,
					       NTF_SELF, true, extack);
			if (err) {
				spin_unlock_bh(&vxlan->hash_lock[hash_index]);
				netdev_adjacent_change_abort(dst->remote_dev,
							     lowerdev, dev);
				return err;
			}
		}
		if (!vxlan_addr_any(&dst->remote_ip))
			__vxlan_fdb_delete(vxlan, all_zeros_mac,
					   dst->remote_ip,
					   vxlan->cfg.dst_port,
					   dst->remote_vni,
					   dst->remote_vni,
					   dst->remote_ifindex,
					   true);
		spin_unlock_bh(&vxlan->hash_lock[hash_index]);
	}

	if (conf.age_interval != vxlan->cfg.age_interval)
		mod_timer(&vxlan->age_timer, jiffies);

	netdev_adjacent_change_commit(dst->remote_dev, lowerdev, dev);
	if (lowerdev && lowerdev != dst->remote_dev) {
		dst->remote_dev = lowerdev;
		netdev_update_lockdep_key(lowerdev);
	}
	vxlan_config_apply(dev, &conf, lowerdev, vxlan->net, true);
	return 0;
}

static void vxlan_dellink(struct net_device *dev, struct list_head *head)
{
	struct vxlan_dev *vxlan = netdev_priv(dev);

	vxlan_flush(vxlan, true);

	list_del(&vxlan->next);
	unregister_netdevice_queue(dev, head);
	if (vxlan->default_dst.remote_dev)
		netdev_upper_dev_unlink(vxlan->default_dst.remote_dev, dev);
}

static size_t vxlan_get_size(const struct net_device *dev)
{

	return nla_total_size(sizeof(__u32)) +	/* IFLA_VXLAN_ID */
		nla_total_size(sizeof(struct in6_addr)) + /* IFLA_VXLAN_GROUP{6} */
		nla_total_size(sizeof(__u32)) +	/* IFLA_VXLAN_LINK */
		nla_total_size(sizeof(struct in6_addr)) + /* IFLA_VXLAN_LOCAL{6} */
		nla_total_size(sizeof(__u8)) +	/* IFLA_VXLAN_TTL */
		nla_total_size(sizeof(__u8)) +	/* IFLA_VXLAN_TTL_INHERIT */
		nla_total_size(sizeof(__u8)) +	/* IFLA_VXLAN_TOS */
		nla_total_size(sizeof(__u8)) +	/* IFLA_VXLAN_DF */
		nla_total_size(sizeof(__be32)) + /* IFLA_VXLAN_LABEL */
		nla_total_size(sizeof(__u8)) +	/* IFLA_VXLAN_LEARNING */
		nla_total_size(sizeof(__u8)) +	/* IFLA_VXLAN_PROXY */
		nla_total_size(sizeof(__u8)) +	/* IFLA_VXLAN_RSC */
		nla_total_size(sizeof(__u8)) +	/* IFLA_VXLAN_L2MISS */
		nla_total_size(sizeof(__u8)) +	/* IFLA_VXLAN_L3MISS */
		nla_total_size(sizeof(__u8)) +	/* IFLA_VXLAN_COLLECT_METADATA */
		nla_total_size(sizeof(__u32)) +	/* IFLA_VXLAN_AGEING */
		nla_total_size(sizeof(__u32)) +	/* IFLA_VXLAN_LIMIT */
		nla_total_size(sizeof(struct ifla_vxlan_port_range)) +
		nla_total_size(sizeof(__be16)) + /* IFLA_VXLAN_PORT */
		nla_total_size(sizeof(__u8)) + /* IFLA_VXLAN_UDP_CSUM */
		nla_total_size(sizeof(__u8)) + /* IFLA_VXLAN_UDP_ZERO_CSUM6_TX */
		nla_total_size(sizeof(__u8)) + /* IFLA_VXLAN_UDP_ZERO_CSUM6_RX */
		nla_total_size(sizeof(__u8)) + /* IFLA_VXLAN_REMCSUM_TX */
		nla_total_size(sizeof(__u8)) + /* IFLA_VXLAN_REMCSUM_RX */
		0;
}

static int vxlan_fill_info(struct sk_buff *skb, const struct net_device *dev)
{
	const struct vxlan_dev *vxlan = netdev_priv(dev);
	const struct vxlan_rdst *dst = &vxlan->default_dst;
	struct ifla_vxlan_port_range ports = {
		.low =  htons(vxlan->cfg.port_min),
		.high = htons(vxlan->cfg.port_max),
	};

	if (nla_put_u32(skb, IFLA_VXLAN_ID, be32_to_cpu(dst->remote_vni)))
		goto nla_put_failure;

	if (!vxlan_addr_any(&dst->remote_ip)) {
		if (dst->remote_ip.sa.sa_family == AF_INET) {
			if (nla_put_in_addr(skb, IFLA_VXLAN_GROUP,
					    dst->remote_ip.sin.sin_addr.s_addr))
				goto nla_put_failure;
#if IS_ENABLED(CONFIG_IPV6)
		} else {
			if (nla_put_in6_addr(skb, IFLA_VXLAN_GROUP6,
					     &dst->remote_ip.sin6.sin6_addr))
				goto nla_put_failure;
#endif
		}
	}

	if (dst->remote_ifindex && nla_put_u32(skb, IFLA_VXLAN_LINK, dst->remote_ifindex))
		goto nla_put_failure;

	if (!vxlan_addr_any(&vxlan->cfg.saddr)) {
		if (vxlan->cfg.saddr.sa.sa_family == AF_INET) {
			if (nla_put_in_addr(skb, IFLA_VXLAN_LOCAL,
					    vxlan->cfg.saddr.sin.sin_addr.s_addr))
				goto nla_put_failure;
#if IS_ENABLED(CONFIG_IPV6)
		} else {
			if (nla_put_in6_addr(skb, IFLA_VXLAN_LOCAL6,
					     &vxlan->cfg.saddr.sin6.sin6_addr))
				goto nla_put_failure;
#endif
		}
	}

	if (nla_put_u8(skb, IFLA_VXLAN_TTL, vxlan->cfg.ttl) ||
	    nla_put_u8(skb, IFLA_VXLAN_TTL_INHERIT,
		       !!(vxlan->cfg.flags & VXLAN_F_TTL_INHERIT)) ||
	    nla_put_u8(skb, IFLA_VXLAN_TOS, vxlan->cfg.tos) ||
	    nla_put_u8(skb, IFLA_VXLAN_DF, vxlan->cfg.df) ||
	    nla_put_be32(skb, IFLA_VXLAN_LABEL, vxlan->cfg.label) ||
	    nla_put_u8(skb, IFLA_VXLAN_LEARNING,
			!!(vxlan->cfg.flags & VXLAN_F_LEARN)) ||
	    nla_put_u8(skb, IFLA_VXLAN_PROXY,
			!!(vxlan->cfg.flags & VXLAN_F_PROXY)) ||
	    nla_put_u8(skb, IFLA_VXLAN_RSC,
		       !!(vxlan->cfg.flags & VXLAN_F_RSC)) ||
	    nla_put_u8(skb, IFLA_VXLAN_L2MISS,
			!!(vxlan->cfg.flags & VXLAN_F_L2MISS)) ||
	    nla_put_u8(skb, IFLA_VXLAN_L3MISS,
			!!(vxlan->cfg.flags & VXLAN_F_L3MISS)) ||
	    nla_put_u8(skb, IFLA_VXLAN_COLLECT_METADATA,
		       !!(vxlan->cfg.flags & VXLAN_F_COLLECT_METADATA)) ||
	    nla_put_u32(skb, IFLA_VXLAN_AGEING, vxlan->cfg.age_interval) ||
	    nla_put_u32(skb, IFLA_VXLAN_LIMIT, vxlan->cfg.addrmax) ||
	    nla_put_be16(skb, IFLA_VXLAN_PORT, vxlan->cfg.dst_port) ||
	    nla_put_u8(skb, IFLA_VXLAN_UDP_CSUM,
			!(vxlan->cfg.flags & VXLAN_F_UDP_ZERO_CSUM_TX)) ||
	    nla_put_u8(skb, IFLA_VXLAN_UDP_ZERO_CSUM6_TX,
			!!(vxlan->cfg.flags & VXLAN_F_UDP_ZERO_CSUM6_TX)) ||
	    nla_put_u8(skb, IFLA_VXLAN_UDP_ZERO_CSUM6_RX,
			!!(vxlan->cfg.flags & VXLAN_F_UDP_ZERO_CSUM6_RX)) ||
	    nla_put_u8(skb, IFLA_VXLAN_REMCSUM_TX,
			!!(vxlan->cfg.flags & VXLAN_F_REMCSUM_TX)) ||
	    nla_put_u8(skb, IFLA_VXLAN_REMCSUM_RX,
			!!(vxlan->cfg.flags & VXLAN_F_REMCSUM_RX)))
		goto nla_put_failure;

	if (nla_put(skb, IFLA_VXLAN_PORT_RANGE, sizeof(ports), &ports))
		goto nla_put_failure;

	if (vxlan->cfg.flags & VXLAN_F_GBP &&
	    nla_put_flag(skb, IFLA_VXLAN_GBP))
		goto nla_put_failure;

	if (vxlan->cfg.flags & VXLAN_F_GPE &&
	    nla_put_flag(skb, IFLA_VXLAN_GPE))
		goto nla_put_failure;

	if (vxlan->cfg.flags & VXLAN_F_REMCSUM_NOPARTIAL &&
	    nla_put_flag(skb, IFLA_VXLAN_REMCSUM_NOPARTIAL))
		goto nla_put_failure;

	return 0;

nla_put_failure:
	return -EMSGSIZE;
}

static struct net *vxlan_get_link_net(const struct net_device *dev)
{
	struct vxlan_dev *vxlan = netdev_priv(dev);

	return vxlan->net;
}

static struct rtnl_link_ops vxlan_link_ops __read_mostly = {
	.kind		= "vxlan",
	.maxtype	= IFLA_VXLAN_MAX,
	.policy		= vxlan_policy,
	.priv_size	= sizeof(struct vxlan_dev),
	.setup		= vxlan_setup,
	.validate	= vxlan_validate,
	.newlink	= vxlan_newlink,
	.changelink	= vxlan_changelink,
	.dellink	= vxlan_dellink,
	.get_size	= vxlan_get_size,
	.fill_info	= vxlan_fill_info,
	.get_link_net	= vxlan_get_link_net,
};

struct net_device *vxlan_dev_create(struct net *net, const char *name,
				    u8 name_assign_type,
				    struct vxlan_config *conf)
{
	struct nlattr *tb[IFLA_MAX + 1];
	struct net_device *dev;
	int err;

	memset(&tb, 0, sizeof(tb));

	dev = rtnl_create_link(net, name, name_assign_type,
			       &vxlan_link_ops, tb, NULL);
	if (IS_ERR(dev))
		return dev;

	err = __vxlan_dev_create(net, dev, conf, NULL);
	if (err < 0) {
		free_netdev(dev);
		return ERR_PTR(err);
	}

	err = rtnl_configure_link(dev, NULL);
	if (err < 0) {
		LIST_HEAD(list_kill);

		vxlan_dellink(dev, &list_kill);
		unregister_netdevice_many(&list_kill);
		return ERR_PTR(err);
	}

	return dev;
}
EXPORT_SYMBOL_GPL(vxlan_dev_create);

static void vxlan_handle_lowerdev_unregister(struct vxlan_net *vn,
					     struct net_device *dev)
{
	struct vxlan_dev *vxlan, *next;
	LIST_HEAD(list_kill);

	list_for_each_entry_safe(vxlan, next, &vn->vxlan_list, next) {
		struct vxlan_rdst *dst = &vxlan->default_dst;

		/* In case we created vxlan device with carrier
		 * and we loose the carrier due to module unload
		 * we also need to remove vxlan device. In other
		 * cases, it's not necessary and remote_ifindex
		 * is 0 here, so no matches.
		 */
		if (dst->remote_ifindex == dev->ifindex)
			vxlan_dellink(vxlan->dev, &list_kill);
	}

	unregister_netdevice_many(&list_kill);
}

static int vxlan_netdevice_event(struct notifier_block *unused,
				 unsigned long event, void *ptr)
{
	struct net_device *dev = netdev_notifier_info_to_dev(ptr);
	struct vxlan_net *vn = net_generic(dev_net(dev), vxlan_net_id);

	if (event == NETDEV_UNREGISTER) {
		vxlan_offload_rx_ports(dev, false);
		vxlan_handle_lowerdev_unregister(vn, dev);
	} else if (event == NETDEV_REGISTER) {
		vxlan_offload_rx_ports(dev, true);
	} else if (event == NETDEV_UDP_TUNNEL_PUSH_INFO ||
		   event == NETDEV_UDP_TUNNEL_DROP_INFO) {
		vxlan_offload_rx_ports(dev, event == NETDEV_UDP_TUNNEL_PUSH_INFO);
	}

	return NOTIFY_DONE;
}

static struct notifier_block vxlan_notifier_block __read_mostly = {
	.notifier_call = vxlan_netdevice_event,
};

static void
vxlan_fdb_offloaded_set(struct net_device *dev,
			struct switchdev_notifier_vxlan_fdb_info *fdb_info)
{
	struct vxlan_dev *vxlan = netdev_priv(dev);
	struct vxlan_rdst *rdst;
	struct vxlan_fdb *f;
	u32 hash_index;

	hash_index = fdb_head_index(vxlan, fdb_info->eth_addr, fdb_info->vni);

	spin_lock_bh(&vxlan->hash_lock[hash_index]);

	f = vxlan_find_mac(vxlan, fdb_info->eth_addr, fdb_info->vni);
	if (!f)
		goto out;

	rdst = vxlan_fdb_find_rdst(f, &fdb_info->remote_ip,
				   fdb_info->remote_port,
				   fdb_info->remote_vni,
				   fdb_info->remote_ifindex);
	if (!rdst)
		goto out;

	rdst->offloaded = fdb_info->offloaded;

out:
	spin_unlock_bh(&vxlan->hash_lock[hash_index]);
}

static int
vxlan_fdb_external_learn_add(struct net_device *dev,
			     struct switchdev_notifier_vxlan_fdb_info *fdb_info)
{
	struct vxlan_dev *vxlan = netdev_priv(dev);
	struct netlink_ext_ack *extack;
	u32 hash_index;
	int err;

	hash_index = fdb_head_index(vxlan, fdb_info->eth_addr, fdb_info->vni);
	extack = switchdev_notifier_info_to_extack(&fdb_info->info);

	spin_lock_bh(&vxlan->hash_lock[hash_index]);
	err = vxlan_fdb_update(vxlan, fdb_info->eth_addr, &fdb_info->remote_ip,
			       NUD_REACHABLE,
			       NLM_F_CREATE | NLM_F_REPLACE,
			       fdb_info->remote_port,
			       fdb_info->vni,
			       fdb_info->remote_vni,
			       fdb_info->remote_ifindex,
			       NTF_USE | NTF_SELF | NTF_EXT_LEARNED,
			       false, extack);
	spin_unlock_bh(&vxlan->hash_lock[hash_index]);

	return err;
}

static int
vxlan_fdb_external_learn_del(struct net_device *dev,
			     struct switchdev_notifier_vxlan_fdb_info *fdb_info)
{
	struct vxlan_dev *vxlan = netdev_priv(dev);
	struct vxlan_fdb *f;
	u32 hash_index;
	int err = 0;

	hash_index = fdb_head_index(vxlan, fdb_info->eth_addr, fdb_info->vni);
	spin_lock_bh(&vxlan->hash_lock[hash_index]);

	f = vxlan_find_mac(vxlan, fdb_info->eth_addr, fdb_info->vni);
	if (!f)
		err = -ENOENT;
	else if (f->flags & NTF_EXT_LEARNED)
		err = __vxlan_fdb_delete(vxlan, fdb_info->eth_addr,
					 fdb_info->remote_ip,
					 fdb_info->remote_port,
					 fdb_info->vni,
					 fdb_info->remote_vni,
					 fdb_info->remote_ifindex,
					 false);

	spin_unlock_bh(&vxlan->hash_lock[hash_index]);

	return err;
}

static int vxlan_switchdev_event(struct notifier_block *unused,
				 unsigned long event, void *ptr)
{
	struct net_device *dev = switchdev_notifier_info_to_dev(ptr);
	struct switchdev_notifier_vxlan_fdb_info *fdb_info;
	int err = 0;

	switch (event) {
	case SWITCHDEV_VXLAN_FDB_OFFLOADED:
		vxlan_fdb_offloaded_set(dev, ptr);
		break;
	case SWITCHDEV_VXLAN_FDB_ADD_TO_BRIDGE:
		fdb_info = ptr;
		err = vxlan_fdb_external_learn_add(dev, fdb_info);
		if (err) {
			err = notifier_from_errno(err);
			break;
		}
		fdb_info->offloaded = true;
		vxlan_fdb_offloaded_set(dev, fdb_info);
		break;
	case SWITCHDEV_VXLAN_FDB_DEL_TO_BRIDGE:
		fdb_info = ptr;
		err = vxlan_fdb_external_learn_del(dev, fdb_info);
		if (err) {
			err = notifier_from_errno(err);
			break;
		}
		fdb_info->offloaded = false;
		vxlan_fdb_offloaded_set(dev, fdb_info);
		break;
	}

	return err;
}

static struct notifier_block vxlan_switchdev_notifier_block __read_mostly = {
	.notifier_call = vxlan_switchdev_event,
};

static __net_init int vxlan_init_net(struct net *net)
{
	struct vxlan_net *vn = net_generic(net, vxlan_net_id);
	unsigned int h;

	INIT_LIST_HEAD(&vn->vxlan_list);
	spin_lock_init(&vn->sock_lock);

	for (h = 0; h < PORT_HASH_SIZE; ++h)
		INIT_HLIST_HEAD(&vn->sock_list[h]);

	return 0;
}

static void vxlan_destroy_tunnels(struct net *net, struct list_head *head)
{
	struct vxlan_net *vn = net_generic(net, vxlan_net_id);
	struct vxlan_dev *vxlan, *next;
	struct net_device *dev, *aux;
	unsigned int h;

	for_each_netdev_safe(net, dev, aux)
		if (dev->rtnl_link_ops == &vxlan_link_ops)
			unregister_netdevice_queue(dev, head);

	list_for_each_entry_safe(vxlan, next, &vn->vxlan_list, next) {
		/* If vxlan->dev is in the same netns, it has already been added
		 * to the list by the previous loop.
		 */
		if (!net_eq(dev_net(vxlan->dev), net))
			unregister_netdevice_queue(vxlan->dev, head);
	}

	for (h = 0; h < PORT_HASH_SIZE; ++h)
		WARN_ON_ONCE(!hlist_empty(&vn->sock_list[h]));
}

static void __net_exit vxlan_exit_batch_net(struct list_head *net_list)
{
	struct net *net;
	LIST_HEAD(list);

	rtnl_lock();
	list_for_each_entry(net, net_list, exit_list)
		vxlan_destroy_tunnels(net, &list);

	unregister_netdevice_many(&list);
	rtnl_unlock();
}

static struct pernet_operations vxlan_net_ops = {
	.init = vxlan_init_net,
	.exit_batch = vxlan_exit_batch_net,
	.id   = &vxlan_net_id,
	.size = sizeof(struct vxlan_net),
};

static int __init vxlan_init_module(void)
{
	int rc;

	get_random_bytes(&vxlan_salt, sizeof(vxlan_salt));

	rc = register_pernet_subsys(&vxlan_net_ops);
	if (rc)
		goto out1;

	rc = register_netdevice_notifier(&vxlan_notifier_block);
	if (rc)
		goto out2;

	rc = register_switchdev_notifier(&vxlan_switchdev_notifier_block);
	if (rc)
		goto out3;

	rc = rtnl_link_register(&vxlan_link_ops);
	if (rc)
		goto out4;

	return 0;
out4:
	unregister_switchdev_notifier(&vxlan_switchdev_notifier_block);
out3:
	unregister_netdevice_notifier(&vxlan_notifier_block);
out2:
	unregister_pernet_subsys(&vxlan_net_ops);
out1:
	return rc;
}
late_initcall(vxlan_init_module);

static void __exit vxlan_cleanup_module(void)
{
	rtnl_link_unregister(&vxlan_link_ops);
	unregister_switchdev_notifier(&vxlan_switchdev_notifier_block);
	unregister_netdevice_notifier(&vxlan_notifier_block);
	unregister_pernet_subsys(&vxlan_net_ops);
	/* rcu_barrier() is called by netns */
}
module_exit(vxlan_cleanup_module);

MODULE_LICENSE("GPL");
MODULE_VERSION(VXLAN_VERSION);
MODULE_AUTHOR("Stephen Hemminger <stephen@networkplumber.org>");
MODULE_DESCRIPTION("Driver for VXLAN encapsulated traffic");
MODULE_ALIAS_RTNL_LINK("vxlan");<|MERGE_RESOLUTION|>--- conflicted
+++ resolved
@@ -3571,10 +3571,7 @@
 	struct net_device *remote_dev = NULL;
 	struct vxlan_fdb *f = NULL;
 	bool unregister = false;
-<<<<<<< HEAD
-=======
 	struct vxlan_rdst *dst;
->>>>>>> f7688b48
 	int err;
 
 	dst = &vxlan->default_dst;
@@ -3603,11 +3600,6 @@
 		goto errout;
 	unregister = true;
 
-<<<<<<< HEAD
-	err = rtnl_configure_link(dev, NULL);
-	if (err)
-		goto errout;
-=======
 	if (dst->remote_ifindex) {
 		remote_dev = __dev_get_by_index(net, dst->remote_ifindex);
 		if (!remote_dev)
@@ -3617,7 +3609,6 @@
 		if (err)
 			goto errout;
 	}
->>>>>>> f7688b48
 
 	err = rtnl_configure_link(dev, NULL);
 	if (err)
@@ -3641,25 +3632,17 @@
 	if (remote_dev)
 		dst->remote_dev = remote_dev;
 	return 0;
-<<<<<<< HEAD
-
-=======
 unlink:
 	if (remote_dev)
 		netdev_upper_dev_unlink(remote_dev, dev);
->>>>>>> f7688b48
 errout:
 	/* unregister_netdevice() destroys the default FDB entry with deletion
 	 * notification. But the addition notification was not sent yet, so
 	 * destroy the entry by hand here.
 	 */
 	if (f)
-<<<<<<< HEAD
-		vxlan_fdb_destroy(vxlan, f, false);
-=======
 		__vxlan_fdb_free(f);
 unregister:
->>>>>>> f7688b48
 	if (unregister)
 		unregister_netdevice(dev);
 	return err;
