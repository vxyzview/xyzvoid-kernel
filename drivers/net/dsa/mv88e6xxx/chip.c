// SPDX-License-Identifier: GPL-2.0-or-later
/*
 * Marvell 88e6xxx Ethernet switch single-chip support
 *
 * Copyright (c) 2008 Marvell Semiconductor
 *
 * Copyright (c) 2016 Andrew Lunn <andrew@lunn.ch>
 *
 * Copyright (c) 2016-2017 Savoir-faire Linux Inc.
 *	Vivien Didelot <vivien.didelot@savoirfairelinux.com>
 */

#include <linux/bitfield.h>
#include <linux/delay.h>
#include <linux/dsa/mv88e6xxx.h>
#include <linux/etherdevice.h>
#include <linux/ethtool.h>
#include <linux/if_bridge.h>
#include <linux/interrupt.h>
#include <linux/irq.h>
#include <linux/irqdomain.h>
#include <linux/jiffies.h>
#include <linux/list.h>
#include <linux/mdio.h>
#include <linux/module.h>
#include <linux/of.h>
#include <linux/of_irq.h>
#include <linux/of_mdio.h>
#include <linux/platform_data/mv88e6xxx.h>
#include <linux/property.h>
#include <linux/netdevice.h>
#include <linux/gpio/consumer.h>
#include <linux/phylink.h>
#include <net/dsa.h>

#include "chip.h"
#include "devlink.h"
#include "global1.h"
#include "global2.h"
#include "hwtstamp.h"
#include "phy.h"
#include "port.h"
#include "ptp.h"
#include "serdes.h"
#include "smi.h"

static void assert_reg_lock(struct mv88e6xxx_chip *chip)
{
	if (unlikely(!mutex_is_locked(&chip->reg_lock))) {
		dev_err(chip->dev, "Switch registers lock not held!\n");
		dump_stack();
	}
}

int mv88e6xxx_read(struct mv88e6xxx_chip *chip, int addr, int reg, u16 *val)
{
	int err;

	assert_reg_lock(chip);

	err = mv88e6xxx_smi_read(chip, addr, reg, val);
	if (err)
		return err;

	dev_dbg(chip->dev, "<- addr: 0x%.2x reg: 0x%.2x val: 0x%.4x\n",
		addr, reg, *val);

	return 0;
}

int mv88e6xxx_write(struct mv88e6xxx_chip *chip, int addr, int reg, u16 val)
{
	int err;

	assert_reg_lock(chip);

	err = mv88e6xxx_smi_write(chip, addr, reg, val);
	if (err)
		return err;

	dev_dbg(chip->dev, "-> addr: 0x%.2x reg: 0x%.2x val: 0x%.4x\n",
		addr, reg, val);

	return 0;
}

int mv88e6xxx_wait_mask(struct mv88e6xxx_chip *chip, int addr, int reg,
			u16 mask, u16 val)
{
	const unsigned long timeout = jiffies + msecs_to_jiffies(50);
	u16 data;
	int err;
	int i;

	/* There's no bus specific operation to wait for a mask. Even
	 * if the initial poll takes longer than 50ms, always do at
	 * least one more attempt.
	 */
	for (i = 0; time_before(jiffies, timeout) || (i < 2); i++) {
		err = mv88e6xxx_read(chip, addr, reg, &data);
		if (err)
			return err;

		if ((data & mask) == val)
			return 0;

		if (i < 2)
			cpu_relax();
		else
			usleep_range(1000, 2000);
	}

	err = mv88e6xxx_read(chip, addr, reg, &data);
	if (err)
		return err;

	if ((data & mask) == val)
		return 0;

	dev_err(chip->dev, "Timeout while waiting for switch\n");
	return -ETIMEDOUT;
}

int mv88e6xxx_wait_bit(struct mv88e6xxx_chip *chip, int addr, int reg,
		       int bit, int val)
{
	return mv88e6xxx_wait_mask(chip, addr, reg, BIT(bit),
				   val ? BIT(bit) : 0x0000);
}

struct mii_bus *mv88e6xxx_default_mdio_bus(struct mv88e6xxx_chip *chip)
{
	struct mv88e6xxx_mdio_bus *mdio_bus;

	mdio_bus = list_first_entry_or_null(&chip->mdios,
					    struct mv88e6xxx_mdio_bus, list);
	if (!mdio_bus)
		return NULL;

	return mdio_bus->bus;
}

static void mv88e6xxx_g1_irq_mask(struct irq_data *d)
{
	struct mv88e6xxx_chip *chip = irq_data_get_irq_chip_data(d);
	unsigned int n = d->hwirq;

	chip->g1_irq.masked |= (1 << n);
}

static void mv88e6xxx_g1_irq_unmask(struct irq_data *d)
{
	struct mv88e6xxx_chip *chip = irq_data_get_irq_chip_data(d);
	unsigned int n = d->hwirq;

	chip->g1_irq.masked &= ~(1 << n);
}

static irqreturn_t mv88e6xxx_g1_irq_thread_work(struct mv88e6xxx_chip *chip)
{
	unsigned int nhandled = 0;
	unsigned int sub_irq;
	unsigned int n;
	u16 reg;
	u16 ctl1;
	int err;

	mv88e6xxx_reg_lock(chip);
	err = mv88e6xxx_g1_read(chip, MV88E6XXX_G1_STS, &reg);
	mv88e6xxx_reg_unlock(chip);

	if (err)
		goto out;

	do {
		for (n = 0; n < chip->g1_irq.nirqs; ++n) {
			if (reg & (1 << n)) {
				sub_irq = irq_find_mapping(chip->g1_irq.domain,
							   n);
				handle_nested_irq(sub_irq);
				++nhandled;
			}
		}

		mv88e6xxx_reg_lock(chip);
		err = mv88e6xxx_g1_read(chip, MV88E6XXX_G1_CTL1, &ctl1);
		if (err)
			goto unlock;
		err = mv88e6xxx_g1_read(chip, MV88E6XXX_G1_STS, &reg);
unlock:
		mv88e6xxx_reg_unlock(chip);
		if (err)
			goto out;
		ctl1 &= GENMASK(chip->g1_irq.nirqs, 0);
	} while (reg & ctl1);

out:
	return (nhandled > 0 ? IRQ_HANDLED : IRQ_NONE);
}

static irqreturn_t mv88e6xxx_g1_irq_thread_fn(int irq, void *dev_id)
{
	struct mv88e6xxx_chip *chip = dev_id;

	return mv88e6xxx_g1_irq_thread_work(chip);
}

static void mv88e6xxx_g1_irq_bus_lock(struct irq_data *d)
{
	struct mv88e6xxx_chip *chip = irq_data_get_irq_chip_data(d);

	mv88e6xxx_reg_lock(chip);
}

static void mv88e6xxx_g1_irq_bus_sync_unlock(struct irq_data *d)
{
	struct mv88e6xxx_chip *chip = irq_data_get_irq_chip_data(d);
	u16 mask = GENMASK(chip->g1_irq.nirqs, 0);
	u16 reg;
	int err;

	err = mv88e6xxx_g1_read(chip, MV88E6XXX_G1_CTL1, &reg);
	if (err)
		goto out;

	reg &= ~mask;
	reg |= (~chip->g1_irq.masked & mask);

	err = mv88e6xxx_g1_write(chip, MV88E6XXX_G1_CTL1, reg);
	if (err)
		goto out;

out:
	mv88e6xxx_reg_unlock(chip);
}

static const struct irq_chip mv88e6xxx_g1_irq_chip = {
	.name			= "mv88e6xxx-g1",
	.irq_mask		= mv88e6xxx_g1_irq_mask,
	.irq_unmask		= mv88e6xxx_g1_irq_unmask,
	.irq_bus_lock		= mv88e6xxx_g1_irq_bus_lock,
	.irq_bus_sync_unlock	= mv88e6xxx_g1_irq_bus_sync_unlock,
};

static int mv88e6xxx_g1_irq_domain_map(struct irq_domain *d,
				       unsigned int irq,
				       irq_hw_number_t hwirq)
{
	struct mv88e6xxx_chip *chip = d->host_data;

	irq_set_chip_data(irq, d->host_data);
	irq_set_chip_and_handler(irq, &chip->g1_irq.chip, handle_level_irq);
	irq_set_noprobe(irq);

	return 0;
}

static const struct irq_domain_ops mv88e6xxx_g1_irq_domain_ops = {
	.map	= mv88e6xxx_g1_irq_domain_map,
	.xlate	= irq_domain_xlate_twocell,
};

/* To be called with reg_lock held */
static void mv88e6xxx_g1_irq_free_common(struct mv88e6xxx_chip *chip)
{
	int irq, virq;
	u16 mask;

	mv88e6xxx_g1_read(chip, MV88E6XXX_G1_CTL1, &mask);
	mask &= ~GENMASK(chip->g1_irq.nirqs, 0);
	mv88e6xxx_g1_write(chip, MV88E6XXX_G1_CTL1, mask);

	for (irq = 0; irq < chip->g1_irq.nirqs; irq++) {
		virq = irq_find_mapping(chip->g1_irq.domain, irq);
		irq_dispose_mapping(virq);
	}

	irq_domain_remove(chip->g1_irq.domain);
}

static void mv88e6xxx_g1_irq_free(struct mv88e6xxx_chip *chip)
{
	/*
	 * free_irq must be called without reg_lock taken because the irq
	 * handler takes this lock, too.
	 */
	free_irq(chip->irq, chip);

	mv88e6xxx_reg_lock(chip);
	mv88e6xxx_g1_irq_free_common(chip);
	mv88e6xxx_reg_unlock(chip);
}

static int mv88e6xxx_g1_irq_setup_common(struct mv88e6xxx_chip *chip)
{
	int err, irq, virq;
	u16 reg, mask;

	chip->g1_irq.nirqs = chip->info->g1_irqs;
	chip->g1_irq.domain = irq_domain_add_simple(
		NULL, chip->g1_irq.nirqs, 0,
		&mv88e6xxx_g1_irq_domain_ops, chip);
	if (!chip->g1_irq.domain)
		return -ENOMEM;

	for (irq = 0; irq < chip->g1_irq.nirqs; irq++)
		irq_create_mapping(chip->g1_irq.domain, irq);

	chip->g1_irq.chip = mv88e6xxx_g1_irq_chip;
	chip->g1_irq.masked = ~0;

	err = mv88e6xxx_g1_read(chip, MV88E6XXX_G1_CTL1, &mask);
	if (err)
		goto out_mapping;

	mask &= ~GENMASK(chip->g1_irq.nirqs, 0);

	err = mv88e6xxx_g1_write(chip, MV88E6XXX_G1_CTL1, mask);
	if (err)
		goto out_disable;

	/* Reading the interrupt status clears (most of) them */
	err = mv88e6xxx_g1_read(chip, MV88E6XXX_G1_STS, &reg);
	if (err)
		goto out_disable;

	return 0;

out_disable:
	mask &= ~GENMASK(chip->g1_irq.nirqs, 0);
	mv88e6xxx_g1_write(chip, MV88E6XXX_G1_CTL1, mask);

out_mapping:
	for (irq = 0; irq < 16; irq++) {
		virq = irq_find_mapping(chip->g1_irq.domain, irq);
		irq_dispose_mapping(virq);
	}

	irq_domain_remove(chip->g1_irq.domain);

	return err;
}

static int mv88e6xxx_g1_irq_setup(struct mv88e6xxx_chip *chip)
{
	static struct lock_class_key lock_key;
	static struct lock_class_key request_key;
	int err;

	err = mv88e6xxx_g1_irq_setup_common(chip);
	if (err)
		return err;

	/* These lock classes tells lockdep that global 1 irqs are in
	 * a different category than their parent GPIO, so it won't
	 * report false recursion.
	 */
	irq_set_lockdep_class(chip->irq, &lock_key, &request_key);

	snprintf(chip->irq_name, sizeof(chip->irq_name),
		 "mv88e6xxx-%s", dev_name(chip->dev));

	mv88e6xxx_reg_unlock(chip);
	err = request_threaded_irq(chip->irq, NULL,
				   mv88e6xxx_g1_irq_thread_fn,
				   IRQF_ONESHOT | IRQF_SHARED,
				   chip->irq_name, chip);
	mv88e6xxx_reg_lock(chip);
	if (err)
		mv88e6xxx_g1_irq_free_common(chip);

	return err;
}

static void mv88e6xxx_irq_poll(struct kthread_work *work)
{
	struct mv88e6xxx_chip *chip = container_of(work,
						   struct mv88e6xxx_chip,
						   irq_poll_work.work);
	mv88e6xxx_g1_irq_thread_work(chip);

	kthread_queue_delayed_work(chip->kworker, &chip->irq_poll_work,
				   msecs_to_jiffies(100));
}

static int mv88e6xxx_irq_poll_setup(struct mv88e6xxx_chip *chip)
{
	int err;

	err = mv88e6xxx_g1_irq_setup_common(chip);
	if (err)
		return err;

	kthread_init_delayed_work(&chip->irq_poll_work,
				  mv88e6xxx_irq_poll);

	chip->kworker = kthread_run_worker(0, "%s", dev_name(chip->dev));
	if (IS_ERR(chip->kworker))
		return PTR_ERR(chip->kworker);

	kthread_queue_delayed_work(chip->kworker, &chip->irq_poll_work,
				   msecs_to_jiffies(100));

	return 0;
}

static void mv88e6xxx_irq_poll_free(struct mv88e6xxx_chip *chip)
{
	kthread_cancel_delayed_work_sync(&chip->irq_poll_work);
	kthread_destroy_worker(chip->kworker);

	mv88e6xxx_reg_lock(chip);
	mv88e6xxx_g1_irq_free_common(chip);
	mv88e6xxx_reg_unlock(chip);
}

static int mv88e6xxx_port_config_interface(struct mv88e6xxx_chip *chip,
					   int port, phy_interface_t interface)
{
	int err;

	if (chip->info->ops->port_set_rgmii_delay) {
		err = chip->info->ops->port_set_rgmii_delay(chip, port,
							    interface);
		if (err && err != -EOPNOTSUPP)
			return err;
	}

	if (chip->info->ops->port_set_cmode) {
		err = chip->info->ops->port_set_cmode(chip, port,
						      interface);
		if (err && err != -EOPNOTSUPP)
			return err;
	}

	return 0;
}

static int mv88e6xxx_port_setup_mac(struct mv88e6xxx_chip *chip, int port,
				    int link, int speed, int duplex, int pause,
				    phy_interface_t mode)
{
	int err;

	if (!chip->info->ops->port_set_link)
		return 0;

	/* Port's MAC control must not be changed unless the link is down */
	err = chip->info->ops->port_set_link(chip, port, LINK_FORCED_DOWN);
	if (err)
		return err;

	if (chip->info->ops->port_set_speed_duplex) {
		err = chip->info->ops->port_set_speed_duplex(chip, port,
							     speed, duplex);
		if (err && err != -EOPNOTSUPP)
			goto restore_link;
	}

	if (chip->info->ops->port_set_pause) {
		err = chip->info->ops->port_set_pause(chip, port, pause);
		if (err)
			goto restore_link;
	}

	err = mv88e6xxx_port_config_interface(chip, port, mode);
restore_link:
	if (chip->info->ops->port_set_link(chip, port, link))
		dev_err(chip->dev, "p%d: failed to restore MAC's link\n", port);

	return err;
}

static int mv88e6xxx_phy_is_internal(struct mv88e6xxx_chip *chip, int port)
{
	return port >= chip->info->internal_phys_offset &&
		port < chip->info->num_internal_phys +
			chip->info->internal_phys_offset;
}

static int mv88e6xxx_port_ppu_updates(struct mv88e6xxx_chip *chip, int port)
{
	u16 reg;
	int err;

	/* The 88e6250 family does not have the PHY detect bit. Instead,
	 * report whether the port is internal.
	 */
	if (chip->info->family == MV88E6XXX_FAMILY_6250)
		return mv88e6xxx_phy_is_internal(chip, port);

	err = mv88e6xxx_port_read(chip, port, MV88E6XXX_PORT_STS, &reg);
	if (err) {
		dev_err(chip->dev,
			"p%d: %s: failed to read port status\n",
			port, __func__);
		return err;
	}

	return !!(reg & MV88E6XXX_PORT_STS_PHY_DETECT);
}

static const u8 mv88e6185_phy_interface_modes[] = {
	[MV88E6185_PORT_STS_CMODE_GMII_FD]	 = PHY_INTERFACE_MODE_GMII,
	[MV88E6185_PORT_STS_CMODE_MII_100_FD_PS] = PHY_INTERFACE_MODE_MII,
	[MV88E6185_PORT_STS_CMODE_MII_100]	 = PHY_INTERFACE_MODE_MII,
	[MV88E6185_PORT_STS_CMODE_MII_10]	 = PHY_INTERFACE_MODE_MII,
	[MV88E6185_PORT_STS_CMODE_SERDES]	 = PHY_INTERFACE_MODE_1000BASEX,
	[MV88E6185_PORT_STS_CMODE_1000BASE_X]	 = PHY_INTERFACE_MODE_1000BASEX,
	[MV88E6185_PORT_STS_CMODE_PHY]		 = PHY_INTERFACE_MODE_SGMII,
};

static void mv88e6095_phylink_get_caps(struct mv88e6xxx_chip *chip, int port,
				       struct phylink_config *config)
{
	u8 cmode = chip->ports[port].cmode;

	config->mac_capabilities = MAC_SYM_PAUSE | MAC_10 | MAC_100;

	if (mv88e6xxx_phy_is_internal(chip, port)) {
		__set_bit(PHY_INTERFACE_MODE_MII, config->supported_interfaces);
	} else {
		if (cmode < ARRAY_SIZE(mv88e6185_phy_interface_modes) &&
		    mv88e6185_phy_interface_modes[cmode])
			__set_bit(mv88e6185_phy_interface_modes[cmode],
				  config->supported_interfaces);

		config->mac_capabilities |= MAC_1000FD;
	}
}

static void mv88e6185_phylink_get_caps(struct mv88e6xxx_chip *chip, int port,
				       struct phylink_config *config)
{
	u8 cmode = chip->ports[port].cmode;

	if (cmode < ARRAY_SIZE(mv88e6185_phy_interface_modes) &&
	    mv88e6185_phy_interface_modes[cmode])
		__set_bit(mv88e6185_phy_interface_modes[cmode],
			  config->supported_interfaces);

	config->mac_capabilities = MAC_SYM_PAUSE | MAC_10 | MAC_100 |
				   MAC_1000FD;
}

static const u8 mv88e6xxx_phy_interface_modes[] = {
	[MV88E6XXX_PORT_STS_CMODE_MII_PHY]	= PHY_INTERFACE_MODE_REVMII,
	[MV88E6XXX_PORT_STS_CMODE_MII]		= PHY_INTERFACE_MODE_MII,
	[MV88E6XXX_PORT_STS_CMODE_GMII]		= PHY_INTERFACE_MODE_GMII,
	[MV88E6XXX_PORT_STS_CMODE_RMII_PHY]	= PHY_INTERFACE_MODE_REVRMII,
	[MV88E6XXX_PORT_STS_CMODE_RMII]		= PHY_INTERFACE_MODE_RMII,
	[MV88E6XXX_PORT_STS_CMODE_100BASEX]	= PHY_INTERFACE_MODE_100BASEX,
	[MV88E6XXX_PORT_STS_CMODE_1000BASEX]	= PHY_INTERFACE_MODE_1000BASEX,
	[MV88E6XXX_PORT_STS_CMODE_SGMII]	= PHY_INTERFACE_MODE_SGMII,
	/* higher interface modes are not needed here, since ports supporting
	 * them are writable, and so the supported interfaces are filled in the
	 * corresponding .phylink_set_interfaces() implementation below
	 */
};

static void mv88e6xxx_translate_cmode(u8 cmode, unsigned long *supported)
{
	if (cmode < ARRAY_SIZE(mv88e6xxx_phy_interface_modes) &&
	    mv88e6xxx_phy_interface_modes[cmode])
		__set_bit(mv88e6xxx_phy_interface_modes[cmode], supported);
	else if (cmode == MV88E6XXX_PORT_STS_CMODE_RGMII)
		phy_interface_set_rgmii(supported);
}

static void
mv88e6250_setup_supported_interfaces(struct mv88e6xxx_chip *chip, int port,
				     struct phylink_config *config)
{
	unsigned long *supported = config->supported_interfaces;
	int err;
	u16 reg;

	err = mv88e6xxx_port_read(chip, port, MV88E6XXX_PORT_STS, &reg);
	if (err) {
		dev_err(chip->dev, "p%d: failed to read port status\n", port);
		return;
	}

	switch (reg & MV88E6250_PORT_STS_PORTMODE_MASK) {
	case MV88E6250_PORT_STS_PORTMODE_MII_10_HALF_PHY:
	case MV88E6250_PORT_STS_PORTMODE_MII_100_HALF_PHY:
	case MV88E6250_PORT_STS_PORTMODE_MII_10_FULL_PHY:
	case MV88E6250_PORT_STS_PORTMODE_MII_100_FULL_PHY:
		__set_bit(PHY_INTERFACE_MODE_REVMII, supported);
		break;

	case MV88E6250_PORT_STS_PORTMODE_MII_HALF:
	case MV88E6250_PORT_STS_PORTMODE_MII_FULL:
		__set_bit(PHY_INTERFACE_MODE_MII, supported);
		break;

	case MV88E6250_PORT_STS_PORTMODE_MII_DUAL_100_RMII_FULL_PHY:
	case MV88E6250_PORT_STS_PORTMODE_MII_200_RMII_FULL_PHY:
	case MV88E6250_PORT_STS_PORTMODE_MII_10_100_RMII_HALF_PHY:
	case MV88E6250_PORT_STS_PORTMODE_MII_10_100_RMII_FULL_PHY:
		__set_bit(PHY_INTERFACE_MODE_REVRMII, supported);
		break;

	case MV88E6250_PORT_STS_PORTMODE_MII_DUAL_100_RMII_FULL:
	case MV88E6250_PORT_STS_PORTMODE_MII_10_100_RMII_FULL:
		__set_bit(PHY_INTERFACE_MODE_RMII, supported);
		break;

	case MV88E6250_PORT_STS_PORTMODE_MII_100_RGMII:
		__set_bit(PHY_INTERFACE_MODE_RGMII, supported);
		break;

	default:
		dev_err(chip->dev,
			"p%d: invalid port mode in status register: %04x\n",
			port, reg);
	}
}

static void mv88e6250_phylink_get_caps(struct mv88e6xxx_chip *chip, int port,
				       struct phylink_config *config)
{
	if (!mv88e6xxx_phy_is_internal(chip, port))
		mv88e6250_setup_supported_interfaces(chip, port, config);

	config->mac_capabilities = MAC_SYM_PAUSE | MAC_10 | MAC_100;
}

static void mv88e6351_phylink_get_caps(struct mv88e6xxx_chip *chip, int port,
				       struct phylink_config *config)
{
	unsigned long *supported = config->supported_interfaces;

	/* Translate the default cmode */
	mv88e6xxx_translate_cmode(chip->ports[port].cmode, supported);

	config->mac_capabilities = MAC_SYM_PAUSE | MAC_10 | MAC_100 |
				   MAC_1000FD;
}

static int mv88e63xx_get_port_serdes_cmode(struct mv88e6xxx_chip *chip, int port)
{
	u16 reg, val;
	int err;

	err = mv88e6xxx_port_read(chip, port, MV88E6XXX_PORT_STS, &reg);
	if (err)
		return err;

	/* If PHY_DETECT is zero, then we are not in auto-media mode */
	if (!(reg & MV88E6XXX_PORT_STS_PHY_DETECT))
		return 0xf;

	val = reg & ~MV88E6XXX_PORT_STS_PHY_DETECT;
	err = mv88e6xxx_port_write(chip, port, MV88E6XXX_PORT_STS, val);
	if (err)
		return err;

	err = mv88e6xxx_port_read(chip, port, MV88E6XXX_PORT_STS, &val);
	if (err)
		return err;

	/* Restore PHY_DETECT value */
	err = mv88e6xxx_port_write(chip, port, MV88E6XXX_PORT_STS, reg);
	if (err)
		return err;

	return val & MV88E6XXX_PORT_STS_CMODE_MASK;
}

static void mv88e6352_phylink_get_caps(struct mv88e6xxx_chip *chip, int port,
				       struct phylink_config *config)
{
	unsigned long *supported = config->supported_interfaces;
	int err, cmode;

	/* Translate the default cmode */
	mv88e6xxx_translate_cmode(chip->ports[port].cmode, supported);

	config->mac_capabilities = MAC_SYM_PAUSE | MAC_10 | MAC_100 |
				   MAC_1000FD;

	/* Port 4 supports automedia if the serdes is associated with it. */
	if (port == 4) {
		err = mv88e6352_g2_scratch_port_has_serdes(chip, port);
		if (err < 0)
			dev_err(chip->dev, "p%d: failed to read scratch\n",
				port);
		if (err <= 0)
			return;

		cmode = mv88e63xx_get_port_serdes_cmode(chip, port);
		if (cmode < 0)
			dev_err(chip->dev, "p%d: failed to read serdes cmode\n",
				port);
		else
			mv88e6xxx_translate_cmode(cmode, supported);
	}
}

static void mv88e632x_phylink_get_caps(struct mv88e6xxx_chip *chip, int port,
				       struct phylink_config *config)
{
	unsigned long *supported = config->supported_interfaces;
	int cmode;

	/* Translate the default cmode */
	mv88e6xxx_translate_cmode(chip->ports[port].cmode, supported);

	config->mac_capabilities = MAC_SYM_PAUSE | MAC_10 | MAC_100 |
				   MAC_1000FD;

	/* Port 0/1 are serdes only ports */
	if (port == 0 || port == 1) {
		cmode = mv88e63xx_get_port_serdes_cmode(chip, port);
		if (cmode < 0)
			dev_err(chip->dev, "p%d: failed to read serdes cmode\n",
				port);
		else
			mv88e6xxx_translate_cmode(cmode, supported);
	}
}

static void mv88e6341_phylink_get_caps(struct mv88e6xxx_chip *chip, int port,
				       struct phylink_config *config)
{
	unsigned long *supported = config->supported_interfaces;

	/* Translate the default cmode */
	mv88e6xxx_translate_cmode(chip->ports[port].cmode, supported);

	/* No ethtool bits for 200Mbps */
	config->mac_capabilities = MAC_SYM_PAUSE | MAC_10 | MAC_100 |
				   MAC_1000FD;

	/* The C_Mode field is programmable on port 5 */
	if (port == 5) {
		__set_bit(PHY_INTERFACE_MODE_SGMII, supported);
		__set_bit(PHY_INTERFACE_MODE_1000BASEX, supported);
		__set_bit(PHY_INTERFACE_MODE_2500BASEX, supported);

		config->mac_capabilities |= MAC_2500FD;
	}
}

static void mv88e6390_phylink_get_caps(struct mv88e6xxx_chip *chip, int port,
				       struct phylink_config *config)
{
	unsigned long *supported = config->supported_interfaces;

	/* Translate the default cmode */
	mv88e6xxx_translate_cmode(chip->ports[port].cmode, supported);

	/* No ethtool bits for 200Mbps */
	config->mac_capabilities = MAC_SYM_PAUSE | MAC_10 | MAC_100 |
				   MAC_1000FD;

	/* The C_Mode field is programmable on ports 9 and 10 */
	if (port == 9 || port == 10) {
		__set_bit(PHY_INTERFACE_MODE_SGMII, supported);
		__set_bit(PHY_INTERFACE_MODE_1000BASEX, supported);
		__set_bit(PHY_INTERFACE_MODE_2500BASEX, supported);

		config->mac_capabilities |= MAC_2500FD;
	}
}

static void mv88e6390x_phylink_get_caps(struct mv88e6xxx_chip *chip, int port,
					struct phylink_config *config)
{
	unsigned long *supported = config->supported_interfaces;

	mv88e6390_phylink_get_caps(chip, port, config);

	/* For the 6x90X, ports 2-7 can be in automedia mode.
	 * (Note that 6x90 doesn't support RXAUI nor XAUI).
	 *
	 * Port 2 can also support 1000BASE-X in automedia mode if port 9 is
	 * configured for 1000BASE-X, SGMII or 2500BASE-X.
	 * Port 3-4 can also support 1000BASE-X in automedia mode if port 9 is
	 * configured for RXAUI, 1000BASE-X, SGMII or 2500BASE-X.
	 *
	 * Port 5 can also support 1000BASE-X in automedia mode if port 10 is
	 * configured for 1000BASE-X, SGMII or 2500BASE-X.
	 * Port 6-7 can also support 1000BASE-X in automedia mode if port 10 is
	 * configured for RXAUI, 1000BASE-X, SGMII or 2500BASE-X.
	 *
	 * For now, be permissive (as the old code was) and allow 1000BASE-X
	 * on ports 2..7.
	 */
	if (port >= 2 && port <= 7)
		__set_bit(PHY_INTERFACE_MODE_1000BASEX, supported);

	/* The C_Mode field can also be programmed for 10G speeds */
	if (port == 9 || port == 10) {
		__set_bit(PHY_INTERFACE_MODE_XAUI, supported);
		__set_bit(PHY_INTERFACE_MODE_RXAUI, supported);

		config->mac_capabilities |= MAC_10000FD;
	}
}

static void mv88e6393x_phylink_get_caps(struct mv88e6xxx_chip *chip, int port,
					struct phylink_config *config)
{
	unsigned long *supported = config->supported_interfaces;
	bool is_6191x =
		chip->info->prod_num == MV88E6XXX_PORT_SWITCH_ID_PROD_6191X;
	bool is_6361 =
		chip->info->prod_num == MV88E6XXX_PORT_SWITCH_ID_PROD_6361;

	mv88e6xxx_translate_cmode(chip->ports[port].cmode, supported);

	config->mac_capabilities = MAC_SYM_PAUSE | MAC_10 | MAC_100 |
				   MAC_1000FD;

	/* The C_Mode field can be programmed for ports 0, 9 and 10 */
	if (port == 0 || port == 9 || port == 10) {
		__set_bit(PHY_INTERFACE_MODE_SGMII, supported);
		__set_bit(PHY_INTERFACE_MODE_1000BASEX, supported);

		/* 6191X supports >1G modes only on port 10 */
		if (!is_6191x || port == 10) {
			__set_bit(PHY_INTERFACE_MODE_2500BASEX, supported);
			config->mac_capabilities |= MAC_2500FD;

			/* 6361 only supports up to 2500BaseX */
			if (!is_6361) {
				__set_bit(PHY_INTERFACE_MODE_5GBASER, supported);
				__set_bit(PHY_INTERFACE_MODE_10GBASER, supported);
				__set_bit(PHY_INTERFACE_MODE_USXGMII, supported);
				config->mac_capabilities |= MAC_5000FD |
					MAC_10000FD;
			}
		}
	}

	if (port == 0) {
		__set_bit(PHY_INTERFACE_MODE_RMII, supported);
		__set_bit(PHY_INTERFACE_MODE_RGMII, supported);
		__set_bit(PHY_INTERFACE_MODE_RGMII_ID, supported);
		__set_bit(PHY_INTERFACE_MODE_RGMII_RXID, supported);
		__set_bit(PHY_INTERFACE_MODE_RGMII_TXID, supported);
	}
}

static void mv88e6xxx_get_caps(struct dsa_switch *ds, int port,
			       struct phylink_config *config)
{
	struct mv88e6xxx_chip *chip = ds->priv;

	mv88e6xxx_reg_lock(chip);
	chip->info->ops->phylink_get_caps(chip, port, config);
	mv88e6xxx_reg_unlock(chip);

	if (mv88e6xxx_phy_is_internal(chip, port)) {
		__set_bit(PHY_INTERFACE_MODE_INTERNAL,
			  config->supported_interfaces);
		/* Internal ports with no phy-mode need GMII for PHYLIB */
		__set_bit(PHY_INTERFACE_MODE_GMII,
			  config->supported_interfaces);
	}
}

static struct phylink_pcs *
mv88e6xxx_mac_select_pcs(struct phylink_config *config,
			 phy_interface_t interface)
{
	struct dsa_port *dp = dsa_phylink_to_port(config);
	struct mv88e6xxx_chip *chip = dp->ds->priv;
	struct phylink_pcs *pcs = NULL;

	if (chip->info->ops->pcs_ops)
		pcs = chip->info->ops->pcs_ops->pcs_select(chip, dp->index,
							   interface);

	return pcs;
}

static int mv88e6xxx_mac_prepare(struct phylink_config *config,
				 unsigned int mode, phy_interface_t interface)
{
	struct dsa_port *dp = dsa_phylink_to_port(config);
	struct mv88e6xxx_chip *chip = dp->ds->priv;
	int port = dp->index;
	int err = 0;

	/* In inband mode, the link may come up at any time while the link
	 * is not forced down. Force the link down while we reconfigure the
	 * interface mode.
	 */
	if (mode == MLO_AN_INBAND &&
	    chip->ports[port].interface != interface &&
	    chip->info->ops->port_set_link) {
		mv88e6xxx_reg_lock(chip);
		err = chip->info->ops->port_set_link(chip, port,
						     LINK_FORCED_DOWN);
		mv88e6xxx_reg_unlock(chip);
	}

	return err;
}

static void mv88e6xxx_mac_config(struct phylink_config *config,
				 unsigned int mode,
				 const struct phylink_link_state *state)
{
	struct dsa_port *dp = dsa_phylink_to_port(config);
	struct mv88e6xxx_chip *chip = dp->ds->priv;
	int port = dp->index;
	int err = 0;

	mv88e6xxx_reg_lock(chip);

	if (mode != MLO_AN_PHY || !mv88e6xxx_phy_is_internal(chip, port)) {
		err = mv88e6xxx_port_config_interface(chip, port,
						      state->interface);
		if (err && err != -EOPNOTSUPP)
			goto err_unlock;
	}

err_unlock:
	mv88e6xxx_reg_unlock(chip);

	if (err && err != -EOPNOTSUPP)
		dev_err(chip->dev, "p%d: failed to configure MAC/PCS\n", port);
}

static int mv88e6xxx_mac_finish(struct phylink_config *config,
				unsigned int mode, phy_interface_t interface)
{
	struct dsa_port *dp = dsa_phylink_to_port(config);
	struct mv88e6xxx_chip *chip = dp->ds->priv;
	int port = dp->index;
	int err = 0;

	/* Undo the forced down state above after completing configuration
	 * irrespective of its state on entry, which allows the link to come
	 * up in the in-band case where there is no separate SERDES. Also
	 * ensure that the link can come up if the PPU is in use and we are
	 * in PHY mode (we treat the PPU as an effective in-band mechanism.)
	 */
	mv88e6xxx_reg_lock(chip);

	if (chip->info->ops->port_set_link &&
	    ((mode == MLO_AN_INBAND &&
	      chip->ports[port].interface != interface) ||
	     (mode == MLO_AN_PHY && mv88e6xxx_port_ppu_updates(chip, port))))
		err = chip->info->ops->port_set_link(chip, port, LINK_UNFORCED);

	mv88e6xxx_reg_unlock(chip);

	chip->ports[port].interface = interface;

	return err;
}

static void mv88e6xxx_mac_link_down(struct phylink_config *config,
				    unsigned int mode,
				    phy_interface_t interface)
{
	struct dsa_port *dp = dsa_phylink_to_port(config);
	struct mv88e6xxx_chip *chip = dp->ds->priv;
	const struct mv88e6xxx_ops *ops;
	int port = dp->index;
	int err = 0;

	ops = chip->info->ops;

	mv88e6xxx_reg_lock(chip);
	/* Force the link down if we know the port may not be automatically
	 * updated by the switch or if we are using fixed-link mode.
	 */
	if ((!mv88e6xxx_port_ppu_updates(chip, port) ||
	     mode == MLO_AN_FIXED) && ops->port_sync_link)
		err = ops->port_sync_link(chip, port, mode, false);

	if (!err && ops->port_set_speed_duplex)
		err = ops->port_set_speed_duplex(chip, port, SPEED_UNFORCED,
						 DUPLEX_UNFORCED);
	mv88e6xxx_reg_unlock(chip);

	if (err)
		dev_err(chip->dev,
			"p%d: failed to force MAC link down\n", port);
}

static void mv88e6xxx_mac_link_up(struct phylink_config *config,
				  struct phy_device *phydev,
				  unsigned int mode, phy_interface_t interface,
				  int speed, int duplex,
				  bool tx_pause, bool rx_pause)
{
	struct dsa_port *dp = dsa_phylink_to_port(config);
	struct mv88e6xxx_chip *chip = dp->ds->priv;
	const struct mv88e6xxx_ops *ops;
	int port = dp->index;
	int err = 0;

	ops = chip->info->ops;

	mv88e6xxx_reg_lock(chip);
	/* Configure and force the link up if we know that the port may not
	 * automatically updated by the switch or if we are using fixed-link
	 * mode.
	 */
	if (!mv88e6xxx_port_ppu_updates(chip, port) ||
	    mode == MLO_AN_FIXED) {
		if (ops->port_set_speed_duplex) {
			err = ops->port_set_speed_duplex(chip, port,
							 speed, duplex);
			if (err && err != -EOPNOTSUPP)
				goto error;
		}

		if (ops->port_sync_link)
			err = ops->port_sync_link(chip, port, mode, true);
	}
error:
	mv88e6xxx_reg_unlock(chip);

	if (err && err != -EOPNOTSUPP)
		dev_err(chip->dev,
			"p%d: failed to configure MAC link up\n", port);
}

static int mv88e6xxx_stats_snapshot(struct mv88e6xxx_chip *chip, int port)
{
	int err;

	if (!chip->info->ops->stats_snapshot)
		return -EOPNOTSUPP;

	mv88e6xxx_reg_lock(chip);
	err = chip->info->ops->stats_snapshot(chip, port);
	mv88e6xxx_reg_unlock(chip);

	return err;
}

#define MV88E6XXX_HW_STAT_MAPPER(_fn)				    \
	_fn(in_good_octets,		8, 0x00, STATS_TYPE_BANK0), \
	_fn(in_bad_octets,		4, 0x02, STATS_TYPE_BANK0), \
	_fn(in_unicast,			4, 0x04, STATS_TYPE_BANK0), \
	_fn(in_broadcasts,		4, 0x06, STATS_TYPE_BANK0), \
	_fn(in_multicasts,		4, 0x07, STATS_TYPE_BANK0), \
	_fn(in_pause,			4, 0x16, STATS_TYPE_BANK0), \
	_fn(in_undersize,		4, 0x18, STATS_TYPE_BANK0), \
	_fn(in_fragments,		4, 0x19, STATS_TYPE_BANK0), \
	_fn(in_oversize,		4, 0x1a, STATS_TYPE_BANK0), \
	_fn(in_jabber,			4, 0x1b, STATS_TYPE_BANK0), \
	_fn(in_rx_error,		4, 0x1c, STATS_TYPE_BANK0), \
	_fn(in_fcs_error,		4, 0x1d, STATS_TYPE_BANK0), \
	_fn(out_octets,			8, 0x0e, STATS_TYPE_BANK0), \
	_fn(out_unicast,		4, 0x10, STATS_TYPE_BANK0), \
	_fn(out_broadcasts,		4, 0x13, STATS_TYPE_BANK0), \
	_fn(out_multicasts,		4, 0x12, STATS_TYPE_BANK0), \
	_fn(out_pause,			4, 0x15, STATS_TYPE_BANK0), \
	_fn(excessive,			4, 0x11, STATS_TYPE_BANK0), \
	_fn(collisions,			4, 0x1e, STATS_TYPE_BANK0), \
	_fn(deferred,			4, 0x05, STATS_TYPE_BANK0), \
	_fn(single,			4, 0x14, STATS_TYPE_BANK0), \
	_fn(multiple,			4, 0x17, STATS_TYPE_BANK0), \
	_fn(out_fcs_error,		4, 0x03, STATS_TYPE_BANK0), \
	_fn(late,			4, 0x1f, STATS_TYPE_BANK0), \
	_fn(hist_64bytes,		4, 0x08, STATS_TYPE_BANK0), \
	_fn(hist_65_127bytes,		4, 0x09, STATS_TYPE_BANK0), \
	_fn(hist_128_255bytes,		4, 0x0a, STATS_TYPE_BANK0), \
	_fn(hist_256_511bytes,		4, 0x0b, STATS_TYPE_BANK0), \
	_fn(hist_512_1023bytes,		4, 0x0c, STATS_TYPE_BANK0), \
	_fn(hist_1024_max_bytes,	4, 0x0d, STATS_TYPE_BANK0), \
	_fn(sw_in_discards,		4, 0x10, STATS_TYPE_PORT), \
	_fn(sw_in_filtered,		2, 0x12, STATS_TYPE_PORT), \
	_fn(sw_out_filtered,		2, 0x13, STATS_TYPE_PORT), \
	_fn(in_discards,		4, 0x00, STATS_TYPE_BANK1), \
	_fn(in_filtered,		4, 0x01, STATS_TYPE_BANK1), \
	_fn(in_accepted,		4, 0x02, STATS_TYPE_BANK1), \
	_fn(in_bad_accepted,		4, 0x03, STATS_TYPE_BANK1), \
	_fn(in_good_avb_class_a,	4, 0x04, STATS_TYPE_BANK1), \
	_fn(in_good_avb_class_b,	4, 0x05, STATS_TYPE_BANK1), \
	_fn(in_bad_avb_class_a,		4, 0x06, STATS_TYPE_BANK1), \
	_fn(in_bad_avb_class_b,		4, 0x07, STATS_TYPE_BANK1), \
	_fn(tcam_counter_0,		4, 0x08, STATS_TYPE_BANK1), \
	_fn(tcam_counter_1,		4, 0x09, STATS_TYPE_BANK1), \
	_fn(tcam_counter_2,		4, 0x0a, STATS_TYPE_BANK1), \
	_fn(tcam_counter_3,		4, 0x0b, STATS_TYPE_BANK1), \
	_fn(in_da_unknown,		4, 0x0e, STATS_TYPE_BANK1), \
	_fn(in_management,		4, 0x0f, STATS_TYPE_BANK1), \
	_fn(out_queue_0,		4, 0x10, STATS_TYPE_BANK1), \
	_fn(out_queue_1,		4, 0x11, STATS_TYPE_BANK1), \
	_fn(out_queue_2,		4, 0x12, STATS_TYPE_BANK1), \
	_fn(out_queue_3,		4, 0x13, STATS_TYPE_BANK1), \
	_fn(out_queue_4,		4, 0x14, STATS_TYPE_BANK1), \
	_fn(out_queue_5,		4, 0x15, STATS_TYPE_BANK1), \
	_fn(out_queue_6,		4, 0x16, STATS_TYPE_BANK1), \
	_fn(out_queue_7,		4, 0x17, STATS_TYPE_BANK1), \
	_fn(out_cut_through,		4, 0x18, STATS_TYPE_BANK1), \
	_fn(out_octets_a,		4, 0x1a, STATS_TYPE_BANK1), \
	_fn(out_octets_b,		4, 0x1b, STATS_TYPE_BANK1), \
	_fn(out_management,		4, 0x1f, STATS_TYPE_BANK1), \
	/*  */

#define MV88E6XXX_HW_STAT_ENTRY(_string, _size, _reg, _type) \
	{ #_string, _size, _reg, _type }
static const struct mv88e6xxx_hw_stat mv88e6xxx_hw_stats[] = {
	MV88E6XXX_HW_STAT_MAPPER(MV88E6XXX_HW_STAT_ENTRY)
};

#define MV88E6XXX_HW_STAT_ENUM(_string, _size, _reg, _type) \
	MV88E6XXX_HW_STAT_ID_ ## _string
enum mv88e6xxx_hw_stat_id {
	MV88E6XXX_HW_STAT_MAPPER(MV88E6XXX_HW_STAT_ENUM)
};

static uint64_t _mv88e6xxx_get_ethtool_stat(struct mv88e6xxx_chip *chip,
					    const struct mv88e6xxx_hw_stat *s,
					    int port, u16 bank1_select,
					    u16 histogram)
{
	u32 low;
	u32 high = 0;
	u16 reg = 0;
	int err;
	u64 value;

	switch (s->type) {
	case STATS_TYPE_PORT:
		err = mv88e6xxx_port_read(chip, port, s->reg, &reg);
		if (err)
			return U64_MAX;

		low = reg;
		if (s->size == 4) {
			err = mv88e6xxx_port_read(chip, port, s->reg + 1, &reg);
			if (err)
				return U64_MAX;
			low |= ((u32)reg) << 16;
		}
		break;
	case STATS_TYPE_BANK1:
		reg = bank1_select;
		fallthrough;
	case STATS_TYPE_BANK0:
		reg |= s->reg | histogram;
		mv88e6xxx_g1_stats_read(chip, reg, &low);
		if (s->size == 8)
			mv88e6xxx_g1_stats_read(chip, reg + 1, &high);
		break;
	default:
		return U64_MAX;
	}
	value = (((u64)high) << 32) | low;
	return value;
}

static void mv88e6xxx_stats_get_strings(struct mv88e6xxx_chip *chip,
					uint8_t **data, int types)
{
	const struct mv88e6xxx_hw_stat *stat;
	int i;

	for (i = 0; i < ARRAY_SIZE(mv88e6xxx_hw_stats); i++) {
		stat = &mv88e6xxx_hw_stats[i];
		if (stat->type & types)
			ethtool_puts(data, stat->string);
	}
}

static void mv88e6095_stats_get_strings(struct mv88e6xxx_chip *chip,
					uint8_t **data)
{
	mv88e6xxx_stats_get_strings(chip, data,
				    STATS_TYPE_BANK0 | STATS_TYPE_PORT);
}

static void mv88e6250_stats_get_strings(struct mv88e6xxx_chip *chip,
					uint8_t **data)
{
	mv88e6xxx_stats_get_strings(chip, data, STATS_TYPE_BANK0);
}

static void mv88e6320_stats_get_strings(struct mv88e6xxx_chip *chip,
					uint8_t **data)
{
	mv88e6xxx_stats_get_strings(chip, data,
				    STATS_TYPE_BANK0 | STATS_TYPE_BANK1);
}

static const uint8_t *mv88e6xxx_atu_vtu_stats_strings[] = {
	"atu_member_violation",
	"atu_miss_violation",
	"atu_full_violation",
	"vtu_member_violation",
	"vtu_miss_violation",
};

static void mv88e6xxx_atu_vtu_get_strings(uint8_t **data)
{
	unsigned int i;

	for (i = 0; i < ARRAY_SIZE(mv88e6xxx_atu_vtu_stats_strings); i++)
		ethtool_puts(data, mv88e6xxx_atu_vtu_stats_strings[i]);
}

static void mv88e6xxx_get_strings(struct dsa_switch *ds, int port,
				  u32 stringset, uint8_t *data)
{
	struct mv88e6xxx_chip *chip = ds->priv;

	if (stringset != ETH_SS_STATS)
		return;

	mv88e6xxx_reg_lock(chip);

	if (chip->info->ops->stats_get_strings)
		chip->info->ops->stats_get_strings(chip, &data);

	if (chip->info->ops->serdes_get_strings)
		chip->info->ops->serdes_get_strings(chip, port, &data);

	mv88e6xxx_atu_vtu_get_strings(&data);

	mv88e6xxx_reg_unlock(chip);
}

static int mv88e6xxx_stats_get_sset_count(struct mv88e6xxx_chip *chip,
					  int types)
{
	const struct mv88e6xxx_hw_stat *stat;
	int i, j;

	for (i = 0, j = 0; i < ARRAY_SIZE(mv88e6xxx_hw_stats); i++) {
		stat = &mv88e6xxx_hw_stats[i];
		if (stat->type & types)
			j++;
	}
	return j;
}

static int mv88e6095_stats_get_sset_count(struct mv88e6xxx_chip *chip)
{
	return mv88e6xxx_stats_get_sset_count(chip, STATS_TYPE_BANK0 |
					      STATS_TYPE_PORT);
}

static int mv88e6250_stats_get_sset_count(struct mv88e6xxx_chip *chip)
{
	return mv88e6xxx_stats_get_sset_count(chip, STATS_TYPE_BANK0);
}

static int mv88e6320_stats_get_sset_count(struct mv88e6xxx_chip *chip)
{
	return mv88e6xxx_stats_get_sset_count(chip, STATS_TYPE_BANK0 |
					      STATS_TYPE_BANK1);
}

static int mv88e6xxx_get_sset_count(struct dsa_switch *ds, int port, int sset)
{
	struct mv88e6xxx_chip *chip = ds->priv;
	int serdes_count = 0;
	int count = 0;

	if (sset != ETH_SS_STATS)
		return 0;

	mv88e6xxx_reg_lock(chip);
	if (chip->info->ops->stats_get_sset_count)
		count = chip->info->ops->stats_get_sset_count(chip);
	if (count < 0)
		goto out;

	if (chip->info->ops->serdes_get_sset_count)
		serdes_count = chip->info->ops->serdes_get_sset_count(chip,
								      port);
	if (serdes_count < 0) {
		count = serdes_count;
		goto out;
	}
	count += serdes_count;
	count += ARRAY_SIZE(mv88e6xxx_atu_vtu_stats_strings);

out:
	mv88e6xxx_reg_unlock(chip);

	return count;
}

static size_t mv88e6095_stats_get_stat(struct mv88e6xxx_chip *chip, int port,
				       const struct mv88e6xxx_hw_stat *stat,
				       uint64_t *data)
{
	*data = _mv88e6xxx_get_ethtool_stat(chip, stat, port, 0,
					    MV88E6XXX_G1_STATS_OP_HIST_RX);
	return 1;
}

static size_t mv88e6250_stats_get_stat(struct mv88e6xxx_chip *chip, int port,
				       const struct mv88e6xxx_hw_stat *stat,
				       uint64_t *data)
{
	*data = _mv88e6xxx_get_ethtool_stat(chip, stat, port, 0,
					    MV88E6XXX_G1_STATS_OP_HIST_RX);
	return 1;
}

static size_t mv88e6320_stats_get_stat(struct mv88e6xxx_chip *chip, int port,
				       const struct mv88e6xxx_hw_stat *stat,
				       uint64_t *data)
{
	*data = _mv88e6xxx_get_ethtool_stat(chip, stat, port,
					    MV88E6XXX_G1_STATS_OP_BANK_1_BIT_9,
					    MV88E6XXX_G1_STATS_OP_HIST_RX);
	return 1;
}

static size_t mv88e6390_stats_get_stat(struct mv88e6xxx_chip *chip, int port,
				       const struct mv88e6xxx_hw_stat *stat,
				       uint64_t *data)
{
	*data = _mv88e6xxx_get_ethtool_stat(chip, stat, port,
					    MV88E6XXX_G1_STATS_OP_BANK_1_BIT_10,
					    0);
	return 1;
}

static size_t mv88e6xxx_stats_get_stat(struct mv88e6xxx_chip *chip, int port,
				       const struct mv88e6xxx_hw_stat *stat,
				       uint64_t *data)
{
	int ret = 0;

	if (!(stat->type & chip->info->stats_type))
		return 0;

	if (chip->info->ops->stats_get_stat) {
		mv88e6xxx_reg_lock(chip);
		ret = chip->info->ops->stats_get_stat(chip, port, stat, data);
		mv88e6xxx_reg_unlock(chip);
	}

	return ret;
}

static size_t mv88e6xxx_stats_get_stats(struct mv88e6xxx_chip *chip, int port,
					uint64_t *data)
{
	const struct mv88e6xxx_hw_stat *stat;
	size_t i, j;

	for (i = 0, j = 0; i < ARRAY_SIZE(mv88e6xxx_hw_stats); i++) {
		stat = &mv88e6xxx_hw_stats[i];
		j += mv88e6xxx_stats_get_stat(chip, port, stat, &data[j]);
	}
	return j;
}

static void mv88e6xxx_atu_vtu_get_stats(struct mv88e6xxx_chip *chip, int port,
					uint64_t *data)
{
	*data++ = chip->ports[port].atu_member_violation;
	*data++ = chip->ports[port].atu_miss_violation;
	*data++ = chip->ports[port].atu_full_violation;
	*data++ = chip->ports[port].vtu_member_violation;
	*data++ = chip->ports[port].vtu_miss_violation;
}

static void mv88e6xxx_get_stats(struct mv88e6xxx_chip *chip, int port,
				uint64_t *data)
{
	size_t count;

	count = mv88e6xxx_stats_get_stats(chip, port, data);

	mv88e6xxx_reg_lock(chip);
	if (chip->info->ops->serdes_get_stats) {
		data += count;
		count = chip->info->ops->serdes_get_stats(chip, port, data);
	}
	data += count;
	mv88e6xxx_atu_vtu_get_stats(chip, port, data);
	mv88e6xxx_reg_unlock(chip);
}

static void mv88e6xxx_get_ethtool_stats(struct dsa_switch *ds, int port,
					uint64_t *data)
{
	struct mv88e6xxx_chip *chip = ds->priv;
	int ret;

	ret = mv88e6xxx_stats_snapshot(chip, port);
	if (ret < 0)
		return;

	mv88e6xxx_get_stats(chip, port, data);
}

static void mv88e6xxx_get_eth_mac_stats(struct dsa_switch *ds, int port,
					struct ethtool_eth_mac_stats *mac_stats)
{
	struct mv88e6xxx_chip *chip = ds->priv;
	int ret;

	ret = mv88e6xxx_stats_snapshot(chip, port);
	if (ret < 0)
		return;

#define MV88E6XXX_ETH_MAC_STAT_MAP(_id, _member)			\
	mv88e6xxx_stats_get_stat(chip, port,				\
				 &mv88e6xxx_hw_stats[MV88E6XXX_HW_STAT_ID_ ## _id], \
				 &mac_stats->stats._member)

	MV88E6XXX_ETH_MAC_STAT_MAP(out_unicast, FramesTransmittedOK);
	MV88E6XXX_ETH_MAC_STAT_MAP(single, SingleCollisionFrames);
	MV88E6XXX_ETH_MAC_STAT_MAP(multiple, MultipleCollisionFrames);
	MV88E6XXX_ETH_MAC_STAT_MAP(in_unicast, FramesReceivedOK);
	MV88E6XXX_ETH_MAC_STAT_MAP(in_fcs_error, FrameCheckSequenceErrors);
	MV88E6XXX_ETH_MAC_STAT_MAP(out_octets, OctetsTransmittedOK);
	MV88E6XXX_ETH_MAC_STAT_MAP(deferred, FramesWithDeferredXmissions);
	MV88E6XXX_ETH_MAC_STAT_MAP(late, LateCollisions);
	MV88E6XXX_ETH_MAC_STAT_MAP(in_good_octets, OctetsReceivedOK);
	MV88E6XXX_ETH_MAC_STAT_MAP(out_multicasts, MulticastFramesXmittedOK);
	MV88E6XXX_ETH_MAC_STAT_MAP(out_broadcasts, BroadcastFramesXmittedOK);
	MV88E6XXX_ETH_MAC_STAT_MAP(excessive, FramesWithExcessiveDeferral);
	MV88E6XXX_ETH_MAC_STAT_MAP(in_multicasts, MulticastFramesReceivedOK);
	MV88E6XXX_ETH_MAC_STAT_MAP(in_broadcasts, BroadcastFramesReceivedOK);

#undef MV88E6XXX_ETH_MAC_STAT_MAP

	mac_stats->stats.FramesTransmittedOK += mac_stats->stats.MulticastFramesXmittedOK;
	mac_stats->stats.FramesTransmittedOK += mac_stats->stats.BroadcastFramesXmittedOK;
	mac_stats->stats.FramesReceivedOK += mac_stats->stats.MulticastFramesReceivedOK;
	mac_stats->stats.FramesReceivedOK += mac_stats->stats.BroadcastFramesReceivedOK;
}

static void mv88e6xxx_get_rmon_stats(struct dsa_switch *ds, int port,
				     struct ethtool_rmon_stats *rmon_stats,
				     const struct ethtool_rmon_hist_range **ranges)
{
	static const struct ethtool_rmon_hist_range rmon_ranges[] = {
		{   64,    64 },
		{   65,   127 },
		{  128,   255 },
		{  256,   511 },
		{  512,  1023 },
		{ 1024, 65535 },
		{}
	};
	struct mv88e6xxx_chip *chip = ds->priv;
	int ret;

	ret = mv88e6xxx_stats_snapshot(chip, port);
	if (ret < 0)
		return;

#define MV88E6XXX_RMON_STAT_MAP(_id, _member)				\
	mv88e6xxx_stats_get_stat(chip, port,				\
				 &mv88e6xxx_hw_stats[MV88E6XXX_HW_STAT_ID_ ## _id], \
				 &rmon_stats->stats._member)

	MV88E6XXX_RMON_STAT_MAP(in_undersize, undersize_pkts);
	MV88E6XXX_RMON_STAT_MAP(in_oversize, oversize_pkts);
	MV88E6XXX_RMON_STAT_MAP(in_fragments, fragments);
	MV88E6XXX_RMON_STAT_MAP(in_jabber, jabbers);
	MV88E6XXX_RMON_STAT_MAP(hist_64bytes, hist[0]);
	MV88E6XXX_RMON_STAT_MAP(hist_65_127bytes, hist[1]);
	MV88E6XXX_RMON_STAT_MAP(hist_128_255bytes, hist[2]);
	MV88E6XXX_RMON_STAT_MAP(hist_256_511bytes, hist[3]);
	MV88E6XXX_RMON_STAT_MAP(hist_512_1023bytes, hist[4]);
	MV88E6XXX_RMON_STAT_MAP(hist_1024_max_bytes, hist[5]);

#undef MV88E6XXX_RMON_STAT_MAP

	*ranges = rmon_ranges;
}

static int mv88e6xxx_get_regs_len(struct dsa_switch *ds, int port)
{
	struct mv88e6xxx_chip *chip = ds->priv;
	int len;

	len = 32 * sizeof(u16);
	if (chip->info->ops->serdes_get_regs_len)
		len += chip->info->ops->serdes_get_regs_len(chip, port);

	return len;
}

static void mv88e6xxx_get_regs(struct dsa_switch *ds, int port,
			       struct ethtool_regs *regs, void *_p)
{
	struct mv88e6xxx_chip *chip = ds->priv;
	int err;
	u16 reg;
	u16 *p = _p;
	int i;

	regs->version = chip->info->prod_num;

	memset(p, 0xff, 32 * sizeof(u16));

	mv88e6xxx_reg_lock(chip);

	for (i = 0; i < 32; i++) {

		err = mv88e6xxx_port_read(chip, port, i, &reg);
		if (!err)
			p[i] = reg;
	}

	if (chip->info->ops->serdes_get_regs)
		chip->info->ops->serdes_get_regs(chip, port, &p[i]);

	mv88e6xxx_reg_unlock(chip);
}

static int mv88e6xxx_set_mac_eee(struct dsa_switch *ds, int port,
				 struct ethtool_keee *e)
{
	/* Nothing to do on the port's MAC */
	return 0;
}

/* Mask of the local ports allowed to receive frames from a given fabric port */
static u16 mv88e6xxx_port_vlan(struct mv88e6xxx_chip *chip, int dev, int port)
{
	struct dsa_switch *ds = chip->ds;
	struct dsa_switch_tree *dst = ds->dst;
	struct dsa_port *dp, *other_dp;
	bool found = false;
	u16 pvlan;

	/* dev is a physical switch */
	if (dev <= dst->last_switch) {
		list_for_each_entry(dp, &dst->ports, list) {
			if (dp->ds->index == dev && dp->index == port) {
				/* dp might be a DSA link or a user port, so it
				 * might or might not have a bridge.
				 * Use the "found" variable for both cases.
				 */
				found = true;
				break;
			}
		}
	/* dev is a virtual bridge */
	} else {
		list_for_each_entry(dp, &dst->ports, list) {
			unsigned int bridge_num = dsa_port_bridge_num_get(dp);

			if (!bridge_num)
				continue;

			if (bridge_num + dst->last_switch != dev)
				continue;

			found = true;
			break;
		}
	}

	/* Prevent frames from unknown switch or virtual bridge */
	if (!found)
		return 0;

	/* Frames from DSA links and CPU ports can egress any local port */
	if (dp->type == DSA_PORT_TYPE_CPU || dp->type == DSA_PORT_TYPE_DSA)
		return mv88e6xxx_port_mask(chip);

	pvlan = 0;

	/* Frames from standalone user ports can only egress on the
	 * upstream port.
	 */
	if (!dsa_port_bridge_dev_get(dp))
		return BIT(dsa_switch_upstream_port(ds));

	/* Frames from bridged user ports can egress any local DSA
	 * links and CPU ports, as well as any local member of their
	 * bridge group.
	 */
	dsa_switch_for_each_port(other_dp, ds)
		if (other_dp->type == DSA_PORT_TYPE_CPU ||
		    other_dp->type == DSA_PORT_TYPE_DSA ||
		    dsa_port_bridge_same(dp, other_dp))
			pvlan |= BIT(other_dp->index);

	return pvlan;
}

static int mv88e6xxx_port_vlan_map(struct mv88e6xxx_chip *chip, int port)
{
	u16 output_ports = mv88e6xxx_port_vlan(chip, chip->ds->index, port);

	/* prevent frames from going back out of the port they came in on */
	output_ports &= ~BIT(port);

	return mv88e6xxx_port_set_vlan_map(chip, port, output_ports);
}

static void mv88e6xxx_port_stp_state_set(struct dsa_switch *ds, int port,
					 u8 state)
{
	struct mv88e6xxx_chip *chip = ds->priv;
	int err;

	mv88e6xxx_reg_lock(chip);
	err = mv88e6xxx_port_set_state(chip, port, state);
	mv88e6xxx_reg_unlock(chip);

	if (err)
		dev_err(ds->dev, "p%d: failed to update state\n", port);
}

static int mv88e6xxx_pri_setup(struct mv88e6xxx_chip *chip)
{
	int err;

	if (chip->info->ops->ieee_pri_map) {
		err = chip->info->ops->ieee_pri_map(chip);
		if (err)
			return err;
	}

	if (chip->info->ops->ip_pri_map) {
		err = chip->info->ops->ip_pri_map(chip);
		if (err)
			return err;
	}

	return 0;
}

static int mv88e6xxx_devmap_setup(struct mv88e6xxx_chip *chip)
{
	struct dsa_switch *ds = chip->ds;
	int target, port;
	int err;

	if (!chip->info->global2_addr)
		return 0;

	/* Initialize the routing port to the 32 possible target devices */
	for (target = 0; target < 32; target++) {
		port = dsa_routing_port(ds, target);
		if (port == ds->num_ports)
			port = 0x1f;

		err = mv88e6xxx_g2_device_mapping_write(chip, target, port);
		if (err)
			return err;
	}

	if (chip->info->ops->set_cascade_port) {
		port = MV88E6XXX_CASCADE_PORT_MULTIPLE;
		err = chip->info->ops->set_cascade_port(chip, port);
		if (err)
			return err;
	}

	err = mv88e6xxx_g1_set_device_number(chip, chip->ds->index);
	if (err)
		return err;

	return 0;
}

static int mv88e6xxx_trunk_setup(struct mv88e6xxx_chip *chip)
{
	/* Clear all trunk masks and mapping */
	if (chip->info->global2_addr)
		return mv88e6xxx_g2_trunk_clear(chip);

	return 0;
}

static int mv88e6xxx_rmu_setup(struct mv88e6xxx_chip *chip)
{
	if (chip->info->ops->rmu_disable)
		return chip->info->ops->rmu_disable(chip);

	return 0;
}

static int mv88e6xxx_pot_setup(struct mv88e6xxx_chip *chip)
{
	if (chip->info->ops->pot_clear)
		return chip->info->ops->pot_clear(chip);

	return 0;
}

static int mv88e6xxx_rsvd2cpu_setup(struct mv88e6xxx_chip *chip)
{
	if (chip->info->ops->mgmt_rsvd2cpu)
		return chip->info->ops->mgmt_rsvd2cpu(chip);

	return 0;
}

static int mv88e6xxx_atu_setup(struct mv88e6xxx_chip *chip)
{
	int err;

	err = mv88e6xxx_g1_atu_flush(chip, 0, true);
	if (err)
		return err;

	/* The chips that have a "learn2all" bit in Global1, ATU
	 * Control are precisely those whose port registers have a
	 * Message Port bit in Port Control 1 and hence implement
	 * ->port_setup_message_port.
	 */
	if (chip->info->ops->port_setup_message_port) {
		err = mv88e6xxx_g1_atu_set_learn2all(chip, true);
		if (err)
			return err;
	}

	return mv88e6xxx_g1_atu_set_age_time(chip, 300000);
}

static int mv88e6xxx_irl_setup(struct mv88e6xxx_chip *chip)
{
	int port;
	int err;

	if (!chip->info->ops->irl_init_all)
		return 0;

	for (port = 0; port < mv88e6xxx_num_ports(chip); port++) {
		/* Disable ingress rate limiting by resetting all per port
		 * ingress rate limit resources to their initial state.
		 */
		err = chip->info->ops->irl_init_all(chip, port);
		if (err)
			return err;
	}

	return 0;
}

static int mv88e6xxx_mac_setup(struct mv88e6xxx_chip *chip)
{
	if (chip->info->ops->set_switch_mac) {
		u8 addr[ETH_ALEN];

		eth_random_addr(addr);

		return chip->info->ops->set_switch_mac(chip, addr);
	}

	return 0;
}

static int mv88e6xxx_pvt_map(struct mv88e6xxx_chip *chip, int dev, int port)
{
	struct dsa_switch_tree *dst = chip->ds->dst;
	struct dsa_switch *ds;
	struct dsa_port *dp;
	u16 pvlan = 0;

	if (!mv88e6xxx_has_pvt(chip))
		return 0;

	/* Skip the local source device, which uses in-chip port VLAN */
	if (dev != chip->ds->index) {
		pvlan = mv88e6xxx_port_vlan(chip, dev, port);

		ds = dsa_switch_find(dst->index, dev);
		dp = ds ? dsa_to_port(ds, port) : NULL;
		if (dp && dp->lag) {
			/* As the PVT is used to limit flooding of
			 * FORWARD frames, which use the LAG ID as the
			 * source port, we must translate dev/port to
			 * the special "LAG device" in the PVT, using
			 * the LAG ID (one-based) as the port number
			 * (zero-based).
			 */
			dev = MV88E6XXX_G2_PVT_ADDR_DEV_TRUNK;
			port = dsa_port_lag_id_get(dp) - 1;
		}
	}

	return mv88e6xxx_g2_pvt_write(chip, dev, port, pvlan);
}

static int mv88e6xxx_pvt_setup(struct mv88e6xxx_chip *chip)
{
	int dev, port;
	int err;

	if (!mv88e6xxx_has_pvt(chip))
		return 0;

	/* Clear 5 Bit Port for usage with Marvell Link Street devices:
	 * use 4 bits for the Src_Port/Src_Trunk and 5 bits for the Src_Dev.
	 */
	err = mv88e6xxx_g2_misc_4_bit_port(chip);
	if (err)
		return err;

	for (dev = 0; dev < MV88E6XXX_MAX_PVT_SWITCHES; ++dev) {
		for (port = 0; port < MV88E6XXX_MAX_PVT_PORTS; ++port) {
			err = mv88e6xxx_pvt_map(chip, dev, port);
			if (err)
				return err;
		}
	}

	return 0;
}

static int mv88e6xxx_port_fast_age_fid(struct mv88e6xxx_chip *chip, int port,
				       u16 fid)
{
	if (dsa_to_port(chip->ds, port)->lag)
		/* Hardware is incapable of fast-aging a LAG through a
		 * regular ATU move operation. Until we have something
		 * more fancy in place this is a no-op.
		 */
		return -EOPNOTSUPP;

	return mv88e6xxx_g1_atu_remove(chip, fid, port, false);
}

static void mv88e6xxx_port_fast_age(struct dsa_switch *ds, int port)
{
	struct mv88e6xxx_chip *chip = ds->priv;
	int err;

	mv88e6xxx_reg_lock(chip);
	err = mv88e6xxx_port_fast_age_fid(chip, port, 0);
	mv88e6xxx_reg_unlock(chip);

	if (err)
		dev_err(chip->ds->dev, "p%d: failed to flush ATU: %d\n",
			port, err);
}

static int mv88e6xxx_vtu_setup(struct mv88e6xxx_chip *chip)
{
	if (!mv88e6xxx_max_vid(chip))
		return 0;

	return mv88e6xxx_g1_vtu_flush(chip);
}

static int mv88e6xxx_vtu_get(struct mv88e6xxx_chip *chip, u16 vid,
			     struct mv88e6xxx_vtu_entry *entry)
{
	int err;

	if (!chip->info->ops->vtu_getnext)
		return -EOPNOTSUPP;

	entry->vid = vid ? vid - 1 : mv88e6xxx_max_vid(chip);
	entry->valid = false;

	err = chip->info->ops->vtu_getnext(chip, entry);

	if (entry->vid != vid)
		entry->valid = false;

	return err;
}

int mv88e6xxx_vtu_walk(struct mv88e6xxx_chip *chip,
		       int (*cb)(struct mv88e6xxx_chip *chip,
				 const struct mv88e6xxx_vtu_entry *entry,
				 void *priv),
		       void *priv)
{
	struct mv88e6xxx_vtu_entry entry = {
		.vid = mv88e6xxx_max_vid(chip),
		.valid = false,
	};
	int err;

	if (!chip->info->ops->vtu_getnext)
		return -EOPNOTSUPP;

	do {
		err = chip->info->ops->vtu_getnext(chip, &entry);
		if (err)
			return err;

		if (!entry.valid)
			break;

		err = cb(chip, &entry, priv);
		if (err)
			return err;
	} while (entry.vid < mv88e6xxx_max_vid(chip));

	return 0;
}

static int mv88e6xxx_vtu_loadpurge(struct mv88e6xxx_chip *chip,
				   struct mv88e6xxx_vtu_entry *entry)
{
	if (!chip->info->ops->vtu_loadpurge)
		return -EOPNOTSUPP;

	return chip->info->ops->vtu_loadpurge(chip, entry);
}

static int mv88e6xxx_atu_new(struct mv88e6xxx_chip *chip, u16 *fid)
{
	*fid = find_first_zero_bit(chip->fid_bitmap, MV88E6XXX_N_FID);
	if (unlikely(*fid >= mv88e6xxx_num_databases(chip)))
		return -ENOSPC;

	/* Clear the database */
	return mv88e6xxx_g1_atu_flush(chip, *fid, true);
}

static int mv88e6xxx_stu_loadpurge(struct mv88e6xxx_chip *chip,
				   struct mv88e6xxx_stu_entry *entry)
{
	if (!chip->info->ops->stu_loadpurge)
		return -EOPNOTSUPP;

	return chip->info->ops->stu_loadpurge(chip, entry);
}

static int mv88e6xxx_stu_setup(struct mv88e6xxx_chip *chip)
{
	struct mv88e6xxx_stu_entry stu = {
		.valid = true,
		.sid = 0
	};

	if (!mv88e6xxx_has_stu(chip))
		return 0;

	/* Make sure that SID 0 is always valid. This is used by VTU
	 * entries that do not make use of the STU, e.g. when creating
	 * a VLAN upper on a port that is also part of a VLAN
	 * filtering bridge.
	 */
	return mv88e6xxx_stu_loadpurge(chip, &stu);
}

static int mv88e6xxx_sid_get(struct mv88e6xxx_chip *chip, u8 *sid)
{
	DECLARE_BITMAP(busy, MV88E6XXX_N_SID) = { 0 };
	struct mv88e6xxx_mst *mst;

	__set_bit(0, busy);

	list_for_each_entry(mst, &chip->msts, node)
		__set_bit(mst->stu.sid, busy);

	*sid = find_first_zero_bit(busy, MV88E6XXX_N_SID);

	return (*sid >= mv88e6xxx_max_sid(chip)) ? -ENOSPC : 0;
}

static int mv88e6xxx_mst_put(struct mv88e6xxx_chip *chip, u8 sid)
{
	struct mv88e6xxx_mst *mst, *tmp;
	int err;

	if (!sid)
		return 0;

	list_for_each_entry_safe(mst, tmp, &chip->msts, node) {
		if (mst->stu.sid != sid)
			continue;

		if (!refcount_dec_and_test(&mst->refcnt))
			return 0;

		mst->stu.valid = false;
		err = mv88e6xxx_stu_loadpurge(chip, &mst->stu);
		if (err) {
			refcount_set(&mst->refcnt, 1);
			return err;
		}

		list_del(&mst->node);
		kfree(mst);
		return 0;
	}

	return -ENOENT;
}

static int mv88e6xxx_mst_get(struct mv88e6xxx_chip *chip, struct net_device *br,
			     u16 msti, u8 *sid)
{
	struct mv88e6xxx_mst *mst;
	int err, i;

	if (!mv88e6xxx_has_stu(chip)) {
		err = -EOPNOTSUPP;
		goto err;
	}

	if (!msti) {
		*sid = 0;
		return 0;
	}

	list_for_each_entry(mst, &chip->msts, node) {
		if (mst->br == br && mst->msti == msti) {
			refcount_inc(&mst->refcnt);
			*sid = mst->stu.sid;
			return 0;
		}
	}

	err = mv88e6xxx_sid_get(chip, sid);
	if (err)
		goto err;

	mst = kzalloc(sizeof(*mst), GFP_KERNEL);
	if (!mst) {
		err = -ENOMEM;
		goto err;
	}

	INIT_LIST_HEAD(&mst->node);
	refcount_set(&mst->refcnt, 1);
	mst->br = br;
	mst->msti = msti;
	mst->stu.valid = true;
	mst->stu.sid = *sid;

	/* The bridge starts out all ports in the disabled state. But
	 * a STU state of disabled means to go by the port-global
	 * state. So we set all user port's initial state to blocking,
	 * to match the bridge's behavior.
	 */
	for (i = 0; i < mv88e6xxx_num_ports(chip); i++)
		mst->stu.state[i] = dsa_is_user_port(chip->ds, i) ?
			MV88E6XXX_PORT_CTL0_STATE_BLOCKING :
			MV88E6XXX_PORT_CTL0_STATE_DISABLED;

	err = mv88e6xxx_stu_loadpurge(chip, &mst->stu);
	if (err)
		goto err_free;

	list_add_tail(&mst->node, &chip->msts);
	return 0;

err_free:
	kfree(mst);
err:
	return err;
}

static int mv88e6xxx_port_mst_state_set(struct dsa_switch *ds, int port,
					const struct switchdev_mst_state *st)
{
	struct dsa_port *dp = dsa_to_port(ds, port);
	struct mv88e6xxx_chip *chip = ds->priv;
	struct mv88e6xxx_mst *mst;
	u8 state;
	int err;

	if (!mv88e6xxx_has_stu(chip))
		return -EOPNOTSUPP;

	switch (st->state) {
	case BR_STATE_DISABLED:
	case BR_STATE_BLOCKING:
	case BR_STATE_LISTENING:
		state = MV88E6XXX_PORT_CTL0_STATE_BLOCKING;
		break;
	case BR_STATE_LEARNING:
		state = MV88E6XXX_PORT_CTL0_STATE_LEARNING;
		break;
	case BR_STATE_FORWARDING:
		state = MV88E6XXX_PORT_CTL0_STATE_FORWARDING;
		break;
	default:
		return -EINVAL;
	}

	list_for_each_entry(mst, &chip->msts, node) {
		if (mst->br == dsa_port_bridge_dev_get(dp) &&
		    mst->msti == st->msti) {
			if (mst->stu.state[port] == state)
				return 0;

			mst->stu.state[port] = state;
			mv88e6xxx_reg_lock(chip);
			err = mv88e6xxx_stu_loadpurge(chip, &mst->stu);
			mv88e6xxx_reg_unlock(chip);
			return err;
		}
	}

	return -ENOENT;
}

static int mv88e6xxx_port_check_hw_vlan(struct dsa_switch *ds, int port,
					u16 vid)
{
	struct dsa_port *dp = dsa_to_port(ds, port), *other_dp;
	struct mv88e6xxx_chip *chip = ds->priv;
	struct mv88e6xxx_vtu_entry vlan;
	int err;

	/* DSA and CPU ports have to be members of multiple vlans */
	if (dsa_port_is_dsa(dp) || dsa_port_is_cpu(dp))
		return 0;

	err = mv88e6xxx_vtu_get(chip, vid, &vlan);
	if (err)
		return err;

	if (!vlan.valid)
		return 0;

	dsa_switch_for_each_user_port(other_dp, ds) {
		struct net_device *other_br;

		if (vlan.member[other_dp->index] ==
		    MV88E6XXX_G1_VTU_DATA_MEMBER_TAG_NON_MEMBER)
			continue;

		if (dsa_port_bridge_same(dp, other_dp))
			break; /* same bridge, check next VLAN */

		other_br = dsa_port_bridge_dev_get(other_dp);
		if (!other_br)
			continue;

		dev_err(ds->dev, "p%d: hw VLAN %d already used by port %d in %s\n",
			port, vlan.vid, other_dp->index, netdev_name(other_br));
		return -EOPNOTSUPP;
	}

	return 0;
}

static int mv88e6xxx_port_commit_pvid(struct mv88e6xxx_chip *chip, int port)
{
	struct dsa_port *dp = dsa_to_port(chip->ds, port);
	struct net_device *br = dsa_port_bridge_dev_get(dp);
	struct mv88e6xxx_port *p = &chip->ports[port];
	u16 pvid = MV88E6XXX_VID_STANDALONE;
	bool drop_untagged = false;
	int err;

	if (br) {
		if (br_vlan_enabled(br)) {
			pvid = p->bridge_pvid.vid;
			drop_untagged = !p->bridge_pvid.valid;
		} else {
			pvid = MV88E6XXX_VID_BRIDGED;
		}
	}

	err = mv88e6xxx_port_set_pvid(chip, port, pvid);
	if (err)
		return err;

	return mv88e6xxx_port_drop_untagged(chip, port, drop_untagged);
}

static int mv88e6xxx_port_vlan_filtering(struct dsa_switch *ds, int port,
					 bool vlan_filtering,
					 struct netlink_ext_ack *extack)
{
	struct mv88e6xxx_chip *chip = ds->priv;
	u16 mode = vlan_filtering ? MV88E6XXX_PORT_CTL2_8021Q_MODE_SECURE :
		MV88E6XXX_PORT_CTL2_8021Q_MODE_DISABLED;
	int err;

	if (!mv88e6xxx_max_vid(chip))
		return -EOPNOTSUPP;

	mv88e6xxx_reg_lock(chip);

	err = mv88e6xxx_port_set_8021q_mode(chip, port, mode);
	if (err)
		goto unlock;

	err = mv88e6xxx_port_commit_pvid(chip, port);
	if (err)
		goto unlock;

unlock:
	mv88e6xxx_reg_unlock(chip);

	return err;
}

static int
mv88e6xxx_port_vlan_prepare(struct dsa_switch *ds, int port,
			    const struct switchdev_obj_port_vlan *vlan)
{
	struct mv88e6xxx_chip *chip = ds->priv;
	int err;

	if (!mv88e6xxx_max_vid(chip))
		return -EOPNOTSUPP;

	/* If the requested port doesn't belong to the same bridge as the VLAN
	 * members, do not support it (yet) and fallback to software VLAN.
	 */
	mv88e6xxx_reg_lock(chip);
	err = mv88e6xxx_port_check_hw_vlan(ds, port, vlan->vid);
	mv88e6xxx_reg_unlock(chip);

	return err;
}

static int mv88e6xxx_port_db_get(struct mv88e6xxx_chip *chip,
				 const unsigned char *addr, u16 vid,
				 u16 *fid, struct mv88e6xxx_atu_entry *entry)
{
	struct mv88e6xxx_vtu_entry vlan;
	int err;

	/* Ports have two private address databases: one for when the port is
	 * standalone and one for when the port is under a bridge and the
	 * 802.1Q mode is disabled. When the port is standalone, DSA wants its
	 * address database to remain 100% empty, so we never load an ATU entry
	 * into a standalone port's database. Therefore, translate the null
	 * VLAN ID into the port's database used for VLAN-unaware bridging.
	 */
	if (vid == 0) {
		*fid = MV88E6XXX_FID_BRIDGED;
	} else {
		err = mv88e6xxx_vtu_get(chip, vid, &vlan);
		if (err)
			return err;

		/* switchdev expects -EOPNOTSUPP to honor software VLANs */
		if (!vlan.valid)
			return -EOPNOTSUPP;

		*fid = vlan.fid;
	}

	entry->state = 0;
	ether_addr_copy(entry->mac, addr);
	eth_addr_dec(entry->mac);
<<<<<<< HEAD

	return mv88e6xxx_g1_atu_getnext(chip, *fid, entry);
}

=======

	return mv88e6xxx_g1_atu_getnext(chip, *fid, entry);
}

>>>>>>> d12acd7b
static bool mv88e6xxx_port_db_find(struct mv88e6xxx_chip *chip,
				   const unsigned char *addr, u16 vid)
{
	struct mv88e6xxx_atu_entry entry;
	u16 fid;
	int err;

	err = mv88e6xxx_port_db_get(chip, addr, vid, &fid, &entry);
	if (err)
		return false;

	return entry.state && ether_addr_equal(entry.mac, addr);
}

static int mv88e6xxx_port_db_load_purge(struct mv88e6xxx_chip *chip, int port,
					const unsigned char *addr, u16 vid,
					u8 state)
{
	struct mv88e6xxx_atu_entry entry;
	u16 fid;
	int err;

	err = mv88e6xxx_port_db_get(chip, addr, vid, &fid, &entry);
	if (err)
		return err;

	/* Initialize a fresh ATU entry if it isn't found */
	if (!entry.state || !ether_addr_equal(entry.mac, addr)) {
		memset(&entry, 0, sizeof(entry));
		ether_addr_copy(entry.mac, addr);
	}

	/* Purge the ATU entry only if no port is using it anymore */
	if (!state) {
		entry.portvec &= ~BIT(port);
		if (!entry.portvec)
			entry.state = 0;
	} else {
		if (state == MV88E6XXX_G1_ATU_DATA_STATE_UC_STATIC)
			entry.portvec = BIT(port);
		else
			entry.portvec |= BIT(port);

		entry.state = state;
	}

	return mv88e6xxx_g1_atu_loadpurge(chip, fid, &entry);
}

static int mv88e6xxx_policy_apply(struct mv88e6xxx_chip *chip, int port,
				  const struct mv88e6xxx_policy *policy)
{
	enum mv88e6xxx_policy_mapping mapping = policy->mapping;
	enum mv88e6xxx_policy_action action = policy->action;
	const u8 *addr = policy->addr;
	u16 vid = policy->vid;
	u8 state;
	int err;
	int id;

	if (!chip->info->ops->port_set_policy)
		return -EOPNOTSUPP;

	switch (mapping) {
	case MV88E6XXX_POLICY_MAPPING_DA:
	case MV88E6XXX_POLICY_MAPPING_SA:
		if (action == MV88E6XXX_POLICY_ACTION_NORMAL)
			state = 0; /* Dissociate the port and address */
		else if (action == MV88E6XXX_POLICY_ACTION_DISCARD &&
			 is_multicast_ether_addr(addr))
			state = MV88E6XXX_G1_ATU_DATA_STATE_MC_STATIC_POLICY;
		else if (action == MV88E6XXX_POLICY_ACTION_DISCARD &&
			 is_unicast_ether_addr(addr))
			state = MV88E6XXX_G1_ATU_DATA_STATE_UC_STATIC_POLICY;
		else
			return -EOPNOTSUPP;

		err = mv88e6xxx_port_db_load_purge(chip, port, addr, vid,
						   state);
		if (err)
			return err;
		break;
	default:
		return -EOPNOTSUPP;
	}

	/* Skip the port's policy clearing if the mapping is still in use */
	if (action == MV88E6XXX_POLICY_ACTION_NORMAL)
		idr_for_each_entry(&chip->policies, policy, id)
			if (policy->port == port &&
			    policy->mapping == mapping &&
			    policy->action != action)
				return 0;

	return chip->info->ops->port_set_policy(chip, port, mapping, action);
}

static int mv88e6xxx_policy_insert(struct mv88e6xxx_chip *chip, int port,
				   struct ethtool_rx_flow_spec *fs)
{
	struct ethhdr *mac_entry = &fs->h_u.ether_spec;
	struct ethhdr *mac_mask = &fs->m_u.ether_spec;
	enum mv88e6xxx_policy_mapping mapping;
	enum mv88e6xxx_policy_action action;
	struct mv88e6xxx_policy *policy;
	u16 vid = 0;
	u8 *addr;
	int err;
	int id;

	if (fs->location != RX_CLS_LOC_ANY)
		return -EINVAL;

	if (fs->ring_cookie == RX_CLS_FLOW_DISC)
		action = MV88E6XXX_POLICY_ACTION_DISCARD;
	else
		return -EOPNOTSUPP;

	switch (fs->flow_type & ~FLOW_EXT) {
	case ETHER_FLOW:
		if (!is_zero_ether_addr(mac_mask->h_dest) &&
		    is_zero_ether_addr(mac_mask->h_source)) {
			mapping = MV88E6XXX_POLICY_MAPPING_DA;
			addr = mac_entry->h_dest;
		} else if (is_zero_ether_addr(mac_mask->h_dest) &&
		    !is_zero_ether_addr(mac_mask->h_source)) {
			mapping = MV88E6XXX_POLICY_MAPPING_SA;
			addr = mac_entry->h_source;
		} else {
			/* Cannot support DA and SA mapping in the same rule */
			return -EOPNOTSUPP;
		}
		break;
	default:
		return -EOPNOTSUPP;
	}

	if ((fs->flow_type & FLOW_EXT) && fs->m_ext.vlan_tci) {
		if (fs->m_ext.vlan_tci != htons(0xffff))
			return -EOPNOTSUPP;
		vid = be16_to_cpu(fs->h_ext.vlan_tci) & VLAN_VID_MASK;
	}

	idr_for_each_entry(&chip->policies, policy, id) {
		if (policy->port == port && policy->mapping == mapping &&
		    policy->action == action && policy->vid == vid &&
		    ether_addr_equal(policy->addr, addr))
			return -EEXIST;
	}

	policy = devm_kzalloc(chip->dev, sizeof(*policy), GFP_KERNEL);
	if (!policy)
		return -ENOMEM;

	fs->location = 0;
	err = idr_alloc_u32(&chip->policies, policy, &fs->location, 0xffffffff,
			    GFP_KERNEL);
	if (err) {
		devm_kfree(chip->dev, policy);
		return err;
	}

	memcpy(&policy->fs, fs, sizeof(*fs));
	ether_addr_copy(policy->addr, addr);
	policy->mapping = mapping;
	policy->action = action;
	policy->port = port;
	policy->vid = vid;

	err = mv88e6xxx_policy_apply(chip, port, policy);
	if (err) {
		idr_remove(&chip->policies, fs->location);
		devm_kfree(chip->dev, policy);
		return err;
	}

	return 0;
}

static int mv88e6xxx_get_rxnfc(struct dsa_switch *ds, int port,
			       struct ethtool_rxnfc *rxnfc, u32 *rule_locs)
{
	struct ethtool_rx_flow_spec *fs = &rxnfc->fs;
	struct mv88e6xxx_chip *chip = ds->priv;
	struct mv88e6xxx_policy *policy;
	int err;
	int id;

	mv88e6xxx_reg_lock(chip);

	switch (rxnfc->cmd) {
	case ETHTOOL_GRXCLSRLCNT:
		rxnfc->data = 0;
		rxnfc->data |= RX_CLS_LOC_SPECIAL;
		rxnfc->rule_cnt = 0;
		idr_for_each_entry(&chip->policies, policy, id)
			if (policy->port == port)
				rxnfc->rule_cnt++;
		err = 0;
		break;
	case ETHTOOL_GRXCLSRULE:
		err = -ENOENT;
		policy = idr_find(&chip->policies, fs->location);
		if (policy) {
			memcpy(fs, &policy->fs, sizeof(*fs));
			err = 0;
		}
		break;
	case ETHTOOL_GRXCLSRLALL:
		rxnfc->data = 0;
		rxnfc->rule_cnt = 0;
		idr_for_each_entry(&chip->policies, policy, id)
			if (policy->port == port)
				rule_locs[rxnfc->rule_cnt++] = id;
		err = 0;
		break;
	default:
		err = -EOPNOTSUPP;
		break;
	}

	mv88e6xxx_reg_unlock(chip);

	return err;
}

static int mv88e6xxx_set_rxnfc(struct dsa_switch *ds, int port,
			       struct ethtool_rxnfc *rxnfc)
{
	struct ethtool_rx_flow_spec *fs = &rxnfc->fs;
	struct mv88e6xxx_chip *chip = ds->priv;
	struct mv88e6xxx_policy *policy;
	int err;

	mv88e6xxx_reg_lock(chip);

	switch (rxnfc->cmd) {
	case ETHTOOL_SRXCLSRLINS:
		err = mv88e6xxx_policy_insert(chip, port, fs);
		break;
	case ETHTOOL_SRXCLSRLDEL:
		err = -ENOENT;
		policy = idr_remove(&chip->policies, fs->location);
		if (policy) {
			policy->action = MV88E6XXX_POLICY_ACTION_NORMAL;
			err = mv88e6xxx_policy_apply(chip, port, policy);
			devm_kfree(chip->dev, policy);
		}
		break;
	default:
		err = -EOPNOTSUPP;
		break;
	}

	mv88e6xxx_reg_unlock(chip);

	return err;
}

static int mv88e6xxx_port_add_broadcast(struct mv88e6xxx_chip *chip, int port,
					u16 vid)
{
	u8 state = MV88E6XXX_G1_ATU_DATA_STATE_MC_STATIC;
	u8 broadcast[ETH_ALEN];

	eth_broadcast_addr(broadcast);

	return mv88e6xxx_port_db_load_purge(chip, port, broadcast, vid, state);
}

static int mv88e6xxx_broadcast_setup(struct mv88e6xxx_chip *chip, u16 vid)
{
	int port;
	int err;

	for (port = 0; port < mv88e6xxx_num_ports(chip); port++) {
		struct dsa_port *dp = dsa_to_port(chip->ds, port);
		struct net_device *brport;

		if (dsa_is_unused_port(chip->ds, port))
			continue;

		brport = dsa_port_to_bridge_port(dp);
		if (brport && !br_port_flag_is_set(brport, BR_BCAST_FLOOD))
			/* Skip bridged user ports where broadcast
			 * flooding is disabled.
			 */
			continue;

		err = mv88e6xxx_port_add_broadcast(chip, port, vid);
		if (err)
			return err;
	}

	return 0;
}

struct mv88e6xxx_port_broadcast_sync_ctx {
	int port;
	bool flood;
};

static int
mv88e6xxx_port_broadcast_sync_vlan(struct mv88e6xxx_chip *chip,
				   const struct mv88e6xxx_vtu_entry *vlan,
				   void *_ctx)
{
	struct mv88e6xxx_port_broadcast_sync_ctx *ctx = _ctx;
	u8 broadcast[ETH_ALEN];
	u8 state;

	if (ctx->flood)
		state = MV88E6XXX_G1_ATU_DATA_STATE_MC_STATIC;
	else
		state = MV88E6XXX_G1_ATU_DATA_STATE_MC_UNUSED;

	eth_broadcast_addr(broadcast);

	return mv88e6xxx_port_db_load_purge(chip, ctx->port, broadcast,
					    vlan->vid, state);
}

static int mv88e6xxx_port_broadcast_sync(struct mv88e6xxx_chip *chip, int port,
					 bool flood)
{
	struct mv88e6xxx_port_broadcast_sync_ctx ctx = {
		.port = port,
		.flood = flood,
	};
	struct mv88e6xxx_vtu_entry vid0 = {
		.vid = 0,
	};
	int err;

	/* Update the port's private database... */
	err = mv88e6xxx_port_broadcast_sync_vlan(chip, &vid0, &ctx);
	if (err)
		return err;

	/* ...and the database for all VLANs. */
	return mv88e6xxx_vtu_walk(chip, mv88e6xxx_port_broadcast_sync_vlan,
				  &ctx);
}

static int mv88e6xxx_port_vlan_join(struct mv88e6xxx_chip *chip, int port,
				    u16 vid, u8 member, bool warn)
{
	const u8 non_member = MV88E6XXX_G1_VTU_DATA_MEMBER_TAG_NON_MEMBER;
	struct mv88e6xxx_vtu_entry vlan;
	int i, err;

	err = mv88e6xxx_vtu_get(chip, vid, &vlan);
	if (err)
		return err;

	if (!vlan.valid) {
		memset(&vlan, 0, sizeof(vlan));

		if (vid == MV88E6XXX_VID_STANDALONE)
			vlan.policy = true;

		err = mv88e6xxx_atu_new(chip, &vlan.fid);
		if (err)
			return err;

		for (i = 0; i < mv88e6xxx_num_ports(chip); ++i)
			if (i == port)
				vlan.member[i] = member;
			else
				vlan.member[i] = non_member;

		vlan.vid = vid;
		vlan.valid = true;

		err = mv88e6xxx_vtu_loadpurge(chip, &vlan);
		if (err)
			return err;

		err = mv88e6xxx_broadcast_setup(chip, vlan.vid);
		if (err)
			return err;
	} else if (vlan.member[port] != member) {
		vlan.member[port] = member;

		err = mv88e6xxx_vtu_loadpurge(chip, &vlan);
		if (err)
			return err;
	} else if (warn) {
		dev_info(chip->dev, "p%d: already a member of VLAN %d\n",
			 port, vid);
	}

	/* Record FID used in SW FID map */
	bitmap_set(chip->fid_bitmap, vlan.fid, 1);

	return 0;
}

static int mv88e6xxx_port_vlan_add(struct dsa_switch *ds, int port,
				   const struct switchdev_obj_port_vlan *vlan,
				   struct netlink_ext_ack *extack)
{
	struct mv88e6xxx_chip *chip = ds->priv;
	bool untagged = vlan->flags & BRIDGE_VLAN_INFO_UNTAGGED;
	bool pvid = vlan->flags & BRIDGE_VLAN_INFO_PVID;
	struct mv88e6xxx_port *p = &chip->ports[port];
	bool warn;
	u8 member;
	int err;

	if (!vlan->vid)
		return 0;

	err = mv88e6xxx_port_vlan_prepare(ds, port, vlan);
	if (err)
		return err;

	if (dsa_is_dsa_port(ds, port) || dsa_is_cpu_port(ds, port))
		member = MV88E6XXX_G1_VTU_DATA_MEMBER_TAG_UNMODIFIED;
	else if (untagged)
		member = MV88E6XXX_G1_VTU_DATA_MEMBER_TAG_UNTAGGED;
	else
		member = MV88E6XXX_G1_VTU_DATA_MEMBER_TAG_TAGGED;

	/* net/dsa/user.c will call dsa_port_vlan_add() for the affected port
	 * and then the CPU port. Do not warn for duplicates for the CPU port.
	 */
	warn = !dsa_is_cpu_port(ds, port) && !dsa_is_dsa_port(ds, port);

	mv88e6xxx_reg_lock(chip);

	err = mv88e6xxx_port_vlan_join(chip, port, vlan->vid, member, warn);
	if (err) {
		dev_err(ds->dev, "p%d: failed to add VLAN %d%c\n", port,
			vlan->vid, untagged ? 'u' : 't');
		goto out;
	}

	if (pvid) {
		p->bridge_pvid.vid = vlan->vid;
		p->bridge_pvid.valid = true;

		err = mv88e6xxx_port_commit_pvid(chip, port);
		if (err)
			goto out;
	} else if (vlan->vid && p->bridge_pvid.vid == vlan->vid) {
		/* The old pvid was reinstalled as a non-pvid VLAN */
		p->bridge_pvid.valid = false;

		err = mv88e6xxx_port_commit_pvid(chip, port);
		if (err)
			goto out;
	}

out:
	mv88e6xxx_reg_unlock(chip);

	return err;
}

static int mv88e6xxx_port_vlan_leave(struct mv88e6xxx_chip *chip,
				     int port, u16 vid)
{
	struct mv88e6xxx_vtu_entry vlan;
	int i, err;

	if (!vid)
		return 0;

	err = mv88e6xxx_vtu_get(chip, vid, &vlan);
	if (err)
		return err;

	/* If the VLAN doesn't exist in hardware or the port isn't a member,
	 * tell switchdev that this VLAN is likely handled in software.
	 */
	if (!vlan.valid ||
	    vlan.member[port] == MV88E6XXX_G1_VTU_DATA_MEMBER_TAG_NON_MEMBER)
		return -EOPNOTSUPP;

	vlan.member[port] = MV88E6XXX_G1_VTU_DATA_MEMBER_TAG_NON_MEMBER;

	/* keep the VLAN unless all ports are excluded */
	vlan.valid = false;
	for (i = 0; i < mv88e6xxx_num_ports(chip); ++i) {
		if (vlan.member[i] !=
		    MV88E6XXX_G1_VTU_DATA_MEMBER_TAG_NON_MEMBER) {
			vlan.valid = true;
			break;
		}
	}

	err = mv88e6xxx_vtu_loadpurge(chip, &vlan);
	if (err)
		return err;

	if (!vlan.valid) {
		err = mv88e6xxx_mst_put(chip, vlan.sid);
		if (err)
			return err;

		/* Record FID freed in SW FID map */
		bitmap_clear(chip->fid_bitmap, vlan.fid, 1);
	}

	return mv88e6xxx_g1_atu_remove(chip, vlan.fid, port, false);
}

static int mv88e6xxx_port_vlan_del(struct dsa_switch *ds, int port,
				   const struct switchdev_obj_port_vlan *vlan)
{
	struct mv88e6xxx_chip *chip = ds->priv;
	struct mv88e6xxx_port *p = &chip->ports[port];
	int err = 0;
	u16 pvid;

	if (!mv88e6xxx_max_vid(chip))
		return -EOPNOTSUPP;

	/* The ATU removal procedure needs the FID to be mapped in the VTU,
	 * but FDB deletion runs concurrently with VLAN deletion. Flush the DSA
	 * switchdev workqueue to ensure that all FDB entries are deleted
	 * before we remove the VLAN.
	 */
	dsa_flush_workqueue();

	mv88e6xxx_reg_lock(chip);

	err = mv88e6xxx_port_get_pvid(chip, port, &pvid);
	if (err)
		goto unlock;

	err = mv88e6xxx_port_vlan_leave(chip, port, vlan->vid);
	if (err)
		goto unlock;

	if (vlan->vid == pvid) {
		p->bridge_pvid.valid = false;

		err = mv88e6xxx_port_commit_pvid(chip, port);
		if (err)
			goto unlock;
	}

unlock:
	mv88e6xxx_reg_unlock(chip);

	return err;
}

static int mv88e6xxx_port_vlan_fast_age(struct dsa_switch *ds, int port, u16 vid)
{
	struct mv88e6xxx_chip *chip = ds->priv;
	struct mv88e6xxx_vtu_entry vlan;
	int err;

	mv88e6xxx_reg_lock(chip);

	err = mv88e6xxx_vtu_get(chip, vid, &vlan);
	if (err)
		goto unlock;

	err = mv88e6xxx_port_fast_age_fid(chip, port, vlan.fid);

unlock:
	mv88e6xxx_reg_unlock(chip);

	return err;
}

static int mv88e6xxx_vlan_msti_set(struct dsa_switch *ds,
				   struct dsa_bridge bridge,
				   const struct switchdev_vlan_msti *msti)
{
	struct mv88e6xxx_chip *chip = ds->priv;
	struct mv88e6xxx_vtu_entry vlan;
	u8 old_sid, new_sid;
	int err;

	if (!mv88e6xxx_has_stu(chip))
		return -EOPNOTSUPP;

	mv88e6xxx_reg_lock(chip);

	err = mv88e6xxx_vtu_get(chip, msti->vid, &vlan);
	if (err)
		goto unlock;

	if (!vlan.valid) {
		err = -EINVAL;
		goto unlock;
	}

	old_sid = vlan.sid;

	err = mv88e6xxx_mst_get(chip, bridge.dev, msti->msti, &new_sid);
	if (err)
		goto unlock;

	if (new_sid != old_sid) {
		vlan.sid = new_sid;

		err = mv88e6xxx_vtu_loadpurge(chip, &vlan);
		if (err) {
			mv88e6xxx_mst_put(chip, new_sid);
			goto unlock;
		}
	}

	err = mv88e6xxx_mst_put(chip, old_sid);

unlock:
	mv88e6xxx_reg_unlock(chip);
	return err;
}

static int mv88e6xxx_port_fdb_add(struct dsa_switch *ds, int port,
				  const unsigned char *addr, u16 vid,
				  struct dsa_db db)
{
	struct mv88e6xxx_chip *chip = ds->priv;
	int err;

	mv88e6xxx_reg_lock(chip);
	err = mv88e6xxx_port_db_load_purge(chip, port, addr, vid,
					   MV88E6XXX_G1_ATU_DATA_STATE_UC_STATIC);
	if (err)
		goto out;

	if (!mv88e6xxx_port_db_find(chip, addr, vid))
		err = -ENOSPC;

out:
	mv88e6xxx_reg_unlock(chip);

	return err;
}

static int mv88e6xxx_port_fdb_del(struct dsa_switch *ds, int port,
				  const unsigned char *addr, u16 vid,
				  struct dsa_db db)
{
	struct mv88e6xxx_chip *chip = ds->priv;
	int err;

	mv88e6xxx_reg_lock(chip);
	err = mv88e6xxx_port_db_load_purge(chip, port, addr, vid, 0);
	mv88e6xxx_reg_unlock(chip);

	return err;
}

static int mv88e6xxx_port_db_dump_fid(struct mv88e6xxx_chip *chip,
				      u16 fid, u16 vid, int port,
				      dsa_fdb_dump_cb_t *cb, void *data)
{
	struct mv88e6xxx_atu_entry addr;
	bool is_static;
	int err;

	addr.state = 0;
	eth_broadcast_addr(addr.mac);

	do {
		err = mv88e6xxx_g1_atu_getnext(chip, fid, &addr);
		if (err)
			return err;

		if (!addr.state)
			break;

		if (addr.trunk || (addr.portvec & BIT(port)) == 0)
			continue;

		if (!is_unicast_ether_addr(addr.mac))
			continue;

		is_static = (addr.state ==
			     MV88E6XXX_G1_ATU_DATA_STATE_UC_STATIC);
		err = cb(addr.mac, vid, is_static, data);
		if (err)
			return err;
	} while (!is_broadcast_ether_addr(addr.mac));

	return err;
}

struct mv88e6xxx_port_db_dump_vlan_ctx {
	int port;
	dsa_fdb_dump_cb_t *cb;
	void *data;
};

static int mv88e6xxx_port_db_dump_vlan(struct mv88e6xxx_chip *chip,
				       const struct mv88e6xxx_vtu_entry *entry,
				       void *_data)
{
	struct mv88e6xxx_port_db_dump_vlan_ctx *ctx = _data;

	return mv88e6xxx_port_db_dump_fid(chip, entry->fid, entry->vid,
					  ctx->port, ctx->cb, ctx->data);
}

static int mv88e6xxx_port_db_dump(struct mv88e6xxx_chip *chip, int port,
				  dsa_fdb_dump_cb_t *cb, void *data)
{
	struct mv88e6xxx_port_db_dump_vlan_ctx ctx = {
		.port = port,
		.cb = cb,
		.data = data,
	};
	u16 fid;
	int err;

	/* Dump port's default Filtering Information Database (VLAN ID 0) */
	err = mv88e6xxx_port_get_fid(chip, port, &fid);
	if (err)
		return err;

	err = mv88e6xxx_port_db_dump_fid(chip, fid, 0, port, cb, data);
	if (err)
		return err;

	return mv88e6xxx_vtu_walk(chip, mv88e6xxx_port_db_dump_vlan, &ctx);
}

static int mv88e6xxx_port_fdb_dump(struct dsa_switch *ds, int port,
				   dsa_fdb_dump_cb_t *cb, void *data)
{
	struct mv88e6xxx_chip *chip = ds->priv;
	int err;

	mv88e6xxx_reg_lock(chip);
	err = mv88e6xxx_port_db_dump(chip, port, cb, data);
	mv88e6xxx_reg_unlock(chip);

	return err;
}

static int mv88e6xxx_bridge_map(struct mv88e6xxx_chip *chip,
				struct dsa_bridge bridge)
{
	struct dsa_switch *ds = chip->ds;
	struct dsa_switch_tree *dst = ds->dst;
	struct dsa_port *dp;
	int err;

	list_for_each_entry(dp, &dst->ports, list) {
		if (dsa_port_offloads_bridge(dp, &bridge)) {
			if (dp->ds == ds) {
				/* This is a local bridge group member,
				 * remap its Port VLAN Map.
				 */
				err = mv88e6xxx_port_vlan_map(chip, dp->index);
				if (err)
					return err;
			} else {
				/* This is an external bridge group member,
				 * remap its cross-chip Port VLAN Table entry.
				 */
				err = mv88e6xxx_pvt_map(chip, dp->ds->index,
							dp->index);
				if (err)
					return err;
			}
		}
	}

	return 0;
}

/* Treat the software bridge as a virtual single-port switch behind the
 * CPU and map in the PVT. First dst->last_switch elements are taken by
 * physical switches, so start from beyond that range.
 */
static int mv88e6xxx_map_virtual_bridge_to_pvt(struct dsa_switch *ds,
					       unsigned int bridge_num)
{
	u8 dev = bridge_num + ds->dst->last_switch;
	struct mv88e6xxx_chip *chip = ds->priv;

	return mv88e6xxx_pvt_map(chip, dev, 0);
}

static int mv88e6xxx_port_bridge_join(struct dsa_switch *ds, int port,
				      struct dsa_bridge bridge,
				      bool *tx_fwd_offload,
				      struct netlink_ext_ack *extack)
{
	struct mv88e6xxx_chip *chip = ds->priv;
	int err;

	mv88e6xxx_reg_lock(chip);

	err = mv88e6xxx_bridge_map(chip, bridge);
	if (err)
		goto unlock;

	err = mv88e6xxx_port_set_map_da(chip, port, true);
	if (err)
		goto unlock;

	err = mv88e6xxx_port_commit_pvid(chip, port);
	if (err)
		goto unlock;

	if (mv88e6xxx_has_pvt(chip)) {
		err = mv88e6xxx_map_virtual_bridge_to_pvt(ds, bridge.num);
		if (err)
			goto unlock;

		*tx_fwd_offload = true;
	}

unlock:
	mv88e6xxx_reg_unlock(chip);

	return err;
}

static void mv88e6xxx_port_bridge_leave(struct dsa_switch *ds, int port,
					struct dsa_bridge bridge)
{
	struct mv88e6xxx_chip *chip = ds->priv;
	int err;

	mv88e6xxx_reg_lock(chip);

	if (bridge.tx_fwd_offload &&
	    mv88e6xxx_map_virtual_bridge_to_pvt(ds, bridge.num))
		dev_err(ds->dev, "failed to remap cross-chip Port VLAN\n");

	if (mv88e6xxx_bridge_map(chip, bridge) ||
	    mv88e6xxx_port_vlan_map(chip, port))
		dev_err(ds->dev, "failed to remap in-chip Port VLAN\n");

	err = mv88e6xxx_port_set_map_da(chip, port, false);
	if (err)
		dev_err(ds->dev,
			"port %d failed to restore map-DA: %pe\n",
			port, ERR_PTR(err));

	err = mv88e6xxx_port_commit_pvid(chip, port);
	if (err)
		dev_err(ds->dev,
			"port %d failed to restore standalone pvid: %pe\n",
			port, ERR_PTR(err));

	mv88e6xxx_reg_unlock(chip);
}

static int mv88e6xxx_crosschip_bridge_join(struct dsa_switch *ds,
					   int tree_index, int sw_index,
					   int port, struct dsa_bridge bridge,
					   struct netlink_ext_ack *extack)
{
	struct mv88e6xxx_chip *chip = ds->priv;
	int err;

	if (tree_index != ds->dst->index)
		return 0;

	mv88e6xxx_reg_lock(chip);
	err = mv88e6xxx_pvt_map(chip, sw_index, port);
	err = err ? : mv88e6xxx_map_virtual_bridge_to_pvt(ds, bridge.num);
	mv88e6xxx_reg_unlock(chip);

	return err;
}

static void mv88e6xxx_crosschip_bridge_leave(struct dsa_switch *ds,
					     int tree_index, int sw_index,
					     int port, struct dsa_bridge bridge)
{
	struct mv88e6xxx_chip *chip = ds->priv;

	if (tree_index != ds->dst->index)
		return;

	mv88e6xxx_reg_lock(chip);
	if (mv88e6xxx_pvt_map(chip, sw_index, port) ||
	    mv88e6xxx_map_virtual_bridge_to_pvt(ds, bridge.num))
		dev_err(ds->dev, "failed to remap cross-chip Port VLAN\n");
	mv88e6xxx_reg_unlock(chip);
}

static int mv88e6xxx_software_reset(struct mv88e6xxx_chip *chip)
{
	if (chip->info->ops->reset)
		return chip->info->ops->reset(chip);

	return 0;
}

static void mv88e6xxx_hardware_reset(struct mv88e6xxx_chip *chip)
{
	struct gpio_desc *gpiod = chip->reset;
	int err;

	/* If there is a GPIO connected to the reset pin, toggle it */
	if (gpiod) {
		/* If the switch has just been reset and not yet completed
		 * loading EEPROM, the reset may interrupt the I2C transaction
		 * mid-byte, causing the first EEPROM read after the reset
		 * from the wrong location resulting in the switch booting
		 * to wrong mode and inoperable.
		 * For this reason, switch families with EEPROM support
		 * generally wait for EEPROM loads to complete as their pre-
		 * and post-reset handlers.
		 */
		if (chip->info->ops->hardware_reset_pre) {
			err = chip->info->ops->hardware_reset_pre(chip);
			if (err)
				dev_err(chip->dev, "pre-reset error: %d\n", err);
		}

		gpiod_set_value_cansleep(gpiod, 1);
		usleep_range(10000, 20000);
		gpiod_set_value_cansleep(gpiod, 0);
		usleep_range(10000, 20000);

		if (chip->info->ops->hardware_reset_post) {
			err = chip->info->ops->hardware_reset_post(chip);
			if (err)
				dev_err(chip->dev, "post-reset error: %d\n", err);
		}
	}
}

static int mv88e6xxx_disable_ports(struct mv88e6xxx_chip *chip)
{
	int i, err;

	/* Set all ports to the Disabled state */
	for (i = 0; i < mv88e6xxx_num_ports(chip); i++) {
		err = mv88e6xxx_port_set_state(chip, i, BR_STATE_DISABLED);
		if (err)
			return err;
	}

	/* Wait for transmit queues to drain,
	 * i.e. 2ms for a maximum frame to be transmitted at 10 Mbps.
	 */
	usleep_range(2000, 4000);

	return 0;
}

static int mv88e6xxx_switch_reset(struct mv88e6xxx_chip *chip)
{
	int err;

	err = mv88e6xxx_disable_ports(chip);
	if (err)
		return err;

	mv88e6xxx_hardware_reset(chip);

	return mv88e6xxx_software_reset(chip);
}

static int mv88e6xxx_set_port_mode(struct mv88e6xxx_chip *chip, int port,
				   enum mv88e6xxx_frame_mode frame,
				   enum mv88e6xxx_egress_mode egress, u16 etype)
{
	int err;

	if (!chip->info->ops->port_set_frame_mode)
		return -EOPNOTSUPP;

	err = mv88e6xxx_port_set_egress_mode(chip, port, egress);
	if (err)
		return err;

	err = chip->info->ops->port_set_frame_mode(chip, port, frame);
	if (err)
		return err;

	if (chip->info->ops->port_set_ether_type)
		return chip->info->ops->port_set_ether_type(chip, port, etype);

	return 0;
}

static int mv88e6xxx_set_port_mode_normal(struct mv88e6xxx_chip *chip, int port)
{
	return mv88e6xxx_set_port_mode(chip, port, MV88E6XXX_FRAME_MODE_NORMAL,
				       MV88E6XXX_EGRESS_MODE_UNMODIFIED,
				       MV88E6XXX_PORT_ETH_TYPE_DEFAULT);
}

static int mv88e6xxx_set_port_mode_dsa(struct mv88e6xxx_chip *chip, int port)
{
	return mv88e6xxx_set_port_mode(chip, port, MV88E6XXX_FRAME_MODE_DSA,
				       MV88E6XXX_EGRESS_MODE_UNMODIFIED,
				       MV88E6XXX_PORT_ETH_TYPE_DEFAULT);
}

static int mv88e6xxx_set_port_mode_edsa(struct mv88e6xxx_chip *chip, int port)
{
	return mv88e6xxx_set_port_mode(chip, port,
				       MV88E6XXX_FRAME_MODE_ETHERTYPE,
				       MV88E6XXX_EGRESS_MODE_ETHERTYPE,
				       ETH_P_EDSA);
}

static int mv88e6xxx_setup_port_mode(struct mv88e6xxx_chip *chip, int port)
{
	if (dsa_is_dsa_port(chip->ds, port))
		return mv88e6xxx_set_port_mode_dsa(chip, port);

	if (dsa_is_user_port(chip->ds, port))
		return mv88e6xxx_set_port_mode_normal(chip, port);

	/* Setup CPU port mode depending on its supported tag format */
	if (chip->tag_protocol == DSA_TAG_PROTO_DSA)
		return mv88e6xxx_set_port_mode_dsa(chip, port);

	if (chip->tag_protocol == DSA_TAG_PROTO_EDSA)
		return mv88e6xxx_set_port_mode_edsa(chip, port);

	return -EINVAL;
}

static int mv88e6xxx_setup_message_port(struct mv88e6xxx_chip *chip, int port)
{
	bool message = dsa_is_dsa_port(chip->ds, port);

	return mv88e6xxx_port_set_message_port(chip, port, message);
}

static int mv88e6xxx_setup_egress_floods(struct mv88e6xxx_chip *chip, int port)
{
	int err;

	if (chip->info->ops->port_set_ucast_flood) {
		err = chip->info->ops->port_set_ucast_flood(chip, port, true);
		if (err)
			return err;
	}
	if (chip->info->ops->port_set_mcast_flood) {
		err = chip->info->ops->port_set_mcast_flood(chip, port, true);
		if (err)
			return err;
	}

	return 0;
}

static int mv88e6xxx_set_egress_port(struct mv88e6xxx_chip *chip,
				     enum mv88e6xxx_egress_direction direction,
				     int port)
{
	int err;

	if (!chip->info->ops->set_egress_port)
		return -EOPNOTSUPP;

	err = chip->info->ops->set_egress_port(chip, direction, port);
	if (err)
		return err;

	if (direction == MV88E6XXX_EGRESS_DIR_INGRESS)
		chip->ingress_dest_port = port;
	else
		chip->egress_dest_port = port;

	return 0;
}

static int mv88e6xxx_setup_upstream_port(struct mv88e6xxx_chip *chip, int port)
{
	struct dsa_switch *ds = chip->ds;
	int upstream_port;
	int err;

	upstream_port = dsa_upstream_port(ds, port);
	if (chip->info->ops->port_set_upstream_port) {
		err = chip->info->ops->port_set_upstream_port(chip, port,
							      upstream_port);
		if (err)
			return err;
	}

	if (port == upstream_port) {
		if (chip->info->ops->set_cpu_port) {
			err = chip->info->ops->set_cpu_port(chip,
							    upstream_port);
			if (err)
				return err;
		}

		err = mv88e6xxx_set_egress_port(chip,
						MV88E6XXX_EGRESS_DIR_INGRESS,
						upstream_port);
		if (err && err != -EOPNOTSUPP)
			return err;

		err = mv88e6xxx_set_egress_port(chip,
						MV88E6XXX_EGRESS_DIR_EGRESS,
						upstream_port);
		if (err && err != -EOPNOTSUPP)
			return err;
	}

	return 0;
}

static int mv88e6xxx_setup_port(struct mv88e6xxx_chip *chip, int port)
{
	struct device_node *phy_handle = NULL;
	struct fwnode_handle *ports_fwnode;
	struct fwnode_handle *port_fwnode;
	struct dsa_switch *ds = chip->ds;
	struct mv88e6xxx_port *p;
	struct dsa_port *dp;
	int tx_amp;
	int err;
	u16 reg;
	u32 val;

	p = &chip->ports[port];
	p->chip = chip;
	p->port = port;

	/* Look up corresponding fwnode if any */
	ports_fwnode = device_get_named_child_node(chip->dev, "ethernet-ports");
	if (!ports_fwnode)
		ports_fwnode = device_get_named_child_node(chip->dev, "ports");
	if (ports_fwnode) {
		fwnode_for_each_child_node(ports_fwnode, port_fwnode) {
			if (fwnode_property_read_u32(port_fwnode, "reg", &val))
				continue;
			if (val == port) {
				p->fwnode = port_fwnode;
				p->fiber = fwnode_property_present(port_fwnode, "sfp");
				break;
			}
		}
		fwnode_handle_put(ports_fwnode);
	} else {
		dev_dbg(chip->dev, "no ethernet ports node defined for the device\n");
	}

	if (chip->info->ops->port_setup_leds) {
		err = chip->info->ops->port_setup_leds(chip, port);
		if (err && err != -EOPNOTSUPP)
			return err;
	}

	err = mv88e6xxx_port_setup_mac(chip, port, LINK_UNFORCED,
				       SPEED_UNFORCED, DUPLEX_UNFORCED,
				       PAUSE_ON, PHY_INTERFACE_MODE_NA);
	if (err)
		return err;

	/* Port Control: disable Drop-on-Unlock, disable Drop-on-Lock,
	 * disable Header mode, enable IGMP/MLD snooping, disable VLAN
	 * tunneling, determine priority by looking at 802.1p and IP
	 * priority fields (IP prio has precedence), and set STP state
	 * to Forwarding.
	 *
	 * If this is the CPU link, use DSA or EDSA tagging depending
	 * on which tagging mode was configured.
	 *
	 * If this is a link to another switch, use DSA tagging mode.
	 *
	 * If this is the upstream port for this switch, enable
	 * forwarding of unknown unicasts and multicasts.
	 */
	reg = MV88E6185_PORT_CTL0_USE_TAG | MV88E6185_PORT_CTL0_USE_IP |
		MV88E6XXX_PORT_CTL0_STATE_FORWARDING;
	/* Forward any IPv4 IGMP or IPv6 MLD frames received
	 * by a USER port to the CPU port to allow snooping.
	 */
	if (dsa_is_user_port(ds, port))
		reg |= MV88E6XXX_PORT_CTL0_IGMP_MLD_SNOOP;

	err = mv88e6xxx_port_write(chip, port, MV88E6XXX_PORT_CTL0, reg);
	if (err)
		return err;

	err = mv88e6xxx_setup_port_mode(chip, port);
	if (err)
		return err;

	err = mv88e6xxx_setup_egress_floods(chip, port);
	if (err)
		return err;

	/* Port Control 2: don't force a good FCS, set the MTU size to
	 * 10222 bytes, disable 802.1q tags checking, don't discard
	 * tagged or untagged frames on this port, skip destination
	 * address lookup on user ports, disable ARP mirroring and don't
	 * send a copy of all transmitted/received frames on this port
	 * to the CPU.
	 */
	err = mv88e6xxx_port_set_map_da(chip, port, !dsa_is_user_port(ds, port));
	if (err)
		return err;

	err = mv88e6xxx_setup_upstream_port(chip, port);
	if (err)
		return err;

	/* On chips that support it, set all downstream DSA ports'
	 * VLAN policy to TRAP. In combination with loading
	 * MV88E6XXX_VID_STANDALONE as a policy entry in the VTU, this
	 * provides a better isolation barrier between standalone
	 * ports, as the ATU is bypassed on any intermediate switches
	 * between the incoming port and the CPU.
	 */
	if (dsa_is_downstream_port(ds, port) &&
	    chip->info->ops->port_set_policy) {
		err = chip->info->ops->port_set_policy(chip, port,
						MV88E6XXX_POLICY_MAPPING_VTU,
						MV88E6XXX_POLICY_ACTION_TRAP);
		if (err)
			return err;
	}

	/* User ports start out in standalone mode and 802.1Q is
	 * therefore disabled. On DSA ports, all valid VIDs are always
	 * loaded in the VTU - therefore, enable 802.1Q in order to take
	 * advantage of VLAN policy on chips that supports it.
	 */
	err = mv88e6xxx_port_set_8021q_mode(chip, port,
				dsa_is_user_port(ds, port) ?
				MV88E6XXX_PORT_CTL2_8021Q_MODE_DISABLED :
				MV88E6XXX_PORT_CTL2_8021Q_MODE_SECURE);
	if (err)
		return err;

	/* Bind MV88E6XXX_VID_STANDALONE to MV88E6XXX_FID_STANDALONE by
	 * virtue of the fact that mv88e6xxx_atu_new() will pick it as
	 * the first free FID. This will be used as the private PVID for
	 * unbridged ports. Shared (DSA and CPU) ports must also be
	 * members of this VID, in order to trap all frames assigned to
	 * it to the CPU.
	 */
	err = mv88e6xxx_port_vlan_join(chip, port, MV88E6XXX_VID_STANDALONE,
				       MV88E6XXX_G1_VTU_DATA_MEMBER_TAG_UNMODIFIED,
				       false);
	if (err)
		return err;

	/* Associate MV88E6XXX_VID_BRIDGED with MV88E6XXX_FID_BRIDGED in the
	 * ATU by virtue of the fact that mv88e6xxx_atu_new() will pick it as
	 * the first free FID after MV88E6XXX_FID_STANDALONE. This will be used
	 * as the private PVID on ports under a VLAN-unaware bridge.
	 * Shared (DSA and CPU) ports must also be members of it, to translate
	 * the VID from the DSA tag into MV88E6XXX_FID_BRIDGED, instead of
	 * relying on their port default FID.
	 */
	err = mv88e6xxx_port_vlan_join(chip, port, MV88E6XXX_VID_BRIDGED,
				       MV88E6XXX_G1_VTU_DATA_MEMBER_TAG_UNMODIFIED,
				       false);
	if (err)
		return err;

	if (chip->info->ops->port_set_jumbo_size) {
		err = chip->info->ops->port_set_jumbo_size(chip, port, 10218);
		if (err)
			return err;
	}

	/* Port Association Vector: disable automatic address learning
	 * on all user ports since they start out in standalone
	 * mode. When joining a bridge, learning will be configured to
	 * match the bridge port settings. Enable learning on all
	 * DSA/CPU ports. NOTE: FROM_CPU frames always bypass the
	 * learning process.
	 *
	 * Disable HoldAt1, IntOnAgeOut, LockedPort, IgnoreWrongData,
	 * and RefreshLocked. I.e. setup standard automatic learning.
	 */
	if (dsa_is_user_port(ds, port))
		reg = 0;
	else
		reg = 1 << port;

	err = mv88e6xxx_port_write(chip, port, MV88E6XXX_PORT_ASSOC_VECTOR,
				   reg);
	if (err)
		return err;

	/* Egress rate control 2: disable egress rate control. */
	err = mv88e6xxx_port_write(chip, port, MV88E6XXX_PORT_EGRESS_RATE_CTL2,
				   0x0000);
	if (err)
		return err;

	if (chip->info->ops->port_pause_limit) {
		err = chip->info->ops->port_pause_limit(chip, port, 0, 0);
		if (err)
			return err;
	}

	if (chip->info->ops->port_disable_learn_limit) {
		err = chip->info->ops->port_disable_learn_limit(chip, port);
		if (err)
			return err;
	}

	if (chip->info->ops->port_disable_pri_override) {
		err = chip->info->ops->port_disable_pri_override(chip, port);
		if (err)
			return err;
	}

	if (chip->info->ops->port_tag_remap) {
		err = chip->info->ops->port_tag_remap(chip, port);
		if (err)
			return err;
	}

	if (chip->info->ops->port_egress_rate_limiting) {
		err = chip->info->ops->port_egress_rate_limiting(chip, port);
		if (err)
			return err;
	}

	if (chip->info->ops->port_setup_message_port) {
		err = chip->info->ops->port_setup_message_port(chip, port);
		if (err)
			return err;
	}

	if (chip->info->ops->serdes_set_tx_amplitude) {
		dp = dsa_to_port(ds, port);
		if (dp)
			phy_handle = of_parse_phandle(dp->dn, "phy-handle", 0);

		if (phy_handle && !of_property_read_u32(phy_handle,
							"tx-p2p-microvolt",
							&tx_amp))
			err = chip->info->ops->serdes_set_tx_amplitude(chip,
								port, tx_amp);
		if (phy_handle) {
			of_node_put(phy_handle);
			if (err)
				return err;
		}
	}

	/* Port based VLAN map: give each port the same default address
	 * database, and allow bidirectional communication between the
	 * CPU and DSA port(s), and the other ports.
	 */
	err = mv88e6xxx_port_set_fid(chip, port, MV88E6XXX_FID_STANDALONE);
	if (err)
		return err;

	err = mv88e6xxx_port_vlan_map(chip, port);
	if (err)
		return err;

	/* Default VLAN ID and priority: don't set a default VLAN
	 * ID, and set the default packet priority to zero.
	 */
	return mv88e6xxx_port_write(chip, port, MV88E6XXX_PORT_DEFAULT_VLAN, 0);
}

static int mv88e6xxx_get_max_mtu(struct dsa_switch *ds, int port)
{
	struct mv88e6xxx_chip *chip = ds->priv;

	if (chip->info->ops->port_set_jumbo_size)
		return 10240 - VLAN_ETH_HLEN - EDSA_HLEN - ETH_FCS_LEN;
	else if (chip->info->ops->set_max_frame_size)
		return 1632 - VLAN_ETH_HLEN - EDSA_HLEN - ETH_FCS_LEN;
	return ETH_DATA_LEN;
}

static int mv88e6xxx_change_mtu(struct dsa_switch *ds, int port, int new_mtu)
{
	struct mv88e6xxx_chip *chip = ds->priv;
	int ret = 0;

	/* For families where we don't know how to alter the MTU,
	 * just accept any value up to ETH_DATA_LEN
	 */
	if (!chip->info->ops->port_set_jumbo_size &&
	    !chip->info->ops->set_max_frame_size) {
		if (new_mtu > ETH_DATA_LEN)
			return -EINVAL;

		return 0;
	}

	if (dsa_is_dsa_port(ds, port) || dsa_is_cpu_port(ds, port))
		new_mtu += EDSA_HLEN;

	mv88e6xxx_reg_lock(chip);
	if (chip->info->ops->port_set_jumbo_size)
		ret = chip->info->ops->port_set_jumbo_size(chip, port, new_mtu);
	else if (chip->info->ops->set_max_frame_size &&
		 dsa_is_cpu_port(ds, port))
		ret = chip->info->ops->set_max_frame_size(chip, new_mtu);
	mv88e6xxx_reg_unlock(chip);

	return ret;
}

static int mv88e6xxx_set_ageing_time(struct dsa_switch *ds,
				     unsigned int ageing_time)
{
	struct mv88e6xxx_chip *chip = ds->priv;
	int err;

	mv88e6xxx_reg_lock(chip);
	err = mv88e6xxx_g1_atu_set_age_time(chip, ageing_time);
	mv88e6xxx_reg_unlock(chip);

	return err;
}

static int mv88e6xxx_stats_setup(struct mv88e6xxx_chip *chip)
{
	int err;

	/* Initialize the statistics unit */
	if (chip->info->ops->stats_set_histogram) {
		err = chip->info->ops->stats_set_histogram(chip);
		if (err)
			return err;
	}

	return mv88e6xxx_g1_stats_clear(chip);
}

static int mv88e6320_setup_errata(struct mv88e6xxx_chip *chip)
{
	u16 dummy;
	int err;

	/* Workaround for erratum
	 *   3.3 RGMII timing may be out of spec when transmit delay is enabled
	 */
	err = mv88e6xxx_port_hidden_write(chip, 0, 0xf, 0x7, 0xe000);
	if (err)
		return err;

	return mv88e6xxx_port_hidden_read(chip, 0, 0xf, 0x7, &dummy);
}

/* Check if the errata has already been applied. */
static bool mv88e6390_setup_errata_applied(struct mv88e6xxx_chip *chip)
{
	int port;
	int err;
	u16 val;

	for (port = 0; port < mv88e6xxx_num_ports(chip); port++) {
		err = mv88e6xxx_port_hidden_read(chip, 0xf, port, 0, &val);
		if (err) {
			dev_err(chip->dev,
				"Error reading hidden register: %d\n", err);
			return false;
		}
		if (val != 0x01c0)
			return false;
	}

	return true;
}

/* The 6390 copper ports have an errata which require poking magic
 * values into undocumented hidden registers and then performing a
 * software reset.
 */
static int mv88e6390_setup_errata(struct mv88e6xxx_chip *chip)
{
	int port;
	int err;

	if (mv88e6390_setup_errata_applied(chip))
		return 0;

	/* Set the ports into blocking mode */
	for (port = 0; port < mv88e6xxx_num_ports(chip); port++) {
		err = mv88e6xxx_port_set_state(chip, port, BR_STATE_DISABLED);
		if (err)
			return err;
	}

	for (port = 0; port < mv88e6xxx_num_ports(chip); port++) {
		err = mv88e6xxx_port_hidden_write(chip, 0xf, port, 0, 0x01c0);
		if (err)
			return err;
	}

	return mv88e6xxx_software_reset(chip);
}

/* prod_id for switch families which do not have a PHY model number */
static const u16 family_prod_id_table[] = {
	[MV88E6XXX_FAMILY_6341] = MV88E6XXX_PORT_SWITCH_ID_PROD_6341,
	[MV88E6XXX_FAMILY_6390] = MV88E6XXX_PORT_SWITCH_ID_PROD_6390,
	[MV88E6XXX_FAMILY_6393] = MV88E6XXX_PORT_SWITCH_ID_PROD_6393X,
};

static int mv88e6xxx_mdio_read(struct mii_bus *bus, int phy, int reg)
{
	struct mv88e6xxx_mdio_bus *mdio_bus = bus->priv;
	struct mv88e6xxx_chip *chip = mdio_bus->chip;
	u16 prod_id;
	u16 val;
	int err;

	if (!chip->info->ops->phy_read)
		return -EOPNOTSUPP;

	mv88e6xxx_reg_lock(chip);
	err = chip->info->ops->phy_read(chip, bus, phy, reg, &val);
	mv88e6xxx_reg_unlock(chip);

	/* Some internal PHYs don't have a model number. */
	if (reg == MII_PHYSID2 && !(val & 0x3f0) &&
	    chip->info->family < ARRAY_SIZE(family_prod_id_table)) {
		prod_id = family_prod_id_table[chip->info->family];
		if (prod_id)
			val |= prod_id >> 4;
	}

	return err ? err : val;
}

static int mv88e6xxx_mdio_read_c45(struct mii_bus *bus, int phy, int devad,
				   int reg)
{
	struct mv88e6xxx_mdio_bus *mdio_bus = bus->priv;
	struct mv88e6xxx_chip *chip = mdio_bus->chip;
	u16 val;
	int err;

	if (!chip->info->ops->phy_read_c45)
		return -ENODEV;

	mv88e6xxx_reg_lock(chip);
	err = chip->info->ops->phy_read_c45(chip, bus, phy, devad, reg, &val);
	mv88e6xxx_reg_unlock(chip);

	return err ? err : val;
}

static int mv88e6xxx_mdio_write(struct mii_bus *bus, int phy, int reg, u16 val)
{
	struct mv88e6xxx_mdio_bus *mdio_bus = bus->priv;
	struct mv88e6xxx_chip *chip = mdio_bus->chip;
	int err;

	if (!chip->info->ops->phy_write)
		return -EOPNOTSUPP;

	mv88e6xxx_reg_lock(chip);
	err = chip->info->ops->phy_write(chip, bus, phy, reg, val);
	mv88e6xxx_reg_unlock(chip);

	return err;
}

static int mv88e6xxx_mdio_write_c45(struct mii_bus *bus, int phy, int devad,
				    int reg, u16 val)
{
	struct mv88e6xxx_mdio_bus *mdio_bus = bus->priv;
	struct mv88e6xxx_chip *chip = mdio_bus->chip;
	int err;

	if (!chip->info->ops->phy_write_c45)
		return -EOPNOTSUPP;

	mv88e6xxx_reg_lock(chip);
	err = chip->info->ops->phy_write_c45(chip, bus, phy, devad, reg, val);
	mv88e6xxx_reg_unlock(chip);

	return err;
}

static int mv88e6xxx_mdio_register(struct mv88e6xxx_chip *chip,
				   struct device_node *np,
				   bool external)
{
	static int index;
	struct mv88e6xxx_mdio_bus *mdio_bus;
	struct mii_bus *bus;
	int err;

	if (external) {
		mv88e6xxx_reg_lock(chip);
		if (chip->info->family == MV88E6XXX_FAMILY_6393)
			err = mv88e6393x_g2_scratch_gpio_set_smi(chip, true);
		else
			err = mv88e6390_g2_scratch_gpio_set_smi(chip, true);
		mv88e6xxx_reg_unlock(chip);

		if (err)
			return err;
	}

	bus = mdiobus_alloc_size(sizeof(*mdio_bus));
	if (!bus)
		return -ENOMEM;

	mdio_bus = bus->priv;
	mdio_bus->bus = bus;
	mdio_bus->chip = chip;
	INIT_LIST_HEAD(&mdio_bus->list);
	mdio_bus->external = external;

	if (np) {
		bus->name = np->full_name;
		snprintf(bus->id, MII_BUS_ID_SIZE, "%pOF", np);
	} else {
		bus->name = "mv88e6xxx SMI";
		snprintf(bus->id, MII_BUS_ID_SIZE, "mv88e6xxx-%d", index++);
	}

	bus->read = mv88e6xxx_mdio_read;
	bus->write = mv88e6xxx_mdio_write;
	bus->read_c45 = mv88e6xxx_mdio_read_c45;
	bus->write_c45 = mv88e6xxx_mdio_write_c45;
	bus->parent = chip->dev;
	bus->phy_mask = ~GENMASK(chip->info->phy_base_addr +
				 mv88e6xxx_num_ports(chip) - 1,
				 chip->info->phy_base_addr);

	if (!external) {
		err = mv88e6xxx_g2_irq_mdio_setup(chip, bus);
		if (err)
			goto out;
	}

	err = of_mdiobus_register(bus, np);
	if (err) {
		dev_err(chip->dev, "Cannot register MDIO bus (%d)\n", err);
		mv88e6xxx_g2_irq_mdio_free(chip, bus);
		goto out;
	}

	if (external)
		list_add_tail(&mdio_bus->list, &chip->mdios);
	else
		list_add(&mdio_bus->list, &chip->mdios);

	return 0;

out:
	mdiobus_free(bus);
	return err;
}

static void mv88e6xxx_mdios_unregister(struct mv88e6xxx_chip *chip)

{
	struct mv88e6xxx_mdio_bus *mdio_bus, *p;
	struct mii_bus *bus;

	list_for_each_entry_safe(mdio_bus, p, &chip->mdios, list) {
		bus = mdio_bus->bus;

		if (!mdio_bus->external)
			mv88e6xxx_g2_irq_mdio_free(chip, bus);

		mdiobus_unregister(bus);
		mdiobus_free(bus);
	}
}

static int mv88e6xxx_mdios_register(struct mv88e6xxx_chip *chip)
{
	struct device_node *np = chip->dev->of_node;
	struct device_node *child;
	int err;

	/* Always register one mdio bus for the internal/default mdio
	 * bus. This maybe represented in the device tree, but is
	 * optional.
	 */
	child = of_get_child_by_name(np, "mdio");
	err = mv88e6xxx_mdio_register(chip, child, false);
	of_node_put(child);
	if (err)
		return err;

	/* Walk the device tree, and see if there are any other nodes
	 * which say they are compatible with the external mdio
	 * bus.
	 */
	for_each_available_child_of_node(np, child) {
		if (of_device_is_compatible(
			    child, "marvell,mv88e6xxx-mdio-external")) {
			err = mv88e6xxx_mdio_register(chip, child, true);
			if (err) {
				mv88e6xxx_mdios_unregister(chip);
				of_node_put(child);
				return err;
			}
		}
	}

	return 0;
}

static void mv88e6xxx_teardown(struct dsa_switch *ds)
{
	struct mv88e6xxx_chip *chip = ds->priv;

	mv88e6xxx_teardown_devlink_params(ds);
	dsa_devlink_resources_unregister(ds);
	mv88e6xxx_teardown_devlink_regions_global(ds);
	mv88e6xxx_mdios_unregister(chip);
}

static int mv88e6xxx_setup(struct dsa_switch *ds)
{
	struct mv88e6xxx_chip *chip = ds->priv;
	u8 cmode;
	int err;
	int i;

	err = mv88e6xxx_mdios_register(chip);
	if (err)
		return err;

	chip->ds = ds;
	ds->user_mii_bus = mv88e6xxx_default_mdio_bus(chip);

	/* Since virtual bridges are mapped in the PVT, the number we support
	 * depends on the physical switch topology. We need to let DSA figure
	 * that out and therefore we cannot set this at dsa_register_switch()
	 * time.
	 */
	if (mv88e6xxx_has_pvt(chip))
		ds->max_num_bridges = MV88E6XXX_MAX_PVT_SWITCHES -
				      ds->dst->last_switch - 1;

	mv88e6xxx_reg_lock(chip);

	if (chip->info->ops->setup_errata) {
		err = chip->info->ops->setup_errata(chip);
		if (err)
			goto unlock;
	}

	/* Cache the cmode of each port. */
	for (i = 0; i < mv88e6xxx_num_ports(chip); i++) {
		if (chip->info->ops->port_get_cmode) {
			err = chip->info->ops->port_get_cmode(chip, i, &cmode);
			if (err)
				goto unlock;

			chip->ports[i].cmode = cmode;
		}
	}

	err = mv88e6xxx_vtu_setup(chip);
	if (err)
		goto unlock;

	/* Must be called after mv88e6xxx_vtu_setup (which flushes the
	 * VTU, thereby also flushing the STU).
	 */
	err = mv88e6xxx_stu_setup(chip);
	if (err)
		goto unlock;

	/* Setup Switch Port Registers */
	for (i = 0; i < mv88e6xxx_num_ports(chip); i++) {
		if (dsa_is_unused_port(ds, i))
			continue;

		/* Prevent the use of an invalid port. */
		if (mv88e6xxx_is_invalid_port(chip, i)) {
			dev_err(chip->dev, "port %d is invalid\n", i);
			err = -EINVAL;
			goto unlock;
		}

		err = mv88e6xxx_setup_port(chip, i);
		if (err)
			goto unlock;
	}

	err = mv88e6xxx_irl_setup(chip);
	if (err)
		goto unlock;

	err = mv88e6xxx_mac_setup(chip);
	if (err)
		goto unlock;

	err = mv88e6xxx_phy_setup(chip);
	if (err)
		goto unlock;

	err = mv88e6xxx_pvt_setup(chip);
	if (err)
		goto unlock;

	err = mv88e6xxx_atu_setup(chip);
	if (err)
		goto unlock;

	err = mv88e6xxx_broadcast_setup(chip, 0);
	if (err)
		goto unlock;

	err = mv88e6xxx_pot_setup(chip);
	if (err)
		goto unlock;

	err = mv88e6xxx_rmu_setup(chip);
	if (err)
		goto unlock;

	err = mv88e6xxx_rsvd2cpu_setup(chip);
	if (err)
		goto unlock;

	err = mv88e6xxx_trunk_setup(chip);
	if (err)
		goto unlock;

	err = mv88e6xxx_devmap_setup(chip);
	if (err)
		goto unlock;

	err = mv88e6xxx_pri_setup(chip);
	if (err)
		goto unlock;

	/* Setup PTP Hardware Clock and timestamping */
	if (chip->info->ptp_support) {
		err = mv88e6xxx_ptp_setup(chip);
		if (err)
			goto unlock;

		err = mv88e6xxx_hwtstamp_setup(chip);
		if (err)
			goto unlock;
	}

	err = mv88e6xxx_stats_setup(chip);
	if (err)
		goto unlock;

unlock:
	mv88e6xxx_reg_unlock(chip);

	if (err)
		goto out_mdios;

	/* Have to be called without holding the register lock, since
	 * they take the devlink lock, and we later take the locks in
	 * the reverse order when getting/setting parameters or
	 * resource occupancy.
	 */
	err = mv88e6xxx_setup_devlink_resources(ds);
	if (err)
		goto out_mdios;

	err = mv88e6xxx_setup_devlink_params(ds);
	if (err)
		goto out_resources;

	err = mv88e6xxx_setup_devlink_regions_global(ds);
	if (err)
		goto out_params;

	return 0;

out_params:
	mv88e6xxx_teardown_devlink_params(ds);
out_resources:
	dsa_devlink_resources_unregister(ds);
out_mdios:
	mv88e6xxx_mdios_unregister(chip);

	return err;
}

static int mv88e6xxx_port_setup(struct dsa_switch *ds, int port)
{
	struct mv88e6xxx_chip *chip = ds->priv;
	int err;

	if (chip->info->ops->pcs_ops &&
	    chip->info->ops->pcs_ops->pcs_init) {
		err = chip->info->ops->pcs_ops->pcs_init(chip, port);
		if (err)
			return err;
	}

	return mv88e6xxx_setup_devlink_regions_port(ds, port);
}

static void mv88e6xxx_port_teardown(struct dsa_switch *ds, int port)
{
	struct mv88e6xxx_chip *chip = ds->priv;

	mv88e6xxx_teardown_devlink_regions_port(ds, port);

	if (chip->info->ops->pcs_ops &&
	    chip->info->ops->pcs_ops->pcs_teardown)
		chip->info->ops->pcs_ops->pcs_teardown(chip, port);
}

static int mv88e6xxx_get_eeprom_len(struct dsa_switch *ds)
{
	struct mv88e6xxx_chip *chip = ds->priv;

	return chip->eeprom_len;
}

static int mv88e6xxx_get_eeprom(struct dsa_switch *ds,
				struct ethtool_eeprom *eeprom, u8 *data)
{
	struct mv88e6xxx_chip *chip = ds->priv;
	int err;

	if (!chip->info->ops->get_eeprom)
		return -EOPNOTSUPP;

	mv88e6xxx_reg_lock(chip);
	err = chip->info->ops->get_eeprom(chip, eeprom, data);
	mv88e6xxx_reg_unlock(chip);

	if (err)
		return err;

	eeprom->magic = 0xc3ec4951;

	return 0;
}

static int mv88e6xxx_set_eeprom(struct dsa_switch *ds,
				struct ethtool_eeprom *eeprom, u8 *data)
{
	struct mv88e6xxx_chip *chip = ds->priv;
	int err;

	if (!chip->info->ops->set_eeprom)
		return -EOPNOTSUPP;

	if (eeprom->magic != 0xc3ec4951)
		return -EINVAL;

	mv88e6xxx_reg_lock(chip);
	err = chip->info->ops->set_eeprom(chip, eeprom, data);
	mv88e6xxx_reg_unlock(chip);

	return err;
}

static const struct mv88e6xxx_ops mv88e6085_ops = {
	/* MV88E6XXX_FAMILY_6097 */
	.ieee_pri_map = mv88e6085_g1_ieee_pri_map,
	.ip_pri_map = mv88e6085_g1_ip_pri_map,
	.irl_init_all = mv88e6352_g2_irl_init_all,
	.set_switch_mac = mv88e6xxx_g1_set_switch_mac,
	.phy_read = mv88e6185_phy_ppu_read,
	.phy_write = mv88e6185_phy_ppu_write,
	.port_set_link = mv88e6xxx_port_set_link,
	.port_sync_link = mv88e6xxx_port_sync_link,
	.port_set_speed_duplex = mv88e6185_port_set_speed_duplex,
	.port_tag_remap = mv88e6095_port_tag_remap,
	.port_set_policy = mv88e6352_port_set_policy,
	.port_set_frame_mode = mv88e6351_port_set_frame_mode,
	.port_set_ucast_flood = mv88e6352_port_set_ucast_flood,
	.port_set_mcast_flood = mv88e6352_port_set_mcast_flood,
	.port_set_ether_type = mv88e6351_port_set_ether_type,
	.port_egress_rate_limiting = mv88e6097_port_egress_rate_limiting,
	.port_pause_limit = mv88e6097_port_pause_limit,
	.port_disable_learn_limit = mv88e6xxx_port_disable_learn_limit,
	.port_disable_pri_override = mv88e6xxx_port_disable_pri_override,
	.port_get_cmode = mv88e6185_port_get_cmode,
	.port_setup_message_port = mv88e6xxx_setup_message_port,
	.stats_snapshot = mv88e6xxx_g1_stats_snapshot,
	.stats_set_histogram = mv88e6095_g1_stats_set_histogram,
	.stats_get_sset_count = mv88e6095_stats_get_sset_count,
	.stats_get_strings = mv88e6095_stats_get_strings,
	.stats_get_stat = mv88e6095_stats_get_stat,
	.set_cpu_port = mv88e6095_g1_set_cpu_port,
	.set_egress_port = mv88e6095_g1_set_egress_port,
	.watchdog_ops = &mv88e6097_watchdog_ops,
	.mgmt_rsvd2cpu = mv88e6352_g2_mgmt_rsvd2cpu,
	.pot_clear = mv88e6xxx_g2_pot_clear,
	.ppu_enable = mv88e6185_g1_ppu_enable,
	.ppu_disable = mv88e6185_g1_ppu_disable,
	.reset = mv88e6185_g1_reset,
	.rmu_disable = mv88e6085_g1_rmu_disable,
	.vtu_getnext = mv88e6352_g1_vtu_getnext,
	.vtu_loadpurge = mv88e6352_g1_vtu_loadpurge,
	.stu_getnext = mv88e6352_g1_stu_getnext,
	.stu_loadpurge = mv88e6352_g1_stu_loadpurge,
	.phylink_get_caps = mv88e6185_phylink_get_caps,
	.set_max_frame_size = mv88e6185_g1_set_max_frame_size,
};

static const struct mv88e6xxx_ops mv88e6095_ops = {
	/* MV88E6XXX_FAMILY_6095 */
	.ieee_pri_map = mv88e6085_g1_ieee_pri_map,
	.ip_pri_map = mv88e6085_g1_ip_pri_map,
	.set_switch_mac = mv88e6xxx_g1_set_switch_mac,
	.phy_read = mv88e6185_phy_ppu_read,
	.phy_write = mv88e6185_phy_ppu_write,
	.port_set_link = mv88e6xxx_port_set_link,
	.port_sync_link = mv88e6185_port_sync_link,
	.port_set_speed_duplex = mv88e6185_port_set_speed_duplex,
	.port_set_frame_mode = mv88e6085_port_set_frame_mode,
	.port_set_ucast_flood = mv88e6185_port_set_forward_unknown,
	.port_set_mcast_flood = mv88e6185_port_set_default_forward,
	.port_set_upstream_port = mv88e6095_port_set_upstream_port,
	.port_get_cmode = mv88e6185_port_get_cmode,
	.port_setup_message_port = mv88e6xxx_setup_message_port,
	.stats_snapshot = mv88e6xxx_g1_stats_snapshot,
	.stats_set_histogram = mv88e6095_g1_stats_set_histogram,
	.stats_get_sset_count = mv88e6095_stats_get_sset_count,
	.stats_get_strings = mv88e6095_stats_get_strings,
	.stats_get_stat = mv88e6095_stats_get_stat,
	.mgmt_rsvd2cpu = mv88e6185_g2_mgmt_rsvd2cpu,
	.ppu_enable = mv88e6185_g1_ppu_enable,
	.ppu_disable = mv88e6185_g1_ppu_disable,
	.reset = mv88e6185_g1_reset,
	.vtu_getnext = mv88e6185_g1_vtu_getnext,
	.vtu_loadpurge = mv88e6185_g1_vtu_loadpurge,
	.phylink_get_caps = mv88e6095_phylink_get_caps,
	.pcs_ops = &mv88e6185_pcs_ops,
	.set_max_frame_size = mv88e6185_g1_set_max_frame_size,
};

static const struct mv88e6xxx_ops mv88e6097_ops = {
	/* MV88E6XXX_FAMILY_6097 */
	.ieee_pri_map = mv88e6085_g1_ieee_pri_map,
	.ip_pri_map = mv88e6085_g1_ip_pri_map,
	.irl_init_all = mv88e6352_g2_irl_init_all,
	.set_switch_mac = mv88e6xxx_g2_set_switch_mac,
	.phy_read = mv88e6xxx_g2_smi_phy_read_c22,
	.phy_write = mv88e6xxx_g2_smi_phy_write_c22,
	.phy_read_c45 = mv88e6xxx_g2_smi_phy_read_c45,
	.phy_write_c45 = mv88e6xxx_g2_smi_phy_write_c45,
	.port_set_link = mv88e6xxx_port_set_link,
	.port_sync_link = mv88e6185_port_sync_link,
	.port_set_speed_duplex = mv88e6185_port_set_speed_duplex,
	.port_tag_remap = mv88e6095_port_tag_remap,
	.port_set_policy = mv88e6352_port_set_policy,
	.port_set_frame_mode = mv88e6351_port_set_frame_mode,
	.port_set_ucast_flood = mv88e6352_port_set_ucast_flood,
	.port_set_mcast_flood = mv88e6352_port_set_mcast_flood,
	.port_set_ether_type = mv88e6351_port_set_ether_type,
	.port_egress_rate_limiting = mv88e6095_port_egress_rate_limiting,
	.port_pause_limit = mv88e6097_port_pause_limit,
	.port_disable_learn_limit = mv88e6xxx_port_disable_learn_limit,
	.port_disable_pri_override = mv88e6xxx_port_disable_pri_override,
	.port_get_cmode = mv88e6185_port_get_cmode,
	.port_setup_message_port = mv88e6xxx_setup_message_port,
	.stats_snapshot = mv88e6xxx_g1_stats_snapshot,
	.stats_set_histogram = mv88e6095_g1_stats_set_histogram,
	.stats_get_sset_count = mv88e6095_stats_get_sset_count,
	.stats_get_strings = mv88e6095_stats_get_strings,
	.stats_get_stat = mv88e6095_stats_get_stat,
	.set_cpu_port = mv88e6095_g1_set_cpu_port,
	.set_egress_port = mv88e6095_g1_set_egress_port,
	.watchdog_ops = &mv88e6097_watchdog_ops,
	.mgmt_rsvd2cpu = mv88e6352_g2_mgmt_rsvd2cpu,
	.serdes_irq_mapping = mv88e6390_serdes_irq_mapping,
	.pot_clear = mv88e6xxx_g2_pot_clear,
	.reset = mv88e6352_g1_reset,
	.rmu_disable = mv88e6085_g1_rmu_disable,
	.vtu_getnext = mv88e6352_g1_vtu_getnext,
	.vtu_loadpurge = mv88e6352_g1_vtu_loadpurge,
	.phylink_get_caps = mv88e6095_phylink_get_caps,
	.pcs_ops = &mv88e6185_pcs_ops,
	.stu_getnext = mv88e6352_g1_stu_getnext,
	.stu_loadpurge = mv88e6352_g1_stu_loadpurge,
	.set_max_frame_size = mv88e6185_g1_set_max_frame_size,
};

static const struct mv88e6xxx_ops mv88e6123_ops = {
	/* MV88E6XXX_FAMILY_6165 */
	.ieee_pri_map = mv88e6085_g1_ieee_pri_map,
	.ip_pri_map = mv88e6085_g1_ip_pri_map,
	.irl_init_all = mv88e6352_g2_irl_init_all,
	.set_switch_mac = mv88e6xxx_g2_set_switch_mac,
	.phy_read = mv88e6xxx_g2_smi_phy_read_c22,
	.phy_write = mv88e6xxx_g2_smi_phy_write_c22,
	.phy_read_c45 = mv88e6xxx_g2_smi_phy_read_c45,
	.phy_write_c45 = mv88e6xxx_g2_smi_phy_write_c45,
	.port_set_link = mv88e6xxx_port_set_link,
	.port_sync_link = mv88e6xxx_port_sync_link,
	.port_set_speed_duplex = mv88e6185_port_set_speed_duplex,
	.port_set_frame_mode = mv88e6085_port_set_frame_mode,
	.port_set_ucast_flood = mv88e6352_port_set_ucast_flood,
	.port_set_mcast_flood = mv88e6352_port_set_mcast_flood,
	.port_disable_learn_limit = mv88e6xxx_port_disable_learn_limit,
	.port_disable_pri_override = mv88e6xxx_port_disable_pri_override,
	.port_get_cmode = mv88e6185_port_get_cmode,
	.port_setup_message_port = mv88e6xxx_setup_message_port,
	.stats_snapshot = mv88e6320_g1_stats_snapshot,
	.stats_set_histogram = mv88e6095_g1_stats_set_histogram,
	.stats_get_sset_count = mv88e6095_stats_get_sset_count,
	.stats_get_strings = mv88e6095_stats_get_strings,
	.stats_get_stat = mv88e6095_stats_get_stat,
	.set_cpu_port = mv88e6095_g1_set_cpu_port,
	.set_egress_port = mv88e6095_g1_set_egress_port,
	.watchdog_ops = &mv88e6097_watchdog_ops,
	.mgmt_rsvd2cpu = mv88e6352_g2_mgmt_rsvd2cpu,
	.pot_clear = mv88e6xxx_g2_pot_clear,
	.reset = mv88e6352_g1_reset,
	.atu_get_hash = mv88e6165_g1_atu_get_hash,
	.atu_set_hash = mv88e6165_g1_atu_set_hash,
	.vtu_getnext = mv88e6352_g1_vtu_getnext,
	.vtu_loadpurge = mv88e6352_g1_vtu_loadpurge,
	.stu_getnext = mv88e6352_g1_stu_getnext,
	.stu_loadpurge = mv88e6352_g1_stu_loadpurge,
	.phylink_get_caps = mv88e6185_phylink_get_caps,
	.set_max_frame_size = mv88e6185_g1_set_max_frame_size,
};

static const struct mv88e6xxx_ops mv88e6131_ops = {
	/* MV88E6XXX_FAMILY_6185 */
	.ieee_pri_map = mv88e6085_g1_ieee_pri_map,
	.ip_pri_map = mv88e6085_g1_ip_pri_map,
	.set_switch_mac = mv88e6xxx_g1_set_switch_mac,
	.phy_read = mv88e6185_phy_ppu_read,
	.phy_write = mv88e6185_phy_ppu_write,
	.port_set_link = mv88e6xxx_port_set_link,
	.port_sync_link = mv88e6xxx_port_sync_link,
	.port_set_speed_duplex = mv88e6185_port_set_speed_duplex,
	.port_tag_remap = mv88e6095_port_tag_remap,
	.port_set_frame_mode = mv88e6351_port_set_frame_mode,
	.port_set_ucast_flood = mv88e6185_port_set_forward_unknown,
	.port_set_mcast_flood = mv88e6185_port_set_default_forward,
	.port_set_ether_type = mv88e6351_port_set_ether_type,
	.port_set_upstream_port = mv88e6095_port_set_upstream_port,
	.port_set_jumbo_size = mv88e6165_port_set_jumbo_size,
	.port_egress_rate_limiting = mv88e6097_port_egress_rate_limiting,
	.port_pause_limit = mv88e6097_port_pause_limit,
	.port_set_pause = mv88e6185_port_set_pause,
	.port_get_cmode = mv88e6185_port_get_cmode,
	.port_setup_message_port = mv88e6xxx_setup_message_port,
	.stats_snapshot = mv88e6xxx_g1_stats_snapshot,
	.stats_set_histogram = mv88e6095_g1_stats_set_histogram,
	.stats_get_sset_count = mv88e6095_stats_get_sset_count,
	.stats_get_strings = mv88e6095_stats_get_strings,
	.stats_get_stat = mv88e6095_stats_get_stat,
	.set_cpu_port = mv88e6095_g1_set_cpu_port,
	.set_egress_port = mv88e6095_g1_set_egress_port,
	.watchdog_ops = &mv88e6097_watchdog_ops,
	.mgmt_rsvd2cpu = mv88e6185_g2_mgmt_rsvd2cpu,
	.ppu_enable = mv88e6185_g1_ppu_enable,
	.set_cascade_port = mv88e6185_g1_set_cascade_port,
	.ppu_disable = mv88e6185_g1_ppu_disable,
	.reset = mv88e6185_g1_reset,
	.vtu_getnext = mv88e6185_g1_vtu_getnext,
	.vtu_loadpurge = mv88e6185_g1_vtu_loadpurge,
	.phylink_get_caps = mv88e6185_phylink_get_caps,
};

static const struct mv88e6xxx_ops mv88e6141_ops = {
	/* MV88E6XXX_FAMILY_6341 */
	.ieee_pri_map = mv88e6085_g1_ieee_pri_map,
	.ip_pri_map = mv88e6085_g1_ip_pri_map,
	.irl_init_all = mv88e6352_g2_irl_init_all,
	.get_eeprom = mv88e6xxx_g2_get_eeprom8,
	.set_eeprom = mv88e6xxx_g2_set_eeprom8,
	.set_switch_mac = mv88e6xxx_g2_set_switch_mac,
	.phy_read = mv88e6xxx_g2_smi_phy_read_c22,
	.phy_write = mv88e6xxx_g2_smi_phy_write_c22,
	.phy_read_c45 = mv88e6xxx_g2_smi_phy_read_c45,
	.phy_write_c45 = mv88e6xxx_g2_smi_phy_write_c45,
	.port_set_link = mv88e6xxx_port_set_link,
	.port_sync_link = mv88e6xxx_port_sync_link,
	.port_set_rgmii_delay = mv88e6390_port_set_rgmii_delay,
	.port_set_speed_duplex = mv88e6341_port_set_speed_duplex,
	.port_max_speed_mode = mv88e6341_port_max_speed_mode,
	.port_tag_remap = mv88e6095_port_tag_remap,
	.port_set_policy = mv88e6352_port_set_policy,
	.port_set_frame_mode = mv88e6351_port_set_frame_mode,
	.port_set_ucast_flood = mv88e6352_port_set_ucast_flood,
	.port_set_mcast_flood = mv88e6352_port_set_mcast_flood,
	.port_set_ether_type = mv88e6351_port_set_ether_type,
	.port_set_jumbo_size = mv88e6165_port_set_jumbo_size,
	.port_egress_rate_limiting = mv88e6097_port_egress_rate_limiting,
	.port_pause_limit = mv88e6097_port_pause_limit,
	.port_disable_learn_limit = mv88e6xxx_port_disable_learn_limit,
	.port_disable_pri_override = mv88e6xxx_port_disable_pri_override,
	.port_get_cmode = mv88e6352_port_get_cmode,
	.port_set_cmode = mv88e6341_port_set_cmode,
	.port_setup_message_port = mv88e6xxx_setup_message_port,
	.stats_snapshot = mv88e6390_g1_stats_snapshot,
	.stats_set_histogram = mv88e6390_g1_stats_set_histogram,
	.stats_get_sset_count = mv88e6320_stats_get_sset_count,
	.stats_get_strings = mv88e6320_stats_get_strings,
	.stats_get_stat = mv88e6390_stats_get_stat,
	.set_cpu_port = mv88e6390_g1_set_cpu_port,
	.set_egress_port = mv88e6390_g1_set_egress_port,
	.watchdog_ops = &mv88e6390_watchdog_ops,
	.mgmt_rsvd2cpu =  mv88e6390_g1_mgmt_rsvd2cpu,
	.pot_clear = mv88e6xxx_g2_pot_clear,
	.hardware_reset_pre = mv88e6xxx_g2_eeprom_wait,
	.hardware_reset_post = mv88e6xxx_g2_eeprom_wait,
	.reset = mv88e6352_g1_reset,
	.rmu_disable = mv88e6390_g1_rmu_disable,
	.atu_get_hash = mv88e6165_g1_atu_get_hash,
	.atu_set_hash = mv88e6165_g1_atu_set_hash,
	.vtu_getnext = mv88e6352_g1_vtu_getnext,
	.vtu_loadpurge = mv88e6352_g1_vtu_loadpurge,
	.stu_getnext = mv88e6352_g1_stu_getnext,
	.stu_loadpurge = mv88e6352_g1_stu_loadpurge,
	.serdes_get_lane = mv88e6341_serdes_get_lane,
	.serdes_irq_mapping = mv88e6390_serdes_irq_mapping,
	.gpio_ops = &mv88e6352_gpio_ops,
	.serdes_get_sset_count = mv88e6390_serdes_get_sset_count,
	.serdes_get_strings = mv88e6390_serdes_get_strings,
	.serdes_get_stats = mv88e6390_serdes_get_stats,
	.serdes_get_regs_len = mv88e6390_serdes_get_regs_len,
	.serdes_get_regs = mv88e6390_serdes_get_regs,
	.phylink_get_caps = mv88e6341_phylink_get_caps,
	.pcs_ops = &mv88e6390_pcs_ops,
};

static const struct mv88e6xxx_ops mv88e6161_ops = {
	/* MV88E6XXX_FAMILY_6165 */
	.ieee_pri_map = mv88e6085_g1_ieee_pri_map,
	.ip_pri_map = mv88e6085_g1_ip_pri_map,
	.irl_init_all = mv88e6352_g2_irl_init_all,
	.set_switch_mac = mv88e6xxx_g2_set_switch_mac,
	.phy_read = mv88e6xxx_g2_smi_phy_read_c22,
	.phy_write = mv88e6xxx_g2_smi_phy_write_c22,
	.phy_read_c45 = mv88e6xxx_g2_smi_phy_read_c45,
	.phy_write_c45 = mv88e6xxx_g2_smi_phy_write_c45,
	.port_set_link = mv88e6xxx_port_set_link,
	.port_sync_link = mv88e6xxx_port_sync_link,
	.port_set_speed_duplex = mv88e6185_port_set_speed_duplex,
	.port_tag_remap = mv88e6095_port_tag_remap,
	.port_set_policy = mv88e6352_port_set_policy,
	.port_set_frame_mode = mv88e6351_port_set_frame_mode,
	.port_set_ucast_flood = mv88e6352_port_set_ucast_flood,
	.port_set_mcast_flood = mv88e6352_port_set_mcast_flood,
	.port_set_ether_type = mv88e6351_port_set_ether_type,
	.port_egress_rate_limiting = mv88e6097_port_egress_rate_limiting,
	.port_pause_limit = mv88e6097_port_pause_limit,
	.port_disable_learn_limit = mv88e6xxx_port_disable_learn_limit,
	.port_disable_pri_override = mv88e6xxx_port_disable_pri_override,
	.port_get_cmode = mv88e6185_port_get_cmode,
	.port_setup_message_port = mv88e6xxx_setup_message_port,
	.stats_snapshot = mv88e6xxx_g1_stats_snapshot,
	.stats_set_histogram = mv88e6095_g1_stats_set_histogram,
	.stats_get_sset_count = mv88e6095_stats_get_sset_count,
	.stats_get_strings = mv88e6095_stats_get_strings,
	.stats_get_stat = mv88e6095_stats_get_stat,
	.set_cpu_port = mv88e6095_g1_set_cpu_port,
	.set_egress_port = mv88e6095_g1_set_egress_port,
	.watchdog_ops = &mv88e6097_watchdog_ops,
	.mgmt_rsvd2cpu = mv88e6352_g2_mgmt_rsvd2cpu,
	.pot_clear = mv88e6xxx_g2_pot_clear,
	.reset = mv88e6352_g1_reset,
	.atu_get_hash = mv88e6165_g1_atu_get_hash,
	.atu_set_hash = mv88e6165_g1_atu_set_hash,
	.vtu_getnext = mv88e6352_g1_vtu_getnext,
	.vtu_loadpurge = mv88e6352_g1_vtu_loadpurge,
	.stu_getnext = mv88e6352_g1_stu_getnext,
	.stu_loadpurge = mv88e6352_g1_stu_loadpurge,
	.avb_ops = &mv88e6165_avb_ops,
	.ptp_ops = &mv88e6165_ptp_ops,
	.phylink_get_caps = mv88e6185_phylink_get_caps,
	.set_max_frame_size = mv88e6185_g1_set_max_frame_size,
};

static const struct mv88e6xxx_ops mv88e6165_ops = {
	/* MV88E6XXX_FAMILY_6165 */
	.ieee_pri_map = mv88e6085_g1_ieee_pri_map,
	.ip_pri_map = mv88e6085_g1_ip_pri_map,
	.irl_init_all = mv88e6352_g2_irl_init_all,
	.set_switch_mac = mv88e6xxx_g2_set_switch_mac,
	.phy_read = mv88e6165_phy_read,
	.phy_write = mv88e6165_phy_write,
	.port_set_link = mv88e6xxx_port_set_link,
	.port_sync_link = mv88e6xxx_port_sync_link,
	.port_set_speed_duplex = mv88e6185_port_set_speed_duplex,
	.port_disable_learn_limit = mv88e6xxx_port_disable_learn_limit,
	.port_disable_pri_override = mv88e6xxx_port_disable_pri_override,
	.port_get_cmode = mv88e6185_port_get_cmode,
	.port_setup_message_port = mv88e6xxx_setup_message_port,
	.stats_snapshot = mv88e6xxx_g1_stats_snapshot,
	.stats_set_histogram = mv88e6095_g1_stats_set_histogram,
	.stats_get_sset_count = mv88e6095_stats_get_sset_count,
	.stats_get_strings = mv88e6095_stats_get_strings,
	.stats_get_stat = mv88e6095_stats_get_stat,
	.set_cpu_port = mv88e6095_g1_set_cpu_port,
	.set_egress_port = mv88e6095_g1_set_egress_port,
	.watchdog_ops = &mv88e6097_watchdog_ops,
	.mgmt_rsvd2cpu = mv88e6352_g2_mgmt_rsvd2cpu,
	.pot_clear = mv88e6xxx_g2_pot_clear,
	.reset = mv88e6352_g1_reset,
	.atu_get_hash = mv88e6165_g1_atu_get_hash,
	.atu_set_hash = mv88e6165_g1_atu_set_hash,
	.vtu_getnext = mv88e6352_g1_vtu_getnext,
	.vtu_loadpurge = mv88e6352_g1_vtu_loadpurge,
	.stu_getnext = mv88e6352_g1_stu_getnext,
	.stu_loadpurge = mv88e6352_g1_stu_loadpurge,
	.avb_ops = &mv88e6165_avb_ops,
	.ptp_ops = &mv88e6165_ptp_ops,
	.phylink_get_caps = mv88e6185_phylink_get_caps,
};

static const struct mv88e6xxx_ops mv88e6171_ops = {
	/* MV88E6XXX_FAMILY_6351 */
	.ieee_pri_map = mv88e6085_g1_ieee_pri_map,
	.ip_pri_map = mv88e6085_g1_ip_pri_map,
	.irl_init_all = mv88e6352_g2_irl_init_all,
	.set_switch_mac = mv88e6xxx_g2_set_switch_mac,
	.phy_read = mv88e6xxx_g2_smi_phy_read_c22,
	.phy_write = mv88e6xxx_g2_smi_phy_write_c22,
	.phy_read_c45 = mv88e6xxx_g2_smi_phy_read_c45,
	.phy_write_c45 = mv88e6xxx_g2_smi_phy_write_c45,
	.port_set_link = mv88e6xxx_port_set_link,
	.port_sync_link = mv88e6xxx_port_sync_link,
	.port_set_rgmii_delay = mv88e6352_port_set_rgmii_delay,
	.port_set_speed_duplex = mv88e6185_port_set_speed_duplex,
	.port_tag_remap = mv88e6095_port_tag_remap,
	.port_set_frame_mode = mv88e6351_port_set_frame_mode,
	.port_set_ucast_flood = mv88e6352_port_set_ucast_flood,
	.port_set_mcast_flood = mv88e6352_port_set_mcast_flood,
	.port_set_ether_type = mv88e6351_port_set_ether_type,
	.port_set_jumbo_size = mv88e6165_port_set_jumbo_size,
	.port_egress_rate_limiting = mv88e6097_port_egress_rate_limiting,
	.port_pause_limit = mv88e6097_port_pause_limit,
	.port_disable_learn_limit = mv88e6xxx_port_disable_learn_limit,
	.port_disable_pri_override = mv88e6xxx_port_disable_pri_override,
	.port_get_cmode = mv88e6352_port_get_cmode,
	.port_setup_message_port = mv88e6xxx_setup_message_port,
	.stats_snapshot = mv88e6320_g1_stats_snapshot,
	.stats_set_histogram = mv88e6095_g1_stats_set_histogram,
	.stats_get_sset_count = mv88e6095_stats_get_sset_count,
	.stats_get_strings = mv88e6095_stats_get_strings,
	.stats_get_stat = mv88e6095_stats_get_stat,
	.set_cpu_port = mv88e6095_g1_set_cpu_port,
	.set_egress_port = mv88e6095_g1_set_egress_port,
	.watchdog_ops = &mv88e6097_watchdog_ops,
	.mgmt_rsvd2cpu = mv88e6352_g2_mgmt_rsvd2cpu,
	.pot_clear = mv88e6xxx_g2_pot_clear,
	.reset = mv88e6352_g1_reset,
	.atu_get_hash = mv88e6165_g1_atu_get_hash,
	.atu_set_hash = mv88e6165_g1_atu_set_hash,
	.vtu_getnext = mv88e6352_g1_vtu_getnext,
	.vtu_loadpurge = mv88e6352_g1_vtu_loadpurge,
	.stu_getnext = mv88e6352_g1_stu_getnext,
	.stu_loadpurge = mv88e6352_g1_stu_loadpurge,
	.phylink_get_caps = mv88e6351_phylink_get_caps,
};

static const struct mv88e6xxx_ops mv88e6172_ops = {
	/* MV88E6XXX_FAMILY_6352 */
	.ieee_pri_map = mv88e6085_g1_ieee_pri_map,
	.ip_pri_map = mv88e6085_g1_ip_pri_map,
	.irl_init_all = mv88e6352_g2_irl_init_all,
	.get_eeprom = mv88e6xxx_g2_get_eeprom16,
	.set_eeprom = mv88e6xxx_g2_set_eeprom16,
	.set_switch_mac = mv88e6xxx_g2_set_switch_mac,
	.phy_read = mv88e6xxx_g2_smi_phy_read_c22,
	.phy_write = mv88e6xxx_g2_smi_phy_write_c22,
	.phy_read_c45 = mv88e6xxx_g2_smi_phy_read_c45,
	.phy_write_c45 = mv88e6xxx_g2_smi_phy_write_c45,
	.port_set_link = mv88e6xxx_port_set_link,
	.port_sync_link = mv88e6xxx_port_sync_link,
	.port_set_rgmii_delay = mv88e6352_port_set_rgmii_delay,
	.port_set_speed_duplex = mv88e6352_port_set_speed_duplex,
	.port_tag_remap = mv88e6095_port_tag_remap,
	.port_set_policy = mv88e6352_port_set_policy,
	.port_set_frame_mode = mv88e6351_port_set_frame_mode,
	.port_set_ucast_flood = mv88e6352_port_set_ucast_flood,
	.port_set_mcast_flood = mv88e6352_port_set_mcast_flood,
	.port_set_ether_type = mv88e6351_port_set_ether_type,
	.port_set_jumbo_size = mv88e6165_port_set_jumbo_size,
	.port_egress_rate_limiting = mv88e6097_port_egress_rate_limiting,
	.port_pause_limit = mv88e6097_port_pause_limit,
	.port_disable_learn_limit = mv88e6xxx_port_disable_learn_limit,
	.port_disable_pri_override = mv88e6xxx_port_disable_pri_override,
	.port_get_cmode = mv88e6352_port_get_cmode,
	.port_setup_leds = mv88e6xxx_port_setup_leds,
	.port_setup_message_port = mv88e6xxx_setup_message_port,
	.stats_snapshot = mv88e6320_g1_stats_snapshot,
	.stats_set_histogram = mv88e6095_g1_stats_set_histogram,
	.stats_get_sset_count = mv88e6095_stats_get_sset_count,
	.stats_get_strings = mv88e6095_stats_get_strings,
	.stats_get_stat = mv88e6095_stats_get_stat,
	.set_cpu_port = mv88e6095_g1_set_cpu_port,
	.set_egress_port = mv88e6095_g1_set_egress_port,
	.watchdog_ops = &mv88e6097_watchdog_ops,
	.mgmt_rsvd2cpu = mv88e6352_g2_mgmt_rsvd2cpu,
	.pot_clear = mv88e6xxx_g2_pot_clear,
	.hardware_reset_pre = mv88e6xxx_g2_eeprom_wait,
	.hardware_reset_post = mv88e6xxx_g2_eeprom_wait,
	.reset = mv88e6352_g1_reset,
	.rmu_disable = mv88e6352_g1_rmu_disable,
	.atu_get_hash = mv88e6165_g1_atu_get_hash,
	.atu_set_hash = mv88e6165_g1_atu_set_hash,
	.vtu_getnext = mv88e6352_g1_vtu_getnext,
	.vtu_loadpurge = mv88e6352_g1_vtu_loadpurge,
	.stu_getnext = mv88e6352_g1_stu_getnext,
	.stu_loadpurge = mv88e6352_g1_stu_loadpurge,
	.serdes_get_regs_len = mv88e6352_serdes_get_regs_len,
	.serdes_get_regs = mv88e6352_serdes_get_regs,
	.gpio_ops = &mv88e6352_gpio_ops,
	.phylink_get_caps = mv88e6352_phylink_get_caps,
	.pcs_ops = &mv88e6352_pcs_ops,
};

static const struct mv88e6xxx_ops mv88e6175_ops = {
	/* MV88E6XXX_FAMILY_6351 */
	.ieee_pri_map = mv88e6085_g1_ieee_pri_map,
	.ip_pri_map = mv88e6085_g1_ip_pri_map,
	.irl_init_all = mv88e6352_g2_irl_init_all,
	.set_switch_mac = mv88e6xxx_g2_set_switch_mac,
	.phy_read = mv88e6xxx_g2_smi_phy_read_c22,
	.phy_write = mv88e6xxx_g2_smi_phy_write_c22,
	.phy_read_c45 = mv88e6xxx_g2_smi_phy_read_c45,
	.phy_write_c45 = mv88e6xxx_g2_smi_phy_write_c45,
	.port_set_link = mv88e6xxx_port_set_link,
	.port_sync_link = mv88e6xxx_port_sync_link,
	.port_set_rgmii_delay = mv88e6352_port_set_rgmii_delay,
	.port_set_speed_duplex = mv88e6185_port_set_speed_duplex,
	.port_tag_remap = mv88e6095_port_tag_remap,
	.port_set_frame_mode = mv88e6351_port_set_frame_mode,
	.port_set_ucast_flood = mv88e6352_port_set_ucast_flood,
	.port_set_mcast_flood = mv88e6352_port_set_mcast_flood,
	.port_set_ether_type = mv88e6351_port_set_ether_type,
	.port_set_jumbo_size = mv88e6165_port_set_jumbo_size,
	.port_egress_rate_limiting = mv88e6097_port_egress_rate_limiting,
	.port_pause_limit = mv88e6097_port_pause_limit,
	.port_disable_learn_limit = mv88e6xxx_port_disable_learn_limit,
	.port_disable_pri_override = mv88e6xxx_port_disable_pri_override,
	.port_get_cmode = mv88e6352_port_get_cmode,
	.port_setup_message_port = mv88e6xxx_setup_message_port,
	.stats_snapshot = mv88e6320_g1_stats_snapshot,
	.stats_set_histogram = mv88e6095_g1_stats_set_histogram,
	.stats_get_sset_count = mv88e6095_stats_get_sset_count,
	.stats_get_strings = mv88e6095_stats_get_strings,
	.stats_get_stat = mv88e6095_stats_get_stat,
	.set_cpu_port = mv88e6095_g1_set_cpu_port,
	.set_egress_port = mv88e6095_g1_set_egress_port,
	.watchdog_ops = &mv88e6097_watchdog_ops,
	.mgmt_rsvd2cpu = mv88e6352_g2_mgmt_rsvd2cpu,
	.pot_clear = mv88e6xxx_g2_pot_clear,
	.reset = mv88e6352_g1_reset,
	.atu_get_hash = mv88e6165_g1_atu_get_hash,
	.atu_set_hash = mv88e6165_g1_atu_set_hash,
	.vtu_getnext = mv88e6352_g1_vtu_getnext,
	.vtu_loadpurge = mv88e6352_g1_vtu_loadpurge,
	.stu_getnext = mv88e6352_g1_stu_getnext,
	.stu_loadpurge = mv88e6352_g1_stu_loadpurge,
	.phylink_get_caps = mv88e6351_phylink_get_caps,
};

static const struct mv88e6xxx_ops mv88e6176_ops = {
	/* MV88E6XXX_FAMILY_6352 */
	.ieee_pri_map = mv88e6085_g1_ieee_pri_map,
	.ip_pri_map = mv88e6085_g1_ip_pri_map,
	.irl_init_all = mv88e6352_g2_irl_init_all,
	.get_eeprom = mv88e6xxx_g2_get_eeprom16,
	.set_eeprom = mv88e6xxx_g2_set_eeprom16,
	.set_switch_mac = mv88e6xxx_g2_set_switch_mac,
	.phy_read = mv88e6xxx_g2_smi_phy_read_c22,
	.phy_write = mv88e6xxx_g2_smi_phy_write_c22,
	.phy_read_c45 = mv88e6xxx_g2_smi_phy_read_c45,
	.phy_write_c45 = mv88e6xxx_g2_smi_phy_write_c45,
	.port_set_link = mv88e6xxx_port_set_link,
	.port_sync_link = mv88e6xxx_port_sync_link,
	.port_set_rgmii_delay = mv88e6352_port_set_rgmii_delay,
	.port_set_speed_duplex = mv88e6352_port_set_speed_duplex,
	.port_tag_remap = mv88e6095_port_tag_remap,
	.port_set_policy = mv88e6352_port_set_policy,
	.port_set_frame_mode = mv88e6351_port_set_frame_mode,
	.port_set_ucast_flood = mv88e6352_port_set_ucast_flood,
	.port_set_mcast_flood = mv88e6352_port_set_mcast_flood,
	.port_set_ether_type = mv88e6351_port_set_ether_type,
	.port_set_jumbo_size = mv88e6165_port_set_jumbo_size,
	.port_egress_rate_limiting = mv88e6097_port_egress_rate_limiting,
	.port_pause_limit = mv88e6097_port_pause_limit,
	.port_disable_learn_limit = mv88e6xxx_port_disable_learn_limit,
	.port_disable_pri_override = mv88e6xxx_port_disable_pri_override,
	.port_get_cmode = mv88e6352_port_get_cmode,
	.port_setup_leds = mv88e6xxx_port_setup_leds,
	.port_setup_message_port = mv88e6xxx_setup_message_port,
	.stats_snapshot = mv88e6320_g1_stats_snapshot,
	.stats_set_histogram = mv88e6095_g1_stats_set_histogram,
	.stats_get_sset_count = mv88e6095_stats_get_sset_count,
	.stats_get_strings = mv88e6095_stats_get_strings,
	.stats_get_stat = mv88e6095_stats_get_stat,
	.set_cpu_port = mv88e6095_g1_set_cpu_port,
	.set_egress_port = mv88e6095_g1_set_egress_port,
	.watchdog_ops = &mv88e6097_watchdog_ops,
	.mgmt_rsvd2cpu = mv88e6352_g2_mgmt_rsvd2cpu,
	.pot_clear = mv88e6xxx_g2_pot_clear,
	.hardware_reset_pre = mv88e6xxx_g2_eeprom_wait,
	.hardware_reset_post = mv88e6xxx_g2_eeprom_wait,
	.reset = mv88e6352_g1_reset,
	.rmu_disable = mv88e6352_g1_rmu_disable,
	.atu_get_hash = mv88e6165_g1_atu_get_hash,
	.atu_set_hash = mv88e6165_g1_atu_set_hash,
	.vtu_getnext = mv88e6352_g1_vtu_getnext,
	.vtu_loadpurge = mv88e6352_g1_vtu_loadpurge,
	.stu_getnext = mv88e6352_g1_stu_getnext,
	.stu_loadpurge = mv88e6352_g1_stu_loadpurge,
	.serdes_irq_mapping = mv88e6352_serdes_irq_mapping,
	.serdes_get_regs_len = mv88e6352_serdes_get_regs_len,
	.serdes_get_regs = mv88e6352_serdes_get_regs,
	.serdes_set_tx_amplitude = mv88e6352_serdes_set_tx_amplitude,
	.gpio_ops = &mv88e6352_gpio_ops,
	.phylink_get_caps = mv88e6352_phylink_get_caps,
	.pcs_ops = &mv88e6352_pcs_ops,
};

static const struct mv88e6xxx_ops mv88e6185_ops = {
	/* MV88E6XXX_FAMILY_6185 */
	.ieee_pri_map = mv88e6085_g1_ieee_pri_map,
	.ip_pri_map = mv88e6085_g1_ip_pri_map,
	.set_switch_mac = mv88e6xxx_g1_set_switch_mac,
	.phy_read = mv88e6185_phy_ppu_read,
	.phy_write = mv88e6185_phy_ppu_write,
	.port_set_link = mv88e6xxx_port_set_link,
	.port_sync_link = mv88e6185_port_sync_link,
	.port_set_speed_duplex = mv88e6185_port_set_speed_duplex,
	.port_set_frame_mode = mv88e6085_port_set_frame_mode,
	.port_set_ucast_flood = mv88e6185_port_set_forward_unknown,
	.port_set_mcast_flood = mv88e6185_port_set_default_forward,
	.port_egress_rate_limiting = mv88e6095_port_egress_rate_limiting,
	.port_set_upstream_port = mv88e6095_port_set_upstream_port,
	.port_set_pause = mv88e6185_port_set_pause,
	.port_get_cmode = mv88e6185_port_get_cmode,
	.port_setup_message_port = mv88e6xxx_setup_message_port,
	.stats_snapshot = mv88e6xxx_g1_stats_snapshot,
	.stats_set_histogram = mv88e6095_g1_stats_set_histogram,
	.stats_get_sset_count = mv88e6095_stats_get_sset_count,
	.stats_get_strings = mv88e6095_stats_get_strings,
	.stats_get_stat = mv88e6095_stats_get_stat,
	.set_cpu_port = mv88e6095_g1_set_cpu_port,
	.set_egress_port = mv88e6095_g1_set_egress_port,
	.watchdog_ops = &mv88e6097_watchdog_ops,
	.mgmt_rsvd2cpu = mv88e6185_g2_mgmt_rsvd2cpu,
	.set_cascade_port = mv88e6185_g1_set_cascade_port,
	.ppu_enable = mv88e6185_g1_ppu_enable,
	.ppu_disable = mv88e6185_g1_ppu_disable,
	.reset = mv88e6185_g1_reset,
	.vtu_getnext = mv88e6185_g1_vtu_getnext,
	.vtu_loadpurge = mv88e6185_g1_vtu_loadpurge,
	.phylink_get_caps = mv88e6185_phylink_get_caps,
	.pcs_ops = &mv88e6185_pcs_ops,
	.set_max_frame_size = mv88e6185_g1_set_max_frame_size,
};

static const struct mv88e6xxx_ops mv88e6190_ops = {
	/* MV88E6XXX_FAMILY_6390 */
	.setup_errata = mv88e6390_setup_errata,
	.irl_init_all = mv88e6390_g2_irl_init_all,
	.get_eeprom = mv88e6xxx_g2_get_eeprom8,
	.set_eeprom = mv88e6xxx_g2_set_eeprom8,
	.set_switch_mac = mv88e6xxx_g2_set_switch_mac,
	.phy_read = mv88e6xxx_g2_smi_phy_read_c22,
	.phy_write = mv88e6xxx_g2_smi_phy_write_c22,
	.phy_read_c45 = mv88e6xxx_g2_smi_phy_read_c45,
	.phy_write_c45 = mv88e6xxx_g2_smi_phy_write_c45,
	.port_set_link = mv88e6xxx_port_set_link,
	.port_sync_link = mv88e6xxx_port_sync_link,
	.port_set_rgmii_delay = mv88e6390_port_set_rgmii_delay,
	.port_set_speed_duplex = mv88e6390_port_set_speed_duplex,
	.port_max_speed_mode = mv88e6390_port_max_speed_mode,
	.port_tag_remap = mv88e6390_port_tag_remap,
	.port_set_policy = mv88e6352_port_set_policy,
	.port_set_frame_mode = mv88e6351_port_set_frame_mode,
	.port_set_ucast_flood = mv88e6352_port_set_ucast_flood,
	.port_set_mcast_flood = mv88e6352_port_set_mcast_flood,
	.port_set_ether_type = mv88e6351_port_set_ether_type,
	.port_set_jumbo_size = mv88e6165_port_set_jumbo_size,
	.port_pause_limit = mv88e6390_port_pause_limit,
	.port_disable_learn_limit = mv88e6xxx_port_disable_learn_limit,
	.port_disable_pri_override = mv88e6xxx_port_disable_pri_override,
	.port_get_cmode = mv88e6352_port_get_cmode,
	.port_set_cmode = mv88e6390_port_set_cmode,
	.port_setup_message_port = mv88e6xxx_setup_message_port,
	.stats_snapshot = mv88e6390_g1_stats_snapshot,
	.stats_set_histogram = mv88e6390_g1_stats_set_histogram,
	.stats_get_sset_count = mv88e6320_stats_get_sset_count,
	.stats_get_strings = mv88e6320_stats_get_strings,
	.stats_get_stat = mv88e6390_stats_get_stat,
	.set_cpu_port = mv88e6390_g1_set_cpu_port,
	.set_egress_port = mv88e6390_g1_set_egress_port,
	.watchdog_ops = &mv88e6390_watchdog_ops,
	.mgmt_rsvd2cpu = mv88e6390_g1_mgmt_rsvd2cpu,
	.pot_clear = mv88e6xxx_g2_pot_clear,
	.hardware_reset_pre = mv88e6xxx_g2_eeprom_wait,
	.hardware_reset_post = mv88e6xxx_g2_eeprom_wait,
	.reset = mv88e6352_g1_reset,
	.rmu_disable = mv88e6390_g1_rmu_disable,
	.atu_get_hash = mv88e6165_g1_atu_get_hash,
	.atu_set_hash = mv88e6165_g1_atu_set_hash,
	.vtu_getnext = mv88e6390_g1_vtu_getnext,
	.vtu_loadpurge = mv88e6390_g1_vtu_loadpurge,
	.stu_getnext = mv88e6390_g1_stu_getnext,
	.stu_loadpurge = mv88e6390_g1_stu_loadpurge,
	.serdes_get_lane = mv88e6390_serdes_get_lane,
	.serdes_irq_mapping = mv88e6390_serdes_irq_mapping,
	.serdes_get_strings = mv88e6390_serdes_get_strings,
	.serdes_get_stats = mv88e6390_serdes_get_stats,
	.serdes_get_regs_len = mv88e6390_serdes_get_regs_len,
	.serdes_get_regs = mv88e6390_serdes_get_regs,
	.gpio_ops = &mv88e6352_gpio_ops,
	.phylink_get_caps = mv88e6390_phylink_get_caps,
	.pcs_ops = &mv88e6390_pcs_ops,
};

static const struct mv88e6xxx_ops mv88e6190x_ops = {
	/* MV88E6XXX_FAMILY_6390 */
	.setup_errata = mv88e6390_setup_errata,
	.irl_init_all = mv88e6390_g2_irl_init_all,
	.get_eeprom = mv88e6xxx_g2_get_eeprom8,
	.set_eeprom = mv88e6xxx_g2_set_eeprom8,
	.set_switch_mac = mv88e6xxx_g2_set_switch_mac,
	.phy_read = mv88e6xxx_g2_smi_phy_read_c22,
	.phy_write = mv88e6xxx_g2_smi_phy_write_c22,
	.phy_read_c45 = mv88e6xxx_g2_smi_phy_read_c45,
	.phy_write_c45 = mv88e6xxx_g2_smi_phy_write_c45,
	.port_set_link = mv88e6xxx_port_set_link,
	.port_sync_link = mv88e6xxx_port_sync_link,
	.port_set_rgmii_delay = mv88e6390_port_set_rgmii_delay,
	.port_set_speed_duplex = mv88e6390x_port_set_speed_duplex,
	.port_max_speed_mode = mv88e6390x_port_max_speed_mode,
	.port_tag_remap = mv88e6390_port_tag_remap,
	.port_set_policy = mv88e6352_port_set_policy,
	.port_set_frame_mode = mv88e6351_port_set_frame_mode,
	.port_set_ucast_flood = mv88e6352_port_set_ucast_flood,
	.port_set_mcast_flood = mv88e6352_port_set_mcast_flood,
	.port_set_ether_type = mv88e6351_port_set_ether_type,
	.port_set_jumbo_size = mv88e6165_port_set_jumbo_size,
	.port_pause_limit = mv88e6390_port_pause_limit,
	.port_disable_learn_limit = mv88e6xxx_port_disable_learn_limit,
	.port_disable_pri_override = mv88e6xxx_port_disable_pri_override,
	.port_get_cmode = mv88e6352_port_get_cmode,
	.port_set_cmode = mv88e6390x_port_set_cmode,
	.port_setup_message_port = mv88e6xxx_setup_message_port,
	.stats_snapshot = mv88e6390_g1_stats_snapshot,
	.stats_set_histogram = mv88e6390_g1_stats_set_histogram,
	.stats_get_sset_count = mv88e6320_stats_get_sset_count,
	.stats_get_strings = mv88e6320_stats_get_strings,
	.stats_get_stat = mv88e6390_stats_get_stat,
	.set_cpu_port = mv88e6390_g1_set_cpu_port,
	.set_egress_port = mv88e6390_g1_set_egress_port,
	.watchdog_ops = &mv88e6390_watchdog_ops,
	.mgmt_rsvd2cpu = mv88e6390_g1_mgmt_rsvd2cpu,
	.pot_clear = mv88e6xxx_g2_pot_clear,
	.hardware_reset_pre = mv88e6xxx_g2_eeprom_wait,
	.hardware_reset_post = mv88e6xxx_g2_eeprom_wait,
	.reset = mv88e6352_g1_reset,
	.rmu_disable = mv88e6390_g1_rmu_disable,
	.atu_get_hash = mv88e6165_g1_atu_get_hash,
	.atu_set_hash = mv88e6165_g1_atu_set_hash,
	.vtu_getnext = mv88e6390_g1_vtu_getnext,
	.vtu_loadpurge = mv88e6390_g1_vtu_loadpurge,
	.stu_getnext = mv88e6390_g1_stu_getnext,
	.stu_loadpurge = mv88e6390_g1_stu_loadpurge,
	.serdes_get_lane = mv88e6390x_serdes_get_lane,
	.serdes_irq_mapping = mv88e6390_serdes_irq_mapping,
	.serdes_get_strings = mv88e6390_serdes_get_strings,
	.serdes_get_stats = mv88e6390_serdes_get_stats,
	.serdes_get_regs_len = mv88e6390_serdes_get_regs_len,
	.serdes_get_regs = mv88e6390_serdes_get_regs,
	.gpio_ops = &mv88e6352_gpio_ops,
	.phylink_get_caps = mv88e6390x_phylink_get_caps,
	.pcs_ops = &mv88e6390_pcs_ops,
};

static const struct mv88e6xxx_ops mv88e6191_ops = {
	/* MV88E6XXX_FAMILY_6390 */
	.setup_errata = mv88e6390_setup_errata,
	.irl_init_all = mv88e6390_g2_irl_init_all,
	.get_eeprom = mv88e6xxx_g2_get_eeprom8,
	.set_eeprom = mv88e6xxx_g2_set_eeprom8,
	.set_switch_mac = mv88e6xxx_g2_set_switch_mac,
	.phy_read = mv88e6xxx_g2_smi_phy_read_c22,
	.phy_write = mv88e6xxx_g2_smi_phy_write_c22,
	.phy_read_c45 = mv88e6xxx_g2_smi_phy_read_c45,
	.phy_write_c45 = mv88e6xxx_g2_smi_phy_write_c45,
	.port_set_link = mv88e6xxx_port_set_link,
	.port_sync_link = mv88e6xxx_port_sync_link,
	.port_set_rgmii_delay = mv88e6390_port_set_rgmii_delay,
	.port_set_speed_duplex = mv88e6390_port_set_speed_duplex,
	.port_max_speed_mode = mv88e6390_port_max_speed_mode,
	.port_tag_remap = mv88e6390_port_tag_remap,
	.port_set_frame_mode = mv88e6351_port_set_frame_mode,
	.port_set_ucast_flood = mv88e6352_port_set_ucast_flood,
	.port_set_mcast_flood = mv88e6352_port_set_mcast_flood,
	.port_set_ether_type = mv88e6351_port_set_ether_type,
	.port_pause_limit = mv88e6390_port_pause_limit,
	.port_disable_learn_limit = mv88e6xxx_port_disable_learn_limit,
	.port_disable_pri_override = mv88e6xxx_port_disable_pri_override,
	.port_get_cmode = mv88e6352_port_get_cmode,
	.port_set_cmode = mv88e6390_port_set_cmode,
	.port_setup_message_port = mv88e6xxx_setup_message_port,
	.stats_snapshot = mv88e6390_g1_stats_snapshot,
	.stats_set_histogram = mv88e6390_g1_stats_set_histogram,
	.stats_get_sset_count = mv88e6320_stats_get_sset_count,
	.stats_get_strings = mv88e6320_stats_get_strings,
	.stats_get_stat = mv88e6390_stats_get_stat,
	.set_cpu_port = mv88e6390_g1_set_cpu_port,
	.set_egress_port = mv88e6390_g1_set_egress_port,
	.watchdog_ops = &mv88e6390_watchdog_ops,
	.mgmt_rsvd2cpu = mv88e6390_g1_mgmt_rsvd2cpu,
	.pot_clear = mv88e6xxx_g2_pot_clear,
	.hardware_reset_pre = mv88e6xxx_g2_eeprom_wait,
	.hardware_reset_post = mv88e6xxx_g2_eeprom_wait,
	.reset = mv88e6352_g1_reset,
	.rmu_disable = mv88e6390_g1_rmu_disable,
	.atu_get_hash = mv88e6165_g1_atu_get_hash,
	.atu_set_hash = mv88e6165_g1_atu_set_hash,
	.vtu_getnext = mv88e6390_g1_vtu_getnext,
	.vtu_loadpurge = mv88e6390_g1_vtu_loadpurge,
	.stu_getnext = mv88e6390_g1_stu_getnext,
	.stu_loadpurge = mv88e6390_g1_stu_loadpurge,
	.serdes_get_lane = mv88e6390_serdes_get_lane,
	.serdes_irq_mapping = mv88e6390_serdes_irq_mapping,
	.serdes_get_strings = mv88e6390_serdes_get_strings,
	.serdes_get_stats = mv88e6390_serdes_get_stats,
	.serdes_get_regs_len = mv88e6390_serdes_get_regs_len,
	.serdes_get_regs = mv88e6390_serdes_get_regs,
	.avb_ops = &mv88e6390_avb_ops,
	.ptp_ops = &mv88e6352_ptp_ops,
	.phylink_get_caps = mv88e6390_phylink_get_caps,
	.pcs_ops = &mv88e6390_pcs_ops,
};

static const struct mv88e6xxx_ops mv88e6240_ops = {
	/* MV88E6XXX_FAMILY_6352 */
	.ieee_pri_map = mv88e6085_g1_ieee_pri_map,
	.ip_pri_map = mv88e6085_g1_ip_pri_map,
	.irl_init_all = mv88e6352_g2_irl_init_all,
	.get_eeprom = mv88e6xxx_g2_get_eeprom16,
	.set_eeprom = mv88e6xxx_g2_set_eeprom16,
	.set_switch_mac = mv88e6xxx_g2_set_switch_mac,
	.phy_read = mv88e6xxx_g2_smi_phy_read_c22,
	.phy_write = mv88e6xxx_g2_smi_phy_write_c22,
	.phy_read_c45 = mv88e6xxx_g2_smi_phy_read_c45,
	.phy_write_c45 = mv88e6xxx_g2_smi_phy_write_c45,
	.port_set_link = mv88e6xxx_port_set_link,
	.port_sync_link = mv88e6xxx_port_sync_link,
	.port_set_rgmii_delay = mv88e6352_port_set_rgmii_delay,
	.port_set_speed_duplex = mv88e6352_port_set_speed_duplex,
	.port_tag_remap = mv88e6095_port_tag_remap,
	.port_set_policy = mv88e6352_port_set_policy,
	.port_set_frame_mode = mv88e6351_port_set_frame_mode,
	.port_set_ucast_flood = mv88e6352_port_set_ucast_flood,
	.port_set_mcast_flood = mv88e6352_port_set_mcast_flood,
	.port_set_ether_type = mv88e6351_port_set_ether_type,
	.port_set_jumbo_size = mv88e6165_port_set_jumbo_size,
	.port_egress_rate_limiting = mv88e6097_port_egress_rate_limiting,
	.port_pause_limit = mv88e6097_port_pause_limit,
	.port_disable_learn_limit = mv88e6xxx_port_disable_learn_limit,
	.port_disable_pri_override = mv88e6xxx_port_disable_pri_override,
	.port_get_cmode = mv88e6352_port_get_cmode,
	.port_setup_leds = mv88e6xxx_port_setup_leds,
	.port_setup_message_port = mv88e6xxx_setup_message_port,
	.stats_snapshot = mv88e6320_g1_stats_snapshot,
	.stats_set_histogram = mv88e6095_g1_stats_set_histogram,
	.stats_get_sset_count = mv88e6095_stats_get_sset_count,
	.stats_get_strings = mv88e6095_stats_get_strings,
	.stats_get_stat = mv88e6095_stats_get_stat,
	.set_cpu_port = mv88e6095_g1_set_cpu_port,
	.set_egress_port = mv88e6095_g1_set_egress_port,
	.watchdog_ops = &mv88e6097_watchdog_ops,
	.mgmt_rsvd2cpu = mv88e6352_g2_mgmt_rsvd2cpu,
	.pot_clear = mv88e6xxx_g2_pot_clear,
	.hardware_reset_pre = mv88e6xxx_g2_eeprom_wait,
	.hardware_reset_post = mv88e6xxx_g2_eeprom_wait,
	.reset = mv88e6352_g1_reset,
	.rmu_disable = mv88e6352_g1_rmu_disable,
	.atu_get_hash = mv88e6165_g1_atu_get_hash,
	.atu_set_hash = mv88e6165_g1_atu_set_hash,
	.vtu_getnext = mv88e6352_g1_vtu_getnext,
	.vtu_loadpurge = mv88e6352_g1_vtu_loadpurge,
	.stu_getnext = mv88e6352_g1_stu_getnext,
	.stu_loadpurge = mv88e6352_g1_stu_loadpurge,
	.serdes_irq_mapping = mv88e6352_serdes_irq_mapping,
	.serdes_get_regs_len = mv88e6352_serdes_get_regs_len,
	.serdes_get_regs = mv88e6352_serdes_get_regs,
	.serdes_set_tx_amplitude = mv88e6352_serdes_set_tx_amplitude,
	.gpio_ops = &mv88e6352_gpio_ops,
	.avb_ops = &mv88e6352_avb_ops,
	.ptp_ops = &mv88e6352_ptp_ops,
	.phylink_get_caps = mv88e6352_phylink_get_caps,
	.pcs_ops = &mv88e6352_pcs_ops,
};

static const struct mv88e6xxx_ops mv88e6250_ops = {
	/* MV88E6XXX_FAMILY_6250 */
	.ieee_pri_map = mv88e6250_g1_ieee_pri_map,
	.ip_pri_map = mv88e6085_g1_ip_pri_map,
	.irl_init_all = mv88e6352_g2_irl_init_all,
	.get_eeprom = mv88e6xxx_g2_get_eeprom16,
	.set_eeprom = mv88e6xxx_g2_set_eeprom16,
	.set_switch_mac = mv88e6xxx_g2_set_switch_mac,
	.phy_read = mv88e6xxx_g2_smi_phy_read_c22,
	.phy_write = mv88e6xxx_g2_smi_phy_write_c22,
	.phy_read_c45 = mv88e6xxx_g2_smi_phy_read_c45,
	.phy_write_c45 = mv88e6xxx_g2_smi_phy_write_c45,
	.port_set_link = mv88e6xxx_port_set_link,
	.port_sync_link = mv88e6xxx_port_sync_link,
	.port_set_rgmii_delay = mv88e6352_port_set_rgmii_delay,
	.port_set_speed_duplex = mv88e6250_port_set_speed_duplex,
	.port_tag_remap = mv88e6095_port_tag_remap,
	.port_set_frame_mode = mv88e6351_port_set_frame_mode,
	.port_set_ucast_flood = mv88e6352_port_set_ucast_flood,
	.port_set_mcast_flood = mv88e6352_port_set_mcast_flood,
	.port_set_ether_type = mv88e6351_port_set_ether_type,
	.port_egress_rate_limiting = mv88e6097_port_egress_rate_limiting,
	.port_pause_limit = mv88e6097_port_pause_limit,
	.port_disable_pri_override = mv88e6xxx_port_disable_pri_override,
	.stats_snapshot = mv88e6320_g1_stats_snapshot,
	.stats_set_histogram = mv88e6095_g1_stats_set_histogram,
	.stats_get_sset_count = mv88e6250_stats_get_sset_count,
	.stats_get_strings = mv88e6250_stats_get_strings,
	.stats_get_stat = mv88e6250_stats_get_stat,
	.set_cpu_port = mv88e6095_g1_set_cpu_port,
	.set_egress_port = mv88e6095_g1_set_egress_port,
	.watchdog_ops = &mv88e6250_watchdog_ops,
	.mgmt_rsvd2cpu = mv88e6352_g2_mgmt_rsvd2cpu,
	.pot_clear = mv88e6xxx_g2_pot_clear,
	.hardware_reset_pre = mv88e6250_g1_wait_eeprom_done_prereset,
	.hardware_reset_post = mv88e6xxx_g1_wait_eeprom_done,
	.reset = mv88e6250_g1_reset,
	.vtu_getnext = mv88e6185_g1_vtu_getnext,
	.vtu_loadpurge = mv88e6185_g1_vtu_loadpurge,
	.avb_ops = &mv88e6352_avb_ops,
	.ptp_ops = &mv88e6250_ptp_ops,
	.phylink_get_caps = mv88e6250_phylink_get_caps,
	.set_max_frame_size = mv88e6185_g1_set_max_frame_size,
};

static const struct mv88e6xxx_ops mv88e6290_ops = {
	/* MV88E6XXX_FAMILY_6390 */
	.setup_errata = mv88e6390_setup_errata,
	.irl_init_all = mv88e6390_g2_irl_init_all,
	.get_eeprom = mv88e6xxx_g2_get_eeprom8,
	.set_eeprom = mv88e6xxx_g2_set_eeprom8,
	.set_switch_mac = mv88e6xxx_g2_set_switch_mac,
	.phy_read = mv88e6xxx_g2_smi_phy_read_c22,
	.phy_write = mv88e6xxx_g2_smi_phy_write_c22,
	.phy_read_c45 = mv88e6xxx_g2_smi_phy_read_c45,
	.phy_write_c45 = mv88e6xxx_g2_smi_phy_write_c45,
	.port_set_link = mv88e6xxx_port_set_link,
	.port_sync_link = mv88e6xxx_port_sync_link,
	.port_set_rgmii_delay = mv88e6390_port_set_rgmii_delay,
	.port_set_speed_duplex = mv88e6390_port_set_speed_duplex,
	.port_max_speed_mode = mv88e6390_port_max_speed_mode,
	.port_tag_remap = mv88e6390_port_tag_remap,
	.port_set_policy = mv88e6352_port_set_policy,
	.port_set_frame_mode = mv88e6351_port_set_frame_mode,
	.port_set_ucast_flood = mv88e6352_port_set_ucast_flood,
	.port_set_mcast_flood = mv88e6352_port_set_mcast_flood,
	.port_set_ether_type = mv88e6351_port_set_ether_type,
	.port_pause_limit = mv88e6390_port_pause_limit,
	.port_disable_learn_limit = mv88e6xxx_port_disable_learn_limit,
	.port_disable_pri_override = mv88e6xxx_port_disable_pri_override,
	.port_get_cmode = mv88e6352_port_get_cmode,
	.port_set_cmode = mv88e6390_port_set_cmode,
	.port_setup_message_port = mv88e6xxx_setup_message_port,
	.stats_snapshot = mv88e6390_g1_stats_snapshot,
	.stats_set_histogram = mv88e6390_g1_stats_set_histogram,
	.stats_get_sset_count = mv88e6320_stats_get_sset_count,
	.stats_get_strings = mv88e6320_stats_get_strings,
	.stats_get_stat = mv88e6390_stats_get_stat,
	.set_cpu_port = mv88e6390_g1_set_cpu_port,
	.set_egress_port = mv88e6390_g1_set_egress_port,
	.watchdog_ops = &mv88e6390_watchdog_ops,
	.mgmt_rsvd2cpu = mv88e6390_g1_mgmt_rsvd2cpu,
	.pot_clear = mv88e6xxx_g2_pot_clear,
	.hardware_reset_pre = mv88e6xxx_g2_eeprom_wait,
	.hardware_reset_post = mv88e6xxx_g2_eeprom_wait,
	.reset = mv88e6352_g1_reset,
	.rmu_disable = mv88e6390_g1_rmu_disable,
	.atu_get_hash = mv88e6165_g1_atu_get_hash,
	.atu_set_hash = mv88e6165_g1_atu_set_hash,
	.vtu_getnext = mv88e6390_g1_vtu_getnext,
	.vtu_loadpurge = mv88e6390_g1_vtu_loadpurge,
	.stu_getnext = mv88e6390_g1_stu_getnext,
	.stu_loadpurge = mv88e6390_g1_stu_loadpurge,
	.serdes_get_lane = mv88e6390_serdes_get_lane,
	.serdes_irq_mapping = mv88e6390_serdes_irq_mapping,
	.serdes_get_strings = mv88e6390_serdes_get_strings,
	.serdes_get_stats = mv88e6390_serdes_get_stats,
	.serdes_get_regs_len = mv88e6390_serdes_get_regs_len,
	.serdes_get_regs = mv88e6390_serdes_get_regs,
	.gpio_ops = &mv88e6352_gpio_ops,
	.avb_ops = &mv88e6390_avb_ops,
	.ptp_ops = &mv88e6390_ptp_ops,
	.phylink_get_caps = mv88e6390_phylink_get_caps,
	.pcs_ops = &mv88e6390_pcs_ops,
};

static const struct mv88e6xxx_ops mv88e6320_ops = {
	/* MV88E6XXX_FAMILY_6320 */
	.setup_errata = mv88e6320_setup_errata,
	.ieee_pri_map = mv88e6085_g1_ieee_pri_map,
	.ip_pri_map = mv88e6085_g1_ip_pri_map,
	.irl_init_all = mv88e6352_g2_irl_init_all,
	.get_eeprom = mv88e6xxx_g2_get_eeprom16,
	.set_eeprom = mv88e6xxx_g2_set_eeprom16,
	.set_switch_mac = mv88e6xxx_g2_set_switch_mac,
	.phy_read = mv88e6xxx_g2_smi_phy_read_c22,
	.phy_write = mv88e6xxx_g2_smi_phy_write_c22,
	.phy_read_c45 = mv88e6xxx_g2_smi_phy_read_c45,
	.phy_write_c45 = mv88e6xxx_g2_smi_phy_write_c45,
	.port_set_link = mv88e6xxx_port_set_link,
	.port_sync_link = mv88e6xxx_port_sync_link,
	.port_set_rgmii_delay = mv88e6320_port_set_rgmii_delay,
	.port_set_speed_duplex = mv88e6185_port_set_speed_duplex,
	.port_tag_remap = mv88e6095_port_tag_remap,
	.port_set_policy = mv88e6352_port_set_policy,
	.port_set_frame_mode = mv88e6351_port_set_frame_mode,
	.port_set_ucast_flood = mv88e6352_port_set_ucast_flood,
	.port_set_mcast_flood = mv88e6352_port_set_mcast_flood,
	.port_set_ether_type = mv88e6351_port_set_ether_type,
	.port_set_jumbo_size = mv88e6165_port_set_jumbo_size,
	.port_egress_rate_limiting = mv88e6097_port_egress_rate_limiting,
	.port_pause_limit = mv88e6097_port_pause_limit,
	.port_disable_learn_limit = mv88e6xxx_port_disable_learn_limit,
	.port_disable_pri_override = mv88e6xxx_port_disable_pri_override,
	.port_get_cmode = mv88e6352_port_get_cmode,
	.port_setup_message_port = mv88e6xxx_setup_message_port,
	.stats_snapshot = mv88e6320_g1_stats_snapshot,
	.stats_set_histogram = mv88e6095_g1_stats_set_histogram,
	.stats_get_sset_count = mv88e6320_stats_get_sset_count,
	.stats_get_strings = mv88e6320_stats_get_strings,
	.stats_get_stat = mv88e6320_stats_get_stat,
	.set_cpu_port = mv88e6095_g1_set_cpu_port,
	.set_egress_port = mv88e6095_g1_set_egress_port,
	.watchdog_ops = &mv88e6390_watchdog_ops,
	.mgmt_rsvd2cpu = mv88e6352_g2_mgmt_rsvd2cpu,
	.pot_clear = mv88e6xxx_g2_pot_clear,
	.hardware_reset_pre = mv88e6xxx_g2_eeprom_wait,
	.hardware_reset_post = mv88e6xxx_g2_eeprom_wait,
	.reset = mv88e6352_g1_reset,
	.vtu_getnext = mv88e6352_g1_vtu_getnext,
	.vtu_loadpurge = mv88e6352_g1_vtu_loadpurge,
	.stu_getnext = mv88e6352_g1_stu_getnext,
	.stu_loadpurge = mv88e6352_g1_stu_loadpurge,
	.gpio_ops = &mv88e6352_gpio_ops,
	.avb_ops = &mv88e6352_avb_ops,
	.ptp_ops = &mv88e6352_ptp_ops,
	.phylink_get_caps = mv88e632x_phylink_get_caps,
};

static const struct mv88e6xxx_ops mv88e6321_ops = {
	/* MV88E6XXX_FAMILY_6320 */
	.setup_errata = mv88e6320_setup_errata,
	.ieee_pri_map = mv88e6085_g1_ieee_pri_map,
	.ip_pri_map = mv88e6085_g1_ip_pri_map,
	.irl_init_all = mv88e6352_g2_irl_init_all,
	.get_eeprom = mv88e6xxx_g2_get_eeprom16,
	.set_eeprom = mv88e6xxx_g2_set_eeprom16,
	.set_switch_mac = mv88e6xxx_g2_set_switch_mac,
	.phy_read = mv88e6xxx_g2_smi_phy_read_c22,
	.phy_write = mv88e6xxx_g2_smi_phy_write_c22,
	.phy_read_c45 = mv88e6xxx_g2_smi_phy_read_c45,
	.phy_write_c45 = mv88e6xxx_g2_smi_phy_write_c45,
	.port_set_link = mv88e6xxx_port_set_link,
	.port_sync_link = mv88e6xxx_port_sync_link,
	.port_set_rgmii_delay = mv88e6320_port_set_rgmii_delay,
	.port_set_speed_duplex = mv88e6185_port_set_speed_duplex,
	.port_tag_remap = mv88e6095_port_tag_remap,
	.port_set_policy = mv88e6352_port_set_policy,
	.port_set_frame_mode = mv88e6351_port_set_frame_mode,
	.port_set_ucast_flood = mv88e6352_port_set_ucast_flood,
	.port_set_mcast_flood = mv88e6352_port_set_mcast_flood,
	.port_set_ether_type = mv88e6351_port_set_ether_type,
	.port_set_jumbo_size = mv88e6165_port_set_jumbo_size,
	.port_egress_rate_limiting = mv88e6097_port_egress_rate_limiting,
	.port_pause_limit = mv88e6097_port_pause_limit,
	.port_disable_learn_limit = mv88e6xxx_port_disable_learn_limit,
	.port_disable_pri_override = mv88e6xxx_port_disable_pri_override,
	.port_get_cmode = mv88e6352_port_get_cmode,
	.port_setup_message_port = mv88e6xxx_setup_message_port,
	.stats_snapshot = mv88e6320_g1_stats_snapshot,
	.stats_set_histogram = mv88e6095_g1_stats_set_histogram,
	.stats_get_sset_count = mv88e6320_stats_get_sset_count,
	.stats_get_strings = mv88e6320_stats_get_strings,
	.stats_get_stat = mv88e6320_stats_get_stat,
	.set_cpu_port = mv88e6095_g1_set_cpu_port,
	.set_egress_port = mv88e6095_g1_set_egress_port,
	.watchdog_ops = &mv88e6390_watchdog_ops,
	.mgmt_rsvd2cpu = mv88e6352_g2_mgmt_rsvd2cpu,
	.hardware_reset_pre = mv88e6xxx_g2_eeprom_wait,
	.hardware_reset_post = mv88e6xxx_g2_eeprom_wait,
	.reset = mv88e6352_g1_reset,
	.vtu_getnext = mv88e6352_g1_vtu_getnext,
	.vtu_loadpurge = mv88e6352_g1_vtu_loadpurge,
	.stu_getnext = mv88e6352_g1_stu_getnext,
	.stu_loadpurge = mv88e6352_g1_stu_loadpurge,
	.gpio_ops = &mv88e6352_gpio_ops,
	.avb_ops = &mv88e6352_avb_ops,
	.ptp_ops = &mv88e6352_ptp_ops,
	.phylink_get_caps = mv88e632x_phylink_get_caps,
};

static const struct mv88e6xxx_ops mv88e6341_ops = {
	/* MV88E6XXX_FAMILY_6341 */
	.ieee_pri_map = mv88e6085_g1_ieee_pri_map,
	.ip_pri_map = mv88e6085_g1_ip_pri_map,
	.irl_init_all = mv88e6352_g2_irl_init_all,
	.get_eeprom = mv88e6xxx_g2_get_eeprom8,
	.set_eeprom = mv88e6xxx_g2_set_eeprom8,
	.set_switch_mac = mv88e6xxx_g2_set_switch_mac,
	.phy_read = mv88e6xxx_g2_smi_phy_read_c22,
	.phy_write = mv88e6xxx_g2_smi_phy_write_c22,
	.phy_read_c45 = mv88e6xxx_g2_smi_phy_read_c45,
	.phy_write_c45 = mv88e6xxx_g2_smi_phy_write_c45,
	.port_set_link = mv88e6xxx_port_set_link,
	.port_sync_link = mv88e6xxx_port_sync_link,
	.port_set_rgmii_delay = mv88e6390_port_set_rgmii_delay,
	.port_set_speed_duplex = mv88e6341_port_set_speed_duplex,
	.port_max_speed_mode = mv88e6341_port_max_speed_mode,
	.port_tag_remap = mv88e6095_port_tag_remap,
	.port_set_policy = mv88e6352_port_set_policy,
	.port_set_frame_mode = mv88e6351_port_set_frame_mode,
	.port_set_ucast_flood = mv88e6352_port_set_ucast_flood,
	.port_set_mcast_flood = mv88e6352_port_set_mcast_flood,
	.port_set_ether_type = mv88e6351_port_set_ether_type,
	.port_set_jumbo_size = mv88e6165_port_set_jumbo_size,
	.port_egress_rate_limiting = mv88e6097_port_egress_rate_limiting,
	.port_pause_limit = mv88e6097_port_pause_limit,
	.port_disable_learn_limit = mv88e6xxx_port_disable_learn_limit,
	.port_disable_pri_override = mv88e6xxx_port_disable_pri_override,
	.port_get_cmode = mv88e6352_port_get_cmode,
	.port_set_cmode = mv88e6341_port_set_cmode,
	.port_setup_message_port = mv88e6xxx_setup_message_port,
	.stats_snapshot = mv88e6390_g1_stats_snapshot,
	.stats_set_histogram = mv88e6390_g1_stats_set_histogram,
	.stats_get_sset_count = mv88e6320_stats_get_sset_count,
	.stats_get_strings = mv88e6320_stats_get_strings,
	.stats_get_stat = mv88e6390_stats_get_stat,
	.set_cpu_port = mv88e6390_g1_set_cpu_port,
	.set_egress_port = mv88e6390_g1_set_egress_port,
	.watchdog_ops = &mv88e6390_watchdog_ops,
	.mgmt_rsvd2cpu =  mv88e6390_g1_mgmt_rsvd2cpu,
	.pot_clear = mv88e6xxx_g2_pot_clear,
	.hardware_reset_pre = mv88e6xxx_g2_eeprom_wait,
	.hardware_reset_post = mv88e6xxx_g2_eeprom_wait,
	.reset = mv88e6352_g1_reset,
	.rmu_disable = mv88e6390_g1_rmu_disable,
	.atu_get_hash = mv88e6165_g1_atu_get_hash,
	.atu_set_hash = mv88e6165_g1_atu_set_hash,
	.vtu_getnext = mv88e6352_g1_vtu_getnext,
	.vtu_loadpurge = mv88e6352_g1_vtu_loadpurge,
	.stu_getnext = mv88e6352_g1_stu_getnext,
	.stu_loadpurge = mv88e6352_g1_stu_loadpurge,
	.serdes_get_lane = mv88e6341_serdes_get_lane,
	.serdes_irq_mapping = mv88e6390_serdes_irq_mapping,
	.gpio_ops = &mv88e6352_gpio_ops,
	.avb_ops = &mv88e6390_avb_ops,
	.ptp_ops = &mv88e6352_ptp_ops,
	.serdes_get_sset_count = mv88e6390_serdes_get_sset_count,
	.serdes_get_strings = mv88e6390_serdes_get_strings,
	.serdes_get_stats = mv88e6390_serdes_get_stats,
	.serdes_get_regs_len = mv88e6390_serdes_get_regs_len,
	.serdes_get_regs = mv88e6390_serdes_get_regs,
	.phylink_get_caps = mv88e6341_phylink_get_caps,
	.pcs_ops = &mv88e6390_pcs_ops,
};

static const struct mv88e6xxx_ops mv88e6350_ops = {
	/* MV88E6XXX_FAMILY_6351 */
	.ieee_pri_map = mv88e6085_g1_ieee_pri_map,
	.ip_pri_map = mv88e6085_g1_ip_pri_map,
	.irl_init_all = mv88e6352_g2_irl_init_all,
	.set_switch_mac = mv88e6xxx_g2_set_switch_mac,
	.phy_read = mv88e6xxx_g2_smi_phy_read_c22,
	.phy_write = mv88e6xxx_g2_smi_phy_write_c22,
	.phy_read_c45 = mv88e6xxx_g2_smi_phy_read_c45,
	.phy_write_c45 = mv88e6xxx_g2_smi_phy_write_c45,
	.port_set_link = mv88e6xxx_port_set_link,
	.port_sync_link = mv88e6xxx_port_sync_link,
	.port_set_rgmii_delay = mv88e6352_port_set_rgmii_delay,
	.port_set_speed_duplex = mv88e6185_port_set_speed_duplex,
	.port_tag_remap = mv88e6095_port_tag_remap,
	.port_set_frame_mode = mv88e6351_port_set_frame_mode,
	.port_set_ucast_flood = mv88e6352_port_set_ucast_flood,
	.port_set_mcast_flood = mv88e6352_port_set_mcast_flood,
	.port_set_ether_type = mv88e6351_port_set_ether_type,
	.port_set_jumbo_size = mv88e6165_port_set_jumbo_size,
	.port_egress_rate_limiting = mv88e6097_port_egress_rate_limiting,
	.port_pause_limit = mv88e6097_port_pause_limit,
	.port_disable_learn_limit = mv88e6xxx_port_disable_learn_limit,
	.port_disable_pri_override = mv88e6xxx_port_disable_pri_override,
	.port_get_cmode = mv88e6352_port_get_cmode,
	.port_setup_message_port = mv88e6xxx_setup_message_port,
	.stats_snapshot = mv88e6320_g1_stats_snapshot,
	.stats_set_histogram = mv88e6095_g1_stats_set_histogram,
	.stats_get_sset_count = mv88e6095_stats_get_sset_count,
	.stats_get_strings = mv88e6095_stats_get_strings,
	.stats_get_stat = mv88e6095_stats_get_stat,
	.set_cpu_port = mv88e6095_g1_set_cpu_port,
	.set_egress_port = mv88e6095_g1_set_egress_port,
	.watchdog_ops = &mv88e6097_watchdog_ops,
	.mgmt_rsvd2cpu = mv88e6352_g2_mgmt_rsvd2cpu,
	.pot_clear = mv88e6xxx_g2_pot_clear,
	.reset = mv88e6352_g1_reset,
	.atu_get_hash = mv88e6165_g1_atu_get_hash,
	.atu_set_hash = mv88e6165_g1_atu_set_hash,
	.vtu_getnext = mv88e6352_g1_vtu_getnext,
	.vtu_loadpurge = mv88e6352_g1_vtu_loadpurge,
	.stu_getnext = mv88e6352_g1_stu_getnext,
	.stu_loadpurge = mv88e6352_g1_stu_loadpurge,
	.phylink_get_caps = mv88e6351_phylink_get_caps,
};

static const struct mv88e6xxx_ops mv88e6351_ops = {
	/* MV88E6XXX_FAMILY_6351 */
	.ieee_pri_map = mv88e6085_g1_ieee_pri_map,
	.ip_pri_map = mv88e6085_g1_ip_pri_map,
	.irl_init_all = mv88e6352_g2_irl_init_all,
	.set_switch_mac = mv88e6xxx_g2_set_switch_mac,
	.phy_read = mv88e6xxx_g2_smi_phy_read_c22,
	.phy_write = mv88e6xxx_g2_smi_phy_write_c22,
	.phy_read_c45 = mv88e6xxx_g2_smi_phy_read_c45,
	.phy_write_c45 = mv88e6xxx_g2_smi_phy_write_c45,
	.port_set_link = mv88e6xxx_port_set_link,
	.port_sync_link = mv88e6xxx_port_sync_link,
	.port_set_rgmii_delay = mv88e6352_port_set_rgmii_delay,
	.port_set_speed_duplex = mv88e6185_port_set_speed_duplex,
	.port_tag_remap = mv88e6095_port_tag_remap,
	.port_set_frame_mode = mv88e6351_port_set_frame_mode,
	.port_set_ucast_flood = mv88e6352_port_set_ucast_flood,
	.port_set_mcast_flood = mv88e6352_port_set_mcast_flood,
	.port_set_ether_type = mv88e6351_port_set_ether_type,
	.port_set_jumbo_size = mv88e6165_port_set_jumbo_size,
	.port_egress_rate_limiting = mv88e6097_port_egress_rate_limiting,
	.port_pause_limit = mv88e6097_port_pause_limit,
	.port_disable_learn_limit = mv88e6xxx_port_disable_learn_limit,
	.port_disable_pri_override = mv88e6xxx_port_disable_pri_override,
	.port_get_cmode = mv88e6352_port_get_cmode,
	.port_setup_message_port = mv88e6xxx_setup_message_port,
	.stats_snapshot = mv88e6320_g1_stats_snapshot,
	.stats_set_histogram = mv88e6095_g1_stats_set_histogram,
	.stats_get_sset_count = mv88e6095_stats_get_sset_count,
	.stats_get_strings = mv88e6095_stats_get_strings,
	.stats_get_stat = mv88e6095_stats_get_stat,
	.set_cpu_port = mv88e6095_g1_set_cpu_port,
	.set_egress_port = mv88e6095_g1_set_egress_port,
	.watchdog_ops = &mv88e6097_watchdog_ops,
	.mgmt_rsvd2cpu = mv88e6352_g2_mgmt_rsvd2cpu,
	.pot_clear = mv88e6xxx_g2_pot_clear,
	.reset = mv88e6352_g1_reset,
	.atu_get_hash = mv88e6165_g1_atu_get_hash,
	.atu_set_hash = mv88e6165_g1_atu_set_hash,
	.vtu_getnext = mv88e6352_g1_vtu_getnext,
	.vtu_loadpurge = mv88e6352_g1_vtu_loadpurge,
	.stu_getnext = mv88e6352_g1_stu_getnext,
	.stu_loadpurge = mv88e6352_g1_stu_loadpurge,
	.avb_ops = &mv88e6352_avb_ops,
	.ptp_ops = &mv88e6352_ptp_ops,
	.phylink_get_caps = mv88e6351_phylink_get_caps,
};

static const struct mv88e6xxx_ops mv88e6352_ops = {
	/* MV88E6XXX_FAMILY_6352 */
	.ieee_pri_map = mv88e6085_g1_ieee_pri_map,
	.ip_pri_map = mv88e6085_g1_ip_pri_map,
	.irl_init_all = mv88e6352_g2_irl_init_all,
	.get_eeprom = mv88e6xxx_g2_get_eeprom16,
	.set_eeprom = mv88e6xxx_g2_set_eeprom16,
	.set_switch_mac = mv88e6xxx_g2_set_switch_mac,
	.phy_read = mv88e6xxx_g2_smi_phy_read_c22,
	.phy_write = mv88e6xxx_g2_smi_phy_write_c22,
	.phy_read_c45 = mv88e6xxx_g2_smi_phy_read_c45,
	.phy_write_c45 = mv88e6xxx_g2_smi_phy_write_c45,
	.port_set_link = mv88e6xxx_port_set_link,
	.port_sync_link = mv88e6xxx_port_sync_link,
	.port_set_rgmii_delay = mv88e6352_port_set_rgmii_delay,
	.port_set_speed_duplex = mv88e6352_port_set_speed_duplex,
	.port_tag_remap = mv88e6095_port_tag_remap,
	.port_set_policy = mv88e6352_port_set_policy,
	.port_set_frame_mode = mv88e6351_port_set_frame_mode,
	.port_set_ucast_flood = mv88e6352_port_set_ucast_flood,
	.port_set_mcast_flood = mv88e6352_port_set_mcast_flood,
	.port_set_ether_type = mv88e6351_port_set_ether_type,
	.port_set_jumbo_size = mv88e6165_port_set_jumbo_size,
	.port_egress_rate_limiting = mv88e6097_port_egress_rate_limiting,
	.port_pause_limit = mv88e6097_port_pause_limit,
	.port_disable_learn_limit = mv88e6xxx_port_disable_learn_limit,
	.port_disable_pri_override = mv88e6xxx_port_disable_pri_override,
	.port_get_cmode = mv88e6352_port_get_cmode,
	.port_setup_leds = mv88e6xxx_port_setup_leds,
	.port_setup_message_port = mv88e6xxx_setup_message_port,
	.stats_snapshot = mv88e6320_g1_stats_snapshot,
	.stats_set_histogram = mv88e6095_g1_stats_set_histogram,
	.stats_get_sset_count = mv88e6095_stats_get_sset_count,
	.stats_get_strings = mv88e6095_stats_get_strings,
	.stats_get_stat = mv88e6095_stats_get_stat,
	.set_cpu_port = mv88e6095_g1_set_cpu_port,
	.set_egress_port = mv88e6095_g1_set_egress_port,
	.watchdog_ops = &mv88e6097_watchdog_ops,
	.mgmt_rsvd2cpu = mv88e6352_g2_mgmt_rsvd2cpu,
	.pot_clear = mv88e6xxx_g2_pot_clear,
	.hardware_reset_pre = mv88e6xxx_g2_eeprom_wait,
	.hardware_reset_post = mv88e6xxx_g2_eeprom_wait,
	.reset = mv88e6352_g1_reset,
	.rmu_disable = mv88e6352_g1_rmu_disable,
	.atu_get_hash = mv88e6165_g1_atu_get_hash,
	.atu_set_hash = mv88e6165_g1_atu_set_hash,
	.vtu_getnext = mv88e6352_g1_vtu_getnext,
	.vtu_loadpurge = mv88e6352_g1_vtu_loadpurge,
	.stu_getnext = mv88e6352_g1_stu_getnext,
	.stu_loadpurge = mv88e6352_g1_stu_loadpurge,
	.serdes_irq_mapping = mv88e6352_serdes_irq_mapping,
	.gpio_ops = &mv88e6352_gpio_ops,
	.avb_ops = &mv88e6352_avb_ops,
	.ptp_ops = &mv88e6352_ptp_ops,
	.serdes_get_sset_count = mv88e6352_serdes_get_sset_count,
	.serdes_get_strings = mv88e6352_serdes_get_strings,
	.serdes_get_stats = mv88e6352_serdes_get_stats,
	.serdes_get_regs_len = mv88e6352_serdes_get_regs_len,
	.serdes_get_regs = mv88e6352_serdes_get_regs,
	.serdes_set_tx_amplitude = mv88e6352_serdes_set_tx_amplitude,
	.phylink_get_caps = mv88e6352_phylink_get_caps,
	.pcs_ops = &mv88e6352_pcs_ops,
};

static const struct mv88e6xxx_ops mv88e6390_ops = {
	/* MV88E6XXX_FAMILY_6390 */
	.setup_errata = mv88e6390_setup_errata,
	.irl_init_all = mv88e6390_g2_irl_init_all,
	.get_eeprom = mv88e6xxx_g2_get_eeprom8,
	.set_eeprom = mv88e6xxx_g2_set_eeprom8,
	.set_switch_mac = mv88e6xxx_g2_set_switch_mac,
	.phy_read = mv88e6xxx_g2_smi_phy_read_c22,
	.phy_write = mv88e6xxx_g2_smi_phy_write_c22,
	.phy_read_c45 = mv88e6xxx_g2_smi_phy_read_c45,
	.phy_write_c45 = mv88e6xxx_g2_smi_phy_write_c45,
	.port_set_link = mv88e6xxx_port_set_link,
	.port_sync_link = mv88e6xxx_port_sync_link,
	.port_set_rgmii_delay = mv88e6390_port_set_rgmii_delay,
	.port_set_speed_duplex = mv88e6390_port_set_speed_duplex,
	.port_max_speed_mode = mv88e6390_port_max_speed_mode,
	.port_tag_remap = mv88e6390_port_tag_remap,
	.port_set_policy = mv88e6352_port_set_policy,
	.port_set_frame_mode = mv88e6351_port_set_frame_mode,
	.port_set_ucast_flood = mv88e6352_port_set_ucast_flood,
	.port_set_mcast_flood = mv88e6352_port_set_mcast_flood,
	.port_set_ether_type = mv88e6351_port_set_ether_type,
	.port_set_jumbo_size = mv88e6165_port_set_jumbo_size,
	.port_egress_rate_limiting = mv88e6097_port_egress_rate_limiting,
	.port_pause_limit = mv88e6390_port_pause_limit,
	.port_disable_learn_limit = mv88e6xxx_port_disable_learn_limit,
	.port_disable_pri_override = mv88e6xxx_port_disable_pri_override,
	.port_get_cmode = mv88e6352_port_get_cmode,
	.port_set_cmode = mv88e6390_port_set_cmode,
	.port_setup_message_port = mv88e6xxx_setup_message_port,
	.stats_snapshot = mv88e6390_g1_stats_snapshot,
	.stats_set_histogram = mv88e6390_g1_stats_set_histogram,
	.stats_get_sset_count = mv88e6320_stats_get_sset_count,
	.stats_get_strings = mv88e6320_stats_get_strings,
	.stats_get_stat = mv88e6390_stats_get_stat,
	.set_cpu_port = mv88e6390_g1_set_cpu_port,
	.set_egress_port = mv88e6390_g1_set_egress_port,
	.watchdog_ops = &mv88e6390_watchdog_ops,
	.mgmt_rsvd2cpu = mv88e6390_g1_mgmt_rsvd2cpu,
	.pot_clear = mv88e6xxx_g2_pot_clear,
	.hardware_reset_pre = mv88e6xxx_g2_eeprom_wait,
	.hardware_reset_post = mv88e6xxx_g2_eeprom_wait,
	.reset = mv88e6352_g1_reset,
	.rmu_disable = mv88e6390_g1_rmu_disable,
	.atu_get_hash = mv88e6165_g1_atu_get_hash,
	.atu_set_hash = mv88e6165_g1_atu_set_hash,
	.vtu_getnext = mv88e6390_g1_vtu_getnext,
	.vtu_loadpurge = mv88e6390_g1_vtu_loadpurge,
	.stu_getnext = mv88e6390_g1_stu_getnext,
	.stu_loadpurge = mv88e6390_g1_stu_loadpurge,
	.serdes_get_lane = mv88e6390_serdes_get_lane,
	.serdes_irq_mapping = mv88e6390_serdes_irq_mapping,
	.gpio_ops = &mv88e6352_gpio_ops,
	.avb_ops = &mv88e6390_avb_ops,
	.ptp_ops = &mv88e6390_ptp_ops,
	.serdes_get_sset_count = mv88e6390_serdes_get_sset_count,
	.serdes_get_strings = mv88e6390_serdes_get_strings,
	.serdes_get_stats = mv88e6390_serdes_get_stats,
	.serdes_get_regs_len = mv88e6390_serdes_get_regs_len,
	.serdes_get_regs = mv88e6390_serdes_get_regs,
	.phylink_get_caps = mv88e6390_phylink_get_caps,
	.pcs_ops = &mv88e6390_pcs_ops,
};

static const struct mv88e6xxx_ops mv88e6390x_ops = {
	/* MV88E6XXX_FAMILY_6390 */
	.setup_errata = mv88e6390_setup_errata,
	.irl_init_all = mv88e6390_g2_irl_init_all,
	.get_eeprom = mv88e6xxx_g2_get_eeprom8,
	.set_eeprom = mv88e6xxx_g2_set_eeprom8,
	.set_switch_mac = mv88e6xxx_g2_set_switch_mac,
	.phy_read = mv88e6xxx_g2_smi_phy_read_c22,
	.phy_write = mv88e6xxx_g2_smi_phy_write_c22,
	.phy_read_c45 = mv88e6xxx_g2_smi_phy_read_c45,
	.phy_write_c45 = mv88e6xxx_g2_smi_phy_write_c45,
	.port_set_link = mv88e6xxx_port_set_link,
	.port_sync_link = mv88e6xxx_port_sync_link,
	.port_set_rgmii_delay = mv88e6390_port_set_rgmii_delay,
	.port_set_speed_duplex = mv88e6390x_port_set_speed_duplex,
	.port_max_speed_mode = mv88e6390x_port_max_speed_mode,
	.port_tag_remap = mv88e6390_port_tag_remap,
	.port_set_policy = mv88e6352_port_set_policy,
	.port_set_frame_mode = mv88e6351_port_set_frame_mode,
	.port_set_ucast_flood = mv88e6352_port_set_ucast_flood,
	.port_set_mcast_flood = mv88e6352_port_set_mcast_flood,
	.port_set_ether_type = mv88e6351_port_set_ether_type,
	.port_set_jumbo_size = mv88e6165_port_set_jumbo_size,
	.port_egress_rate_limiting = mv88e6097_port_egress_rate_limiting,
	.port_pause_limit = mv88e6390_port_pause_limit,
	.port_disable_learn_limit = mv88e6xxx_port_disable_learn_limit,
	.port_disable_pri_override = mv88e6xxx_port_disable_pri_override,
	.port_get_cmode = mv88e6352_port_get_cmode,
	.port_set_cmode = mv88e6390x_port_set_cmode,
	.port_setup_message_port = mv88e6xxx_setup_message_port,
	.stats_snapshot = mv88e6390_g1_stats_snapshot,
	.stats_set_histogram = mv88e6390_g1_stats_set_histogram,
	.stats_get_sset_count = mv88e6320_stats_get_sset_count,
	.stats_get_strings = mv88e6320_stats_get_strings,
	.stats_get_stat = mv88e6390_stats_get_stat,
	.set_cpu_port = mv88e6390_g1_set_cpu_port,
	.set_egress_port = mv88e6390_g1_set_egress_port,
	.watchdog_ops = &mv88e6390_watchdog_ops,
	.mgmt_rsvd2cpu = mv88e6390_g1_mgmt_rsvd2cpu,
	.pot_clear = mv88e6xxx_g2_pot_clear,
	.hardware_reset_pre = mv88e6xxx_g2_eeprom_wait,
	.hardware_reset_post = mv88e6xxx_g2_eeprom_wait,
	.reset = mv88e6352_g1_reset,
	.rmu_disable = mv88e6390_g1_rmu_disable,
	.atu_get_hash = mv88e6165_g1_atu_get_hash,
	.atu_set_hash = mv88e6165_g1_atu_set_hash,
	.vtu_getnext = mv88e6390_g1_vtu_getnext,
	.vtu_loadpurge = mv88e6390_g1_vtu_loadpurge,
	.stu_getnext = mv88e6390_g1_stu_getnext,
	.stu_loadpurge = mv88e6390_g1_stu_loadpurge,
	.serdes_get_lane = mv88e6390x_serdes_get_lane,
	.serdes_irq_mapping = mv88e6390_serdes_irq_mapping,
	.serdes_get_sset_count = mv88e6390_serdes_get_sset_count,
	.serdes_get_strings = mv88e6390_serdes_get_strings,
	.serdes_get_stats = mv88e6390_serdes_get_stats,
	.serdes_get_regs_len = mv88e6390_serdes_get_regs_len,
	.serdes_get_regs = mv88e6390_serdes_get_regs,
	.gpio_ops = &mv88e6352_gpio_ops,
	.avb_ops = &mv88e6390_avb_ops,
	.ptp_ops = &mv88e6390_ptp_ops,
	.phylink_get_caps = mv88e6390x_phylink_get_caps,
	.pcs_ops = &mv88e6390_pcs_ops,
};

static const struct mv88e6xxx_ops mv88e6393x_ops = {
	/* MV88E6XXX_FAMILY_6393 */
	.irl_init_all = mv88e6390_g2_irl_init_all,
	.get_eeprom = mv88e6xxx_g2_get_eeprom8,
	.set_eeprom = mv88e6xxx_g2_set_eeprom8,
	.set_switch_mac = mv88e6xxx_g2_set_switch_mac,
	.phy_read = mv88e6xxx_g2_smi_phy_read_c22,
	.phy_write = mv88e6xxx_g2_smi_phy_write_c22,
	.phy_read_c45 = mv88e6xxx_g2_smi_phy_read_c45,
	.phy_write_c45 = mv88e6xxx_g2_smi_phy_write_c45,
	.port_set_link = mv88e6xxx_port_set_link,
	.port_sync_link = mv88e6xxx_port_sync_link,
	.port_set_rgmii_delay = mv88e6390_port_set_rgmii_delay,
	.port_set_speed_duplex = mv88e6393x_port_set_speed_duplex,
	.port_max_speed_mode = mv88e6393x_port_max_speed_mode,
	.port_tag_remap = mv88e6390_port_tag_remap,
	.port_set_policy = mv88e6393x_port_set_policy,
	.port_set_frame_mode = mv88e6351_port_set_frame_mode,
	.port_set_ucast_flood = mv88e6352_port_set_ucast_flood,
	.port_set_mcast_flood = mv88e6352_port_set_mcast_flood,
	.port_set_ether_type = mv88e6393x_port_set_ether_type,
	.port_set_jumbo_size = mv88e6165_port_set_jumbo_size,
	.port_egress_rate_limiting = mv88e6097_port_egress_rate_limiting,
	.port_pause_limit = mv88e6390_port_pause_limit,
	.port_disable_learn_limit = mv88e6xxx_port_disable_learn_limit,
	.port_disable_pri_override = mv88e6xxx_port_disable_pri_override,
	.port_get_cmode = mv88e6352_port_get_cmode,
	.port_set_cmode = mv88e6393x_port_set_cmode,
	.port_setup_message_port = mv88e6xxx_setup_message_port,
	.port_set_upstream_port = mv88e6393x_port_set_upstream_port,
	.stats_snapshot = mv88e6390_g1_stats_snapshot,
	.stats_set_histogram = mv88e6390_g1_stats_set_histogram,
	.stats_get_sset_count = mv88e6320_stats_get_sset_count,
	.stats_get_strings = mv88e6320_stats_get_strings,
	.stats_get_stat = mv88e6390_stats_get_stat,
	/* .set_cpu_port is missing because this family does not support a global
	 * CPU port, only per port CPU port which is set via
	 * .port_set_upstream_port method.
	 */
	.set_egress_port = mv88e6393x_set_egress_port,
	.watchdog_ops = &mv88e6393x_watchdog_ops,
	.mgmt_rsvd2cpu = mv88e6393x_port_mgmt_rsvd2cpu,
	.pot_clear = mv88e6xxx_g2_pot_clear,
	.hardware_reset_pre = mv88e6xxx_g2_eeprom_wait,
	.hardware_reset_post = mv88e6xxx_g2_eeprom_wait,
	.reset = mv88e6352_g1_reset,
	.rmu_disable = mv88e6390_g1_rmu_disable,
	.atu_get_hash = mv88e6165_g1_atu_get_hash,
	.atu_set_hash = mv88e6165_g1_atu_set_hash,
	.vtu_getnext = mv88e6390_g1_vtu_getnext,
	.vtu_loadpurge = mv88e6390_g1_vtu_loadpurge,
	.stu_getnext = mv88e6390_g1_stu_getnext,
	.stu_loadpurge = mv88e6390_g1_stu_loadpurge,
	.serdes_get_lane = mv88e6393x_serdes_get_lane,
	.serdes_irq_mapping = mv88e6390_serdes_irq_mapping,
	/* TODO: serdes stats */
	.gpio_ops = &mv88e6352_gpio_ops,
	.avb_ops = &mv88e6390_avb_ops,
	.ptp_ops = &mv88e6352_ptp_ops,
	.phylink_get_caps = mv88e6393x_phylink_get_caps,
	.pcs_ops = &mv88e6393x_pcs_ops,
};

static const struct mv88e6xxx_info mv88e6xxx_table[] = {
	[MV88E6020] = {
		.prod_num = MV88E6XXX_PORT_SWITCH_ID_PROD_6020,
		.family = MV88E6XXX_FAMILY_6250,
		.name = "Marvell 88E6020",
		.num_databases = 64,
		/* Ports 2-4 are not routed to pins
		 * => usable ports 0, 1, 5, 6
		 */
		.num_ports = 7,
		.num_internal_phys = 2,
		.invalid_port_mask = BIT(2) | BIT(3) | BIT(4),
		.max_vid = 4095,
		.port_base_addr = 0x8,
		.phy_base_addr = 0x0,
		.global1_addr = 0xf,
		.global2_addr = 0x7,
		.age_time_coeff = 15000,
		.g1_irqs = 9,
		.g2_irqs = 5,
		.stats_type = STATS_TYPE_BANK0,
		.atu_move_port_mask = 0xf,
		.dual_chip = true,
		.ops = &mv88e6250_ops,
	},

	[MV88E6071] = {
		.prod_num = MV88E6XXX_PORT_SWITCH_ID_PROD_6071,
		.family = MV88E6XXX_FAMILY_6250,
		.name = "Marvell 88E6071",
		.num_databases = 64,
		.num_ports = 7,
		.num_internal_phys = 5,
		.max_vid = 4095,
		.port_base_addr = 0x08,
		.phy_base_addr = 0x00,
		.global1_addr = 0x0f,
		.global2_addr = 0x07,
		.age_time_coeff = 15000,
		.g1_irqs = 9,
		.g2_irqs = 5,
		.stats_type = STATS_TYPE_BANK0,
		.atu_move_port_mask = 0xf,
		.dual_chip = true,
		.ops = &mv88e6250_ops,
	},

	[MV88E6085] = {
		.prod_num = MV88E6XXX_PORT_SWITCH_ID_PROD_6085,
		.family = MV88E6XXX_FAMILY_6097,
		.name = "Marvell 88E6085",
		.num_databases = 4096,
		.num_macs = 8192,
		.num_ports = 10,
		.num_internal_phys = 5,
		.max_vid = 4095,
		.max_sid = 63,
		.port_base_addr = 0x10,
		.phy_base_addr = 0x0,
		.global1_addr = 0x1b,
		.global2_addr = 0x1c,
		.age_time_coeff = 15000,
		.g1_irqs = 8,
		.g2_irqs = 10,
		.stats_type = STATS_TYPE_BANK0 | STATS_TYPE_PORT,
		.atu_move_port_mask = 0xf,
		.pvt = true,
		.multi_chip = true,
		.ops = &mv88e6085_ops,
	},

	[MV88E6095] = {
		.prod_num = MV88E6XXX_PORT_SWITCH_ID_PROD_6095,
		.family = MV88E6XXX_FAMILY_6095,
		.name = "Marvell 88E6095/88E6095F",
		.num_databases = 256,
		.num_macs = 8192,
		.num_ports = 11,
		.num_internal_phys = 0,
		.max_vid = 4095,
		.port_base_addr = 0x10,
		.phy_base_addr = 0x0,
		.global1_addr = 0x1b,
		.global2_addr = 0x1c,
		.age_time_coeff = 15000,
		.g1_irqs = 8,
		.stats_type = STATS_TYPE_BANK0 | STATS_TYPE_PORT,
		.atu_move_port_mask = 0xf,
		.multi_chip = true,
		.ops = &mv88e6095_ops,
	},

	[MV88E6097] = {
		.prod_num = MV88E6XXX_PORT_SWITCH_ID_PROD_6097,
		.family = MV88E6XXX_FAMILY_6097,
		.name = "Marvell 88E6097/88E6097F",
		.num_databases = 4096,
		.num_macs = 8192,
		.num_ports = 11,
		.num_internal_phys = 8,
		.max_vid = 4095,
		.max_sid = 63,
		.port_base_addr = 0x10,
		.phy_base_addr = 0x0,
		.global1_addr = 0x1b,
		.global2_addr = 0x1c,
		.age_time_coeff = 15000,
		.g1_irqs = 8,
		.g2_irqs = 10,
		.stats_type = STATS_TYPE_BANK0 | STATS_TYPE_PORT,
		.atu_move_port_mask = 0xf,
		.pvt = true,
		.multi_chip = true,
		.edsa_support = MV88E6XXX_EDSA_SUPPORTED,
		.ops = &mv88e6097_ops,
	},

	[MV88E6123] = {
		.prod_num = MV88E6XXX_PORT_SWITCH_ID_PROD_6123,
		.family = MV88E6XXX_FAMILY_6165,
		.name = "Marvell 88E6123",
		.num_databases = 4096,
		.num_macs = 1024,
		.num_ports = 3,
		.num_internal_phys = 5,
		.max_vid = 4095,
		.max_sid = 63,
		.port_base_addr = 0x10,
		.phy_base_addr = 0x0,
		.global1_addr = 0x1b,
		.global2_addr = 0x1c,
		.age_time_coeff = 15000,
		.g1_irqs = 9,
		.g2_irqs = 10,
		.stats_type = STATS_TYPE_BANK0 | STATS_TYPE_PORT,
		.atu_move_port_mask = 0xf,
		.pvt = true,
		.multi_chip = true,
		.edsa_support = MV88E6XXX_EDSA_SUPPORTED,
		.ops = &mv88e6123_ops,
	},

	[MV88E6131] = {
		.prod_num = MV88E6XXX_PORT_SWITCH_ID_PROD_6131,
		.family = MV88E6XXX_FAMILY_6185,
		.name = "Marvell 88E6131",
		.num_databases = 256,
		.num_macs = 8192,
		.num_ports = 8,
		.num_internal_phys = 0,
		.max_vid = 4095,
		.port_base_addr = 0x10,
		.phy_base_addr = 0x0,
		.global1_addr = 0x1b,
		.global2_addr = 0x1c,
		.age_time_coeff = 15000,
		.g1_irqs = 9,
		.stats_type = STATS_TYPE_BANK0 | STATS_TYPE_PORT,
		.atu_move_port_mask = 0xf,
		.multi_chip = true,
		.ops = &mv88e6131_ops,
	},

	[MV88E6141] = {
		.prod_num = MV88E6XXX_PORT_SWITCH_ID_PROD_6141,
		.family = MV88E6XXX_FAMILY_6341,
		.name = "Marvell 88E6141",
		.num_databases = 256,
		.num_macs = 2048,
		.num_ports = 6,
		.num_internal_phys = 5,
		.num_gpio = 11,
		.max_vid = 4095,
		.max_sid = 63,
		.port_base_addr = 0x10,
		.phy_base_addr = 0x10,
		.global1_addr = 0x1b,
		.global2_addr = 0x1c,
		.age_time_coeff = 3750,
		.atu_move_port_mask = 0xf,
		.g1_irqs = 9,
		.g2_irqs = 10,
		.stats_type = STATS_TYPE_BANK0 | STATS_TYPE_BANK1,
		.pvt = true,
		.multi_chip = true,
		.edsa_support = MV88E6XXX_EDSA_SUPPORTED,
		.ops = &mv88e6141_ops,
	},

	[MV88E6161] = {
		.prod_num = MV88E6XXX_PORT_SWITCH_ID_PROD_6161,
		.family = MV88E6XXX_FAMILY_6165,
		.name = "Marvell 88E6161",
		.num_databases = 4096,
		.num_macs = 1024,
		.num_ports = 6,
		.num_internal_phys = 5,
		.max_vid = 4095,
		.max_sid = 63,
		.port_base_addr = 0x10,
		.phy_base_addr = 0x0,
		.global1_addr = 0x1b,
		.global2_addr = 0x1c,
		.age_time_coeff = 15000,
		.g1_irqs = 9,
		.g2_irqs = 10,
		.stats_type = STATS_TYPE_BANK0 | STATS_TYPE_PORT,
		.atu_move_port_mask = 0xf,
		.pvt = true,
		.multi_chip = true,
		.edsa_support = MV88E6XXX_EDSA_SUPPORTED,
		.ptp_support = true,
		.ops = &mv88e6161_ops,
	},

	[MV88E6165] = {
		.prod_num = MV88E6XXX_PORT_SWITCH_ID_PROD_6165,
		.family = MV88E6XXX_FAMILY_6165,
		.name = "Marvell 88E6165",
		.num_databases = 4096,
		.num_macs = 8192,
		.num_ports = 6,
		.num_internal_phys = 0,
		.max_vid = 4095,
		.max_sid = 63,
		.port_base_addr = 0x10,
		.phy_base_addr = 0x0,
		.global1_addr = 0x1b,
		.global2_addr = 0x1c,
		.age_time_coeff = 15000,
		.g1_irqs = 9,
		.g2_irqs = 10,
		.stats_type = STATS_TYPE_BANK0 | STATS_TYPE_PORT,
		.atu_move_port_mask = 0xf,
		.pvt = true,
		.multi_chip = true,
		.ptp_support = true,
		.ops = &mv88e6165_ops,
	},

	[MV88E6171] = {
		.prod_num = MV88E6XXX_PORT_SWITCH_ID_PROD_6171,
		.family = MV88E6XXX_FAMILY_6351,
		.name = "Marvell 88E6171",
		.num_databases = 4096,
		.num_macs = 8192,
		.num_ports = 7,
		.num_internal_phys = 5,
		.max_vid = 4095,
		.max_sid = 63,
		.port_base_addr = 0x10,
		.phy_base_addr = 0x0,
		.global1_addr = 0x1b,
		.global2_addr = 0x1c,
		.age_time_coeff = 15000,
		.g1_irqs = 9,
		.g2_irqs = 10,
		.stats_type = STATS_TYPE_BANK0 | STATS_TYPE_BANK1,
		.atu_move_port_mask = 0xf,
		.pvt = true,
		.multi_chip = true,
		.edsa_support = MV88E6XXX_EDSA_SUPPORTED,
		.ops = &mv88e6171_ops,
	},

	[MV88E6172] = {
		.prod_num = MV88E6XXX_PORT_SWITCH_ID_PROD_6172,
		.family = MV88E6XXX_FAMILY_6352,
		.name = "Marvell 88E6172",
		.num_databases = 4096,
		.num_macs = 8192,
		.num_ports = 7,
		.num_internal_phys = 5,
		.num_gpio = 15,
		.max_vid = 4095,
		.max_sid = 63,
		.port_base_addr = 0x10,
		.phy_base_addr = 0x0,
		.global1_addr = 0x1b,
		.global2_addr = 0x1c,
		.age_time_coeff = 15000,
		.g1_irqs = 9,
		.g2_irqs = 10,
		.stats_type = STATS_TYPE_BANK0 | STATS_TYPE_PORT,
		.atu_move_port_mask = 0xf,
		.pvt = true,
		.multi_chip = true,
		.edsa_support = MV88E6XXX_EDSA_SUPPORTED,
		.ops = &mv88e6172_ops,
	},

	[MV88E6175] = {
		.prod_num = MV88E6XXX_PORT_SWITCH_ID_PROD_6175,
		.family = MV88E6XXX_FAMILY_6351,
		.name = "Marvell 88E6175",
		.num_databases = 4096,
		.num_macs = 8192,
		.num_ports = 7,
		.num_internal_phys = 5,
		.max_vid = 4095,
		.max_sid = 63,
		.port_base_addr = 0x10,
		.phy_base_addr = 0x0,
		.global1_addr = 0x1b,
		.global2_addr = 0x1c,
		.age_time_coeff = 15000,
		.g1_irqs = 9,
		.g2_irqs = 10,
		.stats_type = STATS_TYPE_BANK0 | STATS_TYPE_PORT,
		.atu_move_port_mask = 0xf,
		.pvt = true,
		.multi_chip = true,
		.edsa_support = MV88E6XXX_EDSA_SUPPORTED,
		.ops = &mv88e6175_ops,
	},

	[MV88E6176] = {
		.prod_num = MV88E6XXX_PORT_SWITCH_ID_PROD_6176,
		.family = MV88E6XXX_FAMILY_6352,
		.name = "Marvell 88E6176",
		.num_databases = 4096,
		.num_macs = 8192,
		.num_ports = 7,
		.num_internal_phys = 5,
		.num_gpio = 15,
		.max_vid = 4095,
		.max_sid = 63,
		.port_base_addr = 0x10,
		.phy_base_addr = 0x0,
		.global1_addr = 0x1b,
		.global2_addr = 0x1c,
		.age_time_coeff = 15000,
		.g1_irqs = 9,
		.g2_irqs = 10,
		.stats_type = STATS_TYPE_BANK0 | STATS_TYPE_PORT,
		.atu_move_port_mask = 0xf,
		.pvt = true,
		.multi_chip = true,
		.edsa_support = MV88E6XXX_EDSA_SUPPORTED,
		.ops = &mv88e6176_ops,
	},

	[MV88E6185] = {
		.prod_num = MV88E6XXX_PORT_SWITCH_ID_PROD_6185,
		.family = MV88E6XXX_FAMILY_6185,
		.name = "Marvell 88E6185",
		.num_databases = 256,
		.num_macs = 8192,
		.num_ports = 10,
		.num_internal_phys = 0,
		.max_vid = 4095,
		.port_base_addr = 0x10,
		.phy_base_addr = 0x0,
		.global1_addr = 0x1b,
		.global2_addr = 0x1c,
		.age_time_coeff = 15000,
		.g1_irqs = 8,
		.stats_type = STATS_TYPE_BANK0 | STATS_TYPE_PORT,
		.atu_move_port_mask = 0xf,
		.multi_chip = true,
		.edsa_support = MV88E6XXX_EDSA_SUPPORTED,
		.ops = &mv88e6185_ops,
	},

	[MV88E6190] = {
		.prod_num = MV88E6XXX_PORT_SWITCH_ID_PROD_6190,
		.family = MV88E6XXX_FAMILY_6390,
		.name = "Marvell 88E6190",
		.num_databases = 4096,
		.num_macs = 16384,
		.num_ports = 11,	/* 10 + Z80 */
		.num_internal_phys = 9,
		.num_gpio = 16,
		.max_vid = 8191,
		.max_sid = 63,
		.port_base_addr = 0x0,
		.phy_base_addr = 0x0,
		.global1_addr = 0x1b,
		.global2_addr = 0x1c,
		.age_time_coeff = 3750,
		.g1_irqs = 9,
		.g2_irqs = 14,
		.stats_type = STATS_TYPE_BANK0 | STATS_TYPE_BANK1,
		.pvt = true,
		.multi_chip = true,
		.atu_move_port_mask = 0x1f,
		.ops = &mv88e6190_ops,
	},

	[MV88E6190X] = {
		.prod_num = MV88E6XXX_PORT_SWITCH_ID_PROD_6190X,
		.family = MV88E6XXX_FAMILY_6390,
		.name = "Marvell 88E6190X",
		.num_databases = 4096,
		.num_macs = 16384,
		.num_ports = 11,	/* 10 + Z80 */
		.num_internal_phys = 9,
		.num_gpio = 16,
		.max_vid = 8191,
		.max_sid = 63,
		.port_base_addr = 0x0,
		.phy_base_addr = 0x0,
		.global1_addr = 0x1b,
		.global2_addr = 0x1c,
		.age_time_coeff = 3750,
		.g1_irqs = 9,
		.g2_irqs = 14,
		.stats_type = STATS_TYPE_BANK0 | STATS_TYPE_BANK1,
		.atu_move_port_mask = 0x1f,
		.pvt = true,
		.multi_chip = true,
		.ops = &mv88e6190x_ops,
	},

	[MV88E6191] = {
		.prod_num = MV88E6XXX_PORT_SWITCH_ID_PROD_6191,
		.family = MV88E6XXX_FAMILY_6390,
		.name = "Marvell 88E6191",
		.num_databases = 4096,
		.num_macs = 16384,
		.num_ports = 11,	/* 10 + Z80 */
		.num_internal_phys = 9,
		.max_vid = 8191,
		.max_sid = 63,
		.port_base_addr = 0x0,
		.phy_base_addr = 0x0,
		.global1_addr = 0x1b,
		.global2_addr = 0x1c,
		.age_time_coeff = 3750,
		.g1_irqs = 9,
		.g2_irqs = 14,
		.stats_type = STATS_TYPE_BANK0 | STATS_TYPE_BANK1,
		.atu_move_port_mask = 0x1f,
		.pvt = true,
		.multi_chip = true,
		.ptp_support = true,
		.ops = &mv88e6191_ops,
	},

	[MV88E6191X] = {
		.prod_num = MV88E6XXX_PORT_SWITCH_ID_PROD_6191X,
		.family = MV88E6XXX_FAMILY_6393,
		.name = "Marvell 88E6191X",
		.num_databases = 4096,
		.num_ports = 11,	/* 10 + Z80 */
		.num_internal_phys = 8,
		.internal_phys_offset = 1,
		.max_vid = 8191,
		.max_sid = 63,
		.port_base_addr = 0x0,
		.phy_base_addr = 0x0,
		.global1_addr = 0x1b,
		.global2_addr = 0x1c,
		.age_time_coeff = 3750,
		.g1_irqs = 10,
		.g2_irqs = 14,
		.stats_type = STATS_TYPE_BANK0 | STATS_TYPE_BANK1,
		.atu_move_port_mask = 0x1f,
		.pvt = true,
		.multi_chip = true,
		.ptp_support = true,
		.ops = &mv88e6393x_ops,
	},

	[MV88E6193X] = {
		.prod_num = MV88E6XXX_PORT_SWITCH_ID_PROD_6193X,
		.family = MV88E6XXX_FAMILY_6393,
		.name = "Marvell 88E6193X",
		.num_databases = 4096,
		.num_ports = 11,	/* 10 + Z80 */
		.num_internal_phys = 8,
		.internal_phys_offset = 1,
		.max_vid = 8191,
		.max_sid = 63,
		.port_base_addr = 0x0,
		.phy_base_addr = 0x0,
		.global1_addr = 0x1b,
		.global2_addr = 0x1c,
		.age_time_coeff = 3750,
		.g1_irqs = 10,
		.g2_irqs = 14,
		.stats_type = STATS_TYPE_BANK0 | STATS_TYPE_BANK1,
		.atu_move_port_mask = 0x1f,
		.pvt = true,
		.multi_chip = true,
		.ptp_support = true,
		.ops = &mv88e6393x_ops,
	},

	[MV88E6220] = {
		.prod_num = MV88E6XXX_PORT_SWITCH_ID_PROD_6220,
		.family = MV88E6XXX_FAMILY_6250,
		.name = "Marvell 88E6220",
		.num_databases = 64,

		/* Ports 2-4 are not routed to pins
		 * => usable ports 0, 1, 5, 6
		 */
		.num_ports = 7,
		.num_internal_phys = 2,
		.invalid_port_mask = BIT(2) | BIT(3) | BIT(4),
		.max_vid = 4095,
		.port_base_addr = 0x08,
		.phy_base_addr = 0x00,
		.global1_addr = 0x0f,
		.global2_addr = 0x07,
		.age_time_coeff = 15000,
		.g1_irqs = 9,
		.g2_irqs = 10,
		.stats_type = STATS_TYPE_BANK0,
		.atu_move_port_mask = 0xf,
		.dual_chip = true,
		.ptp_support = true,
		.ops = &mv88e6250_ops,
	},

	[MV88E6240] = {
		.prod_num = MV88E6XXX_PORT_SWITCH_ID_PROD_6240,
		.family = MV88E6XXX_FAMILY_6352,
		.name = "Marvell 88E6240",
		.num_databases = 4096,
		.num_macs = 8192,
		.num_ports = 7,
		.num_internal_phys = 2,
		.internal_phys_offset = 3,
		.num_gpio = 15,
		.max_vid = 4095,
		.max_sid = 63,
		.port_base_addr = 0x10,
		.phy_base_addr = 0x0,
		.global1_addr = 0x1b,
		.global2_addr = 0x1c,
		.age_time_coeff = 15000,
		.g1_irqs = 9,
		.g2_irqs = 10,
		.stats_type = STATS_TYPE_BANK0 | STATS_TYPE_PORT,
		.atu_move_port_mask = 0xf,
		.pvt = true,
		.multi_chip = true,
		.edsa_support = MV88E6XXX_EDSA_SUPPORTED,
		.ptp_support = true,
		.ops = &mv88e6240_ops,
	},

	[MV88E6250] = {
		.prod_num = MV88E6XXX_PORT_SWITCH_ID_PROD_6250,
		.family = MV88E6XXX_FAMILY_6250,
		.name = "Marvell 88E6250",
		.num_databases = 64,
		.num_ports = 7,
		.num_internal_phys = 5,
		.max_vid = 4095,
		.port_base_addr = 0x08,
		.phy_base_addr = 0x00,
		.global1_addr = 0x0f,
		.global2_addr = 0x07,
		.age_time_coeff = 15000,
		.g1_irqs = 9,
		.g2_irqs = 10,
		.stats_type = STATS_TYPE_BANK0,
		.atu_move_port_mask = 0xf,
		.dual_chip = true,
		.ptp_support = true,
		.ops = &mv88e6250_ops,
	},

	[MV88E6290] = {
		.prod_num = MV88E6XXX_PORT_SWITCH_ID_PROD_6290,
		.family = MV88E6XXX_FAMILY_6390,
		.name = "Marvell 88E6290",
		.num_databases = 4096,
		.num_ports = 11,	/* 10 + Z80 */
		.num_internal_phys = 9,
		.num_gpio = 16,
		.max_vid = 8191,
		.max_sid = 63,
		.port_base_addr = 0x0,
		.phy_base_addr = 0x0,
		.global1_addr = 0x1b,
		.global2_addr = 0x1c,
		.age_time_coeff = 3750,
		.g1_irqs = 9,
		.g2_irqs = 14,
		.stats_type = STATS_TYPE_BANK0 | STATS_TYPE_BANK1,
		.atu_move_port_mask = 0x1f,
		.pvt = true,
		.multi_chip = true,
		.ptp_support = true,
		.ops = &mv88e6290_ops,
	},

	[MV88E6320] = {
		.prod_num = MV88E6XXX_PORT_SWITCH_ID_PROD_6320,
		.family = MV88E6XXX_FAMILY_6320,
		.name = "Marvell 88E6320",
		.num_databases = 4096,
		.num_macs = 8192,
		.num_ports = 7,
		.num_internal_phys = 2,
		.internal_phys_offset = 3,
		.num_gpio = 15,
		.max_vid = 4095,
		.max_sid = 63,
		.port_base_addr = 0x10,
		.phy_base_addr = 0x0,
		.global1_addr = 0x1b,
		.global2_addr = 0x1c,
		.age_time_coeff = 15000,
		.g1_irqs = 8,
		.g2_irqs = 10,
		.stats_type = STATS_TYPE_BANK0 | STATS_TYPE_BANK1,
		.atu_move_port_mask = 0xf,
		.pvt = true,
		.multi_chip = true,
		.edsa_support = MV88E6XXX_EDSA_SUPPORTED,
		.ptp_support = true,
		.ops = &mv88e6320_ops,
	},

	[MV88E6321] = {
		.prod_num = MV88E6XXX_PORT_SWITCH_ID_PROD_6321,
		.family = MV88E6XXX_FAMILY_6320,
		.name = "Marvell 88E6321",
		.num_databases = 4096,
		.num_macs = 8192,
		.num_ports = 7,
		.num_internal_phys = 2,
		.internal_phys_offset = 3,
		.num_gpio = 15,
		.max_vid = 4095,
		.max_sid = 63,
		.port_base_addr = 0x10,
		.phy_base_addr = 0x0,
		.global1_addr = 0x1b,
		.global2_addr = 0x1c,
		.age_time_coeff = 15000,
		.g1_irqs = 8,
		.g2_irqs = 10,
		.stats_type = STATS_TYPE_BANK0 | STATS_TYPE_BANK1,
		.atu_move_port_mask = 0xf,
		.pvt = true,
		.multi_chip = true,
		.edsa_support = MV88E6XXX_EDSA_SUPPORTED,
		.ptp_support = true,
		.ops = &mv88e6321_ops,
	},

	[MV88E6341] = {
		.prod_num = MV88E6XXX_PORT_SWITCH_ID_PROD_6341,
		.family = MV88E6XXX_FAMILY_6341,
		.name = "Marvell 88E6341",
		.num_databases = 256,
		.num_macs = 2048,
		.num_internal_phys = 5,
		.num_ports = 6,
		.num_gpio = 11,
		.max_vid = 4095,
		.max_sid = 63,
		.port_base_addr = 0x10,
		.phy_base_addr = 0x10,
		.global1_addr = 0x1b,
		.global2_addr = 0x1c,
		.age_time_coeff = 3750,
		.atu_move_port_mask = 0xf,
		.g1_irqs = 9,
		.g2_irqs = 10,
		.stats_type = STATS_TYPE_BANK0 | STATS_TYPE_BANK1,
		.pvt = true,
		.multi_chip = true,
		.edsa_support = MV88E6XXX_EDSA_SUPPORTED,
		.ptp_support = true,
		.ops = &mv88e6341_ops,
	},

	[MV88E6350] = {
		.prod_num = MV88E6XXX_PORT_SWITCH_ID_PROD_6350,
		.family = MV88E6XXX_FAMILY_6351,
		.name = "Marvell 88E6350",
		.num_databases = 4096,
		.num_macs = 8192,
		.num_ports = 7,
		.num_internal_phys = 5,
		.max_vid = 4095,
		.max_sid = 63,
		.port_base_addr = 0x10,
		.phy_base_addr = 0x0,
		.global1_addr = 0x1b,
		.global2_addr = 0x1c,
		.age_time_coeff = 15000,
		.g1_irqs = 9,
		.g2_irqs = 10,
		.stats_type = STATS_TYPE_BANK0 | STATS_TYPE_PORT,
		.atu_move_port_mask = 0xf,
		.pvt = true,
		.multi_chip = true,
		.edsa_support = MV88E6XXX_EDSA_SUPPORTED,
		.ops = &mv88e6350_ops,
	},

	[MV88E6351] = {
		.prod_num = MV88E6XXX_PORT_SWITCH_ID_PROD_6351,
		.family = MV88E6XXX_FAMILY_6351,
		.name = "Marvell 88E6351",
		.num_databases = 4096,
		.num_macs = 8192,
		.num_ports = 7,
		.num_internal_phys = 5,
		.max_vid = 4095,
		.max_sid = 63,
		.port_base_addr = 0x10,
		.phy_base_addr = 0x0,
		.global1_addr = 0x1b,
		.global2_addr = 0x1c,
		.age_time_coeff = 15000,
		.g1_irqs = 9,
		.g2_irqs = 10,
		.stats_type = STATS_TYPE_BANK0 | STATS_TYPE_PORT,
		.atu_move_port_mask = 0xf,
		.pvt = true,
		.multi_chip = true,
		.edsa_support = MV88E6XXX_EDSA_SUPPORTED,
		.ops = &mv88e6351_ops,
	},

	[MV88E6352] = {
		.prod_num = MV88E6XXX_PORT_SWITCH_ID_PROD_6352,
		.family = MV88E6XXX_FAMILY_6352,
		.name = "Marvell 88E6352",
		.num_databases = 4096,
		.num_macs = 8192,
		.num_ports = 7,
		.num_internal_phys = 2,
		.internal_phys_offset = 3,
		.num_gpio = 15,
		.max_vid = 4095,
		.max_sid = 63,
		.port_base_addr = 0x10,
		.phy_base_addr = 0x0,
		.global1_addr = 0x1b,
		.global2_addr = 0x1c,
		.age_time_coeff = 15000,
		.g1_irqs = 9,
		.g2_irqs = 10,
		.stats_type = STATS_TYPE_BANK0 | STATS_TYPE_PORT,
		.atu_move_port_mask = 0xf,
		.pvt = true,
		.multi_chip = true,
		.edsa_support = MV88E6XXX_EDSA_SUPPORTED,
		.ptp_support = true,
		.ops = &mv88e6352_ops,
	},
	[MV88E6361] = {
		.prod_num = MV88E6XXX_PORT_SWITCH_ID_PROD_6361,
		.family = MV88E6XXX_FAMILY_6393,
		.name = "Marvell 88E6361",
		.num_databases = 4096,
		.num_macs = 16384,
		.num_ports = 11,
		/* Ports 1, 2 and 8 are not routed */
		.invalid_port_mask = BIT(1) | BIT(2) | BIT(8),
		.num_internal_phys = 5,
		.internal_phys_offset = 3,
		.max_vid = 8191,
		.max_sid = 63,
		.port_base_addr = 0x0,
		.phy_base_addr = 0x0,
		.global1_addr = 0x1b,
		.global2_addr = 0x1c,
		.age_time_coeff = 3750,
		.g1_irqs = 10,
		.g2_irqs = 14,
		.stats_type = STATS_TYPE_BANK0 | STATS_TYPE_BANK1,
		.atu_move_port_mask = 0x1f,
		.pvt = true,
		.multi_chip = true,
		.ptp_support = true,
		.ops = &mv88e6393x_ops,
	},
	[MV88E6390] = {
		.prod_num = MV88E6XXX_PORT_SWITCH_ID_PROD_6390,
		.family = MV88E6XXX_FAMILY_6390,
		.name = "Marvell 88E6390",
		.num_databases = 4096,
		.num_macs = 16384,
		.num_ports = 11,	/* 10 + Z80 */
		.num_internal_phys = 9,
		.num_gpio = 16,
		.max_vid = 8191,
		.max_sid = 63,
		.port_base_addr = 0x0,
		.phy_base_addr = 0x0,
		.global1_addr = 0x1b,
		.global2_addr = 0x1c,
		.age_time_coeff = 3750,
		.g1_irqs = 9,
		.g2_irqs = 14,
		.stats_type = STATS_TYPE_BANK0 | STATS_TYPE_BANK1,
		.atu_move_port_mask = 0x1f,
		.pvt = true,
		.multi_chip = true,
		.edsa_support = MV88E6XXX_EDSA_UNDOCUMENTED,
		.ptp_support = true,
		.ops = &mv88e6390_ops,
	},
	[MV88E6390X] = {
		.prod_num = MV88E6XXX_PORT_SWITCH_ID_PROD_6390X,
		.family = MV88E6XXX_FAMILY_6390,
		.name = "Marvell 88E6390X",
		.num_databases = 4096,
		.num_macs = 16384,
		.num_ports = 11,	/* 10 + Z80 */
		.num_internal_phys = 9,
		.num_gpio = 16,
		.max_vid = 8191,
		.max_sid = 63,
		.port_base_addr = 0x0,
		.phy_base_addr = 0x0,
		.global1_addr = 0x1b,
		.global2_addr = 0x1c,
		.age_time_coeff = 3750,
		.g1_irqs = 9,
		.g2_irqs = 14,
		.stats_type = STATS_TYPE_BANK0 | STATS_TYPE_BANK1,
		.atu_move_port_mask = 0x1f,
		.pvt = true,
		.multi_chip = true,
		.edsa_support = MV88E6XXX_EDSA_UNDOCUMENTED,
		.ptp_support = true,
		.ops = &mv88e6390x_ops,
	},

	[MV88E6393X] = {
		.prod_num = MV88E6XXX_PORT_SWITCH_ID_PROD_6393X,
		.family = MV88E6XXX_FAMILY_6393,
		.name = "Marvell 88E6393X",
		.num_databases = 4096,
		.num_ports = 11,	/* 10 + Z80 */
		.num_internal_phys = 8,
		.internal_phys_offset = 1,
		.max_vid = 8191,
		.max_sid = 63,
		.port_base_addr = 0x0,
		.phy_base_addr = 0x0,
		.global1_addr = 0x1b,
		.global2_addr = 0x1c,
		.age_time_coeff = 3750,
		.g1_irqs = 10,
		.g2_irqs = 14,
		.stats_type = STATS_TYPE_BANK0 | STATS_TYPE_BANK1,
		.atu_move_port_mask = 0x1f,
		.pvt = true,
		.multi_chip = true,
		.ptp_support = true,
		.ops = &mv88e6393x_ops,
	},
};

static const struct mv88e6xxx_info *mv88e6xxx_lookup_info(unsigned int prod_num)
{
	int i;

	for (i = 0; i < ARRAY_SIZE(mv88e6xxx_table); ++i)
		if (mv88e6xxx_table[i].prod_num == prod_num)
			return &mv88e6xxx_table[i];

	return NULL;
}

static int mv88e6xxx_detect(struct mv88e6xxx_chip *chip)
{
	const struct mv88e6xxx_info *info;
	unsigned int prod_num, rev;
	u16 id;
	int err;

	mv88e6xxx_reg_lock(chip);
	err = mv88e6xxx_port_read(chip, 0, MV88E6XXX_PORT_SWITCH_ID, &id);
	mv88e6xxx_reg_unlock(chip);
	if (err)
		return err;

	prod_num = id & MV88E6XXX_PORT_SWITCH_ID_PROD_MASK;
	rev = id & MV88E6XXX_PORT_SWITCH_ID_REV_MASK;

	info = mv88e6xxx_lookup_info(prod_num);
	if (!info)
		return -ENODEV;

	/* Update the compatible info with the probed one */
	chip->info = info;

	dev_info(chip->dev, "switch 0x%x detected: %s, revision %u\n",
		 chip->info->prod_num, chip->info->name, rev);

	return 0;
}

static int mv88e6xxx_single_chip_detect(struct mv88e6xxx_chip *chip,
					struct mdio_device *mdiodev)
{
	int err;

	/* dual_chip takes precedence over single/multi-chip modes */
	if (chip->info->dual_chip)
		return -EINVAL;

	/* If the mdio addr is 16 indicating the first port address of a switch
	 * (e.g. mv88e6*41) in single chip addressing mode the device may be
	 * configured in single chip addressing mode. Setup the smi access as
	 * single chip addressing mode and attempt to detect the model of the
	 * switch, if this fails the device is not configured in single chip
	 * addressing mode.
	 */
	if (mdiodev->addr != 16)
		return -EINVAL;

	err = mv88e6xxx_smi_init(chip, mdiodev->bus, 0);
	if (err)
		return err;

	return mv88e6xxx_detect(chip);
}

static struct mv88e6xxx_chip *mv88e6xxx_alloc_chip(struct device *dev)
{
	struct mv88e6xxx_chip *chip;

	chip = devm_kzalloc(dev, sizeof(*chip), GFP_KERNEL);
	if (!chip)
		return NULL;

	chip->dev = dev;

	mutex_init(&chip->reg_lock);
	INIT_LIST_HEAD(&chip->mdios);
	idr_init(&chip->policies);
	INIT_LIST_HEAD(&chip->msts);

	return chip;
}

static enum dsa_tag_protocol mv88e6xxx_get_tag_protocol(struct dsa_switch *ds,
							int port,
							enum dsa_tag_protocol m)
{
	struct mv88e6xxx_chip *chip = ds->priv;

	return chip->tag_protocol;
}

static int mv88e6xxx_change_tag_protocol(struct dsa_switch *ds,
					 enum dsa_tag_protocol proto)
{
	struct mv88e6xxx_chip *chip = ds->priv;
	enum dsa_tag_protocol old_protocol;
	struct dsa_port *cpu_dp;
	int err;

	switch (proto) {
	case DSA_TAG_PROTO_EDSA:
		switch (chip->info->edsa_support) {
		case MV88E6XXX_EDSA_UNSUPPORTED:
			return -EPROTONOSUPPORT;
		case MV88E6XXX_EDSA_UNDOCUMENTED:
			dev_warn(chip->dev, "Relying on undocumented EDSA tagging behavior\n");
			fallthrough;
		case MV88E6XXX_EDSA_SUPPORTED:
			break;
		}
		break;
	case DSA_TAG_PROTO_DSA:
		break;
	default:
		return -EPROTONOSUPPORT;
	}

	old_protocol = chip->tag_protocol;
	chip->tag_protocol = proto;

	mv88e6xxx_reg_lock(chip);
	dsa_switch_for_each_cpu_port(cpu_dp, ds) {
		err = mv88e6xxx_setup_port_mode(chip, cpu_dp->index);
		if (err) {
			mv88e6xxx_reg_unlock(chip);
			goto unwind;
		}
	}
	mv88e6xxx_reg_unlock(chip);

	return 0;

unwind:
	chip->tag_protocol = old_protocol;

	mv88e6xxx_reg_lock(chip);
	dsa_switch_for_each_cpu_port_continue_reverse(cpu_dp, ds)
		mv88e6xxx_setup_port_mode(chip, cpu_dp->index);
	mv88e6xxx_reg_unlock(chip);

	return err;
}

static int mv88e6xxx_port_mdb_add(struct dsa_switch *ds, int port,
				  const struct switchdev_obj_port_mdb *mdb,
				  struct dsa_db db)
{
	struct mv88e6xxx_chip *chip = ds->priv;
	int err;

	mv88e6xxx_reg_lock(chip);
	err = mv88e6xxx_port_db_load_purge(chip, port, mdb->addr, mdb->vid,
					   MV88E6XXX_G1_ATU_DATA_STATE_MC_STATIC);
	if (err)
		goto out;

	if (!mv88e6xxx_port_db_find(chip, mdb->addr, mdb->vid))
		err = -ENOSPC;

out:
	mv88e6xxx_reg_unlock(chip);

	return err;
}

static int mv88e6xxx_port_mdb_del(struct dsa_switch *ds, int port,
				  const struct switchdev_obj_port_mdb *mdb,
				  struct dsa_db db)
{
	struct mv88e6xxx_chip *chip = ds->priv;
	int err;

	mv88e6xxx_reg_lock(chip);
	err = mv88e6xxx_port_db_load_purge(chip, port, mdb->addr, mdb->vid, 0);
	mv88e6xxx_reg_unlock(chip);

	return err;
}

static int mv88e6xxx_port_mirror_add(struct dsa_switch *ds, int port,
				     struct dsa_mall_mirror_tc_entry *mirror,
				     bool ingress,
				     struct netlink_ext_ack *extack)
{
	enum mv88e6xxx_egress_direction direction = ingress ?
						MV88E6XXX_EGRESS_DIR_INGRESS :
						MV88E6XXX_EGRESS_DIR_EGRESS;
	struct mv88e6xxx_chip *chip = ds->priv;
	bool other_mirrors = false;
	int i;
	int err;

	mutex_lock(&chip->reg_lock);
	if ((ingress ? chip->ingress_dest_port : chip->egress_dest_port) !=
	    mirror->to_local_port) {
		for (i = 0; i < mv88e6xxx_num_ports(chip); i++)
			other_mirrors |= ingress ?
					 chip->ports[i].mirror_ingress :
					 chip->ports[i].mirror_egress;

		/* Can't change egress port when other mirror is active */
		if (other_mirrors) {
			err = -EBUSY;
			goto out;
		}

		err = mv88e6xxx_set_egress_port(chip, direction,
						mirror->to_local_port);
		if (err)
			goto out;
	}

	err = mv88e6xxx_port_set_mirror(chip, port, direction, true);
out:
	mutex_unlock(&chip->reg_lock);

	return err;
}

static void mv88e6xxx_port_mirror_del(struct dsa_switch *ds, int port,
				      struct dsa_mall_mirror_tc_entry *mirror)
{
	enum mv88e6xxx_egress_direction direction = mirror->ingress ?
						MV88E6XXX_EGRESS_DIR_INGRESS :
						MV88E6XXX_EGRESS_DIR_EGRESS;
	struct mv88e6xxx_chip *chip = ds->priv;
	bool other_mirrors = false;
	int i;

	mutex_lock(&chip->reg_lock);
	if (mv88e6xxx_port_set_mirror(chip, port, direction, false))
		dev_err(ds->dev, "p%d: failed to disable mirroring\n", port);

	for (i = 0; i < mv88e6xxx_num_ports(chip); i++)
		other_mirrors |= mirror->ingress ?
				 chip->ports[i].mirror_ingress :
				 chip->ports[i].mirror_egress;

	/* Reset egress port when no other mirror is active */
	if (!other_mirrors) {
		if (mv88e6xxx_set_egress_port(chip, direction,
					      dsa_upstream_port(ds, port)))
			dev_err(ds->dev, "failed to set egress port\n");
	}

	mutex_unlock(&chip->reg_lock);
}

static int mv88e6xxx_port_pre_bridge_flags(struct dsa_switch *ds, int port,
					   struct switchdev_brport_flags flags,
					   struct netlink_ext_ack *extack)
{
	struct mv88e6xxx_chip *chip = ds->priv;
	const struct mv88e6xxx_ops *ops;

	if (flags.mask & ~(BR_LEARNING | BR_FLOOD | BR_MCAST_FLOOD |
			   BR_BCAST_FLOOD | BR_PORT_LOCKED | BR_PORT_MAB))
		return -EINVAL;

	ops = chip->info->ops;

	if ((flags.mask & BR_FLOOD) && !ops->port_set_ucast_flood)
		return -EINVAL;

	if ((flags.mask & BR_MCAST_FLOOD) && !ops->port_set_mcast_flood)
		return -EINVAL;

	return 0;
}

static int mv88e6xxx_port_bridge_flags(struct dsa_switch *ds, int port,
				       struct switchdev_brport_flags flags,
				       struct netlink_ext_ack *extack)
{
	struct mv88e6xxx_chip *chip = ds->priv;
	int err = 0;

	mv88e6xxx_reg_lock(chip);

	if (flags.mask & BR_LEARNING) {
		bool learning = !!(flags.val & BR_LEARNING);
		u16 pav = learning ? (1 << port) : 0;

		err = mv88e6xxx_port_set_assoc_vector(chip, port, pav);
		if (err)
			goto out;
	}

	if (flags.mask & BR_FLOOD) {
		bool unicast = !!(flags.val & BR_FLOOD);

		err = chip->info->ops->port_set_ucast_flood(chip, port,
							    unicast);
		if (err)
			goto out;
	}

	if (flags.mask & BR_MCAST_FLOOD) {
		bool multicast = !!(flags.val & BR_MCAST_FLOOD);

		err = chip->info->ops->port_set_mcast_flood(chip, port,
							    multicast);
		if (err)
			goto out;
	}

	if (flags.mask & BR_BCAST_FLOOD) {
		bool broadcast = !!(flags.val & BR_BCAST_FLOOD);

		err = mv88e6xxx_port_broadcast_sync(chip, port, broadcast);
		if (err)
			goto out;
	}

	if (flags.mask & BR_PORT_MAB) {
		bool mab = !!(flags.val & BR_PORT_MAB);

		mv88e6xxx_port_set_mab(chip, port, mab);
	}

	if (flags.mask & BR_PORT_LOCKED) {
		bool locked = !!(flags.val & BR_PORT_LOCKED);

		err = mv88e6xxx_port_set_lock(chip, port, locked);
		if (err)
			goto out;
	}
out:
	mv88e6xxx_reg_unlock(chip);

	return err;
}

static bool mv88e6xxx_lag_can_offload(struct dsa_switch *ds,
				      struct dsa_lag lag,
				      struct netdev_lag_upper_info *info,
				      struct netlink_ext_ack *extack)
{
	struct mv88e6xxx_chip *chip = ds->priv;
	struct dsa_port *dp;
	int members = 0;

	if (!mv88e6xxx_has_lag(chip)) {
		NL_SET_ERR_MSG_MOD(extack, "Chip does not support LAG offload");
		return false;
	}

	if (!lag.id)
		return false;

	dsa_lag_foreach_port(dp, ds->dst, &lag)
		/* Includes the port joining the LAG */
		members++;

	if (members > 8) {
		NL_SET_ERR_MSG_MOD(extack,
				   "Cannot offload more than 8 LAG ports");
		return false;
	}

	/* We could potentially relax this to include active
	 * backup in the future.
	 */
	if (info->tx_type != NETDEV_LAG_TX_TYPE_HASH) {
		NL_SET_ERR_MSG_MOD(extack,
				   "Can only offload LAG using hash TX type");
		return false;
	}

	/* Ideally we would also validate that the hash type matches
	 * the hardware. Alas, this is always set to unknown on team
	 * interfaces.
	 */
	return true;
}

static int mv88e6xxx_lag_sync_map(struct dsa_switch *ds, struct dsa_lag lag)
{
	struct mv88e6xxx_chip *chip = ds->priv;
	struct dsa_port *dp;
	u16 map = 0;
	int id;

	/* DSA LAG IDs are one-based, hardware is zero-based */
	id = lag.id - 1;

	/* Build the map of all ports to distribute flows destined for
	 * this LAG. This can be either a local user port, or a DSA
	 * port if the LAG port is on a remote chip.
	 */
	dsa_lag_foreach_port(dp, ds->dst, &lag)
		map |= BIT(dsa_towards_port(ds, dp->ds->index, dp->index));

	return mv88e6xxx_g2_trunk_mapping_write(chip, id, map);
}

static const u8 mv88e6xxx_lag_mask_table[8][8] = {
	/* Row number corresponds to the number of active members in a
	 * LAG. Each column states which of the eight hash buckets are
	 * mapped to the column:th port in the LAG.
	 *
	 * Example: In a LAG with three active ports, the second port
	 * ([2][1]) would be selected for traffic mapped to buckets
	 * 3,4,5 (0x38).
	 */
	{ 0xff,    0,    0,    0,    0,    0,    0,    0 },
	{ 0x0f, 0xf0,    0,    0,    0,    0,    0,    0 },
	{ 0x07, 0x38, 0xc0,    0,    0,    0,    0,    0 },
	{ 0x03, 0x0c, 0x30, 0xc0,    0,    0,    0,    0 },
	{ 0x03, 0x0c, 0x30, 0x40, 0x80,    0,    0,    0 },
	{ 0x03, 0x0c, 0x10, 0x20, 0x40, 0x80,    0,    0 },
	{ 0x03, 0x04, 0x08, 0x10, 0x20, 0x40, 0x80,    0 },
	{ 0x01, 0x02, 0x04, 0x08, 0x10, 0x20, 0x40, 0x80 },
};

static void mv88e6xxx_lag_set_port_mask(u16 *mask, int port,
					int num_tx, int nth)
{
	u8 active = 0;
	int i;

	num_tx = num_tx <= 8 ? num_tx : 8;
	if (nth < num_tx)
		active = mv88e6xxx_lag_mask_table[num_tx - 1][nth];

	for (i = 0; i < 8; i++) {
		if (BIT(i) & active)
			mask[i] |= BIT(port);
	}
}

static int mv88e6xxx_lag_sync_masks(struct dsa_switch *ds)
{
	struct mv88e6xxx_chip *chip = ds->priv;
	unsigned int id, num_tx;
	struct dsa_port *dp;
	struct dsa_lag *lag;
	int i, err, nth;
	u16 mask[8];
	u16 ivec;

	/* Assume no port is a member of any LAG. */
	ivec = BIT(mv88e6xxx_num_ports(chip)) - 1;

	/* Disable all masks for ports that _are_ members of a LAG. */
	dsa_switch_for_each_port(dp, ds) {
		if (!dp->lag)
			continue;

		ivec &= ~BIT(dp->index);
	}

	for (i = 0; i < 8; i++)
		mask[i] = ivec;

	/* Enable the correct subset of masks for all LAG ports that
	 * are in the Tx set.
	 */
	dsa_lags_foreach_id(id, ds->dst) {
		lag = dsa_lag_by_id(ds->dst, id);
		if (!lag)
			continue;

		num_tx = 0;
		dsa_lag_foreach_port(dp, ds->dst, lag) {
			if (dp->lag_tx_enabled)
				num_tx++;
		}

		if (!num_tx)
			continue;

		nth = 0;
		dsa_lag_foreach_port(dp, ds->dst, lag) {
			if (!dp->lag_tx_enabled)
				continue;

			if (dp->ds == ds)
				mv88e6xxx_lag_set_port_mask(mask, dp->index,
							    num_tx, nth);

			nth++;
		}
	}

	for (i = 0; i < 8; i++) {
		err = mv88e6xxx_g2_trunk_mask_write(chip, i, true, mask[i]);
		if (err)
			return err;
	}

	return 0;
}

static int mv88e6xxx_lag_sync_masks_map(struct dsa_switch *ds,
					struct dsa_lag lag)
{
	int err;

	err = mv88e6xxx_lag_sync_masks(ds);

	if (!err)
		err = mv88e6xxx_lag_sync_map(ds, lag);

	return err;
}

static int mv88e6xxx_port_lag_change(struct dsa_switch *ds, int port)
{
	struct mv88e6xxx_chip *chip = ds->priv;
	int err;

	mv88e6xxx_reg_lock(chip);
	err = mv88e6xxx_lag_sync_masks(ds);
	mv88e6xxx_reg_unlock(chip);
	return err;
}

static int mv88e6xxx_port_lag_join(struct dsa_switch *ds, int port,
				   struct dsa_lag lag,
				   struct netdev_lag_upper_info *info,
				   struct netlink_ext_ack *extack)
{
	struct mv88e6xxx_chip *chip = ds->priv;
	int err, id;

	if (!mv88e6xxx_lag_can_offload(ds, lag, info, extack))
		return -EOPNOTSUPP;

	/* DSA LAG IDs are one-based */
	id = lag.id - 1;

	mv88e6xxx_reg_lock(chip);

	err = mv88e6xxx_port_set_trunk(chip, port, true, id);
	if (err)
		goto err_unlock;

	err = mv88e6xxx_lag_sync_masks_map(ds, lag);
	if (err)
		goto err_clear_trunk;

	mv88e6xxx_reg_unlock(chip);
	return 0;

err_clear_trunk:
	mv88e6xxx_port_set_trunk(chip, port, false, 0);
err_unlock:
	mv88e6xxx_reg_unlock(chip);
	return err;
}

static int mv88e6xxx_port_lag_leave(struct dsa_switch *ds, int port,
				    struct dsa_lag lag)
{
	struct mv88e6xxx_chip *chip = ds->priv;
	int err_sync, err_trunk;

	mv88e6xxx_reg_lock(chip);
	err_sync = mv88e6xxx_lag_sync_masks_map(ds, lag);
	err_trunk = mv88e6xxx_port_set_trunk(chip, port, false, 0);
	mv88e6xxx_reg_unlock(chip);
	return err_sync ? : err_trunk;
}

static int mv88e6xxx_crosschip_lag_change(struct dsa_switch *ds, int sw_index,
					  int port)
{
	struct mv88e6xxx_chip *chip = ds->priv;
	int err;

	mv88e6xxx_reg_lock(chip);
	err = mv88e6xxx_lag_sync_masks(ds);
	mv88e6xxx_reg_unlock(chip);
	return err;
}

static int mv88e6xxx_crosschip_lag_join(struct dsa_switch *ds, int sw_index,
					int port, struct dsa_lag lag,
					struct netdev_lag_upper_info *info,
					struct netlink_ext_ack *extack)
{
	struct mv88e6xxx_chip *chip = ds->priv;
	int err;

	if (!mv88e6xxx_lag_can_offload(ds, lag, info, extack))
		return -EOPNOTSUPP;

	mv88e6xxx_reg_lock(chip);

	err = mv88e6xxx_lag_sync_masks_map(ds, lag);
	if (err)
		goto unlock;

	err = mv88e6xxx_pvt_map(chip, sw_index, port);

unlock:
	mv88e6xxx_reg_unlock(chip);
	return err;
}

static int mv88e6xxx_crosschip_lag_leave(struct dsa_switch *ds, int sw_index,
					 int port, struct dsa_lag lag)
{
	struct mv88e6xxx_chip *chip = ds->priv;
	int err_sync, err_pvt;

	mv88e6xxx_reg_lock(chip);
	err_sync = mv88e6xxx_lag_sync_masks_map(ds, lag);
	err_pvt = mv88e6xxx_pvt_map(chip, sw_index, port);
	mv88e6xxx_reg_unlock(chip);
	return err_sync ? : err_pvt;
}

static const struct phylink_mac_ops mv88e6xxx_phylink_mac_ops = {
	.mac_select_pcs		= mv88e6xxx_mac_select_pcs,
	.mac_prepare		= mv88e6xxx_mac_prepare,
	.mac_config		= mv88e6xxx_mac_config,
	.mac_finish		= mv88e6xxx_mac_finish,
	.mac_link_down		= mv88e6xxx_mac_link_down,
	.mac_link_up		= mv88e6xxx_mac_link_up,
};

static const struct dsa_switch_ops mv88e6xxx_switch_ops = {
	.get_tag_protocol	= mv88e6xxx_get_tag_protocol,
	.change_tag_protocol	= mv88e6xxx_change_tag_protocol,
	.setup			= mv88e6xxx_setup,
	.teardown		= mv88e6xxx_teardown,
	.port_setup		= mv88e6xxx_port_setup,
	.port_teardown		= mv88e6xxx_port_teardown,
	.phylink_get_caps	= mv88e6xxx_get_caps,
	.get_strings		= mv88e6xxx_get_strings,
	.get_ethtool_stats	= mv88e6xxx_get_ethtool_stats,
	.get_eth_mac_stats	= mv88e6xxx_get_eth_mac_stats,
	.get_rmon_stats		= mv88e6xxx_get_rmon_stats,
	.get_sset_count		= mv88e6xxx_get_sset_count,
	.port_max_mtu		= mv88e6xxx_get_max_mtu,
	.port_change_mtu	= mv88e6xxx_change_mtu,
	.support_eee		= dsa_supports_eee,
	.set_mac_eee		= mv88e6xxx_set_mac_eee,
	.get_eeprom_len		= mv88e6xxx_get_eeprom_len,
	.get_eeprom		= mv88e6xxx_get_eeprom,
	.set_eeprom		= mv88e6xxx_set_eeprom,
	.get_regs_len		= mv88e6xxx_get_regs_len,
	.get_regs		= mv88e6xxx_get_regs,
	.get_rxnfc		= mv88e6xxx_get_rxnfc,
	.set_rxnfc		= mv88e6xxx_set_rxnfc,
	.set_ageing_time	= mv88e6xxx_set_ageing_time,
	.port_bridge_join	= mv88e6xxx_port_bridge_join,
	.port_bridge_leave	= mv88e6xxx_port_bridge_leave,
	.port_pre_bridge_flags	= mv88e6xxx_port_pre_bridge_flags,
	.port_bridge_flags	= mv88e6xxx_port_bridge_flags,
	.port_stp_state_set	= mv88e6xxx_port_stp_state_set,
	.port_mst_state_set	= mv88e6xxx_port_mst_state_set,
	.port_fast_age		= mv88e6xxx_port_fast_age,
	.port_vlan_fast_age	= mv88e6xxx_port_vlan_fast_age,
	.port_vlan_filtering	= mv88e6xxx_port_vlan_filtering,
	.port_vlan_add		= mv88e6xxx_port_vlan_add,
	.port_vlan_del		= mv88e6xxx_port_vlan_del,
	.vlan_msti_set		= mv88e6xxx_vlan_msti_set,
	.port_fdb_add		= mv88e6xxx_port_fdb_add,
	.port_fdb_del		= mv88e6xxx_port_fdb_del,
	.port_fdb_dump		= mv88e6xxx_port_fdb_dump,
	.port_mdb_add		= mv88e6xxx_port_mdb_add,
	.port_mdb_del		= mv88e6xxx_port_mdb_del,
	.port_mirror_add	= mv88e6xxx_port_mirror_add,
	.port_mirror_del	= mv88e6xxx_port_mirror_del,
	.crosschip_bridge_join	= mv88e6xxx_crosschip_bridge_join,
	.crosschip_bridge_leave	= mv88e6xxx_crosschip_bridge_leave,
	.port_hwtstamp_set	= mv88e6xxx_port_hwtstamp_set,
	.port_hwtstamp_get	= mv88e6xxx_port_hwtstamp_get,
	.port_txtstamp		= mv88e6xxx_port_txtstamp,
	.port_rxtstamp		= mv88e6xxx_port_rxtstamp,
	.get_ts_info		= mv88e6xxx_get_ts_info,
	.devlink_param_get	= mv88e6xxx_devlink_param_get,
	.devlink_param_set	= mv88e6xxx_devlink_param_set,
	.devlink_info_get	= mv88e6xxx_devlink_info_get,
	.port_lag_change	= mv88e6xxx_port_lag_change,
	.port_lag_join		= mv88e6xxx_port_lag_join,
	.port_lag_leave		= mv88e6xxx_port_lag_leave,
	.crosschip_lag_change	= mv88e6xxx_crosschip_lag_change,
	.crosschip_lag_join	= mv88e6xxx_crosschip_lag_join,
	.crosschip_lag_leave	= mv88e6xxx_crosschip_lag_leave,
};

static int mv88e6xxx_register_switch(struct mv88e6xxx_chip *chip)
{
	struct device *dev = chip->dev;
	struct dsa_switch *ds;

	ds = devm_kzalloc(dev, sizeof(*ds), GFP_KERNEL);
	if (!ds)
		return -ENOMEM;

	ds->dev = dev;
	ds->num_ports = mv88e6xxx_num_ports(chip);
	ds->priv = chip;
	ds->dev = dev;
	ds->ops = &mv88e6xxx_switch_ops;
	ds->phylink_mac_ops = &mv88e6xxx_phylink_mac_ops;
	ds->ageing_time_min = chip->info->age_time_coeff;
	ds->ageing_time_max = chip->info->age_time_coeff * U8_MAX;

	/* Some chips support up to 32, but that requires enabling the
	 * 5-bit port mode, which we do not support. 640k^W16 ought to
	 * be enough for anyone.
	 */
	ds->num_lag_ids = mv88e6xxx_has_lag(chip) ? 16 : 0;

	dev_set_drvdata(dev, ds);

	return dsa_register_switch(ds);
}

static void mv88e6xxx_unregister_switch(struct mv88e6xxx_chip *chip)
{
	dsa_unregister_switch(chip->ds);
}

static const void *pdata_device_get_match_data(struct device *dev)
{
	const struct of_device_id *matches = dev->driver->of_match_table;
	const struct dsa_mv88e6xxx_pdata *pdata = dev->platform_data;

	for (; matches->name[0] || matches->type[0] || matches->compatible[0];
	     matches++) {
		if (!strcmp(pdata->compatible, matches->compatible))
			return matches->data;
	}
	return NULL;
}

/* There is no suspend to RAM support at DSA level yet, the switch configuration
 * would be lost after a power cycle so prevent it to be suspended.
 */
static int __maybe_unused mv88e6xxx_suspend(struct device *dev)
{
	return -EOPNOTSUPP;
}

static int __maybe_unused mv88e6xxx_resume(struct device *dev)
{
	return 0;
}

static SIMPLE_DEV_PM_OPS(mv88e6xxx_pm_ops, mv88e6xxx_suspend, mv88e6xxx_resume);

static int mv88e6xxx_probe(struct mdio_device *mdiodev)
{
	struct dsa_mv88e6xxx_pdata *pdata = mdiodev->dev.platform_data;
	const struct mv88e6xxx_info *compat_info = NULL;
	struct device *dev = &mdiodev->dev;
	struct device_node *np = dev->of_node;
	struct mv88e6xxx_chip *chip;
	int port;
	int err;

	if (!np && !pdata)
		return -EINVAL;

	if (np)
		compat_info = of_device_get_match_data(dev);

	if (pdata) {
		compat_info = pdata_device_get_match_data(dev);

		if (!pdata->netdev)
			return -EINVAL;

		for (port = 0; port < DSA_MAX_PORTS; port++) {
			if (!(pdata->enabled_ports & (1 << port)))
				continue;
			if (strcmp(pdata->cd.port_names[port], "cpu"))
				continue;
			pdata->cd.netdev[port] = &pdata->netdev->dev;
			break;
		}
	}

	if (!compat_info)
		return -EINVAL;

	chip = mv88e6xxx_alloc_chip(dev);
	if (!chip) {
		err = -ENOMEM;
		goto out;
	}

	chip->info = compat_info;

	chip->reset = devm_gpiod_get_optional(dev, "reset", GPIOD_OUT_LOW);
	if (IS_ERR(chip->reset)) {
		err = PTR_ERR(chip->reset);
		goto out;
	}
	if (chip->reset)
		usleep_range(10000, 20000);

	/* Detect if the device is configured in single chip addressing mode,
	 * otherwise continue with address specific smi init/detection.
	 */
	err = mv88e6xxx_single_chip_detect(chip, mdiodev);
	if (err) {
		err = mv88e6xxx_smi_init(chip, mdiodev->bus, mdiodev->addr);
		if (err)
			goto out;

		err = mv88e6xxx_detect(chip);
		if (err)
			goto out;
	}

	if (chip->info->edsa_support == MV88E6XXX_EDSA_SUPPORTED)
		chip->tag_protocol = DSA_TAG_PROTO_EDSA;
	else
		chip->tag_protocol = DSA_TAG_PROTO_DSA;

	mv88e6xxx_phy_init(chip);

	if (chip->info->ops->get_eeprom) {
		if (np)
			of_property_read_u32(np, "eeprom-length",
					     &chip->eeprom_len);
		else
			chip->eeprom_len = pdata->eeprom_len;
	}

	mv88e6xxx_reg_lock(chip);
	err = mv88e6xxx_switch_reset(chip);
	mv88e6xxx_reg_unlock(chip);
	if (err)
		goto out_phy;

	if (np) {
		chip->irq = of_irq_get(np, 0);
		if (chip->irq == -EPROBE_DEFER) {
			err = chip->irq;
			goto out_phy;
		}
	}

	if (pdata)
		chip->irq = pdata->irq;

	/* Has to be performed before the MDIO bus is created, because
	 * the PHYs will link their interrupts to these interrupt
	 * controllers
	 */
	mv88e6xxx_reg_lock(chip);
	if (chip->irq > 0)
		err = mv88e6xxx_g1_irq_setup(chip);
	else
		err = mv88e6xxx_irq_poll_setup(chip);
	mv88e6xxx_reg_unlock(chip);

	if (err)
		goto out_phy;

	if (chip->info->g2_irqs > 0) {
		err = mv88e6xxx_g2_irq_setup(chip);
		if (err)
			goto out_g1_irq;
	}

	err = mv88e6xxx_g1_atu_prob_irq_setup(chip);
	if (err)
		goto out_g2_irq;

	err = mv88e6xxx_g1_vtu_prob_irq_setup(chip);
	if (err)
		goto out_g1_atu_prob_irq;

	err = mv88e6xxx_register_switch(chip);
	if (err)
		goto out_g1_vtu_prob_irq;

	return 0;

out_g1_vtu_prob_irq:
	mv88e6xxx_g1_vtu_prob_irq_free(chip);
out_g1_atu_prob_irq:
	mv88e6xxx_g1_atu_prob_irq_free(chip);
out_g2_irq:
	if (chip->info->g2_irqs > 0)
		mv88e6xxx_g2_irq_free(chip);
out_g1_irq:
	if (chip->irq > 0)
		mv88e6xxx_g1_irq_free(chip);
	else
		mv88e6xxx_irq_poll_free(chip);
out_phy:
	mv88e6xxx_phy_destroy(chip);
out:
	if (pdata)
		dev_put(pdata->netdev);

	return err;
}

static void mv88e6xxx_remove(struct mdio_device *mdiodev)
{
	struct dsa_switch *ds = dev_get_drvdata(&mdiodev->dev);
	struct mv88e6xxx_chip *chip;

	if (!ds)
		return;

	chip = ds->priv;

	if (chip->info->ptp_support) {
		mv88e6xxx_hwtstamp_free(chip);
		mv88e6xxx_ptp_free(chip);
	}

	mv88e6xxx_unregister_switch(chip);

	mv88e6xxx_g1_vtu_prob_irq_free(chip);
	mv88e6xxx_g1_atu_prob_irq_free(chip);

	if (chip->info->g2_irqs > 0)
		mv88e6xxx_g2_irq_free(chip);

	if (chip->irq > 0)
		mv88e6xxx_g1_irq_free(chip);
	else
		mv88e6xxx_irq_poll_free(chip);

	mv88e6xxx_phy_destroy(chip);
}

static void mv88e6xxx_shutdown(struct mdio_device *mdiodev)
{
	struct dsa_switch *ds = dev_get_drvdata(&mdiodev->dev);

	if (!ds)
		return;

	dsa_switch_shutdown(ds);

	dev_set_drvdata(&mdiodev->dev, NULL);
}

static const struct of_device_id mv88e6xxx_of_match[] = {
	{
		.compatible = "marvell,mv88e6085",
		.data = &mv88e6xxx_table[MV88E6085],
	},
	{
		.compatible = "marvell,mv88e6190",
		.data = &mv88e6xxx_table[MV88E6190],
	},
	{
		.compatible = "marvell,mv88e6250",
		.data = &mv88e6xxx_table[MV88E6250],
	},
	{ /* sentinel */ },
};

MODULE_DEVICE_TABLE(of, mv88e6xxx_of_match);

static struct mdio_driver mv88e6xxx_driver = {
	.probe	= mv88e6xxx_probe,
	.remove = mv88e6xxx_remove,
	.shutdown = mv88e6xxx_shutdown,
	.mdiodrv.driver = {
		.name = "mv88e6085",
		.of_match_table = mv88e6xxx_of_match,
		.pm = &mv88e6xxx_pm_ops,
	},
};

mdio_module_driver(mv88e6xxx_driver);

MODULE_AUTHOR("Lennert Buytenhek <buytenh@wantstofly.org>");
MODULE_DESCRIPTION("Driver for Marvell 88E6XXX ethernet switch chips");
MODULE_LICENSE("GPL");<|MERGE_RESOLUTION|>--- conflicted
+++ resolved
@@ -2239,17 +2239,10 @@
 	entry->state = 0;
 	ether_addr_copy(entry->mac, addr);
 	eth_addr_dec(entry->mac);
-<<<<<<< HEAD
 
 	return mv88e6xxx_g1_atu_getnext(chip, *fid, entry);
 }
 
-=======
-
-	return mv88e6xxx_g1_atu_getnext(chip, *fid, entry);
-}
-
->>>>>>> d12acd7b
 static bool mv88e6xxx_port_db_find(struct mv88e6xxx_chip *chip,
 				   const unsigned char *addr, u16 vid)
 {
@@ -6192,8 +6185,7 @@
 		.num_databases = 4096,
 		.num_macs = 8192,
 		.num_ports = 7,
-		.num_internal_phys = 2,
-		.internal_phys_offset = 3,
+		.num_internal_phys = 5,
 		.num_gpio = 15,
 		.max_vid = 4095,
 		.max_sid = 63,
@@ -6400,8 +6392,7 @@
 		.num_databases = 4096,
 		.num_macs = 8192,
 		.num_ports = 7,
-		.num_internal_phys = 2,
-		.internal_phys_offset = 3,
+		.num_internal_phys = 5,
 		.num_gpio = 15,
 		.max_vid = 4095,
 		.max_sid = 63,
