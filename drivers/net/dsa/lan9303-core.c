--- conflicted
+++ resolved
@@ -1382,10 +1382,7 @@
 	chip->ds->num_ports = LAN9303_NUM_PORTS;
 	chip->ds->priv = chip;
 	chip->ds->ops = &lan9303_switch_ops;
-<<<<<<< HEAD
-=======
 	chip->ds->phylink_mac_ops = &lan9303_phylink_mac_ops;
->>>>>>> 2d002356
 	chip->ds->phys_mii_mask = GENMASK(LAN9303_NUM_PORTS - 1, 0);
 
 	return dsa_register_switch(chip->ds);
