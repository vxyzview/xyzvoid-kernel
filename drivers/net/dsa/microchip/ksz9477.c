// SPDX-License-Identifier: GPL-2.0
/*
 * Microchip KSZ9477 switch driver main logic
 *
 * Copyright (C) 2017-2024 Microchip Technology Inc.
 */

#include <linux/kernel.h>
#include <linux/module.h>
#include <linux/iopoll.h>
#include <linux/platform_data/microchip-ksz.h>
#include <linux/phy.h>
#include <linux/if_bridge.h>
#include <linux/if_vlan.h>
#include <net/dsa.h>
#include <net/switchdev.h>

#include "ksz9477_reg.h"
#include "ksz_common.h"
#include "ksz9477.h"

static void ksz_cfg(struct ksz_device *dev, u32 addr, u8 bits, bool set)
{
	regmap_update_bits(ksz_regmap_8(dev), addr, bits, set ? bits : 0);
}

static void ksz_port_cfg(struct ksz_device *dev, int port, int offset, u8 bits,
			 bool set)
{
	regmap_update_bits(ksz_regmap_8(dev), PORT_CTRL_ADDR(port, offset),
			   bits, set ? bits : 0);
}

static void ksz9477_cfg32(struct ksz_device *dev, u32 addr, u32 bits, bool set)
{
	regmap_update_bits(ksz_regmap_32(dev), addr, bits, set ? bits : 0);
}

static void ksz9477_port_cfg32(struct ksz_device *dev, int port, int offset,
			       u32 bits, bool set)
{
	regmap_update_bits(ksz_regmap_32(dev), PORT_CTRL_ADDR(port, offset),
			   bits, set ? bits : 0);
}

int ksz9477_change_mtu(struct ksz_device *dev, int port, int mtu)
{
	u16 frame_size;

	if (!dsa_is_cpu_port(dev->ds, port))
		return 0;

	frame_size = mtu + VLAN_ETH_HLEN + ETH_FCS_LEN;

	return regmap_update_bits(ksz_regmap_16(dev), REG_SW_MTU__2,
				  REG_SW_MTU_MASK, frame_size);
}

static int ksz9477_wait_vlan_ctrl_ready(struct ksz_device *dev)
{
	unsigned int val;

	return regmap_read_poll_timeout(ksz_regmap_8(dev), REG_SW_VLAN_CTRL,
					val, !(val & VLAN_START), 10, 1000);
}

static int ksz9477_get_vlan_table(struct ksz_device *dev, u16 vid,
				  u32 *vlan_table)
{
	int ret;

	mutex_lock(&dev->vlan_mutex);

	ksz_write16(dev, REG_SW_VLAN_ENTRY_INDEX__2, vid & VLAN_INDEX_M);
	ksz_write8(dev, REG_SW_VLAN_CTRL, VLAN_READ | VLAN_START);

	/* wait to be cleared */
	ret = ksz9477_wait_vlan_ctrl_ready(dev);
	if (ret) {
		dev_dbg(dev->dev, "Failed to read vlan table\n");
		goto exit;
	}

	ksz_read32(dev, REG_SW_VLAN_ENTRY__4, &vlan_table[0]);
	ksz_read32(dev, REG_SW_VLAN_ENTRY_UNTAG__4, &vlan_table[1]);
	ksz_read32(dev, REG_SW_VLAN_ENTRY_PORTS__4, &vlan_table[2]);

	ksz_write8(dev, REG_SW_VLAN_CTRL, 0);

exit:
	mutex_unlock(&dev->vlan_mutex);

	return ret;
}

static int ksz9477_set_vlan_table(struct ksz_device *dev, u16 vid,
				  u32 *vlan_table)
{
	int ret;

	mutex_lock(&dev->vlan_mutex);

	ksz_write32(dev, REG_SW_VLAN_ENTRY__4, vlan_table[0]);
	ksz_write32(dev, REG_SW_VLAN_ENTRY_UNTAG__4, vlan_table[1]);
	ksz_write32(dev, REG_SW_VLAN_ENTRY_PORTS__4, vlan_table[2]);

	ksz_write16(dev, REG_SW_VLAN_ENTRY_INDEX__2, vid & VLAN_INDEX_M);
	ksz_write8(dev, REG_SW_VLAN_CTRL, VLAN_START | VLAN_WRITE);

	/* wait to be cleared */
	ret = ksz9477_wait_vlan_ctrl_ready(dev);
	if (ret) {
		dev_dbg(dev->dev, "Failed to write vlan table\n");
		goto exit;
	}

	ksz_write8(dev, REG_SW_VLAN_CTRL, 0);

	/* update vlan cache table */
	dev->vlan_cache[vid].table[0] = vlan_table[0];
	dev->vlan_cache[vid].table[1] = vlan_table[1];
	dev->vlan_cache[vid].table[2] = vlan_table[2];

exit:
	mutex_unlock(&dev->vlan_mutex);

	return ret;
}

static void ksz9477_read_table(struct ksz_device *dev, u32 *table)
{
	ksz_read32(dev, REG_SW_ALU_VAL_A, &table[0]);
	ksz_read32(dev, REG_SW_ALU_VAL_B, &table[1]);
	ksz_read32(dev, REG_SW_ALU_VAL_C, &table[2]);
	ksz_read32(dev, REG_SW_ALU_VAL_D, &table[3]);
}

static void ksz9477_write_table(struct ksz_device *dev, u32 *table)
{
	ksz_write32(dev, REG_SW_ALU_VAL_A, table[0]);
	ksz_write32(dev, REG_SW_ALU_VAL_B, table[1]);
	ksz_write32(dev, REG_SW_ALU_VAL_C, table[2]);
	ksz_write32(dev, REG_SW_ALU_VAL_D, table[3]);
}

static int ksz9477_wait_alu_ready(struct ksz_device *dev)
{
	unsigned int val;

	return regmap_read_poll_timeout(ksz_regmap_32(dev), REG_SW_ALU_CTRL__4,
					val, !(val & ALU_START), 10, 1000);
}

static int ksz9477_wait_alu_sta_ready(struct ksz_device *dev)
{
	unsigned int val;

	return regmap_read_poll_timeout(ksz_regmap_32(dev),
					REG_SW_ALU_STAT_CTRL__4,
					val, !(val & ALU_STAT_START),
					10, 1000);
}

int ksz9477_reset_switch(struct ksz_device *dev)
{
	u8 data8;
	u32 data32;

	/* reset switch */
	ksz_cfg(dev, REG_SW_OPERATION, SW_RESET, true);

	/* turn off SPI DO Edge select */
	regmap_update_bits(ksz_regmap_8(dev), REG_SW_GLOBAL_SERIAL_CTRL_0,
			   SPI_AUTO_EDGE_DETECTION, 0);

	/* default configuration */
	ksz_write8(dev, REG_SW_LUE_CTRL_1,
		   SW_AGING_ENABLE | SW_LINK_AUTO_AGING | SW_SRC_ADDR_FILTER);

	/* disable interrupts */
	ksz_write32(dev, REG_SW_INT_MASK__4, SWITCH_INT_MASK);
	ksz_write32(dev, REG_SW_PORT_INT_MASK__4, 0x7F);
	ksz_read32(dev, REG_SW_PORT_INT_STATUS__4, &data32);

	/* KSZ9893 compatible chips do not support refclk configuration */
	if (dev->chip_id == KSZ9893_CHIP_ID ||
	    dev->chip_id == KSZ8563_CHIP_ID ||
	    dev->chip_id == KSZ9563_CHIP_ID)
		return 0;

	data8 = SW_ENABLE_REFCLKO;
	if (dev->synclko_disable)
		data8 = 0;
	else if (dev->synclko_125)
		data8 = SW_ENABLE_REFCLKO | SW_REFCLKO_IS_125MHZ;
	ksz_write8(dev, REG_SW_GLOBAL_OUTPUT_CTRL__1, data8);

	return 0;
}

void ksz9477_r_mib_cnt(struct ksz_device *dev, int port, u16 addr, u64 *cnt)
{
	struct ksz_port *p = &dev->ports[port];
	unsigned int val;
	u32 data;
	int ret;

	/* retain the flush/freeze bit */
	data = p->freeze ? MIB_COUNTER_FLUSH_FREEZE : 0;
	data |= MIB_COUNTER_READ;
	data |= (addr << MIB_COUNTER_INDEX_S);
	ksz_pwrite32(dev, port, REG_PORT_MIB_CTRL_STAT__4, data);

	ret = regmap_read_poll_timeout(ksz_regmap_32(dev),
			PORT_CTRL_ADDR(port, REG_PORT_MIB_CTRL_STAT__4),
			val, !(val & MIB_COUNTER_READ), 10, 1000);
	/* failed to read MIB. get out of loop */
	if (ret) {
		dev_dbg(dev->dev, "Failed to get MIB\n");
		return;
	}

	/* count resets upon read */
	ksz_pread32(dev, port, REG_PORT_MIB_DATA, &data);
	*cnt += data;
}

void ksz9477_r_mib_pkt(struct ksz_device *dev, int port, u16 addr,
		       u64 *dropped, u64 *cnt)
{
	addr = dev->info->mib_names[addr].index;
	ksz9477_r_mib_cnt(dev, port, addr, cnt);
}

void ksz9477_freeze_mib(struct ksz_device *dev, int port, bool freeze)
{
	u32 val = freeze ? MIB_COUNTER_FLUSH_FREEZE : 0;
	struct ksz_port *p = &dev->ports[port];

	/* enable/disable the port for flush/freeze function */
	mutex_lock(&p->mib.cnt_mutex);
	ksz_pwrite32(dev, port, REG_PORT_MIB_CTRL_STAT__4, val);

	/* used by MIB counter reading code to know freeze is enabled */
	p->freeze = freeze;
	mutex_unlock(&p->mib.cnt_mutex);
}

static int ksz9477_half_duplex_monitor(struct ksz_device *dev, int port,
				       u64 tx_late_col)
{
	u8 lue_ctrl;
	u32 pmavbc;
	u16 pqm;
	int ret;

	/* Errata DS80000754 recommends monitoring potential faults in
	 * half-duplex mode. The switch might not be able to communicate anymore
	 * in these states. If you see this message, please read the
	 * errata-sheet for more information:
	 * https://ww1.microchip.com/downloads/aemDocuments/documents/UNG/ProductDocuments/Errata/KSZ9477S-Errata-DS80000754.pdf
	 * To workaround this issue, half-duplex mode should be avoided.
	 * A software reset could be implemented to recover from this state.
	 */
	dev_warn_once(dev->dev,
		      "Half-duplex detected on port %d, transmission halt may occur\n",
		      port);
	if (tx_late_col != 0) {
		/* Transmission halt with late collisions */
		dev_crit_once(dev->dev,
			      "TX late collisions detected, transmission may be halted on port %d\n",
			      port);
	}
	ret = ksz_read8(dev, REG_SW_LUE_CTRL_0, &lue_ctrl);
	if (ret)
		return ret;
	if (lue_ctrl & SW_VLAN_ENABLE) {
		ret = ksz_pread16(dev, port, REG_PORT_QM_TX_CNT_0__4, &pqm);
		if (ret)
			return ret;

		ret = ksz_read32(dev, REG_PMAVBC, &pmavbc);
		if (ret)
			return ret;

		if ((FIELD_GET(PMAVBC_MASK, pmavbc) <= PMAVBC_MIN) ||
		    (FIELD_GET(PORT_QM_TX_CNT_M, pqm) >= PORT_QM_TX_CNT_MAX)) {
			/* Transmission halt with Half-Duplex and VLAN */
			dev_crit_once(dev->dev,
				      "resources out of limits, transmission may be halted\n");
		}
	}

	return ret;
}

int ksz9477_errata_monitor(struct ksz_device *dev, int port,
			   u64 tx_late_col)
{
	u8 status;
	int ret;

	ret = ksz_pread8(dev, port, REG_PORT_STATUS_0, &status);
	if (ret)
		return ret;

	if (!(FIELD_GET(PORT_INTF_SPEED_MASK, status)
	      == PORT_INTF_SPEED_NONE) &&
	    !(status & PORT_INTF_FULL_DUPLEX)) {
		ret = ksz9477_half_duplex_monitor(dev, port, tx_late_col);
	}

	return ret;
}

void ksz9477_port_init_cnt(struct ksz_device *dev, int port)
{
	struct ksz_port_mib *mib = &dev->ports[port].mib;

	/* flush all enabled port MIB counters */
	mutex_lock(&mib->cnt_mutex);
	ksz_pwrite32(dev, port, REG_PORT_MIB_CTRL_STAT__4,
		     MIB_COUNTER_FLUSH_FREEZE);
	ksz_write8(dev, REG_SW_MAC_CTRL_6, SW_MIB_COUNTER_FLUSH);
	ksz_pwrite32(dev, port, REG_PORT_MIB_CTRL_STAT__4, 0);
	mutex_unlock(&mib->cnt_mutex);
}

static void ksz9477_r_phy_quirks(struct ksz_device *dev, u16 addr, u16 reg,
				 u16 *data)
{
	/* KSZ8563R do not have extended registers but BMSR_ESTATEN and
	 * BMSR_ERCAP bits are set.
	 */
	if (dev->chip_id == KSZ8563_CHIP_ID && reg == MII_BMSR)
		*data &= ~(BMSR_ESTATEN | BMSR_ERCAP);
}

int ksz9477_r_phy(struct ksz_device *dev, u16 addr, u16 reg, u16 *data)
{
	u16 val = 0xffff;
	int ret;

	/* No real PHY after this. Simulate the PHY.
	 * A fixed PHY can be setup in the device tree, but this function is
	 * still called for that port during initialization.
	 * For RGMII PHY there is no way to access it so the fixed PHY should
	 * be used.  For SGMII PHY the supporting code will be added later.
	 */
	if (!dev->info->internal_phy[addr]) {
		struct ksz_port *p = &dev->ports[addr];

		switch (reg) {
		case MII_BMCR:
			val = 0x1140;
			break;
		case MII_BMSR:
			val = 0x796d;
			break;
		case MII_PHYSID1:
			val = 0x0022;
			break;
		case MII_PHYSID2:
			val = 0x1631;
			break;
		case MII_ADVERTISE:
			val = 0x05e1;
			break;
		case MII_LPA:
			val = 0xc5e1;
			break;
		case MII_CTRL1000:
			val = 0x0700;
			break;
		case MII_STAT1000:
			if (p->phydev.speed == SPEED_1000)
				val = 0x3800;
			else
				val = 0;
			break;
		}
	} else {
		ret = ksz_pread16(dev, addr, 0x100 + (reg << 1), &val);
		if (ret)
			return ret;

		ksz9477_r_phy_quirks(dev, addr, reg, &val);
	}

	*data = val;

	return 0;
}

int ksz9477_w_phy(struct ksz_device *dev, u16 addr, u16 reg, u16 val)
{
	u32 mask, val32;

	/* No real PHY after this. */
	if (!dev->info->internal_phy[addr])
		return 0;

	if (reg < 0x10)
		return ksz_pwrite16(dev, addr, 0x100 + (reg << 1), val);

	/* Errata: When using SPI, I2C, or in-band register access,
	 * writes to certain PHY registers should be performed as
	 * 32-bit writes instead of 16-bit writes.
	 */
	val32 = val;
	mask = 0xffff;
	if ((reg & 1) == 0) {
		val32 <<= 16;
		mask <<= 16;
	}
	reg &= ~1;
	return ksz_prmw32(dev, addr, 0x100 + (reg << 1), mask, val32);
}

void ksz9477_cfg_port_member(struct ksz_device *dev, int port, u8 member)
{
	ksz_pwrite32(dev, port, REG_PORT_VLAN_MEMBERSHIP__4, member);
}

void ksz9477_flush_dyn_mac_table(struct ksz_device *dev, int port)
{
	const u16 *regs = dev->info->regs;
	u8 data;

	regmap_update_bits(ksz_regmap_8(dev), REG_SW_LUE_CTRL_2,
			   SW_FLUSH_OPTION_M << SW_FLUSH_OPTION_S,
			   SW_FLUSH_OPTION_DYN_MAC << SW_FLUSH_OPTION_S);

	if (port < dev->info->port_cnt) {
		/* flush individual port */
		ksz_pread8(dev, port, regs[P_STP_CTRL], &data);
		if (!(data & PORT_LEARN_DISABLE))
			ksz_pwrite8(dev, port, regs[P_STP_CTRL],
				    data | PORT_LEARN_DISABLE);
		ksz_cfg(dev, S_FLUSH_TABLE_CTRL, SW_FLUSH_DYN_MAC_TABLE, true);
		ksz_pwrite8(dev, port, regs[P_STP_CTRL], data);
	} else {
		/* flush all */
		ksz_cfg(dev, S_FLUSH_TABLE_CTRL, SW_FLUSH_STP_TABLE, true);
	}
}

int ksz9477_port_vlan_filtering(struct ksz_device *dev, int port,
				bool flag, struct netlink_ext_ack *extack)
{
	if (flag) {
		ksz_port_cfg(dev, port, REG_PORT_LUE_CTRL,
			     PORT_VLAN_LOOKUP_VID_0, true);
		ksz_cfg(dev, REG_SW_LUE_CTRL_0, SW_VLAN_ENABLE, true);
	} else {
		ksz_cfg(dev, REG_SW_LUE_CTRL_0, SW_VLAN_ENABLE, false);
		ksz_port_cfg(dev, port, REG_PORT_LUE_CTRL,
			     PORT_VLAN_LOOKUP_VID_0, false);
	}

	return 0;
}

int ksz9477_port_vlan_add(struct ksz_device *dev, int port,
			  const struct switchdev_obj_port_vlan *vlan,
			  struct netlink_ext_ack *extack)
{
	u32 vlan_table[3];
	bool untagged = vlan->flags & BRIDGE_VLAN_INFO_UNTAGGED;
	int err;

	err = ksz9477_get_vlan_table(dev, vlan->vid, vlan_table);
	if (err) {
		NL_SET_ERR_MSG_MOD(extack, "Failed to get vlan table");
		return err;
	}

	vlan_table[0] = VLAN_VALID | (vlan->vid & VLAN_FID_M);
	if (untagged)
		vlan_table[1] |= BIT(port);
	else
		vlan_table[1] &= ~BIT(port);
	vlan_table[1] &= ~(BIT(dev->cpu_port));

	vlan_table[2] |= BIT(port) | BIT(dev->cpu_port);

	err = ksz9477_set_vlan_table(dev, vlan->vid, vlan_table);
	if (err) {
		NL_SET_ERR_MSG_MOD(extack, "Failed to set vlan table");
		return err;
	}

	/* change PVID */
	if (vlan->flags & BRIDGE_VLAN_INFO_PVID)
		ksz_pwrite16(dev, port, REG_PORT_DEFAULT_VID, vlan->vid);

	return 0;
}

int ksz9477_port_vlan_del(struct ksz_device *dev, int port,
			  const struct switchdev_obj_port_vlan *vlan)
{
	bool untagged = vlan->flags & BRIDGE_VLAN_INFO_UNTAGGED;
	u32 vlan_table[3];
	u16 pvid;

	ksz_pread16(dev, port, REG_PORT_DEFAULT_VID, &pvid);
	pvid = pvid & 0xFFF;

	if (ksz9477_get_vlan_table(dev, vlan->vid, vlan_table)) {
		dev_dbg(dev->dev, "Failed to get vlan table\n");
		return -ETIMEDOUT;
	}

	vlan_table[2] &= ~BIT(port);

	if (pvid == vlan->vid)
		pvid = 1;

	if (untagged)
		vlan_table[1] &= ~BIT(port);

	if (ksz9477_set_vlan_table(dev, vlan->vid, vlan_table)) {
		dev_dbg(dev->dev, "Failed to set vlan table\n");
		return -ETIMEDOUT;
	}

	ksz_pwrite16(dev, port, REG_PORT_DEFAULT_VID, pvid);

	return 0;
}

int ksz9477_fdb_add(struct ksz_device *dev, int port,
		    const unsigned char *addr, u16 vid, struct dsa_db db)
{
	u32 alu_table[4];
	u32 data;
	int ret = 0;

	mutex_lock(&dev->alu_mutex);

	/* find any entry with mac & vid */
	data = vid << ALU_FID_INDEX_S;
	data |= ((addr[0] << 8) | addr[1]);
	ksz_write32(dev, REG_SW_ALU_INDEX_0, data);

	data = ((addr[2] << 24) | (addr[3] << 16));
	data |= ((addr[4] << 8) | addr[5]);
	ksz_write32(dev, REG_SW_ALU_INDEX_1, data);

	/* start read operation */
	ksz_write32(dev, REG_SW_ALU_CTRL__4, ALU_READ | ALU_START);

	/* wait to be finished */
	ret = ksz9477_wait_alu_ready(dev);
	if (ret) {
		dev_dbg(dev->dev, "Failed to read ALU\n");
		goto exit;
	}

	/* read ALU entry */
	ksz9477_read_table(dev, alu_table);

	/* update ALU entry */
	alu_table[0] = ALU_V_STATIC_VALID;
	alu_table[1] |= BIT(port);
	if (vid)
		alu_table[1] |= ALU_V_USE_FID;
	alu_table[2] = (vid << ALU_V_FID_S);
	alu_table[2] |= ((addr[0] << 8) | addr[1]);
	alu_table[3] = ((addr[2] << 24) | (addr[3] << 16));
	alu_table[3] |= ((addr[4] << 8) | addr[5]);

	ksz9477_write_table(dev, alu_table);

	ksz_write32(dev, REG_SW_ALU_CTRL__4, ALU_WRITE | ALU_START);

	/* wait to be finished */
	ret = ksz9477_wait_alu_ready(dev);
	if (ret)
		dev_dbg(dev->dev, "Failed to write ALU\n");

exit:
	mutex_unlock(&dev->alu_mutex);

	return ret;
}

int ksz9477_fdb_del(struct ksz_device *dev, int port,
		    const unsigned char *addr, u16 vid, struct dsa_db db)
{
	u32 alu_table[4];
	u32 data;
	int ret = 0;

	mutex_lock(&dev->alu_mutex);

	/* read any entry with mac & vid */
	data = vid << ALU_FID_INDEX_S;
	data |= ((addr[0] << 8) | addr[1]);
	ksz_write32(dev, REG_SW_ALU_INDEX_0, data);

	data = ((addr[2] << 24) | (addr[3] << 16));
	data |= ((addr[4] << 8) | addr[5]);
	ksz_write32(dev, REG_SW_ALU_INDEX_1, data);

	/* start read operation */
	ksz_write32(dev, REG_SW_ALU_CTRL__4, ALU_READ | ALU_START);

	/* wait to be finished */
	ret = ksz9477_wait_alu_ready(dev);
	if (ret) {
		dev_dbg(dev->dev, "Failed to read ALU\n");
		goto exit;
	}

	ksz_read32(dev, REG_SW_ALU_VAL_A, &alu_table[0]);
	if (alu_table[0] & ALU_V_STATIC_VALID) {
		ksz_read32(dev, REG_SW_ALU_VAL_B, &alu_table[1]);
		ksz_read32(dev, REG_SW_ALU_VAL_C, &alu_table[2]);
		ksz_read32(dev, REG_SW_ALU_VAL_D, &alu_table[3]);

		/* clear forwarding port */
		alu_table[1] &= ~BIT(port);

		/* if there is no port to forward, clear table */
		if ((alu_table[1] & ALU_V_PORT_MAP) == 0) {
			alu_table[0] = 0;
			alu_table[1] = 0;
			alu_table[2] = 0;
			alu_table[3] = 0;
		}
	} else {
		alu_table[0] = 0;
		alu_table[1] = 0;
		alu_table[2] = 0;
		alu_table[3] = 0;
	}

	ksz9477_write_table(dev, alu_table);

	ksz_write32(dev, REG_SW_ALU_CTRL__4, ALU_WRITE | ALU_START);

	/* wait to be finished */
	ret = ksz9477_wait_alu_ready(dev);
	if (ret)
		dev_dbg(dev->dev, "Failed to write ALU\n");

exit:
	mutex_unlock(&dev->alu_mutex);

	return ret;
}

static void ksz9477_convert_alu(struct alu_struct *alu, u32 *alu_table)
{
	alu->is_static = !!(alu_table[0] & ALU_V_STATIC_VALID);
	alu->is_src_filter = !!(alu_table[0] & ALU_V_SRC_FILTER);
	alu->is_dst_filter = !!(alu_table[0] & ALU_V_DST_FILTER);
	alu->prio_age = (alu_table[0] >> ALU_V_PRIO_AGE_CNT_S) &
			ALU_V_PRIO_AGE_CNT_M;
	alu->mstp = alu_table[0] & ALU_V_MSTP_M;

	alu->is_override = !!(alu_table[1] & ALU_V_OVERRIDE);
	alu->is_use_fid = !!(alu_table[1] & ALU_V_USE_FID);
	alu->port_forward = alu_table[1] & ALU_V_PORT_MAP;

	alu->fid = (alu_table[2] >> ALU_V_FID_S) & ALU_V_FID_M;

	alu->mac[0] = (alu_table[2] >> 8) & 0xFF;
	alu->mac[1] = alu_table[2] & 0xFF;
	alu->mac[2] = (alu_table[3] >> 24) & 0xFF;
	alu->mac[3] = (alu_table[3] >> 16) & 0xFF;
	alu->mac[4] = (alu_table[3] >> 8) & 0xFF;
	alu->mac[5] = alu_table[3] & 0xFF;
}

int ksz9477_fdb_dump(struct ksz_device *dev, int port,
		     dsa_fdb_dump_cb_t *cb, void *data)
{
	int ret = 0;
	u32 ksz_data;
	u32 alu_table[4];
	struct alu_struct alu;
	int timeout;

	mutex_lock(&dev->alu_mutex);

	/* start ALU search */
	ksz_write32(dev, REG_SW_ALU_CTRL__4, ALU_START | ALU_SEARCH);

	do {
		timeout = 1000;
		do {
			ksz_read32(dev, REG_SW_ALU_CTRL__4, &ksz_data);
			if ((ksz_data & ALU_VALID) || !(ksz_data & ALU_START))
				break;
			usleep_range(1, 10);
		} while (timeout-- > 0);

		if (!timeout) {
			dev_dbg(dev->dev, "Failed to search ALU\n");
			ret = -ETIMEDOUT;
			goto exit;
		}

		if (!(ksz_data & ALU_VALID))
			continue;

		/* read ALU table */
		ksz9477_read_table(dev, alu_table);

		ksz9477_convert_alu(&alu, alu_table);

		if (alu.port_forward & BIT(port)) {
			ret = cb(alu.mac, alu.fid, alu.is_static, data);
			if (ret)
				goto exit;
		}
	} while (ksz_data & ALU_START);

exit:

	/* stop ALU search */
	ksz_write32(dev, REG_SW_ALU_CTRL__4, 0);

	mutex_unlock(&dev->alu_mutex);

	return ret;
}

int ksz9477_mdb_add(struct ksz_device *dev, int port,
		    const struct switchdev_obj_port_mdb *mdb, struct dsa_db db)
{
	u32 static_table[4];
	const u8 *shifts;
	const u32 *masks;
	u32 data;
	int index;
	u32 mac_hi, mac_lo;
	int err = 0;

	shifts = dev->info->shifts;
	masks = dev->info->masks;

	mac_hi = ((mdb->addr[0] << 8) | mdb->addr[1]);
	mac_lo = ((mdb->addr[2] << 24) | (mdb->addr[3] << 16));
	mac_lo |= ((mdb->addr[4] << 8) | mdb->addr[5]);

	mutex_lock(&dev->alu_mutex);

	for (index = 0; index < dev->info->num_statics; index++) {
		/* find empty slot first */
		data = (index << shifts[ALU_STAT_INDEX]) |
			masks[ALU_STAT_READ] | ALU_STAT_START;
		ksz_write32(dev, REG_SW_ALU_STAT_CTRL__4, data);

		/* wait to be finished */
		err = ksz9477_wait_alu_sta_ready(dev);
		if (err) {
			dev_dbg(dev->dev, "Failed to read ALU STATIC\n");
			goto exit;
		}

		/* read ALU static table */
		ksz9477_read_table(dev, static_table);

		if (static_table[0] & ALU_V_STATIC_VALID) {
			/* check this has same vid & mac address */
			if (((static_table[2] >> ALU_V_FID_S) == mdb->vid) &&
			    ((static_table[2] & ALU_V_MAC_ADDR_HI) == mac_hi) &&
			    static_table[3] == mac_lo) {
				/* found matching one */
				break;
			}
		} else {
			/* found empty one */
			break;
		}
	}

	/* no available entry */
	if (index == dev->info->num_statics) {
		err = -ENOSPC;
		goto exit;
	}

	/* add entry */
	static_table[0] = ALU_V_STATIC_VALID;
	static_table[1] |= BIT(port);
	if (mdb->vid)
		static_table[1] |= ALU_V_USE_FID;
	static_table[2] = (mdb->vid << ALU_V_FID_S);
	static_table[2] |= mac_hi;
	static_table[3] = mac_lo;

	ksz9477_write_table(dev, static_table);

	data = (index << shifts[ALU_STAT_INDEX]) | ALU_STAT_START;
	ksz_write32(dev, REG_SW_ALU_STAT_CTRL__4, data);

	/* wait to be finished */
	if (ksz9477_wait_alu_sta_ready(dev))
		dev_dbg(dev->dev, "Failed to read ALU STATIC\n");

exit:
	mutex_unlock(&dev->alu_mutex);
	return err;
}

int ksz9477_mdb_del(struct ksz_device *dev, int port,
		    const struct switchdev_obj_port_mdb *mdb, struct dsa_db db)
{
	u32 static_table[4];
	const u8 *shifts;
	const u32 *masks;
	u32 data;
	int index;
	int ret = 0;
	u32 mac_hi, mac_lo;

	shifts = dev->info->shifts;
	masks = dev->info->masks;

	mac_hi = ((mdb->addr[0] << 8) | mdb->addr[1]);
	mac_lo = ((mdb->addr[2] << 24) | (mdb->addr[3] << 16));
	mac_lo |= ((mdb->addr[4] << 8) | mdb->addr[5]);

	mutex_lock(&dev->alu_mutex);

	for (index = 0; index < dev->info->num_statics; index++) {
		/* find empty slot first */
		data = (index << shifts[ALU_STAT_INDEX]) |
			masks[ALU_STAT_READ] | ALU_STAT_START;
		ksz_write32(dev, REG_SW_ALU_STAT_CTRL__4, data);

		/* wait to be finished */
		ret = ksz9477_wait_alu_sta_ready(dev);
		if (ret) {
			dev_dbg(dev->dev, "Failed to read ALU STATIC\n");
			goto exit;
		}

		/* read ALU static table */
		ksz9477_read_table(dev, static_table);

		if (static_table[0] & ALU_V_STATIC_VALID) {
			/* check this has same vid & mac address */

			if (((static_table[2] >> ALU_V_FID_S) == mdb->vid) &&
			    ((static_table[2] & ALU_V_MAC_ADDR_HI) == mac_hi) &&
			    static_table[3] == mac_lo) {
				/* found matching one */
				break;
			}
		}
	}

	/* no available entry */
	if (index == dev->info->num_statics)
		goto exit;

	/* clear port */
	static_table[1] &= ~BIT(port);

	if ((static_table[1] & ALU_V_PORT_MAP) == 0) {
		/* delete entry */
		static_table[0] = 0;
		static_table[1] = 0;
		static_table[2] = 0;
		static_table[3] = 0;
	}

	ksz9477_write_table(dev, static_table);

	data = (index << shifts[ALU_STAT_INDEX]) | ALU_STAT_START;
	ksz_write32(dev, REG_SW_ALU_STAT_CTRL__4, data);

	/* wait to be finished */
	ret = ksz9477_wait_alu_sta_ready(dev);
	if (ret)
		dev_dbg(dev->dev, "Failed to read ALU STATIC\n");

exit:
	mutex_unlock(&dev->alu_mutex);

	return ret;
}

int ksz9477_port_mirror_add(struct ksz_device *dev, int port,
			    struct dsa_mall_mirror_tc_entry *mirror,
			    bool ingress, struct netlink_ext_ack *extack)
{
	u8 data;
	int p;

	/* Limit to one sniffer port
	 * Check if any of the port is already set for sniffing
	 * If yes, instruct the user to remove the previous entry & exit
	 */
	for (p = 0; p < dev->info->port_cnt; p++) {
		/* Skip the current sniffing port */
		if (p == mirror->to_local_port)
			continue;

		ksz_pread8(dev, p, P_MIRROR_CTRL, &data);

		if (data & PORT_MIRROR_SNIFFER) {
			NL_SET_ERR_MSG_MOD(extack,
					   "Sniffer port is already configured, delete existing rules & retry");
			return -EBUSY;
		}
	}

	if (ingress)
		ksz_port_cfg(dev, port, P_MIRROR_CTRL, PORT_MIRROR_RX, true);
	else
		ksz_port_cfg(dev, port, P_MIRROR_CTRL, PORT_MIRROR_TX, true);

	/* configure mirror port */
	ksz_port_cfg(dev, mirror->to_local_port, P_MIRROR_CTRL,
		     PORT_MIRROR_SNIFFER, true);

	ksz_cfg(dev, S_MIRROR_CTRL, SW_MIRROR_RX_TX, false);

	return 0;
}

void ksz9477_port_mirror_del(struct ksz_device *dev, int port,
			     struct dsa_mall_mirror_tc_entry *mirror)
{
	bool in_use = false;
	u8 data;
	int p;

	if (mirror->ingress)
		ksz_port_cfg(dev, port, P_MIRROR_CTRL, PORT_MIRROR_RX, false);
	else
		ksz_port_cfg(dev, port, P_MIRROR_CTRL, PORT_MIRROR_TX, false);


	/* Check if any of the port is still referring to sniffer port */
	for (p = 0; p < dev->info->port_cnt; p++) {
		ksz_pread8(dev, p, P_MIRROR_CTRL, &data);

		if ((data & (PORT_MIRROR_RX | PORT_MIRROR_TX))) {
			in_use = true;
			break;
		}
	}

	/* delete sniffing if there are no other mirroring rules */
	if (!in_use)
		ksz_port_cfg(dev, mirror->to_local_port, P_MIRROR_CTRL,
			     PORT_MIRROR_SNIFFER, false);
}

static phy_interface_t ksz9477_get_interface(struct ksz_device *dev, int port)
{
	phy_interface_t interface;
	bool gbit;

	if (dev->info->internal_phy[port])
		return PHY_INTERFACE_MODE_NA;

	gbit = ksz_get_gbit(dev, port);

	interface = ksz_get_xmii(dev, port, gbit);

	return interface;
}

void ksz9477_get_caps(struct ksz_device *dev, int port,
		      struct phylink_config *config)
{
	config->mac_capabilities = MAC_10 | MAC_100 | MAC_ASYM_PAUSE |
				   MAC_SYM_PAUSE;

	if (dev->info->gbit_capable[port])
		config->mac_capabilities |= MAC_1000FD;
}

int ksz9477_set_ageing_time(struct ksz_device *dev, unsigned int msecs)
{
	u32 secs = msecs / 1000;
	u8 data, mult, value;
	u32 max_val;
	int ret;

#define MAX_TIMER_VAL	((1 << 8) - 1)

	/* The aging timer comprises a 3-bit multiplier and an 8-bit second
	 * value.  Either of them cannot be zero.  The maximum timer is then
	 * 7 * 255 = 1785 seconds.
	 */
	if (!secs)
		secs = 1;

	/* Return error if too large. */
	else if (secs > 7 * MAX_TIMER_VAL)
		return -EINVAL;

	ret = ksz_read8(dev, REG_SW_LUE_CTRL_0, &value);
	if (ret < 0)
		return ret;

	/* Check whether there is need to update the multiplier. */
	mult = FIELD_GET(SW_AGE_CNT_M, value);
	max_val = MAX_TIMER_VAL;
	if (mult > 0) {
		/* Try to use the same multiplier already in the register as
		 * the hardware default uses multiplier 4 and 75 seconds for
		 * 300 seconds.
		 */
		max_val = DIV_ROUND_UP(secs, mult);
		if (max_val > MAX_TIMER_VAL || max_val * mult != secs)
			max_val = MAX_TIMER_VAL;
	}
<<<<<<< HEAD

	data = DIV_ROUND_UP(secs, max_val);
	if (mult != data) {
		value &= ~SW_AGE_CNT_M;
		value |= FIELD_PREP(SW_AGE_CNT_M, data);
		ret = ksz_write8(dev, REG_SW_LUE_CTRL_0, value);
		if (ret < 0)
			return ret;
	}

=======

	data = DIV_ROUND_UP(secs, max_val);
	if (mult != data) {
		value &= ~SW_AGE_CNT_M;
		value |= FIELD_PREP(SW_AGE_CNT_M, data);
		ret = ksz_write8(dev, REG_SW_LUE_CTRL_0, value);
		if (ret < 0)
			return ret;
	}

>>>>>>> 4e3ac415
	value = DIV_ROUND_UP(secs, data);
	return ksz_write8(dev, REG_SW_LUE_CTRL_3, value);
}

void ksz9477_port_queue_split(struct ksz_device *dev, int port)
{
	u8 data;

	if (dev->info->num_tx_queues == 8)
		data = PORT_EIGHT_QUEUE;
	else if (dev->info->num_tx_queues == 4)
		data = PORT_FOUR_QUEUE;
	else if (dev->info->num_tx_queues == 2)
		data = PORT_TWO_QUEUE;
	else
		data = PORT_SINGLE_QUEUE;

	ksz_prmw8(dev, port, REG_PORT_CTRL_0, PORT_QUEUE_SPLIT_MASK, data);
}

void ksz9477_port_setup(struct ksz_device *dev, int port, bool cpu_port)
{
	const u16 *regs = dev->info->regs;
	struct dsa_switch *ds = dev->ds;
	u16 data16;
	u8 member;

	/* enable tag tail for host port */
	if (cpu_port)
		ksz_port_cfg(dev, port, REG_PORT_CTRL_0, PORT_TAIL_TAG_ENABLE,
			     true);

	ksz9477_port_queue_split(dev, port);

	ksz_port_cfg(dev, port, REG_PORT_CTRL_0, PORT_MAC_LOOPBACK, false);

	/* set back pressure */
	ksz_port_cfg(dev, port, REG_PORT_MAC_CTRL_1, PORT_BACK_PRESSURE, true);

	/* enable broadcast storm limit */
	ksz_port_cfg(dev, port, P_BCAST_STORM_CTRL, PORT_BROADCAST_STORM, true);

	/* replace priority */
	ksz_port_cfg(dev, port, REG_PORT_MRI_MAC_CTRL, PORT_USER_PRIO_CEILING,
		     false);
	ksz9477_port_cfg32(dev, port, REG_PORT_MTI_QUEUE_CTRL_0__4,
			   MTI_PVID_REPLACE, false);

	/* force flow control for non-PHY ports only */
	ksz_port_cfg(dev, port, REG_PORT_CTRL_0,
		     PORT_FORCE_TX_FLOW_CTRL | PORT_FORCE_RX_FLOW_CTRL,
		     !dev->info->internal_phy[port]);

	if (cpu_port)
		member = dsa_user_ports(ds);
	else
		member = BIT(dsa_upstream_port(ds, port));

	ksz9477_cfg_port_member(dev, port, member);

	/* clear pending interrupts */
	if (dev->info->internal_phy[port])
		ksz_pread16(dev, port, REG_PORT_PHY_INT_ENABLE, &data16);

	ksz9477_port_acl_init(dev, port);

	/* clear pending wake flags */
	ksz_handle_wake_reason(dev, port);

	/* Disable all WoL options by default. Otherwise
	 * ksz_switch_macaddr_get/put logic will not work properly.
	 */
	ksz_pwrite8(dev, port, regs[REG_PORT_PME_CTRL], 0);
}

void ksz9477_config_cpu_port(struct dsa_switch *ds)
{
	struct ksz_device *dev = ds->priv;
	struct ksz_port *p;
	int i;

	for (i = 0; i < dev->info->port_cnt; i++) {
		if (dsa_is_cpu_port(ds, i) &&
		    (dev->info->cpu_ports & (1 << i))) {
			phy_interface_t interface;
			const char *prev_msg;
			const char *prev_mode;

			dev->cpu_port = i;
			p = &dev->ports[i];

			/* Read from XMII register to determine host port
			 * interface.  If set specifically in device tree
			 * note the difference to help debugging.
			 */
			interface = ksz9477_get_interface(dev, i);
			if (!p->interface) {
				if (dev->compat_interface) {
					dev_warn(dev->dev,
						 "Using legacy switch \"phy-mode\" property, because it is missing on port %d node. "
						 "Please update your device tree.\n",
						 i);
					p->interface = dev->compat_interface;
				} else {
					p->interface = interface;
				}
			}
			if (interface && interface != p->interface) {
				prev_msg = " instead of ";
				prev_mode = phy_modes(interface);
			} else {
				prev_msg = "";
				prev_mode = "";
			}
			dev_info(dev->dev,
				 "Port%d: using phy mode %s%s%s\n",
				 i,
				 phy_modes(p->interface),
				 prev_msg,
				 prev_mode);

			/* enable cpu port */
			ksz9477_port_setup(dev, i, true);
		}
	}

	for (i = 0; i < dev->info->port_cnt; i++) {
		if (i == dev->cpu_port)
			continue;
		ksz_port_stp_state_set(ds, i, BR_STATE_DISABLED);

		/* Power down the internal PHY if port is unused. */
		if (dsa_is_unused_port(ds, i) && dev->info->internal_phy[i])
			ksz_pwrite16(dev, i, 0x100, BMCR_PDOWN);
	}
}

int ksz9477_enable_stp_addr(struct ksz_device *dev)
{
	const u32 *masks;
	u32 data;
	int ret;

	masks = dev->info->masks;

	/* Enable Reserved multicast table */
	ksz_cfg(dev, REG_SW_LUE_CTRL_0, SW_RESV_MCAST_ENABLE, true);

	/* Set the Override bit for forwarding BPDU packet to CPU */
	ret = ksz_write32(dev, REG_SW_ALU_VAL_B,
			  ALU_V_OVERRIDE | BIT(dev->cpu_port));
	if (ret < 0)
		return ret;

	data = ALU_STAT_START | ALU_RESV_MCAST_ADDR | masks[ALU_STAT_WRITE];

	ret = ksz_write32(dev, REG_SW_ALU_STAT_CTRL__4, data);
	if (ret < 0)
		return ret;

	/* wait to be finished */
	ret = ksz9477_wait_alu_sta_ready(dev);
	if (ret < 0) {
		dev_err(dev->dev, "Failed to update Reserved Multicast table\n");
		return ret;
	}

	return 0;
}

int ksz9477_setup(struct dsa_switch *ds)
{
	struct ksz_device *dev = ds->priv;
	const u16 *regs = dev->info->regs;
	int ret = 0;

	ds->mtu_enforcement_ingress = true;

	/* Required for port partitioning. */
	ksz9477_cfg32(dev, REG_SW_QM_CTRL__4, UNICAST_VLAN_BOUNDARY,
		      true);

	/* Do not work correctly with tail tagging. */
	ksz_cfg(dev, REG_SW_MAC_CTRL_0, SW_CHECK_LENGTH, false);

	/* Enable REG_SW_MTU__2 reg by setting SW_JUMBO_PACKET */
	ksz_cfg(dev, REG_SW_MAC_CTRL_1, SW_JUMBO_PACKET, true);

	/* Use collision based back pressure mode. */
	ksz_cfg(dev, REG_SW_MAC_CTRL_1, SW_BACK_PRESSURE,
		SW_BACK_PRESSURE_COLLISION);

	/* Now we can configure default MTU value */
	ret = regmap_update_bits(ksz_regmap_16(dev), REG_SW_MTU__2, REG_SW_MTU_MASK,
				 VLAN_ETH_FRAME_LEN + ETH_FCS_LEN);
	if (ret)
		return ret;

	/* queue based egress rate limit */
	ksz_cfg(dev, REG_SW_MAC_CTRL_5, SW_OUT_RATE_LIMIT_QUEUE_BASED, true);

	/* enable global MIB counter freeze function */
	ksz_cfg(dev, REG_SW_MAC_CTRL_6, SW_MIB_COUNTER_FREEZE, true);

	/* Make sure PME (WoL) is not enabled. If requested, it will
	 * be enabled by ksz_wol_pre_shutdown(). Otherwise, some PMICs
	 * do not like PME events changes before shutdown.
	 */
	return ksz_write8(dev, regs[REG_SW_PME_CTRL], 0);
}

u32 ksz9477_get_port_addr(int port, int offset)
{
	return PORT_CTRL_ADDR(port, offset);
}

int ksz9477_tc_cbs_set_cinc(struct ksz_device *dev, int port, u32 val)
{
	val = val >> 8;

	return ksz_pwrite16(dev, port, REG_PORT_MTI_CREDIT_INCREMENT, val);
}

/* The KSZ9477 provides following HW features to accelerate
 * HSR frames handling:
 *
 * 1. TX PACKET DUPLICATION FROM HOST TO SWITCH
 * 2. RX PACKET DUPLICATION DISCARDING
 * 3. PREVENTING PACKET LOOP IN THE RING BY SELF-ADDRESS FILTERING
 *
 * Only one from point 1. has the NETIF_F* flag available.
 *
 * Ones from point 2 and 3 are "best effort" - i.e. those will
 * work correctly most of the time, but it may happen that some
 * frames will not be caught - to be more specific; there is a race
 * condition in hardware such that, when duplicate packets are received
 * on member ports very close in time to each other, the hardware fails
 * to detect that they are duplicates.
 *
 * Hence, the SW needs to handle those special cases. However, the speed
 * up gain is considerable when above features are used.
 *
 * Moreover, the NETIF_F_HW_HSR_FWD feature is also enabled, as HSR frames
 * can be forwarded in the switch fabric between HSR ports.
 */
#define KSZ9477_SUPPORTED_HSR_FEATURES (NETIF_F_HW_HSR_DUP | NETIF_F_HW_HSR_FWD)

void ksz9477_hsr_join(struct dsa_switch *ds, int port, struct net_device *hsr)
{
	struct ksz_device *dev = ds->priv;
	struct net_device *user;
	struct dsa_port *hsr_dp;
	u8 data, hsr_ports = 0;

	/* Program which port(s) shall support HSR */
	ksz_rmw32(dev, REG_HSR_PORT_MAP__4, BIT(port), BIT(port));

	/* Forward frames between HSR ports (i.e. bridge together HSR ports) */
	if (dev->hsr_ports) {
		dsa_hsr_foreach_port(hsr_dp, ds, hsr)
			hsr_ports |= BIT(hsr_dp->index);

		hsr_ports |= BIT(dsa_upstream_port(ds, port));
		dsa_hsr_foreach_port(hsr_dp, ds, hsr)
			ksz9477_cfg_port_member(dev, hsr_dp->index, hsr_ports);
	}

	if (!dev->hsr_ports) {
		/* Enable discarding of received HSR frames */
		ksz_read8(dev, REG_HSR_ALU_CTRL_0__1, &data);
		data |= HSR_DUPLICATE_DISCARD;
		data &= ~HSR_NODE_UNICAST;
		ksz_write8(dev, REG_HSR_ALU_CTRL_0__1, data);
	}

	/* Enable per port self-address filtering.
	 * The global self-address filtering has already been enabled in the
	 * ksz9477_reset_switch() function.
	 */
	ksz_port_cfg(dev, port, REG_PORT_LUE_CTRL, PORT_SRC_ADDR_FILTER, true);

	/* Setup HW supported features for lan HSR ports */
	user = dsa_to_port(ds, port)->user;
	user->features |= KSZ9477_SUPPORTED_HSR_FEATURES;
}

void ksz9477_hsr_leave(struct dsa_switch *ds, int port, struct net_device *hsr)
{
	struct ksz_device *dev = ds->priv;

	/* Clear port HSR support */
	ksz_rmw32(dev, REG_HSR_PORT_MAP__4, BIT(port), 0);

	/* Disable forwarding frames between HSR ports */
	ksz9477_cfg_port_member(dev, port, BIT(dsa_upstream_port(ds, port)));

	/* Disable per port self-address filtering */
	ksz_port_cfg(dev, port, REG_PORT_LUE_CTRL, PORT_SRC_ADDR_FILTER, false);
}

int ksz9477_switch_init(struct ksz_device *dev)
{
	u8 data8;
	int ret;

	dev->port_mask = (1 << dev->info->port_cnt) - 1;

	/* turn off SPI DO Edge select */
	ret = ksz_read8(dev, REG_SW_GLOBAL_SERIAL_CTRL_0, &data8);
	if (ret)
		return ret;

	data8 &= ~SPI_AUTO_EDGE_DETECTION;
	ret = ksz_write8(dev, REG_SW_GLOBAL_SERIAL_CTRL_0, data8);
	if (ret)
		return ret;

	return 0;
}

void ksz9477_switch_exit(struct ksz_device *dev)
{
	ksz9477_reset_switch(dev);
}

MODULE_AUTHOR("Woojung Huh <Woojung.Huh@microchip.com>");
MODULE_DESCRIPTION("Microchip KSZ9477 Series Switch DSA Driver");
MODULE_LICENSE("GPL");<|MERGE_RESOLUTION|>--- conflicted
+++ resolved
@@ -1016,7 +1016,6 @@
 		if (max_val > MAX_TIMER_VAL || max_val * mult != secs)
 			max_val = MAX_TIMER_VAL;
 	}
-<<<<<<< HEAD
 
 	data = DIV_ROUND_UP(secs, max_val);
 	if (mult != data) {
@@ -1027,18 +1026,6 @@
 			return ret;
 	}
 
-=======
-
-	data = DIV_ROUND_UP(secs, max_val);
-	if (mult != data) {
-		value &= ~SW_AGE_CNT_M;
-		value |= FIELD_PREP(SW_AGE_CNT_M, data);
-		ret = ksz_write8(dev, REG_SW_LUE_CTRL_0, value);
-		if (ret < 0)
-			return ret;
-	}
-
->>>>>>> 4e3ac415
 	value = DIV_ROUND_UP(secs, data);
 	return ksz_write8(dev, REG_SW_LUE_CTRL_3, value);
 }
