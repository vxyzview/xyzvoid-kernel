// SPDX-License-Identifier: GPL-2.0
/*
 * Microchip KSZ8795 switch driver
 *
 * Copyright (C) 2017 Microchip Technology Inc.
 *	Tristram Ha <Tristram.Ha@microchip.com>
 */

#include <linux/bitfield.h>
#include <linux/delay.h>
#include <linux/export.h>
#include <linux/gpio.h>
#include <linux/if_vlan.h>
#include <linux/kernel.h>
#include <linux/module.h>
#include <linux/platform_data/microchip-ksz.h>
#include <linux/phy.h>
#include <linux/etherdevice.h>
#include <linux/if_bridge.h>
#include <linux/micrel_phy.h>
#include <net/dsa.h>
#include <net/switchdev.h>
#include <linux/phylink.h>

#include "ksz_common.h"
#include "ksz8795_reg.h"
#include "ksz8.h"

static void ksz_cfg(struct ksz_device *dev, u32 addr, u8 bits, bool set)
{
	regmap_update_bits(dev->regmap[0], addr, bits, set ? bits : 0);
}

static void ksz_port_cfg(struct ksz_device *dev, int port, int offset, u8 bits,
			 bool set)
{
	regmap_update_bits(dev->regmap[0], PORT_CTRL_ADDR(port, offset),
			   bits, set ? bits : 0);
}

static int ksz8_ind_write8(struct ksz_device *dev, u8 table, u16 addr, u8 data)
{
	const u16 *regs;
	u16 ctrl_addr;
	int ret = 0;

	regs = dev->info->regs;

	mutex_lock(&dev->alu_mutex);

	ctrl_addr = IND_ACC_TABLE(table) | addr;
	ret = ksz_write8(dev, regs[REG_IND_BYTE], data);
	if (!ret)
		ret = ksz_write16(dev, regs[REG_IND_CTRL_0], ctrl_addr);

	mutex_unlock(&dev->alu_mutex);

	return ret;
}

int ksz8_reset_switch(struct ksz_device *dev)
{
	if (ksz_is_ksz88x3(dev)) {
		/* reset switch */
		ksz_cfg(dev, KSZ8863_REG_SW_RESET,
			KSZ8863_GLOBAL_SOFTWARE_RESET | KSZ8863_PCS_RESET, true);
		ksz_cfg(dev, KSZ8863_REG_SW_RESET,
			KSZ8863_GLOBAL_SOFTWARE_RESET | KSZ8863_PCS_RESET, false);
	} else {
		/* reset switch */
		ksz_write8(dev, REG_POWER_MANAGEMENT_1,
			   SW_SOFTWARE_POWER_DOWN << SW_POWER_MANAGEMENT_MODE_S);
		ksz_write8(dev, REG_POWER_MANAGEMENT_1, 0);
	}

	return 0;
}

static void ksz8795_set_prio_queue(struct ksz_device *dev, int port, int queue)
{
	u8 hi, lo;

	/* Number of queues can only be 1, 2, or 4. */
	switch (queue) {
	case 4:
	case 3:
		queue = PORT_QUEUE_SPLIT_4;
		break;
	case 2:
		queue = PORT_QUEUE_SPLIT_2;
		break;
	default:
		queue = PORT_QUEUE_SPLIT_1;
	}
	ksz_pread8(dev, port, REG_PORT_CTRL_0, &lo);
	ksz_pread8(dev, port, P_DROP_TAG_CTRL, &hi);
	lo &= ~PORT_QUEUE_SPLIT_L;
	if (queue & PORT_QUEUE_SPLIT_2)
		lo |= PORT_QUEUE_SPLIT_L;
	hi &= ~PORT_QUEUE_SPLIT_H;
	if (queue & PORT_QUEUE_SPLIT_4)
		hi |= PORT_QUEUE_SPLIT_H;
	ksz_pwrite8(dev, port, REG_PORT_CTRL_0, lo);
	ksz_pwrite8(dev, port, P_DROP_TAG_CTRL, hi);

	/* Default is port based for egress rate limit. */
	if (queue != PORT_QUEUE_SPLIT_1)
		ksz_cfg(dev, REG_SW_CTRL_19, SW_OUT_RATE_LIMIT_QUEUE_BASED,
			true);
}

void ksz8_r_mib_cnt(struct ksz_device *dev, int port, u16 addr, u64 *cnt)
{
	const u32 *masks;
	const u16 *regs;
	u16 ctrl_addr;
	u32 data;
	u8 check;
	int loop;

	masks = dev->info->masks;
	regs = dev->info->regs;

	ctrl_addr = addr + dev->info->reg_mib_cnt * port;
	ctrl_addr |= IND_ACC_TABLE(TABLE_MIB | TABLE_READ);

	mutex_lock(&dev->alu_mutex);
	ksz_write16(dev, regs[REG_IND_CTRL_0], ctrl_addr);

	/* It is almost guaranteed to always read the valid bit because of
	 * slow SPI speed.
	 */
	for (loop = 2; loop > 0; loop--) {
		ksz_read8(dev, regs[REG_IND_MIB_CHECK], &check);

		if (check & masks[MIB_COUNTER_VALID]) {
			ksz_read32(dev, regs[REG_IND_DATA_LO], &data);
			if (check & masks[MIB_COUNTER_OVERFLOW])
				*cnt += MIB_COUNTER_VALUE + 1;
			*cnt += data & MIB_COUNTER_VALUE;
			break;
		}
	}
	mutex_unlock(&dev->alu_mutex);
}

static void ksz8795_r_mib_pkt(struct ksz_device *dev, int port, u16 addr,
			      u64 *dropped, u64 *cnt)
{
	const u32 *masks;
	const u16 *regs;
	u16 ctrl_addr;
	u32 data;
	u8 check;
	int loop;

	masks = dev->info->masks;
	regs = dev->info->regs;

	addr -= dev->info->reg_mib_cnt;
	ctrl_addr = (KSZ8795_MIB_TOTAL_RX_1 - KSZ8795_MIB_TOTAL_RX_0) * port;
	ctrl_addr += addr + KSZ8795_MIB_TOTAL_RX_0;
	ctrl_addr |= IND_ACC_TABLE(TABLE_MIB | TABLE_READ);

	mutex_lock(&dev->alu_mutex);
	ksz_write16(dev, regs[REG_IND_CTRL_0], ctrl_addr);

	/* It is almost guaranteed to always read the valid bit because of
	 * slow SPI speed.
	 */
	for (loop = 2; loop > 0; loop--) {
		ksz_read8(dev, regs[REG_IND_MIB_CHECK], &check);

		if (check & masks[MIB_COUNTER_VALID]) {
			ksz_read32(dev, regs[REG_IND_DATA_LO], &data);
			if (addr < 2) {
				u64 total;

				total = check & MIB_TOTAL_BYTES_H;
				total <<= 32;
				*cnt += total;
				*cnt += data;
				if (check & masks[MIB_COUNTER_OVERFLOW]) {
					total = MIB_TOTAL_BYTES_H + 1;
					total <<= 32;
					*cnt += total;
				}
			} else {
				if (check & masks[MIB_COUNTER_OVERFLOW])
					*cnt += MIB_PACKET_DROPPED + 1;
				*cnt += data & MIB_PACKET_DROPPED;
			}
			break;
		}
	}
	mutex_unlock(&dev->alu_mutex);
}

static void ksz8863_r_mib_pkt(struct ksz_device *dev, int port, u16 addr,
			      u64 *dropped, u64 *cnt)
{
	u32 *last = (u32 *)dropped;
	const u16 *regs;
	u16 ctrl_addr;
	u32 data;
	u32 cur;

	regs = dev->info->regs;

	addr -= dev->info->reg_mib_cnt;
	ctrl_addr = addr ? KSZ8863_MIB_PACKET_DROPPED_TX_0 :
			   KSZ8863_MIB_PACKET_DROPPED_RX_0;
	ctrl_addr += port;
	ctrl_addr |= IND_ACC_TABLE(TABLE_MIB | TABLE_READ);

	mutex_lock(&dev->alu_mutex);
	ksz_write16(dev, regs[REG_IND_CTRL_0], ctrl_addr);
	ksz_read32(dev, regs[REG_IND_DATA_LO], &data);
	mutex_unlock(&dev->alu_mutex);

	data &= MIB_PACKET_DROPPED;
	cur = last[addr];
	if (data != cur) {
		last[addr] = data;
		if (data < cur)
			data += MIB_PACKET_DROPPED + 1;
		data -= cur;
		*cnt += data;
	}
}

void ksz8_r_mib_pkt(struct ksz_device *dev, int port, u16 addr,
		    u64 *dropped, u64 *cnt)
{
	if (ksz_is_ksz88x3(dev))
		ksz8863_r_mib_pkt(dev, port, addr, dropped, cnt);
	else
		ksz8795_r_mib_pkt(dev, port, addr, dropped, cnt);
}

void ksz8_freeze_mib(struct ksz_device *dev, int port, bool freeze)
{
	if (ksz_is_ksz88x3(dev))
		return;

	/* enable the port for flush/freeze function */
	if (freeze)
		ksz_cfg(dev, REG_SW_CTRL_6, BIT(port), true);
	ksz_cfg(dev, REG_SW_CTRL_6, SW_MIB_COUNTER_FREEZE, freeze);

	/* disable the port after freeze is done */
	if (!freeze)
		ksz_cfg(dev, REG_SW_CTRL_6, BIT(port), false);
}

void ksz8_port_init_cnt(struct ksz_device *dev, int port)
{
	struct ksz_port_mib *mib = &dev->ports[port].mib;
	u64 *dropped;

	if (!ksz_is_ksz88x3(dev)) {
		/* flush all enabled port MIB counters */
		ksz_cfg(dev, REG_SW_CTRL_6, BIT(port), true);
		ksz_cfg(dev, REG_SW_CTRL_6, SW_MIB_COUNTER_FLUSH, true);
		ksz_cfg(dev, REG_SW_CTRL_6, BIT(port), false);
	}

	mib->cnt_ptr = 0;

	/* Some ports may not have MIB counters before SWITCH_COUNTER_NUM. */
	while (mib->cnt_ptr < dev->info->reg_mib_cnt) {
		dev->dev_ops->r_mib_cnt(dev, port, mib->cnt_ptr,
					&mib->counters[mib->cnt_ptr]);
		++mib->cnt_ptr;
	}

	/* last one in storage */
	dropped = &mib->counters[dev->info->mib_cnt];

	/* Some ports may not have MIB counters after SWITCH_COUNTER_NUM. */
	while (mib->cnt_ptr < dev->info->mib_cnt) {
		dev->dev_ops->r_mib_pkt(dev, port, mib->cnt_ptr,
					dropped, &mib->counters[mib->cnt_ptr]);
		++mib->cnt_ptr;
	}
}

static void ksz8_r_table(struct ksz_device *dev, int table, u16 addr, u64 *data)
{
	const u16 *regs;
	u16 ctrl_addr;

	regs = dev->info->regs;

	ctrl_addr = IND_ACC_TABLE(table | TABLE_READ) | addr;

	mutex_lock(&dev->alu_mutex);
	ksz_write16(dev, regs[REG_IND_CTRL_0], ctrl_addr);
	ksz_read64(dev, regs[REG_IND_DATA_HI], data);
	mutex_unlock(&dev->alu_mutex);
}

static void ksz8_w_table(struct ksz_device *dev, int table, u16 addr, u64 data)
{
	const u16 *regs;
	u16 ctrl_addr;

	regs = dev->info->regs;

	ctrl_addr = IND_ACC_TABLE(table) | addr;

	mutex_lock(&dev->alu_mutex);
	ksz_write64(dev, regs[REG_IND_DATA_HI], data);
	ksz_write16(dev, regs[REG_IND_CTRL_0], ctrl_addr);
	mutex_unlock(&dev->alu_mutex);
}

static int ksz8_valid_dyn_entry(struct ksz_device *dev, u8 *data)
{
	int timeout = 100;
	const u32 *masks;
	const u16 *regs;

	masks = dev->info->masks;
	regs = dev->info->regs;

	do {
		ksz_read8(dev, regs[REG_IND_DATA_CHECK], data);
		timeout--;
	} while ((*data & masks[DYNAMIC_MAC_TABLE_NOT_READY]) && timeout);

	/* Entry is not ready for accessing. */
	if (*data & masks[DYNAMIC_MAC_TABLE_NOT_READY]) {
		return -EAGAIN;
	/* Entry is ready for accessing. */
	} else {
		ksz_read8(dev, regs[REG_IND_DATA_8], data);

		/* There is no valid entry in the table. */
		if (*data & masks[DYNAMIC_MAC_TABLE_MAC_EMPTY])
			return -ENXIO;
	}
	return 0;
}

int ksz8_r_dyn_mac_table(struct ksz_device *dev, u16 addr, u8 *mac_addr,
			 u8 *fid, u8 *src_port, u8 *timestamp, u16 *entries)
{
	u32 data_hi, data_lo;
	const u8 *shifts;
	const u32 *masks;
	const u16 *regs;
	u16 ctrl_addr;
	u8 data;
	int rc;

	shifts = dev->info->shifts;
	masks = dev->info->masks;
	regs = dev->info->regs;

	ctrl_addr = IND_ACC_TABLE(TABLE_DYNAMIC_MAC | TABLE_READ) | addr;

	mutex_lock(&dev->alu_mutex);
	ksz_write16(dev, regs[REG_IND_CTRL_0], ctrl_addr);

	rc = ksz8_valid_dyn_entry(dev, &data);
	if (rc == -EAGAIN) {
		if (addr == 0)
			*entries = 0;
	} else if (rc == -ENXIO) {
		*entries = 0;
	/* At least one valid entry in the table. */
	} else {
		u64 buf = 0;
		int cnt;

		ksz_read64(dev, regs[REG_IND_DATA_HI], &buf);
		data_hi = (u32)(buf >> 32);
		data_lo = (u32)buf;

		/* Check out how many valid entry in the table. */
		cnt = data & masks[DYNAMIC_MAC_TABLE_ENTRIES_H];
		cnt <<= shifts[DYNAMIC_MAC_ENTRIES_H];
		cnt |= (data_hi & masks[DYNAMIC_MAC_TABLE_ENTRIES]) >>
			shifts[DYNAMIC_MAC_ENTRIES];
		*entries = cnt + 1;

		*fid = (data_hi & masks[DYNAMIC_MAC_TABLE_FID]) >>
			shifts[DYNAMIC_MAC_FID];
		*src_port = (data_hi & masks[DYNAMIC_MAC_TABLE_SRC_PORT]) >>
			shifts[DYNAMIC_MAC_SRC_PORT];
		*timestamp = (data_hi & masks[DYNAMIC_MAC_TABLE_TIMESTAMP]) >>
			shifts[DYNAMIC_MAC_TIMESTAMP];

		mac_addr[5] = (u8)data_lo;
		mac_addr[4] = (u8)(data_lo >> 8);
		mac_addr[3] = (u8)(data_lo >> 16);
		mac_addr[2] = (u8)(data_lo >> 24);

		mac_addr[1] = (u8)data_hi;
		mac_addr[0] = (u8)(data_hi >> 8);
		rc = 0;
	}
	mutex_unlock(&dev->alu_mutex);

	return rc;
}

int ksz8_r_sta_mac_table(struct ksz_device *dev, u16 addr,
			 struct alu_struct *alu)
{
	u32 data_hi, data_lo;
	const u8 *shifts;
	const u32 *masks;
	u64 data;

	shifts = dev->info->shifts;
	masks = dev->info->masks;

	ksz8_r_table(dev, TABLE_STATIC_MAC, addr, &data);
	data_hi = data >> 32;
	data_lo = (u32)data;
	if (data_hi & (masks[STATIC_MAC_TABLE_VALID] |
			masks[STATIC_MAC_TABLE_OVERRIDE])) {
		alu->mac[5] = (u8)data_lo;
		alu->mac[4] = (u8)(data_lo >> 8);
		alu->mac[3] = (u8)(data_lo >> 16);
		alu->mac[2] = (u8)(data_lo >> 24);
		alu->mac[1] = (u8)data_hi;
		alu->mac[0] = (u8)(data_hi >> 8);
		alu->port_forward =
			(data_hi & masks[STATIC_MAC_TABLE_FWD_PORTS]) >>
				shifts[STATIC_MAC_FWD_PORTS];
		alu->is_override =
			(data_hi & masks[STATIC_MAC_TABLE_OVERRIDE]) ? 1 : 0;
		data_hi >>= 1;
		alu->is_static = true;
		alu->is_use_fid =
			(data_hi & masks[STATIC_MAC_TABLE_USE_FID]) ? 1 : 0;
		alu->fid = (data_hi & masks[STATIC_MAC_TABLE_FID]) >>
				shifts[STATIC_MAC_FID];
		return 0;
	}
	return -ENXIO;
}

void ksz8_w_sta_mac_table(struct ksz_device *dev, u16 addr,
			  struct alu_struct *alu)
{
	u32 data_hi, data_lo;
	const u8 *shifts;
	const u32 *masks;
	u64 data;

	shifts = dev->info->shifts;
	masks = dev->info->masks;

	data_lo = ((u32)alu->mac[2] << 24) |
		((u32)alu->mac[3] << 16) |
		((u32)alu->mac[4] << 8) | alu->mac[5];
	data_hi = ((u32)alu->mac[0] << 8) | alu->mac[1];
	data_hi |= (u32)alu->port_forward << shifts[STATIC_MAC_FWD_PORTS];

	if (alu->is_override)
		data_hi |= masks[STATIC_MAC_TABLE_OVERRIDE];
	if (alu->is_use_fid) {
		data_hi |= masks[STATIC_MAC_TABLE_USE_FID];
		data_hi |= (u32)alu->fid << shifts[STATIC_MAC_FID];
	}
	if (alu->is_static)
		data_hi |= masks[STATIC_MAC_TABLE_VALID];
	else
		data_hi &= ~masks[STATIC_MAC_TABLE_OVERRIDE];

	data = (u64)data_hi << 32 | data_lo;
	ksz8_w_table(dev, TABLE_STATIC_MAC, addr, data);
}

static void ksz8_from_vlan(struct ksz_device *dev, u32 vlan, u8 *fid,
			   u8 *member, u8 *valid)
{
	const u8 *shifts;
	const u32 *masks;

	shifts = dev->info->shifts;
	masks = dev->info->masks;

	*fid = vlan & masks[VLAN_TABLE_FID];
	*member = (vlan & masks[VLAN_TABLE_MEMBERSHIP]) >>
			shifts[VLAN_TABLE_MEMBERSHIP_S];
	*valid = !!(vlan & masks[VLAN_TABLE_VALID]);
}

static void ksz8_to_vlan(struct ksz_device *dev, u8 fid, u8 member, u8 valid,
			 u16 *vlan)
{
	const u8 *shifts;
	const u32 *masks;

	shifts = dev->info->shifts;
	masks = dev->info->masks;

	*vlan = fid;
	*vlan |= (u16)member << shifts[VLAN_TABLE_MEMBERSHIP_S];
	if (valid)
		*vlan |= masks[VLAN_TABLE_VALID];
}

static void ksz8_r_vlan_entries(struct ksz_device *dev, u16 addr)
{
	const u8 *shifts;
	u64 data;
	int i;

	shifts = dev->info->shifts;

	ksz8_r_table(dev, TABLE_VLAN, addr, &data);
	addr *= 4;
	for (i = 0; i < 4; i++) {
		dev->vlan_cache[addr + i].table[0] = (u16)data;
		data >>= shifts[VLAN_TABLE];
	}
}

static void ksz8_r_vlan_table(struct ksz_device *dev, u16 vid, u16 *vlan)
{
	int index;
	u16 *data;
	u16 addr;
	u64 buf;

	data = (u16 *)&buf;
	addr = vid / 4;
	index = vid & 3;
	ksz8_r_table(dev, TABLE_VLAN, addr, &buf);
	*vlan = data[index];
}

static void ksz8_w_vlan_table(struct ksz_device *dev, u16 vid, u16 vlan)
{
	int index;
	u16 *data;
	u16 addr;
	u64 buf;

	data = (u16 *)&buf;
	addr = vid / 4;
	index = vid & 3;
	ksz8_r_table(dev, TABLE_VLAN, addr, &buf);
	data[index] = vlan;
	dev->vlan_cache[vid].table[0] = vlan;
	ksz8_w_table(dev, TABLE_VLAN, addr, buf);
}

void ksz8_r_phy(struct ksz_device *dev, u16 phy, u16 reg, u16 *val)
{
	u8 restart, speed, ctrl, link;
	int processed = true;
	const u16 *regs;
	u8 val1, val2;
	u16 data = 0;
	u8 p = phy;

	regs = dev->info->regs;

	switch (reg) {
	case MII_BMCR:
		ksz_pread8(dev, p, regs[P_NEG_RESTART_CTRL], &restart);
		ksz_pread8(dev, p, regs[P_SPEED_STATUS], &speed);
		ksz_pread8(dev, p, regs[P_FORCE_CTRL], &ctrl);
		if (restart & PORT_PHY_LOOPBACK)
			data |= BMCR_LOOPBACK;
		if (ctrl & PORT_FORCE_100_MBIT)
			data |= BMCR_SPEED100;
		if (ksz_is_ksz88x3(dev)) {
			if ((ctrl & PORT_AUTO_NEG_ENABLE))
				data |= BMCR_ANENABLE;
		} else {
			if (!(ctrl & PORT_AUTO_NEG_DISABLE))
				data |= BMCR_ANENABLE;
		}
		if (restart & PORT_POWER_DOWN)
			data |= BMCR_PDOWN;
		if (restart & PORT_AUTO_NEG_RESTART)
			data |= BMCR_ANRESTART;
		if (ctrl & PORT_FORCE_FULL_DUPLEX)
			data |= BMCR_FULLDPLX;
		if (speed & PORT_HP_MDIX)
			data |= KSZ886X_BMCR_HP_MDIX;
		if (restart & PORT_FORCE_MDIX)
			data |= KSZ886X_BMCR_FORCE_MDI;
		if (restart & PORT_AUTO_MDIX_DISABLE)
			data |= KSZ886X_BMCR_DISABLE_AUTO_MDIX;
		if (restart & PORT_TX_DISABLE)
			data |= KSZ886X_BMCR_DISABLE_TRANSMIT;
		if (restart & PORT_LED_OFF)
			data |= KSZ886X_BMCR_DISABLE_LED;
		break;
	case MII_BMSR:
		ksz_pread8(dev, p, regs[P_LINK_STATUS], &link);
		data = BMSR_100FULL |
		       BMSR_100HALF |
		       BMSR_10FULL |
		       BMSR_10HALF |
		       BMSR_ANEGCAPABLE;
		if (link & PORT_AUTO_NEG_COMPLETE)
			data |= BMSR_ANEGCOMPLETE;
		if (link & PORT_STAT_LINK_GOOD)
			data |= BMSR_LSTATUS;
		break;
	case MII_PHYSID1:
		data = KSZ8795_ID_HI;
		break;
	case MII_PHYSID2:
		if (ksz_is_ksz88x3(dev))
			data = KSZ8863_ID_LO;
		else
			data = KSZ8795_ID_LO;
		break;
	case MII_ADVERTISE:
		ksz_pread8(dev, p, regs[P_LOCAL_CTRL], &ctrl);
		data = ADVERTISE_CSMA;
		if (ctrl & PORT_AUTO_NEG_SYM_PAUSE)
			data |= ADVERTISE_PAUSE_CAP;
		if (ctrl & PORT_AUTO_NEG_100BTX_FD)
			data |= ADVERTISE_100FULL;
		if (ctrl & PORT_AUTO_NEG_100BTX)
			data |= ADVERTISE_100HALF;
		if (ctrl & PORT_AUTO_NEG_10BT_FD)
			data |= ADVERTISE_10FULL;
		if (ctrl & PORT_AUTO_NEG_10BT)
			data |= ADVERTISE_10HALF;
		break;
	case MII_LPA:
		ksz_pread8(dev, p, regs[P_REMOTE_STATUS], &link);
		data = LPA_SLCT;
		if (link & PORT_REMOTE_SYM_PAUSE)
			data |= LPA_PAUSE_CAP;
		if (link & PORT_REMOTE_100BTX_FD)
			data |= LPA_100FULL;
		if (link & PORT_REMOTE_100BTX)
			data |= LPA_100HALF;
		if (link & PORT_REMOTE_10BT_FD)
			data |= LPA_10FULL;
		if (link & PORT_REMOTE_10BT)
			data |= LPA_10HALF;
		if (data & ~LPA_SLCT)
			data |= LPA_LPACK;
		break;
	case PHY_REG_LINK_MD:
		ksz_pread8(dev, p, REG_PORT_LINK_MD_CTRL, &val1);
		ksz_pread8(dev, p, REG_PORT_LINK_MD_RESULT, &val2);
		if (val1 & PORT_START_CABLE_DIAG)
			data |= PHY_START_CABLE_DIAG;

		if (val1 & PORT_CABLE_10M_SHORT)
			data |= PHY_CABLE_10M_SHORT;

		data |= FIELD_PREP(PHY_CABLE_DIAG_RESULT_M,
				FIELD_GET(PORT_CABLE_DIAG_RESULT_M, val1));

		data |= FIELD_PREP(PHY_CABLE_FAULT_COUNTER_M,
				(FIELD_GET(PORT_CABLE_FAULT_COUNTER_H, val1) << 8) |
				FIELD_GET(PORT_CABLE_FAULT_COUNTER_L, val2));
		break;
	case PHY_REG_PHY_CTRL:
		ksz_pread8(dev, p, regs[P_LINK_STATUS], &link);
		if (link & PORT_MDIX_STATUS)
			data |= KSZ886X_CTRL_MDIX_STAT;
		break;
	default:
		processed = false;
		break;
	}
	if (processed)
		*val = data;
}

void ksz8_w_phy(struct ksz_device *dev, u16 phy, u16 reg, u16 val)
{
	u8 restart, speed, ctrl, data;
	const u16 *regs;
	u8 p = phy;

	regs = dev->info->regs;

	switch (reg) {
	case MII_BMCR:

		/* Do not support PHY reset function. */
		if (val & BMCR_RESET)
			break;
		ksz_pread8(dev, p, regs[P_SPEED_STATUS], &speed);
		data = speed;
		if (val & KSZ886X_BMCR_HP_MDIX)
			data |= PORT_HP_MDIX;
		else
			data &= ~PORT_HP_MDIX;
		if (data != speed)
			ksz_pwrite8(dev, p, regs[P_SPEED_STATUS], data);
		ksz_pread8(dev, p, regs[P_FORCE_CTRL], &ctrl);
		data = ctrl;
		if (ksz_is_ksz88x3(dev)) {
			if ((val & BMCR_ANENABLE))
				data |= PORT_AUTO_NEG_ENABLE;
			else
				data &= ~PORT_AUTO_NEG_ENABLE;
		} else {
			if (!(val & BMCR_ANENABLE))
				data |= PORT_AUTO_NEG_DISABLE;
			else
				data &= ~PORT_AUTO_NEG_DISABLE;

			/* Fiber port does not support auto-negotiation. */
			if (dev->ports[p].fiber)
				data |= PORT_AUTO_NEG_DISABLE;
		}

		if (val & BMCR_SPEED100)
			data |= PORT_FORCE_100_MBIT;
		else
			data &= ~PORT_FORCE_100_MBIT;
		if (val & BMCR_FULLDPLX)
			data |= PORT_FORCE_FULL_DUPLEX;
		else
			data &= ~PORT_FORCE_FULL_DUPLEX;
		if (data != ctrl)
			ksz_pwrite8(dev, p, regs[P_FORCE_CTRL], data);
		ksz_pread8(dev, p, regs[P_NEG_RESTART_CTRL], &restart);
		data = restart;
		if (val & KSZ886X_BMCR_DISABLE_LED)
			data |= PORT_LED_OFF;
		else
			data &= ~PORT_LED_OFF;
		if (val & KSZ886X_BMCR_DISABLE_TRANSMIT)
			data |= PORT_TX_DISABLE;
		else
			data &= ~PORT_TX_DISABLE;
		if (val & BMCR_ANRESTART)
			data |= PORT_AUTO_NEG_RESTART;
		else
			data &= ~(PORT_AUTO_NEG_RESTART);
		if (val & BMCR_PDOWN)
			data |= PORT_POWER_DOWN;
		else
			data &= ~PORT_POWER_DOWN;
		if (val & KSZ886X_BMCR_DISABLE_AUTO_MDIX)
			data |= PORT_AUTO_MDIX_DISABLE;
		else
			data &= ~PORT_AUTO_MDIX_DISABLE;
		if (val & KSZ886X_BMCR_FORCE_MDI)
			data |= PORT_FORCE_MDIX;
		else
			data &= ~PORT_FORCE_MDIX;
		if (val & BMCR_LOOPBACK)
			data |= PORT_PHY_LOOPBACK;
		else
			data &= ~PORT_PHY_LOOPBACK;
		if (data != restart)
			ksz_pwrite8(dev, p, regs[P_NEG_RESTART_CTRL], data);
		break;
	case MII_ADVERTISE:
		ksz_pread8(dev, p, regs[P_LOCAL_CTRL], &ctrl);
		data = ctrl;
		data &= ~(PORT_AUTO_NEG_SYM_PAUSE |
			  PORT_AUTO_NEG_100BTX_FD |
			  PORT_AUTO_NEG_100BTX |
			  PORT_AUTO_NEG_10BT_FD |
			  PORT_AUTO_NEG_10BT);
		if (val & ADVERTISE_PAUSE_CAP)
			data |= PORT_AUTO_NEG_SYM_PAUSE;
		if (val & ADVERTISE_100FULL)
			data |= PORT_AUTO_NEG_100BTX_FD;
		if (val & ADVERTISE_100HALF)
			data |= PORT_AUTO_NEG_100BTX;
		if (val & ADVERTISE_10FULL)
			data |= PORT_AUTO_NEG_10BT_FD;
		if (val & ADVERTISE_10HALF)
			data |= PORT_AUTO_NEG_10BT;
		if (data != ctrl)
			ksz_pwrite8(dev, p, regs[P_LOCAL_CTRL], data);
		break;
	case PHY_REG_LINK_MD:
		if (val & PHY_START_CABLE_DIAG)
			ksz_port_cfg(dev, p, REG_PORT_LINK_MD_CTRL, PORT_START_CABLE_DIAG, true);
		break;
	default:
		break;
	}
}

<<<<<<< HEAD
static u32 ksz8_sw_get_phy_flags(struct dsa_switch *ds, int port)
{
	/* Silicon Errata Sheet (DS80000830A):
	 * Port 1 does not work with LinkMD Cable-Testing.
	 * Port 1 does not respond to received PAUSE control frames.
	 */
	if (!port)
		return MICREL_KSZ8_P1_ERRATA;

	return 0;
}

static void ksz8_cfg_port_member(struct ksz_device *dev, int port, u8 member)
=======
void ksz8_cfg_port_member(struct ksz_device *dev, int port, u8 member)
>>>>>>> e6f4ff3f
{
	u8 data;

	ksz_pread8(dev, port, P_MIRROR_CTRL, &data);
	data &= ~PORT_VLAN_MEMBERSHIP;
	data |= (member & dev->port_mask);
	ksz_pwrite8(dev, port, P_MIRROR_CTRL, data);
}

void ksz8_flush_dyn_mac_table(struct ksz_device *dev, int port)
{
	u8 learn[DSA_MAX_PORTS];
	int first, index, cnt;
	struct ksz_port *p;
	const u16 *regs;

	regs = dev->info->regs;

	if ((uint)port < dev->info->port_cnt) {
		first = port;
		cnt = port + 1;
	} else {
		/* Flush all ports. */
		first = 0;
		cnt = dev->info->port_cnt;
	}
	for (index = first; index < cnt; index++) {
		p = &dev->ports[index];
		if (!p->on)
			continue;
		ksz_pread8(dev, index, regs[P_STP_CTRL], &learn[index]);
		if (!(learn[index] & PORT_LEARN_DISABLE))
			ksz_pwrite8(dev, index, regs[P_STP_CTRL],
				    learn[index] | PORT_LEARN_DISABLE);
	}
	ksz_cfg(dev, S_FLUSH_TABLE_CTRL, SW_FLUSH_DYN_MAC_TABLE, true);
	for (index = first; index < cnt; index++) {
		p = &dev->ports[index];
		if (!p->on)
			continue;
		if (!(learn[index] & PORT_LEARN_DISABLE))
			ksz_pwrite8(dev, index, regs[P_STP_CTRL], learn[index]);
	}
}

<<<<<<< HEAD
static int ksz8_port_vlan_filtering(struct ksz_device *dev, int port, bool flag,
				    struct netlink_ext_ack *extack)
{
=======
int ksz8_fdb_dump(struct ksz_device *dev, int port,
		  dsa_fdb_dump_cb_t *cb, void *data)
{
	int ret = 0;
	u16 i = 0;
	u16 entries = 0;
	u8 timestamp = 0;
	u8 fid;
	u8 member;
	struct alu_struct alu;

	do {
		alu.is_static = false;
		ret = ksz8_r_dyn_mac_table(dev, i, alu.mac, &fid, &member,
					   &timestamp, &entries);
		if (!ret && (member & BIT(port))) {
			ret = cb(alu.mac, alu.fid, alu.is_static, data);
			if (ret)
				break;
		}
		i++;
	} while (i < entries);
	if (i >= entries)
		ret = 0;

	return ret;
}

int ksz8_mdb_add(struct ksz_device *dev, int port,
		 const struct switchdev_obj_port_mdb *mdb, struct dsa_db db)
{
	struct alu_struct alu;
	int index;
	int empty = 0;

	alu.port_forward = 0;
	for (index = 0; index < dev->info->num_statics; index++) {
		if (!ksz8_r_sta_mac_table(dev, index, &alu)) {
			/* Found one already in static MAC table. */
			if (!memcmp(alu.mac, mdb->addr, ETH_ALEN) &&
			    alu.fid == mdb->vid)
				break;
		/* Remember the first empty entry. */
		} else if (!empty) {
			empty = index + 1;
		}
	}

	/* no available entry */
	if (index == dev->info->num_statics && !empty)
		return -ENOSPC;

	/* add entry */
	if (index == dev->info->num_statics) {
		index = empty - 1;
		memset(&alu, 0, sizeof(alu));
		memcpy(alu.mac, mdb->addr, ETH_ALEN);
		alu.is_static = true;
	}
	alu.port_forward |= BIT(port);
	if (mdb->vid) {
		alu.is_use_fid = true;

		/* Need a way to map VID to FID. */
		alu.fid = mdb->vid;
	}
	ksz8_w_sta_mac_table(dev, index, &alu);

	return 0;
}

int ksz8_mdb_del(struct ksz_device *dev, int port,
		 const struct switchdev_obj_port_mdb *mdb, struct dsa_db db)
{
	struct alu_struct alu;
	int index;

	for (index = 0; index < dev->info->num_statics; index++) {
		if (!ksz8_r_sta_mac_table(dev, index, &alu)) {
			/* Found one already in static MAC table. */
			if (!memcmp(alu.mac, mdb->addr, ETH_ALEN) &&
			    alu.fid == mdb->vid)
				break;
		}
	}

	/* no available entry */
	if (index == dev->info->num_statics)
		goto exit;

	/* clear port */
	alu.port_forward &= ~BIT(port);
	if (!alu.port_forward)
		alu.is_static = false;
	ksz8_w_sta_mac_table(dev, index, &alu);

exit:
	return 0;
}

int ksz8_port_vlan_filtering(struct ksz_device *dev, int port, bool flag,
			     struct netlink_ext_ack *extack)
{
>>>>>>> e6f4ff3f
	if (ksz_is_ksz88x3(dev))
		return -ENOTSUPP;

	/* Discard packets with VID not enabled on the switch */
	ksz_cfg(dev, S_MIRROR_CTRL, SW_VLAN_ENABLE, flag);

	/* Discard packets with VID not enabled on the ingress port */
	for (port = 0; port < dev->phy_port_cnt; ++port)
		ksz_port_cfg(dev, port, REG_PORT_CTRL_2, PORT_INGRESS_FILTER,
			     flag);

	return 0;
}

static void ksz8_port_enable_pvid(struct ksz_device *dev, int port, bool state)
{
	if (ksz_is_ksz88x3(dev)) {
		ksz_cfg(dev, REG_SW_INSERT_SRC_PVID,
			0x03 << (4 - 2 * port), state);
	} else {
		ksz_pwrite8(dev, port, REG_PORT_CTRL_12, state ? 0x0f : 0x00);
	}
}

<<<<<<< HEAD
static int ksz8_port_vlan_add(struct ksz_device *dev, int port,
			      const struct switchdev_obj_port_vlan *vlan,
			      struct netlink_ext_ack *extack)
=======
int ksz8_port_vlan_add(struct ksz_device *dev, int port,
		       const struct switchdev_obj_port_vlan *vlan,
		       struct netlink_ext_ack *extack)
>>>>>>> e6f4ff3f
{
	bool untagged = vlan->flags & BRIDGE_VLAN_INFO_UNTAGGED;
	struct ksz_port *p = &dev->ports[port];
	u16 data, new_pvid = 0;
	u8 fid, member, valid;

	if (ksz_is_ksz88x3(dev))
		return -ENOTSUPP;

	/* If a VLAN is added with untagged flag different from the
	 * port's Remove Tag flag, we need to change the latter.
	 * Ignore VID 0, which is always untagged.
	 * Ignore CPU port, which will always be tagged.
	 */
	if (untagged != p->remove_tag && vlan->vid != 0 &&
	    port != dev->cpu_port) {
		unsigned int vid;

		/* Reject attempts to add a VLAN that requires the
		 * Remove Tag flag to be changed, unless there are no
		 * other VLANs currently configured.
		 */
		for (vid = 1; vid < dev->info->num_vlans; ++vid) {
			/* Skip the VID we are going to add or reconfigure */
			if (vid == vlan->vid)
				continue;

			ksz8_from_vlan(dev, dev->vlan_cache[vid].table[0],
				       &fid, &member, &valid);
			if (valid && (member & BIT(port)))
				return -EINVAL;
		}

		ksz_port_cfg(dev, port, P_TAG_CTRL, PORT_REMOVE_TAG, untagged);
		p->remove_tag = untagged;
	}

	ksz8_r_vlan_table(dev, vlan->vid, &data);
	ksz8_from_vlan(dev, data, &fid, &member, &valid);

	/* First time to setup the VLAN entry. */
	if (!valid) {
		/* Need to find a way to map VID to FID. */
		fid = 1;
		valid = 1;
	}
	member |= BIT(port);

	ksz8_to_vlan(dev, fid, member, valid, &data);
	ksz8_w_vlan_table(dev, vlan->vid, data);

	/* change PVID */
	if (vlan->flags & BRIDGE_VLAN_INFO_PVID)
		new_pvid = vlan->vid;

	if (new_pvid) {
		u16 vid;

		ksz_pread16(dev, port, REG_PORT_CTRL_VID, &vid);
		vid &= ~VLAN_VID_MASK;
		vid |= new_pvid;
		ksz_pwrite16(dev, port, REG_PORT_CTRL_VID, vid);

		ksz8_port_enable_pvid(dev, port, true);
	}

	return 0;
}

<<<<<<< HEAD
static int ksz8_port_vlan_del(struct ksz_device *dev, int port,
			      const struct switchdev_obj_port_vlan *vlan)
=======
int ksz8_port_vlan_del(struct ksz_device *dev, int port,
		       const struct switchdev_obj_port_vlan *vlan)
>>>>>>> e6f4ff3f
{
	u16 data, pvid;
	u8 fid, member, valid;

	if (ksz_is_ksz88x3(dev))
		return -ENOTSUPP;

	ksz_pread16(dev, port, REG_PORT_CTRL_VID, &pvid);
	pvid = pvid & 0xFFF;

	ksz8_r_vlan_table(dev, vlan->vid, &data);
	ksz8_from_vlan(dev, data, &fid, &member, &valid);

	member &= ~BIT(port);

	/* Invalidate the entry if no more member. */
	if (!member) {
		fid = 0;
		valid = 0;
	}

	ksz8_to_vlan(dev, fid, member, valid, &data);
	ksz8_w_vlan_table(dev, vlan->vid, data);

	if (pvid == vlan->vid)
		ksz8_port_enable_pvid(dev, port, false);

	return 0;
}

<<<<<<< HEAD
static int ksz8_port_mirror_add(struct ksz_device *dev, int port,
				struct dsa_mall_mirror_tc_entry *mirror,
				bool ingress, struct netlink_ext_ack *extack)
=======
int ksz8_port_mirror_add(struct ksz_device *dev, int port,
			 struct dsa_mall_mirror_tc_entry *mirror,
			 bool ingress, struct netlink_ext_ack *extack)
>>>>>>> e6f4ff3f
{
	if (ingress) {
		ksz_port_cfg(dev, port, P_MIRROR_CTRL, PORT_MIRROR_RX, true);
		dev->mirror_rx |= BIT(port);
	} else {
		ksz_port_cfg(dev, port, P_MIRROR_CTRL, PORT_MIRROR_TX, true);
		dev->mirror_tx |= BIT(port);
	}

	ksz_port_cfg(dev, port, P_MIRROR_CTRL, PORT_MIRROR_SNIFFER, false);

	/* configure mirror port */
	if (dev->mirror_rx || dev->mirror_tx)
		ksz_port_cfg(dev, mirror->to_local_port, P_MIRROR_CTRL,
			     PORT_MIRROR_SNIFFER, true);

	return 0;
}

<<<<<<< HEAD
static void ksz8_port_mirror_del(struct ksz_device *dev, int port,
				 struct dsa_mall_mirror_tc_entry *mirror)
=======
void ksz8_port_mirror_del(struct ksz_device *dev, int port,
			  struct dsa_mall_mirror_tc_entry *mirror)
>>>>>>> e6f4ff3f
{
	u8 data;

	if (mirror->ingress) {
		ksz_port_cfg(dev, port, P_MIRROR_CTRL, PORT_MIRROR_RX, false);
		dev->mirror_rx &= ~BIT(port);
	} else {
		ksz_port_cfg(dev, port, P_MIRROR_CTRL, PORT_MIRROR_TX, false);
		dev->mirror_tx &= ~BIT(port);
	}

	ksz_pread8(dev, port, P_MIRROR_CTRL, &data);

	if (!dev->mirror_rx && !dev->mirror_tx)
		ksz_port_cfg(dev, mirror->to_local_port, P_MIRROR_CTRL,
			     PORT_MIRROR_SNIFFER, false);
}

static void ksz8795_cpu_interface_select(struct ksz_device *dev, int port)
{
	struct ksz_port *p = &dev->ports[port];

	if (!p->interface && dev->compat_interface) {
		dev_warn(dev->dev,
			 "Using legacy switch \"phy-mode\" property, because it is missing on port %d node. "
			 "Please update your device tree.\n",
			 port);
		p->interface = dev->compat_interface;
	}
}

void ksz8_port_setup(struct ksz_device *dev, int port, bool cpu_port)
{
	struct dsa_switch *ds = dev->ds;
	const u32 *masks;
	u8 member;

	masks = dev->info->masks;

	/* enable broadcast storm limit */
	ksz_port_cfg(dev, port, P_BCAST_STORM_CTRL, PORT_BROADCAST_STORM, true);

	if (!ksz_is_ksz88x3(dev))
		ksz8795_set_prio_queue(dev, port, 4);

	/* disable DiffServ priority */
	ksz_port_cfg(dev, port, P_PRIO_CTRL, PORT_DIFFSERV_ENABLE, false);

	/* replace priority */
	ksz_port_cfg(dev, port, P_802_1P_CTRL,
		     masks[PORT_802_1P_REMAPPING], false);

	/* enable 802.1p priority */
	ksz_port_cfg(dev, port, P_PRIO_CTRL, PORT_802_1P_ENABLE, true);

	if (cpu_port) {
		if (!ksz_is_ksz88x3(dev))
			ksz8795_cpu_interface_select(dev, port);

		member = dsa_user_ports(ds);
	} else {
		member = BIT(dsa_upstream_port(ds, port));
	}

	ksz8_cfg_port_member(dev, port, member);
}

void ksz8_config_cpu_port(struct dsa_switch *ds)
{
	struct ksz_device *dev = ds->priv;
	struct ksz_port *p;
	const u32 *masks;
	const u16 *regs;
	u8 remote;
	int i;

	masks = dev->info->masks;
	regs = dev->info->regs;

	/* Switch marks the maximum frame with extra byte as oversize. */
	ksz_cfg(dev, REG_SW_CTRL_2, SW_LEGAL_PACKET_DISABLE, true);
	ksz_cfg(dev, regs[S_TAIL_TAG_CTRL], masks[SW_TAIL_TAG_ENABLE], true);

	p = &dev->ports[dev->cpu_port];
	p->on = 1;

	ksz8_port_setup(dev, dev->cpu_port, true);

	for (i = 0; i < dev->phy_port_cnt; i++) {
		p = &dev->ports[i];

		ksz_port_stp_state_set(ds, i, BR_STATE_DISABLED);

		/* Last port may be disabled. */
		if (i == dev->phy_port_cnt)
			break;
		p->on = 1;
		p->phy = 1;
	}
	for (i = 0; i < dev->phy_port_cnt; i++) {
		p = &dev->ports[i];
		if (!p->on)
			continue;
		if (!ksz_is_ksz88x3(dev)) {
			ksz_pread8(dev, i, regs[P_REMOTE_STATUS], &remote);
			if (remote & KSZ8_PORT_FIBER_MODE)
				p->fiber = 1;
		}
		if (p->fiber)
			ksz_port_cfg(dev, i, regs[P_STP_CTRL],
				     PORT_FORCE_FLOW_CTRL, true);
		else
			ksz_port_cfg(dev, i, regs[P_STP_CTRL],
				     PORT_FORCE_FLOW_CTRL, false);
	}
}

static int ksz8_handle_global_errata(struct dsa_switch *ds)
{
	struct ksz_device *dev = ds->priv;
	int ret = 0;

	/* KSZ87xx Errata DS80000687C.
	 * Module 2: Link drops with some EEE link partners.
	 *   An issue with the EEE next page exchange between the
	 *   KSZ879x/KSZ877x/KSZ876x and some EEE link partners may result in
	 *   the link dropping.
	 */
	if (dev->info->ksz87xx_eee_link_erratum)
		ret = ksz8_ind_write8(dev, TABLE_EEE, REG_IND_EEE_GLOB2_HI, 0);

	return ret;
}

int ksz8_enable_stp_addr(struct ksz_device *dev)
{
	struct alu_struct alu;

	/* Setup STP address for STP operation. */
	memset(&alu, 0, sizeof(alu));
	ether_addr_copy(alu.mac, eth_stp_addr);
	alu.is_static = true;
	alu.is_override = true;
	alu.port_forward = dev->info->cpu_ports;

	ksz8_w_sta_mac_table(dev, 0, &alu);

	return 0;
}

int ksz8_setup(struct dsa_switch *ds)
{
	struct ksz_device *dev = ds->priv;
	int i;

	ksz_cfg(dev, S_REPLACE_VID_CTRL, SW_FLOW_CTRL, true);

	/* Enable automatic fast aging when link changed detected. */
	ksz_cfg(dev, S_LINK_AGING_CTRL, SW_LINK_AUTO_AGING, true);

	/* Enable aggressive back off algorithm in half duplex mode. */
	regmap_update_bits(dev->regmap[0], REG_SW_CTRL_1,
			   SW_AGGR_BACKOFF, SW_AGGR_BACKOFF);

	/*
	 * Make sure unicast VLAN boundary is set as default and
	 * enable no excessive collision drop.
	 */
	regmap_update_bits(dev->regmap[0], REG_SW_CTRL_2,
			   UNICAST_VLAN_BOUNDARY | NO_EXC_COLLISION_DROP,
			   UNICAST_VLAN_BOUNDARY | NO_EXC_COLLISION_DROP);

	ksz_cfg(dev, S_REPLACE_VID_CTRL, SW_REPLACE_VID, false);

	ksz_cfg(dev, S_MIRROR_CTRL, SW_MIRROR_RX_TX, false);

	if (!ksz_is_ksz88x3(dev))
		ksz_cfg(dev, REG_SW_CTRL_19, SW_INS_TAG_ENABLE, true);

	for (i = 0; i < (dev->info->num_vlans / 4); i++)
		ksz8_r_vlan_entries(dev, i);

	return ksz8_handle_global_errata(ds);
}

<<<<<<< HEAD
static void ksz8_get_caps(struct ksz_device *dev, int port,
			  struct phylink_config *config)
=======
void ksz8_get_caps(struct ksz_device *dev, int port,
		   struct phylink_config *config)
>>>>>>> e6f4ff3f
{
	config->mac_capabilities = MAC_10 | MAC_100;

	/* Silicon Errata Sheet (DS80000830A):
	 * "Port 1 does not respond to received flow control PAUSE frames"
	 * So, disable Pause support on "Port 1" (port == 0) for all ksz88x3
	 * switches.
	 */
	if (!ksz_is_ksz88x3(dev) || port)
		config->mac_capabilities |= MAC_SYM_PAUSE;

	/* Asym pause is not supported on KSZ8863 and KSZ8873 */
	if (!ksz_is_ksz88x3(dev))
		config->mac_capabilities |= MAC_ASYM_PAUSE;
}

<<<<<<< HEAD
static const struct dsa_switch_ops ksz8_switch_ops = {
	.get_tag_protocol	= ksz_get_tag_protocol,
	.get_phy_flags		= ksz8_sw_get_phy_flags,
	.setup			= ksz8_setup,
	.phy_read		= ksz_phy_read16,
	.phy_write		= ksz_phy_write16,
	.phylink_get_caps	= ksz_phylink_get_caps,
	.phylink_mac_link_down	= ksz_mac_link_down,
	.port_enable		= ksz_enable_port,
	.get_strings		= ksz_get_strings,
	.get_ethtool_stats	= ksz_get_ethtool_stats,
	.get_sset_count		= ksz_sset_count,
	.port_bridge_join	= ksz_port_bridge_join,
	.port_bridge_leave	= ksz_port_bridge_leave,
	.port_stp_state_set	= ksz8_port_stp_state_set,
	.port_fast_age		= ksz_port_fast_age,
	.port_vlan_filtering	= ksz_port_vlan_filtering,
	.port_vlan_add		= ksz_port_vlan_add,
	.port_vlan_del		= ksz_port_vlan_del,
	.port_fdb_dump		= ksz_port_fdb_dump,
	.port_mdb_add           = ksz_port_mdb_add,
	.port_mdb_del           = ksz_port_mdb_del,
	.port_mirror_add	= ksz_port_mirror_add,
	.port_mirror_del	= ksz_port_mirror_del,
};

static u32 ksz8_get_port_addr(int port, int offset)
=======
u32 ksz8_get_port_addr(int port, int offset)
>>>>>>> e6f4ff3f
{
	return PORT_CTRL_ADDR(port, offset);
}

<<<<<<< HEAD
static int ksz8_switch_init(struct ksz_device *dev)
{
	struct ksz8 *ksz8 = dev->priv;

	dev->ds->ops = &ksz8_switch_ops;

=======
int ksz8_switch_init(struct ksz_device *dev)
{
>>>>>>> e6f4ff3f
	dev->cpu_port = fls(dev->info->cpu_ports) - 1;
	dev->phy_port_cnt = dev->info->port_cnt - 1;
	dev->port_mask = (BIT(dev->phy_port_cnt) - 1) | dev->info->cpu_ports;

	/* We rely on software untagging on the CPU port, so that we
	 * can support both tagged and untagged VLANs
	 */
	dev->ds->untag_bridge_pvid = true;

	/* VLAN filtering is partly controlled by the global VLAN
	 * Enable flag
	 */
	dev->ds->vlan_filtering_is_global = true;

	return 0;
}

void ksz8_switch_exit(struct ksz_device *dev)
{
	ksz8_reset_switch(dev);
}

<<<<<<< HEAD
static const struct ksz_dev_ops ksz8_dev_ops = {
	.get_port_addr = ksz8_get_port_addr,
	.cfg_port_member = ksz8_cfg_port_member,
	.flush_dyn_mac_table = ksz8_flush_dyn_mac_table,
	.port_setup = ksz8_port_setup,
	.r_phy = ksz8_r_phy,
	.w_phy = ksz8_w_phy,
	.r_dyn_mac_table = ksz8_r_dyn_mac_table,
	.r_sta_mac_table = ksz8_r_sta_mac_table,
	.w_sta_mac_table = ksz8_w_sta_mac_table,
	.r_mib_cnt = ksz8_r_mib_cnt,
	.r_mib_pkt = ksz8_r_mib_pkt,
	.freeze_mib = ksz8_freeze_mib,
	.port_init_cnt = ksz8_port_init_cnt,
	.vlan_filtering = ksz8_port_vlan_filtering,
	.vlan_add = ksz8_port_vlan_add,
	.vlan_del = ksz8_port_vlan_del,
	.mirror_add = ksz8_port_mirror_add,
	.mirror_del = ksz8_port_mirror_del,
	.get_caps = ksz8_get_caps,
	.shutdown = ksz8_reset_switch,
	.init = ksz8_switch_init,
	.exit = ksz8_switch_exit,
};

int ksz8_switch_register(struct ksz_device *dev)
{
	return ksz_switch_register(dev, &ksz8_dev_ops);
}
EXPORT_SYMBOL(ksz8_switch_register);

=======
>>>>>>> e6f4ff3f
MODULE_AUTHOR("Tristram Ha <Tristram.Ha@microchip.com>");
MODULE_DESCRIPTION("Microchip KSZ8795 Series Switch DSA Driver");
MODULE_LICENSE("GPL");<|MERGE_RESOLUTION|>--- conflicted
+++ resolved
@@ -789,23 +789,7 @@
 	}
 }
 
-<<<<<<< HEAD
-static u32 ksz8_sw_get_phy_flags(struct dsa_switch *ds, int port)
-{
-	/* Silicon Errata Sheet (DS80000830A):
-	 * Port 1 does not work with LinkMD Cable-Testing.
-	 * Port 1 does not respond to received PAUSE control frames.
-	 */
-	if (!port)
-		return MICREL_KSZ8_P1_ERRATA;
-
-	return 0;
-}
-
-static void ksz8_cfg_port_member(struct ksz_device *dev, int port, u8 member)
-=======
 void ksz8_cfg_port_member(struct ksz_device *dev, int port, u8 member)
->>>>>>> e6f4ff3f
 {
 	u8 data;
 
@@ -851,11 +835,6 @@
 	}
 }
 
-<<<<<<< HEAD
-static int ksz8_port_vlan_filtering(struct ksz_device *dev, int port, bool flag,
-				    struct netlink_ext_ack *extack)
-{
-=======
 int ksz8_fdb_dump(struct ksz_device *dev, int port,
 		  dsa_fdb_dump_cb_t *cb, void *data)
 {
@@ -959,7 +938,6 @@
 int ksz8_port_vlan_filtering(struct ksz_device *dev, int port, bool flag,
 			     struct netlink_ext_ack *extack)
 {
->>>>>>> e6f4ff3f
 	if (ksz_is_ksz88x3(dev))
 		return -ENOTSUPP;
 
@@ -984,15 +962,9 @@
 	}
 }
 
-<<<<<<< HEAD
-static int ksz8_port_vlan_add(struct ksz_device *dev, int port,
-			      const struct switchdev_obj_port_vlan *vlan,
-			      struct netlink_ext_ack *extack)
-=======
 int ksz8_port_vlan_add(struct ksz_device *dev, int port,
 		       const struct switchdev_obj_port_vlan *vlan,
 		       struct netlink_ext_ack *extack)
->>>>>>> e6f4ff3f
 {
 	bool untagged = vlan->flags & BRIDGE_VLAN_INFO_UNTAGGED;
 	struct ksz_port *p = &dev->ports[port];
@@ -1062,13 +1034,8 @@
 	return 0;
 }
 
-<<<<<<< HEAD
-static int ksz8_port_vlan_del(struct ksz_device *dev, int port,
-			      const struct switchdev_obj_port_vlan *vlan)
-=======
 int ksz8_port_vlan_del(struct ksz_device *dev, int port,
 		       const struct switchdev_obj_port_vlan *vlan)
->>>>>>> e6f4ff3f
 {
 	u16 data, pvid;
 	u8 fid, member, valid;
@@ -1099,15 +1066,9 @@
 	return 0;
 }
 
-<<<<<<< HEAD
-static int ksz8_port_mirror_add(struct ksz_device *dev, int port,
-				struct dsa_mall_mirror_tc_entry *mirror,
-				bool ingress, struct netlink_ext_ack *extack)
-=======
 int ksz8_port_mirror_add(struct ksz_device *dev, int port,
 			 struct dsa_mall_mirror_tc_entry *mirror,
 			 bool ingress, struct netlink_ext_ack *extack)
->>>>>>> e6f4ff3f
 {
 	if (ingress) {
 		ksz_port_cfg(dev, port, P_MIRROR_CTRL, PORT_MIRROR_RX, true);
@@ -1127,13 +1088,8 @@
 	return 0;
 }
 
-<<<<<<< HEAD
-static void ksz8_port_mirror_del(struct ksz_device *dev, int port,
-				 struct dsa_mall_mirror_tc_entry *mirror)
-=======
 void ksz8_port_mirror_del(struct ksz_device *dev, int port,
 			  struct dsa_mall_mirror_tc_entry *mirror)
->>>>>>> e6f4ff3f
 {
 	u8 data;
 
@@ -1319,13 +1275,8 @@
 	return ksz8_handle_global_errata(ds);
 }
 
-<<<<<<< HEAD
-static void ksz8_get_caps(struct ksz_device *dev, int port,
-			  struct phylink_config *config)
-=======
 void ksz8_get_caps(struct ksz_device *dev, int port,
 		   struct phylink_config *config)
->>>>>>> e6f4ff3f
 {
 	config->mac_capabilities = MAC_10 | MAC_100;
 
@@ -1342,52 +1293,13 @@
 		config->mac_capabilities |= MAC_ASYM_PAUSE;
 }
 
-<<<<<<< HEAD
-static const struct dsa_switch_ops ksz8_switch_ops = {
-	.get_tag_protocol	= ksz_get_tag_protocol,
-	.get_phy_flags		= ksz8_sw_get_phy_flags,
-	.setup			= ksz8_setup,
-	.phy_read		= ksz_phy_read16,
-	.phy_write		= ksz_phy_write16,
-	.phylink_get_caps	= ksz_phylink_get_caps,
-	.phylink_mac_link_down	= ksz_mac_link_down,
-	.port_enable		= ksz_enable_port,
-	.get_strings		= ksz_get_strings,
-	.get_ethtool_stats	= ksz_get_ethtool_stats,
-	.get_sset_count		= ksz_sset_count,
-	.port_bridge_join	= ksz_port_bridge_join,
-	.port_bridge_leave	= ksz_port_bridge_leave,
-	.port_stp_state_set	= ksz8_port_stp_state_set,
-	.port_fast_age		= ksz_port_fast_age,
-	.port_vlan_filtering	= ksz_port_vlan_filtering,
-	.port_vlan_add		= ksz_port_vlan_add,
-	.port_vlan_del		= ksz_port_vlan_del,
-	.port_fdb_dump		= ksz_port_fdb_dump,
-	.port_mdb_add           = ksz_port_mdb_add,
-	.port_mdb_del           = ksz_port_mdb_del,
-	.port_mirror_add	= ksz_port_mirror_add,
-	.port_mirror_del	= ksz_port_mirror_del,
-};
-
-static u32 ksz8_get_port_addr(int port, int offset)
-=======
 u32 ksz8_get_port_addr(int port, int offset)
->>>>>>> e6f4ff3f
 {
 	return PORT_CTRL_ADDR(port, offset);
 }
 
-<<<<<<< HEAD
-static int ksz8_switch_init(struct ksz_device *dev)
-{
-	struct ksz8 *ksz8 = dev->priv;
-
-	dev->ds->ops = &ksz8_switch_ops;
-
-=======
 int ksz8_switch_init(struct ksz_device *dev)
 {
->>>>>>> e6f4ff3f
 	dev->cpu_port = fls(dev->info->cpu_ports) - 1;
 	dev->phy_port_cnt = dev->info->port_cnt - 1;
 	dev->port_mask = (BIT(dev->phy_port_cnt) - 1) | dev->info->cpu_ports;
@@ -1410,40 +1322,6 @@
 	ksz8_reset_switch(dev);
 }
 
-<<<<<<< HEAD
-static const struct ksz_dev_ops ksz8_dev_ops = {
-	.get_port_addr = ksz8_get_port_addr,
-	.cfg_port_member = ksz8_cfg_port_member,
-	.flush_dyn_mac_table = ksz8_flush_dyn_mac_table,
-	.port_setup = ksz8_port_setup,
-	.r_phy = ksz8_r_phy,
-	.w_phy = ksz8_w_phy,
-	.r_dyn_mac_table = ksz8_r_dyn_mac_table,
-	.r_sta_mac_table = ksz8_r_sta_mac_table,
-	.w_sta_mac_table = ksz8_w_sta_mac_table,
-	.r_mib_cnt = ksz8_r_mib_cnt,
-	.r_mib_pkt = ksz8_r_mib_pkt,
-	.freeze_mib = ksz8_freeze_mib,
-	.port_init_cnt = ksz8_port_init_cnt,
-	.vlan_filtering = ksz8_port_vlan_filtering,
-	.vlan_add = ksz8_port_vlan_add,
-	.vlan_del = ksz8_port_vlan_del,
-	.mirror_add = ksz8_port_mirror_add,
-	.mirror_del = ksz8_port_mirror_del,
-	.get_caps = ksz8_get_caps,
-	.shutdown = ksz8_reset_switch,
-	.init = ksz8_switch_init,
-	.exit = ksz8_switch_exit,
-};
-
-int ksz8_switch_register(struct ksz_device *dev)
-{
-	return ksz_switch_register(dev, &ksz8_dev_ops);
-}
-EXPORT_SYMBOL(ksz8_switch_register);
-
-=======
->>>>>>> e6f4ff3f
 MODULE_AUTHOR("Tristram Ha <Tristram.Ha@microchip.com>");
 MODULE_DESCRIPTION("Microchip KSZ8795 Series Switch DSA Driver");
 MODULE_LICENSE("GPL");