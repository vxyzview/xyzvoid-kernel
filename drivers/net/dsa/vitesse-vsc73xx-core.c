--- conflicted
+++ resolved
@@ -283,8 +283,6 @@
 #define VSC73XX_MII_MPRES_NOPREAMBLE	BIT(6)
 #define VSC73XX_MII_MPRES_PRESCALEVAL	GENMASK(5, 0)
 #define VSC73XX_MII_PRESCALEVAL_MIN	3 /* min allowed mdio clock prescaler */
-
-#define VSC73XX_MII_STAT_BUSY	BIT(3)
 
 #define VSC73XX_MII_STAT_BUSY	BIT(3)
 
@@ -644,16 +642,8 @@
 	if (ret)
 		return ret;
 
-<<<<<<< HEAD
-	ret = vsc73xx_mdio_busy_check(vsc);
-	if (ret)
-		return ret;
-
-	ret = vsc73xx_read(vsc, VSC73XX_BLOCK_MII, 0, 2, &val);
-=======
 	ret = vsc73xx_read(vsc, VSC73XX_BLOCK_MII, VSC73XX_BLOCK_MII_INTERNAL,
 			   VSC73XX_MII_DATA, &val);
->>>>>>> a6ad5510
 	if (ret)
 		return ret;
 	if (val & VSC73XX_MII_DATA_FAILURE) {
@@ -679,29 +669,12 @@
 	ret = vsc73xx_mdio_busy_check(vsc);
 	if (ret)
 		return ret;
-<<<<<<< HEAD
-
-	/* It was found through tedious experiments that this router
-	 * chip really hates to have it's PHYs reset. They
-	 * never recover if that happens: autonegotiation stops
-	 * working after a reset. Just filter out this command.
-	 * (Resetting the whole chip is OK.)
-	 */
-	if (regnum == 0 && (val & BIT(15))) {
-		dev_info(vsc->dev, "reset PHY - disallowed\n");
-		return 0;
-	}
-
-	cmd = (phy << 21) | (regnum << 16) | val;
-	ret = vsc73xx_write(vsc, VSC73XX_BLOCK_MII, 0, 1, cmd);
-=======
 
 	cmd = FIELD_PREP(VSC73XX_MII_CMD_PHY_ADDR, phy) |
 	      FIELD_PREP(VSC73XX_MII_CMD_PHY_REG, regnum) |
 	      FIELD_PREP(VSC73XX_MII_CMD_WRITE_DATA, val);
 	ret = vsc73xx_write(vsc, VSC73XX_BLOCK_MII, VSC73XX_BLOCK_MII_INTERNAL,
 			    VSC73XX_MII_CMD, cmd);
->>>>>>> a6ad5510
 	if (ret)
 		return ret;
 
@@ -1213,42 +1186,9 @@
 {
 	struct vsc73xx_bridge_vlan *vlan;
 
-<<<<<<< HEAD
-	/* This is the MAC confiuration that always need to happen
-	 * after a PHY or the CPU port comes up or down.
-	 */
-	if (!phydev->link) {
-		int ret, err;
-
-		dev_dbg(vsc->dev, "port %d: went down\n",
-			port);
-
-		/* Disable RX on this port */
-		vsc73xx_update_bits(vsc, VSC73XX_BLOCK_MAC, port,
-				    VSC73XX_MAC_CFG,
-				    VSC73XX_MAC_CFG_RX_EN, 0);
-
-		/* Discard packets */
-		vsc73xx_update_bits(vsc, VSC73XX_BLOCK_ARBITER, 0,
-				    VSC73XX_ARBDISC, BIT(port), BIT(port));
-
-		/* Wait until queue is empty */
-		ret = read_poll_timeout(vsc73xx_read, err,
-					err < 0 || (val & BIT(port)),
-					VSC73XX_POLL_SLEEP_US,
-					VSC73XX_POLL_TIMEOUT_US, false,
-					vsc, VSC73XX_BLOCK_ARBITER, 0,
-					VSC73XX_ARBEMPTY, &val);
-		if (ret)
-			dev_err(vsc->dev,
-				"timeout waiting for block arbiter\n");
-		else if (err < 0)
-			dev_err(vsc->dev, "error reading arbiter\n");
-=======
 	list_for_each_entry(vlan, &vsc->vlans, list)
 		if (vlan->vid == vid)
 			return vlan;
->>>>>>> a6ad5510
 
 	return NULL;
 }
