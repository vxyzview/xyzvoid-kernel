--- conflicted
+++ resolved
@@ -37,9 +37,6 @@
 }
 
 static int
-<<<<<<< HEAD
-qca8k_mii_read32(struct mii_bus *bus, int phy_id, u32 regnum, u32 *val)
-=======
 qca8k_mii_write_lo(struct mii_bus *bus, int phy_id, u32 regnum, u32 val)
 {
 	int ret;
@@ -71,7 +68,6 @@
 
 static int
 qca8k_mii_read_lo(struct mii_bus *bus, int phy_id, u32 regnum, u32 *val)
->>>>>>> 6ab3eda1
 {
 	int ret;
 
@@ -110,27 +106,14 @@
 	return ret;
 }
 
-<<<<<<< HEAD
-static void
-qca8k_mii_write32(struct mii_bus *bus, int phy_id, u32 regnum, u32 val)
-=======
 static int
 qca8k_mii_read32(struct mii_bus *bus, int phy_id, u32 regnum, u32 *val)
->>>>>>> 6ab3eda1
 {
 	u32 hi, lo;
 	int ret;
 
 	*val = 0;
 
-<<<<<<< HEAD
-	ret = bus->write(bus, phy_id, regnum, lo);
-	if (ret >= 0)
-		ret = bus->write(bus, phy_id, regnum + 1, hi);
-	if (ret < 0)
-		dev_err_ratelimited(&bus->dev,
-				    "failed to write qca8k 32bit register\n");
-=======
 	ret = qca8k_mii_read_lo(bus, phy_id, regnum, &lo);
 	if (ret < 0)
 		goto err;
@@ -152,7 +135,6 @@
 		return;
 
 	qca8k_mii_write_hi(bus, phy_id, regnum + 1, val);
->>>>>>> 6ab3eda1
 }
 
 static int
@@ -261,7 +243,6 @@
 	 * round up.
 	 * On the ack function we can skip the odd check as we already handle the
 	 * case here.
-<<<<<<< HEAD
 	 */
 	real_len = DIV_ROUND_UP(len, sizeof(u16));
 
@@ -269,15 +250,6 @@
 	 * the next size. (length of 3 will be increased to 4 as switch will always
 	 * return 8 bytes)
 	 */
-=======
-	 */
-	real_len = DIV_ROUND_UP(len, sizeof(u16));
-
-	/* We check if the result len is odd and we round up another time to
-	 * the next size. (length of 3 will be increased to 4 as switch will always
-	 * return 8 bytes)
-	 */
->>>>>>> 6ab3eda1
 	if (real_len % sizeof(u16) != 0)
 		real_len++;
 
@@ -812,11 +784,7 @@
 
 exit:
 	/* even if the busy_wait timeouts try to clear the MASTER_EN */
-<<<<<<< HEAD
-	qca8k_mii_write32(bus, 0x10 | r2, r1, 0);
-=======
 	qca8k_mii_write_hi(bus, 0x10 | r2, r1 + 1, 0);
->>>>>>> 6ab3eda1
 
 	mutex_unlock(&bus->mdio_lock);
 
@@ -846,11 +814,7 @@
 	if (ret)
 		goto exit;
 
-<<<<<<< HEAD
-	qca8k_mii_write32(bus, 0x10 | r2, r1, val);
-=======
 	qca8k_mii_write_hi(bus, 0x10 | r2, r1 + 1, val);
->>>>>>> 6ab3eda1
 
 	ret = qca8k_mdio_busy_wait(bus, QCA8K_MDIO_MASTER_CTRL,
 				   QCA8K_MDIO_MASTER_BUSY);
@@ -861,11 +825,7 @@
 
 exit:
 	/* even if the busy_wait timeouts try to clear the MASTER_EN */
-<<<<<<< HEAD
-	qca8k_mii_write32(bus, 0x10 | r2, r1, 0);
-=======
 	qca8k_mii_write_hi(bus, 0x10 | r2, r1 + 1, 0);
->>>>>>> 6ab3eda1
 
 	mutex_unlock(&bus->mdio_lock);
 
