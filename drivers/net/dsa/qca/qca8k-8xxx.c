--- conflicted
+++ resolved
@@ -950,15 +950,6 @@
 	struct device *dev = ds->dev;
 	struct device_node *mdio;
 	struct mii_bus *bus;
-<<<<<<< HEAD
-	int err;
-
-	mdio = of_get_child_by_name(priv->dev->of_node, "mdio");
-
-	bus = devm_mdiobus_alloc(ds->dev);
-	if (!bus) {
-		err = -ENOMEM;
-=======
 	int ret = 0;
 
 	mdio = of_get_child_by_name(dev->of_node, "mdio");
@@ -968,7 +959,6 @@
 	bus = devm_mdiobus_alloc(dev);
 	if (!bus) {
 		ret = -ENOMEM;
->>>>>>> a6ad5510
 		goto out_put_node;
 	}
 
@@ -976,34 +966,6 @@
 	bus->priv = (void *)priv;
 	snprintf(bus->id, MII_BUS_ID_SIZE, "qca8k-%d.%d",
 		 ds->dst->index, ds->index);
-<<<<<<< HEAD
-	bus->parent = ds->dev;
-	bus->phy_mask = ~ds->phys_mii_mask;
-	ds->slave_mii_bus = bus;
-
-	/* Check if the devicetree declare the port:phy mapping */
-	if (of_device_is_available(mdio)) {
-		bus->name = "qca8k slave mii";
-		bus->read = qca8k_internal_mdio_read;
-		bus->write = qca8k_internal_mdio_write;
-		err = devm_of_mdiobus_register(priv->dev, bus, mdio);
-		goto out_put_node;
-	}
-
-	/* If a mapping can't be found the legacy mapping is used,
-	 * using the qca8k_port_to_phy function
-	 */
-	bus->name = "qca8k-legacy slave mii";
-	bus->read = qca8k_legacy_mdio_read;
-	bus->write = qca8k_legacy_mdio_write;
-
-	err = devm_mdiobus_register(priv->dev, bus);
-
-out_put_node:
-	of_node_put(mdio);
-
-	return err;
-=======
 	bus->parent = dev;
 
 	if (mdio) {
@@ -1027,7 +989,6 @@
 out_put_node:
 	of_node_put(mdio);
 	return ret;
->>>>>>> a6ad5510
 }
 
 static int
