// SPDX-License-Identifier: GPL-2.0-or-later
/*
 * vrf.c: device driver to encapsulate a VRF space
 *
 * Copyright (c) 2015 Cumulus Networks. All rights reserved.
 * Copyright (c) 2015 Shrijeet Mukherjee <shm@cumulusnetworks.com>
 * Copyright (c) 2015 David Ahern <dsa@cumulusnetworks.com>
 *
 * Based on dummy, team and ipvlan drivers
 */

#include <linux/ethtool.h>
#include <linux/module.h>
#include <linux/kernel.h>
#include <linux/netdevice.h>
#include <linux/etherdevice.h>
#include <linux/ip.h>
#include <linux/init.h>
#include <linux/moduleparam.h>
#include <linux/netfilter.h>
#include <linux/rtnetlink.h>
#include <net/rtnetlink.h>
#include <linux/u64_stats_sync.h>
#include <linux/hashtable.h>
#include <linux/spinlock_types.h>

#include <linux/inetdevice.h>
#include <net/arp.h>
#include <net/ip.h>
#include <net/ip_fib.h>
#include <net/ip6_fib.h>
#include <net/ip6_route.h>
#include <net/route.h>
#include <net/addrconf.h>
#include <net/l3mdev.h>
#include <net/fib_rules.h>
#include <net/sch_generic.h>
#include <net/netns/generic.h>
#include <net/netfilter/nf_conntrack.h>
#include <net/inet_dscp.h>

#define DRV_NAME	"vrf"
#define DRV_VERSION	"1.1"

#define FIB_RULE_PREF  1000       /* default preference for FIB rules */

#define HT_MAP_BITS	4
#define HASH_INITVAL	((u32)0xcafef00d)

struct  vrf_map {
	DECLARE_HASHTABLE(ht, HT_MAP_BITS);
	spinlock_t vmap_lock;

	/* shared_tables:
	 * count how many distinct tables do not comply with the strict mode
	 * requirement.
	 * shared_tables value must be 0 in order to enable the strict mode.
	 *
	 * example of the evolution of shared_tables:
	 *                                                        | time
	 * add  vrf0 --> table 100        shared_tables = 0       | t0
	 * add  vrf1 --> table 101        shared_tables = 0       | t1
	 * add  vrf2 --> table 100        shared_tables = 1       | t2
	 * add  vrf3 --> table 100        shared_tables = 1       | t3
	 * add  vrf4 --> table 101        shared_tables = 2       v t4
	 *
	 * shared_tables is a "step function" (or "staircase function")
	 * and it is increased by one when the second vrf is associated to a
	 * table.
	 *
	 * at t2, vrf0 and vrf2 are bound to table 100: shared_tables = 1.
	 *
	 * at t3, another dev (vrf3) is bound to the same table 100 but the
	 * value of shared_tables is still 1.
	 * This means that no matter how many new vrfs will register on the
	 * table 100, the shared_tables will not increase (considering only
	 * table 100).
	 *
	 * at t4, vrf4 is bound to table 101, and shared_tables = 2.
	 *
	 * Looking at the value of shared_tables we can immediately know if
	 * the strict_mode can or cannot be enforced. Indeed, strict_mode
	 * can be enforced iff shared_tables = 0.
	 *
	 * Conversely, shared_tables is decreased when a vrf is de-associated
	 * from a table with exactly two associated vrfs.
	 */
	u32 shared_tables;

	bool strict_mode;
};

struct vrf_map_elem {
	struct hlist_node hnode;
	struct list_head vrf_list;  /* VRFs registered to this table */

	u32 table_id;
	int users;
	int ifindex;
};

static unsigned int vrf_net_id;

/* per netns vrf data */
struct netns_vrf {
	/* protected by rtnl lock */
	bool add_fib_rules;

	struct vrf_map vmap;
	struct ctl_table_header	*ctl_hdr;
};

struct net_vrf {
	struct rtable __rcu	*rth;
	struct rt6_info	__rcu	*rt6;
#if IS_ENABLED(CONFIG_IPV6)
	struct fib6_table	*fib6_table;
#endif
	u32                     tb_id;

	struct list_head	me_list;   /* entry in vrf_map_elem */
	int			ifindex;
};

static void vrf_rx_stats(struct net_device *dev, int len)
{
	struct pcpu_dstats *dstats = this_cpu_ptr(dev->dstats);

	u64_stats_update_begin(&dstats->syncp);
<<<<<<< HEAD
	dstats->rx_packets++;
	dstats->rx_bytes += len;
=======
	u64_stats_inc(&dstats->rx_packets);
	u64_stats_add(&dstats->rx_bytes, len);
>>>>>>> a6ad5510
	u64_stats_update_end(&dstats->syncp);
}

static void vrf_tx_error(struct net_device *vrf_dev, struct sk_buff *skb)
{
	vrf_dev->stats.tx_errors++;
	kfree_skb(skb);
}

<<<<<<< HEAD
static void vrf_get_stats64(struct net_device *dev,
			    struct rtnl_link_stats64 *stats)
{
	int i;

	for_each_possible_cpu(i) {
		const struct pcpu_dstats *dstats;
		u64 tbytes, tpkts, tdrops, rbytes, rpkts;
		unsigned int start;

		dstats = per_cpu_ptr(dev->dstats, i);
		do {
			start = u64_stats_fetch_begin(&dstats->syncp);
			tbytes = dstats->tx_bytes;
			tpkts = dstats->tx_packets;
			tdrops = dstats->tx_drops;
			rbytes = dstats->rx_bytes;
			rpkts = dstats->rx_packets;
		} while (u64_stats_fetch_retry(&dstats->syncp, start));
		stats->tx_bytes += tbytes;
		stats->tx_packets += tpkts;
		stats->tx_dropped += tdrops;
		stats->rx_bytes += rbytes;
		stats->rx_packets += rpkts;
	}
}

=======
>>>>>>> a6ad5510
static struct vrf_map *netns_vrf_map(struct net *net)
{
	struct netns_vrf *nn_vrf = net_generic(net, vrf_net_id);

	return &nn_vrf->vmap;
}

static struct vrf_map *netns_vrf_map_by_dev(struct net_device *dev)
{
	return netns_vrf_map(dev_net(dev));
}

static int vrf_map_elem_get_vrf_ifindex(struct vrf_map_elem *me)
{
	struct list_head *me_head = &me->vrf_list;
	struct net_vrf *vrf;

	if (list_empty(me_head))
		return -ENODEV;

	vrf = list_first_entry(me_head, struct net_vrf, me_list);

	return vrf->ifindex;
}

static struct vrf_map_elem *vrf_map_elem_alloc(gfp_t flags)
{
	struct vrf_map_elem *me;

	me = kmalloc(sizeof(*me), flags);
	if (!me)
		return NULL;

	return me;
}

static void vrf_map_elem_free(struct vrf_map_elem *me)
{
	kfree(me);
}

static void vrf_map_elem_init(struct vrf_map_elem *me, int table_id,
			      int ifindex, int users)
{
	me->table_id = table_id;
	me->ifindex = ifindex;
	me->users = users;
	INIT_LIST_HEAD(&me->vrf_list);
}

static struct vrf_map_elem *vrf_map_lookup_elem(struct vrf_map *vmap,
						u32 table_id)
{
	struct vrf_map_elem *me;
	u32 key;

	key = jhash_1word(table_id, HASH_INITVAL);
	hash_for_each_possible(vmap->ht, me, hnode, key) {
		if (me->table_id == table_id)
			return me;
	}

	return NULL;
}

static void vrf_map_add_elem(struct vrf_map *vmap, struct vrf_map_elem *me)
{
	u32 table_id = me->table_id;
	u32 key;

	key = jhash_1word(table_id, HASH_INITVAL);
	hash_add(vmap->ht, &me->hnode, key);
}

static void vrf_map_del_elem(struct vrf_map_elem *me)
{
	hash_del(&me->hnode);
}

static void vrf_map_lock(struct vrf_map *vmap) __acquires(&vmap->vmap_lock)
{
	spin_lock(&vmap->vmap_lock);
}

static void vrf_map_unlock(struct vrf_map *vmap) __releases(&vmap->vmap_lock)
{
	spin_unlock(&vmap->vmap_lock);
}

/* called with rtnl lock held */
static int
vrf_map_register_dev(struct net_device *dev, struct netlink_ext_ack *extack)
{
	struct vrf_map *vmap = netns_vrf_map_by_dev(dev);
	struct net_vrf *vrf = netdev_priv(dev);
	struct vrf_map_elem *new_me, *me;
	u32 table_id = vrf->tb_id;
	bool free_new_me = false;
	int users;
	int res;

	/* we pre-allocate elements used in the spin-locked section (so that we
	 * keep the spinlock as short as possible).
	 */
	new_me = vrf_map_elem_alloc(GFP_KERNEL);
	if (!new_me)
		return -ENOMEM;

	vrf_map_elem_init(new_me, table_id, dev->ifindex, 0);

	vrf_map_lock(vmap);

	me = vrf_map_lookup_elem(vmap, table_id);
	if (!me) {
		me = new_me;
		vrf_map_add_elem(vmap, me);
		goto link_vrf;
	}

	/* we already have an entry in the vrf_map, so it means there is (at
	 * least) a vrf registered on the specific table.
	 */
	free_new_me = true;
	if (vmap->strict_mode) {
		/* vrfs cannot share the same table */
		NL_SET_ERR_MSG(extack, "Table is used by another VRF");
		res = -EBUSY;
		goto unlock;
	}

link_vrf:
	users = ++me->users;
	if (users == 2)
		++vmap->shared_tables;

	list_add(&vrf->me_list, &me->vrf_list);

	res = 0;

unlock:
	vrf_map_unlock(vmap);

	/* clean-up, if needed */
	if (free_new_me)
		vrf_map_elem_free(new_me);

	return res;
}

/* called with rtnl lock held */
static void vrf_map_unregister_dev(struct net_device *dev)
{
	struct vrf_map *vmap = netns_vrf_map_by_dev(dev);
	struct net_vrf *vrf = netdev_priv(dev);
	u32 table_id = vrf->tb_id;
	struct vrf_map_elem *me;
	int users;

	vrf_map_lock(vmap);

	me = vrf_map_lookup_elem(vmap, table_id);
	if (!me)
		goto unlock;

	list_del(&vrf->me_list);

	users = --me->users;
	if (users == 1) {
		--vmap->shared_tables;
	} else if (users == 0) {
		vrf_map_del_elem(me);

		/* no one will refer to this element anymore */
		vrf_map_elem_free(me);
	}

unlock:
	vrf_map_unlock(vmap);
}

/* return the vrf device index associated with the table_id */
static int vrf_ifindex_lookup_by_table_id(struct net *net, u32 table_id)
{
	struct vrf_map *vmap = netns_vrf_map(net);
	struct vrf_map_elem *me;
	int ifindex;

	vrf_map_lock(vmap);

	if (!vmap->strict_mode) {
		ifindex = -EPERM;
		goto unlock;
	}

	me = vrf_map_lookup_elem(vmap, table_id);
	if (!me) {
		ifindex = -ENODEV;
		goto unlock;
	}

	ifindex = vrf_map_elem_get_vrf_ifindex(me);

unlock:
	vrf_map_unlock(vmap);

	return ifindex;
}

/* by default VRF devices do not have a qdisc and are expected
 * to be created with only a single queue.
 */
static bool qdisc_tx_is_default(const struct net_device *dev)
{
	struct netdev_queue *txq;
	struct Qdisc *qdisc;

	if (dev->num_tx_queues > 1)
		return false;

	txq = netdev_get_tx_queue(dev, 0);
	qdisc = rcu_access_pointer(txq->qdisc);

	return !qdisc->enqueue;
}

/* Local traffic destined to local address. Reinsert the packet to rx
 * path, similar to loopback handling.
 */
static int vrf_local_xmit(struct sk_buff *skb, struct net_device *dev,
			  struct dst_entry *dst)
{
	int len = skb->len;

	skb_orphan(skb);

	skb_dst_set(skb, dst);

	/* set pkt_type to avoid skb hitting packet taps twice -
	 * once on Tx and again in Rx processing
	 */
	skb->pkt_type = PACKET_LOOPBACK;

	skb->protocol = eth_type_trans(skb, dev);

	if (likely(__netif_rx(skb) == NET_RX_SUCCESS)) {
		vrf_rx_stats(dev, len);
<<<<<<< HEAD
	else
		this_cpu_inc(dev->dstats->rx_drops);
=======
	} else {
		struct pcpu_dstats *dstats = this_cpu_ptr(dev->dstats);

		u64_stats_update_begin(&dstats->syncp);
		u64_stats_inc(&dstats->rx_drops);
		u64_stats_update_end(&dstats->syncp);
	}
>>>>>>> a6ad5510

	return NETDEV_TX_OK;
}

static void vrf_nf_set_untracked(struct sk_buff *skb)
{
	if (skb_get_nfct(skb) == 0)
		nf_ct_set(skb, NULL, IP_CT_UNTRACKED);
}

static void vrf_nf_reset_ct(struct sk_buff *skb)
{
	if (skb_get_nfct(skb) == IP_CT_UNTRACKED)
		nf_reset_ct(skb);
}

#if IS_ENABLED(CONFIG_IPV6)
static int vrf_ip6_local_out(struct net *net, struct sock *sk,
			     struct sk_buff *skb)
{
	int err;

	vrf_nf_reset_ct(skb);

	err = nf_hook(NFPROTO_IPV6, NF_INET_LOCAL_OUT, net,
		      sk, skb, NULL, skb_dst(skb)->dev, dst_output);

	if (likely(err == 1))
		err = dst_output(net, sk, skb);

	return err;
}

static netdev_tx_t vrf_process_v6_outbound(struct sk_buff *skb,
					   struct net_device *dev)
{
	const struct ipv6hdr *iph;
	struct net *net = dev_net(skb->dev);
	struct flowi6 fl6;
	int ret = NET_XMIT_DROP;
	struct dst_entry *dst;
	struct dst_entry *dst_null = &net->ipv6.ip6_null_entry->dst;

	if (!pskb_may_pull(skb, ETH_HLEN + sizeof(struct ipv6hdr)))
		goto err;

	iph = ipv6_hdr(skb);

	memset(&fl6, 0, sizeof(fl6));
	/* needed to match OIF rule */
	fl6.flowi6_l3mdev = dev->ifindex;
	fl6.flowi6_iif = LOOPBACK_IFINDEX;
	fl6.daddr = iph->daddr;
	fl6.saddr = iph->saddr;
	fl6.flowlabel = ip6_flowinfo(iph);
	fl6.flowi6_mark = skb->mark;
	fl6.flowi6_proto = iph->nexthdr;

	dst = ip6_dst_lookup_flow(net, NULL, &fl6, NULL);
	if (IS_ERR(dst) || dst == dst_null)
		goto err;

	skb_dst_drop(skb);

	/* if dst.dev is the VRF device again this is locally originated traffic
	 * destined to a local address. Short circuit to Rx path.
	 */
	if (dst->dev == dev)
		return vrf_local_xmit(skb, dev, dst);

	skb_dst_set(skb, dst);

	/* strip the ethernet header added for pass through VRF device */
	__skb_pull(skb, skb_network_offset(skb));

	memset(IP6CB(skb), 0, sizeof(*IP6CB(skb)));
	ret = vrf_ip6_local_out(net, skb->sk, skb);
	if (unlikely(net_xmit_eval(ret)))
		dev->stats.tx_errors++;
	else
		ret = NET_XMIT_SUCCESS;

	return ret;
err:
	vrf_tx_error(dev, skb);
	return NET_XMIT_DROP;
}
#else
static netdev_tx_t vrf_process_v6_outbound(struct sk_buff *skb,
					   struct net_device *dev)
{
	vrf_tx_error(dev, skb);
	return NET_XMIT_DROP;
}
#endif

/* based on ip_local_out; can't use it b/c the dst is switched pointing to us */
static int vrf_ip_local_out(struct net *net, struct sock *sk,
			    struct sk_buff *skb)
{
	int err;

	vrf_nf_reset_ct(skb);

	err = nf_hook(NFPROTO_IPV4, NF_INET_LOCAL_OUT, net, sk,
		      skb, NULL, skb_dst(skb)->dev, dst_output);
	if (likely(err == 1))
		err = dst_output(net, sk, skb);

	return err;
}

static netdev_tx_t vrf_process_v4_outbound(struct sk_buff *skb,
					   struct net_device *vrf_dev)
{
	struct iphdr *ip4h;
	int ret = NET_XMIT_DROP;
	struct flowi4 fl4;
	struct net *net = dev_net(vrf_dev);
	struct rtable *rt;

	if (!pskb_may_pull(skb, ETH_HLEN + sizeof(struct iphdr)))
		goto err;

	ip4h = ip_hdr(skb);

	memset(&fl4, 0, sizeof(fl4));
	/* needed to match OIF rule */
	fl4.flowi4_l3mdev = vrf_dev->ifindex;
	fl4.flowi4_iif = LOOPBACK_IFINDEX;
	fl4.flowi4_tos = ip4h->tos & INET_DSCP_MASK;
	fl4.flowi4_flags = FLOWI_FLAG_ANYSRC;
	fl4.flowi4_proto = ip4h->protocol;
	fl4.daddr = ip4h->daddr;
	fl4.saddr = ip4h->saddr;

	rt = ip_route_output_flow(net, &fl4, NULL);
	if (IS_ERR(rt))
		goto err;

	skb_dst_drop(skb);

	/* if dst.dev is the VRF device again this is locally originated traffic
	 * destined to a local address. Short circuit to Rx path.
	 */
	if (rt->dst.dev == vrf_dev)
		return vrf_local_xmit(skb, vrf_dev, &rt->dst);

	skb_dst_set(skb, &rt->dst);

	/* strip the ethernet header added for pass through VRF device */
	__skb_pull(skb, skb_network_offset(skb));

	if (!ip4h->saddr) {
		ip4h->saddr = inet_select_addr(skb_dst(skb)->dev, 0,
					       RT_SCOPE_LINK);
	}

	memset(IPCB(skb), 0, sizeof(*IPCB(skb)));
	ret = vrf_ip_local_out(dev_net(skb_dst(skb)->dev), skb->sk, skb);
	if (unlikely(net_xmit_eval(ret)))
		vrf_dev->stats.tx_errors++;
	else
		ret = NET_XMIT_SUCCESS;

out:
	return ret;
err:
	vrf_tx_error(vrf_dev, skb);
	goto out;
}

static netdev_tx_t is_ip_tx_frame(struct sk_buff *skb, struct net_device *dev)
{
	switch (skb->protocol) {
	case htons(ETH_P_IP):
		return vrf_process_v4_outbound(skb, dev);
	case htons(ETH_P_IPV6):
		return vrf_process_v6_outbound(skb, dev);
	default:
		vrf_tx_error(dev, skb);
		return NET_XMIT_DROP;
	}
}

static netdev_tx_t vrf_xmit(struct sk_buff *skb, struct net_device *dev)
{
	struct pcpu_dstats *dstats = this_cpu_ptr(dev->dstats);

	int len = skb->len;
	netdev_tx_t ret = is_ip_tx_frame(skb, dev);

	u64_stats_update_begin(&dstats->syncp);
	if (likely(ret == NET_XMIT_SUCCESS || ret == NET_XMIT_CN)) {

<<<<<<< HEAD
		u64_stats_update_begin(&dstats->syncp);
		dstats->tx_packets++;
		dstats->tx_bytes += len;
		u64_stats_update_end(&dstats->syncp);
	} else {
		this_cpu_inc(dev->dstats->tx_drops);
=======
		u64_stats_inc(&dstats->tx_packets);
		u64_stats_add(&dstats->tx_bytes, len);
	} else {
		u64_stats_inc(&dstats->tx_drops);
>>>>>>> a6ad5510
	}
	u64_stats_update_end(&dstats->syncp);

	return ret;
}

static void vrf_finish_direct(struct sk_buff *skb)
{
	struct net_device *vrf_dev = skb->dev;

	if (!list_empty(&vrf_dev->ptype_all) &&
	    likely(skb_headroom(skb) >= ETH_HLEN)) {
		struct ethhdr *eth = skb_push(skb, ETH_HLEN);

		ether_addr_copy(eth->h_source, vrf_dev->dev_addr);
		eth_zero_addr(eth->h_dest);
		eth->h_proto = skb->protocol;

		rcu_read_lock_bh();
		dev_queue_xmit_nit(skb, vrf_dev);
		rcu_read_unlock_bh();

		skb_pull(skb, ETH_HLEN);
	}

	vrf_nf_reset_ct(skb);
}

#if IS_ENABLED(CONFIG_IPV6)
/* modelled after ip6_finish_output2 */
static int vrf_finish_output6(struct net *net, struct sock *sk,
			      struct sk_buff *skb)
{
	struct dst_entry *dst = skb_dst(skb);
	struct net_device *dev = dst->dev;
	const struct in6_addr *nexthop;
	struct neighbour *neigh;
	int ret;

	vrf_nf_reset_ct(skb);

	skb->protocol = htons(ETH_P_IPV6);
	skb->dev = dev;

	rcu_read_lock();
	nexthop = rt6_nexthop(dst_rt6_info(dst), &ipv6_hdr(skb)->daddr);
	neigh = __ipv6_neigh_lookup_noref(dst->dev, nexthop);
	if (unlikely(!neigh))
		neigh = __neigh_create(&nd_tbl, nexthop, dst->dev, false);
	if (!IS_ERR(neigh)) {
		sock_confirm_neigh(skb, neigh);
		ret = neigh_output(neigh, skb, false);
		rcu_read_unlock();
		return ret;
	}
	rcu_read_unlock();

	IP6_INC_STATS(dev_net(dst->dev),
		      ip6_dst_idev(dst), IPSTATS_MIB_OUTNOROUTES);
	kfree_skb(skb);
	return -EINVAL;
}

/* modelled after ip6_output */
static int vrf_output6(struct net *net, struct sock *sk, struct sk_buff *skb)
{
	return NF_HOOK_COND(NFPROTO_IPV6, NF_INET_POST_ROUTING,
			    net, sk, skb, NULL, skb_dst(skb)->dev,
			    vrf_finish_output6,
			    !(IP6CB(skb)->flags & IP6SKB_REROUTED));
}

/* set dst on skb to send packet to us via dev_xmit path. Allows
 * packet to go through device based features such as qdisc, netfilter
 * hooks and packet sockets with skb->dev set to vrf device.
 */
static struct sk_buff *vrf_ip6_out_redirect(struct net_device *vrf_dev,
					    struct sk_buff *skb)
{
	struct net_vrf *vrf = netdev_priv(vrf_dev);
	struct dst_entry *dst = NULL;
	struct rt6_info *rt6;

	rcu_read_lock();

	rt6 = rcu_dereference(vrf->rt6);
	if (likely(rt6)) {
		dst = &rt6->dst;
		dst_hold(dst);
	}

	rcu_read_unlock();

	if (unlikely(!dst)) {
		vrf_tx_error(vrf_dev, skb);
		return NULL;
	}

	skb_dst_drop(skb);
	skb_dst_set(skb, dst);

	return skb;
}

static int vrf_output6_direct_finish(struct net *net, struct sock *sk,
				     struct sk_buff *skb)
{
	vrf_finish_direct(skb);

	return vrf_ip6_local_out(net, sk, skb);
}

static int vrf_output6_direct(struct net *net, struct sock *sk,
			      struct sk_buff *skb)
{
	int err = 1;

	skb->protocol = htons(ETH_P_IPV6);

	if (!(IPCB(skb)->flags & IPSKB_REROUTED))
		err = nf_hook(NFPROTO_IPV6, NF_INET_POST_ROUTING, net, sk, skb,
			      NULL, skb->dev, vrf_output6_direct_finish);

	if (likely(err == 1))
		vrf_finish_direct(skb);

	return err;
}

static int vrf_ip6_out_direct_finish(struct net *net, struct sock *sk,
				     struct sk_buff *skb)
{
	int err;

	err = vrf_output6_direct(net, sk, skb);
	if (likely(err == 1))
		err = vrf_ip6_local_out(net, sk, skb);

	return err;
}

static struct sk_buff *vrf_ip6_out_direct(struct net_device *vrf_dev,
					  struct sock *sk,
					  struct sk_buff *skb)
{
	struct net *net = dev_net(vrf_dev);
	int err;

	skb->dev = vrf_dev;

	err = nf_hook(NFPROTO_IPV6, NF_INET_LOCAL_OUT, net, sk,
		      skb, NULL, vrf_dev, vrf_ip6_out_direct_finish);

	if (likely(err == 1))
		err = vrf_output6_direct(net, sk, skb);

	if (likely(err == 1))
		return skb;

	return NULL;
}

static struct sk_buff *vrf_ip6_out(struct net_device *vrf_dev,
				   struct sock *sk,
				   struct sk_buff *skb)
{
	/* don't divert link scope packets */
	if (rt6_need_strict(&ipv6_hdr(skb)->daddr))
		return skb;

	vrf_nf_set_untracked(skb);

	if (qdisc_tx_is_default(vrf_dev) ||
	    IP6CB(skb)->flags & IP6SKB_XFRM_TRANSFORMED)
		return vrf_ip6_out_direct(vrf_dev, sk, skb);

	return vrf_ip6_out_redirect(vrf_dev, skb);
}

/* holding rtnl */
static void vrf_rt6_release(struct net_device *dev, struct net_vrf *vrf)
{
	struct rt6_info *rt6 = rtnl_dereference(vrf->rt6);
	struct net *net = dev_net(dev);
	struct dst_entry *dst;

	RCU_INIT_POINTER(vrf->rt6, NULL);
	synchronize_rcu();

	/* move dev in dst's to loopback so this VRF device can be deleted
	 * - based on dst_ifdown
	 */
	if (rt6) {
		dst = &rt6->dst;
		netdev_ref_replace(dst->dev, net->loopback_dev,
				   &dst->dev_tracker, GFP_KERNEL);
		dst->dev = net->loopback_dev;
		dst_release(dst);
	}
}

static int vrf_rt6_create(struct net_device *dev)
{
	int flags = DST_NOPOLICY | DST_NOXFRM;
	struct net_vrf *vrf = netdev_priv(dev);
	struct net *net = dev_net(dev);
	struct rt6_info *rt6;
	int rc = -ENOMEM;

	/* IPv6 can be CONFIG enabled and then disabled runtime */
	if (!ipv6_mod_enabled())
		return 0;

	vrf->fib6_table = fib6_new_table(net, vrf->tb_id);
	if (!vrf->fib6_table)
		goto out;

	/* create a dst for routing packets out a VRF device */
	rt6 = ip6_dst_alloc(net, dev, flags);
	if (!rt6)
		goto out;

	rt6->dst.output	= vrf_output6;

	rcu_assign_pointer(vrf->rt6, rt6);

	rc = 0;
out:
	return rc;
}
#else
static struct sk_buff *vrf_ip6_out(struct net_device *vrf_dev,
				   struct sock *sk,
				   struct sk_buff *skb)
{
	return skb;
}

static void vrf_rt6_release(struct net_device *dev, struct net_vrf *vrf)
{
}

static int vrf_rt6_create(struct net_device *dev)
{
	return 0;
}
#endif

/* modelled after ip_finish_output2 */
static int vrf_finish_output(struct net *net, struct sock *sk, struct sk_buff *skb)
{
	struct dst_entry *dst = skb_dst(skb);
	struct rtable *rt = dst_rtable(dst);
	struct net_device *dev = dst->dev;
	unsigned int hh_len = LL_RESERVED_SPACE(dev);
	struct neighbour *neigh;
	bool is_v6gw = false;

	vrf_nf_reset_ct(skb);

	/* Be paranoid, rather than too clever. */
	if (unlikely(skb_headroom(skb) < hh_len && dev->header_ops)) {
		skb = skb_expand_head(skb, hh_len);
		if (!skb) {
			dev->stats.tx_errors++;
			return -ENOMEM;
		}
	}

	rcu_read_lock();

	neigh = ip_neigh_for_gw(rt, skb, &is_v6gw);
	if (!IS_ERR(neigh)) {
		int ret;

		sock_confirm_neigh(skb, neigh);
		/* if crossing protocols, can not use the cached header */
		ret = neigh_output(neigh, skb, is_v6gw);
		rcu_read_unlock();
		return ret;
	}

	rcu_read_unlock();
	vrf_tx_error(skb->dev, skb);
	return -EINVAL;
}

static int vrf_output(struct net *net, struct sock *sk, struct sk_buff *skb)
{
	struct net_device *dev = skb_dst(skb)->dev;

	IP_UPD_PO_STATS(net, IPSTATS_MIB_OUT, skb->len);

	skb->dev = dev;
	skb->protocol = htons(ETH_P_IP);

	return NF_HOOK_COND(NFPROTO_IPV4, NF_INET_POST_ROUTING,
			    net, sk, skb, NULL, dev,
			    vrf_finish_output,
			    !(IPCB(skb)->flags & IPSKB_REROUTED));
}

/* set dst on skb to send packet to us via dev_xmit path. Allows
 * packet to go through device based features such as qdisc, netfilter
 * hooks and packet sockets with skb->dev set to vrf device.
 */
static struct sk_buff *vrf_ip_out_redirect(struct net_device *vrf_dev,
					   struct sk_buff *skb)
{
	struct net_vrf *vrf = netdev_priv(vrf_dev);
	struct dst_entry *dst = NULL;
	struct rtable *rth;

	rcu_read_lock();

	rth = rcu_dereference(vrf->rth);
	if (likely(rth)) {
		dst = &rth->dst;
		dst_hold(dst);
	}

	rcu_read_unlock();

	if (unlikely(!dst)) {
		vrf_tx_error(vrf_dev, skb);
		return NULL;
	}

	skb_dst_drop(skb);
	skb_dst_set(skb, dst);

	return skb;
}

static int vrf_output_direct_finish(struct net *net, struct sock *sk,
				    struct sk_buff *skb)
{
	vrf_finish_direct(skb);

	return vrf_ip_local_out(net, sk, skb);
}

static int vrf_output_direct(struct net *net, struct sock *sk,
			     struct sk_buff *skb)
{
	int err = 1;

	skb->protocol = htons(ETH_P_IP);

	if (!(IPCB(skb)->flags & IPSKB_REROUTED))
		err = nf_hook(NFPROTO_IPV4, NF_INET_POST_ROUTING, net, sk, skb,
			      NULL, skb->dev, vrf_output_direct_finish);

	if (likely(err == 1))
		vrf_finish_direct(skb);

	return err;
}

static int vrf_ip_out_direct_finish(struct net *net, struct sock *sk,
				    struct sk_buff *skb)
{
	int err;

	err = vrf_output_direct(net, sk, skb);
	if (likely(err == 1))
		err = vrf_ip_local_out(net, sk, skb);

	return err;
}

static struct sk_buff *vrf_ip_out_direct(struct net_device *vrf_dev,
					 struct sock *sk,
					 struct sk_buff *skb)
{
	struct net *net = dev_net(vrf_dev);
	int err;

	skb->dev = vrf_dev;

	err = nf_hook(NFPROTO_IPV4, NF_INET_LOCAL_OUT, net, sk,
		      skb, NULL, vrf_dev, vrf_ip_out_direct_finish);

	if (likely(err == 1))
		err = vrf_output_direct(net, sk, skb);

	if (likely(err == 1))
		return skb;

	return NULL;
}

static struct sk_buff *vrf_ip_out(struct net_device *vrf_dev,
				  struct sock *sk,
				  struct sk_buff *skb)
{
	/* don't divert multicast or local broadcast */
	if (ipv4_is_multicast(ip_hdr(skb)->daddr) ||
	    ipv4_is_lbcast(ip_hdr(skb)->daddr))
		return skb;

	vrf_nf_set_untracked(skb);

	if (qdisc_tx_is_default(vrf_dev) ||
	    IPCB(skb)->flags & IPSKB_XFRM_TRANSFORMED)
		return vrf_ip_out_direct(vrf_dev, sk, skb);

	return vrf_ip_out_redirect(vrf_dev, skb);
}

/* called with rcu lock held */
static struct sk_buff *vrf_l3_out(struct net_device *vrf_dev,
				  struct sock *sk,
				  struct sk_buff *skb,
				  u16 proto)
{
	switch (proto) {
	case AF_INET:
		return vrf_ip_out(vrf_dev, sk, skb);
	case AF_INET6:
		return vrf_ip6_out(vrf_dev, sk, skb);
	}

	return skb;
}

/* holding rtnl */
static void vrf_rtable_release(struct net_device *dev, struct net_vrf *vrf)
{
	struct rtable *rth = rtnl_dereference(vrf->rth);
	struct net *net = dev_net(dev);
	struct dst_entry *dst;

	RCU_INIT_POINTER(vrf->rth, NULL);
	synchronize_rcu();

	/* move dev in dst's to loopback so this VRF device can be deleted
	 * - based on dst_ifdown
	 */
	if (rth) {
		dst = &rth->dst;
		netdev_ref_replace(dst->dev, net->loopback_dev,
				   &dst->dev_tracker, GFP_KERNEL);
		dst->dev = net->loopback_dev;
		dst_release(dst);
	}
}

static int vrf_rtable_create(struct net_device *dev)
{
	struct net_vrf *vrf = netdev_priv(dev);
	struct rtable *rth;

	if (!fib_new_table(dev_net(dev), vrf->tb_id))
		return -ENOMEM;

	/* create a dst for routing packets out through a VRF device */
	rth = rt_dst_alloc(dev, 0, RTN_UNICAST, 1);
	if (!rth)
		return -ENOMEM;

	rth->dst.output	= vrf_output;

	rcu_assign_pointer(vrf->rth, rth);

	return 0;
}

/**************************** device handling ********************/

/* cycle interface to flush neighbor cache and move routes across tables */
static void cycle_netdev(struct net_device *dev,
			 struct netlink_ext_ack *extack)
{
	unsigned int flags = dev->flags;
	int ret;

	if (!netif_running(dev))
		return;

	ret = dev_change_flags(dev, flags & ~IFF_UP, extack);
	if (ret >= 0)
		ret = dev_change_flags(dev, flags, extack);

	if (ret < 0) {
		netdev_err(dev,
			   "Failed to cycle device %s; route tables might be wrong!\n",
			   dev->name);
	}
}

static int do_vrf_add_slave(struct net_device *dev, struct net_device *port_dev,
			    struct netlink_ext_ack *extack)
{
	int ret;

	/* do not allow loopback device to be enslaved to a VRF.
	 * The vrf device acts as the loopback for the vrf.
	 */
	if (port_dev == dev_net(dev)->loopback_dev) {
		NL_SET_ERR_MSG(extack,
			       "Can not enslave loopback device to a VRF");
		return -EOPNOTSUPP;
	}

	port_dev->priv_flags |= IFF_L3MDEV_SLAVE;
	ret = netdev_master_upper_dev_link(port_dev, dev, NULL, NULL, extack);
	if (ret < 0)
		goto err;

	cycle_netdev(port_dev, extack);

	return 0;

err:
	port_dev->priv_flags &= ~IFF_L3MDEV_SLAVE;
	return ret;
}

static int vrf_add_slave(struct net_device *dev, struct net_device *port_dev,
			 struct netlink_ext_ack *extack)
{
	if (netif_is_l3_master(port_dev)) {
		NL_SET_ERR_MSG(extack,
			       "Can not enslave an L3 master device to a VRF");
		return -EINVAL;
	}

	if (netif_is_l3_slave(port_dev))
		return -EINVAL;

	return do_vrf_add_slave(dev, port_dev, extack);
}

/* inverse of do_vrf_add_slave */
static int do_vrf_del_slave(struct net_device *dev, struct net_device *port_dev)
{
	netdev_upper_dev_unlink(port_dev, dev);
	port_dev->priv_flags &= ~IFF_L3MDEV_SLAVE;

	cycle_netdev(port_dev, NULL);

	return 0;
}

static int vrf_del_slave(struct net_device *dev, struct net_device *port_dev)
{
	return do_vrf_del_slave(dev, port_dev);
}

static void vrf_dev_uninit(struct net_device *dev)
{
	struct net_vrf *vrf = netdev_priv(dev);

	vrf_rtable_release(dev, vrf);
	vrf_rt6_release(dev, vrf);
}

static int vrf_dev_init(struct net_device *dev)
{
	struct net_vrf *vrf = netdev_priv(dev);

	/* create the default dst which points back to us */
	if (vrf_rtable_create(dev) != 0)
		goto out_nomem;

	if (vrf_rt6_create(dev) != 0)
		goto out_rth;

	dev->flags = IFF_MASTER | IFF_NOARP;

	/* similarly, oper state is irrelevant; set to up to avoid confusion */
	dev->operstate = IF_OPER_UP;
	netdev_lockdep_set_classes(dev);
	return 0;

out_rth:
	vrf_rtable_release(dev, vrf);
out_nomem:
	return -ENOMEM;
}

static const struct net_device_ops vrf_netdev_ops = {
	.ndo_init		= vrf_dev_init,
	.ndo_uninit		= vrf_dev_uninit,
	.ndo_start_xmit		= vrf_xmit,
	.ndo_set_mac_address	= eth_mac_addr,
	.ndo_add_slave		= vrf_add_slave,
	.ndo_del_slave		= vrf_del_slave,
};

static u32 vrf_fib_table(const struct net_device *dev)
{
	struct net_vrf *vrf = netdev_priv(dev);

	return vrf->tb_id;
}

static int vrf_rcv_finish(struct net *net, struct sock *sk, struct sk_buff *skb)
{
	kfree_skb(skb);
	return 0;
}

static struct sk_buff *vrf_rcv_nfhook(u8 pf, unsigned int hook,
				      struct sk_buff *skb,
				      struct net_device *dev)
{
	struct net *net = dev_net(dev);

	if (nf_hook(pf, hook, net, NULL, skb, dev, NULL, vrf_rcv_finish) != 1)
		skb = NULL;    /* kfree_skb(skb) handled by nf code */

	return skb;
}

static int vrf_prepare_mac_header(struct sk_buff *skb,
				  struct net_device *vrf_dev, u16 proto)
{
	struct ethhdr *eth;
	int err;

	/* in general, we do not know if there is enough space in the head of
	 * the packet for hosting the mac header.
	 */
	err = skb_cow_head(skb, LL_RESERVED_SPACE(vrf_dev));
	if (unlikely(err))
		/* no space in the skb head */
		return -ENOBUFS;

	__skb_push(skb, ETH_HLEN);
	eth = (struct ethhdr *)skb->data;

	skb_reset_mac_header(skb);
	skb_reset_mac_len(skb);

	/* we set the ethernet destination and the source addresses to the
	 * address of the VRF device.
	 */
	ether_addr_copy(eth->h_dest, vrf_dev->dev_addr);
	ether_addr_copy(eth->h_source, vrf_dev->dev_addr);
	eth->h_proto = htons(proto);

	/* the destination address of the Ethernet frame corresponds to the
	 * address set on the VRF interface; therefore, the packet is intended
	 * to be processed locally.
	 */
	skb->protocol = eth->h_proto;
	skb->pkt_type = PACKET_HOST;

	skb_postpush_rcsum(skb, skb->data, ETH_HLEN);

	skb_pull_inline(skb, ETH_HLEN);

	return 0;
}

/* prepare and add the mac header to the packet if it was not set previously.
 * In this way, packet sniffers such as tcpdump can parse the packet correctly.
 * If the mac header was already set, the original mac header is left
 * untouched and the function returns immediately.
 */
static int vrf_add_mac_header_if_unset(struct sk_buff *skb,
				       struct net_device *vrf_dev,
				       u16 proto, struct net_device *orig_dev)
{
	if (skb_mac_header_was_set(skb) && dev_has_header(orig_dev))
		return 0;

	return vrf_prepare_mac_header(skb, vrf_dev, proto);
}

#if IS_ENABLED(CONFIG_IPV6)
/* neighbor handling is done with actual device; do not want
 * to flip skb->dev for those ndisc packets. This really fails
 * for multiple next protocols (e.g., NEXTHDR_HOP). But it is
 * a start.
 */
static bool ipv6_ndisc_frame(const struct sk_buff *skb)
{
	const struct ipv6hdr *iph = ipv6_hdr(skb);
	bool rc = false;

	if (iph->nexthdr == NEXTHDR_ICMP) {
		const struct icmp6hdr *icmph;
		struct icmp6hdr _icmph;

		icmph = skb_header_pointer(skb, sizeof(*iph),
					   sizeof(_icmph), &_icmph);
		if (!icmph)
			goto out;

		switch (icmph->icmp6_type) {
		case NDISC_ROUTER_SOLICITATION:
		case NDISC_ROUTER_ADVERTISEMENT:
		case NDISC_NEIGHBOUR_SOLICITATION:
		case NDISC_NEIGHBOUR_ADVERTISEMENT:
		case NDISC_REDIRECT:
			rc = true;
			break;
		}
	}

out:
	return rc;
}

static struct rt6_info *vrf_ip6_route_lookup(struct net *net,
					     const struct net_device *dev,
					     struct flowi6 *fl6,
					     int ifindex,
					     const struct sk_buff *skb,
					     int flags)
{
	struct net_vrf *vrf = netdev_priv(dev);

	return ip6_pol_route(net, vrf->fib6_table, ifindex, fl6, skb, flags);
}

static void vrf_ip6_input_dst(struct sk_buff *skb, struct net_device *vrf_dev,
			      int ifindex)
{
	const struct ipv6hdr *iph = ipv6_hdr(skb);
	struct flowi6 fl6 = {
		.flowi6_iif     = ifindex,
		.flowi6_mark    = skb->mark,
		.flowi6_proto   = iph->nexthdr,
		.daddr          = iph->daddr,
		.saddr          = iph->saddr,
		.flowlabel      = ip6_flowinfo(iph),
	};
	struct net *net = dev_net(vrf_dev);
	struct rt6_info *rt6;

	rt6 = vrf_ip6_route_lookup(net, vrf_dev, &fl6, ifindex, skb,
				   RT6_LOOKUP_F_HAS_SADDR | RT6_LOOKUP_F_IFACE);
	if (unlikely(!rt6))
		return;

	if (unlikely(&rt6->dst == &net->ipv6.ip6_null_entry->dst))
		return;

	skb_dst_set(skb, &rt6->dst);
}

static struct sk_buff *vrf_ip6_rcv(struct net_device *vrf_dev,
				   struct sk_buff *skb)
{
	int orig_iif = skb->skb_iif;
	bool need_strict = rt6_need_strict(&ipv6_hdr(skb)->daddr);
	bool is_ndisc = ipv6_ndisc_frame(skb);

	/* loopback, multicast & non-ND link-local traffic; do not push through
	 * packet taps again. Reset pkt_type for upper layers to process skb.
	 * For non-loopback strict packets, determine the dst using the original
	 * ifindex.
	 */
	if (skb->pkt_type == PACKET_LOOPBACK || (need_strict && !is_ndisc)) {
		skb->dev = vrf_dev;
		skb->skb_iif = vrf_dev->ifindex;
		IP6CB(skb)->flags |= IP6SKB_L3SLAVE;

		if (skb->pkt_type == PACKET_LOOPBACK)
			skb->pkt_type = PACKET_HOST;
		else
			vrf_ip6_input_dst(skb, vrf_dev, orig_iif);

		goto out;
	}

	/* if packet is NDISC then keep the ingress interface */
	if (!is_ndisc) {
		struct net_device *orig_dev = skb->dev;

		vrf_rx_stats(vrf_dev, skb->len);
		skb->dev = vrf_dev;
		skb->skb_iif = vrf_dev->ifindex;

		if (!list_empty(&vrf_dev->ptype_all)) {
			int err;

			err = vrf_add_mac_header_if_unset(skb, vrf_dev,
							  ETH_P_IPV6,
							  orig_dev);
			if (likely(!err)) {
				skb_push(skb, skb->mac_len);
				dev_queue_xmit_nit(skb, vrf_dev);
				skb_pull(skb, skb->mac_len);
			}
		}

		IP6CB(skb)->flags |= IP6SKB_L3SLAVE;
	}

	if (need_strict)
		vrf_ip6_input_dst(skb, vrf_dev, orig_iif);

	skb = vrf_rcv_nfhook(NFPROTO_IPV6, NF_INET_PRE_ROUTING, skb, vrf_dev);
out:
	return skb;
}

#else
static struct sk_buff *vrf_ip6_rcv(struct net_device *vrf_dev,
				   struct sk_buff *skb)
{
	return skb;
}
#endif

static struct sk_buff *vrf_ip_rcv(struct net_device *vrf_dev,
				  struct sk_buff *skb)
{
	struct net_device *orig_dev = skb->dev;

	skb->dev = vrf_dev;
	skb->skb_iif = vrf_dev->ifindex;
	IPCB(skb)->flags |= IPSKB_L3SLAVE;

	if (ipv4_is_multicast(ip_hdr(skb)->daddr))
		goto out;

	/* loopback traffic; do not push through packet taps again.
	 * Reset pkt_type for upper layers to process skb
	 */
	if (skb->pkt_type == PACKET_LOOPBACK) {
		skb->pkt_type = PACKET_HOST;
		goto out;
	}

	vrf_rx_stats(vrf_dev, skb->len);

	if (!list_empty(&vrf_dev->ptype_all)) {
		int err;

		err = vrf_add_mac_header_if_unset(skb, vrf_dev, ETH_P_IP,
						  orig_dev);
		if (likely(!err)) {
			skb_push(skb, skb->mac_len);
			dev_queue_xmit_nit(skb, vrf_dev);
			skb_pull(skb, skb->mac_len);
		}
	}

	skb = vrf_rcv_nfhook(NFPROTO_IPV4, NF_INET_PRE_ROUTING, skb, vrf_dev);
out:
	return skb;
}

/* called with rcu lock held */
static struct sk_buff *vrf_l3_rcv(struct net_device *vrf_dev,
				  struct sk_buff *skb,
				  u16 proto)
{
	switch (proto) {
	case AF_INET:
		return vrf_ip_rcv(vrf_dev, skb);
	case AF_INET6:
		return vrf_ip6_rcv(vrf_dev, skb);
	}

	return skb;
}

#if IS_ENABLED(CONFIG_IPV6)
/* send to link-local or multicast address via interface enslaved to
 * VRF device. Force lookup to VRF table without changing flow struct
 * Note: Caller to this function must hold rcu_read_lock() and no refcnt
 * is taken on the dst by this function.
 */
static struct dst_entry *vrf_link_scope_lookup(const struct net_device *dev,
					      struct flowi6 *fl6)
{
	struct net *net = dev_net(dev);
	int flags = RT6_LOOKUP_F_IFACE | RT6_LOOKUP_F_DST_NOREF;
	struct dst_entry *dst = NULL;
	struct rt6_info *rt;

	/* VRF device does not have a link-local address and
	 * sending packets to link-local or mcast addresses over
	 * a VRF device does not make sense
	 */
	if (fl6->flowi6_oif == dev->ifindex) {
		dst = &net->ipv6.ip6_null_entry->dst;
		return dst;
	}

	if (!ipv6_addr_any(&fl6->saddr))
		flags |= RT6_LOOKUP_F_HAS_SADDR;

	rt = vrf_ip6_route_lookup(net, dev, fl6, fl6->flowi6_oif, NULL, flags);
	if (rt)
		dst = &rt->dst;

	return dst;
}
#endif

static const struct l3mdev_ops vrf_l3mdev_ops = {
	.l3mdev_fib_table	= vrf_fib_table,
	.l3mdev_l3_rcv		= vrf_l3_rcv,
	.l3mdev_l3_out		= vrf_l3_out,
#if IS_ENABLED(CONFIG_IPV6)
	.l3mdev_link_scope_lookup = vrf_link_scope_lookup,
#endif
};

static void vrf_get_drvinfo(struct net_device *dev,
			    struct ethtool_drvinfo *info)
{
	strscpy(info->driver, DRV_NAME, sizeof(info->driver));
	strscpy(info->version, DRV_VERSION, sizeof(info->version));
}

static const struct ethtool_ops vrf_ethtool_ops = {
	.get_drvinfo	= vrf_get_drvinfo,
};

static inline size_t vrf_fib_rule_nl_size(void)
{
	size_t sz;

	sz  = NLMSG_ALIGN(sizeof(struct fib_rule_hdr));
	sz += nla_total_size(sizeof(u8));	/* FRA_L3MDEV */
	sz += nla_total_size(sizeof(u32));	/* FRA_PRIORITY */
	sz += nla_total_size(sizeof(u8));       /* FRA_PROTOCOL */

	return sz;
}

static int vrf_fib_rule(const struct net_device *dev, __u8 family, bool add_it)
{
	struct fib_rule_hdr *frh;
	struct nlmsghdr *nlh;
	struct sk_buff *skb;
	int err;

	if ((family == AF_INET6 || family == RTNL_FAMILY_IP6MR) &&
	    !ipv6_mod_enabled())
		return 0;

	skb = nlmsg_new(vrf_fib_rule_nl_size(), GFP_KERNEL);
	if (!skb)
		return -ENOMEM;

	nlh = nlmsg_put(skb, 0, 0, 0, sizeof(*frh), 0);
	if (!nlh)
		goto nla_put_failure;

	/* rule only needs to appear once */
	nlh->nlmsg_flags |= NLM_F_EXCL;

	frh = nlmsg_data(nlh);
	memset(frh, 0, sizeof(*frh));
	frh->family = family;
	frh->action = FR_ACT_TO_TBL;

	if (nla_put_u8(skb, FRA_PROTOCOL, RTPROT_KERNEL))
		goto nla_put_failure;

	if (nla_put_u8(skb, FRA_L3MDEV, 1))
		goto nla_put_failure;

	if (nla_put_u32(skb, FRA_PRIORITY, FIB_RULE_PREF))
		goto nla_put_failure;

	nlmsg_end(skb, nlh);

	/* fib_nl_{new,del}rule handling looks for net from skb->sk */
	skb->sk = dev_net(dev)->rtnl;
	if (add_it) {
		err = fib_nl_newrule(skb, nlh, NULL);
		if (err == -EEXIST)
			err = 0;
	} else {
		err = fib_nl_delrule(skb, nlh, NULL);
		if (err == -ENOENT)
			err = 0;
	}
	nlmsg_free(skb);

	return err;

nla_put_failure:
	nlmsg_free(skb);

	return -EMSGSIZE;
}

static int vrf_add_fib_rules(const struct net_device *dev)
{
	int err;

	err = vrf_fib_rule(dev, AF_INET,  true);
	if (err < 0)
		goto out_err;

	err = vrf_fib_rule(dev, AF_INET6, true);
	if (err < 0)
		goto ipv6_err;

#if IS_ENABLED(CONFIG_IP_MROUTE_MULTIPLE_TABLES)
	err = vrf_fib_rule(dev, RTNL_FAMILY_IPMR, true);
	if (err < 0)
		goto ipmr_err;
#endif

#if IS_ENABLED(CONFIG_IPV6_MROUTE_MULTIPLE_TABLES)
	err = vrf_fib_rule(dev, RTNL_FAMILY_IP6MR, true);
	if (err < 0)
		goto ip6mr_err;
#endif

	return 0;

#if IS_ENABLED(CONFIG_IPV6_MROUTE_MULTIPLE_TABLES)
ip6mr_err:
	vrf_fib_rule(dev, RTNL_FAMILY_IPMR,  false);
#endif

#if IS_ENABLED(CONFIG_IP_MROUTE_MULTIPLE_TABLES)
ipmr_err:
	vrf_fib_rule(dev, AF_INET6,  false);
#endif

ipv6_err:
	vrf_fib_rule(dev, AF_INET,  false);

out_err:
	netdev_err(dev, "Failed to add FIB rules.\n");
	return err;
}

static void vrf_setup(struct net_device *dev)
{
	ether_setup(dev);

	/* Initialize the device structure. */
	dev->netdev_ops = &vrf_netdev_ops;
	dev->l3mdev_ops = &vrf_l3mdev_ops;
	dev->ethtool_ops = &vrf_ethtool_ops;
	dev->needs_free_netdev = true;

	/* Fill in device structure with ethernet-generic values. */
	eth_hw_addr_random(dev);

	/* don't acquire vrf device's netif_tx_lock when transmitting */
	dev->lltx = true;

	/* don't allow vrf devices to change network namespaces. */
	dev->netns_local = true;

	/* does not make sense for a VLAN to be added to a vrf device */
	dev->features   |= NETIF_F_VLAN_CHALLENGED;

	/* enable offload features */
	dev->features   |= NETIF_F_GSO_SOFTWARE;
	dev->features   |= NETIF_F_RXCSUM | NETIF_F_HW_CSUM | NETIF_F_SCTP_CRC;
	dev->features   |= NETIF_F_SG | NETIF_F_FRAGLIST | NETIF_F_HIGHDMA;

	dev->hw_features = dev->features;
	dev->hw_enc_features = dev->features;

	/* default to no qdisc; user can add if desired */
	dev->priv_flags |= IFF_NO_QUEUE;
	dev->priv_flags |= IFF_NO_RX_HANDLER;
	dev->priv_flags |= IFF_LIVE_ADDR_CHANGE;

	/* VRF devices do not care about MTU, but if the MTU is set
	 * too low then the ipv4 and ipv6 protocols are disabled
	 * which breaks networking.
	 */
	dev->min_mtu = IPV6_MIN_MTU;
	dev->max_mtu = IP6_MAX_MTU;
	dev->mtu = dev->max_mtu;

	dev->pcpu_stat_type = NETDEV_PCPU_STAT_DSTATS;
}

static int vrf_validate(struct nlattr *tb[], struct nlattr *data[],
			struct netlink_ext_ack *extack)
{
	if (tb[IFLA_ADDRESS]) {
		if (nla_len(tb[IFLA_ADDRESS]) != ETH_ALEN) {
			NL_SET_ERR_MSG(extack, "Invalid hardware address");
			return -EINVAL;
		}
		if (!is_valid_ether_addr(nla_data(tb[IFLA_ADDRESS]))) {
			NL_SET_ERR_MSG(extack, "Invalid hardware address");
			return -EADDRNOTAVAIL;
		}
	}
	return 0;
}

static void vrf_dellink(struct net_device *dev, struct list_head *head)
{
	struct net_device *port_dev;
	struct list_head *iter;

	netdev_for_each_lower_dev(dev, port_dev, iter)
		vrf_del_slave(dev, port_dev);

	vrf_map_unregister_dev(dev);

	unregister_netdevice_queue(dev, head);
}

static int vrf_newlink(struct net *src_net, struct net_device *dev,
		       struct nlattr *tb[], struct nlattr *data[],
		       struct netlink_ext_ack *extack)
{
	struct net_vrf *vrf = netdev_priv(dev);
	struct netns_vrf *nn_vrf;
	bool *add_fib_rules;
	struct net *net;
	int err;

	if (!data || !data[IFLA_VRF_TABLE]) {
		NL_SET_ERR_MSG(extack, "VRF table id is missing");
		return -EINVAL;
	}

	vrf->tb_id = nla_get_u32(data[IFLA_VRF_TABLE]);
	if (vrf->tb_id == RT_TABLE_UNSPEC) {
		NL_SET_ERR_MSG_ATTR(extack, data[IFLA_VRF_TABLE],
				    "Invalid VRF table id");
		return -EINVAL;
	}

	dev->priv_flags |= IFF_L3MDEV_MASTER;

	err = register_netdevice(dev);
	if (err)
		goto out;

	/* mapping between table_id and vrf;
	 * note: such binding could not be done in the dev init function
	 * because dev->ifindex id is not available yet.
	 */
	vrf->ifindex = dev->ifindex;

	err = vrf_map_register_dev(dev, extack);
	if (err) {
		unregister_netdevice(dev);
		goto out;
	}

	net = dev_net(dev);
	nn_vrf = net_generic(net, vrf_net_id);

	add_fib_rules = &nn_vrf->add_fib_rules;
	if (*add_fib_rules) {
		err = vrf_add_fib_rules(dev);
		if (err) {
			vrf_map_unregister_dev(dev);
			unregister_netdevice(dev);
			goto out;
		}
		*add_fib_rules = false;
	}

out:
	return err;
}

static size_t vrf_nl_getsize(const struct net_device *dev)
{
	return nla_total_size(sizeof(u32));  /* IFLA_VRF_TABLE */
}

static int vrf_fillinfo(struct sk_buff *skb,
			const struct net_device *dev)
{
	struct net_vrf *vrf = netdev_priv(dev);

	return nla_put_u32(skb, IFLA_VRF_TABLE, vrf->tb_id);
}

static size_t vrf_get_slave_size(const struct net_device *bond_dev,
				 const struct net_device *slave_dev)
{
	return nla_total_size(sizeof(u32));  /* IFLA_VRF_PORT_TABLE */
}

static int vrf_fill_slave_info(struct sk_buff *skb,
			       const struct net_device *vrf_dev,
			       const struct net_device *slave_dev)
{
	struct net_vrf *vrf = netdev_priv(vrf_dev);

	if (nla_put_u32(skb, IFLA_VRF_PORT_TABLE, vrf->tb_id))
		return -EMSGSIZE;

	return 0;
}

static const struct nla_policy vrf_nl_policy[IFLA_VRF_MAX + 1] = {
	[IFLA_VRF_TABLE] = { .type = NLA_U32 },
};

static struct rtnl_link_ops vrf_link_ops __read_mostly = {
	.kind		= DRV_NAME,
	.priv_size	= sizeof(struct net_vrf),

	.get_size	= vrf_nl_getsize,
	.policy		= vrf_nl_policy,
	.validate	= vrf_validate,
	.fill_info	= vrf_fillinfo,

	.get_slave_size  = vrf_get_slave_size,
	.fill_slave_info = vrf_fill_slave_info,

	.newlink	= vrf_newlink,
	.dellink	= vrf_dellink,
	.setup		= vrf_setup,
	.maxtype	= IFLA_VRF_MAX,
};

static int vrf_device_event(struct notifier_block *unused,
			    unsigned long event, void *ptr)
{
	struct net_device *dev = netdev_notifier_info_to_dev(ptr);

	/* only care about unregister events to drop slave references */
	if (event == NETDEV_UNREGISTER) {
		struct net_device *vrf_dev;

		if (!netif_is_l3_slave(dev))
			goto out;

		vrf_dev = netdev_master_upper_dev_get(dev);
		vrf_del_slave(vrf_dev, dev);
	}
out:
	return NOTIFY_DONE;
}

static struct notifier_block vrf_notifier_block __read_mostly = {
	.notifier_call = vrf_device_event,
};

static int vrf_map_init(struct vrf_map *vmap)
{
	spin_lock_init(&vmap->vmap_lock);
	hash_init(vmap->ht);

	vmap->strict_mode = false;

	return 0;
}

#ifdef CONFIG_SYSCTL
static bool vrf_strict_mode(struct vrf_map *vmap)
{
	bool strict_mode;

	vrf_map_lock(vmap);
	strict_mode = vmap->strict_mode;
	vrf_map_unlock(vmap);

	return strict_mode;
}

static int vrf_strict_mode_change(struct vrf_map *vmap, bool new_mode)
{
	bool *cur_mode;
	int res = 0;

	vrf_map_lock(vmap);

	cur_mode = &vmap->strict_mode;
	if (*cur_mode == new_mode)
		goto unlock;

	if (*cur_mode) {
		/* disable strict mode */
		*cur_mode = false;
	} else {
		if (vmap->shared_tables) {
			/* we cannot allow strict_mode because there are some
			 * vrfs that share one or more tables.
			 */
			res = -EBUSY;
			goto unlock;
		}

		/* no tables are shared among vrfs, so we can go back
		 * to 1:1 association between a vrf with its table.
		 */
		*cur_mode = true;
	}

unlock:
	vrf_map_unlock(vmap);

	return res;
}

static int vrf_shared_table_handler(const struct ctl_table *table, int write,
				    void *buffer, size_t *lenp, loff_t *ppos)
{
	struct net *net = (struct net *)table->extra1;
	struct vrf_map *vmap = netns_vrf_map(net);
	int proc_strict_mode = 0;
	struct ctl_table tmp = {
		.procname	= table->procname,
		.data		= &proc_strict_mode,
		.maxlen		= sizeof(int),
		.mode		= table->mode,
		.extra1		= SYSCTL_ZERO,
		.extra2		= SYSCTL_ONE,
	};
	int ret;

	if (!write)
		proc_strict_mode = vrf_strict_mode(vmap);

	ret = proc_dointvec_minmax(&tmp, write, buffer, lenp, ppos);

	if (write && ret == 0)
		ret = vrf_strict_mode_change(vmap, (bool)proc_strict_mode);

	return ret;
}

static const struct ctl_table vrf_table[] = {
	{
		.procname	= "strict_mode",
		.data		= NULL,
		.maxlen		= sizeof(int),
		.mode		= 0644,
		.proc_handler	= vrf_shared_table_handler,
		/* set by the vrf_netns_init */
		.extra1		= NULL,
	},
};

static int vrf_netns_init_sysctl(struct net *net, struct netns_vrf *nn_vrf)
{
	struct ctl_table *table;

	table = kmemdup(vrf_table, sizeof(vrf_table), GFP_KERNEL);
	if (!table)
		return -ENOMEM;

	/* init the extra1 parameter with the reference to current netns */
	table[0].extra1 = net;

	nn_vrf->ctl_hdr = register_net_sysctl_sz(net, "net/vrf", table,
						 ARRAY_SIZE(vrf_table));
	if (!nn_vrf->ctl_hdr) {
		kfree(table);
		return -ENOMEM;
	}

	return 0;
}

static void vrf_netns_exit_sysctl(struct net *net)
{
	struct netns_vrf *nn_vrf = net_generic(net, vrf_net_id);
	const struct ctl_table *table;

	table = nn_vrf->ctl_hdr->ctl_table_arg;
	unregister_net_sysctl_table(nn_vrf->ctl_hdr);
	kfree(table);
}
#else
static int vrf_netns_init_sysctl(struct net *net, struct netns_vrf *nn_vrf)
{
	return 0;
}

static void vrf_netns_exit_sysctl(struct net *net)
{
}
#endif

/* Initialize per network namespace state */
static int __net_init vrf_netns_init(struct net *net)
{
	struct netns_vrf *nn_vrf = net_generic(net, vrf_net_id);

	nn_vrf->add_fib_rules = true;
	vrf_map_init(&nn_vrf->vmap);

	return vrf_netns_init_sysctl(net, nn_vrf);
}

static void __net_exit vrf_netns_exit(struct net *net)
{
	vrf_netns_exit_sysctl(net);
}

static struct pernet_operations vrf_net_ops __net_initdata = {
	.init = vrf_netns_init,
	.exit = vrf_netns_exit,
	.id   = &vrf_net_id,
	.size = sizeof(struct netns_vrf),
};

static int __init vrf_init_module(void)
{
	int rc;

	register_netdevice_notifier(&vrf_notifier_block);

	rc = register_pernet_subsys(&vrf_net_ops);
	if (rc < 0)
		goto error;

	rc = l3mdev_table_lookup_register(L3MDEV_TYPE_VRF,
					  vrf_ifindex_lookup_by_table_id);
	if (rc < 0)
		goto unreg_pernet;

	rc = rtnl_link_register(&vrf_link_ops);
	if (rc < 0)
		goto table_lookup_unreg;

	return 0;

table_lookup_unreg:
	l3mdev_table_lookup_unregister(L3MDEV_TYPE_VRF,
				       vrf_ifindex_lookup_by_table_id);

unreg_pernet:
	unregister_pernet_subsys(&vrf_net_ops);

error:
	unregister_netdevice_notifier(&vrf_notifier_block);
	return rc;
}

module_init(vrf_init_module);
MODULE_AUTHOR("Shrijeet Mukherjee, David Ahern");
MODULE_DESCRIPTION("Device driver to instantiate VRF domains");
MODULE_LICENSE("GPL");
MODULE_ALIAS_RTNL_LINK(DRV_NAME);
MODULE_VERSION(DRV_VERSION);<|MERGE_RESOLUTION|>--- conflicted
+++ resolved
@@ -127,13 +127,8 @@
 	struct pcpu_dstats *dstats = this_cpu_ptr(dev->dstats);
 
 	u64_stats_update_begin(&dstats->syncp);
-<<<<<<< HEAD
-	dstats->rx_packets++;
-	dstats->rx_bytes += len;
-=======
 	u64_stats_inc(&dstats->rx_packets);
 	u64_stats_add(&dstats->rx_bytes, len);
->>>>>>> a6ad5510
 	u64_stats_update_end(&dstats->syncp);
 }
 
@@ -143,36 +138,6 @@
 	kfree_skb(skb);
 }
 
-<<<<<<< HEAD
-static void vrf_get_stats64(struct net_device *dev,
-			    struct rtnl_link_stats64 *stats)
-{
-	int i;
-
-	for_each_possible_cpu(i) {
-		const struct pcpu_dstats *dstats;
-		u64 tbytes, tpkts, tdrops, rbytes, rpkts;
-		unsigned int start;
-
-		dstats = per_cpu_ptr(dev->dstats, i);
-		do {
-			start = u64_stats_fetch_begin(&dstats->syncp);
-			tbytes = dstats->tx_bytes;
-			tpkts = dstats->tx_packets;
-			tdrops = dstats->tx_drops;
-			rbytes = dstats->rx_bytes;
-			rpkts = dstats->rx_packets;
-		} while (u64_stats_fetch_retry(&dstats->syncp, start));
-		stats->tx_bytes += tbytes;
-		stats->tx_packets += tpkts;
-		stats->tx_dropped += tdrops;
-		stats->rx_bytes += rbytes;
-		stats->rx_packets += rpkts;
-	}
-}
-
-=======
->>>>>>> a6ad5510
 static struct vrf_map *netns_vrf_map(struct net *net)
 {
 	struct netns_vrf *nn_vrf = net_generic(net, vrf_net_id);
@@ -419,10 +384,6 @@
 
 	if (likely(__netif_rx(skb) == NET_RX_SUCCESS)) {
 		vrf_rx_stats(dev, len);
-<<<<<<< HEAD
-	else
-		this_cpu_inc(dev->dstats->rx_drops);
-=======
 	} else {
 		struct pcpu_dstats *dstats = this_cpu_ptr(dev->dstats);
 
@@ -430,7 +391,6 @@
 		u64_stats_inc(&dstats->rx_drops);
 		u64_stats_update_end(&dstats->syncp);
 	}
->>>>>>> a6ad5510
 
 	return NETDEV_TX_OK;
 }
@@ -626,19 +586,10 @@
 	u64_stats_update_begin(&dstats->syncp);
 	if (likely(ret == NET_XMIT_SUCCESS || ret == NET_XMIT_CN)) {
 
-<<<<<<< HEAD
-		u64_stats_update_begin(&dstats->syncp);
-		dstats->tx_packets++;
-		dstats->tx_bytes += len;
-		u64_stats_update_end(&dstats->syncp);
-	} else {
-		this_cpu_inc(dev->dstats->tx_drops);
-=======
 		u64_stats_inc(&dstats->tx_packets);
 		u64_stats_add(&dstats->tx_bytes, len);
 	} else {
 		u64_stats_inc(&dstats->tx_drops);
->>>>>>> a6ad5510
 	}
 	u64_stats_update_end(&dstats->syncp);
 
