--- conflicted
+++ resolved
@@ -258,17 +258,10 @@
 {
 	u8 node_id[ETH_ALEN];
 	int ret;
-<<<<<<< HEAD
 
 	ret = get_registers(dev, IDR, sizeof(node_id), node_id);
 
-	if (ret == sizeof(node_id)) {
-=======
-
-	ret = get_registers(dev, IDR, sizeof(node_id), node_id);
-
 	if (!ret) {
->>>>>>> d1988041
 		ether_addr_copy(dev->netdev->dev_addr, node_id);
 	} else {
 		eth_hw_addr_random(dev->netdev);
