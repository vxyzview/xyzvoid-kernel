--- conflicted
+++ resolved
@@ -992,11 +992,8 @@
 	void *buf, *head;
 	dma_addr_t addr;
 
-<<<<<<< HEAD
-=======
 	BUG_ON(vi->big_packets && !vi->mergeable_rx_bufs);
 
->>>>>>> 4e3ac415
 	head = page_address(alloc_frag->page);
 
 	dma = head;
@@ -6247,14 +6244,6 @@
 	netdev_tx_reset_queue(netdev_get_tx_queue(vi->dev, i));
 }
 
-static void virtnet_sq_free_unused_buf_done(struct virtqueue *vq)
-{
-	struct virtnet_info *vi = vq->vdev->priv;
-	int i = vq2txq(vq);
-
-	netdev_tx_reset_queue(netdev_get_tx_queue(vi->dev, i));
-}
-
 static void free_unused_bufs(struct virtnet_info *vi)
 {
 	void *buf;
