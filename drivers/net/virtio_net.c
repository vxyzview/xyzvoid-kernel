// SPDX-License-Identifier: GPL-2.0-or-later
/* A network driver using virtio.
 *
 * Copyright 2007 Rusty Russell <rusty@rustcorp.com.au> IBM Corporation
 */
//#define DEBUG
#include <linux/netdevice.h>
#include <linux/etherdevice.h>
#include <linux/ethtool.h>
#include <linux/module.h>
#include <linux/virtio.h>
#include <linux/virtio_net.h>
#include <linux/bpf.h>
#include <linux/bpf_trace.h>
#include <linux/scatterlist.h>
#include <linux/if_vlan.h>
#include <linux/slab.h>
#include <linux/cpu.h>
#include <linux/average.h>
#include <linux/filter.h>
#include <linux/kernel.h>
#include <net/route.h>
#include <net/xdp.h>
#include <net/net_failover.h>

static int napi_weight = NAPI_POLL_WEIGHT;
module_param(napi_weight, int, 0444);

static bool csum = true, gso = true, napi_tx = true;
module_param(csum, bool, 0444);
module_param(gso, bool, 0444);
module_param(napi_tx, bool, 0644);

/* FIXME: MTU in config. */
#define GOOD_PACKET_LEN (ETH_HLEN + VLAN_HLEN + ETH_DATA_LEN)
#define GOOD_COPY_LEN	128

#define VIRTNET_RX_PAD (NET_IP_ALIGN + NET_SKB_PAD)

/* Amount of XDP headroom to prepend to packets for use by xdp_adjust_head */
#define VIRTIO_XDP_HEADROOM 256

/* Separating two types of XDP xmit */
#define VIRTIO_XDP_TX		BIT(0)
#define VIRTIO_XDP_REDIR	BIT(1)

#define VIRTIO_XDP_FLAG	BIT(0)

/* RX packet size EWMA. The average packet size is used to determine the packet
 * buffer size when refilling RX rings. As the entire RX ring may be refilled
 * at once, the weight is chosen so that the EWMA will be insensitive to short-
 * term, transient changes in packet size.
 */
DECLARE_EWMA(pkt_len, 0, 64)

#define VIRTNET_DRIVER_VERSION "1.0.0"

static const unsigned long guest_offloads[] = {
	VIRTIO_NET_F_GUEST_TSO4,
	VIRTIO_NET_F_GUEST_TSO6,
	VIRTIO_NET_F_GUEST_ECN,
	VIRTIO_NET_F_GUEST_UFO,
	VIRTIO_NET_F_GUEST_CSUM
};

#define GUEST_OFFLOAD_GRO_HW_MASK ((1ULL << VIRTIO_NET_F_GUEST_TSO4) | \
				(1ULL << VIRTIO_NET_F_GUEST_TSO6) | \
				(1ULL << VIRTIO_NET_F_GUEST_ECN)  | \
				(1ULL << VIRTIO_NET_F_GUEST_UFO))

struct virtnet_stat_desc {
	char desc[ETH_GSTRING_LEN];
	size_t offset;
};

struct virtnet_sq_stats {
	struct u64_stats_sync syncp;
	u64 packets;
	u64 bytes;
	u64 xdp_tx;
	u64 xdp_tx_drops;
	u64 kicks;
	u64 tx_timeouts;
};

struct virtnet_rq_stats {
	struct u64_stats_sync syncp;
	u64 packets;
	u64 bytes;
	u64 drops;
	u64 xdp_packets;
	u64 xdp_tx;
	u64 xdp_redirects;
	u64 xdp_drops;
	u64 kicks;
};

#define VIRTNET_SQ_STAT(m)	offsetof(struct virtnet_sq_stats, m)
#define VIRTNET_RQ_STAT(m)	offsetof(struct virtnet_rq_stats, m)

static const struct virtnet_stat_desc virtnet_sq_stats_desc[] = {
	{ "packets",		VIRTNET_SQ_STAT(packets) },
	{ "bytes",		VIRTNET_SQ_STAT(bytes) },
	{ "xdp_tx",		VIRTNET_SQ_STAT(xdp_tx) },
	{ "xdp_tx_drops",	VIRTNET_SQ_STAT(xdp_tx_drops) },
	{ "kicks",		VIRTNET_SQ_STAT(kicks) },
	{ "tx_timeouts",	VIRTNET_SQ_STAT(tx_timeouts) },
};

static const struct virtnet_stat_desc virtnet_rq_stats_desc[] = {
	{ "packets",		VIRTNET_RQ_STAT(packets) },
	{ "bytes",		VIRTNET_RQ_STAT(bytes) },
	{ "drops",		VIRTNET_RQ_STAT(drops) },
	{ "xdp_packets",	VIRTNET_RQ_STAT(xdp_packets) },
	{ "xdp_tx",		VIRTNET_RQ_STAT(xdp_tx) },
	{ "xdp_redirects",	VIRTNET_RQ_STAT(xdp_redirects) },
	{ "xdp_drops",		VIRTNET_RQ_STAT(xdp_drops) },
	{ "kicks",		VIRTNET_RQ_STAT(kicks) },
};

#define VIRTNET_SQ_STATS_LEN	ARRAY_SIZE(virtnet_sq_stats_desc)
#define VIRTNET_RQ_STATS_LEN	ARRAY_SIZE(virtnet_rq_stats_desc)

/* Internal representation of a send virtqueue */
struct send_queue {
	/* Virtqueue associated with this send _queue */
	struct virtqueue *vq;

	/* TX: fragments + linear part + virtio header */
	struct scatterlist sg[MAX_SKB_FRAGS + 2];

	/* Name of the send queue: output.$index */
	char name[40];

	struct virtnet_sq_stats stats;

	struct napi_struct napi;

	/* Record whether sq is in reset state. */
	bool reset;
};

/* Internal representation of a receive virtqueue */
struct receive_queue {
	/* Virtqueue associated with this receive_queue */
	struct virtqueue *vq;

	struct napi_struct napi;

	struct bpf_prog __rcu *xdp_prog;

	struct virtnet_rq_stats stats;

	/* Chain pages by the private ptr. */
	struct page *pages;

	/* Average packet length for mergeable receive buffers. */
	struct ewma_pkt_len mrg_avg_pkt_len;

	/* Page frag for packet buffer allocation. */
	struct page_frag alloc_frag;

	/* RX: fragments + linear part + virtio header */
	struct scatterlist sg[MAX_SKB_FRAGS + 2];

	/* Min single buffer size for mergeable buffers case. */
	unsigned int min_buf_len;

	/* Name of this receive queue: input.$index */
	char name[40];

	struct xdp_rxq_info xdp_rxq;
};

/* This structure can contain rss message with maximum settings for indirection table and keysize
 * Note, that default structure that describes RSS configuration virtio_net_rss_config
 * contains same info but can't handle table values.
 * In any case, structure would be passed to virtio hw through sg_buf split by parts
 * because table sizes may be differ according to the device configuration.
 */
#define VIRTIO_NET_RSS_MAX_KEY_SIZE     40
#define VIRTIO_NET_RSS_MAX_TABLE_LEN    128
struct virtio_net_ctrl_rss {
	u32 hash_types;
	u16 indirection_table_mask;
	u16 unclassified_queue;
	u16 indirection_table[VIRTIO_NET_RSS_MAX_TABLE_LEN];
	u16 max_tx_vq;
	u8 hash_key_length;
	u8 key[VIRTIO_NET_RSS_MAX_KEY_SIZE];
};

/* Control VQ buffers: protected by the rtnl lock */
struct control_buf {
	struct virtio_net_ctrl_hdr hdr;
	virtio_net_ctrl_ack status;
	struct virtio_net_ctrl_mq mq;
	u8 promisc;
	u8 allmulti;
	__virtio16 vid;
	__virtio64 offloads;
	struct virtio_net_ctrl_rss rss;
};

struct virtnet_info {
	struct virtio_device *vdev;
	struct virtqueue *cvq;
	struct net_device *dev;
	struct send_queue *sq;
	struct receive_queue *rq;
	unsigned int status;

	/* Max # of queue pairs supported by the device */
	u16 max_queue_pairs;

	/* # of queue pairs currently used by the driver */
	u16 curr_queue_pairs;

	/* # of XDP queue pairs currently used by the driver */
	u16 xdp_queue_pairs;

	/* xdp_queue_pairs may be 0, when xdp is already loaded. So add this. */
	bool xdp_enabled;

	/* I like... big packets and I cannot lie! */
	bool big_packets;

	/* number of sg entries allocated for big packets */
	unsigned int big_packets_num_skbfrags;

	/* Host will merge rx buffers for big packets (shake it! shake it!) */
	bool mergeable_rx_bufs;

	/* Host supports rss and/or hash report */
	bool has_rss;
	bool has_rss_hash_report;
	u8 rss_key_size;
	u16 rss_indir_table_size;
	u32 rss_hash_types_supported;
	u32 rss_hash_types_saved;

	/* Has control virtqueue */
	bool has_cvq;

	/* Host can handle any s/g split between our header and packet data */
	bool any_header_sg;

	/* Packet virtio header size */
	u8 hdr_len;

	/* Work struct for delayed refilling if we run low on memory. */
	struct delayed_work refill;

	/* Is delayed refill enabled? */
	bool refill_enabled;

	/* The lock to synchronize the access to refill_enabled */
	spinlock_t refill_lock;

	/* Work struct for config space updates */
	struct work_struct config_work;

	/* Does the affinity hint is set for virtqueues? */
	bool affinity_hint_set;

	/* CPU hotplug instances for online & dead */
	struct hlist_node node;
	struct hlist_node node_dead;

	struct control_buf *ctrl;

	/* Ethtool settings */
	u8 duplex;
	u32 speed;

	/* Interrupt coalescing settings */
	u32 tx_usecs;
	u32 rx_usecs;
	u32 tx_max_packets;
	u32 rx_max_packets;

	unsigned long guest_offloads;
	unsigned long guest_offloads_capable;

	/* failover when STANDBY feature enabled */
	struct failover *failover;
};

struct padded_vnet_hdr {
	struct virtio_net_hdr_v1_hash hdr;
	/*
	 * hdr is in a separate sg buffer, and data sg buffer shares same page
	 * with this header sg. This padding makes next sg 16 byte aligned
	 * after the header.
	 */
	char padding[12];
};

static void virtnet_rq_free_unused_buf(struct virtqueue *vq, void *buf);
static void virtnet_sq_free_unused_buf(struct virtqueue *vq, void *buf);

static bool is_xdp_frame(void *ptr)
{
	return (unsigned long)ptr & VIRTIO_XDP_FLAG;
}

static void *xdp_to_ptr(struct xdp_frame *ptr)
{
	return (void *)((unsigned long)ptr | VIRTIO_XDP_FLAG);
}

static struct xdp_frame *ptr_to_xdp(void *ptr)
{
	return (struct xdp_frame *)((unsigned long)ptr & ~VIRTIO_XDP_FLAG);
}

/* Converting between virtqueue no. and kernel tx/rx queue no.
 * 0:rx0 1:tx0 2:rx1 3:tx1 ... 2N:rxN 2N+1:txN 2N+2:cvq
 */
static int vq2txq(struct virtqueue *vq)
{
	return (vq->index - 1) / 2;
}

static int txq2vq(int txq)
{
	return txq * 2 + 1;
}

static int vq2rxq(struct virtqueue *vq)
{
	return vq->index / 2;
}

static int rxq2vq(int rxq)
{
	return rxq * 2;
}

static inline struct virtio_net_hdr_mrg_rxbuf *skb_vnet_hdr(struct sk_buff *skb)
{
	return (struct virtio_net_hdr_mrg_rxbuf *)skb->cb;
}

/*
 * private is used to chain pages for big packets, put the whole
 * most recent used list in the beginning for reuse
 */
static void give_pages(struct receive_queue *rq, struct page *page)
{
	struct page *end;

	/* Find end of list, sew whole thing into vi->rq.pages. */
	for (end = page; end->private; end = (struct page *)end->private);
	end->private = (unsigned long)rq->pages;
	rq->pages = page;
}

static struct page *get_a_page(struct receive_queue *rq, gfp_t gfp_mask)
{
	struct page *p = rq->pages;

	if (p) {
		rq->pages = (struct page *)p->private;
		/* clear private here, it is used to chain pages */
		p->private = 0;
	} else
		p = alloc_page(gfp_mask);
	return p;
}

static void enable_delayed_refill(struct virtnet_info *vi)
{
	spin_lock_bh(&vi->refill_lock);
	vi->refill_enabled = true;
	spin_unlock_bh(&vi->refill_lock);
}

static void disable_delayed_refill(struct virtnet_info *vi)
{
	spin_lock_bh(&vi->refill_lock);
	vi->refill_enabled = false;
	spin_unlock_bh(&vi->refill_lock);
}

static void virtqueue_napi_schedule(struct napi_struct *napi,
				    struct virtqueue *vq)
{
	if (napi_schedule_prep(napi)) {
		virtqueue_disable_cb(vq);
		__napi_schedule(napi);
	}
}

static void virtqueue_napi_complete(struct napi_struct *napi,
				    struct virtqueue *vq, int processed)
{
	int opaque;

	opaque = virtqueue_enable_cb_prepare(vq);
	if (napi_complete_done(napi, processed)) {
		if (unlikely(virtqueue_poll(vq, opaque)))
			virtqueue_napi_schedule(napi, vq);
	} else {
		virtqueue_disable_cb(vq);
	}
}

static void skb_xmit_done(struct virtqueue *vq)
{
	struct virtnet_info *vi = vq->vdev->priv;
	struct napi_struct *napi = &vi->sq[vq2txq(vq)].napi;

	/* Suppress further interrupts. */
	virtqueue_disable_cb(vq);

	if (napi->weight)
		virtqueue_napi_schedule(napi, vq);
	else
		/* We were probably waiting for more output buffers. */
		netif_wake_subqueue(vi->dev, vq2txq(vq));
}

#define MRG_CTX_HEADER_SHIFT 22
static void *mergeable_len_to_ctx(unsigned int truesize,
				  unsigned int headroom)
{
	return (void *)(unsigned long)((headroom << MRG_CTX_HEADER_SHIFT) | truesize);
}

static unsigned int mergeable_ctx_to_headroom(void *mrg_ctx)
{
	return (unsigned long)mrg_ctx >> MRG_CTX_HEADER_SHIFT;
}

static unsigned int mergeable_ctx_to_truesize(void *mrg_ctx)
{
	return (unsigned long)mrg_ctx & ((1 << MRG_CTX_HEADER_SHIFT) - 1);
}

/* Called from bottom half context */
static struct sk_buff *page_to_skb(struct virtnet_info *vi,
				   struct receive_queue *rq,
				   struct page *page, unsigned int offset,
				   unsigned int len, unsigned int truesize,
				   bool hdr_valid, unsigned int metasize,
				   unsigned int headroom)
{
	struct sk_buff *skb;
	struct virtio_net_hdr_mrg_rxbuf *hdr;
	unsigned int copy, hdr_len, hdr_padded_len;
	struct page *page_to_free = NULL;
	int tailroom, shinfo_size;
	char *p, *hdr_p, *buf;

	p = page_address(page) + offset;
	hdr_p = p;

	hdr_len = vi->hdr_len;
	if (vi->mergeable_rx_bufs)
		hdr_padded_len = hdr_len;
	else
		hdr_padded_len = sizeof(struct padded_vnet_hdr);

	/* If headroom is not 0, there is an offset between the beginning of the
	 * data and the allocated space, otherwise the data and the allocated
	 * space are aligned.
	 *
	 * Buffers with headroom use PAGE_SIZE as alloc size, see
	 * add_recvbuf_mergeable() + get_mergeable_buf_len()
	 */
	truesize = headroom ? PAGE_SIZE : truesize;
	tailroom = truesize - headroom;
	buf = p - headroom;

	len -= hdr_len;
	offset += hdr_padded_len;
	p += hdr_padded_len;
	tailroom -= hdr_padded_len + len;

	shinfo_size = SKB_DATA_ALIGN(sizeof(struct skb_shared_info));

	/* copy small packet so we can reuse these pages */
	if (!NET_IP_ALIGN && len > GOOD_COPY_LEN && tailroom >= shinfo_size) {
		skb = build_skb(buf, truesize);
		if (unlikely(!skb))
			return NULL;

		skb_reserve(skb, p - buf);
		skb_put(skb, len);

		page = (struct page *)page->private;
		if (page)
			give_pages(rq, page);
		goto ok;
	}

	/* copy small packet so we can reuse these pages for small data */
	skb = napi_alloc_skb(&rq->napi, GOOD_COPY_LEN);
	if (unlikely(!skb))
		return NULL;

	/* Copy all frame if it fits skb->head, otherwise
	 * we let virtio_net_hdr_to_skb() and GRO pull headers as needed.
	 */
	if (len <= skb_tailroom(skb))
		copy = len;
	else
		copy = ETH_HLEN + metasize;
	skb_put_data(skb, p, copy);

	len -= copy;
	offset += copy;

	if (vi->mergeable_rx_bufs) {
		if (len)
			skb_add_rx_frag(skb, 0, page, offset, len, truesize);
		else
			page_to_free = page;
		goto ok;
	}

	/*
	 * Verify that we can indeed put this data into a skb.
	 * This is here to handle cases when the device erroneously
	 * tries to receive more than is possible. This is usually
	 * the case of a broken device.
	 */
	if (unlikely(len > MAX_SKB_FRAGS * PAGE_SIZE)) {
		net_dbg_ratelimited("%s: too much data\n", skb->dev->name);
		dev_kfree_skb(skb);
		return NULL;
	}
	BUG_ON(offset >= PAGE_SIZE);
	while (len) {
		unsigned int frag_size = min((unsigned)PAGE_SIZE - offset, len);
		skb_add_rx_frag(skb, skb_shinfo(skb)->nr_frags, page, offset,
				frag_size, truesize);
		len -= frag_size;
		page = (struct page *)page->private;
		offset = 0;
	}

	if (page)
		give_pages(rq, page);

ok:
	/* hdr_valid means no XDP, so we can copy the vnet header */
	if (hdr_valid) {
		hdr = skb_vnet_hdr(skb);
		memcpy(hdr, hdr_p, hdr_len);
	}
	if (page_to_free)
		put_page(page_to_free);

	if (metasize) {
		__skb_pull(skb, metasize);
		skb_metadata_set(skb, metasize);
	}

	return skb;
}

static int __virtnet_xdp_xmit_one(struct virtnet_info *vi,
				   struct send_queue *sq,
				   struct xdp_frame *xdpf)
{
	struct virtio_net_hdr_mrg_rxbuf *hdr;
	int err;

	if (unlikely(xdpf->headroom < vi->hdr_len))
		return -EOVERFLOW;

	/* Make room for virtqueue hdr (also change xdpf->headroom?) */
	xdpf->data -= vi->hdr_len;
	/* Zero header and leave csum up to XDP layers */
	hdr = xdpf->data;
	memset(hdr, 0, vi->hdr_len);
	xdpf->len   += vi->hdr_len;

	sg_init_one(sq->sg, xdpf->data, xdpf->len);

	err = virtqueue_add_outbuf(sq->vq, sq->sg, 1, xdp_to_ptr(xdpf),
				   GFP_ATOMIC);
	if (unlikely(err))
		return -ENOSPC; /* Caller handle free/refcnt */

	return 0;
}

/* when vi->curr_queue_pairs > nr_cpu_ids, the txq/sq is only used for xdp tx on
 * the current cpu, so it does not need to be locked.
 *
 * Here we use marco instead of inline functions because we have to deal with
 * three issues at the same time: 1. the choice of sq. 2. judge and execute the
 * lock/unlock of txq 3. make sparse happy. It is difficult for two inline
 * functions to perfectly solve these three problems at the same time.
 */
#define virtnet_xdp_get_sq(vi) ({                                       \
	int cpu = smp_processor_id();                                   \
	struct netdev_queue *txq;                                       \
	typeof(vi) v = (vi);                                            \
	unsigned int qp;                                                \
									\
	if (v->curr_queue_pairs > nr_cpu_ids) {                         \
		qp = v->curr_queue_pairs - v->xdp_queue_pairs;          \
		qp += cpu;                                              \
		txq = netdev_get_tx_queue(v->dev, qp);                  \
		__netif_tx_acquire(txq);                                \
	} else {                                                        \
		qp = cpu % v->curr_queue_pairs;                         \
		txq = netdev_get_tx_queue(v->dev, qp);                  \
		__netif_tx_lock(txq, cpu);                              \
	}                                                               \
	v->sq + qp;                                                     \
})

#define virtnet_xdp_put_sq(vi, q) {                                     \
	struct netdev_queue *txq;                                       \
	typeof(vi) v = (vi);                                            \
									\
	txq = netdev_get_tx_queue(v->dev, (q) - v->sq);                 \
	if (v->curr_queue_pairs > nr_cpu_ids)                           \
		__netif_tx_release(txq);                                \
	else                                                            \
		__netif_tx_unlock(txq);                                 \
}

static int virtnet_xdp_xmit(struct net_device *dev,
			    int n, struct xdp_frame **frames, u32 flags)
{
	struct virtnet_info *vi = netdev_priv(dev);
	struct receive_queue *rq = vi->rq;
	struct bpf_prog *xdp_prog;
	struct send_queue *sq;
	unsigned int len;
	int packets = 0;
	int bytes = 0;
	int nxmit = 0;
	int kicks = 0;
	void *ptr;
	int ret;
	int i;

	/* Only allow ndo_xdp_xmit if XDP is loaded on dev, as this
	 * indicate XDP resources have been successfully allocated.
	 */
	xdp_prog = rcu_access_pointer(rq->xdp_prog);
	if (!xdp_prog)
		return -ENXIO;

	sq = virtnet_xdp_get_sq(vi);

	if (unlikely(flags & ~XDP_XMIT_FLAGS_MASK)) {
		ret = -EINVAL;
		goto out;
	}

	/* Free up any pending old buffers before queueing new ones. */
	while ((ptr = virtqueue_get_buf(sq->vq, &len)) != NULL) {
		if (likely(is_xdp_frame(ptr))) {
			struct xdp_frame *frame = ptr_to_xdp(ptr);

			bytes += frame->len;
			xdp_return_frame(frame);
		} else {
			struct sk_buff *skb = ptr;

			bytes += skb->len;
			napi_consume_skb(skb, false);
		}
		packets++;
	}

	for (i = 0; i < n; i++) {
		struct xdp_frame *xdpf = frames[i];

		if (__virtnet_xdp_xmit_one(vi, sq, xdpf))
			break;
		nxmit++;
	}
	ret = nxmit;

	if (flags & XDP_XMIT_FLUSH) {
		if (virtqueue_kick_prepare(sq->vq) && virtqueue_notify(sq->vq))
			kicks = 1;
	}
out:
	u64_stats_update_begin(&sq->stats.syncp);
	sq->stats.bytes += bytes;
	sq->stats.packets += packets;
	sq->stats.xdp_tx += n;
	sq->stats.xdp_tx_drops += n - nxmit;
	sq->stats.kicks += kicks;
	u64_stats_update_end(&sq->stats.syncp);

	virtnet_xdp_put_sq(vi, sq);
	return ret;
}

static unsigned int virtnet_get_headroom(struct virtnet_info *vi)
{
	return vi->xdp_enabled ? VIRTIO_XDP_HEADROOM : 0;
}

/* We copy the packet for XDP in the following cases:
 *
 * 1) Packet is scattered across multiple rx buffers.
 * 2) Headroom space is insufficient.
 *
 * This is inefficient but it's a temporary condition that
 * we hit right after XDP is enabled and until queue is refilled
 * with large buffers with sufficient headroom - so it should affect
 * at most queue size packets.
 * Afterwards, the conditions to enable
 * XDP should preclude the underlying device from sending packets
 * across multiple buffers (num_buf > 1), and we make sure buffers
 * have enough headroom.
 */
static struct page *xdp_linearize_page(struct receive_queue *rq,
				       u16 *num_buf,
				       struct page *p,
				       int offset,
				       int page_off,
				       unsigned int *len)
{
	struct page *page = alloc_page(GFP_ATOMIC);

	if (!page)
		return NULL;

	memcpy(page_address(page) + page_off, page_address(p) + offset, *len);
	page_off += *len;

	while (--*num_buf) {
		int tailroom = SKB_DATA_ALIGN(sizeof(struct skb_shared_info));
		unsigned int buflen;
		void *buf;
		int off;

		buf = virtqueue_get_buf(rq->vq, &buflen);
		if (unlikely(!buf))
			goto err_buf;

		p = virt_to_head_page(buf);
		off = buf - page_address(p);

		/* guard against a misconfigured or uncooperative backend that
		 * is sending packet larger than the MTU.
		 */
		if ((page_off + buflen + tailroom) > PAGE_SIZE) {
			put_page(p);
			goto err_buf;
		}

		memcpy(page_address(page) + page_off,
		       page_address(p) + off, buflen);
		page_off += buflen;
		put_page(p);
	}

	/* Headroom does not contribute to packet length */
	*len = page_off - VIRTIO_XDP_HEADROOM;
	return page;
err_buf:
	__free_pages(page, 0);
	return NULL;
}

static struct sk_buff *receive_small(struct net_device *dev,
				     struct virtnet_info *vi,
				     struct receive_queue *rq,
				     void *buf, void *ctx,
				     unsigned int len,
				     unsigned int *xdp_xmit,
				     struct virtnet_rq_stats *stats)
{
	struct sk_buff *skb;
	struct bpf_prog *xdp_prog;
	unsigned int xdp_headroom = (unsigned long)ctx;
	unsigned int header_offset = VIRTNET_RX_PAD + xdp_headroom;
	unsigned int headroom = vi->hdr_len + header_offset;
	unsigned int buflen = SKB_DATA_ALIGN(GOOD_PACKET_LEN + headroom) +
			      SKB_DATA_ALIGN(sizeof(struct skb_shared_info));
	struct page *page = virt_to_head_page(buf);
	unsigned int delta = 0;
	struct page *xdp_page;
	int err;
	unsigned int metasize = 0;

	len -= vi->hdr_len;
	stats->bytes += len;

	if (unlikely(len > GOOD_PACKET_LEN)) {
		pr_debug("%s: rx error: len %u exceeds max size %d\n",
			 dev->name, len, GOOD_PACKET_LEN);
		dev->stats.rx_length_errors++;
		goto err;
	}

	if (likely(!vi->xdp_enabled)) {
		xdp_prog = NULL;
		goto skip_xdp;
	}

	rcu_read_lock();
	xdp_prog = rcu_dereference(rq->xdp_prog);
	if (xdp_prog) {
		struct virtio_net_hdr_mrg_rxbuf *hdr = buf + header_offset;
		struct xdp_frame *xdpf;
		struct xdp_buff xdp;
		void *orig_data;
		u32 act;

		if (unlikely(hdr->hdr.gso_type))
			goto err_xdp;

		if (unlikely(xdp_headroom < virtnet_get_headroom(vi))) {
			int offset = buf - page_address(page) + header_offset;
			unsigned int tlen = len + vi->hdr_len;
			u16 num_buf = 1;

			xdp_headroom = virtnet_get_headroom(vi);
			header_offset = VIRTNET_RX_PAD + xdp_headroom;
			headroom = vi->hdr_len + header_offset;
			buflen = SKB_DATA_ALIGN(GOOD_PACKET_LEN + headroom) +
				 SKB_DATA_ALIGN(sizeof(struct skb_shared_info));
			xdp_page = xdp_linearize_page(rq, &num_buf, page,
						      offset, header_offset,
						      &tlen);
			if (!xdp_page)
				goto err_xdp;

			buf = page_address(xdp_page);
			put_page(page);
			page = xdp_page;
		}

		xdp_init_buff(&xdp, buflen, &rq->xdp_rxq);
		xdp_prepare_buff(&xdp, buf + VIRTNET_RX_PAD + vi->hdr_len,
				 xdp_headroom, len, true);
		orig_data = xdp.data;
		act = bpf_prog_run_xdp(xdp_prog, &xdp);
		stats->xdp_packets++;

		switch (act) {
		case XDP_PASS:
			/* Recalculate length in case bpf program changed it */
			delta = orig_data - xdp.data;
			len = xdp.data_end - xdp.data;
			metasize = xdp.data - xdp.data_meta;
			break;
		case XDP_TX:
			stats->xdp_tx++;
			xdpf = xdp_convert_buff_to_frame(&xdp);
			if (unlikely(!xdpf))
				goto err_xdp;
			err = virtnet_xdp_xmit(dev, 1, &xdpf, 0);
			if (unlikely(!err)) {
				xdp_return_frame_rx_napi(xdpf);
			} else if (unlikely(err < 0)) {
				trace_xdp_exception(vi->dev, xdp_prog, act);
				goto err_xdp;
			}
			*xdp_xmit |= VIRTIO_XDP_TX;
			rcu_read_unlock();
			goto xdp_xmit;
		case XDP_REDIRECT:
			stats->xdp_redirects++;
			err = xdp_do_redirect(dev, &xdp, xdp_prog);
			if (err)
				goto err_xdp;
			*xdp_xmit |= VIRTIO_XDP_REDIR;
			rcu_read_unlock();
			goto xdp_xmit;
		default:
			bpf_warn_invalid_xdp_action(vi->dev, xdp_prog, act);
			fallthrough;
		case XDP_ABORTED:
			trace_xdp_exception(vi->dev, xdp_prog, act);
			goto err_xdp;
		case XDP_DROP:
			goto err_xdp;
		}
	}
	rcu_read_unlock();

skip_xdp:
	skb = build_skb(buf, buflen);
	if (!skb)
		goto err;
	skb_reserve(skb, headroom - delta);
	skb_put(skb, len);
	if (!xdp_prog) {
		buf += header_offset;
		memcpy(skb_vnet_hdr(skb), buf, vi->hdr_len);
	} /* keep zeroed vnet hdr since XDP is loaded */

	if (metasize)
		skb_metadata_set(skb, metasize);

	return skb;

err_xdp:
	rcu_read_unlock();
	stats->xdp_drops++;
err:
	stats->drops++;
	put_page(page);
xdp_xmit:
	return NULL;
}

static struct sk_buff *receive_big(struct net_device *dev,
				   struct virtnet_info *vi,
				   struct receive_queue *rq,
				   void *buf,
				   unsigned int len,
				   struct virtnet_rq_stats *stats)
{
	struct page *page = buf;
	struct sk_buff *skb =
		page_to_skb(vi, rq, page, 0, len, PAGE_SIZE, true, 0, 0);

	stats->bytes += len - vi->hdr_len;
	if (unlikely(!skb))
		goto err;

	return skb;

err:
	stats->drops++;
	give_pages(rq, page);
	return NULL;
}

static struct sk_buff *receive_mergeable(struct net_device *dev,
					 struct virtnet_info *vi,
					 struct receive_queue *rq,
					 void *buf,
					 void *ctx,
					 unsigned int len,
					 unsigned int *xdp_xmit,
					 struct virtnet_rq_stats *stats)
{
	struct virtio_net_hdr_mrg_rxbuf *hdr = buf;
	u16 num_buf = virtio16_to_cpu(vi->vdev, hdr->num_buffers);
	struct page *page = virt_to_head_page(buf);
	int offset = buf - page_address(page);
	struct sk_buff *head_skb, *curr_skb;
	struct bpf_prog *xdp_prog;
	unsigned int truesize = mergeable_ctx_to_truesize(ctx);
	unsigned int headroom = mergeable_ctx_to_headroom(ctx);
	unsigned int metasize = 0;
	unsigned int frame_sz;
	int err;

	head_skb = NULL;
	stats->bytes += len - vi->hdr_len;

	if (unlikely(len > truesize)) {
		pr_debug("%s: rx error: len %u exceeds truesize %lu\n",
			 dev->name, len, (unsigned long)ctx);
		dev->stats.rx_length_errors++;
		goto err_skb;
	}

	if (likely(!vi->xdp_enabled)) {
		xdp_prog = NULL;
		goto skip_xdp;
	}

	rcu_read_lock();
	xdp_prog = rcu_dereference(rq->xdp_prog);
	if (xdp_prog) {
		struct xdp_frame *xdpf;
		struct page *xdp_page;
		struct xdp_buff xdp;
		void *data;
		u32 act;

		/* Transient failure which in theory could occur if
		 * in-flight packets from before XDP was enabled reach
		 * the receive path after XDP is loaded.
		 */
		if (unlikely(hdr->hdr.gso_type))
			goto err_xdp;

		/* Buffers with headroom use PAGE_SIZE as alloc size,
		 * see add_recvbuf_mergeable() + get_mergeable_buf_len()
		 */
		frame_sz = headroom ? PAGE_SIZE : truesize;

		/* This happens when rx buffer size is underestimated
		 * or headroom is not enough because of the buffer
		 * was refilled before XDP is set. This should only
		 * happen for the first several packets, so we don't
		 * care much about its performance.
		 */
		if (unlikely(num_buf > 1 ||
			     headroom < virtnet_get_headroom(vi))) {
			/* linearize data for XDP */
			xdp_page = xdp_linearize_page(rq, &num_buf,
						      page, offset,
						      VIRTIO_XDP_HEADROOM,
						      &len);
			frame_sz = PAGE_SIZE;

			if (!xdp_page)
				goto err_xdp;
			offset = VIRTIO_XDP_HEADROOM;
		} else {
			xdp_page = page;
		}

		/* Allow consuming headroom but reserve enough space to push
		 * the descriptor on if we get an XDP_TX return code.
		 */
		data = page_address(xdp_page) + offset;
		xdp_init_buff(&xdp, frame_sz - vi->hdr_len, &rq->xdp_rxq);
		xdp_prepare_buff(&xdp, data - VIRTIO_XDP_HEADROOM + vi->hdr_len,
				 VIRTIO_XDP_HEADROOM, len - vi->hdr_len, true);

		act = bpf_prog_run_xdp(xdp_prog, &xdp);
		stats->xdp_packets++;

		switch (act) {
		case XDP_PASS:
			metasize = xdp.data - xdp.data_meta;

			/* recalculate offset to account for any header
			 * adjustments and minus the metasize to copy the
			 * metadata in page_to_skb(). Note other cases do not
			 * build an skb and avoid using offset
			 */
			offset = xdp.data - page_address(xdp_page) -
				 vi->hdr_len - metasize;

			/* recalculate len if xdp.data, xdp.data_end or
			 * xdp.data_meta were adjusted
			 */
			len = xdp.data_end - xdp.data + vi->hdr_len + metasize;

			/* recalculate headroom if xdp.data or xdp_data_meta
			 * were adjusted, note that offset should always point
			 * to the start of the reserved bytes for virtio_net
			 * header which are followed by xdp.data, that means
			 * that offset is equal to the headroom (when buf is
			 * starting at the beginning of the page, otherwise
			 * there is a base offset inside the page) but it's used
			 * with a different starting point (buf start) than
			 * xdp.data (buf start + vnet hdr size). If xdp.data or
			 * data_meta were adjusted by the xdp prog then the
			 * headroom size has changed and so has the offset, we
			 * can use data_hard_start, which points at buf start +
			 * vnet hdr size, to calculate the new headroom and use
			 * it later to compute buf start in page_to_skb()
			 */
			headroom = xdp.data - xdp.data_hard_start - metasize;

			/* We can only create skb based on xdp_page. */
			if (unlikely(xdp_page != page)) {
				rcu_read_unlock();
				put_page(page);
				head_skb = page_to_skb(vi, rq, xdp_page, offset,
						       len, PAGE_SIZE, false,
						       metasize,
						       headroom);
				return head_skb;
			}
			break;
		case XDP_TX:
			stats->xdp_tx++;
			xdpf = xdp_convert_buff_to_frame(&xdp);
			if (unlikely(!xdpf)) {
				if (unlikely(xdp_page != page))
					put_page(xdp_page);
				goto err_xdp;
			}
			err = virtnet_xdp_xmit(dev, 1, &xdpf, 0);
			if (unlikely(!err)) {
				xdp_return_frame_rx_napi(xdpf);
			} else if (unlikely(err < 0)) {
				trace_xdp_exception(vi->dev, xdp_prog, act);
				if (unlikely(xdp_page != page))
					put_page(xdp_page);
				goto err_xdp;
			}
			*xdp_xmit |= VIRTIO_XDP_TX;
			if (unlikely(xdp_page != page))
				put_page(page);
			rcu_read_unlock();
			goto xdp_xmit;
		case XDP_REDIRECT:
			stats->xdp_redirects++;
			err = xdp_do_redirect(dev, &xdp, xdp_prog);
			if (err) {
				if (unlikely(xdp_page != page))
					put_page(xdp_page);
				goto err_xdp;
			}
			*xdp_xmit |= VIRTIO_XDP_REDIR;
			if (unlikely(xdp_page != page))
				put_page(page);
			rcu_read_unlock();
			goto xdp_xmit;
		default:
			bpf_warn_invalid_xdp_action(vi->dev, xdp_prog, act);
			fallthrough;
		case XDP_ABORTED:
			trace_xdp_exception(vi->dev, xdp_prog, act);
			fallthrough;
		case XDP_DROP:
			if (unlikely(xdp_page != page))
				__free_pages(xdp_page, 0);
			goto err_xdp;
		}
	}
	rcu_read_unlock();

skip_xdp:
	head_skb = page_to_skb(vi, rq, page, offset, len, truesize, !xdp_prog,
			       metasize, headroom);
	curr_skb = head_skb;

	if (unlikely(!curr_skb))
		goto err_skb;
	while (--num_buf) {
		int num_skb_frags;

		buf = virtqueue_get_buf_ctx(rq->vq, &len, &ctx);
		if (unlikely(!buf)) {
			pr_debug("%s: rx error: %d buffers out of %d missing\n",
				 dev->name, num_buf,
				 virtio16_to_cpu(vi->vdev,
						 hdr->num_buffers));
			dev->stats.rx_length_errors++;
			goto err_buf;
		}

		stats->bytes += len;
		page = virt_to_head_page(buf);

		truesize = mergeable_ctx_to_truesize(ctx);
		if (unlikely(len > truesize)) {
			pr_debug("%s: rx error: len %u exceeds truesize %lu\n",
				 dev->name, len, (unsigned long)ctx);
			dev->stats.rx_length_errors++;
			goto err_skb;
		}

		num_skb_frags = skb_shinfo(curr_skb)->nr_frags;
		if (unlikely(num_skb_frags == MAX_SKB_FRAGS)) {
			struct sk_buff *nskb = alloc_skb(0, GFP_ATOMIC);

			if (unlikely(!nskb))
				goto err_skb;
			if (curr_skb == head_skb)
				skb_shinfo(curr_skb)->frag_list = nskb;
			else
				curr_skb->next = nskb;
			curr_skb = nskb;
			head_skb->truesize += nskb->truesize;
			num_skb_frags = 0;
		}
		if (curr_skb != head_skb) {
			head_skb->data_len += len;
			head_skb->len += len;
			head_skb->truesize += truesize;
		}
		offset = buf - page_address(page);
		if (skb_can_coalesce(curr_skb, num_skb_frags, page, offset)) {
			put_page(page);
			skb_coalesce_rx_frag(curr_skb, num_skb_frags - 1,
					     len, truesize);
		} else {
			skb_add_rx_frag(curr_skb, num_skb_frags, page,
					offset, len, truesize);
		}
	}

	ewma_pkt_len_add(&rq->mrg_avg_pkt_len, head_skb->len);
	return head_skb;

err_xdp:
	rcu_read_unlock();
	stats->xdp_drops++;
err_skb:
	put_page(page);
	while (num_buf-- > 1) {
		buf = virtqueue_get_buf(rq->vq, &len);
		if (unlikely(!buf)) {
			pr_debug("%s: rx error: %d buffers missing\n",
				 dev->name, num_buf);
			dev->stats.rx_length_errors++;
			break;
		}
		stats->bytes += len;
		page = virt_to_head_page(buf);
		put_page(page);
	}
err_buf:
	stats->drops++;
	dev_kfree_skb(head_skb);
xdp_xmit:
	return NULL;
}

static void virtio_skb_set_hash(const struct virtio_net_hdr_v1_hash *hdr_hash,
				struct sk_buff *skb)
{
	enum pkt_hash_types rss_hash_type;

	if (!hdr_hash || !skb)
		return;

	switch (__le16_to_cpu(hdr_hash->hash_report)) {
	case VIRTIO_NET_HASH_REPORT_TCPv4:
	case VIRTIO_NET_HASH_REPORT_UDPv4:
	case VIRTIO_NET_HASH_REPORT_TCPv6:
	case VIRTIO_NET_HASH_REPORT_UDPv6:
	case VIRTIO_NET_HASH_REPORT_TCPv6_EX:
	case VIRTIO_NET_HASH_REPORT_UDPv6_EX:
		rss_hash_type = PKT_HASH_TYPE_L4;
		break;
	case VIRTIO_NET_HASH_REPORT_IPv4:
	case VIRTIO_NET_HASH_REPORT_IPv6:
	case VIRTIO_NET_HASH_REPORT_IPv6_EX:
		rss_hash_type = PKT_HASH_TYPE_L3;
		break;
	case VIRTIO_NET_HASH_REPORT_NONE:
	default:
		rss_hash_type = PKT_HASH_TYPE_NONE;
	}
	skb_set_hash(skb, __le32_to_cpu(hdr_hash->hash_value), rss_hash_type);
}

static void receive_buf(struct virtnet_info *vi, struct receive_queue *rq,
			void *buf, unsigned int len, void **ctx,
			unsigned int *xdp_xmit,
			struct virtnet_rq_stats *stats)
{
	struct net_device *dev = vi->dev;
	struct sk_buff *skb;
	struct virtio_net_hdr_mrg_rxbuf *hdr;

	if (unlikely(len < vi->hdr_len + ETH_HLEN)) {
		pr_debug("%s: short packet %i\n", dev->name, len);
		dev->stats.rx_length_errors++;
		if (vi->mergeable_rx_bufs) {
			put_page(virt_to_head_page(buf));
		} else if (vi->big_packets) {
			give_pages(rq, buf);
		} else {
			put_page(virt_to_head_page(buf));
		}
		return;
	}

	if (vi->mergeable_rx_bufs)
		skb = receive_mergeable(dev, vi, rq, buf, ctx, len, xdp_xmit,
					stats);
	else if (vi->big_packets)
		skb = receive_big(dev, vi, rq, buf, len, stats);
	else
		skb = receive_small(dev, vi, rq, buf, ctx, len, xdp_xmit, stats);

	if (unlikely(!skb))
		return;

	hdr = skb_vnet_hdr(skb);
	if (dev->features & NETIF_F_RXHASH && vi->has_rss_hash_report)
		virtio_skb_set_hash((const struct virtio_net_hdr_v1_hash *)hdr, skb);

	if (hdr->hdr.flags & VIRTIO_NET_HDR_F_DATA_VALID)
		skb->ip_summed = CHECKSUM_UNNECESSARY;

	if (virtio_net_hdr_to_skb(skb, &hdr->hdr,
				  virtio_is_little_endian(vi->vdev))) {
		net_warn_ratelimited("%s: bad gso: type: %u, size: %u\n",
				     dev->name, hdr->hdr.gso_type,
				     hdr->hdr.gso_size);
		goto frame_err;
	}

	skb_record_rx_queue(skb, vq2rxq(rq->vq));
	skb->protocol = eth_type_trans(skb, dev);
	pr_debug("Receiving skb proto 0x%04x len %i type %i\n",
		 ntohs(skb->protocol), skb->len, skb->pkt_type);

	napi_gro_receive(&rq->napi, skb);
	return;

frame_err:
	dev->stats.rx_frame_errors++;
	dev_kfree_skb(skb);
}

/* Unlike mergeable buffers, all buffers are allocated to the
 * same size, except for the headroom. For this reason we do
 * not need to use  mergeable_len_to_ctx here - it is enough
 * to store the headroom as the context ignoring the truesize.
 */
static int add_recvbuf_small(struct virtnet_info *vi, struct receive_queue *rq,
			     gfp_t gfp)
{
	struct page_frag *alloc_frag = &rq->alloc_frag;
	char *buf;
	unsigned int xdp_headroom = virtnet_get_headroom(vi);
	void *ctx = (void *)(unsigned long)xdp_headroom;
	int len = vi->hdr_len + VIRTNET_RX_PAD + GOOD_PACKET_LEN + xdp_headroom;
	int err;

	len = SKB_DATA_ALIGN(len) +
	      SKB_DATA_ALIGN(sizeof(struct skb_shared_info));
	if (unlikely(!skb_page_frag_refill(len, alloc_frag, gfp)))
		return -ENOMEM;

	buf = (char *)page_address(alloc_frag->page) + alloc_frag->offset;
	get_page(alloc_frag->page);
	alloc_frag->offset += len;
	sg_init_one(rq->sg, buf + VIRTNET_RX_PAD + xdp_headroom,
		    vi->hdr_len + GOOD_PACKET_LEN);
	err = virtqueue_add_inbuf_ctx(rq->vq, rq->sg, 1, buf, ctx, gfp);
	if (err < 0)
		put_page(virt_to_head_page(buf));
	return err;
}

static int add_recvbuf_big(struct virtnet_info *vi, struct receive_queue *rq,
			   gfp_t gfp)
{
	struct page *first, *list = NULL;
	char *p;
	int i, err, offset;

	sg_init_table(rq->sg, vi->big_packets_num_skbfrags + 2);

	/* page in rq->sg[vi->big_packets_num_skbfrags + 1] is list tail */
	for (i = vi->big_packets_num_skbfrags + 1; i > 1; --i) {
		first = get_a_page(rq, gfp);
		if (!first) {
			if (list)
				give_pages(rq, list);
			return -ENOMEM;
		}
		sg_set_buf(&rq->sg[i], page_address(first), PAGE_SIZE);

		/* chain new page in list head to match sg */
		first->private = (unsigned long)list;
		list = first;
	}

	first = get_a_page(rq, gfp);
	if (!first) {
		give_pages(rq, list);
		return -ENOMEM;
	}
	p = page_address(first);

	/* rq->sg[0], rq->sg[1] share the same page */
	/* a separated rq->sg[0] for header - required in case !any_header_sg */
	sg_set_buf(&rq->sg[0], p, vi->hdr_len);

	/* rq->sg[1] for data packet, from offset */
	offset = sizeof(struct padded_vnet_hdr);
	sg_set_buf(&rq->sg[1], p + offset, PAGE_SIZE - offset);

	/* chain first in list head */
	first->private = (unsigned long)list;
	err = virtqueue_add_inbuf(rq->vq, rq->sg, vi->big_packets_num_skbfrags + 2,
				  first, gfp);
	if (err < 0)
		give_pages(rq, first);

	return err;
}

static unsigned int get_mergeable_buf_len(struct receive_queue *rq,
					  struct ewma_pkt_len *avg_pkt_len,
					  unsigned int room)
{
	struct virtnet_info *vi = rq->vq->vdev->priv;
	const size_t hdr_len = vi->hdr_len;
	unsigned int len;

	if (room)
		return PAGE_SIZE - room;

	len = hdr_len +	clamp_t(unsigned int, ewma_pkt_len_read(avg_pkt_len),
				rq->min_buf_len, PAGE_SIZE - hdr_len);

	return ALIGN(len, L1_CACHE_BYTES);
}

static int add_recvbuf_mergeable(struct virtnet_info *vi,
				 struct receive_queue *rq, gfp_t gfp)
{
	struct page_frag *alloc_frag = &rq->alloc_frag;
	unsigned int headroom = virtnet_get_headroom(vi);
	unsigned int tailroom = headroom ? sizeof(struct skb_shared_info) : 0;
	unsigned int room = SKB_DATA_ALIGN(headroom + tailroom);
	char *buf;
	void *ctx;
	int err;
	unsigned int len, hole;

	/* Extra tailroom is needed to satisfy XDP's assumption. This
	 * means rx frags coalescing won't work, but consider we've
	 * disabled GSO for XDP, it won't be a big issue.
	 */
	len = get_mergeable_buf_len(rq, &rq->mrg_avg_pkt_len, room);
	if (unlikely(!skb_page_frag_refill(len + room, alloc_frag, gfp)))
		return -ENOMEM;

	buf = (char *)page_address(alloc_frag->page) + alloc_frag->offset;
	buf += headroom; /* advance address leaving hole at front of pkt */
	get_page(alloc_frag->page);
	alloc_frag->offset += len + room;
	hole = alloc_frag->size - alloc_frag->offset;
	if (hole < len + room) {
		/* To avoid internal fragmentation, if there is very likely not
		 * enough space for another buffer, add the remaining space to
		 * the current buffer.
		 */
		len += hole;
		alloc_frag->offset += hole;
	}

	sg_init_one(rq->sg, buf, len);
	ctx = mergeable_len_to_ctx(len, headroom);
	err = virtqueue_add_inbuf_ctx(rq->vq, rq->sg, 1, buf, ctx, gfp);
	if (err < 0)
		put_page(virt_to_head_page(buf));

	return err;
}

/*
 * Returns false if we couldn't fill entirely (OOM).
 *
 * Normally run in the receive path, but can also be run from ndo_open
 * before we're receiving packets, or from refill_work which is
 * careful to disable receiving (using napi_disable).
 */
static bool try_fill_recv(struct virtnet_info *vi, struct receive_queue *rq,
			  gfp_t gfp)
{
	int err;
	bool oom;

	do {
		if (vi->mergeable_rx_bufs)
			err = add_recvbuf_mergeable(vi, rq, gfp);
		else if (vi->big_packets)
			err = add_recvbuf_big(vi, rq, gfp);
		else
			err = add_recvbuf_small(vi, rq, gfp);

		oom = err == -ENOMEM;
		if (err)
			break;
	} while (rq->vq->num_free);
	if (virtqueue_kick_prepare(rq->vq) && virtqueue_notify(rq->vq)) {
		unsigned long flags;

		flags = u64_stats_update_begin_irqsave(&rq->stats.syncp);
		rq->stats.kicks++;
		u64_stats_update_end_irqrestore(&rq->stats.syncp, flags);
	}

	return !oom;
}

static void skb_recv_done(struct virtqueue *rvq)
{
	struct virtnet_info *vi = rvq->vdev->priv;
	struct receive_queue *rq = &vi->rq[vq2rxq(rvq)];

	virtqueue_napi_schedule(&rq->napi, rvq);
}

static void virtnet_napi_enable(struct virtqueue *vq, struct napi_struct *napi)
{
	napi_enable(napi);

	/* If all buffers were filled by other side before we napi_enabled, we
	 * won't get another interrupt, so process any outstanding packets now.
	 * Call local_bh_enable after to trigger softIRQ processing.
	 */
	local_bh_disable();
	virtqueue_napi_schedule(napi, vq);
	local_bh_enable();
}

static void virtnet_napi_tx_enable(struct virtnet_info *vi,
				   struct virtqueue *vq,
				   struct napi_struct *napi)
{
	if (!napi->weight)
		return;

	/* Tx napi touches cachelines on the cpu handling tx interrupts. Only
	 * enable the feature if this is likely affine with the transmit path.
	 */
	if (!vi->affinity_hint_set) {
		napi->weight = 0;
		return;
	}

	return virtnet_napi_enable(vq, napi);
}

static void virtnet_napi_tx_disable(struct napi_struct *napi)
{
	if (napi->weight)
		napi_disable(napi);
}

static void refill_work(struct work_struct *work)
{
	struct virtnet_info *vi =
		container_of(work, struct virtnet_info, refill.work);
	bool still_empty;
	int i;

	for (i = 0; i < vi->curr_queue_pairs; i++) {
		struct receive_queue *rq = &vi->rq[i];

		napi_disable(&rq->napi);
		still_empty = !try_fill_recv(vi, rq, GFP_KERNEL);
		virtnet_napi_enable(rq->vq, &rq->napi);

		/* In theory, this can happen: if we don't get any buffers in
		 * we will *never* try to fill again.
		 */
		if (still_empty)
			schedule_delayed_work(&vi->refill, HZ/2);
	}
}

static int virtnet_receive(struct receive_queue *rq, int budget,
			   unsigned int *xdp_xmit)
{
	struct virtnet_info *vi = rq->vq->vdev->priv;
	struct virtnet_rq_stats stats = {};
	unsigned int len;
	void *buf;
	int i;

	if (!vi->big_packets || vi->mergeable_rx_bufs) {
		void *ctx;

		while (stats.packets < budget &&
		       (buf = virtqueue_get_buf_ctx(rq->vq, &len, &ctx))) {
			receive_buf(vi, rq, buf, len, ctx, xdp_xmit, &stats);
			stats.packets++;
		}
	} else {
		while (stats.packets < budget &&
		       (buf = virtqueue_get_buf(rq->vq, &len)) != NULL) {
			receive_buf(vi, rq, buf, len, NULL, xdp_xmit, &stats);
			stats.packets++;
		}
	}

	if (rq->vq->num_free > min((unsigned int)budget, virtqueue_get_vring_size(rq->vq)) / 2) {
		if (!try_fill_recv(vi, rq, GFP_ATOMIC)) {
			spin_lock(&vi->refill_lock);
			if (vi->refill_enabled)
				schedule_delayed_work(&vi->refill, 0);
			spin_unlock(&vi->refill_lock);
		}
	}

	u64_stats_update_begin(&rq->stats.syncp);
	for (i = 0; i < VIRTNET_RQ_STATS_LEN; i++) {
		size_t offset = virtnet_rq_stats_desc[i].offset;
		u64 *item;

		item = (u64 *)((u8 *)&rq->stats + offset);
		*item += *(u64 *)((u8 *)&stats + offset);
	}
	u64_stats_update_end(&rq->stats.syncp);

	return stats.packets;
}

static void free_old_xmit_skbs(struct send_queue *sq, bool in_napi)
{
	unsigned int len;
	unsigned int packets = 0;
	unsigned int bytes = 0;
	void *ptr;

	while ((ptr = virtqueue_get_buf(sq->vq, &len)) != NULL) {
		if (likely(!is_xdp_frame(ptr))) {
			struct sk_buff *skb = ptr;

			pr_debug("Sent skb %p\n", skb);

			bytes += skb->len;
			napi_consume_skb(skb, in_napi);
		} else {
			struct xdp_frame *frame = ptr_to_xdp(ptr);

			bytes += frame->len;
			xdp_return_frame(frame);
		}
		packets++;
	}

	/* Avoid overhead when no packets have been processed
	 * happens when called speculatively from start_xmit.
	 */
	if (!packets)
		return;

	u64_stats_update_begin(&sq->stats.syncp);
	sq->stats.bytes += bytes;
	sq->stats.packets += packets;
	u64_stats_update_end(&sq->stats.syncp);
}

static bool is_xdp_raw_buffer_queue(struct virtnet_info *vi, int q)
{
	if (q < (vi->curr_queue_pairs - vi->xdp_queue_pairs))
		return false;
	else if (q < vi->curr_queue_pairs)
		return true;
	else
		return false;
}

static void virtnet_poll_cleantx(struct receive_queue *rq)
{
	struct virtnet_info *vi = rq->vq->vdev->priv;
	unsigned int index = vq2rxq(rq->vq);
	struct send_queue *sq = &vi->sq[index];
	struct netdev_queue *txq = netdev_get_tx_queue(vi->dev, index);

	if (!sq->napi.weight || is_xdp_raw_buffer_queue(vi, index))
		return;

	if (__netif_tx_trylock(txq)) {
		if (sq->reset) {
			__netif_tx_unlock(txq);
			return;
		}

		do {
			virtqueue_disable_cb(sq->vq);
			free_old_xmit_skbs(sq, true);
		} while (unlikely(!virtqueue_enable_cb_delayed(sq->vq)));

		if (sq->vq->num_free >= 2 + MAX_SKB_FRAGS)
			netif_tx_wake_queue(txq);

		__netif_tx_unlock(txq);
	}
}

static int virtnet_poll(struct napi_struct *napi, int budget)
{
	struct receive_queue *rq =
		container_of(napi, struct receive_queue, napi);
	struct virtnet_info *vi = rq->vq->vdev->priv;
	struct send_queue *sq;
	unsigned int received;
	unsigned int xdp_xmit = 0;

	virtnet_poll_cleantx(rq);

	received = virtnet_receive(rq, budget, &xdp_xmit);

	if (xdp_xmit & VIRTIO_XDP_REDIR)
		xdp_do_flush();

	/* Out of packets? */
	if (received < budget)
		virtqueue_napi_complete(napi, rq->vq, received);

	if (xdp_xmit & VIRTIO_XDP_TX) {
		sq = virtnet_xdp_get_sq(vi);
		if (virtqueue_kick_prepare(sq->vq) && virtqueue_notify(sq->vq)) {
			u64_stats_update_begin(&sq->stats.syncp);
			sq->stats.kicks++;
			u64_stats_update_end(&sq->stats.syncp);
		}
		virtnet_xdp_put_sq(vi, sq);
	}

	return received;
}

static int virtnet_open(struct net_device *dev)
{
	struct virtnet_info *vi = netdev_priv(dev);
	int i, err;

	enable_delayed_refill(vi);

	for (i = 0; i < vi->max_queue_pairs; i++) {
		if (i < vi->curr_queue_pairs)
			/* Make sure we have some buffers: if oom use wq. */
			if (!try_fill_recv(vi, &vi->rq[i], GFP_KERNEL))
				schedule_delayed_work(&vi->refill, 0);

		err = xdp_rxq_info_reg(&vi->rq[i].xdp_rxq, dev, i, vi->rq[i].napi.napi_id);
		if (err < 0)
			return err;

		err = xdp_rxq_info_reg_mem_model(&vi->rq[i].xdp_rxq,
						 MEM_TYPE_PAGE_SHARED, NULL);
		if (err < 0) {
			xdp_rxq_info_unreg(&vi->rq[i].xdp_rxq);
			return err;
		}

		virtnet_napi_enable(vi->rq[i].vq, &vi->rq[i].napi);
		virtnet_napi_tx_enable(vi, vi->sq[i].vq, &vi->sq[i].napi);
	}

	return 0;
}

static int virtnet_poll_tx(struct napi_struct *napi, int budget)
{
	struct send_queue *sq = container_of(napi, struct send_queue, napi);
	struct virtnet_info *vi = sq->vq->vdev->priv;
	unsigned int index = vq2txq(sq->vq);
	struct netdev_queue *txq;
	int opaque;
	bool done;

	if (unlikely(is_xdp_raw_buffer_queue(vi, index))) {
		/* We don't need to enable cb for XDP */
		napi_complete_done(napi, 0);
		return 0;
	}

	txq = netdev_get_tx_queue(vi->dev, index);
	__netif_tx_lock(txq, raw_smp_processor_id());
	virtqueue_disable_cb(sq->vq);
	free_old_xmit_skbs(sq, true);

	if (sq->vq->num_free >= 2 + MAX_SKB_FRAGS)
		netif_tx_wake_queue(txq);

	opaque = virtqueue_enable_cb_prepare(sq->vq);

	done = napi_complete_done(napi, 0);

	if (!done)
		virtqueue_disable_cb(sq->vq);

	__netif_tx_unlock(txq);

	if (done) {
		if (unlikely(virtqueue_poll(sq->vq, opaque))) {
			if (napi_schedule_prep(napi)) {
				__netif_tx_lock(txq, raw_smp_processor_id());
				virtqueue_disable_cb(sq->vq);
				__netif_tx_unlock(txq);
				__napi_schedule(napi);
			}
		}
	}

	return 0;
}

static int xmit_skb(struct send_queue *sq, struct sk_buff *skb)
{
	struct virtio_net_hdr_mrg_rxbuf *hdr;
	const unsigned char *dest = ((struct ethhdr *)skb->data)->h_dest;
	struct virtnet_info *vi = sq->vq->vdev->priv;
	int num_sg;
	unsigned hdr_len = vi->hdr_len;
	bool can_push;

	pr_debug("%s: xmit %p %pM\n", vi->dev->name, skb, dest);

	can_push = vi->any_header_sg &&
		!((unsigned long)skb->data & (__alignof__(*hdr) - 1)) &&
		!skb_header_cloned(skb) && skb_headroom(skb) >= hdr_len;
	/* Even if we can, don't push here yet as this would skew
	 * csum_start offset below. */
	if (can_push)
		hdr = (struct virtio_net_hdr_mrg_rxbuf *)(skb->data - hdr_len);
	else
		hdr = skb_vnet_hdr(skb);

	if (virtio_net_hdr_from_skb(skb, &hdr->hdr,
				    virtio_is_little_endian(vi->vdev), false,
				    0))
		return -EPROTO;

	if (vi->mergeable_rx_bufs)
		hdr->num_buffers = 0;

	sg_init_table(sq->sg, skb_shinfo(skb)->nr_frags + (can_push ? 1 : 2));
	if (can_push) {
		__skb_push(skb, hdr_len);
		num_sg = skb_to_sgvec(skb, sq->sg, 0, skb->len);
		if (unlikely(num_sg < 0))
			return num_sg;
		/* Pull header back to avoid skew in tx bytes calculations. */
		__skb_pull(skb, hdr_len);
	} else {
		sg_set_buf(sq->sg, hdr, hdr_len);
		num_sg = skb_to_sgvec(skb, sq->sg + 1, 0, skb->len);
		if (unlikely(num_sg < 0))
			return num_sg;
		num_sg++;
	}
	return virtqueue_add_outbuf(sq->vq, sq->sg, num_sg, skb, GFP_ATOMIC);
}

static netdev_tx_t start_xmit(struct sk_buff *skb, struct net_device *dev)
{
	struct virtnet_info *vi = netdev_priv(dev);
	int qnum = skb_get_queue_mapping(skb);
	struct send_queue *sq = &vi->sq[qnum];
	int err;
	struct netdev_queue *txq = netdev_get_tx_queue(dev, qnum);
	bool kick = !netdev_xmit_more();
	bool use_napi = sq->napi.weight;

	/* Free up any pending old buffers before queueing new ones. */
	do {
		if (use_napi)
			virtqueue_disable_cb(sq->vq);

		free_old_xmit_skbs(sq, false);

	} while (use_napi && kick &&
	       unlikely(!virtqueue_enable_cb_delayed(sq->vq)));

	/* timestamp packet in software */
	skb_tx_timestamp(skb);

	/* Try to transmit */
	err = xmit_skb(sq, skb);

	/* This should not happen! */
	if (unlikely(err)) {
		dev->stats.tx_fifo_errors++;
		if (net_ratelimit())
			dev_warn(&dev->dev,
				 "Unexpected TXQ (%d) queue failure: %d\n",
				 qnum, err);
		dev->stats.tx_dropped++;
		dev_kfree_skb_any(skb);
		return NETDEV_TX_OK;
	}

	/* Don't wait up for transmitted skbs to be freed. */
	if (!use_napi) {
		skb_orphan(skb);
		nf_reset_ct(skb);
	}

	/* If running out of space, stop queue to avoid getting packets that we
	 * are then unable to transmit.
	 * An alternative would be to force queuing layer to requeue the skb by
	 * returning NETDEV_TX_BUSY. However, NETDEV_TX_BUSY should not be
	 * returned in a normal path of operation: it means that driver is not
	 * maintaining the TX queue stop/start state properly, and causes
	 * the stack to do a non-trivial amount of useless work.
	 * Since most packets only take 1 or 2 ring slots, stopping the queue
	 * early means 16 slots are typically wasted.
	 */
	if (sq->vq->num_free < 2+MAX_SKB_FRAGS) {
		netif_stop_subqueue(dev, qnum);
		if (use_napi) {
			if (unlikely(!virtqueue_enable_cb_delayed(sq->vq)))
				virtqueue_napi_schedule(&sq->napi, sq->vq);
		} else if (unlikely(!virtqueue_enable_cb_delayed(sq->vq))) {
			/* More just got used, free them then recheck. */
			free_old_xmit_skbs(sq, false);
			if (sq->vq->num_free >= 2+MAX_SKB_FRAGS) {
				netif_start_subqueue(dev, qnum);
				virtqueue_disable_cb(sq->vq);
			}
		}
	}

	if (kick || netif_xmit_stopped(txq)) {
		if (virtqueue_kick_prepare(sq->vq) && virtqueue_notify(sq->vq)) {
			u64_stats_update_begin(&sq->stats.syncp);
			sq->stats.kicks++;
			u64_stats_update_end(&sq->stats.syncp);
		}
	}

	return NETDEV_TX_OK;
}

static int virtnet_rx_resize(struct virtnet_info *vi,
			     struct receive_queue *rq, u32 ring_num)
{
	bool running = netif_running(vi->dev);
	int err, qindex;

	qindex = rq - vi->rq;

	if (running)
		napi_disable(&rq->napi);

	err = virtqueue_resize(rq->vq, ring_num, virtnet_rq_free_unused_buf);
	if (err)
		netdev_err(vi->dev, "resize rx fail: rx queue index: %d err: %d\n", qindex, err);

	if (!try_fill_recv(vi, rq, GFP_KERNEL))
		schedule_delayed_work(&vi->refill, 0);

	if (running)
		virtnet_napi_enable(rq->vq, &rq->napi);
	return err;
}

static int virtnet_tx_resize(struct virtnet_info *vi,
			     struct send_queue *sq, u32 ring_num)
{
	bool running = netif_running(vi->dev);
	struct netdev_queue *txq;
	int err, qindex;

	qindex = sq - vi->sq;

	if (running)
		virtnet_napi_tx_disable(&sq->napi);

	txq = netdev_get_tx_queue(vi->dev, qindex);

	/* 1. wait all ximt complete
	 * 2. fix the race of netif_stop_subqueue() vs netif_start_subqueue()
	 */
	__netif_tx_lock_bh(txq);

	/* Prevent rx poll from accessing sq. */
	sq->reset = true;

	/* Prevent the upper layer from trying to send packets. */
	netif_stop_subqueue(vi->dev, qindex);

	__netif_tx_unlock_bh(txq);

	err = virtqueue_resize(sq->vq, ring_num, virtnet_sq_free_unused_buf);
	if (err)
		netdev_err(vi->dev, "resize tx fail: tx queue index: %d err: %d\n", qindex, err);

	__netif_tx_lock_bh(txq);
	sq->reset = false;
	netif_tx_wake_queue(txq);
	__netif_tx_unlock_bh(txq);

	if (running)
		virtnet_napi_tx_enable(vi, sq->vq, &sq->napi);
	return err;
}

/*
 * Send command via the control virtqueue and check status.  Commands
 * supported by the hypervisor, as indicated by feature bits, should
 * never fail unless improperly formatted.
 */
static bool virtnet_send_command(struct virtnet_info *vi, u8 class, u8 cmd,
				 struct scatterlist *out)
{
	struct scatterlist *sgs[4], hdr, stat;
	unsigned out_num = 0, tmp;
	int ret;

	/* Caller should know better */
	BUG_ON(!virtio_has_feature(vi->vdev, VIRTIO_NET_F_CTRL_VQ));

	vi->ctrl->status = ~0;
	vi->ctrl->hdr.class = class;
	vi->ctrl->hdr.cmd = cmd;
	/* Add header */
	sg_init_one(&hdr, &vi->ctrl->hdr, sizeof(vi->ctrl->hdr));
	sgs[out_num++] = &hdr;

	if (out)
		sgs[out_num++] = out;

	/* Add return status. */
	sg_init_one(&stat, &vi->ctrl->status, sizeof(vi->ctrl->status));
	sgs[out_num] = &stat;

	BUG_ON(out_num + 1 > ARRAY_SIZE(sgs));
	ret = virtqueue_add_sgs(vi->cvq, sgs, out_num, 1, vi, GFP_ATOMIC);
	if (ret < 0) {
		dev_warn(&vi->vdev->dev,
			 "Failed to add sgs for command vq: %d\n.", ret);
		return false;
	}

	if (unlikely(!virtqueue_kick(vi->cvq)))
		return vi->ctrl->status == VIRTIO_NET_OK;

	/* Spin for a response, the kick causes an ioport write, trapping
	 * into the hypervisor, so the request should be handled immediately.
	 */
	while (!virtqueue_get_buf(vi->cvq, &tmp) &&
	       !virtqueue_is_broken(vi->cvq))
		cpu_relax();

	return vi->ctrl->status == VIRTIO_NET_OK;
}

static int virtnet_set_mac_address(struct net_device *dev, void *p)
{
	struct virtnet_info *vi = netdev_priv(dev);
	struct virtio_device *vdev = vi->vdev;
	int ret;
	struct sockaddr *addr;
	struct scatterlist sg;

	if (virtio_has_feature(vi->vdev, VIRTIO_NET_F_STANDBY))
		return -EOPNOTSUPP;

	addr = kmemdup(p, sizeof(*addr), GFP_KERNEL);
	if (!addr)
		return -ENOMEM;

	ret = eth_prepare_mac_addr_change(dev, addr);
	if (ret)
		goto out;

	if (virtio_has_feature(vdev, VIRTIO_NET_F_CTRL_MAC_ADDR)) {
		sg_init_one(&sg, addr->sa_data, dev->addr_len);
		if (!virtnet_send_command(vi, VIRTIO_NET_CTRL_MAC,
					  VIRTIO_NET_CTRL_MAC_ADDR_SET, &sg)) {
			dev_warn(&vdev->dev,
				 "Failed to set mac address by vq command.\n");
			ret = -EINVAL;
			goto out;
		}
	} else if (virtio_has_feature(vdev, VIRTIO_NET_F_MAC) &&
		   !virtio_has_feature(vdev, VIRTIO_F_VERSION_1)) {
		unsigned int i;

		/* Naturally, this has an atomicity problem. */
		for (i = 0; i < dev->addr_len; i++)
			virtio_cwrite8(vdev,
				       offsetof(struct virtio_net_config, mac) +
				       i, addr->sa_data[i]);
	}

	eth_commit_mac_addr_change(dev, p);
	ret = 0;

out:
	kfree(addr);
	return ret;
}

static void virtnet_stats(struct net_device *dev,
			  struct rtnl_link_stats64 *tot)
{
	struct virtnet_info *vi = netdev_priv(dev);
	unsigned int start;
	int i;

	for (i = 0; i < vi->max_queue_pairs; i++) {
		u64 tpackets, tbytes, terrors, rpackets, rbytes, rdrops;
		struct receive_queue *rq = &vi->rq[i];
		struct send_queue *sq = &vi->sq[i];

		do {
			start = u64_stats_fetch_begin_irq(&sq->stats.syncp);
			tpackets = sq->stats.packets;
			tbytes   = sq->stats.bytes;
			terrors  = sq->stats.tx_timeouts;
		} while (u64_stats_fetch_retry_irq(&sq->stats.syncp, start));

		do {
			start = u64_stats_fetch_begin_irq(&rq->stats.syncp);
			rpackets = rq->stats.packets;
			rbytes   = rq->stats.bytes;
			rdrops   = rq->stats.drops;
		} while (u64_stats_fetch_retry_irq(&rq->stats.syncp, start));

		tot->rx_packets += rpackets;
		tot->tx_packets += tpackets;
		tot->rx_bytes   += rbytes;
		tot->tx_bytes   += tbytes;
		tot->rx_dropped += rdrops;
		tot->tx_errors  += terrors;
	}

	tot->tx_dropped = dev->stats.tx_dropped;
	tot->tx_fifo_errors = dev->stats.tx_fifo_errors;
	tot->rx_length_errors = dev->stats.rx_length_errors;
	tot->rx_frame_errors = dev->stats.rx_frame_errors;
}

static void virtnet_ack_link_announce(struct virtnet_info *vi)
{
	rtnl_lock();
	if (!virtnet_send_command(vi, VIRTIO_NET_CTRL_ANNOUNCE,
				  VIRTIO_NET_CTRL_ANNOUNCE_ACK, NULL))
		dev_warn(&vi->dev->dev, "Failed to ack link announce.\n");
	rtnl_unlock();
}

static int _virtnet_set_queues(struct virtnet_info *vi, u16 queue_pairs)
{
	struct scatterlist sg;
	struct net_device *dev = vi->dev;

	if (!vi->has_cvq || !virtio_has_feature(vi->vdev, VIRTIO_NET_F_MQ))
		return 0;

	vi->ctrl->mq.virtqueue_pairs = cpu_to_virtio16(vi->vdev, queue_pairs);
	sg_init_one(&sg, &vi->ctrl->mq, sizeof(vi->ctrl->mq));

	if (!virtnet_send_command(vi, VIRTIO_NET_CTRL_MQ,
				  VIRTIO_NET_CTRL_MQ_VQ_PAIRS_SET, &sg)) {
		dev_warn(&dev->dev, "Fail to set num of queue pairs to %d\n",
			 queue_pairs);
		return -EINVAL;
	} else {
		vi->curr_queue_pairs = queue_pairs;
		/* virtnet_open() will refill when device is going to up. */
		if (dev->flags & IFF_UP)
			schedule_delayed_work(&vi->refill, 0);
	}

	return 0;
}

static int virtnet_set_queues(struct virtnet_info *vi, u16 queue_pairs)
{
	int err;

	rtnl_lock();
	err = _virtnet_set_queues(vi, queue_pairs);
	rtnl_unlock();
	return err;
}

static int virtnet_close(struct net_device *dev)
{
	struct virtnet_info *vi = netdev_priv(dev);
	int i;

	/* Make sure NAPI doesn't schedule refill work */
	disable_delayed_refill(vi);
	/* Make sure refill_work doesn't re-enable napi! */
	cancel_delayed_work_sync(&vi->refill);

	for (i = 0; i < vi->max_queue_pairs; i++) {
		napi_disable(&vi->rq[i].napi);
		xdp_rxq_info_unreg(&vi->rq[i].xdp_rxq);
		virtnet_napi_tx_disable(&vi->sq[i].napi);
	}

	return 0;
}

static void virtnet_set_rx_mode(struct net_device *dev)
{
	struct virtnet_info *vi = netdev_priv(dev);
	struct scatterlist sg[2];
	struct virtio_net_ctrl_mac *mac_data;
	struct netdev_hw_addr *ha;
	int uc_count;
	int mc_count;
	void *buf;
	int i;

	/* We can't dynamically set ndo_set_rx_mode, so return gracefully */
	if (!virtio_has_feature(vi->vdev, VIRTIO_NET_F_CTRL_RX))
		return;

	vi->ctrl->promisc = ((dev->flags & IFF_PROMISC) != 0);
	vi->ctrl->allmulti = ((dev->flags & IFF_ALLMULTI) != 0);

	sg_init_one(sg, &vi->ctrl->promisc, sizeof(vi->ctrl->promisc));

	if (!virtnet_send_command(vi, VIRTIO_NET_CTRL_RX,
				  VIRTIO_NET_CTRL_RX_PROMISC, sg))
		dev_warn(&dev->dev, "Failed to %sable promisc mode.\n",
			 vi->ctrl->promisc ? "en" : "dis");

	sg_init_one(sg, &vi->ctrl->allmulti, sizeof(vi->ctrl->allmulti));

	if (!virtnet_send_command(vi, VIRTIO_NET_CTRL_RX,
				  VIRTIO_NET_CTRL_RX_ALLMULTI, sg))
		dev_warn(&dev->dev, "Failed to %sable allmulti mode.\n",
			 vi->ctrl->allmulti ? "en" : "dis");

	uc_count = netdev_uc_count(dev);
	mc_count = netdev_mc_count(dev);
	/* MAC filter - use one buffer for both lists */
	buf = kzalloc(((uc_count + mc_count) * ETH_ALEN) +
		      (2 * sizeof(mac_data->entries)), GFP_ATOMIC);
	mac_data = buf;
	if (!buf)
		return;

	sg_init_table(sg, 2);

	/* Store the unicast list and count in the front of the buffer */
	mac_data->entries = cpu_to_virtio32(vi->vdev, uc_count);
	i = 0;
	netdev_for_each_uc_addr(ha, dev)
		memcpy(&mac_data->macs[i++][0], ha->addr, ETH_ALEN);

	sg_set_buf(&sg[0], mac_data,
		   sizeof(mac_data->entries) + (uc_count * ETH_ALEN));

	/* multicast list and count fill the end */
	mac_data = (void *)&mac_data->macs[uc_count][0];

	mac_data->entries = cpu_to_virtio32(vi->vdev, mc_count);
	i = 0;
	netdev_for_each_mc_addr(ha, dev)
		memcpy(&mac_data->macs[i++][0], ha->addr, ETH_ALEN);

	sg_set_buf(&sg[1], mac_data,
		   sizeof(mac_data->entries) + (mc_count * ETH_ALEN));

	if (!virtnet_send_command(vi, VIRTIO_NET_CTRL_MAC,
				  VIRTIO_NET_CTRL_MAC_TABLE_SET, sg))
		dev_warn(&dev->dev, "Failed to set MAC filter table.\n");

	kfree(buf);
}

static int virtnet_vlan_rx_add_vid(struct net_device *dev,
				   __be16 proto, u16 vid)
{
	struct virtnet_info *vi = netdev_priv(dev);
	struct scatterlist sg;

	vi->ctrl->vid = cpu_to_virtio16(vi->vdev, vid);
	sg_init_one(&sg, &vi->ctrl->vid, sizeof(vi->ctrl->vid));

	if (!virtnet_send_command(vi, VIRTIO_NET_CTRL_VLAN,
				  VIRTIO_NET_CTRL_VLAN_ADD, &sg))
		dev_warn(&dev->dev, "Failed to add VLAN ID %d.\n", vid);
	return 0;
}

static int virtnet_vlan_rx_kill_vid(struct net_device *dev,
				    __be16 proto, u16 vid)
{
	struct virtnet_info *vi = netdev_priv(dev);
	struct scatterlist sg;

	vi->ctrl->vid = cpu_to_virtio16(vi->vdev, vid);
	sg_init_one(&sg, &vi->ctrl->vid, sizeof(vi->ctrl->vid));

	if (!virtnet_send_command(vi, VIRTIO_NET_CTRL_VLAN,
				  VIRTIO_NET_CTRL_VLAN_DEL, &sg))
		dev_warn(&dev->dev, "Failed to kill VLAN ID %d.\n", vid);
	return 0;
}

static void virtnet_clean_affinity(struct virtnet_info *vi)
{
	int i;

	if (vi->affinity_hint_set) {
		for (i = 0; i < vi->max_queue_pairs; i++) {
			virtqueue_set_affinity(vi->rq[i].vq, NULL);
			virtqueue_set_affinity(vi->sq[i].vq, NULL);
		}

		vi->affinity_hint_set = false;
	}
}

static void virtnet_set_affinity(struct virtnet_info *vi)
{
	cpumask_var_t mask;
	int stragglers;
	int group_size;
	int i, j, cpu;
	int num_cpu;
	int stride;

	if (!zalloc_cpumask_var(&mask, GFP_KERNEL)) {
		virtnet_clean_affinity(vi);
		return;
	}

	num_cpu = num_online_cpus();
	stride = max_t(int, num_cpu / vi->curr_queue_pairs, 1);
	stragglers = num_cpu >= vi->curr_queue_pairs ?
			num_cpu % vi->curr_queue_pairs :
			0;
	cpu = cpumask_first(cpu_online_mask);

	for (i = 0; i < vi->curr_queue_pairs; i++) {
		group_size = stride + (i < stragglers ? 1 : 0);

		for (j = 0; j < group_size; j++) {
			cpumask_set_cpu(cpu, mask);
			cpu = cpumask_next_wrap(cpu, cpu_online_mask,
						nr_cpu_ids, false);
		}
		virtqueue_set_affinity(vi->rq[i].vq, mask);
		virtqueue_set_affinity(vi->sq[i].vq, mask);
		__netif_set_xps_queue(vi->dev, cpumask_bits(mask), i, XPS_CPUS);
		cpumask_clear(mask);
	}

	vi->affinity_hint_set = true;
	free_cpumask_var(mask);
}

static int virtnet_cpu_online(unsigned int cpu, struct hlist_node *node)
{
	struct virtnet_info *vi = hlist_entry_safe(node, struct virtnet_info,
						   node);
	virtnet_set_affinity(vi);
	return 0;
}

static int virtnet_cpu_dead(unsigned int cpu, struct hlist_node *node)
{
	struct virtnet_info *vi = hlist_entry_safe(node, struct virtnet_info,
						   node_dead);
	virtnet_set_affinity(vi);
	return 0;
}

static int virtnet_cpu_down_prep(unsigned int cpu, struct hlist_node *node)
{
	struct virtnet_info *vi = hlist_entry_safe(node, struct virtnet_info,
						   node);

	virtnet_clean_affinity(vi);
	return 0;
}

static enum cpuhp_state virtionet_online;

static int virtnet_cpu_notif_add(struct virtnet_info *vi)
{
	int ret;

	ret = cpuhp_state_add_instance_nocalls(virtionet_online, &vi->node);
	if (ret)
		return ret;
	ret = cpuhp_state_add_instance_nocalls(CPUHP_VIRT_NET_DEAD,
					       &vi->node_dead);
	if (!ret)
		return ret;
	cpuhp_state_remove_instance_nocalls(virtionet_online, &vi->node);
	return ret;
}

static void virtnet_cpu_notif_remove(struct virtnet_info *vi)
{
	cpuhp_state_remove_instance_nocalls(virtionet_online, &vi->node);
	cpuhp_state_remove_instance_nocalls(CPUHP_VIRT_NET_DEAD,
					    &vi->node_dead);
}

static void virtnet_get_ringparam(struct net_device *dev,
				  struct ethtool_ringparam *ring,
				  struct kernel_ethtool_ringparam *kernel_ring,
				  struct netlink_ext_ack *extack)
{
	struct virtnet_info *vi = netdev_priv(dev);

	ring->rx_max_pending = vi->rq[0].vq->num_max;
	ring->tx_max_pending = vi->sq[0].vq->num_max;
	ring->rx_pending = virtqueue_get_vring_size(vi->rq[0].vq);
	ring->tx_pending = virtqueue_get_vring_size(vi->sq[0].vq);
}

static int virtnet_set_ringparam(struct net_device *dev,
				 struct ethtool_ringparam *ring,
				 struct kernel_ethtool_ringparam *kernel_ring,
				 struct netlink_ext_ack *extack)
{
	struct virtnet_info *vi = netdev_priv(dev);
	u32 rx_pending, tx_pending;
	struct receive_queue *rq;
	struct send_queue *sq;
	int i, err;

	if (ring->rx_mini_pending || ring->rx_jumbo_pending)
		return -EINVAL;

	rx_pending = virtqueue_get_vring_size(vi->rq[0].vq);
	tx_pending = virtqueue_get_vring_size(vi->sq[0].vq);

	if (ring->rx_pending == rx_pending &&
	    ring->tx_pending == tx_pending)
		return 0;

	if (ring->rx_pending > vi->rq[0].vq->num_max)
		return -EINVAL;

	if (ring->tx_pending > vi->sq[0].vq->num_max)
		return -EINVAL;

	for (i = 0; i < vi->max_queue_pairs; i++) {
		rq = vi->rq + i;
		sq = vi->sq + i;

		if (ring->tx_pending != tx_pending) {
			err = virtnet_tx_resize(vi, sq, ring->tx_pending);
			if (err)
				return err;
		}

		if (ring->rx_pending != rx_pending) {
			err = virtnet_rx_resize(vi, rq, ring->rx_pending);
			if (err)
				return err;
		}
	}

	return 0;
}

static bool virtnet_commit_rss_command(struct virtnet_info *vi)
{
	struct net_device *dev = vi->dev;
	struct scatterlist sgs[4];
	unsigned int sg_buf_size;

	/* prepare sgs */
	sg_init_table(sgs, 4);

	sg_buf_size = offsetof(struct virtio_net_ctrl_rss, indirection_table);
	sg_set_buf(&sgs[0], &vi->ctrl->rss, sg_buf_size);

	sg_buf_size = sizeof(uint16_t) * (vi->ctrl->rss.indirection_table_mask + 1);
	sg_set_buf(&sgs[1], vi->ctrl->rss.indirection_table, sg_buf_size);

	sg_buf_size = offsetof(struct virtio_net_ctrl_rss, key)
			- offsetof(struct virtio_net_ctrl_rss, max_tx_vq);
	sg_set_buf(&sgs[2], &vi->ctrl->rss.max_tx_vq, sg_buf_size);

	sg_buf_size = vi->rss_key_size;
	sg_set_buf(&sgs[3], vi->ctrl->rss.key, sg_buf_size);

	if (!virtnet_send_command(vi, VIRTIO_NET_CTRL_MQ,
				  vi->has_rss ? VIRTIO_NET_CTRL_MQ_RSS_CONFIG
				  : VIRTIO_NET_CTRL_MQ_HASH_CONFIG, sgs)) {
		dev_warn(&dev->dev, "VIRTIONET issue with committing RSS sgs\n");
		return false;
	}
	return true;
}

static void virtnet_init_default_rss(struct virtnet_info *vi)
{
	u32 indir_val = 0;
	int i = 0;

	vi->ctrl->rss.hash_types = vi->rss_hash_types_supported;
	vi->rss_hash_types_saved = vi->rss_hash_types_supported;
	vi->ctrl->rss.indirection_table_mask = vi->rss_indir_table_size
						? vi->rss_indir_table_size - 1 : 0;
	vi->ctrl->rss.unclassified_queue = 0;

	for (; i < vi->rss_indir_table_size; ++i) {
		indir_val = ethtool_rxfh_indir_default(i, vi->curr_queue_pairs);
		vi->ctrl->rss.indirection_table[i] = indir_val;
	}

	vi->ctrl->rss.max_tx_vq = vi->curr_queue_pairs;
	vi->ctrl->rss.hash_key_length = vi->rss_key_size;

	netdev_rss_key_fill(vi->ctrl->rss.key, vi->rss_key_size);
}

static void virtnet_get_hashflow(const struct virtnet_info *vi, struct ethtool_rxnfc *info)
{
	info->data = 0;
	switch (info->flow_type) {
	case TCP_V4_FLOW:
		if (vi->rss_hash_types_saved & VIRTIO_NET_RSS_HASH_TYPE_TCPv4) {
			info->data = RXH_IP_SRC | RXH_IP_DST |
						 RXH_L4_B_0_1 | RXH_L4_B_2_3;
		} else if (vi->rss_hash_types_saved & VIRTIO_NET_RSS_HASH_TYPE_IPv4) {
			info->data = RXH_IP_SRC | RXH_IP_DST;
		}
		break;
	case TCP_V6_FLOW:
		if (vi->rss_hash_types_saved & VIRTIO_NET_RSS_HASH_TYPE_TCPv6) {
			info->data = RXH_IP_SRC | RXH_IP_DST |
						 RXH_L4_B_0_1 | RXH_L4_B_2_3;
		} else if (vi->rss_hash_types_saved & VIRTIO_NET_RSS_HASH_TYPE_IPv6) {
			info->data = RXH_IP_SRC | RXH_IP_DST;
		}
		break;
	case UDP_V4_FLOW:
		if (vi->rss_hash_types_saved & VIRTIO_NET_RSS_HASH_TYPE_UDPv4) {
			info->data = RXH_IP_SRC | RXH_IP_DST |
						 RXH_L4_B_0_1 | RXH_L4_B_2_3;
		} else if (vi->rss_hash_types_saved & VIRTIO_NET_RSS_HASH_TYPE_IPv4) {
			info->data = RXH_IP_SRC | RXH_IP_DST;
		}
		break;
	case UDP_V6_FLOW:
		if (vi->rss_hash_types_saved & VIRTIO_NET_RSS_HASH_TYPE_UDPv6) {
			info->data = RXH_IP_SRC | RXH_IP_DST |
						 RXH_L4_B_0_1 | RXH_L4_B_2_3;
		} else if (vi->rss_hash_types_saved & VIRTIO_NET_RSS_HASH_TYPE_IPv6) {
			info->data = RXH_IP_SRC | RXH_IP_DST;
		}
		break;
	case IPV4_FLOW:
		if (vi->rss_hash_types_saved & VIRTIO_NET_RSS_HASH_TYPE_IPv4)
			info->data = RXH_IP_SRC | RXH_IP_DST;

		break;
	case IPV6_FLOW:
		if (vi->rss_hash_types_saved & VIRTIO_NET_RSS_HASH_TYPE_IPv6)
			info->data = RXH_IP_SRC | RXH_IP_DST;

		break;
	default:
		info->data = 0;
		break;
	}
}

static bool virtnet_set_hashflow(struct virtnet_info *vi, struct ethtool_rxnfc *info)
{
	u32 new_hashtypes = vi->rss_hash_types_saved;
	bool is_disable = info->data & RXH_DISCARD;
	bool is_l4 = info->data == (RXH_IP_SRC | RXH_IP_DST | RXH_L4_B_0_1 | RXH_L4_B_2_3);

	/* supports only 'sd', 'sdfn' and 'r' */
	if (!((info->data == (RXH_IP_SRC | RXH_IP_DST)) | is_l4 | is_disable))
		return false;

	switch (info->flow_type) {
	case TCP_V4_FLOW:
		new_hashtypes &= ~(VIRTIO_NET_RSS_HASH_TYPE_IPv4 | VIRTIO_NET_RSS_HASH_TYPE_TCPv4);
		if (!is_disable)
			new_hashtypes |= VIRTIO_NET_RSS_HASH_TYPE_IPv4
				| (is_l4 ? VIRTIO_NET_RSS_HASH_TYPE_TCPv4 : 0);
		break;
	case UDP_V4_FLOW:
		new_hashtypes &= ~(VIRTIO_NET_RSS_HASH_TYPE_IPv4 | VIRTIO_NET_RSS_HASH_TYPE_UDPv4);
		if (!is_disable)
			new_hashtypes |= VIRTIO_NET_RSS_HASH_TYPE_IPv4
				| (is_l4 ? VIRTIO_NET_RSS_HASH_TYPE_UDPv4 : 0);
		break;
	case IPV4_FLOW:
		new_hashtypes &= ~VIRTIO_NET_RSS_HASH_TYPE_IPv4;
		if (!is_disable)
			new_hashtypes = VIRTIO_NET_RSS_HASH_TYPE_IPv4;
		break;
	case TCP_V6_FLOW:
		new_hashtypes &= ~(VIRTIO_NET_RSS_HASH_TYPE_IPv6 | VIRTIO_NET_RSS_HASH_TYPE_TCPv6);
		if (!is_disable)
			new_hashtypes |= VIRTIO_NET_RSS_HASH_TYPE_IPv6
				| (is_l4 ? VIRTIO_NET_RSS_HASH_TYPE_TCPv6 : 0);
		break;
	case UDP_V6_FLOW:
		new_hashtypes &= ~(VIRTIO_NET_RSS_HASH_TYPE_IPv6 | VIRTIO_NET_RSS_HASH_TYPE_UDPv6);
		if (!is_disable)
			new_hashtypes |= VIRTIO_NET_RSS_HASH_TYPE_IPv6
				| (is_l4 ? VIRTIO_NET_RSS_HASH_TYPE_UDPv6 : 0);
		break;
	case IPV6_FLOW:
		new_hashtypes &= ~VIRTIO_NET_RSS_HASH_TYPE_IPv6;
		if (!is_disable)
			new_hashtypes = VIRTIO_NET_RSS_HASH_TYPE_IPv6;
		break;
	default:
		/* unsupported flow */
		return false;
	}

	/* if unsupported hashtype was set */
	if (new_hashtypes != (new_hashtypes & vi->rss_hash_types_supported))
		return false;

	if (new_hashtypes != vi->rss_hash_types_saved) {
		vi->rss_hash_types_saved = new_hashtypes;
		vi->ctrl->rss.hash_types = vi->rss_hash_types_saved;
		if (vi->dev->features & NETIF_F_RXHASH)
			return virtnet_commit_rss_command(vi);
	}

	return true;
}

static void virtnet_get_drvinfo(struct net_device *dev,
				struct ethtool_drvinfo *info)
{
	struct virtnet_info *vi = netdev_priv(dev);
	struct virtio_device *vdev = vi->vdev;

	strscpy(info->driver, KBUILD_MODNAME, sizeof(info->driver));
	strscpy(info->version, VIRTNET_DRIVER_VERSION, sizeof(info->version));
	strscpy(info->bus_info, virtio_bus_name(vdev), sizeof(info->bus_info));

}

/* TODO: Eliminate OOO packets during switching */
static int virtnet_set_channels(struct net_device *dev,
				struct ethtool_channels *channels)
{
	struct virtnet_info *vi = netdev_priv(dev);
	u16 queue_pairs = channels->combined_count;
	int err;

	/* We don't support separate rx/tx channels.
	 * We don't allow setting 'other' channels.
	 */
	if (channels->rx_count || channels->tx_count || channels->other_count)
		return -EINVAL;

	if (queue_pairs > vi->max_queue_pairs || queue_pairs == 0)
		return -EINVAL;

	/* For now we don't support modifying channels while XDP is loaded
	 * also when XDP is loaded all RX queues have XDP programs so we only
	 * need to check a single RX queue.
	 */
	if (vi->rq[0].xdp_prog)
		return -EINVAL;

	cpus_read_lock();
	err = _virtnet_set_queues(vi, queue_pairs);
	if (err) {
		cpus_read_unlock();
		goto err;
	}
	virtnet_set_affinity(vi);
	cpus_read_unlock();

	netif_set_real_num_tx_queues(dev, queue_pairs);
	netif_set_real_num_rx_queues(dev, queue_pairs);
 err:
	return err;
}

static void virtnet_get_strings(struct net_device *dev, u32 stringset, u8 *data)
{
	struct virtnet_info *vi = netdev_priv(dev);
	unsigned int i, j;
	u8 *p = data;

	switch (stringset) {
	case ETH_SS_STATS:
		for (i = 0; i < vi->curr_queue_pairs; i++) {
			for (j = 0; j < VIRTNET_RQ_STATS_LEN; j++)
				ethtool_sprintf(&p, "rx_queue_%u_%s", i,
						virtnet_rq_stats_desc[j].desc);
		}

		for (i = 0; i < vi->curr_queue_pairs; i++) {
			for (j = 0; j < VIRTNET_SQ_STATS_LEN; j++)
				ethtool_sprintf(&p, "tx_queue_%u_%s", i,
						virtnet_sq_stats_desc[j].desc);
		}
		break;
	}
}

static int virtnet_get_sset_count(struct net_device *dev, int sset)
{
	struct virtnet_info *vi = netdev_priv(dev);

	switch (sset) {
	case ETH_SS_STATS:
		return vi->curr_queue_pairs * (VIRTNET_RQ_STATS_LEN +
					       VIRTNET_SQ_STATS_LEN);
	default:
		return -EOPNOTSUPP;
	}
}

static void virtnet_get_ethtool_stats(struct net_device *dev,
				      struct ethtool_stats *stats, u64 *data)
{
	struct virtnet_info *vi = netdev_priv(dev);
	unsigned int idx = 0, start, i, j;
	const u8 *stats_base;
	size_t offset;

	for (i = 0; i < vi->curr_queue_pairs; i++) {
		struct receive_queue *rq = &vi->rq[i];

		stats_base = (u8 *)&rq->stats;
		do {
			start = u64_stats_fetch_begin_irq(&rq->stats.syncp);
			for (j = 0; j < VIRTNET_RQ_STATS_LEN; j++) {
				offset = virtnet_rq_stats_desc[j].offset;
				data[idx + j] = *(u64 *)(stats_base + offset);
			}
		} while (u64_stats_fetch_retry_irq(&rq->stats.syncp, start));
		idx += VIRTNET_RQ_STATS_LEN;
	}

	for (i = 0; i < vi->curr_queue_pairs; i++) {
		struct send_queue *sq = &vi->sq[i];

		stats_base = (u8 *)&sq->stats;
		do {
			start = u64_stats_fetch_begin_irq(&sq->stats.syncp);
			for (j = 0; j < VIRTNET_SQ_STATS_LEN; j++) {
				offset = virtnet_sq_stats_desc[j].offset;
				data[idx + j] = *(u64 *)(stats_base + offset);
			}
		} while (u64_stats_fetch_retry_irq(&sq->stats.syncp, start));
		idx += VIRTNET_SQ_STATS_LEN;
	}
}

static void virtnet_get_channels(struct net_device *dev,
				 struct ethtool_channels *channels)
{
	struct virtnet_info *vi = netdev_priv(dev);

	channels->combined_count = vi->curr_queue_pairs;
	channels->max_combined = vi->max_queue_pairs;
	channels->max_other = 0;
	channels->rx_count = 0;
	channels->tx_count = 0;
	channels->other_count = 0;
}

static int virtnet_set_link_ksettings(struct net_device *dev,
				      const struct ethtool_link_ksettings *cmd)
{
	struct virtnet_info *vi = netdev_priv(dev);

	return ethtool_virtdev_set_link_ksettings(dev, cmd,
						  &vi->speed, &vi->duplex);
}

static int virtnet_get_link_ksettings(struct net_device *dev,
				      struct ethtool_link_ksettings *cmd)
{
	struct virtnet_info *vi = netdev_priv(dev);

	cmd->base.speed = vi->speed;
	cmd->base.duplex = vi->duplex;
	cmd->base.port = PORT_OTHER;

	return 0;
}

static int virtnet_send_notf_coal_cmds(struct virtnet_info *vi,
				       struct ethtool_coalesce *ec)
{
	struct scatterlist sgs_tx, sgs_rx;
	struct virtio_net_ctrl_coal_tx coal_tx;
	struct virtio_net_ctrl_coal_rx coal_rx;

	coal_tx.tx_usecs = cpu_to_le32(ec->tx_coalesce_usecs);
	coal_tx.tx_max_packets = cpu_to_le32(ec->tx_max_coalesced_frames);
	sg_init_one(&sgs_tx, &coal_tx, sizeof(coal_tx));

	if (!virtnet_send_command(vi, VIRTIO_NET_CTRL_NOTF_COAL,
				  VIRTIO_NET_CTRL_NOTF_COAL_TX_SET,
				  &sgs_tx))
		return -EINVAL;

	/* Save parameters */
	vi->tx_usecs = ec->tx_coalesce_usecs;
	vi->tx_max_packets = ec->tx_max_coalesced_frames;

	coal_rx.rx_usecs = cpu_to_le32(ec->rx_coalesce_usecs);
	coal_rx.rx_max_packets = cpu_to_le32(ec->rx_max_coalesced_frames);
	sg_init_one(&sgs_rx, &coal_rx, sizeof(coal_rx));

	if (!virtnet_send_command(vi, VIRTIO_NET_CTRL_NOTF_COAL,
				  VIRTIO_NET_CTRL_NOTF_COAL_RX_SET,
				  &sgs_rx))
		return -EINVAL;

	/* Save parameters */
	vi->rx_usecs = ec->rx_coalesce_usecs;
	vi->rx_max_packets = ec->rx_max_coalesced_frames;

	return 0;
}

static int virtnet_coal_params_supported(struct ethtool_coalesce *ec)
{
	/* usecs coalescing is supported only if VIRTIO_NET_F_NOTF_COAL
	 * feature is negotiated.
	 */
	if (ec->rx_coalesce_usecs || ec->tx_coalesce_usecs)
		return -EOPNOTSUPP;

	if (ec->tx_max_coalesced_frames > 1 ||
	    ec->rx_max_coalesced_frames != 1)
		return -EINVAL;

	return 0;
}

static int virtnet_set_coalesce(struct net_device *dev,
				struct ethtool_coalesce *ec,
				struct kernel_ethtool_coalesce *kernel_coal,
				struct netlink_ext_ack *extack)
{
	struct virtnet_info *vi = netdev_priv(dev);
	int ret, i, napi_weight;
	bool update_napi = false;

	/* Can't change NAPI weight if the link is up */
	napi_weight = ec->tx_max_coalesced_frames ? NAPI_POLL_WEIGHT : 0;
	if (napi_weight ^ vi->sq[0].napi.weight) {
		if (dev->flags & IFF_UP)
			return -EBUSY;
		else
			update_napi = true;
	}

	if (virtio_has_feature(vi->vdev, VIRTIO_NET_F_NOTF_COAL))
		ret = virtnet_send_notf_coal_cmds(vi, ec);
	else
		ret = virtnet_coal_params_supported(ec);

	if (ret)
		return ret;

	if (update_napi) {
		for (i = 0; i < vi->max_queue_pairs; i++)
			vi->sq[i].napi.weight = napi_weight;
	}

	return ret;
}

static int virtnet_get_coalesce(struct net_device *dev,
				struct ethtool_coalesce *ec,
				struct kernel_ethtool_coalesce *kernel_coal,
				struct netlink_ext_ack *extack)
{
	struct virtnet_info *vi = netdev_priv(dev);

	if (virtio_has_feature(vi->vdev, VIRTIO_NET_F_NOTF_COAL)) {
		ec->rx_coalesce_usecs = vi->rx_usecs;
		ec->tx_coalesce_usecs = vi->tx_usecs;
		ec->tx_max_coalesced_frames = vi->tx_max_packets;
		ec->rx_max_coalesced_frames = vi->rx_max_packets;
	} else {
		ec->rx_max_coalesced_frames = 1;

		if (vi->sq[0].napi.weight)
			ec->tx_max_coalesced_frames = 1;
	}

	return 0;
}

static void virtnet_init_settings(struct net_device *dev)
{
	struct virtnet_info *vi = netdev_priv(dev);

	vi->speed = SPEED_UNKNOWN;
	vi->duplex = DUPLEX_UNKNOWN;
}

static void virtnet_update_settings(struct virtnet_info *vi)
{
	u32 speed;
	u8 duplex;

	if (!virtio_has_feature(vi->vdev, VIRTIO_NET_F_SPEED_DUPLEX))
		return;

	virtio_cread_le(vi->vdev, struct virtio_net_config, speed, &speed);

	if (ethtool_validate_speed(speed))
		vi->speed = speed;

	virtio_cread_le(vi->vdev, struct virtio_net_config, duplex, &duplex);

	if (ethtool_validate_duplex(duplex))
		vi->duplex = duplex;
}

static u32 virtnet_get_rxfh_key_size(struct net_device *dev)
{
	return ((struct virtnet_info *)netdev_priv(dev))->rss_key_size;
}

static u32 virtnet_get_rxfh_indir_size(struct net_device *dev)
{
	return ((struct virtnet_info *)netdev_priv(dev))->rss_indir_table_size;
}

static int virtnet_get_rxfh(struct net_device *dev, u32 *indir, u8 *key, u8 *hfunc)
{
	struct virtnet_info *vi = netdev_priv(dev);
	int i;

	if (indir) {
		for (i = 0; i < vi->rss_indir_table_size; ++i)
			indir[i] = vi->ctrl->rss.indirection_table[i];
	}

	if (key)
		memcpy(key, vi->ctrl->rss.key, vi->rss_key_size);

	if (hfunc)
		*hfunc = ETH_RSS_HASH_TOP;

	return 0;
}

static int virtnet_set_rxfh(struct net_device *dev, const u32 *indir, const u8 *key, const u8 hfunc)
{
	struct virtnet_info *vi = netdev_priv(dev);
	int i;

	if (hfunc != ETH_RSS_HASH_NO_CHANGE && hfunc != ETH_RSS_HASH_TOP)
		return -EOPNOTSUPP;

	if (indir) {
		for (i = 0; i < vi->rss_indir_table_size; ++i)
			vi->ctrl->rss.indirection_table[i] = indir[i];
	}
	if (key)
		memcpy(vi->ctrl->rss.key, key, vi->rss_key_size);

	virtnet_commit_rss_command(vi);

	return 0;
}

static int virtnet_get_rxnfc(struct net_device *dev, struct ethtool_rxnfc *info, u32 *rule_locs)
{
	struct virtnet_info *vi = netdev_priv(dev);
	int rc = 0;

	switch (info->cmd) {
	case ETHTOOL_GRXRINGS:
		info->data = vi->curr_queue_pairs;
		break;
	case ETHTOOL_GRXFH:
		virtnet_get_hashflow(vi, info);
		break;
	default:
		rc = -EOPNOTSUPP;
	}

	return rc;
}

static int virtnet_set_rxnfc(struct net_device *dev, struct ethtool_rxnfc *info)
{
	struct virtnet_info *vi = netdev_priv(dev);
	int rc = 0;

	switch (info->cmd) {
	case ETHTOOL_SRXFH:
		if (!virtnet_set_hashflow(vi, info))
			rc = -EINVAL;

		break;
	default:
		rc = -EOPNOTSUPP;
	}

	return rc;
}

static const struct ethtool_ops virtnet_ethtool_ops = {
	.supported_coalesce_params = ETHTOOL_COALESCE_MAX_FRAMES |
		ETHTOOL_COALESCE_USECS,
	.get_drvinfo = virtnet_get_drvinfo,
	.get_link = ethtool_op_get_link,
	.get_ringparam = virtnet_get_ringparam,
	.set_ringparam = virtnet_set_ringparam,
	.get_strings = virtnet_get_strings,
	.get_sset_count = virtnet_get_sset_count,
	.get_ethtool_stats = virtnet_get_ethtool_stats,
	.set_channels = virtnet_set_channels,
	.get_channels = virtnet_get_channels,
	.get_ts_info = ethtool_op_get_ts_info,
	.get_link_ksettings = virtnet_get_link_ksettings,
	.set_link_ksettings = virtnet_set_link_ksettings,
	.set_coalesce = virtnet_set_coalesce,
	.get_coalesce = virtnet_get_coalesce,
	.get_rxfh_key_size = virtnet_get_rxfh_key_size,
	.get_rxfh_indir_size = virtnet_get_rxfh_indir_size,
	.get_rxfh = virtnet_get_rxfh,
	.set_rxfh = virtnet_set_rxfh,
	.get_rxnfc = virtnet_get_rxnfc,
	.set_rxnfc = virtnet_set_rxnfc,
};

static void virtnet_freeze_down(struct virtio_device *vdev)
{
	struct virtnet_info *vi = vdev->priv;

	/* Make sure no work handler is accessing the device */
	flush_work(&vi->config_work);

	netif_tx_lock_bh(vi->dev);
	netif_device_detach(vi->dev);
	netif_tx_unlock_bh(vi->dev);
	if (netif_running(vi->dev))
		virtnet_close(vi->dev);
}

static int init_vqs(struct virtnet_info *vi);

static int virtnet_restore_up(struct virtio_device *vdev)
{
	struct virtnet_info *vi = vdev->priv;
	int err;

	err = init_vqs(vi);
	if (err)
		return err;

	virtio_device_ready(vdev);

	enable_delayed_refill(vi);

	if (netif_running(vi->dev)) {
		err = virtnet_open(vi->dev);
		if (err)
			return err;
	}

	netif_tx_lock_bh(vi->dev);
	netif_device_attach(vi->dev);
	netif_tx_unlock_bh(vi->dev);
	return err;
}

static int virtnet_set_guest_offloads(struct virtnet_info *vi, u64 offloads)
{
	struct scatterlist sg;
	vi->ctrl->offloads = cpu_to_virtio64(vi->vdev, offloads);

	sg_init_one(&sg, &vi->ctrl->offloads, sizeof(vi->ctrl->offloads));

	if (!virtnet_send_command(vi, VIRTIO_NET_CTRL_GUEST_OFFLOADS,
				  VIRTIO_NET_CTRL_GUEST_OFFLOADS_SET, &sg)) {
		dev_warn(&vi->dev->dev, "Fail to set guest offload.\n");
		return -EINVAL;
	}

	return 0;
}

static int virtnet_clear_guest_offloads(struct virtnet_info *vi)
{
	u64 offloads = 0;

	if (!vi->guest_offloads)
		return 0;

	return virtnet_set_guest_offloads(vi, offloads);
}

static int virtnet_restore_guest_offloads(struct virtnet_info *vi)
{
	u64 offloads = vi->guest_offloads;

	if (!vi->guest_offloads)
		return 0;

	return virtnet_set_guest_offloads(vi, offloads);
}

static int virtnet_xdp_set(struct net_device *dev, struct bpf_prog *prog,
			   struct netlink_ext_ack *extack)
{
	unsigned long int max_sz = PAGE_SIZE - sizeof(struct padded_vnet_hdr);
	struct virtnet_info *vi = netdev_priv(dev);
	struct bpf_prog *old_prog;
	u16 xdp_qp = 0, curr_qp;
	int i, err;

	if (!virtio_has_feature(vi->vdev, VIRTIO_NET_F_CTRL_GUEST_OFFLOADS)
	    && (virtio_has_feature(vi->vdev, VIRTIO_NET_F_GUEST_TSO4) ||
	        virtio_has_feature(vi->vdev, VIRTIO_NET_F_GUEST_TSO6) ||
	        virtio_has_feature(vi->vdev, VIRTIO_NET_F_GUEST_ECN) ||
		virtio_has_feature(vi->vdev, VIRTIO_NET_F_GUEST_UFO) ||
		virtio_has_feature(vi->vdev, VIRTIO_NET_F_GUEST_CSUM))) {
		NL_SET_ERR_MSG_MOD(extack, "Can't set XDP while host is implementing GRO_HW/CSUM, disable GRO_HW/CSUM first");
		return -EOPNOTSUPP;
	}

	if (vi->mergeable_rx_bufs && !vi->any_header_sg) {
		NL_SET_ERR_MSG_MOD(extack, "XDP expects header/data in single page, any_header_sg required");
		return -EINVAL;
	}

	if (dev->mtu > max_sz) {
		NL_SET_ERR_MSG_MOD(extack, "MTU too large to enable XDP");
		netdev_warn(dev, "XDP requires MTU less than %lu\n", max_sz);
		return -EINVAL;
	}

	curr_qp = vi->curr_queue_pairs - vi->xdp_queue_pairs;
	if (prog)
		xdp_qp = nr_cpu_ids;

	/* XDP requires extra queues for XDP_TX */
	if (curr_qp + xdp_qp > vi->max_queue_pairs) {
		netdev_warn_once(dev, "XDP request %i queues but max is %i. XDP_TX and XDP_REDIRECT will operate in a slower locked tx mode.\n",
				 curr_qp + xdp_qp, vi->max_queue_pairs);
		xdp_qp = 0;
	}

	old_prog = rtnl_dereference(vi->rq[0].xdp_prog);
	if (!prog && !old_prog)
		return 0;

	if (prog)
		bpf_prog_add(prog, vi->max_queue_pairs - 1);

	/* Make sure NAPI is not using any XDP TX queues for RX. */
	if (netif_running(dev)) {
		for (i = 0; i < vi->max_queue_pairs; i++) {
			napi_disable(&vi->rq[i].napi);
			virtnet_napi_tx_disable(&vi->sq[i].napi);
		}
	}

	if (!prog) {
		for (i = 0; i < vi->max_queue_pairs; i++) {
			rcu_assign_pointer(vi->rq[i].xdp_prog, prog);
			if (i == 0)
				virtnet_restore_guest_offloads(vi);
		}
		synchronize_net();
	}

	err = _virtnet_set_queues(vi, curr_qp + xdp_qp);
	if (err)
		goto err;
	netif_set_real_num_rx_queues(dev, curr_qp + xdp_qp);
	vi->xdp_queue_pairs = xdp_qp;

	if (prog) {
		vi->xdp_enabled = true;
		for (i = 0; i < vi->max_queue_pairs; i++) {
			rcu_assign_pointer(vi->rq[i].xdp_prog, prog);
			if (i == 0 && !old_prog)
				virtnet_clear_guest_offloads(vi);
		}
	} else {
		vi->xdp_enabled = false;
	}

	for (i = 0; i < vi->max_queue_pairs; i++) {
		if (old_prog)
			bpf_prog_put(old_prog);
		if (netif_running(dev)) {
			virtnet_napi_enable(vi->rq[i].vq, &vi->rq[i].napi);
			virtnet_napi_tx_enable(vi, vi->sq[i].vq,
					       &vi->sq[i].napi);
		}
	}

	return 0;

err:
	if (!prog) {
		virtnet_clear_guest_offloads(vi);
		for (i = 0; i < vi->max_queue_pairs; i++)
			rcu_assign_pointer(vi->rq[i].xdp_prog, old_prog);
	}

	if (netif_running(dev)) {
		for (i = 0; i < vi->max_queue_pairs; i++) {
			virtnet_napi_enable(vi->rq[i].vq, &vi->rq[i].napi);
			virtnet_napi_tx_enable(vi, vi->sq[i].vq,
					       &vi->sq[i].napi);
		}
	}
	if (prog)
		bpf_prog_sub(prog, vi->max_queue_pairs - 1);
	return err;
}

static int virtnet_xdp(struct net_device *dev, struct netdev_bpf *xdp)
{
	switch (xdp->command) {
	case XDP_SETUP_PROG:
		return virtnet_xdp_set(dev, xdp->prog, xdp->extack);
	default:
		return -EINVAL;
	}
}

static int virtnet_get_phys_port_name(struct net_device *dev, char *buf,
				      size_t len)
{
	struct virtnet_info *vi = netdev_priv(dev);
	int ret;

	if (!virtio_has_feature(vi->vdev, VIRTIO_NET_F_STANDBY))
		return -EOPNOTSUPP;

	ret = snprintf(buf, len, "sby");
	if (ret >= len)
		return -EOPNOTSUPP;

	return 0;
}

static int virtnet_set_features(struct net_device *dev,
				netdev_features_t features)
{
	struct virtnet_info *vi = netdev_priv(dev);
	u64 offloads;
	int err;

	if ((dev->features ^ features) & NETIF_F_GRO_HW) {
		if (vi->xdp_enabled)
			return -EBUSY;

		if (features & NETIF_F_GRO_HW)
			offloads = vi->guest_offloads_capable;
		else
			offloads = vi->guest_offloads_capable &
				   ~GUEST_OFFLOAD_GRO_HW_MASK;

		err = virtnet_set_guest_offloads(vi, offloads);
		if (err)
			return err;
		vi->guest_offloads = offloads;
	}

	if ((dev->features ^ features) & NETIF_F_RXHASH) {
		if (features & NETIF_F_RXHASH)
			vi->ctrl->rss.hash_types = vi->rss_hash_types_saved;
		else
			vi->ctrl->rss.hash_types = VIRTIO_NET_HASH_REPORT_NONE;

		if (!virtnet_commit_rss_command(vi))
			return -EINVAL;
	}

	return 0;
}

static void virtnet_tx_timeout(struct net_device *dev, unsigned int txqueue)
{
	struct virtnet_info *priv = netdev_priv(dev);
	struct send_queue *sq = &priv->sq[txqueue];
	struct netdev_queue *txq = netdev_get_tx_queue(dev, txqueue);

	u64_stats_update_begin(&sq->stats.syncp);
	sq->stats.tx_timeouts++;
	u64_stats_update_end(&sq->stats.syncp);

	netdev_err(dev, "TX timeout on queue: %u, sq: %s, vq: 0x%x, name: %s, %u usecs ago\n",
		   txqueue, sq->name, sq->vq->index, sq->vq->name,
		   jiffies_to_usecs(jiffies - READ_ONCE(txq->trans_start)));
}

static const struct net_device_ops virtnet_netdev = {
	.ndo_open            = virtnet_open,
	.ndo_stop   	     = virtnet_close,
	.ndo_start_xmit      = start_xmit,
	.ndo_validate_addr   = eth_validate_addr,
	.ndo_set_mac_address = virtnet_set_mac_address,
	.ndo_set_rx_mode     = virtnet_set_rx_mode,
	.ndo_get_stats64     = virtnet_stats,
	.ndo_vlan_rx_add_vid = virtnet_vlan_rx_add_vid,
	.ndo_vlan_rx_kill_vid = virtnet_vlan_rx_kill_vid,
	.ndo_bpf		= virtnet_xdp,
	.ndo_xdp_xmit		= virtnet_xdp_xmit,
	.ndo_features_check	= passthru_features_check,
	.ndo_get_phys_port_name	= virtnet_get_phys_port_name,
	.ndo_set_features	= virtnet_set_features,
	.ndo_tx_timeout		= virtnet_tx_timeout,
};

static void virtnet_config_changed_work(struct work_struct *work)
{
	struct virtnet_info *vi =
		container_of(work, struct virtnet_info, config_work);
	u16 v;

	if (virtio_cread_feature(vi->vdev, VIRTIO_NET_F_STATUS,
				 struct virtio_net_config, status, &v) < 0)
		return;

	if (v & VIRTIO_NET_S_ANNOUNCE) {
		netdev_notify_peers(vi->dev);
		virtnet_ack_link_announce(vi);
	}

	/* Ignore unknown (future) status bits */
	v &= VIRTIO_NET_S_LINK_UP;

	if (vi->status == v)
		return;

	vi->status = v;

	if (vi->status & VIRTIO_NET_S_LINK_UP) {
		virtnet_update_settings(vi);
		netif_carrier_on(vi->dev);
		netif_tx_wake_all_queues(vi->dev);
	} else {
		netif_carrier_off(vi->dev);
		netif_tx_stop_all_queues(vi->dev);
	}
}

static void virtnet_config_changed(struct virtio_device *vdev)
{
	struct virtnet_info *vi = vdev->priv;

	schedule_work(&vi->config_work);
}

static void virtnet_free_queues(struct virtnet_info *vi)
{
	int i;

	for (i = 0; i < vi->max_queue_pairs; i++) {
		__netif_napi_del(&vi->rq[i].napi);
		__netif_napi_del(&vi->sq[i].napi);
	}

	/* We called __netif_napi_del(),
	 * we need to respect an RCU grace period before freeing vi->rq
	 */
	synchronize_net();

	kfree(vi->rq);
	kfree(vi->sq);
	kfree(vi->ctrl);
}

static void _free_receive_bufs(struct virtnet_info *vi)
{
	struct bpf_prog *old_prog;
	int i;

	for (i = 0; i < vi->max_queue_pairs; i++) {
		while (vi->rq[i].pages)
			__free_pages(get_a_page(&vi->rq[i], GFP_KERNEL), 0);

		old_prog = rtnl_dereference(vi->rq[i].xdp_prog);
		RCU_INIT_POINTER(vi->rq[i].xdp_prog, NULL);
		if (old_prog)
			bpf_prog_put(old_prog);
	}
}

static void free_receive_bufs(struct virtnet_info *vi)
{
	rtnl_lock();
	_free_receive_bufs(vi);
	rtnl_unlock();
}

static void free_receive_page_frags(struct virtnet_info *vi)
{
	int i;
	for (i = 0; i < vi->max_queue_pairs; i++)
		if (vi->rq[i].alloc_frag.page)
			put_page(vi->rq[i].alloc_frag.page);
}

static void virtnet_sq_free_unused_buf(struct virtqueue *vq, void *buf)
{
	if (!is_xdp_frame(buf))
		dev_kfree_skb(buf);
	else
		xdp_return_frame(ptr_to_xdp(buf));
}

static void virtnet_rq_free_unused_buf(struct virtqueue *vq, void *buf)
{
	struct virtnet_info *vi = vq->vdev->priv;
	int i = vq2rxq(vq);

	if (vi->mergeable_rx_bufs)
		put_page(virt_to_head_page(buf));
	else if (vi->big_packets)
		give_pages(&vi->rq[i], buf);
	else
		put_page(virt_to_head_page(buf));
}

static void free_unused_bufs(struct virtnet_info *vi)
{
	void *buf;
	int i;

	for (i = 0; i < vi->max_queue_pairs; i++) {
		struct virtqueue *vq = vi->sq[i].vq;
		while ((buf = virtqueue_detach_unused_buf(vq)) != NULL)
			virtnet_sq_free_unused_buf(vq, buf);
	}

	for (i = 0; i < vi->max_queue_pairs; i++) {
		struct virtqueue *vq = vi->rq[i].vq;
		while ((buf = virtqueue_detach_unused_buf(vq)) != NULL)
			virtnet_rq_free_unused_buf(vq, buf);
	}
}

static void virtnet_del_vqs(struct virtnet_info *vi)
{
	struct virtio_device *vdev = vi->vdev;

	virtnet_clean_affinity(vi);

	vdev->config->del_vqs(vdev);

	virtnet_free_queues(vi);
}

/* How large should a single buffer be so a queue full of these can fit at
 * least one full packet?
 * Logic below assumes the mergeable buffer header is used.
 */
static unsigned int mergeable_min_buf_len(struct virtnet_info *vi, struct virtqueue *vq)
{
	const unsigned int hdr_len = vi->hdr_len;
	unsigned int rq_size = virtqueue_get_vring_size(vq);
	unsigned int packet_len = vi->big_packets ? IP_MAX_MTU : vi->dev->max_mtu;
	unsigned int buf_len = hdr_len + ETH_HLEN + VLAN_HLEN + packet_len;
	unsigned int min_buf_len = DIV_ROUND_UP(buf_len, rq_size);

	return max(max(min_buf_len, hdr_len) - hdr_len,
		   (unsigned int)GOOD_PACKET_LEN);
}

static int virtnet_find_vqs(struct virtnet_info *vi)
{
	vq_callback_t **callbacks;
	struct virtqueue **vqs;
	int ret = -ENOMEM;
	int i, total_vqs;
	const char **names;
	bool *ctx;

	/* We expect 1 RX virtqueue followed by 1 TX virtqueue, followed by
	 * possible N-1 RX/TX queue pairs used in multiqueue mode, followed by
	 * possible control vq.
	 */
	total_vqs = vi->max_queue_pairs * 2 +
		    virtio_has_feature(vi->vdev, VIRTIO_NET_F_CTRL_VQ);

	/* Allocate space for find_vqs parameters */
	vqs = kcalloc(total_vqs, sizeof(*vqs), GFP_KERNEL);
	if (!vqs)
		goto err_vq;
	callbacks = kmalloc_array(total_vqs, sizeof(*callbacks), GFP_KERNEL);
	if (!callbacks)
		goto err_callback;
	names = kmalloc_array(total_vqs, sizeof(*names), GFP_KERNEL);
	if (!names)
		goto err_names;
	if (!vi->big_packets || vi->mergeable_rx_bufs) {
		ctx = kcalloc(total_vqs, sizeof(*ctx), GFP_KERNEL);
		if (!ctx)
			goto err_ctx;
	} else {
		ctx = NULL;
	}

	/* Parameters for control virtqueue, if any */
	if (vi->has_cvq) {
		callbacks[total_vqs - 1] = NULL;
		names[total_vqs - 1] = "control";
	}

	/* Allocate/initialize parameters for send/receive virtqueues */
	for (i = 0; i < vi->max_queue_pairs; i++) {
		callbacks[rxq2vq(i)] = skb_recv_done;
		callbacks[txq2vq(i)] = skb_xmit_done;
		sprintf(vi->rq[i].name, "input.%d", i);
		sprintf(vi->sq[i].name, "output.%d", i);
		names[rxq2vq(i)] = vi->rq[i].name;
		names[txq2vq(i)] = vi->sq[i].name;
		if (ctx)
			ctx[rxq2vq(i)] = true;
	}

	ret = virtio_find_vqs_ctx(vi->vdev, total_vqs, vqs, callbacks,
				  names, ctx, NULL);
	if (ret)
		goto err_find;

	if (vi->has_cvq) {
		vi->cvq = vqs[total_vqs - 1];
		if (virtio_has_feature(vi->vdev, VIRTIO_NET_F_CTRL_VLAN))
			vi->dev->features |= NETIF_F_HW_VLAN_CTAG_FILTER;
	}

	for (i = 0; i < vi->max_queue_pairs; i++) {
		vi->rq[i].vq = vqs[rxq2vq(i)];
		vi->rq[i].min_buf_len = mergeable_min_buf_len(vi, vi->rq[i].vq);
		vi->sq[i].vq = vqs[txq2vq(i)];
	}

	/* run here: ret == 0. */


err_find:
	kfree(ctx);
err_ctx:
	kfree(names);
err_names:
	kfree(callbacks);
err_callback:
	kfree(vqs);
err_vq:
	return ret;
}

static int virtnet_alloc_queues(struct virtnet_info *vi)
{
	int i;

	if (vi->has_cvq) {
		vi->ctrl = kzalloc(sizeof(*vi->ctrl), GFP_KERNEL);
		if (!vi->ctrl)
			goto err_ctrl;
	} else {
		vi->ctrl = NULL;
	}
	vi->sq = kcalloc(vi->max_queue_pairs, sizeof(*vi->sq), GFP_KERNEL);
	if (!vi->sq)
		goto err_sq;
	vi->rq = kcalloc(vi->max_queue_pairs, sizeof(*vi->rq), GFP_KERNEL);
	if (!vi->rq)
		goto err_rq;

	INIT_DELAYED_WORK(&vi->refill, refill_work);
	for (i = 0; i < vi->max_queue_pairs; i++) {
		vi->rq[i].pages = NULL;
		netif_napi_add_weight(vi->dev, &vi->rq[i].napi, virtnet_poll,
				      napi_weight);
		netif_napi_add_tx_weight(vi->dev, &vi->sq[i].napi,
					 virtnet_poll_tx,
					 napi_tx ? napi_weight : 0);

		sg_init_table(vi->rq[i].sg, ARRAY_SIZE(vi->rq[i].sg));
		ewma_pkt_len_init(&vi->rq[i].mrg_avg_pkt_len);
		sg_init_table(vi->sq[i].sg, ARRAY_SIZE(vi->sq[i].sg));

		u64_stats_init(&vi->rq[i].stats.syncp);
		u64_stats_init(&vi->sq[i].stats.syncp);
	}

	return 0;

err_rq:
	kfree(vi->sq);
err_sq:
	kfree(vi->ctrl);
err_ctrl:
	return -ENOMEM;
}

static int init_vqs(struct virtnet_info *vi)
{
	int ret;

	/* Allocate send & receive queues */
	ret = virtnet_alloc_queues(vi);
	if (ret)
		goto err;

	ret = virtnet_find_vqs(vi);
	if (ret)
		goto err_free;

	cpus_read_lock();
	virtnet_set_affinity(vi);
	cpus_read_unlock();

	return 0;

err_free:
	virtnet_free_queues(vi);
err:
	return ret;
}

#ifdef CONFIG_SYSFS
static ssize_t mergeable_rx_buffer_size_show(struct netdev_rx_queue *queue,
		char *buf)
{
	struct virtnet_info *vi = netdev_priv(queue->dev);
	unsigned int queue_index = get_netdev_rx_queue_index(queue);
	unsigned int headroom = virtnet_get_headroom(vi);
	unsigned int tailroom = headroom ? sizeof(struct skb_shared_info) : 0;
	struct ewma_pkt_len *avg;

	BUG_ON(queue_index >= vi->max_queue_pairs);
	avg = &vi->rq[queue_index].mrg_avg_pkt_len;
	return sprintf(buf, "%u\n",
		       get_mergeable_buf_len(&vi->rq[queue_index], avg,
				       SKB_DATA_ALIGN(headroom + tailroom)));
}

static struct rx_queue_attribute mergeable_rx_buffer_size_attribute =
	__ATTR_RO(mergeable_rx_buffer_size);

static struct attribute *virtio_net_mrg_rx_attrs[] = {
	&mergeable_rx_buffer_size_attribute.attr,
	NULL
};

static const struct attribute_group virtio_net_mrg_rx_group = {
	.name = "virtio_net",
	.attrs = virtio_net_mrg_rx_attrs
};
#endif

static bool virtnet_fail_on_feature(struct virtio_device *vdev,
				    unsigned int fbit,
				    const char *fname, const char *dname)
{
	if (!virtio_has_feature(vdev, fbit))
		return false;

	dev_err(&vdev->dev, "device advertises feature %s but not %s",
		fname, dname);

	return true;
}

#define VIRTNET_FAIL_ON(vdev, fbit, dbit)			\
	virtnet_fail_on_feature(vdev, fbit, #fbit, dbit)

static bool virtnet_validate_features(struct virtio_device *vdev)
{
	if (!virtio_has_feature(vdev, VIRTIO_NET_F_CTRL_VQ) &&
	    (VIRTNET_FAIL_ON(vdev, VIRTIO_NET_F_CTRL_RX,
			     "VIRTIO_NET_F_CTRL_VQ") ||
	     VIRTNET_FAIL_ON(vdev, VIRTIO_NET_F_CTRL_VLAN,
			     "VIRTIO_NET_F_CTRL_VQ") ||
	     VIRTNET_FAIL_ON(vdev, VIRTIO_NET_F_GUEST_ANNOUNCE,
			     "VIRTIO_NET_F_CTRL_VQ") ||
	     VIRTNET_FAIL_ON(vdev, VIRTIO_NET_F_MQ, "VIRTIO_NET_F_CTRL_VQ") ||
	     VIRTNET_FAIL_ON(vdev, VIRTIO_NET_F_CTRL_MAC_ADDR,
			     "VIRTIO_NET_F_CTRL_VQ") ||
	     VIRTNET_FAIL_ON(vdev, VIRTIO_NET_F_RSS,
			     "VIRTIO_NET_F_CTRL_VQ") ||
	     VIRTNET_FAIL_ON(vdev, VIRTIO_NET_F_HASH_REPORT,
			     "VIRTIO_NET_F_CTRL_VQ") ||
	     VIRTNET_FAIL_ON(vdev, VIRTIO_NET_F_NOTF_COAL,
			     "VIRTIO_NET_F_CTRL_VQ"))) {
		return false;
	}

	return true;
}

#define MIN_MTU ETH_MIN_MTU
#define MAX_MTU ETH_MAX_MTU

static int virtnet_validate(struct virtio_device *vdev)
{
	if (!vdev->config->get) {
		dev_err(&vdev->dev, "%s failure: config access disabled\n",
			__func__);
		return -EINVAL;
	}

	if (!virtnet_validate_features(vdev))
		return -EINVAL;

	if (virtio_has_feature(vdev, VIRTIO_NET_F_MTU)) {
		int mtu = virtio_cread16(vdev,
					 offsetof(struct virtio_net_config,
						  mtu));
		if (mtu < MIN_MTU)
			__virtio_clear_bit(vdev, VIRTIO_NET_F_MTU);
	}

	return 0;
}

static bool virtnet_check_guest_gso(const struct virtnet_info *vi)
{
	return virtio_has_feature(vi->vdev, VIRTIO_NET_F_GUEST_TSO4) ||
		virtio_has_feature(vi->vdev, VIRTIO_NET_F_GUEST_TSO6) ||
		virtio_has_feature(vi->vdev, VIRTIO_NET_F_GUEST_ECN) ||
		virtio_has_feature(vi->vdev, VIRTIO_NET_F_GUEST_UFO);
}

static void virtnet_set_big_packets(struct virtnet_info *vi, const int mtu)
{
	bool guest_gso = virtnet_check_guest_gso(vi);

	/* If device can receive ANY guest GSO packets, regardless of mtu,
	 * allocate packets of maximum size, otherwise limit it to only
	 * mtu size worth only.
	 */
	if (mtu > ETH_DATA_LEN || guest_gso) {
		vi->big_packets = true;
		vi->big_packets_num_skbfrags = guest_gso ? MAX_SKB_FRAGS : DIV_ROUND_UP(mtu, PAGE_SIZE);
	}
}

static int virtnet_probe(struct virtio_device *vdev)
{
	int i, err = -ENOMEM;
	struct net_device *dev;
	struct virtnet_info *vi;
	u16 max_queue_pairs;
	int mtu = 0;

	/* Find if host supports multiqueue/rss virtio_net device */
	max_queue_pairs = 1;
	if (virtio_has_feature(vdev, VIRTIO_NET_F_MQ) || virtio_has_feature(vdev, VIRTIO_NET_F_RSS))
		max_queue_pairs =
		     virtio_cread16(vdev, offsetof(struct virtio_net_config, max_virtqueue_pairs));

	/* We need at least 2 queue's */
	if (max_queue_pairs < VIRTIO_NET_CTRL_MQ_VQ_PAIRS_MIN ||
	    max_queue_pairs > VIRTIO_NET_CTRL_MQ_VQ_PAIRS_MAX ||
	    !virtio_has_feature(vdev, VIRTIO_NET_F_CTRL_VQ))
		max_queue_pairs = 1;

	/* Allocate ourselves a network device with room for our info */
	dev = alloc_etherdev_mq(sizeof(struct virtnet_info), max_queue_pairs);
	if (!dev)
		return -ENOMEM;

	/* Set up network device as normal. */
	dev->priv_flags |= IFF_UNICAST_FLT | IFF_LIVE_ADDR_CHANGE |
			   IFF_TX_SKB_NO_LINEAR;
	dev->netdev_ops = &virtnet_netdev;
	dev->features = NETIF_F_HIGHDMA;

	dev->ethtool_ops = &virtnet_ethtool_ops;
	SET_NETDEV_DEV(dev, &vdev->dev);

	/* Do we support "hardware" checksums? */
	if (virtio_has_feature(vdev, VIRTIO_NET_F_CSUM)) {
		/* This opens up the world of extra features. */
		dev->hw_features |= NETIF_F_HW_CSUM | NETIF_F_SG;
		if (csum)
			dev->features |= NETIF_F_HW_CSUM | NETIF_F_SG;

		if (virtio_has_feature(vdev, VIRTIO_NET_F_GSO)) {
			dev->hw_features |= NETIF_F_TSO
				| NETIF_F_TSO_ECN | NETIF_F_TSO6;
		}
		/* Individual feature bits: what can host handle? */
		if (virtio_has_feature(vdev, VIRTIO_NET_F_HOST_TSO4))
			dev->hw_features |= NETIF_F_TSO;
		if (virtio_has_feature(vdev, VIRTIO_NET_F_HOST_TSO6))
			dev->hw_features |= NETIF_F_TSO6;
		if (virtio_has_feature(vdev, VIRTIO_NET_F_HOST_ECN))
			dev->hw_features |= NETIF_F_TSO_ECN;

		dev->features |= NETIF_F_GSO_ROBUST;

		if (gso)
			dev->features |= dev->hw_features & NETIF_F_ALL_TSO;
		/* (!csum && gso) case will be fixed by register_netdev() */
	}
	if (virtio_has_feature(vdev, VIRTIO_NET_F_GUEST_CSUM))
		dev->features |= NETIF_F_RXCSUM;
	if (virtio_has_feature(vdev, VIRTIO_NET_F_GUEST_TSO4) ||
	    virtio_has_feature(vdev, VIRTIO_NET_F_GUEST_TSO6))
		dev->features |= NETIF_F_GRO_HW;
	if (virtio_has_feature(vdev, VIRTIO_NET_F_CTRL_GUEST_OFFLOADS))
		dev->hw_features |= NETIF_F_GRO_HW;

	dev->vlan_features = dev->features;

	/* MTU range: 68 - 65535 */
	dev->min_mtu = MIN_MTU;
	dev->max_mtu = MAX_MTU;

	/* Configuration may specify what MAC to use.  Otherwise random. */
	if (virtio_has_feature(vdev, VIRTIO_NET_F_MAC)) {
		u8 addr[ETH_ALEN];

		virtio_cread_bytes(vdev,
				   offsetof(struct virtio_net_config, mac),
				   addr, ETH_ALEN);
		eth_hw_addr_set(dev, addr);
	} else {
		eth_hw_addr_random(dev);
	}

	/* Set up our device-specific information */
	vi = netdev_priv(dev);
	vi->dev = dev;
	vi->vdev = vdev;
	vdev->priv = vi;

	INIT_WORK(&vi->config_work, virtnet_config_changed_work);
	spin_lock_init(&vi->refill_lock);
<<<<<<< HEAD

	/* If we can receive ANY GSO packets, we must allocate large ones. */
	if (virtio_has_feature(vdev, VIRTIO_NET_F_GUEST_TSO4) ||
	    virtio_has_feature(vdev, VIRTIO_NET_F_GUEST_TSO6) ||
	    virtio_has_feature(vdev, VIRTIO_NET_F_GUEST_ECN) ||
	    virtio_has_feature(vdev, VIRTIO_NET_F_GUEST_UFO))
		vi->big_packets = true;
=======
>>>>>>> d60c95ef

	if (virtio_has_feature(vdev, VIRTIO_NET_F_MRG_RXBUF))
		vi->mergeable_rx_bufs = true;

	if (virtio_has_feature(vi->vdev, VIRTIO_NET_F_NOTF_COAL)) {
		vi->rx_usecs = 0;
		vi->tx_usecs = 0;
		vi->tx_max_packets = 0;
		vi->rx_max_packets = 0;
	}

	if (virtio_has_feature(vdev, VIRTIO_NET_F_HASH_REPORT))
		vi->has_rss_hash_report = true;

	if (virtio_has_feature(vdev, VIRTIO_NET_F_RSS))
		vi->has_rss = true;

	if (vi->has_rss || vi->has_rss_hash_report) {
		vi->rss_indir_table_size =
			virtio_cread16(vdev, offsetof(struct virtio_net_config,
				rss_max_indirection_table_length));
		vi->rss_key_size =
			virtio_cread8(vdev, offsetof(struct virtio_net_config, rss_max_key_size));

		vi->rss_hash_types_supported =
		    virtio_cread32(vdev, offsetof(struct virtio_net_config, supported_hash_types));
		vi->rss_hash_types_supported &=
				~(VIRTIO_NET_RSS_HASH_TYPE_IP_EX |
				  VIRTIO_NET_RSS_HASH_TYPE_TCP_EX |
				  VIRTIO_NET_RSS_HASH_TYPE_UDP_EX);

		dev->hw_features |= NETIF_F_RXHASH;
	}

	if (vi->has_rss_hash_report)
		vi->hdr_len = sizeof(struct virtio_net_hdr_v1_hash);
	else if (virtio_has_feature(vdev, VIRTIO_NET_F_MRG_RXBUF) ||
		 virtio_has_feature(vdev, VIRTIO_F_VERSION_1))
		vi->hdr_len = sizeof(struct virtio_net_hdr_mrg_rxbuf);
	else
		vi->hdr_len = sizeof(struct virtio_net_hdr);

	if (virtio_has_feature(vdev, VIRTIO_F_ANY_LAYOUT) ||
	    virtio_has_feature(vdev, VIRTIO_F_VERSION_1))
		vi->any_header_sg = true;

	if (virtio_has_feature(vdev, VIRTIO_NET_F_CTRL_VQ))
		vi->has_cvq = true;

	if (virtio_has_feature(vdev, VIRTIO_NET_F_MTU)) {
		mtu = virtio_cread16(vdev,
				     offsetof(struct virtio_net_config,
					      mtu));
		if (mtu < dev->min_mtu) {
			/* Should never trigger: MTU was previously validated
			 * in virtnet_validate.
			 */
			dev_err(&vdev->dev,
				"device MTU appears to have changed it is now %d < %d",
				mtu, dev->min_mtu);
			err = -EINVAL;
			goto free;
		}

		dev->mtu = mtu;
		dev->max_mtu = mtu;
	}

	virtnet_set_big_packets(vi, mtu);

	if (vi->any_header_sg)
		dev->needed_headroom = vi->hdr_len;

	/* Enable multiqueue by default */
	if (num_online_cpus() >= max_queue_pairs)
		vi->curr_queue_pairs = max_queue_pairs;
	else
		vi->curr_queue_pairs = num_online_cpus();
	vi->max_queue_pairs = max_queue_pairs;

	/* Allocate/initialize the rx/tx queues, and invoke find_vqs */
	err = init_vqs(vi);
	if (err)
		goto free;

#ifdef CONFIG_SYSFS
	if (vi->mergeable_rx_bufs)
		dev->sysfs_rx_queue_group = &virtio_net_mrg_rx_group;
#endif
	netif_set_real_num_tx_queues(dev, vi->curr_queue_pairs);
	netif_set_real_num_rx_queues(dev, vi->curr_queue_pairs);

	virtnet_init_settings(dev);

	if (virtio_has_feature(vdev, VIRTIO_NET_F_STANDBY)) {
		vi->failover = net_failover_create(vi->dev);
		if (IS_ERR(vi->failover)) {
			err = PTR_ERR(vi->failover);
			goto free_vqs;
		}
	}

<<<<<<< HEAD
=======
	if (vi->has_rss || vi->has_rss_hash_report)
		virtnet_init_default_rss(vi);

>>>>>>> d60c95ef
	/* serialize netdev register + virtio_device_ready() with ndo_open() */
	rtnl_lock();

	err = register_netdevice(dev);
	if (err) {
		pr_debug("virtio_net: registering device failed\n");
		rtnl_unlock();
		goto free_failover;
	}

	virtio_device_ready(vdev);

	rtnl_unlock();

	err = virtnet_cpu_notif_add(vi);
	if (err) {
		pr_debug("virtio_net: registering cpu notifier failed\n");
		goto free_unregister_netdev;
	}

	virtnet_set_queues(vi, vi->curr_queue_pairs);

	/* Assume link up if device can't report link status,
	   otherwise get link status from config. */
	netif_carrier_off(dev);
	if (virtio_has_feature(vi->vdev, VIRTIO_NET_F_STATUS)) {
		schedule_work(&vi->config_work);
	} else {
		vi->status = VIRTIO_NET_S_LINK_UP;
		virtnet_update_settings(vi);
		netif_carrier_on(dev);
	}

	for (i = 0; i < ARRAY_SIZE(guest_offloads); i++)
		if (virtio_has_feature(vi->vdev, guest_offloads[i]))
			set_bit(guest_offloads[i], &vi->guest_offloads);
	vi->guest_offloads_capable = vi->guest_offloads;

	pr_debug("virtnet: registered device %s with %d RX and TX vq's\n",
		 dev->name, max_queue_pairs);

	return 0;

free_unregister_netdev:
	unregister_netdev(dev);
free_failover:
	net_failover_destroy(vi->failover);
free_vqs:
	virtio_reset_device(vdev);
	cancel_delayed_work_sync(&vi->refill);
	free_receive_page_frags(vi);
	virtnet_del_vqs(vi);
free:
	free_netdev(dev);
	return err;
}

static void remove_vq_common(struct virtnet_info *vi)
{
	virtio_reset_device(vi->vdev);

	/* Free unused buffers in both send and recv, if any. */
	free_unused_bufs(vi);

	free_receive_bufs(vi);

	free_receive_page_frags(vi);

	virtnet_del_vqs(vi);
}

static void virtnet_remove(struct virtio_device *vdev)
{
	struct virtnet_info *vi = vdev->priv;

	virtnet_cpu_notif_remove(vi);

	/* Make sure no work handler is accessing the device. */
	flush_work(&vi->config_work);

	unregister_netdev(vi->dev);

	net_failover_destroy(vi->failover);

	remove_vq_common(vi);

	free_netdev(vi->dev);
}

static __maybe_unused int virtnet_freeze(struct virtio_device *vdev)
{
	struct virtnet_info *vi = vdev->priv;

	virtnet_cpu_notif_remove(vi);
	virtnet_freeze_down(vdev);
	remove_vq_common(vi);

	return 0;
}

static __maybe_unused int virtnet_restore(struct virtio_device *vdev)
{
	struct virtnet_info *vi = vdev->priv;
	int err;

	err = virtnet_restore_up(vdev);
	if (err)
		return err;
	virtnet_set_queues(vi, vi->curr_queue_pairs);

	err = virtnet_cpu_notif_add(vi);
	if (err) {
		virtnet_freeze_down(vdev);
		remove_vq_common(vi);
		return err;
	}

	return 0;
}

static struct virtio_device_id id_table[] = {
	{ VIRTIO_ID_NET, VIRTIO_DEV_ANY_ID },
	{ 0 },
};

#define VIRTNET_FEATURES \
	VIRTIO_NET_F_CSUM, VIRTIO_NET_F_GUEST_CSUM, \
	VIRTIO_NET_F_MAC, \
	VIRTIO_NET_F_HOST_TSO4, VIRTIO_NET_F_HOST_UFO, VIRTIO_NET_F_HOST_TSO6, \
	VIRTIO_NET_F_HOST_ECN, VIRTIO_NET_F_GUEST_TSO4, VIRTIO_NET_F_GUEST_TSO6, \
	VIRTIO_NET_F_GUEST_ECN, VIRTIO_NET_F_GUEST_UFO, \
	VIRTIO_NET_F_MRG_RXBUF, VIRTIO_NET_F_STATUS, VIRTIO_NET_F_CTRL_VQ, \
	VIRTIO_NET_F_CTRL_RX, VIRTIO_NET_F_CTRL_VLAN, \
	VIRTIO_NET_F_GUEST_ANNOUNCE, VIRTIO_NET_F_MQ, \
	VIRTIO_NET_F_CTRL_MAC_ADDR, \
	VIRTIO_NET_F_MTU, VIRTIO_NET_F_CTRL_GUEST_OFFLOADS, \
	VIRTIO_NET_F_SPEED_DUPLEX, VIRTIO_NET_F_STANDBY, \
	VIRTIO_NET_F_RSS, VIRTIO_NET_F_HASH_REPORT, VIRTIO_NET_F_NOTF_COAL

static unsigned int features[] = {
	VIRTNET_FEATURES,
};

static unsigned int features_legacy[] = {
	VIRTNET_FEATURES,
	VIRTIO_NET_F_GSO,
	VIRTIO_F_ANY_LAYOUT,
};

static struct virtio_driver virtio_net_driver = {
	.feature_table = features,
	.feature_table_size = ARRAY_SIZE(features),
	.feature_table_legacy = features_legacy,
	.feature_table_size_legacy = ARRAY_SIZE(features_legacy),
	.driver.name =	KBUILD_MODNAME,
	.driver.owner =	THIS_MODULE,
	.id_table =	id_table,
	.validate =	virtnet_validate,
	.probe =	virtnet_probe,
	.remove =	virtnet_remove,
	.config_changed = virtnet_config_changed,
#ifdef CONFIG_PM_SLEEP
	.freeze =	virtnet_freeze,
	.restore =	virtnet_restore,
#endif
};

static __init int virtio_net_driver_init(void)
{
	int ret;

	ret = cpuhp_setup_state_multi(CPUHP_AP_ONLINE_DYN, "virtio/net:online",
				      virtnet_cpu_online,
				      virtnet_cpu_down_prep);
	if (ret < 0)
		goto out;
	virtionet_online = ret;
	ret = cpuhp_setup_state_multi(CPUHP_VIRT_NET_DEAD, "virtio/net:dead",
				      NULL, virtnet_cpu_dead);
	if (ret)
		goto err_dead;
	ret = register_virtio_driver(&virtio_net_driver);
	if (ret)
		goto err_virtio;
	return 0;
err_virtio:
	cpuhp_remove_multi_state(CPUHP_VIRT_NET_DEAD);
err_dead:
	cpuhp_remove_multi_state(virtionet_online);
out:
	return ret;
}
module_init(virtio_net_driver_init);

static __exit void virtio_net_driver_exit(void)
{
	unregister_virtio_driver(&virtio_net_driver);
	cpuhp_remove_multi_state(CPUHP_VIRT_NET_DEAD);
	cpuhp_remove_multi_state(virtionet_online);
}
module_exit(virtio_net_driver_exit);

MODULE_DEVICE_TABLE(virtio, id_table);
MODULE_DESCRIPTION("Virtio network driver");
MODULE_LICENSE("GPL");<|MERGE_RESOLUTION|>--- conflicted
+++ resolved
@@ -3802,16 +3802,6 @@
 
 	INIT_WORK(&vi->config_work, virtnet_config_changed_work);
 	spin_lock_init(&vi->refill_lock);
-<<<<<<< HEAD
-
-	/* If we can receive ANY GSO packets, we must allocate large ones. */
-	if (virtio_has_feature(vdev, VIRTIO_NET_F_GUEST_TSO4) ||
-	    virtio_has_feature(vdev, VIRTIO_NET_F_GUEST_TSO6) ||
-	    virtio_has_feature(vdev, VIRTIO_NET_F_GUEST_ECN) ||
-	    virtio_has_feature(vdev, VIRTIO_NET_F_GUEST_UFO))
-		vi->big_packets = true;
-=======
->>>>>>> d60c95ef
 
 	if (virtio_has_feature(vdev, VIRTIO_NET_F_MRG_RXBUF))
 		vi->mergeable_rx_bufs = true;
@@ -3914,12 +3904,9 @@
 		}
 	}
 
-<<<<<<< HEAD
-=======
 	if (vi->has_rss || vi->has_rss_hash_report)
 		virtnet_init_default_rss(vi);
 
->>>>>>> d60c95ef
 	/* serialize netdev register + virtio_device_ready() with ndo_open() */
 	rtnl_lock();
 
