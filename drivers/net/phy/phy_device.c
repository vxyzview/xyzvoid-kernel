// SPDX-License-Identifier: GPL-2.0+
/* Framework for finding and configuring PHYs.
 * Also contains generic PHY driver
 *
 * Author: Andy Fleming
 *
 * Copyright (c) 2004 Freescale Semiconductor, Inc.
 */

#define pr_fmt(fmt) KBUILD_MODNAME ": " fmt

#include <linux/acpi.h>
#include <linux/bitmap.h>
#include <linux/delay.h>
#include <linux/errno.h>
#include <linux/etherdevice.h>
#include <linux/ethtool.h>
#include <linux/init.h>
#include <linux/interrupt.h>
#include <linux/io.h>
#include <linux/kernel.h>
#include <linux/list.h>
#include <linux/mdio.h>
#include <linux/mii.h>
#include <linux/mm.h>
#include <linux/module.h>
#include <linux/of.h>
#include <linux/netdevice.h>
#include <linux/phy.h>
#include <linux/phylib_stubs.h>
#include <linux/phy_led_triggers.h>
#include <linux/phy_link_topology.h>
#include <linux/pse-pd/pse.h>
#include <linux/property.h>
#include <linux/rtnetlink.h>
#include <linux/sfp.h>
#include <linux/skbuff.h>
#include <linux/slab.h>
#include <linux/string.h>
#include <linux/uaccess.h>
#include <linux/unistd.h>

MODULE_DESCRIPTION("PHY library");
MODULE_AUTHOR("Andy Fleming");
MODULE_LICENSE("GPL");

__ETHTOOL_DECLARE_LINK_MODE_MASK(phy_basic_features) __ro_after_init;
EXPORT_SYMBOL_GPL(phy_basic_features);

__ETHTOOL_DECLARE_LINK_MODE_MASK(phy_basic_t1_features) __ro_after_init;
EXPORT_SYMBOL_GPL(phy_basic_t1_features);

__ETHTOOL_DECLARE_LINK_MODE_MASK(phy_basic_t1s_p2mp_features) __ro_after_init;
EXPORT_SYMBOL_GPL(phy_basic_t1s_p2mp_features);

__ETHTOOL_DECLARE_LINK_MODE_MASK(phy_gbit_features) __ro_after_init;
EXPORT_SYMBOL_GPL(phy_gbit_features);

__ETHTOOL_DECLARE_LINK_MODE_MASK(phy_gbit_fibre_features) __ro_after_init;
EXPORT_SYMBOL_GPL(phy_gbit_fibre_features);

__ETHTOOL_DECLARE_LINK_MODE_MASK(phy_gbit_all_ports_features) __ro_after_init;
EXPORT_SYMBOL_GPL(phy_gbit_all_ports_features);

__ETHTOOL_DECLARE_LINK_MODE_MASK(phy_10gbit_features) __ro_after_init;
EXPORT_SYMBOL_GPL(phy_10gbit_features);

__ETHTOOL_DECLARE_LINK_MODE_MASK(phy_10gbit_fec_features) __ro_after_init;
EXPORT_SYMBOL_GPL(phy_10gbit_fec_features);

const int phy_basic_ports_array[3] = {
	ETHTOOL_LINK_MODE_Autoneg_BIT,
	ETHTOOL_LINK_MODE_TP_BIT,
	ETHTOOL_LINK_MODE_MII_BIT,
};
EXPORT_SYMBOL_GPL(phy_basic_ports_array);

const int phy_fibre_port_array[1] = {
	ETHTOOL_LINK_MODE_FIBRE_BIT,
};
EXPORT_SYMBOL_GPL(phy_fibre_port_array);

const int phy_all_ports_features_array[7] = {
	ETHTOOL_LINK_MODE_Autoneg_BIT,
	ETHTOOL_LINK_MODE_TP_BIT,
	ETHTOOL_LINK_MODE_MII_BIT,
	ETHTOOL_LINK_MODE_FIBRE_BIT,
	ETHTOOL_LINK_MODE_AUI_BIT,
	ETHTOOL_LINK_MODE_BNC_BIT,
	ETHTOOL_LINK_MODE_Backplane_BIT,
};
EXPORT_SYMBOL_GPL(phy_all_ports_features_array);

const int phy_10_100_features_array[4] = {
	ETHTOOL_LINK_MODE_10baseT_Half_BIT,
	ETHTOOL_LINK_MODE_10baseT_Full_BIT,
	ETHTOOL_LINK_MODE_100baseT_Half_BIT,
	ETHTOOL_LINK_MODE_100baseT_Full_BIT,
};
EXPORT_SYMBOL_GPL(phy_10_100_features_array);

const int phy_basic_t1_features_array[3] = {
	ETHTOOL_LINK_MODE_TP_BIT,
	ETHTOOL_LINK_MODE_10baseT1L_Full_BIT,
	ETHTOOL_LINK_MODE_100baseT1_Full_BIT,
};
EXPORT_SYMBOL_GPL(phy_basic_t1_features_array);

const int phy_basic_t1s_p2mp_features_array[2] = {
	ETHTOOL_LINK_MODE_TP_BIT,
	ETHTOOL_LINK_MODE_10baseT1S_P2MP_Half_BIT,
};
EXPORT_SYMBOL_GPL(phy_basic_t1s_p2mp_features_array);

const int phy_gbit_features_array[2] = {
	ETHTOOL_LINK_MODE_1000baseT_Half_BIT,
	ETHTOOL_LINK_MODE_1000baseT_Full_BIT,
};
EXPORT_SYMBOL_GPL(phy_gbit_features_array);

const int phy_10gbit_features_array[1] = {
	ETHTOOL_LINK_MODE_10000baseT_Full_BIT,
};
EXPORT_SYMBOL_GPL(phy_10gbit_features_array);

static const int phy_10gbit_fec_features_array[1] = {
	ETHTOOL_LINK_MODE_10000baseR_FEC_BIT,
};

__ETHTOOL_DECLARE_LINK_MODE_MASK(phy_10gbit_full_features) __ro_after_init;
EXPORT_SYMBOL_GPL(phy_10gbit_full_features);

static const int phy_10gbit_full_features_array[] = {
	ETHTOOL_LINK_MODE_10baseT_Full_BIT,
	ETHTOOL_LINK_MODE_100baseT_Full_BIT,
	ETHTOOL_LINK_MODE_1000baseT_Full_BIT,
	ETHTOOL_LINK_MODE_10000baseT_Full_BIT,
};

static const int phy_eee_cap1_features_array[] = {
	ETHTOOL_LINK_MODE_100baseT_Full_BIT,
	ETHTOOL_LINK_MODE_1000baseT_Full_BIT,
	ETHTOOL_LINK_MODE_10000baseT_Full_BIT,
	ETHTOOL_LINK_MODE_1000baseKX_Full_BIT,
	ETHTOOL_LINK_MODE_10000baseKX4_Full_BIT,
	ETHTOOL_LINK_MODE_10000baseKR_Full_BIT,
};

__ETHTOOL_DECLARE_LINK_MODE_MASK(phy_eee_cap1_features) __ro_after_init;
EXPORT_SYMBOL_GPL(phy_eee_cap1_features);

static const int phy_eee_cap2_features_array[] = {
	ETHTOOL_LINK_MODE_2500baseT_Full_BIT,
	ETHTOOL_LINK_MODE_5000baseT_Full_BIT,
};

__ETHTOOL_DECLARE_LINK_MODE_MASK(phy_eee_cap2_features) __ro_after_init;
EXPORT_SYMBOL_GPL(phy_eee_cap2_features);

static void features_init(void)
{
	/* 10/100 half/full*/
	linkmode_set_bit_array(phy_basic_ports_array,
			       ARRAY_SIZE(phy_basic_ports_array),
			       phy_basic_features);
	linkmode_set_bit_array(phy_10_100_features_array,
			       ARRAY_SIZE(phy_10_100_features_array),
			       phy_basic_features);

	/* 100 full, TP */
	linkmode_set_bit_array(phy_basic_t1_features_array,
			       ARRAY_SIZE(phy_basic_t1_features_array),
			       phy_basic_t1_features);

	/* 10 half, P2MP, TP */
	linkmode_set_bit_array(phy_basic_t1s_p2mp_features_array,
			       ARRAY_SIZE(phy_basic_t1s_p2mp_features_array),
			       phy_basic_t1s_p2mp_features);

	/* 10/100 half/full + 1000 half/full */
	linkmode_set_bit_array(phy_basic_ports_array,
			       ARRAY_SIZE(phy_basic_ports_array),
			       phy_gbit_features);
	linkmode_set_bit_array(phy_10_100_features_array,
			       ARRAY_SIZE(phy_10_100_features_array),
			       phy_gbit_features);
	linkmode_set_bit_array(phy_gbit_features_array,
			       ARRAY_SIZE(phy_gbit_features_array),
			       phy_gbit_features);

	/* 10/100 half/full + 1000 half/full + fibre*/
	linkmode_set_bit_array(phy_basic_ports_array,
			       ARRAY_SIZE(phy_basic_ports_array),
			       phy_gbit_fibre_features);
	linkmode_set_bit_array(phy_10_100_features_array,
			       ARRAY_SIZE(phy_10_100_features_array),
			       phy_gbit_fibre_features);
	linkmode_set_bit_array(phy_gbit_features_array,
			       ARRAY_SIZE(phy_gbit_features_array),
			       phy_gbit_fibre_features);
	linkmode_set_bit_array(phy_fibre_port_array,
			       ARRAY_SIZE(phy_fibre_port_array),
			       phy_gbit_fibre_features);

	/* 10/100 half/full + 1000 half/full + TP/MII/FIBRE/AUI/BNC/Backplane*/
	linkmode_set_bit_array(phy_all_ports_features_array,
			       ARRAY_SIZE(phy_all_ports_features_array),
			       phy_gbit_all_ports_features);
	linkmode_set_bit_array(phy_10_100_features_array,
			       ARRAY_SIZE(phy_10_100_features_array),
			       phy_gbit_all_ports_features);
	linkmode_set_bit_array(phy_gbit_features_array,
			       ARRAY_SIZE(phy_gbit_features_array),
			       phy_gbit_all_ports_features);

	/* 10/100 half/full + 1000 half/full + 10G full*/
	linkmode_set_bit_array(phy_all_ports_features_array,
			       ARRAY_SIZE(phy_all_ports_features_array),
			       phy_10gbit_features);
	linkmode_set_bit_array(phy_10_100_features_array,
			       ARRAY_SIZE(phy_10_100_features_array),
			       phy_10gbit_features);
	linkmode_set_bit_array(phy_gbit_features_array,
			       ARRAY_SIZE(phy_gbit_features_array),
			       phy_10gbit_features);
	linkmode_set_bit_array(phy_10gbit_features_array,
			       ARRAY_SIZE(phy_10gbit_features_array),
			       phy_10gbit_features);

	/* 10/100/1000/10G full */
	linkmode_set_bit_array(phy_all_ports_features_array,
			       ARRAY_SIZE(phy_all_ports_features_array),
			       phy_10gbit_full_features);
	linkmode_set_bit_array(phy_10gbit_full_features_array,
			       ARRAY_SIZE(phy_10gbit_full_features_array),
			       phy_10gbit_full_features);
	/* 10G FEC only */
	linkmode_set_bit_array(phy_10gbit_fec_features_array,
			       ARRAY_SIZE(phy_10gbit_fec_features_array),
			       phy_10gbit_fec_features);
	linkmode_set_bit_array(phy_eee_cap1_features_array,
			       ARRAY_SIZE(phy_eee_cap1_features_array),
			       phy_eee_cap1_features);
	linkmode_set_bit_array(phy_eee_cap2_features_array,
			       ARRAY_SIZE(phy_eee_cap2_features_array),
			       phy_eee_cap2_features);

}

void phy_device_free(struct phy_device *phydev)
{
	put_device(&phydev->mdio.dev);
}
EXPORT_SYMBOL(phy_device_free);

static void phy_mdio_device_free(struct mdio_device *mdiodev)
{
	struct phy_device *phydev;

	phydev = container_of(mdiodev, struct phy_device, mdio);
	phy_device_free(phydev);
}

static void phy_device_release(struct device *dev)
{
	fwnode_handle_put(dev->fwnode);
	kfree(to_phy_device(dev));
}

static void phy_mdio_device_remove(struct mdio_device *mdiodev)
{
	struct phy_device *phydev;

	phydev = container_of(mdiodev, struct phy_device, mdio);
	phy_device_remove(phydev);
}

static struct phy_driver genphy_driver;

static LIST_HEAD(phy_fixup_list);
static DEFINE_MUTEX(phy_fixup_lock);

static bool phy_drv_wol_enabled(struct phy_device *phydev)
{
	struct ethtool_wolinfo wol = { .cmd = ETHTOOL_GWOL };

	phy_ethtool_get_wol(phydev, &wol);

	return wol.wolopts != 0;
}

static bool mdio_bus_phy_may_suspend(struct phy_device *phydev)
{
	struct device_driver *drv = phydev->mdio.dev.driver;
	struct phy_driver *phydrv = to_phy_driver(drv);
	struct net_device *netdev = phydev->attached_dev;

	if (!drv || !phydrv->suspend)
		return false;

	/* If the PHY on the mido bus is not attached but has WOL enabled
	 * we cannot suspend the PHY.
	 */
	if (!netdev && phy_drv_wol_enabled(phydev))
		return false;

	/* PHY not attached? May suspend if the PHY has not already been
	 * suspended as part of a prior call to phy_disconnect() ->
	 * phy_detach() -> phy_suspend() because the parent netdev might be the
	 * MDIO bus driver and clock gated at this point.
	 */
	if (!netdev)
		goto out;

	if (netdev->ethtool->wol_enabled)
		return false;

	/* As long as not all affected network drivers support the
	 * wol_enabled flag, let's check for hints that WoL is enabled.
	 * Don't suspend PHY if the attached netdev parent may wake up.
	 * The parent may point to a PCI device, as in tg3 driver.
	 */
	if (netdev->dev.parent && device_may_wakeup(netdev->dev.parent))
		return false;

	/* Also don't suspend PHY if the netdev itself may wakeup. This
	 * is the case for devices w/o underlaying pwr. mgmt. aware bus,
	 * e.g. SoC devices.
	 */
	if (device_may_wakeup(&netdev->dev))
		return false;

out:
	return !phydev->suspended;
}

static __maybe_unused int mdio_bus_phy_suspend(struct device *dev)
{
	struct phy_device *phydev = to_phy_device(dev);

	if (phydev->mac_managed_pm)
		return 0;

	/* Wakeup interrupts may occur during the system sleep transition when
	 * the PHY is inaccessible. Set flag to postpone handling until the PHY
	 * has resumed. Wait for concurrent interrupt handler to complete.
	 */
	if (phy_interrupt_is_valid(phydev)) {
		phydev->irq_suspended = 1;
		synchronize_irq(phydev->irq);
	}

	/* We must stop the state machine manually, otherwise it stops out of
	 * control, possibly with the phydev->lock held. Upon resume, netdev
	 * may call phy routines that try to grab the same lock, and that may
	 * lead to a deadlock.
	 */
	if (phydev->attached_dev && phydev->adjust_link)
		phy_stop_machine(phydev);

	if (!mdio_bus_phy_may_suspend(phydev))
		return 0;

	phydev->suspended_by_mdio_bus = 1;

	return phy_suspend(phydev);
}

static __maybe_unused int mdio_bus_phy_resume(struct device *dev)
{
	struct phy_device *phydev = to_phy_device(dev);
	int ret;

	if (phydev->mac_managed_pm)
		return 0;

	if (!phydev->suspended_by_mdio_bus)
		goto no_resume;

	phydev->suspended_by_mdio_bus = 0;

	/* If we managed to get here with the PHY state machine in a state
	 * neither PHY_HALTED, PHY_READY nor PHY_UP, this is an indication
	 * that something went wrong and we should most likely be using
	 * MAC managed PM, but we are not.
	 */
	WARN_ON(phydev->state != PHY_HALTED && phydev->state != PHY_READY &&
		phydev->state != PHY_UP);

	ret = phy_init_hw(phydev);
	if (ret < 0)
		return ret;

	ret = phy_resume(phydev);
	if (ret < 0)
		return ret;
no_resume:
	if (phy_interrupt_is_valid(phydev)) {
		phydev->irq_suspended = 0;
		synchronize_irq(phydev->irq);

		/* Rerun interrupts which were postponed by phy_interrupt()
		 * because they occurred during the system sleep transition.
		 */
		if (phydev->irq_rerun) {
			phydev->irq_rerun = 0;
			enable_irq(phydev->irq);
			irq_wake_thread(phydev->irq, phydev);
		}
	}

	if (phydev->attached_dev && phydev->adjust_link)
		phy_start_machine(phydev);

	return 0;
}

static SIMPLE_DEV_PM_OPS(mdio_bus_phy_pm_ops, mdio_bus_phy_suspend,
			 mdio_bus_phy_resume);

/**
 * phy_register_fixup - creates a new phy_fixup and adds it to the list
 * @bus_id: A string which matches phydev->mdio.dev.bus_id (or PHY_ANY_ID)
 * @phy_uid: Used to match against phydev->phy_id (the UID of the PHY)
 *	It can also be PHY_ANY_UID
 * @phy_uid_mask: Applied to phydev->phy_id and fixup->phy_uid before
 *	comparison
 * @run: The actual code to be run when a matching PHY is found
 */
int phy_register_fixup(const char *bus_id, u32 phy_uid, u32 phy_uid_mask,
		       int (*run)(struct phy_device *))
{
	struct phy_fixup *fixup = kzalloc(sizeof(*fixup), GFP_KERNEL);

	if (!fixup)
		return -ENOMEM;

	strscpy(fixup->bus_id, bus_id, sizeof(fixup->bus_id));
	fixup->phy_uid = phy_uid;
	fixup->phy_uid_mask = phy_uid_mask;
	fixup->run = run;

	mutex_lock(&phy_fixup_lock);
	list_add_tail(&fixup->list, &phy_fixup_list);
	mutex_unlock(&phy_fixup_lock);

	return 0;
}
EXPORT_SYMBOL(phy_register_fixup);

/* Registers a fixup to be run on any PHY with the UID in phy_uid */
int phy_register_fixup_for_uid(u32 phy_uid, u32 phy_uid_mask,
			       int (*run)(struct phy_device *))
{
	return phy_register_fixup(PHY_ANY_ID, phy_uid, phy_uid_mask, run);
}
EXPORT_SYMBOL(phy_register_fixup_for_uid);

/* Registers a fixup to be run on the PHY with id string bus_id */
int phy_register_fixup_for_id(const char *bus_id,
			      int (*run)(struct phy_device *))
{
	return phy_register_fixup(bus_id, PHY_ANY_UID, 0xffffffff, run);
}
EXPORT_SYMBOL(phy_register_fixup_for_id);

/**
 * phy_unregister_fixup - remove a phy_fixup from the list
 * @bus_id: A string matches fixup->bus_id (or PHY_ANY_ID) in phy_fixup_list
 * @phy_uid: A phy id matches fixup->phy_id (or PHY_ANY_UID) in phy_fixup_list
 * @phy_uid_mask: Applied to phy_uid and fixup->phy_uid before comparison
 */
int phy_unregister_fixup(const char *bus_id, u32 phy_uid, u32 phy_uid_mask)
{
	struct list_head *pos, *n;
	struct phy_fixup *fixup;
	int ret;

	ret = -ENODEV;

	mutex_lock(&phy_fixup_lock);
	list_for_each_safe(pos, n, &phy_fixup_list) {
		fixup = list_entry(pos, struct phy_fixup, list);

		if ((!strcmp(fixup->bus_id, bus_id)) &&
		    phy_id_compare(fixup->phy_uid, phy_uid, phy_uid_mask)) {
			list_del(&fixup->list);
			kfree(fixup);
			ret = 0;
			break;
		}
	}
	mutex_unlock(&phy_fixup_lock);

	return ret;
}
EXPORT_SYMBOL(phy_unregister_fixup);

/* Unregisters a fixup of any PHY with the UID in phy_uid */
int phy_unregister_fixup_for_uid(u32 phy_uid, u32 phy_uid_mask)
{
	return phy_unregister_fixup(PHY_ANY_ID, phy_uid, phy_uid_mask);
}
EXPORT_SYMBOL(phy_unregister_fixup_for_uid);

/* Unregisters a fixup of the PHY with id string bus_id */
int phy_unregister_fixup_for_id(const char *bus_id)
{
	return phy_unregister_fixup(bus_id, PHY_ANY_UID, 0xffffffff);
}
EXPORT_SYMBOL(phy_unregister_fixup_for_id);

/* Returns 1 if fixup matches phydev in bus_id and phy_uid.
 * Fixups can be set to match any in one or more fields.
 */
static int phy_needs_fixup(struct phy_device *phydev, struct phy_fixup *fixup)
{
	if (strcmp(fixup->bus_id, phydev_name(phydev)) != 0)
		if (strcmp(fixup->bus_id, PHY_ANY_ID) != 0)
			return 0;

	if (!phy_id_compare(phydev->phy_id, fixup->phy_uid,
			    fixup->phy_uid_mask))
		if (fixup->phy_uid != PHY_ANY_UID)
			return 0;

	return 1;
}

/* Runs any matching fixups for this phydev */
static int phy_scan_fixups(struct phy_device *phydev)
{
	struct phy_fixup *fixup;

	mutex_lock(&phy_fixup_lock);
	list_for_each_entry(fixup, &phy_fixup_list, list) {
		if (phy_needs_fixup(phydev, fixup)) {
			int err = fixup->run(phydev);

			if (err < 0) {
				mutex_unlock(&phy_fixup_lock);
				return err;
			}
			phydev->has_fixups = true;
		}
	}
	mutex_unlock(&phy_fixup_lock);

	return 0;
}

static int phy_bus_match(struct device *dev, const struct device_driver *drv)
{
	struct phy_device *phydev = to_phy_device(dev);
	const struct phy_driver *phydrv = to_phy_driver(drv);
	const int num_ids = ARRAY_SIZE(phydev->c45_ids.device_ids);
	int i;

	if (!(phydrv->mdiodrv.flags & MDIO_DEVICE_IS_PHY))
		return 0;

	if (phydrv->match_phy_device)
		return phydrv->match_phy_device(phydev);

	if (phydev->is_c45) {
		for (i = 1; i < num_ids; i++) {
			if (phydev->c45_ids.device_ids[i] == 0xffffffff)
				continue;

			if (phy_id_compare(phydev->c45_ids.device_ids[i],
					   phydrv->phy_id, phydrv->phy_id_mask))
				return 1;
		}
		return 0;
	} else {
		return phy_id_compare(phydev->phy_id, phydrv->phy_id,
				      phydrv->phy_id_mask);
	}
}

static ssize_t
phy_id_show(struct device *dev, struct device_attribute *attr, char *buf)
{
	struct phy_device *phydev = to_phy_device(dev);

	return sysfs_emit(buf, "0x%.8lx\n", (unsigned long)phydev->phy_id);
}
static DEVICE_ATTR_RO(phy_id);

static ssize_t
phy_interface_show(struct device *dev, struct device_attribute *attr, char *buf)
{
	struct phy_device *phydev = to_phy_device(dev);
	const char *mode = NULL;

	if (phy_is_internal(phydev))
		mode = "internal";
	else
		mode = phy_modes(phydev->interface);

	return sysfs_emit(buf, "%s\n", mode);
}
static DEVICE_ATTR_RO(phy_interface);

static ssize_t
phy_has_fixups_show(struct device *dev, struct device_attribute *attr,
		    char *buf)
{
	struct phy_device *phydev = to_phy_device(dev);

	return sysfs_emit(buf, "%d\n", phydev->has_fixups);
}
static DEVICE_ATTR_RO(phy_has_fixups);

static ssize_t phy_dev_flags_show(struct device *dev,
				  struct device_attribute *attr,
				  char *buf)
{
	struct phy_device *phydev = to_phy_device(dev);

	return sysfs_emit(buf, "0x%08x\n", phydev->dev_flags);
}
static DEVICE_ATTR_RO(phy_dev_flags);

static struct attribute *phy_dev_attrs[] = {
	&dev_attr_phy_id.attr,
	&dev_attr_phy_interface.attr,
	&dev_attr_phy_has_fixups.attr,
	&dev_attr_phy_dev_flags.attr,
	NULL,
};
ATTRIBUTE_GROUPS(phy_dev);

static const struct device_type mdio_bus_phy_type = {
	.name = "PHY",
	.groups = phy_dev_groups,
	.release = phy_device_release,
	.pm = pm_ptr(&mdio_bus_phy_pm_ops),
};

static int phy_request_driver_module(struct phy_device *dev, u32 phy_id)
{
	int ret;

	ret = request_module(MDIO_MODULE_PREFIX MDIO_ID_FMT,
			     MDIO_ID_ARGS(phy_id));
	/* We only check for failures in executing the usermode binary,
	 * not whether a PHY driver module exists for the PHY ID.
	 * Accept -ENOENT because this may occur in case no initramfs exists,
	 * then modprobe isn't available.
	 */
	if (IS_ENABLED(CONFIG_MODULES) && ret < 0 && ret != -ENOENT) {
		phydev_err(dev, "error %d loading PHY driver module for ID 0x%08lx\n",
			   ret, (unsigned long)phy_id);
		return ret;
	}

	return 0;
}

struct phy_device *phy_device_create(struct mii_bus *bus, int addr, u32 phy_id,
				     bool is_c45,
				     struct phy_c45_device_ids *c45_ids)
{
	struct phy_device *dev;
	struct mdio_device *mdiodev;
	int ret = 0;

	/* We allocate the device, and initialize the default values */
	dev = kzalloc(sizeof(*dev), GFP_KERNEL);
	if (!dev)
		return ERR_PTR(-ENOMEM);

	mdiodev = &dev->mdio;
	mdiodev->dev.parent = &bus->dev;
	mdiodev->dev.bus = &mdio_bus_type;
	mdiodev->dev.type = &mdio_bus_phy_type;
	mdiodev->bus = bus;
	mdiodev->bus_match = phy_bus_match;
	mdiodev->addr = addr;
	mdiodev->flags = MDIO_DEVICE_FLAG_PHY;
	mdiodev->device_free = phy_mdio_device_free;
	mdiodev->device_remove = phy_mdio_device_remove;
	mdiodev->reset_state = -1;

	dev->speed = SPEED_UNKNOWN;
	dev->duplex = DUPLEX_UNKNOWN;
	dev->pause = 0;
	dev->asym_pause = 0;
	dev->link = 0;
	dev->port = PORT_TP;
	dev->interface = PHY_INTERFACE_MODE_GMII;

	dev->autoneg = AUTONEG_ENABLE;

	dev->pma_extable = -ENODATA;
	dev->is_c45 = is_c45;
	dev->phy_id = phy_id;
	if (c45_ids)
		dev->c45_ids = *c45_ids;
	dev->irq = bus->irq[addr];

	dev_set_name(&mdiodev->dev, PHY_ID_FMT, bus->id, addr);
	device_initialize(&mdiodev->dev);

	dev->state = PHY_DOWN;
	INIT_LIST_HEAD(&dev->leds);

	mutex_init(&dev->lock);
	INIT_DELAYED_WORK(&dev->state_queue, phy_state_machine);

	/* Request the appropriate module unconditionally; don't
	 * bother trying to do so only if it isn't already loaded,
	 * because that gets complicated. A hotplug event would have
	 * done an unconditional modprobe anyway.
	 * We don't do normal hotplug because it won't work for MDIO
	 * -- because it relies on the device staying around for long
	 * enough for the driver to get loaded. With MDIO, the NIC
	 * driver will get bored and give up as soon as it finds that
	 * there's no driver _already_ loaded.
	 */
	if (is_c45 && c45_ids) {
		const int num_ids = ARRAY_SIZE(c45_ids->device_ids);
		int i;

		for (i = 1; i < num_ids; i++) {
			if (c45_ids->device_ids[i] == 0xffffffff)
				continue;

			ret = phy_request_driver_module(dev,
						c45_ids->device_ids[i]);
			if (ret)
				break;
		}
	} else {
		ret = phy_request_driver_module(dev, phy_id);
	}

	if (ret) {
		put_device(&mdiodev->dev);
		dev = ERR_PTR(ret);
	}

	return dev;
}
EXPORT_SYMBOL(phy_device_create);

/* phy_c45_probe_present - checks to see if a MMD is present in the package
 * @bus: the target MII bus
 * @prtad: PHY package address on the MII bus
 * @devad: PHY device (MMD) address
 *
 * Read the MDIO_STAT2 register, and check whether a device is responding
 * at this address.
 *
 * Returns: negative error number on bus access error, zero if no device
 * is responding, or positive if a device is present.
 */
static int phy_c45_probe_present(struct mii_bus *bus, int prtad, int devad)
{
	int stat2;

	stat2 = mdiobus_c45_read(bus, prtad, devad, MDIO_STAT2);
	if (stat2 < 0)
		return stat2;

	return (stat2 & MDIO_STAT2_DEVPRST) == MDIO_STAT2_DEVPRST_VAL;
}

/* get_phy_c45_devs_in_pkg - reads a MMD's devices in package registers.
 * @bus: the target MII bus
 * @addr: PHY address on the MII bus
 * @dev_addr: MMD address in the PHY.
 * @devices_in_package: where to store the devices in package information.
 *
 * Description: reads devices in package registers of a MMD at @dev_addr
 * from PHY at @addr on @bus.
 *
 * Returns: 0 on success, -EIO on failure.
 */
static int get_phy_c45_devs_in_pkg(struct mii_bus *bus, int addr, int dev_addr,
				   u32 *devices_in_package)
{
	int phy_reg;

	phy_reg = mdiobus_c45_read(bus, addr, dev_addr, MDIO_DEVS2);
	if (phy_reg < 0)
		return -EIO;
	*devices_in_package = phy_reg << 16;

	phy_reg = mdiobus_c45_read(bus, addr, dev_addr, MDIO_DEVS1);
	if (phy_reg < 0)
		return -EIO;
	*devices_in_package |= phy_reg;

	return 0;
}

/**
 * get_phy_c45_ids - reads the specified addr for its 802.3-c45 IDs.
 * @bus: the target MII bus
 * @addr: PHY address on the MII bus
 * @c45_ids: where to store the c45 ID information.
 *
 * Read the PHY "devices in package". If this appears to be valid, read
 * the PHY identifiers for each device. Return the "devices in package"
 * and identifiers in @c45_ids.
 *
 * Returns zero on success, %-EIO on bus access error, or %-ENODEV if
 * the "devices in package" is invalid or no device responds.
 */
static int get_phy_c45_ids(struct mii_bus *bus, int addr,
			   struct phy_c45_device_ids *c45_ids)
{
	const int num_ids = ARRAY_SIZE(c45_ids->device_ids);
	u32 devs_in_pkg = 0;
	int i, ret, phy_reg;

	/* Find first non-zero Devices In package. Device zero is reserved
	 * for 802.3 c45 complied PHYs, so don't probe it at first.
	 */
	for (i = 1; i < MDIO_MMD_NUM && (devs_in_pkg == 0 ||
	     (devs_in_pkg & 0x1fffffff) == 0x1fffffff); i++) {
		if (i == MDIO_MMD_VEND1 || i == MDIO_MMD_VEND2) {
			/* Check that there is a device present at this
			 * address before reading the devices-in-package
			 * register to avoid reading garbage from the PHY.
			 * Some PHYs (88x3310) vendor space is not IEEE802.3
			 * compliant.
			 */
			ret = phy_c45_probe_present(bus, addr, i);
			if (ret < 0)
				/* returning -ENODEV doesn't stop bus
				 * scanning
				 */
				return (phy_reg == -EIO ||
					phy_reg == -ENODEV) ? -ENODEV : -EIO;

			if (!ret)
				continue;
		}
		phy_reg = get_phy_c45_devs_in_pkg(bus, addr, i, &devs_in_pkg);
		if (phy_reg < 0)
			return -EIO;
	}

	if ((devs_in_pkg & 0x1fffffff) == 0x1fffffff) {
		/* If mostly Fs, there is no device there, then let's probe
		 * MMD 0, as some 10G PHYs have zero Devices In package,
		 * e.g. Cortina CS4315/CS4340 PHY.
		 */
		phy_reg = get_phy_c45_devs_in_pkg(bus, addr, 0, &devs_in_pkg);
		if (phy_reg < 0)
			return -EIO;

		/* no device there, let's get out of here */
		if ((devs_in_pkg & 0x1fffffff) == 0x1fffffff)
			return -ENODEV;
	}

	/* Now probe Device Identifiers for each device present. */
	for (i = 1; i < num_ids; i++) {
		if (!(devs_in_pkg & (1 << i)))
			continue;

		if (i == MDIO_MMD_VEND1 || i == MDIO_MMD_VEND2) {
			/* Probe the "Device Present" bits for the vendor MMDs
			 * to ignore these if they do not contain IEEE 802.3
			 * registers.
			 */
			ret = phy_c45_probe_present(bus, addr, i);
			if (ret < 0)
				return ret;

			if (!ret)
				continue;
		}

		phy_reg = mdiobus_c45_read(bus, addr, i, MII_PHYSID1);
		if (phy_reg < 0)
			return -EIO;
		c45_ids->device_ids[i] = phy_reg << 16;

		phy_reg = mdiobus_c45_read(bus, addr, i, MII_PHYSID2);
		if (phy_reg < 0)
			return -EIO;
		c45_ids->device_ids[i] |= phy_reg;
	}

	c45_ids->devices_in_package = devs_in_pkg;
	/* Bit 0 doesn't represent a device, it indicates c22 regs presence */
	c45_ids->mmds_present = devs_in_pkg & ~BIT(0);

	return 0;
}

/**
 * get_phy_c22_id - reads the specified addr for its clause 22 ID.
 * @bus: the target MII bus
 * @addr: PHY address on the MII bus
 * @phy_id: where to store the ID retrieved.
 *
 * Read the 802.3 clause 22 PHY ID from the PHY at @addr on the @bus,
 * placing it in @phy_id. Return zero on successful read and the ID is
 * valid, %-EIO on bus access error, or %-ENODEV if no device responds
 * or invalid ID.
 */
static int get_phy_c22_id(struct mii_bus *bus, int addr, u32 *phy_id)
{
	int phy_reg;

	/* Grab the bits from PHYIR1, and put them in the upper half */
	phy_reg = mdiobus_read(bus, addr, MII_PHYSID1);
	if (phy_reg < 0) {
		/* returning -ENODEV doesn't stop bus scanning */
		return (phy_reg == -EIO || phy_reg == -ENODEV) ? -ENODEV : -EIO;
	}

	*phy_id = phy_reg << 16;

	/* Grab the bits from PHYIR2, and put them in the lower half */
	phy_reg = mdiobus_read(bus, addr, MII_PHYSID2);
	if (phy_reg < 0) {
		/* returning -ENODEV doesn't stop bus scanning */
		return (phy_reg == -EIO || phy_reg == -ENODEV) ? -ENODEV : -EIO;
	}

	*phy_id |= phy_reg;

	/* If the phy_id is mostly Fs, there is no device there */
	if ((*phy_id & 0x1fffffff) == 0x1fffffff)
		return -ENODEV;

	return 0;
}

/* Extract the phy ID from the compatible string of the form
 * ethernet-phy-idAAAA.BBBB.
 */
int fwnode_get_phy_id(struct fwnode_handle *fwnode, u32 *phy_id)
{
	unsigned int upper, lower;
	const char *cp;
	int ret;

	ret = fwnode_property_read_string(fwnode, "compatible", &cp);
	if (ret)
		return ret;

	if (sscanf(cp, "ethernet-phy-id%4x.%4x", &upper, &lower) != 2)
		return -EINVAL;

	*phy_id = ((upper & GENMASK(15, 0)) << 16) | (lower & GENMASK(15, 0));
	return 0;
}
EXPORT_SYMBOL(fwnode_get_phy_id);

/**
 * get_phy_device - reads the specified PHY device and returns its @phy_device
 *		    struct
 * @bus: the target MII bus
 * @addr: PHY address on the MII bus
 * @is_c45: If true the PHY uses the 802.3 clause 45 protocol
 *
 * Probe for a PHY at @addr on @bus.
 *
 * When probing for a clause 22 PHY, then read the ID registers. If we find
 * a valid ID, allocate and return a &struct phy_device.
 *
 * When probing for a clause 45 PHY, read the "devices in package" registers.
 * If the "devices in package" appears valid, read the ID registers for each
 * MMD, allocate and return a &struct phy_device.
 *
 * Returns an allocated &struct phy_device on success, %-ENODEV if there is
 * no PHY present, or %-EIO on bus access error.
 */
struct phy_device *get_phy_device(struct mii_bus *bus, int addr, bool is_c45)
{
	struct phy_c45_device_ids c45_ids;
	u32 phy_id = 0;
	int r;

	c45_ids.devices_in_package = 0;
	c45_ids.mmds_present = 0;
	memset(c45_ids.device_ids, 0xff, sizeof(c45_ids.device_ids));

	if (is_c45)
		r = get_phy_c45_ids(bus, addr, &c45_ids);
	else
		r = get_phy_c22_id(bus, addr, &phy_id);

	if (r)
		return ERR_PTR(r);

	/* PHY device such as the Marvell Alaska 88E2110 will return a PHY ID
	 * of 0 when probed using get_phy_c22_id() with no error. Proceed to
	 * probe with C45 to see if we're able to get a valid PHY ID in the C45
	 * space, if successful, create the C45 PHY device.
	 */
	if (!is_c45 && phy_id == 0 && bus->read_c45) {
		r = get_phy_c45_ids(bus, addr, &c45_ids);
		if (!r)
			return phy_device_create(bus, addr, phy_id,
						 true, &c45_ids);
	}

	return phy_device_create(bus, addr, phy_id, is_c45, &c45_ids);
}
EXPORT_SYMBOL(get_phy_device);

/**
 * phy_device_register - Register the phy device on the MDIO bus
 * @phydev: phy_device structure to be added to the MDIO bus
 */
int phy_device_register(struct phy_device *phydev)
{
	int err;

	err = mdiobus_register_device(&phydev->mdio);
	if (err)
		return err;

	/* Deassert the reset signal */
	phy_device_reset(phydev, 0);

	/* Run all of the fixups for this PHY */
	err = phy_scan_fixups(phydev);
	if (err) {
		phydev_err(phydev, "failed to initialize\n");
		goto out;
	}

	err = device_add(&phydev->mdio.dev);
	if (err) {
		phydev_err(phydev, "failed to add\n");
		goto out;
	}

	return 0;

 out:
	/* Assert the reset signal */
	phy_device_reset(phydev, 1);

	mdiobus_unregister_device(&phydev->mdio);
	return err;
}
EXPORT_SYMBOL(phy_device_register);

/**
 * phy_device_remove - Remove a previously registered phy device from the MDIO bus
 * @phydev: phy_device structure to remove
 *
 * This doesn't free the phy_device itself, it merely reverses the effects
 * of phy_device_register(). Use phy_device_free() to free the device
 * after calling this function.
 */
void phy_device_remove(struct phy_device *phydev)
{
	unregister_mii_timestamper(phydev->mii_ts);
	pse_control_put(phydev->psec);

	device_del(&phydev->mdio.dev);

	/* Assert the reset signal */
	phy_device_reset(phydev, 1);

	mdiobus_unregister_device(&phydev->mdio);
}
EXPORT_SYMBOL(phy_device_remove);

/**
 * phy_get_c45_ids - Read 802.3-c45 IDs for phy device.
 * @phydev: phy_device structure to read 802.3-c45 IDs
 *
 * Returns zero on success, %-EIO on bus access error, or %-ENODEV if
 * the "devices in package" is invalid.
 */
int phy_get_c45_ids(struct phy_device *phydev)
{
	return get_phy_c45_ids(phydev->mdio.bus, phydev->mdio.addr,
			       &phydev->c45_ids);
}
EXPORT_SYMBOL(phy_get_c45_ids);

/**
 * phy_find_first - finds the first PHY device on the bus
 * @bus: the target MII bus
 */
struct phy_device *phy_find_first(struct mii_bus *bus)
{
	struct phy_device *phydev;
	int addr;

	for (addr = 0; addr < PHY_MAX_ADDR; addr++) {
		phydev = mdiobus_get_phy(bus, addr);
		if (phydev)
			return phydev;
	}
	return NULL;
}
EXPORT_SYMBOL(phy_find_first);

static void phy_link_change(struct phy_device *phydev, bool up)
{
	struct net_device *netdev = phydev->attached_dev;

	if (up)
		netif_carrier_on(netdev);
	else
		netif_carrier_off(netdev);
	phydev->adjust_link(netdev);
	if (phydev->mii_ts && phydev->mii_ts->link_state)
		phydev->mii_ts->link_state(phydev->mii_ts, phydev);
}

/**
 * phy_prepare_link - prepares the PHY layer to monitor link status
 * @phydev: target phy_device struct
 * @handler: callback function for link status change notifications
 *
 * Description: Tells the PHY infrastructure to handle the
 *   gory details on monitoring link status (whether through
 *   polling or an interrupt), and to call back to the
 *   connected device driver when the link status changes.
 *   If you want to monitor your own link state, don't call
 *   this function.
 */
static void phy_prepare_link(struct phy_device *phydev,
			     void (*handler)(struct net_device *))
{
	phydev->adjust_link = handler;
}

/**
 * phy_connect_direct - connect an ethernet device to a specific phy_device
 * @dev: the network device to connect
 * @phydev: the pointer to the phy device
 * @handler: callback function for state change notifications
 * @interface: PHY device's interface
 */
int phy_connect_direct(struct net_device *dev, struct phy_device *phydev,
		       void (*handler)(struct net_device *),
		       phy_interface_t interface)
{
	int rc;

	if (!dev)
		return -EINVAL;

	rc = phy_attach_direct(dev, phydev, phydev->dev_flags, interface);
	if (rc)
		return rc;

	phy_prepare_link(phydev, handler);
	if (phy_interrupt_is_valid(phydev))
		phy_request_interrupt(phydev);

	return 0;
}
EXPORT_SYMBOL(phy_connect_direct);

/**
 * phy_connect - connect an ethernet device to a PHY device
 * @dev: the network device to connect
 * @bus_id: the id string of the PHY device to connect
 * @handler: callback function for state change notifications
 * @interface: PHY device's interface
 *
 * Description: Convenience function for connecting ethernet
 *   devices to PHY devices.  The default behavior is for
 *   the PHY infrastructure to handle everything, and only notify
 *   the connected driver when the link status changes.  If you
 *   don't want, or can't use the provided functionality, you may
 *   choose to call only the subset of functions which provide
 *   the desired functionality.
 */
struct phy_device *phy_connect(struct net_device *dev, const char *bus_id,
			       void (*handler)(struct net_device *),
			       phy_interface_t interface)
{
	struct phy_device *phydev;
	struct device *d;
	int rc;

	/* Search the list of PHY devices on the mdio bus for the
	 * PHY with the requested name
	 */
	d = bus_find_device_by_name(&mdio_bus_type, NULL, bus_id);
	if (!d) {
		pr_err("PHY %s not found\n", bus_id);
		return ERR_PTR(-ENODEV);
	}
	phydev = to_phy_device(d);

	rc = phy_connect_direct(dev, phydev, handler, interface);
	put_device(d);
	if (rc)
		return ERR_PTR(rc);

	return phydev;
}
EXPORT_SYMBOL(phy_connect);

/**
 * phy_disconnect - disable interrupts, stop state machine, and detach a PHY
 *		    device
 * @phydev: target phy_device struct
 */
void phy_disconnect(struct phy_device *phydev)
{
	if (phy_is_started(phydev))
		phy_stop(phydev);

	if (phy_interrupt_is_valid(phydev))
		phy_free_interrupt(phydev);

	phydev->adjust_link = NULL;

	phy_detach(phydev);
}
EXPORT_SYMBOL(phy_disconnect);

/**
 * phy_poll_reset - Safely wait until a PHY reset has properly completed
 * @phydev: The PHY device to poll
 *
 * Description: According to IEEE 802.3, Section 2, Subsection 22.2.4.1.1, as
 *   published in 2008, a PHY reset may take up to 0.5 seconds.  The MII BMCR
 *   register must be polled until the BMCR_RESET bit clears.
 *
 *   Furthermore, any attempts to write to PHY registers may have no effect
 *   or even generate MDIO bus errors until this is complete.
 *
 *   Some PHYs (such as the Marvell 88E1111) don't entirely conform to the
 *   standard and do not fully reset after the BMCR_RESET bit is set, and may
 *   even *REQUIRE* a soft-reset to properly restart autonegotiation.  In an
 *   effort to support such broken PHYs, this function is separate from the
 *   standard phy_init_hw() which will zero all the other bits in the BMCR
 *   and reapply all driver-specific and board-specific fixups.
 */
static int phy_poll_reset(struct phy_device *phydev)
{
	/* Poll until the reset bit clears (50ms per retry == 0.6 sec) */
	int ret, val;

	ret = phy_read_poll_timeout(phydev, MII_BMCR, val, !(val & BMCR_RESET),
				    50000, 600000, true);
	if (ret)
		return ret;
	/* Some chips (smsc911x) may still need up to another 1ms after the
	 * BMCR_RESET bit is cleared before they are usable.
	 */
	msleep(1);
	return 0;
}

int phy_init_hw(struct phy_device *phydev)
{
	int ret = 0;

	/* Deassert the reset signal */
	phy_device_reset(phydev, 0);

	if (!phydev->drv)
		return 0;

	if (phydev->drv->soft_reset) {
		ret = phydev->drv->soft_reset(phydev);
		if (ret < 0)
			return ret;

		/* see comment in genphy_soft_reset for an explanation */
		phydev->suspended = 0;
	}

	ret = phy_scan_fixups(phydev);
	if (ret < 0)
		return ret;

	phy_interface_zero(phydev->possible_interfaces);

	if (phydev->drv->config_init) {
		ret = phydev->drv->config_init(phydev);
		if (ret < 0)
			return ret;
	}

	if (phydev->drv->config_intr) {
		ret = phydev->drv->config_intr(phydev);
		if (ret < 0)
			return ret;
	}

	return 0;
}
EXPORT_SYMBOL(phy_init_hw);

void phy_attached_info(struct phy_device *phydev)
{
	phy_attached_print(phydev, NULL);
}
EXPORT_SYMBOL(phy_attached_info);

#define ATTACHED_FMT "attached PHY driver %s(mii_bus:phy_addr=%s, irq=%s)"
char *phy_attached_info_irq(struct phy_device *phydev)
{
	char *irq_str;
	char irq_num[8];

	switch(phydev->irq) {
	case PHY_POLL:
		irq_str = "POLL";
		break;
	case PHY_MAC_INTERRUPT:
		irq_str = "MAC";
		break;
	default:
		snprintf(irq_num, sizeof(irq_num), "%d", phydev->irq);
		irq_str = irq_num;
		break;
	}

	return kasprintf(GFP_KERNEL, "%s", irq_str);
}
EXPORT_SYMBOL(phy_attached_info_irq);

void phy_attached_print(struct phy_device *phydev, const char *fmt, ...)
{
	const char *unbound = phydev->drv ? "" : "[unbound] ";
	char *irq_str = phy_attached_info_irq(phydev);

	if (!fmt) {
		phydev_info(phydev, ATTACHED_FMT "\n", unbound,
			    phydev_name(phydev), irq_str);
	} else {
		va_list ap;

		phydev_info(phydev, ATTACHED_FMT, unbound,
			    phydev_name(phydev), irq_str);

		va_start(ap, fmt);
		vprintk(fmt, ap);
		va_end(ap);
	}
	kfree(irq_str);
}
EXPORT_SYMBOL(phy_attached_print);

static void phy_sysfs_create_links(struct phy_device *phydev)
{
	struct net_device *dev = phydev->attached_dev;
	int err;

	if (!dev)
		return;

	err = sysfs_create_link(&phydev->mdio.dev.kobj, &dev->dev.kobj,
				"attached_dev");
	if (err)
		return;

	err = sysfs_create_link_nowarn(&dev->dev.kobj,
				       &phydev->mdio.dev.kobj,
				       "phydev");
	if (err) {
		dev_err(&dev->dev, "could not add device link to %s err %d\n",
			kobject_name(&phydev->mdio.dev.kobj),
			err);
		/* non-fatal - some net drivers can use one netdevice
		 * with more then one phy
		 */
	}

	phydev->sysfs_links = true;
}

static ssize_t
phy_standalone_show(struct device *dev, struct device_attribute *attr,
		    char *buf)
{
	struct phy_device *phydev = to_phy_device(dev);

	return sysfs_emit(buf, "%d\n", !phydev->attached_dev);
}
static DEVICE_ATTR_RO(phy_standalone);

/**
 * phy_sfp_connect_phy - Connect the SFP module's PHY to the upstream PHY
 * @upstream: pointer to the upstream phy device
 * @phy: pointer to the SFP module's phy device
 *
 * This helper allows keeping track of PHY devices on the link. It adds the
 * SFP module's phy to the phy namespace of the upstream phy
 *
 * Return: 0 on success, otherwise a negative error code.
 */
int phy_sfp_connect_phy(void *upstream, struct phy_device *phy)
{
	struct phy_device *phydev = upstream;
	struct net_device *dev = phydev->attached_dev;

	if (dev)
		return phy_link_topo_add_phy(dev, phy, PHY_UPSTREAM_PHY, phydev);

	return 0;
}
EXPORT_SYMBOL(phy_sfp_connect_phy);

/**
 * phy_sfp_disconnect_phy - Disconnect the SFP module's PHY from the upstream PHY
 * @upstream: pointer to the upstream phy device
 * @phy: pointer to the SFP module's phy device
 *
 * This helper allows keeping track of PHY devices on the link. It removes the
 * SFP module's phy to the phy namespace of the upstream phy. As the module phy
 * will be destroyed, re-inserting the same module will add a new phy with a
 * new index.
 */
void phy_sfp_disconnect_phy(void *upstream, struct phy_device *phy)
{
	struct phy_device *phydev = upstream;
	struct net_device *dev = phydev->attached_dev;

	if (dev)
		phy_link_topo_del_phy(dev, phy);
}
EXPORT_SYMBOL(phy_sfp_disconnect_phy);

/**
 * phy_sfp_attach - attach the SFP bus to the PHY upstream network device
 * @upstream: pointer to the phy device
 * @bus: sfp bus representing cage being attached
 *
 * This is used to fill in the sfp_upstream_ops .attach member.
 */
void phy_sfp_attach(void *upstream, struct sfp_bus *bus)
{
	struct phy_device *phydev = upstream;

	if (phydev->attached_dev)
		phydev->attached_dev->sfp_bus = bus;
	phydev->sfp_bus_attached = true;
}
EXPORT_SYMBOL(phy_sfp_attach);

/**
 * phy_sfp_detach - detach the SFP bus from the PHY upstream network device
 * @upstream: pointer to the phy device
 * @bus: sfp bus representing cage being attached
 *
 * This is used to fill in the sfp_upstream_ops .detach member.
 */
void phy_sfp_detach(void *upstream, struct sfp_bus *bus)
{
	struct phy_device *phydev = upstream;

	if (phydev->attached_dev)
		phydev->attached_dev->sfp_bus = NULL;
	phydev->sfp_bus_attached = false;
}
EXPORT_SYMBOL(phy_sfp_detach);

/**
 * phy_sfp_probe - probe for a SFP cage attached to this PHY device
 * @phydev: Pointer to phy_device
 * @ops: SFP's upstream operations
 */
int phy_sfp_probe(struct phy_device *phydev,
		  const struct sfp_upstream_ops *ops)
{
	struct sfp_bus *bus;
	int ret = 0;

	if (phydev->mdio.dev.fwnode) {
		bus = sfp_bus_find_fwnode(phydev->mdio.dev.fwnode);
		if (IS_ERR(bus))
			return PTR_ERR(bus);

		phydev->sfp_bus = bus;

		ret = sfp_bus_add_upstream(bus, phydev, ops);
		sfp_bus_put(bus);
	}
	return ret;
}
EXPORT_SYMBOL(phy_sfp_probe);

<<<<<<< HEAD
static bool phy_drv_supports_irq(struct phy_driver *phydrv)
=======
static bool phy_drv_supports_irq(const struct phy_driver *phydrv)
>>>>>>> a6ad5510
{
	return phydrv->config_intr && phydrv->handle_interrupt;
}

/**
 * phy_attach_direct - attach a network device to a given PHY device pointer
 * @dev: network device to attach
 * @phydev: Pointer to phy_device to attach
 * @flags: PHY device's dev_flags
 * @interface: PHY device's interface
 *
 * Description: Called by drivers to attach to a particular PHY
 *     device. The phy_device is found, and properly hooked up
 *     to the phy_driver.  If no driver is attached, then a
 *     generic driver is used.  The phy_device is given a ptr to
 *     the attaching device, and given a callback for link status
 *     change.  The phy_device is returned to the attaching driver.
 *     This function takes a reference on the phy device.
 */
int phy_attach_direct(struct net_device *dev, struct phy_device *phydev,
		      u32 flags, phy_interface_t interface)
{
	struct mii_bus *bus = phydev->mdio.bus;
	struct device *d = &phydev->mdio.dev;
	struct module *ndev_owner = NULL;
	bool using_genphy = false;
	int err;

	/* For Ethernet device drivers that register their own MDIO bus, we
	 * will have bus->owner match ndev_mod, so we do not want to increment
	 * our own module->refcnt here, otherwise we would not be able to
	 * unload later on.
	 */
	if (dev)
		ndev_owner = dev->dev.parent->driver->owner;
	if (ndev_owner != bus->owner && !try_module_get(bus->owner)) {
		phydev_err(phydev, "failed to get the bus module\n");
		return -EIO;
	}

	get_device(d);

	/* Assume that if there is no driver, that it doesn't
	 * exist, and we should use the genphy driver.
	 */
	if (!d->driver) {
		if (phydev->is_c45)
			d->driver = &genphy_c45_driver.mdiodrv.driver;
		else
			d->driver = &genphy_driver.mdiodrv.driver;

		using_genphy = true;
	}

	if (!try_module_get(d->driver->owner)) {
		phydev_err(phydev, "failed to get the device driver module\n");
		err = -EIO;
		goto error_put_device;
	}

	if (using_genphy) {
		err = d->driver->probe(d);
		if (err >= 0)
			err = device_bind_driver(d);

		if (err)
			goto error_module_put;
	}

	if (phydev->attached_dev) {
		dev_err(&dev->dev, "PHY already attached\n");
		err = -EBUSY;
		goto error;
	}

	phydev->phy_link_change = phy_link_change;
	if (dev) {
		phydev->attached_dev = dev;
		dev->phydev = phydev;

		if (phydev->sfp_bus_attached)
			dev->sfp_bus = phydev->sfp_bus;

		err = phy_link_topo_add_phy(dev, phydev, PHY_UPSTREAM_MAC, dev);
		if (err)
			goto error;
	}

	/* Some Ethernet drivers try to connect to a PHY device before
	 * calling register_netdevice() -> netdev_register_kobject() and
	 * does the dev->dev.kobj initialization. Here we only check for
	 * success which indicates that the network device kobject is
	 * ready. Once we do that we still need to keep track of whether
	 * links were successfully set up or not for phy_detach() to
	 * remove them accordingly.
	 */
	phydev->sysfs_links = false;

	phy_sysfs_create_links(phydev);

	if (!phydev->attached_dev) {
		err = sysfs_create_file(&phydev->mdio.dev.kobj,
					&dev_attr_phy_standalone.attr);
		if (err)
			phydev_err(phydev, "error creating 'phy_standalone' sysfs entry\n");
	}

	phydev->dev_flags |= flags;

	phydev->interface = interface;

	phydev->state = PHY_READY;

	phydev->interrupts = PHY_INTERRUPT_DISABLED;

	/* PHYs can request to use poll mode even though they have an
	 * associated interrupt line. This could be the case if they
	 * detect a broken interrupt handling.
	 */
	if (phydev->dev_flags & PHY_F_NO_IRQ)
		phydev->irq = PHY_POLL;

	if (!phy_drv_supports_irq(phydev->drv) && phy_interrupt_is_valid(phydev))
		phydev->irq = PHY_POLL;

	/* Port is set to PORT_TP by default and the actual PHY driver will set
	 * it to different value depending on the PHY configuration. If we have
	 * the generic PHY driver we can't figure it out, thus set the old
	 * legacy PORT_MII value.
	 */
	if (using_genphy)
		phydev->port = PORT_MII;

	/* Initial carrier state is off as the phy is about to be
	 * (re)initialized.
	 */
	if (dev)
		netif_carrier_off(phydev->attached_dev);

	/* Do initial configuration here, now that
	 * we have certain key parameters
	 * (dev_flags and interface)
	 */
	err = phy_init_hw(phydev);
	if (err)
		goto error;

	phy_resume(phydev);
	if (!phydev->is_on_sfp_module)
		phy_led_triggers_register(phydev);

	/**
	 * If the external phy used by current mac interface is managed by
	 * another mac interface, so we should create a device link between
	 * phy dev and mac dev.
	 */
	if (dev && phydev->mdio.bus->parent && dev->dev.parent != phydev->mdio.bus->parent)
		phydev->devlink = device_link_add(dev->dev.parent, &phydev->mdio.dev,
						  DL_FLAG_PM_RUNTIME | DL_FLAG_STATELESS);

	return err;

error:
	/* phy_detach() does all of the cleanup below */
	phy_detach(phydev);
	return err;

error_module_put:
	module_put(d->driver->owner);
	d->driver = NULL;
error_put_device:
	put_device(d);
	if (ndev_owner != bus->owner)
		module_put(bus->owner);
	return err;
}
EXPORT_SYMBOL(phy_attach_direct);

/**
 * phy_attach - attach a network device to a particular PHY device
 * @dev: network device to attach
 * @bus_id: Bus ID of PHY device to attach
 * @interface: PHY device's interface
 *
 * Description: Same as phy_attach_direct() except that a PHY bus_id
 *     string is passed instead of a pointer to a struct phy_device.
 */
struct phy_device *phy_attach(struct net_device *dev, const char *bus_id,
			      phy_interface_t interface)
{
	struct phy_device *phydev;
	struct device *d;
	int rc;

	if (!dev)
		return ERR_PTR(-EINVAL);

	/* Search the list of PHY devices on the mdio bus for the
	 * PHY with the requested name
	 */
	d = bus_find_device_by_name(&mdio_bus_type, NULL, bus_id);
	if (!d) {
		pr_err("PHY %s not found\n", bus_id);
		return ERR_PTR(-ENODEV);
	}
	phydev = to_phy_device(d);

	rc = phy_attach_direct(dev, phydev, phydev->dev_flags, interface);
	put_device(d);
	if (rc)
		return ERR_PTR(rc);

	return phydev;
}
EXPORT_SYMBOL(phy_attach);

static bool phy_driver_is_genphy_kind(struct phy_device *phydev,
				      struct device_driver *driver)
{
	struct device *d = &phydev->mdio.dev;
	bool ret = false;

	if (!phydev->drv)
		return ret;

	get_device(d);
	ret = d->driver == driver;
	put_device(d);

	return ret;
}

bool phy_driver_is_genphy(struct phy_device *phydev)
{
	return phy_driver_is_genphy_kind(phydev,
					 &genphy_driver.mdiodrv.driver);
}
EXPORT_SYMBOL_GPL(phy_driver_is_genphy);

bool phy_driver_is_genphy_10g(struct phy_device *phydev)
{
	return phy_driver_is_genphy_kind(phydev,
					 &genphy_c45_driver.mdiodrv.driver);
}
EXPORT_SYMBOL_GPL(phy_driver_is_genphy_10g);

/**
 * phy_package_join - join a common PHY group
 * @phydev: target phy_device struct
 * @base_addr: cookie and base PHY address of PHY package for offset
 *   calculation of global register access
 * @priv_size: if non-zero allocate this amount of bytes for private data
 *
 * This joins a PHY group and provides a shared storage for all phydevs in
 * this group. This is intended to be used for packages which contain
 * more than one PHY, for example a quad PHY transceiver.
 *
 * The base_addr parameter serves as cookie which has to have the same values
 * for all members of one group and as the base PHY address of the PHY package
 * for offset calculation to access generic registers of a PHY package.
 * Usually, one of the PHY addresses of the different PHYs in the package
 * provides access to these global registers.
 * The address which is given here, will be used in the phy_package_read()
 * and phy_package_write() convenience functions as base and added to the
 * passed offset in those functions.
 *
 * This will set the shared pointer of the phydev to the shared storage.
 * If this is the first call for a this cookie the shared storage will be
 * allocated. If priv_size is non-zero, the given amount of bytes are
 * allocated for the priv member.
 *
 * Returns < 1 on error, 0 on success. Esp. calling phy_package_join()
 * with the same cookie but a different priv_size is an error.
 */
int phy_package_join(struct phy_device *phydev, int base_addr, size_t priv_size)
{
	struct mii_bus *bus = phydev->mdio.bus;
	struct phy_package_shared *shared;
	int ret;

	if (base_addr < 0 || base_addr >= PHY_MAX_ADDR)
		return -EINVAL;

	mutex_lock(&bus->shared_lock);
	shared = bus->shared[base_addr];
	if (!shared) {
		ret = -ENOMEM;
		shared = kzalloc(sizeof(*shared), GFP_KERNEL);
		if (!shared)
			goto err_unlock;
		if (priv_size) {
			shared->priv = kzalloc(priv_size, GFP_KERNEL);
			if (!shared->priv)
				goto err_free;
			shared->priv_size = priv_size;
		}
		shared->base_addr = base_addr;
		shared->np = NULL;
		refcount_set(&shared->refcnt, 1);
		bus->shared[base_addr] = shared;
	} else {
		ret = -EINVAL;
		if (priv_size && priv_size != shared->priv_size)
			goto err_unlock;
		refcount_inc(&shared->refcnt);
	}
	mutex_unlock(&bus->shared_lock);

	phydev->shared = shared;

	return 0;

err_free:
	kfree(shared);
err_unlock:
	mutex_unlock(&bus->shared_lock);
	return ret;
}
EXPORT_SYMBOL_GPL(phy_package_join);

/**
 * of_phy_package_join - join a common PHY group in PHY package
 * @phydev: target phy_device struct
 * @priv_size: if non-zero allocate this amount of bytes for private data
 *
 * This is a variant of phy_package_join for PHY package defined in DT.
 *
 * The parent node of the @phydev is checked as a valid PHY package node
 * structure (by matching the node name "ethernet-phy-package") and the
 * base_addr for the PHY package is passed to phy_package_join.
 *
 * With this configuration the shared struct will also have the np value
 * filled to use additional DT defined properties in PHY specific
 * probe_once and config_init_once PHY package OPs.
 *
 * Returns < 0 on error, 0 on success. Esp. calling phy_package_join()
 * with the same cookie but a different priv_size is an error. Or a parent
 * node is not detected or is not valid or doesn't match the expected node
 * name for PHY package.
 */
int of_phy_package_join(struct phy_device *phydev, size_t priv_size)
{
	struct device_node *node = phydev->mdio.dev.of_node;
	struct device_node *package_node;
	u32 base_addr;
	int ret;

	if (!node)
		return -EINVAL;

	package_node = of_get_parent(node);
	if (!package_node)
		return -EINVAL;

	if (!of_node_name_eq(package_node, "ethernet-phy-package")) {
		ret = -EINVAL;
		goto exit;
	}

	if (of_property_read_u32(package_node, "reg", &base_addr)) {
		ret = -EINVAL;
		goto exit;
	}

	ret = phy_package_join(phydev, base_addr, priv_size);
	if (ret)
		goto exit;

	phydev->shared->np = package_node;

	return 0;
exit:
	of_node_put(package_node);
	return ret;
}
EXPORT_SYMBOL_GPL(of_phy_package_join);

/**
 * phy_package_leave - leave a common PHY group
 * @phydev: target phy_device struct
 *
 * This leaves a PHY group created by phy_package_join(). If this phydev
 * was the last user of the shared data between the group, this data is
 * freed. Resets the phydev->shared pointer to NULL.
 */
void phy_package_leave(struct phy_device *phydev)
{
	struct phy_package_shared *shared = phydev->shared;
	struct mii_bus *bus = phydev->mdio.bus;

	if (!shared)
		return;

	/* Decrease the node refcount on leave if present */
	if (shared->np)
		of_node_put(shared->np);

	if (refcount_dec_and_mutex_lock(&shared->refcnt, &bus->shared_lock)) {
		bus->shared[shared->base_addr] = NULL;
		mutex_unlock(&bus->shared_lock);
		kfree(shared->priv);
		kfree(shared);
	}

	phydev->shared = NULL;
}
EXPORT_SYMBOL_GPL(phy_package_leave);

static void devm_phy_package_leave(struct device *dev, void *res)
{
	phy_package_leave(*(struct phy_device **)res);
}

/**
 * devm_phy_package_join - resource managed phy_package_join()
 * @dev: device that is registering this PHY package
 * @phydev: target phy_device struct
 * @base_addr: cookie and base PHY address of PHY package for offset
 *   calculation of global register access
 * @priv_size: if non-zero allocate this amount of bytes for private data
 *
 * Managed phy_package_join(). Shared storage fetched by this function,
 * phy_package_leave() is automatically called on driver detach. See
 * phy_package_join() for more information.
 */
int devm_phy_package_join(struct device *dev, struct phy_device *phydev,
			  int base_addr, size_t priv_size)
{
	struct phy_device **ptr;
	int ret;

	ptr = devres_alloc(devm_phy_package_leave, sizeof(*ptr),
			   GFP_KERNEL);
	if (!ptr)
		return -ENOMEM;

	ret = phy_package_join(phydev, base_addr, priv_size);

	if (!ret) {
		*ptr = phydev;
		devres_add(dev, ptr);
	} else {
		devres_free(ptr);
	}

	return ret;
}
EXPORT_SYMBOL_GPL(devm_phy_package_join);

/**
 * devm_of_phy_package_join - resource managed of_phy_package_join()
 * @dev: device that is registering this PHY package
 * @phydev: target phy_device struct
 * @priv_size: if non-zero allocate this amount of bytes for private data
 *
 * Managed of_phy_package_join(). Shared storage fetched by this function,
 * phy_package_leave() is automatically called on driver detach. See
 * of_phy_package_join() for more information.
 */
int devm_of_phy_package_join(struct device *dev, struct phy_device *phydev,
			     size_t priv_size)
{
	struct phy_device **ptr;
	int ret;

	ptr = devres_alloc(devm_phy_package_leave, sizeof(*ptr),
			   GFP_KERNEL);
	if (!ptr)
		return -ENOMEM;

	ret = of_phy_package_join(phydev, priv_size);

	if (!ret) {
		*ptr = phydev;
		devres_add(dev, ptr);
	} else {
		devres_free(ptr);
	}

	return ret;
}
EXPORT_SYMBOL_GPL(devm_of_phy_package_join);

/**
 * phy_detach - detach a PHY device from its network device
 * @phydev: target phy_device struct
 *
 * This detaches the phy device from its network device and the phy
 * driver, and drops the reference count taken in phy_attach_direct().
 */
void phy_detach(struct phy_device *phydev)
{
	struct net_device *dev = phydev->attached_dev;
	struct module *ndev_owner = NULL;
	struct mii_bus *bus;

	if (phydev->devlink)
		device_link_del(phydev->devlink);

	if (phydev->sysfs_links) {
		if (dev)
			sysfs_remove_link(&dev->dev.kobj, "phydev");
		sysfs_remove_link(&phydev->mdio.dev.kobj, "attached_dev");
	}

	if (!phydev->attached_dev)
		sysfs_remove_file(&phydev->mdio.dev.kobj,
				  &dev_attr_phy_standalone.attr);

	phy_suspend(phydev);
	if (dev) {
		phydev->attached_dev->phydev = NULL;
		phydev->attached_dev = NULL;
		phy_link_topo_del_phy(dev, phydev);
	}
	phydev->phylink = NULL;

	if (!phydev->is_on_sfp_module)
		phy_led_triggers_unregister(phydev);

	if (phydev->mdio.dev.driver)
		module_put(phydev->mdio.dev.driver->owner);

	/* If the device had no specific driver before (i.e. - it
	 * was using the generic driver), we unbind the device
	 * from the generic driver so that there's a chance a
	 * real driver could be loaded
	 */
	if (phy_driver_is_genphy(phydev) ||
	    phy_driver_is_genphy_10g(phydev))
		device_release_driver(&phydev->mdio.dev);

	/* Assert the reset signal */
	phy_device_reset(phydev, 1);

	/*
	 * The phydev might go away on the put_device() below, so avoid
	 * a use-after-free bug by reading the underlying bus first.
	 */
	bus = phydev->mdio.bus;

	put_device(&phydev->mdio.dev);
	if (dev)
		ndev_owner = dev->dev.parent->driver->owner;
	if (ndev_owner != bus->owner)
		module_put(bus->owner);
}
EXPORT_SYMBOL(phy_detach);

int phy_suspend(struct phy_device *phydev)
{
	struct net_device *netdev = phydev->attached_dev;
	const struct phy_driver *phydrv = phydev->drv;
	int ret;

	if (phydev->suspended || !phydrv)
		return 0;

	phydev->wol_enabled = phy_drv_wol_enabled(phydev) ||
			      (netdev && netdev->ethtool->wol_enabled);
	/* If the device has WOL enabled, we cannot suspend the PHY */
	if (phydev->wol_enabled && !(phydrv->flags & PHY_ALWAYS_CALL_SUSPEND))
		return -EBUSY;

	if (!phydrv->suspend)
		return 0;

	ret = phydrv->suspend(phydev);
	if (!ret)
		phydev->suspended = true;

	return ret;
}
EXPORT_SYMBOL(phy_suspend);

int __phy_resume(struct phy_device *phydev)
{
	const struct phy_driver *phydrv = phydev->drv;
	int ret;

	lockdep_assert_held(&phydev->lock);

	if (!phydrv || !phydrv->resume)
		return 0;

	ret = phydrv->resume(phydev);
	if (!ret)
		phydev->suspended = false;

	return ret;
}
EXPORT_SYMBOL(__phy_resume);

int phy_resume(struct phy_device *phydev)
{
	int ret;

	mutex_lock(&phydev->lock);
	ret = __phy_resume(phydev);
	mutex_unlock(&phydev->lock);

	return ret;
}
EXPORT_SYMBOL(phy_resume);

int phy_loopback(struct phy_device *phydev, bool enable)
{
	int ret = 0;

	if (!phydev->drv)
		return -EIO;

	mutex_lock(&phydev->lock);

	if (enable && phydev->loopback_enabled) {
		ret = -EBUSY;
		goto out;
	}

	if (!enable && !phydev->loopback_enabled) {
		ret = -EINVAL;
		goto out;
	}

	if (phydev->drv->set_loopback)
		ret = phydev->drv->set_loopback(phydev, enable);
	else
		ret = genphy_loopback(phydev, enable);

	if (ret)
		goto out;

	phydev->loopback_enabled = enable;

out:
	mutex_unlock(&phydev->lock);
	return ret;
}
EXPORT_SYMBOL(phy_loopback);

/**
 * phy_reset_after_clk_enable - perform a PHY reset if needed
 * @phydev: target phy_device struct
 *
 * Description: Some PHYs are known to need a reset after their refclk was
 *   enabled. This function evaluates the flags and perform the reset if it's
 *   needed. Returns < 0 on error, 0 if the phy wasn't reset and 1 if the phy
 *   was reset.
 */
int phy_reset_after_clk_enable(struct phy_device *phydev)
{
	if (!phydev || !phydev->drv)
		return -ENODEV;

	if (phydev->drv->flags & PHY_RST_AFTER_CLK_EN) {
		phy_device_reset(phydev, 1);
		phy_device_reset(phydev, 0);
		return 1;
	}

	return 0;
}
EXPORT_SYMBOL(phy_reset_after_clk_enable);

/* Generic PHY support and helper functions */

/**
 * genphy_config_advert - sanitize and advertise auto-negotiation parameters
 * @phydev: target phy_device struct
 * @advert: auto-negotiation parameters to advertise
 *
 * Description: Writes MII_ADVERTISE with the appropriate values,
 *   after sanitizing the values to make sure we only advertise
 *   what is supported.  Returns < 0 on error, 0 if the PHY's advertisement
 *   hasn't changed, and > 0 if it has changed.
 */
static int genphy_config_advert(struct phy_device *phydev,
				const unsigned long *advert)
{
	int err, bmsr, changed = 0;
	u32 adv;

	adv = linkmode_adv_to_mii_adv_t(advert);

	/* Setup standard advertisement */
	err = phy_modify_changed(phydev, MII_ADVERTISE,
				 ADVERTISE_ALL | ADVERTISE_100BASE4 |
				 ADVERTISE_PAUSE_CAP | ADVERTISE_PAUSE_ASYM,
				 adv);
	if (err < 0)
		return err;
	if (err > 0)
		changed = 1;

	bmsr = phy_read(phydev, MII_BMSR);
	if (bmsr < 0)
		return bmsr;

	/* Per 802.3-2008, Section 22.2.4.2.16 Extended status all
	 * 1000Mbits/sec capable PHYs shall have the BMSR_ESTATEN bit set to a
	 * logical 1.
	 */
	if (!(bmsr & BMSR_ESTATEN))
		return changed;

	adv = linkmode_adv_to_mii_ctrl1000_t(advert);

	err = phy_modify_changed(phydev, MII_CTRL1000,
				 ADVERTISE_1000FULL | ADVERTISE_1000HALF,
				 adv);
	if (err < 0)
		return err;
	if (err > 0)
		changed = 1;

	return changed;
}

/**
 * genphy_c37_config_advert - sanitize and advertise auto-negotiation parameters
 * @phydev: target phy_device struct
 *
 * Description: Writes MII_ADVERTISE with the appropriate values,
 *   after sanitizing the values to make sure we only advertise
 *   what is supported.  Returns < 0 on error, 0 if the PHY's advertisement
 *   hasn't changed, and > 0 if it has changed. This function is intended
 *   for Clause 37 1000Base-X mode.
 */
static int genphy_c37_config_advert(struct phy_device *phydev)
{
	u16 adv = 0;

	/* Only allow advertising what this PHY supports */
	linkmode_and(phydev->advertising, phydev->advertising,
		     phydev->supported);

	if (linkmode_test_bit(ETHTOOL_LINK_MODE_1000baseX_Full_BIT,
			      phydev->advertising))
		adv |= ADVERTISE_1000XFULL;
	if (linkmode_test_bit(ETHTOOL_LINK_MODE_Pause_BIT,
			      phydev->advertising))
		adv |= ADVERTISE_1000XPAUSE;
	if (linkmode_test_bit(ETHTOOL_LINK_MODE_Asym_Pause_BIT,
			      phydev->advertising))
		adv |= ADVERTISE_1000XPSE_ASYM;

	return phy_modify_changed(phydev, MII_ADVERTISE,
				  ADVERTISE_1000XFULL | ADVERTISE_1000XPAUSE |
				  ADVERTISE_1000XHALF | ADVERTISE_1000XPSE_ASYM,
				  adv);
}

/**
 * genphy_config_eee_advert - disable unwanted eee mode advertisement
 * @phydev: target phy_device struct
 *
 * Description: Writes MDIO_AN_EEE_ADV after disabling unsupported energy
 *   efficent ethernet modes. Returns 0 if the PHY's advertisement hasn't
 *   changed, and 1 if it has changed.
 */
int genphy_config_eee_advert(struct phy_device *phydev)
{
	int err;

	/* Nothing to disable */
	if (!phydev->eee_broken_modes)
		return 0;

	err = phy_modify_mmd_changed(phydev, MDIO_MMD_AN, MDIO_AN_EEE_ADV,
				     phydev->eee_broken_modes, 0);
	/* If the call failed, we assume that EEE is not supported */
	return err < 0 ? 0 : err;
}
EXPORT_SYMBOL(genphy_config_eee_advert);

/**
 * genphy_setup_forced - configures/forces speed/duplex from @phydev
 * @phydev: target phy_device struct
 *
 * Description: Configures MII_BMCR to force speed/duplex
 *   to the values in phydev. Assumes that the values are valid.
 *   Please see phy_sanitize_settings().
 */
int genphy_setup_forced(struct phy_device *phydev)
{
	u16 ctl;

	phydev->pause = 0;
	phydev->asym_pause = 0;

	ctl = mii_bmcr_encode_fixed(phydev->speed, phydev->duplex);

	return phy_modify(phydev, MII_BMCR,
			  ~(BMCR_LOOPBACK | BMCR_ISOLATE | BMCR_PDOWN), ctl);
}
EXPORT_SYMBOL(genphy_setup_forced);

static int genphy_setup_master_slave(struct phy_device *phydev)
{
	u16 ctl = 0;

	if (!phydev->is_gigabit_capable)
		return 0;

	switch (phydev->master_slave_set) {
	case MASTER_SLAVE_CFG_MASTER_PREFERRED:
		ctl |= CTL1000_PREFER_MASTER;
		break;
	case MASTER_SLAVE_CFG_SLAVE_PREFERRED:
		break;
	case MASTER_SLAVE_CFG_MASTER_FORCE:
		ctl |= CTL1000_AS_MASTER;
		fallthrough;
	case MASTER_SLAVE_CFG_SLAVE_FORCE:
		ctl |= CTL1000_ENABLE_MASTER;
		break;
	case MASTER_SLAVE_CFG_UNKNOWN:
	case MASTER_SLAVE_CFG_UNSUPPORTED:
		return 0;
	default:
		phydev_warn(phydev, "Unsupported Master/Slave mode\n");
		return -EOPNOTSUPP;
	}

	return phy_modify_changed(phydev, MII_CTRL1000,
				  (CTL1000_ENABLE_MASTER | CTL1000_AS_MASTER |
				   CTL1000_PREFER_MASTER), ctl);
}

int genphy_read_master_slave(struct phy_device *phydev)
{
	int cfg, state;
	int val;

	phydev->master_slave_get = MASTER_SLAVE_CFG_UNKNOWN;
	phydev->master_slave_state = MASTER_SLAVE_STATE_UNKNOWN;

	val = phy_read(phydev, MII_CTRL1000);
	if (val < 0)
		return val;

	if (val & CTL1000_ENABLE_MASTER) {
		if (val & CTL1000_AS_MASTER)
			cfg = MASTER_SLAVE_CFG_MASTER_FORCE;
		else
			cfg = MASTER_SLAVE_CFG_SLAVE_FORCE;
	} else {
		if (val & CTL1000_PREFER_MASTER)
			cfg = MASTER_SLAVE_CFG_MASTER_PREFERRED;
		else
			cfg = MASTER_SLAVE_CFG_SLAVE_PREFERRED;
	}

	val = phy_read(phydev, MII_STAT1000);
	if (val < 0)
		return val;

	if (val & LPA_1000MSFAIL) {
		state = MASTER_SLAVE_STATE_ERR;
	} else if (phydev->link) {
		/* this bits are valid only for active link */
		if (val & LPA_1000MSRES)
			state = MASTER_SLAVE_STATE_MASTER;
		else
			state = MASTER_SLAVE_STATE_SLAVE;
	} else {
		state = MASTER_SLAVE_STATE_UNKNOWN;
	}

	phydev->master_slave_get = cfg;
	phydev->master_slave_state = state;

	return 0;
}
EXPORT_SYMBOL(genphy_read_master_slave);

/**
 * genphy_restart_aneg - Enable and Restart Autonegotiation
 * @phydev: target phy_device struct
 */
int genphy_restart_aneg(struct phy_device *phydev)
{
	/* Don't isolate the PHY if we're negotiating */
	return phy_modify(phydev, MII_BMCR, BMCR_ISOLATE,
			  BMCR_ANENABLE | BMCR_ANRESTART);
}
EXPORT_SYMBOL(genphy_restart_aneg);

/**
 * genphy_check_and_restart_aneg - Enable and restart auto-negotiation
 * @phydev: target phy_device struct
 * @restart: whether aneg restart is requested
 *
 * Check, and restart auto-negotiation if needed.
 */
int genphy_check_and_restart_aneg(struct phy_device *phydev, bool restart)
{
	int ret;

	if (!restart) {
		/* Advertisement hasn't changed, but maybe aneg was never on to
		 * begin with?  Or maybe phy was isolated?
		 */
		ret = phy_read(phydev, MII_BMCR);
		if (ret < 0)
			return ret;

		if (!(ret & BMCR_ANENABLE) || (ret & BMCR_ISOLATE))
			restart = true;
	}

	if (restart)
		return genphy_restart_aneg(phydev);

	return 0;
}
EXPORT_SYMBOL(genphy_check_and_restart_aneg);

/**
 * __genphy_config_aneg - restart auto-negotiation or write BMCR
 * @phydev: target phy_device struct
 * @changed: whether autoneg is requested
 *
 * Description: If auto-negotiation is enabled, we configure the
 *   advertising, and then restart auto-negotiation.  If it is not
 *   enabled, then we write the BMCR.
 */
int __genphy_config_aneg(struct phy_device *phydev, bool changed)
{
	__ETHTOOL_DECLARE_LINK_MODE_MASK(fixed_advert);
	const struct phy_setting *set;
	unsigned long *advert;
	int err;

	err = genphy_c45_an_config_eee_aneg(phydev);
	if (err < 0)
		return err;
	else if (err)
		changed = true;

	err = genphy_setup_master_slave(phydev);
	if (err < 0)
		return err;
	else if (err)
		changed = true;

	if (phydev->autoneg == AUTONEG_ENABLE) {
		/* Only allow advertising what this PHY supports */
		linkmode_and(phydev->advertising, phydev->advertising,
			     phydev->supported);
		advert = phydev->advertising;
	} else if (phydev->speed < SPEED_1000) {
		return genphy_setup_forced(phydev);
	} else {
		linkmode_zero(fixed_advert);

		set = phy_lookup_setting(phydev->speed, phydev->duplex,
					 phydev->supported, true);
		if (set)
			linkmode_set_bit(set->bit, fixed_advert);

		advert = fixed_advert;
	}

	err = genphy_config_advert(phydev, advert);
	if (err < 0) /* error */
		return err;
	else if (err)
		changed = true;

	return genphy_check_and_restart_aneg(phydev, changed);
}
EXPORT_SYMBOL(__genphy_config_aneg);

/**
 * genphy_c37_config_aneg - restart auto-negotiation or write BMCR
 * @phydev: target phy_device struct
 *
 * Description: If auto-negotiation is enabled, we configure the
 *   advertising, and then restart auto-negotiation.  If it is not
 *   enabled, then we write the BMCR. This function is intended
 *   for use with Clause 37 1000Base-X mode.
 */
int genphy_c37_config_aneg(struct phy_device *phydev)
{
	int err, changed;

	if (phydev->autoneg != AUTONEG_ENABLE)
		return genphy_setup_forced(phydev);

	err = phy_modify(phydev, MII_BMCR, BMCR_SPEED1000 | BMCR_SPEED100,
			 BMCR_SPEED1000);
	if (err)
		return err;

	changed = genphy_c37_config_advert(phydev);
	if (changed < 0) /* error */
		return changed;

	if (!changed) {
		/* Advertisement hasn't changed, but maybe aneg was never on to
		 * begin with?  Or maybe phy was isolated?
		 */
		int ctl = phy_read(phydev, MII_BMCR);

		if (ctl < 0)
			return ctl;

		if (!(ctl & BMCR_ANENABLE) || (ctl & BMCR_ISOLATE))
			changed = 1; /* do restart aneg */
	}

	/* Only restart aneg if we are advertising something different
	 * than we were before.
	 */
	if (changed > 0)
		return genphy_restart_aneg(phydev);

	return 0;
}
EXPORT_SYMBOL(genphy_c37_config_aneg);

/**
 * genphy_aneg_done - return auto-negotiation status
 * @phydev: target phy_device struct
 *
 * Description: Reads the status register and returns 0 either if
 *   auto-negotiation is incomplete, or if there was an error.
 *   Returns BMSR_ANEGCOMPLETE if auto-negotiation is done.
 */
int genphy_aneg_done(struct phy_device *phydev)
{
	int retval = phy_read(phydev, MII_BMSR);

	return (retval < 0) ? retval : (retval & BMSR_ANEGCOMPLETE);
}
EXPORT_SYMBOL(genphy_aneg_done);

/**
 * genphy_update_link - update link status in @phydev
 * @phydev: target phy_device struct
 *
 * Description: Update the value in phydev->link to reflect the
 *   current link value.  In order to do this, we need to read
 *   the status register twice, keeping the second value.
 */
int genphy_update_link(struct phy_device *phydev)
{
	int status = 0, bmcr;

	bmcr = phy_read(phydev, MII_BMCR);
	if (bmcr < 0)
		return bmcr;

	/* Autoneg is being started, therefore disregard BMSR value and
	 * report link as down.
	 */
	if (bmcr & BMCR_ANRESTART)
		goto done;

	/* The link state is latched low so that momentary link
	 * drops can be detected. Do not double-read the status
	 * in polling mode to detect such short link drops except
	 * the link was already down.
	 */
	if (!phy_polling_mode(phydev) || !phydev->link) {
		status = phy_read(phydev, MII_BMSR);
		if (status < 0)
			return status;
		else if (status & BMSR_LSTATUS)
			goto done;
	}

	/* Read link and autonegotiation status */
	status = phy_read(phydev, MII_BMSR);
	if (status < 0)
		return status;
done:
	phydev->link = status & BMSR_LSTATUS ? 1 : 0;
	phydev->autoneg_complete = status & BMSR_ANEGCOMPLETE ? 1 : 0;

	/* Consider the case that autoneg was started and "aneg complete"
	 * bit has been reset, but "link up" bit not yet.
	 */
	if (phydev->autoneg == AUTONEG_ENABLE && !phydev->autoneg_complete)
		phydev->link = 0;

	return 0;
}
EXPORT_SYMBOL(genphy_update_link);

int genphy_read_lpa(struct phy_device *phydev)
{
	int lpa, lpagb;

	if (phydev->autoneg == AUTONEG_ENABLE) {
		if (!phydev->autoneg_complete) {
			mii_stat1000_mod_linkmode_lpa_t(phydev->lp_advertising,
							0);
			mii_lpa_mod_linkmode_lpa_t(phydev->lp_advertising, 0);
			return 0;
		}

		if (phydev->is_gigabit_capable) {
			lpagb = phy_read(phydev, MII_STAT1000);
			if (lpagb < 0)
				return lpagb;

			if (lpagb & LPA_1000MSFAIL) {
				int adv = phy_read(phydev, MII_CTRL1000);

				if (adv < 0)
					return adv;

				if (adv & CTL1000_ENABLE_MASTER)
					phydev_err(phydev, "Master/Slave resolution failed, maybe conflicting manual settings?\n");
				else
					phydev_err(phydev, "Master/Slave resolution failed\n");
				return -ENOLINK;
			}

			mii_stat1000_mod_linkmode_lpa_t(phydev->lp_advertising,
							lpagb);
		}

		lpa = phy_read(phydev, MII_LPA);
		if (lpa < 0)
			return lpa;

		mii_lpa_mod_linkmode_lpa_t(phydev->lp_advertising, lpa);
	} else {
		linkmode_zero(phydev->lp_advertising);
	}

	return 0;
}
EXPORT_SYMBOL(genphy_read_lpa);

/**
 * genphy_read_status_fixed - read the link parameters for !aneg mode
 * @phydev: target phy_device struct
 *
 * Read the current duplex and speed state for a PHY operating with
 * autonegotiation disabled.
 */
int genphy_read_status_fixed(struct phy_device *phydev)
{
	int bmcr = phy_read(phydev, MII_BMCR);

	if (bmcr < 0)
		return bmcr;

	if (bmcr & BMCR_FULLDPLX)
		phydev->duplex = DUPLEX_FULL;
	else
		phydev->duplex = DUPLEX_HALF;

	if (bmcr & BMCR_SPEED1000)
		phydev->speed = SPEED_1000;
	else if (bmcr & BMCR_SPEED100)
		phydev->speed = SPEED_100;
	else
		phydev->speed = SPEED_10;

	return 0;
}
EXPORT_SYMBOL(genphy_read_status_fixed);

/**
 * genphy_read_status - check the link status and update current link state
 * @phydev: target phy_device struct
 *
 * Description: Check the link, then figure out the current state
 *   by comparing what we advertise with what the link partner
 *   advertises.  Start by checking the gigabit possibilities,
 *   then move on to 10/100.
 */
int genphy_read_status(struct phy_device *phydev)
{
	int err, old_link = phydev->link;

	/* Update the link, but return if there was an error */
	err = genphy_update_link(phydev);
	if (err)
		return err;

	/* why bother the PHY if nothing can have changed */
	if (phydev->autoneg == AUTONEG_ENABLE && old_link && phydev->link)
		return 0;

	phydev->master_slave_get = MASTER_SLAVE_CFG_UNSUPPORTED;
	phydev->master_slave_state = MASTER_SLAVE_STATE_UNSUPPORTED;
	phydev->speed = SPEED_UNKNOWN;
	phydev->duplex = DUPLEX_UNKNOWN;
	phydev->pause = 0;
	phydev->asym_pause = 0;

	if (phydev->is_gigabit_capable) {
		err = genphy_read_master_slave(phydev);
		if (err < 0)
			return err;
	}

	err = genphy_read_lpa(phydev);
	if (err < 0)
		return err;

	if (phydev->autoneg == AUTONEG_ENABLE && phydev->autoneg_complete) {
		phy_resolve_aneg_linkmode(phydev);
	} else if (phydev->autoneg == AUTONEG_DISABLE) {
		err = genphy_read_status_fixed(phydev);
		if (err < 0)
			return err;
	}

	return 0;
}
EXPORT_SYMBOL(genphy_read_status);

/**
 * genphy_c37_read_status - check the link status and update current link state
 * @phydev: target phy_device struct
 * @changed: pointer where to store if link changed
 *
 * Description: Check the link, then figure out the current state
 *   by comparing what we advertise with what the link partner
 *   advertises. This function is for Clause 37 1000Base-X mode.
 *
 *   If link has changed, @changed is set to true, false otherwise.
 */
int genphy_c37_read_status(struct phy_device *phydev, bool *changed)
{
	int lpa, err, old_link = phydev->link;

	/* Update the link, but return if there was an error */
	err = genphy_update_link(phydev);
	if (err)
		return err;

	/* why bother the PHY if nothing can have changed */
	if (phydev->autoneg == AUTONEG_ENABLE && old_link && phydev->link) {
		*changed = false;
		return 0;
	}

	/* Signal link has changed */
	*changed = true;
	phydev->duplex = DUPLEX_UNKNOWN;
	phydev->pause = 0;
	phydev->asym_pause = 0;

	if (phydev->autoneg == AUTONEG_ENABLE && phydev->autoneg_complete) {
		lpa = phy_read(phydev, MII_LPA);
		if (lpa < 0)
			return lpa;

		linkmode_mod_bit(ETHTOOL_LINK_MODE_Autoneg_BIT,
				 phydev->lp_advertising, lpa & LPA_LPACK);
		linkmode_mod_bit(ETHTOOL_LINK_MODE_1000baseX_Full_BIT,
				 phydev->lp_advertising, lpa & LPA_1000XFULL);
		linkmode_mod_bit(ETHTOOL_LINK_MODE_Pause_BIT,
				 phydev->lp_advertising, lpa & LPA_1000XPAUSE);
		linkmode_mod_bit(ETHTOOL_LINK_MODE_Asym_Pause_BIT,
				 phydev->lp_advertising,
				 lpa & LPA_1000XPAUSE_ASYM);

		phy_resolve_aneg_linkmode(phydev);
	} else if (phydev->autoneg == AUTONEG_DISABLE) {
		int bmcr = phy_read(phydev, MII_BMCR);

		if (bmcr < 0)
			return bmcr;

		if (bmcr & BMCR_FULLDPLX)
			phydev->duplex = DUPLEX_FULL;
		else
			phydev->duplex = DUPLEX_HALF;
	}

	return 0;
}
EXPORT_SYMBOL(genphy_c37_read_status);

/**
 * genphy_soft_reset - software reset the PHY via BMCR_RESET bit
 * @phydev: target phy_device struct
 *
 * Description: Perform a software PHY reset using the standard
 * BMCR_RESET bit and poll for the reset bit to be cleared.
 *
 * Returns: 0 on success, < 0 on failure
 */
int genphy_soft_reset(struct phy_device *phydev)
{
	u16 res = BMCR_RESET;
	int ret;

	if (phydev->autoneg == AUTONEG_ENABLE)
		res |= BMCR_ANRESTART;

	ret = phy_modify(phydev, MII_BMCR, BMCR_ISOLATE, res);
	if (ret < 0)
		return ret;

	/* Clause 22 states that setting bit BMCR_RESET sets control registers
	 * to their default value. Therefore the POWER DOWN bit is supposed to
	 * be cleared after soft reset.
	 */
	phydev->suspended = 0;

	ret = phy_poll_reset(phydev);
	if (ret)
		return ret;

	/* BMCR may be reset to defaults */
	if (phydev->autoneg == AUTONEG_DISABLE)
		ret = genphy_setup_forced(phydev);

	return ret;
}
EXPORT_SYMBOL(genphy_soft_reset);

irqreturn_t genphy_handle_interrupt_no_ack(struct phy_device *phydev)
{
	/* It seems there are cases where the interrupts are handled by another
	 * entity (ie an IRQ controller embedded inside the PHY) and do not
	 * need any other interraction from phylib. In this case, just trigger
	 * the state machine directly.
	 */
	phy_trigger_machine(phydev);

	return 0;
}
EXPORT_SYMBOL(genphy_handle_interrupt_no_ack);

/**
 * genphy_read_abilities - read PHY abilities from Clause 22 registers
 * @phydev: target phy_device struct
 *
 * Description: Reads the PHY's abilities and populates
 * phydev->supported accordingly.
 *
 * Returns: 0 on success, < 0 on failure
 */
int genphy_read_abilities(struct phy_device *phydev)
{
	int val;

	linkmode_set_bit_array(phy_basic_ports_array,
			       ARRAY_SIZE(phy_basic_ports_array),
			       phydev->supported);

	val = phy_read(phydev, MII_BMSR);
	if (val < 0)
		return val;

	linkmode_mod_bit(ETHTOOL_LINK_MODE_Autoneg_BIT, phydev->supported,
			 val & BMSR_ANEGCAPABLE);

	linkmode_mod_bit(ETHTOOL_LINK_MODE_100baseT_Full_BIT, phydev->supported,
			 val & BMSR_100FULL);
	linkmode_mod_bit(ETHTOOL_LINK_MODE_100baseT_Half_BIT, phydev->supported,
			 val & BMSR_100HALF);
	linkmode_mod_bit(ETHTOOL_LINK_MODE_10baseT_Full_BIT, phydev->supported,
			 val & BMSR_10FULL);
	linkmode_mod_bit(ETHTOOL_LINK_MODE_10baseT_Half_BIT, phydev->supported,
			 val & BMSR_10HALF);

	if (val & BMSR_ESTATEN) {
		val = phy_read(phydev, MII_ESTATUS);
		if (val < 0)
			return val;

		linkmode_mod_bit(ETHTOOL_LINK_MODE_1000baseT_Full_BIT,
				 phydev->supported, val & ESTATUS_1000_TFULL);
		linkmode_mod_bit(ETHTOOL_LINK_MODE_1000baseT_Half_BIT,
				 phydev->supported, val & ESTATUS_1000_THALF);
		linkmode_mod_bit(ETHTOOL_LINK_MODE_1000baseX_Full_BIT,
				 phydev->supported, val & ESTATUS_1000_XFULL);
	}

	/* This is optional functionality. If not supported, we may get an error
	 * which should be ignored.
	 */
	genphy_c45_read_eee_abilities(phydev);

	return 0;
}
EXPORT_SYMBOL(genphy_read_abilities);

/* This is used for the phy device which doesn't support the MMD extended
 * register access, but it does have side effect when we are trying to access
 * the MMD register via indirect method.
 */
int genphy_read_mmd_unsupported(struct phy_device *phdev, int devad, u16 regnum)
{
	return -EOPNOTSUPP;
}
EXPORT_SYMBOL(genphy_read_mmd_unsupported);

int genphy_write_mmd_unsupported(struct phy_device *phdev, int devnum,
				 u16 regnum, u16 val)
{
	return -EOPNOTSUPP;
}
EXPORT_SYMBOL(genphy_write_mmd_unsupported);

int genphy_suspend(struct phy_device *phydev)
{
	return phy_set_bits(phydev, MII_BMCR, BMCR_PDOWN);
}
EXPORT_SYMBOL(genphy_suspend);

int genphy_resume(struct phy_device *phydev)
{
	return phy_clear_bits(phydev, MII_BMCR, BMCR_PDOWN);
}
EXPORT_SYMBOL(genphy_resume);

int genphy_loopback(struct phy_device *phydev, bool enable)
{
	if (enable) {
		u16 ctl = BMCR_LOOPBACK;
		int ret, val;

		ctl |= mii_bmcr_encode_fixed(phydev->speed, phydev->duplex);

		phy_modify(phydev, MII_BMCR, ~0, ctl);

		ret = phy_read_poll_timeout(phydev, MII_BMSR, val,
					    val & BMSR_LSTATUS,
				    5000, 500000, true);
		if (ret)
			return ret;
	} else {
		phy_modify(phydev, MII_BMCR, BMCR_LOOPBACK, 0);

		phy_config_aneg(phydev);
	}

	return 0;
}
EXPORT_SYMBOL(genphy_loopback);

/**
 * phy_remove_link_mode - Remove a supported link mode
 * @phydev: phy_device structure to remove link mode from
 * @link_mode: Link mode to be removed
 *
 * Description: Some MACs don't support all link modes which the PHY
 * does.  e.g. a 1G MAC often does not support 1000Half. Add a helper
 * to remove a link mode.
 */
void phy_remove_link_mode(struct phy_device *phydev, u32 link_mode)
{
	linkmode_clear_bit(link_mode, phydev->supported);
	phy_advertise_supported(phydev);
}
EXPORT_SYMBOL(phy_remove_link_mode);

static void phy_copy_pause_bits(unsigned long *dst, unsigned long *src)
{
	linkmode_mod_bit(ETHTOOL_LINK_MODE_Asym_Pause_BIT, dst,
		linkmode_test_bit(ETHTOOL_LINK_MODE_Asym_Pause_BIT, src));
	linkmode_mod_bit(ETHTOOL_LINK_MODE_Pause_BIT, dst,
		linkmode_test_bit(ETHTOOL_LINK_MODE_Pause_BIT, src));
}

/**
 * phy_advertise_supported - Advertise all supported modes
 * @phydev: target phy_device struct
 *
 * Description: Called to advertise all supported modes, doesn't touch
 * pause mode advertising.
 */
void phy_advertise_supported(struct phy_device *phydev)
{
	__ETHTOOL_DECLARE_LINK_MODE_MASK(new);

	linkmode_copy(new, phydev->supported);
	phy_copy_pause_bits(new, phydev->advertising);
	linkmode_copy(phydev->advertising, new);
}
EXPORT_SYMBOL(phy_advertise_supported);

/**
 * phy_advertise_eee_all - Advertise all supported EEE modes
 * @phydev: target phy_device struct
 *
 * Description: Per default phylib preserves the EEE advertising at the time of
 * phy probing, which might be a subset of the supported EEE modes. Use this
 * function when all supported EEE modes should be advertised. This does not
 * trigger auto-negotiation, so must be called before phy_start()/
 * phylink_start() which will start auto-negotiation.
 */
void phy_advertise_eee_all(struct phy_device *phydev)
{
	linkmode_copy(phydev->advertising_eee, phydev->supported_eee);
}
EXPORT_SYMBOL_GPL(phy_advertise_eee_all);

/**
 * phy_support_eee - Set initial EEE policy configuration
 * @phydev: Target phy_device struct
 *
 * This function configures the initial policy for Energy Efficient Ethernet
 * (EEE) on the specified PHY device, influencing that EEE capabilities are
 * advertised before the link is established. It should be called during PHY
 * registration by the MAC driver and/or the PHY driver (for SmartEEE PHYs)
 * if MAC supports LPI or PHY is capable to compensate missing LPI functionality
 * of the MAC.
 *
 * The function sets default EEE policy parameters, including preparing the PHY
 * to advertise EEE capabilities based on hardware support.
 *
 * It also sets the expected configuration for Low Power Idle (LPI) in the MAC
 * driver. If the PHY framework determines that both local and remote
 * advertisements support EEE, and the negotiated link mode is compatible with
 * EEE, it will set enable_tx_lpi = true. The MAC driver is expected to act on
 * this setting by enabling the LPI timer if enable_tx_lpi is set.
 */
void phy_support_eee(struct phy_device *phydev)
{
	linkmode_copy(phydev->advertising_eee, phydev->supported_eee);
	phydev->eee_cfg.tx_lpi_enabled = true;
	phydev->eee_cfg.eee_enabled = true;
}
EXPORT_SYMBOL(phy_support_eee);

/**
 * phy_support_sym_pause - Enable support of symmetrical pause
 * @phydev: target phy_device struct
 *
 * Description: Called by the MAC to indicate is supports symmetrical
 * Pause, but not asym pause.
 */
void phy_support_sym_pause(struct phy_device *phydev)
{
	linkmode_clear_bit(ETHTOOL_LINK_MODE_Asym_Pause_BIT, phydev->supported);
	phy_copy_pause_bits(phydev->advertising, phydev->supported);
}
EXPORT_SYMBOL(phy_support_sym_pause);

/**
 * phy_support_asym_pause - Enable support of asym pause
 * @phydev: target phy_device struct
 *
 * Description: Called by the MAC to indicate is supports Asym Pause.
 */
void phy_support_asym_pause(struct phy_device *phydev)
{
	phy_copy_pause_bits(phydev->advertising, phydev->supported);
}
EXPORT_SYMBOL(phy_support_asym_pause);

/**
 * phy_set_sym_pause - Configure symmetric Pause
 * @phydev: target phy_device struct
 * @rx: Receiver Pause is supported
 * @tx: Transmit Pause is supported
 * @autoneg: Auto neg should be used
 *
 * Description: Configure advertised Pause support depending on if
 * receiver pause and pause auto neg is supported. Generally called
 * from the set_pauseparam .ndo.
 */
void phy_set_sym_pause(struct phy_device *phydev, bool rx, bool tx,
		       bool autoneg)
{
	linkmode_clear_bit(ETHTOOL_LINK_MODE_Pause_BIT, phydev->supported);

	if (rx && tx && autoneg)
		linkmode_set_bit(ETHTOOL_LINK_MODE_Pause_BIT,
				 phydev->supported);

	linkmode_copy(phydev->advertising, phydev->supported);
}
EXPORT_SYMBOL(phy_set_sym_pause);

/**
 * phy_set_asym_pause - Configure Pause and Asym Pause
 * @phydev: target phy_device struct
 * @rx: Receiver Pause is supported
 * @tx: Transmit Pause is supported
 *
 * Description: Configure advertised Pause support depending on if
 * transmit and receiver pause is supported. If there has been a
 * change in adverting, trigger a new autoneg. Generally called from
 * the set_pauseparam .ndo.
 */
void phy_set_asym_pause(struct phy_device *phydev, bool rx, bool tx)
{
	__ETHTOOL_DECLARE_LINK_MODE_MASK(oldadv);

	linkmode_copy(oldadv, phydev->advertising);
	linkmode_set_pause(phydev->advertising, tx, rx);

	if (!linkmode_equal(oldadv, phydev->advertising) &&
	    phydev->autoneg)
		phy_start_aneg(phydev);
}
EXPORT_SYMBOL(phy_set_asym_pause);

/**
 * phy_validate_pause - Test if the PHY/MAC support the pause configuration
 * @phydev: phy_device struct
 * @pp: requested pause configuration
 *
 * Description: Test if the PHY/MAC combination supports the Pause
 * configuration the user is requesting. Returns True if it is
 * supported, false otherwise.
 */
bool phy_validate_pause(struct phy_device *phydev,
			struct ethtool_pauseparam *pp)
{
	if (!linkmode_test_bit(ETHTOOL_LINK_MODE_Pause_BIT,
			       phydev->supported) && pp->rx_pause)
		return false;

	if (!linkmode_test_bit(ETHTOOL_LINK_MODE_Asym_Pause_BIT,
			       phydev->supported) &&
	    pp->rx_pause != pp->tx_pause)
		return false;

	return true;
}
EXPORT_SYMBOL(phy_validate_pause);

/**
 * phy_get_pause - resolve negotiated pause modes
 * @phydev: phy_device struct
 * @tx_pause: pointer to bool to indicate whether transmit pause should be
 * enabled.
 * @rx_pause: pointer to bool to indicate whether receive pause should be
 * enabled.
 *
 * Resolve and return the flow control modes according to the negotiation
 * result. This includes checking that we are operating in full duplex mode.
 * See linkmode_resolve_pause() for further details.
 */
void phy_get_pause(struct phy_device *phydev, bool *tx_pause, bool *rx_pause)
{
	if (phydev->duplex != DUPLEX_FULL) {
		*tx_pause = false;
		*rx_pause = false;
		return;
	}

	return linkmode_resolve_pause(phydev->advertising,
				      phydev->lp_advertising,
				      tx_pause, rx_pause);
}
EXPORT_SYMBOL(phy_get_pause);

#if IS_ENABLED(CONFIG_OF_MDIO)
static int phy_get_int_delay_property(struct device *dev, const char *name)
{
	s32 int_delay;
	int ret;

	ret = device_property_read_u32(dev, name, &int_delay);
	if (ret)
		return ret;

	return int_delay;
}
#else
static int phy_get_int_delay_property(struct device *dev, const char *name)
{
	return -EINVAL;
}
#endif

/**
 * phy_get_internal_delay - returns the index of the internal delay
 * @phydev: phy_device struct
 * @dev: pointer to the devices device struct
 * @delay_values: array of delays the PHY supports
 * @size: the size of the delay array
 * @is_rx: boolean to indicate to get the rx internal delay
 *
 * Returns the index within the array of internal delay passed in.
 * If the device property is not present then the interface type is checked
 * if the interface defines use of internal delay then a 1 is returned otherwise
 * a 0 is returned.
 * The array must be in ascending order. If PHY does not have an ascending order
 * array then size = 0 and the value of the delay property is returned.
 * Return -EINVAL if the delay is invalid or cannot be found.
 */
s32 phy_get_internal_delay(struct phy_device *phydev, struct device *dev,
			   const int *delay_values, int size, bool is_rx)
{
	s32 delay;
	int i;

	if (is_rx) {
		delay = phy_get_int_delay_property(dev, "rx-internal-delay-ps");
		if (delay < 0 && size == 0) {
			if (phydev->interface == PHY_INTERFACE_MODE_RGMII_ID ||
			    phydev->interface == PHY_INTERFACE_MODE_RGMII_RXID)
				return 1;
			else
				return 0;
		}

	} else {
		delay = phy_get_int_delay_property(dev, "tx-internal-delay-ps");
		if (delay < 0 && size == 0) {
			if (phydev->interface == PHY_INTERFACE_MODE_RGMII_ID ||
			    phydev->interface == PHY_INTERFACE_MODE_RGMII_TXID)
				return 1;
			else
				return 0;
		}
	}

	if (delay < 0)
		return delay;

	if (size == 0)
		return delay;

	if (delay < delay_values[0] || delay > delay_values[size - 1]) {
		phydev_err(phydev, "Delay %d is out of range\n", delay);
		return -EINVAL;
	}

	if (delay == delay_values[0])
		return 0;

	for (i = 1; i < size; i++) {
		if (delay == delay_values[i])
			return i;

		/* Find an approximate index by looking up the table */
		if (delay > delay_values[i - 1] &&
		    delay < delay_values[i]) {
			if (delay - delay_values[i - 1] <
			    delay_values[i] - delay)
				return i - 1;
			else
				return i;
		}
	}

	phydev_err(phydev, "error finding internal delay index for %d\n",
		   delay);

	return -EINVAL;
}
EXPORT_SYMBOL(phy_get_internal_delay);

static int phy_led_set_brightness(struct led_classdev *led_cdev,
				  enum led_brightness value)
{
	struct phy_led *phyled = to_phy_led(led_cdev);
	struct phy_device *phydev = phyled->phydev;
	int err;

	mutex_lock(&phydev->lock);
	err = phydev->drv->led_brightness_set(phydev, phyled->index, value);
	mutex_unlock(&phydev->lock);

	return err;
}

static int phy_led_blink_set(struct led_classdev *led_cdev,
			     unsigned long *delay_on,
			     unsigned long *delay_off)
{
	struct phy_led *phyled = to_phy_led(led_cdev);
	struct phy_device *phydev = phyled->phydev;
	int err;

	mutex_lock(&phydev->lock);
	err = phydev->drv->led_blink_set(phydev, phyled->index,
					 delay_on, delay_off);
	mutex_unlock(&phydev->lock);

	return err;
}

static __maybe_unused struct device *
phy_led_hw_control_get_device(struct led_classdev *led_cdev)
{
	struct phy_led *phyled = to_phy_led(led_cdev);
	struct phy_device *phydev = phyled->phydev;

	if (phydev->attached_dev)
		return &phydev->attached_dev->dev;
	return NULL;
}

static int __maybe_unused
phy_led_hw_control_get(struct led_classdev *led_cdev,
		       unsigned long *rules)
{
	struct phy_led *phyled = to_phy_led(led_cdev);
	struct phy_device *phydev = phyled->phydev;
	int err;

	mutex_lock(&phydev->lock);
	err = phydev->drv->led_hw_control_get(phydev, phyled->index, rules);
	mutex_unlock(&phydev->lock);

	return err;
}

static int __maybe_unused
phy_led_hw_control_set(struct led_classdev *led_cdev,
		       unsigned long rules)
{
	struct phy_led *phyled = to_phy_led(led_cdev);
	struct phy_device *phydev = phyled->phydev;
	int err;

	mutex_lock(&phydev->lock);
	err = phydev->drv->led_hw_control_set(phydev, phyled->index, rules);
	mutex_unlock(&phydev->lock);

	return err;
}

static __maybe_unused int phy_led_hw_is_supported(struct led_classdev *led_cdev,
						  unsigned long rules)
{
	struct phy_led *phyled = to_phy_led(led_cdev);
	struct phy_device *phydev = phyled->phydev;
	int err;

	mutex_lock(&phydev->lock);
	err = phydev->drv->led_hw_is_supported(phydev, phyled->index, rules);
	mutex_unlock(&phydev->lock);

	return err;
}

static void phy_leds_unregister(struct phy_device *phydev)
{
	struct phy_led *phyled, *tmp;

	list_for_each_entry_safe(phyled, tmp, &phydev->leds, list) {
		led_classdev_unregister(&phyled->led_cdev);
		list_del(&phyled->list);
	}
}

static int of_phy_led(struct phy_device *phydev,
		      struct device_node *led)
{
	struct device *dev = &phydev->mdio.dev;
	struct led_init_data init_data = {};
	struct led_classdev *cdev;
	unsigned long modes = 0;
	struct phy_led *phyled;
	u32 index;
	int err;

	phyled = devm_kzalloc(dev, sizeof(*phyled), GFP_KERNEL);
	if (!phyled)
		return -ENOMEM;

	cdev = &phyled->led_cdev;
	phyled->phydev = phydev;

	err = of_property_read_u32(led, "reg", &index);
	if (err)
		return err;
	if (index > U8_MAX)
		return -EINVAL;

	if (of_property_read_bool(led, "active-low"))
		set_bit(PHY_LED_ACTIVE_LOW, &modes);
	if (of_property_read_bool(led, "inactive-high-impedance"))
		set_bit(PHY_LED_INACTIVE_HIGH_IMPEDANCE, &modes);

	if (modes) {
		/* Return error if asked to set polarity modes but not supported */
		if (!phydev->drv->led_polarity_set)
			return -EINVAL;

		err = phydev->drv->led_polarity_set(phydev, index, modes);
		if (err)
			return err;
	}

	phyled->index = index;
	if (phydev->drv->led_brightness_set)
		cdev->brightness_set_blocking = phy_led_set_brightness;
	if (phydev->drv->led_blink_set)
		cdev->blink_set = phy_led_blink_set;

#ifdef CONFIG_LEDS_TRIGGERS
	if (phydev->drv->led_hw_is_supported &&
	    phydev->drv->led_hw_control_set &&
	    phydev->drv->led_hw_control_get) {
		cdev->hw_control_is_supported = phy_led_hw_is_supported;
		cdev->hw_control_set = phy_led_hw_control_set;
		cdev->hw_control_get = phy_led_hw_control_get;
		cdev->hw_control_trigger = "netdev";
	}

	cdev->hw_control_get_device = phy_led_hw_control_get_device;
#endif
	cdev->max_brightness = 1;
	init_data.devicename = dev_name(&phydev->mdio.dev);
	init_data.fwnode = of_fwnode_handle(led);
	init_data.devname_mandatory = true;

	err = led_classdev_register_ext(dev, cdev, &init_data);
	if (err)
		return err;

	list_add(&phyled->list, &phydev->leds);

	return 0;
}

static int of_phy_leds(struct phy_device *phydev)
{
	struct device_node *node = phydev->mdio.dev.of_node;
	struct device_node *leds;
	int err;

	if (!IS_ENABLED(CONFIG_OF_MDIO))
		return 0;

	if (!node)
		return 0;

	leds = of_get_child_by_name(node, "leds");
	if (!leds)
		return 0;

	for_each_available_child_of_node_scoped(leds, led) {
		err = of_phy_led(phydev, led);
		if (err) {
<<<<<<< HEAD
			of_node_put(led);
=======
>>>>>>> a6ad5510
			of_node_put(leds);
			phy_leds_unregister(phydev);
			return err;
		}
	}

	of_node_put(leds);
	return 0;
}

/**
 * fwnode_mdio_find_device - Given a fwnode, find the mdio_device
 * @fwnode: pointer to the mdio_device's fwnode
 *
 * If successful, returns a pointer to the mdio_device with the embedded
 * struct device refcount incremented by one, or NULL on failure.
 * The caller should call put_device() on the mdio_device after its use.
 */
struct mdio_device *fwnode_mdio_find_device(struct fwnode_handle *fwnode)
{
	struct device *d;

	if (!fwnode)
		return NULL;

	d = bus_find_device_by_fwnode(&mdio_bus_type, fwnode);
	if (!d)
		return NULL;

	return to_mdio_device(d);
}
EXPORT_SYMBOL(fwnode_mdio_find_device);

/**
 * fwnode_phy_find_device - For provided phy_fwnode, find phy_device.
 *
 * @phy_fwnode: Pointer to the phy's fwnode.
 *
 * If successful, returns a pointer to the phy_device with the embedded
 * struct device refcount incremented by one, or NULL on failure.
 */
struct phy_device *fwnode_phy_find_device(struct fwnode_handle *phy_fwnode)
{
	struct mdio_device *mdiodev;

	mdiodev = fwnode_mdio_find_device(phy_fwnode);
	if (!mdiodev)
		return NULL;

	if (mdiodev->flags & MDIO_DEVICE_FLAG_PHY)
		return to_phy_device(&mdiodev->dev);

	put_device(&mdiodev->dev);

	return NULL;
}
EXPORT_SYMBOL(fwnode_phy_find_device);

/**
 * device_phy_find_device - For the given device, get the phy_device
 * @dev: Pointer to the given device
 *
 * Refer return conditions of fwnode_phy_find_device().
 */
struct phy_device *device_phy_find_device(struct device *dev)
{
	return fwnode_phy_find_device(dev_fwnode(dev));
}
EXPORT_SYMBOL_GPL(device_phy_find_device);

/**
 * fwnode_get_phy_node - Get the phy_node using the named reference.
 * @fwnode: Pointer to fwnode from which phy_node has to be obtained.
 *
 * Refer return conditions of fwnode_find_reference().
 * For ACPI, only "phy-handle" is supported. Legacy DT properties "phy"
 * and "phy-device" are not supported in ACPI. DT supports all the three
 * named references to the phy node.
 */
struct fwnode_handle *fwnode_get_phy_node(const struct fwnode_handle *fwnode)
{
	struct fwnode_handle *phy_node;

	/* Only phy-handle is used for ACPI */
	phy_node = fwnode_find_reference(fwnode, "phy-handle", 0);
	if (is_acpi_node(fwnode) || !IS_ERR(phy_node))
		return phy_node;
	phy_node = fwnode_find_reference(fwnode, "phy", 0);
	if (IS_ERR(phy_node))
		phy_node = fwnode_find_reference(fwnode, "phy-device", 0);
	return phy_node;
}
EXPORT_SYMBOL_GPL(fwnode_get_phy_node);

/**
 * phy_probe - probe and init a PHY device
 * @dev: device to probe and init
 *
 * Take care of setting up the phy_device structure, set the state to READY.
 */
static int phy_probe(struct device *dev)
{
	struct phy_device *phydev = to_phy_device(dev);
	struct device_driver *drv = phydev->mdio.dev.driver;
	struct phy_driver *phydrv = to_phy_driver(drv);
	int err = 0;

	phydev->drv = phydrv;

	/* Disable the interrupt if the PHY doesn't support it
	 * but the interrupt is still a valid one
	 */
	if (!phy_drv_supports_irq(phydrv) && phy_interrupt_is_valid(phydev))
		phydev->irq = PHY_POLL;

	if (phydrv->flags & PHY_IS_INTERNAL)
		phydev->is_internal = true;

	/* Deassert the reset signal */
	phy_device_reset(phydev, 0);

	if (phydev->drv->probe) {
		err = phydev->drv->probe(phydev);
		if (err)
			goto out;
	}

	phy_disable_interrupts(phydev);

	/* Start out supporting everything. Eventually,
	 * a controller will attach, and may modify one
	 * or both of these values
	 */
	if (phydrv->features) {
		linkmode_copy(phydev->supported, phydrv->features);
		genphy_c45_read_eee_abilities(phydev);
	}
	else if (phydrv->get_features)
		err = phydrv->get_features(phydev);
	else if (phydev->is_c45)
		err = genphy_c45_pma_read_abilities(phydev);
	else
		err = genphy_read_abilities(phydev);

	if (err)
		goto out;

	if (!linkmode_test_bit(ETHTOOL_LINK_MODE_Autoneg_BIT,
			       phydev->supported))
		phydev->autoneg = 0;

	if (linkmode_test_bit(ETHTOOL_LINK_MODE_1000baseT_Half_BIT,
			      phydev->supported))
		phydev->is_gigabit_capable = 1;
	if (linkmode_test_bit(ETHTOOL_LINK_MODE_1000baseT_Full_BIT,
			      phydev->supported))
		phydev->is_gigabit_capable = 1;

	of_set_phy_supported(phydev);
	phy_advertise_supported(phydev);

	/* Get PHY default EEE advertising modes and handle them as potentially
	 * safe initial configuration.
	 */
	err = genphy_c45_read_eee_adv(phydev, phydev->advertising_eee);
	if (err)
		goto out;

	/* There is no "enabled" flag. If PHY is advertising, assume it is
	 * kind of enabled.
	 */
	phydev->eee_enabled = !linkmode_empty(phydev->advertising_eee);

	/* Some PHYs may advertise, by default, not support EEE modes. So,
	 * we need to clean them.
	 */
	if (phydev->eee_enabled)
		linkmode_and(phydev->advertising_eee, phydev->supported_eee,
			     phydev->advertising_eee);

	/* Get the EEE modes we want to prohibit. We will ask
	 * the PHY stop advertising these mode later on
	 */
	of_set_phy_eee_broken(phydev);

	/* The Pause Frame bits indicate that the PHY can support passing
	 * pause frames. During autonegotiation, the PHYs will determine if
	 * they should allow pause frames to pass.  The MAC driver should then
	 * use that result to determine whether to enable flow control via
	 * pause frames.
	 *
	 * Normally, PHY drivers should not set the Pause bits, and instead
	 * allow phylib to do that.  However, there may be some situations
	 * (e.g. hardware erratum) where the driver wants to set only one
	 * of these bits.
	 */
	if (!test_bit(ETHTOOL_LINK_MODE_Pause_BIT, phydev->supported) &&
	    !test_bit(ETHTOOL_LINK_MODE_Asym_Pause_BIT, phydev->supported)) {
		linkmode_set_bit(ETHTOOL_LINK_MODE_Pause_BIT,
				 phydev->supported);
		linkmode_set_bit(ETHTOOL_LINK_MODE_Asym_Pause_BIT,
				 phydev->supported);
	}

	/* Set the state to READY by default */
	phydev->state = PHY_READY;

	/* Get the LEDs from the device tree, and instantiate standard
	 * LEDs for them.
	 */
	if (IS_ENABLED(CONFIG_PHYLIB_LEDS))
		err = of_phy_leds(phydev);

out:
	/* Re-assert the reset signal on error */
	if (err)
		phy_device_reset(phydev, 1);

	return err;
}

static int phy_remove(struct device *dev)
{
	struct phy_device *phydev = to_phy_device(dev);

	cancel_delayed_work_sync(&phydev->state_queue);

	if (IS_ENABLED(CONFIG_PHYLIB_LEDS))
		phy_leds_unregister(phydev);

	phydev->state = PHY_DOWN;

	sfp_bus_del_upstream(phydev->sfp_bus);
	phydev->sfp_bus = NULL;

	if (phydev->drv && phydev->drv->remove)
		phydev->drv->remove(phydev);

	/* Assert the reset signal */
	phy_device_reset(phydev, 1);

	phydev->drv = NULL;

	return 0;
}

/**
 * phy_driver_register - register a phy_driver with the PHY layer
 * @new_driver: new phy_driver to register
 * @owner: module owning this PHY
 */
int phy_driver_register(struct phy_driver *new_driver, struct module *owner)
{
	int retval;

	/* Either the features are hard coded, or dynamically
	 * determined. It cannot be both.
	 */
	if (WARN_ON(new_driver->features && new_driver->get_features)) {
		pr_err("%s: features and get_features must not both be set\n",
		       new_driver->name);
		return -EINVAL;
	}

	/* PHYLIB device drivers must not match using a DT compatible table
	 * as this bypasses our checks that the mdiodev that is being matched
	 * is backed by a struct phy_device. If such a case happens, we will
	 * make out-of-bounds accesses and lockup in phydev->lock.
	 */
	if (WARN(new_driver->mdiodrv.driver.of_match_table,
		 "%s: driver must not provide a DT match table\n",
		 new_driver->name))
		return -EINVAL;

	new_driver->mdiodrv.flags |= MDIO_DEVICE_IS_PHY;
	new_driver->mdiodrv.driver.name = new_driver->name;
	new_driver->mdiodrv.driver.bus = &mdio_bus_type;
	new_driver->mdiodrv.driver.probe = phy_probe;
	new_driver->mdiodrv.driver.remove = phy_remove;
	new_driver->mdiodrv.driver.owner = owner;
	new_driver->mdiodrv.driver.probe_type = PROBE_FORCE_SYNCHRONOUS;

	retval = driver_register(&new_driver->mdiodrv.driver);
	if (retval) {
		pr_err("%s: Error %d in registering driver\n",
		       new_driver->name, retval);

		return retval;
	}

	pr_debug("%s: Registered new driver\n", new_driver->name);

	return 0;
}
EXPORT_SYMBOL(phy_driver_register);

int phy_drivers_register(struct phy_driver *new_driver, int n,
			 struct module *owner)
{
	int i, ret = 0;

	for (i = 0; i < n; i++) {
		ret = phy_driver_register(new_driver + i, owner);
		if (ret) {
			while (i-- > 0)
				phy_driver_unregister(new_driver + i);
			break;
		}
	}
	return ret;
}
EXPORT_SYMBOL(phy_drivers_register);

void phy_driver_unregister(struct phy_driver *drv)
{
	driver_unregister(&drv->mdiodrv.driver);
}
EXPORT_SYMBOL(phy_driver_unregister);

void phy_drivers_unregister(struct phy_driver *drv, int n)
{
	int i;

	for (i = 0; i < n; i++)
		phy_driver_unregister(drv + i);
}
EXPORT_SYMBOL(phy_drivers_unregister);

static struct phy_driver genphy_driver = {
	.phy_id		= 0xffffffff,
	.phy_id_mask	= 0xffffffff,
	.name		= "Generic PHY",
	.get_features	= genphy_read_abilities,
	.suspend	= genphy_suspend,
	.resume		= genphy_resume,
	.set_loopback   = genphy_loopback,
};

static const struct ethtool_phy_ops phy_ethtool_phy_ops = {
	.get_sset_count		= phy_ethtool_get_sset_count,
	.get_strings		= phy_ethtool_get_strings,
	.get_stats		= phy_ethtool_get_stats,
	.get_plca_cfg		= phy_ethtool_get_plca_cfg,
	.set_plca_cfg		= phy_ethtool_set_plca_cfg,
	.get_plca_status	= phy_ethtool_get_plca_status,
	.start_cable_test	= phy_start_cable_test,
	.start_cable_test_tdr	= phy_start_cable_test_tdr,
};

static const struct phylib_stubs __phylib_stubs = {
	.hwtstamp_get = __phy_hwtstamp_get,
	.hwtstamp_set = __phy_hwtstamp_set,
};

static void phylib_register_stubs(void)
{
	phylib_stubs = &__phylib_stubs;
}

static void phylib_unregister_stubs(void)
{
	phylib_stubs = NULL;
}

static int __init phy_init(void)
{
	int rc;

	rtnl_lock();
	ethtool_set_ethtool_phy_ops(&phy_ethtool_phy_ops);
	phylib_register_stubs();
	rtnl_unlock();

	rc = mdio_bus_init();
	if (rc)
		goto err_ethtool_phy_ops;

	features_init();

	rc = phy_driver_register(&genphy_c45_driver, THIS_MODULE);
	if (rc)
		goto err_mdio_bus;

	rc = phy_driver_register(&genphy_driver, THIS_MODULE);
	if (rc)
		goto err_c45;

	return 0;

err_c45:
	phy_driver_unregister(&genphy_c45_driver);
err_mdio_bus:
	mdio_bus_exit();
err_ethtool_phy_ops:
	rtnl_lock();
	phylib_unregister_stubs();
	ethtool_set_ethtool_phy_ops(NULL);
	rtnl_unlock();

	return rc;
}

static void __exit phy_exit(void)
{
	phy_driver_unregister(&genphy_c45_driver);
	phy_driver_unregister(&genphy_driver);
	mdio_bus_exit();
	rtnl_lock();
	phylib_unregister_stubs();
	ethtool_set_ethtool_phy_ops(NULL);
	rtnl_unlock();
}

subsys_initcall(phy_init);
module_exit(phy_exit);<|MERGE_RESOLUTION|>--- conflicted
+++ resolved
@@ -1486,11 +1486,7 @@
 }
 EXPORT_SYMBOL(phy_sfp_probe);
 
-<<<<<<< HEAD
-static bool phy_drv_supports_irq(struct phy_driver *phydrv)
-=======
 static bool phy_drv_supports_irq(const struct phy_driver *phydrv)
->>>>>>> a6ad5510
 {
 	return phydrv->config_intr && phydrv->handle_interrupt;
 }
@@ -3428,10 +3424,6 @@
 	for_each_available_child_of_node_scoped(leds, led) {
 		err = of_phy_led(phydev, led);
 		if (err) {
-<<<<<<< HEAD
-			of_node_put(led);
-=======
->>>>>>> a6ad5510
 			of_node_put(leds);
 			phy_leds_unregister(phydev);
 			return err;
