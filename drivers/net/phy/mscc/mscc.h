/* SPDX-License-Identifier: (GPL-2.0 OR MIT) */
/*
 * Driver for Microsemi VSC85xx PHYs
 *
 * Copyright (c) 2016 Microsemi Corporation
 */

#ifndef _MSCC_PHY_H_
#define _MSCC_PHY_H_

#if IS_ENABLED(CONFIG_MACSEC)
#include "mscc_macsec.h"
#endif

enum rgmii_clock_delay {
	RGMII_CLK_DELAY_0_2_NS = 0,
	RGMII_CLK_DELAY_0_8_NS = 1,
	RGMII_CLK_DELAY_1_1_NS = 2,
	RGMII_CLK_DELAY_1_7_NS = 3,
	RGMII_CLK_DELAY_2_0_NS = 4,
	RGMII_CLK_DELAY_2_3_NS = 5,
	RGMII_CLK_DELAY_2_6_NS = 6,
	RGMII_CLK_DELAY_3_4_NS = 7
};

/* Microsemi VSC85xx PHY registers */
/* IEEE 802. Std Registers */
#define MSCC_PHY_BYPASS_CONTROL		  18
#define DISABLE_HP_AUTO_MDIX_MASK	  0x0080
#define DISABLE_PAIR_SWAP_CORR_MASK	  0x0020
#define DISABLE_POLARITY_CORR_MASK	  0x0010
#define PARALLEL_DET_IGNORE_ADVERTISED    0x0008

#define MSCC_PHY_EXT_CNTL_STATUS          22
#define SMI_BROADCAST_WR_EN		  0x0001

#define MSCC_PHY_ERR_RX_CNT		  19
#define MSCC_PHY_ERR_FALSE_CARRIER_CNT	  20
#define MSCC_PHY_ERR_LINK_DISCONNECT_CNT  21
#define ERR_CNT_MASK			  GENMASK(7, 0)

#define MSCC_PHY_EXT_PHY_CNTL_1           23
#define MAC_IF_SELECTION_MASK             0x1800
#define MAC_IF_SELECTION_GMII             0
#define MAC_IF_SELECTION_RMII             1
#define MAC_IF_SELECTION_RGMII            2
#define MAC_IF_SELECTION_POS              11
#define VSC8584_MAC_IF_SELECTION_MASK     0x1000
#define VSC8584_MAC_IF_SELECTION_SGMII    0
#define VSC8584_MAC_IF_SELECTION_1000BASEX 1
#define VSC8584_MAC_IF_SELECTION_POS      12
#define FAR_END_LOOPBACK_MODE_MASK        0x0008
#define MEDIA_OP_MODE_MASK		  0x0700
#define MEDIA_OP_MODE_COPPER		  0
#define MEDIA_OP_MODE_SERDES		  1
#define MEDIA_OP_MODE_1000BASEX		  2
#define MEDIA_OP_MODE_100BASEFX		  3
#define MEDIA_OP_MODE_AMS_COPPER_SERDES	  5
#define MEDIA_OP_MODE_AMS_COPPER_1000BASEX	6
#define MEDIA_OP_MODE_AMS_COPPER_100BASEFX	7
#define MEDIA_OP_MODE_POS		  8

#define MSCC_PHY_EXT_PHY_CNTL_2		  24

#define MII_VSC85XX_INT_MASK		  25
#define MII_VSC85XX_INT_MASK_MDINT	  BIT(15)
#define MII_VSC85XX_INT_MASK_LINK_CHG	  BIT(13)
#define MII_VSC85XX_INT_MASK_WOL	  BIT(6)
#define MII_VSC85XX_INT_MASK_EXT	  BIT(5)
#define MII_VSC85XX_INT_STATUS		  26

#define MII_VSC85XX_INT_MASK_MASK	  (MII_VSC85XX_INT_MASK_MDINT    | \
					   MII_VSC85XX_INT_MASK_LINK_CHG | \
					   MII_VSC85XX_INT_MASK_EXT)

#define MSCC_PHY_WOL_MAC_CONTROL          27
#define EDGE_RATE_CNTL_POS                5
#define EDGE_RATE_CNTL_MASK               0x00E0

#define MSCC_PHY_DEV_AUX_CNTL		  28
#define HP_AUTO_MDIX_X_OVER_IND_MASK	  0x2000

#define MSCC_PHY_LED_MODE_SEL		  29
#define LED_MODE_SEL_POS(x)		  ((x) * 4)
#define LED_MODE_SEL_MASK(x)		  (GENMASK(3, 0) << LED_MODE_SEL_POS(x))
#define LED_MODE_SEL(x, mode)		  (((mode) << LED_MODE_SEL_POS(x)) & LED_MODE_SEL_MASK(x))

#define MSCC_EXT_PAGE_CSR_CNTL_17	  17
#define MSCC_EXT_PAGE_CSR_CNTL_18	  18

#define MSCC_EXT_PAGE_CSR_CNTL_19	  19
#define MSCC_PHY_CSR_CNTL_19_REG_ADDR(x)  (x)
#define MSCC_PHY_CSR_CNTL_19_TARGET(x)	  ((x) << 12)
#define MSCC_PHY_CSR_CNTL_19_READ	  BIT(14)
#define MSCC_PHY_CSR_CNTL_19_CMD	  BIT(15)

#define MSCC_EXT_PAGE_CSR_CNTL_20	  20
#define MSCC_PHY_CSR_CNTL_20_TARGET(x)	  (x)

#define PHY_MCB_TARGET			  0x07
#define PHY_MCB_S6G_WRITE		  BIT(31)
#define PHY_MCB_S6G_READ		  BIT(30)

#define PHY_S6G_PLL5G_CFG0		  0x06
#define PHY_S6G_PLL5G_CFG2		  0x08
#define PHY_S6G_LCPLL_CFG		  0x11
#define PHY_S6G_PLL_CFG			  0x2b
#define PHY_S6G_COMMON_CFG		  0x2c
#define PHY_S6G_GPC_CFG			  0x2e
#define PHY_S6G_MISC_CFG		  0x3b
#define PHY_MCB_S6G_CFG			  0x3f
#define PHY_S6G_DFT_CFG2		  0x3e
#define PHY_S6G_PLL_STATUS		  0x31
#define PHY_S6G_IB_STATUS0		  0x2f

#define PHY_S6G_SYS_RST_POS		  31
#define PHY_S6G_ENA_LANE_POS		  18
#define PHY_S6G_ENA_LOOP_POS		  8
#define PHY_S6G_QRATE_POS		  6
#define PHY_S6G_IF_MODE_POS		  4
#define PHY_S6G_PLL_ENA_OFFS_POS	  21
#define PHY_S6G_PLL_FSM_CTRL_DATA_POS	  8
#define PHY_S6G_PLL_FSM_ENA_POS		  7

#define PHY_S6G_CFG2_FSM_DIS              1
#define PHY_S6G_CFG2_FSM_CLK_BP          23

#define MSCC_EXT_PAGE_ACCESS		  31
#define MSCC_PHY_PAGE_STANDARD		  0x0000 /* Standard registers */
#define MSCC_PHY_PAGE_EXTENDED		  0x0001 /* Extended registers */
#define MSCC_PHY_PAGE_EXTENDED_2	  0x0002 /* Extended reg - page 2 */
#define MSCC_PHY_PAGE_EXTENDED_3	  0x0003 /* Extended reg - page 3 */
#define MSCC_PHY_PAGE_EXTENDED_4	  0x0004 /* Extended reg - page 4 */
#define MSCC_PHY_PAGE_CSR_CNTL		  MSCC_PHY_PAGE_EXTENDED_4
#define MSCC_PHY_PAGE_MACSEC		  MSCC_PHY_PAGE_EXTENDED_4
/* Extended reg - GPIO; this is a bank of registers that are shared for all PHYs
 * in the same package.
 */
#define MSCC_PHY_PAGE_EXTENDED_GPIO	  0x0010 /* Extended reg - GPIO */
#define MSCC_PHY_PAGE_1588		  0x1588 /* PTP (1588) */
#define MSCC_PHY_PAGE_TEST		  0x2a30 /* Test reg */
#define MSCC_PHY_PAGE_TR		  0x52b5 /* Token ring registers */
#define MSCC_PHY_GPIO_CONTROL_2           14

#define MSCC_PHY_COMA_MODE		  0x2000 /* input(1) / output(0) */
#define MSCC_PHY_COMA_OUTPUT		  0x1000 /* value to output */

/* Extended Page 1 Registers */
#define MSCC_PHY_CU_MEDIA_CRC_VALID_CNT	  18
#define VALID_CRC_CNT_CRC_MASK		  GENMASK(13, 0)

#define MSCC_PHY_EXT_MODE_CNTL		  19
#define FORCE_MDI_CROSSOVER_MASK	  0x000C
#define FORCE_MDI_CROSSOVER_MDIX	  0x000C
#define FORCE_MDI_CROSSOVER_MDI		  0x0008

#define MSCC_PHY_ACTIPHY_CNTL		  20
#define PHY_ADDR_REVERSED		  0x0200
#define DOWNSHIFT_CNTL_MASK		  0x001C
#define DOWNSHIFT_EN			  0x0010
#define DOWNSHIFT_CNTL_POS		  2

#define MSCC_PHY_EXT_PHY_CNTL_4		  23
#define PHY_CNTL_4_ADDR_POS		  11

#define MSCC_PHY_VERIPHY_CNTL_2		  25

#define MSCC_PHY_VERIPHY_CNTL_3		  26

/* Extended Page 2 Registers */
#define MSCC_PHY_CU_PMD_TX_CNTL		  16

/* RGMII setting controls at address 18E2, for VSC8572 and similar */
#define VSC8572_RGMII_CNTL		  18
#define VSC8572_RGMII_RX_DELAY_MASK	  0x000E
#define VSC8572_RGMII_TX_DELAY_MASK	  0x0070

/* RGMII controls at address 20E2, for VSC8502 and similar */
#define VSC8502_RGMII_CNTL		  20
#define VSC8502_RGMII_RX_DELAY_MASK	  0x0070
#define VSC8502_RGMII_TX_DELAY_MASK	  0x0007

#define MSCC_PHY_WOL_LOWER_MAC_ADDR	  21
#define MSCC_PHY_WOL_MID_MAC_ADDR	  22
#define MSCC_PHY_WOL_UPPER_MAC_ADDR	  23
#define MSCC_PHY_WOL_LOWER_PASSWD	  24
#define MSCC_PHY_WOL_MID_PASSWD		  25
#define MSCC_PHY_WOL_UPPER_PASSWD	  26

#define MSCC_PHY_WOL_MAC_CONTROL	  27
#define SECURE_ON_ENABLE		  0x8000
#define SECURE_ON_PASSWD_LEN_4		  0x4000

#define MSCC_PHY_EXTENDED_INT		  28
#define MSCC_PHY_EXTENDED_INT_MS_EGR	  BIT(9)

/* Extended Page 3 Registers */
#define MSCC_PHY_SERDES_TX_VALID_CNT	  21
#define MSCC_PHY_SERDES_TX_CRC_ERR_CNT	  22
#define MSCC_PHY_SERDES_RX_VALID_CNT	  28
#define MSCC_PHY_SERDES_RX_CRC_ERR_CNT	  29

/* Extended page GPIO Registers */
#define MSCC_DW8051_CNTL_STATUS		  0
#define MICRO_NSOFT_RESET		  0x8000
#define RUN_FROM_INT_ROM		  0x4000
#define AUTOINC_ADDR			  0x2000
#define PATCH_RAM_CLK			  0x1000
#define MICRO_PATCH_EN			  0x0080
#define DW8051_CLK_EN			  0x0010
#define MICRO_CLK_EN			  0x0008
#define MICRO_CLK_DIVIDE(x)		  ((x) >> 1)
#define MSCC_DW8051_VLD_MASK		  0xf1ff

/* x Address in range 1-4 */
#define MSCC_TRAP_ROM_ADDR(x)		  ((x) * 2 + 1)
#define MSCC_PATCH_RAM_ADDR(x)		  (((x) + 1) * 2)
#define MSCC_INT_MEM_ADDR		  11

#define MSCC_INT_MEM_CNTL		  12
#define READ_SFR			  0x6000
#define READ_PRAM			  0x4000
#define READ_ROM			  0x2000
#define READ_RAM			  0x0000
#define INT_MEM_WRITE_EN		  0x1000
#define EN_PATCH_RAM_TRAP_ADDR(x)	  (0x0100 << ((x) - 1))
#define INT_MEM_DATA_M			  0x00ff
#define INT_MEM_DATA(x)			  (INT_MEM_DATA_M & (x))

#define MSCC_PHY_PROC_CMD		  18
#define PROC_CMD_NCOMPLETED		  0x8000
#define PROC_CMD_FAILED			  0x4000
#define PROC_CMD_SGMII_PORT(x)		  ((x) << 8)
#define PROC_CMD_FIBER_PORT(x)		  (0x0100 << (x) % 4)
#define PROC_CMD_QSGMII_PORT		  0x0c00
#define PROC_CMD_RST_CONF_PORT		  0x0080
#define PROC_CMD_RECONF_PORT		  0x0000
#define PROC_CMD_READ_MOD_WRITE_PORT	  0x0040
#define PROC_CMD_WRITE			  0x0040
#define PROC_CMD_READ			  0x0000
#define PROC_CMD_FIBER_DISABLE		  0x0020
#define PROC_CMD_FIBER_100BASE_FX	  0x0010
#define PROC_CMD_FIBER_1000BASE_X	  0x0000
#define PROC_CMD_SGMII_MAC		  0x0030
#define PROC_CMD_QSGMII_MAC		  0x0020
#define PROC_CMD_NO_MAC_CONF		  0x0000
#define PROC_CMD_1588_DEFAULT_INIT	  0x0010
#define PROC_CMD_NOP			  0x000f
#define PROC_CMD_PHY_INIT		  0x000a
#define PROC_CMD_CRC16			  0x0008
#define PROC_CMD_FIBER_MEDIA_CONF	  0x0001
#define PROC_CMD_MCB_ACCESS_MAC_CONF	  0x0000
#define PROC_CMD_NCOMPLETED_TIMEOUT_MS    500

#define MSCC_PHY_MAC_CFG_FASTLINK	  19
#define MAC_CFG_MASK			  0xc000
#define MAC_CFG_SGMII			  0x0000
#define MAC_CFG_QSGMII			  0x4000
#define MAC_CFG_RGMII			  0x8000

/* Test page Registers */
#define MSCC_PHY_TEST_PAGE_5		  5
#define MSCC_PHY_TEST_PAGE_8		  8
#define TR_CLK_DISABLE			  0x8000
#define MSCC_PHY_TEST_PAGE_9		  9
#define MSCC_PHY_TEST_PAGE_20		  20
#define MSCC_PHY_TEST_PAGE_24		  24

/* Token ring page Registers */
#define MSCC_PHY_TR_CNTL		  16
#define TR_WRITE			  0x8000
#define TR_ADDR(x)			  (0x7fff & (x))
#define MSCC_PHY_TR_LSB			  17
#define MSCC_PHY_TR_MSB			  18

/* Microsemi PHY ID's
 *   Code assumes lowest nibble is 0
 */
#define PHY_ID_VSC8502			  0x00070630
#define PHY_ID_VSC8504			  0x000704c0
#define PHY_ID_VSC8514			  0x00070670
#define PHY_ID_VSC8530			  0x00070560
#define PHY_ID_VSC8531			  0x00070570
#define PHY_ID_VSC8540			  0x00070760
#define PHY_ID_VSC8541			  0x00070770
#define PHY_ID_VSC8552			  0x000704e0
#define PHY_ID_VSC856X			  0x000707e0
#define PHY_ID_VSC8572			  0x000704d0
#define PHY_ID_VSC8574			  0x000704a0
#define PHY_ID_VSC8575			  0x000707d0
#define PHY_ID_VSC8582			  0x000707b0
#define PHY_ID_VSC8584			  0x000707c0

#define MSCC_VDDMAC_1500		  1500
#define MSCC_VDDMAC_1800		  1800
#define MSCC_VDDMAC_2500		  2500
#define MSCC_VDDMAC_3300		  3300

#define DOWNSHIFT_COUNT_MAX		  5

#define MAX_LEDS			  4

#define VSC8584_SUPP_LED_MODES (BIT(VSC8531_LINK_ACTIVITY) | \
				BIT(VSC8531_LINK_1000_ACTIVITY) | \
				BIT(VSC8531_LINK_100_ACTIVITY) | \
				BIT(VSC8531_LINK_10_ACTIVITY) | \
				BIT(VSC8531_LINK_100_1000_ACTIVITY) | \
				BIT(VSC8531_LINK_10_1000_ACTIVITY) | \
				BIT(VSC8531_LINK_10_100_ACTIVITY) | \
				BIT(VSC8584_LINK_100FX_1000X_ACTIVITY) | \
				BIT(VSC8531_DUPLEX_COLLISION) | \
				BIT(VSC8531_COLLISION) | \
				BIT(VSC8531_ACTIVITY) | \
				BIT(VSC8584_100FX_1000X_ACTIVITY) | \
				BIT(VSC8531_AUTONEG_FAULT) | \
				BIT(VSC8531_SERIAL_MODE) | \
				BIT(VSC8531_FORCE_LED_OFF) | \
				BIT(VSC8531_FORCE_LED_ON))

#define VSC85XX_SUPP_LED_MODES (BIT(VSC8531_LINK_ACTIVITY) | \
				BIT(VSC8531_LINK_1000_ACTIVITY) | \
				BIT(VSC8531_LINK_100_ACTIVITY) | \
				BIT(VSC8531_LINK_10_ACTIVITY) | \
				BIT(VSC8531_LINK_100_1000_ACTIVITY) | \
				BIT(VSC8531_LINK_10_1000_ACTIVITY) | \
				BIT(VSC8531_LINK_10_100_ACTIVITY) | \
				BIT(VSC8531_DUPLEX_COLLISION) | \
				BIT(VSC8531_COLLISION) | \
				BIT(VSC8531_ACTIVITY) | \
				BIT(VSC8531_AUTONEG_FAULT) | \
				BIT(VSC8531_SERIAL_MODE) | \
				BIT(VSC8531_FORCE_LED_OFF) | \
				BIT(VSC8531_FORCE_LED_ON))

#define MSCC_VSC8584_REVB_INT8051_FW		"microchip/mscc_vsc8584_revb_int8051_fb48.bin"
#define MSCC_VSC8584_REVB_INT8051_FW_START_ADDR	0xe800
#define MSCC_VSC8584_REVB_INT8051_FW_CRC	0xfb48

#define MSCC_VSC8574_REVB_INT8051_FW		"microchip/mscc_vsc8574_revb_int8051_29e8.bin"
#define MSCC_VSC8574_REVB_INT8051_FW_START_ADDR	0x4000
#define MSCC_VSC8574_REVB_INT8051_FW_CRC	0x29e8

#define VSC8584_REVB				0x0001
#define MSCC_DEV_REV_MASK			GENMASK(3, 0)

#define MSCC_ROM_TRAP_SERDES_6G_CFG		0x1E48
#define MSCC_RAM_TRAP_SERDES_6G_CFG		0x1E4F
#define PATCH_VEC_ZERO_EN			0x0100

struct reg_val {
	u16	reg;
	u32	val;
};

struct vsc85xx_hw_stat {
	const char *string;
	u8 reg;
	u16 page;
	u16 mask;
};

struct vsc8531_private {
	int rate_magic;
	u16 supp_led_modes;
	u32 leds_mode[MAX_LEDS];
	u8 nleds;
	const struct vsc85xx_hw_stat *hw_stats;
	u64 *stats;
	int nstats;
	/* PHY address within the package. */
	u8 addr;
	/* For multiple port PHYs; the MDIO address of the base PHY in the
	 * package.
	 */
	unsigned int base_addr;

#if IS_ENABLED(CONFIG_MACSEC)
	/* MACsec fields:
	 * - One SecY per device (enforced at the s/w implementation level)
	 * - macsec_flows: list of h/w flows
	 * - ingr_flows: bitmap of ingress flows
	 * - egr_flows: bitmap of egress flows
	 */
	struct macsec_secy *secy;
	struct list_head macsec_flows;
	unsigned long ingr_flows;
	unsigned long egr_flows;
#endif

	struct mii_timestamper mii_ts;

	bool input_clk_init;
	struct vsc85xx_ptp *ptp;
	/* LOAD/SAVE GPIO pin, used for retrieving or setting time to the PHC. */
	struct gpio_desc *load_save;

	/* For multiple port PHYs; the MDIO address of the base PHY in the
	 * pair of two PHYs that share a 1588 engine. PHY0 and PHY2 are coupled.
	 * PHY1 and PHY3 as well. PHY0 and PHY1 are base PHYs for their
	 * respective pair.
	 */
	unsigned int ts_base_addr;
	u8 ts_base_phy;

	/* ts_lock: used for per-PHY timestamping operations.
	 * phc_lock: used for per-PHY PHC opertations.
	 */
	struct mutex ts_lock;
	struct mutex phc_lock;
};

/* Shared structure between the PHYs of the same package.
 * gpio_lock: used for PHC operations. Common for all PHYs as the load/save GPIO
 * is shared.
 */
struct vsc85xx_shared_private {
	struct mutex gpio_lock;
};

#if IS_ENABLED(CONFIG_OF_MDIO)
struct vsc8531_edge_rate_table {
	u32 vddmac;
	u32 slowdown[8];
};
#endif /* CONFIG_OF_MDIO */

enum csr_target {
	MACRO_CTRL  = 0x07,
};

<<<<<<< HEAD
=======
u32 vsc85xx_csr_read(struct phy_device *phydev,
		     enum csr_target target, u32 reg);

int vsc85xx_csr_write(struct phy_device *phydev,
		      enum csr_target target, u32 reg, u32 val);

int phy_base_write(struct phy_device *phydev, u32 regnum, u16 val);
int phy_base_read(struct phy_device *phydev, u32 regnum);
int phy_update_mcb_s6g(struct phy_device *phydev, u32 reg, u8 mcb);
int phy_commit_mcb_s6g(struct phy_device *phydev, u32 reg, u8 mcb);
int vsc8584_cmd(struct phy_device *phydev, u16 val);

>>>>>>> 3b17187f
#if IS_ENABLED(CONFIG_MACSEC)
int vsc8584_macsec_init(struct phy_device *phydev);
void vsc8584_handle_macsec_interrupt(struct phy_device *phydev);
void vsc8584_config_macsec_intr(struct phy_device *phydev);
#else
static inline int vsc8584_macsec_init(struct phy_device *phydev)
{
	return 0;
}
static inline void vsc8584_handle_macsec_interrupt(struct phy_device *phydev)
{
}
static inline void vsc8584_config_macsec_intr(struct phy_device *phydev)
{
}
#endif

#if IS_ENABLED(CONFIG_NETWORK_PHY_TIMESTAMPING)
void vsc85xx_link_change_notify(struct phy_device *phydev);
void vsc8584_config_ts_intr(struct phy_device *phydev);
int vsc8584_ptp_init(struct phy_device *phydev);
int vsc8584_ptp_probe_once(struct phy_device *phydev);
int vsc8584_ptp_probe(struct phy_device *phydev);
irqreturn_t vsc8584_handle_ts_interrupt(struct phy_device *phydev);
#else
static inline void vsc85xx_link_change_notify(struct phy_device *phydev)
{
}
static inline void vsc8584_config_ts_intr(struct phy_device *phydev)
{
}
static inline int vsc8584_ptp_init(struct phy_device *phydev)
{
	return 0;
}
static inline int vsc8584_ptp_probe_once(struct phy_device *phydev)
{
	return 0;
}
static inline int vsc8584_ptp_probe(struct phy_device *phydev)
{
	return 0;
}
static inline irqreturn_t vsc8584_handle_ts_interrupt(struct phy_device *phydev)
{
	return IRQ_NONE;
}
#endif

#endif /* _MSCC_PHY_H_ */<|MERGE_RESOLUTION|>--- conflicted
+++ resolved
@@ -428,8 +428,6 @@
 	MACRO_CTRL  = 0x07,
 };
 
-<<<<<<< HEAD
-=======
 u32 vsc85xx_csr_read(struct phy_device *phydev,
 		     enum csr_target target, u32 reg);
 
@@ -442,7 +440,6 @@
 int phy_commit_mcb_s6g(struct phy_device *phydev, u32 reg, u8 mcb);
 int vsc8584_cmd(struct phy_device *phydev, u16 val);
 
->>>>>>> 3b17187f
 #if IS_ENABLED(CONFIG_MACSEC)
 int vsc8584_macsec_init(struct phy_device *phydev);
 void vsc8584_handle_macsec_interrupt(struct phy_device *phydev);
