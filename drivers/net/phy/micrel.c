--- conflicted
+++ resolved
@@ -127,15 +127,12 @@
  */
 #define LAN8814_1PPM_FORMAT			17179
 
-<<<<<<< HEAD
-=======
 /* Represents 1ppm adjustment in 2^32 format with
  * each nsec contains 8 clock cycles.
  * The value is calculated as following: (1/1000000)/((2^-32)/8)
  */
 #define LAN8841_1PPM_FORMAT			34360
 
->>>>>>> a6ad5510
 #define PTP_RX_VERSION				0x0248
 #define PTP_TX_VERSION				0x0288
 #define PTP_MAX_VERSION(x)			(((x) & GENMASK(7, 0)) << 8)
@@ -2161,8 +2158,6 @@
 	return 0;
 }
 
-<<<<<<< HEAD
-=======
 /* Because of errata DS80000700A, receiver error following software
  * power down. Suspend and resume callbacks only disable and enable
  * external rmii reference clock.
@@ -2181,7 +2176,6 @@
 	return 0;
 }
 
->>>>>>> a6ad5510
 static int ksz9477_resume(struct phy_device *phydev)
 {
 	int ret;
@@ -2229,14 +2223,10 @@
 	if (!(ret & BMCR_PDOWN))
 		return 0;
 
-<<<<<<< HEAD
-	genphy_resume(phydev);
-=======
 	ret = kszphy_generic_resume(phydev);
 	if (ret)
 		return ret;
 
->>>>>>> a6ad5510
 	usleep_range(1000, 2000);
 
 	/* Re-program the value after chip is reset. */
@@ -2254,14 +2244,11 @@
 	return 0;
 }
 
-<<<<<<< HEAD
-=======
 static int ksz8061_suspend(struct phy_device *phydev)
 {
 	return kszphy_suspend(phydev);
 }
 
->>>>>>> a6ad5510
 static int kszphy_probe(struct phy_device *phydev)
 {
 	const struct kszphy_type *type = phydev->drv->driver_data;
@@ -3126,8 +3113,6 @@
 	return 0;
 }
 
-<<<<<<< HEAD
-=======
 static void lan8814_ptp_set_reload(struct phy_device *phydev, int event,
 				   s64 period_sec, u32 period_nsec)
 {
@@ -3457,7 +3442,6 @@
 	return 0;
 }
 
->>>>>>> a6ad5510
 static bool lan8814_get_sig_tx(struct sk_buff *skb, u16 *sig)
 {
 	struct ptp_header *ptp_header;
@@ -5542,11 +5526,7 @@
 	.soft_reset	= genphy_soft_reset,
 	.config_intr	= kszphy_config_intr,
 	.handle_interrupt = kszphy_handle_interrupt,
-<<<<<<< HEAD
-	.suspend	= kszphy_suspend,
-=======
 	.suspend	= ksz8061_suspend,
->>>>>>> a6ad5510
 	.resume		= ksz8061_resume,
 }, {
 	.phy_id		= PHY_ID_KSZ9021,
