// SPDX-License-Identifier: GPL-2.0-or-later
/* drivers/net/ifb.c:

	The purpose of this driver is to provide a device that allows
	for sharing of resources:

	1) qdiscs/policies that are per device as opposed to system wide.
	ifb allows for a device which can be redirected to thus providing
	an impression of sharing.

	2) Allows for queueing incoming traffic for shaping instead of
	dropping.

	The original concept is based on what is known as the IMQ
	driver initially written by Martin Devera, later rewritten
	by Patrick McHardy and then maintained by Andre Correa.

	You need the tc action  mirror or redirect to feed this device
	packets.


	Authors:	Jamal Hadi Salim (2005)

*/


#include <linux/module.h>
#include <linux/kernel.h>
#include <linux/netdevice.h>
#include <linux/ethtool.h>
#include <linux/etherdevice.h>
#include <linux/init.h>
#include <linux/interrupt.h>
#include <linux/moduleparam.h>
#include <linux/netfilter_netdev.h>
#include <net/pkt_sched.h>
#include <net/net_namespace.h>

#define TX_Q_LIMIT    32

struct ifb_q_stats {
	u64 packets;
	u64 bytes;
	struct u64_stats_sync	sync;
};

struct ifb_q_private {
	struct net_device	*dev;
	struct tasklet_struct   ifb_tasklet;
	int			tasklet_pending;
	int			txqnum;
	struct sk_buff_head     rq;
	struct sk_buff_head     tq;
	struct ifb_q_stats	rx_stats;
	struct ifb_q_stats	tx_stats;
} ____cacheline_aligned_in_smp;

struct ifb_dev_private {
	struct ifb_q_private *tx_private;
};

/* For ethtools stats. */
struct ifb_q_stats_desc {
	char	desc[ETH_GSTRING_LEN];
	size_t	offset;
};

#define IFB_Q_STAT(m)	offsetof(struct ifb_q_stats, m)

static const struct ifb_q_stats_desc ifb_q_stats_desc[] = {
	{ "packets",	IFB_Q_STAT(packets) },
	{ "bytes",	IFB_Q_STAT(bytes) },
};

#define IFB_Q_STATS_LEN	ARRAY_SIZE(ifb_q_stats_desc)

static netdev_tx_t ifb_xmit(struct sk_buff *skb, struct net_device *dev);
static int ifb_open(struct net_device *dev);
static int ifb_close(struct net_device *dev);

static void ifb_update_q_stats(struct ifb_q_stats *stats, int len)
{
	u64_stats_update_begin(&stats->sync);
	stats->packets++;
	stats->bytes += len;
	u64_stats_update_end(&stats->sync);
}

static void ifb_ri_tasklet(struct tasklet_struct *t)
{
	struct ifb_q_private *txp = from_tasklet(txp, t, ifb_tasklet);
	struct netdev_queue *txq;
	struct sk_buff *skb;

	txq = netdev_get_tx_queue(txp->dev, txp->txqnum);
	skb = skb_peek(&txp->tq);
	if (!skb) {
		if (!__netif_tx_trylock(txq))
			goto resched;
		skb_queue_splice_tail_init(&txp->rq, &txp->tq);
		__netif_tx_unlock(txq);
	}

	while ((skb = __skb_dequeue(&txp->tq)) != NULL) {
		/* Skip tc and netfilter to prevent redirection loop. */
		skb->redirected = 0;
#ifdef CONFIG_NET_CLS_ACT
		skb->tc_skip_classify = 1;
#endif
<<<<<<< HEAD
=======
		nf_skip_egress(skb, true);
>>>>>>> d60c95ef

		ifb_update_q_stats(&txp->tx_stats, skb->len);

		rcu_read_lock();
		skb->dev = dev_get_by_index_rcu(dev_net(txp->dev), skb->skb_iif);
		if (!skb->dev) {
			rcu_read_unlock();
			dev_kfree_skb(skb);
			txp->dev->stats.tx_dropped++;
			if (skb_queue_len(&txp->tq) != 0)
				goto resched;
			break;
		}
		rcu_read_unlock();
		skb->skb_iif = txp->dev->ifindex;

		if (!skb->from_ingress) {
			dev_queue_xmit(skb);
		} else {
			skb_pull_rcsum(skb, skb->mac_len);
			netif_receive_skb(skb);
		}
	}

	if (__netif_tx_trylock(txq)) {
		skb = skb_peek(&txp->rq);
		if (!skb) {
			txp->tasklet_pending = 0;
			if (netif_tx_queue_stopped(txq))
				netif_tx_wake_queue(txq);
		} else {
			__netif_tx_unlock(txq);
			goto resched;
		}
		__netif_tx_unlock(txq);
	} else {
resched:
		txp->tasklet_pending = 1;
		tasklet_schedule(&txp->ifb_tasklet);
	}

}

static void ifb_stats64(struct net_device *dev,
			struct rtnl_link_stats64 *stats)
{
	struct ifb_dev_private *dp = netdev_priv(dev);
	struct ifb_q_private *txp = dp->tx_private;
	unsigned int start;
	u64 packets, bytes;
	int i;

	for (i = 0; i < dev->num_tx_queues; i++,txp++) {
		do {
			start = u64_stats_fetch_begin_irq(&txp->rx_stats.sync);
			packets = txp->rx_stats.packets;
			bytes = txp->rx_stats.bytes;
		} while (u64_stats_fetch_retry_irq(&txp->rx_stats.sync, start));
		stats->rx_packets += packets;
		stats->rx_bytes += bytes;

		do {
			start = u64_stats_fetch_begin_irq(&txp->tx_stats.sync);
			packets = txp->tx_stats.packets;
			bytes = txp->tx_stats.bytes;
		} while (u64_stats_fetch_retry_irq(&txp->tx_stats.sync, start));
		stats->tx_packets += packets;
		stats->tx_bytes += bytes;
	}
	stats->rx_dropped = dev->stats.rx_dropped;
	stats->tx_dropped = dev->stats.tx_dropped;
}

static int ifb_dev_init(struct net_device *dev)
{
	struct ifb_dev_private *dp = netdev_priv(dev);
	struct ifb_q_private *txp;
	int i;

	txp = kcalloc(dev->num_tx_queues, sizeof(*txp), GFP_KERNEL);
	if (!txp)
		return -ENOMEM;
	dp->tx_private = txp;
	for (i = 0; i < dev->num_tx_queues; i++,txp++) {
		txp->txqnum = i;
		txp->dev = dev;
		__skb_queue_head_init(&txp->rq);
		__skb_queue_head_init(&txp->tq);
		u64_stats_init(&txp->rx_stats.sync);
		u64_stats_init(&txp->tx_stats.sync);
		tasklet_setup(&txp->ifb_tasklet, ifb_ri_tasklet);
		netif_tx_start_queue(netdev_get_tx_queue(dev, i));
	}
	return 0;
}

static void ifb_get_strings(struct net_device *dev, u32 stringset, u8 *buf)
{
	u8 *p = buf;
	int i, j;

	switch (stringset) {
	case ETH_SS_STATS:
		for (i = 0; i < dev->real_num_rx_queues; i++)
			for (j = 0; j < IFB_Q_STATS_LEN; j++)
				ethtool_sprintf(&p, "rx_queue_%u_%.18s",
						i, ifb_q_stats_desc[j].desc);

		for (i = 0; i < dev->real_num_tx_queues; i++)
			for (j = 0; j < IFB_Q_STATS_LEN; j++)
				ethtool_sprintf(&p, "tx_queue_%u_%.18s",
						i, ifb_q_stats_desc[j].desc);

		break;
	}
}

static int ifb_get_sset_count(struct net_device *dev, int sset)
{
	switch (sset) {
	case ETH_SS_STATS:
		return IFB_Q_STATS_LEN * (dev->real_num_rx_queues +
					  dev->real_num_tx_queues);
	default:
		return -EOPNOTSUPP;
	}
}

static void ifb_fill_stats_data(u64 **data,
				struct ifb_q_stats *q_stats)
{
	void *stats_base = (void *)q_stats;
	unsigned int start;
	size_t offset;
	int j;

	do {
		start = u64_stats_fetch_begin_irq(&q_stats->sync);
		for (j = 0; j < IFB_Q_STATS_LEN; j++) {
			offset = ifb_q_stats_desc[j].offset;
			(*data)[j] = *(u64 *)(stats_base + offset);
		}
	} while (u64_stats_fetch_retry_irq(&q_stats->sync, start));

	*data += IFB_Q_STATS_LEN;
}

static void ifb_get_ethtool_stats(struct net_device *dev,
				  struct ethtool_stats *stats, u64 *data)
{
	struct ifb_dev_private *dp = netdev_priv(dev);
	struct ifb_q_private *txp;
	int i;

	for (i = 0; i < dev->real_num_rx_queues; i++) {
		txp = dp->tx_private + i;
		ifb_fill_stats_data(&data, &txp->rx_stats);
	}

	for (i = 0; i < dev->real_num_tx_queues; i++) {
		txp = dp->tx_private + i;
		ifb_fill_stats_data(&data, &txp->tx_stats);
	}
}

static const struct net_device_ops ifb_netdev_ops = {
	.ndo_open	= ifb_open,
	.ndo_stop	= ifb_close,
	.ndo_get_stats64 = ifb_stats64,
	.ndo_start_xmit	= ifb_xmit,
	.ndo_validate_addr = eth_validate_addr,
	.ndo_init	= ifb_dev_init,
};

static const struct ethtool_ops ifb_ethtool_ops = {
	.get_strings		= ifb_get_strings,
	.get_sset_count		= ifb_get_sset_count,
	.get_ethtool_stats	= ifb_get_ethtool_stats,
};

#define IFB_FEATURES (NETIF_F_HW_CSUM | NETIF_F_SG  | NETIF_F_FRAGLIST	| \
		      NETIF_F_GSO_SOFTWARE | NETIF_F_GSO_ENCAP_ALL	| \
		      NETIF_F_HIGHDMA | NETIF_F_HW_VLAN_CTAG_TX		| \
		      NETIF_F_HW_VLAN_STAG_TX)

static void ifb_dev_free(struct net_device *dev)
{
	struct ifb_dev_private *dp = netdev_priv(dev);
	struct ifb_q_private *txp = dp->tx_private;
	int i;

	for (i = 0; i < dev->num_tx_queues; i++,txp++) {
		tasklet_kill(&txp->ifb_tasklet);
		__skb_queue_purge(&txp->rq);
		__skb_queue_purge(&txp->tq);
	}
	kfree(dp->tx_private);
}

static void ifb_setup(struct net_device *dev)
{
	/* Initialize the device structure. */
	dev->netdev_ops = &ifb_netdev_ops;
	dev->ethtool_ops = &ifb_ethtool_ops;

	/* Fill in device structure with ethernet-generic values. */
	ether_setup(dev);
	dev->tx_queue_len = TX_Q_LIMIT;

	dev->features |= IFB_FEATURES;
	dev->hw_features |= dev->features;
	dev->hw_enc_features |= dev->features;
	dev->vlan_features |= IFB_FEATURES & ~(NETIF_F_HW_VLAN_CTAG_TX |
					       NETIF_F_HW_VLAN_STAG_TX);

	dev->flags |= IFF_NOARP;
	dev->flags &= ~IFF_MULTICAST;
	dev->priv_flags &= ~IFF_TX_SKB_SHARING;
	netif_keep_dst(dev);
	eth_hw_addr_random(dev);
	dev->needs_free_netdev = true;
	dev->priv_destructor = ifb_dev_free;

	dev->min_mtu = 0;
	dev->max_mtu = 0;
}

static netdev_tx_t ifb_xmit(struct sk_buff *skb, struct net_device *dev)
{
	struct ifb_dev_private *dp = netdev_priv(dev);
	struct ifb_q_private *txp = dp->tx_private + skb_get_queue_mapping(skb);

	ifb_update_q_stats(&txp->rx_stats, skb->len);

	if (!skb->redirected || !skb->skb_iif) {
		dev_kfree_skb(skb);
		dev->stats.rx_dropped++;
		return NETDEV_TX_OK;
	}

	if (skb_queue_len(&txp->rq) >= dev->tx_queue_len)
		netif_tx_stop_queue(netdev_get_tx_queue(dev, txp->txqnum));

	__skb_queue_tail(&txp->rq, skb);
	if (!txp->tasklet_pending) {
		txp->tasklet_pending = 1;
		tasklet_schedule(&txp->ifb_tasklet);
	}

	return NETDEV_TX_OK;
}

static int ifb_close(struct net_device *dev)
{
	netif_tx_stop_all_queues(dev);
	return 0;
}

static int ifb_open(struct net_device *dev)
{
	netif_tx_start_all_queues(dev);
	return 0;
}

static int ifb_validate(struct nlattr *tb[], struct nlattr *data[],
			struct netlink_ext_ack *extack)
{
	if (tb[IFLA_ADDRESS]) {
		if (nla_len(tb[IFLA_ADDRESS]) != ETH_ALEN)
			return -EINVAL;
		if (!is_valid_ether_addr(nla_data(tb[IFLA_ADDRESS])))
			return -EADDRNOTAVAIL;
	}
	return 0;
}

static struct rtnl_link_ops ifb_link_ops __read_mostly = {
	.kind		= "ifb",
	.priv_size	= sizeof(struct ifb_dev_private),
	.setup		= ifb_setup,
	.validate	= ifb_validate,
};

/* Number of ifb devices to be set up by this module.
 * Note that these legacy devices have one queue.
 * Prefer something like : ip link add ifb10 numtxqueues 8 type ifb
 */
static int numifbs = 2;
module_param(numifbs, int, 0);
MODULE_PARM_DESC(numifbs, "Number of ifb devices");

static int __init ifb_init_one(int index)
{
	struct net_device *dev_ifb;
	int err;

	dev_ifb = alloc_netdev(sizeof(struct ifb_dev_private), "ifb%d",
			       NET_NAME_UNKNOWN, ifb_setup);

	if (!dev_ifb)
		return -ENOMEM;

	dev_ifb->rtnl_link_ops = &ifb_link_ops;
	err = register_netdevice(dev_ifb);
	if (err < 0)
		goto err;

	return 0;

err:
	free_netdev(dev_ifb);
	return err;
}

static int __init ifb_init_module(void)
{
	int i, err;

	down_write(&pernet_ops_rwsem);
	rtnl_lock();
	err = __rtnl_link_register(&ifb_link_ops);
	if (err < 0)
		goto out;

	for (i = 0; i < numifbs && !err; i++) {
		err = ifb_init_one(i);
		cond_resched();
	}
	if (err)
		__rtnl_link_unregister(&ifb_link_ops);

out:
	rtnl_unlock();
	up_write(&pernet_ops_rwsem);

	return err;
}

static void __exit ifb_cleanup_module(void)
{
	rtnl_link_unregister(&ifb_link_ops);
}

module_init(ifb_init_module);
module_exit(ifb_cleanup_module);
MODULE_LICENSE("GPL");
MODULE_AUTHOR("Jamal Hadi Salim");
MODULE_ALIAS_RTNL_LINK("ifb");<|MERGE_RESOLUTION|>--- conflicted
+++ resolved
@@ -107,10 +107,7 @@
 #ifdef CONFIG_NET_CLS_ACT
 		skb->tc_skip_classify = 1;
 #endif
-<<<<<<< HEAD
-=======
 		nf_skip_egress(skb, true);
->>>>>>> d60c95ef
 
 		ifb_update_q_stats(&txp->tx_stats, skb->len);
 
