--- conflicted
+++ resolved
@@ -1957,15 +1957,12 @@
 		}
 
 		wx->subsystem_device_id = swab16((u16)ssid);
-<<<<<<< HEAD
-=======
 	}
 
 	err = wx_init_rss_key(wx);
 	if (err < 0) {
 		wx_err(wx, "rss key allocation failed\n");
 		return err;
->>>>>>> a6ad5510
 	}
 
 	wx->mac_table = kcalloc(wx->mac.num_rar_entries,
