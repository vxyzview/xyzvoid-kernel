--- conflicted
+++ resolved
@@ -253,10 +253,7 @@
 #define STMMAC_MAX_COAL_TX_TICK	100000
 #define STMMAC_TX_MAX_FRAMES	256
 #define STMMAC_TX_FRAMES	1
-<<<<<<< HEAD
-=======
 #define STMMAC_RX_FRAMES	25
->>>>>>> f7688b48
 
 /* Packets types */
 enum packets_types {
