--- conflicted
+++ resolved
@@ -1006,24 +1006,15 @@
 		mutex_init(&priv->est_lock);
 	} else {
 		mutex_lock(&priv->est_lock);
-<<<<<<< HEAD
-		memset(plat->est, 0, sizeof(*plat->est));
-=======
 		memset(priv->est, 0, sizeof(*priv->est));
->>>>>>> 2d002356
 		mutex_unlock(&priv->est_lock);
 	}
 
 	size = qopt->num_entries;
 
 	mutex_lock(&priv->est_lock);
-<<<<<<< HEAD
-	priv->plat->est->gcl_size = size;
-	priv->plat->est->enable = qopt->cmd == TAPRIO_CMD_REPLACE;
-=======
 	priv->est->gcl_size = size;
 	priv->est->enable = qopt->cmd == TAPRIO_CMD_REPLACE;
->>>>>>> 2d002356
 	mutex_unlock(&priv->est_lock);
 
 	for (i = 0; i < size; i++) {
@@ -1105,17 +1096,10 @@
 	return 0;
 
 disable:
-<<<<<<< HEAD
-	if (priv->plat->est) {
-		mutex_lock(&priv->est_lock);
-		priv->plat->est->enable = false;
-		stmmac_est_configure(priv, priv, priv->plat->est,
-=======
 	if (priv->est) {
 		mutex_lock(&priv->est_lock);
 		priv->est->enable = false;
 		stmmac_est_configure(priv, priv, priv->est,
->>>>>>> 2d002356
 				     priv->plat->clk_ptp_rate);
 		/* Reset taprio status */
 		for (i = 0; i < priv->plat->tx_queues_to_use; i++) {
