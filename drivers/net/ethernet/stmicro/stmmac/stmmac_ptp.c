// SPDX-License-Identifier: GPL-2.0-only
/*******************************************************************************
  PTP 1588 clock using the STMMAC.

  Copyright (C) 2013  Vayavya Labs Pvt Ltd


  Author: Rayagond Kokatanur <rayagond@vayavyalabs.com>
*******************************************************************************/
#include "stmmac.h"
#include "stmmac_ptp.h"
#include "dwmac4.h"

/**
 * stmmac_adjust_freq
 *
 * @ptp: pointer to ptp_clock_info structure
 * @scaled_ppm: desired period change in scaled parts per million
 *
 * Description: this function will adjust the frequency of hardware clock.
 *
 * Scaled parts per million is ppm with a 16-bit binary fractional field.
 */
static int stmmac_adjust_freq(struct ptp_clock_info *ptp, long scaled_ppm)
{
	struct stmmac_priv *priv =
	    container_of(ptp, struct stmmac_priv, ptp_clock_ops);
	unsigned long flags;
	u32 addend;

	addend = adjust_by_scaled_ppm(priv->default_addend, scaled_ppm);

	write_lock_irqsave(&priv->ptp_lock, flags);
	stmmac_config_addend(priv, priv->ptpaddr, addend);
	write_unlock_irqrestore(&priv->ptp_lock, flags);

	return 0;
}

/**
 * stmmac_adjust_time
 *
 * @ptp: pointer to ptp_clock_info structure
 * @delta: desired change in nanoseconds
 *
 * Description: this function will shift/adjust the hardware clock time.
 */
static int stmmac_adjust_time(struct ptp_clock_info *ptp, s64 delta)
{
	struct stmmac_priv *priv =
	    container_of(ptp, struct stmmac_priv, ptp_clock_ops);
	unsigned long flags;
	u32 sec, nsec;
	u32 quotient, reminder;
	int neg_adj = 0;
	bool xmac, est_rst = false;
	int ret;

	xmac = priv->plat->has_gmac4 || priv->plat->has_xgmac;

	if (delta < 0) {
		neg_adj = 1;
		delta = -delta;
	}

	quotient = div_u64_rem(delta, 1000000000ULL, &reminder);
	sec = quotient;
	nsec = reminder;

	/* If EST is enabled, disabled it before adjust ptp time. */
	if (priv->est && priv->est->enable) {
		est_rst = true;
		mutex_lock(&priv->est_lock);
<<<<<<< HEAD
		priv->plat->est->enable = false;
		stmmac_est_configure(priv, priv, priv->plat->est,
=======
		priv->est->enable = false;
		stmmac_est_configure(priv, priv, priv->est,
>>>>>>> 2d002356
				     priv->plat->clk_ptp_rate);
		mutex_unlock(&priv->est_lock);
	}

	write_lock_irqsave(&priv->ptp_lock, flags);
	stmmac_adjust_systime(priv, priv->ptpaddr, sec, nsec, neg_adj, xmac);
	write_unlock_irqrestore(&priv->ptp_lock, flags);

	/* Calculate new basetime and re-configured EST after PTP time adjust. */
	if (est_rst) {
		struct timespec64 current_time, time;
		ktime_t current_time_ns, basetime;
		u64 cycle_time;

		mutex_lock(&priv->est_lock);
		priv->ptp_clock_ops.gettime64(&priv->ptp_clock_ops, &current_time);
		current_time_ns = timespec64_to_ktime(current_time);
		time.tv_nsec = priv->est->btr_reserve[0];
		time.tv_sec = priv->est->btr_reserve[1];
		basetime = timespec64_to_ktime(time);
		cycle_time = (u64)priv->est->ctr[1] * NSEC_PER_SEC +
			     priv->est->ctr[0];
		time = stmmac_calc_tas_basetime(basetime,
						current_time_ns,
						cycle_time);

		priv->est->btr[0] = (u32)time.tv_nsec;
		priv->est->btr[1] = (u32)time.tv_sec;
		priv->est->enable = true;
		ret = stmmac_est_configure(priv, priv, priv->est,
					   priv->plat->clk_ptp_rate);
		mutex_unlock(&priv->est_lock);
		if (ret)
			netdev_err(priv->dev, "failed to configure EST\n");
	}

	return 0;
}

/**
 * stmmac_get_time
 *
 * @ptp: pointer to ptp_clock_info structure
 * @ts: pointer to hold time/result
 *
 * Description: this function will read the current time from the
 * hardware clock and store it in @ts.
 */
static int stmmac_get_time(struct ptp_clock_info *ptp, struct timespec64 *ts)
{
	struct stmmac_priv *priv =
	    container_of(ptp, struct stmmac_priv, ptp_clock_ops);
	unsigned long flags;
	u64 ns = 0;

	read_lock_irqsave(&priv->ptp_lock, flags);
	stmmac_get_systime(priv, priv->ptpaddr, &ns);
	read_unlock_irqrestore(&priv->ptp_lock, flags);

	*ts = ns_to_timespec64(ns);

	return 0;
}

/**
 * stmmac_set_time
 *
 * @ptp: pointer to ptp_clock_info structure
 * @ts: time value to set
 *
 * Description: this function will set the current time on the
 * hardware clock.
 */
static int stmmac_set_time(struct ptp_clock_info *ptp,
			   const struct timespec64 *ts)
{
	struct stmmac_priv *priv =
	    container_of(ptp, struct stmmac_priv, ptp_clock_ops);
	unsigned long flags;

	write_lock_irqsave(&priv->ptp_lock, flags);
	stmmac_init_systime(priv, priv->ptpaddr, ts->tv_sec, ts->tv_nsec);
	write_unlock_irqrestore(&priv->ptp_lock, flags);

	return 0;
}

static int stmmac_enable(struct ptp_clock_info *ptp,
			 struct ptp_clock_request *rq, int on)
{
	struct stmmac_priv *priv =
	    container_of(ptp, struct stmmac_priv, ptp_clock_ops);
	void __iomem *ptpaddr = priv->ptpaddr;
	struct stmmac_pps_cfg *cfg;
	int ret = -EOPNOTSUPP;
	unsigned long flags;
	u32 acr_value;

	switch (rq->type) {
	case PTP_CLK_REQ_PEROUT:
		/* Reject requests with unsupported flags */
		if (rq->perout.flags)
			return -EOPNOTSUPP;

		cfg = &priv->pps[rq->perout.index];

		cfg->start.tv_sec = rq->perout.start.sec;
		cfg->start.tv_nsec = rq->perout.start.nsec;
		cfg->period.tv_sec = rq->perout.period.sec;
		cfg->period.tv_nsec = rq->perout.period.nsec;

		write_lock_irqsave(&priv->ptp_lock, flags);
		ret = stmmac_flex_pps_config(priv, priv->ioaddr,
					     rq->perout.index, cfg, on,
					     priv->sub_second_inc,
					     priv->systime_flags);
		write_unlock_irqrestore(&priv->ptp_lock, flags);
		break;
	case PTP_CLK_REQ_EXTTS: {
		u8 channel;

		mutex_lock(&priv->aux_ts_lock);
		acr_value = readl(ptpaddr + PTP_ACR);
		channel = ilog2(FIELD_GET(PTP_ACR_MASK, acr_value));
		acr_value &= ~PTP_ACR_MASK;

		if (on) {
			if (FIELD_GET(PTP_ACR_MASK, acr_value)) {
				netdev_err(priv->dev,
					   "Cannot enable auxiliary snapshot %d as auxiliary snapshot %d is already enabled",
					rq->extts.index, channel);
				mutex_unlock(&priv->aux_ts_lock);
				return -EBUSY;
			}

			priv->plat->flags |= STMMAC_FLAG_EXT_SNAPSHOT_EN;

			/* Enable External snapshot trigger */
			acr_value |= PTP_ACR_ATSEN(rq->extts.index);
			acr_value |= PTP_ACR_ATSFC;
		} else {
			priv->plat->flags &= ~STMMAC_FLAG_EXT_SNAPSHOT_EN;
		}
		netdev_dbg(priv->dev, "Auxiliary Snapshot %d %s.\n",
			   rq->extts.index, on ? "enabled" : "disabled");
		writel(acr_value, ptpaddr + PTP_ACR);
		mutex_unlock(&priv->aux_ts_lock);
		/* wait for auxts fifo clear to finish */
		ret = readl_poll_timeout(ptpaddr + PTP_ACR, acr_value,
					 !(acr_value & PTP_ACR_ATSFC),
					 10, 10000);
		break;
	}

	default:
		break;
	}

	return ret;
}

/**
 * stmmac_get_syncdevicetime
 * @device: current device time
 * @system: system counter value read synchronously with device time
 * @ctx: context provided by timekeeping code
 * Description: Read device and system clock simultaneously and return the
 * corrected clock values in ns.
 **/
static int stmmac_get_syncdevicetime(ktime_t *device,
				     struct system_counterval_t *system,
				     void *ctx)
{
	struct stmmac_priv *priv = (struct stmmac_priv *)ctx;

	if (priv->plat->crosststamp)
		return priv->plat->crosststamp(device, system, ctx);
	else
		return -EOPNOTSUPP;
}

static int stmmac_getcrosststamp(struct ptp_clock_info *ptp,
				 struct system_device_crosststamp *xtstamp)
{
	struct stmmac_priv *priv =
		container_of(ptp, struct stmmac_priv, ptp_clock_ops);

	return get_device_system_crosststamp(stmmac_get_syncdevicetime,
					     priv, NULL, xtstamp);
}

/* structure describing a PTP hardware clock */
static struct ptp_clock_info stmmac_ptp_clock_ops = {
	.owner = THIS_MODULE,
	.name = "stmmac ptp",
	.max_adj = 62500000,
	.n_alarm = 0,
	.n_ext_ts = 0, /* will be overwritten in stmmac_ptp_register */
	.n_per_out = 0, /* will be overwritten in stmmac_ptp_register */
	.n_pins = 0,
	.pps = 0,
	.adjfine = stmmac_adjust_freq,
	.adjtime = stmmac_adjust_time,
	.gettime64 = stmmac_get_time,
	.settime64 = stmmac_set_time,
	.enable = stmmac_enable,
	.getcrosststamp = stmmac_getcrosststamp,
};

/**
 * stmmac_ptp_register
 * @priv: driver private structure
 * Description: this function will register the ptp clock driver
 * to kernel. It also does some house keeping work.
 */
void stmmac_ptp_register(struct stmmac_priv *priv)
{
	int i;

	for (i = 0; i < priv->dma_cap.pps_out_num; i++) {
		if (i >= STMMAC_PPS_MAX)
			break;
		priv->pps[i].available = true;
	}

	if (priv->plat->ptp_max_adj)
		stmmac_ptp_clock_ops.max_adj = priv->plat->ptp_max_adj;

	/* Calculate the clock domain crossing (CDC) error if necessary */
	priv->plat->cdc_error_adj = 0;
	if (priv->plat->has_gmac4 && priv->plat->clk_ptp_rate)
		priv->plat->cdc_error_adj = (2 * NSEC_PER_SEC) / priv->plat->clk_ptp_rate;

	stmmac_ptp_clock_ops.n_per_out = priv->dma_cap.pps_out_num;
	stmmac_ptp_clock_ops.n_ext_ts = priv->dma_cap.aux_snapshot_n;

	rwlock_init(&priv->ptp_lock);
	mutex_init(&priv->aux_ts_lock);
	priv->ptp_clock_ops = stmmac_ptp_clock_ops;

	priv->ptp_clock = ptp_clock_register(&priv->ptp_clock_ops,
					     priv->device);
	if (IS_ERR(priv->ptp_clock)) {
		netdev_err(priv->dev, "ptp_clock_register failed\n");
		priv->ptp_clock = NULL;
	} else if (priv->ptp_clock)
		netdev_info(priv->dev, "registered PTP clock\n");
}

/**
 * stmmac_ptp_unregister
 * @priv: driver private structure
 * Description: this function will remove/unregister the ptp clock driver
 * from the kernel.
 */
void stmmac_ptp_unregister(struct stmmac_priv *priv)
{
	if (priv->ptp_clock) {
		ptp_clock_unregister(priv->ptp_clock);
		priv->ptp_clock = NULL;
		pr_debug("Removed PTP HW clock successfully on %s\n",
			 priv->dev->name);
	}

	mutex_destroy(&priv->aux_ts_lock);
}<|MERGE_RESOLUTION|>--- conflicted
+++ resolved
@@ -71,13 +71,8 @@
 	if (priv->est && priv->est->enable) {
 		est_rst = true;
 		mutex_lock(&priv->est_lock);
-<<<<<<< HEAD
-		priv->plat->est->enable = false;
-		stmmac_est_configure(priv, priv, priv->plat->est,
-=======
 		priv->est->enable = false;
 		stmmac_est_configure(priv, priv, priv->est,
->>>>>>> 2d002356
 				     priv->plat->clk_ptp_rate);
 		mutex_unlock(&priv->est_lock);
 	}
