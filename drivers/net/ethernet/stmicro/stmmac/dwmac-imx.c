--- conflicted
+++ resolved
@@ -351,12 +351,9 @@
 		goto err_parse_dt;
 	}
 
-<<<<<<< HEAD
-=======
 	if (data->flags & STMMAC_FLAG_HWTSTAMP_CORRECT_LATENCY)
 		plat_dat->flags |= STMMAC_FLAG_HWTSTAMP_CORRECT_LATENCY;
 
->>>>>>> 98817289
 	plat_dat->host_dma_width = dwmac->ops->addr_width;
 	plat_dat->init = imx_dwmac_init;
 	plat_dat->exit = imx_dwmac_exit;
