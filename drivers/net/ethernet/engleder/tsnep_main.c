--- conflicted
+++ resolved
@@ -520,11 +520,6 @@
 		 * below
 		 */
 		netif_stop_subqueue(tx->adapter->netdev, tx->queue_index);
-<<<<<<< HEAD
-
-		spin_unlock_irqrestore(&tx->lock, flags);
-=======
->>>>>>> 98817289
 
 		return NETDEV_TX_BUSY;
 	}
@@ -756,19 +751,10 @@
 {
 	struct tsnep_tx_entry *entry;
 	struct netdev_queue *nq;
-<<<<<<< HEAD
-	unsigned long flags;
-	int budget = 128;
-	int length;
-	int count;
-
-	nq = netdev_get_tx_queue(tx->adapter->netdev, tx->queue_index);
-=======
 	int xsk_frames = 0;
 	int budget = 128;
 	int length;
 	int count;
->>>>>>> 98817289
 
 	nq = netdev_get_tx_queue(tx->adapter->netdev, tx->queue_index);
 	__netif_tx_lock(nq, smp_processor_id());
