--- conflicted
+++ resolved
@@ -3655,9 +3655,6 @@
 		mtk_w32(mac->hw, mcr_new, MTK_MAC_MCR(mac->id));
 }
 
-<<<<<<< HEAD
-static int mtk_hw_init(struct mtk_eth *eth)
-=======
 static void mtk_hw_reset(struct mtk_eth *eth)
 {
 	u32 val;
@@ -3846,7 +3843,6 @@
 }
 
 static int mtk_hw_init(struct mtk_eth *eth, bool reset)
->>>>>>> 98817289
 {
 	u32 dma_mask = ETHSYS_DMA_AG_MAP_PDMA | ETHSYS_DMA_AG_MAP_QDMA |
 		       ETHSYS_DMA_AG_MAP_PPE;
@@ -3887,21 +3883,7 @@
 		return 0;
 	}
 
-<<<<<<< HEAD
-	if (MTK_HAS_CAPS(eth->soc->caps, MTK_NETSYS_V2)) {
-		regmap_write(eth->ethsys, ETHSYS_FE_RST_CHK_IDLE_EN, 0);
-		val = RSTCTRL_PPE0_V2;
-	} else {
-		val = RSTCTRL_PPE0;
-	}
-
-	if (MTK_HAS_CAPS(eth->soc->caps, MTK_RSTCTRL_PPE1))
-		val |= RSTCTRL_PPE1;
-
-	ethsys_reset(eth, RSTCTRL_ETH | RSTCTRL_FE | val);
-=======
 	msleep(100);
->>>>>>> 98817289
 
 	if (reset)
 		mtk_hw_warm_reset(eth);
@@ -3929,17 +3911,6 @@
 	 * up with the more appropriate value when mtk_mac_config call is being
 	 * invoked.
 	 */
-<<<<<<< HEAD
-	for (i = 0; i < MTK_MAC_COUNT; i++) {
-		struct net_device *dev = eth->netdev[i];
-
-		mtk_w32(eth, MAC_MCR_FORCE_LINK_DOWN, MTK_MAC_MCR(i));
-		if (dev) {
-			struct mtk_mac *mac = netdev_priv(dev);
-
-			mtk_set_mcr_max_rx(mac, dev->mtu + MTK_RX_ETH_HLEN);
-		}
-=======
 	for (i = 0; i < MTK_MAX_DEVS; i++) {
 		struct net_device *dev = eth->netdev[i];
 
@@ -3949,7 +3920,6 @@
 		mtk_w32(eth, MAC_MCR_FORCE_LINK_DOWN, MTK_MAC_MCR(i));
 		mtk_set_mcr_max_rx(netdev_priv(dev),
 				   dev->mtu + MTK_RX_ETH_HLEN);
->>>>>>> 98817289
 	}
 
 	/* Indicates CDM to parse the MTK special tag from CPU
@@ -3979,9 +3949,6 @@
 	mtk_w32(eth, eth->soc->txrx.rx_irq_done_mask, reg_map->qdma.int_grp + 4);
 	mtk_w32(eth, 0x21021000, MTK_FE_INT_GRP);
 
-<<<<<<< HEAD
-	if (MTK_HAS_CAPS(eth->soc->caps, MTK_NETSYS_V2)) {
-=======
 	if (mtk_is_netsys_v3_or_greater(eth)) {
 		/* PSE should not drop port1, port8 and port9 packets */
 		mtk_w32(eth, 0x00000302, PSE_DROP_CFG);
@@ -4000,7 +3967,6 @@
 		for (i = 0; i < 0x80; i += 0x4)
 			mtk_r32(eth, reg_map->gdm1_cnt + 0x100 + i);
 	} else if (!mtk_is_netsys_v1(eth)) {
->>>>>>> 98817289
 		/* PSE should not drop port8 and port9 packets from WDMA Tx */
 		mtk_w32(eth, 0x00000300, PSE_DROP_CFG);
 
