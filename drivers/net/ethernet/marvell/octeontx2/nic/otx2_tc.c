--- conflicted
+++ resolved
@@ -49,10 +49,7 @@
 	bool				is_act_police;
 	u32				prio;
 	struct npc_install_flow_req	req;
-<<<<<<< HEAD
-=======
 	u32				mcast_grp_idx;
->>>>>>> a6ad5510
 	u64				rate;
 	u32				burst;
 	bool				is_pps;
@@ -295,8 +292,6 @@
 
 static int otx2_tc_act_set_hw_police(struct otx2_nic *nic,
 				     struct otx2_tc_flow *node)
-<<<<<<< HEAD
-=======
 {
 	int rc;
 
@@ -335,9 +330,16 @@
 				  struct flow_cls_offload *f,
 				  u64 rate, u32 burst, u32 mark,
 				  struct npc_install_flow_req *req, bool pps)
->>>>>>> a6ad5510
-{
-	int rc;
+{
+	struct netlink_ext_ack *extack = f->common.extack;
+	struct otx2_hw *hw = &nic->hw;
+	int rq_idx, rc;
+
+	rq_idx = find_first_zero_bit(&nic->rq_bmap, hw->rx_queues);
+	if (rq_idx >= hw->rx_queues) {
+		NL_SET_ERR_MSG_MOD(extack, "Police action rules exceeded");
+		return -EINVAL;
+	}
 
 	req->match_id = mark & 0xFFFFULL;
 	req->index = rq_idx;
@@ -384,16 +386,6 @@
 		goto error;
 	}
 
-<<<<<<< HEAD
-	rc = cn10k_set_ipolicer_rate(nic, node->leaf_profile,
-				     node->burst, node->rate, node->is_pps);
-	if (rc)
-		goto free_leaf;
-
-	rc = cn10k_map_unmap_rq_policer(nic, node->rq, node->leaf_profile, true);
-	if (rc)
-		goto free_leaf;
-=======
 	crsp = (struct nix_mcast_grp_create_rsp *)otx2_mbox_get_rsp(&nic->mbox.mbox,
 			0,
 			&creq->hdr);
@@ -409,7 +401,6 @@
 		rc = -ENOMEM;
 		goto error;
 	}
->>>>>>> a6ad5510
 
 	ureq->op = NIX_MCAST_OP_ADD_ENTRY;
 	ureq->mcast_grp_idx = grp_index;
@@ -417,8 +408,6 @@
 	ureq->pcifunc[0] = nic->pcifunc;
 	ureq->channel[0] = nic->hw.tx_chan_base;
 
-<<<<<<< HEAD
-=======
 	ureq->dest_type[0] = NIX_RX_RSS;
 	ureq->rq_rss_index[0] = 0;
 	memcpy(&ureq->hdr, &grp_update_req->hdr, sizeof(struct mbox_msghdr));
@@ -435,44 +424,10 @@
 	req->op = NIX_RX_ACTIONOP_MCAST;
 	req->index = grp_index;
 	node->mcast_grp_idx = grp_index;
->>>>>>> a6ad5510
 	return 0;
 
 error:
 	mutex_unlock(&nic->mbox.lock);
-	return rc;
-}
-
-static int otx2_tc_act_set_police(struct otx2_nic *nic,
-				  struct otx2_tc_flow *node,
-				  struct flow_cls_offload *f,
-				  u64 rate, u32 burst, u32 mark,
-				  struct npc_install_flow_req *req, bool pps)
-{
-	struct netlink_ext_ack *extack = f->common.extack;
-	struct otx2_hw *hw = &nic->hw;
-	int rq_idx, rc;
-
-	rq_idx = find_first_zero_bit(&nic->rq_bmap, hw->rx_queues);
-	if (rq_idx >= hw->rx_queues) {
-		NL_SET_ERR_MSG_MOD(extack, "Police action rules exceeded");
-		return -EINVAL;
-	}
-
-	req->match_id = mark & 0xFFFFULL;
-	req->index = rq_idx;
-	req->op = NIX_RX_ACTIONOP_UCAST;
-
-	node->is_act_police = true;
-	node->rq = rq_idx;
-	node->burst = burst;
-	node->rate = rate;
-	node->is_pps = pps;
-
-	rc = otx2_tc_act_set_hw_police(nic, node);
-	if (!rc)
-		set_bit(rq_idx, &nic->rq_bmap);
-
 	return rc;
 }
 
