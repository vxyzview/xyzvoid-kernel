/* SPDX-License-Identifier: GPL-2.0 */
/* Marvell CN10K RPM driver
 *
 * Copyright (C) 2020 Marvell.
 *
 */

#ifndef RPM_H
#define RPM_H

#include <linux/bits.h>

/* PCI device IDs */
#define PCI_DEVID_CN10K_RPM		0xA060

/* Registers */
#define RPMX_CMRX_CFG			0x00
#define RPMX_RX_TS_PREPEND              BIT_ULL(22)
<<<<<<< HEAD
=======
#define RPMX_TX_PTP_1S_SUPPORT          BIT_ULL(17)
>>>>>>> d60c95ef
#define RPMX_CMRX_SW_INT                0x180
#define RPMX_CMRX_SW_INT_W1S            0x188
#define RPMX_CMRX_SW_INT_ENA_W1S        0x198
#define RPMX_CMRX_LINK_CFG		0x1070
#define RPMX_MTI_PCS100X_CONTROL1       0x20000
#define RPMX_MTI_LPCSX_CONTROL1         0x30000
#define RPMX_MTI_PCS_LBK                BIT_ULL(14)
#define RPMX_MTI_LPCSX_CONTROL(id)     (0x30000 | ((id) * 0x100))

#define RPMX_CMRX_LINK_RANGE_MASK	GENMASK_ULL(19, 16)
#define RPMX_CMRX_LINK_BASE_MASK	GENMASK_ULL(11, 0)
#define RPMX_MTI_MAC100X_COMMAND_CONFIG	0x8010
#define RPMX_MTI_MAC100X_COMMAND_CONFIG_RX_P_DISABLE	BIT_ULL(29)
#define RPMX_MTI_MAC100X_COMMAND_CONFIG_TX_P_DISABLE	BIT_ULL(28)
#define RPMX_MTI_MAC100X_COMMAND_CONFIG_PAUSE_IGNORE	BIT_ULL(8)
#define RPMX_MTI_MAC100X_COMMAND_CONFIG_PFC_MODE	BIT_ULL(19)
#define RPMX_MTI_MAC100X_CL01_PAUSE_QUANTA		0x80A8
#define RPMX_MTI_MAC100X_CL23_PAUSE_QUANTA		0x80B0
#define RPMX_MTI_MAC100X_CL45_PAUSE_QUANTA		0x80B8
#define RPMX_MTI_MAC100X_CL67_PAUSE_QUANTA		0x80C0
#define RPMX_MTI_MAC100X_CL01_QUANTA_THRESH		0x80C8
#define RPMX_MTI_MAC100X_CL23_QUANTA_THRESH		0x80D0
#define RPMX_MTI_MAC100X_CL45_QUANTA_THRESH		0x80D8
#define RPMX_MTI_MAC100X_CL67_QUANTA_THRESH		0x80E0
#define RPMX_MTI_MAC100X_CL89_PAUSE_QUANTA		0x8108
#define RPMX_MTI_MAC100X_CL1011_PAUSE_QUANTA		0x8110
#define RPMX_MTI_MAC100X_CL1213_PAUSE_QUANTA		0x8118
#define RPMX_MTI_MAC100X_CL1415_PAUSE_QUANTA		0x8120
#define RPMX_MTI_MAC100X_CL89_QUANTA_THRESH		0x8128
#define RPMX_MTI_MAC100X_CL1011_QUANTA_THRESH		0x8130
#define RPMX_MTI_MAC100X_CL1213_QUANTA_THRESH		0x8138
#define RPMX_MTI_MAC100X_CL1415_QUANTA_THRESH		0x8140
#define RPMX_CMR_RX_OVR_BP		0x4120
#define RPMX_CMR_RX_OVR_BP_EN(x)	BIT_ULL((x) + 8)
#define RPMX_CMR_RX_OVR_BP_BP(x)	BIT_ULL((x) + 4)
#define RPMX_CMR_CHAN_MSK_OR            0x4118
#define RPMX_MTI_STAT_RX_STAT_PAGES_COUNTERX 0x12000
#define RPMX_MTI_STAT_TX_STAT_PAGES_COUNTERX 0x13000
#define RPMX_MTI_STAT_DATA_HI_CDC            0x10038

#define RPM_LMAC_FWI			0xa
#define RPM_TX_EN			BIT_ULL(0)
#define RPM_RX_EN			BIT_ULL(1)
<<<<<<< HEAD
=======
#define RPMX_CMRX_PRT_CBFC_CTL                         0x5B08
#define RPMX_CMRX_PRT_CBFC_CTL_LOGL_EN_RX_SHIFT        33
#define RPMX_CMRX_PRT_CBFC_CTL_PHYS_BP_SHIFT           16
#define RPMX_CMRX_PRT_CBFC_CTL_LOGL_EN_TX_SHIFT        0
#define RPM_PFC_CLASS_MASK			       GENMASK_ULL(48, 33)
#define RPMX_MTI_MAC100X_CL89_QUANTA_THRESH		0x8128
#define RPMX_MTI_MAC100X_COMMAND_CONFIG_TX_PAD_EN              BIT_ULL(11)
#define RPMX_MTI_MAC100X_COMMAND_CONFIG_PAUSE_IGNORE           BIT_ULL(8)
#define RPMX_MTI_MAC100X_COMMAND_CONFIG_PAUSE_FWD              BIT_ULL(7)
#define RPMX_MTI_MAC100X_CL01_PAUSE_QUANTA              0x80A8
#define RPMX_MTI_MAC100X_CL89_PAUSE_QUANTA		0x8108
#define RPM_DEFAULT_PAUSE_TIME                          0x7FF

#define RPMX_MTI_MAC100X_XIF_MODE		        0x8100
#define RPMX_ONESTEP_ENABLE				BIT_ULL(5)
#define RPMX_TS_BINARY_MODE				BIT_ULL(11)
>>>>>>> d60c95ef

/* Function Declarations */
int rpm_get_nr_lmacs(void *rpmd);
u8 rpm_get_lmac_type(void *rpmd, int lmac_id);
u32 rpm_get_lmac_fifo_len(void *rpmd, int lmac_id);
int rpm_lmac_internal_loopback(void *rpmd, int lmac_id, bool enable);
void rpm_lmac_enadis_rx_pause_fwding(void *rpmd, int lmac_id, bool enable);
int rpm_lmac_get_pause_frm_status(void *cgxd, int lmac_id, u8 *tx_pause,
				  u8 *rx_pause);
void rpm_lmac_pause_frm_config(void *rpmd, int lmac_id, bool enable);
int rpm_lmac_enadis_pause_frm(void *rpmd, int lmac_id, u8 tx_pause,
			      u8 rx_pause);
int rpm_get_tx_stats(void *rpmd, int lmac_id, int idx, u64 *tx_stat);
int rpm_get_rx_stats(void *rpmd, int lmac_id, int idx, u64 *rx_stat);
void rpm_lmac_ptp_config(void *rpmd, int lmac_id, bool enable);
int rpm_lmac_rx_tx_enable(void *rpmd, int lmac_id, bool enable);
int rpm_lmac_tx_enable(void *rpmd, int lmac_id, bool enable);
<<<<<<< HEAD
=======
int rpm_lmac_pfc_config(void *rpmd, int lmac_id, u8 tx_pause, u8 rx_pause,
			u16 pfc_en);
int rpm_lmac_get_pfc_frm_cfg(void *rpmd, int lmac_id, u8 *tx_pause,
			     u8 *rx_pause);
>>>>>>> d60c95ef
#endif /* RPM_H */<|MERGE_RESOLUTION|>--- conflicted
+++ resolved
@@ -16,10 +16,7 @@
 /* Registers */
 #define RPMX_CMRX_CFG			0x00
 #define RPMX_RX_TS_PREPEND              BIT_ULL(22)
-<<<<<<< HEAD
-=======
 #define RPMX_TX_PTP_1S_SUPPORT          BIT_ULL(17)
->>>>>>> d60c95ef
 #define RPMX_CMRX_SW_INT                0x180
 #define RPMX_CMRX_SW_INT_W1S            0x188
 #define RPMX_CMRX_SW_INT_ENA_W1S        0x198
@@ -63,8 +60,6 @@
 #define RPM_LMAC_FWI			0xa
 #define RPM_TX_EN			BIT_ULL(0)
 #define RPM_RX_EN			BIT_ULL(1)
-<<<<<<< HEAD
-=======
 #define RPMX_CMRX_PRT_CBFC_CTL                         0x5B08
 #define RPMX_CMRX_PRT_CBFC_CTL_LOGL_EN_RX_SHIFT        33
 #define RPMX_CMRX_PRT_CBFC_CTL_PHYS_BP_SHIFT           16
@@ -81,7 +76,6 @@
 #define RPMX_MTI_MAC100X_XIF_MODE		        0x8100
 #define RPMX_ONESTEP_ENABLE				BIT_ULL(5)
 #define RPMX_TS_BINARY_MODE				BIT_ULL(11)
->>>>>>> d60c95ef
 
 /* Function Declarations */
 int rpm_get_nr_lmacs(void *rpmd);
@@ -99,11 +93,8 @@
 void rpm_lmac_ptp_config(void *rpmd, int lmac_id, bool enable);
 int rpm_lmac_rx_tx_enable(void *rpmd, int lmac_id, bool enable);
 int rpm_lmac_tx_enable(void *rpmd, int lmac_id, bool enable);
-<<<<<<< HEAD
-=======
 int rpm_lmac_pfc_config(void *rpmd, int lmac_id, u8 tx_pause, u8 rx_pause,
 			u16 pfc_en);
 int rpm_lmac_get_pfc_frm_cfg(void *rpmd, int lmac_id, u8 *tx_pause,
 			     u8 *rx_pause);
->>>>>>> d60c95ef
 #endif /* RPM_H */