/*
 * This file is part of the Chelsio T4/T5/T6 Ethernet driver for Linux.
 *
 * Copyright (c) 2017 Chelsio Communications, Inc. All rights reserved.
 *
 * This software is available to you under a choice of one of two
 * licenses.  You may choose to be licensed under the terms of the GNU
 * General Public License (GPL) Version 2, available from the file
 * COPYING in the main directory of this source tree, or the
 * OpenIB.org BSD license below:
 *
 *     Redistribution and use in source and binary forms, with or
 *     without modification, are permitted provided that the following
 *     conditions are met:
 *
 *      - Redistributions of source code must retain the above
 *        copyright notice, this list of conditions and the following
 *        disclaimer.
 *
 *      - Redistributions in binary form must reproduce the above
 *        copyright notice, this list of conditions and the following
 *        disclaimer in the documentation and/or other materials
 *        provided with the distribution.
 *
 * THE SOFTWARE IS PROVIDED "AS IS", WITHOUT WARRANTY OF ANY KIND,
 * EXPRESS OR IMPLIED, INCLUDING BUT NOT LIMITED TO THE WARRANTIES OF
 * MERCHANTABILITY, FITNESS FOR A PARTICULAR PURPOSE AND
 * NONINFRINGEMENT. IN NO EVENT SHALL THE AUTHORS OR COPYRIGHT HOLDERS
 * BE LIABLE FOR ANY CLAIM, DAMAGES OR OTHER LIABILITY, WHETHER IN AN
 * ACTION OF CONTRACT, TORT OR OTHERWISE, ARISING FROM, OUT OF OR IN
 * CONNECTION WITH THE SOFTWARE OR THE USE OR OTHER DEALINGS IN THE
 * SOFTWARE.
 */

#include <net/tc_act/tc_mirred.h>
#include <net/tc_act/tc_pedit.h>
#include <net/tc_act/tc_gact.h>
#include <net/tc_act/tc_vlan.h>

#include "cxgb4.h"
#include "cxgb4_filter.h"
#include "cxgb4_tc_flower.h"

#define STATS_CHECK_PERIOD (HZ / 2)

static struct ch_tc_pedit_fields pedits[] = {
	PEDIT_FIELDS(ETH_, DMAC_31_0, 4, dmac, 0),
	PEDIT_FIELDS(ETH_, DMAC_47_32, 2, dmac, 4),
	PEDIT_FIELDS(ETH_, SMAC_15_0, 2, smac, 0),
	PEDIT_FIELDS(ETH_, SMAC_47_16, 4, smac, 2),
	PEDIT_FIELDS(IP4_, SRC, 4, nat_fip, 0),
	PEDIT_FIELDS(IP4_, DST, 4, nat_lip, 0),
	PEDIT_FIELDS(IP6_, SRC_31_0, 4, nat_fip, 0),
	PEDIT_FIELDS(IP6_, SRC_63_32, 4, nat_fip, 4),
	PEDIT_FIELDS(IP6_, SRC_95_64, 4, nat_fip, 8),
	PEDIT_FIELDS(IP6_, SRC_127_96, 4, nat_fip, 12),
	PEDIT_FIELDS(IP6_, DST_31_0, 4, nat_lip, 0),
	PEDIT_FIELDS(IP6_, DST_63_32, 4, nat_lip, 4),
	PEDIT_FIELDS(IP6_, DST_95_64, 4, nat_lip, 8),
	PEDIT_FIELDS(IP6_, DST_127_96, 4, nat_lip, 12),
};

static const struct cxgb4_natmode_config cxgb4_natmode_config_array[] = {
	/* Default supported NAT modes */
	{
		.chip = CHELSIO_T5,
		.flags = CXGB4_ACTION_NATMODE_NONE,
		.natmode = NAT_MODE_NONE,
	},
	{
		.chip = CHELSIO_T5,
		.flags = CXGB4_ACTION_NATMODE_DIP,
		.natmode = NAT_MODE_DIP,
	},
	{
		.chip = CHELSIO_T5,
		.flags = CXGB4_ACTION_NATMODE_DIP | CXGB4_ACTION_NATMODE_DPORT,
		.natmode = NAT_MODE_DIP_DP,
	},
	{
		.chip = CHELSIO_T5,
		.flags = CXGB4_ACTION_NATMODE_DIP | CXGB4_ACTION_NATMODE_DPORT |
			 CXGB4_ACTION_NATMODE_SIP,
		.natmode = NAT_MODE_DIP_DP_SIP,
	},
	{
		.chip = CHELSIO_T5,
		.flags = CXGB4_ACTION_NATMODE_DIP | CXGB4_ACTION_NATMODE_DPORT |
			 CXGB4_ACTION_NATMODE_SPORT,
		.natmode = NAT_MODE_DIP_DP_SP,
	},
	{
		.chip = CHELSIO_T5,
		.flags = CXGB4_ACTION_NATMODE_SIP | CXGB4_ACTION_NATMODE_SPORT,
		.natmode = NAT_MODE_SIP_SP,
	},
	{
		.chip = CHELSIO_T5,
		.flags = CXGB4_ACTION_NATMODE_DIP | CXGB4_ACTION_NATMODE_SIP |
			 CXGB4_ACTION_NATMODE_SPORT,
		.natmode = NAT_MODE_DIP_SIP_SP,
	},
	{
		.chip = CHELSIO_T5,
		.flags = CXGB4_ACTION_NATMODE_DIP | CXGB4_ACTION_NATMODE_SIP |
			 CXGB4_ACTION_NATMODE_DPORT |
			 CXGB4_ACTION_NATMODE_SPORT,
		.natmode = NAT_MODE_ALL,
	},
	/* T6+ can ignore L4 ports when they're disabled. */
	{
		.chip = CHELSIO_T6,
		.flags = CXGB4_ACTION_NATMODE_SIP,
		.natmode = NAT_MODE_SIP_SP,
	},
	{
		.chip = CHELSIO_T6,
		.flags = CXGB4_ACTION_NATMODE_DIP | CXGB4_ACTION_NATMODE_SPORT,
		.natmode = NAT_MODE_DIP_DP_SP,
	},
	{
		.chip = CHELSIO_T6,
		.flags = CXGB4_ACTION_NATMODE_DIP | CXGB4_ACTION_NATMODE_SIP,
		.natmode = NAT_MODE_ALL,
	},
};

static void cxgb4_action_natmode_tweak(struct ch_filter_specification *fs,
				       u8 natmode_flags)
{
	u8 i = 0;

	/* Translate the enabled NAT 4-tuple fields to one of the
	 * hardware supported NAT mode configurations. This ensures
	 * that we pick a valid combination, where the disabled fields
	 * do not get overwritten to 0.
	 */
	for (i = 0; i < ARRAY_SIZE(cxgb4_natmode_config_array); i++) {
		if (cxgb4_natmode_config_array[i].flags == natmode_flags) {
			fs->nat_mode = cxgb4_natmode_config_array[i].natmode;
			return;
		}
	}
}

static struct ch_tc_flower_entry *allocate_flower_entry(void)
{
	struct ch_tc_flower_entry *new = kzalloc(sizeof(*new), GFP_KERNEL);
	if (new)
		spin_lock_init(&new->lock);
	return new;
}

/* Must be called with either RTNL or rcu_read_lock */
static struct ch_tc_flower_entry *ch_flower_lookup(struct adapter *adap,
						   unsigned long flower_cookie)
{
	return rhashtable_lookup_fast(&adap->flower_tbl, &flower_cookie,
				      adap->flower_ht_params);
}

static void cxgb4_process_flow_match(struct net_device *dev,
				     struct flow_rule *rule,
				     struct ch_filter_specification *fs)
{
	u16 addr_type = 0;

	if (flow_rule_match_key(rule, FLOW_DISSECTOR_KEY_CONTROL)) {
		struct flow_match_control match;

		flow_rule_match_control(rule, &match);
		addr_type = match.key->addr_type;
	} else if (flow_rule_match_key(rule, FLOW_DISSECTOR_KEY_IPV4_ADDRS)) {
		addr_type = FLOW_DISSECTOR_KEY_IPV4_ADDRS;
	} else if (flow_rule_match_key(rule, FLOW_DISSECTOR_KEY_IPV6_ADDRS)) {
		addr_type = FLOW_DISSECTOR_KEY_IPV6_ADDRS;
	}

	if (flow_rule_match_key(rule, FLOW_DISSECTOR_KEY_BASIC)) {
		struct flow_match_basic match;
		u16 ethtype_key, ethtype_mask;

		flow_rule_match_basic(rule, &match);
		ethtype_key = ntohs(match.key->n_proto);
		ethtype_mask = ntohs(match.mask->n_proto);

		if (ethtype_key == ETH_P_ALL) {
			ethtype_key = 0;
			ethtype_mask = 0;
		}

		if (ethtype_key == ETH_P_IPV6)
			fs->type = 1;

		fs->val.ethtype = ethtype_key;
		fs->mask.ethtype = ethtype_mask;
		fs->val.proto = match.key->ip_proto;
		fs->mask.proto = match.mask->ip_proto;
	}

	if (addr_type == FLOW_DISSECTOR_KEY_IPV4_ADDRS) {
		struct flow_match_ipv4_addrs match;

		flow_rule_match_ipv4_addrs(rule, &match);
		fs->type = 0;
		memcpy(&fs->val.lip[0], &match.key->dst, sizeof(match.key->dst));
		memcpy(&fs->val.fip[0], &match.key->src, sizeof(match.key->src));
		memcpy(&fs->mask.lip[0], &match.mask->dst, sizeof(match.mask->dst));
		memcpy(&fs->mask.fip[0], &match.mask->src, sizeof(match.mask->src));

		/* also initialize nat_lip/fip to same values */
		memcpy(&fs->nat_lip[0], &match.key->dst, sizeof(match.key->dst));
		memcpy(&fs->nat_fip[0], &match.key->src, sizeof(match.key->src));
	}

	if (addr_type == FLOW_DISSECTOR_KEY_IPV6_ADDRS) {
		struct flow_match_ipv6_addrs match;

		flow_rule_match_ipv6_addrs(rule, &match);
		fs->type = 1;
		memcpy(&fs->val.lip[0], match.key->dst.s6_addr,
		       sizeof(match.key->dst));
		memcpy(&fs->val.fip[0], match.key->src.s6_addr,
		       sizeof(match.key->src));
		memcpy(&fs->mask.lip[0], match.mask->dst.s6_addr,
		       sizeof(match.mask->dst));
		memcpy(&fs->mask.fip[0], match.mask->src.s6_addr,
		       sizeof(match.mask->src));

		/* also initialize nat_lip/fip to same values */
		memcpy(&fs->nat_lip[0], match.key->dst.s6_addr,
		       sizeof(match.key->dst));
		memcpy(&fs->nat_fip[0], match.key->src.s6_addr,
		       sizeof(match.key->src));
	}

	if (flow_rule_match_key(rule, FLOW_DISSECTOR_KEY_PORTS)) {
		struct flow_match_ports match;

		flow_rule_match_ports(rule, &match);
		fs->val.lport = be16_to_cpu(match.key->dst);
		fs->mask.lport = be16_to_cpu(match.mask->dst);
		fs->val.fport = be16_to_cpu(match.key->src);
		fs->mask.fport = be16_to_cpu(match.mask->src);

		/* also initialize nat_lport/fport to same values */
		fs->nat_lport = fs->val.lport;
		fs->nat_fport = fs->val.fport;
	}

	if (flow_rule_match_key(rule, FLOW_DISSECTOR_KEY_IP)) {
		struct flow_match_ip match;

		flow_rule_match_ip(rule, &match);
		fs->val.tos = match.key->tos;
		fs->mask.tos = match.mask->tos;
	}

	if (flow_rule_match_key(rule, FLOW_DISSECTOR_KEY_ENC_KEYID)) {
		struct flow_match_enc_keyid match;

		flow_rule_match_enc_keyid(rule, &match);
		fs->val.vni = be32_to_cpu(match.key->keyid);
		fs->mask.vni = be32_to_cpu(match.mask->keyid);
		if (fs->mask.vni) {
			fs->val.encap_vld = 1;
			fs->mask.encap_vld = 1;
		}
	}

	if (flow_rule_match_key(rule, FLOW_DISSECTOR_KEY_VLAN)) {
		struct flow_match_vlan match;
		u16 vlan_tci, vlan_tci_mask;

		flow_rule_match_vlan(rule, &match);
		vlan_tci = match.key->vlan_id | (match.key->vlan_priority <<
					       VLAN_PRIO_SHIFT);
		vlan_tci_mask = match.mask->vlan_id | (match.mask->vlan_priority <<
						     VLAN_PRIO_SHIFT);
		fs->val.ivlan = vlan_tci;
		fs->mask.ivlan = vlan_tci_mask;

		fs->val.ivlan_vld = 1;
		fs->mask.ivlan_vld = 1;

		/* Chelsio adapters use ivlan_vld bit to match vlan packets
		 * as 802.1Q. Also, when vlan tag is present in packets,
		 * ethtype match is used then to match on ethtype of inner
		 * header ie. the header following the vlan header.
		 * So, set the ivlan_vld based on ethtype info supplied by
		 * TC for vlan packets if its 802.1Q. And then reset the
		 * ethtype value else, hw will try to match the supplied
		 * ethtype value with ethtype of inner header.
		 */
		if (fs->val.ethtype == ETH_P_8021Q) {
			fs->val.ethtype = 0;
			fs->mask.ethtype = 0;
		}
	}

	/* Match only packets coming from the ingress port where this
	 * filter will be created.
	 */
	fs->val.iport = netdev2pinfo(dev)->port_id;
	fs->mask.iport = ~0;
}

static int cxgb4_validate_flow_match(struct net_device *dev,
				     struct flow_rule *rule)
{
	struct flow_dissector *dissector = rule->match.dissector;
	u16 ethtype_mask = 0;
	u16 ethtype_key = 0;

	if (dissector->used_keys &
	    ~(BIT(FLOW_DISSECTOR_KEY_CONTROL) |
	      BIT(FLOW_DISSECTOR_KEY_BASIC) |
	      BIT(FLOW_DISSECTOR_KEY_IPV4_ADDRS) |
	      BIT(FLOW_DISSECTOR_KEY_IPV6_ADDRS) |
	      BIT(FLOW_DISSECTOR_KEY_PORTS) |
	      BIT(FLOW_DISSECTOR_KEY_ENC_KEYID) |
	      BIT(FLOW_DISSECTOR_KEY_VLAN) |
	      BIT(FLOW_DISSECTOR_KEY_IP))) {
		netdev_warn(dev, "Unsupported key used: 0x%x\n",
			    dissector->used_keys);
		return -EOPNOTSUPP;
	}

	if (flow_rule_match_key(rule, FLOW_DISSECTOR_KEY_BASIC)) {
		struct flow_match_basic match;

		flow_rule_match_basic(rule, &match);
		ethtype_key = ntohs(match.key->n_proto);
		ethtype_mask = ntohs(match.mask->n_proto);
	}

	if (flow_rule_match_key(rule, FLOW_DISSECTOR_KEY_IP)) {
		u16 eth_ip_type = ethtype_key & ethtype_mask;
		struct flow_match_ip match;

		if (eth_ip_type != ETH_P_IP && eth_ip_type != ETH_P_IPV6) {
			netdev_err(dev, "IP Key supported only with IPv4/v6");
			return -EINVAL;
		}

		flow_rule_match_ip(rule, &match);
		if (match.mask->ttl) {
			netdev_warn(dev, "ttl match unsupported for offload");
			return -EOPNOTSUPP;
		}
	}

	return 0;
}

static void offload_pedit(struct ch_filter_specification *fs, u32 val, u32 mask,
			  u8 field)
{
	u32 set_val = val & ~mask;
	u32 offset = 0;
	u8 size = 1;
	int i;

	for (i = 0; i < ARRAY_SIZE(pedits); i++) {
		if (pedits[i].field == field) {
			offset = pedits[i].offset;
			size = pedits[i].size;
			break;
		}
	}
	memcpy((u8 *)fs + offset, &set_val, size);
}

static void process_pedit_field(struct ch_filter_specification *fs, u32 val,
				u32 mask, u32 offset, u8 htype,
				u8 *natmode_flags)
{
	switch (htype) {
	case FLOW_ACT_MANGLE_HDR_TYPE_ETH:
		switch (offset) {
		case PEDIT_ETH_DMAC_31_0:
			fs->newdmac = 1;
			offload_pedit(fs, val, mask, ETH_DMAC_31_0);
			break;
		case PEDIT_ETH_DMAC_47_32_SMAC_15_0:
			if (~mask & PEDIT_ETH_DMAC_MASK)
				offload_pedit(fs, val, mask, ETH_DMAC_47_32);
			else
				offload_pedit(fs, val >> 16, mask >> 16,
					      ETH_SMAC_15_0);
			break;
		case PEDIT_ETH_SMAC_47_16:
			fs->newsmac = 1;
			offload_pedit(fs, val, mask, ETH_SMAC_47_16);
		}
		break;
	case FLOW_ACT_MANGLE_HDR_TYPE_IP4:
		switch (offset) {
		case PEDIT_IP4_SRC:
			offload_pedit(fs, val, mask, IP4_SRC);
			*natmode_flags |= CXGB4_ACTION_NATMODE_SIP;
			break;
		case PEDIT_IP4_DST:
			offload_pedit(fs, val, mask, IP4_DST);
			*natmode_flags |= CXGB4_ACTION_NATMODE_DIP;
		}
		break;
	case FLOW_ACT_MANGLE_HDR_TYPE_IP6:
		switch (offset) {
		case PEDIT_IP6_SRC_31_0:
			offload_pedit(fs, val, mask, IP6_SRC_31_0);
			*natmode_flags |= CXGB4_ACTION_NATMODE_SIP;
			break;
		case PEDIT_IP6_SRC_63_32:
			offload_pedit(fs, val, mask, IP6_SRC_63_32);
			*natmode_flags |=  CXGB4_ACTION_NATMODE_SIP;
			break;
		case PEDIT_IP6_SRC_95_64:
			offload_pedit(fs, val, mask, IP6_SRC_95_64);
			*natmode_flags |= CXGB4_ACTION_NATMODE_SIP;
			break;
		case PEDIT_IP6_SRC_127_96:
			offload_pedit(fs, val, mask, IP6_SRC_127_96);
			*natmode_flags |= CXGB4_ACTION_NATMODE_SIP;
			break;
		case PEDIT_IP6_DST_31_0:
			offload_pedit(fs, val, mask, IP6_DST_31_0);
			*natmode_flags |= CXGB4_ACTION_NATMODE_DIP;
			break;
		case PEDIT_IP6_DST_63_32:
			offload_pedit(fs, val, mask, IP6_DST_63_32);
			*natmode_flags |= CXGB4_ACTION_NATMODE_DIP;
			break;
		case PEDIT_IP6_DST_95_64:
			offload_pedit(fs, val, mask, IP6_DST_95_64);
			*natmode_flags |= CXGB4_ACTION_NATMODE_DIP;
			break;
		case PEDIT_IP6_DST_127_96:
			offload_pedit(fs, val, mask, IP6_DST_127_96);
			*natmode_flags |= CXGB4_ACTION_NATMODE_DIP;
		}
		break;
	case FLOW_ACT_MANGLE_HDR_TYPE_TCP:
		switch (offset) {
		case PEDIT_TCP_SPORT_DPORT:
			if (~mask & PEDIT_TCP_UDP_SPORT_MASK) {
				fs->nat_fport = val;
				*natmode_flags |= CXGB4_ACTION_NATMODE_SPORT;
			} else {
				fs->nat_lport = val >> 16;
				*natmode_flags |= CXGB4_ACTION_NATMODE_DPORT;
			}
		}
		break;
	case FLOW_ACT_MANGLE_HDR_TYPE_UDP:
		switch (offset) {
		case PEDIT_UDP_SPORT_DPORT:
			if (~mask & PEDIT_TCP_UDP_SPORT_MASK) {
				fs->nat_fport = val;
				*natmode_flags |= CXGB4_ACTION_NATMODE_SPORT;
			} else {
				fs->nat_lport = val >> 16;
				*natmode_flags |= CXGB4_ACTION_NATMODE_DPORT;
			}
		}
		break;
<<<<<<< HEAD
	}
}

static int cxgb4_action_natmode_validate(struct net_device *dev,
					 struct adapter *adap, u8 natmode_flags)
{
	u8 i = 0;

	/* Extract the NAT mode to enable based on what 4-tuple fields
	 * are enabled to be overwritten. This ensures that the
	 * disabled fields don't get overwritten to 0.
	 */
	for (i = 0; i < ARRAY_SIZE(cxgb4_natmode_config_array); i++) {
		const struct cxgb4_natmode_config *c;

		c = &cxgb4_natmode_config_array[i];
		if (CHELSIO_CHIP_VERSION(adap->params.chip) >= c->chip &&
		    natmode_flags == c->flags)
			return 0;
=======
>>>>>>> d1988041
	}
	netdev_err(dev, "%s: Unsupported NAT mode 4-tuple combination\n",
		   __func__);
	return -EOPNOTSUPP;
}

static int cxgb4_action_natmode_validate(struct adapter *adap, u8 natmode_flags,
					 struct netlink_ext_ack *extack)
{
	u8 i = 0;

	/* Extract the NAT mode to enable based on what 4-tuple fields
	 * are enabled to be overwritten. This ensures that the
	 * disabled fields don't get overwritten to 0.
	 */
	for (i = 0; i < ARRAY_SIZE(cxgb4_natmode_config_array); i++) {
		const struct cxgb4_natmode_config *c;

		c = &cxgb4_natmode_config_array[i];
		if (CHELSIO_CHIP_VERSION(adap->params.chip) >= c->chip &&
		    natmode_flags == c->flags)
			return 0;
	}
	NL_SET_ERR_MSG_MOD(extack, "Unsupported NAT mode 4-tuple combination");
	return -EOPNOTSUPP;
}

void cxgb4_process_flow_actions(struct net_device *in,
				struct flow_action *actions,
				struct ch_filter_specification *fs)
{
	struct flow_action_entry *act;
	u8 natmode_flags = 0;
	int i;

	flow_action_for_each(i, act, actions) {
		switch (act->id) {
		case FLOW_ACTION_ACCEPT:
			fs->action = FILTER_PASS;
			break;
		case FLOW_ACTION_DROP:
			fs->action = FILTER_DROP;
			break;
		case FLOW_ACTION_MIRRED:
		case FLOW_ACTION_REDIRECT: {
			struct net_device *out = act->dev;
			struct port_info *pi = netdev_priv(out);

			fs->action = FILTER_SWITCH;
			fs->eport = pi->port_id;
			}
			break;
		case FLOW_ACTION_VLAN_POP:
		case FLOW_ACTION_VLAN_PUSH:
		case FLOW_ACTION_VLAN_MANGLE: {
			u8 prio = act->vlan.prio;
			u16 vid = act->vlan.vid;
			u16 vlan_tci = (prio << VLAN_PRIO_SHIFT) | vid;
			switch (act->id) {
			case FLOW_ACTION_VLAN_POP:
				fs->newvlan |= VLAN_REMOVE;
				break;
			case FLOW_ACTION_VLAN_PUSH:
				fs->newvlan |= VLAN_INSERT;
				fs->vlan = vlan_tci;
				break;
			case FLOW_ACTION_VLAN_MANGLE:
				fs->newvlan |= VLAN_REWRITE;
				fs->vlan = vlan_tci;
				break;
			default:
				break;
			}
			}
			break;
		case FLOW_ACTION_MANGLE: {
			u32 mask, val, offset;
			u8 htype;

			htype = act->mangle.htype;
			mask = act->mangle.mask;
			val = act->mangle.val;
			offset = act->mangle.offset;

			process_pedit_field(fs, val, mask, offset, htype,
					    &natmode_flags);
			}
			break;
		case FLOW_ACTION_QUEUE:
			fs->action = FILTER_PASS;
			fs->dirsteer = 1;
			fs->iq = act->queue.index;
			break;
		default:
			break;
		}
	}
	if (natmode_flags)
		cxgb4_action_natmode_tweak(fs, natmode_flags);

}

static bool valid_l4_mask(u32 mask)
{
	u16 hi, lo;

	/* Either the upper 16-bits (SPORT) OR the lower
	 * 16-bits (DPORT) can be set, but NOT BOTH.
	 */
	hi = (mask >> 16) & 0xFFFF;
	lo = mask & 0xFFFF;

	return hi && lo ? false : true;
}

static bool valid_pedit_action(struct net_device *dev,
			       const struct flow_action_entry *act,
			       u8 *natmode_flags)
{
	u32 mask, offset;
	u8 htype;

	htype = act->mangle.htype;
	mask = act->mangle.mask;
	offset = act->mangle.offset;

	switch (htype) {
	case FLOW_ACT_MANGLE_HDR_TYPE_ETH:
		switch (offset) {
		case PEDIT_ETH_DMAC_31_0:
		case PEDIT_ETH_DMAC_47_32_SMAC_15_0:
		case PEDIT_ETH_SMAC_47_16:
			break;
		default:
			netdev_err(dev, "%s: Unsupported pedit field\n",
				   __func__);
			return false;
		}
		break;
	case FLOW_ACT_MANGLE_HDR_TYPE_IP4:
		switch (offset) {
		case PEDIT_IP4_SRC:
			*natmode_flags |= CXGB4_ACTION_NATMODE_SIP;
			break;
		case PEDIT_IP4_DST:
			*natmode_flags |= CXGB4_ACTION_NATMODE_DIP;
			break;
		default:
			netdev_err(dev, "%s: Unsupported pedit field\n",
				   __func__);
			return false;
		}
		break;
	case FLOW_ACT_MANGLE_HDR_TYPE_IP6:
		switch (offset) {
		case PEDIT_IP6_SRC_31_0:
		case PEDIT_IP6_SRC_63_32:
		case PEDIT_IP6_SRC_95_64:
		case PEDIT_IP6_SRC_127_96:
			*natmode_flags |= CXGB4_ACTION_NATMODE_SIP;
			break;
		case PEDIT_IP6_DST_31_0:
		case PEDIT_IP6_DST_63_32:
		case PEDIT_IP6_DST_95_64:
		case PEDIT_IP6_DST_127_96:
			*natmode_flags |= CXGB4_ACTION_NATMODE_DIP;
			break;
		default:
			netdev_err(dev, "%s: Unsupported pedit field\n",
				   __func__);
			return false;
		}
		break;
	case FLOW_ACT_MANGLE_HDR_TYPE_TCP:
		switch (offset) {
		case PEDIT_TCP_SPORT_DPORT:
			if (!valid_l4_mask(~mask)) {
				netdev_err(dev, "%s: Unsupported mask for TCP L4 ports\n",
					   __func__);
				return false;
			}
			if (~mask & PEDIT_TCP_UDP_SPORT_MASK)
				*natmode_flags |= CXGB4_ACTION_NATMODE_SPORT;
			else
				*natmode_flags |= CXGB4_ACTION_NATMODE_DPORT;
			break;
		default:
			netdev_err(dev, "%s: Unsupported pedit field\n",
				   __func__);
			return false;
		}
		break;
	case FLOW_ACT_MANGLE_HDR_TYPE_UDP:
		switch (offset) {
		case PEDIT_UDP_SPORT_DPORT:
			if (!valid_l4_mask(~mask)) {
				netdev_err(dev, "%s: Unsupported mask for UDP L4 ports\n",
					   __func__);
				return false;
			}
			if (~mask & PEDIT_TCP_UDP_SPORT_MASK)
				*natmode_flags |= CXGB4_ACTION_NATMODE_SPORT;
			else
				*natmode_flags |= CXGB4_ACTION_NATMODE_DPORT;
			break;
		default:
			netdev_err(dev, "%s: Unsupported pedit field\n",
				   __func__);
			return false;
		}
		break;
	default:
		netdev_err(dev, "%s: Unsupported pedit type\n", __func__);
		return false;
	}
	return true;
}

int cxgb4_validate_flow_actions(struct net_device *dev,
				struct flow_action *actions,
				struct netlink_ext_ack *extack,
				u8 matchall_filter)
{
<<<<<<< HEAD
	struct flow_rule *rule = flow_cls_offload_flow_rule(cls);
=======
>>>>>>> d1988041
	struct adapter *adap = netdev2adap(dev);
	struct flow_action_entry *act;
	bool act_redir = false;
	bool act_pedit = false;
	bool act_vlan = false;
	u8 natmode_flags = 0;
	int i;

	if (!flow_action_basic_hw_stats_check(actions, extack))
		return -EOPNOTSUPP;

	flow_action_for_each(i, act, actions) {
		switch (act->id) {
		case FLOW_ACTION_ACCEPT:
		case FLOW_ACTION_DROP:
			/* Do nothing */
			break;
		case FLOW_ACTION_MIRRED:
		case FLOW_ACTION_REDIRECT: {
			struct net_device *n_dev, *target_dev;
			bool found = false;
			unsigned int i;

			if (act->id == FLOW_ACTION_MIRRED &&
			    !matchall_filter) {
				NL_SET_ERR_MSG_MOD(extack,
						   "Egress mirror action is only supported for tc-matchall");
				return -EOPNOTSUPP;
			}

			target_dev = act->dev;
			for_each_port(adap, i) {
				n_dev = adap->port[i];
				if (target_dev == n_dev) {
					found = true;
					break;
				}
			}

			/* If interface doesn't belong to our hw, then
			 * the provided output port is not valid
			 */
			if (!found) {
				netdev_err(dev, "%s: Out port invalid\n",
					   __func__);
				return -EINVAL;
			}
			act_redir = true;
			}
			break;
		case FLOW_ACTION_VLAN_POP:
		case FLOW_ACTION_VLAN_PUSH:
		case FLOW_ACTION_VLAN_MANGLE: {
			u16 proto = be16_to_cpu(act->vlan.proto);

			switch (act->id) {
			case FLOW_ACTION_VLAN_POP:
				break;
			case FLOW_ACTION_VLAN_PUSH:
			case FLOW_ACTION_VLAN_MANGLE:
				if (proto != ETH_P_8021Q) {
					netdev_err(dev, "%s: Unsupported vlan proto\n",
						   __func__);
					return -EOPNOTSUPP;
				}
				break;
			default:
				netdev_err(dev, "%s: Unsupported vlan action\n",
					   __func__);
				return -EOPNOTSUPP;
			}
			act_vlan = true;
			}
			break;
		case FLOW_ACTION_MANGLE: {
			bool pedit_valid = valid_pedit_action(dev, act,
							      &natmode_flags);

			if (!pedit_valid)
				return -EOPNOTSUPP;
			act_pedit = true;
			}
			break;
		case FLOW_ACTION_QUEUE:
			/* Do nothing. cxgb4_set_filter will validate */
			break;
		default:
			netdev_err(dev, "%s: Unsupported action\n", __func__);
			return -EOPNOTSUPP;
		}
	}

	if ((act_pedit || act_vlan) && !act_redir) {
		netdev_err(dev, "%s: pedit/vlan rewrite invalid without egress redirect\n",
			   __func__);
		return -EINVAL;
	}

	if (act_pedit) {
		int ret;

<<<<<<< HEAD
		ret = cxgb4_action_natmode_validate(dev, adap, natmode_flags);
=======
		ret = cxgb4_action_natmode_validate(adap, natmode_flags,
						    extack);
>>>>>>> d1988041
		if (ret)
			return ret;
	}

	return 0;
}

static void cxgb4_tc_flower_hash_prio_add(struct adapter *adap, u32 tc_prio)
{
	spin_lock_bh(&adap->tids.ftid_lock);
	if (adap->tids.tc_hash_tids_max_prio < tc_prio)
		adap->tids.tc_hash_tids_max_prio = tc_prio;
	spin_unlock_bh(&adap->tids.ftid_lock);
}

static void cxgb4_tc_flower_hash_prio_del(struct adapter *adap, u32 tc_prio)
{
	struct tid_info *t = &adap->tids;
	struct ch_tc_flower_entry *fe;
	struct rhashtable_iter iter;
	u32 found = 0;

	spin_lock_bh(&t->ftid_lock);
	/* Bail if the current rule is not the one with the max
	 * prio.
	 */
	if (t->tc_hash_tids_max_prio != tc_prio)
		goto out_unlock;

	/* Search for the next rule having the same or next lower
	 * max prio.
	 */
	rhashtable_walk_enter(&adap->flower_tbl, &iter);
	do {
		rhashtable_walk_start(&iter);

		fe = rhashtable_walk_next(&iter);
		while (!IS_ERR_OR_NULL(fe)) {
			if (fe->fs.hash &&
			    fe->fs.tc_prio <= t->tc_hash_tids_max_prio) {
				t->tc_hash_tids_max_prio = fe->fs.tc_prio;
				found++;

				/* Bail if we found another rule
				 * having the same prio as the
				 * current max one.
				 */
				if (fe->fs.tc_prio == tc_prio)
					break;
			}

			fe = rhashtable_walk_next(&iter);
		}

		rhashtable_walk_stop(&iter);
	} while (fe == ERR_PTR(-EAGAIN));
	rhashtable_walk_exit(&iter);

	if (!found)
		t->tc_hash_tids_max_prio = 0;

out_unlock:
	spin_unlock_bh(&t->ftid_lock);
}

int cxgb4_flow_rule_replace(struct net_device *dev, struct flow_rule *rule,
			    u32 tc_prio, struct netlink_ext_ack *extack,
			    struct ch_filter_specification *fs, u32 *tid)
{
	struct adapter *adap = netdev2adap(dev);
	struct filter_ctx ctx;
	u8 inet_family;
	int fidx, ret;

	if (cxgb4_validate_flow_actions(dev, &rule->action, extack, 0))
		return -EOPNOTSUPP;

	if (cxgb4_validate_flow_match(dev, rule))
		return -EOPNOTSUPP;

	cxgb4_process_flow_match(dev, rule, fs);
	cxgb4_process_flow_actions(dev, &rule->action, fs);

	fs->hash = is_filter_exact_match(adap, fs);
	inet_family = fs->type ? PF_INET6 : PF_INET;

	/* Get a free filter entry TID, where we can insert this new
	 * rule. Only insert rule if its prio doesn't conflict with
	 * existing rules.
	 */
	fidx = cxgb4_get_free_ftid(dev, inet_family, fs->hash,
				   tc_prio);
	if (fidx < 0) {
		NL_SET_ERR_MSG_MOD(extack,
				   "No free LETCAM index available");
		return -ENOMEM;
	}

	if (fidx < adap->tids.nhpftids) {
		fs->prio = 1;
		fs->hash = 0;
	}

	/* If the rule can be inserted into HASH region, then ignore
	 * the index to normal FILTER region.
	 */
	if (fs->hash)
		fidx = 0;

	fs->tc_prio = tc_prio;

	init_completion(&ctx.completion);
	ret = __cxgb4_set_filter(dev, fidx, fs, &ctx);
	if (ret) {
		netdev_err(dev, "%s: filter creation err %d\n",
			   __func__, ret);
		return ret;
	}

	/* Wait for reply */
	ret = wait_for_completion_timeout(&ctx.completion, 10 * HZ);
	if (!ret)
		return -ETIMEDOUT;

	/* Check if hw returned error for filter creation */
	if (ctx.result)
		return ctx.result;

	*tid = ctx.tid;

	if (fs->hash)
		cxgb4_tc_flower_hash_prio_add(adap, tc_prio);

	return 0;
}

int cxgb4_tc_flower_replace(struct net_device *dev,
			    struct flow_cls_offload *cls)
{
	struct flow_rule *rule = flow_cls_offload_flow_rule(cls);
	struct netlink_ext_ack *extack = cls->common.extack;
	struct adapter *adap = netdev2adap(dev);
	struct ch_tc_flower_entry *ch_flower;
	struct ch_filter_specification *fs;
	int ret;

	ch_flower = allocate_flower_entry();
	if (!ch_flower) {
		netdev_err(dev, "%s: ch_flower alloc failed.\n", __func__);
		return -ENOMEM;
	}

	fs = &ch_flower->fs;
	fs->hitcnts = 1;
	fs->tc_cookie = cls->cookie;

	ret = cxgb4_flow_rule_replace(dev, rule, cls->common.prio, extack, fs,
				      &ch_flower->filter_id);
	if (ret)
		goto free_entry;

	ch_flower->tc_flower_cookie = cls->cookie;
	ret = rhashtable_insert_fast(&adap->flower_tbl, &ch_flower->node,
				     adap->flower_ht_params);
	if (ret)
		goto del_filter;

	return 0;

del_filter:
	if (fs->hash)
		cxgb4_tc_flower_hash_prio_del(adap, cls->common.prio);

	cxgb4_del_filter(dev, ch_flower->filter_id, &ch_flower->fs);

free_entry:
	kfree(ch_flower);
	return ret;
}

int cxgb4_flow_rule_destroy(struct net_device *dev, u32 tc_prio,
			    struct ch_filter_specification *fs, int tid)
{
	struct adapter *adap = netdev2adap(dev);
	u8 hash;
	int ret;

	hash = fs->hash;

	ret = cxgb4_del_filter(dev, tid, fs);
	if (ret)
		return ret;

	if (hash)
		cxgb4_tc_flower_hash_prio_del(adap, tc_prio);

	return ret;
}

int cxgb4_tc_flower_destroy(struct net_device *dev,
			    struct flow_cls_offload *cls)
{
	struct adapter *adap = netdev2adap(dev);
	struct ch_tc_flower_entry *ch_flower;
	int ret;

	ch_flower = ch_flower_lookup(adap, cls->cookie);
	if (!ch_flower)
		return -ENOENT;

	ret = cxgb4_flow_rule_destroy(dev, ch_flower->fs.tc_prio,
				      &ch_flower->fs, ch_flower->filter_id);
	if (ret)
		goto err;

	ret = rhashtable_remove_fast(&adap->flower_tbl, &ch_flower->node,
				     adap->flower_ht_params);
	if (ret) {
		netdev_err(dev, "Flow remove from rhashtable failed");
		goto err;
	}
	kfree_rcu(ch_flower, rcu);

err:
	return ret;
}

static void ch_flower_stats_handler(struct work_struct *work)
{
	struct adapter *adap = container_of(work, struct adapter,
					    flower_stats_work);
	struct ch_tc_flower_entry *flower_entry;
	struct ch_tc_flower_stats *ofld_stats;
	struct rhashtable_iter iter;
	u64 packets;
	u64 bytes;
	int ret;

	rhashtable_walk_enter(&adap->flower_tbl, &iter);
	do {
		rhashtable_walk_start(&iter);

		while ((flower_entry = rhashtable_walk_next(&iter)) &&
		       !IS_ERR(flower_entry)) {
			ret = cxgb4_get_filter_counters(adap->port[0],
							flower_entry->filter_id,
							&packets, &bytes,
							flower_entry->fs.hash);
			if (!ret) {
				spin_lock(&flower_entry->lock);
				ofld_stats = &flower_entry->stats;

				if (ofld_stats->prev_packet_count != packets) {
					ofld_stats->prev_packet_count = packets;
					ofld_stats->last_used = jiffies;
				}
				spin_unlock(&flower_entry->lock);
			}
		}

		rhashtable_walk_stop(&iter);

	} while (flower_entry == ERR_PTR(-EAGAIN));
	rhashtable_walk_exit(&iter);
	mod_timer(&adap->flower_stats_timer, jiffies + STATS_CHECK_PERIOD);
}

static void ch_flower_stats_cb(struct timer_list *t)
{
	struct adapter *adap = from_timer(adap, t, flower_stats_timer);

	schedule_work(&adap->flower_stats_work);
}

int cxgb4_tc_flower_stats(struct net_device *dev,
			  struct flow_cls_offload *cls)
{
	struct adapter *adap = netdev2adap(dev);
	struct ch_tc_flower_stats *ofld_stats;
	struct ch_tc_flower_entry *ch_flower;
	u64 packets;
	u64 bytes;
	int ret;

	ch_flower = ch_flower_lookup(adap, cls->cookie);
	if (!ch_flower) {
		ret = -ENOENT;
		goto err;
	}

	ret = cxgb4_get_filter_counters(dev, ch_flower->filter_id,
					&packets, &bytes,
					ch_flower->fs.hash);
	if (ret < 0)
		goto err;

	spin_lock_bh(&ch_flower->lock);
	ofld_stats = &ch_flower->stats;
	if (ofld_stats->packet_count != packets) {
		if (ofld_stats->prev_packet_count != packets)
			ofld_stats->last_used = jiffies;
		flow_stats_update(&cls->stats, bytes - ofld_stats->byte_count,
				  packets - ofld_stats->packet_count, 0,
				  ofld_stats->last_used,
				  FLOW_ACTION_HW_STATS_IMMEDIATE);

		ofld_stats->packet_count = packets;
		ofld_stats->byte_count = bytes;
		ofld_stats->prev_packet_count = packets;
	}
	spin_unlock_bh(&ch_flower->lock);
	return 0;

err:
	return ret;
}

static const struct rhashtable_params cxgb4_tc_flower_ht_params = {
	.nelem_hint = 384,
	.head_offset = offsetof(struct ch_tc_flower_entry, node),
	.key_offset = offsetof(struct ch_tc_flower_entry, tc_flower_cookie),
	.key_len = sizeof(((struct ch_tc_flower_entry *)0)->tc_flower_cookie),
	.max_size = 524288,
	.min_size = 512,
	.automatic_shrinking = true
};

int cxgb4_init_tc_flower(struct adapter *adap)
{
	int ret;

	if (adap->tc_flower_initialized)
		return -EEXIST;

	adap->flower_ht_params = cxgb4_tc_flower_ht_params;
	ret = rhashtable_init(&adap->flower_tbl, &adap->flower_ht_params);
	if (ret)
		return ret;

	INIT_WORK(&adap->flower_stats_work, ch_flower_stats_handler);
	timer_setup(&adap->flower_stats_timer, ch_flower_stats_cb, 0);
	mod_timer(&adap->flower_stats_timer, jiffies + STATS_CHECK_PERIOD);
	adap->tc_flower_initialized = true;
	return 0;
}

void cxgb4_cleanup_tc_flower(struct adapter *adap)
{
	if (!adap->tc_flower_initialized)
		return;

	if (adap->flower_stats_timer.function)
		del_timer_sync(&adap->flower_stats_timer);
	cancel_work_sync(&adap->flower_stats_work);
	rhashtable_destroy(&adap->flower_tbl);
	adap->tc_flower_initialized = false;
}<|MERGE_RESOLUTION|>--- conflicted
+++ resolved
@@ -464,32 +464,7 @@
 			}
 		}
 		break;
-<<<<<<< HEAD
-	}
-}
-
-static int cxgb4_action_natmode_validate(struct net_device *dev,
-					 struct adapter *adap, u8 natmode_flags)
-{
-	u8 i = 0;
-
-	/* Extract the NAT mode to enable based on what 4-tuple fields
-	 * are enabled to be overwritten. This ensures that the
-	 * disabled fields don't get overwritten to 0.
-	 */
-	for (i = 0; i < ARRAY_SIZE(cxgb4_natmode_config_array); i++) {
-		const struct cxgb4_natmode_config *c;
-
-		c = &cxgb4_natmode_config_array[i];
-		if (CHELSIO_CHIP_VERSION(adap->params.chip) >= c->chip &&
-		    natmode_flags == c->flags)
-			return 0;
-=======
->>>>>>> d1988041
-	}
-	netdev_err(dev, "%s: Unsupported NAT mode 4-tuple combination\n",
-		   __func__);
-	return -EOPNOTSUPP;
+	}
 }
 
 static int cxgb4_action_natmode_validate(struct adapter *adap, u8 natmode_flags,
@@ -709,10 +684,6 @@
 				struct netlink_ext_ack *extack,
 				u8 matchall_filter)
 {
-<<<<<<< HEAD
-	struct flow_rule *rule = flow_cls_offload_flow_rule(cls);
-=======
->>>>>>> d1988041
 	struct adapter *adap = netdev2adap(dev);
 	struct flow_action_entry *act;
 	bool act_redir = false;
@@ -814,12 +785,8 @@
 	if (act_pedit) {
 		int ret;
 
-<<<<<<< HEAD
-		ret = cxgb4_action_natmode_validate(dev, adap, natmode_flags);
-=======
 		ret = cxgb4_action_natmode_validate(adap, natmode_flags,
 						    extack);
->>>>>>> d1988041
 		if (ret)
 			return ret;
 	}
