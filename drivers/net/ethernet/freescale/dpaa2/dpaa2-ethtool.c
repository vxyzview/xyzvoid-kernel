// SPDX-License-Identifier: (GPL-2.0+ OR BSD-3-Clause)
/* Copyright 2014-2016 Freescale Semiconductor Inc.
 * Copyright 2016-2022 NXP
 */

#include <linux/net_tstamp.h>
#include <linux/nospec.h>

#include "dpni.h"	/* DPNI_LINK_OPT_* */
#include "dpaa2-eth.h"

/* To be kept in sync with DPNI statistics */
static char dpaa2_ethtool_stats[][ETH_GSTRING_LEN] = {
	"[hw] rx frames",
	"[hw] rx bytes",
	"[hw] rx mcast frames",
	"[hw] rx mcast bytes",
	"[hw] rx bcast frames",
	"[hw] rx bcast bytes",
	"[hw] tx frames",
	"[hw] tx bytes",
	"[hw] tx mcast frames",
	"[hw] tx mcast bytes",
	"[hw] tx bcast frames",
	"[hw] tx bcast bytes",
	"[hw] rx filtered frames",
	"[hw] rx discarded frames",
	"[hw] rx nobuffer discards",
	"[hw] tx discarded frames",
	"[hw] tx confirmed frames",
	"[hw] tx dequeued bytes",
	"[hw] tx dequeued frames",
	"[hw] tx rejected bytes",
	"[hw] tx rejected frames",
	"[hw] tx pending frames",
};

#define DPAA2_ETH_NUM_STATS	ARRAY_SIZE(dpaa2_ethtool_stats)

static char dpaa2_ethtool_extras[][ETH_GSTRING_LEN] = {
	/* per-cpu stats */
	"[drv] tx conf frames",
	"[drv] tx conf bytes",
	"[drv] tx sg frames",
	"[drv] tx sg bytes",
	"[drv] tx tso frames",
	"[drv] tx tso bytes",
	"[drv] rx sg frames",
	"[drv] rx sg bytes",
	"[drv] tx converted sg frames",
	"[drv] tx converted sg bytes",
	"[drv] enqueue portal busy",
	/* Channel stats */
	"[drv] dequeue portal busy",
	"[drv] channel pull errors",
	"[drv] cdan",
	"[drv] xdp drop",
	"[drv] xdp tx",
	"[drv] xdp tx errors",
	"[drv] xdp redirect",
	/* FQ stats */
	"[qbman] rx pending frames",
	"[qbman] rx pending bytes",
	"[qbman] tx conf pending frames",
	"[qbman] tx conf pending bytes",
	"[qbman] buffer count",
};

#define DPAA2_ETH_NUM_EXTRA_STATS	ARRAY_SIZE(dpaa2_ethtool_extras)

static void dpaa2_eth_get_drvinfo(struct net_device *net_dev,
				  struct ethtool_drvinfo *drvinfo)
{
	struct dpaa2_eth_priv *priv = netdev_priv(net_dev);

	strscpy(drvinfo->driver, KBUILD_MODNAME, sizeof(drvinfo->driver));

	snprintf(drvinfo->fw_version, sizeof(drvinfo->fw_version),
		 "%u.%u", priv->dpni_ver_major, priv->dpni_ver_minor);

	strscpy(drvinfo->bus_info, dev_name(net_dev->dev.parent->parent),
		sizeof(drvinfo->bus_info));
}

static int dpaa2_eth_nway_reset(struct net_device *net_dev)
{
	struct dpaa2_eth_priv *priv = netdev_priv(net_dev);
	int err = -EOPNOTSUPP;

	mutex_lock(&priv->mac_lock);

	if (dpaa2_eth_is_type_phy(priv))
		err = phylink_ethtool_nway_reset(priv->mac->phylink);

	mutex_unlock(&priv->mac_lock);

	return err;
}

static int
dpaa2_eth_get_link_ksettings(struct net_device *net_dev,
			     struct ethtool_link_ksettings *link_settings)
{
	struct dpaa2_eth_priv *priv = netdev_priv(net_dev);
	int err;

	mutex_lock(&priv->mac_lock);

	if (dpaa2_eth_is_type_phy(priv)) {
		err = phylink_ethtool_ksettings_get(priv->mac->phylink,
						    link_settings);
		mutex_unlock(&priv->mac_lock);
		return err;
	}

	mutex_unlock(&priv->mac_lock);

	link_settings->base.autoneg = AUTONEG_DISABLE;
	if (!(priv->link_state.options & DPNI_LINK_OPT_HALF_DUPLEX))
		link_settings->base.duplex = DUPLEX_FULL;
	link_settings->base.speed = priv->link_state.rate;

	return 0;
}

static int
dpaa2_eth_set_link_ksettings(struct net_device *net_dev,
			     const struct ethtool_link_ksettings *link_settings)
{
	struct dpaa2_eth_priv *priv = netdev_priv(net_dev);
	int err = -EOPNOTSUPP;

	mutex_lock(&priv->mac_lock);

	if (dpaa2_eth_is_type_phy(priv))
		err = phylink_ethtool_ksettings_set(priv->mac->phylink,
						    link_settings);

	mutex_unlock(&priv->mac_lock);

	return err;
}

static void dpaa2_eth_get_pauseparam(struct net_device *net_dev,
				     struct ethtool_pauseparam *pause)
{
	struct dpaa2_eth_priv *priv = netdev_priv(net_dev);
	u64 link_options = priv->link_state.options;

	mutex_lock(&priv->mac_lock);

	if (dpaa2_eth_is_type_phy(priv)) {
		phylink_ethtool_get_pauseparam(priv->mac->phylink, pause);
		mutex_unlock(&priv->mac_lock);
		return;
	}

	mutex_unlock(&priv->mac_lock);

	pause->rx_pause = dpaa2_eth_rx_pause_enabled(link_options);
	pause->tx_pause = dpaa2_eth_tx_pause_enabled(link_options);
	pause->autoneg = AUTONEG_DISABLE;
}

static int dpaa2_eth_set_pauseparam(struct net_device *net_dev,
				    struct ethtool_pauseparam *pause)
{
	struct dpaa2_eth_priv *priv = netdev_priv(net_dev);
	struct dpni_link_cfg cfg = {0};
	int err;

	if (!dpaa2_eth_has_pause_support(priv)) {
		netdev_info(net_dev, "No pause frame support for DPNI version < %d.%d\n",
			    DPNI_PAUSE_VER_MAJOR, DPNI_PAUSE_VER_MINOR);
		return -EOPNOTSUPP;
	}

	mutex_lock(&priv->mac_lock);

	if (dpaa2_eth_is_type_phy(priv)) {
		err = phylink_ethtool_set_pauseparam(priv->mac->phylink,
						     pause);
		mutex_unlock(&priv->mac_lock);
		return err;
	}

	mutex_unlock(&priv->mac_lock);

	if (pause->autoneg)
		return -EOPNOTSUPP;

	cfg.rate = priv->link_state.rate;
	cfg.options = priv->link_state.options;
	if (pause->rx_pause)
		cfg.options |= DPNI_LINK_OPT_PAUSE;
	else
		cfg.options &= ~DPNI_LINK_OPT_PAUSE;
	if (!!pause->rx_pause ^ !!pause->tx_pause)
		cfg.options |= DPNI_LINK_OPT_ASYM_PAUSE;
	else
		cfg.options &= ~DPNI_LINK_OPT_ASYM_PAUSE;

	if (cfg.options == priv->link_state.options)
		return 0;

	err = dpni_set_link_cfg(priv->mc_io, 0, priv->mc_token, &cfg);
	if (err) {
		netdev_err(net_dev, "dpni_set_link_state failed\n");
		return err;
	}

	priv->link_state.options = cfg.options;

	return 0;
}

static void dpaa2_eth_get_strings(struct net_device *netdev, u32 stringset,
				  u8 *data)
{
	u8 *p = data;
	int i;

	switch (stringset) {
	case ETH_SS_STATS:
		for (i = 0; i < DPAA2_ETH_NUM_STATS; i++) {
			strscpy(p, dpaa2_ethtool_stats[i], ETH_GSTRING_LEN);
			p += ETH_GSTRING_LEN;
		}
		for (i = 0; i < DPAA2_ETH_NUM_EXTRA_STATS; i++) {
			strscpy(p, dpaa2_ethtool_extras[i], ETH_GSTRING_LEN);
			p += ETH_GSTRING_LEN;
		}
		dpaa2_mac_get_strings(p);
		break;
	}
}

static int dpaa2_eth_get_sset_count(struct net_device *net_dev, int sset)
{
	switch (sset) {
	case ETH_SS_STATS: /* ethtool_get_stats(), ethtool_get_drvinfo() */
		return DPAA2_ETH_NUM_STATS + DPAA2_ETH_NUM_EXTRA_STATS +
		       dpaa2_mac_get_sset_count();
	default:
		return -EOPNOTSUPP;
	}
}

/** Fill in hardware counters, as returned by MC.
 */
static void dpaa2_eth_get_ethtool_stats(struct net_device *net_dev,
					struct ethtool_stats *stats,
					u64 *data)
{
	struct dpaa2_eth_priv *priv = netdev_priv(net_dev);
	union dpni_statistics dpni_stats;
	int dpni_stats_page_size[DPNI_STATISTICS_CNT] = {
		sizeof(dpni_stats.page_0),
		sizeof(dpni_stats.page_1),
		sizeof(dpni_stats.page_2),
		sizeof(dpni_stats.page_3),
		sizeof(dpni_stats.page_4),
		sizeof(dpni_stats.page_5),
		sizeof(dpni_stats.page_6),
	};
	u32 fcnt_rx_total = 0, fcnt_tx_total = 0;
	u32 bcnt_rx_total = 0, bcnt_tx_total = 0;
	struct dpaa2_eth_ch_stats *ch_stats;
	struct dpaa2_eth_drv_stats *extras;
<<<<<<< HEAD
	int j, k, err, num_cnt, i = 0;
	u32 fcnt, bcnt;
	u32 buf_cnt;
=======
	u32 buf_cnt, buf_cnt_total = 0;
	int j, k, err, num_cnt, i = 0;
	u32 fcnt, bcnt;
>>>>>>> 98817289

	memset(data, 0,
	       sizeof(u64) * (DPAA2_ETH_NUM_STATS + DPAA2_ETH_NUM_EXTRA_STATS));

	/* Print standard counters, from DPNI statistics */
	for (j = 0; j <= 6; j++) {
		/* We're not interested in pages 4 & 5 for now */
		if (j == 4 || j == 5)
			continue;
		err = dpni_get_statistics(priv->mc_io, 0, priv->mc_token,
					  j, &dpni_stats);
		if (err == -EINVAL)
			/* Older firmware versions don't support all pages */
			memset(&dpni_stats, 0, sizeof(dpni_stats));
		else if (err)
			netdev_warn(net_dev, "dpni_get_stats(%d) failed\n", j);

		num_cnt = dpni_stats_page_size[j] / sizeof(u64);
		for (k = 0; k < num_cnt; k++)
			*(data + i++) = dpni_stats.raw.counter[k];
	}

	/* Print per-cpu extra stats */
	for_each_online_cpu(k) {
		extras = per_cpu_ptr(priv->percpu_extras, k);
		for (j = 0; j < sizeof(*extras) / sizeof(__u64); j++)
			*((__u64 *)data + i + j) += *((__u64 *)extras + j);
	}
	i += j;

	/* Per-channel stats */
	for (k = 0; k < priv->num_channels; k++) {
		ch_stats = &priv->channel[k]->stats;
		for (j = 0; j < DPAA2_ETH_CH_STATS; j++)
			*((__u64 *)data + i + j) += *((__u64 *)ch_stats + j);
	}
	i += j;

	for (j = 0; j < priv->num_fqs; j++) {
		/* Print FQ instantaneous counts */
		err = dpaa2_io_query_fq_count(NULL, priv->fq[j].fqid,
					      &fcnt, &bcnt);
		if (err) {
			netdev_warn(net_dev, "FQ query error %d", err);
			return;
		}

		if (priv->fq[j].type == DPAA2_TX_CONF_FQ) {
			fcnt_tx_total += fcnt;
			bcnt_tx_total += bcnt;
		} else {
			fcnt_rx_total += fcnt;
			bcnt_rx_total += bcnt;
		}
	}

	*(data + i++) = fcnt_rx_total;
	*(data + i++) = bcnt_rx_total;
	*(data + i++) = fcnt_tx_total;
	*(data + i++) = bcnt_tx_total;

	for (j = 0; j < priv->num_bps; j++) {
		err = dpaa2_io_query_bp_count(NULL, priv->bp[j]->bpid, &buf_cnt);
		if (err) {
			netdev_warn(net_dev, "Buffer count query error %d\n", err);
			return;
		}
		buf_cnt_total += buf_cnt;
	}
	*(data + i++) = buf_cnt_total;

	mutex_lock(&priv->mac_lock);

	if (dpaa2_eth_has_mac(priv))
		dpaa2_mac_get_ethtool_stats(priv->mac, data + i);

	mutex_unlock(&priv->mac_lock);
}

static int dpaa2_eth_prep_eth_rule(struct ethhdr *eth_value, struct ethhdr *eth_mask,
				   void *key, void *mask, u64 *fields)
{
	int off;

	if (eth_mask->h_proto) {
		off = dpaa2_eth_cls_fld_off(NET_PROT_ETH, NH_FLD_ETH_TYPE);
		*(__be16 *)(key + off) = eth_value->h_proto;
		*(__be16 *)(mask + off) = eth_mask->h_proto;
		*fields |= DPAA2_ETH_DIST_ETHTYPE;
	}

	if (!is_zero_ether_addr(eth_mask->h_source)) {
		off = dpaa2_eth_cls_fld_off(NET_PROT_ETH, NH_FLD_ETH_SA);
		ether_addr_copy(key + off, eth_value->h_source);
		ether_addr_copy(mask + off, eth_mask->h_source);
		*fields |= DPAA2_ETH_DIST_ETHSRC;
	}

	if (!is_zero_ether_addr(eth_mask->h_dest)) {
		off = dpaa2_eth_cls_fld_off(NET_PROT_ETH, NH_FLD_ETH_DA);
		ether_addr_copy(key + off, eth_value->h_dest);
		ether_addr_copy(mask + off, eth_mask->h_dest);
		*fields |= DPAA2_ETH_DIST_ETHDST;
	}

	return 0;
}

static int dpaa2_eth_prep_uip_rule(struct ethtool_usrip4_spec *uip_value,
				   struct ethtool_usrip4_spec *uip_mask,
				   void *key, void *mask, u64 *fields)
{
	int off;
	u32 tmp_value, tmp_mask;

	if (uip_mask->tos || uip_mask->ip_ver)
		return -EOPNOTSUPP;

	if (uip_mask->ip4src) {
		off = dpaa2_eth_cls_fld_off(NET_PROT_IP, NH_FLD_IP_SRC);
		*(__be32 *)(key + off) = uip_value->ip4src;
		*(__be32 *)(mask + off) = uip_mask->ip4src;
		*fields |= DPAA2_ETH_DIST_IPSRC;
	}

	if (uip_mask->ip4dst) {
		off = dpaa2_eth_cls_fld_off(NET_PROT_IP, NH_FLD_IP_DST);
		*(__be32 *)(key + off) = uip_value->ip4dst;
		*(__be32 *)(mask + off) = uip_mask->ip4dst;
		*fields |= DPAA2_ETH_DIST_IPDST;
	}

	if (uip_mask->proto) {
		off = dpaa2_eth_cls_fld_off(NET_PROT_IP, NH_FLD_IP_PROTO);
		*(u8 *)(key + off) = uip_value->proto;
		*(u8 *)(mask + off) = uip_mask->proto;
		*fields |= DPAA2_ETH_DIST_IPPROTO;
	}

	if (uip_mask->l4_4_bytes) {
		tmp_value = be32_to_cpu(uip_value->l4_4_bytes);
		tmp_mask = be32_to_cpu(uip_mask->l4_4_bytes);

		off = dpaa2_eth_cls_fld_off(NET_PROT_UDP, NH_FLD_UDP_PORT_SRC);
		*(__be16 *)(key + off) = htons(tmp_value >> 16);
		*(__be16 *)(mask + off) = htons(tmp_mask >> 16);
		*fields |= DPAA2_ETH_DIST_L4SRC;

		off = dpaa2_eth_cls_fld_off(NET_PROT_UDP, NH_FLD_UDP_PORT_DST);
		*(__be16 *)(key + off) = htons(tmp_value & 0xFFFF);
		*(__be16 *)(mask + off) = htons(tmp_mask & 0xFFFF);
		*fields |= DPAA2_ETH_DIST_L4DST;
	}

	/* Only apply the rule for IPv4 frames */
	off = dpaa2_eth_cls_fld_off(NET_PROT_ETH, NH_FLD_ETH_TYPE);
	*(__be16 *)(key + off) = htons(ETH_P_IP);
	*(__be16 *)(mask + off) = htons(0xFFFF);
	*fields |= DPAA2_ETH_DIST_ETHTYPE;

	return 0;
}

static int dpaa2_eth_prep_l4_rule(struct ethtool_tcpip4_spec *l4_value,
				  struct ethtool_tcpip4_spec *l4_mask,
				  void *key, void *mask, u8 l4_proto, u64 *fields)
{
	int off;

	if (l4_mask->tos)
		return -EOPNOTSUPP;

	if (l4_mask->ip4src) {
		off = dpaa2_eth_cls_fld_off(NET_PROT_IP, NH_FLD_IP_SRC);
		*(__be32 *)(key + off) = l4_value->ip4src;
		*(__be32 *)(mask + off) = l4_mask->ip4src;
		*fields |= DPAA2_ETH_DIST_IPSRC;
	}

	if (l4_mask->ip4dst) {
		off = dpaa2_eth_cls_fld_off(NET_PROT_IP, NH_FLD_IP_DST);
		*(__be32 *)(key + off) = l4_value->ip4dst;
		*(__be32 *)(mask + off) = l4_mask->ip4dst;
		*fields |= DPAA2_ETH_DIST_IPDST;
	}

	if (l4_mask->psrc) {
		off = dpaa2_eth_cls_fld_off(NET_PROT_UDP, NH_FLD_UDP_PORT_SRC);
		*(__be16 *)(key + off) = l4_value->psrc;
		*(__be16 *)(mask + off) = l4_mask->psrc;
		*fields |= DPAA2_ETH_DIST_L4SRC;
	}

	if (l4_mask->pdst) {
		off = dpaa2_eth_cls_fld_off(NET_PROT_UDP, NH_FLD_UDP_PORT_DST);
		*(__be16 *)(key + off) = l4_value->pdst;
		*(__be16 *)(mask + off) = l4_mask->pdst;
		*fields |= DPAA2_ETH_DIST_L4DST;
	}

	/* Only apply the rule for IPv4 frames with the specified L4 proto */
	off = dpaa2_eth_cls_fld_off(NET_PROT_ETH, NH_FLD_ETH_TYPE);
	*(__be16 *)(key + off) = htons(ETH_P_IP);
	*(__be16 *)(mask + off) = htons(0xFFFF);
	*fields |= DPAA2_ETH_DIST_ETHTYPE;

	off = dpaa2_eth_cls_fld_off(NET_PROT_IP, NH_FLD_IP_PROTO);
	*(u8 *)(key + off) = l4_proto;
	*(u8 *)(mask + off) = 0xFF;
	*fields |= DPAA2_ETH_DIST_IPPROTO;

	return 0;
}

static int dpaa2_eth_prep_ext_rule(struct ethtool_flow_ext *ext_value,
				   struct ethtool_flow_ext *ext_mask,
				   void *key, void *mask, u64 *fields)
{
	int off;

	if (ext_mask->vlan_etype)
		return -EOPNOTSUPP;

	if (ext_mask->vlan_tci) {
		off = dpaa2_eth_cls_fld_off(NET_PROT_VLAN, NH_FLD_VLAN_TCI);
		*(__be16 *)(key + off) = ext_value->vlan_tci;
		*(__be16 *)(mask + off) = ext_mask->vlan_tci;
		*fields |= DPAA2_ETH_DIST_VLAN;
	}

	return 0;
}

static int dpaa2_eth_prep_mac_ext_rule(struct ethtool_flow_ext *ext_value,
				       struct ethtool_flow_ext *ext_mask,
				       void *key, void *mask, u64 *fields)
{
	int off;

	if (!is_zero_ether_addr(ext_mask->h_dest)) {
		off = dpaa2_eth_cls_fld_off(NET_PROT_ETH, NH_FLD_ETH_DA);
		ether_addr_copy(key + off, ext_value->h_dest);
		ether_addr_copy(mask + off, ext_mask->h_dest);
		*fields |= DPAA2_ETH_DIST_ETHDST;
	}

	return 0;
}

static int dpaa2_eth_prep_cls_rule(struct ethtool_rx_flow_spec *fs, void *key,
				   void *mask, u64 *fields)
{
	int err;

	switch (fs->flow_type & 0xFF) {
	case ETHER_FLOW:
		err = dpaa2_eth_prep_eth_rule(&fs->h_u.ether_spec, &fs->m_u.ether_spec,
					      key, mask, fields);
		break;
	case IP_USER_FLOW:
		err = dpaa2_eth_prep_uip_rule(&fs->h_u.usr_ip4_spec,
					      &fs->m_u.usr_ip4_spec, key, mask, fields);
		break;
	case TCP_V4_FLOW:
		err = dpaa2_eth_prep_l4_rule(&fs->h_u.tcp_ip4_spec, &fs->m_u.tcp_ip4_spec,
					     key, mask, IPPROTO_TCP, fields);
		break;
	case UDP_V4_FLOW:
		err = dpaa2_eth_prep_l4_rule(&fs->h_u.udp_ip4_spec, &fs->m_u.udp_ip4_spec,
					     key, mask, IPPROTO_UDP, fields);
		break;
	case SCTP_V4_FLOW:
		err = dpaa2_eth_prep_l4_rule(&fs->h_u.sctp_ip4_spec,
					     &fs->m_u.sctp_ip4_spec, key, mask,
					     IPPROTO_SCTP, fields);
		break;
	default:
		return -EOPNOTSUPP;
	}

	if (err)
		return err;

	if (fs->flow_type & FLOW_EXT) {
		err = dpaa2_eth_prep_ext_rule(&fs->h_ext, &fs->m_ext, key, mask, fields);
		if (err)
			return err;
	}

	if (fs->flow_type & FLOW_MAC_EXT) {
		err = dpaa2_eth_prep_mac_ext_rule(&fs->h_ext, &fs->m_ext, key,
						  mask, fields);
		if (err)
			return err;
	}

	return 0;
}

static int dpaa2_eth_do_cls_rule(struct net_device *net_dev,
				 struct ethtool_rx_flow_spec *fs,
				 bool add)
{
	struct dpaa2_eth_priv *priv = netdev_priv(net_dev);
	struct device *dev = net_dev->dev.parent;
	struct dpni_rule_cfg rule_cfg = { 0 };
	struct dpni_fs_action_cfg fs_act = { 0 };
	dma_addr_t key_iova;
	u64 fields = 0;
	void *key_buf;
	int i, err;

	if (fs->ring_cookie != RX_CLS_FLOW_DISC &&
	    fs->ring_cookie >= dpaa2_eth_queue_count(priv))
		return -EINVAL;

	rule_cfg.key_size = dpaa2_eth_cls_key_size(DPAA2_ETH_DIST_ALL);

	/* allocate twice the key size, for the actual key and for mask */
	key_buf = kzalloc(rule_cfg.key_size * 2, GFP_KERNEL);
	if (!key_buf)
		return -ENOMEM;

	/* Fill the key and mask memory areas */
	err = dpaa2_eth_prep_cls_rule(fs, key_buf, key_buf + rule_cfg.key_size, &fields);
	if (err)
		goto free_mem;

	if (!dpaa2_eth_fs_mask_enabled(priv)) {
		/* Masking allows us to configure a maximal key during init and
		 * use it for all flow steering rules. Without it, we include
		 * in the key only the fields actually used, so we need to
		 * extract the others from the final key buffer.
		 *
		 * Program the FS key if needed, or return error if previously
		 * set key can't be used for the current rule. User needs to
		 * delete existing rules in this case to allow for the new one.
		 */
		if (!priv->rx_cls_fields) {
			err = dpaa2_eth_set_cls(net_dev, fields);
			if (err)
				goto free_mem;

			priv->rx_cls_fields = fields;
		} else if (priv->rx_cls_fields != fields) {
			netdev_err(net_dev, "No support for multiple FS keys, need to delete existing rules\n");
			err = -EOPNOTSUPP;
			goto free_mem;
		}

		dpaa2_eth_cls_trim_rule(key_buf, fields);
		rule_cfg.key_size = dpaa2_eth_cls_key_size(fields);
	}

	key_iova = dma_map_single(dev, key_buf, rule_cfg.key_size * 2,
				  DMA_TO_DEVICE);
	if (dma_mapping_error(dev, key_iova)) {
		err = -ENOMEM;
		goto free_mem;
	}

	rule_cfg.key_iova = key_iova;
	if (dpaa2_eth_fs_mask_enabled(priv))
		rule_cfg.mask_iova = key_iova + rule_cfg.key_size;

	if (add) {
		if (fs->ring_cookie == RX_CLS_FLOW_DISC)
			fs_act.options |= DPNI_FS_OPT_DISCARD;
		else
			fs_act.flow_id = fs->ring_cookie;
	}
	for (i = 0; i < dpaa2_eth_tc_count(priv); i++) {
		if (add)
			err = dpni_add_fs_entry(priv->mc_io, 0, priv->mc_token,
						i, fs->location, &rule_cfg,
						&fs_act);
		else
			err = dpni_remove_fs_entry(priv->mc_io, 0,
						   priv->mc_token, i,
						   &rule_cfg);
		if (err || priv->dpni_attrs.options & DPNI_OPT_SHARED_FS)
			break;
	}

	dma_unmap_single(dev, key_iova, rule_cfg.key_size * 2, DMA_TO_DEVICE);

free_mem:
	kfree(key_buf);

	return err;
}

static int dpaa2_eth_num_cls_rules(struct dpaa2_eth_priv *priv)
{
	int i, rules = 0;

	for (i = 0; i < dpaa2_eth_fs_count(priv); i++)
		if (priv->cls_rules[i].in_use)
			rules++;

	return rules;
}

static int dpaa2_eth_update_cls_rule(struct net_device *net_dev,
				     struct ethtool_rx_flow_spec *new_fs,
				     unsigned int location)
{
	struct dpaa2_eth_priv *priv = netdev_priv(net_dev);
	struct dpaa2_eth_cls_rule *rule;
	int err = -EINVAL;

	if (!priv->rx_cls_enabled)
		return -EOPNOTSUPP;

	if (location >= dpaa2_eth_fs_count(priv))
		return -EINVAL;

	rule = &priv->cls_rules[location];

	/* If a rule is present at the specified location, delete it. */
	if (rule->in_use) {
		err = dpaa2_eth_do_cls_rule(net_dev, &rule->fs, false);
		if (err)
			return err;

		rule->in_use = 0;

		if (!dpaa2_eth_fs_mask_enabled(priv) &&
		    !dpaa2_eth_num_cls_rules(priv))
			priv->rx_cls_fields = 0;
	}

	/* If no new entry to add, return here */
	if (!new_fs)
		return err;

	err = dpaa2_eth_do_cls_rule(net_dev, new_fs, true);
	if (err)
		return err;

	rule->in_use = 1;
	rule->fs = *new_fs;

	return 0;
}

static int dpaa2_eth_get_rxnfc(struct net_device *net_dev,
			       struct ethtool_rxnfc *rxnfc, u32 *rule_locs)
{
	struct dpaa2_eth_priv *priv = netdev_priv(net_dev);
	int max_rules = dpaa2_eth_fs_count(priv);
	int i, j = 0;

	switch (rxnfc->cmd) {
	case ETHTOOL_GRXFH:
		/* we purposely ignore cmd->flow_type for now, because the
		 * classifier only supports a single set of fields for all
		 * protocols
		 */
		rxnfc->data = priv->rx_hash_fields;
		break;
	case ETHTOOL_GRXRINGS:
		rxnfc->data = dpaa2_eth_queue_count(priv);
		break;
	case ETHTOOL_GRXCLSRLCNT:
		rxnfc->rule_cnt = 0;
		rxnfc->rule_cnt = dpaa2_eth_num_cls_rules(priv);
		rxnfc->data = max_rules;
		break;
	case ETHTOOL_GRXCLSRULE:
		if (rxnfc->fs.location >= max_rules)
			return -EINVAL;
		rxnfc->fs.location = array_index_nospec(rxnfc->fs.location,
							max_rules);
		if (!priv->cls_rules[rxnfc->fs.location].in_use)
			return -EINVAL;
		rxnfc->fs = priv->cls_rules[rxnfc->fs.location].fs;
		break;
	case ETHTOOL_GRXCLSRLALL:
		for (i = 0; i < max_rules; i++) {
			if (!priv->cls_rules[i].in_use)
				continue;
			if (j == rxnfc->rule_cnt)
				return -EMSGSIZE;
			rule_locs[j++] = i;
		}
		rxnfc->rule_cnt = j;
		rxnfc->data = max_rules;
		break;
	default:
		return -EOPNOTSUPP;
	}

	return 0;
}

static int dpaa2_eth_set_rxnfc(struct net_device *net_dev,
			       struct ethtool_rxnfc *rxnfc)
{
	int err = 0;

	switch (rxnfc->cmd) {
	case ETHTOOL_SRXFH:
		if ((rxnfc->data & DPAA2_RXH_SUPPORTED) != rxnfc->data)
			return -EOPNOTSUPP;
		err = dpaa2_eth_set_hash(net_dev, rxnfc->data);
		break;
	case ETHTOOL_SRXCLSRLINS:
		err = dpaa2_eth_update_cls_rule(net_dev, &rxnfc->fs, rxnfc->fs.location);
		break;
	case ETHTOOL_SRXCLSRLDEL:
		err = dpaa2_eth_update_cls_rule(net_dev, NULL, rxnfc->fs.location);
		break;
	default:
		err = -EOPNOTSUPP;
	}

	return err;
}

int dpaa2_phc_index = -1;
EXPORT_SYMBOL(dpaa2_phc_index);

static int dpaa2_eth_get_ts_info(struct net_device *dev,
				 struct ethtool_ts_info *info)
{
	if (!dpaa2_ptp)
		return ethtool_op_get_ts_info(dev, info);

	info->so_timestamping = SOF_TIMESTAMPING_TX_HARDWARE |
				SOF_TIMESTAMPING_RX_HARDWARE |
				SOF_TIMESTAMPING_RAW_HARDWARE;

	info->phc_index = dpaa2_phc_index;

	info->tx_types = (1 << HWTSTAMP_TX_OFF) |
			 (1 << HWTSTAMP_TX_ON) |
			 (1 << HWTSTAMP_TX_ONESTEP_SYNC);

	info->rx_filters = (1 << HWTSTAMP_FILTER_NONE) |
			   (1 << HWTSTAMP_FILTER_ALL);
	return 0;
}

static int dpaa2_eth_get_tunable(struct net_device *net_dev,
				 const struct ethtool_tunable *tuna,
				 void *data)
{
	struct dpaa2_eth_priv *priv = netdev_priv(net_dev);
	int err = 0;

	switch (tuna->id) {
	case ETHTOOL_RX_COPYBREAK:
		*(u32 *)data = priv->rx_copybreak;
		break;
	default:
		err = -EOPNOTSUPP;
		break;
	}

	return err;
}

static int dpaa2_eth_set_tunable(struct net_device *net_dev,
				 const struct ethtool_tunable *tuna,
				 const void *data)
{
	struct dpaa2_eth_priv *priv = netdev_priv(net_dev);
	int err = 0;

	switch (tuna->id) {
	case ETHTOOL_RX_COPYBREAK:
		priv->rx_copybreak = *(u32 *)data;
		break;
	default:
		err = -EOPNOTSUPP;
		break;
	}

	return err;
}

static int dpaa2_eth_get_coalesce(struct net_device *dev,
				  struct ethtool_coalesce *ic,
				  struct kernel_ethtool_coalesce *kernel_coal,
				  struct netlink_ext_ack *extack)
{
	struct dpaa2_eth_priv *priv = netdev_priv(dev);
	struct dpaa2_io *dpio = priv->channel[0]->dpio;

	dpaa2_io_get_irq_coalescing(dpio, &ic->rx_coalesce_usecs);
	ic->use_adaptive_rx_coalesce = dpaa2_io_get_adaptive_coalescing(dpio);

	return 0;
}

static int dpaa2_eth_set_coalesce(struct net_device *dev,
				  struct ethtool_coalesce *ic,
				  struct kernel_ethtool_coalesce *kernel_coal,
				  struct netlink_ext_ack *extack)
{
	struct dpaa2_eth_priv *priv = netdev_priv(dev);
	struct dpaa2_io *dpio;
	int prev_adaptive;
	u32 prev_rx_usecs;
	int i, j, err;

	/* Keep track of the previous value, just in case we fail */
	dpio = priv->channel[0]->dpio;
	dpaa2_io_get_irq_coalescing(dpio, &prev_rx_usecs);
	prev_adaptive = dpaa2_io_get_adaptive_coalescing(dpio);

	/* Setup new value for rx coalescing */
	for (i = 0; i < priv->num_channels; i++) {
		dpio = priv->channel[i]->dpio;

		dpaa2_io_set_adaptive_coalescing(dpio,
						 ic->use_adaptive_rx_coalesce);
		err = dpaa2_io_set_irq_coalescing(dpio, ic->rx_coalesce_usecs);
		if (err)
			goto restore_rx_usecs;
	}

	return 0;

restore_rx_usecs:
	for (j = 0; j < i; j++) {
		dpio = priv->channel[j]->dpio;

		dpaa2_io_set_irq_coalescing(dpio, prev_rx_usecs);
		dpaa2_io_set_adaptive_coalescing(dpio, prev_adaptive);
	}

	return err;
}

static void dpaa2_eth_get_channels(struct net_device *net_dev,
				   struct ethtool_channels *channels)
{
	struct dpaa2_eth_priv *priv = netdev_priv(net_dev);
	int queue_count = dpaa2_eth_queue_count(priv);

	channels->max_rx = queue_count;
	channels->max_tx = queue_count;
	channels->rx_count = queue_count;
	channels->tx_count = queue_count;

	/* Tx confirmation and Rx error */
	channels->max_other = queue_count + 1;
	channels->max_combined = channels->max_rx +
				 channels->max_tx +
				 channels->max_other;
	/* Tx conf and Rx err */
	channels->other_count = queue_count + 1;
	channels->combined_count = channels->rx_count +
				   channels->tx_count +
				   channels->other_count;
}

const struct ethtool_ops dpaa2_ethtool_ops = {
	.supported_coalesce_params = ETHTOOL_COALESCE_RX_USECS |
				     ETHTOOL_COALESCE_USE_ADAPTIVE_RX,
	.get_drvinfo = dpaa2_eth_get_drvinfo,
	.nway_reset = dpaa2_eth_nway_reset,
	.get_link = ethtool_op_get_link,
	.get_link_ksettings = dpaa2_eth_get_link_ksettings,
	.set_link_ksettings = dpaa2_eth_set_link_ksettings,
	.get_pauseparam = dpaa2_eth_get_pauseparam,
	.set_pauseparam = dpaa2_eth_set_pauseparam,
	.get_sset_count = dpaa2_eth_get_sset_count,
	.get_ethtool_stats = dpaa2_eth_get_ethtool_stats,
	.get_strings = dpaa2_eth_get_strings,
	.get_rxnfc = dpaa2_eth_get_rxnfc,
	.set_rxnfc = dpaa2_eth_set_rxnfc,
	.get_ts_info = dpaa2_eth_get_ts_info,
	.get_tunable = dpaa2_eth_get_tunable,
	.set_tunable = dpaa2_eth_set_tunable,
	.get_coalesce = dpaa2_eth_get_coalesce,
	.set_coalesce = dpaa2_eth_set_coalesce,
	.get_channels = dpaa2_eth_get_channels,
};<|MERGE_RESOLUTION|>--- conflicted
+++ resolved
@@ -267,15 +267,9 @@
 	u32 bcnt_rx_total = 0, bcnt_tx_total = 0;
 	struct dpaa2_eth_ch_stats *ch_stats;
 	struct dpaa2_eth_drv_stats *extras;
-<<<<<<< HEAD
-	int j, k, err, num_cnt, i = 0;
-	u32 fcnt, bcnt;
-	u32 buf_cnt;
-=======
 	u32 buf_cnt, buf_cnt_total = 0;
 	int j, k, err, num_cnt, i = 0;
 	u32 fcnt, bcnt;
->>>>>>> 98817289
 
 	memset(data, 0,
 	       sizeof(u64) * (DPAA2_ETH_NUM_STATS + DPAA2_ETH_NUM_EXTRA_STATS));
