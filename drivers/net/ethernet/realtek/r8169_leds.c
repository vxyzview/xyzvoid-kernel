// SPDX-License-Identifier: GPL-2.0-only
/* r8169_leds.c: Realtek 8169/8168/8101/8125 ethernet driver.
 *
 * Copyright (c) 2023 Heiner Kallweit <hkallweit1@gmail.com>
 *
 * See MAINTAINERS file for support contact information.
 */

#include <linux/leds.h>
#include <linux/netdevice.h>
#include <uapi/linux/uleds.h>

#include "r8169.h"

#define RTL8168_LED_CTRL_OPTION2	BIT(15)
#define RTL8168_LED_CTRL_ACT		BIT(3)
#define RTL8168_LED_CTRL_LINK_1000	BIT(2)
#define RTL8168_LED_CTRL_LINK_100	BIT(1)
#define RTL8168_LED_CTRL_LINK_10	BIT(0)

#define RTL8125_LED_CTRL_ACT		BIT(9)
#define RTL8125_LED_CTRL_LINK_2500	BIT(5)
#define RTL8125_LED_CTRL_LINK_1000	BIT(3)
#define RTL8125_LED_CTRL_LINK_100	BIT(1)
#define RTL8125_LED_CTRL_LINK_10	BIT(0)

#define RTL8168_NUM_LEDS		3
#define RTL8125_NUM_LEDS		4

struct r8169_led_classdev {
	struct led_classdev led;
	struct net_device *ndev;
	int index;
};

#define lcdev_to_r8169_ldev(lcdev) container_of(lcdev, struct r8169_led_classdev, led)

static bool r8169_trigger_mode_is_valid(unsigned long flags)
{
	bool rx, tx;

	if (flags & BIT(TRIGGER_NETDEV_HALF_DUPLEX))
		return false;
	if (flags & BIT(TRIGGER_NETDEV_FULL_DUPLEX))
		return false;

	rx = flags & BIT(TRIGGER_NETDEV_RX);
	tx = flags & BIT(TRIGGER_NETDEV_TX);

	return rx == tx;
}

static int rtl8168_led_hw_control_is_supported(struct led_classdev *led_cdev,
					       unsigned long flags)
{
	struct r8169_led_classdev *ldev = lcdev_to_r8169_ldev(led_cdev);
	struct rtl8169_private *tp = netdev_priv(ldev->ndev);
	int shift = ldev->index * 4;

	if (!r8169_trigger_mode_is_valid(flags)) {
		/* Switch LED off to indicate that mode isn't supported */
		rtl8168_led_mod_ctrl(tp, 0x000f << shift, 0);
		return -EOPNOTSUPP;
	}

	return 0;
}

static int rtl8168_led_hw_control_set(struct led_classdev *led_cdev,
				      unsigned long flags)
{
	struct r8169_led_classdev *ldev = lcdev_to_r8169_ldev(led_cdev);
	struct rtl8169_private *tp = netdev_priv(ldev->ndev);
	int shift = ldev->index * 4;
	u16 mode = 0;

	if (flags & BIT(TRIGGER_NETDEV_LINK_10))
		mode |= RTL8168_LED_CTRL_LINK_10;
	if (flags & BIT(TRIGGER_NETDEV_LINK_100))
		mode |= RTL8168_LED_CTRL_LINK_100;
	if (flags & BIT(TRIGGER_NETDEV_LINK_1000))
		mode |= RTL8168_LED_CTRL_LINK_1000;
	if (flags & BIT(TRIGGER_NETDEV_TX))
		mode |= RTL8168_LED_CTRL_ACT;

	return rtl8168_led_mod_ctrl(tp, 0x000f << shift, mode << shift);
}

static int rtl8168_led_hw_control_get(struct led_classdev *led_cdev,
				      unsigned long *flags)
{
	struct r8169_led_classdev *ldev = lcdev_to_r8169_ldev(led_cdev);
	struct rtl8169_private *tp = netdev_priv(ldev->ndev);
	int shift = ldev->index * 4;
	int mode;

	mode = rtl8168_get_led_mode(tp);
	if (mode < 0)
		return mode;

	if (mode & RTL8168_LED_CTRL_OPTION2) {
		rtl8168_led_mod_ctrl(tp, RTL8168_LED_CTRL_OPTION2, 0);
		netdev_notice(ldev->ndev, "Deactivating unsupported Option2 LED mode\n");
	}

	mode = (mode >> shift) & 0x000f;

	if (mode & RTL8168_LED_CTRL_ACT)
		*flags |= BIT(TRIGGER_NETDEV_TX) | BIT(TRIGGER_NETDEV_RX);

	if (mode & RTL8168_LED_CTRL_LINK_10)
		*flags |= BIT(TRIGGER_NETDEV_LINK_10);
	if (mode & RTL8168_LED_CTRL_LINK_100)
		*flags |= BIT(TRIGGER_NETDEV_LINK_100);
	if (mode & RTL8168_LED_CTRL_LINK_1000)
		*flags |= BIT(TRIGGER_NETDEV_LINK_1000);

	return 0;
}

static struct device *
	r8169_led_hw_control_get_device(struct led_classdev *led_cdev)
{
	struct r8169_led_classdev *ldev = lcdev_to_r8169_ldev(led_cdev);

	return &ldev->ndev->dev;
}

static void rtl8168_setup_ldev(struct r8169_led_classdev *ldev,
			       struct net_device *ndev, int index)
{
	struct rtl8169_private *tp = netdev_priv(ndev);
	struct led_classdev *led_cdev = &ldev->led;
	char led_name[LED_MAX_NAME_SIZE];

	ldev->ndev = ndev;
	ldev->index = index;

	r8169_get_led_name(tp, index, led_name, LED_MAX_NAME_SIZE);
	led_cdev->name = led_name;
	led_cdev->hw_control_trigger = "netdev";
	led_cdev->flags |= LED_RETAIN_AT_SHUTDOWN;
	led_cdev->hw_control_is_supported = rtl8168_led_hw_control_is_supported;
	led_cdev->hw_control_set = rtl8168_led_hw_control_set;
	led_cdev->hw_control_get = rtl8168_led_hw_control_get;
	led_cdev->hw_control_get_device = r8169_led_hw_control_get_device;

	/* ignore errors */
	led_classdev_register(&ndev->dev, led_cdev);
}

struct r8169_led_classdev *rtl8168_init_leds(struct net_device *ndev)
{
	struct r8169_led_classdev *leds;
	int i;

	leds = kcalloc(RTL8168_NUM_LEDS + 1, sizeof(*leds), GFP_KERNEL);
	if (!leds)
		return NULL;

	for (i = 0; i < RTL8168_NUM_LEDS; i++)
		rtl8168_setup_ldev(leds + i, ndev, i);

	return leds;
}

<<<<<<< HEAD
=======
static int rtl8125_led_hw_control_is_supported(struct led_classdev *led_cdev,
					       unsigned long flags)
{
	struct r8169_led_classdev *ldev = lcdev_to_r8169_ldev(led_cdev);
	struct rtl8169_private *tp = netdev_priv(ldev->ndev);

	if (!r8169_trigger_mode_is_valid(flags)) {
		/* Switch LED off to indicate that mode isn't supported */
		rtl8125_set_led_mode(tp, ldev->index, 0);
		return -EOPNOTSUPP;
	}

	return 0;
}

static int rtl8125_led_hw_control_set(struct led_classdev *led_cdev,
				      unsigned long flags)
{
	struct r8169_led_classdev *ldev = lcdev_to_r8169_ldev(led_cdev);
	struct rtl8169_private *tp = netdev_priv(ldev->ndev);
	u16 mode = 0;

	if (flags & BIT(TRIGGER_NETDEV_LINK_10))
		mode |= RTL8125_LED_CTRL_LINK_10;
	if (flags & BIT(TRIGGER_NETDEV_LINK_100))
		mode |= RTL8125_LED_CTRL_LINK_100;
	if (flags & BIT(TRIGGER_NETDEV_LINK_1000))
		mode |= RTL8125_LED_CTRL_LINK_1000;
	if (flags & BIT(TRIGGER_NETDEV_LINK_2500))
		mode |= RTL8125_LED_CTRL_LINK_2500;
	if (flags & (BIT(TRIGGER_NETDEV_TX) | BIT(TRIGGER_NETDEV_RX)))
		mode |= RTL8125_LED_CTRL_ACT;

	return rtl8125_set_led_mode(tp, ldev->index, mode);
}

static int rtl8125_led_hw_control_get(struct led_classdev *led_cdev,
				      unsigned long *flags)
{
	struct r8169_led_classdev *ldev = lcdev_to_r8169_ldev(led_cdev);
	struct rtl8169_private *tp = netdev_priv(ldev->ndev);
	int mode;

	mode = rtl8125_get_led_mode(tp, ldev->index);
	if (mode < 0)
		return mode;

	if (mode & RTL8125_LED_CTRL_LINK_10)
		*flags |= BIT(TRIGGER_NETDEV_LINK_10);
	if (mode & RTL8125_LED_CTRL_LINK_100)
		*flags |= BIT(TRIGGER_NETDEV_LINK_100);
	if (mode & RTL8125_LED_CTRL_LINK_1000)
		*flags |= BIT(TRIGGER_NETDEV_LINK_1000);
	if (mode & RTL8125_LED_CTRL_LINK_2500)
		*flags |= BIT(TRIGGER_NETDEV_LINK_2500);
	if (mode & RTL8125_LED_CTRL_ACT)
		*flags |= BIT(TRIGGER_NETDEV_TX) | BIT(TRIGGER_NETDEV_RX);

	return 0;
}

static void rtl8125_setup_led_ldev(struct r8169_led_classdev *ldev,
				   struct net_device *ndev, int index)
{
	struct rtl8169_private *tp = netdev_priv(ndev);
	struct led_classdev *led_cdev = &ldev->led;
	char led_name[LED_MAX_NAME_SIZE];

	ldev->ndev = ndev;
	ldev->index = index;

	r8169_get_led_name(tp, index, led_name, LED_MAX_NAME_SIZE);
	led_cdev->name = led_name;
	led_cdev->hw_control_trigger = "netdev";
	led_cdev->flags |= LED_RETAIN_AT_SHUTDOWN;
	led_cdev->hw_control_is_supported = rtl8125_led_hw_control_is_supported;
	led_cdev->hw_control_set = rtl8125_led_hw_control_set;
	led_cdev->hw_control_get = rtl8125_led_hw_control_get;
	led_cdev->hw_control_get_device = r8169_led_hw_control_get_device;

	/* ignore errors */
	led_classdev_register(&ndev->dev, led_cdev);
}

struct r8169_led_classdev *rtl8125_init_leds(struct net_device *ndev)
{
	struct r8169_led_classdev *leds;
	int i;

	leds = kcalloc(RTL8125_NUM_LEDS + 1, sizeof(*leds), GFP_KERNEL);
	if (!leds)
		return NULL;

	for (i = 0; i < RTL8125_NUM_LEDS; i++)
		rtl8125_setup_led_ldev(leds + i, ndev, i);

	return leds;
}

>>>>>>> 1b4861e3
void r8169_remove_leds(struct r8169_led_classdev *leds)
{
	if (!leds)
		return;

	for (struct r8169_led_classdev *l = leds; l->ndev; l++)
		led_classdev_unregister(&l->led);

	kfree(leds);
}<|MERGE_RESOLUTION|>--- conflicted
+++ resolved
@@ -164,8 +164,6 @@
 	return leds;
 }
 
-<<<<<<< HEAD
-=======
 static int rtl8125_led_hw_control_is_supported(struct led_classdev *led_cdev,
 					       unsigned long flags)
 {
@@ -265,7 +263,6 @@
 	return leds;
 }
 
->>>>>>> 1b4861e3
 void r8169_remove_leds(struct r8169_led_classdev *leds)
 {
 	if (!leds)
