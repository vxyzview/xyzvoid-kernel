--- conflicted
+++ resolved
@@ -1750,11 +1750,7 @@
 		if (tx_chn->irq < 0) {
 			dev_err(dev, "Failed to get tx dma irq %d\n",
 				tx_chn->irq);
-<<<<<<< HEAD
-			ret = tx_chn->irq ?: -ENXIO;
-=======
 			ret = tx_chn->irq;
->>>>>>> 98817289
 			goto err;
 		}
 
@@ -3025,10 +3021,7 @@
 	am65_cpsw_nuss_cleanup_ndev(common);
 	am65_cpsw_nuss_phylink_cleanup(common);
 	am65_cpts_release(common->cpts);
-<<<<<<< HEAD
-=======
 	am65_cpsw_disable_serdes_phy(common);
->>>>>>> 98817289
 
 	if (common->mdio_dev)
 		of_platform_device_destroy(common->mdio_dev, NULL);
