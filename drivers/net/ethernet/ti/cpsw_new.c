--- conflicted
+++ resolved
@@ -1101,16 +1101,8 @@
 
 	for (i = 0; i < n; i++) {
 		xdpf = frames[i];
-<<<<<<< HEAD
-		if (xdpf->len < READ_ONCE(priv->tx_packet_min)) {
-			xdp_return_frame_rx_napi(xdpf);
-			drops++;
-			continue;
-		}
-=======
 		if (xdpf->len < READ_ONCE(priv->tx_packet_min))
 			break;
->>>>>>> 3b17187f
 
 		if (cpsw_xdp_tx_frame(priv, xdpf, NULL, priv->emac_port))
 			break;
