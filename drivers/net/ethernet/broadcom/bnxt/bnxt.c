--- conflicted
+++ resolved
@@ -757,10 +757,6 @@
 tx_free:
 	dev_kfree_skb_any(skb);
 tx_kick_pending:
-<<<<<<< HEAD
-	if (BNXT_TX_PTP_IS_SET(lflags))
-		atomic_inc(&bp->ptp_cfg->tx_avail);
-=======
 	if (BNXT_TX_PTP_IS_SET(lflags)) {
 		txr->tx_buf_ring[txr->tx_prod].is_ts_pkt = 0;
 		atomic64_inc(&bp->ptp_cfg->stats.ts_err);
@@ -768,7 +764,6 @@
 			/* set SKB to err so PTP worker will clean up */
 			ptp->txts_req[txts_prod].tx_skb = ERR_PTR(-EIO);
 	}
->>>>>>> a6ad5510
 	if (txr->kick_pending)
 		bnxt_txr_db_kick(bp, txr, txr->tx_prod);
 	txr->tx_buf_ring[txr->tx_prod].skb = NULL;
@@ -1838,11 +1833,7 @@
 		skb = bnxt_copy_skb(bnapi, data_ptr, len, mapping);
 		if (!skb) {
 			bnxt_abort_tpa(cpr, idx, agg_bufs);
-<<<<<<< HEAD
-			cpr->bnapi->cp_ring.sw_stats.rx.rx_oom_discards += 1;
-=======
 			cpr->sw_stats->rx.rx_oom_discards += 1;
->>>>>>> a6ad5510
 			return NULL;
 		}
 	} else {
@@ -1852,11 +1843,7 @@
 		new_data = __bnxt_alloc_rx_frag(bp, &new_mapping, GFP_ATOMIC);
 		if (!new_data) {
 			bnxt_abort_tpa(cpr, idx, agg_bufs);
-<<<<<<< HEAD
-			cpr->bnapi->cp_ring.sw_stats.rx.rx_oom_discards += 1;
-=======
 			cpr->sw_stats->rx.rx_oom_discards += 1;
->>>>>>> a6ad5510
 			return NULL;
 		}
 
@@ -1872,11 +1859,7 @@
 		if (!skb) {
 			skb_free_frag(data);
 			bnxt_abort_tpa(cpr, idx, agg_bufs);
-<<<<<<< HEAD
-			cpr->bnapi->cp_ring.sw_stats.rx.rx_oom_discards += 1;
-=======
 			cpr->sw_stats->rx.rx_oom_discards += 1;
->>>>>>> a6ad5510
 			return NULL;
 		}
 		skb_reserve(skb, bp->rx_offset);
@@ -1887,11 +1870,7 @@
 		skb = bnxt_rx_agg_pages_skb(bp, cpr, skb, idx, agg_bufs, true);
 		if (!skb) {
 			/* Page reuse already handled by bnxt_rx_pages(). */
-<<<<<<< HEAD
-			cpr->bnapi->cp_ring.sw_stats.rx.rx_oom_discards += 1;
-=======
 			cpr->sw_stats->rx.rx_oom_discards += 1;
->>>>>>> a6ad5510
 			return NULL;
 		}
 	}
@@ -1971,8 +1950,6 @@
 	return true;
 }
 
-<<<<<<< HEAD
-=======
 static struct sk_buff *bnxt_rx_vlan(struct sk_buff *skb, u8 cmp_type,
 				    struct rx_cmp *rxcmp,
 				    struct rx_cmp_ext *rxcmp1)
@@ -2031,7 +2008,6 @@
 	}
 }
 
->>>>>>> a6ad5510
 /* returns the following:
  * 1       - 1 packet successfully received
  * 0       - successful TPA_START, packet not completed yet
@@ -2271,11 +2247,7 @@
 	}
 
 	if (bnxt_rx_ts_valid(bp, flags, rxcmp1, &cmpl_ts)) {
-<<<<<<< HEAD
-		if (bp->flags & BNXT_FLAG_CHIP_P5) {
-=======
 		if (bp->flags & BNXT_FLAG_CHIP_P5_PLUS) {
->>>>>>> a6ad5510
 			u64 ns, ts;
 
 			if (!bnxt_get_rx_ts_p5(bp, &ts, cmpl_ts)) {
@@ -2308,11 +2280,7 @@
 	return rc;
 
 oom_next_rx:
-<<<<<<< HEAD
-	cpr->bnapi->cp_ring.sw_stats.rx.rx_oom_discards += 1;
-=======
 	cpr->sw_stats->rx.rx_oom_discards += 1;
->>>>>>> a6ad5510
 	rc = -ENOMEM;
 	goto next_rx;
 }
@@ -2361,11 +2329,7 @@
 	}
 	rc = bnxt_rx_pkt(bp, cpr, raw_cons, event);
 	if (rc && rc != -EBUSY)
-<<<<<<< HEAD
-		cpr->bnapi->cp_ring.sw_stats.rx.rx_netpoll_discards += 1;
-=======
 		cpr->sw_stats->rx.rx_netpoll_discards += 1;
->>>>>>> a6ad5510
 	return rc;
 }
 
@@ -12221,13 +12185,8 @@
 	/* VF-reps may need to be re-opened after the PF is re-opened */
 	if (BNXT_PF(bp))
 		bnxt_vf_reps_open(bp);
-<<<<<<< HEAD
-	if (bp->ptp_cfg)
-		atomic_set(&bp->ptp_cfg->tx_avail, BNXT_MAX_TX_TS);
-=======
 	if (bp->ptp_cfg && !(bp->fw_cap & BNXT_FW_CAP_TX_TS_CMP))
 		WRITE_ONCE(bp->ptp_cfg->tx_avail, BNXT_MAX_TX_TS);
->>>>>>> a6ad5510
 	bnxt_ptp_init_rtc(bp, true);
 	bnxt_ptp_cfg_tstamp_filters(bp);
 	if (BNXT_SUPPORTS_MULTI_RSS_CTX(bp))
@@ -14896,16 +14855,7 @@
 				bnxt_del_ntp_filter(bp, fltr);
 		}
 	}
-<<<<<<< HEAD
-}
-
-#else
-
-static void bnxt_cfg_ntp_filters(struct bnxt *bp)
-{
-=======
 #endif
->>>>>>> a6ad5510
 }
 
 static int bnxt_udp_tunnel_set_port(struct net_device *netdev, unsigned int table,
@@ -16202,14 +16152,6 @@
 		abort = true;
 	}
 
-<<<<<<< HEAD
-	if (test_and_set_bit(BNXT_STATE_IN_FW_RESET, &bp->state)) {
-		netdev_err(bp->dev, "Firmware reset already in progress\n");
-		abort = true;
-	}
-
-=======
->>>>>>> a6ad5510
 	if (abort || state == pci_channel_io_perm_failure) {
 		rtnl_unlock();
 		return PCI_ERS_RESULT_DISCONNECT;
@@ -16337,17 +16279,6 @@
 	rtnl_lock();
 
 	err = bnxt_hwrm_func_qcaps(bp);
-<<<<<<< HEAD
-	if (!err) {
-		if (netif_running(netdev))
-			err = bnxt_open(netdev);
-		else
-			err = bnxt_reserve_rings(bp, true);
-	}
-
-	bnxt_ulp_start(bp, err);
-=======
->>>>>>> a6ad5510
 	if (!err) {
 		if (netif_running(netdev))
 			err = bnxt_open(netdev);
