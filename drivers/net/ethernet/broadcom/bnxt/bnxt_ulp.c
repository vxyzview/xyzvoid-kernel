--- conflicted
+++ resolved
@@ -270,15 +270,12 @@
 	if (err)
 		return;
 
-<<<<<<< HEAD
-=======
 	mutex_lock(&edev->en_dev_lock);
 	if (!bnxt_ulp_registered(edev)) {
 		mutex_unlock(&edev->en_dev_lock);
 		return;
 	}
 
->>>>>>> a6ad5510
 	if (edev->ulp_tbl->msix_requested)
 		bnxt_fill_msix_vecs(bp, edev->msix_entries);
 
