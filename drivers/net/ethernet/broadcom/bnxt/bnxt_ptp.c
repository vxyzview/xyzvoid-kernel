--- conflicted
+++ resolved
@@ -537,22 +537,7 @@
 
 	ptp->tstamp_filters = flags;
 
-<<<<<<< HEAD
-	if (netif_running(bp->dev)) {
-		if (ptp->rx_filter == HWTSTAMP_FILTER_ALL) {
-			bnxt_close_nic(bp, false, false);
-			rc = bnxt_open_nic(bp, false, false);
-		} else {
-			bnxt_ptp_cfg_tstamp_filters(bp);
-		}
-		if (!rc && !ptp->tstamp_filters)
-			rc = -EIO;
-	}
-
-	return rc;
-=======
 	return bnxt_ptp_cfg_tstamp_filters(bp);
->>>>>>> a6ad5510
 }
 
 int bnxt_hwtstamp_set(struct net_device *dev, struct ifreq *ifr)
