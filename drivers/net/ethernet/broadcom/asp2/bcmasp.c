// SPDX-License-Identifier: GPL-2.0
/*
 * Broadcom STB ASP 2.0 Driver
 *
 * Copyright (c) 2023 Broadcom
 */
#include <linux/etherdevice.h>
#include <linux/if_vlan.h>
#include <linux/init.h>
#include <linux/interrupt.h>
#include <linux/module.h>
#include <linux/kernel.h>
#include <linux/platform_device.h>
#include <linux/of.h>
#include <linux/of_address.h>
#include <linux/of_platform.h>
#include <linux/clk.h>

#include "bcmasp.h"
#include "bcmasp_intf_defs.h"

static void _intr2_mask_clear(struct bcmasp_priv *priv, u32 mask)
{
	intr2_core_wl(priv, mask, ASP_INTR2_MASK_CLEAR);
	priv->irq_mask &= ~mask;
}

static void _intr2_mask_set(struct bcmasp_priv *priv, u32 mask)
{
	intr2_core_wl(priv, mask, ASP_INTR2_MASK_SET);
	priv->irq_mask |= mask;
}

void bcmasp_enable_phy_irq(struct bcmasp_intf *intf, int en)
{
	struct bcmasp_priv *priv = intf->parent;

	/* Only supported with internal phys */
	if (!intf->internal_phy)
		return;

	if (en)
		_intr2_mask_clear(priv, ASP_INTR2_PHY_EVENT(intf->channel));
	else
		_intr2_mask_set(priv, ASP_INTR2_PHY_EVENT(intf->channel));
}

void bcmasp_enable_tx_irq(struct bcmasp_intf *intf, int en)
{
	struct bcmasp_priv *priv = intf->parent;

	if (en)
		_intr2_mask_clear(priv, ASP_INTR2_TX_DESC(intf->channel));
	else
		_intr2_mask_set(priv, ASP_INTR2_TX_DESC(intf->channel));
}
EXPORT_SYMBOL_GPL(bcmasp_enable_tx_irq);

void bcmasp_enable_rx_irq(struct bcmasp_intf *intf, int en)
{
	struct bcmasp_priv *priv = intf->parent;

	if (en)
		_intr2_mask_clear(priv, ASP_INTR2_RX_ECH(intf->channel));
	else
		_intr2_mask_set(priv, ASP_INTR2_RX_ECH(intf->channel));
}
EXPORT_SYMBOL_GPL(bcmasp_enable_rx_irq);

static void bcmasp_intr2_mask_set_all(struct bcmasp_priv *priv)
{
	_intr2_mask_set(priv, 0xffffffff);
	priv->irq_mask = 0xffffffff;
}

static void bcmasp_intr2_clear_all(struct bcmasp_priv *priv)
{
	intr2_core_wl(priv, 0xffffffff, ASP_INTR2_CLEAR);
}

static void bcmasp_intr2_handling(struct bcmasp_intf *intf, u32 status)
{
	if (status & ASP_INTR2_RX_ECH(intf->channel)) {
		if (likely(napi_schedule_prep(&intf->rx_napi))) {
			bcmasp_enable_rx_irq(intf, 0);
			__napi_schedule_irqoff(&intf->rx_napi);
		}
	}

	if (status & ASP_INTR2_TX_DESC(intf->channel)) {
		if (likely(napi_schedule_prep(&intf->tx_napi))) {
			bcmasp_enable_tx_irq(intf, 0);
			__napi_schedule_irqoff(&intf->tx_napi);
		}
	}

	if (status & ASP_INTR2_PHY_EVENT(intf->channel))
		phy_mac_interrupt(intf->ndev->phydev);
}

static irqreturn_t bcmasp_isr(int irq, void *data)
{
	struct bcmasp_priv *priv = data;
	struct bcmasp_intf *intf;
	u32 status;

	status = intr2_core_rl(priv, ASP_INTR2_STATUS) &
		~intr2_core_rl(priv, ASP_INTR2_MASK_STATUS);

	intr2_core_wl(priv, status, ASP_INTR2_CLEAR);

	if (unlikely(status == 0)) {
		dev_warn(&priv->pdev->dev, "l2 spurious interrupt\n");
		return IRQ_NONE;
	}

	/* Handle intferfaces */
	list_for_each_entry(intf, &priv->intfs, list)
		bcmasp_intr2_handling(intf, status);

	return IRQ_HANDLED;
}

void bcmasp_flush_rx_port(struct bcmasp_intf *intf)
{
	struct bcmasp_priv *priv = intf->parent;
	u32 mask;

	switch (intf->port) {
	case 0:
		mask = ASP_CTRL_UMAC0_FLUSH_MASK;
		break;
	case 1:
		mask = ASP_CTRL_UMAC1_FLUSH_MASK;
		break;
	case 2:
		mask = ASP_CTRL_SPB_FLUSH_MASK;
		break;
	default:
		/* Not valid port */
		return;
	}

	rx_ctrl_core_wl(priv, mask, priv->hw_info->rx_ctrl_flush);
}

static void bcmasp_netfilt_hw_en_wake(struct bcmasp_priv *priv,
				      struct bcmasp_net_filter *nfilt)
{
	rx_filter_core_wl(priv, ASP_RX_FILTER_NET_OFFSET_L3_1(64),
			  ASP_RX_FILTER_NET_OFFSET(nfilt->hw_index));

	rx_filter_core_wl(priv, ASP_RX_FILTER_NET_OFFSET_L2(32) |
			  ASP_RX_FILTER_NET_OFFSET_L3_0(32) |
			  ASP_RX_FILTER_NET_OFFSET_L3_1(96) |
			  ASP_RX_FILTER_NET_OFFSET_L4(32),
			  ASP_RX_FILTER_NET_OFFSET(nfilt->hw_index + 1));

	rx_filter_core_wl(priv, ASP_RX_FILTER_NET_CFG_CH(nfilt->port + 8) |
			  ASP_RX_FILTER_NET_CFG_EN |
			  ASP_RX_FILTER_NET_CFG_L2_EN |
			  ASP_RX_FILTER_NET_CFG_L3_EN |
			  ASP_RX_FILTER_NET_CFG_L4_EN |
			  ASP_RX_FILTER_NET_CFG_L3_FRM(2) |
			  ASP_RX_FILTER_NET_CFG_L4_FRM(2) |
			  ASP_RX_FILTER_NET_CFG_UMC(nfilt->port),
			  ASP_RX_FILTER_NET_CFG(nfilt->hw_index));

	rx_filter_core_wl(priv, ASP_RX_FILTER_NET_CFG_CH(nfilt->port + 8) |
			  ASP_RX_FILTER_NET_CFG_EN |
			  ASP_RX_FILTER_NET_CFG_L2_EN |
			  ASP_RX_FILTER_NET_CFG_L3_EN |
			  ASP_RX_FILTER_NET_CFG_L4_EN |
			  ASP_RX_FILTER_NET_CFG_L3_FRM(2) |
			  ASP_RX_FILTER_NET_CFG_L4_FRM(2) |
			  ASP_RX_FILTER_NET_CFG_UMC(nfilt->port),
			  ASP_RX_FILTER_NET_CFG(nfilt->hw_index + 1));
}

#define MAX_WAKE_FILTER_SIZE		256
enum asp_netfilt_reg_type {
	ASP_NETFILT_MATCH = 0,
	ASP_NETFILT_MASK,
	ASP_NETFILT_MAX
};

static int bcmasp_netfilt_get_reg_offset(struct bcmasp_priv *priv,
					 struct bcmasp_net_filter *nfilt,
					 enum asp_netfilt_reg_type reg_type,
					 u32 offset)
{
	u32 block_index, filter_sel;

	if (offset < 32) {
		block_index = ASP_RX_FILTER_NET_L2;
		filter_sel = nfilt->hw_index;
	} else if (offset < 64) {
		block_index = ASP_RX_FILTER_NET_L2;
		filter_sel = nfilt->hw_index + 1;
	} else if (offset < 96) {
		block_index = ASP_RX_FILTER_NET_L3_0;
		filter_sel = nfilt->hw_index;
	} else if (offset < 128) {
		block_index = ASP_RX_FILTER_NET_L3_0;
		filter_sel = nfilt->hw_index + 1;
	} else if (offset < 160) {
		block_index = ASP_RX_FILTER_NET_L3_1;
		filter_sel = nfilt->hw_index;
	} else if (offset < 192) {
		block_index = ASP_RX_FILTER_NET_L3_1;
		filter_sel = nfilt->hw_index + 1;
	} else if (offset < 224) {
		block_index = ASP_RX_FILTER_NET_L4;
		filter_sel = nfilt->hw_index;
	} else if (offset < 256) {
		block_index = ASP_RX_FILTER_NET_L4;
		filter_sel = nfilt->hw_index + 1;
	} else {
		return -EINVAL;
	}

	switch (reg_type) {
	case ASP_NETFILT_MATCH:
		return ASP_RX_FILTER_NET_PAT(filter_sel, block_index,
					     (offset % 32));
	case ASP_NETFILT_MASK:
		return ASP_RX_FILTER_NET_MASK(filter_sel, block_index,
					      (offset % 32));
	default:
		return -EINVAL;
	}
}

static void bcmasp_netfilt_wr(struct bcmasp_priv *priv,
			      struct bcmasp_net_filter *nfilt,
			      enum asp_netfilt_reg_type reg_type,
			      u32 val, u32 offset)
{
	int reg_offset;

	/* HW only accepts 4 byte aligned writes */
	if (!IS_ALIGNED(offset, 4) || offset > MAX_WAKE_FILTER_SIZE)
		return;

	reg_offset = bcmasp_netfilt_get_reg_offset(priv, nfilt, reg_type,
						   offset);

	rx_filter_core_wl(priv, val, reg_offset);
}

static u32 bcmasp_netfilt_rd(struct bcmasp_priv *priv,
			     struct bcmasp_net_filter *nfilt,
			     enum asp_netfilt_reg_type reg_type,
			     u32 offset)
{
	int reg_offset;

	/* HW only accepts 4 byte aligned writes */
	if (!IS_ALIGNED(offset, 4) || offset > MAX_WAKE_FILTER_SIZE)
		return 0;

	reg_offset = bcmasp_netfilt_get_reg_offset(priv, nfilt, reg_type,
						   offset);

	return rx_filter_core_rl(priv, reg_offset);
}

static int bcmasp_netfilt_wr_m_wake(struct bcmasp_priv *priv,
				    struct bcmasp_net_filter *nfilt,
				    u32 offset, void *match, void *mask,
				    size_t size)
{
	u32 shift, mask_val = 0, match_val = 0;
	bool first_byte = true;

	if ((offset + size) > MAX_WAKE_FILTER_SIZE)
		return -EINVAL;

	while (size--) {
		/* The HW only accepts 4 byte aligned writes, so if we
		 * begin unaligned or if remaining bytes less than 4,
		 * we need to read then write to avoid losing current
		 * register state
		 */
		if (first_byte && (!IS_ALIGNED(offset, 4) || size < 3)) {
			match_val = bcmasp_netfilt_rd(priv, nfilt,
						      ASP_NETFILT_MATCH,
						      ALIGN_DOWN(offset, 4));
			mask_val = bcmasp_netfilt_rd(priv, nfilt,
						     ASP_NETFILT_MASK,
						     ALIGN_DOWN(offset, 4));
		}

		shift = (3 - (offset % 4)) * 8;
		match_val &= ~GENMASK(shift + 7, shift);
		mask_val &= ~GENMASK(shift + 7, shift);
		match_val |= (u32)(*((u8 *)match) << shift);
		mask_val |= (u32)(*((u8 *)mask) << shift);

		/* If last byte or last byte of word, write to reg */
		if (!size || ((offset % 4) == 3)) {
			bcmasp_netfilt_wr(priv, nfilt, ASP_NETFILT_MATCH,
					  match_val, ALIGN_DOWN(offset, 4));
			bcmasp_netfilt_wr(priv, nfilt, ASP_NETFILT_MASK,
					  mask_val, ALIGN_DOWN(offset, 4));
			first_byte = true;
		} else {
			first_byte = false;
		}

		offset++;
		match++;
		mask++;
	}

	return 0;
}

static void bcmasp_netfilt_reset_hw(struct bcmasp_priv *priv,
				    struct bcmasp_net_filter *nfilt)
{
	int i;

	for (i = 0; i < MAX_WAKE_FILTER_SIZE; i += 4) {
		bcmasp_netfilt_wr(priv, nfilt, ASP_NETFILT_MATCH, 0, i);
		bcmasp_netfilt_wr(priv, nfilt, ASP_NETFILT_MASK, 0, i);
	}
}

static void bcmasp_netfilt_tcpip4_wr(struct bcmasp_priv *priv,
				     struct bcmasp_net_filter *nfilt,
				     struct ethtool_tcpip4_spec *match,
				     struct ethtool_tcpip4_spec *mask,
				     u32 offset)
{
	__be16 val_16, mask_16;

	val_16 = htons(ETH_P_IP);
	mask_16 = htons(0xFFFF);
	bcmasp_netfilt_wr_m_wake(priv, nfilt, (ETH_ALEN * 2) + offset,
				 &val_16, &mask_16, sizeof(val_16));
	bcmasp_netfilt_wr_m_wake(priv, nfilt, ETH_HLEN + offset + 1,
				 &match->tos, &mask->tos,
				 sizeof(match->tos));
	bcmasp_netfilt_wr_m_wake(priv, nfilt, ETH_HLEN + offset + 12,
				 &match->ip4src, &mask->ip4src,
				 sizeof(match->ip4src));
	bcmasp_netfilt_wr_m_wake(priv, nfilt, ETH_HLEN + offset + 16,
				 &match->ip4dst, &mask->ip4dst,
				 sizeof(match->ip4dst));
	bcmasp_netfilt_wr_m_wake(priv, nfilt, ETH_HLEN + offset + 20,
				 &match->psrc, &mask->psrc,
				 sizeof(match->psrc));
	bcmasp_netfilt_wr_m_wake(priv, nfilt, ETH_HLEN + offset + 22,
				 &match->pdst, &mask->pdst,
				 sizeof(match->pdst));
}

static void bcmasp_netfilt_tcpip6_wr(struct bcmasp_priv *priv,
				     struct bcmasp_net_filter *nfilt,
				     struct ethtool_tcpip6_spec *match,
				     struct ethtool_tcpip6_spec *mask,
				     u32 offset)
{
	__be16 val_16, mask_16;

	val_16 = htons(ETH_P_IPV6);
	mask_16 = htons(0xFFFF);
	bcmasp_netfilt_wr_m_wake(priv, nfilt, (ETH_ALEN * 2) + offset,
				 &val_16, &mask_16, sizeof(val_16));
	val_16 = htons(match->tclass << 4);
	mask_16 = htons(mask->tclass << 4);
	bcmasp_netfilt_wr_m_wake(priv, nfilt, ETH_HLEN + offset,
				 &val_16, &mask_16, sizeof(val_16));
	bcmasp_netfilt_wr_m_wake(priv, nfilt, ETH_HLEN + offset + 8,
				 &match->ip6src, &mask->ip6src,
				 sizeof(match->ip6src));
	bcmasp_netfilt_wr_m_wake(priv, nfilt, ETH_HLEN + offset + 24,
				 &match->ip6dst, &mask->ip6dst,
				 sizeof(match->ip6dst));
	bcmasp_netfilt_wr_m_wake(priv, nfilt, ETH_HLEN + offset + 40,
				 &match->psrc, &mask->psrc,
				 sizeof(match->psrc));
	bcmasp_netfilt_wr_m_wake(priv, nfilt, ETH_HLEN + offset + 42,
				 &match->pdst, &mask->pdst,
				 sizeof(match->pdst));
}

static int bcmasp_netfilt_wr_to_hw(struct bcmasp_priv *priv,
				   struct bcmasp_net_filter *nfilt)
{
	struct ethtool_rx_flow_spec *fs = &nfilt->fs;
	unsigned int offset = 0;
	__be16 val_16, mask_16;
	u8 val_8, mask_8;

	/* Currently only supports wake filters */
	if (!nfilt->wake_filter)
		return -EINVAL;

	bcmasp_netfilt_reset_hw(priv, nfilt);

	if (fs->flow_type & FLOW_MAC_EXT) {
		bcmasp_netfilt_wr_m_wake(priv, nfilt, 0, &fs->h_ext.h_dest,
					 &fs->m_ext.h_dest,
					 sizeof(fs->h_ext.h_dest));
	}

	if ((fs->flow_type & FLOW_EXT) &&
	    (fs->m_ext.vlan_etype || fs->m_ext.vlan_tci)) {
		bcmasp_netfilt_wr_m_wake(priv, nfilt, (ETH_ALEN * 2),
					 &fs->h_ext.vlan_etype,
					 &fs->m_ext.vlan_etype,
					 sizeof(fs->h_ext.vlan_etype));
		bcmasp_netfilt_wr_m_wake(priv, nfilt, ((ETH_ALEN * 2) + 2),
					 &fs->h_ext.vlan_tci,
					 &fs->m_ext.vlan_tci,
					 sizeof(fs->h_ext.vlan_tci));
		offset += VLAN_HLEN;
	}

	switch (fs->flow_type & ~(FLOW_EXT | FLOW_MAC_EXT)) {
	case ETHER_FLOW:
		bcmasp_netfilt_wr_m_wake(priv, nfilt, 0,
					 &fs->h_u.ether_spec.h_dest,
					 &fs->m_u.ether_spec.h_dest,
					 sizeof(fs->h_u.ether_spec.h_dest));
		bcmasp_netfilt_wr_m_wake(priv, nfilt, ETH_ALEN,
					 &fs->h_u.ether_spec.h_source,
					 &fs->m_u.ether_spec.h_source,
					 sizeof(fs->h_u.ether_spec.h_source));
		bcmasp_netfilt_wr_m_wake(priv, nfilt, (ETH_ALEN * 2) + offset,
					 &fs->h_u.ether_spec.h_proto,
					 &fs->m_u.ether_spec.h_proto,
					 sizeof(fs->h_u.ether_spec.h_proto));

		break;
	case IP_USER_FLOW:
		val_16 = htons(ETH_P_IP);
		mask_16 = htons(0xFFFF);
		bcmasp_netfilt_wr_m_wake(priv, nfilt, (ETH_ALEN * 2) + offset,
					 &val_16, &mask_16, sizeof(val_16));
		bcmasp_netfilt_wr_m_wake(priv, nfilt, ETH_HLEN + offset + 1,
					 &fs->h_u.usr_ip4_spec.tos,
					 &fs->m_u.usr_ip4_spec.tos,
					 sizeof(fs->h_u.usr_ip4_spec.tos));
		bcmasp_netfilt_wr_m_wake(priv, nfilt, ETH_HLEN + offset + 9,
					 &fs->h_u.usr_ip4_spec.proto,
					 &fs->m_u.usr_ip4_spec.proto,
					 sizeof(fs->h_u.usr_ip4_spec.proto));
		bcmasp_netfilt_wr_m_wake(priv, nfilt, ETH_HLEN + offset + 12,
					 &fs->h_u.usr_ip4_spec.ip4src,
					 &fs->m_u.usr_ip4_spec.ip4src,
					 sizeof(fs->h_u.usr_ip4_spec.ip4src));
		bcmasp_netfilt_wr_m_wake(priv, nfilt, ETH_HLEN + offset + 16,
					 &fs->h_u.usr_ip4_spec.ip4dst,
					 &fs->m_u.usr_ip4_spec.ip4dst,
					 sizeof(fs->h_u.usr_ip4_spec.ip4dst));
		if (!fs->m_u.usr_ip4_spec.l4_4_bytes)
			break;

		/* Only supports 20 byte IPv4 header */
		val_8 = 0x45;
		mask_8 = 0xFF;
		bcmasp_netfilt_wr_m_wake(priv, nfilt, ETH_HLEN + offset,
					 &val_8, &mask_8, sizeof(val_8));
		bcmasp_netfilt_wr_m_wake(priv, nfilt,
					 ETH_HLEN + 20 + offset,
					 &fs->h_u.usr_ip4_spec.l4_4_bytes,
					 &fs->m_u.usr_ip4_spec.l4_4_bytes,
					 sizeof(fs->h_u.usr_ip4_spec.l4_4_bytes)
					 );
		break;
	case TCP_V4_FLOW:
		val_8 = IPPROTO_TCP;
		mask_8 = 0xFF;
		bcmasp_netfilt_tcpip4_wr(priv, nfilt, &fs->h_u.tcp_ip4_spec,
					 &fs->m_u.tcp_ip4_spec, offset);
		bcmasp_netfilt_wr_m_wake(priv, nfilt, ETH_HLEN + offset + 9,
					 &val_8, &mask_8, sizeof(val_8));
		break;
	case UDP_V4_FLOW:
		val_8 = IPPROTO_UDP;
		mask_8 = 0xFF;
		bcmasp_netfilt_tcpip4_wr(priv, nfilt, &fs->h_u.udp_ip4_spec,
					 &fs->m_u.udp_ip4_spec, offset);

		bcmasp_netfilt_wr_m_wake(priv, nfilt, ETH_HLEN + offset + 9,
					 &val_8, &mask_8, sizeof(val_8));
		break;
	case TCP_V6_FLOW:
		val_8 = IPPROTO_TCP;
		mask_8 = 0xFF;
		bcmasp_netfilt_tcpip6_wr(priv, nfilt, &fs->h_u.tcp_ip6_spec,
					 &fs->m_u.tcp_ip6_spec, offset);
		bcmasp_netfilt_wr_m_wake(priv, nfilt, ETH_HLEN + offset + 6,
					 &val_8, &mask_8, sizeof(val_8));
		break;
	case UDP_V6_FLOW:
		val_8 = IPPROTO_UDP;
		mask_8 = 0xFF;
		bcmasp_netfilt_tcpip6_wr(priv, nfilt, &fs->h_u.udp_ip6_spec,
					 &fs->m_u.udp_ip6_spec, offset);
		bcmasp_netfilt_wr_m_wake(priv, nfilt, ETH_HLEN + offset + 6,
					 &val_8, &mask_8, sizeof(val_8));
		break;
	}

	bcmasp_netfilt_hw_en_wake(priv, nfilt);

	return 0;
}

void bcmasp_netfilt_suspend(struct bcmasp_intf *intf)
{
	struct bcmasp_priv *priv = intf->parent;
	bool write = false;
	int ret, i;

	/* Write all filters to HW */
	for (i = 0; i < NUM_NET_FILTERS; i++) {
		/* If the filter does not match the port, skip programming. */
		if (!priv->net_filters[i].claimed ||
		    priv->net_filters[i].port != intf->port)
			continue;

		if (i > 0 && (i % 2) &&
		    priv->net_filters[i].wake_filter &&
		    priv->net_filters[i - 1].wake_filter)
			continue;

		ret = bcmasp_netfilt_wr_to_hw(priv, &priv->net_filters[i]);
		if (!ret)
			write = true;
	}

	/* Successfully programmed at least one wake filter
	 * so enable top level wake config
	 */
	if (write)
		rx_filter_core_wl(priv, (ASP_RX_FILTER_OPUT_EN |
				  ASP_RX_FILTER_LNR_MD |
				  ASP_RX_FILTER_GEN_WK_EN |
				  ASP_RX_FILTER_NT_FLT_EN),
				  ASP_RX_FILTER_BLK_CTRL);
}

int bcmasp_netfilt_get_all_active(struct bcmasp_intf *intf, u32 *rule_locs,
				  u32 *rule_cnt)
{
	struct bcmasp_priv *priv = intf->parent;
	int j = 0, i;

	for (i = 0; i < NUM_NET_FILTERS; i++) {
		if (!priv->net_filters[i].claimed ||
		    priv->net_filters[i].port != intf->port)
			continue;

		if (i > 0 && (i % 2) &&
		    priv->net_filters[i].wake_filter &&
		    priv->net_filters[i - 1].wake_filter)
			continue;

		if (j == *rule_cnt)
			return -EMSGSIZE;

		rule_locs[j++] = priv->net_filters[i].fs.location;
	}

	*rule_cnt = j;

	return 0;
}

int bcmasp_netfilt_get_active(struct bcmasp_intf *intf)
{
	struct bcmasp_priv *priv = intf->parent;
	int cnt = 0, i;

	for (i = 0; i < NUM_NET_FILTERS; i++) {
		if (!priv->net_filters[i].claimed ||
		    priv->net_filters[i].port != intf->port)
			continue;

		/* Skip over a wake filter pair */
		if (i > 0 && (i % 2) &&
		    priv->net_filters[i].wake_filter &&
		    priv->net_filters[i - 1].wake_filter)
			continue;

		cnt++;
	}

	return cnt;
}

bool bcmasp_netfilt_check_dup(struct bcmasp_intf *intf,
			      struct ethtool_rx_flow_spec *fs)
{
	struct bcmasp_priv *priv = intf->parent;
	struct ethtool_rx_flow_spec *cur;
	size_t fs_size = 0;
	int i;

	for (i = 0; i < NUM_NET_FILTERS; i++) {
		if (!priv->net_filters[i].claimed ||
		    priv->net_filters[i].port != intf->port)
			continue;

		cur = &priv->net_filters[i].fs;

		if (cur->flow_type != fs->flow_type ||
		    cur->ring_cookie != fs->ring_cookie)
			continue;

		switch (fs->flow_type & ~(FLOW_EXT | FLOW_MAC_EXT)) {
		case ETHER_FLOW:
			fs_size = sizeof(struct ethhdr);
			break;
		case IP_USER_FLOW:
			fs_size = sizeof(struct ethtool_usrip4_spec);
			break;
		case TCP_V6_FLOW:
		case UDP_V6_FLOW:
			fs_size = sizeof(struct ethtool_tcpip6_spec);
			break;
		case TCP_V4_FLOW:
		case UDP_V4_FLOW:
			fs_size = sizeof(struct ethtool_tcpip4_spec);
			break;
		default:
			continue;
		}

		if (memcmp(&cur->h_u, &fs->h_u, fs_size) ||
		    memcmp(&cur->m_u, &fs->m_u, fs_size))
			continue;

		if (cur->flow_type & FLOW_EXT) {
			if (cur->h_ext.vlan_etype != fs->h_ext.vlan_etype ||
			    cur->m_ext.vlan_etype != fs->m_ext.vlan_etype ||
			    cur->h_ext.vlan_tci != fs->h_ext.vlan_tci ||
			    cur->m_ext.vlan_tci != fs->m_ext.vlan_tci ||
			    cur->h_ext.data[0] != fs->h_ext.data[0])
				continue;
		}
		if (cur->flow_type & FLOW_MAC_EXT) {
			if (memcmp(&cur->h_ext.h_dest,
				   &fs->h_ext.h_dest, ETH_ALEN) ||
			    memcmp(&cur->m_ext.h_dest,
				   &fs->m_ext.h_dest, ETH_ALEN))
				continue;
		}

		return true;
	}

	return false;
}

/* If no network filter found, return open filter.
 * If no more open filters return NULL
 */
struct bcmasp_net_filter *bcmasp_netfilt_get_init(struct bcmasp_intf *intf,
						  u32 loc, bool wake_filter,
						  bool init)
{
	struct bcmasp_net_filter *nfilter = NULL;
	struct bcmasp_priv *priv = intf->parent;
	int i, open_index = -1;

	/* Check whether we exceed the filter table capacity */
	if (loc != RX_CLS_LOC_ANY && loc >= NUM_NET_FILTERS)
		return ERR_PTR(-EINVAL);

	/* If the filter location is busy (already claimed) and we are initializing
	 * the filter (insertion), return a busy error code.
	 */
	if (loc != RX_CLS_LOC_ANY && init && priv->net_filters[loc].claimed)
		return ERR_PTR(-EBUSY);

	/* We need two filters for wake-up, so we cannot use an odd filter */
	if (wake_filter && loc != RX_CLS_LOC_ANY && (loc % 2))
		return ERR_PTR(-EINVAL);

	/* Initialize the loop index based on the desired location or from 0 */
	i = loc == RX_CLS_LOC_ANY ? 0 : loc;

	for ( ; i < NUM_NET_FILTERS; i++) {
		/* Found matching network filter */
		if (!init &&
		    priv->net_filters[i].claimed &&
		    priv->net_filters[i].hw_index == i &&
		    priv->net_filters[i].port == intf->port)
			return &priv->net_filters[i];

		/* If we don't need a new filter or new filter already found */
		if (!init || open_index >= 0)
			continue;

		/* Wake filter conslidates two filters to cover more bytes
		 * Wake filter is open if...
		 * 1. It is an even filter
		 * 2. The current and next filter is not claimed
		 */
		if (wake_filter && !(i % 2) && !priv->net_filters[i].claimed &&
		    !priv->net_filters[i + 1].claimed)
			open_index = i;
		else if (!priv->net_filters[i].claimed)
			open_index = i;
	}

	if (open_index >= 0) {
		nfilter = &priv->net_filters[open_index];
		nfilter->claimed = true;
		nfilter->port = intf->port;
		nfilter->hw_index = open_index;
	}

	if (wake_filter && open_index >= 0) {
		/* Claim next filter */
		priv->net_filters[open_index + 1].claimed = true;
		priv->net_filters[open_index + 1].wake_filter = true;
		nfilter->wake_filter = true;
	}

	return nfilter ? nfilter : ERR_PTR(-EINVAL);
}

void bcmasp_netfilt_release(struct bcmasp_intf *intf,
			    struct bcmasp_net_filter *nfilt)
{
	struct bcmasp_priv *priv = intf->parent;

	if (nfilt->wake_filter) {
		memset(&priv->net_filters[nfilt->hw_index + 1], 0,
		       sizeof(struct bcmasp_net_filter));
	}

	memset(nfilt, 0, sizeof(struct bcmasp_net_filter));
}

static void bcmasp_addr_to_uint(unsigned char *addr, u32 *high, u32 *low)
{
	*high = (u32)(addr[0] << 8 | addr[1]);
	*low = (u32)(addr[2] << 24 | addr[3] << 16 | addr[4] << 8 |
		     addr[5]);
}

static void bcmasp_set_mda_filter(struct bcmasp_intf *intf,
				  const unsigned char *addr,
				  unsigned char *mask,
				  unsigned int i)
{
	struct bcmasp_priv *priv = intf->parent;
	u32 addr_h, addr_l, mask_h, mask_l;

	/* Set local copy */
	ether_addr_copy(priv->mda_filters[i].mask, mask);
	ether_addr_copy(priv->mda_filters[i].addr, addr);

	/* Write to HW */
	bcmasp_addr_to_uint(priv->mda_filters[i].mask, &mask_h, &mask_l);
	bcmasp_addr_to_uint(priv->mda_filters[i].addr, &addr_h, &addr_l);
	rx_filter_core_wl(priv, addr_h, ASP_RX_FILTER_MDA_PAT_H(i));
	rx_filter_core_wl(priv, addr_l, ASP_RX_FILTER_MDA_PAT_L(i));
	rx_filter_core_wl(priv, mask_h, ASP_RX_FILTER_MDA_MSK_H(i));
	rx_filter_core_wl(priv, mask_l, ASP_RX_FILTER_MDA_MSK_L(i));
}

static void bcmasp_en_mda_filter(struct bcmasp_intf *intf, bool en,
				 unsigned int i)
{
	struct bcmasp_priv *priv = intf->parent;

	if (priv->mda_filters[i].en == en)
		return;

	priv->mda_filters[i].en = en;
	priv->mda_filters[i].port = intf->port;

	rx_filter_core_wl(priv, ((intf->channel + 8) |
			  (en << ASP_RX_FILTER_MDA_CFG_EN_SHIFT) |
			  ASP_RX_FILTER_MDA_CFG_UMC_SEL(intf->port)),
			  ASP_RX_FILTER_MDA_CFG(i));
}

/* There are 32 MDA filters shared between all ports, we reserve 4 filters per
 * port for the following.
 * - Promisc: Filter to allow all packets when promisc is enabled
 * - All Multicast
 * - Broadcast
 * - Own address
 *
 * The reserved filters are identified as so.
 * - Promisc: (index * 4) + 0
 * - All Multicast: (index * 4) + 1
 * - Broadcast: (index * 4) + 2
 * - Own address: (index * 4) + 3
 */
enum asp_rx_filter_id {
	ASP_RX_FILTER_MDA_PROMISC = 0,
	ASP_RX_FILTER_MDA_ALLMULTI,
	ASP_RX_FILTER_MDA_BROADCAST,
	ASP_RX_FILTER_MDA_OWN_ADDR,
	ASP_RX_FILTER_MDA_RES_MAX,
};

#define ASP_RX_FILT_MDA(intf, name)	(((intf)->index * \
					  ASP_RX_FILTER_MDA_RES_MAX) \
					 + ASP_RX_FILTER_MDA_##name)

static int bcmasp_total_res_mda_cnt(struct bcmasp_priv *priv)
{
	return list_count_nodes(&priv->intfs) * ASP_RX_FILTER_MDA_RES_MAX;
}

void bcmasp_set_promisc(struct bcmasp_intf *intf, bool en)
{
	unsigned int i = ASP_RX_FILT_MDA(intf, PROMISC);
	unsigned char promisc[ETH_ALEN];

	eth_zero_addr(promisc);
	/* Set mask to 00:00:00:00:00:00 to match all packets */
	bcmasp_set_mda_filter(intf, promisc, promisc, i);
	bcmasp_en_mda_filter(intf, en, i);
}

void bcmasp_set_allmulti(struct bcmasp_intf *intf, bool en)
{
	unsigned char allmulti[] = {0x01, 0x00, 0x00, 0x00, 0x00, 0x00};
	unsigned int i = ASP_RX_FILT_MDA(intf, ALLMULTI);

	/* Set mask to 01:00:00:00:00:00 to match all multicast */
	bcmasp_set_mda_filter(intf, allmulti, allmulti, i);
	bcmasp_en_mda_filter(intf, en, i);
}

void bcmasp_set_broad(struct bcmasp_intf *intf, bool en)
{
	unsigned int i = ASP_RX_FILT_MDA(intf, BROADCAST);
	unsigned char addr[ETH_ALEN];

	eth_broadcast_addr(addr);
	bcmasp_set_mda_filter(intf, addr, addr, i);
	bcmasp_en_mda_filter(intf, en, i);
}

void bcmasp_set_oaddr(struct bcmasp_intf *intf, const unsigned char *addr,
		      bool en)
{
	unsigned char mask[] = {0xff, 0xff, 0xff, 0xff, 0xff, 0xff};
	unsigned int i = ASP_RX_FILT_MDA(intf, OWN_ADDR);

	bcmasp_set_mda_filter(intf, addr, mask, i);
	bcmasp_en_mda_filter(intf, en, i);
}

void bcmasp_disable_all_filters(struct bcmasp_intf *intf)
{
	struct bcmasp_priv *priv = intf->parent;
	unsigned int i;
	int res_count;

	res_count = bcmasp_total_res_mda_cnt(intf->parent);

	/* Disable all filters held by this port */
	for (i = res_count; i < NUM_MDA_FILTERS; i++) {
		if (priv->mda_filters[i].en &&
		    priv->mda_filters[i].port == intf->port)
			bcmasp_en_mda_filter(intf, 0, i);
	}
}

static int bcmasp_combine_set_filter(struct bcmasp_intf *intf,
				     unsigned char *addr, unsigned char *mask,
				     int i)
{
	struct bcmasp_priv *priv = intf->parent;
	u64 addr1, addr2, mask1, mask2, mask3;

	/* Switch to u64 to help with the calculations */
	addr1 = ether_addr_to_u64(priv->mda_filters[i].addr);
	mask1 = ether_addr_to_u64(priv->mda_filters[i].mask);
	addr2 = ether_addr_to_u64(addr);
	mask2 = ether_addr_to_u64(mask);

	/* Check if one filter resides within the other */
	mask3 = mask1 & mask2;
	if (mask3 == mask1 && ((addr1 & mask1) == (addr2 & mask1))) {
		/* Filter 2 resides within filter 1, so everything is good */
		return 0;
	} else if (mask3 == mask2 && ((addr1 & mask2) == (addr2 & mask2))) {
		/* Filter 1 resides within filter 2, so swap filters */
		bcmasp_set_mda_filter(intf, addr, mask, i);
		return 0;
	}

	/* Unable to combine */
	return -EINVAL;
}

int bcmasp_set_en_mda_filter(struct bcmasp_intf *intf, unsigned char *addr,
			     unsigned char *mask)
{
	struct bcmasp_priv *priv = intf->parent;
	int ret, res_count;
	unsigned int i;

	res_count = bcmasp_total_res_mda_cnt(intf->parent);

	for (i = res_count; i < NUM_MDA_FILTERS; i++) {
		/* If filter not enabled or belongs to another port skip */
		if (!priv->mda_filters[i].en ||
		    priv->mda_filters[i].port != intf->port)
			continue;

		/* Attempt to combine filters */
		ret = bcmasp_combine_set_filter(intf, addr, mask, i);
		if (!ret) {
			intf->mib.filters_combine_cnt++;
			return 0;
		}
	}

	/* Create new filter if possible */
	for (i = res_count; i < NUM_MDA_FILTERS; i++) {
		if (priv->mda_filters[i].en)
			continue;

		bcmasp_set_mda_filter(intf, addr, mask, i);
		bcmasp_en_mda_filter(intf, 1, i);
		return 0;
	}

	/* No room for new filter */
	return -EINVAL;
}

static void bcmasp_core_init_filters(struct bcmasp_priv *priv)
{
	unsigned int i;

	/* Disable all filters and reset software view since the HW
	 * can lose context while in deep sleep suspend states
	 */
	for (i = 0; i < NUM_MDA_FILTERS; i++) {
		rx_filter_core_wl(priv, 0x0, ASP_RX_FILTER_MDA_CFG(i));
		priv->mda_filters[i].en = 0;
	}

	for (i = 0; i < NUM_NET_FILTERS; i++)
		rx_filter_core_wl(priv, 0x0, ASP_RX_FILTER_NET_CFG(i));

	/* Top level filter enable bit should be enabled at all times, set
	 * GEN_WAKE_CLEAR to clear the network filter wake-up which would
	 * otherwise be sticky
	 */
	rx_filter_core_wl(priv, (ASP_RX_FILTER_OPUT_EN |
			  ASP_RX_FILTER_MDA_EN |
			  ASP_RX_FILTER_GEN_WK_CLR |
			  ASP_RX_FILTER_NT_FLT_EN),
			  ASP_RX_FILTER_BLK_CTRL);
}

/* ASP core initialization */
static void bcmasp_core_init(struct bcmasp_priv *priv)
{
	tx_analytics_core_wl(priv, 0x0, ASP_TX_ANALYTICS_CTRL);
	rx_analytics_core_wl(priv, 0x4, ASP_RX_ANALYTICS_CTRL);

	rx_edpkt_core_wl(priv, (ASP_EDPKT_HDR_SZ_128 << ASP_EDPKT_HDR_SZ_SHIFT),
			 ASP_EDPKT_HDR_CFG);
	rx_edpkt_core_wl(priv,
			 (ASP_EDPKT_ENDI_BT_SWP_WD << ASP_EDPKT_ENDI_DESC_SHIFT),
			 ASP_EDPKT_ENDI);

	rx_edpkt_core_wl(priv, 0x1b, ASP_EDPKT_BURST_BUF_PSCAL_TOUT);
	rx_edpkt_core_wl(priv, 0x3e8, ASP_EDPKT_BURST_BUF_WRITE_TOUT);
	rx_edpkt_core_wl(priv, 0x3e8, ASP_EDPKT_BURST_BUF_READ_TOUT);

	rx_edpkt_core_wl(priv, ASP_EDPKT_ENABLE_EN, ASP_EDPKT_ENABLE);

	/* Disable and clear both UniMAC's wake-up interrupts to avoid
	 * sticky interrupts.
	 */
	_intr2_mask_set(priv, ASP_INTR2_UMC0_WAKE | ASP_INTR2_UMC1_WAKE);
	intr2_core_wl(priv, ASP_INTR2_UMC0_WAKE | ASP_INTR2_UMC1_WAKE,
		      ASP_INTR2_CLEAR);
}

static void bcmasp_core_clock_select_many(struct bcmasp_priv *priv, bool slow)
{
	u32 reg;

	reg = ctrl2_core_rl(priv, ASP_CTRL2_CORE_CLOCK_SELECT);
	if (slow)
		reg &= ~ASP_CTRL2_CORE_CLOCK_SELECT_MAIN;
	else
		reg |= ASP_CTRL2_CORE_CLOCK_SELECT_MAIN;
	ctrl2_core_wl(priv, reg, ASP_CTRL2_CORE_CLOCK_SELECT);

	reg = ctrl2_core_rl(priv, ASP_CTRL2_CPU_CLOCK_SELECT);
	if (slow)
		reg &= ~ASP_CTRL2_CPU_CLOCK_SELECT_MAIN;
	else
		reg |= ASP_CTRL2_CPU_CLOCK_SELECT_MAIN;
	ctrl2_core_wl(priv, reg, ASP_CTRL2_CPU_CLOCK_SELECT);
}

static void bcmasp_core_clock_select_one(struct bcmasp_priv *priv, bool slow)
{
	u32 reg;

	reg = ctrl_core_rl(priv, ASP_CTRL_CORE_CLOCK_SELECT);
	if (slow)
		reg &= ~ASP_CTRL_CORE_CLOCK_SELECT_MAIN;
	else
		reg |= ASP_CTRL_CORE_CLOCK_SELECT_MAIN;
	ctrl_core_wl(priv, reg, ASP_CTRL_CORE_CLOCK_SELECT);
}

static void bcmasp_core_clock_set_ll(struct bcmasp_priv *priv, u32 clr, u32 set)
{
	u32 reg;

	reg = ctrl_core_rl(priv, ASP_CTRL_CLOCK_CTRL);
	reg &= ~clr;
	reg |= set;
	ctrl_core_wl(priv, reg, ASP_CTRL_CLOCK_CTRL);

	reg = ctrl_core_rl(priv, ASP_CTRL_SCRATCH_0);
	reg &= ~clr;
	reg |= set;
	ctrl_core_wl(priv, reg, ASP_CTRL_SCRATCH_0);
}

static void bcmasp_core_clock_set(struct bcmasp_priv *priv, u32 clr, u32 set)
{
	unsigned long flags;

	spin_lock_irqsave(&priv->clk_lock, flags);
	bcmasp_core_clock_set_ll(priv, clr, set);
	spin_unlock_irqrestore(&priv->clk_lock, flags);
}

void bcmasp_core_clock_set_intf(struct bcmasp_intf *intf, bool en)
{
	u32 intf_mask = ASP_CTRL_CLOCK_CTRL_ASP_RGMII_DIS(intf->port);
	struct bcmasp_priv *priv = intf->parent;
	unsigned long flags;
	u32 reg;

	/* When enabling an interface, if the RX or TX clocks were not enabled,
	 * enable them. Conversely, while disabling an interface, if this is
	 * the last one enabled, we can turn off the shared RX and TX clocks as
	 * well. We control enable bits which is why we test for equality on
	 * the RGMII clock bit mask.
	 */
	spin_lock_irqsave(&priv->clk_lock, flags);
	if (en) {
		intf_mask |= ASP_CTRL_CLOCK_CTRL_ASP_TX_DISABLE |
			     ASP_CTRL_CLOCK_CTRL_ASP_RX_DISABLE;
		bcmasp_core_clock_set_ll(priv, intf_mask, 0);
	} else {
		reg = ctrl_core_rl(priv, ASP_CTRL_SCRATCH_0) | intf_mask;
		if ((reg & ASP_CTRL_CLOCK_CTRL_ASP_RGMII_MASK) ==
		    ASP_CTRL_CLOCK_CTRL_ASP_RGMII_MASK)
			intf_mask |= ASP_CTRL_CLOCK_CTRL_ASP_TX_DISABLE |
				     ASP_CTRL_CLOCK_CTRL_ASP_RX_DISABLE;
		bcmasp_core_clock_set_ll(priv, 0, intf_mask);
	}
	spin_unlock_irqrestore(&priv->clk_lock, flags);
}

static irqreturn_t bcmasp_isr_wol(int irq, void *data)
{
	struct bcmasp_priv *priv = data;
	u32 status;

	/* No L3 IRQ, so we good */
	if (priv->wol_irq <= 0)
		goto irq_handled;

	status = wakeup_intr2_core_rl(priv, ASP_WAKEUP_INTR2_STATUS) &
		~wakeup_intr2_core_rl(priv, ASP_WAKEUP_INTR2_MASK_STATUS);
	wakeup_intr2_core_wl(priv, status, ASP_WAKEUP_INTR2_CLEAR);

irq_handled:
	pm_wakeup_event(&priv->pdev->dev, 0);
	return IRQ_HANDLED;
}

static int bcmasp_get_and_request_irq(struct bcmasp_priv *priv, int i)
{
	struct platform_device *pdev = priv->pdev;
	int irq, ret;

	irq = platform_get_irq_optional(pdev, i);
	if (irq < 0)
		return irq;

	ret = devm_request_irq(&pdev->dev, irq, bcmasp_isr_wol, 0,
			       pdev->name, priv);
	if (ret)
		return ret;

	return irq;
}

static void bcmasp_init_wol_shared(struct bcmasp_priv *priv)
{
	struct platform_device *pdev = priv->pdev;
	struct device *dev = &pdev->dev;
	int irq;

	irq = bcmasp_get_and_request_irq(priv, 1);
	if (irq < 0) {
		dev_warn(dev, "Failed to init WoL irq: %d\n", irq);
		return;
	}

	priv->wol_irq = irq;
	priv->wol_irq_enabled_mask = 0;
	device_set_wakeup_capable(&pdev->dev, 1);
}

static void bcmasp_enable_wol_shared(struct bcmasp_intf *intf, bool en)
{
	struct bcmasp_priv *priv = intf->parent;
	struct device *dev = &priv->pdev->dev;

	if (en) {
		if (priv->wol_irq_enabled_mask) {
			set_bit(intf->port, &priv->wol_irq_enabled_mask);
			return;
		}

		/* First enable */
		set_bit(intf->port, &priv->wol_irq_enabled_mask);
		enable_irq_wake(priv->wol_irq);
		device_set_wakeup_enable(dev, 1);
	} else {
		if (!priv->wol_irq_enabled_mask)
			return;

		clear_bit(intf->port, &priv->wol_irq_enabled_mask);
		if (priv->wol_irq_enabled_mask)
			return;

		/* Last disable */
		disable_irq_wake(priv->wol_irq);
		device_set_wakeup_enable(dev, 0);
	}
}

static void bcmasp_wol_irq_destroy_shared(struct bcmasp_priv *priv)
{
	if (priv->wol_irq > 0)
		free_irq(priv->wol_irq, priv);
}

static void bcmasp_init_wol_per_intf(struct bcmasp_priv *priv)
{
	struct platform_device *pdev = priv->pdev;
	struct device *dev = &pdev->dev;
	struct bcmasp_intf *intf;
	int irq;

	list_for_each_entry(intf, &priv->intfs, list) {
		irq = bcmasp_get_and_request_irq(priv, intf->port + 1);
		if (irq < 0) {
			dev_warn(dev, "Failed to init WoL irq(port %d): %d\n",
				 intf->port, irq);
			continue;
		}

		intf->wol_irq = irq;
		intf->wol_irq_enabled = false;
		device_set_wakeup_capable(&pdev->dev, 1);
	}
}

static void bcmasp_enable_wol_per_intf(struct bcmasp_intf *intf, bool en)
{
	struct device *dev = &intf->parent->pdev->dev;

	if (en ^ intf->wol_irq_enabled)
		irq_set_irq_wake(intf->wol_irq, en);

	intf->wol_irq_enabled = en;
	device_set_wakeup_enable(dev, en);
}

static void bcmasp_wol_irq_destroy_per_intf(struct bcmasp_priv *priv)
{
	struct bcmasp_intf *intf;

	list_for_each_entry(intf, &priv->intfs, list) {
		if (intf->wol_irq > 0)
			free_irq(intf->wol_irq, priv);
	}
}

static void bcmasp_eee_fixup(struct bcmasp_intf *intf, bool en)
{
	u32 reg, phy_lpi_overwrite;

	reg = rx_edpkt_core_rl(intf->parent, ASP_EDPKT_SPARE_REG);
	phy_lpi_overwrite = intf->internal_phy ? ASP_EDPKT_SPARE_REG_EPHY_LPI :
			    ASP_EDPKT_SPARE_REG_GPHY_LPI;

	if (en)
		reg |= phy_lpi_overwrite;
	else
		reg &= ~phy_lpi_overwrite;

	rx_edpkt_core_wl(intf->parent, reg, ASP_EDPKT_SPARE_REG);

	usleep_range(50, 100);
}

static struct bcmasp_hw_info v20_hw_info = {
	.rx_ctrl_flush = ASP_RX_CTRL_FLUSH,
	.umac2fb = UMAC2FB_OFFSET,
	.rx_ctrl_fb_out_frame_count = ASP_RX_CTRL_FB_OUT_FRAME_COUNT,
	.rx_ctrl_fb_filt_out_frame_count = ASP_RX_CTRL_FB_FILT_OUT_FRAME_COUNT,
	.rx_ctrl_fb_rx_fifo_depth = ASP_RX_CTRL_FB_RX_FIFO_DEPTH,
};

static const struct bcmasp_plat_data v20_plat_data = {
	.init_wol = bcmasp_init_wol_per_intf,
	.enable_wol = bcmasp_enable_wol_per_intf,
	.destroy_wol = bcmasp_wol_irq_destroy_per_intf,
	.core_clock_select = bcmasp_core_clock_select_one,
	.hw_info = &v20_hw_info,
};

static struct bcmasp_hw_info v21_hw_info = {
	.rx_ctrl_flush = ASP_RX_CTRL_FLUSH_2_1,
	.umac2fb = UMAC2FB_OFFSET_2_1,
	.rx_ctrl_fb_out_frame_count = ASP_RX_CTRL_FB_OUT_FRAME_COUNT_2_1,
	.rx_ctrl_fb_filt_out_frame_count =
		ASP_RX_CTRL_FB_FILT_OUT_FRAME_COUNT_2_1,
	.rx_ctrl_fb_rx_fifo_depth = ASP_RX_CTRL_FB_RX_FIFO_DEPTH_2_1,
};

static const struct bcmasp_plat_data v21_plat_data = {
	.init_wol = bcmasp_init_wol_shared,
	.enable_wol = bcmasp_enable_wol_shared,
	.destroy_wol = bcmasp_wol_irq_destroy_shared,
	.core_clock_select = bcmasp_core_clock_select_one,
	.hw_info = &v21_hw_info,
};

static const struct bcmasp_plat_data v22_plat_data = {
	.init_wol = bcmasp_init_wol_shared,
	.enable_wol = bcmasp_enable_wol_shared,
	.destroy_wol = bcmasp_wol_irq_destroy_shared,
	.core_clock_select = bcmasp_core_clock_select_many,
	.hw_info = &v21_hw_info,
	.eee_fixup = bcmasp_eee_fixup,
};

static void bcmasp_set_pdata(struct bcmasp_priv *priv, const struct bcmasp_plat_data *pdata)
{
	priv->init_wol = pdata->init_wol;
	priv->enable_wol = pdata->enable_wol;
	priv->destroy_wol = pdata->destroy_wol;
	priv->core_clock_select = pdata->core_clock_select;
	priv->eee_fixup = pdata->eee_fixup;
	priv->hw_info = pdata->hw_info;
}

static const struct of_device_id bcmasp_of_match[] = {
	{ .compatible = "brcm,asp-v2.0", .data = &v20_plat_data },
	{ .compatible = "brcm,asp-v2.1", .data = &v21_plat_data },
	{ .compatible = "brcm,asp-v2.2", .data = &v22_plat_data },
	{ /* sentinel */ },
};
MODULE_DEVICE_TABLE(of, bcmasp_of_match);

static const struct of_device_id bcmasp_mdio_of_match[] = {
	{ .compatible = "brcm,asp-v2.2-mdio", },
	{ .compatible = "brcm,asp-v2.1-mdio", },
	{ .compatible = "brcm,asp-v2.0-mdio", },
	{ /* sentinel */ },
};
MODULE_DEVICE_TABLE(of, bcmasp_mdio_of_match);

static void bcmasp_remove_intfs(struct bcmasp_priv *priv)
{
	struct bcmasp_intf *intf, *n;

	list_for_each_entry_safe(intf, n, &priv->intfs, list) {
		list_del(&intf->list);
		bcmasp_interface_destroy(intf);
	}
}

static int bcmasp_probe(struct platform_device *pdev)
{
	const struct bcmasp_plat_data *pdata;
	struct device *dev = &pdev->dev;
	struct device_node *ports_node;
	struct bcmasp_priv *priv;
	struct bcmasp_intf *intf;
	int ret = 0, count = 0;
	unsigned int i;

	priv = devm_kzalloc(dev, sizeof(*priv), GFP_KERNEL);
	if (!priv)
		return -ENOMEM;

	priv->irq = platform_get_irq(pdev, 0);
	if (priv->irq <= 0)
		return -EINVAL;

	priv->clk = devm_clk_get_optional_enabled(dev, "sw_asp");
	if (IS_ERR(priv->clk))
		return dev_err_probe(dev, PTR_ERR(priv->clk),
				     "failed to request clock\n");

	/* Base from parent node */
	priv->base = devm_platform_ioremap_resource(pdev, 0);
	if (IS_ERR(priv->base))
		return dev_err_probe(dev, PTR_ERR(priv->base), "failed to iomap\n");

	ret = dma_set_mask_and_coherent(&pdev->dev, DMA_BIT_MASK(40));
	if (ret)
		return dev_err_probe(dev, ret, "unable to set DMA mask: %d\n", ret);

	dev_set_drvdata(&pdev->dev, priv);
	priv->pdev = pdev;
	spin_lock_init(&priv->mda_lock);
	spin_lock_init(&priv->clk_lock);
	mutex_init(&priv->wol_lock);
	mutex_init(&priv->net_lock);
	INIT_LIST_HEAD(&priv->intfs);

	pdata = device_get_match_data(&pdev->dev);
	if (!pdata)
		return dev_err_probe(dev, -EINVAL, "unable to find platform data\n");

	bcmasp_set_pdata(priv, pdata);

	/* Enable all clocks to ensure successful probing */
	bcmasp_core_clock_set(priv, ASP_CTRL_CLOCK_CTRL_ASP_ALL_DISABLE, 0);

	/* Switch to the main clock */
	priv->core_clock_select(priv, false);

	bcmasp_intr2_mask_set_all(priv);
	bcmasp_intr2_clear_all(priv);

	ret = devm_request_irq(&pdev->dev, priv->irq, bcmasp_isr, 0,
			       pdev->name, priv);
	if (ret)
		return dev_err_probe(dev, ret, "failed to request ASP interrupt: %d", ret);

	/* Register mdio child nodes */
	of_platform_populate(dev->of_node, bcmasp_mdio_of_match, NULL, dev);

	/* ASP specific initialization, Needs to be done regardless of
	 * how many interfaces come up.
	 */
	bcmasp_core_init(priv);
	bcmasp_core_init_filters(priv);

	ports_node = of_find_node_by_name(dev->of_node, "ethernet-ports");
	if (!ports_node) {
		dev_warn(dev, "No ports found\n");
		return -EINVAL;
	}

	i = 0;
	for_each_available_child_of_node_scoped(ports_node, intf_node) {
		intf = bcmasp_interface_create(priv, intf_node, i);
		if (!intf) {
			dev_err(dev, "Cannot create eth interface %d\n", i);
			bcmasp_remove_intfs(priv);
<<<<<<< HEAD
			of_node_put(intf_node);
=======
>>>>>>> a6ad5510
			ret = -ENOMEM;
			goto of_put_exit;
		}
		list_add_tail(&intf->list, &priv->intfs);
		i++;
	}

	/* Check and enable WoL */
	priv->init_wol(priv);

	/* Drop the clock reference count now and let ndo_open()/ndo_close()
	 * manage it for us from now on.
	 */
	bcmasp_core_clock_set(priv, 0, ASP_CTRL_CLOCK_CTRL_ASP_ALL_DISABLE);

	clk_disable_unprepare(priv->clk);

	/* Now do the registration of the network ports which will take care
	 * of managing the clock properly.
	 */
	list_for_each_entry(intf, &priv->intfs, list) {
		ret = register_netdev(intf->ndev);
		if (ret) {
			netdev_err(intf->ndev,
				   "failed to register net_device: %d\n", ret);
			priv->destroy_wol(priv);
			bcmasp_remove_intfs(priv);
			goto of_put_exit;
		}
		count++;
	}

	dev_info(dev, "Initialized %d port(s)\n", count);

of_put_exit:
	of_node_put(ports_node);
	return ret;
}

static void bcmasp_remove(struct platform_device *pdev)
{
	struct bcmasp_priv *priv = dev_get_drvdata(&pdev->dev);

	if (!priv)
		return;

	priv->destroy_wol(priv);
	bcmasp_remove_intfs(priv);
}

static void bcmasp_shutdown(struct platform_device *pdev)
{
	bcmasp_remove(pdev);
}

static int __maybe_unused bcmasp_suspend(struct device *d)
{
	struct bcmasp_priv *priv = dev_get_drvdata(d);
	struct bcmasp_intf *intf;
	int ret;

	list_for_each_entry(intf, &priv->intfs, list) {
		ret = bcmasp_interface_suspend(intf);
		if (ret)
			break;
	}

	ret = clk_prepare_enable(priv->clk);
	if (ret)
		return ret;

	/* Whether Wake-on-LAN is enabled or not, we can always disable
	 * the shared TX clock
	 */
	bcmasp_core_clock_set(priv, 0, ASP_CTRL_CLOCK_CTRL_ASP_TX_DISABLE);

	priv->core_clock_select(priv, true);

	clk_disable_unprepare(priv->clk);

	return ret;
}

static int __maybe_unused bcmasp_resume(struct device *d)
{
	struct bcmasp_priv *priv = dev_get_drvdata(d);
	struct bcmasp_intf *intf;
	int ret;

	ret = clk_prepare_enable(priv->clk);
	if (ret)
		return ret;

	/* Switch to the main clock domain */
	priv->core_clock_select(priv, false);

	/* Re-enable all clocks for re-initialization */
	bcmasp_core_clock_set(priv, ASP_CTRL_CLOCK_CTRL_ASP_ALL_DISABLE, 0);

	bcmasp_core_init(priv);
	bcmasp_core_init_filters(priv);

	/* And disable them to let the network devices take care of them */
	bcmasp_core_clock_set(priv, 0, ASP_CTRL_CLOCK_CTRL_ASP_ALL_DISABLE);

	clk_disable_unprepare(priv->clk);

	list_for_each_entry(intf, &priv->intfs, list) {
		ret = bcmasp_interface_resume(intf);
		if (ret)
			break;
	}

	return ret;
}

static SIMPLE_DEV_PM_OPS(bcmasp_pm_ops,
			 bcmasp_suspend, bcmasp_resume);

static struct platform_driver bcmasp_driver = {
	.probe = bcmasp_probe,
	.remove_new = bcmasp_remove,
	.shutdown = bcmasp_shutdown,
	.driver = {
		.name = "brcm,asp-v2",
		.of_match_table = bcmasp_of_match,
		.pm = &bcmasp_pm_ops,
	},
};
module_platform_driver(bcmasp_driver);

MODULE_DESCRIPTION("Broadcom ASP 2.0 Ethernet controller driver");
MODULE_ALIAS("platform:brcm,asp-v2");
MODULE_LICENSE("GPL");<|MERGE_RESOLUTION|>--- conflicted
+++ resolved
@@ -1379,10 +1379,6 @@
 		if (!intf) {
 			dev_err(dev, "Cannot create eth interface %d\n", i);
 			bcmasp_remove_intfs(priv);
-<<<<<<< HEAD
-			of_node_put(intf_node);
-=======
->>>>>>> a6ad5510
 			ret = -ENOMEM;
 			goto of_put_exit;
 		}
