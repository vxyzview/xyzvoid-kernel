// SPDX-License-Identifier: GPL-2.0
/* Copyright(c) 2017 - 2019 Pensando Systems, Inc */

#include <linux/ethtool.h>
#include <linux/printk.h>
#include <linux/dynamic_debug.h>
#include <linux/netdevice.h>
#include <linux/etherdevice.h>
#include <linux/if_vlan.h>
#include <linux/rtnetlink.h>
#include <linux/interrupt.h>
#include <linux/pci.h>
#include <linux/cpumask.h>
#include <linux/crash_dump.h>
#include <linux/vmalloc.h>
#include <net/page_pool/helpers.h>

#include "ionic.h"
#include "ionic_bus.h"
#include "ionic_dev.h"
#include "ionic_lif.h"
#include "ionic_txrx.h"
#include "ionic_ethtool.h"
#include "ionic_debugfs.h"

/* queuetype support level */
static const u8 ionic_qtype_versions[IONIC_QTYPE_MAX] = {
	[IONIC_QTYPE_ADMINQ]  = 0,   /* 0 = Base version with CQ support */
	[IONIC_QTYPE_NOTIFYQ] = 0,   /* 0 = Base version */
	[IONIC_QTYPE_RXQ]     = 2,   /* 0 = Base version with CQ+SG support
				      * 2 =       ... with CMB rings
				      */
	[IONIC_QTYPE_TXQ]     = 3,   /* 0 = Base version with CQ+SG support
				      * 1 =       ... with Tx SG version 1
				      * 3 =       ... with CMB rings
				      */
};

static void ionic_link_status_check(struct ionic_lif *lif);
static void ionic_lif_handle_fw_down(struct ionic_lif *lif);
static void ionic_lif_handle_fw_up(struct ionic_lif *lif);
static void ionic_lif_set_netdev_info(struct ionic_lif *lif);

static void ionic_txrx_deinit(struct ionic_lif *lif);
static int ionic_txrx_init(struct ionic_lif *lif);
static int ionic_start_queues(struct ionic_lif *lif);
static void ionic_stop_queues(struct ionic_lif *lif);
static void ionic_lif_queue_identify(struct ionic_lif *lif);

static void ionic_xdp_rxqs_prog_update(struct ionic_lif *lif);
static void ionic_unregister_rxq_info(struct ionic_queue *q);
static int ionic_register_rxq_info(struct ionic_queue *q, unsigned int napi_id);

static void ionic_dim_work(struct work_struct *work)
{
	struct dim *dim = container_of(work, struct dim, work);
	struct ionic_intr_info *intr;
	struct dim_cq_moder cur_moder;
	struct ionic_intr_info *intr;
	struct ionic_qcq *qcq;
	struct ionic_lif *lif;
<<<<<<< HEAD
=======
	struct ionic_queue *q;
>>>>>>> a6ad5510
	u32 new_coal;

	qcq = container_of(dim, struct ionic_qcq, dim);
<<<<<<< HEAD
	lif = qcq->q.lif;
=======
	q = &qcq->q;
	if (q->type == IONIC_QTYPE_RXQ)
		cur_moder = net_dim_get_rx_moderation(dim->mode, dim->profile_ix);
	else
		cur_moder = net_dim_get_tx_moderation(dim->mode, dim->profile_ix);
	lif = q->lif;
>>>>>>> a6ad5510
	new_coal = ionic_coal_usec_to_hw(lif->ionic, cur_moder.usec);
	new_coal = new_coal ? new_coal : 1;

	intr = &qcq->intr;
	if (intr->dim_coal_hw != new_coal) {
		intr->dim_coal_hw = new_coal;

		ionic_intr_coal_init(lif->ionic->idev.intr_ctrl,
				     intr->index, intr->dim_coal_hw);
	}

	dim->state = DIM_START_MEASURE;
}

static void ionic_lif_deferred_work(struct work_struct *work)
{
	struct ionic_lif *lif = container_of(work, struct ionic_lif, deferred.work);
	struct ionic_deferred *def = &lif->deferred;
	struct ionic_deferred_work *w = NULL;

	do {
		spin_lock_bh(&def->lock);
		if (!list_empty(&def->list)) {
			w = list_first_entry(&def->list,
					     struct ionic_deferred_work, list);
			list_del(&w->list);
		}
		spin_unlock_bh(&def->lock);

		if (!w)
			break;

		switch (w->type) {
		case IONIC_DW_TYPE_RX_MODE:
			ionic_lif_rx_mode(lif);
			break;
		case IONIC_DW_TYPE_LINK_STATUS:
			ionic_link_status_check(lif);
			break;
		case IONIC_DW_TYPE_LIF_RESET:
			if (w->fw_status) {
				ionic_lif_handle_fw_up(lif);
			} else {
				ionic_lif_handle_fw_down(lif);

				/* Fire off another watchdog to see
				 * if the FW is already back rather than
				 * waiting another whole cycle
				 */
				mod_timer(&lif->ionic->watchdog_timer, jiffies + 1);
			}
			break;
		default:
			break;
		}
		kfree(w);
		w = NULL;
	} while (true);
}

void ionic_lif_deferred_enqueue(struct ionic_lif *lif,
				struct ionic_deferred_work *work)
{
	spin_lock_bh(&lif->deferred.lock);
	list_add_tail(&work->list, &lif->deferred.list);
	spin_unlock_bh(&lif->deferred.lock);
	queue_work(lif->ionic->wq, &lif->deferred.work);
}

static void ionic_link_status_check(struct ionic_lif *lif)
{
	struct net_device *netdev = lif->netdev;
	u16 link_status;
	bool link_up;

	if (!test_bit(IONIC_LIF_F_LINK_CHECK_REQUESTED, lif->state))
		return;

	/* Don't put carrier back up if we're in a broken state */
	if (test_bit(IONIC_LIF_F_BROKEN, lif->state)) {
		clear_bit(IONIC_LIF_F_LINK_CHECK_REQUESTED, lif->state);
		return;
	}

	link_status = le16_to_cpu(lif->info->status.link_status);
	link_up = link_status == IONIC_PORT_OPER_STATUS_UP;

	if (link_up) {
		int err = 0;

		if (netdev->flags & IFF_UP && netif_running(netdev)) {
			mutex_lock(&lif->queue_lock);
			err = ionic_start_queues(lif);
			if (err && err != -EBUSY) {
				netdev_err(netdev,
					   "Failed to start queues: %d\n", err);
				set_bit(IONIC_LIF_F_BROKEN, lif->state);
				netif_carrier_off(lif->netdev);
			}
			mutex_unlock(&lif->queue_lock);
		}

		if (!err && !netif_carrier_ok(netdev)) {
			ionic_port_identify(lif->ionic);
			netdev_info(netdev, "Link up - %d Gbps\n",
				    le32_to_cpu(lif->info->status.link_speed) / 1000);
			netif_carrier_on(netdev);
		}
	} else {
		if (netif_carrier_ok(netdev)) {
			lif->link_down_count++;
			netdev_info(netdev, "Link down\n");
			netif_carrier_off(netdev);
		}

		if (netdev->flags & IFF_UP && netif_running(netdev)) {
			mutex_lock(&lif->queue_lock);
			ionic_stop_queues(lif);
			mutex_unlock(&lif->queue_lock);
		}
	}

	clear_bit(IONIC_LIF_F_LINK_CHECK_REQUESTED, lif->state);
}

void ionic_link_status_check_request(struct ionic_lif *lif, bool can_sleep)
{
	struct ionic_deferred_work *work;

	/* we only need one request outstanding at a time */
	if (test_and_set_bit(IONIC_LIF_F_LINK_CHECK_REQUESTED, lif->state))
		return;

	if (!can_sleep) {
		work = kzalloc(sizeof(*work), GFP_ATOMIC);
		if (!work) {
			clear_bit(IONIC_LIF_F_LINK_CHECK_REQUESTED, lif->state);
			return;
		}

		work->type = IONIC_DW_TYPE_LINK_STATUS;
		ionic_lif_deferred_enqueue(lif, work);
	} else {
		ionic_link_status_check(lif);
	}
}

static irqreturn_t ionic_isr(int irq, void *data)
{
	struct napi_struct *napi = data;

	napi_schedule_irqoff(napi);

	return IRQ_HANDLED;
}

static int ionic_request_irq(struct ionic_lif *lif, struct ionic_qcq *qcq)
{
	struct ionic_intr_info *intr = &qcq->intr;
	struct device *dev = lif->ionic->dev;
	struct ionic_queue *q = &qcq->q;
	const char *name;

	if (lif->registered)
		name = netdev_name(lif->netdev);
	else
		name = dev_name(dev);

	snprintf(intr->name, sizeof(intr->name),
		 "%.5s-%.16s-%.8s", IONIC_DRV_NAME, name, q->name);

	return devm_request_irq(dev, intr->vector, ionic_isr,
				0, intr->name, &qcq->napi);
}

static int ionic_intr_alloc(struct ionic_lif *lif, struct ionic_intr_info *intr)
{
	struct ionic *ionic = lif->ionic;
	int index;

	index = find_first_zero_bit(ionic->intrs, ionic->nintrs);
	if (index == ionic->nintrs) {
		netdev_warn(lif->netdev, "%s: no intr, index=%d nintrs=%d\n",
			    __func__, index, ionic->nintrs);
		return -ENOSPC;
	}

	set_bit(index, ionic->intrs);
	ionic_intr_init(&ionic->idev, intr, index);

	return 0;
}

static void ionic_intr_free(struct ionic *ionic, int index)
{
	if (index != IONIC_INTR_INDEX_NOT_ASSIGNED && index < ionic->nintrs)
		clear_bit(index, ionic->intrs);
}

static void ionic_irq_aff_notify(struct irq_affinity_notify *notify,
				 const cpumask_t *mask)
{
	struct ionic_intr_info *intr = container_of(notify, struct ionic_intr_info, aff_notify);

	cpumask_copy(*intr->affinity_mask, mask);
}

static void ionic_irq_aff_release(struct kref __always_unused *ref)
{
}

static int ionic_qcq_enable(struct ionic_qcq *qcq)
{
	struct ionic_queue *q = &qcq->q;
	struct ionic_lif *lif = q->lif;
	struct ionic_dev *idev;
	struct device *dev;

	struct ionic_admin_ctx ctx = {
		.work = COMPLETION_INITIALIZER_ONSTACK(ctx.work),
		.cmd.q_control = {
			.opcode = IONIC_CMD_Q_CONTROL,
			.lif_index = cpu_to_le16(lif->index),
			.type = q->type,
			.index = cpu_to_le32(q->index),
			.oper = IONIC_Q_ENABLE,
		},
	};
	int ret;

	idev = &lif->ionic->idev;
	dev = lif->ionic->dev;

	dev_dbg(dev, "q_enable.index %d q_enable.qtype %d\n",
		ctx.cmd.q_control.index, ctx.cmd.q_control.type);

	if (qcq->flags & IONIC_QCQ_F_INTR)
		ionic_intr_clean(idev->intr_ctrl, qcq->intr.index);

	ret = ionic_adminq_post_wait(lif, &ctx);
	if (ret)
		return ret;

	if (qcq->flags & IONIC_QCQ_F_INTR) {
		napi_enable(&qcq->napi);
<<<<<<< HEAD
=======
		irq_set_affinity_notifier(qcq->intr.vector,
					  &qcq->intr.aff_notify);
>>>>>>> a6ad5510
		irq_set_affinity_hint(qcq->intr.vector,
				      *qcq->intr.affinity_mask);
		ionic_intr_mask(idev->intr_ctrl, qcq->intr.index,
				IONIC_INTR_MASK_CLEAR);
	}

	return 0;
}

static int ionic_qcq_disable(struct ionic_lif *lif, struct ionic_qcq *qcq, int fw_err)
{
	struct ionic_queue *q;

	struct ionic_admin_ctx ctx = {
		.work = COMPLETION_INITIALIZER_ONSTACK(ctx.work),
		.cmd.q_control = {
			.opcode = IONIC_CMD_Q_CONTROL,
			.oper = IONIC_Q_DISABLE,
		},
	};

	if (!qcq) {
		netdev_err(lif->netdev, "%s: bad qcq\n", __func__);
		return -ENXIO;
	}

	q = &qcq->q;

	if (qcq->flags & IONIC_QCQ_F_INTR) {
		struct ionic_dev *idev = &lif->ionic->idev;

		if (lif->doorbell_wa)
			cancel_work_sync(&qcq->doorbell_napi_work);
		cancel_work_sync(&qcq->dim.work);
		ionic_intr_mask(idev->intr_ctrl, qcq->intr.index,
				IONIC_INTR_MASK_SET);
		synchronize_irq(qcq->intr.vector);
		irq_set_affinity_notifier(qcq->intr.vector, NULL);
		irq_set_affinity_hint(qcq->intr.vector, NULL);
		napi_disable(&qcq->napi);
	}

	/* If there was a previous fw communcation error, don't bother with
	 * sending the adminq command and just return the same error value.
	 */
	if (fw_err == -ETIMEDOUT || fw_err == -ENXIO)
		return fw_err;

	ctx.cmd.q_control.lif_index = cpu_to_le16(lif->index);
	ctx.cmd.q_control.type = q->type;
	ctx.cmd.q_control.index = cpu_to_le32(q->index);
	dev_dbg(lif->ionic->dev, "q_disable.index %d q_disable.qtype %d\n",
		ctx.cmd.q_control.index, ctx.cmd.q_control.type);

	return ionic_adminq_post_wait(lif, &ctx);
}

static void ionic_lif_qcq_deinit(struct ionic_lif *lif, struct ionic_qcq *qcq)
{
	struct ionic_dev *idev = &lif->ionic->idev;

	if (!qcq)
		return;

	if (!(qcq->flags & IONIC_QCQ_F_INITED))
		return;

	ionic_unregister_rxq_info(&qcq->q);
	if (qcq->flags & IONIC_QCQ_F_INTR) {
		ionic_intr_mask(idev->intr_ctrl, qcq->intr.index,
				IONIC_INTR_MASK_SET);
		netif_napi_del(&qcq->napi);
	}

	qcq->flags &= ~IONIC_QCQ_F_INITED;
}

static void ionic_qcq_intr_free(struct ionic_lif *lif, struct ionic_qcq *qcq)
{
	if (!(qcq->flags & IONIC_QCQ_F_INTR) || qcq->intr.vector == 0)
		return;

	irq_set_affinity_hint(qcq->intr.vector, NULL);
	devm_free_irq(lif->ionic->dev, qcq->intr.vector, &qcq->napi);
	qcq->intr.vector = 0;
	ionic_intr_free(lif->ionic, qcq->intr.index);
	qcq->intr.index = IONIC_INTR_INDEX_NOT_ASSIGNED;
}

static void ionic_qcq_free(struct ionic_lif *lif, struct ionic_qcq *qcq)
{
	struct device *dev = lif->ionic->dev;

	if (!qcq)
		return;

	ionic_debugfs_del_qcq(qcq);

	if (qcq->q_base) {
		dma_free_coherent(dev, qcq->q_size, qcq->q_base, qcq->q_base_pa);
		qcq->q_base = NULL;
		qcq->q_base_pa = 0;
	}

	if (qcq->cmb_q_base) {
		iounmap(qcq->cmb_q_base);
		ionic_put_cmb(lif, qcq->cmb_pgid, qcq->cmb_order);
		qcq->cmb_pgid = 0;
		qcq->cmb_order = 0;
		qcq->cmb_q_base = NULL;
		qcq->cmb_q_base_pa = 0;
	}

	if (qcq->cq_base) {
		dma_free_coherent(dev, qcq->cq_size, qcq->cq_base, qcq->cq_base_pa);
		qcq->cq_base = NULL;
		qcq->cq_base_pa = 0;
	}

	if (qcq->sg_base) {
		dma_free_coherent(dev, qcq->sg_size, qcq->sg_base, qcq->sg_base_pa);
		qcq->sg_base = NULL;
		qcq->sg_base_pa = 0;
	}

	page_pool_destroy(qcq->q.page_pool);
	qcq->q.page_pool = NULL;

	ionic_qcq_intr_free(lif, qcq);
	vfree(qcq->q.info);
	qcq->q.info = NULL;
}

void ionic_qcqs_free(struct ionic_lif *lif)
{
	struct device *dev = lif->ionic->dev;
	struct ionic_qcq *adminqcq;
	unsigned long irqflags;

	if (lif->notifyqcq) {
		ionic_qcq_free(lif, lif->notifyqcq);
		devm_kfree(dev, lif->notifyqcq);
		lif->notifyqcq = NULL;
	}

	if (lif->adminqcq) {
		spin_lock_irqsave(&lif->adminq_lock, irqflags);
		adminqcq = READ_ONCE(lif->adminqcq);
		lif->adminqcq = NULL;
		spin_unlock_irqrestore(&lif->adminq_lock, irqflags);
		if (adminqcq) {
			ionic_qcq_free(lif, adminqcq);
			devm_kfree(dev, adminqcq);
		}
	}

	if (lif->rxqcqs) {
		devm_kfree(dev, lif->rxqstats);
		lif->rxqstats = NULL;
		devm_kfree(dev, lif->rxqcqs);
		lif->rxqcqs = NULL;
	}

	if (lif->txqcqs) {
		devm_kfree(dev, lif->txqstats);
		lif->txqstats = NULL;
		devm_kfree(dev, lif->txqcqs);
		lif->txqcqs = NULL;
	}
}

static void ionic_link_qcq_interrupts(struct ionic_qcq *src_qcq,
				      struct ionic_qcq *n_qcq)
{
	n_qcq->intr.vector = src_qcq->intr.vector;
	n_qcq->intr.index = src_qcq->intr.index;
}

static int ionic_alloc_qcq_interrupt(struct ionic_lif *lif, struct ionic_qcq *qcq)
{
	cpumask_var_t *affinity_mask;
	int err;

	if (!(qcq->flags & IONIC_QCQ_F_INTR)) {
		qcq->intr.index = IONIC_INTR_INDEX_NOT_ASSIGNED;
		return 0;
	}

	err = ionic_intr_alloc(lif, &qcq->intr);
	if (err) {
		netdev_warn(lif->netdev, "no intr for %s: %d\n",
			    qcq->q.name, err);
		goto err_out;
	}

	err = ionic_bus_get_irq(lif->ionic, qcq->intr.index);
	if (err < 0) {
		netdev_warn(lif->netdev, "no vector for %s: %d\n",
			    qcq->q.name, err);
		goto err_out_free_intr;
	}
	qcq->intr.vector = err;
	ionic_intr_mask_assert(lif->ionic->idev.intr_ctrl, qcq->intr.index,
			       IONIC_INTR_MASK_SET);

	err = ionic_request_irq(lif, qcq);
	if (err) {
		netdev_warn(lif->netdev, "irq request failed %d\n", err);
		goto err_out_free_intr;
	}

	/* try to get the irq on the local numa node first */
	affinity_mask = &lif->ionic->affinity_masks[qcq->intr.index];
	if (cpumask_empty(*affinity_mask)) {
		unsigned int cpu;

		cpu = cpumask_local_spread(qcq->intr.index,
					   dev_to_node(lif->ionic->dev));
		if (cpu != -1)
			cpumask_set_cpu(cpu, *affinity_mask);
	}

	qcq->intr.affinity_mask = affinity_mask;
	qcq->intr.aff_notify.notify = ionic_irq_aff_notify;
	qcq->intr.aff_notify.release = ionic_irq_aff_release;

	netdev_dbg(lif->netdev, "%s: Interrupt index %d\n", qcq->q.name, qcq->intr.index);
	return 0;

err_out_free_intr:
	ionic_intr_free(lif->ionic, qcq->intr.index);
err_out:
	return err;
}

static int ionic_qcq_alloc(struct ionic_lif *lif, unsigned int type,
			   unsigned int index,
			   const char *name, unsigned int flags,
			   unsigned int num_descs, unsigned int desc_size,
			   unsigned int cq_desc_size,
			   unsigned int sg_desc_size,
			   unsigned int desc_info_size,
			   unsigned int pid, struct bpf_prog *xdp_prog,
			   struct ionic_qcq **qcq)
{
	struct ionic_dev *idev = &lif->ionic->idev;
	struct device *dev = lif->ionic->dev;
	struct ionic_qcq *new;
	int err;

	*qcq = NULL;

	new = devm_kzalloc(dev, sizeof(*new), GFP_KERNEL);
	if (!new) {
		netdev_err(lif->netdev, "Cannot allocate queue structure\n");
		err = -ENOMEM;
		goto err_out;
	}

	new->q.dev = dev;
	new->flags = flags;

	new->q.info = vcalloc(num_descs, desc_info_size);
	if (!new->q.info) {
		netdev_err(lif->netdev, "Cannot allocate queue info\n");
		err = -ENOMEM;
		goto err_out_free_qcq;
	}

	if (type == IONIC_QTYPE_RXQ) {
		struct page_pool_params pp_params = {
			.flags = PP_FLAG_DMA_MAP | PP_FLAG_DMA_SYNC_DEV,
			.order = 0,
			.pool_size = num_descs,
			.nid = NUMA_NO_NODE,
			.dev = lif->ionic->dev,
			.napi = &new->napi,
			.dma_dir = DMA_FROM_DEVICE,
			.max_len = PAGE_SIZE,
			.netdev = lif->netdev,
		};

		if (xdp_prog)
			pp_params.dma_dir = DMA_BIDIRECTIONAL;

		new->q.page_pool = page_pool_create(&pp_params);
		if (IS_ERR(new->q.page_pool)) {
			netdev_err(lif->netdev, "Cannot create page_pool\n");
			err = PTR_ERR(new->q.page_pool);
			new->q.page_pool = NULL;
			goto err_out_free_q_info;
		}
	}

	new->q.type = type;
	new->q.max_sg_elems = lif->qtype_info[type].max_sg_elems;

	err = ionic_q_init(lif, idev, &new->q, index, name, num_descs,
			   desc_size, sg_desc_size, pid);
	if (err) {
		netdev_err(lif->netdev, "Cannot initialize queue\n");
		goto err_out_free_page_pool;
	}

	err = ionic_alloc_qcq_interrupt(lif, new);
	if (err)
		goto err_out_free_page_pool;

	err = ionic_cq_init(lif, &new->cq, &new->intr, num_descs, cq_desc_size);
	if (err) {
		netdev_err(lif->netdev, "Cannot initialize completion queue\n");
		goto err_out_free_irq;
	}

	if (flags & IONIC_QCQ_F_NOTIFYQ) {
		int q_size;

		/* q & cq need to be contiguous in NotifyQ, so alloc it all in q
		 * and don't alloc qc.  We leave new->qc_size and new->qc_base
		 * as 0 to be sure we don't try to free it later.
		 */
		q_size = ALIGN(num_descs * desc_size, PAGE_SIZE);
		new->q_size = PAGE_SIZE + q_size +
			      ALIGN(num_descs * cq_desc_size, PAGE_SIZE);
		new->q_base = dma_alloc_coherent(dev, new->q_size,
						 &new->q_base_pa, GFP_KERNEL);
		if (!new->q_base) {
			netdev_err(lif->netdev, "Cannot allocate qcq DMA memory\n");
			err = -ENOMEM;
			goto err_out_free_irq;
		}
		new->q.base = PTR_ALIGN(new->q_base, PAGE_SIZE);
		new->q.base_pa = ALIGN(new->q_base_pa, PAGE_SIZE);

		/* Base the NotifyQ cq.base off of the ALIGNed q.base */
		new->cq.base = PTR_ALIGN(new->q.base + q_size, PAGE_SIZE);
		new->cq.base_pa = ALIGN(new->q_base_pa + q_size, PAGE_SIZE);
		new->cq.bound_q = &new->q;
	} else {
		/* regular DMA q descriptors */
		new->q_size = PAGE_SIZE + (num_descs * desc_size);
		new->q_base = dma_alloc_coherent(dev, new->q_size, &new->q_base_pa,
						 GFP_KERNEL);
		if (!new->q_base) {
			netdev_err(lif->netdev, "Cannot allocate queue DMA memory\n");
			err = -ENOMEM;
			goto err_out_free_irq;
		}
		new->q.base = PTR_ALIGN(new->q_base, PAGE_SIZE);
		new->q.base_pa = ALIGN(new->q_base_pa, PAGE_SIZE);

		if (flags & IONIC_QCQ_F_CMB_RINGS) {
			/* on-chip CMB q descriptors */
			new->cmb_q_size = num_descs * desc_size;
			new->cmb_order = order_base_2(new->cmb_q_size / PAGE_SIZE);

			err = ionic_get_cmb(lif, &new->cmb_pgid, &new->cmb_q_base_pa,
					    new->cmb_order);
			if (err) {
				netdev_err(lif->netdev,
					   "Cannot allocate queue order %d from cmb: err %d\n",
					   new->cmb_order, err);
				goto err_out_free_q;
			}

			new->cmb_q_base = ioremap_wc(new->cmb_q_base_pa, new->cmb_q_size);
			if (!new->cmb_q_base) {
				netdev_err(lif->netdev, "Cannot map queue from cmb\n");
				ionic_put_cmb(lif, new->cmb_pgid, new->cmb_order);
				err = -ENOMEM;
				goto err_out_free_q;
			}

			new->cmb_q_base_pa -= idev->phy_cmb_pages;
			new->q.cmb_base = new->cmb_q_base;
			new->q.cmb_base_pa = new->cmb_q_base_pa;
		}

		/* cq DMA descriptors */
		new->cq_size = PAGE_SIZE + (num_descs * cq_desc_size);
		new->cq_base = dma_alloc_coherent(dev, new->cq_size, &new->cq_base_pa,
						  GFP_KERNEL);
		if (!new->cq_base) {
			netdev_err(lif->netdev, "Cannot allocate cq DMA memory\n");
			err = -ENOMEM;
			goto err_out_free_q;
		}
		new->cq.base = PTR_ALIGN(new->cq_base, PAGE_SIZE);
		new->cq.base_pa = ALIGN(new->cq_base_pa, PAGE_SIZE);
		new->cq.bound_q = &new->q;
	}

	if (flags & IONIC_QCQ_F_SG) {
		new->sg_size = PAGE_SIZE + (num_descs * sg_desc_size);
		new->sg_base = dma_alloc_coherent(dev, new->sg_size, &new->sg_base_pa,
						  GFP_KERNEL);
		if (!new->sg_base) {
			netdev_err(lif->netdev, "Cannot allocate sg DMA memory\n");
			err = -ENOMEM;
			goto err_out_free_cq;
		}
		new->q.sg_base = PTR_ALIGN(new->sg_base, PAGE_SIZE);
		new->q.sg_base_pa = ALIGN(new->sg_base_pa, PAGE_SIZE);
	}

	INIT_WORK(&new->dim.work, ionic_dim_work);
	new->dim.mode = DIM_CQ_PERIOD_MODE_START_FROM_CQE;
	if (lif->doorbell_wa)
		INIT_WORK(&new->doorbell_napi_work, ionic_doorbell_napi_work);

	*qcq = new;

	return 0;

err_out_free_cq:
	dma_free_coherent(dev, new->cq_size, new->cq_base, new->cq_base_pa);
err_out_free_q:
	if (new->cmb_q_base) {
		iounmap(new->cmb_q_base);
		ionic_put_cmb(lif, new->cmb_pgid, new->cmb_order);
	}
	dma_free_coherent(dev, new->q_size, new->q_base, new->q_base_pa);
err_out_free_irq:
	if (flags & IONIC_QCQ_F_INTR) {
		devm_free_irq(dev, new->intr.vector, &new->napi);
		ionic_intr_free(lif->ionic, new->intr.index);
	}
err_out_free_page_pool:
	page_pool_destroy(new->q.page_pool);
err_out_free_q_info:
	vfree(new->q.info);
err_out_free_qcq:
	devm_kfree(dev, new);
err_out:
	dev_err(dev, "qcq alloc of %s%d failed %d\n", name, index, err);
	return err;
}

static int ionic_qcqs_alloc(struct ionic_lif *lif)
{
	struct device *dev = lif->ionic->dev;
	unsigned int flags;
	int err;

	flags = IONIC_QCQ_F_INTR;
	err = ionic_qcq_alloc(lif, IONIC_QTYPE_ADMINQ, 0, "admin", flags,
			      IONIC_ADMINQ_LENGTH,
			      sizeof(struct ionic_admin_cmd),
			      sizeof(struct ionic_admin_comp),
			      0,
			      sizeof(struct ionic_admin_desc_info),
			      lif->kern_pid, NULL, &lif->adminqcq);
	if (err)
		return err;
	ionic_debugfs_add_qcq(lif, lif->adminqcq);

	if (lif->ionic->nnqs_per_lif) {
		flags = IONIC_QCQ_F_NOTIFYQ;
		err = ionic_qcq_alloc(lif, IONIC_QTYPE_NOTIFYQ, 0, "notifyq",
				      flags, IONIC_NOTIFYQ_LENGTH,
				      sizeof(struct ionic_notifyq_cmd),
				      sizeof(union ionic_notifyq_comp),
				      0,
				      sizeof(struct ionic_admin_desc_info),
				      lif->kern_pid, NULL, &lif->notifyqcq);
		if (err)
			goto err_out;
		ionic_debugfs_add_qcq(lif, lif->notifyqcq);

		/* Let the notifyq ride on the adminq interrupt */
		ionic_link_qcq_interrupts(lif->adminqcq, lif->notifyqcq);
	}

	err = -ENOMEM;
	lif->txqcqs = devm_kcalloc(dev, lif->ionic->ntxqs_per_lif,
				   sizeof(*lif->txqcqs), GFP_KERNEL);
	if (!lif->txqcqs)
		goto err_out;
	lif->rxqcqs = devm_kcalloc(dev, lif->ionic->nrxqs_per_lif,
				   sizeof(*lif->rxqcqs), GFP_KERNEL);
	if (!lif->rxqcqs)
		goto err_out;

	lif->txqstats = devm_kcalloc(dev, lif->ionic->ntxqs_per_lif + 1,
				     sizeof(*lif->txqstats), GFP_KERNEL);
	if (!lif->txqstats)
		goto err_out;
	lif->rxqstats = devm_kcalloc(dev, lif->ionic->nrxqs_per_lif + 1,
				     sizeof(*lif->rxqstats), GFP_KERNEL);
	if (!lif->rxqstats)
		goto err_out;

	return 0;

err_out:
	ionic_qcqs_free(lif);
	return err;
}

static void ionic_qcq_sanitize(struct ionic_qcq *qcq)
{
	qcq->q.tail_idx = 0;
	qcq->q.head_idx = 0;
	qcq->cq.tail_idx = 0;
	qcq->cq.done_color = 1;
	memset(qcq->q_base, 0, qcq->q_size);
	if (qcq->cmb_q_base)
		memset_io(qcq->cmb_q_base, 0, qcq->cmb_q_size);
	memset(qcq->cq_base, 0, qcq->cq_size);
	memset(qcq->sg_base, 0, qcq->sg_size);
}

static int ionic_lif_txq_init(struct ionic_lif *lif, struct ionic_qcq *qcq)
{
	struct device *dev = lif->ionic->dev;
	struct ionic_queue *q = &qcq->q;
	struct ionic_cq *cq = &qcq->cq;
	struct ionic_admin_ctx ctx = {
		.work = COMPLETION_INITIALIZER_ONSTACK(ctx.work),
		.cmd.q_init = {
			.opcode = IONIC_CMD_Q_INIT,
			.lif_index = cpu_to_le16(lif->index),
			.type = q->type,
			.ver = lif->qtype_info[q->type].version,
			.index = cpu_to_le32(q->index),
			.flags = cpu_to_le16(IONIC_QINIT_F_IRQ |
					     IONIC_QINIT_F_SG),
			.intr_index = cpu_to_le16(qcq->intr.index),
			.pid = cpu_to_le16(q->pid),
			.ring_size = ilog2(q->num_descs),
			.ring_base = cpu_to_le64(q->base_pa),
			.cq_ring_base = cpu_to_le64(cq->base_pa),
			.sg_ring_base = cpu_to_le64(q->sg_base_pa),
			.features = cpu_to_le64(q->features),
		},
	};
	int err;

	if (qcq->flags & IONIC_QCQ_F_CMB_RINGS) {
		ctx.cmd.q_init.flags |= cpu_to_le16(IONIC_QINIT_F_CMB);
		ctx.cmd.q_init.ring_base = cpu_to_le64(qcq->cmb_q_base_pa);
	}

	dev_dbg(dev, "txq_init.pid %d\n", ctx.cmd.q_init.pid);
	dev_dbg(dev, "txq_init.index %d\n", ctx.cmd.q_init.index);
	dev_dbg(dev, "txq_init.ring_base 0x%llx\n", ctx.cmd.q_init.ring_base);
	dev_dbg(dev, "txq_init.ring_size %d\n", ctx.cmd.q_init.ring_size);
	dev_dbg(dev, "txq_init.cq_ring_base 0x%llx\n", ctx.cmd.q_init.cq_ring_base);
	dev_dbg(dev, "txq_init.sg_ring_base 0x%llx\n", ctx.cmd.q_init.sg_ring_base);
	dev_dbg(dev, "txq_init.flags 0x%x\n", ctx.cmd.q_init.flags);
	dev_dbg(dev, "txq_init.ver %d\n", ctx.cmd.q_init.ver);
	dev_dbg(dev, "txq_init.intr_index %d\n", ctx.cmd.q_init.intr_index);

	ionic_qcq_sanitize(qcq);

	err = ionic_adminq_post_wait(lif, &ctx);
	if (err)
		return err;

	q->hw_type = ctx.comp.q_init.hw_type;
	q->hw_index = le32_to_cpu(ctx.comp.q_init.hw_index);
	q->dbval = IONIC_DBELL_QID(q->hw_index);

	dev_dbg(dev, "txq->hw_type %d\n", q->hw_type);
	dev_dbg(dev, "txq->hw_index %d\n", q->hw_index);

	q->dbell_deadline = IONIC_TX_DOORBELL_DEADLINE;
	q->dbell_jiffies = jiffies;

	if (test_bit(IONIC_LIF_F_SPLIT_INTR, lif->state))
		netif_napi_add(lif->netdev, &qcq->napi, ionic_tx_napi);

	qcq->flags |= IONIC_QCQ_F_INITED;

	return 0;
}

static int ionic_lif_rxq_init(struct ionic_lif *lif, struct ionic_qcq *qcq)
{
	struct device *dev = lif->ionic->dev;
	struct ionic_queue *q = &qcq->q;
	struct ionic_cq *cq = &qcq->cq;
	struct ionic_admin_ctx ctx = {
		.work = COMPLETION_INITIALIZER_ONSTACK(ctx.work),
		.cmd.q_init = {
			.opcode = IONIC_CMD_Q_INIT,
			.lif_index = cpu_to_le16(lif->index),
			.type = q->type,
			.ver = lif->qtype_info[q->type].version,
			.index = cpu_to_le32(q->index),
			.flags = cpu_to_le16(IONIC_QINIT_F_IRQ),
			.intr_index = cpu_to_le16(cq->bound_intr->index),
			.pid = cpu_to_le16(q->pid),
			.ring_size = ilog2(q->num_descs),
			.ring_base = cpu_to_le64(q->base_pa),
			.cq_ring_base = cpu_to_le64(cq->base_pa),
			.sg_ring_base = cpu_to_le64(q->sg_base_pa),
			.features = cpu_to_le64(q->features),
		},
	};
	int err;

	q->partner = &lif->txqcqs[q->index]->q;
	q->partner->partner = q;

	if (!lif->xdp_prog ||
	    (lif->xdp_prog->aux && lif->xdp_prog->aux->xdp_has_frags))
		ctx.cmd.q_init.flags |= cpu_to_le16(IONIC_QINIT_F_SG);

	if (qcq->flags & IONIC_QCQ_F_CMB_RINGS) {
		ctx.cmd.q_init.flags |= cpu_to_le16(IONIC_QINIT_F_CMB);
		ctx.cmd.q_init.ring_base = cpu_to_le64(qcq->cmb_q_base_pa);
	}

	dev_dbg(dev, "rxq_init.pid %d\n", ctx.cmd.q_init.pid);
	dev_dbg(dev, "rxq_init.index %d\n", ctx.cmd.q_init.index);
	dev_dbg(dev, "rxq_init.ring_base 0x%llx\n", ctx.cmd.q_init.ring_base);
	dev_dbg(dev, "rxq_init.ring_size %d\n", ctx.cmd.q_init.ring_size);
	dev_dbg(dev, "rxq_init.flags 0x%x\n", ctx.cmd.q_init.flags);
	dev_dbg(dev, "rxq_init.ver %d\n", ctx.cmd.q_init.ver);
	dev_dbg(dev, "rxq_init.intr_index %d\n", ctx.cmd.q_init.intr_index);

	ionic_qcq_sanitize(qcq);

	err = ionic_adminq_post_wait(lif, &ctx);
	if (err)
		return err;

	q->hw_type = ctx.comp.q_init.hw_type;
	q->hw_index = le32_to_cpu(ctx.comp.q_init.hw_index);
	q->dbval = IONIC_DBELL_QID(q->hw_index);

	dev_dbg(dev, "rxq->hw_type %d\n", q->hw_type);
	dev_dbg(dev, "rxq->hw_index %d\n", q->hw_index);

	q->dbell_deadline = IONIC_RX_MIN_DOORBELL_DEADLINE;
	q->dbell_jiffies = jiffies;

	if (test_bit(IONIC_LIF_F_SPLIT_INTR, lif->state))
		netif_napi_add(lif->netdev, &qcq->napi, ionic_rx_napi);
	else
		netif_napi_add(lif->netdev, &qcq->napi, ionic_txrx_napi);
	err = ionic_register_rxq_info(q, qcq->napi.napi_id);
	if (err) {
		netif_napi_del(&qcq->napi);
		return err;
	}

	qcq->flags |= IONIC_QCQ_F_INITED;

	return 0;
}

int ionic_lif_create_hwstamp_txq(struct ionic_lif *lif)
{
	unsigned int num_desc, desc_sz, comp_sz, sg_desc_sz;
	unsigned int txq_i, flags;
	struct ionic_qcq *txq;
	u64 features;
	int err;

	if (lif->hwstamp_txq)
		return 0;

	features = IONIC_Q_F_2X_CQ_DESC | IONIC_TXQ_F_HWSTAMP;

	num_desc = IONIC_MIN_TXRX_DESC;
	desc_sz = sizeof(struct ionic_txq_desc);
	comp_sz = 2 * sizeof(struct ionic_txq_comp);

	if (lif->qtype_info[IONIC_QTYPE_TXQ].version >= 1 &&
	    lif->qtype_info[IONIC_QTYPE_TXQ].sg_desc_sz == sizeof(struct ionic_txq_sg_desc_v1))
		sg_desc_sz = sizeof(struct ionic_txq_sg_desc_v1);
	else
		sg_desc_sz = sizeof(struct ionic_txq_sg_desc);

	txq_i = lif->ionic->ntxqs_per_lif;
	flags = IONIC_QCQ_F_TX_STATS | IONIC_QCQ_F_SG;

	err = ionic_qcq_alloc(lif, IONIC_QTYPE_TXQ, txq_i, "hwstamp_tx", flags,
			      num_desc, desc_sz, comp_sz, sg_desc_sz,
			      sizeof(struct ionic_tx_desc_info),
			      lif->kern_pid, NULL, &txq);
	if (err)
		goto err_qcq_alloc;

	txq->q.features = features;

	ionic_link_qcq_interrupts(lif->adminqcq, txq);
	ionic_debugfs_add_qcq(lif, txq);

	lif->hwstamp_txq = txq;

	if (netif_running(lif->netdev)) {
		err = ionic_lif_txq_init(lif, txq);
		if (err)
			goto err_qcq_init;

		if (test_bit(IONIC_LIF_F_UP, lif->state)) {
			err = ionic_qcq_enable(txq);
			if (err)
				goto err_qcq_enable;
		}
	}

	return 0;

err_qcq_enable:
	ionic_lif_qcq_deinit(lif, txq);
err_qcq_init:
	lif->hwstamp_txq = NULL;
	ionic_debugfs_del_qcq(txq);
	ionic_qcq_free(lif, txq);
	devm_kfree(lif->ionic->dev, txq);
err_qcq_alloc:
	return err;
}

int ionic_lif_create_hwstamp_rxq(struct ionic_lif *lif)
{
	unsigned int num_desc, desc_sz, comp_sz, sg_desc_sz;
	unsigned int rxq_i, flags;
	struct ionic_qcq *rxq;
	u64 features;
	int err;

	if (lif->hwstamp_rxq)
		return 0;

	features = IONIC_Q_F_2X_CQ_DESC | IONIC_RXQ_F_HWSTAMP;

	num_desc = IONIC_MIN_TXRX_DESC;
	desc_sz = sizeof(struct ionic_rxq_desc);
	comp_sz = 2 * sizeof(struct ionic_rxq_comp);
	sg_desc_sz = sizeof(struct ionic_rxq_sg_desc);

	rxq_i = lif->ionic->nrxqs_per_lif;
	flags = IONIC_QCQ_F_RX_STATS | IONIC_QCQ_F_SG;

	err = ionic_qcq_alloc(lif, IONIC_QTYPE_RXQ, rxq_i, "hwstamp_rx", flags,
			      num_desc, desc_sz, comp_sz, sg_desc_sz,
			      sizeof(struct ionic_rx_desc_info),
			      lif->kern_pid, NULL, &rxq);
	if (err)
		goto err_qcq_alloc;

	rxq->q.features = features;

	ionic_link_qcq_interrupts(lif->adminqcq, rxq);
	ionic_debugfs_add_qcq(lif, rxq);

	lif->hwstamp_rxq = rxq;

	if (netif_running(lif->netdev)) {
		err = ionic_lif_rxq_init(lif, rxq);
		if (err)
			goto err_qcq_init;

		if (test_bit(IONIC_LIF_F_UP, lif->state)) {
			ionic_rx_fill(&rxq->q, NULL);
			err = ionic_qcq_enable(rxq);
			if (err)
				goto err_qcq_enable;
		}
	}

	return 0;

err_qcq_enable:
	ionic_lif_qcq_deinit(lif, rxq);
err_qcq_init:
	lif->hwstamp_rxq = NULL;
	ionic_debugfs_del_qcq(rxq);
	ionic_qcq_free(lif, rxq);
	devm_kfree(lif->ionic->dev, rxq);
err_qcq_alloc:
	return err;
}

int ionic_lif_config_hwstamp_rxq_all(struct ionic_lif *lif, bool rx_all)
{
	struct ionic_queue_params qparam;

	ionic_init_queue_params(lif, &qparam);

	if (rx_all)
		qparam.rxq_features = IONIC_Q_F_2X_CQ_DESC | IONIC_RXQ_F_HWSTAMP;
	else
		qparam.rxq_features = 0;

	/* if we're not running, just set the values and return */
	if (!netif_running(lif->netdev)) {
		lif->rxq_features = qparam.rxq_features;
		return 0;
	}

	return ionic_reconfigure_queues(lif, &qparam);
}

int ionic_lif_set_hwstamp_txmode(struct ionic_lif *lif, u16 txstamp_mode)
{
	struct ionic_admin_ctx ctx = {
		.work = COMPLETION_INITIALIZER_ONSTACK(ctx.work),
		.cmd.lif_setattr = {
			.opcode = IONIC_CMD_LIF_SETATTR,
			.index = cpu_to_le16(lif->index),
			.attr = IONIC_LIF_ATTR_TXSTAMP,
			.txstamp_mode = cpu_to_le16(txstamp_mode),
		},
	};

	return ionic_adminq_post_wait(lif, &ctx);
}

static void ionic_lif_del_hwstamp_rxfilt(struct ionic_lif *lif)
{
	struct ionic_admin_ctx ctx = {
		.work = COMPLETION_INITIALIZER_ONSTACK(ctx.work),
		.cmd.rx_filter_del = {
			.opcode = IONIC_CMD_RX_FILTER_DEL,
			.lif_index = cpu_to_le16(lif->index),
		},
	};
	struct ionic_rx_filter *f;
	u32 filter_id;
	int err;

	spin_lock_bh(&lif->rx_filters.lock);

	f = ionic_rx_filter_rxsteer(lif);
	if (!f) {
		spin_unlock_bh(&lif->rx_filters.lock);
		return;
	}

	filter_id = f->filter_id;
	ionic_rx_filter_free(lif, f);

	spin_unlock_bh(&lif->rx_filters.lock);

	netdev_dbg(lif->netdev, "rx_filter del RXSTEER (id %d)\n", filter_id);

	ctx.cmd.rx_filter_del.filter_id = cpu_to_le32(filter_id);

	err = ionic_adminq_post_wait(lif, &ctx);
	if (err && err != -EEXIST)
		netdev_dbg(lif->netdev, "failed to delete rx_filter RXSTEER (id %d)\n", filter_id);
}

static int ionic_lif_add_hwstamp_rxfilt(struct ionic_lif *lif, u64 pkt_class)
{
	struct ionic_admin_ctx ctx = {
		.work = COMPLETION_INITIALIZER_ONSTACK(ctx.work),
		.cmd.rx_filter_add = {
			.opcode = IONIC_CMD_RX_FILTER_ADD,
			.lif_index = cpu_to_le16(lif->index),
			.match = cpu_to_le16(IONIC_RX_FILTER_STEER_PKTCLASS),
			.pkt_class = cpu_to_le64(pkt_class),
		},
	};
	u8 qtype;
	u32 qid;
	int err;

	if (!lif->hwstamp_rxq)
		return -EINVAL;

	qtype = lif->hwstamp_rxq->q.type;
	ctx.cmd.rx_filter_add.qtype = qtype;

	qid = lif->hwstamp_rxq->q.index;
	ctx.cmd.rx_filter_add.qid = cpu_to_le32(qid);

	netdev_dbg(lif->netdev, "rx_filter add RXSTEER\n");
	err = ionic_adminq_post_wait(lif, &ctx);
	if (err && err != -EEXIST)
		return err;

	spin_lock_bh(&lif->rx_filters.lock);
	err = ionic_rx_filter_save(lif, 0, qid, 0, &ctx, IONIC_FILTER_STATE_SYNCED);
	spin_unlock_bh(&lif->rx_filters.lock);

	return err;
}

int ionic_lif_set_hwstamp_rxfilt(struct ionic_lif *lif, u64 pkt_class)
{
	ionic_lif_del_hwstamp_rxfilt(lif);

	if (!pkt_class)
		return 0;

	return ionic_lif_add_hwstamp_rxfilt(lif, pkt_class);
}

static int ionic_adminq_napi(struct napi_struct *napi, int budget)
{
	struct ionic_intr_info *intr = napi_to_cq(napi)->bound_intr;
	struct ionic_lif *lif = napi_to_cq(napi)->lif;
	struct ionic_dev *idev = &lif->ionic->idev;
	unsigned long irqflags;
	unsigned int flags = 0;
	int rx_work = 0;
	int tx_work = 0;
	int n_work = 0;
	int a_work = 0;
	int work_done;
	int credits;

	if (lif->notifyqcq && lif->notifyqcq->flags & IONIC_QCQ_F_INITED)
		n_work = ionic_cq_service(&lif->notifyqcq->cq, budget,
					  ionic_notifyq_service, NULL, NULL);

	spin_lock_irqsave(&lif->adminq_lock, irqflags);
	if (lif->adminqcq && lif->adminqcq->flags & IONIC_QCQ_F_INITED)
		a_work = ionic_cq_service(&lif->adminqcq->cq, budget,
					  ionic_adminq_service, NULL, NULL);

	spin_unlock_irqrestore(&lif->adminq_lock, irqflags);

	if (lif->hwstamp_rxq)
		rx_work = ionic_cq_service(&lif->hwstamp_rxq->cq, budget,
					   ionic_rx_service, NULL, NULL);

	if (lif->hwstamp_txq)
		tx_work = ionic_tx_cq_service(&lif->hwstamp_txq->cq, budget, !!budget);

	work_done = max(max(n_work, a_work), max(rx_work, tx_work));
	if (work_done < budget && napi_complete_done(napi, work_done)) {
		flags |= IONIC_INTR_CRED_UNMASK;
		intr->rearm_count++;
	}

	if (work_done || flags) {
		flags |= IONIC_INTR_CRED_RESET_COALESCE;
		credits = n_work + a_work + rx_work + tx_work;
		ionic_intr_credits(idev->intr_ctrl, intr->index, credits, flags);
	}

	if (lif->doorbell_wa) {
		if (!a_work)
			ionic_adminq_poke_doorbell(&lif->adminqcq->q);
		if (lif->hwstamp_rxq && !rx_work)
			ionic_rxq_poke_doorbell(&lif->hwstamp_rxq->q);
		if (lif->hwstamp_txq && !tx_work)
			ionic_txq_poke_doorbell(&lif->hwstamp_txq->q);
	}

	return work_done;
}

void ionic_get_stats64(struct net_device *netdev,
		       struct rtnl_link_stats64 *ns)
{
	struct ionic_lif *lif = netdev_priv(netdev);
	struct ionic_lif_stats *ls;

	memset(ns, 0, sizeof(*ns));
	ls = &lif->info->stats;

	ns->rx_packets = le64_to_cpu(ls->rx_ucast_packets) +
			 le64_to_cpu(ls->rx_mcast_packets) +
			 le64_to_cpu(ls->rx_bcast_packets);

	ns->tx_packets = le64_to_cpu(ls->tx_ucast_packets) +
			 le64_to_cpu(ls->tx_mcast_packets) +
			 le64_to_cpu(ls->tx_bcast_packets);

	ns->rx_bytes = le64_to_cpu(ls->rx_ucast_bytes) +
		       le64_to_cpu(ls->rx_mcast_bytes) +
		       le64_to_cpu(ls->rx_bcast_bytes);

	ns->tx_bytes = le64_to_cpu(ls->tx_ucast_bytes) +
		       le64_to_cpu(ls->tx_mcast_bytes) +
		       le64_to_cpu(ls->tx_bcast_bytes);

	ns->rx_dropped = le64_to_cpu(ls->rx_ucast_drop_packets) +
			 le64_to_cpu(ls->rx_mcast_drop_packets) +
			 le64_to_cpu(ls->rx_bcast_drop_packets);

	ns->tx_dropped = le64_to_cpu(ls->tx_ucast_drop_packets) +
			 le64_to_cpu(ls->tx_mcast_drop_packets) +
			 le64_to_cpu(ls->tx_bcast_drop_packets);

	ns->multicast = le64_to_cpu(ls->rx_mcast_packets);

	ns->rx_over_errors = le64_to_cpu(ls->rx_queue_empty);

	ns->rx_missed_errors = le64_to_cpu(ls->rx_dma_error) +
			       le64_to_cpu(ls->rx_queue_disabled) +
			       le64_to_cpu(ls->rx_desc_fetch_error) +
			       le64_to_cpu(ls->rx_desc_data_error);

	ns->tx_aborted_errors = le64_to_cpu(ls->tx_dma_error) +
				le64_to_cpu(ls->tx_queue_disabled) +
				le64_to_cpu(ls->tx_desc_fetch_error) +
				le64_to_cpu(ls->tx_desc_data_error);

	ns->rx_errors = ns->rx_over_errors +
			ns->rx_missed_errors;

	ns->tx_errors = ns->tx_aborted_errors;
}

static int ionic_addr_add(struct net_device *netdev, const u8 *addr)
{
	return ionic_lif_list_addr(netdev_priv(netdev), addr, ADD_ADDR);
}

static int ionic_addr_del(struct net_device *netdev, const u8 *addr)
{
	/* Don't delete our own address from the uc list */
	if (ether_addr_equal(addr, netdev->dev_addr))
		return 0;

	return ionic_lif_list_addr(netdev_priv(netdev), addr, DEL_ADDR);
}

void ionic_lif_rx_mode(struct ionic_lif *lif)
{
	struct net_device *netdev = lif->netdev;
	unsigned int nfilters;
	unsigned int nd_flags;
	char buf[128];
	u16 rx_mode;
	int i;
#define REMAIN(__x) (sizeof(buf) - (__x))

	mutex_lock(&lif->config_lock);

	/* grab the flags once for local use */
	nd_flags = netdev->flags;

	rx_mode = IONIC_RX_MODE_F_UNICAST;
	rx_mode |= (nd_flags & IFF_MULTICAST) ? IONIC_RX_MODE_F_MULTICAST : 0;
	rx_mode |= (nd_flags & IFF_BROADCAST) ? IONIC_RX_MODE_F_BROADCAST : 0;
	rx_mode |= (nd_flags & IFF_PROMISC) ? IONIC_RX_MODE_F_PROMISC : 0;
	rx_mode |= (nd_flags & IFF_ALLMULTI) ? IONIC_RX_MODE_F_ALLMULTI : 0;

	/* sync the filters */
	ionic_rx_filter_sync(lif);

	/* check for overflow state
	 *    if so, we track that we overflowed and enable NIC PROMISC
	 *    else if the overflow is set and not needed
	 *       we remove our overflow flag and check the netdev flags
	 *       to see if we can disable NIC PROMISC
	 */
	nfilters = le32_to_cpu(lif->identity->eth.max_ucast_filters);

	if (((lif->nucast + lif->nmcast) >= nfilters) ||
	    (lif->max_vlans && lif->nvlans >= lif->max_vlans)) {
		rx_mode |= IONIC_RX_MODE_F_PROMISC;
		rx_mode |= IONIC_RX_MODE_F_ALLMULTI;
	} else {
		if (!(nd_flags & IFF_PROMISC))
			rx_mode &= ~IONIC_RX_MODE_F_PROMISC;
		if (!(nd_flags & IFF_ALLMULTI))
			rx_mode &= ~IONIC_RX_MODE_F_ALLMULTI;
	}

	i = scnprintf(buf, sizeof(buf), "rx_mode 0x%04x -> 0x%04x:",
		      lif->rx_mode, rx_mode);
	if (rx_mode & IONIC_RX_MODE_F_UNICAST)
		i += scnprintf(&buf[i], REMAIN(i), " RX_MODE_F_UNICAST");
	if (rx_mode & IONIC_RX_MODE_F_MULTICAST)
		i += scnprintf(&buf[i], REMAIN(i), " RX_MODE_F_MULTICAST");
	if (rx_mode & IONIC_RX_MODE_F_BROADCAST)
		i += scnprintf(&buf[i], REMAIN(i), " RX_MODE_F_BROADCAST");
	if (rx_mode & IONIC_RX_MODE_F_PROMISC)
		i += scnprintf(&buf[i], REMAIN(i), " RX_MODE_F_PROMISC");
	if (rx_mode & IONIC_RX_MODE_F_ALLMULTI)
		i += scnprintf(&buf[i], REMAIN(i), " RX_MODE_F_ALLMULTI");
	if (rx_mode & IONIC_RX_MODE_F_RDMA_SNIFFER)
		i += scnprintf(&buf[i], REMAIN(i), " RX_MODE_F_RDMA_SNIFFER");
	netdev_dbg(netdev, "lif%d %s\n", lif->index, buf);

	if (lif->rx_mode != rx_mode) {
		struct ionic_admin_ctx ctx = {
			.work = COMPLETION_INITIALIZER_ONSTACK(ctx.work),
			.cmd.rx_mode_set = {
				.opcode = IONIC_CMD_RX_MODE_SET,
				.lif_index = cpu_to_le16(lif->index),
			},
		};
		int err;

		ctx.cmd.rx_mode_set.rx_mode = cpu_to_le16(rx_mode);
		err = ionic_adminq_post_wait(lif, &ctx);
		if (err)
			netdev_warn(netdev, "set rx_mode 0x%04x failed: %d\n",
				    rx_mode, err);
		else
			lif->rx_mode = rx_mode;
	}

	mutex_unlock(&lif->config_lock);
}

static void ionic_ndo_set_rx_mode(struct net_device *netdev)
{
	struct ionic_lif *lif = netdev_priv(netdev);
	struct ionic_deferred_work *work;

	/* Sync the kernel filter list with the driver filter list */
	__dev_uc_sync(netdev, ionic_addr_add, ionic_addr_del);
	__dev_mc_sync(netdev, ionic_addr_add, ionic_addr_del);

	/* Shove off the rest of the rxmode work to the work task
	 * which will include syncing the filters to the firmware.
	 */
	work = kzalloc(sizeof(*work), GFP_ATOMIC);
	if (!work) {
		netdev_err(lif->netdev, "rxmode change dropped\n");
		return;
	}
	work->type = IONIC_DW_TYPE_RX_MODE;
	netdev_dbg(lif->netdev, "deferred: rx_mode\n");
	ionic_lif_deferred_enqueue(lif, work);
}

static __le64 ionic_netdev_features_to_nic(netdev_features_t features)
{
	u64 wanted = 0;

	if (features & NETIF_F_HW_VLAN_CTAG_TX)
		wanted |= IONIC_ETH_HW_VLAN_TX_TAG;
	if (features & NETIF_F_HW_VLAN_CTAG_RX)
		wanted |= IONIC_ETH_HW_VLAN_RX_STRIP;
	if (features & NETIF_F_HW_VLAN_CTAG_FILTER)
		wanted |= IONIC_ETH_HW_VLAN_RX_FILTER;
	if (features & NETIF_F_RXHASH)
		wanted |= IONIC_ETH_HW_RX_HASH;
	if (features & NETIF_F_RXCSUM)
		wanted |= IONIC_ETH_HW_RX_CSUM;
	if (features & NETIF_F_SG)
		wanted |= IONIC_ETH_HW_TX_SG;
	if (features & NETIF_F_HW_CSUM)
		wanted |= IONIC_ETH_HW_TX_CSUM;
	if (features & NETIF_F_TSO)
		wanted |= IONIC_ETH_HW_TSO;
	if (features & NETIF_F_TSO6)
		wanted |= IONIC_ETH_HW_TSO_IPV6;
	if (features & NETIF_F_TSO_ECN)
		wanted |= IONIC_ETH_HW_TSO_ECN;
	if (features & NETIF_F_GSO_GRE)
		wanted |= IONIC_ETH_HW_TSO_GRE;
	if (features & NETIF_F_GSO_GRE_CSUM)
		wanted |= IONIC_ETH_HW_TSO_GRE_CSUM;
	if (features & NETIF_F_GSO_IPXIP4)
		wanted |= IONIC_ETH_HW_TSO_IPXIP4;
	if (features & NETIF_F_GSO_IPXIP6)
		wanted |= IONIC_ETH_HW_TSO_IPXIP6;
	if (features & NETIF_F_GSO_UDP_TUNNEL)
		wanted |= IONIC_ETH_HW_TSO_UDP;
	if (features & NETIF_F_GSO_UDP_TUNNEL_CSUM)
		wanted |= IONIC_ETH_HW_TSO_UDP_CSUM;

	return cpu_to_le64(wanted);
}

static int ionic_set_nic_features(struct ionic_lif *lif,
				  netdev_features_t features)
{
	struct device *dev = lif->ionic->dev;
	struct ionic_admin_ctx ctx = {
		.work = COMPLETION_INITIALIZER_ONSTACK(ctx.work),
		.cmd.lif_setattr = {
			.opcode = IONIC_CMD_LIF_SETATTR,
			.index = cpu_to_le16(lif->index),
			.attr = IONIC_LIF_ATTR_FEATURES,
		},
	};
	u64 vlan_flags = IONIC_ETH_HW_VLAN_TX_TAG |
			 IONIC_ETH_HW_VLAN_RX_STRIP |
			 IONIC_ETH_HW_VLAN_RX_FILTER;
	u64 old_hw_features;
	int err;

	ctx.cmd.lif_setattr.features = ionic_netdev_features_to_nic(features);

	if (lif->phc)
		ctx.cmd.lif_setattr.features |= cpu_to_le64(IONIC_ETH_HW_TIMESTAMP);

	err = ionic_adminq_post_wait(lif, &ctx);
	if (err)
		return err;

	old_hw_features = lif->hw_features;
	lif->hw_features = le64_to_cpu(ctx.cmd.lif_setattr.features &
				       ctx.comp.lif_setattr.features);

	if ((old_hw_features ^ lif->hw_features) & IONIC_ETH_HW_RX_HASH)
		ionic_lif_rss_config(lif, lif->rss_types, NULL, NULL);

	if ((vlan_flags & le64_to_cpu(ctx.cmd.lif_setattr.features)) &&
	    !(vlan_flags & le64_to_cpu(ctx.comp.lif_setattr.features)))
		dev_info_once(lif->ionic->dev, "NIC is not supporting vlan offload, likely in SmartNIC mode\n");

	if (lif->hw_features & IONIC_ETH_HW_VLAN_TX_TAG)
		dev_dbg(dev, "feature ETH_HW_VLAN_TX_TAG\n");
	if (lif->hw_features & IONIC_ETH_HW_VLAN_RX_STRIP)
		dev_dbg(dev, "feature ETH_HW_VLAN_RX_STRIP\n");
	if (lif->hw_features & IONIC_ETH_HW_VLAN_RX_FILTER)
		dev_dbg(dev, "feature ETH_HW_VLAN_RX_FILTER\n");
	if (lif->hw_features & IONIC_ETH_HW_RX_HASH)
		dev_dbg(dev, "feature ETH_HW_RX_HASH\n");
	if (lif->hw_features & IONIC_ETH_HW_TX_SG)
		dev_dbg(dev, "feature ETH_HW_TX_SG\n");
	if (lif->hw_features & IONIC_ETH_HW_TX_CSUM)
		dev_dbg(dev, "feature ETH_HW_TX_CSUM\n");
	if (lif->hw_features & IONIC_ETH_HW_RX_CSUM)
		dev_dbg(dev, "feature ETH_HW_RX_CSUM\n");
	if (lif->hw_features & IONIC_ETH_HW_TSO)
		dev_dbg(dev, "feature ETH_HW_TSO\n");
	if (lif->hw_features & IONIC_ETH_HW_TSO_IPV6)
		dev_dbg(dev, "feature ETH_HW_TSO_IPV6\n");
	if (lif->hw_features & IONIC_ETH_HW_TSO_ECN)
		dev_dbg(dev, "feature ETH_HW_TSO_ECN\n");
	if (lif->hw_features & IONIC_ETH_HW_TSO_GRE)
		dev_dbg(dev, "feature ETH_HW_TSO_GRE\n");
	if (lif->hw_features & IONIC_ETH_HW_TSO_GRE_CSUM)
		dev_dbg(dev, "feature ETH_HW_TSO_GRE_CSUM\n");
	if (lif->hw_features & IONIC_ETH_HW_TSO_IPXIP4)
		dev_dbg(dev, "feature ETH_HW_TSO_IPXIP4\n");
	if (lif->hw_features & IONIC_ETH_HW_TSO_IPXIP6)
		dev_dbg(dev, "feature ETH_HW_TSO_IPXIP6\n");
	if (lif->hw_features & IONIC_ETH_HW_TSO_UDP)
		dev_dbg(dev, "feature ETH_HW_TSO_UDP\n");
	if (lif->hw_features & IONIC_ETH_HW_TSO_UDP_CSUM)
		dev_dbg(dev, "feature ETH_HW_TSO_UDP_CSUM\n");
	if (lif->hw_features & IONIC_ETH_HW_TIMESTAMP)
		dev_dbg(dev, "feature ETH_HW_TIMESTAMP\n");

	return 0;
}

static int ionic_init_nic_features(struct ionic_lif *lif)
{
	struct net_device *netdev = lif->netdev;
	netdev_features_t features;
	int err;

	/* set up what we expect to support by default */
	features = NETIF_F_HW_VLAN_CTAG_TX |
		   NETIF_F_HW_VLAN_CTAG_RX |
		   NETIF_F_HW_VLAN_CTAG_FILTER |
		   NETIF_F_SG |
		   NETIF_F_HW_CSUM |
		   NETIF_F_RXCSUM |
		   NETIF_F_TSO |
		   NETIF_F_TSO6 |
		   NETIF_F_TSO_ECN |
		   NETIF_F_GSO_GRE |
		   NETIF_F_GSO_GRE_CSUM |
		   NETIF_F_GSO_IPXIP4 |
		   NETIF_F_GSO_IPXIP6 |
		   NETIF_F_GSO_UDP_TUNNEL |
		   NETIF_F_GSO_UDP_TUNNEL_CSUM;

	if (lif->nxqs > 1)
		features |= NETIF_F_RXHASH;

	err = ionic_set_nic_features(lif, features);
	if (err)
		return err;

	/* tell the netdev what we actually can support */
	netdev->features |= NETIF_F_HIGHDMA;

	if (lif->hw_features & IONIC_ETH_HW_VLAN_TX_TAG)
		netdev->hw_features |= NETIF_F_HW_VLAN_CTAG_TX;
	if (lif->hw_features & IONIC_ETH_HW_VLAN_RX_STRIP)
		netdev->hw_features |= NETIF_F_HW_VLAN_CTAG_RX;
	if (lif->hw_features & IONIC_ETH_HW_VLAN_RX_FILTER)
		netdev->hw_features |= NETIF_F_HW_VLAN_CTAG_FILTER;
	if (lif->hw_features & IONIC_ETH_HW_RX_HASH)
		netdev->hw_features |= NETIF_F_RXHASH;
	if (lif->hw_features & IONIC_ETH_HW_TX_SG)
		netdev->hw_features |= NETIF_F_SG;

	if (lif->hw_features & IONIC_ETH_HW_TX_CSUM)
		netdev->hw_enc_features |= NETIF_F_HW_CSUM;
	if (lif->hw_features & IONIC_ETH_HW_RX_CSUM)
		netdev->hw_enc_features |= NETIF_F_RXCSUM;
	if (lif->hw_features & IONIC_ETH_HW_TSO)
		netdev->hw_enc_features |= NETIF_F_TSO;
	if (lif->hw_features & IONIC_ETH_HW_TSO_IPV6)
		netdev->hw_enc_features |= NETIF_F_TSO6;
	if (lif->hw_features & IONIC_ETH_HW_TSO_ECN)
		netdev->hw_enc_features |= NETIF_F_TSO_ECN;
	if (lif->hw_features & IONIC_ETH_HW_TSO_GRE)
		netdev->hw_enc_features |= NETIF_F_GSO_GRE;
	if (lif->hw_features & IONIC_ETH_HW_TSO_GRE_CSUM)
		netdev->hw_enc_features |= NETIF_F_GSO_GRE_CSUM;
	if (lif->hw_features & IONIC_ETH_HW_TSO_IPXIP4)
		netdev->hw_enc_features |= NETIF_F_GSO_IPXIP4;
	if (lif->hw_features & IONIC_ETH_HW_TSO_IPXIP6)
		netdev->hw_enc_features |= NETIF_F_GSO_IPXIP6;
	if (lif->hw_features & IONIC_ETH_HW_TSO_UDP)
		netdev->hw_enc_features |= NETIF_F_GSO_UDP_TUNNEL;
	if (lif->hw_features & IONIC_ETH_HW_TSO_UDP_CSUM)
		netdev->hw_enc_features |= NETIF_F_GSO_UDP_TUNNEL_CSUM;

	netdev->hw_features |= netdev->hw_enc_features;
	netdev->features |= netdev->hw_features;
	netdev->vlan_features |= netdev->features & ~NETIF_F_VLAN_FEATURES;

	netdev->priv_flags |= IFF_UNICAST_FLT |
			      IFF_LIVE_ADDR_CHANGE;

	netdev->xdp_features = NETDEV_XDP_ACT_BASIC    |
			       NETDEV_XDP_ACT_REDIRECT |
			       NETDEV_XDP_ACT_RX_SG    |
			       NETDEV_XDP_ACT_NDO_XMIT |
			       NETDEV_XDP_ACT_NDO_XMIT_SG;

	return 0;
}

static int ionic_set_features(struct net_device *netdev,
			      netdev_features_t features)
{
	struct ionic_lif *lif = netdev_priv(netdev);
	int err;

	netdev_dbg(netdev, "%s: lif->features=0x%08llx new_features=0x%08llx\n",
		   __func__, (u64)lif->netdev->features, (u64)features);

	err = ionic_set_nic_features(lif, features);

	return err;
}

static int ionic_set_attr_mac(struct ionic_lif *lif, u8 *mac)
{
	struct ionic_admin_ctx ctx = {
		.work = COMPLETION_INITIALIZER_ONSTACK(ctx.work),
		.cmd.lif_setattr = {
			.opcode = IONIC_CMD_LIF_SETATTR,
			.index = cpu_to_le16(lif->index),
			.attr = IONIC_LIF_ATTR_MAC,
		},
	};

	ether_addr_copy(ctx.cmd.lif_setattr.mac, mac);
	return ionic_adminq_post_wait(lif, &ctx);
}

static int ionic_get_attr_mac(struct ionic_lif *lif, u8 *mac_addr)
{
	struct ionic_admin_ctx ctx = {
		.work = COMPLETION_INITIALIZER_ONSTACK(ctx.work),
		.cmd.lif_getattr = {
			.opcode = IONIC_CMD_LIF_GETATTR,
			.index = cpu_to_le16(lif->index),
			.attr = IONIC_LIF_ATTR_MAC,
		},
	};
	int err;

	err = ionic_adminq_post_wait(lif, &ctx);
	if (err)
		return err;

	ether_addr_copy(mac_addr, ctx.comp.lif_getattr.mac);
	return 0;
}

static int ionic_program_mac(struct ionic_lif *lif, u8 *mac)
{
	u8  get_mac[ETH_ALEN];
	int err;

	err = ionic_set_attr_mac(lif, mac);
	if (err)
		return err;

	err = ionic_get_attr_mac(lif, get_mac);
	if (err)
		return err;

	/* To deal with older firmware that silently ignores the set attr mac:
	 * doesn't actually change the mac and doesn't return an error, so we
	 * do the get attr to verify whether or not the set actually happened
	 */
	if (!ether_addr_equal(get_mac, mac))
		return 1;

	return 0;
}

static int ionic_set_mac_address(struct net_device *netdev, void *sa)
{
	struct ionic_lif *lif = netdev_priv(netdev);
	struct sockaddr *addr = sa;
	u8 *mac;
	int err;

	mac = (u8 *)addr->sa_data;
	if (ether_addr_equal(netdev->dev_addr, mac))
		return 0;

	err = ionic_program_mac(lif, mac);
	if (err < 0)
		return err;

	if (err > 0)
		netdev_dbg(netdev, "%s: SET and GET ATTR Mac are not equal-due to old FW running\n",
			   __func__);

	err = eth_prepare_mac_addr_change(netdev, addr);
	if (err)
		return err;

	if (!is_zero_ether_addr(netdev->dev_addr)) {
		netdev_info(netdev, "deleting mac addr %pM\n",
			    netdev->dev_addr);
		ionic_lif_addr_del(netdev_priv(netdev), netdev->dev_addr);
	}

	eth_commit_mac_addr_change(netdev, addr);
	netdev_info(netdev, "updating mac addr %pM\n", mac);

	return ionic_lif_addr_add(netdev_priv(netdev), mac);
}

void ionic_stop_queues_reconfig(struct ionic_lif *lif)
{
	/* Stop and clean the queues before reconfiguration */
	netif_device_detach(lif->netdev);
	ionic_stop_queues(lif);
	ionic_txrx_deinit(lif);
}

static int ionic_start_queues_reconfig(struct ionic_lif *lif)
{
	int err;

	/* Re-init the queues after reconfiguration */

	/* The only way txrx_init can fail here is if communication
	 * with FW is suddenly broken.  There's not much we can do
	 * at this point - error messages have already been printed,
	 * so we can continue on and the user can eventually do a
	 * DOWN and UP to try to reset and clear the issue.
	 */
	err = ionic_txrx_init(lif);
	ionic_link_status_check_request(lif, CAN_NOT_SLEEP);
	netif_device_attach(lif->netdev);

	return err;
}

static bool ionic_xdp_is_valid_mtu(struct ionic_lif *lif, u32 mtu,
				   struct bpf_prog *xdp_prog)
{
	if (!xdp_prog)
		return true;

	if (mtu <= IONIC_XDP_MAX_LINEAR_MTU)
		return true;

	if (xdp_prog->aux && xdp_prog->aux->xdp_has_frags)
		return true;

	return false;
}

static int ionic_change_mtu(struct net_device *netdev, int new_mtu)
{
	struct ionic_lif *lif = netdev_priv(netdev);
	struct ionic_admin_ctx ctx = {
		.work = COMPLETION_INITIALIZER_ONSTACK(ctx.work),
		.cmd.lif_setattr = {
			.opcode = IONIC_CMD_LIF_SETATTR,
			.index = cpu_to_le16(lif->index),
			.attr = IONIC_LIF_ATTR_MTU,
			.mtu = cpu_to_le32(new_mtu),
		},
	};
	struct bpf_prog *xdp_prog;
	int err;

	xdp_prog = READ_ONCE(lif->xdp_prog);
	if (!ionic_xdp_is_valid_mtu(lif, new_mtu, xdp_prog))
		return -EINVAL;

	err = ionic_adminq_post_wait(lif, &ctx);
	if (err)
		return err;

	/* if we're not running, nothing more to do */
	if (!netif_running(netdev)) {
		WRITE_ONCE(netdev->mtu, new_mtu);
		return 0;
	}

	mutex_lock(&lif->queue_lock);
	ionic_stop_queues_reconfig(lif);
	WRITE_ONCE(netdev->mtu, new_mtu);
	err = ionic_start_queues_reconfig(lif);
	mutex_unlock(&lif->queue_lock);

	return err;
}

static void ionic_tx_timeout_work(struct work_struct *ws)
{
	struct ionic_lif *lif = container_of(ws, struct ionic_lif, tx_timeout_work);
	int err;

	if (test_bit(IONIC_LIF_F_FW_RESET, lif->state))
		return;

	/* if we were stopped before this scheduled job was launched,
	 * don't bother the queues as they are already stopped.
	 */
	if (!netif_running(lif->netdev))
		return;

	mutex_lock(&lif->queue_lock);
	ionic_stop_queues_reconfig(lif);
	err = ionic_start_queues_reconfig(lif);
	mutex_unlock(&lif->queue_lock);

	if (err)
		dev_err(lif->ionic->dev, "%s: Restarting queues failed\n", __func__);
}

static void ionic_tx_timeout(struct net_device *netdev, unsigned int txqueue)
{
	struct ionic_lif *lif = netdev_priv(netdev);

	netdev_info(lif->netdev, "Tx Timeout triggered - txq %d\n", txqueue);
	schedule_work(&lif->tx_timeout_work);
}

static int ionic_vlan_rx_add_vid(struct net_device *netdev, __be16 proto,
				 u16 vid)
{
	struct ionic_lif *lif = netdev_priv(netdev);
	int err;

	err = ionic_lif_vlan_add(lif, vid);
	if (err)
		return err;

	ionic_lif_rx_mode(lif);

	return 0;
}

static int ionic_vlan_rx_kill_vid(struct net_device *netdev, __be16 proto,
				  u16 vid)
{
	struct ionic_lif *lif = netdev_priv(netdev);
	int err;

	err = ionic_lif_vlan_del(lif, vid);
	if (err)
		return err;

	ionic_lif_rx_mode(lif);

	return 0;
}

int ionic_lif_rss_config(struct ionic_lif *lif, const u16 types,
			 const u8 *key, const u32 *indir)
{
	struct ionic_admin_ctx ctx = {
		.work = COMPLETION_INITIALIZER_ONSTACK(ctx.work),
		.cmd.lif_setattr = {
			.opcode = IONIC_CMD_LIF_SETATTR,
			.attr = IONIC_LIF_ATTR_RSS,
			.rss.addr = cpu_to_le64(lif->rss_ind_tbl_pa),
		},
	};
	unsigned int i, tbl_sz;

	if (lif->hw_features & IONIC_ETH_HW_RX_HASH) {
		lif->rss_types = types;
		ctx.cmd.lif_setattr.rss.types = cpu_to_le16(types);
	}

	if (key)
		memcpy(lif->rss_hash_key, key, IONIC_RSS_HASH_KEY_SIZE);

	if (indir) {
		tbl_sz = le16_to_cpu(lif->ionic->ident.lif.eth.rss_ind_tbl_sz);
		for (i = 0; i < tbl_sz; i++)
			lif->rss_ind_tbl[i] = indir[i];
	}

	memcpy(ctx.cmd.lif_setattr.rss.key, lif->rss_hash_key,
	       IONIC_RSS_HASH_KEY_SIZE);

	return ionic_adminq_post_wait(lif, &ctx);
}

static int ionic_lif_rss_init(struct ionic_lif *lif)
{
	unsigned int tbl_sz;
	unsigned int i;

	lif->rss_types = IONIC_RSS_TYPE_IPV4     |
			 IONIC_RSS_TYPE_IPV4_TCP |
			 IONIC_RSS_TYPE_IPV4_UDP |
			 IONIC_RSS_TYPE_IPV6     |
			 IONIC_RSS_TYPE_IPV6_TCP |
			 IONIC_RSS_TYPE_IPV6_UDP;

	/* Fill indirection table with 'default' values */
	tbl_sz = le16_to_cpu(lif->ionic->ident.lif.eth.rss_ind_tbl_sz);
	for (i = 0; i < tbl_sz; i++)
		lif->rss_ind_tbl[i] = ethtool_rxfh_indir_default(i, lif->nxqs);

	return ionic_lif_rss_config(lif, lif->rss_types, NULL, NULL);
}

static void ionic_lif_rss_deinit(struct ionic_lif *lif)
{
	int tbl_sz;

	tbl_sz = le16_to_cpu(lif->ionic->ident.lif.eth.rss_ind_tbl_sz);
	memset(lif->rss_ind_tbl, 0, tbl_sz);
	memset(lif->rss_hash_key, 0, IONIC_RSS_HASH_KEY_SIZE);

	ionic_lif_rss_config(lif, 0x0, NULL, NULL);
}

static void ionic_lif_quiesce(struct ionic_lif *lif)
{
	struct ionic_admin_ctx ctx = {
		.work = COMPLETION_INITIALIZER_ONSTACK(ctx.work),
		.cmd.lif_setattr = {
			.opcode = IONIC_CMD_LIF_SETATTR,
			.index = cpu_to_le16(lif->index),
			.attr = IONIC_LIF_ATTR_STATE,
			.state = IONIC_LIF_QUIESCE,
		},
	};
	int err;

	err = ionic_adminq_post_wait(lif, &ctx);
	if (err)
		netdev_dbg(lif->netdev, "lif quiesce failed %d\n", err);
}

static void ionic_txrx_disable(struct ionic_lif *lif)
{
	unsigned int i;
	int err = 0;

	if (lif->txqcqs) {
		for (i = 0; i < lif->nxqs; i++)
			err = ionic_qcq_disable(lif, lif->txqcqs[i], err);
	}

	if (lif->hwstamp_txq)
		err = ionic_qcq_disable(lif, lif->hwstamp_txq, err);

	if (lif->rxqcqs) {
		for (i = 0; i < lif->nxqs; i++)
			err = ionic_qcq_disable(lif, lif->rxqcqs[i], err);
	}

	if (lif->hwstamp_rxq)
		err = ionic_qcq_disable(lif, lif->hwstamp_rxq, err);

	ionic_lif_quiesce(lif);
}

static void ionic_txrx_deinit(struct ionic_lif *lif)
{
	unsigned int i;

	if (lif->txqcqs) {
		for (i = 0; i < lif->nxqs && lif->txqcqs[i]; i++) {
			ionic_lif_qcq_deinit(lif, lif->txqcqs[i]);
			ionic_tx_flush(&lif->txqcqs[i]->cq);
			ionic_tx_empty(&lif->txqcqs[i]->q);
		}
	}

	if (lif->rxqcqs) {
		for (i = 0; i < lif->nxqs && lif->rxqcqs[i]; i++) {
			ionic_lif_qcq_deinit(lif, lif->rxqcqs[i]);
			ionic_rx_empty(&lif->rxqcqs[i]->q);
		}
	}
	lif->rx_mode = 0;

	if (lif->hwstamp_txq) {
		ionic_lif_qcq_deinit(lif, lif->hwstamp_txq);
		ionic_tx_flush(&lif->hwstamp_txq->cq);
		ionic_tx_empty(&lif->hwstamp_txq->q);
	}

	if (lif->hwstamp_rxq) {
		ionic_lif_qcq_deinit(lif, lif->hwstamp_rxq);
		ionic_rx_empty(&lif->hwstamp_rxq->q);
	}
}

void ionic_txrx_free(struct ionic_lif *lif)
{
	unsigned int i;

	if (lif->txqcqs) {
		for (i = 0; i < lif->ionic->ntxqs_per_lif && lif->txqcqs[i]; i++) {
			ionic_qcq_free(lif, lif->txqcqs[i]);
			devm_kfree(lif->ionic->dev, lif->txqcqs[i]);
			lif->txqcqs[i] = NULL;
		}
	}

	if (lif->rxqcqs) {
		for (i = 0; i < lif->ionic->nrxqs_per_lif && lif->rxqcqs[i]; i++) {
			ionic_qcq_free(lif, lif->rxqcqs[i]);
			devm_kfree(lif->ionic->dev, lif->rxqcqs[i]);
			lif->rxqcqs[i] = NULL;
		}
	}

	if (lif->hwstamp_txq) {
		ionic_qcq_free(lif, lif->hwstamp_txq);
		devm_kfree(lif->ionic->dev, lif->hwstamp_txq);
		lif->hwstamp_txq = NULL;
	}

	if (lif->hwstamp_rxq) {
		ionic_qcq_free(lif, lif->hwstamp_rxq);
		devm_kfree(lif->ionic->dev, lif->hwstamp_rxq);
		lif->hwstamp_rxq = NULL;
	}
}

static int ionic_txrx_alloc(struct ionic_lif *lif)
{
	unsigned int comp_sz, desc_sz, num_desc, sg_desc_sz;
	unsigned int flags, i;
	int err = 0;

	num_desc = lif->ntxq_descs;
	desc_sz = sizeof(struct ionic_txq_desc);
	comp_sz = sizeof(struct ionic_txq_comp);

	if (lif->qtype_info[IONIC_QTYPE_TXQ].version >= 1 &&
	    lif->qtype_info[IONIC_QTYPE_TXQ].sg_desc_sz ==
					  sizeof(struct ionic_txq_sg_desc_v1))
		sg_desc_sz = sizeof(struct ionic_txq_sg_desc_v1);
	else
		sg_desc_sz = sizeof(struct ionic_txq_sg_desc);

	flags = IONIC_QCQ_F_TX_STATS | IONIC_QCQ_F_SG;

	if (test_bit(IONIC_LIF_F_CMB_TX_RINGS, lif->state))
		flags |= IONIC_QCQ_F_CMB_RINGS;

	if (test_bit(IONIC_LIF_F_SPLIT_INTR, lif->state))
		flags |= IONIC_QCQ_F_INTR;

	for (i = 0; i < lif->nxqs; i++) {
		err = ionic_qcq_alloc(lif, IONIC_QTYPE_TXQ, i, "tx", flags,
				      num_desc, desc_sz, comp_sz, sg_desc_sz,
				      sizeof(struct ionic_tx_desc_info),
				      lif->kern_pid, NULL, &lif->txqcqs[i]);
		if (err)
			goto err_out;

		if (flags & IONIC_QCQ_F_INTR) {
			ionic_intr_coal_init(lif->ionic->idev.intr_ctrl,
					     lif->txqcqs[i]->intr.index,
					     lif->tx_coalesce_hw);
			if (test_bit(IONIC_LIF_F_TX_DIM_INTR, lif->state))
				lif->txqcqs[i]->intr.dim_coal_hw = lif->tx_coalesce_hw;
		}

		ionic_debugfs_add_qcq(lif, lif->txqcqs[i]);
	}

	flags = IONIC_QCQ_F_RX_STATS | IONIC_QCQ_F_SG | IONIC_QCQ_F_INTR;

	if (test_bit(IONIC_LIF_F_CMB_RX_RINGS, lif->state))
		flags |= IONIC_QCQ_F_CMB_RINGS;

	num_desc = lif->nrxq_descs;
	desc_sz = sizeof(struct ionic_rxq_desc);
	comp_sz = sizeof(struct ionic_rxq_comp);
	sg_desc_sz = sizeof(struct ionic_rxq_sg_desc);

	if (lif->rxq_features & IONIC_Q_F_2X_CQ_DESC)
		comp_sz *= 2;

	for (i = 0; i < lif->nxqs; i++) {
		err = ionic_qcq_alloc(lif, IONIC_QTYPE_RXQ, i, "rx", flags,
				      num_desc, desc_sz, comp_sz, sg_desc_sz,
				      sizeof(struct ionic_rx_desc_info),
				      lif->kern_pid, lif->xdp_prog,
				      &lif->rxqcqs[i]);
		if (err)
			goto err_out;

		lif->rxqcqs[i]->q.features = lif->rxq_features;

		ionic_intr_coal_init(lif->ionic->idev.intr_ctrl,
				     lif->rxqcqs[i]->intr.index,
				     lif->rx_coalesce_hw);
		if (test_bit(IONIC_LIF_F_RX_DIM_INTR, lif->state))
			lif->rxqcqs[i]->intr.dim_coal_hw = lif->rx_coalesce_hw;

		if (!test_bit(IONIC_LIF_F_SPLIT_INTR, lif->state))
			ionic_link_qcq_interrupts(lif->rxqcqs[i],
						  lif->txqcqs[i]);

		ionic_debugfs_add_qcq(lif, lif->rxqcqs[i]);
	}

	return 0;

err_out:
	ionic_txrx_free(lif);

	return err;
}

static int ionic_txrx_init(struct ionic_lif *lif)
{
	unsigned int i;
	int err;

	for (i = 0; i < lif->nxqs; i++) {
		err = ionic_lif_txq_init(lif, lif->txqcqs[i]);
		if (err)
			goto err_out;

		err = ionic_lif_rxq_init(lif, lif->rxqcqs[i]);
		if (err) {
			ionic_lif_qcq_deinit(lif, lif->txqcqs[i]);
			goto err_out;
		}
	}

	if (lif->netdev->features & NETIF_F_RXHASH)
		ionic_lif_rss_init(lif);

	ionic_lif_rx_mode(lif);

	return 0;

err_out:
	while (i--) {
		ionic_lif_qcq_deinit(lif, lif->txqcqs[i]);
		ionic_lif_qcq_deinit(lif, lif->rxqcqs[i]);
	}

	return err;
}

static int ionic_txrx_enable(struct ionic_lif *lif)
{
	int derr = 0;
	int i, err;

	ionic_xdp_rxqs_prog_update(lif);

	for (i = 0; i < lif->nxqs; i++) {
		if (!(lif->rxqcqs[i] && lif->txqcqs[i])) {
			dev_err(lif->ionic->dev, "%s: bad qcq %d\n", __func__, i);
			err = -ENXIO;
			goto err_out;
		}

		ionic_rx_fill(&lif->rxqcqs[i]->q,
			      READ_ONCE(lif->rxqcqs[i]->q.xdp_prog));
		err = ionic_qcq_enable(lif->rxqcqs[i]);
		if (err)
			goto err_out;

		err = ionic_qcq_enable(lif->txqcqs[i]);
		if (err) {
			derr = ionic_qcq_disable(lif, lif->rxqcqs[i], err);
			goto err_out;
		}
	}

	if (lif->hwstamp_rxq) {
		ionic_rx_fill(&lif->hwstamp_rxq->q, NULL);
		err = ionic_qcq_enable(lif->hwstamp_rxq);
		if (err)
			goto err_out_hwstamp_rx;
	}

	if (lif->hwstamp_txq) {
		err = ionic_qcq_enable(lif->hwstamp_txq);
		if (err)
			goto err_out_hwstamp_tx;
	}

	return 0;

err_out_hwstamp_tx:
	if (lif->hwstamp_rxq)
		derr = ionic_qcq_disable(lif, lif->hwstamp_rxq, derr);
err_out_hwstamp_rx:
	i = lif->nxqs;
err_out:
	while (i--) {
		derr = ionic_qcq_disable(lif, lif->txqcqs[i], derr);
		derr = ionic_qcq_disable(lif, lif->rxqcqs[i], derr);
	}

	ionic_xdp_rxqs_prog_update(lif);

	return err;
}

static int ionic_start_queues(struct ionic_lif *lif)
{
	int err;

	if (test_bit(IONIC_LIF_F_BROKEN, lif->state))
		return -EIO;

	if (test_bit(IONIC_LIF_F_FW_RESET, lif->state))
		return -EBUSY;

	if (test_and_set_bit(IONIC_LIF_F_UP, lif->state))
		return 0;

	err = ionic_txrx_enable(lif);
	if (err) {
		clear_bit(IONIC_LIF_F_UP, lif->state);
		return err;
	}
	netif_tx_wake_all_queues(lif->netdev);

	return 0;
}

static int ionic_open(struct net_device *netdev)
{
	struct ionic_lif *lif = netdev_priv(netdev);
	int err;

	/* If recovering from a broken state, clear the bit and we'll try again */
	if (test_and_clear_bit(IONIC_LIF_F_BROKEN, lif->state))
		netdev_info(netdev, "clearing broken state\n");

	mutex_lock(&lif->queue_lock);

	err = ionic_txrx_alloc(lif);
	if (err)
		goto err_unlock;

	err = ionic_txrx_init(lif);
	if (err)
		goto err_txrx_free;

	err = netif_set_real_num_tx_queues(netdev, lif->nxqs);
	if (err)
		goto err_txrx_deinit;

	err = netif_set_real_num_rx_queues(netdev, lif->nxqs);
	if (err)
		goto err_txrx_deinit;

	/* don't start the queues until we have link */
	if (netif_carrier_ok(netdev)) {
		err = ionic_start_queues(lif);
		if (err)
			goto err_txrx_deinit;
	}

	/* If hardware timestamping is enabled, but the queues were freed by
	 * ionic_stop, those need to be reallocated and initialized, too.
	 */
	ionic_lif_hwstamp_recreate_queues(lif);

	mutex_unlock(&lif->queue_lock);

	return 0;

err_txrx_deinit:
	ionic_txrx_deinit(lif);
err_txrx_free:
	ionic_txrx_free(lif);
err_unlock:
	mutex_unlock(&lif->queue_lock);
	return err;
}

static void ionic_stop_queues(struct ionic_lif *lif)
{
	if (!test_and_clear_bit(IONIC_LIF_F_UP, lif->state))
		return;

	netif_tx_disable(lif->netdev);
	ionic_txrx_disable(lif);
}

static int ionic_stop(struct net_device *netdev)
{
	struct ionic_lif *lif = netdev_priv(netdev);

	if (test_bit(IONIC_LIF_F_FW_RESET, lif->state))
		return 0;

	mutex_lock(&lif->queue_lock);
	ionic_stop_queues(lif);
	ionic_txrx_deinit(lif);
	ionic_txrx_free(lif);
	mutex_unlock(&lif->queue_lock);

	return 0;
}

static int ionic_eth_ioctl(struct net_device *netdev, struct ifreq *ifr, int cmd)
{
	struct ionic_lif *lif = netdev_priv(netdev);

	switch (cmd) {
	case SIOCSHWTSTAMP:
		return ionic_lif_hwstamp_set(lif, ifr);
	case SIOCGHWTSTAMP:
		return ionic_lif_hwstamp_get(lif, ifr);
	default:
		return -EOPNOTSUPP;
	}
}

static int ionic_get_vf_config(struct net_device *netdev,
			       int vf, struct ifla_vf_info *ivf)
{
	struct ionic_lif *lif = netdev_priv(netdev);
	struct ionic *ionic = lif->ionic;
	int ret = 0;

	if (!netif_device_present(netdev))
		return -EBUSY;

	down_read(&ionic->vf_op_lock);

	if (vf >= pci_num_vf(ionic->pdev) || !ionic->vfs) {
		ret = -EINVAL;
	} else {
		struct ionic_vf *vfdata = &ionic->vfs[vf];

		ivf->vf		  = vf;
		ivf->qos	  = 0;
		ivf->vlan         = le16_to_cpu(vfdata->vlanid);
		ivf->spoofchk     = vfdata->spoofchk;
		ivf->linkstate    = vfdata->linkstate;
		ivf->max_tx_rate  = le32_to_cpu(vfdata->maxrate);
		ivf->trusted      = vfdata->trusted;
		ether_addr_copy(ivf->mac, vfdata->macaddr);
	}

	up_read(&ionic->vf_op_lock);
	return ret;
}

static int ionic_get_vf_stats(struct net_device *netdev, int vf,
			      struct ifla_vf_stats *vf_stats)
{
	struct ionic_lif *lif = netdev_priv(netdev);
	struct ionic *ionic = lif->ionic;
	struct ionic_lif_stats *vs;
	int ret = 0;

	if (!netif_device_present(netdev))
		return -EBUSY;

	down_read(&ionic->vf_op_lock);

	if (vf >= pci_num_vf(ionic->pdev) || !ionic->vfs) {
		ret = -EINVAL;
	} else {
		memset(vf_stats, 0, sizeof(*vf_stats));
		vs = &ionic->vfs[vf].stats;

		vf_stats->rx_packets = le64_to_cpu(vs->rx_ucast_packets);
		vf_stats->tx_packets = le64_to_cpu(vs->tx_ucast_packets);
		vf_stats->rx_bytes   = le64_to_cpu(vs->rx_ucast_bytes);
		vf_stats->tx_bytes   = le64_to_cpu(vs->tx_ucast_bytes);
		vf_stats->broadcast  = le64_to_cpu(vs->rx_bcast_packets);
		vf_stats->multicast  = le64_to_cpu(vs->rx_mcast_packets);
		vf_stats->rx_dropped = le64_to_cpu(vs->rx_ucast_drop_packets) +
				       le64_to_cpu(vs->rx_mcast_drop_packets) +
				       le64_to_cpu(vs->rx_bcast_drop_packets);
		vf_stats->tx_dropped = le64_to_cpu(vs->tx_ucast_drop_packets) +
				       le64_to_cpu(vs->tx_mcast_drop_packets) +
				       le64_to_cpu(vs->tx_bcast_drop_packets);
	}

	up_read(&ionic->vf_op_lock);
	return ret;
}

static int ionic_set_vf_mac(struct net_device *netdev, int vf, u8 *mac)
{
	struct ionic_vf_setattr_cmd vfc = { .attr = IONIC_VF_ATTR_MAC };
	struct ionic_lif *lif = netdev_priv(netdev);
	struct ionic *ionic = lif->ionic;
	int ret;

	if (!(is_zero_ether_addr(mac) || is_valid_ether_addr(mac)))
		return -EINVAL;

	if (!netif_device_present(netdev))
		return -EBUSY;

	down_write(&ionic->vf_op_lock);

	if (vf >= pci_num_vf(ionic->pdev) || !ionic->vfs) {
		ret = -EINVAL;
	} else {
		ether_addr_copy(vfc.macaddr, mac);
		dev_dbg(ionic->dev, "%s: vf %d macaddr %pM\n",
			__func__, vf, vfc.macaddr);

		ret = ionic_set_vf_config(ionic, vf, &vfc);
		if (!ret)
			ether_addr_copy(ionic->vfs[vf].macaddr, mac);
	}

	up_write(&ionic->vf_op_lock);
	return ret;
}

static int ionic_set_vf_vlan(struct net_device *netdev, int vf, u16 vlan,
			     u8 qos, __be16 proto)
{
	struct ionic_vf_setattr_cmd vfc = { .attr = IONIC_VF_ATTR_VLAN };
	struct ionic_lif *lif = netdev_priv(netdev);
	struct ionic *ionic = lif->ionic;
	int ret;

	/* until someday when we support qos */
	if (qos)
		return -EINVAL;

	if (vlan > 4095)
		return -EINVAL;

	if (proto != htons(ETH_P_8021Q))
		return -EPROTONOSUPPORT;

	if (!netif_device_present(netdev))
		return -EBUSY;

	down_write(&ionic->vf_op_lock);

	if (vf >= pci_num_vf(ionic->pdev) || !ionic->vfs) {
		ret = -EINVAL;
	} else {
		vfc.vlanid = cpu_to_le16(vlan);
		dev_dbg(ionic->dev, "%s: vf %d vlan %d\n",
			__func__, vf, le16_to_cpu(vfc.vlanid));

		ret = ionic_set_vf_config(ionic, vf, &vfc);
		if (!ret)
			ionic->vfs[vf].vlanid = cpu_to_le16(vlan);
	}

	up_write(&ionic->vf_op_lock);
	return ret;
}

static int ionic_set_vf_rate(struct net_device *netdev, int vf,
			     int tx_min, int tx_max)
{
	struct ionic_vf_setattr_cmd vfc = { .attr = IONIC_VF_ATTR_RATE };
	struct ionic_lif *lif = netdev_priv(netdev);
	struct ionic *ionic = lif->ionic;
	int ret;

	/* setting the min just seems silly */
	if (tx_min)
		return -EINVAL;

	if (!netif_device_present(netdev))
		return -EBUSY;

	down_write(&ionic->vf_op_lock);

	if (vf >= pci_num_vf(ionic->pdev) || !ionic->vfs) {
		ret = -EINVAL;
	} else {
		vfc.maxrate = cpu_to_le32(tx_max);
		dev_dbg(ionic->dev, "%s: vf %d maxrate %d\n",
			__func__, vf, le32_to_cpu(vfc.maxrate));

		ret = ionic_set_vf_config(ionic, vf, &vfc);
		if (!ret)
			ionic->vfs[vf].maxrate = cpu_to_le32(tx_max);
	}

	up_write(&ionic->vf_op_lock);
	return ret;
}

static int ionic_set_vf_spoofchk(struct net_device *netdev, int vf, bool set)
{
	struct ionic_vf_setattr_cmd vfc = { .attr = IONIC_VF_ATTR_SPOOFCHK };
	struct ionic_lif *lif = netdev_priv(netdev);
	struct ionic *ionic = lif->ionic;
	int ret;

	if (!netif_device_present(netdev))
		return -EBUSY;

	down_write(&ionic->vf_op_lock);

	if (vf >= pci_num_vf(ionic->pdev) || !ionic->vfs) {
		ret = -EINVAL;
	} else {
		vfc.spoofchk = set;
		dev_dbg(ionic->dev, "%s: vf %d spoof %d\n",
			__func__, vf, vfc.spoofchk);

		ret = ionic_set_vf_config(ionic, vf, &vfc);
		if (!ret)
			ionic->vfs[vf].spoofchk = set;
	}

	up_write(&ionic->vf_op_lock);
	return ret;
}

static int ionic_set_vf_trust(struct net_device *netdev, int vf, bool set)
{
	struct ionic_vf_setattr_cmd vfc = { .attr = IONIC_VF_ATTR_TRUST };
	struct ionic_lif *lif = netdev_priv(netdev);
	struct ionic *ionic = lif->ionic;
	int ret;

	if (!netif_device_present(netdev))
		return -EBUSY;

	down_write(&ionic->vf_op_lock);

	if (vf >= pci_num_vf(ionic->pdev) || !ionic->vfs) {
		ret = -EINVAL;
	} else {
		vfc.trust = set;
		dev_dbg(ionic->dev, "%s: vf %d trust %d\n",
			__func__, vf, vfc.trust);

		ret = ionic_set_vf_config(ionic, vf, &vfc);
		if (!ret)
			ionic->vfs[vf].trusted = set;
	}

	up_write(&ionic->vf_op_lock);
	return ret;
}

static int ionic_set_vf_link_state(struct net_device *netdev, int vf, int set)
{
	struct ionic_vf_setattr_cmd vfc = { .attr = IONIC_VF_ATTR_LINKSTATE };
	struct ionic_lif *lif = netdev_priv(netdev);
	struct ionic *ionic = lif->ionic;
	u8 vfls;
	int ret;

	switch (set) {
	case IFLA_VF_LINK_STATE_ENABLE:
		vfls = IONIC_VF_LINK_STATUS_UP;
		break;
	case IFLA_VF_LINK_STATE_DISABLE:
		vfls = IONIC_VF_LINK_STATUS_DOWN;
		break;
	case IFLA_VF_LINK_STATE_AUTO:
		vfls = IONIC_VF_LINK_STATUS_AUTO;
		break;
	default:
		return -EINVAL;
	}

	if (!netif_device_present(netdev))
		return -EBUSY;

	down_write(&ionic->vf_op_lock);

	if (vf >= pci_num_vf(ionic->pdev) || !ionic->vfs) {
		ret = -EINVAL;
	} else {
		vfc.linkstate = vfls;
		dev_dbg(ionic->dev, "%s: vf %d linkstate %d\n",
			__func__, vf, vfc.linkstate);

		ret = ionic_set_vf_config(ionic, vf, &vfc);
		if (!ret)
			ionic->vfs[vf].linkstate = set;
	}

	up_write(&ionic->vf_op_lock);
	return ret;
}

static void ionic_vf_attr_replay(struct ionic_lif *lif)
{
	struct ionic_vf_setattr_cmd vfc = { };
	struct ionic *ionic = lif->ionic;
	struct ionic_vf *v;
	int i;

	if (!ionic->vfs)
		return;

	down_read(&ionic->vf_op_lock);

	for (i = 0; i < ionic->num_vfs; i++) {
		v = &ionic->vfs[i];

		if (v->stats_pa) {
			vfc.attr = IONIC_VF_ATTR_STATSADDR;
			vfc.stats_pa = cpu_to_le64(v->stats_pa);
			ionic_set_vf_config(ionic, i, &vfc);
			vfc.stats_pa = 0;
		}

		if (!is_zero_ether_addr(v->macaddr)) {
			vfc.attr = IONIC_VF_ATTR_MAC;
			ether_addr_copy(vfc.macaddr, v->macaddr);
			ionic_set_vf_config(ionic, i, &vfc);
			eth_zero_addr(vfc.macaddr);
		}

		if (v->vlanid) {
			vfc.attr = IONIC_VF_ATTR_VLAN;
			vfc.vlanid = v->vlanid;
			ionic_set_vf_config(ionic, i, &vfc);
			vfc.vlanid = 0;
		}

		if (v->maxrate) {
			vfc.attr = IONIC_VF_ATTR_RATE;
			vfc.maxrate = v->maxrate;
			ionic_set_vf_config(ionic, i, &vfc);
			vfc.maxrate = 0;
		}

		if (v->spoofchk) {
			vfc.attr = IONIC_VF_ATTR_SPOOFCHK;
			vfc.spoofchk = v->spoofchk;
			ionic_set_vf_config(ionic, i, &vfc);
			vfc.spoofchk = 0;
		}

		if (v->trusted) {
			vfc.attr = IONIC_VF_ATTR_TRUST;
			vfc.trust = v->trusted;
			ionic_set_vf_config(ionic, i, &vfc);
			vfc.trust = 0;
		}

		if (v->linkstate) {
			vfc.attr = IONIC_VF_ATTR_LINKSTATE;
			vfc.linkstate = v->linkstate;
			ionic_set_vf_config(ionic, i, &vfc);
			vfc.linkstate = 0;
		}
	}

	up_read(&ionic->vf_op_lock);

	ionic_vf_start(ionic);
}

static void ionic_unregister_rxq_info(struct ionic_queue *q)
{
	struct xdp_rxq_info *xi;

	if (!q->xdp_rxq_info)
		return;

	xi = q->xdp_rxq_info;
	q->xdp_rxq_info = NULL;

	xdp_rxq_info_unreg(xi);
	kfree(xi);
}

static int ionic_register_rxq_info(struct ionic_queue *q, unsigned int napi_id)
{
	struct xdp_rxq_info *rxq_info;
	int err;

	rxq_info = kzalloc(sizeof(*rxq_info), GFP_KERNEL);
	if (!rxq_info)
		return -ENOMEM;

	err = xdp_rxq_info_reg(rxq_info, q->lif->netdev, q->index, napi_id);
	if (err) {
		netdev_err(q->lif->netdev, "q%d xdp_rxq_info_reg failed, err %d\n",
			   q->index, err);
		goto err_out;
	}

	err = xdp_rxq_info_reg_mem_model(rxq_info, MEM_TYPE_PAGE_POOL, q->page_pool);
	if (err) {
		netdev_err(q->lif->netdev, "q%d xdp_rxq_info_reg_mem_model failed, err %d\n",
			   q->index, err);
		xdp_rxq_info_unreg(rxq_info);
		goto err_out;
	}

	q->xdp_rxq_info = rxq_info;

	return 0;

err_out:
	kfree(rxq_info);
	return err;
}

static void ionic_xdp_rxqs_prog_update(struct ionic_lif *lif)
{
	struct bpf_prog *xdp_prog;
	unsigned int i;

	if (!lif->rxqcqs)
		return;

	xdp_prog = READ_ONCE(lif->xdp_prog);
	for (i = 0; i < lif->ionic->nrxqs_per_lif && lif->rxqcqs[i]; i++) {
		struct ionic_queue *q = &lif->rxqcqs[i]->q;

		WRITE_ONCE(q->xdp_prog, xdp_prog);
	}
}

static int ionic_xdp_config(struct net_device *netdev, struct netdev_bpf *bpf)
{
	struct ionic_lif *lif = netdev_priv(netdev);
	struct bpf_prog *old_prog;
	u32 maxfs;

	if (test_bit(IONIC_LIF_F_SPLIT_INTR, lif->state)) {
#define XDP_ERR_SPLIT "XDP not available with split Tx/Rx interrupts"
		NL_SET_ERR_MSG_MOD(bpf->extack, XDP_ERR_SPLIT);
		netdev_info(lif->netdev, XDP_ERR_SPLIT);
		return -EOPNOTSUPP;
	}

	if (!ionic_xdp_is_valid_mtu(lif, netdev->mtu, bpf->prog)) {
#define XDP_ERR_MTU "MTU is too large for XDP without frags support"
		NL_SET_ERR_MSG_MOD(bpf->extack, XDP_ERR_MTU);
		netdev_info(lif->netdev, XDP_ERR_MTU);
		return -EINVAL;
	}

	maxfs = __le32_to_cpu(lif->identity->eth.max_frame_size) - VLAN_ETH_HLEN;
	if (bpf->prog && !(bpf->prog->aux && bpf->prog->aux->xdp_has_frags))
		maxfs = min_t(u32, maxfs, IONIC_XDP_MAX_LINEAR_MTU);
	netdev->max_mtu = maxfs;

	if (!netif_running(netdev)) {
		old_prog = xchg(&lif->xdp_prog, bpf->prog);
	} else if (lif->xdp_prog && bpf->prog) {
		old_prog = xchg(&lif->xdp_prog, bpf->prog);
		ionic_xdp_rxqs_prog_update(lif);
	} else {
		struct ionic_queue_params qparams;

		ionic_init_queue_params(lif, &qparams);
		qparams.xdp_prog = bpf->prog;
		mutex_lock(&lif->queue_lock);
		ionic_reconfigure_queues(lif, &qparams);
		old_prog = xchg(&lif->xdp_prog, bpf->prog);
		mutex_unlock(&lif->queue_lock);
	}

	if (old_prog)
		bpf_prog_put(old_prog);

	return 0;
}

static int ionic_xdp(struct net_device *netdev, struct netdev_bpf *bpf)
{
	switch (bpf->command) {
	case XDP_SETUP_PROG:
		return ionic_xdp_config(netdev, bpf);
	default:
		return -EINVAL;
	}
}

static const struct net_device_ops ionic_netdev_ops = {
	.ndo_open               = ionic_open,
	.ndo_stop               = ionic_stop,
	.ndo_eth_ioctl		= ionic_eth_ioctl,
	.ndo_start_xmit		= ionic_start_xmit,
	.ndo_bpf		= ionic_xdp,
	.ndo_xdp_xmit		= ionic_xdp_xmit,
	.ndo_get_stats64	= ionic_get_stats64,
	.ndo_set_rx_mode	= ionic_ndo_set_rx_mode,
	.ndo_set_features	= ionic_set_features,
	.ndo_set_mac_address	= ionic_set_mac_address,
	.ndo_validate_addr	= eth_validate_addr,
	.ndo_tx_timeout         = ionic_tx_timeout,
	.ndo_change_mtu         = ionic_change_mtu,
	.ndo_vlan_rx_add_vid    = ionic_vlan_rx_add_vid,
	.ndo_vlan_rx_kill_vid   = ionic_vlan_rx_kill_vid,
	.ndo_set_vf_vlan	= ionic_set_vf_vlan,
	.ndo_set_vf_trust	= ionic_set_vf_trust,
	.ndo_set_vf_mac		= ionic_set_vf_mac,
	.ndo_set_vf_rate	= ionic_set_vf_rate,
	.ndo_set_vf_spoofchk	= ionic_set_vf_spoofchk,
	.ndo_get_vf_config	= ionic_get_vf_config,
	.ndo_set_vf_link_state	= ionic_set_vf_link_state,
	.ndo_get_vf_stats       = ionic_get_vf_stats,
};

static int ionic_cmb_reconfig(struct ionic_lif *lif,
			      struct ionic_queue_params *qparam)
{
	struct ionic_queue_params start_qparams;
	int err = 0;

	/* When changing CMB queue parameters, we're using limited
	 * on-device memory and don't have extra memory to use for
	 * duplicate allocations, so we free it all first then
	 * re-allocate with the new parameters.
	 */

	/* Checkpoint for possible unwind */
	ionic_init_queue_params(lif, &start_qparams);

	/* Stop and free the queues */
	ionic_stop_queues_reconfig(lif);
	ionic_txrx_free(lif);

	/* Set up new qparams */
	ionic_set_queue_params(lif, qparam);

	if (netif_running(lif->netdev)) {
		/* Alloc and start the new configuration */
		err = ionic_txrx_alloc(lif);
		if (err) {
			dev_warn(lif->ionic->dev,
				 "CMB reconfig failed, restoring values: %d\n", err);

			/* Back out the changes */
			ionic_set_queue_params(lif, &start_qparams);
			err = ionic_txrx_alloc(lif);
			if (err) {
				dev_err(lif->ionic->dev,
					"CMB restore failed: %d\n", err);
				goto err_out;
			}
		}

		err = ionic_start_queues_reconfig(lif);
		if (err) {
			dev_err(lif->ionic->dev,
				"CMB reconfig failed: %d\n", err);
			goto err_out;
		}
	}

err_out:
	/* This was detached in ionic_stop_queues_reconfig() */
	netif_device_attach(lif->netdev);

	return err;
}

static void ionic_swap_queues(struct ionic_qcq *a, struct ionic_qcq *b)
{
	/* only swapping the queues and napi, not flags or other stuff */
	swap(a->napi,         b->napi);

	if (a->q.type == IONIC_QTYPE_RXQ) {
		swap(a->q.page_pool, b->q.page_pool);
		a->q.page_pool->p.napi = &a->napi;
		if (b->q.page_pool)  /* is NULL when increasing queue count */
			b->q.page_pool->p.napi = &b->napi;
	}

	swap(a->q.features,   b->q.features);
	swap(a->q.num_descs,  b->q.num_descs);
	swap(a->q.desc_size,  b->q.desc_size);
	swap(a->q.base,       b->q.base);
	swap(a->q.base_pa,    b->q.base_pa);
	swap(a->q.info,       b->q.info);
	swap(a->q.xdp_prog,   b->q.xdp_prog);
	swap(a->q.xdp_rxq_info, b->q.xdp_rxq_info);
	swap(a->q.partner,    b->q.partner);
	swap(a->q_base,       b->q_base);
	swap(a->q_base_pa,    b->q_base_pa);
	swap(a->q_size,       b->q_size);

	swap(a->q.sg_desc_size, b->q.sg_desc_size);
	swap(a->q.sg_base,    b->q.sg_base);
	swap(a->q.sg_base_pa, b->q.sg_base_pa);
	swap(a->sg_base,      b->sg_base);
	swap(a->sg_base_pa,   b->sg_base_pa);
	swap(a->sg_size,      b->sg_size);

	swap(a->cq.num_descs, b->cq.num_descs);
	swap(a->cq.desc_size, b->cq.desc_size);
	swap(a->cq.base,      b->cq.base);
	swap(a->cq.base_pa,   b->cq.base_pa);
	swap(a->cq_base,      b->cq_base);
	swap(a->cq_base_pa,   b->cq_base_pa);
	swap(a->cq_size,      b->cq_size);

	ionic_debugfs_del_qcq(a);
	ionic_debugfs_add_qcq(a->q.lif, a);
}

int ionic_reconfigure_queues(struct ionic_lif *lif,
			     struct ionic_queue_params *qparam)
{
	unsigned int comp_sz, desc_sz, num_desc, sg_desc_sz;
	struct ionic_qcq **tx_qcqs = NULL;
	struct ionic_qcq **rx_qcqs = NULL;
	unsigned int flags, i;
	int err = 0;

	/* Are we changing q params while CMB is on */
	if ((test_bit(IONIC_LIF_F_CMB_TX_RINGS, lif->state) && qparam->cmb_tx) ||
	    (test_bit(IONIC_LIF_F_CMB_RX_RINGS, lif->state) && qparam->cmb_rx))
		return ionic_cmb_reconfig(lif, qparam);

	/* allocate temporary qcq arrays to hold new queue structs */
	if (qparam->nxqs != lif->nxqs || qparam->ntxq_descs != lif->ntxq_descs) {
		tx_qcqs = devm_kcalloc(lif->ionic->dev, lif->ionic->ntxqs_per_lif,
				       sizeof(struct ionic_qcq *), GFP_KERNEL);
		if (!tx_qcqs) {
			err = -ENOMEM;
			goto err_out;
		}
	}
	if (qparam->nxqs != lif->nxqs ||
	    qparam->nrxq_descs != lif->nrxq_descs ||
	    qparam->rxq_features != lif->rxq_features ||
	    qparam->xdp_prog != lif->xdp_prog) {
		rx_qcqs = devm_kcalloc(lif->ionic->dev, lif->ionic->nrxqs_per_lif,
				       sizeof(struct ionic_qcq *), GFP_KERNEL);
		if (!rx_qcqs) {
			err = -ENOMEM;
			goto err_out;
		}
	}

	/* allocate new desc_info and rings, but leave the interrupt setup
	 * until later so as to not mess with the still-running queues
	 */
	if (tx_qcqs) {
		num_desc = qparam->ntxq_descs;
		desc_sz = sizeof(struct ionic_txq_desc);
		comp_sz = sizeof(struct ionic_txq_comp);

		if (lif->qtype_info[IONIC_QTYPE_TXQ].version >= 1 &&
		    lif->qtype_info[IONIC_QTYPE_TXQ].sg_desc_sz ==
		    sizeof(struct ionic_txq_sg_desc_v1))
			sg_desc_sz = sizeof(struct ionic_txq_sg_desc_v1);
		else
			sg_desc_sz = sizeof(struct ionic_txq_sg_desc);

		for (i = 0; i < qparam->nxqs; i++) {
			/* If missing, short placeholder qcq needed for swap */
			if (!lif->txqcqs[i]) {
				flags = IONIC_QCQ_F_TX_STATS | IONIC_QCQ_F_SG;
				err = ionic_qcq_alloc(lif, IONIC_QTYPE_TXQ, i, "tx", flags,
						      4, desc_sz, comp_sz, sg_desc_sz,
						      sizeof(struct ionic_tx_desc_info),
						      lif->kern_pid, NULL, &lif->txqcqs[i]);
				if (err)
					goto err_out;
			}

			flags = lif->txqcqs[i]->flags & ~IONIC_QCQ_F_INTR;
			err = ionic_qcq_alloc(lif, IONIC_QTYPE_TXQ, i, "tx", flags,
					      num_desc, desc_sz, comp_sz, sg_desc_sz,
					      sizeof(struct ionic_tx_desc_info),
					      lif->kern_pid, NULL, &tx_qcqs[i]);
			if (err)
				goto err_out;
		}
	}

	if (rx_qcqs) {
		num_desc = qparam->nrxq_descs;
		desc_sz = sizeof(struct ionic_rxq_desc);
		comp_sz = sizeof(struct ionic_rxq_comp);
		sg_desc_sz = sizeof(struct ionic_rxq_sg_desc);

		if (qparam->rxq_features & IONIC_Q_F_2X_CQ_DESC)
			comp_sz *= 2;

		for (i = 0; i < qparam->nxqs; i++) {
			/* If missing, short placeholder qcq needed for swap */
			if (!lif->rxqcqs[i]) {
				flags = IONIC_QCQ_F_RX_STATS | IONIC_QCQ_F_SG;
				err = ionic_qcq_alloc(lif, IONIC_QTYPE_RXQ, i, "rx", flags,
						      4, desc_sz, comp_sz, sg_desc_sz,
						      sizeof(struct ionic_rx_desc_info),
						      lif->kern_pid, NULL, &lif->rxqcqs[i]);
				if (err)
					goto err_out;
			}

			flags = lif->rxqcqs[i]->flags & ~IONIC_QCQ_F_INTR;
			err = ionic_qcq_alloc(lif, IONIC_QTYPE_RXQ, i, "rx", flags,
					      num_desc, desc_sz, comp_sz, sg_desc_sz,
					      sizeof(struct ionic_rx_desc_info),
					      lif->kern_pid, qparam->xdp_prog, &rx_qcqs[i]);
			if (err)
				goto err_out;

			rx_qcqs[i]->q.features = qparam->rxq_features;
			rx_qcqs[i]->q.xdp_prog = qparam->xdp_prog;
		}
	}

	/* stop and clean the queues */
	ionic_stop_queues_reconfig(lif);

	if (qparam->nxqs != lif->nxqs) {
		err = netif_set_real_num_tx_queues(lif->netdev, qparam->nxqs);
		if (err)
			goto err_out_reinit_unlock;
		err = netif_set_real_num_rx_queues(lif->netdev, qparam->nxqs);
		if (err) {
			netif_set_real_num_tx_queues(lif->netdev, lif->nxqs);
			goto err_out_reinit_unlock;
		}
	}

	/* swap new desc_info and rings, keeping existing interrupt config */
	if (tx_qcqs) {
		lif->ntxq_descs = qparam->ntxq_descs;
		for (i = 0; i < qparam->nxqs; i++)
			ionic_swap_queues(lif->txqcqs[i], tx_qcqs[i]);
	}

	if (rx_qcqs) {
		lif->nrxq_descs = qparam->nrxq_descs;
		for (i = 0; i < qparam->nxqs; i++)
			ionic_swap_queues(lif->rxqcqs[i], rx_qcqs[i]);
	}

	/* if we need to change the interrupt layout, this is the time */
	if (qparam->intr_split != test_bit(IONIC_LIF_F_SPLIT_INTR, lif->state) ||
	    qparam->nxqs != lif->nxqs) {
		if (qparam->intr_split) {
			set_bit(IONIC_LIF_F_SPLIT_INTR, lif->state);
		} else {
			clear_bit(IONIC_LIF_F_SPLIT_INTR, lif->state);
			lif->tx_coalesce_usecs = lif->rx_coalesce_usecs;
			lif->tx_coalesce_hw = lif->rx_coalesce_hw;
		}

		/* Clear existing interrupt assignments.  We check for NULL here
		 * because we're checking the whole array for potential qcqs, not
		 * just those qcqs that have just been set up.
		 */
		for (i = 0; i < lif->ionic->ntxqs_per_lif; i++) {
			if (lif->txqcqs[i])
				ionic_qcq_intr_free(lif, lif->txqcqs[i]);
			if (lif->rxqcqs[i])
				ionic_qcq_intr_free(lif, lif->rxqcqs[i]);
		}

		/* re-assign the interrupts */
		for (i = 0; i < qparam->nxqs; i++) {
			lif->rxqcqs[i]->flags |= IONIC_QCQ_F_INTR;
			err = ionic_alloc_qcq_interrupt(lif, lif->rxqcqs[i]);
			ionic_intr_coal_init(lif->ionic->idev.intr_ctrl,
					     lif->rxqcqs[i]->intr.index,
					     lif->rx_coalesce_hw);

			if (qparam->intr_split) {
				lif->txqcqs[i]->flags |= IONIC_QCQ_F_INTR;
				err = ionic_alloc_qcq_interrupt(lif, lif->txqcqs[i]);
				ionic_intr_coal_init(lif->ionic->idev.intr_ctrl,
						     lif->txqcqs[i]->intr.index,
						     lif->tx_coalesce_hw);
				if (test_bit(IONIC_LIF_F_TX_DIM_INTR, lif->state))
					lif->txqcqs[i]->intr.dim_coal_hw = lif->tx_coalesce_hw;
			} else {
				lif->txqcqs[i]->flags &= ~IONIC_QCQ_F_INTR;
				ionic_link_qcq_interrupts(lif->rxqcqs[i], lif->txqcqs[i]);
			}
		}
	}

	/* now we can rework the debugfs mappings */
	if (tx_qcqs) {
		for (i = 0; i < qparam->nxqs; i++) {
			ionic_debugfs_del_qcq(lif->txqcqs[i]);
			ionic_debugfs_add_qcq(lif, lif->txqcqs[i]);
		}
	}

	if (rx_qcqs) {
		for (i = 0; i < qparam->nxqs; i++) {
			ionic_debugfs_del_qcq(lif->rxqcqs[i]);
			ionic_debugfs_add_qcq(lif, lif->rxqcqs[i]);
		}
	}

	swap(lif->nxqs, qparam->nxqs);
	swap(lif->rxq_features, qparam->rxq_features);

err_out_reinit_unlock:
	/* re-init the queues, but don't lose an error code */
	if (err)
		ionic_start_queues_reconfig(lif);
	else
		err = ionic_start_queues_reconfig(lif);

err_out:
	/* free old allocs without cleaning intr */
	for (i = 0; i < qparam->nxqs; i++) {
		if (tx_qcqs && tx_qcqs[i]) {
			tx_qcqs[i]->flags &= ~IONIC_QCQ_F_INTR;
			ionic_qcq_free(lif, tx_qcqs[i]);
			devm_kfree(lif->ionic->dev, tx_qcqs[i]);
			tx_qcqs[i] = NULL;
		}
		if (rx_qcqs && rx_qcqs[i]) {
			rx_qcqs[i]->flags &= ~IONIC_QCQ_F_INTR;
			ionic_qcq_free(lif, rx_qcqs[i]);
			devm_kfree(lif->ionic->dev, rx_qcqs[i]);
			rx_qcqs[i] = NULL;
		}
	}

	/* free q array */
	if (rx_qcqs) {
		devm_kfree(lif->ionic->dev, rx_qcqs);
		rx_qcqs = NULL;
	}
	if (tx_qcqs) {
		devm_kfree(lif->ionic->dev, tx_qcqs);
		tx_qcqs = NULL;
	}

	/* clean the unused dma and info allocations when new set is smaller
	 * than the full array, but leave the qcq shells in place
	 */
	for (i = lif->nxqs; i < lif->ionic->ntxqs_per_lif; i++) {
		if (lif->txqcqs && lif->txqcqs[i]) {
			lif->txqcqs[i]->flags &= ~IONIC_QCQ_F_INTR;
			ionic_qcq_free(lif, lif->txqcqs[i]);
		}

		if (lif->rxqcqs && lif->rxqcqs[i]) {
			lif->rxqcqs[i]->flags &= ~IONIC_QCQ_F_INTR;
			ionic_qcq_free(lif, lif->rxqcqs[i]);
		}
	}

	if (err)
		netdev_info(lif->netdev, "%s: failed %d\n", __func__, err);

	return err;
}

static int ionic_affinity_masks_alloc(struct ionic *ionic)
{
	cpumask_var_t *affinity_masks;
	int nintrs = ionic->nintrs;
	int i;

	affinity_masks = kcalloc(nintrs, sizeof(cpumask_var_t), GFP_KERNEL);
	if (!affinity_masks)
		return -ENOMEM;

	for (i = 0; i < nintrs; i++) {
		if (!zalloc_cpumask_var_node(&affinity_masks[i], GFP_KERNEL,
					     dev_to_node(ionic->dev)))
			goto err_out;
	}

	ionic->affinity_masks = affinity_masks;

	return 0;

err_out:
	for (--i; i >= 0; i--)
		free_cpumask_var(affinity_masks[i]);
	kfree(affinity_masks);

	return -ENOMEM;
}

static void ionic_affinity_masks_free(struct ionic *ionic)
{
	int i;

	for (i = 0; i < ionic->nintrs; i++)
		free_cpumask_var(ionic->affinity_masks[i]);
	kfree(ionic->affinity_masks);
	ionic->affinity_masks = NULL;
}

int ionic_lif_alloc(struct ionic *ionic)
{
	struct device *dev = ionic->dev;
	union ionic_lif_identity *lid;
	struct net_device *netdev;
	struct ionic_lif *lif;
	int tbl_sz;
	int err;

	lid = kzalloc(sizeof(*lid), GFP_KERNEL);
	if (!lid)
		return -ENOMEM;

	netdev = alloc_etherdev_mqs(sizeof(*lif),
				    ionic->ntxqs_per_lif, ionic->ntxqs_per_lif);
	if (!netdev) {
		dev_err(dev, "Cannot allocate netdev, aborting\n");
		err = -ENOMEM;
		goto err_out_free_lid;
	}

	SET_NETDEV_DEV(netdev, dev);

	lif = netdev_priv(netdev);
	lif->netdev = netdev;
	ionic->lif = lif;
	lif->ionic = ionic;
	netdev->netdev_ops = &ionic_netdev_ops;
	ionic_ethtool_set_ops(netdev);

	netdev->watchdog_timeo = 5 * HZ;
	netif_carrier_off(netdev);

	lif->identity = lid;
	lif->lif_type = IONIC_LIF_TYPE_CLASSIC;
	err = ionic_lif_identify(ionic, lif->lif_type, lif->identity);
	if (err) {
		dev_err(ionic->dev, "Cannot identify type %d: %d\n",
			lif->lif_type, err);
		goto err_out_free_netdev;
	}
	lif->netdev->min_mtu = max_t(unsigned int, ETH_MIN_MTU,
				     le32_to_cpu(lif->identity->eth.min_frame_size));
	lif->netdev->max_mtu =
		le32_to_cpu(lif->identity->eth.max_frame_size) - ETH_HLEN - VLAN_HLEN;

	lif->neqs = ionic->neqs_per_lif;
	lif->nxqs = ionic->ntxqs_per_lif;

	lif->index = 0;

	if (is_kdump_kernel()) {
		lif->ntxq_descs = IONIC_MIN_TXRX_DESC;
		lif->nrxq_descs = IONIC_MIN_TXRX_DESC;
	} else {
		lif->ntxq_descs = IONIC_DEF_TXRX_DESC;
		lif->nrxq_descs = IONIC_DEF_TXRX_DESC;
	}

	/* Convert the default coalesce value to actual hw resolution */
	lif->rx_coalesce_usecs = IONIC_ITR_COAL_USEC_DEFAULT;
	lif->rx_coalesce_hw = ionic_coal_usec_to_hw(lif->ionic,
						    lif->rx_coalesce_usecs);
	lif->tx_coalesce_usecs = lif->rx_coalesce_usecs;
	lif->tx_coalesce_hw = lif->rx_coalesce_hw;
	set_bit(IONIC_LIF_F_RX_DIM_INTR, lif->state);
	set_bit(IONIC_LIF_F_TX_DIM_INTR, lif->state);

	snprintf(lif->name, sizeof(lif->name), "lif%u", lif->index);

	mutex_init(&lif->queue_lock);
	mutex_init(&lif->config_lock);

	spin_lock_init(&lif->adminq_lock);

	spin_lock_init(&lif->deferred.lock);
	INIT_LIST_HEAD(&lif->deferred.list);
	INIT_WORK(&lif->deferred.work, ionic_lif_deferred_work);

	/* allocate lif info */
	lif->info_sz = ALIGN(sizeof(*lif->info), PAGE_SIZE);
	lif->info = dma_alloc_coherent(dev, lif->info_sz,
				       &lif->info_pa, GFP_KERNEL);
	if (!lif->info) {
		dev_err(dev, "Failed to allocate lif info, aborting\n");
		err = -ENOMEM;
		goto err_out_free_mutex;
	}

	ionic_debugfs_add_lif(lif);

	err = ionic_affinity_masks_alloc(ionic);
	if (err)
		goto err_out_free_lif_info;

	/* allocate control queues and txrx queue arrays */
	ionic_lif_queue_identify(lif);
	err = ionic_qcqs_alloc(lif);
	if (err)
		goto err_out_free_affinity_masks;

	/* allocate rss indirection table */
	tbl_sz = le16_to_cpu(lif->ionic->ident.lif.eth.rss_ind_tbl_sz);
	lif->rss_ind_tbl_sz = sizeof(*lif->rss_ind_tbl) * tbl_sz;
	lif->rss_ind_tbl = dma_alloc_coherent(dev, lif->rss_ind_tbl_sz,
					      &lif->rss_ind_tbl_pa,
					      GFP_KERNEL);

	if (!lif->rss_ind_tbl) {
		err = -ENOMEM;
		dev_err(dev, "Failed to allocate rss indirection table, aborting\n");
		goto err_out_free_qcqs;
	}
	netdev_rss_key_fill(lif->rss_hash_key, IONIC_RSS_HASH_KEY_SIZE);

	ionic_lif_alloc_phc(lif);

	return 0;

err_out_free_qcqs:
	ionic_qcqs_free(lif);
err_out_free_affinity_masks:
	ionic_affinity_masks_free(lif->ionic);
err_out_free_lif_info:
	dma_free_coherent(dev, lif->info_sz, lif->info, lif->info_pa);
	lif->info = NULL;
	lif->info_pa = 0;
err_out_free_mutex:
	mutex_destroy(&lif->config_lock);
	mutex_destroy(&lif->queue_lock);
err_out_free_netdev:
	free_netdev(lif->netdev);
	lif = NULL;
err_out_free_lid:
	kfree(lid);

	return err;
}

static void ionic_lif_reset(struct ionic_lif *lif)
{
	struct ionic_dev *idev = &lif->ionic->idev;

	if (!ionic_is_fw_running(idev))
		return;

	mutex_lock(&lif->ionic->dev_cmd_lock);
	ionic_dev_cmd_lif_reset(idev, lif->index);
	ionic_dev_cmd_wait(lif->ionic, DEVCMD_TIMEOUT);
	mutex_unlock(&lif->ionic->dev_cmd_lock);
}

static void ionic_lif_handle_fw_down(struct ionic_lif *lif)
{
	struct ionic *ionic = lif->ionic;

	if (test_and_set_bit(IONIC_LIF_F_FW_RESET, lif->state))
		return;

	dev_info(ionic->dev, "FW Down: Stopping LIFs\n");

	netif_device_detach(lif->netdev);

	mutex_lock(&lif->queue_lock);
	if (test_bit(IONIC_LIF_F_UP, lif->state)) {
		dev_info(ionic->dev, "Surprise FW stop, stopping queues\n");
		ionic_stop_queues(lif);
	}

	if (netif_running(lif->netdev)) {
		ionic_txrx_deinit(lif);
		ionic_txrx_free(lif);
	}
	ionic_lif_deinit(lif);
	ionic_reset(ionic);
	ionic_qcqs_free(lif);

	mutex_unlock(&lif->queue_lock);

	clear_bit(IONIC_LIF_F_FW_STOPPING, lif->state);
	dev_info(ionic->dev, "FW Down: LIFs stopped\n");
}

int ionic_restart_lif(struct ionic_lif *lif)
{
	struct ionic *ionic = lif->ionic;
	int err;

	mutex_lock(&lif->queue_lock);

	if (test_and_clear_bit(IONIC_LIF_F_BROKEN, lif->state))
		dev_info(ionic->dev, "FW Up: clearing broken state\n");

	err = ionic_qcqs_alloc(lif);
	if (err)
		goto err_unlock;

	err = ionic_lif_init(lif);
	if (err)
		goto err_qcqs_free;

	ionic_vf_attr_replay(lif);

	if (lif->registered)
		ionic_lif_set_netdev_info(lif);

	ionic_rx_filter_replay(lif);

	if (netif_running(lif->netdev)) {
		err = ionic_txrx_alloc(lif);
		if (err)
			goto err_lifs_deinit;

		err = ionic_txrx_init(lif);
		if (err)
			goto err_txrx_free;
	}

	mutex_unlock(&lif->queue_lock);

	clear_bit(IONIC_LIF_F_FW_RESET, lif->state);
	ionic_link_status_check_request(lif, CAN_SLEEP);
	netif_device_attach(lif->netdev);
	ionic_queue_doorbell_check(ionic, IONIC_NAPI_DEADLINE);

	return 0;

err_txrx_free:
	ionic_txrx_free(lif);
err_lifs_deinit:
	ionic_lif_deinit(lif);
err_qcqs_free:
	ionic_qcqs_free(lif);
err_unlock:
	mutex_unlock(&lif->queue_lock);

	return err;
}

static void ionic_lif_handle_fw_up(struct ionic_lif *lif)
{
	struct ionic *ionic = lif->ionic;
	int err;

	if (!test_bit(IONIC_LIF_F_FW_RESET, lif->state))
		return;

	dev_info(ionic->dev, "FW Up: restarting LIFs\n");

	/* This is a little different from what happens at
	 * probe time because the LIF already exists so we
	 * just need to reanimate it.
	 */
	ionic_init_devinfo(ionic);
	ionic_reset(ionic);
	err = ionic_identify(ionic);
	if (err)
		goto err_out;
	err = ionic_port_identify(ionic);
	if (err)
		goto err_out;
	err = ionic_port_init(ionic);
	if (err)
		goto err_out;

	err = ionic_restart_lif(lif);
	if (err)
		goto err_out;

	dev_info(ionic->dev, "FW Up: LIFs restarted\n");

	/* restore the hardware timestamping queues */
	ionic_lif_hwstamp_replay(lif);

	return;

err_out:
	dev_err(ionic->dev, "FW Up: LIFs restart failed - err %d\n", err);
}

void ionic_lif_free(struct ionic_lif *lif)
{
	struct device *dev = lif->ionic->dev;

	ionic_lif_free_phc(lif);

	/* free rss indirection table */
	dma_free_coherent(dev, lif->rss_ind_tbl_sz, lif->rss_ind_tbl,
			  lif->rss_ind_tbl_pa);
	lif->rss_ind_tbl = NULL;
	lif->rss_ind_tbl_pa = 0;

	/* free queues */
	ionic_qcqs_free(lif);
	if (!test_bit(IONIC_LIF_F_FW_RESET, lif->state))
		ionic_lif_reset(lif);

	ionic_affinity_masks_free(lif->ionic);

	/* free lif info */
	kfree(lif->identity);
	dma_free_coherent(dev, lif->info_sz, lif->info, lif->info_pa);
	lif->info = NULL;
	lif->info_pa = 0;

	/* unmap doorbell page */
	ionic_bus_unmap_dbpage(lif->ionic, lif->kern_dbpage);
	lif->kern_dbpage = NULL;

	mutex_destroy(&lif->config_lock);
	mutex_destroy(&lif->queue_lock);

	/* free netdev & lif */
	ionic_debugfs_del_lif(lif);
	free_netdev(lif->netdev);
}

void ionic_lif_deinit(struct ionic_lif *lif)
{
	if (!test_and_clear_bit(IONIC_LIF_F_INITED, lif->state))
		return;

	if (!test_bit(IONIC_LIF_F_FW_RESET, lif->state)) {
		cancel_work_sync(&lif->deferred.work);
		cancel_work_sync(&lif->tx_timeout_work);
		ionic_rx_filters_deinit(lif);
		if (lif->netdev->features & NETIF_F_RXHASH)
			ionic_lif_rss_deinit(lif);
	}

	napi_disable(&lif->adminqcq->napi);
	ionic_lif_qcq_deinit(lif, lif->notifyqcq);
	ionic_lif_qcq_deinit(lif, lif->adminqcq);

	ionic_lif_reset(lif);
}

static int ionic_lif_adminq_init(struct ionic_lif *lif)
{
	struct device *dev = lif->ionic->dev;
	struct ionic_q_init_comp comp;
	struct ionic_dev *idev;
	struct ionic_qcq *qcq;
	struct ionic_queue *q;
	int err;

	idev = &lif->ionic->idev;
	qcq = lif->adminqcq;
	q = &qcq->q;

	mutex_lock(&lif->ionic->dev_cmd_lock);
	ionic_dev_cmd_adminq_init(idev, qcq, lif->index, qcq->intr.index);
	err = ionic_dev_cmd_wait(lif->ionic, DEVCMD_TIMEOUT);
	ionic_dev_cmd_comp(idev, (union ionic_dev_cmd_comp *)&comp);
	mutex_unlock(&lif->ionic->dev_cmd_lock);
	if (err) {
		netdev_err(lif->netdev, "adminq init failed %d\n", err);
		return err;
	}

	q->hw_type = comp.hw_type;
	q->hw_index = le32_to_cpu(comp.hw_index);
	q->dbval = IONIC_DBELL_QID(q->hw_index);

	dev_dbg(dev, "adminq->hw_type %d\n", q->hw_type);
	dev_dbg(dev, "adminq->hw_index %d\n", q->hw_index);

	q->dbell_deadline = IONIC_ADMIN_DOORBELL_DEADLINE;
	q->dbell_jiffies = jiffies;

	netif_napi_add(lif->netdev, &qcq->napi, ionic_adminq_napi);

	napi_enable(&qcq->napi);

	if (qcq->flags & IONIC_QCQ_F_INTR) {
		irq_set_affinity_hint(qcq->intr.vector,
<<<<<<< HEAD
				      &qcq->intr.affinity_mask);
=======
				      *qcq->intr.affinity_mask);
>>>>>>> a6ad5510
		ionic_intr_mask(idev->intr_ctrl, qcq->intr.index,
				IONIC_INTR_MASK_CLEAR);
	}

	qcq->flags |= IONIC_QCQ_F_INITED;

	return 0;
}

static int ionic_lif_notifyq_init(struct ionic_lif *lif)
{
	struct ionic_qcq *qcq = lif->notifyqcq;
	struct device *dev = lif->ionic->dev;
	struct ionic_queue *q = &qcq->q;
	int err;

	struct ionic_admin_ctx ctx = {
		.work = COMPLETION_INITIALIZER_ONSTACK(ctx.work),
		.cmd.q_init = {
			.opcode = IONIC_CMD_Q_INIT,
			.lif_index = cpu_to_le16(lif->index),
			.type = q->type,
			.ver = lif->qtype_info[q->type].version,
			.index = cpu_to_le32(q->index),
			.flags = cpu_to_le16(IONIC_QINIT_F_IRQ |
					     IONIC_QINIT_F_ENA),
			.intr_index = cpu_to_le16(lif->adminqcq->intr.index),
			.pid = cpu_to_le16(q->pid),
			.ring_size = ilog2(q->num_descs),
			.ring_base = cpu_to_le64(q->base_pa),
		}
	};

	dev_dbg(dev, "notifyq_init.pid %d\n", ctx.cmd.q_init.pid);
	dev_dbg(dev, "notifyq_init.index %d\n", ctx.cmd.q_init.index);
	dev_dbg(dev, "notifyq_init.ring_base 0x%llx\n", ctx.cmd.q_init.ring_base);
	dev_dbg(dev, "notifyq_init.ring_size %d\n", ctx.cmd.q_init.ring_size);

	err = ionic_adminq_post_wait(lif, &ctx);
	if (err)
		return err;

	lif->last_eid = 0;
	q->hw_type = ctx.comp.q_init.hw_type;
	q->hw_index = le32_to_cpu(ctx.comp.q_init.hw_index);
	q->dbval = IONIC_DBELL_QID(q->hw_index);

	dev_dbg(dev, "notifyq->hw_type %d\n", q->hw_type);
	dev_dbg(dev, "notifyq->hw_index %d\n", q->hw_index);

	/* preset the callback info */
	q->admin_info[0].ctx = lif;

	qcq->flags |= IONIC_QCQ_F_INITED;

	return 0;
}

static int ionic_station_set(struct ionic_lif *lif)
{
	struct net_device *netdev = lif->netdev;
	struct ionic_admin_ctx ctx = {
		.work = COMPLETION_INITIALIZER_ONSTACK(ctx.work),
		.cmd.lif_getattr = {
			.opcode = IONIC_CMD_LIF_GETATTR,
			.index = cpu_to_le16(lif->index),
			.attr = IONIC_LIF_ATTR_MAC,
		},
	};
	u8 mac_address[ETH_ALEN];
	struct sockaddr addr;
	int err;

	err = ionic_adminq_post_wait(lif, &ctx);
	if (err)
		return err;
	netdev_dbg(lif->netdev, "found initial MAC addr %pM\n",
		   ctx.comp.lif_getattr.mac);
	ether_addr_copy(mac_address, ctx.comp.lif_getattr.mac);

	if (is_zero_ether_addr(mac_address)) {
		eth_hw_addr_random(netdev);
		netdev_dbg(netdev, "Random Mac generated: %pM\n", netdev->dev_addr);
		ether_addr_copy(mac_address, netdev->dev_addr);

		err = ionic_program_mac(lif, mac_address);
		if (err < 0)
			return err;

		if (err > 0) {
			netdev_dbg(netdev, "%s:SET/GET ATTR Mac are not same-due to old FW running\n",
				   __func__);
			return 0;
		}
	}

	if (!is_zero_ether_addr(netdev->dev_addr)) {
		/* If the netdev mac is non-zero and doesn't match the default
		 * device address, it was set by something earlier and we're
		 * likely here again after a fw-upgrade reset.  We need to be
		 * sure the netdev mac is in our filter list.
		 */
		if (!ether_addr_equal(mac_address, netdev->dev_addr))
			ionic_lif_addr_add(lif, netdev->dev_addr);
	} else {
		/* Update the netdev mac with the device's mac */
		ether_addr_copy(addr.sa_data, mac_address);
		addr.sa_family = AF_INET;
		err = eth_prepare_mac_addr_change(netdev, &addr);
		if (err) {
			netdev_warn(lif->netdev, "ignoring bad MAC addr from NIC %pM - err %d\n",
				    addr.sa_data, err);
			return 0;
		}

		eth_commit_mac_addr_change(netdev, &addr);
	}

	netdev_dbg(lif->netdev, "adding station MAC addr %pM\n",
		   netdev->dev_addr);
	ionic_lif_addr_add(lif, netdev->dev_addr);

	return 0;
}

int ionic_lif_init(struct ionic_lif *lif)
{
	struct ionic_dev *idev = &lif->ionic->idev;
	struct device *dev = lif->ionic->dev;
	struct ionic_lif_init_comp comp;
	int dbpage_num;
	int err;

	mutex_lock(&lif->ionic->dev_cmd_lock);
	ionic_dev_cmd_lif_init(idev, lif->index, lif->info_pa);
	err = ionic_dev_cmd_wait(lif->ionic, DEVCMD_TIMEOUT);
	ionic_dev_cmd_comp(idev, (union ionic_dev_cmd_comp *)&comp);
	mutex_unlock(&lif->ionic->dev_cmd_lock);
	if (err)
		return err;

	lif->hw_index = le16_to_cpu(comp.hw_index);

	/* now that we have the hw_index we can figure out our doorbell page */
	lif->dbid_count = le32_to_cpu(lif->ionic->ident.dev.ndbpgs_per_lif);
	if (!lif->dbid_count) {
		dev_err(dev, "No doorbell pages, aborting\n");
		return -EINVAL;
	}

	lif->kern_pid = 0;
	dbpage_num = ionic_db_page_num(lif, lif->kern_pid);
	lif->kern_dbpage = ionic_bus_map_dbpage(lif->ionic, dbpage_num);
	if (!lif->kern_dbpage) {
		dev_err(dev, "Cannot map dbpage, aborting\n");
		return -ENOMEM;
	}

	err = ionic_lif_adminq_init(lif);
	if (err)
		goto err_out_adminq_deinit;

	if (lif->ionic->nnqs_per_lif) {
		err = ionic_lif_notifyq_init(lif);
		if (err)
			goto err_out_notifyq_deinit;
	}

	if (test_bit(IONIC_LIF_F_FW_RESET, lif->state))
		err = ionic_set_nic_features(lif, lif->netdev->features);
	else
		err = ionic_init_nic_features(lif);
	if (err)
		goto err_out_notifyq_deinit;

	if (!test_bit(IONIC_LIF_F_FW_RESET, lif->state)) {
		err = ionic_rx_filters_init(lif);
		if (err)
			goto err_out_notifyq_deinit;
	}

	err = ionic_station_set(lif);
	if (err)
		goto err_out_notifyq_deinit;

	lif->rx_copybreak = IONIC_RX_COPYBREAK_DEFAULT;
	lif->doorbell_wa = ionic_doorbell_wa(lif->ionic);

	set_bit(IONIC_LIF_F_INITED, lif->state);

	INIT_WORK(&lif->tx_timeout_work, ionic_tx_timeout_work);

	return 0;

err_out_notifyq_deinit:
	napi_disable(&lif->adminqcq->napi);
	ionic_lif_qcq_deinit(lif, lif->notifyqcq);
err_out_adminq_deinit:
	ionic_lif_qcq_deinit(lif, lif->adminqcq);
	ionic_lif_reset(lif);
	ionic_bus_unmap_dbpage(lif->ionic, lif->kern_dbpage);
	lif->kern_dbpage = NULL;

	return err;
}

static void ionic_lif_notify_work(struct work_struct *ws)
{
}

static void ionic_lif_set_netdev_info(struct ionic_lif *lif)
{
	struct ionic_admin_ctx ctx = {
		.work = COMPLETION_INITIALIZER_ONSTACK(ctx.work),
		.cmd.lif_setattr = {
			.opcode = IONIC_CMD_LIF_SETATTR,
			.index = cpu_to_le16(lif->index),
			.attr = IONIC_LIF_ATTR_NAME,
		},
	};

	strscpy(ctx.cmd.lif_setattr.name, netdev_name(lif->netdev),
		sizeof(ctx.cmd.lif_setattr.name));

	ionic_adminq_post_wait(lif, &ctx);
}

static struct ionic_lif *ionic_netdev_lif(struct net_device *netdev)
{
	if (!netdev || netdev->netdev_ops->ndo_start_xmit != ionic_start_xmit)
		return NULL;

	return netdev_priv(netdev);
}

static int ionic_lif_notify(struct notifier_block *nb,
			    unsigned long event, void *info)
{
	struct net_device *ndev = netdev_notifier_info_to_dev(info);
	struct ionic *ionic = container_of(nb, struct ionic, nb);
	struct ionic_lif *lif = ionic_netdev_lif(ndev);

	if (!lif || lif->ionic != ionic)
		return NOTIFY_DONE;

	switch (event) {
	case NETDEV_CHANGENAME:
		ionic_lif_set_netdev_info(lif);
		break;
	}

	return NOTIFY_DONE;
}

int ionic_lif_register(struct ionic_lif *lif)
{
	int err;

	ionic_lif_register_phc(lif);

	INIT_WORK(&lif->ionic->nb_work, ionic_lif_notify_work);

	lif->ionic->nb.notifier_call = ionic_lif_notify;

	err = register_netdevice_notifier(&lif->ionic->nb);
	if (err)
		lif->ionic->nb.notifier_call = NULL;

	/* only register LIF0 for now */
	err = register_netdev(lif->netdev);
	if (err) {
		dev_err(lif->ionic->dev, "Cannot register net device: %d, aborting\n", err);
		ionic_lif_unregister(lif);
		return err;
	}

	ionic_link_status_check_request(lif, CAN_SLEEP);
	lif->registered = true;
	ionic_lif_set_netdev_info(lif);

	return 0;
}

void ionic_lif_unregister(struct ionic_lif *lif)
{
	if (lif->ionic->nb.notifier_call) {
		unregister_netdevice_notifier(&lif->ionic->nb);
		cancel_work_sync(&lif->ionic->nb_work);
		lif->ionic->nb.notifier_call = NULL;
	}

	if (lif->netdev->reg_state == NETREG_REGISTERED)
		unregister_netdev(lif->netdev);

	ionic_lif_unregister_phc(lif);

	lif->registered = false;
}

static void ionic_lif_queue_identify(struct ionic_lif *lif)
{
	union ionic_q_identity __iomem *q_ident;
	struct ionic *ionic = lif->ionic;
	struct ionic_dev *idev;
	u16 max_frags;
	int qtype;
	int err;

	idev = &lif->ionic->idev;
	q_ident = (union ionic_q_identity __iomem *)&idev->dev_cmd_regs->data;

	for (qtype = 0; qtype < ARRAY_SIZE(ionic_qtype_versions); qtype++) {
		struct ionic_qtype_info *qti = &lif->qtype_info[qtype];

		/* filter out the ones we know about */
		switch (qtype) {
		case IONIC_QTYPE_ADMINQ:
		case IONIC_QTYPE_NOTIFYQ:
		case IONIC_QTYPE_RXQ:
		case IONIC_QTYPE_TXQ:
			break;
		default:
			continue;
		}

		memset(qti, 0, sizeof(*qti));

		mutex_lock(&ionic->dev_cmd_lock);
		ionic_dev_cmd_queue_identify(idev, lif->lif_type, qtype,
					     ionic_qtype_versions[qtype]);
		err = ionic_dev_cmd_wait(ionic, DEVCMD_TIMEOUT);
		if (!err) {
			qti->version   = readb(&q_ident->version);
			qti->supported = readb(&q_ident->supported);
			qti->features  = readq(&q_ident->features);
			qti->desc_sz   = readw(&q_ident->desc_sz);
			qti->comp_sz   = readw(&q_ident->comp_sz);
			qti->sg_desc_sz   = readw(&q_ident->sg_desc_sz);
			qti->max_sg_elems = readw(&q_ident->max_sg_elems);
			qti->sg_desc_stride = readw(&q_ident->sg_desc_stride);
		}
		mutex_unlock(&ionic->dev_cmd_lock);

		if (err == -EINVAL) {
			dev_err(ionic->dev, "qtype %d not supported\n", qtype);
			continue;
		} else if (err == -EIO) {
			dev_err(ionic->dev, "q_ident failed, not supported on older FW\n");
			return;
		} else if (err) {
			dev_err(ionic->dev, "q_ident failed, qtype %d: %d\n",
				qtype, err);
			return;
		}

		dev_dbg(ionic->dev, " qtype[%d].version = %d\n",
			qtype, qti->version);
		dev_dbg(ionic->dev, " qtype[%d].supported = 0x%02x\n",
			qtype, qti->supported);
		dev_dbg(ionic->dev, " qtype[%d].features = 0x%04llx\n",
			qtype, qti->features);
		dev_dbg(ionic->dev, " qtype[%d].desc_sz = %d\n",
			qtype, qti->desc_sz);
		dev_dbg(ionic->dev, " qtype[%d].comp_sz = %d\n",
			qtype, qti->comp_sz);
		dev_dbg(ionic->dev, " qtype[%d].sg_desc_sz = %d\n",
			qtype, qti->sg_desc_sz);
		dev_dbg(ionic->dev, " qtype[%d].max_sg_elems = %d\n",
			qtype, qti->max_sg_elems);
		dev_dbg(ionic->dev, " qtype[%d].sg_desc_stride = %d\n",
			qtype, qti->sg_desc_stride);

		if (qtype == IONIC_QTYPE_TXQ)
			max_frags = IONIC_TX_MAX_FRAGS;
		else if (qtype == IONIC_QTYPE_RXQ)
			max_frags = IONIC_RX_MAX_FRAGS;
		else
			max_frags = 1;

		qti->max_sg_elems = min_t(u16, max_frags - 1, MAX_SKB_FRAGS);
		dev_dbg(ionic->dev, "qtype %d max_sg_elems %d\n",
			qtype, qti->max_sg_elems);
	}
}

int ionic_lif_identify(struct ionic *ionic, u8 lif_type,
		       union ionic_lif_identity *lid)
{
	struct ionic_dev *idev = &ionic->idev;
	size_t sz;
	int err;

	sz = min(sizeof(*lid), sizeof(idev->dev_cmd_regs->data));

	mutex_lock(&ionic->dev_cmd_lock);
	ionic_dev_cmd_lif_identify(idev, lif_type, IONIC_IDENTITY_VERSION_1);
	err = ionic_dev_cmd_wait(ionic, DEVCMD_TIMEOUT);
	memcpy_fromio(lid, &idev->dev_cmd_regs->data, sz);
	mutex_unlock(&ionic->dev_cmd_lock);
	if (err)
		return (err);

	dev_dbg(ionic->dev, "capabilities 0x%llx\n",
		le64_to_cpu(lid->capabilities));

	dev_dbg(ionic->dev, "eth.max_ucast_filters %d\n",
		le32_to_cpu(lid->eth.max_ucast_filters));
	dev_dbg(ionic->dev, "eth.max_mcast_filters %d\n",
		le32_to_cpu(lid->eth.max_mcast_filters));
	dev_dbg(ionic->dev, "eth.features 0x%llx\n",
		le64_to_cpu(lid->eth.config.features));
	dev_dbg(ionic->dev, "eth.queue_count[IONIC_QTYPE_ADMINQ] %d\n",
		le32_to_cpu(lid->eth.config.queue_count[IONIC_QTYPE_ADMINQ]));
	dev_dbg(ionic->dev, "eth.queue_count[IONIC_QTYPE_NOTIFYQ] %d\n",
		le32_to_cpu(lid->eth.config.queue_count[IONIC_QTYPE_NOTIFYQ]));
	dev_dbg(ionic->dev, "eth.queue_count[IONIC_QTYPE_RXQ] %d\n",
		le32_to_cpu(lid->eth.config.queue_count[IONIC_QTYPE_RXQ]));
	dev_dbg(ionic->dev, "eth.queue_count[IONIC_QTYPE_TXQ] %d\n",
		le32_to_cpu(lid->eth.config.queue_count[IONIC_QTYPE_TXQ]));
	dev_dbg(ionic->dev, "eth.config.name %s\n", lid->eth.config.name);
	dev_dbg(ionic->dev, "eth.config.mac %pM\n", lid->eth.config.mac);
	dev_dbg(ionic->dev, "eth.config.mtu %d\n",
		le32_to_cpu(lid->eth.config.mtu));

	return 0;
}

int ionic_lif_size(struct ionic *ionic)
{
	struct ionic_identity *ident = &ionic->ident;
	unsigned int nintrs, dev_nintrs;
	union ionic_lif_config *lc;
	unsigned int ntxqs_per_lif;
	unsigned int nrxqs_per_lif;
	unsigned int neqs_per_lif;
	unsigned int nnqs_per_lif;
	unsigned int nxqs, neqs;
	unsigned int min_intrs;
	int err;

	/* retrieve basic values from FW */
	lc = &ident->lif.eth.config;
	dev_nintrs = le32_to_cpu(ident->dev.nintrs);
	neqs_per_lif = le32_to_cpu(ident->lif.rdma.eq_qtype.qid_count);
	nnqs_per_lif = le32_to_cpu(lc->queue_count[IONIC_QTYPE_NOTIFYQ]);
	ntxqs_per_lif = le32_to_cpu(lc->queue_count[IONIC_QTYPE_TXQ]);
	nrxqs_per_lif = le32_to_cpu(lc->queue_count[IONIC_QTYPE_RXQ]);

	/* limit values to play nice with kdump */
	if (is_kdump_kernel()) {
		dev_nintrs = 2;
		neqs_per_lif = 0;
		nnqs_per_lif = 0;
		ntxqs_per_lif = 1;
		nrxqs_per_lif = 1;
	}

	/* reserve last queue id for hardware timestamping */
	if (lc->features & cpu_to_le64(IONIC_ETH_HW_TIMESTAMP)) {
		if (ntxqs_per_lif <= 1 || nrxqs_per_lif <= 1) {
			lc->features &= cpu_to_le64(~IONIC_ETH_HW_TIMESTAMP);
		} else {
			ntxqs_per_lif -= 1;
			nrxqs_per_lif -= 1;
		}
	}

	nxqs = min(ntxqs_per_lif, nrxqs_per_lif);
	nxqs = min(nxqs, num_online_cpus());
	neqs = min(neqs_per_lif, num_online_cpus());

try_again:
	/* interrupt usage:
	 *    1 for master lif adminq/notifyq
	 *    1 for each CPU for master lif TxRx queue pairs
	 *    whatever's left is for RDMA queues
	 */
	nintrs = 1 + nxqs + neqs;
	min_intrs = 2;  /* adminq + 1 TxRx queue pair */

	if (nintrs > dev_nintrs)
		goto try_fewer;

	err = ionic_bus_alloc_irq_vectors(ionic, nintrs);
	if (err < 0 && err != -ENOSPC) {
		dev_err(ionic->dev, "Can't get intrs from OS: %d\n", err);
		return err;
	}
	if (err == -ENOSPC)
		goto try_fewer;

	if (err != nintrs) {
		ionic_bus_free_irq_vectors(ionic);
		goto try_fewer;
	}

	ionic->nnqs_per_lif = nnqs_per_lif;
	ionic->neqs_per_lif = neqs;
	ionic->ntxqs_per_lif = nxqs;
	ionic->nrxqs_per_lif = nxqs;
	ionic->nintrs = nintrs;

	ionic_debugfs_add_sizes(ionic);

	return 0;

try_fewer:
	if (nnqs_per_lif > 1) {
		nnqs_per_lif >>= 1;
		goto try_again;
	}
	if (neqs > 1) {
		neqs >>= 1;
		goto try_again;
	}
	if (nxqs > 1) {
		nxqs >>= 1;
		goto try_again;
	}
	dev_err(ionic->dev, "Can't get minimum %d intrs from OS\n", min_intrs);
	return -ENOSPC;
}<|MERGE_RESOLUTION|>--- conflicted
+++ resolved
@@ -54,28 +54,20 @@
 static void ionic_dim_work(struct work_struct *work)
 {
 	struct dim *dim = container_of(work, struct dim, work);
-	struct ionic_intr_info *intr;
 	struct dim_cq_moder cur_moder;
 	struct ionic_intr_info *intr;
 	struct ionic_qcq *qcq;
 	struct ionic_lif *lif;
-<<<<<<< HEAD
-=======
 	struct ionic_queue *q;
->>>>>>> a6ad5510
 	u32 new_coal;
 
 	qcq = container_of(dim, struct ionic_qcq, dim);
-<<<<<<< HEAD
-	lif = qcq->q.lif;
-=======
 	q = &qcq->q;
 	if (q->type == IONIC_QTYPE_RXQ)
 		cur_moder = net_dim_get_rx_moderation(dim->mode, dim->profile_ix);
 	else
 		cur_moder = net_dim_get_tx_moderation(dim->mode, dim->profile_ix);
 	lif = q->lif;
->>>>>>> a6ad5510
 	new_coal = ionic_coal_usec_to_hw(lif->ionic, cur_moder.usec);
 	new_coal = new_coal ? new_coal : 1;
 
@@ -321,11 +313,8 @@
 
 	if (qcq->flags & IONIC_QCQ_F_INTR) {
 		napi_enable(&qcq->napi);
-<<<<<<< HEAD
-=======
 		irq_set_affinity_notifier(qcq->intr.vector,
 					  &qcq->intr.aff_notify);
->>>>>>> a6ad5510
 		irq_set_affinity_hint(qcq->intr.vector,
 				      *qcq->intr.affinity_mask);
 		ionic_intr_mask(idev->intr_ctrl, qcq->intr.index,
@@ -3608,11 +3597,7 @@
 
 	if (qcq->flags & IONIC_QCQ_F_INTR) {
 		irq_set_affinity_hint(qcq->intr.vector,
-<<<<<<< HEAD
-				      &qcq->intr.affinity_mask);
-=======
 				      *qcq->intr.affinity_mask);
->>>>>>> a6ad5510
 		ionic_intr_mask(idev->intr_ctrl, qcq->intr.index,
 				IONIC_INTR_MASK_CLEAR);
 	}
