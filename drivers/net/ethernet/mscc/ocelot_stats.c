--- conflicted
+++ resolved
@@ -586,8 +586,6 @@
 	rmon_stats->hist_tx[4] = s[OCELOT_STAT_TX_512_1023];
 	rmon_stats->hist_tx[5] = s[OCELOT_STAT_TX_1024_1526];
 	rmon_stats->hist_tx[6] = s[OCELOT_STAT_TX_1527_MAX];
-<<<<<<< HEAD
-=======
 }
 
 static void ocelot_port_pmac_rmon_stats_cb(struct ocelot *ocelot, int port,
@@ -616,7 +614,6 @@
 	rmon_stats->hist_tx[4] = s[OCELOT_STAT_TX_PMAC_512_1023];
 	rmon_stats->hist_tx[5] = s[OCELOT_STAT_TX_PMAC_1024_1526];
 	rmon_stats->hist_tx[6] = s[OCELOT_STAT_TX_PMAC_1527_MAX];
->>>>>>> 98817289
 }
 
 void ocelot_port_get_rmon_stats(struct ocelot *ocelot, int port,
@@ -904,9 +901,6 @@
 		if (!layout[i].reg)
 			continue;
 
-<<<<<<< HEAD
-		if (region && ocelot->map[SYS][ocelot->stats_layout[i].reg & REG_MASK] ==
-=======
 		/* enum ocelot_stat must be kept sorted in the same order
 		 * as the addresses behind layout[i].reg in order to have
 		 * efficient bulking
@@ -919,7 +913,6 @@
 		}
 
 		if (region && ocelot->map[SYS][layout[i].reg & REG_MASK] ==
->>>>>>> 98817289
 		    ocelot->map[SYS][last & REG_MASK] + 4) {
 			region->count++;
 		} else {
