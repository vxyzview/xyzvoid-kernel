--- conflicted
+++ resolved
@@ -278,15 +278,6 @@
 				  sizeof(struct rswitch_ext_ts_desc) *
 				  (gq->ring_size + 1), gq->rx_ring, gq->ring_dma);
 		gq->rx_ring = NULL;
-<<<<<<< HEAD
-	} else {
-		dma_free_coherent(ndev->dev.parent,
-				  sizeof(struct rswitch_ext_desc) *
-				  (gq->ring_size + 1), gq->tx_ring, gq->ring_dma);
-		gq->tx_ring = NULL;
-	}
-=======
->>>>>>> 5729a900
 
 		for (i = 0; i < gq->ring_size; i++)
 			dev_kfree_skb(gq->skbs[i]);
@@ -329,16 +320,6 @@
 	if (!dir_tx) {
 		rswitch_gwca_queue_alloc_skb(gq, 0, gq->ring_size);
 
-<<<<<<< HEAD
-	if (gptp)
-		gq->rx_ring = dma_alloc_coherent(ndev->dev.parent,
-						 sizeof(struct rswitch_ext_ts_desc) *
-						 (gq->ring_size + 1), &gq->ring_dma, GFP_KERNEL);
-	else
-		gq->tx_ring = dma_alloc_coherent(ndev->dev.parent,
-						 sizeof(struct rswitch_ext_desc) *
-						 (gq->ring_size + 1), &gq->ring_dma, GFP_KERNEL);
-=======
 		gq->rx_ring = dma_alloc_coherent(ndev->dev.parent,
 						 sizeof(struct rswitch_ext_ts_desc) *
 						 (gq->ring_size + 1), &gq->ring_dma, GFP_KERNEL);
@@ -348,7 +329,6 @@
 						 (gq->ring_size + 1), &gq->ring_dma, GFP_KERNEL);
 	}
 
->>>>>>> 5729a900
 	if (!gq->rx_ring && !gq->tx_ring)
 		goto out;
 
@@ -439,8 +419,6 @@
 	return -ENOMEM;
 }
 
-<<<<<<< HEAD
-=======
 static void rswitch_gwca_ts_queue_fill(struct rswitch_private *priv,
 				       int start_index, int num)
 {
@@ -455,7 +433,6 @@
 	}
 }
 
->>>>>>> 5729a900
 static int rswitch_gwca_queue_ext_ts_fill(struct net_device *ndev,
 					  struct rswitch_gwca_queue *gq,
 					  int start_index, int num)
