// SPDX-License-Identifier: GPL-2.0
/* Copyright(c) 1999 - 2018 Intel Corporation. */

/* 82562G 10/100 Network Connection
 * 82562G-2 10/100 Network Connection
 * 82562GT 10/100 Network Connection
 * 82562GT-2 10/100 Network Connection
 * 82562V 10/100 Network Connection
 * 82562V-2 10/100 Network Connection
 * 82566DC-2 Gigabit Network Connection
 * 82566DC Gigabit Network Connection
 * 82566DM-2 Gigabit Network Connection
 * 82566DM Gigabit Network Connection
 * 82566MC Gigabit Network Connection
 * 82566MM Gigabit Network Connection
 * 82567LM Gigabit Network Connection
 * 82567LF Gigabit Network Connection
 * 82567V Gigabit Network Connection
 * 82567LM-2 Gigabit Network Connection
 * 82567LF-2 Gigabit Network Connection
 * 82567V-2 Gigabit Network Connection
 * 82567LF-3 Gigabit Network Connection
 * 82567LM-3 Gigabit Network Connection
 * 82567LM-4 Gigabit Network Connection
 * 82577LM Gigabit Network Connection
 * 82577LC Gigabit Network Connection
 * 82578DM Gigabit Network Connection
 * 82578DC Gigabit Network Connection
 * 82579LM Gigabit Network Connection
 * 82579V Gigabit Network Connection
 * Ethernet Connection I217-LM
 * Ethernet Connection I217-V
 * Ethernet Connection I218-V
 * Ethernet Connection I218-LM
 * Ethernet Connection (2) I218-LM
 * Ethernet Connection (2) I218-V
 * Ethernet Connection (3) I218-LM
 * Ethernet Connection (3) I218-V
 */

#include "e1000.h"

/* ICH GbE Flash Hardware Sequencing Flash Status Register bit breakdown */
/* Offset 04h HSFSTS */
union ich8_hws_flash_status {
	struct ich8_hsfsts {
		u16 flcdone:1;	/* bit 0 Flash Cycle Done */
		u16 flcerr:1;	/* bit 1 Flash Cycle Error */
		u16 dael:1;	/* bit 2 Direct Access error Log */
		u16 berasesz:2;	/* bit 4:3 Sector Erase Size */
		u16 flcinprog:1;	/* bit 5 flash cycle in Progress */
		u16 reserved1:2;	/* bit 13:6 Reserved */
		u16 reserved2:6;	/* bit 13:6 Reserved */
		u16 fldesvalid:1;	/* bit 14 Flash Descriptor Valid */
		u16 flockdn:1;	/* bit 15 Flash Config Lock-Down */
	} hsf_status;
	u16 regval;
};

/* ICH GbE Flash Hardware Sequencing Flash control Register bit breakdown */
/* Offset 06h FLCTL */
union ich8_hws_flash_ctrl {
	struct ich8_hsflctl {
		u16 flcgo:1;	/* 0 Flash Cycle Go */
		u16 flcycle:2;	/* 2:1 Flash Cycle */
		u16 reserved:5;	/* 7:3 Reserved  */
		u16 fldbcount:2;	/* 9:8 Flash Data Byte Count */
		u16 flockdn:6;	/* 15:10 Reserved */
	} hsf_ctrl;
	u16 regval;
};

/* ICH Flash Region Access Permissions */
union ich8_hws_flash_regacc {
	struct ich8_flracc {
		u32 grra:8;	/* 0:7 GbE region Read Access */
		u32 grwa:8;	/* 8:15 GbE region Write Access */
		u32 gmrag:8;	/* 23:16 GbE Master Read Access Grant */
		u32 gmwag:8;	/* 31:24 GbE Master Write Access Grant */
	} hsf_flregacc;
	u16 regval;
};

/* ICH Flash Protected Region */
union ich8_flash_protected_range {
	struct ich8_pr {
		u32 base:13;	/* 0:12 Protected Range Base */
		u32 reserved1:2;	/* 13:14 Reserved */
		u32 rpe:1;	/* 15 Read Protection Enable */
		u32 limit:13;	/* 16:28 Protected Range Limit */
		u32 reserved2:2;	/* 29:30 Reserved */
		u32 wpe:1;	/* 31 Write Protection Enable */
	} range;
	u32 regval;
};

static void e1000_clear_hw_cntrs_ich8lan(struct e1000_hw *hw);
static void e1000_initialize_hw_bits_ich8lan(struct e1000_hw *hw);
static s32 e1000_erase_flash_bank_ich8lan(struct e1000_hw *hw, u32 bank);
static s32 e1000_retry_write_flash_byte_ich8lan(struct e1000_hw *hw,
						u32 offset, u8 byte);
static s32 e1000_read_flash_byte_ich8lan(struct e1000_hw *hw, u32 offset,
					 u8 *data);
static s32 e1000_read_flash_word_ich8lan(struct e1000_hw *hw, u32 offset,
					 u16 *data);
static s32 e1000_read_flash_data_ich8lan(struct e1000_hw *hw, u32 offset,
					 u8 size, u16 *data);
static s32 e1000_read_flash_data32_ich8lan(struct e1000_hw *hw, u32 offset,
					   u32 *data);
static s32 e1000_read_flash_dword_ich8lan(struct e1000_hw *hw,
					  u32 offset, u32 *data);
static s32 e1000_write_flash_data32_ich8lan(struct e1000_hw *hw,
					    u32 offset, u32 data);
static s32 e1000_retry_write_flash_dword_ich8lan(struct e1000_hw *hw,
						 u32 offset, u32 dword);
static s32 e1000_kmrn_lock_loss_workaround_ich8lan(struct e1000_hw *hw);
static s32 e1000_cleanup_led_ich8lan(struct e1000_hw *hw);
static s32 e1000_led_on_ich8lan(struct e1000_hw *hw);
static s32 e1000_led_off_ich8lan(struct e1000_hw *hw);
static s32 e1000_id_led_init_pchlan(struct e1000_hw *hw);
static s32 e1000_setup_led_pchlan(struct e1000_hw *hw);
static s32 e1000_cleanup_led_pchlan(struct e1000_hw *hw);
static s32 e1000_led_on_pchlan(struct e1000_hw *hw);
static s32 e1000_led_off_pchlan(struct e1000_hw *hw);
static s32 e1000_set_lplu_state_pchlan(struct e1000_hw *hw, bool active);
static void e1000_power_down_phy_copper_ich8lan(struct e1000_hw *hw);
static void e1000_lan_init_done_ich8lan(struct e1000_hw *hw);
static s32 e1000_k1_gig_workaround_hv(struct e1000_hw *hw, bool link);
static s32 e1000_set_mdio_slow_mode_hv(struct e1000_hw *hw);
static bool e1000_check_mng_mode_ich8lan(struct e1000_hw *hw);
static bool e1000_check_mng_mode_pchlan(struct e1000_hw *hw);
static int e1000_rar_set_pch2lan(struct e1000_hw *hw, u8 *addr, u32 index);
static int e1000_rar_set_pch_lpt(struct e1000_hw *hw, u8 *addr, u32 index);
static u32 e1000_rar_get_count_pch_lpt(struct e1000_hw *hw);
static s32 e1000_k1_workaround_lv(struct e1000_hw *hw);
static void e1000_gate_hw_phy_config_ich8lan(struct e1000_hw *hw, bool gate);
static s32 e1000_disable_ulp_lpt_lp(struct e1000_hw *hw, bool force);
static s32 e1000_setup_copper_link_pch_lpt(struct e1000_hw *hw);
static s32 e1000_oem_bits_config_ich8lan(struct e1000_hw *hw, bool d0_state);

static inline u16 __er16flash(struct e1000_hw *hw, unsigned long reg)
{
	return readw(hw->flash_address + reg);
}

static inline u32 __er32flash(struct e1000_hw *hw, unsigned long reg)
{
	return readl(hw->flash_address + reg);
}

static inline void __ew16flash(struct e1000_hw *hw, unsigned long reg, u16 val)
{
	writew(val, hw->flash_address + reg);
}

static inline void __ew32flash(struct e1000_hw *hw, unsigned long reg, u32 val)
{
	writel(val, hw->flash_address + reg);
}

#define er16flash(reg)		__er16flash(hw, (reg))
#define er32flash(reg)		__er32flash(hw, (reg))
#define ew16flash(reg, val)	__ew16flash(hw, (reg), (val))
#define ew32flash(reg, val)	__ew32flash(hw, (reg), (val))

/**
 *  e1000_phy_is_accessible_pchlan - Check if able to access PHY registers
 *  @hw: pointer to the HW structure
 *
 *  Test access to the PHY registers by reading the PHY ID registers.  If
 *  the PHY ID is already known (e.g. resume path) compare it with known ID,
 *  otherwise assume the read PHY ID is correct if it is valid.
 *
 *  Assumes the sw/fw/hw semaphore is already acquired.
 **/
static bool e1000_phy_is_accessible_pchlan(struct e1000_hw *hw)
{
	u16 phy_reg = 0;
	u32 phy_id = 0;
	s32 ret_val = 0;
	u16 retry_count;
	u32 mac_reg = 0;

	for (retry_count = 0; retry_count < 2; retry_count++) {
		ret_val = e1e_rphy_locked(hw, MII_PHYSID1, &phy_reg);
		if (ret_val || (phy_reg == 0xFFFF))
			continue;
		phy_id = (u32)(phy_reg << 16);

		ret_val = e1e_rphy_locked(hw, MII_PHYSID2, &phy_reg);
		if (ret_val || (phy_reg == 0xFFFF)) {
			phy_id = 0;
			continue;
		}
		phy_id |= (u32)(phy_reg & PHY_REVISION_MASK);
		break;
	}

	if (hw->phy.id) {
		if (hw->phy.id == phy_id)
			goto out;
	} else if (phy_id) {
		hw->phy.id = phy_id;
		hw->phy.revision = (u32)(phy_reg & ~PHY_REVISION_MASK);
		goto out;
	}

	/* In case the PHY needs to be in mdio slow mode,
	 * set slow mode and try to get the PHY id again.
	 */
	if (hw->mac.type < e1000_pch_lpt) {
		hw->phy.ops.release(hw);
		ret_val = e1000_set_mdio_slow_mode_hv(hw);
		if (!ret_val)
			ret_val = e1000e_get_phy_id(hw);
		hw->phy.ops.acquire(hw);
	}

	if (ret_val)
		return false;
out:
	if (hw->mac.type >= e1000_pch_lpt) {
		/* Only unforce SMBus if ME is not active */
		if (!(er32(FWSM) & E1000_ICH_FWSM_FW_VALID)) {
			/* Switching PHY interface always returns MDI error
			 * so disable retry mechanism to avoid wasting time
			 */
			e1000e_disable_phy_retry(hw);

			/* Unforce SMBus mode in PHY */
			e1e_rphy_locked(hw, CV_SMB_CTRL, &phy_reg);
			phy_reg &= ~CV_SMB_CTRL_FORCE_SMBUS;
			e1e_wphy_locked(hw, CV_SMB_CTRL, phy_reg);

			e1000e_enable_phy_retry(hw);

			/* Unforce SMBus mode in MAC */
			mac_reg = er32(CTRL_EXT);
			mac_reg &= ~E1000_CTRL_EXT_FORCE_SMBUS;
			ew32(CTRL_EXT, mac_reg);
		}
	}

	return true;
}

/**
 *  e1000_toggle_lanphypc_pch_lpt - toggle the LANPHYPC pin value
 *  @hw: pointer to the HW structure
 *
 *  Toggling the LANPHYPC pin value fully power-cycles the PHY and is
 *  used to reset the PHY to a quiescent state when necessary.
 **/
static void e1000_toggle_lanphypc_pch_lpt(struct e1000_hw *hw)
{
	u32 mac_reg;

	/* Set Phy Config Counter to 50msec */
	mac_reg = er32(FEXTNVM3);
	mac_reg &= ~E1000_FEXTNVM3_PHY_CFG_COUNTER_MASK;
	mac_reg |= E1000_FEXTNVM3_PHY_CFG_COUNTER_50MSEC;
	ew32(FEXTNVM3, mac_reg);

	/* Toggle LANPHYPC Value bit */
	mac_reg = er32(CTRL);
	mac_reg |= E1000_CTRL_LANPHYPC_OVERRIDE;
	mac_reg &= ~E1000_CTRL_LANPHYPC_VALUE;
	ew32(CTRL, mac_reg);
	e1e_flush();
	usleep_range(10, 20);
	mac_reg &= ~E1000_CTRL_LANPHYPC_OVERRIDE;
	ew32(CTRL, mac_reg);
	e1e_flush();

	if (hw->mac.type < e1000_pch_lpt) {
		msleep(50);
	} else {
		u16 count = 20;

		do {
			usleep_range(5000, 6000);
		} while (!(er32(CTRL_EXT) & E1000_CTRL_EXT_LPCD) && count--);

		msleep(30);
	}
}

/**
 *  e1000_init_phy_workarounds_pchlan - PHY initialization workarounds
 *  @hw: pointer to the HW structure
 *
 *  Workarounds/flow necessary for PHY initialization during driver load
 *  and resume paths.
 **/
static s32 e1000_init_phy_workarounds_pchlan(struct e1000_hw *hw)
{
	struct e1000_adapter *adapter = hw->adapter;
	u32 mac_reg, fwsm = er32(FWSM);
	s32 ret_val;

	/* Gate automatic PHY configuration by hardware on managed and
	 * non-managed 82579 and newer adapters.
	 */
	e1000_gate_hw_phy_config_ich8lan(hw, true);

	/* It is not possible to be certain of the current state of ULP
	 * so forcibly disable it.
	 */
	hw->dev_spec.ich8lan.ulp_state = e1000_ulp_state_unknown;
	ret_val = e1000_disable_ulp_lpt_lp(hw, true);
	if (ret_val)
		e_warn("Failed to disable ULP\n");

	ret_val = hw->phy.ops.acquire(hw);
	if (ret_val) {
		e_dbg("Failed to initialize PHY flow\n");
		goto out;
	}

	/* There is no guarantee that the PHY is accessible at this time
	 * so disable retry mechanism to avoid wasting time
	 */
	e1000e_disable_phy_retry(hw);

	/* The MAC-PHY interconnect may be in SMBus mode.  If the PHY is
	 * inaccessible and resetting the PHY is not blocked, toggle the
	 * LANPHYPC Value bit to force the interconnect to PCIe mode.
	 */
	switch (hw->mac.type) {
	case e1000_pch_lpt:
	case e1000_pch_spt:
	case e1000_pch_cnp:
	case e1000_pch_tgp:
	case e1000_pch_adp:
	case e1000_pch_mtp:
	case e1000_pch_lnp:
	case e1000_pch_ptp:
	case e1000_pch_nvp:
		if (e1000_phy_is_accessible_pchlan(hw))
			break;

		/* Before toggling LANPHYPC, see if PHY is accessible by
		 * forcing MAC to SMBus mode first.
		 */
		mac_reg = er32(CTRL_EXT);
		mac_reg |= E1000_CTRL_EXT_FORCE_SMBUS;
		ew32(CTRL_EXT, mac_reg);

		/* Wait 50 milliseconds for MAC to finish any retries
		 * that it might be trying to perform from previous
		 * attempts to acknowledge any phy read requests.
		 */
		msleep(50);

		fallthrough;
	case e1000_pch2lan:
		if (e1000_phy_is_accessible_pchlan(hw))
			break;

		fallthrough;
	case e1000_pchlan:
		if ((hw->mac.type == e1000_pchlan) &&
		    (fwsm & E1000_ICH_FWSM_FW_VALID))
			break;

		if (hw->phy.ops.check_reset_block(hw)) {
			e_dbg("Required LANPHYPC toggle blocked by ME\n");
			ret_val = -E1000_ERR_PHY;
			break;
		}

		/* Toggle LANPHYPC Value bit */
		e1000_toggle_lanphypc_pch_lpt(hw);
		if (hw->mac.type >= e1000_pch_lpt) {
			if (e1000_phy_is_accessible_pchlan(hw))
				break;

			/* Toggling LANPHYPC brings the PHY out of SMBus mode
			 * so ensure that the MAC is also out of SMBus mode
			 */
			mac_reg = er32(CTRL_EXT);
			mac_reg &= ~E1000_CTRL_EXT_FORCE_SMBUS;
			ew32(CTRL_EXT, mac_reg);

			if (e1000_phy_is_accessible_pchlan(hw))
				break;

			ret_val = -E1000_ERR_PHY;
		}
		break;
	default:
		break;
	}

	e1000e_enable_phy_retry(hw);

	hw->phy.ops.release(hw);
	if (!ret_val) {

		/* Check to see if able to reset PHY.  Print error if not */
		if (hw->phy.ops.check_reset_block(hw)) {
			e_err("Reset blocked by ME\n");
			goto out;
		}

		/* Reset the PHY before any access to it.  Doing so, ensures
		 * that the PHY is in a known good state before we read/write
		 * PHY registers.  The generic reset is sufficient here,
		 * because we haven't determined the PHY type yet.
		 */
		ret_val = e1000e_phy_hw_reset_generic(hw);
		if (ret_val)
			goto out;

		/* On a successful reset, possibly need to wait for the PHY
		 * to quiesce to an accessible state before returning control
		 * to the calling function.  If the PHY does not quiesce, then
		 * return E1000E_BLK_PHY_RESET, as this is the condition that
		 *  the PHY is in.
		 */
		ret_val = hw->phy.ops.check_reset_block(hw);
		if (ret_val)
			e_err("ME blocked access to PHY after reset\n");
	}

out:
	/* Ungate automatic PHY configuration on non-managed 82579 */
	if ((hw->mac.type == e1000_pch2lan) &&
	    !(fwsm & E1000_ICH_FWSM_FW_VALID)) {
		usleep_range(10000, 11000);
		e1000_gate_hw_phy_config_ich8lan(hw, false);
	}

	return ret_val;
}

/**
 *  e1000_init_phy_params_pchlan - Initialize PHY function pointers
 *  @hw: pointer to the HW structure
 *
 *  Initialize family-specific PHY parameters and function pointers.
 **/
static s32 e1000_init_phy_params_pchlan(struct e1000_hw *hw)
{
	struct e1000_phy_info *phy = &hw->phy;
	s32 ret_val;

	phy->addr = 1;
	phy->reset_delay_us = 100;

	phy->ops.set_page = e1000_set_page_igp;
	phy->ops.read_reg = e1000_read_phy_reg_hv;
	phy->ops.read_reg_locked = e1000_read_phy_reg_hv_locked;
	phy->ops.read_reg_page = e1000_read_phy_reg_page_hv;
	phy->ops.set_d0_lplu_state = e1000_set_lplu_state_pchlan;
	phy->ops.set_d3_lplu_state = e1000_set_lplu_state_pchlan;
	phy->ops.write_reg = e1000_write_phy_reg_hv;
	phy->ops.write_reg_locked = e1000_write_phy_reg_hv_locked;
	phy->ops.write_reg_page = e1000_write_phy_reg_page_hv;
	phy->ops.power_up = e1000_power_up_phy_copper;
	phy->ops.power_down = e1000_power_down_phy_copper_ich8lan;
	phy->autoneg_mask = AUTONEG_ADVERTISE_SPEED_DEFAULT;

	phy->id = e1000_phy_unknown;

	if (hw->mac.type == e1000_pch_mtp) {
		phy->retry_count = 2;
		e1000e_enable_phy_retry(hw);
	}

	ret_val = e1000_init_phy_workarounds_pchlan(hw);
	if (ret_val)
		return ret_val;

	if (phy->id == e1000_phy_unknown)
		switch (hw->mac.type) {
		default:
			ret_val = e1000e_get_phy_id(hw);
			if (ret_val)
				return ret_val;
			if ((phy->id != 0) && (phy->id != PHY_REVISION_MASK))
				break;
			fallthrough;
		case e1000_pch2lan:
		case e1000_pch_lpt:
		case e1000_pch_spt:
		case e1000_pch_cnp:
		case e1000_pch_tgp:
		case e1000_pch_adp:
		case e1000_pch_mtp:
		case e1000_pch_lnp:
		case e1000_pch_ptp:
		case e1000_pch_nvp:
			/* In case the PHY needs to be in mdio slow mode,
			 * set slow mode and try to get the PHY id again.
			 */
			ret_val = e1000_set_mdio_slow_mode_hv(hw);
			if (ret_val)
				return ret_val;
			ret_val = e1000e_get_phy_id(hw);
			if (ret_val)
				return ret_val;
			break;
		}
	phy->type = e1000e_get_phy_type_from_id(phy->id);

	switch (phy->type) {
	case e1000_phy_82577:
	case e1000_phy_82579:
	case e1000_phy_i217:
		phy->ops.check_polarity = e1000_check_polarity_82577;
		phy->ops.force_speed_duplex =
		    e1000_phy_force_speed_duplex_82577;
		phy->ops.get_cable_length = e1000_get_cable_length_82577;
		phy->ops.get_info = e1000_get_phy_info_82577;
		phy->ops.commit = e1000e_phy_sw_reset;
		break;
	case e1000_phy_82578:
		phy->ops.check_polarity = e1000_check_polarity_m88;
		phy->ops.force_speed_duplex = e1000e_phy_force_speed_duplex_m88;
		phy->ops.get_cable_length = e1000e_get_cable_length_m88;
		phy->ops.get_info = e1000e_get_phy_info_m88;
		break;
	default:
		ret_val = -E1000_ERR_PHY;
		break;
	}

	return ret_val;
}

/**
 *  e1000_init_phy_params_ich8lan - Initialize PHY function pointers
 *  @hw: pointer to the HW structure
 *
 *  Initialize family-specific PHY parameters and function pointers.
 **/
static s32 e1000_init_phy_params_ich8lan(struct e1000_hw *hw)
{
	struct e1000_phy_info *phy = &hw->phy;
	s32 ret_val;
	u16 i = 0;

	phy->addr = 1;
	phy->reset_delay_us = 100;

	phy->ops.power_up = e1000_power_up_phy_copper;
	phy->ops.power_down = e1000_power_down_phy_copper_ich8lan;

	/* We may need to do this twice - once for IGP and if that fails,
	 * we'll set BM func pointers and try again
	 */
	ret_val = e1000e_determine_phy_address(hw);
	if (ret_val) {
		phy->ops.write_reg = e1000e_write_phy_reg_bm;
		phy->ops.read_reg = e1000e_read_phy_reg_bm;
		ret_val = e1000e_determine_phy_address(hw);
		if (ret_val) {
			e_dbg("Cannot determine PHY addr. Erroring out\n");
			return ret_val;
		}
	}

	phy->id = 0;
	while ((e1000_phy_unknown == e1000e_get_phy_type_from_id(phy->id)) &&
	       (i++ < 100)) {
		usleep_range(1000, 1100);
		ret_val = e1000e_get_phy_id(hw);
		if (ret_val)
			return ret_val;
	}

	/* Verify phy id */
	switch (phy->id) {
	case IGP03E1000_E_PHY_ID:
		phy->type = e1000_phy_igp_3;
		phy->autoneg_mask = AUTONEG_ADVERTISE_SPEED_DEFAULT;
		phy->ops.read_reg_locked = e1000e_read_phy_reg_igp_locked;
		phy->ops.write_reg_locked = e1000e_write_phy_reg_igp_locked;
		phy->ops.get_info = e1000e_get_phy_info_igp;
		phy->ops.check_polarity = e1000_check_polarity_igp;
		phy->ops.force_speed_duplex = e1000e_phy_force_speed_duplex_igp;
		break;
	case IFE_E_PHY_ID:
	case IFE_PLUS_E_PHY_ID:
	case IFE_C_E_PHY_ID:
		phy->type = e1000_phy_ife;
		phy->autoneg_mask = E1000_ALL_NOT_GIG;
		phy->ops.get_info = e1000_get_phy_info_ife;
		phy->ops.check_polarity = e1000_check_polarity_ife;
		phy->ops.force_speed_duplex = e1000_phy_force_speed_duplex_ife;
		break;
	case BME1000_E_PHY_ID:
		phy->type = e1000_phy_bm;
		phy->autoneg_mask = AUTONEG_ADVERTISE_SPEED_DEFAULT;
		phy->ops.read_reg = e1000e_read_phy_reg_bm;
		phy->ops.write_reg = e1000e_write_phy_reg_bm;
		phy->ops.commit = e1000e_phy_sw_reset;
		phy->ops.get_info = e1000e_get_phy_info_m88;
		phy->ops.check_polarity = e1000_check_polarity_m88;
		phy->ops.force_speed_duplex = e1000e_phy_force_speed_duplex_m88;
		break;
	default:
		return -E1000_ERR_PHY;
	}

	return 0;
}

/**
 *  e1000_init_nvm_params_ich8lan - Initialize NVM function pointers
 *  @hw: pointer to the HW structure
 *
 *  Initialize family-specific NVM parameters and function
 *  pointers.
 **/
static s32 e1000_init_nvm_params_ich8lan(struct e1000_hw *hw)
{
	struct e1000_nvm_info *nvm = &hw->nvm;
	struct e1000_dev_spec_ich8lan *dev_spec = &hw->dev_spec.ich8lan;
	u32 gfpreg, sector_base_addr, sector_end_addr;
	u16 i;
	u32 nvm_size;

	nvm->type = e1000_nvm_flash_sw;

	if (hw->mac.type >= e1000_pch_spt) {
		/* in SPT, gfpreg doesn't exist. NVM size is taken from the
		 * STRAP register. This is because in SPT the GbE Flash region
		 * is no longer accessed through the flash registers. Instead,
		 * the mechanism has changed, and the Flash region access
		 * registers are now implemented in GbE memory space.
		 */
		nvm->flash_base_addr = 0;
		nvm_size = (((er32(STRAP) >> 1) & 0x1F) + 1)
		    * NVM_SIZE_MULTIPLIER;
		nvm->flash_bank_size = nvm_size / 2;
		/* Adjust to word count */
		nvm->flash_bank_size /= sizeof(u16);
		/* Set the base address for flash register access */
		hw->flash_address = hw->hw_addr + E1000_FLASH_BASE_ADDR;
	} else {
		/* Can't read flash registers if register set isn't mapped. */
		if (!hw->flash_address) {
			e_dbg("ERROR: Flash registers not mapped\n");
			return -E1000_ERR_CONFIG;
		}

		gfpreg = er32flash(ICH_FLASH_GFPREG);

		/* sector_X_addr is a "sector"-aligned address (4096 bytes)
		 * Add 1 to sector_end_addr since this sector is included in
		 * the overall size.
		 */
		sector_base_addr = gfpreg & FLASH_GFPREG_BASE_MASK;
		sector_end_addr = ((gfpreg >> 16) & FLASH_GFPREG_BASE_MASK) + 1;

		/* flash_base_addr is byte-aligned */
		nvm->flash_base_addr = sector_base_addr
		    << FLASH_SECTOR_ADDR_SHIFT;

		/* find total size of the NVM, then cut in half since the total
		 * size represents two separate NVM banks.
		 */
		nvm->flash_bank_size = ((sector_end_addr - sector_base_addr)
					<< FLASH_SECTOR_ADDR_SHIFT);
		nvm->flash_bank_size /= 2;
		/* Adjust to word count */
		nvm->flash_bank_size /= sizeof(u16);
	}

	nvm->word_size = E1000_ICH8_SHADOW_RAM_WORDS;

	/* Clear shadow ram */
	for (i = 0; i < nvm->word_size; i++) {
		dev_spec->shadow_ram[i].modified = false;
		dev_spec->shadow_ram[i].value = 0xFFFF;
	}

	return 0;
}

/**
 *  e1000_init_mac_params_ich8lan - Initialize MAC function pointers
 *  @hw: pointer to the HW structure
 *
 *  Initialize family-specific MAC parameters and function
 *  pointers.
 **/
static s32 e1000_init_mac_params_ich8lan(struct e1000_hw *hw)
{
	struct e1000_mac_info *mac = &hw->mac;

	/* Set media type function pointer */
	hw->phy.media_type = e1000_media_type_copper;

	/* Set mta register count */
	mac->mta_reg_count = 32;
	/* Set rar entry count */
	mac->rar_entry_count = E1000_ICH_RAR_ENTRIES;
	if (mac->type == e1000_ich8lan)
		mac->rar_entry_count--;
	/* FWSM register */
	mac->has_fwsm = true;
	/* ARC subsystem not supported */
	mac->arc_subsystem_valid = false;
	/* Adaptive IFS supported */
	mac->adaptive_ifs = true;

	/* LED and other operations */
	switch (mac->type) {
	case e1000_ich8lan:
	case e1000_ich9lan:
	case e1000_ich10lan:
		/* check management mode */
		mac->ops.check_mng_mode = e1000_check_mng_mode_ich8lan;
		/* ID LED init */
		mac->ops.id_led_init = e1000e_id_led_init_generic;
		/* blink LED */
		mac->ops.blink_led = e1000e_blink_led_generic;
		/* setup LED */
		mac->ops.setup_led = e1000e_setup_led_generic;
		/* cleanup LED */
		mac->ops.cleanup_led = e1000_cleanup_led_ich8lan;
		/* turn on/off LED */
		mac->ops.led_on = e1000_led_on_ich8lan;
		mac->ops.led_off = e1000_led_off_ich8lan;
		break;
	case e1000_pch2lan:
		mac->rar_entry_count = E1000_PCH2_RAR_ENTRIES;
		mac->ops.rar_set = e1000_rar_set_pch2lan;
		fallthrough;
	case e1000_pch_lpt:
	case e1000_pch_spt:
	case e1000_pch_cnp:
	case e1000_pch_tgp:
	case e1000_pch_adp:
	case e1000_pch_mtp:
	case e1000_pch_lnp:
	case e1000_pch_ptp:
	case e1000_pch_nvp:
	case e1000_pchlan:
		/* check management mode */
		mac->ops.check_mng_mode = e1000_check_mng_mode_pchlan;
		/* ID LED init */
		mac->ops.id_led_init = e1000_id_led_init_pchlan;
		/* setup LED */
		mac->ops.setup_led = e1000_setup_led_pchlan;
		/* cleanup LED */
		mac->ops.cleanup_led = e1000_cleanup_led_pchlan;
		/* turn on/off LED */
		mac->ops.led_on = e1000_led_on_pchlan;
		mac->ops.led_off = e1000_led_off_pchlan;
		break;
	default:
		break;
	}

	if (mac->type >= e1000_pch_lpt) {
		mac->rar_entry_count = E1000_PCH_LPT_RAR_ENTRIES;
		mac->ops.rar_set = e1000_rar_set_pch_lpt;
		mac->ops.setup_physical_interface =
		    e1000_setup_copper_link_pch_lpt;
		mac->ops.rar_get_count = e1000_rar_get_count_pch_lpt;
	}

	/* Enable PCS Lock-loss workaround for ICH8 */
	if (mac->type == e1000_ich8lan)
		e1000e_set_kmrn_lock_loss_workaround_ich8lan(hw, true);

	return 0;
}

/**
 *  __e1000_access_emi_reg_locked - Read/write EMI register
 *  @hw: pointer to the HW structure
 *  @address: EMI address to program
 *  @data: pointer to value to read/write from/to the EMI address
 *  @read: boolean flag to indicate read or write
 *
 *  This helper function assumes the SW/FW/HW Semaphore is already acquired.
 **/
static s32 __e1000_access_emi_reg_locked(struct e1000_hw *hw, u16 address,
					 u16 *data, bool read)
{
	s32 ret_val;

	ret_val = e1e_wphy_locked(hw, I82579_EMI_ADDR, address);
	if (ret_val)
		return ret_val;

	if (read)
		ret_val = e1e_rphy_locked(hw, I82579_EMI_DATA, data);
	else
		ret_val = e1e_wphy_locked(hw, I82579_EMI_DATA, *data);

	return ret_val;
}

/**
 *  e1000_read_emi_reg_locked - Read Extended Management Interface register
 *  @hw: pointer to the HW structure
 *  @addr: EMI address to program
 *  @data: value to be read from the EMI address
 *
 *  Assumes the SW/FW/HW Semaphore is already acquired.
 **/
s32 e1000_read_emi_reg_locked(struct e1000_hw *hw, u16 addr, u16 *data)
{
	return __e1000_access_emi_reg_locked(hw, addr, data, true);
}

/**
 *  e1000_write_emi_reg_locked - Write Extended Management Interface register
 *  @hw: pointer to the HW structure
 *  @addr: EMI address to program
 *  @data: value to be written to the EMI address
 *
 *  Assumes the SW/FW/HW Semaphore is already acquired.
 **/
s32 e1000_write_emi_reg_locked(struct e1000_hw *hw, u16 addr, u16 data)
{
	return __e1000_access_emi_reg_locked(hw, addr, &data, false);
}

/**
 *  e1000_set_eee_pchlan - Enable/disable EEE support
 *  @hw: pointer to the HW structure
 *
 *  Enable/disable EEE based on setting in dev_spec structure, the duplex of
 *  the link and the EEE capabilities of the link partner.  The LPI Control
 *  register bits will remain set only if/when link is up.
 *
 *  EEE LPI must not be asserted earlier than one second after link is up.
 *  On 82579, EEE LPI should not be enabled until such time otherwise there
 *  can be link issues with some switches.  Other devices can have EEE LPI
 *  enabled immediately upon link up since they have a timer in hardware which
 *  prevents LPI from being asserted too early.
 **/
s32 e1000_set_eee_pchlan(struct e1000_hw *hw)
{
	struct e1000_dev_spec_ich8lan *dev_spec = &hw->dev_spec.ich8lan;
	s32 ret_val;
	u16 lpa, pcs_status, adv, adv_addr, lpi_ctrl, data;

	switch (hw->phy.type) {
	case e1000_phy_82579:
		lpa = I82579_EEE_LP_ABILITY;
		pcs_status = I82579_EEE_PCS_STATUS;
		adv_addr = I82579_EEE_ADVERTISEMENT;
		break;
	case e1000_phy_i217:
		lpa = I217_EEE_LP_ABILITY;
		pcs_status = I217_EEE_PCS_STATUS;
		adv_addr = I217_EEE_ADVERTISEMENT;
		break;
	default:
		return 0;
	}

	ret_val = hw->phy.ops.acquire(hw);
	if (ret_val)
		return ret_val;

	ret_val = e1e_rphy_locked(hw, I82579_LPI_CTRL, &lpi_ctrl);
	if (ret_val)
		goto release;

	/* Clear bits that enable EEE in various speeds */
	lpi_ctrl &= ~I82579_LPI_CTRL_ENABLE_MASK;

	/* Enable EEE if not disabled by user */
	if (!dev_spec->eee_disable) {
		/* Save off link partner's EEE ability */
		ret_val = e1000_read_emi_reg_locked(hw, lpa,
						    &dev_spec->eee_lp_ability);
		if (ret_val)
			goto release;

		/* Read EEE advertisement */
		ret_val = e1000_read_emi_reg_locked(hw, adv_addr, &adv);
		if (ret_val)
			goto release;

		/* Enable EEE only for speeds in which the link partner is
		 * EEE capable and for which we advertise EEE.
		 */
		if (adv & dev_spec->eee_lp_ability & I82579_EEE_1000_SUPPORTED)
			lpi_ctrl |= I82579_LPI_CTRL_1000_ENABLE;

		if (adv & dev_spec->eee_lp_ability & I82579_EEE_100_SUPPORTED) {
			e1e_rphy_locked(hw, MII_LPA, &data);
			if (data & LPA_100FULL)
				lpi_ctrl |= I82579_LPI_CTRL_100_ENABLE;
			else
				/* EEE is not supported in 100Half, so ignore
				 * partner's EEE in 100 ability if full-duplex
				 * is not advertised.
				 */
				dev_spec->eee_lp_ability &=
				    ~I82579_EEE_100_SUPPORTED;
		}
	}

	if (hw->phy.type == e1000_phy_82579) {
		ret_val = e1000_read_emi_reg_locked(hw, I82579_LPI_PLL_SHUT,
						    &data);
		if (ret_val)
			goto release;

		data &= ~I82579_LPI_100_PLL_SHUT;
		ret_val = e1000_write_emi_reg_locked(hw, I82579_LPI_PLL_SHUT,
						     data);
	}

	/* R/Clr IEEE MMD 3.1 bits 11:10 - Tx/Rx LPI Received */
	ret_val = e1000_read_emi_reg_locked(hw, pcs_status, &data);
	if (ret_val)
		goto release;

	ret_val = e1e_wphy_locked(hw, I82579_LPI_CTRL, lpi_ctrl);
release:
	hw->phy.ops.release(hw);

	return ret_val;
}

/**
 *  e1000_k1_workaround_lpt_lp - K1 workaround on Lynxpoint-LP
 *  @hw:   pointer to the HW structure
 *  @link: link up bool flag
 *
 *  When K1 is enabled for 1Gbps, the MAC can miss 2 DMA completion indications
 *  preventing further DMA write requests.  Workaround the issue by disabling
 *  the de-assertion of the clock request when in 1Gpbs mode.
 *  Also, set appropriate Tx re-transmission timeouts for 10 and 100Half link
 *  speeds in order to avoid Tx hangs.
 **/
static s32 e1000_k1_workaround_lpt_lp(struct e1000_hw *hw, bool link)
{
	u32 fextnvm6 = er32(FEXTNVM6);
	u32 status = er32(STATUS);
	s32 ret_val = 0;
	u16 reg;

	if (link && (status & E1000_STATUS_SPEED_1000)) {
		ret_val = hw->phy.ops.acquire(hw);
		if (ret_val)
			return ret_val;

		ret_val =
		    e1000e_read_kmrn_reg_locked(hw, E1000_KMRNCTRLSTA_K1_CONFIG,
						&reg);
		if (ret_val)
			goto release;

		ret_val =
		    e1000e_write_kmrn_reg_locked(hw,
						 E1000_KMRNCTRLSTA_K1_CONFIG,
						 reg &
						 ~E1000_KMRNCTRLSTA_K1_ENABLE);
		if (ret_val)
			goto release;

		usleep_range(10, 20);

		ew32(FEXTNVM6, fextnvm6 | E1000_FEXTNVM6_REQ_PLL_CLK);

		ret_val =
		    e1000e_write_kmrn_reg_locked(hw,
						 E1000_KMRNCTRLSTA_K1_CONFIG,
						 reg);
release:
		hw->phy.ops.release(hw);
	} else {
		/* clear FEXTNVM6 bit 8 on link down or 10/100 */
		fextnvm6 &= ~E1000_FEXTNVM6_REQ_PLL_CLK;

		if ((hw->phy.revision > 5) || !link ||
		    ((status & E1000_STATUS_SPEED_100) &&
		     (status & E1000_STATUS_FD)))
			goto update_fextnvm6;

		ret_val = e1e_rphy(hw, I217_INBAND_CTRL, &reg);
		if (ret_val)
			return ret_val;

		/* Clear link status transmit timeout */
		reg &= ~I217_INBAND_CTRL_LINK_STAT_TX_TIMEOUT_MASK;

		if (status & E1000_STATUS_SPEED_100) {
			/* Set inband Tx timeout to 5x10us for 100Half */
			reg |= 5 << I217_INBAND_CTRL_LINK_STAT_TX_TIMEOUT_SHIFT;

			/* Do not extend the K1 entry latency for 100Half */
			fextnvm6 &= ~E1000_FEXTNVM6_ENABLE_K1_ENTRY_CONDITION;
		} else {
			/* Set inband Tx timeout to 50x10us for 10Full/Half */
			reg |= 50 <<
			    I217_INBAND_CTRL_LINK_STAT_TX_TIMEOUT_SHIFT;

			/* Extend the K1 entry latency for 10 Mbps */
			fextnvm6 |= E1000_FEXTNVM6_ENABLE_K1_ENTRY_CONDITION;
		}

		ret_val = e1e_wphy(hw, I217_INBAND_CTRL, reg);
		if (ret_val)
			return ret_val;

update_fextnvm6:
		ew32(FEXTNVM6, fextnvm6);
	}

	return ret_val;
}

/**
 *  e1000_platform_pm_pch_lpt - Set platform power management values
 *  @hw: pointer to the HW structure
 *  @link: bool indicating link status
 *
 *  Set the Latency Tolerance Reporting (LTR) values for the "PCIe-like"
 *  GbE MAC in the Lynx Point PCH based on Rx buffer size and link speed
 *  when link is up (which must not exceed the maximum latency supported
 *  by the platform), otherwise specify there is no LTR requirement.
 *  Unlike true-PCIe devices which set the LTR maximum snoop/no-snoop
 *  latencies in the LTR Extended Capability Structure in the PCIe Extended
 *  Capability register set, on this device LTR is set by writing the
 *  equivalent snoop/no-snoop latencies in the LTRV register in the MAC and
 *  set the SEND bit to send an Intel On-chip System Fabric sideband (IOSF-SB)
 *  message to the PMC.
 **/
static s32 e1000_platform_pm_pch_lpt(struct e1000_hw *hw, bool link)
{
	u32 reg = link << (E1000_LTRV_REQ_SHIFT + E1000_LTRV_NOSNOOP_SHIFT) |
	    link << E1000_LTRV_REQ_SHIFT | E1000_LTRV_SEND;
	u32 max_ltr_enc_d = 0;	/* maximum LTR decoded by platform */
	u32 lat_enc_d = 0;	/* latency decoded */
	u16 lat_enc = 0;	/* latency encoded */

	if (link) {
		u16 speed, duplex, scale = 0;
		u16 max_snoop, max_nosnoop;
		u16 max_ltr_enc;	/* max LTR latency encoded */
		u64 value;
		u32 rxa;

		if (!hw->adapter->max_frame_size) {
			e_dbg("max_frame_size not set.\n");
			return -E1000_ERR_CONFIG;
		}

		hw->mac.ops.get_link_up_info(hw, &speed, &duplex);
		if (!speed) {
			e_dbg("Speed not set.\n");
			return -E1000_ERR_CONFIG;
		}

		/* Rx Packet Buffer Allocation size (KB) */
		rxa = er32(PBA) & E1000_PBA_RXA_MASK;

		/* Determine the maximum latency tolerated by the device.
		 *
		 * Per the PCIe spec, the tolerated latencies are encoded as
		 * a 3-bit encoded scale (only 0-5 are valid) multiplied by
		 * a 10-bit value (0-1023) to provide a range from 1 ns to
		 * 2^25*(2^10-1) ns.  The scale is encoded as 0=2^0ns,
		 * 1=2^5ns, 2=2^10ns,...5=2^25ns.
		 */
		rxa *= 512;
		value = (rxa > hw->adapter->max_frame_size) ?
			(rxa - hw->adapter->max_frame_size) * (16000 / speed) :
			0;

		while (value > PCI_LTR_VALUE_MASK) {
			scale++;
			value = DIV_ROUND_UP(value, BIT(5));
		}
		if (scale > E1000_LTRV_SCALE_MAX) {
			e_dbg("Invalid LTR latency scale %d\n", scale);
			return -E1000_ERR_CONFIG;
		}
		lat_enc = (u16)((scale << PCI_LTR_SCALE_SHIFT) | value);

		/* Determine the maximum latency tolerated by the platform */
		pci_read_config_word(hw->adapter->pdev, E1000_PCI_LTR_CAP_LPT,
				     &max_snoop);
		pci_read_config_word(hw->adapter->pdev,
				     E1000_PCI_LTR_CAP_LPT + 2, &max_nosnoop);
		max_ltr_enc = max_t(u16, max_snoop, max_nosnoop);

		lat_enc_d = (lat_enc & E1000_LTRV_VALUE_MASK) *
			     (1U << (E1000_LTRV_SCALE_FACTOR *
			     FIELD_GET(E1000_LTRV_SCALE_MASK, lat_enc)));

		max_ltr_enc_d = (max_ltr_enc & E1000_LTRV_VALUE_MASK) *
			(1U << (E1000_LTRV_SCALE_FACTOR *
				FIELD_GET(E1000_LTRV_SCALE_MASK, max_ltr_enc)));

		if (lat_enc_d > max_ltr_enc_d)
			lat_enc = max_ltr_enc;
	}

	/* Set Snoop and No-Snoop latencies the same */
	reg |= lat_enc | (lat_enc << E1000_LTRV_NOSNOOP_SHIFT);
	ew32(LTRV, reg);

	return 0;
}

/**
 *  e1000e_force_smbus - Force interfaces to transition to SMBUS mode.
 *  @hw: pointer to the HW structure
 *
 *  Force the MAC and the PHY to SMBUS mode. Assumes semaphore already
 *  acquired.
 *
 * Return: 0 on success, negative errno on failure.
 **/
static s32 e1000e_force_smbus(struct e1000_hw *hw)
{
	u16 smb_ctrl = 0;
	u32 ctrl_ext;
	s32 ret_val;

	/* Switching PHY interface always returns MDI error
	 * so disable retry mechanism to avoid wasting time
	 */
	e1000e_disable_phy_retry(hw);

	/* Force SMBus mode in the PHY */
	ret_val = e1000_read_phy_reg_hv_locked(hw, CV_SMB_CTRL, &smb_ctrl);
	if (ret_val) {
		e1000e_enable_phy_retry(hw);
		return ret_val;
	}

	smb_ctrl |= CV_SMB_CTRL_FORCE_SMBUS;
	e1000_write_phy_reg_hv_locked(hw, CV_SMB_CTRL, smb_ctrl);

	e1000e_enable_phy_retry(hw);

	/* Force SMBus mode in the MAC */
	ctrl_ext = er32(CTRL_EXT);
	ctrl_ext |= E1000_CTRL_EXT_FORCE_SMBUS;
	ew32(CTRL_EXT, ctrl_ext);

	return 0;
}

/**
 *  e1000_enable_ulp_lpt_lp - configure Ultra Low Power mode for LynxPoint-LP
 *  @hw: pointer to the HW structure
 *  @to_sx: boolean indicating a system power state transition to Sx
 *
 *  When link is down, configure ULP mode to significantly reduce the power
 *  to the PHY.  If on a Manageability Engine (ME) enabled system, tell the
 *  ME firmware to start the ULP configuration.  If not on an ME enabled
 *  system, configure the ULP mode by software.
 */
s32 e1000_enable_ulp_lpt_lp(struct e1000_hw *hw, bool to_sx)
{
	u32 mac_reg;
	s32 ret_val = 0;
	u16 phy_reg;
	u16 oem_reg = 0;

	if ((hw->mac.type < e1000_pch_lpt) ||
	    (hw->adapter->pdev->device == E1000_DEV_ID_PCH_LPT_I217_LM) ||
	    (hw->adapter->pdev->device == E1000_DEV_ID_PCH_LPT_I217_V) ||
	    (hw->adapter->pdev->device == E1000_DEV_ID_PCH_I218_LM2) ||
	    (hw->adapter->pdev->device == E1000_DEV_ID_PCH_I218_V2) ||
	    (hw->dev_spec.ich8lan.ulp_state == e1000_ulp_state_on))
		return 0;

	if (er32(FWSM) & E1000_ICH_FWSM_FW_VALID) {
		/* Request ME configure ULP mode in the PHY */
		mac_reg = er32(H2ME);
		mac_reg |= E1000_H2ME_ULP | E1000_H2ME_ENFORCE_SETTINGS;
		ew32(H2ME, mac_reg);

		goto out;
	}

	if (!to_sx) {
		int i = 0;

		/* Poll up to 5 seconds for Cable Disconnected indication */
		while (!(er32(FEXT) & E1000_FEXT_PHY_CABLE_DISCONNECTED)) {
			/* Bail if link is re-acquired */
			if (er32(STATUS) & E1000_STATUS_LU)
				return -E1000_ERR_PHY;

			if (i++ == 100)
				break;

			msleep(50);
		}
		e_dbg("CABLE_DISCONNECTED %s set after %dmsec\n",
		      (er32(FEXT) &
		       E1000_FEXT_PHY_CABLE_DISCONNECTED) ? "" : "not", i * 50);
	}

	ret_val = hw->phy.ops.acquire(hw);
	if (ret_val)
		goto out;

<<<<<<< HEAD
=======
	if (hw->mac.type != e1000_pch_mtp) {
		ret_val = e1000e_force_smbus(hw);
		if (ret_val) {
			e_dbg("Failed to force SMBUS: %d\n", ret_val);
			goto release;
		}
	}

>>>>>>> 0c383648
	/* Si workaround for ULP entry flow on i127/rev6 h/w.  Enable
	 * LPLU and disable Gig speed when entering ULP
	 */
	if ((hw->phy.type == e1000_phy_i217) && (hw->phy.revision == 6)) {
		ret_val = e1000_read_phy_reg_hv_locked(hw, HV_OEM_BITS,
						       &oem_reg);
		if (ret_val)
			goto release;

		phy_reg = oem_reg;
		phy_reg |= HV_OEM_BITS_LPLU | HV_OEM_BITS_GBE_DIS;

		ret_val = e1000_write_phy_reg_hv_locked(hw, HV_OEM_BITS,
							phy_reg);

		if (ret_val)
			goto release;
	}

	/* Set Inband ULP Exit, Reset to SMBus mode and
	 * Disable SMBus Release on PERST# in PHY
	 */
	ret_val = e1000_read_phy_reg_hv_locked(hw, I218_ULP_CONFIG1, &phy_reg);
	if (ret_val)
		goto release;
	phy_reg |= (I218_ULP_CONFIG1_RESET_TO_SMBUS |
		    I218_ULP_CONFIG1_DISABLE_SMB_PERST);
	if (to_sx) {
		if (er32(WUFC) & E1000_WUFC_LNKC)
			phy_reg |= I218_ULP_CONFIG1_WOL_HOST;
		else
			phy_reg &= ~I218_ULP_CONFIG1_WOL_HOST;

		phy_reg |= I218_ULP_CONFIG1_STICKY_ULP;
		phy_reg &= ~I218_ULP_CONFIG1_INBAND_EXIT;
	} else {
		phy_reg |= I218_ULP_CONFIG1_INBAND_EXIT;
		phy_reg &= ~I218_ULP_CONFIG1_STICKY_ULP;
		phy_reg &= ~I218_ULP_CONFIG1_WOL_HOST;
	}
	e1000_write_phy_reg_hv_locked(hw, I218_ULP_CONFIG1, phy_reg);

	/* Set Disable SMBus Release on PERST# in MAC */
	mac_reg = er32(FEXTNVM7);
	mac_reg |= E1000_FEXTNVM7_DISABLE_SMB_PERST;
	ew32(FEXTNVM7, mac_reg);

	/* Commit ULP changes in PHY by starting auto ULP configuration */
	phy_reg |= I218_ULP_CONFIG1_START;
	e1000_write_phy_reg_hv_locked(hw, I218_ULP_CONFIG1, phy_reg);

	if ((hw->phy.type == e1000_phy_i217) && (hw->phy.revision == 6) &&
	    to_sx && (er32(STATUS) & E1000_STATUS_LU)) {
		ret_val = e1000_write_phy_reg_hv_locked(hw, HV_OEM_BITS,
							oem_reg);
		if (ret_val)
			goto release;
	}

release:
	if (hw->mac.type == e1000_pch_mtp) {
		ret_val = e1000e_force_smbus(hw);
		if (ret_val)
			e_dbg("Failed to force SMBUS over MTL system: %d\n",
			      ret_val);
	}

	hw->phy.ops.release(hw);
out:
	if (ret_val)
		e_dbg("Error in ULP enable flow: %d\n", ret_val);
	else
		hw->dev_spec.ich8lan.ulp_state = e1000_ulp_state_on;

	return ret_val;
}

/**
 *  e1000_disable_ulp_lpt_lp - unconfigure Ultra Low Power mode for LynxPoint-LP
 *  @hw: pointer to the HW structure
 *  @force: boolean indicating whether or not to force disabling ULP
 *
 *  Un-configure ULP mode when link is up, the system is transitioned from
 *  Sx or the driver is unloaded.  If on a Manageability Engine (ME) enabled
 *  system, poll for an indication from ME that ULP has been un-configured.
 *  If not on an ME enabled system, un-configure the ULP mode by software.
 *
 *  During nominal operation, this function is called when link is acquired
 *  to disable ULP mode (force=false); otherwise, for example when unloading
 *  the driver or during Sx->S0 transitions, this is called with force=true
 *  to forcibly disable ULP.
 */
static s32 e1000_disable_ulp_lpt_lp(struct e1000_hw *hw, bool force)
{
	s32 ret_val = 0;
	u32 mac_reg;
	u16 phy_reg;
	int i = 0;

	if ((hw->mac.type < e1000_pch_lpt) ||
	    (hw->adapter->pdev->device == E1000_DEV_ID_PCH_LPT_I217_LM) ||
	    (hw->adapter->pdev->device == E1000_DEV_ID_PCH_LPT_I217_V) ||
	    (hw->adapter->pdev->device == E1000_DEV_ID_PCH_I218_LM2) ||
	    (hw->adapter->pdev->device == E1000_DEV_ID_PCH_I218_V2) ||
	    (hw->dev_spec.ich8lan.ulp_state == e1000_ulp_state_off))
		return 0;

	if (er32(FWSM) & E1000_ICH_FWSM_FW_VALID) {
		struct e1000_adapter *adapter = hw->adapter;
		bool firmware_bug = false;

		if (force) {
			/* Request ME un-configure ULP mode in the PHY */
			mac_reg = er32(H2ME);
			mac_reg &= ~E1000_H2ME_ULP;
			mac_reg |= E1000_H2ME_ENFORCE_SETTINGS;
			ew32(H2ME, mac_reg);
		}

		/* Poll up to 2.5 seconds for ME to clear ULP_CFG_DONE.
		 * If this takes more than 1 second, show a warning indicating a
		 * firmware bug
		 */
		while (er32(FWSM) & E1000_FWSM_ULP_CFG_DONE) {
			if (i++ == 250) {
				ret_val = -E1000_ERR_PHY;
				goto out;
			}
			if (i > 100 && !firmware_bug)
				firmware_bug = true;

			usleep_range(10000, 11000);
		}
		if (firmware_bug)
			e_warn("ULP_CONFIG_DONE took %d msec. This is a firmware bug\n",
			       i * 10);
		else
			e_dbg("ULP_CONFIG_DONE cleared after %d msec\n",
			      i * 10);

		if (force) {
			mac_reg = er32(H2ME);
			mac_reg &= ~E1000_H2ME_ENFORCE_SETTINGS;
			ew32(H2ME, mac_reg);
		} else {
			/* Clear H2ME.ULP after ME ULP configuration */
			mac_reg = er32(H2ME);
			mac_reg &= ~E1000_H2ME_ULP;
			ew32(H2ME, mac_reg);
		}

		goto out;
	}

	ret_val = hw->phy.ops.acquire(hw);
	if (ret_val)
		goto out;

	if (force)
		/* Toggle LANPHYPC Value bit */
		e1000_toggle_lanphypc_pch_lpt(hw);

	/* Switching PHY interface always returns MDI error
	 * so disable retry mechanism to avoid wasting time
	 */
	e1000e_disable_phy_retry(hw);

	/* Unforce SMBus mode in PHY */
	ret_val = e1000_read_phy_reg_hv_locked(hw, CV_SMB_CTRL, &phy_reg);
	if (ret_val) {
		/* The MAC might be in PCIe mode, so temporarily force to
		 * SMBus mode in order to access the PHY.
		 */
		mac_reg = er32(CTRL_EXT);
		mac_reg |= E1000_CTRL_EXT_FORCE_SMBUS;
		ew32(CTRL_EXT, mac_reg);

		msleep(50);

		ret_val = e1000_read_phy_reg_hv_locked(hw, CV_SMB_CTRL,
						       &phy_reg);
		if (ret_val)
			goto release;
	}
	phy_reg &= ~CV_SMB_CTRL_FORCE_SMBUS;
	e1000_write_phy_reg_hv_locked(hw, CV_SMB_CTRL, phy_reg);

	e1000e_enable_phy_retry(hw);

	/* Unforce SMBus mode in MAC */
	mac_reg = er32(CTRL_EXT);
	mac_reg &= ~E1000_CTRL_EXT_FORCE_SMBUS;
	ew32(CTRL_EXT, mac_reg);

	/* When ULP mode was previously entered, K1 was disabled by the
	 * hardware.  Re-Enable K1 in the PHY when exiting ULP.
	 */
	ret_val = e1000_read_phy_reg_hv_locked(hw, HV_PM_CTRL, &phy_reg);
	if (ret_val)
		goto release;
	phy_reg |= HV_PM_CTRL_K1_ENABLE;
	e1000_write_phy_reg_hv_locked(hw, HV_PM_CTRL, phy_reg);

	/* Clear ULP enabled configuration */
	ret_val = e1000_read_phy_reg_hv_locked(hw, I218_ULP_CONFIG1, &phy_reg);
	if (ret_val)
		goto release;
	phy_reg &= ~(I218_ULP_CONFIG1_IND |
		     I218_ULP_CONFIG1_STICKY_ULP |
		     I218_ULP_CONFIG1_RESET_TO_SMBUS |
		     I218_ULP_CONFIG1_WOL_HOST |
		     I218_ULP_CONFIG1_INBAND_EXIT |
		     I218_ULP_CONFIG1_EN_ULP_LANPHYPC |
		     I218_ULP_CONFIG1_DIS_CLR_STICKY_ON_PERST |
		     I218_ULP_CONFIG1_DISABLE_SMB_PERST);
	e1000_write_phy_reg_hv_locked(hw, I218_ULP_CONFIG1, phy_reg);

	/* Commit ULP changes by starting auto ULP configuration */
	phy_reg |= I218_ULP_CONFIG1_START;
	e1000_write_phy_reg_hv_locked(hw, I218_ULP_CONFIG1, phy_reg);

	/* Clear Disable SMBus Release on PERST# in MAC */
	mac_reg = er32(FEXTNVM7);
	mac_reg &= ~E1000_FEXTNVM7_DISABLE_SMB_PERST;
	ew32(FEXTNVM7, mac_reg);

release:
	hw->phy.ops.release(hw);
	if (force) {
		e1000_phy_hw_reset(hw);
		msleep(50);
	}
out:
	if (ret_val)
		e_dbg("Error in ULP disable flow: %d\n", ret_val);
	else
		hw->dev_spec.ich8lan.ulp_state = e1000_ulp_state_off;

	return ret_val;
}

/**
 *  e1000_check_for_copper_link_ich8lan - Check for link (Copper)
 *  @hw: pointer to the HW structure
 *
 *  Checks to see of the link status of the hardware has changed.  If a
 *  change in link status has been detected, then we read the PHY registers
 *  to get the current speed/duplex if link exists.
 **/
static s32 e1000_check_for_copper_link_ich8lan(struct e1000_hw *hw)
{
	struct e1000_mac_info *mac = &hw->mac;
	s32 ret_val, tipg_reg = 0;
	u16 emi_addr, emi_val = 0;
	bool link;
	u16 phy_reg;

	/* We only want to go out to the PHY registers to see if Auto-Neg
	 * has completed and/or if our link status has changed.  The
	 * get_link_status flag is set upon receiving a Link Status
	 * Change or Rx Sequence Error interrupt.
	 */
	if (!mac->get_link_status)
		return 0;
	mac->get_link_status = false;

	/* First we want to see if the MII Status Register reports
	 * link.  If so, then we want to get the current speed/duplex
	 * of the PHY.
	 */
	ret_val = e1000e_phy_has_link_generic(hw, 1, 0, &link);
	if (ret_val)
		goto out;

	if (hw->mac.type == e1000_pchlan) {
		ret_val = e1000_k1_gig_workaround_hv(hw, link);
		if (ret_val)
			goto out;
	}

	/* When connected at 10Mbps half-duplex, some parts are excessively
	 * aggressive resulting in many collisions. To avoid this, increase
	 * the IPG and reduce Rx latency in the PHY.
	 */
	if ((hw->mac.type >= e1000_pch2lan) && link) {
		u16 speed, duplex;

		e1000e_get_speed_and_duplex_copper(hw, &speed, &duplex);
		tipg_reg = er32(TIPG);
		tipg_reg &= ~E1000_TIPG_IPGT_MASK;

		if (duplex == HALF_DUPLEX && speed == SPEED_10) {
			tipg_reg |= 0xFF;
			/* Reduce Rx latency in analog PHY */
			emi_val = 0;
		} else if (hw->mac.type >= e1000_pch_spt &&
			   duplex == FULL_DUPLEX && speed != SPEED_1000) {
			tipg_reg |= 0xC;
			emi_val = 1;
		} else {

			/* Roll back the default values */
			tipg_reg |= 0x08;
			emi_val = 1;
		}

		ew32(TIPG, tipg_reg);

		ret_val = hw->phy.ops.acquire(hw);
		if (ret_val)
			goto out;

		if (hw->mac.type == e1000_pch2lan)
			emi_addr = I82579_RX_CONFIG;
		else
			emi_addr = I217_RX_CONFIG;
		ret_val = e1000_write_emi_reg_locked(hw, emi_addr, emi_val);

		if (hw->mac.type >= e1000_pch_lpt) {
			u16 phy_reg;

			e1e_rphy_locked(hw, I217_PLL_CLOCK_GATE_REG, &phy_reg);
			phy_reg &= ~I217_PLL_CLOCK_GATE_MASK;
			if (speed == SPEED_100 || speed == SPEED_10)
				phy_reg |= 0x3E8;
			else
				phy_reg |= 0xFA;
			e1e_wphy_locked(hw, I217_PLL_CLOCK_GATE_REG, phy_reg);

			if (speed == SPEED_1000) {
				hw->phy.ops.read_reg_locked(hw, HV_PM_CTRL,
							    &phy_reg);

				phy_reg |= HV_PM_CTRL_K1_CLK_REQ;

				hw->phy.ops.write_reg_locked(hw, HV_PM_CTRL,
							     phy_reg);
			}
		}
		hw->phy.ops.release(hw);

		if (ret_val)
			goto out;

		if (hw->mac.type >= e1000_pch_spt) {
			u16 data;
			u16 ptr_gap;

			if (speed == SPEED_1000) {
				ret_val = hw->phy.ops.acquire(hw);
				if (ret_val)
					goto out;

				ret_val = e1e_rphy_locked(hw,
							  PHY_REG(776, 20),
							  &data);
				if (ret_val) {
					hw->phy.ops.release(hw);
					goto out;
				}

				ptr_gap = (data & (0x3FF << 2)) >> 2;
				if (ptr_gap < 0x18) {
					data &= ~(0x3FF << 2);
					data |= (0x18 << 2);
					ret_val =
					    e1e_wphy_locked(hw,
							    PHY_REG(776, 20),
							    data);
				}
				hw->phy.ops.release(hw);
				if (ret_val)
					goto out;
			} else {
				ret_val = hw->phy.ops.acquire(hw);
				if (ret_val)
					goto out;

				ret_val = e1e_wphy_locked(hw,
							  PHY_REG(776, 20),
							  0xC023);
				hw->phy.ops.release(hw);
				if (ret_val)
					goto out;

			}
		}
	}

	/* I217 Packet Loss issue:
	 * ensure that FEXTNVM4 Beacon Duration is set correctly
	 * on power up.
	 * Set the Beacon Duration for I217 to 8 usec
	 */
	if (hw->mac.type >= e1000_pch_lpt) {
		u32 mac_reg;

		mac_reg = er32(FEXTNVM4);
		mac_reg &= ~E1000_FEXTNVM4_BEACON_DURATION_MASK;
		mac_reg |= E1000_FEXTNVM4_BEACON_DURATION_8USEC;
		ew32(FEXTNVM4, mac_reg);
	}

	/* Work-around I218 hang issue */
	if ((hw->adapter->pdev->device == E1000_DEV_ID_PCH_LPTLP_I218_LM) ||
	    (hw->adapter->pdev->device == E1000_DEV_ID_PCH_LPTLP_I218_V) ||
	    (hw->adapter->pdev->device == E1000_DEV_ID_PCH_I218_LM3) ||
	    (hw->adapter->pdev->device == E1000_DEV_ID_PCH_I218_V3)) {
		ret_val = e1000_k1_workaround_lpt_lp(hw, link);
		if (ret_val)
			goto out;
	}
	if (hw->mac.type >= e1000_pch_lpt) {
		/* Set platform power management values for
		 * Latency Tolerance Reporting (LTR)
		 */
		ret_val = e1000_platform_pm_pch_lpt(hw, link);
		if (ret_val)
			goto out;
	}

	/* Clear link partner's EEE ability */
	hw->dev_spec.ich8lan.eee_lp_ability = 0;

	if (hw->mac.type >= e1000_pch_lpt) {
		u32 fextnvm6 = er32(FEXTNVM6);

		if (hw->mac.type == e1000_pch_spt) {
			/* FEXTNVM6 K1-off workaround - for SPT only */
			u32 pcieanacfg = er32(PCIEANACFG);

			if (pcieanacfg & E1000_FEXTNVM6_K1_OFF_ENABLE)
				fextnvm6 |= E1000_FEXTNVM6_K1_OFF_ENABLE;
			else
				fextnvm6 &= ~E1000_FEXTNVM6_K1_OFF_ENABLE;
		}

		ew32(FEXTNVM6, fextnvm6);
	}

	if (!link)
		goto out;

	switch (hw->mac.type) {
	case e1000_pch2lan:
		ret_val = e1000_k1_workaround_lv(hw);
		if (ret_val)
			return ret_val;
		fallthrough;
	case e1000_pchlan:
		if (hw->phy.type == e1000_phy_82578) {
			ret_val = e1000_link_stall_workaround_hv(hw);
			if (ret_val)
				return ret_val;
		}

		/* Workaround for PCHx parts in half-duplex:
		 * Set the number of preambles removed from the packet
		 * when it is passed from the PHY to the MAC to prevent
		 * the MAC from misinterpreting the packet type.
		 */
		e1e_rphy(hw, HV_KMRN_FIFO_CTRLSTA, &phy_reg);
		phy_reg &= ~HV_KMRN_FIFO_CTRLSTA_PREAMBLE_MASK;

		if ((er32(STATUS) & E1000_STATUS_FD) != E1000_STATUS_FD)
			phy_reg |= BIT(HV_KMRN_FIFO_CTRLSTA_PREAMBLE_SHIFT);

		e1e_wphy(hw, HV_KMRN_FIFO_CTRLSTA, phy_reg);
		break;
	default:
		break;
	}

	/* Check if there was DownShift, must be checked
	 * immediately after link-up
	 */
	e1000e_check_downshift(hw);

	/* Enable/Disable EEE after link up */
	if (hw->phy.type > e1000_phy_82579) {
		ret_val = e1000_set_eee_pchlan(hw);
		if (ret_val)
			return ret_val;
	}

	/* If we are forcing speed/duplex, then we simply return since
	 * we have already determined whether we have link or not.
	 */
	if (!mac->autoneg)
		return -E1000_ERR_CONFIG;

	/* Auto-Neg is enabled.  Auto Speed Detection takes care
	 * of MAC speed/duplex configuration.  So we only need to
	 * configure Collision Distance in the MAC.
	 */
	mac->ops.config_collision_dist(hw);

	/* Configure Flow Control now that Auto-Neg has completed.
	 * First, we need to restore the desired flow control
	 * settings because we may have had to re-autoneg with a
	 * different link partner.
	 */
	ret_val = e1000e_config_fc_after_link_up(hw);
	if (ret_val)
		e_dbg("Error configuring flow control\n");

	return ret_val;

out:
	mac->get_link_status = true;
	return ret_val;
}

static s32 e1000_get_variants_ich8lan(struct e1000_adapter *adapter)
{
	struct e1000_hw *hw = &adapter->hw;
	s32 rc;

	rc = e1000_init_mac_params_ich8lan(hw);
	if (rc)
		return rc;

	rc = e1000_init_nvm_params_ich8lan(hw);
	if (rc)
		return rc;

	switch (hw->mac.type) {
	case e1000_ich8lan:
	case e1000_ich9lan:
	case e1000_ich10lan:
		rc = e1000_init_phy_params_ich8lan(hw);
		break;
	case e1000_pchlan:
	case e1000_pch2lan:
	case e1000_pch_lpt:
	case e1000_pch_spt:
	case e1000_pch_cnp:
	case e1000_pch_tgp:
	case e1000_pch_adp:
	case e1000_pch_mtp:
	case e1000_pch_lnp:
	case e1000_pch_ptp:
	case e1000_pch_nvp:
		rc = e1000_init_phy_params_pchlan(hw);
		break;
	default:
		break;
	}
	if (rc)
		return rc;

	/* Disable Jumbo Frame support on parts with Intel 10/100 PHY or
	 * on parts with MACsec enabled in NVM (reflected in CTRL_EXT).
	 */
	if ((adapter->hw.phy.type == e1000_phy_ife) ||
	    ((adapter->hw.mac.type >= e1000_pch2lan) &&
	     (!(er32(CTRL_EXT) & E1000_CTRL_EXT_LSECCK)))) {
		adapter->flags &= ~FLAG_HAS_JUMBO_FRAMES;
		adapter->max_hw_frame_size = VLAN_ETH_FRAME_LEN + ETH_FCS_LEN;

		hw->mac.ops.blink_led = NULL;
	}

	if ((adapter->hw.mac.type == e1000_ich8lan) &&
	    (adapter->hw.phy.type != e1000_phy_ife))
		adapter->flags |= FLAG_LSC_GIG_SPEED_DROP;

	/* Enable workaround for 82579 w/ ME enabled */
	if ((adapter->hw.mac.type == e1000_pch2lan) &&
	    (er32(FWSM) & E1000_ICH_FWSM_FW_VALID))
		adapter->flags2 |= FLAG2_PCIM2PCI_ARBITER_WA;

	return 0;
}

static DEFINE_MUTEX(nvm_mutex);

/**
 *  e1000_acquire_nvm_ich8lan - Acquire NVM mutex
 *  @hw: pointer to the HW structure
 *
 *  Acquires the mutex for performing NVM operations.
 **/
static s32 e1000_acquire_nvm_ich8lan(struct e1000_hw __always_unused *hw)
{
	mutex_lock(&nvm_mutex);

	return 0;
}

/**
 *  e1000_release_nvm_ich8lan - Release NVM mutex
 *  @hw: pointer to the HW structure
 *
 *  Releases the mutex used while performing NVM operations.
 **/
static void e1000_release_nvm_ich8lan(struct e1000_hw __always_unused *hw)
{
	mutex_unlock(&nvm_mutex);
}

/**
 *  e1000_acquire_swflag_ich8lan - Acquire software control flag
 *  @hw: pointer to the HW structure
 *
 *  Acquires the software control flag for performing PHY and select
 *  MAC CSR accesses.
 **/
static s32 e1000_acquire_swflag_ich8lan(struct e1000_hw *hw)
{
	u32 extcnf_ctrl, timeout = PHY_CFG_TIMEOUT;
	s32 ret_val = 0;

	if (test_and_set_bit(__E1000_ACCESS_SHARED_RESOURCE,
			     &hw->adapter->state)) {
		e_dbg("contention for Phy access\n");
		return -E1000_ERR_PHY;
	}

	while (timeout) {
		extcnf_ctrl = er32(EXTCNF_CTRL);
		if (!(extcnf_ctrl & E1000_EXTCNF_CTRL_SWFLAG))
			break;

		mdelay(1);
		timeout--;
	}

	if (!timeout) {
		e_dbg("SW has already locked the resource.\n");
		ret_val = -E1000_ERR_CONFIG;
		goto out;
	}

	timeout = SW_FLAG_TIMEOUT;

	extcnf_ctrl |= E1000_EXTCNF_CTRL_SWFLAG;
	ew32(EXTCNF_CTRL, extcnf_ctrl);

	while (timeout) {
		extcnf_ctrl = er32(EXTCNF_CTRL);
		if (extcnf_ctrl & E1000_EXTCNF_CTRL_SWFLAG)
			break;

		mdelay(1);
		timeout--;
	}

	if (!timeout) {
		e_dbg("Failed to acquire the semaphore, FW or HW has it: FWSM=0x%8.8x EXTCNF_CTRL=0x%8.8x)\n",
		      er32(FWSM), extcnf_ctrl);
		extcnf_ctrl &= ~E1000_EXTCNF_CTRL_SWFLAG;
		ew32(EXTCNF_CTRL, extcnf_ctrl);
		ret_val = -E1000_ERR_CONFIG;
		goto out;
	}

out:
	if (ret_val)
		clear_bit(__E1000_ACCESS_SHARED_RESOURCE, &hw->adapter->state);

	return ret_val;
}

/**
 *  e1000_release_swflag_ich8lan - Release software control flag
 *  @hw: pointer to the HW structure
 *
 *  Releases the software control flag for performing PHY and select
 *  MAC CSR accesses.
 **/
static void e1000_release_swflag_ich8lan(struct e1000_hw *hw)
{
	u32 extcnf_ctrl;

	extcnf_ctrl = er32(EXTCNF_CTRL);

	if (extcnf_ctrl & E1000_EXTCNF_CTRL_SWFLAG) {
		extcnf_ctrl &= ~E1000_EXTCNF_CTRL_SWFLAG;
		ew32(EXTCNF_CTRL, extcnf_ctrl);
	} else {
		e_dbg("Semaphore unexpectedly released by sw/fw/hw\n");
	}

	clear_bit(__E1000_ACCESS_SHARED_RESOURCE, &hw->adapter->state);
}

/**
 *  e1000_check_mng_mode_ich8lan - Checks management mode
 *  @hw: pointer to the HW structure
 *
 *  This checks if the adapter has any manageability enabled.
 *  This is a function pointer entry point only called by read/write
 *  routines for the PHY and NVM parts.
 **/
static bool e1000_check_mng_mode_ich8lan(struct e1000_hw *hw)
{
	u32 fwsm;

	fwsm = er32(FWSM);
	return (fwsm & E1000_ICH_FWSM_FW_VALID) &&
		((fwsm & E1000_FWSM_MODE_MASK) ==
		 (E1000_ICH_MNG_IAMT_MODE << E1000_FWSM_MODE_SHIFT));
}

/**
 *  e1000_check_mng_mode_pchlan - Checks management mode
 *  @hw: pointer to the HW structure
 *
 *  This checks if the adapter has iAMT enabled.
 *  This is a function pointer entry point only called by read/write
 *  routines for the PHY and NVM parts.
 **/
static bool e1000_check_mng_mode_pchlan(struct e1000_hw *hw)
{
	u32 fwsm;

	fwsm = er32(FWSM);
	return (fwsm & E1000_ICH_FWSM_FW_VALID) &&
	    (fwsm & (E1000_ICH_MNG_IAMT_MODE << E1000_FWSM_MODE_SHIFT));
}

/**
 *  e1000_rar_set_pch2lan - Set receive address register
 *  @hw: pointer to the HW structure
 *  @addr: pointer to the receive address
 *  @index: receive address array register
 *
 *  Sets the receive address array register at index to the address passed
 *  in by addr.  For 82579, RAR[0] is the base address register that is to
 *  contain the MAC address but RAR[1-6] are reserved for manageability (ME).
 *  Use SHRA[0-3] in place of those reserved for ME.
 **/
static int e1000_rar_set_pch2lan(struct e1000_hw *hw, u8 *addr, u32 index)
{
	u32 rar_low, rar_high;

	/* HW expects these in little endian so we reverse the byte order
	 * from network order (big endian) to little endian
	 */
	rar_low = ((u32)addr[0] |
		   ((u32)addr[1] << 8) |
		   ((u32)addr[2] << 16) | ((u32)addr[3] << 24));

	rar_high = ((u32)addr[4] | ((u32)addr[5] << 8));

	/* If MAC address zero, no need to set the AV bit */
	if (rar_low || rar_high)
		rar_high |= E1000_RAH_AV;

	if (index == 0) {
		ew32(RAL(index), rar_low);
		e1e_flush();
		ew32(RAH(index), rar_high);
		e1e_flush();
		return 0;
	}

	/* RAR[1-6] are owned by manageability.  Skip those and program the
	 * next address into the SHRA register array.
	 */
	if (index < (u32)(hw->mac.rar_entry_count)) {
		s32 ret_val;

		ret_val = e1000_acquire_swflag_ich8lan(hw);
		if (ret_val)
			goto out;

		ew32(SHRAL(index - 1), rar_low);
		e1e_flush();
		ew32(SHRAH(index - 1), rar_high);
		e1e_flush();

		e1000_release_swflag_ich8lan(hw);

		/* verify the register updates */
		if ((er32(SHRAL(index - 1)) == rar_low) &&
		    (er32(SHRAH(index - 1)) == rar_high))
			return 0;

		e_dbg("SHRA[%d] might be locked by ME - FWSM=0x%8.8x\n",
		      (index - 1), er32(FWSM));
	}

out:
	e_dbg("Failed to write receive address at index %d\n", index);
	return -E1000_ERR_CONFIG;
}

/**
 *  e1000_rar_get_count_pch_lpt - Get the number of available SHRA
 *  @hw: pointer to the HW structure
 *
 *  Get the number of available receive registers that the Host can
 *  program. SHRA[0-10] are the shared receive address registers
 *  that are shared between the Host and manageability engine (ME).
 *  ME can reserve any number of addresses and the host needs to be
 *  able to tell how many available registers it has access to.
 **/
static u32 e1000_rar_get_count_pch_lpt(struct e1000_hw *hw)
{
	u32 wlock_mac;
	u32 num_entries;

	wlock_mac = er32(FWSM) & E1000_FWSM_WLOCK_MAC_MASK;
	wlock_mac >>= E1000_FWSM_WLOCK_MAC_SHIFT;

	switch (wlock_mac) {
	case 0:
		/* All SHRA[0..10] and RAR[0] available */
		num_entries = hw->mac.rar_entry_count;
		break;
	case 1:
		/* Only RAR[0] available */
		num_entries = 1;
		break;
	default:
		/* SHRA[0..(wlock_mac - 1)] available + RAR[0] */
		num_entries = wlock_mac + 1;
		break;
	}

	return num_entries;
}

/**
 *  e1000_rar_set_pch_lpt - Set receive address registers
 *  @hw: pointer to the HW structure
 *  @addr: pointer to the receive address
 *  @index: receive address array register
 *
 *  Sets the receive address register array at index to the address passed
 *  in by addr. For LPT, RAR[0] is the base address register that is to
 *  contain the MAC address. SHRA[0-10] are the shared receive address
 *  registers that are shared between the Host and manageability engine (ME).
 **/
static int e1000_rar_set_pch_lpt(struct e1000_hw *hw, u8 *addr, u32 index)
{
	u32 rar_low, rar_high;
	u32 wlock_mac;

	/* HW expects these in little endian so we reverse the byte order
	 * from network order (big endian) to little endian
	 */
	rar_low = ((u32)addr[0] | ((u32)addr[1] << 8) |
		   ((u32)addr[2] << 16) | ((u32)addr[3] << 24));

	rar_high = ((u32)addr[4] | ((u32)addr[5] << 8));

	/* If MAC address zero, no need to set the AV bit */
	if (rar_low || rar_high)
		rar_high |= E1000_RAH_AV;

	if (index == 0) {
		ew32(RAL(index), rar_low);
		e1e_flush();
		ew32(RAH(index), rar_high);
		e1e_flush();
		return 0;
	}

	/* The manageability engine (ME) can lock certain SHRAR registers that
	 * it is using - those registers are unavailable for use.
	 */
	if (index < hw->mac.rar_entry_count) {
		wlock_mac = er32(FWSM) & E1000_FWSM_WLOCK_MAC_MASK;
		wlock_mac >>= E1000_FWSM_WLOCK_MAC_SHIFT;

		/* Check if all SHRAR registers are locked */
		if (wlock_mac == 1)
			goto out;

		if ((wlock_mac == 0) || (index <= wlock_mac)) {
			s32 ret_val;

			ret_val = e1000_acquire_swflag_ich8lan(hw);

			if (ret_val)
				goto out;

			ew32(SHRAL_PCH_LPT(index - 1), rar_low);
			e1e_flush();
			ew32(SHRAH_PCH_LPT(index - 1), rar_high);
			e1e_flush();

			e1000_release_swflag_ich8lan(hw);

			/* verify the register updates */
			if ((er32(SHRAL_PCH_LPT(index - 1)) == rar_low) &&
			    (er32(SHRAH_PCH_LPT(index - 1)) == rar_high))
				return 0;
		}
	}

out:
	e_dbg("Failed to write receive address at index %d\n", index);
	return -E1000_ERR_CONFIG;
}

/**
 *  e1000_check_reset_block_ich8lan - Check if PHY reset is blocked
 *  @hw: pointer to the HW structure
 *
 *  Checks if firmware is blocking the reset of the PHY.
 *  This is a function pointer entry point only called by
 *  reset routines.
 **/
static s32 e1000_check_reset_block_ich8lan(struct e1000_hw *hw)
{
	bool blocked = false;
	int i = 0;

	while ((blocked = !(er32(FWSM) & E1000_ICH_FWSM_RSPCIPHY)) &&
	       (i++ < 30))
		usleep_range(10000, 11000);
	return blocked ? E1000_BLK_PHY_RESET : 0;
}

/**
 *  e1000_write_smbus_addr - Write SMBus address to PHY needed during Sx states
 *  @hw: pointer to the HW structure
 *
 *  Assumes semaphore already acquired.
 *
 **/
static s32 e1000_write_smbus_addr(struct e1000_hw *hw)
{
	u16 phy_data;
	u32 strap = er32(STRAP);
	u32 freq = FIELD_GET(E1000_STRAP_SMT_FREQ_MASK, strap);
	s32 ret_val;

	strap &= E1000_STRAP_SMBUS_ADDRESS_MASK;

	ret_val = e1000_read_phy_reg_hv_locked(hw, HV_SMB_ADDR, &phy_data);
	if (ret_val)
		return ret_val;

	phy_data &= ~HV_SMB_ADDR_MASK;
	phy_data |= (strap >> E1000_STRAP_SMBUS_ADDRESS_SHIFT);
	phy_data |= HV_SMB_ADDR_PEC_EN | HV_SMB_ADDR_VALID;

	if (hw->phy.type == e1000_phy_i217) {
		/* Restore SMBus frequency */
		if (freq--) {
			phy_data &= ~HV_SMB_ADDR_FREQ_MASK;
			phy_data |= (freq & BIT(0)) <<
			    HV_SMB_ADDR_FREQ_LOW_SHIFT;
			phy_data |= (freq & BIT(1)) <<
			    (HV_SMB_ADDR_FREQ_HIGH_SHIFT - 1);
		} else {
			e_dbg("Unsupported SMB frequency in PHY\n");
		}
	}

	return e1000_write_phy_reg_hv_locked(hw, HV_SMB_ADDR, phy_data);
}

/**
 *  e1000_sw_lcd_config_ich8lan - SW-based LCD Configuration
 *  @hw:   pointer to the HW structure
 *
 *  SW should configure the LCD from the NVM extended configuration region
 *  as a workaround for certain parts.
 **/
static s32 e1000_sw_lcd_config_ich8lan(struct e1000_hw *hw)
{
	struct e1000_phy_info *phy = &hw->phy;
	u32 i, data, cnf_size, cnf_base_addr, sw_cfg_mask;
	s32 ret_val = 0;
	u16 word_addr, reg_data, reg_addr, phy_page = 0;

	/* Initialize the PHY from the NVM on ICH platforms.  This
	 * is needed due to an issue where the NVM configuration is
	 * not properly autoloaded after power transitions.
	 * Therefore, after each PHY reset, we will load the
	 * configuration data out of the NVM manually.
	 */
	switch (hw->mac.type) {
	case e1000_ich8lan:
		if (phy->type != e1000_phy_igp_3)
			return ret_val;

		if ((hw->adapter->pdev->device == E1000_DEV_ID_ICH8_IGP_AMT) ||
		    (hw->adapter->pdev->device == E1000_DEV_ID_ICH8_IGP_C)) {
			sw_cfg_mask = E1000_FEXTNVM_SW_CONFIG;
			break;
		}
		fallthrough;
	case e1000_pchlan:
	case e1000_pch2lan:
	case e1000_pch_lpt:
	case e1000_pch_spt:
	case e1000_pch_cnp:
	case e1000_pch_tgp:
	case e1000_pch_adp:
	case e1000_pch_mtp:
	case e1000_pch_lnp:
	case e1000_pch_ptp:
	case e1000_pch_nvp:
		sw_cfg_mask = E1000_FEXTNVM_SW_CONFIG_ICH8M;
		break;
	default:
		return ret_val;
	}

	ret_val = hw->phy.ops.acquire(hw);
	if (ret_val)
		return ret_val;

	data = er32(FEXTNVM);
	if (!(data & sw_cfg_mask))
		goto release;

	/* Make sure HW does not configure LCD from PHY
	 * extended configuration before SW configuration
	 */
	data = er32(EXTCNF_CTRL);
	if ((hw->mac.type < e1000_pch2lan) &&
	    (data & E1000_EXTCNF_CTRL_LCD_WRITE_ENABLE))
		goto release;

	cnf_size = er32(EXTCNF_SIZE);
	cnf_size &= E1000_EXTCNF_SIZE_EXT_PCIE_LENGTH_MASK;
	cnf_size >>= E1000_EXTCNF_SIZE_EXT_PCIE_LENGTH_SHIFT;
	if (!cnf_size)
		goto release;

	cnf_base_addr = data & E1000_EXTCNF_CTRL_EXT_CNF_POINTER_MASK;
	cnf_base_addr >>= E1000_EXTCNF_CTRL_EXT_CNF_POINTER_SHIFT;

	if (((hw->mac.type == e1000_pchlan) &&
	     !(data & E1000_EXTCNF_CTRL_OEM_WRITE_ENABLE)) ||
	    (hw->mac.type > e1000_pchlan)) {
		/* HW configures the SMBus address and LEDs when the
		 * OEM and LCD Write Enable bits are set in the NVM.
		 * When both NVM bits are cleared, SW will configure
		 * them instead.
		 */
		ret_val = e1000_write_smbus_addr(hw);
		if (ret_val)
			goto release;

		data = er32(LEDCTL);
		ret_val = e1000_write_phy_reg_hv_locked(hw, HV_LED_CONFIG,
							(u16)data);
		if (ret_val)
			goto release;
	}

	/* Configure LCD from extended configuration region. */

	/* cnf_base_addr is in DWORD */
	word_addr = (u16)(cnf_base_addr << 1);

	for (i = 0; i < cnf_size; i++) {
		ret_val = e1000_read_nvm(hw, (word_addr + i * 2), 1, &reg_data);
		if (ret_val)
			goto release;

		ret_val = e1000_read_nvm(hw, (word_addr + i * 2 + 1),
					 1, &reg_addr);
		if (ret_val)
			goto release;

		/* Save off the PHY page for future writes. */
		if (reg_addr == IGP01E1000_PHY_PAGE_SELECT) {
			phy_page = reg_data;
			continue;
		}

		reg_addr &= PHY_REG_MASK;
		reg_addr |= phy_page;

		ret_val = e1e_wphy_locked(hw, (u32)reg_addr, reg_data);
		if (ret_val)
			goto release;
	}

release:
	hw->phy.ops.release(hw);
	return ret_val;
}

/**
 *  e1000_k1_gig_workaround_hv - K1 Si workaround
 *  @hw:   pointer to the HW structure
 *  @link: link up bool flag
 *
 *  If K1 is enabled for 1Gbps, the MAC might stall when transitioning
 *  from a lower speed.  This workaround disables K1 whenever link is at 1Gig
 *  If link is down, the function will restore the default K1 setting located
 *  in the NVM.
 **/
static s32 e1000_k1_gig_workaround_hv(struct e1000_hw *hw, bool link)
{
	s32 ret_val = 0;
	u16 status_reg = 0;
	bool k1_enable = hw->dev_spec.ich8lan.nvm_k1_enabled;

	if (hw->mac.type != e1000_pchlan)
		return 0;

	/* Wrap the whole flow with the sw flag */
	ret_val = hw->phy.ops.acquire(hw);
	if (ret_val)
		return ret_val;

	/* Disable K1 when link is 1Gbps, otherwise use the NVM setting */
	if (link) {
		if (hw->phy.type == e1000_phy_82578) {
			ret_val = e1e_rphy_locked(hw, BM_CS_STATUS,
						  &status_reg);
			if (ret_val)
				goto release;

			status_reg &= (BM_CS_STATUS_LINK_UP |
				       BM_CS_STATUS_RESOLVED |
				       BM_CS_STATUS_SPEED_MASK);

			if (status_reg == (BM_CS_STATUS_LINK_UP |
					   BM_CS_STATUS_RESOLVED |
					   BM_CS_STATUS_SPEED_1000))
				k1_enable = false;
		}

		if (hw->phy.type == e1000_phy_82577) {
			ret_val = e1e_rphy_locked(hw, HV_M_STATUS, &status_reg);
			if (ret_val)
				goto release;

			status_reg &= (HV_M_STATUS_LINK_UP |
				       HV_M_STATUS_AUTONEG_COMPLETE |
				       HV_M_STATUS_SPEED_MASK);

			if (status_reg == (HV_M_STATUS_LINK_UP |
					   HV_M_STATUS_AUTONEG_COMPLETE |
					   HV_M_STATUS_SPEED_1000))
				k1_enable = false;
		}

		/* Link stall fix for link up */
		ret_val = e1e_wphy_locked(hw, PHY_REG(770, 19), 0x0100);
		if (ret_val)
			goto release;

	} else {
		/* Link stall fix for link down */
		ret_val = e1e_wphy_locked(hw, PHY_REG(770, 19), 0x4100);
		if (ret_val)
			goto release;
	}

	ret_val = e1000_configure_k1_ich8lan(hw, k1_enable);

release:
	hw->phy.ops.release(hw);

	return ret_val;
}

/**
 *  e1000_configure_k1_ich8lan - Configure K1 power state
 *  @hw: pointer to the HW structure
 *  @k1_enable: K1 state to configure
 *
 *  Configure the K1 power state based on the provided parameter.
 *  Assumes semaphore already acquired.
 *
 *  Success returns 0, Failure returns -E1000_ERR_PHY (-2)
 **/
s32 e1000_configure_k1_ich8lan(struct e1000_hw *hw, bool k1_enable)
{
	s32 ret_val;
	u32 ctrl_reg = 0;
	u32 ctrl_ext = 0;
	u32 reg = 0;
	u16 kmrn_reg = 0;

	ret_val = e1000e_read_kmrn_reg_locked(hw, E1000_KMRNCTRLSTA_K1_CONFIG,
					      &kmrn_reg);
	if (ret_val)
		return ret_val;

	if (k1_enable)
		kmrn_reg |= E1000_KMRNCTRLSTA_K1_ENABLE;
	else
		kmrn_reg &= ~E1000_KMRNCTRLSTA_K1_ENABLE;

	ret_val = e1000e_write_kmrn_reg_locked(hw, E1000_KMRNCTRLSTA_K1_CONFIG,
					       kmrn_reg);
	if (ret_val)
		return ret_val;

	usleep_range(20, 40);
	ctrl_ext = er32(CTRL_EXT);
	ctrl_reg = er32(CTRL);

	reg = ctrl_reg & ~(E1000_CTRL_SPD_1000 | E1000_CTRL_SPD_100);
	reg |= E1000_CTRL_FRCSPD;
	ew32(CTRL, reg);

	ew32(CTRL_EXT, ctrl_ext | E1000_CTRL_EXT_SPD_BYPS);
	e1e_flush();
	usleep_range(20, 40);
	ew32(CTRL, ctrl_reg);
	ew32(CTRL_EXT, ctrl_ext);
	e1e_flush();
	usleep_range(20, 40);

	return 0;
}

/**
 *  e1000_oem_bits_config_ich8lan - SW-based LCD Configuration
 *  @hw:       pointer to the HW structure
 *  @d0_state: boolean if entering d0 or d3 device state
 *
 *  SW will configure Gbe Disable and LPLU based on the NVM. The four bits are
 *  collectively called OEM bits.  The OEM Write Enable bit and SW Config bit
 *  in NVM determines whether HW should configure LPLU and Gbe Disable.
 **/
static s32 e1000_oem_bits_config_ich8lan(struct e1000_hw *hw, bool d0_state)
{
	s32 ret_val = 0;
	u32 mac_reg;
	u16 oem_reg;

	if (hw->mac.type < e1000_pchlan)
		return ret_val;

	ret_val = hw->phy.ops.acquire(hw);
	if (ret_val)
		return ret_val;

	if (hw->mac.type == e1000_pchlan) {
		mac_reg = er32(EXTCNF_CTRL);
		if (mac_reg & E1000_EXTCNF_CTRL_OEM_WRITE_ENABLE)
			goto release;
	}

	mac_reg = er32(FEXTNVM);
	if (!(mac_reg & E1000_FEXTNVM_SW_CONFIG_ICH8M))
		goto release;

	mac_reg = er32(PHY_CTRL);

	ret_val = e1e_rphy_locked(hw, HV_OEM_BITS, &oem_reg);
	if (ret_val)
		goto release;

	oem_reg &= ~(HV_OEM_BITS_GBE_DIS | HV_OEM_BITS_LPLU);

	if (d0_state) {
		if (mac_reg & E1000_PHY_CTRL_GBE_DISABLE)
			oem_reg |= HV_OEM_BITS_GBE_DIS;

		if (mac_reg & E1000_PHY_CTRL_D0A_LPLU)
			oem_reg |= HV_OEM_BITS_LPLU;
	} else {
		if (mac_reg & (E1000_PHY_CTRL_GBE_DISABLE |
			       E1000_PHY_CTRL_NOND0A_GBE_DISABLE))
			oem_reg |= HV_OEM_BITS_GBE_DIS;

		if (mac_reg & (E1000_PHY_CTRL_D0A_LPLU |
			       E1000_PHY_CTRL_NOND0A_LPLU))
			oem_reg |= HV_OEM_BITS_LPLU;
	}

	/* Set Restart auto-neg to activate the bits */
	if ((d0_state || (hw->mac.type != e1000_pchlan)) &&
	    !hw->phy.ops.check_reset_block(hw))
		oem_reg |= HV_OEM_BITS_RESTART_AN;

	ret_val = e1e_wphy_locked(hw, HV_OEM_BITS, oem_reg);

release:
	hw->phy.ops.release(hw);

	return ret_val;
}

/**
 *  e1000_set_mdio_slow_mode_hv - Set slow MDIO access mode
 *  @hw:   pointer to the HW structure
 **/
static s32 e1000_set_mdio_slow_mode_hv(struct e1000_hw *hw)
{
	s32 ret_val;
	u16 data;

	ret_val = e1e_rphy(hw, HV_KMRN_MODE_CTRL, &data);
	if (ret_val)
		return ret_val;

	data |= HV_KMRN_MDIO_SLOW;

	ret_val = e1e_wphy(hw, HV_KMRN_MODE_CTRL, data);

	return ret_val;
}

/**
 *  e1000_hv_phy_workarounds_ich8lan - apply PHY workarounds
 *  @hw: pointer to the HW structure
 *
 *  A series of PHY workarounds to be done after every PHY reset.
 **/
static s32 e1000_hv_phy_workarounds_ich8lan(struct e1000_hw *hw)
{
	s32 ret_val = 0;
	u16 phy_data;

	if (hw->mac.type != e1000_pchlan)
		return 0;

	/* Set MDIO slow mode before any other MDIO access */
	if (hw->phy.type == e1000_phy_82577) {
		ret_val = e1000_set_mdio_slow_mode_hv(hw);
		if (ret_val)
			return ret_val;
	}

	if (((hw->phy.type == e1000_phy_82577) &&
	     ((hw->phy.revision == 1) || (hw->phy.revision == 2))) ||
	    ((hw->phy.type == e1000_phy_82578) && (hw->phy.revision == 1))) {
		/* Disable generation of early preamble */
		ret_val = e1e_wphy(hw, PHY_REG(769, 25), 0x4431);
		if (ret_val)
			return ret_val;

		/* Preamble tuning for SSC */
		ret_val = e1e_wphy(hw, HV_KMRN_FIFO_CTRLSTA, 0xA204);
		if (ret_val)
			return ret_val;
	}

	if (hw->phy.type == e1000_phy_82578) {
		/* Return registers to default by doing a soft reset then
		 * writing 0x3140 to the control register.
		 */
		if (hw->phy.revision < 2) {
			e1000e_phy_sw_reset(hw);
			ret_val = e1e_wphy(hw, MII_BMCR, 0x3140);
			if (ret_val)
				return ret_val;
		}
	}

	/* Select page 0 */
	ret_val = hw->phy.ops.acquire(hw);
	if (ret_val)
		return ret_val;

	hw->phy.addr = 1;
	ret_val = e1000e_write_phy_reg_mdic(hw, IGP01E1000_PHY_PAGE_SELECT, 0);
	hw->phy.ops.release(hw);
	if (ret_val)
		return ret_val;

	/* Configure the K1 Si workaround during phy reset assuming there is
	 * link so that it disables K1 if link is in 1Gbps.
	 */
	ret_val = e1000_k1_gig_workaround_hv(hw, true);
	if (ret_val)
		return ret_val;

	/* Workaround for link disconnects on a busy hub in half duplex */
	ret_val = hw->phy.ops.acquire(hw);
	if (ret_val)
		return ret_val;
	ret_val = e1e_rphy_locked(hw, BM_PORT_GEN_CFG, &phy_data);
	if (ret_val)
		goto release;
	ret_val = e1e_wphy_locked(hw, BM_PORT_GEN_CFG, phy_data & 0x00FF);
	if (ret_val)
		goto release;

	/* set MSE higher to enable link to stay up when noise is high */
	ret_val = e1000_write_emi_reg_locked(hw, I82577_MSE_THRESHOLD, 0x0034);
release:
	hw->phy.ops.release(hw);

	return ret_val;
}

/**
 *  e1000_copy_rx_addrs_to_phy_ich8lan - Copy Rx addresses from MAC to PHY
 *  @hw:   pointer to the HW structure
 **/
void e1000_copy_rx_addrs_to_phy_ich8lan(struct e1000_hw *hw)
{
	u32 mac_reg;
	u16 i, phy_reg = 0;
	s32 ret_val;

	ret_val = hw->phy.ops.acquire(hw);
	if (ret_val)
		return;
	ret_val = e1000_enable_phy_wakeup_reg_access_bm(hw, &phy_reg);
	if (ret_val)
		goto release;

	/* Copy both RAL/H (rar_entry_count) and SHRAL/H to PHY */
	for (i = 0; i < (hw->mac.rar_entry_count); i++) {
		mac_reg = er32(RAL(i));
		hw->phy.ops.write_reg_page(hw, BM_RAR_L(i),
					   (u16)(mac_reg & 0xFFFF));
		hw->phy.ops.write_reg_page(hw, BM_RAR_M(i),
					   (u16)((mac_reg >> 16) & 0xFFFF));

		mac_reg = er32(RAH(i));
		hw->phy.ops.write_reg_page(hw, BM_RAR_H(i),
					   (u16)(mac_reg & 0xFFFF));
		hw->phy.ops.write_reg_page(hw, BM_RAR_CTRL(i),
					   (u16)((mac_reg & E1000_RAH_AV) >> 16));
	}

	e1000_disable_phy_wakeup_reg_access_bm(hw, &phy_reg);

release:
	hw->phy.ops.release(hw);
}

/**
 *  e1000_lv_jumbo_workaround_ich8lan - required for jumbo frame operation
 *  with 82579 PHY
 *  @hw: pointer to the HW structure
 *  @enable: flag to enable/disable workaround when enabling/disabling jumbos
 **/
s32 e1000_lv_jumbo_workaround_ich8lan(struct e1000_hw *hw, bool enable)
{
	s32 ret_val = 0;
	u16 phy_reg, data;
	u32 mac_reg;
	u16 i;

	if (hw->mac.type < e1000_pch2lan)
		return 0;

	/* disable Rx path while enabling/disabling workaround */
	e1e_rphy(hw, PHY_REG(769, 20), &phy_reg);
	ret_val = e1e_wphy(hw, PHY_REG(769, 20), phy_reg | BIT(14));
	if (ret_val)
		return ret_val;

	if (enable) {
		/* Write Rx addresses (rar_entry_count for RAL/H, and
		 * SHRAL/H) and initial CRC values to the MAC
		 */
		for (i = 0; i < hw->mac.rar_entry_count; i++) {
			u8 mac_addr[ETH_ALEN] = { 0 };
			u32 addr_high, addr_low;

			addr_high = er32(RAH(i));
			if (!(addr_high & E1000_RAH_AV))
				continue;
			addr_low = er32(RAL(i));
			mac_addr[0] = (addr_low & 0xFF);
			mac_addr[1] = ((addr_low >> 8) & 0xFF);
			mac_addr[2] = ((addr_low >> 16) & 0xFF);
			mac_addr[3] = ((addr_low >> 24) & 0xFF);
			mac_addr[4] = (addr_high & 0xFF);
			mac_addr[5] = ((addr_high >> 8) & 0xFF);

			ew32(PCH_RAICC(i), ~ether_crc_le(ETH_ALEN, mac_addr));
		}

		/* Write Rx addresses to the PHY */
		e1000_copy_rx_addrs_to_phy_ich8lan(hw);

		/* Enable jumbo frame workaround in the MAC */
		mac_reg = er32(FFLT_DBG);
		mac_reg &= ~BIT(14);
		mac_reg |= (7 << 15);
		ew32(FFLT_DBG, mac_reg);

		mac_reg = er32(RCTL);
		mac_reg |= E1000_RCTL_SECRC;
		ew32(RCTL, mac_reg);

		ret_val = e1000e_read_kmrn_reg(hw,
					       E1000_KMRNCTRLSTA_CTRL_OFFSET,
					       &data);
		if (ret_val)
			return ret_val;
		ret_val = e1000e_write_kmrn_reg(hw,
						E1000_KMRNCTRLSTA_CTRL_OFFSET,
						data | BIT(0));
		if (ret_val)
			return ret_val;
		ret_val = e1000e_read_kmrn_reg(hw,
					       E1000_KMRNCTRLSTA_HD_CTRL,
					       &data);
		if (ret_val)
			return ret_val;
		data &= ~(0xF << 8);
		data |= (0xB << 8);
		ret_val = e1000e_write_kmrn_reg(hw,
						E1000_KMRNCTRLSTA_HD_CTRL,
						data);
		if (ret_val)
			return ret_val;

		/* Enable jumbo frame workaround in the PHY */
		e1e_rphy(hw, PHY_REG(769, 23), &data);
		data &= ~(0x7F << 5);
		data |= (0x37 << 5);
		ret_val = e1e_wphy(hw, PHY_REG(769, 23), data);
		if (ret_val)
			return ret_val;
		e1e_rphy(hw, PHY_REG(769, 16), &data);
		data &= ~BIT(13);
		ret_val = e1e_wphy(hw, PHY_REG(769, 16), data);
		if (ret_val)
			return ret_val;
		e1e_rphy(hw, PHY_REG(776, 20), &data);
		data &= ~(0x3FF << 2);
		data |= (E1000_TX_PTR_GAP << 2);
		ret_val = e1e_wphy(hw, PHY_REG(776, 20), data);
		if (ret_val)
			return ret_val;
		ret_val = e1e_wphy(hw, PHY_REG(776, 23), 0xF100);
		if (ret_val)
			return ret_val;
		e1e_rphy(hw, HV_PM_CTRL, &data);
		ret_val = e1e_wphy(hw, HV_PM_CTRL, data | BIT(10));
		if (ret_val)
			return ret_val;
	} else {
		/* Write MAC register values back to h/w defaults */
		mac_reg = er32(FFLT_DBG);
		mac_reg &= ~(0xF << 14);
		ew32(FFLT_DBG, mac_reg);

		mac_reg = er32(RCTL);
		mac_reg &= ~E1000_RCTL_SECRC;
		ew32(RCTL, mac_reg);

		ret_val = e1000e_read_kmrn_reg(hw,
					       E1000_KMRNCTRLSTA_CTRL_OFFSET,
					       &data);
		if (ret_val)
			return ret_val;
		ret_val = e1000e_write_kmrn_reg(hw,
						E1000_KMRNCTRLSTA_CTRL_OFFSET,
						data & ~BIT(0));
		if (ret_val)
			return ret_val;
		ret_val = e1000e_read_kmrn_reg(hw,
					       E1000_KMRNCTRLSTA_HD_CTRL,
					       &data);
		if (ret_val)
			return ret_val;
		data &= ~(0xF << 8);
		data |= (0xB << 8);
		ret_val = e1000e_write_kmrn_reg(hw,
						E1000_KMRNCTRLSTA_HD_CTRL,
						data);
		if (ret_val)
			return ret_val;

		/* Write PHY register values back to h/w defaults */
		e1e_rphy(hw, PHY_REG(769, 23), &data);
		data &= ~(0x7F << 5);
		ret_val = e1e_wphy(hw, PHY_REG(769, 23), data);
		if (ret_val)
			return ret_val;
		e1e_rphy(hw, PHY_REG(769, 16), &data);
		data |= BIT(13);
		ret_val = e1e_wphy(hw, PHY_REG(769, 16), data);
		if (ret_val)
			return ret_val;
		e1e_rphy(hw, PHY_REG(776, 20), &data);
		data &= ~(0x3FF << 2);
		data |= (0x8 << 2);
		ret_val = e1e_wphy(hw, PHY_REG(776, 20), data);
		if (ret_val)
			return ret_val;
		ret_val = e1e_wphy(hw, PHY_REG(776, 23), 0x7E00);
		if (ret_val)
			return ret_val;
		e1e_rphy(hw, HV_PM_CTRL, &data);
		ret_val = e1e_wphy(hw, HV_PM_CTRL, data & ~BIT(10));
		if (ret_val)
			return ret_val;
	}

	/* re-enable Rx path after enabling/disabling workaround */
	return e1e_wphy(hw, PHY_REG(769, 20), phy_reg & ~BIT(14));
}

/**
 *  e1000_lv_phy_workarounds_ich8lan - apply ich8 specific workarounds
 *  @hw: pointer to the HW structure
 *
 *  A series of PHY workarounds to be done after every PHY reset.
 **/
static s32 e1000_lv_phy_workarounds_ich8lan(struct e1000_hw *hw)
{
	s32 ret_val = 0;

	if (hw->mac.type != e1000_pch2lan)
		return 0;

	/* Set MDIO slow mode before any other MDIO access */
	ret_val = e1000_set_mdio_slow_mode_hv(hw);
	if (ret_val)
		return ret_val;

	ret_val = hw->phy.ops.acquire(hw);
	if (ret_val)
		return ret_val;
	/* set MSE higher to enable link to stay up when noise is high */
	ret_val = e1000_write_emi_reg_locked(hw, I82579_MSE_THRESHOLD, 0x0034);
	if (ret_val)
		goto release;
	/* drop link after 5 times MSE threshold was reached */
	ret_val = e1000_write_emi_reg_locked(hw, I82579_MSE_LINK_DOWN, 0x0005);
release:
	hw->phy.ops.release(hw);

	return ret_val;
}

/**
 *  e1000_k1_workaround_lv - K1 Si workaround
 *  @hw:   pointer to the HW structure
 *
 *  Workaround to set the K1 beacon duration for 82579 parts in 10Mbps
 *  Disable K1 in 1000Mbps and 100Mbps
 **/
static s32 e1000_k1_workaround_lv(struct e1000_hw *hw)
{
	s32 ret_val = 0;
	u16 status_reg = 0;

	if (hw->mac.type != e1000_pch2lan)
		return 0;

	/* Set K1 beacon duration based on 10Mbs speed */
	ret_val = e1e_rphy(hw, HV_M_STATUS, &status_reg);
	if (ret_val)
		return ret_val;

	if ((status_reg & (HV_M_STATUS_LINK_UP | HV_M_STATUS_AUTONEG_COMPLETE))
	    == (HV_M_STATUS_LINK_UP | HV_M_STATUS_AUTONEG_COMPLETE)) {
		if (status_reg &
		    (HV_M_STATUS_SPEED_1000 | HV_M_STATUS_SPEED_100)) {
			u16 pm_phy_reg;

			/* LV 1G/100 Packet drop issue wa  */
			ret_val = e1e_rphy(hw, HV_PM_CTRL, &pm_phy_reg);
			if (ret_val)
				return ret_val;
			pm_phy_reg &= ~HV_PM_CTRL_K1_ENABLE;
			ret_val = e1e_wphy(hw, HV_PM_CTRL, pm_phy_reg);
			if (ret_val)
				return ret_val;
		} else {
			u32 mac_reg;

			mac_reg = er32(FEXTNVM4);
			mac_reg &= ~E1000_FEXTNVM4_BEACON_DURATION_MASK;
			mac_reg |= E1000_FEXTNVM4_BEACON_DURATION_16USEC;
			ew32(FEXTNVM4, mac_reg);
		}
	}

	return ret_val;
}

/**
 *  e1000_gate_hw_phy_config_ich8lan - disable PHY config via hardware
 *  @hw:   pointer to the HW structure
 *  @gate: boolean set to true to gate, false to ungate
 *
 *  Gate/ungate the automatic PHY configuration via hardware; perform
 *  the configuration via software instead.
 **/
static void e1000_gate_hw_phy_config_ich8lan(struct e1000_hw *hw, bool gate)
{
	u32 extcnf_ctrl;

	if (hw->mac.type < e1000_pch2lan)
		return;

	extcnf_ctrl = er32(EXTCNF_CTRL);

	if (gate)
		extcnf_ctrl |= E1000_EXTCNF_CTRL_GATE_PHY_CFG;
	else
		extcnf_ctrl &= ~E1000_EXTCNF_CTRL_GATE_PHY_CFG;

	ew32(EXTCNF_CTRL, extcnf_ctrl);
}

/**
 *  e1000_lan_init_done_ich8lan - Check for PHY config completion
 *  @hw: pointer to the HW structure
 *
 *  Check the appropriate indication the MAC has finished configuring the
 *  PHY after a software reset.
 **/
static void e1000_lan_init_done_ich8lan(struct e1000_hw *hw)
{
	u32 data, loop = E1000_ICH8_LAN_INIT_TIMEOUT;

	/* Wait for basic configuration completes before proceeding */
	do {
		data = er32(STATUS);
		data &= E1000_STATUS_LAN_INIT_DONE;
		usleep_range(100, 200);
	} while ((!data) && --loop);

	/* If basic configuration is incomplete before the above loop
	 * count reaches 0, loading the configuration from NVM will
	 * leave the PHY in a bad state possibly resulting in no link.
	 */
	if (loop == 0)
		e_dbg("LAN_INIT_DONE not set, increase timeout\n");

	/* Clear the Init Done bit for the next init event */
	data = er32(STATUS);
	data &= ~E1000_STATUS_LAN_INIT_DONE;
	ew32(STATUS, data);
}

/**
 *  e1000_post_phy_reset_ich8lan - Perform steps required after a PHY reset
 *  @hw: pointer to the HW structure
 **/
static s32 e1000_post_phy_reset_ich8lan(struct e1000_hw *hw)
{
	s32 ret_val = 0;
	u16 reg;

	if (hw->phy.ops.check_reset_block(hw))
		return 0;

	/* Allow time for h/w to get to quiescent state after reset */
	usleep_range(10000, 11000);

	/* Perform any necessary post-reset workarounds */
	switch (hw->mac.type) {
	case e1000_pchlan:
		ret_val = e1000_hv_phy_workarounds_ich8lan(hw);
		if (ret_val)
			return ret_val;
		break;
	case e1000_pch2lan:
		ret_val = e1000_lv_phy_workarounds_ich8lan(hw);
		if (ret_val)
			return ret_val;
		break;
	default:
		break;
	}

	/* Clear the host wakeup bit after lcd reset */
	if (hw->mac.type >= e1000_pchlan) {
		e1e_rphy(hw, BM_PORT_GEN_CFG, &reg);
		reg &= ~BM_WUC_HOST_WU_BIT;
		e1e_wphy(hw, BM_PORT_GEN_CFG, reg);
	}

	/* Configure the LCD with the extended configuration region in NVM */
	ret_val = e1000_sw_lcd_config_ich8lan(hw);
	if (ret_val)
		return ret_val;

	/* Configure the LCD with the OEM bits in NVM */
	ret_val = e1000_oem_bits_config_ich8lan(hw, true);

	if (hw->mac.type == e1000_pch2lan) {
		/* Ungate automatic PHY configuration on non-managed 82579 */
		if (!(er32(FWSM) & E1000_ICH_FWSM_FW_VALID)) {
			usleep_range(10000, 11000);
			e1000_gate_hw_phy_config_ich8lan(hw, false);
		}

		/* Set EEE LPI Update Timer to 200usec */
		ret_val = hw->phy.ops.acquire(hw);
		if (ret_val)
			return ret_val;
		ret_val = e1000_write_emi_reg_locked(hw,
						     I82579_LPI_UPDATE_TIMER,
						     0x1387);
		hw->phy.ops.release(hw);
	}

	return ret_val;
}

/**
 *  e1000_phy_hw_reset_ich8lan - Performs a PHY reset
 *  @hw: pointer to the HW structure
 *
 *  Resets the PHY
 *  This is a function pointer entry point called by drivers
 *  or other shared routines.
 **/
static s32 e1000_phy_hw_reset_ich8lan(struct e1000_hw *hw)
{
	s32 ret_val = 0;

	/* Gate automatic PHY configuration by hardware on non-managed 82579 */
	if ((hw->mac.type == e1000_pch2lan) &&
	    !(er32(FWSM) & E1000_ICH_FWSM_FW_VALID))
		e1000_gate_hw_phy_config_ich8lan(hw, true);

	ret_val = e1000e_phy_hw_reset_generic(hw);
	if (ret_val)
		return ret_val;

	return e1000_post_phy_reset_ich8lan(hw);
}

/**
 *  e1000_set_lplu_state_pchlan - Set Low Power Link Up state
 *  @hw: pointer to the HW structure
 *  @active: true to enable LPLU, false to disable
 *
 *  Sets the LPLU state according to the active flag.  For PCH, if OEM write
 *  bit are disabled in the NVM, writing the LPLU bits in the MAC will not set
 *  the phy speed. This function will manually set the LPLU bit and restart
 *  auto-neg as hw would do. D3 and D0 LPLU will call the same function
 *  since it configures the same bit.
 **/
static s32 e1000_set_lplu_state_pchlan(struct e1000_hw *hw, bool active)
{
	s32 ret_val;
	u16 oem_reg;

	ret_val = e1e_rphy(hw, HV_OEM_BITS, &oem_reg);
	if (ret_val)
		return ret_val;

	if (active)
		oem_reg |= HV_OEM_BITS_LPLU;
	else
		oem_reg &= ~HV_OEM_BITS_LPLU;

	if (!hw->phy.ops.check_reset_block(hw))
		oem_reg |= HV_OEM_BITS_RESTART_AN;

	return e1e_wphy(hw, HV_OEM_BITS, oem_reg);
}

/**
 *  e1000_set_d0_lplu_state_ich8lan - Set Low Power Linkup D0 state
 *  @hw: pointer to the HW structure
 *  @active: true to enable LPLU, false to disable
 *
 *  Sets the LPLU D0 state according to the active flag.  When
 *  activating LPLU this function also disables smart speed
 *  and vice versa.  LPLU will not be activated unless the
 *  device autonegotiation advertisement meets standards of
 *  either 10 or 10/100 or 10/100/1000 at all duplexes.
 *  This is a function pointer entry point only called by
 *  PHY setup routines.
 **/
static s32 e1000_set_d0_lplu_state_ich8lan(struct e1000_hw *hw, bool active)
{
	struct e1000_phy_info *phy = &hw->phy;
	u32 phy_ctrl;
	s32 ret_val = 0;
	u16 data;

	if (phy->type == e1000_phy_ife)
		return 0;

	phy_ctrl = er32(PHY_CTRL);

	if (active) {
		phy_ctrl |= E1000_PHY_CTRL_D0A_LPLU;
		ew32(PHY_CTRL, phy_ctrl);

		if (phy->type != e1000_phy_igp_3)
			return 0;

		/* Call gig speed drop workaround on LPLU before accessing
		 * any PHY registers
		 */
		if (hw->mac.type == e1000_ich8lan)
			e1000e_gig_downshift_workaround_ich8lan(hw);

		/* When LPLU is enabled, we should disable SmartSpeed */
		ret_val = e1e_rphy(hw, IGP01E1000_PHY_PORT_CONFIG, &data);
		if (ret_val)
			return ret_val;
		data &= ~IGP01E1000_PSCFR_SMART_SPEED;
		ret_val = e1e_wphy(hw, IGP01E1000_PHY_PORT_CONFIG, data);
		if (ret_val)
			return ret_val;
	} else {
		phy_ctrl &= ~E1000_PHY_CTRL_D0A_LPLU;
		ew32(PHY_CTRL, phy_ctrl);

		if (phy->type != e1000_phy_igp_3)
			return 0;

		/* LPLU and SmartSpeed are mutually exclusive.  LPLU is used
		 * during Dx states where the power conservation is most
		 * important.  During driver activity we should enable
		 * SmartSpeed, so performance is maintained.
		 */
		if (phy->smart_speed == e1000_smart_speed_on) {
			ret_val = e1e_rphy(hw, IGP01E1000_PHY_PORT_CONFIG,
					   &data);
			if (ret_val)
				return ret_val;

			data |= IGP01E1000_PSCFR_SMART_SPEED;
			ret_val = e1e_wphy(hw, IGP01E1000_PHY_PORT_CONFIG,
					   data);
			if (ret_val)
				return ret_val;
		} else if (phy->smart_speed == e1000_smart_speed_off) {
			ret_val = e1e_rphy(hw, IGP01E1000_PHY_PORT_CONFIG,
					   &data);
			if (ret_val)
				return ret_val;

			data &= ~IGP01E1000_PSCFR_SMART_SPEED;
			ret_val = e1e_wphy(hw, IGP01E1000_PHY_PORT_CONFIG,
					   data);
			if (ret_val)
				return ret_val;
		}
	}

	return 0;
}

/**
 *  e1000_set_d3_lplu_state_ich8lan - Set Low Power Linkup D3 state
 *  @hw: pointer to the HW structure
 *  @active: true to enable LPLU, false to disable
 *
 *  Sets the LPLU D3 state according to the active flag.  When
 *  activating LPLU this function also disables smart speed
 *  and vice versa.  LPLU will not be activated unless the
 *  device autonegotiation advertisement meets standards of
 *  either 10 or 10/100 or 10/100/1000 at all duplexes.
 *  This is a function pointer entry point only called by
 *  PHY setup routines.
 **/
static s32 e1000_set_d3_lplu_state_ich8lan(struct e1000_hw *hw, bool active)
{
	struct e1000_phy_info *phy = &hw->phy;
	u32 phy_ctrl;
	s32 ret_val = 0;
	u16 data;

	phy_ctrl = er32(PHY_CTRL);

	if (!active) {
		phy_ctrl &= ~E1000_PHY_CTRL_NOND0A_LPLU;
		ew32(PHY_CTRL, phy_ctrl);

		if (phy->type != e1000_phy_igp_3)
			return 0;

		/* LPLU and SmartSpeed are mutually exclusive.  LPLU is used
		 * during Dx states where the power conservation is most
		 * important.  During driver activity we should enable
		 * SmartSpeed, so performance is maintained.
		 */
		if (phy->smart_speed == e1000_smart_speed_on) {
			ret_val = e1e_rphy(hw, IGP01E1000_PHY_PORT_CONFIG,
					   &data);
			if (ret_val)
				return ret_val;

			data |= IGP01E1000_PSCFR_SMART_SPEED;
			ret_val = e1e_wphy(hw, IGP01E1000_PHY_PORT_CONFIG,
					   data);
			if (ret_val)
				return ret_val;
		} else if (phy->smart_speed == e1000_smart_speed_off) {
			ret_val = e1e_rphy(hw, IGP01E1000_PHY_PORT_CONFIG,
					   &data);
			if (ret_val)
				return ret_val;

			data &= ~IGP01E1000_PSCFR_SMART_SPEED;
			ret_val = e1e_wphy(hw, IGP01E1000_PHY_PORT_CONFIG,
					   data);
			if (ret_val)
				return ret_val;
		}
	} else if ((phy->autoneg_advertised == E1000_ALL_SPEED_DUPLEX) ||
		   (phy->autoneg_advertised == E1000_ALL_NOT_GIG) ||
		   (phy->autoneg_advertised == E1000_ALL_10_SPEED)) {
		phy_ctrl |= E1000_PHY_CTRL_NOND0A_LPLU;
		ew32(PHY_CTRL, phy_ctrl);

		if (phy->type != e1000_phy_igp_3)
			return 0;

		/* Call gig speed drop workaround on LPLU before accessing
		 * any PHY registers
		 */
		if (hw->mac.type == e1000_ich8lan)
			e1000e_gig_downshift_workaround_ich8lan(hw);

		/* When LPLU is enabled, we should disable SmartSpeed */
		ret_val = e1e_rphy(hw, IGP01E1000_PHY_PORT_CONFIG, &data);
		if (ret_val)
			return ret_val;

		data &= ~IGP01E1000_PSCFR_SMART_SPEED;
		ret_val = e1e_wphy(hw, IGP01E1000_PHY_PORT_CONFIG, data);
	}

	return ret_val;
}

/**
 *  e1000_valid_nvm_bank_detect_ich8lan - finds out the valid bank 0 or 1
 *  @hw: pointer to the HW structure
 *  @bank:  pointer to the variable that returns the active bank
 *
 *  Reads signature byte from the NVM using the flash access registers.
 *  Word 0x13 bits 15:14 = 10b indicate a valid signature for that bank.
 **/
static s32 e1000_valid_nvm_bank_detect_ich8lan(struct e1000_hw *hw, u32 *bank)
{
	u32 eecd;
	struct e1000_nvm_info *nvm = &hw->nvm;
	u32 bank1_offset = nvm->flash_bank_size * sizeof(u16);
	u32 act_offset = E1000_ICH_NVM_SIG_WORD * 2 + 1;
	u32 nvm_dword = 0;
	u8 sig_byte = 0;
	s32 ret_val;

	switch (hw->mac.type) {
	case e1000_pch_spt:
	case e1000_pch_cnp:
	case e1000_pch_tgp:
	case e1000_pch_adp:
	case e1000_pch_mtp:
	case e1000_pch_lnp:
	case e1000_pch_ptp:
	case e1000_pch_nvp:
		bank1_offset = nvm->flash_bank_size;
		act_offset = E1000_ICH_NVM_SIG_WORD;

		/* set bank to 0 in case flash read fails */
		*bank = 0;

		/* Check bank 0 */
		ret_val = e1000_read_flash_dword_ich8lan(hw, act_offset,
							 &nvm_dword);
		if (ret_val)
			return ret_val;
		sig_byte = FIELD_GET(0xFF00, nvm_dword);
		if ((sig_byte & E1000_ICH_NVM_VALID_SIG_MASK) ==
		    E1000_ICH_NVM_SIG_VALUE) {
			*bank = 0;
			return 0;
		}

		/* Check bank 1 */
		ret_val = e1000_read_flash_dword_ich8lan(hw, act_offset +
							 bank1_offset,
							 &nvm_dword);
		if (ret_val)
			return ret_val;
		sig_byte = FIELD_GET(0xFF00, nvm_dword);
		if ((sig_byte & E1000_ICH_NVM_VALID_SIG_MASK) ==
		    E1000_ICH_NVM_SIG_VALUE) {
			*bank = 1;
			return 0;
		}

		e_dbg("ERROR: No valid NVM bank present\n");
		return -E1000_ERR_NVM;
	case e1000_ich8lan:
	case e1000_ich9lan:
		eecd = er32(EECD);
		if ((eecd & E1000_EECD_SEC1VAL_VALID_MASK) ==
		    E1000_EECD_SEC1VAL_VALID_MASK) {
			if (eecd & E1000_EECD_SEC1VAL)
				*bank = 1;
			else
				*bank = 0;

			return 0;
		}
		e_dbg("Unable to determine valid NVM bank via EEC - reading flash signature\n");
		fallthrough;
	default:
		/* set bank to 0 in case flash read fails */
		*bank = 0;

		/* Check bank 0 */
		ret_val = e1000_read_flash_byte_ich8lan(hw, act_offset,
							&sig_byte);
		if (ret_val)
			return ret_val;
		if ((sig_byte & E1000_ICH_NVM_VALID_SIG_MASK) ==
		    E1000_ICH_NVM_SIG_VALUE) {
			*bank = 0;
			return 0;
		}

		/* Check bank 1 */
		ret_val = e1000_read_flash_byte_ich8lan(hw, act_offset +
							bank1_offset,
							&sig_byte);
		if (ret_val)
			return ret_val;
		if ((sig_byte & E1000_ICH_NVM_VALID_SIG_MASK) ==
		    E1000_ICH_NVM_SIG_VALUE) {
			*bank = 1;
			return 0;
		}

		e_dbg("ERROR: No valid NVM bank present\n");
		return -E1000_ERR_NVM;
	}
}

/**
 *  e1000_read_nvm_spt - NVM access for SPT
 *  @hw: pointer to the HW structure
 *  @offset: The offset (in bytes) of the word(s) to read.
 *  @words: Size of data to read in words.
 *  @data: pointer to the word(s) to read at offset.
 *
 *  Reads a word(s) from the NVM
 **/
static s32 e1000_read_nvm_spt(struct e1000_hw *hw, u16 offset, u16 words,
			      u16 *data)
{
	struct e1000_nvm_info *nvm = &hw->nvm;
	struct e1000_dev_spec_ich8lan *dev_spec = &hw->dev_spec.ich8lan;
	u32 act_offset;
	s32 ret_val = 0;
	u32 bank = 0;
	u32 dword = 0;
	u16 offset_to_read;
	u16 i;

	if ((offset >= nvm->word_size) || (words > nvm->word_size - offset) ||
	    (words == 0)) {
		e_dbg("nvm parameter(s) out of bounds\n");
		ret_val = -E1000_ERR_NVM;
		goto out;
	}

	nvm->ops.acquire(hw);

	ret_val = e1000_valid_nvm_bank_detect_ich8lan(hw, &bank);
	if (ret_val) {
		e_dbg("Could not detect valid bank, assuming bank 0\n");
		bank = 0;
	}

	act_offset = (bank) ? nvm->flash_bank_size : 0;
	act_offset += offset;

	ret_val = 0;

	for (i = 0; i < words; i += 2) {
		if (words - i == 1) {
			if (dev_spec->shadow_ram[offset + i].modified) {
				data[i] =
				    dev_spec->shadow_ram[offset + i].value;
			} else {
				offset_to_read = act_offset + i -
				    ((act_offset + i) % 2);
				ret_val =
				  e1000_read_flash_dword_ich8lan(hw,
								 offset_to_read,
								 &dword);
				if (ret_val)
					break;
				if ((act_offset + i) % 2 == 0)
					data[i] = (u16)(dword & 0xFFFF);
				else
					data[i] = (u16)((dword >> 16) & 0xFFFF);
			}
		} else {
			offset_to_read = act_offset + i;
			if (!(dev_spec->shadow_ram[offset + i].modified) ||
			    !(dev_spec->shadow_ram[offset + i + 1].modified)) {
				ret_val =
				  e1000_read_flash_dword_ich8lan(hw,
								 offset_to_read,
								 &dword);
				if (ret_val)
					break;
			}
			if (dev_spec->shadow_ram[offset + i].modified)
				data[i] =
				    dev_spec->shadow_ram[offset + i].value;
			else
				data[i] = (u16)(dword & 0xFFFF);
			if (dev_spec->shadow_ram[offset + i].modified)
				data[i + 1] =
				    dev_spec->shadow_ram[offset + i + 1].value;
			else
				data[i + 1] = (u16)(dword >> 16 & 0xFFFF);
		}
	}

	nvm->ops.release(hw);

out:
	if (ret_val)
		e_dbg("NVM read error: %d\n", ret_val);

	return ret_val;
}

/**
 *  e1000_read_nvm_ich8lan - Read word(s) from the NVM
 *  @hw: pointer to the HW structure
 *  @offset: The offset (in bytes) of the word(s) to read.
 *  @words: Size of data to read in words
 *  @data: Pointer to the word(s) to read at offset.
 *
 *  Reads a word(s) from the NVM using the flash access registers.
 **/
static s32 e1000_read_nvm_ich8lan(struct e1000_hw *hw, u16 offset, u16 words,
				  u16 *data)
{
	struct e1000_nvm_info *nvm = &hw->nvm;
	struct e1000_dev_spec_ich8lan *dev_spec = &hw->dev_spec.ich8lan;
	u32 act_offset;
	s32 ret_val = 0;
	u32 bank = 0;
	u16 i, word;

	if ((offset >= nvm->word_size) || (words > nvm->word_size - offset) ||
	    (words == 0)) {
		e_dbg("nvm parameter(s) out of bounds\n");
		ret_val = -E1000_ERR_NVM;
		goto out;
	}

	nvm->ops.acquire(hw);

	ret_val = e1000_valid_nvm_bank_detect_ich8lan(hw, &bank);
	if (ret_val) {
		e_dbg("Could not detect valid bank, assuming bank 0\n");
		bank = 0;
	}

	act_offset = (bank) ? nvm->flash_bank_size : 0;
	act_offset += offset;

	ret_val = 0;
	for (i = 0; i < words; i++) {
		if (dev_spec->shadow_ram[offset + i].modified) {
			data[i] = dev_spec->shadow_ram[offset + i].value;
		} else {
			ret_val = e1000_read_flash_word_ich8lan(hw,
								act_offset + i,
								&word);
			if (ret_val)
				break;
			data[i] = word;
		}
	}

	nvm->ops.release(hw);

out:
	if (ret_val)
		e_dbg("NVM read error: %d\n", ret_val);

	return ret_val;
}

/**
 *  e1000_flash_cycle_init_ich8lan - Initialize flash
 *  @hw: pointer to the HW structure
 *
 *  This function does initial flash setup so that a new read/write/erase cycle
 *  can be started.
 **/
static s32 e1000_flash_cycle_init_ich8lan(struct e1000_hw *hw)
{
	union ich8_hws_flash_status hsfsts;
	s32 ret_val = -E1000_ERR_NVM;

	hsfsts.regval = er16flash(ICH_FLASH_HSFSTS);

	/* Check if the flash descriptor is valid */
	if (!hsfsts.hsf_status.fldesvalid) {
		e_dbg("Flash descriptor invalid.  SW Sequencing must be used.\n");
		return -E1000_ERR_NVM;
	}

	/* Clear FCERR and DAEL in hw status by writing 1 */
	hsfsts.hsf_status.flcerr = 1;
	hsfsts.hsf_status.dael = 1;
	if (hw->mac.type >= e1000_pch_spt)
		ew32flash(ICH_FLASH_HSFSTS, hsfsts.regval & 0xFFFF);
	else
		ew16flash(ICH_FLASH_HSFSTS, hsfsts.regval);

	/* Either we should have a hardware SPI cycle in progress
	 * bit to check against, in order to start a new cycle or
	 * FDONE bit should be changed in the hardware so that it
	 * is 1 after hardware reset, which can then be used as an
	 * indication whether a cycle is in progress or has been
	 * completed.
	 */

	if (!hsfsts.hsf_status.flcinprog) {
		/* There is no cycle running at present,
		 * so we can start a cycle.
		 * Begin by setting Flash Cycle Done.
		 */
		hsfsts.hsf_status.flcdone = 1;
		if (hw->mac.type >= e1000_pch_spt)
			ew32flash(ICH_FLASH_HSFSTS, hsfsts.regval & 0xFFFF);
		else
			ew16flash(ICH_FLASH_HSFSTS, hsfsts.regval);
		ret_val = 0;
	} else {
		s32 i;

		/* Otherwise poll for sometime so the current
		 * cycle has a chance to end before giving up.
		 */
		for (i = 0; i < ICH_FLASH_READ_COMMAND_TIMEOUT; i++) {
			hsfsts.regval = er16flash(ICH_FLASH_HSFSTS);
			if (!hsfsts.hsf_status.flcinprog) {
				ret_val = 0;
				break;
			}
			udelay(1);
		}
		if (!ret_val) {
			/* Successful in waiting for previous cycle to timeout,
			 * now set the Flash Cycle Done.
			 */
			hsfsts.hsf_status.flcdone = 1;
			if (hw->mac.type >= e1000_pch_spt)
				ew32flash(ICH_FLASH_HSFSTS,
					  hsfsts.regval & 0xFFFF);
			else
				ew16flash(ICH_FLASH_HSFSTS, hsfsts.regval);
		} else {
			e_dbg("Flash controller busy, cannot get access\n");
		}
	}

	return ret_val;
}

/**
 *  e1000_flash_cycle_ich8lan - Starts flash cycle (read/write/erase)
 *  @hw: pointer to the HW structure
 *  @timeout: maximum time to wait for completion
 *
 *  This function starts a flash cycle and waits for its completion.
 **/
static s32 e1000_flash_cycle_ich8lan(struct e1000_hw *hw, u32 timeout)
{
	union ich8_hws_flash_ctrl hsflctl;
	union ich8_hws_flash_status hsfsts;
	u32 i = 0;

	/* Start a cycle by writing 1 in Flash Cycle Go in Hw Flash Control */
	if (hw->mac.type >= e1000_pch_spt)
		hsflctl.regval = er32flash(ICH_FLASH_HSFSTS) >> 16;
	else
		hsflctl.regval = er16flash(ICH_FLASH_HSFCTL);
	hsflctl.hsf_ctrl.flcgo = 1;

	if (hw->mac.type >= e1000_pch_spt)
		ew32flash(ICH_FLASH_HSFSTS, hsflctl.regval << 16);
	else
		ew16flash(ICH_FLASH_HSFCTL, hsflctl.regval);

	/* wait till FDONE bit is set to 1 */
	do {
		hsfsts.regval = er16flash(ICH_FLASH_HSFSTS);
		if (hsfsts.hsf_status.flcdone)
			break;
		udelay(1);
	} while (i++ < timeout);

	if (hsfsts.hsf_status.flcdone && !hsfsts.hsf_status.flcerr)
		return 0;

	return -E1000_ERR_NVM;
}

/**
 *  e1000_read_flash_dword_ich8lan - Read dword from flash
 *  @hw: pointer to the HW structure
 *  @offset: offset to data location
 *  @data: pointer to the location for storing the data
 *
 *  Reads the flash dword at offset into data.  Offset is converted
 *  to bytes before read.
 **/
static s32 e1000_read_flash_dword_ich8lan(struct e1000_hw *hw, u32 offset,
					  u32 *data)
{
	/* Must convert word offset into bytes. */
	offset <<= 1;
	return e1000_read_flash_data32_ich8lan(hw, offset, data);
}

/**
 *  e1000_read_flash_word_ich8lan - Read word from flash
 *  @hw: pointer to the HW structure
 *  @offset: offset to data location
 *  @data: pointer to the location for storing the data
 *
 *  Reads the flash word at offset into data.  Offset is converted
 *  to bytes before read.
 **/
static s32 e1000_read_flash_word_ich8lan(struct e1000_hw *hw, u32 offset,
					 u16 *data)
{
	/* Must convert offset into bytes. */
	offset <<= 1;

	return e1000_read_flash_data_ich8lan(hw, offset, 2, data);
}

/**
 *  e1000_read_flash_byte_ich8lan - Read byte from flash
 *  @hw: pointer to the HW structure
 *  @offset: The offset of the byte to read.
 *  @data: Pointer to a byte to store the value read.
 *
 *  Reads a single byte from the NVM using the flash access registers.
 **/
static s32 e1000_read_flash_byte_ich8lan(struct e1000_hw *hw, u32 offset,
					 u8 *data)
{
	s32 ret_val;
	u16 word = 0;

	/* In SPT, only 32 bits access is supported,
	 * so this function should not be called.
	 */
	if (hw->mac.type >= e1000_pch_spt)
		return -E1000_ERR_NVM;
	else
		ret_val = e1000_read_flash_data_ich8lan(hw, offset, 1, &word);

	if (ret_val)
		return ret_val;

	*data = (u8)word;

	return 0;
}

/**
 *  e1000_read_flash_data_ich8lan - Read byte or word from NVM
 *  @hw: pointer to the HW structure
 *  @offset: The offset (in bytes) of the byte or word to read.
 *  @size: Size of data to read, 1=byte 2=word
 *  @data: Pointer to the word to store the value read.
 *
 *  Reads a byte or word from the NVM using the flash access registers.
 **/
static s32 e1000_read_flash_data_ich8lan(struct e1000_hw *hw, u32 offset,
					 u8 size, u16 *data)
{
	union ich8_hws_flash_status hsfsts;
	union ich8_hws_flash_ctrl hsflctl;
	u32 flash_linear_addr;
	u32 flash_data = 0;
	s32 ret_val = -E1000_ERR_NVM;
	u8 count = 0;

	if (size < 1 || size > 2 || offset > ICH_FLASH_LINEAR_ADDR_MASK)
		return -E1000_ERR_NVM;

	flash_linear_addr = ((ICH_FLASH_LINEAR_ADDR_MASK & offset) +
			     hw->nvm.flash_base_addr);

	do {
		udelay(1);
		/* Steps */
		ret_val = e1000_flash_cycle_init_ich8lan(hw);
		if (ret_val)
			break;

		hsflctl.regval = er16flash(ICH_FLASH_HSFCTL);
		/* 0b/1b corresponds to 1 or 2 byte size, respectively. */
		hsflctl.hsf_ctrl.fldbcount = size - 1;
		hsflctl.hsf_ctrl.flcycle = ICH_CYCLE_READ;
		ew16flash(ICH_FLASH_HSFCTL, hsflctl.regval);

		ew32flash(ICH_FLASH_FADDR, flash_linear_addr);

		ret_val =
		    e1000_flash_cycle_ich8lan(hw,
					      ICH_FLASH_READ_COMMAND_TIMEOUT);

		/* Check if FCERR is set to 1, if set to 1, clear it
		 * and try the whole sequence a few more times, else
		 * read in (shift in) the Flash Data0, the order is
		 * least significant byte first msb to lsb
		 */
		if (!ret_val) {
			flash_data = er32flash(ICH_FLASH_FDATA0);
			if (size == 1)
				*data = (u8)(flash_data & 0x000000FF);
			else if (size == 2)
				*data = (u16)(flash_data & 0x0000FFFF);
			break;
		} else {
			/* If we've gotten here, then things are probably
			 * completely hosed, but if the error condition is
			 * detected, it won't hurt to give it another try...
			 * ICH_FLASH_CYCLE_REPEAT_COUNT times.
			 */
			hsfsts.regval = er16flash(ICH_FLASH_HSFSTS);
			if (hsfsts.hsf_status.flcerr) {
				/* Repeat for some time before giving up. */
				continue;
			} else if (!hsfsts.hsf_status.flcdone) {
				e_dbg("Timeout error - flash cycle did not complete.\n");
				break;
			}
		}
	} while (count++ < ICH_FLASH_CYCLE_REPEAT_COUNT);

	return ret_val;
}

/**
 *  e1000_read_flash_data32_ich8lan - Read dword from NVM
 *  @hw: pointer to the HW structure
 *  @offset: The offset (in bytes) of the dword to read.
 *  @data: Pointer to the dword to store the value read.
 *
 *  Reads a byte or word from the NVM using the flash access registers.
 **/

static s32 e1000_read_flash_data32_ich8lan(struct e1000_hw *hw, u32 offset,
					   u32 *data)
{
	union ich8_hws_flash_status hsfsts;
	union ich8_hws_flash_ctrl hsflctl;
	u32 flash_linear_addr;
	s32 ret_val = -E1000_ERR_NVM;
	u8 count = 0;

	if (offset > ICH_FLASH_LINEAR_ADDR_MASK || hw->mac.type < e1000_pch_spt)
		return -E1000_ERR_NVM;
	flash_linear_addr = ((ICH_FLASH_LINEAR_ADDR_MASK & offset) +
			     hw->nvm.flash_base_addr);

	do {
		udelay(1);
		/* Steps */
		ret_val = e1000_flash_cycle_init_ich8lan(hw);
		if (ret_val)
			break;
		/* In SPT, This register is in Lan memory space, not flash.
		 * Therefore, only 32 bit access is supported
		 */
		hsflctl.regval = er32flash(ICH_FLASH_HSFSTS) >> 16;

		/* 0b/1b corresponds to 1 or 2 byte size, respectively. */
		hsflctl.hsf_ctrl.fldbcount = sizeof(u32) - 1;
		hsflctl.hsf_ctrl.flcycle = ICH_CYCLE_READ;
		/* In SPT, This register is in Lan memory space, not flash.
		 * Therefore, only 32 bit access is supported
		 */
		ew32flash(ICH_FLASH_HSFSTS, (u32)hsflctl.regval << 16);
		ew32flash(ICH_FLASH_FADDR, flash_linear_addr);

		ret_val =
		   e1000_flash_cycle_ich8lan(hw,
					     ICH_FLASH_READ_COMMAND_TIMEOUT);

		/* Check if FCERR is set to 1, if set to 1, clear it
		 * and try the whole sequence a few more times, else
		 * read in (shift in) the Flash Data0, the order is
		 * least significant byte first msb to lsb
		 */
		if (!ret_val) {
			*data = er32flash(ICH_FLASH_FDATA0);
			break;
		} else {
			/* If we've gotten here, then things are probably
			 * completely hosed, but if the error condition is
			 * detected, it won't hurt to give it another try...
			 * ICH_FLASH_CYCLE_REPEAT_COUNT times.
			 */
			hsfsts.regval = er16flash(ICH_FLASH_HSFSTS);
			if (hsfsts.hsf_status.flcerr) {
				/* Repeat for some time before giving up. */
				continue;
			} else if (!hsfsts.hsf_status.flcdone) {
				e_dbg("Timeout error - flash cycle did not complete.\n");
				break;
			}
		}
	} while (count++ < ICH_FLASH_CYCLE_REPEAT_COUNT);

	return ret_val;
}

/**
 *  e1000_write_nvm_ich8lan - Write word(s) to the NVM
 *  @hw: pointer to the HW structure
 *  @offset: The offset (in bytes) of the word(s) to write.
 *  @words: Size of data to write in words
 *  @data: Pointer to the word(s) to write at offset.
 *
 *  Writes a byte or word to the NVM using the flash access registers.
 **/
static s32 e1000_write_nvm_ich8lan(struct e1000_hw *hw, u16 offset, u16 words,
				   u16 *data)
{
	struct e1000_nvm_info *nvm = &hw->nvm;
	struct e1000_dev_spec_ich8lan *dev_spec = &hw->dev_spec.ich8lan;
	u16 i;

	if ((offset >= nvm->word_size) || (words > nvm->word_size - offset) ||
	    (words == 0)) {
		e_dbg("nvm parameter(s) out of bounds\n");
		return -E1000_ERR_NVM;
	}

	nvm->ops.acquire(hw);

	for (i = 0; i < words; i++) {
		dev_spec->shadow_ram[offset + i].modified = true;
		dev_spec->shadow_ram[offset + i].value = data[i];
	}

	nvm->ops.release(hw);

	return 0;
}

/**
 *  e1000_update_nvm_checksum_spt - Update the checksum for NVM
 *  @hw: pointer to the HW structure
 *
 *  The NVM checksum is updated by calling the generic update_nvm_checksum,
 *  which writes the checksum to the shadow ram.  The changes in the shadow
 *  ram are then committed to the EEPROM by processing each bank at a time
 *  checking for the modified bit and writing only the pending changes.
 *  After a successful commit, the shadow ram is cleared and is ready for
 *  future writes.
 **/
static s32 e1000_update_nvm_checksum_spt(struct e1000_hw *hw)
{
	struct e1000_nvm_info *nvm = &hw->nvm;
	struct e1000_dev_spec_ich8lan *dev_spec = &hw->dev_spec.ich8lan;
	u32 i, act_offset, new_bank_offset, old_bank_offset, bank;
	s32 ret_val;
	u32 dword = 0;

	ret_val = e1000e_update_nvm_checksum_generic(hw);
	if (ret_val)
		goto out;

	if (nvm->type != e1000_nvm_flash_sw)
		goto out;

	nvm->ops.acquire(hw);

	/* We're writing to the opposite bank so if we're on bank 1,
	 * write to bank 0 etc.  We also need to erase the segment that
	 * is going to be written
	 */
	ret_val = e1000_valid_nvm_bank_detect_ich8lan(hw, &bank);
	if (ret_val) {
		e_dbg("Could not detect valid bank, assuming bank 0\n");
		bank = 0;
	}

	if (bank == 0) {
		new_bank_offset = nvm->flash_bank_size;
		old_bank_offset = 0;
		ret_val = e1000_erase_flash_bank_ich8lan(hw, 1);
		if (ret_val)
			goto release;
	} else {
		old_bank_offset = nvm->flash_bank_size;
		new_bank_offset = 0;
		ret_val = e1000_erase_flash_bank_ich8lan(hw, 0);
		if (ret_val)
			goto release;
	}
	for (i = 0; i < E1000_ICH8_SHADOW_RAM_WORDS; i += 2) {
		/* Determine whether to write the value stored
		 * in the other NVM bank or a modified value stored
		 * in the shadow RAM
		 */
		ret_val = e1000_read_flash_dword_ich8lan(hw,
							 i + old_bank_offset,
							 &dword);

		if (dev_spec->shadow_ram[i].modified) {
			dword &= 0xffff0000;
			dword |= (dev_spec->shadow_ram[i].value & 0xffff);
		}
		if (dev_spec->shadow_ram[i + 1].modified) {
			dword &= 0x0000ffff;
			dword |= ((dev_spec->shadow_ram[i + 1].value & 0xffff)
				  << 16);
		}
		if (ret_val)
			break;

		/* If the word is 0x13, then make sure the signature bits
		 * (15:14) are 11b until the commit has completed.
		 * This will allow us to write 10b which indicates the
		 * signature is valid.  We want to do this after the write
		 * has completed so that we don't mark the segment valid
		 * while the write is still in progress
		 */
		if (i == E1000_ICH_NVM_SIG_WORD - 1)
			dword |= E1000_ICH_NVM_SIG_MASK << 16;

		/* Convert offset to bytes. */
		act_offset = (i + new_bank_offset) << 1;

		usleep_range(100, 200);

		/* Write the data to the new bank. Offset in words */
		act_offset = i + new_bank_offset;
		ret_val = e1000_retry_write_flash_dword_ich8lan(hw, act_offset,
								dword);
		if (ret_val)
			break;
	}

	/* Don't bother writing the segment valid bits if sector
	 * programming failed.
	 */
	if (ret_val) {
		/* Possibly read-only, see e1000e_write_protect_nvm_ich8lan() */
		e_dbg("Flash commit failed.\n");
		goto release;
	}

	/* Finally validate the new segment by setting bit 15:14
	 * to 10b in word 0x13 , this can be done without an
	 * erase as well since these bits are 11 to start with
	 * and we need to change bit 14 to 0b
	 */
	act_offset = new_bank_offset + E1000_ICH_NVM_SIG_WORD;

	/*offset in words but we read dword */
	--act_offset;
	ret_val = e1000_read_flash_dword_ich8lan(hw, act_offset, &dword);

	if (ret_val)
		goto release;

	dword &= 0xBFFFFFFF;
	ret_val = e1000_retry_write_flash_dword_ich8lan(hw, act_offset, dword);

	if (ret_val)
		goto release;

	/* offset in words but we read dword */
	act_offset = old_bank_offset + E1000_ICH_NVM_SIG_WORD - 1;
	ret_val = e1000_read_flash_dword_ich8lan(hw, act_offset, &dword);

	if (ret_val)
		goto release;

	dword &= 0x00FFFFFF;
	ret_val = e1000_retry_write_flash_dword_ich8lan(hw, act_offset, dword);

	if (ret_val)
		goto release;

	/* Great!  Everything worked, we can now clear the cached entries. */
	for (i = 0; i < E1000_ICH8_SHADOW_RAM_WORDS; i++) {
		dev_spec->shadow_ram[i].modified = false;
		dev_spec->shadow_ram[i].value = 0xFFFF;
	}

release:
	nvm->ops.release(hw);

	/* Reload the EEPROM, or else modifications will not appear
	 * until after the next adapter reset.
	 */
	if (!ret_val) {
		nvm->ops.reload(hw);
		usleep_range(10000, 11000);
	}

out:
	if (ret_val)
		e_dbg("NVM update error: %d\n", ret_val);

	return ret_val;
}

/**
 *  e1000_update_nvm_checksum_ich8lan - Update the checksum for NVM
 *  @hw: pointer to the HW structure
 *
 *  The NVM checksum is updated by calling the generic update_nvm_checksum,
 *  which writes the checksum to the shadow ram.  The changes in the shadow
 *  ram are then committed to the EEPROM by processing each bank at a time
 *  checking for the modified bit and writing only the pending changes.
 *  After a successful commit, the shadow ram is cleared and is ready for
 *  future writes.
 **/
static s32 e1000_update_nvm_checksum_ich8lan(struct e1000_hw *hw)
{
	struct e1000_nvm_info *nvm = &hw->nvm;
	struct e1000_dev_spec_ich8lan *dev_spec = &hw->dev_spec.ich8lan;
	u32 i, act_offset, new_bank_offset, old_bank_offset, bank;
	s32 ret_val;
	u16 data = 0;

	ret_val = e1000e_update_nvm_checksum_generic(hw);
	if (ret_val)
		goto out;

	if (nvm->type != e1000_nvm_flash_sw)
		goto out;

	nvm->ops.acquire(hw);

	/* We're writing to the opposite bank so if we're on bank 1,
	 * write to bank 0 etc.  We also need to erase the segment that
	 * is going to be written
	 */
	ret_val = e1000_valid_nvm_bank_detect_ich8lan(hw, &bank);
	if (ret_val) {
		e_dbg("Could not detect valid bank, assuming bank 0\n");
		bank = 0;
	}

	if (bank == 0) {
		new_bank_offset = nvm->flash_bank_size;
		old_bank_offset = 0;
		ret_val = e1000_erase_flash_bank_ich8lan(hw, 1);
		if (ret_val)
			goto release;
	} else {
		old_bank_offset = nvm->flash_bank_size;
		new_bank_offset = 0;
		ret_val = e1000_erase_flash_bank_ich8lan(hw, 0);
		if (ret_val)
			goto release;
	}
	for (i = 0; i < E1000_ICH8_SHADOW_RAM_WORDS; i++) {
		if (dev_spec->shadow_ram[i].modified) {
			data = dev_spec->shadow_ram[i].value;
		} else {
			ret_val = e1000_read_flash_word_ich8lan(hw, i +
								old_bank_offset,
								&data);
			if (ret_val)
				break;
		}

		/* If the word is 0x13, then make sure the signature bits
		 * (15:14) are 11b until the commit has completed.
		 * This will allow us to write 10b which indicates the
		 * signature is valid.  We want to do this after the write
		 * has completed so that we don't mark the segment valid
		 * while the write is still in progress
		 */
		if (i == E1000_ICH_NVM_SIG_WORD)
			data |= E1000_ICH_NVM_SIG_MASK;

		/* Convert offset to bytes. */
		act_offset = (i + new_bank_offset) << 1;

		usleep_range(100, 200);
		/* Write the bytes to the new bank. */
		ret_val = e1000_retry_write_flash_byte_ich8lan(hw,
							       act_offset,
							       (u8)data);
		if (ret_val)
			break;

		usleep_range(100, 200);
		ret_val = e1000_retry_write_flash_byte_ich8lan(hw,
							       act_offset + 1,
							       (u8)(data >> 8));
		if (ret_val)
			break;
	}

	/* Don't bother writing the segment valid bits if sector
	 * programming failed.
	 */
	if (ret_val) {
		/* Possibly read-only, see e1000e_write_protect_nvm_ich8lan() */
		e_dbg("Flash commit failed.\n");
		goto release;
	}

	/* Finally validate the new segment by setting bit 15:14
	 * to 10b in word 0x13 , this can be done without an
	 * erase as well since these bits are 11 to start with
	 * and we need to change bit 14 to 0b
	 */
	act_offset = new_bank_offset + E1000_ICH_NVM_SIG_WORD;
	ret_val = e1000_read_flash_word_ich8lan(hw, act_offset, &data);
	if (ret_val)
		goto release;

	data &= 0xBFFF;
	ret_val = e1000_retry_write_flash_byte_ich8lan(hw,
						       act_offset * 2 + 1,
						       (u8)(data >> 8));
	if (ret_val)
		goto release;

	/* And invalidate the previously valid segment by setting
	 * its signature word (0x13) high_byte to 0b. This can be
	 * done without an erase because flash erase sets all bits
	 * to 1's. We can write 1's to 0's without an erase
	 */
	act_offset = (old_bank_offset + E1000_ICH_NVM_SIG_WORD) * 2 + 1;
	ret_val = e1000_retry_write_flash_byte_ich8lan(hw, act_offset, 0);
	if (ret_val)
		goto release;

	/* Great!  Everything worked, we can now clear the cached entries. */
	for (i = 0; i < E1000_ICH8_SHADOW_RAM_WORDS; i++) {
		dev_spec->shadow_ram[i].modified = false;
		dev_spec->shadow_ram[i].value = 0xFFFF;
	}

release:
	nvm->ops.release(hw);

	/* Reload the EEPROM, or else modifications will not appear
	 * until after the next adapter reset.
	 */
	if (!ret_val) {
		nvm->ops.reload(hw);
		usleep_range(10000, 11000);
	}

out:
	if (ret_val)
		e_dbg("NVM update error: %d\n", ret_val);

	return ret_val;
}

/**
 *  e1000_validate_nvm_checksum_ich8lan - Validate EEPROM checksum
 *  @hw: pointer to the HW structure
 *
 *  Check to see if checksum needs to be fixed by reading bit 6 in word 0x19.
 *  If the bit is 0, that the EEPROM had been modified, but the checksum was not
 *  calculated, in which case we need to calculate the checksum and set bit 6.
 **/
static s32 e1000_validate_nvm_checksum_ich8lan(struct e1000_hw *hw)
{
	s32 ret_val;
	u16 data;
	u16 word;
	u16 valid_csum_mask;

	/* Read NVM and check Invalid Image CSUM bit.  If this bit is 0,
	 * the checksum needs to be fixed.  This bit is an indication that
	 * the NVM was prepared by OEM software and did not calculate
	 * the checksum...a likely scenario.
	 */
	switch (hw->mac.type) {
	case e1000_pch_lpt:
	case e1000_pch_spt:
	case e1000_pch_cnp:
	case e1000_pch_tgp:
	case e1000_pch_adp:
	case e1000_pch_mtp:
	case e1000_pch_lnp:
	case e1000_pch_ptp:
	case e1000_pch_nvp:
		word = NVM_COMPAT;
		valid_csum_mask = NVM_COMPAT_VALID_CSUM;
		break;
	default:
		word = NVM_FUTURE_INIT_WORD1;
		valid_csum_mask = NVM_FUTURE_INIT_WORD1_VALID_CSUM;
		break;
	}

	ret_val = e1000_read_nvm(hw, word, 1, &data);
	if (ret_val)
		return ret_val;

	if (!(data & valid_csum_mask)) {
		e_dbg("NVM Checksum valid bit not set\n");

		if (hw->mac.type < e1000_pch_tgp) {
			data |= valid_csum_mask;
			ret_val = e1000_write_nvm(hw, word, 1, &data);
			if (ret_val)
				return ret_val;
			ret_val = e1000e_update_nvm_checksum(hw);
			if (ret_val)
				return ret_val;
		}
	}

	return e1000e_validate_nvm_checksum_generic(hw);
}

/**
 *  e1000e_write_protect_nvm_ich8lan - Make the NVM read-only
 *  @hw: pointer to the HW structure
 *
 *  To prevent malicious write/erase of the NVM, set it to be read-only
 *  so that the hardware ignores all write/erase cycles of the NVM via
 *  the flash control registers.  The shadow-ram copy of the NVM will
 *  still be updated, however any updates to this copy will not stick
 *  across driver reloads.
 **/
void e1000e_write_protect_nvm_ich8lan(struct e1000_hw *hw)
{
	struct e1000_nvm_info *nvm = &hw->nvm;
	union ich8_flash_protected_range pr0;
	union ich8_hws_flash_status hsfsts;
	u32 gfpreg;

	nvm->ops.acquire(hw);

	gfpreg = er32flash(ICH_FLASH_GFPREG);

	/* Write-protect GbE Sector of NVM */
	pr0.regval = er32flash(ICH_FLASH_PR0);
	pr0.range.base = gfpreg & FLASH_GFPREG_BASE_MASK;
	pr0.range.limit = ((gfpreg >> 16) & FLASH_GFPREG_BASE_MASK);
	pr0.range.wpe = true;
	ew32flash(ICH_FLASH_PR0, pr0.regval);

	/* Lock down a subset of GbE Flash Control Registers, e.g.
	 * PR0 to prevent the write-protection from being lifted.
	 * Once FLOCKDN is set, the registers protected by it cannot
	 * be written until FLOCKDN is cleared by a hardware reset.
	 */
	hsfsts.regval = er16flash(ICH_FLASH_HSFSTS);
	hsfsts.hsf_status.flockdn = true;
	ew32flash(ICH_FLASH_HSFSTS, hsfsts.regval);

	nvm->ops.release(hw);
}

/**
 *  e1000_write_flash_data_ich8lan - Writes bytes to the NVM
 *  @hw: pointer to the HW structure
 *  @offset: The offset (in bytes) of the byte/word to read.
 *  @size: Size of data to read, 1=byte 2=word
 *  @data: The byte(s) to write to the NVM.
 *
 *  Writes one/two bytes to the NVM using the flash access registers.
 **/
static s32 e1000_write_flash_data_ich8lan(struct e1000_hw *hw, u32 offset,
					  u8 size, u16 data)
{
	union ich8_hws_flash_status hsfsts;
	union ich8_hws_flash_ctrl hsflctl;
	u32 flash_linear_addr;
	u32 flash_data = 0;
	s32 ret_val;
	u8 count = 0;

	if (hw->mac.type >= e1000_pch_spt) {
		if (size != 4 || offset > ICH_FLASH_LINEAR_ADDR_MASK)
			return -E1000_ERR_NVM;
	} else {
		if (size < 1 || size > 2 || offset > ICH_FLASH_LINEAR_ADDR_MASK)
			return -E1000_ERR_NVM;
	}

	flash_linear_addr = ((ICH_FLASH_LINEAR_ADDR_MASK & offset) +
			     hw->nvm.flash_base_addr);

	do {
		udelay(1);
		/* Steps */
		ret_val = e1000_flash_cycle_init_ich8lan(hw);
		if (ret_val)
			break;
		/* In SPT, This register is in Lan memory space, not
		 * flash.  Therefore, only 32 bit access is supported
		 */
		if (hw->mac.type >= e1000_pch_spt)
			hsflctl.regval = er32flash(ICH_FLASH_HSFSTS) >> 16;
		else
			hsflctl.regval = er16flash(ICH_FLASH_HSFCTL);

		/* 0b/1b corresponds to 1 or 2 byte size, respectively. */
		hsflctl.hsf_ctrl.fldbcount = size - 1;
		hsflctl.hsf_ctrl.flcycle = ICH_CYCLE_WRITE;
		/* In SPT, This register is in Lan memory space,
		 * not flash.  Therefore, only 32 bit access is
		 * supported
		 */
		if (hw->mac.type >= e1000_pch_spt)
			ew32flash(ICH_FLASH_HSFSTS, hsflctl.regval << 16);
		else
			ew16flash(ICH_FLASH_HSFCTL, hsflctl.regval);

		ew32flash(ICH_FLASH_FADDR, flash_linear_addr);

		if (size == 1)
			flash_data = (u32)data & 0x00FF;
		else
			flash_data = (u32)data;

		ew32flash(ICH_FLASH_FDATA0, flash_data);

		/* check if FCERR is set to 1 , if set to 1, clear it
		 * and try the whole sequence a few more times else done
		 */
		ret_val =
		    e1000_flash_cycle_ich8lan(hw,
					      ICH_FLASH_WRITE_COMMAND_TIMEOUT);
		if (!ret_val)
			break;

		/* If we're here, then things are most likely
		 * completely hosed, but if the error condition
		 * is detected, it won't hurt to give it another
		 * try...ICH_FLASH_CYCLE_REPEAT_COUNT times.
		 */
		hsfsts.regval = er16flash(ICH_FLASH_HSFSTS);
		if (hsfsts.hsf_status.flcerr)
			/* Repeat for some time before giving up. */
			continue;
		if (!hsfsts.hsf_status.flcdone) {
			e_dbg("Timeout error - flash cycle did not complete.\n");
			break;
		}
	} while (count++ < ICH_FLASH_CYCLE_REPEAT_COUNT);

	return ret_val;
}

/**
*  e1000_write_flash_data32_ich8lan - Writes 4 bytes to the NVM
*  @hw: pointer to the HW structure
*  @offset: The offset (in bytes) of the dwords to read.
*  @data: The 4 bytes to write to the NVM.
*
*  Writes one/two/four bytes to the NVM using the flash access registers.
**/
static s32 e1000_write_flash_data32_ich8lan(struct e1000_hw *hw, u32 offset,
					    u32 data)
{
	union ich8_hws_flash_status hsfsts;
	union ich8_hws_flash_ctrl hsflctl;
	u32 flash_linear_addr;
	s32 ret_val;
	u8 count = 0;

	if (hw->mac.type >= e1000_pch_spt) {
		if (offset > ICH_FLASH_LINEAR_ADDR_MASK)
			return -E1000_ERR_NVM;
	}
	flash_linear_addr = ((ICH_FLASH_LINEAR_ADDR_MASK & offset) +
			     hw->nvm.flash_base_addr);
	do {
		udelay(1);
		/* Steps */
		ret_val = e1000_flash_cycle_init_ich8lan(hw);
		if (ret_val)
			break;

		/* In SPT, This register is in Lan memory space, not
		 * flash.  Therefore, only 32 bit access is supported
		 */
		if (hw->mac.type >= e1000_pch_spt)
			hsflctl.regval = er32flash(ICH_FLASH_HSFSTS)
			    >> 16;
		else
			hsflctl.regval = er16flash(ICH_FLASH_HSFCTL);

		hsflctl.hsf_ctrl.fldbcount = sizeof(u32) - 1;
		hsflctl.hsf_ctrl.flcycle = ICH_CYCLE_WRITE;

		/* In SPT, This register is in Lan memory space,
		 * not flash.  Therefore, only 32 bit access is
		 * supported
		 */
		if (hw->mac.type >= e1000_pch_spt)
			ew32flash(ICH_FLASH_HSFSTS, hsflctl.regval << 16);
		else
			ew16flash(ICH_FLASH_HSFCTL, hsflctl.regval);

		ew32flash(ICH_FLASH_FADDR, flash_linear_addr);

		ew32flash(ICH_FLASH_FDATA0, data);

		/* check if FCERR is set to 1 , if set to 1, clear it
		 * and try the whole sequence a few more times else done
		 */
		ret_val =
		   e1000_flash_cycle_ich8lan(hw,
					     ICH_FLASH_WRITE_COMMAND_TIMEOUT);

		if (!ret_val)
			break;

		/* If we're here, then things are most likely
		 * completely hosed, but if the error condition
		 * is detected, it won't hurt to give it another
		 * try...ICH_FLASH_CYCLE_REPEAT_COUNT times.
		 */
		hsfsts.regval = er16flash(ICH_FLASH_HSFSTS);

		if (hsfsts.hsf_status.flcerr)
			/* Repeat for some time before giving up. */
			continue;
		if (!hsfsts.hsf_status.flcdone) {
			e_dbg("Timeout error - flash cycle did not complete.\n");
			break;
		}
	} while (count++ < ICH_FLASH_CYCLE_REPEAT_COUNT);

	return ret_val;
}

/**
 *  e1000_write_flash_byte_ich8lan - Write a single byte to NVM
 *  @hw: pointer to the HW structure
 *  @offset: The index of the byte to read.
 *  @data: The byte to write to the NVM.
 *
 *  Writes a single byte to the NVM using the flash access registers.
 **/
static s32 e1000_write_flash_byte_ich8lan(struct e1000_hw *hw, u32 offset,
					  u8 data)
{
	u16 word = (u16)data;

	return e1000_write_flash_data_ich8lan(hw, offset, 1, word);
}

/**
*  e1000_retry_write_flash_dword_ich8lan - Writes a dword to NVM
*  @hw: pointer to the HW structure
*  @offset: The offset of the word to write.
*  @dword: The dword to write to the NVM.
*
*  Writes a single dword to the NVM using the flash access registers.
*  Goes through a retry algorithm before giving up.
**/
static s32 e1000_retry_write_flash_dword_ich8lan(struct e1000_hw *hw,
						 u32 offset, u32 dword)
{
	s32 ret_val;
	u16 program_retries;

	/* Must convert word offset into bytes. */
	offset <<= 1;
	ret_val = e1000_write_flash_data32_ich8lan(hw, offset, dword);

	if (!ret_val)
		return ret_val;
	for (program_retries = 0; program_retries < 100; program_retries++) {
		e_dbg("Retrying Byte %8.8X at offset %u\n", dword, offset);
		usleep_range(100, 200);
		ret_val = e1000_write_flash_data32_ich8lan(hw, offset, dword);
		if (!ret_val)
			break;
	}
	if (program_retries == 100)
		return -E1000_ERR_NVM;

	return 0;
}

/**
 *  e1000_retry_write_flash_byte_ich8lan - Writes a single byte to NVM
 *  @hw: pointer to the HW structure
 *  @offset: The offset of the byte to write.
 *  @byte: The byte to write to the NVM.
 *
 *  Writes a single byte to the NVM using the flash access registers.
 *  Goes through a retry algorithm before giving up.
 **/
static s32 e1000_retry_write_flash_byte_ich8lan(struct e1000_hw *hw,
						u32 offset, u8 byte)
{
	s32 ret_val;
	u16 program_retries;

	ret_val = e1000_write_flash_byte_ich8lan(hw, offset, byte);
	if (!ret_val)
		return ret_val;

	for (program_retries = 0; program_retries < 100; program_retries++) {
		e_dbg("Retrying Byte %2.2X at offset %u\n", byte, offset);
		usleep_range(100, 200);
		ret_val = e1000_write_flash_byte_ich8lan(hw, offset, byte);
		if (!ret_val)
			break;
	}
	if (program_retries == 100)
		return -E1000_ERR_NVM;

	return 0;
}

/**
 *  e1000_erase_flash_bank_ich8lan - Erase a bank (4k) from NVM
 *  @hw: pointer to the HW structure
 *  @bank: 0 for first bank, 1 for second bank, etc.
 *
 *  Erases the bank specified. Each bank is a 4k block. Banks are 0 based.
 *  bank N is 4096 * N + flash_reg_addr.
 **/
static s32 e1000_erase_flash_bank_ich8lan(struct e1000_hw *hw, u32 bank)
{
	struct e1000_nvm_info *nvm = &hw->nvm;
	union ich8_hws_flash_status hsfsts;
	union ich8_hws_flash_ctrl hsflctl;
	u32 flash_linear_addr;
	/* bank size is in 16bit words - adjust to bytes */
	u32 flash_bank_size = nvm->flash_bank_size * 2;
	s32 ret_val;
	s32 count = 0;
	s32 j, iteration, sector_size;

	hsfsts.regval = er16flash(ICH_FLASH_HSFSTS);

	/* Determine HW Sector size: Read BERASE bits of hw flash status
	 * register
	 * 00: The Hw sector is 256 bytes, hence we need to erase 16
	 *     consecutive sectors.  The start index for the nth Hw sector
	 *     can be calculated as = bank * 4096 + n * 256
	 * 01: The Hw sector is 4K bytes, hence we need to erase 1 sector.
	 *     The start index for the nth Hw sector can be calculated
	 *     as = bank * 4096
	 * 10: The Hw sector is 8K bytes, nth sector = bank * 8192
	 *     (ich9 only, otherwise error condition)
	 * 11: The Hw sector is 64K bytes, nth sector = bank * 65536
	 */
	switch (hsfsts.hsf_status.berasesz) {
	case 0:
		/* Hw sector size 256 */
		sector_size = ICH_FLASH_SEG_SIZE_256;
		iteration = flash_bank_size / ICH_FLASH_SEG_SIZE_256;
		break;
	case 1:
		sector_size = ICH_FLASH_SEG_SIZE_4K;
		iteration = 1;
		break;
	case 2:
		sector_size = ICH_FLASH_SEG_SIZE_8K;
		iteration = 1;
		break;
	case 3:
		sector_size = ICH_FLASH_SEG_SIZE_64K;
		iteration = 1;
		break;
	default:
		return -E1000_ERR_NVM;
	}

	/* Start with the base address, then add the sector offset. */
	flash_linear_addr = hw->nvm.flash_base_addr;
	flash_linear_addr += (bank) ? flash_bank_size : 0;

	for (j = 0; j < iteration; j++) {
		do {
			u32 timeout = ICH_FLASH_ERASE_COMMAND_TIMEOUT;

			/* Steps */
			ret_val = e1000_flash_cycle_init_ich8lan(hw);
			if (ret_val)
				return ret_val;

			/* Write a value 11 (block Erase) in Flash
			 * Cycle field in hw flash control
			 */
			if (hw->mac.type >= e1000_pch_spt)
				hsflctl.regval =
				    er32flash(ICH_FLASH_HSFSTS) >> 16;
			else
				hsflctl.regval = er16flash(ICH_FLASH_HSFCTL);

			hsflctl.hsf_ctrl.flcycle = ICH_CYCLE_ERASE;
			if (hw->mac.type >= e1000_pch_spt)
				ew32flash(ICH_FLASH_HSFSTS,
					  hsflctl.regval << 16);
			else
				ew16flash(ICH_FLASH_HSFCTL, hsflctl.regval);

			/* Write the last 24 bits of an index within the
			 * block into Flash Linear address field in Flash
			 * Address.
			 */
			flash_linear_addr += (j * sector_size);
			ew32flash(ICH_FLASH_FADDR, flash_linear_addr);

			ret_val = e1000_flash_cycle_ich8lan(hw, timeout);
			if (!ret_val)
				break;

			/* Check if FCERR is set to 1.  If 1,
			 * clear it and try the whole sequence
			 * a few more times else Done
			 */
			hsfsts.regval = er16flash(ICH_FLASH_HSFSTS);
			if (hsfsts.hsf_status.flcerr)
				/* repeat for some time before giving up */
				continue;
			else if (!hsfsts.hsf_status.flcdone)
				return ret_val;
		} while (++count < ICH_FLASH_CYCLE_REPEAT_COUNT);
	}

	return 0;
}

/**
 *  e1000_valid_led_default_ich8lan - Set the default LED settings
 *  @hw: pointer to the HW structure
 *  @data: Pointer to the LED settings
 *
 *  Reads the LED default settings from the NVM to data.  If the NVM LED
 *  settings is all 0's or F's, set the LED default to a valid LED default
 *  setting.
 **/
static s32 e1000_valid_led_default_ich8lan(struct e1000_hw *hw, u16 *data)
{
	s32 ret_val;

	ret_val = e1000_read_nvm(hw, NVM_ID_LED_SETTINGS, 1, data);
	if (ret_val) {
		e_dbg("NVM Read Error\n");
		return ret_val;
	}

	if (*data == ID_LED_RESERVED_0000 || *data == ID_LED_RESERVED_FFFF)
		*data = ID_LED_DEFAULT_ICH8LAN;

	return 0;
}

/**
 *  e1000_id_led_init_pchlan - store LED configurations
 *  @hw: pointer to the HW structure
 *
 *  PCH does not control LEDs via the LEDCTL register, rather it uses
 *  the PHY LED configuration register.
 *
 *  PCH also does not have an "always on" or "always off" mode which
 *  complicates the ID feature.  Instead of using the "on" mode to indicate
 *  in ledctl_mode2 the LEDs to use for ID (see e1000e_id_led_init_generic()),
 *  use "link_up" mode.  The LEDs will still ID on request if there is no
 *  link based on logic in e1000_led_[on|off]_pchlan().
 **/
static s32 e1000_id_led_init_pchlan(struct e1000_hw *hw)
{
	struct e1000_mac_info *mac = &hw->mac;
	s32 ret_val;
	const u32 ledctl_on = E1000_LEDCTL_MODE_LINK_UP;
	const u32 ledctl_off = E1000_LEDCTL_MODE_LINK_UP | E1000_PHY_LED0_IVRT;
	u16 data, i, temp, shift;

	/* Get default ID LED modes */
	ret_val = hw->nvm.ops.valid_led_default(hw, &data);
	if (ret_val)
		return ret_val;

	mac->ledctl_default = er32(LEDCTL);
	mac->ledctl_mode1 = mac->ledctl_default;
	mac->ledctl_mode2 = mac->ledctl_default;

	for (i = 0; i < 4; i++) {
		temp = (data >> (i << 2)) & E1000_LEDCTL_LED0_MODE_MASK;
		shift = (i * 5);
		switch (temp) {
		case ID_LED_ON1_DEF2:
		case ID_LED_ON1_ON2:
		case ID_LED_ON1_OFF2:
			mac->ledctl_mode1 &= ~(E1000_PHY_LED0_MASK << shift);
			mac->ledctl_mode1 |= (ledctl_on << shift);
			break;
		case ID_LED_OFF1_DEF2:
		case ID_LED_OFF1_ON2:
		case ID_LED_OFF1_OFF2:
			mac->ledctl_mode1 &= ~(E1000_PHY_LED0_MASK << shift);
			mac->ledctl_mode1 |= (ledctl_off << shift);
			break;
		default:
			/* Do nothing */
			break;
		}
		switch (temp) {
		case ID_LED_DEF1_ON2:
		case ID_LED_ON1_ON2:
		case ID_LED_OFF1_ON2:
			mac->ledctl_mode2 &= ~(E1000_PHY_LED0_MASK << shift);
			mac->ledctl_mode2 |= (ledctl_on << shift);
			break;
		case ID_LED_DEF1_OFF2:
		case ID_LED_ON1_OFF2:
		case ID_LED_OFF1_OFF2:
			mac->ledctl_mode2 &= ~(E1000_PHY_LED0_MASK << shift);
			mac->ledctl_mode2 |= (ledctl_off << shift);
			break;
		default:
			/* Do nothing */
			break;
		}
	}

	return 0;
}

/**
 *  e1000_get_bus_info_ich8lan - Get/Set the bus type and width
 *  @hw: pointer to the HW structure
 *
 *  ICH8 use the PCI Express bus, but does not contain a PCI Express Capability
 *  register, so the bus width is hard coded.
 **/
static s32 e1000_get_bus_info_ich8lan(struct e1000_hw *hw)
{
	struct e1000_bus_info *bus = &hw->bus;
	s32 ret_val;

	ret_val = e1000e_get_bus_info_pcie(hw);

	/* ICH devices are "PCI Express"-ish.  They have
	 * a configuration space, but do not contain
	 * PCI Express Capability registers, so bus width
	 * must be hardcoded.
	 */
	if (bus->width == e1000_bus_width_unknown)
		bus->width = e1000_bus_width_pcie_x1;

	return ret_val;
}

/**
 *  e1000_reset_hw_ich8lan - Reset the hardware
 *  @hw: pointer to the HW structure
 *
 *  Does a full reset of the hardware which includes a reset of the PHY and
 *  MAC.
 **/
static s32 e1000_reset_hw_ich8lan(struct e1000_hw *hw)
{
	struct e1000_dev_spec_ich8lan *dev_spec = &hw->dev_spec.ich8lan;
	u16 kum_cfg;
	u32 ctrl, reg;
	s32 ret_val;

	/* Prevent the PCI-E bus from sticking if there is no TLP connection
	 * on the last TLP read/write transaction when MAC is reset.
	 */
	ret_val = e1000e_disable_pcie_master(hw);
	if (ret_val)
		e_dbg("PCI-E Master disable polling has failed.\n");

	e_dbg("Masking off all interrupts\n");
	ew32(IMC, 0xffffffff);

	/* Disable the Transmit and Receive units.  Then delay to allow
	 * any pending transactions to complete before we hit the MAC
	 * with the global reset.
	 */
	ew32(RCTL, 0);
	ew32(TCTL, E1000_TCTL_PSP);
	e1e_flush();

	usleep_range(10000, 11000);

	/* Workaround for ICH8 bit corruption issue in FIFO memory */
	if (hw->mac.type == e1000_ich8lan) {
		/* Set Tx and Rx buffer allocation to 8k apiece. */
		ew32(PBA, E1000_PBA_8K);
		/* Set Packet Buffer Size to 16k. */
		ew32(PBS, E1000_PBS_16K);
	}

	if (hw->mac.type == e1000_pchlan) {
		/* Save the NVM K1 bit setting */
		ret_val = e1000_read_nvm(hw, E1000_NVM_K1_CONFIG, 1, &kum_cfg);
		if (ret_val)
			return ret_val;

		if (kum_cfg & E1000_NVM_K1_ENABLE)
			dev_spec->nvm_k1_enabled = true;
		else
			dev_spec->nvm_k1_enabled = false;
	}

	ctrl = er32(CTRL);

	if (!hw->phy.ops.check_reset_block(hw)) {
		/* Full-chip reset requires MAC and PHY reset at the same
		 * time to make sure the interface between MAC and the
		 * external PHY is reset.
		 */
		ctrl |= E1000_CTRL_PHY_RST;

		/* Gate automatic PHY configuration by hardware on
		 * non-managed 82579
		 */
		if ((hw->mac.type == e1000_pch2lan) &&
		    !(er32(FWSM) & E1000_ICH_FWSM_FW_VALID))
			e1000_gate_hw_phy_config_ich8lan(hw, true);
	}
	ret_val = e1000_acquire_swflag_ich8lan(hw);
	e_dbg("Issuing a global reset to ich8lan\n");
	ew32(CTRL, (ctrl | E1000_CTRL_RST));
	/* cannot issue a flush here because it hangs the hardware */
	msleep(20);

	/* Set Phy Config Counter to 50msec */
	if (hw->mac.type == e1000_pch2lan) {
		reg = er32(FEXTNVM3);
		reg &= ~E1000_FEXTNVM3_PHY_CFG_COUNTER_MASK;
		reg |= E1000_FEXTNVM3_PHY_CFG_COUNTER_50MSEC;
		ew32(FEXTNVM3, reg);
	}

	if (!ret_val)
		clear_bit(__E1000_ACCESS_SHARED_RESOURCE, &hw->adapter->state);

	if (ctrl & E1000_CTRL_PHY_RST) {
		ret_val = hw->phy.ops.get_cfg_done(hw);
		if (ret_val)
			return ret_val;

		ret_val = e1000_post_phy_reset_ich8lan(hw);
		if (ret_val)
			return ret_val;
	}

	/* For PCH, this write will make sure that any noise
	 * will be detected as a CRC error and be dropped rather than show up
	 * as a bad packet to the DMA engine.
	 */
	if (hw->mac.type == e1000_pchlan)
		ew32(CRC_OFFSET, 0x65656565);

	ew32(IMC, 0xffffffff);
	er32(ICR);

	reg = er32(KABGTXD);
	reg |= E1000_KABGTXD_BGSQLBIAS;
	ew32(KABGTXD, reg);

	return 0;
}

/**
 *  e1000_init_hw_ich8lan - Initialize the hardware
 *  @hw: pointer to the HW structure
 *
 *  Prepares the hardware for transmit and receive by doing the following:
 *   - initialize hardware bits
 *   - initialize LED identification
 *   - setup receive address registers
 *   - setup flow control
 *   - setup transmit descriptors
 *   - clear statistics
 **/
static s32 e1000_init_hw_ich8lan(struct e1000_hw *hw)
{
	struct e1000_mac_info *mac = &hw->mac;
	u32 ctrl_ext, txdctl, snoop, fflt_dbg;
	s32 ret_val;
	u16 i;

	e1000_initialize_hw_bits_ich8lan(hw);

	/* Initialize identification LED */
	ret_val = mac->ops.id_led_init(hw);
	/* An error is not fatal and we should not stop init due to this */
	if (ret_val)
		e_dbg("Error initializing identification LED\n");

	/* Setup the receive address. */
	e1000e_init_rx_addrs(hw, mac->rar_entry_count);

	/* Zero out the Multicast HASH table */
	e_dbg("Zeroing the MTA\n");
	for (i = 0; i < mac->mta_reg_count; i++)
		E1000_WRITE_REG_ARRAY(hw, E1000_MTA, i, 0);

	/* The 82578 Rx buffer will stall if wakeup is enabled in host and
	 * the ME.  Disable wakeup by clearing the host wakeup bit.
	 * Reset the phy after disabling host wakeup to reset the Rx buffer.
	 */
	if (hw->phy.type == e1000_phy_82578) {
		e1e_rphy(hw, BM_PORT_GEN_CFG, &i);
		i &= ~BM_WUC_HOST_WU_BIT;
		e1e_wphy(hw, BM_PORT_GEN_CFG, i);
		ret_val = e1000_phy_hw_reset_ich8lan(hw);
		if (ret_val)
			return ret_val;
	}

	/* Setup link and flow control */
	ret_val = mac->ops.setup_link(hw);

	/* Set the transmit descriptor write-back policy for both queues */
	txdctl = er32(TXDCTL(0));
	txdctl = ((txdctl & ~E1000_TXDCTL_WTHRESH) |
		  E1000_TXDCTL_FULL_TX_DESC_WB);
	txdctl = ((txdctl & ~E1000_TXDCTL_PTHRESH) |
		  E1000_TXDCTL_MAX_TX_DESC_PREFETCH);
	ew32(TXDCTL(0), txdctl);
	txdctl = er32(TXDCTL(1));
	txdctl = ((txdctl & ~E1000_TXDCTL_WTHRESH) |
		  E1000_TXDCTL_FULL_TX_DESC_WB);
	txdctl = ((txdctl & ~E1000_TXDCTL_PTHRESH) |
		  E1000_TXDCTL_MAX_TX_DESC_PREFETCH);
	ew32(TXDCTL(1), txdctl);

	/* ICH8 has opposite polarity of no_snoop bits.
	 * By default, we should use snoop behavior.
	 */
	if (mac->type == e1000_ich8lan)
		snoop = PCIE_ICH8_SNOOP_ALL;
	else
		snoop = (u32)~(PCIE_NO_SNOOP_ALL);
	e1000e_set_pcie_no_snoop(hw, snoop);

	/* Enable workaround for packet loss issue on TGP PCH
	 * Do not gate DMA clock from the modPHY block
	 */
	if (mac->type >= e1000_pch_tgp) {
		fflt_dbg = er32(FFLT_DBG);
		fflt_dbg |= E1000_FFLT_DBG_DONT_GATE_WAKE_DMA_CLK;
		ew32(FFLT_DBG, fflt_dbg);
	}

	ctrl_ext = er32(CTRL_EXT);
	ctrl_ext |= E1000_CTRL_EXT_RO_DIS;
	ew32(CTRL_EXT, ctrl_ext);

	/* Clear all of the statistics registers (clear on read).  It is
	 * important that we do this after we have tried to establish link
	 * because the symbol error count will increment wildly if there
	 * is no link.
	 */
	e1000_clear_hw_cntrs_ich8lan(hw);

	return ret_val;
}

/**
 *  e1000_initialize_hw_bits_ich8lan - Initialize required hardware bits
 *  @hw: pointer to the HW structure
 *
 *  Sets/Clears required hardware bits necessary for correctly setting up the
 *  hardware for transmit and receive.
 **/
static void e1000_initialize_hw_bits_ich8lan(struct e1000_hw *hw)
{
	u32 reg;

	/* Extended Device Control */
	reg = er32(CTRL_EXT);
	reg |= BIT(22);
	/* Enable PHY low-power state when MAC is at D3 w/o WoL */
	if (hw->mac.type >= e1000_pchlan)
		reg |= E1000_CTRL_EXT_PHYPDEN;
	ew32(CTRL_EXT, reg);

	/* Transmit Descriptor Control 0 */
	reg = er32(TXDCTL(0));
	reg |= BIT(22);
	ew32(TXDCTL(0), reg);

	/* Transmit Descriptor Control 1 */
	reg = er32(TXDCTL(1));
	reg |= BIT(22);
	ew32(TXDCTL(1), reg);

	/* Transmit Arbitration Control 0 */
	reg = er32(TARC(0));
	if (hw->mac.type == e1000_ich8lan)
		reg |= BIT(28) | BIT(29);
	reg |= BIT(23) | BIT(24) | BIT(26) | BIT(27);
	ew32(TARC(0), reg);

	/* Transmit Arbitration Control 1 */
	reg = er32(TARC(1));
	if (er32(TCTL) & E1000_TCTL_MULR)
		reg &= ~BIT(28);
	else
		reg |= BIT(28);
	reg |= BIT(24) | BIT(26) | BIT(30);
	ew32(TARC(1), reg);

	/* Device Status */
	if (hw->mac.type == e1000_ich8lan) {
		reg = er32(STATUS);
		reg &= ~BIT(31);
		ew32(STATUS, reg);
	}

	/* work-around descriptor data corruption issue during nfs v2 udp
	 * traffic, just disable the nfs filtering capability
	 */
	reg = er32(RFCTL);
	reg |= (E1000_RFCTL_NFSW_DIS | E1000_RFCTL_NFSR_DIS);

	/* Disable IPv6 extension header parsing because some malformed
	 * IPv6 headers can hang the Rx.
	 */
	if (hw->mac.type == e1000_ich8lan)
		reg |= (E1000_RFCTL_IPV6_EX_DIS | E1000_RFCTL_NEW_IPV6_EXT_DIS);
	ew32(RFCTL, reg);

	/* Enable ECC on Lynxpoint */
	if (hw->mac.type >= e1000_pch_lpt) {
		reg = er32(PBECCSTS);
		reg |= E1000_PBECCSTS_ECC_ENABLE;
		ew32(PBECCSTS, reg);

		reg = er32(CTRL);
		reg |= E1000_CTRL_MEHE;
		ew32(CTRL, reg);
	}
}

/**
 *  e1000_setup_link_ich8lan - Setup flow control and link settings
 *  @hw: pointer to the HW structure
 *
 *  Determines which flow control settings to use, then configures flow
 *  control.  Calls the appropriate media-specific link configuration
 *  function.  Assuming the adapter has a valid link partner, a valid link
 *  should be established.  Assumes the hardware has previously been reset
 *  and the transmitter and receiver are not enabled.
 **/
static s32 e1000_setup_link_ich8lan(struct e1000_hw *hw)
{
	s32 ret_val;

	if (hw->phy.ops.check_reset_block(hw))
		return 0;

	/* ICH parts do not have a word in the NVM to determine
	 * the default flow control setting, so we explicitly
	 * set it to full.
	 */
	if (hw->fc.requested_mode == e1000_fc_default) {
		/* Workaround h/w hang when Tx flow control enabled */
		if (hw->mac.type == e1000_pchlan)
			hw->fc.requested_mode = e1000_fc_rx_pause;
		else
			hw->fc.requested_mode = e1000_fc_full;
	}

	/* Save off the requested flow control mode for use later.  Depending
	 * on the link partner's capabilities, we may or may not use this mode.
	 */
	hw->fc.current_mode = hw->fc.requested_mode;

	e_dbg("After fix-ups FlowControl is now = %x\n", hw->fc.current_mode);

	/* Continue to configure the copper link. */
	ret_val = hw->mac.ops.setup_physical_interface(hw);
	if (ret_val)
		return ret_val;

	ew32(FCTTV, hw->fc.pause_time);
	if ((hw->phy.type == e1000_phy_82578) ||
	    (hw->phy.type == e1000_phy_82579) ||
	    (hw->phy.type == e1000_phy_i217) ||
	    (hw->phy.type == e1000_phy_82577)) {
		ew32(FCRTV_PCH, hw->fc.refresh_time);

		ret_val = e1e_wphy(hw, PHY_REG(BM_PORT_CTRL_PAGE, 27),
				   hw->fc.pause_time);
		if (ret_val)
			return ret_val;
	}

	return e1000e_set_fc_watermarks(hw);
}

/**
 *  e1000_setup_copper_link_ich8lan - Configure MAC/PHY interface
 *  @hw: pointer to the HW structure
 *
 *  Configures the kumeran interface to the PHY to wait the appropriate time
 *  when polling the PHY, then call the generic setup_copper_link to finish
 *  configuring the copper link.
 **/
static s32 e1000_setup_copper_link_ich8lan(struct e1000_hw *hw)
{
	u32 ctrl;
	s32 ret_val;
	u16 reg_data;

	ctrl = er32(CTRL);
	ctrl |= E1000_CTRL_SLU;
	ctrl &= ~(E1000_CTRL_FRCSPD | E1000_CTRL_FRCDPX);
	ew32(CTRL, ctrl);

	/* Set the mac to wait the maximum time between each iteration
	 * and increase the max iterations when polling the phy;
	 * this fixes erroneous timeouts at 10Mbps.
	 */
	ret_val = e1000e_write_kmrn_reg(hw, E1000_KMRNCTRLSTA_TIMEOUTS, 0xFFFF);
	if (ret_val)
		return ret_val;
	ret_val = e1000e_read_kmrn_reg(hw, E1000_KMRNCTRLSTA_INBAND_PARAM,
				       &reg_data);
	if (ret_val)
		return ret_val;
	reg_data |= 0x3F;
	ret_val = e1000e_write_kmrn_reg(hw, E1000_KMRNCTRLSTA_INBAND_PARAM,
					reg_data);
	if (ret_val)
		return ret_val;

	switch (hw->phy.type) {
	case e1000_phy_igp_3:
		ret_val = e1000e_copper_link_setup_igp(hw);
		if (ret_val)
			return ret_val;
		break;
	case e1000_phy_bm:
	case e1000_phy_82578:
		ret_val = e1000e_copper_link_setup_m88(hw);
		if (ret_val)
			return ret_val;
		break;
	case e1000_phy_82577:
	case e1000_phy_82579:
		ret_val = e1000_copper_link_setup_82577(hw);
		if (ret_val)
			return ret_val;
		break;
	case e1000_phy_ife:
		ret_val = e1e_rphy(hw, IFE_PHY_MDIX_CONTROL, &reg_data);
		if (ret_val)
			return ret_val;

		reg_data &= ~IFE_PMC_AUTO_MDIX;

		switch (hw->phy.mdix) {
		case 1:
			reg_data &= ~IFE_PMC_FORCE_MDIX;
			break;
		case 2:
			reg_data |= IFE_PMC_FORCE_MDIX;
			break;
		case 0:
		default:
			reg_data |= IFE_PMC_AUTO_MDIX;
			break;
		}
		ret_val = e1e_wphy(hw, IFE_PHY_MDIX_CONTROL, reg_data);
		if (ret_val)
			return ret_val;
		break;
	default:
		break;
	}

	return e1000e_setup_copper_link(hw);
}

/**
 *  e1000_setup_copper_link_pch_lpt - Configure MAC/PHY interface
 *  @hw: pointer to the HW structure
 *
 *  Calls the PHY specific link setup function and then calls the
 *  generic setup_copper_link to finish configuring the link for
 *  Lynxpoint PCH devices
 **/
static s32 e1000_setup_copper_link_pch_lpt(struct e1000_hw *hw)
{
	u32 ctrl;
	s32 ret_val;

	ctrl = er32(CTRL);
	ctrl |= E1000_CTRL_SLU;
	ctrl &= ~(E1000_CTRL_FRCSPD | E1000_CTRL_FRCDPX);
	ew32(CTRL, ctrl);

	ret_val = e1000_copper_link_setup_82577(hw);
	if (ret_val)
		return ret_val;

	return e1000e_setup_copper_link(hw);
}

/**
 *  e1000_get_link_up_info_ich8lan - Get current link speed and duplex
 *  @hw: pointer to the HW structure
 *  @speed: pointer to store current link speed
 *  @duplex: pointer to store the current link duplex
 *
 *  Calls the generic get_speed_and_duplex to retrieve the current link
 *  information and then calls the Kumeran lock loss workaround for links at
 *  gigabit speeds.
 **/
static s32 e1000_get_link_up_info_ich8lan(struct e1000_hw *hw, u16 *speed,
					  u16 *duplex)
{
	s32 ret_val;

	ret_val = e1000e_get_speed_and_duplex_copper(hw, speed, duplex);
	if (ret_val)
		return ret_val;

	if ((hw->mac.type == e1000_ich8lan) &&
	    (hw->phy.type == e1000_phy_igp_3) && (*speed == SPEED_1000)) {
		ret_val = e1000_kmrn_lock_loss_workaround_ich8lan(hw);
	}

	return ret_val;
}

/**
 *  e1000_kmrn_lock_loss_workaround_ich8lan - Kumeran workaround
 *  @hw: pointer to the HW structure
 *
 *  Work-around for 82566 Kumeran PCS lock loss:
 *  On link status change (i.e. PCI reset, speed change) and link is up and
 *  speed is gigabit-
 *    0) if workaround is optionally disabled do nothing
 *    1) wait 1ms for Kumeran link to come up
 *    2) check Kumeran Diagnostic register PCS lock loss bit
 *    3) if not set the link is locked (all is good), otherwise...
 *    4) reset the PHY
 *    5) repeat up to 10 times
 *  Note: this is only called for IGP3 copper when speed is 1gb.
 **/
static s32 e1000_kmrn_lock_loss_workaround_ich8lan(struct e1000_hw *hw)
{
	struct e1000_dev_spec_ich8lan *dev_spec = &hw->dev_spec.ich8lan;
	u32 phy_ctrl;
	s32 ret_val;
	u16 i, data;
	bool link;

	if (!dev_spec->kmrn_lock_loss_workaround_enabled)
		return 0;

	/* Make sure link is up before proceeding.  If not just return.
	 * Attempting this while link is negotiating fouled up link
	 * stability
	 */
	ret_val = e1000e_phy_has_link_generic(hw, 1, 0, &link);
	if (!link)
		return 0;

	for (i = 0; i < 10; i++) {
		/* read once to clear */
		ret_val = e1e_rphy(hw, IGP3_KMRN_DIAG, &data);
		if (ret_val)
			return ret_val;
		/* and again to get new status */
		ret_val = e1e_rphy(hw, IGP3_KMRN_DIAG, &data);
		if (ret_val)
			return ret_val;

		/* check for PCS lock */
		if (!(data & IGP3_KMRN_DIAG_PCS_LOCK_LOSS))
			return 0;

		/* Issue PHY reset */
		e1000_phy_hw_reset(hw);
		mdelay(5);
	}
	/* Disable GigE link negotiation */
	phy_ctrl = er32(PHY_CTRL);
	phy_ctrl |= (E1000_PHY_CTRL_GBE_DISABLE |
		     E1000_PHY_CTRL_NOND0A_GBE_DISABLE);
	ew32(PHY_CTRL, phy_ctrl);

	/* Call gig speed drop workaround on Gig disable before accessing
	 * any PHY registers
	 */
	e1000e_gig_downshift_workaround_ich8lan(hw);

	/* unable to acquire PCS lock */
	return -E1000_ERR_PHY;
}

/**
 *  e1000e_set_kmrn_lock_loss_workaround_ich8lan - Set Kumeran workaround state
 *  @hw: pointer to the HW structure
 *  @state: boolean value used to set the current Kumeran workaround state
 *
 *  If ICH8, set the current Kumeran workaround state (enabled - true
 *  /disabled - false).
 **/
void e1000e_set_kmrn_lock_loss_workaround_ich8lan(struct e1000_hw *hw,
						  bool state)
{
	struct e1000_dev_spec_ich8lan *dev_spec = &hw->dev_spec.ich8lan;

	if (hw->mac.type != e1000_ich8lan) {
		e_dbg("Workaround applies to ICH8 only.\n");
		return;
	}

	dev_spec->kmrn_lock_loss_workaround_enabled = state;
}

/**
 *  e1000e_igp3_phy_powerdown_workaround_ich8lan - Power down workaround on D3
 *  @hw: pointer to the HW structure
 *
 *  Workaround for 82566 power-down on D3 entry:
 *    1) disable gigabit link
 *    2) write VR power-down enable
 *    3) read it back
 *  Continue if successful, else issue LCD reset and repeat
 **/
void e1000e_igp3_phy_powerdown_workaround_ich8lan(struct e1000_hw *hw)
{
	u32 reg;
	u16 data;
	u8 retry = 0;

	if (hw->phy.type != e1000_phy_igp_3)
		return;

	/* Try the workaround twice (if needed) */
	do {
		/* Disable link */
		reg = er32(PHY_CTRL);
		reg |= (E1000_PHY_CTRL_GBE_DISABLE |
			E1000_PHY_CTRL_NOND0A_GBE_DISABLE);
		ew32(PHY_CTRL, reg);

		/* Call gig speed drop workaround on Gig disable before
		 * accessing any PHY registers
		 */
		if (hw->mac.type == e1000_ich8lan)
			e1000e_gig_downshift_workaround_ich8lan(hw);

		/* Write VR power-down enable */
		e1e_rphy(hw, IGP3_VR_CTRL, &data);
		data &= ~IGP3_VR_CTRL_DEV_POWERDOWN_MODE_MASK;
		e1e_wphy(hw, IGP3_VR_CTRL, data | IGP3_VR_CTRL_MODE_SHUTDOWN);

		/* Read it back and test */
		e1e_rphy(hw, IGP3_VR_CTRL, &data);
		data &= IGP3_VR_CTRL_DEV_POWERDOWN_MODE_MASK;
		if ((data == IGP3_VR_CTRL_MODE_SHUTDOWN) || retry)
			break;

		/* Issue PHY reset and repeat at most one more time */
		reg = er32(CTRL);
		ew32(CTRL, reg | E1000_CTRL_PHY_RST);
		retry++;
	} while (retry);
}

/**
 *  e1000e_gig_downshift_workaround_ich8lan - WoL from S5 stops working
 *  @hw: pointer to the HW structure
 *
 *  Steps to take when dropping from 1Gb/s (eg. link cable removal (LSC),
 *  LPLU, Gig disable, MDIC PHY reset):
 *    1) Set Kumeran Near-end loopback
 *    2) Clear Kumeran Near-end loopback
 *  Should only be called for ICH8[m] devices with any 1G Phy.
 **/
void e1000e_gig_downshift_workaround_ich8lan(struct e1000_hw *hw)
{
	s32 ret_val;
	u16 reg_data;

	if ((hw->mac.type != e1000_ich8lan) || (hw->phy.type == e1000_phy_ife))
		return;

	ret_val = e1000e_read_kmrn_reg(hw, E1000_KMRNCTRLSTA_DIAG_OFFSET,
				       &reg_data);
	if (ret_val)
		return;
	reg_data |= E1000_KMRNCTRLSTA_DIAG_NELPBK;
	ret_val = e1000e_write_kmrn_reg(hw, E1000_KMRNCTRLSTA_DIAG_OFFSET,
					reg_data);
	if (ret_val)
		return;
	reg_data &= ~E1000_KMRNCTRLSTA_DIAG_NELPBK;
	e1000e_write_kmrn_reg(hw, E1000_KMRNCTRLSTA_DIAG_OFFSET, reg_data);
}

/**
 *  e1000_suspend_workarounds_ich8lan - workarounds needed during S0->Sx
 *  @hw: pointer to the HW structure
 *
 *  During S0 to Sx transition, it is possible the link remains at gig
 *  instead of negotiating to a lower speed.  Before going to Sx, set
 *  'Gig Disable' to force link speed negotiation to a lower speed based on
 *  the LPLU setting in the NVM or custom setting.  For PCH and newer parts,
 *  the OEM bits PHY register (LED, GbE disable and LPLU configurations) also
 *  needs to be written.
 *  Parts that support (and are linked to a partner which support) EEE in
 *  100Mbps should disable LPLU since 100Mbps w/ EEE requires less power
 *  than 10Mbps w/o EEE.
 **/
void e1000_suspend_workarounds_ich8lan(struct e1000_hw *hw)
{
	struct e1000_dev_spec_ich8lan *dev_spec = &hw->dev_spec.ich8lan;
	u32 phy_ctrl;
	s32 ret_val;

	phy_ctrl = er32(PHY_CTRL);
	phy_ctrl |= E1000_PHY_CTRL_GBE_DISABLE;

	if (hw->phy.type == e1000_phy_i217) {
		u16 phy_reg, device_id = hw->adapter->pdev->device;

		if ((device_id == E1000_DEV_ID_PCH_LPTLP_I218_LM) ||
		    (device_id == E1000_DEV_ID_PCH_LPTLP_I218_V) ||
		    (device_id == E1000_DEV_ID_PCH_I218_LM3) ||
		    (device_id == E1000_DEV_ID_PCH_I218_V3) ||
		    (hw->mac.type >= e1000_pch_spt)) {
			u32 fextnvm6 = er32(FEXTNVM6);

			ew32(FEXTNVM6, fextnvm6 & ~E1000_FEXTNVM6_REQ_PLL_CLK);
		}

		ret_val = hw->phy.ops.acquire(hw);
		if (ret_val)
			goto out;

		if (!dev_spec->eee_disable) {
			u16 eee_advert;

			ret_val =
			    e1000_read_emi_reg_locked(hw,
						      I217_EEE_ADVERTISEMENT,
						      &eee_advert);
			if (ret_val)
				goto release;

			/* Disable LPLU if both link partners support 100BaseT
			 * EEE and 100Full is advertised on both ends of the
			 * link, and enable Auto Enable LPI since there will
			 * be no driver to enable LPI while in Sx.
			 */
			if ((eee_advert & I82579_EEE_100_SUPPORTED) &&
			    (dev_spec->eee_lp_ability &
			     I82579_EEE_100_SUPPORTED) &&
			    (hw->phy.autoneg_advertised & ADVERTISE_100_FULL)) {
				phy_ctrl &= ~(E1000_PHY_CTRL_D0A_LPLU |
					      E1000_PHY_CTRL_NOND0A_LPLU);

				/* Set Auto Enable LPI after link up */
				e1e_rphy_locked(hw,
						I217_LPI_GPIO_CTRL, &phy_reg);
				phy_reg |= I217_LPI_GPIO_CTRL_AUTO_EN_LPI;
				e1e_wphy_locked(hw,
						I217_LPI_GPIO_CTRL, phy_reg);
			}
		}

		/* For i217 Intel Rapid Start Technology support,
		 * when the system is going into Sx and no manageability engine
		 * is present, the driver must configure proxy to reset only on
		 * power good.  LPI (Low Power Idle) state must also reset only
		 * on power good, as well as the MTA (Multicast table array).
		 * The SMBus release must also be disabled on LCD reset.
		 */
		if (!(er32(FWSM) & E1000_ICH_FWSM_FW_VALID)) {
			/* Enable proxy to reset only on power good. */
			e1e_rphy_locked(hw, I217_PROXY_CTRL, &phy_reg);
			phy_reg |= I217_PROXY_CTRL_AUTO_DISABLE;
			e1e_wphy_locked(hw, I217_PROXY_CTRL, phy_reg);

			/* Set bit enable LPI (EEE) to reset only on
			 * power good.
			 */
			e1e_rphy_locked(hw, I217_SxCTRL, &phy_reg);
			phy_reg |= I217_SxCTRL_ENABLE_LPI_RESET;
			e1e_wphy_locked(hw, I217_SxCTRL, phy_reg);

			/* Disable the SMB release on LCD reset. */
			e1e_rphy_locked(hw, I217_MEMPWR, &phy_reg);
			phy_reg &= ~I217_MEMPWR_DISABLE_SMB_RELEASE;
			e1e_wphy_locked(hw, I217_MEMPWR, phy_reg);
		}

		/* Enable MTA to reset for Intel Rapid Start Technology
		 * Support
		 */
		e1e_rphy_locked(hw, I217_CGFREG, &phy_reg);
		phy_reg |= I217_CGFREG_ENABLE_MTA_RESET;
		e1e_wphy_locked(hw, I217_CGFREG, phy_reg);

release:
		hw->phy.ops.release(hw);
	}
out:
	ew32(PHY_CTRL, phy_ctrl);

	if (hw->mac.type == e1000_ich8lan)
		e1000e_gig_downshift_workaround_ich8lan(hw);

	if (hw->mac.type >= e1000_pchlan) {
		e1000_oem_bits_config_ich8lan(hw, false);

		/* Reset PHY to activate OEM bits on 82577/8 */
		if (hw->mac.type == e1000_pchlan)
			e1000e_phy_hw_reset_generic(hw);

		ret_val = hw->phy.ops.acquire(hw);
		if (ret_val)
			return;
		e1000_write_smbus_addr(hw);
		hw->phy.ops.release(hw);
	}
}

/**
 *  e1000_resume_workarounds_pchlan - workarounds needed during Sx->S0
 *  @hw: pointer to the HW structure
 *
 *  During Sx to S0 transitions on non-managed devices or managed devices
 *  on which PHY resets are not blocked, if the PHY registers cannot be
 *  accessed properly by the s/w toggle the LANPHYPC value to power cycle
 *  the PHY.
 *  On i217, setup Intel Rapid Start Technology.
 **/
void e1000_resume_workarounds_pchlan(struct e1000_hw *hw)
{
	s32 ret_val;

	if (hw->mac.type < e1000_pch2lan)
		return;

	ret_val = e1000_init_phy_workarounds_pchlan(hw);
	if (ret_val) {
		e_dbg("Failed to init PHY flow ret_val=%d\n", ret_val);
		return;
	}

	/* For i217 Intel Rapid Start Technology support when the system
	 * is transitioning from Sx and no manageability engine is present
	 * configure SMBus to restore on reset, disable proxy, and enable
	 * the reset on MTA (Multicast table array).
	 */
	if (hw->phy.type == e1000_phy_i217) {
		u16 phy_reg;

		ret_val = hw->phy.ops.acquire(hw);
		if (ret_val) {
			e_dbg("Failed to setup iRST\n");
			return;
		}

		/* Clear Auto Enable LPI after link up */
		e1e_rphy_locked(hw, I217_LPI_GPIO_CTRL, &phy_reg);
		phy_reg &= ~I217_LPI_GPIO_CTRL_AUTO_EN_LPI;
		e1e_wphy_locked(hw, I217_LPI_GPIO_CTRL, phy_reg);

		if (!(er32(FWSM) & E1000_ICH_FWSM_FW_VALID)) {
			/* Restore clear on SMB if no manageability engine
			 * is present
			 */
			ret_val = e1e_rphy_locked(hw, I217_MEMPWR, &phy_reg);
			if (ret_val)
				goto release;
			phy_reg |= I217_MEMPWR_DISABLE_SMB_RELEASE;
			e1e_wphy_locked(hw, I217_MEMPWR, phy_reg);

			/* Disable Proxy */
			e1e_wphy_locked(hw, I217_PROXY_CTRL, 0);
		}
		/* Enable reset on MTA */
		ret_val = e1e_rphy_locked(hw, I217_CGFREG, &phy_reg);
		if (ret_val)
			goto release;
		phy_reg &= ~I217_CGFREG_ENABLE_MTA_RESET;
		e1e_wphy_locked(hw, I217_CGFREG, phy_reg);
release:
		if (ret_val)
			e_dbg("Error %d in resume workarounds\n", ret_val);
		hw->phy.ops.release(hw);
	}
}

/**
 *  e1000_cleanup_led_ich8lan - Restore the default LED operation
 *  @hw: pointer to the HW structure
 *
 *  Return the LED back to the default configuration.
 **/
static s32 e1000_cleanup_led_ich8lan(struct e1000_hw *hw)
{
	if (hw->phy.type == e1000_phy_ife)
		return e1e_wphy(hw, IFE_PHY_SPECIAL_CONTROL_LED, 0);

	ew32(LEDCTL, hw->mac.ledctl_default);
	return 0;
}

/**
 *  e1000_led_on_ich8lan - Turn LEDs on
 *  @hw: pointer to the HW structure
 *
 *  Turn on the LEDs.
 **/
static s32 e1000_led_on_ich8lan(struct e1000_hw *hw)
{
	if (hw->phy.type == e1000_phy_ife)
		return e1e_wphy(hw, IFE_PHY_SPECIAL_CONTROL_LED,
				(IFE_PSCL_PROBE_MODE | IFE_PSCL_PROBE_LEDS_ON));

	ew32(LEDCTL, hw->mac.ledctl_mode2);
	return 0;
}

/**
 *  e1000_led_off_ich8lan - Turn LEDs off
 *  @hw: pointer to the HW structure
 *
 *  Turn off the LEDs.
 **/
static s32 e1000_led_off_ich8lan(struct e1000_hw *hw)
{
	if (hw->phy.type == e1000_phy_ife)
		return e1e_wphy(hw, IFE_PHY_SPECIAL_CONTROL_LED,
				(IFE_PSCL_PROBE_MODE |
				 IFE_PSCL_PROBE_LEDS_OFF));

	ew32(LEDCTL, hw->mac.ledctl_mode1);
	return 0;
}

/**
 *  e1000_setup_led_pchlan - Configures SW controllable LED
 *  @hw: pointer to the HW structure
 *
 *  This prepares the SW controllable LED for use.
 **/
static s32 e1000_setup_led_pchlan(struct e1000_hw *hw)
{
	return e1e_wphy(hw, HV_LED_CONFIG, (u16)hw->mac.ledctl_mode1);
}

/**
 *  e1000_cleanup_led_pchlan - Restore the default LED operation
 *  @hw: pointer to the HW structure
 *
 *  Return the LED back to the default configuration.
 **/
static s32 e1000_cleanup_led_pchlan(struct e1000_hw *hw)
{
	return e1e_wphy(hw, HV_LED_CONFIG, (u16)hw->mac.ledctl_default);
}

/**
 *  e1000_led_on_pchlan - Turn LEDs on
 *  @hw: pointer to the HW structure
 *
 *  Turn on the LEDs.
 **/
static s32 e1000_led_on_pchlan(struct e1000_hw *hw)
{
	u16 data = (u16)hw->mac.ledctl_mode2;
	u32 i, led;

	/* If no link, then turn LED on by setting the invert bit
	 * for each LED that's mode is "link_up" in ledctl_mode2.
	 */
	if (!(er32(STATUS) & E1000_STATUS_LU)) {
		for (i = 0; i < 3; i++) {
			led = (data >> (i * 5)) & E1000_PHY_LED0_MASK;
			if ((led & E1000_PHY_LED0_MODE_MASK) !=
			    E1000_LEDCTL_MODE_LINK_UP)
				continue;
			if (led & E1000_PHY_LED0_IVRT)
				data &= ~(E1000_PHY_LED0_IVRT << (i * 5));
			else
				data |= (E1000_PHY_LED0_IVRT << (i * 5));
		}
	}

	return e1e_wphy(hw, HV_LED_CONFIG, data);
}

/**
 *  e1000_led_off_pchlan - Turn LEDs off
 *  @hw: pointer to the HW structure
 *
 *  Turn off the LEDs.
 **/
static s32 e1000_led_off_pchlan(struct e1000_hw *hw)
{
	u16 data = (u16)hw->mac.ledctl_mode1;
	u32 i, led;

	/* If no link, then turn LED off by clearing the invert bit
	 * for each LED that's mode is "link_up" in ledctl_mode1.
	 */
	if (!(er32(STATUS) & E1000_STATUS_LU)) {
		for (i = 0; i < 3; i++) {
			led = (data >> (i * 5)) & E1000_PHY_LED0_MASK;
			if ((led & E1000_PHY_LED0_MODE_MASK) !=
			    E1000_LEDCTL_MODE_LINK_UP)
				continue;
			if (led & E1000_PHY_LED0_IVRT)
				data &= ~(E1000_PHY_LED0_IVRT << (i * 5));
			else
				data |= (E1000_PHY_LED0_IVRT << (i * 5));
		}
	}

	return e1e_wphy(hw, HV_LED_CONFIG, data);
}

/**
 *  e1000_get_cfg_done_ich8lan - Read config done bit after Full or PHY reset
 *  @hw: pointer to the HW structure
 *
 *  Read appropriate register for the config done bit for completion status
 *  and configure the PHY through s/w for EEPROM-less parts.
 *
 *  NOTE: some silicon which is EEPROM-less will fail trying to read the
 *  config done bit, so only an error is logged and continues.  If we were
 *  to return with error, EEPROM-less silicon would not be able to be reset
 *  or change link.
 **/
static s32 e1000_get_cfg_done_ich8lan(struct e1000_hw *hw)
{
	s32 ret_val = 0;
	u32 bank = 0;
	u32 status;

	e1000e_get_cfg_done_generic(hw);

	/* Wait for indication from h/w that it has completed basic config */
	if (hw->mac.type >= e1000_ich10lan) {
		e1000_lan_init_done_ich8lan(hw);
	} else {
		ret_val = e1000e_get_auto_rd_done(hw);
		if (ret_val) {
			/* When auto config read does not complete, do not
			 * return with an error. This can happen in situations
			 * where there is no eeprom and prevents getting link.
			 */
			e_dbg("Auto Read Done did not complete\n");
			ret_val = 0;
		}
	}

	/* Clear PHY Reset Asserted bit */
	status = er32(STATUS);
	if (status & E1000_STATUS_PHYRA)
		ew32(STATUS, status & ~E1000_STATUS_PHYRA);
	else
		e_dbg("PHY Reset Asserted not set - needs delay\n");

	/* If EEPROM is not marked present, init the IGP 3 PHY manually */
	if (hw->mac.type <= e1000_ich9lan) {
		if (!(er32(EECD) & E1000_EECD_PRES) &&
		    (hw->phy.type == e1000_phy_igp_3)) {
			e1000e_phy_init_script_igp3(hw);
		}
	} else {
		if (e1000_valid_nvm_bank_detect_ich8lan(hw, &bank)) {
			/* Maybe we should do a basic PHY config */
			e_dbg("EEPROM not present\n");
			ret_val = -E1000_ERR_CONFIG;
		}
	}

	return ret_val;
}

/**
 * e1000_power_down_phy_copper_ich8lan - Remove link during PHY power down
 * @hw: pointer to the HW structure
 *
 * In the case of a PHY power down to save power, or to turn off link during a
 * driver unload, or wake on lan is not enabled, remove the link.
 **/
static void e1000_power_down_phy_copper_ich8lan(struct e1000_hw *hw)
{
	/* If the management interface is not enabled, then power down */
	if (!(hw->mac.ops.check_mng_mode(hw) ||
	      hw->phy.ops.check_reset_block(hw)))
		e1000_power_down_phy_copper(hw);
}

/**
 *  e1000_clear_hw_cntrs_ich8lan - Clear statistical counters
 *  @hw: pointer to the HW structure
 *
 *  Clears hardware counters specific to the silicon family and calls
 *  clear_hw_cntrs_generic to clear all general purpose counters.
 **/
static void e1000_clear_hw_cntrs_ich8lan(struct e1000_hw *hw)
{
	u16 phy_data;
	s32 ret_val;

	e1000e_clear_hw_cntrs_base(hw);

	er32(ALGNERRC);
	er32(RXERRC);
	er32(TNCRS);
	er32(CEXTERR);
	er32(TSCTC);
	er32(TSCTFC);

	er32(MGTPRC);
	er32(MGTPDC);
	er32(MGTPTC);

	er32(IAC);
	er32(ICRXOC);

	/* Clear PHY statistics registers */
	if ((hw->phy.type == e1000_phy_82578) ||
	    (hw->phy.type == e1000_phy_82579) ||
	    (hw->phy.type == e1000_phy_i217) ||
	    (hw->phy.type == e1000_phy_82577)) {
		ret_val = hw->phy.ops.acquire(hw);
		if (ret_val)
			return;
		ret_val = hw->phy.ops.set_page(hw,
					       HV_STATS_PAGE << IGP_PAGE_SHIFT);
		if (ret_val)
			goto release;
		hw->phy.ops.read_reg_page(hw, HV_SCC_UPPER, &phy_data);
		hw->phy.ops.read_reg_page(hw, HV_SCC_LOWER, &phy_data);
		hw->phy.ops.read_reg_page(hw, HV_ECOL_UPPER, &phy_data);
		hw->phy.ops.read_reg_page(hw, HV_ECOL_LOWER, &phy_data);
		hw->phy.ops.read_reg_page(hw, HV_MCC_UPPER, &phy_data);
		hw->phy.ops.read_reg_page(hw, HV_MCC_LOWER, &phy_data);
		hw->phy.ops.read_reg_page(hw, HV_LATECOL_UPPER, &phy_data);
		hw->phy.ops.read_reg_page(hw, HV_LATECOL_LOWER, &phy_data);
		hw->phy.ops.read_reg_page(hw, HV_COLC_UPPER, &phy_data);
		hw->phy.ops.read_reg_page(hw, HV_COLC_LOWER, &phy_data);
		hw->phy.ops.read_reg_page(hw, HV_DC_UPPER, &phy_data);
		hw->phy.ops.read_reg_page(hw, HV_DC_LOWER, &phy_data);
		hw->phy.ops.read_reg_page(hw, HV_TNCRS_UPPER, &phy_data);
		hw->phy.ops.read_reg_page(hw, HV_TNCRS_LOWER, &phy_data);
release:
		hw->phy.ops.release(hw);
	}
}

static const struct e1000_mac_operations ich8_mac_ops = {
	/* check_mng_mode dependent on mac type */
	.check_for_link		= e1000_check_for_copper_link_ich8lan,
	/* cleanup_led dependent on mac type */
	.clear_hw_cntrs		= e1000_clear_hw_cntrs_ich8lan,
	.get_bus_info		= e1000_get_bus_info_ich8lan,
	.set_lan_id		= e1000_set_lan_id_single_port,
	.get_link_up_info	= e1000_get_link_up_info_ich8lan,
	/* led_on dependent on mac type */
	/* led_off dependent on mac type */
	.update_mc_addr_list	= e1000e_update_mc_addr_list_generic,
	.reset_hw		= e1000_reset_hw_ich8lan,
	.init_hw		= e1000_init_hw_ich8lan,
	.setup_link		= e1000_setup_link_ich8lan,
	.setup_physical_interface = e1000_setup_copper_link_ich8lan,
	/* id_led_init dependent on mac type */
	.config_collision_dist	= e1000e_config_collision_dist_generic,
	.rar_set		= e1000e_rar_set_generic,
	.rar_get_count		= e1000e_rar_get_count_generic,
};

static const struct e1000_phy_operations ich8_phy_ops = {
	.acquire		= e1000_acquire_swflag_ich8lan,
	.check_reset_block	= e1000_check_reset_block_ich8lan,
	.commit			= NULL,
	.get_cfg_done		= e1000_get_cfg_done_ich8lan,
	.get_cable_length	= e1000e_get_cable_length_igp_2,
	.read_reg		= e1000e_read_phy_reg_igp,
	.release		= e1000_release_swflag_ich8lan,
	.reset			= e1000_phy_hw_reset_ich8lan,
	.set_d0_lplu_state	= e1000_set_d0_lplu_state_ich8lan,
	.set_d3_lplu_state	= e1000_set_d3_lplu_state_ich8lan,
	.write_reg		= e1000e_write_phy_reg_igp,
};

static const struct e1000_nvm_operations ich8_nvm_ops = {
	.acquire		= e1000_acquire_nvm_ich8lan,
	.read			= e1000_read_nvm_ich8lan,
	.release		= e1000_release_nvm_ich8lan,
	.reload			= e1000e_reload_nvm_generic,
	.update			= e1000_update_nvm_checksum_ich8lan,
	.valid_led_default	= e1000_valid_led_default_ich8lan,
	.validate		= e1000_validate_nvm_checksum_ich8lan,
	.write			= e1000_write_nvm_ich8lan,
};

static const struct e1000_nvm_operations spt_nvm_ops = {
	.acquire		= e1000_acquire_nvm_ich8lan,
	.release		= e1000_release_nvm_ich8lan,
	.read			= e1000_read_nvm_spt,
	.update			= e1000_update_nvm_checksum_spt,
	.reload			= e1000e_reload_nvm_generic,
	.valid_led_default	= e1000_valid_led_default_ich8lan,
	.validate		= e1000_validate_nvm_checksum_ich8lan,
	.write			= e1000_write_nvm_ich8lan,
};

const struct e1000_info e1000_ich8_info = {
	.mac			= e1000_ich8lan,
	.flags			= FLAG_HAS_WOL
				  | FLAG_IS_ICH
				  | FLAG_HAS_CTRLEXT_ON_LOAD
				  | FLAG_HAS_AMT
				  | FLAG_HAS_FLASH
				  | FLAG_APME_IN_WUC,
	.pba			= 8,
	.max_hw_frame_size	= VLAN_ETH_FRAME_LEN + ETH_FCS_LEN,
	.get_variants		= e1000_get_variants_ich8lan,
	.mac_ops		= &ich8_mac_ops,
	.phy_ops		= &ich8_phy_ops,
	.nvm_ops		= &ich8_nvm_ops,
};

const struct e1000_info e1000_ich9_info = {
	.mac			= e1000_ich9lan,
	.flags			= FLAG_HAS_JUMBO_FRAMES
				  | FLAG_IS_ICH
				  | FLAG_HAS_WOL
				  | FLAG_HAS_CTRLEXT_ON_LOAD
				  | FLAG_HAS_AMT
				  | FLAG_HAS_FLASH
				  | FLAG_APME_IN_WUC,
	.pba			= 18,
	.max_hw_frame_size	= DEFAULT_JUMBO,
	.get_variants		= e1000_get_variants_ich8lan,
	.mac_ops		= &ich8_mac_ops,
	.phy_ops		= &ich8_phy_ops,
	.nvm_ops		= &ich8_nvm_ops,
};

const struct e1000_info e1000_ich10_info = {
	.mac			= e1000_ich10lan,
	.flags			= FLAG_HAS_JUMBO_FRAMES
				  | FLAG_IS_ICH
				  | FLAG_HAS_WOL
				  | FLAG_HAS_CTRLEXT_ON_LOAD
				  | FLAG_HAS_AMT
				  | FLAG_HAS_FLASH
				  | FLAG_APME_IN_WUC,
	.pba			= 18,
	.max_hw_frame_size	= DEFAULT_JUMBO,
	.get_variants		= e1000_get_variants_ich8lan,
	.mac_ops		= &ich8_mac_ops,
	.phy_ops		= &ich8_phy_ops,
	.nvm_ops		= &ich8_nvm_ops,
};

const struct e1000_info e1000_pch_info = {
	.mac			= e1000_pchlan,
	.flags			= FLAG_IS_ICH
				  | FLAG_HAS_WOL
				  | FLAG_HAS_CTRLEXT_ON_LOAD
				  | FLAG_HAS_AMT
				  | FLAG_HAS_FLASH
				  | FLAG_HAS_JUMBO_FRAMES
				  | FLAG_DISABLE_FC_PAUSE_TIME /* errata */
				  | FLAG_APME_IN_WUC,
	.flags2			= FLAG2_HAS_PHY_STATS,
	.pba			= 26,
	.max_hw_frame_size	= 4096,
	.get_variants		= e1000_get_variants_ich8lan,
	.mac_ops		= &ich8_mac_ops,
	.phy_ops		= &ich8_phy_ops,
	.nvm_ops		= &ich8_nvm_ops,
};

const struct e1000_info e1000_pch2_info = {
	.mac			= e1000_pch2lan,
	.flags			= FLAG_IS_ICH
				  | FLAG_HAS_WOL
				  | FLAG_HAS_HW_TIMESTAMP
				  | FLAG_HAS_CTRLEXT_ON_LOAD
				  | FLAG_HAS_AMT
				  | FLAG_HAS_FLASH
				  | FLAG_HAS_JUMBO_FRAMES
				  | FLAG_APME_IN_WUC,
	.flags2			= FLAG2_HAS_PHY_STATS
				  | FLAG2_HAS_EEE
				  | FLAG2_CHECK_SYSTIM_OVERFLOW,
	.pba			= 26,
	.max_hw_frame_size	= 9022,
	.get_variants		= e1000_get_variants_ich8lan,
	.mac_ops		= &ich8_mac_ops,
	.phy_ops		= &ich8_phy_ops,
	.nvm_ops		= &ich8_nvm_ops,
};

const struct e1000_info e1000_pch_lpt_info = {
	.mac			= e1000_pch_lpt,
	.flags			= FLAG_IS_ICH
				  | FLAG_HAS_WOL
				  | FLAG_HAS_HW_TIMESTAMP
				  | FLAG_HAS_CTRLEXT_ON_LOAD
				  | FLAG_HAS_AMT
				  | FLAG_HAS_FLASH
				  | FLAG_HAS_JUMBO_FRAMES
				  | FLAG_APME_IN_WUC,
	.flags2			= FLAG2_HAS_PHY_STATS
				  | FLAG2_HAS_EEE
				  | FLAG2_CHECK_SYSTIM_OVERFLOW,
	.pba			= 26,
	.max_hw_frame_size	= 9022,
	.get_variants		= e1000_get_variants_ich8lan,
	.mac_ops		= &ich8_mac_ops,
	.phy_ops		= &ich8_phy_ops,
	.nvm_ops		= &ich8_nvm_ops,
};

const struct e1000_info e1000_pch_spt_info = {
	.mac			= e1000_pch_spt,
	.flags			= FLAG_IS_ICH
				  | FLAG_HAS_WOL
				  | FLAG_HAS_HW_TIMESTAMP
				  | FLAG_HAS_CTRLEXT_ON_LOAD
				  | FLAG_HAS_AMT
				  | FLAG_HAS_FLASH
				  | FLAG_HAS_JUMBO_FRAMES
				  | FLAG_APME_IN_WUC,
	.flags2			= FLAG2_HAS_PHY_STATS
				  | FLAG2_HAS_EEE,
	.pba			= 26,
	.max_hw_frame_size	= 9022,
	.get_variants		= e1000_get_variants_ich8lan,
	.mac_ops		= &ich8_mac_ops,
	.phy_ops		= &ich8_phy_ops,
	.nvm_ops		= &spt_nvm_ops,
};

const struct e1000_info e1000_pch_cnp_info = {
	.mac			= e1000_pch_cnp,
	.flags			= FLAG_IS_ICH
				  | FLAG_HAS_WOL
				  | FLAG_HAS_HW_TIMESTAMP
				  | FLAG_HAS_CTRLEXT_ON_LOAD
				  | FLAG_HAS_AMT
				  | FLAG_HAS_FLASH
				  | FLAG_HAS_JUMBO_FRAMES
				  | FLAG_APME_IN_WUC,
	.flags2			= FLAG2_HAS_PHY_STATS
				  | FLAG2_HAS_EEE,
	.pba			= 26,
	.max_hw_frame_size	= 9022,
	.get_variants		= e1000_get_variants_ich8lan,
	.mac_ops		= &ich8_mac_ops,
	.phy_ops		= &ich8_phy_ops,
	.nvm_ops		= &spt_nvm_ops,
};

const struct e1000_info e1000_pch_tgp_info = {
	.mac			= e1000_pch_tgp,
	.flags			= FLAG_IS_ICH
				  | FLAG_HAS_WOL
				  | FLAG_HAS_HW_TIMESTAMP
				  | FLAG_HAS_CTRLEXT_ON_LOAD
				  | FLAG_HAS_AMT
				  | FLAG_HAS_FLASH
				  | FLAG_HAS_JUMBO_FRAMES
				  | FLAG_APME_IN_WUC,
	.flags2			= FLAG2_HAS_PHY_STATS
				  | FLAG2_HAS_EEE,
	.pba			= 26,
	.max_hw_frame_size	= 9022,
	.get_variants		= e1000_get_variants_ich8lan,
	.mac_ops		= &ich8_mac_ops,
	.phy_ops		= &ich8_phy_ops,
	.nvm_ops		= &spt_nvm_ops,
};

const struct e1000_info e1000_pch_adp_info = {
	.mac			= e1000_pch_adp,
	.flags			= FLAG_IS_ICH
				  | FLAG_HAS_WOL
				  | FLAG_HAS_HW_TIMESTAMP
				  | FLAG_HAS_CTRLEXT_ON_LOAD
				  | FLAG_HAS_AMT
				  | FLAG_HAS_FLASH
				  | FLAG_HAS_JUMBO_FRAMES
				  | FLAG_APME_IN_WUC,
	.flags2			= FLAG2_HAS_PHY_STATS
				  | FLAG2_HAS_EEE,
	.pba			= 26,
	.max_hw_frame_size	= 9022,
	.get_variants		= e1000_get_variants_ich8lan,
	.mac_ops		= &ich8_mac_ops,
	.phy_ops		= &ich8_phy_ops,
	.nvm_ops		= &spt_nvm_ops,
};

const struct e1000_info e1000_pch_mtp_info = {
	.mac			= e1000_pch_mtp,
	.flags			= FLAG_IS_ICH
				  | FLAG_HAS_WOL
				  | FLAG_HAS_HW_TIMESTAMP
				  | FLAG_HAS_CTRLEXT_ON_LOAD
				  | FLAG_HAS_AMT
				  | FLAG_HAS_FLASH
				  | FLAG_HAS_JUMBO_FRAMES
				  | FLAG_APME_IN_WUC,
	.flags2			= FLAG2_HAS_PHY_STATS
				  | FLAG2_HAS_EEE,
	.pba			= 26,
	.max_hw_frame_size	= 9022,
	.get_variants		= e1000_get_variants_ich8lan,
	.mac_ops		= &ich8_mac_ops,
	.phy_ops		= &ich8_phy_ops,
	.nvm_ops		= &spt_nvm_ops,
};<|MERGE_RESOLUTION|>--- conflicted
+++ resolved
@@ -1205,8 +1205,6 @@
 	if (ret_val)
 		goto out;
 
-<<<<<<< HEAD
-=======
 	if (hw->mac.type != e1000_pch_mtp) {
 		ret_val = e1000e_force_smbus(hw);
 		if (ret_val) {
@@ -1215,7 +1213,6 @@
 		}
 	}
 
->>>>>>> 0c383648
 	/* Si workaround for ULP entry flow on i127/rev6 h/w.  Enable
 	 * LPLU and disable Gig speed when entering ULP
 	 */
