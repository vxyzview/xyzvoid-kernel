// SPDX-License-Identifier: GPL-2.0
/* Copyright(c) 1999 - 2018 Intel Corporation. */

/* ethtool support for ixgbe */

#include <linux/interrupt.h>
#include <linux/types.h>
#include <linux/module.h>
#include <linux/slab.h>
#include <linux/pci.h>
#include <linux/netdevice.h>
#include <linux/ethtool.h>
#include <linux/vmalloc.h>
#include <linux/highmem.h>
#include <linux/uaccess.h>

#include "ixgbe.h"
#include "ixgbe_phy.h"


enum {NETDEV_STATS, IXGBE_STATS};

struct ixgbe_stats {
	char stat_string[ETH_GSTRING_LEN];
	int type;
	int sizeof_stat;
	int stat_offset;
};

#define IXGBE_STAT(m)		IXGBE_STATS, \
				sizeof(((struct ixgbe_adapter *)0)->m), \
				offsetof(struct ixgbe_adapter, m)
#define IXGBE_NETDEV_STAT(m)	NETDEV_STATS, \
				sizeof(((struct rtnl_link_stats64 *)0)->m), \
				offsetof(struct rtnl_link_stats64, m)

static const struct ixgbe_stats ixgbe_gstrings_stats[] = {
	{"rx_packets", IXGBE_NETDEV_STAT(rx_packets)},
	{"tx_packets", IXGBE_NETDEV_STAT(tx_packets)},
	{"rx_bytes", IXGBE_NETDEV_STAT(rx_bytes)},
	{"tx_bytes", IXGBE_NETDEV_STAT(tx_bytes)},
	{"rx_pkts_nic", IXGBE_STAT(stats.gprc)},
	{"tx_pkts_nic", IXGBE_STAT(stats.gptc)},
	{"rx_bytes_nic", IXGBE_STAT(stats.gorc)},
	{"tx_bytes_nic", IXGBE_STAT(stats.gotc)},
	{"lsc_int", IXGBE_STAT(lsc_int)},
	{"tx_busy", IXGBE_STAT(tx_busy)},
	{"non_eop_descs", IXGBE_STAT(non_eop_descs)},
	{"rx_errors", IXGBE_NETDEV_STAT(rx_errors)},
	{"tx_errors", IXGBE_NETDEV_STAT(tx_errors)},
	{"rx_dropped", IXGBE_NETDEV_STAT(rx_dropped)},
	{"tx_dropped", IXGBE_NETDEV_STAT(tx_dropped)},
	{"multicast", IXGBE_NETDEV_STAT(multicast)},
	{"broadcast", IXGBE_STAT(stats.bprc)},
	{"rx_no_buffer_count", IXGBE_STAT(stats.rnbc[0]) },
	{"collisions", IXGBE_NETDEV_STAT(collisions)},
	{"rx_over_errors", IXGBE_NETDEV_STAT(rx_over_errors)},
	{"rx_crc_errors", IXGBE_NETDEV_STAT(rx_crc_errors)},
	{"rx_frame_errors", IXGBE_NETDEV_STAT(rx_frame_errors)},
	{"hw_rsc_aggregated", IXGBE_STAT(rsc_total_count)},
	{"hw_rsc_flushed", IXGBE_STAT(rsc_total_flush)},
	{"fdir_match", IXGBE_STAT(stats.fdirmatch)},
	{"fdir_miss", IXGBE_STAT(stats.fdirmiss)},
	{"fdir_overflow", IXGBE_STAT(fdir_overflow)},
	{"rx_fifo_errors", IXGBE_NETDEV_STAT(rx_fifo_errors)},
	{"rx_missed_errors", IXGBE_NETDEV_STAT(rx_missed_errors)},
	{"tx_aborted_errors", IXGBE_NETDEV_STAT(tx_aborted_errors)},
	{"tx_carrier_errors", IXGBE_NETDEV_STAT(tx_carrier_errors)},
	{"tx_fifo_errors", IXGBE_NETDEV_STAT(tx_fifo_errors)},
	{"tx_heartbeat_errors", IXGBE_NETDEV_STAT(tx_heartbeat_errors)},
	{"tx_timeout_count", IXGBE_STAT(tx_timeout_count)},
	{"tx_restart_queue", IXGBE_STAT(restart_queue)},
	{"rx_length_errors", IXGBE_STAT(stats.rlec)},
	{"rx_long_length_errors", IXGBE_STAT(stats.roc)},
	{"rx_short_length_errors", IXGBE_STAT(stats.ruc)},
	{"tx_flow_control_xon", IXGBE_STAT(stats.lxontxc)},
	{"rx_flow_control_xon", IXGBE_STAT(stats.lxonrxc)},
	{"tx_flow_control_xoff", IXGBE_STAT(stats.lxofftxc)},
	{"rx_flow_control_xoff", IXGBE_STAT(stats.lxoffrxc)},
	{"rx_csum_offload_errors", IXGBE_STAT(hw_csum_rx_error)},
	{"alloc_rx_page", IXGBE_STAT(alloc_rx_page)},
	{"alloc_rx_page_failed", IXGBE_STAT(alloc_rx_page_failed)},
	{"alloc_rx_buff_failed", IXGBE_STAT(alloc_rx_buff_failed)},
	{"rx_no_dma_resources", IXGBE_STAT(hw_rx_no_dma_resources)},
	{"os2bmc_rx_by_bmc", IXGBE_STAT(stats.o2bgptc)},
	{"os2bmc_tx_by_bmc", IXGBE_STAT(stats.b2ospc)},
	{"os2bmc_tx_by_host", IXGBE_STAT(stats.o2bspc)},
	{"os2bmc_rx_by_host", IXGBE_STAT(stats.b2ogprc)},
	{"tx_hwtstamp_timeouts", IXGBE_STAT(tx_hwtstamp_timeouts)},
	{"tx_hwtstamp_skipped", IXGBE_STAT(tx_hwtstamp_skipped)},
	{"rx_hwtstamp_cleared", IXGBE_STAT(rx_hwtstamp_cleared)},
	{"tx_ipsec", IXGBE_STAT(tx_ipsec)},
	{"rx_ipsec", IXGBE_STAT(rx_ipsec)},
#ifdef IXGBE_FCOE
	{"fcoe_bad_fccrc", IXGBE_STAT(stats.fccrc)},
	{"rx_fcoe_dropped", IXGBE_STAT(stats.fcoerpdc)},
	{"rx_fcoe_packets", IXGBE_STAT(stats.fcoeprc)},
	{"rx_fcoe_dwords", IXGBE_STAT(stats.fcoedwrc)},
	{"fcoe_noddp", IXGBE_STAT(stats.fcoe_noddp)},
	{"fcoe_noddp_ext_buff", IXGBE_STAT(stats.fcoe_noddp_ext_buff)},
	{"tx_fcoe_packets", IXGBE_STAT(stats.fcoeptc)},
	{"tx_fcoe_dwords", IXGBE_STAT(stats.fcoedwtc)},
#endif /* IXGBE_FCOE */
};

/* ixgbe allocates num_tx_queues and num_rx_queues symmetrically so
 * we set the num_rx_queues to evaluate to num_tx_queues. This is
 * used because we do not have a good way to get the max number of
 * rx queues with CONFIG_RPS disabled.
 */
#define IXGBE_NUM_RX_QUEUES netdev->num_tx_queues

#define IXGBE_QUEUE_STATS_LEN ( \
	(netdev->num_tx_queues + IXGBE_NUM_RX_QUEUES) * \
	(sizeof(struct ixgbe_queue_stats) / sizeof(u64)))
#define IXGBE_GLOBAL_STATS_LEN ARRAY_SIZE(ixgbe_gstrings_stats)
#define IXGBE_PB_STATS_LEN ( \
			(sizeof(((struct ixgbe_adapter *)0)->stats.pxonrxc) + \
			 sizeof(((struct ixgbe_adapter *)0)->stats.pxontxc) + \
			 sizeof(((struct ixgbe_adapter *)0)->stats.pxoffrxc) + \
			 sizeof(((struct ixgbe_adapter *)0)->stats.pxofftxc)) \
			/ sizeof(u64))
#define IXGBE_STATS_LEN (IXGBE_GLOBAL_STATS_LEN + \
			 IXGBE_PB_STATS_LEN + \
			 IXGBE_QUEUE_STATS_LEN)

static const char ixgbe_gstrings_test[][ETH_GSTRING_LEN] = {
	"Register test  (offline)", "Eeprom test    (offline)",
	"Interrupt test (offline)", "Loopback test  (offline)",
	"Link test   (on/offline)"
};
#define IXGBE_TEST_LEN sizeof(ixgbe_gstrings_test) / ETH_GSTRING_LEN

static const char ixgbe_priv_flags_strings[][ETH_GSTRING_LEN] = {
#define IXGBE_PRIV_FLAGS_LEGACY_RX	BIT(0)
	"legacy-rx",
#define IXGBE_PRIV_FLAGS_VF_IPSEC_EN	BIT(1)
	"vf-ipsec",
#define IXGBE_PRIV_FLAGS_AUTO_DISABLE_VF	BIT(2)
	"mdd-disable-vf",
};

#define IXGBE_PRIV_FLAGS_STR_LEN ARRAY_SIZE(ixgbe_priv_flags_strings)

#define ixgbe_isbackplane(type) ((type) == ixgbe_media_type_backplane)

static void ixgbe_set_supported_10gtypes(struct ixgbe_hw *hw,
					 struct ethtool_link_ksettings *cmd)
{
	if (!ixgbe_isbackplane(hw->phy.media_type)) {
		ethtool_link_ksettings_add_link_mode(cmd, supported,
						     10000baseT_Full);
		return;
	}

	switch (hw->device_id) {
	case IXGBE_DEV_ID_82598:
	case IXGBE_DEV_ID_82599_KX4:
	case IXGBE_DEV_ID_82599_KX4_MEZZ:
	case IXGBE_DEV_ID_X550EM_X_KX4:
		ethtool_link_ksettings_add_link_mode
			(cmd, supported, 10000baseKX4_Full);
		break;
	case IXGBE_DEV_ID_82598_BX:
	case IXGBE_DEV_ID_82599_KR:
	case IXGBE_DEV_ID_X550EM_X_KR:
	case IXGBE_DEV_ID_X550EM_X_XFI:
		ethtool_link_ksettings_add_link_mode
			(cmd, supported, 10000baseKR_Full);
		break;
	default:
		ethtool_link_ksettings_add_link_mode
			(cmd, supported, 10000baseKX4_Full);
		ethtool_link_ksettings_add_link_mode
			(cmd, supported, 10000baseKR_Full);
		break;
	}
}

static void ixgbe_set_advertising_10gtypes(struct ixgbe_hw *hw,
					   struct ethtool_link_ksettings *cmd)
{
	if (!ixgbe_isbackplane(hw->phy.media_type)) {
		ethtool_link_ksettings_add_link_mode(cmd, advertising,
						     10000baseT_Full);
		return;
	}

	switch (hw->device_id) {
	case IXGBE_DEV_ID_82598:
	case IXGBE_DEV_ID_82599_KX4:
	case IXGBE_DEV_ID_82599_KX4_MEZZ:
	case IXGBE_DEV_ID_X550EM_X_KX4:
		ethtool_link_ksettings_add_link_mode
			(cmd, advertising, 10000baseKX4_Full);
		break;
	case IXGBE_DEV_ID_82598_BX:
	case IXGBE_DEV_ID_82599_KR:
	case IXGBE_DEV_ID_X550EM_X_KR:
	case IXGBE_DEV_ID_X550EM_X_XFI:
		ethtool_link_ksettings_add_link_mode
			(cmd, advertising, 10000baseKR_Full);
		break;
	default:
		ethtool_link_ksettings_add_link_mode
			(cmd, advertising, 10000baseKX4_Full);
		ethtool_link_ksettings_add_link_mode
			(cmd, advertising, 10000baseKR_Full);
		break;
	}
}

static int ixgbe_get_link_ksettings(struct net_device *netdev,
				    struct ethtool_link_ksettings *cmd)
{
	struct ixgbe_adapter *adapter = netdev_priv(netdev);
	struct ixgbe_hw *hw = &adapter->hw;
	ixgbe_link_speed supported_link;
	bool autoneg = false;

	ethtool_link_ksettings_zero_link_mode(cmd, supported);
	ethtool_link_ksettings_zero_link_mode(cmd, advertising);

	hw->mac.ops.get_link_capabilities(hw, &supported_link, &autoneg);

	/* set the supported link speeds */
	if (supported_link & IXGBE_LINK_SPEED_10GB_FULL) {
		ixgbe_set_supported_10gtypes(hw, cmd);
		ixgbe_set_advertising_10gtypes(hw, cmd);
	}
	if (supported_link & IXGBE_LINK_SPEED_5GB_FULL)
		ethtool_link_ksettings_add_link_mode(cmd, supported,
						     5000baseT_Full);

	if (supported_link & IXGBE_LINK_SPEED_2_5GB_FULL)
		ethtool_link_ksettings_add_link_mode(cmd, supported,
						     2500baseT_Full);

	if (supported_link & IXGBE_LINK_SPEED_1GB_FULL) {
		if (ixgbe_isbackplane(hw->phy.media_type)) {
			ethtool_link_ksettings_add_link_mode(cmd, supported,
							     1000baseKX_Full);
			ethtool_link_ksettings_add_link_mode(cmd, advertising,
							     1000baseKX_Full);
		} else {
			ethtool_link_ksettings_add_link_mode(cmd, supported,
							     1000baseT_Full);
			ethtool_link_ksettings_add_link_mode(cmd, advertising,
							     1000baseT_Full);
		}
	}
	if (supported_link & IXGBE_LINK_SPEED_100_FULL) {
		ethtool_link_ksettings_add_link_mode(cmd, supported,
						     100baseT_Full);
		ethtool_link_ksettings_add_link_mode(cmd, advertising,
						     100baseT_Full);
	}
	if (supported_link & IXGBE_LINK_SPEED_10_FULL) {
		ethtool_link_ksettings_add_link_mode(cmd, supported,
						     10baseT_Full);
		ethtool_link_ksettings_add_link_mode(cmd, advertising,
						     10baseT_Full);
	}

	/* set the advertised speeds */
	if (hw->phy.autoneg_advertised) {
		ethtool_link_ksettings_zero_link_mode(cmd, advertising);
		if (hw->phy.autoneg_advertised & IXGBE_LINK_SPEED_10_FULL)
			ethtool_link_ksettings_add_link_mode(cmd, advertising,
							     10baseT_Full);
		if (hw->phy.autoneg_advertised & IXGBE_LINK_SPEED_100_FULL)
			ethtool_link_ksettings_add_link_mode(cmd, advertising,
							     100baseT_Full);
		if (hw->phy.autoneg_advertised & IXGBE_LINK_SPEED_10GB_FULL)
			ixgbe_set_advertising_10gtypes(hw, cmd);
		if (hw->phy.autoneg_advertised & IXGBE_LINK_SPEED_1GB_FULL) {
			if (ethtool_link_ksettings_test_link_mode
				(cmd, supported, 1000baseKX_Full))
				ethtool_link_ksettings_add_link_mode
					(cmd, advertising, 1000baseKX_Full);
			else
				ethtool_link_ksettings_add_link_mode
					(cmd, advertising, 1000baseT_Full);
		}
		if (hw->phy.autoneg_advertised & IXGBE_LINK_SPEED_5GB_FULL)
			ethtool_link_ksettings_add_link_mode(cmd, advertising,
							     5000baseT_Full);
		if (hw->phy.autoneg_advertised & IXGBE_LINK_SPEED_2_5GB_FULL)
			ethtool_link_ksettings_add_link_mode(cmd, advertising,
							     2500baseT_Full);
	} else {
		if (hw->phy.multispeed_fiber && !autoneg) {
			if (supported_link & IXGBE_LINK_SPEED_10GB_FULL)
				ethtool_link_ksettings_add_link_mode
					(cmd, advertising, 10000baseT_Full);
		}
	}

	if (autoneg) {
		ethtool_link_ksettings_add_link_mode(cmd, supported, Autoneg);
		ethtool_link_ksettings_add_link_mode(cmd, advertising, Autoneg);
		cmd->base.autoneg = AUTONEG_ENABLE;
	} else
		cmd->base.autoneg = AUTONEG_DISABLE;

	/* Determine the remaining settings based on the PHY type. */
	switch (adapter->hw.phy.type) {
	case ixgbe_phy_tn:
	case ixgbe_phy_aq:
	case ixgbe_phy_x550em_ext_t:
	case ixgbe_phy_fw:
	case ixgbe_phy_cu_unknown:
		ethtool_link_ksettings_add_link_mode(cmd, supported, TP);
		ethtool_link_ksettings_add_link_mode(cmd, advertising, TP);
		cmd->base.port = PORT_TP;
		break;
	case ixgbe_phy_qt:
		ethtool_link_ksettings_add_link_mode(cmd, supported, FIBRE);
		ethtool_link_ksettings_add_link_mode(cmd, advertising, FIBRE);
		cmd->base.port = PORT_FIBRE;
		break;
	case ixgbe_phy_nl:
	case ixgbe_phy_sfp_passive_tyco:
	case ixgbe_phy_sfp_passive_unknown:
	case ixgbe_phy_sfp_ftl:
	case ixgbe_phy_sfp_avago:
	case ixgbe_phy_sfp_intel:
	case ixgbe_phy_sfp_unknown:
	case ixgbe_phy_qsfp_passive_unknown:
	case ixgbe_phy_qsfp_active_unknown:
	case ixgbe_phy_qsfp_intel:
	case ixgbe_phy_qsfp_unknown:
		/* SFP+ devices, further checking needed */
		switch (adapter->hw.phy.sfp_type) {
		case ixgbe_sfp_type_da_cu:
		case ixgbe_sfp_type_da_cu_core0:
		case ixgbe_sfp_type_da_cu_core1:
			ethtool_link_ksettings_add_link_mode(cmd, supported,
							     FIBRE);
			ethtool_link_ksettings_add_link_mode(cmd, advertising,
							     FIBRE);
			cmd->base.port = PORT_DA;
			break;
		case ixgbe_sfp_type_sr:
		case ixgbe_sfp_type_lr:
		case ixgbe_sfp_type_srlr_core0:
		case ixgbe_sfp_type_srlr_core1:
		case ixgbe_sfp_type_1g_sx_core0:
		case ixgbe_sfp_type_1g_sx_core1:
		case ixgbe_sfp_type_1g_lx_core0:
		case ixgbe_sfp_type_1g_lx_core1:
		case ixgbe_sfp_type_1g_bx_core0:
		case ixgbe_sfp_type_1g_bx_core1:
			ethtool_link_ksettings_add_link_mode(cmd, supported,
							     FIBRE);
			ethtool_link_ksettings_add_link_mode(cmd, advertising,
							     FIBRE);
			cmd->base.port = PORT_FIBRE;
			break;
		case ixgbe_sfp_type_not_present:
			ethtool_link_ksettings_add_link_mode(cmd, supported,
							     FIBRE);
			ethtool_link_ksettings_add_link_mode(cmd, advertising,
							     FIBRE);
			cmd->base.port = PORT_NONE;
			break;
		case ixgbe_sfp_type_1g_cu_core0:
		case ixgbe_sfp_type_1g_cu_core1:
			ethtool_link_ksettings_add_link_mode(cmd, supported,
							     TP);
			ethtool_link_ksettings_add_link_mode(cmd, advertising,
							     TP);
			cmd->base.port = PORT_TP;
			break;
		case ixgbe_sfp_type_unknown:
		default:
			ethtool_link_ksettings_add_link_mode(cmd, supported,
							     FIBRE);
			ethtool_link_ksettings_add_link_mode(cmd, advertising,
							     FIBRE);
			cmd->base.port = PORT_OTHER;
			break;
		}
		break;
	case ixgbe_phy_xaui:
		ethtool_link_ksettings_add_link_mode(cmd, supported,
						     FIBRE);
		ethtool_link_ksettings_add_link_mode(cmd, advertising,
						     FIBRE);
		cmd->base.port = PORT_NONE;
		break;
	case ixgbe_phy_unknown:
	case ixgbe_phy_generic:
	case ixgbe_phy_sfp_unsupported:
	default:
		ethtool_link_ksettings_add_link_mode(cmd, supported,
						     FIBRE);
		ethtool_link_ksettings_add_link_mode(cmd, advertising,
						     FIBRE);
		cmd->base.port = PORT_OTHER;
		break;
	}

	/* Indicate pause support */
	ethtool_link_ksettings_add_link_mode(cmd, supported, Pause);

	switch (hw->fc.requested_mode) {
	case ixgbe_fc_full:
		ethtool_link_ksettings_add_link_mode(cmd, advertising, Pause);
		break;
	case ixgbe_fc_rx_pause:
		ethtool_link_ksettings_add_link_mode(cmd, advertising, Pause);
		ethtool_link_ksettings_add_link_mode(cmd, advertising,
						     Asym_Pause);
		break;
	case ixgbe_fc_tx_pause:
		ethtool_link_ksettings_add_link_mode(cmd, advertising,
						     Asym_Pause);
		break;
	default:
		ethtool_link_ksettings_del_link_mode(cmd, advertising, Pause);
		ethtool_link_ksettings_del_link_mode(cmd, advertising,
						     Asym_Pause);
	}

	if (netif_carrier_ok(netdev)) {
		switch (adapter->link_speed) {
		case IXGBE_LINK_SPEED_10GB_FULL:
			cmd->base.speed = SPEED_10000;
			break;
		case IXGBE_LINK_SPEED_5GB_FULL:
			cmd->base.speed = SPEED_5000;
			break;
		case IXGBE_LINK_SPEED_2_5GB_FULL:
			cmd->base.speed = SPEED_2500;
			break;
		case IXGBE_LINK_SPEED_1GB_FULL:
			cmd->base.speed = SPEED_1000;
			break;
		case IXGBE_LINK_SPEED_100_FULL:
			cmd->base.speed = SPEED_100;
			break;
		case IXGBE_LINK_SPEED_10_FULL:
			cmd->base.speed = SPEED_10;
			break;
		default:
			break;
		}
		cmd->base.duplex = DUPLEX_FULL;
	} else {
		cmd->base.speed = SPEED_UNKNOWN;
		cmd->base.duplex = DUPLEX_UNKNOWN;
	}

	return 0;
}

static int ixgbe_set_link_ksettings(struct net_device *netdev,
				    const struct ethtool_link_ksettings *cmd)
{
	struct ixgbe_adapter *adapter = netdev_priv(netdev);
	struct ixgbe_hw *hw = &adapter->hw;
	u32 advertised, old;
	int err = 0;

	if ((hw->phy.media_type == ixgbe_media_type_copper) ||
	    (hw->phy.multispeed_fiber)) {
		/*
		 * this function does not support duplex forcing, but can
		 * limit the advertising of the adapter to the specified speed
		 */
		if (!linkmode_subset(cmd->link_modes.advertising,
				     cmd->link_modes.supported))
			return -EINVAL;

		/* only allow one speed at a time if no autoneg */
		if (!cmd->base.autoneg && hw->phy.multispeed_fiber) {
			if (ethtool_link_ksettings_test_link_mode(cmd, advertising,
								  10000baseT_Full) &&
			    ethtool_link_ksettings_test_link_mode(cmd, advertising,
								  1000baseT_Full))
				return -EINVAL;
		}

		old = hw->phy.autoneg_advertised;
		advertised = 0;
		if (ethtool_link_ksettings_test_link_mode(cmd, advertising,
							  10000baseT_Full))
			advertised |= IXGBE_LINK_SPEED_10GB_FULL;
		if (ethtool_link_ksettings_test_link_mode(cmd, advertising,
							  5000baseT_Full))
			advertised |= IXGBE_LINK_SPEED_5GB_FULL;
		if (ethtool_link_ksettings_test_link_mode(cmd, advertising,
							  2500baseT_Full))
			advertised |= IXGBE_LINK_SPEED_2_5GB_FULL;
		if (ethtool_link_ksettings_test_link_mode(cmd, advertising,
							  1000baseT_Full))
			advertised |= IXGBE_LINK_SPEED_1GB_FULL;

		if (ethtool_link_ksettings_test_link_mode(cmd, advertising,
							  100baseT_Full))
			advertised |= IXGBE_LINK_SPEED_100_FULL;

		if (ethtool_link_ksettings_test_link_mode(cmd, advertising,
							  10baseT_Full))
			advertised |= IXGBE_LINK_SPEED_10_FULL;

		if (old == advertised)
			return err;
		/* this sets the link speed and restarts auto-neg */
		while (test_and_set_bit(__IXGBE_IN_SFP_INIT, &adapter->state))
			usleep_range(1000, 2000);

		hw->mac.autotry_restart = true;
		err = hw->mac.ops.setup_link(hw, advertised, true);
		if (err) {
			e_info(probe, "setup link failed with code %d\n", err);
			hw->mac.ops.setup_link(hw, old, true);
		}
		clear_bit(__IXGBE_IN_SFP_INIT, &adapter->state);
	} else {
		/* in this case we currently only support 10Gb/FULL */
		u32 speed = cmd->base.speed;

		if ((cmd->base.autoneg == AUTONEG_ENABLE) ||
		    (!ethtool_link_ksettings_test_link_mode(cmd, advertising,
							    10000baseT_Full)) ||
		    (speed + cmd->base.duplex != SPEED_10000 + DUPLEX_FULL))
			return -EINVAL;
	}

	return err;
}

static void ixgbe_get_pause_stats(struct net_device *netdev,
				  struct ethtool_pause_stats *stats)
{
	struct ixgbe_adapter *adapter = netdev_priv(netdev);
	struct ixgbe_hw_stats *hwstats = &adapter->stats;

	stats->tx_pause_frames = hwstats->lxontxc + hwstats->lxofftxc;
	stats->rx_pause_frames = hwstats->lxonrxc + hwstats->lxoffrxc;
}

static void ixgbe_get_pauseparam(struct net_device *netdev,
				 struct ethtool_pauseparam *pause)
{
	struct ixgbe_adapter *adapter = netdev_priv(netdev);
	struct ixgbe_hw *hw = &adapter->hw;

	if (ixgbe_device_supports_autoneg_fc(hw) &&
	    !hw->fc.disable_fc_autoneg)
		pause->autoneg = 1;
	else
		pause->autoneg = 0;

	if (hw->fc.current_mode == ixgbe_fc_rx_pause) {
		pause->rx_pause = 1;
	} else if (hw->fc.current_mode == ixgbe_fc_tx_pause) {
		pause->tx_pause = 1;
	} else if (hw->fc.current_mode == ixgbe_fc_full) {
		pause->rx_pause = 1;
		pause->tx_pause = 1;
	}
}

static int ixgbe_set_pauseparam(struct net_device *netdev,
				struct ethtool_pauseparam *pause)
{
	struct ixgbe_adapter *adapter = netdev_priv(netdev);
	struct ixgbe_hw *hw = &adapter->hw;
	struct ixgbe_fc_info fc = hw->fc;

	/* 82598 does no support link flow control with DCB enabled */
	if ((hw->mac.type == ixgbe_mac_82598EB) &&
	    (adapter->flags & IXGBE_FLAG_DCB_ENABLED))
		return -EINVAL;

	/* some devices do not support autoneg of link flow control */
	if ((pause->autoneg == AUTONEG_ENABLE) &&
	    !ixgbe_device_supports_autoneg_fc(hw))
		return -EINVAL;

	fc.disable_fc_autoneg = (pause->autoneg != AUTONEG_ENABLE);

	if ((pause->rx_pause && pause->tx_pause) || pause->autoneg)
		fc.requested_mode = ixgbe_fc_full;
	else if (pause->rx_pause && !pause->tx_pause)
		fc.requested_mode = ixgbe_fc_rx_pause;
	else if (!pause->rx_pause && pause->tx_pause)
		fc.requested_mode = ixgbe_fc_tx_pause;
	else
		fc.requested_mode = ixgbe_fc_none;

	/* if the thing changed then we'll update and use new autoneg */
	if (memcmp(&fc, &hw->fc, sizeof(struct ixgbe_fc_info))) {
		hw->fc = fc;
		if (netif_running(netdev))
			ixgbe_reinit_locked(adapter);
		else
			ixgbe_reset(adapter);
	}

	return 0;
}

static u32 ixgbe_get_msglevel(struct net_device *netdev)
{
	struct ixgbe_adapter *adapter = netdev_priv(netdev);
	return adapter->msg_enable;
}

static void ixgbe_set_msglevel(struct net_device *netdev, u32 data)
{
	struct ixgbe_adapter *adapter = netdev_priv(netdev);
	adapter->msg_enable = data;
}

static int ixgbe_get_regs_len(struct net_device *netdev)
{
#define IXGBE_REGS_LEN  1145
	return IXGBE_REGS_LEN * sizeof(u32);
}

#define IXGBE_GET_STAT(_A_, _R_) _A_->stats._R_

static void ixgbe_get_regs(struct net_device *netdev,
			   struct ethtool_regs *regs, void *p)
{
	struct ixgbe_adapter *adapter = netdev_priv(netdev);
	struct ixgbe_hw *hw = &adapter->hw;
	u32 *regs_buff = p;
	u8 i;

	memset(p, 0, IXGBE_REGS_LEN * sizeof(u32));

	regs->version = hw->mac.type << 24 | hw->revision_id << 16 |
			hw->device_id;

	/* General Registers */
	regs_buff[0] = IXGBE_READ_REG(hw, IXGBE_CTRL);
	regs_buff[1] = IXGBE_READ_REG(hw, IXGBE_STATUS);
	regs_buff[2] = IXGBE_READ_REG(hw, IXGBE_CTRL_EXT);
	regs_buff[3] = IXGBE_READ_REG(hw, IXGBE_ESDP);
	regs_buff[4] = IXGBE_READ_REG(hw, IXGBE_EODSDP);
	regs_buff[5] = IXGBE_READ_REG(hw, IXGBE_LEDCTL);
	regs_buff[6] = IXGBE_READ_REG(hw, IXGBE_FRTIMER);
	regs_buff[7] = IXGBE_READ_REG(hw, IXGBE_TCPTIMER);

	/* NVM Register */
	regs_buff[8] = IXGBE_READ_REG(hw, IXGBE_EEC(hw));
	regs_buff[9] = IXGBE_READ_REG(hw, IXGBE_EERD);
	regs_buff[10] = IXGBE_READ_REG(hw, IXGBE_FLA(hw));
	regs_buff[11] = IXGBE_READ_REG(hw, IXGBE_EEMNGCTL);
	regs_buff[12] = IXGBE_READ_REG(hw, IXGBE_EEMNGDATA);
	regs_buff[13] = IXGBE_READ_REG(hw, IXGBE_FLMNGCTL);
	regs_buff[14] = IXGBE_READ_REG(hw, IXGBE_FLMNGDATA);
	regs_buff[15] = IXGBE_READ_REG(hw, IXGBE_FLMNGCNT);
	regs_buff[16] = IXGBE_READ_REG(hw, IXGBE_FLOP);
	regs_buff[17] = IXGBE_READ_REG(hw, IXGBE_GRC(hw));

	/* Interrupt */
	/* don't read EICR because it can clear interrupt causes, instead
	 * read EICS which is a shadow but doesn't clear EICR */
	regs_buff[18] = IXGBE_READ_REG(hw, IXGBE_EICS);
	regs_buff[19] = IXGBE_READ_REG(hw, IXGBE_EICS);
	regs_buff[20] = IXGBE_READ_REG(hw, IXGBE_EIMS);
	regs_buff[21] = IXGBE_READ_REG(hw, IXGBE_EIMC);
	regs_buff[22] = IXGBE_READ_REG(hw, IXGBE_EIAC);
	regs_buff[23] = IXGBE_READ_REG(hw, IXGBE_EIAM);
	regs_buff[24] = IXGBE_READ_REG(hw, IXGBE_EITR(0));
	regs_buff[25] = IXGBE_READ_REG(hw, IXGBE_IVAR(0));
	regs_buff[26] = IXGBE_READ_REG(hw, IXGBE_MSIXT);
	regs_buff[27] = IXGBE_READ_REG(hw, IXGBE_MSIXPBA);
	regs_buff[28] = IXGBE_READ_REG(hw, IXGBE_PBACL(0));
	regs_buff[29] = IXGBE_READ_REG(hw, IXGBE_GPIE);

	/* Flow Control */
	regs_buff[30] = IXGBE_READ_REG(hw, IXGBE_PFCTOP);
	for (i = 0; i < 4; i++)
		regs_buff[31 + i] = IXGBE_READ_REG(hw, IXGBE_FCTTV(i));
	for (i = 0; i < 8; i++) {
		switch (hw->mac.type) {
		case ixgbe_mac_82598EB:
			regs_buff[35 + i] = IXGBE_READ_REG(hw, IXGBE_FCRTL(i));
			regs_buff[43 + i] = IXGBE_READ_REG(hw, IXGBE_FCRTH(i));
			break;
		case ixgbe_mac_82599EB:
		case ixgbe_mac_X540:
		case ixgbe_mac_X550:
		case ixgbe_mac_X550EM_x:
		case ixgbe_mac_x550em_a:
			regs_buff[35 + i] = IXGBE_READ_REG(hw, IXGBE_FCRTL_82599(i));
			regs_buff[43 + i] = IXGBE_READ_REG(hw, IXGBE_FCRTH_82599(i));
			break;
		default:
			break;
		}
	}
	regs_buff[51] = IXGBE_READ_REG(hw, IXGBE_FCRTV);
	regs_buff[52] = IXGBE_READ_REG(hw, IXGBE_TFCS);

	/* Receive DMA */
	for (i = 0; i < 64; i++)
		regs_buff[53 + i] = IXGBE_READ_REG(hw, IXGBE_RDBAL(i));
	for (i = 0; i < 64; i++)
		regs_buff[117 + i] = IXGBE_READ_REG(hw, IXGBE_RDBAH(i));
	for (i = 0; i < 64; i++)
		regs_buff[181 + i] = IXGBE_READ_REG(hw, IXGBE_RDLEN(i));
	for (i = 0; i < 64; i++)
		regs_buff[245 + i] = IXGBE_READ_REG(hw, IXGBE_RDH(i));
	for (i = 0; i < 64; i++)
		regs_buff[309 + i] = IXGBE_READ_REG(hw, IXGBE_RDT(i));
	for (i = 0; i < 64; i++)
		regs_buff[373 + i] = IXGBE_READ_REG(hw, IXGBE_RXDCTL(i));
	for (i = 0; i < 16; i++)
		regs_buff[437 + i] = IXGBE_READ_REG(hw, IXGBE_SRRCTL(i));
	for (i = 0; i < 16; i++)
		regs_buff[453 + i] = IXGBE_READ_REG(hw, IXGBE_DCA_RXCTRL(i));
	regs_buff[469] = IXGBE_READ_REG(hw, IXGBE_RDRXCTL);
	for (i = 0; i < 8; i++)
		regs_buff[470 + i] = IXGBE_READ_REG(hw, IXGBE_RXPBSIZE(i));
	regs_buff[478] = IXGBE_READ_REG(hw, IXGBE_RXCTRL);
	regs_buff[479] = IXGBE_READ_REG(hw, IXGBE_DROPEN);

	/* Receive */
	regs_buff[480] = IXGBE_READ_REG(hw, IXGBE_RXCSUM);
	regs_buff[481] = IXGBE_READ_REG(hw, IXGBE_RFCTL);
	for (i = 0; i < 16; i++)
		regs_buff[482 + i] = IXGBE_READ_REG(hw, IXGBE_RAL(i));
	for (i = 0; i < 16; i++)
		regs_buff[498 + i] = IXGBE_READ_REG(hw, IXGBE_RAH(i));
	regs_buff[514] = IXGBE_READ_REG(hw, IXGBE_PSRTYPE(0));
	regs_buff[515] = IXGBE_READ_REG(hw, IXGBE_FCTRL);
	regs_buff[516] = IXGBE_READ_REG(hw, IXGBE_VLNCTRL);
	regs_buff[517] = IXGBE_READ_REG(hw, IXGBE_MCSTCTRL);
	regs_buff[518] = IXGBE_READ_REG(hw, IXGBE_MRQC);
	regs_buff[519] = IXGBE_READ_REG(hw, IXGBE_VMD_CTL);
	for (i = 0; i < 8; i++)
		regs_buff[520 + i] = IXGBE_READ_REG(hw, IXGBE_IMIR(i));
	for (i = 0; i < 8; i++)
		regs_buff[528 + i] = IXGBE_READ_REG(hw, IXGBE_IMIREXT(i));
	regs_buff[536] = IXGBE_READ_REG(hw, IXGBE_IMIRVP);

	/* Transmit */
	for (i = 0; i < 32; i++)
		regs_buff[537 + i] = IXGBE_READ_REG(hw, IXGBE_TDBAL(i));
	for (i = 0; i < 32; i++)
		regs_buff[569 + i] = IXGBE_READ_REG(hw, IXGBE_TDBAH(i));
	for (i = 0; i < 32; i++)
		regs_buff[601 + i] = IXGBE_READ_REG(hw, IXGBE_TDLEN(i));
	for (i = 0; i < 32; i++)
		regs_buff[633 + i] = IXGBE_READ_REG(hw, IXGBE_TDH(i));
	for (i = 0; i < 32; i++)
		regs_buff[665 + i] = IXGBE_READ_REG(hw, IXGBE_TDT(i));
	for (i = 0; i < 32; i++)
		regs_buff[697 + i] = IXGBE_READ_REG(hw, IXGBE_TXDCTL(i));
	for (i = 0; i < 32; i++)
		regs_buff[729 + i] = IXGBE_READ_REG(hw, IXGBE_TDWBAL(i));
	for (i = 0; i < 32; i++)
		regs_buff[761 + i] = IXGBE_READ_REG(hw, IXGBE_TDWBAH(i));
	regs_buff[793] = IXGBE_READ_REG(hw, IXGBE_DTXCTL);
	for (i = 0; i < 16; i++)
		regs_buff[794 + i] = IXGBE_READ_REG(hw, IXGBE_DCA_TXCTRL(i));
	regs_buff[810] = IXGBE_READ_REG(hw, IXGBE_TIPG);
	for (i = 0; i < 8; i++)
		regs_buff[811 + i] = IXGBE_READ_REG(hw, IXGBE_TXPBSIZE(i));
	regs_buff[819] = IXGBE_READ_REG(hw, IXGBE_MNGTXMAP);

	/* Wake Up */
	regs_buff[820] = IXGBE_READ_REG(hw, IXGBE_WUC);
	regs_buff[821] = IXGBE_READ_REG(hw, IXGBE_WUFC);
	regs_buff[822] = IXGBE_READ_REG(hw, IXGBE_WUS);
	regs_buff[823] = IXGBE_READ_REG(hw, IXGBE_IPAV);
	regs_buff[824] = IXGBE_READ_REG(hw, IXGBE_IP4AT);
	regs_buff[825] = IXGBE_READ_REG(hw, IXGBE_IP6AT);
	regs_buff[826] = IXGBE_READ_REG(hw, IXGBE_WUPL);
	regs_buff[827] = IXGBE_READ_REG(hw, IXGBE_WUPM);
	regs_buff[828] = IXGBE_READ_REG(hw, IXGBE_FHFT(0));

	/* DCB */
	regs_buff[829] = IXGBE_READ_REG(hw, IXGBE_RMCS);   /* same as FCCFG  */
	regs_buff[831] = IXGBE_READ_REG(hw, IXGBE_PDPMCS); /* same as RTTPCS */

	switch (hw->mac.type) {
	case ixgbe_mac_82598EB:
		regs_buff[830] = IXGBE_READ_REG(hw, IXGBE_DPMCS);
		regs_buff[832] = IXGBE_READ_REG(hw, IXGBE_RUPPBMR);
		for (i = 0; i < 8; i++)
			regs_buff[833 + i] =
				IXGBE_READ_REG(hw, IXGBE_RT2CR(i));
		for (i = 0; i < 8; i++)
			regs_buff[841 + i] =
				IXGBE_READ_REG(hw, IXGBE_RT2SR(i));
		for (i = 0; i < 8; i++)
			regs_buff[849 + i] =
				IXGBE_READ_REG(hw, IXGBE_TDTQ2TCCR(i));
		for (i = 0; i < 8; i++)
			regs_buff[857 + i] =
				IXGBE_READ_REG(hw, IXGBE_TDTQ2TCSR(i));
		break;
	case ixgbe_mac_82599EB:
	case ixgbe_mac_X540:
	case ixgbe_mac_X550:
	case ixgbe_mac_X550EM_x:
	case ixgbe_mac_x550em_a:
		regs_buff[830] = IXGBE_READ_REG(hw, IXGBE_RTTDCS);
		regs_buff[832] = IXGBE_READ_REG(hw, IXGBE_RTRPCS);
		for (i = 0; i < 8; i++)
			regs_buff[833 + i] =
				IXGBE_READ_REG(hw, IXGBE_RTRPT4C(i));
		for (i = 0; i < 8; i++)
			regs_buff[841 + i] =
				IXGBE_READ_REG(hw, IXGBE_RTRPT4S(i));
		for (i = 0; i < 8; i++)
			regs_buff[849 + i] =
				IXGBE_READ_REG(hw, IXGBE_RTTDT2C(i));
		for (i = 0; i < 8; i++)
			regs_buff[857 + i] =
				IXGBE_READ_REG(hw, IXGBE_RTTDT2S(i));
		break;
	default:
		break;
	}

	for (i = 0; i < 8; i++)
		regs_buff[865 + i] =
		IXGBE_READ_REG(hw, IXGBE_TDPT2TCCR(i)); /* same as RTTPT2C */
	for (i = 0; i < 8; i++)
		regs_buff[873 + i] =
		IXGBE_READ_REG(hw, IXGBE_TDPT2TCSR(i)); /* same as RTTPT2S */

	/* Statistics */
	regs_buff[881] = IXGBE_GET_STAT(adapter, crcerrs);
	regs_buff[882] = IXGBE_GET_STAT(adapter, illerrc);
	regs_buff[883] = IXGBE_GET_STAT(adapter, errbc);
	regs_buff[884] = IXGBE_GET_STAT(adapter, mspdc);
	for (i = 0; i < 8; i++)
		regs_buff[885 + i] = IXGBE_GET_STAT(adapter, mpc[i]);
	regs_buff[893] = IXGBE_GET_STAT(adapter, mlfc);
	regs_buff[894] = IXGBE_GET_STAT(adapter, mrfc);
	regs_buff[895] = IXGBE_GET_STAT(adapter, rlec);
	regs_buff[896] = IXGBE_GET_STAT(adapter, lxontxc);
	regs_buff[897] = IXGBE_GET_STAT(adapter, lxonrxc);
	regs_buff[898] = IXGBE_GET_STAT(adapter, lxofftxc);
	regs_buff[899] = IXGBE_GET_STAT(adapter, lxoffrxc);
	for (i = 0; i < 8; i++)
		regs_buff[900 + i] = IXGBE_GET_STAT(adapter, pxontxc[i]);
	for (i = 0; i < 8; i++)
		regs_buff[908 + i] = IXGBE_GET_STAT(adapter, pxonrxc[i]);
	for (i = 0; i < 8; i++)
		regs_buff[916 + i] = IXGBE_GET_STAT(adapter, pxofftxc[i]);
	for (i = 0; i < 8; i++)
		regs_buff[924 + i] = IXGBE_GET_STAT(adapter, pxoffrxc[i]);
	regs_buff[932] = IXGBE_GET_STAT(adapter, prc64);
	regs_buff[933] = IXGBE_GET_STAT(adapter, prc127);
	regs_buff[934] = IXGBE_GET_STAT(adapter, prc255);
	regs_buff[935] = IXGBE_GET_STAT(adapter, prc511);
	regs_buff[936] = IXGBE_GET_STAT(adapter, prc1023);
	regs_buff[937] = IXGBE_GET_STAT(adapter, prc1522);
	regs_buff[938] = IXGBE_GET_STAT(adapter, gprc);
	regs_buff[939] = IXGBE_GET_STAT(adapter, bprc);
	regs_buff[940] = IXGBE_GET_STAT(adapter, mprc);
	regs_buff[941] = IXGBE_GET_STAT(adapter, gptc);
	regs_buff[942] = (u32)IXGBE_GET_STAT(adapter, gorc);
	regs_buff[943] = (u32)(IXGBE_GET_STAT(adapter, gorc) >> 32);
	regs_buff[944] = (u32)IXGBE_GET_STAT(adapter, gotc);
	regs_buff[945] = (u32)(IXGBE_GET_STAT(adapter, gotc) >> 32);
	for (i = 0; i < 8; i++)
		regs_buff[946 + i] = IXGBE_GET_STAT(adapter, rnbc[i]);
	regs_buff[954] = IXGBE_GET_STAT(adapter, ruc);
	regs_buff[955] = IXGBE_GET_STAT(adapter, rfc);
	regs_buff[956] = IXGBE_GET_STAT(adapter, roc);
	regs_buff[957] = IXGBE_GET_STAT(adapter, rjc);
	regs_buff[958] = IXGBE_GET_STAT(adapter, mngprc);
	regs_buff[959] = IXGBE_GET_STAT(adapter, mngpdc);
	regs_buff[960] = IXGBE_GET_STAT(adapter, mngptc);
	regs_buff[961] = (u32)IXGBE_GET_STAT(adapter, tor);
	regs_buff[962] = (u32)(IXGBE_GET_STAT(adapter, tor) >> 32);
	regs_buff[963] = IXGBE_GET_STAT(adapter, tpr);
	regs_buff[964] = IXGBE_GET_STAT(adapter, tpt);
	regs_buff[965] = IXGBE_GET_STAT(adapter, ptc64);
	regs_buff[966] = IXGBE_GET_STAT(adapter, ptc127);
	regs_buff[967] = IXGBE_GET_STAT(adapter, ptc255);
	regs_buff[968] = IXGBE_GET_STAT(adapter, ptc511);
	regs_buff[969] = IXGBE_GET_STAT(adapter, ptc1023);
	regs_buff[970] = IXGBE_GET_STAT(adapter, ptc1522);
	regs_buff[971] = IXGBE_GET_STAT(adapter, mptc);
	regs_buff[972] = IXGBE_GET_STAT(adapter, bptc);
	regs_buff[973] = IXGBE_GET_STAT(adapter, xec);
	for (i = 0; i < 16; i++)
		regs_buff[974 + i] = IXGBE_GET_STAT(adapter, qprc[i]);
	for (i = 0; i < 16; i++)
		regs_buff[990 + i] = IXGBE_GET_STAT(adapter, qptc[i]);
	for (i = 0; i < 16; i++)
		regs_buff[1006 + i] = IXGBE_GET_STAT(adapter, qbrc[i]);
	for (i = 0; i < 16; i++)
		regs_buff[1022 + i] = IXGBE_GET_STAT(adapter, qbtc[i]);

	/* MAC */
	regs_buff[1038] = IXGBE_READ_REG(hw, IXGBE_PCS1GCFIG);
	regs_buff[1039] = IXGBE_READ_REG(hw, IXGBE_PCS1GLCTL);
	regs_buff[1040] = IXGBE_READ_REG(hw, IXGBE_PCS1GLSTA);
	regs_buff[1041] = IXGBE_READ_REG(hw, IXGBE_PCS1GDBG0);
	regs_buff[1042] = IXGBE_READ_REG(hw, IXGBE_PCS1GDBG1);
	regs_buff[1043] = IXGBE_READ_REG(hw, IXGBE_PCS1GANA);
	regs_buff[1044] = IXGBE_READ_REG(hw, IXGBE_PCS1GANLP);
	regs_buff[1045] = IXGBE_READ_REG(hw, IXGBE_PCS1GANNP);
	regs_buff[1046] = IXGBE_READ_REG(hw, IXGBE_PCS1GANLPNP);
	regs_buff[1047] = IXGBE_READ_REG(hw, IXGBE_HLREG0);
	regs_buff[1048] = IXGBE_READ_REG(hw, IXGBE_HLREG1);
	regs_buff[1049] = IXGBE_READ_REG(hw, IXGBE_PAP);
	regs_buff[1050] = IXGBE_READ_REG(hw, IXGBE_MACA);
	regs_buff[1051] = IXGBE_READ_REG(hw, IXGBE_APAE);
	regs_buff[1052] = IXGBE_READ_REG(hw, IXGBE_ARD);
	regs_buff[1053] = IXGBE_READ_REG(hw, IXGBE_AIS);
	regs_buff[1054] = IXGBE_READ_REG(hw, IXGBE_MSCA);
	regs_buff[1055] = IXGBE_READ_REG(hw, IXGBE_MSRWD);
	regs_buff[1056] = IXGBE_READ_REG(hw, IXGBE_MLADD);
	regs_buff[1057] = IXGBE_READ_REG(hw, IXGBE_MHADD);
	regs_buff[1058] = IXGBE_READ_REG(hw, IXGBE_TREG);
	regs_buff[1059] = IXGBE_READ_REG(hw, IXGBE_PCSS1);
	regs_buff[1060] = IXGBE_READ_REG(hw, IXGBE_PCSS2);
	regs_buff[1061] = IXGBE_READ_REG(hw, IXGBE_XPCSS);
	regs_buff[1062] = IXGBE_READ_REG(hw, IXGBE_SERDESC);
	regs_buff[1063] = IXGBE_READ_REG(hw, IXGBE_MACS);
	regs_buff[1064] = IXGBE_READ_REG(hw, IXGBE_AUTOC);
	regs_buff[1065] = IXGBE_READ_REG(hw, IXGBE_LINKS);
	regs_buff[1066] = IXGBE_READ_REG(hw, IXGBE_AUTOC2);
	regs_buff[1067] = IXGBE_READ_REG(hw, IXGBE_AUTOC3);
	regs_buff[1068] = IXGBE_READ_REG(hw, IXGBE_ANLP1);
	regs_buff[1069] = IXGBE_READ_REG(hw, IXGBE_ANLP2);
	regs_buff[1070] = IXGBE_READ_REG(hw, IXGBE_ATLASCTL);

	/* Diagnostic */
	regs_buff[1071] = IXGBE_READ_REG(hw, IXGBE_RDSTATCTL);
	for (i = 0; i < 8; i++)
		regs_buff[1072 + i] = IXGBE_READ_REG(hw, IXGBE_RDSTAT(i));
	regs_buff[1080] = IXGBE_READ_REG(hw, IXGBE_RDHMPN);
	for (i = 0; i < 4; i++)
		regs_buff[1081 + i] = IXGBE_READ_REG(hw, IXGBE_RIC_DW(i));
	regs_buff[1085] = IXGBE_READ_REG(hw, IXGBE_RDPROBE);
	regs_buff[1086] = IXGBE_READ_REG(hw, IXGBE_TDSTATCTL);
	for (i = 0; i < 8; i++)
		regs_buff[1087 + i] = IXGBE_READ_REG(hw, IXGBE_TDSTAT(i));
	regs_buff[1095] = IXGBE_READ_REG(hw, IXGBE_TDHMPN);
	for (i = 0; i < 4; i++)
		regs_buff[1096 + i] = IXGBE_READ_REG(hw, IXGBE_TIC_DW(i));
	regs_buff[1100] = IXGBE_READ_REG(hw, IXGBE_TDPROBE);
	regs_buff[1101] = IXGBE_READ_REG(hw, IXGBE_TXBUFCTRL);
	for (i = 0; i < 4; i++)
		regs_buff[1102 + i] = IXGBE_READ_REG(hw, IXGBE_TXBUFDATA(i));
	regs_buff[1106] = IXGBE_READ_REG(hw, IXGBE_RXBUFCTRL);
	for (i = 0; i < 4; i++)
		regs_buff[1107 + i] = IXGBE_READ_REG(hw, IXGBE_RXBUFDATA(i));
	for (i = 0; i < 8; i++)
		regs_buff[1111 + i] = IXGBE_READ_REG(hw, IXGBE_PCIE_DIAG(i));
	regs_buff[1119] = IXGBE_READ_REG(hw, IXGBE_RFVAL);
	regs_buff[1120] = IXGBE_READ_REG(hw, IXGBE_MDFTC1);
	regs_buff[1121] = IXGBE_READ_REG(hw, IXGBE_MDFTC2);
	regs_buff[1122] = IXGBE_READ_REG(hw, IXGBE_MDFTFIFO1);
	regs_buff[1123] = IXGBE_READ_REG(hw, IXGBE_MDFTFIFO2);
	regs_buff[1124] = IXGBE_READ_REG(hw, IXGBE_MDFTS);
	regs_buff[1125] = IXGBE_READ_REG(hw, IXGBE_PCIEECCCTL);
	regs_buff[1126] = IXGBE_READ_REG(hw, IXGBE_PBTXECC);
	regs_buff[1127] = IXGBE_READ_REG(hw, IXGBE_PBRXECC);

	/* 82599 X540 specific registers  */
	regs_buff[1128] = IXGBE_READ_REG(hw, IXGBE_MFLCN);

	/* 82599 X540 specific DCB registers  */
	regs_buff[1129] = IXGBE_READ_REG(hw, IXGBE_RTRUP2TC);
	regs_buff[1130] = IXGBE_READ_REG(hw, IXGBE_RTTUP2TC);
	for (i = 0; i < 4; i++)
		regs_buff[1131 + i] = IXGBE_READ_REG(hw, IXGBE_TXLLQ(i));
	regs_buff[1135] = IXGBE_READ_REG(hw, IXGBE_RTTBCNRM);
					/* same as RTTQCNRM */
	regs_buff[1136] = IXGBE_READ_REG(hw, IXGBE_RTTBCNRD);
					/* same as RTTQCNRR */

	/* X540 specific DCB registers  */
	regs_buff[1137] = IXGBE_READ_REG(hw, IXGBE_RTTQCNCR);
	regs_buff[1138] = IXGBE_READ_REG(hw, IXGBE_RTTQCNTG);

	/* Security config registers */
	regs_buff[1139] = IXGBE_READ_REG(hw, IXGBE_SECTXCTRL);
	regs_buff[1140] = IXGBE_READ_REG(hw, IXGBE_SECTXSTAT);
	regs_buff[1141] = IXGBE_READ_REG(hw, IXGBE_SECTXBUFFAF);
	regs_buff[1142] = IXGBE_READ_REG(hw, IXGBE_SECTXMINIFG);
	regs_buff[1143] = IXGBE_READ_REG(hw, IXGBE_SECRXCTRL);
	regs_buff[1144] = IXGBE_READ_REG(hw, IXGBE_SECRXSTAT);
}

static int ixgbe_get_eeprom_len(struct net_device *netdev)
{
	struct ixgbe_adapter *adapter = netdev_priv(netdev);
	return adapter->hw.eeprom.word_size * 2;
}

static int ixgbe_get_eeprom(struct net_device *netdev,
			    struct ethtool_eeprom *eeprom, u8 *bytes)
{
	struct ixgbe_adapter *adapter = netdev_priv(netdev);
	struct ixgbe_hw *hw = &adapter->hw;
	u16 *eeprom_buff;
	int first_word, last_word, eeprom_len;
	int ret_val = 0;
	u16 i;

	if (eeprom->len == 0)
		return -EINVAL;

	eeprom->magic = hw->vendor_id | (hw->device_id << 16);

	first_word = eeprom->offset >> 1;
	last_word = (eeprom->offset + eeprom->len - 1) >> 1;
	eeprom_len = last_word - first_word + 1;

	eeprom_buff = kmalloc_array(eeprom_len, sizeof(u16), GFP_KERNEL);
	if (!eeprom_buff)
		return -ENOMEM;

	ret_val = hw->eeprom.ops.read_buffer(hw, first_word, eeprom_len,
					     eeprom_buff);

	/* Device's eeprom is always little-endian, word addressable */
	for (i = 0; i < eeprom_len; i++)
		le16_to_cpus(&eeprom_buff[i]);

	memcpy(bytes, (u8 *)eeprom_buff + (eeprom->offset & 1), eeprom->len);
	kfree(eeprom_buff);

	return ret_val;
}

static int ixgbe_set_eeprom(struct net_device *netdev,
			    struct ethtool_eeprom *eeprom, u8 *bytes)
{
	struct ixgbe_adapter *adapter = netdev_priv(netdev);
	struct ixgbe_hw *hw = &adapter->hw;
	u16 *eeprom_buff;
	void *ptr;
	int max_len, first_word, last_word, ret_val = 0;
	u16 i;

	if (eeprom->len == 0)
		return -EINVAL;

	if (eeprom->magic != (hw->vendor_id | (hw->device_id << 16)))
		return -EINVAL;

	max_len = hw->eeprom.word_size * 2;

	first_word = eeprom->offset >> 1;
	last_word = (eeprom->offset + eeprom->len - 1) >> 1;
	eeprom_buff = kmalloc(max_len, GFP_KERNEL);
	if (!eeprom_buff)
		return -ENOMEM;

	ptr = eeprom_buff;

	if (eeprom->offset & 1) {
		/*
		 * need read/modify/write of first changed EEPROM word
		 * only the second byte of the word is being modified
		 */
		ret_val = hw->eeprom.ops.read(hw, first_word, &eeprom_buff[0]);
		if (ret_val)
			goto err;

		ptr++;
	}
	if ((eeprom->offset + eeprom->len) & 1) {
		/*
		 * need read/modify/write of last changed EEPROM word
		 * only the first byte of the word is being modified
		 */
		ret_val = hw->eeprom.ops.read(hw, last_word,
					  &eeprom_buff[last_word - first_word]);
		if (ret_val)
			goto err;
	}

	/* Device's eeprom is always little-endian, word addressable */
	for (i = 0; i < last_word - first_word + 1; i++)
		le16_to_cpus(&eeprom_buff[i]);

	memcpy(ptr, bytes, eeprom->len);

	for (i = 0; i < last_word - first_word + 1; i++)
		cpu_to_le16s(&eeprom_buff[i]);

	ret_val = hw->eeprom.ops.write_buffer(hw, first_word,
					      last_word - first_word + 1,
					      eeprom_buff);

	/* Update the checksum */
	if (ret_val == 0)
		hw->eeprom.ops.update_checksum(hw);

err:
	kfree(eeprom_buff);
	return ret_val;
}

static void ixgbe_get_drvinfo(struct net_device *netdev,
			      struct ethtool_drvinfo *drvinfo)
{
	struct ixgbe_adapter *adapter = netdev_priv(netdev);

	strscpy(drvinfo->driver, ixgbe_driver_name, sizeof(drvinfo->driver));

	strscpy(drvinfo->fw_version, adapter->eeprom_id,
		sizeof(drvinfo->fw_version));

	strscpy(drvinfo->bus_info, pci_name(adapter->pdev),
		sizeof(drvinfo->bus_info));

	drvinfo->n_priv_flags = IXGBE_PRIV_FLAGS_STR_LEN;
}

static u32 ixgbe_get_max_rxd(struct ixgbe_adapter *adapter)
{
	switch (adapter->hw.mac.type) {
	case ixgbe_mac_82598EB:
		return IXGBE_MAX_RXD_82598;
	case ixgbe_mac_82599EB:
		return IXGBE_MAX_RXD_82599;
	case ixgbe_mac_X540:
		return IXGBE_MAX_RXD_X540;
	case ixgbe_mac_X550:
	case ixgbe_mac_X550EM_x:
	case ixgbe_mac_x550em_a:
		return IXGBE_MAX_RXD_X550;
	default:
		return IXGBE_MAX_RXD_82598;
	}
}

static u32 ixgbe_get_max_txd(struct ixgbe_adapter *adapter)
{
	switch (adapter->hw.mac.type) {
	case ixgbe_mac_82598EB:
		return IXGBE_MAX_TXD_82598;
	case ixgbe_mac_82599EB:
		return IXGBE_MAX_TXD_82599;
	case ixgbe_mac_X540:
		return IXGBE_MAX_TXD_X540;
	case ixgbe_mac_X550:
	case ixgbe_mac_X550EM_x:
	case ixgbe_mac_x550em_a:
		return IXGBE_MAX_TXD_X550;
	default:
		return IXGBE_MAX_TXD_82598;
	}
}

static void ixgbe_get_ringparam(struct net_device *netdev,
				struct ethtool_ringparam *ring,
				struct kernel_ethtool_ringparam *kernel_ring,
				struct netlink_ext_ack *extack)
{
	struct ixgbe_adapter *adapter = netdev_priv(netdev);
	struct ixgbe_ring *tx_ring = adapter->tx_ring[0];
	struct ixgbe_ring *rx_ring = adapter->rx_ring[0];

	ring->rx_max_pending = ixgbe_get_max_rxd(adapter);
	ring->tx_max_pending = ixgbe_get_max_txd(adapter);
	ring->rx_pending = rx_ring->count;
	ring->tx_pending = tx_ring->count;
}

static int ixgbe_set_ringparam(struct net_device *netdev,
			       struct ethtool_ringparam *ring,
			       struct kernel_ethtool_ringparam *kernel_ring,
			       struct netlink_ext_ack *extack)
{
	struct ixgbe_adapter *adapter = netdev_priv(netdev);
	struct ixgbe_ring *temp_ring;
	int i, j, err = 0;
	u32 new_rx_count, new_tx_count;

	if ((ring->rx_mini_pending) || (ring->rx_jumbo_pending))
		return -EINVAL;

	new_tx_count = clamp_t(u32, ring->tx_pending,
			       IXGBE_MIN_TXD, ixgbe_get_max_txd(adapter));
	new_tx_count = ALIGN(new_tx_count, IXGBE_REQ_TX_DESCRIPTOR_MULTIPLE);

	new_rx_count = clamp_t(u32, ring->rx_pending,
			       IXGBE_MIN_RXD, ixgbe_get_max_rxd(adapter));
	new_rx_count = ALIGN(new_rx_count, IXGBE_REQ_RX_DESCRIPTOR_MULTIPLE);

	if ((new_tx_count == adapter->tx_ring_count) &&
	    (new_rx_count == adapter->rx_ring_count)) {
		/* nothing to do */
		return 0;
	}

	while (test_and_set_bit(__IXGBE_RESETTING, &adapter->state))
		usleep_range(1000, 2000);

	if (!netif_running(adapter->netdev)) {
		for (i = 0; i < adapter->num_tx_queues; i++)
			adapter->tx_ring[i]->count = new_tx_count;
		for (i = 0; i < adapter->num_xdp_queues; i++)
			adapter->xdp_ring[i]->count = new_tx_count;
		for (i = 0; i < adapter->num_rx_queues; i++)
			adapter->rx_ring[i]->count = new_rx_count;
		adapter->tx_ring_count = new_tx_count;
		adapter->xdp_ring_count = new_tx_count;
		adapter->rx_ring_count = new_rx_count;
		goto clear_reset;
	}

	/* allocate temporary buffer to store rings in */
	i = max_t(int, adapter->num_tx_queues + adapter->num_xdp_queues,
		  adapter->num_rx_queues);
	temp_ring = vmalloc(array_size(i, sizeof(struct ixgbe_ring)));

	if (!temp_ring) {
		err = -ENOMEM;
		goto clear_reset;
	}

	ixgbe_down(adapter);

	/*
	 * Setup new Tx resources and free the old Tx resources in that order.
	 * We can then assign the new resources to the rings via a memcpy.
	 * The advantage to this approach is that we are guaranteed to still
	 * have resources even in the case of an allocation failure.
	 */
	if (new_tx_count != adapter->tx_ring_count) {
		for (i = 0; i < adapter->num_tx_queues; i++) {
			memcpy(&temp_ring[i], adapter->tx_ring[i],
			       sizeof(struct ixgbe_ring));

			temp_ring[i].count = new_tx_count;
			err = ixgbe_setup_tx_resources(&temp_ring[i]);
			if (err) {
				while (i) {
					i--;
					ixgbe_free_tx_resources(&temp_ring[i]);
				}
				goto err_setup;
			}
		}

		for (j = 0; j < adapter->num_xdp_queues; j++, i++) {
			memcpy(&temp_ring[i], adapter->xdp_ring[j],
			       sizeof(struct ixgbe_ring));

			temp_ring[i].count = new_tx_count;
			err = ixgbe_setup_tx_resources(&temp_ring[i]);
			if (err) {
				while (i) {
					i--;
					ixgbe_free_tx_resources(&temp_ring[i]);
				}
				goto err_setup;
			}
		}

		for (i = 0; i < adapter->num_tx_queues; i++) {
			ixgbe_free_tx_resources(adapter->tx_ring[i]);

			memcpy(adapter->tx_ring[i], &temp_ring[i],
			       sizeof(struct ixgbe_ring));
		}
		for (j = 0; j < adapter->num_xdp_queues; j++, i++) {
			ixgbe_free_tx_resources(adapter->xdp_ring[j]);

			memcpy(adapter->xdp_ring[j], &temp_ring[i],
			       sizeof(struct ixgbe_ring));
		}

		adapter->tx_ring_count = new_tx_count;
	}

	/* Repeat the process for the Rx rings if needed */
	if (new_rx_count != adapter->rx_ring_count) {
		for (i = 0; i < adapter->num_rx_queues; i++) {
			memcpy(&temp_ring[i], adapter->rx_ring[i],
			       sizeof(struct ixgbe_ring));

			/* Clear copied XDP RX-queue info */
			memset(&temp_ring[i].xdp_rxq, 0,
			       sizeof(temp_ring[i].xdp_rxq));

			temp_ring[i].count = new_rx_count;
			err = ixgbe_setup_rx_resources(adapter, &temp_ring[i]);
			if (err) {
				while (i) {
					i--;
					ixgbe_free_rx_resources(&temp_ring[i]);
				}
				goto err_setup;
			}

		}

		for (i = 0; i < adapter->num_rx_queues; i++) {
			ixgbe_free_rx_resources(adapter->rx_ring[i]);

			memcpy(adapter->rx_ring[i], &temp_ring[i],
			       sizeof(struct ixgbe_ring));
		}

		adapter->rx_ring_count = new_rx_count;
	}

err_setup:
	ixgbe_up(adapter);
	vfree(temp_ring);
clear_reset:
	clear_bit(__IXGBE_RESETTING, &adapter->state);
	return err;
}

static int ixgbe_get_sset_count(struct net_device *netdev, int sset)
{
	switch (sset) {
	case ETH_SS_TEST:
		return IXGBE_TEST_LEN;
	case ETH_SS_STATS:
		return IXGBE_STATS_LEN;
	case ETH_SS_PRIV_FLAGS:
		return IXGBE_PRIV_FLAGS_STR_LEN;
	default:
		return -EOPNOTSUPP;
	}
}

static void ixgbe_get_ethtool_stats(struct net_device *netdev,
				    struct ethtool_stats *stats, u64 *data)
{
	struct ixgbe_adapter *adapter = netdev_priv(netdev);
	struct rtnl_link_stats64 temp;
	const struct rtnl_link_stats64 *net_stats;
	unsigned int start;
	struct ixgbe_ring *ring;
	int i, j;
	char *p = NULL;

	ixgbe_update_stats(adapter);
	net_stats = dev_get_stats(netdev, &temp);
	for (i = 0; i < IXGBE_GLOBAL_STATS_LEN; i++) {
		switch (ixgbe_gstrings_stats[i].type) {
		case NETDEV_STATS:
			p = (char *) net_stats +
					ixgbe_gstrings_stats[i].stat_offset;
			break;
		case IXGBE_STATS:
			p = (char *) adapter +
					ixgbe_gstrings_stats[i].stat_offset;
			break;
		default:
			data[i] = 0;
			continue;
		}

		data[i] = (ixgbe_gstrings_stats[i].sizeof_stat ==
			   sizeof(u64)) ? *(u64 *)p : *(u32 *)p;
	}
	for (j = 0; j < netdev->num_tx_queues; j++) {
		ring = adapter->tx_ring[j];
		if (!ring) {
			data[i] = 0;
			data[i+1] = 0;
			i += 2;
			continue;
		}

		do {
			start = u64_stats_fetch_begin(&ring->syncp);
			data[i]   = ring->stats.packets;
			data[i+1] = ring->stats.bytes;
		} while (u64_stats_fetch_retry(&ring->syncp, start));
		i += 2;
	}
	for (j = 0; j < IXGBE_NUM_RX_QUEUES; j++) {
		ring = adapter->rx_ring[j];
		if (!ring) {
			data[i] = 0;
			data[i+1] = 0;
			i += 2;
			continue;
		}

		do {
			start = u64_stats_fetch_begin(&ring->syncp);
			data[i]   = ring->stats.packets;
			data[i+1] = ring->stats.bytes;
		} while (u64_stats_fetch_retry(&ring->syncp, start));
		i += 2;
	}

	for (j = 0; j < IXGBE_MAX_PACKET_BUFFERS; j++) {
		data[i++] = adapter->stats.pxontxc[j];
		data[i++] = adapter->stats.pxofftxc[j];
	}
	for (j = 0; j < IXGBE_MAX_PACKET_BUFFERS; j++) {
		data[i++] = adapter->stats.pxonrxc[j];
		data[i++] = adapter->stats.pxoffrxc[j];
	}
}

static void ixgbe_get_strings(struct net_device *netdev, u32 stringset,
			      u8 *data)
{
	unsigned int i;
	u8 *p = data;

	switch (stringset) {
	case ETH_SS_TEST:
		for (i = 0; i < IXGBE_TEST_LEN; i++)
			ethtool_puts(&p, ixgbe_gstrings_test[i]);
		break;
	case ETH_SS_STATS:
		for (i = 0; i < IXGBE_GLOBAL_STATS_LEN; i++)
			ethtool_puts(&p, ixgbe_gstrings_stats[i].stat_string);
		for (i = 0; i < netdev->num_tx_queues; i++) {
			ethtool_sprintf(&p, "tx_queue_%u_packets", i);
			ethtool_sprintf(&p, "tx_queue_%u_bytes", i);
		}
		for (i = 0; i < IXGBE_NUM_RX_QUEUES; i++) {
			ethtool_sprintf(&p, "rx_queue_%u_packets", i);
			ethtool_sprintf(&p, "rx_queue_%u_bytes", i);
		}
		for (i = 0; i < IXGBE_MAX_PACKET_BUFFERS; i++) {
			ethtool_sprintf(&p, "tx_pb_%u_pxon", i);
			ethtool_sprintf(&p, "tx_pb_%u_pxoff", i);
		}
		for (i = 0; i < IXGBE_MAX_PACKET_BUFFERS; i++) {
			ethtool_sprintf(&p, "rx_pb_%u_pxon", i);
			ethtool_sprintf(&p, "rx_pb_%u_pxoff", i);
		}
		/* BUG_ON(p - data != IXGBE_STATS_LEN * ETH_GSTRING_LEN); */
		break;
	case ETH_SS_PRIV_FLAGS:
		memcpy(data, ixgbe_priv_flags_strings,
		       IXGBE_PRIV_FLAGS_STR_LEN * ETH_GSTRING_LEN);
	}
}

static int ixgbe_link_test(struct ixgbe_adapter *adapter, u64 *data)
{
	struct ixgbe_hw *hw = &adapter->hw;
	bool link_up;
	u32 link_speed = 0;

	if (ixgbe_removed(hw->hw_addr)) {
		*data = 1;
		return 1;
	}
	*data = 0;

	hw->mac.ops.check_link(hw, &link_speed, &link_up, true);
	if (link_up)
		return *data;
	else
		*data = 1;
	return *data;
}

/* ethtool register test data */
struct ixgbe_reg_test {
	u16 reg;
	u8  array_len;
	u8  test_type;
	u32 mask;
	u32 write;
};

/* In the hardware, registers are laid out either singly, in arrays
 * spaced 0x40 bytes apart, or in contiguous tables.  We assume
 * most tests take place on arrays or single registers (handled
 * as a single-element array) and special-case the tables.
 * Table tests are always pattern tests.
 *
 * We also make provision for some required setup steps by specifying
 * registers to be written without any read-back testing.
 */

#define PATTERN_TEST	1
#define SET_READ_TEST	2
#define WRITE_NO_TEST	3
#define TABLE32_TEST	4
#define TABLE64_TEST_LO	5
#define TABLE64_TEST_HI	6

/* default 82599 register test */
static const struct ixgbe_reg_test reg_test_82599[] = {
	{ IXGBE_FCRTL_82599(0), 1, PATTERN_TEST, 0x8007FFF0, 0x8007FFF0 },
	{ IXGBE_FCRTH_82599(0), 1, PATTERN_TEST, 0x8007FFF0, 0x8007FFF0 },
	{ IXGBE_PFCTOP, 1, PATTERN_TEST, 0xFFFFFFFF, 0xFFFFFFFF },
	{ IXGBE_VLNCTRL, 1, PATTERN_TEST, 0x00000000, 0x00000000 },
	{ IXGBE_RDBAL(0), 4, PATTERN_TEST, 0xFFFFFF80, 0xFFFFFF80 },
	{ IXGBE_RDBAH(0), 4, PATTERN_TEST, 0xFFFFFFFF, 0xFFFFFFFF },
	{ IXGBE_RDLEN(0), 4, PATTERN_TEST, 0x000FFF80, 0x000FFFFF },
	{ IXGBE_RXDCTL(0), 4, WRITE_NO_TEST, 0, IXGBE_RXDCTL_ENABLE },
	{ IXGBE_RDT(0), 4, PATTERN_TEST, 0x0000FFFF, 0x0000FFFF },
	{ IXGBE_RXDCTL(0), 4, WRITE_NO_TEST, 0, 0 },
	{ IXGBE_FCRTH(0), 1, PATTERN_TEST, 0x8007FFF0, 0x8007FFF0 },
	{ IXGBE_FCTTV(0), 1, PATTERN_TEST, 0xFFFFFFFF, 0xFFFFFFFF },
	{ IXGBE_TDBAL(0), 4, PATTERN_TEST, 0xFFFFFF80, 0xFFFFFFFF },
	{ IXGBE_TDBAH(0), 4, PATTERN_TEST, 0xFFFFFFFF, 0xFFFFFFFF },
	{ IXGBE_TDLEN(0), 4, PATTERN_TEST, 0x000FFF80, 0x000FFF80 },
	{ IXGBE_RXCTRL, 1, SET_READ_TEST, 0x00000001, 0x00000001 },
	{ IXGBE_RAL(0), 16, TABLE64_TEST_LO, 0xFFFFFFFF, 0xFFFFFFFF },
	{ IXGBE_RAL(0), 16, TABLE64_TEST_HI, 0x8001FFFF, 0x800CFFFF },
	{ IXGBE_MTA(0), 128, TABLE32_TEST, 0xFFFFFFFF, 0xFFFFFFFF },
	{ .reg = 0 }
};

/* default 82598 register test */
static const struct ixgbe_reg_test reg_test_82598[] = {
	{ IXGBE_FCRTL(0), 1, PATTERN_TEST, 0x8007FFF0, 0x8007FFF0 },
	{ IXGBE_FCRTH(0), 1, PATTERN_TEST, 0x8007FFF0, 0x8007FFF0 },
	{ IXGBE_PFCTOP, 1, PATTERN_TEST, 0xFFFFFFFF, 0xFFFFFFFF },
	{ IXGBE_VLNCTRL, 1, PATTERN_TEST, 0x00000000, 0x00000000 },
	{ IXGBE_RDBAL(0), 4, PATTERN_TEST, 0xFFFFFF80, 0xFFFFFFFF },
	{ IXGBE_RDBAH(0), 4, PATTERN_TEST, 0xFFFFFFFF, 0xFFFFFFFF },
	{ IXGBE_RDLEN(0), 4, PATTERN_TEST, 0x000FFF80, 0x000FFFFF },
	/* Enable all four RX queues before testing. */
	{ IXGBE_RXDCTL(0), 4, WRITE_NO_TEST, 0, IXGBE_RXDCTL_ENABLE },
	/* RDH is read-only for 82598, only test RDT. */
	{ IXGBE_RDT(0), 4, PATTERN_TEST, 0x0000FFFF, 0x0000FFFF },
	{ IXGBE_RXDCTL(0), 4, WRITE_NO_TEST, 0, 0 },
	{ IXGBE_FCRTH(0), 1, PATTERN_TEST, 0x8007FFF0, 0x8007FFF0 },
	{ IXGBE_FCTTV(0), 1, PATTERN_TEST, 0xFFFFFFFF, 0xFFFFFFFF },
	{ IXGBE_TIPG, 1, PATTERN_TEST, 0x000000FF, 0x000000FF },
	{ IXGBE_TDBAL(0), 4, PATTERN_TEST, 0xFFFFFF80, 0xFFFFFFFF },
	{ IXGBE_TDBAH(0), 4, PATTERN_TEST, 0xFFFFFFFF, 0xFFFFFFFF },
	{ IXGBE_TDLEN(0), 4, PATTERN_TEST, 0x000FFF80, 0x000FFFFF },
	{ IXGBE_RXCTRL, 1, SET_READ_TEST, 0x00000003, 0x00000003 },
	{ IXGBE_DTXCTL, 1, SET_READ_TEST, 0x00000005, 0x00000005 },
	{ IXGBE_RAL(0), 16, TABLE64_TEST_LO, 0xFFFFFFFF, 0xFFFFFFFF },
	{ IXGBE_RAL(0), 16, TABLE64_TEST_HI, 0x800CFFFF, 0x800CFFFF },
	{ IXGBE_MTA(0), 128, TABLE32_TEST, 0xFFFFFFFF, 0xFFFFFFFF },
	{ .reg = 0 }
};

static bool reg_pattern_test(struct ixgbe_adapter *adapter, u64 *data, int reg,
			     u32 mask, u32 write)
{
	u32 pat, val, before;
	static const u32 test_pattern[] = {
		0x5A5A5A5A, 0xA5A5A5A5, 0x00000000, 0xFFFFFFFF};

	if (ixgbe_removed(adapter->hw.hw_addr)) {
		*data = 1;
		return true;
	}
	for (pat = 0; pat < ARRAY_SIZE(test_pattern); pat++) {
		before = ixgbe_read_reg(&adapter->hw, reg);
		ixgbe_write_reg(&adapter->hw, reg, test_pattern[pat] & write);
		val = ixgbe_read_reg(&adapter->hw, reg);
		if (val != (test_pattern[pat] & write & mask)) {
			e_err(drv, "pattern test reg %04X failed: got 0x%08X expected 0x%08X\n",
			      reg, val, (test_pattern[pat] & write & mask));
			*data = reg;
			ixgbe_write_reg(&adapter->hw, reg, before);
			return true;
		}
		ixgbe_write_reg(&adapter->hw, reg, before);
	}
	return false;
}

static bool reg_set_and_check(struct ixgbe_adapter *adapter, u64 *data, int reg,
			      u32 mask, u32 write)
{
	u32 val, before;

	if (ixgbe_removed(adapter->hw.hw_addr)) {
		*data = 1;
		return true;
	}
	before = ixgbe_read_reg(&adapter->hw, reg);
	ixgbe_write_reg(&adapter->hw, reg, write & mask);
	val = ixgbe_read_reg(&adapter->hw, reg);
	if ((write & mask) != (val & mask)) {
		e_err(drv, "set/check reg %04X test failed: got 0x%08X expected 0x%08X\n",
		      reg, (val & mask), (write & mask));
		*data = reg;
		ixgbe_write_reg(&adapter->hw, reg, before);
		return true;
	}
	ixgbe_write_reg(&adapter->hw, reg, before);
	return false;
}

static int ixgbe_reg_test(struct ixgbe_adapter *adapter, u64 *data)
{
	const struct ixgbe_reg_test *test;
	u32 value, before, after;
	u32 i, toggle;

	if (ixgbe_removed(adapter->hw.hw_addr)) {
		e_err(drv, "Adapter removed - register test blocked\n");
		*data = 1;
		return 1;
	}
	switch (adapter->hw.mac.type) {
	case ixgbe_mac_82598EB:
		toggle = 0x7FFFF3FF;
		test = reg_test_82598;
		break;
	case ixgbe_mac_82599EB:
	case ixgbe_mac_X540:
	case ixgbe_mac_X550:
	case ixgbe_mac_X550EM_x:
	case ixgbe_mac_x550em_a:
		toggle = 0x7FFFF30F;
		test = reg_test_82599;
		break;
	default:
		*data = 1;
		return 1;
	}

	/*
	 * Because the status register is such a special case,
	 * we handle it separately from the rest of the register
	 * tests.  Some bits are read-only, some toggle, and some
	 * are writeable on newer MACs.
	 */
	before = ixgbe_read_reg(&adapter->hw, IXGBE_STATUS);
	value = (ixgbe_read_reg(&adapter->hw, IXGBE_STATUS) & toggle);
	ixgbe_write_reg(&adapter->hw, IXGBE_STATUS, toggle);
	after = ixgbe_read_reg(&adapter->hw, IXGBE_STATUS) & toggle;
	if (value != after) {
		e_err(drv, "failed STATUS register test got: 0x%08X expected: 0x%08X\n",
		      after, value);
		*data = 1;
		return 1;
	}
	/* restore previous status */
	ixgbe_write_reg(&adapter->hw, IXGBE_STATUS, before);

	/*
	 * Perform the remainder of the register test, looping through
	 * the test table until we either fail or reach the null entry.
	 */
	while (test->reg) {
		for (i = 0; i < test->array_len; i++) {
			bool b = false;

			switch (test->test_type) {
			case PATTERN_TEST:
				b = reg_pattern_test(adapter, data,
						     test->reg + (i * 0x40),
						     test->mask,
						     test->write);
				break;
			case SET_READ_TEST:
				b = reg_set_and_check(adapter, data,
						      test->reg + (i * 0x40),
						      test->mask,
						      test->write);
				break;
			case WRITE_NO_TEST:
				ixgbe_write_reg(&adapter->hw,
						test->reg + (i * 0x40),
						test->write);
				break;
			case TABLE32_TEST:
				b = reg_pattern_test(adapter, data,
						     test->reg + (i * 4),
						     test->mask,
						     test->write);
				break;
			case TABLE64_TEST_LO:
				b = reg_pattern_test(adapter, data,
						     test->reg + (i * 8),
						     test->mask,
						     test->write);
				break;
			case TABLE64_TEST_HI:
				b = reg_pattern_test(adapter, data,
						     (test->reg + 4) + (i * 8),
						     test->mask,
						     test->write);
				break;
			}
			if (b)
				return 1;
		}
		test++;
	}

	*data = 0;
	return 0;
}

static int ixgbe_eeprom_test(struct ixgbe_adapter *adapter, u64 *data)
{
	struct ixgbe_hw *hw = &adapter->hw;
	if (hw->eeprom.ops.validate_checksum(hw, NULL))
		*data = 1;
	else
		*data = 0;
	return *data;
}

static irqreturn_t ixgbe_test_intr(int irq, void *data)
{
	struct net_device *netdev = (struct net_device *) data;
	struct ixgbe_adapter *adapter = netdev_priv(netdev);

	adapter->test_icr |= IXGBE_READ_REG(&adapter->hw, IXGBE_EICR);

	return IRQ_HANDLED;
}

static int ixgbe_intr_test(struct ixgbe_adapter *adapter, u64 *data)
{
	struct net_device *netdev = adapter->netdev;
	u32 mask, i = 0, shared_int = true;
	u32 irq = adapter->pdev->irq;

	*data = 0;

	/* Hook up test interrupt handler just for this test */
	if (adapter->msix_entries) {
		/* NOTE: we don't test MSI-X interrupts here, yet */
		return 0;
	} else if (adapter->flags & IXGBE_FLAG_MSI_ENABLED) {
		shared_int = false;
		if (request_irq(irq, ixgbe_test_intr, 0, netdev->name,
				netdev)) {
			*data = 1;
			return -1;
		}
	} else if (!request_irq(irq, ixgbe_test_intr, IRQF_PROBE_SHARED,
				netdev->name, netdev)) {
		shared_int = false;
	} else if (request_irq(irq, ixgbe_test_intr, IRQF_SHARED,
			       netdev->name, netdev)) {
		*data = 1;
		return -1;
	}
	e_info(hw, "testing %s interrupt\n", shared_int ?
	       "shared" : "unshared");

	/* Disable all the interrupts */
	IXGBE_WRITE_REG(&adapter->hw, IXGBE_EIMC, 0xFFFFFFFF);
	IXGBE_WRITE_FLUSH(&adapter->hw);
	usleep_range(10000, 20000);

	/* Test each interrupt */
	for (; i < 10; i++) {
		/* Interrupt to test */
		mask = BIT(i);

		if (!shared_int) {
			/*
			 * Disable the interrupts to be reported in
			 * the cause register and then force the same
			 * interrupt and see if one gets posted.  If
			 * an interrupt was posted to the bus, the
			 * test failed.
			 */
			adapter->test_icr = 0;
			IXGBE_WRITE_REG(&adapter->hw, IXGBE_EIMC,
					~mask & 0x00007FFF);
			IXGBE_WRITE_REG(&adapter->hw, IXGBE_EICS,
					~mask & 0x00007FFF);
			IXGBE_WRITE_FLUSH(&adapter->hw);
			usleep_range(10000, 20000);

			if (adapter->test_icr & mask) {
				*data = 3;
				break;
			}
		}

		/*
		 * Enable the interrupt to be reported in the cause
		 * register and then force the same interrupt and see
		 * if one gets posted.  If an interrupt was not posted
		 * to the bus, the test failed.
		 */
		adapter->test_icr = 0;
		IXGBE_WRITE_REG(&adapter->hw, IXGBE_EIMS, mask);
		IXGBE_WRITE_REG(&adapter->hw, IXGBE_EICS, mask);
		IXGBE_WRITE_FLUSH(&adapter->hw);
		usleep_range(10000, 20000);

		if (!(adapter->test_icr & mask)) {
			*data = 4;
			break;
		}

		if (!shared_int) {
			/*
			 * Disable the other interrupts to be reported in
			 * the cause register and then force the other
			 * interrupts and see if any get posted.  If
			 * an interrupt was posted to the bus, the
			 * test failed.
			 */
			adapter->test_icr = 0;
			IXGBE_WRITE_REG(&adapter->hw, IXGBE_EIMC,
					~mask & 0x00007FFF);
			IXGBE_WRITE_REG(&adapter->hw, IXGBE_EICS,
					~mask & 0x00007FFF);
			IXGBE_WRITE_FLUSH(&adapter->hw);
			usleep_range(10000, 20000);

			if (adapter->test_icr) {
				*data = 5;
				break;
			}
		}
	}

	/* Disable all the interrupts */
	IXGBE_WRITE_REG(&adapter->hw, IXGBE_EIMC, 0xFFFFFFFF);
	IXGBE_WRITE_FLUSH(&adapter->hw);
	usleep_range(10000, 20000);

	/* Unhook test interrupt handler */
	free_irq(irq, netdev);

	return *data;
}

static void ixgbe_free_desc_rings(struct ixgbe_adapter *adapter)
{
	/* Shut down the DMA engines now so they can be reinitialized later,
	 * since the test rings and normally used rings should overlap on
	 * queue 0 we can just use the standard disable Rx/Tx calls and they
	 * will take care of disabling the test rings for us.
	 */

	/* first Rx */
	ixgbe_disable_rx(adapter);

	/* now Tx */
	ixgbe_disable_tx(adapter);

	ixgbe_reset(adapter);

	ixgbe_free_tx_resources(&adapter->test_tx_ring);
	ixgbe_free_rx_resources(&adapter->test_rx_ring);
}

static int ixgbe_setup_desc_rings(struct ixgbe_adapter *adapter)
{
	struct ixgbe_ring *tx_ring = &adapter->test_tx_ring;
	struct ixgbe_ring *rx_ring = &adapter->test_rx_ring;
	struct ixgbe_hw *hw = &adapter->hw;
	u32 rctl, reg_data;
	int ret_val;
	int err;

	/* Setup Tx descriptor ring and Tx buffers */
	tx_ring->count = IXGBE_DEFAULT_TXD;
	tx_ring->queue_index = 0;
	tx_ring->dev = &adapter->pdev->dev;
	tx_ring->netdev = adapter->netdev;
	tx_ring->reg_idx = adapter->tx_ring[0]->reg_idx;

	err = ixgbe_setup_tx_resources(tx_ring);
	if (err)
		return 1;

	switch (adapter->hw.mac.type) {
	case ixgbe_mac_82599EB:
	case ixgbe_mac_X540:
	case ixgbe_mac_X550:
	case ixgbe_mac_X550EM_x:
	case ixgbe_mac_x550em_a:
		reg_data = IXGBE_READ_REG(&adapter->hw, IXGBE_DMATXCTL);
		reg_data |= IXGBE_DMATXCTL_TE;
		IXGBE_WRITE_REG(&adapter->hw, IXGBE_DMATXCTL, reg_data);
		break;
	default:
		break;
	}

	ixgbe_configure_tx_ring(adapter, tx_ring);

	/* Setup Rx Descriptor ring and Rx buffers */
	rx_ring->count = IXGBE_DEFAULT_RXD;
	rx_ring->queue_index = 0;
	rx_ring->dev = &adapter->pdev->dev;
	rx_ring->netdev = adapter->netdev;
	rx_ring->reg_idx = adapter->rx_ring[0]->reg_idx;

	err = ixgbe_setup_rx_resources(adapter, rx_ring);
	if (err) {
		ret_val = 4;
		goto err_nomem;
	}

	hw->mac.ops.disable_rx(hw);

	ixgbe_configure_rx_ring(adapter, rx_ring);

	rctl = IXGBE_READ_REG(&adapter->hw, IXGBE_RXCTRL);
	rctl |= IXGBE_RXCTRL_DMBYPS;
	IXGBE_WRITE_REG(&adapter->hw, IXGBE_RXCTRL, rctl);

	hw->mac.ops.enable_rx(hw);

	return 0;

err_nomem:
	ixgbe_free_desc_rings(adapter);
	return ret_val;
}

static int ixgbe_setup_loopback_test(struct ixgbe_adapter *adapter)
{
	struct ixgbe_hw *hw = &adapter->hw;
	u32 reg_data;


	/* Setup MAC loopback */
	reg_data = IXGBE_READ_REG(hw, IXGBE_HLREG0);
	reg_data |= IXGBE_HLREG0_LPBK;
	IXGBE_WRITE_REG(hw, IXGBE_HLREG0, reg_data);

	reg_data = IXGBE_READ_REG(hw, IXGBE_FCTRL);
	reg_data |= IXGBE_FCTRL_BAM | IXGBE_FCTRL_SBP | IXGBE_FCTRL_MPE;
	IXGBE_WRITE_REG(hw, IXGBE_FCTRL, reg_data);

	/* X540 and X550 needs to set the MACC.FLU bit to force link up */
	switch (adapter->hw.mac.type) {
	case ixgbe_mac_X540:
	case ixgbe_mac_X550:
	case ixgbe_mac_X550EM_x:
	case ixgbe_mac_x550em_a:
		reg_data = IXGBE_READ_REG(hw, IXGBE_MACC);
		reg_data |= IXGBE_MACC_FLU;
		IXGBE_WRITE_REG(hw, IXGBE_MACC, reg_data);
		break;
	default:
		if (hw->mac.orig_autoc) {
			reg_data = hw->mac.orig_autoc | IXGBE_AUTOC_FLU;
			IXGBE_WRITE_REG(hw, IXGBE_AUTOC, reg_data);
		} else {
			return 10;
		}
	}
	IXGBE_WRITE_FLUSH(hw);
	usleep_range(10000, 20000);

	/* Disable Atlas Tx lanes; re-enabled in reset path */
	if (hw->mac.type == ixgbe_mac_82598EB) {
		u8 atlas;

		hw->mac.ops.read_analog_reg8(hw, IXGBE_ATLAS_PDN_LPBK, &atlas);
		atlas |= IXGBE_ATLAS_PDN_TX_REG_EN;
		hw->mac.ops.write_analog_reg8(hw, IXGBE_ATLAS_PDN_LPBK, atlas);

		hw->mac.ops.read_analog_reg8(hw, IXGBE_ATLAS_PDN_10G, &atlas);
		atlas |= IXGBE_ATLAS_PDN_TX_10G_QL_ALL;
		hw->mac.ops.write_analog_reg8(hw, IXGBE_ATLAS_PDN_10G, atlas);

		hw->mac.ops.read_analog_reg8(hw, IXGBE_ATLAS_PDN_1G, &atlas);
		atlas |= IXGBE_ATLAS_PDN_TX_1G_QL_ALL;
		hw->mac.ops.write_analog_reg8(hw, IXGBE_ATLAS_PDN_1G, atlas);

		hw->mac.ops.read_analog_reg8(hw, IXGBE_ATLAS_PDN_AN, &atlas);
		atlas |= IXGBE_ATLAS_PDN_TX_AN_QL_ALL;
		hw->mac.ops.write_analog_reg8(hw, IXGBE_ATLAS_PDN_AN, atlas);
	}

	return 0;
}

static void ixgbe_loopback_cleanup(struct ixgbe_adapter *adapter)
{
	u32 reg_data;

	reg_data = IXGBE_READ_REG(&adapter->hw, IXGBE_HLREG0);
	reg_data &= ~IXGBE_HLREG0_LPBK;
	IXGBE_WRITE_REG(&adapter->hw, IXGBE_HLREG0, reg_data);
}

static void ixgbe_create_lbtest_frame(struct sk_buff *skb,
				      unsigned int frame_size)
{
	memset(skb->data, 0xFF, frame_size);
	frame_size >>= 1;
	memset(&skb->data[frame_size], 0xAA, frame_size / 2 - 1);
	skb->data[frame_size + 10] = 0xBE;
	skb->data[frame_size + 12] = 0xAF;
}

static bool ixgbe_check_lbtest_frame(struct ixgbe_rx_buffer *rx_buffer,
				     unsigned int frame_size)
{
	unsigned char *data;

	frame_size >>= 1;

	data = page_address(rx_buffer->page) + rx_buffer->page_offset;

	return data[3] == 0xFF && data[frame_size + 10] == 0xBE &&
		data[frame_size + 12] == 0xAF;
}

static u16 ixgbe_clean_test_rings(struct ixgbe_ring *rx_ring,
				  struct ixgbe_ring *tx_ring,
				  unsigned int size)
{
	union ixgbe_adv_rx_desc *rx_desc;
	u16 rx_ntc, tx_ntc, count = 0;

	/* initialize next to clean and descriptor values */
	rx_ntc = rx_ring->next_to_clean;
	tx_ntc = tx_ring->next_to_clean;
	rx_desc = IXGBE_RX_DESC(rx_ring, rx_ntc);

	while (tx_ntc != tx_ring->next_to_use) {
		union ixgbe_adv_tx_desc *tx_desc;
		struct ixgbe_tx_buffer *tx_buffer;

		tx_desc = IXGBE_TX_DESC(tx_ring, tx_ntc);

		/* if DD is not set transmit has not completed */
		if (!(tx_desc->wb.status & cpu_to_le32(IXGBE_TXD_STAT_DD)))
			return count;

		/* unmap buffer on Tx side */
		tx_buffer = &tx_ring->tx_buffer_info[tx_ntc];

		/* Free all the Tx ring sk_buffs */
		dev_kfree_skb_any(tx_buffer->skb);

		/* unmap skb header data */
		dma_unmap_single(tx_ring->dev,
				 dma_unmap_addr(tx_buffer, dma),
				 dma_unmap_len(tx_buffer, len),
				 DMA_TO_DEVICE);
		dma_unmap_len_set(tx_buffer, len, 0);

		/* increment Tx next to clean counter */
		tx_ntc++;
		if (tx_ntc == tx_ring->count)
			tx_ntc = 0;
	}

	while (rx_desc->wb.upper.length) {
		struct ixgbe_rx_buffer *rx_buffer;

		/* check Rx buffer */
		rx_buffer = &rx_ring->rx_buffer_info[rx_ntc];

		/* sync Rx buffer for CPU read */
		dma_sync_single_for_cpu(rx_ring->dev,
					rx_buffer->dma,
					ixgbe_rx_bufsz(rx_ring),
					DMA_FROM_DEVICE);

		/* verify contents of skb */
		if (ixgbe_check_lbtest_frame(rx_buffer, size))
			count++;
		else
			break;

		/* sync Rx buffer for device write */
		dma_sync_single_for_device(rx_ring->dev,
					   rx_buffer->dma,
					   ixgbe_rx_bufsz(rx_ring),
					   DMA_FROM_DEVICE);

		/* increment Rx next to clean counter */
		rx_ntc++;
		if (rx_ntc == rx_ring->count)
			rx_ntc = 0;

		/* fetch next descriptor */
		rx_desc = IXGBE_RX_DESC(rx_ring, rx_ntc);
	}

	netdev_tx_reset_queue(txring_txq(tx_ring));

	/* re-map buffers to ring, store next to clean values */
	ixgbe_alloc_rx_buffers(rx_ring, count);
	rx_ring->next_to_clean = rx_ntc;
	tx_ring->next_to_clean = tx_ntc;

	return count;
}

static int ixgbe_run_loopback_test(struct ixgbe_adapter *adapter)
{
	struct ixgbe_ring *tx_ring = &adapter->test_tx_ring;
	struct ixgbe_ring *rx_ring = &adapter->test_rx_ring;
	int i, j, lc, good_cnt, ret_val = 0;
	unsigned int size = 1024;
	netdev_tx_t tx_ret_val;
	struct sk_buff *skb;
	u32 flags_orig = adapter->flags;

	/* DCB can modify the frames on Tx */
	adapter->flags &= ~IXGBE_FLAG_DCB_ENABLED;

	/* allocate test skb */
	skb = alloc_skb(size, GFP_KERNEL);
	if (!skb)
		return 11;

	/* place data into test skb */
	ixgbe_create_lbtest_frame(skb, size);
	skb_put(skb, size);

	/*
	 * Calculate the loop count based on the largest descriptor ring
	 * The idea is to wrap the largest ring a number of times using 64
	 * send/receive pairs during each loop
	 */

	if (rx_ring->count <= tx_ring->count)
		lc = ((tx_ring->count / 64) * 2) + 1;
	else
		lc = ((rx_ring->count / 64) * 2) + 1;

	for (j = 0; j <= lc; j++) {
		/* reset count of good packets */
		good_cnt = 0;

		/* place 64 packets on the transmit queue*/
		for (i = 0; i < 64; i++) {
			skb_get(skb);
			tx_ret_val = ixgbe_xmit_frame_ring(skb,
							   adapter,
							   tx_ring);
			if (tx_ret_val == NETDEV_TX_OK)
				good_cnt++;
		}

		if (good_cnt != 64) {
			ret_val = 12;
			break;
		}

		/* allow 200 milliseconds for packets to go from Tx to Rx */
		msleep(200);

		good_cnt = ixgbe_clean_test_rings(rx_ring, tx_ring, size);
		if (good_cnt != 64) {
			ret_val = 13;
			break;
		}
	}

	/* free the original skb */
	kfree_skb(skb);
	adapter->flags = flags_orig;

	return ret_val;
}

static int ixgbe_loopback_test(struct ixgbe_adapter *adapter, u64 *data)
{
	*data = ixgbe_setup_desc_rings(adapter);
	if (*data)
		goto out;
	*data = ixgbe_setup_loopback_test(adapter);
	if (*data)
		goto err_loopback;
	*data = ixgbe_run_loopback_test(adapter);
	ixgbe_loopback_cleanup(adapter);

err_loopback:
	ixgbe_free_desc_rings(adapter);
out:
	return *data;
}

static void ixgbe_diag_test(struct net_device *netdev,
			    struct ethtool_test *eth_test, u64 *data)
{
	struct ixgbe_adapter *adapter = netdev_priv(netdev);
	bool if_running = netif_running(netdev);

	if (ixgbe_removed(adapter->hw.hw_addr)) {
		e_err(hw, "Adapter removed - test blocked\n");
		data[0] = 1;
		data[1] = 1;
		data[2] = 1;
		data[3] = 1;
		data[4] = 1;
		eth_test->flags |= ETH_TEST_FL_FAILED;
		return;
	}
	set_bit(__IXGBE_TESTING, &adapter->state);
	if (eth_test->flags == ETH_TEST_FL_OFFLINE) {
		struct ixgbe_hw *hw = &adapter->hw;

		if (adapter->flags & IXGBE_FLAG_SRIOV_ENABLED) {
			int i;
			for (i = 0; i < adapter->num_vfs; i++) {
				if (adapter->vfinfo[i].clear_to_send) {
					netdev_warn(netdev, "offline diagnostic is not supported when VFs are present\n");
					data[0] = 1;
					data[1] = 1;
					data[2] = 1;
					data[3] = 1;
					data[4] = 1;
					eth_test->flags |= ETH_TEST_FL_FAILED;
					clear_bit(__IXGBE_TESTING,
						  &adapter->state);
					return;
				}
			}
		}

		/* Offline tests */
		e_info(hw, "offline testing starting\n");

		/* Link test performed before hardware reset so autoneg doesn't
		 * interfere with test result
		 */
		if (ixgbe_link_test(adapter, &data[4]))
			eth_test->flags |= ETH_TEST_FL_FAILED;

		if (if_running)
			/* indicate we're in test mode */
			ixgbe_close(netdev);
		else
			ixgbe_reset(adapter);

		e_info(hw, "register testing starting\n");
		if (ixgbe_reg_test(adapter, &data[0]))
			eth_test->flags |= ETH_TEST_FL_FAILED;

		ixgbe_reset(adapter);
		e_info(hw, "eeprom testing starting\n");
		if (ixgbe_eeprom_test(adapter, &data[1]))
			eth_test->flags |= ETH_TEST_FL_FAILED;

		ixgbe_reset(adapter);
		e_info(hw, "interrupt testing starting\n");
		if (ixgbe_intr_test(adapter, &data[2]))
			eth_test->flags |= ETH_TEST_FL_FAILED;

		/* If SRIOV or VMDq is enabled then skip MAC
		 * loopback diagnostic. */
		if (adapter->flags & (IXGBE_FLAG_SRIOV_ENABLED |
				      IXGBE_FLAG_VMDQ_ENABLED)) {
			e_info(hw, "Skip MAC loopback diagnostic in VT mode\n");
			data[3] = 0;
			goto skip_loopback;
		}

		ixgbe_reset(adapter);
		e_info(hw, "loopback testing starting\n");
		if (ixgbe_loopback_test(adapter, &data[3]))
			eth_test->flags |= ETH_TEST_FL_FAILED;

skip_loopback:
		ixgbe_reset(adapter);

		/* clear testing bit and return adapter to previous state */
		clear_bit(__IXGBE_TESTING, &adapter->state);
		if (if_running)
			ixgbe_open(netdev);
		else if (hw->mac.ops.disable_tx_laser)
			hw->mac.ops.disable_tx_laser(hw);
	} else {
		e_info(hw, "online testing starting\n");

		/* Online tests */
		if (ixgbe_link_test(adapter, &data[4]))
			eth_test->flags |= ETH_TEST_FL_FAILED;

		/* Offline tests aren't run; pass by default */
		data[0] = 0;
		data[1] = 0;
		data[2] = 0;
		data[3] = 0;

		clear_bit(__IXGBE_TESTING, &adapter->state);
	}
}

static int ixgbe_wol_exclusion(struct ixgbe_adapter *adapter,
			       struct ethtool_wolinfo *wol)
{
	struct ixgbe_hw *hw = &adapter->hw;
	int retval = 0;

	/* WOL not supported for all devices */
	if (!ixgbe_wol_supported(adapter, hw->device_id,
				 hw->subsystem_device_id)) {
		retval = 1;
		wol->supported = 0;
	}

	return retval;
}

static void ixgbe_get_wol(struct net_device *netdev,
			  struct ethtool_wolinfo *wol)
{
	struct ixgbe_adapter *adapter = netdev_priv(netdev);

	wol->supported = WAKE_UCAST | WAKE_MCAST |
			 WAKE_BCAST | WAKE_MAGIC;
	wol->wolopts = 0;

	if (ixgbe_wol_exclusion(adapter, wol) ||
	    !device_can_wakeup(&adapter->pdev->dev))
		return;

	if (adapter->wol & IXGBE_WUFC_EX)
		wol->wolopts |= WAKE_UCAST;
	if (adapter->wol & IXGBE_WUFC_MC)
		wol->wolopts |= WAKE_MCAST;
	if (adapter->wol & IXGBE_WUFC_BC)
		wol->wolopts |= WAKE_BCAST;
	if (adapter->wol & IXGBE_WUFC_MAG)
		wol->wolopts |= WAKE_MAGIC;
}

static int ixgbe_set_wol(struct net_device *netdev, struct ethtool_wolinfo *wol)
{
	struct ixgbe_adapter *adapter = netdev_priv(netdev);

	if (wol->wolopts & (WAKE_PHY | WAKE_ARP | WAKE_MAGICSECURE |
			    WAKE_FILTER))
		return -EOPNOTSUPP;

	if (ixgbe_wol_exclusion(adapter, wol))
		return wol->wolopts ? -EOPNOTSUPP : 0;

	adapter->wol = 0;

	if (wol->wolopts & WAKE_UCAST)
		adapter->wol |= IXGBE_WUFC_EX;
	if (wol->wolopts & WAKE_MCAST)
		adapter->wol |= IXGBE_WUFC_MC;
	if (wol->wolopts & WAKE_BCAST)
		adapter->wol |= IXGBE_WUFC_BC;
	if (wol->wolopts & WAKE_MAGIC)
		adapter->wol |= IXGBE_WUFC_MAG;

	device_set_wakeup_enable(&adapter->pdev->dev, adapter->wol);

	return 0;
}

static int ixgbe_nway_reset(struct net_device *netdev)
{
	struct ixgbe_adapter *adapter = netdev_priv(netdev);

	if (netif_running(netdev))
		ixgbe_reinit_locked(adapter);

	return 0;
}

static int ixgbe_set_phys_id(struct net_device *netdev,
			     enum ethtool_phys_id_state state)
{
	struct ixgbe_adapter *adapter = netdev_priv(netdev);
	struct ixgbe_hw *hw = &adapter->hw;

	if (!hw->mac.ops.led_on || !hw->mac.ops.led_off)
		return -EOPNOTSUPP;

	switch (state) {
	case ETHTOOL_ID_ACTIVE:
		adapter->led_reg = IXGBE_READ_REG(hw, IXGBE_LEDCTL);
		return 2;

	case ETHTOOL_ID_ON:
		hw->mac.ops.led_on(hw, hw->mac.led_link_act);
		break;

	case ETHTOOL_ID_OFF:
		hw->mac.ops.led_off(hw, hw->mac.led_link_act);
		break;

	case ETHTOOL_ID_INACTIVE:
		/* Restore LED settings */
		IXGBE_WRITE_REG(&adapter->hw, IXGBE_LEDCTL, adapter->led_reg);
		break;
	}

	return 0;
}

static int ixgbe_get_coalesce(struct net_device *netdev,
			      struct ethtool_coalesce *ec,
			      struct kernel_ethtool_coalesce *kernel_coal,
			      struct netlink_ext_ack *extack)
{
	struct ixgbe_adapter *adapter = netdev_priv(netdev);

	/* only valid if in constant ITR mode */
	if (adapter->rx_itr_setting <= 1)
		ec->rx_coalesce_usecs = adapter->rx_itr_setting;
	else
		ec->rx_coalesce_usecs = adapter->rx_itr_setting >> 2;

	/* if in mixed tx/rx queues per vector mode, report only rx settings */
	if (adapter->q_vector[0]->tx.count && adapter->q_vector[0]->rx.count)
		return 0;

	/* only valid if in constant ITR mode */
	if (adapter->tx_itr_setting <= 1)
		ec->tx_coalesce_usecs = adapter->tx_itr_setting;
	else
		ec->tx_coalesce_usecs = adapter->tx_itr_setting >> 2;

	return 0;
}

/*
 * this function must be called before setting the new value of
 * rx_itr_setting
 */
static bool ixgbe_update_rsc(struct ixgbe_adapter *adapter)
{
	struct net_device *netdev = adapter->netdev;

	/* nothing to do if LRO or RSC are not enabled */
	if (!(adapter->flags2 & IXGBE_FLAG2_RSC_CAPABLE) ||
	    !(netdev->features & NETIF_F_LRO))
		return false;

	/* check the feature flag value and enable RSC if necessary */
	if (adapter->rx_itr_setting == 1 ||
	    adapter->rx_itr_setting > IXGBE_MIN_RSC_ITR) {
		if (!(adapter->flags2 & IXGBE_FLAG2_RSC_ENABLED)) {
			adapter->flags2 |= IXGBE_FLAG2_RSC_ENABLED;
			e_info(probe, "rx-usecs value high enough to re-enable RSC\n");
			return true;
		}
	/* if interrupt rate is too high then disable RSC */
	} else if (adapter->flags2 & IXGBE_FLAG2_RSC_ENABLED) {
		adapter->flags2 &= ~IXGBE_FLAG2_RSC_ENABLED;
		e_info(probe, "rx-usecs set too low, disabling RSC\n");
		return true;
	}
	return false;
}

static int ixgbe_set_coalesce(struct net_device *netdev,
			      struct ethtool_coalesce *ec,
			      struct kernel_ethtool_coalesce *kernel_coal,
			      struct netlink_ext_ack *extack)
{
	struct ixgbe_adapter *adapter = netdev_priv(netdev);
	struct ixgbe_q_vector *q_vector;
	int i;
	u16 tx_itr_param, rx_itr_param, tx_itr_prev;
	bool need_reset = false;

	if (adapter->q_vector[0]->tx.count && adapter->q_vector[0]->rx.count) {
		/* reject Tx specific changes in case of mixed RxTx vectors */
		if (ec->tx_coalesce_usecs)
			return -EINVAL;
		tx_itr_prev = adapter->rx_itr_setting;
	} else {
		tx_itr_prev = adapter->tx_itr_setting;
	}

	if ((ec->rx_coalesce_usecs > (IXGBE_MAX_EITR >> 2)) ||
	    (ec->tx_coalesce_usecs > (IXGBE_MAX_EITR >> 2)))
		return -EINVAL;

	if (ec->rx_coalesce_usecs > 1)
		adapter->rx_itr_setting = ec->rx_coalesce_usecs << 2;
	else
		adapter->rx_itr_setting = ec->rx_coalesce_usecs;

	if (adapter->rx_itr_setting == 1)
		rx_itr_param = IXGBE_20K_ITR;
	else
		rx_itr_param = adapter->rx_itr_setting;

	if (ec->tx_coalesce_usecs > 1)
		adapter->tx_itr_setting = ec->tx_coalesce_usecs << 2;
	else
		adapter->tx_itr_setting = ec->tx_coalesce_usecs;

	if (adapter->tx_itr_setting == 1)
		tx_itr_param = IXGBE_12K_ITR;
	else
		tx_itr_param = adapter->tx_itr_setting;

	/* mixed Rx/Tx */
	if (adapter->q_vector[0]->tx.count && adapter->q_vector[0]->rx.count)
		adapter->tx_itr_setting = adapter->rx_itr_setting;

	/* detect ITR changes that require update of TXDCTL.WTHRESH */
	if ((adapter->tx_itr_setting != 1) &&
	    (adapter->tx_itr_setting < IXGBE_100K_ITR)) {
		if ((tx_itr_prev == 1) ||
		    (tx_itr_prev >= IXGBE_100K_ITR))
			need_reset = true;
	} else {
		if ((tx_itr_prev != 1) &&
		    (tx_itr_prev < IXGBE_100K_ITR))
			need_reset = true;
	}

	/* check the old value and enable RSC if necessary */
	need_reset |= ixgbe_update_rsc(adapter);

	for (i = 0; i < adapter->num_q_vectors; i++) {
		q_vector = adapter->q_vector[i];
		if (q_vector->tx.count && !q_vector->rx.count)
			/* tx only */
			q_vector->itr = tx_itr_param;
		else
			/* rx only or mixed */
			q_vector->itr = rx_itr_param;
		ixgbe_write_eitr(q_vector);
	}

	/*
	 * do reset here at the end to make sure EITR==0 case is handled
	 * correctly w.r.t stopping tx, and changing TXDCTL.WTHRESH settings
	 * also locks in RSC enable/disable which requires reset
	 */
	if (need_reset)
		ixgbe_do_reset(netdev);

	return 0;
}

static int ixgbe_get_ethtool_fdir_entry(struct ixgbe_adapter *adapter,
					struct ethtool_rxnfc *cmd)
{
	union ixgbe_atr_input *mask = &adapter->fdir_mask;
	struct ethtool_rx_flow_spec *fsp =
		(struct ethtool_rx_flow_spec *)&cmd->fs;
	struct hlist_node *node2;
	struct ixgbe_fdir_filter *rule = NULL;

	/* report total rule count */
	cmd->data = (1024 << adapter->fdir_pballoc) - 2;

	hlist_for_each_entry_safe(rule, node2,
				  &adapter->fdir_filter_list, fdir_node) {
		if (fsp->location <= rule->sw_idx)
			break;
	}

	if (!rule || fsp->location != rule->sw_idx)
		return -EINVAL;

	/* fill out the flow spec entry */

	/* set flow type field */
	switch (rule->filter.formatted.flow_type) {
	case IXGBE_ATR_FLOW_TYPE_TCPV4:
		fsp->flow_type = TCP_V4_FLOW;
		break;
	case IXGBE_ATR_FLOW_TYPE_UDPV4:
		fsp->flow_type = UDP_V4_FLOW;
		break;
	case IXGBE_ATR_FLOW_TYPE_SCTPV4:
		fsp->flow_type = SCTP_V4_FLOW;
		break;
	case IXGBE_ATR_FLOW_TYPE_IPV4:
		fsp->flow_type = IP_USER_FLOW;
		fsp->h_u.usr_ip4_spec.ip_ver = ETH_RX_NFC_IP4;
		fsp->h_u.usr_ip4_spec.proto = 0;
		fsp->m_u.usr_ip4_spec.proto = 0;
		break;
	default:
		return -EINVAL;
	}

	fsp->h_u.tcp_ip4_spec.psrc = rule->filter.formatted.src_port;
	fsp->m_u.tcp_ip4_spec.psrc = mask->formatted.src_port;
	fsp->h_u.tcp_ip4_spec.pdst = rule->filter.formatted.dst_port;
	fsp->m_u.tcp_ip4_spec.pdst = mask->formatted.dst_port;
	fsp->h_u.tcp_ip4_spec.ip4src = rule->filter.formatted.src_ip[0];
	fsp->m_u.tcp_ip4_spec.ip4src = mask->formatted.src_ip[0];
	fsp->h_u.tcp_ip4_spec.ip4dst = rule->filter.formatted.dst_ip[0];
	fsp->m_u.tcp_ip4_spec.ip4dst = mask->formatted.dst_ip[0];
	fsp->h_ext.vlan_tci = rule->filter.formatted.vlan_id;
	fsp->m_ext.vlan_tci = mask->formatted.vlan_id;
	fsp->h_ext.vlan_etype = rule->filter.formatted.flex_bytes;
	fsp->m_ext.vlan_etype = mask->formatted.flex_bytes;
	fsp->h_ext.data[1] = htonl(rule->filter.formatted.vm_pool);
	fsp->m_ext.data[1] = htonl(mask->formatted.vm_pool);
	fsp->flow_type |= FLOW_EXT;

	/* record action */
	if (rule->action == IXGBE_FDIR_DROP_QUEUE)
		fsp->ring_cookie = RX_CLS_FLOW_DISC;
	else
		fsp->ring_cookie = rule->action;

	return 0;
}

static int ixgbe_get_ethtool_fdir_all(struct ixgbe_adapter *adapter,
				      struct ethtool_rxnfc *cmd,
				      u32 *rule_locs)
{
	struct hlist_node *node2;
	struct ixgbe_fdir_filter *rule;
	int cnt = 0;

	/* report total rule count */
	cmd->data = (1024 << adapter->fdir_pballoc) - 2;

	hlist_for_each_entry_safe(rule, node2,
				  &adapter->fdir_filter_list, fdir_node) {
		if (cnt == cmd->rule_cnt)
			return -EMSGSIZE;
		rule_locs[cnt] = rule->sw_idx;
		cnt++;
	}

	cmd->rule_cnt = cnt;

	return 0;
}

static int ixgbe_get_rss_hash_opts(struct ixgbe_adapter *adapter,
				   struct ethtool_rxnfc *cmd)
{
	cmd->data = 0;

	/* Report default options for RSS on ixgbe */
	switch (cmd->flow_type) {
	case TCP_V4_FLOW:
		cmd->data |= RXH_L4_B_0_1 | RXH_L4_B_2_3;
		fallthrough;
	case UDP_V4_FLOW:
		if (adapter->flags2 & IXGBE_FLAG2_RSS_FIELD_IPV4_UDP)
			cmd->data |= RXH_L4_B_0_1 | RXH_L4_B_2_3;
		fallthrough;
	case SCTP_V4_FLOW:
	case AH_ESP_V4_FLOW:
	case AH_V4_FLOW:
	case ESP_V4_FLOW:
	case IPV4_FLOW:
		cmd->data |= RXH_IP_SRC | RXH_IP_DST;
		break;
	case TCP_V6_FLOW:
		cmd->data |= RXH_L4_B_0_1 | RXH_L4_B_2_3;
		fallthrough;
	case UDP_V6_FLOW:
		if (adapter->flags2 & IXGBE_FLAG2_RSS_FIELD_IPV6_UDP)
			cmd->data |= RXH_L4_B_0_1 | RXH_L4_B_2_3;
		fallthrough;
	case SCTP_V6_FLOW:
	case AH_ESP_V6_FLOW:
	case AH_V6_FLOW:
	case ESP_V6_FLOW:
	case IPV6_FLOW:
		cmd->data |= RXH_IP_SRC | RXH_IP_DST;
		break;
	default:
		return -EINVAL;
	}

	return 0;
}

static int ixgbe_rss_indir_tbl_max(struct ixgbe_adapter *adapter)
{
	if (adapter->hw.mac.type < ixgbe_mac_X550)
		return 16;
	else
		return 64;
}

static int ixgbe_get_rxnfc(struct net_device *dev, struct ethtool_rxnfc *cmd,
			   u32 *rule_locs)
{
	struct ixgbe_adapter *adapter = netdev_priv(dev);
	int ret = -EOPNOTSUPP;

	switch (cmd->cmd) {
	case ETHTOOL_GRXRINGS:
		cmd->data = min_t(int, adapter->num_rx_queues,
				  ixgbe_rss_indir_tbl_max(adapter));
		ret = 0;
		break;
	case ETHTOOL_GRXCLSRLCNT:
		cmd->rule_cnt = adapter->fdir_filter_count;
		ret = 0;
		break;
	case ETHTOOL_GRXCLSRULE:
		ret = ixgbe_get_ethtool_fdir_entry(adapter, cmd);
		break;
	case ETHTOOL_GRXCLSRLALL:
		ret = ixgbe_get_ethtool_fdir_all(adapter, cmd, rule_locs);
		break;
	case ETHTOOL_GRXFH:
		ret = ixgbe_get_rss_hash_opts(adapter, cmd);
		break;
	default:
		break;
	}

	return ret;
}

int ixgbe_update_ethtool_fdir_entry(struct ixgbe_adapter *adapter,
				    struct ixgbe_fdir_filter *input,
				    u16 sw_idx)
{
	struct ixgbe_hw *hw = &adapter->hw;
	struct hlist_node *node2;
	struct ixgbe_fdir_filter *rule, *parent;
	int err = -EINVAL;

	parent = NULL;
	rule = NULL;

	hlist_for_each_entry_safe(rule, node2,
				  &adapter->fdir_filter_list, fdir_node) {
		/* hash found, or no matching entry */
		if (rule->sw_idx >= sw_idx)
			break;
		parent = rule;
	}

	/* if there is an old rule occupying our place remove it */
	if (rule && (rule->sw_idx == sw_idx)) {
		if (!input || (rule->filter.formatted.bkt_hash !=
			       input->filter.formatted.bkt_hash)) {
			err = ixgbe_fdir_erase_perfect_filter_82599(hw,
								&rule->filter,
								sw_idx);
		}

		hlist_del(&rule->fdir_node);
		kfree(rule);
		adapter->fdir_filter_count--;
	}

	/*
	 * If no input this was a delete, err should be 0 if a rule was
	 * successfully found and removed from the list else -EINVAL
	 */
	if (!input)
		return err;

	/* initialize node and set software index */
	INIT_HLIST_NODE(&input->fdir_node);

	/* add filter to the list */
	if (parent)
		hlist_add_behind(&input->fdir_node, &parent->fdir_node);
	else
		hlist_add_head(&input->fdir_node,
			       &adapter->fdir_filter_list);

	/* update counts */
	adapter->fdir_filter_count++;

	return 0;
}

static int ixgbe_flowspec_to_flow_type(struct ethtool_rx_flow_spec *fsp,
				       u8 *flow_type)
{
	switch (fsp->flow_type & ~FLOW_EXT) {
	case TCP_V4_FLOW:
		*flow_type = IXGBE_ATR_FLOW_TYPE_TCPV4;
		break;
	case UDP_V4_FLOW:
		*flow_type = IXGBE_ATR_FLOW_TYPE_UDPV4;
		break;
	case SCTP_V4_FLOW:
		*flow_type = IXGBE_ATR_FLOW_TYPE_SCTPV4;
		break;
	case IP_USER_FLOW:
		switch (fsp->h_u.usr_ip4_spec.proto) {
		case IPPROTO_TCP:
			*flow_type = IXGBE_ATR_FLOW_TYPE_TCPV4;
			break;
		case IPPROTO_UDP:
			*flow_type = IXGBE_ATR_FLOW_TYPE_UDPV4;
			break;
		case IPPROTO_SCTP:
			*flow_type = IXGBE_ATR_FLOW_TYPE_SCTPV4;
			break;
		case 0:
			if (!fsp->m_u.usr_ip4_spec.proto) {
				*flow_type = IXGBE_ATR_FLOW_TYPE_IPV4;
				break;
			}
			fallthrough;
		default:
			return 0;
		}
		break;
	default:
		return 0;
	}

	return 1;
}

static int ixgbe_add_ethtool_fdir_entry(struct ixgbe_adapter *adapter,
					struct ethtool_rxnfc *cmd)
{
	struct ethtool_rx_flow_spec *fsp =
		(struct ethtool_rx_flow_spec *)&cmd->fs;
	struct ixgbe_hw *hw = &adapter->hw;
	struct ixgbe_fdir_filter *input;
	union ixgbe_atr_input mask;
	u8 queue;
	int err;

	if (!(adapter->flags & IXGBE_FLAG_FDIR_PERFECT_CAPABLE))
		return -EOPNOTSUPP;

	/* ring_cookie is a masked into a set of queues and ixgbe pools or
	 * we use the drop index.
	 */
	if (fsp->ring_cookie == RX_CLS_FLOW_DISC) {
		queue = IXGBE_FDIR_DROP_QUEUE;
	} else {
		u32 ring = ethtool_get_flow_spec_ring(fsp->ring_cookie);
		u8 vf = ethtool_get_flow_spec_ring_vf(fsp->ring_cookie);

		if (!vf && (ring >= adapter->num_rx_queues))
			return -EINVAL;
		else if (vf &&
			 ((vf > adapter->num_vfs) ||
			   ring >= adapter->num_rx_queues_per_pool))
			return -EINVAL;

		/* Map the ring onto the absolute queue index */
		if (!vf)
			queue = adapter->rx_ring[ring]->reg_idx;
		else
			queue = ((vf - 1) *
				adapter->num_rx_queues_per_pool) + ring;
	}

	/* Don't allow indexes to exist outside of available space */
	if (fsp->location >= ((1024 << adapter->fdir_pballoc) - 2)) {
		e_err(drv, "Location out of range\n");
		return -EINVAL;
	}

	input = kzalloc(sizeof(*input), GFP_ATOMIC);
	if (!input)
		return -ENOMEM;

	memset(&mask, 0, sizeof(union ixgbe_atr_input));

	/* set SW index */
	input->sw_idx = fsp->location;

	/* record flow type */
	if (!ixgbe_flowspec_to_flow_type(fsp,
					 &input->filter.formatted.flow_type)) {
		e_err(drv, "Unrecognized flow type\n");
		goto err_out;
	}

	mask.formatted.flow_type = IXGBE_ATR_L4TYPE_IPV6_MASK |
				   IXGBE_ATR_L4TYPE_MASK;

	if (input->filter.formatted.flow_type == IXGBE_ATR_FLOW_TYPE_IPV4)
		mask.formatted.flow_type &= IXGBE_ATR_L4TYPE_IPV6_MASK;

	/* Copy input into formatted structures */
	input->filter.formatted.src_ip[0] = fsp->h_u.tcp_ip4_spec.ip4src;
	mask.formatted.src_ip[0] = fsp->m_u.tcp_ip4_spec.ip4src;
	input->filter.formatted.dst_ip[0] = fsp->h_u.tcp_ip4_spec.ip4dst;
	mask.formatted.dst_ip[0] = fsp->m_u.tcp_ip4_spec.ip4dst;
	input->filter.formatted.src_port = fsp->h_u.tcp_ip4_spec.psrc;
	mask.formatted.src_port = fsp->m_u.tcp_ip4_spec.psrc;
	input->filter.formatted.dst_port = fsp->h_u.tcp_ip4_spec.pdst;
	mask.formatted.dst_port = fsp->m_u.tcp_ip4_spec.pdst;

	if (fsp->flow_type & FLOW_EXT) {
		input->filter.formatted.vm_pool =
				(unsigned char)ntohl(fsp->h_ext.data[1]);
		mask.formatted.vm_pool =
				(unsigned char)ntohl(fsp->m_ext.data[1]);
		input->filter.formatted.vlan_id = fsp->h_ext.vlan_tci;
		mask.formatted.vlan_id = fsp->m_ext.vlan_tci;
		input->filter.formatted.flex_bytes =
						fsp->h_ext.vlan_etype;
		mask.formatted.flex_bytes = fsp->m_ext.vlan_etype;
	}

	/* determine if we need to drop or route the packet */
	if (fsp->ring_cookie == RX_CLS_FLOW_DISC)
		input->action = IXGBE_FDIR_DROP_QUEUE;
	else
		input->action = fsp->ring_cookie;

	spin_lock(&adapter->fdir_perfect_lock);

	if (hlist_empty(&adapter->fdir_filter_list)) {
		/* save mask and program input mask into HW */
		memcpy(&adapter->fdir_mask, &mask, sizeof(mask));
		err = ixgbe_fdir_set_input_mask_82599(hw, &mask);
		if (err) {
			e_err(drv, "Error writing mask\n");
			goto err_out_w_lock;
		}
	} else if (memcmp(&adapter->fdir_mask, &mask, sizeof(mask))) {
		e_err(drv, "Only one mask supported per port\n");
		goto err_out_w_lock;
	}

	/* apply mask and compute/store hash */
	ixgbe_atr_compute_perfect_hash_82599(&input->filter, &mask);

	/* program filters to filter memory */
	err = ixgbe_fdir_write_perfect_filter_82599(hw,
				&input->filter, input->sw_idx, queue);
	if (err)
		goto err_out_w_lock;

	ixgbe_update_ethtool_fdir_entry(adapter, input, input->sw_idx);

	spin_unlock(&adapter->fdir_perfect_lock);

	return err;
err_out_w_lock:
	spin_unlock(&adapter->fdir_perfect_lock);
err_out:
	kfree(input);
	return -EINVAL;
}

static int ixgbe_del_ethtool_fdir_entry(struct ixgbe_adapter *adapter,
					struct ethtool_rxnfc *cmd)
{
	struct ethtool_rx_flow_spec *fsp =
		(struct ethtool_rx_flow_spec *)&cmd->fs;
	int err;

	spin_lock(&adapter->fdir_perfect_lock);
	err = ixgbe_update_ethtool_fdir_entry(adapter, NULL, fsp->location);
	spin_unlock(&adapter->fdir_perfect_lock);

	return err;
}

#define UDP_RSS_FLAGS (IXGBE_FLAG2_RSS_FIELD_IPV4_UDP | \
		       IXGBE_FLAG2_RSS_FIELD_IPV6_UDP)
static int ixgbe_set_rss_hash_opt(struct ixgbe_adapter *adapter,
				  struct ethtool_rxnfc *nfc)
{
	u32 flags2 = adapter->flags2;

	/*
	 * RSS does not support anything other than hashing
	 * to queues on src and dst IPs and ports
	 */
	if (nfc->data & ~(RXH_IP_SRC | RXH_IP_DST |
			  RXH_L4_B_0_1 | RXH_L4_B_2_3))
		return -EINVAL;

	switch (nfc->flow_type) {
	case TCP_V4_FLOW:
	case TCP_V6_FLOW:
		if (!(nfc->data & RXH_IP_SRC) ||
		    !(nfc->data & RXH_IP_DST) ||
		    !(nfc->data & RXH_L4_B_0_1) ||
		    !(nfc->data & RXH_L4_B_2_3))
			return -EINVAL;
		break;
	case UDP_V4_FLOW:
		if (!(nfc->data & RXH_IP_SRC) ||
		    !(nfc->data & RXH_IP_DST))
			return -EINVAL;
		switch (nfc->data & (RXH_L4_B_0_1 | RXH_L4_B_2_3)) {
		case 0:
			flags2 &= ~IXGBE_FLAG2_RSS_FIELD_IPV4_UDP;
			break;
		case (RXH_L4_B_0_1 | RXH_L4_B_2_3):
			flags2 |= IXGBE_FLAG2_RSS_FIELD_IPV4_UDP;
			break;
		default:
			return -EINVAL;
		}
		break;
	case UDP_V6_FLOW:
		if (!(nfc->data & RXH_IP_SRC) ||
		    !(nfc->data & RXH_IP_DST))
			return -EINVAL;
		switch (nfc->data & (RXH_L4_B_0_1 | RXH_L4_B_2_3)) {
		case 0:
			flags2 &= ~IXGBE_FLAG2_RSS_FIELD_IPV6_UDP;
			break;
		case (RXH_L4_B_0_1 | RXH_L4_B_2_3):
			flags2 |= IXGBE_FLAG2_RSS_FIELD_IPV6_UDP;
			break;
		default:
			return -EINVAL;
		}
		break;
	case AH_ESP_V4_FLOW:
	case AH_V4_FLOW:
	case ESP_V4_FLOW:
	case SCTP_V4_FLOW:
	case AH_ESP_V6_FLOW:
	case AH_V6_FLOW:
	case ESP_V6_FLOW:
	case SCTP_V6_FLOW:
		if (!(nfc->data & RXH_IP_SRC) ||
		    !(nfc->data & RXH_IP_DST) ||
		    (nfc->data & RXH_L4_B_0_1) ||
		    (nfc->data & RXH_L4_B_2_3))
			return -EINVAL;
		break;
	default:
		return -EINVAL;
	}

	/* if we changed something we need to update flags */
	if (flags2 != adapter->flags2) {
		struct ixgbe_hw *hw = &adapter->hw;
		u32 mrqc;
		unsigned int pf_pool = adapter->num_vfs;

		if ((hw->mac.type >= ixgbe_mac_X550) &&
		    (adapter->flags & IXGBE_FLAG_SRIOV_ENABLED))
			mrqc = IXGBE_READ_REG(hw, IXGBE_PFVFMRQC(pf_pool));
		else
			mrqc = IXGBE_READ_REG(hw, IXGBE_MRQC);

		if ((flags2 & UDP_RSS_FLAGS) &&
		    !(adapter->flags2 & UDP_RSS_FLAGS))
			e_warn(drv, "enabling UDP RSS: fragmented packets may arrive out of order to the stack above\n");

		adapter->flags2 = flags2;

		/* Perform hash on these packet types */
		mrqc |= IXGBE_MRQC_RSS_FIELD_IPV4
		      | IXGBE_MRQC_RSS_FIELD_IPV4_TCP
		      | IXGBE_MRQC_RSS_FIELD_IPV6
		      | IXGBE_MRQC_RSS_FIELD_IPV6_TCP;

		mrqc &= ~(IXGBE_MRQC_RSS_FIELD_IPV4_UDP |
			  IXGBE_MRQC_RSS_FIELD_IPV6_UDP);

		if (flags2 & IXGBE_FLAG2_RSS_FIELD_IPV4_UDP)
			mrqc |= IXGBE_MRQC_RSS_FIELD_IPV4_UDP;

		if (flags2 & IXGBE_FLAG2_RSS_FIELD_IPV6_UDP)
			mrqc |= IXGBE_MRQC_RSS_FIELD_IPV6_UDP;

		if ((hw->mac.type >= ixgbe_mac_X550) &&
		    (adapter->flags & IXGBE_FLAG_SRIOV_ENABLED))
			IXGBE_WRITE_REG(hw, IXGBE_PFVFMRQC(pf_pool), mrqc);
		else
			IXGBE_WRITE_REG(hw, IXGBE_MRQC, mrqc);
	}

	return 0;
}

static int ixgbe_set_rxnfc(struct net_device *dev, struct ethtool_rxnfc *cmd)
{
	struct ixgbe_adapter *adapter = netdev_priv(dev);
	int ret = -EOPNOTSUPP;

	switch (cmd->cmd) {
	case ETHTOOL_SRXCLSRLINS:
		ret = ixgbe_add_ethtool_fdir_entry(adapter, cmd);
		break;
	case ETHTOOL_SRXCLSRLDEL:
		ret = ixgbe_del_ethtool_fdir_entry(adapter, cmd);
		break;
	case ETHTOOL_SRXFH:
		ret = ixgbe_set_rss_hash_opt(adapter, cmd);
		break;
	default:
		break;
	}

	return ret;
}

static u32 ixgbe_get_rxfh_key_size(struct net_device *netdev)
{
	return IXGBE_RSS_KEY_SIZE;
}

static u32 ixgbe_rss_indir_size(struct net_device *netdev)
{
	struct ixgbe_adapter *adapter = netdev_priv(netdev);

	return ixgbe_rss_indir_tbl_entries(adapter);
}

static void ixgbe_get_reta(struct ixgbe_adapter *adapter, u32 *indir)
{
	int i, reta_size = ixgbe_rss_indir_tbl_entries(adapter);
	u16 rss_m = adapter->ring_feature[RING_F_RSS].mask;

	if (adapter->flags & IXGBE_FLAG_SRIOV_ENABLED)
		rss_m = adapter->ring_feature[RING_F_RSS].indices - 1;

	for (i = 0; i < reta_size; i++)
		indir[i] = adapter->rss_indir_tbl[i] & rss_m;
}

static int ixgbe_get_rxfh(struct net_device *netdev,
			  struct ethtool_rxfh_param *rxfh)
{
	struct ixgbe_adapter *adapter = netdev_priv(netdev);

	rxfh->hfunc = ETH_RSS_HASH_TOP;

	if (rxfh->indir)
		ixgbe_get_reta(adapter, rxfh->indir);

	if (rxfh->key)
		memcpy(rxfh->key, adapter->rss_key,
		       ixgbe_get_rxfh_key_size(netdev));

	return 0;
}

static int ixgbe_set_rxfh(struct net_device *netdev,
			  struct ethtool_rxfh_param *rxfh,
			  struct netlink_ext_ack *extack)
{
	struct ixgbe_adapter *adapter = netdev_priv(netdev);
	int i;
	u32 reta_entries = ixgbe_rss_indir_tbl_entries(adapter);

	if (rxfh->hfunc != ETH_RSS_HASH_NO_CHANGE &&
	    rxfh->hfunc != ETH_RSS_HASH_TOP)
		return -EOPNOTSUPP;

	/* Fill out the redirection table */
	if (rxfh->indir) {
		int max_queues = min_t(int, adapter->num_rx_queues,
				       ixgbe_rss_indir_tbl_max(adapter));

		/*Allow at least 2 queues w/ SR-IOV.*/
		if ((adapter->flags & IXGBE_FLAG_SRIOV_ENABLED) &&
		    (max_queues < 2))
			max_queues = 2;

		/* Verify user input. */
		for (i = 0; i < reta_entries; i++)
			if (rxfh->indir[i] >= max_queues)
				return -EINVAL;

		for (i = 0; i < reta_entries; i++)
			adapter->rss_indir_tbl[i] = rxfh->indir[i];

		ixgbe_store_reta(adapter);
	}

	/* Fill out the rss hash key */
	if (rxfh->key) {
		memcpy(adapter->rss_key, rxfh->key,
		       ixgbe_get_rxfh_key_size(netdev));
		ixgbe_store_key(adapter);
	}

	return 0;
}

static int ixgbe_get_ts_info(struct net_device *dev,
			     struct kernel_ethtool_ts_info *info)
{
	struct ixgbe_adapter *adapter = netdev_priv(dev);

	/* we always support timestamping disabled */
	info->rx_filters = BIT(HWTSTAMP_FILTER_NONE);

	switch (adapter->hw.mac.type) {
	case ixgbe_mac_X550:
	case ixgbe_mac_X550EM_x:
	case ixgbe_mac_x550em_a:
		info->rx_filters |= BIT(HWTSTAMP_FILTER_ALL);
		break;
	case ixgbe_mac_X540:
	case ixgbe_mac_82599EB:
		info->rx_filters |=
			BIT(HWTSTAMP_FILTER_PTP_V1_L4_SYNC) |
			BIT(HWTSTAMP_FILTER_PTP_V1_L4_DELAY_REQ) |
			BIT(HWTSTAMP_FILTER_PTP_V2_EVENT);
		break;
	default:
		return ethtool_op_get_ts_info(dev, info);
	}

	info->so_timestamping =
		SOF_TIMESTAMPING_TX_SOFTWARE |
		SOF_TIMESTAMPING_TX_HARDWARE |
		SOF_TIMESTAMPING_RX_HARDWARE |
		SOF_TIMESTAMPING_RAW_HARDWARE;

	if (adapter->ptp_clock)
		info->phc_index = ptp_clock_index(adapter->ptp_clock);

	info->tx_types =
		BIT(HWTSTAMP_TX_OFF) |
		BIT(HWTSTAMP_TX_ON);

	return 0;
}

static unsigned int ixgbe_max_channels(struct ixgbe_adapter *adapter)
{
	unsigned int max_combined;
	u8 tcs = adapter->hw_tcs;

	if (!(adapter->flags & IXGBE_FLAG_MSIX_ENABLED)) {
		/* We only support one q_vector without MSI-X */
		max_combined = 1;
	} else if (adapter->flags & IXGBE_FLAG_SRIOV_ENABLED) {
		/* Limit value based on the queue mask */
		max_combined = adapter->ring_feature[RING_F_RSS].mask + 1;
	} else if (tcs > 1) {
		/* For DCB report channels per traffic class */
		if (adapter->hw.mac.type == ixgbe_mac_82598EB) {
			/* 8 TC w/ 4 queues per TC */
			max_combined = 4;
		} else if (tcs > 4) {
			/* 8 TC w/ 8 queues per TC */
			max_combined = 8;
		} else {
			/* 4 TC w/ 16 queues per TC */
			max_combined = 16;
		}
	} else if (adapter->atr_sample_rate) {
		/* support up to 64 queues with ATR */
		max_combined = IXGBE_MAX_FDIR_INDICES;
	} else {
		/* support up to 16 queues with RSS */
		max_combined = ixgbe_max_rss_indices(adapter);
	}

	return min_t(int, max_combined, num_online_cpus());
}

static void ixgbe_get_channels(struct net_device *dev,
			       struct ethtool_channels *ch)
{
	struct ixgbe_adapter *adapter = netdev_priv(dev);

	/* report maximum channels */
	ch->max_combined = ixgbe_max_channels(adapter);

	/* report info for other vector */
	if (adapter->flags & IXGBE_FLAG_MSIX_ENABLED) {
		ch->max_other = NON_Q_VECTORS;
		ch->other_count = NON_Q_VECTORS;
	}

	/* record RSS queues */
	ch->combined_count = adapter->ring_feature[RING_F_RSS].indices;

	/* nothing else to report if RSS is disabled */
	if (ch->combined_count == 1)
		return;

	/* we do not support ATR queueing if SR-IOV is enabled */
	if (adapter->flags & IXGBE_FLAG_SRIOV_ENABLED)
		return;

	/* same thing goes for being DCB enabled */
	if (adapter->hw_tcs > 1)
		return;

	/* if ATR is disabled we can exit */
	if (!adapter->atr_sample_rate)
		return;

	/* report flow director queues as maximum channels */
	ch->combined_count = adapter->ring_feature[RING_F_FDIR].indices;
}

static int ixgbe_set_channels(struct net_device *dev,
			      struct ethtool_channels *ch)
{
	struct ixgbe_adapter *adapter = netdev_priv(dev);
	unsigned int count = ch->combined_count;
	u8 max_rss_indices = ixgbe_max_rss_indices(adapter);

	/* verify they are not requesting separate vectors */
	if (!count || ch->rx_count || ch->tx_count)
		return -EINVAL;

	/* verify other_count has not changed */
	if (ch->other_count != NON_Q_VECTORS)
		return -EINVAL;

	/* verify the number of channels does not exceed hardware limits */
	if (count > ixgbe_max_channels(adapter))
		return -EINVAL;

	/* update feature limits from largest to smallest supported values */
	adapter->ring_feature[RING_F_FDIR].limit = count;

	/* cap RSS limit */
	if (count > max_rss_indices)
		count = max_rss_indices;
	adapter->ring_feature[RING_F_RSS].limit = count;

#ifdef IXGBE_FCOE
	/* cap FCoE limit at 8 */
	if (count > IXGBE_FCRETA_SIZE)
		count = IXGBE_FCRETA_SIZE;
	adapter->ring_feature[RING_F_FCOE].limit = count;

#endif
	/* use setup TC to update any traffic class queue mapping */
	return ixgbe_setup_tc(dev, adapter->hw_tcs);
}

static int ixgbe_get_module_info(struct net_device *dev,
				       struct ethtool_modinfo *modinfo)
{
	struct ixgbe_adapter *adapter = netdev_priv(dev);
	struct ixgbe_hw *hw = &adapter->hw;
	u8 sff8472_rev, addr_mode;
	bool page_swap = false;
	int status;

	if (hw->phy.type == ixgbe_phy_fw)
		return -ENXIO;

	/* Check whether we support SFF-8472 or not */
	status = hw->phy.ops.read_i2c_eeprom(hw,
					     IXGBE_SFF_SFF_8472_COMP,
					     &sff8472_rev);
	if (status)
		return -EIO;

	/* addressing mode is not supported */
	status = hw->phy.ops.read_i2c_eeprom(hw,
					     IXGBE_SFF_SFF_8472_SWAP,
					     &addr_mode);
	if (status)
		return -EIO;

	if (addr_mode & IXGBE_SFF_ADDRESSING_MODE) {
		e_err(drv, "Address change required to access page 0xA2, but not supported. Please report the module type to the driver maintainers.\n");
		page_swap = true;
	}

	if (sff8472_rev == IXGBE_SFF_SFF_8472_UNSUP || page_swap ||
	    !(addr_mode & IXGBE_SFF_DDM_IMPLEMENTED)) {
		/* We have a SFP, but it does not support SFF-8472 */
		modinfo->type = ETH_MODULE_SFF_8079;
		modinfo->eeprom_len = ETH_MODULE_SFF_8079_LEN;
	} else {
		/* We have a SFP which supports a revision of SFF-8472. */
		modinfo->type = ETH_MODULE_SFF_8472;
		modinfo->eeprom_len = ETH_MODULE_SFF_8472_LEN;
	}

	return 0;
}

static int ixgbe_get_module_eeprom(struct net_device *dev,
					 struct ethtool_eeprom *ee,
					 u8 *data)
{
	struct ixgbe_adapter *adapter = netdev_priv(dev);
	struct ixgbe_hw *hw = &adapter->hw;
<<<<<<< HEAD
	s32 status = -EFAULT;
=======
	int status = -EFAULT;
>>>>>>> a6ad5510
	u8 databyte = 0xFF;
	int i = 0;

	if (ee->len == 0)
		return -EINVAL;

	if (hw->phy.type == ixgbe_phy_fw)
		return -ENXIO;

	for (i = ee->offset; i < ee->offset + ee->len; i++) {
		/* I2C reads can take long time */
		if (test_bit(__IXGBE_IN_SFP_INIT, &adapter->state))
			return -EBUSY;

		if (i < ETH_MODULE_SFF_8079_LEN)
			status = hw->phy.ops.read_i2c_eeprom(hw, i, &databyte);
		else
			status = hw->phy.ops.read_i2c_sff8472(hw, i, &databyte);

		if (status)
			return -EIO;

		data[i - ee->offset] = databyte;
	}

	return 0;
}

static const struct {
	ixgbe_link_speed mac_speed;
	u32 link_mode;
} ixgbe_ls_map[] = {
	{ IXGBE_LINK_SPEED_10_FULL, ETHTOOL_LINK_MODE_10baseT_Full_BIT },
	{ IXGBE_LINK_SPEED_100_FULL, ETHTOOL_LINK_MODE_100baseT_Full_BIT },
	{ IXGBE_LINK_SPEED_1GB_FULL, ETHTOOL_LINK_MODE_1000baseT_Full_BIT },
	{ IXGBE_LINK_SPEED_2_5GB_FULL, ETHTOOL_LINK_MODE_2500baseX_Full_BIT },
	{ IXGBE_LINK_SPEED_10GB_FULL, ETHTOOL_LINK_MODE_10000baseT_Full_BIT },
};

static const struct {
	u32 lp_advertised;
	u32 link_mode;
} ixgbe_lp_map[] = {
	{ FW_PHY_ACT_UD_2_100M_TX_EEE, ETHTOOL_LINK_MODE_100baseT_Full_BIT },
	{ FW_PHY_ACT_UD_2_1G_T_EEE, ETHTOOL_LINK_MODE_1000baseT_Full_BIT },
	{ FW_PHY_ACT_UD_2_10G_T_EEE, ETHTOOL_LINK_MODE_10000baseT_Full_BIT },
	{ FW_PHY_ACT_UD_2_1G_KX_EEE, ETHTOOL_LINK_MODE_1000baseKX_Full_BIT },
	{ FW_PHY_ACT_UD_2_10G_KX4_EEE, ETHTOOL_LINK_MODE_10000baseKX4_Full_BIT },
	{ FW_PHY_ACT_UD_2_10G_KR_EEE, ETHTOOL_LINK_MODE_10000baseKR_Full_BIT},
};

static int
ixgbe_get_eee_fw(struct ixgbe_adapter *adapter, struct ethtool_keee *edata)
{
	__ETHTOOL_DECLARE_LINK_MODE_MASK(common);
	u32 info[FW_PHY_ACT_DATA_COUNT] = { 0 };
	struct ixgbe_hw *hw = &adapter->hw;
	int rc;
	u16 i;

	rc = ixgbe_fw_phy_activity(hw, FW_PHY_ACT_UD_2, &info);
	if (rc)
		return rc;

	for (i = 0; i < ARRAY_SIZE(ixgbe_lp_map); ++i) {
		if (info[0] & ixgbe_lp_map[i].lp_advertised)
			linkmode_set_bit(ixgbe_lp_map[i].link_mode,
					 edata->lp_advertised);
	}

	for (i = 0; i < ARRAY_SIZE(ixgbe_ls_map); ++i) {
		if (hw->phy.eee_speeds_supported & ixgbe_ls_map[i].mac_speed)
			linkmode_set_bit(ixgbe_lp_map[i].link_mode,
					 edata->supported);
	}

	for (i = 0; i < ARRAY_SIZE(ixgbe_ls_map); ++i) {
		if (hw->phy.eee_speeds_advertised & ixgbe_ls_map[i].mac_speed)
			linkmode_set_bit(ixgbe_lp_map[i].link_mode,
					 edata->advertised);
	}

	edata->eee_enabled = !linkmode_empty(edata->advertised);
	edata->tx_lpi_enabled = edata->eee_enabled;

	linkmode_and(common, edata->advertised, edata->lp_advertised);
	edata->eee_active = !linkmode_empty(common);

	return 0;
}

static int ixgbe_get_eee(struct net_device *netdev, struct ethtool_keee *edata)
{
	struct ixgbe_adapter *adapter = netdev_priv(netdev);
	struct ixgbe_hw *hw = &adapter->hw;

	if (!(adapter->flags2 & IXGBE_FLAG2_EEE_CAPABLE))
		return -EOPNOTSUPP;

	if (hw->phy.eee_speeds_supported && hw->phy.type == ixgbe_phy_fw)
		return ixgbe_get_eee_fw(adapter, edata);

	return -EOPNOTSUPP;
}

static int ixgbe_set_eee(struct net_device *netdev, struct ethtool_keee *edata)
{
	struct ixgbe_adapter *adapter = netdev_priv(netdev);
	struct ixgbe_hw *hw = &adapter->hw;
	struct ethtool_keee eee_data;
	int ret_val;

	if (!(adapter->flags2 & IXGBE_FLAG2_EEE_CAPABLE))
		return -EOPNOTSUPP;

	memset(&eee_data, 0, sizeof(struct ethtool_keee));

	ret_val = ixgbe_get_eee(netdev, &eee_data);
	if (ret_val)
		return ret_val;

	if (eee_data.eee_enabled && !edata->eee_enabled) {
		if (eee_data.tx_lpi_enabled != edata->tx_lpi_enabled) {
			e_err(drv, "Setting EEE tx-lpi is not supported\n");
			return -EINVAL;
		}

		if (eee_data.tx_lpi_timer != edata->tx_lpi_timer) {
			e_err(drv,
			      "Setting EEE Tx LPI timer is not supported\n");
			return -EINVAL;
		}

		if (!linkmode_equal(eee_data.advertised, edata->advertised)) {
			e_err(drv,
			      "Setting EEE advertised speeds is not supported\n");
			return -EINVAL;
		}
	}

	if (eee_data.eee_enabled != edata->eee_enabled) {
		if (edata->eee_enabled) {
			adapter->flags2 |= IXGBE_FLAG2_EEE_ENABLED;
			hw->phy.eee_speeds_advertised =
						   hw->phy.eee_speeds_supported;
		} else {
			adapter->flags2 &= ~IXGBE_FLAG2_EEE_ENABLED;
			hw->phy.eee_speeds_advertised = 0;
		}

		/* reset link */
		if (netif_running(netdev))
			ixgbe_reinit_locked(adapter);
		else
			ixgbe_reset(adapter);
	}

	return 0;
}

static u32 ixgbe_get_priv_flags(struct net_device *netdev)
{
	struct ixgbe_adapter *adapter = netdev_priv(netdev);
	u32 priv_flags = 0;

	if (adapter->flags2 & IXGBE_FLAG2_RX_LEGACY)
		priv_flags |= IXGBE_PRIV_FLAGS_LEGACY_RX;

	if (adapter->flags2 & IXGBE_FLAG2_VF_IPSEC_ENABLED)
		priv_flags |= IXGBE_PRIV_FLAGS_VF_IPSEC_EN;

	if (adapter->flags2 & IXGBE_FLAG2_AUTO_DISABLE_VF)
		priv_flags |= IXGBE_PRIV_FLAGS_AUTO_DISABLE_VF;

	return priv_flags;
}

static int ixgbe_set_priv_flags(struct net_device *netdev, u32 priv_flags)
{
	struct ixgbe_adapter *adapter = netdev_priv(netdev);
	unsigned int flags2 = adapter->flags2;
	unsigned int i;

	flags2 &= ~IXGBE_FLAG2_RX_LEGACY;
	if (priv_flags & IXGBE_PRIV_FLAGS_LEGACY_RX)
		flags2 |= IXGBE_FLAG2_RX_LEGACY;

	flags2 &= ~IXGBE_FLAG2_VF_IPSEC_ENABLED;
	if (priv_flags & IXGBE_PRIV_FLAGS_VF_IPSEC_EN)
		flags2 |= IXGBE_FLAG2_VF_IPSEC_ENABLED;

	flags2 &= ~IXGBE_FLAG2_AUTO_DISABLE_VF;
	if (priv_flags & IXGBE_PRIV_FLAGS_AUTO_DISABLE_VF) {
		if (adapter->hw.mac.type == ixgbe_mac_82599EB) {
			/* Reset primary abort counter */
			for (i = 0; i < adapter->num_vfs; i++)
				adapter->vfinfo[i].primary_abort_count = 0;

			flags2 |= IXGBE_FLAG2_AUTO_DISABLE_VF;
		} else {
			e_info(probe,
			       "Cannot set private flags: Operation not supported\n");
			return -EOPNOTSUPP;
		}
	}

	if (flags2 != adapter->flags2) {
		adapter->flags2 = flags2;

		/* reset interface to repopulate queues */
		if (netif_running(netdev))
			ixgbe_reinit_locked(adapter);
	}

	return 0;
}

static const struct ethtool_ops ixgbe_ethtool_ops = {
	.supported_coalesce_params = ETHTOOL_COALESCE_USECS,
	.get_drvinfo            = ixgbe_get_drvinfo,
	.get_regs_len           = ixgbe_get_regs_len,
	.get_regs               = ixgbe_get_regs,
	.get_wol                = ixgbe_get_wol,
	.set_wol                = ixgbe_set_wol,
	.nway_reset             = ixgbe_nway_reset,
	.get_link               = ethtool_op_get_link,
	.get_eeprom_len         = ixgbe_get_eeprom_len,
	.get_eeprom             = ixgbe_get_eeprom,
	.set_eeprom             = ixgbe_set_eeprom,
	.get_ringparam          = ixgbe_get_ringparam,
	.set_ringparam          = ixgbe_set_ringparam,
	.get_pause_stats	= ixgbe_get_pause_stats,
	.get_pauseparam         = ixgbe_get_pauseparam,
	.set_pauseparam         = ixgbe_set_pauseparam,
	.get_msglevel           = ixgbe_get_msglevel,
	.set_msglevel           = ixgbe_set_msglevel,
	.self_test              = ixgbe_diag_test,
	.get_strings            = ixgbe_get_strings,
	.set_phys_id            = ixgbe_set_phys_id,
	.get_sset_count         = ixgbe_get_sset_count,
	.get_ethtool_stats      = ixgbe_get_ethtool_stats,
	.get_coalesce           = ixgbe_get_coalesce,
	.set_coalesce           = ixgbe_set_coalesce,
	.get_rxnfc		= ixgbe_get_rxnfc,
	.set_rxnfc		= ixgbe_set_rxnfc,
	.get_rxfh_indir_size	= ixgbe_rss_indir_size,
	.get_rxfh_key_size	= ixgbe_get_rxfh_key_size,
	.get_rxfh		= ixgbe_get_rxfh,
	.set_rxfh		= ixgbe_set_rxfh,
	.get_eee		= ixgbe_get_eee,
	.set_eee		= ixgbe_set_eee,
	.get_channels		= ixgbe_get_channels,
	.set_channels		= ixgbe_set_channels,
	.get_priv_flags		= ixgbe_get_priv_flags,
	.set_priv_flags		= ixgbe_set_priv_flags,
	.get_ts_info		= ixgbe_get_ts_info,
	.get_module_info	= ixgbe_get_module_info,
	.get_module_eeprom	= ixgbe_get_module_eeprom,
	.get_link_ksettings     = ixgbe_get_link_ksettings,
	.set_link_ksettings     = ixgbe_set_link_ksettings,
};

void ixgbe_set_ethtool_ops(struct net_device *netdev)
{
	netdev->ethtool_ops = &ixgbe_ethtool_ops;
}<|MERGE_RESOLUTION|>--- conflicted
+++ resolved
@@ -3370,11 +3370,7 @@
 {
 	struct ixgbe_adapter *adapter = netdev_priv(dev);
 	struct ixgbe_hw *hw = &adapter->hw;
-<<<<<<< HEAD
-	s32 status = -EFAULT;
-=======
 	int status = -EFAULT;
->>>>>>> a6ad5510
 	u8 databyte = 0xFF;
 	int i = 0;
 
