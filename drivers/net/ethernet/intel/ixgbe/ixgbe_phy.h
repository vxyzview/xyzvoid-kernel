/* SPDX-License-Identifier: GPL-2.0 */
/* Copyright(c) 1999 - 2018 Intel Corporation. */

#ifndef _IXGBE_PHY_H_
#define _IXGBE_PHY_H_

#include "ixgbe_type.h"
#define IXGBE_I2C_EEPROM_DEV_ADDR    0xA0
#define IXGBE_I2C_EEPROM_DEV_ADDR2   0xA2

/* EEPROM byte offsets */
#define IXGBE_SFF_IDENTIFIER		0x0
#define IXGBE_SFF_IDENTIFIER_SFP	0x3
#define IXGBE_SFF_VENDOR_OUI_BYTE0	0x25
#define IXGBE_SFF_VENDOR_OUI_BYTE1	0x26
#define IXGBE_SFF_VENDOR_OUI_BYTE2	0x27
#define IXGBE_SFF_1GBE_COMP_CODES	0x6
#define IXGBE_SFF_10GBE_COMP_CODES	0x3
#define IXGBE_SFF_CABLE_TECHNOLOGY	0x8
#define IXGBE_SFF_BITRATE_NOMINAL	0xC
#define IXGBE_SFF_CABLE_SPEC_COMP	0x3C
#define IXGBE_SFF_SFF_8472_SWAP		0x5C
#define IXGBE_SFF_SFF_8472_COMP		0x5E
#define IXGBE_SFF_SFF_8472_OSCB		0x6E
#define IXGBE_SFF_SFF_8472_ESCB		0x76
#define IXGBE_SFF_IDENTIFIER_QSFP_PLUS	0xD
#define IXGBE_SFF_QSFP_VENDOR_OUI_BYTE0	0xA5
#define IXGBE_SFF_QSFP_VENDOR_OUI_BYTE1	0xA6
#define IXGBE_SFF_QSFP_VENDOR_OUI_BYTE2	0xA7
#define IXGBE_SFF_QSFP_CONNECTOR	0x82
#define IXGBE_SFF_QSFP_10GBE_COMP	0x83
#define IXGBE_SFF_QSFP_1GBE_COMP	0x86
#define IXGBE_SFF_QSFP_CABLE_LENGTH	0x92
#define IXGBE_SFF_QSFP_DEVICE_TECH	0x93

/* Bitmasks */
#define IXGBE_SFF_DA_PASSIVE_CABLE		0x4
#define IXGBE_SFF_DA_ACTIVE_CABLE		0x8
#define IXGBE_SFF_DA_SPEC_ACTIVE_LIMITING	0x4
#define IXGBE_SFF_1GBASESX_CAPABLE		0x1
#define IXGBE_SFF_1GBASELX_CAPABLE		0x2
#define IXGBE_SFF_1GBASET_CAPABLE		0x8
#define IXGBE_SFF_BASEBX10_CAPABLE		0x40
#define IXGBE_SFF_10GBASESR_CAPABLE		0x10
#define IXGBE_SFF_10GBASELR_CAPABLE		0x20
#define IXGBE_SFF_SOFT_RS_SELECT_MASK		0x8
#define IXGBE_SFF_SOFT_RS_SELECT_10G		0x8
#define IXGBE_SFF_SOFT_RS_SELECT_1G		0x0
#define IXGBE_SFF_ADDRESSING_MODE		0x4
#define IXGBE_SFF_DDM_IMPLEMENTED		0x40
#define IXGBE_SFF_QSFP_DA_ACTIVE_CABLE		0x1
#define IXGBE_SFF_QSFP_DA_PASSIVE_CABLE		0x8
#define IXGBE_SFF_QSFP_CONNECTOR_NOT_SEPARABLE	0x23
#define IXGBE_SFF_QSFP_TRANSMITER_850NM_VCSEL	0x0
#define IXGBE_I2C_EEPROM_READ_MASK		0x100
#define IXGBE_I2C_EEPROM_STATUS_MASK		0x3
#define IXGBE_I2C_EEPROM_STATUS_NO_OPERATION	0x0
#define IXGBE_I2C_EEPROM_STATUS_PASS		0x1
#define IXGBE_I2C_EEPROM_STATUS_FAIL		0x2
#define IXGBE_I2C_EEPROM_STATUS_IN_PROGRESS	0x3
#define IXGBE_CS4227				0xBE    /* CS4227 address */
#define IXGBE_CS4227_GLOBAL_ID_LSB		0
#define IXGBE_CS4227_GLOBAL_ID_MSB		1
#define IXGBE_CS4227_SCRATCH			2
#define IXGBE_CS4227_EFUSE_PDF_SKU		0x19F
#define IXGBE_CS4223_SKU_ID			0x0010  /* Quad port */
#define IXGBE_CS4227_SKU_ID			0x0014  /* Dual port */
#define IXGBE_CS4227_RESET_PENDING		0x1357
#define IXGBE_CS4227_RESET_COMPLETE		0x5AA5
#define IXGBE_CS4227_RETRIES			15
#define IXGBE_CS4227_EFUSE_STATUS		0x0181
#define IXGBE_CS4227_LINE_SPARE22_MSB		0x12AD	/* Reg to set speed */
#define IXGBE_CS4227_LINE_SPARE24_LSB		0x12B0	/* Reg to set EDC */
#define IXGBE_CS4227_HOST_SPARE22_MSB		0x1AAD	/* Reg to set speed */
#define IXGBE_CS4227_HOST_SPARE24_LSB		0x1AB0	/* Reg to program EDC */
#define IXGBE_CS4227_EEPROM_STATUS		0x5001
#define IXGBE_CS4227_EEPROM_LOAD_OK		0x0001
#define IXGBE_CS4227_SPEED_1G			0x8000
#define IXGBE_CS4227_SPEED_10G			0
#define IXGBE_CS4227_EDC_MODE_CX1		0x0002
#define IXGBE_CS4227_EDC_MODE_SR		0x0004
#define IXGBE_CS4227_EDC_MODE_DIAG		0x0008
#define IXGBE_CS4227_RESET_HOLD			500	/* microseconds */
#define IXGBE_CS4227_RESET_DELAY		500	/* milliseconds */
#define IXGBE_CS4227_CHECK_DELAY		30	/* milliseconds */
#define IXGBE_PE				0xE0	/* Port expander addr */
#define IXGBE_PE_OUTPUT				1	/* Output reg offset */
#define IXGBE_PE_CONFIG				3	/* Config reg offset */
#define IXGBE_PE_BIT1				BIT(1)

/* Flow control defines */
#define IXGBE_TAF_SYM_PAUSE                  0x400
#define IXGBE_TAF_ASM_PAUSE                  0x800

/* Bit-shift macros */
#define IXGBE_SFF_VENDOR_OUI_BYTE0_SHIFT    24
#define IXGBE_SFF_VENDOR_OUI_BYTE1_SHIFT    16
#define IXGBE_SFF_VENDOR_OUI_BYTE2_SHIFT    8

/* Vendor OUIs: format of OUI is 0x[byte0][byte1][byte2][00] */
#define IXGBE_SFF_VENDOR_OUI_TYCO     0x00407600
#define IXGBE_SFF_VENDOR_OUI_FTL      0x00906500
#define IXGBE_SFF_VENDOR_OUI_AVAGO    0x00176A00
#define IXGBE_SFF_VENDOR_OUI_INTEL    0x001B2100

/* I2C SDA and SCL timing parameters for standard mode */
#define IXGBE_I2C_T_HD_STA  4
#define IXGBE_I2C_T_LOW     5
#define IXGBE_I2C_T_HIGH    4
#define IXGBE_I2C_T_SU_STA  5
#define IXGBE_I2C_T_HD_DATA 5
#define IXGBE_I2C_T_SU_DATA 1
#define IXGBE_I2C_T_RISE    1
#define IXGBE_I2C_T_FALL    1
#define IXGBE_I2C_T_SU_STO  4
#define IXGBE_I2C_T_BUF     5

#define IXGBE_SFP_DETECT_RETRIES	2

#define IXGBE_TN_LASI_STATUS_REG        0x9005
#define IXGBE_TN_LASI_STATUS_TEMP_ALARM 0x0008

/* SFP+ SFF-8472 Compliance code */
#define IXGBE_SFF_SFF_8472_UNSUP      0x00

int ixgbe_mii_bus_init(struct ixgbe_hw *hw);

int ixgbe_identify_phy_generic(struct ixgbe_hw *hw);
int ixgbe_reset_phy_generic(struct ixgbe_hw *hw);
int ixgbe_read_phy_reg_generic(struct ixgbe_hw *hw, u32 reg_addr,
			       u32 device_type, u16 *phy_data);
int ixgbe_write_phy_reg_generic(struct ixgbe_hw *hw, u32 reg_addr,
				u32 device_type, u16 phy_data);
int ixgbe_read_phy_reg_mdi(struct ixgbe_hw *hw, u32 reg_addr,
			   u32 device_type, u16 *phy_data);
int ixgbe_write_phy_reg_mdi(struct ixgbe_hw *hw, u32 reg_addr,
			    u32 device_type, u16 phy_data);
int ixgbe_setup_phy_link_generic(struct ixgbe_hw *hw);
int ixgbe_setup_phy_link_speed_generic(struct ixgbe_hw *hw,
				       ixgbe_link_speed speed,
				       bool autoneg_wait_to_complete);
int ixgbe_get_copper_link_capabilities_generic(struct ixgbe_hw *hw,
					       ixgbe_link_speed *speed,
					       bool *autoneg);
bool ixgbe_check_reset_blocked(struct ixgbe_hw *hw);

/* PHY specific */
int ixgbe_check_phy_link_tnx(struct ixgbe_hw *hw,
			     ixgbe_link_speed *speed,
			     bool *link_up);
int ixgbe_setup_phy_link_tnx(struct ixgbe_hw *hw);

int ixgbe_reset_phy_nl(struct ixgbe_hw *hw);
int ixgbe_set_copper_phy_power(struct ixgbe_hw *hw, bool on);
int ixgbe_identify_module_generic(struct ixgbe_hw *hw);
int ixgbe_identify_sfp_module_generic(struct ixgbe_hw *hw);
int ixgbe_get_sfp_init_sequence_offsets(struct ixgbe_hw *hw,
					u16 *list_offset,
					u16 *data_offset);
bool ixgbe_tn_check_overtemp(struct ixgbe_hw *hw);
<<<<<<< HEAD
s32 ixgbe_read_i2c_byte_generic(struct ixgbe_hw *hw, u8 byte_offset,
=======
int ixgbe_read_i2c_byte_generic(struct ixgbe_hw *hw, u8 byte_offset,
>>>>>>> a6ad5510
				u8 dev_addr, u8 *data);
int ixgbe_read_i2c_byte_generic_unlocked(struct ixgbe_hw *hw, u8 byte_offset,
					 u8 dev_addr, u8 *data);
int ixgbe_write_i2c_byte_generic(struct ixgbe_hw *hw, u8 byte_offset,
				 u8 dev_addr, u8 data);
int ixgbe_write_i2c_byte_generic_unlocked(struct ixgbe_hw *hw, u8 byte_offset,
					  u8 dev_addr, u8 data);
int ixgbe_read_i2c_eeprom_generic(struct ixgbe_hw *hw, u8 byte_offset,
				  u8 *eeprom_data);
int ixgbe_read_i2c_sff8472_generic(struct ixgbe_hw *hw, u8 byte_offset,
				   u8 *sff8472_data);
int ixgbe_write_i2c_eeprom_generic(struct ixgbe_hw *hw, u8 byte_offset,
				   u8 eeprom_data);
int ixgbe_read_i2c_combined_generic_int(struct ixgbe_hw *, u8 addr, u16 reg,
					u16 *val, bool lock);
int ixgbe_write_i2c_combined_generic_int(struct ixgbe_hw *, u8 addr, u16 reg,
					 u16 val, bool lock);
#endif /* _IXGBE_PHY_H_ */<|MERGE_RESOLUTION|>--- conflicted
+++ resolved
@@ -158,11 +158,7 @@
 					u16 *list_offset,
 					u16 *data_offset);
 bool ixgbe_tn_check_overtemp(struct ixgbe_hw *hw);
-<<<<<<< HEAD
-s32 ixgbe_read_i2c_byte_generic(struct ixgbe_hw *hw, u8 byte_offset,
-=======
 int ixgbe_read_i2c_byte_generic(struct ixgbe_hw *hw, u8 byte_offset,
->>>>>>> a6ad5510
 				u8 dev_addr, u8 *data);
 int ixgbe_read_i2c_byte_generic_unlocked(struct ixgbe_hw *hw, u8 byte_offset,
 					 u8 dev_addr, u8 *data);
